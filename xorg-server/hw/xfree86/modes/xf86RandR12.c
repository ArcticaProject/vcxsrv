--- conflicted
+++ resolved
@@ -1,1831 +1,1824 @@
-/*
- * Copyright © 2002 Keith Packard, member of The XFree86 Project, Inc.
- *
- * Permission to use, copy, modify, distribute, and sell this software and its
- * documentation for any purpose is hereby granted without fee, provided that
- * the above copyright notice appear in all copies and that both that copyright
- * notice and this permission notice appear in supporting documentation, and
- * that the name of the copyright holders not be used in advertising or
- * publicity pertaining to distribution of the software without specific,
- * written prior permission.  The copyright holders make no representations
- * about the suitability of this software for any purpose.  It is provided "as
- * is" without express or implied warranty.
- *
- * THE COPYRIGHT HOLDERS DISCLAIM ALL WARRANTIES WITH REGARD TO THIS SOFTWARE,
- * INCLUDING ALL IMPLIED WARRANTIES OF MERCHANTABILITY AND FITNESS, IN NO
- * EVENT SHALL THE COPYRIGHT HOLDERS BE LIABLE FOR ANY SPECIAL, INDIRECT OR
- * CONSEQUENTIAL DAMAGES OR ANY DAMAGES WHATSOEVER RESULTING FROM LOSS OF USE,
- * DATA OR PROFITS, WHETHER IN AN ACTION OF CONTRACT, NEGLIGENCE OR OTHER
- * TORTIOUS ACTION, ARISING OUT OF OR IN CONNECTION WITH THE USE OR PERFORMANCE
- * OF THIS SOFTWARE.
- */
-
-#ifdef HAVE_XORG_CONFIG_H
-#include <xorg-config.h>
-#else
-#ifdef HAVE_CONFIG_H
-#include <config.h>
-#endif
-#endif
-
-#include "xf86.h"
-#include "os.h"
-#include "globals.h"
-#include "xf86.h"
-#include "xf86Priv.h"
-#include "xf86DDC.h"
-#include "mipointer.h"
-#include "windowstr.h"
-#include "inputstr.h"
-#include <randrstr.h>
-#include <X11/extensions/render.h>
-
-#include "xf86Crtc.h"
-#include "xf86RandR12.h"
-
-typedef struct _xf86RandR12Info {
-    int				    virtualX;
-    int				    virtualY;
-    int				    mmWidth;
-    int				    mmHeight;
-    int				    maxX;
-    int				    maxY;
-    int				    pointerX;
-    int				    pointerY;
-    Rotation			    rotation; /* current mode */
-    Rotation                        supported_rotations; /* driver supported */
-
-    /* Used to wrap EnterVT so we can re-probe the outputs when a laptop unsuspends
-     * (actually, any time that we switch back into our VT).
-     *
-     * See https://bugs.freedesktop.org/show_bug.cgi?id=21554
-     */
-    xf86EnterVTProc *orig_EnterVT;
-} XF86RandRInfoRec, *XF86RandRInfoPtr;
-
-#ifdef RANDR_12_INTERFACE
-static Bool xf86RandR12Init12 (ScreenPtr pScreen);
-static Bool xf86RandR12CreateScreenResources12 (ScreenPtr pScreen);
-#endif
-
-static int xf86RandR12Generation;
-
-static DevPrivateKeyRec xf86RandR12KeyRec;
-static DevPrivateKey xf86RandR12Key;
-#define XF86RANDRINFO(p) ((XF86RandRInfoPtr) \
-    dixLookupPrivate(&(p)->devPrivates, xf86RandR12Key))
-
-
-static int
-xf86RandR12ModeRefresh (DisplayModePtr mode)
-{
-    if (mode->VRefresh)
-	return (int) (mode->VRefresh + 0.5);
-    else
-	return (int) (mode->Clock * 1000.0 / mode->HTotal / mode->VTotal + 0.5);
-}
-
-/* Adapt panning area; return TRUE if panning area was valid without adaption */
-static int
-xf86RandR13VerifyPanningArea (xf86CrtcPtr crtc, int screenWidth, int screenHeight)
-{
-    int ret = TRUE;
-
-    if (crtc->version < 2)
-	return FALSE;
-
-    if (crtc->panningTotalArea.x2 <= crtc->panningTotalArea.x1) {
-	/* Panning in X is disabled */
-	if (crtc->panningTotalArea.x1 || crtc->panningTotalArea.x2)
-	    /* Illegal configuration -> fail/disable */
-	    ret = FALSE;
-	crtc->panningTotalArea.x1    = crtc->panningTotalArea.x2    = 0;
-	crtc->panningTrackingArea.x1 = crtc->panningTrackingArea.x2 = 0;
-	crtc->panningBorder[0]       = crtc->panningBorder[2]       = 0;
-    } else {
-	/* Panning in X is enabled */
-	if (crtc->panningTotalArea.x1 < 0) {
-	    /* Panning region outside screen -> move inside */
-	    crtc->panningTotalArea.x2 -= crtc->panningTotalArea.x1;
-	    crtc->panningTotalArea.x1 = 0;
-	    ret = FALSE;
-	}
-	if (crtc->panningTotalArea.x2 < crtc->panningTotalArea.x1 + crtc->mode.HDisplay) {
-	    /* Panning region smaller than displayed area -> crop to displayed area */
-	    crtc->panningTotalArea.x2 = crtc->panningTotalArea.x1 + crtc->mode.HDisplay;
-	    ret = FALSE;
-	}
-	if (crtc->panningTotalArea.x2 > screenWidth) {
-	    /* Panning region larger than screen -> move inside, then crop to screen */
-	    crtc->panningTotalArea.x1 -= crtc->panningTotalArea.x2 - screenWidth;
-	    crtc->panningTotalArea.x2 = screenWidth;
-	    ret = FALSE;
-	    if (crtc->panningTotalArea.x1 < 0)
-		crtc->panningTotalArea.x1 = 0;
-	}
-	if (crtc->panningBorder[0] + crtc->panningBorder[2] > crtc->mode.HDisplay) {
-	    /* Borders too large -> set to 0 */
-	    crtc->panningBorder[0] = crtc->panningBorder[2] = 0;
-	    ret = FALSE;
-	}
-    }
-
-    if (crtc->panningTotalArea.y2 <= crtc->panningTotalArea.y1) {
-	/* Panning in Y is disabled */
-	if (crtc->panningTotalArea.y1 || crtc->panningTotalArea.y2)
-	    /* Illegal configuration -> fail/disable */
-	    ret = FALSE;
-	crtc->panningTotalArea.y1    = crtc->panningTotalArea.y2    = 0;
-	crtc->panningTrackingArea.y1 = crtc->panningTrackingArea.y2 = 0;
-	crtc->panningBorder[1]       = crtc->panningBorder[3]       = 0;
-    } else {
-	/* Panning in Y is enabled */
-	if (crtc->panningTotalArea.y1 < 0) {
-	    /* Panning region outside screen -> move inside */
-	    crtc->panningTotalArea.y2 -= crtc->panningTotalArea.y1;
-	    crtc->panningTotalArea.y1 = 0;
-	    ret = FALSE;
-	}
-	if (crtc->panningTotalArea.y2 < crtc->panningTotalArea.y1 + crtc->mode.VDisplay) {
-	    /* Panning region smaller than displayed area -> crop to displayed area */
-	    crtc->panningTotalArea.y2 = crtc->panningTotalArea.y1 + crtc->mode.VDisplay;
-	    ret = FALSE;
-	}
-	if (crtc->panningTotalArea.y2 > screenHeight) {
-	    /* Panning region larger than screen -> move inside, then crop to screen */
-	    crtc->panningTotalArea.y1 -= crtc->panningTotalArea.y2 - screenHeight;
-	    crtc->panningTotalArea.y2 = screenHeight;
-	    ret = FALSE;
-	    if (crtc->panningTotalArea.y1 < 0)
-		crtc->panningTotalArea.y1 = 0;
-	}
-	if (crtc->panningBorder[1] + crtc->panningBorder[3] > crtc->mode.VDisplay) {
-	    /* Borders too large -> set to 0 */
-	    crtc->panningBorder[1] = crtc->panningBorder[3] = 0;
-	    ret = FALSE;
-	}
-    }
-
-    return ret;
-}
-
-/*
- * The heart of the panning operation:
- *
- * Given a frame buffer position (fb_x, fb_y),
- * and a crtc position (crtc_x, crtc_y),
- * and a transform matrix which maps frame buffer to crtc,
- * compute a panning position (pan_x, pan_y) that
- * makes the resulting transform line those two up
- */
-
-static void
-xf86ComputeCrtcPan (Bool transform_in_use,
-		    struct pixman_f_transform *m,
-		    double screen_x, double screen_y,
-		    double crtc_x, double crtc_y,
-		    int old_pan_x, int old_pan_y,
-		    int *new_pan_x, int *new_pan_y)
-{
-    if (transform_in_use) {
-	/*
-	 * Given the current transform, M, the current position
-	 * on the Screen, S, and the desired position on the CRTC,
-	 * C, compute a translation, T, such that:
-	 *
-	 * M T S = C
-	 *
-	 * where T is of the form
-	 *
-	 * | 1 0 dx |
-	 * | 0 1 dy |
-	 * | 0 0 1  |
-	 *
-	 * M T S =
-	 *   | M00 Sx + M01 Sy + M00 dx + M01 dy + M02 |   | Cx F |
-	 *   | M10 Sx + M11 Sy + M10 dx + M11 dy + M12 | = | Cy F |
-	 *   | M20 Sx + M21 Sy + M20 dx + M21 dy + M22 |   |  F   |
-	 *
-	 * R = M S
-	 *
-	 *   Cx F = M00 dx + M01 dy + R0
-	 *   Cy F = M10 dx + M11 dy + R1
-	 *      F = M20 dx + M21 dy + R2
-	 *
-	 * Zero out dx, then dy
-	 *
-	 * F (Cx M10 - Cy M00) =
-	 *	    (M10 M01 - M00 M11) dy + M10 R0 - M00 R1
-	 * F (M10 - Cy M20) =
-	 *	    (M10 M21 - M20 M11) dy + M10 R2 - M20 R1
-	 *
-	 * F (Cx M11 - Cy M01) =
-	 *	    (M11 M00 - M01 M10) dx + M11 R0 - M01 R1
-	 * F (M11 - Cy M21) =
-	 *	    (M11 M20 - M21 M10) dx + M11 R2 - M21 R1
-	 *
-	 * Make some temporaries
-	 *
-	 * T = | Cx M10 - Cy M00 |
-	 *     | Cx M11 - Cy M01 |
-	 *
-	 * U = | M10 M01 - M00 M11 |
-	 *     | M11 M00 - M01 M10 |
-	 *
-	 * Q = | M10 R0 - M00 R1 |
-	 *     | M11 R0 - M01 R1 |
-	 *
-	 * P = | M10 - Cy M20 |
-	 *     | M11 - Cy M21 |
-	 *
-	 * W = | M10 M21 - M20 M11 |
-	 *     | M11 M20 - M21 M10 |
-	 *
-	 * V = | M10 R2 - M20 R1 |
-	 *	   | M11 R2 - M21 R1 |
-	 *
-	 * Rewrite:
-	 *
-	 * F T0 = U0 dy + Q0
-	 * F P0 = W0 dy + V0
-	 * F T1 = U1 dx + Q1
-	 * F P1 = W1 dx + V1
-	 *
-	 * Solve for F (two ways)
-	 *
-	 * F (W0 T0 - U0 P0)  = W0 Q0 - U0 V0
-	 *
-	 *     W0 Q0 - U0 V0
-	 * F = -------------
-	 *     W0 T0 - U0 P0
-	 *
-	 * F (W1 T1 - U1 P1) = W1 Q1 - U1 V1
-	 *
-	 *     W1 Q1 - U1 V1
-	 * F = -------------
-	 *     W1 T1 - U1 P1
-	 *
-	 * We'll use which ever solution works (denominator != 0)
-	 *
-	 * Finally, solve for dx and dy:
-	 *
-	 * dx = (F T1 - Q1) / U1
-	 * dx = (F P1 - V1) / W1
-	 *
-	 * dy = (F T0 - Q0) / U0
-	 * dy = (F P0 - V0) / W0
-	 */
-	double			    r[3];
-	double			    q[2], u[2], t[2], v[2], w[2], p[2];
-	double			    f;
-	struct pict_f_vector	    d;
-	int			    i;
-
-	/* Get the un-normalized crtc coordinates again */
-	for (i = 0; i < 3; i++)
-	    r[i] = m->m[i][0] * screen_x + m->m[i][1] * screen_y + m->m[i][2];
-
-	/* Combine values into temporaries */
-	for (i = 0; i < 2; i++) {
-	    q[i] = m->m[1][i] * r[0] - m->m[0][i] * r[1];
-	    u[i] = m->m[1][i] * m->m[0][1-i] - m->m[0][i] * m->m[1][1-i];
-	    t[i] = m->m[1][i] * crtc_x - m->m[0][i] * crtc_y;
-
-	    v[i] = m->m[1][i] * r[2] - m->m[2][i] * r[1];
-	    w[i] = m->m[1][i] * m->m[2][1-i] - m->m[2][i] * m->m[1][1-i];
-	    p[i] = m->m[1][i] - m->m[2][i] * crtc_y;
-	}
-
-	/* Find a way to compute f */
-	f = 0;
-	for (i = 0; i < 2; i++) {
-	    double a = w[i] * q[i] - u[i] * v[i];
-	    double b = w[i] * t[i] - u[i] * p[i];
-	    if (b != 0) {
-		f = a/b;
-		break;
-	    }
-	}
-
-	/* Solve for the resulting transform vector */
-	for (i = 0; i < 2; i++) {
-	    if (u[i])
-		d.v[1-i] = (t[i] * f - q[i]) / u[i];
-	    else if (w[1])
-		d.v[1-i] = (p[i] * f - v[i]) / w[i];
-	    else
-		d.v[1-i] = 0;
-	}
-	*new_pan_x = old_pan_x - floor (d.v[0] + 0.5);
-	*new_pan_y = old_pan_y - floor (d.v[1] + 0.5);
-    } else {
-	*new_pan_x = screen_x - crtc_x;
-	*new_pan_y = screen_y - crtc_y;
-    }
-}
-
-static void
-xf86RandR13Pan (xf86CrtcPtr crtc, int x, int y)
-{
-    int newX, newY;
-    int width, height;
-    Bool panned = FALSE;
-
-    if (crtc->version < 2)
-	return;
-
-    if (! crtc->enabled						||
-	(crtc->panningTotalArea.x2 <= crtc->panningTotalArea.x1	&&
-	 crtc->panningTotalArea.y2 <= crtc->panningTotalArea.y1))
-	return;
-
-    newX   = crtc->x;
-    newY   = crtc->y;
-    width  = crtc->mode.HDisplay;
-    height = crtc->mode.VDisplay;
-
-    if ((crtc->panningTrackingArea.x2 <= crtc->panningTrackingArea.x1 ||
-	 (x >= crtc->panningTrackingArea.x1 && x < crtc->panningTrackingArea.x2)) &&
-	(crtc->panningTrackingArea.y2 <= crtc->panningTrackingArea.y1 ||
-	 (y >= crtc->panningTrackingArea.y1 && y < crtc->panningTrackingArea.y2)))
-    {
-	struct pict_f_vector    c;
-
-	/*
-	 * Pre-clip the mouse position to the panning area so that we don't
-	 * push the crtc outside. This doesn't deal with changes to the
-	 * panning values, only mouse position changes.
-	 */
-	if (crtc->panningTotalArea.x2 > crtc->panningTotalArea.x1)
-	{
-	    if (x < crtc->panningTotalArea.x1)
-		x = crtc->panningTotalArea.x1;
-	    if (x >= crtc->panningTotalArea.x2)
-		x = crtc->panningTotalArea.x2 - 1;
-	}
-	if (crtc->panningTotalArea.y2 > crtc->panningTotalArea.y1)
-	{
-	    if (y < crtc->panningTotalArea.y1)
-		y = crtc->panningTotalArea.y1;
-	    if (y >= crtc->panningTotalArea.y2)
-		y = crtc->panningTotalArea.y2 - 1;
-	}
-
-	c.v[0] = x;
-	c.v[1] = y;
-	c.v[2] = 1.0;
-	if (crtc->transform_in_use) {
-	    pixman_f_transform_point(&crtc->f_framebuffer_to_crtc, &c);
-	} else {
-	    c.v[0] -= crtc->x;
-	    c.v[1] -= crtc->y;
-	}
-
-	if (crtc->panningTotalArea.x2 > crtc->panningTotalArea.x1) {
-	    if (c.v[0] < crtc->panningBorder[0]) {
-		c.v[0] = crtc->panningBorder[0];
-		panned = TRUE;
-	    }
-	    if (c.v[0] >= width - crtc->panningBorder[2]) {
-		c.v[0] = width - crtc->panningBorder[2] - 1;
-		panned = TRUE;
-	    }
-	}
-	if (crtc->panningTotalArea.y2 > crtc->panningTotalArea.y1) {
-	    if (c.v[1] < crtc->panningBorder[1]) {
-		c.v[1] = crtc->panningBorder[1];
-		panned = TRUE;
-	    }
-	    if (c.v[1] >= height - crtc->panningBorder[3]) {
-		c.v[1] = height - crtc->panningBorder[3] - 1;
-		panned = TRUE;
-	    }
-	}
-	if (panned)
-	    xf86ComputeCrtcPan (crtc->transform_in_use,
-				&crtc->f_framebuffer_to_crtc,
-				x, y, c.v[0], c.v[1],
-				newX, newY, &newX, &newY);
-    }
-
-    /*
-     * Ensure that the crtc is within the panning region.
-     *
-     * XXX This computation only works when we do not have a transform
-     * in use.
-     */
-    if (!crtc->transform_in_use)
-    {
-	/* Validate against [xy]1 after [xy]2, to be sure that results are > 0 for [xy]1 > 0 */
-	if (crtc->panningTotalArea.x2 > crtc->panningTotalArea.x1) {
-	    if (newX > crtc->panningTotalArea.x2 - width)
-		newX =  crtc->panningTotalArea.x2 - width;
-	    if (newX <  crtc->panningTotalArea.x1)
-		newX =  crtc->panningTotalArea.x1;
-	}
-	if (crtc->panningTotalArea.y2 > crtc->panningTotalArea.y1) {
-	    if (newY > crtc->panningTotalArea.y2 - height)
-		newY =  crtc->panningTotalArea.y2 - height;
-	    if (newY <  crtc->panningTotalArea.y1)
-		newY =  crtc->panningTotalArea.y1;
-	}
-    }
-    if (newX != crtc->x || newY != crtc->y)
-	xf86CrtcSetOrigin (crtc, newX, newY);
-}
-
-static Bool
-xf86RandR12GetInfo (ScreenPtr pScreen, Rotation *rotations)
-{
-    RRScreenSizePtr	    pSize;
-    ScrnInfoPtr		    scrp = XF86SCRNINFO(pScreen);
-    XF86RandRInfoPtr	    randrp = XF86RANDRINFO(pScreen);
-    DisplayModePtr	    mode;
-    int			    refresh0 = 60;
-    int			    maxX = 0, maxY = 0;
-
-    *rotations = randrp->supported_rotations;
-
-    if (randrp->virtualX == -1 || randrp->virtualY == -1)
-    {
-	randrp->virtualX = scrp->virtualX;
-	randrp->virtualY = scrp->virtualY;
-    }
-
-    /* Re-probe the outputs for new monitors or modes */
-    if (scrp->vtSema)
-    {
-	xf86ProbeOutputModes (scrp, 0, 0);
-	xf86SetScrnInfoModes (scrp);
-    }
-
-    for (mode = scrp->modes; ; mode = mode->next)
-    {
-	int refresh = xf86RandR12ModeRefresh (mode);
-	if (randrp->maxX == 0 || randrp->maxY == 0)
-	{
-		if (maxX < mode->HDisplay)
-			maxX = mode->HDisplay;
-		if (maxY < mode->VDisplay)
-			maxY = mode->VDisplay;
-	}
-	if (mode == scrp->modes)
-	    refresh0 = refresh;
-	pSize = RRRegisterSize (pScreen,
-				mode->HDisplay, mode->VDisplay,
-				randrp->mmWidth, randrp->mmHeight);
-	if (!pSize)
-	    return FALSE;
-	RRRegisterRate (pScreen, pSize, refresh);
-
-	if (xf86ModesEqual(mode, scrp->currentMode))
-	{
-	    RRSetCurrentConfig (pScreen, randrp->rotation, refresh, pSize);
-	}
-	if (mode->next == scrp->modes)
-	    break;
-    }
-
-    if (randrp->maxX == 0 || randrp->maxY == 0)
-    {
-	randrp->maxX = maxX;
-	randrp->maxY = maxY;
-    }
-
-    return TRUE;
-}
-
-static Bool
-xf86RandR12SetMode (ScreenPtr	    pScreen,
-		  DisplayModePtr    mode,
-		  Bool		    useVirtual,
-		  int		    mmWidth,
-		  int		    mmHeight)
-{
-    ScrnInfoPtr		scrp = XF86SCRNINFO(pScreen);
-    XF86RandRInfoPtr	randrp = XF86RANDRINFO(pScreen);
-    int			oldWidth = pScreen->width;
-    int			oldHeight = pScreen->height;
-    int			oldmmWidth = pScreen->mmWidth;
-    int			oldmmHeight = pScreen->mmHeight;
-    WindowPtr		pRoot = pScreen->root;
-    DisplayModePtr      currentMode = NULL;
-    Bool 		ret = TRUE;
-
-    if (pRoot)
-	(*scrp->EnableDisableFBAccess) (pScreen->myNum, FALSE);
-    if (useVirtual)
-    {
-	scrp->virtualX = randrp->virtualX;
-	scrp->virtualY = randrp->virtualY;
-    }
-    else
-    {
-	scrp->virtualX = mode->HDisplay;
-	scrp->virtualY = mode->VDisplay;
-    }
-
-    if(randrp->rotation & (RR_Rotate_90 | RR_Rotate_270))
-    {
-	/* If the screen is rotated 90 or 270 degrees, swap the sizes. */
-	pScreen->width = scrp->virtualY;
-	pScreen->height = scrp->virtualX;
-	pScreen->mmWidth = mmHeight;
-	pScreen->mmHeight = mmWidth;
-    }
-    else
-    {
-	pScreen->width = scrp->virtualX;
-	pScreen->height = scrp->virtualY;
-	pScreen->mmWidth = mmWidth;
-	pScreen->mmHeight = mmHeight;
-    }
-    if (scrp->currentMode == mode) {
-        /* Save current mode */
-        currentMode = scrp->currentMode;
-        /* Reset, just so we ensure the drivers SwitchMode is called */
-        scrp->currentMode = NULL;
-    }
-    /*
-     * We know that if the driver failed to SwitchMode to the rotated
-     * version, then it should revert back to it's prior mode.
-     */
-    if (!xf86SwitchMode (pScreen, mode))
-    {
-        ret = FALSE;
-	scrp->virtualX = pScreen->width = oldWidth;
-	scrp->virtualY = pScreen->height = oldHeight;
-	pScreen->mmWidth = oldmmWidth;
-	pScreen->mmHeight = oldmmHeight;
-        scrp->currentMode = currentMode;
-    }
-
-    /*
-     * Make sure the layout is correct
-     */
-    xf86ReconfigureLayout();
-
-    /*
-     * Make sure the whole screen is visible
-     */
-    xf86SetViewport (pScreen, pScreen->width, pScreen->height);
-    xf86SetViewport (pScreen, 0, 0);
-    if (pRoot)
-	(*scrp->EnableDisableFBAccess) (pScreen->myNum, TRUE);
-    return ret;
-}
-
-Bool
-xf86RandR12SetConfig (ScreenPtr		pScreen,
-		    Rotation		rotation,
-		    int			rate,
-		    RRScreenSizePtr	pSize)
-{
-    ScrnInfoPtr		scrp = XF86SCRNINFO(pScreen);
-    XF86RandRInfoPtr	randrp = XF86RANDRINFO(pScreen);
-    DisplayModePtr	mode;
-    int			pos[MAXDEVICES][2];
-    Bool		useVirtual = FALSE;
-    int			maxX = 0, maxY = 0;
-    Rotation		oldRotation = randrp->rotation;
-    DeviceIntPtr	dev;
-    Bool		view_adjusted = FALSE;
-
-    randrp->rotation = rotation;
-
-    if (randrp->virtualX == -1 || randrp->virtualY == -1)
-    {
-	randrp->virtualX = scrp->virtualX;
-	randrp->virtualY = scrp->virtualY;
-    }
-
-    for (dev = inputInfo.devices; dev; dev = dev->next)
-    {
-	if (!IsMaster(dev) && !IsFloating(dev))
-		continue;
-
-	miPointerGetPosition(dev, &pos[dev->id][0], &pos[dev->id][1]);
-    }
-
-    for (mode = scrp->modes; ; mode = mode->next)
-    {
-	if (randrp->maxX == 0 || randrp->maxY == 0)
-	{
-		if (maxX < mode->HDisplay)
-			maxX = mode->HDisplay;
-		if (maxY < mode->VDisplay)
-			maxY = mode->VDisplay;
-	}
-	if (mode->HDisplay == pSize->width &&
-	    mode->VDisplay == pSize->height &&
-	    (rate == 0 || xf86RandR12ModeRefresh (mode) == rate))
-	    break;
-	if (mode->next == scrp->modes)
-	{
-	    if (pSize->width == randrp->virtualX &&
-		pSize->height == randrp->virtualY)
-	    {
-		mode = scrp->modes;
-		useVirtual = TRUE;
-		break;
-	    }
-    	    if (randrp->maxX == 0 || randrp->maxY == 0)
-    	    {
-		randrp->maxX = maxX;
-		randrp->maxY = maxY;
-    	    }
-	    return FALSE;
-	}
-    }
-
-    if (randrp->maxX == 0 || randrp->maxY == 0)
-    {
-	randrp->maxX = maxX;
-	randrp->maxY = maxY;
-    }
-
-    if (!xf86RandR12SetMode (pScreen, mode, useVirtual, pSize->mmWidth,
-			   pSize->mmHeight)) {
-        randrp->rotation = oldRotation;
-	return FALSE;
-    }
-
-    /*
-     * Move the cursor back where it belongs; SwitchMode repositions it
-     * FIXME: duplicated code, see modes/xf86RandR12.c
-     */
-    for (dev = inputInfo.devices; dev; dev = dev->next)
-    {
-	if (!IsMaster(dev) && !IsFloating(dev))
-		continue;
-
-	if (pScreen == miPointerGetScreen(dev)) {
-	    int px = pos[dev->id][0];
-	    int py = pos[dev->id][1];
-
-	    px = (px >= pScreen->width ? (pScreen->width - 1) : px);
-	    py = (py >= pScreen->height ? (pScreen->height - 1) : py);
-
-	    /* Setting the viewpoint makes only sense on one device */
-	    if (!view_adjusted && IsMaster(dev)) {
-		xf86SetViewport(pScreen, px, py);
-		view_adjusted = TRUE;
-	    }
-
-	    (*pScreen->SetCursorPosition) (dev, pScreen, px, py, FALSE);
-	}
-    }
-
-    return TRUE;
-}
-
-static Bool
-xf86RandR12ScreenSetSize (ScreenPtr	pScreen,
-			CARD16		width,
-			CARD16		height,
-			CARD32		mmWidth,
-			CARD32		mmHeight)
-{
-    XF86RandRInfoPtr	randrp = XF86RANDRINFO(pScreen);
-    ScrnInfoPtr		pScrn = XF86SCRNINFO(pScreen);
-    xf86CrtcConfigPtr	config = XF86_CRTC_CONFIG_PTR(pScrn);
-    WindowPtr		pRoot = pScreen->root;
-    PixmapPtr		pScrnPix;
-    Bool		ret = FALSE;
-    int                 c;
-
-    if (xf86RandR12Key) {
-        if (randrp->virtualX == -1 || randrp->virtualY == -1)
-        {
-	    randrp->virtualX = pScrn->virtualX;
-	    randrp->virtualY = pScrn->virtualY;
-        }
-    }
-    if (pRoot && pScrn->vtSema)
-	(*pScrn->EnableDisableFBAccess) (pScreen->myNum, FALSE);
-
-    /* Let the driver update virtualX and virtualY */
-    if (!(*config->funcs->resize)(pScrn, width, height))
-	goto finish;
-
-    ret = TRUE;
-    /* Update panning information */
-    for (c = 0; c < config->num_crtc; c++) {
-	xf86CrtcPtr crtc = config->crtc[c];
-	if (crtc->panningTotalArea.x2 > crtc->panningTotalArea.x1 ||
-	    crtc->panningTotalArea.y2 > crtc->panningTotalArea.y1) {
-	    if (crtc->panningTotalArea.x2 > crtc->panningTrackingArea.x1)
-		crtc->panningTotalArea.x2 += width  - pScreen->width;
-	    if (crtc->panningTotalArea.y2 > crtc->panningTrackingArea.y1)
-		crtc->panningTotalArea.y2 += height - pScreen->height;
-	    if (crtc->panningTrackingArea.x2 > crtc->panningTrackingArea.x1)
-		crtc->panningTrackingArea.x2 += width  - pScreen->width;
-	    if (crtc->panningTrackingArea.y2 > crtc->panningTrackingArea.y1)
-		crtc->panningTrackingArea.y2 += height - pScreen->height;
-	    xf86RandR13VerifyPanningArea (crtc, width, height);
-	    xf86RandR13Pan (crtc, randrp->pointerX, randrp->pointerY);
-	}
-    }
-
-    pScrnPix = (*pScreen->GetScreenPixmap)(pScreen);
-    pScreen->width = pScrnPix->drawable.width = width;
-    pScreen->height = pScrnPix->drawable.height = height;
-    randrp->mmWidth = pScreen->mmWidth = mmWidth;
-    randrp->mmHeight = pScreen->mmHeight = mmHeight;
-
-    xf86SetViewport (pScreen, pScreen->width-1, pScreen->height-1);
-    xf86SetViewport (pScreen, 0, 0);
-
-finish:
-    if (pRoot && pScrn->vtSema)
-	(*pScrn->EnableDisableFBAccess) (pScreen->myNum, TRUE);
-#if RANDR_12_INTERFACE
-    if (xf86RandR12Key && pScreen->root && ret)
-	RRScreenSizeNotify (pScreen);
-#endif
-    return ret;
-}
-
-Rotation
-xf86RandR12GetRotation(ScreenPtr pScreen)
-{
-    XF86RandRInfoPtr	    randrp = XF86RANDRINFO(pScreen);
-
-    return randrp->rotation;
-}
-
-Bool
-xf86RandR12CreateScreenResources (ScreenPtr pScreen)
-{
-    ScrnInfoPtr		pScrn = xf86Screens[pScreen->myNum];
-    xf86CrtcConfigPtr   config;
-    XF86RandRInfoPtr	randrp;
-    int			c;
-    int			width, height;
-    int			mmWidth, mmHeight;
-#ifdef PANORAMIX
-    /* XXX disable RandR when using Xinerama */
-    if (!noPanoramiXExtension)
-	return TRUE;
-#endif
-
-    config = XF86_CRTC_CONFIG_PTR(pScrn);
-    randrp = XF86RANDRINFO(pScreen);
-    /*
-     * Compute size of screen
-     */
-    width = 0; height = 0;
-    for (c = 0; c < config->num_crtc; c++)
-    {
-	xf86CrtcPtr crtc = config->crtc[c];
-	int	    crtc_width = crtc->x + xf86ModeWidth (&crtc->mode, crtc->rotation);
-	int	    crtc_height = crtc->y + xf86ModeHeight (&crtc->mode, crtc->rotation);
-	
-	if (crtc->enabled) {
-	    if (crtc_width > width)
-		width = crtc_width;
-	    if (crtc_height > height)
-		height = crtc_height;
-	    if (crtc->panningTotalArea.x2 > width)
-		width = crtc->panningTotalArea.x2;
-	    if (crtc->panningTotalArea.y2 > height)
-		height = crtc->panningTotalArea.y2;
-	}
-    }
-    
-    if (width && height)
-    {
-	/*
-	 * Compute physical size of screen
-	 */
-	if (monitorResolution) 
-	{
-	    mmWidth = width * 25.4 / monitorResolution;
-	    mmHeight = height * 25.4 / monitorResolution;
-	}
-	else
-	{
-	    xf86OutputPtr   output = xf86CompatOutput(pScrn);
-
-	    if (output &&
-		output->conf_monitor &&
-		(output->conf_monitor->mon_width  > 0 &&
-		 output->conf_monitor->mon_height > 0))
-	    {
-		/*
-		 * Prefer user configured DisplaySize
-		 */
-		mmWidth = output->conf_monitor->mon_width;
-		mmHeight = output->conf_monitor->mon_height;
-	    }
-	    else
-	    {
-		/*
-		 * Otherwise, just set the screen to DEFAULT_DPI
-		 */
-		mmWidth = width * 25.4 / DEFAULT_DPI;
-		mmHeight = height * 25.4 / DEFAULT_DPI;
-	    }
-	}
-	xf86DrvMsg(pScrn->scrnIndex, X_INFO,
-		   "Setting screen physical size to %d x %d\n",
-		   mmWidth, mmHeight);
-	/*
-	 * This is the initial setting of the screen size.
-	 * We have to pre-set it here, otherwise panning would be adapted
-	 * to the new screen size.
-	 */
-	pScreen->width  = width;
-	pScreen->height = height;
-	xf86RandR12ScreenSetSize (pScreen,
-				  width,
-				  height,
-				  mmWidth,
-				  mmHeight);
-    }
-
-    if (xf86RandR12Key == NULL)
-	return TRUE;
-
-    if (randrp->virtualX == -1 || randrp->virtualY == -1)
-    {
-	randrp->virtualX = pScrn->virtualX;
-	randrp->virtualY = pScrn->virtualY;
-    }
-    xf86CrtcSetScreenSubpixelOrder (pScreen);
-#if RANDR_12_INTERFACE
-    if (xf86RandR12CreateScreenResources12 (pScreen))
-	return TRUE;
-#endif
-    return TRUE;
-}
-
-
-Bool
-xf86RandR12Init (ScreenPtr pScreen)
-{
-    rrScrPrivPtr	rp;
-    XF86RandRInfoPtr	randrp;
-
-#ifdef PANORAMIX
-    /* XXX disable RandR when using Xinerama */
-    if (!noPanoramiXExtension)
-    {
-        if (xf86NumScreens == 1)
-            noPanoramiXExtension = TRUE;
-        else
-            return TRUE;
-    }
-#endif
-
-    if (xf86RandR12Generation != serverGeneration)
-	xf86RandR12Generation = serverGeneration;
-
-    xf86RandR12Key = &xf86RandR12KeyRec;
-    if (!dixRegisterPrivateKey(&xf86RandR12KeyRec, PRIVATE_SCREEN, 0))
-	return FALSE;
-
-    randrp = malloc(sizeof (XF86RandRInfoRec));
-    if (!randrp)
-	return FALSE;
-
-    if (!RRScreenInit(pScreen))
-    {
-	free(randrp);
-	return FALSE;
-    }
-    rp = rrGetScrPriv(pScreen);
-    rp->rrGetInfo = xf86RandR12GetInfo;
-    rp->rrSetConfig = xf86RandR12SetConfig;
-
-    randrp->virtualX = -1;
-    randrp->virtualY = -1;
-    randrp->mmWidth = pScreen->mmWidth;
-    randrp->mmHeight = pScreen->mmHeight;
-
-    randrp->rotation = RR_Rotate_0; /* initial rotated mode */
-
-    randrp->supported_rotations = RR_Rotate_0;
-
-    randrp->maxX = randrp->maxY = 0;
-
-    dixSetPrivate(&pScreen->devPrivates, xf86RandR12Key, randrp);
-
-#if RANDR_12_INTERFACE
-    if (!xf86RandR12Init12 (pScreen))
-	return FALSE;
-#endif
-    return TRUE;
-}
-
-void
-xf86RandR12CloseScreen (ScreenPtr pScreen)
-{
-    XF86RandRInfoPtr	randrp;
-
-    if (xf86RandR12Key == NULL)
-	return;
-
-    randrp = XF86RANDRINFO(pScreen);
-#if RANDR_12_INTERFACE
-    xf86Screens[pScreen->myNum]->EnterVT = randrp->orig_EnterVT;
-#endif
-
-    free(randrp);
-}
-
-void
-xf86RandR12SetRotations (ScreenPtr pScreen, Rotation rotations)
-{
-    XF86RandRInfoPtr	randrp;
-#if RANDR_12_INTERFACE
-    ScrnInfoPtr		pScrn = xf86Screens[pScreen->myNum];
-    int			c;
-    xf86CrtcConfigPtr   config = XF86_CRTC_CONFIG_PTR(pScrn);
-#endif
-
-    if (xf86RandR12Key == NULL)
-	return;
-
-    randrp = XF86RANDRINFO(pScreen);
-#if RANDR_12_INTERFACE
-    for (c = 0; c < config->num_crtc; c++) {
-	xf86CrtcPtr    crtc = config->crtc[c];
-
-	RRCrtcSetRotations (crtc->randr_crtc, rotations);
-    }
-#endif
-    randrp->supported_rotations = rotations;
-}
-
-void
-xf86RandR12SetTransformSupport (ScreenPtr pScreen, Bool transforms)
-{
-    XF86RandRInfoPtr	randrp;
-#if RANDR_13_INTERFACE
-    ScrnInfoPtr		pScrn = xf86Screens[pScreen->myNum];
-    int			c;
-    xf86CrtcConfigPtr   config = XF86_CRTC_CONFIG_PTR(pScrn);
-#endif
-
-    if (xf86RandR12Key == NULL)
-	return;
-
-    randrp = XF86RANDRINFO(pScreen);
-#if RANDR_13_INTERFACE
-    for (c = 0; c < config->num_crtc; c++) {
-	xf86CrtcPtr    crtc = config->crtc[c];
-
-	RRCrtcSetTransformSupport (crtc->randr_crtc, transforms);
-    }
-#endif
-}
-
-void
-xf86RandR12GetOriginalVirtualSize(ScrnInfoPtr pScrn, int *x, int *y)
-{
-    ScreenPtr pScreen = screenInfo.screens[pScrn->scrnIndex];
-
-    if (xf86RandR12Generation != serverGeneration ||
-	XF86RANDRINFO(pScreen)->virtualX == -1)
-    {
-	*x = pScrn->virtualX;
-	*y = pScrn->virtualY;
-    } else {
-	XF86RandRInfoPtr randrp = XF86RANDRINFO(pScreen);
-
-	*x = randrp->virtualX;
-	*y = randrp->virtualY;
-    }
-}
-
-#if RANDR_12_INTERFACE
-
-#define FLAG_BITS (RR_HSyncPositive | \
-		   RR_HSyncNegative | \
-		   RR_VSyncPositive | \
-		   RR_VSyncNegative | \
-		   RR_Interlace | \
-		   RR_DoubleScan | \
-		   RR_CSync | \
-		   RR_CSyncPositive | \
-		   RR_CSyncNegative | \
-		   RR_HSkewPresent | \
-		   RR_BCast | \
-		   RR_PixelMultiplex | \
-		   RR_DoubleClock | \
-		   RR_ClockDivideBy2)
-
-static Bool
-xf86RandRModeMatches (RRModePtr		randr_mode,
-		      DisplayModePtr	mode)
-{
-#if 0
-    if (match_name)
-    {
-	/* check for same name */
-	int	len = strlen (mode->name);
-	if (randr_mode->mode.nameLength != len)			return FALSE;
-	if (memcmp (randr_mode->name, mode->name, len) != 0)	return FALSE;
-    }
-#endif
-    
-    /* check for same timings */
-    if (randr_mode->mode.dotClock / 1000 != mode->Clock)    return FALSE;
-    if (randr_mode->mode.width        != mode->HDisplay)    return FALSE;
-    if (randr_mode->mode.hSyncStart   != mode->HSyncStart)  return FALSE;
-    if (randr_mode->mode.hSyncEnd     != mode->HSyncEnd)    return FALSE;
-    if (randr_mode->mode.hTotal       != mode->HTotal)	    return FALSE;
-    if (randr_mode->mode.hSkew        != mode->HSkew)	    return FALSE;
-    if (randr_mode->mode.height       != mode->VDisplay)    return FALSE;
-    if (randr_mode->mode.vSyncStart   != mode->VSyncStart)  return FALSE;
-    if (randr_mode->mode.vSyncEnd     != mode->VSyncEnd)    return FALSE;
-    if (randr_mode->mode.vTotal       != mode->VTotal)	    return FALSE;
-    
-    /* check for same flags (using only the XF86 valid flag bits) */
-    if ((randr_mode->mode.modeFlags & FLAG_BITS) != (mode->Flags & FLAG_BITS))
-	return FALSE;
-    
-    /* everything matches */
-    return TRUE;
-}
-
-static Bool
-xf86RandR12CrtcNotify (RRCrtcPtr	randr_crtc)
-{
-    ScreenPtr		pScreen = randr_crtc->pScreen;
-    ScrnInfoPtr		pScrn = xf86Screens[pScreen->myNum];
-    xf86CrtcConfigPtr   config = XF86_CRTC_CONFIG_PTR(pScrn);
-    RRModePtr		randr_mode = NULL;
-    int			x;
-    int			y;
-    Rotation		rotation;
-    int			numOutputs;
-    RROutputPtr		*randr_outputs;
-    RROutputPtr		randr_output;
-    xf86CrtcPtr		crtc = randr_crtc->devPrivate;
-    xf86OutputPtr	output;
-    int			i, j;
-    DisplayModePtr	mode = &crtc->mode;
-    Bool		ret;
-
-    randr_outputs = malloc(config->num_output * sizeof (RROutputPtr));
-    if (!randr_outputs)
-	return FALSE;
-    x = crtc->x;
-    y = crtc->y;
-    rotation = crtc->rotation;
-    numOutputs = 0;
-    randr_mode = NULL;
-    for (i = 0; i < config->num_output; i++)
-    {
-	output = config->output[i];
-	if (output->crtc == crtc)
-	{
-	    randr_output = output->randr_output;
-	    randr_outputs[numOutputs++] = randr_output;
-	    /*
-	     * We make copies of modes, so pointer equality 
-	     * isn't sufficient
-	     */
-	    for (j = 0; j < randr_output->numModes + randr_output->numUserModes; j++)
-	    {
-		RRModePtr   m = (j < randr_output->numModes ?
-				 randr_output->modes[j] :
-				 randr_output->userModes[j-randr_output->numModes]);
-					 
-		if (xf86RandRModeMatches (m, mode))
-		{
-		    randr_mode = m;
-		    break;
-		}
-	    }
-	}
-    }
-    ret = RRCrtcNotify (randr_crtc, randr_mode, x, y,
-			rotation, 
-			crtc->transformPresent ? &crtc->transform : NULL,
-			numOutputs, randr_outputs);
-    free(randr_outputs);
-    return ret;
-}
-
-/*
- * Convert a RandR mode to a DisplayMode
- */
-static void
-xf86RandRModeConvert (ScrnInfoPtr	scrn,
-		      RRModePtr		randr_mode,
-		      DisplayModePtr	mode)
-{
-    memset(mode, 0, sizeof(DisplayModeRec));
-    mode->status = MODE_OK;
-
-    mode->Clock = randr_mode->mode.dotClock / 1000;
-    
-    mode->HDisplay = randr_mode->mode.width;
-    mode->HSyncStart = randr_mode->mode.hSyncStart;
-    mode->HSyncEnd = randr_mode->mode.hSyncEnd;
-    mode->HTotal = randr_mode->mode.hTotal;
-    mode->HSkew = randr_mode->mode.hSkew;
-    
-    mode->VDisplay = randr_mode->mode.height;
-    mode->VSyncStart = randr_mode->mode.vSyncStart;
-    mode->VSyncEnd = randr_mode->mode.vSyncEnd;
-    mode->VTotal = randr_mode->mode.vTotal;
-    mode->VScan = 0;
-
-    mode->Flags = randr_mode->mode.modeFlags & FLAG_BITS;
-
-    xf86SetModeCrtc (mode, scrn->adjustFlags);
-}
-
-static Bool
-xf86RandR12CrtcSet (ScreenPtr	    pScreen,
-		    RRCrtcPtr	    randr_crtc,
-		    RRModePtr	    randr_mode,
-		    int		    x,
-		    int		    y,
-		    Rotation	    rotation,
-		    int		    num_randr_outputs,
-		    RROutputPtr	    *randr_outputs)
-{
-    XF86RandRInfoPtr	randrp = XF86RANDRINFO(pScreen);
-    ScrnInfoPtr		pScrn = xf86Screens[pScreen->myNum];
-    xf86CrtcConfigPtr   config = XF86_CRTC_CONFIG_PTR(pScrn);
-    xf86CrtcPtr		crtc = randr_crtc->devPrivate;
-    RRTransformPtr	transform;
-    Bool		changed = FALSE;
-    int			o, ro;
-    xf86CrtcPtr		*save_crtcs;
-    Bool		save_enabled = crtc->enabled;
-
-    if (!crtc->scrn->vtSema)
-	return FALSE;
-
-    save_crtcs = malloc(config->num_output * sizeof (xf86CrtcPtr));
-    if ((randr_mode != NULL) != crtc->enabled)
-	changed = TRUE;
-    else if (randr_mode && !xf86RandRModeMatches (randr_mode, &crtc->mode))
-	changed = TRUE;
-    
-    if (rotation != crtc->rotation)
-	changed = TRUE;
-
-    transform = RRCrtcGetTransform (randr_crtc);
-    if ((transform != NULL) != crtc->transformPresent)
-	changed = TRUE;
-    else if (transform && memcmp (&transform->transform, &crtc->transform.transform,
-				  sizeof (transform->transform)) != 0)
-	changed = TRUE;
-
-    if (x != crtc->x || y != crtc->y)
-	changed = TRUE;
-    for (o = 0; o < config->num_output; o++) 
-    {
-	xf86OutputPtr  output = config->output[o];
-	xf86CrtcPtr    new_crtc;
-
-	save_crtcs[o] = output->crtc;
-	
-	if (output->crtc == crtc)
-	    new_crtc = NULL;
-	else
-	    new_crtc = output->crtc;
-	for (ro = 0; ro < num_randr_outputs; ro++) 
-	    if (output->randr_output == randr_outputs[ro])
-	    {
-		new_crtc = crtc;
-		break;
-	    }
-	if (new_crtc != output->crtc)
-	{
-	    changed = TRUE;
-	    output->crtc = new_crtc;
-	}
-    }
-    for (ro = 0; ro < num_randr_outputs; ro++) 
-        if (randr_outputs[ro]->pendingProperties)
-	    changed = TRUE;
-
-    /* XXX need device-independent mode setting code through an API */
-    if (changed)
-    {
-	crtc->enabled = randr_mode != NULL;
-
-	if (randr_mode)
-	{
-	    DisplayModeRec  mode;
-	    RRTransformPtr  transform = RRCrtcGetTransform (randr_crtc);
-
-	    xf86RandRModeConvert (pScrn, randr_mode, &mode);
-	    if (!xf86CrtcSetModeTransform (crtc, &mode, rotation, transform, x, y))
-	    {
-		crtc->enabled = save_enabled;
-		for (o = 0; o < config->num_output; o++)
-		{
-		    xf86OutputPtr	output = config->output[o];
-		    output->crtc = save_crtcs[o];
-		}
-		free(save_crtcs);
-		return FALSE;
-	    }
-	    xf86RandR13VerifyPanningArea (crtc, pScreen->width, pScreen->height);
-	    xf86RandR13Pan (crtc, randrp->pointerX, randrp->pointerY);
-	    /*
-	     * Save the last successful setting for EnterVT
-	     */
-	    crtc->desiredMode = mode;
-	    crtc->desiredRotation = rotation;
-	    if (transform) {
-		crtc->desiredTransform = *transform;
-		crtc->desiredTransformPresent = TRUE;
-	    } else
-		crtc->desiredTransformPresent = FALSE;
-
-	    crtc->desiredX = x;
-	    crtc->desiredY = y;
-	}
-	xf86DisableUnusedFunctions (pScrn);
-    }
-    free(save_crtcs);
-    return xf86RandR12CrtcNotify (randr_crtc);
-}
-
-static Bool
-xf86RandR12CrtcSetGamma (ScreenPtr    pScreen,
-			 RRCrtcPtr    randr_crtc)
-{
-    xf86CrtcPtr		crtc = randr_crtc->devPrivate;
-
-    if (crtc->funcs->gamma_set == NULL)
-	return FALSE;
-
-    if (!crtc->scrn->vtSema)
-	return TRUE;
-
-    /* Realloc local gamma if needed. */
-    if (randr_crtc->gammaSize != crtc->gamma_size) {
-        CARD16 *tmp_ptr;
-        tmp_ptr = realloc(crtc->gamma_red, 3 * crtc->gamma_size * sizeof (CARD16));
-        if (!tmp_ptr)
-            return FALSE;
-        crtc->gamma_red = tmp_ptr;
-        crtc->gamma_green = crtc->gamma_red + crtc->gamma_size;
-        crtc->gamma_blue = crtc->gamma_green + crtc->gamma_size;
-    }
-
-    crtc->gamma_size = randr_crtc->gammaSize;
-    memcpy (crtc->gamma_red, randr_crtc->gammaRed, crtc->gamma_size * sizeof (CARD16));
-    memcpy (crtc->gamma_green, randr_crtc->gammaGreen, crtc->gamma_size * sizeof (CARD16));
-    memcpy (crtc->gamma_blue, randr_crtc->gammaBlue, crtc->gamma_size * sizeof (CARD16));
-
-    /* Only set it when the crtc is actually running.
-     * Otherwise it will be set when it's activated.
-     */
-    if (crtc->active)
-	crtc->funcs->gamma_set(crtc, crtc->gamma_red, crtc->gamma_green,
-						crtc->gamma_blue, crtc->gamma_size);
-
-    return TRUE;
-}
-
-static Bool
-xf86RandR12CrtcGetGamma (ScreenPtr    pScreen,
-			 RRCrtcPtr    randr_crtc)
-{
-    xf86CrtcPtr crtc = randr_crtc->devPrivate;
-
-    if (!crtc->gamma_size)
-        return FALSE;
-
-    if (!crtc->gamma_red || !crtc->gamma_green || !crtc->gamma_blue)
-        return FALSE;
-
-    /* Realloc randr gamma if needed. */
-    if (randr_crtc->gammaSize != crtc->gamma_size) {
-        CARD16 *tmp_ptr;
-        tmp_ptr = realloc(randr_crtc->gammaRed, 3 * crtc->gamma_size * sizeof (CARD16));
-        if (!tmp_ptr)
-            return FALSE;
-        randr_crtc->gammaRed = tmp_ptr;
-        randr_crtc->gammaGreen = randr_crtc->gammaRed + crtc->gamma_size;
-        randr_crtc->gammaBlue = randr_crtc->gammaGreen + crtc->gamma_size;
-    }
-    randr_crtc->gammaSize = crtc->gamma_size;
-    memcpy (randr_crtc->gammaRed, crtc->gamma_red, crtc->gamma_size * sizeof (CARD16));
-    memcpy (randr_crtc->gammaGreen, crtc->gamma_green, crtc->gamma_size * sizeof (CARD16));
-    memcpy (randr_crtc->gammaBlue, crtc->gamma_blue, crtc->gamma_size * sizeof (CARD16));
-
-    return TRUE;
-}
-
-static Bool
-xf86RandR12OutputSetProperty (ScreenPtr pScreen,
-			      RROutputPtr randr_output,
-			      Atom property,
-			      RRPropertyValuePtr value)
-{
-    xf86OutputPtr output = randr_output->devPrivate;
-
-    /* If we don't have any property handler, then we don't care what the
-     * user is setting properties to.
-     */
-    if (output->funcs->set_property == NULL)
-	return TRUE;
-
-    /*
-     * This function gets called even when vtSema is FALSE, as
-     * drivers will need to remember the correct value to apply
-     * when the VT switch occurs
-     */
-    return output->funcs->set_property(output, property, value);
-}
-
-static Bool
-xf86RandR13OutputGetProperty (ScreenPtr pScreen,
-			      RROutputPtr randr_output,
-			      Atom property)
-{
-    xf86OutputPtr output = randr_output->devPrivate;
-
-    if (output->funcs->get_property == NULL)
-	return TRUE;
-
-    /* Should be safe even w/o vtSema */
-    return output->funcs->get_property(output, property);
-}
-
-static Bool
-xf86RandR12OutputValidateMode (ScreenPtr    pScreen,
-			       RROutputPtr  randr_output,
-			       RRModePtr    randr_mode)
-{
-    ScrnInfoPtr	    pScrn = xf86Screens[pScreen->myNum];
-    xf86OutputPtr   output = randr_output->devPrivate;
-    DisplayModeRec  mode;
-
-    xf86RandRModeConvert (pScrn, randr_mode, &mode);
-    /*
-     * This function may be called when vtSema is FALSE, so
-     * the underlying function must either avoid touching the hardware
-     * or return FALSE when vtSema is FALSE
-     */
-    if (output->funcs->mode_valid (output, &mode) != MODE_OK)
-	return FALSE;
-    return TRUE;
-}
-
-static void
-xf86RandR12ModeDestroy (ScreenPtr pScreen, RRModePtr randr_mode)
-{
-}
-
-/**
- * Given a list of xf86 modes and a RandR Output object, construct
- * RandR modes and assign them to the output
- */
-static Bool
-xf86RROutputSetModes (RROutputPtr randr_output, DisplayModePtr modes)
-{
-    DisplayModePtr  mode;
-    RRModePtr	    *rrmodes = NULL;
-    int		    nmode = 0;
-    int		    npreferred = 0;
-    Bool	    ret = TRUE;
-    int		    pref;
-
-    for (mode = modes; mode; mode = mode->next)
-	nmode++;
-
-    if (nmode) {
-	rrmodes = malloc(nmode * sizeof (RRModePtr));
-	
-	if (!rrmodes)
-	    return FALSE;
-	nmode = 0;
-
-	for (pref = 1; pref >= 0; pref--) {
-	    for (mode = modes; mode; mode = mode->next) {
-		if ((pref != 0) == ((mode->type & M_T_PREFERRED) != 0)) {
-		    xRRModeInfo		modeInfo;
-		    RRModePtr		rrmode;
-		    
-		    modeInfo.nameLength = strlen (mode->name);
-		    modeInfo.width = mode->HDisplay;
-		    modeInfo.dotClock = mode->Clock * 1000;
-		    modeInfo.hSyncStart = mode->HSyncStart;
-		    modeInfo.hSyncEnd = mode->HSyncEnd;
-		    modeInfo.hTotal = mode->HTotal;
-		    modeInfo.hSkew = mode->HSkew;
-
-		    modeInfo.height = mode->VDisplay;
-		    modeInfo.vSyncStart = mode->VSyncStart;
-		    modeInfo.vSyncEnd = mode->VSyncEnd;
-		    modeInfo.vTotal = mode->VTotal;
-		    modeInfo.modeFlags = mode->Flags;
-
-		    rrmode = RRModeGet (&modeInfo, mode->name);
-		    if (rrmode) {
-			rrmodes[nmode++] = rrmode;
-			npreferred += pref;
-		    }
-		}
-	    }
-	}
-    }
-    
-    ret = RROutputSetModes (randr_output, rrmodes, nmode, npreferred);
-    free(rrmodes);
-    return ret;
-}
-
-/*
- * Mirror the current mode configuration to RandR
- */
-static Bool
-xf86RandR12SetInfo12 (ScreenPtr pScreen)
-{
-    ScrnInfoPtr		pScrn = xf86Screens[pScreen->myNum];
-    xf86CrtcConfigPtr   config = XF86_CRTC_CONFIG_PTR(pScrn);
-    RROutputPtr		*clones;
-    RRCrtcPtr		*crtcs;
-    int			ncrtc;
-    int			o, c, l;
-    RRCrtcPtr		randr_crtc;
-    int			nclone;
-    
-    clones = malloc(config->num_output * sizeof (RROutputPtr));
-    crtcs = malloc(config->num_crtc * sizeof (RRCrtcPtr));
-    for (o = 0; o < config->num_output; o++)
-    {
-	xf86OutputPtr	output = config->output[o];
-	
-	ncrtc = 0;
-	for (c = 0; c < config->num_crtc; c++)
-	    if (output->possible_crtcs & (1 << c))
-		crtcs[ncrtc++] = config->crtc[c]->randr_crtc;
-
-	if (output->crtc)
-	    randr_crtc = output->crtc->randr_crtc;
-	else
-	    randr_crtc = NULL;
-
-	if (!RROutputSetCrtcs (output->randr_output, crtcs, ncrtc))
-	{
-	    free(crtcs);
-	    free(clones);
-	    return FALSE;
-	}
-
-	RROutputSetPhysicalSize(output->randr_output, 
-				output->mm_width,
-				output->mm_height);
-	xf86RROutputSetModes (output->randr_output, output->probed_modes);
-
-	switch (output->status) {
-	case XF86OutputStatusConnected:
-	    RROutputSetConnection (output->randr_output, RR_Connected);
-	    break;
-	case XF86OutputStatusDisconnected:
-	    RROutputSetConnection (output->randr_output, RR_Disconnected);
-	    break;
-	case XF86OutputStatusUnknown:
-	    RROutputSetConnection (output->randr_output, RR_UnknownConnection);
-	    break;
-	}
-
-	RROutputSetSubpixelOrder (output->randr_output, output->subpixel_order);
-
-	/*
-	 * Valid clones
-	 */
-	nclone = 0;
-	for (l = 0; l < config->num_output; l++)
-	{
-	    xf86OutputPtr	    clone = config->output[l];
-	    
-	    if (l != o && (output->possible_clones & (1 << l)))
-		clones[nclone++] = clone->randr_output;
-	}
-	if (!RROutputSetClones (output->randr_output, clones, nclone))
-	{
-	    free(crtcs);
-	    free(clones);
-	    return FALSE;
-	}
-    }
-    free(crtcs);
-    free(clones);
-    return TRUE;
-}
-
-
-
-/*
- * Query the hardware for the current state, then mirror
- * that to RandR
- */
-static Bool
-xf86RandR12GetInfo12 (ScreenPtr pScreen, Rotation *rotations)
-{
-    ScrnInfoPtr		pScrn = xf86Screens[pScreen->myNum];
-
-    if (!pScrn->vtSema)
-	return TRUE;
-    xf86ProbeOutputModes (pScrn, 0, 0);
-    xf86SetScrnInfoModes (pScrn);
-    return xf86RandR12SetInfo12 (pScreen);
-}
-
-static Bool
-xf86RandR12CreateObjects12 (ScreenPtr pScreen)
-{
-    ScrnInfoPtr		pScrn = xf86Screens[pScreen->myNum];
-    xf86CrtcConfigPtr   config = XF86_CRTC_CONFIG_PTR(pScrn);
-    int			c;
-    int			o;
-    
-    if (!RRInit ())
-	return FALSE;
-
-    /*
-     * Configure crtcs
-     */
-    for (c = 0; c < config->num_crtc; c++)
-    {
-	xf86CrtcPtr    crtc = config->crtc[c];
-	
-	crtc->randr_crtc = RRCrtcCreate (pScreen, crtc);
-	RRCrtcGammaSetSize (crtc->randr_crtc, 256);
-    }
-    /*
-     * Configure outputs
-     */
-    for (o = 0; o < config->num_output; o++)
-    {
-	xf86OutputPtr	output = config->output[o];
-
-	output->randr_output = RROutputCreate (pScreen, output->name, 
-					       strlen (output->name),
-					       output);
-
-	if (output->funcs->create_resources != NULL)
-	    output->funcs->create_resources(output);
-	RRPostPendingProperties (output->randr_output);
-    }
-    return TRUE;
-}
-
-static Bool
-xf86RandR12CreateScreenResources12 (ScreenPtr pScreen)
-{
-    int			c;
-    ScrnInfoPtr		pScrn = xf86Screens[pScreen->myNum];
-    xf86CrtcConfigPtr   config = XF86_CRTC_CONFIG_PTR(pScrn);
-
-    if (xf86RandR12Key == NULL)
-	return TRUE;
-
-    for (c = 0; c < config->num_crtc; c++)
-        xf86RandR12CrtcNotify (config->crtc[c]->randr_crtc);
-    
-    RRScreenSetSizeRange (pScreen, config->minWidth, config->minHeight,
-			  config->maxWidth, config->maxHeight);
-    return TRUE;
-}
-
-/*
- * Something happened within the screen configuration due
- * to DGA, VidMode or hot key. Tell RandR
- */
-
-void
-xf86RandR12TellChanged (ScreenPtr pScreen)
-{
-    ScrnInfoPtr		pScrn = xf86Screens[pScreen->myNum];
-    xf86CrtcConfigPtr   config = XF86_CRTC_CONFIG_PTR(pScrn);
-    int			c;
-
-    if (xf86RandR12Key == NULL)
-	return;
-
-    xf86RandR12SetInfo12 (pScreen);
-    for (c = 0; c < config->num_crtc; c++)
-	xf86RandR12CrtcNotify (config->crtc[c]->randr_crtc);
-
-    RRTellChanged (pScreen);
-}
-
-static void
-xf86RandR12PointerMoved (int scrnIndex, int x, int y)
-{
-    ScreenPtr		pScreen = screenInfo.screens[scrnIndex];
-    ScrnInfoPtr		pScrn   = XF86SCRNINFO(pScreen);
-    xf86CrtcConfigPtr	config  = XF86_CRTC_CONFIG_PTR(pScrn);
-    XF86RandRInfoPtr	randrp  = XF86RANDRINFO(pScreen);
-    int c;
-
-    randrp->pointerX = x;
-    randrp->pointerY = y;
-    for (c = 0; c < config->num_crtc; c++)
-	xf86RandR13Pan (config->crtc[c], x, y);
-}
-
-static Bool
-xf86RandR13GetPanning (ScreenPtr           pScreen,
-		       RRCrtcPtr           randr_crtc,
-		       BoxPtr              totalArea,
-		       BoxPtr              trackingArea,
-		       INT16               *border)
-{
-    xf86CrtcPtr		crtc = randr_crtc->devPrivate;
-
-    if (crtc->version < 2)
-	return FALSE;
-    if (totalArea)
-	memcpy (totalArea,    &crtc->panningTotalArea,    sizeof(BoxRec));
-    if (trackingArea)
-	memcpy (trackingArea, &crtc->panningTrackingArea, sizeof(BoxRec));
-    if (border)
-	memcpy (border,        crtc->panningBorder,       4*sizeof(INT16));
-
-    return TRUE;
-}
-
-static Bool
-xf86RandR13SetPanning (ScreenPtr           pScreen,
-		       RRCrtcPtr           randr_crtc,
-		       BoxPtr              totalArea,
-		       BoxPtr              trackingArea,
-		       INT16               *border)
-{
-    XF86RandRInfoPtr	randrp  = XF86RANDRINFO(pScreen);
-    xf86CrtcPtr		crtc = randr_crtc->devPrivate;
-    BoxRec		oldTotalArea;
-    BoxRec		oldTrackingArea;
-    INT16		oldBorder[4];
-
-
-    if (crtc->version < 2)
-	return FALSE;
-
-    memcpy (&oldTotalArea,    &crtc->panningTotalArea,    sizeof(BoxRec));
-    memcpy (&oldTrackingArea, &crtc->panningTrackingArea, sizeof(BoxRec));
-    memcpy (oldBorder,         crtc->panningBorder,       4*sizeof(INT16));
-
-    if (totalArea)
-	memcpy (&crtc->panningTotalArea, totalArea, sizeof(BoxRec));
-    if (trackingArea)
-	memcpy (&crtc->panningTrackingArea, trackingArea, sizeof(BoxRec));
-    if (border)
-	memcpy (crtc->panningBorder, border, 4*sizeof(INT16));
-
-    if (xf86RandR13VerifyPanningArea (crtc, pScreen->width, pScreen->height)) {
-	xf86RandR13Pan (crtc, randrp->pointerX, randrp->pointerY);
-	return TRUE;
-    } else {
-	/* Restore old settings */
-	memcpy (&crtc->panningTotalArea,    &oldTotalArea,    sizeof(BoxRec));
-	memcpy (&crtc->panningTrackingArea, &oldTrackingArea, sizeof(BoxRec));
-	memcpy (crtc->panningBorder,         oldBorder,       4*sizeof(INT16));
-	return FALSE;
-    }
-}
-
-/*
- * Compatibility with XF86VidMode's gamma changer.  This necessarily clobbers
- * any per-crtc setup.  You asked for it...
- */
-
-static void
-gamma_to_ramp(float gamma, CARD16 *ramp, int size)
-{
-    int i;
-
-    for (i = 0; i < size; i++) {
-	if (gamma == 1.0)
-	    ramp[i] = i << 8;
-	else
-	    ramp[i] = (CARD16)(pow((double)i / (double)(size - 1), 1. / gamma)
-			       * (double)(size - 1) * 256);
-    }
-}
-
-static int
-xf86RandR12ChangeGamma(int scrnIndex, Gamma gamma)
-{
-    CARD16 *points, *red, *green, *blue;
-    ScrnInfoPtr pScrn = xf86Screens[scrnIndex];
-    RRCrtcPtr crtc = xf86CompatRRCrtc(pScrn);
-    int size;
-
-    if (!crtc)
-	return Success;
-
-    size = max(0, crtc->gammaSize);
-    if (!size)
-	return Success;
-
-    points = calloc(size, 3 * sizeof(CARD16));
-    if (!points)
-	return BadAlloc;
-
-    red = points;
-    green = points + size;
-    blue = points + 2 * size;
-
-    gamma_to_ramp(gamma.red, red, size);
-    gamma_to_ramp(gamma.green, green, size);
-    gamma_to_ramp(gamma.blue, blue, size);
-    RRCrtcGammaSet(crtc, red, green, blue);
-
-    free(points);
-
-    pScrn->gamma = gamma;
-
-    return Success;
-}
-
-static Bool
-xf86RandR12EnterVT (int screen_index, int flags)
-{
-    ScreenPtr        pScreen = screenInfo.screens[screen_index];
-    ScrnInfoPtr	     pScrn = xf86Screens[screen_index];
-    XF86RandRInfoPtr randrp  = XF86RANDRINFO(pScreen);
-    rrScrPrivPtr     rp = rrGetScrPriv(pScreen);
-    Bool	     ret;
-<<<<<<< HEAD
-=======
-    int              i;
->>>>>>> 140242b0
-
-    if (randrp->orig_EnterVT) {
-	pScrn->EnterVT = randrp->orig_EnterVT;
-	ret = pScrn->EnterVT (screen_index, flags);
-	randrp->orig_EnterVT = pScrn->EnterVT;
-	pScrn->EnterVT = xf86RandR12EnterVT;
-	if (!ret)
-	    return FALSE;
-    }
-
-    /* reload gamma */
-<<<<<<< HEAD
-    int i;
-=======
->>>>>>> 140242b0
-    for (i = 0; i < rp->numCrtcs; i++)
-	xf86RandR12CrtcSetGamma(pScreen, rp->crtcs[i]);
-
-    return RRGetInfo (pScreen, TRUE); /* force a re-probe of outputs and notify clients about changes */
-}
-
-static Bool
-xf86RandR12Init12 (ScreenPtr pScreen)
-{
-    ScrnInfoPtr		pScrn = xf86Screens[pScreen->myNum];
-    rrScrPrivPtr	rp = rrGetScrPriv(pScreen);
-    XF86RandRInfoPtr	randrp  = XF86RANDRINFO(pScreen);
-    int i;
-
-    rp->rrGetInfo = xf86RandR12GetInfo12;
-    rp->rrScreenSetSize = xf86RandR12ScreenSetSize;
-    rp->rrCrtcSet = xf86RandR12CrtcSet;
-    rp->rrCrtcSetGamma = xf86RandR12CrtcSetGamma;
-    rp->rrCrtcGetGamma = xf86RandR12CrtcGetGamma;
-    rp->rrOutputSetProperty = xf86RandR12OutputSetProperty;
-    rp->rrOutputValidateMode = xf86RandR12OutputValidateMode;
-#if RANDR_13_INTERFACE
-    rp->rrOutputGetProperty = xf86RandR13OutputGetProperty;
-    rp->rrGetPanning = xf86RandR13GetPanning;
-    rp->rrSetPanning = xf86RandR13SetPanning;
-#endif
-    rp->rrModeDestroy = xf86RandR12ModeDestroy;
-    rp->rrSetConfig = NULL;
-    pScrn->PointerMoved = xf86RandR12PointerMoved;
-    pScrn->ChangeGamma = xf86RandR12ChangeGamma;
-
-    randrp->orig_EnterVT = pScrn->EnterVT;
-    pScrn->EnterVT = xf86RandR12EnterVT;
-
-    if (!xf86RandR12CreateObjects12 (pScreen))
-	return FALSE;
-
-    /*
-     * Configure output modes
-     */
-    if (!xf86RandR12SetInfo12 (pScreen))
-	return FALSE;
-    for (i = 0; i < rp->numCrtcs; i++) {
-	xf86RandR12CrtcGetGamma(pScreen, rp->crtcs[i]);
-    }
-    return TRUE;
-}
-
-#endif
-
-Bool
-xf86RandR12PreInit (ScrnInfoPtr pScrn)
-{
-    return TRUE;
-}
+/*
+ * Copyright © 2002 Keith Packard, member of The XFree86 Project, Inc.
+ *
+ * Permission to use, copy, modify, distribute, and sell this software and its
+ * documentation for any purpose is hereby granted without fee, provided that
+ * the above copyright notice appear in all copies and that both that copyright
+ * notice and this permission notice appear in supporting documentation, and
+ * that the name of the copyright holders not be used in advertising or
+ * publicity pertaining to distribution of the software without specific,
+ * written prior permission.  The copyright holders make no representations
+ * about the suitability of this software for any purpose.  It is provided "as
+ * is" without express or implied warranty.
+ *
+ * THE COPYRIGHT HOLDERS DISCLAIM ALL WARRANTIES WITH REGARD TO THIS SOFTWARE,
+ * INCLUDING ALL IMPLIED WARRANTIES OF MERCHANTABILITY AND FITNESS, IN NO
+ * EVENT SHALL THE COPYRIGHT HOLDERS BE LIABLE FOR ANY SPECIAL, INDIRECT OR
+ * CONSEQUENTIAL DAMAGES OR ANY DAMAGES WHATSOEVER RESULTING FROM LOSS OF USE,
+ * DATA OR PROFITS, WHETHER IN AN ACTION OF CONTRACT, NEGLIGENCE OR OTHER
+ * TORTIOUS ACTION, ARISING OUT OF OR IN CONNECTION WITH THE USE OR PERFORMANCE
+ * OF THIS SOFTWARE.
+ */
+
+#ifdef HAVE_XORG_CONFIG_H
+#include <xorg-config.h>
+#else
+#ifdef HAVE_CONFIG_H
+#include <config.h>
+#endif
+#endif
+
+#include "xf86.h"
+#include "os.h"
+#include "globals.h"
+#include "xf86.h"
+#include "xf86Priv.h"
+#include "xf86DDC.h"
+#include "mipointer.h"
+#include "windowstr.h"
+#include "inputstr.h"
+#include <randrstr.h>
+#include <X11/extensions/render.h>
+
+#include "xf86Crtc.h"
+#include "xf86RandR12.h"
+
+typedef struct _xf86RandR12Info {
+    int				    virtualX;
+    int				    virtualY;
+    int				    mmWidth;
+    int				    mmHeight;
+    int				    maxX;
+    int				    maxY;
+    int				    pointerX;
+    int				    pointerY;
+    Rotation			    rotation; /* current mode */
+    Rotation                        supported_rotations; /* driver supported */
+
+    /* Used to wrap EnterVT so we can re-probe the outputs when a laptop unsuspends
+     * (actually, any time that we switch back into our VT).
+     *
+     * See https://bugs.freedesktop.org/show_bug.cgi?id=21554
+     */
+    xf86EnterVTProc *orig_EnterVT;
+} XF86RandRInfoRec, *XF86RandRInfoPtr;
+
+#ifdef RANDR_12_INTERFACE
+static Bool xf86RandR12Init12 (ScreenPtr pScreen);
+static Bool xf86RandR12CreateScreenResources12 (ScreenPtr pScreen);
+#endif
+
+static int xf86RandR12Generation;
+
+static DevPrivateKeyRec xf86RandR12KeyRec;
+static DevPrivateKey xf86RandR12Key;
+#define XF86RANDRINFO(p) ((XF86RandRInfoPtr) \
+    dixLookupPrivate(&(p)->devPrivates, xf86RandR12Key))
+
+
+static int
+xf86RandR12ModeRefresh (DisplayModePtr mode)
+{
+    if (mode->VRefresh)
+	return (int) (mode->VRefresh + 0.5);
+    else
+	return (int) (mode->Clock * 1000.0 / mode->HTotal / mode->VTotal + 0.5);
+}
+
+/* Adapt panning area; return TRUE if panning area was valid without adaption */
+static int
+xf86RandR13VerifyPanningArea (xf86CrtcPtr crtc, int screenWidth, int screenHeight)
+{
+    int ret = TRUE;
+
+    if (crtc->version < 2)
+	return FALSE;
+
+    if (crtc->panningTotalArea.x2 <= crtc->panningTotalArea.x1) {
+	/* Panning in X is disabled */
+	if (crtc->panningTotalArea.x1 || crtc->panningTotalArea.x2)
+	    /* Illegal configuration -> fail/disable */
+	    ret = FALSE;
+	crtc->panningTotalArea.x1    = crtc->panningTotalArea.x2    = 0;
+	crtc->panningTrackingArea.x1 = crtc->panningTrackingArea.x2 = 0;
+	crtc->panningBorder[0]       = crtc->panningBorder[2]       = 0;
+    } else {
+	/* Panning in X is enabled */
+	if (crtc->panningTotalArea.x1 < 0) {
+	    /* Panning region outside screen -> move inside */
+	    crtc->panningTotalArea.x2 -= crtc->panningTotalArea.x1;
+	    crtc->panningTotalArea.x1 = 0;
+	    ret = FALSE;
+	}
+	if (crtc->panningTotalArea.x2 < crtc->panningTotalArea.x1 + crtc->mode.HDisplay) {
+	    /* Panning region smaller than displayed area -> crop to displayed area */
+	    crtc->panningTotalArea.x2 = crtc->panningTotalArea.x1 + crtc->mode.HDisplay;
+	    ret = FALSE;
+	}
+	if (crtc->panningTotalArea.x2 > screenWidth) {
+	    /* Panning region larger than screen -> move inside, then crop to screen */
+	    crtc->panningTotalArea.x1 -= crtc->panningTotalArea.x2 - screenWidth;
+	    crtc->panningTotalArea.x2 = screenWidth;
+	    ret = FALSE;
+	    if (crtc->panningTotalArea.x1 < 0)
+		crtc->panningTotalArea.x1 = 0;
+	}
+	if (crtc->panningBorder[0] + crtc->panningBorder[2] > crtc->mode.HDisplay) {
+	    /* Borders too large -> set to 0 */
+	    crtc->panningBorder[0] = crtc->panningBorder[2] = 0;
+	    ret = FALSE;
+	}
+    }
+
+    if (crtc->panningTotalArea.y2 <= crtc->panningTotalArea.y1) {
+	/* Panning in Y is disabled */
+	if (crtc->panningTotalArea.y1 || crtc->panningTotalArea.y2)
+	    /* Illegal configuration -> fail/disable */
+	    ret = FALSE;
+	crtc->panningTotalArea.y1    = crtc->panningTotalArea.y2    = 0;
+	crtc->panningTrackingArea.y1 = crtc->panningTrackingArea.y2 = 0;
+	crtc->panningBorder[1]       = crtc->panningBorder[3]       = 0;
+    } else {
+	/* Panning in Y is enabled */
+	if (crtc->panningTotalArea.y1 < 0) {
+	    /* Panning region outside screen -> move inside */
+	    crtc->panningTotalArea.y2 -= crtc->panningTotalArea.y1;
+	    crtc->panningTotalArea.y1 = 0;
+	    ret = FALSE;
+	}
+	if (crtc->panningTotalArea.y2 < crtc->panningTotalArea.y1 + crtc->mode.VDisplay) {
+	    /* Panning region smaller than displayed area -> crop to displayed area */
+	    crtc->panningTotalArea.y2 = crtc->panningTotalArea.y1 + crtc->mode.VDisplay;
+	    ret = FALSE;
+	}
+	if (crtc->panningTotalArea.y2 > screenHeight) {
+	    /* Panning region larger than screen -> move inside, then crop to screen */
+	    crtc->panningTotalArea.y1 -= crtc->panningTotalArea.y2 - screenHeight;
+	    crtc->panningTotalArea.y2 = screenHeight;
+	    ret = FALSE;
+	    if (crtc->panningTotalArea.y1 < 0)
+		crtc->panningTotalArea.y1 = 0;
+	}
+	if (crtc->panningBorder[1] + crtc->panningBorder[3] > crtc->mode.VDisplay) {
+	    /* Borders too large -> set to 0 */
+	    crtc->panningBorder[1] = crtc->panningBorder[3] = 0;
+	    ret = FALSE;
+	}
+    }
+
+    return ret;
+}
+
+/*
+ * The heart of the panning operation:
+ *
+ * Given a frame buffer position (fb_x, fb_y),
+ * and a crtc position (crtc_x, crtc_y),
+ * and a transform matrix which maps frame buffer to crtc,
+ * compute a panning position (pan_x, pan_y) that
+ * makes the resulting transform line those two up
+ */
+
+static void
+xf86ComputeCrtcPan (Bool transform_in_use,
+		    struct pixman_f_transform *m,
+		    double screen_x, double screen_y,
+		    double crtc_x, double crtc_y,
+		    int old_pan_x, int old_pan_y,
+		    int *new_pan_x, int *new_pan_y)
+{
+    if (transform_in_use) {
+	/*
+	 * Given the current transform, M, the current position
+	 * on the Screen, S, and the desired position on the CRTC,
+	 * C, compute a translation, T, such that:
+	 *
+	 * M T S = C
+	 *
+	 * where T is of the form
+	 *
+	 * | 1 0 dx |
+	 * | 0 1 dy |
+	 * | 0 0 1  |
+	 *
+	 * M T S =
+	 *   | M00 Sx + M01 Sy + M00 dx + M01 dy + M02 |   | Cx F |
+	 *   | M10 Sx + M11 Sy + M10 dx + M11 dy + M12 | = | Cy F |
+	 *   | M20 Sx + M21 Sy + M20 dx + M21 dy + M22 |   |  F   |
+	 *
+	 * R = M S
+	 *
+	 *   Cx F = M00 dx + M01 dy + R0
+	 *   Cy F = M10 dx + M11 dy + R1
+	 *      F = M20 dx + M21 dy + R2
+	 *
+	 * Zero out dx, then dy
+	 *
+	 * F (Cx M10 - Cy M00) =
+	 *	    (M10 M01 - M00 M11) dy + M10 R0 - M00 R1
+	 * F (M10 - Cy M20) =
+	 *	    (M10 M21 - M20 M11) dy + M10 R2 - M20 R1
+	 *
+	 * F (Cx M11 - Cy M01) =
+	 *	    (M11 M00 - M01 M10) dx + M11 R0 - M01 R1
+	 * F (M11 - Cy M21) =
+	 *	    (M11 M20 - M21 M10) dx + M11 R2 - M21 R1
+	 *
+	 * Make some temporaries
+	 *
+	 * T = | Cx M10 - Cy M00 |
+	 *     | Cx M11 - Cy M01 |
+	 *
+	 * U = | M10 M01 - M00 M11 |
+	 *     | M11 M00 - M01 M10 |
+	 *
+	 * Q = | M10 R0 - M00 R1 |
+	 *     | M11 R0 - M01 R1 |
+	 *
+	 * P = | M10 - Cy M20 |
+	 *     | M11 - Cy M21 |
+	 *
+	 * W = | M10 M21 - M20 M11 |
+	 *     | M11 M20 - M21 M10 |
+	 *
+	 * V = | M10 R2 - M20 R1 |
+	 *	   | M11 R2 - M21 R1 |
+	 *
+	 * Rewrite:
+	 *
+	 * F T0 = U0 dy + Q0
+	 * F P0 = W0 dy + V0
+	 * F T1 = U1 dx + Q1
+	 * F P1 = W1 dx + V1
+	 *
+	 * Solve for F (two ways)
+	 *
+	 * F (W0 T0 - U0 P0)  = W0 Q0 - U0 V0
+	 *
+	 *     W0 Q0 - U0 V0
+	 * F = -------------
+	 *     W0 T0 - U0 P0
+	 *
+	 * F (W1 T1 - U1 P1) = W1 Q1 - U1 V1
+	 *
+	 *     W1 Q1 - U1 V1
+	 * F = -------------
+	 *     W1 T1 - U1 P1
+	 *
+	 * We'll use which ever solution works (denominator != 0)
+	 *
+	 * Finally, solve for dx and dy:
+	 *
+	 * dx = (F T1 - Q1) / U1
+	 * dx = (F P1 - V1) / W1
+	 *
+	 * dy = (F T0 - Q0) / U0
+	 * dy = (F P0 - V0) / W0
+	 */
+	double			    r[3];
+	double			    q[2], u[2], t[2], v[2], w[2], p[2];
+	double			    f;
+	struct pict_f_vector	    d;
+	int			    i;
+
+	/* Get the un-normalized crtc coordinates again */
+	for (i = 0; i < 3; i++)
+	    r[i] = m->m[i][0] * screen_x + m->m[i][1] * screen_y + m->m[i][2];
+
+	/* Combine values into temporaries */
+	for (i = 0; i < 2; i++) {
+	    q[i] = m->m[1][i] * r[0] - m->m[0][i] * r[1];
+	    u[i] = m->m[1][i] * m->m[0][1-i] - m->m[0][i] * m->m[1][1-i];
+	    t[i] = m->m[1][i] * crtc_x - m->m[0][i] * crtc_y;
+
+	    v[i] = m->m[1][i] * r[2] - m->m[2][i] * r[1];
+	    w[i] = m->m[1][i] * m->m[2][1-i] - m->m[2][i] * m->m[1][1-i];
+	    p[i] = m->m[1][i] - m->m[2][i] * crtc_y;
+	}
+
+	/* Find a way to compute f */
+	f = 0;
+	for (i = 0; i < 2; i++) {
+	    double a = w[i] * q[i] - u[i] * v[i];
+	    double b = w[i] * t[i] - u[i] * p[i];
+	    if (b != 0) {
+		f = a/b;
+		break;
+	    }
+	}
+
+	/* Solve for the resulting transform vector */
+	for (i = 0; i < 2; i++) {
+	    if (u[i])
+		d.v[1-i] = (t[i] * f - q[i]) / u[i];
+	    else if (w[1])
+		d.v[1-i] = (p[i] * f - v[i]) / w[i];
+	    else
+		d.v[1-i] = 0;
+	}
+	*new_pan_x = old_pan_x - floor (d.v[0] + 0.5);
+	*new_pan_y = old_pan_y - floor (d.v[1] + 0.5);
+    } else {
+	*new_pan_x = screen_x - crtc_x;
+	*new_pan_y = screen_y - crtc_y;
+    }
+}
+
+static void
+xf86RandR13Pan (xf86CrtcPtr crtc, int x, int y)
+{
+    int newX, newY;
+    int width, height;
+    Bool panned = FALSE;
+
+    if (crtc->version < 2)
+	return;
+
+    if (! crtc->enabled						||
+	(crtc->panningTotalArea.x2 <= crtc->panningTotalArea.x1	&&
+	 crtc->panningTotalArea.y2 <= crtc->panningTotalArea.y1))
+	return;
+
+    newX   = crtc->x;
+    newY   = crtc->y;
+    width  = crtc->mode.HDisplay;
+    height = crtc->mode.VDisplay;
+
+    if ((crtc->panningTrackingArea.x2 <= crtc->panningTrackingArea.x1 ||
+	 (x >= crtc->panningTrackingArea.x1 && x < crtc->panningTrackingArea.x2)) &&
+	(crtc->panningTrackingArea.y2 <= crtc->panningTrackingArea.y1 ||
+	 (y >= crtc->panningTrackingArea.y1 && y < crtc->panningTrackingArea.y2)))
+    {
+	struct pict_f_vector    c;
+
+	/*
+	 * Pre-clip the mouse position to the panning area so that we don't
+	 * push the crtc outside. This doesn't deal with changes to the
+	 * panning values, only mouse position changes.
+	 */
+	if (crtc->panningTotalArea.x2 > crtc->panningTotalArea.x1)
+	{
+	    if (x < crtc->panningTotalArea.x1)
+		x = crtc->panningTotalArea.x1;
+	    if (x >= crtc->panningTotalArea.x2)
+		x = crtc->panningTotalArea.x2 - 1;
+	}
+	if (crtc->panningTotalArea.y2 > crtc->panningTotalArea.y1)
+	{
+	    if (y < crtc->panningTotalArea.y1)
+		y = crtc->panningTotalArea.y1;
+	    if (y >= crtc->panningTotalArea.y2)
+		y = crtc->panningTotalArea.y2 - 1;
+	}
+
+	c.v[0] = x;
+	c.v[1] = y;
+	c.v[2] = 1.0;
+	if (crtc->transform_in_use) {
+	    pixman_f_transform_point(&crtc->f_framebuffer_to_crtc, &c);
+	} else {
+	    c.v[0] -= crtc->x;
+	    c.v[1] -= crtc->y;
+	}
+
+	if (crtc->panningTotalArea.x2 > crtc->panningTotalArea.x1) {
+	    if (c.v[0] < crtc->panningBorder[0]) {
+		c.v[0] = crtc->panningBorder[0];
+		panned = TRUE;
+	    }
+	    if (c.v[0] >= width - crtc->panningBorder[2]) {
+		c.v[0] = width - crtc->panningBorder[2] - 1;
+		panned = TRUE;
+	    }
+	}
+	if (crtc->panningTotalArea.y2 > crtc->panningTotalArea.y1) {
+	    if (c.v[1] < crtc->panningBorder[1]) {
+		c.v[1] = crtc->panningBorder[1];
+		panned = TRUE;
+	    }
+	    if (c.v[1] >= height - crtc->panningBorder[3]) {
+		c.v[1] = height - crtc->panningBorder[3] - 1;
+		panned = TRUE;
+	    }
+	}
+	if (panned)
+	    xf86ComputeCrtcPan (crtc->transform_in_use,
+				&crtc->f_framebuffer_to_crtc,
+				x, y, c.v[0], c.v[1],
+				newX, newY, &newX, &newY);
+    }
+
+    /*
+     * Ensure that the crtc is within the panning region.
+     *
+     * XXX This computation only works when we do not have a transform
+     * in use.
+     */
+    if (!crtc->transform_in_use)
+    {
+	/* Validate against [xy]1 after [xy]2, to be sure that results are > 0 for [xy]1 > 0 */
+	if (crtc->panningTotalArea.x2 > crtc->panningTotalArea.x1) {
+	    if (newX > crtc->panningTotalArea.x2 - width)
+		newX =  crtc->panningTotalArea.x2 - width;
+	    if (newX <  crtc->panningTotalArea.x1)
+		newX =  crtc->panningTotalArea.x1;
+	}
+	if (crtc->panningTotalArea.y2 > crtc->panningTotalArea.y1) {
+	    if (newY > crtc->panningTotalArea.y2 - height)
+		newY =  crtc->panningTotalArea.y2 - height;
+	    if (newY <  crtc->panningTotalArea.y1)
+		newY =  crtc->panningTotalArea.y1;
+	}
+    }
+    if (newX != crtc->x || newY != crtc->y)
+	xf86CrtcSetOrigin (crtc, newX, newY);
+}
+
+static Bool
+xf86RandR12GetInfo (ScreenPtr pScreen, Rotation *rotations)
+{
+    RRScreenSizePtr	    pSize;
+    ScrnInfoPtr		    scrp = XF86SCRNINFO(pScreen);
+    XF86RandRInfoPtr	    randrp = XF86RANDRINFO(pScreen);
+    DisplayModePtr	    mode;
+    int			    refresh0 = 60;
+    int			    maxX = 0, maxY = 0;
+
+    *rotations = randrp->supported_rotations;
+
+    if (randrp->virtualX == -1 || randrp->virtualY == -1)
+    {
+	randrp->virtualX = scrp->virtualX;
+	randrp->virtualY = scrp->virtualY;
+    }
+
+    /* Re-probe the outputs for new monitors or modes */
+    if (scrp->vtSema)
+    {
+	xf86ProbeOutputModes (scrp, 0, 0);
+	xf86SetScrnInfoModes (scrp);
+    }
+
+    for (mode = scrp->modes; ; mode = mode->next)
+    {
+	int refresh = xf86RandR12ModeRefresh (mode);
+	if (randrp->maxX == 0 || randrp->maxY == 0)
+	{
+		if (maxX < mode->HDisplay)
+			maxX = mode->HDisplay;
+		if (maxY < mode->VDisplay)
+			maxY = mode->VDisplay;
+	}
+	if (mode == scrp->modes)
+	    refresh0 = refresh;
+	pSize = RRRegisterSize (pScreen,
+				mode->HDisplay, mode->VDisplay,
+				randrp->mmWidth, randrp->mmHeight);
+	if (!pSize)
+	    return FALSE;
+	RRRegisterRate (pScreen, pSize, refresh);
+
+	if (xf86ModesEqual(mode, scrp->currentMode))
+	{
+	    RRSetCurrentConfig (pScreen, randrp->rotation, refresh, pSize);
+	}
+	if (mode->next == scrp->modes)
+	    break;
+    }
+
+    if (randrp->maxX == 0 || randrp->maxY == 0)
+    {
+	randrp->maxX = maxX;
+	randrp->maxY = maxY;
+    }
+
+    return TRUE;
+}
+
+static Bool
+xf86RandR12SetMode (ScreenPtr	    pScreen,
+		  DisplayModePtr    mode,
+		  Bool		    useVirtual,
+		  int		    mmWidth,
+		  int		    mmHeight)
+{
+    ScrnInfoPtr		scrp = XF86SCRNINFO(pScreen);
+    XF86RandRInfoPtr	randrp = XF86RANDRINFO(pScreen);
+    int			oldWidth = pScreen->width;
+    int			oldHeight = pScreen->height;
+    int			oldmmWidth = pScreen->mmWidth;
+    int			oldmmHeight = pScreen->mmHeight;
+    WindowPtr		pRoot = pScreen->root;
+    DisplayModePtr      currentMode = NULL;
+    Bool 		ret = TRUE;
+
+    if (pRoot)
+	(*scrp->EnableDisableFBAccess) (pScreen->myNum, FALSE);
+    if (useVirtual)
+    {
+	scrp->virtualX = randrp->virtualX;
+	scrp->virtualY = randrp->virtualY;
+    }
+    else
+    {
+	scrp->virtualX = mode->HDisplay;
+	scrp->virtualY = mode->VDisplay;
+    }
+
+    if(randrp->rotation & (RR_Rotate_90 | RR_Rotate_270))
+    {
+	/* If the screen is rotated 90 or 270 degrees, swap the sizes. */
+	pScreen->width = scrp->virtualY;
+	pScreen->height = scrp->virtualX;
+	pScreen->mmWidth = mmHeight;
+	pScreen->mmHeight = mmWidth;
+    }
+    else
+    {
+	pScreen->width = scrp->virtualX;
+	pScreen->height = scrp->virtualY;
+	pScreen->mmWidth = mmWidth;
+	pScreen->mmHeight = mmHeight;
+    }
+    if (scrp->currentMode == mode) {
+        /* Save current mode */
+        currentMode = scrp->currentMode;
+        /* Reset, just so we ensure the drivers SwitchMode is called */
+        scrp->currentMode = NULL;
+    }
+    /*
+     * We know that if the driver failed to SwitchMode to the rotated
+     * version, then it should revert back to it's prior mode.
+     */
+    if (!xf86SwitchMode (pScreen, mode))
+    {
+        ret = FALSE;
+	scrp->virtualX = pScreen->width = oldWidth;
+	scrp->virtualY = pScreen->height = oldHeight;
+	pScreen->mmWidth = oldmmWidth;
+	pScreen->mmHeight = oldmmHeight;
+        scrp->currentMode = currentMode;
+    }
+
+    /*
+     * Make sure the layout is correct
+     */
+    xf86ReconfigureLayout();
+
+    /*
+     * Make sure the whole screen is visible
+     */
+    xf86SetViewport (pScreen, pScreen->width, pScreen->height);
+    xf86SetViewport (pScreen, 0, 0);
+    if (pRoot)
+	(*scrp->EnableDisableFBAccess) (pScreen->myNum, TRUE);
+    return ret;
+}
+
+Bool
+xf86RandR12SetConfig (ScreenPtr		pScreen,
+		    Rotation		rotation,
+		    int			rate,
+		    RRScreenSizePtr	pSize)
+{
+    ScrnInfoPtr		scrp = XF86SCRNINFO(pScreen);
+    XF86RandRInfoPtr	randrp = XF86RANDRINFO(pScreen);
+    DisplayModePtr	mode;
+    int			pos[MAXDEVICES][2];
+    Bool		useVirtual = FALSE;
+    int			maxX = 0, maxY = 0;
+    Rotation		oldRotation = randrp->rotation;
+    DeviceIntPtr	dev;
+    Bool		view_adjusted = FALSE;
+
+    randrp->rotation = rotation;
+
+    if (randrp->virtualX == -1 || randrp->virtualY == -1)
+    {
+	randrp->virtualX = scrp->virtualX;
+	randrp->virtualY = scrp->virtualY;
+    }
+
+    for (dev = inputInfo.devices; dev; dev = dev->next)
+    {
+	if (!IsMaster(dev) && !IsFloating(dev))
+		continue;
+
+	miPointerGetPosition(dev, &pos[dev->id][0], &pos[dev->id][1]);
+    }
+
+    for (mode = scrp->modes; ; mode = mode->next)
+    {
+	if (randrp->maxX == 0 || randrp->maxY == 0)
+	{
+		if (maxX < mode->HDisplay)
+			maxX = mode->HDisplay;
+		if (maxY < mode->VDisplay)
+			maxY = mode->VDisplay;
+	}
+	if (mode->HDisplay == pSize->width &&
+	    mode->VDisplay == pSize->height &&
+	    (rate == 0 || xf86RandR12ModeRefresh (mode) == rate))
+	    break;
+	if (mode->next == scrp->modes)
+	{
+	    if (pSize->width == randrp->virtualX &&
+		pSize->height == randrp->virtualY)
+	    {
+		mode = scrp->modes;
+		useVirtual = TRUE;
+		break;
+	    }
+    	    if (randrp->maxX == 0 || randrp->maxY == 0)
+    	    {
+		randrp->maxX = maxX;
+		randrp->maxY = maxY;
+    	    }
+	    return FALSE;
+	}
+    }
+
+    if (randrp->maxX == 0 || randrp->maxY == 0)
+    {
+	randrp->maxX = maxX;
+	randrp->maxY = maxY;
+    }
+
+    if (!xf86RandR12SetMode (pScreen, mode, useVirtual, pSize->mmWidth,
+			   pSize->mmHeight)) {
+        randrp->rotation = oldRotation;
+	return FALSE;
+    }
+
+    /*
+     * Move the cursor back where it belongs; SwitchMode repositions it
+     * FIXME: duplicated code, see modes/xf86RandR12.c
+     */
+    for (dev = inputInfo.devices; dev; dev = dev->next)
+    {
+	if (!IsMaster(dev) && !IsFloating(dev))
+		continue;
+
+	if (pScreen == miPointerGetScreen(dev)) {
+	    int px = pos[dev->id][0];
+	    int py = pos[dev->id][1];
+
+	    px = (px >= pScreen->width ? (pScreen->width - 1) : px);
+	    py = (py >= pScreen->height ? (pScreen->height - 1) : py);
+
+	    /* Setting the viewpoint makes only sense on one device */
+	    if (!view_adjusted && IsMaster(dev)) {
+		xf86SetViewport(pScreen, px, py);
+		view_adjusted = TRUE;
+	    }
+
+	    (*pScreen->SetCursorPosition) (dev, pScreen, px, py, FALSE);
+	}
+    }
+
+    return TRUE;
+}
+
+static Bool
+xf86RandR12ScreenSetSize (ScreenPtr	pScreen,
+			CARD16		width,
+			CARD16		height,
+			CARD32		mmWidth,
+			CARD32		mmHeight)
+{
+    XF86RandRInfoPtr	randrp = XF86RANDRINFO(pScreen);
+    ScrnInfoPtr		pScrn = XF86SCRNINFO(pScreen);
+    xf86CrtcConfigPtr	config = XF86_CRTC_CONFIG_PTR(pScrn);
+    WindowPtr		pRoot = pScreen->root;
+    PixmapPtr		pScrnPix;
+    Bool		ret = FALSE;
+    int                 c;
+
+    if (xf86RandR12Key) {
+        if (randrp->virtualX == -1 || randrp->virtualY == -1)
+        {
+	    randrp->virtualX = pScrn->virtualX;
+	    randrp->virtualY = pScrn->virtualY;
+        }
+    }
+    if (pRoot && pScrn->vtSema)
+	(*pScrn->EnableDisableFBAccess) (pScreen->myNum, FALSE);
+
+    /* Let the driver update virtualX and virtualY */
+    if (!(*config->funcs->resize)(pScrn, width, height))
+	goto finish;
+
+    ret = TRUE;
+    /* Update panning information */
+    for (c = 0; c < config->num_crtc; c++) {
+	xf86CrtcPtr crtc = config->crtc[c];
+	if (crtc->panningTotalArea.x2 > crtc->panningTotalArea.x1 ||
+	    crtc->panningTotalArea.y2 > crtc->panningTotalArea.y1) {
+	    if (crtc->panningTotalArea.x2 > crtc->panningTrackingArea.x1)
+		crtc->panningTotalArea.x2 += width  - pScreen->width;
+	    if (crtc->panningTotalArea.y2 > crtc->panningTrackingArea.y1)
+		crtc->panningTotalArea.y2 += height - pScreen->height;
+	    if (crtc->panningTrackingArea.x2 > crtc->panningTrackingArea.x1)
+		crtc->panningTrackingArea.x2 += width  - pScreen->width;
+	    if (crtc->panningTrackingArea.y2 > crtc->panningTrackingArea.y1)
+		crtc->panningTrackingArea.y2 += height - pScreen->height;
+	    xf86RandR13VerifyPanningArea (crtc, width, height);
+	    xf86RandR13Pan (crtc, randrp->pointerX, randrp->pointerY);
+	}
+    }
+
+    pScrnPix = (*pScreen->GetScreenPixmap)(pScreen);
+    pScreen->width = pScrnPix->drawable.width = width;
+    pScreen->height = pScrnPix->drawable.height = height;
+    randrp->mmWidth = pScreen->mmWidth = mmWidth;
+    randrp->mmHeight = pScreen->mmHeight = mmHeight;
+
+    xf86SetViewport (pScreen, pScreen->width-1, pScreen->height-1);
+    xf86SetViewport (pScreen, 0, 0);
+
+finish:
+    if (pRoot && pScrn->vtSema)
+	(*pScrn->EnableDisableFBAccess) (pScreen->myNum, TRUE);
+#if RANDR_12_INTERFACE
+    if (xf86RandR12Key && pScreen->root && ret)
+	RRScreenSizeNotify (pScreen);
+#endif
+    return ret;
+}
+
+Rotation
+xf86RandR12GetRotation(ScreenPtr pScreen)
+{
+    XF86RandRInfoPtr	    randrp = XF86RANDRINFO(pScreen);
+
+    return randrp->rotation;
+}
+
+Bool
+xf86RandR12CreateScreenResources (ScreenPtr pScreen)
+{
+    ScrnInfoPtr		pScrn = xf86Screens[pScreen->myNum];
+    xf86CrtcConfigPtr   config;
+    XF86RandRInfoPtr	randrp;
+    int			c;
+    int			width, height;
+    int			mmWidth, mmHeight;
+#ifdef PANORAMIX
+    /* XXX disable RandR when using Xinerama */
+    if (!noPanoramiXExtension)
+	return TRUE;
+#endif
+
+    config = XF86_CRTC_CONFIG_PTR(pScrn);
+    randrp = XF86RANDRINFO(pScreen);
+    /*
+     * Compute size of screen
+     */
+    width = 0; height = 0;
+    for (c = 0; c < config->num_crtc; c++)
+    {
+	xf86CrtcPtr crtc = config->crtc[c];
+	int	    crtc_width = crtc->x + xf86ModeWidth (&crtc->mode, crtc->rotation);
+	int	    crtc_height = crtc->y + xf86ModeHeight (&crtc->mode, crtc->rotation);
+	
+	if (crtc->enabled) {
+	    if (crtc_width > width)
+		width = crtc_width;
+	    if (crtc_height > height)
+		height = crtc_height;
+	    if (crtc->panningTotalArea.x2 > width)
+		width = crtc->panningTotalArea.x2;
+	    if (crtc->panningTotalArea.y2 > height)
+		height = crtc->panningTotalArea.y2;
+	}
+    }
+    
+    if (width && height)
+    {
+	/*
+	 * Compute physical size of screen
+	 */
+	if (monitorResolution) 
+	{
+	    mmWidth = width * 25.4 / monitorResolution;
+	    mmHeight = height * 25.4 / monitorResolution;
+	}
+	else
+	{
+	    xf86OutputPtr   output = xf86CompatOutput(pScrn);
+
+	    if (output &&
+		output->conf_monitor &&
+		(output->conf_monitor->mon_width  > 0 &&
+		 output->conf_monitor->mon_height > 0))
+	    {
+		/*
+		 * Prefer user configured DisplaySize
+		 */
+		mmWidth = output->conf_monitor->mon_width;
+		mmHeight = output->conf_monitor->mon_height;
+	    }
+	    else
+	    {
+		/*
+		 * Otherwise, just set the screen to DEFAULT_DPI
+		 */
+		mmWidth = width * 25.4 / DEFAULT_DPI;
+		mmHeight = height * 25.4 / DEFAULT_DPI;
+	    }
+	}
+	xf86DrvMsg(pScrn->scrnIndex, X_INFO,
+		   "Setting screen physical size to %d x %d\n",
+		   mmWidth, mmHeight);
+	/*
+	 * This is the initial setting of the screen size.
+	 * We have to pre-set it here, otherwise panning would be adapted
+	 * to the new screen size.
+	 */
+	pScreen->width  = width;
+	pScreen->height = height;
+	xf86RandR12ScreenSetSize (pScreen,
+				  width,
+				  height,
+				  mmWidth,
+				  mmHeight);
+    }
+
+    if (xf86RandR12Key == NULL)
+	return TRUE;
+
+    if (randrp->virtualX == -1 || randrp->virtualY == -1)
+    {
+	randrp->virtualX = pScrn->virtualX;
+	randrp->virtualY = pScrn->virtualY;
+    }
+    xf86CrtcSetScreenSubpixelOrder (pScreen);
+#if RANDR_12_INTERFACE
+    if (xf86RandR12CreateScreenResources12 (pScreen))
+	return TRUE;
+#endif
+    return TRUE;
+}
+
+
+Bool
+xf86RandR12Init (ScreenPtr pScreen)
+{
+    rrScrPrivPtr	rp;
+    XF86RandRInfoPtr	randrp;
+
+#ifdef PANORAMIX
+    /* XXX disable RandR when using Xinerama */
+    if (!noPanoramiXExtension)
+    {
+        if (xf86NumScreens == 1)
+            noPanoramiXExtension = TRUE;
+        else
+            return TRUE;
+    }
+#endif
+
+    if (xf86RandR12Generation != serverGeneration)
+	xf86RandR12Generation = serverGeneration;
+
+    xf86RandR12Key = &xf86RandR12KeyRec;
+    if (!dixRegisterPrivateKey(&xf86RandR12KeyRec, PRIVATE_SCREEN, 0))
+	return FALSE;
+
+    randrp = malloc(sizeof (XF86RandRInfoRec));
+    if (!randrp)
+	return FALSE;
+
+    if (!RRScreenInit(pScreen))
+    {
+	free(randrp);
+	return FALSE;
+    }
+    rp = rrGetScrPriv(pScreen);
+    rp->rrGetInfo = xf86RandR12GetInfo;
+    rp->rrSetConfig = xf86RandR12SetConfig;
+
+    randrp->virtualX = -1;
+    randrp->virtualY = -1;
+    randrp->mmWidth = pScreen->mmWidth;
+    randrp->mmHeight = pScreen->mmHeight;
+
+    randrp->rotation = RR_Rotate_0; /* initial rotated mode */
+
+    randrp->supported_rotations = RR_Rotate_0;
+
+    randrp->maxX = randrp->maxY = 0;
+
+    dixSetPrivate(&pScreen->devPrivates, xf86RandR12Key, randrp);
+
+#if RANDR_12_INTERFACE
+    if (!xf86RandR12Init12 (pScreen))
+	return FALSE;
+#endif
+    return TRUE;
+}
+
+void
+xf86RandR12CloseScreen (ScreenPtr pScreen)
+{
+    XF86RandRInfoPtr	randrp;
+
+    if (xf86RandR12Key == NULL)
+	return;
+
+    randrp = XF86RANDRINFO(pScreen);
+#if RANDR_12_INTERFACE
+    xf86Screens[pScreen->myNum]->EnterVT = randrp->orig_EnterVT;
+#endif
+
+    free(randrp);
+}
+
+void
+xf86RandR12SetRotations (ScreenPtr pScreen, Rotation rotations)
+{
+    XF86RandRInfoPtr	randrp;
+#if RANDR_12_INTERFACE
+    ScrnInfoPtr		pScrn = xf86Screens[pScreen->myNum];
+    int			c;
+    xf86CrtcConfigPtr   config = XF86_CRTC_CONFIG_PTR(pScrn);
+#endif
+
+    if (xf86RandR12Key == NULL)
+	return;
+
+    randrp = XF86RANDRINFO(pScreen);
+#if RANDR_12_INTERFACE
+    for (c = 0; c < config->num_crtc; c++) {
+	xf86CrtcPtr    crtc = config->crtc[c];
+
+	RRCrtcSetRotations (crtc->randr_crtc, rotations);
+    }
+#endif
+    randrp->supported_rotations = rotations;
+}
+
+void
+xf86RandR12SetTransformSupport (ScreenPtr pScreen, Bool transforms)
+{
+    XF86RandRInfoPtr	randrp;
+#if RANDR_13_INTERFACE
+    ScrnInfoPtr		pScrn = xf86Screens[pScreen->myNum];
+    int			c;
+    xf86CrtcConfigPtr   config = XF86_CRTC_CONFIG_PTR(pScrn);
+#endif
+
+    if (xf86RandR12Key == NULL)
+	return;
+
+    randrp = XF86RANDRINFO(pScreen);
+#if RANDR_13_INTERFACE
+    for (c = 0; c < config->num_crtc; c++) {
+	xf86CrtcPtr    crtc = config->crtc[c];
+
+	RRCrtcSetTransformSupport (crtc->randr_crtc, transforms);
+    }
+#endif
+}
+
+void
+xf86RandR12GetOriginalVirtualSize(ScrnInfoPtr pScrn, int *x, int *y)
+{
+    ScreenPtr pScreen = screenInfo.screens[pScrn->scrnIndex];
+
+    if (xf86RandR12Generation != serverGeneration ||
+	XF86RANDRINFO(pScreen)->virtualX == -1)
+    {
+	*x = pScrn->virtualX;
+	*y = pScrn->virtualY;
+    } else {
+	XF86RandRInfoPtr randrp = XF86RANDRINFO(pScreen);
+
+	*x = randrp->virtualX;
+	*y = randrp->virtualY;
+    }
+}
+
+#if RANDR_12_INTERFACE
+
+#define FLAG_BITS (RR_HSyncPositive | \
+		   RR_HSyncNegative | \
+		   RR_VSyncPositive | \
+		   RR_VSyncNegative | \
+		   RR_Interlace | \
+		   RR_DoubleScan | \
+		   RR_CSync | \
+		   RR_CSyncPositive | \
+		   RR_CSyncNegative | \
+		   RR_HSkewPresent | \
+		   RR_BCast | \
+		   RR_PixelMultiplex | \
+		   RR_DoubleClock | \
+		   RR_ClockDivideBy2)
+
+static Bool
+xf86RandRModeMatches (RRModePtr		randr_mode,
+		      DisplayModePtr	mode)
+{
+#if 0
+    if (match_name)
+    {
+	/* check for same name */
+	int	len = strlen (mode->name);
+	if (randr_mode->mode.nameLength != len)			return FALSE;
+	if (memcmp (randr_mode->name, mode->name, len) != 0)	return FALSE;
+    }
+#endif
+    
+    /* check for same timings */
+    if (randr_mode->mode.dotClock / 1000 != mode->Clock)    return FALSE;
+    if (randr_mode->mode.width        != mode->HDisplay)    return FALSE;
+    if (randr_mode->mode.hSyncStart   != mode->HSyncStart)  return FALSE;
+    if (randr_mode->mode.hSyncEnd     != mode->HSyncEnd)    return FALSE;
+    if (randr_mode->mode.hTotal       != mode->HTotal)	    return FALSE;
+    if (randr_mode->mode.hSkew        != mode->HSkew)	    return FALSE;
+    if (randr_mode->mode.height       != mode->VDisplay)    return FALSE;
+    if (randr_mode->mode.vSyncStart   != mode->VSyncStart)  return FALSE;
+    if (randr_mode->mode.vSyncEnd     != mode->VSyncEnd)    return FALSE;
+    if (randr_mode->mode.vTotal       != mode->VTotal)	    return FALSE;
+    
+    /* check for same flags (using only the XF86 valid flag bits) */
+    if ((randr_mode->mode.modeFlags & FLAG_BITS) != (mode->Flags & FLAG_BITS))
+	return FALSE;
+    
+    /* everything matches */
+    return TRUE;
+}
+
+static Bool
+xf86RandR12CrtcNotify (RRCrtcPtr	randr_crtc)
+{
+    ScreenPtr		pScreen = randr_crtc->pScreen;
+    ScrnInfoPtr		pScrn = xf86Screens[pScreen->myNum];
+    xf86CrtcConfigPtr   config = XF86_CRTC_CONFIG_PTR(pScrn);
+    RRModePtr		randr_mode = NULL;
+    int			x;
+    int			y;
+    Rotation		rotation;
+    int			numOutputs;
+    RROutputPtr		*randr_outputs;
+    RROutputPtr		randr_output;
+    xf86CrtcPtr		crtc = randr_crtc->devPrivate;
+    xf86OutputPtr	output;
+    int			i, j;
+    DisplayModePtr	mode = &crtc->mode;
+    Bool		ret;
+
+    randr_outputs = malloc(config->num_output * sizeof (RROutputPtr));
+    if (!randr_outputs)
+	return FALSE;
+    x = crtc->x;
+    y = crtc->y;
+    rotation = crtc->rotation;
+    numOutputs = 0;
+    randr_mode = NULL;
+    for (i = 0; i < config->num_output; i++)
+    {
+	output = config->output[i];
+	if (output->crtc == crtc)
+	{
+	    randr_output = output->randr_output;
+	    randr_outputs[numOutputs++] = randr_output;
+	    /*
+	     * We make copies of modes, so pointer equality 
+	     * isn't sufficient
+	     */
+	    for (j = 0; j < randr_output->numModes + randr_output->numUserModes; j++)
+	    {
+		RRModePtr   m = (j < randr_output->numModes ?
+				 randr_output->modes[j] :
+				 randr_output->userModes[j-randr_output->numModes]);
+					 
+		if (xf86RandRModeMatches (m, mode))
+		{
+		    randr_mode = m;
+		    break;
+		}
+	    }
+	}
+    }
+    ret = RRCrtcNotify (randr_crtc, randr_mode, x, y,
+			rotation, 
+			crtc->transformPresent ? &crtc->transform : NULL,
+			numOutputs, randr_outputs);
+    free(randr_outputs);
+    return ret;
+}
+
+/*
+ * Convert a RandR mode to a DisplayMode
+ */
+static void
+xf86RandRModeConvert (ScrnInfoPtr	scrn,
+		      RRModePtr		randr_mode,
+		      DisplayModePtr	mode)
+{
+    memset(mode, 0, sizeof(DisplayModeRec));
+    mode->status = MODE_OK;
+
+    mode->Clock = randr_mode->mode.dotClock / 1000;
+    
+    mode->HDisplay = randr_mode->mode.width;
+    mode->HSyncStart = randr_mode->mode.hSyncStart;
+    mode->HSyncEnd = randr_mode->mode.hSyncEnd;
+    mode->HTotal = randr_mode->mode.hTotal;
+    mode->HSkew = randr_mode->mode.hSkew;
+    
+    mode->VDisplay = randr_mode->mode.height;
+    mode->VSyncStart = randr_mode->mode.vSyncStart;
+    mode->VSyncEnd = randr_mode->mode.vSyncEnd;
+    mode->VTotal = randr_mode->mode.vTotal;
+    mode->VScan = 0;
+
+    mode->Flags = randr_mode->mode.modeFlags & FLAG_BITS;
+
+    xf86SetModeCrtc (mode, scrn->adjustFlags);
+}
+
+static Bool
+xf86RandR12CrtcSet (ScreenPtr	    pScreen,
+		    RRCrtcPtr	    randr_crtc,
+		    RRModePtr	    randr_mode,
+		    int		    x,
+		    int		    y,
+		    Rotation	    rotation,
+		    int		    num_randr_outputs,
+		    RROutputPtr	    *randr_outputs)
+{
+    XF86RandRInfoPtr	randrp = XF86RANDRINFO(pScreen);
+    ScrnInfoPtr		pScrn = xf86Screens[pScreen->myNum];
+    xf86CrtcConfigPtr   config = XF86_CRTC_CONFIG_PTR(pScrn);
+    xf86CrtcPtr		crtc = randr_crtc->devPrivate;
+    RRTransformPtr	transform;
+    Bool		changed = FALSE;
+    int			o, ro;
+    xf86CrtcPtr		*save_crtcs;
+    Bool		save_enabled = crtc->enabled;
+
+    if (!crtc->scrn->vtSema)
+	return FALSE;
+
+    save_crtcs = malloc(config->num_output * sizeof (xf86CrtcPtr));
+    if ((randr_mode != NULL) != crtc->enabled)
+	changed = TRUE;
+    else if (randr_mode && !xf86RandRModeMatches (randr_mode, &crtc->mode))
+	changed = TRUE;
+    
+    if (rotation != crtc->rotation)
+	changed = TRUE;
+
+    transform = RRCrtcGetTransform (randr_crtc);
+    if ((transform != NULL) != crtc->transformPresent)
+	changed = TRUE;
+    else if (transform && memcmp (&transform->transform, &crtc->transform.transform,
+				  sizeof (transform->transform)) != 0)
+	changed = TRUE;
+
+    if (x != crtc->x || y != crtc->y)
+	changed = TRUE;
+    for (o = 0; o < config->num_output; o++) 
+    {
+	xf86OutputPtr  output = config->output[o];
+	xf86CrtcPtr    new_crtc;
+
+	save_crtcs[o] = output->crtc;
+	
+	if (output->crtc == crtc)
+	    new_crtc = NULL;
+	else
+	    new_crtc = output->crtc;
+	for (ro = 0; ro < num_randr_outputs; ro++) 
+	    if (output->randr_output == randr_outputs[ro])
+	    {
+		new_crtc = crtc;
+		break;
+	    }
+	if (new_crtc != output->crtc)
+	{
+	    changed = TRUE;
+	    output->crtc = new_crtc;
+	}
+    }
+    for (ro = 0; ro < num_randr_outputs; ro++) 
+        if (randr_outputs[ro]->pendingProperties)
+	    changed = TRUE;
+
+    /* XXX need device-independent mode setting code through an API */
+    if (changed)
+    {
+	crtc->enabled = randr_mode != NULL;
+
+	if (randr_mode)
+	{
+	    DisplayModeRec  mode;
+	    RRTransformPtr  transform = RRCrtcGetTransform (randr_crtc);
+
+	    xf86RandRModeConvert (pScrn, randr_mode, &mode);
+	    if (!xf86CrtcSetModeTransform (crtc, &mode, rotation, transform, x, y))
+	    {
+		crtc->enabled = save_enabled;
+		for (o = 0; o < config->num_output; o++)
+		{
+		    xf86OutputPtr	output = config->output[o];
+		    output->crtc = save_crtcs[o];
+		}
+		free(save_crtcs);
+		return FALSE;
+	    }
+	    xf86RandR13VerifyPanningArea (crtc, pScreen->width, pScreen->height);
+	    xf86RandR13Pan (crtc, randrp->pointerX, randrp->pointerY);
+	    /*
+	     * Save the last successful setting for EnterVT
+	     */
+	    crtc->desiredMode = mode;
+	    crtc->desiredRotation = rotation;
+	    if (transform) {
+		crtc->desiredTransform = *transform;
+		crtc->desiredTransformPresent = TRUE;
+	    } else
+		crtc->desiredTransformPresent = FALSE;
+
+	    crtc->desiredX = x;
+	    crtc->desiredY = y;
+	}
+	xf86DisableUnusedFunctions (pScrn);
+    }
+    free(save_crtcs);
+    return xf86RandR12CrtcNotify (randr_crtc);
+}
+
+static Bool
+xf86RandR12CrtcSetGamma (ScreenPtr    pScreen,
+			 RRCrtcPtr    randr_crtc)
+{
+    xf86CrtcPtr		crtc = randr_crtc->devPrivate;
+
+    if (crtc->funcs->gamma_set == NULL)
+	return FALSE;
+
+    if (!crtc->scrn->vtSema)
+	return TRUE;
+
+    /* Realloc local gamma if needed. */
+    if (randr_crtc->gammaSize != crtc->gamma_size) {
+        CARD16 *tmp_ptr;
+        tmp_ptr = realloc(crtc->gamma_red, 3 * crtc->gamma_size * sizeof (CARD16));
+        if (!tmp_ptr)
+            return FALSE;
+        crtc->gamma_red = tmp_ptr;
+        crtc->gamma_green = crtc->gamma_red + crtc->gamma_size;
+        crtc->gamma_blue = crtc->gamma_green + crtc->gamma_size;
+    }
+
+    crtc->gamma_size = randr_crtc->gammaSize;
+    memcpy (crtc->gamma_red, randr_crtc->gammaRed, crtc->gamma_size * sizeof (CARD16));
+    memcpy (crtc->gamma_green, randr_crtc->gammaGreen, crtc->gamma_size * sizeof (CARD16));
+    memcpy (crtc->gamma_blue, randr_crtc->gammaBlue, crtc->gamma_size * sizeof (CARD16));
+
+    /* Only set it when the crtc is actually running.
+     * Otherwise it will be set when it's activated.
+     */
+    if (crtc->active)
+	crtc->funcs->gamma_set(crtc, crtc->gamma_red, crtc->gamma_green,
+						crtc->gamma_blue, crtc->gamma_size);
+
+    return TRUE;
+}
+
+static Bool
+xf86RandR12CrtcGetGamma (ScreenPtr    pScreen,
+			 RRCrtcPtr    randr_crtc)
+{
+    xf86CrtcPtr crtc = randr_crtc->devPrivate;
+
+    if (!crtc->gamma_size)
+        return FALSE;
+
+    if (!crtc->gamma_red || !crtc->gamma_green || !crtc->gamma_blue)
+        return FALSE;
+
+    /* Realloc randr gamma if needed. */
+    if (randr_crtc->gammaSize != crtc->gamma_size) {
+        CARD16 *tmp_ptr;
+        tmp_ptr = realloc(randr_crtc->gammaRed, 3 * crtc->gamma_size * sizeof (CARD16));
+        if (!tmp_ptr)
+            return FALSE;
+        randr_crtc->gammaRed = tmp_ptr;
+        randr_crtc->gammaGreen = randr_crtc->gammaRed + crtc->gamma_size;
+        randr_crtc->gammaBlue = randr_crtc->gammaGreen + crtc->gamma_size;
+    }
+    randr_crtc->gammaSize = crtc->gamma_size;
+    memcpy (randr_crtc->gammaRed, crtc->gamma_red, crtc->gamma_size * sizeof (CARD16));
+    memcpy (randr_crtc->gammaGreen, crtc->gamma_green, crtc->gamma_size * sizeof (CARD16));
+    memcpy (randr_crtc->gammaBlue, crtc->gamma_blue, crtc->gamma_size * sizeof (CARD16));
+
+    return TRUE;
+}
+
+static Bool
+xf86RandR12OutputSetProperty (ScreenPtr pScreen,
+			      RROutputPtr randr_output,
+			      Atom property,
+			      RRPropertyValuePtr value)
+{
+    xf86OutputPtr output = randr_output->devPrivate;
+
+    /* If we don't have any property handler, then we don't care what the
+     * user is setting properties to.
+     */
+    if (output->funcs->set_property == NULL)
+	return TRUE;
+
+    /*
+     * This function gets called even when vtSema is FALSE, as
+     * drivers will need to remember the correct value to apply
+     * when the VT switch occurs
+     */
+    return output->funcs->set_property(output, property, value);
+}
+
+static Bool
+xf86RandR13OutputGetProperty (ScreenPtr pScreen,
+			      RROutputPtr randr_output,
+			      Atom property)
+{
+    xf86OutputPtr output = randr_output->devPrivate;
+
+    if (output->funcs->get_property == NULL)
+	return TRUE;
+
+    /* Should be safe even w/o vtSema */
+    return output->funcs->get_property(output, property);
+}
+
+static Bool
+xf86RandR12OutputValidateMode (ScreenPtr    pScreen,
+			       RROutputPtr  randr_output,
+			       RRModePtr    randr_mode)
+{
+    ScrnInfoPtr	    pScrn = xf86Screens[pScreen->myNum];
+    xf86OutputPtr   output = randr_output->devPrivate;
+    DisplayModeRec  mode;
+
+    xf86RandRModeConvert (pScrn, randr_mode, &mode);
+    /*
+     * This function may be called when vtSema is FALSE, so
+     * the underlying function must either avoid touching the hardware
+     * or return FALSE when vtSema is FALSE
+     */
+    if (output->funcs->mode_valid (output, &mode) != MODE_OK)
+	return FALSE;
+    return TRUE;
+}
+
+static void
+xf86RandR12ModeDestroy (ScreenPtr pScreen, RRModePtr randr_mode)
+{
+}
+
+/**
+ * Given a list of xf86 modes and a RandR Output object, construct
+ * RandR modes and assign them to the output
+ */
+static Bool
+xf86RROutputSetModes (RROutputPtr randr_output, DisplayModePtr modes)
+{
+    DisplayModePtr  mode;
+    RRModePtr	    *rrmodes = NULL;
+    int		    nmode = 0;
+    int		    npreferred = 0;
+    Bool	    ret = TRUE;
+    int		    pref;
+
+    for (mode = modes; mode; mode = mode->next)
+	nmode++;
+
+    if (nmode) {
+	rrmodes = malloc(nmode * sizeof (RRModePtr));
+	
+	if (!rrmodes)
+	    return FALSE;
+	nmode = 0;
+
+	for (pref = 1; pref >= 0; pref--) {
+	    for (mode = modes; mode; mode = mode->next) {
+		if ((pref != 0) == ((mode->type & M_T_PREFERRED) != 0)) {
+		    xRRModeInfo		modeInfo;
+		    RRModePtr		rrmode;
+		    
+		    modeInfo.nameLength = strlen (mode->name);
+		    modeInfo.width = mode->HDisplay;
+		    modeInfo.dotClock = mode->Clock * 1000;
+		    modeInfo.hSyncStart = mode->HSyncStart;
+		    modeInfo.hSyncEnd = mode->HSyncEnd;
+		    modeInfo.hTotal = mode->HTotal;
+		    modeInfo.hSkew = mode->HSkew;
+
+		    modeInfo.height = mode->VDisplay;
+		    modeInfo.vSyncStart = mode->VSyncStart;
+		    modeInfo.vSyncEnd = mode->VSyncEnd;
+		    modeInfo.vTotal = mode->VTotal;
+		    modeInfo.modeFlags = mode->Flags;
+
+		    rrmode = RRModeGet (&modeInfo, mode->name);
+		    if (rrmode) {
+			rrmodes[nmode++] = rrmode;
+			npreferred += pref;
+		    }
+		}
+	    }
+	}
+    }
+    
+    ret = RROutputSetModes (randr_output, rrmodes, nmode, npreferred);
+    free(rrmodes);
+    return ret;
+}
+
+/*
+ * Mirror the current mode configuration to RandR
+ */
+static Bool
+xf86RandR12SetInfo12 (ScreenPtr pScreen)
+{
+    ScrnInfoPtr		pScrn = xf86Screens[pScreen->myNum];
+    xf86CrtcConfigPtr   config = XF86_CRTC_CONFIG_PTR(pScrn);
+    RROutputPtr		*clones;
+    RRCrtcPtr		*crtcs;
+    int			ncrtc;
+    int			o, c, l;
+    RRCrtcPtr		randr_crtc;
+    int			nclone;
+    
+    clones = malloc(config->num_output * sizeof (RROutputPtr));
+    crtcs = malloc(config->num_crtc * sizeof (RRCrtcPtr));
+    for (o = 0; o < config->num_output; o++)
+    {
+	xf86OutputPtr	output = config->output[o];
+	
+	ncrtc = 0;
+	for (c = 0; c < config->num_crtc; c++)
+	    if (output->possible_crtcs & (1 << c))
+		crtcs[ncrtc++] = config->crtc[c]->randr_crtc;
+
+	if (output->crtc)
+	    randr_crtc = output->crtc->randr_crtc;
+	else
+	    randr_crtc = NULL;
+
+	if (!RROutputSetCrtcs (output->randr_output, crtcs, ncrtc))
+	{
+	    free(crtcs);
+	    free(clones);
+	    return FALSE;
+	}
+
+	RROutputSetPhysicalSize(output->randr_output, 
+				output->mm_width,
+				output->mm_height);
+	xf86RROutputSetModes (output->randr_output, output->probed_modes);
+
+	switch (output->status) {
+	case XF86OutputStatusConnected:
+	    RROutputSetConnection (output->randr_output, RR_Connected);
+	    break;
+	case XF86OutputStatusDisconnected:
+	    RROutputSetConnection (output->randr_output, RR_Disconnected);
+	    break;
+	case XF86OutputStatusUnknown:
+	    RROutputSetConnection (output->randr_output, RR_UnknownConnection);
+	    break;
+	}
+
+	RROutputSetSubpixelOrder (output->randr_output, output->subpixel_order);
+
+	/*
+	 * Valid clones
+	 */
+	nclone = 0;
+	for (l = 0; l < config->num_output; l++)
+	{
+	    xf86OutputPtr	    clone = config->output[l];
+	    
+	    if (l != o && (output->possible_clones & (1 << l)))
+		clones[nclone++] = clone->randr_output;
+	}
+	if (!RROutputSetClones (output->randr_output, clones, nclone))
+	{
+	    free(crtcs);
+	    free(clones);
+	    return FALSE;
+	}
+    }
+    free(crtcs);
+    free(clones);
+    return TRUE;
+}
+
+
+
+/*
+ * Query the hardware for the current state, then mirror
+ * that to RandR
+ */
+static Bool
+xf86RandR12GetInfo12 (ScreenPtr pScreen, Rotation *rotations)
+{
+    ScrnInfoPtr		pScrn = xf86Screens[pScreen->myNum];
+
+    if (!pScrn->vtSema)
+	return TRUE;
+    xf86ProbeOutputModes (pScrn, 0, 0);
+    xf86SetScrnInfoModes (pScrn);
+    return xf86RandR12SetInfo12 (pScreen);
+}
+
+static Bool
+xf86RandR12CreateObjects12 (ScreenPtr pScreen)
+{
+    ScrnInfoPtr		pScrn = xf86Screens[pScreen->myNum];
+    xf86CrtcConfigPtr   config = XF86_CRTC_CONFIG_PTR(pScrn);
+    int			c;
+    int			o;
+    
+    if (!RRInit ())
+	return FALSE;
+
+    /*
+     * Configure crtcs
+     */
+    for (c = 0; c < config->num_crtc; c++)
+    {
+	xf86CrtcPtr    crtc = config->crtc[c];
+	
+	crtc->randr_crtc = RRCrtcCreate (pScreen, crtc);
+	RRCrtcGammaSetSize (crtc->randr_crtc, 256);
+    }
+    /*
+     * Configure outputs
+     */
+    for (o = 0; o < config->num_output; o++)
+    {
+	xf86OutputPtr	output = config->output[o];
+
+	output->randr_output = RROutputCreate (pScreen, output->name, 
+					       strlen (output->name),
+					       output);
+
+	if (output->funcs->create_resources != NULL)
+	    output->funcs->create_resources(output);
+	RRPostPendingProperties (output->randr_output);
+    }
+    return TRUE;
+}
+
+static Bool
+xf86RandR12CreateScreenResources12 (ScreenPtr pScreen)
+{
+    int			c;
+    ScrnInfoPtr		pScrn = xf86Screens[pScreen->myNum];
+    xf86CrtcConfigPtr   config = XF86_CRTC_CONFIG_PTR(pScrn);
+
+    if (xf86RandR12Key == NULL)
+	return TRUE;
+
+    for (c = 0; c < config->num_crtc; c++)
+        xf86RandR12CrtcNotify (config->crtc[c]->randr_crtc);
+    
+    RRScreenSetSizeRange (pScreen, config->minWidth, config->minHeight,
+			  config->maxWidth, config->maxHeight);
+    return TRUE;
+}
+
+/*
+ * Something happened within the screen configuration due
+ * to DGA, VidMode or hot key. Tell RandR
+ */
+
+void
+xf86RandR12TellChanged (ScreenPtr pScreen)
+{
+    ScrnInfoPtr		pScrn = xf86Screens[pScreen->myNum];
+    xf86CrtcConfigPtr   config = XF86_CRTC_CONFIG_PTR(pScrn);
+    int			c;
+
+    if (xf86RandR12Key == NULL)
+	return;
+
+    xf86RandR12SetInfo12 (pScreen);
+    for (c = 0; c < config->num_crtc; c++)
+	xf86RandR12CrtcNotify (config->crtc[c]->randr_crtc);
+
+    RRTellChanged (pScreen);
+}
+
+static void
+xf86RandR12PointerMoved (int scrnIndex, int x, int y)
+{
+    ScreenPtr		pScreen = screenInfo.screens[scrnIndex];
+    ScrnInfoPtr		pScrn   = XF86SCRNINFO(pScreen);
+    xf86CrtcConfigPtr	config  = XF86_CRTC_CONFIG_PTR(pScrn);
+    XF86RandRInfoPtr	randrp  = XF86RANDRINFO(pScreen);
+    int c;
+
+    randrp->pointerX = x;
+    randrp->pointerY = y;
+    for (c = 0; c < config->num_crtc; c++)
+	xf86RandR13Pan (config->crtc[c], x, y);
+}
+
+static Bool
+xf86RandR13GetPanning (ScreenPtr           pScreen,
+		       RRCrtcPtr           randr_crtc,
+		       BoxPtr              totalArea,
+		       BoxPtr              trackingArea,
+		       INT16               *border)
+{
+    xf86CrtcPtr		crtc = randr_crtc->devPrivate;
+
+    if (crtc->version < 2)
+	return FALSE;
+    if (totalArea)
+	memcpy (totalArea,    &crtc->panningTotalArea,    sizeof(BoxRec));
+    if (trackingArea)
+	memcpy (trackingArea, &crtc->panningTrackingArea, sizeof(BoxRec));
+    if (border)
+	memcpy (border,        crtc->panningBorder,       4*sizeof(INT16));
+
+    return TRUE;
+}
+
+static Bool
+xf86RandR13SetPanning (ScreenPtr           pScreen,
+		       RRCrtcPtr           randr_crtc,
+		       BoxPtr              totalArea,
+		       BoxPtr              trackingArea,
+		       INT16               *border)
+{
+    XF86RandRInfoPtr	randrp  = XF86RANDRINFO(pScreen);
+    xf86CrtcPtr		crtc = randr_crtc->devPrivate;
+    BoxRec		oldTotalArea;
+    BoxRec		oldTrackingArea;
+    INT16		oldBorder[4];
+
+
+    if (crtc->version < 2)
+	return FALSE;
+
+    memcpy (&oldTotalArea,    &crtc->panningTotalArea,    sizeof(BoxRec));
+    memcpy (&oldTrackingArea, &crtc->panningTrackingArea, sizeof(BoxRec));
+    memcpy (oldBorder,         crtc->panningBorder,       4*sizeof(INT16));
+
+    if (totalArea)
+	memcpy (&crtc->panningTotalArea, totalArea, sizeof(BoxRec));
+    if (trackingArea)
+	memcpy (&crtc->panningTrackingArea, trackingArea, sizeof(BoxRec));
+    if (border)
+	memcpy (crtc->panningBorder, border, 4*sizeof(INT16));
+
+    if (xf86RandR13VerifyPanningArea (crtc, pScreen->width, pScreen->height)) {
+	xf86RandR13Pan (crtc, randrp->pointerX, randrp->pointerY);
+	return TRUE;
+    } else {
+	/* Restore old settings */
+	memcpy (&crtc->panningTotalArea,    &oldTotalArea,    sizeof(BoxRec));
+	memcpy (&crtc->panningTrackingArea, &oldTrackingArea, sizeof(BoxRec));
+	memcpy (crtc->panningBorder,         oldBorder,       4*sizeof(INT16));
+	return FALSE;
+    }
+}
+
+/*
+ * Compatibility with XF86VidMode's gamma changer.  This necessarily clobbers
+ * any per-crtc setup.  You asked for it...
+ */
+
+static void
+gamma_to_ramp(float gamma, CARD16 *ramp, int size)
+{
+    int i;
+
+    for (i = 0; i < size; i++) {
+	if (gamma == 1.0)
+	    ramp[i] = i << 8;
+	else
+	    ramp[i] = (CARD16)(pow((double)i / (double)(size - 1), 1. / gamma)
+			       * (double)(size - 1) * 256);
+    }
+}
+
+static int
+xf86RandR12ChangeGamma(int scrnIndex, Gamma gamma)
+{
+    CARD16 *points, *red, *green, *blue;
+    ScrnInfoPtr pScrn = xf86Screens[scrnIndex];
+    RRCrtcPtr crtc = xf86CompatRRCrtc(pScrn);
+    int size;
+
+    if (!crtc)
+	return Success;
+
+    size = max(0, crtc->gammaSize);
+    if (!size)
+	return Success;
+
+    points = calloc(size, 3 * sizeof(CARD16));
+    if (!points)
+	return BadAlloc;
+
+    red = points;
+    green = points + size;
+    blue = points + 2 * size;
+
+    gamma_to_ramp(gamma.red, red, size);
+    gamma_to_ramp(gamma.green, green, size);
+    gamma_to_ramp(gamma.blue, blue, size);
+    RRCrtcGammaSet(crtc, red, green, blue);
+
+    free(points);
+
+    pScrn->gamma = gamma;
+
+    return Success;
+}
+
+static Bool
+xf86RandR12EnterVT (int screen_index, int flags)
+{
+    ScreenPtr        pScreen = screenInfo.screens[screen_index];
+    ScrnInfoPtr	     pScrn = xf86Screens[screen_index];
+    XF86RandRInfoPtr randrp  = XF86RANDRINFO(pScreen);
+    rrScrPrivPtr     rp = rrGetScrPriv(pScreen);
+    Bool	     ret;
+    int              i;
+
+    if (randrp->orig_EnterVT) {
+	pScrn->EnterVT = randrp->orig_EnterVT;
+	ret = pScrn->EnterVT (screen_index, flags);
+	randrp->orig_EnterVT = pScrn->EnterVT;
+	pScrn->EnterVT = xf86RandR12EnterVT;
+	if (!ret)
+	    return FALSE;
+    }
+
+    /* reload gamma */
+    for (i = 0; i < rp->numCrtcs; i++)
+	xf86RandR12CrtcSetGamma(pScreen, rp->crtcs[i]);
+
+    return RRGetInfo (pScreen, TRUE); /* force a re-probe of outputs and notify clients about changes */
+}
+
+static Bool
+xf86RandR12Init12 (ScreenPtr pScreen)
+{
+    ScrnInfoPtr		pScrn = xf86Screens[pScreen->myNum];
+    rrScrPrivPtr	rp = rrGetScrPriv(pScreen);
+    XF86RandRInfoPtr	randrp  = XF86RANDRINFO(pScreen);
+    int i;
+
+    rp->rrGetInfo = xf86RandR12GetInfo12;
+    rp->rrScreenSetSize = xf86RandR12ScreenSetSize;
+    rp->rrCrtcSet = xf86RandR12CrtcSet;
+    rp->rrCrtcSetGamma = xf86RandR12CrtcSetGamma;
+    rp->rrCrtcGetGamma = xf86RandR12CrtcGetGamma;
+    rp->rrOutputSetProperty = xf86RandR12OutputSetProperty;
+    rp->rrOutputValidateMode = xf86RandR12OutputValidateMode;
+#if RANDR_13_INTERFACE
+    rp->rrOutputGetProperty = xf86RandR13OutputGetProperty;
+    rp->rrGetPanning = xf86RandR13GetPanning;
+    rp->rrSetPanning = xf86RandR13SetPanning;
+#endif
+    rp->rrModeDestroy = xf86RandR12ModeDestroy;
+    rp->rrSetConfig = NULL;
+    pScrn->PointerMoved = xf86RandR12PointerMoved;
+    pScrn->ChangeGamma = xf86RandR12ChangeGamma;
+
+    randrp->orig_EnterVT = pScrn->EnterVT;
+    pScrn->EnterVT = xf86RandR12EnterVT;
+
+    if (!xf86RandR12CreateObjects12 (pScreen))
+	return FALSE;
+
+    /*
+     * Configure output modes
+     */
+    if (!xf86RandR12SetInfo12 (pScreen))
+	return FALSE;
+    for (i = 0; i < rp->numCrtcs; i++) {
+	xf86RandR12CrtcGetGamma(pScreen, rp->crtcs[i]);
+    }
+    return TRUE;
+}
+
+#endif
+
+Bool
+xf86RandR12PreInit (ScrnInfoPtr pScrn)
+{
+    return TRUE;
+}