--- conflicted
+++ resolved
@@ -1,427 +1,212 @@
-<<<<<<< HEAD
-/*
- * Copyright (c) 1997-2003 by The XFree86 Project, Inc.
- *
- * Permission is hereby granted, free of charge, to any person obtaining a
- * copy of this software and associated documentation files (the "Software"),
- * to deal in the Software without restriction, including without limitation
- * the rights to use, copy, modify, merge, publish, distribute, sublicense,
- * and/or sell copies of the Software, and to permit persons to whom the
- * Software is furnished to do so, subject to the following conditions:
- *
- * The above copyright notice and this permission notice shall be included in
- * all copies or substantial portions of the Software.
- *
- * THE SOFTWARE IS PROVIDED "AS IS", WITHOUT WARRANTY OF ANY KIND, EXPRESS OR
- * IMPLIED, INCLUDING BUT NOT LIMITED TO THE WARRANTIES OF MERCHANTABILITY,
- * FITNESS FOR A PARTICULAR PURPOSE AND NONINFRINGEMENT.  IN NO EVENT SHALL
- * THE COPYRIGHT HOLDER(S) OR AUTHOR(S) BE LIABLE FOR ANY CLAIM, DAMAGES OR
- * OTHER LIABILITY, WHETHER IN AN ACTION OF CONTRACT, TORT OR OTHERWISE,
- * ARISING FROM, OUT OF OR IN CONNECTION WITH THE SOFTWARE OR THE USE OR
- * OTHER DEALINGS IN THE SOFTWARE.
- *
- * Except as contained in this notice, the name of the copyright holder(s)
- * and author(s) shall not be used in advertising or otherwise to promote
- * the sale, use or other dealings in this Software without prior written
- * authorization from the copyright holder(s) and author(s).
- */
-
-/*
- * This file contains the parts of the loader interface that are visible
- * to modules.  This is the only loader-related header that modules should
- * include.
- *
- * It should include a bare minimum of other headers.
- *
- * Longer term, the module/loader code should probably live directly under
- * Xserver/.
- *
- * XXX This file arguably belongs in xfree86/loader/.
- */
-
-#ifndef _XF86MODULE_H
-#define _XF86MODULE_H
-
-#include "misc.h"
-#ifndef NULL
-#define NULL ((void *)0)
-#endif
-
-typedef enum {
-    LD_RESOLV_IFDONE		= 0,	/* only check if no more
-					   delays pending */
-    LD_RESOLV_NOW		= 1,	/* finish one delay step */
-    LD_RESOLV_FORCE		= 2	/* force checking... */
-} LoaderResolveOptions;
-
-#define DEFAULT_LIST ((char *)-1)
-
-/* This indicates a special module that doesn't have the usual entry point */
-#define EXTERN_MODULE ((pointer)-1)
-
-/* Built-in ABI classes.  These definitions must not be changed. */
-#define ABI_CLASS_NONE		NULL
-#define ABI_CLASS_ANSIC		"X.Org ANSI C Emulation"
-#define ABI_CLASS_VIDEODRV	"X.Org Video Driver"
-#define ABI_CLASS_XINPUT	"X.Org XInput driver"
-#define ABI_CLASS_EXTENSION	"X.Org Server Extension"
-#define ABI_CLASS_FONT		"X.Org Font Renderer"
-
-#define ABI_MINOR_MASK		0x0000FFFF
-#define ABI_MAJOR_MASK		0xFFFF0000
-#define GET_ABI_MINOR(v)	((v) & ABI_MINOR_MASK)
-#define GET_ABI_MAJOR(v)	(((v) & ABI_MAJOR_MASK) >> 16)
-#define SET_ABI_VERSION(maj, min) \
-		((((maj) << 16) & ABI_MAJOR_MASK) | ((min) & ABI_MINOR_MASK))
-
-/*
- * ABI versions.  Each version has a major and minor revision.  Modules
- * using lower minor revisions must work with servers of a higher minor
- * revision.  There is no compatibility between different major revisions.
- * Whenever the ABI_ANSIC_VERSION is changed, the others must also be
- * changed.  The minor revision mask is 0x0000FFFF and the major revision
- * mask is 0xFFFF0000.
- */
-#define ABI_ANSIC_VERSION	SET_ABI_VERSION(0, 4)
-#define ABI_VIDEODRV_VERSION	SET_ABI_VERSION(10, 0)
-#define ABI_XINPUT_VERSION	SET_ABI_VERSION(12, 2)
-#define ABI_EXTENSION_VERSION	SET_ABI_VERSION(5, 0)
-#define ABI_FONT_VERSION	SET_ABI_VERSION(0, 6)
-
-#define MODINFOSTRING1	0xef23fdc5
-#define MODINFOSTRING2	0x10dc023a
-
-#ifndef MODULEVENDORSTRING
-#define MODULEVENDORSTRING	"X.Org Foundation"
-#endif
-
-/* Error return codes for errmaj.  New codes must only be added at the end. */
-typedef enum {
-    LDR_NOERROR = 0,
-    LDR_NOMEM,		/* memory allocation failed */
-    LDR_NOENT,		/* Module file does not exist */
-    LDR_NOSUBENT,	/* pre-requsite file to be sub-loaded does not exist */
-    LDR_NOSPACE,	/* internal module array full */
-    LDR_NOMODOPEN,	/* module file could not be opened (check errmin) */
-    LDR_UNKTYPE,	/* file is not a recognized module type */
-    LDR_NOLOAD,		/* type specific loader failed */
-    LDR_ONCEONLY,	/* Module should only be loaded once (not an error) */
-    LDR_NOPORTOPEN,	/* could not open port (check errmin) */
-    LDR_NOHARDWARE,	/* could not query/initialize the hardware device */
-    LDR_MISMATCH,	/* the module didn't match the spec'd requirments */
-    LDR_BADUSAGE,	/* LoadModule is called with bad arguments */
-    LDR_INVALID,	/* The module doesn't have a valid ModuleData object */
-    LDR_BADOS,		/* The module doesn't support the OS */
-    LDR_MODSPECIFIC	/* A module-specific error in the SetupProc */
-} LoaderErrorCode;
-
-/*
- * Some common module classes.  The moduleclass can be used to identify
- * that modules loaded are of the correct type.  This is a finer
- * classification than the ABI classes even though the default set of
- * classes have the same names.  For example, not all modules that require
- * the video driver ABI are themselves video drivers.
- */
-#define MOD_CLASS_NONE		NULL
-#define MOD_CLASS_VIDEODRV	"X.Org Video Driver"
-#define MOD_CLASS_XINPUT	"X.Org XInput Driver"
-#define MOD_CLASS_FONT		"X.Org Font Renderer"
-#define MOD_CLASS_EXTENSION	"X.Org Server Extension"
-
-/* This structure is expected to be returned by the initfunc */
-typedef struct {
-    const char * modname;	/* name of module, e.g. "foo" */
-    const char * vendor;	/* vendor specific string */
-    CARD32	 _modinfo1_;	/* constant MODINFOSTRING1/2 to find */
-    CARD32	 _modinfo2_;	/* infoarea with a binary editor or sign tool */
-    CARD32	 xf86version;	/* contains XF86_VERSION_CURRENT */
-    CARD8	 majorversion;	/* module-specific major version */
-    CARD8	 minorversion;	/* module-specific minor version */
-    CARD16	 patchlevel;	/* module-specific patch level */
-    const char * abiclass;	/* ABI class that the module uses */
-    CARD32	 abiversion;	/* ABI version */
-    const char * moduleclass;	/* module class description */
-    CARD32	 checksum[4];	/* contains a digital signature of the */
-				/* version info structure */
-} XF86ModuleVersionInfo;
-
-/*
- * This structure can be used to callers of LoadModule and LoadSubModule to
- * specify version and/or ABI requirements.
- */
-typedef struct {
-    CARD8	 majorversion;	/* module-specific major version */
-    CARD8	 minorversion;	/* moudle-specific minor version */
-    CARD16	 patchlevel;	/* module-specific patch level */
-    const char * abiclass;	/* ABI class that the module uses */
-    CARD32	 abiversion;	/* ABI version */
-    const char * moduleclass;	/* module class */
-} XF86ModReqInfo;
-
-/* values to indicate unspecified fields in XF86ModReqInfo. */
-#define MAJOR_UNSPEC		0xFF
-#define MINOR_UNSPEC		0xFF
-#define PATCH_UNSPEC		0xFFFF
-#define ABI_VERS_UNSPEC		0xFFFFFFFF
-
-#define MODULE_VERSION_NUMERIC(maj, min, patch) \
-	((((maj) & 0xFF) << 24) | (((min) & 0xFF) << 16) | (patch & 0xFFFF))
-#define GET_MODULE_MAJOR_VERSION(vers)	(((vers) >> 24) & 0xFF)
-#define GET_MODULE_MINOR_VERSION(vers)	(((vers) >> 16) & 0xFF)
-#define GET_MODULE_PATCHLEVEL(vers)	((vers) & 0xFFFF)
-
-#define INITARGS void
-
-typedef void (*InitExtension)(INITARGS);
-
-typedef struct {
-    InitExtension	initFunc;
-    const char *	name;
-    Bool		*disablePtr;
-    InitExtension	setupFunc;	
-    const char **	initDependencies;
-} ExtensionModule;
-
-extern _X_EXPORT ExtensionModule *ExtensionModuleList;
-
-/* Prototypes for Loader functions that are exported to modules */
-extern _X_EXPORT pointer LoadSubModule(pointer, const char *, const char **,
-		      const char **, pointer, const XF86ModReqInfo *,
-		      int *, int *);
-extern _X_EXPORT void UnloadSubModule(pointer);
-extern _X_EXPORT void UnloadModule (pointer);
-extern _X_EXPORT pointer LoaderSymbol(const char *);
-extern _X_EXPORT char **LoaderListDirs(const char **, const char **);
-extern _X_EXPORT void LoaderFreeDirList(char **);
-extern _X_EXPORT void LoaderErrorMsg(const char *, const char *, int, int);
-extern _X_EXPORT void LoadExtension(ExtensionModule *, Bool);
-extern _X_EXPORT void LoaderGetOS(const char **name, int *major, int *minor, int *teeny);
-extern _X_EXPORT Bool LoaderShouldIgnoreABI(void);
-extern _X_EXPORT int LoaderGetABIVersion(const char *abiclass);
-
-typedef pointer (*ModuleSetupProc)(pointer, pointer, int *, int *);
-typedef void (*ModuleTearDownProc)(pointer);
-#define MODULESETUPPROTO(func) pointer func(pointer, pointer, int*, int*)
-#define MODULETEARDOWNPROTO(func) void func(pointer)
-
-typedef struct {
-    XF86ModuleVersionInfo *	vers;
-    ModuleSetupProc		setup;
-    ModuleTearDownProc		teardown;
-} XF86ModuleData;
-
-#endif /* _XF86STR_H */
-=======
-/*
- * Copyright (c) 1997-2003 by The XFree86 Project, Inc.
- *
- * Permission is hereby granted, free of charge, to any person obtaining a
- * copy of this software and associated documentation files (the "Software"),
- * to deal in the Software without restriction, including without limitation
- * the rights to use, copy, modify, merge, publish, distribute, sublicense,
- * and/or sell copies of the Software, and to permit persons to whom the
- * Software is furnished to do so, subject to the following conditions:
- *
- * The above copyright notice and this permission notice shall be included in
- * all copies or substantial portions of the Software.
- *
- * THE SOFTWARE IS PROVIDED "AS IS", WITHOUT WARRANTY OF ANY KIND, EXPRESS OR
- * IMPLIED, INCLUDING BUT NOT LIMITED TO THE WARRANTIES OF MERCHANTABILITY,
- * FITNESS FOR A PARTICULAR PURPOSE AND NONINFRINGEMENT.  IN NO EVENT SHALL
- * THE COPYRIGHT HOLDER(S) OR AUTHOR(S) BE LIABLE FOR ANY CLAIM, DAMAGES OR
- * OTHER LIABILITY, WHETHER IN AN ACTION OF CONTRACT, TORT OR OTHERWISE,
- * ARISING FROM, OUT OF OR IN CONNECTION WITH THE SOFTWARE OR THE USE OR
- * OTHER DEALINGS IN THE SOFTWARE.
- *
- * Except as contained in this notice, the name of the copyright holder(s)
- * and author(s) shall not be used in advertising or otherwise to promote
- * the sale, use or other dealings in this Software without prior written
- * authorization from the copyright holder(s) and author(s).
- */
-
-/*
- * This file contains the parts of the loader interface that are visible
- * to modules.  This is the only loader-related header that modules should
- * include.
- *
- * It should include a bare minimum of other headers.
- *
- * Longer term, the module/loader code should probably live directly under
- * Xserver/.
- *
- * XXX This file arguably belongs in xfree86/loader/.
- */
-
-#ifndef _XF86MODULE_H
-#define _XF86MODULE_H
-
-#include "misc.h"
-#ifndef NULL
-#define NULL ((void *)0)
-#endif
-
-typedef enum {
-    LD_RESOLV_IFDONE		= 0,	/* only check if no more
-					   delays pending */
-    LD_RESOLV_NOW		= 1,	/* finish one delay step */
-    LD_RESOLV_FORCE		= 2	/* force checking... */
-} LoaderResolveOptions;
-
-#define DEFAULT_LIST ((char *)-1)
-
-/* This indicates a special module that doesn't have the usual entry point */
-#define EXTERN_MODULE ((pointer)-1)
-
-/* Built-in ABI classes.  These definitions must not be changed. */
-#define ABI_CLASS_NONE		NULL
-#define ABI_CLASS_ANSIC		"X.Org ANSI C Emulation"
-#define ABI_CLASS_VIDEODRV	"X.Org Video Driver"
-#define ABI_CLASS_XINPUT	"X.Org XInput driver"
-#define ABI_CLASS_EXTENSION	"X.Org Server Extension"
-#define ABI_CLASS_FONT		"X.Org Font Renderer"
-
-#define ABI_MINOR_MASK		0x0000FFFF
-#define ABI_MAJOR_MASK		0xFFFF0000
-#define GET_ABI_MINOR(v)	((v) & ABI_MINOR_MASK)
-#define GET_ABI_MAJOR(v)	(((v) & ABI_MAJOR_MASK) >> 16)
-#define SET_ABI_VERSION(maj, min) \
-		((((maj) << 16) & ABI_MAJOR_MASK) | ((min) & ABI_MINOR_MASK))
-
-/*
- * ABI versions.  Each version has a major and minor revision.  Modules
- * using lower minor revisions must work with servers of a higher minor
- * revision.  There is no compatibility between different major revisions.
- * Whenever the ABI_ANSIC_VERSION is changed, the others must also be
- * changed.  The minor revision mask is 0x0000FFFF and the major revision
- * mask is 0xFFFF0000.
- */
-#define ABI_ANSIC_VERSION	SET_ABI_VERSION(0, 4)
-#define ABI_VIDEODRV_VERSION	SET_ABI_VERSION(11, 0)
-#define ABI_XINPUT_VERSION	SET_ABI_VERSION(12, 2)
-#define ABI_EXTENSION_VERSION	SET_ABI_VERSION(5, 0)
-#define ABI_FONT_VERSION	SET_ABI_VERSION(0, 6)
-
-#define MODINFOSTRING1	0xef23fdc5
-#define MODINFOSTRING2	0x10dc023a
-
-#ifndef MODULEVENDORSTRING
-#define MODULEVENDORSTRING	"X.Org Foundation"
-#endif
-
-/* Error return codes for errmaj.  New codes must only be added at the end. */
-typedef enum {
-    LDR_NOERROR = 0,
-    LDR_NOMEM,		/* memory allocation failed */
-    LDR_NOENT,		/* Module file does not exist */
-    LDR_NOSUBENT,	/* pre-requsite file to be sub-loaded does not exist */
-    LDR_NOSPACE,	/* internal module array full */
-    LDR_NOMODOPEN,	/* module file could not be opened (check errmin) */
-    LDR_UNKTYPE,	/* file is not a recognized module type */
-    LDR_NOLOAD,		/* type specific loader failed */
-    LDR_ONCEONLY,	/* Module should only be loaded once (not an error) */
-    LDR_NOPORTOPEN,	/* could not open port (check errmin) */
-    LDR_NOHARDWARE,	/* could not query/initialize the hardware device */
-    LDR_MISMATCH,	/* the module didn't match the spec'd requirments */
-    LDR_BADUSAGE,	/* LoadModule is called with bad arguments */
-    LDR_INVALID,	/* The module doesn't have a valid ModuleData object */
-    LDR_BADOS,		/* The module doesn't support the OS */
-    LDR_MODSPECIFIC	/* A module-specific error in the SetupProc */
-} LoaderErrorCode;
-
-/*
- * Some common module classes.  The moduleclass can be used to identify
- * that modules loaded are of the correct type.  This is a finer
- * classification than the ABI classes even though the default set of
- * classes have the same names.  For example, not all modules that require
- * the video driver ABI are themselves video drivers.
- */
-#define MOD_CLASS_NONE		NULL
-#define MOD_CLASS_VIDEODRV	"X.Org Video Driver"
-#define MOD_CLASS_XINPUT	"X.Org XInput Driver"
-#define MOD_CLASS_FONT		"X.Org Font Renderer"
-#define MOD_CLASS_EXTENSION	"X.Org Server Extension"
-
-/* This structure is expected to be returned by the initfunc */
-typedef struct {
-    const char * modname;	/* name of module, e.g. "foo" */
-    const char * vendor;	/* vendor specific string */
-    CARD32	 _modinfo1_;	/* constant MODINFOSTRING1/2 to find */
-    CARD32	 _modinfo2_;	/* infoarea with a binary editor or sign tool */
-    CARD32	 xf86version;	/* contains XF86_VERSION_CURRENT */
-    CARD8	 majorversion;	/* module-specific major version */
-    CARD8	 minorversion;	/* module-specific minor version */
-    CARD16	 patchlevel;	/* module-specific patch level */
-    const char * abiclass;	/* ABI class that the module uses */
-    CARD32	 abiversion;	/* ABI version */
-    const char * moduleclass;	/* module class description */
-    CARD32	 checksum[4];	/* contains a digital signature of the */
-				/* version info structure */
-} XF86ModuleVersionInfo;
-
-/*
- * This structure can be used to callers of LoadModule and LoadSubModule to
- * specify version and/or ABI requirements.
- */
-typedef struct {
-    CARD8	 majorversion;	/* module-specific major version */
-    CARD8	 minorversion;	/* moudle-specific minor version */
-    CARD16	 patchlevel;	/* module-specific patch level */
-    const char * abiclass;	/* ABI class that the module uses */
-    CARD32	 abiversion;	/* ABI version */
-    const char * moduleclass;	/* module class */
-} XF86ModReqInfo;
-
-/* values to indicate unspecified fields in XF86ModReqInfo. */
-#define MAJOR_UNSPEC		0xFF
-#define MINOR_UNSPEC		0xFF
-#define PATCH_UNSPEC		0xFFFF
-#define ABI_VERS_UNSPEC		0xFFFFFFFF
-
-#define MODULE_VERSION_NUMERIC(maj, min, patch) \
-	((((maj) & 0xFF) << 24) | (((min) & 0xFF) << 16) | (patch & 0xFFFF))
-#define GET_MODULE_MAJOR_VERSION(vers)	(((vers) >> 24) & 0xFF)
-#define GET_MODULE_MINOR_VERSION(vers)	(((vers) >> 16) & 0xFF)
-#define GET_MODULE_PATCHLEVEL(vers)	((vers) & 0xFFFF)
-
-#define INITARGS void
-
-typedef void (*InitExtension)(INITARGS);
-
-typedef struct {
-    InitExtension	initFunc;
-    const char *	name;
-    Bool		*disablePtr;
-    InitExtension	setupFunc;	
-    const char **	initDependencies;
-} ExtensionModule;
-
-extern _X_EXPORT ExtensionModule *ExtensionModuleList;
-
-/* Prototypes for Loader functions that are exported to modules */
-extern _X_EXPORT pointer LoadSubModule(pointer, const char *, const char **,
-		      const char **, pointer, const XF86ModReqInfo *,
-		      int *, int *);
-extern _X_EXPORT void UnloadSubModule(pointer);
-extern _X_EXPORT void UnloadModule (pointer);
-extern _X_EXPORT pointer LoaderSymbol(const char *);
-extern _X_EXPORT char **LoaderListDirs(const char **, const char **);
-extern _X_EXPORT void LoaderFreeDirList(char **);
-extern _X_EXPORT void LoaderErrorMsg(const char *, const char *, int, int);
-extern _X_EXPORT void LoadExtension(ExtensionModule *, Bool);
-extern _X_EXPORT void LoaderGetOS(const char **name, int *major, int *minor, int *teeny);
-extern _X_EXPORT Bool LoaderShouldIgnoreABI(void);
-extern _X_EXPORT int LoaderGetABIVersion(const char *abiclass);
-
-typedef pointer (*ModuleSetupProc)(pointer, pointer, int *, int *);
-typedef void (*ModuleTearDownProc)(pointer);
-#define MODULESETUPPROTO(func) pointer func(pointer, pointer, int*, int*)
-#define MODULETEARDOWNPROTO(func) void func(pointer)
-
-typedef struct {
-    XF86ModuleVersionInfo *	vers;
-    ModuleSetupProc		setup;
-    ModuleTearDownProc		teardown;
-} XF86ModuleData;
-
-#endif /* _XF86STR_H */
->>>>>>> 94d512f7
+/*
+ * Copyright (c) 1997-2003 by The XFree86 Project, Inc.
+ *
+ * Permission is hereby granted, free of charge, to any person obtaining a
+ * copy of this software and associated documentation files (the "Software"),
+ * to deal in the Software without restriction, including without limitation
+ * the rights to use, copy, modify, merge, publish, distribute, sublicense,
+ * and/or sell copies of the Software, and to permit persons to whom the
+ * Software is furnished to do so, subject to the following conditions:
+ *
+ * The above copyright notice and this permission notice shall be included in
+ * all copies or substantial portions of the Software.
+ *
+ * THE SOFTWARE IS PROVIDED "AS IS", WITHOUT WARRANTY OF ANY KIND, EXPRESS OR
+ * IMPLIED, INCLUDING BUT NOT LIMITED TO THE WARRANTIES OF MERCHANTABILITY,
+ * FITNESS FOR A PARTICULAR PURPOSE AND NONINFRINGEMENT.  IN NO EVENT SHALL
+ * THE COPYRIGHT HOLDER(S) OR AUTHOR(S) BE LIABLE FOR ANY CLAIM, DAMAGES OR
+ * OTHER LIABILITY, WHETHER IN AN ACTION OF CONTRACT, TORT OR OTHERWISE,
+ * ARISING FROM, OUT OF OR IN CONNECTION WITH THE SOFTWARE OR THE USE OR
+ * OTHER DEALINGS IN THE SOFTWARE.
+ *
+ * Except as contained in this notice, the name of the copyright holder(s)
+ * and author(s) shall not be used in advertising or otherwise to promote
+ * the sale, use or other dealings in this Software without prior written
+ * authorization from the copyright holder(s) and author(s).
+ */
+
+/*
+ * This file contains the parts of the loader interface that are visible
+ * to modules.  This is the only loader-related header that modules should
+ * include.
+ *
+ * It should include a bare minimum of other headers.
+ *
+ * Longer term, the module/loader code should probably live directly under
+ * Xserver/.
+ *
+ * XXX This file arguably belongs in xfree86/loader/.
+ */
+
+#ifndef _XF86MODULE_H
+#define _XF86MODULE_H
+
+#include "misc.h"
+#ifndef NULL
+#define NULL ((void *)0)
+#endif
+
+typedef enum {
+    LD_RESOLV_IFDONE		= 0,	/* only check if no more
+					   delays pending */
+    LD_RESOLV_NOW		= 1,	/* finish one delay step */
+    LD_RESOLV_FORCE		= 2	/* force checking... */
+} LoaderResolveOptions;
+
+#define DEFAULT_LIST ((char *)-1)
+
+/* This indicates a special module that doesn't have the usual entry point */
+#define EXTERN_MODULE ((pointer)-1)
+
+/* Built-in ABI classes.  These definitions must not be changed. */
+#define ABI_CLASS_NONE		NULL
+#define ABI_CLASS_ANSIC		"X.Org ANSI C Emulation"
+#define ABI_CLASS_VIDEODRV	"X.Org Video Driver"
+#define ABI_CLASS_XINPUT	"X.Org XInput driver"
+#define ABI_CLASS_EXTENSION	"X.Org Server Extension"
+#define ABI_CLASS_FONT		"X.Org Font Renderer"
+
+#define ABI_MINOR_MASK		0x0000FFFF
+#define ABI_MAJOR_MASK		0xFFFF0000
+#define GET_ABI_MINOR(v)	((v) & ABI_MINOR_MASK)
+#define GET_ABI_MAJOR(v)	(((v) & ABI_MAJOR_MASK) >> 16)
+#define SET_ABI_VERSION(maj, min) \
+		((((maj) << 16) & ABI_MAJOR_MASK) | ((min) & ABI_MINOR_MASK))
+
+/*
+ * ABI versions.  Each version has a major and minor revision.  Modules
+ * using lower minor revisions must work with servers of a higher minor
+ * revision.  There is no compatibility between different major revisions.
+ * Whenever the ABI_ANSIC_VERSION is changed, the others must also be
+ * changed.  The minor revision mask is 0x0000FFFF and the major revision
+ * mask is 0xFFFF0000.
+ */
+#define ABI_ANSIC_VERSION	SET_ABI_VERSION(0, 4)
+#define ABI_VIDEODRV_VERSION	SET_ABI_VERSION(11, 0)
+#define ABI_XINPUT_VERSION	SET_ABI_VERSION(12, 2)
+#define ABI_EXTENSION_VERSION	SET_ABI_VERSION(5, 0)
+#define ABI_FONT_VERSION	SET_ABI_VERSION(0, 6)
+
+#define MODINFOSTRING1	0xef23fdc5
+#define MODINFOSTRING2	0x10dc023a
+
+#ifndef MODULEVENDORSTRING
+#define MODULEVENDORSTRING	"X.Org Foundation"
+#endif
+
+/* Error return codes for errmaj.  New codes must only be added at the end. */
+typedef enum {
+    LDR_NOERROR = 0,
+    LDR_NOMEM,		/* memory allocation failed */
+    LDR_NOENT,		/* Module file does not exist */
+    LDR_NOSUBENT,	/* pre-requsite file to be sub-loaded does not exist */
+    LDR_NOSPACE,	/* internal module array full */
+    LDR_NOMODOPEN,	/* module file could not be opened (check errmin) */
+    LDR_UNKTYPE,	/* file is not a recognized module type */
+    LDR_NOLOAD,		/* type specific loader failed */
+    LDR_ONCEONLY,	/* Module should only be loaded once (not an error) */
+    LDR_NOPORTOPEN,	/* could not open port (check errmin) */
+    LDR_NOHARDWARE,	/* could not query/initialize the hardware device */
+    LDR_MISMATCH,	/* the module didn't match the spec'd requirments */
+    LDR_BADUSAGE,	/* LoadModule is called with bad arguments */
+    LDR_INVALID,	/* The module doesn't have a valid ModuleData object */
+    LDR_BADOS,		/* The module doesn't support the OS */
+    LDR_MODSPECIFIC	/* A module-specific error in the SetupProc */
+} LoaderErrorCode;
+
+/*
+ * Some common module classes.  The moduleclass can be used to identify
+ * that modules loaded are of the correct type.  This is a finer
+ * classification than the ABI classes even though the default set of
+ * classes have the same names.  For example, not all modules that require
+ * the video driver ABI are themselves video drivers.
+ */
+#define MOD_CLASS_NONE		NULL
+#define MOD_CLASS_VIDEODRV	"X.Org Video Driver"
+#define MOD_CLASS_XINPUT	"X.Org XInput Driver"
+#define MOD_CLASS_FONT		"X.Org Font Renderer"
+#define MOD_CLASS_EXTENSION	"X.Org Server Extension"
+
+/* This structure is expected to be returned by the initfunc */
+typedef struct {
+    const char * modname;	/* name of module, e.g. "foo" */
+    const char * vendor;	/* vendor specific string */
+    CARD32	 _modinfo1_;	/* constant MODINFOSTRING1/2 to find */
+    CARD32	 _modinfo2_;	/* infoarea with a binary editor or sign tool */
+    CARD32	 xf86version;	/* contains XF86_VERSION_CURRENT */
+    CARD8	 majorversion;	/* module-specific major version */
+    CARD8	 minorversion;	/* module-specific minor version */
+    CARD16	 patchlevel;	/* module-specific patch level */
+    const char * abiclass;	/* ABI class that the module uses */
+    CARD32	 abiversion;	/* ABI version */
+    const char * moduleclass;	/* module class description */
+    CARD32	 checksum[4];	/* contains a digital signature of the */
+				/* version info structure */
+} XF86ModuleVersionInfo;
+
+/*
+ * This structure can be used to callers of LoadModule and LoadSubModule to
+ * specify version and/or ABI requirements.
+ */
+typedef struct {
+    CARD8	 majorversion;	/* module-specific major version */
+    CARD8	 minorversion;	/* moudle-specific minor version */
+    CARD16	 patchlevel;	/* module-specific patch level */
+    const char * abiclass;	/* ABI class that the module uses */
+    CARD32	 abiversion;	/* ABI version */
+    const char * moduleclass;	/* module class */
+} XF86ModReqInfo;
+
+/* values to indicate unspecified fields in XF86ModReqInfo. */
+#define MAJOR_UNSPEC		0xFF
+#define MINOR_UNSPEC		0xFF
+#define PATCH_UNSPEC		0xFFFF
+#define ABI_VERS_UNSPEC		0xFFFFFFFF
+
+#define MODULE_VERSION_NUMERIC(maj, min, patch) \
+	((((maj) & 0xFF) << 24) | (((min) & 0xFF) << 16) | (patch & 0xFFFF))
+#define GET_MODULE_MAJOR_VERSION(vers)	(((vers) >> 24) & 0xFF)
+#define GET_MODULE_MINOR_VERSION(vers)	(((vers) >> 16) & 0xFF)
+#define GET_MODULE_PATCHLEVEL(vers)	((vers) & 0xFFFF)
+
+#define INITARGS void
+
+typedef void (*InitExtension)(INITARGS);
+
+typedef struct {
+    InitExtension	initFunc;
+    const char *	name;
+    Bool		*disablePtr;
+    InitExtension	setupFunc;	
+    const char **	initDependencies;
+} ExtensionModule;
+
+extern _X_EXPORT ExtensionModule *ExtensionModuleList;
+
+/* Prototypes for Loader functions that are exported to modules */
+extern _X_EXPORT pointer LoadSubModule(pointer, const char *, const char **,
+		      const char **, pointer, const XF86ModReqInfo *,
+		      int *, int *);
+extern _X_EXPORT void UnloadSubModule(pointer);
+extern _X_EXPORT void UnloadModule (pointer);
+extern _X_EXPORT pointer LoaderSymbol(const char *);
+extern _X_EXPORT char **LoaderListDirs(const char **, const char **);
+extern _X_EXPORT void LoaderFreeDirList(char **);
+extern _X_EXPORT void LoaderErrorMsg(const char *, const char *, int, int);
+extern _X_EXPORT void LoadExtension(ExtensionModule *, Bool);
+extern _X_EXPORT void LoaderGetOS(const char **name, int *major, int *minor, int *teeny);
+extern _X_EXPORT Bool LoaderShouldIgnoreABI(void);
+extern _X_EXPORT int LoaderGetABIVersion(const char *abiclass);
+
+typedef pointer (*ModuleSetupProc)(pointer, pointer, int *, int *);
+typedef void (*ModuleTearDownProc)(pointer);
+#define MODULESETUPPROTO(func) pointer func(pointer, pointer, int*, int*)
+#define MODULETEARDOWNPROTO(func) void func(pointer)
+
+typedef struct {
+    XF86ModuleVersionInfo *	vers;
+    ModuleSetupProc		setup;
+    ModuleTearDownProc		teardown;
+} XF86ModuleData;
+
+#endif /* _XF86STR_H */