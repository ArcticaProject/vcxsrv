--- conflicted
+++ resolved
@@ -1,1835 +1,916 @@
-<<<<<<< HEAD
-/*
- * Copyright (c) 1998-2003 by The XFree86 Project, Inc.
- *
- * Permission is hereby granted, free of charge, to any person obtaining a
- * copy of this software and associated documentation files (the "Software"),
- * to deal in the Software without restriction, including without limitation
- * the rights to use, copy, modify, merge, publish, distribute, sublicense,
- * and/or sell copies of the Software, and to permit persons to whom the
- * Software is furnished to do so, subject to the following conditions:
- *
- * The above copyright notice and this permission notice shall be included in
- * all copies or substantial portions of the Software.
- *
- * THE SOFTWARE IS PROVIDED "AS IS", WITHOUT WARRANTY OF ANY KIND, EXPRESS OR
- * IMPLIED, INCLUDING BUT NOT LIMITED TO THE WARRANTIES OF MERCHANTABILITY,
- * FITNESS FOR A PARTICULAR PURPOSE AND NONINFRINGEMENT.  IN NO EVENT SHALL
- * THE COPYRIGHT HOLDER(S) OR AUTHOR(S) BE LIABLE FOR ANY CLAIM, DAMAGES OR
- * OTHER LIABILITY, WHETHER IN AN ACTION OF CONTRACT, TORT OR OTHERWISE,
- * ARISING FROM, OUT OF OR IN CONNECTION WITH THE SOFTWARE OR THE USE OR
- * OTHER DEALINGS IN THE SOFTWARE.
- *
- * Except as contained in this notice, the name of the copyright holder(s)
- * and author(s) shall not be used in advertising or otherwise to promote
- * the sale, use or other dealings in this Software without prior written
- * authorization from the copyright holder(s) and author(s).
- */
-
-/*
- * Author: David Dawes <dawes@xfree86.org>
- *
- * This file includes public option handling functions.
- */
-
-#ifdef HAVE_XORG_CONFIG_H
-#include <xorg-config.h>
-#endif
-
-#include <stdlib.h>
-#include <ctype.h>
-#include <X11/X.h>
-#include "os.h"
-#include "xf86.h"
-#include "xf86Xinput.h"
-#include "xf86Optrec.h"
-#include "xf86Parser.h"
-
-static Bool ParseOptionValue(int scrnIndex, pointer options, OptionInfoPtr p,
-			     Bool markUsed);
-
-/*
- * xf86CollectOptions collects the options from each of the config file
- * sections used by the screen and puts the combined list in pScrn->options.
- * This function requires that the following have been initialised:
- *
- *	pScrn->confScreen
- *	pScrn->Entities[i]->device
- *	pScrn->display
- *	pScrn->monitor
- *
- * The extraOpts parameter may optionally contain a list of additional options
- * to include.
- *
- * The order of precedence for options is:
- *
- *   extraOpts, display, confScreen, monitor, device
- */
-
-void
-xf86CollectOptions(ScrnInfoPtr pScrn, pointer extraOpts)
-{
-    XF86OptionPtr tmp;
-    XF86OptionPtr extras = (XF86OptionPtr)extraOpts;
-    GDevPtr device;
-    
-    int i;
-
-    pScrn->options = NULL;
-
-    for (i=pScrn->numEntities - 1; i >= 0; i--) {
-	device = xf86GetDevFromEntity(pScrn->entityList[i],
-					pScrn->entityInstanceList[i]);
-	if (device && device->options) {
-	    tmp = xf86optionListDup(device->options);
-	    if (pScrn->options)
-		xf86optionListMerge(pScrn->options,tmp);
-	    else
-		pScrn->options = tmp;
-	}
-    }
-    if (pScrn->monitor->options) {
-	tmp = xf86optionListDup(pScrn->monitor->options);
-	if (pScrn->options)
-	    pScrn->options = xf86optionListMerge(pScrn->options, tmp);
-	else
-	    pScrn->options = tmp;
-    }
-    if (pScrn->confScreen->options) {
-	tmp = xf86optionListDup(pScrn->confScreen->options);
-	if (pScrn->options)
-	    pScrn->options = xf86optionListMerge(pScrn->options, tmp);
-	else
-	    pScrn->options = tmp;
-    }
-    if (pScrn->display->options) {
-	tmp = xf86optionListDup(pScrn->display->options);
-	if (pScrn->options)
-	    pScrn->options = xf86optionListMerge(pScrn->options, tmp);
-	else
-	    pScrn->options = tmp;
-    }
-    if (extras) {
-	tmp = xf86optionListDup(extras);
-	if (pScrn->options)
-	    pScrn->options = xf86optionListMerge(pScrn->options, tmp);
-	else
-	    pScrn->options = tmp;
-    }
-}
-
-/*
- * xf86CollectInputOptions collects extra options for an InputDevice (other
- * than those added by the config backend).
- * The options are merged into the existing ones and thus take precedence
- * over the others.
- */
-
-void
-xf86CollectInputOptions(InputInfoPtr pInfo, const char **defaultOpts)
-{
-    if (defaultOpts) {
-	XF86OptionPtr tmp =xf86optionListCreate(defaultOpts, -1, 0);
-	if (pInfo->options)
-	    pInfo->options = xf86optionListMerge(tmp, pInfo->options);
-	else
-	    pInfo->options = tmp;
-    }
-}
-
-/**
- * Duplicate the option list passed in. The returned pointer will be a newly
- * allocated option list and must be freed by the caller.
- */
-pointer
-xf86OptionListDuplicate(pointer options)
-{
-    pointer o = NULL;
-
-    while (options)
-    {
-        o = xf86AddNewOption(o, xf86OptionName(options), xf86OptionValue(options));
-        options = xf86nextOption(options);
-    }
-
-    return o;
-}
-
-
-/* Created for new XInput stuff -- essentially extensions to the parser	*/
-
-static int
-LookupIntOption(pointer optlist, const char *name, int deflt, Bool markUsed)
-{
-    OptionInfoRec o;
-
-    o.name = name;
-    o.type = OPTV_INTEGER;
-    if (ParseOptionValue(-1, optlist, &o, markUsed))
-	deflt = o.value.num;
-    return deflt;
-}
-
-
-static double
-LookupRealOption(pointer optlist, const char *name, double deflt,
-		 Bool markUsed)
-{
-    OptionInfoRec o;
-
-    o.name = name;
-    o.type = OPTV_REAL;
-    if (ParseOptionValue(-1, optlist, &o, markUsed))
-	deflt = o.value.realnum;
-    return deflt;
-}
-
-
-static char *
-LookupStrOption(pointer optlist, const char *name, char *deflt, Bool markUsed)
-{
-    OptionInfoRec o;
-
-    o.name = name;
-    o.type = OPTV_STRING;
-    if (ParseOptionValue(-1, optlist, &o, markUsed))
-        deflt = o.value.str;
-    if (deflt)
-	return strdup(deflt);
-    else
-	return NULL;
-}
-
-
-static int
-LookupBoolOption(pointer optlist, const char *name, int deflt, Bool markUsed)
-{
-    OptionInfoRec o;
-
-    o.name = name;
-    o.type = OPTV_BOOLEAN;
-    if (ParseOptionValue(-1, optlist, &o, markUsed))
-	deflt = o.value.bool;
-    return deflt;
-}
-
-static double
-LookupPercentOption(pointer optlist, const char *name, double deflt, Bool markUsed)
-{
-    OptionInfoRec o;
-
-    o.name = name;
-    o.type = OPTV_PERCENT;
-    if (ParseOptionValue(-1, optlist, &o, markUsed))
-	deflt = o.value.realnum;
-    return deflt;
-}
-
-/* These xf86Set* functions are intended for use by non-screen specific code */
-
-int
-xf86SetIntOption(pointer optlist, const char *name, int deflt)
-{
-    return LookupIntOption(optlist, name, deflt, TRUE);
-}
-
-
-double
-xf86SetRealOption(pointer optlist, const char *name, double deflt)
-{
-    return LookupRealOption(optlist, name, deflt, TRUE);
-}
-
-
-char *
-xf86SetStrOption(pointer optlist, const char *name, char *deflt)
-{
-    return LookupStrOption(optlist, name, deflt, TRUE);
-}
-
-
-int
-xf86SetBoolOption(pointer optlist, const char *name, int deflt)
-{
-    return LookupBoolOption(optlist, name, deflt, TRUE);
-}
-
-double
-xf86SetPercentOption(pointer optlist, const char *name, double deflt)
-{
-    return LookupPercentOption(optlist, name, deflt, TRUE);
-}
-
-/*
- * These are like the Set*Option functions, but they don't mark the options
- * as used.
- */
-int
-xf86CheckIntOption(pointer optlist, const char *name, int deflt)
-{
-    return LookupIntOption(optlist, name, deflt, FALSE);
-}
-
-
-double
-xf86CheckRealOption(pointer optlist, const char *name, double deflt)
-{
-    return LookupRealOption(optlist, name, deflt, FALSE);
-}
-
-
-char *
-xf86CheckStrOption(pointer optlist, const char *name, char *deflt)
-{
-    return LookupStrOption(optlist, name, deflt, FALSE);
-}
-
-
-int
-xf86CheckBoolOption(pointer optlist, const char *name, int deflt)
-{
-    return LookupBoolOption(optlist, name, deflt, FALSE);
-}
-
-
-double
-xf86CheckPercentOption(pointer optlist, const char *name, double deflt)
-{
-    return LookupPercentOption(optlist, name, deflt, FALSE);
-}
-/*
- * addNewOption() has the required property of replacing the option value
- * if the option is already present.
- */
-pointer
-xf86ReplaceIntOption(pointer optlist, const char *name, const int val)
-{
-    char tmp[16];
-    sprintf(tmp,"%i",val);
-    return xf86AddNewOption(optlist,name,tmp);
-}
-
-pointer
-xf86ReplaceRealOption(pointer optlist, const char *name, const double val)
-{
-    char tmp[32];
-    snprintf(tmp,32,"%f",val);
-    return xf86AddNewOption(optlist,name,tmp);
-}
-
-pointer
-xf86ReplaceBoolOption(pointer optlist, const char *name, const Bool val)
-{
-    return xf86AddNewOption(optlist,name,val?"True":"False");
-}
-
-pointer
-xf86ReplacePercentOption(pointer optlist, const char *name, const double val)
-{
-    char tmp[16];
-    sprintf(tmp, "%lf%%", val);
-    return xf86AddNewOption(optlist,name,tmp);
-}
-
-pointer
-xf86ReplaceStrOption(pointer optlist, const char *name, const char* val)
-{
-      return xf86AddNewOption(optlist,name,val);
-}
-
-pointer
-xf86AddNewOption(pointer head, const char *name, const char *val)
-{
-    /* XXX These should actually be allocated in the parser library. */
-    char *tmp = strdup(val);
-    char *tmp_name = strdup(name);
-
-    return xf86addNewOption(head, tmp_name, tmp);
-}
-
-
-pointer
-xf86NewOption(char *name, char *value)
-{
-    return xf86newOption(name, value);
-}
-
-
-pointer
-xf86NextOption(pointer list)
-{
-    return xf86nextOption(list);
-}
-
-pointer
-xf86OptionListCreate(const char **options, int count, int used)
-{
-	return xf86optionListCreate(options, count, used);
-}
-
-pointer
-xf86OptionListMerge(pointer head, pointer tail)
-{
-	return xf86optionListMerge(head, tail);
-}
-
-void
-xf86OptionListFree(pointer opt)
-{
-	xf86optionListFree(opt);
-}
-
-char *
-xf86OptionName(pointer opt)
-{
-	return xf86optionName(opt);
-}
-
-char *
-xf86OptionValue(pointer opt)
-{
-	return xf86optionValue(opt);
-}
-
-void
-xf86OptionListReport(pointer parm)
-{
-    XF86OptionPtr opts = parm;
-
-    while(opts) {
-	if (xf86optionValue(opts))
-	    xf86ErrorFVerb(5, "\tOption \"%s\" \"%s\"\n",
-			    xf86optionName(opts), xf86optionValue(opts));
-	else
-	    xf86ErrorFVerb( 5, "\tOption \"%s\"\n", xf86optionName(opts));
-	opts = xf86nextOption(opts);
-    }
-}
-
-/* End of XInput-caused section	*/
-
-pointer
-xf86FindOption(pointer options, const char *name)
-{
-    return xf86findOption(options, name);
-}
-
-
-char *
-xf86FindOptionValue(pointer options, const char *name)
-{
-    return xf86findOptionValue(options, name);
-}
-
-
-void
-xf86MarkOptionUsed(pointer option)
-{
-    if (option != NULL)
-	((XF86OptionPtr)option)->opt_used = TRUE;
-}
-
-
-void
-xf86MarkOptionUsedByName(pointer options, const char *name)
-{
-    XF86OptionPtr opt;
-
-    opt = xf86findOption(options, name);
-    if (opt != NULL)
-	opt->opt_used = TRUE;
-}
-
-Bool
-xf86CheckIfOptionUsed(pointer option)
-{
-    if (option != NULL)
-	return ((XF86OptionPtr)option)->opt_used;
-    else
-	return FALSE;
-}
-
-Bool
-xf86CheckIfOptionUsedByName(pointer options, const char *name)
-{
-    XF86OptionPtr opt;
-
-    opt = xf86findOption(options, name);
-    if (opt != NULL)
-	return opt->opt_used;
-    else
-	return FALSE;
-}
-
-void
-xf86ShowUnusedOptions(int scrnIndex, pointer options)
-{
-    XF86OptionPtr opt = options;
-
-    while (opt) {
-	if (opt->opt_name && !opt->opt_used) {
-	    xf86DrvMsg(scrnIndex, X_WARNING, "Option \"%s\" is not used\n",
-			opt->opt_name);
-	}
-	opt = opt->list.next;
-    }
-}
-
-
-static Bool
-GetBoolValue(OptionInfoPtr p, const char *s)
-{
-    return xf86getBoolValue(&p->value.bool, s);
-}
-
-static Bool
-ParseOptionValue(int scrnIndex, pointer options, OptionInfoPtr p,
-		 Bool markUsed)
-{
-    char *s, *end;
-    Bool wasUsed = FALSE;
-
-    if ((s = xf86findOptionValue(options, p->name)) != NULL) {
-	if (markUsed) {
-	    wasUsed = xf86CheckIfOptionUsedByName(options, p->name);
-	    xf86MarkOptionUsedByName(options, p->name);
-	}
-	switch (p->type) {
-	case OPTV_INTEGER:
-	    if (*s == '\0') {
-		if (markUsed) {
-		    xf86DrvMsg(scrnIndex, X_WARNING,
-			       "Option \"%s\" requires an integer value\n",
-			       p->name);
-		}
-		p->found = FALSE;
-	    } else {
-		p->value.num = strtoul(s, &end, 0);
-		if (*end == '\0') {
-		    p->found = TRUE;
-		} else {
-		    if (markUsed) {
-			xf86DrvMsg(scrnIndex, X_WARNING,
-				   "Option \"%s\" requires an integer value\n",
-				    p->name);
-		    }
-		    p->found = FALSE;
-		}
-	    }
-	    break;
-	case OPTV_STRING:
-	    if (*s == '\0') {
-		if (markUsed) {
-		    xf86DrvMsg(scrnIndex, X_WARNING,
-			       "Option \"%s\" requires an string value\n",
-			       p->name);
-		}
-		p->found = FALSE;
-	    } else {
-		p->value.str = s;
-		p->found = TRUE;
-	    }
-	    break;
-	case OPTV_ANYSTR:
-	    p->value.str = s;
-	    p->found = TRUE;
-	    break;
-	case OPTV_REAL:	
-	    if (*s == '\0') {
-		if (markUsed) {
-		    xf86DrvMsg(scrnIndex, X_WARNING,
-			       "Option \"%s\" requires a floating point "
-			       "value\n", p->name);
-		}
-		p->found = FALSE;
-	    } else {
-		p->value.realnum = strtod(s, &end);
-		if (*end == '\0') {
-		    p->found = TRUE;
-		} else {
-		    if (markUsed) {
-			xf86DrvMsg(scrnIndex, X_WARNING,
-				"Option \"%s\" requires a floating point "
-				"value\n", p->name);
-		    }
-		    p->found = FALSE;
-		}
-	    }
-	    break;
-	case OPTV_BOOLEAN:
-	    if (GetBoolValue(p, s)) {
-		p->found = TRUE;
-	    } else {
-		if (markUsed) {
-		    xf86DrvMsg(scrnIndex, X_WARNING,
-			       "Option \"%s\" requires a boolean value\n",
-			       p->name);
-		}
-		p->found = FALSE;
-	    }
-	    break;
-	case OPTV_PERCENT:
-	    {
-		char tmp = 0;
-		/* awkward match, but %% doesn't increase the match counter,
-		 * hence 100 looks the same as 100% to the caller of sccanf
-		 */
-		if (sscanf(s, "%lf%c", &p->value.realnum, &tmp) != 2 || tmp != '%') {
-		    if (markUsed) {
-			xf86DrvMsg(scrnIndex, X_WARNING,
-			       "Option \"%s\" requires a percent value\n", p->name);
-		    }
-		    p->found = FALSE;
-		} else {
-		    p->found = TRUE;
-		}
-	    }
-	    break;
-	case OPTV_FREQ:	
-	    if (*s == '\0') {
-		if (markUsed) {
-		    xf86DrvMsg(scrnIndex, X_WARNING,
-			       "Option \"%s\" requires a frequency value\n",
-			       p->name);
-		}
-		p->found = FALSE;
-	    } else {
-		double freq = strtod(s, &end);
-		int    units = 0;
-
-		if (end != s) {
-		    p->found = TRUE;
-		    if (!xf86NameCmp(end, "Hz"))
-			units = 1;
-		    else if (!xf86NameCmp(end, "kHz") ||
-			     !xf86NameCmp(end, "k"))
-			units = 1000;
-		    else if (!xf86NameCmp(end, "MHz") ||
-			     !xf86NameCmp(end, "M"))
-			units = 1000000;
-		    else {
-			if (markUsed) {
-			    xf86DrvMsg(scrnIndex, X_WARNING,
-				"Option \"%s\" requires a frequency value\n",
-				p->name);
-			}
-			p->found = FALSE;
-		    }
-		    if (p->found)
-			freq *= (double)units;
-		} else {
-		    if (markUsed) {
-			xf86DrvMsg(scrnIndex, X_WARNING,
-				"Option \"%s\" requires a frequency value\n",
-				p->name);
-		    }
-		    p->found = FALSE;
-		}
-		if (p->found) {
-		    p->value.freq.freq = freq;
-		    p->value.freq.units = units;
-		}
-	    }
-	    break;
-	case OPTV_NONE:
-	    /* Should never get here */
-	    p->found = FALSE;
-	    break;
-	}
-	if (p->found && markUsed) {
-	    int verb = 2;
-	    if (wasUsed)
-		verb = 4;
-	    xf86DrvMsgVerb(scrnIndex, X_CONFIG, verb, "Option \"%s\"", p->name);
-	    if (!(p->type == OPTV_BOOLEAN && *s == 0)) {
-		xf86ErrorFVerb(verb, " \"%s\"", s);
-	    }
-	    xf86ErrorFVerb(verb, "\n");
-	}
-    } else if (p->type == OPTV_BOOLEAN) {
-	/* Look for matches with options with or without a "No" prefix. */
-	char *n, *newn;
-	OptionInfoRec opt;
-
-	n = xf86NormalizeName(p->name);
-	if (!n) {
-	    p->found = FALSE;
-	    return FALSE;
-	}
-	if (strncmp(n, "no", 2) == 0) {
-	    newn = n + 2;
-	} else {
-	    free(n);
-	    if (asprintf(&n, "No%s", p->name) == -1) {
-		p->found = FALSE;
-		return FALSE;
-	    }
-	    newn = n;
-	}
-	if ((s = xf86findOptionValue(options, newn)) != NULL) {
-	    if (markUsed)
-		xf86MarkOptionUsedByName(options, newn);
-	    if (GetBoolValue(&opt, s)) {
-		p->value.bool = !opt.value.bool;
-		p->found = TRUE;
-	    } else {
-		xf86DrvMsg(scrnIndex, X_WARNING,
-			   "Option \"%s\" requires a boolean value\n", newn);
-		p->found = FALSE;
-	    }
-	} else {
-	    p->found = FALSE;
-	}
-	if (p->found && markUsed) {
-	    xf86DrvMsgVerb(scrnIndex, X_CONFIG, 2, "Option \"%s\"", newn);
-	    if (*s != 0) {
-		xf86ErrorFVerb(2, " \"%s\"", s);
-	    }
-	    xf86ErrorFVerb(2, "\n");
-	}
-	free(n);
-    } else {
-	p->found = FALSE;
-    }
-    return p->found;
-}
-
-
-void
-xf86ProcessOptions(int scrnIndex, pointer options, OptionInfoPtr optinfo)
-{
-    OptionInfoPtr p;
-
-    for (p = optinfo; p->name != NULL; p++) {
-	ParseOptionValue(scrnIndex, options, p, TRUE);
-    }
-}
-
-
-OptionInfoPtr
-xf86TokenToOptinfo(const OptionInfoRec *table, int token)
-{
-    const OptionInfoRec *p, *match = NULL, *set = NULL;
-
-    if (!table) {
-	ErrorF("xf86TokenToOptinfo: table is NULL\n");
-	return NULL;
-    }
-
-    for (p = table; p->token >= 0; p++) {
-	if (p->token == token) {
-	    match = p;
-	    if (p->found)
-		set = p;
-	}
-    }
-
-    if (set)
-	return (OptionInfoPtr)set;
-    else if (match)
-	return (OptionInfoPtr)match;
-    else
-	return NULL;
-}
-
-
-const char *
-xf86TokenToOptName(const OptionInfoRec *table, int token)
-{
-    const OptionInfoRec *p;
-
-    p = xf86TokenToOptinfo(table, token);
-    return p->name;
-}
-
-
-Bool
-xf86IsOptionSet(const OptionInfoRec *table, int token)
-{
-    OptionInfoPtr p;
-
-    p = xf86TokenToOptinfo(table, token);
-    return p && p->found;
-}
-
-
-char *
-xf86GetOptValString(const OptionInfoRec *table, int token)
-{
-    OptionInfoPtr p;
-
-    p = xf86TokenToOptinfo(table, token);
-    if (p && p->found)
-	return p->value.str;
-    else
-	return NULL;
-}
-
-
-Bool
-xf86GetOptValInteger(const OptionInfoRec *table, int token, int *value)
-{
-    OptionInfoPtr p;
-
-    p = xf86TokenToOptinfo(table, token);
-    if (p && p->found) {
-	*value = p->value.num;
-	return TRUE;
-    } else
-	return FALSE;
-}
-
-
-Bool
-xf86GetOptValULong(const OptionInfoRec *table, int token, unsigned long *value)
-{
-    OptionInfoPtr p;
-
-    p = xf86TokenToOptinfo(table, token);
-    if (p && p->found) {
-	*value = p->value.num;
-	return TRUE;
-    } else
-	return FALSE;
-}
-
-
-Bool
-xf86GetOptValReal(const OptionInfoRec *table, int token, double *value)
-{
-    OptionInfoPtr p;
-
-    p = xf86TokenToOptinfo(table, token);
-    if (p && p->found) {
-	*value = p->value.realnum;
-	return TRUE;
-    } else
-	return FALSE;
-}
-
-
-Bool
-xf86GetOptValFreq(const OptionInfoRec *table, int token,
-		  OptFreqUnits expectedUnits, double *value)
-{
-    OptionInfoPtr p;
-
-    p = xf86TokenToOptinfo(table, token);
-    if (p && p->found) {
-	if (p->value.freq.units > 0) {
-	    /* Units give, so the scaling is known. */
-	    switch (expectedUnits) {
-	    case OPTUNITS_HZ:
-		*value = p->value.freq.freq;
-		break;
-	    case OPTUNITS_KHZ:
-		*value = p->value.freq.freq / 1000.0;
-		break;
-	    case OPTUNITS_MHZ:
-		*value = p->value.freq.freq / 1000000.0;
-		break;
-	    }
-	} else {
-	    /* No units given, so try to guess the scaling. */
-	    switch (expectedUnits) {
-	    case OPTUNITS_HZ:
-		*value = p->value.freq.freq;
-		break;
-	    case OPTUNITS_KHZ:
-		if (p->value.freq.freq > 1000.0)
-		    *value = p->value.freq.freq / 1000.0;
-		else
-		    *value = p->value.freq.freq;
-		break;
-	    case OPTUNITS_MHZ:
-		if (p->value.freq.freq > 1000000.0)
-		    *value = p->value.freq.freq / 1000000.0;
-		else if (p->value.freq.freq > 1000.0)
-		    *value = p->value.freq.freq / 1000.0;
-		else
-		    *value = p->value.freq.freq;
-	    }
-	}
-	return TRUE;
-    } else
-	return FALSE;
-}
-
-
-Bool
-xf86GetOptValBool(const OptionInfoRec *table, int token, Bool *value)
-{
-    OptionInfoPtr p;
-
-    p = xf86TokenToOptinfo(table, token);
-    if (p && p->found) {
-	*value = p->value.bool;
-	return TRUE;
-    } else
-	return FALSE;
-}
-
-
-Bool
-xf86ReturnOptValBool(const OptionInfoRec *table, int token, Bool def)
-{
-    OptionInfoPtr p;
-
-    p = xf86TokenToOptinfo(table, token);
-    if (p && p->found) {
-	return p->value.bool;
-    } else
-	return def;
-}
-
-
-int
-xf86NameCmp(const char *s1, const char *s2)
-{
-    return xf86nameCompare(s1, s2);
-}
-
-char *
-xf86NormalizeName(const char *s)
-{
-    char *ret, *q;
-    const char *p;
-
-    if (s == NULL)
-	return NULL;
-
-    ret = malloc(strlen(s) + 1);
-    for (p = s, q = ret; *p != 0; p++) {
-	switch (*p) {
-	case '_':
-	case ' ':
-	case '\t':
-	    continue;
-	default:
-	    if (isupper(*p))
-		*q++ = tolower(*p);
-	    else
-		*q++ = *p;
-	}
-    }
-    *q = '\0';
-    return ret;
-}
-=======
-/*
- * Copyright (c) 1998-2003 by The XFree86 Project, Inc.
- *
- * Permission is hereby granted, free of charge, to any person obtaining a
- * copy of this software and associated documentation files (the "Software"),
- * to deal in the Software without restriction, including without limitation
- * the rights to use, copy, modify, merge, publish, distribute, sublicense,
- * and/or sell copies of the Software, and to permit persons to whom the
- * Software is furnished to do so, subject to the following conditions:
- *
- * The above copyright notice and this permission notice shall be included in
- * all copies or substantial portions of the Software.
- *
- * THE SOFTWARE IS PROVIDED "AS IS", WITHOUT WARRANTY OF ANY KIND, EXPRESS OR
- * IMPLIED, INCLUDING BUT NOT LIMITED TO THE WARRANTIES OF MERCHANTABILITY,
- * FITNESS FOR A PARTICULAR PURPOSE AND NONINFRINGEMENT.  IN NO EVENT SHALL
- * THE COPYRIGHT HOLDER(S) OR AUTHOR(S) BE LIABLE FOR ANY CLAIM, DAMAGES OR
- * OTHER LIABILITY, WHETHER IN AN ACTION OF CONTRACT, TORT OR OTHERWISE,
- * ARISING FROM, OUT OF OR IN CONNECTION WITH THE SOFTWARE OR THE USE OR
- * OTHER DEALINGS IN THE SOFTWARE.
- *
- * Except as contained in this notice, the name of the copyright holder(s)
- * and author(s) shall not be used in advertising or otherwise to promote
- * the sale, use or other dealings in this Software without prior written
- * authorization from the copyright holder(s) and author(s).
- */
-
-/*
- * Author: David Dawes <dawes@xfree86.org>
- *
- * This file includes public option handling functions.
- */
-
-#ifdef HAVE_XORG_CONFIG_H
-#include <xorg-config.h>
-#endif
-
-#include <stdlib.h>
-#include <ctype.h>
-#include <X11/X.h>
-#include "os.h"
-#include "xf86.h"
-#include "xf86Xinput.h"
-#include "xf86Optrec.h"
-#include "xf86Parser.h"
-
-static Bool ParseOptionValue(int scrnIndex, pointer options, OptionInfoPtr p,
-			     Bool markUsed);
-
-/*
- * xf86CollectOptions collects the options from each of the config file
- * sections used by the screen and puts the combined list in pScrn->options.
- * This function requires that the following have been initialised:
- *
- *	pScrn->confScreen
- *	pScrn->Entities[i]->device
- *	pScrn->display
- *	pScrn->monitor
- *
- * The extraOpts parameter may optionally contain a list of additional options
- * to include.
- *
- * The order of precedence for options is:
- *
- *   extraOpts, display, confScreen, monitor, device
- */
-
-void
-xf86CollectOptions(ScrnInfoPtr pScrn, pointer extraOpts)
-{
-    XF86OptionPtr tmp;
-    XF86OptionPtr extras = (XF86OptionPtr)extraOpts;
-    GDevPtr device;
-    
-    int i;
-
-    pScrn->options = NULL;
-
-    for (i=pScrn->numEntities - 1; i >= 0; i--) {
-	device = xf86GetDevFromEntity(pScrn->entityList[i],
-					pScrn->entityInstanceList[i]);
-	if (device && device->options) {
-	    tmp = xf86optionListDup(device->options);
-	    if (pScrn->options)
-		xf86optionListMerge(pScrn->options,tmp);
-	    else
-		pScrn->options = tmp;
-	}
-    }
-    if (pScrn->monitor->options) {
-	tmp = xf86optionListDup(pScrn->monitor->options);
-	if (pScrn->options)
-	    pScrn->options = xf86optionListMerge(pScrn->options, tmp);
-	else
-	    pScrn->options = tmp;
-    }
-    if (pScrn->confScreen->options) {
-	tmp = xf86optionListDup(pScrn->confScreen->options);
-	if (pScrn->options)
-	    pScrn->options = xf86optionListMerge(pScrn->options, tmp);
-	else
-	    pScrn->options = tmp;
-    }
-    if (pScrn->display->options) {
-	tmp = xf86optionListDup(pScrn->display->options);
-	if (pScrn->options)
-	    pScrn->options = xf86optionListMerge(pScrn->options, tmp);
-	else
-	    pScrn->options = tmp;
-    }
-    if (extras) {
-	tmp = xf86optionListDup(extras);
-	if (pScrn->options)
-	    pScrn->options = xf86optionListMerge(pScrn->options, tmp);
-	else
-	    pScrn->options = tmp;
-    }
-}
-
-/*
- * xf86CollectInputOptions collects extra options for an InputDevice (other
- * than those added by the config backend).
- * The options are merged into the existing ones and thus take precedence
- * over the others.
- */
-
-void
-xf86CollectInputOptions(InputInfoPtr pInfo, const char **defaultOpts)
-{
-    if (defaultOpts) {
-	XF86OptionPtr tmp =xf86optionListCreate(defaultOpts, -1, 0);
-	if (pInfo->options)
-	    pInfo->options = xf86optionListMerge(tmp, pInfo->options);
-	else
-	    pInfo->options = tmp;
-    }
-}
-
-/**
- * Duplicate the option list passed in. The returned pointer will be a newly
- * allocated option list and must be freed by the caller.
- */
-pointer
-xf86OptionListDuplicate(pointer options)
-{
-    pointer o = NULL;
-
-    while (options)
-    {
-        o = xf86AddNewOption(o, xf86OptionName(options), xf86OptionValue(options));
-        options = xf86nextOption(options);
-    }
-
-    return o;
-}
-
-
-/* Created for new XInput stuff -- essentially extensions to the parser	*/
-
-static int
-LookupIntOption(pointer optlist, const char *name, int deflt, Bool markUsed)
-{
-    OptionInfoRec o;
-
-    o.name = name;
-    o.type = OPTV_INTEGER;
-    if (ParseOptionValue(-1, optlist, &o, markUsed))
-	deflt = o.value.num;
-    return deflt;
-}
-
-
-static double
-LookupRealOption(pointer optlist, const char *name, double deflt,
-		 Bool markUsed)
-{
-    OptionInfoRec o;
-
-    o.name = name;
-    o.type = OPTV_REAL;
-    if (ParseOptionValue(-1, optlist, &o, markUsed))
-	deflt = o.value.realnum;
-    return deflt;
-}
-
-
-static char *
-LookupStrOption(pointer optlist, const char *name, char *deflt, Bool markUsed)
-{
-    OptionInfoRec o;
-
-    o.name = name;
-    o.type = OPTV_STRING;
-    if (ParseOptionValue(-1, optlist, &o, markUsed))
-        deflt = o.value.str;
-    if (deflt)
-	return strdup(deflt);
-    else
-	return NULL;
-}
-
-
-static int
-LookupBoolOption(pointer optlist, const char *name, int deflt, Bool markUsed)
-{
-    OptionInfoRec o;
-
-    o.name = name;
-    o.type = OPTV_BOOLEAN;
-    if (ParseOptionValue(-1, optlist, &o, markUsed))
-	deflt = o.value.bool;
-    return deflt;
-}
-
-static double
-LookupPercentOption(pointer optlist, const char *name, double deflt, Bool markUsed)
-{
-    OptionInfoRec o;
-
-    o.name = name;
-    o.type = OPTV_PERCENT;
-    if (ParseOptionValue(-1, optlist, &o, markUsed))
-	deflt = o.value.realnum;
-    return deflt;
-}
-
-/* These xf86Set* functions are intended for use by non-screen specific code */
-
-int
-xf86SetIntOption(pointer optlist, const char *name, int deflt)
-{
-    return LookupIntOption(optlist, name, deflt, TRUE);
-}
-
-
-double
-xf86SetRealOption(pointer optlist, const char *name, double deflt)
-{
-    return LookupRealOption(optlist, name, deflt, TRUE);
-}
-
-
-char *
-xf86SetStrOption(pointer optlist, const char *name, char *deflt)
-{
-    return LookupStrOption(optlist, name, deflt, TRUE);
-}
-
-
-int
-xf86SetBoolOption(pointer optlist, const char *name, int deflt)
-{
-    return LookupBoolOption(optlist, name, deflt, TRUE);
-}
-
-double
-xf86SetPercentOption(pointer optlist, const char *name, double deflt)
-{
-    return LookupPercentOption(optlist, name, deflt, TRUE);
-}
-
-/*
- * These are like the Set*Option functions, but they don't mark the options
- * as used.
- */
-int
-xf86CheckIntOption(pointer optlist, const char *name, int deflt)
-{
-    return LookupIntOption(optlist, name, deflt, FALSE);
-}
-
-
-double
-xf86CheckRealOption(pointer optlist, const char *name, double deflt)
-{
-    return LookupRealOption(optlist, name, deflt, FALSE);
-}
-
-
-char *
-xf86CheckStrOption(pointer optlist, const char *name, char *deflt)
-{
-    return LookupStrOption(optlist, name, deflt, FALSE);
-}
-
-
-int
-xf86CheckBoolOption(pointer optlist, const char *name, int deflt)
-{
-    return LookupBoolOption(optlist, name, deflt, FALSE);
-}
-
-
-double
-xf86CheckPercentOption(pointer optlist, const char *name, double deflt)
-{
-    return LookupPercentOption(optlist, name, deflt, FALSE);
-}
-/*
- * addNewOption() has the required property of replacing the option value
- * if the option is already present.
- */
-pointer
-xf86ReplaceIntOption(pointer optlist, const char *name, const int val)
-{
-    char tmp[16];
-    sprintf(tmp,"%i",val);
-    return xf86AddNewOption(optlist,name,tmp);
-}
-
-pointer
-xf86ReplaceRealOption(pointer optlist, const char *name, const double val)
-{
-    char tmp[32];
-    snprintf(tmp,32,"%f",val);
-    return xf86AddNewOption(optlist,name,tmp);
-}
-
-pointer
-xf86ReplaceBoolOption(pointer optlist, const char *name, const Bool val)
-{
-    return xf86AddNewOption(optlist,name,val?"True":"False");
-}
-
-pointer
-xf86ReplacePercentOption(pointer optlist, const char *name, const double val)
-{
-    char tmp[16];
-    sprintf(tmp, "%lf%%", val);
-    return xf86AddNewOption(optlist,name,tmp);
-}
-
-pointer
-xf86ReplaceStrOption(pointer optlist, const char *name, const char* val)
-{
-      return xf86AddNewOption(optlist,name,val);
-}
-
-pointer
-xf86AddNewOption(pointer head, const char *name, const char *val)
-{
-    /* XXX These should actually be allocated in the parser library. */
-    char *tmp = val ? strdup(val) : NULL;
-    char *tmp_name = strdup(name);
-
-    return xf86addNewOption(head, tmp_name, tmp);
-}
-
-
-pointer
-xf86NewOption(char *name, char *value)
-{
-    return xf86newOption(name, value);
-}
-
-
-pointer
-xf86NextOption(pointer list)
-{
-    return xf86nextOption(list);
-}
-
-pointer
-xf86OptionListCreate(const char **options, int count, int used)
-{
-	return xf86optionListCreate(options, count, used);
-}
-
-pointer
-xf86OptionListMerge(pointer head, pointer tail)
-{
-	return xf86optionListMerge(head, tail);
-}
-
-void
-xf86OptionListFree(pointer opt)
-{
-	xf86optionListFree(opt);
-}
-
-char *
-xf86OptionName(pointer opt)
-{
-	return xf86optionName(opt);
-}
-
-char *
-xf86OptionValue(pointer opt)
-{
-	return xf86optionValue(opt);
-}
-
-void
-xf86OptionListReport(pointer parm)
-{
-    XF86OptionPtr opts = parm;
-
-    while(opts) {
-	if (xf86optionValue(opts))
-	    xf86ErrorFVerb(5, "\tOption \"%s\" \"%s\"\n",
-			    xf86optionName(opts), xf86optionValue(opts));
-	else
-	    xf86ErrorFVerb( 5, "\tOption \"%s\"\n", xf86optionName(opts));
-	opts = xf86nextOption(opts);
-    }
-}
-
-/* End of XInput-caused section	*/
-
-pointer
-xf86FindOption(pointer options, const char *name)
-{
-    return xf86findOption(options, name);
-}
-
-
-char *
-xf86FindOptionValue(pointer options, const char *name)
-{
-    return xf86findOptionValue(options, name);
-}
-
-
-void
-xf86MarkOptionUsed(pointer option)
-{
-    if (option != NULL)
-	((XF86OptionPtr)option)->opt_used = TRUE;
-}
-
-
-void
-xf86MarkOptionUsedByName(pointer options, const char *name)
-{
-    XF86OptionPtr opt;
-
-    opt = xf86findOption(options, name);
-    if (opt != NULL)
-	opt->opt_used = TRUE;
-}
-
-Bool
-xf86CheckIfOptionUsed(pointer option)
-{
-    if (option != NULL)
-	return ((XF86OptionPtr)option)->opt_used;
-    else
-	return FALSE;
-}
-
-Bool
-xf86CheckIfOptionUsedByName(pointer options, const char *name)
-{
-    XF86OptionPtr opt;
-
-    opt = xf86findOption(options, name);
-    if (opt != NULL)
-	return opt->opt_used;
-    else
-	return FALSE;
-}
-
-void
-xf86ShowUnusedOptions(int scrnIndex, pointer options)
-{
-    XF86OptionPtr opt = options;
-
-    while (opt) {
-	if (opt->opt_name && !opt->opt_used) {
-	    xf86DrvMsg(scrnIndex, X_WARNING, "Option \"%s\" is not used\n",
-			opt->opt_name);
-	}
-	opt = opt->list.next;
-    }
-}
-
-
-static Bool
-GetBoolValue(OptionInfoPtr p, const char *s)
-{
-    return xf86getBoolValue(&p->value.bool, s);
-}
-
-static Bool
-ParseOptionValue(int scrnIndex, pointer options, OptionInfoPtr p,
-		 Bool markUsed)
-{
-    char *s, *end;
-    Bool wasUsed = FALSE;
-
-    if ((s = xf86findOptionValue(options, p->name)) != NULL) {
-	if (markUsed) {
-	    wasUsed = xf86CheckIfOptionUsedByName(options, p->name);
-	    xf86MarkOptionUsedByName(options, p->name);
-	}
-	switch (p->type) {
-	case OPTV_INTEGER:
-	    if (*s == '\0') {
-		if (markUsed) {
-		    xf86DrvMsg(scrnIndex, X_WARNING,
-			       "Option \"%s\" requires an integer value\n",
-			       p->name);
-		}
-		p->found = FALSE;
-	    } else {
-		p->value.num = strtoul(s, &end, 0);
-		if (*end == '\0') {
-		    p->found = TRUE;
-		} else {
-		    if (markUsed) {
-			xf86DrvMsg(scrnIndex, X_WARNING,
-				   "Option \"%s\" requires an integer value\n",
-				    p->name);
-		    }
-		    p->found = FALSE;
-		}
-	    }
-	    break;
-	case OPTV_STRING:
-	    if (*s == '\0') {
-		if (markUsed) {
-		    xf86DrvMsg(scrnIndex, X_WARNING,
-			       "Option \"%s\" requires an string value\n",
-			       p->name);
-		}
-		p->found = FALSE;
-	    } else {
-		p->value.str = s;
-		p->found = TRUE;
-	    }
-	    break;
-	case OPTV_ANYSTR:
-	    p->value.str = s;
-	    p->found = TRUE;
-	    break;
-	case OPTV_REAL:	
-	    if (*s == '\0') {
-		if (markUsed) {
-		    xf86DrvMsg(scrnIndex, X_WARNING,
-			       "Option \"%s\" requires a floating point "
-			       "value\n", p->name);
-		}
-		p->found = FALSE;
-	    } else {
-		p->value.realnum = strtod(s, &end);
-		if (*end == '\0') {
-		    p->found = TRUE;
-		} else {
-		    if (markUsed) {
-			xf86DrvMsg(scrnIndex, X_WARNING,
-				"Option \"%s\" requires a floating point "
-				"value\n", p->name);
-		    }
-		    p->found = FALSE;
-		}
-	    }
-	    break;
-	case OPTV_BOOLEAN:
-	    if (GetBoolValue(p, s)) {
-		p->found = TRUE;
-	    } else {
-		if (markUsed) {
-		    xf86DrvMsg(scrnIndex, X_WARNING,
-			       "Option \"%s\" requires a boolean value\n",
-			       p->name);
-		}
-		p->found = FALSE;
-	    }
-	    break;
-	case OPTV_PERCENT:
-	    {
-		char tmp = 0;
-		/* awkward match, but %% doesn't increase the match counter,
-		 * hence 100 looks the same as 100% to the caller of sccanf
-		 */
-		if (sscanf(s, "%lf%c", &p->value.realnum, &tmp) != 2 || tmp != '%') {
-		    if (markUsed) {
-			xf86DrvMsg(scrnIndex, X_WARNING,
-			       "Option \"%s\" requires a percent value\n", p->name);
-		    }
-		    p->found = FALSE;
-		} else {
-		    p->found = TRUE;
-		}
-	    }
-	    break;
-	case OPTV_FREQ:	
-	    if (*s == '\0') {
-		if (markUsed) {
-		    xf86DrvMsg(scrnIndex, X_WARNING,
-			       "Option \"%s\" requires a frequency value\n",
-			       p->name);
-		}
-		p->found = FALSE;
-	    } else {
-		double freq = strtod(s, &end);
-		int    units = 0;
-
-		if (end != s) {
-		    p->found = TRUE;
-		    if (!xf86NameCmp(end, "Hz"))
-			units = 1;
-		    else if (!xf86NameCmp(end, "kHz") ||
-			     !xf86NameCmp(end, "k"))
-			units = 1000;
-		    else if (!xf86NameCmp(end, "MHz") ||
-			     !xf86NameCmp(end, "M"))
-			units = 1000000;
-		    else {
-			if (markUsed) {
-			    xf86DrvMsg(scrnIndex, X_WARNING,
-				"Option \"%s\" requires a frequency value\n",
-				p->name);
-			}
-			p->found = FALSE;
-		    }
-		    if (p->found)
-			freq *= (double)units;
-		} else {
-		    if (markUsed) {
-			xf86DrvMsg(scrnIndex, X_WARNING,
-				"Option \"%s\" requires a frequency value\n",
-				p->name);
-		    }
-		    p->found = FALSE;
-		}
-		if (p->found) {
-		    p->value.freq.freq = freq;
-		    p->value.freq.units = units;
-		}
-	    }
-	    break;
-	case OPTV_NONE:
-	    /* Should never get here */
-	    p->found = FALSE;
-	    break;
-	}
-	if (p->found && markUsed) {
-	    int verb = 2;
-	    if (wasUsed)
-		verb = 4;
-	    xf86DrvMsgVerb(scrnIndex, X_CONFIG, verb, "Option \"%s\"", p->name);
-	    if (!(p->type == OPTV_BOOLEAN && *s == 0)) {
-		xf86ErrorFVerb(verb, " \"%s\"", s);
-	    }
-	    xf86ErrorFVerb(verb, "\n");
-	}
-    } else if (p->type == OPTV_BOOLEAN) {
-	/* Look for matches with options with or without a "No" prefix. */
-	char *n, *newn;
-	OptionInfoRec opt;
-
-	n = xf86NormalizeName(p->name);
-	if (!n) {
-	    p->found = FALSE;
-	    return FALSE;
-	}
-	if (strncmp(n, "no", 2) == 0) {
-	    newn = n + 2;
-	} else {
-	    free(n);
-	    if (asprintf(&n, "No%s", p->name) == -1) {
-		p->found = FALSE;
-		return FALSE;
-	    }
-	    newn = n;
-	}
-	if ((s = xf86findOptionValue(options, newn)) != NULL) {
-	    if (markUsed)
-		xf86MarkOptionUsedByName(options, newn);
-	    if (GetBoolValue(&opt, s)) {
-		p->value.bool = !opt.value.bool;
-		p->found = TRUE;
-	    } else {
-		xf86DrvMsg(scrnIndex, X_WARNING,
-			   "Option \"%s\" requires a boolean value\n", newn);
-		p->found = FALSE;
-	    }
-	} else {
-	    p->found = FALSE;
-	}
-	if (p->found && markUsed) {
-	    xf86DrvMsgVerb(scrnIndex, X_CONFIG, 2, "Option \"%s\"", newn);
-	    if (*s != 0) {
-		xf86ErrorFVerb(2, " \"%s\"", s);
-	    }
-	    xf86ErrorFVerb(2, "\n");
-	}
-	free(n);
-    } else {
-	p->found = FALSE;
-    }
-    return p->found;
-}
-
-
-void
-xf86ProcessOptions(int scrnIndex, pointer options, OptionInfoPtr optinfo)
-{
-    OptionInfoPtr p;
-
-    for (p = optinfo; p->name != NULL; p++) {
-	ParseOptionValue(scrnIndex, options, p, TRUE);
-    }
-}
-
-
-OptionInfoPtr
-xf86TokenToOptinfo(const OptionInfoRec *table, int token)
-{
-    const OptionInfoRec *p, *match = NULL, *set = NULL;
-
-    if (!table) {
-	ErrorF("xf86TokenToOptinfo: table is NULL\n");
-	return NULL;
-    }
-
-    for (p = table; p->token >= 0; p++) {
-	if (p->token == token) {
-	    match = p;
-	    if (p->found)
-		set = p;
-	}
-    }
-
-    if (set)
-	return (OptionInfoPtr)set;
-    else if (match)
-	return (OptionInfoPtr)match;
-    else
-	return NULL;
-}
-
-
-const char *
-xf86TokenToOptName(const OptionInfoRec *table, int token)
-{
-    const OptionInfoRec *p;
-
-    p = xf86TokenToOptinfo(table, token);
-    return p->name;
-}
-
-
-Bool
-xf86IsOptionSet(const OptionInfoRec *table, int token)
-{
-    OptionInfoPtr p;
-
-    p = xf86TokenToOptinfo(table, token);
-    return p && p->found;
-}
-
-
-char *
-xf86GetOptValString(const OptionInfoRec *table, int token)
-{
-    OptionInfoPtr p;
-
-    p = xf86TokenToOptinfo(table, token);
-    if (p && p->found)
-	return p->value.str;
-    else
-	return NULL;
-}
-
-
-Bool
-xf86GetOptValInteger(const OptionInfoRec *table, int token, int *value)
-{
-    OptionInfoPtr p;
-
-    p = xf86TokenToOptinfo(table, token);
-    if (p && p->found) {
-	*value = p->value.num;
-	return TRUE;
-    } else
-	return FALSE;
-}
-
-
-Bool
-xf86GetOptValULong(const OptionInfoRec *table, int token, unsigned long *value)
-{
-    OptionInfoPtr p;
-
-    p = xf86TokenToOptinfo(table, token);
-    if (p && p->found) {
-	*value = p->value.num;
-	return TRUE;
-    } else
-	return FALSE;
-}
-
-
-Bool
-xf86GetOptValReal(const OptionInfoRec *table, int token, double *value)
-{
-    OptionInfoPtr p;
-
-    p = xf86TokenToOptinfo(table, token);
-    if (p && p->found) {
-	*value = p->value.realnum;
-	return TRUE;
-    } else
-	return FALSE;
-}
-
-
-Bool
-xf86GetOptValFreq(const OptionInfoRec *table, int token,
-		  OptFreqUnits expectedUnits, double *value)
-{
-    OptionInfoPtr p;
-
-    p = xf86TokenToOptinfo(table, token);
-    if (p && p->found) {
-	if (p->value.freq.units > 0) {
-	    /* Units give, so the scaling is known. */
-	    switch (expectedUnits) {
-	    case OPTUNITS_HZ:
-		*value = p->value.freq.freq;
-		break;
-	    case OPTUNITS_KHZ:
-		*value = p->value.freq.freq / 1000.0;
-		break;
-	    case OPTUNITS_MHZ:
-		*value = p->value.freq.freq / 1000000.0;
-		break;
-	    }
-	} else {
-	    /* No units given, so try to guess the scaling. */
-	    switch (expectedUnits) {
-	    case OPTUNITS_HZ:
-		*value = p->value.freq.freq;
-		break;
-	    case OPTUNITS_KHZ:
-		if (p->value.freq.freq > 1000.0)
-		    *value = p->value.freq.freq / 1000.0;
-		else
-		    *value = p->value.freq.freq;
-		break;
-	    case OPTUNITS_MHZ:
-		if (p->value.freq.freq > 1000000.0)
-		    *value = p->value.freq.freq / 1000000.0;
-		else if (p->value.freq.freq > 1000.0)
-		    *value = p->value.freq.freq / 1000.0;
-		else
-		    *value = p->value.freq.freq;
-	    }
-	}
-	return TRUE;
-    } else
-	return FALSE;
-}
-
-
-Bool
-xf86GetOptValBool(const OptionInfoRec *table, int token, Bool *value)
-{
-    OptionInfoPtr p;
-
-    p = xf86TokenToOptinfo(table, token);
-    if (p && p->found) {
-	*value = p->value.bool;
-	return TRUE;
-    } else
-	return FALSE;
-}
-
-
-Bool
-xf86ReturnOptValBool(const OptionInfoRec *table, int token, Bool def)
-{
-    OptionInfoPtr p;
-
-    p = xf86TokenToOptinfo(table, token);
-    if (p && p->found) {
-	return p->value.bool;
-    } else
-	return def;
-}
-
-
-int
-xf86NameCmp(const char *s1, const char *s2)
-{
-    return xf86nameCompare(s1, s2);
-}
-
-char *
-xf86NormalizeName(const char *s)
-{
-    char *ret, *q;
-    const char *p;
-
-    if (s == NULL)
-	return NULL;
-
-    ret = malloc(strlen(s) + 1);
-    for (p = s, q = ret; *p != 0; p++) {
-	switch (*p) {
-	case '_':
-	case ' ':
-	case '\t':
-	    continue;
-	default:
-	    if (isupper(*p))
-		*q++ = tolower(*p);
-	    else
-		*q++ = *p;
-	}
-    }
-    *q = '\0';
-    return ret;
-}
->>>>>>> f87ad0cd
+/*
+ * Copyright (c) 1998-2003 by The XFree86 Project, Inc.
+ *
+ * Permission is hereby granted, free of charge, to any person obtaining a
+ * copy of this software and associated documentation files (the "Software"),
+ * to deal in the Software without restriction, including without limitation
+ * the rights to use, copy, modify, merge, publish, distribute, sublicense,
+ * and/or sell copies of the Software, and to permit persons to whom the
+ * Software is furnished to do so, subject to the following conditions:
+ *
+ * The above copyright notice and this permission notice shall be included in
+ * all copies or substantial portions of the Software.
+ *
+ * THE SOFTWARE IS PROVIDED "AS IS", WITHOUT WARRANTY OF ANY KIND, EXPRESS OR
+ * IMPLIED, INCLUDING BUT NOT LIMITED TO THE WARRANTIES OF MERCHANTABILITY,
+ * FITNESS FOR A PARTICULAR PURPOSE AND NONINFRINGEMENT.  IN NO EVENT SHALL
+ * THE COPYRIGHT HOLDER(S) OR AUTHOR(S) BE LIABLE FOR ANY CLAIM, DAMAGES OR
+ * OTHER LIABILITY, WHETHER IN AN ACTION OF CONTRACT, TORT OR OTHERWISE,
+ * ARISING FROM, OUT OF OR IN CONNECTION WITH THE SOFTWARE OR THE USE OR
+ * OTHER DEALINGS IN THE SOFTWARE.
+ *
+ * Except as contained in this notice, the name of the copyright holder(s)
+ * and author(s) shall not be used in advertising or otherwise to promote
+ * the sale, use or other dealings in this Software without prior written
+ * authorization from the copyright holder(s) and author(s).
+ */
+
+/*
+ * Author: David Dawes <dawes@xfree86.org>
+ *
+ * This file includes public option handling functions.
+ */
+
+#ifdef HAVE_XORG_CONFIG_H
+#include <xorg-config.h>
+#endif
+
+#include <stdlib.h>
+#include <ctype.h>
+#include <X11/X.h>
+#include "os.h"
+#include "xf86.h"
+#include "xf86Xinput.h"
+#include "xf86Optrec.h"
+#include "xf86Parser.h"
+
+static Bool ParseOptionValue(int scrnIndex, pointer options, OptionInfoPtr p,
+			     Bool markUsed);
+
+/*
+ * xf86CollectOptions collects the options from each of the config file
+ * sections used by the screen and puts the combined list in pScrn->options.
+ * This function requires that the following have been initialised:
+ *
+ *	pScrn->confScreen
+ *	pScrn->Entities[i]->device
+ *	pScrn->display
+ *	pScrn->monitor
+ *
+ * The extraOpts parameter may optionally contain a list of additional options
+ * to include.
+ *
+ * The order of precedence for options is:
+ *
+ *   extraOpts, display, confScreen, monitor, device
+ */
+
+void
+xf86CollectOptions(ScrnInfoPtr pScrn, pointer extraOpts)
+{
+    XF86OptionPtr tmp;
+    XF86OptionPtr extras = (XF86OptionPtr)extraOpts;
+    GDevPtr device;
+    
+    int i;
+
+    pScrn->options = NULL;
+
+    for (i=pScrn->numEntities - 1; i >= 0; i--) {
+	device = xf86GetDevFromEntity(pScrn->entityList[i],
+					pScrn->entityInstanceList[i]);
+	if (device && device->options) {
+	    tmp = xf86optionListDup(device->options);
+	    if (pScrn->options)
+		xf86optionListMerge(pScrn->options,tmp);
+	    else
+		pScrn->options = tmp;
+	}
+    }
+    if (pScrn->monitor->options) {
+	tmp = xf86optionListDup(pScrn->monitor->options);
+	if (pScrn->options)
+	    pScrn->options = xf86optionListMerge(pScrn->options, tmp);
+	else
+	    pScrn->options = tmp;
+    }
+    if (pScrn->confScreen->options) {
+	tmp = xf86optionListDup(pScrn->confScreen->options);
+	if (pScrn->options)
+	    pScrn->options = xf86optionListMerge(pScrn->options, tmp);
+	else
+	    pScrn->options = tmp;
+    }
+    if (pScrn->display->options) {
+	tmp = xf86optionListDup(pScrn->display->options);
+	if (pScrn->options)
+	    pScrn->options = xf86optionListMerge(pScrn->options, tmp);
+	else
+	    pScrn->options = tmp;
+    }
+    if (extras) {
+	tmp = xf86optionListDup(extras);
+	if (pScrn->options)
+	    pScrn->options = xf86optionListMerge(pScrn->options, tmp);
+	else
+	    pScrn->options = tmp;
+    }
+}
+
+/*
+ * xf86CollectInputOptions collects extra options for an InputDevice (other
+ * than those added by the config backend).
+ * The options are merged into the existing ones and thus take precedence
+ * over the others.
+ */
+
+void
+xf86CollectInputOptions(InputInfoPtr pInfo, const char **defaultOpts)
+{
+    if (defaultOpts) {
+	XF86OptionPtr tmp =xf86optionListCreate(defaultOpts, -1, 0);
+	if (pInfo->options)
+	    pInfo->options = xf86optionListMerge(tmp, pInfo->options);
+	else
+	    pInfo->options = tmp;
+    }
+}
+
+/**
+ * Duplicate the option list passed in. The returned pointer will be a newly
+ * allocated option list and must be freed by the caller.
+ */
+pointer
+xf86OptionListDuplicate(pointer options)
+{
+    pointer o = NULL;
+
+    while (options)
+    {
+        o = xf86AddNewOption(o, xf86OptionName(options), xf86OptionValue(options));
+        options = xf86nextOption(options);
+    }
+
+    return o;
+}
+
+
+/* Created for new XInput stuff -- essentially extensions to the parser	*/
+
+static int
+LookupIntOption(pointer optlist, const char *name, int deflt, Bool markUsed)
+{
+    OptionInfoRec o;
+
+    o.name = name;
+    o.type = OPTV_INTEGER;
+    if (ParseOptionValue(-1, optlist, &o, markUsed))
+	deflt = o.value.num;
+    return deflt;
+}
+
+
+static double
+LookupRealOption(pointer optlist, const char *name, double deflt,
+		 Bool markUsed)
+{
+    OptionInfoRec o;
+
+    o.name = name;
+    o.type = OPTV_REAL;
+    if (ParseOptionValue(-1, optlist, &o, markUsed))
+	deflt = o.value.realnum;
+    return deflt;
+}
+
+
+static char *
+LookupStrOption(pointer optlist, const char *name, char *deflt, Bool markUsed)
+{
+    OptionInfoRec o;
+
+    o.name = name;
+    o.type = OPTV_STRING;
+    if (ParseOptionValue(-1, optlist, &o, markUsed))
+        deflt = o.value.str;
+    if (deflt)
+	return strdup(deflt);
+    else
+	return NULL;
+}
+
+
+static int
+LookupBoolOption(pointer optlist, const char *name, int deflt, Bool markUsed)
+{
+    OptionInfoRec o;
+
+    o.name = name;
+    o.type = OPTV_BOOLEAN;
+    if (ParseOptionValue(-1, optlist, &o, markUsed))
+	deflt = o.value.bool;
+    return deflt;
+}
+
+static double
+LookupPercentOption(pointer optlist, const char *name, double deflt, Bool markUsed)
+{
+    OptionInfoRec o;
+
+    o.name = name;
+    o.type = OPTV_PERCENT;
+    if (ParseOptionValue(-1, optlist, &o, markUsed))
+	deflt = o.value.realnum;
+    return deflt;
+}
+
+/* These xf86Set* functions are intended for use by non-screen specific code */
+
+int
+xf86SetIntOption(pointer optlist, const char *name, int deflt)
+{
+    return LookupIntOption(optlist, name, deflt, TRUE);
+}
+
+
+double
+xf86SetRealOption(pointer optlist, const char *name, double deflt)
+{
+    return LookupRealOption(optlist, name, deflt, TRUE);
+}
+
+
+char *
+xf86SetStrOption(pointer optlist, const char *name, char *deflt)
+{
+    return LookupStrOption(optlist, name, deflt, TRUE);
+}
+
+
+int
+xf86SetBoolOption(pointer optlist, const char *name, int deflt)
+{
+    return LookupBoolOption(optlist, name, deflt, TRUE);
+}
+
+double
+xf86SetPercentOption(pointer optlist, const char *name, double deflt)
+{
+    return LookupPercentOption(optlist, name, deflt, TRUE);
+}
+
+/*
+ * These are like the Set*Option functions, but they don't mark the options
+ * as used.
+ */
+int
+xf86CheckIntOption(pointer optlist, const char *name, int deflt)
+{
+    return LookupIntOption(optlist, name, deflt, FALSE);
+}
+
+
+double
+xf86CheckRealOption(pointer optlist, const char *name, double deflt)
+{
+    return LookupRealOption(optlist, name, deflt, FALSE);
+}
+
+
+char *
+xf86CheckStrOption(pointer optlist, const char *name, char *deflt)
+{
+    return LookupStrOption(optlist, name, deflt, FALSE);
+}
+
+
+int
+xf86CheckBoolOption(pointer optlist, const char *name, int deflt)
+{
+    return LookupBoolOption(optlist, name, deflt, FALSE);
+}
+
+
+double
+xf86CheckPercentOption(pointer optlist, const char *name, double deflt)
+{
+    return LookupPercentOption(optlist, name, deflt, FALSE);
+}
+/*
+ * addNewOption() has the required property of replacing the option value
+ * if the option is already present.
+ */
+pointer
+xf86ReplaceIntOption(pointer optlist, const char *name, const int val)
+{
+    char tmp[16];
+    sprintf(tmp,"%i",val);
+    return xf86AddNewOption(optlist,name,tmp);
+}
+
+pointer
+xf86ReplaceRealOption(pointer optlist, const char *name, const double val)
+{
+    char tmp[32];
+    snprintf(tmp,32,"%f",val);
+    return xf86AddNewOption(optlist,name,tmp);
+}
+
+pointer
+xf86ReplaceBoolOption(pointer optlist, const char *name, const Bool val)
+{
+    return xf86AddNewOption(optlist,name,val?"True":"False");
+}
+
+pointer
+xf86ReplacePercentOption(pointer optlist, const char *name, const double val)
+{
+    char tmp[16];
+    sprintf(tmp, "%lf%%", val);
+    return xf86AddNewOption(optlist,name,tmp);
+}
+
+pointer
+xf86ReplaceStrOption(pointer optlist, const char *name, const char* val)
+{
+      return xf86AddNewOption(optlist,name,val);
+}
+
+pointer
+xf86AddNewOption(pointer head, const char *name, const char *val)
+{
+    /* XXX These should actually be allocated in the parser library. */
+    char *tmp = val ? strdup(val) : NULL;
+    char *tmp_name = strdup(name);
+
+    return xf86addNewOption(head, tmp_name, tmp);
+}
+
+
+pointer
+xf86NewOption(char *name, char *value)
+{
+    return xf86newOption(name, value);
+}
+
+
+pointer
+xf86NextOption(pointer list)
+{
+    return xf86nextOption(list);
+}
+
+pointer
+xf86OptionListCreate(const char **options, int count, int used)
+{
+	return xf86optionListCreate(options, count, used);
+}
+
+pointer
+xf86OptionListMerge(pointer head, pointer tail)
+{
+	return xf86optionListMerge(head, tail);
+}
+
+void
+xf86OptionListFree(pointer opt)
+{
+	xf86optionListFree(opt);
+}
+
+char *
+xf86OptionName(pointer opt)
+{
+	return xf86optionName(opt);
+}
+
+char *
+xf86OptionValue(pointer opt)
+{
+	return xf86optionValue(opt);
+}
+
+void
+xf86OptionListReport(pointer parm)
+{
+    XF86OptionPtr opts = parm;
+
+    while(opts) {
+	if (xf86optionValue(opts))
+	    xf86ErrorFVerb(5, "\tOption \"%s\" \"%s\"\n",
+			    xf86optionName(opts), xf86optionValue(opts));
+	else
+	    xf86ErrorFVerb( 5, "\tOption \"%s\"\n", xf86optionName(opts));
+	opts = xf86nextOption(opts);
+    }
+}
+
+/* End of XInput-caused section	*/
+
+pointer
+xf86FindOption(pointer options, const char *name)
+{
+    return xf86findOption(options, name);
+}
+
+
+char *
+xf86FindOptionValue(pointer options, const char *name)
+{
+    return xf86findOptionValue(options, name);
+}
+
+
+void
+xf86MarkOptionUsed(pointer option)
+{
+    if (option != NULL)
+	((XF86OptionPtr)option)->opt_used = TRUE;
+}
+
+
+void
+xf86MarkOptionUsedByName(pointer options, const char *name)
+{
+    XF86OptionPtr opt;
+
+    opt = xf86findOption(options, name);
+    if (opt != NULL)
+	opt->opt_used = TRUE;
+}
+
+Bool
+xf86CheckIfOptionUsed(pointer option)
+{
+    if (option != NULL)
+	return ((XF86OptionPtr)option)->opt_used;
+    else
+	return FALSE;
+}
+
+Bool
+xf86CheckIfOptionUsedByName(pointer options, const char *name)
+{
+    XF86OptionPtr opt;
+
+    opt = xf86findOption(options, name);
+    if (opt != NULL)
+	return opt->opt_used;
+    else
+	return FALSE;
+}
+
+void
+xf86ShowUnusedOptions(int scrnIndex, pointer options)
+{
+    XF86OptionPtr opt = options;
+
+    while (opt) {
+	if (opt->opt_name && !opt->opt_used) {
+	    xf86DrvMsg(scrnIndex, X_WARNING, "Option \"%s\" is not used\n",
+			opt->opt_name);
+	}
+	opt = opt->list.next;
+    }
+}
+
+
+static Bool
+GetBoolValue(OptionInfoPtr p, const char *s)
+{
+    return xf86getBoolValue(&p->value.bool, s);
+}
+
+static Bool
+ParseOptionValue(int scrnIndex, pointer options, OptionInfoPtr p,
+		 Bool markUsed)
+{
+    char *s, *end;
+    Bool wasUsed = FALSE;
+
+    if ((s = xf86findOptionValue(options, p->name)) != NULL) {
+	if (markUsed) {
+	    wasUsed = xf86CheckIfOptionUsedByName(options, p->name);
+	    xf86MarkOptionUsedByName(options, p->name);
+	}
+	switch (p->type) {
+	case OPTV_INTEGER:
+	    if (*s == '\0') {
+		if (markUsed) {
+		    xf86DrvMsg(scrnIndex, X_WARNING,
+			       "Option \"%s\" requires an integer value\n",
+			       p->name);
+		}
+		p->found = FALSE;
+	    } else {
+		p->value.num = strtoul(s, &end, 0);
+		if (*end == '\0') {
+		    p->found = TRUE;
+		} else {
+		    if (markUsed) {
+			xf86DrvMsg(scrnIndex, X_WARNING,
+				   "Option \"%s\" requires an integer value\n",
+				    p->name);
+		    }
+		    p->found = FALSE;
+		}
+	    }
+	    break;
+	case OPTV_STRING:
+	    if (*s == '\0') {
+		if (markUsed) {
+		    xf86DrvMsg(scrnIndex, X_WARNING,
+			       "Option \"%s\" requires an string value\n",
+			       p->name);
+		}
+		p->found = FALSE;
+	    } else {
+		p->value.str = s;
+		p->found = TRUE;
+	    }
+	    break;
+	case OPTV_ANYSTR:
+	    p->value.str = s;
+	    p->found = TRUE;
+	    break;
+	case OPTV_REAL:	
+	    if (*s == '\0') {
+		if (markUsed) {
+		    xf86DrvMsg(scrnIndex, X_WARNING,
+			       "Option \"%s\" requires a floating point "
+			       "value\n", p->name);
+		}
+		p->found = FALSE;
+	    } else {
+		p->value.realnum = strtod(s, &end);
+		if (*end == '\0') {
+		    p->found = TRUE;
+		} else {
+		    if (markUsed) {
+			xf86DrvMsg(scrnIndex, X_WARNING,
+				"Option \"%s\" requires a floating point "
+				"value\n", p->name);
+		    }
+		    p->found = FALSE;
+		}
+	    }
+	    break;
+	case OPTV_BOOLEAN:
+	    if (GetBoolValue(p, s)) {
+		p->found = TRUE;
+	    } else {
+		if (markUsed) {
+		    xf86DrvMsg(scrnIndex, X_WARNING,
+			       "Option \"%s\" requires a boolean value\n",
+			       p->name);
+		}
+		p->found = FALSE;
+	    }
+	    break;
+	case OPTV_PERCENT:
+	    {
+		char tmp = 0;
+		/* awkward match, but %% doesn't increase the match counter,
+		 * hence 100 looks the same as 100% to the caller of sccanf
+		 */
+		if (sscanf(s, "%lf%c", &p->value.realnum, &tmp) != 2 || tmp != '%') {
+		    if (markUsed) {
+			xf86DrvMsg(scrnIndex, X_WARNING,
+			       "Option \"%s\" requires a percent value\n", p->name);
+		    }
+		    p->found = FALSE;
+		} else {
+		    p->found = TRUE;
+		}
+	    }
+	    break;
+	case OPTV_FREQ:	
+	    if (*s == '\0') {
+		if (markUsed) {
+		    xf86DrvMsg(scrnIndex, X_WARNING,
+			       "Option \"%s\" requires a frequency value\n",
+			       p->name);
+		}
+		p->found = FALSE;
+	    } else {
+		double freq = strtod(s, &end);
+		int    units = 0;
+
+		if (end != s) {
+		    p->found = TRUE;
+		    if (!xf86NameCmp(end, "Hz"))
+			units = 1;
+		    else if (!xf86NameCmp(end, "kHz") ||
+			     !xf86NameCmp(end, "k"))
+			units = 1000;
+		    else if (!xf86NameCmp(end, "MHz") ||
+			     !xf86NameCmp(end, "M"))
+			units = 1000000;
+		    else {
+			if (markUsed) {
+			    xf86DrvMsg(scrnIndex, X_WARNING,
+				"Option \"%s\" requires a frequency value\n",
+				p->name);
+			}
+			p->found = FALSE;
+		    }
+		    if (p->found)
+			freq *= (double)units;
+		} else {
+		    if (markUsed) {
+			xf86DrvMsg(scrnIndex, X_WARNING,
+				"Option \"%s\" requires a frequency value\n",
+				p->name);
+		    }
+		    p->found = FALSE;
+		}
+		if (p->found) {
+		    p->value.freq.freq = freq;
+		    p->value.freq.units = units;
+		}
+	    }
+	    break;
+	case OPTV_NONE:
+	    /* Should never get here */
+	    p->found = FALSE;
+	    break;
+	}
+	if (p->found && markUsed) {
+	    int verb = 2;
+	    if (wasUsed)
+		verb = 4;
+	    xf86DrvMsgVerb(scrnIndex, X_CONFIG, verb, "Option \"%s\"", p->name);
+	    if (!(p->type == OPTV_BOOLEAN && *s == 0)) {
+		xf86ErrorFVerb(verb, " \"%s\"", s);
+	    }
+	    xf86ErrorFVerb(verb, "\n");
+	}
+    } else if (p->type == OPTV_BOOLEAN) {
+	/* Look for matches with options with or without a "No" prefix. */
+	char *n, *newn;
+	OptionInfoRec opt;
+
+	n = xf86NormalizeName(p->name);
+	if (!n) {
+	    p->found = FALSE;
+	    return FALSE;
+	}
+	if (strncmp(n, "no", 2) == 0) {
+	    newn = n + 2;
+	} else {
+	    free(n);
+	    if (asprintf(&n, "No%s", p->name) == -1) {
+		p->found = FALSE;
+		return FALSE;
+	    }
+	    newn = n;
+	}
+	if ((s = xf86findOptionValue(options, newn)) != NULL) {
+	    if (markUsed)
+		xf86MarkOptionUsedByName(options, newn);
+	    if (GetBoolValue(&opt, s)) {
+		p->value.bool = !opt.value.bool;
+		p->found = TRUE;
+	    } else {
+		xf86DrvMsg(scrnIndex, X_WARNING,
+			   "Option \"%s\" requires a boolean value\n", newn);
+		p->found = FALSE;
+	    }
+	} else {
+	    p->found = FALSE;
+	}
+	if (p->found && markUsed) {
+	    xf86DrvMsgVerb(scrnIndex, X_CONFIG, 2, "Option \"%s\"", newn);
+	    if (*s != 0) {
+		xf86ErrorFVerb(2, " \"%s\"", s);
+	    }
+	    xf86ErrorFVerb(2, "\n");
+	}
+	free(n);
+    } else {
+	p->found = FALSE;
+    }
+    return p->found;
+}
+
+
+void
+xf86ProcessOptions(int scrnIndex, pointer options, OptionInfoPtr optinfo)
+{
+    OptionInfoPtr p;
+
+    for (p = optinfo; p->name != NULL; p++) {
+	ParseOptionValue(scrnIndex, options, p, TRUE);
+    }
+}
+
+
+OptionInfoPtr
+xf86TokenToOptinfo(const OptionInfoRec *table, int token)
+{
+    const OptionInfoRec *p, *match = NULL, *set = NULL;
+
+    if (!table) {
+	ErrorF("xf86TokenToOptinfo: table is NULL\n");
+	return NULL;
+    }
+
+    for (p = table; p->token >= 0; p++) {
+	if (p->token == token) {
+	    match = p;
+	    if (p->found)
+		set = p;
+	}
+    }
+
+    if (set)
+	return (OptionInfoPtr)set;
+    else if (match)
+	return (OptionInfoPtr)match;
+    else
+	return NULL;
+}
+
+
+const char *
+xf86TokenToOptName(const OptionInfoRec *table, int token)
+{
+    const OptionInfoRec *p;
+
+    p = xf86TokenToOptinfo(table, token);
+    return p->name;
+}
+
+
+Bool
+xf86IsOptionSet(const OptionInfoRec *table, int token)
+{
+    OptionInfoPtr p;
+
+    p = xf86TokenToOptinfo(table, token);
+    return p && p->found;
+}
+
+
+char *
+xf86GetOptValString(const OptionInfoRec *table, int token)
+{
+    OptionInfoPtr p;
+
+    p = xf86TokenToOptinfo(table, token);
+    if (p && p->found)
+	return p->value.str;
+    else
+	return NULL;
+}
+
+
+Bool
+xf86GetOptValInteger(const OptionInfoRec *table, int token, int *value)
+{
+    OptionInfoPtr p;
+
+    p = xf86TokenToOptinfo(table, token);
+    if (p && p->found) {
+	*value = p->value.num;
+	return TRUE;
+    } else
+	return FALSE;
+}
+
+
+Bool
+xf86GetOptValULong(const OptionInfoRec *table, int token, unsigned long *value)
+{
+    OptionInfoPtr p;
+
+    p = xf86TokenToOptinfo(table, token);
+    if (p && p->found) {
+	*value = p->value.num;
+	return TRUE;
+    } else
+	return FALSE;
+}
+
+
+Bool
+xf86GetOptValReal(const OptionInfoRec *table, int token, double *value)
+{
+    OptionInfoPtr p;
+
+    p = xf86TokenToOptinfo(table, token);
+    if (p && p->found) {
+	*value = p->value.realnum;
+	return TRUE;
+    } else
+	return FALSE;
+}
+
+
+Bool
+xf86GetOptValFreq(const OptionInfoRec *table, int token,
+		  OptFreqUnits expectedUnits, double *value)
+{
+    OptionInfoPtr p;
+
+    p = xf86TokenToOptinfo(table, token);
+    if (p && p->found) {
+	if (p->value.freq.units > 0) {
+	    /* Units give, so the scaling is known. */
+	    switch (expectedUnits) {
+	    case OPTUNITS_HZ:
+		*value = p->value.freq.freq;
+		break;
+	    case OPTUNITS_KHZ:
+		*value = p->value.freq.freq / 1000.0;
+		break;
+	    case OPTUNITS_MHZ:
+		*value = p->value.freq.freq / 1000000.0;
+		break;
+	    }
+	} else {
+	    /* No units given, so try to guess the scaling. */
+	    switch (expectedUnits) {
+	    case OPTUNITS_HZ:
+		*value = p->value.freq.freq;
+		break;
+	    case OPTUNITS_KHZ:
+		if (p->value.freq.freq > 1000.0)
+		    *value = p->value.freq.freq / 1000.0;
+		else
+		    *value = p->value.freq.freq;
+		break;
+	    case OPTUNITS_MHZ:
+		if (p->value.freq.freq > 1000000.0)
+		    *value = p->value.freq.freq / 1000000.0;
+		else if (p->value.freq.freq > 1000.0)
+		    *value = p->value.freq.freq / 1000.0;
+		else
+		    *value = p->value.freq.freq;
+	    }
+	}
+	return TRUE;
+    } else
+	return FALSE;
+}
+
+
+Bool
+xf86GetOptValBool(const OptionInfoRec *table, int token, Bool *value)
+{
+    OptionInfoPtr p;
+
+    p = xf86TokenToOptinfo(table, token);
+    if (p && p->found) {
+	*value = p->value.bool;
+	return TRUE;
+    } else
+	return FALSE;
+}
+
+
+Bool
+xf86ReturnOptValBool(const OptionInfoRec *table, int token, Bool def)
+{
+    OptionInfoPtr p;
+
+    p = xf86TokenToOptinfo(table, token);
+    if (p && p->found) {
+	return p->value.bool;
+    } else
+	return def;
+}
+
+
+int
+xf86NameCmp(const char *s1, const char *s2)
+{
+    return xf86nameCompare(s1, s2);
+}
+
+char *
+xf86NormalizeName(const char *s)
+{
+    char *ret, *q;
+    const char *p;
+
+    if (s == NULL)
+	return NULL;
+
+    ret = malloc(strlen(s) + 1);
+    for (p = s, q = ret; *p != 0; p++) {
+	switch (*p) {
+	case '_':
+	case ' ':
+	case '\t':
+	    continue;
+	default:
+	    if (isupper(*p))
+		*q++ = tolower(*p);
+	    else
+		*q++ = *p;
+	}
+    }
+    *q = '\0';
+    return ret;
+}