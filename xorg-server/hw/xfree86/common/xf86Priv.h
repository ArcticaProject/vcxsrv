--- conflicted
+++ resolved
@@ -1,311 +1,154 @@
-<<<<<<< HEAD
-/*
- * Copyright (c) 1997-2002 by The XFree86 Project, Inc.
- *
- * Permission is hereby granted, free of charge, to any person obtaining a
- * copy of this software and associated documentation files (the "Software"),
- * to deal in the Software without restriction, including without limitation
- * the rights to use, copy, modify, merge, publish, distribute, sublicense,
- * and/or sell copies of the Software, and to permit persons to whom the
- * Software is furnished to do so, subject to the following conditions:
- *
- * The above copyright notice and this permission notice shall be included in
- * all copies or substantial portions of the Software.
- *
- * THE SOFTWARE IS PROVIDED "AS IS", WITHOUT WARRANTY OF ANY KIND, EXPRESS OR
- * IMPLIED, INCLUDING BUT NOT LIMITED TO THE WARRANTIES OF MERCHANTABILITY,
- * FITNESS FOR A PARTICULAR PURPOSE AND NONINFRINGEMENT.  IN NO EVENT SHALL
- * THE COPYRIGHT HOLDER(S) OR AUTHOR(S) BE LIABLE FOR ANY CLAIM, DAMAGES OR
- * OTHER LIABILITY, WHETHER IN AN ACTION OF CONTRACT, TORT OR OTHERWISE,
- * ARISING FROM, OUT OF OR IN CONNECTION WITH THE SOFTWARE OR THE USE OR
- * OTHER DEALINGS IN THE SOFTWARE.
- *
- * Except as contained in this notice, the name of the copyright holder(s)
- * and author(s) shall not be used in advertising or otherwise to promote
- * the sale, use or other dealings in this Software without prior written
- * authorization from the copyright holder(s) and author(s).
- */
-
-/*
- * This file contains declarations for private XFree86 functions and variables,
- * and definitions of private macros.
- *
- * "private" means not available to video drivers.
- */
-
-#ifndef _XF86PRIV_H
-#define _XF86PRIV_H
-
-#include "xf86Privstr.h"
-#include "propertyst.h"
-#include "input.h"
-
-/*
- * Parameters set ONLY from the command line options
- * The global state of these things is held in xf86InfoRec (when appropriate).
- */
-extern _X_EXPORT const char *xf86ConfigFile;
-extern _X_EXPORT const char *xf86ConfigDir;
-extern _X_EXPORT  Bool xf86AllowMouseOpenFail;
-#ifdef XF86VIDMODE
-extern _X_EXPORT  Bool xf86VidModeDisabled;
-extern _X_EXPORT  Bool xf86VidModeAllowNonLocal;
-#endif 
-extern _X_EXPORT  Bool xf86fpFlag;
-extern _X_EXPORT  Bool xf86sFlag;
-extern _X_EXPORT  Bool xf86bsEnableFlag;
-extern _X_EXPORT  Bool xf86bsDisableFlag;
-extern _X_EXPORT  Bool xf86silkenMouseDisableFlag;
-extern _X_EXPORT  Bool xf86xkbdirFlag;
-#ifdef HAVE_ACPI
-extern _X_EXPORT  Bool xf86acpiDisableFlag;
-#endif
-extern _X_EXPORT  char *xf86LayoutName;
-extern _X_EXPORT  char *xf86ScreenName;
-extern _X_EXPORT  char *xf86PointerName;
-extern _X_EXPORT  char *xf86KeyboardName;
-extern _X_EXPORT  int xf86FbBpp;
-extern _X_EXPORT  int xf86Depth;
-extern _X_EXPORT  Pix24Flags xf86Pix24;
-extern _X_EXPORT  rgb xf86Weight;
-extern _X_EXPORT  Bool xf86FlipPixels;
-extern _X_EXPORT  Gamma xf86Gamma;
-extern _X_EXPORT  char *xf86ServerName;
-
-/* Other parameters */
-
-extern _X_EXPORT  xf86InfoRec xf86Info;
-extern _X_EXPORT  const char *xf86ModulePath;
-extern _X_EXPORT  MessageType xf86ModPathFrom;
-extern _X_EXPORT  const char *xf86LogFile;
-extern _X_EXPORT  MessageType xf86LogFileFrom;
-extern _X_EXPORT  Bool xf86LogFileWasOpened;
-extern _X_EXPORT  serverLayoutRec xf86ConfigLayout;
-
-extern _X_EXPORT  DriverPtr *xf86DriverList;
-extern _X_EXPORT  int xf86NumDrivers;
-extern _X_EXPORT  Bool xf86Resetting;
-extern _X_EXPORT  Bool xf86Initialising;
-extern _X_EXPORT  int xf86NumScreens;
-extern _X_EXPORT  const char *xf86VisualNames[];
-extern _X_EXPORT  int xf86Verbose;                 /* verbosity level */
-extern _X_EXPORT  int xf86LogVerbose;		/* log file verbosity level */
-extern _X_EXPORT  Bool xorgHWAccess;
-
-extern _X_EXPORT  RootWinPropPtr *xf86RegisteredPropertiesTable;
-
-#ifndef DEFAULT_VERBOSE
-#define DEFAULT_VERBOSE		0
-#endif
-#ifndef DEFAULT_LOG_VERBOSE
-#define DEFAULT_LOG_VERBOSE	3
-#endif
-#ifndef DEFAULT_DPI
-#define DEFAULT_DPI		96
-#endif
-
-/* Function Prototypes */
-#ifndef _NO_XF86_PROTOTYPES
-
-/* xf86Bus.c */
-extern _X_EXPORT Bool xf86BusConfig(void);
-extern _X_EXPORT void xf86BusProbe(void);
-extern _X_EXPORT void xf86AccessEnter(void);
-extern _X_EXPORT void xf86AccessLeave(void);
-extern _X_EXPORT void xf86PostProbe(void);
-extern _X_EXPORT void xf86ClearEntityListForScreen(int scrnIndex);
-extern _X_EXPORT void xf86AddDevToEntity(int entityIndex, GDevPtr dev);
-
-/* xf86Config.c */
-
-extern _X_EXPORT Bool xf86PathIsSafe(const char *path);
-
-/* xf86DefaultModes */
-
-extern _X_EXPORT const DisplayModeRec xf86DefaultModes[];
-extern _X_EXPORT const int xf86NumDefaultModes;
-
-/* xf86Configure.c */
-extern _X_EXPORT void DoConfigure(void);
-
-/* xf86ShowOpts.c */
-extern _X_EXPORT void DoShowOptions(void);
-
-/* xf86Events.c */
-
-extern _X_EXPORT void xf86Wakeup(pointer blockData, int err, pointer pReadmask);
-extern _X_HIDDEN int xf86SigWrapper(int signo);
-extern _X_EXPORT void xf86HandlePMEvents(int fd, pointer data);
-extern _X_EXPORT int (*xf86PMGetEventFromOs)(int fd,pmEvent *events,int num);
-extern _X_EXPORT pmWait (*xf86PMConfirmEventToOs)(int fd,pmEvent event);
-
-/* xf86Helper.c */
-extern _X_EXPORT void xf86LogInit(void);
-extern _X_EXPORT void xf86CloseLog(void);
-
-/* xf86Init.c */
-extern _X_EXPORT Bool xf86LoadModules(char **list, pointer *optlist);
-extern _X_EXPORT int xf86SetVerbosity(int verb);
-extern _X_EXPORT int xf86SetLogVerbosity(int verb);
-extern _X_EXPORT Bool xf86CallDriverProbe( struct _DriverRec * drv, Bool detect_only );
-
-#endif /* _NO_XF86_PROTOTYPES */
-
-
-#endif /* _XF86PRIV_H */
-=======
-/*
- * Copyright (c) 1997-2002 by The XFree86 Project, Inc.
- *
- * Permission is hereby granted, free of charge, to any person obtaining a
- * copy of this software and associated documentation files (the "Software"),
- * to deal in the Software without restriction, including without limitation
- * the rights to use, copy, modify, merge, publish, distribute, sublicense,
- * and/or sell copies of the Software, and to permit persons to whom the
- * Software is furnished to do so, subject to the following conditions:
- *
- * The above copyright notice and this permission notice shall be included in
- * all copies or substantial portions of the Software.
- *
- * THE SOFTWARE IS PROVIDED "AS IS", WITHOUT WARRANTY OF ANY KIND, EXPRESS OR
- * IMPLIED, INCLUDING BUT NOT LIMITED TO THE WARRANTIES OF MERCHANTABILITY,
- * FITNESS FOR A PARTICULAR PURPOSE AND NONINFRINGEMENT.  IN NO EVENT SHALL
- * THE COPYRIGHT HOLDER(S) OR AUTHOR(S) BE LIABLE FOR ANY CLAIM, DAMAGES OR
- * OTHER LIABILITY, WHETHER IN AN ACTION OF CONTRACT, TORT OR OTHERWISE,
- * ARISING FROM, OUT OF OR IN CONNECTION WITH THE SOFTWARE OR THE USE OR
- * OTHER DEALINGS IN THE SOFTWARE.
- *
- * Except as contained in this notice, the name of the copyright holder(s)
- * and author(s) shall not be used in advertising or otherwise to promote
- * the sale, use or other dealings in this Software without prior written
- * authorization from the copyright holder(s) and author(s).
- */
-
-/*
- * This file contains declarations for private XFree86 functions and variables,
- * and definitions of private macros.
- *
- * "private" means not available to video drivers.
- */
-
-#ifndef _XF86PRIV_H
-#define _XF86PRIV_H
-
-#include "xf86Privstr.h"
-#include "propertyst.h"
-#include "input.h"
-
-/*
- * Parameters set ONLY from the command line options
- * The global state of these things is held in xf86InfoRec (when appropriate).
- */
-extern _X_EXPORT const char *xf86ConfigFile;
-extern _X_EXPORT const char *xf86ConfigDir;
-extern _X_EXPORT  Bool xf86AllowMouseOpenFail;
-#ifdef XF86VIDMODE
-extern _X_EXPORT  Bool xf86VidModeDisabled;
-extern _X_EXPORT  Bool xf86VidModeAllowNonLocal;
-#endif 
-extern _X_EXPORT  Bool xf86fpFlag;
-extern _X_EXPORT  Bool xf86sFlag;
-extern _X_EXPORT  Bool xf86bsEnableFlag;
-extern _X_EXPORT  Bool xf86bsDisableFlag;
-extern _X_EXPORT  Bool xf86silkenMouseDisableFlag;
-extern _X_EXPORT  Bool xf86xkbdirFlag;
-#ifdef HAVE_ACPI
-extern _X_EXPORT  Bool xf86acpiDisableFlag;
-#endif
-extern _X_EXPORT  char *xf86LayoutName;
-extern _X_EXPORT  char *xf86ScreenName;
-extern _X_EXPORT  char *xf86PointerName;
-extern _X_EXPORT  char *xf86KeyboardName;
-extern _X_EXPORT  int xf86FbBpp;
-extern _X_EXPORT  int xf86Depth;
-extern _X_EXPORT  Pix24Flags xf86Pix24;
-extern _X_EXPORT  rgb xf86Weight;
-extern _X_EXPORT  Bool xf86FlipPixels;
-extern _X_EXPORT  Gamma xf86Gamma;
-extern _X_EXPORT  char *xf86ServerName;
-
-/* Other parameters */
-
-extern _X_EXPORT  xf86InfoRec xf86Info;
-extern _X_EXPORT  const char *xf86ModulePath;
-extern _X_EXPORT  MessageType xf86ModPathFrom;
-extern _X_EXPORT  const char *xf86LogFile;
-extern _X_EXPORT  MessageType xf86LogFileFrom;
-extern _X_EXPORT  Bool xf86LogFileWasOpened;
-extern _X_EXPORT  serverLayoutRec xf86ConfigLayout;
-
-extern _X_EXPORT  DriverPtr *xf86DriverList;
-extern _X_EXPORT  int xf86NumDrivers;
-extern _X_EXPORT  Bool xf86Resetting;
-extern _X_EXPORT  Bool xf86Initialising;
-extern _X_EXPORT  int xf86NumScreens;
-extern _X_EXPORT  const char *xf86VisualNames[];
-extern _X_EXPORT  int xf86Verbose;                 /* verbosity level */
-extern _X_EXPORT  int xf86LogVerbose;		/* log file verbosity level */
-extern _X_EXPORT  Bool xorgHWAccess;
-
-extern _X_EXPORT  RootWinPropPtr *xf86RegisteredPropertiesTable;
-
-#ifndef DEFAULT_VERBOSE
-#define DEFAULT_VERBOSE		0
-#endif
-#ifndef DEFAULT_LOG_VERBOSE
-#define DEFAULT_LOG_VERBOSE	3
-#endif
-#ifndef DEFAULT_DPI
-#define DEFAULT_DPI		96
-#endif
-
-/* Function Prototypes */
-#ifndef _NO_XF86_PROTOTYPES
-
-/* xf86Bus.c */
-extern _X_EXPORT Bool xf86BusConfig(void);
-extern _X_EXPORT void xf86BusProbe(void);
-extern _X_EXPORT void xf86AccessEnter(void);
-extern _X_EXPORT void xf86AccessLeave(void);
-extern _X_EXPORT void xf86PostProbe(void);
-extern _X_EXPORT void xf86ClearEntityListForScreen(int scrnIndex);
-extern _X_EXPORT void xf86AddDevToEntity(int entityIndex, GDevPtr dev);
-
-/* xf86Config.c */
-
-extern _X_EXPORT Bool xf86PathIsSafe(const char *path);
-
-/* xf86DefaultModes */
-
-extern _X_EXPORT const DisplayModeRec xf86DefaultModes[];
-extern _X_EXPORT const int xf86NumDefaultModes;
-
-/* xf86Configure.c */
-extern _X_EXPORT void DoConfigure(void);
-
-/* xf86ShowOpts.c */
-extern _X_EXPORT void DoShowOptions(void);
-
-/* xf86Events.c */
-
-extern _X_EXPORT void xf86Wakeup(pointer blockData, int err, pointer pReadmask);
-extern _X_HIDDEN int xf86SigWrapper(int signo);
-extern _X_EXPORT void xf86HandlePMEvents(int fd, pointer data);
-extern _X_EXPORT int (*xf86PMGetEventFromOs)(int fd,pmEvent *events,int num);
-extern _X_EXPORT pmWait (*xf86PMConfirmEventToOs)(int fd,pmEvent event);
-
-/* xf86Helper.c */
-extern _X_EXPORT void xf86LogInit(void);
-extern _X_EXPORT void xf86CloseLog(enum ExitCode error);
-
-/* xf86Init.c */
-extern _X_EXPORT Bool xf86LoadModules(char **list, pointer *optlist);
-extern _X_EXPORT int xf86SetVerbosity(int verb);
-extern _X_EXPORT int xf86SetLogVerbosity(int verb);
-extern _X_EXPORT Bool xf86CallDriverProbe( struct _DriverRec * drv, Bool detect_only );
-
-#endif /* _NO_XF86_PROTOTYPES */
-
-
-#endif /* _XF86PRIV_H */
->>>>>>> f87ad0cd
+/*
+ * Copyright (c) 1997-2002 by The XFree86 Project, Inc.
+ *
+ * Permission is hereby granted, free of charge, to any person obtaining a
+ * copy of this software and associated documentation files (the "Software"),
+ * to deal in the Software without restriction, including without limitation
+ * the rights to use, copy, modify, merge, publish, distribute, sublicense,
+ * and/or sell copies of the Software, and to permit persons to whom the
+ * Software is furnished to do so, subject to the following conditions:
+ *
+ * The above copyright notice and this permission notice shall be included in
+ * all copies or substantial portions of the Software.
+ *
+ * THE SOFTWARE IS PROVIDED "AS IS", WITHOUT WARRANTY OF ANY KIND, EXPRESS OR
+ * IMPLIED, INCLUDING BUT NOT LIMITED TO THE WARRANTIES OF MERCHANTABILITY,
+ * FITNESS FOR A PARTICULAR PURPOSE AND NONINFRINGEMENT.  IN NO EVENT SHALL
+ * THE COPYRIGHT HOLDER(S) OR AUTHOR(S) BE LIABLE FOR ANY CLAIM, DAMAGES OR
+ * OTHER LIABILITY, WHETHER IN AN ACTION OF CONTRACT, TORT OR OTHERWISE,
+ * ARISING FROM, OUT OF OR IN CONNECTION WITH THE SOFTWARE OR THE USE OR
+ * OTHER DEALINGS IN THE SOFTWARE.
+ *
+ * Except as contained in this notice, the name of the copyright holder(s)
+ * and author(s) shall not be used in advertising or otherwise to promote
+ * the sale, use or other dealings in this Software without prior written
+ * authorization from the copyright holder(s) and author(s).
+ */
+
+/*
+ * This file contains declarations for private XFree86 functions and variables,
+ * and definitions of private macros.
+ *
+ * "private" means not available to video drivers.
+ */
+
+#ifndef _XF86PRIV_H
+#define _XF86PRIV_H
+
+#include "xf86Privstr.h"
+#include "propertyst.h"
+#include "input.h"
+
+/*
+ * Parameters set ONLY from the command line options
+ * The global state of these things is held in xf86InfoRec (when appropriate).
+ */
+extern _X_EXPORT const char *xf86ConfigFile;
+extern _X_EXPORT const char *xf86ConfigDir;
+extern _X_EXPORT  Bool xf86AllowMouseOpenFail;
+#ifdef XF86VIDMODE
+extern _X_EXPORT  Bool xf86VidModeDisabled;
+extern _X_EXPORT  Bool xf86VidModeAllowNonLocal;
+#endif 
+extern _X_EXPORT  Bool xf86fpFlag;
+extern _X_EXPORT  Bool xf86sFlag;
+extern _X_EXPORT  Bool xf86bsEnableFlag;
+extern _X_EXPORT  Bool xf86bsDisableFlag;
+extern _X_EXPORT  Bool xf86silkenMouseDisableFlag;
+extern _X_EXPORT  Bool xf86xkbdirFlag;
+#ifdef HAVE_ACPI
+extern _X_EXPORT  Bool xf86acpiDisableFlag;
+#endif
+extern _X_EXPORT  char *xf86LayoutName;
+extern _X_EXPORT  char *xf86ScreenName;
+extern _X_EXPORT  char *xf86PointerName;
+extern _X_EXPORT  char *xf86KeyboardName;
+extern _X_EXPORT  int xf86FbBpp;
+extern _X_EXPORT  int xf86Depth;
+extern _X_EXPORT  Pix24Flags xf86Pix24;
+extern _X_EXPORT  rgb xf86Weight;
+extern _X_EXPORT  Bool xf86FlipPixels;
+extern _X_EXPORT  Gamma xf86Gamma;
+extern _X_EXPORT  char *xf86ServerName;
+
+/* Other parameters */
+
+extern _X_EXPORT  xf86InfoRec xf86Info;
+extern _X_EXPORT  const char *xf86ModulePath;
+extern _X_EXPORT  MessageType xf86ModPathFrom;
+extern _X_EXPORT  const char *xf86LogFile;
+extern _X_EXPORT  MessageType xf86LogFileFrom;
+extern _X_EXPORT  Bool xf86LogFileWasOpened;
+extern _X_EXPORT  serverLayoutRec xf86ConfigLayout;
+
+extern _X_EXPORT  DriverPtr *xf86DriverList;
+extern _X_EXPORT  int xf86NumDrivers;
+extern _X_EXPORT  Bool xf86Resetting;
+extern _X_EXPORT  Bool xf86Initialising;
+extern _X_EXPORT  int xf86NumScreens;
+extern _X_EXPORT  const char *xf86VisualNames[];
+extern _X_EXPORT  int xf86Verbose;                 /* verbosity level */
+extern _X_EXPORT  int xf86LogVerbose;		/* log file verbosity level */
+extern _X_EXPORT  Bool xorgHWAccess;
+
+extern _X_EXPORT  RootWinPropPtr *xf86RegisteredPropertiesTable;
+
+#ifndef DEFAULT_VERBOSE
+#define DEFAULT_VERBOSE		0
+#endif
+#ifndef DEFAULT_LOG_VERBOSE
+#define DEFAULT_LOG_VERBOSE	3
+#endif
+#ifndef DEFAULT_DPI
+#define DEFAULT_DPI		96
+#endif
+
+/* Function Prototypes */
+#ifndef _NO_XF86_PROTOTYPES
+
+/* xf86Bus.c */
+extern _X_EXPORT Bool xf86BusConfig(void);
+extern _X_EXPORT void xf86BusProbe(void);
+extern _X_EXPORT void xf86AccessEnter(void);
+extern _X_EXPORT void xf86AccessLeave(void);
+extern _X_EXPORT void xf86PostProbe(void);
+extern _X_EXPORT void xf86ClearEntityListForScreen(int scrnIndex);
+extern _X_EXPORT void xf86AddDevToEntity(int entityIndex, GDevPtr dev);
+
+/* xf86Config.c */
+
+extern _X_EXPORT Bool xf86PathIsSafe(const char *path);
+
+/* xf86DefaultModes */
+
+extern _X_EXPORT const DisplayModeRec xf86DefaultModes[];
+extern _X_EXPORT const int xf86NumDefaultModes;
+
+/* xf86Configure.c */
+extern _X_EXPORT void DoConfigure(void);
+
+/* xf86ShowOpts.c */
+extern _X_EXPORT void DoShowOptions(void);
+
+/* xf86Events.c */
+
+extern _X_EXPORT void xf86Wakeup(pointer blockData, int err, pointer pReadmask);
+extern _X_HIDDEN int xf86SigWrapper(int signo);
+extern _X_EXPORT void xf86HandlePMEvents(int fd, pointer data);
+extern _X_EXPORT int (*xf86PMGetEventFromOs)(int fd,pmEvent *events,int num);
+extern _X_EXPORT pmWait (*xf86PMConfirmEventToOs)(int fd,pmEvent event);
+
+/* xf86Helper.c */
+extern _X_EXPORT void xf86LogInit(void);
+extern _X_EXPORT void xf86CloseLog(enum ExitCode error);
+
+/* xf86Init.c */
+extern _X_EXPORT Bool xf86LoadModules(char **list, pointer *optlist);
+extern _X_EXPORT int xf86SetVerbosity(int verb);
+extern _X_EXPORT int xf86SetLogVerbosity(int verb);
+extern _X_EXPORT Bool xf86CallDriverProbe( struct _DriverRec * drv, Bool detect_only );
+
+#endif /* _NO_XF86_PROTOTYPES */
+
+
+#endif /* _XF86PRIV_H */