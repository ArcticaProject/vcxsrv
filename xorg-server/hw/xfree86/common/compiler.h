/*
 * Copyright 1990,91 by Thomas Roell, Dinkelscherben, Germany.
 *
 * Permission to use, copy, modify, distribute, and sell this software and its
 * documentation for any purpose is hereby granted without fee, provided that
 * the above copyright notice appear in all copies and that both that
 * copyright notice and this permission notice appear in supporting
 * documentation, and that the name of Thomas Roell not be used in
 * advertising or publicity pertaining to distribution of the software without
 * specific, written prior permission.  Thomas Roell makes no representations
 * about the suitability of this software for any purpose.  It is provided
 * "as is" without express or implied warranty.
 *
 * THOMAS ROELL DISCLAIMS ALL WARRANTIES WITH REGARD TO THIS SOFTWARE,
 * INCLUDING ALL IMPLIED WARRANTIES OF MERCHANTABILITY AND FITNESS, IN NO
 * EVENT SHALL THOMAS ROELL BE LIABLE FOR ANY SPECIAL, INDIRECT OR
 * CONSEQUENTIAL DAMAGES OR ANY DAMAGES WHATSOEVER RESULTING FROM LOSS OF USE,
 * DATA OR PROFITS, WHETHER IN AN ACTION OF CONTRACT, NEGLIGENCE OR OTHER
 * TORTIOUS ACTION, ARISING OUT OF OR IN CONNECTION WITH THE USE OR
 * PERFORMANCE OF THIS SOFTWARE.
 *
 */
/*
 * Copyright (c) 1994-2003 by The XFree86 Project, Inc.
 *
 * Permission is hereby granted, free of charge, to any person obtaining a
 * copy of this software and associated documentation files (the "Software"),
 * to deal in the Software without restriction, including without limitation
 * the rights to use, copy, modify, merge, publish, distribute, sublicense,
 * and/or sell copies of the Software, and to permit persons to whom the
 * Software is furnished to do so, subject to the following conditions:
 *
 * The above copyright notice and this permission notice shall be included in
 * all copies or substantial portions of the Software.
 *
 * THE SOFTWARE IS PROVIDED "AS IS", WITHOUT WARRANTY OF ANY KIND, EXPRESS OR
 * IMPLIED, INCLUDING BUT NOT LIMITED TO THE WARRANTIES OF MERCHANTABILITY,
 * FITNESS FOR A PARTICULAR PURPOSE AND NONINFRINGEMENT.  IN NO EVENT SHALL
 * THE COPYRIGHT HOLDER(S) OR AUTHOR(S) BE LIABLE FOR ANY CLAIM, DAMAGES OR
 * OTHER LIABILITY, WHETHER IN AN ACTION OF CONTRACT, TORT OR OTHERWISE,
 * ARISING FROM, OUT OF OR IN CONNECTION WITH THE SOFTWARE OR THE USE OR
 * OTHER DEALINGS IN THE SOFTWARE.
 *
 * Except as contained in this notice, the name of the copyright holder(s)
 * and author(s) shall not be used in advertising or otherwise to promote
 * the sale, use or other dealings in this Software without prior written
 * authorization from the copyright holder(s) and author(s).
 */

#ifndef _COMPILER_H

#define _COMPILER_H

#if defined(__SUNPRO_C)
#define DO_PROTOTYPES
#endif

/* Map Sun compiler platform defines to gcc-style used in the code */
#if defined(__amd64) && !defined(__amd64__)
#define __amd64__
#endif
#if defined(__i386) && !defined(__i386__)
#define __i386__
#endif
#if defined(__sparc) && !defined(__sparc__)
#define __sparc__
#endif
#if defined(__sparcv9) && !defined(__sparc64__)
#define __sparc64__
#endif

#ifndef _X_EXPORT
#include <X11/Xfuncproto.h>
#endif

#include <pixman.h>             /* for uint*_t types */

/* Allow drivers to use the GCC-supported __inline__ and/or __inline. */
#ifndef __inline__
#if defined(__GNUC__)
    /* gcc has __inline__ */
#else
#define __inline__ /**/
#endif
#endif                          /* __inline__ */
#ifndef __inline
#if defined(__GNUC__) || defined(_MSC_VER)
    /* gcc has __inline */
#else
#define __inline /**/
#endif
#endif                          /* __inline */
/* Support gcc's __FUNCTION__ for people using other compilers */
#if !defined(__GNUC__) && !defined(__FUNCTION__)
#define __FUNCTION__ __func__   /* C99 */
#endif

#if defined(DO_PROTOTYPES)
#if !defined(__arm__)
#if !defined(__sparc__) && !defined(__arm32__) && !defined(__nds32__) \
      && !(defined(__alpha__) && defined(linux)) \
      && !(defined(__ia64__) && defined(linux)) \
      && !(defined(__mips64) && defined(linux)) \

extern _X_EXPORT void outb(unsigned short, unsigned char);
extern _X_EXPORT void outw(unsigned short, unsigned short);
extern _X_EXPORT void outl(unsigned short, unsigned int);
extern _X_EXPORT unsigned int inb(unsigned short);
extern _X_EXPORT unsigned int inw(unsigned short);
extern _X_EXPORT unsigned int inl(unsigned short);

#else                           /* __sparc__,  __arm32__, __alpha__, __nds32__ */
extern _X_EXPORT void outb(unsigned long, unsigned char);
extern _X_EXPORT void outw(unsigned long, unsigned short);
extern _X_EXPORT void outl(unsigned long, unsigned int);
extern _X_EXPORT unsigned int inb(unsigned long);
extern _X_EXPORT unsigned int inw(unsigned long);
extern _X_EXPORT unsigned int inl(unsigned long);

#ifdef __SUNPRO_C
extern _X_EXPORT unsigned char  xf86ReadMmio8    (void *, unsigned long);
extern _X_EXPORT unsigned short xf86ReadMmio16Be (void *, unsigned long);
extern _X_EXPORT unsigned short xf86ReadMmio16Le (void *, unsigned long);
extern _X_EXPORT unsigned int   xf86ReadMmio32Be (void *, unsigned long);
extern _X_EXPORT unsigned int   xf86ReadMmio32Le (void *, unsigned long);
extern _X_EXPORT void xf86WriteMmio8    (void *, unsigned long, unsigned int);
extern _X_EXPORT void xf86WriteMmio16Be (void *, unsigned long, unsigned int);
extern _X_EXPORT void xf86WriteMmio16Le (void *, unsigned long, unsigned int);
extern _X_EXPORT void xf86WriteMmio32Be (void *, unsigned long, unsigned int);
extern _X_EXPORT void xf86WriteMmio32Le (void *, unsigned long, unsigned int);
#endif                          /* _SUNPRO_C */
#endif                          /* __sparc__,  __arm32__, __alpha__, __nds32__ */
#endif                          /* __arm__ */

#endif                          /* NO_INLINE || DO_PROTOTYPES */

#ifdef __GNUC__
#ifdef __i386__

#ifdef __SSE__
#define write_mem_barrier() __asm__ __volatile__ ("sfence" : : : "memory")
#else
#define write_mem_barrier() __asm__ __volatile__ ("lock; addl $0,0(%%esp)" : : : "memory")
#endif

#ifdef __SSE2__
#define mem_barrier() __asm__ __volatile__ ("mfence" : : : "memory")
#else
#define mem_barrier() __asm__ __volatile__ ("lock; addl $0,0(%%esp)" : : : "memory")
#endif

#elif defined __alpha__

#define mem_barrier() __asm__ __volatile__ ("mb" : : : "memory")
#define write_mem_barrier() __asm__ __volatile__ ("wmb" : : : "memory")

#elif defined __amd64__

#define mem_barrier() __asm__ __volatile__ ("mfence" : : : "memory")
#define write_mem_barrier() __asm__ __volatile__ ("sfence" : : : "memory")

#elif defined __ia64__

#ifndef __INTEL_COMPILER
#define mem_barrier()        __asm__ __volatile__ ("mf" : : : "memory")
#define write_mem_barrier()  __asm__ __volatile__ ("mf" : : : "memory")
#else
#include "ia64intrin.h"
#define mem_barrier() __mf()
#define write_mem_barrier() __mf()
#endif

#elif defined __mips__
     /* Note: sync instruction requires MIPS II instruction set */
#define mem_barrier()		\
	__asm__ __volatile__(		\
		".set   push\n\t"	\
		".set   noreorder\n\t"	\
		".set   mips2\n\t"	\
		"sync\n\t"		\
		".set   pop"		\
		: /* no output */	\
		: /* no input */	\
		: "memory")
#define write_mem_barrier() mem_barrier()

#elif defined __powerpc__

#ifndef eieio
#define eieio() __asm__ __volatile__ ("eieio" ::: "memory")
#endif                          /* eieio */
#define mem_barrier()	eieio()
#define write_mem_barrier()	eieio()

#elif defined __sparc__

#define barrier() __asm__ __volatile__ (".word 0x8143e00a" : : : "memory")
#define mem_barrier()           /* XXX: nop for now */
#define write_mem_barrier()     /* XXX: nop for now */
#endif
#endif                          /* __GNUC__ */

#ifndef barrier
#define barrier()
#endif

#ifndef mem_barrier
#define mem_barrier()           /* NOP */
#endif

#ifndef write_mem_barrier
#define write_mem_barrier()     /* NOP */
#endif

#ifdef __GNUC__
#if defined(__alpha__)

#ifdef linux
/* for Linux on Alpha, we use the LIBC _inx/_outx routines */
/* note that the appropriate setup via "ioperm" needs to be done */
/*  *before* any inx/outx is done. */

extern _X_EXPORT void _outb(unsigned char val, unsigned long port);
extern _X_EXPORT void _outw(unsigned short val, unsigned long port);
extern _X_EXPORT void _outl(unsigned int val, unsigned long port);
extern _X_EXPORT unsigned int _inb(unsigned long port);
extern _X_EXPORT unsigned int _inw(unsigned long port);
extern _X_EXPORT unsigned int _inl(unsigned long port);

static __inline__ void
outb(unsigned long port, unsigned char val)
{
    _outb(val, port);
}

static __inline__ void
outw(unsigned long port, unsigned short val)
{
    _outw(val, port);
}

static __inline__ void
outl(unsigned long port, unsigned int val)
{
    _outl(val, port);
}

static __inline__ unsigned int
inb(unsigned long port)
{
    return _inb(port);
}

static __inline__ unsigned int
inw(unsigned long port)
{
    return _inw(port);
}

static __inline__ unsigned int
inl(unsigned long port)
{
    return _inl(port);
}

#endif                          /* linux */

#if (defined(__FreeBSD__) || defined(__OpenBSD__)) \
      && !defined(DO_PROTOTYPES)

/* for FreeBSD and OpenBSD on Alpha, we use the libio (resp. libalpha) */
/*  inx/outx routines */
/* note that the appropriate setup via "ioperm" needs to be done */
/*  *before* any inx/outx is done. */

extern _X_EXPORT void outb(unsigned int port, unsigned char val);
extern _X_EXPORT void outw(unsigned int port, unsigned short val);
extern _X_EXPORT void outl(unsigned int port, unsigned int val);
extern _X_EXPORT unsigned char inb(unsigned int port);
extern _X_EXPORT unsigned short inw(unsigned int port);
extern _X_EXPORT unsigned int inl(unsigned int port);

#endif                          /* (__FreeBSD__ || __OpenBSD__ ) && !DO_PROTOTYPES */

#if defined(__NetBSD__)
#include <machine/pio.h>
#endif                          /* __NetBSD__ */

#elif defined(__amd64__)

#include <inttypes.h>

static __inline__ void
outb(unsigned short port, unsigned char val)
{
    __asm__ __volatile__("outb %0,%1"::"a"(val), "d"(port));
}

static __inline__ void
outw(unsigned short port, unsigned short val)
{
    __asm__ __volatile__("outw %0,%1"::"a"(val), "d"(port));
}

static __inline__ void
outl(unsigned short port, unsigned int val)
{
    __asm__ __volatile__("outl %0,%1"::"a"(val), "d"(port));
}

static __inline__ unsigned int
inb(unsigned short port)
{
    unsigned char ret;
    __asm__ __volatile__("inb %1,%0":"=a"(ret):"d"(port));

    return ret;
}

static __inline__ unsigned int
inw(unsigned short port)
{
    unsigned short ret;
    __asm__ __volatile__("inw %1,%0":"=a"(ret):"d"(port));

    return ret;
}

static __inline__ unsigned int
inl(unsigned short port)
{
    unsigned int ret;
    __asm__ __volatile__("inl %1,%0":"=a"(ret):"d"(port));

    return ret;
}

#elif defined(__sparc__)

#ifndef ASI_PL
#define ASI_PL 0x88
#endif

static __inline__ void
outb(unsigned long port, unsigned char val)
{
    __asm__ __volatile__("stba %0, [%1] %2":    /* No outputs */
                         :"r"(val), "r"(port), "i"(ASI_PL));

    barrier();
}

static __inline__ void
outw(unsigned long port, unsigned short val)
{
    __asm__ __volatile__("stha %0, [%1] %2":    /* No outputs */
                         :"r"(val), "r"(port), "i"(ASI_PL));

    barrier();
}

static __inline__ void
outl(unsigned long port, unsigned int val)
{
    __asm__ __volatile__("sta %0, [%1] %2":     /* No outputs */
                         :"r"(val), "r"(port), "i"(ASI_PL));

    barrier();
}

static __inline__ unsigned int
inb(unsigned long port)
{
    unsigned int ret;
    __asm__ __volatile__("lduba [%1] %2, %0":"=r"(ret)
                         :"r"(port), "i"(ASI_PL));

    return ret;
}

static __inline__ unsigned int
inw(unsigned long port)
{
    unsigned int ret;
    __asm__ __volatile__("lduha [%1] %2, %0":"=r"(ret)
                         :"r"(port), "i"(ASI_PL));

    return ret;
}

static __inline__ unsigned int
inl(unsigned long port)
{
    unsigned int ret;
    __asm__ __volatile__("lda [%1] %2, %0":"=r"(ret)
                         :"r"(port), "i"(ASI_PL));

    return ret;
}

static __inline__ unsigned char
xf86ReadMmio8(__volatile__ void *base, const unsigned long offset)
{
    unsigned long addr = ((unsigned long) base) + offset;
    unsigned char ret;

    __asm__ __volatile__("lduba [%1] %2, %0":"=r"(ret)
                         :"r"(addr), "i"(ASI_PL));

    return ret;
}

static __inline__ unsigned short
xf86ReadMmio16Be(__volatile__ void *base, const unsigned long offset)
{
    unsigned long addr = ((unsigned long) base) + offset;
    unsigned short ret;

    __asm__ __volatile__("lduh [%1], %0":"=r"(ret)
                         :"r"(addr));

    return ret;
}

static __inline__ unsigned short
xf86ReadMmio16Le(__volatile__ void *base, const unsigned long offset)
{
    unsigned long addr = ((unsigned long) base) + offset;
    unsigned short ret;

    __asm__ __volatile__("lduha [%1] %2, %0":"=r"(ret)
                         :"r"(addr), "i"(ASI_PL));

    return ret;
}

static __inline__ unsigned int
xf86ReadMmio32Be(__volatile__ void *base, const unsigned long offset)
{
    unsigned long addr = ((unsigned long) base) + offset;
    unsigned int ret;

    __asm__ __volatile__("ld [%1], %0":"=r"(ret)
                         :"r"(addr));

    return ret;
}

static __inline__ unsigned int
xf86ReadMmio32Le(__volatile__ void *base, const unsigned long offset)
{
    unsigned long addr = ((unsigned long) base) + offset;
    unsigned int ret;

    __asm__ __volatile__("lda [%1] %2, %0":"=r"(ret)
                         :"r"(addr), "i"(ASI_PL));

    return ret;
}

static __inline__ void
xf86WriteMmio8(__volatile__ void *base, const unsigned long offset,
               const unsigned int val)
{
    unsigned long addr = ((unsigned long) base) + offset;

    __asm__ __volatile__("stba %0, [%1] %2":    /* No outputs */
                         :"r"(val), "r"(addr), "i"(ASI_PL));

    barrier();
}

static __inline__ void
xf86WriteMmio16Be(__volatile__ void *base, const unsigned long offset,
                  const unsigned int val)
{
    unsigned long addr = ((unsigned long) base) + offset;

    __asm__ __volatile__("sth %0, [%1]":        /* No outputs */
                         :"r"(val), "r"(addr));

    barrier();
}

static __inline__ void
xf86WriteMmio16Le(__volatile__ void *base, const unsigned long offset,
                  const unsigned int val)
{
    unsigned long addr = ((unsigned long) base) + offset;

    __asm__ __volatile__("stha %0, [%1] %2":    /* No outputs */
                         :"r"(val), "r"(addr), "i"(ASI_PL));

    barrier();
}

static __inline__ void
xf86WriteMmio32Be(__volatile__ void *base, const unsigned long offset,
                  const unsigned int val)
{
    unsigned long addr = ((unsigned long) base) + offset;

    __asm__ __volatile__("st %0, [%1]": /* No outputs */
                         :"r"(val), "r"(addr));

    barrier();
}

static __inline__ void
xf86WriteMmio32Le(__volatile__ void *base, const unsigned long offset,
                  const unsigned int val)
{
    unsigned long addr = ((unsigned long) base) + offset;

    __asm__ __volatile__("sta %0, [%1] %2":     /* No outputs */
                         :"r"(val), "r"(addr), "i"(ASI_PL));

    barrier();
}

#elif defined(__mips__) || (defined(__arm32__) && !defined(__linux__))
#if defined(__arm32__) || defined(__mips64)
#define PORT_SIZE long
#else
#define PORT_SIZE short
#endif

_X_EXPORT unsigned int IOPortBase;      /* Memory mapped I/O port area */

static __inline__ void
outb(unsigned PORT_SIZE port, unsigned char val)
{
    *(volatile unsigned char *) (((unsigned PORT_SIZE) (port)) + IOPortBase) =
        val;
}

static __inline__ void
outw(unsigned PORT_SIZE port, unsigned short val)
{
    *(volatile unsigned short *) (((unsigned PORT_SIZE) (port)) + IOPortBase) =
        val;
}

static __inline__ void
outl(unsigned PORT_SIZE port, unsigned int val)
{
    *(volatile unsigned int *) (((unsigned PORT_SIZE) (port)) + IOPortBase) =
        val;
}

static __inline__ unsigned int
inb(unsigned PORT_SIZE port)
{
    return *(volatile unsigned char *) (((unsigned PORT_SIZE) (port)) +
                                        IOPortBase);
}

static __inline__ unsigned int
inw(unsigned PORT_SIZE port)
{
    return *(volatile unsigned short *) (((unsigned PORT_SIZE) (port)) +
                                         IOPortBase);
}

static __inline__ unsigned int
inl(unsigned PORT_SIZE port)
{
    return *(volatile unsigned int *) (((unsigned PORT_SIZE) (port)) +
                                       IOPortBase);
}

#if defined(__mips__)
#ifdef linux                    /* don't mess with other OSs */
#if X_BYTE_ORDER == X_BIG_ENDIAN
static __inline__ unsigned int
xf86ReadMmio32Be(__volatile__ void *base, const unsigned long offset)
{
    unsigned long addr = ((unsigned long) base) + offset;
    unsigned int ret;

    __asm__ __volatile__("lw %0, 0(%1)":"=r"(ret)
                         :"r"(addr));

    return ret;
}

static __inline__ void
xf86WriteMmio32Be(__volatile__ void *base, const unsigned long offset,
                  const unsigned int val)
{
    unsigned long addr = ((unsigned long) base) + offset;

    __asm__ __volatile__("sw %0, 0(%1)":        /* No outputs */
                         :"r"(val), "r"(addr));
}
#endif
#endif                          /* !linux */
#endif                          /* __mips__ */

#elif defined(__powerpc__)

#ifndef MAP_FAILED
#define MAP_FAILED ((void *)-1)
#endif

extern _X_EXPORT volatile unsigned char *ioBase;

static __inline__ unsigned char
xf86ReadMmio8(__volatile__ void *base, const unsigned long offset)
{
    register unsigned char val;
    __asm__ __volatile__("lbzx %0,%1,%2\n\t" "eieio":"=r"(val)
                         :"b"(base), "r"(offset),
                         "m"(*((volatile unsigned char *) base + offset)));
    return val;
}

static __inline__ unsigned short
xf86ReadMmio16Be(__volatile__ void *base, const unsigned long offset)
{
    register unsigned short val;
    __asm__ __volatile__("lhzx %0,%1,%2\n\t" "eieio":"=r"(val)
                         :"b"(base), "r"(offset),
                         "m"(*((volatile unsigned char *) base + offset)));
    return val;
}

static __inline__ unsigned short
xf86ReadMmio16Le(__volatile__ void *base, const unsigned long offset)
{
    register unsigned short val;
    __asm__ __volatile__("lhbrx %0,%1,%2\n\t" "eieio":"=r"(val)
                         :"b"(base), "r"(offset),
                         "m"(*((volatile unsigned char *) base + offset)));
    return val;
}

static __inline__ unsigned int
xf86ReadMmio32Be(__volatile__ void *base, const unsigned long offset)
{
    register unsigned int val;
    __asm__ __volatile__("lwzx %0,%1,%2\n\t" "eieio":"=r"(val)
                         :"b"(base), "r"(offset),
                         "m"(*((volatile unsigned char *) base + offset)));
    return val;
}

static __inline__ unsigned int
xf86ReadMmio32Le(__volatile__ void *base, const unsigned long offset)
{
    register unsigned int val;
    __asm__ __volatile__("lwbrx %0,%1,%2\n\t" "eieio":"=r"(val)
                         :"b"(base), "r"(offset),
                         "m"(*((volatile unsigned char *) base + offset)));
    return val;
}

static __inline__ void
xf86WriteMmio8(__volatile__ void *base, const unsigned long offset,
               const unsigned char val)
{
    __asm__
        __volatile__("stbx %1,%2,%3\n\t":"=m"
                     (*((volatile unsigned char *) base + offset))
                     :"r"(val), "b"(base), "r"(offset));
    eieio();
}

static __inline__ void
xf86WriteMmio16Le(__volatile__ void *base, const unsigned long offset,
                  const unsigned short val)
{
    __asm__
        __volatile__("sthbrx %1,%2,%3\n\t":"=m"
                     (*((volatile unsigned char *) base + offset))
                     :"r"(val), "b"(base), "r"(offset));
    eieio();
}

static __inline__ void
xf86WriteMmio16Be(__volatile__ void *base, const unsigned long offset,
                  const unsigned short val)
{
    __asm__
        __volatile__("sthx %1,%2,%3\n\t":"=m"
                     (*((volatile unsigned char *) base + offset))
                     :"r"(val), "b"(base), "r"(offset));
    eieio();
}

static __inline__ void
xf86WriteMmio32Le(__volatile__ void *base, const unsigned long offset,
                  const unsigned int val)
{
    __asm__
        __volatile__("stwbrx %1,%2,%3\n\t":"=m"
                     (*((volatile unsigned char *) base + offset))
                     :"r"(val), "b"(base), "r"(offset));
    eieio();
}

static __inline__ void
xf86WriteMmio32Be(__volatile__ void *base, const unsigned long offset,
                  const unsigned int val)
{
    __asm__
        __volatile__("stwx %1,%2,%3\n\t":"=m"
                     (*((volatile unsigned char *) base + offset))
                     :"r"(val), "b"(base), "r"(offset));
    eieio();
}

static __inline__ void
outb(unsigned short port, unsigned char value)
{
    if (ioBase == MAP_FAILED)
        return;
    xf86WriteMmio8((void *) ioBase, port, value);
}

static __inline__ void
outw(unsigned short port, unsigned short value)
{
    if (ioBase == MAP_FAILED)
        return;
    xf86WriteMmio16Le((void *) ioBase, port, value);
}

static __inline__ void
outl(unsigned short port, unsigned int value)
{
    if (ioBase == MAP_FAILED)
        return;
    xf86WriteMmio32Le((void *) ioBase, port, value);
}

static __inline__ unsigned int
inb(unsigned short port)
{
    if (ioBase == MAP_FAILED)
        return 0;
    return xf86ReadMmio8((void *) ioBase, port);
}

static __inline__ unsigned int
inw(unsigned short port)
{
    if (ioBase == MAP_FAILED)
        return 0;
    return xf86ReadMmio16Le((void *) ioBase, port);
}

static __inline__ unsigned int
inl(unsigned short port)
{
    if (ioBase == MAP_FAILED)
        return 0;
    return xf86ReadMmio32Le((void *) ioBase, port);
}

#elif defined(__arm__) && defined(__linux__)

/* for Linux on ARM, we use the LIBC inx/outx routines */
/* note that the appropriate setup via "ioperm" needs to be done */
/*  *before* any inx/outx is done. */

#include <sys/io.h>

static __inline__ void
xf_outb(unsigned short port, unsigned char val)
{
    outb(val, port);
}

static __inline__ void
xf_outw(unsigned short port, unsigned short val)
{
    outw(val, port);
}

static __inline__ void
xf_outl(unsigned short port, unsigned int val)
{
    outl(val, port);
}

#define outb xf_outb
#define outw xf_outw
#define outl xf_outl

#elif defined(__nds32__)

/*
 * Assume all port access are aligned.  We need to revise this implementation
 * if there is unaligned port access.
 */

#define PORT_SIZE long

static __inline__ unsigned char
xf86ReadMmio8(__volatile__ void *base, const unsigned long offset)
{
    return *(volatile unsigned char *) ((unsigned char *) base + offset);
}

static __inline__ void
xf86WriteMmio8(__volatile__ void *base, const unsigned long offset,
               const unsigned int val)
{
    *(volatile unsigned char *) ((unsigned char *) base + offset) = val;
    barrier();
}

static __inline__ unsigned short
xf86ReadMmio16Swap(__volatile__ void *base, const unsigned long offset)
{
    unsigned long addr = ((unsigned long) base) + offset;
    unsigned short ret;

    __asm__ __volatile__("lhi %0, [%1];\n\t" "wsbh %0, %0;\n\t":"=r"(ret)
                         :"r"(addr));

    return ret;
}

static __inline__ unsigned short
xf86ReadMmio16(__volatile__ void *base, const unsigned long offset)
{
    return *(volatile unsigned short *) ((char *) base + offset);
}

static __inline__ void
xf86WriteMmio16Swap(__volatile__ void *base, const unsigned long offset,
                    const unsigned int val)
{
    unsigned long addr = ((unsigned long) base) + offset;

    __asm__ __volatile__("wsbh %0, %0;\n\t" "shi %0, [%1];\n\t":        /* No outputs */
                         :"r"(val), "r"(addr));

    barrier();
}

static __inline__ void
xf86WriteMmio16(__volatile__ void *base, const unsigned long offset,
                const unsigned int val)
{
    *(volatile unsigned short *) ((unsigned char *) base + offset) = val;
    barrier();
}

static __inline__ unsigned int
xf86ReadMmio32Swap(__volatile__ void *base, const unsigned long offset)
{
    unsigned long addr = ((unsigned long) base) + offset;
    unsigned int ret;

    __asm__ __volatile__("lwi %0, [%1];\n\t"
                         "wsbh %0, %0;\n\t" "rotri %0, %0, 16;\n\t":"=r"(ret)
                         :"r"(addr));

    return ret;
}

static __inline__ unsigned int
xf86ReadMmio32(__volatile__ void *base, const unsigned long offset)
{
    return *(volatile unsigned int *) ((unsigned char *) base + offset);
}

static __inline__ void
xf86WriteMmio32Swap(__volatile__ void *base, const unsigned long offset,
                    const unsigned int val)
{
    unsigned long addr = ((unsigned long) base) + offset;

    __asm__ __volatile__("wsbh %0, %0;\n\t" "rotri %0, %0, 16;\n\t" "swi %0, [%1];\n\t":        /* No outputs */
                         :"r"(val), "r"(addr));

    barrier();
}

static __inline__ void
xf86WriteMmio32(__volatile__ void *base, const unsigned long offset,
                const unsigned int val)
{
    *(volatile unsigned int *) ((unsigned char *) base + offset) = val;
    barrier();
}

#if defined(NDS32_MMIO_SWAP)
static __inline__ void
outb(unsigned PORT_SIZE port, unsigned char val)
{
    xf86WriteMmio8(IOPortBase, port, val);
}

static __inline__ void
outw(unsigned PORT_SIZE port, unsigned short val)
{
    xf86WriteMmio16Swap(IOPortBase, port, val);
}

static __inline__ void
outl(unsigned PORT_SIZE port, unsigned int val)
{
    xf86WriteMmio32Swap(IOPortBase, port, val);
}

static __inline__ unsigned int
inb(unsigned PORT_SIZE port)
{
    return xf86ReadMmio8(IOPortBase, port);
}

static __inline__ unsigned int
inw(unsigned PORT_SIZE port)
{
    return xf86ReadMmio16Swap(IOPortBase, port);
}

static __inline__ unsigned int
inl(unsigned PORT_SIZE port)
{
    return xf86ReadMmio32Swap(IOPortBase, port);
}

#else                           /* !NDS32_MMIO_SWAP */
static __inline__ void
outb(unsigned PORT_SIZE port, unsigned char val)
{
    *(volatile unsigned char *) (((unsigned PORT_SIZE) (port))) = val;
    barrier();
}

static __inline__ void
outw(unsigned PORT_SIZE port, unsigned short val)
{
    *(volatile unsigned short *) (((unsigned PORT_SIZE) (port))) = val;
    barrier();
}

static __inline__ void
outl(unsigned PORT_SIZE port, unsigned int val)
{
    *(volatile unsigned int *) (((unsigned PORT_SIZE) (port))) = val;
    barrier();
}

static __inline__ unsigned int
inb(unsigned PORT_SIZE port)
{
    return *(volatile unsigned char *) (((unsigned PORT_SIZE) (port)));
}

static __inline__ unsigned int
inw(unsigned PORT_SIZE port)
{
    return *(volatile unsigned short *) (((unsigned PORT_SIZE) (port)));
}

static __inline__ unsigned int
inl(unsigned PORT_SIZE port)
{
    return *(volatile unsigned int *) (((unsigned PORT_SIZE) (port)));
}

#endif                          /* NDS32_MMIO_SWAP */

#elif defined(__i386__) || defined(__ia64__)

static __inline__ void
outb(unsigned short port, unsigned char val)
{
    __asm__ __volatile__("out%B0 (%1)"::"a"(val), "d"(port));
}

static __inline__ void
outw(unsigned short port, unsigned short val)
{
    __asm__ __volatile__("out%W0 (%1)"::"a"(val), "d"(port));
}

static __inline__ void
outl(unsigned short port, unsigned int val)
{
    __asm__ __volatile__("out%L0 (%1)"::"a"(val), "d"(port));
}

static __inline__ unsigned int
inb(unsigned short port)
{
    unsigned char ret;
    __asm__ __volatile__("in%B0 (%1)":"=a"(ret):"d"(port));

    return ret;
}

static __inline__ unsigned int
inw(unsigned short port)
{
    unsigned short ret;
    __asm__ __volatile__("in%W0 (%1)":"=a"(ret):"d"(port));

    return ret;
}

static __inline__ unsigned int
inl(unsigned short port)
{
    unsigned int ret;
    __asm__ __volatile__("in%L0 (%1)":"=a"(ret):"d"(port));

    return ret;
}

#endif                          /* arch madness */

#else                           /* !GNUC */
#if defined(__STDC__) && (__STDC__ == 1)
#ifndef asm
#define asm __asm
#endif
#endif
#if !defined(__SUNPRO_C) && !defined(_MSC_VER)
#include <sys/inline.h>
#endif
<<<<<<< HEAD
#if (!defined(__HIGHC__) && !defined(__SUNPRO_C) && !defined(_MSC_VER)) || \
	defined(__USLC__)
#pragma asm partial_optimization outl
#pragma asm partial_optimization outw
#pragma asm partial_optimization outb
#pragma asm partial_optimization inl
#pragma asm partial_optimization inw
#pragma asm partial_optimization inb
#endif
=======
>>>>>>> fdbedba4
#endif                          /* __GNUC__ */

#if !defined(MMIO_IS_BE) && \
    (defined(SPARC_MMIO_IS_BE) || defined(PPC_MMIO_IS_BE))
#define MMIO_IS_BE
#endif

#ifdef __alpha__
/* entry points for Mmio memory access routines */
extern _X_EXPORT int (*xf86ReadMmio8) (void *, unsigned long);
extern _X_EXPORT int (*xf86ReadMmio16) (void *, unsigned long);

#ifndef STANDALONE_MMIO
extern _X_EXPORT int (*xf86ReadMmio32) (void *, unsigned long);
#else
/* Some DRI 3D drivers need MMIO_IN32. */
static __inline__ int
xf86ReadMmio32(void *Base, unsigned long Offset)
{
    mem_barrier();
    return *(volatile unsigned int *) ((unsigned long) Base + (Offset));
}
#endif
extern _X_EXPORT void (*xf86WriteMmio8) (int, void *, unsigned long);
extern _X_EXPORT void (*xf86WriteMmio16) (int, void *, unsigned long);
extern _X_EXPORT void (*xf86WriteMmio32) (int, void *, unsigned long);
extern _X_EXPORT void xf86SlowBCopyFromBus(unsigned char *, unsigned char *,
                                           int);
extern _X_EXPORT void xf86SlowBCopyToBus(unsigned char *, unsigned char *, int);

/* Some macros to hide the system dependencies for MMIO accesses */
/* Changed to kill noise generated by gcc's -Wcast-align */
#define MMIO_IN8(base, offset) (*xf86ReadMmio8)(base, offset)
#define MMIO_IN16(base, offset) (*xf86ReadMmio16)(base, offset)
#ifndef STANDALONE_MMIO
#define MMIO_IN32(base, offset) (*xf86ReadMmio32)(base, offset)
#else
#define MMIO_IN32(base, offset) xf86ReadMmio32(base, offset)
#endif

#define MMIO_OUT32(base, offset, val) \
    do { \
	write_mem_barrier(); \
	*(volatile CARD32 *)(void *)(((CARD8*)(base)) + (offset)) = (val); \
    } while (0)

#define MMIO_OUT8(base, offset, val) \
    (*xf86WriteMmio8)((CARD8)(val), base, offset)
#define MMIO_OUT16(base, offset, val) \
    (*xf86WriteMmio16)((CARD16)(val), base, offset)

#elif defined(__powerpc__) || defined(__sparc__)
 /* 
  * we provide byteswapping and no byteswapping functions here
  * with byteswapping as default, 
  * drivers that don't need byteswapping should define MMIO_IS_BE
  */
#define MMIO_IN8(base, offset) xf86ReadMmio8(base, offset)
#define MMIO_OUT8(base, offset, val) \
    xf86WriteMmio8(base, offset, (CARD8)(val))

#if defined(MMIO_IS_BE)     /* No byteswapping */
#define MMIO_IN16(base, offset) xf86ReadMmio16Be(base, offset)
#define MMIO_IN32(base, offset) xf86ReadMmio32Be(base, offset)
#define MMIO_OUT16(base, offset, val) \
    xf86WriteMmio16Be(base, offset, (CARD16)(val))
#define MMIO_OUT32(base, offset, val) \
    xf86WriteMmio32Be(base, offset, (CARD32)(val))
#else                           /* byteswapping is the default */
#define MMIO_IN16(base, offset) xf86ReadMmio16Le(base, offset)
#define MMIO_IN32(base, offset) xf86ReadMmio32Le(base, offset)
#define MMIO_OUT16(base, offset, val) \
     xf86WriteMmio16Le(base, offset, (CARD16)(val))
#define MMIO_OUT32(base, offset, val) \
     xf86WriteMmio32Le(base, offset, (CARD32)(val))
#endif

#elif defined(__nds32__)
 /*
  * we provide byteswapping and no byteswapping functions here
  * with no byteswapping as default; when endianness of CPU core
  * and I/O devices don't match, byte swapping is necessary
  * drivers that need byteswapping should define NDS32_MMIO_SWAP
  */
#define MMIO_IN8(base, offset) xf86ReadMmio8(base, offset)
#define MMIO_OUT8(base, offset, val) \
    xf86WriteMmio8(base, offset, (CARD8)(val))

#if defined(NDS32_MMIO_SWAP)    /* byteswapping */
#define MMIO_IN16(base, offset) xf86ReadMmio16Swap(base, offset)
#define MMIO_IN32(base, offset) xf86ReadMmio32Swap(base, offset)
#define MMIO_OUT16(base, offset, val) \
    xf86WriteMmio16Swap(base, offset, (CARD16)(val))
#define MMIO_OUT32(base, offset, val) \
    xf86WriteMmio32Swap(base, offset, (CARD32)(val))
#else                           /* no byteswapping is the default */
#define MMIO_IN16(base, offset) xf86ReadMmio16(base, offset)
#define MMIO_IN32(base, offset) xf86ReadMmio32(base, offset)
#define MMIO_OUT16(base, offset, val) \
     xf86WriteMmio16(base, offset, (CARD16)(val))
#define MMIO_OUT32(base, offset, val) \
     xf86WriteMmio32(base, offset, (CARD32)(val))
#endif

#else                           /* !__alpha__ && !__powerpc__ && !__sparc__ */

#define MMIO_IN8(base, offset) \
	*(volatile CARD8 *)(((CARD8*)(base)) + (offset))
#define MMIO_IN16(base, offset) \
	*(volatile CARD16 *)(void *)(((CARD8*)(base)) + (offset))
#define MMIO_IN32(base, offset) \
	*(volatile CARD32 *)(void *)(((CARD8*)(base)) + (offset))
#define MMIO_OUT8(base, offset, val) \
	*(volatile CARD8 *)(((CARD8*)(base)) + (offset)) = (val)
#define MMIO_OUT16(base, offset, val) \
	*(volatile CARD16 *)(void *)(((CARD8*)(base)) + (offset)) = (val)
#define MMIO_OUT32(base, offset, val) \
	*(volatile CARD32 *)(void *)(((CARD8*)(base)) + (offset)) = (val)

#endif                          /* __alpha__ */

/*
 * With Intel, the version in os-support/misc/SlowBcopy.s is used.
 * This avoids port I/O during the copy (which causes problems with
 * some hardware).
 */
#ifdef __alpha__
#define slowbcopy_tobus(src,dst,count) xf86SlowBCopyToBus(src,dst,count)
#define slowbcopy_frombus(src,dst,count) xf86SlowBCopyFromBus(src,dst,count)
#else                           /* __alpha__ */
#define slowbcopy_tobus(src,dst,count) xf86SlowBcopy(src,dst,count)
#define slowbcopy_frombus(src,dst,count) xf86SlowBcopy(src,dst,count)
#endif                          /* __alpha__ */

#endif                          /* _COMPILER_H */<|MERGE_RESOLUTION|>--- conflicted
+++ resolved
@@ -1025,18 +1025,6 @@
 #if !defined(__SUNPRO_C) && !defined(_MSC_VER)
 #include <sys/inline.h>
 #endif
-<<<<<<< HEAD
-#if (!defined(__HIGHC__) && !defined(__SUNPRO_C) && !defined(_MSC_VER)) || \
-	defined(__USLC__)
-#pragma asm partial_optimization outl
-#pragma asm partial_optimization outw
-#pragma asm partial_optimization outb
-#pragma asm partial_optimization inl
-#pragma asm partial_optimization inw
-#pragma asm partial_optimization inb
-#endif
-=======
->>>>>>> fdbedba4
 #endif                          /* __GNUC__ */
 
 #if !defined(MMIO_IS_BE) && \
