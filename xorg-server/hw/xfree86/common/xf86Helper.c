<<<<<<< HEAD
/*
 * Copyright (c) 1997-2003 by The XFree86 Project, Inc.
 *
 * Permission is hereby granted, free of charge, to any person obtaining a
 * copy of this software and associated documentation files (the "Software"),
 * to deal in the Software without restriction, including without limitation
 * the rights to use, copy, modify, merge, publish, distribute, sublicense,
 * and/or sell copies of the Software, and to permit persons to whom the
 * Software is furnished to do so, subject to the following conditions:
 *
 * The above copyright notice and this permission notice shall be included in
 * all copies or substantial portions of the Software.
 *
 * THE SOFTWARE IS PROVIDED "AS IS", WITHOUT WARRANTY OF ANY KIND, EXPRESS OR
 * IMPLIED, INCLUDING BUT NOT LIMITED TO THE WARRANTIES OF MERCHANTABILITY,
 * FITNESS FOR A PARTICULAR PURPOSE AND NONINFRINGEMENT.  IN NO EVENT SHALL
 * THE COPYRIGHT HOLDER(S) OR AUTHOR(S) BE LIABLE FOR ANY CLAIM, DAMAGES OR
 * OTHER LIABILITY, WHETHER IN AN ACTION OF CONTRACT, TORT OR OTHERWISE,
 * ARISING FROM, OUT OF OR IN CONNECTION WITH THE SOFTWARE OR THE USE OR
 * OTHER DEALINGS IN THE SOFTWARE.
 *
 * Except as contained in this notice, the name of the copyright holder(s)
 * and author(s) shall not be used in advertising or otherwise to promote
 * the sale, use or other dealings in this Software without prior written
 * authorization from the copyright holder(s) and author(s).
 */

/*
 * Authors: Dirk Hohndel <hohndel@XFree86.Org>
 *          David Dawes <dawes@XFree86.Org>
 *          ... and others
 *
 * This file includes the helper functions that the server provides for
 * different drivers.
 */

#ifdef HAVE_XORG_CONFIG_H
#include <xorg-config.h>
#endif

#include <X11/X.h>
#include "os.h"
#include "servermd.h"
#include "pixmapstr.h"
#include "windowstr.h"
#include "propertyst.h"
#include "gcstruct.h"
#include "loaderProcs.h"
#include "xf86.h"
#include "xf86Priv.h"
#include "xf86_OSlib.h"
#include "micmap.h"
#include "xf86DDC.h"
#include "xf86Xinput.h"
#include "xf86InPriv.h"
#include "mivalidate.h"
#include "xf86Crtc.h"

/* For xf86GetClocks */
#if defined(CSRG_BASED) || defined(__GNU__)
#define HAS_SETPRIORITY
#include <sys/resource.h>
#endif

static int xf86ScrnInfoPrivateCount = 0;


/* Add a pointer to a new DriverRec to xf86DriverList */

void
xf86AddDriver(DriverPtr driver, pointer module, int flags)
{
    /* Don't add null entries */
    if (!driver)
	return;

    if (xf86DriverList == NULL)
	xf86NumDrivers = 0;

    xf86NumDrivers++;
    xf86DriverList = xnfrealloc(xf86DriverList,
				xf86NumDrivers * sizeof(DriverPtr));
    xf86DriverList[xf86NumDrivers - 1] = xnfalloc(sizeof(DriverRec));
    if (flags & HaveDriverFuncs)
	*xf86DriverList[xf86NumDrivers - 1] = *driver;
    else {
	(void) memset( xf86DriverList[xf86NumDrivers - 1], 0,
		       sizeof( DriverRec ) );
	(void) memcpy( xf86DriverList[xf86NumDrivers - 1], driver,
		       sizeof(DriverRec1));

    }
    xf86DriverList[xf86NumDrivers - 1]->module = module;
    xf86DriverList[xf86NumDrivers - 1]->refCount = 0;
}

void
xf86DeleteDriver(int drvIndex)
{
    if (xf86DriverList[drvIndex]
	&& (!xf86DriverHasEntities(xf86DriverList[drvIndex]))) {
	if (xf86DriverList[drvIndex]->module)
	    UnloadModule(xf86DriverList[drvIndex]->module);
	free(xf86DriverList[drvIndex]);
	xf86DriverList[drvIndex] = NULL;
    }
}

/* Add a pointer to a new InputDriverRec to xf86InputDriverList */

void
xf86AddInputDriver(InputDriverPtr driver, pointer module, int flags)
{
    /* Don't add null entries */
    if (!driver)
	return;

    if (xf86InputDriverList == NULL)
	xf86NumInputDrivers = 0;

    xf86NumInputDrivers++;
    xf86InputDriverList = xnfrealloc(xf86InputDriverList,
				xf86NumInputDrivers * sizeof(InputDriverPtr));
    xf86InputDriverList[xf86NumInputDrivers - 1] =
				xnfalloc(sizeof(InputDriverRec));
    *xf86InputDriverList[xf86NumInputDrivers - 1] = *driver;
    xf86InputDriverList[xf86NumInputDrivers - 1]->module = module;
}

void
xf86DeleteInputDriver(int drvIndex)
{
    if (xf86InputDriverList[drvIndex] && xf86InputDriverList[drvIndex]->module)
	UnloadModule(xf86InputDriverList[drvIndex]->module);
    free(xf86InputDriverList[drvIndex]);
    xf86InputDriverList[drvIndex] = NULL;
}

InputDriverPtr
xf86LookupInputDriver(const char *name)
{
    int i;

    for (i = 0; i < xf86NumInputDrivers; i++) {
       if (xf86InputDriverList[i] && xf86InputDriverList[i]->driverName &&
           xf86NameCmp(name, xf86InputDriverList[i]->driverName) == 0)
           return xf86InputDriverList[i];
    }
    return NULL;
}

InputInfoPtr
xf86LookupInput(const char *name)
{
    InputInfoPtr p;

    for (p = xf86InputDevs; p != NULL; p = p->next) {
        if (strcmp(name, p->name) == 0)
            return p;
    }

    return NULL;
}

/* Allocate a new ScrnInfoRec in xf86Screens */

ScrnInfoPtr
xf86AllocateScreen(DriverPtr drv, int flags)
{
    int i;

    if (xf86Screens == NULL)
	xf86NumScreens = 0;

    i = xf86NumScreens++;
    xf86Screens = xnfrealloc(xf86Screens, xf86NumScreens * sizeof(ScrnInfoPtr));
    xf86Screens[i] = xnfcalloc(sizeof(ScrnInfoRec), 1);
    xf86Screens[i]->scrnIndex = i;	/* Changes when a screen is removed */
    xf86Screens[i]->origIndex = i;	/* This never changes */
    xf86Screens[i]->privates = xnfcalloc(sizeof(DevUnion),
					 xf86ScrnInfoPrivateCount);
    /*
     * EnableDisableFBAccess now gets initialized in InitOutput()
     * xf86Screens[i]->EnableDisableFBAccess = xf86EnableDisableFBAccess;
     */

    xf86Screens[i]->drv = drv;
    drv->refCount++;
    xf86Screens[i]->module = DuplicateModule(drv->module, NULL);

    xf86Screens[i]->DriverFunc = drv->driverFunc;

    return xf86Screens[i];
}


/*
 * Remove an entry from xf86Screens.  Ideally it should free all allocated
 * data.  To do this properly may require a driver hook.
 */

void
xf86DeleteScreen(int scrnIndex, int flags)
{
    ScrnInfoPtr pScrn;
    int i;

    /* First check if the screen is valid */
    if (xf86NumScreens == 0 || xf86Screens == NULL)
	return;

    if (scrnIndex > xf86NumScreens - 1)
	return;

    if (!(pScrn = xf86Screens[scrnIndex]))
	return;

    /* If a FreeScreen function is defined, call it here */
    if (pScrn->FreeScreen != NULL)
	pScrn->FreeScreen(scrnIndex, 0);

    while (pScrn->modes)
	xf86DeleteMode(&pScrn->modes, pScrn->modes);

    while (pScrn->modePool)
	xf86DeleteMode(&pScrn->modePool, pScrn->modePool);

    xf86OptionListFree(pScrn->options);

    if (pScrn->module)
	UnloadModule(pScrn->module);

    if (pScrn->drv)
	pScrn->drv->refCount--;

    free(pScrn->privates);

    xf86ClearEntityListForScreen(scrnIndex);

    free(pScrn);

    /* Move the other entries down, updating their scrnIndex fields */

    xf86NumScreens--;

    for (i = scrnIndex; i < xf86NumScreens; i++) {
	xf86Screens[i] = xf86Screens[i + 1];
	xf86Screens[i]->scrnIndex = i;
	/* Also need to take care of the screen layout settings */
    }
}

/*
 * Allocate a private in ScrnInfoRec.
 */

int
xf86AllocateScrnInfoPrivateIndex(void)
{
    int idx, i;
    ScrnInfoPtr pScr;
    DevUnion *nprivs;

    idx = xf86ScrnInfoPrivateCount++;
    for (i = 0; i < xf86NumScreens; i++) {
	pScr = xf86Screens[i];
	nprivs = xnfrealloc(pScr->privates,
			    xf86ScrnInfoPrivateCount * sizeof(DevUnion));
	/* Zero the new private */
	memset(&nprivs[idx], 0, sizeof(DevUnion));
	pScr->privates = nprivs;
    }
    return idx;
}

Bool
xf86AddPixFormat(ScrnInfoPtr pScrn, int depth, int bpp, int pad)
{
    int i;

    if (pScrn->numFormats >= MAXFORMATS)
	return FALSE;

    if (bpp <= 0) {
	if (depth == 1)
	    bpp = 1;
	else if (depth <= 8)
	    bpp = 8;
	else if (depth <= 16)
	    bpp = 16;
	else if (depth <= 32)
	    bpp = 32;
	else
	    return FALSE;
    }
    if (pad <= 0)
	pad = BITMAP_SCANLINE_PAD;

    i = pScrn->numFormats++;
    pScrn->formats[i].depth = depth;
    pScrn->formats[i].bitsPerPixel = bpp;
    pScrn->formats[i].scanlinePad = pad;
    return TRUE;
}

/*
 * Set the depth we are using based on (in the following order of preference):
 *  - values given on the command line
 *  - values given in the config file
 *  - values provided by the driver
 *  - an overall default when nothing else is given
 *
 * Also find a Display subsection matching the depth/bpp found.
 *
 * Sets the following ScrnInfoRec fields:
 *     bitsPerPixel, pixmap24, depth, display, imageByteOrder,
 *     bitmapScanlinePad, bitmapScanlineUnit, bitmapBitOrder, numFormats,
 *     formats, fbFormat.
 */

/* Can the screen handle 24 bpp pixmaps */
#define DO_PIX24(f) ((f & Support24bppFb) || \
		     ((f & Support32bppFb) && (f & SupportConvert24to32)))

/* Can the screen handle 32 bpp pixmaps */
#define DO_PIX32(f) ((f & Support32bppFb) || \
		     ((f & Support24bppFb) && (f & SupportConvert32to24)))

/* Does the screen prefer 32bpp fb for 24bpp pixmaps */
#define CHOOSE32FOR24(f) ((f & Support32bppFb) && (f & SupportConvert24to32) \
			  && (f & PreferConvert24to32))

/* Does the screen prefer 24bpp fb for 32bpp pixmaps */
#define CHOOSE24FOR32(f) ((f & Support24bppFb) && (f & SupportConvert32to24) \
			  && (f & PreferConvert32to24))

/* Can the screen handle 32bpp pixmaps for 24bpp fb */
#define DO_PIX32FOR24(f) ((f & Support24bppFb) && (f & SupportConvert32to24))

/* Can the screen handle 24bpp pixmaps for 32bpp fb */
#define DO_PIX24FOR32(f) ((f & Support32bppFb) && (f & SupportConvert24to32))

#ifndef GLOBAL_DEFAULT_DEPTH
#define GLOBAL_DEFAULT_DEPTH 24
#endif

Bool
xf86SetDepthBpp(ScrnInfoPtr scrp, int depth, int dummy, int fbbpp,
		int depth24flags)
{
    int i;
    DispPtr disp;
    Pix24Flags pix24 = xf86Info.pixmap24;
    Bool nomatch = FALSE;

    scrp->bitsPerPixel = -1;
    scrp->depth = -1;
    scrp->pixmap24 = Pix24DontCare;
    scrp->bitsPerPixelFrom = X_DEFAULT;
    scrp->depthFrom = X_DEFAULT;

    if (xf86FbBpp > 0) {
	scrp->bitsPerPixel = xf86FbBpp;
	scrp->bitsPerPixelFrom = X_CMDLINE;
    }

    if (xf86Depth > 0) {
	scrp->depth = xf86Depth;
	scrp->depthFrom = X_CMDLINE;
    }

    if (xf86FbBpp < 0 && xf86Depth < 0) {
	if (scrp->confScreen->defaultfbbpp > 0) {
	    scrp->bitsPerPixel = scrp->confScreen->defaultfbbpp;
	    scrp->bitsPerPixelFrom = X_CONFIG;
	}
	if (scrp->confScreen->defaultdepth > 0) {
	    scrp->depth = scrp->confScreen->defaultdepth;
	    scrp->depthFrom = X_CONFIG;
	}

	if (scrp->confScreen->defaultfbbpp <= 0 &&
	    scrp->confScreen->defaultdepth <= 0) {
	    /*
	     * Check for DefaultDepth and DefaultFbBpp options in the
	     * Device sections.
	     */
	    int i;
	    GDevPtr device;
	    Bool found = FALSE;

	    for (i = 0; i < scrp->numEntities; i++) {
		device = xf86GetDevFromEntity(scrp->entityList[i],
					      scrp->entityInstanceList[i]);
		if (device && device->options) {
		    if (xf86FindOption(device->options, "DefaultDepth")) {
			scrp->depth = xf86SetIntOption(device->options,
						       "DefaultDepth", -1);
			scrp->depthFrom = X_CONFIG;
			found = TRUE;
		    }
		    if (xf86FindOption(device->options, "DefaultFbBpp")) {
			scrp->bitsPerPixel = xf86SetIntOption(device->options,
							      "DefaultFbBpp",
							      -1);
			scrp->bitsPerPixelFrom = X_CONFIG;
			found = TRUE;
		    }
		}
		if (found)
		    break;
	    }
	}
    }

    /* If none of these is set, pick a default */
    if (scrp->bitsPerPixel < 0 && scrp->depth < 0) {
        if (fbbpp > 0 || depth > 0) {
	    if (fbbpp > 0)
		scrp->bitsPerPixel = fbbpp;
	    if (depth > 0)
		scrp->depth = depth;
	} else {
	    scrp->depth = GLOBAL_DEFAULT_DEPTH;
	}
    }

    /* If any are not given, determine a default for the others */

    if (scrp->bitsPerPixel < 0) {
	/* The depth must be set */
	if (scrp->depth > -1) {
	    if (scrp->depth == 1)
		scrp->bitsPerPixel = 1;
	    else if (scrp->depth <= 4)
		scrp->bitsPerPixel = 4;
	    else if (scrp->depth <= 8)
		scrp->bitsPerPixel = 8;
	    else if (scrp->depth <= 16)
		scrp->bitsPerPixel = 16;
	    else if (scrp->depth <= 24) {
		/*
		 * Figure out if a choice is possible based on the depth24
		 * and pix24 flags.
		 */
		/* Check pix24 first */
		if (pix24 != Pix24DontCare) {
		    if (pix24 == Pix24Use32) {
			if (DO_PIX32(depth24flags)) {
			    if (CHOOSE24FOR32(depth24flags))
				scrp->bitsPerPixel = 24;
			    else
				scrp->bitsPerPixel = 32;
			} else {
			    nomatch = TRUE;
			}
		    } else if (pix24 == Pix24Use24) {
			if (DO_PIX24(depth24flags)) {
			    if (CHOOSE32FOR24(depth24flags))
				scrp->bitsPerPixel = 32;
			    else
				scrp->bitsPerPixel = 24;
			} else {
			    nomatch = TRUE;
			}
		    }
		} else {
		    if (DO_PIX32(depth24flags)) {
			if (CHOOSE24FOR32(depth24flags))
			    scrp->bitsPerPixel = 24;
			else
			    scrp->bitsPerPixel = 32;
		    } else if (DO_PIX24(depth24flags)) {
			if (CHOOSE32FOR24(depth24flags))
			    scrp->bitsPerPixel = 32;
			else
			    scrp->bitsPerPixel = 24;
		    }
		}
	    } else if (scrp->depth <= 32)
		scrp->bitsPerPixel = 32;
	    else {
		xf86DrvMsg(scrp->scrnIndex, X_ERROR,
			   "Specified depth (%d) is greater than 32\n",
			   scrp->depth);
		return FALSE;
	    }
	} else {
	    xf86DrvMsg(scrp->scrnIndex, X_ERROR,
			"xf86SetDepthBpp: internal error: depth and fbbpp"
			" are both not set\n");
	    return FALSE;
	}
	if (scrp->bitsPerPixel < 0) {
	    if (nomatch)
		xf86DrvMsg(scrp->scrnIndex, X_ERROR,
			"Driver can't support depth 24 pixmap format (%d)\n",
			PIX24TOBPP(pix24));
	    else if ((depth24flags & (Support24bppFb | Support32bppFb)) ==
		     NoDepth24Support)
		xf86DrvMsg(scrp->scrnIndex, X_ERROR,
			"Driver can't support depth 24\n");
	    else
		xf86DrvMsg(scrp->scrnIndex, X_ERROR,
			"Can't find fbbpp for depth 24\n");
	    return FALSE;
	}
	scrp->bitsPerPixelFrom = X_PROBED;
    }

    if (scrp->depth <= 0) {
	/* bitsPerPixel is already set */
	switch (scrp->bitsPerPixel) {
	case 32:
	    scrp->depth = 24;
	    break;
	default:
	    /* 1, 4, 8, 16 and 24 */
	    scrp->depth = scrp->bitsPerPixel;
	    break;
	}
	scrp->depthFrom = X_PROBED;
    }

    /* Sanity checks */
    if (scrp->depth < 1 || scrp->depth > 32) {
	xf86DrvMsg(scrp->scrnIndex, X_ERROR,
		   "Specified depth (%d) is not in the range 1-32\n",
		    scrp->depth);
	return FALSE;
    }
    switch (scrp->bitsPerPixel) {
    case 1:
    case 4:
    case 8:
    case 16:
    case 24:
    case 32:
	break;
    default:
	xf86DrvMsg(scrp->scrnIndex, X_ERROR,
		   "Specified fbbpp (%d) is not a permitted value\n",
		   scrp->bitsPerPixel);
	return FALSE;
    }
    if (scrp->depth > scrp->bitsPerPixel) {
	xf86DrvMsg(scrp->scrnIndex, X_ERROR,
		   "Specified depth (%d) is greater than the fbbpp (%d)\n",
		   scrp->depth, scrp->bitsPerPixel);
	return FALSE;
    }

    /* set scrp->pixmap24 if the driver isn't flexible */
    if (scrp->bitsPerPixel == 24 && !DO_PIX32FOR24(depth24flags)) {
	scrp->pixmap24 = Pix24Use24;
    }
    if (scrp->bitsPerPixel == 32 && !DO_PIX24FOR32(depth24flags)) {
	scrp->pixmap24 = Pix24Use32;
    }

    /*
     * Find the Display subsection matching the depth/fbbpp and initialise
     * scrp->display with it.
     */
    for (i = 0, disp = scrp->confScreen->displays;
	 i < scrp->confScreen->numdisplays; i++, disp++) {
	if ((disp->depth == scrp->depth && disp->fbbpp == scrp->bitsPerPixel)
	    || (disp->depth == scrp->depth && disp->fbbpp <= 0)
	    || (disp->fbbpp == scrp->bitsPerPixel && disp->depth <= 0)) {
	    scrp->display = disp;
	    break;
	}
    }

    /*
     * If an exact match can't be found, see if there is one with no
     * depth or fbbpp specified.
     */
    if (i == scrp->confScreen->numdisplays) {
	for (i = 0, disp = scrp->confScreen->displays;
	     i < scrp->confScreen->numdisplays; i++, disp++) {
	    if (disp->depth <= 0 && disp->fbbpp <= 0) {
		scrp->display = disp;
		break;
	    }
	}
    }

    /*
     * If all else fails, create a default one.
     */
    if (i == scrp->confScreen->numdisplays) {
	scrp->confScreen->numdisplays++;
	scrp->confScreen->displays =
		xnfrealloc(scrp->confScreen->displays,
			   scrp->confScreen->numdisplays * sizeof(DispRec));
	xf86DrvMsg(scrp->scrnIndex, X_INFO,
		   "Creating default Display subsection in Screen section\n"
		   "\t\"%s\" for depth/fbbpp %d/%d\n",
		   scrp->confScreen->id, scrp->depth, scrp->bitsPerPixel);
	memset(&scrp->confScreen->displays[i], 0, sizeof(DispRec));
	scrp->confScreen->displays[i].blackColour.red = -1;
	scrp->confScreen->displays[i].blackColour.green = -1;
	scrp->confScreen->displays[i].blackColour.blue = -1;
	scrp->confScreen->displays[i].whiteColour.red = -1;
	scrp->confScreen->displays[i].whiteColour.green = -1;
	scrp->confScreen->displays[i].whiteColour.blue = -1;
	scrp->confScreen->displays[i].defaultVisual = -1;
	scrp->confScreen->displays[i].modes = xnfalloc(sizeof(char *));
	scrp->confScreen->displays[i].modes[0] = NULL;
	scrp->confScreen->displays[i].depth = depth;
	scrp->confScreen->displays[i].fbbpp = fbbpp;
	scrp->display = &scrp->confScreen->displays[i];
    }

    /*
     * Setup defaults for the display-wide attributes the framebuffer will
     * need.  These defaults should eventually be set globally, and not
     * dependent on the screens.
     */
    scrp->imageByteOrder = IMAGE_BYTE_ORDER;
    scrp->bitmapScanlinePad = BITMAP_SCANLINE_PAD;
    if (scrp->depth < 8) {
	/* Planar modes need these settings */
	scrp->bitmapScanlineUnit = 8;
	scrp->bitmapBitOrder = MSBFirst;
    } else {
	scrp->bitmapScanlineUnit = BITMAP_SCANLINE_UNIT;
	scrp->bitmapBitOrder = BITMAP_BIT_ORDER;
    }

    /*
     * If an unusual depth is required, add it to scrp->formats.  The formats
     * for the common depths are handled globally in InitOutput
     */
    switch (scrp->depth) {
    case 1:
    case 4:
    case 8:
    case 15:
    case 16:
    case 24:
	/* Common depths.  Nothing to do for them */
	break;
    default:
	if (!xf86AddPixFormat(scrp, scrp->depth, 0, 0)) {
	    xf86DrvMsg(scrp->scrnIndex, X_ERROR,
		       "Can't add pixmap format for depth %d\n", scrp->depth);
	    return FALSE;
	}
    }

    /* Initialise the framebuffer format for this screen */
    scrp->fbFormat.depth = scrp->depth;
    scrp->fbFormat.bitsPerPixel = scrp->bitsPerPixel;
    scrp->fbFormat.scanlinePad = BITMAP_SCANLINE_PAD;

    return TRUE;
}

/*
 * Print out the selected depth and bpp.
 */
void
xf86PrintDepthBpp(ScrnInfoPtr scrp)
{
    xf86DrvMsg(scrp->scrnIndex, scrp->depthFrom, "Depth %d, ", scrp->depth);
    xf86Msg(scrp->bitsPerPixelFrom, "framebuffer bpp %d\n", scrp->bitsPerPixel);
}

/*
 * xf86SetWeight sets scrp->weight, scrp->mask, scrp->offset, and for depths
 * greater than MAX_PSEUDO_DEPTH also scrp->rgbBits.
 */
Bool
xf86SetWeight(ScrnInfoPtr scrp, rgb weight, rgb mask)
{
    MessageType weightFrom = X_DEFAULT;

    scrp->weight.red = 0;
    scrp->weight.green = 0;
    scrp->weight.blue = 0;

    if (xf86Weight.red > 0 && xf86Weight.green > 0 && xf86Weight.blue > 0) {
	scrp->weight = xf86Weight;
	weightFrom = X_CMDLINE;
    } else if (scrp->display->weight.red > 0 && scrp->display->weight.green > 0
	       && scrp->display->weight.blue > 0) {
	scrp->weight = scrp->display->weight;
	weightFrom = X_CONFIG;
    } else if (weight.red > 0 && weight.green > 0 && weight.blue > 0) {
	scrp->weight = weight;
    } else {
	switch (scrp->depth) {
	case 1:
	case 4:
	case 8:
	    scrp->weight.red = scrp->weight.green =
		scrp->weight.blue = scrp->rgbBits;
	    break;
	case 15:
	    scrp->weight.red = scrp->weight.green = scrp->weight.blue = 5;
	    break;
	case 16:
	    scrp->weight.red = scrp->weight.blue = 5;
	    scrp->weight.green = 6;
	    break;
	case 18:
	    scrp->weight.red = scrp->weight.green = scrp->weight.blue = 6;
	    break;
	case 24:
	    scrp->weight.red = scrp->weight.green = scrp->weight.blue = 8;
	    break;
	case 30:
	    scrp->weight.red = scrp->weight.green = scrp->weight.blue = 10;
	    break;
	}
    }

    if (scrp->weight.red)
	xf86DrvMsg(scrp->scrnIndex, weightFrom, "RGB weight %d%d%d\n",
		   (int)scrp->weight.red, (int)scrp->weight.green,
		   (int)scrp->weight.blue);

    if (scrp->depth > MAX_PSEUDO_DEPTH &&
	(scrp->depth != scrp->weight.red + scrp->weight.green +
			scrp->weight.blue)) {
	xf86DrvMsg(scrp->scrnIndex, X_ERROR,
		   "Weight given (%d%d%d) is inconsistent with the "
		   "depth (%d)\n",
		   (int)scrp->weight.red, (int)scrp->weight.green,
		   (int)scrp->weight.blue, scrp->depth);
	return FALSE;
    }
    if (scrp->depth > MAX_PSEUDO_DEPTH && scrp->weight.red) {
	/*
	 * XXX Does this even mean anything for TrueColor visuals?
	 * If not, we shouldn't even be setting it here.  However, this
	 * matches the behaviour of 3.x versions of XFree86.
	 */
	scrp->rgbBits = scrp->weight.red;
	if (scrp->weight.green > scrp->rgbBits)
	    scrp->rgbBits = scrp->weight.green;
	if (scrp->weight.blue > scrp->rgbBits)
	    scrp->rgbBits = scrp->weight.blue;
    }

    /* Set the mask and offsets */
    if (mask.red == 0 || mask.green == 0 || mask.blue == 0) {
	/* Default to a setting common to PC hardware */
	scrp->offset.red = scrp->weight.green + scrp->weight.blue;
	scrp->offset.green = scrp->weight.blue;
	scrp->offset.blue = 0;
	scrp->mask.red = ((1 << scrp->weight.red) - 1) << scrp->offset.red;
	scrp->mask.green = ((1 << scrp->weight.green) - 1)
				<< scrp->offset.green;
	scrp->mask.blue = (1 << scrp->weight.blue) - 1;
    } else {
	/* Initialise to the values passed */
	scrp->mask.red = mask.red;
	scrp->mask.green = mask.green;
	scrp->mask.blue = mask.blue;
	scrp->offset.red = ffs(mask.red);
	scrp->offset.green = ffs(mask.green);
	scrp->offset.blue = ffs(mask.blue);
    }
    return TRUE;
}

Bool
xf86SetDefaultVisual(ScrnInfoPtr scrp, int visual)
{
    MessageType visualFrom = X_DEFAULT;

    if (defaultColorVisualClass >= 0) {
	scrp->defaultVisual = defaultColorVisualClass;
	visualFrom = X_CMDLINE;
    } else if (scrp->display->defaultVisual >= 0) {
	scrp->defaultVisual = scrp->display->defaultVisual;
	visualFrom = X_CONFIG;
    } else if (visual >= 0) {
	scrp->defaultVisual = visual;
    } else {
	if (scrp->depth == 1)
	    scrp->defaultVisual = StaticGray;
	else if (scrp->depth == 4)
	    scrp->defaultVisual = StaticColor;
	else if (scrp->depth <= MAX_PSEUDO_DEPTH)
	    scrp->defaultVisual = PseudoColor;
	else
	    scrp->defaultVisual = TrueColor;
    }
    switch (scrp->defaultVisual) {
    case StaticGray:
    case GrayScale:
    case StaticColor:
    case PseudoColor:
    case TrueColor:
    case DirectColor:
	xf86DrvMsg(scrp->scrnIndex, visualFrom, "Default visual is %s\n",
		   xf86VisualNames[scrp->defaultVisual]);
	    return TRUE;
    default:

	xf86DrvMsg(scrp->scrnIndex, X_ERROR,
		   "Invalid default visual class (%d)\n", scrp->defaultVisual);
	return FALSE;
    }
}

#define TEST_GAMMA(g) \
	(g).red > GAMMA_ZERO || (g).green > GAMMA_ZERO || (g).blue > GAMMA_ZERO

#define SET_GAMMA(g) \
	(g) > GAMMA_ZERO ? (g) : 1.0

Bool
xf86SetGamma(ScrnInfoPtr scrp, Gamma gamma)
{
    MessageType from = X_DEFAULT;
#if 0
    xf86MonPtr DDC = (xf86MonPtr)(scrp->monitor->DDC);
#endif
    if (TEST_GAMMA(xf86Gamma)) {
	from = X_CMDLINE;
	scrp->gamma.red = SET_GAMMA(xf86Gamma.red);
	scrp->gamma.green = SET_GAMMA(xf86Gamma.green);
	scrp->gamma.blue = SET_GAMMA(xf86Gamma.blue);
    } else if (TEST_GAMMA(scrp->monitor->gamma)) {
	from = X_CONFIG;
	scrp->gamma.red = SET_GAMMA(scrp->monitor->gamma.red);
	scrp->gamma.green = SET_GAMMA(scrp->monitor->gamma.green);
	scrp->gamma.blue = SET_GAMMA(scrp->monitor->gamma.blue);
#if 0
    } else if ( DDC && DDC->features.gamma > GAMMA_ZERO ) {
        from = X_PROBED;
	scrp->gamma.red = SET_GAMMA(DDC->features.gamma);
	scrp->gamma.green = SET_GAMMA(DDC->features.gamma);
	scrp->gamma.blue = SET_GAMMA(DDC->features.gamma);
	/* EDID structure version 2 gives optional seperate red, green & blue gamma values
	 * in bytes 0x57-0x59 */
#endif
    } else if (TEST_GAMMA(gamma)) {
	scrp->gamma.red = SET_GAMMA(gamma.red);
	scrp->gamma.green = SET_GAMMA(gamma.green);
	scrp->gamma.blue = SET_GAMMA(gamma.blue);
    } else {
	scrp->gamma.red = 1.0;
	scrp->gamma.green = 1.0;
	scrp->gamma.blue = 1.0;
    }
    /* Pretend we succeeded if we support better a gamma system.
     * This avoids a confusing message.
     */
    if (xf86_crtc_supports_gamma(scrp))
	return TRUE;
    xf86DrvMsg(scrp->scrnIndex, from,
	       "Using gamma correction (%.1f, %.1f, %.1f)\n",
	       scrp->gamma.red, scrp->gamma.green, scrp->gamma.blue);

    return TRUE;
}

#undef TEST_GAMMA
#undef SET_GAMMA


/*
 * Set the DPI from the command line option.  XXX should allow it to be
 * calculated from the widthmm/heightmm values.
 */

#undef MMPERINCH
#define MMPERINCH 25.4

void
xf86SetDpi(ScrnInfoPtr pScrn, int x, int y)
{
    MessageType from = X_DEFAULT;
    xf86MonPtr DDC = (xf86MonPtr)(pScrn->monitor->DDC);
    int ddcWidthmm, ddcHeightmm;
    int widthErr, heightErr;

    /* XXX Maybe there is no need for widthmm/heightmm in ScrnInfoRec */
    pScrn->widthmm = pScrn->monitor->widthmm;
    pScrn->heightmm = pScrn->monitor->heightmm;

    if (DDC && (DDC->features.hsize > 0 && DDC->features.vsize > 0) ) {
      /* DDC gives display size in mm for individual modes,
       * but cm for monitor
       */
      ddcWidthmm = DDC->features.hsize * 10; /* 10mm in 1cm */
      ddcHeightmm = DDC->features.vsize * 10; /* 10mm in 1cm */
    } else {
      ddcWidthmm = ddcHeightmm = 0;
    }

    if (monitorResolution > 0) {
	pScrn->xDpi = monitorResolution;
	pScrn->yDpi = monitorResolution;
	from = X_CMDLINE;
    } else if (pScrn->widthmm > 0 || pScrn->heightmm > 0) {
	from = X_CONFIG;
	if (pScrn->widthmm > 0) {
	   pScrn->xDpi =
		(int)((double)pScrn->virtualX * MMPERINCH / pScrn->widthmm);
	}
	if (pScrn->heightmm > 0) {
	   pScrn->yDpi =
		(int)((double)pScrn->virtualY * MMPERINCH / pScrn->heightmm);
	}
	if (pScrn->xDpi > 0 && pScrn->yDpi <= 0)
	    pScrn->yDpi = pScrn->xDpi;
	if (pScrn->yDpi > 0 && pScrn->xDpi <= 0)
	    pScrn->xDpi = pScrn->yDpi;
	xf86DrvMsg(pScrn->scrnIndex, from, "Display dimensions: (%d, %d) mm\n",
		   pScrn->widthmm, pScrn->heightmm);

	/* Warn if config and probe disagree about display size */
	if ( ddcWidthmm && ddcHeightmm ) {
	  if (pScrn->widthmm > 0) {
	    widthErr  = abs(ddcWidthmm  - pScrn->widthmm);
	  } else {
	    widthErr  = 0;
	  }
	  if (pScrn->heightmm > 0) {
	    heightErr = abs(ddcHeightmm - pScrn->heightmm);
	  } else {
	    heightErr = 0;
	  }
	  if (widthErr>10 || heightErr>10) {
	    /* Should include config file name for monitor here */
	    xf86DrvMsg(pScrn->scrnIndex, X_WARNING,
		       "Probed monitor is %dx%d mm, using Displaysize %dx%d mm\n",
		       ddcWidthmm,ddcHeightmm, pScrn->widthmm,pScrn->heightmm);
	  }
	}
    } else if ( ddcWidthmm && ddcHeightmm ) {
	from = X_PROBED;
	xf86DrvMsg(pScrn->scrnIndex, from, "Display dimensions: (%d, %d) mm\n",
		   ddcWidthmm, ddcHeightmm );
	pScrn->widthmm = ddcWidthmm;
	pScrn->heightmm = ddcHeightmm;
	if (pScrn->widthmm > 0) {
	   pScrn->xDpi =
		(int)((double)pScrn->virtualX * MMPERINCH / pScrn->widthmm);
	}
	if (pScrn->heightmm > 0) {
	   pScrn->yDpi =
		(int)((double)pScrn->virtualY * MMPERINCH / pScrn->heightmm);
	}
	if (pScrn->xDpi > 0 && pScrn->yDpi <= 0)
	    pScrn->yDpi = pScrn->xDpi;
	if (pScrn->yDpi > 0 && pScrn->xDpi <= 0)
	    pScrn->xDpi = pScrn->yDpi;
    } else {
	if (x > 0)
	    pScrn->xDpi = x;
	else
	    pScrn->xDpi = DEFAULT_DPI;
	if (y > 0)
	    pScrn->yDpi = y;
	else
	    pScrn->yDpi = DEFAULT_DPI;
    }
    xf86DrvMsg(pScrn->scrnIndex, from, "DPI set to (%d, %d)\n",
	       pScrn->xDpi, pScrn->yDpi);
}

#undef MMPERINCH


void
xf86SetBlackWhitePixels(ScreenPtr pScreen)
{
    if (xf86FlipPixels) {
	pScreen->whitePixel = 0;
	pScreen->blackPixel = 1;
    } else {
	pScreen->whitePixel = 1;
	pScreen->blackPixel = 0;
    }
}

/*
 * Function to enable/disable access to the frame buffer
 *
 * This is used when VT switching and when entering/leaving DGA direct mode.
 *
 * This has been rewritten again to eliminate the saved pixmap.  The
 * devPrivate field in the screen pixmap is set to NULL to catch code
 * accidentally referencing the frame buffer while the X server is not
 * supposed to touch it.
 *
 * Here, we exchange the pixmap private data, rather than the pixmaps
 * themselves to avoid having to find and change any references to the screen
 * pixmap such as GC's, window privates etc.  This also means that this code
 * does not need to know exactly how the pixmap pixels are accessed.  Further,
 * this exchange is >not< done through the screen's ModifyPixmapHeader()
 * vector.  This means the called frame buffer code layers can determine
 * whether they are switched in or out by keeping track of the root pixmap's
 * private data, and therefore don't need to access pScrnInfo->vtSema.
 */
void
xf86EnableDisableFBAccess(int scrnIndex, Bool enable)
{
    ScrnInfoPtr pScrnInfo = xf86Screens[scrnIndex];
    ScreenPtr pScreen = pScrnInfo->pScreen;
    PixmapPtr pspix;

    pspix = (*pScreen->GetScreenPixmap) (pScreen);
    if (enable)
    {
	/*
	 * Restore all of the clip lists on the screen
	 */
	if (!xf86Resetting)
	    SetRootClip (pScreen, TRUE);

    }
    else
    {
	/*
	 * Empty all of the clip lists on the screen
	 */
	SetRootClip (pScreen, FALSE);
    }
}

/* Print driver messages in the standard format */

#undef PREFIX_SIZE
#define PREFIX_SIZE 14

void
xf86VDrvMsgVerb(int scrnIndex, MessageType type, int verb, const char *format,
		va_list args)
{
    char *tmpFormat;

    /* Prefix the scrnIndex name to the format string. */
    if (scrnIndex >= 0 && scrnIndex < xf86NumScreens &&
	xf86Screens[scrnIndex]->name) {
	tmpFormat = malloc(strlen(format) +
			   strlen(xf86Screens[scrnIndex]->name) +
			   PREFIX_SIZE + 1);
	if (!tmpFormat)
	    return;

	snprintf(tmpFormat, PREFIX_SIZE + 1, "%s(%d): ",
		 xf86Screens[scrnIndex]->name, scrnIndex);

	strcat(tmpFormat, format);
	LogVMessageVerb(type, verb, tmpFormat, args);
	free(tmpFormat);
    } else
	LogVMessageVerb(type, verb, format, args);
}
#undef PREFIX_SIZE

/* Print driver messages, with verbose level specified directly */
void
xf86DrvMsgVerb(int scrnIndex, MessageType type, int verb, const char *format,
	       ...)
{
    va_list ap;

    va_start(ap, format);
    xf86VDrvMsgVerb(scrnIndex, type, verb, format, ap);
    va_end(ap);
}

/* Print driver messages, with verbose level of 1 (default) */
void
xf86DrvMsg(int scrnIndex, MessageType type, const char *format, ...)
{
    va_list ap;

    va_start(ap, format);
    xf86VDrvMsgVerb(scrnIndex, type, 1, format, ap);
    va_end(ap);
}

/* Print input driver messages in the standard format of
   <driver>: <device name>: <message> */
void
xf86VIDrvMsgVerb(InputInfoPtr dev, MessageType type, int verb, const char *format,
		 va_list args)
{
    char *msg;

    if (asprintf(&msg, "%s: %s: %s", dev->drv->driverName, dev->name, format)
	== -1) {
	LogVMessageVerb(type, verb, "%s", args);
    } else {
	LogVMessageVerb(type, verb, msg, args);
	free(msg);
    }
}

/* Print input driver message, with verbose level specified directly */
void
xf86IDrvMsgVerb(InputInfoPtr dev, MessageType type, int verb, const char *format,
	       ...)
{
    va_list ap;

    va_start(ap, format);
    xf86VIDrvMsgVerb(dev, type, verb, format, ap);
    va_end(ap);
}

/* Print input driver messages, with verbose level of 1 (default) */
void
xf86IDrvMsg(InputInfoPtr dev, MessageType type, const char *format, ...)
{
    va_list ap;

    va_start(ap, format);
    xf86VIDrvMsgVerb(dev, type, 1, format, ap);
    va_end(ap);
}


/* Print non-driver messages with verbose level specified directly */
void
xf86MsgVerb(MessageType type, int verb, const char *format, ...)
{
    va_list ap;

    va_start(ap, format);
    LogVMessageVerb(type, verb, format, ap);
    va_end(ap);
}

/* Print non-driver messages with verbose level of 1 (default) */
void
xf86Msg(MessageType type, const char *format, ...)
{
    va_list ap;

    va_start(ap, format);
    LogVMessageVerb(type, 1, format, ap);
    va_end(ap);
}

/* Just like ErrorF, but with the verbose level checked */
void
xf86ErrorFVerb(int verb, const char *format, ...)
{
    va_list ap;

    va_start(ap, format);
    if (xf86Verbose >= verb || xf86LogVerbose >= verb)
	LogVWrite(verb, format, ap);
    va_end(ap);
}

/* Like xf86ErrorFVerb, but with an implied verbose level of 1 */
void
xf86ErrorF(const char *format, ...)
{
    va_list ap;

    va_start(ap, format);
    if (xf86Verbose >= 1 || xf86LogVerbose >= 1)
	LogVWrite(1, format, ap);
    va_end(ap);
}


void
xf86LogInit(void)
{
    char *lf = NULL;

#define LOGSUFFIX ".log"
#define LOGOLDSUFFIX ".old"

    /* Get the log file name */
    if (xf86LogFileFrom == X_DEFAULT) {
	/* Append the display number and ".log" */
	if (asprintf(&lf, "%s%%s" LOGSUFFIX, xf86LogFile) == -1)
	    FatalError("Cannot allocate space for the log file name\n");
	xf86LogFile = lf;
    }

    xf86LogFile = LogInit(xf86LogFile, LOGOLDSUFFIX);
    xf86LogFileWasOpened = TRUE;

    xf86SetVerbosity(xf86Verbose);
    xf86SetLogVerbosity(xf86LogVerbose);

#undef LOGSUFFIX
#undef LOGOLDSUFFIX

    free(lf);
}

void
xf86CloseLog(void)
{
    LogClose();
}


/*
 * Drivers can use these for using their own SymTabRecs.
 */

const char *
xf86TokenToString(SymTabPtr table, int token)
{
    int i;

    for (i = 0; table[i].token >= 0 && table[i].token != token; i++)
	;

    if (table[i].token < 0)
	return NULL;
    else
	return table[i].name;
}

int
xf86StringToToken(SymTabPtr table, const char *string)
{
    int i;

    if (string == NULL)
	return -1;

    for (i = 0; table[i].token >= 0 && xf86NameCmp(string, table[i].name); i++)
	;

    return table[i].token;
}

/*
 * helper to display the clocks found on a card
 */
void
xf86ShowClocks(ScrnInfoPtr scrp, MessageType from)
{
    int j;

    xf86DrvMsg(scrp->scrnIndex, from, "Pixel clocks available:");
    for (j=0; j < scrp->numClocks; j++) {
	if ((j % 4) == 0) {
	    xf86ErrorF("\n");
	    xf86DrvMsg(scrp->scrnIndex, from, "pixel clocks:");
	}
	xf86ErrorF(" %7.3f", (double)scrp->clock[j] / 1000.0);
    }
    xf86ErrorF("\n");
}


/*
 * This prints out the driver identify message, including the names of
 * the supported chipsets.
 *
 * XXX This makes assumptions about the line width, etc.  Maybe we could
 * use a more general "pretty print" function for messages.
 */
void
xf86PrintChipsets(const char *drvname, const char *drvmsg, SymTabPtr chips)
{
    int len, i;

    len = 6 + strlen(drvname) + 2 + strlen(drvmsg) + 2;
    xf86Msg(X_INFO, "%s: %s:", drvname, drvmsg);
    for (i = 0; chips[i].name != NULL; i++) {
	if (i != 0) {
	    xf86ErrorF(",");
	    len++;
	}
	if (len + 2 + strlen(chips[i].name) < 78) {
	    xf86ErrorF(" ");
	    len++;
	} else {
	    xf86ErrorF("\n\t");
	    len = 8;
	}
	xf86ErrorF("%s", chips[i].name);
	len += strlen(chips[i].name);
    }
    xf86ErrorF("\n");
}


int
xf86MatchDevice(const char *drivername, GDevPtr **sectlist)
{
    GDevPtr       gdp, *pgdp = NULL;
    confScreenPtr screensecptr;
    int i,j;

    if (sectlist)
	*sectlist = NULL;

    /*
     * This can happen when running Xorg -showopts and a module like ati
     * or vmware tries to load its submodules when xf86ConfigLayout is empty
     */
    if (!xf86ConfigLayout.screens)
	return 0;

    /*
     * This is a very important function that matches the device sections
     * as they show up in the config file with the drivers that the server
     * loads at run time.
     *
     * ChipProbe can call
     * int xf86MatchDevice(char * drivername, GDevPtr ** sectlist)
     * with its driver name. The function allocates an array of GDevPtr and
     * returns this via sectlist and returns the number of elements in
     * this list as return value. 0 means none found, -1 means fatal error.
     *
     * It can figure out which of the Device sections to use for which card
     * (using things like the Card statement, etc). For single headed servers
     * there will of course be just one such Device section.
     */
    i = 0;

    /*
     * first we need to loop over all the Screens sections to get to all
     * 'active' device sections
     */
    for (j=0; xf86ConfigLayout.screens[j].screen != NULL; j++) {
        screensecptr = xf86ConfigLayout.screens[j].screen;
        if ((screensecptr->device->driver != NULL)
            && (xf86NameCmp( screensecptr->device->driver,drivername) == 0)
            && (! screensecptr->device->claimed)) {
            /*
             * we have a matching driver that wasn't claimed, yet
             */
            pgdp = xnfrealloc(pgdp, (i + 2) * sizeof(GDevPtr));
            pgdp[i++] = screensecptr->device;
        }
    }

    /* Then handle the inactive devices */
    j = 0;
    while (xf86ConfigLayout.inactives[j].identifier) {
	gdp = &xf86ConfigLayout.inactives[j];
	if (gdp->driver && !gdp->claimed &&
	    !xf86NameCmp(gdp->driver,drivername)) {
	    /* we have a matching driver that wasn't claimed yet */
	    pgdp = xnfrealloc(pgdp, (i + 2) * sizeof(GDevPtr));
	    pgdp[i++] = gdp;
	}
	j++;
    }

    /*
     * make the array NULL terminated and return its address
     */
    if (i)
        pgdp[i] = NULL;

    if (sectlist)
	*sectlist = pgdp;
    else
	free(pgdp);
    return i;
}

/*
 * xf86GetClocks -- get the dot-clocks via a BIG BAD hack ...
 */
void
xf86GetClocks(ScrnInfoPtr pScrn, int num, Bool (*ClockFunc)(ScrnInfoPtr, int),
	      void (*ProtectRegs)(ScrnInfoPtr, Bool),
	      void (*BlankScreen)(ScrnInfoPtr, Bool), IOADDRESS vertsyncreg,
	      int maskval, int knownclkindex, int knownclkvalue)
{
    register int status = vertsyncreg;
    unsigned long i, cnt, rcnt, sync;

    /* First save registers that get written on */
    (*ClockFunc)(pScrn, CLK_REG_SAVE);

    if (num > MAXCLOCKS)
	num = MAXCLOCKS;

    for (i = 0; i < num; i++)
    {
	if (ProtectRegs)
	    (*ProtectRegs)(pScrn, TRUE);
	if (!(*ClockFunc)(pScrn, i))
	{
	    pScrn->clock[i] = -1;
	    continue;
	}
	if (ProtectRegs)
	    (*ProtectRegs)(pScrn, FALSE);
	if (BlankScreen)
	    (*BlankScreen)(pScrn, FALSE);

    	usleep(50000);     /* let VCO stabilise */

    	cnt  = 0;
    	sync = 200000;

	while ((inb(status) & maskval) == 0x00)
	    if (sync-- == 0) goto finish;
	/* Something appears to be happening, so reset sync count */
	sync = 200000;
	while ((inb(status) & maskval) == maskval)
	    if (sync-- == 0) goto finish;
	/* Something appears to be happening, so reset sync count */
	sync = 200000;
	while ((inb(status) & maskval) == 0x00)
	    if (sync-- == 0) goto finish;

	for (rcnt = 0; rcnt < 5; rcnt++)
	{
	    while (!(inb(status) & maskval))
		cnt++;
	    while ((inb(status) & maskval))
		cnt++;
	}

finish:
	pScrn->clock[i] = cnt ? cnt : -1;
	if (BlankScreen)
            (*BlankScreen)(pScrn, TRUE);
    }

    for (i = 0; i < num; i++)
    {
	if (i != knownclkindex)
	{
	    if (pScrn->clock[i] == -1)
	    {
		pScrn->clock[i] = 0;
	    }
	    else
	    {
		pScrn->clock[i] = (int)(0.5 +
                    (((float)knownclkvalue) * pScrn->clock[knownclkindex]) /
	            (pScrn->clock[i]));
		/* Round to nearest 10KHz */
		pScrn->clock[i] += 5;
		pScrn->clock[i] /= 10;
		pScrn->clock[i] *= 10;
	    }
	}
    }

    pScrn->clock[knownclkindex] = knownclkvalue;
    pScrn->numClocks = num;

    /* Restore registers that were written on */
    (*ClockFunc)(pScrn, CLK_REG_RESTORE);
}

const char *
xf86GetVisualName(int visual)
{
    if (visual < 0 || visual > DirectColor)
	return NULL;

    return xf86VisualNames[visual];
}


int
xf86GetVerbosity(void)
{
    return max(xf86Verbose, xf86LogVerbose);
}

Pix24Flags
xf86GetPix24(void)
{
    return xf86Info.pixmap24;
}


int
xf86GetDepth(void)
{
    return xf86Depth;
}


rgb
xf86GetWeight(void)
{
    return xf86Weight;
}


Gamma
xf86GetGamma(void)
{
    return xf86Gamma;
}


Bool
xf86GetFlipPixels(void)
{
    return xf86FlipPixels;
}


const char *
xf86GetServerName(void)
{
    return xf86ServerName;
}


Bool
xf86ServerIsExiting(void)
{
    return (dispatchException & DE_TERMINATE) == DE_TERMINATE;
}


Bool
xf86ServerIsResetting(void)
{
    return xf86Resetting;
}


Bool
xf86ServerIsInitialising(void)
{
    return xf86Initialising;
}


Bool
xf86ServerIsOnlyDetecting(void)
{
    return xf86DoConfigure;
}


Bool
xf86CaughtSignal(void)
{
    return xf86Info.caughtSignal;
}


Bool
xf86GetVidModeAllowNonLocal(void)
{
    return xf86Info.vidModeAllowNonLocal;
}


Bool
xf86GetVidModeEnabled(void)
{
    return xf86Info.vidModeEnabled;
}

Bool
xf86GetModInDevAllowNonLocal(void)
{
    return xf86Info.miscModInDevAllowNonLocal;
}


Bool
xf86GetModInDevEnabled(void)
{
    return xf86Info.miscModInDevEnabled;
}


Bool
xf86GetAllowMouseOpenFail(void)
{
    return xf86Info.allowMouseOpenFail;
}


Bool
xf86IsPc98(void)
{
#if SUPPORT_PC98
    return xf86Info.pc98;
#else
    return FALSE;
#endif
}

void
xf86DisableRandR(void)
{
    xf86Info.disableRandR = TRUE;
    xf86Info.randRFrom = X_PROBED;
}

CARD32
xf86GetModuleVersion(pointer module)
{
    return (CARD32)LoaderGetModuleVersion(module);
}

pointer
xf86LoadDrvSubModule(DriverPtr drv, const char *name)
{
    pointer ret;
    int errmaj = 0, errmin = 0;

    ret = LoadSubModule(drv->module, name, NULL, NULL, NULL, NULL,
			&errmaj, &errmin);
    if (!ret)
	LoaderErrorMsg(NULL, name, errmaj, errmin);
    return ret;
}

pointer
xf86LoadSubModule(ScrnInfoPtr pScrn, const char *name)
{
    pointer ret;
    int errmaj = 0, errmin = 0;

    ret = LoadSubModule(pScrn->module, name, NULL, NULL, NULL, NULL,
			&errmaj, &errmin);
    if (!ret)
	LoaderErrorMsg(pScrn->name, name, errmaj, errmin);
    return ret;
}

/*
 * xf86LoadOneModule loads a single module.
 */
pointer
xf86LoadOneModule(char *name, pointer opt)
{
    int errmaj, errmin;
    char *Name;
    pointer mod;

    if (!name)
	return NULL;

    /* Normalise the module name */
    Name = xf86NormalizeName(name);

    /* Skip empty names */
    if (Name == NULL)
	return NULL;
    if (*Name == '\0') {
	free(Name);
	return NULL;
    }

    mod = LoadModule(Name, NULL, NULL, NULL, opt, NULL, &errmaj, &errmin);
    if (!mod)
	LoaderErrorMsg(NULL, Name, errmaj, errmin);
    free(Name);
    return mod;
}

void
xf86UnloadSubModule(pointer mod)
{
    /*
     * This is disabled for now.  The loader isn't smart enough yet to undo
     * relocations.
     */
#if 0
    UnloadSubModule(mod);
#endif
}

Bool
xf86LoaderCheckSymbol(const char *name)
{
    return LoaderSymbol(name) != NULL;
}

typedef enum {
   OPTION_BACKING_STORE
} BSOpts;

static const OptionInfoRec BSOptions[] = {
   { OPTION_BACKING_STORE, "BackingStore", OPTV_BOOLEAN, {0}, FALSE },
   { -1,                   NULL,           OPTV_NONE,    {0}, FALSE }
};

void
xf86SetBackingStore(ScreenPtr pScreen)
{
    Bool useBS = FALSE;
    MessageType from = X_DEFAULT;
    ScrnInfoPtr pScrn = xf86Screens[pScreen->myNum];
    OptionInfoPtr options;

    options = xnfalloc(sizeof(BSOptions));
    (void)memcpy(options, BSOptions, sizeof(BSOptions));
    xf86ProcessOptions(pScrn->scrnIndex, pScrn->options, options);

    /* check for commandline option here */
    if (xf86bsEnableFlag) {
	from = X_CMDLINE;
	useBS = TRUE;
    } else if (xf86bsDisableFlag) {
	from = X_CMDLINE;
	useBS = FALSE;
    } else {
	if (xf86GetOptValBool(options, OPTION_BACKING_STORE, &useBS))
	    from = X_CONFIG;
    }
    free(options);
    pScreen->backingStoreSupport = useBS ? Always : NotUseful;
    if (serverGeneration == 1)
	xf86DrvMsg(pScreen->myNum, from, "Backing store %s\n",
		   useBS ? "enabled" : "disabled");
}


typedef enum {
   OPTION_SILKEN_MOUSE
} SMOpts;

static const OptionInfoRec SMOptions[] = {
   { OPTION_SILKEN_MOUSE, "SilkenMouse",   OPTV_BOOLEAN, {0}, FALSE },
   { -1,                   NULL,           OPTV_NONE,    {0}, FALSE }
};

void
xf86SetSilkenMouse (ScreenPtr pScreen)
{
    Bool useSM = TRUE;
    MessageType from = X_DEFAULT;
    ScrnInfoPtr pScrn = xf86Screens[pScreen->myNum];
    OptionInfoPtr options;

    options = xnfalloc(sizeof(SMOptions));
    (void)memcpy(options, SMOptions, sizeof(SMOptions));
    xf86ProcessOptions(pScrn->scrnIndex, pScrn->options, options);

    /* check for commandline option here */
    /* disable if screen shares resources */
	/* TODO VGA arb disable silken mouse */
    if (xf86silkenMouseDisableFlag) {
        from = X_CMDLINE;
	useSM = FALSE;
    } else {
	if (xf86GetOptValBool(options, OPTION_SILKEN_MOUSE, &useSM))
	    from = X_CONFIG;
    }
    free(options);
    /*
     * XXX quick hack to report correctly for OSs that can't do SilkenMouse
     * yet.  Should handle this differently so that alternate async methods
     * work correctly with this too.
     */
    pScrn->silkenMouse = useSM && xf86Info.useSIGIO && xf86SIGIOSupported();
    if (serverGeneration == 1)
	xf86DrvMsg(pScreen->myNum, from, "Silken mouse %s\n",
		   pScrn->silkenMouse ? "enabled" : "disabled");
}

/* Wrote this function for the PM2 Xv driver, preliminary. */

pointer
xf86FindXvOptions(int scrnIndex, int adaptor_index, char *port_name,
		  char **adaptor_name, pointer *adaptor_options)
{
    ScrnInfoPtr pScrn = xf86Screens[scrnIndex];
    confXvAdaptorPtr adaptor;
    int i;

    if (adaptor_index >= pScrn->confScreen->numxvadaptors) {
	if (adaptor_name) *adaptor_name = NULL;
	if (adaptor_options) *adaptor_options = NULL;
	return NULL;
    }

    adaptor = &pScrn->confScreen->xvadaptors[adaptor_index];
    if (adaptor_name) *adaptor_name = adaptor->identifier;
    if (adaptor_options) *adaptor_options = adaptor->options;

    for (i = 0; i < adaptor->numports; i++)
	if (!xf86NameCmp(adaptor->ports[i].identifier, port_name))
	    return adaptor->ports[i].options;

    return NULL;
}

/* Rather than duplicate loader's get OS function, just include it directly */
#define LoaderGetOS xf86GetOS
#include "loader/os.c"

static void
xf86ConfigFbEntityInactive(EntityInfoPtr pEnt, EntityProc init,
			   EntityProc enter, EntityProc leave, pointer private)
{
    ScrnInfoPtr pScrn;

    if ((pScrn = xf86FindScreenForEntity(pEnt->index)))
	xf86RemoveEntityFromScreen(pScrn,pEnt->index);
    xf86SetEntityFuncs(pEnt->index,init,enter,leave,private);
}

ScrnInfoPtr
xf86ConfigFbEntity(ScrnInfoPtr pScrn, int scrnFlag, int entityIndex,
		   EntityProc init, EntityProc enter, EntityProc leave,
		   pointer private)
{
    EntityInfoPtr pEnt = xf86GetEntityInfo(entityIndex);
    if (!pEnt) return pScrn;

    if (!(pEnt->location.type == BUS_NONE)) {
	free(pEnt);
	return pScrn;
    }

    if (!pEnt->active) {
	xf86ConfigFbEntityInactive(pEnt, init,  enter, leave,  private);
	free(pEnt);
	return pScrn;
    }

    if (!pScrn)
	pScrn = xf86AllocateScreen(pEnt->driver,scrnFlag);
    xf86AddEntityToScreen(pScrn,entityIndex);

    xf86SetEntityFuncs(entityIndex,init,enter,leave,private);

    return pScrn;
}

Bool
xf86IsScreenPrimary(int scrnIndex)
{
    ScrnInfoPtr pScrn = xf86Screens[scrnIndex];
    int i;

    for (i=0 ; i < pScrn->numEntities; i++) {
	if (xf86IsEntityPrimary(i))
	    return TRUE;
    }
    return FALSE;
}

int
xf86RegisterRootWindowProperty(int ScrnIndex, Atom property, Atom type,
			       int format, unsigned long len, pointer value )
{
    RootWinPropPtr pNewProp = NULL, pRegProp;
    int i;
    Bool existing = FALSE;

    DebugF("xf86RegisterRootWindowProperty(%d, %ld, %ld, %d, %ld, %p)\n",
	   ScrnIndex, property, type, format, len, value);

    if (ScrnIndex<0 || ScrnIndex>=xf86NumScreens) {
      return BadMatch;
    }

    if (xf86RegisteredPropertiesTable &&
	xf86RegisteredPropertiesTable[ScrnIndex]) {
      for (pNewProp = xf86RegisteredPropertiesTable[ScrnIndex];
	   pNewProp; pNewProp = pNewProp->next) {
	if (strcmp(pNewProp->name, NameForAtom(property)) == 0)
	  break;
      }
    }

    if (!pNewProp) {
      if ((pNewProp = (RootWinPropPtr)malloc(sizeof(RootWinProp))) == NULL) {
	return BadAlloc;
      }
      /*
       * We will put this property at the end of the list so that
       * the changes are made in the order they were requested.
       */
      pNewProp->next = NULL;
    } else {
      free(pNewProp->name);
      existing = TRUE;
    }

    pNewProp->name = xnfstrdup(NameForAtom(property));
    pNewProp->type = type;
    pNewProp->format = format;
    pNewProp->size = len;
    pNewProp->data = value;

    DebugF("new property filled\n");

    if (NULL==xf86RegisteredPropertiesTable) {
      DebugF("creating xf86RegisteredPropertiesTable[] size %d\n",
	     xf86NumScreens);
      if ( NULL==(xf86RegisteredPropertiesTable=(RootWinPropPtr*)xnfcalloc(sizeof(RootWinProp),xf86NumScreens) )) {
	return BadAlloc;
      }
      for (i=0; i<xf86NumScreens; i++) {
	xf86RegisteredPropertiesTable[i] = NULL;
      }
    }

    DebugF("xf86RegisteredPropertiesTable %p\n",
	   (void *)xf86RegisteredPropertiesTable);
    DebugF("xf86RegisteredPropertiesTable[%d] %p\n",
	   ScrnIndex, (void *)xf86RegisteredPropertiesTable[ScrnIndex]);

    if (!existing) {
      if ( xf86RegisteredPropertiesTable[ScrnIndex] == NULL) {
	xf86RegisteredPropertiesTable[ScrnIndex] = pNewProp;
      } else {
	pRegProp = xf86RegisteredPropertiesTable[ScrnIndex];
	while (pRegProp->next != NULL) {
	  DebugF("- next %p\n", (void *)pRegProp);
	  pRegProp = pRegProp->next;
        }
	pRegProp->next = pNewProp;
      }
    }
    DebugF("xf86RegisterRootWindowProperty succeeded\n");
    return Success;
}

Bool
xf86IsUnblank(int mode)
{
    switch(mode) {
    case SCREEN_SAVER_OFF:
    case SCREEN_SAVER_FORCER:
	return TRUE;
    case SCREEN_SAVER_ON:
    case SCREEN_SAVER_CYCLE:
	return FALSE;
    default:
	xf86MsgVerb(X_WARNING, 0, "Unexpected save screen mode: %d\n", mode);
	return TRUE;
    }
}

void
xf86MotionHistoryAllocate(InputInfoPtr pInfo)
{
    AllocateMotionHistory(pInfo->dev);
}
=======
/*
 * Copyright (c) 1997-2003 by The XFree86 Project, Inc.
 *
 * Permission is hereby granted, free of charge, to any person obtaining a
 * copy of this software and associated documentation files (the "Software"),
 * to deal in the Software without restriction, including without limitation
 * the rights to use, copy, modify, merge, publish, distribute, sublicense,
 * and/or sell copies of the Software, and to permit persons to whom the
 * Software is furnished to do so, subject to the following conditions:
 *
 * The above copyright notice and this permission notice shall be included in
 * all copies or substantial portions of the Software.
 *
 * THE SOFTWARE IS PROVIDED "AS IS", WITHOUT WARRANTY OF ANY KIND, EXPRESS OR
 * IMPLIED, INCLUDING BUT NOT LIMITED TO THE WARRANTIES OF MERCHANTABILITY,
 * FITNESS FOR A PARTICULAR PURPOSE AND NONINFRINGEMENT.  IN NO EVENT SHALL
 * THE COPYRIGHT HOLDER(S) OR AUTHOR(S) BE LIABLE FOR ANY CLAIM, DAMAGES OR
 * OTHER LIABILITY, WHETHER IN AN ACTION OF CONTRACT, TORT OR OTHERWISE,
 * ARISING FROM, OUT OF OR IN CONNECTION WITH THE SOFTWARE OR THE USE OR
 * OTHER DEALINGS IN THE SOFTWARE.
 *
 * Except as contained in this notice, the name of the copyright holder(s)
 * and author(s) shall not be used in advertising or otherwise to promote
 * the sale, use or other dealings in this Software without prior written
 * authorization from the copyright holder(s) and author(s).
 */

/*
 * Authors: Dirk Hohndel <hohndel@XFree86.Org>
 *          David Dawes <dawes@XFree86.Org>
 *          ... and others
 *
 * This file includes the helper functions that the server provides for
 * different drivers.
 */

#ifdef HAVE_XORG_CONFIG_H
#include <xorg-config.h>
#endif

#include <X11/X.h>
#include "os.h"
#include "servermd.h"
#include "pixmapstr.h"
#include "windowstr.h"
#include "propertyst.h"
#include "gcstruct.h"
#include "loaderProcs.h"
#include "xf86.h"
#include "xf86Priv.h"
#include "xf86_OSlib.h"
#include "micmap.h"
#include "xf86DDC.h"
#include "xf86Xinput.h"
#include "xf86InPriv.h"
#include "mivalidate.h"
#include "xf86Crtc.h"

/* For xf86GetClocks */
#if defined(CSRG_BASED) || defined(__GNU__)
#define HAS_SETPRIORITY
#include <sys/resource.h>
#endif

static int xf86ScrnInfoPrivateCount = 0;


/* Add a pointer to a new DriverRec to xf86DriverList */

void
xf86AddDriver(DriverPtr driver, pointer module, int flags)
{
    /* Don't add null entries */
    if (!driver)
	return;

    if (xf86DriverList == NULL)
	xf86NumDrivers = 0;

    xf86NumDrivers++;
    xf86DriverList = xnfrealloc(xf86DriverList,
				xf86NumDrivers * sizeof(DriverPtr));
    xf86DriverList[xf86NumDrivers - 1] = xnfalloc(sizeof(DriverRec));
    if (flags & HaveDriverFuncs)
	*xf86DriverList[xf86NumDrivers - 1] = *driver;
    else {
	(void) memset( xf86DriverList[xf86NumDrivers - 1], 0,
		       sizeof( DriverRec ) );
	(void) memcpy( xf86DriverList[xf86NumDrivers - 1], driver,
		       sizeof(DriverRec1));

    }
    xf86DriverList[xf86NumDrivers - 1]->module = module;
    xf86DriverList[xf86NumDrivers - 1]->refCount = 0;
}

void
xf86DeleteDriver(int drvIndex)
{
    if (xf86DriverList[drvIndex]
	&& (!xf86DriverHasEntities(xf86DriverList[drvIndex]))) {
	if (xf86DriverList[drvIndex]->module)
	    UnloadModule(xf86DriverList[drvIndex]->module);
	free(xf86DriverList[drvIndex]);
	xf86DriverList[drvIndex] = NULL;
    }
}

/* Add a pointer to a new InputDriverRec to xf86InputDriverList */

void
xf86AddInputDriver(InputDriverPtr driver, pointer module, int flags)
{
    /* Don't add null entries */
    if (!driver)
	return;

    if (xf86InputDriverList == NULL)
	xf86NumInputDrivers = 0;

    xf86NumInputDrivers++;
    xf86InputDriverList = xnfrealloc(xf86InputDriverList,
				xf86NumInputDrivers * sizeof(InputDriverPtr));
    xf86InputDriverList[xf86NumInputDrivers - 1] =
				xnfalloc(sizeof(InputDriverRec));
    *xf86InputDriverList[xf86NumInputDrivers - 1] = *driver;
    xf86InputDriverList[xf86NumInputDrivers - 1]->module = module;
}

void
xf86DeleteInputDriver(int drvIndex)
{
    if (xf86InputDriverList[drvIndex] && xf86InputDriverList[drvIndex]->module)
	UnloadModule(xf86InputDriverList[drvIndex]->module);
    free(xf86InputDriverList[drvIndex]);
    xf86InputDriverList[drvIndex] = NULL;
}

InputDriverPtr
xf86LookupInputDriver(const char *name)
{
    int i;

    for (i = 0; i < xf86NumInputDrivers; i++) {
       if (xf86InputDriverList[i] && xf86InputDriverList[i]->driverName &&
           xf86NameCmp(name, xf86InputDriverList[i]->driverName) == 0)
           return xf86InputDriverList[i];
    }
    return NULL;
}

InputInfoPtr
xf86LookupInput(const char *name)
{
    InputInfoPtr p;

    for (p = xf86InputDevs; p != NULL; p = p->next) {
        if (strcmp(name, p->name) == 0)
            return p;
    }

    return NULL;
}

/* Allocate a new ScrnInfoRec in xf86Screens */

ScrnInfoPtr
xf86AllocateScreen(DriverPtr drv, int flags)
{
    int i;

    if (xf86Screens == NULL)
	xf86NumScreens = 0;

    i = xf86NumScreens++;
    xf86Screens = xnfrealloc(xf86Screens, xf86NumScreens * sizeof(ScrnInfoPtr));
    xf86Screens[i] = xnfcalloc(sizeof(ScrnInfoRec), 1);
    xf86Screens[i]->scrnIndex = i;	/* Changes when a screen is removed */
    xf86Screens[i]->origIndex = i;	/* This never changes */
    xf86Screens[i]->privates = xnfcalloc(sizeof(DevUnion),
					 xf86ScrnInfoPrivateCount);
    /*
     * EnableDisableFBAccess now gets initialized in InitOutput()
     * xf86Screens[i]->EnableDisableFBAccess = xf86EnableDisableFBAccess;
     */

    xf86Screens[i]->drv = drv;
    drv->refCount++;
    xf86Screens[i]->module = DuplicateModule(drv->module, NULL);

    xf86Screens[i]->DriverFunc = drv->driverFunc;

    return xf86Screens[i];
}


/*
 * Remove an entry from xf86Screens.  Ideally it should free all allocated
 * data.  To do this properly may require a driver hook.
 */

void
xf86DeleteScreen(int scrnIndex, int flags)
{
    ScrnInfoPtr pScrn;
    int i;

    /* First check if the screen is valid */
    if (xf86NumScreens == 0 || xf86Screens == NULL)
	return;

    if (scrnIndex > xf86NumScreens - 1)
	return;

    if (!(pScrn = xf86Screens[scrnIndex]))
	return;

    /* If a FreeScreen function is defined, call it here */
    if (pScrn->FreeScreen != NULL)
	pScrn->FreeScreen(scrnIndex, 0);

    while (pScrn->modes)
	xf86DeleteMode(&pScrn->modes, pScrn->modes);

    while (pScrn->modePool)
	xf86DeleteMode(&pScrn->modePool, pScrn->modePool);

    xf86OptionListFree(pScrn->options);

    if (pScrn->module)
	UnloadModule(pScrn->module);

    if (pScrn->drv)
	pScrn->drv->refCount--;

    free(pScrn->privates);

    xf86ClearEntityListForScreen(scrnIndex);

    free(pScrn);

    /* Move the other entries down, updating their scrnIndex fields */

    xf86NumScreens--;

    for (i = scrnIndex; i < xf86NumScreens; i++) {
	xf86Screens[i] = xf86Screens[i + 1];
	xf86Screens[i]->scrnIndex = i;
	/* Also need to take care of the screen layout settings */
    }
}

/*
 * Allocate a private in ScrnInfoRec.
 */

int
xf86AllocateScrnInfoPrivateIndex(void)
{
    int idx, i;
    ScrnInfoPtr pScr;
    DevUnion *nprivs;

    idx = xf86ScrnInfoPrivateCount++;
    for (i = 0; i < xf86NumScreens; i++) {
	pScr = xf86Screens[i];
	nprivs = xnfrealloc(pScr->privates,
			    xf86ScrnInfoPrivateCount * sizeof(DevUnion));
	/* Zero the new private */
	memset(&nprivs[idx], 0, sizeof(DevUnion));
	pScr->privates = nprivs;
    }
    return idx;
}

Bool
xf86AddPixFormat(ScrnInfoPtr pScrn, int depth, int bpp, int pad)
{
    int i;

    if (pScrn->numFormats >= MAXFORMATS)
	return FALSE;

    if (bpp <= 0) {
	if (depth == 1)
	    bpp = 1;
	else if (depth <= 8)
	    bpp = 8;
	else if (depth <= 16)
	    bpp = 16;
	else if (depth <= 32)
	    bpp = 32;
	else
	    return FALSE;
    }
    if (pad <= 0)
	pad = BITMAP_SCANLINE_PAD;

    i = pScrn->numFormats++;
    pScrn->formats[i].depth = depth;
    pScrn->formats[i].bitsPerPixel = bpp;
    pScrn->formats[i].scanlinePad = pad;
    return TRUE;
}

/*
 * Set the depth we are using based on (in the following order of preference):
 *  - values given on the command line
 *  - values given in the config file
 *  - values provided by the driver
 *  - an overall default when nothing else is given
 *
 * Also find a Display subsection matching the depth/bpp found.
 *
 * Sets the following ScrnInfoRec fields:
 *     bitsPerPixel, pixmap24, depth, display, imageByteOrder,
 *     bitmapScanlinePad, bitmapScanlineUnit, bitmapBitOrder, numFormats,
 *     formats, fbFormat.
 */

/* Can the screen handle 24 bpp pixmaps */
#define DO_PIX24(f) ((f & Support24bppFb) || \
		     ((f & Support32bppFb) && (f & SupportConvert24to32)))

/* Can the screen handle 32 bpp pixmaps */
#define DO_PIX32(f) ((f & Support32bppFb) || \
		     ((f & Support24bppFb) && (f & SupportConvert32to24)))

/* Does the screen prefer 32bpp fb for 24bpp pixmaps */
#define CHOOSE32FOR24(f) ((f & Support32bppFb) && (f & SupportConvert24to32) \
			  && (f & PreferConvert24to32))

/* Does the screen prefer 24bpp fb for 32bpp pixmaps */
#define CHOOSE24FOR32(f) ((f & Support24bppFb) && (f & SupportConvert32to24) \
			  && (f & PreferConvert32to24))

/* Can the screen handle 32bpp pixmaps for 24bpp fb */
#define DO_PIX32FOR24(f) ((f & Support24bppFb) && (f & SupportConvert32to24))

/* Can the screen handle 24bpp pixmaps for 32bpp fb */
#define DO_PIX24FOR32(f) ((f & Support32bppFb) && (f & SupportConvert24to32))

#ifndef GLOBAL_DEFAULT_DEPTH
#define GLOBAL_DEFAULT_DEPTH 24
#endif

Bool
xf86SetDepthBpp(ScrnInfoPtr scrp, int depth, int dummy, int fbbpp,
		int depth24flags)
{
    int i;
    DispPtr disp;
    Pix24Flags pix24 = xf86Info.pixmap24;
    Bool nomatch = FALSE;

    scrp->bitsPerPixel = -1;
    scrp->depth = -1;
    scrp->pixmap24 = Pix24DontCare;
    scrp->bitsPerPixelFrom = X_DEFAULT;
    scrp->depthFrom = X_DEFAULT;

    if (xf86FbBpp > 0) {
	scrp->bitsPerPixel = xf86FbBpp;
	scrp->bitsPerPixelFrom = X_CMDLINE;
    }

    if (xf86Depth > 0) {
	scrp->depth = xf86Depth;
	scrp->depthFrom = X_CMDLINE;
    }

    if (xf86FbBpp < 0 && xf86Depth < 0) {
	if (scrp->confScreen->defaultfbbpp > 0) {
	    scrp->bitsPerPixel = scrp->confScreen->defaultfbbpp;
	    scrp->bitsPerPixelFrom = X_CONFIG;
	}
	if (scrp->confScreen->defaultdepth > 0) {
	    scrp->depth = scrp->confScreen->defaultdepth;
	    scrp->depthFrom = X_CONFIG;
	}

	if (scrp->confScreen->defaultfbbpp <= 0 &&
	    scrp->confScreen->defaultdepth <= 0) {
	    /*
	     * Check for DefaultDepth and DefaultFbBpp options in the
	     * Device sections.
	     */
	    int i;
	    GDevPtr device;
	    Bool found = FALSE;

	    for (i = 0; i < scrp->numEntities; i++) {
		device = xf86GetDevFromEntity(scrp->entityList[i],
					      scrp->entityInstanceList[i]);
		if (device && device->options) {
		    if (xf86FindOption(device->options, "DefaultDepth")) {
			scrp->depth = xf86SetIntOption(device->options,
						       "DefaultDepth", -1);
			scrp->depthFrom = X_CONFIG;
			found = TRUE;
		    }
		    if (xf86FindOption(device->options, "DefaultFbBpp")) {
			scrp->bitsPerPixel = xf86SetIntOption(device->options,
							      "DefaultFbBpp",
							      -1);
			scrp->bitsPerPixelFrom = X_CONFIG;
			found = TRUE;
		    }
		}
		if (found)
		    break;
	    }
	}
    }

    /* If none of these is set, pick a default */
    if (scrp->bitsPerPixel < 0 && scrp->depth < 0) {
        if (fbbpp > 0 || depth > 0) {
	    if (fbbpp > 0)
		scrp->bitsPerPixel = fbbpp;
	    if (depth > 0)
		scrp->depth = depth;
	} else {
	    scrp->depth = GLOBAL_DEFAULT_DEPTH;
	}
    }

    /* If any are not given, determine a default for the others */

    if (scrp->bitsPerPixel < 0) {
	/* The depth must be set */
	if (scrp->depth > -1) {
	    if (scrp->depth == 1)
		scrp->bitsPerPixel = 1;
	    else if (scrp->depth <= 4)
		scrp->bitsPerPixel = 4;
	    else if (scrp->depth <= 8)
		scrp->bitsPerPixel = 8;
	    else if (scrp->depth <= 16)
		scrp->bitsPerPixel = 16;
	    else if (scrp->depth <= 24) {
		/*
		 * Figure out if a choice is possible based on the depth24
		 * and pix24 flags.
		 */
		/* Check pix24 first */
		if (pix24 != Pix24DontCare) {
		    if (pix24 == Pix24Use32) {
			if (DO_PIX32(depth24flags)) {
			    if (CHOOSE24FOR32(depth24flags))
				scrp->bitsPerPixel = 24;
			    else
				scrp->bitsPerPixel = 32;
			} else {
			    nomatch = TRUE;
			}
		    } else if (pix24 == Pix24Use24) {
			if (DO_PIX24(depth24flags)) {
			    if (CHOOSE32FOR24(depth24flags))
				scrp->bitsPerPixel = 32;
			    else
				scrp->bitsPerPixel = 24;
			} else {
			    nomatch = TRUE;
			}
		    }
		} else {
		    if (DO_PIX32(depth24flags)) {
			if (CHOOSE24FOR32(depth24flags))
			    scrp->bitsPerPixel = 24;
			else
			    scrp->bitsPerPixel = 32;
		    } else if (DO_PIX24(depth24flags)) {
			if (CHOOSE32FOR24(depth24flags))
			    scrp->bitsPerPixel = 32;
			else
			    scrp->bitsPerPixel = 24;
		    }
		}
	    } else if (scrp->depth <= 32)
		scrp->bitsPerPixel = 32;
	    else {
		xf86DrvMsg(scrp->scrnIndex, X_ERROR,
			   "Specified depth (%d) is greater than 32\n",
			   scrp->depth);
		return FALSE;
	    }
	} else {
	    xf86DrvMsg(scrp->scrnIndex, X_ERROR,
			"xf86SetDepthBpp: internal error: depth and fbbpp"
			" are both not set\n");
	    return FALSE;
	}
	if (scrp->bitsPerPixel < 0) {
	    if (nomatch)
		xf86DrvMsg(scrp->scrnIndex, X_ERROR,
			"Driver can't support depth 24 pixmap format (%d)\n",
			PIX24TOBPP(pix24));
	    else if ((depth24flags & (Support24bppFb | Support32bppFb)) ==
		     NoDepth24Support)
		xf86DrvMsg(scrp->scrnIndex, X_ERROR,
			"Driver can't support depth 24\n");
	    else
		xf86DrvMsg(scrp->scrnIndex, X_ERROR,
			"Can't find fbbpp for depth 24\n");
	    return FALSE;
	}
	scrp->bitsPerPixelFrom = X_PROBED;
    }

    if (scrp->depth <= 0) {
	/* bitsPerPixel is already set */
	switch (scrp->bitsPerPixel) {
	case 32:
	    scrp->depth = 24;
	    break;
	default:
	    /* 1, 4, 8, 16 and 24 */
	    scrp->depth = scrp->bitsPerPixel;
	    break;
	}
	scrp->depthFrom = X_PROBED;
    }

    /* Sanity checks */
    if (scrp->depth < 1 || scrp->depth > 32) {
	xf86DrvMsg(scrp->scrnIndex, X_ERROR,
		   "Specified depth (%d) is not in the range 1-32\n",
		    scrp->depth);
	return FALSE;
    }
    switch (scrp->bitsPerPixel) {
    case 1:
    case 4:
    case 8:
    case 16:
    case 24:
    case 32:
	break;
    default:
	xf86DrvMsg(scrp->scrnIndex, X_ERROR,
		   "Specified fbbpp (%d) is not a permitted value\n",
		   scrp->bitsPerPixel);
	return FALSE;
    }
    if (scrp->depth > scrp->bitsPerPixel) {
	xf86DrvMsg(scrp->scrnIndex, X_ERROR,
		   "Specified depth (%d) is greater than the fbbpp (%d)\n",
		   scrp->depth, scrp->bitsPerPixel);
	return FALSE;
    }

    /* set scrp->pixmap24 if the driver isn't flexible */
    if (scrp->bitsPerPixel == 24 && !DO_PIX32FOR24(depth24flags)) {
	scrp->pixmap24 = Pix24Use24;
    }
    if (scrp->bitsPerPixel == 32 && !DO_PIX24FOR32(depth24flags)) {
	scrp->pixmap24 = Pix24Use32;
    }

    /*
     * Find the Display subsection matching the depth/fbbpp and initialise
     * scrp->display with it.
     */
    for (i = 0, disp = scrp->confScreen->displays;
	 i < scrp->confScreen->numdisplays; i++, disp++) {
	if ((disp->depth == scrp->depth && disp->fbbpp == scrp->bitsPerPixel)
	    || (disp->depth == scrp->depth && disp->fbbpp <= 0)
	    || (disp->fbbpp == scrp->bitsPerPixel && disp->depth <= 0)) {
	    scrp->display = disp;
	    break;
	}
    }

    /*
     * If an exact match can't be found, see if there is one with no
     * depth or fbbpp specified.
     */
    if (i == scrp->confScreen->numdisplays) {
	for (i = 0, disp = scrp->confScreen->displays;
	     i < scrp->confScreen->numdisplays; i++, disp++) {
	    if (disp->depth <= 0 && disp->fbbpp <= 0) {
		scrp->display = disp;
		break;
	    }
	}
    }

    /*
     * If all else fails, create a default one.
     */
    if (i == scrp->confScreen->numdisplays) {
	scrp->confScreen->numdisplays++;
	scrp->confScreen->displays =
		xnfrealloc(scrp->confScreen->displays,
			   scrp->confScreen->numdisplays * sizeof(DispRec));
	xf86DrvMsg(scrp->scrnIndex, X_INFO,
		   "Creating default Display subsection in Screen section\n"
		   "\t\"%s\" for depth/fbbpp %d/%d\n",
		   scrp->confScreen->id, scrp->depth, scrp->bitsPerPixel);
	memset(&scrp->confScreen->displays[i], 0, sizeof(DispRec));
	scrp->confScreen->displays[i].blackColour.red = -1;
	scrp->confScreen->displays[i].blackColour.green = -1;
	scrp->confScreen->displays[i].blackColour.blue = -1;
	scrp->confScreen->displays[i].whiteColour.red = -1;
	scrp->confScreen->displays[i].whiteColour.green = -1;
	scrp->confScreen->displays[i].whiteColour.blue = -1;
	scrp->confScreen->displays[i].defaultVisual = -1;
	scrp->confScreen->displays[i].modes = xnfalloc(sizeof(char *));
	scrp->confScreen->displays[i].modes[0] = NULL;
	scrp->confScreen->displays[i].depth = depth;
	scrp->confScreen->displays[i].fbbpp = fbbpp;
	scrp->display = &scrp->confScreen->displays[i];
    }

    /*
     * Setup defaults for the display-wide attributes the framebuffer will
     * need.  These defaults should eventually be set globally, and not
     * dependent on the screens.
     */
    scrp->imageByteOrder = IMAGE_BYTE_ORDER;
    scrp->bitmapScanlinePad = BITMAP_SCANLINE_PAD;
    if (scrp->depth < 8) {
	/* Planar modes need these settings */
	scrp->bitmapScanlineUnit = 8;
	scrp->bitmapBitOrder = MSBFirst;
    } else {
	scrp->bitmapScanlineUnit = BITMAP_SCANLINE_UNIT;
	scrp->bitmapBitOrder = BITMAP_BIT_ORDER;
    }

    /*
     * If an unusual depth is required, add it to scrp->formats.  The formats
     * for the common depths are handled globally in InitOutput
     */
    switch (scrp->depth) {
    case 1:
    case 4:
    case 8:
    case 15:
    case 16:
    case 24:
	/* Common depths.  Nothing to do for them */
	break;
    default:
	if (!xf86AddPixFormat(scrp, scrp->depth, 0, 0)) {
	    xf86DrvMsg(scrp->scrnIndex, X_ERROR,
		       "Can't add pixmap format for depth %d\n", scrp->depth);
	    return FALSE;
	}
    }

    /* Initialise the framebuffer format for this screen */
    scrp->fbFormat.depth = scrp->depth;
    scrp->fbFormat.bitsPerPixel = scrp->bitsPerPixel;
    scrp->fbFormat.scanlinePad = BITMAP_SCANLINE_PAD;

    return TRUE;
}

/*
 * Print out the selected depth and bpp.
 */
void
xf86PrintDepthBpp(ScrnInfoPtr scrp)
{
    xf86DrvMsg(scrp->scrnIndex, scrp->depthFrom, "Depth %d, ", scrp->depth);
    xf86Msg(scrp->bitsPerPixelFrom, "framebuffer bpp %d\n", scrp->bitsPerPixel);
}

/*
 * xf86SetWeight sets scrp->weight, scrp->mask, scrp->offset, and for depths
 * greater than MAX_PSEUDO_DEPTH also scrp->rgbBits.
 */
Bool
xf86SetWeight(ScrnInfoPtr scrp, rgb weight, rgb mask)
{
    MessageType weightFrom = X_DEFAULT;

    scrp->weight.red = 0;
    scrp->weight.green = 0;
    scrp->weight.blue = 0;

    if (xf86Weight.red > 0 && xf86Weight.green > 0 && xf86Weight.blue > 0) {
	scrp->weight = xf86Weight;
	weightFrom = X_CMDLINE;
    } else if (scrp->display->weight.red > 0 && scrp->display->weight.green > 0
	       && scrp->display->weight.blue > 0) {
	scrp->weight = scrp->display->weight;
	weightFrom = X_CONFIG;
    } else if (weight.red > 0 && weight.green > 0 && weight.blue > 0) {
	scrp->weight = weight;
    } else {
	switch (scrp->depth) {
	case 1:
	case 4:
	case 8:
	    scrp->weight.red = scrp->weight.green =
		scrp->weight.blue = scrp->rgbBits;
	    break;
	case 15:
	    scrp->weight.red = scrp->weight.green = scrp->weight.blue = 5;
	    break;
	case 16:
	    scrp->weight.red = scrp->weight.blue = 5;
	    scrp->weight.green = 6;
	    break;
	case 18:
	    scrp->weight.red = scrp->weight.green = scrp->weight.blue = 6;
	    break;
	case 24:
	    scrp->weight.red = scrp->weight.green = scrp->weight.blue = 8;
	    break;
	case 30:
	    scrp->weight.red = scrp->weight.green = scrp->weight.blue = 10;
	    break;
	}
    }

    if (scrp->weight.red)
	xf86DrvMsg(scrp->scrnIndex, weightFrom, "RGB weight %d%d%d\n",
		   (int)scrp->weight.red, (int)scrp->weight.green,
		   (int)scrp->weight.blue);

    if (scrp->depth > MAX_PSEUDO_DEPTH &&
	(scrp->depth != scrp->weight.red + scrp->weight.green +
			scrp->weight.blue)) {
	xf86DrvMsg(scrp->scrnIndex, X_ERROR,
		   "Weight given (%d%d%d) is inconsistent with the "
		   "depth (%d)\n",
		   (int)scrp->weight.red, (int)scrp->weight.green,
		   (int)scrp->weight.blue, scrp->depth);
	return FALSE;
    }
    if (scrp->depth > MAX_PSEUDO_DEPTH && scrp->weight.red) {
	/*
	 * XXX Does this even mean anything for TrueColor visuals?
	 * If not, we shouldn't even be setting it here.  However, this
	 * matches the behaviour of 3.x versions of XFree86.
	 */
	scrp->rgbBits = scrp->weight.red;
	if (scrp->weight.green > scrp->rgbBits)
	    scrp->rgbBits = scrp->weight.green;
	if (scrp->weight.blue > scrp->rgbBits)
	    scrp->rgbBits = scrp->weight.blue;
    }

    /* Set the mask and offsets */
    if (mask.red == 0 || mask.green == 0 || mask.blue == 0) {
	/* Default to a setting common to PC hardware */
	scrp->offset.red = scrp->weight.green + scrp->weight.blue;
	scrp->offset.green = scrp->weight.blue;
	scrp->offset.blue = 0;
	scrp->mask.red = ((1 << scrp->weight.red) - 1) << scrp->offset.red;
	scrp->mask.green = ((1 << scrp->weight.green) - 1)
				<< scrp->offset.green;
	scrp->mask.blue = (1 << scrp->weight.blue) - 1;
    } else {
	/* Initialise to the values passed */
	scrp->mask.red = mask.red;
	scrp->mask.green = mask.green;
	scrp->mask.blue = mask.blue;
	scrp->offset.red = ffs(mask.red);
	scrp->offset.green = ffs(mask.green);
	scrp->offset.blue = ffs(mask.blue);
    }
    return TRUE;
}

Bool
xf86SetDefaultVisual(ScrnInfoPtr scrp, int visual)
{
    MessageType visualFrom = X_DEFAULT;

    if (defaultColorVisualClass >= 0) {
	scrp->defaultVisual = defaultColorVisualClass;
	visualFrom = X_CMDLINE;
    } else if (scrp->display->defaultVisual >= 0) {
	scrp->defaultVisual = scrp->display->defaultVisual;
	visualFrom = X_CONFIG;
    } else if (visual >= 0) {
	scrp->defaultVisual = visual;
    } else {
	if (scrp->depth == 1)
	    scrp->defaultVisual = StaticGray;
	else if (scrp->depth == 4)
	    scrp->defaultVisual = StaticColor;
	else if (scrp->depth <= MAX_PSEUDO_DEPTH)
	    scrp->defaultVisual = PseudoColor;
	else
	    scrp->defaultVisual = TrueColor;
    }
    switch (scrp->defaultVisual) {
    case StaticGray:
    case GrayScale:
    case StaticColor:
    case PseudoColor:
    case TrueColor:
    case DirectColor:
	xf86DrvMsg(scrp->scrnIndex, visualFrom, "Default visual is %s\n",
		   xf86VisualNames[scrp->defaultVisual]);
	    return TRUE;
    default:

	xf86DrvMsg(scrp->scrnIndex, X_ERROR,
		   "Invalid default visual class (%d)\n", scrp->defaultVisual);
	return FALSE;
    }
}

#define TEST_GAMMA(g) \
	(g).red > GAMMA_ZERO || (g).green > GAMMA_ZERO || (g).blue > GAMMA_ZERO

#define SET_GAMMA(g) \
	(g) > GAMMA_ZERO ? (g) : 1.0

Bool
xf86SetGamma(ScrnInfoPtr scrp, Gamma gamma)
{
    MessageType from = X_DEFAULT;
#if 0
    xf86MonPtr DDC = (xf86MonPtr)(scrp->monitor->DDC);
#endif
    if (TEST_GAMMA(xf86Gamma)) {
	from = X_CMDLINE;
	scrp->gamma.red = SET_GAMMA(xf86Gamma.red);
	scrp->gamma.green = SET_GAMMA(xf86Gamma.green);
	scrp->gamma.blue = SET_GAMMA(xf86Gamma.blue);
    } else if (TEST_GAMMA(scrp->monitor->gamma)) {
	from = X_CONFIG;
	scrp->gamma.red = SET_GAMMA(scrp->monitor->gamma.red);
	scrp->gamma.green = SET_GAMMA(scrp->monitor->gamma.green);
	scrp->gamma.blue = SET_GAMMA(scrp->monitor->gamma.blue);
#if 0
    } else if ( DDC && DDC->features.gamma > GAMMA_ZERO ) {
        from = X_PROBED;
	scrp->gamma.red = SET_GAMMA(DDC->features.gamma);
	scrp->gamma.green = SET_GAMMA(DDC->features.gamma);
	scrp->gamma.blue = SET_GAMMA(DDC->features.gamma);
	/* EDID structure version 2 gives optional seperate red, green & blue gamma values
	 * in bytes 0x57-0x59 */
#endif
    } else if (TEST_GAMMA(gamma)) {
	scrp->gamma.red = SET_GAMMA(gamma.red);
	scrp->gamma.green = SET_GAMMA(gamma.green);
	scrp->gamma.blue = SET_GAMMA(gamma.blue);
    } else {
	scrp->gamma.red = 1.0;
	scrp->gamma.green = 1.0;
	scrp->gamma.blue = 1.0;
    }
    /* Pretend we succeeded if we support better a gamma system.
     * This avoids a confusing message.
     */
    if (xf86_crtc_supports_gamma(scrp))
	return TRUE;
    xf86DrvMsg(scrp->scrnIndex, from,
	       "Using gamma correction (%.1f, %.1f, %.1f)\n",
	       scrp->gamma.red, scrp->gamma.green, scrp->gamma.blue);

    return TRUE;
}

#undef TEST_GAMMA
#undef SET_GAMMA


/*
 * Set the DPI from the command line option.  XXX should allow it to be
 * calculated from the widthmm/heightmm values.
 */

#undef MMPERINCH
#define MMPERINCH 25.4

void
xf86SetDpi(ScrnInfoPtr pScrn, int x, int y)
{
    MessageType from = X_DEFAULT;
    xf86MonPtr DDC = (xf86MonPtr)(pScrn->monitor->DDC);
    int ddcWidthmm, ddcHeightmm;
    int widthErr, heightErr;

    /* XXX Maybe there is no need for widthmm/heightmm in ScrnInfoRec */
    pScrn->widthmm = pScrn->monitor->widthmm;
    pScrn->heightmm = pScrn->monitor->heightmm;

    if (DDC && (DDC->features.hsize > 0 && DDC->features.vsize > 0) ) {
      /* DDC gives display size in mm for individual modes,
       * but cm for monitor
       */
      ddcWidthmm = DDC->features.hsize * 10; /* 10mm in 1cm */
      ddcHeightmm = DDC->features.vsize * 10; /* 10mm in 1cm */
    } else {
      ddcWidthmm = ddcHeightmm = 0;
    }

    if (monitorResolution > 0) {
	pScrn->xDpi = monitorResolution;
	pScrn->yDpi = monitorResolution;
	from = X_CMDLINE;
    } else if (pScrn->widthmm > 0 || pScrn->heightmm > 0) {
	from = X_CONFIG;
	if (pScrn->widthmm > 0) {
	   pScrn->xDpi =
		(int)((double)pScrn->virtualX * MMPERINCH / pScrn->widthmm);
	}
	if (pScrn->heightmm > 0) {
	   pScrn->yDpi =
		(int)((double)pScrn->virtualY * MMPERINCH / pScrn->heightmm);
	}
	if (pScrn->xDpi > 0 && pScrn->yDpi <= 0)
	    pScrn->yDpi = pScrn->xDpi;
	if (pScrn->yDpi > 0 && pScrn->xDpi <= 0)
	    pScrn->xDpi = pScrn->yDpi;
	xf86DrvMsg(pScrn->scrnIndex, from, "Display dimensions: (%d, %d) mm\n",
		   pScrn->widthmm, pScrn->heightmm);

	/* Warn if config and probe disagree about display size */
	if ( ddcWidthmm && ddcHeightmm ) {
	  if (pScrn->widthmm > 0) {
	    widthErr  = abs(ddcWidthmm  - pScrn->widthmm);
	  } else {
	    widthErr  = 0;
	  }
	  if (pScrn->heightmm > 0) {
	    heightErr = abs(ddcHeightmm - pScrn->heightmm);
	  } else {
	    heightErr = 0;
	  }
	  if (widthErr>10 || heightErr>10) {
	    /* Should include config file name for monitor here */
	    xf86DrvMsg(pScrn->scrnIndex, X_WARNING,
		       "Probed monitor is %dx%d mm, using Displaysize %dx%d mm\n",
		       ddcWidthmm,ddcHeightmm, pScrn->widthmm,pScrn->heightmm);
	  }
	}
    } else if ( ddcWidthmm && ddcHeightmm ) {
	from = X_PROBED;
	xf86DrvMsg(pScrn->scrnIndex, from, "Display dimensions: (%d, %d) mm\n",
		   ddcWidthmm, ddcHeightmm );
	pScrn->widthmm = ddcWidthmm;
	pScrn->heightmm = ddcHeightmm;
	if (pScrn->widthmm > 0) {
	   pScrn->xDpi =
		(int)((double)pScrn->virtualX * MMPERINCH / pScrn->widthmm);
	}
	if (pScrn->heightmm > 0) {
	   pScrn->yDpi =
		(int)((double)pScrn->virtualY * MMPERINCH / pScrn->heightmm);
	}
	if (pScrn->xDpi > 0 && pScrn->yDpi <= 0)
	    pScrn->yDpi = pScrn->xDpi;
	if (pScrn->yDpi > 0 && pScrn->xDpi <= 0)
	    pScrn->xDpi = pScrn->yDpi;
    } else {
	if (x > 0)
	    pScrn->xDpi = x;
	else
	    pScrn->xDpi = DEFAULT_DPI;
	if (y > 0)
	    pScrn->yDpi = y;
	else
	    pScrn->yDpi = DEFAULT_DPI;
    }
    xf86DrvMsg(pScrn->scrnIndex, from, "DPI set to (%d, %d)\n",
	       pScrn->xDpi, pScrn->yDpi);
}

#undef MMPERINCH


void
xf86SetBlackWhitePixels(ScreenPtr pScreen)
{
    if (xf86FlipPixels) {
	pScreen->whitePixel = 0;
	pScreen->blackPixel = 1;
    } else {
	pScreen->whitePixel = 1;
	pScreen->blackPixel = 0;
    }
}

/*
 * Function to enable/disable access to the frame buffer
 *
 * This is used when VT switching and when entering/leaving DGA direct mode.
 *
 * This has been rewritten again to eliminate the saved pixmap.  The
 * devPrivate field in the screen pixmap is set to NULL to catch code
 * accidentally referencing the frame buffer while the X server is not
 * supposed to touch it.
 *
 * Here, we exchange the pixmap private data, rather than the pixmaps
 * themselves to avoid having to find and change any references to the screen
 * pixmap such as GC's, window privates etc.  This also means that this code
 * does not need to know exactly how the pixmap pixels are accessed.  Further,
 * this exchange is >not< done through the screen's ModifyPixmapHeader()
 * vector.  This means the called frame buffer code layers can determine
 * whether they are switched in or out by keeping track of the root pixmap's
 * private data, and therefore don't need to access pScrnInfo->vtSema.
 */
void
xf86EnableDisableFBAccess(int scrnIndex, Bool enable)
{
    ScrnInfoPtr pScrnInfo = xf86Screens[scrnIndex];
    ScreenPtr pScreen = pScrnInfo->pScreen;
    PixmapPtr pspix;

    pspix = (*pScreen->GetScreenPixmap) (pScreen);
    if (enable)
    {
	/*
	 * Restore all of the clip lists on the screen
	 */
	if (!xf86Resetting)
	    SetRootClip (pScreen, TRUE);

    }
    else
    {
	/*
	 * Empty all of the clip lists on the screen
	 */
	SetRootClip (pScreen, FALSE);
    }
}

/* Print driver messages in the standard format */

#undef PREFIX_SIZE
#define PREFIX_SIZE 14

void
xf86VDrvMsgVerb(int scrnIndex, MessageType type, int verb, const char *format,
		va_list args)
{
    char *tmpFormat;

    /* Prefix the scrnIndex name to the format string. */
    if (scrnIndex >= 0 && scrnIndex < xf86NumScreens &&
	xf86Screens[scrnIndex]->name) {
	tmpFormat = malloc(strlen(format) +
			   strlen(xf86Screens[scrnIndex]->name) +
			   PREFIX_SIZE + 1);
	if (!tmpFormat)
	    return;

	snprintf(tmpFormat, PREFIX_SIZE + 1, "%s(%d): ",
		 xf86Screens[scrnIndex]->name, scrnIndex);

	strcat(tmpFormat, format);
	LogVMessageVerb(type, verb, tmpFormat, args);
	free(tmpFormat);
    } else
	LogVMessageVerb(type, verb, format, args);
}
#undef PREFIX_SIZE

/* Print driver messages, with verbose level specified directly */
void
xf86DrvMsgVerb(int scrnIndex, MessageType type, int verb, const char *format,
	       ...)
{
    va_list ap;

    va_start(ap, format);
    xf86VDrvMsgVerb(scrnIndex, type, verb, format, ap);
    va_end(ap);
}

/* Print driver messages, with verbose level of 1 (default) */
void
xf86DrvMsg(int scrnIndex, MessageType type, const char *format, ...)
{
    va_list ap;

    va_start(ap, format);
    xf86VDrvMsgVerb(scrnIndex, type, 1, format, ap);
    va_end(ap);
}

/* Print input driver messages in the standard format of
   <driver>: <device name>: <message> */
void
xf86VIDrvMsgVerb(InputInfoPtr dev, MessageType type, int verb, const char *format,
		 va_list args)
{
    char *msg;

    if (asprintf(&msg, "%s: %s: %s", dev->drv->driverName, dev->name, format)
	== -1) {
	LogVMessageVerb(type, verb, "%s", args);
    } else {
	LogVMessageVerb(type, verb, msg, args);
	free(msg);
    }
}

/* Print input driver message, with verbose level specified directly */
void
xf86IDrvMsgVerb(InputInfoPtr dev, MessageType type, int verb, const char *format,
	       ...)
{
    va_list ap;

    va_start(ap, format);
    xf86VIDrvMsgVerb(dev, type, verb, format, ap);
    va_end(ap);
}

/* Print input driver messages, with verbose level of 1 (default) */
void
xf86IDrvMsg(InputInfoPtr dev, MessageType type, const char *format, ...)
{
    va_list ap;

    va_start(ap, format);
    xf86VIDrvMsgVerb(dev, type, 1, format, ap);
    va_end(ap);
}


/* Print non-driver messages with verbose level specified directly */
void
xf86MsgVerb(MessageType type, int verb, const char *format, ...)
{
    va_list ap;

    va_start(ap, format);
    LogVMessageVerb(type, verb, format, ap);
    va_end(ap);
}

/* Print non-driver messages with verbose level of 1 (default) */
void
xf86Msg(MessageType type, const char *format, ...)
{
    va_list ap;

    va_start(ap, format);
    LogVMessageVerb(type, 1, format, ap);
    va_end(ap);
}

/* Just like ErrorF, but with the verbose level checked */
void
xf86ErrorFVerb(int verb, const char *format, ...)
{
    va_list ap;

    va_start(ap, format);
    if (xf86Verbose >= verb || xf86LogVerbose >= verb)
	LogVWrite(verb, format, ap);
    va_end(ap);
}

/* Like xf86ErrorFVerb, but with an implied verbose level of 1 */
void
xf86ErrorF(const char *format, ...)
{
    va_list ap;

    va_start(ap, format);
    if (xf86Verbose >= 1 || xf86LogVerbose >= 1)
	LogVWrite(1, format, ap);
    va_end(ap);
}


void
xf86LogInit(void)
{
    char *lf = NULL;

#define LOGSUFFIX ".log"
#define LOGOLDSUFFIX ".old"

    /* Get the log file name */
    if (xf86LogFileFrom == X_DEFAULT) {
	/* Append the display number and ".log" */
	if (asprintf(&lf, "%s%%s" LOGSUFFIX, xf86LogFile) == -1)
	    FatalError("Cannot allocate space for the log file name\n");
	xf86LogFile = lf;
    }

    xf86LogFile = LogInit(xf86LogFile, LOGOLDSUFFIX);
    xf86LogFileWasOpened = TRUE;

    xf86SetVerbosity(xf86Verbose);
    xf86SetLogVerbosity(xf86LogVerbose);

#undef LOGSUFFIX
#undef LOGOLDSUFFIX

    free(lf);
}

void
xf86CloseLog(void)
{
    LogClose();
}


/*
 * Drivers can use these for using their own SymTabRecs.
 */

const char *
xf86TokenToString(SymTabPtr table, int token)
{
    int i;

    for (i = 0; table[i].token >= 0 && table[i].token != token; i++)
	;

    if (table[i].token < 0)
	return NULL;
    else
	return table[i].name;
}

int
xf86StringToToken(SymTabPtr table, const char *string)
{
    int i;

    if (string == NULL)
	return -1;

    for (i = 0; table[i].token >= 0 && xf86NameCmp(string, table[i].name); i++)
	;

    return table[i].token;
}

/*
 * helper to display the clocks found on a card
 */
void
xf86ShowClocks(ScrnInfoPtr scrp, MessageType from)
{
    int j;

    xf86DrvMsg(scrp->scrnIndex, from, "Pixel clocks available:");
    for (j=0; j < scrp->numClocks; j++) {
	if ((j % 4) == 0) {
	    xf86ErrorF("\n");
	    xf86DrvMsg(scrp->scrnIndex, from, "pixel clocks:");
	}
	xf86ErrorF(" %7.3f", (double)scrp->clock[j] / 1000.0);
    }
    xf86ErrorF("\n");
}


/*
 * This prints out the driver identify message, including the names of
 * the supported chipsets.
 *
 * XXX This makes assumptions about the line width, etc.  Maybe we could
 * use a more general "pretty print" function for messages.
 */
void
xf86PrintChipsets(const char *drvname, const char *drvmsg, SymTabPtr chips)
{
    int len, i;

    len = 6 + strlen(drvname) + 2 + strlen(drvmsg) + 2;
    xf86Msg(X_INFO, "%s: %s:", drvname, drvmsg);
    for (i = 0; chips[i].name != NULL; i++) {
	if (i != 0) {
	    xf86ErrorF(",");
	    len++;
	}
	if (len + 2 + strlen(chips[i].name) < 78) {
	    xf86ErrorF(" ");
	    len++;
	} else {
	    xf86ErrorF("\n\t");
	    len = 8;
	}
	xf86ErrorF("%s", chips[i].name);
	len += strlen(chips[i].name);
    }
    xf86ErrorF("\n");
}


int
xf86MatchDevice(const char *drivername, GDevPtr **sectlist)
{
    GDevPtr       gdp, *pgdp = NULL;
    confScreenPtr screensecptr;
    int i,j;

    if (sectlist)
	*sectlist = NULL;

    /*
     * This can happen when running Xorg -showopts and a module like ati
     * or vmware tries to load its submodules when xf86ConfigLayout is empty
     */
    if (!xf86ConfigLayout.screens)
	return 0;

    /*
     * This is a very important function that matches the device sections
     * as they show up in the config file with the drivers that the server
     * loads at run time.
     *
     * ChipProbe can call
     * int xf86MatchDevice(char * drivername, GDevPtr ** sectlist)
     * with its driver name. The function allocates an array of GDevPtr and
     * returns this via sectlist and returns the number of elements in
     * this list as return value. 0 means none found, -1 means fatal error.
     *
     * It can figure out which of the Device sections to use for which card
     * (using things like the Card statement, etc). For single headed servers
     * there will of course be just one such Device section.
     */
    i = 0;

    /*
     * first we need to loop over all the Screens sections to get to all
     * 'active' device sections
     */
    for (j=0; xf86ConfigLayout.screens[j].screen != NULL; j++) {
        screensecptr = xf86ConfigLayout.screens[j].screen;
        if ((screensecptr->device->driver != NULL)
            && (xf86NameCmp( screensecptr->device->driver,drivername) == 0)
            && (! screensecptr->device->claimed)) {
            /*
             * we have a matching driver that wasn't claimed, yet
             */
            pgdp = xnfrealloc(pgdp, (i + 2) * sizeof(GDevPtr));
            pgdp[i++] = screensecptr->device;
        }
    }

    /* Then handle the inactive devices */
    j = 0;
    while (xf86ConfigLayout.inactives[j].identifier) {
	gdp = &xf86ConfigLayout.inactives[j];
	if (gdp->driver && !gdp->claimed &&
	    !xf86NameCmp(gdp->driver,drivername)) {
	    /* we have a matching driver that wasn't claimed yet */
	    pgdp = xnfrealloc(pgdp, (i + 2) * sizeof(GDevPtr));
	    pgdp[i++] = gdp;
	}
	j++;
    }

    /*
     * make the array NULL terminated and return its address
     */
    if (i)
        pgdp[i] = NULL;

    if (sectlist)
	*sectlist = pgdp;
    else
	free(pgdp);
    return i;
}

/*
 * xf86GetClocks -- get the dot-clocks via a BIG BAD hack ...
 */
void
xf86GetClocks(ScrnInfoPtr pScrn, int num, Bool (*ClockFunc)(ScrnInfoPtr, int),
	      void (*ProtectRegs)(ScrnInfoPtr, Bool),
	      void (*BlankScreen)(ScrnInfoPtr, Bool), IOADDRESS vertsyncreg,
	      int maskval, int knownclkindex, int knownclkvalue)
{
    register int status = vertsyncreg;
    unsigned long i, cnt, rcnt, sync;

    /* First save registers that get written on */
    (*ClockFunc)(pScrn, CLK_REG_SAVE);

    if (num > MAXCLOCKS)
	num = MAXCLOCKS;

    for (i = 0; i < num; i++)
    {
	if (ProtectRegs)
	    (*ProtectRegs)(pScrn, TRUE);
	if (!(*ClockFunc)(pScrn, i))
	{
	    pScrn->clock[i] = -1;
	    continue;
	}
	if (ProtectRegs)
	    (*ProtectRegs)(pScrn, FALSE);
	if (BlankScreen)
	    (*BlankScreen)(pScrn, FALSE);

    	usleep(50000);     /* let VCO stabilise */

    	cnt  = 0;
    	sync = 200000;

	while ((inb(status) & maskval) == 0x00)
	    if (sync-- == 0) goto finish;
	/* Something appears to be happening, so reset sync count */
	sync = 200000;
	while ((inb(status) & maskval) == maskval)
	    if (sync-- == 0) goto finish;
	/* Something appears to be happening, so reset sync count */
	sync = 200000;
	while ((inb(status) & maskval) == 0x00)
	    if (sync-- == 0) goto finish;

	for (rcnt = 0; rcnt < 5; rcnt++)
	{
	    while (!(inb(status) & maskval))
		cnt++;
	    while ((inb(status) & maskval))
		cnt++;
	}

finish:
	pScrn->clock[i] = cnt ? cnt : -1;
	if (BlankScreen)
            (*BlankScreen)(pScrn, TRUE);
    }

    for (i = 0; i < num; i++)
    {
	if (i != knownclkindex)
	{
	    if (pScrn->clock[i] == -1)
	    {
		pScrn->clock[i] = 0;
	    }
	    else
	    {
		pScrn->clock[i] = (int)(0.5 +
                    (((float)knownclkvalue) * pScrn->clock[knownclkindex]) /
	            (pScrn->clock[i]));
		/* Round to nearest 10KHz */
		pScrn->clock[i] += 5;
		pScrn->clock[i] /= 10;
		pScrn->clock[i] *= 10;
	    }
	}
    }

    pScrn->clock[knownclkindex] = knownclkvalue;
    pScrn->numClocks = num;

    /* Restore registers that were written on */
    (*ClockFunc)(pScrn, CLK_REG_RESTORE);
}

const char *
xf86GetVisualName(int visual)
{
    if (visual < 0 || visual > DirectColor)
	return NULL;

    return xf86VisualNames[visual];
}


int
xf86GetVerbosity(void)
{
    return max(xf86Verbose, xf86LogVerbose);
}

Pix24Flags
xf86GetPix24(void)
{
    return xf86Info.pixmap24;
}


int
xf86GetDepth(void)
{
    return xf86Depth;
}


rgb
xf86GetWeight(void)
{
    return xf86Weight;
}


Gamma
xf86GetGamma(void)
{
    return xf86Gamma;
}


Bool
xf86GetFlipPixels(void)
{
    return xf86FlipPixels;
}


const char *
xf86GetServerName(void)
{
    return xf86ServerName;
}


Bool
xf86ServerIsExiting(void)
{
    return (dispatchException & DE_TERMINATE) == DE_TERMINATE;
}


Bool
xf86ServerIsResetting(void)
{
    return xf86Resetting;
}


Bool
xf86ServerIsInitialising(void)
{
    return xf86Initialising;
}


Bool
xf86ServerIsOnlyDetecting(void)
{
    return xf86DoConfigure;
}


Bool
xf86CaughtSignal(void)
{
    return xf86Info.caughtSignal;
}


Bool
xf86GetVidModeAllowNonLocal(void)
{
    return xf86Info.vidModeAllowNonLocal;
}


Bool
xf86GetVidModeEnabled(void)
{
    return xf86Info.vidModeEnabled;
}

Bool
xf86GetModInDevAllowNonLocal(void)
{
    return xf86Info.miscModInDevAllowNonLocal;
}


Bool
xf86GetModInDevEnabled(void)
{
    return xf86Info.miscModInDevEnabled;
}


Bool
xf86GetAllowMouseOpenFail(void)
{
    return xf86Info.allowMouseOpenFail;
}


Bool
xf86IsPc98(void)
{
#if SUPPORT_PC98
    return xf86Info.pc98;
#else
    return FALSE;
#endif
}

void
xf86DisableRandR(void)
{
    xf86Info.disableRandR = TRUE;
    xf86Info.randRFrom = X_PROBED;
}

CARD32
xf86GetModuleVersion(pointer module)
{
    return (CARD32)LoaderGetModuleVersion(module);
}

pointer
xf86LoadDrvSubModule(DriverPtr drv, const char *name)
{
    pointer ret;
    int errmaj = 0, errmin = 0;

    ret = LoadSubModule(drv->module, name, NULL, NULL, NULL, NULL,
			&errmaj, &errmin);
    if (!ret)
	LoaderErrorMsg(NULL, name, errmaj, errmin);
    return ret;
}

pointer
xf86LoadSubModule(ScrnInfoPtr pScrn, const char *name)
{
    pointer ret;
    int errmaj = 0, errmin = 0;

    ret = LoadSubModule(pScrn->module, name, NULL, NULL, NULL, NULL,
			&errmaj, &errmin);
    if (!ret)
	LoaderErrorMsg(pScrn->name, name, errmaj, errmin);
    return ret;
}

/*
 * xf86LoadOneModule loads a single module.
 */
pointer
xf86LoadOneModule(char *name, pointer opt)
{
    int errmaj, errmin;
    char *Name;
    pointer mod;

    if (!name)
	return NULL;

    /* Normalise the module name */
    Name = xf86NormalizeName(name);

    /* Skip empty names */
    if (Name == NULL)
	return NULL;
    if (*Name == '\0') {
	free(Name);
	return NULL;
    }

    mod = LoadModule(Name, NULL, NULL, NULL, opt, NULL, &errmaj, &errmin);
    if (!mod)
	LoaderErrorMsg(NULL, Name, errmaj, errmin);
    free(Name);
    return mod;
}

void
xf86UnloadSubModule(pointer mod)
{
    /*
     * This is disabled for now.  The loader isn't smart enough yet to undo
     * relocations.
     */
#if 0
    UnloadSubModule(mod);
#endif
}

Bool
xf86LoaderCheckSymbol(const char *name)
{
    return LoaderSymbol(name) != NULL;
}

typedef enum {
   OPTION_BACKING_STORE
} BSOpts;

static const OptionInfoRec BSOptions[] = {
   { OPTION_BACKING_STORE, "BackingStore", OPTV_BOOLEAN, {0}, FALSE },
   { -1,                   NULL,           OPTV_NONE,    {0}, FALSE }
};

void
xf86SetBackingStore(ScreenPtr pScreen)
{
    Bool useBS = FALSE;
    MessageType from = X_DEFAULT;
    ScrnInfoPtr pScrn = xf86Screens[pScreen->myNum];
    OptionInfoPtr options;

    options = xnfalloc(sizeof(BSOptions));
    (void)memcpy(options, BSOptions, sizeof(BSOptions));
    xf86ProcessOptions(pScrn->scrnIndex, pScrn->options, options);

    /* check for commandline option here */
    if (xf86bsEnableFlag) {
	from = X_CMDLINE;
	useBS = TRUE;
    } else if (xf86bsDisableFlag) {
	from = X_CMDLINE;
	useBS = FALSE;
    } else {
	if (xf86GetOptValBool(options, OPTION_BACKING_STORE, &useBS))
	    from = X_CONFIG;
    }
    free(options);
    pScreen->backingStoreSupport = useBS ? Always : NotUseful;
    if (serverGeneration == 1)
	xf86DrvMsg(pScreen->myNum, from, "Backing store %s\n",
		   useBS ? "enabled" : "disabled");
}


typedef enum {
   OPTION_SILKEN_MOUSE
} SMOpts;

static const OptionInfoRec SMOptions[] = {
   { OPTION_SILKEN_MOUSE, "SilkenMouse",   OPTV_BOOLEAN, {0}, FALSE },
   { -1,                   NULL,           OPTV_NONE,    {0}, FALSE }
};

void
xf86SetSilkenMouse (ScreenPtr pScreen)
{
    Bool useSM = TRUE;
    MessageType from = X_DEFAULT;
    ScrnInfoPtr pScrn = xf86Screens[pScreen->myNum];
    OptionInfoPtr options;

    options = xnfalloc(sizeof(SMOptions));
    (void)memcpy(options, SMOptions, sizeof(SMOptions));
    xf86ProcessOptions(pScrn->scrnIndex, pScrn->options, options);

    /* check for commandline option here */
    /* disable if screen shares resources */
	/* TODO VGA arb disable silken mouse */
    if (xf86silkenMouseDisableFlag) {
        from = X_CMDLINE;
	useSM = FALSE;
    } else {
	if (xf86GetOptValBool(options, OPTION_SILKEN_MOUSE, &useSM))
	    from = X_CONFIG;
    }
    free(options);
    /*
     * XXX quick hack to report correctly for OSs that can't do SilkenMouse
     * yet.  Should handle this differently so that alternate async methods
     * work correctly with this too.
     */
    pScrn->silkenMouse = useSM && xf86Info.useSIGIO && xf86SIGIOSupported();
    if (serverGeneration == 1)
	xf86DrvMsg(pScreen->myNum, from, "Silken mouse %s\n",
		   pScrn->silkenMouse ? "enabled" : "disabled");
}

/* Wrote this function for the PM2 Xv driver, preliminary. */

pointer
xf86FindXvOptions(int scrnIndex, int adaptor_index, char *port_name,
		  char **adaptor_name, pointer *adaptor_options)
{
    ScrnInfoPtr pScrn = xf86Screens[scrnIndex];
    confXvAdaptorPtr adaptor;
    int i;

    if (adaptor_index >= pScrn->confScreen->numxvadaptors) {
	if (adaptor_name) *adaptor_name = NULL;
	if (adaptor_options) *adaptor_options = NULL;
	return NULL;
    }

    adaptor = &pScrn->confScreen->xvadaptors[adaptor_index];
    if (adaptor_name) *adaptor_name = adaptor->identifier;
    if (adaptor_options) *adaptor_options = adaptor->options;

    for (i = 0; i < adaptor->numports; i++)
	if (!xf86NameCmp(adaptor->ports[i].identifier, port_name))
	    return adaptor->ports[i].options;

    return NULL;
}

/* Rather than duplicate loader's get OS function, just include it directly */
#define LoaderGetOS xf86GetOS
#include "loader/os.c"

static void
xf86ConfigFbEntityInactive(EntityInfoPtr pEnt, EntityProc init,
			   EntityProc enter, EntityProc leave, pointer private)
{
    ScrnInfoPtr pScrn;

    if ((pScrn = xf86FindScreenForEntity(pEnt->index)))
	xf86RemoveEntityFromScreen(pScrn,pEnt->index);
    xf86SetEntityFuncs(pEnt->index,init,enter,leave,private);
}

ScrnInfoPtr
xf86ConfigFbEntity(ScrnInfoPtr pScrn, int scrnFlag, int entityIndex,
		   EntityProc init, EntityProc enter, EntityProc leave,
		   pointer private)
{
    EntityInfoPtr pEnt = xf86GetEntityInfo(entityIndex);
    if (!pEnt) return pScrn;

    if (!(pEnt->location.type == BUS_NONE)) {
	free(pEnt);
	return pScrn;
    }

    if (!pEnt->active) {
	xf86ConfigFbEntityInactive(pEnt, init,  enter, leave,  private);
	free(pEnt);
	return pScrn;
    }

    if (!pScrn)
	pScrn = xf86AllocateScreen(pEnt->driver,scrnFlag);
    xf86AddEntityToScreen(pScrn,entityIndex);

    xf86SetEntityFuncs(entityIndex,init,enter,leave,private);

    free(pEnt);
    return pScrn;
}

Bool
xf86IsScreenPrimary(int scrnIndex)
{
    ScrnInfoPtr pScrn = xf86Screens[scrnIndex];
    int i;

    for (i=0 ; i < pScrn->numEntities; i++) {
	if (xf86IsEntityPrimary(i))
	    return TRUE;
    }
    return FALSE;
}

int
xf86RegisterRootWindowProperty(int ScrnIndex, Atom property, Atom type,
			       int format, unsigned long len, pointer value )
{
    RootWinPropPtr pNewProp = NULL, pRegProp;
    int i;
    Bool existing = FALSE;

    DebugF("xf86RegisterRootWindowProperty(%d, %ld, %ld, %d, %ld, %p)\n",
	   ScrnIndex, property, type, format, len, value);

    if (ScrnIndex<0 || ScrnIndex>=xf86NumScreens) {
      return BadMatch;
    }

    if (xf86RegisteredPropertiesTable &&
	xf86RegisteredPropertiesTable[ScrnIndex]) {
      for (pNewProp = xf86RegisteredPropertiesTable[ScrnIndex];
	   pNewProp; pNewProp = pNewProp->next) {
	if (strcmp(pNewProp->name, NameForAtom(property)) == 0)
	  break;
      }
    }

    if (!pNewProp) {
      if ((pNewProp = (RootWinPropPtr)malloc(sizeof(RootWinProp))) == NULL) {
	return BadAlloc;
      }
      /*
       * We will put this property at the end of the list so that
       * the changes are made in the order they were requested.
       */
      pNewProp->next = NULL;
    } else {
      free(pNewProp->name);
      existing = TRUE;
    }

    pNewProp->name = xnfstrdup(NameForAtom(property));
    pNewProp->type = type;
    pNewProp->format = format;
    pNewProp->size = len;
    pNewProp->data = value;

    DebugF("new property filled\n");

    if (NULL==xf86RegisteredPropertiesTable) {
      DebugF("creating xf86RegisteredPropertiesTable[] size %d\n",
	     xf86NumScreens);
      if ( NULL==(xf86RegisteredPropertiesTable=(RootWinPropPtr*)xnfcalloc(sizeof(RootWinProp),xf86NumScreens) )) {
	return BadAlloc;
      }
      for (i=0; i<xf86NumScreens; i++) {
	xf86RegisteredPropertiesTable[i] = NULL;
      }
    }

    DebugF("xf86RegisteredPropertiesTable %p\n",
	   (void *)xf86RegisteredPropertiesTable);
    DebugF("xf86RegisteredPropertiesTable[%d] %p\n",
	   ScrnIndex, (void *)xf86RegisteredPropertiesTable[ScrnIndex]);

    if (!existing) {
      if ( xf86RegisteredPropertiesTable[ScrnIndex] == NULL) {
	xf86RegisteredPropertiesTable[ScrnIndex] = pNewProp;
      } else {
	pRegProp = xf86RegisteredPropertiesTable[ScrnIndex];
	while (pRegProp->next != NULL) {
	  DebugF("- next %p\n", (void *)pRegProp);
	  pRegProp = pRegProp->next;
        }
	pRegProp->next = pNewProp;
      }
    }
    DebugF("xf86RegisterRootWindowProperty succeeded\n");
    return Success;
}

Bool
xf86IsUnblank(int mode)
{
    switch(mode) {
    case SCREEN_SAVER_OFF:
    case SCREEN_SAVER_FORCER:
	return TRUE;
    case SCREEN_SAVER_ON:
    case SCREEN_SAVER_CYCLE:
	return FALSE;
    default:
	xf86MsgVerb(X_WARNING, 0, "Unexpected save screen mode: %d\n", mode);
	return TRUE;
    }
}

void
xf86MotionHistoryAllocate(InputInfoPtr pInfo)
{
    AllocateMotionHistory(pInfo->dev);
}
>>>>>>> eaedc21f
<|MERGE_RESOLUTION|>--- conflicted
+++ resolved
@@ -1,3900 +1,1949 @@
-<<<<<<< HEAD
-/*
- * Copyright (c) 1997-2003 by The XFree86 Project, Inc.
- *
- * Permission is hereby granted, free of charge, to any person obtaining a
- * copy of this software and associated documentation files (the "Software"),
- * to deal in the Software without restriction, including without limitation
- * the rights to use, copy, modify, merge, publish, distribute, sublicense,
- * and/or sell copies of the Software, and to permit persons to whom the
- * Software is furnished to do so, subject to the following conditions:
- *
- * The above copyright notice and this permission notice shall be included in
- * all copies or substantial portions of the Software.
- *
- * THE SOFTWARE IS PROVIDED "AS IS", WITHOUT WARRANTY OF ANY KIND, EXPRESS OR
- * IMPLIED, INCLUDING BUT NOT LIMITED TO THE WARRANTIES OF MERCHANTABILITY,
- * FITNESS FOR A PARTICULAR PURPOSE AND NONINFRINGEMENT.  IN NO EVENT SHALL
- * THE COPYRIGHT HOLDER(S) OR AUTHOR(S) BE LIABLE FOR ANY CLAIM, DAMAGES OR
- * OTHER LIABILITY, WHETHER IN AN ACTION OF CONTRACT, TORT OR OTHERWISE,
- * ARISING FROM, OUT OF OR IN CONNECTION WITH THE SOFTWARE OR THE USE OR
- * OTHER DEALINGS IN THE SOFTWARE.
- *
- * Except as contained in this notice, the name of the copyright holder(s)
- * and author(s) shall not be used in advertising or otherwise to promote
- * the sale, use or other dealings in this Software without prior written
- * authorization from the copyright holder(s) and author(s).
- */
-
-/*
- * Authors: Dirk Hohndel <hohndel@XFree86.Org>
- *          David Dawes <dawes@XFree86.Org>
- *          ... and others
- *
- * This file includes the helper functions that the server provides for
- * different drivers.
- */
-
-#ifdef HAVE_XORG_CONFIG_H
-#include <xorg-config.h>
-#endif
-
-#include <X11/X.h>
-#include "os.h"
-#include "servermd.h"
-#include "pixmapstr.h"
-#include "windowstr.h"
-#include "propertyst.h"
-#include "gcstruct.h"
-#include "loaderProcs.h"
-#include "xf86.h"
-#include "xf86Priv.h"
-#include "xf86_OSlib.h"
-#include "micmap.h"
-#include "xf86DDC.h"
-#include "xf86Xinput.h"
-#include "xf86InPriv.h"
-#include "mivalidate.h"
-#include "xf86Crtc.h"
-
-/* For xf86GetClocks */
-#if defined(CSRG_BASED) || defined(__GNU__)
-#define HAS_SETPRIORITY
-#include <sys/resource.h>
-#endif
-
-static int xf86ScrnInfoPrivateCount = 0;
-
-
-/* Add a pointer to a new DriverRec to xf86DriverList */
-
-void
-xf86AddDriver(DriverPtr driver, pointer module, int flags)
-{
-    /* Don't add null entries */
-    if (!driver)
-	return;
-
-    if (xf86DriverList == NULL)
-	xf86NumDrivers = 0;
-
-    xf86NumDrivers++;
-    xf86DriverList = xnfrealloc(xf86DriverList,
-				xf86NumDrivers * sizeof(DriverPtr));
-    xf86DriverList[xf86NumDrivers - 1] = xnfalloc(sizeof(DriverRec));
-    if (flags & HaveDriverFuncs)
-	*xf86DriverList[xf86NumDrivers - 1] = *driver;
-    else {
-	(void) memset( xf86DriverList[xf86NumDrivers - 1], 0,
-		       sizeof( DriverRec ) );
-	(void) memcpy( xf86DriverList[xf86NumDrivers - 1], driver,
-		       sizeof(DriverRec1));
-
-    }
-    xf86DriverList[xf86NumDrivers - 1]->module = module;
-    xf86DriverList[xf86NumDrivers - 1]->refCount = 0;
-}
-
-void
-xf86DeleteDriver(int drvIndex)
-{
-    if (xf86DriverList[drvIndex]
-	&& (!xf86DriverHasEntities(xf86DriverList[drvIndex]))) {
-	if (xf86DriverList[drvIndex]->module)
-	    UnloadModule(xf86DriverList[drvIndex]->module);
-	free(xf86DriverList[drvIndex]);
-	xf86DriverList[drvIndex] = NULL;
-    }
-}
-
-/* Add a pointer to a new InputDriverRec to xf86InputDriverList */
-
-void
-xf86AddInputDriver(InputDriverPtr driver, pointer module, int flags)
-{
-    /* Don't add null entries */
-    if (!driver)
-	return;
-
-    if (xf86InputDriverList == NULL)
-	xf86NumInputDrivers = 0;
-
-    xf86NumInputDrivers++;
-    xf86InputDriverList = xnfrealloc(xf86InputDriverList,
-				xf86NumInputDrivers * sizeof(InputDriverPtr));
-    xf86InputDriverList[xf86NumInputDrivers - 1] =
-				xnfalloc(sizeof(InputDriverRec));
-    *xf86InputDriverList[xf86NumInputDrivers - 1] = *driver;
-    xf86InputDriverList[xf86NumInputDrivers - 1]->module = module;
-}
-
-void
-xf86DeleteInputDriver(int drvIndex)
-{
-    if (xf86InputDriverList[drvIndex] && xf86InputDriverList[drvIndex]->module)
-	UnloadModule(xf86InputDriverList[drvIndex]->module);
-    free(xf86InputDriverList[drvIndex]);
-    xf86InputDriverList[drvIndex] = NULL;
-}
-
-InputDriverPtr
-xf86LookupInputDriver(const char *name)
-{
-    int i;
-
-    for (i = 0; i < xf86NumInputDrivers; i++) {
-       if (xf86InputDriverList[i] && xf86InputDriverList[i]->driverName &&
-           xf86NameCmp(name, xf86InputDriverList[i]->driverName) == 0)
-           return xf86InputDriverList[i];
-    }
-    return NULL;
-}
-
-InputInfoPtr
-xf86LookupInput(const char *name)
-{
-    InputInfoPtr p;
-
-    for (p = xf86InputDevs; p != NULL; p = p->next) {
-        if (strcmp(name, p->name) == 0)
-            return p;
-    }
-
-    return NULL;
-}
-
-/* Allocate a new ScrnInfoRec in xf86Screens */
-
-ScrnInfoPtr
-xf86AllocateScreen(DriverPtr drv, int flags)
-{
-    int i;
-
-    if (xf86Screens == NULL)
-	xf86NumScreens = 0;
-
-    i = xf86NumScreens++;
-    xf86Screens = xnfrealloc(xf86Screens, xf86NumScreens * sizeof(ScrnInfoPtr));
-    xf86Screens[i] = xnfcalloc(sizeof(ScrnInfoRec), 1);
-    xf86Screens[i]->scrnIndex = i;	/* Changes when a screen is removed */
-    xf86Screens[i]->origIndex = i;	/* This never changes */
-    xf86Screens[i]->privates = xnfcalloc(sizeof(DevUnion),
-					 xf86ScrnInfoPrivateCount);
-    /*
-     * EnableDisableFBAccess now gets initialized in InitOutput()
-     * xf86Screens[i]->EnableDisableFBAccess = xf86EnableDisableFBAccess;
-     */
-
-    xf86Screens[i]->drv = drv;
-    drv->refCount++;
-    xf86Screens[i]->module = DuplicateModule(drv->module, NULL);
-
-    xf86Screens[i]->DriverFunc = drv->driverFunc;
-
-    return xf86Screens[i];
-}
-
-
-/*
- * Remove an entry from xf86Screens.  Ideally it should free all allocated
- * data.  To do this properly may require a driver hook.
- */
-
-void
-xf86DeleteScreen(int scrnIndex, int flags)
-{
-    ScrnInfoPtr pScrn;
-    int i;
-
-    /* First check if the screen is valid */
-    if (xf86NumScreens == 0 || xf86Screens == NULL)
-	return;
-
-    if (scrnIndex > xf86NumScreens - 1)
-	return;
-
-    if (!(pScrn = xf86Screens[scrnIndex]))
-	return;
-
-    /* If a FreeScreen function is defined, call it here */
-    if (pScrn->FreeScreen != NULL)
-	pScrn->FreeScreen(scrnIndex, 0);
-
-    while (pScrn->modes)
-	xf86DeleteMode(&pScrn->modes, pScrn->modes);
-
-    while (pScrn->modePool)
-	xf86DeleteMode(&pScrn->modePool, pScrn->modePool);
-
-    xf86OptionListFree(pScrn->options);
-
-    if (pScrn->module)
-	UnloadModule(pScrn->module);
-
-    if (pScrn->drv)
-	pScrn->drv->refCount--;
-
-    free(pScrn->privates);
-
-    xf86ClearEntityListForScreen(scrnIndex);
-
-    free(pScrn);
-
-    /* Move the other entries down, updating their scrnIndex fields */
-
-    xf86NumScreens--;
-
-    for (i = scrnIndex; i < xf86NumScreens; i++) {
-	xf86Screens[i] = xf86Screens[i + 1];
-	xf86Screens[i]->scrnIndex = i;
-	/* Also need to take care of the screen layout settings */
-    }
-}
-
-/*
- * Allocate a private in ScrnInfoRec.
- */
-
-int
-xf86AllocateScrnInfoPrivateIndex(void)
-{
-    int idx, i;
-    ScrnInfoPtr pScr;
-    DevUnion *nprivs;
-
-    idx = xf86ScrnInfoPrivateCount++;
-    for (i = 0; i < xf86NumScreens; i++) {
-	pScr = xf86Screens[i];
-	nprivs = xnfrealloc(pScr->privates,
-			    xf86ScrnInfoPrivateCount * sizeof(DevUnion));
-	/* Zero the new private */
-	memset(&nprivs[idx], 0, sizeof(DevUnion));
-	pScr->privates = nprivs;
-    }
-    return idx;
-}
-
-Bool
-xf86AddPixFormat(ScrnInfoPtr pScrn, int depth, int bpp, int pad)
-{
-    int i;
-
-    if (pScrn->numFormats >= MAXFORMATS)
-	return FALSE;
-
-    if (bpp <= 0) {
-	if (depth == 1)
-	    bpp = 1;
-	else if (depth <= 8)
-	    bpp = 8;
-	else if (depth <= 16)
-	    bpp = 16;
-	else if (depth <= 32)
-	    bpp = 32;
-	else
-	    return FALSE;
-    }
-    if (pad <= 0)
-	pad = BITMAP_SCANLINE_PAD;
-
-    i = pScrn->numFormats++;
-    pScrn->formats[i].depth = depth;
-    pScrn->formats[i].bitsPerPixel = bpp;
-    pScrn->formats[i].scanlinePad = pad;
-    return TRUE;
-}
-
-/*
- * Set the depth we are using based on (in the following order of preference):
- *  - values given on the command line
- *  - values given in the config file
- *  - values provided by the driver
- *  - an overall default when nothing else is given
- *
- * Also find a Display subsection matching the depth/bpp found.
- *
- * Sets the following ScrnInfoRec fields:
- *     bitsPerPixel, pixmap24, depth, display, imageByteOrder,
- *     bitmapScanlinePad, bitmapScanlineUnit, bitmapBitOrder, numFormats,
- *     formats, fbFormat.
- */
-
-/* Can the screen handle 24 bpp pixmaps */
-#define DO_PIX24(f) ((f & Support24bppFb) || \
-		     ((f & Support32bppFb) && (f & SupportConvert24to32)))
-
-/* Can the screen handle 32 bpp pixmaps */
-#define DO_PIX32(f) ((f & Support32bppFb) || \
-		     ((f & Support24bppFb) && (f & SupportConvert32to24)))
-
-/* Does the screen prefer 32bpp fb for 24bpp pixmaps */
-#define CHOOSE32FOR24(f) ((f & Support32bppFb) && (f & SupportConvert24to32) \
-			  && (f & PreferConvert24to32))
-
-/* Does the screen prefer 24bpp fb for 32bpp pixmaps */
-#define CHOOSE24FOR32(f) ((f & Support24bppFb) && (f & SupportConvert32to24) \
-			  && (f & PreferConvert32to24))
-
-/* Can the screen handle 32bpp pixmaps for 24bpp fb */
-#define DO_PIX32FOR24(f) ((f & Support24bppFb) && (f & SupportConvert32to24))
-
-/* Can the screen handle 24bpp pixmaps for 32bpp fb */
-#define DO_PIX24FOR32(f) ((f & Support32bppFb) && (f & SupportConvert24to32))
-
-#ifndef GLOBAL_DEFAULT_DEPTH
-#define GLOBAL_DEFAULT_DEPTH 24
-#endif
-
-Bool
-xf86SetDepthBpp(ScrnInfoPtr scrp, int depth, int dummy, int fbbpp,
-		int depth24flags)
-{
-    int i;
-    DispPtr disp;
-    Pix24Flags pix24 = xf86Info.pixmap24;
-    Bool nomatch = FALSE;
-
-    scrp->bitsPerPixel = -1;
-    scrp->depth = -1;
-    scrp->pixmap24 = Pix24DontCare;
-    scrp->bitsPerPixelFrom = X_DEFAULT;
-    scrp->depthFrom = X_DEFAULT;
-
-    if (xf86FbBpp > 0) {
-	scrp->bitsPerPixel = xf86FbBpp;
-	scrp->bitsPerPixelFrom = X_CMDLINE;
-    }
-
-    if (xf86Depth > 0) {
-	scrp->depth = xf86Depth;
-	scrp->depthFrom = X_CMDLINE;
-    }
-
-    if (xf86FbBpp < 0 && xf86Depth < 0) {
-	if (scrp->confScreen->defaultfbbpp > 0) {
-	    scrp->bitsPerPixel = scrp->confScreen->defaultfbbpp;
-	    scrp->bitsPerPixelFrom = X_CONFIG;
-	}
-	if (scrp->confScreen->defaultdepth > 0) {
-	    scrp->depth = scrp->confScreen->defaultdepth;
-	    scrp->depthFrom = X_CONFIG;
-	}
-
-	if (scrp->confScreen->defaultfbbpp <= 0 &&
-	    scrp->confScreen->defaultdepth <= 0) {
-	    /*
-	     * Check for DefaultDepth and DefaultFbBpp options in the
-	     * Device sections.
-	     */
-	    int i;
-	    GDevPtr device;
-	    Bool found = FALSE;
-
-	    for (i = 0; i < scrp->numEntities; i++) {
-		device = xf86GetDevFromEntity(scrp->entityList[i],
-					      scrp->entityInstanceList[i]);
-		if (device && device->options) {
-		    if (xf86FindOption(device->options, "DefaultDepth")) {
-			scrp->depth = xf86SetIntOption(device->options,
-						       "DefaultDepth", -1);
-			scrp->depthFrom = X_CONFIG;
-			found = TRUE;
-		    }
-		    if (xf86FindOption(device->options, "DefaultFbBpp")) {
-			scrp->bitsPerPixel = xf86SetIntOption(device->options,
-							      "DefaultFbBpp",
-							      -1);
-			scrp->bitsPerPixelFrom = X_CONFIG;
-			found = TRUE;
-		    }
-		}
-		if (found)
-		    break;
-	    }
-	}
-    }
-
-    /* If none of these is set, pick a default */
-    if (scrp->bitsPerPixel < 0 && scrp->depth < 0) {
-        if (fbbpp > 0 || depth > 0) {
-	    if (fbbpp > 0)
-		scrp->bitsPerPixel = fbbpp;
-	    if (depth > 0)
-		scrp->depth = depth;
-	} else {
-	    scrp->depth = GLOBAL_DEFAULT_DEPTH;
-	}
-    }
-
-    /* If any are not given, determine a default for the others */
-
-    if (scrp->bitsPerPixel < 0) {
-	/* The depth must be set */
-	if (scrp->depth > -1) {
-	    if (scrp->depth == 1)
-		scrp->bitsPerPixel = 1;
-	    else if (scrp->depth <= 4)
-		scrp->bitsPerPixel = 4;
-	    else if (scrp->depth <= 8)
-		scrp->bitsPerPixel = 8;
-	    else if (scrp->depth <= 16)
-		scrp->bitsPerPixel = 16;
-	    else if (scrp->depth <= 24) {
-		/*
-		 * Figure out if a choice is possible based on the depth24
-		 * and pix24 flags.
-		 */
-		/* Check pix24 first */
-		if (pix24 != Pix24DontCare) {
-		    if (pix24 == Pix24Use32) {
-			if (DO_PIX32(depth24flags)) {
-			    if (CHOOSE24FOR32(depth24flags))
-				scrp->bitsPerPixel = 24;
-			    else
-				scrp->bitsPerPixel = 32;
-			} else {
-			    nomatch = TRUE;
-			}
-		    } else if (pix24 == Pix24Use24) {
-			if (DO_PIX24(depth24flags)) {
-			    if (CHOOSE32FOR24(depth24flags))
-				scrp->bitsPerPixel = 32;
-			    else
-				scrp->bitsPerPixel = 24;
-			} else {
-			    nomatch = TRUE;
-			}
-		    }
-		} else {
-		    if (DO_PIX32(depth24flags)) {
-			if (CHOOSE24FOR32(depth24flags))
-			    scrp->bitsPerPixel = 24;
-			else
-			    scrp->bitsPerPixel = 32;
-		    } else if (DO_PIX24(depth24flags)) {
-			if (CHOOSE32FOR24(depth24flags))
-			    scrp->bitsPerPixel = 32;
-			else
-			    scrp->bitsPerPixel = 24;
-		    }
-		}
-	    } else if (scrp->depth <= 32)
-		scrp->bitsPerPixel = 32;
-	    else {
-		xf86DrvMsg(scrp->scrnIndex, X_ERROR,
-			   "Specified depth (%d) is greater than 32\n",
-			   scrp->depth);
-		return FALSE;
-	    }
-	} else {
-	    xf86DrvMsg(scrp->scrnIndex, X_ERROR,
-			"xf86SetDepthBpp: internal error: depth and fbbpp"
-			" are both not set\n");
-	    return FALSE;
-	}
-	if (scrp->bitsPerPixel < 0) {
-	    if (nomatch)
-		xf86DrvMsg(scrp->scrnIndex, X_ERROR,
-			"Driver can't support depth 24 pixmap format (%d)\n",
-			PIX24TOBPP(pix24));
-	    else if ((depth24flags & (Support24bppFb | Support32bppFb)) ==
-		     NoDepth24Support)
-		xf86DrvMsg(scrp->scrnIndex, X_ERROR,
-			"Driver can't support depth 24\n");
-	    else
-		xf86DrvMsg(scrp->scrnIndex, X_ERROR,
-			"Can't find fbbpp for depth 24\n");
-	    return FALSE;
-	}
-	scrp->bitsPerPixelFrom = X_PROBED;
-    }
-
-    if (scrp->depth <= 0) {
-	/* bitsPerPixel is already set */
-	switch (scrp->bitsPerPixel) {
-	case 32:
-	    scrp->depth = 24;
-	    break;
-	default:
-	    /* 1, 4, 8, 16 and 24 */
-	    scrp->depth = scrp->bitsPerPixel;
-	    break;
-	}
-	scrp->depthFrom = X_PROBED;
-    }
-
-    /* Sanity checks */
-    if (scrp->depth < 1 || scrp->depth > 32) {
-	xf86DrvMsg(scrp->scrnIndex, X_ERROR,
-		   "Specified depth (%d) is not in the range 1-32\n",
-		    scrp->depth);
-	return FALSE;
-    }
-    switch (scrp->bitsPerPixel) {
-    case 1:
-    case 4:
-    case 8:
-    case 16:
-    case 24:
-    case 32:
-	break;
-    default:
-	xf86DrvMsg(scrp->scrnIndex, X_ERROR,
-		   "Specified fbbpp (%d) is not a permitted value\n",
-		   scrp->bitsPerPixel);
-	return FALSE;
-    }
-    if (scrp->depth > scrp->bitsPerPixel) {
-	xf86DrvMsg(scrp->scrnIndex, X_ERROR,
-		   "Specified depth (%d) is greater than the fbbpp (%d)\n",
-		   scrp->depth, scrp->bitsPerPixel);
-	return FALSE;
-    }
-
-    /* set scrp->pixmap24 if the driver isn't flexible */
-    if (scrp->bitsPerPixel == 24 && !DO_PIX32FOR24(depth24flags)) {
-	scrp->pixmap24 = Pix24Use24;
-    }
-    if (scrp->bitsPerPixel == 32 && !DO_PIX24FOR32(depth24flags)) {
-	scrp->pixmap24 = Pix24Use32;
-    }
-
-    /*
-     * Find the Display subsection matching the depth/fbbpp and initialise
-     * scrp->display with it.
-     */
-    for (i = 0, disp = scrp->confScreen->displays;
-	 i < scrp->confScreen->numdisplays; i++, disp++) {
-	if ((disp->depth == scrp->depth && disp->fbbpp == scrp->bitsPerPixel)
-	    || (disp->depth == scrp->depth && disp->fbbpp <= 0)
-	    || (disp->fbbpp == scrp->bitsPerPixel && disp->depth <= 0)) {
-	    scrp->display = disp;
-	    break;
-	}
-    }
-
-    /*
-     * If an exact match can't be found, see if there is one with no
-     * depth or fbbpp specified.
-     */
-    if (i == scrp->confScreen->numdisplays) {
-	for (i = 0, disp = scrp->confScreen->displays;
-	     i < scrp->confScreen->numdisplays; i++, disp++) {
-	    if (disp->depth <= 0 && disp->fbbpp <= 0) {
-		scrp->display = disp;
-		break;
-	    }
-	}
-    }
-
-    /*
-     * If all else fails, create a default one.
-     */
-    if (i == scrp->confScreen->numdisplays) {
-	scrp->confScreen->numdisplays++;
-	scrp->confScreen->displays =
-		xnfrealloc(scrp->confScreen->displays,
-			   scrp->confScreen->numdisplays * sizeof(DispRec));
-	xf86DrvMsg(scrp->scrnIndex, X_INFO,
-		   "Creating default Display subsection in Screen section\n"
-		   "\t\"%s\" for depth/fbbpp %d/%d\n",
-		   scrp->confScreen->id, scrp->depth, scrp->bitsPerPixel);
-	memset(&scrp->confScreen->displays[i], 0, sizeof(DispRec));
-	scrp->confScreen->displays[i].blackColour.red = -1;
-	scrp->confScreen->displays[i].blackColour.green = -1;
-	scrp->confScreen->displays[i].blackColour.blue = -1;
-	scrp->confScreen->displays[i].whiteColour.red = -1;
-	scrp->confScreen->displays[i].whiteColour.green = -1;
-	scrp->confScreen->displays[i].whiteColour.blue = -1;
-	scrp->confScreen->displays[i].defaultVisual = -1;
-	scrp->confScreen->displays[i].modes = xnfalloc(sizeof(char *));
-	scrp->confScreen->displays[i].modes[0] = NULL;
-	scrp->confScreen->displays[i].depth = depth;
-	scrp->confScreen->displays[i].fbbpp = fbbpp;
-	scrp->display = &scrp->confScreen->displays[i];
-    }
-
-    /*
-     * Setup defaults for the display-wide attributes the framebuffer will
-     * need.  These defaults should eventually be set globally, and not
-     * dependent on the screens.
-     */
-    scrp->imageByteOrder = IMAGE_BYTE_ORDER;
-    scrp->bitmapScanlinePad = BITMAP_SCANLINE_PAD;
-    if (scrp->depth < 8) {
-	/* Planar modes need these settings */
-	scrp->bitmapScanlineUnit = 8;
-	scrp->bitmapBitOrder = MSBFirst;
-    } else {
-	scrp->bitmapScanlineUnit = BITMAP_SCANLINE_UNIT;
-	scrp->bitmapBitOrder = BITMAP_BIT_ORDER;
-    }
-
-    /*
-     * If an unusual depth is required, add it to scrp->formats.  The formats
-     * for the common depths are handled globally in InitOutput
-     */
-    switch (scrp->depth) {
-    case 1:
-    case 4:
-    case 8:
-    case 15:
-    case 16:
-    case 24:
-	/* Common depths.  Nothing to do for them */
-	break;
-    default:
-	if (!xf86AddPixFormat(scrp, scrp->depth, 0, 0)) {
-	    xf86DrvMsg(scrp->scrnIndex, X_ERROR,
-		       "Can't add pixmap format for depth %d\n", scrp->depth);
-	    return FALSE;
-	}
-    }
-
-    /* Initialise the framebuffer format for this screen */
-    scrp->fbFormat.depth = scrp->depth;
-    scrp->fbFormat.bitsPerPixel = scrp->bitsPerPixel;
-    scrp->fbFormat.scanlinePad = BITMAP_SCANLINE_PAD;
-
-    return TRUE;
-}
-
-/*
- * Print out the selected depth and bpp.
- */
-void
-xf86PrintDepthBpp(ScrnInfoPtr scrp)
-{
-    xf86DrvMsg(scrp->scrnIndex, scrp->depthFrom, "Depth %d, ", scrp->depth);
-    xf86Msg(scrp->bitsPerPixelFrom, "framebuffer bpp %d\n", scrp->bitsPerPixel);
-}
-
-/*
- * xf86SetWeight sets scrp->weight, scrp->mask, scrp->offset, and for depths
- * greater than MAX_PSEUDO_DEPTH also scrp->rgbBits.
- */
-Bool
-xf86SetWeight(ScrnInfoPtr scrp, rgb weight, rgb mask)
-{
-    MessageType weightFrom = X_DEFAULT;
-
-    scrp->weight.red = 0;
-    scrp->weight.green = 0;
-    scrp->weight.blue = 0;
-
-    if (xf86Weight.red > 0 && xf86Weight.green > 0 && xf86Weight.blue > 0) {
-	scrp->weight = xf86Weight;
-	weightFrom = X_CMDLINE;
-    } else if (scrp->display->weight.red > 0 && scrp->display->weight.green > 0
-	       && scrp->display->weight.blue > 0) {
-	scrp->weight = scrp->display->weight;
-	weightFrom = X_CONFIG;
-    } else if (weight.red > 0 && weight.green > 0 && weight.blue > 0) {
-	scrp->weight = weight;
-    } else {
-	switch (scrp->depth) {
-	case 1:
-	case 4:
-	case 8:
-	    scrp->weight.red = scrp->weight.green =
-		scrp->weight.blue = scrp->rgbBits;
-	    break;
-	case 15:
-	    scrp->weight.red = scrp->weight.green = scrp->weight.blue = 5;
-	    break;
-	case 16:
-	    scrp->weight.red = scrp->weight.blue = 5;
-	    scrp->weight.green = 6;
-	    break;
-	case 18:
-	    scrp->weight.red = scrp->weight.green = scrp->weight.blue = 6;
-	    break;
-	case 24:
-	    scrp->weight.red = scrp->weight.green = scrp->weight.blue = 8;
-	    break;
-	case 30:
-	    scrp->weight.red = scrp->weight.green = scrp->weight.blue = 10;
-	    break;
-	}
-    }
-
-    if (scrp->weight.red)
-	xf86DrvMsg(scrp->scrnIndex, weightFrom, "RGB weight %d%d%d\n",
-		   (int)scrp->weight.red, (int)scrp->weight.green,
-		   (int)scrp->weight.blue);
-
-    if (scrp->depth > MAX_PSEUDO_DEPTH &&
-	(scrp->depth != scrp->weight.red + scrp->weight.green +
-			scrp->weight.blue)) {
-	xf86DrvMsg(scrp->scrnIndex, X_ERROR,
-		   "Weight given (%d%d%d) is inconsistent with the "
-		   "depth (%d)\n",
-		   (int)scrp->weight.red, (int)scrp->weight.green,
-		   (int)scrp->weight.blue, scrp->depth);
-	return FALSE;
-    }
-    if (scrp->depth > MAX_PSEUDO_DEPTH && scrp->weight.red) {
-	/*
-	 * XXX Does this even mean anything for TrueColor visuals?
-	 * If not, we shouldn't even be setting it here.  However, this
-	 * matches the behaviour of 3.x versions of XFree86.
-	 */
-	scrp->rgbBits = scrp->weight.red;
-	if (scrp->weight.green > scrp->rgbBits)
-	    scrp->rgbBits = scrp->weight.green;
-	if (scrp->weight.blue > scrp->rgbBits)
-	    scrp->rgbBits = scrp->weight.blue;
-    }
-
-    /* Set the mask and offsets */
-    if (mask.red == 0 || mask.green == 0 || mask.blue == 0) {
-	/* Default to a setting common to PC hardware */
-	scrp->offset.red = scrp->weight.green + scrp->weight.blue;
-	scrp->offset.green = scrp->weight.blue;
-	scrp->offset.blue = 0;
-	scrp->mask.red = ((1 << scrp->weight.red) - 1) << scrp->offset.red;
-	scrp->mask.green = ((1 << scrp->weight.green) - 1)
-				<< scrp->offset.green;
-	scrp->mask.blue = (1 << scrp->weight.blue) - 1;
-    } else {
-	/* Initialise to the values passed */
-	scrp->mask.red = mask.red;
-	scrp->mask.green = mask.green;
-	scrp->mask.blue = mask.blue;
-	scrp->offset.red = ffs(mask.red);
-	scrp->offset.green = ffs(mask.green);
-	scrp->offset.blue = ffs(mask.blue);
-    }
-    return TRUE;
-}
-
-Bool
-xf86SetDefaultVisual(ScrnInfoPtr scrp, int visual)
-{
-    MessageType visualFrom = X_DEFAULT;
-
-    if (defaultColorVisualClass >= 0) {
-	scrp->defaultVisual = defaultColorVisualClass;
-	visualFrom = X_CMDLINE;
-    } else if (scrp->display->defaultVisual >= 0) {
-	scrp->defaultVisual = scrp->display->defaultVisual;
-	visualFrom = X_CONFIG;
-    } else if (visual >= 0) {
-	scrp->defaultVisual = visual;
-    } else {
-	if (scrp->depth == 1)
-	    scrp->defaultVisual = StaticGray;
-	else if (scrp->depth == 4)
-	    scrp->defaultVisual = StaticColor;
-	else if (scrp->depth <= MAX_PSEUDO_DEPTH)
-	    scrp->defaultVisual = PseudoColor;
-	else
-	    scrp->defaultVisual = TrueColor;
-    }
-    switch (scrp->defaultVisual) {
-    case StaticGray:
-    case GrayScale:
-    case StaticColor:
-    case PseudoColor:
-    case TrueColor:
-    case DirectColor:
-	xf86DrvMsg(scrp->scrnIndex, visualFrom, "Default visual is %s\n",
-		   xf86VisualNames[scrp->defaultVisual]);
-	    return TRUE;
-    default:
-
-	xf86DrvMsg(scrp->scrnIndex, X_ERROR,
-		   "Invalid default visual class (%d)\n", scrp->defaultVisual);
-	return FALSE;
-    }
-}
-
-#define TEST_GAMMA(g) \
-	(g).red > GAMMA_ZERO || (g).green > GAMMA_ZERO || (g).blue > GAMMA_ZERO
-
-#define SET_GAMMA(g) \
-	(g) > GAMMA_ZERO ? (g) : 1.0
-
-Bool
-xf86SetGamma(ScrnInfoPtr scrp, Gamma gamma)
-{
-    MessageType from = X_DEFAULT;
-#if 0
-    xf86MonPtr DDC = (xf86MonPtr)(scrp->monitor->DDC);
-#endif
-    if (TEST_GAMMA(xf86Gamma)) {
-	from = X_CMDLINE;
-	scrp->gamma.red = SET_GAMMA(xf86Gamma.red);
-	scrp->gamma.green = SET_GAMMA(xf86Gamma.green);
-	scrp->gamma.blue = SET_GAMMA(xf86Gamma.blue);
-    } else if (TEST_GAMMA(scrp->monitor->gamma)) {
-	from = X_CONFIG;
-	scrp->gamma.red = SET_GAMMA(scrp->monitor->gamma.red);
-	scrp->gamma.green = SET_GAMMA(scrp->monitor->gamma.green);
-	scrp->gamma.blue = SET_GAMMA(scrp->monitor->gamma.blue);
-#if 0
-    } else if ( DDC && DDC->features.gamma > GAMMA_ZERO ) {
-        from = X_PROBED;
-	scrp->gamma.red = SET_GAMMA(DDC->features.gamma);
-	scrp->gamma.green = SET_GAMMA(DDC->features.gamma);
-	scrp->gamma.blue = SET_GAMMA(DDC->features.gamma);
-	/* EDID structure version 2 gives optional seperate red, green & blue gamma values
-	 * in bytes 0x57-0x59 */
-#endif
-    } else if (TEST_GAMMA(gamma)) {
-	scrp->gamma.red = SET_GAMMA(gamma.red);
-	scrp->gamma.green = SET_GAMMA(gamma.green);
-	scrp->gamma.blue = SET_GAMMA(gamma.blue);
-    } else {
-	scrp->gamma.red = 1.0;
-	scrp->gamma.green = 1.0;
-	scrp->gamma.blue = 1.0;
-    }
-    /* Pretend we succeeded if we support better a gamma system.
-     * This avoids a confusing message.
-     */
-    if (xf86_crtc_supports_gamma(scrp))
-	return TRUE;
-    xf86DrvMsg(scrp->scrnIndex, from,
-	       "Using gamma correction (%.1f, %.1f, %.1f)\n",
-	       scrp->gamma.red, scrp->gamma.green, scrp->gamma.blue);
-
-    return TRUE;
-}
-
-#undef TEST_GAMMA
-#undef SET_GAMMA
-
-
-/*
- * Set the DPI from the command line option.  XXX should allow it to be
- * calculated from the widthmm/heightmm values.
- */
-
-#undef MMPERINCH
-#define MMPERINCH 25.4
-
-void
-xf86SetDpi(ScrnInfoPtr pScrn, int x, int y)
-{
-    MessageType from = X_DEFAULT;
-    xf86MonPtr DDC = (xf86MonPtr)(pScrn->monitor->DDC);
-    int ddcWidthmm, ddcHeightmm;
-    int widthErr, heightErr;
-
-    /* XXX Maybe there is no need for widthmm/heightmm in ScrnInfoRec */
-    pScrn->widthmm = pScrn->monitor->widthmm;
-    pScrn->heightmm = pScrn->monitor->heightmm;
-
-    if (DDC && (DDC->features.hsize > 0 && DDC->features.vsize > 0) ) {
-      /* DDC gives display size in mm for individual modes,
-       * but cm for monitor
-       */
-      ddcWidthmm = DDC->features.hsize * 10; /* 10mm in 1cm */
-      ddcHeightmm = DDC->features.vsize * 10; /* 10mm in 1cm */
-    } else {
-      ddcWidthmm = ddcHeightmm = 0;
-    }
-
-    if (monitorResolution > 0) {
-	pScrn->xDpi = monitorResolution;
-	pScrn->yDpi = monitorResolution;
-	from = X_CMDLINE;
-    } else if (pScrn->widthmm > 0 || pScrn->heightmm > 0) {
-	from = X_CONFIG;
-	if (pScrn->widthmm > 0) {
-	   pScrn->xDpi =
-		(int)((double)pScrn->virtualX * MMPERINCH / pScrn->widthmm);
-	}
-	if (pScrn->heightmm > 0) {
-	   pScrn->yDpi =
-		(int)((double)pScrn->virtualY * MMPERINCH / pScrn->heightmm);
-	}
-	if (pScrn->xDpi > 0 && pScrn->yDpi <= 0)
-	    pScrn->yDpi = pScrn->xDpi;
-	if (pScrn->yDpi > 0 && pScrn->xDpi <= 0)
-	    pScrn->xDpi = pScrn->yDpi;
-	xf86DrvMsg(pScrn->scrnIndex, from, "Display dimensions: (%d, %d) mm\n",
-		   pScrn->widthmm, pScrn->heightmm);
-
-	/* Warn if config and probe disagree about display size */
-	if ( ddcWidthmm && ddcHeightmm ) {
-	  if (pScrn->widthmm > 0) {
-	    widthErr  = abs(ddcWidthmm  - pScrn->widthmm);
-	  } else {
-	    widthErr  = 0;
-	  }
-	  if (pScrn->heightmm > 0) {
-	    heightErr = abs(ddcHeightmm - pScrn->heightmm);
-	  } else {
-	    heightErr = 0;
-	  }
-	  if (widthErr>10 || heightErr>10) {
-	    /* Should include config file name for monitor here */
-	    xf86DrvMsg(pScrn->scrnIndex, X_WARNING,
-		       "Probed monitor is %dx%d mm, using Displaysize %dx%d mm\n",
-		       ddcWidthmm,ddcHeightmm, pScrn->widthmm,pScrn->heightmm);
-	  }
-	}
-    } else if ( ddcWidthmm && ddcHeightmm ) {
-	from = X_PROBED;
-	xf86DrvMsg(pScrn->scrnIndex, from, "Display dimensions: (%d, %d) mm\n",
-		   ddcWidthmm, ddcHeightmm );
-	pScrn->widthmm = ddcWidthmm;
-	pScrn->heightmm = ddcHeightmm;
-	if (pScrn->widthmm > 0) {
-	   pScrn->xDpi =
-		(int)((double)pScrn->virtualX * MMPERINCH / pScrn->widthmm);
-	}
-	if (pScrn->heightmm > 0) {
-	   pScrn->yDpi =
-		(int)((double)pScrn->virtualY * MMPERINCH / pScrn->heightmm);
-	}
-	if (pScrn->xDpi > 0 && pScrn->yDpi <= 0)
-	    pScrn->yDpi = pScrn->xDpi;
-	if (pScrn->yDpi > 0 && pScrn->xDpi <= 0)
-	    pScrn->xDpi = pScrn->yDpi;
-    } else {
-	if (x > 0)
-	    pScrn->xDpi = x;
-	else
-	    pScrn->xDpi = DEFAULT_DPI;
-	if (y > 0)
-	    pScrn->yDpi = y;
-	else
-	    pScrn->yDpi = DEFAULT_DPI;
-    }
-    xf86DrvMsg(pScrn->scrnIndex, from, "DPI set to (%d, %d)\n",
-	       pScrn->xDpi, pScrn->yDpi);
-}
-
-#undef MMPERINCH
-
-
-void
-xf86SetBlackWhitePixels(ScreenPtr pScreen)
-{
-    if (xf86FlipPixels) {
-	pScreen->whitePixel = 0;
-	pScreen->blackPixel = 1;
-    } else {
-	pScreen->whitePixel = 1;
-	pScreen->blackPixel = 0;
-    }
-}
-
-/*
- * Function to enable/disable access to the frame buffer
- *
- * This is used when VT switching and when entering/leaving DGA direct mode.
- *
- * This has been rewritten again to eliminate the saved pixmap.  The
- * devPrivate field in the screen pixmap is set to NULL to catch code
- * accidentally referencing the frame buffer while the X server is not
- * supposed to touch it.
- *
- * Here, we exchange the pixmap private data, rather than the pixmaps
- * themselves to avoid having to find and change any references to the screen
- * pixmap such as GC's, window privates etc.  This also means that this code
- * does not need to know exactly how the pixmap pixels are accessed.  Further,
- * this exchange is >not< done through the screen's ModifyPixmapHeader()
- * vector.  This means the called frame buffer code layers can determine
- * whether they are switched in or out by keeping track of the root pixmap's
- * private data, and therefore don't need to access pScrnInfo->vtSema.
- */
-void
-xf86EnableDisableFBAccess(int scrnIndex, Bool enable)
-{
-    ScrnInfoPtr pScrnInfo = xf86Screens[scrnIndex];
-    ScreenPtr pScreen = pScrnInfo->pScreen;
-    PixmapPtr pspix;
-
-    pspix = (*pScreen->GetScreenPixmap) (pScreen);
-    if (enable)
-    {
-	/*
-	 * Restore all of the clip lists on the screen
-	 */
-	if (!xf86Resetting)
-	    SetRootClip (pScreen, TRUE);
-
-    }
-    else
-    {
-	/*
-	 * Empty all of the clip lists on the screen
-	 */
-	SetRootClip (pScreen, FALSE);
-    }
-}
-
-/* Print driver messages in the standard format */
-
-#undef PREFIX_SIZE
-#define PREFIX_SIZE 14
-
-void
-xf86VDrvMsgVerb(int scrnIndex, MessageType type, int verb, const char *format,
-		va_list args)
-{
-    char *tmpFormat;
-
-    /* Prefix the scrnIndex name to the format string. */
-    if (scrnIndex >= 0 && scrnIndex < xf86NumScreens &&
-	xf86Screens[scrnIndex]->name) {
-	tmpFormat = malloc(strlen(format) +
-			   strlen(xf86Screens[scrnIndex]->name) +
-			   PREFIX_SIZE + 1);
-	if (!tmpFormat)
-	    return;
-
-	snprintf(tmpFormat, PREFIX_SIZE + 1, "%s(%d): ",
-		 xf86Screens[scrnIndex]->name, scrnIndex);
-
-	strcat(tmpFormat, format);
-	LogVMessageVerb(type, verb, tmpFormat, args);
-	free(tmpFormat);
-    } else
-	LogVMessageVerb(type, verb, format, args);
-}
-#undef PREFIX_SIZE
-
-/* Print driver messages, with verbose level specified directly */
-void
-xf86DrvMsgVerb(int scrnIndex, MessageType type, int verb, const char *format,
-	       ...)
-{
-    va_list ap;
-
-    va_start(ap, format);
-    xf86VDrvMsgVerb(scrnIndex, type, verb, format, ap);
-    va_end(ap);
-}
-
-/* Print driver messages, with verbose level of 1 (default) */
-void
-xf86DrvMsg(int scrnIndex, MessageType type, const char *format, ...)
-{
-    va_list ap;
-
-    va_start(ap, format);
-    xf86VDrvMsgVerb(scrnIndex, type, 1, format, ap);
-    va_end(ap);
-}
-
-/* Print input driver messages in the standard format of
-   <driver>: <device name>: <message> */
-void
-xf86VIDrvMsgVerb(InputInfoPtr dev, MessageType type, int verb, const char *format,
-		 va_list args)
-{
-    char *msg;
-
-    if (asprintf(&msg, "%s: %s: %s", dev->drv->driverName, dev->name, format)
-	== -1) {
-	LogVMessageVerb(type, verb, "%s", args);
-    } else {
-	LogVMessageVerb(type, verb, msg, args);
-	free(msg);
-    }
-}
-
-/* Print input driver message, with verbose level specified directly */
-void
-xf86IDrvMsgVerb(InputInfoPtr dev, MessageType type, int verb, const char *format,
-	       ...)
-{
-    va_list ap;
-
-    va_start(ap, format);
-    xf86VIDrvMsgVerb(dev, type, verb, format, ap);
-    va_end(ap);
-}
-
-/* Print input driver messages, with verbose level of 1 (default) */
-void
-xf86IDrvMsg(InputInfoPtr dev, MessageType type, const char *format, ...)
-{
-    va_list ap;
-
-    va_start(ap, format);
-    xf86VIDrvMsgVerb(dev, type, 1, format, ap);
-    va_end(ap);
-}
-
-
-/* Print non-driver messages with verbose level specified directly */
-void
-xf86MsgVerb(MessageType type, int verb, const char *format, ...)
-{
-    va_list ap;
-
-    va_start(ap, format);
-    LogVMessageVerb(type, verb, format, ap);
-    va_end(ap);
-}
-
-/* Print non-driver messages with verbose level of 1 (default) */
-void
-xf86Msg(MessageType type, const char *format, ...)
-{
-    va_list ap;
-
-    va_start(ap, format);
-    LogVMessageVerb(type, 1, format, ap);
-    va_end(ap);
-}
-
-/* Just like ErrorF, but with the verbose level checked */
-void
-xf86ErrorFVerb(int verb, const char *format, ...)
-{
-    va_list ap;
-
-    va_start(ap, format);
-    if (xf86Verbose >= verb || xf86LogVerbose >= verb)
-	LogVWrite(verb, format, ap);
-    va_end(ap);
-}
-
-/* Like xf86ErrorFVerb, but with an implied verbose level of 1 */
-void
-xf86ErrorF(const char *format, ...)
-{
-    va_list ap;
-
-    va_start(ap, format);
-    if (xf86Verbose >= 1 || xf86LogVerbose >= 1)
-	LogVWrite(1, format, ap);
-    va_end(ap);
-}
-
-
-void
-xf86LogInit(void)
-{
-    char *lf = NULL;
-
-#define LOGSUFFIX ".log"
-#define LOGOLDSUFFIX ".old"
-
-    /* Get the log file name */
-    if (xf86LogFileFrom == X_DEFAULT) {
-	/* Append the display number and ".log" */
-	if (asprintf(&lf, "%s%%s" LOGSUFFIX, xf86LogFile) == -1)
-	    FatalError("Cannot allocate space for the log file name\n");
-	xf86LogFile = lf;
-    }
-
-    xf86LogFile = LogInit(xf86LogFile, LOGOLDSUFFIX);
-    xf86LogFileWasOpened = TRUE;
-
-    xf86SetVerbosity(xf86Verbose);
-    xf86SetLogVerbosity(xf86LogVerbose);
-
-#undef LOGSUFFIX
-#undef LOGOLDSUFFIX
-
-    free(lf);
-}
-
-void
-xf86CloseLog(void)
-{
-    LogClose();
-}
-
-
-/*
- * Drivers can use these for using their own SymTabRecs.
- */
-
-const char *
-xf86TokenToString(SymTabPtr table, int token)
-{
-    int i;
-
-    for (i = 0; table[i].token >= 0 && table[i].token != token; i++)
-	;
-
-    if (table[i].token < 0)
-	return NULL;
-    else
-	return table[i].name;
-}
-
-int
-xf86StringToToken(SymTabPtr table, const char *string)
-{
-    int i;
-
-    if (string == NULL)
-	return -1;
-
-    for (i = 0; table[i].token >= 0 && xf86NameCmp(string, table[i].name); i++)
-	;
-
-    return table[i].token;
-}
-
-/*
- * helper to display the clocks found on a card
- */
-void
-xf86ShowClocks(ScrnInfoPtr scrp, MessageType from)
-{
-    int j;
-
-    xf86DrvMsg(scrp->scrnIndex, from, "Pixel clocks available:");
-    for (j=0; j < scrp->numClocks; j++) {
-	if ((j % 4) == 0) {
-	    xf86ErrorF("\n");
-	    xf86DrvMsg(scrp->scrnIndex, from, "pixel clocks:");
-	}
-	xf86ErrorF(" %7.3f", (double)scrp->clock[j] / 1000.0);
-    }
-    xf86ErrorF("\n");
-}
-
-
-/*
- * This prints out the driver identify message, including the names of
- * the supported chipsets.
- *
- * XXX This makes assumptions about the line width, etc.  Maybe we could
- * use a more general "pretty print" function for messages.
- */
-void
-xf86PrintChipsets(const char *drvname, const char *drvmsg, SymTabPtr chips)
-{
-    int len, i;
-
-    len = 6 + strlen(drvname) + 2 + strlen(drvmsg) + 2;
-    xf86Msg(X_INFO, "%s: %s:", drvname, drvmsg);
-    for (i = 0; chips[i].name != NULL; i++) {
-	if (i != 0) {
-	    xf86ErrorF(",");
-	    len++;
-	}
-	if (len + 2 + strlen(chips[i].name) < 78) {
-	    xf86ErrorF(" ");
-	    len++;
-	} else {
-	    xf86ErrorF("\n\t");
-	    len = 8;
-	}
-	xf86ErrorF("%s", chips[i].name);
-	len += strlen(chips[i].name);
-    }
-    xf86ErrorF("\n");
-}
-
-
-int
-xf86MatchDevice(const char *drivername, GDevPtr **sectlist)
-{
-    GDevPtr       gdp, *pgdp = NULL;
-    confScreenPtr screensecptr;
-    int i,j;
-
-    if (sectlist)
-	*sectlist = NULL;
-
-    /*
-     * This can happen when running Xorg -showopts and a module like ati
-     * or vmware tries to load its submodules when xf86ConfigLayout is empty
-     */
-    if (!xf86ConfigLayout.screens)
-	return 0;
-
-    /*
-     * This is a very important function that matches the device sections
-     * as they show up in the config file with the drivers that the server
-     * loads at run time.
-     *
-     * ChipProbe can call
-     * int xf86MatchDevice(char * drivername, GDevPtr ** sectlist)
-     * with its driver name. The function allocates an array of GDevPtr and
-     * returns this via sectlist and returns the number of elements in
-     * this list as return value. 0 means none found, -1 means fatal error.
-     *
-     * It can figure out which of the Device sections to use for which card
-     * (using things like the Card statement, etc). For single headed servers
-     * there will of course be just one such Device section.
-     */
-    i = 0;
-
-    /*
-     * first we need to loop over all the Screens sections to get to all
-     * 'active' device sections
-     */
-    for (j=0; xf86ConfigLayout.screens[j].screen != NULL; j++) {
-        screensecptr = xf86ConfigLayout.screens[j].screen;
-        if ((screensecptr->device->driver != NULL)
-            && (xf86NameCmp( screensecptr->device->driver,drivername) == 0)
-            && (! screensecptr->device->claimed)) {
-            /*
-             * we have a matching driver that wasn't claimed, yet
-             */
-            pgdp = xnfrealloc(pgdp, (i + 2) * sizeof(GDevPtr));
-            pgdp[i++] = screensecptr->device;
-        }
-    }
-
-    /* Then handle the inactive devices */
-    j = 0;
-    while (xf86ConfigLayout.inactives[j].identifier) {
-	gdp = &xf86ConfigLayout.inactives[j];
-	if (gdp->driver && !gdp->claimed &&
-	    !xf86NameCmp(gdp->driver,drivername)) {
-	    /* we have a matching driver that wasn't claimed yet */
-	    pgdp = xnfrealloc(pgdp, (i + 2) * sizeof(GDevPtr));
-	    pgdp[i++] = gdp;
-	}
-	j++;
-    }
-
-    /*
-     * make the array NULL terminated and return its address
-     */
-    if (i)
-        pgdp[i] = NULL;
-
-    if (sectlist)
-	*sectlist = pgdp;
-    else
-	free(pgdp);
-    return i;
-}
-
-/*
- * xf86GetClocks -- get the dot-clocks via a BIG BAD hack ...
- */
-void
-xf86GetClocks(ScrnInfoPtr pScrn, int num, Bool (*ClockFunc)(ScrnInfoPtr, int),
-	      void (*ProtectRegs)(ScrnInfoPtr, Bool),
-	      void (*BlankScreen)(ScrnInfoPtr, Bool), IOADDRESS vertsyncreg,
-	      int maskval, int knownclkindex, int knownclkvalue)
-{
-    register int status = vertsyncreg;
-    unsigned long i, cnt, rcnt, sync;
-
-    /* First save registers that get written on */
-    (*ClockFunc)(pScrn, CLK_REG_SAVE);
-
-    if (num > MAXCLOCKS)
-	num = MAXCLOCKS;
-
-    for (i = 0; i < num; i++)
-    {
-	if (ProtectRegs)
-	    (*ProtectRegs)(pScrn, TRUE);
-	if (!(*ClockFunc)(pScrn, i))
-	{
-	    pScrn->clock[i] = -1;
-	    continue;
-	}
-	if (ProtectRegs)
-	    (*ProtectRegs)(pScrn, FALSE);
-	if (BlankScreen)
-	    (*BlankScreen)(pScrn, FALSE);
-
-    	usleep(50000);     /* let VCO stabilise */
-
-    	cnt  = 0;
-    	sync = 200000;
-
-	while ((inb(status) & maskval) == 0x00)
-	    if (sync-- == 0) goto finish;
-	/* Something appears to be happening, so reset sync count */
-	sync = 200000;
-	while ((inb(status) & maskval) == maskval)
-	    if (sync-- == 0) goto finish;
-	/* Something appears to be happening, so reset sync count */
-	sync = 200000;
-	while ((inb(status) & maskval) == 0x00)
-	    if (sync-- == 0) goto finish;
-
-	for (rcnt = 0; rcnt < 5; rcnt++)
-	{
-	    while (!(inb(status) & maskval))
-		cnt++;
-	    while ((inb(status) & maskval))
-		cnt++;
-	}
-
-finish:
-	pScrn->clock[i] = cnt ? cnt : -1;
-	if (BlankScreen)
-            (*BlankScreen)(pScrn, TRUE);
-    }
-
-    for (i = 0; i < num; i++)
-    {
-	if (i != knownclkindex)
-	{
-	    if (pScrn->clock[i] == -1)
-	    {
-		pScrn->clock[i] = 0;
-	    }
-	    else
-	    {
-		pScrn->clock[i] = (int)(0.5 +
-                    (((float)knownclkvalue) * pScrn->clock[knownclkindex]) /
-	            (pScrn->clock[i]));
-		/* Round to nearest 10KHz */
-		pScrn->clock[i] += 5;
-		pScrn->clock[i] /= 10;
-		pScrn->clock[i] *= 10;
-	    }
-	}
-    }
-
-    pScrn->clock[knownclkindex] = knownclkvalue;
-    pScrn->numClocks = num;
-
-    /* Restore registers that were written on */
-    (*ClockFunc)(pScrn, CLK_REG_RESTORE);
-}
-
-const char *
-xf86GetVisualName(int visual)
-{
-    if (visual < 0 || visual > DirectColor)
-	return NULL;
-
-    return xf86VisualNames[visual];
-}
-
-
-int
-xf86GetVerbosity(void)
-{
-    return max(xf86Verbose, xf86LogVerbose);
-}
-
-Pix24Flags
-xf86GetPix24(void)
-{
-    return xf86Info.pixmap24;
-}
-
-
-int
-xf86GetDepth(void)
-{
-    return xf86Depth;
-}
-
-
-rgb
-xf86GetWeight(void)
-{
-    return xf86Weight;
-}
-
-
-Gamma
-xf86GetGamma(void)
-{
-    return xf86Gamma;
-}
-
-
-Bool
-xf86GetFlipPixels(void)
-{
-    return xf86FlipPixels;
-}
-
-
-const char *
-xf86GetServerName(void)
-{
-    return xf86ServerName;
-}
-
-
-Bool
-xf86ServerIsExiting(void)
-{
-    return (dispatchException & DE_TERMINATE) == DE_TERMINATE;
-}
-
-
-Bool
-xf86ServerIsResetting(void)
-{
-    return xf86Resetting;
-}
-
-
-Bool
-xf86ServerIsInitialising(void)
-{
-    return xf86Initialising;
-}
-
-
-Bool
-xf86ServerIsOnlyDetecting(void)
-{
-    return xf86DoConfigure;
-}
-
-
-Bool
-xf86CaughtSignal(void)
-{
-    return xf86Info.caughtSignal;
-}
-
-
-Bool
-xf86GetVidModeAllowNonLocal(void)
-{
-    return xf86Info.vidModeAllowNonLocal;
-}
-
-
-Bool
-xf86GetVidModeEnabled(void)
-{
-    return xf86Info.vidModeEnabled;
-}
-
-Bool
-xf86GetModInDevAllowNonLocal(void)
-{
-    return xf86Info.miscModInDevAllowNonLocal;
-}
-
-
-Bool
-xf86GetModInDevEnabled(void)
-{
-    return xf86Info.miscModInDevEnabled;
-}
-
-
-Bool
-xf86GetAllowMouseOpenFail(void)
-{
-    return xf86Info.allowMouseOpenFail;
-}
-
-
-Bool
-xf86IsPc98(void)
-{
-#if SUPPORT_PC98
-    return xf86Info.pc98;
-#else
-    return FALSE;
-#endif
-}
-
-void
-xf86DisableRandR(void)
-{
-    xf86Info.disableRandR = TRUE;
-    xf86Info.randRFrom = X_PROBED;
-}
-
-CARD32
-xf86GetModuleVersion(pointer module)
-{
-    return (CARD32)LoaderGetModuleVersion(module);
-}
-
-pointer
-xf86LoadDrvSubModule(DriverPtr drv, const char *name)
-{
-    pointer ret;
-    int errmaj = 0, errmin = 0;
-
-    ret = LoadSubModule(drv->module, name, NULL, NULL, NULL, NULL,
-			&errmaj, &errmin);
-    if (!ret)
-	LoaderErrorMsg(NULL, name, errmaj, errmin);
-    return ret;
-}
-
-pointer
-xf86LoadSubModule(ScrnInfoPtr pScrn, const char *name)
-{
-    pointer ret;
-    int errmaj = 0, errmin = 0;
-
-    ret = LoadSubModule(pScrn->module, name, NULL, NULL, NULL, NULL,
-			&errmaj, &errmin);
-    if (!ret)
-	LoaderErrorMsg(pScrn->name, name, errmaj, errmin);
-    return ret;
-}
-
-/*
- * xf86LoadOneModule loads a single module.
- */
-pointer
-xf86LoadOneModule(char *name, pointer opt)
-{
-    int errmaj, errmin;
-    char *Name;
-    pointer mod;
-
-    if (!name)
-	return NULL;
-
-    /* Normalise the module name */
-    Name = xf86NormalizeName(name);
-
-    /* Skip empty names */
-    if (Name == NULL)
-	return NULL;
-    if (*Name == '\0') {
-	free(Name);
-	return NULL;
-    }
-
-    mod = LoadModule(Name, NULL, NULL, NULL, opt, NULL, &errmaj, &errmin);
-    if (!mod)
-	LoaderErrorMsg(NULL, Name, errmaj, errmin);
-    free(Name);
-    return mod;
-}
-
-void
-xf86UnloadSubModule(pointer mod)
-{
-    /*
-     * This is disabled for now.  The loader isn't smart enough yet to undo
-     * relocations.
-     */
-#if 0
-    UnloadSubModule(mod);
-#endif
-}
-
-Bool
-xf86LoaderCheckSymbol(const char *name)
-{
-    return LoaderSymbol(name) != NULL;
-}
-
-typedef enum {
-   OPTION_BACKING_STORE
-} BSOpts;
-
-static const OptionInfoRec BSOptions[] = {
-   { OPTION_BACKING_STORE, "BackingStore", OPTV_BOOLEAN, {0}, FALSE },
-   { -1,                   NULL,           OPTV_NONE,    {0}, FALSE }
-};
-
-void
-xf86SetBackingStore(ScreenPtr pScreen)
-{
-    Bool useBS = FALSE;
-    MessageType from = X_DEFAULT;
-    ScrnInfoPtr pScrn = xf86Screens[pScreen->myNum];
-    OptionInfoPtr options;
-
-    options = xnfalloc(sizeof(BSOptions));
-    (void)memcpy(options, BSOptions, sizeof(BSOptions));
-    xf86ProcessOptions(pScrn->scrnIndex, pScrn->options, options);
-
-    /* check for commandline option here */
-    if (xf86bsEnableFlag) {
-	from = X_CMDLINE;
-	useBS = TRUE;
-    } else if (xf86bsDisableFlag) {
-	from = X_CMDLINE;
-	useBS = FALSE;
-    } else {
-	if (xf86GetOptValBool(options, OPTION_BACKING_STORE, &useBS))
-	    from = X_CONFIG;
-    }
-    free(options);
-    pScreen->backingStoreSupport = useBS ? Always : NotUseful;
-    if (serverGeneration == 1)
-	xf86DrvMsg(pScreen->myNum, from, "Backing store %s\n",
-		   useBS ? "enabled" : "disabled");
-}
-
-
-typedef enum {
-   OPTION_SILKEN_MOUSE
-} SMOpts;
-
-static const OptionInfoRec SMOptions[] = {
-   { OPTION_SILKEN_MOUSE, "SilkenMouse",   OPTV_BOOLEAN, {0}, FALSE },
-   { -1,                   NULL,           OPTV_NONE,    {0}, FALSE }
-};
-
-void
-xf86SetSilkenMouse (ScreenPtr pScreen)
-{
-    Bool useSM = TRUE;
-    MessageType from = X_DEFAULT;
-    ScrnInfoPtr pScrn = xf86Screens[pScreen->myNum];
-    OptionInfoPtr options;
-
-    options = xnfalloc(sizeof(SMOptions));
-    (void)memcpy(options, SMOptions, sizeof(SMOptions));
-    xf86ProcessOptions(pScrn->scrnIndex, pScrn->options, options);
-
-    /* check for commandline option here */
-    /* disable if screen shares resources */
-	/* TODO VGA arb disable silken mouse */
-    if (xf86silkenMouseDisableFlag) {
-        from = X_CMDLINE;
-	useSM = FALSE;
-    } else {
-	if (xf86GetOptValBool(options, OPTION_SILKEN_MOUSE, &useSM))
-	    from = X_CONFIG;
-    }
-    free(options);
-    /*
-     * XXX quick hack to report correctly for OSs that can't do SilkenMouse
-     * yet.  Should handle this differently so that alternate async methods
-     * work correctly with this too.
-     */
-    pScrn->silkenMouse = useSM && xf86Info.useSIGIO && xf86SIGIOSupported();
-    if (serverGeneration == 1)
-	xf86DrvMsg(pScreen->myNum, from, "Silken mouse %s\n",
-		   pScrn->silkenMouse ? "enabled" : "disabled");
-}
-
-/* Wrote this function for the PM2 Xv driver, preliminary. */
-
-pointer
-xf86FindXvOptions(int scrnIndex, int adaptor_index, char *port_name,
-		  char **adaptor_name, pointer *adaptor_options)
-{
-    ScrnInfoPtr pScrn = xf86Screens[scrnIndex];
-    confXvAdaptorPtr adaptor;
-    int i;
-
-    if (adaptor_index >= pScrn->confScreen->numxvadaptors) {
-	if (adaptor_name) *adaptor_name = NULL;
-	if (adaptor_options) *adaptor_options = NULL;
-	return NULL;
-    }
-
-    adaptor = &pScrn->confScreen->xvadaptors[adaptor_index];
-    if (adaptor_name) *adaptor_name = adaptor->identifier;
-    if (adaptor_options) *adaptor_options = adaptor->options;
-
-    for (i = 0; i < adaptor->numports; i++)
-	if (!xf86NameCmp(adaptor->ports[i].identifier, port_name))
-	    return adaptor->ports[i].options;
-
-    return NULL;
-}
-
-/* Rather than duplicate loader's get OS function, just include it directly */
-#define LoaderGetOS xf86GetOS
-#include "loader/os.c"
-
-static void
-xf86ConfigFbEntityInactive(EntityInfoPtr pEnt, EntityProc init,
-			   EntityProc enter, EntityProc leave, pointer private)
-{
-    ScrnInfoPtr pScrn;
-
-    if ((pScrn = xf86FindScreenForEntity(pEnt->index)))
-	xf86RemoveEntityFromScreen(pScrn,pEnt->index);
-    xf86SetEntityFuncs(pEnt->index,init,enter,leave,private);
-}
-
-ScrnInfoPtr
-xf86ConfigFbEntity(ScrnInfoPtr pScrn, int scrnFlag, int entityIndex,
-		   EntityProc init, EntityProc enter, EntityProc leave,
-		   pointer private)
-{
-    EntityInfoPtr pEnt = xf86GetEntityInfo(entityIndex);
-    if (!pEnt) return pScrn;
-
-    if (!(pEnt->location.type == BUS_NONE)) {
-	free(pEnt);
-	return pScrn;
-    }
-
-    if (!pEnt->active) {
-	xf86ConfigFbEntityInactive(pEnt, init,  enter, leave,  private);
-	free(pEnt);
-	return pScrn;
-    }
-
-    if (!pScrn)
-	pScrn = xf86AllocateScreen(pEnt->driver,scrnFlag);
-    xf86AddEntityToScreen(pScrn,entityIndex);
-
-    xf86SetEntityFuncs(entityIndex,init,enter,leave,private);
-
-    return pScrn;
-}
-
-Bool
-xf86IsScreenPrimary(int scrnIndex)
-{
-    ScrnInfoPtr pScrn = xf86Screens[scrnIndex];
-    int i;
-
-    for (i=0 ; i < pScrn->numEntities; i++) {
-	if (xf86IsEntityPrimary(i))
-	    return TRUE;
-    }
-    return FALSE;
-}
-
-int
-xf86RegisterRootWindowProperty(int ScrnIndex, Atom property, Atom type,
-			       int format, unsigned long len, pointer value )
-{
-    RootWinPropPtr pNewProp = NULL, pRegProp;
-    int i;
-    Bool existing = FALSE;
-
-    DebugF("xf86RegisterRootWindowProperty(%d, %ld, %ld, %d, %ld, %p)\n",
-	   ScrnIndex, property, type, format, len, value);
-
-    if (ScrnIndex<0 || ScrnIndex>=xf86NumScreens) {
-      return BadMatch;
-    }
-
-    if (xf86RegisteredPropertiesTable &&
-	xf86RegisteredPropertiesTable[ScrnIndex]) {
-      for (pNewProp = xf86RegisteredPropertiesTable[ScrnIndex];
-	   pNewProp; pNewProp = pNewProp->next) {
-	if (strcmp(pNewProp->name, NameForAtom(property)) == 0)
-	  break;
-      }
-    }
-
-    if (!pNewProp) {
-      if ((pNewProp = (RootWinPropPtr)malloc(sizeof(RootWinProp))) == NULL) {
-	return BadAlloc;
-      }
-      /*
-       * We will put this property at the end of the list so that
-       * the changes are made in the order they were requested.
-       */
-      pNewProp->next = NULL;
-    } else {
-      free(pNewProp->name);
-      existing = TRUE;
-    }
-
-    pNewProp->name = xnfstrdup(NameForAtom(property));
-    pNewProp->type = type;
-    pNewProp->format = format;
-    pNewProp->size = len;
-    pNewProp->data = value;
-
-    DebugF("new property filled\n");
-
-    if (NULL==xf86RegisteredPropertiesTable) {
-      DebugF("creating xf86RegisteredPropertiesTable[] size %d\n",
-	     xf86NumScreens);
-      if ( NULL==(xf86RegisteredPropertiesTable=(RootWinPropPtr*)xnfcalloc(sizeof(RootWinProp),xf86NumScreens) )) {
-	return BadAlloc;
-      }
-      for (i=0; i<xf86NumScreens; i++) {
-	xf86RegisteredPropertiesTable[i] = NULL;
-      }
-    }
-
-    DebugF("xf86RegisteredPropertiesTable %p\n",
-	   (void *)xf86RegisteredPropertiesTable);
-    DebugF("xf86RegisteredPropertiesTable[%d] %p\n",
-	   ScrnIndex, (void *)xf86RegisteredPropertiesTable[ScrnIndex]);
-
-    if (!existing) {
-      if ( xf86RegisteredPropertiesTable[ScrnIndex] == NULL) {
-	xf86RegisteredPropertiesTable[ScrnIndex] = pNewProp;
-      } else {
-	pRegProp = xf86RegisteredPropertiesTable[ScrnIndex];
-	while (pRegProp->next != NULL) {
-	  DebugF("- next %p\n", (void *)pRegProp);
-	  pRegProp = pRegProp->next;
-        }
-	pRegProp->next = pNewProp;
-      }
-    }
-    DebugF("xf86RegisterRootWindowProperty succeeded\n");
-    return Success;
-}
-
-Bool
-xf86IsUnblank(int mode)
-{
-    switch(mode) {
-    case SCREEN_SAVER_OFF:
-    case SCREEN_SAVER_FORCER:
-	return TRUE;
-    case SCREEN_SAVER_ON:
-    case SCREEN_SAVER_CYCLE:
-	return FALSE;
-    default:
-	xf86MsgVerb(X_WARNING, 0, "Unexpected save screen mode: %d\n", mode);
-	return TRUE;
-    }
-}
-
-void
-xf86MotionHistoryAllocate(InputInfoPtr pInfo)
-{
-    AllocateMotionHistory(pInfo->dev);
-}
-=======
-/*
- * Copyright (c) 1997-2003 by The XFree86 Project, Inc.
- *
- * Permission is hereby granted, free of charge, to any person obtaining a
- * copy of this software and associated documentation files (the "Software"),
- * to deal in the Software without restriction, including without limitation
- * the rights to use, copy, modify, merge, publish, distribute, sublicense,
- * and/or sell copies of the Software, and to permit persons to whom the
- * Software is furnished to do so, subject to the following conditions:
- *
- * The above copyright notice and this permission notice shall be included in
- * all copies or substantial portions of the Software.
- *
- * THE SOFTWARE IS PROVIDED "AS IS", WITHOUT WARRANTY OF ANY KIND, EXPRESS OR
- * IMPLIED, INCLUDING BUT NOT LIMITED TO THE WARRANTIES OF MERCHANTABILITY,
- * FITNESS FOR A PARTICULAR PURPOSE AND NONINFRINGEMENT.  IN NO EVENT SHALL
- * THE COPYRIGHT HOLDER(S) OR AUTHOR(S) BE LIABLE FOR ANY CLAIM, DAMAGES OR
- * OTHER LIABILITY, WHETHER IN AN ACTION OF CONTRACT, TORT OR OTHERWISE,
- * ARISING FROM, OUT OF OR IN CONNECTION WITH THE SOFTWARE OR THE USE OR
- * OTHER DEALINGS IN THE SOFTWARE.
- *
- * Except as contained in this notice, the name of the copyright holder(s)
- * and author(s) shall not be used in advertising or otherwise to promote
- * the sale, use or other dealings in this Software without prior written
- * authorization from the copyright holder(s) and author(s).
- */
-
-/*
- * Authors: Dirk Hohndel <hohndel@XFree86.Org>
- *          David Dawes <dawes@XFree86.Org>
- *          ... and others
- *
- * This file includes the helper functions that the server provides for
- * different drivers.
- */
-
-#ifdef HAVE_XORG_CONFIG_H
-#include <xorg-config.h>
-#endif
-
-#include <X11/X.h>
-#include "os.h"
-#include "servermd.h"
-#include "pixmapstr.h"
-#include "windowstr.h"
-#include "propertyst.h"
-#include "gcstruct.h"
-#include "loaderProcs.h"
-#include "xf86.h"
-#include "xf86Priv.h"
-#include "xf86_OSlib.h"
-#include "micmap.h"
-#include "xf86DDC.h"
-#include "xf86Xinput.h"
-#include "xf86InPriv.h"
-#include "mivalidate.h"
-#include "xf86Crtc.h"
-
-/* For xf86GetClocks */
-#if defined(CSRG_BASED) || defined(__GNU__)
-#define HAS_SETPRIORITY
-#include <sys/resource.h>
-#endif
-
-static int xf86ScrnInfoPrivateCount = 0;
-
-
-/* Add a pointer to a new DriverRec to xf86DriverList */
-
-void
-xf86AddDriver(DriverPtr driver, pointer module, int flags)
-{
-    /* Don't add null entries */
-    if (!driver)
-	return;
-
-    if (xf86DriverList == NULL)
-	xf86NumDrivers = 0;
-
-    xf86NumDrivers++;
-    xf86DriverList = xnfrealloc(xf86DriverList,
-				xf86NumDrivers * sizeof(DriverPtr));
-    xf86DriverList[xf86NumDrivers - 1] = xnfalloc(sizeof(DriverRec));
-    if (flags & HaveDriverFuncs)
-	*xf86DriverList[xf86NumDrivers - 1] = *driver;
-    else {
-	(void) memset( xf86DriverList[xf86NumDrivers - 1], 0,
-		       sizeof( DriverRec ) );
-	(void) memcpy( xf86DriverList[xf86NumDrivers - 1], driver,
-		       sizeof(DriverRec1));
-
-    }
-    xf86DriverList[xf86NumDrivers - 1]->module = module;
-    xf86DriverList[xf86NumDrivers - 1]->refCount = 0;
-}
-
-void
-xf86DeleteDriver(int drvIndex)
-{
-    if (xf86DriverList[drvIndex]
-	&& (!xf86DriverHasEntities(xf86DriverList[drvIndex]))) {
-	if (xf86DriverList[drvIndex]->module)
-	    UnloadModule(xf86DriverList[drvIndex]->module);
-	free(xf86DriverList[drvIndex]);
-	xf86DriverList[drvIndex] = NULL;
-    }
-}
-
-/* Add a pointer to a new InputDriverRec to xf86InputDriverList */
-
-void
-xf86AddInputDriver(InputDriverPtr driver, pointer module, int flags)
-{
-    /* Don't add null entries */
-    if (!driver)
-	return;
-
-    if (xf86InputDriverList == NULL)
-	xf86NumInputDrivers = 0;
-
-    xf86NumInputDrivers++;
-    xf86InputDriverList = xnfrealloc(xf86InputDriverList,
-				xf86NumInputDrivers * sizeof(InputDriverPtr));
-    xf86InputDriverList[xf86NumInputDrivers - 1] =
-				xnfalloc(sizeof(InputDriverRec));
-    *xf86InputDriverList[xf86NumInputDrivers - 1] = *driver;
-    xf86InputDriverList[xf86NumInputDrivers - 1]->module = module;
-}
-
-void
-xf86DeleteInputDriver(int drvIndex)
-{
-    if (xf86InputDriverList[drvIndex] && xf86InputDriverList[drvIndex]->module)
-	UnloadModule(xf86InputDriverList[drvIndex]->module);
-    free(xf86InputDriverList[drvIndex]);
-    xf86InputDriverList[drvIndex] = NULL;
-}
-
-InputDriverPtr
-xf86LookupInputDriver(const char *name)
-{
-    int i;
-
-    for (i = 0; i < xf86NumInputDrivers; i++) {
-       if (xf86InputDriverList[i] && xf86InputDriverList[i]->driverName &&
-           xf86NameCmp(name, xf86InputDriverList[i]->driverName) == 0)
-           return xf86InputDriverList[i];
-    }
-    return NULL;
-}
-
-InputInfoPtr
-xf86LookupInput(const char *name)
-{
-    InputInfoPtr p;
-
-    for (p = xf86InputDevs; p != NULL; p = p->next) {
-        if (strcmp(name, p->name) == 0)
-            return p;
-    }
-
-    return NULL;
-}
-
-/* Allocate a new ScrnInfoRec in xf86Screens */
-
-ScrnInfoPtr
-xf86AllocateScreen(DriverPtr drv, int flags)
-{
-    int i;
-
-    if (xf86Screens == NULL)
-	xf86NumScreens = 0;
-
-    i = xf86NumScreens++;
-    xf86Screens = xnfrealloc(xf86Screens, xf86NumScreens * sizeof(ScrnInfoPtr));
-    xf86Screens[i] = xnfcalloc(sizeof(ScrnInfoRec), 1);
-    xf86Screens[i]->scrnIndex = i;	/* Changes when a screen is removed */
-    xf86Screens[i]->origIndex = i;	/* This never changes */
-    xf86Screens[i]->privates = xnfcalloc(sizeof(DevUnion),
-					 xf86ScrnInfoPrivateCount);
-    /*
-     * EnableDisableFBAccess now gets initialized in InitOutput()
-     * xf86Screens[i]->EnableDisableFBAccess = xf86EnableDisableFBAccess;
-     */
-
-    xf86Screens[i]->drv = drv;
-    drv->refCount++;
-    xf86Screens[i]->module = DuplicateModule(drv->module, NULL);
-
-    xf86Screens[i]->DriverFunc = drv->driverFunc;
-
-    return xf86Screens[i];
-}
-
-
-/*
- * Remove an entry from xf86Screens.  Ideally it should free all allocated
- * data.  To do this properly may require a driver hook.
- */
-
-void
-xf86DeleteScreen(int scrnIndex, int flags)
-{
-    ScrnInfoPtr pScrn;
-    int i;
-
-    /* First check if the screen is valid */
-    if (xf86NumScreens == 0 || xf86Screens == NULL)
-	return;
-
-    if (scrnIndex > xf86NumScreens - 1)
-	return;
-
-    if (!(pScrn = xf86Screens[scrnIndex]))
-	return;
-
-    /* If a FreeScreen function is defined, call it here */
-    if (pScrn->FreeScreen != NULL)
-	pScrn->FreeScreen(scrnIndex, 0);
-
-    while (pScrn->modes)
-	xf86DeleteMode(&pScrn->modes, pScrn->modes);
-
-    while (pScrn->modePool)
-	xf86DeleteMode(&pScrn->modePool, pScrn->modePool);
-
-    xf86OptionListFree(pScrn->options);
-
-    if (pScrn->module)
-	UnloadModule(pScrn->module);
-
-    if (pScrn->drv)
-	pScrn->drv->refCount--;
-
-    free(pScrn->privates);
-
-    xf86ClearEntityListForScreen(scrnIndex);
-
-    free(pScrn);
-
-    /* Move the other entries down, updating their scrnIndex fields */
-
-    xf86NumScreens--;
-
-    for (i = scrnIndex; i < xf86NumScreens; i++) {
-	xf86Screens[i] = xf86Screens[i + 1];
-	xf86Screens[i]->scrnIndex = i;
-	/* Also need to take care of the screen layout settings */
-    }
-}
-
-/*
- * Allocate a private in ScrnInfoRec.
- */
-
-int
-xf86AllocateScrnInfoPrivateIndex(void)
-{
-    int idx, i;
-    ScrnInfoPtr pScr;
-    DevUnion *nprivs;
-
-    idx = xf86ScrnInfoPrivateCount++;
-    for (i = 0; i < xf86NumScreens; i++) {
-	pScr = xf86Screens[i];
-	nprivs = xnfrealloc(pScr->privates,
-			    xf86ScrnInfoPrivateCount * sizeof(DevUnion));
-	/* Zero the new private */
-	memset(&nprivs[idx], 0, sizeof(DevUnion));
-	pScr->privates = nprivs;
-    }
-    return idx;
-}
-
-Bool
-xf86AddPixFormat(ScrnInfoPtr pScrn, int depth, int bpp, int pad)
-{
-    int i;
-
-    if (pScrn->numFormats >= MAXFORMATS)
-	return FALSE;
-
-    if (bpp <= 0) {
-	if (depth == 1)
-	    bpp = 1;
-	else if (depth <= 8)
-	    bpp = 8;
-	else if (depth <= 16)
-	    bpp = 16;
-	else if (depth <= 32)
-	    bpp = 32;
-	else
-	    return FALSE;
-    }
-    if (pad <= 0)
-	pad = BITMAP_SCANLINE_PAD;
-
-    i = pScrn->numFormats++;
-    pScrn->formats[i].depth = depth;
-    pScrn->formats[i].bitsPerPixel = bpp;
-    pScrn->formats[i].scanlinePad = pad;
-    return TRUE;
-}
-
-/*
- * Set the depth we are using based on (in the following order of preference):
- *  - values given on the command line
- *  - values given in the config file
- *  - values provided by the driver
- *  - an overall default when nothing else is given
- *
- * Also find a Display subsection matching the depth/bpp found.
- *
- * Sets the following ScrnInfoRec fields:
- *     bitsPerPixel, pixmap24, depth, display, imageByteOrder,
- *     bitmapScanlinePad, bitmapScanlineUnit, bitmapBitOrder, numFormats,
- *     formats, fbFormat.
- */
-
-/* Can the screen handle 24 bpp pixmaps */
-#define DO_PIX24(f) ((f & Support24bppFb) || \
-		     ((f & Support32bppFb) && (f & SupportConvert24to32)))
-
-/* Can the screen handle 32 bpp pixmaps */
-#define DO_PIX32(f) ((f & Support32bppFb) || \
-		     ((f & Support24bppFb) && (f & SupportConvert32to24)))
-
-/* Does the screen prefer 32bpp fb for 24bpp pixmaps */
-#define CHOOSE32FOR24(f) ((f & Support32bppFb) && (f & SupportConvert24to32) \
-			  && (f & PreferConvert24to32))
-
-/* Does the screen prefer 24bpp fb for 32bpp pixmaps */
-#define CHOOSE24FOR32(f) ((f & Support24bppFb) && (f & SupportConvert32to24) \
-			  && (f & PreferConvert32to24))
-
-/* Can the screen handle 32bpp pixmaps for 24bpp fb */
-#define DO_PIX32FOR24(f) ((f & Support24bppFb) && (f & SupportConvert32to24))
-
-/* Can the screen handle 24bpp pixmaps for 32bpp fb */
-#define DO_PIX24FOR32(f) ((f & Support32bppFb) && (f & SupportConvert24to32))
-
-#ifndef GLOBAL_DEFAULT_DEPTH
-#define GLOBAL_DEFAULT_DEPTH 24
-#endif
-
-Bool
-xf86SetDepthBpp(ScrnInfoPtr scrp, int depth, int dummy, int fbbpp,
-		int depth24flags)
-{
-    int i;
-    DispPtr disp;
-    Pix24Flags pix24 = xf86Info.pixmap24;
-    Bool nomatch = FALSE;
-
-    scrp->bitsPerPixel = -1;
-    scrp->depth = -1;
-    scrp->pixmap24 = Pix24DontCare;
-    scrp->bitsPerPixelFrom = X_DEFAULT;
-    scrp->depthFrom = X_DEFAULT;
-
-    if (xf86FbBpp > 0) {
-	scrp->bitsPerPixel = xf86FbBpp;
-	scrp->bitsPerPixelFrom = X_CMDLINE;
-    }
-
-    if (xf86Depth > 0) {
-	scrp->depth = xf86Depth;
-	scrp->depthFrom = X_CMDLINE;
-    }
-
-    if (xf86FbBpp < 0 && xf86Depth < 0) {
-	if (scrp->confScreen->defaultfbbpp > 0) {
-	    scrp->bitsPerPixel = scrp->confScreen->defaultfbbpp;
-	    scrp->bitsPerPixelFrom = X_CONFIG;
-	}
-	if (scrp->confScreen->defaultdepth > 0) {
-	    scrp->depth = scrp->confScreen->defaultdepth;
-	    scrp->depthFrom = X_CONFIG;
-	}
-
-	if (scrp->confScreen->defaultfbbpp <= 0 &&
-	    scrp->confScreen->defaultdepth <= 0) {
-	    /*
-	     * Check for DefaultDepth and DefaultFbBpp options in the
-	     * Device sections.
-	     */
-	    int i;
-	    GDevPtr device;
-	    Bool found = FALSE;
-
-	    for (i = 0; i < scrp->numEntities; i++) {
-		device = xf86GetDevFromEntity(scrp->entityList[i],
-					      scrp->entityInstanceList[i]);
-		if (device && device->options) {
-		    if (xf86FindOption(device->options, "DefaultDepth")) {
-			scrp->depth = xf86SetIntOption(device->options,
-						       "DefaultDepth", -1);
-			scrp->depthFrom = X_CONFIG;
-			found = TRUE;
-		    }
-		    if (xf86FindOption(device->options, "DefaultFbBpp")) {
-			scrp->bitsPerPixel = xf86SetIntOption(device->options,
-							      "DefaultFbBpp",
-							      -1);
-			scrp->bitsPerPixelFrom = X_CONFIG;
-			found = TRUE;
-		    }
-		}
-		if (found)
-		    break;
-	    }
-	}
-    }
-
-    /* If none of these is set, pick a default */
-    if (scrp->bitsPerPixel < 0 && scrp->depth < 0) {
-        if (fbbpp > 0 || depth > 0) {
-	    if (fbbpp > 0)
-		scrp->bitsPerPixel = fbbpp;
-	    if (depth > 0)
-		scrp->depth = depth;
-	} else {
-	    scrp->depth = GLOBAL_DEFAULT_DEPTH;
-	}
-    }
-
-    /* If any are not given, determine a default for the others */
-
-    if (scrp->bitsPerPixel < 0) {
-	/* The depth must be set */
-	if (scrp->depth > -1) {
-	    if (scrp->depth == 1)
-		scrp->bitsPerPixel = 1;
-	    else if (scrp->depth <= 4)
-		scrp->bitsPerPixel = 4;
-	    else if (scrp->depth <= 8)
-		scrp->bitsPerPixel = 8;
-	    else if (scrp->depth <= 16)
-		scrp->bitsPerPixel = 16;
-	    else if (scrp->depth <= 24) {
-		/*
-		 * Figure out if a choice is possible based on the depth24
-		 * and pix24 flags.
-		 */
-		/* Check pix24 first */
-		if (pix24 != Pix24DontCare) {
-		    if (pix24 == Pix24Use32) {
-			if (DO_PIX32(depth24flags)) {
-			    if (CHOOSE24FOR32(depth24flags))
-				scrp->bitsPerPixel = 24;
-			    else
-				scrp->bitsPerPixel = 32;
-			} else {
-			    nomatch = TRUE;
-			}
-		    } else if (pix24 == Pix24Use24) {
-			if (DO_PIX24(depth24flags)) {
-			    if (CHOOSE32FOR24(depth24flags))
-				scrp->bitsPerPixel = 32;
-			    else
-				scrp->bitsPerPixel = 24;
-			} else {
-			    nomatch = TRUE;
-			}
-		    }
-		} else {
-		    if (DO_PIX32(depth24flags)) {
-			if (CHOOSE24FOR32(depth24flags))
-			    scrp->bitsPerPixel = 24;
-			else
-			    scrp->bitsPerPixel = 32;
-		    } else if (DO_PIX24(depth24flags)) {
-			if (CHOOSE32FOR24(depth24flags))
-			    scrp->bitsPerPixel = 32;
-			else
-			    scrp->bitsPerPixel = 24;
-		    }
-		}
-	    } else if (scrp->depth <= 32)
-		scrp->bitsPerPixel = 32;
-	    else {
-		xf86DrvMsg(scrp->scrnIndex, X_ERROR,
-			   "Specified depth (%d) is greater than 32\n",
-			   scrp->depth);
-		return FALSE;
-	    }
-	} else {
-	    xf86DrvMsg(scrp->scrnIndex, X_ERROR,
-			"xf86SetDepthBpp: internal error: depth and fbbpp"
-			" are both not set\n");
-	    return FALSE;
-	}
-	if (scrp->bitsPerPixel < 0) {
-	    if (nomatch)
-		xf86DrvMsg(scrp->scrnIndex, X_ERROR,
-			"Driver can't support depth 24 pixmap format (%d)\n",
-			PIX24TOBPP(pix24));
-	    else if ((depth24flags & (Support24bppFb | Support32bppFb)) ==
-		     NoDepth24Support)
-		xf86DrvMsg(scrp->scrnIndex, X_ERROR,
-			"Driver can't support depth 24\n");
-	    else
-		xf86DrvMsg(scrp->scrnIndex, X_ERROR,
-			"Can't find fbbpp for depth 24\n");
-	    return FALSE;
-	}
-	scrp->bitsPerPixelFrom = X_PROBED;
-    }
-
-    if (scrp->depth <= 0) {
-	/* bitsPerPixel is already set */
-	switch (scrp->bitsPerPixel) {
-	case 32:
-	    scrp->depth = 24;
-	    break;
-	default:
-	    /* 1, 4, 8, 16 and 24 */
-	    scrp->depth = scrp->bitsPerPixel;
-	    break;
-	}
-	scrp->depthFrom = X_PROBED;
-    }
-
-    /* Sanity checks */
-    if (scrp->depth < 1 || scrp->depth > 32) {
-	xf86DrvMsg(scrp->scrnIndex, X_ERROR,
-		   "Specified depth (%d) is not in the range 1-32\n",
-		    scrp->depth);
-	return FALSE;
-    }
-    switch (scrp->bitsPerPixel) {
-    case 1:
-    case 4:
-    case 8:
-    case 16:
-    case 24:
-    case 32:
-	break;
-    default:
-	xf86DrvMsg(scrp->scrnIndex, X_ERROR,
-		   "Specified fbbpp (%d) is not a permitted value\n",
-		   scrp->bitsPerPixel);
-	return FALSE;
-    }
-    if (scrp->depth > scrp->bitsPerPixel) {
-	xf86DrvMsg(scrp->scrnIndex, X_ERROR,
-		   "Specified depth (%d) is greater than the fbbpp (%d)\n",
-		   scrp->depth, scrp->bitsPerPixel);
-	return FALSE;
-    }
-
-    /* set scrp->pixmap24 if the driver isn't flexible */
-    if (scrp->bitsPerPixel == 24 && !DO_PIX32FOR24(depth24flags)) {
-	scrp->pixmap24 = Pix24Use24;
-    }
-    if (scrp->bitsPerPixel == 32 && !DO_PIX24FOR32(depth24flags)) {
-	scrp->pixmap24 = Pix24Use32;
-    }
-
-    /*
-     * Find the Display subsection matching the depth/fbbpp and initialise
-     * scrp->display with it.
-     */
-    for (i = 0, disp = scrp->confScreen->displays;
-	 i < scrp->confScreen->numdisplays; i++, disp++) {
-	if ((disp->depth == scrp->depth && disp->fbbpp == scrp->bitsPerPixel)
-	    || (disp->depth == scrp->depth && disp->fbbpp <= 0)
-	    || (disp->fbbpp == scrp->bitsPerPixel && disp->depth <= 0)) {
-	    scrp->display = disp;
-	    break;
-	}
-    }
-
-    /*
-     * If an exact match can't be found, see if there is one with no
-     * depth or fbbpp specified.
-     */
-    if (i == scrp->confScreen->numdisplays) {
-	for (i = 0, disp = scrp->confScreen->displays;
-	     i < scrp->confScreen->numdisplays; i++, disp++) {
-	    if (disp->depth <= 0 && disp->fbbpp <= 0) {
-		scrp->display = disp;
-		break;
-	    }
-	}
-    }
-
-    /*
-     * If all else fails, create a default one.
-     */
-    if (i == scrp->confScreen->numdisplays) {
-	scrp->confScreen->numdisplays++;
-	scrp->confScreen->displays =
-		xnfrealloc(scrp->confScreen->displays,
-			   scrp->confScreen->numdisplays * sizeof(DispRec));
-	xf86DrvMsg(scrp->scrnIndex, X_INFO,
-		   "Creating default Display subsection in Screen section\n"
-		   "\t\"%s\" for depth/fbbpp %d/%d\n",
-		   scrp->confScreen->id, scrp->depth, scrp->bitsPerPixel);
-	memset(&scrp->confScreen->displays[i], 0, sizeof(DispRec));
-	scrp->confScreen->displays[i].blackColour.red = -1;
-	scrp->confScreen->displays[i].blackColour.green = -1;
-	scrp->confScreen->displays[i].blackColour.blue = -1;
-	scrp->confScreen->displays[i].whiteColour.red = -1;
-	scrp->confScreen->displays[i].whiteColour.green = -1;
-	scrp->confScreen->displays[i].whiteColour.blue = -1;
-	scrp->confScreen->displays[i].defaultVisual = -1;
-	scrp->confScreen->displays[i].modes = xnfalloc(sizeof(char *));
-	scrp->confScreen->displays[i].modes[0] = NULL;
-	scrp->confScreen->displays[i].depth = depth;
-	scrp->confScreen->displays[i].fbbpp = fbbpp;
-	scrp->display = &scrp->confScreen->displays[i];
-    }
-
-    /*
-     * Setup defaults for the display-wide attributes the framebuffer will
-     * need.  These defaults should eventually be set globally, and not
-     * dependent on the screens.
-     */
-    scrp->imageByteOrder = IMAGE_BYTE_ORDER;
-    scrp->bitmapScanlinePad = BITMAP_SCANLINE_PAD;
-    if (scrp->depth < 8) {
-	/* Planar modes need these settings */
-	scrp->bitmapScanlineUnit = 8;
-	scrp->bitmapBitOrder = MSBFirst;
-    } else {
-	scrp->bitmapScanlineUnit = BITMAP_SCANLINE_UNIT;
-	scrp->bitmapBitOrder = BITMAP_BIT_ORDER;
-    }
-
-    /*
-     * If an unusual depth is required, add it to scrp->formats.  The formats
-     * for the common depths are handled globally in InitOutput
-     */
-    switch (scrp->depth) {
-    case 1:
-    case 4:
-    case 8:
-    case 15:
-    case 16:
-    case 24:
-	/* Common depths.  Nothing to do for them */
-	break;
-    default:
-	if (!xf86AddPixFormat(scrp, scrp->depth, 0, 0)) {
-	    xf86DrvMsg(scrp->scrnIndex, X_ERROR,
-		       "Can't add pixmap format for depth %d\n", scrp->depth);
-	    return FALSE;
-	}
-    }
-
-    /* Initialise the framebuffer format for this screen */
-    scrp->fbFormat.depth = scrp->depth;
-    scrp->fbFormat.bitsPerPixel = scrp->bitsPerPixel;
-    scrp->fbFormat.scanlinePad = BITMAP_SCANLINE_PAD;
-
-    return TRUE;
-}
-
-/*
- * Print out the selected depth and bpp.
- */
-void
-xf86PrintDepthBpp(ScrnInfoPtr scrp)
-{
-    xf86DrvMsg(scrp->scrnIndex, scrp->depthFrom, "Depth %d, ", scrp->depth);
-    xf86Msg(scrp->bitsPerPixelFrom, "framebuffer bpp %d\n", scrp->bitsPerPixel);
-}
-
-/*
- * xf86SetWeight sets scrp->weight, scrp->mask, scrp->offset, and for depths
- * greater than MAX_PSEUDO_DEPTH also scrp->rgbBits.
- */
-Bool
-xf86SetWeight(ScrnInfoPtr scrp, rgb weight, rgb mask)
-{
-    MessageType weightFrom = X_DEFAULT;
-
-    scrp->weight.red = 0;
-    scrp->weight.green = 0;
-    scrp->weight.blue = 0;
-
-    if (xf86Weight.red > 0 && xf86Weight.green > 0 && xf86Weight.blue > 0) {
-	scrp->weight = xf86Weight;
-	weightFrom = X_CMDLINE;
-    } else if (scrp->display->weight.red > 0 && scrp->display->weight.green > 0
-	       && scrp->display->weight.blue > 0) {
-	scrp->weight = scrp->display->weight;
-	weightFrom = X_CONFIG;
-    } else if (weight.red > 0 && weight.green > 0 && weight.blue > 0) {
-	scrp->weight = weight;
-    } else {
-	switch (scrp->depth) {
-	case 1:
-	case 4:
-	case 8:
-	    scrp->weight.red = scrp->weight.green =
-		scrp->weight.blue = scrp->rgbBits;
-	    break;
-	case 15:
-	    scrp->weight.red = scrp->weight.green = scrp->weight.blue = 5;
-	    break;
-	case 16:
-	    scrp->weight.red = scrp->weight.blue = 5;
-	    scrp->weight.green = 6;
-	    break;
-	case 18:
-	    scrp->weight.red = scrp->weight.green = scrp->weight.blue = 6;
-	    break;
-	case 24:
-	    scrp->weight.red = scrp->weight.green = scrp->weight.blue = 8;
-	    break;
-	case 30:
-	    scrp->weight.red = scrp->weight.green = scrp->weight.blue = 10;
-	    break;
-	}
-    }
-
-    if (scrp->weight.red)
-	xf86DrvMsg(scrp->scrnIndex, weightFrom, "RGB weight %d%d%d\n",
-		   (int)scrp->weight.red, (int)scrp->weight.green,
-		   (int)scrp->weight.blue);
-
-    if (scrp->depth > MAX_PSEUDO_DEPTH &&
-	(scrp->depth != scrp->weight.red + scrp->weight.green +
-			scrp->weight.blue)) {
-	xf86DrvMsg(scrp->scrnIndex, X_ERROR,
-		   "Weight given (%d%d%d) is inconsistent with the "
-		   "depth (%d)\n",
-		   (int)scrp->weight.red, (int)scrp->weight.green,
-		   (int)scrp->weight.blue, scrp->depth);
-	return FALSE;
-    }
-    if (scrp->depth > MAX_PSEUDO_DEPTH && scrp->weight.red) {
-	/*
-	 * XXX Does this even mean anything for TrueColor visuals?
-	 * If not, we shouldn't even be setting it here.  However, this
-	 * matches the behaviour of 3.x versions of XFree86.
-	 */
-	scrp->rgbBits = scrp->weight.red;
-	if (scrp->weight.green > scrp->rgbBits)
-	    scrp->rgbBits = scrp->weight.green;
-	if (scrp->weight.blue > scrp->rgbBits)
-	    scrp->rgbBits = scrp->weight.blue;
-    }
-
-    /* Set the mask and offsets */
-    if (mask.red == 0 || mask.green == 0 || mask.blue == 0) {
-	/* Default to a setting common to PC hardware */
-	scrp->offset.red = scrp->weight.green + scrp->weight.blue;
-	scrp->offset.green = scrp->weight.blue;
-	scrp->offset.blue = 0;
-	scrp->mask.red = ((1 << scrp->weight.red) - 1) << scrp->offset.red;
-	scrp->mask.green = ((1 << scrp->weight.green) - 1)
-				<< scrp->offset.green;
-	scrp->mask.blue = (1 << scrp->weight.blue) - 1;
-    } else {
-	/* Initialise to the values passed */
-	scrp->mask.red = mask.red;
-	scrp->mask.green = mask.green;
-	scrp->mask.blue = mask.blue;
-	scrp->offset.red = ffs(mask.red);
-	scrp->offset.green = ffs(mask.green);
-	scrp->offset.blue = ffs(mask.blue);
-    }
-    return TRUE;
-}
-
-Bool
-xf86SetDefaultVisual(ScrnInfoPtr scrp, int visual)
-{
-    MessageType visualFrom = X_DEFAULT;
-
-    if (defaultColorVisualClass >= 0) {
-	scrp->defaultVisual = defaultColorVisualClass;
-	visualFrom = X_CMDLINE;
-    } else if (scrp->display->defaultVisual >= 0) {
-	scrp->defaultVisual = scrp->display->defaultVisual;
-	visualFrom = X_CONFIG;
-    } else if (visual >= 0) {
-	scrp->defaultVisual = visual;
-    } else {
-	if (scrp->depth == 1)
-	    scrp->defaultVisual = StaticGray;
-	else if (scrp->depth == 4)
-	    scrp->defaultVisual = StaticColor;
-	else if (scrp->depth <= MAX_PSEUDO_DEPTH)
-	    scrp->defaultVisual = PseudoColor;
-	else
-	    scrp->defaultVisual = TrueColor;
-    }
-    switch (scrp->defaultVisual) {
-    case StaticGray:
-    case GrayScale:
-    case StaticColor:
-    case PseudoColor:
-    case TrueColor:
-    case DirectColor:
-	xf86DrvMsg(scrp->scrnIndex, visualFrom, "Default visual is %s\n",
-		   xf86VisualNames[scrp->defaultVisual]);
-	    return TRUE;
-    default:
-
-	xf86DrvMsg(scrp->scrnIndex, X_ERROR,
-		   "Invalid default visual class (%d)\n", scrp->defaultVisual);
-	return FALSE;
-    }
-}
-
-#define TEST_GAMMA(g) \
-	(g).red > GAMMA_ZERO || (g).green > GAMMA_ZERO || (g).blue > GAMMA_ZERO
-
-#define SET_GAMMA(g) \
-	(g) > GAMMA_ZERO ? (g) : 1.0
-
-Bool
-xf86SetGamma(ScrnInfoPtr scrp, Gamma gamma)
-{
-    MessageType from = X_DEFAULT;
-#if 0
-    xf86MonPtr DDC = (xf86MonPtr)(scrp->monitor->DDC);
-#endif
-    if (TEST_GAMMA(xf86Gamma)) {
-	from = X_CMDLINE;
-	scrp->gamma.red = SET_GAMMA(xf86Gamma.red);
-	scrp->gamma.green = SET_GAMMA(xf86Gamma.green);
-	scrp->gamma.blue = SET_GAMMA(xf86Gamma.blue);
-    } else if (TEST_GAMMA(scrp->monitor->gamma)) {
-	from = X_CONFIG;
-	scrp->gamma.red = SET_GAMMA(scrp->monitor->gamma.red);
-	scrp->gamma.green = SET_GAMMA(scrp->monitor->gamma.green);
-	scrp->gamma.blue = SET_GAMMA(scrp->monitor->gamma.blue);
-#if 0
-    } else if ( DDC && DDC->features.gamma > GAMMA_ZERO ) {
-        from = X_PROBED;
-	scrp->gamma.red = SET_GAMMA(DDC->features.gamma);
-	scrp->gamma.green = SET_GAMMA(DDC->features.gamma);
-	scrp->gamma.blue = SET_GAMMA(DDC->features.gamma);
-	/* EDID structure version 2 gives optional seperate red, green & blue gamma values
-	 * in bytes 0x57-0x59 */
-#endif
-    } else if (TEST_GAMMA(gamma)) {
-	scrp->gamma.red = SET_GAMMA(gamma.red);
-	scrp->gamma.green = SET_GAMMA(gamma.green);
-	scrp->gamma.blue = SET_GAMMA(gamma.blue);
-    } else {
-	scrp->gamma.red = 1.0;
-	scrp->gamma.green = 1.0;
-	scrp->gamma.blue = 1.0;
-    }
-    /* Pretend we succeeded if we support better a gamma system.
-     * This avoids a confusing message.
-     */
-    if (xf86_crtc_supports_gamma(scrp))
-	return TRUE;
-    xf86DrvMsg(scrp->scrnIndex, from,
-	       "Using gamma correction (%.1f, %.1f, %.1f)\n",
-	       scrp->gamma.red, scrp->gamma.green, scrp->gamma.blue);
-
-    return TRUE;
-}
-
-#undef TEST_GAMMA
-#undef SET_GAMMA
-
-
-/*
- * Set the DPI from the command line option.  XXX should allow it to be
- * calculated from the widthmm/heightmm values.
- */
-
-#undef MMPERINCH
-#define MMPERINCH 25.4
-
-void
-xf86SetDpi(ScrnInfoPtr pScrn, int x, int y)
-{
-    MessageType from = X_DEFAULT;
-    xf86MonPtr DDC = (xf86MonPtr)(pScrn->monitor->DDC);
-    int ddcWidthmm, ddcHeightmm;
-    int widthErr, heightErr;
-
-    /* XXX Maybe there is no need for widthmm/heightmm in ScrnInfoRec */
-    pScrn->widthmm = pScrn->monitor->widthmm;
-    pScrn->heightmm = pScrn->monitor->heightmm;
-
-    if (DDC && (DDC->features.hsize > 0 && DDC->features.vsize > 0) ) {
-      /* DDC gives display size in mm for individual modes,
-       * but cm for monitor
-       */
-      ddcWidthmm = DDC->features.hsize * 10; /* 10mm in 1cm */
-      ddcHeightmm = DDC->features.vsize * 10; /* 10mm in 1cm */
-    } else {
-      ddcWidthmm = ddcHeightmm = 0;
-    }
-
-    if (monitorResolution > 0) {
-	pScrn->xDpi = monitorResolution;
-	pScrn->yDpi = monitorResolution;
-	from = X_CMDLINE;
-    } else if (pScrn->widthmm > 0 || pScrn->heightmm > 0) {
-	from = X_CONFIG;
-	if (pScrn->widthmm > 0) {
-	   pScrn->xDpi =
-		(int)((double)pScrn->virtualX * MMPERINCH / pScrn->widthmm);
-	}
-	if (pScrn->heightmm > 0) {
-	   pScrn->yDpi =
-		(int)((double)pScrn->virtualY * MMPERINCH / pScrn->heightmm);
-	}
-	if (pScrn->xDpi > 0 && pScrn->yDpi <= 0)
-	    pScrn->yDpi = pScrn->xDpi;
-	if (pScrn->yDpi > 0 && pScrn->xDpi <= 0)
-	    pScrn->xDpi = pScrn->yDpi;
-	xf86DrvMsg(pScrn->scrnIndex, from, "Display dimensions: (%d, %d) mm\n",
-		   pScrn->widthmm, pScrn->heightmm);
-
-	/* Warn if config and probe disagree about display size */
-	if ( ddcWidthmm && ddcHeightmm ) {
-	  if (pScrn->widthmm > 0) {
-	    widthErr  = abs(ddcWidthmm  - pScrn->widthmm);
-	  } else {
-	    widthErr  = 0;
-	  }
-	  if (pScrn->heightmm > 0) {
-	    heightErr = abs(ddcHeightmm - pScrn->heightmm);
-	  } else {
-	    heightErr = 0;
-	  }
-	  if (widthErr>10 || heightErr>10) {
-	    /* Should include config file name for monitor here */
-	    xf86DrvMsg(pScrn->scrnIndex, X_WARNING,
-		       "Probed monitor is %dx%d mm, using Displaysize %dx%d mm\n",
-		       ddcWidthmm,ddcHeightmm, pScrn->widthmm,pScrn->heightmm);
-	  }
-	}
-    } else if ( ddcWidthmm && ddcHeightmm ) {
-	from = X_PROBED;
-	xf86DrvMsg(pScrn->scrnIndex, from, "Display dimensions: (%d, %d) mm\n",
-		   ddcWidthmm, ddcHeightmm );
-	pScrn->widthmm = ddcWidthmm;
-	pScrn->heightmm = ddcHeightmm;
-	if (pScrn->widthmm > 0) {
-	   pScrn->xDpi =
-		(int)((double)pScrn->virtualX * MMPERINCH / pScrn->widthmm);
-	}
-	if (pScrn->heightmm > 0) {
-	   pScrn->yDpi =
-		(int)((double)pScrn->virtualY * MMPERINCH / pScrn->heightmm);
-	}
-	if (pScrn->xDpi > 0 && pScrn->yDpi <= 0)
-	    pScrn->yDpi = pScrn->xDpi;
-	if (pScrn->yDpi > 0 && pScrn->xDpi <= 0)
-	    pScrn->xDpi = pScrn->yDpi;
-    } else {
-	if (x > 0)
-	    pScrn->xDpi = x;
-	else
-	    pScrn->xDpi = DEFAULT_DPI;
-	if (y > 0)
-	    pScrn->yDpi = y;
-	else
-	    pScrn->yDpi = DEFAULT_DPI;
-    }
-    xf86DrvMsg(pScrn->scrnIndex, from, "DPI set to (%d, %d)\n",
-	       pScrn->xDpi, pScrn->yDpi);
-}
-
-#undef MMPERINCH
-
-
-void
-xf86SetBlackWhitePixels(ScreenPtr pScreen)
-{
-    if (xf86FlipPixels) {
-	pScreen->whitePixel = 0;
-	pScreen->blackPixel = 1;
-    } else {
-	pScreen->whitePixel = 1;
-	pScreen->blackPixel = 0;
-    }
-}
-
-/*
- * Function to enable/disable access to the frame buffer
- *
- * This is used when VT switching and when entering/leaving DGA direct mode.
- *
- * This has been rewritten again to eliminate the saved pixmap.  The
- * devPrivate field in the screen pixmap is set to NULL to catch code
- * accidentally referencing the frame buffer while the X server is not
- * supposed to touch it.
- *
- * Here, we exchange the pixmap private data, rather than the pixmaps
- * themselves to avoid having to find and change any references to the screen
- * pixmap such as GC's, window privates etc.  This also means that this code
- * does not need to know exactly how the pixmap pixels are accessed.  Further,
- * this exchange is >not< done through the screen's ModifyPixmapHeader()
- * vector.  This means the called frame buffer code layers can determine
- * whether they are switched in or out by keeping track of the root pixmap's
- * private data, and therefore don't need to access pScrnInfo->vtSema.
- */
-void
-xf86EnableDisableFBAccess(int scrnIndex, Bool enable)
-{
-    ScrnInfoPtr pScrnInfo = xf86Screens[scrnIndex];
-    ScreenPtr pScreen = pScrnInfo->pScreen;
-    PixmapPtr pspix;
-
-    pspix = (*pScreen->GetScreenPixmap) (pScreen);
-    if (enable)
-    {
-	/*
-	 * Restore all of the clip lists on the screen
-	 */
-	if (!xf86Resetting)
-	    SetRootClip (pScreen, TRUE);
-
-    }
-    else
-    {
-	/*
-	 * Empty all of the clip lists on the screen
-	 */
-	SetRootClip (pScreen, FALSE);
-    }
-}
-
-/* Print driver messages in the standard format */
-
-#undef PREFIX_SIZE
-#define PREFIX_SIZE 14
-
-void
-xf86VDrvMsgVerb(int scrnIndex, MessageType type, int verb, const char *format,
-		va_list args)
-{
-    char *tmpFormat;
-
-    /* Prefix the scrnIndex name to the format string. */
-    if (scrnIndex >= 0 && scrnIndex < xf86NumScreens &&
-	xf86Screens[scrnIndex]->name) {
-	tmpFormat = malloc(strlen(format) +
-			   strlen(xf86Screens[scrnIndex]->name) +
-			   PREFIX_SIZE + 1);
-	if (!tmpFormat)
-	    return;
-
-	snprintf(tmpFormat, PREFIX_SIZE + 1, "%s(%d): ",
-		 xf86Screens[scrnIndex]->name, scrnIndex);
-
-	strcat(tmpFormat, format);
-	LogVMessageVerb(type, verb, tmpFormat, args);
-	free(tmpFormat);
-    } else
-	LogVMessageVerb(type, verb, format, args);
-}
-#undef PREFIX_SIZE
-
-/* Print driver messages, with verbose level specified directly */
-void
-xf86DrvMsgVerb(int scrnIndex, MessageType type, int verb, const char *format,
-	       ...)
-{
-    va_list ap;
-
-    va_start(ap, format);
-    xf86VDrvMsgVerb(scrnIndex, type, verb, format, ap);
-    va_end(ap);
-}
-
-/* Print driver messages, with verbose level of 1 (default) */
-void
-xf86DrvMsg(int scrnIndex, MessageType type, const char *format, ...)
-{
-    va_list ap;
-
-    va_start(ap, format);
-    xf86VDrvMsgVerb(scrnIndex, type, 1, format, ap);
-    va_end(ap);
-}
-
-/* Print input driver messages in the standard format of
-   <driver>: <device name>: <message> */
-void
-xf86VIDrvMsgVerb(InputInfoPtr dev, MessageType type, int verb, const char *format,
-		 va_list args)
-{
-    char *msg;
-
-    if (asprintf(&msg, "%s: %s: %s", dev->drv->driverName, dev->name, format)
-	== -1) {
-	LogVMessageVerb(type, verb, "%s", args);
-    } else {
-	LogVMessageVerb(type, verb, msg, args);
-	free(msg);
-    }
-}
-
-/* Print input driver message, with verbose level specified directly */
-void
-xf86IDrvMsgVerb(InputInfoPtr dev, MessageType type, int verb, const char *format,
-	       ...)
-{
-    va_list ap;
-
-    va_start(ap, format);
-    xf86VIDrvMsgVerb(dev, type, verb, format, ap);
-    va_end(ap);
-}
-
-/* Print input driver messages, with verbose level of 1 (default) */
-void
-xf86IDrvMsg(InputInfoPtr dev, MessageType type, const char *format, ...)
-{
-    va_list ap;
-
-    va_start(ap, format);
-    xf86VIDrvMsgVerb(dev, type, 1, format, ap);
-    va_end(ap);
-}
-
-
-/* Print non-driver messages with verbose level specified directly */
-void
-xf86MsgVerb(MessageType type, int verb, const char *format, ...)
-{
-    va_list ap;
-
-    va_start(ap, format);
-    LogVMessageVerb(type, verb, format, ap);
-    va_end(ap);
-}
-
-/* Print non-driver messages with verbose level of 1 (default) */
-void
-xf86Msg(MessageType type, const char *format, ...)
-{
-    va_list ap;
-
-    va_start(ap, format);
-    LogVMessageVerb(type, 1, format, ap);
-    va_end(ap);
-}
-
-/* Just like ErrorF, but with the verbose level checked */
-void
-xf86ErrorFVerb(int verb, const char *format, ...)
-{
-    va_list ap;
-
-    va_start(ap, format);
-    if (xf86Verbose >= verb || xf86LogVerbose >= verb)
-	LogVWrite(verb, format, ap);
-    va_end(ap);
-}
-
-/* Like xf86ErrorFVerb, but with an implied verbose level of 1 */
-void
-xf86ErrorF(const char *format, ...)
-{
-    va_list ap;
-
-    va_start(ap, format);
-    if (xf86Verbose >= 1 || xf86LogVerbose >= 1)
-	LogVWrite(1, format, ap);
-    va_end(ap);
-}
-
-
-void
-xf86LogInit(void)
-{
-    char *lf = NULL;
-
-#define LOGSUFFIX ".log"
-#define LOGOLDSUFFIX ".old"
-
-    /* Get the log file name */
-    if (xf86LogFileFrom == X_DEFAULT) {
-	/* Append the display number and ".log" */
-	if (asprintf(&lf, "%s%%s" LOGSUFFIX, xf86LogFile) == -1)
-	    FatalError("Cannot allocate space for the log file name\n");
-	xf86LogFile = lf;
-    }
-
-    xf86LogFile = LogInit(xf86LogFile, LOGOLDSUFFIX);
-    xf86LogFileWasOpened = TRUE;
-
-    xf86SetVerbosity(xf86Verbose);
-    xf86SetLogVerbosity(xf86LogVerbose);
-
-#undef LOGSUFFIX
-#undef LOGOLDSUFFIX
-
-    free(lf);
-}
-
-void
-xf86CloseLog(void)
-{
-    LogClose();
-}
-
-
-/*
- * Drivers can use these for using their own SymTabRecs.
- */
-
-const char *
-xf86TokenToString(SymTabPtr table, int token)
-{
-    int i;
-
-    for (i = 0; table[i].token >= 0 && table[i].token != token; i++)
-	;
-
-    if (table[i].token < 0)
-	return NULL;
-    else
-	return table[i].name;
-}
-
-int
-xf86StringToToken(SymTabPtr table, const char *string)
-{
-    int i;
-
-    if (string == NULL)
-	return -1;
-
-    for (i = 0; table[i].token >= 0 && xf86NameCmp(string, table[i].name); i++)
-	;
-
-    return table[i].token;
-}
-
-/*
- * helper to display the clocks found on a card
- */
-void
-xf86ShowClocks(ScrnInfoPtr scrp, MessageType from)
-{
-    int j;
-
-    xf86DrvMsg(scrp->scrnIndex, from, "Pixel clocks available:");
-    for (j=0; j < scrp->numClocks; j++) {
-	if ((j % 4) == 0) {
-	    xf86ErrorF("\n");
-	    xf86DrvMsg(scrp->scrnIndex, from, "pixel clocks:");
-	}
-	xf86ErrorF(" %7.3f", (double)scrp->clock[j] / 1000.0);
-    }
-    xf86ErrorF("\n");
-}
-
-
-/*
- * This prints out the driver identify message, including the names of
- * the supported chipsets.
- *
- * XXX This makes assumptions about the line width, etc.  Maybe we could
- * use a more general "pretty print" function for messages.
- */
-void
-xf86PrintChipsets(const char *drvname, const char *drvmsg, SymTabPtr chips)
-{
-    int len, i;
-
-    len = 6 + strlen(drvname) + 2 + strlen(drvmsg) + 2;
-    xf86Msg(X_INFO, "%s: %s:", drvname, drvmsg);
-    for (i = 0; chips[i].name != NULL; i++) {
-	if (i != 0) {
-	    xf86ErrorF(",");
-	    len++;
-	}
-	if (len + 2 + strlen(chips[i].name) < 78) {
-	    xf86ErrorF(" ");
-	    len++;
-	} else {
-	    xf86ErrorF("\n\t");
-	    len = 8;
-	}
-	xf86ErrorF("%s", chips[i].name);
-	len += strlen(chips[i].name);
-    }
-    xf86ErrorF("\n");
-}
-
-
-int
-xf86MatchDevice(const char *drivername, GDevPtr **sectlist)
-{
-    GDevPtr       gdp, *pgdp = NULL;
-    confScreenPtr screensecptr;
-    int i,j;
-
-    if (sectlist)
-	*sectlist = NULL;
-
-    /*
-     * This can happen when running Xorg -showopts and a module like ati
-     * or vmware tries to load its submodules when xf86ConfigLayout is empty
-     */
-    if (!xf86ConfigLayout.screens)
-	return 0;
-
-    /*
-     * This is a very important function that matches the device sections
-     * as they show up in the config file with the drivers that the server
-     * loads at run time.
-     *
-     * ChipProbe can call
-     * int xf86MatchDevice(char * drivername, GDevPtr ** sectlist)
-     * with its driver name. The function allocates an array of GDevPtr and
-     * returns this via sectlist and returns the number of elements in
-     * this list as return value. 0 means none found, -1 means fatal error.
-     *
-     * It can figure out which of the Device sections to use for which card
-     * (using things like the Card statement, etc). For single headed servers
-     * there will of course be just one such Device section.
-     */
-    i = 0;
-
-    /*
-     * first we need to loop over all the Screens sections to get to all
-     * 'active' device sections
-     */
-    for (j=0; xf86ConfigLayout.screens[j].screen != NULL; j++) {
-        screensecptr = xf86ConfigLayout.screens[j].screen;
-        if ((screensecptr->device->driver != NULL)
-            && (xf86NameCmp( screensecptr->device->driver,drivername) == 0)
-            && (! screensecptr->device->claimed)) {
-            /*
-             * we have a matching driver that wasn't claimed, yet
-             */
-            pgdp = xnfrealloc(pgdp, (i + 2) * sizeof(GDevPtr));
-            pgdp[i++] = screensecptr->device;
-        }
-    }
-
-    /* Then handle the inactive devices */
-    j = 0;
-    while (xf86ConfigLayout.inactives[j].identifier) {
-	gdp = &xf86ConfigLayout.inactives[j];
-	if (gdp->driver && !gdp->claimed &&
-	    !xf86NameCmp(gdp->driver,drivername)) {
-	    /* we have a matching driver that wasn't claimed yet */
-	    pgdp = xnfrealloc(pgdp, (i + 2) * sizeof(GDevPtr));
-	    pgdp[i++] = gdp;
-	}
-	j++;
-    }
-
-    /*
-     * make the array NULL terminated and return its address
-     */
-    if (i)
-        pgdp[i] = NULL;
-
-    if (sectlist)
-	*sectlist = pgdp;
-    else
-	free(pgdp);
-    return i;
-}
-
-/*
- * xf86GetClocks -- get the dot-clocks via a BIG BAD hack ...
- */
-void
-xf86GetClocks(ScrnInfoPtr pScrn, int num, Bool (*ClockFunc)(ScrnInfoPtr, int),
-	      void (*ProtectRegs)(ScrnInfoPtr, Bool),
-	      void (*BlankScreen)(ScrnInfoPtr, Bool), IOADDRESS vertsyncreg,
-	      int maskval, int knownclkindex, int knownclkvalue)
-{
-    register int status = vertsyncreg;
-    unsigned long i, cnt, rcnt, sync;
-
-    /* First save registers that get written on */
-    (*ClockFunc)(pScrn, CLK_REG_SAVE);
-
-    if (num > MAXCLOCKS)
-	num = MAXCLOCKS;
-
-    for (i = 0; i < num; i++)
-    {
-	if (ProtectRegs)
-	    (*ProtectRegs)(pScrn, TRUE);
-	if (!(*ClockFunc)(pScrn, i))
-	{
-	    pScrn->clock[i] = -1;
-	    continue;
-	}
-	if (ProtectRegs)
-	    (*ProtectRegs)(pScrn, FALSE);
-	if (BlankScreen)
-	    (*BlankScreen)(pScrn, FALSE);
-
-    	usleep(50000);     /* let VCO stabilise */
-
-    	cnt  = 0;
-    	sync = 200000;
-
-	while ((inb(status) & maskval) == 0x00)
-	    if (sync-- == 0) goto finish;
-	/* Something appears to be happening, so reset sync count */
-	sync = 200000;
-	while ((inb(status) & maskval) == maskval)
-	    if (sync-- == 0) goto finish;
-	/* Something appears to be happening, so reset sync count */
-	sync = 200000;
-	while ((inb(status) & maskval) == 0x00)
-	    if (sync-- == 0) goto finish;
-
-	for (rcnt = 0; rcnt < 5; rcnt++)
-	{
-	    while (!(inb(status) & maskval))
-		cnt++;
-	    while ((inb(status) & maskval))
-		cnt++;
-	}
-
-finish:
-	pScrn->clock[i] = cnt ? cnt : -1;
-	if (BlankScreen)
-            (*BlankScreen)(pScrn, TRUE);
-    }
-
-    for (i = 0; i < num; i++)
-    {
-	if (i != knownclkindex)
-	{
-	    if (pScrn->clock[i] == -1)
-	    {
-		pScrn->clock[i] = 0;
-	    }
-	    else
-	    {
-		pScrn->clock[i] = (int)(0.5 +
-                    (((float)knownclkvalue) * pScrn->clock[knownclkindex]) /
-	            (pScrn->clock[i]));
-		/* Round to nearest 10KHz */
-		pScrn->clock[i] += 5;
-		pScrn->clock[i] /= 10;
-		pScrn->clock[i] *= 10;
-	    }
-	}
-    }
-
-    pScrn->clock[knownclkindex] = knownclkvalue;
-    pScrn->numClocks = num;
-
-    /* Restore registers that were written on */
-    (*ClockFunc)(pScrn, CLK_REG_RESTORE);
-}
-
-const char *
-xf86GetVisualName(int visual)
-{
-    if (visual < 0 || visual > DirectColor)
-	return NULL;
-
-    return xf86VisualNames[visual];
-}
-
-
-int
-xf86GetVerbosity(void)
-{
-    return max(xf86Verbose, xf86LogVerbose);
-}
-
-Pix24Flags
-xf86GetPix24(void)
-{
-    return xf86Info.pixmap24;
-}
-
-
-int
-xf86GetDepth(void)
-{
-    return xf86Depth;
-}
-
-
-rgb
-xf86GetWeight(void)
-{
-    return xf86Weight;
-}
-
-
-Gamma
-xf86GetGamma(void)
-{
-    return xf86Gamma;
-}
-
-
-Bool
-xf86GetFlipPixels(void)
-{
-    return xf86FlipPixels;
-}
-
-
-const char *
-xf86GetServerName(void)
-{
-    return xf86ServerName;
-}
-
-
-Bool
-xf86ServerIsExiting(void)
-{
-    return (dispatchException & DE_TERMINATE) == DE_TERMINATE;
-}
-
-
-Bool
-xf86ServerIsResetting(void)
-{
-    return xf86Resetting;
-}
-
-
-Bool
-xf86ServerIsInitialising(void)
-{
-    return xf86Initialising;
-}
-
-
-Bool
-xf86ServerIsOnlyDetecting(void)
-{
-    return xf86DoConfigure;
-}
-
-
-Bool
-xf86CaughtSignal(void)
-{
-    return xf86Info.caughtSignal;
-}
-
-
-Bool
-xf86GetVidModeAllowNonLocal(void)
-{
-    return xf86Info.vidModeAllowNonLocal;
-}
-
-
-Bool
-xf86GetVidModeEnabled(void)
-{
-    return xf86Info.vidModeEnabled;
-}
-
-Bool
-xf86GetModInDevAllowNonLocal(void)
-{
-    return xf86Info.miscModInDevAllowNonLocal;
-}
-
-
-Bool
-xf86GetModInDevEnabled(void)
-{
-    return xf86Info.miscModInDevEnabled;
-}
-
-
-Bool
-xf86GetAllowMouseOpenFail(void)
-{
-    return xf86Info.allowMouseOpenFail;
-}
-
-
-Bool
-xf86IsPc98(void)
-{
-#if SUPPORT_PC98
-    return xf86Info.pc98;
-#else
-    return FALSE;
-#endif
-}
-
-void
-xf86DisableRandR(void)
-{
-    xf86Info.disableRandR = TRUE;
-    xf86Info.randRFrom = X_PROBED;
-}
-
-CARD32
-xf86GetModuleVersion(pointer module)
-{
-    return (CARD32)LoaderGetModuleVersion(module);
-}
-
-pointer
-xf86LoadDrvSubModule(DriverPtr drv, const char *name)
-{
-    pointer ret;
-    int errmaj = 0, errmin = 0;
-
-    ret = LoadSubModule(drv->module, name, NULL, NULL, NULL, NULL,
-			&errmaj, &errmin);
-    if (!ret)
-	LoaderErrorMsg(NULL, name, errmaj, errmin);
-    return ret;
-}
-
-pointer
-xf86LoadSubModule(ScrnInfoPtr pScrn, const char *name)
-{
-    pointer ret;
-    int errmaj = 0, errmin = 0;
-
-    ret = LoadSubModule(pScrn->module, name, NULL, NULL, NULL, NULL,
-			&errmaj, &errmin);
-    if (!ret)
-	LoaderErrorMsg(pScrn->name, name, errmaj, errmin);
-    return ret;
-}
-
-/*
- * xf86LoadOneModule loads a single module.
- */
-pointer
-xf86LoadOneModule(char *name, pointer opt)
-{
-    int errmaj, errmin;
-    char *Name;
-    pointer mod;
-
-    if (!name)
-	return NULL;
-
-    /* Normalise the module name */
-    Name = xf86NormalizeName(name);
-
-    /* Skip empty names */
-    if (Name == NULL)
-	return NULL;
-    if (*Name == '\0') {
-	free(Name);
-	return NULL;
-    }
-
-    mod = LoadModule(Name, NULL, NULL, NULL, opt, NULL, &errmaj, &errmin);
-    if (!mod)
-	LoaderErrorMsg(NULL, Name, errmaj, errmin);
-    free(Name);
-    return mod;
-}
-
-void
-xf86UnloadSubModule(pointer mod)
-{
-    /*
-     * This is disabled for now.  The loader isn't smart enough yet to undo
-     * relocations.
-     */
-#if 0
-    UnloadSubModule(mod);
-#endif
-}
-
-Bool
-xf86LoaderCheckSymbol(const char *name)
-{
-    return LoaderSymbol(name) != NULL;
-}
-
-typedef enum {
-   OPTION_BACKING_STORE
-} BSOpts;
-
-static const OptionInfoRec BSOptions[] = {
-   { OPTION_BACKING_STORE, "BackingStore", OPTV_BOOLEAN, {0}, FALSE },
-   { -1,                   NULL,           OPTV_NONE,    {0}, FALSE }
-};
-
-void
-xf86SetBackingStore(ScreenPtr pScreen)
-{
-    Bool useBS = FALSE;
-    MessageType from = X_DEFAULT;
-    ScrnInfoPtr pScrn = xf86Screens[pScreen->myNum];
-    OptionInfoPtr options;
-
-    options = xnfalloc(sizeof(BSOptions));
-    (void)memcpy(options, BSOptions, sizeof(BSOptions));
-    xf86ProcessOptions(pScrn->scrnIndex, pScrn->options, options);
-
-    /* check for commandline option here */
-    if (xf86bsEnableFlag) {
-	from = X_CMDLINE;
-	useBS = TRUE;
-    } else if (xf86bsDisableFlag) {
-	from = X_CMDLINE;
-	useBS = FALSE;
-    } else {
-	if (xf86GetOptValBool(options, OPTION_BACKING_STORE, &useBS))
-	    from = X_CONFIG;
-    }
-    free(options);
-    pScreen->backingStoreSupport = useBS ? Always : NotUseful;
-    if (serverGeneration == 1)
-	xf86DrvMsg(pScreen->myNum, from, "Backing store %s\n",
-		   useBS ? "enabled" : "disabled");
-}
-
-
-typedef enum {
-   OPTION_SILKEN_MOUSE
-} SMOpts;
-
-static const OptionInfoRec SMOptions[] = {
-   { OPTION_SILKEN_MOUSE, "SilkenMouse",   OPTV_BOOLEAN, {0}, FALSE },
-   { -1,                   NULL,           OPTV_NONE,    {0}, FALSE }
-};
-
-void
-xf86SetSilkenMouse (ScreenPtr pScreen)
-{
-    Bool useSM = TRUE;
-    MessageType from = X_DEFAULT;
-    ScrnInfoPtr pScrn = xf86Screens[pScreen->myNum];
-    OptionInfoPtr options;
-
-    options = xnfalloc(sizeof(SMOptions));
-    (void)memcpy(options, SMOptions, sizeof(SMOptions));
-    xf86ProcessOptions(pScrn->scrnIndex, pScrn->options, options);
-
-    /* check for commandline option here */
-    /* disable if screen shares resources */
-	/* TODO VGA arb disable silken mouse */
-    if (xf86silkenMouseDisableFlag) {
-        from = X_CMDLINE;
-	useSM = FALSE;
-    } else {
-	if (xf86GetOptValBool(options, OPTION_SILKEN_MOUSE, &useSM))
-	    from = X_CONFIG;
-    }
-    free(options);
-    /*
-     * XXX quick hack to report correctly for OSs that can't do SilkenMouse
-     * yet.  Should handle this differently so that alternate async methods
-     * work correctly with this too.
-     */
-    pScrn->silkenMouse = useSM && xf86Info.useSIGIO && xf86SIGIOSupported();
-    if (serverGeneration == 1)
-	xf86DrvMsg(pScreen->myNum, from, "Silken mouse %s\n",
-		   pScrn->silkenMouse ? "enabled" : "disabled");
-}
-
-/* Wrote this function for the PM2 Xv driver, preliminary. */
-
-pointer
-xf86FindXvOptions(int scrnIndex, int adaptor_index, char *port_name,
-		  char **adaptor_name, pointer *adaptor_options)
-{
-    ScrnInfoPtr pScrn = xf86Screens[scrnIndex];
-    confXvAdaptorPtr adaptor;
-    int i;
-
-    if (adaptor_index >= pScrn->confScreen->numxvadaptors) {
-	if (adaptor_name) *adaptor_name = NULL;
-	if (adaptor_options) *adaptor_options = NULL;
-	return NULL;
-    }
-
-    adaptor = &pScrn->confScreen->xvadaptors[adaptor_index];
-    if (adaptor_name) *adaptor_name = adaptor->identifier;
-    if (adaptor_options) *adaptor_options = adaptor->options;
-
-    for (i = 0; i < adaptor->numports; i++)
-	if (!xf86NameCmp(adaptor->ports[i].identifier, port_name))
-	    return adaptor->ports[i].options;
-
-    return NULL;
-}
-
-/* Rather than duplicate loader's get OS function, just include it directly */
-#define LoaderGetOS xf86GetOS
-#include "loader/os.c"
-
-static void
-xf86ConfigFbEntityInactive(EntityInfoPtr pEnt, EntityProc init,
-			   EntityProc enter, EntityProc leave, pointer private)
-{
-    ScrnInfoPtr pScrn;
-
-    if ((pScrn = xf86FindScreenForEntity(pEnt->index)))
-	xf86RemoveEntityFromScreen(pScrn,pEnt->index);
-    xf86SetEntityFuncs(pEnt->index,init,enter,leave,private);
-}
-
-ScrnInfoPtr
-xf86ConfigFbEntity(ScrnInfoPtr pScrn, int scrnFlag, int entityIndex,
-		   EntityProc init, EntityProc enter, EntityProc leave,
-		   pointer private)
-{
-    EntityInfoPtr pEnt = xf86GetEntityInfo(entityIndex);
-    if (!pEnt) return pScrn;
-
-    if (!(pEnt->location.type == BUS_NONE)) {
-	free(pEnt);
-	return pScrn;
-    }
-
-    if (!pEnt->active) {
-	xf86ConfigFbEntityInactive(pEnt, init,  enter, leave,  private);
-	free(pEnt);
-	return pScrn;
-    }
-
-    if (!pScrn)
-	pScrn = xf86AllocateScreen(pEnt->driver,scrnFlag);
-    xf86AddEntityToScreen(pScrn,entityIndex);
-
-    xf86SetEntityFuncs(entityIndex,init,enter,leave,private);
-
-    free(pEnt);
-    return pScrn;
-}
-
-Bool
-xf86IsScreenPrimary(int scrnIndex)
-{
-    ScrnInfoPtr pScrn = xf86Screens[scrnIndex];
-    int i;
-
-    for (i=0 ; i < pScrn->numEntities; i++) {
-	if (xf86IsEntityPrimary(i))
-	    return TRUE;
-    }
-    return FALSE;
-}
-
-int
-xf86RegisterRootWindowProperty(int ScrnIndex, Atom property, Atom type,
-			       int format, unsigned long len, pointer value )
-{
-    RootWinPropPtr pNewProp = NULL, pRegProp;
-    int i;
-    Bool existing = FALSE;
-
-    DebugF("xf86RegisterRootWindowProperty(%d, %ld, %ld, %d, %ld, %p)\n",
-	   ScrnIndex, property, type, format, len, value);
-
-    if (ScrnIndex<0 || ScrnIndex>=xf86NumScreens) {
-      return BadMatch;
-    }
-
-    if (xf86RegisteredPropertiesTable &&
-	xf86RegisteredPropertiesTable[ScrnIndex]) {
-      for (pNewProp = xf86RegisteredPropertiesTable[ScrnIndex];
-	   pNewProp; pNewProp = pNewProp->next) {
-	if (strcmp(pNewProp->name, NameForAtom(property)) == 0)
-	  break;
-      }
-    }
-
-    if (!pNewProp) {
-      if ((pNewProp = (RootWinPropPtr)malloc(sizeof(RootWinProp))) == NULL) {
-	return BadAlloc;
-      }
-      /*
-       * We will put this property at the end of the list so that
-       * the changes are made in the order they were requested.
-       */
-      pNewProp->next = NULL;
-    } else {
-      free(pNewProp->name);
-      existing = TRUE;
-    }
-
-    pNewProp->name = xnfstrdup(NameForAtom(property));
-    pNewProp->type = type;
-    pNewProp->format = format;
-    pNewProp->size = len;
-    pNewProp->data = value;
-
-    DebugF("new property filled\n");
-
-    if (NULL==xf86RegisteredPropertiesTable) {
-      DebugF("creating xf86RegisteredPropertiesTable[] size %d\n",
-	     xf86NumScreens);
-      if ( NULL==(xf86RegisteredPropertiesTable=(RootWinPropPtr*)xnfcalloc(sizeof(RootWinProp),xf86NumScreens) )) {
-	return BadAlloc;
-      }
-      for (i=0; i<xf86NumScreens; i++) {
-	xf86RegisteredPropertiesTable[i] = NULL;
-      }
-    }
-
-    DebugF("xf86RegisteredPropertiesTable %p\n",
-	   (void *)xf86RegisteredPropertiesTable);
-    DebugF("xf86RegisteredPropertiesTable[%d] %p\n",
-	   ScrnIndex, (void *)xf86RegisteredPropertiesTable[ScrnIndex]);
-
-    if (!existing) {
-      if ( xf86RegisteredPropertiesTable[ScrnIndex] == NULL) {
-	xf86RegisteredPropertiesTable[ScrnIndex] = pNewProp;
-      } else {
-	pRegProp = xf86RegisteredPropertiesTable[ScrnIndex];
-	while (pRegProp->next != NULL) {
-	  DebugF("- next %p\n", (void *)pRegProp);
-	  pRegProp = pRegProp->next;
-        }
-	pRegProp->next = pNewProp;
-      }
-    }
-    DebugF("xf86RegisterRootWindowProperty succeeded\n");
-    return Success;
-}
-
-Bool
-xf86IsUnblank(int mode)
-{
-    switch(mode) {
-    case SCREEN_SAVER_OFF:
-    case SCREEN_SAVER_FORCER:
-	return TRUE;
-    case SCREEN_SAVER_ON:
-    case SCREEN_SAVER_CYCLE:
-	return FALSE;
-    default:
-	xf86MsgVerb(X_WARNING, 0, "Unexpected save screen mode: %d\n", mode);
-	return TRUE;
-    }
-}
-
-void
-xf86MotionHistoryAllocate(InputInfoPtr pInfo)
-{
-    AllocateMotionHistory(pInfo->dev);
-}
->>>>>>> eaedc21f
+/*
+ * Copyright (c) 1997-2003 by The XFree86 Project, Inc.
+ *
+ * Permission is hereby granted, free of charge, to any person obtaining a
+ * copy of this software and associated documentation files (the "Software"),
+ * to deal in the Software without restriction, including without limitation
+ * the rights to use, copy, modify, merge, publish, distribute, sublicense,
+ * and/or sell copies of the Software, and to permit persons to whom the
+ * Software is furnished to do so, subject to the following conditions:
+ *
+ * The above copyright notice and this permission notice shall be included in
+ * all copies or substantial portions of the Software.
+ *
+ * THE SOFTWARE IS PROVIDED "AS IS", WITHOUT WARRANTY OF ANY KIND, EXPRESS OR
+ * IMPLIED, INCLUDING BUT NOT LIMITED TO THE WARRANTIES OF MERCHANTABILITY,
+ * FITNESS FOR A PARTICULAR PURPOSE AND NONINFRINGEMENT.  IN NO EVENT SHALL
+ * THE COPYRIGHT HOLDER(S) OR AUTHOR(S) BE LIABLE FOR ANY CLAIM, DAMAGES OR
+ * OTHER LIABILITY, WHETHER IN AN ACTION OF CONTRACT, TORT OR OTHERWISE,
+ * ARISING FROM, OUT OF OR IN CONNECTION WITH THE SOFTWARE OR THE USE OR
+ * OTHER DEALINGS IN THE SOFTWARE.
+ *
+ * Except as contained in this notice, the name of the copyright holder(s)
+ * and author(s) shall not be used in advertising or otherwise to promote
+ * the sale, use or other dealings in this Software without prior written
+ * authorization from the copyright holder(s) and author(s).
+ */
+
+/*
+ * Authors: Dirk Hohndel <hohndel@XFree86.Org>
+ *          David Dawes <dawes@XFree86.Org>
+ *          ... and others
+ *
+ * This file includes the helper functions that the server provides for
+ * different drivers.
+ */
+
+#ifdef HAVE_XORG_CONFIG_H
+#include <xorg-config.h>
+#endif
+
+#include <X11/X.h>
+#include "os.h"
+#include "servermd.h"
+#include "pixmapstr.h"
+#include "windowstr.h"
+#include "propertyst.h"
+#include "gcstruct.h"
+#include "loaderProcs.h"
+#include "xf86.h"
+#include "xf86Priv.h"
+#include "xf86_OSlib.h"
+#include "micmap.h"
+#include "xf86DDC.h"
+#include "xf86Xinput.h"
+#include "xf86InPriv.h"
+#include "mivalidate.h"
+#include "xf86Crtc.h"
+
+/* For xf86GetClocks */
+#if defined(CSRG_BASED) || defined(__GNU__)
+#define HAS_SETPRIORITY
+#include <sys/resource.h>
+#endif
+
+static int xf86ScrnInfoPrivateCount = 0;
+
+
+/* Add a pointer to a new DriverRec to xf86DriverList */
+
+void
+xf86AddDriver(DriverPtr driver, pointer module, int flags)
+{
+    /* Don't add null entries */
+    if (!driver)
+	return;
+
+    if (xf86DriverList == NULL)
+	xf86NumDrivers = 0;
+
+    xf86NumDrivers++;
+    xf86DriverList = xnfrealloc(xf86DriverList,
+				xf86NumDrivers * sizeof(DriverPtr));
+    xf86DriverList[xf86NumDrivers - 1] = xnfalloc(sizeof(DriverRec));
+    if (flags & HaveDriverFuncs)
+	*xf86DriverList[xf86NumDrivers - 1] = *driver;
+    else {
+	(void) memset( xf86DriverList[xf86NumDrivers - 1], 0,
+		       sizeof( DriverRec ) );
+	(void) memcpy( xf86DriverList[xf86NumDrivers - 1], driver,
+		       sizeof(DriverRec1));
+
+    }
+    xf86DriverList[xf86NumDrivers - 1]->module = module;
+    xf86DriverList[xf86NumDrivers - 1]->refCount = 0;
+}
+
+void
+xf86DeleteDriver(int drvIndex)
+{
+    if (xf86DriverList[drvIndex]
+	&& (!xf86DriverHasEntities(xf86DriverList[drvIndex]))) {
+	if (xf86DriverList[drvIndex]->module)
+	    UnloadModule(xf86DriverList[drvIndex]->module);
+	free(xf86DriverList[drvIndex]);
+	xf86DriverList[drvIndex] = NULL;
+    }
+}
+
+/* Add a pointer to a new InputDriverRec to xf86InputDriverList */
+
+void
+xf86AddInputDriver(InputDriverPtr driver, pointer module, int flags)
+{
+    /* Don't add null entries */
+    if (!driver)
+	return;
+
+    if (xf86InputDriverList == NULL)
+	xf86NumInputDrivers = 0;
+
+    xf86NumInputDrivers++;
+    xf86InputDriverList = xnfrealloc(xf86InputDriverList,
+				xf86NumInputDrivers * sizeof(InputDriverPtr));
+    xf86InputDriverList[xf86NumInputDrivers - 1] =
+				xnfalloc(sizeof(InputDriverRec));
+    *xf86InputDriverList[xf86NumInputDrivers - 1] = *driver;
+    xf86InputDriverList[xf86NumInputDrivers - 1]->module = module;
+}
+
+void
+xf86DeleteInputDriver(int drvIndex)
+{
+    if (xf86InputDriverList[drvIndex] && xf86InputDriverList[drvIndex]->module)
+	UnloadModule(xf86InputDriverList[drvIndex]->module);
+    free(xf86InputDriverList[drvIndex]);
+    xf86InputDriverList[drvIndex] = NULL;
+}
+
+InputDriverPtr
+xf86LookupInputDriver(const char *name)
+{
+    int i;
+
+    for (i = 0; i < xf86NumInputDrivers; i++) {
+       if (xf86InputDriverList[i] && xf86InputDriverList[i]->driverName &&
+           xf86NameCmp(name, xf86InputDriverList[i]->driverName) == 0)
+           return xf86InputDriverList[i];
+    }
+    return NULL;
+}
+
+InputInfoPtr
+xf86LookupInput(const char *name)
+{
+    InputInfoPtr p;
+
+    for (p = xf86InputDevs; p != NULL; p = p->next) {
+        if (strcmp(name, p->name) == 0)
+            return p;
+    }
+
+    return NULL;
+}
+
+/* Allocate a new ScrnInfoRec in xf86Screens */
+
+ScrnInfoPtr
+xf86AllocateScreen(DriverPtr drv, int flags)
+{
+    int i;
+
+    if (xf86Screens == NULL)
+	xf86NumScreens = 0;
+
+    i = xf86NumScreens++;
+    xf86Screens = xnfrealloc(xf86Screens, xf86NumScreens * sizeof(ScrnInfoPtr));
+    xf86Screens[i] = xnfcalloc(sizeof(ScrnInfoRec), 1);
+    xf86Screens[i]->scrnIndex = i;	/* Changes when a screen is removed */
+    xf86Screens[i]->origIndex = i;	/* This never changes */
+    xf86Screens[i]->privates = xnfcalloc(sizeof(DevUnion),
+					 xf86ScrnInfoPrivateCount);
+    /*
+     * EnableDisableFBAccess now gets initialized in InitOutput()
+     * xf86Screens[i]->EnableDisableFBAccess = xf86EnableDisableFBAccess;
+     */
+
+    xf86Screens[i]->drv = drv;
+    drv->refCount++;
+    xf86Screens[i]->module = DuplicateModule(drv->module, NULL);
+
+    xf86Screens[i]->DriverFunc = drv->driverFunc;
+
+    return xf86Screens[i];
+}
+
+
+/*
+ * Remove an entry from xf86Screens.  Ideally it should free all allocated
+ * data.  To do this properly may require a driver hook.
+ */
+
+void
+xf86DeleteScreen(int scrnIndex, int flags)
+{
+    ScrnInfoPtr pScrn;
+    int i;
+
+    /* First check if the screen is valid */
+    if (xf86NumScreens == 0 || xf86Screens == NULL)
+	return;
+
+    if (scrnIndex > xf86NumScreens - 1)
+	return;
+
+    if (!(pScrn = xf86Screens[scrnIndex]))
+	return;
+
+    /* If a FreeScreen function is defined, call it here */
+    if (pScrn->FreeScreen != NULL)
+	pScrn->FreeScreen(scrnIndex, 0);
+
+    while (pScrn->modes)
+	xf86DeleteMode(&pScrn->modes, pScrn->modes);
+
+    while (pScrn->modePool)
+	xf86DeleteMode(&pScrn->modePool, pScrn->modePool);
+
+    xf86OptionListFree(pScrn->options);
+
+    if (pScrn->module)
+	UnloadModule(pScrn->module);
+
+    if (pScrn->drv)
+	pScrn->drv->refCount--;
+
+    free(pScrn->privates);
+
+    xf86ClearEntityListForScreen(scrnIndex);
+
+    free(pScrn);
+
+    /* Move the other entries down, updating their scrnIndex fields */
+
+    xf86NumScreens--;
+
+    for (i = scrnIndex; i < xf86NumScreens; i++) {
+	xf86Screens[i] = xf86Screens[i + 1];
+	xf86Screens[i]->scrnIndex = i;
+	/* Also need to take care of the screen layout settings */
+    }
+}
+
+/*
+ * Allocate a private in ScrnInfoRec.
+ */
+
+int
+xf86AllocateScrnInfoPrivateIndex(void)
+{
+    int idx, i;
+    ScrnInfoPtr pScr;
+    DevUnion *nprivs;
+
+    idx = xf86ScrnInfoPrivateCount++;
+    for (i = 0; i < xf86NumScreens; i++) {
+	pScr = xf86Screens[i];
+	nprivs = xnfrealloc(pScr->privates,
+			    xf86ScrnInfoPrivateCount * sizeof(DevUnion));
+	/* Zero the new private */
+	memset(&nprivs[idx], 0, sizeof(DevUnion));
+	pScr->privates = nprivs;
+    }
+    return idx;
+}
+
+Bool
+xf86AddPixFormat(ScrnInfoPtr pScrn, int depth, int bpp, int pad)
+{
+    int i;
+
+    if (pScrn->numFormats >= MAXFORMATS)
+	return FALSE;
+
+    if (bpp <= 0) {
+	if (depth == 1)
+	    bpp = 1;
+	else if (depth <= 8)
+	    bpp = 8;
+	else if (depth <= 16)
+	    bpp = 16;
+	else if (depth <= 32)
+	    bpp = 32;
+	else
+	    return FALSE;
+    }
+    if (pad <= 0)
+	pad = BITMAP_SCANLINE_PAD;
+
+    i = pScrn->numFormats++;
+    pScrn->formats[i].depth = depth;
+    pScrn->formats[i].bitsPerPixel = bpp;
+    pScrn->formats[i].scanlinePad = pad;
+    return TRUE;
+}
+
+/*
+ * Set the depth we are using based on (in the following order of preference):
+ *  - values given on the command line
+ *  - values given in the config file
+ *  - values provided by the driver
+ *  - an overall default when nothing else is given
+ *
+ * Also find a Display subsection matching the depth/bpp found.
+ *
+ * Sets the following ScrnInfoRec fields:
+ *     bitsPerPixel, pixmap24, depth, display, imageByteOrder,
+ *     bitmapScanlinePad, bitmapScanlineUnit, bitmapBitOrder, numFormats,
+ *     formats, fbFormat.
+ */
+
+/* Can the screen handle 24 bpp pixmaps */
+#define DO_PIX24(f) ((f & Support24bppFb) || \
+		     ((f & Support32bppFb) && (f & SupportConvert24to32)))
+
+/* Can the screen handle 32 bpp pixmaps */
+#define DO_PIX32(f) ((f & Support32bppFb) || \
+		     ((f & Support24bppFb) && (f & SupportConvert32to24)))
+
+/* Does the screen prefer 32bpp fb for 24bpp pixmaps */
+#define CHOOSE32FOR24(f) ((f & Support32bppFb) && (f & SupportConvert24to32) \
+			  && (f & PreferConvert24to32))
+
+/* Does the screen prefer 24bpp fb for 32bpp pixmaps */
+#define CHOOSE24FOR32(f) ((f & Support24bppFb) && (f & SupportConvert32to24) \
+			  && (f & PreferConvert32to24))
+
+/* Can the screen handle 32bpp pixmaps for 24bpp fb */
+#define DO_PIX32FOR24(f) ((f & Support24bppFb) && (f & SupportConvert32to24))
+
+/* Can the screen handle 24bpp pixmaps for 32bpp fb */
+#define DO_PIX24FOR32(f) ((f & Support32bppFb) && (f & SupportConvert24to32))
+
+#ifndef GLOBAL_DEFAULT_DEPTH
+#define GLOBAL_DEFAULT_DEPTH 24
+#endif
+
+Bool
+xf86SetDepthBpp(ScrnInfoPtr scrp, int depth, int dummy, int fbbpp,
+		int depth24flags)
+{
+    int i;
+    DispPtr disp;
+    Pix24Flags pix24 = xf86Info.pixmap24;
+    Bool nomatch = FALSE;
+
+    scrp->bitsPerPixel = -1;
+    scrp->depth = -1;
+    scrp->pixmap24 = Pix24DontCare;
+    scrp->bitsPerPixelFrom = X_DEFAULT;
+    scrp->depthFrom = X_DEFAULT;
+
+    if (xf86FbBpp > 0) {
+	scrp->bitsPerPixel = xf86FbBpp;
+	scrp->bitsPerPixelFrom = X_CMDLINE;
+    }
+
+    if (xf86Depth > 0) {
+	scrp->depth = xf86Depth;
+	scrp->depthFrom = X_CMDLINE;
+    }
+
+    if (xf86FbBpp < 0 && xf86Depth < 0) {
+	if (scrp->confScreen->defaultfbbpp > 0) {
+	    scrp->bitsPerPixel = scrp->confScreen->defaultfbbpp;
+	    scrp->bitsPerPixelFrom = X_CONFIG;
+	}
+	if (scrp->confScreen->defaultdepth > 0) {
+	    scrp->depth = scrp->confScreen->defaultdepth;
+	    scrp->depthFrom = X_CONFIG;
+	}
+
+	if (scrp->confScreen->defaultfbbpp <= 0 &&
+	    scrp->confScreen->defaultdepth <= 0) {
+	    /*
+	     * Check for DefaultDepth and DefaultFbBpp options in the
+	     * Device sections.
+	     */
+	    int i;
+	    GDevPtr device;
+	    Bool found = FALSE;
+
+	    for (i = 0; i < scrp->numEntities; i++) {
+		device = xf86GetDevFromEntity(scrp->entityList[i],
+					      scrp->entityInstanceList[i]);
+		if (device && device->options) {
+		    if (xf86FindOption(device->options, "DefaultDepth")) {
+			scrp->depth = xf86SetIntOption(device->options,
+						       "DefaultDepth", -1);
+			scrp->depthFrom = X_CONFIG;
+			found = TRUE;
+		    }
+		    if (xf86FindOption(device->options, "DefaultFbBpp")) {
+			scrp->bitsPerPixel = xf86SetIntOption(device->options,
+							      "DefaultFbBpp",
+							      -1);
+			scrp->bitsPerPixelFrom = X_CONFIG;
+			found = TRUE;
+		    }
+		}
+		if (found)
+		    break;
+	    }
+	}
+    }
+
+    /* If none of these is set, pick a default */
+    if (scrp->bitsPerPixel < 0 && scrp->depth < 0) {
+        if (fbbpp > 0 || depth > 0) {
+	    if (fbbpp > 0)
+		scrp->bitsPerPixel = fbbpp;
+	    if (depth > 0)
+		scrp->depth = depth;
+	} else {
+	    scrp->depth = GLOBAL_DEFAULT_DEPTH;
+	}
+    }
+
+    /* If any are not given, determine a default for the others */
+
+    if (scrp->bitsPerPixel < 0) {
+	/* The depth must be set */
+	if (scrp->depth > -1) {
+	    if (scrp->depth == 1)
+		scrp->bitsPerPixel = 1;
+	    else if (scrp->depth <= 4)
+		scrp->bitsPerPixel = 4;
+	    else if (scrp->depth <= 8)
+		scrp->bitsPerPixel = 8;
+	    else if (scrp->depth <= 16)
+		scrp->bitsPerPixel = 16;
+	    else if (scrp->depth <= 24) {
+		/*
+		 * Figure out if a choice is possible based on the depth24
+		 * and pix24 flags.
+		 */
+		/* Check pix24 first */
+		if (pix24 != Pix24DontCare) {
+		    if (pix24 == Pix24Use32) {
+			if (DO_PIX32(depth24flags)) {
+			    if (CHOOSE24FOR32(depth24flags))
+				scrp->bitsPerPixel = 24;
+			    else
+				scrp->bitsPerPixel = 32;
+			} else {
+			    nomatch = TRUE;
+			}
+		    } else if (pix24 == Pix24Use24) {
+			if (DO_PIX24(depth24flags)) {
+			    if (CHOOSE32FOR24(depth24flags))
+				scrp->bitsPerPixel = 32;
+			    else
+				scrp->bitsPerPixel = 24;
+			} else {
+			    nomatch = TRUE;
+			}
+		    }
+		} else {
+		    if (DO_PIX32(depth24flags)) {
+			if (CHOOSE24FOR32(depth24flags))
+			    scrp->bitsPerPixel = 24;
+			else
+			    scrp->bitsPerPixel = 32;
+		    } else if (DO_PIX24(depth24flags)) {
+			if (CHOOSE32FOR24(depth24flags))
+			    scrp->bitsPerPixel = 32;
+			else
+			    scrp->bitsPerPixel = 24;
+		    }
+		}
+	    } else if (scrp->depth <= 32)
+		scrp->bitsPerPixel = 32;
+	    else {
+		xf86DrvMsg(scrp->scrnIndex, X_ERROR,
+			   "Specified depth (%d) is greater than 32\n",
+			   scrp->depth);
+		return FALSE;
+	    }
+	} else {
+	    xf86DrvMsg(scrp->scrnIndex, X_ERROR,
+			"xf86SetDepthBpp: internal error: depth and fbbpp"
+			" are both not set\n");
+	    return FALSE;
+	}
+	if (scrp->bitsPerPixel < 0) {
+	    if (nomatch)
+		xf86DrvMsg(scrp->scrnIndex, X_ERROR,
+			"Driver can't support depth 24 pixmap format (%d)\n",
+			PIX24TOBPP(pix24));
+	    else if ((depth24flags & (Support24bppFb | Support32bppFb)) ==
+		     NoDepth24Support)
+		xf86DrvMsg(scrp->scrnIndex, X_ERROR,
+			"Driver can't support depth 24\n");
+	    else
+		xf86DrvMsg(scrp->scrnIndex, X_ERROR,
+			"Can't find fbbpp for depth 24\n");
+	    return FALSE;
+	}
+	scrp->bitsPerPixelFrom = X_PROBED;
+    }
+
+    if (scrp->depth <= 0) {
+	/* bitsPerPixel is already set */
+	switch (scrp->bitsPerPixel) {
+	case 32:
+	    scrp->depth = 24;
+	    break;
+	default:
+	    /* 1, 4, 8, 16 and 24 */
+	    scrp->depth = scrp->bitsPerPixel;
+	    break;
+	}
+	scrp->depthFrom = X_PROBED;
+    }
+
+    /* Sanity checks */
+    if (scrp->depth < 1 || scrp->depth > 32) {
+	xf86DrvMsg(scrp->scrnIndex, X_ERROR,
+		   "Specified depth (%d) is not in the range 1-32\n",
+		    scrp->depth);
+	return FALSE;
+    }
+    switch (scrp->bitsPerPixel) {
+    case 1:
+    case 4:
+    case 8:
+    case 16:
+    case 24:
+    case 32:
+	break;
+    default:
+	xf86DrvMsg(scrp->scrnIndex, X_ERROR,
+		   "Specified fbbpp (%d) is not a permitted value\n",
+		   scrp->bitsPerPixel);
+	return FALSE;
+    }
+    if (scrp->depth > scrp->bitsPerPixel) {
+	xf86DrvMsg(scrp->scrnIndex, X_ERROR,
+		   "Specified depth (%d) is greater than the fbbpp (%d)\n",
+		   scrp->depth, scrp->bitsPerPixel);
+	return FALSE;
+    }
+
+    /* set scrp->pixmap24 if the driver isn't flexible */
+    if (scrp->bitsPerPixel == 24 && !DO_PIX32FOR24(depth24flags)) {
+	scrp->pixmap24 = Pix24Use24;
+    }
+    if (scrp->bitsPerPixel == 32 && !DO_PIX24FOR32(depth24flags)) {
+	scrp->pixmap24 = Pix24Use32;
+    }
+
+    /*
+     * Find the Display subsection matching the depth/fbbpp and initialise
+     * scrp->display with it.
+     */
+    for (i = 0, disp = scrp->confScreen->displays;
+	 i < scrp->confScreen->numdisplays; i++, disp++) {
+	if ((disp->depth == scrp->depth && disp->fbbpp == scrp->bitsPerPixel)
+	    || (disp->depth == scrp->depth && disp->fbbpp <= 0)
+	    || (disp->fbbpp == scrp->bitsPerPixel && disp->depth <= 0)) {
+	    scrp->display = disp;
+	    break;
+	}
+    }
+
+    /*
+     * If an exact match can't be found, see if there is one with no
+     * depth or fbbpp specified.
+     */
+    if (i == scrp->confScreen->numdisplays) {
+	for (i = 0, disp = scrp->confScreen->displays;
+	     i < scrp->confScreen->numdisplays; i++, disp++) {
+	    if (disp->depth <= 0 && disp->fbbpp <= 0) {
+		scrp->display = disp;
+		break;
+	    }
+	}
+    }
+
+    /*
+     * If all else fails, create a default one.
+     */
+    if (i == scrp->confScreen->numdisplays) {
+	scrp->confScreen->numdisplays++;
+	scrp->confScreen->displays =
+		xnfrealloc(scrp->confScreen->displays,
+			   scrp->confScreen->numdisplays * sizeof(DispRec));
+	xf86DrvMsg(scrp->scrnIndex, X_INFO,
+		   "Creating default Display subsection in Screen section\n"
+		   "\t\"%s\" for depth/fbbpp %d/%d\n",
+		   scrp->confScreen->id, scrp->depth, scrp->bitsPerPixel);
+	memset(&scrp->confScreen->displays[i], 0, sizeof(DispRec));
+	scrp->confScreen->displays[i].blackColour.red = -1;
+	scrp->confScreen->displays[i].blackColour.green = -1;
+	scrp->confScreen->displays[i].blackColour.blue = -1;
+	scrp->confScreen->displays[i].whiteColour.red = -1;
+	scrp->confScreen->displays[i].whiteColour.green = -1;
+	scrp->confScreen->displays[i].whiteColour.blue = -1;
+	scrp->confScreen->displays[i].defaultVisual = -1;
+	scrp->confScreen->displays[i].modes = xnfalloc(sizeof(char *));
+	scrp->confScreen->displays[i].modes[0] = NULL;
+	scrp->confScreen->displays[i].depth = depth;
+	scrp->confScreen->displays[i].fbbpp = fbbpp;
+	scrp->display = &scrp->confScreen->displays[i];
+    }
+
+    /*
+     * Setup defaults for the display-wide attributes the framebuffer will
+     * need.  These defaults should eventually be set globally, and not
+     * dependent on the screens.
+     */
+    scrp->imageByteOrder = IMAGE_BYTE_ORDER;
+    scrp->bitmapScanlinePad = BITMAP_SCANLINE_PAD;
+    if (scrp->depth < 8) {
+	/* Planar modes need these settings */
+	scrp->bitmapScanlineUnit = 8;
+	scrp->bitmapBitOrder = MSBFirst;
+    } else {
+	scrp->bitmapScanlineUnit = BITMAP_SCANLINE_UNIT;
+	scrp->bitmapBitOrder = BITMAP_BIT_ORDER;
+    }
+
+    /*
+     * If an unusual depth is required, add it to scrp->formats.  The formats
+     * for the common depths are handled globally in InitOutput
+     */
+    switch (scrp->depth) {
+    case 1:
+    case 4:
+    case 8:
+    case 15:
+    case 16:
+    case 24:
+	/* Common depths.  Nothing to do for them */
+	break;
+    default:
+	if (!xf86AddPixFormat(scrp, scrp->depth, 0, 0)) {
+	    xf86DrvMsg(scrp->scrnIndex, X_ERROR,
+		       "Can't add pixmap format for depth %d\n", scrp->depth);
+	    return FALSE;
+	}
+    }
+
+    /* Initialise the framebuffer format for this screen */
+    scrp->fbFormat.depth = scrp->depth;
+    scrp->fbFormat.bitsPerPixel = scrp->bitsPerPixel;
+    scrp->fbFormat.scanlinePad = BITMAP_SCANLINE_PAD;
+
+    return TRUE;
+}
+
+/*
+ * Print out the selected depth and bpp.
+ */
+void
+xf86PrintDepthBpp(ScrnInfoPtr scrp)
+{
+    xf86DrvMsg(scrp->scrnIndex, scrp->depthFrom, "Depth %d, ", scrp->depth);
+    xf86Msg(scrp->bitsPerPixelFrom, "framebuffer bpp %d\n", scrp->bitsPerPixel);
+}
+
+/*
+ * xf86SetWeight sets scrp->weight, scrp->mask, scrp->offset, and for depths
+ * greater than MAX_PSEUDO_DEPTH also scrp->rgbBits.
+ */
+Bool
+xf86SetWeight(ScrnInfoPtr scrp, rgb weight, rgb mask)
+{
+    MessageType weightFrom = X_DEFAULT;
+
+    scrp->weight.red = 0;
+    scrp->weight.green = 0;
+    scrp->weight.blue = 0;
+
+    if (xf86Weight.red > 0 && xf86Weight.green > 0 && xf86Weight.blue > 0) {
+	scrp->weight = xf86Weight;
+	weightFrom = X_CMDLINE;
+    } else if (scrp->display->weight.red > 0 && scrp->display->weight.green > 0
+	       && scrp->display->weight.blue > 0) {
+	scrp->weight = scrp->display->weight;
+	weightFrom = X_CONFIG;
+    } else if (weight.red > 0 && weight.green > 0 && weight.blue > 0) {
+	scrp->weight = weight;
+    } else {
+	switch (scrp->depth) {
+	case 1:
+	case 4:
+	case 8:
+	    scrp->weight.red = scrp->weight.green =
+		scrp->weight.blue = scrp->rgbBits;
+	    break;
+	case 15:
+	    scrp->weight.red = scrp->weight.green = scrp->weight.blue = 5;
+	    break;
+	case 16:
+	    scrp->weight.red = scrp->weight.blue = 5;
+	    scrp->weight.green = 6;
+	    break;
+	case 18:
+	    scrp->weight.red = scrp->weight.green = scrp->weight.blue = 6;
+	    break;
+	case 24:
+	    scrp->weight.red = scrp->weight.green = scrp->weight.blue = 8;
+	    break;
+	case 30:
+	    scrp->weight.red = scrp->weight.green = scrp->weight.blue = 10;
+	    break;
+	}
+    }
+
+    if (scrp->weight.red)
+	xf86DrvMsg(scrp->scrnIndex, weightFrom, "RGB weight %d%d%d\n",
+		   (int)scrp->weight.red, (int)scrp->weight.green,
+		   (int)scrp->weight.blue);
+
+    if (scrp->depth > MAX_PSEUDO_DEPTH &&
+	(scrp->depth != scrp->weight.red + scrp->weight.green +
+			scrp->weight.blue)) {
+	xf86DrvMsg(scrp->scrnIndex, X_ERROR,
+		   "Weight given (%d%d%d) is inconsistent with the "
+		   "depth (%d)\n",
+		   (int)scrp->weight.red, (int)scrp->weight.green,
+		   (int)scrp->weight.blue, scrp->depth);
+	return FALSE;
+    }
+    if (scrp->depth > MAX_PSEUDO_DEPTH && scrp->weight.red) {
+	/*
+	 * XXX Does this even mean anything for TrueColor visuals?
+	 * If not, we shouldn't even be setting it here.  However, this
+	 * matches the behaviour of 3.x versions of XFree86.
+	 */
+	scrp->rgbBits = scrp->weight.red;
+	if (scrp->weight.green > scrp->rgbBits)
+	    scrp->rgbBits = scrp->weight.green;
+	if (scrp->weight.blue > scrp->rgbBits)
+	    scrp->rgbBits = scrp->weight.blue;
+    }
+
+    /* Set the mask and offsets */
+    if (mask.red == 0 || mask.green == 0 || mask.blue == 0) {
+	/* Default to a setting common to PC hardware */
+	scrp->offset.red = scrp->weight.green + scrp->weight.blue;
+	scrp->offset.green = scrp->weight.blue;
+	scrp->offset.blue = 0;
+	scrp->mask.red = ((1 << scrp->weight.red) - 1) << scrp->offset.red;
+	scrp->mask.green = ((1 << scrp->weight.green) - 1)
+				<< scrp->offset.green;
+	scrp->mask.blue = (1 << scrp->weight.blue) - 1;
+    } else {
+	/* Initialise to the values passed */
+	scrp->mask.red = mask.red;
+	scrp->mask.green = mask.green;
+	scrp->mask.blue = mask.blue;
+	scrp->offset.red = ffs(mask.red);
+	scrp->offset.green = ffs(mask.green);
+	scrp->offset.blue = ffs(mask.blue);
+    }
+    return TRUE;
+}
+
+Bool
+xf86SetDefaultVisual(ScrnInfoPtr scrp, int visual)
+{
+    MessageType visualFrom = X_DEFAULT;
+
+    if (defaultColorVisualClass >= 0) {
+	scrp->defaultVisual = defaultColorVisualClass;
+	visualFrom = X_CMDLINE;
+    } else if (scrp->display->defaultVisual >= 0) {
+	scrp->defaultVisual = scrp->display->defaultVisual;
+	visualFrom = X_CONFIG;
+    } else if (visual >= 0) {
+	scrp->defaultVisual = visual;
+    } else {
+	if (scrp->depth == 1)
+	    scrp->defaultVisual = StaticGray;
+	else if (scrp->depth == 4)
+	    scrp->defaultVisual = StaticColor;
+	else if (scrp->depth <= MAX_PSEUDO_DEPTH)
+	    scrp->defaultVisual = PseudoColor;
+	else
+	    scrp->defaultVisual = TrueColor;
+    }
+    switch (scrp->defaultVisual) {
+    case StaticGray:
+    case GrayScale:
+    case StaticColor:
+    case PseudoColor:
+    case TrueColor:
+    case DirectColor:
+	xf86DrvMsg(scrp->scrnIndex, visualFrom, "Default visual is %s\n",
+		   xf86VisualNames[scrp->defaultVisual]);
+	    return TRUE;
+    default:
+
+	xf86DrvMsg(scrp->scrnIndex, X_ERROR,
+		   "Invalid default visual class (%d)\n", scrp->defaultVisual);
+	return FALSE;
+    }
+}
+
+#define TEST_GAMMA(g) \
+	(g).red > GAMMA_ZERO || (g).green > GAMMA_ZERO || (g).blue > GAMMA_ZERO
+
+#define SET_GAMMA(g) \
+	(g) > GAMMA_ZERO ? (g) : 1.0
+
+Bool
+xf86SetGamma(ScrnInfoPtr scrp, Gamma gamma)
+{
+    MessageType from = X_DEFAULT;
+#if 0
+    xf86MonPtr DDC = (xf86MonPtr)(scrp->monitor->DDC);
+#endif
+    if (TEST_GAMMA(xf86Gamma)) {
+	from = X_CMDLINE;
+	scrp->gamma.red = SET_GAMMA(xf86Gamma.red);
+	scrp->gamma.green = SET_GAMMA(xf86Gamma.green);
+	scrp->gamma.blue = SET_GAMMA(xf86Gamma.blue);
+    } else if (TEST_GAMMA(scrp->monitor->gamma)) {
+	from = X_CONFIG;
+	scrp->gamma.red = SET_GAMMA(scrp->monitor->gamma.red);
+	scrp->gamma.green = SET_GAMMA(scrp->monitor->gamma.green);
+	scrp->gamma.blue = SET_GAMMA(scrp->monitor->gamma.blue);
+#if 0
+    } else if ( DDC && DDC->features.gamma > GAMMA_ZERO ) {
+        from = X_PROBED;
+	scrp->gamma.red = SET_GAMMA(DDC->features.gamma);
+	scrp->gamma.green = SET_GAMMA(DDC->features.gamma);
+	scrp->gamma.blue = SET_GAMMA(DDC->features.gamma);
+	/* EDID structure version 2 gives optional seperate red, green & blue gamma values
+	 * in bytes 0x57-0x59 */
+#endif
+    } else if (TEST_GAMMA(gamma)) {
+	scrp->gamma.red = SET_GAMMA(gamma.red);
+	scrp->gamma.green = SET_GAMMA(gamma.green);
+	scrp->gamma.blue = SET_GAMMA(gamma.blue);
+    } else {
+	scrp->gamma.red = 1.0;
+	scrp->gamma.green = 1.0;
+	scrp->gamma.blue = 1.0;
+    }
+    /* Pretend we succeeded if we support better a gamma system.
+     * This avoids a confusing message.
+     */
+    if (xf86_crtc_supports_gamma(scrp))
+	return TRUE;
+    xf86DrvMsg(scrp->scrnIndex, from,
+	       "Using gamma correction (%.1f, %.1f, %.1f)\n",
+	       scrp->gamma.red, scrp->gamma.green, scrp->gamma.blue);
+
+    return TRUE;
+}
+
+#undef TEST_GAMMA
+#undef SET_GAMMA
+
+
+/*
+ * Set the DPI from the command line option.  XXX should allow it to be
+ * calculated from the widthmm/heightmm values.
+ */
+
+#undef MMPERINCH
+#define MMPERINCH 25.4
+
+void
+xf86SetDpi(ScrnInfoPtr pScrn, int x, int y)
+{
+    MessageType from = X_DEFAULT;
+    xf86MonPtr DDC = (xf86MonPtr)(pScrn->monitor->DDC);
+    int ddcWidthmm, ddcHeightmm;
+    int widthErr, heightErr;
+
+    /* XXX Maybe there is no need for widthmm/heightmm in ScrnInfoRec */
+    pScrn->widthmm = pScrn->monitor->widthmm;
+    pScrn->heightmm = pScrn->monitor->heightmm;
+
+    if (DDC && (DDC->features.hsize > 0 && DDC->features.vsize > 0) ) {
+      /* DDC gives display size in mm for individual modes,
+       * but cm for monitor
+       */
+      ddcWidthmm = DDC->features.hsize * 10; /* 10mm in 1cm */
+      ddcHeightmm = DDC->features.vsize * 10; /* 10mm in 1cm */
+    } else {
+      ddcWidthmm = ddcHeightmm = 0;
+    }
+
+    if (monitorResolution > 0) {
+	pScrn->xDpi = monitorResolution;
+	pScrn->yDpi = monitorResolution;
+	from = X_CMDLINE;
+    } else if (pScrn->widthmm > 0 || pScrn->heightmm > 0) {
+	from = X_CONFIG;
+	if (pScrn->widthmm > 0) {
+	   pScrn->xDpi =
+		(int)((double)pScrn->virtualX * MMPERINCH / pScrn->widthmm);
+	}
+	if (pScrn->heightmm > 0) {
+	   pScrn->yDpi =
+		(int)((double)pScrn->virtualY * MMPERINCH / pScrn->heightmm);
+	}
+	if (pScrn->xDpi > 0 && pScrn->yDpi <= 0)
+	    pScrn->yDpi = pScrn->xDpi;
+	if (pScrn->yDpi > 0 && pScrn->xDpi <= 0)
+	    pScrn->xDpi = pScrn->yDpi;
+	xf86DrvMsg(pScrn->scrnIndex, from, "Display dimensions: (%d, %d) mm\n",
+		   pScrn->widthmm, pScrn->heightmm);
+
+	/* Warn if config and probe disagree about display size */
+	if ( ddcWidthmm && ddcHeightmm ) {
+	  if (pScrn->widthmm > 0) {
+	    widthErr  = abs(ddcWidthmm  - pScrn->widthmm);
+	  } else {
+	    widthErr  = 0;
+	  }
+	  if (pScrn->heightmm > 0) {
+	    heightErr = abs(ddcHeightmm - pScrn->heightmm);
+	  } else {
+	    heightErr = 0;
+	  }
+	  if (widthErr>10 || heightErr>10) {
+	    /* Should include config file name for monitor here */
+	    xf86DrvMsg(pScrn->scrnIndex, X_WARNING,
+		       "Probed monitor is %dx%d mm, using Displaysize %dx%d mm\n",
+		       ddcWidthmm,ddcHeightmm, pScrn->widthmm,pScrn->heightmm);
+	  }
+	}
+    } else if ( ddcWidthmm && ddcHeightmm ) {
+	from = X_PROBED;
+	xf86DrvMsg(pScrn->scrnIndex, from, "Display dimensions: (%d, %d) mm\n",
+		   ddcWidthmm, ddcHeightmm );
+	pScrn->widthmm = ddcWidthmm;
+	pScrn->heightmm = ddcHeightmm;
+	if (pScrn->widthmm > 0) {
+	   pScrn->xDpi =
+		(int)((double)pScrn->virtualX * MMPERINCH / pScrn->widthmm);
+	}
+	if (pScrn->heightmm > 0) {
+	   pScrn->yDpi =
+		(int)((double)pScrn->virtualY * MMPERINCH / pScrn->heightmm);
+	}
+	if (pScrn->xDpi > 0 && pScrn->yDpi <= 0)
+	    pScrn->yDpi = pScrn->xDpi;
+	if (pScrn->yDpi > 0 && pScrn->xDpi <= 0)
+	    pScrn->xDpi = pScrn->yDpi;
+    } else {
+	if (x > 0)
+	    pScrn->xDpi = x;
+	else
+	    pScrn->xDpi = DEFAULT_DPI;
+	if (y > 0)
+	    pScrn->yDpi = y;
+	else
+	    pScrn->yDpi = DEFAULT_DPI;
+    }
+    xf86DrvMsg(pScrn->scrnIndex, from, "DPI set to (%d, %d)\n",
+	       pScrn->xDpi, pScrn->yDpi);
+}
+
+#undef MMPERINCH
+
+
+void
+xf86SetBlackWhitePixels(ScreenPtr pScreen)
+{
+    if (xf86FlipPixels) {
+	pScreen->whitePixel = 0;
+	pScreen->blackPixel = 1;
+    } else {
+	pScreen->whitePixel = 1;
+	pScreen->blackPixel = 0;
+    }
+}
+
+/*
+ * Function to enable/disable access to the frame buffer
+ *
+ * This is used when VT switching and when entering/leaving DGA direct mode.
+ *
+ * This has been rewritten again to eliminate the saved pixmap.  The
+ * devPrivate field in the screen pixmap is set to NULL to catch code
+ * accidentally referencing the frame buffer while the X server is not
+ * supposed to touch it.
+ *
+ * Here, we exchange the pixmap private data, rather than the pixmaps
+ * themselves to avoid having to find and change any references to the screen
+ * pixmap such as GC's, window privates etc.  This also means that this code
+ * does not need to know exactly how the pixmap pixels are accessed.  Further,
+ * this exchange is >not< done through the screen's ModifyPixmapHeader()
+ * vector.  This means the called frame buffer code layers can determine
+ * whether they are switched in or out by keeping track of the root pixmap's
+ * private data, and therefore don't need to access pScrnInfo->vtSema.
+ */
+void
+xf86EnableDisableFBAccess(int scrnIndex, Bool enable)
+{
+    ScrnInfoPtr pScrnInfo = xf86Screens[scrnIndex];
+    ScreenPtr pScreen = pScrnInfo->pScreen;
+    PixmapPtr pspix;
+
+    pspix = (*pScreen->GetScreenPixmap) (pScreen);
+    if (enable)
+    {
+	/*
+	 * Restore all of the clip lists on the screen
+	 */
+	if (!xf86Resetting)
+	    SetRootClip (pScreen, TRUE);
+
+    }
+    else
+    {
+	/*
+	 * Empty all of the clip lists on the screen
+	 */
+	SetRootClip (pScreen, FALSE);
+    }
+}
+
+/* Print driver messages in the standard format */
+
+#undef PREFIX_SIZE
+#define PREFIX_SIZE 14
+
+void
+xf86VDrvMsgVerb(int scrnIndex, MessageType type, int verb, const char *format,
+		va_list args)
+{
+    char *tmpFormat;
+
+    /* Prefix the scrnIndex name to the format string. */
+    if (scrnIndex >= 0 && scrnIndex < xf86NumScreens &&
+	xf86Screens[scrnIndex]->name) {
+	tmpFormat = malloc(strlen(format) +
+			   strlen(xf86Screens[scrnIndex]->name) +
+			   PREFIX_SIZE + 1);
+	if (!tmpFormat)
+	    return;
+
+	snprintf(tmpFormat, PREFIX_SIZE + 1, "%s(%d): ",
+		 xf86Screens[scrnIndex]->name, scrnIndex);
+
+	strcat(tmpFormat, format);
+	LogVMessageVerb(type, verb, tmpFormat, args);
+	free(tmpFormat);
+    } else
+	LogVMessageVerb(type, verb, format, args);
+}
+#undef PREFIX_SIZE
+
+/* Print driver messages, with verbose level specified directly */
+void
+xf86DrvMsgVerb(int scrnIndex, MessageType type, int verb, const char *format,
+	       ...)
+{
+    va_list ap;
+
+    va_start(ap, format);
+    xf86VDrvMsgVerb(scrnIndex, type, verb, format, ap);
+    va_end(ap);
+}
+
+/* Print driver messages, with verbose level of 1 (default) */
+void
+xf86DrvMsg(int scrnIndex, MessageType type, const char *format, ...)
+{
+    va_list ap;
+
+    va_start(ap, format);
+    xf86VDrvMsgVerb(scrnIndex, type, 1, format, ap);
+    va_end(ap);
+}
+
+/* Print input driver messages in the standard format of
+   <driver>: <device name>: <message> */
+void
+xf86VIDrvMsgVerb(InputInfoPtr dev, MessageType type, int verb, const char *format,
+		 va_list args)
+{
+    char *msg;
+
+    if (asprintf(&msg, "%s: %s: %s", dev->drv->driverName, dev->name, format)
+	== -1) {
+	LogVMessageVerb(type, verb, "%s", args);
+    } else {
+	LogVMessageVerb(type, verb, msg, args);
+	free(msg);
+    }
+}
+
+/* Print input driver message, with verbose level specified directly */
+void
+xf86IDrvMsgVerb(InputInfoPtr dev, MessageType type, int verb, const char *format,
+	       ...)
+{
+    va_list ap;
+
+    va_start(ap, format);
+    xf86VIDrvMsgVerb(dev, type, verb, format, ap);
+    va_end(ap);
+}
+
+/* Print input driver messages, with verbose level of 1 (default) */
+void
+xf86IDrvMsg(InputInfoPtr dev, MessageType type, const char *format, ...)
+{
+    va_list ap;
+
+    va_start(ap, format);
+    xf86VIDrvMsgVerb(dev, type, 1, format, ap);
+    va_end(ap);
+}
+
+
+/* Print non-driver messages with verbose level specified directly */
+void
+xf86MsgVerb(MessageType type, int verb, const char *format, ...)
+{
+    va_list ap;
+
+    va_start(ap, format);
+    LogVMessageVerb(type, verb, format, ap);
+    va_end(ap);
+}
+
+/* Print non-driver messages with verbose level of 1 (default) */
+void
+xf86Msg(MessageType type, const char *format, ...)
+{
+    va_list ap;
+
+    va_start(ap, format);
+    LogVMessageVerb(type, 1, format, ap);
+    va_end(ap);
+}
+
+/* Just like ErrorF, but with the verbose level checked */
+void
+xf86ErrorFVerb(int verb, const char *format, ...)
+{
+    va_list ap;
+
+    va_start(ap, format);
+    if (xf86Verbose >= verb || xf86LogVerbose >= verb)
+	LogVWrite(verb, format, ap);
+    va_end(ap);
+}
+
+/* Like xf86ErrorFVerb, but with an implied verbose level of 1 */
+void
+xf86ErrorF(const char *format, ...)
+{
+    va_list ap;
+
+    va_start(ap, format);
+    if (xf86Verbose >= 1 || xf86LogVerbose >= 1)
+	LogVWrite(1, format, ap);
+    va_end(ap);
+}
+
+
+void
+xf86LogInit(void)
+{
+    char *lf = NULL;
+
+#define LOGSUFFIX ".log"
+#define LOGOLDSUFFIX ".old"
+
+    /* Get the log file name */
+    if (xf86LogFileFrom == X_DEFAULT) {
+	/* Append the display number and ".log" */
+	if (asprintf(&lf, "%s%%s" LOGSUFFIX, xf86LogFile) == -1)
+	    FatalError("Cannot allocate space for the log file name\n");
+	xf86LogFile = lf;
+    }
+
+    xf86LogFile = LogInit(xf86LogFile, LOGOLDSUFFIX);
+    xf86LogFileWasOpened = TRUE;
+
+    xf86SetVerbosity(xf86Verbose);
+    xf86SetLogVerbosity(xf86LogVerbose);
+
+#undef LOGSUFFIX
+#undef LOGOLDSUFFIX
+
+    free(lf);
+}
+
+void
+xf86CloseLog(void)
+{
+    LogClose();
+}
+
+
+/*
+ * Drivers can use these for using their own SymTabRecs.
+ */
+
+const char *
+xf86TokenToString(SymTabPtr table, int token)
+{
+    int i;
+
+    for (i = 0; table[i].token >= 0 && table[i].token != token; i++)
+	;
+
+    if (table[i].token < 0)
+	return NULL;
+    else
+	return table[i].name;
+}
+
+int
+xf86StringToToken(SymTabPtr table, const char *string)
+{
+    int i;
+
+    if (string == NULL)
+	return -1;
+
+    for (i = 0; table[i].token >= 0 && xf86NameCmp(string, table[i].name); i++)
+	;
+
+    return table[i].token;
+}
+
+/*
+ * helper to display the clocks found on a card
+ */
+void
+xf86ShowClocks(ScrnInfoPtr scrp, MessageType from)
+{
+    int j;
+
+    xf86DrvMsg(scrp->scrnIndex, from, "Pixel clocks available:");
+    for (j=0; j < scrp->numClocks; j++) {
+	if ((j % 4) == 0) {
+	    xf86ErrorF("\n");
+	    xf86DrvMsg(scrp->scrnIndex, from, "pixel clocks:");
+	}
+	xf86ErrorF(" %7.3f", (double)scrp->clock[j] / 1000.0);
+    }
+    xf86ErrorF("\n");
+}
+
+
+/*
+ * This prints out the driver identify message, including the names of
+ * the supported chipsets.
+ *
+ * XXX This makes assumptions about the line width, etc.  Maybe we could
+ * use a more general "pretty print" function for messages.
+ */
+void
+xf86PrintChipsets(const char *drvname, const char *drvmsg, SymTabPtr chips)
+{
+    int len, i;
+
+    len = 6 + strlen(drvname) + 2 + strlen(drvmsg) + 2;
+    xf86Msg(X_INFO, "%s: %s:", drvname, drvmsg);
+    for (i = 0; chips[i].name != NULL; i++) {
+	if (i != 0) {
+	    xf86ErrorF(",");
+	    len++;
+	}
+	if (len + 2 + strlen(chips[i].name) < 78) {
+	    xf86ErrorF(" ");
+	    len++;
+	} else {
+	    xf86ErrorF("\n\t");
+	    len = 8;
+	}
+	xf86ErrorF("%s", chips[i].name);
+	len += strlen(chips[i].name);
+    }
+    xf86ErrorF("\n");
+}
+
+
+int
+xf86MatchDevice(const char *drivername, GDevPtr **sectlist)
+{
+    GDevPtr       gdp, *pgdp = NULL;
+    confScreenPtr screensecptr;
+    int i,j;
+
+    if (sectlist)
+	*sectlist = NULL;
+
+    /*
+     * This can happen when running Xorg -showopts and a module like ati
+     * or vmware tries to load its submodules when xf86ConfigLayout is empty
+     */
+    if (!xf86ConfigLayout.screens)
+	return 0;
+
+    /*
+     * This is a very important function that matches the device sections
+     * as they show up in the config file with the drivers that the server
+     * loads at run time.
+     *
+     * ChipProbe can call
+     * int xf86MatchDevice(char * drivername, GDevPtr ** sectlist)
+     * with its driver name. The function allocates an array of GDevPtr and
+     * returns this via sectlist and returns the number of elements in
+     * this list as return value. 0 means none found, -1 means fatal error.
+     *
+     * It can figure out which of the Device sections to use for which card
+     * (using things like the Card statement, etc). For single headed servers
+     * there will of course be just one such Device section.
+     */
+    i = 0;
+
+    /*
+     * first we need to loop over all the Screens sections to get to all
+     * 'active' device sections
+     */
+    for (j=0; xf86ConfigLayout.screens[j].screen != NULL; j++) {
+        screensecptr = xf86ConfigLayout.screens[j].screen;
+        if ((screensecptr->device->driver != NULL)
+            && (xf86NameCmp( screensecptr->device->driver,drivername) == 0)
+            && (! screensecptr->device->claimed)) {
+            /*
+             * we have a matching driver that wasn't claimed, yet
+             */
+            pgdp = xnfrealloc(pgdp, (i + 2) * sizeof(GDevPtr));
+            pgdp[i++] = screensecptr->device;
+        }
+    }
+
+    /* Then handle the inactive devices */
+    j = 0;
+    while (xf86ConfigLayout.inactives[j].identifier) {
+	gdp = &xf86ConfigLayout.inactives[j];
+	if (gdp->driver && !gdp->claimed &&
+	    !xf86NameCmp(gdp->driver,drivername)) {
+	    /* we have a matching driver that wasn't claimed yet */
+	    pgdp = xnfrealloc(pgdp, (i + 2) * sizeof(GDevPtr));
+	    pgdp[i++] = gdp;
+	}
+	j++;
+    }
+
+    /*
+     * make the array NULL terminated and return its address
+     */
+    if (i)
+        pgdp[i] = NULL;
+
+    if (sectlist)
+	*sectlist = pgdp;
+    else
+	free(pgdp);
+    return i;
+}
+
+/*
+ * xf86GetClocks -- get the dot-clocks via a BIG BAD hack ...
+ */
+void
+xf86GetClocks(ScrnInfoPtr pScrn, int num, Bool (*ClockFunc)(ScrnInfoPtr, int),
+	      void (*ProtectRegs)(ScrnInfoPtr, Bool),
+	      void (*BlankScreen)(ScrnInfoPtr, Bool), IOADDRESS vertsyncreg,
+	      int maskval, int knownclkindex, int knownclkvalue)
+{
+    register int status = vertsyncreg;
+    unsigned long i, cnt, rcnt, sync;
+
+    /* First save registers that get written on */
+    (*ClockFunc)(pScrn, CLK_REG_SAVE);
+
+    if (num > MAXCLOCKS)
+	num = MAXCLOCKS;
+
+    for (i = 0; i < num; i++)
+    {
+	if (ProtectRegs)
+	    (*ProtectRegs)(pScrn, TRUE);
+	if (!(*ClockFunc)(pScrn, i))
+	{
+	    pScrn->clock[i] = -1;
+	    continue;
+	}
+	if (ProtectRegs)
+	    (*ProtectRegs)(pScrn, FALSE);
+	if (BlankScreen)
+	    (*BlankScreen)(pScrn, FALSE);
+
+    	usleep(50000);     /* let VCO stabilise */
+
+    	cnt  = 0;
+    	sync = 200000;
+
+	while ((inb(status) & maskval) == 0x00)
+	    if (sync-- == 0) goto finish;
+	/* Something appears to be happening, so reset sync count */
+	sync = 200000;
+	while ((inb(status) & maskval) == maskval)
+	    if (sync-- == 0) goto finish;
+	/* Something appears to be happening, so reset sync count */
+	sync = 200000;
+	while ((inb(status) & maskval) == 0x00)
+	    if (sync-- == 0) goto finish;
+
+	for (rcnt = 0; rcnt < 5; rcnt++)
+	{
+	    while (!(inb(status) & maskval))
+		cnt++;
+	    while ((inb(status) & maskval))
+		cnt++;
+	}
+
+finish:
+	pScrn->clock[i] = cnt ? cnt : -1;
+	if (BlankScreen)
+            (*BlankScreen)(pScrn, TRUE);
+    }
+
+    for (i = 0; i < num; i++)
+    {
+	if (i != knownclkindex)
+	{
+	    if (pScrn->clock[i] == -1)
+	    {
+		pScrn->clock[i] = 0;
+	    }
+	    else
+	    {
+		pScrn->clock[i] = (int)(0.5 +
+                    (((float)knownclkvalue) * pScrn->clock[knownclkindex]) /
+	            (pScrn->clock[i]));
+		/* Round to nearest 10KHz */
+		pScrn->clock[i] += 5;
+		pScrn->clock[i] /= 10;
+		pScrn->clock[i] *= 10;
+	    }
+	}
+    }
+
+    pScrn->clock[knownclkindex] = knownclkvalue;
+    pScrn->numClocks = num;
+
+    /* Restore registers that were written on */
+    (*ClockFunc)(pScrn, CLK_REG_RESTORE);
+}
+
+const char *
+xf86GetVisualName(int visual)
+{
+    if (visual < 0 || visual > DirectColor)
+	return NULL;
+
+    return xf86VisualNames[visual];
+}
+
+
+int
+xf86GetVerbosity(void)
+{
+    return max(xf86Verbose, xf86LogVerbose);
+}
+
+Pix24Flags
+xf86GetPix24(void)
+{
+    return xf86Info.pixmap24;
+}
+
+
+int
+xf86GetDepth(void)
+{
+    return xf86Depth;
+}
+
+
+rgb
+xf86GetWeight(void)
+{
+    return xf86Weight;
+}
+
+
+Gamma
+xf86GetGamma(void)
+{
+    return xf86Gamma;
+}
+
+
+Bool
+xf86GetFlipPixels(void)
+{
+    return xf86FlipPixels;
+}
+
+
+const char *
+xf86GetServerName(void)
+{
+    return xf86ServerName;
+}
+
+
+Bool
+xf86ServerIsExiting(void)
+{
+    return (dispatchException & DE_TERMINATE) == DE_TERMINATE;
+}
+
+
+Bool
+xf86ServerIsResetting(void)
+{
+    return xf86Resetting;
+}
+
+
+Bool
+xf86ServerIsInitialising(void)
+{
+    return xf86Initialising;
+}
+
+
+Bool
+xf86ServerIsOnlyDetecting(void)
+{
+    return xf86DoConfigure;
+}
+
+
+Bool
+xf86CaughtSignal(void)
+{
+    return xf86Info.caughtSignal;
+}
+
+
+Bool
+xf86GetVidModeAllowNonLocal(void)
+{
+    return xf86Info.vidModeAllowNonLocal;
+}
+
+
+Bool
+xf86GetVidModeEnabled(void)
+{
+    return xf86Info.vidModeEnabled;
+}
+
+Bool
+xf86GetModInDevAllowNonLocal(void)
+{
+    return xf86Info.miscModInDevAllowNonLocal;
+}
+
+
+Bool
+xf86GetModInDevEnabled(void)
+{
+    return xf86Info.miscModInDevEnabled;
+}
+
+
+Bool
+xf86GetAllowMouseOpenFail(void)
+{
+    return xf86Info.allowMouseOpenFail;
+}
+
+
+Bool
+xf86IsPc98(void)
+{
+#if SUPPORT_PC98
+    return xf86Info.pc98;
+#else
+    return FALSE;
+#endif
+}
+
+void
+xf86DisableRandR(void)
+{
+    xf86Info.disableRandR = TRUE;
+    xf86Info.randRFrom = X_PROBED;
+}
+
+CARD32
+xf86GetModuleVersion(pointer module)
+{
+    return (CARD32)LoaderGetModuleVersion(module);
+}
+
+pointer
+xf86LoadDrvSubModule(DriverPtr drv, const char *name)
+{
+    pointer ret;
+    int errmaj = 0, errmin = 0;
+
+    ret = LoadSubModule(drv->module, name, NULL, NULL, NULL, NULL,
+			&errmaj, &errmin);
+    if (!ret)
+	LoaderErrorMsg(NULL, name, errmaj, errmin);
+    return ret;
+}
+
+pointer
+xf86LoadSubModule(ScrnInfoPtr pScrn, const char *name)
+{
+    pointer ret;
+    int errmaj = 0, errmin = 0;
+
+    ret = LoadSubModule(pScrn->module, name, NULL, NULL, NULL, NULL,
+			&errmaj, &errmin);
+    if (!ret)
+	LoaderErrorMsg(pScrn->name, name, errmaj, errmin);
+    return ret;
+}
+
+/*
+ * xf86LoadOneModule loads a single module.
+ */
+pointer
+xf86LoadOneModule(char *name, pointer opt)
+{
+    int errmaj, errmin;
+    char *Name;
+    pointer mod;
+
+    if (!name)
+	return NULL;
+
+    /* Normalise the module name */
+    Name = xf86NormalizeName(name);
+
+    /* Skip empty names */
+    if (Name == NULL)
+	return NULL;
+    if (*Name == '\0') {
+	free(Name);
+	return NULL;
+    }
+
+    mod = LoadModule(Name, NULL, NULL, NULL, opt, NULL, &errmaj, &errmin);
+    if (!mod)
+	LoaderErrorMsg(NULL, Name, errmaj, errmin);
+    free(Name);
+    return mod;
+}
+
+void
+xf86UnloadSubModule(pointer mod)
+{
+    /*
+     * This is disabled for now.  The loader isn't smart enough yet to undo
+     * relocations.
+     */
+#if 0
+    UnloadSubModule(mod);
+#endif
+}
+
+Bool
+xf86LoaderCheckSymbol(const char *name)
+{
+    return LoaderSymbol(name) != NULL;
+}
+
+typedef enum {
+   OPTION_BACKING_STORE
+} BSOpts;
+
+static const OptionInfoRec BSOptions[] = {
+   { OPTION_BACKING_STORE, "BackingStore", OPTV_BOOLEAN, {0}, FALSE },
+   { -1,                   NULL,           OPTV_NONE,    {0}, FALSE }
+};
+
+void
+xf86SetBackingStore(ScreenPtr pScreen)
+{
+    Bool useBS = FALSE;
+    MessageType from = X_DEFAULT;
+    ScrnInfoPtr pScrn = xf86Screens[pScreen->myNum];
+    OptionInfoPtr options;
+
+    options = xnfalloc(sizeof(BSOptions));
+    (void)memcpy(options, BSOptions, sizeof(BSOptions));
+    xf86ProcessOptions(pScrn->scrnIndex, pScrn->options, options);
+
+    /* check for commandline option here */
+    if (xf86bsEnableFlag) {
+	from = X_CMDLINE;
+	useBS = TRUE;
+    } else if (xf86bsDisableFlag) {
+	from = X_CMDLINE;
+	useBS = FALSE;
+    } else {
+	if (xf86GetOptValBool(options, OPTION_BACKING_STORE, &useBS))
+	    from = X_CONFIG;
+    }
+    free(options);
+    pScreen->backingStoreSupport = useBS ? Always : NotUseful;
+    if (serverGeneration == 1)
+	xf86DrvMsg(pScreen->myNum, from, "Backing store %s\n",
+		   useBS ? "enabled" : "disabled");
+}
+
+
+typedef enum {
+   OPTION_SILKEN_MOUSE
+} SMOpts;
+
+static const OptionInfoRec SMOptions[] = {
+   { OPTION_SILKEN_MOUSE, "SilkenMouse",   OPTV_BOOLEAN, {0}, FALSE },
+   { -1,                   NULL,           OPTV_NONE,    {0}, FALSE }
+};
+
+void
+xf86SetSilkenMouse (ScreenPtr pScreen)
+{
+    Bool useSM = TRUE;
+    MessageType from = X_DEFAULT;
+    ScrnInfoPtr pScrn = xf86Screens[pScreen->myNum];
+    OptionInfoPtr options;
+
+    options = xnfalloc(sizeof(SMOptions));
+    (void)memcpy(options, SMOptions, sizeof(SMOptions));
+    xf86ProcessOptions(pScrn->scrnIndex, pScrn->options, options);
+
+    /* check for commandline option here */
+    /* disable if screen shares resources */
+	/* TODO VGA arb disable silken mouse */
+    if (xf86silkenMouseDisableFlag) {
+        from = X_CMDLINE;
+	useSM = FALSE;
+    } else {
+	if (xf86GetOptValBool(options, OPTION_SILKEN_MOUSE, &useSM))
+	    from = X_CONFIG;
+    }
+    free(options);
+    /*
+     * XXX quick hack to report correctly for OSs that can't do SilkenMouse
+     * yet.  Should handle this differently so that alternate async methods
+     * work correctly with this too.
+     */
+    pScrn->silkenMouse = useSM && xf86Info.useSIGIO && xf86SIGIOSupported();
+    if (serverGeneration == 1)
+	xf86DrvMsg(pScreen->myNum, from, "Silken mouse %s\n",
+		   pScrn->silkenMouse ? "enabled" : "disabled");
+}
+
+/* Wrote this function for the PM2 Xv driver, preliminary. */
+
+pointer
+xf86FindXvOptions(int scrnIndex, int adaptor_index, char *port_name,
+		  char **adaptor_name, pointer *adaptor_options)
+{
+    ScrnInfoPtr pScrn = xf86Screens[scrnIndex];
+    confXvAdaptorPtr adaptor;
+    int i;
+
+    if (adaptor_index >= pScrn->confScreen->numxvadaptors) {
+	if (adaptor_name) *adaptor_name = NULL;
+	if (adaptor_options) *adaptor_options = NULL;
+	return NULL;
+    }
+
+    adaptor = &pScrn->confScreen->xvadaptors[adaptor_index];
+    if (adaptor_name) *adaptor_name = adaptor->identifier;
+    if (adaptor_options) *adaptor_options = adaptor->options;
+
+    for (i = 0; i < adaptor->numports; i++)
+	if (!xf86NameCmp(adaptor->ports[i].identifier, port_name))
+	    return adaptor->ports[i].options;
+
+    return NULL;
+}
+
+/* Rather than duplicate loader's get OS function, just include it directly */
+#define LoaderGetOS xf86GetOS
+#include "loader/os.c"
+
+static void
+xf86ConfigFbEntityInactive(EntityInfoPtr pEnt, EntityProc init,
+			   EntityProc enter, EntityProc leave, pointer private)
+{
+    ScrnInfoPtr pScrn;
+
+    if ((pScrn = xf86FindScreenForEntity(pEnt->index)))
+	xf86RemoveEntityFromScreen(pScrn,pEnt->index);
+    xf86SetEntityFuncs(pEnt->index,init,enter,leave,private);
+}
+
+ScrnInfoPtr
+xf86ConfigFbEntity(ScrnInfoPtr pScrn, int scrnFlag, int entityIndex,
+		   EntityProc init, EntityProc enter, EntityProc leave,
+		   pointer private)
+{
+    EntityInfoPtr pEnt = xf86GetEntityInfo(entityIndex);
+    if (!pEnt) return pScrn;
+
+    if (!(pEnt->location.type == BUS_NONE)) {
+	free(pEnt);
+	return pScrn;
+    }
+
+    if (!pEnt->active) {
+	xf86ConfigFbEntityInactive(pEnt, init,  enter, leave,  private);
+	free(pEnt);
+	return pScrn;
+    }
+
+    if (!pScrn)
+	pScrn = xf86AllocateScreen(pEnt->driver,scrnFlag);
+    xf86AddEntityToScreen(pScrn,entityIndex);
+
+    xf86SetEntityFuncs(entityIndex,init,enter,leave,private);
+
+    free(pEnt);
+    return pScrn;
+}
+
+Bool
+xf86IsScreenPrimary(int scrnIndex)
+{
+    ScrnInfoPtr pScrn = xf86Screens[scrnIndex];
+    int i;
+
+    for (i=0 ; i < pScrn->numEntities; i++) {
+	if (xf86IsEntityPrimary(i))
+	    return TRUE;
+    }
+    return FALSE;
+}
+
+int
+xf86RegisterRootWindowProperty(int ScrnIndex, Atom property, Atom type,
+			       int format, unsigned long len, pointer value )
+{
+    RootWinPropPtr pNewProp = NULL, pRegProp;
+    int i;
+    Bool existing = FALSE;
+
+    DebugF("xf86RegisterRootWindowProperty(%d, %ld, %ld, %d, %ld, %p)\n",
+	   ScrnIndex, property, type, format, len, value);
+
+    if (ScrnIndex<0 || ScrnIndex>=xf86NumScreens) {
+      return BadMatch;
+    }
+
+    if (xf86RegisteredPropertiesTable &&
+	xf86RegisteredPropertiesTable[ScrnIndex]) {
+      for (pNewProp = xf86RegisteredPropertiesTable[ScrnIndex];
+	   pNewProp; pNewProp = pNewProp->next) {
+	if (strcmp(pNewProp->name, NameForAtom(property)) == 0)
+	  break;
+      }
+    }
+
+    if (!pNewProp) {
+      if ((pNewProp = (RootWinPropPtr)malloc(sizeof(RootWinProp))) == NULL) {
+	return BadAlloc;
+      }
+      /*
+       * We will put this property at the end of the list so that
+       * the changes are made in the order they were requested.
+       */
+      pNewProp->next = NULL;
+    } else {
+      free(pNewProp->name);
+      existing = TRUE;
+    }
+
+    pNewProp->name = xnfstrdup(NameForAtom(property));
+    pNewProp->type = type;
+    pNewProp->format = format;
+    pNewProp->size = len;
+    pNewProp->data = value;
+
+    DebugF("new property filled\n");
+
+    if (NULL==xf86RegisteredPropertiesTable) {
+      DebugF("creating xf86RegisteredPropertiesTable[] size %d\n",
+	     xf86NumScreens);
+      if ( NULL==(xf86RegisteredPropertiesTable=(RootWinPropPtr*)xnfcalloc(sizeof(RootWinProp),xf86NumScreens) )) {
+	return BadAlloc;
+      }
+      for (i=0; i<xf86NumScreens; i++) {
+	xf86RegisteredPropertiesTable[i] = NULL;
+      }
+    }
+
+    DebugF("xf86RegisteredPropertiesTable %p\n",
+	   (void *)xf86RegisteredPropertiesTable);
+    DebugF("xf86RegisteredPropertiesTable[%d] %p\n",
+	   ScrnIndex, (void *)xf86RegisteredPropertiesTable[ScrnIndex]);
+
+    if (!existing) {
+      if ( xf86RegisteredPropertiesTable[ScrnIndex] == NULL) {
+	xf86RegisteredPropertiesTable[ScrnIndex] = pNewProp;
+      } else {
+	pRegProp = xf86RegisteredPropertiesTable[ScrnIndex];
+	while (pRegProp->next != NULL) {
+	  DebugF("- next %p\n", (void *)pRegProp);
+	  pRegProp = pRegProp->next;
+        }
+	pRegProp->next = pNewProp;
+      }
+    }
+    DebugF("xf86RegisterRootWindowProperty succeeded\n");
+    return Success;
+}
+
+Bool
+xf86IsUnblank(int mode)
+{
+    switch(mode) {
+    case SCREEN_SAVER_OFF:
+    case SCREEN_SAVER_FORCER:
+	return TRUE;
+    case SCREEN_SAVER_ON:
+    case SCREEN_SAVER_CYCLE:
+	return FALSE;
+    default:
+	xf86MsgVerb(X_WARNING, 0, "Unexpected save screen mode: %d\n", mode);
+	return TRUE;
+    }
+}
+
+void
+xf86MotionHistoryAllocate(InputInfoPtr pInfo)
+{
+    AllocateMotionHistory(pInfo->dev);
+}