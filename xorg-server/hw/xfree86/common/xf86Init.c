--- conflicted
+++ resolved
@@ -1,3021 +1,1520 @@
-<<<<<<< HEAD
-/*
- * Loosely based on code bearing the following copyright:
- *
- *   Copyright 1990,91 by Thomas Roell, Dinkelscherben, Germany.
- */
-/*
- * Copyright (c) 1992-2003 by The XFree86 Project, Inc.
- *
- * Permission is hereby granted, free of charge, to any person obtaining a
- * copy of this software and associated documentation files (the "Software"),
- * to deal in the Software without restriction, including without limitation
- * the rights to use, copy, modify, merge, publish, distribute, sublicense,
- * and/or sell copies of the Software, and to permit persons to whom the
- * Software is furnished to do so, subject to the following conditions:
- *
- * The above copyright notice and this permission notice shall be included in
- * all copies or substantial portions of the Software.
- *
- * THE SOFTWARE IS PROVIDED "AS IS", WITHOUT WARRANTY OF ANY KIND, EXPRESS OR
- * IMPLIED, INCLUDING BUT NOT LIMITED TO THE WARRANTIES OF MERCHANTABILITY,
- * FITNESS FOR A PARTICULAR PURPOSE AND NONINFRINGEMENT.  IN NO EVENT SHALL
- * THE COPYRIGHT HOLDER(S) OR AUTHOR(S) BE LIABLE FOR ANY CLAIM, DAMAGES OR
- * OTHER LIABILITY, WHETHER IN AN ACTION OF CONTRACT, TORT OR OTHERWISE,
- * ARISING FROM, OUT OF OR IN CONNECTION WITH THE SOFTWARE OR THE USE OR
- * OTHER DEALINGS IN THE SOFTWARE.
- *
- * Except as contained in this notice, the name of the copyright holder(s)
- * and author(s) shall not be used in advertising or otherwise to promote
- * the sale, use or other dealings in this Software without prior written
- * authorization from the copyright holder(s) and author(s).
- */
-
-#ifdef HAVE_XORG_CONFIG_H
-#include <xorg-config.h>
-#endif
-
-#include <stdlib.h>
-#include <errno.h>
-
-#undef HAS_UTSNAME
-#if !defined(WIN32)
-#define HAS_UTSNAME 1
-#include <sys/utsname.h>
-#endif
-
-#include <X11/X.h>
-#include <X11/Xmd.h>
-#include <X11/Xproto.h>
-#include <X11/Xatom.h>
-#include "input.h"
-#include "servermd.h"
-#include "windowstr.h"
-#include "scrnintstr.h"
-#include "site.h"
-#include "mi.h"
-
-#include "compiler.h"
-
-#include "loaderProcs.h"
-#ifdef XFreeXDGA
-#include "dgaproc.h"
-#endif
-
-#define XF86_OS_PRIVS
-#include "xf86.h"
-#include "xf86Priv.h"
-#include "xf86Config.h"
-#include "xf86_OSlib.h"
-#include "xf86cmap.h"
-#include "xorgVersion.h"
-#include "xf86Build.h"
-#include "mipointer.h"
-#include <X11/extensions/XI.h>
-#include <X11/extensions/XIproto.h>
-#include "xf86DDC.h"
-#include "xf86Xinput.h"
-#include "xf86InPriv.h"
-#include "picturestr.h"
-
-#include "xf86Bus.h"
-#include "xf86VGAarbiter.h"
-#include "globals.h"
-
-#ifdef DPMSExtension
-#include <X11/extensions/dpmsconst.h>
-#include "dpmsproc.h"
-#endif
-#include <hotplug.h>
-
-
-#ifdef XF86PM
-void (*xf86OSPMClose)(void) = NULL;
-#endif
-static Bool xorgHWOpenConsole = FALSE;
-
-/* Common pixmap formats */
-
-static PixmapFormatRec formats[MAXFORMATS] = {
-	{ 1,	1,	BITMAP_SCANLINE_PAD },
-	{ 4,	8,	BITMAP_SCANLINE_PAD },
-	{ 8,	8,	BITMAP_SCANLINE_PAD },
-	{ 15,	16,	BITMAP_SCANLINE_PAD },
-	{ 16,	16,	BITMAP_SCANLINE_PAD },
-	{ 24,	32,	BITMAP_SCANLINE_PAD },
-	{ 32,	32,	BITMAP_SCANLINE_PAD },
-};
-static int numFormats = 7;
-static Bool formatsDone = FALSE;
-
-#ifndef OSNAME
-#define OSNAME " unknown"
-#endif
-#ifndef OSVENDOR
-#define OSVENDOR ""
-#endif
-#ifndef PRE_RELEASE
-#define PRE_RELEASE XORG_VERSION_SNAP
-#endif
-
-static void
-xf86PrintBanner(void)
-{
-#if PRE_RELEASE
-  xf86ErrorFVerb(0, "\n"
-    "This is a pre-release version of the X server from " XVENDORNAME ".\n"
-    "It is not supported in any way.\n"
-    "Bugs may be filed in the bugzilla at http://bugs.freedesktop.org/.\n"
-    "Select the \"xorg\" product for bugs you find in this release.\n"
-    "Before reporting bugs in pre-release versions please check the\n"
-    "latest version in the X.Org Foundation git repository.\n"
-    "See http://wiki.x.org/wiki/GitPage for git access instructions.\n");
-#endif
-  xf86ErrorFVerb(0, "\nX.Org X Server %d.%d.%d",
-	 XORG_VERSION_MAJOR,
-	 XORG_VERSION_MINOR,
-	 XORG_VERSION_PATCH);
-#if XORG_VERSION_SNAP > 0
-  xf86ErrorFVerb(0, ".%d", XORG_VERSION_SNAP);
-#endif
-
-#if XORG_VERSION_SNAP >= 900
-  /* When the minor number is 99, that signifies that the we are making
-   * a release candidate for a major version.  (X.0.0)
-   * When the patch number is 99, that signifies that the we are making
-   * a release candidate for a minor version.  (X.Y.0)
-   * When the patch number is < 99, then we are making a release
-   * candidate for the next point release.  (X.Y.Z)
-   */
-#if XORG_VERSION_MINOR >= 99
-  xf86ErrorFVerb(0, " (%d.0.0 RC %d)", XORG_VERSION_MAJOR+1,
-                 XORG_VERSION_SNAP - 900);
-#elif XORG_VERSION_PATCH == 99
-  xf86ErrorFVerb(0, " (%d.%d.0 RC %d)", XORG_VERSION_MAJOR,
-                 XORG_VERSION_MINOR + 1, XORG_VERSION_SNAP - 900);
-#else
-  xf86ErrorFVerb(0, " (%d.%d.%d RC %d)", XORG_VERSION_MAJOR,
-                 XORG_VERSION_MINOR, XORG_VERSION_PATCH + 1,
-                 XORG_VERSION_SNAP - 900);
-#endif
-#endif
-
-#ifdef XORG_CUSTOM_VERSION
-  xf86ErrorFVerb(0, " (%s)", XORG_CUSTOM_VERSION);
-#endif
-#ifndef XORG_DATE
-# define XORG_DATE "Unknown"
-#endif
-  xf86ErrorFVerb(0, "\nRelease Date: %s\n", XORG_DATE);
-  xf86ErrorFVerb(0, "X Protocol Version %d, Revision %d\n",
-         X_PROTOCOL, X_PROTOCOL_REVISION);
-  xf86ErrorFVerb(0, "Build Operating System: %s %s\n", OSNAME, OSVENDOR);
-#ifdef HAS_UTSNAME
-  {
-    struct utsname name;
-
-    /* Linux & BSD state that 0 is success, SysV (including Solaris, HP-UX,
-       and Irix) and Single Unix Spec 3 just say that non-negative is success.
-       All agree that failure is represented by a negative number.
-     */
-    if (uname(&name) >= 0) {
-      xf86ErrorFVerb(0, "Current Operating System: %s %s %s %s %s\n",
-	name.sysname, name.nodename, name.release, name.version, name.machine);
-#ifdef linux
-      do {
-	  char buf[80];
-	  int fd = open("/proc/cmdline", O_RDONLY);
-	  if (fd != -1) {
-	    xf86ErrorFVerb(0, "Kernel command line: ");
-	    memset(buf, 0, 80);
-	    while (read(fd, buf, 80) > 0) {
-		xf86ErrorFVerb(0, "%.80s", buf);
-		memset(buf, 0, 80);
-	    }
-	    close(fd);
-	  } 
-      } while (0);
-#endif
-    }
-  }
-#endif
-#if defined(BUILD_DATE) && (BUILD_DATE > 19000000)
-  {
-    struct tm t;
-    char buf[100];
-
-    memset(&t, 0, sizeof(t));
-    memset(buf, 0, sizeof(buf));
-    t.tm_mday = BUILD_DATE % 100;
-    t.tm_mon = (BUILD_DATE / 100) % 100 - 1;
-    t.tm_year = BUILD_DATE / 10000 - 1900;
-#if defined(BUILD_TIME)
-    t.tm_sec = BUILD_TIME % 100;
-    t.tm_min = (BUILD_TIME / 100) % 100;
-    t.tm_hour = (BUILD_TIME / 10000) % 100;
-    if (strftime(buf, sizeof(buf), "%d %B %Y  %I:%M:%S%p", &t))
-       xf86ErrorFVerb(0, "Build Date: %s\n", buf);
-#else
-    if (strftime(buf, sizeof(buf), "%d %B %Y", &t))
-       xf86ErrorFVerb(0, "Build Date: %s\n", buf);
-#endif
-  }
-#endif
-#if defined(BUILDERSTRING)
-  xf86ErrorFVerb(0, "%s \n", BUILDERSTRING);
-#endif
-  xf86ErrorFVerb(0, "Current version of pixman: %s\n",
-                 pixman_version_string());
-  xf86ErrorFVerb(0, "\tBefore reporting problems, check "
-                 ""__VENDORDWEBSUPPORT__"\n"
-                 "\tto make sure that you have the latest version.\n");
-}
-
-static void
-xf86PrintMarkers(void)
-{
-  LogPrintMarkers();
-}
-
-static Bool
-xf86CreateRootWindow(WindowPtr pWin)
-{
-  int ret = TRUE;
-  int err = Success;
-  ScreenPtr pScreen = pWin->drawable.pScreen;
-  RootWinPropPtr pProp;
-  CreateWindowProcPtr CreateWindow = (CreateWindowProcPtr)
-      dixLookupPrivate(&pScreen->devPrivates, xf86CreateRootWindowKey);
-
-  DebugF("xf86CreateRootWindow(%p)\n", pWin);
-
-  if ( pScreen->CreateWindow != xf86CreateRootWindow ) {
-    /* Can't find hook we are hung on */
-	xf86DrvMsg(pScreen->myNum, X_WARNING /* X_ERROR */,
-		  "xf86CreateRootWindow %p called when not in pScreen->CreateWindow %p n",
-		   (void *)xf86CreateRootWindow,
-		   (void *)pScreen->CreateWindow );
-  }
-
-  /* Unhook this function ... */
-  pScreen->CreateWindow = CreateWindow;
-  dixSetPrivate(&pScreen->devPrivates, xf86CreateRootWindowKey, NULL);
-
-  /* ... and call the previous CreateWindow fuction, if any */
-  if (NULL!=pScreen->CreateWindow) {
-    ret = (*pScreen->CreateWindow)(pWin);
-  }
-
-  /* Now do our stuff */
-  if (xf86RegisteredPropertiesTable != NULL) {
-    if (pWin->parent == NULL && xf86RegisteredPropertiesTable != NULL) {
-      for (pProp = xf86RegisteredPropertiesTable[pScreen->myNum];
-	   pProp != NULL && err==Success;
-	   pProp = pProp->next )
-	{
-	  Atom prop;
-
-	  prop = MakeAtom(pProp->name, strlen(pProp->name), TRUE);
-	  err = dixChangeWindowProperty(serverClient, pWin,
-					prop, pProp->type,
-					pProp->format, PropModeReplace,
-					pProp->size, pProp->data,
-					FALSE);
-	}
-
-      /* Look at err */
-      ret &= (err==Success);
-
-    } else {
-      xf86Msg(X_ERROR, "xf86CreateRootWindow unexpectedly called with "
-	      "non-root window %p (parent %p)\n",
-	      (void *)pWin, (void *)pWin->parent);
-      ret = FALSE;
-    }
-  }
-
-  DebugF("xf86CreateRootWindow() returns %d\n", ret);
-  return ret;
-}
-
-
-static void
-InstallSignalHandlers(void)
-{
-    /*
-     * Install signal handler for unexpected signals
-     */
-    xf86Info.caughtSignal=FALSE;
-    if (!xf86Info.notrapSignals) {
-	OsRegisterSigWrapper(xf86SigWrapper);
-    } else {
-	signal(SIGSEGV, SIG_DFL);
-	signal(SIGILL, SIG_DFL);
-#ifdef SIGEMT
-	signal(SIGEMT, SIG_DFL);
-#endif
-	signal(SIGFPE, SIG_DFL);
-	signal(SIGBUS, SIG_DFL);
-	signal(SIGSYS, SIG_DFL);
-	signal(SIGXCPU, SIG_DFL);
-	signal(SIGXFSZ, SIG_DFL);
-    }
-}
-
-/*
- * InitOutput --
- *	Initialize screenInfo for all actually accessible framebuffers.
- *      That includes vt-manager setup, querying all possible devices and
- *      collecting the pixmap formats.
- */
-void
-InitOutput(ScreenInfo *pScreenInfo, int argc, char **argv)
-{
-  int                    i, j, k, scr_index, was_blocked = 0;
-  char                   **modulelist;
-  pointer                *optionlist;
-  Pix24Flags		 screenpix24, pix24;
-  MessageType		 pix24From = X_DEFAULT;
-  Bool			 pix24Fail = FALSE;
-  Bool			 autoconfig = FALSE;
-  GDevPtr		 configured_device;
-
-  xf86Initialising = TRUE;
-
-  if (serverGeneration == 1) {
-    if ((xf86ServerName = strrchr(argv[0], '/')) != 0)
-      xf86ServerName++;
-    else
-      xf86ServerName = argv[0];
-
-	xf86PrintBanner();
-	xf86PrintMarkers();
-	if (xf86LogFile)  {
-	    time_t t;
-	    const char *ct;
-	    t = time(NULL);
-	    ct = ctime(&t);
-	    xf86MsgVerb(xf86LogFileFrom, 0, "Log file: \"%s\", Time: %s",
-			xf86LogFile, ct);
-	}
-
-    /* Read and parse the config file */
-    if (!xf86DoConfigure && !xf86DoShowOptions) {
-      switch (xf86HandleConfigFile(FALSE)) {
-      case CONFIG_OK:
-	break;
-      case CONFIG_PARSE_ERROR:
-	xf86Msg(X_ERROR, "Error parsing the config file\n");
-	return;
-      case CONFIG_NOFILE:
-	autoconfig = TRUE;
-	break;
-      }
-    }
-
-    InstallSignalHandlers();
-
-    /* Initialise the loader */
-    LoaderInit();
-
-    /* Tell the loader the default module search path */
-    LoaderSetPath(xf86ModulePath);
-
-    if (xf86Info.ignoreABI) {
-        LoaderSetOptions(LDR_OPT_ABI_MISMATCH_NONFATAL);
-    }
-
-    if (xf86DoShowOptions)
-        DoShowOptions();
-
-    /* Do a general bus probe.  This will be a PCI probe for x86 platforms */
-    xf86BusProbe();
-
-    if (xf86DoConfigure)
-	DoConfigure();
-
-    if (autoconfig) {
-	if (!xf86AutoConfig()) {
-	    xf86Msg(X_ERROR, "Auto configuration failed\n");
-	    return;
-	}
-    }
-
-#ifdef XF86PM
-    xf86OSPMClose = xf86OSPMOpen();
-#endif
-
-    /* Load all modules specified explicitly in the config file */
-    if ((modulelist = xf86ModulelistFromConfig(&optionlist))) {
-      xf86LoadModules(modulelist, optionlist);
-      free(modulelist);
-      free(optionlist);
-    }
-
-    /* Load all driver modules specified in the config file */
-    /* If there aren't any specified in the config file, autoconfig them */
-    /* FIXME: Does not handle multiple active screen sections, but I'm not
-     * sure if we really want to handle that case*/
-    configured_device = xf86ConfigLayout.screens->screen->device;
-    if ((!configured_device) || (!configured_device->driver)) {
-        if (!autoConfigDevice(configured_device)) {
-            xf86Msg(X_ERROR, "Automatic driver configuration failed\n");
-            return ;
-        }
-    }
-    if ((modulelist = xf86DriverlistFromConfig())) {
-      xf86LoadModules(modulelist, NULL);
-      free(modulelist);
-    }
-
-    /* Load all input driver modules specified in the config file. */
-    if ((modulelist = xf86InputDriverlistFromConfig())) {
-      xf86LoadModules(modulelist, NULL);
-      free(modulelist);
-    }
-
-    /*
-     * It is expected that xf86AddDriver()/xf86AddInputDriver will be
-     * called for each driver as it is loaded.  Those functions save the
-     * module pointers for drivers.
-     * XXX Nothing keeps track of them for other modules.
-     */
-    /* XXX What do we do if not all of these could be loaded? */
-
-    /*
-     * At this point, xf86DriverList[] is all filled in with entries for
-     * each of the drivers to try and xf86NumDrivers has the number of
-     * drivers.  If there are none, return now.
-     */
-
-    if (xf86NumDrivers == 0) {
-      xf86Msg(X_ERROR, "No drivers available.\n");
-      return;
-    }
-
-    /*
-     * Call each of the Identify functions and call the driverFunc to check
-     * if HW access is required.  The Identify functions print out some
-     * identifying information, and anything else that might be
-     * needed at this early stage.
-     */
-
-    for (i = 0; i < xf86NumDrivers; i++) {
-	if (xf86DriverList[i]->Identify != NULL)
-	    xf86DriverList[i]->Identify(0);
-
-	if (!xorgHWAccess || !xorgHWOpenConsole) {
-	    xorgHWFlags flags;
-	    if(!xf86DriverList[i]->driverFunc
-		|| !xf86DriverList[i]->driverFunc(NULL,
-						  GET_REQUIRED_HW_INTERFACES,
-						  &flags))
-		flags = HW_IO;
-
-	    if(NEED_IO_ENABLED(flags))
-		xorgHWAccess = TRUE;
-	    if(!(flags & HW_SKIP_CONSOLE))
-		xorgHWOpenConsole = TRUE;
-	}
-    }
-
-    if (xorgHWOpenConsole)
-	xf86OpenConsole();
-    else
-	xf86Info.dontVTSwitch = TRUE;
-
-    if (xf86BusConfig() == FALSE)
-        return;
-
-    xf86PostProbe();
-
-    /*
-     * Sort the drivers to match the requested ording.  Using a slow
-     * bubble sort.
-     */
-    for (j = 0; j < xf86NumScreens - 1; j++) {
-	for (i = 0; i < xf86NumScreens - j - 1; i++) {
-	    if (xf86Screens[i + 1]->confScreen->screennum <
-		xf86Screens[i]->confScreen->screennum) {
-		ScrnInfoPtr tmpScrn = xf86Screens[i + 1];
-		xf86Screens[i + 1] = xf86Screens[i];
-		xf86Screens[i] = tmpScrn;
-	    }
-	}
-    }
-    /* Fix up the indexes */
-    for (i = 0; i < xf86NumScreens; i++) {
-	xf86Screens[i]->scrnIndex = i;
-    }
-
-    /*
-     * Call the driver's PreInit()'s to complete initialisation for the first
-     * generation.
-     */
-
-    for (i = 0; i < xf86NumScreens; i++) {
-	xf86VGAarbiterScrnInit(xf86Screens[i]);
-	xf86VGAarbiterLock(xf86Screens[i]);
-	if (xf86Screens[i]->PreInit &&
-	    xf86Screens[i]->PreInit(xf86Screens[i], 0))
-	    xf86Screens[i]->configured = TRUE;
-	xf86VGAarbiterUnlock(xf86Screens[i]);
-    }
-    for (i = 0; i < xf86NumScreens; i++)
-	if (!xf86Screens[i]->configured)
-	    xf86DeleteScreen(i--, 0);
-
-    /*
-     * If no screens left, return now.
-     */
-
-    if (xf86NumScreens == 0) {
-      xf86Msg(X_ERROR,
-	      "Screen(s) found, but none have a usable configuration.\n");
-      return;
-    }
-
-    for (i = 0; i < xf86NumScreens; i++) {
-      if (xf86Screens[i]->name == NULL) {
-	XNFasprintf(&xf86Screens[i]->name, "screen%d", i);
-	xf86MsgVerb(X_WARNING, 0,
-		    "Screen driver %d has no name set, using `%s'.\n",
-		    i, xf86Screens[i]->name);
-      }
-    }
-
-    /* Remove (unload) drivers that are not required */
-    for (i = 0; i < xf86NumDrivers; i++)
-	if (xf86DriverList[i] && xf86DriverList[i]->refCount <= 0)
-	    xf86DeleteDriver(i);
-
-    /*
-     * At this stage we know how many screens there are.
-     */
-
-    for (i = 0; i < xf86NumScreens; i++)
-      xf86InitViewport(xf86Screens[i]);
-
-    /*
-     * Collect all pixmap formats and check for conflicts at the display
-     * level.  Should we die here?  Or just delete the offending screens?
-     */
-    screenpix24 = Pix24DontCare;
-    for (i = 0; i < xf86NumScreens; i++) {
-	if (xf86Screens[i]->imageByteOrder !=
-	    xf86Screens[0]->imageByteOrder)
-	    FatalError("Inconsistent display bitmapBitOrder.  Exiting\n");
-	if (xf86Screens[i]->bitmapScanlinePad !=
-	    xf86Screens[0]->bitmapScanlinePad)
-	    FatalError("Inconsistent display bitmapScanlinePad.  Exiting\n");
-	if (xf86Screens[i]->bitmapScanlineUnit !=
-	    xf86Screens[0]->bitmapScanlineUnit)
-	    FatalError("Inconsistent display bitmapScanlineUnit.  Exiting\n");
-	if (xf86Screens[i]->bitmapBitOrder !=
-	    xf86Screens[0]->bitmapBitOrder)
-	    FatalError("Inconsistent display bitmapBitOrder.  Exiting\n");
-
-	/* Determine the depth 24 pixmap format the screens would like */
-	if (xf86Screens[i]->pixmap24 != Pix24DontCare) {
-	    if (screenpix24 == Pix24DontCare)
-		screenpix24 = xf86Screens[i]->pixmap24;
-	    else if (screenpix24 != xf86Screens[i]->pixmap24)
-		FatalError("Inconsistent depth 24 pixmap format.  Exiting\n");
-	}
-    }
-    /* check if screenpix24 is consistent with the config/cmdline */
-    if (xf86Info.pixmap24 != Pix24DontCare) {
-	pix24 = xf86Info.pixmap24;
-	pix24From = xf86Info.pix24From;
-	if (screenpix24 != Pix24DontCare && screenpix24 != xf86Info.pixmap24)
-	    pix24Fail = TRUE;
-    } else if (screenpix24 != Pix24DontCare) {
-	pix24 = screenpix24;
-	pix24From = X_PROBED;
-    } else
-	pix24 = Pix24Use32;
-
-    if (pix24Fail)
-	FatalError("Screen(s) can't use the required depth 24 pixmap format"
-		   " (%d).  Exiting\n", PIX24TOBPP(pix24));
-
-    /* Initialise the depth 24 format */
-    for (j = 0; j < numFormats && formats[j].depth != 24; j++)
-	;
-    formats[j].bitsPerPixel = PIX24TOBPP(pix24);
-
-    /* Collect additional formats */
-    for (i = 0; i < xf86NumScreens; i++) {
-	for (j = 0; j < xf86Screens[i]->numFormats; j++) {
-	    for (k = 0; ; k++) {
-		if (k >= numFormats) {
-		    if (k >= MAXFORMATS)
-			FatalError("Too many pixmap formats!  Exiting\n");
-		    formats[k] = xf86Screens[i]->formats[j];
-		    numFormats++;
-		    break;
-		}
-		if (formats[k].depth == xf86Screens[i]->formats[j].depth) {
-		    if ((formats[k].bitsPerPixel ==
-			 xf86Screens[i]->formats[j].bitsPerPixel) &&
-		        (formats[k].scanlinePad ==
-			 xf86Screens[i]->formats[j].scanlinePad))
-			break;
-		    FatalError("Inconsistent pixmap format for depth %d."
-			       "  Exiting\n", formats[k].depth);
-		}
-	    }
-	}
-    }
-    formatsDone = TRUE;
-
-    if (xf86Info.vtno >= 0 ) {
-#define VT_ATOM_NAME         "XFree86_VT"
-      Atom VTAtom=-1;
-      CARD32  *VT = NULL;
-      int  ret;
-
-      /* This memory needs to stay available until the screen has been
-	 initialized, and we can create the property for real.
-      */
-      if ( (VT = malloc(sizeof(CARD32)))==NULL ) {
-	FatalError("Unable to make VT property - out of memory. Exiting...\n");
-      }
-      *VT = xf86Info.vtno;
-
-      VTAtom = MakeAtom(VT_ATOM_NAME, sizeof(VT_ATOM_NAME) - 1, TRUE);
-
-      for (i = 0, ret = Success; i < xf86NumScreens && ret == Success; i++) {
-	ret = xf86RegisterRootWindowProperty(xf86Screens[i]->scrnIndex,
-					     VTAtom, XA_INTEGER, 32,
-					     1, VT );
-	if (ret != Success)
-	  xf86DrvMsg(xf86Screens[i]->scrnIndex, X_WARNING,
-		     "Failed to register VT property\n");
-      }
-    }
-
-    /* If a screen uses depth 24, show what the pixmap format is */
-    for (i = 0; i < xf86NumScreens; i++) {
-	if (xf86Screens[i]->depth == 24) {
-	    xf86Msg(pix24From, "Depth 24 pixmap format is %d bpp\n",
-		    PIX24TOBPP(pix24));
-	    break;
-	}
-    }
-  } else {
-    /*
-     * serverGeneration != 1; some OSs have to do things here, too.
-     */
-    if (xorgHWOpenConsole)
-	xf86OpenConsole();
-
-#ifdef XF86PM
-    /*
-      should we reopen it here? We need to deal with an already opened
-      device. We could leave this to the OS layer. For now we simply
-      close it here
-    */
-    if (xf86OSPMClose)
-        xf86OSPMClose();
-    if ((xf86OSPMClose = xf86OSPMOpen()) != NULL)
-	xf86MsgVerb(X_INFO, 3, "APM registered successfully\n");
-#endif
-
-    /* Make sure full I/O access is enabled */
-    if (xorgHWAccess)
-	xf86EnableIO();
-  }
-
-  /*
-   * Use the previously collected parts to setup pScreenInfo
-   */
-
-  pScreenInfo->imageByteOrder = xf86Screens[0]->imageByteOrder;
-  pScreenInfo->bitmapScanlinePad = xf86Screens[0]->bitmapScanlinePad;
-  pScreenInfo->bitmapScanlineUnit = xf86Screens[0]->bitmapScanlineUnit;
-  pScreenInfo->bitmapBitOrder = xf86Screens[0]->bitmapBitOrder;
-  pScreenInfo->numPixmapFormats = numFormats;
-  for (i = 0; i < numFormats; i++)
-    pScreenInfo->formats[i] = formats[i];
-
-  /* Make sure the server's VT is active */
-
-  if (serverGeneration != 1) {
-    xf86Resetting = TRUE;
-    /* All screens are in the same state, so just check the first */
-    if (!xf86Screens[0]->vtSema) {
-#ifdef HAS_USL_VTS
-      ioctl(xf86Info.consoleFd, VT_RELDISP, VT_ACKACQ);
-#endif
-      xf86AccessEnter();
-      was_blocked = xf86BlockSIGIO();
-    }
-  }
-
-  for (i = 0; i < xf86NumScreens; i++)
-      if (!xf86ColormapAllocatePrivates(xf86Screens[i]))
-	  FatalError("Cannot register DDX private keys");
-
-  if (!dixRegisterPrivateKey(&xf86ScreenKeyRec, PRIVATE_SCREEN, 0) ||
-      !dixRegisterPrivateKey(&xf86CreateRootWindowKeyRec, PRIVATE_SCREEN, 0))
-      FatalError("Cannot register DDX private keys");
-
-  for (i = 0; i < xf86NumScreens; i++) {
-	xf86VGAarbiterLock(xf86Screens[i]);
-	/*
-	 * Almost everything uses these defaults, and many of those that
-	 * don't, will wrap them.
-	 */
-	xf86Screens[i]->EnableDisableFBAccess = xf86EnableDisableFBAccess;
-#ifdef XFreeXDGA
-	xf86Screens[i]->SetDGAMode = xf86SetDGAMode;
-#endif
-	xf86Screens[i]->DPMSSet = NULL;
-	xf86Screens[i]->LoadPalette = NULL;
-	xf86Screens[i]->SetOverscan = NULL;
-	xf86Screens[i]->DriverFunc = NULL;
-	xf86Screens[i]->pScreen = NULL;
-	scr_index = AddScreen(xf86Screens[i]->ScreenInit, argc, argv);
-	xf86VGAarbiterUnlock(xf86Screens[i]);
-      if (scr_index == i) {
-	/*
-	 * Hook in our ScrnInfoRec, and initialise some other pScreen
-	 * fields.
-	 */
-	dixSetPrivate(&screenInfo.screens[scr_index]->devPrivates,
-		      xf86ScreenKey, xf86Screens[i]);
-	xf86Screens[i]->pScreen = screenInfo.screens[scr_index];
-	/* The driver should set this, but make sure it is set anyway */
-	xf86Screens[i]->vtSema = TRUE;
-      } else {
-	/* This shouldn't normally happen */
-	FatalError("AddScreen/ScreenInit failed for driver %d\n", i);
-      }
-
-      DebugF("InitOutput - xf86Screens[%d]->pScreen = %p\n",
-	     i, xf86Screens[i]->pScreen );
-      DebugF("xf86Screens[%d]->pScreen->CreateWindow = %p\n",
-	     i, xf86Screens[i]->pScreen->CreateWindow );
-
-      dixSetPrivate(&screenInfo.screens[scr_index]->devPrivates,
-		    xf86CreateRootWindowKey,
-		    xf86Screens[i]->pScreen->CreateWindow);
-      xf86Screens[i]->pScreen->CreateWindow = xf86CreateRootWindow;
-
-    if (PictureGetSubpixelOrder (xf86Screens[i]->pScreen) == SubPixelUnknown)
-    {
-	xf86MonPtr DDC = (xf86MonPtr)(xf86Screens[i]->monitor->DDC);
-	PictureSetSubpixelOrder (xf86Screens[i]->pScreen,
-				 DDC ?
-				 (DDC->features.input_type ?
-				  SubPixelHorizontalRGB : SubPixelNone) :
-				 SubPixelUnknown);
-    }
-#ifdef RANDR
-    if (!xf86Info.disableRandR)
-	xf86RandRInit (screenInfo.screens[scr_index]);
-    xf86Msg(xf86Info.randRFrom, "RandR %s\n",
-	    xf86Info.disableRandR ? "disabled" : "enabled");
-#endif
-  }
-
-  xf86VGAarbiterWrapFunctions();
-  xf86UnblockSIGIO(was_blocked);
-
-  xf86InitOrigins();
-
-  xf86Resetting = FALSE;
-  xf86Initialising = FALSE;
-
-  RegisterBlockAndWakeupHandlers((BlockHandlerProcPtr)NoopDDA, xf86Wakeup,
-				 NULL);
-}
-
-/*
- * InitInput --
- *      Initialize all supported input devices.
- */
-
-void
-InitInput(int argc, char **argv)
-{
-    InputInfoPtr* pDev;
-    DeviceIntPtr dev;
-
-    xf86Info.vtRequestsPending = FALSE;
-
-    mieqInit();
-
-    /* Initialize all configured input devices */
-    for (pDev = xf86ConfigLayout.inputs; pDev && *pDev; pDev++) {
-        /* Replace obsolete keyboard driver with kbd */
-        if (!xf86NameCmp((*pDev)->driver, "keyboard")) {
-            strcpy((*pDev)->driver, "kbd");
-        }
-
-        /* If one fails, the others will too */
-        if (xf86NewInputDevice(*pDev, &dev, TRUE) == BadAlloc)
-            break;
-    }
-
-    config_init();
-}
-
-void
-CloseInput (void)
-{
-    config_fini();
-    mieqFini();
-}
-
-/*
- * OsVendorInit --
- *      OS/Vendor-specific initialisations.  Called from OsInit(), which
- *      is called by dix before establishing the well known sockets.
- */
-
-void
-OsVendorInit(void)
-{
-  static Bool beenHere = FALSE;
-
-  signal(SIGCHLD, SIG_DFL);	/* Need to wait for child processes */
-
-  if (!beenHere) {
-    umask(022);
-    xf86LogInit();
-  }
-
-        /* Set stderr to non-blocking. */
-#ifndef O_NONBLOCK
-#if defined(FNDELAY)
-#define O_NONBLOCK FNDELAY
-#elif defined(O_NDELAY)
-#define O_NONBLOCK O_NDELAY
-#endif
-
-#ifdef O_NONBLOCK
-  if (!beenHere) {
-    if (geteuid() == 0 && getuid() != geteuid())
-    {
-      int status;
-
-      status = fcntl(fileno(stderr), F_GETFL, 0);
-      if (status != -1) {
-	fcntl(fileno(stderr), F_SETFL, status | O_NONBLOCK);
-      }
-    }
-  }
-#endif
-#endif
-
-  beenHere = TRUE;
-}
-
-/*
- * ddxGiveUp --
- *      Device dependent cleanup. Called by by dix before normal server death.
- *      For SYSV386 we must switch the terminal back to normal mode. No error-
- *      checking here, since there should be restored as much as possible.
- */
-
-void
-ddxGiveUp(void)
-{
-    int i;
-
-    xf86VGAarbiterFini();
-
-#ifdef XF86PM
-    if (xf86OSPMClose)
-	xf86OSPMClose();
-    xf86OSPMClose = NULL;
-#endif
-
-    for (i = 0; i < xf86NumScreens; i++) {
-	/*
-	 * zero all access functions to
-	 * trap calls when switched away.
-	 */
-	xf86Screens[i]->vtSema = FALSE;
-    }
-
-#ifdef XFreeXDGA
-    DGAShutdown();
-#endif
-
-    if (xorgHWOpenConsole)
-	xf86CloseConsole();
-
-    xf86CloseLog();
-
-    /* If an unexpected signal was caught, dump a core for debugging */
-    if (xf86Info.caughtSignal)
-	OsAbort();
-}
-
-
-
-/*
- * AbortDDX --
- *      DDX - specific abort routine.  Called by AbortServer(). The attempt is
- *      made to restore all original setting of the displays. Also all devices
- *      are closed.
- */
-
-void
-AbortDDX(void)
-{
-  int i;
-
-  xf86BlockSIGIO();
-
-  /*
-   * try to restore the original video state
-   */
-#ifdef DPMSExtension /* Turn screens back on */
-  if (DPMSPowerLevel != DPMSModeOn)
-      DPMSSet(serverClient, DPMSModeOn);
-#endif
-  if (xf86Screens) {
-      for (i = 0; i < xf86NumScreens; i++)
-	  if (xf86Screens[i]->vtSema) {
-	      /*
-	       * if we are aborting before ScreenInit() has finished
-	       * we might not have been wrapped yet. Therefore enable
-	       * screen explicitely.
-	       */
-	      xf86VGAarbiterLock(xf86Screens[i]);
-	      (xf86Screens[i]->LeaveVT)(i, 0);
-	      xf86VGAarbiterUnlock(xf86Screens[i]);
-	  }
-  }
-
-  xf86AccessLeave();
-
-  /*
-   * This is needed for an abnormal server exit, since the normal exit stuff
-   * MUST also be performed (i.e. the vt must be left in a defined state)
-   */
-  ddxGiveUp();
-}
-
-void
-OsVendorFatalError(void)
-{
-#ifdef VENDORSUPPORT
-    ErrorF("\nPlease refer to your Operating System Vendor support pages\n"
-	   "at %s for support on this crash.\n",VENDORSUPPORT);
-#else
-    ErrorF("\nPlease consult the "XVENDORNAME" support \n"
-	   "\t at "__VENDORDWEBSUPPORT__"\n for help. \n");
-#endif
-    if (xf86LogFile && xf86LogFileWasOpened)
-	ErrorF("Please also check the log file at \"%s\" for additional "
-              "information.\n", xf86LogFile);
-    ErrorF("\n");
-}
-
-int
-xf86SetVerbosity(int verb)
-{
-    int save = xf86Verbose;
-
-    xf86Verbose = verb;
-    LogSetParameter(XLOG_VERBOSITY, verb);
-    return save;
-}
-
-int
-xf86SetLogVerbosity(int verb)
-{
-    int save = xf86LogVerbose;
-
-    xf86LogVerbose = verb;
-    LogSetParameter(XLOG_FILE_VERBOSITY, verb);
-    return save;
-}
-
-static void
-xf86PrintDefaultModulePath(void)
-{
-  ErrorF("%s\n", DEFAULT_MODULE_PATH);
-}
-
-static void
-xf86PrintDefaultLibraryPath(void)
-{
-  ErrorF("%s\n", DEFAULT_LIBRARY_PATH);
-}
-
-/*
- * ddxProcessArgument --
- *	Process device-dependent command line args. Returns 0 if argument is
- *      not device dependent, otherwise Count of number of elements of argv
- *      that are part of a device dependent commandline option.
- *
- */
-
-/* ARGSUSED */
-int
-ddxProcessArgument(int argc, char **argv, int i)
-{
-#define CHECK_FOR_REQUIRED_ARGUMENT() \
-    if (((i + 1) >= argc) || (!argv[i + 1])) { 				\
-      ErrorF("Required argument to %s not specified\n", argv[i]); 	\
-      UseMsg(); 							\
-      FatalError("Required argument to %s not specified\n", argv[i]);	\
-    }
-
-  /* First the options that are only allowed for root */
-  if (!strcmp(argv[i], "-modulepath") || !strcmp(argv[i], "-logfile")) {
-    if ( (geteuid() == 0) && (getuid() != 0) ) {
-      FatalError("The '%s' option can only be used by root.\n", argv[i]);
-    }
-    else if (!strcmp(argv[i], "-modulepath"))
-    {
-      char *mp;
-      CHECK_FOR_REQUIRED_ARGUMENT();
-      mp = strdup(argv[i + 1]);
-      if (!mp)
-	FatalError("Can't allocate memory for ModulePath\n");
-      xf86ModulePath = mp;
-      xf86ModPathFrom = X_CMDLINE;
-      return 2;
-    }
-    else if (!strcmp(argv[i], "-logfile"))
-    {
-      char *lf;
-      CHECK_FOR_REQUIRED_ARGUMENT();
-      lf = strdup(argv[i + 1]);
-      if (!lf)
-	FatalError("Can't allocate memory for LogFile\n");
-      xf86LogFile = lf;
-      xf86LogFileFrom = X_CMDLINE;
-      return 2;
-    }
-  }
-  if (!strcmp(argv[i], "-config") || !strcmp(argv[i], "-xf86config"))
-  {
-    CHECK_FOR_REQUIRED_ARGUMENT();
-    if (getuid() != 0 && !xf86PathIsSafe(argv[i + 1])) {
-      FatalError("\nInvalid argument for %s\n"
-	  "\tFor non-root users, the file specified with %s must be\n"
-	  "\ta relative path and must not contain any \"..\" elements.\n"
-	  "\tUsing default "__XCONFIGFILE__" search path.\n\n",
-	  argv[i], argv[i]);
-    }
-    xf86ConfigFile = argv[i + 1];
-    return 2;
-  }
-  if (!strcmp(argv[i], "-configdir"))
-  {
-    CHECK_FOR_REQUIRED_ARGUMENT();
-    if (getuid() != 0 && !xf86PathIsSafe(argv[i + 1])) {
-      FatalError("\nInvalid argument for %s\n"
-	  "\tFor non-root users, the file specified with %s must be\n"
-	  "\ta relative path and must not contain any \"..\" elements.\n"
-	  "\tUsing default "__XCONFIGDIR__" search path.\n\n",
-	  argv[i], argv[i]);
-    }
-    xf86ConfigDir = argv[i + 1];
-    return 2;
-  }
-  if (!strcmp(argv[i],"-flipPixels"))
-  {
-    xf86FlipPixels = TRUE;
-    return 1;
-  }
-#ifdef XF86VIDMODE
-  if (!strcmp(argv[i],"-disableVidMode"))
-  {
-    xf86VidModeDisabled = TRUE;
-    return 1;
-  }
-  if (!strcmp(argv[i],"-allowNonLocalXvidtune"))
-  {
-    xf86VidModeAllowNonLocal = TRUE;
-    return 1;
-  }
-#endif
-  if (!strcmp(argv[i],"-allowMouseOpenFail"))
-  {
-    xf86AllowMouseOpenFail = TRUE;
-    return 1;
-  }
-  if (!strcmp(argv[i],"-ignoreABI"))
-  {
-    LoaderSetOptions(LDR_OPT_ABI_MISMATCH_NONFATAL);
-    return 1;
-  }
-  if (!strcmp(argv[i],"-verbose"))
-  {
-    if (++i < argc && argv[i])
-    {
-      char *end;
-      long val;
-      val = strtol(argv[i], &end, 0);
-      if (*end == '\0')
-      {
-	xf86SetVerbosity(val);
-	return 2;
-      }
-    }
-    xf86SetVerbosity(++xf86Verbose);
-    return 1;
-  }
-  if (!strcmp(argv[i],"-logverbose"))
-  {
-    if (++i < argc && argv[i])
-    {
-      char *end;
-      long val;
-      val = strtol(argv[i], &end, 0);
-      if (*end == '\0')
-      {
-	xf86SetLogVerbosity(val);
-	return 2;
-      }
-    }
-    xf86SetLogVerbosity(++xf86LogVerbose);
-    return 1;
-  }
-  if (!strcmp(argv[i],"-quiet"))
-  {
-    xf86SetVerbosity(-1);
-    return 1;
-  }
-  if (!strcmp(argv[i],"-showconfig") || !strcmp(argv[i],"-version"))
-  {
-    xf86PrintBanner();
-    exit(0);
-  }
-  if (!strcmp(argv[i],"-showDefaultModulePath"))
-  {
-    xf86PrintDefaultModulePath();
-    exit(0);
-  }
-  if (!strcmp(argv[i],"-showDefaultLibPath"))
-  {
-    xf86PrintDefaultLibraryPath();
-    exit(0);
-  }
-  /* Notice the -fp flag, but allow it to pass to the dix layer */
-  if (!strcmp(argv[i], "-fp"))
-  {
-    xf86fpFlag = TRUE;
-    return 0;
-  }
-  /* Notice the -bs flag, but allow it to pass to the dix layer */
-  if (!strcmp(argv[i], "-bs"))
-  {
-    xf86bsDisableFlag = TRUE;
-    return 0;
-  }
-  /* Notice the +bs flag, but allow it to pass to the dix layer */
-  if (!strcmp(argv[i], "+bs"))
-  {
-    xf86bsEnableFlag = TRUE;
-    return 0;
-  }
-  /* Notice the -s flag, but allow it to pass to the dix layer */
-  if (!strcmp(argv[i], "-s"))
-  {
-    xf86sFlag = TRUE;
-    return 0;
-  }
-  if (!strcmp(argv[i], "-pixmap24"))
-  {
-    xf86Pix24 = Pix24Use24;
-    return 1;
-  }
-  if (!strcmp(argv[i], "-pixmap32"))
-  {
-    xf86Pix24 = Pix24Use32;
-    return 1;
-  }
-  if (!strcmp(argv[i], "-fbbpp"))
-  {
-    int bpp;
-    CHECK_FOR_REQUIRED_ARGUMENT();
-    if (sscanf(argv[++i], "%d", &bpp) == 1)
-    {
-      xf86FbBpp = bpp;
-      return 2;
-    }
-    else
-    {
-      ErrorF("Invalid fbbpp\n");
-      return 0;
-    }
-  }
-  if (!strcmp(argv[i], "-depth"))
-  {
-    int depth;
-    CHECK_FOR_REQUIRED_ARGUMENT();
-    if (sscanf(argv[++i], "%d", &depth) == 1)
-    {
-      xf86Depth = depth;
-      return 2;
-    }
-    else
-    {
-      ErrorF("Invalid depth\n");
-      return 0;
-    }
-  }
-  if (!strcmp(argv[i], "-weight"))
-  {
-    int red, green, blue;
-    CHECK_FOR_REQUIRED_ARGUMENT();
-    if (sscanf(argv[++i], "%1d%1d%1d", &red, &green, &blue) == 3)
-    {
-      xf86Weight.red = red;
-      xf86Weight.green = green;
-      xf86Weight.blue = blue;
-      return 2;
-    }
-    else
-    {
-      ErrorF("Invalid weighting\n");
-      return 0;
-    }
-  }
-  if (!strcmp(argv[i], "-gamma")  || !strcmp(argv[i], "-rgamma") ||
-      !strcmp(argv[i], "-ggamma") || !strcmp(argv[i], "-bgamma"))
-  {
-    double gamma;
-    CHECK_FOR_REQUIRED_ARGUMENT();
-    if (sscanf(argv[++i], "%lf", &gamma) == 1) {
-       if (gamma < GAMMA_MIN || gamma > GAMMA_MAX) {
-	  ErrorF("gamma out of range, only  %.2f <= gamma_value <= %.1f"
-		 " is valid\n", GAMMA_MIN, GAMMA_MAX);
-	  return 0;
-       }
-       if (!strcmp(argv[i-1], "-gamma"))
-	  xf86Gamma.red = xf86Gamma.green = xf86Gamma.blue = gamma;
-       else if (!strcmp(argv[i-1], "-rgamma")) xf86Gamma.red = gamma;
-       else if (!strcmp(argv[i-1], "-ggamma")) xf86Gamma.green = gamma;
-       else if (!strcmp(argv[i-1], "-bgamma")) xf86Gamma.blue = gamma;
-       return 2;
-    }
-  }
-  if (!strcmp(argv[i], "-layout"))
-  {
-    CHECK_FOR_REQUIRED_ARGUMENT();
-    xf86LayoutName = argv[++i];
-    return 2;
-  }
-  if (!strcmp(argv[i], "-screen"))
-  {
-    CHECK_FOR_REQUIRED_ARGUMENT();
-    xf86ScreenName = argv[++i];
-    return 2;
-  }
-  if (!strcmp(argv[i], "-pointer"))
-  {
-    CHECK_FOR_REQUIRED_ARGUMENT();
-    xf86PointerName = argv[++i];
-    return 2;
-  }
-  if (!strcmp(argv[i], "-keyboard"))
-  {
-    CHECK_FOR_REQUIRED_ARGUMENT();
-    xf86KeyboardName = argv[++i];
-    return 2;
-  }
-  if (!strcmp(argv[i], "-nosilk"))
-  {
-    xf86silkenMouseDisableFlag = TRUE;
-    return 1;
-  }
-#ifdef HAVE_ACPI
-  if (!strcmp(argv[i], "-noacpi"))
-  {
-    xf86acpiDisableFlag = TRUE;
-    return 1;
-  }
-#endif
-  if (!strcmp(argv[i], "-configure"))
-  {
-    if (getuid() != 0 && geteuid() == 0) {
-	ErrorF("The '-configure' option can only be used by root.\n");
-	exit(1);
-    }
-    xf86DoConfigure = TRUE;
-    xf86AllowMouseOpenFail = TRUE;
-    return 1;
-  }
-  if (!strcmp(argv[i], "-showopts"))
-  {
-    if (getuid() != 0 && geteuid() == 0) {
-    ErrorF("The '-showopts' option can only be used by root.\n");
-    exit(1);
-    }
-    xf86DoShowOptions = TRUE;
-    return 1;
-  }
-  if (!strcmp(argv[i], "-isolateDevice"))
-  {
-    CHECK_FOR_REQUIRED_ARGUMENT();
-    if (strncmp(argv[++i], "PCI:", 4)) {
-       FatalError("Bus types other than PCI not yet isolable\n");
-    }
-    xf86PciIsolateDevice(argv[i]);
-    return 2;
-  }
-  /* Notice cmdline xkbdir, but pass to dix as well */
-  if (!strcmp(argv[i], "-xkbdir"))
-  {
-    xf86xkbdirFlag = TRUE;
-    return 0;
-  }
-
-  /* OS-specific processing */
-  return xf86ProcessArgument(argc, argv, i);
-}
-
-/*
- * ddxUseMsg --
- *	Print out correct use of device dependent commandline options.
- *      Maybe the user now knows what really to do ...
- */
-
-void
-ddxUseMsg(void)
-{
-  ErrorF("\n");
-  ErrorF("\n");
-  ErrorF("Device Dependent Usage\n");
-  if (getuid() == 0 || geteuid() != 0)
-  {
-    ErrorF("-modulepath paths      specify the module search path\n");
-    ErrorF("-logfile file          specify a log file name\n");
-    ErrorF("-configure             probe for devices and write an "__XCONFIGFILE__"\n");
-    ErrorF("-showopts              print available options for all installed drivers\n");
-  }
-  ErrorF("-config file           specify a configuration file, relative to the\n");
-  ErrorF("                       "__XCONFIGFILE__" search path, only root can use absolute\n");
-  ErrorF("-configdir dir         specify a configuration directory, relative to the\n");
-  ErrorF("                       "__XCONFIGDIR__" search path, only root can use absolute\n");
-  ErrorF("-verbose [n]           verbose startup messages\n");
-  ErrorF("-logverbose [n]        verbose log messages\n");
-  ErrorF("-quiet                 minimal startup messages\n");
-  ErrorF("-pixmap24              use 24bpp pixmaps for depth 24\n");
-  ErrorF("-pixmap32              use 32bpp pixmaps for depth 24\n");
-  ErrorF("-fbbpp n               set bpp for the framebuffer. Default: 8\n");
-  ErrorF("-depth n               set colour depth. Default: 8\n");
-  ErrorF("-gamma f               set gamma value (0.1 < f < 10.0) Default: 1.0\n");
-  ErrorF("-rgamma f              set gamma value for red phase\n");
-  ErrorF("-ggamma f              set gamma value for green phase\n");
-  ErrorF("-bgamma f              set gamma value for blue phase\n");
-  ErrorF("-weight nnn            set RGB weighting at 16 bpp.  Default: 565\n");
-  ErrorF("-layout name           specify the ServerLayout section name\n");
-  ErrorF("-screen name           specify the Screen section name\n");
-  ErrorF("-keyboard name         specify the core keyboard InputDevice name\n");
-  ErrorF("-pointer name          specify the core pointer InputDevice name\n");
-  ErrorF("-nosilk                disable Silken Mouse\n");
-  ErrorF("-flipPixels            swap default black/white Pixel values\n");
-#ifdef XF86VIDMODE
-  ErrorF("-disableVidMode        disable mode adjustments with xvidtune\n");
-  ErrorF("-allowNonLocalXvidtune allow xvidtune to be run as a non-local client\n");
-#endif
-  ErrorF("-allowMouseOpenFail    start server even if the mouse can't be initialized\n");
-  ErrorF("-ignoreABI             make module ABI mismatches non-fatal\n");
-  ErrorF("-isolateDevice bus_id  restrict device resets to bus_id (PCI only)\n");
-  ErrorF("-version               show the server version\n");
-  ErrorF("-showDefaultModulePath show the server default module path\n");
-  ErrorF("-showDefaultLibPath    show the server default library path\n");
-  /* OS-specific usage */
-  xf86UseMsg();
-  ErrorF("\n");
-}
-
-
-/*
- * xf86LoadModules iterates over a list that is being passed in.
- */
-Bool
-xf86LoadModules(char **list, pointer *optlist)
-{
-    int errmaj, errmin;
-    pointer opt;
-    int i;
-    char *name;
-    Bool failed = FALSE;
-
-    if (!list)
-	return TRUE;
-
-    for (i = 0; list[i] != NULL; i++) {
-
-	/* Normalise the module name */
-	name = xf86NormalizeName(list[i]);
-
-	/* Skip empty names */
-	if (name == NULL || *name == '\0') {
-	    free(name);
-	    continue;
-	}
-
-	/* Replace obsolete keyboard driver with kbd */
-	if (!xf86NameCmp(name, "keyboard")) {
-	    strcpy(name, "kbd");
-	}
-
-	if (optlist)
-	    opt = optlist[i];
-	else
-	    opt = NULL;
-
-        if (!LoadModule(name, NULL, NULL, NULL, opt, NULL, &errmaj, &errmin)) {
-	    LoaderErrorMsg(NULL, name, errmaj, errmin);
-	    failed = TRUE;
-	}
-	free(name);
-    }
-    return !failed;
-}
-
-/* Pixmap format stuff */
-
-PixmapFormatPtr
-xf86GetPixFormat(ScrnInfoPtr pScrn, int depth)
-{
-    int i;
-    static PixmapFormatRec format;	/* XXX not reentrant */
-
-    /*
-     * When the formats[] list initialisation isn't complete, check the
-     * depth 24 pixmap config/cmdline options and screen-specified formats.
-     */
-
-    if (!formatsDone) {
-	if (depth == 24) {
-	    Pix24Flags pix24 = Pix24DontCare;
-
-	    format.depth = 24;
-	    format.scanlinePad = BITMAP_SCANLINE_PAD;
-	    if (xf86Info.pixmap24 != Pix24DontCare)
-		pix24 = xf86Info.pixmap24;
-	    else if (pScrn->pixmap24 != Pix24DontCare)
-		pix24 = pScrn->pixmap24;
-	    if (pix24 == Pix24Use24)
-		format.bitsPerPixel = 24;
-	    else
-		format.bitsPerPixel = 32;
-	    return &format;
-	}
-    }
-
-    for (i = 0; i < numFormats; i++)
-	if (formats[i].depth == depth)
-	   break;
-    if (i != numFormats)
-	return &formats[i];
-    else if (!formatsDone) {
-	/* Check for screen-specified formats */
-	for (i = 0; i < pScrn->numFormats; i++)
-	    if (pScrn->formats[i].depth == depth)
-		break;
-	if (i != pScrn->numFormats)
-	    return &pScrn->formats[i];
-    }
-    return NULL;
-}
-
-int
-xf86GetBppFromDepth(ScrnInfoPtr pScrn, int depth)
-{
-    PixmapFormatPtr format;
-
-
-    format = xf86GetPixFormat(pScrn, depth);
-    if (format)
-	return format->bitsPerPixel;
-    else
-	return 0;
-}
-=======
-/*
- * Loosely based on code bearing the following copyright:
- *
- *   Copyright 1990,91 by Thomas Roell, Dinkelscherben, Germany.
- */
-/*
- * Copyright (c) 1992-2003 by The XFree86 Project, Inc.
- *
- * Permission is hereby granted, free of charge, to any person obtaining a
- * copy of this software and associated documentation files (the "Software"),
- * to deal in the Software without restriction, including without limitation
- * the rights to use, copy, modify, merge, publish, distribute, sublicense,
- * and/or sell copies of the Software, and to permit persons to whom the
- * Software is furnished to do so, subject to the following conditions:
- *
- * The above copyright notice and this permission notice shall be included in
- * all copies or substantial portions of the Software.
- *
- * THE SOFTWARE IS PROVIDED "AS IS", WITHOUT WARRANTY OF ANY KIND, EXPRESS OR
- * IMPLIED, INCLUDING BUT NOT LIMITED TO THE WARRANTIES OF MERCHANTABILITY,
- * FITNESS FOR A PARTICULAR PURPOSE AND NONINFRINGEMENT.  IN NO EVENT SHALL
- * THE COPYRIGHT HOLDER(S) OR AUTHOR(S) BE LIABLE FOR ANY CLAIM, DAMAGES OR
- * OTHER LIABILITY, WHETHER IN AN ACTION OF CONTRACT, TORT OR OTHERWISE,
- * ARISING FROM, OUT OF OR IN CONNECTION WITH THE SOFTWARE OR THE USE OR
- * OTHER DEALINGS IN THE SOFTWARE.
- *
- * Except as contained in this notice, the name of the copyright holder(s)
- * and author(s) shall not be used in advertising or otherwise to promote
- * the sale, use or other dealings in this Software without prior written
- * authorization from the copyright holder(s) and author(s).
- */
-
-#ifdef HAVE_XORG_CONFIG_H
-#include <xorg-config.h>
-#endif
-
-#include <stdlib.h>
-#include <errno.h>
-
-#undef HAS_UTSNAME
-#if !defined(WIN32)
-#define HAS_UTSNAME 1
-#include <sys/utsname.h>
-#endif
-
-#include <X11/X.h>
-#include <X11/Xmd.h>
-#include <X11/Xproto.h>
-#include <X11/Xatom.h>
-#include "input.h"
-#include "servermd.h"
-#include "windowstr.h"
-#include "scrnintstr.h"
-#include "site.h"
-#include "mi.h"
-
-#include "compiler.h"
-
-#include "loaderProcs.h"
-#ifdef XFreeXDGA
-#include "dgaproc.h"
-#endif
-
-#define XF86_OS_PRIVS
-#include "xf86.h"
-#include "xf86Priv.h"
-#include "xf86Config.h"
-#include "xf86_OSlib.h"
-#include "xf86cmap.h"
-#include "xorgVersion.h"
-#include "xf86Build.h"
-#include "mipointer.h"
-#include <X11/extensions/XI.h>
-#include <X11/extensions/XIproto.h>
-#include "xf86DDC.h"
-#include "xf86Xinput.h"
-#include "xf86InPriv.h"
-#include "picturestr.h"
-
-#include "xf86Bus.h"
-#include "xf86VGAarbiter.h"
-#include "globals.h"
-
-#ifdef DPMSExtension
-#include <X11/extensions/dpmsconst.h>
-#include "dpmsproc.h"
-#endif
-#include <hotplug.h>
-
-
-#ifdef XF86PM
-void (*xf86OSPMClose)(void) = NULL;
-#endif
-static Bool xorgHWOpenConsole = FALSE;
-
-/* Common pixmap formats */
-
-static PixmapFormatRec formats[MAXFORMATS] = {
-	{ 1,	1,	BITMAP_SCANLINE_PAD },
-	{ 4,	8,	BITMAP_SCANLINE_PAD },
-	{ 8,	8,	BITMAP_SCANLINE_PAD },
-	{ 15,	16,	BITMAP_SCANLINE_PAD },
-	{ 16,	16,	BITMAP_SCANLINE_PAD },
-	{ 24,	32,	BITMAP_SCANLINE_PAD },
-	{ 32,	32,	BITMAP_SCANLINE_PAD },
-};
-static int numFormats = 7;
-static Bool formatsDone = FALSE;
-
-#ifndef OSNAME
-#define OSNAME " unknown"
-#endif
-#ifndef OSVENDOR
-#define OSVENDOR ""
-#endif
-#ifndef PRE_RELEASE
-#define PRE_RELEASE XORG_VERSION_SNAP
-#endif
-
-static void
-xf86PrintBanner(void)
-{
-#if PRE_RELEASE
-  xf86ErrorFVerb(0, "\n"
-    "This is a pre-release version of the X server from " XVENDORNAME ".\n"
-    "It is not supported in any way.\n"
-    "Bugs may be filed in the bugzilla at http://bugs.freedesktop.org/.\n"
-    "Select the \"xorg\" product for bugs you find in this release.\n"
-    "Before reporting bugs in pre-release versions please check the\n"
-    "latest version in the X.Org Foundation git repository.\n"
-    "See http://wiki.x.org/wiki/GitPage for git access instructions.\n");
-#endif
-  xf86ErrorFVerb(0, "\nX.Org X Server %d.%d.%d",
-	 XORG_VERSION_MAJOR,
-	 XORG_VERSION_MINOR,
-	 XORG_VERSION_PATCH);
-#if XORG_VERSION_SNAP > 0
-  xf86ErrorFVerb(0, ".%d", XORG_VERSION_SNAP);
-#endif
-
-#if XORG_VERSION_SNAP >= 900
-  /* When the minor number is 99, that signifies that the we are making
-   * a release candidate for a major version.  (X.0.0)
-   * When the patch number is 99, that signifies that the we are making
-   * a release candidate for a minor version.  (X.Y.0)
-   * When the patch number is < 99, then we are making a release
-   * candidate for the next point release.  (X.Y.Z)
-   */
-#if XORG_VERSION_MINOR >= 99
-  xf86ErrorFVerb(0, " (%d.0.0 RC %d)", XORG_VERSION_MAJOR+1,
-                 XORG_VERSION_SNAP - 900);
-#elif XORG_VERSION_PATCH == 99
-  xf86ErrorFVerb(0, " (%d.%d.0 RC %d)", XORG_VERSION_MAJOR,
-                 XORG_VERSION_MINOR + 1, XORG_VERSION_SNAP - 900);
-#else
-  xf86ErrorFVerb(0, " (%d.%d.%d RC %d)", XORG_VERSION_MAJOR,
-                 XORG_VERSION_MINOR, XORG_VERSION_PATCH + 1,
-                 XORG_VERSION_SNAP - 900);
-#endif
-#endif
-
-#ifdef XORG_CUSTOM_VERSION
-  xf86ErrorFVerb(0, " (%s)", XORG_CUSTOM_VERSION);
-#endif
-#ifndef XORG_DATE
-# define XORG_DATE "Unknown"
-#endif
-  xf86ErrorFVerb(0, "\nRelease Date: %s\n", XORG_DATE);
-  xf86ErrorFVerb(0, "X Protocol Version %d, Revision %d\n",
-         X_PROTOCOL, X_PROTOCOL_REVISION);
-  xf86ErrorFVerb(0, "Build Operating System: %s %s\n", OSNAME, OSVENDOR);
-#ifdef HAS_UTSNAME
-  {
-    struct utsname name;
-
-    /* Linux & BSD state that 0 is success, SysV (including Solaris, HP-UX,
-       and Irix) and Single Unix Spec 3 just say that non-negative is success.
-       All agree that failure is represented by a negative number.
-     */
-    if (uname(&name) >= 0) {
-      xf86ErrorFVerb(0, "Current Operating System: %s %s %s %s %s\n",
-	name.sysname, name.nodename, name.release, name.version, name.machine);
-#ifdef linux
-      do {
-	  char buf[80];
-	  int fd = open("/proc/cmdline", O_RDONLY);
-	  if (fd != -1) {
-	    xf86ErrorFVerb(0, "Kernel command line: ");
-	    memset(buf, 0, 80);
-	    while (read(fd, buf, 80) > 0) {
-		xf86ErrorFVerb(0, "%.80s", buf);
-		memset(buf, 0, 80);
-	    }
-	    close(fd);
-	  } 
-      } while (0);
-#endif
-    }
-  }
-#endif
-#if defined(BUILD_DATE) && (BUILD_DATE > 19000000)
-  {
-    struct tm t;
-    char buf[100];
-
-    memset(&t, 0, sizeof(t));
-    memset(buf, 0, sizeof(buf));
-    t.tm_mday = BUILD_DATE % 100;
-    t.tm_mon = (BUILD_DATE / 100) % 100 - 1;
-    t.tm_year = BUILD_DATE / 10000 - 1900;
-#if defined(BUILD_TIME)
-    t.tm_sec = BUILD_TIME % 100;
-    t.tm_min = (BUILD_TIME / 100) % 100;
-    t.tm_hour = (BUILD_TIME / 10000) % 100;
-    if (strftime(buf, sizeof(buf), "%d %B %Y  %I:%M:%S%p", &t))
-       xf86ErrorFVerb(0, "Build Date: %s\n", buf);
-#else
-    if (strftime(buf, sizeof(buf), "%d %B %Y", &t))
-       xf86ErrorFVerb(0, "Build Date: %s\n", buf);
-#endif
-  }
-#endif
-#if defined(BUILDERSTRING)
-  xf86ErrorFVerb(0, "%s \n", BUILDERSTRING);
-#endif
-  xf86ErrorFVerb(0, "Current version of pixman: %s\n",
-                 pixman_version_string());
-  xf86ErrorFVerb(0, "\tBefore reporting problems, check "
-                 ""__VENDORDWEBSUPPORT__"\n"
-                 "\tto make sure that you have the latest version.\n");
-}
-
-static void
-xf86PrintMarkers(void)
-{
-  LogPrintMarkers();
-}
-
-static Bool
-xf86CreateRootWindow(WindowPtr pWin)
-{
-  int ret = TRUE;
-  int err = Success;
-  ScreenPtr pScreen = pWin->drawable.pScreen;
-  RootWinPropPtr pProp;
-  CreateWindowProcPtr CreateWindow = (CreateWindowProcPtr)
-      dixLookupPrivate(&pScreen->devPrivates, xf86CreateRootWindowKey);
-
-  DebugF("xf86CreateRootWindow(%p)\n", pWin);
-
-  if ( pScreen->CreateWindow != xf86CreateRootWindow ) {
-    /* Can't find hook we are hung on */
-	xf86DrvMsg(pScreen->myNum, X_WARNING /* X_ERROR */,
-		  "xf86CreateRootWindow %p called when not in pScreen->CreateWindow %p n",
-		   (void *)xf86CreateRootWindow,
-		   (void *)pScreen->CreateWindow );
-  }
-
-  /* Unhook this function ... */
-  pScreen->CreateWindow = CreateWindow;
-  dixSetPrivate(&pScreen->devPrivates, xf86CreateRootWindowKey, NULL);
-
-  /* ... and call the previous CreateWindow fuction, if any */
-  if (NULL!=pScreen->CreateWindow) {
-    ret = (*pScreen->CreateWindow)(pWin);
-  }
-
-  /* Now do our stuff */
-  if (xf86RegisteredPropertiesTable != NULL) {
-    if (pWin->parent == NULL && xf86RegisteredPropertiesTable != NULL) {
-      for (pProp = xf86RegisteredPropertiesTable[pScreen->myNum];
-	   pProp != NULL && err==Success;
-	   pProp = pProp->next )
-	{
-	  Atom prop;
-
-	  prop = MakeAtom(pProp->name, strlen(pProp->name), TRUE);
-	  err = dixChangeWindowProperty(serverClient, pWin,
-					prop, pProp->type,
-					pProp->format, PropModeReplace,
-					pProp->size, pProp->data,
-					FALSE);
-	}
-
-      /* Look at err */
-      ret &= (err==Success);
-
-    } else {
-      xf86Msg(X_ERROR, "xf86CreateRootWindow unexpectedly called with "
-	      "non-root window %p (parent %p)\n",
-	      (void *)pWin, (void *)pWin->parent);
-      ret = FALSE;
-    }
-  }
-
-  DebugF("xf86CreateRootWindow() returns %d\n", ret);
-  return ret;
-}
-
-
-static void
-InstallSignalHandlers(void)
-{
-    /*
-     * Install signal handler for unexpected signals
-     */
-    xf86Info.caughtSignal=FALSE;
-    if (!xf86Info.notrapSignals) {
-	OsRegisterSigWrapper(xf86SigWrapper);
-    } else {
-	signal(SIGSEGV, SIG_DFL);
-	signal(SIGILL, SIG_DFL);
-#ifdef SIGEMT
-	signal(SIGEMT, SIG_DFL);
-#endif
-	signal(SIGFPE, SIG_DFL);
-	signal(SIGBUS, SIG_DFL);
-	signal(SIGSYS, SIG_DFL);
-	signal(SIGXCPU, SIG_DFL);
-	signal(SIGXFSZ, SIG_DFL);
-    }
-}
-
-/*
- * InitOutput --
- *	Initialize screenInfo for all actually accessible framebuffers.
- *      That includes vt-manager setup, querying all possible devices and
- *      collecting the pixmap formats.
- */
-void
-InitOutput(ScreenInfo *pScreenInfo, int argc, char **argv)
-{
-  int                    i, j, k, scr_index, was_blocked = 0;
-  char                   **modulelist;
-  pointer                *optionlist;
-  Pix24Flags		 screenpix24, pix24;
-  MessageType		 pix24From = X_DEFAULT;
-  Bool			 pix24Fail = FALSE;
-  Bool			 autoconfig = FALSE;
-  GDevPtr		 configured_device;
-
-  xf86Initialising = TRUE;
-
-  if (serverGeneration == 1) {
-    if ((xf86ServerName = strrchr(argv[0], '/')) != 0)
-      xf86ServerName++;
-    else
-      xf86ServerName = argv[0];
-
-	xf86PrintBanner();
-	xf86PrintMarkers();
-	if (xf86LogFile)  {
-	    time_t t;
-	    const char *ct;
-	    t = time(NULL);
-	    ct = ctime(&t);
-	    xf86MsgVerb(xf86LogFileFrom, 0, "Log file: \"%s\", Time: %s",
-			xf86LogFile, ct);
-	}
-
-    /* Read and parse the config file */
-    if (!xf86DoConfigure && !xf86DoShowOptions) {
-      switch (xf86HandleConfigFile(FALSE)) {
-      case CONFIG_OK:
-	break;
-      case CONFIG_PARSE_ERROR:
-	xf86Msg(X_ERROR, "Error parsing the config file\n");
-	return;
-      case CONFIG_NOFILE:
-	autoconfig = TRUE;
-	break;
-      }
-    }
-
-    InstallSignalHandlers();
-
-    /* Initialise the loader */
-    LoaderInit();
-
-    /* Tell the loader the default module search path */
-    LoaderSetPath(xf86ModulePath);
-
-    if (xf86Info.ignoreABI) {
-        LoaderSetOptions(LDR_OPT_ABI_MISMATCH_NONFATAL);
-    }
-
-    if (xf86DoShowOptions)
-        DoShowOptions();
-
-    /* Do a general bus probe.  This will be a PCI probe for x86 platforms */
-    xf86BusProbe();
-
-    if (xf86DoConfigure)
-	DoConfigure();
-
-    if (autoconfig) {
-	if (!xf86AutoConfig()) {
-	    xf86Msg(X_ERROR, "Auto configuration failed\n");
-	    return;
-	}
-    }
-
-#ifdef XF86PM
-    xf86OSPMClose = xf86OSPMOpen();
-#endif
-
-    /* Load all modules specified explicitly in the config file */
-    if ((modulelist = xf86ModulelistFromConfig(&optionlist))) {
-      xf86LoadModules(modulelist, optionlist);
-      free(modulelist);
-      free(optionlist);
-    }
-
-    /* Load all driver modules specified in the config file */
-    /* If there aren't any specified in the config file, autoconfig them */
-    /* FIXME: Does not handle multiple active screen sections, but I'm not
-     * sure if we really want to handle that case*/
-    configured_device = xf86ConfigLayout.screens->screen->device;
-    if ((!configured_device) || (!configured_device->driver)) {
-        if (!autoConfigDevice(configured_device)) {
-            xf86Msg(X_ERROR, "Automatic driver configuration failed\n");
-            return ;
-        }
-    }
-    if ((modulelist = xf86DriverlistFromConfig())) {
-      xf86LoadModules(modulelist, NULL);
-      free(modulelist);
-    }
-
-    /* Load all input driver modules specified in the config file. */
-    if ((modulelist = xf86InputDriverlistFromConfig())) {
-      xf86LoadModules(modulelist, NULL);
-      free(modulelist);
-    }
-
-    /*
-     * It is expected that xf86AddDriver()/xf86AddInputDriver will be
-     * called for each driver as it is loaded.  Those functions save the
-     * module pointers for drivers.
-     * XXX Nothing keeps track of them for other modules.
-     */
-    /* XXX What do we do if not all of these could be loaded? */
-
-    /*
-     * At this point, xf86DriverList[] is all filled in with entries for
-     * each of the drivers to try and xf86NumDrivers has the number of
-     * drivers.  If there are none, return now.
-     */
-
-    if (xf86NumDrivers == 0) {
-      xf86Msg(X_ERROR, "No drivers available.\n");
-      return;
-    }
-
-    /*
-     * Call each of the Identify functions and call the driverFunc to check
-     * if HW access is required.  The Identify functions print out some
-     * identifying information, and anything else that might be
-     * needed at this early stage.
-     */
-
-    for (i = 0; i < xf86NumDrivers; i++) {
-	if (xf86DriverList[i]->Identify != NULL)
-	    xf86DriverList[i]->Identify(0);
-
-	if (!xorgHWAccess || !xorgHWOpenConsole) {
-	    xorgHWFlags flags;
-	    if(!xf86DriverList[i]->driverFunc
-		|| !xf86DriverList[i]->driverFunc(NULL,
-						  GET_REQUIRED_HW_INTERFACES,
-						  &flags))
-		flags = HW_IO;
-
-	    if(NEED_IO_ENABLED(flags))
-		xorgHWAccess = TRUE;
-	    if(!(flags & HW_SKIP_CONSOLE))
-		xorgHWOpenConsole = TRUE;
-	}
-    }
-
-    if (xorgHWOpenConsole)
-	xf86OpenConsole();
-    else
-	xf86Info.dontVTSwitch = TRUE;
-
-    if (xf86BusConfig() == FALSE)
-        return;
-
-    xf86PostProbe();
-
-    /*
-     * Sort the drivers to match the requested ording.  Using a slow
-     * bubble sort.
-     */
-    for (j = 0; j < xf86NumScreens - 1; j++) {
-	for (i = 0; i < xf86NumScreens - j - 1; i++) {
-	    if (xf86Screens[i + 1]->confScreen->screennum <
-		xf86Screens[i]->confScreen->screennum) {
-		ScrnInfoPtr tmpScrn = xf86Screens[i + 1];
-		xf86Screens[i + 1] = xf86Screens[i];
-		xf86Screens[i] = tmpScrn;
-	    }
-	}
-    }
-    /* Fix up the indexes */
-    for (i = 0; i < xf86NumScreens; i++) {
-	xf86Screens[i]->scrnIndex = i;
-    }
-
-    /*
-     * Call the driver's PreInit()'s to complete initialisation for the first
-     * generation.
-     */
-
-    for (i = 0; i < xf86NumScreens; i++) {
-	xf86VGAarbiterScrnInit(xf86Screens[i]);
-	xf86VGAarbiterLock(xf86Screens[i]);
-	if (xf86Screens[i]->PreInit &&
-	    xf86Screens[i]->PreInit(xf86Screens[i], 0))
-	    xf86Screens[i]->configured = TRUE;
-	xf86VGAarbiterUnlock(xf86Screens[i]);
-    }
-    for (i = 0; i < xf86NumScreens; i++)
-	if (!xf86Screens[i]->configured)
-	    xf86DeleteScreen(i--, 0);
-
-    /*
-     * If no screens left, return now.
-     */
-
-    if (xf86NumScreens == 0) {
-      xf86Msg(X_ERROR,
-	      "Screen(s) found, but none have a usable configuration.\n");
-      return;
-    }
-
-    for (i = 0; i < xf86NumScreens; i++) {
-      if (xf86Screens[i]->name == NULL) {
-	XNFasprintf(&xf86Screens[i]->name, "screen%d", i);
-	xf86MsgVerb(X_WARNING, 0,
-		    "Screen driver %d has no name set, using `%s'.\n",
-		    i, xf86Screens[i]->name);
-      }
-    }
-
-    /* Remove (unload) drivers that are not required */
-    for (i = 0; i < xf86NumDrivers; i++)
-	if (xf86DriverList[i] && xf86DriverList[i]->refCount <= 0)
-	    xf86DeleteDriver(i);
-
-    /*
-     * At this stage we know how many screens there are.
-     */
-
-    for (i = 0; i < xf86NumScreens; i++)
-      xf86InitViewport(xf86Screens[i]);
-
-    /*
-     * Collect all pixmap formats and check for conflicts at the display
-     * level.  Should we die here?  Or just delete the offending screens?
-     */
-    screenpix24 = Pix24DontCare;
-    for (i = 0; i < xf86NumScreens; i++) {
-	if (xf86Screens[i]->imageByteOrder !=
-	    xf86Screens[0]->imageByteOrder)
-	    FatalError("Inconsistent display bitmapBitOrder.  Exiting\n");
-	if (xf86Screens[i]->bitmapScanlinePad !=
-	    xf86Screens[0]->bitmapScanlinePad)
-	    FatalError("Inconsistent display bitmapScanlinePad.  Exiting\n");
-	if (xf86Screens[i]->bitmapScanlineUnit !=
-	    xf86Screens[0]->bitmapScanlineUnit)
-	    FatalError("Inconsistent display bitmapScanlineUnit.  Exiting\n");
-	if (xf86Screens[i]->bitmapBitOrder !=
-	    xf86Screens[0]->bitmapBitOrder)
-	    FatalError("Inconsistent display bitmapBitOrder.  Exiting\n");
-
-	/* Determine the depth 24 pixmap format the screens would like */
-	if (xf86Screens[i]->pixmap24 != Pix24DontCare) {
-	    if (screenpix24 == Pix24DontCare)
-		screenpix24 = xf86Screens[i]->pixmap24;
-	    else if (screenpix24 != xf86Screens[i]->pixmap24)
-		FatalError("Inconsistent depth 24 pixmap format.  Exiting\n");
-	}
-    }
-    /* check if screenpix24 is consistent with the config/cmdline */
-    if (xf86Info.pixmap24 != Pix24DontCare) {
-	pix24 = xf86Info.pixmap24;
-	pix24From = xf86Info.pix24From;
-	if (screenpix24 != Pix24DontCare && screenpix24 != xf86Info.pixmap24)
-	    pix24Fail = TRUE;
-    } else if (screenpix24 != Pix24DontCare) {
-	pix24 = screenpix24;
-	pix24From = X_PROBED;
-    } else
-	pix24 = Pix24Use32;
-
-    if (pix24Fail)
-	FatalError("Screen(s) can't use the required depth 24 pixmap format"
-		   " (%d).  Exiting\n", PIX24TOBPP(pix24));
-
-    /* Initialise the depth 24 format */
-    for (j = 0; j < numFormats && formats[j].depth != 24; j++)
-	;
-    formats[j].bitsPerPixel = PIX24TOBPP(pix24);
-
-    /* Collect additional formats */
-    for (i = 0; i < xf86NumScreens; i++) {
-	for (j = 0; j < xf86Screens[i]->numFormats; j++) {
-	    for (k = 0; ; k++) {
-		if (k >= numFormats) {
-		    if (k >= MAXFORMATS)
-			FatalError("Too many pixmap formats!  Exiting\n");
-		    formats[k] = xf86Screens[i]->formats[j];
-		    numFormats++;
-		    break;
-		}
-		if (formats[k].depth == xf86Screens[i]->formats[j].depth) {
-		    if ((formats[k].bitsPerPixel ==
-			 xf86Screens[i]->formats[j].bitsPerPixel) &&
-		        (formats[k].scanlinePad ==
-			 xf86Screens[i]->formats[j].scanlinePad))
-			break;
-		    FatalError("Inconsistent pixmap format for depth %d."
-			       "  Exiting\n", formats[k].depth);
-		}
-	    }
-	}
-    }
-    formatsDone = TRUE;
-
-    if (xf86Info.vtno >= 0 ) {
-#define VT_ATOM_NAME         "XFree86_VT"
-      Atom VTAtom=-1;
-      CARD32  *VT = NULL;
-      int  ret;
-
-      /* This memory needs to stay available until the screen has been
-	 initialized, and we can create the property for real.
-      */
-      if ( (VT = malloc(sizeof(CARD32)))==NULL ) {
-	FatalError("Unable to make VT property - out of memory. Exiting...\n");
-      }
-      *VT = xf86Info.vtno;
-
-      VTAtom = MakeAtom(VT_ATOM_NAME, sizeof(VT_ATOM_NAME) - 1, TRUE);
-
-      for (i = 0, ret = Success; i < xf86NumScreens && ret == Success; i++) {
-	ret = xf86RegisterRootWindowProperty(xf86Screens[i]->scrnIndex,
-					     VTAtom, XA_INTEGER, 32,
-					     1, VT );
-	if (ret != Success)
-	  xf86DrvMsg(xf86Screens[i]->scrnIndex, X_WARNING,
-		     "Failed to register VT property\n");
-      }
-    }
-
-    /* If a screen uses depth 24, show what the pixmap format is */
-    for (i = 0; i < xf86NumScreens; i++) {
-	if (xf86Screens[i]->depth == 24) {
-	    xf86Msg(pix24From, "Depth 24 pixmap format is %d bpp\n",
-		    PIX24TOBPP(pix24));
-	    break;
-	}
-    }
-  } else {
-    /*
-     * serverGeneration != 1; some OSs have to do things here, too.
-     */
-    if (xorgHWOpenConsole)
-	xf86OpenConsole();
-
-#ifdef XF86PM
-    /*
-      should we reopen it here? We need to deal with an already opened
-      device. We could leave this to the OS layer. For now we simply
-      close it here
-    */
-    if (xf86OSPMClose)
-        xf86OSPMClose();
-    if ((xf86OSPMClose = xf86OSPMOpen()) != NULL)
-	xf86MsgVerb(X_INFO, 3, "APM registered successfully\n");
-#endif
-
-    /* Make sure full I/O access is enabled */
-    if (xorgHWAccess)
-	xf86EnableIO();
-  }
-
-  /*
-   * Use the previously collected parts to setup pScreenInfo
-   */
-
-  pScreenInfo->imageByteOrder = xf86Screens[0]->imageByteOrder;
-  pScreenInfo->bitmapScanlinePad = xf86Screens[0]->bitmapScanlinePad;
-  pScreenInfo->bitmapScanlineUnit = xf86Screens[0]->bitmapScanlineUnit;
-  pScreenInfo->bitmapBitOrder = xf86Screens[0]->bitmapBitOrder;
-  pScreenInfo->numPixmapFormats = numFormats;
-  for (i = 0; i < numFormats; i++)
-    pScreenInfo->formats[i] = formats[i];
-
-  /* Make sure the server's VT is active */
-
-  if (serverGeneration != 1) {
-    xf86Resetting = TRUE;
-    /* All screens are in the same state, so just check the first */
-    if (!xf86Screens[0]->vtSema) {
-#ifdef HAS_USL_VTS
-      ioctl(xf86Info.consoleFd, VT_RELDISP, VT_ACKACQ);
-#endif
-      xf86AccessEnter();
-      was_blocked = xf86BlockSIGIO();
-    }
-  }
-
-  for (i = 0; i < xf86NumScreens; i++)
-      if (!xf86ColormapAllocatePrivates(xf86Screens[i]))
-	  FatalError("Cannot register DDX private keys");
-
-  if (!dixRegisterPrivateKey(&xf86ScreenKeyRec, PRIVATE_SCREEN, 0) ||
-      !dixRegisterPrivateKey(&xf86CreateRootWindowKeyRec, PRIVATE_SCREEN, 0))
-      FatalError("Cannot register DDX private keys");
-
-  for (i = 0; i < xf86NumScreens; i++) {
-	xf86VGAarbiterLock(xf86Screens[i]);
-	/*
-	 * Almost everything uses these defaults, and many of those that
-	 * don't, will wrap them.
-	 */
-	xf86Screens[i]->EnableDisableFBAccess = xf86EnableDisableFBAccess;
-#ifdef XFreeXDGA
-	xf86Screens[i]->SetDGAMode = xf86SetDGAMode;
-#endif
-	xf86Screens[i]->DPMSSet = NULL;
-	xf86Screens[i]->LoadPalette = NULL;
-	xf86Screens[i]->SetOverscan = NULL;
-	xf86Screens[i]->DriverFunc = NULL;
-	xf86Screens[i]->pScreen = NULL;
-	scr_index = AddScreen(xf86Screens[i]->ScreenInit, argc, argv);
-	xf86VGAarbiterUnlock(xf86Screens[i]);
-      if (scr_index == i) {
-	/*
-	 * Hook in our ScrnInfoRec, and initialise some other pScreen
-	 * fields.
-	 */
-	dixSetPrivate(&screenInfo.screens[scr_index]->devPrivates,
-		      xf86ScreenKey, xf86Screens[i]);
-	xf86Screens[i]->pScreen = screenInfo.screens[scr_index];
-	/* The driver should set this, but make sure it is set anyway */
-	xf86Screens[i]->vtSema = TRUE;
-      } else {
-	/* This shouldn't normally happen */
-	FatalError("AddScreen/ScreenInit failed for driver %d\n", i);
-      }
-
-      DebugF("InitOutput - xf86Screens[%d]->pScreen = %p\n",
-	     i, xf86Screens[i]->pScreen );
-      DebugF("xf86Screens[%d]->pScreen->CreateWindow = %p\n",
-	     i, xf86Screens[i]->pScreen->CreateWindow );
-
-      dixSetPrivate(&screenInfo.screens[scr_index]->devPrivates,
-		    xf86CreateRootWindowKey,
-		    xf86Screens[i]->pScreen->CreateWindow);
-      xf86Screens[i]->pScreen->CreateWindow = xf86CreateRootWindow;
-
-    if (PictureGetSubpixelOrder (xf86Screens[i]->pScreen) == SubPixelUnknown)
-    {
-	xf86MonPtr DDC = (xf86MonPtr)(xf86Screens[i]->monitor->DDC);
-	PictureSetSubpixelOrder (xf86Screens[i]->pScreen,
-				 DDC ?
-				 (DDC->features.input_type ?
-				  SubPixelHorizontalRGB : SubPixelNone) :
-				 SubPixelUnknown);
-    }
-#ifdef RANDR
-    if (!xf86Info.disableRandR)
-	xf86RandRInit (screenInfo.screens[scr_index]);
-    xf86Msg(xf86Info.randRFrom, "RandR %s\n",
-	    xf86Info.disableRandR ? "disabled" : "enabled");
-#endif
-  }
-
-  xf86VGAarbiterWrapFunctions();
-  xf86UnblockSIGIO(was_blocked);
-
-  xf86InitOrigins();
-
-  xf86Resetting = FALSE;
-  xf86Initialising = FALSE;
-
-  RegisterBlockAndWakeupHandlers((BlockHandlerProcPtr)NoopDDA, xf86Wakeup,
-				 NULL);
-}
-
-static InputInfoPtr
-duplicateDevice(InputInfoPtr pInfo)
-{
-    InputInfoPtr dup = calloc(1, sizeof(InputInfoRec));
-    if (dup) {
-        dup->name = strdup(pInfo->name);
-        dup->driver = strdup(pInfo->driver);
-        dup->options = xf86OptionListDuplicate(pInfo->options);
-        /* type_name is a const string */
-        dup->type_name = pInfo->type_name;
-        dup->fd = -1;
-    }
-    return dup;
-}
-
-/*
- * InitInput --
- *      Initialize all supported input devices.
- */
-
-void
-InitInput(int argc, char **argv)
-{
-    InputInfoPtr* pInfo;
-    DeviceIntPtr dev;
-
-    xf86Info.vtRequestsPending = FALSE;
-
-    mieqInit();
-
-    /* Initialize all configured input devices */
-    for (pInfo = xf86ConfigLayout.inputs; pInfo && *pInfo; pInfo++) {
-        InputInfoPtr dup;
-        /* Replace obsolete keyboard driver with kbd */
-        if (!xf86NameCmp((*pInfo)->driver, "keyboard")) {
-            strcpy((*pInfo)->driver, "kbd");
-        }
-
-        /* Data passed into xf86NewInputDevice will be freed on shutdown.
-         * Duplicate from xf86ConfigLayout.inputs, otherwise we don't have any
-         * xorg.conf input devices in the second generation
-         */
-        dup = duplicateDevice(*pInfo);
-
-        /* If one fails, the others will too */
-        if (xf86NewInputDevice(dup, &dev, TRUE) == BadAlloc)
-            break;
-    }
-
-    config_init();
-}
-
-void
-CloseInput (void)
-{
-    config_fini();
-    mieqFini();
-}
-
-/*
- * OsVendorInit --
- *      OS/Vendor-specific initialisations.  Called from OsInit(), which
- *      is called by dix before establishing the well known sockets.
- */
-
-void
-OsVendorInit(void)
-{
-  static Bool beenHere = FALSE;
-
-  signal(SIGCHLD, SIG_DFL);	/* Need to wait for child processes */
-
-  if (!beenHere) {
-    umask(022);
-    xf86LogInit();
-  }
-
-        /* Set stderr to non-blocking. */
-#ifndef O_NONBLOCK
-#if defined(FNDELAY)
-#define O_NONBLOCK FNDELAY
-#elif defined(O_NDELAY)
-#define O_NONBLOCK O_NDELAY
-#endif
-
-#ifdef O_NONBLOCK
-  if (!beenHere) {
-    if (geteuid() == 0 && getuid() != geteuid())
-    {
-      int status;
-
-      status = fcntl(fileno(stderr), F_GETFL, 0);
-      if (status != -1) {
-	fcntl(fileno(stderr), F_SETFL, status | O_NONBLOCK);
-      }
-    }
-  }
-#endif
-#endif
-
-  beenHere = TRUE;
-}
-
-/*
- * ddxGiveUp --
- *      Device dependent cleanup. Called by by dix before normal server death.
- *      For SYSV386 we must switch the terminal back to normal mode. No error-
- *      checking here, since there should be restored as much as possible.
- */
-
-void
-ddxGiveUp(enum ExitCode error)
-{
-    int i;
-
-    xf86VGAarbiterFini();
-
-#ifdef XF86PM
-    if (xf86OSPMClose)
-	xf86OSPMClose();
-    xf86OSPMClose = NULL;
-#endif
-
-    for (i = 0; i < xf86NumScreens; i++) {
-	/*
-	 * zero all access functions to
-	 * trap calls when switched away.
-	 */
-	xf86Screens[i]->vtSema = FALSE;
-    }
-
-#ifdef XFreeXDGA
-    DGAShutdown();
-#endif
-
-    if (xorgHWOpenConsole)
-	xf86CloseConsole();
-
-    xf86CloseLog(error);
-
-    /* If an unexpected signal was caught, dump a core for debugging */
-    if (xf86Info.caughtSignal)
-	OsAbort();
-}
-
-
-
-/*
- * AbortDDX --
- *      DDX - specific abort routine.  Called by AbortServer(). The attempt is
- *      made to restore all original setting of the displays. Also all devices
- *      are closed.
- */
-
-void
-AbortDDX(enum ExitCode error)
-{
-  int i;
-
-  xf86BlockSIGIO();
-
-  /*
-   * try to restore the original video state
-   */
-#ifdef DPMSExtension /* Turn screens back on */
-  if (DPMSPowerLevel != DPMSModeOn)
-      DPMSSet(serverClient, DPMSModeOn);
-#endif
-  if (xf86Screens) {
-      for (i = 0; i < xf86NumScreens; i++)
-	  if (xf86Screens[i]->vtSema) {
-	      /*
-	       * if we are aborting before ScreenInit() has finished
-	       * we might not have been wrapped yet. Therefore enable
-	       * screen explicitely.
-	       */
-	      xf86VGAarbiterLock(xf86Screens[i]);
-	      (xf86Screens[i]->LeaveVT)(i, 0);
-	      xf86VGAarbiterUnlock(xf86Screens[i]);
-	  }
-  }
-
-  xf86AccessLeave();
-
-  /*
-   * This is needed for an abnormal server exit, since the normal exit stuff
-   * MUST also be performed (i.e. the vt must be left in a defined state)
-   */
-  ddxGiveUp(error);
-}
-
-void
-OsVendorFatalError(void)
-{
-#ifdef VENDORSUPPORT
-    ErrorF("\nPlease refer to your Operating System Vendor support pages\n"
-	   "at %s for support on this crash.\n",VENDORSUPPORT);
-#else
-    ErrorF("\nPlease consult the "XVENDORNAME" support \n"
-	   "\t at "__VENDORDWEBSUPPORT__"\n for help. \n");
-#endif
-    if (xf86LogFile && xf86LogFileWasOpened)
-	ErrorF("Please also check the log file at \"%s\" for additional "
-              "information.\n", xf86LogFile);
-    ErrorF("\n");
-}
-
-int
-xf86SetVerbosity(int verb)
-{
-    int save = xf86Verbose;
-
-    xf86Verbose = verb;
-    LogSetParameter(XLOG_VERBOSITY, verb);
-    return save;
-}
-
-int
-xf86SetLogVerbosity(int verb)
-{
-    int save = xf86LogVerbose;
-
-    xf86LogVerbose = verb;
-    LogSetParameter(XLOG_FILE_VERBOSITY, verb);
-    return save;
-}
-
-static void
-xf86PrintDefaultModulePath(void)
-{
-  ErrorF("%s\n", DEFAULT_MODULE_PATH);
-}
-
-static void
-xf86PrintDefaultLibraryPath(void)
-{
-  ErrorF("%s\n", DEFAULT_LIBRARY_PATH);
-}
-
-/*
- * ddxProcessArgument --
- *	Process device-dependent command line args. Returns 0 if argument is
- *      not device dependent, otherwise Count of number of elements of argv
- *      that are part of a device dependent commandline option.
- *
- */
-
-/* ARGSUSED */
-int
-ddxProcessArgument(int argc, char **argv, int i)
-{
-#define CHECK_FOR_REQUIRED_ARGUMENT() \
-    if (((i + 1) >= argc) || (!argv[i + 1])) { 				\
-      ErrorF("Required argument to %s not specified\n", argv[i]); 	\
-      UseMsg(); 							\
-      FatalError("Required argument to %s not specified\n", argv[i]);	\
-    }
-
-  /* First the options that are only allowed for root */
-  if (!strcmp(argv[i], "-modulepath") || !strcmp(argv[i], "-logfile")) {
-    if ( (geteuid() == 0) && (getuid() != 0) ) {
-      FatalError("The '%s' option can only be used by root.\n", argv[i]);
-    }
-    else if (!strcmp(argv[i], "-modulepath"))
-    {
-      char *mp;
-      CHECK_FOR_REQUIRED_ARGUMENT();
-      mp = strdup(argv[i + 1]);
-      if (!mp)
-	FatalError("Can't allocate memory for ModulePath\n");
-      xf86ModulePath = mp;
-      xf86ModPathFrom = X_CMDLINE;
-      return 2;
-    }
-    else if (!strcmp(argv[i], "-logfile"))
-    {
-      char *lf;
-      CHECK_FOR_REQUIRED_ARGUMENT();
-      lf = strdup(argv[i + 1]);
-      if (!lf)
-	FatalError("Can't allocate memory for LogFile\n");
-      xf86LogFile = lf;
-      xf86LogFileFrom = X_CMDLINE;
-      return 2;
-    }
-  }
-  if (!strcmp(argv[i], "-config") || !strcmp(argv[i], "-xf86config"))
-  {
-    CHECK_FOR_REQUIRED_ARGUMENT();
-    if (getuid() != 0 && !xf86PathIsSafe(argv[i + 1])) {
-      FatalError("\nInvalid argument for %s\n"
-	  "\tFor non-root users, the file specified with %s must be\n"
-	  "\ta relative path and must not contain any \"..\" elements.\n"
-	  "\tUsing default "__XCONFIGFILE__" search path.\n\n",
-	  argv[i], argv[i]);
-    }
-    xf86ConfigFile = argv[i + 1];
-    return 2;
-  }
-  if (!strcmp(argv[i], "-configdir"))
-  {
-    CHECK_FOR_REQUIRED_ARGUMENT();
-    if (getuid() != 0 && !xf86PathIsSafe(argv[i + 1])) {
-      FatalError("\nInvalid argument for %s\n"
-	  "\tFor non-root users, the file specified with %s must be\n"
-	  "\ta relative path and must not contain any \"..\" elements.\n"
-	  "\tUsing default "__XCONFIGDIR__" search path.\n\n",
-	  argv[i], argv[i]);
-    }
-    xf86ConfigDir = argv[i + 1];
-    return 2;
-  }
-  if (!strcmp(argv[i],"-flipPixels"))
-  {
-    xf86FlipPixels = TRUE;
-    return 1;
-  }
-#ifdef XF86VIDMODE
-  if (!strcmp(argv[i],"-disableVidMode"))
-  {
-    xf86VidModeDisabled = TRUE;
-    return 1;
-  }
-  if (!strcmp(argv[i],"-allowNonLocalXvidtune"))
-  {
-    xf86VidModeAllowNonLocal = TRUE;
-    return 1;
-  }
-#endif
-  if (!strcmp(argv[i],"-allowMouseOpenFail"))
-  {
-    xf86AllowMouseOpenFail = TRUE;
-    return 1;
-  }
-  if (!strcmp(argv[i],"-ignoreABI"))
-  {
-    LoaderSetOptions(LDR_OPT_ABI_MISMATCH_NONFATAL);
-    return 1;
-  }
-  if (!strcmp(argv[i],"-verbose"))
-  {
-    if (++i < argc && argv[i])
-    {
-      char *end;
-      long val;
-      val = strtol(argv[i], &end, 0);
-      if (*end == '\0')
-      {
-	xf86SetVerbosity(val);
-	return 2;
-      }
-    }
-    xf86SetVerbosity(++xf86Verbose);
-    return 1;
-  }
-  if (!strcmp(argv[i],"-logverbose"))
-  {
-    if (++i < argc && argv[i])
-    {
-      char *end;
-      long val;
-      val = strtol(argv[i], &end, 0);
-      if (*end == '\0')
-      {
-	xf86SetLogVerbosity(val);
-	return 2;
-      }
-    }
-    xf86SetLogVerbosity(++xf86LogVerbose);
-    return 1;
-  }
-  if (!strcmp(argv[i],"-quiet"))
-  {
-    xf86SetVerbosity(-1);
-    return 1;
-  }
-  if (!strcmp(argv[i],"-showconfig") || !strcmp(argv[i],"-version"))
-  {
-    xf86PrintBanner();
-    exit(0);
-  }
-  if (!strcmp(argv[i],"-showDefaultModulePath"))
-  {
-    xf86PrintDefaultModulePath();
-    exit(0);
-  }
-  if (!strcmp(argv[i],"-showDefaultLibPath"))
-  {
-    xf86PrintDefaultLibraryPath();
-    exit(0);
-  }
-  /* Notice the -fp flag, but allow it to pass to the dix layer */
-  if (!strcmp(argv[i], "-fp"))
-  {
-    xf86fpFlag = TRUE;
-    return 0;
-  }
-  /* Notice the -bs flag, but allow it to pass to the dix layer */
-  if (!strcmp(argv[i], "-bs"))
-  {
-    xf86bsDisableFlag = TRUE;
-    return 0;
-  }
-  /* Notice the +bs flag, but allow it to pass to the dix layer */
-  if (!strcmp(argv[i], "+bs"))
-  {
-    xf86bsEnableFlag = TRUE;
-    return 0;
-  }
-  /* Notice the -s flag, but allow it to pass to the dix layer */
-  if (!strcmp(argv[i], "-s"))
-  {
-    xf86sFlag = TRUE;
-    return 0;
-  }
-  if (!strcmp(argv[i], "-pixmap24"))
-  {
-    xf86Pix24 = Pix24Use24;
-    return 1;
-  }
-  if (!strcmp(argv[i], "-pixmap32"))
-  {
-    xf86Pix24 = Pix24Use32;
-    return 1;
-  }
-  if (!strcmp(argv[i], "-fbbpp"))
-  {
-    int bpp;
-    CHECK_FOR_REQUIRED_ARGUMENT();
-    if (sscanf(argv[++i], "%d", &bpp) == 1)
-    {
-      xf86FbBpp = bpp;
-      return 2;
-    }
-    else
-    {
-      ErrorF("Invalid fbbpp\n");
-      return 0;
-    }
-  }
-  if (!strcmp(argv[i], "-depth"))
-  {
-    int depth;
-    CHECK_FOR_REQUIRED_ARGUMENT();
-    if (sscanf(argv[++i], "%d", &depth) == 1)
-    {
-      xf86Depth = depth;
-      return 2;
-    }
-    else
-    {
-      ErrorF("Invalid depth\n");
-      return 0;
-    }
-  }
-  if (!strcmp(argv[i], "-weight"))
-  {
-    int red, green, blue;
-    CHECK_FOR_REQUIRED_ARGUMENT();
-    if (sscanf(argv[++i], "%1d%1d%1d", &red, &green, &blue) == 3)
-    {
-      xf86Weight.red = red;
-      xf86Weight.green = green;
-      xf86Weight.blue = blue;
-      return 2;
-    }
-    else
-    {
-      ErrorF("Invalid weighting\n");
-      return 0;
-    }
-  }
-  if (!strcmp(argv[i], "-gamma")  || !strcmp(argv[i], "-rgamma") ||
-      !strcmp(argv[i], "-ggamma") || !strcmp(argv[i], "-bgamma"))
-  {
-    double gamma;
-    CHECK_FOR_REQUIRED_ARGUMENT();
-    if (sscanf(argv[++i], "%lf", &gamma) == 1) {
-       if (gamma < GAMMA_MIN || gamma > GAMMA_MAX) {
-	  ErrorF("gamma out of range, only  %.2f <= gamma_value <= %.1f"
-		 " is valid\n", GAMMA_MIN, GAMMA_MAX);
-	  return 0;
-       }
-       if (!strcmp(argv[i-1], "-gamma"))
-	  xf86Gamma.red = xf86Gamma.green = xf86Gamma.blue = gamma;
-       else if (!strcmp(argv[i-1], "-rgamma")) xf86Gamma.red = gamma;
-       else if (!strcmp(argv[i-1], "-ggamma")) xf86Gamma.green = gamma;
-       else if (!strcmp(argv[i-1], "-bgamma")) xf86Gamma.blue = gamma;
-       return 2;
-    }
-  }
-  if (!strcmp(argv[i], "-layout"))
-  {
-    CHECK_FOR_REQUIRED_ARGUMENT();
-    xf86LayoutName = argv[++i];
-    return 2;
-  }
-  if (!strcmp(argv[i], "-screen"))
-  {
-    CHECK_FOR_REQUIRED_ARGUMENT();
-    xf86ScreenName = argv[++i];
-    return 2;
-  }
-  if (!strcmp(argv[i], "-pointer"))
-  {
-    CHECK_FOR_REQUIRED_ARGUMENT();
-    xf86PointerName = argv[++i];
-    return 2;
-  }
-  if (!strcmp(argv[i], "-keyboard"))
-  {
-    CHECK_FOR_REQUIRED_ARGUMENT();
-    xf86KeyboardName = argv[++i];
-    return 2;
-  }
-  if (!strcmp(argv[i], "-nosilk"))
-  {
-    xf86silkenMouseDisableFlag = TRUE;
-    return 1;
-  }
-#ifdef HAVE_ACPI
-  if (!strcmp(argv[i], "-noacpi"))
-  {
-    xf86acpiDisableFlag = TRUE;
-    return 1;
-  }
-#endif
-  if (!strcmp(argv[i], "-configure"))
-  {
-    if (getuid() != 0 && geteuid() == 0) {
-	ErrorF("The '-configure' option can only be used by root.\n");
-	exit(1);
-    }
-    xf86DoConfigure = TRUE;
-    xf86AllowMouseOpenFail = TRUE;
-    return 1;
-  }
-  if (!strcmp(argv[i], "-showopts"))
-  {
-    if (getuid() != 0 && geteuid() == 0) {
-    ErrorF("The '-showopts' option can only be used by root.\n");
-    exit(1);
-    }
-    xf86DoShowOptions = TRUE;
-    return 1;
-  }
-  if (!strcmp(argv[i], "-isolateDevice"))
-  {
-    CHECK_FOR_REQUIRED_ARGUMENT();
-    if (strncmp(argv[++i], "PCI:", 4)) {
-       FatalError("Bus types other than PCI not yet isolable\n");
-    }
-    xf86PciIsolateDevice(argv[i]);
-    return 2;
-  }
-  /* Notice cmdline xkbdir, but pass to dix as well */
-  if (!strcmp(argv[i], "-xkbdir"))
-  {
-    xf86xkbdirFlag = TRUE;
-    return 0;
-  }
-
-  /* OS-specific processing */
-  return xf86ProcessArgument(argc, argv, i);
-}
-
-/*
- * ddxUseMsg --
- *	Print out correct use of device dependent commandline options.
- *      Maybe the user now knows what really to do ...
- */
-
-void
-ddxUseMsg(void)
-{
-  ErrorF("\n");
-  ErrorF("\n");
-  ErrorF("Device Dependent Usage\n");
-  if (getuid() == 0 || geteuid() != 0)
-  {
-    ErrorF("-modulepath paths      specify the module search path\n");
-    ErrorF("-logfile file          specify a log file name\n");
-    ErrorF("-configure             probe for devices and write an "__XCONFIGFILE__"\n");
-    ErrorF("-showopts              print available options for all installed drivers\n");
-  }
-  ErrorF("-config file           specify a configuration file, relative to the\n");
-  ErrorF("                       "__XCONFIGFILE__" search path, only root can use absolute\n");
-  ErrorF("-configdir dir         specify a configuration directory, relative to the\n");
-  ErrorF("                       "__XCONFIGDIR__" search path, only root can use absolute\n");
-  ErrorF("-verbose [n]           verbose startup messages\n");
-  ErrorF("-logverbose [n]        verbose log messages\n");
-  ErrorF("-quiet                 minimal startup messages\n");
-  ErrorF("-pixmap24              use 24bpp pixmaps for depth 24\n");
-  ErrorF("-pixmap32              use 32bpp pixmaps for depth 24\n");
-  ErrorF("-fbbpp n               set bpp for the framebuffer. Default: 8\n");
-  ErrorF("-depth n               set colour depth. Default: 8\n");
-  ErrorF("-gamma f               set gamma value (0.1 < f < 10.0) Default: 1.0\n");
-  ErrorF("-rgamma f              set gamma value for red phase\n");
-  ErrorF("-ggamma f              set gamma value for green phase\n");
-  ErrorF("-bgamma f              set gamma value for blue phase\n");
-  ErrorF("-weight nnn            set RGB weighting at 16 bpp.  Default: 565\n");
-  ErrorF("-layout name           specify the ServerLayout section name\n");
-  ErrorF("-screen name           specify the Screen section name\n");
-  ErrorF("-keyboard name         specify the core keyboard InputDevice name\n");
-  ErrorF("-pointer name          specify the core pointer InputDevice name\n");
-  ErrorF("-nosilk                disable Silken Mouse\n");
-  ErrorF("-flipPixels            swap default black/white Pixel values\n");
-#ifdef XF86VIDMODE
-  ErrorF("-disableVidMode        disable mode adjustments with xvidtune\n");
-  ErrorF("-allowNonLocalXvidtune allow xvidtune to be run as a non-local client\n");
-#endif
-  ErrorF("-allowMouseOpenFail    start server even if the mouse can't be initialized\n");
-  ErrorF("-ignoreABI             make module ABI mismatches non-fatal\n");
-  ErrorF("-isolateDevice bus_id  restrict device resets to bus_id (PCI only)\n");
-  ErrorF("-version               show the server version\n");
-  ErrorF("-showDefaultModulePath show the server default module path\n");
-  ErrorF("-showDefaultLibPath    show the server default library path\n");
-  /* OS-specific usage */
-  xf86UseMsg();
-  ErrorF("\n");
-}
-
-
-/*
- * xf86LoadModules iterates over a list that is being passed in.
- */
-Bool
-xf86LoadModules(char **list, pointer *optlist)
-{
-    int errmaj, errmin;
-    pointer opt;
-    int i;
-    char *name;
-    Bool failed = FALSE;
-
-    if (!list)
-	return TRUE;
-
-    for (i = 0; list[i] != NULL; i++) {
-
-	/* Normalise the module name */
-	name = xf86NormalizeName(list[i]);
-
-	/* Skip empty names */
-	if (name == NULL || *name == '\0') {
-	    free(name);
-	    continue;
-	}
-
-	/* Replace obsolete keyboard driver with kbd */
-	if (!xf86NameCmp(name, "keyboard")) {
-	    strcpy(name, "kbd");
-	}
-
-	if (optlist)
-	    opt = optlist[i];
-	else
-	    opt = NULL;
-
-        if (!LoadModule(name, NULL, NULL, NULL, opt, NULL, &errmaj, &errmin)) {
-	    LoaderErrorMsg(NULL, name, errmaj, errmin);
-	    failed = TRUE;
-	}
-	free(name);
-    }
-    return !failed;
-}
-
-/* Pixmap format stuff */
-
-PixmapFormatPtr
-xf86GetPixFormat(ScrnInfoPtr pScrn, int depth)
-{
-    int i;
-    static PixmapFormatRec format;	/* XXX not reentrant */
-
-    /*
-     * When the formats[] list initialisation isn't complete, check the
-     * depth 24 pixmap config/cmdline options and screen-specified formats.
-     */
-
-    if (!formatsDone) {
-	if (depth == 24) {
-	    Pix24Flags pix24 = Pix24DontCare;
-
-	    format.depth = 24;
-	    format.scanlinePad = BITMAP_SCANLINE_PAD;
-	    if (xf86Info.pixmap24 != Pix24DontCare)
-		pix24 = xf86Info.pixmap24;
-	    else if (pScrn->pixmap24 != Pix24DontCare)
-		pix24 = pScrn->pixmap24;
-	    if (pix24 == Pix24Use24)
-		format.bitsPerPixel = 24;
-	    else
-		format.bitsPerPixel = 32;
-	    return &format;
-	}
-    }
-
-    for (i = 0; i < numFormats; i++)
-	if (formats[i].depth == depth)
-	   break;
-    if (i != numFormats)
-	return &formats[i];
-    else if (!formatsDone) {
-	/* Check for screen-specified formats */
-	for (i = 0; i < pScrn->numFormats; i++)
-	    if (pScrn->formats[i].depth == depth)
-		break;
-	if (i != pScrn->numFormats)
-	    return &pScrn->formats[i];
-    }
-    return NULL;
-}
-
-int
-xf86GetBppFromDepth(ScrnInfoPtr pScrn, int depth)
-{
-    PixmapFormatPtr format;
-
-
-    format = xf86GetPixFormat(pScrn, depth);
-    if (format)
-	return format->bitsPerPixel;
-    else
-	return 0;
-}
->>>>>>> f87ad0cd
+/*
+ * Loosely based on code bearing the following copyright:
+ *
+ *   Copyright 1990,91 by Thomas Roell, Dinkelscherben, Germany.
+ */
+/*
+ * Copyright (c) 1992-2003 by The XFree86 Project, Inc.
+ *
+ * Permission is hereby granted, free of charge, to any person obtaining a
+ * copy of this software and associated documentation files (the "Software"),
+ * to deal in the Software without restriction, including without limitation
+ * the rights to use, copy, modify, merge, publish, distribute, sublicense,
+ * and/or sell copies of the Software, and to permit persons to whom the
+ * Software is furnished to do so, subject to the following conditions:
+ *
+ * The above copyright notice and this permission notice shall be included in
+ * all copies or substantial portions of the Software.
+ *
+ * THE SOFTWARE IS PROVIDED "AS IS", WITHOUT WARRANTY OF ANY KIND, EXPRESS OR
+ * IMPLIED, INCLUDING BUT NOT LIMITED TO THE WARRANTIES OF MERCHANTABILITY,
+ * FITNESS FOR A PARTICULAR PURPOSE AND NONINFRINGEMENT.  IN NO EVENT SHALL
+ * THE COPYRIGHT HOLDER(S) OR AUTHOR(S) BE LIABLE FOR ANY CLAIM, DAMAGES OR
+ * OTHER LIABILITY, WHETHER IN AN ACTION OF CONTRACT, TORT OR OTHERWISE,
+ * ARISING FROM, OUT OF OR IN CONNECTION WITH THE SOFTWARE OR THE USE OR
+ * OTHER DEALINGS IN THE SOFTWARE.
+ *
+ * Except as contained in this notice, the name of the copyright holder(s)
+ * and author(s) shall not be used in advertising or otherwise to promote
+ * the sale, use or other dealings in this Software without prior written
+ * authorization from the copyright holder(s) and author(s).
+ */
+
+#ifdef HAVE_XORG_CONFIG_H
+#include <xorg-config.h>
+#endif
+
+#include <stdlib.h>
+#include <errno.h>
+
+#undef HAS_UTSNAME
+#if !defined(WIN32)
+#define HAS_UTSNAME 1
+#include <sys/utsname.h>
+#endif
+
+#include <X11/X.h>
+#include <X11/Xmd.h>
+#include <X11/Xproto.h>
+#include <X11/Xatom.h>
+#include "input.h"
+#include "servermd.h"
+#include "windowstr.h"
+#include "scrnintstr.h"
+#include "site.h"
+#include "mi.h"
+
+#include "compiler.h"
+
+#include "loaderProcs.h"
+#ifdef XFreeXDGA
+#include "dgaproc.h"
+#endif
+
+#define XF86_OS_PRIVS
+#include "xf86.h"
+#include "xf86Priv.h"
+#include "xf86Config.h"
+#include "xf86_OSlib.h"
+#include "xf86cmap.h"
+#include "xorgVersion.h"
+#include "xf86Build.h"
+#include "mipointer.h"
+#include <X11/extensions/XI.h>
+#include <X11/extensions/XIproto.h>
+#include "xf86DDC.h"
+#include "xf86Xinput.h"
+#include "xf86InPriv.h"
+#include "picturestr.h"
+
+#include "xf86Bus.h"
+#include "xf86VGAarbiter.h"
+#include "globals.h"
+
+#ifdef DPMSExtension
+#include <X11/extensions/dpmsconst.h>
+#include "dpmsproc.h"
+#endif
+#include <hotplug.h>
+
+
+#ifdef XF86PM
+void (*xf86OSPMClose)(void) = NULL;
+#endif
+static Bool xorgHWOpenConsole = FALSE;
+
+/* Common pixmap formats */
+
+static PixmapFormatRec formats[MAXFORMATS] = {
+	{ 1,	1,	BITMAP_SCANLINE_PAD },
+	{ 4,	8,	BITMAP_SCANLINE_PAD },
+	{ 8,	8,	BITMAP_SCANLINE_PAD },
+	{ 15,	16,	BITMAP_SCANLINE_PAD },
+	{ 16,	16,	BITMAP_SCANLINE_PAD },
+	{ 24,	32,	BITMAP_SCANLINE_PAD },
+	{ 32,	32,	BITMAP_SCANLINE_PAD },
+};
+static int numFormats = 7;
+static Bool formatsDone = FALSE;
+
+#ifndef OSNAME
+#define OSNAME " unknown"
+#endif
+#ifndef OSVENDOR
+#define OSVENDOR ""
+#endif
+#ifndef PRE_RELEASE
+#define PRE_RELEASE XORG_VERSION_SNAP
+#endif
+
+static void
+xf86PrintBanner(void)
+{
+#if PRE_RELEASE
+  xf86ErrorFVerb(0, "\n"
+    "This is a pre-release version of the X server from " XVENDORNAME ".\n"
+    "It is not supported in any way.\n"
+    "Bugs may be filed in the bugzilla at http://bugs.freedesktop.org/.\n"
+    "Select the \"xorg\" product for bugs you find in this release.\n"
+    "Before reporting bugs in pre-release versions please check the\n"
+    "latest version in the X.Org Foundation git repository.\n"
+    "See http://wiki.x.org/wiki/GitPage for git access instructions.\n");
+#endif
+  xf86ErrorFVerb(0, "\nX.Org X Server %d.%d.%d",
+	 XORG_VERSION_MAJOR,
+	 XORG_VERSION_MINOR,
+	 XORG_VERSION_PATCH);
+#if XORG_VERSION_SNAP > 0
+  xf86ErrorFVerb(0, ".%d", XORG_VERSION_SNAP);
+#endif
+
+#if XORG_VERSION_SNAP >= 900
+  /* When the minor number is 99, that signifies that the we are making
+   * a release candidate for a major version.  (X.0.0)
+   * When the patch number is 99, that signifies that the we are making
+   * a release candidate for a minor version.  (X.Y.0)
+   * When the patch number is < 99, then we are making a release
+   * candidate for the next point release.  (X.Y.Z)
+   */
+#if XORG_VERSION_MINOR >= 99
+  xf86ErrorFVerb(0, " (%d.0.0 RC %d)", XORG_VERSION_MAJOR+1,
+                 XORG_VERSION_SNAP - 900);
+#elif XORG_VERSION_PATCH == 99
+  xf86ErrorFVerb(0, " (%d.%d.0 RC %d)", XORG_VERSION_MAJOR,
+                 XORG_VERSION_MINOR + 1, XORG_VERSION_SNAP - 900);
+#else
+  xf86ErrorFVerb(0, " (%d.%d.%d RC %d)", XORG_VERSION_MAJOR,
+                 XORG_VERSION_MINOR, XORG_VERSION_PATCH + 1,
+                 XORG_VERSION_SNAP - 900);
+#endif
+#endif
+
+#ifdef XORG_CUSTOM_VERSION
+  xf86ErrorFVerb(0, " (%s)", XORG_CUSTOM_VERSION);
+#endif
+#ifndef XORG_DATE
+# define XORG_DATE "Unknown"
+#endif
+  xf86ErrorFVerb(0, "\nRelease Date: %s\n", XORG_DATE);
+  xf86ErrorFVerb(0, "X Protocol Version %d, Revision %d\n",
+         X_PROTOCOL, X_PROTOCOL_REVISION);
+  xf86ErrorFVerb(0, "Build Operating System: %s %s\n", OSNAME, OSVENDOR);
+#ifdef HAS_UTSNAME
+  {
+    struct utsname name;
+
+    /* Linux & BSD state that 0 is success, SysV (including Solaris, HP-UX,
+       and Irix) and Single Unix Spec 3 just say that non-negative is success.
+       All agree that failure is represented by a negative number.
+     */
+    if (uname(&name) >= 0) {
+      xf86ErrorFVerb(0, "Current Operating System: %s %s %s %s %s\n",
+	name.sysname, name.nodename, name.release, name.version, name.machine);
+#ifdef linux
+      do {
+	  char buf[80];
+	  int fd = open("/proc/cmdline", O_RDONLY);
+	  if (fd != -1) {
+	    xf86ErrorFVerb(0, "Kernel command line: ");
+	    memset(buf, 0, 80);
+	    while (read(fd, buf, 80) > 0) {
+		xf86ErrorFVerb(0, "%.80s", buf);
+		memset(buf, 0, 80);
+	    }
+	    close(fd);
+	  } 
+      } while (0);
+#endif
+    }
+  }
+#endif
+#if defined(BUILD_DATE) && (BUILD_DATE > 19000000)
+  {
+    struct tm t;
+    char buf[100];
+
+    memset(&t, 0, sizeof(t));
+    memset(buf, 0, sizeof(buf));
+    t.tm_mday = BUILD_DATE % 100;
+    t.tm_mon = (BUILD_DATE / 100) % 100 - 1;
+    t.tm_year = BUILD_DATE / 10000 - 1900;
+#if defined(BUILD_TIME)
+    t.tm_sec = BUILD_TIME % 100;
+    t.tm_min = (BUILD_TIME / 100) % 100;
+    t.tm_hour = (BUILD_TIME / 10000) % 100;
+    if (strftime(buf, sizeof(buf), "%d %B %Y  %I:%M:%S%p", &t))
+       xf86ErrorFVerb(0, "Build Date: %s\n", buf);
+#else
+    if (strftime(buf, sizeof(buf), "%d %B %Y", &t))
+       xf86ErrorFVerb(0, "Build Date: %s\n", buf);
+#endif
+  }
+#endif
+#if defined(BUILDERSTRING)
+  xf86ErrorFVerb(0, "%s \n", BUILDERSTRING);
+#endif
+  xf86ErrorFVerb(0, "Current version of pixman: %s\n",
+                 pixman_version_string());
+  xf86ErrorFVerb(0, "\tBefore reporting problems, check "
+                 ""__VENDORDWEBSUPPORT__"\n"
+                 "\tto make sure that you have the latest version.\n");
+}
+
+static void
+xf86PrintMarkers(void)
+{
+  LogPrintMarkers();
+}
+
+static Bool
+xf86CreateRootWindow(WindowPtr pWin)
+{
+  int ret = TRUE;
+  int err = Success;
+  ScreenPtr pScreen = pWin->drawable.pScreen;
+  RootWinPropPtr pProp;
+  CreateWindowProcPtr CreateWindow = (CreateWindowProcPtr)
+      dixLookupPrivate(&pScreen->devPrivates, xf86CreateRootWindowKey);
+
+  DebugF("xf86CreateRootWindow(%p)\n", pWin);
+
+  if ( pScreen->CreateWindow != xf86CreateRootWindow ) {
+    /* Can't find hook we are hung on */
+	xf86DrvMsg(pScreen->myNum, X_WARNING /* X_ERROR */,
+		  "xf86CreateRootWindow %p called when not in pScreen->CreateWindow %p n",
+		   (void *)xf86CreateRootWindow,
+		   (void *)pScreen->CreateWindow );
+  }
+
+  /* Unhook this function ... */
+  pScreen->CreateWindow = CreateWindow;
+  dixSetPrivate(&pScreen->devPrivates, xf86CreateRootWindowKey, NULL);
+
+  /* ... and call the previous CreateWindow fuction, if any */
+  if (NULL!=pScreen->CreateWindow) {
+    ret = (*pScreen->CreateWindow)(pWin);
+  }
+
+  /* Now do our stuff */
+  if (xf86RegisteredPropertiesTable != NULL) {
+    if (pWin->parent == NULL && xf86RegisteredPropertiesTable != NULL) {
+      for (pProp = xf86RegisteredPropertiesTable[pScreen->myNum];
+	   pProp != NULL && err==Success;
+	   pProp = pProp->next )
+	{
+	  Atom prop;
+
+	  prop = MakeAtom(pProp->name, strlen(pProp->name), TRUE);
+	  err = dixChangeWindowProperty(serverClient, pWin,
+					prop, pProp->type,
+					pProp->format, PropModeReplace,
+					pProp->size, pProp->data,
+					FALSE);
+	}
+
+      /* Look at err */
+      ret &= (err==Success);
+
+    } else {
+      xf86Msg(X_ERROR, "xf86CreateRootWindow unexpectedly called with "
+	      "non-root window %p (parent %p)\n",
+	      (void *)pWin, (void *)pWin->parent);
+      ret = FALSE;
+    }
+  }
+
+  DebugF("xf86CreateRootWindow() returns %d\n", ret);
+  return ret;
+}
+
+
+static void
+InstallSignalHandlers(void)
+{
+    /*
+     * Install signal handler for unexpected signals
+     */
+    xf86Info.caughtSignal=FALSE;
+    if (!xf86Info.notrapSignals) {
+	OsRegisterSigWrapper(xf86SigWrapper);
+    } else {
+	signal(SIGSEGV, SIG_DFL);
+	signal(SIGILL, SIG_DFL);
+#ifdef SIGEMT
+	signal(SIGEMT, SIG_DFL);
+#endif
+	signal(SIGFPE, SIG_DFL);
+	signal(SIGBUS, SIG_DFL);
+	signal(SIGSYS, SIG_DFL);
+	signal(SIGXCPU, SIG_DFL);
+	signal(SIGXFSZ, SIG_DFL);
+    }
+}
+
+/*
+ * InitOutput --
+ *	Initialize screenInfo for all actually accessible framebuffers.
+ *      That includes vt-manager setup, querying all possible devices and
+ *      collecting the pixmap formats.
+ */
+void
+InitOutput(ScreenInfo *pScreenInfo, int argc, char **argv)
+{
+  int                    i, j, k, scr_index, was_blocked = 0;
+  char                   **modulelist;
+  pointer                *optionlist;
+  Pix24Flags		 screenpix24, pix24;
+  MessageType		 pix24From = X_DEFAULT;
+  Bool			 pix24Fail = FALSE;
+  Bool			 autoconfig = FALSE;
+  GDevPtr		 configured_device;
+
+  xf86Initialising = TRUE;
+
+  if (serverGeneration == 1) {
+    if ((xf86ServerName = strrchr(argv[0], '/')) != 0)
+      xf86ServerName++;
+    else
+      xf86ServerName = argv[0];
+
+	xf86PrintBanner();
+	xf86PrintMarkers();
+	if (xf86LogFile)  {
+	    time_t t;
+	    const char *ct;
+	    t = time(NULL);
+	    ct = ctime(&t);
+	    xf86MsgVerb(xf86LogFileFrom, 0, "Log file: \"%s\", Time: %s",
+			xf86LogFile, ct);
+	}
+
+    /* Read and parse the config file */
+    if (!xf86DoConfigure && !xf86DoShowOptions) {
+      switch (xf86HandleConfigFile(FALSE)) {
+      case CONFIG_OK:
+	break;
+      case CONFIG_PARSE_ERROR:
+	xf86Msg(X_ERROR, "Error parsing the config file\n");
+	return;
+      case CONFIG_NOFILE:
+	autoconfig = TRUE;
+	break;
+      }
+    }
+
+    InstallSignalHandlers();
+
+    /* Initialise the loader */
+    LoaderInit();
+
+    /* Tell the loader the default module search path */
+    LoaderSetPath(xf86ModulePath);
+
+    if (xf86Info.ignoreABI) {
+        LoaderSetOptions(LDR_OPT_ABI_MISMATCH_NONFATAL);
+    }
+
+    if (xf86DoShowOptions)
+        DoShowOptions();
+
+    /* Do a general bus probe.  This will be a PCI probe for x86 platforms */
+    xf86BusProbe();
+
+    if (xf86DoConfigure)
+	DoConfigure();
+
+    if (autoconfig) {
+	if (!xf86AutoConfig()) {
+	    xf86Msg(X_ERROR, "Auto configuration failed\n");
+	    return;
+	}
+    }
+
+#ifdef XF86PM
+    xf86OSPMClose = xf86OSPMOpen();
+#endif
+
+    /* Load all modules specified explicitly in the config file */
+    if ((modulelist = xf86ModulelistFromConfig(&optionlist))) {
+      xf86LoadModules(modulelist, optionlist);
+      free(modulelist);
+      free(optionlist);
+    }
+
+    /* Load all driver modules specified in the config file */
+    /* If there aren't any specified in the config file, autoconfig them */
+    /* FIXME: Does not handle multiple active screen sections, but I'm not
+     * sure if we really want to handle that case*/
+    configured_device = xf86ConfigLayout.screens->screen->device;
+    if ((!configured_device) || (!configured_device->driver)) {
+        if (!autoConfigDevice(configured_device)) {
+            xf86Msg(X_ERROR, "Automatic driver configuration failed\n");
+            return ;
+        }
+    }
+    if ((modulelist = xf86DriverlistFromConfig())) {
+      xf86LoadModules(modulelist, NULL);
+      free(modulelist);
+    }
+
+    /* Load all input driver modules specified in the config file. */
+    if ((modulelist = xf86InputDriverlistFromConfig())) {
+      xf86LoadModules(modulelist, NULL);
+      free(modulelist);
+    }
+
+    /*
+     * It is expected that xf86AddDriver()/xf86AddInputDriver will be
+     * called for each driver as it is loaded.  Those functions save the
+     * module pointers for drivers.
+     * XXX Nothing keeps track of them for other modules.
+     */
+    /* XXX What do we do if not all of these could be loaded? */
+
+    /*
+     * At this point, xf86DriverList[] is all filled in with entries for
+     * each of the drivers to try and xf86NumDrivers has the number of
+     * drivers.  If there are none, return now.
+     */
+
+    if (xf86NumDrivers == 0) {
+      xf86Msg(X_ERROR, "No drivers available.\n");
+      return;
+    }
+
+    /*
+     * Call each of the Identify functions and call the driverFunc to check
+     * if HW access is required.  The Identify functions print out some
+     * identifying information, and anything else that might be
+     * needed at this early stage.
+     */
+
+    for (i = 0; i < xf86NumDrivers; i++) {
+	if (xf86DriverList[i]->Identify != NULL)
+	    xf86DriverList[i]->Identify(0);
+
+	if (!xorgHWAccess || !xorgHWOpenConsole) {
+	    xorgHWFlags flags;
+	    if(!xf86DriverList[i]->driverFunc
+		|| !xf86DriverList[i]->driverFunc(NULL,
+						  GET_REQUIRED_HW_INTERFACES,
+						  &flags))
+		flags = HW_IO;
+
+	    if(NEED_IO_ENABLED(flags))
+		xorgHWAccess = TRUE;
+	    if(!(flags & HW_SKIP_CONSOLE))
+		xorgHWOpenConsole = TRUE;
+	}
+    }
+
+    if (xorgHWOpenConsole)
+	xf86OpenConsole();
+    else
+	xf86Info.dontVTSwitch = TRUE;
+
+    if (xf86BusConfig() == FALSE)
+        return;
+
+    xf86PostProbe();
+
+    /*
+     * Sort the drivers to match the requested ording.  Using a slow
+     * bubble sort.
+     */
+    for (j = 0; j < xf86NumScreens - 1; j++) {
+	for (i = 0; i < xf86NumScreens - j - 1; i++) {
+	    if (xf86Screens[i + 1]->confScreen->screennum <
+		xf86Screens[i]->confScreen->screennum) {
+		ScrnInfoPtr tmpScrn = xf86Screens[i + 1];
+		xf86Screens[i + 1] = xf86Screens[i];
+		xf86Screens[i] = tmpScrn;
+	    }
+	}
+    }
+    /* Fix up the indexes */
+    for (i = 0; i < xf86NumScreens; i++) {
+	xf86Screens[i]->scrnIndex = i;
+    }
+
+    /*
+     * Call the driver's PreInit()'s to complete initialisation for the first
+     * generation.
+     */
+
+    for (i = 0; i < xf86NumScreens; i++) {
+	xf86VGAarbiterScrnInit(xf86Screens[i]);
+	xf86VGAarbiterLock(xf86Screens[i]);
+	if (xf86Screens[i]->PreInit &&
+	    xf86Screens[i]->PreInit(xf86Screens[i], 0))
+	    xf86Screens[i]->configured = TRUE;
+	xf86VGAarbiterUnlock(xf86Screens[i]);
+    }
+    for (i = 0; i < xf86NumScreens; i++)
+	if (!xf86Screens[i]->configured)
+	    xf86DeleteScreen(i--, 0);
+
+    /*
+     * If no screens left, return now.
+     */
+
+    if (xf86NumScreens == 0) {
+      xf86Msg(X_ERROR,
+	      "Screen(s) found, but none have a usable configuration.\n");
+      return;
+    }
+
+    for (i = 0; i < xf86NumScreens; i++) {
+      if (xf86Screens[i]->name == NULL) {
+	XNFasprintf(&xf86Screens[i]->name, "screen%d", i);
+	xf86MsgVerb(X_WARNING, 0,
+		    "Screen driver %d has no name set, using `%s'.\n",
+		    i, xf86Screens[i]->name);
+      }
+    }
+
+    /* Remove (unload) drivers that are not required */
+    for (i = 0; i < xf86NumDrivers; i++)
+	if (xf86DriverList[i] && xf86DriverList[i]->refCount <= 0)
+	    xf86DeleteDriver(i);
+
+    /*
+     * At this stage we know how many screens there are.
+     */
+
+    for (i = 0; i < xf86NumScreens; i++)
+      xf86InitViewport(xf86Screens[i]);
+
+    /*
+     * Collect all pixmap formats and check for conflicts at the display
+     * level.  Should we die here?  Or just delete the offending screens?
+     */
+    screenpix24 = Pix24DontCare;
+    for (i = 0; i < xf86NumScreens; i++) {
+	if (xf86Screens[i]->imageByteOrder !=
+	    xf86Screens[0]->imageByteOrder)
+	    FatalError("Inconsistent display bitmapBitOrder.  Exiting\n");
+	if (xf86Screens[i]->bitmapScanlinePad !=
+	    xf86Screens[0]->bitmapScanlinePad)
+	    FatalError("Inconsistent display bitmapScanlinePad.  Exiting\n");
+	if (xf86Screens[i]->bitmapScanlineUnit !=
+	    xf86Screens[0]->bitmapScanlineUnit)
+	    FatalError("Inconsistent display bitmapScanlineUnit.  Exiting\n");
+	if (xf86Screens[i]->bitmapBitOrder !=
+	    xf86Screens[0]->bitmapBitOrder)
+	    FatalError("Inconsistent display bitmapBitOrder.  Exiting\n");
+
+	/* Determine the depth 24 pixmap format the screens would like */
+	if (xf86Screens[i]->pixmap24 != Pix24DontCare) {
+	    if (screenpix24 == Pix24DontCare)
+		screenpix24 = xf86Screens[i]->pixmap24;
+	    else if (screenpix24 != xf86Screens[i]->pixmap24)
+		FatalError("Inconsistent depth 24 pixmap format.  Exiting\n");
+	}
+    }
+    /* check if screenpix24 is consistent with the config/cmdline */
+    if (xf86Info.pixmap24 != Pix24DontCare) {
+	pix24 = xf86Info.pixmap24;
+	pix24From = xf86Info.pix24From;
+	if (screenpix24 != Pix24DontCare && screenpix24 != xf86Info.pixmap24)
+	    pix24Fail = TRUE;
+    } else if (screenpix24 != Pix24DontCare) {
+	pix24 = screenpix24;
+	pix24From = X_PROBED;
+    } else
+	pix24 = Pix24Use32;
+
+    if (pix24Fail)
+	FatalError("Screen(s) can't use the required depth 24 pixmap format"
+		   " (%d).  Exiting\n", PIX24TOBPP(pix24));
+
+    /* Initialise the depth 24 format */
+    for (j = 0; j < numFormats && formats[j].depth != 24; j++)
+	;
+    formats[j].bitsPerPixel = PIX24TOBPP(pix24);
+
+    /* Collect additional formats */
+    for (i = 0; i < xf86NumScreens; i++) {
+	for (j = 0; j < xf86Screens[i]->numFormats; j++) {
+	    for (k = 0; ; k++) {
+		if (k >= numFormats) {
+		    if (k >= MAXFORMATS)
+			FatalError("Too many pixmap formats!  Exiting\n");
+		    formats[k] = xf86Screens[i]->formats[j];
+		    numFormats++;
+		    break;
+		}
+		if (formats[k].depth == xf86Screens[i]->formats[j].depth) {
+		    if ((formats[k].bitsPerPixel ==
+			 xf86Screens[i]->formats[j].bitsPerPixel) &&
+		        (formats[k].scanlinePad ==
+			 xf86Screens[i]->formats[j].scanlinePad))
+			break;
+		    FatalError("Inconsistent pixmap format for depth %d."
+			       "  Exiting\n", formats[k].depth);
+		}
+	    }
+	}
+    }
+    formatsDone = TRUE;
+
+    if (xf86Info.vtno >= 0 ) {
+#define VT_ATOM_NAME         "XFree86_VT"
+      Atom VTAtom=-1;
+      CARD32  *VT = NULL;
+      int  ret;
+
+      /* This memory needs to stay available until the screen has been
+	 initialized, and we can create the property for real.
+      */
+      if ( (VT = malloc(sizeof(CARD32)))==NULL ) {
+	FatalError("Unable to make VT property - out of memory. Exiting...\n");
+      }
+      *VT = xf86Info.vtno;
+
+      VTAtom = MakeAtom(VT_ATOM_NAME, sizeof(VT_ATOM_NAME) - 1, TRUE);
+
+      for (i = 0, ret = Success; i < xf86NumScreens && ret == Success; i++) {
+	ret = xf86RegisterRootWindowProperty(xf86Screens[i]->scrnIndex,
+					     VTAtom, XA_INTEGER, 32,
+					     1, VT );
+	if (ret != Success)
+	  xf86DrvMsg(xf86Screens[i]->scrnIndex, X_WARNING,
+		     "Failed to register VT property\n");
+      }
+    }
+
+    /* If a screen uses depth 24, show what the pixmap format is */
+    for (i = 0; i < xf86NumScreens; i++) {
+	if (xf86Screens[i]->depth == 24) {
+	    xf86Msg(pix24From, "Depth 24 pixmap format is %d bpp\n",
+		    PIX24TOBPP(pix24));
+	    break;
+	}
+    }
+  } else {
+    /*
+     * serverGeneration != 1; some OSs have to do things here, too.
+     */
+    if (xorgHWOpenConsole)
+	xf86OpenConsole();
+
+#ifdef XF86PM
+    /*
+      should we reopen it here? We need to deal with an already opened
+      device. We could leave this to the OS layer. For now we simply
+      close it here
+    */
+    if (xf86OSPMClose)
+        xf86OSPMClose();
+    if ((xf86OSPMClose = xf86OSPMOpen()) != NULL)
+	xf86MsgVerb(X_INFO, 3, "APM registered successfully\n");
+#endif
+
+    /* Make sure full I/O access is enabled */
+    if (xorgHWAccess)
+	xf86EnableIO();
+  }
+
+  /*
+   * Use the previously collected parts to setup pScreenInfo
+   */
+
+  pScreenInfo->imageByteOrder = xf86Screens[0]->imageByteOrder;
+  pScreenInfo->bitmapScanlinePad = xf86Screens[0]->bitmapScanlinePad;
+  pScreenInfo->bitmapScanlineUnit = xf86Screens[0]->bitmapScanlineUnit;
+  pScreenInfo->bitmapBitOrder = xf86Screens[0]->bitmapBitOrder;
+  pScreenInfo->numPixmapFormats = numFormats;
+  for (i = 0; i < numFormats; i++)
+    pScreenInfo->formats[i] = formats[i];
+
+  /* Make sure the server's VT is active */
+
+  if (serverGeneration != 1) {
+    xf86Resetting = TRUE;
+    /* All screens are in the same state, so just check the first */
+    if (!xf86Screens[0]->vtSema) {
+#ifdef HAS_USL_VTS
+      ioctl(xf86Info.consoleFd, VT_RELDISP, VT_ACKACQ);
+#endif
+      xf86AccessEnter();
+      was_blocked = xf86BlockSIGIO();
+    }
+  }
+
+  for (i = 0; i < xf86NumScreens; i++)
+      if (!xf86ColormapAllocatePrivates(xf86Screens[i]))
+	  FatalError("Cannot register DDX private keys");
+
+  if (!dixRegisterPrivateKey(&xf86ScreenKeyRec, PRIVATE_SCREEN, 0) ||
+      !dixRegisterPrivateKey(&xf86CreateRootWindowKeyRec, PRIVATE_SCREEN, 0))
+      FatalError("Cannot register DDX private keys");
+
+  for (i = 0; i < xf86NumScreens; i++) {
+	xf86VGAarbiterLock(xf86Screens[i]);
+	/*
+	 * Almost everything uses these defaults, and many of those that
+	 * don't, will wrap them.
+	 */
+	xf86Screens[i]->EnableDisableFBAccess = xf86EnableDisableFBAccess;
+#ifdef XFreeXDGA
+	xf86Screens[i]->SetDGAMode = xf86SetDGAMode;
+#endif
+	xf86Screens[i]->DPMSSet = NULL;
+	xf86Screens[i]->LoadPalette = NULL;
+	xf86Screens[i]->SetOverscan = NULL;
+	xf86Screens[i]->DriverFunc = NULL;
+	xf86Screens[i]->pScreen = NULL;
+	scr_index = AddScreen(xf86Screens[i]->ScreenInit, argc, argv);
+	xf86VGAarbiterUnlock(xf86Screens[i]);
+      if (scr_index == i) {
+	/*
+	 * Hook in our ScrnInfoRec, and initialise some other pScreen
+	 * fields.
+	 */
+	dixSetPrivate(&screenInfo.screens[scr_index]->devPrivates,
+		      xf86ScreenKey, xf86Screens[i]);
+	xf86Screens[i]->pScreen = screenInfo.screens[scr_index];
+	/* The driver should set this, but make sure it is set anyway */
+	xf86Screens[i]->vtSema = TRUE;
+      } else {
+	/* This shouldn't normally happen */
+	FatalError("AddScreen/ScreenInit failed for driver %d\n", i);
+      }
+
+      DebugF("InitOutput - xf86Screens[%d]->pScreen = %p\n",
+	     i, xf86Screens[i]->pScreen );
+      DebugF("xf86Screens[%d]->pScreen->CreateWindow = %p\n",
+	     i, xf86Screens[i]->pScreen->CreateWindow );
+
+      dixSetPrivate(&screenInfo.screens[scr_index]->devPrivates,
+		    xf86CreateRootWindowKey,
+		    xf86Screens[i]->pScreen->CreateWindow);
+      xf86Screens[i]->pScreen->CreateWindow = xf86CreateRootWindow;
+
+    if (PictureGetSubpixelOrder (xf86Screens[i]->pScreen) == SubPixelUnknown)
+    {
+	xf86MonPtr DDC = (xf86MonPtr)(xf86Screens[i]->monitor->DDC);
+	PictureSetSubpixelOrder (xf86Screens[i]->pScreen,
+				 DDC ?
+				 (DDC->features.input_type ?
+				  SubPixelHorizontalRGB : SubPixelNone) :
+				 SubPixelUnknown);
+    }
+#ifdef RANDR
+    if (!xf86Info.disableRandR)
+	xf86RandRInit (screenInfo.screens[scr_index]);
+    xf86Msg(xf86Info.randRFrom, "RandR %s\n",
+	    xf86Info.disableRandR ? "disabled" : "enabled");
+#endif
+  }
+
+  xf86VGAarbiterWrapFunctions();
+  xf86UnblockSIGIO(was_blocked);
+
+  xf86InitOrigins();
+
+  xf86Resetting = FALSE;
+  xf86Initialising = FALSE;
+
+  RegisterBlockAndWakeupHandlers((BlockHandlerProcPtr)NoopDDA, xf86Wakeup,
+				 NULL);
+}
+
+static InputInfoPtr
+duplicateDevice(InputInfoPtr pInfo)
+{
+    InputInfoPtr dup = calloc(1, sizeof(InputInfoRec));
+    if (dup) {
+        dup->name = strdup(pInfo->name);
+        dup->driver = strdup(pInfo->driver);
+        dup->options = xf86OptionListDuplicate(pInfo->options);
+        /* type_name is a const string */
+        dup->type_name = pInfo->type_name;
+        dup->fd = -1;
+    }
+    return dup;
+}
+
+/*
+ * InitInput --
+ *      Initialize all supported input devices.
+ */
+
+void
+InitInput(int argc, char **argv)
+{
+    InputInfoPtr* pInfo;
+    DeviceIntPtr dev;
+
+    xf86Info.vtRequestsPending = FALSE;
+
+    mieqInit();
+
+    /* Initialize all configured input devices */
+    for (pInfo = xf86ConfigLayout.inputs; pInfo && *pInfo; pInfo++) {
+        InputInfoPtr dup;
+        /* Replace obsolete keyboard driver with kbd */
+        if (!xf86NameCmp((*pInfo)->driver, "keyboard")) {
+            strcpy((*pInfo)->driver, "kbd");
+        }
+
+        /* Data passed into xf86NewInputDevice will be freed on shutdown.
+         * Duplicate from xf86ConfigLayout.inputs, otherwise we don't have any
+         * xorg.conf input devices in the second generation
+         */
+        dup = duplicateDevice(*pInfo);
+
+        /* If one fails, the others will too */
+        if (xf86NewInputDevice(dup, &dev, TRUE) == BadAlloc)
+            break;
+    }
+
+    config_init();
+}
+
+void
+CloseInput (void)
+{
+    config_fini();
+    mieqFini();
+}
+
+/*
+ * OsVendorInit --
+ *      OS/Vendor-specific initialisations.  Called from OsInit(), which
+ *      is called by dix before establishing the well known sockets.
+ */
+
+void
+OsVendorInit(void)
+{
+  static Bool beenHere = FALSE;
+
+  signal(SIGCHLD, SIG_DFL);	/* Need to wait for child processes */
+
+  if (!beenHere) {
+    umask(022);
+    xf86LogInit();
+  }
+
+        /* Set stderr to non-blocking. */
+#ifndef O_NONBLOCK
+#if defined(FNDELAY)
+#define O_NONBLOCK FNDELAY
+#elif defined(O_NDELAY)
+#define O_NONBLOCK O_NDELAY
+#endif
+
+#ifdef O_NONBLOCK
+  if (!beenHere) {
+    if (geteuid() == 0 && getuid() != geteuid())
+    {
+      int status;
+
+      status = fcntl(fileno(stderr), F_GETFL, 0);
+      if (status != -1) {
+	fcntl(fileno(stderr), F_SETFL, status | O_NONBLOCK);
+      }
+    }
+  }
+#endif
+#endif
+
+  beenHere = TRUE;
+}
+
+/*
+ * ddxGiveUp --
+ *      Device dependent cleanup. Called by by dix before normal server death.
+ *      For SYSV386 we must switch the terminal back to normal mode. No error-
+ *      checking here, since there should be restored as much as possible.
+ */
+
+void
+ddxGiveUp(enum ExitCode error)
+{
+    int i;
+
+    xf86VGAarbiterFini();
+
+#ifdef XF86PM
+    if (xf86OSPMClose)
+	xf86OSPMClose();
+    xf86OSPMClose = NULL;
+#endif
+
+    for (i = 0; i < xf86NumScreens; i++) {
+	/*
+	 * zero all access functions to
+	 * trap calls when switched away.
+	 */
+	xf86Screens[i]->vtSema = FALSE;
+    }
+
+#ifdef XFreeXDGA
+    DGAShutdown();
+#endif
+
+    if (xorgHWOpenConsole)
+	xf86CloseConsole();
+
+    xf86CloseLog(error);
+
+    /* If an unexpected signal was caught, dump a core for debugging */
+    if (xf86Info.caughtSignal)
+	OsAbort();
+}
+
+
+
+/*
+ * AbortDDX --
+ *      DDX - specific abort routine.  Called by AbortServer(). The attempt is
+ *      made to restore all original setting of the displays. Also all devices
+ *      are closed.
+ */
+
+void
+AbortDDX(enum ExitCode error)
+{
+  int i;
+
+  xf86BlockSIGIO();
+
+  /*
+   * try to restore the original video state
+   */
+#ifdef DPMSExtension /* Turn screens back on */
+  if (DPMSPowerLevel != DPMSModeOn)
+      DPMSSet(serverClient, DPMSModeOn);
+#endif
+  if (xf86Screens) {
+      for (i = 0; i < xf86NumScreens; i++)
+	  if (xf86Screens[i]->vtSema) {
+	      /*
+	       * if we are aborting before ScreenInit() has finished
+	       * we might not have been wrapped yet. Therefore enable
+	       * screen explicitely.
+	       */
+	      xf86VGAarbiterLock(xf86Screens[i]);
+	      (xf86Screens[i]->LeaveVT)(i, 0);
+	      xf86VGAarbiterUnlock(xf86Screens[i]);
+	  }
+  }
+
+  xf86AccessLeave();
+
+  /*
+   * This is needed for an abnormal server exit, since the normal exit stuff
+   * MUST also be performed (i.e. the vt must be left in a defined state)
+   */
+  ddxGiveUp(error);
+}
+
+void
+OsVendorFatalError(void)
+{
+#ifdef VENDORSUPPORT
+    ErrorF("\nPlease refer to your Operating System Vendor support pages\n"
+	   "at %s for support on this crash.\n",VENDORSUPPORT);
+#else
+    ErrorF("\nPlease consult the "XVENDORNAME" support \n"
+	   "\t at "__VENDORDWEBSUPPORT__"\n for help. \n");
+#endif
+    if (xf86LogFile && xf86LogFileWasOpened)
+	ErrorF("Please also check the log file at \"%s\" for additional "
+              "information.\n", xf86LogFile);
+    ErrorF("\n");
+}
+
+int
+xf86SetVerbosity(int verb)
+{
+    int save = xf86Verbose;
+
+    xf86Verbose = verb;
+    LogSetParameter(XLOG_VERBOSITY, verb);
+    return save;
+}
+
+int
+xf86SetLogVerbosity(int verb)
+{
+    int save = xf86LogVerbose;
+
+    xf86LogVerbose = verb;
+    LogSetParameter(XLOG_FILE_VERBOSITY, verb);
+    return save;
+}
+
+static void
+xf86PrintDefaultModulePath(void)
+{
+  ErrorF("%s\n", DEFAULT_MODULE_PATH);
+}
+
+static void
+xf86PrintDefaultLibraryPath(void)
+{
+  ErrorF("%s\n", DEFAULT_LIBRARY_PATH);
+}
+
+/*
+ * ddxProcessArgument --
+ *	Process device-dependent command line args. Returns 0 if argument is
+ *      not device dependent, otherwise Count of number of elements of argv
+ *      that are part of a device dependent commandline option.
+ *
+ */
+
+/* ARGSUSED */
+int
+ddxProcessArgument(int argc, char **argv, int i)
+{
+#define CHECK_FOR_REQUIRED_ARGUMENT() \
+    if (((i + 1) >= argc) || (!argv[i + 1])) { 				\
+      ErrorF("Required argument to %s not specified\n", argv[i]); 	\
+      UseMsg(); 							\
+      FatalError("Required argument to %s not specified\n", argv[i]);	\
+    }
+
+  /* First the options that are only allowed for root */
+  if (!strcmp(argv[i], "-modulepath") || !strcmp(argv[i], "-logfile")) {
+    if ( (geteuid() == 0) && (getuid() != 0) ) {
+      FatalError("The '%s' option can only be used by root.\n", argv[i]);
+    }
+    else if (!strcmp(argv[i], "-modulepath"))
+    {
+      char *mp;
+      CHECK_FOR_REQUIRED_ARGUMENT();
+      mp = strdup(argv[i + 1]);
+      if (!mp)
+	FatalError("Can't allocate memory for ModulePath\n");
+      xf86ModulePath = mp;
+      xf86ModPathFrom = X_CMDLINE;
+      return 2;
+    }
+    else if (!strcmp(argv[i], "-logfile"))
+    {
+      char *lf;
+      CHECK_FOR_REQUIRED_ARGUMENT();
+      lf = strdup(argv[i + 1]);
+      if (!lf)
+	FatalError("Can't allocate memory for LogFile\n");
+      xf86LogFile = lf;
+      xf86LogFileFrom = X_CMDLINE;
+      return 2;
+    }
+  }
+  if (!strcmp(argv[i], "-config") || !strcmp(argv[i], "-xf86config"))
+  {
+    CHECK_FOR_REQUIRED_ARGUMENT();
+    if (getuid() != 0 && !xf86PathIsSafe(argv[i + 1])) {
+      FatalError("\nInvalid argument for %s\n"
+	  "\tFor non-root users, the file specified with %s must be\n"
+	  "\ta relative path and must not contain any \"..\" elements.\n"
+	  "\tUsing default "__XCONFIGFILE__" search path.\n\n",
+	  argv[i], argv[i]);
+    }
+    xf86ConfigFile = argv[i + 1];
+    return 2;
+  }
+  if (!strcmp(argv[i], "-configdir"))
+  {
+    CHECK_FOR_REQUIRED_ARGUMENT();
+    if (getuid() != 0 && !xf86PathIsSafe(argv[i + 1])) {
+      FatalError("\nInvalid argument for %s\n"
+	  "\tFor non-root users, the file specified with %s must be\n"
+	  "\ta relative path and must not contain any \"..\" elements.\n"
+	  "\tUsing default "__XCONFIGDIR__" search path.\n\n",
+	  argv[i], argv[i]);
+    }
+    xf86ConfigDir = argv[i + 1];
+    return 2;
+  }
+  if (!strcmp(argv[i],"-flipPixels"))
+  {
+    xf86FlipPixels = TRUE;
+    return 1;
+  }
+#ifdef XF86VIDMODE
+  if (!strcmp(argv[i],"-disableVidMode"))
+  {
+    xf86VidModeDisabled = TRUE;
+    return 1;
+  }
+  if (!strcmp(argv[i],"-allowNonLocalXvidtune"))
+  {
+    xf86VidModeAllowNonLocal = TRUE;
+    return 1;
+  }
+#endif
+  if (!strcmp(argv[i],"-allowMouseOpenFail"))
+  {
+    xf86AllowMouseOpenFail = TRUE;
+    return 1;
+  }
+  if (!strcmp(argv[i],"-ignoreABI"))
+  {
+    LoaderSetOptions(LDR_OPT_ABI_MISMATCH_NONFATAL);
+    return 1;
+  }
+  if (!strcmp(argv[i],"-verbose"))
+  {
+    if (++i < argc && argv[i])
+    {
+      char *end;
+      long val;
+      val = strtol(argv[i], &end, 0);
+      if (*end == '\0')
+      {
+	xf86SetVerbosity(val);
+	return 2;
+      }
+    }
+    xf86SetVerbosity(++xf86Verbose);
+    return 1;
+  }
+  if (!strcmp(argv[i],"-logverbose"))
+  {
+    if (++i < argc && argv[i])
+    {
+      char *end;
+      long val;
+      val = strtol(argv[i], &end, 0);
+      if (*end == '\0')
+      {
+	xf86SetLogVerbosity(val);
+	return 2;
+      }
+    }
+    xf86SetLogVerbosity(++xf86LogVerbose);
+    return 1;
+  }
+  if (!strcmp(argv[i],"-quiet"))
+  {
+    xf86SetVerbosity(-1);
+    return 1;
+  }
+  if (!strcmp(argv[i],"-showconfig") || !strcmp(argv[i],"-version"))
+  {
+    xf86PrintBanner();
+    exit(0);
+  }
+  if (!strcmp(argv[i],"-showDefaultModulePath"))
+  {
+    xf86PrintDefaultModulePath();
+    exit(0);
+  }
+  if (!strcmp(argv[i],"-showDefaultLibPath"))
+  {
+    xf86PrintDefaultLibraryPath();
+    exit(0);
+  }
+  /* Notice the -fp flag, but allow it to pass to the dix layer */
+  if (!strcmp(argv[i], "-fp"))
+  {
+    xf86fpFlag = TRUE;
+    return 0;
+  }
+  /* Notice the -bs flag, but allow it to pass to the dix layer */
+  if (!strcmp(argv[i], "-bs"))
+  {
+    xf86bsDisableFlag = TRUE;
+    return 0;
+  }
+  /* Notice the +bs flag, but allow it to pass to the dix layer */
+  if (!strcmp(argv[i], "+bs"))
+  {
+    xf86bsEnableFlag = TRUE;
+    return 0;
+  }
+  /* Notice the -s flag, but allow it to pass to the dix layer */
+  if (!strcmp(argv[i], "-s"))
+  {
+    xf86sFlag = TRUE;
+    return 0;
+  }
+  if (!strcmp(argv[i], "-pixmap24"))
+  {
+    xf86Pix24 = Pix24Use24;
+    return 1;
+  }
+  if (!strcmp(argv[i], "-pixmap32"))
+  {
+    xf86Pix24 = Pix24Use32;
+    return 1;
+  }
+  if (!strcmp(argv[i], "-fbbpp"))
+  {
+    int bpp;
+    CHECK_FOR_REQUIRED_ARGUMENT();
+    if (sscanf(argv[++i], "%d", &bpp) == 1)
+    {
+      xf86FbBpp = bpp;
+      return 2;
+    }
+    else
+    {
+      ErrorF("Invalid fbbpp\n");
+      return 0;
+    }
+  }
+  if (!strcmp(argv[i], "-depth"))
+  {
+    int depth;
+    CHECK_FOR_REQUIRED_ARGUMENT();
+    if (sscanf(argv[++i], "%d", &depth) == 1)
+    {
+      xf86Depth = depth;
+      return 2;
+    }
+    else
+    {
+      ErrorF("Invalid depth\n");
+      return 0;
+    }
+  }
+  if (!strcmp(argv[i], "-weight"))
+  {
+    int red, green, blue;
+    CHECK_FOR_REQUIRED_ARGUMENT();
+    if (sscanf(argv[++i], "%1d%1d%1d", &red, &green, &blue) == 3)
+    {
+      xf86Weight.red = red;
+      xf86Weight.green = green;
+      xf86Weight.blue = blue;
+      return 2;
+    }
+    else
+    {
+      ErrorF("Invalid weighting\n");
+      return 0;
+    }
+  }
+  if (!strcmp(argv[i], "-gamma")  || !strcmp(argv[i], "-rgamma") ||
+      !strcmp(argv[i], "-ggamma") || !strcmp(argv[i], "-bgamma"))
+  {
+    double gamma;
+    CHECK_FOR_REQUIRED_ARGUMENT();
+    if (sscanf(argv[++i], "%lf", &gamma) == 1) {
+       if (gamma < GAMMA_MIN || gamma > GAMMA_MAX) {
+	  ErrorF("gamma out of range, only  %.2f <= gamma_value <= %.1f"
+		 " is valid\n", GAMMA_MIN, GAMMA_MAX);
+	  return 0;
+       }
+       if (!strcmp(argv[i-1], "-gamma"))
+	  xf86Gamma.red = xf86Gamma.green = xf86Gamma.blue = gamma;
+       else if (!strcmp(argv[i-1], "-rgamma")) xf86Gamma.red = gamma;
+       else if (!strcmp(argv[i-1], "-ggamma")) xf86Gamma.green = gamma;
+       else if (!strcmp(argv[i-1], "-bgamma")) xf86Gamma.blue = gamma;
+       return 2;
+    }
+  }
+  if (!strcmp(argv[i], "-layout"))
+  {
+    CHECK_FOR_REQUIRED_ARGUMENT();
+    xf86LayoutName = argv[++i];
+    return 2;
+  }
+  if (!strcmp(argv[i], "-screen"))
+  {
+    CHECK_FOR_REQUIRED_ARGUMENT();
+    xf86ScreenName = argv[++i];
+    return 2;
+  }
+  if (!strcmp(argv[i], "-pointer"))
+  {
+    CHECK_FOR_REQUIRED_ARGUMENT();
+    xf86PointerName = argv[++i];
+    return 2;
+  }
+  if (!strcmp(argv[i], "-keyboard"))
+  {
+    CHECK_FOR_REQUIRED_ARGUMENT();
+    xf86KeyboardName = argv[++i];
+    return 2;
+  }
+  if (!strcmp(argv[i], "-nosilk"))
+  {
+    xf86silkenMouseDisableFlag = TRUE;
+    return 1;
+  }
+#ifdef HAVE_ACPI
+  if (!strcmp(argv[i], "-noacpi"))
+  {
+    xf86acpiDisableFlag = TRUE;
+    return 1;
+  }
+#endif
+  if (!strcmp(argv[i], "-configure"))
+  {
+    if (getuid() != 0 && geteuid() == 0) {
+	ErrorF("The '-configure' option can only be used by root.\n");
+	exit(1);
+    }
+    xf86DoConfigure = TRUE;
+    xf86AllowMouseOpenFail = TRUE;
+    return 1;
+  }
+  if (!strcmp(argv[i], "-showopts"))
+  {
+    if (getuid() != 0 && geteuid() == 0) {
+    ErrorF("The '-showopts' option can only be used by root.\n");
+    exit(1);
+    }
+    xf86DoShowOptions = TRUE;
+    return 1;
+  }
+  if (!strcmp(argv[i], "-isolateDevice"))
+  {
+    CHECK_FOR_REQUIRED_ARGUMENT();
+    if (strncmp(argv[++i], "PCI:", 4)) {
+       FatalError("Bus types other than PCI not yet isolable\n");
+    }
+    xf86PciIsolateDevice(argv[i]);
+    return 2;
+  }
+  /* Notice cmdline xkbdir, but pass to dix as well */
+  if (!strcmp(argv[i], "-xkbdir"))
+  {
+    xf86xkbdirFlag = TRUE;
+    return 0;
+  }
+
+  /* OS-specific processing */
+  return xf86ProcessArgument(argc, argv, i);
+}
+
+/*
+ * ddxUseMsg --
+ *	Print out correct use of device dependent commandline options.
+ *      Maybe the user now knows what really to do ...
+ */
+
+void
+ddxUseMsg(void)
+{
+  ErrorF("\n");
+  ErrorF("\n");
+  ErrorF("Device Dependent Usage\n");
+  if (getuid() == 0 || geteuid() != 0)
+  {
+    ErrorF("-modulepath paths      specify the module search path\n");
+    ErrorF("-logfile file          specify a log file name\n");
+    ErrorF("-configure             probe for devices and write an "__XCONFIGFILE__"\n");
+    ErrorF("-showopts              print available options for all installed drivers\n");
+  }
+  ErrorF("-config file           specify a configuration file, relative to the\n");
+  ErrorF("                       "__XCONFIGFILE__" search path, only root can use absolute\n");
+  ErrorF("-configdir dir         specify a configuration directory, relative to the\n");
+  ErrorF("                       "__XCONFIGDIR__" search path, only root can use absolute\n");
+  ErrorF("-verbose [n]           verbose startup messages\n");
+  ErrorF("-logverbose [n]        verbose log messages\n");
+  ErrorF("-quiet                 minimal startup messages\n");
+  ErrorF("-pixmap24              use 24bpp pixmaps for depth 24\n");
+  ErrorF("-pixmap32              use 32bpp pixmaps for depth 24\n");
+  ErrorF("-fbbpp n               set bpp for the framebuffer. Default: 8\n");
+  ErrorF("-depth n               set colour depth. Default: 8\n");
+  ErrorF("-gamma f               set gamma value (0.1 < f < 10.0) Default: 1.0\n");
+  ErrorF("-rgamma f              set gamma value for red phase\n");
+  ErrorF("-ggamma f              set gamma value for green phase\n");
+  ErrorF("-bgamma f              set gamma value for blue phase\n");
+  ErrorF("-weight nnn            set RGB weighting at 16 bpp.  Default: 565\n");
+  ErrorF("-layout name           specify the ServerLayout section name\n");
+  ErrorF("-screen name           specify the Screen section name\n");
+  ErrorF("-keyboard name         specify the core keyboard InputDevice name\n");
+  ErrorF("-pointer name          specify the core pointer InputDevice name\n");
+  ErrorF("-nosilk                disable Silken Mouse\n");
+  ErrorF("-flipPixels            swap default black/white Pixel values\n");
+#ifdef XF86VIDMODE
+  ErrorF("-disableVidMode        disable mode adjustments with xvidtune\n");
+  ErrorF("-allowNonLocalXvidtune allow xvidtune to be run as a non-local client\n");
+#endif
+  ErrorF("-allowMouseOpenFail    start server even if the mouse can't be initialized\n");
+  ErrorF("-ignoreABI             make module ABI mismatches non-fatal\n");
+  ErrorF("-isolateDevice bus_id  restrict device resets to bus_id (PCI only)\n");
+  ErrorF("-version               show the server version\n");
+  ErrorF("-showDefaultModulePath show the server default module path\n");
+  ErrorF("-showDefaultLibPath    show the server default library path\n");
+  /* OS-specific usage */
+  xf86UseMsg();
+  ErrorF("\n");
+}
+
+
+/*
+ * xf86LoadModules iterates over a list that is being passed in.
+ */
+Bool
+xf86LoadModules(char **list, pointer *optlist)
+{
+    int errmaj, errmin;
+    pointer opt;
+    int i;
+    char *name;
+    Bool failed = FALSE;
+
+    if (!list)
+	return TRUE;
+
+    for (i = 0; list[i] != NULL; i++) {
+
+	/* Normalise the module name */
+	name = xf86NormalizeName(list[i]);
+
+	/* Skip empty names */
+	if (name == NULL || *name == '\0') {
+	    free(name);
+	    continue;
+	}
+
+	/* Replace obsolete keyboard driver with kbd */
+	if (!xf86NameCmp(name, "keyboard")) {
+	    strcpy(name, "kbd");
+	}
+
+	if (optlist)
+	    opt = optlist[i];
+	else
+	    opt = NULL;
+
+        if (!LoadModule(name, NULL, NULL, NULL, opt, NULL, &errmaj, &errmin)) {
+	    LoaderErrorMsg(NULL, name, errmaj, errmin);
+	    failed = TRUE;
+	}
+	free(name);
+    }
+    return !failed;
+}
+
+/* Pixmap format stuff */
+
+PixmapFormatPtr
+xf86GetPixFormat(ScrnInfoPtr pScrn, int depth)
+{
+    int i;
+    static PixmapFormatRec format;	/* XXX not reentrant */
+
+    /*
+     * When the formats[] list initialisation isn't complete, check the
+     * depth 24 pixmap config/cmdline options and screen-specified formats.
+     */
+
+    if (!formatsDone) {
+	if (depth == 24) {
+	    Pix24Flags pix24 = Pix24DontCare;
+
+	    format.depth = 24;
+	    format.scanlinePad = BITMAP_SCANLINE_PAD;
+	    if (xf86Info.pixmap24 != Pix24DontCare)
+		pix24 = xf86Info.pixmap24;
+	    else if (pScrn->pixmap24 != Pix24DontCare)
+		pix24 = pScrn->pixmap24;
+	    if (pix24 == Pix24Use24)
+		format.bitsPerPixel = 24;
+	    else
+		format.bitsPerPixel = 32;
+	    return &format;
+	}
+    }
+
+    for (i = 0; i < numFormats; i++)
+	if (formats[i].depth == depth)
+	   break;
+    if (i != numFormats)
+	return &formats[i];
+    else if (!formatsDone) {
+	/* Check for screen-specified formats */
+	for (i = 0; i < pScrn->numFormats; i++)
+	    if (pScrn->formats[i].depth == depth)
+		break;
+	if (i != pScrn->numFormats)
+	    return &pScrn->formats[i];
+    }
+    return NULL;
+}
+
+int
+xf86GetBppFromDepth(ScrnInfoPtr pScrn, int depth)
+{
+    PixmapFormatPtr format;
+
+
+    format = xf86GetPixFormat(pScrn, depth);
+    if (format)
+	return format->bitsPerPixel;
+    else
+	return 0;
+}