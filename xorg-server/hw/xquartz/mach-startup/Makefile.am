<<<<<<< HEAD
AM_CPPFLAGS = \
	-I$(srcdir)/.. \
	-DBUILD_DATE=\"$(BUILD_DATE)\" \
	-DXSERVER_VERSION=\"$(VERSION)\" \
	-DX11BINDIR=\"$(bindir)\"

AM_CFLAGS = $(DIX_CFLAGS)

x11appdir = $(APPLE_APPLICATIONS_DIR)/$(APPLE_APPLICATION_NAME).app/Contents/MacOS
x11app_PROGRAMS = X11.bin

dist_X11_bin_SOURCES = \
	bundle-main.c 

nodist_X11_bin_SOURCES = \
	mach_startupServer.c \
	mach_startupUser.c

X11_bin_LDADD = \
	$(top_builddir)/hw/xquartz/libXquartz.la \
	$(top_builddir)/hw/xquartz/xpr/libXquartzXpr.la \
	$(top_builddir)/dix/dixfonts.lo \
	$(top_builddir)/miext/rootless/librootless.la \
	$(top_builddir)/hw/xquartz/pbproxy/libxpbproxy.la \
	$(DARWIN_LIBS) $(MAIN_LIB) $(XSERVER_LIBS)

X11_bin_LDFLAGS =  \
	$(XSERVER_SYS_LIBS) -lXplugin \
	-XCClinker -Objc \
	-Wl,-u,_miDCInitialize \
	-Wl,-framework,Carbon \
	-Wl,-framework,Cocoa \
	-Wl,-framework,CoreAudio \
	-Wl,-framework,IOKit

if GLX
X11_bin_LDADD += \
	$(top_builddir)/hw/xquartz/GL/libCGLCore.la \
	$(top_builddir)/glx/libglx.la

X11_bin_LDFLAGS += \
	-L/System/Library/Frameworks/OpenGL.framework/Libraries -lGL \
	-Wl,-framework,OpenGL
endif

if XQUARTZ_SPARKLE
X11_bin_LDFLAGS += \
	-Wl,-framework,Sparkle
endif

if RECORD
X11_bin_LDADD += \
	$(top_builddir)/record/librecord.la
endif

bin_PROGRAMS = Xquartz

dist_Xquartz_SOURCES = \
	stub.c \
	launchd_fd.c

nodist_Xquartz_SOURCES = \
	mach_startupUser.c

Xquartz_LDFLAGS =  \
	-Wl,-framework,CoreServices

BUILT_SOURCES = \
	mach_startupServer.c \
	mach_startupUser.c \
	mach_startupServer.h \
	mach_startup.h

CLEANFILES = \
	$(BUILT_SOURCES)

$(BUILT_SOURCES): $(srcdir)/mach_startup.defs
	mig -sheader mach_startupServer.h $(srcdir)/mach_startup.defs

EXTRA_DIST = \
	launchd_fd.h \
	mach_startup.defs \
	mach_startup_types.h
=======
AM_CPPFLAGS = \
	-I$(srcdir)/.. \
	-DBUILD_DATE=\"$(BUILD_DATE)\" \
	-DXSERVER_VERSION=\"$(VERSION)\" \
	-DX11BINDIR=\"$(bindir)\"

AM_CFLAGS = $(DIX_CFLAGS)

x11appdir = $(APPLE_APPLICATIONS_DIR)/$(APPLE_APPLICATION_NAME).app/Contents/MacOS
x11app_PROGRAMS = X11.bin

dist_X11_bin_SOURCES = \
	bundle-main.c 

nodist_X11_bin_SOURCES = \
	mach_startupServer.c \
	mach_startupUser.c

X11_bin_LDADD = \
	$(top_builddir)/hw/xquartz/libXquartz.la \
	$(top_builddir)/hw/xquartz/xpr/libXquartzXpr.la \
	$(top_builddir)/dix/dixfonts.lo \
	$(top_builddir)/miext/rootless/librootless.la \
	$(top_builddir)/hw/xquartz/pbproxy/libxpbproxy.la \
	$(DARWIN_LIBS) $(MAIN_LIB) $(XSERVER_LIBS)

X11_bin_LDFLAGS =  \
	$(XSERVER_SYS_LIBS) -lXplugin \
	-XCClinker -Objc \
	-Wl,-u,_miDCInitialize \
	-Wl,-framework,Carbon \
	-Wl,-framework,Cocoa \
	-Wl,-framework,CoreAudio \
	-Wl,-framework,IOKit

if GLX
X11_bin_LDADD += \
	$(top_builddir)/hw/xquartz/GL/libCGLCore.la \
	$(top_builddir)/glx/libglx.la

X11_bin_LDFLAGS += \
	-Wl,-framework,OpenGL
endif

if XQUARTZ_SPARKLE
X11_bin_LDFLAGS += \
	-Wl,-framework,Sparkle
endif

if RECORD
X11_bin_LDADD += \
	$(top_builddir)/record/librecord.la
endif

bin_PROGRAMS = Xquartz

dist_Xquartz_SOURCES = \
	stub.c \
	launchd_fd.c

nodist_Xquartz_SOURCES = \
	mach_startupUser.c

Xquartz_LDFLAGS =  \
	-Wl,-framework,CoreServices

BUILT_SOURCES = \
	mach_startupServer.c \
	mach_startupUser.c \
	mach_startupServer.h \
	mach_startup.h

CLEANFILES = \
	$(BUILT_SOURCES)

$(BUILT_SOURCES): $(srcdir)/mach_startup.defs
	mig -sheader mach_startupServer.h $(srcdir)/mach_startup.defs

EXTRA_DIST = \
	launchd_fd.h \
	mach_startup.defs \
	mach_startup_types.h
>>>>>>> 41676143
<|MERGE_RESOLUTION|>--- conflicted
+++ resolved
@@ -1,168 +1,82 @@
-<<<<<<< HEAD
-AM_CPPFLAGS = \
-	-I$(srcdir)/.. \
-	-DBUILD_DATE=\"$(BUILD_DATE)\" \
-	-DXSERVER_VERSION=\"$(VERSION)\" \
-	-DX11BINDIR=\"$(bindir)\"
-
-AM_CFLAGS = $(DIX_CFLAGS)
-
-x11appdir = $(APPLE_APPLICATIONS_DIR)/$(APPLE_APPLICATION_NAME).app/Contents/MacOS
-x11app_PROGRAMS = X11.bin
-
-dist_X11_bin_SOURCES = \
-	bundle-main.c 
-
-nodist_X11_bin_SOURCES = \
-	mach_startupServer.c \
-	mach_startupUser.c
-
-X11_bin_LDADD = \
-	$(top_builddir)/hw/xquartz/libXquartz.la \
-	$(top_builddir)/hw/xquartz/xpr/libXquartzXpr.la \
-	$(top_builddir)/dix/dixfonts.lo \
-	$(top_builddir)/miext/rootless/librootless.la \
-	$(top_builddir)/hw/xquartz/pbproxy/libxpbproxy.la \
-	$(DARWIN_LIBS) $(MAIN_LIB) $(XSERVER_LIBS)
-
-X11_bin_LDFLAGS =  \
-	$(XSERVER_SYS_LIBS) -lXplugin \
-	-XCClinker -Objc \
-	-Wl,-u,_miDCInitialize \
-	-Wl,-framework,Carbon \
-	-Wl,-framework,Cocoa \
-	-Wl,-framework,CoreAudio \
-	-Wl,-framework,IOKit
-
-if GLX
-X11_bin_LDADD += \
-	$(top_builddir)/hw/xquartz/GL/libCGLCore.la \
-	$(top_builddir)/glx/libglx.la
-
-X11_bin_LDFLAGS += \
-	-L/System/Library/Frameworks/OpenGL.framework/Libraries -lGL \
-	-Wl,-framework,OpenGL
-endif
-
-if XQUARTZ_SPARKLE
-X11_bin_LDFLAGS += \
-	-Wl,-framework,Sparkle
-endif
-
-if RECORD
-X11_bin_LDADD += \
-	$(top_builddir)/record/librecord.la
-endif
-
-bin_PROGRAMS = Xquartz
-
-dist_Xquartz_SOURCES = \
-	stub.c \
-	launchd_fd.c
-
-nodist_Xquartz_SOURCES = \
-	mach_startupUser.c
-
-Xquartz_LDFLAGS =  \
-	-Wl,-framework,CoreServices
-
-BUILT_SOURCES = \
-	mach_startupServer.c \
-	mach_startupUser.c \
-	mach_startupServer.h \
-	mach_startup.h
-
-CLEANFILES = \
-	$(BUILT_SOURCES)
-
-$(BUILT_SOURCES): $(srcdir)/mach_startup.defs
-	mig -sheader mach_startupServer.h $(srcdir)/mach_startup.defs
-
-EXTRA_DIST = \
-	launchd_fd.h \
-	mach_startup.defs \
-	mach_startup_types.h
-=======
-AM_CPPFLAGS = \
-	-I$(srcdir)/.. \
-	-DBUILD_DATE=\"$(BUILD_DATE)\" \
-	-DXSERVER_VERSION=\"$(VERSION)\" \
-	-DX11BINDIR=\"$(bindir)\"
-
-AM_CFLAGS = $(DIX_CFLAGS)
-
-x11appdir = $(APPLE_APPLICATIONS_DIR)/$(APPLE_APPLICATION_NAME).app/Contents/MacOS
-x11app_PROGRAMS = X11.bin
-
-dist_X11_bin_SOURCES = \
-	bundle-main.c 
-
-nodist_X11_bin_SOURCES = \
-	mach_startupServer.c \
-	mach_startupUser.c
-
-X11_bin_LDADD = \
-	$(top_builddir)/hw/xquartz/libXquartz.la \
-	$(top_builddir)/hw/xquartz/xpr/libXquartzXpr.la \
-	$(top_builddir)/dix/dixfonts.lo \
-	$(top_builddir)/miext/rootless/librootless.la \
-	$(top_builddir)/hw/xquartz/pbproxy/libxpbproxy.la \
-	$(DARWIN_LIBS) $(MAIN_LIB) $(XSERVER_LIBS)
-
-X11_bin_LDFLAGS =  \
-	$(XSERVER_SYS_LIBS) -lXplugin \
-	-XCClinker -Objc \
-	-Wl,-u,_miDCInitialize \
-	-Wl,-framework,Carbon \
-	-Wl,-framework,Cocoa \
-	-Wl,-framework,CoreAudio \
-	-Wl,-framework,IOKit
-
-if GLX
-X11_bin_LDADD += \
-	$(top_builddir)/hw/xquartz/GL/libCGLCore.la \
-	$(top_builddir)/glx/libglx.la
-
-X11_bin_LDFLAGS += \
-	-Wl,-framework,OpenGL
-endif
-
-if XQUARTZ_SPARKLE
-X11_bin_LDFLAGS += \
-	-Wl,-framework,Sparkle
-endif
-
-if RECORD
-X11_bin_LDADD += \
-	$(top_builddir)/record/librecord.la
-endif
-
-bin_PROGRAMS = Xquartz
-
-dist_Xquartz_SOURCES = \
-	stub.c \
-	launchd_fd.c
-
-nodist_Xquartz_SOURCES = \
-	mach_startupUser.c
-
-Xquartz_LDFLAGS =  \
-	-Wl,-framework,CoreServices
-
-BUILT_SOURCES = \
-	mach_startupServer.c \
-	mach_startupUser.c \
-	mach_startupServer.h \
-	mach_startup.h
-
-CLEANFILES = \
-	$(BUILT_SOURCES)
-
-$(BUILT_SOURCES): $(srcdir)/mach_startup.defs
-	mig -sheader mach_startupServer.h $(srcdir)/mach_startup.defs
-
-EXTRA_DIST = \
-	launchd_fd.h \
-	mach_startup.defs \
-	mach_startup_types.h
->>>>>>> 41676143
+AM_CPPFLAGS = \
+	-I$(srcdir)/.. \
+	-DBUILD_DATE=\"$(BUILD_DATE)\" \
+	-DXSERVER_VERSION=\"$(VERSION)\" \
+	-DX11BINDIR=\"$(bindir)\"
+
+AM_CFLAGS = $(DIX_CFLAGS)
+
+x11appdir = $(APPLE_APPLICATIONS_DIR)/$(APPLE_APPLICATION_NAME).app/Contents/MacOS
+x11app_PROGRAMS = X11.bin
+
+dist_X11_bin_SOURCES = \
+	bundle-main.c 
+
+nodist_X11_bin_SOURCES = \
+	mach_startupServer.c \
+	mach_startupUser.c
+
+X11_bin_LDADD = \
+	$(top_builddir)/hw/xquartz/libXquartz.la \
+	$(top_builddir)/hw/xquartz/xpr/libXquartzXpr.la \
+	$(top_builddir)/dix/dixfonts.lo \
+	$(top_builddir)/miext/rootless/librootless.la \
+	$(top_builddir)/hw/xquartz/pbproxy/libxpbproxy.la \
+	$(DARWIN_LIBS) $(MAIN_LIB) $(XSERVER_LIBS)
+
+X11_bin_LDFLAGS =  \
+	$(XSERVER_SYS_LIBS) -lXplugin \
+	-XCClinker -Objc \
+	-Wl,-u,_miDCInitialize \
+	-Wl,-framework,Carbon \
+	-Wl,-framework,Cocoa \
+	-Wl,-framework,CoreAudio \
+	-Wl,-framework,IOKit
+
+if GLX
+X11_bin_LDADD += \
+	$(top_builddir)/hw/xquartz/GL/libCGLCore.la \
+	$(top_builddir)/glx/libglx.la
+
+X11_bin_LDFLAGS += \
+	-Wl,-framework,OpenGL
+endif
+
+if XQUARTZ_SPARKLE
+X11_bin_LDFLAGS += \
+	-Wl,-framework,Sparkle
+endif
+
+if RECORD
+X11_bin_LDADD += \
+	$(top_builddir)/record/librecord.la
+endif
+
+bin_PROGRAMS = Xquartz
+
+dist_Xquartz_SOURCES = \
+	stub.c \
+	launchd_fd.c
+
+nodist_Xquartz_SOURCES = \
+	mach_startupUser.c
+
+Xquartz_LDFLAGS =  \
+	-Wl,-framework,CoreServices
+
+BUILT_SOURCES = \
+	mach_startupServer.c \
+	mach_startupUser.c \
+	mach_startupServer.h \
+	mach_startup.h
+
+CLEANFILES = \
+	$(BUILT_SOURCES)
+
+$(BUILT_SOURCES): $(srcdir)/mach_startup.defs
+	mig -sheader mach_startupServer.h $(srcdir)/mach_startup.defs
+
+EXTRA_DIST = \
+	launchd_fd.h \
+	mach_startup.defs \
+	mach_startup_types.h