--- conflicted
+++ resolved
@@ -1,377 +1,189 @@
-<<<<<<< HEAD
-.TH XQUARTZ 1 __vendorversion__
-.SH NAME
-Xquartz \- X window system server for Mac OSX
-.SH SYNOPSIS
-.B Xquartz
-[ options ] ...
-.SH DESCRIPTION
-.I Xquartz
-is the X window server for Mac OS X provided by Apple.
-.I Xquartz
-runs in parallel with Aqua in rootless mode. In rootless mode, the X
-window system and Mac OS X share your display.  The root window of the
-X11 display is the size of the screen and contains all the other
-windows. The X11 root window is not displayed in rootless mode as Mac
-OS X handles the desktop background.
-.SH CUSTOMIZATION
-\fIXquartz\fP can be customized using the defaults(1) command. The available options are:
-.TP 8
-.B defaults write __bundle_id_prefix__.X11 enable_fake_buttons -boolean true
-Emulates a 3 button mouse using modifier keys. By default, the Command modifier
-is used to emulate button 2 and Option is used for button 3. Thus, clicking the
-first mouse button while holding down Command will act like clicking
-button 2. Holding down Option will simulate button 3.
-.TP 8
-.B defaults write __bundle_id_prefix__.X11 fake_button2 \fImodifiers\fP
-Change the modifier keys used to emulate the second mouse button. By default,
-Command is used to emulate the second button. Any combination of the following
-modifier names may be used: {l,r,}shift, {l,r,}option, {l,r,}control, {l,r,}command, fn
-.TP 8
-.B defaults write __bundle_id_prefix__.X11 fake_button3 \fImodifiers\fP
-Change the modifier keys used to emulate the second mouse button. By default,
-Command is used to emulate the second button. Any combination of the following
-modifier names may be used: {l,r,}shift, {l,r,}option, {l,r,}control, {l,r,}command, fn
-.TP 8
-.B defaults write __bundle_id_prefix__.X11 fullscreen_hotkeys -boolean true
-Enable OSX hotkeys while in fullscreen
-.TP 8
-.B defaults write __bundle_id_prefix__.X11 fullscreen_menu -boolean true
-Show the OSX menu while in fullscreen
-.TP 8
-.B defaults write __bundle_id_prefix__.X11 no_quit_alert -boolean true
-Disables the alert dialog displayed when attempting to quit X11.
-.TP 8
-.B defaults write __bundle_id_prefix__.X11 no_auth -boolean true
-Stops the X server requiring that clients authenticate themselves when
-connecting.  See Xsecurity(__miscmansuffix__).
-.TP 8
-.B defaults write __bundle_id_prefix__.X11 nolisten_tcp -boolean false
-This will tell the server to listen and accept TCP connections.  Doing this without enabling
-xauth is a possible security concern.  See Xsecurity(__miscmansuffix__).
-.TP 8
-.B defaults write __bundle_id_prefix__.X11 enable_system_beep -boolean false
-Don't use the standard system beep effect for X11 alerts.
-.TP 8
-.B defaults write __bundle_id_prefix__.X11 enable_key_equivalents -boolean false
-Disable menu keyboard equivalents while X11 windows are focused.
-.TP 8
-.B defaults write __bundle_id_prefix__.X11 depth \fIdepth\fP
-Specifies the color bit depth to use. Currently only 15, and 24 color
-bits per pixel are supported. If not specified, or a value of -1 is specified,
-defaults to the depth of the main display.
-.TP 8
-.B defaults write __bundle_id_prefix__.X11 sync_keymap -boolean true
-Keep the X11 keymap up to date with the OSX system keymap.
-.TP 8
-.B defaults write __bundle_id_prefix__.X11 option_sends_alt -boolean true
-The Option key will send Alt_L and Alt_R instead of Mode_switch.
-.TP 8
-.B defaults write __bundle_id_prefix__.X11 sync_pasteboard -boolean true
-Enable syncing between the OSX pasteboard and clipboard/primary selection buffers in X11.  This option needs to be true for any of the other pasteboard sync options to have an effect.
-.TP 8
-.B defaults write __bundle_id_prefix__.X11 sync_pasteboard_to_clipboard -boolean true
-Update the X11 CLIPBOARD when the OSX NSPasteboard is updated.
-.TP 8
-.B defaults write __bundle_id_prefix__.X11 sync_pasteboard_to_primary -boolean true
-Update the the X11 PRIMARY buffer when the OSX NSPasteboard is updated.
-.TP 8
-.B defaults write __bundle_id_prefix__.X11 sync_clipboard_to_pasteboard -boolean true
-Update the the OSX NSPasteboard when the X11 CLIPBOARD is updated.  Note that enabling this option causes the clipboard synchronization to act as a clipboard manager in X11.  This makes it impossible to use xclipboard, klipper, or any other such clipboard managers.  If you want to use any of these programs, you must disable this option.
-.TP 8
-.B defaults write __bundle_id_prefix__.X11 sync_primary_on_select -boolean true
-This option defaults to false and is provided only "for experts."  It updates the NSPasteboard whenever a new X11 selection is made (rather than requiring you to hit cmd-c to copy the selection to the NSPasteboard).  Since the X11 protocol does not require applications to send notification when they change selection, this might not work in all cases (if you run into this problem, try selecting text in another application first, then selecting the text you want).
-.TP 8
-.B defaults write __bundle_id_prefix__.X11 enable_test_extensions -boolean true
-This option defaults to false and is only accessible through the command line.  Enable this option to turn on the DEC-XTRAP, RECORD, and XTEST extensions in the server.
-.SH OPTIONS
-.PP
-In addition to the normal server options described in the \fIXserver(1)\fP
-manual page, \fIXquartz\fP accepts the following command line switches:
-.TP 8
-.B \-fakebuttons
-Same as enable_fake_buttons above with value true.
-.TP 8
-.B \-nofakebuttons
-Same as enable_fake_buttons above with value false.
-.TP 8
-.B "\-fakemouse2 \fImodifiers\fP"
-Same as fake_button2 above.
-.TP 8
-.B "\-fakemouse3 \fImodifiers\fP"
-Same as fake_button3 above.
-.TP 8
-.B "\-depth \fIdepth\fP"
-Same as depth above.
-.SH LOGGING
-XQuartz stores a server log at ~/Library/Logs/X11.__bundle_id_prefix__.log which
-is analogous to /var/log/Xorg.#.log on systems that use the XFree86 DDX such as
-Linux, BSD, and Solaris.
-.PP
-In addition to this server log, XQuartz sends messages to syslogd(8) using
-asl(3).  These logs are sent to the __bundle_id_prefix__ facility, and you can
-watch these logs using the following syslog(1) command:
-.TP 8
-.B $ syslog -w -k Facility __bundle_id_prefix__
-.PP
-By default, XQaurtz sets an ASL mask which prevents it from logging messages
-below the ASL_LEVEL_WARNING level (meaning almost all logging is done strictly
-to the file referenced above).  To force XQuartz to send all log messages to
-syslogd(8), you can adjust this mask using the following syslog(1) command:
-.TP 8
-.B $ syslog -c X11.bin -d
-.PP
-The stdout and stderr messages printed by any process launched by XQuartz will
-be redirected to this syslog facility with a priority level of ASL_LEVEL_INFO
-and ASL_LEVEL_NOTICE respectively.  In order to see these messages in syslog,
-you will need to adjust XQuartz's asl mask as above but using -i or -n
-instead of -d.
-.SH "SEE ALSO"
-.PP
-X(__miscmansuffix__), Xserver(1), xdm(1), xinit(1), syslog(1), syslogd(8)
-.PP
-http://xquartz.macosforge.org
-.PP
-.SH AUTHORS / HISTORY
-X11 was originally ported to Mac OS X Server by John Carmack.  Dave
-Zarzycki used this as the basis of his port of XFree86 4.0 to Darwin 1.0.
-Torrey T. Lyons improved and integrated this code into the XFree86
-Project's mainline for the 4.0.2 release.
-.PP
-The following members of the XonX Team contributed to the following
-releases (in alphabetical order):
-.TP 4
-XFree86 4.1.0:
-.br
-Rob Braun - Darwin x86 support
-.br
-Torrey T. Lyons - Project Lead
-.br
-Andreas Monitzer - Cocoa version of XDarwin front end
-.br
-Gregory Robert Parker - Original Quartz implementation
-.br
-Christoph Pfisterer - Dynamic shared X libraries
-.br
-Toshimitsu Tanaka - Japanese localization
-.TP 4
-XFree86 4.2.0:
-.br
-Rob Braun - Darwin x86 support
-.br
-Pablo Di Noto - Spanish localization
-.br
-Paul Edens - Dutch localization
-.br
-Kyunghwan Kim - Korean localization
-.br
-Mario Klebsch - Non-US keyboard support
-.br
-Torrey T. Lyons - Project Lead
-.br
-Andreas Monitzer - German localization
-.br
-Patrik Montgomery - Swedish localization
-.br
-Greg Parker - Rootless support
-.br
-Toshimitsu Tanaka - Japanese localization
-.br
-Olivier Verdier - French localization
-.PP
-Code from Apple's X11.app (which was based on XFree86 4.1) was integrated into X.org's XDarwin DDX by Ben Byer for xorg-server-1.2.
-The XDarwin DDX was renamed Xquartz to more accurately reflect its state (the pure-darwin backend was removed).
-Jeremy Huddleston took over as project lead and brought the project up to the X.org 1.4 server branch.
-.PP
-Jeremy Huddleston <jeremyhu@apple.com> is the current maintainer.
-=======
-.TH XQUARTZ 1 __vendorversion__
-.SH NAME
-Xquartz \- X window system server for Mac OSX
-.SH SYNOPSIS
-.B Xquartz
-[ options ] ...
-.SH DESCRIPTION
-.I Xquartz
-is the X window server for Mac OS X provided by Apple.
-.I Xquartz
-runs in parallel with Aqua in rootless mode. In rootless mode, the X
-window system and Mac OS X share your display.  The root window of the
-X11 display is the size of the screen and contains all the other
-windows. The X11 root window is not displayed in rootless mode as Mac
-OS X handles the desktop background.
-.SH CUSTOMIZATION
-\fIXquartz\fP can be customized using the defaults(1) command. The available options are:
-.TP 8
-.B defaults write __bundle_id_prefix__.X11 enable_fake_buttons -boolean true
-Emulates a 3 button mouse using modifier keys. By default, the Command modifier
-is used to emulate button 2 and Option is used for button 3. Thus, clicking the
-first mouse button while holding down Command will act like clicking
-button 2. Holding down Option will simulate button 3.
-.TP 8
-.B defaults write __bundle_id_prefix__.X11 fake_button2 \fImodifiers\fP
-Change the modifier keys used to emulate the second mouse button. By default,
-Command is used to emulate the second button. Any combination of the following
-modifier names may be used: {l,r,}shift, {l,r,}option, {l,r,}control, {l,r,}command, fn
-.TP 8
-.B defaults write __bundle_id_prefix__.X11 fake_button3 \fImodifiers\fP
-Change the modifier keys used to emulate the second mouse button. By default,
-Command is used to emulate the second button. Any combination of the following
-modifier names may be used: {l,r,}shift, {l,r,}option, {l,r,}control, {l,r,}command, fn
-.TP 8
-.B defaults write __bundle_id_prefix__.X11 fullscreen_hotkeys -boolean true
-Enable OSX hotkeys while in fullscreen
-.TP 8
-.B defaults write __bundle_id_prefix__.X11 fullscreen_menu -boolean true
-Show the OSX menu while in fullscreen
-.TP 8
-.B defaults write __bundle_id_prefix__.X11 no_quit_alert -boolean true
-Disables the alert dialog displayed when attempting to quit X11.
-.TP 8
-.B defaults write __bundle_id_prefix__.X11 no_auth -boolean true
-Stops the X server requiring that clients authenticate themselves when
-connecting.  See Xsecurity(__miscmansuffix__).
-.TP 8
-.B defaults write __bundle_id_prefix__.X11 nolisten_tcp -boolean false
-This will tell the server to listen and accept TCP connections.  Doing this without enabling
-xauth is a possible security concern.  See Xsecurity(__miscmansuffix__).
-.TP 8
-.B defaults write __bundle_id_prefix__.X11 enable_system_beep -boolean false
-Don't use the standard system beep effect for X11 alerts.
-.TP 8
-.B defaults write __bundle_id_prefix__.X11 enable_key_equivalents -boolean false
-Disable menu keyboard equivalents while X11 windows are focused.
-.TP 8
-.B defaults write __bundle_id_prefix__.X11 depth \fIdepth\fP
-Specifies the color bit depth to use. Currently only 15, and 24 color
-bits per pixel are supported. If not specified, or a value of -1 is specified,
-defaults to the depth of the main display.
-.TP 8
-.B defaults write __bundle_id_prefix__.X11 sync_keymap -boolean true
-Keep the X11 keymap up to date with the OSX system keymap.
-.TP 8
-.B defaults write __bundle_id_prefix__.X11 option_sends_alt -boolean true
-The Option key will send Alt_L and Alt_R instead of Mode_switch.
-.TP 8
-.B defaults write __bundle_id_prefix__.X11 sync_pasteboard -boolean true
-Enable syncing between the OSX pasteboard and clipboard/primary selection buffers in X11.  This option needs to be true for any of the other pasteboard sync options to have an effect.
-.TP 8
-.B defaults write __bundle_id_prefix__.X11 sync_pasteboard_to_clipboard -boolean true
-Update the X11 CLIPBOARD when the OSX NSPasteboard is updated.
-.TP 8
-.B defaults write __bundle_id_prefix__.X11 sync_pasteboard_to_primary -boolean true
-Update the the X11 PRIMARY buffer when the OSX NSPasteboard is updated.
-.TP 8
-.B defaults write __bundle_id_prefix__.X11 sync_clipboard_to_pasteboard -boolean true
-Update the the OSX NSPasteboard when the X11 CLIPBOARD is updated.  Note that enabling this option causes the clipboard synchronization to act as a clipboard manager in X11.  This makes it impossible to use xclipboard, klipper, or any other such clipboard managers.  If you want to use any of these programs, you must disable this option.
-.TP 8
-.B defaults write __bundle_id_prefix__.X11 sync_primary_on_select -boolean true
-This option defaults to false and is provided only "for experts."  It updates the NSPasteboard whenever a new X11 selection is made (rather than requiring you to hit cmd-c to copy the selection to the NSPasteboard).  Since the X11 protocol does not require applications to send notification when they change selection, this might not work in all cases (if you run into this problem, try selecting text in another application first, then selecting the text you want).
-.TP 8
-.B defaults write __bundle_id_prefix__.X11 enable_test_extensions -boolean true
-This option defaults to false and is only accessible through the command line.  Enable this option to turn on the DEC-XTRAP, RECORD, and XTEST extensions in the server.
-.SH OPTIONS
-.PP
-In addition to the normal server options described in the \fIXserver(1)\fP
-manual page, \fIXquartz\fP accepts the following command line switches:
-.TP 8
-.B \-fakebuttons
-Same as enable_fake_buttons above with value true.
-.TP 8
-.B \-nofakebuttons
-Same as enable_fake_buttons above with value false.
-.TP 8
-.B "\-fakemouse2 \fImodifiers\fP"
-Same as fake_button2 above.
-.TP 8
-.B "\-fakemouse3 \fImodifiers\fP"
-Same as fake_button3 above.
-.TP 8
-.B "\-depth \fIdepth\fP"
-Same as depth above.
-.SH LOGGING
-XQuartz stores a server log at ~/Library/Logs/X11.__bundle_id_prefix__.log which
-is analogous to /var/log/Xorg.#.log on systems that use the XFree86 DDX such as
-Linux, BSD, and Solaris.
-.PP
-In addition to this server log, XQuartz sends messages to syslogd(8) using
-asl(3).  These logs are sent to the __bundle_id_prefix__ facility, and you can
-watch these logs using the following syslog(1) command:
-.TP 8
-.B $ syslog -w -k Facility eq __bundle_id_prefix__
-.PP
-or you can include extra information such as the file, line, and function where the message originated:
-.TP 8
-.B $ syslog -w -F '$(Time) $(Sender) <$(Level)> $(File):$(Line) $(Function) :: $(Message)' -k Facility eq __bundle_id_prefix__
-.PP
-By default, XQaurtz sets an ASL mask which prevents it from logging messages
-below the ASL_LEVEL_WARNING level (meaning almost all logging is done strictly
-to the file referenced above).  To force XQuartz to send all log messages to
-syslogd(8), you can adjust this mask using the following syslog(1) command:
-.TP 8
-.B $ syslog -c X11.bin -d
-.PP
-The stdout and stderr messages printed by any process launched by XQuartz will
-be redirected to this syslog facility with a priority level of ASL_LEVEL_INFO
-and ASL_LEVEL_NOTICE respectively.  In order to see these messages in syslog,
-you will need to adjust XQuartz's asl mask as above but using -i or -n
-instead of -d.
-.SH "SEE ALSO"
-.PP
-X(__miscmansuffix__), Xserver(1), xdm(1), xinit(1), syslog(1), syslogd(8)
-.PP
-http://xquartz.macosforge.org
-.PP
-.SH AUTHORS / HISTORY
-X11 was originally ported to Mac OS X Server by John Carmack.  Dave
-Zarzycki used this as the basis of his port of XFree86 4.0 to Darwin 1.0.
-Torrey T. Lyons improved and integrated this code into the XFree86
-Project's mainline for the 4.0.2 release.
-.PP
-The following members of the XonX Team contributed to the following
-releases (in alphabetical order):
-.TP 4
-XFree86 4.1.0:
-.br
-Rob Braun - Darwin x86 support
-.br
-Torrey T. Lyons - Project Lead
-.br
-Andreas Monitzer - Cocoa version of XDarwin front end
-.br
-Gregory Robert Parker - Original Quartz implementation
-.br
-Christoph Pfisterer - Dynamic shared X libraries
-.br
-Toshimitsu Tanaka - Japanese localization
-.TP 4
-XFree86 4.2.0:
-.br
-Rob Braun - Darwin x86 support
-.br
-Pablo Di Noto - Spanish localization
-.br
-Paul Edens - Dutch localization
-.br
-Kyunghwan Kim - Korean localization
-.br
-Mario Klebsch - Non-US keyboard support
-.br
-Torrey T. Lyons - Project Lead
-.br
-Andreas Monitzer - German localization
-.br
-Patrik Montgomery - Swedish localization
-.br
-Greg Parker - Rootless support
-.br
-Toshimitsu Tanaka - Japanese localization
-.br
-Olivier Verdier - French localization
-.PP
-Code from Apple's X11.app (which was based on XFree86 4.1) was integrated into X.org's XDarwin DDX by Ben Byer for xorg-server-1.2.
-The XDarwin DDX was renamed Xquartz to more accurately reflect its state (the pure-darwin backend was removed).
-Jeremy Huddleston took over as project lead and brought the project up to the X.org 1.4 server branch.
-.PP
-Jeremy Huddleston <jeremyhu@apple.com> is the current maintainer.
->>>>>>> ae87f259
+.TH XQUARTZ 1 __vendorversion__
+.SH NAME
+Xquartz \- X window system server for Mac OSX
+.SH SYNOPSIS
+.B Xquartz
+[ options ] ...
+.SH DESCRIPTION
+.I Xquartz
+is the X window server for Mac OS X provided by Apple.
+.I Xquartz
+runs in parallel with Aqua in rootless mode. In rootless mode, the X
+window system and Mac OS X share your display.  The root window of the
+X11 display is the size of the screen and contains all the other
+windows. The X11 root window is not displayed in rootless mode as Mac
+OS X handles the desktop background.
+.SH CUSTOMIZATION
+\fIXquartz\fP can be customized using the defaults(1) command. The available options are:
+.TP 8
+.B defaults write __bundle_id_prefix__.X11 enable_fake_buttons -boolean true
+Emulates a 3 button mouse using modifier keys. By default, the Command modifier
+is used to emulate button 2 and Option is used for button 3. Thus, clicking the
+first mouse button while holding down Command will act like clicking
+button 2. Holding down Option will simulate button 3.
+.TP 8
+.B defaults write __bundle_id_prefix__.X11 fake_button2 \fImodifiers\fP
+Change the modifier keys used to emulate the second mouse button. By default,
+Command is used to emulate the second button. Any combination of the following
+modifier names may be used: {l,r,}shift, {l,r,}option, {l,r,}control, {l,r,}command, fn
+.TP 8
+.B defaults write __bundle_id_prefix__.X11 fake_button3 \fImodifiers\fP
+Change the modifier keys used to emulate the second mouse button. By default,
+Command is used to emulate the second button. Any combination of the following
+modifier names may be used: {l,r,}shift, {l,r,}option, {l,r,}control, {l,r,}command, fn
+.TP 8
+.B defaults write __bundle_id_prefix__.X11 fullscreen_hotkeys -boolean true
+Enable OSX hotkeys while in fullscreen
+.TP 8
+.B defaults write __bundle_id_prefix__.X11 fullscreen_menu -boolean true
+Show the OSX menu while in fullscreen
+.TP 8
+.B defaults write __bundle_id_prefix__.X11 no_quit_alert -boolean true
+Disables the alert dialog displayed when attempting to quit X11.
+.TP 8
+.B defaults write __bundle_id_prefix__.X11 no_auth -boolean true
+Stops the X server requiring that clients authenticate themselves when
+connecting.  See Xsecurity(__miscmansuffix__).
+.TP 8
+.B defaults write __bundle_id_prefix__.X11 nolisten_tcp -boolean false
+This will tell the server to listen and accept TCP connections.  Doing this without enabling
+xauth is a possible security concern.  See Xsecurity(__miscmansuffix__).
+.TP 8
+.B defaults write __bundle_id_prefix__.X11 enable_system_beep -boolean false
+Don't use the standard system beep effect for X11 alerts.
+.TP 8
+.B defaults write __bundle_id_prefix__.X11 enable_key_equivalents -boolean false
+Disable menu keyboard equivalents while X11 windows are focused.
+.TP 8
+.B defaults write __bundle_id_prefix__.X11 depth \fIdepth\fP
+Specifies the color bit depth to use. Currently only 15, and 24 color
+bits per pixel are supported. If not specified, or a value of -1 is specified,
+defaults to the depth of the main display.
+.TP 8
+.B defaults write __bundle_id_prefix__.X11 sync_keymap -boolean true
+Keep the X11 keymap up to date with the OSX system keymap.
+.TP 8
+.B defaults write __bundle_id_prefix__.X11 option_sends_alt -boolean true
+The Option key will send Alt_L and Alt_R instead of Mode_switch.
+.TP 8
+.B defaults write __bundle_id_prefix__.X11 sync_pasteboard -boolean true
+Enable syncing between the OSX pasteboard and clipboard/primary selection buffers in X11.  This option needs to be true for any of the other pasteboard sync options to have an effect.
+.TP 8
+.B defaults write __bundle_id_prefix__.X11 sync_pasteboard_to_clipboard -boolean true
+Update the X11 CLIPBOARD when the OSX NSPasteboard is updated.
+.TP 8
+.B defaults write __bundle_id_prefix__.X11 sync_pasteboard_to_primary -boolean true
+Update the the X11 PRIMARY buffer when the OSX NSPasteboard is updated.
+.TP 8
+.B defaults write __bundle_id_prefix__.X11 sync_clipboard_to_pasteboard -boolean true
+Update the the OSX NSPasteboard when the X11 CLIPBOARD is updated.  Note that enabling this option causes the clipboard synchronization to act as a clipboard manager in X11.  This makes it impossible to use xclipboard, klipper, or any other such clipboard managers.  If you want to use any of these programs, you must disable this option.
+.TP 8
+.B defaults write __bundle_id_prefix__.X11 sync_primary_on_select -boolean true
+This option defaults to false and is provided only "for experts."  It updates the NSPasteboard whenever a new X11 selection is made (rather than requiring you to hit cmd-c to copy the selection to the NSPasteboard).  Since the X11 protocol does not require applications to send notification when they change selection, this might not work in all cases (if you run into this problem, try selecting text in another application first, then selecting the text you want).
+.TP 8
+.B defaults write __bundle_id_prefix__.X11 enable_test_extensions -boolean true
+This option defaults to false and is only accessible through the command line.  Enable this option to turn on the DEC-XTRAP, RECORD, and XTEST extensions in the server.
+.SH OPTIONS
+.PP
+In addition to the normal server options described in the \fIXserver(1)\fP
+manual page, \fIXquartz\fP accepts the following command line switches:
+.TP 8
+.B \-fakebuttons
+Same as enable_fake_buttons above with value true.
+.TP 8
+.B \-nofakebuttons
+Same as enable_fake_buttons above with value false.
+.TP 8
+.B "\-fakemouse2 \fImodifiers\fP"
+Same as fake_button2 above.
+.TP 8
+.B "\-fakemouse3 \fImodifiers\fP"
+Same as fake_button3 above.
+.TP 8
+.B "\-depth \fIdepth\fP"
+Same as depth above.
+.SH LOGGING
+XQuartz stores a server log at ~/Library/Logs/X11.__bundle_id_prefix__.log which
+is analogous to /var/log/Xorg.#.log on systems that use the XFree86 DDX such as
+Linux, BSD, and Solaris.
+.PP
+In addition to this server log, XQuartz sends messages to syslogd(8) using
+asl(3).  These logs are sent to the __bundle_id_prefix__ facility, and you can
+watch these logs using the following syslog(1) command:
+.TP 8
+.B $ syslog -w -k Facility eq __bundle_id_prefix__
+.PP
+or you can include extra information such as the file, line, and function where the message originated:
+.TP 8
+.B $ syslog -w -F '$(Time) $(Sender) <$(Level)> $(File):$(Line) $(Function) :: $(Message)' -k Facility eq __bundle_id_prefix__
+.PP
+By default, XQaurtz sets an ASL mask which prevents it from logging messages
+below the ASL_LEVEL_WARNING level (meaning almost all logging is done strictly
+to the file referenced above).  To force XQuartz to send all log messages to
+syslogd(8), you can adjust this mask using the following syslog(1) command:
+.TP 8
+.B $ syslog -c X11.bin -d
+.PP
+The stdout and stderr messages printed by any process launched by XQuartz will
+be redirected to this syslog facility with a priority level of ASL_LEVEL_INFO
+and ASL_LEVEL_NOTICE respectively.  In order to see these messages in syslog,
+you will need to adjust XQuartz's asl mask as above but using -i or -n
+instead of -d.
+.SH "SEE ALSO"
+.PP
+X(__miscmansuffix__), Xserver(1), xdm(1), xinit(1), syslog(1), syslogd(8)
+.PP
+http://xquartz.macosforge.org
+.PP
+.SH AUTHORS / HISTORY
+X11 was originally ported to Mac OS X Server by John Carmack.  Dave
+Zarzycki used this as the basis of his port of XFree86 4.0 to Darwin 1.0.
+Torrey T. Lyons improved and integrated this code into the XFree86
+Project's mainline for the 4.0.2 release.
+.PP
+The following members of the XonX Team contributed to the following
+releases (in alphabetical order):
+.TP 4
+XFree86 4.1.0:
+.br
+Rob Braun - Darwin x86 support
+.br
+Torrey T. Lyons - Project Lead
+.br
+Andreas Monitzer - Cocoa version of XDarwin front end
+.br
+Gregory Robert Parker - Original Quartz implementation
+.br
+Christoph Pfisterer - Dynamic shared X libraries
+.br
+Toshimitsu Tanaka - Japanese localization
+.TP 4
+XFree86 4.2.0:
+.br
+Rob Braun - Darwin x86 support
+.br
+Pablo Di Noto - Spanish localization
+.br
+Paul Edens - Dutch localization
+.br
+Kyunghwan Kim - Korean localization
+.br
+Mario Klebsch - Non-US keyboard support
+.br
+Torrey T. Lyons - Project Lead
+.br
+Andreas Monitzer - German localization
+.br
+Patrik Montgomery - Swedish localization
+.br
+Greg Parker - Rootless support
+.br
+Toshimitsu Tanaka - Japanese localization
+.br
+Olivier Verdier - French localization
+.PP
+Code from Apple's X11.app (which was based on XFree86 4.1) was integrated into X.org's XDarwin DDX by Ben Byer for xorg-server-1.2.
+The XDarwin DDX was renamed Xquartz to more accurately reflect its state (the pure-darwin backend was removed).
+Jeremy Huddleston took over as project lead and brought the project up to the X.org 1.4 server branch.
+.PP
+Jeremy Huddleston <jeremyhu@apple.com> is the current maintainer.