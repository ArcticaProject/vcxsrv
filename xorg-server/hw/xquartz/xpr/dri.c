<<<<<<< HEAD
/**************************************************************************

Copyright 1998-1999 Precision Insight, Inc., Cedar Park, Texas.
Copyright 2000 VA Linux Systems, Inc.
Copyright (c) 2002, 2009 Apple Computer, Inc.
All Rights Reserved.

Permission is hereby granted, free of charge, to any person obtaining a
copy of this software and associated documentation files (the
"Software"), to deal in the Software without restriction, including
without limitation the rights to use, copy, modify, merge, publish,
distribute, sub license, and/or sell copies of the Software, and to
permit persons to whom the Software is furnished to do so, subject to
the following conditions:

The above copyright notice and this permission notice (including the
next paragraph) shall be included in all copies or substantial portions
of the Software.

THE SOFTWARE IS PROVIDED "AS IS", WITHOUT WARRANTY OF ANY KIND, EXPRESS
OR IMPLIED, INCLUDING BUT NOT LIMITED TO THE WARRANTIES OF
MERCHANTABILITY, FITNESS FOR A PARTICULAR PURPOSE AND NON-INFRINGEMENT.
IN NO EVENT SHALL PRECISION INSIGHT AND/OR ITS SUPPLIERS BE LIABLE FOR
ANY CLAIM, DAMAGES OR OTHER LIABILITY, WHETHER IN AN ACTION OF CONTRACT,
TORT OR OTHERWISE, ARISING FROM, OUT OF OR IN CONNECTION WITH THE
SOFTWARE OR THE USE OR OTHER DEALINGS IN THE SOFTWARE.

**************************************************************************/

/*
 * Authors:
 *   Jens Owen <jens@valinux.com>
 *   Rickard E. (Rik) Faith <faith@valinux.com>
 *
 */

#ifdef HAVE_DIX_CONFIG_H
#include <dix-config.h>
#endif

#ifdef XFree86LOADER
#include "xf86.h"
#include "xf86_ansic.h"
#else
#include <sys/time.h>
#include <unistd.h>
#endif

#include <X11/X.h>
#include <X11/Xproto.h>
#include <fcntl.h>
#include <sys/mman.h>
#include <sys/types.h>
#include <sys/stat.h>
#include "misc.h"
#include "dixstruct.h"
#include "extnsionst.h"
#include "colormapst.h"
#include "cursorstr.h"
#include "scrnintstr.h"
#include "windowstr.h"
#include "servermd.h"
#define _APPLEDRI_SERVER_
#include "appledristr.h"
#include "swaprep.h"
#include "dri.h"
#include "dristruct.h"
#include "mi.h"
#include "mipointer.h"
#include "rootless.h"
#include "x-hash.h"
#include "x-hook.h"
#include "driWrap.h"

#include <AvailabilityMacros.h>

static DevPrivateKeyRec DRIScreenPrivKeyRec;
#define DRIScreenPrivKey (&DRIScreenPrivKeyRec)
static DevPrivateKeyRec DRIWindowPrivKeyRec;
#define DRIWindowPrivKey (&DRIWindowPrivKeyRec)
static DevPrivateKeyRec DRIPixmapPrivKeyRec;
#define DRIPixmapPrivKey (&DRIPixmapPrivKeyRec)
static DevPrivateKeyRec DRIPixmapBufferPrivKeyRec;
#define DRIPixmapBufferPrivKey (&DRIPixmapBufferPrivKeyRec)

static RESTYPE DRIDrawablePrivResType;

static x_hash_table *surface_hash;      /* maps surface ids -> drawablePrivs */

static Bool DRIFreePixmapImp(DrawablePtr pDrawable);

typedef struct {
    DrawablePtr pDrawable;
    int refCount;
    int bytesPerPixel;
    int width;
    int height;
    char shmPath[PATH_MAX];
    int fd; /* From shm_open (for now) */
    size_t length; /* length of buffer */
    void *buffer;       
} DRIPixmapBuffer, *DRIPixmapBufferPtr;

Bool
DRIScreenInit(ScreenPtr pScreen)
{
    DRIScreenPrivPtr    pDRIPriv;
    int                 i;

    if (!dixRegisterPrivateKey(&DRIScreenPrivKeyRec, PRIVATE_SCREEN, 0))
	return FALSE;
    if (!dixRegisterPrivateKey(&DRIWindowPrivKeyRec, PRIVATE_WINDOW, 0))
	return FALSE;
    if (!dixRegisterPrivateKey(&DRIPixmapPrivKeyRec, PRIVATE_PIXMAP, 0))
	return FALSE;
    if (!dixRegisterPrivateKey(&DRIPixmapBufferPrivKeyRec, PRIVATE_PIXMAP, 0))
	return FALSE;

    pDRIPriv = (DRIScreenPrivPtr) calloc(1, sizeof(DRIScreenPrivRec));
    if (!pDRIPriv) {
	dixSetPrivate(&pScreen->devPrivates, DRIScreenPrivKey, NULL);
        return FALSE;
    }

    dixSetPrivate(&pScreen->devPrivates, DRIScreenPrivKey, pDRIPriv);
    pDRIPriv->directRenderingSupport = TRUE;
    pDRIPriv->nrWindows = 0;

    /* Initialize drawable tables */
    for (i = 0; i < DRI_MAX_DRAWABLES; i++) {
        pDRIPriv->DRIDrawables[i] = NULL;
    }

    return TRUE;
}

Bool
DRIFinishScreenInit(ScreenPtr pScreen)
{
    DRIScreenPrivPtr  pDRIPriv = DRI_SCREEN_PRIV(pScreen);

    /* Wrap DRI support */
    pDRIPriv->wrap.ValidateTree = pScreen->ValidateTree;
    pScreen->ValidateTree = DRIValidateTree;

    pDRIPriv->wrap.PostValidateTree = pScreen->PostValidateTree;
    pScreen->PostValidateTree = DRIPostValidateTree;

    pDRIPriv->wrap.WindowExposures = pScreen->WindowExposures;
    pScreen->WindowExposures = DRIWindowExposures;

    pDRIPriv->wrap.CopyWindow = pScreen->CopyWindow;
    pScreen->CopyWindow = DRICopyWindow;

    pDRIPriv->wrap.ClipNotify = pScreen->ClipNotify;
    pScreen->ClipNotify = DRIClipNotify;

    //    ErrorF("[DRI] screen %d installation complete\n", pScreen->myNum);

    return DRIWrapInit(pScreen);
}

void
DRICloseScreen(ScreenPtr pScreen)
{
    DRIScreenPrivPtr pDRIPriv = DRI_SCREEN_PRIV(pScreen);

    if (pDRIPriv && pDRIPriv->directRenderingSupport) {
        free(pDRIPriv);
	dixSetPrivate(&pScreen->devPrivates, DRIScreenPrivKey, NULL);
    }
}

Bool
DRIExtensionInit(void)
{
    DRIDrawablePrivResType = CreateNewResourceType(DRIDrawablePrivDelete,
						   "DRIDrawable");

    return DRIDrawablePrivResType != 0;
}

void
DRIReset(void)
{
    /*
     * This stub routine is called when the X Server recycles, resources
     * allocated by DRIExtensionInit need to be managed here.
     *
     * Currently this routine is a stub because all the interesting resources
     * are managed via the screen init process.
     */
}

Bool
DRIQueryDirectRenderingCapable(ScreenPtr pScreen, Bool* isCapable)
{
    DRIScreenPrivPtr pDRIPriv = DRI_SCREEN_PRIV(pScreen);

    if (pDRIPriv)
        *isCapable = pDRIPriv->directRenderingSupport;
    else
        *isCapable = FALSE;

    return TRUE;
}

Bool
DRIAuthConnection(ScreenPtr pScreen, unsigned int magic)
{
#if 0
    /* FIXME: something? */

    DRIScreenPrivPtr pDRIPriv = DRI_SCREEN_PRIV(pScreen);

    if (drmAuthMagic(pDRIPriv->drmFD, magic)) return FALSE;
#endif
    return TRUE;
}

static void
DRIUpdateSurface(DRIDrawablePrivPtr pDRIDrawablePriv, DrawablePtr pDraw)
{
    xp_window_changes wc;
    unsigned int flags = 0;

    if (pDRIDrawablePriv->sid == 0)
        return;

#if MAC_OS_X_VERSION_MAX_ALLOWED >= 1030
    wc.depth = (pDraw->bitsPerPixel == 32 ? XP_DEPTH_ARGB8888
                : pDraw->bitsPerPixel == 16 ? XP_DEPTH_RGB555 : XP_DEPTH_NIL);
    if (wc.depth != XP_DEPTH_NIL)
        flags |= XP_DEPTH;
#endif

    if (pDraw->type == DRAWABLE_WINDOW) {
        WindowPtr pWin = (WindowPtr) pDraw;
        WindowPtr pTopWin = TopLevelParent(pWin);

        wc.x = pWin->drawable.x - (pTopWin->drawable.x - pTopWin->borderWidth);
        wc.y = pWin->drawable.y - (pTopWin->drawable.y - pTopWin->borderWidth);
        wc.width = pWin->drawable.width + 2 * pWin->borderWidth;
        wc.height = pWin->drawable.height + 2 * pWin->borderWidth;
        wc.bit_gravity = XP_GRAVITY_NONE;

        wc.shape_nrects = RegionNumRects(&pWin->clipList);
        wc.shape_rects = RegionRects(&pWin->clipList);
        wc.shape_tx = - (pTopWin->drawable.x - pTopWin->borderWidth);
        wc.shape_ty = - (pTopWin->drawable.y - pTopWin->borderWidth);

        flags |= XP_BOUNDS | XP_SHAPE;

    } else if (pDraw->type == DRAWABLE_PIXMAP) {
        wc.x = 0;
        wc.y = 0;
        wc.width = pDraw->width;
        wc.height = pDraw->height;
        wc.bit_gravity = XP_GRAVITY_NONE;
        flags |= XP_BOUNDS;
    }

    xp_configure_surface(pDRIDrawablePriv->sid, flags, &wc);
}

/* Return NULL if an error occurs. */
static DRIDrawablePrivPtr
CreateSurfaceForWindow(ScreenPtr pScreen, WindowPtr pWin, xp_window_id *widPtr) {
    DRIDrawablePrivPtr pDRIDrawablePriv;
    xp_window_id wid = 0;

    *widPtr = 0;

    pDRIDrawablePriv = DRI_DRAWABLE_PRIV_FROM_WINDOW(pWin);

    if (pDRIDrawablePriv == NULL) {
	xp_error err;
	xp_window_changes wc;
	
	/* allocate a DRI Window Private record */
	if (!(pDRIDrawablePriv = malloc(sizeof(*pDRIDrawablePriv)))) {
	    return NULL;
	}
	
	pDRIDrawablePriv->pDraw = (DrawablePtr)pWin;
	pDRIDrawablePriv->pScreen = pScreen;
	pDRIDrawablePriv->refCount = 0;
	pDRIDrawablePriv->drawableIndex = -1;
	pDRIDrawablePriv->notifiers = NULL;
	
	/* find the physical window */
	wid = x_cvt_vptr_to_uint(RootlessFrameForWindow(pWin, TRUE));

	if (wid == 0) {
	    free(pDRIDrawablePriv);
	    return NULL;
	}
	
	/* allocate the physical surface */
	err = xp_create_surface(wid, &pDRIDrawablePriv->sid);

	if (err != Success) {
	    free(pDRIDrawablePriv);
	    return NULL;
	}

	/* Make it visible */
	wc.stack_mode = XP_MAPPED_ABOVE;
	wc.sibling = 0;
	err = xp_configure_surface(pDRIDrawablePriv->sid, XP_STACKING, &wc);

	if (err != Success) {
	    xp_destroy_surface(pDRIDrawablePriv->sid);
	    free(pDRIDrawablePriv);
	    return NULL;
	}

	/* save private off of preallocated index */
	dixSetPrivate(&pWin->devPrivates, DRIWindowPrivKey,
		      pDRIDrawablePriv);
    }

    *widPtr = wid;

    return pDRIDrawablePriv;
}

/* Return NULL if an error occurs. */
static DRIDrawablePrivPtr
CreateSurfaceForPixmap(ScreenPtr pScreen, PixmapPtr pPix) {
    DRIDrawablePrivPtr pDRIDrawablePriv;
     
    pDRIDrawablePriv = DRI_DRAWABLE_PRIV_FROM_PIXMAP(pPix);

    if (pDRIDrawablePriv == NULL) {
	xp_error err;

	/* allocate a DRI Window Private record */
	if (!(pDRIDrawablePriv = calloc(1, sizeof(*pDRIDrawablePriv)))) {
	    return NULL;
	}
	
	pDRIDrawablePriv->pDraw = (DrawablePtr)pPix;
	pDRIDrawablePriv->pScreen = pScreen;
	pDRIDrawablePriv->refCount = 0;
	pDRIDrawablePriv->drawableIndex = -1;
	pDRIDrawablePriv->notifiers = NULL;
	
	/* Passing a null window id to Xplugin in 10.3+ asks for
	   an accelerated offscreen surface. */
	
	err = xp_create_surface(0, &pDRIDrawablePriv->sid);
	if (err != Success) {
	    free(pDRIDrawablePriv);
	    return NULL;
	}

	/* 
	 * The DRIUpdateSurface will be called to resize the surface
	 * after this function, if the export is successful.
	 */

	/* save private off of preallocated index */
	dixSetPrivate(&pPix->devPrivates, DRIPixmapPrivKey,
		      pDRIDrawablePriv);
    }
    
    return pDRIDrawablePriv;
}


Bool
DRICreateSurface(ScreenPtr pScreen, Drawable id,
                 DrawablePtr pDrawable, xp_client_id client_id,
                 xp_surface_id *surface_id, unsigned int ret_key[2],
                 void (*notify) (void *arg, void *data), void *notify_data)
{
    DRIScreenPrivPtr    pDRIPriv = DRI_SCREEN_PRIV(pScreen);
    xp_window_id        wid = 0;
    DRIDrawablePrivPtr  pDRIDrawablePriv;

    if (pDrawable->type == DRAWABLE_WINDOW) {
	pDRIDrawablePriv = CreateSurfaceForWindow(pScreen, 
						  (WindowPtr)pDrawable, &wid);

	if(NULL == pDRIDrawablePriv)
	    return FALSE; /*error*/
    }
#if MAC_OS_X_VERSION_MAX_ALLOWED >= 1030
    else if (pDrawable->type == DRAWABLE_PIXMAP) {
	pDRIDrawablePriv = CreateSurfaceForPixmap(pScreen, 
						  (PixmapPtr)pDrawable);

	if(NULL == pDRIDrawablePriv)
	    return FALSE; /*error*/
    }
#endif
    else { /* for GLX 1.3, a PBuffer */
        /* NOT_DONE */
        return FALSE;
    }
    
    
    /* Finish initialization of new surfaces */
    if (pDRIDrawablePriv->refCount == 0) {
        unsigned int key[2] = {0};
        xp_error err;

        /* try to give the client access to the surface */
        if (client_id != 0) {
	    /*
	     * Xplugin accepts a 0 wid if the surface id is offscreen, such 
	     * as for a pixmap.
	     */
            err = xp_export_surface(wid, pDRIDrawablePriv->sid,
                                    client_id, key);
            if (err != Success) {
                xp_destroy_surface(pDRIDrawablePriv->sid);
                free(pDRIDrawablePriv);
		
		/* 
		 * Now set the dix privates to NULL that were previously set.
		 * This prevents reusing an invalid pointer.
		 */
		if(pDrawable->type == DRAWABLE_WINDOW) {
		    WindowPtr pWin = (WindowPtr)pDrawable;
		    
		    dixSetPrivate(&pWin->devPrivates, DRIWindowPrivKey, NULL);
		} else if(pDrawable->type == DRAWABLE_PIXMAP) {
		    PixmapPtr pPix = (PixmapPtr)pDrawable;
		    
		    dixSetPrivate(&pPix->devPrivates, DRIPixmapPrivKey, NULL);
		}
		
                return FALSE;
            }
        }

        pDRIDrawablePriv->key[0] = key[0];
        pDRIDrawablePriv->key[1] = key[1];

        ++pDRIPriv->nrWindows;

        /* and stash it by surface id */
        if (surface_hash == NULL)
            surface_hash = x_hash_table_new(NULL, NULL, NULL, NULL);
        x_hash_table_insert(surface_hash,
                            x_cvt_uint_to_vptr(pDRIDrawablePriv->sid), pDRIDrawablePriv);

        /* track this in case this window is destroyed */
        AddResource(id, DRIDrawablePrivResType, (pointer)pDrawable);

        /* Initialize shape */
        DRIUpdateSurface(pDRIDrawablePriv, pDrawable);
    }

    pDRIDrawablePriv->refCount++;

    *surface_id = pDRIDrawablePriv->sid;

    if (ret_key != NULL) {
        ret_key[0] = pDRIDrawablePriv->key[0];
        ret_key[1] = pDRIDrawablePriv->key[1];
    }

    if (notify != NULL) {
        pDRIDrawablePriv->notifiers = x_hook_add(pDRIDrawablePriv->notifiers,
                                                 notify, notify_data);
    }

    return TRUE;
}

Bool
DRIDestroySurface(ScreenPtr pScreen, Drawable id, DrawablePtr pDrawable,
                  void (*notify) (void *, void *), void *notify_data)
{
    DRIDrawablePrivPtr  pDRIDrawablePriv;

    if (pDrawable->type == DRAWABLE_WINDOW) {
        pDRIDrawablePriv = DRI_DRAWABLE_PRIV_FROM_WINDOW((WindowPtr)pDrawable);
    } else if (pDrawable->type == DRAWABLE_PIXMAP) {
        pDRIDrawablePriv = DRI_DRAWABLE_PRIV_FROM_PIXMAP((PixmapPtr)pDrawable);
    } else {
        return FALSE;
    }

    if (pDRIDrawablePriv != NULL) {
        if (notify != NULL) {
            pDRIDrawablePriv->notifiers = x_hook_remove(pDRIDrawablePriv->notifiers,
                                                        notify, notify_data);
        }
        if (--pDRIDrawablePriv->refCount <= 0) {
            /* This calls back to DRIDrawablePrivDelete
               which frees the private area */
            FreeResourceByType(id, DRIDrawablePrivResType, FALSE);
        }
    }

    return TRUE;
}

Bool
DRIDrawablePrivDelete(pointer pResource, XID id)
{
    DrawablePtr         pDrawable = (DrawablePtr)pResource;
    DRIScreenPrivPtr    pDRIPriv = DRI_SCREEN_PRIV(pDrawable->pScreen);
    DRIDrawablePrivPtr  pDRIDrawablePriv = NULL;
    WindowPtr           pWin = NULL;
    PixmapPtr           pPix = NULL;

    if (pDrawable->type == DRAWABLE_WINDOW) {
        pWin = (WindowPtr)pDrawable;
        pDRIDrawablePriv = DRI_DRAWABLE_PRIV_FROM_WINDOW(pWin);
    } else if (pDrawable->type == DRAWABLE_PIXMAP) {
        pPix = (PixmapPtr)pDrawable;
        pDRIDrawablePriv = DRI_DRAWABLE_PRIV_FROM_PIXMAP(pPix);
    }

    if (pDRIDrawablePriv == NULL) {
	return DRIFreePixmapImp(pDrawable);
    }

    if (pDRIDrawablePriv->drawableIndex != -1) {
        /* release drawable table entry */
        pDRIPriv->DRIDrawables[pDRIDrawablePriv->drawableIndex] = NULL;
    }

    if (pDRIDrawablePriv->sid != 0) {
        xp_destroy_surface(pDRIDrawablePriv->sid);
        x_hash_table_remove(surface_hash, x_cvt_uint_to_vptr(pDRIDrawablePriv->sid));
    }

    if (pDRIDrawablePriv->notifiers != NULL)
        x_hook_free(pDRIDrawablePriv->notifiers);

    free(pDRIDrawablePriv);

    if (pDrawable->type == DRAWABLE_WINDOW) {
	dixSetPrivate(&pWin->devPrivates, DRIWindowPrivKey, NULL);
    } else if (pDrawable->type == DRAWABLE_PIXMAP) {
	dixSetPrivate(&pPix->devPrivates, DRIPixmapPrivKey, NULL);
    }

    --pDRIPriv->nrWindows;

    return TRUE;
}

void
DRIWindowExposures(WindowPtr pWin, RegionPtr prgn, RegionPtr bsreg)
{
    ScreenPtr pScreen = pWin->drawable.pScreen;
    DRIScreenPrivPtr pDRIPriv = DRI_SCREEN_PRIV(pScreen);
    DRIDrawablePrivPtr pDRIDrawablePriv = DRI_DRAWABLE_PRIV_FROM_WINDOW(pWin);

    if (pDRIDrawablePriv) {
        /* FIXME: something? */
    }

    pScreen->WindowExposures = pDRIPriv->wrap.WindowExposures;

    (*pScreen->WindowExposures)(pWin, prgn, bsreg);

    pScreen->WindowExposures = DRIWindowExposures;
}

void
DRICopyWindow(WindowPtr pWin, DDXPointRec ptOldOrg, RegionPtr prgnSrc)
{
    ScreenPtr pScreen = pWin->drawable.pScreen;
    DRIScreenPrivPtr pDRIPriv = DRI_SCREEN_PRIV(pScreen);
    DRIDrawablePrivPtr pDRIDrawablePriv;

    if (pDRIPriv->nrWindows > 0) {
       pDRIDrawablePriv = DRI_DRAWABLE_PRIV_FROM_WINDOW(pWin);
       if (pDRIDrawablePriv != NULL) {
            DRIUpdateSurface(pDRIDrawablePriv, &pWin->drawable);
       }
    }

    /* unwrap */
    pScreen->CopyWindow = pDRIPriv->wrap.CopyWindow;

    /* call lower layers */
    (*pScreen->CopyWindow)(pWin, ptOldOrg, prgnSrc);

    /* rewrap */
    pScreen->CopyWindow = DRICopyWindow;
}

int
DRIValidateTree(WindowPtr pParent, WindowPtr pChild, VTKind kind)
{
    ScreenPtr pScreen = pParent->drawable.pScreen;
    DRIScreenPrivPtr pDRIPriv = DRI_SCREEN_PRIV(pScreen);
    int returnValue;

    /* unwrap */
    pScreen->ValidateTree = pDRIPriv->wrap.ValidateTree;

    /* call lower layers */
    returnValue = (*pScreen->ValidateTree)(pParent, pChild, kind);

    /* rewrap */
    pScreen->ValidateTree = DRIValidateTree;

    return returnValue;
}

void
DRIPostValidateTree(WindowPtr pParent, WindowPtr pChild, VTKind kind)
{
    ScreenPtr pScreen;
    DRIScreenPrivPtr pDRIPriv;

    if (pParent) {
        pScreen = pParent->drawable.pScreen;
    } else {
        pScreen = pChild->drawable.pScreen;
    }
    pDRIPriv = DRI_SCREEN_PRIV(pScreen);

    if (pDRIPriv->wrap.PostValidateTree) {
        /* unwrap */
        pScreen->PostValidateTree = pDRIPriv->wrap.PostValidateTree;

        /* call lower layers */
        (*pScreen->PostValidateTree)(pParent, pChild, kind);

        /* rewrap */
        pScreen->PostValidateTree = DRIPostValidateTree;
    }
}

void
DRIClipNotify(WindowPtr pWin, int dx, int dy)
{
    ScreenPtr pScreen = pWin->drawable.pScreen;
    DRIScreenPrivPtr pDRIPriv = DRI_SCREEN_PRIV(pScreen);
    DRIDrawablePrivPtr  pDRIDrawablePriv;

    if ((pDRIDrawablePriv = DRI_DRAWABLE_PRIV_FROM_WINDOW(pWin))) {
        DRIUpdateSurface(pDRIDrawablePriv, &pWin->drawable);
    }

    if (pDRIPriv->wrap.ClipNotify) {
        pScreen->ClipNotify = pDRIPriv->wrap.ClipNotify;

        (*pScreen->ClipNotify)(pWin, dx, dy);

        pScreen->ClipNotify = DRIClipNotify;
    }
}

/* This lets us get at the unwrapped functions so that they can correctly
 * call the lower level functions, and choose whether they will be
 * called at every level of recursion (eg in validatetree).
 */
DRIWrappedFuncsRec *
DRIGetWrappedFuncs(ScreenPtr pScreen)
{
    return &(DRI_SCREEN_PRIV(pScreen)->wrap);
}

void
DRIQueryVersion(int *majorVersion,
                int *minorVersion,
                int *patchVersion)
{
    *majorVersion = APPLE_DRI_MAJOR_VERSION;
    *minorVersion = APPLE_DRI_MINOR_VERSION;
    *patchVersion = APPLE_DRI_PATCH_VERSION;
}

void
DRISurfaceNotify(xp_surface_id id, int kind)
{
    DRIDrawablePrivPtr pDRIDrawablePriv = NULL;
    DRISurfaceNotifyArg arg;

    arg.id = id;
    arg.kind = kind;

    if (surface_hash != NULL)
    {
        pDRIDrawablePriv = x_hash_table_lookup(surface_hash,
                                               x_cvt_uint_to_vptr(id), NULL);
    }

    if (pDRIDrawablePriv == NULL)
        return;

    if (kind == AppleDRISurfaceNotifyDestroyed)
    {
        pDRIDrawablePriv->sid = 0;
        x_hash_table_remove(surface_hash, x_cvt_uint_to_vptr(id));
    }

    x_hook_run(pDRIDrawablePriv->notifiers, &arg);

    if (kind == AppleDRISurfaceNotifyDestroyed)
    {
        /* Kill off the handle. */

        FreeResourceByType(pDRIDrawablePriv->pDraw->id,
                           DRIDrawablePrivResType, FALSE);
    }
}

Bool DRICreatePixmap(ScreenPtr pScreen, Drawable id,
		     DrawablePtr pDrawable, char *path,
		     size_t pathmax) 
{
    DRIPixmapBufferPtr shared;
    PixmapPtr pPix;
    
    if(pDrawable->type != DRAWABLE_PIXMAP)
	return FALSE;

    pPix = (PixmapPtr)pDrawable;

    shared = malloc(sizeof(*shared));
    if(NULL == shared) {
        FatalError("failed to allocate DRIPixmapBuffer in %s\n", __func__);
    }
        
    shared->pDrawable = pDrawable;
    shared->refCount = 1;

    if(pDrawable->bitsPerPixel >= 24) {
	shared->bytesPerPixel = 4;
    } else if(pDrawable->bitsPerPixel <= 16) {
	shared->bytesPerPixel = 2;
    }
    
    shared->width = pDrawable->width;
    shared->height = pDrawable->height;
    
    if(-1 == snprintf(shared->shmPath, sizeof(shared->shmPath),
                      "%d_0x%lx", getpid(),
                      (unsigned long)id)) {
        FatalError("buffer overflow in %s\n", __func__);
    }
    
    shared->fd = shm_open(shared->shmPath, 
                          O_RDWR | O_EXCL | O_CREAT, 
                          S_IRUSR | S_IWUSR | S_IROTH | S_IWOTH);
    
    if(-1 == shared->fd) {
	free(shared);
        return FALSE;
    }   
    
    shared->length = shared->width * shared->height * shared->bytesPerPixel;
    
    if(-1 == ftruncate(shared->fd, shared->length)) {
	ErrorF("failed to ftruncate (extend) file.");
	shm_unlink(shared->shmPath);
	close(shared->fd);
	free(shared);
	return FALSE;
    }

    shared->buffer = mmap(NULL, shared->length,
                          PROT_READ | PROT_WRITE,
                          MAP_FILE | MAP_SHARED, shared->fd, 0);
    
    if(MAP_FAILED == shared->buffer) {
	ErrorF("failed to mmap shared memory.");
	shm_unlink(shared->shmPath);
	close(shared->fd);
	free(shared);
	return FALSE;
    }
    
    strncpy(path, shared->shmPath, pathmax);
    path[pathmax - 1] = '\0';
    
    dixSetPrivate(&pPix->devPrivates, DRIPixmapBufferPrivKey, shared);

    AddResource(id, DRIDrawablePrivResType, (pointer)pDrawable);

    return TRUE;
}


Bool DRIGetPixmapData(DrawablePtr pDrawable, int *width, int *height,
		      int *pitch, int *bpp, void **ptr) {
    PixmapPtr pPix;
    DRIPixmapBufferPtr shared;

    if(pDrawable->type != DRAWABLE_PIXMAP)
	return FALSE;

    pPix = (PixmapPtr)pDrawable;

    shared = dixLookupPrivate(&pPix->devPrivates, DRIPixmapBufferPrivKey);

    if(NULL == shared)
	return FALSE;

    assert(pDrawable->width == shared->width);
    assert(pDrawable->height == shared->height);
    
    *width = shared->width;
    *height = shared->height;
    *bpp = shared->bytesPerPixel;
    *pitch = shared->width * shared->bytesPerPixel;
    *ptr = shared->buffer;    

    return TRUE;
}

static Bool
DRIFreePixmapImp(DrawablePtr pDrawable) {
    DRIPixmapBufferPtr shared;
    PixmapPtr pPix;

    if(pDrawable->type != DRAWABLE_PIXMAP)
	return FALSE;

    pPix = (PixmapPtr)pDrawable;

    shared = dixLookupPrivate(&pPix->devPrivates, DRIPixmapBufferPrivKey);

    if(NULL == shared)
	return FALSE;

    close(shared->fd);
    munmap(shared->buffer, shared->length);
    shm_unlink(shared->shmPath);
    free(shared);

    dixSetPrivate(&pPix->devPrivates, DRIPixmapBufferPrivKey, (pointer)NULL);

    return TRUE;
}

void 
DRIDestroyPixmap(DrawablePtr pDrawable) {
    if(DRIFreePixmapImp(pDrawable))
	FreeResourceByType(pDrawable->id, DRIDrawablePrivResType, FALSE);

}
=======
/**************************************************************************

Copyright 1998-1999 Precision Insight, Inc., Cedar Park, Texas.
Copyright 2000 VA Linux Systems, Inc.
Copyright (c) 2002, 2009 Apple Computer, Inc.
All Rights Reserved.

Permission is hereby granted, free of charge, to any person obtaining a
copy of this software and associated documentation files (the
"Software"), to deal in the Software without restriction, including
without limitation the rights to use, copy, modify, merge, publish,
distribute, sub license, and/or sell copies of the Software, and to
permit persons to whom the Software is furnished to do so, subject to
the following conditions:

The above copyright notice and this permission notice (including the
next paragraph) shall be included in all copies or substantial portions
of the Software.

THE SOFTWARE IS PROVIDED "AS IS", WITHOUT WARRANTY OF ANY KIND, EXPRESS
OR IMPLIED, INCLUDING BUT NOT LIMITED TO THE WARRANTIES OF
MERCHANTABILITY, FITNESS FOR A PARTICULAR PURPOSE AND NON-INFRINGEMENT.
IN NO EVENT SHALL PRECISION INSIGHT AND/OR ITS SUPPLIERS BE LIABLE FOR
ANY CLAIM, DAMAGES OR OTHER LIABILITY, WHETHER IN AN ACTION OF CONTRACT,
TORT OR OTHERWISE, ARISING FROM, OUT OF OR IN CONNECTION WITH THE
SOFTWARE OR THE USE OR OTHER DEALINGS IN THE SOFTWARE.

**************************************************************************/

/*
 * Authors:
 *   Jens Owen <jens@valinux.com>
 *   Rickard E. (Rik) Faith <faith@valinux.com>
 *
 */

#ifdef HAVE_DIX_CONFIG_H
#include <dix-config.h>
#endif

#ifdef XFree86LOADER
#include "xf86.h"
#include "xf86_ansic.h"
#else
#include <sys/time.h>
#include <unistd.h>
#endif

#include <X11/X.h>
#include <X11/Xproto.h>
#include <fcntl.h>
#include <sys/mman.h>
#include <sys/types.h>
#include <sys/stat.h>
#include "misc.h"
#include "dixstruct.h"
#include "extnsionst.h"
#include "colormapst.h"
#include "cursorstr.h"
#include "scrnintstr.h"
#include "windowstr.h"
#include "servermd.h"
#define _APPLEDRI_SERVER_
#include "appledristr.h"
#include "swaprep.h"
#include "dri.h"
#include "dristruct.h"
#include "mi.h"
#include "mipointer.h"
#include "rootless.h"
#include "x-hash.h"
#include "x-hook.h"
#include "driWrap.h"

#include <AvailabilityMacros.h>

static DevPrivateKeyRec DRIScreenPrivKeyRec;
#define DRIScreenPrivKey (&DRIScreenPrivKeyRec)
static DevPrivateKeyRec DRIWindowPrivKeyRec;
#define DRIWindowPrivKey (&DRIWindowPrivKeyRec)
static DevPrivateKeyRec DRIPixmapPrivKeyRec;
#define DRIPixmapPrivKey (&DRIPixmapPrivKeyRec)
static DevPrivateKeyRec DRIPixmapBufferPrivKeyRec;
#define DRIPixmapBufferPrivKey (&DRIPixmapBufferPrivKeyRec)

static RESTYPE DRIDrawablePrivResType;

static x_hash_table *surface_hash;      /* maps surface ids -> drawablePrivs */

static Bool DRIFreePixmapImp(DrawablePtr pDrawable);

typedef struct {
    DrawablePtr pDrawable;
    int refCount;
    int bytesPerPixel;
    int width;
    int height;
    char shmPath[PATH_MAX];
    int fd; /* From shm_open (for now) */
    size_t length; /* length of buffer */
    void *buffer;       
} DRIPixmapBuffer, *DRIPixmapBufferPtr;

Bool
DRIScreenInit(ScreenPtr pScreen)
{
    DRIScreenPrivPtr    pDRIPriv;
    int                 i;

    if (!dixRegisterPrivateKey(&DRIScreenPrivKeyRec, PRIVATE_SCREEN, 0))
	return FALSE;
    if (!dixRegisterPrivateKey(&DRIWindowPrivKeyRec, PRIVATE_WINDOW, 0))
	return FALSE;
    if (!dixRegisterPrivateKey(&DRIPixmapPrivKeyRec, PRIVATE_PIXMAP, 0))
	return FALSE;
    if (!dixRegisterPrivateKey(&DRIPixmapBufferPrivKeyRec, PRIVATE_PIXMAP, 0))
	return FALSE;

    pDRIPriv = (DRIScreenPrivPtr) calloc(1, sizeof(DRIScreenPrivRec));
    if (!pDRIPriv) {
	dixSetPrivate(&pScreen->devPrivates, DRIScreenPrivKey, NULL);
        return FALSE;
    }

    dixSetPrivate(&pScreen->devPrivates, DRIScreenPrivKey, pDRIPriv);
    pDRIPriv->directRenderingSupport = TRUE;
    pDRIPriv->nrWindows = 0;

    /* Initialize drawable tables */
    for (i = 0; i < DRI_MAX_DRAWABLES; i++) {
        pDRIPriv->DRIDrawables[i] = NULL;
    }

    return TRUE;
}

Bool
DRIFinishScreenInit(ScreenPtr pScreen)
{
    DRIScreenPrivPtr  pDRIPriv = DRI_SCREEN_PRIV(pScreen);

    /* Wrap DRI support */
    pDRIPriv->wrap.ValidateTree = pScreen->ValidateTree;
    pScreen->ValidateTree = DRIValidateTree;

    pDRIPriv->wrap.PostValidateTree = pScreen->PostValidateTree;
    pScreen->PostValidateTree = DRIPostValidateTree;

    pDRIPriv->wrap.WindowExposures = pScreen->WindowExposures;
    pScreen->WindowExposures = DRIWindowExposures;

    pDRIPriv->wrap.CopyWindow = pScreen->CopyWindow;
    pScreen->CopyWindow = DRICopyWindow;

    pDRIPriv->wrap.ClipNotify = pScreen->ClipNotify;
    pScreen->ClipNotify = DRIClipNotify;

    //    ErrorF("[DRI] screen %d installation complete\n", pScreen->myNum);

    return DRIWrapInit(pScreen);
}

void
DRICloseScreen(ScreenPtr pScreen)
{
    DRIScreenPrivPtr pDRIPriv = DRI_SCREEN_PRIV(pScreen);

    if (pDRIPriv && pDRIPriv->directRenderingSupport) {
        free(pDRIPriv);
	dixSetPrivate(&pScreen->devPrivates, DRIScreenPrivKey, NULL);
    }
}

Bool
DRIExtensionInit(void)
{
    DRIDrawablePrivResType = CreateNewResourceType(DRIDrawablePrivDelete,
						   "DRIDrawable");

    return DRIDrawablePrivResType != 0;
}

void
DRIReset(void)
{
    /*
     * This stub routine is called when the X Server recycles, resources
     * allocated by DRIExtensionInit need to be managed here.
     *
     * Currently this routine is a stub because all the interesting resources
     * are managed via the screen init process.
     */
}

Bool
DRIQueryDirectRenderingCapable(ScreenPtr pScreen, Bool* isCapable)
{
    DRIScreenPrivPtr pDRIPriv = DRI_SCREEN_PRIV(pScreen);

    if (pDRIPriv)
        *isCapable = pDRIPriv->directRenderingSupport;
    else
        *isCapable = FALSE;

    return TRUE;
}

Bool
DRIAuthConnection(ScreenPtr pScreen, unsigned int magic)
{
#if 0
    /* FIXME: something? */

    DRIScreenPrivPtr pDRIPriv = DRI_SCREEN_PRIV(pScreen);

    if (drmAuthMagic(pDRIPriv->drmFD, magic)) return FALSE;
#endif
    return TRUE;
}

static void
DRIUpdateSurface(DRIDrawablePrivPtr pDRIDrawablePriv, DrawablePtr pDraw)
{
    xp_window_changes wc;
    unsigned int flags = 0;

    if (pDRIDrawablePriv->sid == 0)
        return;

#if MAC_OS_X_VERSION_MAX_ALLOWED >= 1030
    wc.depth = (pDraw->bitsPerPixel == 32 ? XP_DEPTH_ARGB8888
                : pDraw->bitsPerPixel == 16 ? XP_DEPTH_RGB555 : XP_DEPTH_NIL);
    if (wc.depth != XP_DEPTH_NIL)
        flags |= XP_DEPTH;
#endif

    if (pDraw->type == DRAWABLE_WINDOW) {
        WindowPtr pWin = (WindowPtr) pDraw;
        WindowPtr pTopWin = TopLevelParent(pWin);

        wc.x = pWin->drawable.x - (pTopWin->drawable.x - pTopWin->borderWidth);
        wc.y = pWin->drawable.y - (pTopWin->drawable.y - pTopWin->borderWidth);
        wc.width = pWin->drawable.width + 2 * pWin->borderWidth;
        wc.height = pWin->drawable.height + 2 * pWin->borderWidth;
        wc.bit_gravity = XP_GRAVITY_NONE;

        wc.shape_nrects = RegionNumRects(&pWin->clipList);
        wc.shape_rects = RegionRects(&pWin->clipList);
        wc.shape_tx = - (pTopWin->drawable.x - pTopWin->borderWidth);
        wc.shape_ty = - (pTopWin->drawable.y - pTopWin->borderWidth);

        flags |= XP_BOUNDS | XP_SHAPE;

    } else if (pDraw->type == DRAWABLE_PIXMAP) {
        wc.x = 0;
        wc.y = 0;
        wc.width = pDraw->width;
        wc.height = pDraw->height;
        wc.bit_gravity = XP_GRAVITY_NONE;
        flags |= XP_BOUNDS;
    }

    xp_configure_surface(pDRIDrawablePriv->sid, flags, &wc);
}

/* Return NULL if an error occurs. */
static DRIDrawablePrivPtr
CreateSurfaceForWindow(ScreenPtr pScreen, WindowPtr pWin, xp_window_id *widPtr) {
    DRIDrawablePrivPtr pDRIDrawablePriv;
    xp_window_id wid = 0;

    *widPtr = 0;

    pDRIDrawablePriv = DRI_DRAWABLE_PRIV_FROM_WINDOW(pWin);

    if (pDRIDrawablePriv == NULL) {
	xp_error err;
	xp_window_changes wc;
	
	/* allocate a DRI Window Private record */
	if (!(pDRIDrawablePriv = malloc(sizeof(*pDRIDrawablePriv)))) {
	    return NULL;
	}
	
	pDRIDrawablePriv->pDraw = (DrawablePtr)pWin;
	pDRIDrawablePriv->pScreen = pScreen;
	pDRIDrawablePriv->refCount = 0;
	pDRIDrawablePriv->drawableIndex = -1;
	pDRIDrawablePriv->notifiers = NULL;
	
	/* find the physical window */
	wid = x_cvt_vptr_to_uint(RootlessFrameForWindow(pWin, TRUE));

	if (wid == 0) {
	    free(pDRIDrawablePriv);
	    return NULL;
	}
	
	/* allocate the physical surface */
	err = xp_create_surface(wid, &pDRIDrawablePriv->sid);

	if (err != Success) {
	    free(pDRIDrawablePriv);
	    return NULL;
	}

	/* Make it visible */
	wc.stack_mode = XP_MAPPED_ABOVE;
	wc.sibling = 0;
	err = xp_configure_surface(pDRIDrawablePriv->sid, XP_STACKING, &wc);

	if (err != Success) {
	    xp_destroy_surface(pDRIDrawablePriv->sid);
	    free(pDRIDrawablePriv);
	    return NULL;
	}

	/* save private off of preallocated index */
	dixSetPrivate(&pWin->devPrivates, DRIWindowPrivKey,
		      pDRIDrawablePriv);
    }

    *widPtr = wid;

    return pDRIDrawablePriv;
}

/* Return NULL if an error occurs. */
static DRIDrawablePrivPtr
CreateSurfaceForPixmap(ScreenPtr pScreen, PixmapPtr pPix) {
    DRIDrawablePrivPtr pDRIDrawablePriv;
     
    pDRIDrawablePriv = DRI_DRAWABLE_PRIV_FROM_PIXMAP(pPix);

    if (pDRIDrawablePriv == NULL) {
	xp_error err;

	/* allocate a DRI Window Private record */
	if (!(pDRIDrawablePriv = calloc(1, sizeof(*pDRIDrawablePriv)))) {
	    return NULL;
	}
	
	pDRIDrawablePriv->pDraw = (DrawablePtr)pPix;
	pDRIDrawablePriv->pScreen = pScreen;
	pDRIDrawablePriv->refCount = 0;
	pDRIDrawablePriv->drawableIndex = -1;
	pDRIDrawablePriv->notifiers = NULL;
	
	/* Passing a null window id to Xplugin in 10.3+ asks for
	   an accelerated offscreen surface. */
	
	err = xp_create_surface(0, &pDRIDrawablePriv->sid);
	if (err != Success) {
	    free(pDRIDrawablePriv);
	    return NULL;
	}

	/* 
	 * The DRIUpdateSurface will be called to resize the surface
	 * after this function, if the export is successful.
	 */

	/* save private off of preallocated index */
	dixSetPrivate(&pPix->devPrivates, DRIPixmapPrivKey,
		      pDRIDrawablePriv);
    }
    
    return pDRIDrawablePriv;
}


Bool
DRICreateSurface(ScreenPtr pScreen, Drawable id,
                 DrawablePtr pDrawable, xp_client_id client_id,
                 xp_surface_id *surface_id, unsigned int ret_key[2],
                 void (*notify) (void *arg, void *data), void *notify_data)
{
    DRIScreenPrivPtr    pDRIPriv = DRI_SCREEN_PRIV(pScreen);
    xp_window_id        wid = 0;
    DRIDrawablePrivPtr  pDRIDrawablePriv;

    if (pDrawable->type == DRAWABLE_WINDOW) {
	pDRIDrawablePriv = CreateSurfaceForWindow(pScreen, 
						  (WindowPtr)pDrawable, &wid);

	if(NULL == pDRIDrawablePriv)
	    return FALSE; /*error*/
    }
#if MAC_OS_X_VERSION_MAX_ALLOWED >= 1030
    else if (pDrawable->type == DRAWABLE_PIXMAP) {
	pDRIDrawablePriv = CreateSurfaceForPixmap(pScreen, 
						  (PixmapPtr)pDrawable);

	if(NULL == pDRIDrawablePriv)
	    return FALSE; /*error*/
    }
#endif
    else {
	/* We handle GLXPbuffers in a different way (via CGL). */
        return FALSE;
    }
    
    
    /* Finish initialization of new surfaces */
    if (pDRIDrawablePriv->refCount == 0) {
        unsigned int key[2] = {0};
        xp_error err;

        /* try to give the client access to the surface */
        if (client_id != 0) {
	    /*
	     * Xplugin accepts a 0 wid if the surface id is offscreen, such 
	     * as for a pixmap.
	     */
            err = xp_export_surface(wid, pDRIDrawablePriv->sid,
                                    client_id, key);
            if (err != Success) {
                xp_destroy_surface(pDRIDrawablePriv->sid);
                free(pDRIDrawablePriv);
		
		/* 
		 * Now set the dix privates to NULL that were previously set.
		 * This prevents reusing an invalid pointer.
		 */
		if(pDrawable->type == DRAWABLE_WINDOW) {
		    WindowPtr pWin = (WindowPtr)pDrawable;
		    
		    dixSetPrivate(&pWin->devPrivates, DRIWindowPrivKey, NULL);
		} else if(pDrawable->type == DRAWABLE_PIXMAP) {
		    PixmapPtr pPix = (PixmapPtr)pDrawable;
		    
		    dixSetPrivate(&pPix->devPrivates, DRIPixmapPrivKey, NULL);
		}
		
                return FALSE;
            }
        }

        pDRIDrawablePriv->key[0] = key[0];
        pDRIDrawablePriv->key[1] = key[1];

        ++pDRIPriv->nrWindows;

        /* and stash it by surface id */
        if (surface_hash == NULL)
            surface_hash = x_hash_table_new(NULL, NULL, NULL, NULL);
        x_hash_table_insert(surface_hash,
                            x_cvt_uint_to_vptr(pDRIDrawablePriv->sid), pDRIDrawablePriv);

        /* track this in case this window is destroyed */
        AddResource(id, DRIDrawablePrivResType, (pointer)pDrawable);

        /* Initialize shape */
        DRIUpdateSurface(pDRIDrawablePriv, pDrawable);
    }

    pDRIDrawablePriv->refCount++;

    *surface_id = pDRIDrawablePriv->sid;

    if (ret_key != NULL) {
        ret_key[0] = pDRIDrawablePriv->key[0];
        ret_key[1] = pDRIDrawablePriv->key[1];
    }

    if (notify != NULL) {
        pDRIDrawablePriv->notifiers = x_hook_add(pDRIDrawablePriv->notifiers,
                                                 notify, notify_data);
    }

    return TRUE;
}

Bool
DRIDestroySurface(ScreenPtr pScreen, Drawable id, DrawablePtr pDrawable,
                  void (*notify) (void *, void *), void *notify_data)
{
    DRIDrawablePrivPtr  pDRIDrawablePriv;

    if (pDrawable->type == DRAWABLE_WINDOW) {
        pDRIDrawablePriv = DRI_DRAWABLE_PRIV_FROM_WINDOW((WindowPtr)pDrawable);
    } else if (pDrawable->type == DRAWABLE_PIXMAP) {
        pDRIDrawablePriv = DRI_DRAWABLE_PRIV_FROM_PIXMAP((PixmapPtr)pDrawable);
    } else {
        return FALSE;
    }

    if (pDRIDrawablePriv != NULL) {
	/*
	 * This doesn't seem to be used, because notify is NULL in all callers.
	 */

        if (notify != NULL) {
            pDRIDrawablePriv->notifiers = x_hook_remove(pDRIDrawablePriv->notifiers,
                                                        notify, notify_data);
        }

	--pDRIDrawablePriv->refCount;

	/* 
	 * Check if the drawable privates still have a reference to the
	 * surface.
	 */

        if (pDRIDrawablePriv->refCount <= 0) {
            /*
	     * This calls back to DRIDrawablePrivDelete which
	     * frees the private area and dispatches events, if needed. 
	     */
            FreeResourceByType(id, DRIDrawablePrivResType, FALSE);
        }
    }

    return TRUE;
}

/* 
 * The assumption is that this is called when the refCount of a surface
 * drops to <= 0, or the window/pixmap is destroyed.  
 */
Bool
DRIDrawablePrivDelete(pointer pResource, XID id)
{
    DrawablePtr         pDrawable = (DrawablePtr)pResource;
    DRIScreenPrivPtr    pDRIPriv = DRI_SCREEN_PRIV(pDrawable->pScreen);
    DRIDrawablePrivPtr  pDRIDrawablePriv = NULL;
    WindowPtr           pWin = NULL;
    PixmapPtr           pPix = NULL;

    if (pDrawable->type == DRAWABLE_WINDOW) {
        pWin = (WindowPtr)pDrawable;
        pDRIDrawablePriv = DRI_DRAWABLE_PRIV_FROM_WINDOW(pWin);
    } else if (pDrawable->type == DRAWABLE_PIXMAP) {
        pPix = (PixmapPtr)pDrawable;
        pDRIDrawablePriv = DRI_DRAWABLE_PRIV_FROM_PIXMAP(pPix);
    }

    if (pDRIDrawablePriv == NULL) {
	/* 
	 * We reuse __func__ and the resource type for the GLXPixmap code.
	 * Attempt to free a pixmap buffer associated with the resource
	 * if possible.
	 */
	return DRIFreePixmapImp(pDrawable);
    }
    
    if (pDRIDrawablePriv->drawableIndex != -1) {
        /* release drawable table entry */
        pDRIPriv->DRIDrawables[pDRIDrawablePriv->drawableIndex] = NULL;
    }

    if (pDRIDrawablePriv->sid != 0) {
	DRISurfaceNotify(pDRIDrawablePriv->sid, AppleDRISurfaceNotifyDestroyed);
    }
  

    if (pDRIDrawablePriv->notifiers != NULL)
        x_hook_free(pDRIDrawablePriv->notifiers);

    free(pDRIDrawablePriv);

    if (pDrawable->type == DRAWABLE_WINDOW) {
	dixSetPrivate(&pWin->devPrivates, DRIWindowPrivKey, NULL);
    } else if (pDrawable->type == DRAWABLE_PIXMAP) {
	dixSetPrivate(&pPix->devPrivates, DRIPixmapPrivKey, NULL);
    }

    --pDRIPriv->nrWindows;

    return TRUE;
}

void
DRIWindowExposures(WindowPtr pWin, RegionPtr prgn, RegionPtr bsreg)
{
    ScreenPtr pScreen = pWin->drawable.pScreen;
    DRIScreenPrivPtr pDRIPriv = DRI_SCREEN_PRIV(pScreen);
    DRIDrawablePrivPtr pDRIDrawablePriv = DRI_DRAWABLE_PRIV_FROM_WINDOW(pWin);

    if (pDRIDrawablePriv) {
        /* FIXME: something? */
    }

    pScreen->WindowExposures = pDRIPriv->wrap.WindowExposures;

    (*pScreen->WindowExposures)(pWin, prgn, bsreg);

    pScreen->WindowExposures = DRIWindowExposures;
}

void
DRICopyWindow(WindowPtr pWin, DDXPointRec ptOldOrg, RegionPtr prgnSrc)
{
    ScreenPtr pScreen = pWin->drawable.pScreen;
    DRIScreenPrivPtr pDRIPriv = DRI_SCREEN_PRIV(pScreen);
    DRIDrawablePrivPtr pDRIDrawablePriv;

    if (pDRIPriv->nrWindows > 0) {
       pDRIDrawablePriv = DRI_DRAWABLE_PRIV_FROM_WINDOW(pWin);
       if (pDRIDrawablePriv != NULL) {
            DRIUpdateSurface(pDRIDrawablePriv, &pWin->drawable);
       }
    }

    /* unwrap */
    pScreen->CopyWindow = pDRIPriv->wrap.CopyWindow;

    /* call lower layers */
    (*pScreen->CopyWindow)(pWin, ptOldOrg, prgnSrc);

    /* rewrap */
    pScreen->CopyWindow = DRICopyWindow;
}

int
DRIValidateTree(WindowPtr pParent, WindowPtr pChild, VTKind kind)
{
    ScreenPtr pScreen = pParent->drawable.pScreen;
    DRIScreenPrivPtr pDRIPriv = DRI_SCREEN_PRIV(pScreen);
    int returnValue;

    /* unwrap */
    pScreen->ValidateTree = pDRIPriv->wrap.ValidateTree;

    /* call lower layers */
    returnValue = (*pScreen->ValidateTree)(pParent, pChild, kind);

    /* rewrap */
    pScreen->ValidateTree = DRIValidateTree;

    return returnValue;
}

void
DRIPostValidateTree(WindowPtr pParent, WindowPtr pChild, VTKind kind)
{
    ScreenPtr pScreen;
    DRIScreenPrivPtr pDRIPriv;

    if (pParent) {
        pScreen = pParent->drawable.pScreen;
    } else {
        pScreen = pChild->drawable.pScreen;
    }
    pDRIPriv = DRI_SCREEN_PRIV(pScreen);

    if (pDRIPriv->wrap.PostValidateTree) {
        /* unwrap */
        pScreen->PostValidateTree = pDRIPriv->wrap.PostValidateTree;

        /* call lower layers */
        (*pScreen->PostValidateTree)(pParent, pChild, kind);

        /* rewrap */
        pScreen->PostValidateTree = DRIPostValidateTree;
    }
}

void
DRIClipNotify(WindowPtr pWin, int dx, int dy)
{
    ScreenPtr pScreen = pWin->drawable.pScreen;
    DRIScreenPrivPtr pDRIPriv = DRI_SCREEN_PRIV(pScreen);
    DRIDrawablePrivPtr  pDRIDrawablePriv;

    if ((pDRIDrawablePriv = DRI_DRAWABLE_PRIV_FROM_WINDOW(pWin))) {
        DRIUpdateSurface(pDRIDrawablePriv, &pWin->drawable);
    }

    if (pDRIPriv->wrap.ClipNotify) {
        pScreen->ClipNotify = pDRIPriv->wrap.ClipNotify;

        (*pScreen->ClipNotify)(pWin, dx, dy);

        pScreen->ClipNotify = DRIClipNotify;
    }
}

/* This lets us get at the unwrapped functions so that they can correctly
 * call the lower level functions, and choose whether they will be
 * called at every level of recursion (eg in validatetree).
 */
DRIWrappedFuncsRec *
DRIGetWrappedFuncs(ScreenPtr pScreen)
{
    return &(DRI_SCREEN_PRIV(pScreen)->wrap);
}

void
DRIQueryVersion(int *majorVersion,
                int *minorVersion,
                int *patchVersion)
{
    *majorVersion = APPLE_DRI_MAJOR_VERSION;
    *minorVersion = APPLE_DRI_MINOR_VERSION;
    *patchVersion = APPLE_DRI_PATCH_VERSION;
}

/* 
 * Note: this also cleans up the hash table in addition to notifying clients.
 * The sid/surface-id should not be used after this, because it will be
 * invalid.
 */ 
void
DRISurfaceNotify(xp_surface_id id, int kind)
{
    DRIDrawablePrivPtr pDRIDrawablePriv = NULL;
    DRISurfaceNotifyArg arg;

    arg.id = id;
    arg.kind = kind;

    if (surface_hash != NULL)
    {
        pDRIDrawablePriv = x_hash_table_lookup(surface_hash,
                                               x_cvt_uint_to_vptr(id), NULL);
    }

    if (pDRIDrawablePriv == NULL)
        return;

    if (kind == AppleDRISurfaceNotifyDestroyed)
    {
	x_hash_table_remove(surface_hash, x_cvt_uint_to_vptr(id));
    }

    x_hook_run(pDRIDrawablePriv->notifiers, &arg);

    if (kind == AppleDRISurfaceNotifyDestroyed)
    {
	xp_error error;
	
	error = xp_destroy_surface(pDRIDrawablePriv->sid);
	
	if(error) 
	    ErrorF("%s: xp_destroy_surface failed: %d\n", __func__, error);
		
	/* Guard against reuse, even though we are freeing after this. */
	pDRIDrawablePriv->sid = 0;

        FreeResourceByType(pDRIDrawablePriv->pDraw->id,
                           DRIDrawablePrivResType, FALSE);
    }
}

/*
 * This creates a shared memory buffer for use with GLXPixmaps
 * and AppleSGLX.
 */
Bool DRICreatePixmap(ScreenPtr pScreen, Drawable id,
		     DrawablePtr pDrawable, char *path,
		     size_t pathmax) 
{
    DRIPixmapBufferPtr shared;
    PixmapPtr pPix;
    
    if(pDrawable->type != DRAWABLE_PIXMAP)
	return FALSE;

    pPix = (PixmapPtr)pDrawable;

    shared = malloc(sizeof(*shared));
    if(NULL == shared) {
        FatalError("failed to allocate DRIPixmapBuffer in %s\n", __func__);
    }
        
    shared->pDrawable = pDrawable;
    shared->refCount = 1;

    if(pDrawable->bitsPerPixel >= 24) {
	shared->bytesPerPixel = 4;
    } else if(pDrawable->bitsPerPixel <= 16) {
	shared->bytesPerPixel = 2;
    }
    
    shared->width = pDrawable->width;
    shared->height = pDrawable->height;
    
    if(-1 == snprintf(shared->shmPath, sizeof(shared->shmPath),
                      "%d_0x%lx", getpid(),
                      (unsigned long)id)) {
        FatalError("buffer overflow in %s\n", __func__);
    }
    
    shared->fd = shm_open(shared->shmPath, 
                          O_RDWR | O_EXCL | O_CREAT, 
                          S_IRUSR | S_IWUSR | S_IROTH | S_IWOTH);
    
    if(-1 == shared->fd) {
	free(shared);
        return FALSE;
    }   
    
    shared->length = shared->width * shared->height * shared->bytesPerPixel;
    
    if(-1 == ftruncate(shared->fd, shared->length)) {
	ErrorF("failed to ftruncate (extend) file.");
	shm_unlink(shared->shmPath);
	close(shared->fd);
	free(shared);
	return FALSE;
    }

    shared->buffer = mmap(NULL, shared->length,
                          PROT_READ | PROT_WRITE,
                          MAP_FILE | MAP_SHARED, shared->fd, 0);
    
    if(MAP_FAILED == shared->buffer) {
	ErrorF("failed to mmap shared memory.");
	shm_unlink(shared->shmPath);
	close(shared->fd);
	free(shared);
	return FALSE;
    }
    
    strncpy(path, shared->shmPath, pathmax);
    path[pathmax - 1] = '\0';
    
    dixSetPrivate(&pPix->devPrivates, DRIPixmapBufferPrivKey, shared);

    AddResource(id, DRIDrawablePrivResType, (pointer)pDrawable);

    return TRUE;
}


Bool DRIGetPixmapData(DrawablePtr pDrawable, int *width, int *height,
		      int *pitch, int *bpp, void **ptr) {
    PixmapPtr pPix;
    DRIPixmapBufferPtr shared;

    if(pDrawable->type != DRAWABLE_PIXMAP)
	return FALSE;

    pPix = (PixmapPtr)pDrawable;

    shared = dixLookupPrivate(&pPix->devPrivates, DRIPixmapBufferPrivKey);

    if(NULL == shared)
	return FALSE;

    assert(pDrawable->width == shared->width);
    assert(pDrawable->height == shared->height);
    
    *width = shared->width;
    *height = shared->height;
    *bpp = shared->bytesPerPixel;
    *pitch = shared->width * shared->bytesPerPixel;
    *ptr = shared->buffer;    

    return TRUE;
}

static Bool
DRIFreePixmapImp(DrawablePtr pDrawable) {
    DRIPixmapBufferPtr shared;
    PixmapPtr pPix;

    if(pDrawable->type != DRAWABLE_PIXMAP)
	return FALSE;

    pPix = (PixmapPtr)pDrawable;

    shared = dixLookupPrivate(&pPix->devPrivates, DRIPixmapBufferPrivKey);

    if(NULL == shared)
	return FALSE;

    close(shared->fd);
    munmap(shared->buffer, shared->length);
    shm_unlink(shared->shmPath);
    free(shared);

    dixSetPrivate(&pPix->devPrivates, DRIPixmapBufferPrivKey, (pointer)NULL);

    return TRUE;
}

void 
DRIDestroyPixmap(DrawablePtr pDrawable) {
    if(DRIFreePixmapImp(pDrawable))
	FreeResourceByType(pDrawable->id, DRIDrawablePrivResType, FALSE);

}
>>>>>>> ece07bde
<|MERGE_RESOLUTION|>--- conflicted
+++ resolved
@@ -1,1732 +1,884 @@
-<<<<<<< HEAD
-/**************************************************************************
-
-Copyright 1998-1999 Precision Insight, Inc., Cedar Park, Texas.
-Copyright 2000 VA Linux Systems, Inc.
-Copyright (c) 2002, 2009 Apple Computer, Inc.
-All Rights Reserved.
-
-Permission is hereby granted, free of charge, to any person obtaining a
-copy of this software and associated documentation files (the
-"Software"), to deal in the Software without restriction, including
-without limitation the rights to use, copy, modify, merge, publish,
-distribute, sub license, and/or sell copies of the Software, and to
-permit persons to whom the Software is furnished to do so, subject to
-the following conditions:
-
-The above copyright notice and this permission notice (including the
-next paragraph) shall be included in all copies or substantial portions
-of the Software.
-
-THE SOFTWARE IS PROVIDED "AS IS", WITHOUT WARRANTY OF ANY KIND, EXPRESS
-OR IMPLIED, INCLUDING BUT NOT LIMITED TO THE WARRANTIES OF
-MERCHANTABILITY, FITNESS FOR A PARTICULAR PURPOSE AND NON-INFRINGEMENT.
-IN NO EVENT SHALL PRECISION INSIGHT AND/OR ITS SUPPLIERS BE LIABLE FOR
-ANY CLAIM, DAMAGES OR OTHER LIABILITY, WHETHER IN AN ACTION OF CONTRACT,
-TORT OR OTHERWISE, ARISING FROM, OUT OF OR IN CONNECTION WITH THE
-SOFTWARE OR THE USE OR OTHER DEALINGS IN THE SOFTWARE.
-
-**************************************************************************/
-
-/*
- * Authors:
- *   Jens Owen <jens@valinux.com>
- *   Rickard E. (Rik) Faith <faith@valinux.com>
- *
- */
-
-#ifdef HAVE_DIX_CONFIG_H
-#include <dix-config.h>
-#endif
-
-#ifdef XFree86LOADER
-#include "xf86.h"
-#include "xf86_ansic.h"
-#else
-#include <sys/time.h>
-#include <unistd.h>
-#endif
-
-#include <X11/X.h>
-#include <X11/Xproto.h>
-#include <fcntl.h>
-#include <sys/mman.h>
-#include <sys/types.h>
-#include <sys/stat.h>
-#include "misc.h"
-#include "dixstruct.h"
-#include "extnsionst.h"
-#include "colormapst.h"
-#include "cursorstr.h"
-#include "scrnintstr.h"
-#include "windowstr.h"
-#include "servermd.h"
-#define _APPLEDRI_SERVER_
-#include "appledristr.h"
-#include "swaprep.h"
-#include "dri.h"
-#include "dristruct.h"
-#include "mi.h"
-#include "mipointer.h"
-#include "rootless.h"
-#include "x-hash.h"
-#include "x-hook.h"
-#include "driWrap.h"
-
-#include <AvailabilityMacros.h>
-
-static DevPrivateKeyRec DRIScreenPrivKeyRec;
-#define DRIScreenPrivKey (&DRIScreenPrivKeyRec)
-static DevPrivateKeyRec DRIWindowPrivKeyRec;
-#define DRIWindowPrivKey (&DRIWindowPrivKeyRec)
-static DevPrivateKeyRec DRIPixmapPrivKeyRec;
-#define DRIPixmapPrivKey (&DRIPixmapPrivKeyRec)
-static DevPrivateKeyRec DRIPixmapBufferPrivKeyRec;
-#define DRIPixmapBufferPrivKey (&DRIPixmapBufferPrivKeyRec)
-
-static RESTYPE DRIDrawablePrivResType;
-
-static x_hash_table *surface_hash;      /* maps surface ids -> drawablePrivs */
-
-static Bool DRIFreePixmapImp(DrawablePtr pDrawable);
-
-typedef struct {
-    DrawablePtr pDrawable;
-    int refCount;
-    int bytesPerPixel;
-    int width;
-    int height;
-    char shmPath[PATH_MAX];
-    int fd; /* From shm_open (for now) */
-    size_t length; /* length of buffer */
-    void *buffer;       
-} DRIPixmapBuffer, *DRIPixmapBufferPtr;
-
-Bool
-DRIScreenInit(ScreenPtr pScreen)
-{
-    DRIScreenPrivPtr    pDRIPriv;
-    int                 i;
-
-    if (!dixRegisterPrivateKey(&DRIScreenPrivKeyRec, PRIVATE_SCREEN, 0))
-	return FALSE;
-    if (!dixRegisterPrivateKey(&DRIWindowPrivKeyRec, PRIVATE_WINDOW, 0))
-	return FALSE;
-    if (!dixRegisterPrivateKey(&DRIPixmapPrivKeyRec, PRIVATE_PIXMAP, 0))
-	return FALSE;
-    if (!dixRegisterPrivateKey(&DRIPixmapBufferPrivKeyRec, PRIVATE_PIXMAP, 0))
-	return FALSE;
-
-    pDRIPriv = (DRIScreenPrivPtr) calloc(1, sizeof(DRIScreenPrivRec));
-    if (!pDRIPriv) {
-	dixSetPrivate(&pScreen->devPrivates, DRIScreenPrivKey, NULL);
-        return FALSE;
-    }
-
-    dixSetPrivate(&pScreen->devPrivates, DRIScreenPrivKey, pDRIPriv);
-    pDRIPriv->directRenderingSupport = TRUE;
-    pDRIPriv->nrWindows = 0;
-
-    /* Initialize drawable tables */
-    for (i = 0; i < DRI_MAX_DRAWABLES; i++) {
-        pDRIPriv->DRIDrawables[i] = NULL;
-    }
-
-    return TRUE;
-}
-
-Bool
-DRIFinishScreenInit(ScreenPtr pScreen)
-{
-    DRIScreenPrivPtr  pDRIPriv = DRI_SCREEN_PRIV(pScreen);
-
-    /* Wrap DRI support */
-    pDRIPriv->wrap.ValidateTree = pScreen->ValidateTree;
-    pScreen->ValidateTree = DRIValidateTree;
-
-    pDRIPriv->wrap.PostValidateTree = pScreen->PostValidateTree;
-    pScreen->PostValidateTree = DRIPostValidateTree;
-
-    pDRIPriv->wrap.WindowExposures = pScreen->WindowExposures;
-    pScreen->WindowExposures = DRIWindowExposures;
-
-    pDRIPriv->wrap.CopyWindow = pScreen->CopyWindow;
-    pScreen->CopyWindow = DRICopyWindow;
-
-    pDRIPriv->wrap.ClipNotify = pScreen->ClipNotify;
-    pScreen->ClipNotify = DRIClipNotify;
-
-    //    ErrorF("[DRI] screen %d installation complete\n", pScreen->myNum);
-
-    return DRIWrapInit(pScreen);
-}
-
-void
-DRICloseScreen(ScreenPtr pScreen)
-{
-    DRIScreenPrivPtr pDRIPriv = DRI_SCREEN_PRIV(pScreen);
-
-    if (pDRIPriv && pDRIPriv->directRenderingSupport) {
-        free(pDRIPriv);
-	dixSetPrivate(&pScreen->devPrivates, DRIScreenPrivKey, NULL);
-    }
-}
-
-Bool
-DRIExtensionInit(void)
-{
-    DRIDrawablePrivResType = CreateNewResourceType(DRIDrawablePrivDelete,
-						   "DRIDrawable");
-
-    return DRIDrawablePrivResType != 0;
-}
-
-void
-DRIReset(void)
-{
-    /*
-     * This stub routine is called when the X Server recycles, resources
-     * allocated by DRIExtensionInit need to be managed here.
-     *
-     * Currently this routine is a stub because all the interesting resources
-     * are managed via the screen init process.
-     */
-}
-
-Bool
-DRIQueryDirectRenderingCapable(ScreenPtr pScreen, Bool* isCapable)
-{
-    DRIScreenPrivPtr pDRIPriv = DRI_SCREEN_PRIV(pScreen);
-
-    if (pDRIPriv)
-        *isCapable = pDRIPriv->directRenderingSupport;
-    else
-        *isCapable = FALSE;
-
-    return TRUE;
-}
-
-Bool
-DRIAuthConnection(ScreenPtr pScreen, unsigned int magic)
-{
-#if 0
-    /* FIXME: something? */
-
-    DRIScreenPrivPtr pDRIPriv = DRI_SCREEN_PRIV(pScreen);
-
-    if (drmAuthMagic(pDRIPriv->drmFD, magic)) return FALSE;
-#endif
-    return TRUE;
-}
-
-static void
-DRIUpdateSurface(DRIDrawablePrivPtr pDRIDrawablePriv, DrawablePtr pDraw)
-{
-    xp_window_changes wc;
-    unsigned int flags = 0;
-
-    if (pDRIDrawablePriv->sid == 0)
-        return;
-
-#if MAC_OS_X_VERSION_MAX_ALLOWED >= 1030
-    wc.depth = (pDraw->bitsPerPixel == 32 ? XP_DEPTH_ARGB8888
-                : pDraw->bitsPerPixel == 16 ? XP_DEPTH_RGB555 : XP_DEPTH_NIL);
-    if (wc.depth != XP_DEPTH_NIL)
-        flags |= XP_DEPTH;
-#endif
-
-    if (pDraw->type == DRAWABLE_WINDOW) {
-        WindowPtr pWin = (WindowPtr) pDraw;
-        WindowPtr pTopWin = TopLevelParent(pWin);
-
-        wc.x = pWin->drawable.x - (pTopWin->drawable.x - pTopWin->borderWidth);
-        wc.y = pWin->drawable.y - (pTopWin->drawable.y - pTopWin->borderWidth);
-        wc.width = pWin->drawable.width + 2 * pWin->borderWidth;
-        wc.height = pWin->drawable.height + 2 * pWin->borderWidth;
-        wc.bit_gravity = XP_GRAVITY_NONE;
-
-        wc.shape_nrects = RegionNumRects(&pWin->clipList);
-        wc.shape_rects = RegionRects(&pWin->clipList);
-        wc.shape_tx = - (pTopWin->drawable.x - pTopWin->borderWidth);
-        wc.shape_ty = - (pTopWin->drawable.y - pTopWin->borderWidth);
-
-        flags |= XP_BOUNDS | XP_SHAPE;
-
-    } else if (pDraw->type == DRAWABLE_PIXMAP) {
-        wc.x = 0;
-        wc.y = 0;
-        wc.width = pDraw->width;
-        wc.height = pDraw->height;
-        wc.bit_gravity = XP_GRAVITY_NONE;
-        flags |= XP_BOUNDS;
-    }
-
-    xp_configure_surface(pDRIDrawablePriv->sid, flags, &wc);
-}
-
-/* Return NULL if an error occurs. */
-static DRIDrawablePrivPtr
-CreateSurfaceForWindow(ScreenPtr pScreen, WindowPtr pWin, xp_window_id *widPtr) {
-    DRIDrawablePrivPtr pDRIDrawablePriv;
-    xp_window_id wid = 0;
-
-    *widPtr = 0;
-
-    pDRIDrawablePriv = DRI_DRAWABLE_PRIV_FROM_WINDOW(pWin);
-
-    if (pDRIDrawablePriv == NULL) {
-	xp_error err;
-	xp_window_changes wc;
-	
-	/* allocate a DRI Window Private record */
-	if (!(pDRIDrawablePriv = malloc(sizeof(*pDRIDrawablePriv)))) {
-	    return NULL;
-	}
-	
-	pDRIDrawablePriv->pDraw = (DrawablePtr)pWin;
-	pDRIDrawablePriv->pScreen = pScreen;
-	pDRIDrawablePriv->refCount = 0;
-	pDRIDrawablePriv->drawableIndex = -1;
-	pDRIDrawablePriv->notifiers = NULL;
-	
-	/* find the physical window */
-	wid = x_cvt_vptr_to_uint(RootlessFrameForWindow(pWin, TRUE));
-
-	if (wid == 0) {
-	    free(pDRIDrawablePriv);
-	    return NULL;
-	}
-	
-	/* allocate the physical surface */
-	err = xp_create_surface(wid, &pDRIDrawablePriv->sid);
-
-	if (err != Success) {
-	    free(pDRIDrawablePriv);
-	    return NULL;
-	}
-
-	/* Make it visible */
-	wc.stack_mode = XP_MAPPED_ABOVE;
-	wc.sibling = 0;
-	err = xp_configure_surface(pDRIDrawablePriv->sid, XP_STACKING, &wc);
-
-	if (err != Success) {
-	    xp_destroy_surface(pDRIDrawablePriv->sid);
-	    free(pDRIDrawablePriv);
-	    return NULL;
-	}
-
-	/* save private off of preallocated index */
-	dixSetPrivate(&pWin->devPrivates, DRIWindowPrivKey,
-		      pDRIDrawablePriv);
-    }
-
-    *widPtr = wid;
-
-    return pDRIDrawablePriv;
-}
-
-/* Return NULL if an error occurs. */
-static DRIDrawablePrivPtr
-CreateSurfaceForPixmap(ScreenPtr pScreen, PixmapPtr pPix) {
-    DRIDrawablePrivPtr pDRIDrawablePriv;
-     
-    pDRIDrawablePriv = DRI_DRAWABLE_PRIV_FROM_PIXMAP(pPix);
-
-    if (pDRIDrawablePriv == NULL) {
-	xp_error err;
-
-	/* allocate a DRI Window Private record */
-	if (!(pDRIDrawablePriv = calloc(1, sizeof(*pDRIDrawablePriv)))) {
-	    return NULL;
-	}
-	
-	pDRIDrawablePriv->pDraw = (DrawablePtr)pPix;
-	pDRIDrawablePriv->pScreen = pScreen;
-	pDRIDrawablePriv->refCount = 0;
-	pDRIDrawablePriv->drawableIndex = -1;
-	pDRIDrawablePriv->notifiers = NULL;
-	
-	/* Passing a null window id to Xplugin in 10.3+ asks for
-	   an accelerated offscreen surface. */
-	
-	err = xp_create_surface(0, &pDRIDrawablePriv->sid);
-	if (err != Success) {
-	    free(pDRIDrawablePriv);
-	    return NULL;
-	}
-
-	/* 
-	 * The DRIUpdateSurface will be called to resize the surface
-	 * after this function, if the export is successful.
-	 */
-
-	/* save private off of preallocated index */
-	dixSetPrivate(&pPix->devPrivates, DRIPixmapPrivKey,
-		      pDRIDrawablePriv);
-    }
-    
-    return pDRIDrawablePriv;
-}
-
-
-Bool
-DRICreateSurface(ScreenPtr pScreen, Drawable id,
-                 DrawablePtr pDrawable, xp_client_id client_id,
-                 xp_surface_id *surface_id, unsigned int ret_key[2],
-                 void (*notify) (void *arg, void *data), void *notify_data)
-{
-    DRIScreenPrivPtr    pDRIPriv = DRI_SCREEN_PRIV(pScreen);
-    xp_window_id        wid = 0;
-    DRIDrawablePrivPtr  pDRIDrawablePriv;
-
-    if (pDrawable->type == DRAWABLE_WINDOW) {
-	pDRIDrawablePriv = CreateSurfaceForWindow(pScreen, 
-						  (WindowPtr)pDrawable, &wid);
-
-	if(NULL == pDRIDrawablePriv)
-	    return FALSE; /*error*/
-    }
-#if MAC_OS_X_VERSION_MAX_ALLOWED >= 1030
-    else if (pDrawable->type == DRAWABLE_PIXMAP) {
-	pDRIDrawablePriv = CreateSurfaceForPixmap(pScreen, 
-						  (PixmapPtr)pDrawable);
-
-	if(NULL == pDRIDrawablePriv)
-	    return FALSE; /*error*/
-    }
-#endif
-    else { /* for GLX 1.3, a PBuffer */
-        /* NOT_DONE */
-        return FALSE;
-    }
-    
-    
-    /* Finish initialization of new surfaces */
-    if (pDRIDrawablePriv->refCount == 0) {
-        unsigned int key[2] = {0};
-        xp_error err;
-
-        /* try to give the client access to the surface */
-        if (client_id != 0) {
-	    /*
-	     * Xplugin accepts a 0 wid if the surface id is offscreen, such 
-	     * as for a pixmap.
-	     */
-            err = xp_export_surface(wid, pDRIDrawablePriv->sid,
-                                    client_id, key);
-            if (err != Success) {
-                xp_destroy_surface(pDRIDrawablePriv->sid);
-                free(pDRIDrawablePriv);
-		
-		/* 
-		 * Now set the dix privates to NULL that were previously set.
-		 * This prevents reusing an invalid pointer.
-		 */
-		if(pDrawable->type == DRAWABLE_WINDOW) {
-		    WindowPtr pWin = (WindowPtr)pDrawable;
-		    
-		    dixSetPrivate(&pWin->devPrivates, DRIWindowPrivKey, NULL);
-		} else if(pDrawable->type == DRAWABLE_PIXMAP) {
-		    PixmapPtr pPix = (PixmapPtr)pDrawable;
-		    
-		    dixSetPrivate(&pPix->devPrivates, DRIPixmapPrivKey, NULL);
-		}
-		
-                return FALSE;
-            }
-        }
-
-        pDRIDrawablePriv->key[0] = key[0];
-        pDRIDrawablePriv->key[1] = key[1];
-
-        ++pDRIPriv->nrWindows;
-
-        /* and stash it by surface id */
-        if (surface_hash == NULL)
-            surface_hash = x_hash_table_new(NULL, NULL, NULL, NULL);
-        x_hash_table_insert(surface_hash,
-                            x_cvt_uint_to_vptr(pDRIDrawablePriv->sid), pDRIDrawablePriv);
-
-        /* track this in case this window is destroyed */
-        AddResource(id, DRIDrawablePrivResType, (pointer)pDrawable);
-
-        /* Initialize shape */
-        DRIUpdateSurface(pDRIDrawablePriv, pDrawable);
-    }
-
-    pDRIDrawablePriv->refCount++;
-
-    *surface_id = pDRIDrawablePriv->sid;
-
-    if (ret_key != NULL) {
-        ret_key[0] = pDRIDrawablePriv->key[0];
-        ret_key[1] = pDRIDrawablePriv->key[1];
-    }
-
-    if (notify != NULL) {
-        pDRIDrawablePriv->notifiers = x_hook_add(pDRIDrawablePriv->notifiers,
-                                                 notify, notify_data);
-    }
-
-    return TRUE;
-}
-
-Bool
-DRIDestroySurface(ScreenPtr pScreen, Drawable id, DrawablePtr pDrawable,
-                  void (*notify) (void *, void *), void *notify_data)
-{
-    DRIDrawablePrivPtr  pDRIDrawablePriv;
-
-    if (pDrawable->type == DRAWABLE_WINDOW) {
-        pDRIDrawablePriv = DRI_DRAWABLE_PRIV_FROM_WINDOW((WindowPtr)pDrawable);
-    } else if (pDrawable->type == DRAWABLE_PIXMAP) {
-        pDRIDrawablePriv = DRI_DRAWABLE_PRIV_FROM_PIXMAP((PixmapPtr)pDrawable);
-    } else {
-        return FALSE;
-    }
-
-    if (pDRIDrawablePriv != NULL) {
-        if (notify != NULL) {
-            pDRIDrawablePriv->notifiers = x_hook_remove(pDRIDrawablePriv->notifiers,
-                                                        notify, notify_data);
-        }
-        if (--pDRIDrawablePriv->refCount <= 0) {
-            /* This calls back to DRIDrawablePrivDelete
-               which frees the private area */
-            FreeResourceByType(id, DRIDrawablePrivResType, FALSE);
-        }
-    }
-
-    return TRUE;
-}
-
-Bool
-DRIDrawablePrivDelete(pointer pResource, XID id)
-{
-    DrawablePtr         pDrawable = (DrawablePtr)pResource;
-    DRIScreenPrivPtr    pDRIPriv = DRI_SCREEN_PRIV(pDrawable->pScreen);
-    DRIDrawablePrivPtr  pDRIDrawablePriv = NULL;
-    WindowPtr           pWin = NULL;
-    PixmapPtr           pPix = NULL;
-
-    if (pDrawable->type == DRAWABLE_WINDOW) {
-        pWin = (WindowPtr)pDrawable;
-        pDRIDrawablePriv = DRI_DRAWABLE_PRIV_FROM_WINDOW(pWin);
-    } else if (pDrawable->type == DRAWABLE_PIXMAP) {
-        pPix = (PixmapPtr)pDrawable;
-        pDRIDrawablePriv = DRI_DRAWABLE_PRIV_FROM_PIXMAP(pPix);
-    }
-
-    if (pDRIDrawablePriv == NULL) {
-	return DRIFreePixmapImp(pDrawable);
-    }
-
-    if (pDRIDrawablePriv->drawableIndex != -1) {
-        /* release drawable table entry */
-        pDRIPriv->DRIDrawables[pDRIDrawablePriv->drawableIndex] = NULL;
-    }
-
-    if (pDRIDrawablePriv->sid != 0) {
-        xp_destroy_surface(pDRIDrawablePriv->sid);
-        x_hash_table_remove(surface_hash, x_cvt_uint_to_vptr(pDRIDrawablePriv->sid));
-    }
-
-    if (pDRIDrawablePriv->notifiers != NULL)
-        x_hook_free(pDRIDrawablePriv->notifiers);
-
-    free(pDRIDrawablePriv);
-
-    if (pDrawable->type == DRAWABLE_WINDOW) {
-	dixSetPrivate(&pWin->devPrivates, DRIWindowPrivKey, NULL);
-    } else if (pDrawable->type == DRAWABLE_PIXMAP) {
-	dixSetPrivate(&pPix->devPrivates, DRIPixmapPrivKey, NULL);
-    }
-
-    --pDRIPriv->nrWindows;
-
-    return TRUE;
-}
-
-void
-DRIWindowExposures(WindowPtr pWin, RegionPtr prgn, RegionPtr bsreg)
-{
-    ScreenPtr pScreen = pWin->drawable.pScreen;
-    DRIScreenPrivPtr pDRIPriv = DRI_SCREEN_PRIV(pScreen);
-    DRIDrawablePrivPtr pDRIDrawablePriv = DRI_DRAWABLE_PRIV_FROM_WINDOW(pWin);
-
-    if (pDRIDrawablePriv) {
-        /* FIXME: something? */
-    }
-
-    pScreen->WindowExposures = pDRIPriv->wrap.WindowExposures;
-
-    (*pScreen->WindowExposures)(pWin, prgn, bsreg);
-
-    pScreen->WindowExposures = DRIWindowExposures;
-}
-
-void
-DRICopyWindow(WindowPtr pWin, DDXPointRec ptOldOrg, RegionPtr prgnSrc)
-{
-    ScreenPtr pScreen = pWin->drawable.pScreen;
-    DRIScreenPrivPtr pDRIPriv = DRI_SCREEN_PRIV(pScreen);
-    DRIDrawablePrivPtr pDRIDrawablePriv;
-
-    if (pDRIPriv->nrWindows > 0) {
-       pDRIDrawablePriv = DRI_DRAWABLE_PRIV_FROM_WINDOW(pWin);
-       if (pDRIDrawablePriv != NULL) {
-            DRIUpdateSurface(pDRIDrawablePriv, &pWin->drawable);
-       }
-    }
-
-    /* unwrap */
-    pScreen->CopyWindow = pDRIPriv->wrap.CopyWindow;
-
-    /* call lower layers */
-    (*pScreen->CopyWindow)(pWin, ptOldOrg, prgnSrc);
-
-    /* rewrap */
-    pScreen->CopyWindow = DRICopyWindow;
-}
-
-int
-DRIValidateTree(WindowPtr pParent, WindowPtr pChild, VTKind kind)
-{
-    ScreenPtr pScreen = pParent->drawable.pScreen;
-    DRIScreenPrivPtr pDRIPriv = DRI_SCREEN_PRIV(pScreen);
-    int returnValue;
-
-    /* unwrap */
-    pScreen->ValidateTree = pDRIPriv->wrap.ValidateTree;
-
-    /* call lower layers */
-    returnValue = (*pScreen->ValidateTree)(pParent, pChild, kind);
-
-    /* rewrap */
-    pScreen->ValidateTree = DRIValidateTree;
-
-    return returnValue;
-}
-
-void
-DRIPostValidateTree(WindowPtr pParent, WindowPtr pChild, VTKind kind)
-{
-    ScreenPtr pScreen;
-    DRIScreenPrivPtr pDRIPriv;
-
-    if (pParent) {
-        pScreen = pParent->drawable.pScreen;
-    } else {
-        pScreen = pChild->drawable.pScreen;
-    }
-    pDRIPriv = DRI_SCREEN_PRIV(pScreen);
-
-    if (pDRIPriv->wrap.PostValidateTree) {
-        /* unwrap */
-        pScreen->PostValidateTree = pDRIPriv->wrap.PostValidateTree;
-
-        /* call lower layers */
-        (*pScreen->PostValidateTree)(pParent, pChild, kind);
-
-        /* rewrap */
-        pScreen->PostValidateTree = DRIPostValidateTree;
-    }
-}
-
-void
-DRIClipNotify(WindowPtr pWin, int dx, int dy)
-{
-    ScreenPtr pScreen = pWin->drawable.pScreen;
-    DRIScreenPrivPtr pDRIPriv = DRI_SCREEN_PRIV(pScreen);
-    DRIDrawablePrivPtr  pDRIDrawablePriv;
-
-    if ((pDRIDrawablePriv = DRI_DRAWABLE_PRIV_FROM_WINDOW(pWin))) {
-        DRIUpdateSurface(pDRIDrawablePriv, &pWin->drawable);
-    }
-
-    if (pDRIPriv->wrap.ClipNotify) {
-        pScreen->ClipNotify = pDRIPriv->wrap.ClipNotify;
-
-        (*pScreen->ClipNotify)(pWin, dx, dy);
-
-        pScreen->ClipNotify = DRIClipNotify;
-    }
-}
-
-/* This lets us get at the unwrapped functions so that they can correctly
- * call the lower level functions, and choose whether they will be
- * called at every level of recursion (eg in validatetree).
- */
-DRIWrappedFuncsRec *
-DRIGetWrappedFuncs(ScreenPtr pScreen)
-{
-    return &(DRI_SCREEN_PRIV(pScreen)->wrap);
-}
-
-void
-DRIQueryVersion(int *majorVersion,
-                int *minorVersion,
-                int *patchVersion)
-{
-    *majorVersion = APPLE_DRI_MAJOR_VERSION;
-    *minorVersion = APPLE_DRI_MINOR_VERSION;
-    *patchVersion = APPLE_DRI_PATCH_VERSION;
-}
-
-void
-DRISurfaceNotify(xp_surface_id id, int kind)
-{
-    DRIDrawablePrivPtr pDRIDrawablePriv = NULL;
-    DRISurfaceNotifyArg arg;
-
-    arg.id = id;
-    arg.kind = kind;
-
-    if (surface_hash != NULL)
-    {
-        pDRIDrawablePriv = x_hash_table_lookup(surface_hash,
-                                               x_cvt_uint_to_vptr(id), NULL);
-    }
-
-    if (pDRIDrawablePriv == NULL)
-        return;
-
-    if (kind == AppleDRISurfaceNotifyDestroyed)
-    {
-        pDRIDrawablePriv->sid = 0;
-        x_hash_table_remove(surface_hash, x_cvt_uint_to_vptr(id));
-    }
-
-    x_hook_run(pDRIDrawablePriv->notifiers, &arg);
-
-    if (kind == AppleDRISurfaceNotifyDestroyed)
-    {
-        /* Kill off the handle. */
-
-        FreeResourceByType(pDRIDrawablePriv->pDraw->id,
-                           DRIDrawablePrivResType, FALSE);
-    }
-}
-
-Bool DRICreatePixmap(ScreenPtr pScreen, Drawable id,
-		     DrawablePtr pDrawable, char *path,
-		     size_t pathmax) 
-{
-    DRIPixmapBufferPtr shared;
-    PixmapPtr pPix;
-    
-    if(pDrawable->type != DRAWABLE_PIXMAP)
-	return FALSE;
-
-    pPix = (PixmapPtr)pDrawable;
-
-    shared = malloc(sizeof(*shared));
-    if(NULL == shared) {
-        FatalError("failed to allocate DRIPixmapBuffer in %s\n", __func__);
-    }
-        
-    shared->pDrawable = pDrawable;
-    shared->refCount = 1;
-
-    if(pDrawable->bitsPerPixel >= 24) {
-	shared->bytesPerPixel = 4;
-    } else if(pDrawable->bitsPerPixel <= 16) {
-	shared->bytesPerPixel = 2;
-    }
-    
-    shared->width = pDrawable->width;
-    shared->height = pDrawable->height;
-    
-    if(-1 == snprintf(shared->shmPath, sizeof(shared->shmPath),
-                      "%d_0x%lx", getpid(),
-                      (unsigned long)id)) {
-        FatalError("buffer overflow in %s\n", __func__);
-    }
-    
-    shared->fd = shm_open(shared->shmPath, 
-                          O_RDWR | O_EXCL | O_CREAT, 
-                          S_IRUSR | S_IWUSR | S_IROTH | S_IWOTH);
-    
-    if(-1 == shared->fd) {
-	free(shared);
-        return FALSE;
-    }   
-    
-    shared->length = shared->width * shared->height * shared->bytesPerPixel;
-    
-    if(-1 == ftruncate(shared->fd, shared->length)) {
-	ErrorF("failed to ftruncate (extend) file.");
-	shm_unlink(shared->shmPath);
-	close(shared->fd);
-	free(shared);
-	return FALSE;
-    }
-
-    shared->buffer = mmap(NULL, shared->length,
-                          PROT_READ | PROT_WRITE,
-                          MAP_FILE | MAP_SHARED, shared->fd, 0);
-    
-    if(MAP_FAILED == shared->buffer) {
-	ErrorF("failed to mmap shared memory.");
-	shm_unlink(shared->shmPath);
-	close(shared->fd);
-	free(shared);
-	return FALSE;
-    }
-    
-    strncpy(path, shared->shmPath, pathmax);
-    path[pathmax - 1] = '\0';
-    
-    dixSetPrivate(&pPix->devPrivates, DRIPixmapBufferPrivKey, shared);
-
-    AddResource(id, DRIDrawablePrivResType, (pointer)pDrawable);
-
-    return TRUE;
-}
-
-
-Bool DRIGetPixmapData(DrawablePtr pDrawable, int *width, int *height,
-		      int *pitch, int *bpp, void **ptr) {
-    PixmapPtr pPix;
-    DRIPixmapBufferPtr shared;
-
-    if(pDrawable->type != DRAWABLE_PIXMAP)
-	return FALSE;
-
-    pPix = (PixmapPtr)pDrawable;
-
-    shared = dixLookupPrivate(&pPix->devPrivates, DRIPixmapBufferPrivKey);
-
-    if(NULL == shared)
-	return FALSE;
-
-    assert(pDrawable->width == shared->width);
-    assert(pDrawable->height == shared->height);
-    
-    *width = shared->width;
-    *height = shared->height;
-    *bpp = shared->bytesPerPixel;
-    *pitch = shared->width * shared->bytesPerPixel;
-    *ptr = shared->buffer;    
-
-    return TRUE;
-}
-
-static Bool
-DRIFreePixmapImp(DrawablePtr pDrawable) {
-    DRIPixmapBufferPtr shared;
-    PixmapPtr pPix;
-
-    if(pDrawable->type != DRAWABLE_PIXMAP)
-	return FALSE;
-
-    pPix = (PixmapPtr)pDrawable;
-
-    shared = dixLookupPrivate(&pPix->devPrivates, DRIPixmapBufferPrivKey);
-
-    if(NULL == shared)
-	return FALSE;
-
-    close(shared->fd);
-    munmap(shared->buffer, shared->length);
-    shm_unlink(shared->shmPath);
-    free(shared);
-
-    dixSetPrivate(&pPix->devPrivates, DRIPixmapBufferPrivKey, (pointer)NULL);
-
-    return TRUE;
-}
-
-void 
-DRIDestroyPixmap(DrawablePtr pDrawable) {
-    if(DRIFreePixmapImp(pDrawable))
-	FreeResourceByType(pDrawable->id, DRIDrawablePrivResType, FALSE);
-
-}
-=======
-/**************************************************************************
-
-Copyright 1998-1999 Precision Insight, Inc., Cedar Park, Texas.
-Copyright 2000 VA Linux Systems, Inc.
-Copyright (c) 2002, 2009 Apple Computer, Inc.
-All Rights Reserved.
-
-Permission is hereby granted, free of charge, to any person obtaining a
-copy of this software and associated documentation files (the
-"Software"), to deal in the Software without restriction, including
-without limitation the rights to use, copy, modify, merge, publish,
-distribute, sub license, and/or sell copies of the Software, and to
-permit persons to whom the Software is furnished to do so, subject to
-the following conditions:
-
-The above copyright notice and this permission notice (including the
-next paragraph) shall be included in all copies or substantial portions
-of the Software.
-
-THE SOFTWARE IS PROVIDED "AS IS", WITHOUT WARRANTY OF ANY KIND, EXPRESS
-OR IMPLIED, INCLUDING BUT NOT LIMITED TO THE WARRANTIES OF
-MERCHANTABILITY, FITNESS FOR A PARTICULAR PURPOSE AND NON-INFRINGEMENT.
-IN NO EVENT SHALL PRECISION INSIGHT AND/OR ITS SUPPLIERS BE LIABLE FOR
-ANY CLAIM, DAMAGES OR OTHER LIABILITY, WHETHER IN AN ACTION OF CONTRACT,
-TORT OR OTHERWISE, ARISING FROM, OUT OF OR IN CONNECTION WITH THE
-SOFTWARE OR THE USE OR OTHER DEALINGS IN THE SOFTWARE.
-
-**************************************************************************/
-
-/*
- * Authors:
- *   Jens Owen <jens@valinux.com>
- *   Rickard E. (Rik) Faith <faith@valinux.com>
- *
- */
-
-#ifdef HAVE_DIX_CONFIG_H
-#include <dix-config.h>
-#endif
-
-#ifdef XFree86LOADER
-#include "xf86.h"
-#include "xf86_ansic.h"
-#else
-#include <sys/time.h>
-#include <unistd.h>
-#endif
-
-#include <X11/X.h>
-#include <X11/Xproto.h>
-#include <fcntl.h>
-#include <sys/mman.h>
-#include <sys/types.h>
-#include <sys/stat.h>
-#include "misc.h"
-#include "dixstruct.h"
-#include "extnsionst.h"
-#include "colormapst.h"
-#include "cursorstr.h"
-#include "scrnintstr.h"
-#include "windowstr.h"
-#include "servermd.h"
-#define _APPLEDRI_SERVER_
-#include "appledristr.h"
-#include "swaprep.h"
-#include "dri.h"
-#include "dristruct.h"
-#include "mi.h"
-#include "mipointer.h"
-#include "rootless.h"
-#include "x-hash.h"
-#include "x-hook.h"
-#include "driWrap.h"
-
-#include <AvailabilityMacros.h>
-
-static DevPrivateKeyRec DRIScreenPrivKeyRec;
-#define DRIScreenPrivKey (&DRIScreenPrivKeyRec)
-static DevPrivateKeyRec DRIWindowPrivKeyRec;
-#define DRIWindowPrivKey (&DRIWindowPrivKeyRec)
-static DevPrivateKeyRec DRIPixmapPrivKeyRec;
-#define DRIPixmapPrivKey (&DRIPixmapPrivKeyRec)
-static DevPrivateKeyRec DRIPixmapBufferPrivKeyRec;
-#define DRIPixmapBufferPrivKey (&DRIPixmapBufferPrivKeyRec)
-
-static RESTYPE DRIDrawablePrivResType;
-
-static x_hash_table *surface_hash;      /* maps surface ids -> drawablePrivs */
-
-static Bool DRIFreePixmapImp(DrawablePtr pDrawable);
-
-typedef struct {
-    DrawablePtr pDrawable;
-    int refCount;
-    int bytesPerPixel;
-    int width;
-    int height;
-    char shmPath[PATH_MAX];
-    int fd; /* From shm_open (for now) */
-    size_t length; /* length of buffer */
-    void *buffer;       
-} DRIPixmapBuffer, *DRIPixmapBufferPtr;
-
-Bool
-DRIScreenInit(ScreenPtr pScreen)
-{
-    DRIScreenPrivPtr    pDRIPriv;
-    int                 i;
-
-    if (!dixRegisterPrivateKey(&DRIScreenPrivKeyRec, PRIVATE_SCREEN, 0))
-	return FALSE;
-    if (!dixRegisterPrivateKey(&DRIWindowPrivKeyRec, PRIVATE_WINDOW, 0))
-	return FALSE;
-    if (!dixRegisterPrivateKey(&DRIPixmapPrivKeyRec, PRIVATE_PIXMAP, 0))
-	return FALSE;
-    if (!dixRegisterPrivateKey(&DRIPixmapBufferPrivKeyRec, PRIVATE_PIXMAP, 0))
-	return FALSE;
-
-    pDRIPriv = (DRIScreenPrivPtr) calloc(1, sizeof(DRIScreenPrivRec));
-    if (!pDRIPriv) {
-	dixSetPrivate(&pScreen->devPrivates, DRIScreenPrivKey, NULL);
-        return FALSE;
-    }
-
-    dixSetPrivate(&pScreen->devPrivates, DRIScreenPrivKey, pDRIPriv);
-    pDRIPriv->directRenderingSupport = TRUE;
-    pDRIPriv->nrWindows = 0;
-
-    /* Initialize drawable tables */
-    for (i = 0; i < DRI_MAX_DRAWABLES; i++) {
-        pDRIPriv->DRIDrawables[i] = NULL;
-    }
-
-    return TRUE;
-}
-
-Bool
-DRIFinishScreenInit(ScreenPtr pScreen)
-{
-    DRIScreenPrivPtr  pDRIPriv = DRI_SCREEN_PRIV(pScreen);
-
-    /* Wrap DRI support */
-    pDRIPriv->wrap.ValidateTree = pScreen->ValidateTree;
-    pScreen->ValidateTree = DRIValidateTree;
-
-    pDRIPriv->wrap.PostValidateTree = pScreen->PostValidateTree;
-    pScreen->PostValidateTree = DRIPostValidateTree;
-
-    pDRIPriv->wrap.WindowExposures = pScreen->WindowExposures;
-    pScreen->WindowExposures = DRIWindowExposures;
-
-    pDRIPriv->wrap.CopyWindow = pScreen->CopyWindow;
-    pScreen->CopyWindow = DRICopyWindow;
-
-    pDRIPriv->wrap.ClipNotify = pScreen->ClipNotify;
-    pScreen->ClipNotify = DRIClipNotify;
-
-    //    ErrorF("[DRI] screen %d installation complete\n", pScreen->myNum);
-
-    return DRIWrapInit(pScreen);
-}
-
-void
-DRICloseScreen(ScreenPtr pScreen)
-{
-    DRIScreenPrivPtr pDRIPriv = DRI_SCREEN_PRIV(pScreen);
-
-    if (pDRIPriv && pDRIPriv->directRenderingSupport) {
-        free(pDRIPriv);
-	dixSetPrivate(&pScreen->devPrivates, DRIScreenPrivKey, NULL);
-    }
-}
-
-Bool
-DRIExtensionInit(void)
-{
-    DRIDrawablePrivResType = CreateNewResourceType(DRIDrawablePrivDelete,
-						   "DRIDrawable");
-
-    return DRIDrawablePrivResType != 0;
-}
-
-void
-DRIReset(void)
-{
-    /*
-     * This stub routine is called when the X Server recycles, resources
-     * allocated by DRIExtensionInit need to be managed here.
-     *
-     * Currently this routine is a stub because all the interesting resources
-     * are managed via the screen init process.
-     */
-}
-
-Bool
-DRIQueryDirectRenderingCapable(ScreenPtr pScreen, Bool* isCapable)
-{
-    DRIScreenPrivPtr pDRIPriv = DRI_SCREEN_PRIV(pScreen);
-
-    if (pDRIPriv)
-        *isCapable = pDRIPriv->directRenderingSupport;
-    else
-        *isCapable = FALSE;
-
-    return TRUE;
-}
-
-Bool
-DRIAuthConnection(ScreenPtr pScreen, unsigned int magic)
-{
-#if 0
-    /* FIXME: something? */
-
-    DRIScreenPrivPtr pDRIPriv = DRI_SCREEN_PRIV(pScreen);
-
-    if (drmAuthMagic(pDRIPriv->drmFD, magic)) return FALSE;
-#endif
-    return TRUE;
-}
-
-static void
-DRIUpdateSurface(DRIDrawablePrivPtr pDRIDrawablePriv, DrawablePtr pDraw)
-{
-    xp_window_changes wc;
-    unsigned int flags = 0;
-
-    if (pDRIDrawablePriv->sid == 0)
-        return;
-
-#if MAC_OS_X_VERSION_MAX_ALLOWED >= 1030
-    wc.depth = (pDraw->bitsPerPixel == 32 ? XP_DEPTH_ARGB8888
-                : pDraw->bitsPerPixel == 16 ? XP_DEPTH_RGB555 : XP_DEPTH_NIL);
-    if (wc.depth != XP_DEPTH_NIL)
-        flags |= XP_DEPTH;
-#endif
-
-    if (pDraw->type == DRAWABLE_WINDOW) {
-        WindowPtr pWin = (WindowPtr) pDraw;
-        WindowPtr pTopWin = TopLevelParent(pWin);
-
-        wc.x = pWin->drawable.x - (pTopWin->drawable.x - pTopWin->borderWidth);
-        wc.y = pWin->drawable.y - (pTopWin->drawable.y - pTopWin->borderWidth);
-        wc.width = pWin->drawable.width + 2 * pWin->borderWidth;
-        wc.height = pWin->drawable.height + 2 * pWin->borderWidth;
-        wc.bit_gravity = XP_GRAVITY_NONE;
-
-        wc.shape_nrects = RegionNumRects(&pWin->clipList);
-        wc.shape_rects = RegionRects(&pWin->clipList);
-        wc.shape_tx = - (pTopWin->drawable.x - pTopWin->borderWidth);
-        wc.shape_ty = - (pTopWin->drawable.y - pTopWin->borderWidth);
-
-        flags |= XP_BOUNDS | XP_SHAPE;
-
-    } else if (pDraw->type == DRAWABLE_PIXMAP) {
-        wc.x = 0;
-        wc.y = 0;
-        wc.width = pDraw->width;
-        wc.height = pDraw->height;
-        wc.bit_gravity = XP_GRAVITY_NONE;
-        flags |= XP_BOUNDS;
-    }
-
-    xp_configure_surface(pDRIDrawablePriv->sid, flags, &wc);
-}
-
-/* Return NULL if an error occurs. */
-static DRIDrawablePrivPtr
-CreateSurfaceForWindow(ScreenPtr pScreen, WindowPtr pWin, xp_window_id *widPtr) {
-    DRIDrawablePrivPtr pDRIDrawablePriv;
-    xp_window_id wid = 0;
-
-    *widPtr = 0;
-
-    pDRIDrawablePriv = DRI_DRAWABLE_PRIV_FROM_WINDOW(pWin);
-
-    if (pDRIDrawablePriv == NULL) {
-	xp_error err;
-	xp_window_changes wc;
-	
-	/* allocate a DRI Window Private record */
-	if (!(pDRIDrawablePriv = malloc(sizeof(*pDRIDrawablePriv)))) {
-	    return NULL;
-	}
-	
-	pDRIDrawablePriv->pDraw = (DrawablePtr)pWin;
-	pDRIDrawablePriv->pScreen = pScreen;
-	pDRIDrawablePriv->refCount = 0;
-	pDRIDrawablePriv->drawableIndex = -1;
-	pDRIDrawablePriv->notifiers = NULL;
-	
-	/* find the physical window */
-	wid = x_cvt_vptr_to_uint(RootlessFrameForWindow(pWin, TRUE));
-
-	if (wid == 0) {
-	    free(pDRIDrawablePriv);
-	    return NULL;
-	}
-	
-	/* allocate the physical surface */
-	err = xp_create_surface(wid, &pDRIDrawablePriv->sid);
-
-	if (err != Success) {
-	    free(pDRIDrawablePriv);
-	    return NULL;
-	}
-
-	/* Make it visible */
-	wc.stack_mode = XP_MAPPED_ABOVE;
-	wc.sibling = 0;
-	err = xp_configure_surface(pDRIDrawablePriv->sid, XP_STACKING, &wc);
-
-	if (err != Success) {
-	    xp_destroy_surface(pDRIDrawablePriv->sid);
-	    free(pDRIDrawablePriv);
-	    return NULL;
-	}
-
-	/* save private off of preallocated index */
-	dixSetPrivate(&pWin->devPrivates, DRIWindowPrivKey,
-		      pDRIDrawablePriv);
-    }
-
-    *widPtr = wid;
-
-    return pDRIDrawablePriv;
-}
-
-/* Return NULL if an error occurs. */
-static DRIDrawablePrivPtr
-CreateSurfaceForPixmap(ScreenPtr pScreen, PixmapPtr pPix) {
-    DRIDrawablePrivPtr pDRIDrawablePriv;
-     
-    pDRIDrawablePriv = DRI_DRAWABLE_PRIV_FROM_PIXMAP(pPix);
-
-    if (pDRIDrawablePriv == NULL) {
-	xp_error err;
-
-	/* allocate a DRI Window Private record */
-	if (!(pDRIDrawablePriv = calloc(1, sizeof(*pDRIDrawablePriv)))) {
-	    return NULL;
-	}
-	
-	pDRIDrawablePriv->pDraw = (DrawablePtr)pPix;
-	pDRIDrawablePriv->pScreen = pScreen;
-	pDRIDrawablePriv->refCount = 0;
-	pDRIDrawablePriv->drawableIndex = -1;
-	pDRIDrawablePriv->notifiers = NULL;
-	
-	/* Passing a null window id to Xplugin in 10.3+ asks for
-	   an accelerated offscreen surface. */
-	
-	err = xp_create_surface(0, &pDRIDrawablePriv->sid);
-	if (err != Success) {
-	    free(pDRIDrawablePriv);
-	    return NULL;
-	}
-
-	/* 
-	 * The DRIUpdateSurface will be called to resize the surface
-	 * after this function, if the export is successful.
-	 */
-
-	/* save private off of preallocated index */
-	dixSetPrivate(&pPix->devPrivates, DRIPixmapPrivKey,
-		      pDRIDrawablePriv);
-    }
-    
-    return pDRIDrawablePriv;
-}
-
-
-Bool
-DRICreateSurface(ScreenPtr pScreen, Drawable id,
-                 DrawablePtr pDrawable, xp_client_id client_id,
-                 xp_surface_id *surface_id, unsigned int ret_key[2],
-                 void (*notify) (void *arg, void *data), void *notify_data)
-{
-    DRIScreenPrivPtr    pDRIPriv = DRI_SCREEN_PRIV(pScreen);
-    xp_window_id        wid = 0;
-    DRIDrawablePrivPtr  pDRIDrawablePriv;
-
-    if (pDrawable->type == DRAWABLE_WINDOW) {
-	pDRIDrawablePriv = CreateSurfaceForWindow(pScreen, 
-						  (WindowPtr)pDrawable, &wid);
-
-	if(NULL == pDRIDrawablePriv)
-	    return FALSE; /*error*/
-    }
-#if MAC_OS_X_VERSION_MAX_ALLOWED >= 1030
-    else if (pDrawable->type == DRAWABLE_PIXMAP) {
-	pDRIDrawablePriv = CreateSurfaceForPixmap(pScreen, 
-						  (PixmapPtr)pDrawable);
-
-	if(NULL == pDRIDrawablePriv)
-	    return FALSE; /*error*/
-    }
-#endif
-    else {
-	/* We handle GLXPbuffers in a different way (via CGL). */
-        return FALSE;
-    }
-    
-    
-    /* Finish initialization of new surfaces */
-    if (pDRIDrawablePriv->refCount == 0) {
-        unsigned int key[2] = {0};
-        xp_error err;
-
-        /* try to give the client access to the surface */
-        if (client_id != 0) {
-	    /*
-	     * Xplugin accepts a 0 wid if the surface id is offscreen, such 
-	     * as for a pixmap.
-	     */
-            err = xp_export_surface(wid, pDRIDrawablePriv->sid,
-                                    client_id, key);
-            if (err != Success) {
-                xp_destroy_surface(pDRIDrawablePriv->sid);
-                free(pDRIDrawablePriv);
-		
-		/* 
-		 * Now set the dix privates to NULL that were previously set.
-		 * This prevents reusing an invalid pointer.
-		 */
-		if(pDrawable->type == DRAWABLE_WINDOW) {
-		    WindowPtr pWin = (WindowPtr)pDrawable;
-		    
-		    dixSetPrivate(&pWin->devPrivates, DRIWindowPrivKey, NULL);
-		} else if(pDrawable->type == DRAWABLE_PIXMAP) {
-		    PixmapPtr pPix = (PixmapPtr)pDrawable;
-		    
-		    dixSetPrivate(&pPix->devPrivates, DRIPixmapPrivKey, NULL);
-		}
-		
-                return FALSE;
-            }
-        }
-
-        pDRIDrawablePriv->key[0] = key[0];
-        pDRIDrawablePriv->key[1] = key[1];
-
-        ++pDRIPriv->nrWindows;
-
-        /* and stash it by surface id */
-        if (surface_hash == NULL)
-            surface_hash = x_hash_table_new(NULL, NULL, NULL, NULL);
-        x_hash_table_insert(surface_hash,
-                            x_cvt_uint_to_vptr(pDRIDrawablePriv->sid), pDRIDrawablePriv);
-
-        /* track this in case this window is destroyed */
-        AddResource(id, DRIDrawablePrivResType, (pointer)pDrawable);
-
-        /* Initialize shape */
-        DRIUpdateSurface(pDRIDrawablePriv, pDrawable);
-    }
-
-    pDRIDrawablePriv->refCount++;
-
-    *surface_id = pDRIDrawablePriv->sid;
-
-    if (ret_key != NULL) {
-        ret_key[0] = pDRIDrawablePriv->key[0];
-        ret_key[1] = pDRIDrawablePriv->key[1];
-    }
-
-    if (notify != NULL) {
-        pDRIDrawablePriv->notifiers = x_hook_add(pDRIDrawablePriv->notifiers,
-                                                 notify, notify_data);
-    }
-
-    return TRUE;
-}
-
-Bool
-DRIDestroySurface(ScreenPtr pScreen, Drawable id, DrawablePtr pDrawable,
-                  void (*notify) (void *, void *), void *notify_data)
-{
-    DRIDrawablePrivPtr  pDRIDrawablePriv;
-
-    if (pDrawable->type == DRAWABLE_WINDOW) {
-        pDRIDrawablePriv = DRI_DRAWABLE_PRIV_FROM_WINDOW((WindowPtr)pDrawable);
-    } else if (pDrawable->type == DRAWABLE_PIXMAP) {
-        pDRIDrawablePriv = DRI_DRAWABLE_PRIV_FROM_PIXMAP((PixmapPtr)pDrawable);
-    } else {
-        return FALSE;
-    }
-
-    if (pDRIDrawablePriv != NULL) {
-	/*
-	 * This doesn't seem to be used, because notify is NULL in all callers.
-	 */
-
-        if (notify != NULL) {
-            pDRIDrawablePriv->notifiers = x_hook_remove(pDRIDrawablePriv->notifiers,
-                                                        notify, notify_data);
-        }
-
-	--pDRIDrawablePriv->refCount;
-
-	/* 
-	 * Check if the drawable privates still have a reference to the
-	 * surface.
-	 */
-
-        if (pDRIDrawablePriv->refCount <= 0) {
-            /*
-	     * This calls back to DRIDrawablePrivDelete which
-	     * frees the private area and dispatches events, if needed. 
-	     */
-            FreeResourceByType(id, DRIDrawablePrivResType, FALSE);
-        }
-    }
-
-    return TRUE;
-}
-
-/* 
- * The assumption is that this is called when the refCount of a surface
- * drops to <= 0, or the window/pixmap is destroyed.  
- */
-Bool
-DRIDrawablePrivDelete(pointer pResource, XID id)
-{
-    DrawablePtr         pDrawable = (DrawablePtr)pResource;
-    DRIScreenPrivPtr    pDRIPriv = DRI_SCREEN_PRIV(pDrawable->pScreen);
-    DRIDrawablePrivPtr  pDRIDrawablePriv = NULL;
-    WindowPtr           pWin = NULL;
-    PixmapPtr           pPix = NULL;
-
-    if (pDrawable->type == DRAWABLE_WINDOW) {
-        pWin = (WindowPtr)pDrawable;
-        pDRIDrawablePriv = DRI_DRAWABLE_PRIV_FROM_WINDOW(pWin);
-    } else if (pDrawable->type == DRAWABLE_PIXMAP) {
-        pPix = (PixmapPtr)pDrawable;
-        pDRIDrawablePriv = DRI_DRAWABLE_PRIV_FROM_PIXMAP(pPix);
-    }
-
-    if (pDRIDrawablePriv == NULL) {
-	/* 
-	 * We reuse __func__ and the resource type for the GLXPixmap code.
-	 * Attempt to free a pixmap buffer associated with the resource
-	 * if possible.
-	 */
-	return DRIFreePixmapImp(pDrawable);
-    }
-    
-    if (pDRIDrawablePriv->drawableIndex != -1) {
-        /* release drawable table entry */
-        pDRIPriv->DRIDrawables[pDRIDrawablePriv->drawableIndex] = NULL;
-    }
-
-    if (pDRIDrawablePriv->sid != 0) {
-	DRISurfaceNotify(pDRIDrawablePriv->sid, AppleDRISurfaceNotifyDestroyed);
-    }
-  
-
-    if (pDRIDrawablePriv->notifiers != NULL)
-        x_hook_free(pDRIDrawablePriv->notifiers);
-
-    free(pDRIDrawablePriv);
-
-    if (pDrawable->type == DRAWABLE_WINDOW) {
-	dixSetPrivate(&pWin->devPrivates, DRIWindowPrivKey, NULL);
-    } else if (pDrawable->type == DRAWABLE_PIXMAP) {
-	dixSetPrivate(&pPix->devPrivates, DRIPixmapPrivKey, NULL);
-    }
-
-    --pDRIPriv->nrWindows;
-
-    return TRUE;
-}
-
-void
-DRIWindowExposures(WindowPtr pWin, RegionPtr prgn, RegionPtr bsreg)
-{
-    ScreenPtr pScreen = pWin->drawable.pScreen;
-    DRIScreenPrivPtr pDRIPriv = DRI_SCREEN_PRIV(pScreen);
-    DRIDrawablePrivPtr pDRIDrawablePriv = DRI_DRAWABLE_PRIV_FROM_WINDOW(pWin);
-
-    if (pDRIDrawablePriv) {
-        /* FIXME: something? */
-    }
-
-    pScreen->WindowExposures = pDRIPriv->wrap.WindowExposures;
-
-    (*pScreen->WindowExposures)(pWin, prgn, bsreg);
-
-    pScreen->WindowExposures = DRIWindowExposures;
-}
-
-void
-DRICopyWindow(WindowPtr pWin, DDXPointRec ptOldOrg, RegionPtr prgnSrc)
-{
-    ScreenPtr pScreen = pWin->drawable.pScreen;
-    DRIScreenPrivPtr pDRIPriv = DRI_SCREEN_PRIV(pScreen);
-    DRIDrawablePrivPtr pDRIDrawablePriv;
-
-    if (pDRIPriv->nrWindows > 0) {
-       pDRIDrawablePriv = DRI_DRAWABLE_PRIV_FROM_WINDOW(pWin);
-       if (pDRIDrawablePriv != NULL) {
-            DRIUpdateSurface(pDRIDrawablePriv, &pWin->drawable);
-       }
-    }
-
-    /* unwrap */
-    pScreen->CopyWindow = pDRIPriv->wrap.CopyWindow;
-
-    /* call lower layers */
-    (*pScreen->CopyWindow)(pWin, ptOldOrg, prgnSrc);
-
-    /* rewrap */
-    pScreen->CopyWindow = DRICopyWindow;
-}
-
-int
-DRIValidateTree(WindowPtr pParent, WindowPtr pChild, VTKind kind)
-{
-    ScreenPtr pScreen = pParent->drawable.pScreen;
-    DRIScreenPrivPtr pDRIPriv = DRI_SCREEN_PRIV(pScreen);
-    int returnValue;
-
-    /* unwrap */
-    pScreen->ValidateTree = pDRIPriv->wrap.ValidateTree;
-
-    /* call lower layers */
-    returnValue = (*pScreen->ValidateTree)(pParent, pChild, kind);
-
-    /* rewrap */
-    pScreen->ValidateTree = DRIValidateTree;
-
-    return returnValue;
-}
-
-void
-DRIPostValidateTree(WindowPtr pParent, WindowPtr pChild, VTKind kind)
-{
-    ScreenPtr pScreen;
-    DRIScreenPrivPtr pDRIPriv;
-
-    if (pParent) {
-        pScreen = pParent->drawable.pScreen;
-    } else {
-        pScreen = pChild->drawable.pScreen;
-    }
-    pDRIPriv = DRI_SCREEN_PRIV(pScreen);
-
-    if (pDRIPriv->wrap.PostValidateTree) {
-        /* unwrap */
-        pScreen->PostValidateTree = pDRIPriv->wrap.PostValidateTree;
-
-        /* call lower layers */
-        (*pScreen->PostValidateTree)(pParent, pChild, kind);
-
-        /* rewrap */
-        pScreen->PostValidateTree = DRIPostValidateTree;
-    }
-}
-
-void
-DRIClipNotify(WindowPtr pWin, int dx, int dy)
-{
-    ScreenPtr pScreen = pWin->drawable.pScreen;
-    DRIScreenPrivPtr pDRIPriv = DRI_SCREEN_PRIV(pScreen);
-    DRIDrawablePrivPtr  pDRIDrawablePriv;
-
-    if ((pDRIDrawablePriv = DRI_DRAWABLE_PRIV_FROM_WINDOW(pWin))) {
-        DRIUpdateSurface(pDRIDrawablePriv, &pWin->drawable);
-    }
-
-    if (pDRIPriv->wrap.ClipNotify) {
-        pScreen->ClipNotify = pDRIPriv->wrap.ClipNotify;
-
-        (*pScreen->ClipNotify)(pWin, dx, dy);
-
-        pScreen->ClipNotify = DRIClipNotify;
-    }
-}
-
-/* This lets us get at the unwrapped functions so that they can correctly
- * call the lower level functions, and choose whether they will be
- * called at every level of recursion (eg in validatetree).
- */
-DRIWrappedFuncsRec *
-DRIGetWrappedFuncs(ScreenPtr pScreen)
-{
-    return &(DRI_SCREEN_PRIV(pScreen)->wrap);
-}
-
-void
-DRIQueryVersion(int *majorVersion,
-                int *minorVersion,
-                int *patchVersion)
-{
-    *majorVersion = APPLE_DRI_MAJOR_VERSION;
-    *minorVersion = APPLE_DRI_MINOR_VERSION;
-    *patchVersion = APPLE_DRI_PATCH_VERSION;
-}
-
-/* 
- * Note: this also cleans up the hash table in addition to notifying clients.
- * The sid/surface-id should not be used after this, because it will be
- * invalid.
- */ 
-void
-DRISurfaceNotify(xp_surface_id id, int kind)
-{
-    DRIDrawablePrivPtr pDRIDrawablePriv = NULL;
-    DRISurfaceNotifyArg arg;
-
-    arg.id = id;
-    arg.kind = kind;
-
-    if (surface_hash != NULL)
-    {
-        pDRIDrawablePriv = x_hash_table_lookup(surface_hash,
-                                               x_cvt_uint_to_vptr(id), NULL);
-    }
-
-    if (pDRIDrawablePriv == NULL)
-        return;
-
-    if (kind == AppleDRISurfaceNotifyDestroyed)
-    {
-	x_hash_table_remove(surface_hash, x_cvt_uint_to_vptr(id));
-    }
-
-    x_hook_run(pDRIDrawablePriv->notifiers, &arg);
-
-    if (kind == AppleDRISurfaceNotifyDestroyed)
-    {
-	xp_error error;
-	
-	error = xp_destroy_surface(pDRIDrawablePriv->sid);
-	
-	if(error) 
-	    ErrorF("%s: xp_destroy_surface failed: %d\n", __func__, error);
-		
-	/* Guard against reuse, even though we are freeing after this. */
-	pDRIDrawablePriv->sid = 0;
-
-        FreeResourceByType(pDRIDrawablePriv->pDraw->id,
-                           DRIDrawablePrivResType, FALSE);
-    }
-}
-
-/*
- * This creates a shared memory buffer for use with GLXPixmaps
- * and AppleSGLX.
- */
-Bool DRICreatePixmap(ScreenPtr pScreen, Drawable id,
-		     DrawablePtr pDrawable, char *path,
-		     size_t pathmax) 
-{
-    DRIPixmapBufferPtr shared;
-    PixmapPtr pPix;
-    
-    if(pDrawable->type != DRAWABLE_PIXMAP)
-	return FALSE;
-
-    pPix = (PixmapPtr)pDrawable;
-
-    shared = malloc(sizeof(*shared));
-    if(NULL == shared) {
-        FatalError("failed to allocate DRIPixmapBuffer in %s\n", __func__);
-    }
-        
-    shared->pDrawable = pDrawable;
-    shared->refCount = 1;
-
-    if(pDrawable->bitsPerPixel >= 24) {
-	shared->bytesPerPixel = 4;
-    } else if(pDrawable->bitsPerPixel <= 16) {
-	shared->bytesPerPixel = 2;
-    }
-    
-    shared->width = pDrawable->width;
-    shared->height = pDrawable->height;
-    
-    if(-1 == snprintf(shared->shmPath, sizeof(shared->shmPath),
-                      "%d_0x%lx", getpid(),
-                      (unsigned long)id)) {
-        FatalError("buffer overflow in %s\n", __func__);
-    }
-    
-    shared->fd = shm_open(shared->shmPath, 
-                          O_RDWR | O_EXCL | O_CREAT, 
-                          S_IRUSR | S_IWUSR | S_IROTH | S_IWOTH);
-    
-    if(-1 == shared->fd) {
-	free(shared);
-        return FALSE;
-    }   
-    
-    shared->length = shared->width * shared->height * shared->bytesPerPixel;
-    
-    if(-1 == ftruncate(shared->fd, shared->length)) {
-	ErrorF("failed to ftruncate (extend) file.");
-	shm_unlink(shared->shmPath);
-	close(shared->fd);
-	free(shared);
-	return FALSE;
-    }
-
-    shared->buffer = mmap(NULL, shared->length,
-                          PROT_READ | PROT_WRITE,
-                          MAP_FILE | MAP_SHARED, shared->fd, 0);
-    
-    if(MAP_FAILED == shared->buffer) {
-	ErrorF("failed to mmap shared memory.");
-	shm_unlink(shared->shmPath);
-	close(shared->fd);
-	free(shared);
-	return FALSE;
-    }
-    
-    strncpy(path, shared->shmPath, pathmax);
-    path[pathmax - 1] = '\0';
-    
-    dixSetPrivate(&pPix->devPrivates, DRIPixmapBufferPrivKey, shared);
-
-    AddResource(id, DRIDrawablePrivResType, (pointer)pDrawable);
-
-    return TRUE;
-}
-
-
-Bool DRIGetPixmapData(DrawablePtr pDrawable, int *width, int *height,
-		      int *pitch, int *bpp, void **ptr) {
-    PixmapPtr pPix;
-    DRIPixmapBufferPtr shared;
-
-    if(pDrawable->type != DRAWABLE_PIXMAP)
-	return FALSE;
-
-    pPix = (PixmapPtr)pDrawable;
-
-    shared = dixLookupPrivate(&pPix->devPrivates, DRIPixmapBufferPrivKey);
-
-    if(NULL == shared)
-	return FALSE;
-
-    assert(pDrawable->width == shared->width);
-    assert(pDrawable->height == shared->height);
-    
-    *width = shared->width;
-    *height = shared->height;
-    *bpp = shared->bytesPerPixel;
-    *pitch = shared->width * shared->bytesPerPixel;
-    *ptr = shared->buffer;    
-
-    return TRUE;
-}
-
-static Bool
-DRIFreePixmapImp(DrawablePtr pDrawable) {
-    DRIPixmapBufferPtr shared;
-    PixmapPtr pPix;
-
-    if(pDrawable->type != DRAWABLE_PIXMAP)
-	return FALSE;
-
-    pPix = (PixmapPtr)pDrawable;
-
-    shared = dixLookupPrivate(&pPix->devPrivates, DRIPixmapBufferPrivKey);
-
-    if(NULL == shared)
-	return FALSE;
-
-    close(shared->fd);
-    munmap(shared->buffer, shared->length);
-    shm_unlink(shared->shmPath);
-    free(shared);
-
-    dixSetPrivate(&pPix->devPrivates, DRIPixmapBufferPrivKey, (pointer)NULL);
-
-    return TRUE;
-}
-
-void 
-DRIDestroyPixmap(DrawablePtr pDrawable) {
-    if(DRIFreePixmapImp(pDrawable))
-	FreeResourceByType(pDrawable->id, DRIDrawablePrivResType, FALSE);
-
-}
->>>>>>> ece07bde
+/**************************************************************************
+
+Copyright 1998-1999 Precision Insight, Inc., Cedar Park, Texas.
+Copyright 2000 VA Linux Systems, Inc.
+Copyright (c) 2002, 2009 Apple Computer, Inc.
+All Rights Reserved.
+
+Permission is hereby granted, free of charge, to any person obtaining a
+copy of this software and associated documentation files (the
+"Software"), to deal in the Software without restriction, including
+without limitation the rights to use, copy, modify, merge, publish,
+distribute, sub license, and/or sell copies of the Software, and to
+permit persons to whom the Software is furnished to do so, subject to
+the following conditions:
+
+The above copyright notice and this permission notice (including the
+next paragraph) shall be included in all copies or substantial portions
+of the Software.
+
+THE SOFTWARE IS PROVIDED "AS IS", WITHOUT WARRANTY OF ANY KIND, EXPRESS
+OR IMPLIED, INCLUDING BUT NOT LIMITED TO THE WARRANTIES OF
+MERCHANTABILITY, FITNESS FOR A PARTICULAR PURPOSE AND NON-INFRINGEMENT.
+IN NO EVENT SHALL PRECISION INSIGHT AND/OR ITS SUPPLIERS BE LIABLE FOR
+ANY CLAIM, DAMAGES OR OTHER LIABILITY, WHETHER IN AN ACTION OF CONTRACT,
+TORT OR OTHERWISE, ARISING FROM, OUT OF OR IN CONNECTION WITH THE
+SOFTWARE OR THE USE OR OTHER DEALINGS IN THE SOFTWARE.
+
+**************************************************************************/
+
+/*
+ * Authors:
+ *   Jens Owen <jens@valinux.com>
+ *   Rickard E. (Rik) Faith <faith@valinux.com>
+ *
+ */
+
+#ifdef HAVE_DIX_CONFIG_H
+#include <dix-config.h>
+#endif
+
+#ifdef XFree86LOADER
+#include "xf86.h"
+#include "xf86_ansic.h"
+#else
+#include <sys/time.h>
+#include <unistd.h>
+#endif
+
+#include <X11/X.h>
+#include <X11/Xproto.h>
+#include <fcntl.h>
+#include <sys/mman.h>
+#include <sys/types.h>
+#include <sys/stat.h>
+#include "misc.h"
+#include "dixstruct.h"
+#include "extnsionst.h"
+#include "colormapst.h"
+#include "cursorstr.h"
+#include "scrnintstr.h"
+#include "windowstr.h"
+#include "servermd.h"
+#define _APPLEDRI_SERVER_
+#include "appledristr.h"
+#include "swaprep.h"
+#include "dri.h"
+#include "dristruct.h"
+#include "mi.h"
+#include "mipointer.h"
+#include "rootless.h"
+#include "x-hash.h"
+#include "x-hook.h"
+#include "driWrap.h"
+
+#include <AvailabilityMacros.h>
+
+static DevPrivateKeyRec DRIScreenPrivKeyRec;
+#define DRIScreenPrivKey (&DRIScreenPrivKeyRec)
+static DevPrivateKeyRec DRIWindowPrivKeyRec;
+#define DRIWindowPrivKey (&DRIWindowPrivKeyRec)
+static DevPrivateKeyRec DRIPixmapPrivKeyRec;
+#define DRIPixmapPrivKey (&DRIPixmapPrivKeyRec)
+static DevPrivateKeyRec DRIPixmapBufferPrivKeyRec;
+#define DRIPixmapBufferPrivKey (&DRIPixmapBufferPrivKeyRec)
+
+static RESTYPE DRIDrawablePrivResType;
+
+static x_hash_table *surface_hash;      /* maps surface ids -> drawablePrivs */
+
+static Bool DRIFreePixmapImp(DrawablePtr pDrawable);
+
+typedef struct {
+    DrawablePtr pDrawable;
+    int refCount;
+    int bytesPerPixel;
+    int width;
+    int height;
+    char shmPath[PATH_MAX];
+    int fd; /* From shm_open (for now) */
+    size_t length; /* length of buffer */
+    void *buffer;       
+} DRIPixmapBuffer, *DRIPixmapBufferPtr;
+
+Bool
+DRIScreenInit(ScreenPtr pScreen)
+{
+    DRIScreenPrivPtr    pDRIPriv;
+    int                 i;
+
+    if (!dixRegisterPrivateKey(&DRIScreenPrivKeyRec, PRIVATE_SCREEN, 0))
+	return FALSE;
+    if (!dixRegisterPrivateKey(&DRIWindowPrivKeyRec, PRIVATE_WINDOW, 0))
+	return FALSE;
+    if (!dixRegisterPrivateKey(&DRIPixmapPrivKeyRec, PRIVATE_PIXMAP, 0))
+	return FALSE;
+    if (!dixRegisterPrivateKey(&DRIPixmapBufferPrivKeyRec, PRIVATE_PIXMAP, 0))
+	return FALSE;
+
+    pDRIPriv = (DRIScreenPrivPtr) calloc(1, sizeof(DRIScreenPrivRec));
+    if (!pDRIPriv) {
+	dixSetPrivate(&pScreen->devPrivates, DRIScreenPrivKey, NULL);
+        return FALSE;
+    }
+
+    dixSetPrivate(&pScreen->devPrivates, DRIScreenPrivKey, pDRIPriv);
+    pDRIPriv->directRenderingSupport = TRUE;
+    pDRIPriv->nrWindows = 0;
+
+    /* Initialize drawable tables */
+    for (i = 0; i < DRI_MAX_DRAWABLES; i++) {
+        pDRIPriv->DRIDrawables[i] = NULL;
+    }
+
+    return TRUE;
+}
+
+Bool
+DRIFinishScreenInit(ScreenPtr pScreen)
+{
+    DRIScreenPrivPtr  pDRIPriv = DRI_SCREEN_PRIV(pScreen);
+
+    /* Wrap DRI support */
+    pDRIPriv->wrap.ValidateTree = pScreen->ValidateTree;
+    pScreen->ValidateTree = DRIValidateTree;
+
+    pDRIPriv->wrap.PostValidateTree = pScreen->PostValidateTree;
+    pScreen->PostValidateTree = DRIPostValidateTree;
+
+    pDRIPriv->wrap.WindowExposures = pScreen->WindowExposures;
+    pScreen->WindowExposures = DRIWindowExposures;
+
+    pDRIPriv->wrap.CopyWindow = pScreen->CopyWindow;
+    pScreen->CopyWindow = DRICopyWindow;
+
+    pDRIPriv->wrap.ClipNotify = pScreen->ClipNotify;
+    pScreen->ClipNotify = DRIClipNotify;
+
+    //    ErrorF("[DRI] screen %d installation complete\n", pScreen->myNum);
+
+    return DRIWrapInit(pScreen);
+}
+
+void
+DRICloseScreen(ScreenPtr pScreen)
+{
+    DRIScreenPrivPtr pDRIPriv = DRI_SCREEN_PRIV(pScreen);
+
+    if (pDRIPriv && pDRIPriv->directRenderingSupport) {
+        free(pDRIPriv);
+	dixSetPrivate(&pScreen->devPrivates, DRIScreenPrivKey, NULL);
+    }
+}
+
+Bool
+DRIExtensionInit(void)
+{
+    DRIDrawablePrivResType = CreateNewResourceType(DRIDrawablePrivDelete,
+						   "DRIDrawable");
+
+    return DRIDrawablePrivResType != 0;
+}
+
+void
+DRIReset(void)
+{
+    /*
+     * This stub routine is called when the X Server recycles, resources
+     * allocated by DRIExtensionInit need to be managed here.
+     *
+     * Currently this routine is a stub because all the interesting resources
+     * are managed via the screen init process.
+     */
+}
+
+Bool
+DRIQueryDirectRenderingCapable(ScreenPtr pScreen, Bool* isCapable)
+{
+    DRIScreenPrivPtr pDRIPriv = DRI_SCREEN_PRIV(pScreen);
+
+    if (pDRIPriv)
+        *isCapable = pDRIPriv->directRenderingSupport;
+    else
+        *isCapable = FALSE;
+
+    return TRUE;
+}
+
+Bool
+DRIAuthConnection(ScreenPtr pScreen, unsigned int magic)
+{
+#if 0
+    /* FIXME: something? */
+
+    DRIScreenPrivPtr pDRIPriv = DRI_SCREEN_PRIV(pScreen);
+
+    if (drmAuthMagic(pDRIPriv->drmFD, magic)) return FALSE;
+#endif
+    return TRUE;
+}
+
+static void
+DRIUpdateSurface(DRIDrawablePrivPtr pDRIDrawablePriv, DrawablePtr pDraw)
+{
+    xp_window_changes wc;
+    unsigned int flags = 0;
+
+    if (pDRIDrawablePriv->sid == 0)
+        return;
+
+#if MAC_OS_X_VERSION_MAX_ALLOWED >= 1030
+    wc.depth = (pDraw->bitsPerPixel == 32 ? XP_DEPTH_ARGB8888
+                : pDraw->bitsPerPixel == 16 ? XP_DEPTH_RGB555 : XP_DEPTH_NIL);
+    if (wc.depth != XP_DEPTH_NIL)
+        flags |= XP_DEPTH;
+#endif
+
+    if (pDraw->type == DRAWABLE_WINDOW) {
+        WindowPtr pWin = (WindowPtr) pDraw;
+        WindowPtr pTopWin = TopLevelParent(pWin);
+
+        wc.x = pWin->drawable.x - (pTopWin->drawable.x - pTopWin->borderWidth);
+        wc.y = pWin->drawable.y - (pTopWin->drawable.y - pTopWin->borderWidth);
+        wc.width = pWin->drawable.width + 2 * pWin->borderWidth;
+        wc.height = pWin->drawable.height + 2 * pWin->borderWidth;
+        wc.bit_gravity = XP_GRAVITY_NONE;
+
+        wc.shape_nrects = RegionNumRects(&pWin->clipList);
+        wc.shape_rects = RegionRects(&pWin->clipList);
+        wc.shape_tx = - (pTopWin->drawable.x - pTopWin->borderWidth);
+        wc.shape_ty = - (pTopWin->drawable.y - pTopWin->borderWidth);
+
+        flags |= XP_BOUNDS | XP_SHAPE;
+
+    } else if (pDraw->type == DRAWABLE_PIXMAP) {
+        wc.x = 0;
+        wc.y = 0;
+        wc.width = pDraw->width;
+        wc.height = pDraw->height;
+        wc.bit_gravity = XP_GRAVITY_NONE;
+        flags |= XP_BOUNDS;
+    }
+
+    xp_configure_surface(pDRIDrawablePriv->sid, flags, &wc);
+}
+
+/* Return NULL if an error occurs. */
+static DRIDrawablePrivPtr
+CreateSurfaceForWindow(ScreenPtr pScreen, WindowPtr pWin, xp_window_id *widPtr) {
+    DRIDrawablePrivPtr pDRIDrawablePriv;
+    xp_window_id wid = 0;
+
+    *widPtr = 0;
+
+    pDRIDrawablePriv = DRI_DRAWABLE_PRIV_FROM_WINDOW(pWin);
+
+    if (pDRIDrawablePriv == NULL) {
+	xp_error err;
+	xp_window_changes wc;
+	
+	/* allocate a DRI Window Private record */
+	if (!(pDRIDrawablePriv = malloc(sizeof(*pDRIDrawablePriv)))) {
+	    return NULL;
+	}
+	
+	pDRIDrawablePriv->pDraw = (DrawablePtr)pWin;
+	pDRIDrawablePriv->pScreen = pScreen;
+	pDRIDrawablePriv->refCount = 0;
+	pDRIDrawablePriv->drawableIndex = -1;
+	pDRIDrawablePriv->notifiers = NULL;
+	
+	/* find the physical window */
+	wid = x_cvt_vptr_to_uint(RootlessFrameForWindow(pWin, TRUE));
+
+	if (wid == 0) {
+	    free(pDRIDrawablePriv);
+	    return NULL;
+	}
+	
+	/* allocate the physical surface */
+	err = xp_create_surface(wid, &pDRIDrawablePriv->sid);
+
+	if (err != Success) {
+	    free(pDRIDrawablePriv);
+	    return NULL;
+	}
+
+	/* Make it visible */
+	wc.stack_mode = XP_MAPPED_ABOVE;
+	wc.sibling = 0;
+	err = xp_configure_surface(pDRIDrawablePriv->sid, XP_STACKING, &wc);
+
+	if (err != Success) {
+	    xp_destroy_surface(pDRIDrawablePriv->sid);
+	    free(pDRIDrawablePriv);
+	    return NULL;
+	}
+
+	/* save private off of preallocated index */
+	dixSetPrivate(&pWin->devPrivates, DRIWindowPrivKey,
+		      pDRIDrawablePriv);
+    }
+
+    *widPtr = wid;
+
+    return pDRIDrawablePriv;
+}
+
+/* Return NULL if an error occurs. */
+static DRIDrawablePrivPtr
+CreateSurfaceForPixmap(ScreenPtr pScreen, PixmapPtr pPix) {
+    DRIDrawablePrivPtr pDRIDrawablePriv;
+     
+    pDRIDrawablePriv = DRI_DRAWABLE_PRIV_FROM_PIXMAP(pPix);
+
+    if (pDRIDrawablePriv == NULL) {
+	xp_error err;
+
+	/* allocate a DRI Window Private record */
+	if (!(pDRIDrawablePriv = calloc(1, sizeof(*pDRIDrawablePriv)))) {
+	    return NULL;
+	}
+	
+	pDRIDrawablePriv->pDraw = (DrawablePtr)pPix;
+	pDRIDrawablePriv->pScreen = pScreen;
+	pDRIDrawablePriv->refCount = 0;
+	pDRIDrawablePriv->drawableIndex = -1;
+	pDRIDrawablePriv->notifiers = NULL;
+	
+	/* Passing a null window id to Xplugin in 10.3+ asks for
+	   an accelerated offscreen surface. */
+	
+	err = xp_create_surface(0, &pDRIDrawablePriv->sid);
+	if (err != Success) {
+	    free(pDRIDrawablePriv);
+	    return NULL;
+	}
+
+	/* 
+	 * The DRIUpdateSurface will be called to resize the surface
+	 * after this function, if the export is successful.
+	 */
+
+	/* save private off of preallocated index */
+	dixSetPrivate(&pPix->devPrivates, DRIPixmapPrivKey,
+		      pDRIDrawablePriv);
+    }
+    
+    return pDRIDrawablePriv;
+}
+
+
+Bool
+DRICreateSurface(ScreenPtr pScreen, Drawable id,
+                 DrawablePtr pDrawable, xp_client_id client_id,
+                 xp_surface_id *surface_id, unsigned int ret_key[2],
+                 void (*notify) (void *arg, void *data), void *notify_data)
+{
+    DRIScreenPrivPtr    pDRIPriv = DRI_SCREEN_PRIV(pScreen);
+    xp_window_id        wid = 0;
+    DRIDrawablePrivPtr  pDRIDrawablePriv;
+
+    if (pDrawable->type == DRAWABLE_WINDOW) {
+	pDRIDrawablePriv = CreateSurfaceForWindow(pScreen, 
+						  (WindowPtr)pDrawable, &wid);
+
+	if(NULL == pDRIDrawablePriv)
+	    return FALSE; /*error*/
+    }
+#if MAC_OS_X_VERSION_MAX_ALLOWED >= 1030
+    else if (pDrawable->type == DRAWABLE_PIXMAP) {
+	pDRIDrawablePriv = CreateSurfaceForPixmap(pScreen, 
+						  (PixmapPtr)pDrawable);
+
+	if(NULL == pDRIDrawablePriv)
+	    return FALSE; /*error*/
+    }
+#endif
+    else {
+	/* We handle GLXPbuffers in a different way (via CGL). */
+        return FALSE;
+    }
+    
+    
+    /* Finish initialization of new surfaces */
+    if (pDRIDrawablePriv->refCount == 0) {
+        unsigned int key[2] = {0};
+        xp_error err;
+
+        /* try to give the client access to the surface */
+        if (client_id != 0) {
+	    /*
+	     * Xplugin accepts a 0 wid if the surface id is offscreen, such 
+	     * as for a pixmap.
+	     */
+            err = xp_export_surface(wid, pDRIDrawablePriv->sid,
+                                    client_id, key);
+            if (err != Success) {
+                xp_destroy_surface(pDRIDrawablePriv->sid);
+                free(pDRIDrawablePriv);
+		
+		/* 
+		 * Now set the dix privates to NULL that were previously set.
+		 * This prevents reusing an invalid pointer.
+		 */
+		if(pDrawable->type == DRAWABLE_WINDOW) {
+		    WindowPtr pWin = (WindowPtr)pDrawable;
+		    
+		    dixSetPrivate(&pWin->devPrivates, DRIWindowPrivKey, NULL);
+		} else if(pDrawable->type == DRAWABLE_PIXMAP) {
+		    PixmapPtr pPix = (PixmapPtr)pDrawable;
+		    
+		    dixSetPrivate(&pPix->devPrivates, DRIPixmapPrivKey, NULL);
+		}
+		
+                return FALSE;
+            }
+        }
+
+        pDRIDrawablePriv->key[0] = key[0];
+        pDRIDrawablePriv->key[1] = key[1];
+
+        ++pDRIPriv->nrWindows;
+
+        /* and stash it by surface id */
+        if (surface_hash == NULL)
+            surface_hash = x_hash_table_new(NULL, NULL, NULL, NULL);
+        x_hash_table_insert(surface_hash,
+                            x_cvt_uint_to_vptr(pDRIDrawablePriv->sid), pDRIDrawablePriv);
+
+        /* track this in case this window is destroyed */
+        AddResource(id, DRIDrawablePrivResType, (pointer)pDrawable);
+
+        /* Initialize shape */
+        DRIUpdateSurface(pDRIDrawablePriv, pDrawable);
+    }
+
+    pDRIDrawablePriv->refCount++;
+
+    *surface_id = pDRIDrawablePriv->sid;
+
+    if (ret_key != NULL) {
+        ret_key[0] = pDRIDrawablePriv->key[0];
+        ret_key[1] = pDRIDrawablePriv->key[1];
+    }
+
+    if (notify != NULL) {
+        pDRIDrawablePriv->notifiers = x_hook_add(pDRIDrawablePriv->notifiers,
+                                                 notify, notify_data);
+    }
+
+    return TRUE;
+}
+
+Bool
+DRIDestroySurface(ScreenPtr pScreen, Drawable id, DrawablePtr pDrawable,
+                  void (*notify) (void *, void *), void *notify_data)
+{
+    DRIDrawablePrivPtr  pDRIDrawablePriv;
+
+    if (pDrawable->type == DRAWABLE_WINDOW) {
+        pDRIDrawablePriv = DRI_DRAWABLE_PRIV_FROM_WINDOW((WindowPtr)pDrawable);
+    } else if (pDrawable->type == DRAWABLE_PIXMAP) {
+        pDRIDrawablePriv = DRI_DRAWABLE_PRIV_FROM_PIXMAP((PixmapPtr)pDrawable);
+    } else {
+        return FALSE;
+    }
+
+    if (pDRIDrawablePriv != NULL) {
+	/*
+	 * This doesn't seem to be used, because notify is NULL in all callers.
+	 */
+
+        if (notify != NULL) {
+            pDRIDrawablePriv->notifiers = x_hook_remove(pDRIDrawablePriv->notifiers,
+                                                        notify, notify_data);
+        }
+
+	--pDRIDrawablePriv->refCount;
+
+	/* 
+	 * Check if the drawable privates still have a reference to the
+	 * surface.
+	 */
+
+        if (pDRIDrawablePriv->refCount <= 0) {
+            /*
+	     * This calls back to DRIDrawablePrivDelete which
+	     * frees the private area and dispatches events, if needed. 
+	     */
+            FreeResourceByType(id, DRIDrawablePrivResType, FALSE);
+        }
+    }
+
+    return TRUE;
+}
+
+/* 
+ * The assumption is that this is called when the refCount of a surface
+ * drops to <= 0, or the window/pixmap is destroyed.  
+ */
+Bool
+DRIDrawablePrivDelete(pointer pResource, XID id)
+{
+    DrawablePtr         pDrawable = (DrawablePtr)pResource;
+    DRIScreenPrivPtr    pDRIPriv = DRI_SCREEN_PRIV(pDrawable->pScreen);
+    DRIDrawablePrivPtr  pDRIDrawablePriv = NULL;
+    WindowPtr           pWin = NULL;
+    PixmapPtr           pPix = NULL;
+
+    if (pDrawable->type == DRAWABLE_WINDOW) {
+        pWin = (WindowPtr)pDrawable;
+        pDRIDrawablePriv = DRI_DRAWABLE_PRIV_FROM_WINDOW(pWin);
+    } else if (pDrawable->type == DRAWABLE_PIXMAP) {
+        pPix = (PixmapPtr)pDrawable;
+        pDRIDrawablePriv = DRI_DRAWABLE_PRIV_FROM_PIXMAP(pPix);
+    }
+
+    if (pDRIDrawablePriv == NULL) {
+	/* 
+	 * We reuse __func__ and the resource type for the GLXPixmap code.
+	 * Attempt to free a pixmap buffer associated with the resource
+	 * if possible.
+	 */
+	return DRIFreePixmapImp(pDrawable);
+    }
+    
+    if (pDRIDrawablePriv->drawableIndex != -1) {
+        /* release drawable table entry */
+        pDRIPriv->DRIDrawables[pDRIDrawablePriv->drawableIndex] = NULL;
+    }
+
+    if (pDRIDrawablePriv->sid != 0) {
+	DRISurfaceNotify(pDRIDrawablePriv->sid, AppleDRISurfaceNotifyDestroyed);
+    }
+  
+
+    if (pDRIDrawablePriv->notifiers != NULL)
+        x_hook_free(pDRIDrawablePriv->notifiers);
+
+    free(pDRIDrawablePriv);
+
+    if (pDrawable->type == DRAWABLE_WINDOW) {
+	dixSetPrivate(&pWin->devPrivates, DRIWindowPrivKey, NULL);
+    } else if (pDrawable->type == DRAWABLE_PIXMAP) {
+	dixSetPrivate(&pPix->devPrivates, DRIPixmapPrivKey, NULL);
+    }
+
+    --pDRIPriv->nrWindows;
+
+    return TRUE;
+}
+
+void
+DRIWindowExposures(WindowPtr pWin, RegionPtr prgn, RegionPtr bsreg)
+{
+    ScreenPtr pScreen = pWin->drawable.pScreen;
+    DRIScreenPrivPtr pDRIPriv = DRI_SCREEN_PRIV(pScreen);
+    DRIDrawablePrivPtr pDRIDrawablePriv = DRI_DRAWABLE_PRIV_FROM_WINDOW(pWin);
+
+    if (pDRIDrawablePriv) {
+        /* FIXME: something? */
+    }
+
+    pScreen->WindowExposures = pDRIPriv->wrap.WindowExposures;
+
+    (*pScreen->WindowExposures)(pWin, prgn, bsreg);
+
+    pScreen->WindowExposures = DRIWindowExposures;
+}
+
+void
+DRICopyWindow(WindowPtr pWin, DDXPointRec ptOldOrg, RegionPtr prgnSrc)
+{
+    ScreenPtr pScreen = pWin->drawable.pScreen;
+    DRIScreenPrivPtr pDRIPriv = DRI_SCREEN_PRIV(pScreen);
+    DRIDrawablePrivPtr pDRIDrawablePriv;
+
+    if (pDRIPriv->nrWindows > 0) {
+       pDRIDrawablePriv = DRI_DRAWABLE_PRIV_FROM_WINDOW(pWin);
+       if (pDRIDrawablePriv != NULL) {
+            DRIUpdateSurface(pDRIDrawablePriv, &pWin->drawable);
+       }
+    }
+
+    /* unwrap */
+    pScreen->CopyWindow = pDRIPriv->wrap.CopyWindow;
+
+    /* call lower layers */
+    (*pScreen->CopyWindow)(pWin, ptOldOrg, prgnSrc);
+
+    /* rewrap */
+    pScreen->CopyWindow = DRICopyWindow;
+}
+
+int
+DRIValidateTree(WindowPtr pParent, WindowPtr pChild, VTKind kind)
+{
+    ScreenPtr pScreen = pParent->drawable.pScreen;
+    DRIScreenPrivPtr pDRIPriv = DRI_SCREEN_PRIV(pScreen);
+    int returnValue;
+
+    /* unwrap */
+    pScreen->ValidateTree = pDRIPriv->wrap.ValidateTree;
+
+    /* call lower layers */
+    returnValue = (*pScreen->ValidateTree)(pParent, pChild, kind);
+
+    /* rewrap */
+    pScreen->ValidateTree = DRIValidateTree;
+
+    return returnValue;
+}
+
+void
+DRIPostValidateTree(WindowPtr pParent, WindowPtr pChild, VTKind kind)
+{
+    ScreenPtr pScreen;
+    DRIScreenPrivPtr pDRIPriv;
+
+    if (pParent) {
+        pScreen = pParent->drawable.pScreen;
+    } else {
+        pScreen = pChild->drawable.pScreen;
+    }
+    pDRIPriv = DRI_SCREEN_PRIV(pScreen);
+
+    if (pDRIPriv->wrap.PostValidateTree) {
+        /* unwrap */
+        pScreen->PostValidateTree = pDRIPriv->wrap.PostValidateTree;
+
+        /* call lower layers */
+        (*pScreen->PostValidateTree)(pParent, pChild, kind);
+
+        /* rewrap */
+        pScreen->PostValidateTree = DRIPostValidateTree;
+    }
+}
+
+void
+DRIClipNotify(WindowPtr pWin, int dx, int dy)
+{
+    ScreenPtr pScreen = pWin->drawable.pScreen;
+    DRIScreenPrivPtr pDRIPriv = DRI_SCREEN_PRIV(pScreen);
+    DRIDrawablePrivPtr  pDRIDrawablePriv;
+
+    if ((pDRIDrawablePriv = DRI_DRAWABLE_PRIV_FROM_WINDOW(pWin))) {
+        DRIUpdateSurface(pDRIDrawablePriv, &pWin->drawable);
+    }
+
+    if (pDRIPriv->wrap.ClipNotify) {
+        pScreen->ClipNotify = pDRIPriv->wrap.ClipNotify;
+
+        (*pScreen->ClipNotify)(pWin, dx, dy);
+
+        pScreen->ClipNotify = DRIClipNotify;
+    }
+}
+
+/* This lets us get at the unwrapped functions so that they can correctly
+ * call the lower level functions, and choose whether they will be
+ * called at every level of recursion (eg in validatetree).
+ */
+DRIWrappedFuncsRec *
+DRIGetWrappedFuncs(ScreenPtr pScreen)
+{
+    return &(DRI_SCREEN_PRIV(pScreen)->wrap);
+}
+
+void
+DRIQueryVersion(int *majorVersion,
+                int *minorVersion,
+                int *patchVersion)
+{
+    *majorVersion = APPLE_DRI_MAJOR_VERSION;
+    *minorVersion = APPLE_DRI_MINOR_VERSION;
+    *patchVersion = APPLE_DRI_PATCH_VERSION;
+}
+
+/* 
+ * Note: this also cleans up the hash table in addition to notifying clients.
+ * The sid/surface-id should not be used after this, because it will be
+ * invalid.
+ */ 
+void
+DRISurfaceNotify(xp_surface_id id, int kind)
+{
+    DRIDrawablePrivPtr pDRIDrawablePriv = NULL;
+    DRISurfaceNotifyArg arg;
+
+    arg.id = id;
+    arg.kind = kind;
+
+    if (surface_hash != NULL)
+    {
+        pDRIDrawablePriv = x_hash_table_lookup(surface_hash,
+                                               x_cvt_uint_to_vptr(id), NULL);
+    }
+
+    if (pDRIDrawablePriv == NULL)
+        return;
+
+    if (kind == AppleDRISurfaceNotifyDestroyed)
+    {
+	x_hash_table_remove(surface_hash, x_cvt_uint_to_vptr(id));
+    }
+
+    x_hook_run(pDRIDrawablePriv->notifiers, &arg);
+
+    if (kind == AppleDRISurfaceNotifyDestroyed)
+    {
+	xp_error error;
+	
+	error = xp_destroy_surface(pDRIDrawablePriv->sid);
+	
+	if(error) 
+	    ErrorF("%s: xp_destroy_surface failed: %d\n", __func__, error);
+		
+	/* Guard against reuse, even though we are freeing after this. */
+	pDRIDrawablePriv->sid = 0;
+
+        FreeResourceByType(pDRIDrawablePriv->pDraw->id,
+                           DRIDrawablePrivResType, FALSE);
+    }
+}
+
+/*
+ * This creates a shared memory buffer for use with GLXPixmaps
+ * and AppleSGLX.
+ */
+Bool DRICreatePixmap(ScreenPtr pScreen, Drawable id,
+		     DrawablePtr pDrawable, char *path,
+		     size_t pathmax) 
+{
+    DRIPixmapBufferPtr shared;
+    PixmapPtr pPix;
+    
+    if(pDrawable->type != DRAWABLE_PIXMAP)
+	return FALSE;
+
+    pPix = (PixmapPtr)pDrawable;
+
+    shared = malloc(sizeof(*shared));
+    if(NULL == shared) {
+        FatalError("failed to allocate DRIPixmapBuffer in %s\n", __func__);
+    }
+        
+    shared->pDrawable = pDrawable;
+    shared->refCount = 1;
+
+    if(pDrawable->bitsPerPixel >= 24) {
+	shared->bytesPerPixel = 4;
+    } else if(pDrawable->bitsPerPixel <= 16) {
+	shared->bytesPerPixel = 2;
+    }
+    
+    shared->width = pDrawable->width;
+    shared->height = pDrawable->height;
+    
+    if(-1 == snprintf(shared->shmPath, sizeof(shared->shmPath),
+                      "%d_0x%lx", getpid(),
+                      (unsigned long)id)) {
+        FatalError("buffer overflow in %s\n", __func__);
+    }
+    
+    shared->fd = shm_open(shared->shmPath, 
+                          O_RDWR | O_EXCL | O_CREAT, 
+                          S_IRUSR | S_IWUSR | S_IROTH | S_IWOTH);
+    
+    if(-1 == shared->fd) {
+	free(shared);
+        return FALSE;
+    }   
+    
+    shared->length = shared->width * shared->height * shared->bytesPerPixel;
+    
+    if(-1 == ftruncate(shared->fd, shared->length)) {
+	ErrorF("failed to ftruncate (extend) file.");
+	shm_unlink(shared->shmPath);
+	close(shared->fd);
+	free(shared);
+	return FALSE;
+    }
+
+    shared->buffer = mmap(NULL, shared->length,
+                          PROT_READ | PROT_WRITE,
+                          MAP_FILE | MAP_SHARED, shared->fd, 0);
+    
+    if(MAP_FAILED == shared->buffer) {
+	ErrorF("failed to mmap shared memory.");
+	shm_unlink(shared->shmPath);
+	close(shared->fd);
+	free(shared);
+	return FALSE;
+    }
+    
+    strncpy(path, shared->shmPath, pathmax);
+    path[pathmax - 1] = '\0';
+    
+    dixSetPrivate(&pPix->devPrivates, DRIPixmapBufferPrivKey, shared);
+
+    AddResource(id, DRIDrawablePrivResType, (pointer)pDrawable);
+
+    return TRUE;
+}
+
+
+Bool DRIGetPixmapData(DrawablePtr pDrawable, int *width, int *height,
+		      int *pitch, int *bpp, void **ptr) {
+    PixmapPtr pPix;
+    DRIPixmapBufferPtr shared;
+
+    if(pDrawable->type != DRAWABLE_PIXMAP)
+	return FALSE;
+
+    pPix = (PixmapPtr)pDrawable;
+
+    shared = dixLookupPrivate(&pPix->devPrivates, DRIPixmapBufferPrivKey);
+
+    if(NULL == shared)
+	return FALSE;
+
+    assert(pDrawable->width == shared->width);
+    assert(pDrawable->height == shared->height);
+    
+    *width = shared->width;
+    *height = shared->height;
+    *bpp = shared->bytesPerPixel;
+    *pitch = shared->width * shared->bytesPerPixel;
+    *ptr = shared->buffer;    
+
+    return TRUE;
+}
+
+static Bool
+DRIFreePixmapImp(DrawablePtr pDrawable) {
+    DRIPixmapBufferPtr shared;
+    PixmapPtr pPix;
+
+    if(pDrawable->type != DRAWABLE_PIXMAP)
+	return FALSE;
+
+    pPix = (PixmapPtr)pDrawable;
+
+    shared = dixLookupPrivate(&pPix->devPrivates, DRIPixmapBufferPrivKey);
+
+    if(NULL == shared)
+	return FALSE;
+
+    close(shared->fd);
+    munmap(shared->buffer, shared->length);
+    shm_unlink(shared->shmPath);
+    free(shared);
+
+    dixSetPrivate(&pPix->devPrivates, DRIPixmapBufferPrivKey, (pointer)NULL);
+
+    return TRUE;
+}
+
+void 
+DRIDestroyPixmap(DrawablePtr pDrawable) {
+    if(DRIFreePixmapImp(pDrawable))
+	FreeResourceByType(pDrawable->id, DRIDrawablePrivResType, FALSE);
+
+}