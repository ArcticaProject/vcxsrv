--- conflicted
+++ resolved
@@ -1,136 +1,69 @@
-<<<<<<< HEAD
-/*
- * Xplugin rootless implementation
- *
- * Copyright (c) 2003 Torrey T. Lyons. All Rights Reserved.
- *
- * Permission is hereby granted, free of charge, to any person obtaining a
- * copy of this software and associated documentation files (the "Software"),
- * to deal in the Software without restriction, including without limitation
- * the rights to use, copy, modify, merge, publish, distribute, sublicense,
- * and/or sell copies of the Software, and to permit persons to whom the
- * Software is furnished to do so, subject to the following conditions:
- *
- * The above copyright notice and this permission notice shall be included in
- * all copies or substantial portions of the Software.
- *
- * THE SOFTWARE IS PROVIDED "AS IS", WITHOUT WARRANTY OF ANY KIND, EXPRESS OR
- * IMPLIED, INCLUDING BUT NOT LIMITED TO THE WARRANTIES OF MERCHANTABILITY,
- * FITNESS FOR A PARTICULAR PURPOSE AND NONINFRINGEMENT. IN NO EVENT SHALL
- * THE ABOVE LISTED COPYRIGHT HOLDER(S) BE LIABLE FOR ANY CLAIM, DAMAGES OR
- * OTHER LIABILITY, WHETHER IN AN ACTION OF CONTRACT, TORT OR OTHERWISE,
- * ARISING FROM, OUT OF OR IN CONNECTION WITH THE SOFTWARE OR THE USE OR OTHER
- * DEALINGS IN THE SOFTWARE.
- *
- * Except as contained in this notice, the name(s) of the above copyright
- * holders shall not be used in advertising or otherwise to promote the sale,
- * use or other dealings in this Software without prior written authorization.
- */
-
-#ifndef XPR_H
-#define XPR_H
-
-#include "windowstr.h"
-#include "screenint.h"
-#include <Xplugin.h>
-
-Bool QuartzModeBundleInit(void);
-
-void AppleDRIExtensionInit(void);
-void xprAppleWMInit(void);
-Bool xprInit(ScreenPtr pScreen);
-Bool xprIsX11Window(int windowNumber);
-WindowPtr xprGetXWindow(xp_window_id wid);
-
-void xprHideWindows(Bool hide);
-
-Bool QuartzInitCursor(ScreenPtr pScreen);
-void QuartzSuspendXCursor(ScreenPtr pScreen);
-void QuartzResumeXCursor(ScreenPtr pScreen);
-
-/* If we are rooted, we need the root window and desktop levels to be below
- * the menubar (24) but above native windows.  Normal window level is 0.
- * Floating window level is 3.  The rest are filled in as appropriate.
- * See CGWindowLevel.h
- */
-
-#include <X11/extensions/applewmconst.h>
-static const int normal_window_levels[AppleWMNumWindowLevels+1] = {
-0, 3, 4, 5, INT_MIN + 30, INT_MIN + 29,
-};
-static const int rooted_window_levels[AppleWMNumWindowLevels+1] = {
-20, 21, 22, 23, 19, 18,
-};
-
-#endif /* XPR_H */
-=======
-/*
- * Xplugin rootless implementation
- *
- * Copyright (c) 2003 Torrey T. Lyons. All Rights Reserved.
- *
- * Permission is hereby granted, free of charge, to any person obtaining a
- * copy of this software and associated documentation files (the "Software"),
- * to deal in the Software without restriction, including without limitation
- * the rights to use, copy, modify, merge, publish, distribute, sublicense,
- * and/or sell copies of the Software, and to permit persons to whom the
- * Software is furnished to do so, subject to the following conditions:
- *
- * The above copyright notice and this permission notice shall be included in
- * all copies or substantial portions of the Software.
- *
- * THE SOFTWARE IS PROVIDED "AS IS", WITHOUT WARRANTY OF ANY KIND, EXPRESS OR
- * IMPLIED, INCLUDING BUT NOT LIMITED TO THE WARRANTIES OF MERCHANTABILITY,
- * FITNESS FOR A PARTICULAR PURPOSE AND NONINFRINGEMENT. IN NO EVENT SHALL
- * THE ABOVE LISTED COPYRIGHT HOLDER(S) BE LIABLE FOR ANY CLAIM, DAMAGES OR
- * OTHER LIABILITY, WHETHER IN AN ACTION OF CONTRACT, TORT OR OTHERWISE,
- * ARISING FROM, OUT OF OR IN CONNECTION WITH THE SOFTWARE OR THE USE OR OTHER
- * DEALINGS IN THE SOFTWARE.
- *
- * Except as contained in this notice, the name(s) of the above copyright
- * holders shall not be used in advertising or otherwise to promote the sale,
- * use or other dealings in this Software without prior written authorization.
- */
-
-#ifndef XPR_H
-#define XPR_H
-
-#include "windowstr.h"
-#include "screenint.h"
-#include <Xplugin.h>
-
-#include "darwin.h"
-
-#undef DEBUG_LOG
-#define DEBUG_LOG(msg, args...) ASL_LOG(ASL_LEVEL_DEBUG, "xpr", msg, ##args)
-
-Bool QuartzModeBundleInit(void);
-
-void AppleDRIExtensionInit(void);
-void xprAppleWMInit(void);
-Bool xprInit(ScreenPtr pScreen);
-Bool xprIsX11Window(int windowNumber);
-WindowPtr xprGetXWindow(xp_window_id wid);
-
-void xprHideWindows(Bool hide);
-
-Bool QuartzInitCursor(ScreenPtr pScreen);
-void QuartzSuspendXCursor(ScreenPtr pScreen);
-void QuartzResumeXCursor(ScreenPtr pScreen);
-
-/* If we are rooted, we need the root window and desktop levels to be below
- * the menubar (24) but above native windows.  Normal window level is 0.
- * Floating window level is 3.  The rest are filled in as appropriate.
- * See CGWindowLevel.h
- */
-
-#include <X11/extensions/applewmconst.h>
-static const int normal_window_levels[AppleWMNumWindowLevels+1] = {
-0, 3, 4, 5, INT_MIN + 30, INT_MIN + 29,
-};
-static const int rooted_window_levels[AppleWMNumWindowLevels+1] = {
-20, 21, 22, 23, 19, 18,
-};
-
-#endif /* XPR_H */
->>>>>>> cda19b1d
+/*
+ * Xplugin rootless implementation
+ *
+ * Copyright (c) 2003 Torrey T. Lyons. All Rights Reserved.
+ *
+ * Permission is hereby granted, free of charge, to any person obtaining a
+ * copy of this software and associated documentation files (the "Software"),
+ * to deal in the Software without restriction, including without limitation
+ * the rights to use, copy, modify, merge, publish, distribute, sublicense,
+ * and/or sell copies of the Software, and to permit persons to whom the
+ * Software is furnished to do so, subject to the following conditions:
+ *
+ * The above copyright notice and this permission notice shall be included in
+ * all copies or substantial portions of the Software.
+ *
+ * THE SOFTWARE IS PROVIDED "AS IS", WITHOUT WARRANTY OF ANY KIND, EXPRESS OR
+ * IMPLIED, INCLUDING BUT NOT LIMITED TO THE WARRANTIES OF MERCHANTABILITY,
+ * FITNESS FOR A PARTICULAR PURPOSE AND NONINFRINGEMENT. IN NO EVENT SHALL
+ * THE ABOVE LISTED COPYRIGHT HOLDER(S) BE LIABLE FOR ANY CLAIM, DAMAGES OR
+ * OTHER LIABILITY, WHETHER IN AN ACTION OF CONTRACT, TORT OR OTHERWISE,
+ * ARISING FROM, OUT OF OR IN CONNECTION WITH THE SOFTWARE OR THE USE OR OTHER
+ * DEALINGS IN THE SOFTWARE.
+ *
+ * Except as contained in this notice, the name(s) of the above copyright
+ * holders shall not be used in advertising or otherwise to promote the sale,
+ * use or other dealings in this Software without prior written authorization.
+ */
+
+#ifndef XPR_H
+#define XPR_H
+
+#include "windowstr.h"
+#include "screenint.h"
+#include <Xplugin.h>
+
+#include "darwin.h"
+
+#undef DEBUG_LOG
+#define DEBUG_LOG(msg, args...) ASL_LOG(ASL_LEVEL_DEBUG, "xpr", msg, ##args)
+
+Bool QuartzModeBundleInit(void);
+
+void AppleDRIExtensionInit(void);
+void xprAppleWMInit(void);
+Bool xprInit(ScreenPtr pScreen);
+Bool xprIsX11Window(int windowNumber);
+WindowPtr xprGetXWindow(xp_window_id wid);
+
+void xprHideWindows(Bool hide);
+
+Bool QuartzInitCursor(ScreenPtr pScreen);
+void QuartzSuspendXCursor(ScreenPtr pScreen);
+void QuartzResumeXCursor(ScreenPtr pScreen);
+
+/* If we are rooted, we need the root window and desktop levels to be below
+ * the menubar (24) but above native windows.  Normal window level is 0.
+ * Floating window level is 3.  The rest are filled in as appropriate.
+ * See CGWindowLevel.h
+ */
+
+#include <X11/extensions/applewmconst.h>
+static const int normal_window_levels[AppleWMNumWindowLevels+1] = {
+0, 3, 4, 5, INT_MIN + 30, INT_MIN + 29,
+};
+static const int rooted_window_levels[AppleWMNumWindowLevels+1] = {
+20, 21, 22, 23, 19, 18,
+};
+
+#endif /* XPR_H */