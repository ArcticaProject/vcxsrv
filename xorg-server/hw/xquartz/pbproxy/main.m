--- conflicted
+++ resolved
@@ -1,301 +1,149 @@
-<<<<<<< HEAD
-/* main.m
-   Copyright (c) 2002, 2008 Apple Computer, Inc. All rights reserved.
-
-   Permission is hereby granted, free of charge, to any person
-   obtaining a copy of this software and associated documentation files
-   (the "Software"), to deal in the Software without restriction,
-   including without limitation the rights to use, copy, modify, merge,
-   publish, distribute, sublicense, and/or sell copies of the Software,
-   and to permit persons to whom the Software is furnished to do so,
-   subject to the following conditions:
-
-   The above copyright notice and this permission notice shall be
-   included in all copies or substantial portions of the Software.
-
-   THE SOFTWARE IS PROVIDED "AS IS", WITHOUT WARRANTY OF ANY KIND,
-   EXPRESS OR IMPLIED, INCLUDING BUT NOT LIMITED TO THE WARRANTIES OF
-   MERCHANTABILITY, FITNESS FOR A PARTICULAR PURPOSE AND
-   NONINFRINGEMENT.  IN NO EVENT SHALL THE ABOVE LISTED COPYRIGHT
-   HOLDER(S) BE LIABLE FOR ANY CLAIM, DAMAGES OR OTHER LIABILITY,
-   WHETHER IN AN ACTION OF CONTRACT, TORT OR OTHERWISE, ARISING FROM,
-   OUT OF OR IN CONNECTION WITH THE SOFTWARE OR THE USE OR OTHER
-   DEALINGS IN THE SOFTWARE.
-
-   Except as contained in this notice, the name(s) of the above
-   copyright holders shall not be used in advertising or otherwise to
-   promote the sale, use or other dealings in this Software without
-   prior written authorization.
- */
-
-#include "pbproxy.h"
-#import "x-selection.h"
-
-#include <pthread.h>
-#include <unistd.h>
-#include <X11/extensions/applewm.h>
-
-Display *xpbproxy_dpy;
-int xpbproxy_apple_wm_event_base, xpbproxy_apple_wm_error_base;
-int xpbproxy_xfixes_event_base, xpbproxy_xfixes_error_base;
-BOOL xpbproxy_have_xfixes;
-
-extern char *display;
-
-#ifdef STANDALONE_XPBPROXY
-BOOL xpbproxy_is_standalone = NO;
-#endif
-
-x_selection *_selection_object;
-
-extern BOOL serverInitComplete;
-extern pthread_mutex_t serverInitCompleteMutex;
-extern pthread_cond_t serverInitCompleteCond;
-
-static inline void wait_for_server_init(void) {
-    /* If the server hasn't finished initializing, wait for it... */
-    if(!serverInitComplete) {
-        pthread_mutex_lock(&serverInitCompleteMutex);
-        while(!serverInitComplete)
-            pthread_cond_wait(&serverInitCompleteCond, &serverInitCompleteMutex);
-        pthread_mutex_unlock(&serverInitCompleteMutex);
-    }
-}
-
-static int x_io_error_handler (Display *dpy) {
-    /* We lost our connection to the server. */
-    
-    TRACE ();
-
-    /* trigger the thread to restart?
-     *   NO - this would be to a "deeper" problem, and restarts would just
-     *        make things worse...
-     */
-#ifdef STANDALONE_XPBPROXY
-    if(xpbproxy_is_standalone)
-        exit(EXIT_FAILURE);
-#endif
-
-    /* Prevent _XIOError from calling exit() */
-    pthread_exit(NULL);
-    return 0;
-}
-
-static int x_error_handler (Display *dpy, XErrorEvent *errevent) {
-    return 0;
-}
-
-int xpbproxy_run (void) {
-    NSAutoreleasePool *pool = [[NSAutoreleasePool alloc] init];
-    size_t i;
-    
-    wait_for_server_init();
-    
-    for(i=0, xpbproxy_dpy=NULL; !xpbproxy_dpy && i<5; i++) {
-        xpbproxy_dpy = XOpenDisplay(NULL);
-        
-        if(!xpbproxy_dpy && display) {
-            char _display[32];
-            snprintf(_display, sizeof(_display), ":%s", display);
-            setenv("DISPLAY", _display, TRUE);
-            
-            xpbproxy_dpy=XOpenDisplay(_display);
-        }
-        if(!xpbproxy_dpy)
-            sleep(1);
-    }
-    
-    if (xpbproxy_dpy == NULL) {
-        ErrorF("xpbproxy: can't open default display\n");
-        [pool release];
-        return EXIT_FAILURE;
-    }
-    
-    XSetIOErrorHandler (x_io_error_handler);
-    XSetErrorHandler (x_error_handler);
-    
-    if (!XAppleWMQueryExtension (xpbproxy_dpy, &xpbproxy_apple_wm_event_base,
-                                 &xpbproxy_apple_wm_error_base)) {
-        ErrorF("xpbproxy: can't open AppleWM server extension\n");
-        [pool release];
-        return EXIT_FAILURE;
-    }
-
-    xpbproxy_have_xfixes = XFixesQueryExtension(xpbproxy_dpy, &xpbproxy_xfixes_event_base, &xpbproxy_xfixes_error_base);
-
-    XAppleWMSelectInput (xpbproxy_dpy, AppleWMActivationNotifyMask |
-                         AppleWMPasteboardNotifyMask);
-    
-    _selection_object = [[x_selection alloc] init];
-    
-    if(!xpbproxy_input_register()) {
-        [pool release];
-        return EXIT_FAILURE;
-    }
-    
-    [pool release];
-    
-    CFRunLoopRun();
-
-    return EXIT_SUCCESS;
-}
-
-id xpbproxy_selection_object (void) {
-    return _selection_object;
-}
-
-Time xpbproxy_current_timestamp (void) {
-    /* FIXME: may want to fetch a timestamp from the server.. */
-    return CurrentTime;
-}
-=======
-/* main.m
-   Copyright (c) 2002, 2008 Apple Computer, Inc. All rights reserved.
-
-   Permission is hereby granted, free of charge, to any person
-   obtaining a copy of this software and associated documentation files
-   (the "Software"), to deal in the Software without restriction,
-   including without limitation the rights to use, copy, modify, merge,
-   publish, distribute, sublicense, and/or sell copies of the Software,
-   and to permit persons to whom the Software is furnished to do so,
-   subject to the following conditions:
-
-   The above copyright notice and this permission notice shall be
-   included in all copies or substantial portions of the Software.
-
-   THE SOFTWARE IS PROVIDED "AS IS", WITHOUT WARRANTY OF ANY KIND,
-   EXPRESS OR IMPLIED, INCLUDING BUT NOT LIMITED TO THE WARRANTIES OF
-   MERCHANTABILITY, FITNESS FOR A PARTICULAR PURPOSE AND
-   NONINFRINGEMENT.  IN NO EVENT SHALL THE ABOVE LISTED COPYRIGHT
-   HOLDER(S) BE LIABLE FOR ANY CLAIM, DAMAGES OR OTHER LIABILITY,
-   WHETHER IN AN ACTION OF CONTRACT, TORT OR OTHERWISE, ARISING FROM,
-   OUT OF OR IN CONNECTION WITH THE SOFTWARE OR THE USE OR OTHER
-   DEALINGS IN THE SOFTWARE.
-
-   Except as contained in this notice, the name(s) of the above
-   copyright holders shall not be used in advertising or otherwise to
-   promote the sale, use or other dealings in this Software without
-   prior written authorization.
- */
-
-#include "pbproxy.h"
-#import "x-selection.h"
-
-#include <pthread.h>
-#include <unistd.h>
-#include <X11/extensions/applewm.h>
-
-Display *xpbproxy_dpy;
-int xpbproxy_apple_wm_event_base, xpbproxy_apple_wm_error_base;
-int xpbproxy_xfixes_event_base, xpbproxy_xfixes_error_base;
-BOOL xpbproxy_have_xfixes;
-
-extern char *display;
-
-#ifdef STANDALONE_XPBPROXY
-BOOL xpbproxy_is_standalone = NO;
-#endif
-
-x_selection *_selection_object;
-
-extern BOOL serverRunning;
-extern pthread_mutex_t serverRunningMutex;
-extern pthread_cond_t serverRunningCond;
-
-static inline void wait_for_server_init(void) {
-    /* If the server hasn't finished initializing, wait for it... */
-    if(!serverRunning) {
-        pthread_mutex_lock(&serverRunningMutex);
-        while(!serverRunning)
-            pthread_cond_wait(&serverRunningCond, &serverRunningMutex);
-        pthread_mutex_unlock(&serverRunningMutex);
-    }
-}
-
-static int x_io_error_handler (Display *dpy) {
-    /* We lost our connection to the server. */
-    
-    TRACE ();
-
-    /* trigger the thread to restart?
-     *   NO - this would be to a "deeper" problem, and restarts would just
-     *        make things worse...
-     */
-#ifdef STANDALONE_XPBPROXY
-    if(xpbproxy_is_standalone)
-        exit(EXIT_FAILURE);
-#endif
-
-    /* Prevent _XIOError from calling exit() */
-    pthread_exit(NULL);
-    return 0;
-}
-
-static int x_error_handler (Display *dpy, XErrorEvent *errevent) {
-    return 0;
-}
-
-int xpbproxy_run (void) {
-    NSAutoreleasePool *pool = [[NSAutoreleasePool alloc] init];
-    size_t i;
-    
-    wait_for_server_init();
-    
-    for(i=0, xpbproxy_dpy=NULL; !xpbproxy_dpy && i<5; i++) {
-        xpbproxy_dpy = XOpenDisplay(NULL);
-        
-        if(!xpbproxy_dpy && display) {
-            char _display[32];
-            snprintf(_display, sizeof(_display), ":%s", display);
-            setenv("DISPLAY", _display, TRUE);
-            
-            xpbproxy_dpy=XOpenDisplay(_display);
-        }
-        if(!xpbproxy_dpy)
-            sleep(1);
-    }
-    
-    if (xpbproxy_dpy == NULL) {
-        ErrorF("xpbproxy: can't open default display\n");
-        [pool release];
-        return EXIT_FAILURE;
-    }
-    
-    XSetIOErrorHandler (x_io_error_handler);
-    XSetErrorHandler (x_error_handler);
-    
-    if (!XAppleWMQueryExtension (xpbproxy_dpy, &xpbproxy_apple_wm_event_base,
-                                 &xpbproxy_apple_wm_error_base)) {
-        ErrorF("xpbproxy: can't open AppleWM server extension\n");
-        [pool release];
-        return EXIT_FAILURE;
-    }
-
-    xpbproxy_have_xfixes = XFixesQueryExtension(xpbproxy_dpy, &xpbproxy_xfixes_event_base, &xpbproxy_xfixes_error_base);
-
-    XAppleWMSelectInput (xpbproxy_dpy, AppleWMActivationNotifyMask |
-                         AppleWMPasteboardNotifyMask);
-    
-    _selection_object = [[x_selection alloc] init];
-    
-    if(!xpbproxy_input_register()) {
-        [pool release];
-        return EXIT_FAILURE;
-    }
-    
-    [pool release];
-    
-    CFRunLoopRun();
-
-    return EXIT_SUCCESS;
-}
-
-id xpbproxy_selection_object (void) {
-    return _selection_object;
-}
-
-Time xpbproxy_current_timestamp (void) {
-    /* FIXME: may want to fetch a timestamp from the server.. */
-    return CurrentTime;
-}
->>>>>>> ae87f259
+/* main.m
+   Copyright (c) 2002, 2008 Apple Computer, Inc. All rights reserved.
+
+   Permission is hereby granted, free of charge, to any person
+   obtaining a copy of this software and associated documentation files
+   (the "Software"), to deal in the Software without restriction,
+   including without limitation the rights to use, copy, modify, merge,
+   publish, distribute, sublicense, and/or sell copies of the Software,
+   and to permit persons to whom the Software is furnished to do so,
+   subject to the following conditions:
+
+   The above copyright notice and this permission notice shall be
+   included in all copies or substantial portions of the Software.
+
+   THE SOFTWARE IS PROVIDED "AS IS", WITHOUT WARRANTY OF ANY KIND,
+   EXPRESS OR IMPLIED, INCLUDING BUT NOT LIMITED TO THE WARRANTIES OF
+   MERCHANTABILITY, FITNESS FOR A PARTICULAR PURPOSE AND
+   NONINFRINGEMENT.  IN NO EVENT SHALL THE ABOVE LISTED COPYRIGHT
+   HOLDER(S) BE LIABLE FOR ANY CLAIM, DAMAGES OR OTHER LIABILITY,
+   WHETHER IN AN ACTION OF CONTRACT, TORT OR OTHERWISE, ARISING FROM,
+   OUT OF OR IN CONNECTION WITH THE SOFTWARE OR THE USE OR OTHER
+   DEALINGS IN THE SOFTWARE.
+
+   Except as contained in this notice, the name(s) of the above
+   copyright holders shall not be used in advertising or otherwise to
+   promote the sale, use or other dealings in this Software without
+   prior written authorization.
+ */
+
+#include "pbproxy.h"
+#import "x-selection.h"
+
+#include <pthread.h>
+#include <unistd.h>
+#include <X11/extensions/applewm.h>
+
+Display *xpbproxy_dpy;
+int xpbproxy_apple_wm_event_base, xpbproxy_apple_wm_error_base;
+int xpbproxy_xfixes_event_base, xpbproxy_xfixes_error_base;
+BOOL xpbproxy_have_xfixes;
+
+extern char *display;
+
+#ifdef STANDALONE_XPBPROXY
+BOOL xpbproxy_is_standalone = NO;
+#endif
+
+x_selection *_selection_object;
+
+extern BOOL serverRunning;
+extern pthread_mutex_t serverRunningMutex;
+extern pthread_cond_t serverRunningCond;
+
+static inline void wait_for_server_init(void) {
+    /* If the server hasn't finished initializing, wait for it... */
+    if(!serverRunning) {
+        pthread_mutex_lock(&serverRunningMutex);
+        while(!serverRunning)
+            pthread_cond_wait(&serverRunningCond, &serverRunningMutex);
+        pthread_mutex_unlock(&serverRunningMutex);
+    }
+}
+
+static int x_io_error_handler (Display *dpy) {
+    /* We lost our connection to the server. */
+    
+    TRACE ();
+
+    /* trigger the thread to restart?
+     *   NO - this would be to a "deeper" problem, and restarts would just
+     *        make things worse...
+     */
+#ifdef STANDALONE_XPBPROXY
+    if(xpbproxy_is_standalone)
+        exit(EXIT_FAILURE);
+#endif
+
+    /* Prevent _XIOError from calling exit() */
+    pthread_exit(NULL);
+    return 0;
+}
+
+static int x_error_handler (Display *dpy, XErrorEvent *errevent) {
+    return 0;
+}
+
+int xpbproxy_run (void) {
+    NSAutoreleasePool *pool = [[NSAutoreleasePool alloc] init];
+    size_t i;
+    
+    wait_for_server_init();
+    
+    for(i=0, xpbproxy_dpy=NULL; !xpbproxy_dpy && i<5; i++) {
+        xpbproxy_dpy = XOpenDisplay(NULL);
+        
+        if(!xpbproxy_dpy && display) {
+            char _display[32];
+            snprintf(_display, sizeof(_display), ":%s", display);
+            setenv("DISPLAY", _display, TRUE);
+            
+            xpbproxy_dpy=XOpenDisplay(_display);
+        }
+        if(!xpbproxy_dpy)
+            sleep(1);
+    }
+    
+    if (xpbproxy_dpy == NULL) {
+        ErrorF("xpbproxy: can't open default display\n");
+        [pool release];
+        return EXIT_FAILURE;
+    }
+    
+    XSetIOErrorHandler (x_io_error_handler);
+    XSetErrorHandler (x_error_handler);
+    
+    if (!XAppleWMQueryExtension (xpbproxy_dpy, &xpbproxy_apple_wm_event_base,
+                                 &xpbproxy_apple_wm_error_base)) {
+        ErrorF("xpbproxy: can't open AppleWM server extension\n");
+        [pool release];
+        return EXIT_FAILURE;
+    }
+
+    xpbproxy_have_xfixes = XFixesQueryExtension(xpbproxy_dpy, &xpbproxy_xfixes_event_base, &xpbproxy_xfixes_error_base);
+
+    XAppleWMSelectInput (xpbproxy_dpy, AppleWMActivationNotifyMask |
+                         AppleWMPasteboardNotifyMask);
+    
+    _selection_object = [[x_selection alloc] init];
+    
+    if(!xpbproxy_input_register()) {
+        [pool release];
+        return EXIT_FAILURE;
+    }
+    
+    [pool release];
+    
+    CFRunLoopRun();
+
+    return EXIT_SUCCESS;
+}
+
+id xpbproxy_selection_object (void) {
+    return _selection_object;
+}
+
+Time xpbproxy_current_timestamp (void) {
+    /* FIXME: may want to fetch a timestamp from the server.. */
+    return CurrentTime;
+}