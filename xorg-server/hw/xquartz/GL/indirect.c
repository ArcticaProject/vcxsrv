--- conflicted
+++ resolved
@@ -1,1206 +1,602 @@
-<<<<<<< HEAD
-/*
- * GLX implementation that uses Apple's OpenGL.framework
- * (Indirect rendering path -- it's also used for some direct mode code too)
- *
- * Copyright (c) 2007-2011 Apple Inc.
- * Copyright (c) 2004 Torrey T. Lyons. All Rights Reserved.
- * Copyright (c) 2002 Greg Parker. All Rights Reserved.
- *
- * Portions of this file are copied from Mesa's xf86glx.c,
- * which contains the following copyright:
- *
- * Copyright 1998-1999 Precision Insight, Inc., Cedar Park, Texas.
- * All Rights Reserved.
- *
- * Permission is hereby granted, free of charge, to any person obtaining a
- * copy of this software and associated documentation files (the "Software"),
- * to deal in the Software without restriction, including without limitation
- * the rights to use, copy, modify, merge, publish, distribute, sublicense,
- * and/or sell copies of the Software, and to permit persons to whom the
- * Software is furnished to do so, subject to the following conditions:
- *
- * The above copyright notice and this permission notice shall be included in
- * all copies or substantial portions of the Software.
- *
- * THE SOFTWARE IS PROVIDED "AS IS", WITHOUT WARRANTY OF ANY KIND, EXPRESS OR
- * IMPLIED, INCLUDING BUT NOT LIMITED TO THE WARRANTIES OF MERCHANTABILITY,
- * FITNESS FOR A PARTICULAR PURPOSE AND NONINFRINGEMENT. IN NO EVENT SHALL
- * THE ABOVE LISTED COPYRIGHT HOLDER(S) BE LIABLE FOR ANY CLAIM, DAMAGES OR
- * OTHER LIABILITY, WHETHER IN AN ACTION OF CONTRACT, TORT OR OTHERWISE,
- * ARISING FROM, OUT OF OR IN CONNECTION WITH THE SOFTWARE OR THE USE OR OTHER
- * DEALINGS IN THE SOFTWARE.
- */
-
-#ifdef HAVE_DIX_CONFIG_H
-#include <dix-config.h>
-#endif
-
-#include <AvailabilityMacros.h>
-
-#include <dlfcn.h>
-
-#include <OpenGL/OpenGL.h>
-#include <OpenGL/gl.h>     /* Just to prevent glxserver.h from loading mesa's and colliding with OpenGL.h */
-
-#include <X11/Xproto.h>
-#include <GL/glxproto.h>
-
-#include <glxserver.h>
-#include <glxutil.h>
-
-typedef unsigned long long GLuint64EXT;
-typedef long long GLint64EXT;
-#include <dispatch.h>
-#include <glapi.h>
-
-#include "x-hash.h"
-
-#include "visualConfigs.h"
-#include "dri.h"
-
-#include "darwin.h"
-#define GLAQUA_DEBUG_MSG(msg, args...) ASL_LOG(ASL_LEVEL_DEBUG, "GLXAqua", msg, ##args)
-
-__GLXprovider * GlxGetDRISWrastProvider (void);
-
-static void setup_dispatch_table(void);
-GLuint __glFloorLog2(GLuint val);
-void warn_func(void * p1, char *format, ...);
-
-// some prototypes
-static __GLXscreen * __glXAquaScreenProbe(ScreenPtr pScreen);
-static __GLXdrawable * __glXAquaScreenCreateDrawable(ClientPtr client, __GLXscreen *screen, DrawablePtr pDraw, XID drawId, int type, XID glxDrawId, __GLXconfig *conf);
-
-static void __glXAquaContextDestroy(__GLXcontext *baseContext);
-static int __glXAquaContextMakeCurrent(__GLXcontext *baseContext);
-static int __glXAquaContextLoseCurrent(__GLXcontext *baseContext);
-static int __glXAquaContextCopy(__GLXcontext *baseDst, __GLXcontext *baseSrc, unsigned long mask);
-
-static CGLPixelFormatObj makeFormat(__GLXconfig *conf);
-
-__GLXprovider __glXDRISWRastProvider = {
-    __glXAquaScreenProbe,
-    "Core OpenGL",
-    NULL
-};
-
-typedef struct __GLXAquaScreen   __GLXAquaScreen;
-typedef struct __GLXAquaContext  __GLXAquaContext;
-typedef struct __GLXAquaDrawable __GLXAquaDrawable;
-
-struct __GLXAquaScreen {
-    __GLXscreen base;
-    int index;
-    int num_vis;
-};
-
-struct __GLXAquaContext {
-    __GLXcontext base;
-    CGLContextObj ctx;
-    CGLPixelFormatObj pixelFormat;
-    xp_surface_id sid;
-    unsigned isAttached :1;
-};
-
-struct __GLXAquaDrawable {
-    __GLXdrawable base;
-    DrawablePtr pDraw;
-    xp_surface_id sid;
-    __GLXAquaContext *context;
-};
-
-
-static __GLXcontext *
-__glXAquaScreenCreateContext(__GLXscreen *screen,
-			     __GLXconfig *conf,
-			     __GLXcontext *baseShareContext)
-{
-    __GLXAquaContext *context;
-    __GLXAquaContext *shareContext = (__GLXAquaContext *) baseShareContext;
-    CGLError gl_err;
-  
-    GLAQUA_DEBUG_MSG("glXAquaScreenCreateContext\n");
-    
-    context = calloc(1, sizeof (__GLXAquaContext));
-    
-    if (context == NULL)
-	return NULL;
-
-    memset(context, 0, sizeof *context);
-    
-    context->base.pGlxScreen = screen;
-    
-    context->base.destroy        = __glXAquaContextDestroy;
-    context->base.makeCurrent    = __glXAquaContextMakeCurrent;
-    context->base.loseCurrent    = __glXAquaContextLoseCurrent;
-    context->base.copy           = __glXAquaContextCopy;
-    /*FIXME verify that the context->base is fully initialized. */
-    
-    context->pixelFormat = makeFormat(conf);
-    
-    if (!context->pixelFormat) {
-        free(context);
-        return NULL;
-    }
-
-    context->ctx = NULL;
-    gl_err = CGLCreateContext(context->pixelFormat,
-			      shareContext ? shareContext->ctx : NULL,
-			      &context->ctx);
-    
-    if (gl_err != 0) {
-	ErrorF("CGLCreateContext error: %s\n", CGLErrorString(gl_err));
-	CGLDestroyPixelFormat(context->pixelFormat);
-	free(context);
-	return NULL;
-    }
-    
-    setup_dispatch_table();
-    GLAQUA_DEBUG_MSG("glAquaCreateContext done\n");
-    
-    return &context->base;
-}
-
-/* maps from surface id -> list of __GLcontext */
-static x_hash_table *surface_hash;
-
-static void __glXAquaContextDestroy(__GLXcontext *baseContext) {
-    x_list *lst;
-
-    __GLXAquaContext *context = (__GLXAquaContext *) baseContext;
-    
-    GLAQUA_DEBUG_MSG("glAquaContextDestroy (ctx %p)\n", baseContext);
-    if (context != NULL) {
-      if (context->sid != 0 && surface_hash != NULL) {
-		lst = x_hash_table_lookup(surface_hash, x_cvt_uint_to_vptr(context->sid), NULL);
-		lst = x_list_remove(lst, context);
-		x_hash_table_insert(surface_hash, x_cvt_uint_to_vptr(context->sid), lst);
-      }
-
-      if (context->ctx != NULL)
-	  CGLDestroyContext(context->ctx);
-
-      if (context->pixelFormat != NULL)
-	  CGLDestroyPixelFormat(context->pixelFormat);
-      
-      free(context);
-    }
-}
-
-static int __glXAquaContextLoseCurrent(__GLXcontext *baseContext) {
-    CGLError gl_err;
-
-    GLAQUA_DEBUG_MSG("glAquaLoseCurrent (ctx 0x%p)\n", baseContext);
-
-    gl_err = CGLSetCurrentContext(NULL);
-    if (gl_err != 0)
-      ErrorF("CGLSetCurrentContext error: %s\n", CGLErrorString(gl_err));
-
-    __glXLastContext = NULL; // Mesa does this; why?
-
-    return GL_TRUE;
-}
-
-/* Called when a surface is destroyed as a side effect of destroying
-   the window it's attached to. */
-static void surface_notify(void *_arg, void *data) {
-    DRISurfaceNotifyArg *arg = (DRISurfaceNotifyArg *)_arg;
-    __GLXAquaDrawable *draw = (__GLXAquaDrawable *)data;
-    __GLXAquaContext *context;
-    x_list *lst;
-    if(_arg == NULL || data == NULL) {
-	    ErrorF("surface_notify called with bad params");
-	    return;
-    }
-	
-    GLAQUA_DEBUG_MSG("surface_notify(%p, %p)\n", _arg, data);
-    switch (arg->kind) {
-    case AppleDRISurfaceNotifyDestroyed:
-        if (surface_hash != NULL)
-            x_hash_table_remove(surface_hash, x_cvt_uint_to_vptr(arg->id));
-	draw->pDraw = NULL;
-	draw->sid = 0;
-        break;
-
-    case AppleDRISurfaceNotifyChanged:
-        if (surface_hash != NULL) {
-            lst = x_hash_table_lookup(surface_hash, x_cvt_uint_to_vptr(arg->id), NULL);
-            for (; lst != NULL; lst = lst->next)
-		{
-                context = lst->data;
-                xp_update_gl_context(context->ctx);
-            }
-        }
-        break;
-    default:
-	ErrorF("surface_notify: unknown kind %d\n", arg->kind);
-	break;
-    }
-}
-
-static BOOL attach(__GLXAquaContext *context, __GLXAquaDrawable *draw) {
-    DrawablePtr pDraw;
-    
-    GLAQUA_DEBUG_MSG("attach(%p, %p)\n", context, draw);
-	
-    if(NULL == context || NULL == draw)
-	return TRUE;
-
-    pDraw = draw->base.pDraw;
-
-    if(NULL == pDraw) {
-	ErrorF("%s:%s() pDraw is NULL!\n", __FILE__, __func__);
-	return TRUE;
-    }
-
-    if (draw->sid == 0) {
-	//if (!quartzProcs->CreateSurface(pDraw->pScreen, pDraw->id, pDraw,
-        if (!DRICreateSurface(pDraw->pScreen, pDraw->id, pDraw,
-			      0, &draw->sid, NULL,
-			      surface_notify, draw))
-            return TRUE;
-        draw->pDraw = pDraw;
-    } 
-    
-    if (!context->isAttached || context->sid != draw->sid) {
-        x_list *lst;
-	
-        if (xp_attach_gl_context(context->ctx, draw->sid) != Success) {
-	    //quartzProcs->DestroySurface(pDraw->pScreen, pDraw->id, pDraw,
-            DRIDestroySurface(pDraw->pScreen, pDraw->id, pDraw,
-			      surface_notify, draw);
-            if (surface_hash != NULL)
-                x_hash_table_remove(surface_hash, x_cvt_uint_to_vptr(draw->sid));
-	    
-            draw->sid = 0;
-            return TRUE;
-        }
-	
-        context->isAttached = TRUE;
-        context->sid = draw->sid;
-	
-        if (surface_hash == NULL)
-            surface_hash = x_hash_table_new(NULL, NULL, NULL, NULL);
-	
-        lst = x_hash_table_lookup(surface_hash, x_cvt_uint_to_vptr(context->sid), NULL);
-        if (x_list_find(lst, context) == NULL) {
-            lst = x_list_prepend(lst, context);
-            x_hash_table_insert(surface_hash, x_cvt_uint_to_vptr(context->sid), lst);
-        }
-	
-	
-
-        GLAQUA_DEBUG_MSG("attached 0x%x to 0x%x\n", (unsigned int) pDraw->id,
-                         (unsigned int) draw->sid);
-    } 
-
-    draw->context = context;
-
-    return FALSE;
-}
-
-#if 0     // unused
-static void unattach(__GLXAquaContext *context) {
-	x_list *lst;
-	GLAQUA_DEBUG_MSG("unattach\n");
-	if (context == NULL) {
-		ErrorF("Tried to unattach a null context\n");
-		return;
-	}
-    if (context->isAttached) {
-        GLAQUA_DEBUG_MSG("unattaching\n");
-
-        if (surface_hash != NULL) {
-            lst = x_hash_table_lookup(surface_hash, (void *) context->sid, NULL);
-            lst = x_list_remove(lst, context);
-            x_hash_table_insert(surface_hash, (void *) context->sid, lst);
-        }
-
-        CGLClearDrawable(context->ctx);
-        context->isAttached = FALSE;
-        context->sid = 0;
-    }
-}
-#endif
-
-static int __glXAquaContextMakeCurrent(__GLXcontext *baseContext) {
-    CGLError gl_err;
-    __GLXAquaContext *context = (__GLXAquaContext *) baseContext;
-    __GLXAquaDrawable *drawPriv = (__GLXAquaDrawable *) context->base.drawPriv;
-    
-    GLAQUA_DEBUG_MSG("glAquaMakeCurrent (ctx 0x%p)\n", baseContext);
-    
-    if(attach(context, drawPriv))
-	return /*error*/ 0;
-
-    gl_err = CGLSetCurrentContext(context->ctx);
-    if (gl_err != 0)
-        ErrorF("CGLSetCurrentContext error: %s\n", CGLErrorString(gl_err));
-    
-    return gl_err == 0;
-}
-
-static int __glXAquaContextCopy(__GLXcontext *baseDst, __GLXcontext *baseSrc, unsigned long mask)
-{
-    CGLError gl_err;
-
-    __GLXAquaContext *dst = (__GLXAquaContext *) baseDst;
-    __GLXAquaContext *src = (__GLXAquaContext *) baseSrc;
-
-    GLAQUA_DEBUG_MSG("GLXAquaContextCopy\n");
-
-    gl_err = CGLCopyContext(src->ctx, dst->ctx, mask);
-    if (gl_err != 0)
-        ErrorF("CGLCopyContext error: %s\n", CGLErrorString(gl_err));
-
-    return gl_err == 0;
-}
-
-/* Drawing surface notification callbacks */
-static GLboolean __glXAquaDrawableSwapBuffers(ClientPtr client, __GLXdrawable *base) {
-    CGLError err;
-    __GLXAquaDrawable *drawable;
- 
-    //    GLAQUA_DEBUG_MSG("glAquaDrawableSwapBuffers(%p)\n",base);
-	
-    if(!base) {
-	ErrorF("%s passed NULL\n", __func__);
-	return GL_FALSE;
-    }
-
-    drawable = (__GLXAquaDrawable *)base;
-
-    if(NULL == drawable->context) {
-	ErrorF("%s called with a NULL->context for drawable %p!\n",
-	       __func__, (void *)drawable);
-	return GL_FALSE;
-    }
-
-    err = CGLFlushDrawable(drawable->context->ctx);
-
-    if(kCGLNoError != err) {
-	ErrorF("CGLFlushDrawable error: %s in %s\n", CGLErrorString(err),
-	       __func__);
-	return GL_FALSE;
-    }
-
-    return GL_TRUE;
-}
-
-
-static CGLPixelFormatObj makeFormat(__GLXconfig *conf) {
-    CGLPixelFormatAttribute attr[64];
-    CGLPixelFormatObj fobj;
-    GLint formats;
-    CGLError error;
-    int i = 0;
-    
-    if(conf->doubleBufferMode)
-	attr[i++] = kCGLPFADoubleBuffer;
-
-    if(conf->stereoMode)
-	attr[i++] = kCGLPFAStereo;
-
-    attr[i++] = kCGLPFAColorSize;
-    attr[i++] = conf->redBits + conf->greenBits + conf->blueBits;
-    attr[i++] = kCGLPFAAlphaSize;
-    attr[i++] = conf->alphaBits;
-
-    if((conf->accumRedBits + conf->accumGreenBits + conf->accumBlueBits +
-	conf->accumAlphaBits) > 0) {
-
-	attr[i++] = kCGLPFAAccumSize;
-        attr[i++] = conf->accumRedBits + conf->accumGreenBits
-	    + conf->accumBlueBits + conf->accumAlphaBits;
-    }
-    
-    attr[i++] = kCGLPFADepthSize;
-    attr[i++] = conf->depthBits;
-
-    if(conf->stencilBits) {
-	attr[i++] = kCGLPFAStencilSize;
-        attr[i++] = conf->stencilBits;	
-    }
-    
-    if(conf->numAuxBuffers > 0) {
-	attr[i++] = kCGLPFAAuxBuffers;
-	attr[i++] = conf->numAuxBuffers;
-    }
-
-    if(conf->sampleBuffers > 0) {
-       attr[i++] = kCGLPFASampleBuffers;
-       attr[i++] = conf->sampleBuffers;
-       attr[i++] = kCGLPFASamples;
-       attr[i++] = conf->samples;
-    }
-     
-    attr[i] = 0;
-
-    error = CGLChoosePixelFormat(attr, &fobj, &formats);
-    if(error) {
-	ErrorF("error: creating pixel format %s\n", CGLErrorString(error));
-	return NULL;
-    }
-
-    return fobj;
-}
-
-static void __glXAquaScreenDestroy(__GLXscreen *screen) {
-
-    GLAQUA_DEBUG_MSG("glXAquaScreenDestroy(%p)\n", screen);
-    __glXScreenDestroy(screen);
-
-    free(screen);
-}
-
-/* This is called by __glXInitScreens(). */
-static __GLXscreen * __glXAquaScreenProbe(ScreenPtr pScreen) {
-    __GLXAquaScreen *screen;
-
-    GLAQUA_DEBUG_MSG("glXAquaScreenProbe\n");
-
-    if (pScreen == NULL) 
-	return NULL;
-
-    screen = calloc(1, sizeof *screen);
-
-    if(NULL == screen)
-	return NULL;
-    
-    screen->base.destroy        = __glXAquaScreenDestroy;
-    screen->base.createContext  = __glXAquaScreenCreateContext;
-    screen->base.createDrawable = __glXAquaScreenCreateDrawable;
-    screen->base.swapInterval = /*FIXME*/ NULL;
-    screen->base.pScreen       = pScreen;
-    
-    screen->base.fbconfigs = __glXAquaCreateVisualConfigs(&screen->base.numFBConfigs, pScreen->myNum);
-
-    __glXScreenInit(&screen->base, pScreen);
-
-    screen->base.GLXversion = strdup("1.4");
-    screen->base.GLXextensions = strdup("GLX_SGIX_fbconfig "
-                                        "GLX_SGIS_multisample "
-                                        "GLX_ARB_multisample "
-                                        "GLX_EXT_visual_info "
-                                        "GLX_EXT_import_context ");
-    
-    /*We may be able to add more GLXextensions at a later time. */
-    
-    return &screen->base;
-}
-
-#if 0 // unused
-static void __glXAquaDrawableCopySubBuffer (__GLXdrawable *drawable,
-					    int x, int y, int w, int h) {
-    /*TODO finish me*/
-}
-#endif
-
-static void __glXAquaDrawableDestroy(__GLXdrawable *base) {
-    /* gstaplin: base is the head of the structure, so it's at the same 
-     * offset in memory.
-     * Is this safe with strict aliasing?   I noticed that the other dri code
-     * does this too...
-     */
-    __GLXAquaDrawable *glxPriv = (__GLXAquaDrawable *)base;
-
-    GLAQUA_DEBUG_MSG("TRACE");
-    
-    /* It doesn't work to call DRIDestroySurface here, the drawable's
-       already gone.. But dri.c notices the window destruction and
-       frees the surface itself. */
-
-    /*gstaplin: verify the statement above.  The surface destroy
-     *messages weren't making it through, and may still not be.
-     *We need a good test case for surface creation and destruction.
-     *We also need a good way to enable introspection on the server
-     *to validate the test, beyond using gdb with print.
-     */
-
-    free(glxPriv);
-}
-
-static __GLXdrawable *
-__glXAquaScreenCreateDrawable(ClientPtr client,
-                              __GLXscreen *screen,
-			      DrawablePtr pDraw,
-			      XID drawId,
-			      int type,
-			      XID glxDrawId,
-			      __GLXconfig *conf) {
-  __GLXAquaDrawable *glxPriv;
-
-  glxPriv = malloc(sizeof *glxPriv);
-
-  if(glxPriv == NULL)
-      return NULL;
-
-  memset(glxPriv, 0, sizeof *glxPriv);
-
-  if(!__glXDrawableInit(&glxPriv->base, screen, pDraw, type, glxDrawId, conf)) {
-    free(glxPriv);
-    return NULL;
-  }
-
-  glxPriv->base.destroy       = __glXAquaDrawableDestroy;
-  glxPriv->base.swapBuffers   = __glXAquaDrawableSwapBuffers;
-  glxPriv->base.copySubBuffer = NULL; /* __glXAquaDrawableCopySubBuffer; */
-
-  glxPriv->pDraw = pDraw;
-  glxPriv->sid = 0;
-  glxPriv->context = NULL;
-  
-  return &glxPriv->base;
-}
-
-// Extra goodies for glx
-
-GLuint __glFloorLog2(GLuint val)
-{
-    int c = 0;
-
-    while (val > 1) {
-        c++;
-        val >>= 1;
-    }
-    return c;
-}
-
-#ifndef OPENGL_FRAMEWORK_PATH
-#define OPENGL_FRAMEWORK_PATH "/System/Library/Frameworks/OpenGL.framework/OpenGL"
-#endif
-
-static void setup_dispatch_table(void) {
-    static struct _glapi_table *disp = NULL;
-    static void *handle;
-    const char *opengl_framework_path;
-
-    if(disp)  {
-        _glapi_set_dispatch(disp);
-        return;
-    }
-
-    opengl_framework_path = getenv("OPENGL_FRAMEWORK_PATH");
-    if (!opengl_framework_path) {
-        opengl_framework_path = OPENGL_FRAMEWORK_PATH;
-    }
-
-    (void) dlerror();            /*drain dlerror */
-    handle = dlopen(opengl_framework_path, RTLD_LOCAL);
-
-    if (!handle) {
-        ErrorF("unable to dlopen %s : %s, using RTLD_DEFAULT\n",
-                opengl_framework_path, dlerror());
-        handle = RTLD_DEFAULT;
-    }
-
-    disp = _glapi_create_table_from_handle(handle, "gl");
-    assert(disp);
-
-    _glapi_set_dispatch(disp);
-}
-=======
-/*
- * GLX implementation that uses Apple's OpenGL.framework
- * (Indirect rendering path -- it's also used for some direct mode code too)
- *
- * Copyright (c) 2007-2011 Apple Inc.
- * Copyright (c) 2004 Torrey T. Lyons. All Rights Reserved.
- * Copyright (c) 2002 Greg Parker. All Rights Reserved.
- *
- * Portions of this file are copied from Mesa's xf86glx.c,
- * which contains the following copyright:
- *
- * Copyright 1998-1999 Precision Insight, Inc., Cedar Park, Texas.
- * All Rights Reserved.
- *
- * Permission is hereby granted, free of charge, to any person obtaining a
- * copy of this software and associated documentation files (the "Software"),
- * to deal in the Software without restriction, including without limitation
- * the rights to use, copy, modify, merge, publish, distribute, sublicense,
- * and/or sell copies of the Software, and to permit persons to whom the
- * Software is furnished to do so, subject to the following conditions:
- *
- * The above copyright notice and this permission notice shall be included in
- * all copies or substantial portions of the Software.
- *
- * THE SOFTWARE IS PROVIDED "AS IS", WITHOUT WARRANTY OF ANY KIND, EXPRESS OR
- * IMPLIED, INCLUDING BUT NOT LIMITED TO THE WARRANTIES OF MERCHANTABILITY,
- * FITNESS FOR A PARTICULAR PURPOSE AND NONINFRINGEMENT. IN NO EVENT SHALL
- * THE ABOVE LISTED COPYRIGHT HOLDER(S) BE LIABLE FOR ANY CLAIM, DAMAGES OR
- * OTHER LIABILITY, WHETHER IN AN ACTION OF CONTRACT, TORT OR OTHERWISE,
- * ARISING FROM, OUT OF OR IN CONNECTION WITH THE SOFTWARE OR THE USE OR OTHER
- * DEALINGS IN THE SOFTWARE.
- */
-
-#ifdef HAVE_DIX_CONFIG_H
-#include <dix-config.h>
-#endif
-
-#include <AvailabilityMacros.h>
-
-#include <dlfcn.h>
-
-#include <OpenGL/OpenGL.h>
-#include <OpenGL/gl.h>     /* Just to prevent glxserver.h from loading mesa's and colliding with OpenGL.h */
-
-#include <X11/Xproto.h>
-#include <GL/glxproto.h>
-
-#include <glxserver.h>
-#include <glxutil.h>
-
-typedef unsigned long long GLuint64EXT;
-typedef long long GLint64EXT;
-#include <dispatch.h>
-#include <glapi.h>
-
-#include "x-hash.h"
-
-#include "visualConfigs.h"
-#include "dri.h"
-
-#include "darwin.h"
-#define GLAQUA_DEBUG_MSG(msg, args...) ASL_LOG(ASL_LEVEL_DEBUG, "GLXAqua", msg, ##args)
-
-__GLXprovider * GlxGetDRISWrastProvider (void);
-
-static void setup_dispatch_table(void);
-GLuint __glFloorLog2(GLuint val);
-void warn_func(void * p1, char *format, ...);
-
-// some prototypes
-static __GLXscreen * __glXAquaScreenProbe(ScreenPtr pScreen);
-static __GLXdrawable * __glXAquaScreenCreateDrawable(ClientPtr client, __GLXscreen *screen, DrawablePtr pDraw, XID drawId, int type, XID glxDrawId, __GLXconfig *conf);
-
-static void __glXAquaContextDestroy(__GLXcontext *baseContext);
-static int __glXAquaContextMakeCurrent(__GLXcontext *baseContext);
-static int __glXAquaContextLoseCurrent(__GLXcontext *baseContext);
-static int __glXAquaContextCopy(__GLXcontext *baseDst, __GLXcontext *baseSrc, unsigned long mask);
-
-static CGLPixelFormatObj makeFormat(__GLXconfig *conf);
-
-__GLXprovider __glXDRISWRastProvider = {
-    __glXAquaScreenProbe,
-    "Core OpenGL",
-    NULL
-};
-
-typedef struct __GLXAquaScreen   __GLXAquaScreen;
-typedef struct __GLXAquaContext  __GLXAquaContext;
-typedef struct __GLXAquaDrawable __GLXAquaDrawable;
-
-struct __GLXAquaScreen {
-    __GLXscreen base;
-    int index;
-    int num_vis;
-};
-
-struct __GLXAquaContext {
-    __GLXcontext base;
-    CGLContextObj ctx;
-    CGLPixelFormatObj pixelFormat;
-    xp_surface_id sid;
-    unsigned isAttached :1;
-};
-
-struct __GLXAquaDrawable {
-    __GLXdrawable base;
-    DrawablePtr pDraw;
-    xp_surface_id sid;
-    __GLXAquaContext *context;
-};
-
-
-static __GLXcontext *
-__glXAquaScreenCreateContext(__GLXscreen *screen,
-			     __GLXconfig *conf,
-			     __GLXcontext *baseShareContext)
-{
-    __GLXAquaContext *context;
-    __GLXAquaContext *shareContext = (__GLXAquaContext *) baseShareContext;
-    CGLError gl_err;
-  
-    GLAQUA_DEBUG_MSG("glXAquaScreenCreateContext\n");
-    
-    context = calloc(1, sizeof (__GLXAquaContext));
-    
-    if (context == NULL)
-	return NULL;
-
-    memset(context, 0, sizeof *context);
-    
-    context->base.pGlxScreen = screen;
-    
-    context->base.destroy        = __glXAquaContextDestroy;
-    context->base.makeCurrent    = __glXAquaContextMakeCurrent;
-    context->base.loseCurrent    = __glXAquaContextLoseCurrent;
-    context->base.copy           = __glXAquaContextCopy;
-    /*FIXME verify that the context->base is fully initialized. */
-    
-    context->pixelFormat = makeFormat(conf);
-    
-    if (!context->pixelFormat) {
-        free(context);
-        return NULL;
-    }
-
-    context->ctx = NULL;
-    gl_err = CGLCreateContext(context->pixelFormat,
-			      shareContext ? shareContext->ctx : NULL,
-			      &context->ctx);
-    
-    if (gl_err != 0) {
-	ErrorF("CGLCreateContext error: %s\n", CGLErrorString(gl_err));
-	CGLDestroyPixelFormat(context->pixelFormat);
-	free(context);
-	return NULL;
-    }
-    
-    setup_dispatch_table();
-    GLAQUA_DEBUG_MSG("glAquaCreateContext done\n");
-    
-    return &context->base;
-}
-
-/* maps from surface id -> list of __GLcontext */
-static x_hash_table *surface_hash;
-
-static void __glXAquaContextDestroy(__GLXcontext *baseContext) {
-    x_list *lst;
-
-    __GLXAquaContext *context = (__GLXAquaContext *) baseContext;
-    
-    GLAQUA_DEBUG_MSG("glAquaContextDestroy (ctx %p)\n", baseContext);
-    if (context != NULL) {
-      if (context->sid != 0 && surface_hash != NULL) {
-		lst = x_hash_table_lookup(surface_hash, x_cvt_uint_to_vptr(context->sid), NULL);
-		lst = x_list_remove(lst, context);
-		x_hash_table_insert(surface_hash, x_cvt_uint_to_vptr(context->sid), lst);
-      }
-
-      if (context->ctx != NULL)
-	  CGLDestroyContext(context->ctx);
-
-      if (context->pixelFormat != NULL)
-	  CGLDestroyPixelFormat(context->pixelFormat);
-      
-      free(context);
-    }
-}
-
-static int __glXAquaContextLoseCurrent(__GLXcontext *baseContext) {
-    CGLError gl_err;
-
-    GLAQUA_DEBUG_MSG("glAquaLoseCurrent (ctx 0x%p)\n", baseContext);
-
-    gl_err = CGLSetCurrentContext(NULL);
-    if (gl_err != 0)
-      ErrorF("CGLSetCurrentContext error: %s\n", CGLErrorString(gl_err));
-
-    __glXLastContext = NULL; // Mesa does this; why?
-
-    return GL_TRUE;
-}
-
-/* Called when a surface is destroyed as a side effect of destroying
-   the window it's attached to. */
-static void surface_notify(void *_arg, void *data) {
-    DRISurfaceNotifyArg *arg = (DRISurfaceNotifyArg *)_arg;
-    __GLXAquaDrawable *draw = (__GLXAquaDrawable *)data;
-    __GLXAquaContext *context;
-    x_list *lst;
-    if(_arg == NULL || data == NULL) {
-	    ErrorF("surface_notify called with bad params");
-	    return;
-    }
-	
-    GLAQUA_DEBUG_MSG("surface_notify(%p, %p)\n", _arg, data);
-    switch (arg->kind) {
-    case AppleDRISurfaceNotifyDestroyed:
-        if (surface_hash != NULL)
-            x_hash_table_remove(surface_hash, x_cvt_uint_to_vptr(arg->id));
-	draw->pDraw = NULL;
-	draw->sid = 0;
-        break;
-
-    case AppleDRISurfaceNotifyChanged:
-        if (surface_hash != NULL) {
-            lst = x_hash_table_lookup(surface_hash, x_cvt_uint_to_vptr(arg->id), NULL);
-            for (; lst != NULL; lst = lst->next)
-		{
-                context = lst->data;
-                xp_update_gl_context(context->ctx);
-            }
-        }
-        break;
-    default:
-	ErrorF("surface_notify: unknown kind %d\n", arg->kind);
-	break;
-    }
-}
-
-static BOOL attach(__GLXAquaContext *context, __GLXAquaDrawable *draw) {
-    DrawablePtr pDraw;
-    
-    GLAQUA_DEBUG_MSG("attach(%p, %p)\n", context, draw);
-	
-    if(NULL == context || NULL == draw)
-	return TRUE;
-
-    pDraw = draw->base.pDraw;
-
-    if(NULL == pDraw) {
-	ErrorF("%s:%s() pDraw is NULL!\n", __FILE__, __func__);
-	return TRUE;
-    }
-
-    if (draw->sid == 0) {
-	//if (!quartzProcs->CreateSurface(pDraw->pScreen, pDraw->id, pDraw,
-        if (!DRICreateSurface(pDraw->pScreen, pDraw->id, pDraw,
-			      0, &draw->sid, NULL,
-			      surface_notify, draw))
-            return TRUE;
-        draw->pDraw = pDraw;
-    } 
-    
-    if (!context->isAttached || context->sid != draw->sid) {
-        x_list *lst;
-	
-        if (xp_attach_gl_context(context->ctx, draw->sid) != Success) {
-	    //quartzProcs->DestroySurface(pDraw->pScreen, pDraw->id, pDraw,
-            DRIDestroySurface(pDraw->pScreen, pDraw->id, pDraw,
-			      surface_notify, draw);
-            if (surface_hash != NULL)
-                x_hash_table_remove(surface_hash, x_cvt_uint_to_vptr(draw->sid));
-	    
-            draw->sid = 0;
-            return TRUE;
-        }
-	
-        context->isAttached = TRUE;
-        context->sid = draw->sid;
-	
-        if (surface_hash == NULL)
-            surface_hash = x_hash_table_new(NULL, NULL, NULL, NULL);
-	
-        lst = x_hash_table_lookup(surface_hash, x_cvt_uint_to_vptr(context->sid), NULL);
-        if (x_list_find(lst, context) == NULL) {
-            lst = x_list_prepend(lst, context);
-            x_hash_table_insert(surface_hash, x_cvt_uint_to_vptr(context->sid), lst);
-        }
-	
-	
-
-        GLAQUA_DEBUG_MSG("attached 0x%x to 0x%x\n", (unsigned int) pDraw->id,
-                         (unsigned int) draw->sid);
-    } 
-
-    draw->context = context;
-
-    return FALSE;
-}
-
-#if 0     // unused
-static void unattach(__GLXAquaContext *context) {
-	x_list *lst;
-	GLAQUA_DEBUG_MSG("unattach\n");
-	if (context == NULL) {
-		ErrorF("Tried to unattach a null context\n");
-		return;
-	}
-    if (context->isAttached) {
-        GLAQUA_DEBUG_MSG("unattaching\n");
-
-        if (surface_hash != NULL) {
-            lst = x_hash_table_lookup(surface_hash, (void *) context->sid, NULL);
-            lst = x_list_remove(lst, context);
-            x_hash_table_insert(surface_hash, (void *) context->sid, lst);
-        }
-
-        CGLClearDrawable(context->ctx);
-        context->isAttached = FALSE;
-        context->sid = 0;
-    }
-}
-#endif
-
-static int __glXAquaContextMakeCurrent(__GLXcontext *baseContext) {
-    CGLError gl_err;
-    __GLXAquaContext *context = (__GLXAquaContext *) baseContext;
-    __GLXAquaDrawable *drawPriv = (__GLXAquaDrawable *) context->base.drawPriv;
-    
-    GLAQUA_DEBUG_MSG("glAquaMakeCurrent (ctx 0x%p)\n", baseContext);
-    
-    if(attach(context, drawPriv))
-	return /*error*/ 0;
-
-    gl_err = CGLSetCurrentContext(context->ctx);
-    if (gl_err != 0)
-        ErrorF("CGLSetCurrentContext error: %s\n", CGLErrorString(gl_err));
-    
-    return gl_err == 0;
-}
-
-static int __glXAquaContextCopy(__GLXcontext *baseDst, __GLXcontext *baseSrc, unsigned long mask)
-{
-    CGLError gl_err;
-
-    __GLXAquaContext *dst = (__GLXAquaContext *) baseDst;
-    __GLXAquaContext *src = (__GLXAquaContext *) baseSrc;
-
-    GLAQUA_DEBUG_MSG("GLXAquaContextCopy\n");
-
-    gl_err = CGLCopyContext(src->ctx, dst->ctx, mask);
-    if (gl_err != 0)
-        ErrorF("CGLCopyContext error: %s\n", CGLErrorString(gl_err));
-
-    return gl_err == 0;
-}
-
-/* Drawing surface notification callbacks */
-static GLboolean __glXAquaDrawableSwapBuffers(ClientPtr client, __GLXdrawable *base) {
-    CGLError err;
-    __GLXAquaDrawable *drawable;
- 
-    //    GLAQUA_DEBUG_MSG("glAquaDrawableSwapBuffers(%p)\n",base);
-	
-    if(!base) {
-	ErrorF("%s passed NULL\n", __func__);
-	return GL_FALSE;
-    }
-
-    drawable = (__GLXAquaDrawable *)base;
-
-    if(NULL == drawable->context) {
-	ErrorF("%s called with a NULL->context for drawable %p!\n",
-	       __func__, (void *)drawable);
-	return GL_FALSE;
-    }
-
-    err = CGLFlushDrawable(drawable->context->ctx);
-
-    if(kCGLNoError != err) {
-	ErrorF("CGLFlushDrawable error: %s in %s\n", CGLErrorString(err),
-	       __func__);
-	return GL_FALSE;
-    }
-
-    return GL_TRUE;
-}
-
-
-static CGLPixelFormatObj makeFormat(__GLXconfig *conf) {
-    CGLPixelFormatAttribute attr[64];
-    CGLPixelFormatObj fobj;
-    GLint formats;
-    CGLError error;
-    int i = 0;
-    
-    if(conf->doubleBufferMode)
-	attr[i++] = kCGLPFADoubleBuffer;
-
-    if(conf->stereoMode)
-	attr[i++] = kCGLPFAStereo;
-
-    attr[i++] = kCGLPFAColorSize;
-    attr[i++] = conf->redBits + conf->greenBits + conf->blueBits;
-    attr[i++] = kCGLPFAAlphaSize;
-    attr[i++] = conf->alphaBits;
-
-    if((conf->accumRedBits + conf->accumGreenBits + conf->accumBlueBits +
-	conf->accumAlphaBits) > 0) {
-
-	attr[i++] = kCGLPFAAccumSize;
-        attr[i++] = conf->accumRedBits + conf->accumGreenBits
-	    + conf->accumBlueBits + conf->accumAlphaBits;
-    }
-    
-    attr[i++] = kCGLPFADepthSize;
-    attr[i++] = conf->depthBits;
-
-    if(conf->stencilBits) {
-	attr[i++] = kCGLPFAStencilSize;
-        attr[i++] = conf->stencilBits;	
-    }
-    
-    if(conf->numAuxBuffers > 0) {
-	attr[i++] = kCGLPFAAuxBuffers;
-	attr[i++] = conf->numAuxBuffers;
-    }
-
-    if(conf->sampleBuffers > 0) {
-       attr[i++] = kCGLPFASampleBuffers;
-       attr[i++] = conf->sampleBuffers;
-       attr[i++] = kCGLPFASamples;
-       attr[i++] = conf->samples;
-    }
-     
-    attr[i] = 0;
-
-    error = CGLChoosePixelFormat(attr, &fobj, &formats);
-    if(error) {
-	ErrorF("error: creating pixel format %s\n", CGLErrorString(error));
-	return NULL;
-    }
-
-    return fobj;
-}
-
-static void __glXAquaScreenDestroy(__GLXscreen *screen) {
-
-    GLAQUA_DEBUG_MSG("glXAquaScreenDestroy(%p)\n", screen);
-    __glXScreenDestroy(screen);
-
-    free(screen);
-}
-
-/* This is called by __glXInitScreens(). */
-static __GLXscreen * __glXAquaScreenProbe(ScreenPtr pScreen) {
-    __GLXAquaScreen *screen;
-
-    GLAQUA_DEBUG_MSG("glXAquaScreenProbe\n");
-
-    if (pScreen == NULL) 
-	return NULL;
-
-    screen = calloc(1, sizeof *screen);
-
-    if(NULL == screen)
-	return NULL;
-    
-    screen->base.destroy        = __glXAquaScreenDestroy;
-    screen->base.createContext  = __glXAquaScreenCreateContext;
-    screen->base.createDrawable = __glXAquaScreenCreateDrawable;
-    screen->base.swapInterval = /*FIXME*/ NULL;
-    screen->base.pScreen       = pScreen;
-    
-    screen->base.fbconfigs = __glXAquaCreateVisualConfigs(&screen->base.numFBConfigs, pScreen->myNum);
-
-    __glXScreenInit(&screen->base, pScreen);
-
-    screen->base.GLXmajor = 1;
-    screen->base.GLXminor = 4;
-    screen->base.GLXextensions = strdup("GLX_SGIX_fbconfig "
-                                        "GLX_SGIS_multisample "
-                                        "GLX_ARB_multisample "
-                                        "GLX_EXT_visual_info "
-                                        "GLX_EXT_import_context ");
-    
-    /*We may be able to add more GLXextensions at a later time. */
-    
-    return &screen->base;
-}
-
-#if 0 // unused
-static void __glXAquaDrawableCopySubBuffer (__GLXdrawable *drawable,
-					    int x, int y, int w, int h) {
-    /*TODO finish me*/
-}
-#endif
-
-static void __glXAquaDrawableDestroy(__GLXdrawable *base) {
-    /* gstaplin: base is the head of the structure, so it's at the same 
-     * offset in memory.
-     * Is this safe with strict aliasing?   I noticed that the other dri code
-     * does this too...
-     */
-    __GLXAquaDrawable *glxPriv = (__GLXAquaDrawable *)base;
-
-    GLAQUA_DEBUG_MSG("TRACE");
-    
-    /* It doesn't work to call DRIDestroySurface here, the drawable's
-       already gone.. But dri.c notices the window destruction and
-       frees the surface itself. */
-
-    /*gstaplin: verify the statement above.  The surface destroy
-     *messages weren't making it through, and may still not be.
-     *We need a good test case for surface creation and destruction.
-     *We also need a good way to enable introspection on the server
-     *to validate the test, beyond using gdb with print.
-     */
-
-    free(glxPriv);
-}
-
-static __GLXdrawable *
-__glXAquaScreenCreateDrawable(ClientPtr client,
-                              __GLXscreen *screen,
-			      DrawablePtr pDraw,
-			      XID drawId,
-			      int type,
-			      XID glxDrawId,
-			      __GLXconfig *conf) {
-  __GLXAquaDrawable *glxPriv;
-
-  glxPriv = malloc(sizeof *glxPriv);
-
-  if(glxPriv == NULL)
-      return NULL;
-
-  memset(glxPriv, 0, sizeof *glxPriv);
-
-  if(!__glXDrawableInit(&glxPriv->base, screen, pDraw, type, glxDrawId, conf)) {
-    free(glxPriv);
-    return NULL;
-  }
-
-  glxPriv->base.destroy       = __glXAquaDrawableDestroy;
-  glxPriv->base.swapBuffers   = __glXAquaDrawableSwapBuffers;
-  glxPriv->base.copySubBuffer = NULL; /* __glXAquaDrawableCopySubBuffer; */
-
-  glxPriv->pDraw = pDraw;
-  glxPriv->sid = 0;
-  glxPriv->context = NULL;
-  
-  return &glxPriv->base;
-}
-
-// Extra goodies for glx
-
-GLuint __glFloorLog2(GLuint val)
-{
-    int c = 0;
-
-    while (val > 1) {
-        c++;
-        val >>= 1;
-    }
-    return c;
-}
-
-#ifndef OPENGL_FRAMEWORK_PATH
-#define OPENGL_FRAMEWORK_PATH "/System/Library/Frameworks/OpenGL.framework/OpenGL"
-#endif
-
-static void setup_dispatch_table(void) {
-    static struct _glapi_table *disp = NULL;
-    static void *handle;
-    const char *opengl_framework_path;
-
-    if(disp)  {
-        _glapi_set_dispatch(disp);
-        return;
-    }
-
-    opengl_framework_path = getenv("OPENGL_FRAMEWORK_PATH");
-    if (!opengl_framework_path) {
-        opengl_framework_path = OPENGL_FRAMEWORK_PATH;
-    }
-
-    (void) dlerror();            /*drain dlerror */
-    handle = dlopen(opengl_framework_path, RTLD_LOCAL);
-
-    if (!handle) {
-        ErrorF("unable to dlopen %s : %s, using RTLD_DEFAULT\n",
-                opengl_framework_path, dlerror());
-        handle = RTLD_DEFAULT;
-    }
-
-    disp = _glapi_create_table_from_handle(handle, "gl");
-    assert(disp);
-
-    _glapi_set_dispatch(disp);
-}
->>>>>>> d03a5f20
+/*
+ * GLX implementation that uses Apple's OpenGL.framework
+ * (Indirect rendering path -- it's also used for some direct mode code too)
+ *
+ * Copyright (c) 2007-2011 Apple Inc.
+ * Copyright (c) 2004 Torrey T. Lyons. All Rights Reserved.
+ * Copyright (c) 2002 Greg Parker. All Rights Reserved.
+ *
+ * Portions of this file are copied from Mesa's xf86glx.c,
+ * which contains the following copyright:
+ *
+ * Copyright 1998-1999 Precision Insight, Inc., Cedar Park, Texas.
+ * All Rights Reserved.
+ *
+ * Permission is hereby granted, free of charge, to any person obtaining a
+ * copy of this software and associated documentation files (the "Software"),
+ * to deal in the Software without restriction, including without limitation
+ * the rights to use, copy, modify, merge, publish, distribute, sublicense,
+ * and/or sell copies of the Software, and to permit persons to whom the
+ * Software is furnished to do so, subject to the following conditions:
+ *
+ * The above copyright notice and this permission notice shall be included in
+ * all copies or substantial portions of the Software.
+ *
+ * THE SOFTWARE IS PROVIDED "AS IS", WITHOUT WARRANTY OF ANY KIND, EXPRESS OR
+ * IMPLIED, INCLUDING BUT NOT LIMITED TO THE WARRANTIES OF MERCHANTABILITY,
+ * FITNESS FOR A PARTICULAR PURPOSE AND NONINFRINGEMENT. IN NO EVENT SHALL
+ * THE ABOVE LISTED COPYRIGHT HOLDER(S) BE LIABLE FOR ANY CLAIM, DAMAGES OR
+ * OTHER LIABILITY, WHETHER IN AN ACTION OF CONTRACT, TORT OR OTHERWISE,
+ * ARISING FROM, OUT OF OR IN CONNECTION WITH THE SOFTWARE OR THE USE OR OTHER
+ * DEALINGS IN THE SOFTWARE.
+ */
+
+#ifdef HAVE_DIX_CONFIG_H
+#include <dix-config.h>
+#endif
+
+#include <AvailabilityMacros.h>
+
+#include <dlfcn.h>
+
+#include <OpenGL/OpenGL.h>
+#include <OpenGL/gl.h>     /* Just to prevent glxserver.h from loading mesa's and colliding with OpenGL.h */
+
+#include <X11/Xproto.h>
+#include <GL/glxproto.h>
+
+#include <glxserver.h>
+#include <glxutil.h>
+
+typedef unsigned long long GLuint64EXT;
+typedef long long GLint64EXT;
+#include <dispatch.h>
+#include <glapi.h>
+
+#include "x-hash.h"
+
+#include "visualConfigs.h"
+#include "dri.h"
+
+#include "darwin.h"
+#define GLAQUA_DEBUG_MSG(msg, args...) ASL_LOG(ASL_LEVEL_DEBUG, "GLXAqua", msg, ##args)
+
+__GLXprovider * GlxGetDRISWrastProvider (void);
+
+static void setup_dispatch_table(void);
+GLuint __glFloorLog2(GLuint val);
+void warn_func(void * p1, char *format, ...);
+
+// some prototypes
+static __GLXscreen * __glXAquaScreenProbe(ScreenPtr pScreen);
+static __GLXdrawable * __glXAquaScreenCreateDrawable(ClientPtr client, __GLXscreen *screen, DrawablePtr pDraw, XID drawId, int type, XID glxDrawId, __GLXconfig *conf);
+
+static void __glXAquaContextDestroy(__GLXcontext *baseContext);
+static int __glXAquaContextMakeCurrent(__GLXcontext *baseContext);
+static int __glXAquaContextLoseCurrent(__GLXcontext *baseContext);
+static int __glXAquaContextCopy(__GLXcontext *baseDst, __GLXcontext *baseSrc, unsigned long mask);
+
+static CGLPixelFormatObj makeFormat(__GLXconfig *conf);
+
+__GLXprovider __glXDRISWRastProvider = {
+    __glXAquaScreenProbe,
+    "Core OpenGL",
+    NULL
+};
+
+typedef struct __GLXAquaScreen   __GLXAquaScreen;
+typedef struct __GLXAquaContext  __GLXAquaContext;
+typedef struct __GLXAquaDrawable __GLXAquaDrawable;
+
+struct __GLXAquaScreen {
+    __GLXscreen base;
+    int index;
+    int num_vis;
+};
+
+struct __GLXAquaContext {
+    __GLXcontext base;
+    CGLContextObj ctx;
+    CGLPixelFormatObj pixelFormat;
+    xp_surface_id sid;
+    unsigned isAttached :1;
+};
+
+struct __GLXAquaDrawable {
+    __GLXdrawable base;
+    DrawablePtr pDraw;
+    xp_surface_id sid;
+    __GLXAquaContext *context;
+};
+
+
+static __GLXcontext *
+__glXAquaScreenCreateContext(__GLXscreen *screen,
+			     __GLXconfig *conf,
+			     __GLXcontext *baseShareContext)
+{
+    __GLXAquaContext *context;
+    __GLXAquaContext *shareContext = (__GLXAquaContext *) baseShareContext;
+    CGLError gl_err;
+  
+    GLAQUA_DEBUG_MSG("glXAquaScreenCreateContext\n");
+    
+    context = calloc(1, sizeof (__GLXAquaContext));
+    
+    if (context == NULL)
+	return NULL;
+
+    memset(context, 0, sizeof *context);
+    
+    context->base.pGlxScreen = screen;
+    
+    context->base.destroy        = __glXAquaContextDestroy;
+    context->base.makeCurrent    = __glXAquaContextMakeCurrent;
+    context->base.loseCurrent    = __glXAquaContextLoseCurrent;
+    context->base.copy           = __glXAquaContextCopy;
+    /*FIXME verify that the context->base is fully initialized. */
+    
+    context->pixelFormat = makeFormat(conf);
+    
+    if (!context->pixelFormat) {
+        free(context);
+        return NULL;
+    }
+
+    context->ctx = NULL;
+    gl_err = CGLCreateContext(context->pixelFormat,
+			      shareContext ? shareContext->ctx : NULL,
+			      &context->ctx);
+    
+    if (gl_err != 0) {
+	ErrorF("CGLCreateContext error: %s\n", CGLErrorString(gl_err));
+	CGLDestroyPixelFormat(context->pixelFormat);
+	free(context);
+	return NULL;
+    }
+    
+    setup_dispatch_table();
+    GLAQUA_DEBUG_MSG("glAquaCreateContext done\n");
+    
+    return &context->base;
+}
+
+/* maps from surface id -> list of __GLcontext */
+static x_hash_table *surface_hash;
+
+static void __glXAquaContextDestroy(__GLXcontext *baseContext) {
+    x_list *lst;
+
+    __GLXAquaContext *context = (__GLXAquaContext *) baseContext;
+    
+    GLAQUA_DEBUG_MSG("glAquaContextDestroy (ctx %p)\n", baseContext);
+    if (context != NULL) {
+      if (context->sid != 0 && surface_hash != NULL) {
+		lst = x_hash_table_lookup(surface_hash, x_cvt_uint_to_vptr(context->sid), NULL);
+		lst = x_list_remove(lst, context);
+		x_hash_table_insert(surface_hash, x_cvt_uint_to_vptr(context->sid), lst);
+      }
+
+      if (context->ctx != NULL)
+	  CGLDestroyContext(context->ctx);
+
+      if (context->pixelFormat != NULL)
+	  CGLDestroyPixelFormat(context->pixelFormat);
+      
+      free(context);
+    }
+}
+
+static int __glXAquaContextLoseCurrent(__GLXcontext *baseContext) {
+    CGLError gl_err;
+
+    GLAQUA_DEBUG_MSG("glAquaLoseCurrent (ctx 0x%p)\n", baseContext);
+
+    gl_err = CGLSetCurrentContext(NULL);
+    if (gl_err != 0)
+      ErrorF("CGLSetCurrentContext error: %s\n", CGLErrorString(gl_err));
+
+    __glXLastContext = NULL; // Mesa does this; why?
+
+    return GL_TRUE;
+}
+
+/* Called when a surface is destroyed as a side effect of destroying
+   the window it's attached to. */
+static void surface_notify(void *_arg, void *data) {
+    DRISurfaceNotifyArg *arg = (DRISurfaceNotifyArg *)_arg;
+    __GLXAquaDrawable *draw = (__GLXAquaDrawable *)data;
+    __GLXAquaContext *context;
+    x_list *lst;
+    if(_arg == NULL || data == NULL) {
+	    ErrorF("surface_notify called with bad params");
+	    return;
+    }
+	
+    GLAQUA_DEBUG_MSG("surface_notify(%p, %p)\n", _arg, data);
+    switch (arg->kind) {
+    case AppleDRISurfaceNotifyDestroyed:
+        if (surface_hash != NULL)
+            x_hash_table_remove(surface_hash, x_cvt_uint_to_vptr(arg->id));
+	draw->pDraw = NULL;
+	draw->sid = 0;
+        break;
+
+    case AppleDRISurfaceNotifyChanged:
+        if (surface_hash != NULL) {
+            lst = x_hash_table_lookup(surface_hash, x_cvt_uint_to_vptr(arg->id), NULL);
+            for (; lst != NULL; lst = lst->next)
+		{
+                context = lst->data;
+                xp_update_gl_context(context->ctx);
+            }
+        }
+        break;
+    default:
+	ErrorF("surface_notify: unknown kind %d\n", arg->kind);
+	break;
+    }
+}
+
+static BOOL attach(__GLXAquaContext *context, __GLXAquaDrawable *draw) {
+    DrawablePtr pDraw;
+    
+    GLAQUA_DEBUG_MSG("attach(%p, %p)\n", context, draw);
+	
+    if(NULL == context || NULL == draw)
+	return TRUE;
+
+    pDraw = draw->base.pDraw;
+
+    if(NULL == pDraw) {
+	ErrorF("%s:%s() pDraw is NULL!\n", __FILE__, __func__);
+	return TRUE;
+    }
+
+    if (draw->sid == 0) {
+	//if (!quartzProcs->CreateSurface(pDraw->pScreen, pDraw->id, pDraw,
+        if (!DRICreateSurface(pDraw->pScreen, pDraw->id, pDraw,
+			      0, &draw->sid, NULL,
+			      surface_notify, draw))
+            return TRUE;
+        draw->pDraw = pDraw;
+    } 
+    
+    if (!context->isAttached || context->sid != draw->sid) {
+        x_list *lst;
+	
+        if (xp_attach_gl_context(context->ctx, draw->sid) != Success) {
+	    //quartzProcs->DestroySurface(pDraw->pScreen, pDraw->id, pDraw,
+            DRIDestroySurface(pDraw->pScreen, pDraw->id, pDraw,
+			      surface_notify, draw);
+            if (surface_hash != NULL)
+                x_hash_table_remove(surface_hash, x_cvt_uint_to_vptr(draw->sid));
+	    
+            draw->sid = 0;
+            return TRUE;
+        }
+	
+        context->isAttached = TRUE;
+        context->sid = draw->sid;
+	
+        if (surface_hash == NULL)
+            surface_hash = x_hash_table_new(NULL, NULL, NULL, NULL);
+	
+        lst = x_hash_table_lookup(surface_hash, x_cvt_uint_to_vptr(context->sid), NULL);
+        if (x_list_find(lst, context) == NULL) {
+            lst = x_list_prepend(lst, context);
+            x_hash_table_insert(surface_hash, x_cvt_uint_to_vptr(context->sid), lst);
+        }
+	
+	
+
+        GLAQUA_DEBUG_MSG("attached 0x%x to 0x%x\n", (unsigned int) pDraw->id,
+                         (unsigned int) draw->sid);
+    } 
+
+    draw->context = context;
+
+    return FALSE;
+}
+
+#if 0     // unused
+static void unattach(__GLXAquaContext *context) {
+	x_list *lst;
+	GLAQUA_DEBUG_MSG("unattach\n");
+	if (context == NULL) {
+		ErrorF("Tried to unattach a null context\n");
+		return;
+	}
+    if (context->isAttached) {
+        GLAQUA_DEBUG_MSG("unattaching\n");
+
+        if (surface_hash != NULL) {
+            lst = x_hash_table_lookup(surface_hash, (void *) context->sid, NULL);
+            lst = x_list_remove(lst, context);
+            x_hash_table_insert(surface_hash, (void *) context->sid, lst);
+        }
+
+        CGLClearDrawable(context->ctx);
+        context->isAttached = FALSE;
+        context->sid = 0;
+    }
+}
+#endif
+
+static int __glXAquaContextMakeCurrent(__GLXcontext *baseContext) {
+    CGLError gl_err;
+    __GLXAquaContext *context = (__GLXAquaContext *) baseContext;
+    __GLXAquaDrawable *drawPriv = (__GLXAquaDrawable *) context->base.drawPriv;
+    
+    GLAQUA_DEBUG_MSG("glAquaMakeCurrent (ctx 0x%p)\n", baseContext);
+    
+    if(attach(context, drawPriv))
+	return /*error*/ 0;
+
+    gl_err = CGLSetCurrentContext(context->ctx);
+    if (gl_err != 0)
+        ErrorF("CGLSetCurrentContext error: %s\n", CGLErrorString(gl_err));
+    
+    return gl_err == 0;
+}
+
+static int __glXAquaContextCopy(__GLXcontext *baseDst, __GLXcontext *baseSrc, unsigned long mask)
+{
+    CGLError gl_err;
+
+    __GLXAquaContext *dst = (__GLXAquaContext *) baseDst;
+    __GLXAquaContext *src = (__GLXAquaContext *) baseSrc;
+
+    GLAQUA_DEBUG_MSG("GLXAquaContextCopy\n");
+
+    gl_err = CGLCopyContext(src->ctx, dst->ctx, mask);
+    if (gl_err != 0)
+        ErrorF("CGLCopyContext error: %s\n", CGLErrorString(gl_err));
+
+    return gl_err == 0;
+}
+
+/* Drawing surface notification callbacks */
+static GLboolean __glXAquaDrawableSwapBuffers(ClientPtr client, __GLXdrawable *base) {
+    CGLError err;
+    __GLXAquaDrawable *drawable;
+ 
+    //    GLAQUA_DEBUG_MSG("glAquaDrawableSwapBuffers(%p)\n",base);
+	
+    if(!base) {
+	ErrorF("%s passed NULL\n", __func__);
+	return GL_FALSE;
+    }
+
+    drawable = (__GLXAquaDrawable *)base;
+
+    if(NULL == drawable->context) {
+	ErrorF("%s called with a NULL->context for drawable %p!\n",
+	       __func__, (void *)drawable);
+	return GL_FALSE;
+    }
+
+    err = CGLFlushDrawable(drawable->context->ctx);
+
+    if(kCGLNoError != err) {
+	ErrorF("CGLFlushDrawable error: %s in %s\n", CGLErrorString(err),
+	       __func__);
+	return GL_FALSE;
+    }
+
+    return GL_TRUE;
+}
+
+
+static CGLPixelFormatObj makeFormat(__GLXconfig *conf) {
+    CGLPixelFormatAttribute attr[64];
+    CGLPixelFormatObj fobj;
+    GLint formats;
+    CGLError error;
+    int i = 0;
+    
+    if(conf->doubleBufferMode)
+	attr[i++] = kCGLPFADoubleBuffer;
+
+    if(conf->stereoMode)
+	attr[i++] = kCGLPFAStereo;
+
+    attr[i++] = kCGLPFAColorSize;
+    attr[i++] = conf->redBits + conf->greenBits + conf->blueBits;
+    attr[i++] = kCGLPFAAlphaSize;
+    attr[i++] = conf->alphaBits;
+
+    if((conf->accumRedBits + conf->accumGreenBits + conf->accumBlueBits +
+	conf->accumAlphaBits) > 0) {
+
+	attr[i++] = kCGLPFAAccumSize;
+        attr[i++] = conf->accumRedBits + conf->accumGreenBits
+	    + conf->accumBlueBits + conf->accumAlphaBits;
+    }
+    
+    attr[i++] = kCGLPFADepthSize;
+    attr[i++] = conf->depthBits;
+
+    if(conf->stencilBits) {
+	attr[i++] = kCGLPFAStencilSize;
+        attr[i++] = conf->stencilBits;	
+    }
+    
+    if(conf->numAuxBuffers > 0) {
+	attr[i++] = kCGLPFAAuxBuffers;
+	attr[i++] = conf->numAuxBuffers;
+    }
+
+    if(conf->sampleBuffers > 0) {
+       attr[i++] = kCGLPFASampleBuffers;
+       attr[i++] = conf->sampleBuffers;
+       attr[i++] = kCGLPFASamples;
+       attr[i++] = conf->samples;
+    }
+     
+    attr[i] = 0;
+
+    error = CGLChoosePixelFormat(attr, &fobj, &formats);
+    if(error) {
+	ErrorF("error: creating pixel format %s\n", CGLErrorString(error));
+	return NULL;
+    }
+
+    return fobj;
+}
+
+static void __glXAquaScreenDestroy(__GLXscreen *screen) {
+
+    GLAQUA_DEBUG_MSG("glXAquaScreenDestroy(%p)\n", screen);
+    __glXScreenDestroy(screen);
+
+    free(screen);
+}
+
+/* This is called by __glXInitScreens(). */
+static __GLXscreen * __glXAquaScreenProbe(ScreenPtr pScreen) {
+    __GLXAquaScreen *screen;
+
+    GLAQUA_DEBUG_MSG("glXAquaScreenProbe\n");
+
+    if (pScreen == NULL) 
+	return NULL;
+
+    screen = calloc(1, sizeof *screen);
+
+    if(NULL == screen)
+	return NULL;
+    
+    screen->base.destroy        = __glXAquaScreenDestroy;
+    screen->base.createContext  = __glXAquaScreenCreateContext;
+    screen->base.createDrawable = __glXAquaScreenCreateDrawable;
+    screen->base.swapInterval = /*FIXME*/ NULL;
+    screen->base.pScreen       = pScreen;
+    
+    screen->base.fbconfigs = __glXAquaCreateVisualConfigs(&screen->base.numFBConfigs, pScreen->myNum);
+
+    __glXScreenInit(&screen->base, pScreen);
+
+    screen->base.GLXmajor = 1;
+    screen->base.GLXminor = 4;
+    screen->base.GLXextensions = strdup("GLX_SGIX_fbconfig "
+                                        "GLX_SGIS_multisample "
+                                        "GLX_ARB_multisample "
+                                        "GLX_EXT_visual_info "
+                                        "GLX_EXT_import_context ");
+    
+    /*We may be able to add more GLXextensions at a later time. */
+    
+    return &screen->base;
+}
+
+#if 0 // unused
+static void __glXAquaDrawableCopySubBuffer (__GLXdrawable *drawable,
+					    int x, int y, int w, int h) {
+    /*TODO finish me*/
+}
+#endif
+
+static void __glXAquaDrawableDestroy(__GLXdrawable *base) {
+    /* gstaplin: base is the head of the structure, so it's at the same 
+     * offset in memory.
+     * Is this safe with strict aliasing?   I noticed that the other dri code
+     * does this too...
+     */
+    __GLXAquaDrawable *glxPriv = (__GLXAquaDrawable *)base;
+
+    GLAQUA_DEBUG_MSG("TRACE");
+    
+    /* It doesn't work to call DRIDestroySurface here, the drawable's
+       already gone.. But dri.c notices the window destruction and
+       frees the surface itself. */
+
+    /*gstaplin: verify the statement above.  The surface destroy
+     *messages weren't making it through, and may still not be.
+     *We need a good test case for surface creation and destruction.
+     *We also need a good way to enable introspection on the server
+     *to validate the test, beyond using gdb with print.
+     */
+
+    free(glxPriv);
+}
+
+static __GLXdrawable *
+__glXAquaScreenCreateDrawable(ClientPtr client,
+                              __GLXscreen *screen,
+			      DrawablePtr pDraw,
+			      XID drawId,
+			      int type,
+			      XID glxDrawId,
+			      __GLXconfig *conf) {
+  __GLXAquaDrawable *glxPriv;
+
+  glxPriv = malloc(sizeof *glxPriv);
+
+  if(glxPriv == NULL)
+      return NULL;
+
+  memset(glxPriv, 0, sizeof *glxPriv);
+
+  if(!__glXDrawableInit(&glxPriv->base, screen, pDraw, type, glxDrawId, conf)) {
+    free(glxPriv);
+    return NULL;
+  }
+
+  glxPriv->base.destroy       = __glXAquaDrawableDestroy;
+  glxPriv->base.swapBuffers   = __glXAquaDrawableSwapBuffers;
+  glxPriv->base.copySubBuffer = NULL; /* __glXAquaDrawableCopySubBuffer; */
+
+  glxPriv->pDraw = pDraw;
+  glxPriv->sid = 0;
+  glxPriv->context = NULL;
+  
+  return &glxPriv->base;
+}
+
+// Extra goodies for glx
+
+GLuint __glFloorLog2(GLuint val)
+{
+    int c = 0;
+
+    while (val > 1) {
+        c++;
+        val >>= 1;
+    }
+    return c;
+}
+
+#ifndef OPENGL_FRAMEWORK_PATH
+#define OPENGL_FRAMEWORK_PATH "/System/Library/Frameworks/OpenGL.framework/OpenGL"
+#endif
+
+static void setup_dispatch_table(void) {
+    static struct _glapi_table *disp = NULL;
+    static void *handle;
+    const char *opengl_framework_path;
+
+    if(disp)  {
+        _glapi_set_dispatch(disp);
+        return;
+    }
+
+    opengl_framework_path = getenv("OPENGL_FRAMEWORK_PATH");
+    if (!opengl_framework_path) {
+        opengl_framework_path = OPENGL_FRAMEWORK_PATH;
+    }
+
+    (void) dlerror();            /*drain dlerror */
+    handle = dlopen(opengl_framework_path, RTLD_LOCAL);
+
+    if (!handle) {
+        ErrorF("unable to dlopen %s : %s, using RTLD_DEFAULT\n",
+                opengl_framework_path, dlerror());
+        handle = RTLD_DEFAULT;
+    }
+
+    disp = _glapi_create_table_from_handle(handle, "gl");
+    assert(disp);
+
+    _glapi_set_dispatch(disp);
+}