<<<<<<< HEAD
/*
 * GLX implementation that uses Apple's OpenGL.framework
 * (Indirect rendering path -- it's also used for some direct mode code too)
 *
 * Copyright (c) 2007-2011 Apple Inc.
 * Copyright (c) 2004 Torrey T. Lyons. All Rights Reserved.
 * Copyright (c) 2002 Greg Parker. All Rights Reserved.
 *
 * Portions of this file are copied from Mesa's xf86glx.c,
 * which contains the following copyright:
 *
 * Copyright 1998-1999 Precision Insight, Inc., Cedar Park, Texas.
 * All Rights Reserved.
 *
 * Permission is hereby granted, free of charge, to any person obtaining a
 * copy of this software and associated documentation files (the "Software"),
 * to deal in the Software without restriction, including without limitation
 * the rights to use, copy, modify, merge, publish, distribute, sublicense,
 * and/or sell copies of the Software, and to permit persons to whom the
 * Software is furnished to do so, subject to the following conditions:
 *
 * The above copyright notice and this permission notice shall be included in
 * all copies or substantial portions of the Software.
 *
 * THE SOFTWARE IS PROVIDED "AS IS", WITHOUT WARRANTY OF ANY KIND, EXPRESS OR
 * IMPLIED, INCLUDING BUT NOT LIMITED TO THE WARRANTIES OF MERCHANTABILITY,
 * FITNESS FOR A PARTICULAR PURPOSE AND NONINFRINGEMENT. IN NO EVENT SHALL
 * THE ABOVE LISTED COPYRIGHT HOLDER(S) BE LIABLE FOR ANY CLAIM, DAMAGES OR
 * OTHER LIABILITY, WHETHER IN AN ACTION OF CONTRACT, TORT OR OTHERWISE,
 * ARISING FROM, OUT OF OR IN CONNECTION WITH THE SOFTWARE OR THE USE OR OTHER
 * DEALINGS IN THE SOFTWARE.
 */

#ifdef HAVE_DIX_CONFIG_H
#include <dix-config.h>
#endif

#include <AvailabilityMacros.h>

#include <dlfcn.h>

#include <OpenGL/OpenGL.h>
#include <OpenGL/gl.h>     /* Just to prevent glxserver.h from loading mesa's and colliding with OpenGL.h */

#include <X11/Xproto.h>
#include <GL/glxproto.h>

#include <glxserver.h>
#include <glxutil.h>

typedef unsigned long long GLuint64EXT;
typedef long long GLint64EXT;
#include <dispatch.h>
#include <glapi.h>

#include "x-hash.h"

#include "visualConfigs.h"
#include "dri.h"

#include "darwin.h"
#define GLAQUA_DEBUG_MSG(msg, args...) ASL_LOG(ASL_LEVEL_DEBUG, "GLXAqua", msg, ##args)

__GLXprovider * GlxGetDRISWrastProvider (void);

static void setup_dispatch_table(void);
GLuint __glFloorLog2(GLuint val);
void warn_func(void * p1, char *format, ...);

// some prototypes
static __GLXscreen * __glXAquaScreenProbe(ScreenPtr pScreen);
static __GLXdrawable * __glXAquaScreenCreateDrawable(ClientPtr client, __GLXscreen *screen, DrawablePtr pDraw, XID drawId, int type, XID glxDrawId, __GLXconfig *conf);

static void __glXAquaContextDestroy(__GLXcontext *baseContext);
static int __glXAquaContextMakeCurrent(__GLXcontext *baseContext);
static int __glXAquaContextLoseCurrent(__GLXcontext *baseContext);
static int __glXAquaContextCopy(__GLXcontext *baseDst, __GLXcontext *baseSrc, unsigned long mask);

static CGLPixelFormatObj makeFormat(__GLXconfig *conf);

__GLXprovider __glXDRISWRastProvider = {
    __glXAquaScreenProbe,
    "Core OpenGL",
    NULL
};

typedef struct __GLXAquaScreen   __GLXAquaScreen;
typedef struct __GLXAquaContext  __GLXAquaContext;
typedef struct __GLXAquaDrawable __GLXAquaDrawable;

struct __GLXAquaScreen {
    __GLXscreen base;
    int index;
    int num_vis;
};

struct __GLXAquaContext {
    __GLXcontext base;
    CGLContextObj ctx;
    CGLPixelFormatObj pixelFormat;
    xp_surface_id sid;
    unsigned isAttached :1;
};

struct __GLXAquaDrawable {
    __GLXdrawable base;
    DrawablePtr pDraw;
    xp_surface_id sid;
    __GLXAquaContext *context;
};


static __GLXcontext *
__glXAquaScreenCreateContext(__GLXscreen *screen,
			     __GLXconfig *conf,
			     __GLXcontext *baseShareContext)
{
    __GLXAquaContext *context;
    __GLXAquaContext *shareContext = (__GLXAquaContext *) baseShareContext;
    CGLError gl_err;
  
    GLAQUA_DEBUG_MSG("glXAquaScreenCreateContext\n");
    
    context = calloc(1, sizeof (__GLXAquaContext));
    
    if (context == NULL)
	return NULL;

    memset(context, 0, sizeof *context);
    
    context->base.pGlxScreen = screen;
    
    context->base.destroy        = __glXAquaContextDestroy;
    context->base.makeCurrent    = __glXAquaContextMakeCurrent;
    context->base.loseCurrent    = __glXAquaContextLoseCurrent;
    context->base.copy           = __glXAquaContextCopy;
    /*FIXME verify that the context->base is fully initialized. */
    
    context->pixelFormat = makeFormat(conf);
    
    if (!context->pixelFormat) {
        free(context);
        return NULL;
    }

    context->ctx = NULL;
    gl_err = CGLCreateContext(context->pixelFormat,
			      shareContext ? shareContext->ctx : NULL,
			      &context->ctx);
    
    if (gl_err != 0) {
	ErrorF("CGLCreateContext error: %s\n", CGLErrorString(gl_err));
	CGLDestroyPixelFormat(context->pixelFormat);
	free(context);
	return NULL;
    }
    
    setup_dispatch_table();
    GLAQUA_DEBUG_MSG("glAquaCreateContext done\n");
    
    return &context->base;
}

/* maps from surface id -> list of __GLcontext */
static x_hash_table *surface_hash;

static void __glXAquaContextDestroy(__GLXcontext *baseContext) {
    x_list *lst;

    __GLXAquaContext *context = (__GLXAquaContext *) baseContext;
    
    GLAQUA_DEBUG_MSG("glAquaContextDestroy (ctx %p)\n", baseContext);
    if (context != NULL) {
      if (context->sid != 0 && surface_hash != NULL) {
		lst = x_hash_table_lookup(surface_hash, x_cvt_uint_to_vptr(context->sid), NULL);
		lst = x_list_remove(lst, context);
		x_hash_table_insert(surface_hash, x_cvt_uint_to_vptr(context->sid), lst);
      }

      if (context->ctx != NULL)
	  CGLDestroyContext(context->ctx);

      if (context->pixelFormat != NULL)
	  CGLDestroyPixelFormat(context->pixelFormat);
      
      free(context);
    }
}

static int __glXAquaContextLoseCurrent(__GLXcontext *baseContext) {
    CGLError gl_err;

    GLAQUA_DEBUG_MSG("glAquaLoseCurrent (ctx 0x%p)\n", baseContext);

    gl_err = CGLSetCurrentContext(NULL);
    if (gl_err != 0)
      ErrorF("CGLSetCurrentContext error: %s\n", CGLErrorString(gl_err));

    __glXLastContext = NULL; // Mesa does this; why?

    return GL_TRUE;
}

/* Called when a surface is destroyed as a side effect of destroying
   the window it's attached to. */
static void surface_notify(void *_arg, void *data) {
    DRISurfaceNotifyArg *arg = (DRISurfaceNotifyArg *)_arg;
    __GLXAquaDrawable *draw = (__GLXAquaDrawable *)data;
    __GLXAquaContext *context;
    x_list *lst;
    if(_arg == NULL || data == NULL) {
	    ErrorF("surface_notify called with bad params");
	    return;
    }
	
    GLAQUA_DEBUG_MSG("surface_notify(%p, %p)\n", _arg, data);
    switch (arg->kind) {
    case AppleDRISurfaceNotifyDestroyed:
        if (surface_hash != NULL)
            x_hash_table_remove(surface_hash, x_cvt_uint_to_vptr(arg->id));
	draw->pDraw = NULL;
	draw->sid = 0;
        break;

    case AppleDRISurfaceNotifyChanged:
        if (surface_hash != NULL) {
            lst = x_hash_table_lookup(surface_hash, x_cvt_uint_to_vptr(arg->id), NULL);
            for (; lst != NULL; lst = lst->next)
		{
                context = lst->data;
                xp_update_gl_context(context->ctx);
            }
        }
        break;
    default:
	ErrorF("surface_notify: unknown kind %d\n", arg->kind);
	break;
    }
}

static BOOL attach(__GLXAquaContext *context, __GLXAquaDrawable *draw) {
    DrawablePtr pDraw;
    
    GLAQUA_DEBUG_MSG("attach(%p, %p)\n", context, draw);
	
    if(NULL == context || NULL == draw)
	return TRUE;

    pDraw = draw->base.pDraw;

    if(NULL == pDraw) {
	ErrorF("%s:%s() pDraw is NULL!\n", __FILE__, __func__);
	return TRUE;
    }

    if (draw->sid == 0) {
	//if (!quartzProcs->CreateSurface(pDraw->pScreen, pDraw->id, pDraw,
        if (!DRICreateSurface(pDraw->pScreen, pDraw->id, pDraw,
			      0, &draw->sid, NULL,
			      surface_notify, draw))
            return TRUE;
        draw->pDraw = pDraw;
    } 
    
    if (!context->isAttached || context->sid != draw->sid) {
        x_list *lst;
	
        if (xp_attach_gl_context(context->ctx, draw->sid) != Success) {
	    //quartzProcs->DestroySurface(pDraw->pScreen, pDraw->id, pDraw,
            DRIDestroySurface(pDraw->pScreen, pDraw->id, pDraw,
			      surface_notify, draw);
            if (surface_hash != NULL)
                x_hash_table_remove(surface_hash, x_cvt_uint_to_vptr(draw->sid));
	    
            draw->sid = 0;
            return TRUE;
        }
	
        context->isAttached = TRUE;
        context->sid = draw->sid;
	
        if (surface_hash == NULL)
            surface_hash = x_hash_table_new(NULL, NULL, NULL, NULL);
	
        lst = x_hash_table_lookup(surface_hash, x_cvt_uint_to_vptr(context->sid), NULL);
        if (x_list_find(lst, context) == NULL) {
            lst = x_list_prepend(lst, context);
            x_hash_table_insert(surface_hash, x_cvt_uint_to_vptr(context->sid), lst);
        }
	
	

        GLAQUA_DEBUG_MSG("attached 0x%x to 0x%x\n", (unsigned int) pDraw->id,
                         (unsigned int) draw->sid);
    } 

    draw->context = context;

    return FALSE;
}

#if 0     // unused
static void unattach(__GLXAquaContext *context) {
	x_list *lst;
	GLAQUA_DEBUG_MSG("unattach\n");
	if (context == NULL) {
		ErrorF("Tried to unattach a null context\n");
		return;
	}
    if (context->isAttached) {
        GLAQUA_DEBUG_MSG("unattaching\n");

        if (surface_hash != NULL) {
            lst = x_hash_table_lookup(surface_hash, (void *) context->sid, NULL);
            lst = x_list_remove(lst, context);
            x_hash_table_insert(surface_hash, (void *) context->sid, lst);
        }

        CGLClearDrawable(context->ctx);
        context->isAttached = FALSE;
        context->sid = 0;
    }
}
#endif

static int __glXAquaContextMakeCurrent(__GLXcontext *baseContext) {
    CGLError gl_err;
    __GLXAquaContext *context = (__GLXAquaContext *) baseContext;
    __GLXAquaDrawable *drawPriv = (__GLXAquaDrawable *) context->base.drawPriv;
    
    GLAQUA_DEBUG_MSG("glAquaMakeCurrent (ctx 0x%p)\n", baseContext);
    
    if(attach(context, drawPriv))
	return /*error*/ 0;

    gl_err = CGLSetCurrentContext(context->ctx);
    if (gl_err != 0)
        ErrorF("CGLSetCurrentContext error: %s\n", CGLErrorString(gl_err));
    
    return gl_err == 0;
}

static int __glXAquaContextCopy(__GLXcontext *baseDst, __GLXcontext *baseSrc, unsigned long mask)
{
    CGLError gl_err;

    __GLXAquaContext *dst = (__GLXAquaContext *) baseDst;
    __GLXAquaContext *src = (__GLXAquaContext *) baseSrc;

    GLAQUA_DEBUG_MSG("GLXAquaContextCopy\n");

    gl_err = CGLCopyContext(src->ctx, dst->ctx, mask);
    if (gl_err != 0)
        ErrorF("CGLCopyContext error: %s\n", CGLErrorString(gl_err));

    return gl_err == 0;
}

/* Drawing surface notification callbacks */
static GLboolean __glXAquaDrawableSwapBuffers(ClientPtr client, __GLXdrawable *base) {
    CGLError err;
    __GLXAquaDrawable *drawable;
 
    //    GLAQUA_DEBUG_MSG("glAquaDrawableSwapBuffers(%p)\n",base);
	
    if(!base) {
	ErrorF("%s passed NULL\n", __func__);
	return GL_FALSE;
    }

    drawable = (__GLXAquaDrawable *)base;

    if(NULL == drawable->context) {
	ErrorF("%s called with a NULL->context for drawable %p!\n",
	       __func__, (void *)drawable);
	return GL_FALSE;
    }

    err = CGLFlushDrawable(drawable->context->ctx);

    if(kCGLNoError != err) {
	ErrorF("CGLFlushDrawable error: %s in %s\n", CGLErrorString(err),
	       __func__);
	return GL_FALSE;
    }

    return GL_TRUE;
}


static CGLPixelFormatObj makeFormat(__GLXconfig *conf) {
    CGLPixelFormatAttribute attr[64];
    CGLPixelFormatObj fobj;
    GLint formats;
    CGLError error;
    int i = 0;
    
    if(conf->doubleBufferMode)
	attr[i++] = kCGLPFADoubleBuffer;

    if(conf->stereoMode)
	attr[i++] = kCGLPFAStereo;

    attr[i++] = kCGLPFAColorSize;
    attr[i++] = conf->redBits + conf->greenBits + conf->blueBits;
    attr[i++] = kCGLPFAAlphaSize;
    attr[i++] = conf->alphaBits;

    if((conf->accumRedBits + conf->accumGreenBits + conf->accumBlueBits +
	conf->accumAlphaBits) > 0) {

	attr[i++] = kCGLPFAAccumSize;
        attr[i++] = conf->accumRedBits + conf->accumGreenBits
	    + conf->accumBlueBits + conf->accumAlphaBits;
    }
    
    attr[i++] = kCGLPFADepthSize;
    attr[i++] = conf->depthBits;

    if(conf->stencilBits) {
	attr[i++] = kCGLPFAStencilSize;
        attr[i++] = conf->stencilBits;	
    }
    
    if(conf->numAuxBuffers > 0) {
	attr[i++] = kCGLPFAAuxBuffers;
	attr[i++] = conf->numAuxBuffers;
    }

    if(conf->sampleBuffers > 0) {
       attr[i++] = kCGLPFASampleBuffers;
       attr[i++] = conf->sampleBuffers;
       attr[i++] = kCGLPFASamples;
       attr[i++] = conf->samples;
    }
     
    attr[i] = 0;

    error = CGLChoosePixelFormat(attr, &fobj, &formats);
    if(error) {
	ErrorF("error: creating pixel format %s\n", CGLErrorString(error));
	return NULL;
    }

    return fobj;
}

static void __glXAquaScreenDestroy(__GLXscreen *screen) {

    GLAQUA_DEBUG_MSG("glXAquaScreenDestroy(%p)\n", screen);
    __glXScreenDestroy(screen);

    free(screen);
}

/* This is called by __glXInitScreens(). */
static __GLXscreen * __glXAquaScreenProbe(ScreenPtr pScreen) {
    __GLXAquaScreen *screen;

    GLAQUA_DEBUG_MSG("glXAquaScreenProbe\n");

    if (pScreen == NULL) 
	return NULL;

    screen = calloc(1, sizeof *screen);

    if(NULL == screen)
	return NULL;
    
    screen->base.destroy        = __glXAquaScreenDestroy;
    screen->base.createContext  = __glXAquaScreenCreateContext;
    screen->base.createDrawable = __glXAquaScreenCreateDrawable;
    screen->base.swapInterval = /*FIXME*/ NULL;
    screen->base.pScreen       = pScreen;
    
    screen->base.fbconfigs = __glXAquaCreateVisualConfigs(&screen->base.numFBConfigs, pScreen->myNum);

    __glXScreenInit(&screen->base, pScreen);

    screen->base.GLXversion = strdup("1.4");
    screen->base.GLXextensions = strdup("GLX_SGIX_fbconfig "
                                        "GLX_SGIS_multisample "
                                        "GLX_ARB_multisample "
                                        "GLX_EXT_visual_info "
                                        "GLX_EXT_import_context ");
    
    /*We may be able to add more GLXextensions at a later time. */
    
    return &screen->base;
}

#if 0 // unused
static void __glXAquaDrawableCopySubBuffer (__GLXdrawable *drawable,
					    int x, int y, int w, int h) {
    /*TODO finish me*/
}
#endif

static void __glXAquaDrawableDestroy(__GLXdrawable *base) {
    /* gstaplin: base is the head of the structure, so it's at the same 
     * offset in memory.
     * Is this safe with strict aliasing?   I noticed that the other dri code
     * does this too...
     */
    __GLXAquaDrawable *glxPriv = (__GLXAquaDrawable *)base;

    GLAQUA_DEBUG_MSG(__func__);
    
    /* It doesn't work to call DRIDestroySurface here, the drawable's
       already gone.. But dri.c notices the window destruction and
       frees the surface itself. */

    /*gstaplin: verify the statement above.  The surface destroy
     *messages weren't making it through, and may still not be.
     *We need a good test case for surface creation and destruction.
     *We also need a good way to enable introspection on the server
     *to validate the test, beyond using gdb with print.
     */

    free(glxPriv);
}

static __GLXdrawable *
__glXAquaScreenCreateDrawable(ClientPtr client,
                              __GLXscreen *screen,
			      DrawablePtr pDraw,
			      XID drawId,
			      int type,
			      XID glxDrawId,
			      __GLXconfig *conf) {
  __GLXAquaDrawable *glxPriv;

  glxPriv = malloc(sizeof *glxPriv);

  if(glxPriv == NULL)
      return NULL;

  memset(glxPriv, 0, sizeof *glxPriv);

  if(!__glXDrawableInit(&glxPriv->base, screen, pDraw, type, glxDrawId, conf)) {
    free(glxPriv);
    return NULL;
  }

  glxPriv->base.destroy       = __glXAquaDrawableDestroy;
  glxPriv->base.swapBuffers   = __glXAquaDrawableSwapBuffers;
  glxPriv->base.copySubBuffer = NULL; /* __glXAquaDrawableCopySubBuffer; */

  glxPriv->pDraw = pDraw;
  glxPriv->sid = 0;
  glxPriv->context = NULL;
  
  return &glxPriv->base;
}

// Extra goodies for glx

GLuint __glFloorLog2(GLuint val)
{
    int c = 0;

    while (val > 1) {
        c++;
        val >>= 1;
    }
    return c;
}

static void setup_dispatch_table(void) {
    static struct _glapi_table *disp = NULL;

    if(disp)  {
        _glapi_set_dispatch(disp);
        return;
    }

    disp=calloc(1,sizeof(struct _glapi_table));
    assert(disp);

    /* to update:
     * for f in $(grep 'define SET_' ../../../glx/dispatch.h  | cut -f2 -d' ' | cut -f1 -d\( | sort -u); do grep -q $f indirect.c && echo $f ; done | grep -v by_offset | sed 's:SET_\(.*\)$:SET_\1(disp, dlsym(RTLD_DEFAULT, "gl\1"))\;:'
     */

    SET_Accum(disp, dlsym(RTLD_DEFAULT, "glAccum"));
    SET_AlphaFunc(disp, dlsym(RTLD_DEFAULT, "glAlphaFunc"));
    SET_AreTexturesResident(disp, dlsym(RTLD_DEFAULT, "glAreTexturesResident"));
    SET_ArrayElement(disp, dlsym(RTLD_DEFAULT, "glArrayElement"));
    SET_Begin(disp, dlsym(RTLD_DEFAULT, "glBegin"));
    SET_BindTexture(disp, dlsym(RTLD_DEFAULT, "glBindTexture"));
    SET_Bitmap(disp, dlsym(RTLD_DEFAULT, "glBitmap"));
    SET_BlendColor(disp, dlsym(RTLD_DEFAULT, "glBlendColor"));
    SET_BlendEquation(disp, dlsym(RTLD_DEFAULT, "glBlendEquation"));
    SET_BlendFunc(disp, dlsym(RTLD_DEFAULT, "glBlendFunc"));
    SET_CallList(disp, dlsym(RTLD_DEFAULT, "glCallList"));
    SET_CallLists(disp, dlsym(RTLD_DEFAULT, "glCallLists"));
    SET_Clear(disp, dlsym(RTLD_DEFAULT, "glClear"));
    SET_ClearAccum(disp, dlsym(RTLD_DEFAULT, "glClearAccum"));
    SET_ClearColor(disp, dlsym(RTLD_DEFAULT, "glClearColor"));
    SET_ClearDepth(disp, dlsym(RTLD_DEFAULT, "glClearDepth"));
    SET_ClearIndex(disp, dlsym(RTLD_DEFAULT, "glClearIndex"));
    SET_ClearStencil(disp, dlsym(RTLD_DEFAULT, "glClearStencil"));
    SET_ClipPlane(disp, dlsym(RTLD_DEFAULT, "glClipPlane"));
    SET_Color3b(disp, dlsym(RTLD_DEFAULT, "glColor3b"));
    SET_Color3bv(disp, dlsym(RTLD_DEFAULT, "glColor3bv"));
    SET_Color3d(disp, dlsym(RTLD_DEFAULT, "glColor3d"));
    SET_Color3dv(disp, dlsym(RTLD_DEFAULT, "glColor3dv"));
    SET_Color3f(disp, dlsym(RTLD_DEFAULT, "glColor3f"));
    SET_Color3fv(disp, dlsym(RTLD_DEFAULT, "glColor3fv"));
    SET_Color3i(disp, dlsym(RTLD_DEFAULT, "glColor3i"));
    SET_Color3iv(disp, dlsym(RTLD_DEFAULT, "glColor3iv"));
    SET_Color3s(disp, dlsym(RTLD_DEFAULT, "glColor3s"));
    SET_Color3sv(disp, dlsym(RTLD_DEFAULT, "glColor3sv"));
    SET_Color3ub(disp, dlsym(RTLD_DEFAULT, "glColor3ub"));
    SET_Color3ubv(disp, dlsym(RTLD_DEFAULT, "glColor3ubv"));
    SET_Color3ui(disp, dlsym(RTLD_DEFAULT, "glColor3ui"));
    SET_Color3uiv(disp, dlsym(RTLD_DEFAULT, "glColor3uiv"));
    SET_Color3us(disp, dlsym(RTLD_DEFAULT, "glColor3us"));
    SET_Color3usv(disp, dlsym(RTLD_DEFAULT, "glColor3usv"));
    SET_Color4b(disp, dlsym(RTLD_DEFAULT, "glColor4b"));
    SET_Color4bv(disp, dlsym(RTLD_DEFAULT, "glColor4bv"));
    SET_Color4d(disp, dlsym(RTLD_DEFAULT, "glColor4d"));
    SET_Color4dv(disp, dlsym(RTLD_DEFAULT, "glColor4dv"));
    SET_Color4f(disp, dlsym(RTLD_DEFAULT, "glColor4f"));
    SET_Color4fv(disp, dlsym(RTLD_DEFAULT, "glColor4fv"));
    SET_Color4i(disp, dlsym(RTLD_DEFAULT, "glColor4i"));
    SET_Color4iv(disp, dlsym(RTLD_DEFAULT, "glColor4iv"));
    SET_Color4s(disp, dlsym(RTLD_DEFAULT, "glColor4s"));
    SET_Color4sv(disp, dlsym(RTLD_DEFAULT, "glColor4sv"));
    SET_Color4ub(disp, dlsym(RTLD_DEFAULT, "glColor4ub"));
    SET_Color4ubv(disp, dlsym(RTLD_DEFAULT, "glColor4ubv"));
    SET_Color4ui(disp, dlsym(RTLD_DEFAULT, "glColor4ui"));
    SET_Color4uiv(disp, dlsym(RTLD_DEFAULT, "glColor4uiv"));
    SET_Color4us(disp, dlsym(RTLD_DEFAULT, "glColor4us"));
    SET_Color4usv(disp, dlsym(RTLD_DEFAULT, "glColor4usv"));
    SET_ColorMask(disp, dlsym(RTLD_DEFAULT, "glColorMask"));
    SET_ColorMaterial(disp, dlsym(RTLD_DEFAULT, "glColorMaterial"));
    SET_ColorPointer(disp, dlsym(RTLD_DEFAULT, "glColorPointer"));
    SET_ColorSubTable(disp, dlsym(RTLD_DEFAULT, "glColorSubTable"));
    SET_ColorTable(disp, dlsym(RTLD_DEFAULT, "glColorTable"));
    SET_ColorTableParameterfv(disp, dlsym(RTLD_DEFAULT, "glColorTableParameterfv"));
    SET_ColorTableParameteriv(disp, dlsym(RTLD_DEFAULT, "glColorTableParameteriv"));
    SET_ConvolutionFilter1D(disp, dlsym(RTLD_DEFAULT, "glConvolutionFilter1D"));
    SET_ConvolutionFilter2D(disp, dlsym(RTLD_DEFAULT, "glConvolutionFilter2D"));
    SET_ConvolutionParameterf(disp, dlsym(RTLD_DEFAULT, "glConvolutionParameterf"));
    SET_ConvolutionParameterfv(disp, dlsym(RTLD_DEFAULT, "glConvolutionParameterfv"));
    SET_ConvolutionParameteri(disp, dlsym(RTLD_DEFAULT, "glConvolutionParameteri"));
    SET_ConvolutionParameteriv(disp, dlsym(RTLD_DEFAULT, "glConvolutionParameteriv"));
    SET_CopyColorSubTable(disp, dlsym(RTLD_DEFAULT, "glCopyColorSubTable"));
    SET_CopyColorTable(disp, dlsym(RTLD_DEFAULT, "glCopyColorTable"));
    SET_CopyConvolutionFilter1D(disp, dlsym(RTLD_DEFAULT, "glCopyConvolutionFilter1D"));
    SET_CopyConvolutionFilter2D(disp, dlsym(RTLD_DEFAULT, "glCopyConvolutionFilter2D"));
    SET_CopyPixels(disp, dlsym(RTLD_DEFAULT, "glCopyPixels"));
    SET_CopyTexImage1D(disp, dlsym(RTLD_DEFAULT, "glCopyTexImage1D"));
    SET_CopyTexImage2D(disp, dlsym(RTLD_DEFAULT, "glCopyTexImage2D"));
    SET_CopyTexSubImage1D(disp, dlsym(RTLD_DEFAULT, "glCopyTexSubImage1D"));
    SET_CopyTexSubImage2D(disp, dlsym(RTLD_DEFAULT, "glCopyTexSubImage2D"));
    SET_CopyTexSubImage3D(disp, dlsym(RTLD_DEFAULT, "glCopyTexSubImage3D"));
    SET_CullFace(disp, dlsym(RTLD_DEFAULT, "glCullFace"));
    SET_DeleteLists(disp, dlsym(RTLD_DEFAULT, "glDeleteLists"));
    SET_DeleteTextures(disp, dlsym(RTLD_DEFAULT, "glDeleteTextures"));
    SET_DepthFunc(disp, dlsym(RTLD_DEFAULT, "glDepthFunc"));
    SET_DepthMask(disp, dlsym(RTLD_DEFAULT, "glDepthMask"));
    SET_DepthRange(disp, dlsym(RTLD_DEFAULT, "glDepthRange"));
    SET_Disable(disp, dlsym(RTLD_DEFAULT, "glDisable"));
    SET_DisableClientState(disp, dlsym(RTLD_DEFAULT, "glDisableClientState"));
    SET_DrawArrays(disp, dlsym(RTLD_DEFAULT, "glDrawArrays"));
    SET_DrawBuffer(disp, dlsym(RTLD_DEFAULT, "glDrawBuffer"));
    SET_DrawElements(disp, dlsym(RTLD_DEFAULT, "glDrawElements"));
    SET_DrawPixels(disp, dlsym(RTLD_DEFAULT, "glDrawPixels"));
    SET_DrawRangeElements(disp, dlsym(RTLD_DEFAULT, "glDrawRangeElements"));
    SET_EdgeFlag(disp, dlsym(RTLD_DEFAULT, "glEdgeFlag"));
    SET_EdgeFlagPointer(disp, dlsym(RTLD_DEFAULT, "glEdgeFlagPointer"));
    SET_EdgeFlagv(disp, dlsym(RTLD_DEFAULT, "glEdgeFlagv"));
    SET_Enable(disp, dlsym(RTLD_DEFAULT, "glEnable"));
    SET_EnableClientState(disp, dlsym(RTLD_DEFAULT, "glEnableClientState"));
    SET_End(disp, dlsym(RTLD_DEFAULT, "glEnd"));
    SET_EndList(disp, dlsym(RTLD_DEFAULT, "glEndList"));
    SET_EvalCoord1d(disp, dlsym(RTLD_DEFAULT, "glEvalCoord1d"));
    SET_EvalCoord1dv(disp, dlsym(RTLD_DEFAULT, "glEvalCoord1dv"));
    SET_EvalCoord1f(disp, dlsym(RTLD_DEFAULT, "glEvalCoord1f"));
    SET_EvalCoord1fv(disp, dlsym(RTLD_DEFAULT, "glEvalCoord1fv"));
    SET_EvalCoord2d(disp, dlsym(RTLD_DEFAULT, "glEvalCoord2d"));
    SET_EvalCoord2dv(disp, dlsym(RTLD_DEFAULT, "glEvalCoord2dv"));
    SET_EvalCoord2f(disp, dlsym(RTLD_DEFAULT, "glEvalCoord2f"));
    SET_EvalCoord2fv(disp, dlsym(RTLD_DEFAULT, "glEvalCoord2fv"));
    SET_EvalMesh1(disp, dlsym(RTLD_DEFAULT, "glEvalMesh1"));
    SET_EvalMesh2(disp, dlsym(RTLD_DEFAULT, "glEvalMesh2"));
    SET_EvalPoint1(disp, dlsym(RTLD_DEFAULT, "glEvalPoint1"));
    SET_EvalPoint2(disp, dlsym(RTLD_DEFAULT, "glEvalPoint2"));
    SET_FeedbackBuffer(disp, dlsym(RTLD_DEFAULT, "glFeedbackBuffer"));
    SET_Finish(disp, dlsym(RTLD_DEFAULT, "glFinish"));
    SET_Flush(disp, dlsym(RTLD_DEFAULT, "glFlush"));
    SET_Fogf(disp, dlsym(RTLD_DEFAULT, "glFogf"));
    SET_Fogfv(disp, dlsym(RTLD_DEFAULT, "glFogfv"));
    SET_Fogi(disp, dlsym(RTLD_DEFAULT, "glFogi"));
    SET_Fogiv(disp, dlsym(RTLD_DEFAULT, "glFogiv"));
    SET_FrontFace(disp, dlsym(RTLD_DEFAULT, "glFrontFace"));
    SET_Frustum(disp, dlsym(RTLD_DEFAULT, "glFrustum"));
    SET_GenLists(disp, dlsym(RTLD_DEFAULT, "glGenLists"));
    SET_GenTextures(disp, dlsym(RTLD_DEFAULT, "glGenTextures"));
    SET_GetBooleanv(disp, dlsym(RTLD_DEFAULT, "glGetBooleanv"));
    SET_GetClipPlane(disp, dlsym(RTLD_DEFAULT, "glGetClipPlane"));
    SET_GetColorTable(disp, dlsym(RTLD_DEFAULT, "glGetColorTable"));
    SET_GetColorTableParameterfv(disp, dlsym(RTLD_DEFAULT, "glGetColorTableParameterfv"));
    SET_GetColorTableParameteriv(disp, dlsym(RTLD_DEFAULT, "glGetColorTableParameteriv"));
    SET_GetConvolutionFilter(disp, dlsym(RTLD_DEFAULT, "glGetConvolutionFilter"));
    SET_GetConvolutionParameterfv(disp, dlsym(RTLD_DEFAULT, "glGetConvolutionParameterfv"));
    SET_GetConvolutionParameteriv(disp, dlsym(RTLD_DEFAULT, "glGetConvolutionParameteriv"));
    SET_GetDoublev(disp, dlsym(RTLD_DEFAULT, "glGetDoublev"));
    SET_GetError(disp, dlsym(RTLD_DEFAULT, "glGetError"));
    SET_GetFloatv(disp, dlsym(RTLD_DEFAULT, "glGetFloatv"));
    SET_GetHistogram(disp, dlsym(RTLD_DEFAULT, "glGetHistogram"));
    SET_GetHistogramParameterfv(disp, dlsym(RTLD_DEFAULT, "glGetHistogramParameterfv"));
    SET_GetHistogramParameteriv(disp, dlsym(RTLD_DEFAULT, "glGetHistogramParameteriv"));
    SET_GetIntegerv(disp, dlsym(RTLD_DEFAULT, "glGetIntegerv"));
    SET_GetLightfv(disp, dlsym(RTLD_DEFAULT, "glGetLightfv"));
    SET_GetLightiv(disp, dlsym(RTLD_DEFAULT, "glGetLightiv"));
    SET_GetMapdv(disp, dlsym(RTLD_DEFAULT, "glGetMapdv"));
    SET_GetMapfv(disp, dlsym(RTLD_DEFAULT, "glGetMapfv"));
    SET_GetMapiv(disp, dlsym(RTLD_DEFAULT, "glGetMapiv"));
    SET_GetMaterialfv(disp, dlsym(RTLD_DEFAULT, "glGetMaterialfv"));
    SET_GetMaterialiv(disp, dlsym(RTLD_DEFAULT, "glGetMaterialiv"));
    SET_GetMinmax(disp, dlsym(RTLD_DEFAULT, "glGetMinmax"));
    SET_GetMinmaxParameterfv(disp, dlsym(RTLD_DEFAULT, "glGetMinmaxParameterfv"));
    SET_GetMinmaxParameteriv(disp, dlsym(RTLD_DEFAULT, "glGetMinmaxParameteriv"));
    SET_GetPixelMapfv(disp, dlsym(RTLD_DEFAULT, "glGetPixelMapfv"));
    SET_GetPixelMapuiv(disp, dlsym(RTLD_DEFAULT, "glGetPixelMapuiv"));
    SET_GetPixelMapusv(disp, dlsym(RTLD_DEFAULT, "glGetPixelMapusv"));
    SET_GetPointerv(disp, dlsym(RTLD_DEFAULT, "glGetPointerv"));
    SET_GetPolygonStipple(disp, dlsym(RTLD_DEFAULT, "glGetPolygonStipple"));
    SET_GetSeparableFilter(disp, dlsym(RTLD_DEFAULT, "glGetSeparableFilter"));
    SET_GetString(disp, dlsym(RTLD_DEFAULT, "glGetString"));
    SET_GetTexEnvfv(disp, dlsym(RTLD_DEFAULT, "glGetTexEnvfv"));
    SET_GetTexEnviv(disp, dlsym(RTLD_DEFAULT, "glGetTexEnviv"));
    SET_GetTexGendv(disp, dlsym(RTLD_DEFAULT, "glGetTexGendv"));
    SET_GetTexGenfv(disp, dlsym(RTLD_DEFAULT, "glGetTexGenfv"));
    SET_GetTexGeniv(disp, dlsym(RTLD_DEFAULT, "glGetTexGeniv"));
    SET_GetTexImage(disp, dlsym(RTLD_DEFAULT, "glGetTexImage"));
    SET_GetTexLevelParameterfv(disp, dlsym(RTLD_DEFAULT, "glGetTexLevelParameterfv"));
    SET_GetTexLevelParameteriv(disp, dlsym(RTLD_DEFAULT, "glGetTexLevelParameteriv"));
    SET_GetTexParameterfv(disp, dlsym(RTLD_DEFAULT, "glGetTexParameterfv"));
    SET_GetTexParameteriv(disp, dlsym(RTLD_DEFAULT, "glGetTexParameteriv"));
    SET_Hint(disp, dlsym(RTLD_DEFAULT, "glHint"));
    SET_Histogram(disp, dlsym(RTLD_DEFAULT, "glHistogram"));
    SET_IndexMask(disp, dlsym(RTLD_DEFAULT, "glIndexMask"));
    SET_IndexPointer(disp, dlsym(RTLD_DEFAULT, "glIndexPointer"));
    SET_Indexd(disp, dlsym(RTLD_DEFAULT, "glIndexd"));
    SET_Indexdv(disp, dlsym(RTLD_DEFAULT, "glIndexdv"));
    SET_Indexf(disp, dlsym(RTLD_DEFAULT, "glIndexf"));
    SET_Indexfv(disp, dlsym(RTLD_DEFAULT, "glIndexfv"));
    SET_Indexi(disp, dlsym(RTLD_DEFAULT, "glIndexi"));
    SET_Indexiv(disp, dlsym(RTLD_DEFAULT, "glIndexiv"));
    SET_Indexs(disp, dlsym(RTLD_DEFAULT, "glIndexs"));
    SET_Indexsv(disp, dlsym(RTLD_DEFAULT, "glIndexsv"));
    SET_Indexub(disp, dlsym(RTLD_DEFAULT, "glIndexub"));
    SET_Indexubv(disp, dlsym(RTLD_DEFAULT, "glIndexubv"));
    SET_InitNames(disp, dlsym(RTLD_DEFAULT, "glInitNames"));
    SET_InterleavedArrays(disp, dlsym(RTLD_DEFAULT, "glInterleavedArrays"));
    SET_IsEnabled(disp, dlsym(RTLD_DEFAULT, "glIsEnabled"));
    SET_IsList(disp, dlsym(RTLD_DEFAULT, "glIsList"));
    SET_IsTexture(disp, dlsym(RTLD_DEFAULT, "glIsTexture"));
    SET_LightModelf(disp, dlsym(RTLD_DEFAULT, "glLightModelf"));
    SET_LightModelfv(disp, dlsym(RTLD_DEFAULT, "glLightModelfv"));
    SET_LightModeli(disp, dlsym(RTLD_DEFAULT, "glLightModeli"));
    SET_LightModeliv(disp, dlsym(RTLD_DEFAULT, "glLightModeliv"));
    SET_Lightf(disp, dlsym(RTLD_DEFAULT, "glLightf"));
    SET_Lightfv(disp, dlsym(RTLD_DEFAULT, "glLightfv"));
    SET_Lighti(disp, dlsym(RTLD_DEFAULT, "glLighti"));
    SET_Lightiv(disp, dlsym(RTLD_DEFAULT, "glLightiv"));
    SET_LineStipple(disp, dlsym(RTLD_DEFAULT, "glLineStipple"));
    SET_LineWidth(disp, dlsym(RTLD_DEFAULT, "glLineWidth"));
    SET_ListBase(disp, dlsym(RTLD_DEFAULT, "glListBase"));
    SET_LoadIdentity(disp, dlsym(RTLD_DEFAULT, "glLoadIdentity"));
    SET_LoadMatrixd(disp, dlsym(RTLD_DEFAULT, "glLoadMatrixd"));
    SET_LoadMatrixf(disp, dlsym(RTLD_DEFAULT, "glLoadMatrixf"));
    SET_LoadName(disp, dlsym(RTLD_DEFAULT, "glLoadName"));
    SET_LogicOp(disp, dlsym(RTLD_DEFAULT, "glLogicOp"));
    SET_Map1d(disp, dlsym(RTLD_DEFAULT, "glMap1d"));
    SET_Map1f(disp, dlsym(RTLD_DEFAULT, "glMap1f"));
    SET_Map2d(disp, dlsym(RTLD_DEFAULT, "glMap2d"));
    SET_Map2f(disp, dlsym(RTLD_DEFAULT, "glMap2f"));
    SET_MapGrid1d(disp, dlsym(RTLD_DEFAULT, "glMapGrid1d"));
    SET_MapGrid1f(disp, dlsym(RTLD_DEFAULT, "glMapGrid1f"));
    SET_MapGrid2d(disp, dlsym(RTLD_DEFAULT, "glMapGrid2d"));
    SET_MapGrid2f(disp, dlsym(RTLD_DEFAULT, "glMapGrid2f"));
    SET_Materialf(disp, dlsym(RTLD_DEFAULT, "glMaterialf"));
    SET_Materialfv(disp, dlsym(RTLD_DEFAULT, "glMaterialfv"));
    SET_Materiali(disp, dlsym(RTLD_DEFAULT, "glMateriali"));
    SET_Materialiv(disp, dlsym(RTLD_DEFAULT, "glMaterialiv"));
    SET_MatrixMode(disp, dlsym(RTLD_DEFAULT, "glMatrixMode"));
    SET_Minmax(disp, dlsym(RTLD_DEFAULT, "glMinmax"));
    SET_MultMatrixd(disp, dlsym(RTLD_DEFAULT, "glMultMatrixd"));
    SET_MultMatrixf(disp, dlsym(RTLD_DEFAULT, "glMultMatrixf"));
    SET_NewList(disp, dlsym(RTLD_DEFAULT, "glNewList"));
    SET_Normal3b(disp, dlsym(RTLD_DEFAULT, "glNormal3b"));
    SET_Normal3bv(disp, dlsym(RTLD_DEFAULT, "glNormal3bv"));
    SET_Normal3d(disp, dlsym(RTLD_DEFAULT, "glNormal3d"));
    SET_Normal3dv(disp, dlsym(RTLD_DEFAULT, "glNormal3dv"));
    SET_Normal3f(disp, dlsym(RTLD_DEFAULT, "glNormal3f"));
    SET_Normal3fv(disp, dlsym(RTLD_DEFAULT, "glNormal3fv"));
    SET_Normal3i(disp, dlsym(RTLD_DEFAULT, "glNormal3i"));
    SET_Normal3iv(disp, dlsym(RTLD_DEFAULT, "glNormal3iv"));
    SET_Normal3s(disp, dlsym(RTLD_DEFAULT, "glNormal3s"));
    SET_Normal3sv(disp, dlsym(RTLD_DEFAULT, "glNormal3sv"));
    SET_NormalPointer(disp, dlsym(RTLD_DEFAULT, "glNormalPointer"));
    SET_Ortho(disp, dlsym(RTLD_DEFAULT, "glOrtho"));
    SET_PassThrough(disp, dlsym(RTLD_DEFAULT, "glPassThrough"));
    SET_PixelMapfv(disp, dlsym(RTLD_DEFAULT, "glPixelMapfv"));
    SET_PixelMapuiv(disp, dlsym(RTLD_DEFAULT, "glPixelMapuiv"));
    SET_PixelMapusv(disp, dlsym(RTLD_DEFAULT, "glPixelMapusv"));
    SET_PixelStoref(disp, dlsym(RTLD_DEFAULT, "glPixelStoref"));
    SET_PixelStorei(disp, dlsym(RTLD_DEFAULT, "glPixelStorei"));
    SET_PixelTransferf(disp, dlsym(RTLD_DEFAULT, "glPixelTransferf"));
    SET_PixelTransferi(disp, dlsym(RTLD_DEFAULT, "glPixelTransferi"));
    SET_PixelZoom(disp, dlsym(RTLD_DEFAULT, "glPixelZoom"));
    SET_PointSize(disp, dlsym(RTLD_DEFAULT, "glPointSize"));
    SET_PolygonMode(disp, dlsym(RTLD_DEFAULT, "glPolygonMode"));
    SET_PolygonOffset(disp, dlsym(RTLD_DEFAULT, "glPolygonOffset"));
    SET_PolygonStipple(disp, dlsym(RTLD_DEFAULT, "glPolygonStipple"));
    SET_PopAttrib(disp, dlsym(RTLD_DEFAULT, "glPopAttrib"));
    SET_PopClientAttrib(disp, dlsym(RTLD_DEFAULT, "glPopClientAttrib"));
    SET_PopMatrix(disp, dlsym(RTLD_DEFAULT, "glPopMatrix"));
    SET_PopName(disp, dlsym(RTLD_DEFAULT, "glPopName"));
    SET_PrioritizeTextures(disp, dlsym(RTLD_DEFAULT, "glPrioritizeTextures"));
    SET_PushAttrib(disp, dlsym(RTLD_DEFAULT, "glPushAttrib"));
    SET_PushClientAttrib(disp, dlsym(RTLD_DEFAULT, "glPushClientAttrib"));
    SET_PushMatrix(disp, dlsym(RTLD_DEFAULT, "glPushMatrix"));
    SET_PushName(disp, dlsym(RTLD_DEFAULT, "glPushName"));
    SET_RasterPos2d(disp, dlsym(RTLD_DEFAULT, "glRasterPos2d"));
    SET_RasterPos2dv(disp, dlsym(RTLD_DEFAULT, "glRasterPos2dv"));
    SET_RasterPos2f(disp, dlsym(RTLD_DEFAULT, "glRasterPos2f"));
    SET_RasterPos2fv(disp, dlsym(RTLD_DEFAULT, "glRasterPos2fv"));
    SET_RasterPos2i(disp, dlsym(RTLD_DEFAULT, "glRasterPos2i"));
    SET_RasterPos2iv(disp, dlsym(RTLD_DEFAULT, "glRasterPos2iv"));
    SET_RasterPos2s(disp, dlsym(RTLD_DEFAULT, "glRasterPos2s"));
    SET_RasterPos2sv(disp, dlsym(RTLD_DEFAULT, "glRasterPos2sv"));
    SET_RasterPos3d(disp, dlsym(RTLD_DEFAULT, "glRasterPos3d"));
    SET_RasterPos3dv(disp, dlsym(RTLD_DEFAULT, "glRasterPos3dv"));
    SET_RasterPos3f(disp, dlsym(RTLD_DEFAULT, "glRasterPos3f"));
    SET_RasterPos3fv(disp, dlsym(RTLD_DEFAULT, "glRasterPos3fv"));
    SET_RasterPos3i(disp, dlsym(RTLD_DEFAULT, "glRasterPos3i"));
    SET_RasterPos3iv(disp, dlsym(RTLD_DEFAULT, "glRasterPos3iv"));
    SET_RasterPos3s(disp, dlsym(RTLD_DEFAULT, "glRasterPos3s"));
    SET_RasterPos3sv(disp, dlsym(RTLD_DEFAULT, "glRasterPos3sv"));
    SET_RasterPos4d(disp, dlsym(RTLD_DEFAULT, "glRasterPos4d"));
    SET_RasterPos4dv(disp, dlsym(RTLD_DEFAULT, "glRasterPos4dv"));
    SET_RasterPos4f(disp, dlsym(RTLD_DEFAULT, "glRasterPos4f"));
    SET_RasterPos4fv(disp, dlsym(RTLD_DEFAULT, "glRasterPos4fv"));
    SET_RasterPos4i(disp, dlsym(RTLD_DEFAULT, "glRasterPos4i"));
    SET_RasterPos4iv(disp, dlsym(RTLD_DEFAULT, "glRasterPos4iv"));
    SET_RasterPos4s(disp, dlsym(RTLD_DEFAULT, "glRasterPos4s"));
    SET_RasterPos4sv(disp, dlsym(RTLD_DEFAULT, "glRasterPos4sv"));
    SET_ReadBuffer(disp, dlsym(RTLD_DEFAULT, "glReadBuffer"));
    SET_ReadPixels(disp, dlsym(RTLD_DEFAULT, "glReadPixels"));
    SET_Rectd(disp, dlsym(RTLD_DEFAULT, "glRectd"));
    SET_Rectdv(disp, dlsym(RTLD_DEFAULT, "glRectdv"));
    SET_Rectf(disp, dlsym(RTLD_DEFAULT, "glRectf"));
    SET_Rectfv(disp, dlsym(RTLD_DEFAULT, "glRectfv"));
    SET_Recti(disp, dlsym(RTLD_DEFAULT, "glRecti"));
    SET_Rectiv(disp, dlsym(RTLD_DEFAULT, "glRectiv"));
    SET_Rects(disp, dlsym(RTLD_DEFAULT, "glRects"));
    SET_Rectsv(disp, dlsym(RTLD_DEFAULT, "glRectsv"));
    SET_RenderMode(disp, dlsym(RTLD_DEFAULT, "glRenderMode"));
    SET_ResetHistogram(disp, dlsym(RTLD_DEFAULT, "glResetHistogram"));
    SET_ResetMinmax(disp, dlsym(RTLD_DEFAULT, "glResetMinmax"));
    SET_Rotated(disp, dlsym(RTLD_DEFAULT, "glRotated"));
    SET_Rotatef(disp, dlsym(RTLD_DEFAULT, "glRotatef"));
    SET_Scaled(disp, dlsym(RTLD_DEFAULT, "glScaled"));
    SET_Scalef(disp, dlsym(RTLD_DEFAULT, "glScalef"));
    SET_Scissor(disp, dlsym(RTLD_DEFAULT, "glScissor"));
    SET_SelectBuffer(disp, dlsym(RTLD_DEFAULT, "glSelectBuffer"));
    SET_SeparableFilter2D(disp, dlsym(RTLD_DEFAULT, "glSeparableFilter2D"));
    SET_ShadeModel(disp, dlsym(RTLD_DEFAULT, "glShadeModel"));
    SET_StencilFunc(disp, dlsym(RTLD_DEFAULT, "glStencilFunc"));
    SET_StencilMask(disp, dlsym(RTLD_DEFAULT, "glStencilMask"));
    SET_StencilOp(disp, dlsym(RTLD_DEFAULT, "glStencilOp"));
    SET_TexCoord1d(disp, dlsym(RTLD_DEFAULT, "glTexCoord1d"));
    SET_TexCoord1dv(disp, dlsym(RTLD_DEFAULT, "glTexCoord1dv"));
    SET_TexCoord1f(disp, dlsym(RTLD_DEFAULT, "glTexCoord1f"));
    SET_TexCoord1fv(disp, dlsym(RTLD_DEFAULT, "glTexCoord1fv"));
    SET_TexCoord1i(disp, dlsym(RTLD_DEFAULT, "glTexCoord1i"));
    SET_TexCoord1iv(disp, dlsym(RTLD_DEFAULT, "glTexCoord1iv"));
    SET_TexCoord1s(disp, dlsym(RTLD_DEFAULT, "glTexCoord1s"));
    SET_TexCoord1sv(disp, dlsym(RTLD_DEFAULT, "glTexCoord1sv"));
    SET_TexCoord2d(disp, dlsym(RTLD_DEFAULT, "glTexCoord2d"));
    SET_TexCoord2dv(disp, dlsym(RTLD_DEFAULT, "glTexCoord2dv"));
    SET_TexCoord2f(disp, dlsym(RTLD_DEFAULT, "glTexCoord2f"));
    SET_TexCoord2fv(disp, dlsym(RTLD_DEFAULT, "glTexCoord2fv"));
    SET_TexCoord2i(disp, dlsym(RTLD_DEFAULT, "glTexCoord2i"));
    SET_TexCoord2iv(disp, dlsym(RTLD_DEFAULT, "glTexCoord2iv"));
    SET_TexCoord2s(disp, dlsym(RTLD_DEFAULT, "glTexCoord2s"));
    SET_TexCoord2sv(disp, dlsym(RTLD_DEFAULT, "glTexCoord2sv"));
    SET_TexCoord3d(disp, dlsym(RTLD_DEFAULT, "glTexCoord3d"));
    SET_TexCoord3dv(disp, dlsym(RTLD_DEFAULT, "glTexCoord3dv"));
    SET_TexCoord3f(disp, dlsym(RTLD_DEFAULT, "glTexCoord3f"));
    SET_TexCoord3fv(disp, dlsym(RTLD_DEFAULT, "glTexCoord3fv"));
    SET_TexCoord3i(disp, dlsym(RTLD_DEFAULT, "glTexCoord3i"));
    SET_TexCoord3iv(disp, dlsym(RTLD_DEFAULT, "glTexCoord3iv"));
    SET_TexCoord3s(disp, dlsym(RTLD_DEFAULT, "glTexCoord3s"));
    SET_TexCoord3sv(disp, dlsym(RTLD_DEFAULT, "glTexCoord3sv"));
    SET_TexCoord4d(disp, dlsym(RTLD_DEFAULT, "glTexCoord4d"));
    SET_TexCoord4dv(disp, dlsym(RTLD_DEFAULT, "glTexCoord4dv"));
    SET_TexCoord4f(disp, dlsym(RTLD_DEFAULT, "glTexCoord4f"));
    SET_TexCoord4fv(disp, dlsym(RTLD_DEFAULT, "glTexCoord4fv"));
    SET_TexCoord4i(disp, dlsym(RTLD_DEFAULT, "glTexCoord4i"));
    SET_TexCoord4iv(disp, dlsym(RTLD_DEFAULT, "glTexCoord4iv"));
    SET_TexCoord4s(disp, dlsym(RTLD_DEFAULT, "glTexCoord4s"));
    SET_TexCoord4sv(disp, dlsym(RTLD_DEFAULT, "glTexCoord4sv"));
    SET_TexCoordPointer(disp, dlsym(RTLD_DEFAULT, "glTexCoordPointer"));
    SET_TexEnvf(disp, dlsym(RTLD_DEFAULT, "glTexEnvf"));
    SET_TexEnvfv(disp, dlsym(RTLD_DEFAULT, "glTexEnvfv"));
    SET_TexEnvi(disp, dlsym(RTLD_DEFAULT, "glTexEnvi"));
    SET_TexEnviv(disp, dlsym(RTLD_DEFAULT, "glTexEnviv"));
    SET_TexGend(disp, dlsym(RTLD_DEFAULT, "glTexGend"));
    SET_TexGendv(disp, dlsym(RTLD_DEFAULT, "glTexGendv"));
    SET_TexGenf(disp, dlsym(RTLD_DEFAULT, "glTexGenf"));
    SET_TexGenfv(disp, dlsym(RTLD_DEFAULT, "glTexGenfv"));
    SET_TexGeni(disp, dlsym(RTLD_DEFAULT, "glTexGeni"));
    SET_TexGeniv(disp, dlsym(RTLD_DEFAULT, "glTexGeniv"));
    
    /* Pointer Incompatability:
     * internalformat is a GLenum according to /System/Library/Frameworks/OpenGL.framework/Headers/gl.h
     * extern void glTexImage1D (GLenum target, GLint level, GLenum internalformat, GLsizei width, GLint border, GLenum format, GLenum type, const GLvoid *pixels);
     * extern void glTexImage2D (GLenum target, GLint level, GLenum internalformat, GLsizei width, GLsizei height, GLint border, GLenum format, GLenum type, const GLvoid *pixels);
     * extern void glTexImage3D (GLenum target, GLint level, GLenum internalformat, GLsizei width, GLsizei height, GLsizei depth, GLint border, GLenum format, GLenum type, const GLvoid *pixels);
     *
     * and it's a GLint in glx/glapitable.h and according to the man page
     * void ( * TexImage1D)(GLenum target, GLint level, GLint internalformat, GLsizei width, GLint border, GLenum format, GLenum type, const GLvoid * pixels);
     * void ( * TexImage2D)(GLenum target, GLint level, GLint internalformat, GLsizei width, GLsizei height, GLint border, GLenum format, GLenum type, const GLvoid * pixels);
     * void ( * TexImage3D)(GLenum target, GLint level, GLint internalformat, GLsizei width, GLsizei height, GLsizei depth, GLint border, GLenum format, GLenum type, const GLvoid * pixels);
     *
     * <rdar://problem/6953344> gl.h contains incorrect prototypes for glTexImage[123]D
     */
    
    SET_TexImage1D(disp, dlsym(RTLD_DEFAULT, "glTexImage1D"));
    SET_TexImage2D(disp, dlsym(RTLD_DEFAULT, "glTexImage2D"));
    SET_TexImage3D(disp, dlsym(RTLD_DEFAULT, "glTexImage3D"));
    SET_TexParameterf(disp, dlsym(RTLD_DEFAULT, "glTexParameterf"));
    SET_TexParameterfv(disp, dlsym(RTLD_DEFAULT, "glTexParameterfv"));
    SET_TexParameteri(disp, dlsym(RTLD_DEFAULT, "glTexParameteri"));
    SET_TexParameteriv(disp, dlsym(RTLD_DEFAULT, "glTexParameteriv"));
    SET_TexSubImage1D(disp, dlsym(RTLD_DEFAULT, "glTexSubImage1D"));
    SET_TexSubImage2D(disp, dlsym(RTLD_DEFAULT, "glTexSubImage2D"));
    SET_TexSubImage3D(disp, dlsym(RTLD_DEFAULT, "glTexSubImage3D"));
    SET_Translated(disp, dlsym(RTLD_DEFAULT, "glTranslated"));
    SET_Translatef(disp, dlsym(RTLD_DEFAULT, "glTranslatef"));
    SET_Vertex2d(disp, dlsym(RTLD_DEFAULT, "glVertex2d"));
    SET_Vertex2dv(disp, dlsym(RTLD_DEFAULT, "glVertex2dv"));
    SET_Vertex2f(disp, dlsym(RTLD_DEFAULT, "glVertex2f"));
    SET_Vertex2fv(disp, dlsym(RTLD_DEFAULT, "glVertex2fv"));
    SET_Vertex2i(disp, dlsym(RTLD_DEFAULT, "glVertex2i"));
    SET_Vertex2iv(disp, dlsym(RTLD_DEFAULT, "glVertex2iv"));
    SET_Vertex2s(disp, dlsym(RTLD_DEFAULT, "glVertex2s"));
    SET_Vertex2sv(disp, dlsym(RTLD_DEFAULT, "glVertex2sv"));
    SET_Vertex3d(disp, dlsym(RTLD_DEFAULT, "glVertex3d"));
    SET_Vertex3dv(disp, dlsym(RTLD_DEFAULT, "glVertex3dv"));
    SET_Vertex3f(disp, dlsym(RTLD_DEFAULT, "glVertex3f"));
    SET_Vertex3fv(disp, dlsym(RTLD_DEFAULT, "glVertex3fv"));
    SET_Vertex3i(disp, dlsym(RTLD_DEFAULT, "glVertex3i"));
    SET_Vertex3iv(disp, dlsym(RTLD_DEFAULT, "glVertex3iv"));
    SET_Vertex3s(disp, dlsym(RTLD_DEFAULT, "glVertex3s"));
    SET_Vertex3sv(disp, dlsym(RTLD_DEFAULT, "glVertex3sv"));
    SET_Vertex4d(disp, dlsym(RTLD_DEFAULT, "glVertex4d"));
    SET_Vertex4dv(disp, dlsym(RTLD_DEFAULT, "glVertex4dv"));
    SET_Vertex4f(disp, dlsym(RTLD_DEFAULT, "glVertex4f"));
    SET_Vertex4fv(disp, dlsym(RTLD_DEFAULT, "glVertex4fv"));
    SET_Vertex4i(disp, dlsym(RTLD_DEFAULT, "glVertex4i"));
    SET_Vertex4iv(disp, dlsym(RTLD_DEFAULT, "glVertex4iv"));
    SET_Vertex4s(disp, dlsym(RTLD_DEFAULT, "glVertex4s"));
    SET_Vertex4sv(disp, dlsym(RTLD_DEFAULT, "glVertex4sv"));
    SET_VertexPointer(disp, dlsym(RTLD_DEFAULT, "glVertexPointer"));
    SET_Viewport(disp, dlsym(RTLD_DEFAULT, "glViewport"));

    /* GL_VERSION_2_0 */
    SET_AttachShader(disp, dlsym(RTLD_DEFAULT, "glAttachShader"));
    SET_DeleteShader(disp, dlsym(RTLD_DEFAULT, "glDeleteShader"));
    SET_DetachShader(disp, dlsym(RTLD_DEFAULT, "glDetachShader"));
    SET_GetAttachedShaders(disp, dlsym(RTLD_DEFAULT, "glGetAttachedShaders"));
    SET_GetProgramInfoLog(disp, dlsym(RTLD_DEFAULT, "glGetProgramInfoLog"));
    SET_GetShaderInfoLog(disp, dlsym(RTLD_DEFAULT, "glGetShaderInfoLog"));
    SET_GetShaderiv(disp, dlsym(RTLD_DEFAULT, "glGetShaderiv"));
    SET_IsShader(disp, dlsym(RTLD_DEFAULT, "glIsShader"));
    SET_StencilFuncSeparate(disp, dlsym(RTLD_DEFAULT, "glStencilFuncSeparate"));
    SET_StencilMaskSeparate(disp, dlsym(RTLD_DEFAULT, "glStencilMaskSeparate"));
    SET_StencilOpSeparate(disp, dlsym(RTLD_DEFAULT, "glStencilOpSeparate"));

    /* GL_VERSION_2_1 */
    SET_UniformMatrix2x3fv(disp, dlsym(RTLD_DEFAULT, "glUniformMatrix2x3fv"));
    SET_UniformMatrix2x4fv(disp, dlsym(RTLD_DEFAULT, "glUniformMatrix2x4fv"));
    SET_UniformMatrix3x2fv(disp, dlsym(RTLD_DEFAULT, "glUniformMatrix3x2fv"));
    SET_UniformMatrix3x4fv(disp, dlsym(RTLD_DEFAULT, "glUniformMatrix3x4fv"));
    SET_UniformMatrix4x2fv(disp, dlsym(RTLD_DEFAULT, "glUniformMatrix4x2fv"));
    SET_UniformMatrix4x3fv(disp, dlsym(RTLD_DEFAULT, "glUniformMatrix4x3fv"));

    /* GL_APPLE_vertex_array_object */
    SET_BindVertexArrayAPPLE(disp, dlsym(RTLD_DEFAULT, "glBindVertexArrayAPPLE"));
    SET_DeleteVertexArraysAPPLE(disp, dlsym(RTLD_DEFAULT, "glDeleteVertexArraysAPPLE"));
    SET_GenVertexArraysAPPLE(disp, dlsym(RTLD_DEFAULT, "glGenVertexArraysAPPLE"));
    SET_IsVertexArrayAPPLE(disp, dlsym(RTLD_DEFAULT, "glIsVertexArrayAPPLE"));

    /* GL_ARB_draw_buffers */
    SET_DrawBuffersARB(disp, dlsym(RTLD_DEFAULT, "glDrawBuffersARB"));

    /* GL_ARB_multisample */
    SET_SampleCoverageARB(disp, dlsym(RTLD_DEFAULT, "glSampleCoverageARB"));

    /* GL_ARB_multitexture */
    SET_ActiveTextureARB(disp, dlsym(RTLD_DEFAULT, "glActiveTextureARB"));
    SET_ClientActiveTextureARB(disp, dlsym(RTLD_DEFAULT, "glClientActiveTextureARB"));
    SET_MultiTexCoord1dARB(disp, dlsym(RTLD_DEFAULT, "glMultiTexCoord1dARB"));
    SET_MultiTexCoord1dvARB(disp, dlsym(RTLD_DEFAULT, "glMultiTexCoord1dvARB"));
    SET_MultiTexCoord1fARB(disp, dlsym(RTLD_DEFAULT, "glMultiTexCoord1fARB"));
    SET_MultiTexCoord1fvARB(disp, dlsym(RTLD_DEFAULT, "glMultiTexCoord1fvARB"));
    SET_MultiTexCoord1iARB(disp, dlsym(RTLD_DEFAULT, "glMultiTexCoord1iARB"));
    SET_MultiTexCoord1ivARB(disp, dlsym(RTLD_DEFAULT, "glMultiTexCoord1ivARB"));
    SET_MultiTexCoord1sARB(disp, dlsym(RTLD_DEFAULT, "glMultiTexCoord1sARB"));
    SET_MultiTexCoord1svARB(disp, dlsym(RTLD_DEFAULT, "glMultiTexCoord1svARB"));
    SET_MultiTexCoord2dARB(disp, dlsym(RTLD_DEFAULT, "glMultiTexCoord2dARB"));
    SET_MultiTexCoord2dvARB(disp, dlsym(RTLD_DEFAULT, "glMultiTexCoord2dvARB"));
    SET_MultiTexCoord2fARB(disp, dlsym(RTLD_DEFAULT, "glMultiTexCoord2fARB"));
    SET_MultiTexCoord2fvARB(disp, dlsym(RTLD_DEFAULT, "glMultiTexCoord2fvARB"));
    SET_MultiTexCoord2iARB(disp, dlsym(RTLD_DEFAULT, "glMultiTexCoord2iARB"));
    SET_MultiTexCoord2ivARB(disp, dlsym(RTLD_DEFAULT, "glMultiTexCoord2ivARB"));
    SET_MultiTexCoord2sARB(disp, dlsym(RTLD_DEFAULT, "glMultiTexCoord2sARB"));
    SET_MultiTexCoord2svARB(disp, dlsym(RTLD_DEFAULT, "glMultiTexCoord2svARB"));
    SET_MultiTexCoord3dARB(disp, dlsym(RTLD_DEFAULT, "glMultiTexCoord3dARB"));
    SET_MultiTexCoord3dvARB(disp, dlsym(RTLD_DEFAULT, "glMultiTexCoord3dvARB"));
    SET_MultiTexCoord3fARB(disp, dlsym(RTLD_DEFAULT, "glMultiTexCoord3fARB"));
    SET_MultiTexCoord3fvARB(disp, dlsym(RTLD_DEFAULT, "glMultiTexCoord3fvARB"));
    SET_MultiTexCoord3iARB(disp, dlsym(RTLD_DEFAULT, "glMultiTexCoord3iARB"));
    SET_MultiTexCoord3ivARB(disp, dlsym(RTLD_DEFAULT, "glMultiTexCoord3ivARB"));
    SET_MultiTexCoord3sARB(disp, dlsym(RTLD_DEFAULT, "glMultiTexCoord3sARB"));
    SET_MultiTexCoord3svARB(disp, dlsym(RTLD_DEFAULT, "glMultiTexCoord3svARB"));
    SET_MultiTexCoord4dARB(disp, dlsym(RTLD_DEFAULT, "glMultiTexCoord4dARB"));
    SET_MultiTexCoord4dvARB(disp, dlsym(RTLD_DEFAULT, "glMultiTexCoord4dvARB"));
    SET_MultiTexCoord4fARB(disp, dlsym(RTLD_DEFAULT, "glMultiTexCoord4fARB"));
    SET_MultiTexCoord4fvARB(disp, dlsym(RTLD_DEFAULT, "glMultiTexCoord4fvARB"));
    SET_MultiTexCoord4iARB(disp, dlsym(RTLD_DEFAULT, "glMultiTexCoord4iARB"));
    SET_MultiTexCoord4ivARB(disp, dlsym(RTLD_DEFAULT, "glMultiTexCoord4ivARB"));
    SET_MultiTexCoord4sARB(disp, dlsym(RTLD_DEFAULT, "glMultiTexCoord4sARB"));
    SET_MultiTexCoord4svARB(disp, dlsym(RTLD_DEFAULT, "glMultiTexCoord4svARB"));

    /* GL_ARB_occlusion_query */
    SET_BeginQueryARB(disp, dlsym(RTLD_DEFAULT, "glBeginQueryARB"));
    SET_DeleteQueriesARB(disp, dlsym(RTLD_DEFAULT, "glDeleteQueriesARB"));
    SET_EndQueryARB(disp, dlsym(RTLD_DEFAULT, "glEndQueryARB"));
    SET_GenQueriesARB(disp, dlsym(RTLD_DEFAULT, "glGenQueriesARB"));
    SET_GetQueryObjectivARB(disp, dlsym(RTLD_DEFAULT, "glGetQueryObjectivARB"));
    SET_GetQueryObjectuivARB(disp, dlsym(RTLD_DEFAULT, "glGetQueryObjectuivARB"));
    SET_GetQueryivARB(disp, dlsym(RTLD_DEFAULT, "glGetQueryivARB"));
    SET_IsQueryARB(disp, dlsym(RTLD_DEFAULT, "glIsQueryARB"));

    /* GL_ARB_shader_objects */
    SET_AttachObjectARB(disp, dlsym(RTLD_DEFAULT, "glAttachObjectARB"));
    SET_CompileShaderARB(disp, dlsym(RTLD_DEFAULT, "glCompileShaderARB"));
    SET_DeleteObjectARB(disp, dlsym(RTLD_DEFAULT, "glDeleteObjectARB"));
    SET_GetHandleARB(disp, dlsym(RTLD_DEFAULT, "glGetHandleARB"));
    SET_DetachObjectARB(disp, dlsym(RTLD_DEFAULT, "glDetachObjectARB"));
    SET_CreateProgramObjectARB(disp, dlsym(RTLD_DEFAULT, "glCreateProgramObjectARB"));
    SET_CreateShaderObjectARB(disp, dlsym(RTLD_DEFAULT, "glCreateShaderObjectARB"));
    SET_GetInfoLogARB(disp, dlsym(RTLD_DEFAULT, "glGetInfoLogARB"));
    SET_GetActiveUniformARB(disp, dlsym(RTLD_DEFAULT, "glGetActiveUniformARB"));
    SET_GetAttachedObjectsARB(disp, dlsym(RTLD_DEFAULT, "glGetAttachedObjectsARB"));
    SET_GetObjectParameterfvARB(disp, dlsym(RTLD_DEFAULT, "glGetObjectParameterfvARB"));
    SET_GetObjectParameterivARB(disp, dlsym(RTLD_DEFAULT, "glGetObjectParameterivARB"));
    SET_GetShaderSourceARB(disp, dlsym(RTLD_DEFAULT, "glGetShaderSourceARB"));
    SET_GetUniformLocationARB(disp, dlsym(RTLD_DEFAULT, "glGetUniformLocationARB"));
    SET_GetUniformfvARB(disp, dlsym(RTLD_DEFAULT, "glGetUniformfvARB"));
    SET_GetUniformivARB(disp, dlsym(RTLD_DEFAULT, "glGetUniformivARB"));
    SET_LinkProgramARB(disp, dlsym(RTLD_DEFAULT, "glLinkProgramARB"));
    SET_ShaderSourceARB(disp, dlsym(RTLD_DEFAULT, "glShaderSourceARB"));
    SET_Uniform1fARB(disp, dlsym(RTLD_DEFAULT, "glUniform1fARB"));
    SET_Uniform1fvARB(disp, dlsym(RTLD_DEFAULT, "glUniform1fvARB"));
    SET_Uniform1iARB(disp, dlsym(RTLD_DEFAULT, "glUniform1iARB"));
    SET_Uniform1ivARB(disp, dlsym(RTLD_DEFAULT, "glUniform1ivARB"));
    SET_Uniform2fARB(disp, dlsym(RTLD_DEFAULT, "glUniform2fARB"));
    SET_Uniform2fvARB(disp, dlsym(RTLD_DEFAULT, "glUniform2fvARB"));
    SET_Uniform2iARB(disp, dlsym(RTLD_DEFAULT, "glUniform2iARB"));
    SET_Uniform2ivARB(disp, dlsym(RTLD_DEFAULT, "glUniform2ivARB"));
    SET_Uniform3fARB(disp, dlsym(RTLD_DEFAULT, "glUniform3fARB"));
    SET_Uniform3fvARB(disp, dlsym(RTLD_DEFAULT, "glUniform3fvARB"));
    SET_Uniform3iARB(disp, dlsym(RTLD_DEFAULT, "glUniform3iARB"));
    SET_Uniform3ivARB(disp, dlsym(RTLD_DEFAULT, "glUniform3ivARB"));
    SET_Uniform4fARB(disp, dlsym(RTLD_DEFAULT, "glUniform4fARB"));
    SET_Uniform4fvARB(disp, dlsym(RTLD_DEFAULT, "glUniform4fvARB"));
    SET_Uniform4iARB(disp, dlsym(RTLD_DEFAULT, "glUniform4iARB"));
    SET_Uniform4ivARB(disp, dlsym(RTLD_DEFAULT, "glUniform4ivARB"));
    SET_UniformMatrix2fvARB(disp, dlsym(RTLD_DEFAULT, "glUniformMatrix2fvARB"));
    SET_UniformMatrix3fvARB(disp, dlsym(RTLD_DEFAULT, "glUniformMatrix3fvARB"));
    SET_UniformMatrix4fvARB(disp, dlsym(RTLD_DEFAULT, "glUniformMatrix4fvARB"));
    SET_UseProgramObjectARB(disp, dlsym(RTLD_DEFAULT, "glUseProgramObjectARB"));
    SET_ValidateProgramARB(disp, dlsym(RTLD_DEFAULT, "glValidateProgramARB"));

    /* GL_ARB_texture_compression */
    SET_CompressedTexImage1DARB(disp, dlsym(RTLD_DEFAULT, "glCompressedTexImage1DARB"));
    SET_CompressedTexImage2DARB(disp, dlsym(RTLD_DEFAULT, "glCompressedTexImage2DARB"));
    SET_CompressedTexImage3DARB(disp, dlsym(RTLD_DEFAULT, "glCompressedTexImage3DARB"));
    SET_CompressedTexSubImage1DARB(disp, dlsym(RTLD_DEFAULT, "glCompressedTexSubImage1DARB"));
    SET_CompressedTexSubImage2DARB(disp, dlsym(RTLD_DEFAULT, "glCompressedTexSubImage2DARB"));
    SET_CompressedTexSubImage3DARB(disp, dlsym(RTLD_DEFAULT, "glCompressedTexSubImage3DARB"));
    SET_GetCompressedTexImageARB(disp, dlsym(RTLD_DEFAULT, "glGetCompressedTexImageARB"));

    /* GL_ARB_transpose_matrix */
    SET_LoadTransposeMatrixdARB(disp, dlsym(RTLD_DEFAULT, "glLoadTransposeMatrixdARB"));
    SET_LoadTransposeMatrixfARB(disp, dlsym(RTLD_DEFAULT, "glLoadTransposeMatrixfARB"));
    SET_MultTransposeMatrixdARB(disp, dlsym(RTLD_DEFAULT, "glMultTransposeMatrixdARB"));
    SET_MultTransposeMatrixfARB(disp, dlsym(RTLD_DEFAULT, "glMultTransposeMatrixfARB"));

    /* GL_ARB_vertex_buffer_object */
    SET_BindBufferARB(disp, dlsym(RTLD_DEFAULT, "glBindBufferARB"));
    SET_BufferDataARB(disp, dlsym(RTLD_DEFAULT, "glBufferDataARB"));
    SET_BufferSubDataARB(disp, dlsym(RTLD_DEFAULT, "glBufferSubDataARB"));
    SET_DeleteBuffersARB(disp, dlsym(RTLD_DEFAULT, "glDeleteBuffersARB"));
    SET_GenBuffersARB(disp, dlsym(RTLD_DEFAULT, "glGenBuffersARB"));
    SET_GetBufferParameterivARB(disp, dlsym(RTLD_DEFAULT, "glGetBufferParameterivARB"));
    SET_GetBufferPointervARB(disp, dlsym(RTLD_DEFAULT, "glGetBufferPointervARB"));
    SET_GetBufferSubDataARB(disp, dlsym(RTLD_DEFAULT, "glGetBufferSubDataARB"));
    SET_IsBufferARB(disp, dlsym(RTLD_DEFAULT, "glIsBufferARB"));
    SET_MapBufferARB(disp, dlsym(RTLD_DEFAULT, "glMapBufferARB"));
    SET_UnmapBufferARB(disp, dlsym(RTLD_DEFAULT, "glUnmapBufferARB"));

    /* GL_ARB_vertex_program */
    SET_DisableVertexAttribArrayARB(disp, dlsym(RTLD_DEFAULT, "glDisableVertexAttribArrayARB"));
    SET_EnableVertexAttribArrayARB(disp, dlsym(RTLD_DEFAULT, "glEnableVertexAttribArrayARB"));
    SET_GetProgramEnvParameterdvARB(disp, dlsym(RTLD_DEFAULT, "glGetProgramEnvParameterdvARB"));
    SET_GetProgramEnvParameterfvARB(disp, dlsym(RTLD_DEFAULT, "glGetProgramEnvParameterfvARB"));
    SET_GetProgramLocalParameterdvARB(disp, dlsym(RTLD_DEFAULT, "glGetProgramLocalParameterdvARB"));
    SET_GetProgramLocalParameterfvARB(disp, dlsym(RTLD_DEFAULT, "glGetProgramLocalParameterfvARB"));
    SET_GetProgramStringARB(disp, dlsym(RTLD_DEFAULT, "glGetProgramStringARB"));
    SET_GetProgramivARB(disp, dlsym(RTLD_DEFAULT, "glGetProgramivARB"));
    SET_GetVertexAttribdvARB(disp, dlsym(RTLD_DEFAULT, "glGetVertexAttribdvARB"));
    SET_GetVertexAttribfvARB(disp, dlsym(RTLD_DEFAULT, "glGetVertexAttribfvARB"));
    SET_GetVertexAttribivARB(disp, dlsym(RTLD_DEFAULT, "glGetVertexAttribivARB"));
    SET_ProgramEnvParameter4dARB(disp, dlsym(RTLD_DEFAULT, "glProgramEnvParameter4dARB"));
    SET_ProgramEnvParameter4dvARB(disp, dlsym(RTLD_DEFAULT, "glProgramEnvParameter4dvARB"));
    SET_ProgramEnvParameter4fARB(disp, dlsym(RTLD_DEFAULT, "glProgramEnvParameter4fARB"));
    SET_ProgramEnvParameter4fvARB(disp, dlsym(RTLD_DEFAULT, "glProgramEnvParameter4fvARB"));
    SET_ProgramLocalParameter4dARB(disp, dlsym(RTLD_DEFAULT, "glProgramLocalParameter4dARB"));
    SET_ProgramLocalParameter4dvARB(disp, dlsym(RTLD_DEFAULT, "glProgramLocalParameter4dvARB"));
    SET_ProgramLocalParameter4fARB(disp, dlsym(RTLD_DEFAULT, "glProgramLocalParameter4fARB"));
    SET_ProgramLocalParameter4fvARB(disp, dlsym(RTLD_DEFAULT, "glProgramLocalParameter4fvARB"));
    SET_ProgramStringARB(disp, dlsym(RTLD_DEFAULT, "glProgramStringARB"));
    SET_VertexAttrib1dARB(disp, dlsym(RTLD_DEFAULT, "glVertexAttrib1dARB"));
    SET_VertexAttrib1dvARB(disp, dlsym(RTLD_DEFAULT, "glVertexAttrib1dvARB"));
    SET_VertexAttrib1fARB(disp, dlsym(RTLD_DEFAULT, "glVertexAttrib1fARB"));
    SET_VertexAttrib1fvARB(disp, dlsym(RTLD_DEFAULT, "glVertexAttrib1fvARB"));
    SET_VertexAttrib1sARB(disp, dlsym(RTLD_DEFAULT, "glVertexAttrib1sARB"));
    SET_VertexAttrib1svARB(disp, dlsym(RTLD_DEFAULT, "glVertexAttrib1svARB"));
    SET_VertexAttrib2dARB(disp, dlsym(RTLD_DEFAULT, "glVertexAttrib2dARB"));
    SET_VertexAttrib2dvARB(disp, dlsym(RTLD_DEFAULT, "glVertexAttrib2dvARB"));
    SET_VertexAttrib2fARB(disp, dlsym(RTLD_DEFAULT, "glVertexAttrib2fARB"));
    SET_VertexAttrib2fvARB(disp, dlsym(RTLD_DEFAULT, "glVertexAttrib2fvARB"));
    SET_VertexAttrib2sARB(disp, dlsym(RTLD_DEFAULT, "glVertexAttrib2sARB"));
    SET_VertexAttrib2svARB(disp, dlsym(RTLD_DEFAULT, "glVertexAttrib2svARB"));
    SET_VertexAttrib3dARB(disp, dlsym(RTLD_DEFAULT, "glVertexAttrib3dARB"));
    SET_VertexAttrib3dvARB(disp, dlsym(RTLD_DEFAULT, "glVertexAttrib3dvARB"));
    SET_VertexAttrib3fARB(disp, dlsym(RTLD_DEFAULT, "glVertexAttrib3fARB"));
    SET_VertexAttrib3fvARB(disp, dlsym(RTLD_DEFAULT, "glVertexAttrib3fvARB"));
    SET_VertexAttrib3sARB(disp, dlsym(RTLD_DEFAULT, "glVertexAttrib3sARB"));
    SET_VertexAttrib3svARB(disp, dlsym(RTLD_DEFAULT, "glVertexAttrib3svARB"));
    SET_VertexAttrib4NbvARB(disp, dlsym(RTLD_DEFAULT, "glVertexAttrib4NbvARB"));
    SET_VertexAttrib4NivARB(disp, dlsym(RTLD_DEFAULT, "glVertexAttrib4NivARB"));
    SET_VertexAttrib4NsvARB(disp, dlsym(RTLD_DEFAULT, "glVertexAttrib4NsvARB"));
    SET_VertexAttrib4NubARB(disp, dlsym(RTLD_DEFAULT, "glVertexAttrib4NubARB"));
    SET_VertexAttrib4NubvARB(disp, dlsym(RTLD_DEFAULT, "glVertexAttrib4NubvARB"));
    SET_VertexAttrib4NuivARB(disp, dlsym(RTLD_DEFAULT, "glVertexAttrib4NuivARB"));
    SET_VertexAttrib4NusvARB(disp, dlsym(RTLD_DEFAULT, "glVertexAttrib4NusvARB"));
    SET_VertexAttrib4bvARB(disp, dlsym(RTLD_DEFAULT, "glVertexAttrib4bvARB"));
    SET_VertexAttrib4dARB(disp, dlsym(RTLD_DEFAULT, "glVertexAttrib4dARB"));
    SET_VertexAttrib4dvARB(disp, dlsym(RTLD_DEFAULT, "glVertexAttrib4dvARB"));
    SET_VertexAttrib4fARB(disp, dlsym(RTLD_DEFAULT, "glVertexAttrib4fARB"));
    SET_VertexAttrib4fvARB(disp, dlsym(RTLD_DEFAULT, "glVertexAttrib4fvARB"));
    SET_VertexAttrib4ivARB(disp, dlsym(RTLD_DEFAULT, "glVertexAttrib4ivARB"));
    SET_VertexAttrib4sARB(disp, dlsym(RTLD_DEFAULT, "glVertexAttrib4sARB"));
    SET_VertexAttrib4svARB(disp, dlsym(RTLD_DEFAULT, "glVertexAttrib4svARB"));
    SET_VertexAttrib4ubvARB(disp, dlsym(RTLD_DEFAULT, "glVertexAttrib4ubvARB"));
    SET_VertexAttrib4uivARB(disp, dlsym(RTLD_DEFAULT, "glVertexAttrib4uivARB"));
    SET_VertexAttrib4usvARB(disp, dlsym(RTLD_DEFAULT, "glVertexAttrib4usvARB"));
    SET_VertexAttribPointerARB(disp, dlsym(RTLD_DEFAULT, "glVertexAttribPointerARB"));

    /* GL_ARB_vertex_shader */
    SET_BindAttribLocationARB(disp, dlsym(RTLD_DEFAULT, "glBindAttribLocationARB"));
    SET_GetActiveAttribARB(disp, dlsym(RTLD_DEFAULT, "glGetActiveAttribARB"));
    SET_GetAttribLocationARB(disp, dlsym(RTLD_DEFAULT, "glGetAttribLocationARB"));

    /* GL_ARB_window_pos */
    SET_WindowPos2dMESA(disp, dlsym(RTLD_DEFAULT, "glWindowPos2dARB"));
    SET_WindowPos2dvMESA(disp, dlsym(RTLD_DEFAULT, "glWindowPos2dvARB"));
    SET_WindowPos2fMESA(disp, dlsym(RTLD_DEFAULT, "glWindowPos2fARB"));
    SET_WindowPos2fvMESA(disp, dlsym(RTLD_DEFAULT, "glWindowPos2fvARB"));
    SET_WindowPos2iMESA(disp, dlsym(RTLD_DEFAULT, "glWindowPos2iARB"));
    SET_WindowPos2ivMESA(disp, dlsym(RTLD_DEFAULT, "glWindowPos2ivARB"));
    SET_WindowPos2sMESA(disp, dlsym(RTLD_DEFAULT, "glWindowPos2sARB"));
    SET_WindowPos2svMESA(disp, dlsym(RTLD_DEFAULT, "glWindowPos2svARB"));
    SET_WindowPos3dMESA(disp, dlsym(RTLD_DEFAULT, "glWindowPos3dARB"));
    SET_WindowPos3dvMESA(disp, dlsym(RTLD_DEFAULT, "glWindowPos3dvARB"));
    SET_WindowPos3fMESA(disp, dlsym(RTLD_DEFAULT, "glWindowPos3fARB"));
    SET_WindowPos3fvMESA(disp, dlsym(RTLD_DEFAULT, "glWindowPos3fvARB"));
    SET_WindowPos3iMESA(disp, dlsym(RTLD_DEFAULT, "glWindowPos3iARB"));
    SET_WindowPos3ivMESA(disp, dlsym(RTLD_DEFAULT, "glWindowPos3ivARB"));
    SET_WindowPos3sMESA(disp, dlsym(RTLD_DEFAULT, "glWindowPos3sARB"));
    SET_WindowPos3svMESA(disp, dlsym(RTLD_DEFAULT, "glWindowPos3svARB"));

    /* GL_ATI_fragment_shader / GL_EXT_fragment_shader */
    if(dlsym(RTLD_DEFAULT, "glAlphaFragmentOp1ATI")) {
        /* GL_ATI_fragment_shader */
        SET_AlphaFragmentOp1ATI(disp, dlsym(RTLD_DEFAULT, "glAlphaFragmentOp1ATI"));
        SET_AlphaFragmentOp2ATI(disp, dlsym(RTLD_DEFAULT, "glAlphaFragmentOp2ATI"));
        SET_AlphaFragmentOp3ATI(disp, dlsym(RTLD_DEFAULT, "glAlphaFragmentOp3ATI"));
        SET_BeginFragmentShaderATI(disp, dlsym(RTLD_DEFAULT, "glBeginFragmentShaderATI"));
        SET_BindFragmentShaderATI(disp, dlsym(RTLD_DEFAULT, "glBindFragmentShaderATI"));
        SET_ColorFragmentOp1ATI(disp, dlsym(RTLD_DEFAULT, "glColorFragmentOp1ATI"));
        SET_ColorFragmentOp2ATI(disp, dlsym(RTLD_DEFAULT, "glColorFragmentOp2ATI"));
        SET_ColorFragmentOp3ATI(disp, dlsym(RTLD_DEFAULT, "glColorFragmentOp3ATI"));
        SET_DeleteFragmentShaderATI(disp, dlsym(RTLD_DEFAULT, "glDeleteFragmentShaderATI"));
        SET_EndFragmentShaderATI(disp, dlsym(RTLD_DEFAULT, "glEndFragmentShaderATI"));
        SET_GenFragmentShadersATI(disp, dlsym(RTLD_DEFAULT, "glGenFragmentShadersATI"));
        SET_PassTexCoordATI(disp, dlsym(RTLD_DEFAULT, "glPassTexCoordATI"));
        SET_SampleMapATI(disp, dlsym(RTLD_DEFAULT, "glSampleMapATI"));
        SET_SetFragmentShaderConstantATI(disp, dlsym(RTLD_DEFAULT, "glSetFragmentShaderConstantATI"));
    } else {
        /* GL_EXT_fragment_shader */
        SET_AlphaFragmentOp1ATI(disp, dlsym(RTLD_DEFAULT, "glAlphaFragmentOp1EXT"));
        SET_AlphaFragmentOp2ATI(disp, dlsym(RTLD_DEFAULT, "glAlphaFragmentOp2EXT"));
        SET_AlphaFragmentOp3ATI(disp, dlsym(RTLD_DEFAULT, "glAlphaFragmentOp3EXT"));
        SET_BeginFragmentShaderATI(disp, dlsym(RTLD_DEFAULT, "glBeginFragmentShaderEXT"));
        SET_BindFragmentShaderATI(disp, dlsym(RTLD_DEFAULT, "glBindFragmentShaderEXT"));
        SET_ColorFragmentOp1ATI(disp, dlsym(RTLD_DEFAULT, "glColorFragmentOp1EXT"));
        SET_ColorFragmentOp2ATI(disp, dlsym(RTLD_DEFAULT, "glColorFragmentOp2EXT"));
        SET_ColorFragmentOp3ATI(disp, dlsym(RTLD_DEFAULT, "glColorFragmentOp3EXT"));
        SET_DeleteFragmentShaderATI(disp, dlsym(RTLD_DEFAULT, "glDeleteFragmentShaderEXT"));
        SET_EndFragmentShaderATI(disp, dlsym(RTLD_DEFAULT, "glEndFragmentShaderEXT"));
        SET_GenFragmentShadersATI(disp, dlsym(RTLD_DEFAULT, "glGenFragmentShadersEXT"));
        SET_PassTexCoordATI(disp, dlsym(RTLD_DEFAULT, "glPassTexCoordEXT"));
        SET_SampleMapATI(disp, dlsym(RTLD_DEFAULT, "glSampleMapEXT"));
        SET_SetFragmentShaderConstantATI(disp, dlsym(RTLD_DEFAULT, "glSetFragmentShaderConstantEXT"));
    }

    /* GL_ATI_separate_stencil */
    SET_StencilFuncSeparateATI(disp, dlsym(RTLD_DEFAULT, "glStencilFuncSeparateATI"));

    /* GL_EXT_blend_equation_separate */
    SET_BlendEquationSeparateEXT(disp, dlsym(RTLD_DEFAULT, "glBlendEquationSeparateEXT"));

    /* GL_EXT_blend_func_separate */
    SET_BlendFuncSeparateEXT(disp, dlsym(RTLD_DEFAULT, "glBlendFuncSeparateEXT"));

    /* GL_EXT_depth_bounds_test */
    SET_DepthBoundsEXT(disp, dlsym(RTLD_DEFAULT, "glDepthBoundsEXT"));

    /* GL_EXT_compiled_vertex_array */
    SET_LockArraysEXT(disp, dlsym(RTLD_DEFAULT, "glLockArraysEXT"));
    SET_UnlockArraysEXT(disp, dlsym(RTLD_DEFAULT, "glUnlockArraysEXT"));

    /* GL_EXT_cull_vertex */
    SET_CullParameterdvEXT(disp, dlsym(RTLD_DEFAULT, "glCullParameterdvEXT"));
    SET_CullParameterfvEXT(disp, dlsym(RTLD_DEFAULT, "glCullParameterfvEXT"));

    /* GL_EXT_fog_coord */
    SET_FogCoordPointerEXT(disp, dlsym(RTLD_DEFAULT, "glFogCoordPointerEXT"));
    SET_FogCoorddEXT(disp, dlsym(RTLD_DEFAULT, "glFogCoorddEXT"));
    SET_FogCoorddvEXT(disp, dlsym(RTLD_DEFAULT, "glFogCoorddvEXT"));
    SET_FogCoordfEXT(disp, dlsym(RTLD_DEFAULT, "glFogCoordfEXT"));
    SET_FogCoordfvEXT(disp, dlsym(RTLD_DEFAULT, "glFogCoordfvEXT"));

    /* GL_EXT_framebuffer_blit */
    SET_BlitFramebufferEXT(disp, dlsym(RTLD_DEFAULT, "glBlitFramebufferEXT"));

    /* GL_EXT_framebuffer_object */
    SET_BindFramebufferEXT(disp, dlsym(RTLD_DEFAULT, "glBindFramebufferEXT"));
    SET_BindRenderbufferEXT(disp, dlsym(RTLD_DEFAULT, "glBindRenderbufferEXT"));
    SET_CheckFramebufferStatusEXT(disp, dlsym(RTLD_DEFAULT, "glCheckFramebufferStatusEXT"));
    SET_DeleteFramebuffersEXT(disp, dlsym(RTLD_DEFAULT, "glDeleteFramebuffersEXT"));
    SET_DeleteRenderbuffersEXT(disp, dlsym(RTLD_DEFAULT, "glDeleteRenderbuffersEXT"));
    SET_FramebufferRenderbufferEXT(disp, dlsym(RTLD_DEFAULT, "glFramebufferRenderbufferEXT"));
    SET_FramebufferTexture1DEXT(disp, dlsym(RTLD_DEFAULT, "glFramebufferTexture1DEXT"));
    SET_FramebufferTexture2DEXT(disp, dlsym(RTLD_DEFAULT, "glFramebufferTexture2DEXT"));
    SET_FramebufferTexture3DEXT(disp, dlsym(RTLD_DEFAULT, "glFramebufferTexture3DEXT"));
    SET_GenerateMipmapEXT(disp, dlsym(RTLD_DEFAULT, "glGenerateMipmapEXT"));
    SET_GenFramebuffersEXT(disp, dlsym(RTLD_DEFAULT, "glGenFramebuffersEXT"));
    SET_GenRenderbuffersEXT(disp, dlsym(RTLD_DEFAULT, "glGenRenderbuffersEXT"));
    SET_GetFramebufferAttachmentParameterivEXT(disp, dlsym(RTLD_DEFAULT, "glGetFramebufferAttachmentParameterivEXT"));
    SET_GetRenderbufferParameterivEXT(disp, dlsym(RTLD_DEFAULT, "glGetRenderbufferParameterivEXT"));
    SET_IsFramebufferEXT(disp, dlsym(RTLD_DEFAULT, "glIsFramebufferEXT"));
    SET_IsRenderbufferEXT(disp, dlsym(RTLD_DEFAULT, "glIsRenderbufferEXT"));
    SET_RenderbufferStorageEXT(disp, dlsym(RTLD_DEFAULT, "glRenderbufferStorageEXT"));

    /* GL_EXT_gpu_program_parameters */
    SET_ProgramEnvParameters4fvEXT(disp, dlsym(RTLD_DEFAULT, "glProgramEnvParameters4fvEXT"));
    SET_ProgramLocalParameters4fvEXT(disp, dlsym(RTLD_DEFAULT, "glProgramLocalParameters4fvEXT"));

    /* Pointer Incompatability:
     * This warning can be safely ignored.  OpenGL.framework adds const to the
     * two pointers.
     *
     * extern void glMultiDrawArraysEXT (GLenum, const GLint *, const GLsizei *, GLsizei);
     *
     * void ( * MultiDrawArraysEXT)(GLenum mode, GLint * first, GLsizei * count, GLsizei primcount);
     */

    /* GL_EXT_multi_draw_arrays */
    SET_MultiDrawArraysEXT(disp, (void *)dlsym(RTLD_DEFAULT, "glMultiDrawArraysEXT"));
    SET_MultiDrawElementsEXT(disp, dlsym(RTLD_DEFAULT, "glMultiDrawElementsEXT"));

    /* GL_EXT_point_parameters / GL_ARB_point_parameters */
    if(dlsym(RTLD_DEFAULT, "glPointParameterfEXT")) {
        /* GL_EXT_point_parameters */
        SET_PointParameterfEXT(disp, dlsym(RTLD_DEFAULT, "glPointParameterfEXT"));
        SET_PointParameterfvEXT(disp, dlsym(RTLD_DEFAULT, "glPointParameterfvEXT"));
    } else {
        /* GL_ARB_point_parameters */
        SET_PointParameterfEXT(disp, dlsym(RTLD_DEFAULT, "glPointParameterfARB"));
        SET_PointParameterfvEXT(disp, dlsym(RTLD_DEFAULT, "glPointParameterfvARB"));
    }

    /* GL_EXT_polygon_offset */
    SET_PolygonOffsetEXT(disp, dlsym(RTLD_DEFAULT, "glPolygonOffsetEXT"));

    /* GL_EXT_secondary_color */
    SET_SecondaryColor3bEXT(disp, dlsym(RTLD_DEFAULT, "glSecondaryColor3bEXT"));
    SET_SecondaryColor3bvEXT(disp, dlsym(RTLD_DEFAULT, "glSecondaryColor3bvEXT"));
    SET_SecondaryColor3dEXT(disp, dlsym(RTLD_DEFAULT, "glSecondaryColor3dEXT"));
    SET_SecondaryColor3dvEXT(disp, dlsym(RTLD_DEFAULT, "glSecondaryColor3dvEXT"));
    SET_SecondaryColor3fEXT(disp, dlsym(RTLD_DEFAULT, "glSecondaryColor3fEXT"));
    SET_SecondaryColor3fvEXT(disp, dlsym(RTLD_DEFAULT, "glSecondaryColor3fvEXT"));
    SET_SecondaryColor3iEXT(disp, dlsym(RTLD_DEFAULT, "glSecondaryColor3iEXT"));
    SET_SecondaryColor3ivEXT(disp, dlsym(RTLD_DEFAULT, "glSecondaryColor3ivEXT"));
    SET_SecondaryColor3sEXT(disp, dlsym(RTLD_DEFAULT, "glSecondaryColor3sEXT"));
    SET_SecondaryColor3svEXT(disp, dlsym(RTLD_DEFAULT, "glSecondaryColor3svEXT"));
    SET_SecondaryColor3ubEXT(disp, dlsym(RTLD_DEFAULT, "glSecondaryColor3ubEXT"));
    SET_SecondaryColor3ubvEXT(disp, dlsym(RTLD_DEFAULT, "glSecondaryColor3ubvEXT"));
    SET_SecondaryColor3uiEXT(disp, dlsym(RTLD_DEFAULT, "glSecondaryColor3uiEXT"));
    SET_SecondaryColor3uivEXT(disp, dlsym(RTLD_DEFAULT, "glSecondaryColor3uivEXT"));
    SET_SecondaryColor3usEXT(disp, dlsym(RTLD_DEFAULT, "glSecondaryColor3usEXT"));
    SET_SecondaryColor3usvEXT(disp, dlsym(RTLD_DEFAULT, "glSecondaryColor3usvEXT"));
    SET_SecondaryColorPointerEXT(disp, dlsym(RTLD_DEFAULT, "glSecondaryColorPointerEXT"));

    /* GL_EXT_stencil_two_side */
    SET_ActiveStencilFaceEXT(disp, dlsym(RTLD_DEFAULT, "glActiveStencilFaceEXT"));

    /* GL_EXT_timer_query */
    SET_GetQueryObjecti64vEXT(disp, dlsym(RTLD_DEFAULT, "glGetQueryObjecti64vEXT"));
    SET_GetQueryObjectui64vEXT(disp, dlsym(RTLD_DEFAULT, "glGetQueryObjectui64vEXT"));

    /* GL_EXT_vertex_array */
    SET_ColorPointerEXT(disp, dlsym(RTLD_DEFAULT, "glColorPointerEXT"));
    SET_EdgeFlagPointerEXT(disp, dlsym(RTLD_DEFAULT, "glEdgeFlagPointerEXT"));
    SET_IndexPointerEXT(disp, dlsym(RTLD_DEFAULT, "glIndexPointerEXT"));
    SET_NormalPointerEXT(disp, dlsym(RTLD_DEFAULT, "glNormalPointerEXT"));
    SET_TexCoordPointerEXT(disp, dlsym(RTLD_DEFAULT, "glTexCoordPointerEXT"));
    SET_VertexPointerEXT(disp, dlsym(RTLD_DEFAULT, "glVertexPointerEXT"));

    /* GL_IBM_multimode_draw_arrays */
    SET_MultiModeDrawArraysIBM(disp, dlsym(RTLD_DEFAULT, "glMultiModeDrawArraysIBM"));
    SET_MultiModeDrawElementsIBM(disp, dlsym(RTLD_DEFAULT, "glMultiModeDrawElementsIBM"));

    /* GL_MESA_resize_buffers */
    SET_ResizeBuffersMESA(disp, dlsym(RTLD_DEFAULT, "glResizeBuffersMESA"));

    /* GL_MESA_window_pos */
    SET_WindowPos4dMESA(disp, dlsym(RTLD_DEFAULT, "glWindowPos4dMESA"));
    SET_WindowPos4dvMESA(disp, dlsym(RTLD_DEFAULT, "glWindowPos4dvMESA"));
    SET_WindowPos4fMESA(disp, dlsym(RTLD_DEFAULT, "glWindowPos4fMESA"));
    SET_WindowPos4fvMESA(disp, dlsym(RTLD_DEFAULT, "glWindowPos4fvMESA"));
    SET_WindowPos4iMESA(disp, dlsym(RTLD_DEFAULT, "glWindowPos4iMESA"));
    SET_WindowPos4ivMESA(disp, dlsym(RTLD_DEFAULT, "glWindowPos4ivMESA"));
    SET_WindowPos4sMESA(disp, dlsym(RTLD_DEFAULT, "glWindowPos4sMESA"));
    SET_WindowPos4svMESA(disp, dlsym(RTLD_DEFAULT, "glWindowPos4svMESA"));

    /* GL_NV_fence */
    SET_DeleteFencesNV(disp, dlsym(RTLD_DEFAULT, "glDeleteFencesNV"));
    SET_FinishFenceNV(disp, dlsym(RTLD_DEFAULT, "glFinishFenceNV"));
    SET_GenFencesNV(disp, dlsym(RTLD_DEFAULT, "glGenFencesNV"));
    SET_GetFenceivNV(disp, dlsym(RTLD_DEFAULT, "glGetFenceivNV"));
    SET_IsFenceNV(disp, dlsym(RTLD_DEFAULT, "glIsFenceNV"));
    SET_SetFenceNV(disp, dlsym(RTLD_DEFAULT, "glSetFenceNV"));
    SET_TestFenceNV(disp, dlsym(RTLD_DEFAULT, "glTestFenceNV"));

    /* GL_NV_fragment_program */
    SET_GetProgramNamedParameterdvNV(disp, dlsym(RTLD_DEFAULT, "glGetProgramNamedParameterdvNV"));
    SET_GetProgramNamedParameterfvNV(disp, dlsym(RTLD_DEFAULT, "glGetProgramNamedParameterfvNV"));
    SET_ProgramNamedParameter4dNV(disp, dlsym(RTLD_DEFAULT, "glProgramNamedParameter4dNV"));
    SET_ProgramNamedParameter4dvNV(disp, dlsym(RTLD_DEFAULT, "glProgramNamedParameter4dvNV"));
    SET_ProgramNamedParameter4fNV(disp, dlsym(RTLD_DEFAULT, "glProgramNamedParameter4fNV"));
    SET_ProgramNamedParameter4fvNV(disp, dlsym(RTLD_DEFAULT, "glProgramNamedParameter4fvNV"));

    /* GL_NV_geometry_program4 */
    SET_FramebufferTextureLayerEXT(disp, dlsym(RTLD_DEFAULT, "glFramebufferTextureLayerEXT"));

    /* GL_NV_point_sprite */
    SET_PointParameteriNV(disp, dlsym(RTLD_DEFAULT, "glPointParameteriNV"));
    SET_PointParameterivNV(disp, dlsym(RTLD_DEFAULT, "glPointParameterivNV"));

    /* GL_NV_register_combiners */
    SET_CombinerInputNV(disp, dlsym(RTLD_DEFAULT, "glCombinerInputNV"));
    SET_CombinerOutputNV(disp, dlsym(RTLD_DEFAULT, "glCombinerOutputNV"));
    SET_CombinerParameterfNV(disp, dlsym(RTLD_DEFAULT, "glCombinerParameterfNV"));
    SET_CombinerParameterfvNV(disp, dlsym(RTLD_DEFAULT, "glCombinerParameterfvNV"));
    SET_CombinerParameteriNV(disp, dlsym(RTLD_DEFAULT, "glCombinerParameteriNV"));
    SET_CombinerParameterivNV(disp, dlsym(RTLD_DEFAULT, "glCombinerParameterivNV"));
    SET_FinalCombinerInputNV(disp, dlsym(RTLD_DEFAULT, "glFinalCombinerInputNV"));
    SET_GetCombinerInputParameterfvNV(disp, dlsym(RTLD_DEFAULT, "glGetCombinerInputParameterfvNV"));
    SET_GetCombinerInputParameterivNV(disp, dlsym(RTLD_DEFAULT, "glGetCombinerInputParameterivNV"));
    SET_GetCombinerOutputParameterfvNV(disp, dlsym(RTLD_DEFAULT, "glGetCombinerOutputParameterfvNV"));
    SET_GetCombinerOutputParameterivNV(disp, dlsym(RTLD_DEFAULT, "glGetCombinerOutputParameterivNV"));
    SET_GetFinalCombinerInputParameterfvNV(disp, dlsym(RTLD_DEFAULT, "glGetFinalCombinerInputParameterfvNV"));
    SET_GetFinalCombinerInputParameterivNV(disp, dlsym(RTLD_DEFAULT, "glGetFinalCombinerInputParameterivNV"));

    /* GL_NV_vertex_array_range */
    SET_FlushVertexArrayRangeNV(disp, dlsym(RTLD_DEFAULT, "glFlushVertexArrayRangeNV"));
    SET_VertexArrayRangeNV(disp, dlsym(RTLD_DEFAULT, "glVertexArrayRangeNV"));

    /* GL_NV_vertex_program */
    SET_AreProgramsResidentNV(disp, dlsym(RTLD_DEFAULT, "glAreProgramsResidentNV"));
    SET_BindProgramNV(disp, dlsym(RTLD_DEFAULT, "glBindProgramNV"));
    SET_DeleteProgramsNV(disp, dlsym(RTLD_DEFAULT, "glDeleteProgramsNV"));
    SET_ExecuteProgramNV(disp, dlsym(RTLD_DEFAULT, "glExecuteProgramNV"));
    SET_GenProgramsNV(disp, dlsym(RTLD_DEFAULT, "glGenProgramsNV"));
    SET_GetProgramParameterdvNV(disp, dlsym(RTLD_DEFAULT, "glGetProgramParameterdvNV"));
    SET_GetProgramParameterfvNV(disp, dlsym(RTLD_DEFAULT, "glGetProgramParameterfvNV"));
    SET_GetProgramStringNV(disp, dlsym(RTLD_DEFAULT, "glGetProgramStringNV"));
    SET_GetProgramivNV(disp, dlsym(RTLD_DEFAULT, "glGetProgramivNV"));
    SET_GetTrackMatrixivNV(disp, dlsym(RTLD_DEFAULT, "glGetTrackMatrixivNV"));
    SET_GetVertexAttribPointervNV(disp, dlsym(RTLD_DEFAULT, "glGetVertexAttribPointervNV"));
    SET_GetVertexAttribdvNV(disp, dlsym(RTLD_DEFAULT, "glGetVertexAttribdvNV"));
    SET_GetVertexAttribfvNV(disp, dlsym(RTLD_DEFAULT, "glGetVertexAttribfvNV"));
    SET_GetVertexAttribivNV(disp, dlsym(RTLD_DEFAULT, "glGetVertexAttribivNV"));
    SET_IsProgramNV(disp, dlsym(RTLD_DEFAULT, "glIsProgramNV"));
    SET_LoadProgramNV(disp, dlsym(RTLD_DEFAULT, "glLoadProgramNV"));
    SET_ProgramParameters4dvNV(disp, dlsym(RTLD_DEFAULT, "glProgramParameters4dvNV"));
    SET_ProgramParameters4fvNV(disp, dlsym(RTLD_DEFAULT, "glProgramParameters4fvNV"));
    SET_RequestResidentProgramsNV(disp, dlsym(RTLD_DEFAULT, "glRequestResidentProgramsNV"));
    SET_TrackMatrixNV(disp, dlsym(RTLD_DEFAULT, "glTrackMatrixNV"));
    SET_VertexAttrib1dNV(disp, dlsym(RTLD_DEFAULT, "glVertexAttrib1dNV"));
    SET_VertexAttrib1dvNV(disp, dlsym(RTLD_DEFAULT, "glVertexAttrib1dvNV"));
    SET_VertexAttrib1fNV(disp, dlsym(RTLD_DEFAULT, "glVertexAttrib1fNV"));
    SET_VertexAttrib1fvNV(disp, dlsym(RTLD_DEFAULT, "glVertexAttrib1fvNV"));
    SET_VertexAttrib1sNV(disp, dlsym(RTLD_DEFAULT, "glVertexAttrib1sNV"));
    SET_VertexAttrib1svNV(disp, dlsym(RTLD_DEFAULT, "glVertexAttrib1svNV"));
    SET_VertexAttrib2dNV(disp, dlsym(RTLD_DEFAULT, "glVertexAttrib2dNV"));
    SET_VertexAttrib2dvNV(disp, dlsym(RTLD_DEFAULT, "glVertexAttrib2dvNV"));
    SET_VertexAttrib2fNV(disp, dlsym(RTLD_DEFAULT, "glVertexAttrib2fNV"));
    SET_VertexAttrib2fvNV(disp, dlsym(RTLD_DEFAULT, "glVertexAttrib2fvNV"));
    SET_VertexAttrib2sNV(disp, dlsym(RTLD_DEFAULT, "glVertexAttrib2sNV"));
    SET_VertexAttrib2svNV(disp, dlsym(RTLD_DEFAULT, "glVertexAttrib2svNV"));
    SET_VertexAttrib3dNV(disp, dlsym(RTLD_DEFAULT, "glVertexAttrib3dNV"));
    SET_VertexAttrib3dvNV(disp, dlsym(RTLD_DEFAULT, "glVertexAttrib3dvNV"));
    SET_VertexAttrib3fNV(disp, dlsym(RTLD_DEFAULT, "glVertexAttrib3fNV"));
    SET_VertexAttrib3fvNV(disp, dlsym(RTLD_DEFAULT, "glVertexAttrib3fvNV"));
    SET_VertexAttrib3sNV(disp, dlsym(RTLD_DEFAULT, "glVertexAttrib3sNV"));
    SET_VertexAttrib3svNV(disp, dlsym(RTLD_DEFAULT, "glVertexAttrib3svNV"));
    SET_VertexAttrib4dNV(disp, dlsym(RTLD_DEFAULT, "glVertexAttrib4dNV"));
    SET_VertexAttrib4dvNV(disp, dlsym(RTLD_DEFAULT, "glVertexAttrib4dvNV"));
    SET_VertexAttrib4fNV(disp, dlsym(RTLD_DEFAULT, "glVertexAttrib4fNV"));
    SET_VertexAttrib4fvNV(disp, dlsym(RTLD_DEFAULT, "glVertexAttrib4fvNV"));
    SET_VertexAttrib4sNV(disp, dlsym(RTLD_DEFAULT, "glVertexAttrib4sNV"));
    SET_VertexAttrib4svNV(disp, dlsym(RTLD_DEFAULT, "glVertexAttrib4svNV"));
    SET_VertexAttrib4ubNV(disp, dlsym(RTLD_DEFAULT, "glVertexAttrib4ubNV"));
    SET_VertexAttrib4ubvNV(disp, dlsym(RTLD_DEFAULT, "glVertexAttrib4ubvNV"));
    SET_VertexAttribPointerNV(disp, dlsym(RTLD_DEFAULT, "glVertexAttribPointerNV"));
    SET_VertexAttribs1dvNV(disp, dlsym(RTLD_DEFAULT, "glVertexAttribs1dvNV"));
    SET_VertexAttribs1fvNV(disp, dlsym(RTLD_DEFAULT, "glVertexAttribs1fvNV"));
    SET_VertexAttribs1svNV(disp, dlsym(RTLD_DEFAULT, "glVertexAttribs1svNV"));
    SET_VertexAttribs2dvNV(disp, dlsym(RTLD_DEFAULT, "glVertexAttribs2dvNV"));
    SET_VertexAttribs2fvNV(disp, dlsym(RTLD_DEFAULT, "glVertexAttribs2fvNV"));
    SET_VertexAttribs2svNV(disp, dlsym(RTLD_DEFAULT, "glVertexAttribs2svNV"));
    SET_VertexAttribs3dvNV(disp, dlsym(RTLD_DEFAULT, "glVertexAttribs3dvNV"));
    SET_VertexAttribs3fvNV(disp, dlsym(RTLD_DEFAULT, "glVertexAttribs3fvNV"));
    SET_VertexAttribs3svNV(disp, dlsym(RTLD_DEFAULT, "glVertexAttribs3svNV"));
    SET_VertexAttribs4dvNV(disp, dlsym(RTLD_DEFAULT, "glVertexAttribs4dvNV"));
    SET_VertexAttribs4fvNV(disp, dlsym(RTLD_DEFAULT, "glVertexAttribs4fvNV"));
    SET_VertexAttribs4svNV(disp, dlsym(RTLD_DEFAULT, "glVertexAttribs4svNV"));
    SET_VertexAttribs4ubvNV(disp, dlsym(RTLD_DEFAULT, "glVertexAttribs4ubvNV"));

    /* GL_SGIS_multisample */
    SET_SampleMaskSGIS(disp, dlsym(RTLD_DEFAULT, "glSampleMaskSGIS"));
    SET_SamplePatternSGIS(disp, dlsym(RTLD_DEFAULT, "glSamplePatternSGIS"));

    /* GL_SGIS_pixel_texture */
    SET_GetPixelTexGenParameterfvSGIS(disp, dlsym(RTLD_DEFAULT, "glGetPixelTexGenParameterfvSGIS"));
    SET_GetPixelTexGenParameterivSGIS(disp, dlsym(RTLD_DEFAULT, "glGetPixelTexGenParameterivSGIS"));
    SET_PixelTexGenParameterfSGIS(disp, dlsym(RTLD_DEFAULT, "glPixelTexGenParameterfSGIS"));
    SET_PixelTexGenParameterfvSGIS(disp, dlsym(RTLD_DEFAULT, "glPixelTexGenParameterfvSGIS"));
    SET_PixelTexGenParameteriSGIS(disp, dlsym(RTLD_DEFAULT, "glPixelTexGenParameteriSGIS"));
    SET_PixelTexGenParameterivSGIS(disp, dlsym(RTLD_DEFAULT, "glPixelTexGenParameterivSGIS"));
    SET_PixelTexGenSGIX(disp, dlsym(RTLD_DEFAULT, "glPixelTexGenSGIX"));

    _glapi_set_dispatch(disp);
}
=======
/*
 * GLX implementation that uses Apple's OpenGL.framework
 * (Indirect rendering path -- it's also used for some direct mode code too)
 *
 * Copyright (c) 2007-2011 Apple Inc.
 * Copyright (c) 2004 Torrey T. Lyons. All Rights Reserved.
 * Copyright (c) 2002 Greg Parker. All Rights Reserved.
 *
 * Portions of this file are copied from Mesa's xf86glx.c,
 * which contains the following copyright:
 *
 * Copyright 1998-1999 Precision Insight, Inc., Cedar Park, Texas.
 * All Rights Reserved.
 *
 * Permission is hereby granted, free of charge, to any person obtaining a
 * copy of this software and associated documentation files (the "Software"),
 * to deal in the Software without restriction, including without limitation
 * the rights to use, copy, modify, merge, publish, distribute, sublicense,
 * and/or sell copies of the Software, and to permit persons to whom the
 * Software is furnished to do so, subject to the following conditions:
 *
 * The above copyright notice and this permission notice shall be included in
 * all copies or substantial portions of the Software.
 *
 * THE SOFTWARE IS PROVIDED "AS IS", WITHOUT WARRANTY OF ANY KIND, EXPRESS OR
 * IMPLIED, INCLUDING BUT NOT LIMITED TO THE WARRANTIES OF MERCHANTABILITY,
 * FITNESS FOR A PARTICULAR PURPOSE AND NONINFRINGEMENT. IN NO EVENT SHALL
 * THE ABOVE LISTED COPYRIGHT HOLDER(S) BE LIABLE FOR ANY CLAIM, DAMAGES OR
 * OTHER LIABILITY, WHETHER IN AN ACTION OF CONTRACT, TORT OR OTHERWISE,
 * ARISING FROM, OUT OF OR IN CONNECTION WITH THE SOFTWARE OR THE USE OR OTHER
 * DEALINGS IN THE SOFTWARE.
 */

#ifdef HAVE_DIX_CONFIG_H
#include <dix-config.h>
#endif

#include <AvailabilityMacros.h>

#include <dlfcn.h>

#include <OpenGL/OpenGL.h>
#include <OpenGL/gl.h>     /* Just to prevent glxserver.h from loading mesa's and colliding with OpenGL.h */

#include <X11/Xproto.h>
#include <GL/glxproto.h>

#include <glxserver.h>
#include <glxutil.h>

typedef unsigned long long GLuint64EXT;
typedef long long GLint64EXT;
#include <dispatch.h>
#include <glapi.h>

#include "x-hash.h"

#include "visualConfigs.h"
#include "dri.h"

#include "darwin.h"
#define GLAQUA_DEBUG_MSG(msg, args...) ASL_LOG(ASL_LEVEL_DEBUG, "GLXAqua", msg, ##args)

__GLXprovider * GlxGetDRISWrastProvider (void);

static void setup_dispatch_table(void);
GLuint __glFloorLog2(GLuint val);
void warn_func(void * p1, char *format, ...);

// some prototypes
static __GLXscreen * __glXAquaScreenProbe(ScreenPtr pScreen);
static __GLXdrawable * __glXAquaScreenCreateDrawable(ClientPtr client, __GLXscreen *screen, DrawablePtr pDraw, XID drawId, int type, XID glxDrawId, __GLXconfig *conf);

static void __glXAquaContextDestroy(__GLXcontext *baseContext);
static int __glXAquaContextMakeCurrent(__GLXcontext *baseContext);
static int __glXAquaContextLoseCurrent(__GLXcontext *baseContext);
static int __glXAquaContextCopy(__GLXcontext *baseDst, __GLXcontext *baseSrc, unsigned long mask);

static CGLPixelFormatObj makeFormat(__GLXconfig *conf);

__GLXprovider __glXDRISWRastProvider = {
    __glXAquaScreenProbe,
    "Core OpenGL",
    NULL
};

typedef struct __GLXAquaScreen   __GLXAquaScreen;
typedef struct __GLXAquaContext  __GLXAquaContext;
typedef struct __GLXAquaDrawable __GLXAquaDrawable;

struct __GLXAquaScreen {
    __GLXscreen base;
    int index;
    int num_vis;
};

struct __GLXAquaContext {
    __GLXcontext base;
    CGLContextObj ctx;
    CGLPixelFormatObj pixelFormat;
    xp_surface_id sid;
    unsigned isAttached :1;
};

struct __GLXAquaDrawable {
    __GLXdrawable base;
    DrawablePtr pDraw;
    xp_surface_id sid;
    __GLXAquaContext *context;
};


static __GLXcontext *
__glXAquaScreenCreateContext(__GLXscreen *screen,
			     __GLXconfig *conf,
			     __GLXcontext *baseShareContext)
{
    __GLXAquaContext *context;
    __GLXAquaContext *shareContext = (__GLXAquaContext *) baseShareContext;
    CGLError gl_err;
  
    GLAQUA_DEBUG_MSG("glXAquaScreenCreateContext\n");
    
    context = calloc(1, sizeof (__GLXAquaContext));
    
    if (context == NULL)
	return NULL;

    memset(context, 0, sizeof *context);
    
    context->base.pGlxScreen = screen;
    
    context->base.destroy        = __glXAquaContextDestroy;
    context->base.makeCurrent    = __glXAquaContextMakeCurrent;
    context->base.loseCurrent    = __glXAquaContextLoseCurrent;
    context->base.copy           = __glXAquaContextCopy;
    /*FIXME verify that the context->base is fully initialized. */
    
    context->pixelFormat = makeFormat(conf);
    
    if (!context->pixelFormat) {
        free(context);
        return NULL;
    }

    context->ctx = NULL;
    gl_err = CGLCreateContext(context->pixelFormat,
			      shareContext ? shareContext->ctx : NULL,
			      &context->ctx);
    
    if (gl_err != 0) {
	ErrorF("CGLCreateContext error: %s\n", CGLErrorString(gl_err));
	CGLDestroyPixelFormat(context->pixelFormat);
	free(context);
	return NULL;
    }
    
    setup_dispatch_table();
    GLAQUA_DEBUG_MSG("glAquaCreateContext done\n");
    
    return &context->base;
}

/* maps from surface id -> list of __GLcontext */
static x_hash_table *surface_hash;

static void __glXAquaContextDestroy(__GLXcontext *baseContext) {
    x_list *lst;

    __GLXAquaContext *context = (__GLXAquaContext *) baseContext;
    
    GLAQUA_DEBUG_MSG("glAquaContextDestroy (ctx %p)\n", baseContext);
    if (context != NULL) {
      if (context->sid != 0 && surface_hash != NULL) {
		lst = x_hash_table_lookup(surface_hash, x_cvt_uint_to_vptr(context->sid), NULL);
		lst = x_list_remove(lst, context);
		x_hash_table_insert(surface_hash, x_cvt_uint_to_vptr(context->sid), lst);
      }

      if (context->ctx != NULL)
	  CGLDestroyContext(context->ctx);

      if (context->pixelFormat != NULL)
	  CGLDestroyPixelFormat(context->pixelFormat);
      
      free(context);
    }
}

static int __glXAquaContextLoseCurrent(__GLXcontext *baseContext) {
    CGLError gl_err;

    GLAQUA_DEBUG_MSG("glAquaLoseCurrent (ctx 0x%p)\n", baseContext);

    gl_err = CGLSetCurrentContext(NULL);
    if (gl_err != 0)
      ErrorF("CGLSetCurrentContext error: %s\n", CGLErrorString(gl_err));

    __glXLastContext = NULL; // Mesa does this; why?

    return GL_TRUE;
}

/* Called when a surface is destroyed as a side effect of destroying
   the window it's attached to. */
static void surface_notify(void *_arg, void *data) {
    DRISurfaceNotifyArg *arg = (DRISurfaceNotifyArg *)_arg;
    __GLXAquaDrawable *draw = (__GLXAquaDrawable *)data;
    __GLXAquaContext *context;
    x_list *lst;
    if(_arg == NULL || data == NULL) {
	    ErrorF("surface_notify called with bad params");
	    return;
    }
	
    GLAQUA_DEBUG_MSG("surface_notify(%p, %p)\n", _arg, data);
    switch (arg->kind) {
    case AppleDRISurfaceNotifyDestroyed:
        if (surface_hash != NULL)
            x_hash_table_remove(surface_hash, x_cvt_uint_to_vptr(arg->id));
	draw->pDraw = NULL;
	draw->sid = 0;
        break;

    case AppleDRISurfaceNotifyChanged:
        if (surface_hash != NULL) {
            lst = x_hash_table_lookup(surface_hash, x_cvt_uint_to_vptr(arg->id), NULL);
            for (; lst != NULL; lst = lst->next)
		{
                context = lst->data;
                xp_update_gl_context(context->ctx);
            }
        }
        break;
    default:
	ErrorF("surface_notify: unknown kind %d\n", arg->kind);
	break;
    }
}

static BOOL attach(__GLXAquaContext *context, __GLXAquaDrawable *draw) {
    DrawablePtr pDraw;
    
    GLAQUA_DEBUG_MSG("attach(%p, %p)\n", context, draw);
	
    if(NULL == context || NULL == draw)
	return TRUE;

    pDraw = draw->base.pDraw;

    if(NULL == pDraw) {
	ErrorF("%s:%s() pDraw is NULL!\n", __FILE__, __func__);
	return TRUE;
    }

    if (draw->sid == 0) {
	//if (!quartzProcs->CreateSurface(pDraw->pScreen, pDraw->id, pDraw,
        if (!DRICreateSurface(pDraw->pScreen, pDraw->id, pDraw,
			      0, &draw->sid, NULL,
			      surface_notify, draw))
            return TRUE;
        draw->pDraw = pDraw;
    } 
    
    if (!context->isAttached || context->sid != draw->sid) {
        x_list *lst;
	
        if (xp_attach_gl_context(context->ctx, draw->sid) != Success) {
	    //quartzProcs->DestroySurface(pDraw->pScreen, pDraw->id, pDraw,
            DRIDestroySurface(pDraw->pScreen, pDraw->id, pDraw,
			      surface_notify, draw);
            if (surface_hash != NULL)
                x_hash_table_remove(surface_hash, x_cvt_uint_to_vptr(draw->sid));
	    
            draw->sid = 0;
            return TRUE;
        }
	
        context->isAttached = TRUE;
        context->sid = draw->sid;
	
        if (surface_hash == NULL)
            surface_hash = x_hash_table_new(NULL, NULL, NULL, NULL);
	
        lst = x_hash_table_lookup(surface_hash, x_cvt_uint_to_vptr(context->sid), NULL);
        if (x_list_find(lst, context) == NULL) {
            lst = x_list_prepend(lst, context);
            x_hash_table_insert(surface_hash, x_cvt_uint_to_vptr(context->sid), lst);
        }
	
	

        GLAQUA_DEBUG_MSG("attached 0x%x to 0x%x\n", (unsigned int) pDraw->id,
                         (unsigned int) draw->sid);
    } 

    draw->context = context;

    return FALSE;
}

#if 0     // unused
static void unattach(__GLXAquaContext *context) {
	x_list *lst;
	GLAQUA_DEBUG_MSG("unattach\n");
	if (context == NULL) {
		ErrorF("Tried to unattach a null context\n");
		return;
	}
    if (context->isAttached) {
        GLAQUA_DEBUG_MSG("unattaching\n");

        if (surface_hash != NULL) {
            lst = x_hash_table_lookup(surface_hash, (void *) context->sid, NULL);
            lst = x_list_remove(lst, context);
            x_hash_table_insert(surface_hash, (void *) context->sid, lst);
        }

        CGLClearDrawable(context->ctx);
        context->isAttached = FALSE;
        context->sid = 0;
    }
}
#endif

static int __glXAquaContextMakeCurrent(__GLXcontext *baseContext) {
    CGLError gl_err;
    __GLXAquaContext *context = (__GLXAquaContext *) baseContext;
    __GLXAquaDrawable *drawPriv = (__GLXAquaDrawable *) context->base.drawPriv;
    
    GLAQUA_DEBUG_MSG("glAquaMakeCurrent (ctx 0x%p)\n", baseContext);
    
    if(attach(context, drawPriv))
	return /*error*/ 0;

    gl_err = CGLSetCurrentContext(context->ctx);
    if (gl_err != 0)
        ErrorF("CGLSetCurrentContext error: %s\n", CGLErrorString(gl_err));
    
    return gl_err == 0;
}

static int __glXAquaContextCopy(__GLXcontext *baseDst, __GLXcontext *baseSrc, unsigned long mask)
{
    CGLError gl_err;

    __GLXAquaContext *dst = (__GLXAquaContext *) baseDst;
    __GLXAquaContext *src = (__GLXAquaContext *) baseSrc;

    GLAQUA_DEBUG_MSG("GLXAquaContextCopy\n");

    gl_err = CGLCopyContext(src->ctx, dst->ctx, mask);
    if (gl_err != 0)
        ErrorF("CGLCopyContext error: %s\n", CGLErrorString(gl_err));

    return gl_err == 0;
}

/* Drawing surface notification callbacks */
static GLboolean __glXAquaDrawableSwapBuffers(ClientPtr client, __GLXdrawable *base) {
    CGLError err;
    __GLXAquaDrawable *drawable;
 
    //    GLAQUA_DEBUG_MSG("glAquaDrawableSwapBuffers(%p)\n",base);
	
    if(!base) {
	ErrorF("%s passed NULL\n", __func__);
	return GL_FALSE;
    }

    drawable = (__GLXAquaDrawable *)base;

    if(NULL == drawable->context) {
	ErrorF("%s called with a NULL->context for drawable %p!\n",
	       __func__, (void *)drawable);
	return GL_FALSE;
    }

    err = CGLFlushDrawable(drawable->context->ctx);

    if(kCGLNoError != err) {
	ErrorF("CGLFlushDrawable error: %s in %s\n", CGLErrorString(err),
	       __func__);
	return GL_FALSE;
    }

    return GL_TRUE;
}


static CGLPixelFormatObj makeFormat(__GLXconfig *conf) {
    CGLPixelFormatAttribute attr[64];
    CGLPixelFormatObj fobj;
    GLint formats;
    CGLError error;
    int i = 0;
    
    if(conf->doubleBufferMode)
	attr[i++] = kCGLPFADoubleBuffer;

    if(conf->stereoMode)
	attr[i++] = kCGLPFAStereo;

    attr[i++] = kCGLPFAColorSize;
    attr[i++] = conf->redBits + conf->greenBits + conf->blueBits;
    attr[i++] = kCGLPFAAlphaSize;
    attr[i++] = conf->alphaBits;

    if((conf->accumRedBits + conf->accumGreenBits + conf->accumBlueBits +
	conf->accumAlphaBits) > 0) {

	attr[i++] = kCGLPFAAccumSize;
        attr[i++] = conf->accumRedBits + conf->accumGreenBits
	    + conf->accumBlueBits + conf->accumAlphaBits;
    }
    
    attr[i++] = kCGLPFADepthSize;
    attr[i++] = conf->depthBits;

    if(conf->stencilBits) {
	attr[i++] = kCGLPFAStencilSize;
        attr[i++] = conf->stencilBits;	
    }
    
    if(conf->numAuxBuffers > 0) {
	attr[i++] = kCGLPFAAuxBuffers;
	attr[i++] = conf->numAuxBuffers;
    }

    if(conf->sampleBuffers > 0) {
       attr[i++] = kCGLPFASampleBuffers;
       attr[i++] = conf->sampleBuffers;
       attr[i++] = kCGLPFASamples;
       attr[i++] = conf->samples;
    }
     
    attr[i] = 0;

    error = CGLChoosePixelFormat(attr, &fobj, &formats);
    if(error) {
	ErrorF("error: creating pixel format %s\n", CGLErrorString(error));
	return NULL;
    }

    return fobj;
}

static void __glXAquaScreenDestroy(__GLXscreen *screen) {

    GLAQUA_DEBUG_MSG("glXAquaScreenDestroy(%p)\n", screen);
    __glXScreenDestroy(screen);

    free(screen);
}

/* This is called by __glXInitScreens(). */
static __GLXscreen * __glXAquaScreenProbe(ScreenPtr pScreen) {
    __GLXAquaScreen *screen;

    GLAQUA_DEBUG_MSG("glXAquaScreenProbe\n");

    if (pScreen == NULL) 
	return NULL;

    screen = calloc(1, sizeof *screen);

    if(NULL == screen)
	return NULL;
    
    screen->base.destroy        = __glXAquaScreenDestroy;
    screen->base.createContext  = __glXAquaScreenCreateContext;
    screen->base.createDrawable = __glXAquaScreenCreateDrawable;
    screen->base.swapInterval = /*FIXME*/ NULL;
    screen->base.pScreen       = pScreen;
    
    screen->base.fbconfigs = __glXAquaCreateVisualConfigs(&screen->base.numFBConfigs, pScreen->myNum);

    __glXScreenInit(&screen->base, pScreen);

    screen->base.GLXversion = strdup("1.4");
    screen->base.GLXextensions = strdup("GLX_SGIX_fbconfig "
                                        "GLX_SGIS_multisample "
                                        "GLX_ARB_multisample "
                                        "GLX_EXT_visual_info "
                                        "GLX_EXT_import_context ");
    
    /*We may be able to add more GLXextensions at a later time. */
    
    return &screen->base;
}

#if 0 // unused
static void __glXAquaDrawableCopySubBuffer (__GLXdrawable *drawable,
					    int x, int y, int w, int h) {
    /*TODO finish me*/
}
#endif

static void __glXAquaDrawableDestroy(__GLXdrawable *base) {
    /* gstaplin: base is the head of the structure, so it's at the same 
     * offset in memory.
     * Is this safe with strict aliasing?   I noticed that the other dri code
     * does this too...
     */
    __GLXAquaDrawable *glxPriv = (__GLXAquaDrawable *)base;

    GLAQUA_DEBUG_MSG("TRACE");
    
    /* It doesn't work to call DRIDestroySurface here, the drawable's
       already gone.. But dri.c notices the window destruction and
       frees the surface itself. */

    /*gstaplin: verify the statement above.  The surface destroy
     *messages weren't making it through, and may still not be.
     *We need a good test case for surface creation and destruction.
     *We also need a good way to enable introspection on the server
     *to validate the test, beyond using gdb with print.
     */

    free(glxPriv);
}

static __GLXdrawable *
__glXAquaScreenCreateDrawable(ClientPtr client,
                              __GLXscreen *screen,
			      DrawablePtr pDraw,
			      XID drawId,
			      int type,
			      XID glxDrawId,
			      __GLXconfig *conf) {
  __GLXAquaDrawable *glxPriv;

  glxPriv = malloc(sizeof *glxPriv);

  if(glxPriv == NULL)
      return NULL;

  memset(glxPriv, 0, sizeof *glxPriv);

  if(!__glXDrawableInit(&glxPriv->base, screen, pDraw, type, glxDrawId, conf)) {
    free(glxPriv);
    return NULL;
  }

  glxPriv->base.destroy       = __glXAquaDrawableDestroy;
  glxPriv->base.swapBuffers   = __glXAquaDrawableSwapBuffers;
  glxPriv->base.copySubBuffer = NULL; /* __glXAquaDrawableCopySubBuffer; */

  glxPriv->pDraw = pDraw;
  glxPriv->sid = 0;
  glxPriv->context = NULL;
  
  return &glxPriv->base;
}

// Extra goodies for glx

GLuint __glFloorLog2(GLuint val)
{
    int c = 0;

    while (val > 1) {
        c++;
        val >>= 1;
    }
    return c;
}

#ifndef OPENGL_FRAMEWORK_PATH
#define OPENGL_FRAMEWORK_PATH "/System/Library/Frameworks/OpenGL.framework/OpenGL"
#endif

static void setup_dispatch_table(void) {
    static struct _glapi_table *disp = NULL;
    static void *handle;
    const char *opengl_framework_path;

    if(disp)  {
        _glapi_set_dispatch(disp);
        return;
    }

    opengl_framework_path = getenv("OPENGL_FRAMEWORK_PATH");
    if (!opengl_framework_path) {
        opengl_framework_path = OPENGL_FRAMEWORK_PATH;
    }

    (void) dlerror();            /*drain dlerror */
    handle = dlopen(opengl_framework_path, RTLD_LOCAL);

    if (!handle) {
        ErrorF("unable to dlopen %s : %s, using RTLD_DEFAULT\n",
                opengl_framework_path, dlerror());
        handle = RTLD_DEFAULT;
    }

    disp = _glapi_create_table_from_handle(handle, "gl");
    assert(disp);

    _glapi_set_dispatch(disp);
}
>>>>>>> 26686c98
<|MERGE_RESOLUTION|>--- conflicted
+++ resolved
@@ -1,2093 +1,601 @@
-<<<<<<< HEAD
-/*
- * GLX implementation that uses Apple's OpenGL.framework
- * (Indirect rendering path -- it's also used for some direct mode code too)
- *
- * Copyright (c) 2007-2011 Apple Inc.
- * Copyright (c) 2004 Torrey T. Lyons. All Rights Reserved.
- * Copyright (c) 2002 Greg Parker. All Rights Reserved.
- *
- * Portions of this file are copied from Mesa's xf86glx.c,
- * which contains the following copyright:
- *
- * Copyright 1998-1999 Precision Insight, Inc., Cedar Park, Texas.
- * All Rights Reserved.
- *
- * Permission is hereby granted, free of charge, to any person obtaining a
- * copy of this software and associated documentation files (the "Software"),
- * to deal in the Software without restriction, including without limitation
- * the rights to use, copy, modify, merge, publish, distribute, sublicense,
- * and/or sell copies of the Software, and to permit persons to whom the
- * Software is furnished to do so, subject to the following conditions:
- *
- * The above copyright notice and this permission notice shall be included in
- * all copies or substantial portions of the Software.
- *
- * THE SOFTWARE IS PROVIDED "AS IS", WITHOUT WARRANTY OF ANY KIND, EXPRESS OR
- * IMPLIED, INCLUDING BUT NOT LIMITED TO THE WARRANTIES OF MERCHANTABILITY,
- * FITNESS FOR A PARTICULAR PURPOSE AND NONINFRINGEMENT. IN NO EVENT SHALL
- * THE ABOVE LISTED COPYRIGHT HOLDER(S) BE LIABLE FOR ANY CLAIM, DAMAGES OR
- * OTHER LIABILITY, WHETHER IN AN ACTION OF CONTRACT, TORT OR OTHERWISE,
- * ARISING FROM, OUT OF OR IN CONNECTION WITH THE SOFTWARE OR THE USE OR OTHER
- * DEALINGS IN THE SOFTWARE.
- */
-
-#ifdef HAVE_DIX_CONFIG_H
-#include <dix-config.h>
-#endif
-
-#include <AvailabilityMacros.h>
-
-#include <dlfcn.h>
-
-#include <OpenGL/OpenGL.h>
-#include <OpenGL/gl.h>     /* Just to prevent glxserver.h from loading mesa's and colliding with OpenGL.h */
-
-#include <X11/Xproto.h>
-#include <GL/glxproto.h>
-
-#include <glxserver.h>
-#include <glxutil.h>
-
-typedef unsigned long long GLuint64EXT;
-typedef long long GLint64EXT;
-#include <dispatch.h>
-#include <glapi.h>
-
-#include "x-hash.h"
-
-#include "visualConfigs.h"
-#include "dri.h"
-
-#include "darwin.h"
-#define GLAQUA_DEBUG_MSG(msg, args...) ASL_LOG(ASL_LEVEL_DEBUG, "GLXAqua", msg, ##args)
-
-__GLXprovider * GlxGetDRISWrastProvider (void);
-
-static void setup_dispatch_table(void);
-GLuint __glFloorLog2(GLuint val);
-void warn_func(void * p1, char *format, ...);
-
-// some prototypes
-static __GLXscreen * __glXAquaScreenProbe(ScreenPtr pScreen);
-static __GLXdrawable * __glXAquaScreenCreateDrawable(ClientPtr client, __GLXscreen *screen, DrawablePtr pDraw, XID drawId, int type, XID glxDrawId, __GLXconfig *conf);
-
-static void __glXAquaContextDestroy(__GLXcontext *baseContext);
-static int __glXAquaContextMakeCurrent(__GLXcontext *baseContext);
-static int __glXAquaContextLoseCurrent(__GLXcontext *baseContext);
-static int __glXAquaContextCopy(__GLXcontext *baseDst, __GLXcontext *baseSrc, unsigned long mask);
-
-static CGLPixelFormatObj makeFormat(__GLXconfig *conf);
-
-__GLXprovider __glXDRISWRastProvider = {
-    __glXAquaScreenProbe,
-    "Core OpenGL",
-    NULL
-};
-
-typedef struct __GLXAquaScreen   __GLXAquaScreen;
-typedef struct __GLXAquaContext  __GLXAquaContext;
-typedef struct __GLXAquaDrawable __GLXAquaDrawable;
-
-struct __GLXAquaScreen {
-    __GLXscreen base;
-    int index;
-    int num_vis;
-};
-
-struct __GLXAquaContext {
-    __GLXcontext base;
-    CGLContextObj ctx;
-    CGLPixelFormatObj pixelFormat;
-    xp_surface_id sid;
-    unsigned isAttached :1;
-};
-
-struct __GLXAquaDrawable {
-    __GLXdrawable base;
-    DrawablePtr pDraw;
-    xp_surface_id sid;
-    __GLXAquaContext *context;
-};
-
-
-static __GLXcontext *
-__glXAquaScreenCreateContext(__GLXscreen *screen,
-			     __GLXconfig *conf,
-			     __GLXcontext *baseShareContext)
-{
-    __GLXAquaContext *context;
-    __GLXAquaContext *shareContext = (__GLXAquaContext *) baseShareContext;
-    CGLError gl_err;
-  
-    GLAQUA_DEBUG_MSG("glXAquaScreenCreateContext\n");
-    
-    context = calloc(1, sizeof (__GLXAquaContext));
-    
-    if (context == NULL)
-	return NULL;
-
-    memset(context, 0, sizeof *context);
-    
-    context->base.pGlxScreen = screen;
-    
-    context->base.destroy        = __glXAquaContextDestroy;
-    context->base.makeCurrent    = __glXAquaContextMakeCurrent;
-    context->base.loseCurrent    = __glXAquaContextLoseCurrent;
-    context->base.copy           = __glXAquaContextCopy;
-    /*FIXME verify that the context->base is fully initialized. */
-    
-    context->pixelFormat = makeFormat(conf);
-    
-    if (!context->pixelFormat) {
-        free(context);
-        return NULL;
-    }
-
-    context->ctx = NULL;
-    gl_err = CGLCreateContext(context->pixelFormat,
-			      shareContext ? shareContext->ctx : NULL,
-			      &context->ctx);
-    
-    if (gl_err != 0) {
-	ErrorF("CGLCreateContext error: %s\n", CGLErrorString(gl_err));
-	CGLDestroyPixelFormat(context->pixelFormat);
-	free(context);
-	return NULL;
-    }
-    
-    setup_dispatch_table();
-    GLAQUA_DEBUG_MSG("glAquaCreateContext done\n");
-    
-    return &context->base;
-}
-
-/* maps from surface id -> list of __GLcontext */
-static x_hash_table *surface_hash;
-
-static void __glXAquaContextDestroy(__GLXcontext *baseContext) {
-    x_list *lst;
-
-    __GLXAquaContext *context = (__GLXAquaContext *) baseContext;
-    
-    GLAQUA_DEBUG_MSG("glAquaContextDestroy (ctx %p)\n", baseContext);
-    if (context != NULL) {
-      if (context->sid != 0 && surface_hash != NULL) {
-		lst = x_hash_table_lookup(surface_hash, x_cvt_uint_to_vptr(context->sid), NULL);
-		lst = x_list_remove(lst, context);
-		x_hash_table_insert(surface_hash, x_cvt_uint_to_vptr(context->sid), lst);
-      }
-
-      if (context->ctx != NULL)
-	  CGLDestroyContext(context->ctx);
-
-      if (context->pixelFormat != NULL)
-	  CGLDestroyPixelFormat(context->pixelFormat);
-      
-      free(context);
-    }
-}
-
-static int __glXAquaContextLoseCurrent(__GLXcontext *baseContext) {
-    CGLError gl_err;
-
-    GLAQUA_DEBUG_MSG("glAquaLoseCurrent (ctx 0x%p)\n", baseContext);
-
-    gl_err = CGLSetCurrentContext(NULL);
-    if (gl_err != 0)
-      ErrorF("CGLSetCurrentContext error: %s\n", CGLErrorString(gl_err));
-
-    __glXLastContext = NULL; // Mesa does this; why?
-
-    return GL_TRUE;
-}
-
-/* Called when a surface is destroyed as a side effect of destroying
-   the window it's attached to. */
-static void surface_notify(void *_arg, void *data) {
-    DRISurfaceNotifyArg *arg = (DRISurfaceNotifyArg *)_arg;
-    __GLXAquaDrawable *draw = (__GLXAquaDrawable *)data;
-    __GLXAquaContext *context;
-    x_list *lst;
-    if(_arg == NULL || data == NULL) {
-	    ErrorF("surface_notify called with bad params");
-	    return;
-    }
-	
-    GLAQUA_DEBUG_MSG("surface_notify(%p, %p)\n", _arg, data);
-    switch (arg->kind) {
-    case AppleDRISurfaceNotifyDestroyed:
-        if (surface_hash != NULL)
-            x_hash_table_remove(surface_hash, x_cvt_uint_to_vptr(arg->id));
-	draw->pDraw = NULL;
-	draw->sid = 0;
-        break;
-
-    case AppleDRISurfaceNotifyChanged:
-        if (surface_hash != NULL) {
-            lst = x_hash_table_lookup(surface_hash, x_cvt_uint_to_vptr(arg->id), NULL);
-            for (; lst != NULL; lst = lst->next)
-		{
-                context = lst->data;
-                xp_update_gl_context(context->ctx);
-            }
-        }
-        break;
-    default:
-	ErrorF("surface_notify: unknown kind %d\n", arg->kind);
-	break;
-    }
-}
-
-static BOOL attach(__GLXAquaContext *context, __GLXAquaDrawable *draw) {
-    DrawablePtr pDraw;
-    
-    GLAQUA_DEBUG_MSG("attach(%p, %p)\n", context, draw);
-	
-    if(NULL == context || NULL == draw)
-	return TRUE;
-
-    pDraw = draw->base.pDraw;
-
-    if(NULL == pDraw) {
-	ErrorF("%s:%s() pDraw is NULL!\n", __FILE__, __func__);
-	return TRUE;
-    }
-
-    if (draw->sid == 0) {
-	//if (!quartzProcs->CreateSurface(pDraw->pScreen, pDraw->id, pDraw,
-        if (!DRICreateSurface(pDraw->pScreen, pDraw->id, pDraw,
-			      0, &draw->sid, NULL,
-			      surface_notify, draw))
-            return TRUE;
-        draw->pDraw = pDraw;
-    } 
-    
-    if (!context->isAttached || context->sid != draw->sid) {
-        x_list *lst;
-	
-        if (xp_attach_gl_context(context->ctx, draw->sid) != Success) {
-	    //quartzProcs->DestroySurface(pDraw->pScreen, pDraw->id, pDraw,
-            DRIDestroySurface(pDraw->pScreen, pDraw->id, pDraw,
-			      surface_notify, draw);
-            if (surface_hash != NULL)
-                x_hash_table_remove(surface_hash, x_cvt_uint_to_vptr(draw->sid));
-	    
-            draw->sid = 0;
-            return TRUE;
-        }
-	
-        context->isAttached = TRUE;
-        context->sid = draw->sid;
-	
-        if (surface_hash == NULL)
-            surface_hash = x_hash_table_new(NULL, NULL, NULL, NULL);
-	
-        lst = x_hash_table_lookup(surface_hash, x_cvt_uint_to_vptr(context->sid), NULL);
-        if (x_list_find(lst, context) == NULL) {
-            lst = x_list_prepend(lst, context);
-            x_hash_table_insert(surface_hash, x_cvt_uint_to_vptr(context->sid), lst);
-        }
-	
-	
-
-        GLAQUA_DEBUG_MSG("attached 0x%x to 0x%x\n", (unsigned int) pDraw->id,
-                         (unsigned int) draw->sid);
-    } 
-
-    draw->context = context;
-
-    return FALSE;
-}
-
-#if 0     // unused
-static void unattach(__GLXAquaContext *context) {
-	x_list *lst;
-	GLAQUA_DEBUG_MSG("unattach\n");
-	if (context == NULL) {
-		ErrorF("Tried to unattach a null context\n");
-		return;
-	}
-    if (context->isAttached) {
-        GLAQUA_DEBUG_MSG("unattaching\n");
-
-        if (surface_hash != NULL) {
-            lst = x_hash_table_lookup(surface_hash, (void *) context->sid, NULL);
-            lst = x_list_remove(lst, context);
-            x_hash_table_insert(surface_hash, (void *) context->sid, lst);
-        }
-
-        CGLClearDrawable(context->ctx);
-        context->isAttached = FALSE;
-        context->sid = 0;
-    }
-}
-#endif
-
-static int __glXAquaContextMakeCurrent(__GLXcontext *baseContext) {
-    CGLError gl_err;
-    __GLXAquaContext *context = (__GLXAquaContext *) baseContext;
-    __GLXAquaDrawable *drawPriv = (__GLXAquaDrawable *) context->base.drawPriv;
-    
-    GLAQUA_DEBUG_MSG("glAquaMakeCurrent (ctx 0x%p)\n", baseContext);
-    
-    if(attach(context, drawPriv))
-	return /*error*/ 0;
-
-    gl_err = CGLSetCurrentContext(context->ctx);
-    if (gl_err != 0)
-        ErrorF("CGLSetCurrentContext error: %s\n", CGLErrorString(gl_err));
-    
-    return gl_err == 0;
-}
-
-static int __glXAquaContextCopy(__GLXcontext *baseDst, __GLXcontext *baseSrc, unsigned long mask)
-{
-    CGLError gl_err;
-
-    __GLXAquaContext *dst = (__GLXAquaContext *) baseDst;
-    __GLXAquaContext *src = (__GLXAquaContext *) baseSrc;
-
-    GLAQUA_DEBUG_MSG("GLXAquaContextCopy\n");
-
-    gl_err = CGLCopyContext(src->ctx, dst->ctx, mask);
-    if (gl_err != 0)
-        ErrorF("CGLCopyContext error: %s\n", CGLErrorString(gl_err));
-
-    return gl_err == 0;
-}
-
-/* Drawing surface notification callbacks */
-static GLboolean __glXAquaDrawableSwapBuffers(ClientPtr client, __GLXdrawable *base) {
-    CGLError err;
-    __GLXAquaDrawable *drawable;
- 
-    //    GLAQUA_DEBUG_MSG("glAquaDrawableSwapBuffers(%p)\n",base);
-	
-    if(!base) {
-	ErrorF("%s passed NULL\n", __func__);
-	return GL_FALSE;
-    }
-
-    drawable = (__GLXAquaDrawable *)base;
-
-    if(NULL == drawable->context) {
-	ErrorF("%s called with a NULL->context for drawable %p!\n",
-	       __func__, (void *)drawable);
-	return GL_FALSE;
-    }
-
-    err = CGLFlushDrawable(drawable->context->ctx);
-
-    if(kCGLNoError != err) {
-	ErrorF("CGLFlushDrawable error: %s in %s\n", CGLErrorString(err),
-	       __func__);
-	return GL_FALSE;
-    }
-
-    return GL_TRUE;
-}
-
-
-static CGLPixelFormatObj makeFormat(__GLXconfig *conf) {
-    CGLPixelFormatAttribute attr[64];
-    CGLPixelFormatObj fobj;
-    GLint formats;
-    CGLError error;
-    int i = 0;
-    
-    if(conf->doubleBufferMode)
-	attr[i++] = kCGLPFADoubleBuffer;
-
-    if(conf->stereoMode)
-	attr[i++] = kCGLPFAStereo;
-
-    attr[i++] = kCGLPFAColorSize;
-    attr[i++] = conf->redBits + conf->greenBits + conf->blueBits;
-    attr[i++] = kCGLPFAAlphaSize;
-    attr[i++] = conf->alphaBits;
-
-    if((conf->accumRedBits + conf->accumGreenBits + conf->accumBlueBits +
-	conf->accumAlphaBits) > 0) {
-
-	attr[i++] = kCGLPFAAccumSize;
-        attr[i++] = conf->accumRedBits + conf->accumGreenBits
-	    + conf->accumBlueBits + conf->accumAlphaBits;
-    }
-    
-    attr[i++] = kCGLPFADepthSize;
-    attr[i++] = conf->depthBits;
-
-    if(conf->stencilBits) {
-	attr[i++] = kCGLPFAStencilSize;
-        attr[i++] = conf->stencilBits;	
-    }
-    
-    if(conf->numAuxBuffers > 0) {
-	attr[i++] = kCGLPFAAuxBuffers;
-	attr[i++] = conf->numAuxBuffers;
-    }
-
-    if(conf->sampleBuffers > 0) {
-       attr[i++] = kCGLPFASampleBuffers;
-       attr[i++] = conf->sampleBuffers;
-       attr[i++] = kCGLPFASamples;
-       attr[i++] = conf->samples;
-    }
-     
-    attr[i] = 0;
-
-    error = CGLChoosePixelFormat(attr, &fobj, &formats);
-    if(error) {
-	ErrorF("error: creating pixel format %s\n", CGLErrorString(error));
-	return NULL;
-    }
-
-    return fobj;
-}
-
-static void __glXAquaScreenDestroy(__GLXscreen *screen) {
-
-    GLAQUA_DEBUG_MSG("glXAquaScreenDestroy(%p)\n", screen);
-    __glXScreenDestroy(screen);
-
-    free(screen);
-}
-
-/* This is called by __glXInitScreens(). */
-static __GLXscreen * __glXAquaScreenProbe(ScreenPtr pScreen) {
-    __GLXAquaScreen *screen;
-
-    GLAQUA_DEBUG_MSG("glXAquaScreenProbe\n");
-
-    if (pScreen == NULL) 
-	return NULL;
-
-    screen = calloc(1, sizeof *screen);
-
-    if(NULL == screen)
-	return NULL;
-    
-    screen->base.destroy        = __glXAquaScreenDestroy;
-    screen->base.createContext  = __glXAquaScreenCreateContext;
-    screen->base.createDrawable = __glXAquaScreenCreateDrawable;
-    screen->base.swapInterval = /*FIXME*/ NULL;
-    screen->base.pScreen       = pScreen;
-    
-    screen->base.fbconfigs = __glXAquaCreateVisualConfigs(&screen->base.numFBConfigs, pScreen->myNum);
-
-    __glXScreenInit(&screen->base, pScreen);
-
-    screen->base.GLXversion = strdup("1.4");
-    screen->base.GLXextensions = strdup("GLX_SGIX_fbconfig "
-                                        "GLX_SGIS_multisample "
-                                        "GLX_ARB_multisample "
-                                        "GLX_EXT_visual_info "
-                                        "GLX_EXT_import_context ");
-    
-    /*We may be able to add more GLXextensions at a later time. */
-    
-    return &screen->base;
-}
-
-#if 0 // unused
-static void __glXAquaDrawableCopySubBuffer (__GLXdrawable *drawable,
-					    int x, int y, int w, int h) {
-    /*TODO finish me*/
-}
-#endif
-
-static void __glXAquaDrawableDestroy(__GLXdrawable *base) {
-    /* gstaplin: base is the head of the structure, so it's at the same 
-     * offset in memory.
-     * Is this safe with strict aliasing?   I noticed that the other dri code
-     * does this too...
-     */
-    __GLXAquaDrawable *glxPriv = (__GLXAquaDrawable *)base;
-
-    GLAQUA_DEBUG_MSG(__func__);
-    
-    /* It doesn't work to call DRIDestroySurface here, the drawable's
-       already gone.. But dri.c notices the window destruction and
-       frees the surface itself. */
-
-    /*gstaplin: verify the statement above.  The surface destroy
-     *messages weren't making it through, and may still not be.
-     *We need a good test case for surface creation and destruction.
-     *We also need a good way to enable introspection on the server
-     *to validate the test, beyond using gdb with print.
-     */
-
-    free(glxPriv);
-}
-
-static __GLXdrawable *
-__glXAquaScreenCreateDrawable(ClientPtr client,
-                              __GLXscreen *screen,
-			      DrawablePtr pDraw,
-			      XID drawId,
-			      int type,
-			      XID glxDrawId,
-			      __GLXconfig *conf) {
-  __GLXAquaDrawable *glxPriv;
-
-  glxPriv = malloc(sizeof *glxPriv);
-
-  if(glxPriv == NULL)
-      return NULL;
-
-  memset(glxPriv, 0, sizeof *glxPriv);
-
-  if(!__glXDrawableInit(&glxPriv->base, screen, pDraw, type, glxDrawId, conf)) {
-    free(glxPriv);
-    return NULL;
-  }
-
-  glxPriv->base.destroy       = __glXAquaDrawableDestroy;
-  glxPriv->base.swapBuffers   = __glXAquaDrawableSwapBuffers;
-  glxPriv->base.copySubBuffer = NULL; /* __glXAquaDrawableCopySubBuffer; */
-
-  glxPriv->pDraw = pDraw;
-  glxPriv->sid = 0;
-  glxPriv->context = NULL;
-  
-  return &glxPriv->base;
-}
-
-// Extra goodies for glx
-
-GLuint __glFloorLog2(GLuint val)
-{
-    int c = 0;
-
-    while (val > 1) {
-        c++;
-        val >>= 1;
-    }
-    return c;
-}
-
-static void setup_dispatch_table(void) {
-    static struct _glapi_table *disp = NULL;
-
-    if(disp)  {
-        _glapi_set_dispatch(disp);
-        return;
-    }
-
-    disp=calloc(1,sizeof(struct _glapi_table));
-    assert(disp);
-
-    /* to update:
-     * for f in $(grep 'define SET_' ../../../glx/dispatch.h  | cut -f2 -d' ' | cut -f1 -d\( | sort -u); do grep -q $f indirect.c && echo $f ; done | grep -v by_offset | sed 's:SET_\(.*\)$:SET_\1(disp, dlsym(RTLD_DEFAULT, "gl\1"))\;:'
-     */
-
-    SET_Accum(disp, dlsym(RTLD_DEFAULT, "glAccum"));
-    SET_AlphaFunc(disp, dlsym(RTLD_DEFAULT, "glAlphaFunc"));
-    SET_AreTexturesResident(disp, dlsym(RTLD_DEFAULT, "glAreTexturesResident"));
-    SET_ArrayElement(disp, dlsym(RTLD_DEFAULT, "glArrayElement"));
-    SET_Begin(disp, dlsym(RTLD_DEFAULT, "glBegin"));
-    SET_BindTexture(disp, dlsym(RTLD_DEFAULT, "glBindTexture"));
-    SET_Bitmap(disp, dlsym(RTLD_DEFAULT, "glBitmap"));
-    SET_BlendColor(disp, dlsym(RTLD_DEFAULT, "glBlendColor"));
-    SET_BlendEquation(disp, dlsym(RTLD_DEFAULT, "glBlendEquation"));
-    SET_BlendFunc(disp, dlsym(RTLD_DEFAULT, "glBlendFunc"));
-    SET_CallList(disp, dlsym(RTLD_DEFAULT, "glCallList"));
-    SET_CallLists(disp, dlsym(RTLD_DEFAULT, "glCallLists"));
-    SET_Clear(disp, dlsym(RTLD_DEFAULT, "glClear"));
-    SET_ClearAccum(disp, dlsym(RTLD_DEFAULT, "glClearAccum"));
-    SET_ClearColor(disp, dlsym(RTLD_DEFAULT, "glClearColor"));
-    SET_ClearDepth(disp, dlsym(RTLD_DEFAULT, "glClearDepth"));
-    SET_ClearIndex(disp, dlsym(RTLD_DEFAULT, "glClearIndex"));
-    SET_ClearStencil(disp, dlsym(RTLD_DEFAULT, "glClearStencil"));
-    SET_ClipPlane(disp, dlsym(RTLD_DEFAULT, "glClipPlane"));
-    SET_Color3b(disp, dlsym(RTLD_DEFAULT, "glColor3b"));
-    SET_Color3bv(disp, dlsym(RTLD_DEFAULT, "glColor3bv"));
-    SET_Color3d(disp, dlsym(RTLD_DEFAULT, "glColor3d"));
-    SET_Color3dv(disp, dlsym(RTLD_DEFAULT, "glColor3dv"));
-    SET_Color3f(disp, dlsym(RTLD_DEFAULT, "glColor3f"));
-    SET_Color3fv(disp, dlsym(RTLD_DEFAULT, "glColor3fv"));
-    SET_Color3i(disp, dlsym(RTLD_DEFAULT, "glColor3i"));
-    SET_Color3iv(disp, dlsym(RTLD_DEFAULT, "glColor3iv"));
-    SET_Color3s(disp, dlsym(RTLD_DEFAULT, "glColor3s"));
-    SET_Color3sv(disp, dlsym(RTLD_DEFAULT, "glColor3sv"));
-    SET_Color3ub(disp, dlsym(RTLD_DEFAULT, "glColor3ub"));
-    SET_Color3ubv(disp, dlsym(RTLD_DEFAULT, "glColor3ubv"));
-    SET_Color3ui(disp, dlsym(RTLD_DEFAULT, "glColor3ui"));
-    SET_Color3uiv(disp, dlsym(RTLD_DEFAULT, "glColor3uiv"));
-    SET_Color3us(disp, dlsym(RTLD_DEFAULT, "glColor3us"));
-    SET_Color3usv(disp, dlsym(RTLD_DEFAULT, "glColor3usv"));
-    SET_Color4b(disp, dlsym(RTLD_DEFAULT, "glColor4b"));
-    SET_Color4bv(disp, dlsym(RTLD_DEFAULT, "glColor4bv"));
-    SET_Color4d(disp, dlsym(RTLD_DEFAULT, "glColor4d"));
-    SET_Color4dv(disp, dlsym(RTLD_DEFAULT, "glColor4dv"));
-    SET_Color4f(disp, dlsym(RTLD_DEFAULT, "glColor4f"));
-    SET_Color4fv(disp, dlsym(RTLD_DEFAULT, "glColor4fv"));
-    SET_Color4i(disp, dlsym(RTLD_DEFAULT, "glColor4i"));
-    SET_Color4iv(disp, dlsym(RTLD_DEFAULT, "glColor4iv"));
-    SET_Color4s(disp, dlsym(RTLD_DEFAULT, "glColor4s"));
-    SET_Color4sv(disp, dlsym(RTLD_DEFAULT, "glColor4sv"));
-    SET_Color4ub(disp, dlsym(RTLD_DEFAULT, "glColor4ub"));
-    SET_Color4ubv(disp, dlsym(RTLD_DEFAULT, "glColor4ubv"));
-    SET_Color4ui(disp, dlsym(RTLD_DEFAULT, "glColor4ui"));
-    SET_Color4uiv(disp, dlsym(RTLD_DEFAULT, "glColor4uiv"));
-    SET_Color4us(disp, dlsym(RTLD_DEFAULT, "glColor4us"));
-    SET_Color4usv(disp, dlsym(RTLD_DEFAULT, "glColor4usv"));
-    SET_ColorMask(disp, dlsym(RTLD_DEFAULT, "glColorMask"));
-    SET_ColorMaterial(disp, dlsym(RTLD_DEFAULT, "glColorMaterial"));
-    SET_ColorPointer(disp, dlsym(RTLD_DEFAULT, "glColorPointer"));
-    SET_ColorSubTable(disp, dlsym(RTLD_DEFAULT, "glColorSubTable"));
-    SET_ColorTable(disp, dlsym(RTLD_DEFAULT, "glColorTable"));
-    SET_ColorTableParameterfv(disp, dlsym(RTLD_DEFAULT, "glColorTableParameterfv"));
-    SET_ColorTableParameteriv(disp, dlsym(RTLD_DEFAULT, "glColorTableParameteriv"));
-    SET_ConvolutionFilter1D(disp, dlsym(RTLD_DEFAULT, "glConvolutionFilter1D"));
-    SET_ConvolutionFilter2D(disp, dlsym(RTLD_DEFAULT, "glConvolutionFilter2D"));
-    SET_ConvolutionParameterf(disp, dlsym(RTLD_DEFAULT, "glConvolutionParameterf"));
-    SET_ConvolutionParameterfv(disp, dlsym(RTLD_DEFAULT, "glConvolutionParameterfv"));
-    SET_ConvolutionParameteri(disp, dlsym(RTLD_DEFAULT, "glConvolutionParameteri"));
-    SET_ConvolutionParameteriv(disp, dlsym(RTLD_DEFAULT, "glConvolutionParameteriv"));
-    SET_CopyColorSubTable(disp, dlsym(RTLD_DEFAULT, "glCopyColorSubTable"));
-    SET_CopyColorTable(disp, dlsym(RTLD_DEFAULT, "glCopyColorTable"));
-    SET_CopyConvolutionFilter1D(disp, dlsym(RTLD_DEFAULT, "glCopyConvolutionFilter1D"));
-    SET_CopyConvolutionFilter2D(disp, dlsym(RTLD_DEFAULT, "glCopyConvolutionFilter2D"));
-    SET_CopyPixels(disp, dlsym(RTLD_DEFAULT, "glCopyPixels"));
-    SET_CopyTexImage1D(disp, dlsym(RTLD_DEFAULT, "glCopyTexImage1D"));
-    SET_CopyTexImage2D(disp, dlsym(RTLD_DEFAULT, "glCopyTexImage2D"));
-    SET_CopyTexSubImage1D(disp, dlsym(RTLD_DEFAULT, "glCopyTexSubImage1D"));
-    SET_CopyTexSubImage2D(disp, dlsym(RTLD_DEFAULT, "glCopyTexSubImage2D"));
-    SET_CopyTexSubImage3D(disp, dlsym(RTLD_DEFAULT, "glCopyTexSubImage3D"));
-    SET_CullFace(disp, dlsym(RTLD_DEFAULT, "glCullFace"));
-    SET_DeleteLists(disp, dlsym(RTLD_DEFAULT, "glDeleteLists"));
-    SET_DeleteTextures(disp, dlsym(RTLD_DEFAULT, "glDeleteTextures"));
-    SET_DepthFunc(disp, dlsym(RTLD_DEFAULT, "glDepthFunc"));
-    SET_DepthMask(disp, dlsym(RTLD_DEFAULT, "glDepthMask"));
-    SET_DepthRange(disp, dlsym(RTLD_DEFAULT, "glDepthRange"));
-    SET_Disable(disp, dlsym(RTLD_DEFAULT, "glDisable"));
-    SET_DisableClientState(disp, dlsym(RTLD_DEFAULT, "glDisableClientState"));
-    SET_DrawArrays(disp, dlsym(RTLD_DEFAULT, "glDrawArrays"));
-    SET_DrawBuffer(disp, dlsym(RTLD_DEFAULT, "glDrawBuffer"));
-    SET_DrawElements(disp, dlsym(RTLD_DEFAULT, "glDrawElements"));
-    SET_DrawPixels(disp, dlsym(RTLD_DEFAULT, "glDrawPixels"));
-    SET_DrawRangeElements(disp, dlsym(RTLD_DEFAULT, "glDrawRangeElements"));
-    SET_EdgeFlag(disp, dlsym(RTLD_DEFAULT, "glEdgeFlag"));
-    SET_EdgeFlagPointer(disp, dlsym(RTLD_DEFAULT, "glEdgeFlagPointer"));
-    SET_EdgeFlagv(disp, dlsym(RTLD_DEFAULT, "glEdgeFlagv"));
-    SET_Enable(disp, dlsym(RTLD_DEFAULT, "glEnable"));
-    SET_EnableClientState(disp, dlsym(RTLD_DEFAULT, "glEnableClientState"));
-    SET_End(disp, dlsym(RTLD_DEFAULT, "glEnd"));
-    SET_EndList(disp, dlsym(RTLD_DEFAULT, "glEndList"));
-    SET_EvalCoord1d(disp, dlsym(RTLD_DEFAULT, "glEvalCoord1d"));
-    SET_EvalCoord1dv(disp, dlsym(RTLD_DEFAULT, "glEvalCoord1dv"));
-    SET_EvalCoord1f(disp, dlsym(RTLD_DEFAULT, "glEvalCoord1f"));
-    SET_EvalCoord1fv(disp, dlsym(RTLD_DEFAULT, "glEvalCoord1fv"));
-    SET_EvalCoord2d(disp, dlsym(RTLD_DEFAULT, "glEvalCoord2d"));
-    SET_EvalCoord2dv(disp, dlsym(RTLD_DEFAULT, "glEvalCoord2dv"));
-    SET_EvalCoord2f(disp, dlsym(RTLD_DEFAULT, "glEvalCoord2f"));
-    SET_EvalCoord2fv(disp, dlsym(RTLD_DEFAULT, "glEvalCoord2fv"));
-    SET_EvalMesh1(disp, dlsym(RTLD_DEFAULT, "glEvalMesh1"));
-    SET_EvalMesh2(disp, dlsym(RTLD_DEFAULT, "glEvalMesh2"));
-    SET_EvalPoint1(disp, dlsym(RTLD_DEFAULT, "glEvalPoint1"));
-    SET_EvalPoint2(disp, dlsym(RTLD_DEFAULT, "glEvalPoint2"));
-    SET_FeedbackBuffer(disp, dlsym(RTLD_DEFAULT, "glFeedbackBuffer"));
-    SET_Finish(disp, dlsym(RTLD_DEFAULT, "glFinish"));
-    SET_Flush(disp, dlsym(RTLD_DEFAULT, "glFlush"));
-    SET_Fogf(disp, dlsym(RTLD_DEFAULT, "glFogf"));
-    SET_Fogfv(disp, dlsym(RTLD_DEFAULT, "glFogfv"));
-    SET_Fogi(disp, dlsym(RTLD_DEFAULT, "glFogi"));
-    SET_Fogiv(disp, dlsym(RTLD_DEFAULT, "glFogiv"));
-    SET_FrontFace(disp, dlsym(RTLD_DEFAULT, "glFrontFace"));
-    SET_Frustum(disp, dlsym(RTLD_DEFAULT, "glFrustum"));
-    SET_GenLists(disp, dlsym(RTLD_DEFAULT, "glGenLists"));
-    SET_GenTextures(disp, dlsym(RTLD_DEFAULT, "glGenTextures"));
-    SET_GetBooleanv(disp, dlsym(RTLD_DEFAULT, "glGetBooleanv"));
-    SET_GetClipPlane(disp, dlsym(RTLD_DEFAULT, "glGetClipPlane"));
-    SET_GetColorTable(disp, dlsym(RTLD_DEFAULT, "glGetColorTable"));
-    SET_GetColorTableParameterfv(disp, dlsym(RTLD_DEFAULT, "glGetColorTableParameterfv"));
-    SET_GetColorTableParameteriv(disp, dlsym(RTLD_DEFAULT, "glGetColorTableParameteriv"));
-    SET_GetConvolutionFilter(disp, dlsym(RTLD_DEFAULT, "glGetConvolutionFilter"));
-    SET_GetConvolutionParameterfv(disp, dlsym(RTLD_DEFAULT, "glGetConvolutionParameterfv"));
-    SET_GetConvolutionParameteriv(disp, dlsym(RTLD_DEFAULT, "glGetConvolutionParameteriv"));
-    SET_GetDoublev(disp, dlsym(RTLD_DEFAULT, "glGetDoublev"));
-    SET_GetError(disp, dlsym(RTLD_DEFAULT, "glGetError"));
-    SET_GetFloatv(disp, dlsym(RTLD_DEFAULT, "glGetFloatv"));
-    SET_GetHistogram(disp, dlsym(RTLD_DEFAULT, "glGetHistogram"));
-    SET_GetHistogramParameterfv(disp, dlsym(RTLD_DEFAULT, "glGetHistogramParameterfv"));
-    SET_GetHistogramParameteriv(disp, dlsym(RTLD_DEFAULT, "glGetHistogramParameteriv"));
-    SET_GetIntegerv(disp, dlsym(RTLD_DEFAULT, "glGetIntegerv"));
-    SET_GetLightfv(disp, dlsym(RTLD_DEFAULT, "glGetLightfv"));
-    SET_GetLightiv(disp, dlsym(RTLD_DEFAULT, "glGetLightiv"));
-    SET_GetMapdv(disp, dlsym(RTLD_DEFAULT, "glGetMapdv"));
-    SET_GetMapfv(disp, dlsym(RTLD_DEFAULT, "glGetMapfv"));
-    SET_GetMapiv(disp, dlsym(RTLD_DEFAULT, "glGetMapiv"));
-    SET_GetMaterialfv(disp, dlsym(RTLD_DEFAULT, "glGetMaterialfv"));
-    SET_GetMaterialiv(disp, dlsym(RTLD_DEFAULT, "glGetMaterialiv"));
-    SET_GetMinmax(disp, dlsym(RTLD_DEFAULT, "glGetMinmax"));
-    SET_GetMinmaxParameterfv(disp, dlsym(RTLD_DEFAULT, "glGetMinmaxParameterfv"));
-    SET_GetMinmaxParameteriv(disp, dlsym(RTLD_DEFAULT, "glGetMinmaxParameteriv"));
-    SET_GetPixelMapfv(disp, dlsym(RTLD_DEFAULT, "glGetPixelMapfv"));
-    SET_GetPixelMapuiv(disp, dlsym(RTLD_DEFAULT, "glGetPixelMapuiv"));
-    SET_GetPixelMapusv(disp, dlsym(RTLD_DEFAULT, "glGetPixelMapusv"));
-    SET_GetPointerv(disp, dlsym(RTLD_DEFAULT, "glGetPointerv"));
-    SET_GetPolygonStipple(disp, dlsym(RTLD_DEFAULT, "glGetPolygonStipple"));
-    SET_GetSeparableFilter(disp, dlsym(RTLD_DEFAULT, "glGetSeparableFilter"));
-    SET_GetString(disp, dlsym(RTLD_DEFAULT, "glGetString"));
-    SET_GetTexEnvfv(disp, dlsym(RTLD_DEFAULT, "glGetTexEnvfv"));
-    SET_GetTexEnviv(disp, dlsym(RTLD_DEFAULT, "glGetTexEnviv"));
-    SET_GetTexGendv(disp, dlsym(RTLD_DEFAULT, "glGetTexGendv"));
-    SET_GetTexGenfv(disp, dlsym(RTLD_DEFAULT, "glGetTexGenfv"));
-    SET_GetTexGeniv(disp, dlsym(RTLD_DEFAULT, "glGetTexGeniv"));
-    SET_GetTexImage(disp, dlsym(RTLD_DEFAULT, "glGetTexImage"));
-    SET_GetTexLevelParameterfv(disp, dlsym(RTLD_DEFAULT, "glGetTexLevelParameterfv"));
-    SET_GetTexLevelParameteriv(disp, dlsym(RTLD_DEFAULT, "glGetTexLevelParameteriv"));
-    SET_GetTexParameterfv(disp, dlsym(RTLD_DEFAULT, "glGetTexParameterfv"));
-    SET_GetTexParameteriv(disp, dlsym(RTLD_DEFAULT, "glGetTexParameteriv"));
-    SET_Hint(disp, dlsym(RTLD_DEFAULT, "glHint"));
-    SET_Histogram(disp, dlsym(RTLD_DEFAULT, "glHistogram"));
-    SET_IndexMask(disp, dlsym(RTLD_DEFAULT, "glIndexMask"));
-    SET_IndexPointer(disp, dlsym(RTLD_DEFAULT, "glIndexPointer"));
-    SET_Indexd(disp, dlsym(RTLD_DEFAULT, "glIndexd"));
-    SET_Indexdv(disp, dlsym(RTLD_DEFAULT, "glIndexdv"));
-    SET_Indexf(disp, dlsym(RTLD_DEFAULT, "glIndexf"));
-    SET_Indexfv(disp, dlsym(RTLD_DEFAULT, "glIndexfv"));
-    SET_Indexi(disp, dlsym(RTLD_DEFAULT, "glIndexi"));
-    SET_Indexiv(disp, dlsym(RTLD_DEFAULT, "glIndexiv"));
-    SET_Indexs(disp, dlsym(RTLD_DEFAULT, "glIndexs"));
-    SET_Indexsv(disp, dlsym(RTLD_DEFAULT, "glIndexsv"));
-    SET_Indexub(disp, dlsym(RTLD_DEFAULT, "glIndexub"));
-    SET_Indexubv(disp, dlsym(RTLD_DEFAULT, "glIndexubv"));
-    SET_InitNames(disp, dlsym(RTLD_DEFAULT, "glInitNames"));
-    SET_InterleavedArrays(disp, dlsym(RTLD_DEFAULT, "glInterleavedArrays"));
-    SET_IsEnabled(disp, dlsym(RTLD_DEFAULT, "glIsEnabled"));
-    SET_IsList(disp, dlsym(RTLD_DEFAULT, "glIsList"));
-    SET_IsTexture(disp, dlsym(RTLD_DEFAULT, "glIsTexture"));
-    SET_LightModelf(disp, dlsym(RTLD_DEFAULT, "glLightModelf"));
-    SET_LightModelfv(disp, dlsym(RTLD_DEFAULT, "glLightModelfv"));
-    SET_LightModeli(disp, dlsym(RTLD_DEFAULT, "glLightModeli"));
-    SET_LightModeliv(disp, dlsym(RTLD_DEFAULT, "glLightModeliv"));
-    SET_Lightf(disp, dlsym(RTLD_DEFAULT, "glLightf"));
-    SET_Lightfv(disp, dlsym(RTLD_DEFAULT, "glLightfv"));
-    SET_Lighti(disp, dlsym(RTLD_DEFAULT, "glLighti"));
-    SET_Lightiv(disp, dlsym(RTLD_DEFAULT, "glLightiv"));
-    SET_LineStipple(disp, dlsym(RTLD_DEFAULT, "glLineStipple"));
-    SET_LineWidth(disp, dlsym(RTLD_DEFAULT, "glLineWidth"));
-    SET_ListBase(disp, dlsym(RTLD_DEFAULT, "glListBase"));
-    SET_LoadIdentity(disp, dlsym(RTLD_DEFAULT, "glLoadIdentity"));
-    SET_LoadMatrixd(disp, dlsym(RTLD_DEFAULT, "glLoadMatrixd"));
-    SET_LoadMatrixf(disp, dlsym(RTLD_DEFAULT, "glLoadMatrixf"));
-    SET_LoadName(disp, dlsym(RTLD_DEFAULT, "glLoadName"));
-    SET_LogicOp(disp, dlsym(RTLD_DEFAULT, "glLogicOp"));
-    SET_Map1d(disp, dlsym(RTLD_DEFAULT, "glMap1d"));
-    SET_Map1f(disp, dlsym(RTLD_DEFAULT, "glMap1f"));
-    SET_Map2d(disp, dlsym(RTLD_DEFAULT, "glMap2d"));
-    SET_Map2f(disp, dlsym(RTLD_DEFAULT, "glMap2f"));
-    SET_MapGrid1d(disp, dlsym(RTLD_DEFAULT, "glMapGrid1d"));
-    SET_MapGrid1f(disp, dlsym(RTLD_DEFAULT, "glMapGrid1f"));
-    SET_MapGrid2d(disp, dlsym(RTLD_DEFAULT, "glMapGrid2d"));
-    SET_MapGrid2f(disp, dlsym(RTLD_DEFAULT, "glMapGrid2f"));
-    SET_Materialf(disp, dlsym(RTLD_DEFAULT, "glMaterialf"));
-    SET_Materialfv(disp, dlsym(RTLD_DEFAULT, "glMaterialfv"));
-    SET_Materiali(disp, dlsym(RTLD_DEFAULT, "glMateriali"));
-    SET_Materialiv(disp, dlsym(RTLD_DEFAULT, "glMaterialiv"));
-    SET_MatrixMode(disp, dlsym(RTLD_DEFAULT, "glMatrixMode"));
-    SET_Minmax(disp, dlsym(RTLD_DEFAULT, "glMinmax"));
-    SET_MultMatrixd(disp, dlsym(RTLD_DEFAULT, "glMultMatrixd"));
-    SET_MultMatrixf(disp, dlsym(RTLD_DEFAULT, "glMultMatrixf"));
-    SET_NewList(disp, dlsym(RTLD_DEFAULT, "glNewList"));
-    SET_Normal3b(disp, dlsym(RTLD_DEFAULT, "glNormal3b"));
-    SET_Normal3bv(disp, dlsym(RTLD_DEFAULT, "glNormal3bv"));
-    SET_Normal3d(disp, dlsym(RTLD_DEFAULT, "glNormal3d"));
-    SET_Normal3dv(disp, dlsym(RTLD_DEFAULT, "glNormal3dv"));
-    SET_Normal3f(disp, dlsym(RTLD_DEFAULT, "glNormal3f"));
-    SET_Normal3fv(disp, dlsym(RTLD_DEFAULT, "glNormal3fv"));
-    SET_Normal3i(disp, dlsym(RTLD_DEFAULT, "glNormal3i"));
-    SET_Normal3iv(disp, dlsym(RTLD_DEFAULT, "glNormal3iv"));
-    SET_Normal3s(disp, dlsym(RTLD_DEFAULT, "glNormal3s"));
-    SET_Normal3sv(disp, dlsym(RTLD_DEFAULT, "glNormal3sv"));
-    SET_NormalPointer(disp, dlsym(RTLD_DEFAULT, "glNormalPointer"));
-    SET_Ortho(disp, dlsym(RTLD_DEFAULT, "glOrtho"));
-    SET_PassThrough(disp, dlsym(RTLD_DEFAULT, "glPassThrough"));
-    SET_PixelMapfv(disp, dlsym(RTLD_DEFAULT, "glPixelMapfv"));
-    SET_PixelMapuiv(disp, dlsym(RTLD_DEFAULT, "glPixelMapuiv"));
-    SET_PixelMapusv(disp, dlsym(RTLD_DEFAULT, "glPixelMapusv"));
-    SET_PixelStoref(disp, dlsym(RTLD_DEFAULT, "glPixelStoref"));
-    SET_PixelStorei(disp, dlsym(RTLD_DEFAULT, "glPixelStorei"));
-    SET_PixelTransferf(disp, dlsym(RTLD_DEFAULT, "glPixelTransferf"));
-    SET_PixelTransferi(disp, dlsym(RTLD_DEFAULT, "glPixelTransferi"));
-    SET_PixelZoom(disp, dlsym(RTLD_DEFAULT, "glPixelZoom"));
-    SET_PointSize(disp, dlsym(RTLD_DEFAULT, "glPointSize"));
-    SET_PolygonMode(disp, dlsym(RTLD_DEFAULT, "glPolygonMode"));
-    SET_PolygonOffset(disp, dlsym(RTLD_DEFAULT, "glPolygonOffset"));
-    SET_PolygonStipple(disp, dlsym(RTLD_DEFAULT, "glPolygonStipple"));
-    SET_PopAttrib(disp, dlsym(RTLD_DEFAULT, "glPopAttrib"));
-    SET_PopClientAttrib(disp, dlsym(RTLD_DEFAULT, "glPopClientAttrib"));
-    SET_PopMatrix(disp, dlsym(RTLD_DEFAULT, "glPopMatrix"));
-    SET_PopName(disp, dlsym(RTLD_DEFAULT, "glPopName"));
-    SET_PrioritizeTextures(disp, dlsym(RTLD_DEFAULT, "glPrioritizeTextures"));
-    SET_PushAttrib(disp, dlsym(RTLD_DEFAULT, "glPushAttrib"));
-    SET_PushClientAttrib(disp, dlsym(RTLD_DEFAULT, "glPushClientAttrib"));
-    SET_PushMatrix(disp, dlsym(RTLD_DEFAULT, "glPushMatrix"));
-    SET_PushName(disp, dlsym(RTLD_DEFAULT, "glPushName"));
-    SET_RasterPos2d(disp, dlsym(RTLD_DEFAULT, "glRasterPos2d"));
-    SET_RasterPos2dv(disp, dlsym(RTLD_DEFAULT, "glRasterPos2dv"));
-    SET_RasterPos2f(disp, dlsym(RTLD_DEFAULT, "glRasterPos2f"));
-    SET_RasterPos2fv(disp, dlsym(RTLD_DEFAULT, "glRasterPos2fv"));
-    SET_RasterPos2i(disp, dlsym(RTLD_DEFAULT, "glRasterPos2i"));
-    SET_RasterPos2iv(disp, dlsym(RTLD_DEFAULT, "glRasterPos2iv"));
-    SET_RasterPos2s(disp, dlsym(RTLD_DEFAULT, "glRasterPos2s"));
-    SET_RasterPos2sv(disp, dlsym(RTLD_DEFAULT, "glRasterPos2sv"));
-    SET_RasterPos3d(disp, dlsym(RTLD_DEFAULT, "glRasterPos3d"));
-    SET_RasterPos3dv(disp, dlsym(RTLD_DEFAULT, "glRasterPos3dv"));
-    SET_RasterPos3f(disp, dlsym(RTLD_DEFAULT, "glRasterPos3f"));
-    SET_RasterPos3fv(disp, dlsym(RTLD_DEFAULT, "glRasterPos3fv"));
-    SET_RasterPos3i(disp, dlsym(RTLD_DEFAULT, "glRasterPos3i"));
-    SET_RasterPos3iv(disp, dlsym(RTLD_DEFAULT, "glRasterPos3iv"));
-    SET_RasterPos3s(disp, dlsym(RTLD_DEFAULT, "glRasterPos3s"));
-    SET_RasterPos3sv(disp, dlsym(RTLD_DEFAULT, "glRasterPos3sv"));
-    SET_RasterPos4d(disp, dlsym(RTLD_DEFAULT, "glRasterPos4d"));
-    SET_RasterPos4dv(disp, dlsym(RTLD_DEFAULT, "glRasterPos4dv"));
-    SET_RasterPos4f(disp, dlsym(RTLD_DEFAULT, "glRasterPos4f"));
-    SET_RasterPos4fv(disp, dlsym(RTLD_DEFAULT, "glRasterPos4fv"));
-    SET_RasterPos4i(disp, dlsym(RTLD_DEFAULT, "glRasterPos4i"));
-    SET_RasterPos4iv(disp, dlsym(RTLD_DEFAULT, "glRasterPos4iv"));
-    SET_RasterPos4s(disp, dlsym(RTLD_DEFAULT, "glRasterPos4s"));
-    SET_RasterPos4sv(disp, dlsym(RTLD_DEFAULT, "glRasterPos4sv"));
-    SET_ReadBuffer(disp, dlsym(RTLD_DEFAULT, "glReadBuffer"));
-    SET_ReadPixels(disp, dlsym(RTLD_DEFAULT, "glReadPixels"));
-    SET_Rectd(disp, dlsym(RTLD_DEFAULT, "glRectd"));
-    SET_Rectdv(disp, dlsym(RTLD_DEFAULT, "glRectdv"));
-    SET_Rectf(disp, dlsym(RTLD_DEFAULT, "glRectf"));
-    SET_Rectfv(disp, dlsym(RTLD_DEFAULT, "glRectfv"));
-    SET_Recti(disp, dlsym(RTLD_DEFAULT, "glRecti"));
-    SET_Rectiv(disp, dlsym(RTLD_DEFAULT, "glRectiv"));
-    SET_Rects(disp, dlsym(RTLD_DEFAULT, "glRects"));
-    SET_Rectsv(disp, dlsym(RTLD_DEFAULT, "glRectsv"));
-    SET_RenderMode(disp, dlsym(RTLD_DEFAULT, "glRenderMode"));
-    SET_ResetHistogram(disp, dlsym(RTLD_DEFAULT, "glResetHistogram"));
-    SET_ResetMinmax(disp, dlsym(RTLD_DEFAULT, "glResetMinmax"));
-    SET_Rotated(disp, dlsym(RTLD_DEFAULT, "glRotated"));
-    SET_Rotatef(disp, dlsym(RTLD_DEFAULT, "glRotatef"));
-    SET_Scaled(disp, dlsym(RTLD_DEFAULT, "glScaled"));
-    SET_Scalef(disp, dlsym(RTLD_DEFAULT, "glScalef"));
-    SET_Scissor(disp, dlsym(RTLD_DEFAULT, "glScissor"));
-    SET_SelectBuffer(disp, dlsym(RTLD_DEFAULT, "glSelectBuffer"));
-    SET_SeparableFilter2D(disp, dlsym(RTLD_DEFAULT, "glSeparableFilter2D"));
-    SET_ShadeModel(disp, dlsym(RTLD_DEFAULT, "glShadeModel"));
-    SET_StencilFunc(disp, dlsym(RTLD_DEFAULT, "glStencilFunc"));
-    SET_StencilMask(disp, dlsym(RTLD_DEFAULT, "glStencilMask"));
-    SET_StencilOp(disp, dlsym(RTLD_DEFAULT, "glStencilOp"));
-    SET_TexCoord1d(disp, dlsym(RTLD_DEFAULT, "glTexCoord1d"));
-    SET_TexCoord1dv(disp, dlsym(RTLD_DEFAULT, "glTexCoord1dv"));
-    SET_TexCoord1f(disp, dlsym(RTLD_DEFAULT, "glTexCoord1f"));
-    SET_TexCoord1fv(disp, dlsym(RTLD_DEFAULT, "glTexCoord1fv"));
-    SET_TexCoord1i(disp, dlsym(RTLD_DEFAULT, "glTexCoord1i"));
-    SET_TexCoord1iv(disp, dlsym(RTLD_DEFAULT, "glTexCoord1iv"));
-    SET_TexCoord1s(disp, dlsym(RTLD_DEFAULT, "glTexCoord1s"));
-    SET_TexCoord1sv(disp, dlsym(RTLD_DEFAULT, "glTexCoord1sv"));
-    SET_TexCoord2d(disp, dlsym(RTLD_DEFAULT, "glTexCoord2d"));
-    SET_TexCoord2dv(disp, dlsym(RTLD_DEFAULT, "glTexCoord2dv"));
-    SET_TexCoord2f(disp, dlsym(RTLD_DEFAULT, "glTexCoord2f"));
-    SET_TexCoord2fv(disp, dlsym(RTLD_DEFAULT, "glTexCoord2fv"));
-    SET_TexCoord2i(disp, dlsym(RTLD_DEFAULT, "glTexCoord2i"));
-    SET_TexCoord2iv(disp, dlsym(RTLD_DEFAULT, "glTexCoord2iv"));
-    SET_TexCoord2s(disp, dlsym(RTLD_DEFAULT, "glTexCoord2s"));
-    SET_TexCoord2sv(disp, dlsym(RTLD_DEFAULT, "glTexCoord2sv"));
-    SET_TexCoord3d(disp, dlsym(RTLD_DEFAULT, "glTexCoord3d"));
-    SET_TexCoord3dv(disp, dlsym(RTLD_DEFAULT, "glTexCoord3dv"));
-    SET_TexCoord3f(disp, dlsym(RTLD_DEFAULT, "glTexCoord3f"));
-    SET_TexCoord3fv(disp, dlsym(RTLD_DEFAULT, "glTexCoord3fv"));
-    SET_TexCoord3i(disp, dlsym(RTLD_DEFAULT, "glTexCoord3i"));
-    SET_TexCoord3iv(disp, dlsym(RTLD_DEFAULT, "glTexCoord3iv"));
-    SET_TexCoord3s(disp, dlsym(RTLD_DEFAULT, "glTexCoord3s"));
-    SET_TexCoord3sv(disp, dlsym(RTLD_DEFAULT, "glTexCoord3sv"));
-    SET_TexCoord4d(disp, dlsym(RTLD_DEFAULT, "glTexCoord4d"));
-    SET_TexCoord4dv(disp, dlsym(RTLD_DEFAULT, "glTexCoord4dv"));
-    SET_TexCoord4f(disp, dlsym(RTLD_DEFAULT, "glTexCoord4f"));
-    SET_TexCoord4fv(disp, dlsym(RTLD_DEFAULT, "glTexCoord4fv"));
-    SET_TexCoord4i(disp, dlsym(RTLD_DEFAULT, "glTexCoord4i"));
-    SET_TexCoord4iv(disp, dlsym(RTLD_DEFAULT, "glTexCoord4iv"));
-    SET_TexCoord4s(disp, dlsym(RTLD_DEFAULT, "glTexCoord4s"));
-    SET_TexCoord4sv(disp, dlsym(RTLD_DEFAULT, "glTexCoord4sv"));
-    SET_TexCoordPointer(disp, dlsym(RTLD_DEFAULT, "glTexCoordPointer"));
-    SET_TexEnvf(disp, dlsym(RTLD_DEFAULT, "glTexEnvf"));
-    SET_TexEnvfv(disp, dlsym(RTLD_DEFAULT, "glTexEnvfv"));
-    SET_TexEnvi(disp, dlsym(RTLD_DEFAULT, "glTexEnvi"));
-    SET_TexEnviv(disp, dlsym(RTLD_DEFAULT, "glTexEnviv"));
-    SET_TexGend(disp, dlsym(RTLD_DEFAULT, "glTexGend"));
-    SET_TexGendv(disp, dlsym(RTLD_DEFAULT, "glTexGendv"));
-    SET_TexGenf(disp, dlsym(RTLD_DEFAULT, "glTexGenf"));
-    SET_TexGenfv(disp, dlsym(RTLD_DEFAULT, "glTexGenfv"));
-    SET_TexGeni(disp, dlsym(RTLD_DEFAULT, "glTexGeni"));
-    SET_TexGeniv(disp, dlsym(RTLD_DEFAULT, "glTexGeniv"));
-    
-    /* Pointer Incompatability:
-     * internalformat is a GLenum according to /System/Library/Frameworks/OpenGL.framework/Headers/gl.h
-     * extern void glTexImage1D (GLenum target, GLint level, GLenum internalformat, GLsizei width, GLint border, GLenum format, GLenum type, const GLvoid *pixels);
-     * extern void glTexImage2D (GLenum target, GLint level, GLenum internalformat, GLsizei width, GLsizei height, GLint border, GLenum format, GLenum type, const GLvoid *pixels);
-     * extern void glTexImage3D (GLenum target, GLint level, GLenum internalformat, GLsizei width, GLsizei height, GLsizei depth, GLint border, GLenum format, GLenum type, const GLvoid *pixels);
-     *
-     * and it's a GLint in glx/glapitable.h and according to the man page
-     * void ( * TexImage1D)(GLenum target, GLint level, GLint internalformat, GLsizei width, GLint border, GLenum format, GLenum type, const GLvoid * pixels);
-     * void ( * TexImage2D)(GLenum target, GLint level, GLint internalformat, GLsizei width, GLsizei height, GLint border, GLenum format, GLenum type, const GLvoid * pixels);
-     * void ( * TexImage3D)(GLenum target, GLint level, GLint internalformat, GLsizei width, GLsizei height, GLsizei depth, GLint border, GLenum format, GLenum type, const GLvoid * pixels);
-     *
-     * <rdar://problem/6953344> gl.h contains incorrect prototypes for glTexImage[123]D
-     */
-    
-    SET_TexImage1D(disp, dlsym(RTLD_DEFAULT, "glTexImage1D"));
-    SET_TexImage2D(disp, dlsym(RTLD_DEFAULT, "glTexImage2D"));
-    SET_TexImage3D(disp, dlsym(RTLD_DEFAULT, "glTexImage3D"));
-    SET_TexParameterf(disp, dlsym(RTLD_DEFAULT, "glTexParameterf"));
-    SET_TexParameterfv(disp, dlsym(RTLD_DEFAULT, "glTexParameterfv"));
-    SET_TexParameteri(disp, dlsym(RTLD_DEFAULT, "glTexParameteri"));
-    SET_TexParameteriv(disp, dlsym(RTLD_DEFAULT, "glTexParameteriv"));
-    SET_TexSubImage1D(disp, dlsym(RTLD_DEFAULT, "glTexSubImage1D"));
-    SET_TexSubImage2D(disp, dlsym(RTLD_DEFAULT, "glTexSubImage2D"));
-    SET_TexSubImage3D(disp, dlsym(RTLD_DEFAULT, "glTexSubImage3D"));
-    SET_Translated(disp, dlsym(RTLD_DEFAULT, "glTranslated"));
-    SET_Translatef(disp, dlsym(RTLD_DEFAULT, "glTranslatef"));
-    SET_Vertex2d(disp, dlsym(RTLD_DEFAULT, "glVertex2d"));
-    SET_Vertex2dv(disp, dlsym(RTLD_DEFAULT, "glVertex2dv"));
-    SET_Vertex2f(disp, dlsym(RTLD_DEFAULT, "glVertex2f"));
-    SET_Vertex2fv(disp, dlsym(RTLD_DEFAULT, "glVertex2fv"));
-    SET_Vertex2i(disp, dlsym(RTLD_DEFAULT, "glVertex2i"));
-    SET_Vertex2iv(disp, dlsym(RTLD_DEFAULT, "glVertex2iv"));
-    SET_Vertex2s(disp, dlsym(RTLD_DEFAULT, "glVertex2s"));
-    SET_Vertex2sv(disp, dlsym(RTLD_DEFAULT, "glVertex2sv"));
-    SET_Vertex3d(disp, dlsym(RTLD_DEFAULT, "glVertex3d"));
-    SET_Vertex3dv(disp, dlsym(RTLD_DEFAULT, "glVertex3dv"));
-    SET_Vertex3f(disp, dlsym(RTLD_DEFAULT, "glVertex3f"));
-    SET_Vertex3fv(disp, dlsym(RTLD_DEFAULT, "glVertex3fv"));
-    SET_Vertex3i(disp, dlsym(RTLD_DEFAULT, "glVertex3i"));
-    SET_Vertex3iv(disp, dlsym(RTLD_DEFAULT, "glVertex3iv"));
-    SET_Vertex3s(disp, dlsym(RTLD_DEFAULT, "glVertex3s"));
-    SET_Vertex3sv(disp, dlsym(RTLD_DEFAULT, "glVertex3sv"));
-    SET_Vertex4d(disp, dlsym(RTLD_DEFAULT, "glVertex4d"));
-    SET_Vertex4dv(disp, dlsym(RTLD_DEFAULT, "glVertex4dv"));
-    SET_Vertex4f(disp, dlsym(RTLD_DEFAULT, "glVertex4f"));
-    SET_Vertex4fv(disp, dlsym(RTLD_DEFAULT, "glVertex4fv"));
-    SET_Vertex4i(disp, dlsym(RTLD_DEFAULT, "glVertex4i"));
-    SET_Vertex4iv(disp, dlsym(RTLD_DEFAULT, "glVertex4iv"));
-    SET_Vertex4s(disp, dlsym(RTLD_DEFAULT, "glVertex4s"));
-    SET_Vertex4sv(disp, dlsym(RTLD_DEFAULT, "glVertex4sv"));
-    SET_VertexPointer(disp, dlsym(RTLD_DEFAULT, "glVertexPointer"));
-    SET_Viewport(disp, dlsym(RTLD_DEFAULT, "glViewport"));
-
-    /* GL_VERSION_2_0 */
-    SET_AttachShader(disp, dlsym(RTLD_DEFAULT, "glAttachShader"));
-    SET_DeleteShader(disp, dlsym(RTLD_DEFAULT, "glDeleteShader"));
-    SET_DetachShader(disp, dlsym(RTLD_DEFAULT, "glDetachShader"));
-    SET_GetAttachedShaders(disp, dlsym(RTLD_DEFAULT, "glGetAttachedShaders"));
-    SET_GetProgramInfoLog(disp, dlsym(RTLD_DEFAULT, "glGetProgramInfoLog"));
-    SET_GetShaderInfoLog(disp, dlsym(RTLD_DEFAULT, "glGetShaderInfoLog"));
-    SET_GetShaderiv(disp, dlsym(RTLD_DEFAULT, "glGetShaderiv"));
-    SET_IsShader(disp, dlsym(RTLD_DEFAULT, "glIsShader"));
-    SET_StencilFuncSeparate(disp, dlsym(RTLD_DEFAULT, "glStencilFuncSeparate"));
-    SET_StencilMaskSeparate(disp, dlsym(RTLD_DEFAULT, "glStencilMaskSeparate"));
-    SET_StencilOpSeparate(disp, dlsym(RTLD_DEFAULT, "glStencilOpSeparate"));
-
-    /* GL_VERSION_2_1 */
-    SET_UniformMatrix2x3fv(disp, dlsym(RTLD_DEFAULT, "glUniformMatrix2x3fv"));
-    SET_UniformMatrix2x4fv(disp, dlsym(RTLD_DEFAULT, "glUniformMatrix2x4fv"));
-    SET_UniformMatrix3x2fv(disp, dlsym(RTLD_DEFAULT, "glUniformMatrix3x2fv"));
-    SET_UniformMatrix3x4fv(disp, dlsym(RTLD_DEFAULT, "glUniformMatrix3x4fv"));
-    SET_UniformMatrix4x2fv(disp, dlsym(RTLD_DEFAULT, "glUniformMatrix4x2fv"));
-    SET_UniformMatrix4x3fv(disp, dlsym(RTLD_DEFAULT, "glUniformMatrix4x3fv"));
-
-    /* GL_APPLE_vertex_array_object */
-    SET_BindVertexArrayAPPLE(disp, dlsym(RTLD_DEFAULT, "glBindVertexArrayAPPLE"));
-    SET_DeleteVertexArraysAPPLE(disp, dlsym(RTLD_DEFAULT, "glDeleteVertexArraysAPPLE"));
-    SET_GenVertexArraysAPPLE(disp, dlsym(RTLD_DEFAULT, "glGenVertexArraysAPPLE"));
-    SET_IsVertexArrayAPPLE(disp, dlsym(RTLD_DEFAULT, "glIsVertexArrayAPPLE"));
-
-    /* GL_ARB_draw_buffers */
-    SET_DrawBuffersARB(disp, dlsym(RTLD_DEFAULT, "glDrawBuffersARB"));
-
-    /* GL_ARB_multisample */
-    SET_SampleCoverageARB(disp, dlsym(RTLD_DEFAULT, "glSampleCoverageARB"));
-
-    /* GL_ARB_multitexture */
-    SET_ActiveTextureARB(disp, dlsym(RTLD_DEFAULT, "glActiveTextureARB"));
-    SET_ClientActiveTextureARB(disp, dlsym(RTLD_DEFAULT, "glClientActiveTextureARB"));
-    SET_MultiTexCoord1dARB(disp, dlsym(RTLD_DEFAULT, "glMultiTexCoord1dARB"));
-    SET_MultiTexCoord1dvARB(disp, dlsym(RTLD_DEFAULT, "glMultiTexCoord1dvARB"));
-    SET_MultiTexCoord1fARB(disp, dlsym(RTLD_DEFAULT, "glMultiTexCoord1fARB"));
-    SET_MultiTexCoord1fvARB(disp, dlsym(RTLD_DEFAULT, "glMultiTexCoord1fvARB"));
-    SET_MultiTexCoord1iARB(disp, dlsym(RTLD_DEFAULT, "glMultiTexCoord1iARB"));
-    SET_MultiTexCoord1ivARB(disp, dlsym(RTLD_DEFAULT, "glMultiTexCoord1ivARB"));
-    SET_MultiTexCoord1sARB(disp, dlsym(RTLD_DEFAULT, "glMultiTexCoord1sARB"));
-    SET_MultiTexCoord1svARB(disp, dlsym(RTLD_DEFAULT, "glMultiTexCoord1svARB"));
-    SET_MultiTexCoord2dARB(disp, dlsym(RTLD_DEFAULT, "glMultiTexCoord2dARB"));
-    SET_MultiTexCoord2dvARB(disp, dlsym(RTLD_DEFAULT, "glMultiTexCoord2dvARB"));
-    SET_MultiTexCoord2fARB(disp, dlsym(RTLD_DEFAULT, "glMultiTexCoord2fARB"));
-    SET_MultiTexCoord2fvARB(disp, dlsym(RTLD_DEFAULT, "glMultiTexCoord2fvARB"));
-    SET_MultiTexCoord2iARB(disp, dlsym(RTLD_DEFAULT, "glMultiTexCoord2iARB"));
-    SET_MultiTexCoord2ivARB(disp, dlsym(RTLD_DEFAULT, "glMultiTexCoord2ivARB"));
-    SET_MultiTexCoord2sARB(disp, dlsym(RTLD_DEFAULT, "glMultiTexCoord2sARB"));
-    SET_MultiTexCoord2svARB(disp, dlsym(RTLD_DEFAULT, "glMultiTexCoord2svARB"));
-    SET_MultiTexCoord3dARB(disp, dlsym(RTLD_DEFAULT, "glMultiTexCoord3dARB"));
-    SET_MultiTexCoord3dvARB(disp, dlsym(RTLD_DEFAULT, "glMultiTexCoord3dvARB"));
-    SET_MultiTexCoord3fARB(disp, dlsym(RTLD_DEFAULT, "glMultiTexCoord3fARB"));
-    SET_MultiTexCoord3fvARB(disp, dlsym(RTLD_DEFAULT, "glMultiTexCoord3fvARB"));
-    SET_MultiTexCoord3iARB(disp, dlsym(RTLD_DEFAULT, "glMultiTexCoord3iARB"));
-    SET_MultiTexCoord3ivARB(disp, dlsym(RTLD_DEFAULT, "glMultiTexCoord3ivARB"));
-    SET_MultiTexCoord3sARB(disp, dlsym(RTLD_DEFAULT, "glMultiTexCoord3sARB"));
-    SET_MultiTexCoord3svARB(disp, dlsym(RTLD_DEFAULT, "glMultiTexCoord3svARB"));
-    SET_MultiTexCoord4dARB(disp, dlsym(RTLD_DEFAULT, "glMultiTexCoord4dARB"));
-    SET_MultiTexCoord4dvARB(disp, dlsym(RTLD_DEFAULT, "glMultiTexCoord4dvARB"));
-    SET_MultiTexCoord4fARB(disp, dlsym(RTLD_DEFAULT, "glMultiTexCoord4fARB"));
-    SET_MultiTexCoord4fvARB(disp, dlsym(RTLD_DEFAULT, "glMultiTexCoord4fvARB"));
-    SET_MultiTexCoord4iARB(disp, dlsym(RTLD_DEFAULT, "glMultiTexCoord4iARB"));
-    SET_MultiTexCoord4ivARB(disp, dlsym(RTLD_DEFAULT, "glMultiTexCoord4ivARB"));
-    SET_MultiTexCoord4sARB(disp, dlsym(RTLD_DEFAULT, "glMultiTexCoord4sARB"));
-    SET_MultiTexCoord4svARB(disp, dlsym(RTLD_DEFAULT, "glMultiTexCoord4svARB"));
-
-    /* GL_ARB_occlusion_query */
-    SET_BeginQueryARB(disp, dlsym(RTLD_DEFAULT, "glBeginQueryARB"));
-    SET_DeleteQueriesARB(disp, dlsym(RTLD_DEFAULT, "glDeleteQueriesARB"));
-    SET_EndQueryARB(disp, dlsym(RTLD_DEFAULT, "glEndQueryARB"));
-    SET_GenQueriesARB(disp, dlsym(RTLD_DEFAULT, "glGenQueriesARB"));
-    SET_GetQueryObjectivARB(disp, dlsym(RTLD_DEFAULT, "glGetQueryObjectivARB"));
-    SET_GetQueryObjectuivARB(disp, dlsym(RTLD_DEFAULT, "glGetQueryObjectuivARB"));
-    SET_GetQueryivARB(disp, dlsym(RTLD_DEFAULT, "glGetQueryivARB"));
-    SET_IsQueryARB(disp, dlsym(RTLD_DEFAULT, "glIsQueryARB"));
-
-    /* GL_ARB_shader_objects */
-    SET_AttachObjectARB(disp, dlsym(RTLD_DEFAULT, "glAttachObjectARB"));
-    SET_CompileShaderARB(disp, dlsym(RTLD_DEFAULT, "glCompileShaderARB"));
-    SET_DeleteObjectARB(disp, dlsym(RTLD_DEFAULT, "glDeleteObjectARB"));
-    SET_GetHandleARB(disp, dlsym(RTLD_DEFAULT, "glGetHandleARB"));
-    SET_DetachObjectARB(disp, dlsym(RTLD_DEFAULT, "glDetachObjectARB"));
-    SET_CreateProgramObjectARB(disp, dlsym(RTLD_DEFAULT, "glCreateProgramObjectARB"));
-    SET_CreateShaderObjectARB(disp, dlsym(RTLD_DEFAULT, "glCreateShaderObjectARB"));
-    SET_GetInfoLogARB(disp, dlsym(RTLD_DEFAULT, "glGetInfoLogARB"));
-    SET_GetActiveUniformARB(disp, dlsym(RTLD_DEFAULT, "glGetActiveUniformARB"));
-    SET_GetAttachedObjectsARB(disp, dlsym(RTLD_DEFAULT, "glGetAttachedObjectsARB"));
-    SET_GetObjectParameterfvARB(disp, dlsym(RTLD_DEFAULT, "glGetObjectParameterfvARB"));
-    SET_GetObjectParameterivARB(disp, dlsym(RTLD_DEFAULT, "glGetObjectParameterivARB"));
-    SET_GetShaderSourceARB(disp, dlsym(RTLD_DEFAULT, "glGetShaderSourceARB"));
-    SET_GetUniformLocationARB(disp, dlsym(RTLD_DEFAULT, "glGetUniformLocationARB"));
-    SET_GetUniformfvARB(disp, dlsym(RTLD_DEFAULT, "glGetUniformfvARB"));
-    SET_GetUniformivARB(disp, dlsym(RTLD_DEFAULT, "glGetUniformivARB"));
-    SET_LinkProgramARB(disp, dlsym(RTLD_DEFAULT, "glLinkProgramARB"));
-    SET_ShaderSourceARB(disp, dlsym(RTLD_DEFAULT, "glShaderSourceARB"));
-    SET_Uniform1fARB(disp, dlsym(RTLD_DEFAULT, "glUniform1fARB"));
-    SET_Uniform1fvARB(disp, dlsym(RTLD_DEFAULT, "glUniform1fvARB"));
-    SET_Uniform1iARB(disp, dlsym(RTLD_DEFAULT, "glUniform1iARB"));
-    SET_Uniform1ivARB(disp, dlsym(RTLD_DEFAULT, "glUniform1ivARB"));
-    SET_Uniform2fARB(disp, dlsym(RTLD_DEFAULT, "glUniform2fARB"));
-    SET_Uniform2fvARB(disp, dlsym(RTLD_DEFAULT, "glUniform2fvARB"));
-    SET_Uniform2iARB(disp, dlsym(RTLD_DEFAULT, "glUniform2iARB"));
-    SET_Uniform2ivARB(disp, dlsym(RTLD_DEFAULT, "glUniform2ivARB"));
-    SET_Uniform3fARB(disp, dlsym(RTLD_DEFAULT, "glUniform3fARB"));
-    SET_Uniform3fvARB(disp, dlsym(RTLD_DEFAULT, "glUniform3fvARB"));
-    SET_Uniform3iARB(disp, dlsym(RTLD_DEFAULT, "glUniform3iARB"));
-    SET_Uniform3ivARB(disp, dlsym(RTLD_DEFAULT, "glUniform3ivARB"));
-    SET_Uniform4fARB(disp, dlsym(RTLD_DEFAULT, "glUniform4fARB"));
-    SET_Uniform4fvARB(disp, dlsym(RTLD_DEFAULT, "glUniform4fvARB"));
-    SET_Uniform4iARB(disp, dlsym(RTLD_DEFAULT, "glUniform4iARB"));
-    SET_Uniform4ivARB(disp, dlsym(RTLD_DEFAULT, "glUniform4ivARB"));
-    SET_UniformMatrix2fvARB(disp, dlsym(RTLD_DEFAULT, "glUniformMatrix2fvARB"));
-    SET_UniformMatrix3fvARB(disp, dlsym(RTLD_DEFAULT, "glUniformMatrix3fvARB"));
-    SET_UniformMatrix4fvARB(disp, dlsym(RTLD_DEFAULT, "glUniformMatrix4fvARB"));
-    SET_UseProgramObjectARB(disp, dlsym(RTLD_DEFAULT, "glUseProgramObjectARB"));
-    SET_ValidateProgramARB(disp, dlsym(RTLD_DEFAULT, "glValidateProgramARB"));
-
-    /* GL_ARB_texture_compression */
-    SET_CompressedTexImage1DARB(disp, dlsym(RTLD_DEFAULT, "glCompressedTexImage1DARB"));
-    SET_CompressedTexImage2DARB(disp, dlsym(RTLD_DEFAULT, "glCompressedTexImage2DARB"));
-    SET_CompressedTexImage3DARB(disp, dlsym(RTLD_DEFAULT, "glCompressedTexImage3DARB"));
-    SET_CompressedTexSubImage1DARB(disp, dlsym(RTLD_DEFAULT, "glCompressedTexSubImage1DARB"));
-    SET_CompressedTexSubImage2DARB(disp, dlsym(RTLD_DEFAULT, "glCompressedTexSubImage2DARB"));
-    SET_CompressedTexSubImage3DARB(disp, dlsym(RTLD_DEFAULT, "glCompressedTexSubImage3DARB"));
-    SET_GetCompressedTexImageARB(disp, dlsym(RTLD_DEFAULT, "glGetCompressedTexImageARB"));
-
-    /* GL_ARB_transpose_matrix */
-    SET_LoadTransposeMatrixdARB(disp, dlsym(RTLD_DEFAULT, "glLoadTransposeMatrixdARB"));
-    SET_LoadTransposeMatrixfARB(disp, dlsym(RTLD_DEFAULT, "glLoadTransposeMatrixfARB"));
-    SET_MultTransposeMatrixdARB(disp, dlsym(RTLD_DEFAULT, "glMultTransposeMatrixdARB"));
-    SET_MultTransposeMatrixfARB(disp, dlsym(RTLD_DEFAULT, "glMultTransposeMatrixfARB"));
-
-    /* GL_ARB_vertex_buffer_object */
-    SET_BindBufferARB(disp, dlsym(RTLD_DEFAULT, "glBindBufferARB"));
-    SET_BufferDataARB(disp, dlsym(RTLD_DEFAULT, "glBufferDataARB"));
-    SET_BufferSubDataARB(disp, dlsym(RTLD_DEFAULT, "glBufferSubDataARB"));
-    SET_DeleteBuffersARB(disp, dlsym(RTLD_DEFAULT, "glDeleteBuffersARB"));
-    SET_GenBuffersARB(disp, dlsym(RTLD_DEFAULT, "glGenBuffersARB"));
-    SET_GetBufferParameterivARB(disp, dlsym(RTLD_DEFAULT, "glGetBufferParameterivARB"));
-    SET_GetBufferPointervARB(disp, dlsym(RTLD_DEFAULT, "glGetBufferPointervARB"));
-    SET_GetBufferSubDataARB(disp, dlsym(RTLD_DEFAULT, "glGetBufferSubDataARB"));
-    SET_IsBufferARB(disp, dlsym(RTLD_DEFAULT, "glIsBufferARB"));
-    SET_MapBufferARB(disp, dlsym(RTLD_DEFAULT, "glMapBufferARB"));
-    SET_UnmapBufferARB(disp, dlsym(RTLD_DEFAULT, "glUnmapBufferARB"));
-
-    /* GL_ARB_vertex_program */
-    SET_DisableVertexAttribArrayARB(disp, dlsym(RTLD_DEFAULT, "glDisableVertexAttribArrayARB"));
-    SET_EnableVertexAttribArrayARB(disp, dlsym(RTLD_DEFAULT, "glEnableVertexAttribArrayARB"));
-    SET_GetProgramEnvParameterdvARB(disp, dlsym(RTLD_DEFAULT, "glGetProgramEnvParameterdvARB"));
-    SET_GetProgramEnvParameterfvARB(disp, dlsym(RTLD_DEFAULT, "glGetProgramEnvParameterfvARB"));
-    SET_GetProgramLocalParameterdvARB(disp, dlsym(RTLD_DEFAULT, "glGetProgramLocalParameterdvARB"));
-    SET_GetProgramLocalParameterfvARB(disp, dlsym(RTLD_DEFAULT, "glGetProgramLocalParameterfvARB"));
-    SET_GetProgramStringARB(disp, dlsym(RTLD_DEFAULT, "glGetProgramStringARB"));
-    SET_GetProgramivARB(disp, dlsym(RTLD_DEFAULT, "glGetProgramivARB"));
-    SET_GetVertexAttribdvARB(disp, dlsym(RTLD_DEFAULT, "glGetVertexAttribdvARB"));
-    SET_GetVertexAttribfvARB(disp, dlsym(RTLD_DEFAULT, "glGetVertexAttribfvARB"));
-    SET_GetVertexAttribivARB(disp, dlsym(RTLD_DEFAULT, "glGetVertexAttribivARB"));
-    SET_ProgramEnvParameter4dARB(disp, dlsym(RTLD_DEFAULT, "glProgramEnvParameter4dARB"));
-    SET_ProgramEnvParameter4dvARB(disp, dlsym(RTLD_DEFAULT, "glProgramEnvParameter4dvARB"));
-    SET_ProgramEnvParameter4fARB(disp, dlsym(RTLD_DEFAULT, "glProgramEnvParameter4fARB"));
-    SET_ProgramEnvParameter4fvARB(disp, dlsym(RTLD_DEFAULT, "glProgramEnvParameter4fvARB"));
-    SET_ProgramLocalParameter4dARB(disp, dlsym(RTLD_DEFAULT, "glProgramLocalParameter4dARB"));
-    SET_ProgramLocalParameter4dvARB(disp, dlsym(RTLD_DEFAULT, "glProgramLocalParameter4dvARB"));
-    SET_ProgramLocalParameter4fARB(disp, dlsym(RTLD_DEFAULT, "glProgramLocalParameter4fARB"));
-    SET_ProgramLocalParameter4fvARB(disp, dlsym(RTLD_DEFAULT, "glProgramLocalParameter4fvARB"));
-    SET_ProgramStringARB(disp, dlsym(RTLD_DEFAULT, "glProgramStringARB"));
-    SET_VertexAttrib1dARB(disp, dlsym(RTLD_DEFAULT, "glVertexAttrib1dARB"));
-    SET_VertexAttrib1dvARB(disp, dlsym(RTLD_DEFAULT, "glVertexAttrib1dvARB"));
-    SET_VertexAttrib1fARB(disp, dlsym(RTLD_DEFAULT, "glVertexAttrib1fARB"));
-    SET_VertexAttrib1fvARB(disp, dlsym(RTLD_DEFAULT, "glVertexAttrib1fvARB"));
-    SET_VertexAttrib1sARB(disp, dlsym(RTLD_DEFAULT, "glVertexAttrib1sARB"));
-    SET_VertexAttrib1svARB(disp, dlsym(RTLD_DEFAULT, "glVertexAttrib1svARB"));
-    SET_VertexAttrib2dARB(disp, dlsym(RTLD_DEFAULT, "glVertexAttrib2dARB"));
-    SET_VertexAttrib2dvARB(disp, dlsym(RTLD_DEFAULT, "glVertexAttrib2dvARB"));
-    SET_VertexAttrib2fARB(disp, dlsym(RTLD_DEFAULT, "glVertexAttrib2fARB"));
-    SET_VertexAttrib2fvARB(disp, dlsym(RTLD_DEFAULT, "glVertexAttrib2fvARB"));
-    SET_VertexAttrib2sARB(disp, dlsym(RTLD_DEFAULT, "glVertexAttrib2sARB"));
-    SET_VertexAttrib2svARB(disp, dlsym(RTLD_DEFAULT, "glVertexAttrib2svARB"));
-    SET_VertexAttrib3dARB(disp, dlsym(RTLD_DEFAULT, "glVertexAttrib3dARB"));
-    SET_VertexAttrib3dvARB(disp, dlsym(RTLD_DEFAULT, "glVertexAttrib3dvARB"));
-    SET_VertexAttrib3fARB(disp, dlsym(RTLD_DEFAULT, "glVertexAttrib3fARB"));
-    SET_VertexAttrib3fvARB(disp, dlsym(RTLD_DEFAULT, "glVertexAttrib3fvARB"));
-    SET_VertexAttrib3sARB(disp, dlsym(RTLD_DEFAULT, "glVertexAttrib3sARB"));
-    SET_VertexAttrib3svARB(disp, dlsym(RTLD_DEFAULT, "glVertexAttrib3svARB"));
-    SET_VertexAttrib4NbvARB(disp, dlsym(RTLD_DEFAULT, "glVertexAttrib4NbvARB"));
-    SET_VertexAttrib4NivARB(disp, dlsym(RTLD_DEFAULT, "glVertexAttrib4NivARB"));
-    SET_VertexAttrib4NsvARB(disp, dlsym(RTLD_DEFAULT, "glVertexAttrib4NsvARB"));
-    SET_VertexAttrib4NubARB(disp, dlsym(RTLD_DEFAULT, "glVertexAttrib4NubARB"));
-    SET_VertexAttrib4NubvARB(disp, dlsym(RTLD_DEFAULT, "glVertexAttrib4NubvARB"));
-    SET_VertexAttrib4NuivARB(disp, dlsym(RTLD_DEFAULT, "glVertexAttrib4NuivARB"));
-    SET_VertexAttrib4NusvARB(disp, dlsym(RTLD_DEFAULT, "glVertexAttrib4NusvARB"));
-    SET_VertexAttrib4bvARB(disp, dlsym(RTLD_DEFAULT, "glVertexAttrib4bvARB"));
-    SET_VertexAttrib4dARB(disp, dlsym(RTLD_DEFAULT, "glVertexAttrib4dARB"));
-    SET_VertexAttrib4dvARB(disp, dlsym(RTLD_DEFAULT, "glVertexAttrib4dvARB"));
-    SET_VertexAttrib4fARB(disp, dlsym(RTLD_DEFAULT, "glVertexAttrib4fARB"));
-    SET_VertexAttrib4fvARB(disp, dlsym(RTLD_DEFAULT, "glVertexAttrib4fvARB"));
-    SET_VertexAttrib4ivARB(disp, dlsym(RTLD_DEFAULT, "glVertexAttrib4ivARB"));
-    SET_VertexAttrib4sARB(disp, dlsym(RTLD_DEFAULT, "glVertexAttrib4sARB"));
-    SET_VertexAttrib4svARB(disp, dlsym(RTLD_DEFAULT, "glVertexAttrib4svARB"));
-    SET_VertexAttrib4ubvARB(disp, dlsym(RTLD_DEFAULT, "glVertexAttrib4ubvARB"));
-    SET_VertexAttrib4uivARB(disp, dlsym(RTLD_DEFAULT, "glVertexAttrib4uivARB"));
-    SET_VertexAttrib4usvARB(disp, dlsym(RTLD_DEFAULT, "glVertexAttrib4usvARB"));
-    SET_VertexAttribPointerARB(disp, dlsym(RTLD_DEFAULT, "glVertexAttribPointerARB"));
-
-    /* GL_ARB_vertex_shader */
-    SET_BindAttribLocationARB(disp, dlsym(RTLD_DEFAULT, "glBindAttribLocationARB"));
-    SET_GetActiveAttribARB(disp, dlsym(RTLD_DEFAULT, "glGetActiveAttribARB"));
-    SET_GetAttribLocationARB(disp, dlsym(RTLD_DEFAULT, "glGetAttribLocationARB"));
-
-    /* GL_ARB_window_pos */
-    SET_WindowPos2dMESA(disp, dlsym(RTLD_DEFAULT, "glWindowPos2dARB"));
-    SET_WindowPos2dvMESA(disp, dlsym(RTLD_DEFAULT, "glWindowPos2dvARB"));
-    SET_WindowPos2fMESA(disp, dlsym(RTLD_DEFAULT, "glWindowPos2fARB"));
-    SET_WindowPos2fvMESA(disp, dlsym(RTLD_DEFAULT, "glWindowPos2fvARB"));
-    SET_WindowPos2iMESA(disp, dlsym(RTLD_DEFAULT, "glWindowPos2iARB"));
-    SET_WindowPos2ivMESA(disp, dlsym(RTLD_DEFAULT, "glWindowPos2ivARB"));
-    SET_WindowPos2sMESA(disp, dlsym(RTLD_DEFAULT, "glWindowPos2sARB"));
-    SET_WindowPos2svMESA(disp, dlsym(RTLD_DEFAULT, "glWindowPos2svARB"));
-    SET_WindowPos3dMESA(disp, dlsym(RTLD_DEFAULT, "glWindowPos3dARB"));
-    SET_WindowPos3dvMESA(disp, dlsym(RTLD_DEFAULT, "glWindowPos3dvARB"));
-    SET_WindowPos3fMESA(disp, dlsym(RTLD_DEFAULT, "glWindowPos3fARB"));
-    SET_WindowPos3fvMESA(disp, dlsym(RTLD_DEFAULT, "glWindowPos3fvARB"));
-    SET_WindowPos3iMESA(disp, dlsym(RTLD_DEFAULT, "glWindowPos3iARB"));
-    SET_WindowPos3ivMESA(disp, dlsym(RTLD_DEFAULT, "glWindowPos3ivARB"));
-    SET_WindowPos3sMESA(disp, dlsym(RTLD_DEFAULT, "glWindowPos3sARB"));
-    SET_WindowPos3svMESA(disp, dlsym(RTLD_DEFAULT, "glWindowPos3svARB"));
-
-    /* GL_ATI_fragment_shader / GL_EXT_fragment_shader */
-    if(dlsym(RTLD_DEFAULT, "glAlphaFragmentOp1ATI")) {
-        /* GL_ATI_fragment_shader */
-        SET_AlphaFragmentOp1ATI(disp, dlsym(RTLD_DEFAULT, "glAlphaFragmentOp1ATI"));
-        SET_AlphaFragmentOp2ATI(disp, dlsym(RTLD_DEFAULT, "glAlphaFragmentOp2ATI"));
-        SET_AlphaFragmentOp3ATI(disp, dlsym(RTLD_DEFAULT, "glAlphaFragmentOp3ATI"));
-        SET_BeginFragmentShaderATI(disp, dlsym(RTLD_DEFAULT, "glBeginFragmentShaderATI"));
-        SET_BindFragmentShaderATI(disp, dlsym(RTLD_DEFAULT, "glBindFragmentShaderATI"));
-        SET_ColorFragmentOp1ATI(disp, dlsym(RTLD_DEFAULT, "glColorFragmentOp1ATI"));
-        SET_ColorFragmentOp2ATI(disp, dlsym(RTLD_DEFAULT, "glColorFragmentOp2ATI"));
-        SET_ColorFragmentOp3ATI(disp, dlsym(RTLD_DEFAULT, "glColorFragmentOp3ATI"));
-        SET_DeleteFragmentShaderATI(disp, dlsym(RTLD_DEFAULT, "glDeleteFragmentShaderATI"));
-        SET_EndFragmentShaderATI(disp, dlsym(RTLD_DEFAULT, "glEndFragmentShaderATI"));
-        SET_GenFragmentShadersATI(disp, dlsym(RTLD_DEFAULT, "glGenFragmentShadersATI"));
-        SET_PassTexCoordATI(disp, dlsym(RTLD_DEFAULT, "glPassTexCoordATI"));
-        SET_SampleMapATI(disp, dlsym(RTLD_DEFAULT, "glSampleMapATI"));
-        SET_SetFragmentShaderConstantATI(disp, dlsym(RTLD_DEFAULT, "glSetFragmentShaderConstantATI"));
-    } else {
-        /* GL_EXT_fragment_shader */
-        SET_AlphaFragmentOp1ATI(disp, dlsym(RTLD_DEFAULT, "glAlphaFragmentOp1EXT"));
-        SET_AlphaFragmentOp2ATI(disp, dlsym(RTLD_DEFAULT, "glAlphaFragmentOp2EXT"));
-        SET_AlphaFragmentOp3ATI(disp, dlsym(RTLD_DEFAULT, "glAlphaFragmentOp3EXT"));
-        SET_BeginFragmentShaderATI(disp, dlsym(RTLD_DEFAULT, "glBeginFragmentShaderEXT"));
-        SET_BindFragmentShaderATI(disp, dlsym(RTLD_DEFAULT, "glBindFragmentShaderEXT"));
-        SET_ColorFragmentOp1ATI(disp, dlsym(RTLD_DEFAULT, "glColorFragmentOp1EXT"));
-        SET_ColorFragmentOp2ATI(disp, dlsym(RTLD_DEFAULT, "glColorFragmentOp2EXT"));
-        SET_ColorFragmentOp3ATI(disp, dlsym(RTLD_DEFAULT, "glColorFragmentOp3EXT"));
-        SET_DeleteFragmentShaderATI(disp, dlsym(RTLD_DEFAULT, "glDeleteFragmentShaderEXT"));
-        SET_EndFragmentShaderATI(disp, dlsym(RTLD_DEFAULT, "glEndFragmentShaderEXT"));
-        SET_GenFragmentShadersATI(disp, dlsym(RTLD_DEFAULT, "glGenFragmentShadersEXT"));
-        SET_PassTexCoordATI(disp, dlsym(RTLD_DEFAULT, "glPassTexCoordEXT"));
-        SET_SampleMapATI(disp, dlsym(RTLD_DEFAULT, "glSampleMapEXT"));
-        SET_SetFragmentShaderConstantATI(disp, dlsym(RTLD_DEFAULT, "glSetFragmentShaderConstantEXT"));
-    }
-
-    /* GL_ATI_separate_stencil */
-    SET_StencilFuncSeparateATI(disp, dlsym(RTLD_DEFAULT, "glStencilFuncSeparateATI"));
-
-    /* GL_EXT_blend_equation_separate */
-    SET_BlendEquationSeparateEXT(disp, dlsym(RTLD_DEFAULT, "glBlendEquationSeparateEXT"));
-
-    /* GL_EXT_blend_func_separate */
-    SET_BlendFuncSeparateEXT(disp, dlsym(RTLD_DEFAULT, "glBlendFuncSeparateEXT"));
-
-    /* GL_EXT_depth_bounds_test */
-    SET_DepthBoundsEXT(disp, dlsym(RTLD_DEFAULT, "glDepthBoundsEXT"));
-
-    /* GL_EXT_compiled_vertex_array */
-    SET_LockArraysEXT(disp, dlsym(RTLD_DEFAULT, "glLockArraysEXT"));
-    SET_UnlockArraysEXT(disp, dlsym(RTLD_DEFAULT, "glUnlockArraysEXT"));
-
-    /* GL_EXT_cull_vertex */
-    SET_CullParameterdvEXT(disp, dlsym(RTLD_DEFAULT, "glCullParameterdvEXT"));
-    SET_CullParameterfvEXT(disp, dlsym(RTLD_DEFAULT, "glCullParameterfvEXT"));
-
-    /* GL_EXT_fog_coord */
-    SET_FogCoordPointerEXT(disp, dlsym(RTLD_DEFAULT, "glFogCoordPointerEXT"));
-    SET_FogCoorddEXT(disp, dlsym(RTLD_DEFAULT, "glFogCoorddEXT"));
-    SET_FogCoorddvEXT(disp, dlsym(RTLD_DEFAULT, "glFogCoorddvEXT"));
-    SET_FogCoordfEXT(disp, dlsym(RTLD_DEFAULT, "glFogCoordfEXT"));
-    SET_FogCoordfvEXT(disp, dlsym(RTLD_DEFAULT, "glFogCoordfvEXT"));
-
-    /* GL_EXT_framebuffer_blit */
-    SET_BlitFramebufferEXT(disp, dlsym(RTLD_DEFAULT, "glBlitFramebufferEXT"));
-
-    /* GL_EXT_framebuffer_object */
-    SET_BindFramebufferEXT(disp, dlsym(RTLD_DEFAULT, "glBindFramebufferEXT"));
-    SET_BindRenderbufferEXT(disp, dlsym(RTLD_DEFAULT, "glBindRenderbufferEXT"));
-    SET_CheckFramebufferStatusEXT(disp, dlsym(RTLD_DEFAULT, "glCheckFramebufferStatusEXT"));
-    SET_DeleteFramebuffersEXT(disp, dlsym(RTLD_DEFAULT, "glDeleteFramebuffersEXT"));
-    SET_DeleteRenderbuffersEXT(disp, dlsym(RTLD_DEFAULT, "glDeleteRenderbuffersEXT"));
-    SET_FramebufferRenderbufferEXT(disp, dlsym(RTLD_DEFAULT, "glFramebufferRenderbufferEXT"));
-    SET_FramebufferTexture1DEXT(disp, dlsym(RTLD_DEFAULT, "glFramebufferTexture1DEXT"));
-    SET_FramebufferTexture2DEXT(disp, dlsym(RTLD_DEFAULT, "glFramebufferTexture2DEXT"));
-    SET_FramebufferTexture3DEXT(disp, dlsym(RTLD_DEFAULT, "glFramebufferTexture3DEXT"));
-    SET_GenerateMipmapEXT(disp, dlsym(RTLD_DEFAULT, "glGenerateMipmapEXT"));
-    SET_GenFramebuffersEXT(disp, dlsym(RTLD_DEFAULT, "glGenFramebuffersEXT"));
-    SET_GenRenderbuffersEXT(disp, dlsym(RTLD_DEFAULT, "glGenRenderbuffersEXT"));
-    SET_GetFramebufferAttachmentParameterivEXT(disp, dlsym(RTLD_DEFAULT, "glGetFramebufferAttachmentParameterivEXT"));
-    SET_GetRenderbufferParameterivEXT(disp, dlsym(RTLD_DEFAULT, "glGetRenderbufferParameterivEXT"));
-    SET_IsFramebufferEXT(disp, dlsym(RTLD_DEFAULT, "glIsFramebufferEXT"));
-    SET_IsRenderbufferEXT(disp, dlsym(RTLD_DEFAULT, "glIsRenderbufferEXT"));
-    SET_RenderbufferStorageEXT(disp, dlsym(RTLD_DEFAULT, "glRenderbufferStorageEXT"));
-
-    /* GL_EXT_gpu_program_parameters */
-    SET_ProgramEnvParameters4fvEXT(disp, dlsym(RTLD_DEFAULT, "glProgramEnvParameters4fvEXT"));
-    SET_ProgramLocalParameters4fvEXT(disp, dlsym(RTLD_DEFAULT, "glProgramLocalParameters4fvEXT"));
-
-    /* Pointer Incompatability:
-     * This warning can be safely ignored.  OpenGL.framework adds const to the
-     * two pointers.
-     *
-     * extern void glMultiDrawArraysEXT (GLenum, const GLint *, const GLsizei *, GLsizei);
-     *
-     * void ( * MultiDrawArraysEXT)(GLenum mode, GLint * first, GLsizei * count, GLsizei primcount);
-     */
-
-    /* GL_EXT_multi_draw_arrays */
-    SET_MultiDrawArraysEXT(disp, (void *)dlsym(RTLD_DEFAULT, "glMultiDrawArraysEXT"));
-    SET_MultiDrawElementsEXT(disp, dlsym(RTLD_DEFAULT, "glMultiDrawElementsEXT"));
-
-    /* GL_EXT_point_parameters / GL_ARB_point_parameters */
-    if(dlsym(RTLD_DEFAULT, "glPointParameterfEXT")) {
-        /* GL_EXT_point_parameters */
-        SET_PointParameterfEXT(disp, dlsym(RTLD_DEFAULT, "glPointParameterfEXT"));
-        SET_PointParameterfvEXT(disp, dlsym(RTLD_DEFAULT, "glPointParameterfvEXT"));
-    } else {
-        /* GL_ARB_point_parameters */
-        SET_PointParameterfEXT(disp, dlsym(RTLD_DEFAULT, "glPointParameterfARB"));
-        SET_PointParameterfvEXT(disp, dlsym(RTLD_DEFAULT, "glPointParameterfvARB"));
-    }
-
-    /* GL_EXT_polygon_offset */
-    SET_PolygonOffsetEXT(disp, dlsym(RTLD_DEFAULT, "glPolygonOffsetEXT"));
-
-    /* GL_EXT_secondary_color */
-    SET_SecondaryColor3bEXT(disp, dlsym(RTLD_DEFAULT, "glSecondaryColor3bEXT"));
-    SET_SecondaryColor3bvEXT(disp, dlsym(RTLD_DEFAULT, "glSecondaryColor3bvEXT"));
-    SET_SecondaryColor3dEXT(disp, dlsym(RTLD_DEFAULT, "glSecondaryColor3dEXT"));
-    SET_SecondaryColor3dvEXT(disp, dlsym(RTLD_DEFAULT, "glSecondaryColor3dvEXT"));
-    SET_SecondaryColor3fEXT(disp, dlsym(RTLD_DEFAULT, "glSecondaryColor3fEXT"));
-    SET_SecondaryColor3fvEXT(disp, dlsym(RTLD_DEFAULT, "glSecondaryColor3fvEXT"));
-    SET_SecondaryColor3iEXT(disp, dlsym(RTLD_DEFAULT, "glSecondaryColor3iEXT"));
-    SET_SecondaryColor3ivEXT(disp, dlsym(RTLD_DEFAULT, "glSecondaryColor3ivEXT"));
-    SET_SecondaryColor3sEXT(disp, dlsym(RTLD_DEFAULT, "glSecondaryColor3sEXT"));
-    SET_SecondaryColor3svEXT(disp, dlsym(RTLD_DEFAULT, "glSecondaryColor3svEXT"));
-    SET_SecondaryColor3ubEXT(disp, dlsym(RTLD_DEFAULT, "glSecondaryColor3ubEXT"));
-    SET_SecondaryColor3ubvEXT(disp, dlsym(RTLD_DEFAULT, "glSecondaryColor3ubvEXT"));
-    SET_SecondaryColor3uiEXT(disp, dlsym(RTLD_DEFAULT, "glSecondaryColor3uiEXT"));
-    SET_SecondaryColor3uivEXT(disp, dlsym(RTLD_DEFAULT, "glSecondaryColor3uivEXT"));
-    SET_SecondaryColor3usEXT(disp, dlsym(RTLD_DEFAULT, "glSecondaryColor3usEXT"));
-    SET_SecondaryColor3usvEXT(disp, dlsym(RTLD_DEFAULT, "glSecondaryColor3usvEXT"));
-    SET_SecondaryColorPointerEXT(disp, dlsym(RTLD_DEFAULT, "glSecondaryColorPointerEXT"));
-
-    /* GL_EXT_stencil_two_side */
-    SET_ActiveStencilFaceEXT(disp, dlsym(RTLD_DEFAULT, "glActiveStencilFaceEXT"));
-
-    /* GL_EXT_timer_query */
-    SET_GetQueryObjecti64vEXT(disp, dlsym(RTLD_DEFAULT, "glGetQueryObjecti64vEXT"));
-    SET_GetQueryObjectui64vEXT(disp, dlsym(RTLD_DEFAULT, "glGetQueryObjectui64vEXT"));
-
-    /* GL_EXT_vertex_array */
-    SET_ColorPointerEXT(disp, dlsym(RTLD_DEFAULT, "glColorPointerEXT"));
-    SET_EdgeFlagPointerEXT(disp, dlsym(RTLD_DEFAULT, "glEdgeFlagPointerEXT"));
-    SET_IndexPointerEXT(disp, dlsym(RTLD_DEFAULT, "glIndexPointerEXT"));
-    SET_NormalPointerEXT(disp, dlsym(RTLD_DEFAULT, "glNormalPointerEXT"));
-    SET_TexCoordPointerEXT(disp, dlsym(RTLD_DEFAULT, "glTexCoordPointerEXT"));
-    SET_VertexPointerEXT(disp, dlsym(RTLD_DEFAULT, "glVertexPointerEXT"));
-
-    /* GL_IBM_multimode_draw_arrays */
-    SET_MultiModeDrawArraysIBM(disp, dlsym(RTLD_DEFAULT, "glMultiModeDrawArraysIBM"));
-    SET_MultiModeDrawElementsIBM(disp, dlsym(RTLD_DEFAULT, "glMultiModeDrawElementsIBM"));
-
-    /* GL_MESA_resize_buffers */
-    SET_ResizeBuffersMESA(disp, dlsym(RTLD_DEFAULT, "glResizeBuffersMESA"));
-
-    /* GL_MESA_window_pos */
-    SET_WindowPos4dMESA(disp, dlsym(RTLD_DEFAULT, "glWindowPos4dMESA"));
-    SET_WindowPos4dvMESA(disp, dlsym(RTLD_DEFAULT, "glWindowPos4dvMESA"));
-    SET_WindowPos4fMESA(disp, dlsym(RTLD_DEFAULT, "glWindowPos4fMESA"));
-    SET_WindowPos4fvMESA(disp, dlsym(RTLD_DEFAULT, "glWindowPos4fvMESA"));
-    SET_WindowPos4iMESA(disp, dlsym(RTLD_DEFAULT, "glWindowPos4iMESA"));
-    SET_WindowPos4ivMESA(disp, dlsym(RTLD_DEFAULT, "glWindowPos4ivMESA"));
-    SET_WindowPos4sMESA(disp, dlsym(RTLD_DEFAULT, "glWindowPos4sMESA"));
-    SET_WindowPos4svMESA(disp, dlsym(RTLD_DEFAULT, "glWindowPos4svMESA"));
-
-    /* GL_NV_fence */
-    SET_DeleteFencesNV(disp, dlsym(RTLD_DEFAULT, "glDeleteFencesNV"));
-    SET_FinishFenceNV(disp, dlsym(RTLD_DEFAULT, "glFinishFenceNV"));
-    SET_GenFencesNV(disp, dlsym(RTLD_DEFAULT, "glGenFencesNV"));
-    SET_GetFenceivNV(disp, dlsym(RTLD_DEFAULT, "glGetFenceivNV"));
-    SET_IsFenceNV(disp, dlsym(RTLD_DEFAULT, "glIsFenceNV"));
-    SET_SetFenceNV(disp, dlsym(RTLD_DEFAULT, "glSetFenceNV"));
-    SET_TestFenceNV(disp, dlsym(RTLD_DEFAULT, "glTestFenceNV"));
-
-    /* GL_NV_fragment_program */
-    SET_GetProgramNamedParameterdvNV(disp, dlsym(RTLD_DEFAULT, "glGetProgramNamedParameterdvNV"));
-    SET_GetProgramNamedParameterfvNV(disp, dlsym(RTLD_DEFAULT, "glGetProgramNamedParameterfvNV"));
-    SET_ProgramNamedParameter4dNV(disp, dlsym(RTLD_DEFAULT, "glProgramNamedParameter4dNV"));
-    SET_ProgramNamedParameter4dvNV(disp, dlsym(RTLD_DEFAULT, "glProgramNamedParameter4dvNV"));
-    SET_ProgramNamedParameter4fNV(disp, dlsym(RTLD_DEFAULT, "glProgramNamedParameter4fNV"));
-    SET_ProgramNamedParameter4fvNV(disp, dlsym(RTLD_DEFAULT, "glProgramNamedParameter4fvNV"));
-
-    /* GL_NV_geometry_program4 */
-    SET_FramebufferTextureLayerEXT(disp, dlsym(RTLD_DEFAULT, "glFramebufferTextureLayerEXT"));
-
-    /* GL_NV_point_sprite */
-    SET_PointParameteriNV(disp, dlsym(RTLD_DEFAULT, "glPointParameteriNV"));
-    SET_PointParameterivNV(disp, dlsym(RTLD_DEFAULT, "glPointParameterivNV"));
-
-    /* GL_NV_register_combiners */
-    SET_CombinerInputNV(disp, dlsym(RTLD_DEFAULT, "glCombinerInputNV"));
-    SET_CombinerOutputNV(disp, dlsym(RTLD_DEFAULT, "glCombinerOutputNV"));
-    SET_CombinerParameterfNV(disp, dlsym(RTLD_DEFAULT, "glCombinerParameterfNV"));
-    SET_CombinerParameterfvNV(disp, dlsym(RTLD_DEFAULT, "glCombinerParameterfvNV"));
-    SET_CombinerParameteriNV(disp, dlsym(RTLD_DEFAULT, "glCombinerParameteriNV"));
-    SET_CombinerParameterivNV(disp, dlsym(RTLD_DEFAULT, "glCombinerParameterivNV"));
-    SET_FinalCombinerInputNV(disp, dlsym(RTLD_DEFAULT, "glFinalCombinerInputNV"));
-    SET_GetCombinerInputParameterfvNV(disp, dlsym(RTLD_DEFAULT, "glGetCombinerInputParameterfvNV"));
-    SET_GetCombinerInputParameterivNV(disp, dlsym(RTLD_DEFAULT, "glGetCombinerInputParameterivNV"));
-    SET_GetCombinerOutputParameterfvNV(disp, dlsym(RTLD_DEFAULT, "glGetCombinerOutputParameterfvNV"));
-    SET_GetCombinerOutputParameterivNV(disp, dlsym(RTLD_DEFAULT, "glGetCombinerOutputParameterivNV"));
-    SET_GetFinalCombinerInputParameterfvNV(disp, dlsym(RTLD_DEFAULT, "glGetFinalCombinerInputParameterfvNV"));
-    SET_GetFinalCombinerInputParameterivNV(disp, dlsym(RTLD_DEFAULT, "glGetFinalCombinerInputParameterivNV"));
-
-    /* GL_NV_vertex_array_range */
-    SET_FlushVertexArrayRangeNV(disp, dlsym(RTLD_DEFAULT, "glFlushVertexArrayRangeNV"));
-    SET_VertexArrayRangeNV(disp, dlsym(RTLD_DEFAULT, "glVertexArrayRangeNV"));
-
-    /* GL_NV_vertex_program */
-    SET_AreProgramsResidentNV(disp, dlsym(RTLD_DEFAULT, "glAreProgramsResidentNV"));
-    SET_BindProgramNV(disp, dlsym(RTLD_DEFAULT, "glBindProgramNV"));
-    SET_DeleteProgramsNV(disp, dlsym(RTLD_DEFAULT, "glDeleteProgramsNV"));
-    SET_ExecuteProgramNV(disp, dlsym(RTLD_DEFAULT, "glExecuteProgramNV"));
-    SET_GenProgramsNV(disp, dlsym(RTLD_DEFAULT, "glGenProgramsNV"));
-    SET_GetProgramParameterdvNV(disp, dlsym(RTLD_DEFAULT, "glGetProgramParameterdvNV"));
-    SET_GetProgramParameterfvNV(disp, dlsym(RTLD_DEFAULT, "glGetProgramParameterfvNV"));
-    SET_GetProgramStringNV(disp, dlsym(RTLD_DEFAULT, "glGetProgramStringNV"));
-    SET_GetProgramivNV(disp, dlsym(RTLD_DEFAULT, "glGetProgramivNV"));
-    SET_GetTrackMatrixivNV(disp, dlsym(RTLD_DEFAULT, "glGetTrackMatrixivNV"));
-    SET_GetVertexAttribPointervNV(disp, dlsym(RTLD_DEFAULT, "glGetVertexAttribPointervNV"));
-    SET_GetVertexAttribdvNV(disp, dlsym(RTLD_DEFAULT, "glGetVertexAttribdvNV"));
-    SET_GetVertexAttribfvNV(disp, dlsym(RTLD_DEFAULT, "glGetVertexAttribfvNV"));
-    SET_GetVertexAttribivNV(disp, dlsym(RTLD_DEFAULT, "glGetVertexAttribivNV"));
-    SET_IsProgramNV(disp, dlsym(RTLD_DEFAULT, "glIsProgramNV"));
-    SET_LoadProgramNV(disp, dlsym(RTLD_DEFAULT, "glLoadProgramNV"));
-    SET_ProgramParameters4dvNV(disp, dlsym(RTLD_DEFAULT, "glProgramParameters4dvNV"));
-    SET_ProgramParameters4fvNV(disp, dlsym(RTLD_DEFAULT, "glProgramParameters4fvNV"));
-    SET_RequestResidentProgramsNV(disp, dlsym(RTLD_DEFAULT, "glRequestResidentProgramsNV"));
-    SET_TrackMatrixNV(disp, dlsym(RTLD_DEFAULT, "glTrackMatrixNV"));
-    SET_VertexAttrib1dNV(disp, dlsym(RTLD_DEFAULT, "glVertexAttrib1dNV"));
-    SET_VertexAttrib1dvNV(disp, dlsym(RTLD_DEFAULT, "glVertexAttrib1dvNV"));
-    SET_VertexAttrib1fNV(disp, dlsym(RTLD_DEFAULT, "glVertexAttrib1fNV"));
-    SET_VertexAttrib1fvNV(disp, dlsym(RTLD_DEFAULT, "glVertexAttrib1fvNV"));
-    SET_VertexAttrib1sNV(disp, dlsym(RTLD_DEFAULT, "glVertexAttrib1sNV"));
-    SET_VertexAttrib1svNV(disp, dlsym(RTLD_DEFAULT, "glVertexAttrib1svNV"));
-    SET_VertexAttrib2dNV(disp, dlsym(RTLD_DEFAULT, "glVertexAttrib2dNV"));
-    SET_VertexAttrib2dvNV(disp, dlsym(RTLD_DEFAULT, "glVertexAttrib2dvNV"));
-    SET_VertexAttrib2fNV(disp, dlsym(RTLD_DEFAULT, "glVertexAttrib2fNV"));
-    SET_VertexAttrib2fvNV(disp, dlsym(RTLD_DEFAULT, "glVertexAttrib2fvNV"));
-    SET_VertexAttrib2sNV(disp, dlsym(RTLD_DEFAULT, "glVertexAttrib2sNV"));
-    SET_VertexAttrib2svNV(disp, dlsym(RTLD_DEFAULT, "glVertexAttrib2svNV"));
-    SET_VertexAttrib3dNV(disp, dlsym(RTLD_DEFAULT, "glVertexAttrib3dNV"));
-    SET_VertexAttrib3dvNV(disp, dlsym(RTLD_DEFAULT, "glVertexAttrib3dvNV"));
-    SET_VertexAttrib3fNV(disp, dlsym(RTLD_DEFAULT, "glVertexAttrib3fNV"));
-    SET_VertexAttrib3fvNV(disp, dlsym(RTLD_DEFAULT, "glVertexAttrib3fvNV"));
-    SET_VertexAttrib3sNV(disp, dlsym(RTLD_DEFAULT, "glVertexAttrib3sNV"));
-    SET_VertexAttrib3svNV(disp, dlsym(RTLD_DEFAULT, "glVertexAttrib3svNV"));
-    SET_VertexAttrib4dNV(disp, dlsym(RTLD_DEFAULT, "glVertexAttrib4dNV"));
-    SET_VertexAttrib4dvNV(disp, dlsym(RTLD_DEFAULT, "glVertexAttrib4dvNV"));
-    SET_VertexAttrib4fNV(disp, dlsym(RTLD_DEFAULT, "glVertexAttrib4fNV"));
-    SET_VertexAttrib4fvNV(disp, dlsym(RTLD_DEFAULT, "glVertexAttrib4fvNV"));
-    SET_VertexAttrib4sNV(disp, dlsym(RTLD_DEFAULT, "glVertexAttrib4sNV"));
-    SET_VertexAttrib4svNV(disp, dlsym(RTLD_DEFAULT, "glVertexAttrib4svNV"));
-    SET_VertexAttrib4ubNV(disp, dlsym(RTLD_DEFAULT, "glVertexAttrib4ubNV"));
-    SET_VertexAttrib4ubvNV(disp, dlsym(RTLD_DEFAULT, "glVertexAttrib4ubvNV"));
-    SET_VertexAttribPointerNV(disp, dlsym(RTLD_DEFAULT, "glVertexAttribPointerNV"));
-    SET_VertexAttribs1dvNV(disp, dlsym(RTLD_DEFAULT, "glVertexAttribs1dvNV"));
-    SET_VertexAttribs1fvNV(disp, dlsym(RTLD_DEFAULT, "glVertexAttribs1fvNV"));
-    SET_VertexAttribs1svNV(disp, dlsym(RTLD_DEFAULT, "glVertexAttribs1svNV"));
-    SET_VertexAttribs2dvNV(disp, dlsym(RTLD_DEFAULT, "glVertexAttribs2dvNV"));
-    SET_VertexAttribs2fvNV(disp, dlsym(RTLD_DEFAULT, "glVertexAttribs2fvNV"));
-    SET_VertexAttribs2svNV(disp, dlsym(RTLD_DEFAULT, "glVertexAttribs2svNV"));
-    SET_VertexAttribs3dvNV(disp, dlsym(RTLD_DEFAULT, "glVertexAttribs3dvNV"));
-    SET_VertexAttribs3fvNV(disp, dlsym(RTLD_DEFAULT, "glVertexAttribs3fvNV"));
-    SET_VertexAttribs3svNV(disp, dlsym(RTLD_DEFAULT, "glVertexAttribs3svNV"));
-    SET_VertexAttribs4dvNV(disp, dlsym(RTLD_DEFAULT, "glVertexAttribs4dvNV"));
-    SET_VertexAttribs4fvNV(disp, dlsym(RTLD_DEFAULT, "glVertexAttribs4fvNV"));
-    SET_VertexAttribs4svNV(disp, dlsym(RTLD_DEFAULT, "glVertexAttribs4svNV"));
-    SET_VertexAttribs4ubvNV(disp, dlsym(RTLD_DEFAULT, "glVertexAttribs4ubvNV"));
-
-    /* GL_SGIS_multisample */
-    SET_SampleMaskSGIS(disp, dlsym(RTLD_DEFAULT, "glSampleMaskSGIS"));
-    SET_SamplePatternSGIS(disp, dlsym(RTLD_DEFAULT, "glSamplePatternSGIS"));
-
-    /* GL_SGIS_pixel_texture */
-    SET_GetPixelTexGenParameterfvSGIS(disp, dlsym(RTLD_DEFAULT, "glGetPixelTexGenParameterfvSGIS"));
-    SET_GetPixelTexGenParameterivSGIS(disp, dlsym(RTLD_DEFAULT, "glGetPixelTexGenParameterivSGIS"));
-    SET_PixelTexGenParameterfSGIS(disp, dlsym(RTLD_DEFAULT, "glPixelTexGenParameterfSGIS"));
-    SET_PixelTexGenParameterfvSGIS(disp, dlsym(RTLD_DEFAULT, "glPixelTexGenParameterfvSGIS"));
-    SET_PixelTexGenParameteriSGIS(disp, dlsym(RTLD_DEFAULT, "glPixelTexGenParameteriSGIS"));
-    SET_PixelTexGenParameterivSGIS(disp, dlsym(RTLD_DEFAULT, "glPixelTexGenParameterivSGIS"));
-    SET_PixelTexGenSGIX(disp, dlsym(RTLD_DEFAULT, "glPixelTexGenSGIX"));
-
-    _glapi_set_dispatch(disp);
-}
-=======
-/*
- * GLX implementation that uses Apple's OpenGL.framework
- * (Indirect rendering path -- it's also used for some direct mode code too)
- *
- * Copyright (c) 2007-2011 Apple Inc.
- * Copyright (c) 2004 Torrey T. Lyons. All Rights Reserved.
- * Copyright (c) 2002 Greg Parker. All Rights Reserved.
- *
- * Portions of this file are copied from Mesa's xf86glx.c,
- * which contains the following copyright:
- *
- * Copyright 1998-1999 Precision Insight, Inc., Cedar Park, Texas.
- * All Rights Reserved.
- *
- * Permission is hereby granted, free of charge, to any person obtaining a
- * copy of this software and associated documentation files (the "Software"),
- * to deal in the Software without restriction, including without limitation
- * the rights to use, copy, modify, merge, publish, distribute, sublicense,
- * and/or sell copies of the Software, and to permit persons to whom the
- * Software is furnished to do so, subject to the following conditions:
- *
- * The above copyright notice and this permission notice shall be included in
- * all copies or substantial portions of the Software.
- *
- * THE SOFTWARE IS PROVIDED "AS IS", WITHOUT WARRANTY OF ANY KIND, EXPRESS OR
- * IMPLIED, INCLUDING BUT NOT LIMITED TO THE WARRANTIES OF MERCHANTABILITY,
- * FITNESS FOR A PARTICULAR PURPOSE AND NONINFRINGEMENT. IN NO EVENT SHALL
- * THE ABOVE LISTED COPYRIGHT HOLDER(S) BE LIABLE FOR ANY CLAIM, DAMAGES OR
- * OTHER LIABILITY, WHETHER IN AN ACTION OF CONTRACT, TORT OR OTHERWISE,
- * ARISING FROM, OUT OF OR IN CONNECTION WITH THE SOFTWARE OR THE USE OR OTHER
- * DEALINGS IN THE SOFTWARE.
- */
-
-#ifdef HAVE_DIX_CONFIG_H
-#include <dix-config.h>
-#endif
-
-#include <AvailabilityMacros.h>
-
-#include <dlfcn.h>
-
-#include <OpenGL/OpenGL.h>
-#include <OpenGL/gl.h>     /* Just to prevent glxserver.h from loading mesa's and colliding with OpenGL.h */
-
-#include <X11/Xproto.h>
-#include <GL/glxproto.h>
-
-#include <glxserver.h>
-#include <glxutil.h>
-
-typedef unsigned long long GLuint64EXT;
-typedef long long GLint64EXT;
-#include <dispatch.h>
-#include <glapi.h>
-
-#include "x-hash.h"
-
-#include "visualConfigs.h"
-#include "dri.h"
-
-#include "darwin.h"
-#define GLAQUA_DEBUG_MSG(msg, args...) ASL_LOG(ASL_LEVEL_DEBUG, "GLXAqua", msg, ##args)
-
-__GLXprovider * GlxGetDRISWrastProvider (void);
-
-static void setup_dispatch_table(void);
-GLuint __glFloorLog2(GLuint val);
-void warn_func(void * p1, char *format, ...);
-
-// some prototypes
-static __GLXscreen * __glXAquaScreenProbe(ScreenPtr pScreen);
-static __GLXdrawable * __glXAquaScreenCreateDrawable(ClientPtr client, __GLXscreen *screen, DrawablePtr pDraw, XID drawId, int type, XID glxDrawId, __GLXconfig *conf);
-
-static void __glXAquaContextDestroy(__GLXcontext *baseContext);
-static int __glXAquaContextMakeCurrent(__GLXcontext *baseContext);
-static int __glXAquaContextLoseCurrent(__GLXcontext *baseContext);
-static int __glXAquaContextCopy(__GLXcontext *baseDst, __GLXcontext *baseSrc, unsigned long mask);
-
-static CGLPixelFormatObj makeFormat(__GLXconfig *conf);
-
-__GLXprovider __glXDRISWRastProvider = {
-    __glXAquaScreenProbe,
-    "Core OpenGL",
-    NULL
-};
-
-typedef struct __GLXAquaScreen   __GLXAquaScreen;
-typedef struct __GLXAquaContext  __GLXAquaContext;
-typedef struct __GLXAquaDrawable __GLXAquaDrawable;
-
-struct __GLXAquaScreen {
-    __GLXscreen base;
-    int index;
-    int num_vis;
-};
-
-struct __GLXAquaContext {
-    __GLXcontext base;
-    CGLContextObj ctx;
-    CGLPixelFormatObj pixelFormat;
-    xp_surface_id sid;
-    unsigned isAttached :1;
-};
-
-struct __GLXAquaDrawable {
-    __GLXdrawable base;
-    DrawablePtr pDraw;
-    xp_surface_id sid;
-    __GLXAquaContext *context;
-};
-
-
-static __GLXcontext *
-__glXAquaScreenCreateContext(__GLXscreen *screen,
-			     __GLXconfig *conf,
-			     __GLXcontext *baseShareContext)
-{
-    __GLXAquaContext *context;
-    __GLXAquaContext *shareContext = (__GLXAquaContext *) baseShareContext;
-    CGLError gl_err;
-  
-    GLAQUA_DEBUG_MSG("glXAquaScreenCreateContext\n");
-    
-    context = calloc(1, sizeof (__GLXAquaContext));
-    
-    if (context == NULL)
-	return NULL;
-
-    memset(context, 0, sizeof *context);
-    
-    context->base.pGlxScreen = screen;
-    
-    context->base.destroy        = __glXAquaContextDestroy;
-    context->base.makeCurrent    = __glXAquaContextMakeCurrent;
-    context->base.loseCurrent    = __glXAquaContextLoseCurrent;
-    context->base.copy           = __glXAquaContextCopy;
-    /*FIXME verify that the context->base is fully initialized. */
-    
-    context->pixelFormat = makeFormat(conf);
-    
-    if (!context->pixelFormat) {
-        free(context);
-        return NULL;
-    }
-
-    context->ctx = NULL;
-    gl_err = CGLCreateContext(context->pixelFormat,
-			      shareContext ? shareContext->ctx : NULL,
-			      &context->ctx);
-    
-    if (gl_err != 0) {
-	ErrorF("CGLCreateContext error: %s\n", CGLErrorString(gl_err));
-	CGLDestroyPixelFormat(context->pixelFormat);
-	free(context);
-	return NULL;
-    }
-    
-    setup_dispatch_table();
-    GLAQUA_DEBUG_MSG("glAquaCreateContext done\n");
-    
-    return &context->base;
-}
-
-/* maps from surface id -> list of __GLcontext */
-static x_hash_table *surface_hash;
-
-static void __glXAquaContextDestroy(__GLXcontext *baseContext) {
-    x_list *lst;
-
-    __GLXAquaContext *context = (__GLXAquaContext *) baseContext;
-    
-    GLAQUA_DEBUG_MSG("glAquaContextDestroy (ctx %p)\n", baseContext);
-    if (context != NULL) {
-      if (context->sid != 0 && surface_hash != NULL) {
-		lst = x_hash_table_lookup(surface_hash, x_cvt_uint_to_vptr(context->sid), NULL);
-		lst = x_list_remove(lst, context);
-		x_hash_table_insert(surface_hash, x_cvt_uint_to_vptr(context->sid), lst);
-      }
-
-      if (context->ctx != NULL)
-	  CGLDestroyContext(context->ctx);
-
-      if (context->pixelFormat != NULL)
-	  CGLDestroyPixelFormat(context->pixelFormat);
-      
-      free(context);
-    }
-}
-
-static int __glXAquaContextLoseCurrent(__GLXcontext *baseContext) {
-    CGLError gl_err;
-
-    GLAQUA_DEBUG_MSG("glAquaLoseCurrent (ctx 0x%p)\n", baseContext);
-
-    gl_err = CGLSetCurrentContext(NULL);
-    if (gl_err != 0)
-      ErrorF("CGLSetCurrentContext error: %s\n", CGLErrorString(gl_err));
-
-    __glXLastContext = NULL; // Mesa does this; why?
-
-    return GL_TRUE;
-}
-
-/* Called when a surface is destroyed as a side effect of destroying
-   the window it's attached to. */
-static void surface_notify(void *_arg, void *data) {
-    DRISurfaceNotifyArg *arg = (DRISurfaceNotifyArg *)_arg;
-    __GLXAquaDrawable *draw = (__GLXAquaDrawable *)data;
-    __GLXAquaContext *context;
-    x_list *lst;
-    if(_arg == NULL || data == NULL) {
-	    ErrorF("surface_notify called with bad params");
-	    return;
-    }
-	
-    GLAQUA_DEBUG_MSG("surface_notify(%p, %p)\n", _arg, data);
-    switch (arg->kind) {
-    case AppleDRISurfaceNotifyDestroyed:
-        if (surface_hash != NULL)
-            x_hash_table_remove(surface_hash, x_cvt_uint_to_vptr(arg->id));
-	draw->pDraw = NULL;
-	draw->sid = 0;
-        break;
-
-    case AppleDRISurfaceNotifyChanged:
-        if (surface_hash != NULL) {
-            lst = x_hash_table_lookup(surface_hash, x_cvt_uint_to_vptr(arg->id), NULL);
-            for (; lst != NULL; lst = lst->next)
-		{
-                context = lst->data;
-                xp_update_gl_context(context->ctx);
-            }
-        }
-        break;
-    default:
-	ErrorF("surface_notify: unknown kind %d\n", arg->kind);
-	break;
-    }
-}
-
-static BOOL attach(__GLXAquaContext *context, __GLXAquaDrawable *draw) {
-    DrawablePtr pDraw;
-    
-    GLAQUA_DEBUG_MSG("attach(%p, %p)\n", context, draw);
-	
-    if(NULL == context || NULL == draw)
-	return TRUE;
-
-    pDraw = draw->base.pDraw;
-
-    if(NULL == pDraw) {
-	ErrorF("%s:%s() pDraw is NULL!\n", __FILE__, __func__);
-	return TRUE;
-    }
-
-    if (draw->sid == 0) {
-	//if (!quartzProcs->CreateSurface(pDraw->pScreen, pDraw->id, pDraw,
-        if (!DRICreateSurface(pDraw->pScreen, pDraw->id, pDraw,
-			      0, &draw->sid, NULL,
-			      surface_notify, draw))
-            return TRUE;
-        draw->pDraw = pDraw;
-    } 
-    
-    if (!context->isAttached || context->sid != draw->sid) {
-        x_list *lst;
-	
-        if (xp_attach_gl_context(context->ctx, draw->sid) != Success) {
-	    //quartzProcs->DestroySurface(pDraw->pScreen, pDraw->id, pDraw,
-            DRIDestroySurface(pDraw->pScreen, pDraw->id, pDraw,
-			      surface_notify, draw);
-            if (surface_hash != NULL)
-                x_hash_table_remove(surface_hash, x_cvt_uint_to_vptr(draw->sid));
-	    
-            draw->sid = 0;
-            return TRUE;
-        }
-	
-        context->isAttached = TRUE;
-        context->sid = draw->sid;
-	
-        if (surface_hash == NULL)
-            surface_hash = x_hash_table_new(NULL, NULL, NULL, NULL);
-	
-        lst = x_hash_table_lookup(surface_hash, x_cvt_uint_to_vptr(context->sid), NULL);
-        if (x_list_find(lst, context) == NULL) {
-            lst = x_list_prepend(lst, context);
-            x_hash_table_insert(surface_hash, x_cvt_uint_to_vptr(context->sid), lst);
-        }
-	
-	
-
-        GLAQUA_DEBUG_MSG("attached 0x%x to 0x%x\n", (unsigned int) pDraw->id,
-                         (unsigned int) draw->sid);
-    } 
-
-    draw->context = context;
-
-    return FALSE;
-}
-
-#if 0     // unused
-static void unattach(__GLXAquaContext *context) {
-	x_list *lst;
-	GLAQUA_DEBUG_MSG("unattach\n");
-	if (context == NULL) {
-		ErrorF("Tried to unattach a null context\n");
-		return;
-	}
-    if (context->isAttached) {
-        GLAQUA_DEBUG_MSG("unattaching\n");
-
-        if (surface_hash != NULL) {
-            lst = x_hash_table_lookup(surface_hash, (void *) context->sid, NULL);
-            lst = x_list_remove(lst, context);
-            x_hash_table_insert(surface_hash, (void *) context->sid, lst);
-        }
-
-        CGLClearDrawable(context->ctx);
-        context->isAttached = FALSE;
-        context->sid = 0;
-    }
-}
-#endif
-
-static int __glXAquaContextMakeCurrent(__GLXcontext *baseContext) {
-    CGLError gl_err;
-    __GLXAquaContext *context = (__GLXAquaContext *) baseContext;
-    __GLXAquaDrawable *drawPriv = (__GLXAquaDrawable *) context->base.drawPriv;
-    
-    GLAQUA_DEBUG_MSG("glAquaMakeCurrent (ctx 0x%p)\n", baseContext);
-    
-    if(attach(context, drawPriv))
-	return /*error*/ 0;
-
-    gl_err = CGLSetCurrentContext(context->ctx);
-    if (gl_err != 0)
-        ErrorF("CGLSetCurrentContext error: %s\n", CGLErrorString(gl_err));
-    
-    return gl_err == 0;
-}
-
-static int __glXAquaContextCopy(__GLXcontext *baseDst, __GLXcontext *baseSrc, unsigned long mask)
-{
-    CGLError gl_err;
-
-    __GLXAquaContext *dst = (__GLXAquaContext *) baseDst;
-    __GLXAquaContext *src = (__GLXAquaContext *) baseSrc;
-
-    GLAQUA_DEBUG_MSG("GLXAquaContextCopy\n");
-
-    gl_err = CGLCopyContext(src->ctx, dst->ctx, mask);
-    if (gl_err != 0)
-        ErrorF("CGLCopyContext error: %s\n", CGLErrorString(gl_err));
-
-    return gl_err == 0;
-}
-
-/* Drawing surface notification callbacks */
-static GLboolean __glXAquaDrawableSwapBuffers(ClientPtr client, __GLXdrawable *base) {
-    CGLError err;
-    __GLXAquaDrawable *drawable;
- 
-    //    GLAQUA_DEBUG_MSG("glAquaDrawableSwapBuffers(%p)\n",base);
-	
-    if(!base) {
-	ErrorF("%s passed NULL\n", __func__);
-	return GL_FALSE;
-    }
-
-    drawable = (__GLXAquaDrawable *)base;
-
-    if(NULL == drawable->context) {
-	ErrorF("%s called with a NULL->context for drawable %p!\n",
-	       __func__, (void *)drawable);
-	return GL_FALSE;
-    }
-
-    err = CGLFlushDrawable(drawable->context->ctx);
-
-    if(kCGLNoError != err) {
-	ErrorF("CGLFlushDrawable error: %s in %s\n", CGLErrorString(err),
-	       __func__);
-	return GL_FALSE;
-    }
-
-    return GL_TRUE;
-}
-
-
-static CGLPixelFormatObj makeFormat(__GLXconfig *conf) {
-    CGLPixelFormatAttribute attr[64];
-    CGLPixelFormatObj fobj;
-    GLint formats;
-    CGLError error;
-    int i = 0;
-    
-    if(conf->doubleBufferMode)
-	attr[i++] = kCGLPFADoubleBuffer;
-
-    if(conf->stereoMode)
-	attr[i++] = kCGLPFAStereo;
-
-    attr[i++] = kCGLPFAColorSize;
-    attr[i++] = conf->redBits + conf->greenBits + conf->blueBits;
-    attr[i++] = kCGLPFAAlphaSize;
-    attr[i++] = conf->alphaBits;
-
-    if((conf->accumRedBits + conf->accumGreenBits + conf->accumBlueBits +
-	conf->accumAlphaBits) > 0) {
-
-	attr[i++] = kCGLPFAAccumSize;
-        attr[i++] = conf->accumRedBits + conf->accumGreenBits
-	    + conf->accumBlueBits + conf->accumAlphaBits;
-    }
-    
-    attr[i++] = kCGLPFADepthSize;
-    attr[i++] = conf->depthBits;
-
-    if(conf->stencilBits) {
-	attr[i++] = kCGLPFAStencilSize;
-        attr[i++] = conf->stencilBits;	
-    }
-    
-    if(conf->numAuxBuffers > 0) {
-	attr[i++] = kCGLPFAAuxBuffers;
-	attr[i++] = conf->numAuxBuffers;
-    }
-
-    if(conf->sampleBuffers > 0) {
-       attr[i++] = kCGLPFASampleBuffers;
-       attr[i++] = conf->sampleBuffers;
-       attr[i++] = kCGLPFASamples;
-       attr[i++] = conf->samples;
-    }
-     
-    attr[i] = 0;
-
-    error = CGLChoosePixelFormat(attr, &fobj, &formats);
-    if(error) {
-	ErrorF("error: creating pixel format %s\n", CGLErrorString(error));
-	return NULL;
-    }
-
-    return fobj;
-}
-
-static void __glXAquaScreenDestroy(__GLXscreen *screen) {
-
-    GLAQUA_DEBUG_MSG("glXAquaScreenDestroy(%p)\n", screen);
-    __glXScreenDestroy(screen);
-
-    free(screen);
-}
-
-/* This is called by __glXInitScreens(). */
-static __GLXscreen * __glXAquaScreenProbe(ScreenPtr pScreen) {
-    __GLXAquaScreen *screen;
-
-    GLAQUA_DEBUG_MSG("glXAquaScreenProbe\n");
-
-    if (pScreen == NULL) 
-	return NULL;
-
-    screen = calloc(1, sizeof *screen);
-
-    if(NULL == screen)
-	return NULL;
-    
-    screen->base.destroy        = __glXAquaScreenDestroy;
-    screen->base.createContext  = __glXAquaScreenCreateContext;
-    screen->base.createDrawable = __glXAquaScreenCreateDrawable;
-    screen->base.swapInterval = /*FIXME*/ NULL;
-    screen->base.pScreen       = pScreen;
-    
-    screen->base.fbconfigs = __glXAquaCreateVisualConfigs(&screen->base.numFBConfigs, pScreen->myNum);
-
-    __glXScreenInit(&screen->base, pScreen);
-
-    screen->base.GLXversion = strdup("1.4");
-    screen->base.GLXextensions = strdup("GLX_SGIX_fbconfig "
-                                        "GLX_SGIS_multisample "
-                                        "GLX_ARB_multisample "
-                                        "GLX_EXT_visual_info "
-                                        "GLX_EXT_import_context ");
-    
-    /*We may be able to add more GLXextensions at a later time. */
-    
-    return &screen->base;
-}
-
-#if 0 // unused
-static void __glXAquaDrawableCopySubBuffer (__GLXdrawable *drawable,
-					    int x, int y, int w, int h) {
-    /*TODO finish me*/
-}
-#endif
-
-static void __glXAquaDrawableDestroy(__GLXdrawable *base) {
-    /* gstaplin: base is the head of the structure, so it's at the same 
-     * offset in memory.
-     * Is this safe with strict aliasing?   I noticed that the other dri code
-     * does this too...
-     */
-    __GLXAquaDrawable *glxPriv = (__GLXAquaDrawable *)base;
-
-    GLAQUA_DEBUG_MSG("TRACE");
-    
-    /* It doesn't work to call DRIDestroySurface here, the drawable's
-       already gone.. But dri.c notices the window destruction and
-       frees the surface itself. */
-
-    /*gstaplin: verify the statement above.  The surface destroy
-     *messages weren't making it through, and may still not be.
-     *We need a good test case for surface creation and destruction.
-     *We also need a good way to enable introspection on the server
-     *to validate the test, beyond using gdb with print.
-     */
-
-    free(glxPriv);
-}
-
-static __GLXdrawable *
-__glXAquaScreenCreateDrawable(ClientPtr client,
-                              __GLXscreen *screen,
-			      DrawablePtr pDraw,
-			      XID drawId,
-			      int type,
-			      XID glxDrawId,
-			      __GLXconfig *conf) {
-  __GLXAquaDrawable *glxPriv;
-
-  glxPriv = malloc(sizeof *glxPriv);
-
-  if(glxPriv == NULL)
-      return NULL;
-
-  memset(glxPriv, 0, sizeof *glxPriv);
-
-  if(!__glXDrawableInit(&glxPriv->base, screen, pDraw, type, glxDrawId, conf)) {
-    free(glxPriv);
-    return NULL;
-  }
-
-  glxPriv->base.destroy       = __glXAquaDrawableDestroy;
-  glxPriv->base.swapBuffers   = __glXAquaDrawableSwapBuffers;
-  glxPriv->base.copySubBuffer = NULL; /* __glXAquaDrawableCopySubBuffer; */
-
-  glxPriv->pDraw = pDraw;
-  glxPriv->sid = 0;
-  glxPriv->context = NULL;
-  
-  return &glxPriv->base;
-}
-
-// Extra goodies for glx
-
-GLuint __glFloorLog2(GLuint val)
-{
-    int c = 0;
-
-    while (val > 1) {
-        c++;
-        val >>= 1;
-    }
-    return c;
-}
-
-#ifndef OPENGL_FRAMEWORK_PATH
-#define OPENGL_FRAMEWORK_PATH "/System/Library/Frameworks/OpenGL.framework/OpenGL"
-#endif
-
-static void setup_dispatch_table(void) {
-    static struct _glapi_table *disp = NULL;
-    static void *handle;
-    const char *opengl_framework_path;
-
-    if(disp)  {
-        _glapi_set_dispatch(disp);
-        return;
-    }
-
-    opengl_framework_path = getenv("OPENGL_FRAMEWORK_PATH");
-    if (!opengl_framework_path) {
-        opengl_framework_path = OPENGL_FRAMEWORK_PATH;
-    }
-
-    (void) dlerror();            /*drain dlerror */
-    handle = dlopen(opengl_framework_path, RTLD_LOCAL);
-
-    if (!handle) {
-        ErrorF("unable to dlopen %s : %s, using RTLD_DEFAULT\n",
-                opengl_framework_path, dlerror());
-        handle = RTLD_DEFAULT;
-    }
-
-    disp = _glapi_create_table_from_handle(handle, "gl");
-    assert(disp);
-
-    _glapi_set_dispatch(disp);
-}
->>>>>>> 26686c98
+/*
+ * GLX implementation that uses Apple's OpenGL.framework
+ * (Indirect rendering path -- it's also used for some direct mode code too)
+ *
+ * Copyright (c) 2007-2011 Apple Inc.
+ * Copyright (c) 2004 Torrey T. Lyons. All Rights Reserved.
+ * Copyright (c) 2002 Greg Parker. All Rights Reserved.
+ *
+ * Portions of this file are copied from Mesa's xf86glx.c,
+ * which contains the following copyright:
+ *
+ * Copyright 1998-1999 Precision Insight, Inc., Cedar Park, Texas.
+ * All Rights Reserved.
+ *
+ * Permission is hereby granted, free of charge, to any person obtaining a
+ * copy of this software and associated documentation files (the "Software"),
+ * to deal in the Software without restriction, including without limitation
+ * the rights to use, copy, modify, merge, publish, distribute, sublicense,
+ * and/or sell copies of the Software, and to permit persons to whom the
+ * Software is furnished to do so, subject to the following conditions:
+ *
+ * The above copyright notice and this permission notice shall be included in
+ * all copies or substantial portions of the Software.
+ *
+ * THE SOFTWARE IS PROVIDED "AS IS", WITHOUT WARRANTY OF ANY KIND, EXPRESS OR
+ * IMPLIED, INCLUDING BUT NOT LIMITED TO THE WARRANTIES OF MERCHANTABILITY,
+ * FITNESS FOR A PARTICULAR PURPOSE AND NONINFRINGEMENT. IN NO EVENT SHALL
+ * THE ABOVE LISTED COPYRIGHT HOLDER(S) BE LIABLE FOR ANY CLAIM, DAMAGES OR
+ * OTHER LIABILITY, WHETHER IN AN ACTION OF CONTRACT, TORT OR OTHERWISE,
+ * ARISING FROM, OUT OF OR IN CONNECTION WITH THE SOFTWARE OR THE USE OR OTHER
+ * DEALINGS IN THE SOFTWARE.
+ */
+
+#ifdef HAVE_DIX_CONFIG_H
+#include <dix-config.h>
+#endif
+
+#include <AvailabilityMacros.h>
+
+#include <dlfcn.h>
+
+#include <OpenGL/OpenGL.h>
+#include <OpenGL/gl.h>     /* Just to prevent glxserver.h from loading mesa's and colliding with OpenGL.h */
+
+#include <X11/Xproto.h>
+#include <GL/glxproto.h>
+
+#include <glxserver.h>
+#include <glxutil.h>
+
+typedef unsigned long long GLuint64EXT;
+typedef long long GLint64EXT;
+#include <dispatch.h>
+#include <glapi.h>
+
+#include "x-hash.h"
+
+#include "visualConfigs.h"
+#include "dri.h"
+
+#include "darwin.h"
+#define GLAQUA_DEBUG_MSG(msg, args...) ASL_LOG(ASL_LEVEL_DEBUG, "GLXAqua", msg, ##args)
+
+__GLXprovider * GlxGetDRISWrastProvider (void);
+
+static void setup_dispatch_table(void);
+GLuint __glFloorLog2(GLuint val);
+void warn_func(void * p1, char *format, ...);
+
+// some prototypes
+static __GLXscreen * __glXAquaScreenProbe(ScreenPtr pScreen);
+static __GLXdrawable * __glXAquaScreenCreateDrawable(ClientPtr client, __GLXscreen *screen, DrawablePtr pDraw, XID drawId, int type, XID glxDrawId, __GLXconfig *conf);
+
+static void __glXAquaContextDestroy(__GLXcontext *baseContext);
+static int __glXAquaContextMakeCurrent(__GLXcontext *baseContext);
+static int __glXAquaContextLoseCurrent(__GLXcontext *baseContext);
+static int __glXAquaContextCopy(__GLXcontext *baseDst, __GLXcontext *baseSrc, unsigned long mask);
+
+static CGLPixelFormatObj makeFormat(__GLXconfig *conf);
+
+__GLXprovider __glXDRISWRastProvider = {
+    __glXAquaScreenProbe,
+    "Core OpenGL",
+    NULL
+};
+
+typedef struct __GLXAquaScreen   __GLXAquaScreen;
+typedef struct __GLXAquaContext  __GLXAquaContext;
+typedef struct __GLXAquaDrawable __GLXAquaDrawable;
+
+struct __GLXAquaScreen {
+    __GLXscreen base;
+    int index;
+    int num_vis;
+};
+
+struct __GLXAquaContext {
+    __GLXcontext base;
+    CGLContextObj ctx;
+    CGLPixelFormatObj pixelFormat;
+    xp_surface_id sid;
+    unsigned isAttached :1;
+};
+
+struct __GLXAquaDrawable {
+    __GLXdrawable base;
+    DrawablePtr pDraw;
+    xp_surface_id sid;
+    __GLXAquaContext *context;
+};
+
+
+static __GLXcontext *
+__glXAquaScreenCreateContext(__GLXscreen *screen,
+			     __GLXconfig *conf,
+			     __GLXcontext *baseShareContext)
+{
+    __GLXAquaContext *context;
+    __GLXAquaContext *shareContext = (__GLXAquaContext *) baseShareContext;
+    CGLError gl_err;
+  
+    GLAQUA_DEBUG_MSG("glXAquaScreenCreateContext\n");
+    
+    context = calloc(1, sizeof (__GLXAquaContext));
+    
+    if (context == NULL)
+	return NULL;
+
+    memset(context, 0, sizeof *context);
+    
+    context->base.pGlxScreen = screen;
+    
+    context->base.destroy        = __glXAquaContextDestroy;
+    context->base.makeCurrent    = __glXAquaContextMakeCurrent;
+    context->base.loseCurrent    = __glXAquaContextLoseCurrent;
+    context->base.copy           = __glXAquaContextCopy;
+    /*FIXME verify that the context->base is fully initialized. */
+    
+    context->pixelFormat = makeFormat(conf);
+    
+    if (!context->pixelFormat) {
+        free(context);
+        return NULL;
+    }
+
+    context->ctx = NULL;
+    gl_err = CGLCreateContext(context->pixelFormat,
+			      shareContext ? shareContext->ctx : NULL,
+			      &context->ctx);
+    
+    if (gl_err != 0) {
+	ErrorF("CGLCreateContext error: %s\n", CGLErrorString(gl_err));
+	CGLDestroyPixelFormat(context->pixelFormat);
+	free(context);
+	return NULL;
+    }
+    
+    setup_dispatch_table();
+    GLAQUA_DEBUG_MSG("glAquaCreateContext done\n");
+    
+    return &context->base;
+}
+
+/* maps from surface id -> list of __GLcontext */
+static x_hash_table *surface_hash;
+
+static void __glXAquaContextDestroy(__GLXcontext *baseContext) {
+    x_list *lst;
+
+    __GLXAquaContext *context = (__GLXAquaContext *) baseContext;
+    
+    GLAQUA_DEBUG_MSG("glAquaContextDestroy (ctx %p)\n", baseContext);
+    if (context != NULL) {
+      if (context->sid != 0 && surface_hash != NULL) {
+		lst = x_hash_table_lookup(surface_hash, x_cvt_uint_to_vptr(context->sid), NULL);
+		lst = x_list_remove(lst, context);
+		x_hash_table_insert(surface_hash, x_cvt_uint_to_vptr(context->sid), lst);
+      }
+
+      if (context->ctx != NULL)
+	  CGLDestroyContext(context->ctx);
+
+      if (context->pixelFormat != NULL)
+	  CGLDestroyPixelFormat(context->pixelFormat);
+      
+      free(context);
+    }
+}
+
+static int __glXAquaContextLoseCurrent(__GLXcontext *baseContext) {
+    CGLError gl_err;
+
+    GLAQUA_DEBUG_MSG("glAquaLoseCurrent (ctx 0x%p)\n", baseContext);
+
+    gl_err = CGLSetCurrentContext(NULL);
+    if (gl_err != 0)
+      ErrorF("CGLSetCurrentContext error: %s\n", CGLErrorString(gl_err));
+
+    __glXLastContext = NULL; // Mesa does this; why?
+
+    return GL_TRUE;
+}
+
+/* Called when a surface is destroyed as a side effect of destroying
+   the window it's attached to. */
+static void surface_notify(void *_arg, void *data) {
+    DRISurfaceNotifyArg *arg = (DRISurfaceNotifyArg *)_arg;
+    __GLXAquaDrawable *draw = (__GLXAquaDrawable *)data;
+    __GLXAquaContext *context;
+    x_list *lst;
+    if(_arg == NULL || data == NULL) {
+	    ErrorF("surface_notify called with bad params");
+	    return;
+    }
+	
+    GLAQUA_DEBUG_MSG("surface_notify(%p, %p)\n", _arg, data);
+    switch (arg->kind) {
+    case AppleDRISurfaceNotifyDestroyed:
+        if (surface_hash != NULL)
+            x_hash_table_remove(surface_hash, x_cvt_uint_to_vptr(arg->id));
+	draw->pDraw = NULL;
+	draw->sid = 0;
+        break;
+
+    case AppleDRISurfaceNotifyChanged:
+        if (surface_hash != NULL) {
+            lst = x_hash_table_lookup(surface_hash, x_cvt_uint_to_vptr(arg->id), NULL);
+            for (; lst != NULL; lst = lst->next)
+		{
+                context = lst->data;
+                xp_update_gl_context(context->ctx);
+            }
+        }
+        break;
+    default:
+	ErrorF("surface_notify: unknown kind %d\n", arg->kind);
+	break;
+    }
+}
+
+static BOOL attach(__GLXAquaContext *context, __GLXAquaDrawable *draw) {
+    DrawablePtr pDraw;
+    
+    GLAQUA_DEBUG_MSG("attach(%p, %p)\n", context, draw);
+	
+    if(NULL == context || NULL == draw)
+	return TRUE;
+
+    pDraw = draw->base.pDraw;
+
+    if(NULL == pDraw) {
+	ErrorF("%s:%s() pDraw is NULL!\n", __FILE__, __func__);
+	return TRUE;
+    }
+
+    if (draw->sid == 0) {
+	//if (!quartzProcs->CreateSurface(pDraw->pScreen, pDraw->id, pDraw,
+        if (!DRICreateSurface(pDraw->pScreen, pDraw->id, pDraw,
+			      0, &draw->sid, NULL,
+			      surface_notify, draw))
+            return TRUE;
+        draw->pDraw = pDraw;
+    } 
+    
+    if (!context->isAttached || context->sid != draw->sid) {
+        x_list *lst;
+	
+        if (xp_attach_gl_context(context->ctx, draw->sid) != Success) {
+	    //quartzProcs->DestroySurface(pDraw->pScreen, pDraw->id, pDraw,
+            DRIDestroySurface(pDraw->pScreen, pDraw->id, pDraw,
+			      surface_notify, draw);
+            if (surface_hash != NULL)
+                x_hash_table_remove(surface_hash, x_cvt_uint_to_vptr(draw->sid));
+	    
+            draw->sid = 0;
+            return TRUE;
+        }
+	
+        context->isAttached = TRUE;
+        context->sid = draw->sid;
+	
+        if (surface_hash == NULL)
+            surface_hash = x_hash_table_new(NULL, NULL, NULL, NULL);
+	
+        lst = x_hash_table_lookup(surface_hash, x_cvt_uint_to_vptr(context->sid), NULL);
+        if (x_list_find(lst, context) == NULL) {
+            lst = x_list_prepend(lst, context);
+            x_hash_table_insert(surface_hash, x_cvt_uint_to_vptr(context->sid), lst);
+        }
+	
+	
+
+        GLAQUA_DEBUG_MSG("attached 0x%x to 0x%x\n", (unsigned int) pDraw->id,
+                         (unsigned int) draw->sid);
+    } 
+
+    draw->context = context;
+
+    return FALSE;
+}
+
+#if 0     // unused
+static void unattach(__GLXAquaContext *context) {
+	x_list *lst;
+	GLAQUA_DEBUG_MSG("unattach\n");
+	if (context == NULL) {
+		ErrorF("Tried to unattach a null context\n");
+		return;
+	}
+    if (context->isAttached) {
+        GLAQUA_DEBUG_MSG("unattaching\n");
+
+        if (surface_hash != NULL) {
+            lst = x_hash_table_lookup(surface_hash, (void *) context->sid, NULL);
+            lst = x_list_remove(lst, context);
+            x_hash_table_insert(surface_hash, (void *) context->sid, lst);
+        }
+
+        CGLClearDrawable(context->ctx);
+        context->isAttached = FALSE;
+        context->sid = 0;
+    }
+}
+#endif
+
+static int __glXAquaContextMakeCurrent(__GLXcontext *baseContext) {
+    CGLError gl_err;
+    __GLXAquaContext *context = (__GLXAquaContext *) baseContext;
+    __GLXAquaDrawable *drawPriv = (__GLXAquaDrawable *) context->base.drawPriv;
+    
+    GLAQUA_DEBUG_MSG("glAquaMakeCurrent (ctx 0x%p)\n", baseContext);
+    
+    if(attach(context, drawPriv))
+	return /*error*/ 0;
+
+    gl_err = CGLSetCurrentContext(context->ctx);
+    if (gl_err != 0)
+        ErrorF("CGLSetCurrentContext error: %s\n", CGLErrorString(gl_err));
+    
+    return gl_err == 0;
+}
+
+static int __glXAquaContextCopy(__GLXcontext *baseDst, __GLXcontext *baseSrc, unsigned long mask)
+{
+    CGLError gl_err;
+
+    __GLXAquaContext *dst = (__GLXAquaContext *) baseDst;
+    __GLXAquaContext *src = (__GLXAquaContext *) baseSrc;
+
+    GLAQUA_DEBUG_MSG("GLXAquaContextCopy\n");
+
+    gl_err = CGLCopyContext(src->ctx, dst->ctx, mask);
+    if (gl_err != 0)
+        ErrorF("CGLCopyContext error: %s\n", CGLErrorString(gl_err));
+
+    return gl_err == 0;
+}
+
+/* Drawing surface notification callbacks */
+static GLboolean __glXAquaDrawableSwapBuffers(ClientPtr client, __GLXdrawable *base) {
+    CGLError err;
+    __GLXAquaDrawable *drawable;
+ 
+    //    GLAQUA_DEBUG_MSG("glAquaDrawableSwapBuffers(%p)\n",base);
+	
+    if(!base) {
+	ErrorF("%s passed NULL\n", __func__);
+	return GL_FALSE;
+    }
+
+    drawable = (__GLXAquaDrawable *)base;
+
+    if(NULL == drawable->context) {
+	ErrorF("%s called with a NULL->context for drawable %p!\n",
+	       __func__, (void *)drawable);
+	return GL_FALSE;
+    }
+
+    err = CGLFlushDrawable(drawable->context->ctx);
+
+    if(kCGLNoError != err) {
+	ErrorF("CGLFlushDrawable error: %s in %s\n", CGLErrorString(err),
+	       __func__);
+	return GL_FALSE;
+    }
+
+    return GL_TRUE;
+}
+
+
+static CGLPixelFormatObj makeFormat(__GLXconfig *conf) {
+    CGLPixelFormatAttribute attr[64];
+    CGLPixelFormatObj fobj;
+    GLint formats;
+    CGLError error;
+    int i = 0;
+    
+    if(conf->doubleBufferMode)
+	attr[i++] = kCGLPFADoubleBuffer;
+
+    if(conf->stereoMode)
+	attr[i++] = kCGLPFAStereo;
+
+    attr[i++] = kCGLPFAColorSize;
+    attr[i++] = conf->redBits + conf->greenBits + conf->blueBits;
+    attr[i++] = kCGLPFAAlphaSize;
+    attr[i++] = conf->alphaBits;
+
+    if((conf->accumRedBits + conf->accumGreenBits + conf->accumBlueBits +
+	conf->accumAlphaBits) > 0) {
+
+	attr[i++] = kCGLPFAAccumSize;
+        attr[i++] = conf->accumRedBits + conf->accumGreenBits
+	    + conf->accumBlueBits + conf->accumAlphaBits;
+    }
+    
+    attr[i++] = kCGLPFADepthSize;
+    attr[i++] = conf->depthBits;
+
+    if(conf->stencilBits) {
+	attr[i++] = kCGLPFAStencilSize;
+        attr[i++] = conf->stencilBits;	
+    }
+    
+    if(conf->numAuxBuffers > 0) {
+	attr[i++] = kCGLPFAAuxBuffers;
+	attr[i++] = conf->numAuxBuffers;
+    }
+
+    if(conf->sampleBuffers > 0) {
+       attr[i++] = kCGLPFASampleBuffers;
+       attr[i++] = conf->sampleBuffers;
+       attr[i++] = kCGLPFASamples;
+       attr[i++] = conf->samples;
+    }
+     
+    attr[i] = 0;
+
+    error = CGLChoosePixelFormat(attr, &fobj, &formats);
+    if(error) {
+	ErrorF("error: creating pixel format %s\n", CGLErrorString(error));
+	return NULL;
+    }
+
+    return fobj;
+}
+
+static void __glXAquaScreenDestroy(__GLXscreen *screen) {
+
+    GLAQUA_DEBUG_MSG("glXAquaScreenDestroy(%p)\n", screen);
+    __glXScreenDestroy(screen);
+
+    free(screen);
+}
+
+/* This is called by __glXInitScreens(). */
+static __GLXscreen * __glXAquaScreenProbe(ScreenPtr pScreen) {
+    __GLXAquaScreen *screen;
+
+    GLAQUA_DEBUG_MSG("glXAquaScreenProbe\n");
+
+    if (pScreen == NULL) 
+	return NULL;
+
+    screen = calloc(1, sizeof *screen);
+
+    if(NULL == screen)
+	return NULL;
+    
+    screen->base.destroy        = __glXAquaScreenDestroy;
+    screen->base.createContext  = __glXAquaScreenCreateContext;
+    screen->base.createDrawable = __glXAquaScreenCreateDrawable;
+    screen->base.swapInterval = /*FIXME*/ NULL;
+    screen->base.pScreen       = pScreen;
+    
+    screen->base.fbconfigs = __glXAquaCreateVisualConfigs(&screen->base.numFBConfigs, pScreen->myNum);
+
+    __glXScreenInit(&screen->base, pScreen);
+
+    screen->base.GLXversion = strdup("1.4");
+    screen->base.GLXextensions = strdup("GLX_SGIX_fbconfig "
+                                        "GLX_SGIS_multisample "
+                                        "GLX_ARB_multisample "
+                                        "GLX_EXT_visual_info "
+                                        "GLX_EXT_import_context ");
+    
+    /*We may be able to add more GLXextensions at a later time. */
+    
+    return &screen->base;
+}
+
+#if 0 // unused
+static void __glXAquaDrawableCopySubBuffer (__GLXdrawable *drawable,
+					    int x, int y, int w, int h) {
+    /*TODO finish me*/
+}
+#endif
+
+static void __glXAquaDrawableDestroy(__GLXdrawable *base) {
+    /* gstaplin: base is the head of the structure, so it's at the same 
+     * offset in memory.
+     * Is this safe with strict aliasing?   I noticed that the other dri code
+     * does this too...
+     */
+    __GLXAquaDrawable *glxPriv = (__GLXAquaDrawable *)base;
+
+    GLAQUA_DEBUG_MSG("TRACE");
+    
+    /* It doesn't work to call DRIDestroySurface here, the drawable's
+       already gone.. But dri.c notices the window destruction and
+       frees the surface itself. */
+
+    /*gstaplin: verify the statement above.  The surface destroy
+     *messages weren't making it through, and may still not be.
+     *We need a good test case for surface creation and destruction.
+     *We also need a good way to enable introspection on the server
+     *to validate the test, beyond using gdb with print.
+     */
+
+    free(glxPriv);
+}
+
+static __GLXdrawable *
+__glXAquaScreenCreateDrawable(ClientPtr client,
+                              __GLXscreen *screen,
+			      DrawablePtr pDraw,
+			      XID drawId,
+			      int type,
+			      XID glxDrawId,
+			      __GLXconfig *conf) {
+  __GLXAquaDrawable *glxPriv;
+
+  glxPriv = malloc(sizeof *glxPriv);
+
+  if(glxPriv == NULL)
+      return NULL;
+
+  memset(glxPriv, 0, sizeof *glxPriv);
+
+  if(!__glXDrawableInit(&glxPriv->base, screen, pDraw, type, glxDrawId, conf)) {
+    free(glxPriv);
+    return NULL;
+  }
+
+  glxPriv->base.destroy       = __glXAquaDrawableDestroy;
+  glxPriv->base.swapBuffers   = __glXAquaDrawableSwapBuffers;
+  glxPriv->base.copySubBuffer = NULL; /* __glXAquaDrawableCopySubBuffer; */
+
+  glxPriv->pDraw = pDraw;
+  glxPriv->sid = 0;
+  glxPriv->context = NULL;
+  
+  return &glxPriv->base;
+}
+
+// Extra goodies for glx
+
+GLuint __glFloorLog2(GLuint val)
+{
+    int c = 0;
+
+    while (val > 1) {
+        c++;
+        val >>= 1;
+    }
+    return c;
+}
+
+#ifndef OPENGL_FRAMEWORK_PATH
+#define OPENGL_FRAMEWORK_PATH "/System/Library/Frameworks/OpenGL.framework/OpenGL"
+#endif
+
+static void setup_dispatch_table(void) {
+    static struct _glapi_table *disp = NULL;
+    static void *handle;
+    const char *opengl_framework_path;
+
+    if(disp)  {
+        _glapi_set_dispatch(disp);
+        return;
+    }
+
+    opengl_framework_path = getenv("OPENGL_FRAMEWORK_PATH");
+    if (!opengl_framework_path) {
+        opengl_framework_path = OPENGL_FRAMEWORK_PATH;
+    }
+
+    (void) dlerror();            /*drain dlerror */
+    handle = dlopen(opengl_framework_path, RTLD_LOCAL);
+
+    if (!handle) {
+        ErrorF("unable to dlopen %s : %s, using RTLD_DEFAULT\n",
+                opengl_framework_path, dlerror());
+        handle = RTLD_DEFAULT;
+    }
+
+    disp = _glapi_create_table_from_handle(handle, "gl");
+    assert(disp);
+
+    _glapi_set_dispatch(disp);
+}