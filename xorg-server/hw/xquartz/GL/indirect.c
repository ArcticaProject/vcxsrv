<<<<<<< HEAD
/*
 * GLX implementation that uses Apple's OpenGL.framework
 * (Indirect rendering path -- it's also used for some direct mode code too)
 *
 * Copyright (c) 2007, 2008, 2009 Apple Inc.
 * Copyright (c) 2004 Torrey T. Lyons. All Rights Reserved.
 * Copyright (c) 2002 Greg Parker. All Rights Reserved.
 *
 * Portions of this file are copied from Mesa's xf86glx.c,
 * which contains the following copyright:
 *
 * Copyright 1998-1999 Precision Insight, Inc., Cedar Park, Texas.
 * All Rights Reserved.
 *
 * Permission is hereby granted, free of charge, to any person obtaining a
 * copy of this software and associated documentation files (the "Software"),
 * to deal in the Software without restriction, including without limitation
 * the rights to use, copy, modify, merge, publish, distribute, sublicense,
 * and/or sell copies of the Software, and to permit persons to whom the
 * Software is furnished to do so, subject to the following conditions:
 *
 * The above copyright notice and this permission notice shall be included in
 * all copies or substantial portions of the Software.
 *
 * THE SOFTWARE IS PROVIDED "AS IS", WITHOUT WARRANTY OF ANY KIND, EXPRESS OR
 * IMPLIED, INCLUDING BUT NOT LIMITED TO THE WARRANTIES OF MERCHANTABILITY,
 * FITNESS FOR A PARTICULAR PURPOSE AND NONINFRINGEMENT. IN NO EVENT SHALL
 * THE ABOVE LISTED COPYRIGHT HOLDER(S) BE LIABLE FOR ANY CLAIM, DAMAGES OR
 * OTHER LIABILITY, WHETHER IN AN ACTION OF CONTRACT, TORT OR OTHERWISE,
 * ARISING FROM, OUT OF OR IN CONNECTION WITH THE SOFTWARE OR THE USE OR OTHER
 * DEALINGS IN THE SOFTWARE.
 */

#ifdef HAVE_DIX_CONFIG_H
#include <dix-config.h>
#endif

#include "dri.h"

#include <AvailabilityMacros.h>

#define GL_GLEXT_WUNDEF_SUPPORT

#include <OpenGL/OpenGL.h>
#include <OpenGL/gl.h>
#include <OpenGL/glext.h>
#include <OpenGL/CGLContext.h>

/* These next few GL_EXT pre-processing blocks are to explicitly define 
 * these symbols to 0 if they are not set by OpenGL.framework.  This
 * prevents the X11 glext.h from setting them to 1.
 */

#ifndef GL_EXT_fragment_shader
#define GL_EXT_fragment_shader 0
#endif

#ifndef GL_EXT_blend_equation_separate
#define GL_EXT_blend_equation_separate 0
#endif

#ifndef GL_EXT_blend_func_separate
#define GL_EXT_blend_func_separate 0
#endif

#ifndef GL_EXT_depth_bounds_test
#define GL_EXT_depth_bounds_test 0
#endif

#ifndef GL_EXT_compiled_vertex_array
#define GL_EXT_compiled_vertex_array 0
#endif

#ifndef GL_EXT_cull_vertex
#define GL_EXT_cull_vertex 0
#endif

#ifndef GL_EXT_fog_coord
#define GL_EXT_fog_coord 0
#endif

#ifndef GL_EXT_framebuffer_blit
#define GL_EXT_framebuffer_blit 0
#endif

#ifndef GL_EXT_framebuffer_object
#define GL_EXT_framebuffer_object 0
#endif

#ifndef GL_EXT_gpu_program_parameters
#define GL_EXT_gpu_program_parameters 0
#endif

#ifndef GL_EXT_multi_draw_arrays
#define GL_EXT_multi_draw_arrays 0
#endif

#ifndef GL_EXT_point_parameters
#define GL_EXT_point_parameters 0
#endif

#ifndef GL_EXT_polygon_offset
#define GL_EXT_polygon_offset 0
#endif

#ifndef GL_EXT_secondary_color
#define GL_EXT_secondary_color 0
#endif

#ifndef GL_EXT_stencil_two_side
#define GL_EXT_stencil_two_side 0
#endif

#ifndef GL_EXT_timer_query
#define GL_EXT_timer_query 0
#endif

#ifndef GL_EXT_vertex_array
#define GL_EXT_vertex_array 0
#endif

/* Tiger PPC doesn't have the associated symbols, but glext.h says it does.  Liars!
 * http://trac.macports.org/ticket/20638
 */
#if defined(__ppc__) && MAC_OS_X_VERSION_MIN_REQUIRED < 1050
#undef GL_EXT_gpu_program_parameters
#define GL_EXT_gpu_program_parameters 0
#endif

#include <GL/glxproto.h>
#include <windowstr.h>
#include <resource.h>
#include <GL/glxint.h>
#include <GL/glxtokens.h>
#include <scrnintstr.h>
#include <glxserver.h>
#include <glxscreens.h>
#include <glxdrawable.h>
#include <glxcontext.h>
#include <glxext.h>
#include <glxutil.h>
#include <GL/internal/glcore.h>
#include "x-hash.h"
#include "x-list.h"

//#include "capabilities.h"
#include "visualConfigs.h"

typedef unsigned long long GLuint64EXT;
typedef long long GLint64EXT;
#include <dispatch.h>
#include <Xplugin.h>
#include <glapi.h>
#include <glapitable.h>

__GLXprovider * GlxGetDRISWrastProvider (void);

// Write debugging output, or not
#ifdef GLAQUA_DEBUG
#define GLAQUA_DEBUG_MSG ErrorF
#else
#define GLAQUA_DEBUG_MSG(a, ...)
#endif

static void setup_dispatch_table(void);
GLuint __glFloorLog2(GLuint val);
void warn_func(void * p1, char *format, ...);

// some prototypes
static __GLXscreen * __glXAquaScreenProbe(ScreenPtr pScreen);
static __GLXdrawable * __glXAquaScreenCreateDrawable(ClientPtr client, __GLXscreen *screen, DrawablePtr pDraw, XID drawId, int type, XID glxDrawId, __GLXconfig *conf);

static void __glXAquaContextDestroy(__GLXcontext *baseContext);
static int __glXAquaContextMakeCurrent(__GLXcontext *baseContext);
static int __glXAquaContextLoseCurrent(__GLXcontext *baseContext);
static int __glXAquaContextCopy(__GLXcontext *baseDst, __GLXcontext *baseSrc, unsigned long mask);

static CGLPixelFormatObj makeFormat(__GLXconfig *conf);

__GLXprovider __glXDRISWRastProvider = {
    __glXAquaScreenProbe,
    "Core OpenGL",
    NULL
};

typedef struct __GLXAquaScreen   __GLXAquaScreen;
typedef struct __GLXAquaContext  __GLXAquaContext;
typedef struct __GLXAquaDrawable __GLXAquaDrawable;

struct __GLXAquaScreen {
    __GLXscreen base;
    int index;
    int num_vis;
};

struct __GLXAquaContext {
    __GLXcontext base;
    CGLContextObj ctx;
    CGLPixelFormatObj pixelFormat;
    xp_surface_id sid;
    unsigned isAttached :1;
};

struct __GLXAquaDrawable {
    __GLXdrawable base;
    DrawablePtr pDraw;
    xp_surface_id sid;
    __GLXAquaContext *context;
};


static __GLXcontext *
__glXAquaScreenCreateContext(__GLXscreen *screen,
			     __GLXconfig *conf,
			     __GLXcontext *baseShareContext)
{
    __GLXAquaContext *context;
    __GLXAquaContext *shareContext = (__GLXAquaContext *) baseShareContext;
    CGLError gl_err;
  
    GLAQUA_DEBUG_MSG("glXAquaScreenCreateContext\n");
    
    context = calloc(1, sizeof (__GLXAquaContext));
    
    if (context == NULL)
	return NULL;

    memset(context, 0, sizeof *context);
    
    context->base.pGlxScreen = screen;
    
    context->base.destroy        = __glXAquaContextDestroy;
    context->base.makeCurrent    = __glXAquaContextMakeCurrent;
    context->base.loseCurrent    = __glXAquaContextLoseCurrent;
    context->base.copy           = __glXAquaContextCopy;
    /*FIXME verify that the context->base is fully initialized. */
    
    context->pixelFormat = makeFormat(conf);
    
    if (!context->pixelFormat) {
        free(context);
        return NULL;
    }

    context->ctx = NULL;
    gl_err = CGLCreateContext(context->pixelFormat,
			      shareContext ? shareContext->ctx : NULL,
			      &context->ctx);
    
    if (gl_err != 0) {
	ErrorF("CGLCreateContext error: %s\n", CGLErrorString(gl_err));
	CGLDestroyPixelFormat(context->pixelFormat);
	free(context);
	return NULL;
    }
    
    setup_dispatch_table();
    GLAQUA_DEBUG_MSG("glAquaCreateContext done\n");
    
    return &context->base;
}

/* maps from surface id -> list of __GLcontext */
static x_hash_table *surface_hash;

static void __glXAquaContextDestroy(__GLXcontext *baseContext) {
    x_list *lst;

    __GLXAquaContext *context = (__GLXAquaContext *) baseContext;
    
    GLAQUA_DEBUG_MSG("glAquaContextDestroy (ctx %p)\n", baseContext);
    if (context != NULL) {
      if (context->sid != 0 && surface_hash != NULL) {
		lst = x_hash_table_lookup(surface_hash, x_cvt_uint_to_vptr(context->sid), NULL);
		lst = x_list_remove(lst, context);
		x_hash_table_insert(surface_hash, x_cvt_uint_to_vptr(context->sid), lst);
      }

      if (context->ctx != NULL)
	  CGLDestroyContext(context->ctx);

      if (context->pixelFormat != NULL)
	  CGLDestroyPixelFormat(context->pixelFormat);
      
      free(context);
    }
}

static int __glXAquaContextLoseCurrent(__GLXcontext *baseContext) {
    CGLError gl_err;

    GLAQUA_DEBUG_MSG("glAquaLoseCurrent (ctx 0x%p)\n", baseContext);

    gl_err = CGLSetCurrentContext(NULL);
    if (gl_err != 0)
      ErrorF("CGLSetCurrentContext error: %s\n", CGLErrorString(gl_err));

    __glXLastContext = NULL; // Mesa does this; why?

    return GL_TRUE;
}

/* Called when a surface is destroyed as a side effect of destroying
   the window it's attached to. */
static void surface_notify(void *_arg, void *data) {
    DRISurfaceNotifyArg *arg = (DRISurfaceNotifyArg *)_arg;
    __GLXAquaDrawable *draw = (__GLXAquaDrawable *)data;
    __GLXAquaContext *context;
    x_list *lst;
    if(_arg == NULL || data == NULL) {
	    ErrorF("surface_notify called with bad params");
	    return;
    }
	
    GLAQUA_DEBUG_MSG("surface_notify(%p, %p)\n", _arg, data);
    switch (arg->kind) {
    case AppleDRISurfaceNotifyDestroyed:
        if (surface_hash != NULL)
            x_hash_table_remove(surface_hash, x_cvt_uint_to_vptr(arg->id));
	draw->pDraw = NULL;
	draw->sid = 0;
        break;

    case AppleDRISurfaceNotifyChanged:
        if (surface_hash != NULL) {
            lst = x_hash_table_lookup(surface_hash, x_cvt_uint_to_vptr(arg->id), NULL);
            for (; lst != NULL; lst = lst->next)
		{
                context = lst->data;
                xp_update_gl_context(context->ctx);
            }
        }
        break;
    default:
	ErrorF("surface_notify: unknown kind %d\n", arg->kind);
	break;
    }
}

static BOOL attach(__GLXAquaContext *context, __GLXAquaDrawable *draw) {
    DrawablePtr pDraw;
    
    GLAQUA_DEBUG_MSG("attach(%p, %p)\n", context, draw);
	
    if(NULL == context || NULL == draw)
	return TRUE;

    pDraw = draw->base.pDraw;

    if(NULL == pDraw) {
	ErrorF("%s:%s() pDraw is NULL!\n", __FILE__, __func__);
	return TRUE;
    }

    if (draw->sid == 0) {
	//if (!quartzProcs->CreateSurface(pDraw->pScreen, pDraw->id, pDraw,
        if (!DRICreateSurface(pDraw->pScreen, pDraw->id, pDraw,
			      0, &draw->sid, NULL,
			      surface_notify, draw))
            return TRUE;
        draw->pDraw = pDraw;
    } 
    
    if (!context->isAttached || context->sid != draw->sid) {
        x_list *lst;
	
        if (xp_attach_gl_context(context->ctx, draw->sid) != Success) {
	    //quartzProcs->DestroySurface(pDraw->pScreen, pDraw->id, pDraw,
            DRIDestroySurface(pDraw->pScreen, pDraw->id, pDraw,
			      surface_notify, draw);
            if (surface_hash != NULL)
                x_hash_table_remove(surface_hash, x_cvt_uint_to_vptr(draw->sid));
	    
            draw->sid = 0;
            return TRUE;
        }
	
        context->isAttached = TRUE;
        context->sid = draw->sid;
	
        if (surface_hash == NULL)
            surface_hash = x_hash_table_new(NULL, NULL, NULL, NULL);
	
        lst = x_hash_table_lookup(surface_hash, x_cvt_uint_to_vptr(context->sid), NULL);
        if (x_list_find(lst, context) == NULL) {
            lst = x_list_prepend(lst, context);
            x_hash_table_insert(surface_hash, x_cvt_uint_to_vptr(context->sid), lst);
        }
	
	

        GLAQUA_DEBUG_MSG("attached 0x%x to 0x%x\n", (unsigned int) pDraw->id,
                         (unsigned int) draw->sid);
    } 

    draw->context = context;

    return FALSE;
}

#if 0     // unused
static void unattach(__GLXAquaContext *context) {
	x_list *lst;
	GLAQUA_DEBUG_MSG("unattach\n");
	if (context == NULL) {
		ErrorF("Tried to unattach a null context\n");
		return;
	}
    if (context->isAttached) {
        GLAQUA_DEBUG_MSG("unattaching\n");

        if (surface_hash != NULL) {
            lst = x_hash_table_lookup(surface_hash, (void *) context->sid, NULL);
            lst = x_list_remove(lst, context);
            x_hash_table_insert(surface_hash, (void *) context->sid, lst);
        }

        CGLClearDrawable(context->ctx);
        context->isAttached = FALSE;
        context->sid = 0;
    }
}
#endif

static int __glXAquaContextMakeCurrent(__GLXcontext *baseContext) {
    CGLError gl_err;
    __GLXAquaContext *context = (__GLXAquaContext *) baseContext;
    __GLXAquaDrawable *drawPriv = (__GLXAquaDrawable *) context->base.drawPriv;
    
    GLAQUA_DEBUG_MSG("glAquaMakeCurrent (ctx 0x%p)\n", baseContext);
    
    if(attach(context, drawPriv))
	return /*error*/ 0;

    gl_err = CGLSetCurrentContext(context->ctx);
    if (gl_err != 0)
        ErrorF("CGLSetCurrentContext error: %s\n", CGLErrorString(gl_err));
    
    return gl_err == 0;
}

static int __glXAquaContextCopy(__GLXcontext *baseDst, __GLXcontext *baseSrc, unsigned long mask)
{
    CGLError gl_err;

    __GLXAquaContext *dst = (__GLXAquaContext *) baseDst;
    __GLXAquaContext *src = (__GLXAquaContext *) baseSrc;

    GLAQUA_DEBUG_MSG("GLXAquaContextCopy\n");

    gl_err = CGLCopyContext(src->ctx, dst->ctx, mask);
    if (gl_err != 0)
        ErrorF("CGLCopyContext error: %s\n", CGLErrorString(gl_err));

    return gl_err == 0;
}

/* Drawing surface notification callbacks */
static GLboolean __glXAquaDrawableSwapBuffers(ClientPtr client, __GLXdrawable *base) {
    CGLError err;
    __GLXAquaDrawable *drawable;
 
    //    GLAQUA_DEBUG_MSG("glAquaDrawableSwapBuffers(%p)\n",base);
	
    if(!base) {
	ErrorF("%s passed NULL\n", __func__);
	return GL_FALSE;
    }

    drawable = (__GLXAquaDrawable *)base;

    if(NULL == drawable->context) {
	ErrorF("%s called with a NULL->context for drawable %p!\n",
	       __func__, (void *)drawable);
	return GL_FALSE;
    }

    err = CGLFlushDrawable(drawable->context->ctx);

    if(kCGLNoError != err) {
	ErrorF("CGLFlushDrawable error: %s in %s\n", CGLErrorString(err),
	       __func__);
	return GL_FALSE;
    }

    return GL_TRUE;
}


static CGLPixelFormatObj makeFormat(__GLXconfig *conf) {
    CGLPixelFormatAttribute attr[64];
    CGLPixelFormatObj fobj;
    GLint formats;
    CGLError error;
    int i = 0;
    
    if(conf->doubleBufferMode)
	attr[i++] = kCGLPFADoubleBuffer;

    if(conf->stereoMode)
	attr[i++] = kCGLPFAStereo;

    attr[i++] = kCGLPFAColorSize;
    attr[i++] = conf->redBits + conf->greenBits + conf->blueBits;
    attr[i++] = kCGLPFAAlphaSize;
    attr[i++] = conf->alphaBits;

    if((conf->accumRedBits + conf->accumGreenBits + conf->accumBlueBits +
	conf->accumAlphaBits) > 0) {

	attr[i++] = kCGLPFAAccumSize;
        attr[i++] = conf->accumRedBits + conf->accumGreenBits
	    + conf->accumBlueBits + conf->accumAlphaBits;
    }
    
    attr[i++] = kCGLPFADepthSize;
    attr[i++] = conf->depthBits;

    if(conf->stencilBits) {
	attr[i++] = kCGLPFAStencilSize;
        attr[i++] = conf->stencilBits;	
    }
    
    if(conf->numAuxBuffers > 0) {
	attr[i++] = kCGLPFAAuxBuffers;
	attr[i++] = conf->numAuxBuffers;
    }

    if(conf->sampleBuffers > 0) {
       attr[i++] = kCGLPFASampleBuffers;
       attr[i++] = conf->sampleBuffers;
       attr[i++] = kCGLPFASamples;
       attr[i++] = conf->samples;
    }
     
    attr[i] = 0;

    error = CGLChoosePixelFormat(attr, &fobj, &formats);
    if(error) {
	ErrorF("error: creating pixel format %s\n", CGLErrorString(error));
	return NULL;
    }

    return fobj;
}

static void __glXAquaScreenDestroy(__GLXscreen *screen) {

    GLAQUA_DEBUG_MSG("glXAquaScreenDestroy(%p)\n", screen);
    __glXScreenDestroy(screen);

    free(screen);
}

/* This is called by __glXInitScreens(). */
static __GLXscreen * __glXAquaScreenProbe(ScreenPtr pScreen) {
    __GLXAquaScreen *screen;

    GLAQUA_DEBUG_MSG("glXAquaScreenProbe\n");

    if (pScreen == NULL) 
	return NULL;

    screen = calloc(1, sizeof *screen);

    if(NULL == screen)
	return NULL;
    
    screen->base.destroy        = __glXAquaScreenDestroy;
    screen->base.createContext  = __glXAquaScreenCreateContext;
    screen->base.createDrawable = __glXAquaScreenCreateDrawable;
    screen->base.swapInterval = /*FIXME*/ NULL;
    screen->base.pScreen       = pScreen;
    
    screen->base.fbconfigs = __glXAquaCreateVisualConfigs(&screen->base.numFBConfigs, pScreen->myNum);

    __glXScreenInit(&screen->base, pScreen);

    screen->base.GLXversion = strdup("1.4");
    screen->base.GLXextensions = strdup("GLX_SGIX_fbconfig "
                                        "GLX_SGIS_multisample "
                                        "GLX_ARB_multisample "
                                        "GLX_EXT_visual_info "
                                        "GLX_EXT_import_context ");
    
    /*We may be able to add more GLXextensions at a later time. */
    
    return &screen->base;
}

#if 0 // unused
static void __glXAquaDrawableCopySubBuffer (__GLXdrawable *drawable,
					    int x, int y, int w, int h) {
    /*TODO finish me*/
}
#endif

static void __glXAquaDrawableDestroy(__GLXdrawable *base) {
    /* gstaplin: base is the head of the structure, so it's at the same 
     * offset in memory.
     * Is this safe with strict aliasing?   I noticed that the other dri code
     * does this too...
     */
    __GLXAquaDrawable *glxPriv = (__GLXAquaDrawable *)base;

    GLAQUA_DEBUG_MSG(__func__);
    
    /* It doesn't work to call DRIDestroySurface here, the drawable's
       already gone.. But dri.c notices the window destruction and
       frees the surface itself. */

    /*gstaplin: verify the statement above.  The surface destroy
     *messages weren't making it through, and may still not be.
     *We need a good test case for surface creation and destruction.
     *We also need a good way to enable introspection on the server
     *to validate the test, beyond using gdb with print.
     */

    free(glxPriv);
}

static __GLXdrawable *
__glXAquaScreenCreateDrawable(ClientPtr client,
                              __GLXscreen *screen,
			      DrawablePtr pDraw,
			      XID drawId,
			      int type,
			      XID glxDrawId,
			      __GLXconfig *conf) {
  __GLXAquaDrawable *glxPriv;

  glxPriv = malloc(sizeof *glxPriv);

  if(glxPriv == NULL)
      return NULL;

  memset(glxPriv, 0, sizeof *glxPriv);

  if(!__glXDrawableInit(&glxPriv->base, screen, pDraw, type, glxDrawId, conf)) {
    free(glxPriv);
    return NULL;
  }

  glxPriv->base.destroy       = __glXAquaDrawableDestroy;
  glxPriv->base.swapBuffers   = __glXAquaDrawableSwapBuffers;
  glxPriv->base.copySubBuffer = NULL; /* __glXAquaDrawableCopySubBuffer; */

  glxPriv->pDraw = pDraw;
  glxPriv->sid = 0;
  glxPriv->context = NULL;
  
  return &glxPriv->base;
}

// Extra goodies for glx

GLuint __glFloorLog2(GLuint val)
{
    int c = 0;

    while (val > 1) {
        c++;
        val >>= 1;
    }
    return c;
}

static void setup_dispatch_table(void) {
    struct _glapi_table *disp=_glapi_get_dispatch();

    /* to update:
     * for f in $(grep 'define SET_' ../../../glx/dispatch.h  | cut -f2 -d' ' | cut -f1 -d\( | sort -u); do grep -q $f indirect.c || echo $f ; done | grep -v by_offset | sed 's:SET_\(.*\)$:SET_\1(disp, gl\1)\;:' | pbcopy
     */

    SET_Accum(disp, glAccum);
    SET_AlphaFunc(disp, glAlphaFunc);
    SET_AreTexturesResident(disp, glAreTexturesResident);
    SET_ArrayElement(disp, glArrayElement);
    SET_Begin(disp, glBegin);
    SET_BindTexture(disp, glBindTexture);
    SET_Bitmap(disp, glBitmap);
    SET_BlendColor(disp, glBlendColor);
    SET_BlendEquation(disp, glBlendEquation);
    SET_BlendFunc(disp, glBlendFunc);
    SET_CallList(disp, glCallList);
    SET_CallLists(disp, glCallLists);
    SET_Clear(disp, glClear);
    SET_ClearAccum(disp, glClearAccum);
    SET_ClearColor(disp, glClearColor);
    SET_ClearDepth(disp, glClearDepth);
    SET_ClearIndex(disp, glClearIndex);
    SET_ClearStencil(disp, glClearStencil);
    SET_ClipPlane(disp, glClipPlane);
    SET_Color3b(disp, glColor3b);
    SET_Color3bv(disp, glColor3bv);
    SET_Color3d(disp, glColor3d);
    SET_Color3dv(disp, glColor3dv);
    SET_Color3f(disp, glColor3f);
    SET_Color3fv(disp, glColor3fv);
    SET_Color3i(disp, glColor3i);
    SET_Color3iv(disp, glColor3iv);
    SET_Color3s(disp, glColor3s);
    SET_Color3sv(disp, glColor3sv);
    SET_Color3ub(disp, glColor3ub);
    SET_Color3ubv(disp, glColor3ubv);
    SET_Color3ui(disp, glColor3ui);
    SET_Color3uiv(disp, glColor3uiv);
    SET_Color3us(disp, glColor3us);
    SET_Color3usv(disp, glColor3usv);
    SET_Color4b(disp, glColor4b);
    SET_Color4bv(disp, glColor4bv);
    SET_Color4d(disp, glColor4d);
    SET_Color4dv(disp, glColor4dv);
    SET_Color4f(disp, glColor4f);
    SET_Color4fv(disp, glColor4fv);
    SET_Color4i(disp, glColor4i);
    SET_Color4iv(disp, glColor4iv);
    SET_Color4s(disp, glColor4s);
    SET_Color4sv(disp, glColor4sv);
    SET_Color4ub(disp, glColor4ub);
    SET_Color4ubv(disp, glColor4ubv);
    SET_Color4ui(disp, glColor4ui);
    SET_Color4uiv(disp, glColor4uiv);
    SET_Color4us(disp, glColor4us);
    SET_Color4usv(disp, glColor4usv);
    SET_ColorMask(disp, glColorMask);
    SET_ColorMaterial(disp, glColorMaterial);
    SET_ColorPointer(disp, glColorPointer);
    SET_ColorSubTable(disp, glColorSubTable);
    SET_ColorTable(disp, glColorTable);
    SET_ColorTableParameterfv(disp, glColorTableParameterfv);
    SET_ColorTableParameteriv(disp, glColorTableParameteriv);
    SET_ConvolutionFilter1D(disp, glConvolutionFilter1D);
    SET_ConvolutionFilter2D(disp, glConvolutionFilter2D);
    SET_ConvolutionParameterf(disp, glConvolutionParameterf);
    SET_ConvolutionParameterfv(disp, glConvolutionParameterfv);
    SET_ConvolutionParameteri(disp, glConvolutionParameteri);
    SET_ConvolutionParameteriv(disp, glConvolutionParameteriv);
    SET_CopyColorSubTable(disp, glCopyColorSubTable);
    SET_CopyColorTable(disp, glCopyColorTable);
    SET_CopyConvolutionFilter1D(disp, glCopyConvolutionFilter1D);
    SET_CopyConvolutionFilter2D(disp, glCopyConvolutionFilter2D);
    SET_CopyPixels(disp, glCopyPixels);
    SET_CopyTexImage1D(disp, glCopyTexImage1D);
    SET_CopyTexImage2D(disp, glCopyTexImage2D);
    SET_CopyTexSubImage1D(disp, glCopyTexSubImage1D);
    SET_CopyTexSubImage2D(disp, glCopyTexSubImage2D);
    SET_CopyTexSubImage3D(disp, glCopyTexSubImage3D);
    SET_CullFace(disp, glCullFace);
    SET_DeleteLists(disp, glDeleteLists);
    SET_DeleteTextures(disp, glDeleteTextures);
    SET_DepthFunc(disp, glDepthFunc);
    SET_DepthMask(disp, glDepthMask);
    SET_DepthRange(disp, glDepthRange);
    SET_Disable(disp, glDisable);
    SET_DisableClientState(disp, glDisableClientState);
    SET_DrawArrays(disp, glDrawArrays);
    SET_DrawBuffer(disp, glDrawBuffer);
    SET_DrawElements(disp, glDrawElements);
    SET_DrawPixels(disp, glDrawPixels);
    SET_DrawRangeElements(disp, glDrawRangeElements);
    SET_EdgeFlag(disp, glEdgeFlag);
    SET_EdgeFlagPointer(disp, glEdgeFlagPointer);
    SET_EdgeFlagv(disp, glEdgeFlagv);
    SET_Enable(disp, glEnable);
    SET_EnableClientState(disp, glEnableClientState);
    SET_End(disp, glEnd);
    SET_EndList(disp, glEndList);
    SET_EvalCoord1d(disp, glEvalCoord1d);
    SET_EvalCoord1dv(disp, glEvalCoord1dv);
    SET_EvalCoord1f(disp, glEvalCoord1f);
    SET_EvalCoord1fv(disp, glEvalCoord1fv);
    SET_EvalCoord2d(disp, glEvalCoord2d);
    SET_EvalCoord2dv(disp, glEvalCoord2dv);
    SET_EvalCoord2f(disp, glEvalCoord2f);
    SET_EvalCoord2fv(disp, glEvalCoord2fv);
    SET_EvalMesh1(disp, glEvalMesh1);
    SET_EvalMesh2(disp, glEvalMesh2);
    SET_EvalPoint1(disp, glEvalPoint1);
    SET_EvalPoint2(disp, glEvalPoint2);
    SET_FeedbackBuffer(disp, glFeedbackBuffer);
    SET_Finish(disp, glFinish);
    SET_Flush(disp, glFlush);
    SET_Fogf(disp, glFogf);
    SET_Fogfv(disp, glFogfv);
    SET_Fogi(disp, glFogi);
    SET_Fogiv(disp, glFogiv);
    SET_FrontFace(disp, glFrontFace);
    SET_Frustum(disp, glFrustum);
    SET_GenLists(disp, glGenLists);
    SET_GenTextures(disp, glGenTextures);
    SET_GetBooleanv(disp, glGetBooleanv);
    SET_GetClipPlane(disp, glGetClipPlane);
    SET_GetColorTable(disp, glGetColorTable);
    SET_GetColorTableParameterfv(disp, glGetColorTableParameterfv);
    SET_GetColorTableParameteriv(disp, glGetColorTableParameteriv);
    SET_GetConvolutionFilter(disp, glGetConvolutionFilter);
    SET_GetConvolutionParameterfv(disp, glGetConvolutionParameterfv);
    SET_GetConvolutionParameteriv(disp, glGetConvolutionParameteriv);
    SET_GetDoublev(disp, glGetDoublev);
    SET_GetError(disp, glGetError);
    SET_GetFloatv(disp, glGetFloatv);
    SET_GetHistogram(disp, glGetHistogram);
    SET_GetHistogramParameterfv(disp, glGetHistogramParameterfv);
    SET_GetHistogramParameteriv(disp, glGetHistogramParameteriv);
    SET_GetIntegerv(disp, glGetIntegerv);
    SET_GetLightfv(disp, glGetLightfv);
    SET_GetLightiv(disp, glGetLightiv);
    SET_GetMapdv(disp, glGetMapdv);
    SET_GetMapfv(disp, glGetMapfv);
    SET_GetMapiv(disp, glGetMapiv);
    SET_GetMaterialfv(disp, glGetMaterialfv);
    SET_GetMaterialiv(disp, glGetMaterialiv);
    SET_GetMinmax(disp, glGetMinmax);
    SET_GetMinmaxParameterfv(disp, glGetMinmaxParameterfv);
    SET_GetMinmaxParameteriv(disp, glGetMinmaxParameteriv);
    SET_GetPixelMapfv(disp, glGetPixelMapfv);
    SET_GetPixelMapuiv(disp, glGetPixelMapuiv);
    SET_GetPixelMapusv(disp, glGetPixelMapusv);
    SET_GetPointerv(disp, glGetPointerv);
    SET_GetPolygonStipple(disp, glGetPolygonStipple);
    SET_GetSeparableFilter(disp, glGetSeparableFilter);
    SET_GetString(disp, glGetString);
    SET_GetTexEnvfv(disp, glGetTexEnvfv);
    SET_GetTexEnviv(disp, glGetTexEnviv);
    SET_GetTexGendv(disp, glGetTexGendv);
    SET_GetTexGenfv(disp, glGetTexGenfv);
    SET_GetTexGeniv(disp, glGetTexGeniv);
    SET_GetTexImage(disp, glGetTexImage);
    SET_GetTexLevelParameterfv(disp, glGetTexLevelParameterfv);
    SET_GetTexLevelParameteriv(disp, glGetTexLevelParameteriv);
    SET_GetTexParameterfv(disp, glGetTexParameterfv);
    SET_GetTexParameteriv(disp, glGetTexParameteriv);
    SET_Hint(disp, glHint);
    SET_Histogram(disp, glHistogram);
    SET_IndexMask(disp, glIndexMask);
    SET_IndexPointer(disp, glIndexPointer);
    SET_Indexd(disp, glIndexd);
    SET_Indexdv(disp, glIndexdv);
    SET_Indexf(disp, glIndexf);
    SET_Indexfv(disp, glIndexfv);
    SET_Indexi(disp, glIndexi);
    SET_Indexiv(disp, glIndexiv);
    SET_Indexs(disp, glIndexs);
    SET_Indexsv(disp, glIndexsv);
    SET_Indexub(disp, glIndexub);
    SET_Indexubv(disp, glIndexubv);
    SET_InitNames(disp, glInitNames);
    SET_InterleavedArrays(disp, glInterleavedArrays);
    SET_IsEnabled(disp, glIsEnabled);
    SET_IsList(disp, glIsList);
    SET_IsTexture(disp, glIsTexture);
    SET_LightModelf(disp, glLightModelf);
    SET_LightModelfv(disp, glLightModelfv);
    SET_LightModeli(disp, glLightModeli);
    SET_LightModeliv(disp, glLightModeliv);
    SET_Lightf(disp, glLightf);
    SET_Lightfv(disp, glLightfv);
    SET_Lighti(disp, glLighti);
    SET_Lightiv(disp, glLightiv);
    SET_LineStipple(disp, glLineStipple);
    SET_LineWidth(disp, glLineWidth);
    SET_ListBase(disp, glListBase);
    SET_LoadIdentity(disp, glLoadIdentity);
    SET_LoadMatrixd(disp, glLoadMatrixd);
    SET_LoadMatrixf(disp, glLoadMatrixf);
    SET_LoadName(disp, glLoadName);
    SET_LogicOp(disp, glLogicOp);
    SET_Map1d(disp, glMap1d);
    SET_Map1f(disp, glMap1f);
    SET_Map2d(disp, glMap2d);
    SET_Map2f(disp, glMap2f);
    SET_MapGrid1d(disp, glMapGrid1d);
    SET_MapGrid1f(disp, glMapGrid1f);
    SET_MapGrid2d(disp, glMapGrid2d);
    SET_MapGrid2f(disp, glMapGrid2f);
    SET_Materialf(disp, glMaterialf);
    SET_Materialfv(disp, glMaterialfv);
    SET_Materiali(disp, glMateriali);
    SET_Materialiv(disp, glMaterialiv);
    SET_MatrixMode(disp, glMatrixMode);
    SET_Minmax(disp, glMinmax);
    SET_MultMatrixd(disp, glMultMatrixd);
    SET_MultMatrixf(disp, glMultMatrixf);
    SET_NewList(disp, glNewList);
    SET_Normal3b(disp, glNormal3b);
    SET_Normal3bv(disp, glNormal3bv);
    SET_Normal3d(disp, glNormal3d);
    SET_Normal3dv(disp, glNormal3dv);
    SET_Normal3f(disp, glNormal3f);
    SET_Normal3fv(disp, glNormal3fv);
    SET_Normal3i(disp, glNormal3i);
    SET_Normal3iv(disp, glNormal3iv);
    SET_Normal3s(disp, glNormal3s);
    SET_Normal3sv(disp, glNormal3sv);
    SET_NormalPointer(disp, glNormalPointer);
    SET_Ortho(disp, glOrtho);
    SET_PassThrough(disp, glPassThrough);
    SET_PixelMapfv(disp, glPixelMapfv);
    SET_PixelMapuiv(disp, glPixelMapuiv);
    SET_PixelMapusv(disp, glPixelMapusv);
    SET_PixelStoref(disp, glPixelStoref);
    SET_PixelStorei(disp, glPixelStorei);
    SET_PixelTransferf(disp, glPixelTransferf);
    SET_PixelTransferi(disp, glPixelTransferi);
    SET_PixelZoom(disp, glPixelZoom);
    SET_PointSize(disp, glPointSize);
    SET_PolygonMode(disp, glPolygonMode);
    SET_PolygonOffset(disp, glPolygonOffset);
    SET_PolygonStipple(disp, glPolygonStipple);
    SET_PopAttrib(disp, glPopAttrib);
    SET_PopClientAttrib(disp, glPopClientAttrib);
    SET_PopMatrix(disp, glPopMatrix);
    SET_PopName(disp, glPopName);
    SET_PrioritizeTextures(disp, glPrioritizeTextures);
    SET_PushAttrib(disp, glPushAttrib);
    SET_PushClientAttrib(disp, glPushClientAttrib);
    SET_PushMatrix(disp, glPushMatrix);
    SET_PushName(disp, glPushName);
    SET_RasterPos2d(disp, glRasterPos2d);
    SET_RasterPos2dv(disp, glRasterPos2dv);
    SET_RasterPos2f(disp, glRasterPos2f);
    SET_RasterPos2fv(disp, glRasterPos2fv);
    SET_RasterPos2i(disp, glRasterPos2i);
    SET_RasterPos2iv(disp, glRasterPos2iv);
    SET_RasterPos2s(disp, glRasterPos2s);
    SET_RasterPos2sv(disp, glRasterPos2sv);
    SET_RasterPos3d(disp, glRasterPos3d);
    SET_RasterPos3dv(disp, glRasterPos3dv);
    SET_RasterPos3f(disp, glRasterPos3f);
    SET_RasterPos3fv(disp, glRasterPos3fv);
    SET_RasterPos3i(disp, glRasterPos3i);
    SET_RasterPos3iv(disp, glRasterPos3iv);
    SET_RasterPos3s(disp, glRasterPos3s);
    SET_RasterPos3sv(disp, glRasterPos3sv);
    SET_RasterPos4d(disp, glRasterPos4d);
    SET_RasterPos4dv(disp, glRasterPos4dv);
    SET_RasterPos4f(disp, glRasterPos4f);
    SET_RasterPos4fv(disp, glRasterPos4fv);
    SET_RasterPos4i(disp, glRasterPos4i);
    SET_RasterPos4iv(disp, glRasterPos4iv);
    SET_RasterPos4s(disp, glRasterPos4s);
    SET_RasterPos4sv(disp, glRasterPos4sv);
    SET_ReadBuffer(disp, glReadBuffer);
    SET_ReadPixels(disp, glReadPixels);
    SET_Rectd(disp, glRectd);
    SET_Rectdv(disp, glRectdv);
    SET_Rectf(disp, glRectf);
    SET_Rectfv(disp, glRectfv);
    SET_Recti(disp, glRecti);
    SET_Rectiv(disp, glRectiv);
    SET_Rects(disp, glRects);
    SET_Rectsv(disp, glRectsv);
    SET_RenderMode(disp, glRenderMode);
    SET_ResetHistogram(disp, glResetHistogram);
    SET_ResetMinmax(disp, glResetMinmax);
    SET_Rotated(disp, glRotated);
    SET_Rotatef(disp, glRotatef);
    SET_Scaled(disp, glScaled);
    SET_Scalef(disp, glScalef);
    SET_Scissor(disp, glScissor);
    SET_SelectBuffer(disp, glSelectBuffer);
    SET_SeparableFilter2D(disp, glSeparableFilter2D);
    SET_ShadeModel(disp, glShadeModel);
    SET_StencilFunc(disp, glStencilFunc);
    SET_StencilMask(disp, glStencilMask);
    SET_StencilOp(disp, glStencilOp);
    SET_TexCoord1d(disp, glTexCoord1d);
    SET_TexCoord1dv(disp, glTexCoord1dv);
    SET_TexCoord1f(disp, glTexCoord1f);
    SET_TexCoord1fv(disp, glTexCoord1fv);
    SET_TexCoord1i(disp, glTexCoord1i);
    SET_TexCoord1iv(disp, glTexCoord1iv);
    SET_TexCoord1s(disp, glTexCoord1s);
    SET_TexCoord1sv(disp, glTexCoord1sv);
    SET_TexCoord2d(disp, glTexCoord2d);
    SET_TexCoord2dv(disp, glTexCoord2dv);
    SET_TexCoord2f(disp, glTexCoord2f);
    SET_TexCoord2fv(disp, glTexCoord2fv);
    SET_TexCoord2i(disp, glTexCoord2i);
    SET_TexCoord2iv(disp, glTexCoord2iv);
    SET_TexCoord2s(disp, glTexCoord2s);
    SET_TexCoord2sv(disp, glTexCoord2sv);
    SET_TexCoord3d(disp, glTexCoord3d);
    SET_TexCoord3dv(disp, glTexCoord3dv);
    SET_TexCoord3f(disp, glTexCoord3f);
    SET_TexCoord3fv(disp, glTexCoord3fv);
    SET_TexCoord3i(disp, glTexCoord3i);
    SET_TexCoord3iv(disp, glTexCoord3iv);
    SET_TexCoord3s(disp, glTexCoord3s);
    SET_TexCoord3sv(disp, glTexCoord3sv);
    SET_TexCoord4d(disp, glTexCoord4d);
    SET_TexCoord4dv(disp, glTexCoord4dv);
    SET_TexCoord4f(disp, glTexCoord4f);
    SET_TexCoord4fv(disp, glTexCoord4fv);
    SET_TexCoord4i(disp, glTexCoord4i);
    SET_TexCoord4iv(disp, glTexCoord4iv);
    SET_TexCoord4s(disp, glTexCoord4s);
    SET_TexCoord4sv(disp, glTexCoord4sv);
    SET_TexCoordPointer(disp, glTexCoordPointer);
    SET_TexEnvf(disp, glTexEnvf);
    SET_TexEnvfv(disp, glTexEnvfv);
    SET_TexEnvi(disp, glTexEnvi);
    SET_TexEnviv(disp, glTexEnviv);
    SET_TexGend(disp, glTexGend);
    SET_TexGendv(disp, glTexGendv);
    SET_TexGenf(disp, glTexGenf);
    SET_TexGenfv(disp, glTexGenfv);
    SET_TexGeni(disp, glTexGeni);
    SET_TexGeniv(disp, glTexGeniv);
    
    /* Pointer Incompatability:
     * internalformat is a GLenum according to /System/Library/Frameworks/OpenGL.framework/Headers/gl.h
     * extern void glTexImage1D (GLenum target, GLint level, GLenum internalformat, GLsizei width, GLint border, GLenum format, GLenum type, const GLvoid *pixels);
     * extern void glTexImage2D (GLenum target, GLint level, GLenum internalformat, GLsizei width, GLsizei height, GLint border, GLenum format, GLenum type, const GLvoid *pixels);
     * extern void glTexImage3D (GLenum target, GLint level, GLenum internalformat, GLsizei width, GLsizei height, GLsizei depth, GLint border, GLenum format, GLenum type, const GLvoid *pixels);
     *
     * and it's a GLint in glx/glapitable.h and according to the man page
     * void ( * TexImage1D)(GLenum target, GLint level, GLint internalformat, GLsizei width, GLint border, GLenum format, GLenum type, const GLvoid * pixels);
     * void ( * TexImage2D)(GLenum target, GLint level, GLint internalformat, GLsizei width, GLsizei height, GLint border, GLenum format, GLenum type, const GLvoid * pixels);
     * void ( * TexImage3D)(GLenum target, GLint level, GLint internalformat, GLsizei width, GLsizei height, GLsizei depth, GLint border, GLenum format, GLenum type, const GLvoid * pixels);
     *
     * <rdar://problem/6953344> gl.h contains incorrect prototypes for glTexImage[123]D
     */
    
    SET_TexImage1D(disp, (void *)glTexImage1D);
    SET_TexImage2D(disp, (void *)glTexImage2D);
    SET_TexImage3D(disp, (void *)glTexImage3D);
    SET_TexParameterf(disp, glTexParameterf);
    SET_TexParameterfv(disp, glTexParameterfv);
    SET_TexParameteri(disp, glTexParameteri);
    SET_TexParameteriv(disp, glTexParameteriv);
    SET_TexSubImage1D(disp, glTexSubImage1D);
    SET_TexSubImage2D(disp, glTexSubImage2D);
    SET_TexSubImage3D(disp, glTexSubImage3D);
    SET_Translated(disp, glTranslated);
    SET_Translatef(disp, glTranslatef);
    SET_Vertex2d(disp, glVertex2d);
    SET_Vertex2dv(disp, glVertex2dv);
    SET_Vertex2f(disp, glVertex2f);
    SET_Vertex2fv(disp, glVertex2fv);
    SET_Vertex2i(disp, glVertex2i);
    SET_Vertex2iv(disp, glVertex2iv);
    SET_Vertex2s(disp, glVertex2s);
    SET_Vertex2sv(disp, glVertex2sv);
    SET_Vertex3d(disp, glVertex3d);
    SET_Vertex3dv(disp, glVertex3dv);
    SET_Vertex3f(disp, glVertex3f);
    SET_Vertex3fv(disp, glVertex3fv);
    SET_Vertex3i(disp, glVertex3i);
    SET_Vertex3iv(disp, glVertex3iv);
    SET_Vertex3s(disp, glVertex3s);
    SET_Vertex3sv(disp, glVertex3sv);
    SET_Vertex4d(disp, glVertex4d);
    SET_Vertex4dv(disp, glVertex4dv);
    SET_Vertex4f(disp, glVertex4f);
    SET_Vertex4fv(disp, glVertex4fv);
    SET_Vertex4i(disp, glVertex4i);
    SET_Vertex4iv(disp, glVertex4iv);
    SET_Vertex4s(disp, glVertex4s);
    SET_Vertex4sv(disp, glVertex4sv);
    SET_VertexPointer(disp, glVertexPointer);
    SET_Viewport(disp, glViewport);

#if GL_VERSION_2_0
    SET_AttachShader(disp, glAttachShader);
    SET_DeleteShader(disp, glDeleteShader);
    SET_DetachShader(disp, glDetachShader);
    SET_GetAttachedShaders(disp, glGetAttachedShaders);
    SET_GetProgramInfoLog(disp, glGetProgramInfoLog);
    SET_GetShaderInfoLog(disp, glGetShaderInfoLog);
    SET_GetShaderiv(disp, glGetShaderiv);
    SET_IsShader(disp, glIsShader);
    SET_StencilFuncSeparate(disp, glStencilFuncSeparate);
    SET_StencilMaskSeparate(disp, glStencilMaskSeparate);
    SET_StencilOpSeparate(disp, glStencilOpSeparate);
#endif

#if GL_VERSION_2_1
    SET_UniformMatrix2x3fv(disp, glUniformMatrix2x3fv);
    SET_UniformMatrix2x4fv(disp, glUniformMatrix2x4fv);
    SET_UniformMatrix3x2fv(disp, glUniformMatrix3x2fv);
    SET_UniformMatrix3x4fv(disp, glUniformMatrix3x4fv);
    SET_UniformMatrix4x2fv(disp, glUniformMatrix4x2fv);
    SET_UniformMatrix4x3fv(disp, glUniformMatrix4x3fv);
#endif

#if GL_APPLE_vertex_array_object
    SET_BindVertexArrayAPPLE(disp, glBindVertexArrayAPPLE);
    SET_DeleteVertexArraysAPPLE(disp, glDeleteVertexArraysAPPLE);
    SET_GenVertexArraysAPPLE(disp, glGenVertexArraysAPPLE);
    SET_IsVertexArrayAPPLE(disp, glIsVertexArrayAPPLE);
#endif

#if GL_ARB_draw_buffers
    SET_DrawBuffersARB(disp, glDrawBuffersARB);
#endif

#if GL_ARB_multisample
    SET_SampleCoverageARB(disp, glSampleCoverageARB);
#endif

#if GL_ARB_multitexture
    SET_ActiveTextureARB(disp, glActiveTextureARB);
    SET_ClientActiveTextureARB(disp, glClientActiveTextureARB);
    SET_MultiTexCoord1dARB(disp, glMultiTexCoord1dARB);
    SET_MultiTexCoord1dvARB(disp, glMultiTexCoord1dvARB);
    SET_MultiTexCoord1fARB(disp, glMultiTexCoord1fARB);
    SET_MultiTexCoord1fvARB(disp, glMultiTexCoord1fvARB);
    SET_MultiTexCoord1iARB(disp, glMultiTexCoord1iARB);
    SET_MultiTexCoord1ivARB(disp, glMultiTexCoord1ivARB);
    SET_MultiTexCoord1sARB(disp, glMultiTexCoord1sARB);
    SET_MultiTexCoord1svARB(disp, glMultiTexCoord1svARB);
    SET_MultiTexCoord2dARB(disp, glMultiTexCoord2dARB);
    SET_MultiTexCoord2dvARB(disp, glMultiTexCoord2dvARB);
    SET_MultiTexCoord2fARB(disp, glMultiTexCoord2fARB);
    SET_MultiTexCoord2fvARB(disp, glMultiTexCoord2fvARB);
    SET_MultiTexCoord2iARB(disp, glMultiTexCoord2iARB);
    SET_MultiTexCoord2ivARB(disp, glMultiTexCoord2ivARB);
    SET_MultiTexCoord2sARB(disp, glMultiTexCoord2sARB);
    SET_MultiTexCoord2svARB(disp, glMultiTexCoord2svARB);
    SET_MultiTexCoord3dARB(disp, glMultiTexCoord3dARB);
    SET_MultiTexCoord3dvARB(disp, glMultiTexCoord3dvARB);
    SET_MultiTexCoord3fARB(disp, glMultiTexCoord3fARB);
    SET_MultiTexCoord3fvARB(disp, glMultiTexCoord3fvARB);
    SET_MultiTexCoord3iARB(disp, glMultiTexCoord3iARB);
    SET_MultiTexCoord3ivARB(disp, glMultiTexCoord3ivARB);
    SET_MultiTexCoord3sARB(disp, glMultiTexCoord3sARB);
    SET_MultiTexCoord3svARB(disp, glMultiTexCoord3svARB);
    SET_MultiTexCoord4dARB(disp, glMultiTexCoord4dARB);
    SET_MultiTexCoord4dvARB(disp, glMultiTexCoord4dvARB);
    SET_MultiTexCoord4fARB(disp, glMultiTexCoord4fARB);
    SET_MultiTexCoord4fvARB(disp, glMultiTexCoord4fvARB);
    SET_MultiTexCoord4iARB(disp, glMultiTexCoord4iARB);
    SET_MultiTexCoord4ivARB(disp, glMultiTexCoord4ivARB);
    SET_MultiTexCoord4sARB(disp, glMultiTexCoord4sARB);
    SET_MultiTexCoord4svARB(disp, glMultiTexCoord4svARB);
#endif

#if GL_ARB_occlusion_query
    SET_BeginQueryARB(disp, glBeginQueryARB);
    SET_DeleteQueriesARB(disp, glDeleteQueriesARB);
    SET_EndQueryARB(disp, glEndQueryARB);
    SET_GenQueriesARB(disp, glGenQueriesARB);
    SET_GetQueryObjectivARB(disp, glGetQueryObjectivARB);
    SET_GetQueryObjectuivARB(disp, glGetQueryObjectuivARB);
    SET_GetQueryivARB(disp, glGetQueryivARB);
    SET_IsQueryARB(disp, glIsQueryARB);
#endif

#if GL_ARB_shader_objects
    SET_AttachObjectARB(disp, glAttachObjectARB);
    SET_CompileShaderARB(disp, glCompileShaderARB);
    SET_DeleteObjectARB(disp, glDeleteObjectARB);
    SET_GetHandleARB(disp, glGetHandleARB);
    SET_DetachObjectARB(disp, glDetachObjectARB);
    SET_CreateProgramObjectARB(disp, glCreateProgramObjectARB);
    SET_CreateShaderObjectARB(disp, glCreateShaderObjectARB);
    SET_GetInfoLogARB(disp, glGetInfoLogARB);
    SET_GetActiveUniformARB(disp, glGetActiveUniformARB);
    SET_GetAttachedObjectsARB(disp, glGetAttachedObjectsARB);
    SET_GetObjectParameterfvARB(disp, glGetObjectParameterfvARB);
    SET_GetObjectParameterivARB(disp, glGetObjectParameterivARB);
    SET_GetShaderSourceARB(disp, glGetShaderSourceARB);
    SET_GetUniformLocationARB(disp, glGetUniformLocationARB);
    SET_GetUniformfvARB(disp, glGetUniformfvARB);
    SET_GetUniformivARB(disp, glGetUniformivARB);
    SET_LinkProgramARB(disp, glLinkProgramARB);
    SET_ShaderSourceARB(disp, glShaderSourceARB);
    SET_Uniform1fARB(disp, glUniform1fARB);
    SET_Uniform1fvARB(disp, glUniform1fvARB);
    SET_Uniform1iARB(disp, glUniform1iARB);
    SET_Uniform1ivARB(disp, glUniform1ivARB);
    SET_Uniform2fARB(disp, glUniform2fARB);
    SET_Uniform2fvARB(disp, glUniform2fvARB);
    SET_Uniform2iARB(disp, glUniform2iARB);
    SET_Uniform2ivARB(disp, glUniform2ivARB);
    SET_Uniform3fARB(disp, glUniform3fARB);
    SET_Uniform3fvARB(disp, glUniform3fvARB);
    SET_Uniform3iARB(disp, glUniform3iARB);
    SET_Uniform3ivARB(disp, glUniform3ivARB);
    SET_Uniform4fARB(disp, glUniform4fARB);
    SET_Uniform4fvARB(disp, glUniform4fvARB);
    SET_Uniform4iARB(disp, glUniform4iARB);
    SET_Uniform4ivARB(disp, glUniform4ivARB);
    SET_UniformMatrix2fvARB(disp, glUniformMatrix2fvARB);
    SET_UniformMatrix3fvARB(disp, glUniformMatrix3fvARB);
    SET_UniformMatrix4fvARB(disp, glUniformMatrix4fvARB);
    SET_UseProgramObjectARB(disp, glUseProgramObjectARB);
    SET_ValidateProgramARB(disp, glValidateProgramARB);
#endif

#if GL_ARB_texture_compression
    SET_CompressedTexImage1DARB(disp, glCompressedTexImage1DARB);
    SET_CompressedTexImage2DARB(disp, glCompressedTexImage2DARB);
    SET_CompressedTexImage3DARB(disp, glCompressedTexImage3DARB);
    SET_CompressedTexSubImage1DARB(disp, glCompressedTexSubImage1DARB);
    SET_CompressedTexSubImage2DARB(disp, glCompressedTexSubImage2DARB);
    SET_CompressedTexSubImage3DARB(disp, glCompressedTexSubImage3DARB);
    SET_GetCompressedTexImageARB(disp, glGetCompressedTexImageARB);
#endif

#if GL_ARB_transpose_matrix
    SET_LoadTransposeMatrixdARB(disp, glLoadTransposeMatrixdARB);
    SET_LoadTransposeMatrixfARB(disp, glLoadTransposeMatrixfARB);
    SET_MultTransposeMatrixdARB(disp, glMultTransposeMatrixdARB);
    SET_MultTransposeMatrixfARB(disp, glMultTransposeMatrixfARB);
#endif

#if GL_ARB_vertex_buffer_object
    SET_BindBufferARB(disp, glBindBufferARB);
    SET_BufferDataARB(disp, glBufferDataARB);
    SET_BufferSubDataARB(disp, glBufferSubDataARB);
    SET_DeleteBuffersARB(disp, glDeleteBuffersARB);
    SET_GenBuffersARB(disp, glGenBuffersARB);
    SET_GetBufferParameterivARB(disp, glGetBufferParameterivARB);
    SET_GetBufferPointervARB(disp, glGetBufferPointervARB);
    SET_GetBufferSubDataARB(disp, glGetBufferSubDataARB);
    SET_IsBufferARB(disp, glIsBufferARB);
    SET_MapBufferARB(disp, glMapBufferARB);
    SET_UnmapBufferARB(disp, glUnmapBufferARB);
#endif

#if GL_ARB_vertex_program
    SET_DisableVertexAttribArrayARB(disp, glDisableVertexAttribArrayARB);
    SET_EnableVertexAttribArrayARB(disp, glEnableVertexAttribArrayARB);
    SET_GetProgramEnvParameterdvARB(disp, glGetProgramEnvParameterdvARB);
    SET_GetProgramEnvParameterfvARB(disp, glGetProgramEnvParameterfvARB);
    SET_GetProgramLocalParameterdvARB(disp, glGetProgramLocalParameterdvARB);
    SET_GetProgramLocalParameterfvARB(disp, glGetProgramLocalParameterfvARB);
    SET_GetProgramStringARB(disp, glGetProgramStringARB);
    SET_GetProgramivARB(disp, glGetProgramivARB);
    SET_GetVertexAttribdvARB(disp, glGetVertexAttribdvARB);
    SET_GetVertexAttribfvARB(disp, glGetVertexAttribfvARB);
    SET_GetVertexAttribivARB(disp, glGetVertexAttribivARB);
    SET_ProgramEnvParameter4dARB(disp, glProgramEnvParameter4dARB);
    SET_ProgramEnvParameter4dvARB(disp, glProgramEnvParameter4dvARB);
    SET_ProgramEnvParameter4fARB(disp, glProgramEnvParameter4fARB);
    SET_ProgramEnvParameter4fvARB(disp, glProgramEnvParameter4fvARB);
    SET_ProgramLocalParameter4dARB(disp, glProgramLocalParameter4dARB);
    SET_ProgramLocalParameter4dvARB(disp, glProgramLocalParameter4dvARB);
    SET_ProgramLocalParameter4fARB(disp, glProgramLocalParameter4fARB);
    SET_ProgramLocalParameter4fvARB(disp, glProgramLocalParameter4fvARB);
    SET_ProgramStringARB(disp, glProgramStringARB);
    SET_VertexAttrib1dARB(disp, glVertexAttrib1dARB);
    SET_VertexAttrib1dvARB(disp, glVertexAttrib1dvARB);
    SET_VertexAttrib1fARB(disp, glVertexAttrib1fARB);
    SET_VertexAttrib1fvARB(disp, glVertexAttrib1fvARB);
    SET_VertexAttrib1sARB(disp, glVertexAttrib1sARB);
    SET_VertexAttrib1svARB(disp, glVertexAttrib1svARB);
    SET_VertexAttrib2dARB(disp, glVertexAttrib2dARB);
    SET_VertexAttrib2dvARB(disp, glVertexAttrib2dvARB);
    SET_VertexAttrib2fARB(disp, glVertexAttrib2fARB);
    SET_VertexAttrib2fvARB(disp, glVertexAttrib2fvARB);
    SET_VertexAttrib2sARB(disp, glVertexAttrib2sARB);
    SET_VertexAttrib2svARB(disp, glVertexAttrib2svARB);
    SET_VertexAttrib3dARB(disp, glVertexAttrib3dARB);
    SET_VertexAttrib3dvARB(disp, glVertexAttrib3dvARB);
    SET_VertexAttrib3fARB(disp, glVertexAttrib3fARB);
    SET_VertexAttrib3fvARB(disp, glVertexAttrib3fvARB);
    SET_VertexAttrib3sARB(disp, glVertexAttrib3sARB);
    SET_VertexAttrib3svARB(disp, glVertexAttrib3svARB);
    SET_VertexAttrib4NbvARB(disp, glVertexAttrib4NbvARB);
    SET_VertexAttrib4NivARB(disp, glVertexAttrib4NivARB);
    SET_VertexAttrib4NsvARB(disp, glVertexAttrib4NsvARB);
    SET_VertexAttrib4NubARB(disp, glVertexAttrib4NubARB);
    SET_VertexAttrib4NubvARB(disp, glVertexAttrib4NubvARB);
    SET_VertexAttrib4NuivARB(disp, glVertexAttrib4NuivARB);
    SET_VertexAttrib4NusvARB(disp, glVertexAttrib4NusvARB);
    SET_VertexAttrib4bvARB(disp, glVertexAttrib4bvARB);
    SET_VertexAttrib4dARB(disp, glVertexAttrib4dARB);
    SET_VertexAttrib4dvARB(disp, glVertexAttrib4dvARB);
    SET_VertexAttrib4fARB(disp, glVertexAttrib4fARB);
    SET_VertexAttrib4fvARB(disp, glVertexAttrib4fvARB);
    SET_VertexAttrib4ivARB(disp, glVertexAttrib4ivARB);
    SET_VertexAttrib4sARB(disp, glVertexAttrib4sARB);
    SET_VertexAttrib4svARB(disp, glVertexAttrib4svARB);
    SET_VertexAttrib4ubvARB(disp, glVertexAttrib4ubvARB);
    SET_VertexAttrib4uivARB(disp, glVertexAttrib4uivARB);
    SET_VertexAttrib4usvARB(disp, glVertexAttrib4usvARB);
    SET_VertexAttribPointerARB(disp, glVertexAttribPointerARB);
#endif

#if GL_ARB_vertex_shader
    SET_BindAttribLocationARB(disp, glBindAttribLocationARB);
    SET_GetActiveAttribARB(disp, glGetActiveAttribARB);
    SET_GetAttribLocationARB(disp, glGetAttribLocationARB);
#endif

#if GL_ARB_window_pos
    SET_WindowPos2dMESA(disp, glWindowPos2dARB);
    SET_WindowPos2dvMESA(disp, glWindowPos2dvARB);
    SET_WindowPos2fMESA(disp, glWindowPos2fARB);
    SET_WindowPos2fvMESA(disp, glWindowPos2fvARB);
    SET_WindowPos2iMESA(disp, glWindowPos2iARB);
    SET_WindowPos2ivMESA(disp, glWindowPos2ivARB);
    SET_WindowPos2sMESA(disp, glWindowPos2sARB);
    SET_WindowPos2svMESA(disp, glWindowPos2svARB);
    SET_WindowPos3dMESA(disp, glWindowPos3dARB);
    SET_WindowPos3dvMESA(disp, glWindowPos3dvARB);
    SET_WindowPos3fMESA(disp, glWindowPos3fARB);
    SET_WindowPos3fvMESA(disp, glWindowPos3fvARB);
    SET_WindowPos3iMESA(disp, glWindowPos3iARB);
    SET_WindowPos3ivMESA(disp, glWindowPos3ivARB);
    SET_WindowPos3sMESA(disp, glWindowPos3sARB);
    SET_WindowPos3svMESA(disp, glWindowPos3svARB);
#endif

#if GL_ATI_fragment_shader
    SET_AlphaFragmentOp1ATI(disp, glAlphaFragmentOp1ATI);
    SET_AlphaFragmentOp2ATI(disp, glAlphaFragmentOp2ATI);
    SET_AlphaFragmentOp3ATI(disp, glAlphaFragmentOp3ATI);
    SET_BeginFragmentShaderATI(disp, glBeginFragmentShaderATI);
    SET_BindFragmentShaderATI(disp, glBindFragmentShaderATI);
    SET_ColorFragmentOp1ATI(disp, glColorFragmentOp1ATI);
    SET_ColorFragmentOp2ATI(disp, glColorFragmentOp2ATI);
    SET_ColorFragmentOp3ATI(disp, glColorFragmentOp3ATI);
    SET_DeleteFragmentShaderATI(disp, glDeleteFragmentShaderATI);
    SET_EndFragmentShaderATI(disp, glEndFragmentShaderATI);
    SET_GenFragmentShadersATI(disp, glGenFragmentShadersATI);
    SET_PassTexCoordATI(disp, glPassTexCoordATI);
    SET_SampleMapATI(disp, glSampleMapATI);
    SET_SetFragmentShaderConstantATI(disp, glSetFragmentShaderConstantATI);
#elif GL_EXT_fragment_shader
    SET_AlphaFragmentOp1ATI(disp, glAlphaFragmentOp1EXT);
    SET_AlphaFragmentOp2ATI(disp, glAlphaFragmentOp2EXT);
    SET_AlphaFragmentOp3ATI(disp, glAlphaFragmentOp3EXT);
    SET_BeginFragmentShaderATI(disp, glBeginFragmentShaderEXT);
    SET_BindFragmentShaderATI(disp, glBindFragmentShaderEXT);
    SET_ColorFragmentOp1ATI(disp, glColorFragmentOp1EXT);
    SET_ColorFragmentOp2ATI(disp, glColorFragmentOp2EXT);
    SET_ColorFragmentOp3ATI(disp, glColorFragmentOp3EXT);
    SET_DeleteFragmentShaderATI(disp, glDeleteFragmentShaderEXT);
    SET_EndFragmentShaderATI(disp, glEndFragmentShaderEXT);
    SET_GenFragmentShadersATI(disp, glGenFragmentShadersEXT);
    SET_PassTexCoordATI(disp, glPassTexCoordEXT);
    SET_SampleMapATI(disp, glSampleMapEXT);
    SET_SetFragmentShaderConstantATI(disp, glSetFragmentShaderConstantEXT);
#endif

#if GL_ATI_separate_stencil
    SET_StencilFuncSeparateATI(disp, glStencilFuncSeparateATI);
#endif

#if GL_EXT_blend_equation_separate
    SET_BlendEquationSeparateEXT(disp, glBlendEquationSeparateEXT);
#endif

#if GL_EXT_blend_func_separate
    SET_BlendFuncSeparateEXT(disp, glBlendFuncSeparateEXT);
#endif

#if GL_EXT_depth_bounds_test
    SET_DepthBoundsEXT(disp, glDepthBoundsEXT);
#endif

#if GL_EXT_compiled_vertex_array
    SET_LockArraysEXT(disp, glLockArraysEXT);
    SET_UnlockArraysEXT(disp, glUnlockArraysEXT);
#endif

#if GL_EXT_cull_vertex
    SET_CullParameterdvEXT(disp, glCullParameterdvEXT);
    SET_CullParameterfvEXT(disp, glCullParameterfvEXT);
#endif

#if GL_EXT_fog_coord
    SET_FogCoordPointerEXT(disp, glFogCoordPointerEXT);
    SET_FogCoorddEXT(disp, glFogCoorddEXT);
    SET_FogCoorddvEXT(disp, glFogCoorddvEXT);
    SET_FogCoordfEXT(disp, glFogCoordfEXT);
    SET_FogCoordfvEXT(disp, glFogCoordfvEXT);
#endif

#if GL_EXT_framebuffer_blit
    SET_BlitFramebufferEXT(disp, glBlitFramebufferEXT);
#endif

#if GL_EXT_framebuffer_object
    SET_BindFramebufferEXT(disp, glBindFramebufferEXT);
    SET_BindRenderbufferEXT(disp, glBindRenderbufferEXT);
    SET_CheckFramebufferStatusEXT(disp, glCheckFramebufferStatusEXT);
    SET_DeleteFramebuffersEXT(disp, glDeleteFramebuffersEXT);
    SET_DeleteRenderbuffersEXT(disp, glDeleteRenderbuffersEXT);
    SET_FramebufferRenderbufferEXT(disp, glFramebufferRenderbufferEXT);
    SET_FramebufferTexture1DEXT(disp, glFramebufferTexture1DEXT);
    SET_FramebufferTexture2DEXT(disp, glFramebufferTexture2DEXT);
    SET_FramebufferTexture3DEXT(disp, glFramebufferTexture3DEXT);
    SET_GenerateMipmapEXT(disp, glGenerateMipmapEXT);
    SET_GenFramebuffersEXT(disp, glGenFramebuffersEXT);
    SET_GenRenderbuffersEXT(disp, glGenRenderbuffersEXT);
    SET_GetFramebufferAttachmentParameterivEXT(disp, glGetFramebufferAttachmentParameterivEXT);
    SET_GetRenderbufferParameterivEXT(disp, glGetRenderbufferParameterivEXT);
    SET_IsFramebufferEXT(disp, glIsFramebufferEXT);
    SET_IsRenderbufferEXT(disp, glIsRenderbufferEXT);
    SET_RenderbufferStorageEXT(disp, glRenderbufferStorageEXT);
#endif

#if GL_EXT_gpu_program_parameters
    SET_ProgramEnvParameters4fvEXT(disp, glProgramEnvParameters4fvEXT);
    SET_ProgramLocalParameters4fvEXT(disp, glProgramLocalParameters4fvEXT);
#endif

#if GL_EXT_multi_draw_arrays
    /* Pointer Incompatability:
     * This warning can be safely ignored.  OpenGL.framework adds const to the
     * two pointers.
     *
     * extern void glMultiDrawArraysEXT (GLenum, const GLint *, const GLsizei *, GLsizei);
     *
     * void ( * MultiDrawArraysEXT)(GLenum mode, GLint * first, GLsizei * count, GLsizei primcount);
     */
    SET_MultiDrawArraysEXT(disp, (void *)glMultiDrawArraysEXT);
    SET_MultiDrawElementsEXT(disp, glMultiDrawElementsEXT);
#endif

#if GL_EXT_point_parameters
    SET_PointParameterfEXT(disp, glPointParameterfEXT);
    SET_PointParameterfvEXT(disp, glPointParameterfvEXT);
#elif GL_ARB_point_parameters
    SET_PointParameterfEXT(disp, glPointParameterfARB);
    SET_PointParameterfvEXT(disp, glPointParameterfvARB);
#endif

#if GL_EXT_polygon_offset
    SET_PolygonOffsetEXT(disp, glPolygonOffsetEXT);
#endif

#if GL_EXT_secondary_color
    SET_SecondaryColor3bEXT(disp, glSecondaryColor3bEXT);
    SET_SecondaryColor3bvEXT(disp, glSecondaryColor3bvEXT);
    SET_SecondaryColor3dEXT(disp, glSecondaryColor3dEXT);
    SET_SecondaryColor3dvEXT(disp, glSecondaryColor3dvEXT);
    SET_SecondaryColor3fEXT(disp, glSecondaryColor3fEXT);
    SET_SecondaryColor3fvEXT(disp, glSecondaryColor3fvEXT);
    SET_SecondaryColor3iEXT(disp, glSecondaryColor3iEXT);
    SET_SecondaryColor3ivEXT(disp, glSecondaryColor3ivEXT);
    SET_SecondaryColor3sEXT(disp, glSecondaryColor3sEXT);
    SET_SecondaryColor3svEXT(disp, glSecondaryColor3svEXT);
    SET_SecondaryColor3ubEXT(disp, glSecondaryColor3ubEXT);
    SET_SecondaryColor3ubvEXT(disp, glSecondaryColor3ubvEXT);
    SET_SecondaryColor3uiEXT(disp, glSecondaryColor3uiEXT);
    SET_SecondaryColor3uivEXT(disp, glSecondaryColor3uivEXT);
    SET_SecondaryColor3usEXT(disp, glSecondaryColor3usEXT);
    SET_SecondaryColor3usvEXT(disp, glSecondaryColor3usvEXT);
    SET_SecondaryColorPointerEXT(disp, glSecondaryColorPointerEXT);
#endif

#if GL_EXT_stencil_two_side
    SET_ActiveStencilFaceEXT(disp, glActiveStencilFaceEXT);
#endif

#if GL_EXT_timer_query
    SET_GetQueryObjecti64vEXT(disp, glGetQueryObjecti64vEXT);
    SET_GetQueryObjectui64vEXT(disp, glGetQueryObjectui64vEXT);
#endif

#if GL_EXT_vertex_array
    SET_ColorPointerEXT(disp, glColorPointerEXT);
    SET_EdgeFlagPointerEXT(disp, glEdgeFlagPointerEXT);
    SET_IndexPointerEXT(disp, glIndexPointerEXT);
    SET_NormalPointerEXT(disp, glNormalPointerEXT);
    SET_TexCoordPointerEXT(disp, glTexCoordPointerEXT);
    SET_VertexPointerEXT(disp, glVertexPointerEXT);
#endif

#if GL_IBM_multimode_draw_arrays
    SET_MultiModeDrawArraysIBM(disp, glMultiModeDrawArraysIBM);
    SET_MultiModeDrawElementsIBM(disp, glMultiModeDrawElementsIBM);
#endif

#if GL_MESA_resize_buffers
    SET_ResizeBuffersMESA(disp, glResizeBuffersMESA);
#endif

#if GL_MESA_window_pos
    SET_WindowPos4dMESA(disp, glWindowPos4dMESA);
    SET_WindowPos4dvMESA(disp, glWindowPos4dvMESA);
    SET_WindowPos4fMESA(disp, glWindowPos4fMESA);
    SET_WindowPos4fvMESA(disp, glWindowPos4fvMESA);
    SET_WindowPos4iMESA(disp, glWindowPos4iMESA);
    SET_WindowPos4ivMESA(disp, glWindowPos4ivMESA);
    SET_WindowPos4sMESA(disp, glWindowPos4sMESA);
    SET_WindowPos4svMESA(disp, glWindowPos4svMESA);
#endif

#if GL_NV_fence
    SET_DeleteFencesNV(disp, glDeleteFencesNV);
    SET_FinishFenceNV(disp, glFinishFenceNV);
    SET_GenFencesNV(disp, glGenFencesNV);
    SET_GetFenceivNV(disp, glGetFenceivNV);
    SET_IsFenceNV(disp, glIsFenceNV);
    SET_SetFenceNV(disp, glSetFenceNV);
    SET_TestFenceNV(disp, glTestFenceNV);
#endif

#if GL_NV_fragment_program
    SET_GetProgramNamedParameterdvNV(disp, glGetProgramNamedParameterdvNV);
    SET_GetProgramNamedParameterfvNV(disp, glGetProgramNamedParameterfvNV);
    SET_ProgramNamedParameter4dNV(disp, glProgramNamedParameter4dNV);
    SET_ProgramNamedParameter4dvNV(disp, glProgramNamedParameter4dvNV);
    SET_ProgramNamedParameter4fNV(disp, glProgramNamedParameter4fNV);
    SET_ProgramNamedParameter4fvNV(disp, glProgramNamedParameter4fvNV);
#endif

#if GL_NV_geometry_program4
    SET_FramebufferTextureLayerEXT(disp, glFramebufferTextureLayerEXT);
#endif

#if GL_NV_point_sprite
    SET_PointParameteriNV(disp, glPointParameteriNV);
    SET_PointParameterivNV(disp, glPointParameterivNV);
#endif

#if GL_NV_register_combiners
    SET_CombinerInputNV(disp, glCombinerInputNV);
    SET_CombinerOutputNV(disp, glCombinerOutputNV);
    SET_CombinerParameterfNV(disp, glCombinerParameterfNV);
    SET_CombinerParameterfvNV(disp, glCombinerParameterfvNV);
    SET_CombinerParameteriNV(disp, glCombinerParameteriNV);
    SET_CombinerParameterivNV(disp, glCombinerParameterivNV);
    SET_FinalCombinerInputNV(disp, glFinalCombinerInputNV);
    SET_GetCombinerInputParameterfvNV(disp, glGetCombinerInputParameterfvNV);
    SET_GetCombinerInputParameterivNV(disp, glGetCombinerInputParameterivNV);
    SET_GetCombinerOutputParameterfvNV(disp, glGetCombinerOutputParameterfvNV);
    SET_GetCombinerOutputParameterivNV(disp, glGetCombinerOutputParameterivNV);
    SET_GetFinalCombinerInputParameterfvNV(disp, glGetFinalCombinerInputParameterfvNV);
    SET_GetFinalCombinerInputParameterivNV(disp, glGetFinalCombinerInputParameterivNV);
#endif

#if GL_NV_vertex_array_range
    SET_FlushVertexArrayRangeNV(disp, glFlushVertexArrayRangeNV);
    SET_VertexArrayRangeNV(disp, glVertexArrayRangeNV);
#endif

#if GL_NV_vertex_program
    SET_AreProgramsResidentNV(disp, glAreProgramsResidentNV);
    SET_BindProgramNV(disp, glBindProgramNV);
    SET_DeleteProgramsNV(disp, glDeleteProgramsNV);
    SET_ExecuteProgramNV(disp, glExecuteProgramNV);
    SET_GenProgramsNV(disp, glGenProgramsNV);
    SET_GetProgramParameterdvNV(disp, glGetProgramParameterdvNV);
    SET_GetProgramParameterfvNV(disp, glGetProgramParameterfvNV);
    SET_GetProgramStringNV(disp, glGetProgramStringNV);
    SET_GetProgramivNV(disp, glGetProgramivNV);
    SET_GetTrackMatrixivNV(disp, glGetTrackMatrixivNV);
    SET_GetVertexAttribPointervNV(disp, glGetVertexAttribPointervNV);
    SET_GetVertexAttribdvNV(disp, glGetVertexAttribdvNV);
    SET_GetVertexAttribfvNV(disp, glGetVertexAttribfvNV);
    SET_GetVertexAttribivNV(disp, glGetVertexAttribivNV);
    SET_IsProgramNV(disp, glIsProgramNV);
    SET_LoadProgramNV(disp, glLoadProgramNV);
    SET_ProgramParameters4dvNV(disp, glProgramParameters4dvNV);
    SET_ProgramParameters4fvNV(disp, glProgramParameters4fvNV);
    SET_RequestResidentProgramsNV(disp, glRequestResidentProgramsNV);
    SET_TrackMatrixNV(disp, glTrackMatrixNV);
    SET_VertexAttrib1dNV(disp, glVertexAttrib1dNV)
    SET_VertexAttrib1dvNV(disp, glVertexAttrib1dvNV)
    SET_VertexAttrib1fNV(disp, glVertexAttrib1fNV)
    SET_VertexAttrib1fvNV(disp, glVertexAttrib1fvNV)
    SET_VertexAttrib1sNV(disp, glVertexAttrib1sNV)
    SET_VertexAttrib1svNV(disp, glVertexAttrib1svNV)
    SET_VertexAttrib2dNV(disp, glVertexAttrib2dNV)
    SET_VertexAttrib2dvNV(disp, glVertexAttrib2dvNV)
    SET_VertexAttrib2fNV(disp, glVertexAttrib2fNV)
    SET_VertexAttrib2fvNV(disp, glVertexAttrib2fvNV)
    SET_VertexAttrib2sNV(disp, glVertexAttrib2sNV)
    SET_VertexAttrib2svNV(disp, glVertexAttrib2svNV)
    SET_VertexAttrib3dNV(disp, glVertexAttrib3dNV)
    SET_VertexAttrib3dvNV(disp, glVertexAttrib3dvNV)
    SET_VertexAttrib3fNV(disp, glVertexAttrib3fNV)
    SET_VertexAttrib3fvNV(disp, glVertexAttrib3fvNV)
    SET_VertexAttrib3sNV(disp, glVertexAttrib3sNV)
    SET_VertexAttrib3svNV(disp, glVertexAttrib3svNV)
    SET_VertexAttrib4dNV(disp, glVertexAttrib4dNV)
    SET_VertexAttrib4dvNV(disp, glVertexAttrib4dvNV)
    SET_VertexAttrib4fNV(disp, glVertexAttrib4fNV)
    SET_VertexAttrib4fvNV(disp, glVertexAttrib4fvNV)
    SET_VertexAttrib4sNV(disp, glVertexAttrib4sNV)
    SET_VertexAttrib4svNV(disp, glVertexAttrib4svNV)
    SET_VertexAttrib4ubNV(disp, glVertexAttrib4ubNV)
    SET_VertexAttrib4ubvNV(disp, glVertexAttrib4ubvNV)
    SET_VertexAttribPointerNV(disp, glVertexAttribPointerNV)
    SET_VertexAttribs1dvNV(disp, glVertexAttribs1dvNV)
    SET_VertexAttribs1fvNV(disp, glVertexAttribs1fvNV)
    SET_VertexAttribs1svNV(disp, glVertexAttribs1svNV)
    SET_VertexAttribs2dvNV(disp, glVertexAttribs2dvNV)
    SET_VertexAttribs2fvNV(disp, glVertexAttribs2fvNV)
    SET_VertexAttribs2svNV(disp, glVertexAttribs2svNV)
    SET_VertexAttribs3dvNV(disp, glVertexAttribs3dvNV)
    SET_VertexAttribs3fvNV(disp, glVertexAttribs3fvNV)
    SET_VertexAttribs3svNV(disp, glVertexAttribs3svNV)
    SET_VertexAttribs4dvNV(disp, glVertexAttribs4dvNV)
    SET_VertexAttribs4fvNV(disp, glVertexAttribs4fvNV)
    SET_VertexAttribs4svNV(disp, glVertexAttribs4svNV)
    SET_VertexAttribs4ubvNV(disp, glVertexAttribs4ubvNV)
#endif

#if GL_SGIS_multisample
    SET_SampleMaskSGIS(disp, glSampleMaskSGIS);
    SET_SamplePatternSGIS(disp, glSamplePatternSGIS);
#endif

#if GL_SGIS_pixel_texture
    SET_GetPixelTexGenParameterfvSGIS(disp, glGetPixelTexGenParameterfvSGIS);
    SET_GetPixelTexGenParameterivSGIS(disp, glGetPixelTexGenParameterivSGIS);
    SET_PixelTexGenParameterfSGIS(disp, glPixelTexGenParameterfSGIS);
    SET_PixelTexGenParameterfvSGIS(disp, glPixelTexGenParameterfvSGIS);
    SET_PixelTexGenParameteriSGIS(disp, glPixelTexGenParameteriSGIS);
    SET_PixelTexGenParameterivSGIS(disp, glPixelTexGenParameterivSGIS);
    SET_PixelTexGenSGIX(disp, glPixelTexGenSGIX);
#endif
}
=======
/*
 * GLX implementation that uses Apple's OpenGL.framework
 * (Indirect rendering path -- it's also used for some direct mode code too)
 *
 * Copyright (c) 2007, 2008, 2009 Apple Inc.
 * Copyright (c) 2004 Torrey T. Lyons. All Rights Reserved.
 * Copyright (c) 2002 Greg Parker. All Rights Reserved.
 *
 * Portions of this file are copied from Mesa's xf86glx.c,
 * which contains the following copyright:
 *
 * Copyright 1998-1999 Precision Insight, Inc., Cedar Park, Texas.
 * All Rights Reserved.
 *
 * Permission is hereby granted, free of charge, to any person obtaining a
 * copy of this software and associated documentation files (the "Software"),
 * to deal in the Software without restriction, including without limitation
 * the rights to use, copy, modify, merge, publish, distribute, sublicense,
 * and/or sell copies of the Software, and to permit persons to whom the
 * Software is furnished to do so, subject to the following conditions:
 *
 * The above copyright notice and this permission notice shall be included in
 * all copies or substantial portions of the Software.
 *
 * THE SOFTWARE IS PROVIDED "AS IS", WITHOUT WARRANTY OF ANY KIND, EXPRESS OR
 * IMPLIED, INCLUDING BUT NOT LIMITED TO THE WARRANTIES OF MERCHANTABILITY,
 * FITNESS FOR A PARTICULAR PURPOSE AND NONINFRINGEMENT. IN NO EVENT SHALL
 * THE ABOVE LISTED COPYRIGHT HOLDER(S) BE LIABLE FOR ANY CLAIM, DAMAGES OR
 * OTHER LIABILITY, WHETHER IN AN ACTION OF CONTRACT, TORT OR OTHERWISE,
 * ARISING FROM, OUT OF OR IN CONNECTION WITH THE SOFTWARE OR THE USE OR OTHER
 * DEALINGS IN THE SOFTWARE.
 */

#ifdef HAVE_DIX_CONFIG_H
#include <dix-config.h>
#endif

#include "dri.h"

#include <AvailabilityMacros.h>

#define GL_GLEXT_WUNDEF_SUPPORT

#include <OpenGL/OpenGL.h>
#include <OpenGL/gl.h>
#include <OpenGL/glext.h>
#include <OpenGL/CGLContext.h>

/* These next few GL_EXT pre-processing blocks are to explicitly define 
 * these symbols to 0 if they are not set by OpenGL.framework.  This
 * prevents the X11 glext.h from setting them to 1.
 */

#ifndef GL_EXT_fragment_shader
#define GL_EXT_fragment_shader 0
#endif

#ifndef GL_EXT_blend_equation_separate
#define GL_EXT_blend_equation_separate 0
#endif

#ifndef GL_EXT_blend_func_separate
#define GL_EXT_blend_func_separate 0
#endif

#ifndef GL_EXT_depth_bounds_test
#define GL_EXT_depth_bounds_test 0
#endif

#ifndef GL_EXT_compiled_vertex_array
#define GL_EXT_compiled_vertex_array 0
#endif

#ifndef GL_EXT_cull_vertex
#define GL_EXT_cull_vertex 0
#endif

#ifndef GL_EXT_fog_coord
#define GL_EXT_fog_coord 0
#endif

#ifndef GL_EXT_framebuffer_blit
#define GL_EXT_framebuffer_blit 0
#endif

#ifndef GL_EXT_framebuffer_object
#define GL_EXT_framebuffer_object 0
#endif

#ifndef GL_EXT_gpu_program_parameters
#define GL_EXT_gpu_program_parameters 0
#endif

#ifndef GL_EXT_multi_draw_arrays
#define GL_EXT_multi_draw_arrays 0
#endif

#ifndef GL_EXT_point_parameters
#define GL_EXT_point_parameters 0
#endif

#ifndef GL_EXT_polygon_offset
#define GL_EXT_polygon_offset 0
#endif

#ifndef GL_EXT_secondary_color
#define GL_EXT_secondary_color 0
#endif

#ifndef GL_EXT_stencil_two_side
#define GL_EXT_stencil_two_side 0
#endif

#ifndef GL_EXT_timer_query
#define GL_EXT_timer_query 0
#endif

#ifndef GL_EXT_vertex_array
#define GL_EXT_vertex_array 0
#endif

/* Tiger PPC doesn't have the associated symbols, but glext.h says it does.  Liars!
 * http://trac.macports.org/ticket/20638
 */
#if defined(__ppc__) && MAC_OS_X_VERSION_MIN_REQUIRED < 1050
#undef GL_EXT_gpu_program_parameters
#define GL_EXT_gpu_program_parameters 0
#endif

#include <GL/glxproto.h>
#include <windowstr.h>
#include <resource.h>
#include <GL/glxint.h>
#include <GL/glxtokens.h>
#include <scrnintstr.h>
#include <glxserver.h>
#include <glxscreens.h>
#include <glxdrawable.h>
#include <glxcontext.h>
#include <glxext.h>
#include <glxutil.h>
#include <GL/internal/glcore.h>
#include "x-hash.h"
#include "x-list.h"

//#include "capabilities.h"
#include "visualConfigs.h"

typedef unsigned long long GLuint64EXT;
typedef long long GLint64EXT;
#include <dispatch.h>
#include <Xplugin.h>
#include <glapi.h>
#include <glapitable.h>

__GLXprovider * GlxGetDRISWrastProvider (void);

#include "darwin.h"
#define GLAQUA_DEBUG_MSG(msg, args...) ASL_LOG(ASL_LEVEL_DEBUG, "GLXAqua", msg, ##args)

static void setup_dispatch_table(void);
GLuint __glFloorLog2(GLuint val);
void warn_func(void * p1, char *format, ...);

// some prototypes
static __GLXscreen * __glXAquaScreenProbe(ScreenPtr pScreen);
static __GLXdrawable * __glXAquaScreenCreateDrawable(ClientPtr client, __GLXscreen *screen, DrawablePtr pDraw, XID drawId, int type, XID glxDrawId, __GLXconfig *conf);

static void __glXAquaContextDestroy(__GLXcontext *baseContext);
static int __glXAquaContextMakeCurrent(__GLXcontext *baseContext);
static int __glXAquaContextLoseCurrent(__GLXcontext *baseContext);
static int __glXAquaContextCopy(__GLXcontext *baseDst, __GLXcontext *baseSrc, unsigned long mask);

static CGLPixelFormatObj makeFormat(__GLXconfig *conf);

__GLXprovider __glXDRISWRastProvider = {
    __glXAquaScreenProbe,
    "Core OpenGL",
    NULL
};

typedef struct __GLXAquaScreen   __GLXAquaScreen;
typedef struct __GLXAquaContext  __GLXAquaContext;
typedef struct __GLXAquaDrawable __GLXAquaDrawable;

struct __GLXAquaScreen {
    __GLXscreen base;
    int index;
    int num_vis;
};

struct __GLXAquaContext {
    __GLXcontext base;
    CGLContextObj ctx;
    CGLPixelFormatObj pixelFormat;
    xp_surface_id sid;
    unsigned isAttached :1;
};

struct __GLXAquaDrawable {
    __GLXdrawable base;
    DrawablePtr pDraw;
    xp_surface_id sid;
    __GLXAquaContext *context;
};


static __GLXcontext *
__glXAquaScreenCreateContext(__GLXscreen *screen,
			     __GLXconfig *conf,
			     __GLXcontext *baseShareContext)
{
    __GLXAquaContext *context;
    __GLXAquaContext *shareContext = (__GLXAquaContext *) baseShareContext;
    CGLError gl_err;
  
    GLAQUA_DEBUG_MSG("glXAquaScreenCreateContext\n");
    
    context = calloc(1, sizeof (__GLXAquaContext));
    
    if (context == NULL)
	return NULL;

    memset(context, 0, sizeof *context);
    
    context->base.pGlxScreen = screen;
    
    context->base.destroy        = __glXAquaContextDestroy;
    context->base.makeCurrent    = __glXAquaContextMakeCurrent;
    context->base.loseCurrent    = __glXAquaContextLoseCurrent;
    context->base.copy           = __glXAquaContextCopy;
    /*FIXME verify that the context->base is fully initialized. */
    
    context->pixelFormat = makeFormat(conf);
    
    if (!context->pixelFormat) {
        free(context);
        return NULL;
    }

    context->ctx = NULL;
    gl_err = CGLCreateContext(context->pixelFormat,
			      shareContext ? shareContext->ctx : NULL,
			      &context->ctx);
    
    if (gl_err != 0) {
	ErrorF("CGLCreateContext error: %s\n", CGLErrorString(gl_err));
	CGLDestroyPixelFormat(context->pixelFormat);
	free(context);
	return NULL;
    }
    
    setup_dispatch_table();
    GLAQUA_DEBUG_MSG("glAquaCreateContext done\n");
    
    return &context->base;
}

/* maps from surface id -> list of __GLcontext */
static x_hash_table *surface_hash;

static void __glXAquaContextDestroy(__GLXcontext *baseContext) {
    x_list *lst;

    __GLXAquaContext *context = (__GLXAquaContext *) baseContext;
    
    GLAQUA_DEBUG_MSG("glAquaContextDestroy (ctx %p)\n", baseContext);
    if (context != NULL) {
      if (context->sid != 0 && surface_hash != NULL) {
		lst = x_hash_table_lookup(surface_hash, x_cvt_uint_to_vptr(context->sid), NULL);
		lst = x_list_remove(lst, context);
		x_hash_table_insert(surface_hash, x_cvt_uint_to_vptr(context->sid), lst);
      }

      if (context->ctx != NULL)
	  CGLDestroyContext(context->ctx);

      if (context->pixelFormat != NULL)
	  CGLDestroyPixelFormat(context->pixelFormat);
      
      free(context);
    }
}

static int __glXAquaContextLoseCurrent(__GLXcontext *baseContext) {
    CGLError gl_err;

    GLAQUA_DEBUG_MSG("glAquaLoseCurrent (ctx 0x%p)\n", baseContext);

    gl_err = CGLSetCurrentContext(NULL);
    if (gl_err != 0)
      ErrorF("CGLSetCurrentContext error: %s\n", CGLErrorString(gl_err));

    __glXLastContext = NULL; // Mesa does this; why?

    return GL_TRUE;
}

/* Called when a surface is destroyed as a side effect of destroying
   the window it's attached to. */
static void surface_notify(void *_arg, void *data) {
    DRISurfaceNotifyArg *arg = (DRISurfaceNotifyArg *)_arg;
    __GLXAquaDrawable *draw = (__GLXAquaDrawable *)data;
    __GLXAquaContext *context;
    x_list *lst;
    if(_arg == NULL || data == NULL) {
	    ErrorF("surface_notify called with bad params");
	    return;
    }
	
    GLAQUA_DEBUG_MSG("surface_notify(%p, %p)\n", _arg, data);
    switch (arg->kind) {
    case AppleDRISurfaceNotifyDestroyed:
        if (surface_hash != NULL)
            x_hash_table_remove(surface_hash, x_cvt_uint_to_vptr(arg->id));
	draw->pDraw = NULL;
	draw->sid = 0;
        break;

    case AppleDRISurfaceNotifyChanged:
        if (surface_hash != NULL) {
            lst = x_hash_table_lookup(surface_hash, x_cvt_uint_to_vptr(arg->id), NULL);
            for (; lst != NULL; lst = lst->next)
		{
                context = lst->data;
                xp_update_gl_context(context->ctx);
            }
        }
        break;
    default:
	ErrorF("surface_notify: unknown kind %d\n", arg->kind);
	break;
    }
}

static BOOL attach(__GLXAquaContext *context, __GLXAquaDrawable *draw) {
    DrawablePtr pDraw;
    
    GLAQUA_DEBUG_MSG("attach(%p, %p)\n", context, draw);
	
    if(NULL == context || NULL == draw)
	return TRUE;

    pDraw = draw->base.pDraw;

    if(NULL == pDraw) {
	ErrorF("%s:%s() pDraw is NULL!\n", __FILE__, __func__);
	return TRUE;
    }

    if (draw->sid == 0) {
	//if (!quartzProcs->CreateSurface(pDraw->pScreen, pDraw->id, pDraw,
        if (!DRICreateSurface(pDraw->pScreen, pDraw->id, pDraw,
			      0, &draw->sid, NULL,
			      surface_notify, draw))
            return TRUE;
        draw->pDraw = pDraw;
    } 
    
    if (!context->isAttached || context->sid != draw->sid) {
        x_list *lst;
	
        if (xp_attach_gl_context(context->ctx, draw->sid) != Success) {
	    //quartzProcs->DestroySurface(pDraw->pScreen, pDraw->id, pDraw,
            DRIDestroySurface(pDraw->pScreen, pDraw->id, pDraw,
			      surface_notify, draw);
            if (surface_hash != NULL)
                x_hash_table_remove(surface_hash, x_cvt_uint_to_vptr(draw->sid));
	    
            draw->sid = 0;
            return TRUE;
        }
	
        context->isAttached = TRUE;
        context->sid = draw->sid;
	
        if (surface_hash == NULL)
            surface_hash = x_hash_table_new(NULL, NULL, NULL, NULL);
	
        lst = x_hash_table_lookup(surface_hash, x_cvt_uint_to_vptr(context->sid), NULL);
        if (x_list_find(lst, context) == NULL) {
            lst = x_list_prepend(lst, context);
            x_hash_table_insert(surface_hash, x_cvt_uint_to_vptr(context->sid), lst);
        }
	
	

        GLAQUA_DEBUG_MSG("attached 0x%x to 0x%x\n", (unsigned int) pDraw->id,
                         (unsigned int) draw->sid);
    } 

    draw->context = context;

    return FALSE;
}

#if 0     // unused
static void unattach(__GLXAquaContext *context) {
	x_list *lst;
	GLAQUA_DEBUG_MSG("unattach\n");
	if (context == NULL) {
		ErrorF("Tried to unattach a null context\n");
		return;
	}
    if (context->isAttached) {
        GLAQUA_DEBUG_MSG("unattaching\n");

        if (surface_hash != NULL) {
            lst = x_hash_table_lookup(surface_hash, (void *) context->sid, NULL);
            lst = x_list_remove(lst, context);
            x_hash_table_insert(surface_hash, (void *) context->sid, lst);
        }

        CGLClearDrawable(context->ctx);
        context->isAttached = FALSE;
        context->sid = 0;
    }
}
#endif

static int __glXAquaContextMakeCurrent(__GLXcontext *baseContext) {
    CGLError gl_err;
    __GLXAquaContext *context = (__GLXAquaContext *) baseContext;
    __GLXAquaDrawable *drawPriv = (__GLXAquaDrawable *) context->base.drawPriv;
    
    GLAQUA_DEBUG_MSG("glAquaMakeCurrent (ctx 0x%p)\n", baseContext);
    
    if(attach(context, drawPriv))
	return /*error*/ 0;

    gl_err = CGLSetCurrentContext(context->ctx);
    if (gl_err != 0)
        ErrorF("CGLSetCurrentContext error: %s\n", CGLErrorString(gl_err));
    
    return gl_err == 0;
}

static int __glXAquaContextCopy(__GLXcontext *baseDst, __GLXcontext *baseSrc, unsigned long mask)
{
    CGLError gl_err;

    __GLXAquaContext *dst = (__GLXAquaContext *) baseDst;
    __GLXAquaContext *src = (__GLXAquaContext *) baseSrc;

    GLAQUA_DEBUG_MSG("GLXAquaContextCopy\n");

    gl_err = CGLCopyContext(src->ctx, dst->ctx, mask);
    if (gl_err != 0)
        ErrorF("CGLCopyContext error: %s\n", CGLErrorString(gl_err));

    return gl_err == 0;
}

/* Drawing surface notification callbacks */
static GLboolean __glXAquaDrawableSwapBuffers(ClientPtr client, __GLXdrawable *base) {
    CGLError err;
    __GLXAquaDrawable *drawable;
 
    //    GLAQUA_DEBUG_MSG("glAquaDrawableSwapBuffers(%p)\n",base);
	
    if(!base) {
	ErrorF("%s passed NULL\n", __func__);
	return GL_FALSE;
    }

    drawable = (__GLXAquaDrawable *)base;

    if(NULL == drawable->context) {
	ErrorF("%s called with a NULL->context for drawable %p!\n",
	       __func__, (void *)drawable);
	return GL_FALSE;
    }

    err = CGLFlushDrawable(drawable->context->ctx);

    if(kCGLNoError != err) {
	ErrorF("CGLFlushDrawable error: %s in %s\n", CGLErrorString(err),
	       __func__);
	return GL_FALSE;
    }

    return GL_TRUE;
}


static CGLPixelFormatObj makeFormat(__GLXconfig *conf) {
    CGLPixelFormatAttribute attr[64];
    CGLPixelFormatObj fobj;
    GLint formats;
    CGLError error;
    int i = 0;
    
    if(conf->doubleBufferMode)
	attr[i++] = kCGLPFADoubleBuffer;

    if(conf->stereoMode)
	attr[i++] = kCGLPFAStereo;

    attr[i++] = kCGLPFAColorSize;
    attr[i++] = conf->redBits + conf->greenBits + conf->blueBits;
    attr[i++] = kCGLPFAAlphaSize;
    attr[i++] = conf->alphaBits;

    if((conf->accumRedBits + conf->accumGreenBits + conf->accumBlueBits +
	conf->accumAlphaBits) > 0) {

	attr[i++] = kCGLPFAAccumSize;
        attr[i++] = conf->accumRedBits + conf->accumGreenBits
	    + conf->accumBlueBits + conf->accumAlphaBits;
    }
    
    attr[i++] = kCGLPFADepthSize;
    attr[i++] = conf->depthBits;

    if(conf->stencilBits) {
	attr[i++] = kCGLPFAStencilSize;
        attr[i++] = conf->stencilBits;	
    }
    
    if(conf->numAuxBuffers > 0) {
	attr[i++] = kCGLPFAAuxBuffers;
	attr[i++] = conf->numAuxBuffers;
    }

    if(conf->sampleBuffers > 0) {
       attr[i++] = kCGLPFASampleBuffers;
       attr[i++] = conf->sampleBuffers;
       attr[i++] = kCGLPFASamples;
       attr[i++] = conf->samples;
    }
     
    attr[i] = 0;

    error = CGLChoosePixelFormat(attr, &fobj, &formats);
    if(error) {
	ErrorF("error: creating pixel format %s\n", CGLErrorString(error));
	return NULL;
    }

    return fobj;
}

static void __glXAquaScreenDestroy(__GLXscreen *screen) {

    GLAQUA_DEBUG_MSG("glXAquaScreenDestroy(%p)\n", screen);
    __glXScreenDestroy(screen);

    free(screen);
}

/* This is called by __glXInitScreens(). */
static __GLXscreen * __glXAquaScreenProbe(ScreenPtr pScreen) {
    __GLXAquaScreen *screen;

    GLAQUA_DEBUG_MSG("glXAquaScreenProbe\n");

    if (pScreen == NULL) 
	return NULL;

    screen = calloc(1, sizeof *screen);

    if(NULL == screen)
	return NULL;
    
    screen->base.destroy        = __glXAquaScreenDestroy;
    screen->base.createContext  = __glXAquaScreenCreateContext;
    screen->base.createDrawable = __glXAquaScreenCreateDrawable;
    screen->base.swapInterval = /*FIXME*/ NULL;
    screen->base.pScreen       = pScreen;
    
    screen->base.fbconfigs = __glXAquaCreateVisualConfigs(&screen->base.numFBConfigs, pScreen->myNum);

    __glXScreenInit(&screen->base, pScreen);

    screen->base.GLXversion = strdup("1.4");
    screen->base.GLXextensions = strdup("GLX_SGIX_fbconfig "
                                        "GLX_SGIS_multisample "
                                        "GLX_ARB_multisample "
                                        "GLX_EXT_visual_info "
                                        "GLX_EXT_import_context ");
    
    /*We may be able to add more GLXextensions at a later time. */
    
    return &screen->base;
}

#if 0 // unused
static void __glXAquaDrawableCopySubBuffer (__GLXdrawable *drawable,
					    int x, int y, int w, int h) {
    /*TODO finish me*/
}
#endif

static void __glXAquaDrawableDestroy(__GLXdrawable *base) {
    /* gstaplin: base is the head of the structure, so it's at the same 
     * offset in memory.
     * Is this safe with strict aliasing?   I noticed that the other dri code
     * does this too...
     */
    __GLXAquaDrawable *glxPriv = (__GLXAquaDrawable *)base;

    GLAQUA_DEBUG_MSG(__func__);
    
    /* It doesn't work to call DRIDestroySurface here, the drawable's
       already gone.. But dri.c notices the window destruction and
       frees the surface itself. */

    /*gstaplin: verify the statement above.  The surface destroy
     *messages weren't making it through, and may still not be.
     *We need a good test case for surface creation and destruction.
     *We also need a good way to enable introspection on the server
     *to validate the test, beyond using gdb with print.
     */

    free(glxPriv);
}

static __GLXdrawable *
__glXAquaScreenCreateDrawable(ClientPtr client,
                              __GLXscreen *screen,
			      DrawablePtr pDraw,
			      XID drawId,
			      int type,
			      XID glxDrawId,
			      __GLXconfig *conf) {
  __GLXAquaDrawable *glxPriv;

  glxPriv = malloc(sizeof *glxPriv);

  if(glxPriv == NULL)
      return NULL;

  memset(glxPriv, 0, sizeof *glxPriv);

  if(!__glXDrawableInit(&glxPriv->base, screen, pDraw, type, glxDrawId, conf)) {
    free(glxPriv);
    return NULL;
  }

  glxPriv->base.destroy       = __glXAquaDrawableDestroy;
  glxPriv->base.swapBuffers   = __glXAquaDrawableSwapBuffers;
  glxPriv->base.copySubBuffer = NULL; /* __glXAquaDrawableCopySubBuffer; */

  glxPriv->pDraw = pDraw;
  glxPriv->sid = 0;
  glxPriv->context = NULL;
  
  return &glxPriv->base;
}

// Extra goodies for glx

GLuint __glFloorLog2(GLuint val)
{
    int c = 0;

    while (val > 1) {
        c++;
        val >>= 1;
    }
    return c;
}

static void setup_dispatch_table(void) {
    static struct _glapi_table *disp = NULL;

    if(disp)  {
        _glapi_set_dispatch(disp);
        return;
    }

    disp=calloc(1,sizeof(struct _glapi_table));
    assert(disp);

    /* to update:
     * for f in $(grep 'define SET_' ../../../glx/dispatch.h  | cut -f2 -d' ' | cut -f1 -d\( | sort -u); do grep -q $f indirect.c || echo $f ; done | grep -v by_offset | sed 's:SET_\(.*\)$:SET_\1(disp, gl\1)\;:' | pbcopy
     */

    SET_Accum(disp, glAccum);
    SET_AlphaFunc(disp, glAlphaFunc);
    SET_AreTexturesResident(disp, glAreTexturesResident);
    SET_ArrayElement(disp, glArrayElement);
    SET_Begin(disp, glBegin);
    SET_BindTexture(disp, glBindTexture);
    SET_Bitmap(disp, glBitmap);
    SET_BlendColor(disp, glBlendColor);
    SET_BlendEquation(disp, glBlendEquation);
    SET_BlendFunc(disp, glBlendFunc);
    SET_CallList(disp, glCallList);
    SET_CallLists(disp, glCallLists);
    SET_Clear(disp, glClear);
    SET_ClearAccum(disp, glClearAccum);
    SET_ClearColor(disp, glClearColor);
    SET_ClearDepth(disp, glClearDepth);
    SET_ClearIndex(disp, glClearIndex);
    SET_ClearStencil(disp, glClearStencil);
    SET_ClipPlane(disp, glClipPlane);
    SET_Color3b(disp, glColor3b);
    SET_Color3bv(disp, glColor3bv);
    SET_Color3d(disp, glColor3d);
    SET_Color3dv(disp, glColor3dv);
    SET_Color3f(disp, glColor3f);
    SET_Color3fv(disp, glColor3fv);
    SET_Color3i(disp, glColor3i);
    SET_Color3iv(disp, glColor3iv);
    SET_Color3s(disp, glColor3s);
    SET_Color3sv(disp, glColor3sv);
    SET_Color3ub(disp, glColor3ub);
    SET_Color3ubv(disp, glColor3ubv);
    SET_Color3ui(disp, glColor3ui);
    SET_Color3uiv(disp, glColor3uiv);
    SET_Color3us(disp, glColor3us);
    SET_Color3usv(disp, glColor3usv);
    SET_Color4b(disp, glColor4b);
    SET_Color4bv(disp, glColor4bv);
    SET_Color4d(disp, glColor4d);
    SET_Color4dv(disp, glColor4dv);
    SET_Color4f(disp, glColor4f);
    SET_Color4fv(disp, glColor4fv);
    SET_Color4i(disp, glColor4i);
    SET_Color4iv(disp, glColor4iv);
    SET_Color4s(disp, glColor4s);
    SET_Color4sv(disp, glColor4sv);
    SET_Color4ub(disp, glColor4ub);
    SET_Color4ubv(disp, glColor4ubv);
    SET_Color4ui(disp, glColor4ui);
    SET_Color4uiv(disp, glColor4uiv);
    SET_Color4us(disp, glColor4us);
    SET_Color4usv(disp, glColor4usv);
    SET_ColorMask(disp, glColorMask);
    SET_ColorMaterial(disp, glColorMaterial);
    SET_ColorPointer(disp, glColorPointer);
    SET_ColorSubTable(disp, glColorSubTable);
    SET_ColorTable(disp, glColorTable);
    SET_ColorTableParameterfv(disp, glColorTableParameterfv);
    SET_ColorTableParameteriv(disp, glColorTableParameteriv);
    SET_ConvolutionFilter1D(disp, glConvolutionFilter1D);
    SET_ConvolutionFilter2D(disp, glConvolutionFilter2D);
    SET_ConvolutionParameterf(disp, glConvolutionParameterf);
    SET_ConvolutionParameterfv(disp, glConvolutionParameterfv);
    SET_ConvolutionParameteri(disp, glConvolutionParameteri);
    SET_ConvolutionParameteriv(disp, glConvolutionParameteriv);
    SET_CopyColorSubTable(disp, glCopyColorSubTable);
    SET_CopyColorTable(disp, glCopyColorTable);
    SET_CopyConvolutionFilter1D(disp, glCopyConvolutionFilter1D);
    SET_CopyConvolutionFilter2D(disp, glCopyConvolutionFilter2D);
    SET_CopyPixels(disp, glCopyPixels);
    SET_CopyTexImage1D(disp, glCopyTexImage1D);
    SET_CopyTexImage2D(disp, glCopyTexImage2D);
    SET_CopyTexSubImage1D(disp, glCopyTexSubImage1D);
    SET_CopyTexSubImage2D(disp, glCopyTexSubImage2D);
    SET_CopyTexSubImage3D(disp, glCopyTexSubImage3D);
    SET_CullFace(disp, glCullFace);
    SET_DeleteLists(disp, glDeleteLists);
    SET_DeleteTextures(disp, glDeleteTextures);
    SET_DepthFunc(disp, glDepthFunc);
    SET_DepthMask(disp, glDepthMask);
    SET_DepthRange(disp, glDepthRange);
    SET_Disable(disp, glDisable);
    SET_DisableClientState(disp, glDisableClientState);
    SET_DrawArrays(disp, glDrawArrays);
    SET_DrawBuffer(disp, glDrawBuffer);
    SET_DrawElements(disp, glDrawElements);
    SET_DrawPixels(disp, glDrawPixels);
    SET_DrawRangeElements(disp, glDrawRangeElements);
    SET_EdgeFlag(disp, glEdgeFlag);
    SET_EdgeFlagPointer(disp, glEdgeFlagPointer);
    SET_EdgeFlagv(disp, glEdgeFlagv);
    SET_Enable(disp, glEnable);
    SET_EnableClientState(disp, glEnableClientState);
    SET_End(disp, glEnd);
    SET_EndList(disp, glEndList);
    SET_EvalCoord1d(disp, glEvalCoord1d);
    SET_EvalCoord1dv(disp, glEvalCoord1dv);
    SET_EvalCoord1f(disp, glEvalCoord1f);
    SET_EvalCoord1fv(disp, glEvalCoord1fv);
    SET_EvalCoord2d(disp, glEvalCoord2d);
    SET_EvalCoord2dv(disp, glEvalCoord2dv);
    SET_EvalCoord2f(disp, glEvalCoord2f);
    SET_EvalCoord2fv(disp, glEvalCoord2fv);
    SET_EvalMesh1(disp, glEvalMesh1);
    SET_EvalMesh2(disp, glEvalMesh2);
    SET_EvalPoint1(disp, glEvalPoint1);
    SET_EvalPoint2(disp, glEvalPoint2);
    SET_FeedbackBuffer(disp, glFeedbackBuffer);
    SET_Finish(disp, glFinish);
    SET_Flush(disp, glFlush);
    SET_Fogf(disp, glFogf);
    SET_Fogfv(disp, glFogfv);
    SET_Fogi(disp, glFogi);
    SET_Fogiv(disp, glFogiv);
    SET_FrontFace(disp, glFrontFace);
    SET_Frustum(disp, glFrustum);
    SET_GenLists(disp, glGenLists);
    SET_GenTextures(disp, glGenTextures);
    SET_GetBooleanv(disp, glGetBooleanv);
    SET_GetClipPlane(disp, glGetClipPlane);
    SET_GetColorTable(disp, glGetColorTable);
    SET_GetColorTableParameterfv(disp, glGetColorTableParameterfv);
    SET_GetColorTableParameteriv(disp, glGetColorTableParameteriv);
    SET_GetConvolutionFilter(disp, glGetConvolutionFilter);
    SET_GetConvolutionParameterfv(disp, glGetConvolutionParameterfv);
    SET_GetConvolutionParameteriv(disp, glGetConvolutionParameteriv);
    SET_GetDoublev(disp, glGetDoublev);
    SET_GetError(disp, glGetError);
    SET_GetFloatv(disp, glGetFloatv);
    SET_GetHistogram(disp, glGetHistogram);
    SET_GetHistogramParameterfv(disp, glGetHistogramParameterfv);
    SET_GetHistogramParameteriv(disp, glGetHistogramParameteriv);
    SET_GetIntegerv(disp, glGetIntegerv);
    SET_GetLightfv(disp, glGetLightfv);
    SET_GetLightiv(disp, glGetLightiv);
    SET_GetMapdv(disp, glGetMapdv);
    SET_GetMapfv(disp, glGetMapfv);
    SET_GetMapiv(disp, glGetMapiv);
    SET_GetMaterialfv(disp, glGetMaterialfv);
    SET_GetMaterialiv(disp, glGetMaterialiv);
    SET_GetMinmax(disp, glGetMinmax);
    SET_GetMinmaxParameterfv(disp, glGetMinmaxParameterfv);
    SET_GetMinmaxParameteriv(disp, glGetMinmaxParameteriv);
    SET_GetPixelMapfv(disp, glGetPixelMapfv);
    SET_GetPixelMapuiv(disp, glGetPixelMapuiv);
    SET_GetPixelMapusv(disp, glGetPixelMapusv);
    SET_GetPointerv(disp, glGetPointerv);
    SET_GetPolygonStipple(disp, glGetPolygonStipple);
    SET_GetSeparableFilter(disp, glGetSeparableFilter);
    SET_GetString(disp, glGetString);
    SET_GetTexEnvfv(disp, glGetTexEnvfv);
    SET_GetTexEnviv(disp, glGetTexEnviv);
    SET_GetTexGendv(disp, glGetTexGendv);
    SET_GetTexGenfv(disp, glGetTexGenfv);
    SET_GetTexGeniv(disp, glGetTexGeniv);
    SET_GetTexImage(disp, glGetTexImage);
    SET_GetTexLevelParameterfv(disp, glGetTexLevelParameterfv);
    SET_GetTexLevelParameteriv(disp, glGetTexLevelParameteriv);
    SET_GetTexParameterfv(disp, glGetTexParameterfv);
    SET_GetTexParameteriv(disp, glGetTexParameteriv);
    SET_Hint(disp, glHint);
    SET_Histogram(disp, glHistogram);
    SET_IndexMask(disp, glIndexMask);
    SET_IndexPointer(disp, glIndexPointer);
    SET_Indexd(disp, glIndexd);
    SET_Indexdv(disp, glIndexdv);
    SET_Indexf(disp, glIndexf);
    SET_Indexfv(disp, glIndexfv);
    SET_Indexi(disp, glIndexi);
    SET_Indexiv(disp, glIndexiv);
    SET_Indexs(disp, glIndexs);
    SET_Indexsv(disp, glIndexsv);
    SET_Indexub(disp, glIndexub);
    SET_Indexubv(disp, glIndexubv);
    SET_InitNames(disp, glInitNames);
    SET_InterleavedArrays(disp, glInterleavedArrays);
    SET_IsEnabled(disp, glIsEnabled);
    SET_IsList(disp, glIsList);
    SET_IsTexture(disp, glIsTexture);
    SET_LightModelf(disp, glLightModelf);
    SET_LightModelfv(disp, glLightModelfv);
    SET_LightModeli(disp, glLightModeli);
    SET_LightModeliv(disp, glLightModeliv);
    SET_Lightf(disp, glLightf);
    SET_Lightfv(disp, glLightfv);
    SET_Lighti(disp, glLighti);
    SET_Lightiv(disp, glLightiv);
    SET_LineStipple(disp, glLineStipple);
    SET_LineWidth(disp, glLineWidth);
    SET_ListBase(disp, glListBase);
    SET_LoadIdentity(disp, glLoadIdentity);
    SET_LoadMatrixd(disp, glLoadMatrixd);
    SET_LoadMatrixf(disp, glLoadMatrixf);
    SET_LoadName(disp, glLoadName);
    SET_LogicOp(disp, glLogicOp);
    SET_Map1d(disp, glMap1d);
    SET_Map1f(disp, glMap1f);
    SET_Map2d(disp, glMap2d);
    SET_Map2f(disp, glMap2f);
    SET_MapGrid1d(disp, glMapGrid1d);
    SET_MapGrid1f(disp, glMapGrid1f);
    SET_MapGrid2d(disp, glMapGrid2d);
    SET_MapGrid2f(disp, glMapGrid2f);
    SET_Materialf(disp, glMaterialf);
    SET_Materialfv(disp, glMaterialfv);
    SET_Materiali(disp, glMateriali);
    SET_Materialiv(disp, glMaterialiv);
    SET_MatrixMode(disp, glMatrixMode);
    SET_Minmax(disp, glMinmax);
    SET_MultMatrixd(disp, glMultMatrixd);
    SET_MultMatrixf(disp, glMultMatrixf);
    SET_NewList(disp, glNewList);
    SET_Normal3b(disp, glNormal3b);
    SET_Normal3bv(disp, glNormal3bv);
    SET_Normal3d(disp, glNormal3d);
    SET_Normal3dv(disp, glNormal3dv);
    SET_Normal3f(disp, glNormal3f);
    SET_Normal3fv(disp, glNormal3fv);
    SET_Normal3i(disp, glNormal3i);
    SET_Normal3iv(disp, glNormal3iv);
    SET_Normal3s(disp, glNormal3s);
    SET_Normal3sv(disp, glNormal3sv);
    SET_NormalPointer(disp, glNormalPointer);
    SET_Ortho(disp, glOrtho);
    SET_PassThrough(disp, glPassThrough);
    SET_PixelMapfv(disp, glPixelMapfv);
    SET_PixelMapuiv(disp, glPixelMapuiv);
    SET_PixelMapusv(disp, glPixelMapusv);
    SET_PixelStoref(disp, glPixelStoref);
    SET_PixelStorei(disp, glPixelStorei);
    SET_PixelTransferf(disp, glPixelTransferf);
    SET_PixelTransferi(disp, glPixelTransferi);
    SET_PixelZoom(disp, glPixelZoom);
    SET_PointSize(disp, glPointSize);
    SET_PolygonMode(disp, glPolygonMode);
    SET_PolygonOffset(disp, glPolygonOffset);
    SET_PolygonStipple(disp, glPolygonStipple);
    SET_PopAttrib(disp, glPopAttrib);
    SET_PopClientAttrib(disp, glPopClientAttrib);
    SET_PopMatrix(disp, glPopMatrix);
    SET_PopName(disp, glPopName);
    SET_PrioritizeTextures(disp, glPrioritizeTextures);
    SET_PushAttrib(disp, glPushAttrib);
    SET_PushClientAttrib(disp, glPushClientAttrib);
    SET_PushMatrix(disp, glPushMatrix);
    SET_PushName(disp, glPushName);
    SET_RasterPos2d(disp, glRasterPos2d);
    SET_RasterPos2dv(disp, glRasterPos2dv);
    SET_RasterPos2f(disp, glRasterPos2f);
    SET_RasterPos2fv(disp, glRasterPos2fv);
    SET_RasterPos2i(disp, glRasterPos2i);
    SET_RasterPos2iv(disp, glRasterPos2iv);
    SET_RasterPos2s(disp, glRasterPos2s);
    SET_RasterPos2sv(disp, glRasterPos2sv);
    SET_RasterPos3d(disp, glRasterPos3d);
    SET_RasterPos3dv(disp, glRasterPos3dv);
    SET_RasterPos3f(disp, glRasterPos3f);
    SET_RasterPos3fv(disp, glRasterPos3fv);
    SET_RasterPos3i(disp, glRasterPos3i);
    SET_RasterPos3iv(disp, glRasterPos3iv);
    SET_RasterPos3s(disp, glRasterPos3s);
    SET_RasterPos3sv(disp, glRasterPos3sv);
    SET_RasterPos4d(disp, glRasterPos4d);
    SET_RasterPos4dv(disp, glRasterPos4dv);
    SET_RasterPos4f(disp, glRasterPos4f);
    SET_RasterPos4fv(disp, glRasterPos4fv);
    SET_RasterPos4i(disp, glRasterPos4i);
    SET_RasterPos4iv(disp, glRasterPos4iv);
    SET_RasterPos4s(disp, glRasterPos4s);
    SET_RasterPos4sv(disp, glRasterPos4sv);
    SET_ReadBuffer(disp, glReadBuffer);
    SET_ReadPixels(disp, glReadPixels);
    SET_Rectd(disp, glRectd);
    SET_Rectdv(disp, glRectdv);
    SET_Rectf(disp, glRectf);
    SET_Rectfv(disp, glRectfv);
    SET_Recti(disp, glRecti);
    SET_Rectiv(disp, glRectiv);
    SET_Rects(disp, glRects);
    SET_Rectsv(disp, glRectsv);
    SET_RenderMode(disp, glRenderMode);
    SET_ResetHistogram(disp, glResetHistogram);
    SET_ResetMinmax(disp, glResetMinmax);
    SET_Rotated(disp, glRotated);
    SET_Rotatef(disp, glRotatef);
    SET_Scaled(disp, glScaled);
    SET_Scalef(disp, glScalef);
    SET_Scissor(disp, glScissor);
    SET_SelectBuffer(disp, glSelectBuffer);
    SET_SeparableFilter2D(disp, glSeparableFilter2D);
    SET_ShadeModel(disp, glShadeModel);
    SET_StencilFunc(disp, glStencilFunc);
    SET_StencilMask(disp, glStencilMask);
    SET_StencilOp(disp, glStencilOp);
    SET_TexCoord1d(disp, glTexCoord1d);
    SET_TexCoord1dv(disp, glTexCoord1dv);
    SET_TexCoord1f(disp, glTexCoord1f);
    SET_TexCoord1fv(disp, glTexCoord1fv);
    SET_TexCoord1i(disp, glTexCoord1i);
    SET_TexCoord1iv(disp, glTexCoord1iv);
    SET_TexCoord1s(disp, glTexCoord1s);
    SET_TexCoord1sv(disp, glTexCoord1sv);
    SET_TexCoord2d(disp, glTexCoord2d);
    SET_TexCoord2dv(disp, glTexCoord2dv);
    SET_TexCoord2f(disp, glTexCoord2f);
    SET_TexCoord2fv(disp, glTexCoord2fv);
    SET_TexCoord2i(disp, glTexCoord2i);
    SET_TexCoord2iv(disp, glTexCoord2iv);
    SET_TexCoord2s(disp, glTexCoord2s);
    SET_TexCoord2sv(disp, glTexCoord2sv);
    SET_TexCoord3d(disp, glTexCoord3d);
    SET_TexCoord3dv(disp, glTexCoord3dv);
    SET_TexCoord3f(disp, glTexCoord3f);
    SET_TexCoord3fv(disp, glTexCoord3fv);
    SET_TexCoord3i(disp, glTexCoord3i);
    SET_TexCoord3iv(disp, glTexCoord3iv);
    SET_TexCoord3s(disp, glTexCoord3s);
    SET_TexCoord3sv(disp, glTexCoord3sv);
    SET_TexCoord4d(disp, glTexCoord4d);
    SET_TexCoord4dv(disp, glTexCoord4dv);
    SET_TexCoord4f(disp, glTexCoord4f);
    SET_TexCoord4fv(disp, glTexCoord4fv);
    SET_TexCoord4i(disp, glTexCoord4i);
    SET_TexCoord4iv(disp, glTexCoord4iv);
    SET_TexCoord4s(disp, glTexCoord4s);
    SET_TexCoord4sv(disp, glTexCoord4sv);
    SET_TexCoordPointer(disp, glTexCoordPointer);
    SET_TexEnvf(disp, glTexEnvf);
    SET_TexEnvfv(disp, glTexEnvfv);
    SET_TexEnvi(disp, glTexEnvi);
    SET_TexEnviv(disp, glTexEnviv);
    SET_TexGend(disp, glTexGend);
    SET_TexGendv(disp, glTexGendv);
    SET_TexGenf(disp, glTexGenf);
    SET_TexGenfv(disp, glTexGenfv);
    SET_TexGeni(disp, glTexGeni);
    SET_TexGeniv(disp, glTexGeniv);
    
    /* Pointer Incompatability:
     * internalformat is a GLenum according to /System/Library/Frameworks/OpenGL.framework/Headers/gl.h
     * extern void glTexImage1D (GLenum target, GLint level, GLenum internalformat, GLsizei width, GLint border, GLenum format, GLenum type, const GLvoid *pixels);
     * extern void glTexImage2D (GLenum target, GLint level, GLenum internalformat, GLsizei width, GLsizei height, GLint border, GLenum format, GLenum type, const GLvoid *pixels);
     * extern void glTexImage3D (GLenum target, GLint level, GLenum internalformat, GLsizei width, GLsizei height, GLsizei depth, GLint border, GLenum format, GLenum type, const GLvoid *pixels);
     *
     * and it's a GLint in glx/glapitable.h and according to the man page
     * void ( * TexImage1D)(GLenum target, GLint level, GLint internalformat, GLsizei width, GLint border, GLenum format, GLenum type, const GLvoid * pixels);
     * void ( * TexImage2D)(GLenum target, GLint level, GLint internalformat, GLsizei width, GLsizei height, GLint border, GLenum format, GLenum type, const GLvoid * pixels);
     * void ( * TexImage3D)(GLenum target, GLint level, GLint internalformat, GLsizei width, GLsizei height, GLsizei depth, GLint border, GLenum format, GLenum type, const GLvoid * pixels);
     *
     * <rdar://problem/6953344> gl.h contains incorrect prototypes for glTexImage[123]D
     */
    
    SET_TexImage1D(disp, (void *)glTexImage1D);
    SET_TexImage2D(disp, (void *)glTexImage2D);
    SET_TexImage3D(disp, (void *)glTexImage3D);
    SET_TexParameterf(disp, glTexParameterf);
    SET_TexParameterfv(disp, glTexParameterfv);
    SET_TexParameteri(disp, glTexParameteri);
    SET_TexParameteriv(disp, glTexParameteriv);
    SET_TexSubImage1D(disp, glTexSubImage1D);
    SET_TexSubImage2D(disp, glTexSubImage2D);
    SET_TexSubImage3D(disp, glTexSubImage3D);
    SET_Translated(disp, glTranslated);
    SET_Translatef(disp, glTranslatef);
    SET_Vertex2d(disp, glVertex2d);
    SET_Vertex2dv(disp, glVertex2dv);
    SET_Vertex2f(disp, glVertex2f);
    SET_Vertex2fv(disp, glVertex2fv);
    SET_Vertex2i(disp, glVertex2i);
    SET_Vertex2iv(disp, glVertex2iv);
    SET_Vertex2s(disp, glVertex2s);
    SET_Vertex2sv(disp, glVertex2sv);
    SET_Vertex3d(disp, glVertex3d);
    SET_Vertex3dv(disp, glVertex3dv);
    SET_Vertex3f(disp, glVertex3f);
    SET_Vertex3fv(disp, glVertex3fv);
    SET_Vertex3i(disp, glVertex3i);
    SET_Vertex3iv(disp, glVertex3iv);
    SET_Vertex3s(disp, glVertex3s);
    SET_Vertex3sv(disp, glVertex3sv);
    SET_Vertex4d(disp, glVertex4d);
    SET_Vertex4dv(disp, glVertex4dv);
    SET_Vertex4f(disp, glVertex4f);
    SET_Vertex4fv(disp, glVertex4fv);
    SET_Vertex4i(disp, glVertex4i);
    SET_Vertex4iv(disp, glVertex4iv);
    SET_Vertex4s(disp, glVertex4s);
    SET_Vertex4sv(disp, glVertex4sv);
    SET_VertexPointer(disp, glVertexPointer);
    SET_Viewport(disp, glViewport);

#if GL_VERSION_2_0
    SET_AttachShader(disp, glAttachShader);
    SET_DeleteShader(disp, glDeleteShader);
    SET_DetachShader(disp, glDetachShader);
    SET_GetAttachedShaders(disp, glGetAttachedShaders);
    SET_GetProgramInfoLog(disp, glGetProgramInfoLog);
    SET_GetShaderInfoLog(disp, glGetShaderInfoLog);
    SET_GetShaderiv(disp, glGetShaderiv);
    SET_IsShader(disp, glIsShader);
    SET_StencilFuncSeparate(disp, glStencilFuncSeparate);
    SET_StencilMaskSeparate(disp, glStencilMaskSeparate);
    SET_StencilOpSeparate(disp, glStencilOpSeparate);
#endif

#if GL_VERSION_2_1
    SET_UniformMatrix2x3fv(disp, glUniformMatrix2x3fv);
    SET_UniformMatrix2x4fv(disp, glUniformMatrix2x4fv);
    SET_UniformMatrix3x2fv(disp, glUniformMatrix3x2fv);
    SET_UniformMatrix3x4fv(disp, glUniformMatrix3x4fv);
    SET_UniformMatrix4x2fv(disp, glUniformMatrix4x2fv);
    SET_UniformMatrix4x3fv(disp, glUniformMatrix4x3fv);
#endif

#if GL_APPLE_vertex_array_object
    SET_BindVertexArrayAPPLE(disp, glBindVertexArrayAPPLE);
    SET_DeleteVertexArraysAPPLE(disp, glDeleteVertexArraysAPPLE);
    SET_GenVertexArraysAPPLE(disp, glGenVertexArraysAPPLE);
    SET_IsVertexArrayAPPLE(disp, glIsVertexArrayAPPLE);
#endif

#if GL_ARB_draw_buffers
    SET_DrawBuffersARB(disp, glDrawBuffersARB);
#endif

#if GL_ARB_multisample
    SET_SampleCoverageARB(disp, glSampleCoverageARB);
#endif

#if GL_ARB_multitexture
    SET_ActiveTextureARB(disp, glActiveTextureARB);
    SET_ClientActiveTextureARB(disp, glClientActiveTextureARB);
    SET_MultiTexCoord1dARB(disp, glMultiTexCoord1dARB);
    SET_MultiTexCoord1dvARB(disp, glMultiTexCoord1dvARB);
    SET_MultiTexCoord1fARB(disp, glMultiTexCoord1fARB);
    SET_MultiTexCoord1fvARB(disp, glMultiTexCoord1fvARB);
    SET_MultiTexCoord1iARB(disp, glMultiTexCoord1iARB);
    SET_MultiTexCoord1ivARB(disp, glMultiTexCoord1ivARB);
    SET_MultiTexCoord1sARB(disp, glMultiTexCoord1sARB);
    SET_MultiTexCoord1svARB(disp, glMultiTexCoord1svARB);
    SET_MultiTexCoord2dARB(disp, glMultiTexCoord2dARB);
    SET_MultiTexCoord2dvARB(disp, glMultiTexCoord2dvARB);
    SET_MultiTexCoord2fARB(disp, glMultiTexCoord2fARB);
    SET_MultiTexCoord2fvARB(disp, glMultiTexCoord2fvARB);
    SET_MultiTexCoord2iARB(disp, glMultiTexCoord2iARB);
    SET_MultiTexCoord2ivARB(disp, glMultiTexCoord2ivARB);
    SET_MultiTexCoord2sARB(disp, glMultiTexCoord2sARB);
    SET_MultiTexCoord2svARB(disp, glMultiTexCoord2svARB);
    SET_MultiTexCoord3dARB(disp, glMultiTexCoord3dARB);
    SET_MultiTexCoord3dvARB(disp, glMultiTexCoord3dvARB);
    SET_MultiTexCoord3fARB(disp, glMultiTexCoord3fARB);
    SET_MultiTexCoord3fvARB(disp, glMultiTexCoord3fvARB);
    SET_MultiTexCoord3iARB(disp, glMultiTexCoord3iARB);
    SET_MultiTexCoord3ivARB(disp, glMultiTexCoord3ivARB);
    SET_MultiTexCoord3sARB(disp, glMultiTexCoord3sARB);
    SET_MultiTexCoord3svARB(disp, glMultiTexCoord3svARB);
    SET_MultiTexCoord4dARB(disp, glMultiTexCoord4dARB);
    SET_MultiTexCoord4dvARB(disp, glMultiTexCoord4dvARB);
    SET_MultiTexCoord4fARB(disp, glMultiTexCoord4fARB);
    SET_MultiTexCoord4fvARB(disp, glMultiTexCoord4fvARB);
    SET_MultiTexCoord4iARB(disp, glMultiTexCoord4iARB);
    SET_MultiTexCoord4ivARB(disp, glMultiTexCoord4ivARB);
    SET_MultiTexCoord4sARB(disp, glMultiTexCoord4sARB);
    SET_MultiTexCoord4svARB(disp, glMultiTexCoord4svARB);
#endif

#if GL_ARB_occlusion_query
    SET_BeginQueryARB(disp, glBeginQueryARB);
    SET_DeleteQueriesARB(disp, glDeleteQueriesARB);
    SET_EndQueryARB(disp, glEndQueryARB);
    SET_GenQueriesARB(disp, glGenQueriesARB);
    SET_GetQueryObjectivARB(disp, glGetQueryObjectivARB);
    SET_GetQueryObjectuivARB(disp, glGetQueryObjectuivARB);
    SET_GetQueryivARB(disp, glGetQueryivARB);
    SET_IsQueryARB(disp, glIsQueryARB);
#endif

#if GL_ARB_shader_objects
    SET_AttachObjectARB(disp, glAttachObjectARB);
    SET_CompileShaderARB(disp, glCompileShaderARB);
    SET_DeleteObjectARB(disp, glDeleteObjectARB);
    SET_GetHandleARB(disp, glGetHandleARB);
    SET_DetachObjectARB(disp, glDetachObjectARB);
    SET_CreateProgramObjectARB(disp, glCreateProgramObjectARB);
    SET_CreateShaderObjectARB(disp, glCreateShaderObjectARB);
    SET_GetInfoLogARB(disp, glGetInfoLogARB);
    SET_GetActiveUniformARB(disp, glGetActiveUniformARB);
    SET_GetAttachedObjectsARB(disp, glGetAttachedObjectsARB);
    SET_GetObjectParameterfvARB(disp, glGetObjectParameterfvARB);
    SET_GetObjectParameterivARB(disp, glGetObjectParameterivARB);
    SET_GetShaderSourceARB(disp, glGetShaderSourceARB);
    SET_GetUniformLocationARB(disp, glGetUniformLocationARB);
    SET_GetUniformfvARB(disp, glGetUniformfvARB);
    SET_GetUniformivARB(disp, glGetUniformivARB);
    SET_LinkProgramARB(disp, glLinkProgramARB);
    SET_ShaderSourceARB(disp, glShaderSourceARB);
    SET_Uniform1fARB(disp, glUniform1fARB);
    SET_Uniform1fvARB(disp, glUniform1fvARB);
    SET_Uniform1iARB(disp, glUniform1iARB);
    SET_Uniform1ivARB(disp, glUniform1ivARB);
    SET_Uniform2fARB(disp, glUniform2fARB);
    SET_Uniform2fvARB(disp, glUniform2fvARB);
    SET_Uniform2iARB(disp, glUniform2iARB);
    SET_Uniform2ivARB(disp, glUniform2ivARB);
    SET_Uniform3fARB(disp, glUniform3fARB);
    SET_Uniform3fvARB(disp, glUniform3fvARB);
    SET_Uniform3iARB(disp, glUniform3iARB);
    SET_Uniform3ivARB(disp, glUniform3ivARB);
    SET_Uniform4fARB(disp, glUniform4fARB);
    SET_Uniform4fvARB(disp, glUniform4fvARB);
    SET_Uniform4iARB(disp, glUniform4iARB);
    SET_Uniform4ivARB(disp, glUniform4ivARB);
    SET_UniformMatrix2fvARB(disp, glUniformMatrix2fvARB);
    SET_UniformMatrix3fvARB(disp, glUniformMatrix3fvARB);
    SET_UniformMatrix4fvARB(disp, glUniformMatrix4fvARB);
    SET_UseProgramObjectARB(disp, glUseProgramObjectARB);
    SET_ValidateProgramARB(disp, glValidateProgramARB);
#endif

#if GL_ARB_texture_compression
    SET_CompressedTexImage1DARB(disp, glCompressedTexImage1DARB);
    SET_CompressedTexImage2DARB(disp, glCompressedTexImage2DARB);
    SET_CompressedTexImage3DARB(disp, glCompressedTexImage3DARB);
    SET_CompressedTexSubImage1DARB(disp, glCompressedTexSubImage1DARB);
    SET_CompressedTexSubImage2DARB(disp, glCompressedTexSubImage2DARB);
    SET_CompressedTexSubImage3DARB(disp, glCompressedTexSubImage3DARB);
    SET_GetCompressedTexImageARB(disp, glGetCompressedTexImageARB);
#endif

#if GL_ARB_transpose_matrix
    SET_LoadTransposeMatrixdARB(disp, glLoadTransposeMatrixdARB);
    SET_LoadTransposeMatrixfARB(disp, glLoadTransposeMatrixfARB);
    SET_MultTransposeMatrixdARB(disp, glMultTransposeMatrixdARB);
    SET_MultTransposeMatrixfARB(disp, glMultTransposeMatrixfARB);
#endif

#if GL_ARB_vertex_buffer_object
    SET_BindBufferARB(disp, glBindBufferARB);
    SET_BufferDataARB(disp, glBufferDataARB);
    SET_BufferSubDataARB(disp, glBufferSubDataARB);
    SET_DeleteBuffersARB(disp, glDeleteBuffersARB);
    SET_GenBuffersARB(disp, glGenBuffersARB);
    SET_GetBufferParameterivARB(disp, glGetBufferParameterivARB);
    SET_GetBufferPointervARB(disp, glGetBufferPointervARB);
    SET_GetBufferSubDataARB(disp, glGetBufferSubDataARB);
    SET_IsBufferARB(disp, glIsBufferARB);
    SET_MapBufferARB(disp, glMapBufferARB);
    SET_UnmapBufferARB(disp, glUnmapBufferARB);
#endif

#if GL_ARB_vertex_program
    SET_DisableVertexAttribArrayARB(disp, glDisableVertexAttribArrayARB);
    SET_EnableVertexAttribArrayARB(disp, glEnableVertexAttribArrayARB);
    SET_GetProgramEnvParameterdvARB(disp, glGetProgramEnvParameterdvARB);
    SET_GetProgramEnvParameterfvARB(disp, glGetProgramEnvParameterfvARB);
    SET_GetProgramLocalParameterdvARB(disp, glGetProgramLocalParameterdvARB);
    SET_GetProgramLocalParameterfvARB(disp, glGetProgramLocalParameterfvARB);
    SET_GetProgramStringARB(disp, glGetProgramStringARB);
    SET_GetProgramivARB(disp, glGetProgramivARB);
    SET_GetVertexAttribdvARB(disp, glGetVertexAttribdvARB);
    SET_GetVertexAttribfvARB(disp, glGetVertexAttribfvARB);
    SET_GetVertexAttribivARB(disp, glGetVertexAttribivARB);
    SET_ProgramEnvParameter4dARB(disp, glProgramEnvParameter4dARB);
    SET_ProgramEnvParameter4dvARB(disp, glProgramEnvParameter4dvARB);
    SET_ProgramEnvParameter4fARB(disp, glProgramEnvParameter4fARB);
    SET_ProgramEnvParameter4fvARB(disp, glProgramEnvParameter4fvARB);
    SET_ProgramLocalParameter4dARB(disp, glProgramLocalParameter4dARB);
    SET_ProgramLocalParameter4dvARB(disp, glProgramLocalParameter4dvARB);
    SET_ProgramLocalParameter4fARB(disp, glProgramLocalParameter4fARB);
    SET_ProgramLocalParameter4fvARB(disp, glProgramLocalParameter4fvARB);
    SET_ProgramStringARB(disp, glProgramStringARB);
    SET_VertexAttrib1dARB(disp, glVertexAttrib1dARB);
    SET_VertexAttrib1dvARB(disp, glVertexAttrib1dvARB);
    SET_VertexAttrib1fARB(disp, glVertexAttrib1fARB);
    SET_VertexAttrib1fvARB(disp, glVertexAttrib1fvARB);
    SET_VertexAttrib1sARB(disp, glVertexAttrib1sARB);
    SET_VertexAttrib1svARB(disp, glVertexAttrib1svARB);
    SET_VertexAttrib2dARB(disp, glVertexAttrib2dARB);
    SET_VertexAttrib2dvARB(disp, glVertexAttrib2dvARB);
    SET_VertexAttrib2fARB(disp, glVertexAttrib2fARB);
    SET_VertexAttrib2fvARB(disp, glVertexAttrib2fvARB);
    SET_VertexAttrib2sARB(disp, glVertexAttrib2sARB);
    SET_VertexAttrib2svARB(disp, glVertexAttrib2svARB);
    SET_VertexAttrib3dARB(disp, glVertexAttrib3dARB);
    SET_VertexAttrib3dvARB(disp, glVertexAttrib3dvARB);
    SET_VertexAttrib3fARB(disp, glVertexAttrib3fARB);
    SET_VertexAttrib3fvARB(disp, glVertexAttrib3fvARB);
    SET_VertexAttrib3sARB(disp, glVertexAttrib3sARB);
    SET_VertexAttrib3svARB(disp, glVertexAttrib3svARB);
    SET_VertexAttrib4NbvARB(disp, glVertexAttrib4NbvARB);
    SET_VertexAttrib4NivARB(disp, glVertexAttrib4NivARB);
    SET_VertexAttrib4NsvARB(disp, glVertexAttrib4NsvARB);
    SET_VertexAttrib4NubARB(disp, glVertexAttrib4NubARB);
    SET_VertexAttrib4NubvARB(disp, glVertexAttrib4NubvARB);
    SET_VertexAttrib4NuivARB(disp, glVertexAttrib4NuivARB);
    SET_VertexAttrib4NusvARB(disp, glVertexAttrib4NusvARB);
    SET_VertexAttrib4bvARB(disp, glVertexAttrib4bvARB);
    SET_VertexAttrib4dARB(disp, glVertexAttrib4dARB);
    SET_VertexAttrib4dvARB(disp, glVertexAttrib4dvARB);
    SET_VertexAttrib4fARB(disp, glVertexAttrib4fARB);
    SET_VertexAttrib4fvARB(disp, glVertexAttrib4fvARB);
    SET_VertexAttrib4ivARB(disp, glVertexAttrib4ivARB);
    SET_VertexAttrib4sARB(disp, glVertexAttrib4sARB);
    SET_VertexAttrib4svARB(disp, glVertexAttrib4svARB);
    SET_VertexAttrib4ubvARB(disp, glVertexAttrib4ubvARB);
    SET_VertexAttrib4uivARB(disp, glVertexAttrib4uivARB);
    SET_VertexAttrib4usvARB(disp, glVertexAttrib4usvARB);
    SET_VertexAttribPointerARB(disp, glVertexAttribPointerARB);
#endif

#if GL_ARB_vertex_shader
    SET_BindAttribLocationARB(disp, glBindAttribLocationARB);
    SET_GetActiveAttribARB(disp, glGetActiveAttribARB);
    SET_GetAttribLocationARB(disp, glGetAttribLocationARB);
#endif

#if GL_ARB_window_pos
    SET_WindowPos2dMESA(disp, glWindowPos2dARB);
    SET_WindowPos2dvMESA(disp, glWindowPos2dvARB);
    SET_WindowPos2fMESA(disp, glWindowPos2fARB);
    SET_WindowPos2fvMESA(disp, glWindowPos2fvARB);
    SET_WindowPos2iMESA(disp, glWindowPos2iARB);
    SET_WindowPos2ivMESA(disp, glWindowPos2ivARB);
    SET_WindowPos2sMESA(disp, glWindowPos2sARB);
    SET_WindowPos2svMESA(disp, glWindowPos2svARB);
    SET_WindowPos3dMESA(disp, glWindowPos3dARB);
    SET_WindowPos3dvMESA(disp, glWindowPos3dvARB);
    SET_WindowPos3fMESA(disp, glWindowPos3fARB);
    SET_WindowPos3fvMESA(disp, glWindowPos3fvARB);
    SET_WindowPos3iMESA(disp, glWindowPos3iARB);
    SET_WindowPos3ivMESA(disp, glWindowPos3ivARB);
    SET_WindowPos3sMESA(disp, glWindowPos3sARB);
    SET_WindowPos3svMESA(disp, glWindowPos3svARB);
#endif

#if GL_ATI_fragment_shader
    SET_AlphaFragmentOp1ATI(disp, glAlphaFragmentOp1ATI);
    SET_AlphaFragmentOp2ATI(disp, glAlphaFragmentOp2ATI);
    SET_AlphaFragmentOp3ATI(disp, glAlphaFragmentOp3ATI);
    SET_BeginFragmentShaderATI(disp, glBeginFragmentShaderATI);
    SET_BindFragmentShaderATI(disp, glBindFragmentShaderATI);
    SET_ColorFragmentOp1ATI(disp, glColorFragmentOp1ATI);
    SET_ColorFragmentOp2ATI(disp, glColorFragmentOp2ATI);
    SET_ColorFragmentOp3ATI(disp, glColorFragmentOp3ATI);
    SET_DeleteFragmentShaderATI(disp, glDeleteFragmentShaderATI);
    SET_EndFragmentShaderATI(disp, glEndFragmentShaderATI);
    SET_GenFragmentShadersATI(disp, glGenFragmentShadersATI);
    SET_PassTexCoordATI(disp, glPassTexCoordATI);
    SET_SampleMapATI(disp, glSampleMapATI);
    SET_SetFragmentShaderConstantATI(disp, glSetFragmentShaderConstantATI);
#elif GL_EXT_fragment_shader
    SET_AlphaFragmentOp1ATI(disp, glAlphaFragmentOp1EXT);
    SET_AlphaFragmentOp2ATI(disp, glAlphaFragmentOp2EXT);
    SET_AlphaFragmentOp3ATI(disp, glAlphaFragmentOp3EXT);
    SET_BeginFragmentShaderATI(disp, glBeginFragmentShaderEXT);
    SET_BindFragmentShaderATI(disp, glBindFragmentShaderEXT);
    SET_ColorFragmentOp1ATI(disp, glColorFragmentOp1EXT);
    SET_ColorFragmentOp2ATI(disp, glColorFragmentOp2EXT);
    SET_ColorFragmentOp3ATI(disp, glColorFragmentOp3EXT);
    SET_DeleteFragmentShaderATI(disp, glDeleteFragmentShaderEXT);
    SET_EndFragmentShaderATI(disp, glEndFragmentShaderEXT);
    SET_GenFragmentShadersATI(disp, glGenFragmentShadersEXT);
    SET_PassTexCoordATI(disp, glPassTexCoordEXT);
    SET_SampleMapATI(disp, glSampleMapEXT);
    SET_SetFragmentShaderConstantATI(disp, glSetFragmentShaderConstantEXT);
#endif

#if GL_ATI_separate_stencil
    SET_StencilFuncSeparateATI(disp, glStencilFuncSeparateATI);
#endif

#if GL_EXT_blend_equation_separate
    SET_BlendEquationSeparateEXT(disp, glBlendEquationSeparateEXT);
#endif

#if GL_EXT_blend_func_separate
    SET_BlendFuncSeparateEXT(disp, glBlendFuncSeparateEXT);
#endif

#if GL_EXT_depth_bounds_test
    SET_DepthBoundsEXT(disp, glDepthBoundsEXT);
#endif

#if GL_EXT_compiled_vertex_array
    SET_LockArraysEXT(disp, glLockArraysEXT);
    SET_UnlockArraysEXT(disp, glUnlockArraysEXT);
#endif

#if GL_EXT_cull_vertex
    SET_CullParameterdvEXT(disp, glCullParameterdvEXT);
    SET_CullParameterfvEXT(disp, glCullParameterfvEXT);
#endif

#if GL_EXT_fog_coord
    SET_FogCoordPointerEXT(disp, glFogCoordPointerEXT);
    SET_FogCoorddEXT(disp, glFogCoorddEXT);
    SET_FogCoorddvEXT(disp, glFogCoorddvEXT);
    SET_FogCoordfEXT(disp, glFogCoordfEXT);
    SET_FogCoordfvEXT(disp, glFogCoordfvEXT);
#endif

#if GL_EXT_framebuffer_blit
    SET_BlitFramebufferEXT(disp, glBlitFramebufferEXT);
#endif

#if GL_EXT_framebuffer_object
    SET_BindFramebufferEXT(disp, glBindFramebufferEXT);
    SET_BindRenderbufferEXT(disp, glBindRenderbufferEXT);
    SET_CheckFramebufferStatusEXT(disp, glCheckFramebufferStatusEXT);
    SET_DeleteFramebuffersEXT(disp, glDeleteFramebuffersEXT);
    SET_DeleteRenderbuffersEXT(disp, glDeleteRenderbuffersEXT);
    SET_FramebufferRenderbufferEXT(disp, glFramebufferRenderbufferEXT);
    SET_FramebufferTexture1DEXT(disp, glFramebufferTexture1DEXT);
    SET_FramebufferTexture2DEXT(disp, glFramebufferTexture2DEXT);
    SET_FramebufferTexture3DEXT(disp, glFramebufferTexture3DEXT);
    SET_GenerateMipmapEXT(disp, glGenerateMipmapEXT);
    SET_GenFramebuffersEXT(disp, glGenFramebuffersEXT);
    SET_GenRenderbuffersEXT(disp, glGenRenderbuffersEXT);
    SET_GetFramebufferAttachmentParameterivEXT(disp, glGetFramebufferAttachmentParameterivEXT);
    SET_GetRenderbufferParameterivEXT(disp, glGetRenderbufferParameterivEXT);
    SET_IsFramebufferEXT(disp, glIsFramebufferEXT);
    SET_IsRenderbufferEXT(disp, glIsRenderbufferEXT);
    SET_RenderbufferStorageEXT(disp, glRenderbufferStorageEXT);
#endif

#if GL_EXT_gpu_program_parameters
    SET_ProgramEnvParameters4fvEXT(disp, glProgramEnvParameters4fvEXT);
    SET_ProgramLocalParameters4fvEXT(disp, glProgramLocalParameters4fvEXT);
#endif

#if GL_EXT_multi_draw_arrays
    /* Pointer Incompatability:
     * This warning can be safely ignored.  OpenGL.framework adds const to the
     * two pointers.
     *
     * extern void glMultiDrawArraysEXT (GLenum, const GLint *, const GLsizei *, GLsizei);
     *
     * void ( * MultiDrawArraysEXT)(GLenum mode, GLint * first, GLsizei * count, GLsizei primcount);
     */
    SET_MultiDrawArraysEXT(disp, (void *)glMultiDrawArraysEXT);
    SET_MultiDrawElementsEXT(disp, glMultiDrawElementsEXT);
#endif

#if GL_EXT_point_parameters
    SET_PointParameterfEXT(disp, glPointParameterfEXT);
    SET_PointParameterfvEXT(disp, glPointParameterfvEXT);
#elif GL_ARB_point_parameters
    SET_PointParameterfEXT(disp, glPointParameterfARB);
    SET_PointParameterfvEXT(disp, glPointParameterfvARB);
#endif

#if GL_EXT_polygon_offset
    SET_PolygonOffsetEXT(disp, glPolygonOffsetEXT);
#endif

#if GL_EXT_secondary_color
    SET_SecondaryColor3bEXT(disp, glSecondaryColor3bEXT);
    SET_SecondaryColor3bvEXT(disp, glSecondaryColor3bvEXT);
    SET_SecondaryColor3dEXT(disp, glSecondaryColor3dEXT);
    SET_SecondaryColor3dvEXT(disp, glSecondaryColor3dvEXT);
    SET_SecondaryColor3fEXT(disp, glSecondaryColor3fEXT);
    SET_SecondaryColor3fvEXT(disp, glSecondaryColor3fvEXT);
    SET_SecondaryColor3iEXT(disp, glSecondaryColor3iEXT);
    SET_SecondaryColor3ivEXT(disp, glSecondaryColor3ivEXT);
    SET_SecondaryColor3sEXT(disp, glSecondaryColor3sEXT);
    SET_SecondaryColor3svEXT(disp, glSecondaryColor3svEXT);
    SET_SecondaryColor3ubEXT(disp, glSecondaryColor3ubEXT);
    SET_SecondaryColor3ubvEXT(disp, glSecondaryColor3ubvEXT);
    SET_SecondaryColor3uiEXT(disp, glSecondaryColor3uiEXT);
    SET_SecondaryColor3uivEXT(disp, glSecondaryColor3uivEXT);
    SET_SecondaryColor3usEXT(disp, glSecondaryColor3usEXT);
    SET_SecondaryColor3usvEXT(disp, glSecondaryColor3usvEXT);
    SET_SecondaryColorPointerEXT(disp, glSecondaryColorPointerEXT);
#endif

#if GL_EXT_stencil_two_side
    SET_ActiveStencilFaceEXT(disp, glActiveStencilFaceEXT);
#endif

#if GL_EXT_timer_query
    SET_GetQueryObjecti64vEXT(disp, glGetQueryObjecti64vEXT);
    SET_GetQueryObjectui64vEXT(disp, glGetQueryObjectui64vEXT);
#endif

#if GL_EXT_vertex_array
    SET_ColorPointerEXT(disp, glColorPointerEXT);
    SET_EdgeFlagPointerEXT(disp, glEdgeFlagPointerEXT);
    SET_IndexPointerEXT(disp, glIndexPointerEXT);
    SET_NormalPointerEXT(disp, glNormalPointerEXT);
    SET_TexCoordPointerEXT(disp, glTexCoordPointerEXT);
    SET_VertexPointerEXT(disp, glVertexPointerEXT);
#endif

#if GL_IBM_multimode_draw_arrays
    SET_MultiModeDrawArraysIBM(disp, glMultiModeDrawArraysIBM);
    SET_MultiModeDrawElementsIBM(disp, glMultiModeDrawElementsIBM);
#endif

#if GL_MESA_resize_buffers
    SET_ResizeBuffersMESA(disp, glResizeBuffersMESA);
#endif

#if GL_MESA_window_pos
    SET_WindowPos4dMESA(disp, glWindowPos4dMESA);
    SET_WindowPos4dvMESA(disp, glWindowPos4dvMESA);
    SET_WindowPos4fMESA(disp, glWindowPos4fMESA);
    SET_WindowPos4fvMESA(disp, glWindowPos4fvMESA);
    SET_WindowPos4iMESA(disp, glWindowPos4iMESA);
    SET_WindowPos4ivMESA(disp, glWindowPos4ivMESA);
    SET_WindowPos4sMESA(disp, glWindowPos4sMESA);
    SET_WindowPos4svMESA(disp, glWindowPos4svMESA);
#endif

#if GL_NV_fence
    SET_DeleteFencesNV(disp, glDeleteFencesNV);
    SET_FinishFenceNV(disp, glFinishFenceNV);
    SET_GenFencesNV(disp, glGenFencesNV);
    SET_GetFenceivNV(disp, glGetFenceivNV);
    SET_IsFenceNV(disp, glIsFenceNV);
    SET_SetFenceNV(disp, glSetFenceNV);
    SET_TestFenceNV(disp, glTestFenceNV);
#endif

#if GL_NV_fragment_program
    SET_GetProgramNamedParameterdvNV(disp, glGetProgramNamedParameterdvNV);
    SET_GetProgramNamedParameterfvNV(disp, glGetProgramNamedParameterfvNV);
    SET_ProgramNamedParameter4dNV(disp, glProgramNamedParameter4dNV);
    SET_ProgramNamedParameter4dvNV(disp, glProgramNamedParameter4dvNV);
    SET_ProgramNamedParameter4fNV(disp, glProgramNamedParameter4fNV);
    SET_ProgramNamedParameter4fvNV(disp, glProgramNamedParameter4fvNV);
#endif

#if GL_NV_geometry_program4
    SET_FramebufferTextureLayerEXT(disp, glFramebufferTextureLayerEXT);
#endif

#if GL_NV_point_sprite
    SET_PointParameteriNV(disp, glPointParameteriNV);
    SET_PointParameterivNV(disp, glPointParameterivNV);
#endif

#if GL_NV_register_combiners
    SET_CombinerInputNV(disp, glCombinerInputNV);
    SET_CombinerOutputNV(disp, glCombinerOutputNV);
    SET_CombinerParameterfNV(disp, glCombinerParameterfNV);
    SET_CombinerParameterfvNV(disp, glCombinerParameterfvNV);
    SET_CombinerParameteriNV(disp, glCombinerParameteriNV);
    SET_CombinerParameterivNV(disp, glCombinerParameterivNV);
    SET_FinalCombinerInputNV(disp, glFinalCombinerInputNV);
    SET_GetCombinerInputParameterfvNV(disp, glGetCombinerInputParameterfvNV);
    SET_GetCombinerInputParameterivNV(disp, glGetCombinerInputParameterivNV);
    SET_GetCombinerOutputParameterfvNV(disp, glGetCombinerOutputParameterfvNV);
    SET_GetCombinerOutputParameterivNV(disp, glGetCombinerOutputParameterivNV);
    SET_GetFinalCombinerInputParameterfvNV(disp, glGetFinalCombinerInputParameterfvNV);
    SET_GetFinalCombinerInputParameterivNV(disp, glGetFinalCombinerInputParameterivNV);
#endif

#if GL_NV_vertex_array_range
    SET_FlushVertexArrayRangeNV(disp, glFlushVertexArrayRangeNV);
    SET_VertexArrayRangeNV(disp, glVertexArrayRangeNV);
#endif

#if GL_NV_vertex_program
    SET_AreProgramsResidentNV(disp, glAreProgramsResidentNV);
    SET_BindProgramNV(disp, glBindProgramNV);
    SET_DeleteProgramsNV(disp, glDeleteProgramsNV);
    SET_ExecuteProgramNV(disp, glExecuteProgramNV);
    SET_GenProgramsNV(disp, glGenProgramsNV);
    SET_GetProgramParameterdvNV(disp, glGetProgramParameterdvNV);
    SET_GetProgramParameterfvNV(disp, glGetProgramParameterfvNV);
    SET_GetProgramStringNV(disp, glGetProgramStringNV);
    SET_GetProgramivNV(disp, glGetProgramivNV);
    SET_GetTrackMatrixivNV(disp, glGetTrackMatrixivNV);
    SET_GetVertexAttribPointervNV(disp, glGetVertexAttribPointervNV);
    SET_GetVertexAttribdvNV(disp, glGetVertexAttribdvNV);
    SET_GetVertexAttribfvNV(disp, glGetVertexAttribfvNV);
    SET_GetVertexAttribivNV(disp, glGetVertexAttribivNV);
    SET_IsProgramNV(disp, glIsProgramNV);
    SET_LoadProgramNV(disp, glLoadProgramNV);
    SET_ProgramParameters4dvNV(disp, glProgramParameters4dvNV);
    SET_ProgramParameters4fvNV(disp, glProgramParameters4fvNV);
    SET_RequestResidentProgramsNV(disp, glRequestResidentProgramsNV);
    SET_TrackMatrixNV(disp, glTrackMatrixNV);
    SET_VertexAttrib1dNV(disp, glVertexAttrib1dNV)
    SET_VertexAttrib1dvNV(disp, glVertexAttrib1dvNV)
    SET_VertexAttrib1fNV(disp, glVertexAttrib1fNV)
    SET_VertexAttrib1fvNV(disp, glVertexAttrib1fvNV)
    SET_VertexAttrib1sNV(disp, glVertexAttrib1sNV)
    SET_VertexAttrib1svNV(disp, glVertexAttrib1svNV)
    SET_VertexAttrib2dNV(disp, glVertexAttrib2dNV)
    SET_VertexAttrib2dvNV(disp, glVertexAttrib2dvNV)
    SET_VertexAttrib2fNV(disp, glVertexAttrib2fNV)
    SET_VertexAttrib2fvNV(disp, glVertexAttrib2fvNV)
    SET_VertexAttrib2sNV(disp, glVertexAttrib2sNV)
    SET_VertexAttrib2svNV(disp, glVertexAttrib2svNV)
    SET_VertexAttrib3dNV(disp, glVertexAttrib3dNV)
    SET_VertexAttrib3dvNV(disp, glVertexAttrib3dvNV)
    SET_VertexAttrib3fNV(disp, glVertexAttrib3fNV)
    SET_VertexAttrib3fvNV(disp, glVertexAttrib3fvNV)
    SET_VertexAttrib3sNV(disp, glVertexAttrib3sNV)
    SET_VertexAttrib3svNV(disp, glVertexAttrib3svNV)
    SET_VertexAttrib4dNV(disp, glVertexAttrib4dNV)
    SET_VertexAttrib4dvNV(disp, glVertexAttrib4dvNV)
    SET_VertexAttrib4fNV(disp, glVertexAttrib4fNV)
    SET_VertexAttrib4fvNV(disp, glVertexAttrib4fvNV)
    SET_VertexAttrib4sNV(disp, glVertexAttrib4sNV)
    SET_VertexAttrib4svNV(disp, glVertexAttrib4svNV)
    SET_VertexAttrib4ubNV(disp, glVertexAttrib4ubNV)
    SET_VertexAttrib4ubvNV(disp, glVertexAttrib4ubvNV)
    SET_VertexAttribPointerNV(disp, glVertexAttribPointerNV)
    SET_VertexAttribs1dvNV(disp, glVertexAttribs1dvNV)
    SET_VertexAttribs1fvNV(disp, glVertexAttribs1fvNV)
    SET_VertexAttribs1svNV(disp, glVertexAttribs1svNV)
    SET_VertexAttribs2dvNV(disp, glVertexAttribs2dvNV)
    SET_VertexAttribs2fvNV(disp, glVertexAttribs2fvNV)
    SET_VertexAttribs2svNV(disp, glVertexAttribs2svNV)
    SET_VertexAttribs3dvNV(disp, glVertexAttribs3dvNV)
    SET_VertexAttribs3fvNV(disp, glVertexAttribs3fvNV)
    SET_VertexAttribs3svNV(disp, glVertexAttribs3svNV)
    SET_VertexAttribs4dvNV(disp, glVertexAttribs4dvNV)
    SET_VertexAttribs4fvNV(disp, glVertexAttribs4fvNV)
    SET_VertexAttribs4svNV(disp, glVertexAttribs4svNV)
    SET_VertexAttribs4ubvNV(disp, glVertexAttribs4ubvNV)
#endif

#if GL_SGIS_multisample
    SET_SampleMaskSGIS(disp, glSampleMaskSGIS);
    SET_SamplePatternSGIS(disp, glSamplePatternSGIS);
#endif

#if GL_SGIS_pixel_texture
    SET_GetPixelTexGenParameterfvSGIS(disp, glGetPixelTexGenParameterfvSGIS);
    SET_GetPixelTexGenParameterivSGIS(disp, glGetPixelTexGenParameterivSGIS);
    SET_PixelTexGenParameterfSGIS(disp, glPixelTexGenParameterfSGIS);
    SET_PixelTexGenParameterfvSGIS(disp, glPixelTexGenParameterfvSGIS);
    SET_PixelTexGenParameteriSGIS(disp, glPixelTexGenParameteriSGIS);
    SET_PixelTexGenParameterivSGIS(disp, glPixelTexGenParameterivSGIS);
    SET_PixelTexGenSGIX(disp, glPixelTexGenSGIX);
#endif

    _glapi_set_dispatch(disp);
}
>>>>>>> cda19b1d
<|MERGE_RESOLUTION|>--- conflicted
+++ resolved
@@ -1,3235 +1,1619 @@
-<<<<<<< HEAD
-/*
- * GLX implementation that uses Apple's OpenGL.framework
- * (Indirect rendering path -- it's also used for some direct mode code too)
- *
- * Copyright (c) 2007, 2008, 2009 Apple Inc.
- * Copyright (c) 2004 Torrey T. Lyons. All Rights Reserved.
- * Copyright (c) 2002 Greg Parker. All Rights Reserved.
- *
- * Portions of this file are copied from Mesa's xf86glx.c,
- * which contains the following copyright:
- *
- * Copyright 1998-1999 Precision Insight, Inc., Cedar Park, Texas.
- * All Rights Reserved.
- *
- * Permission is hereby granted, free of charge, to any person obtaining a
- * copy of this software and associated documentation files (the "Software"),
- * to deal in the Software without restriction, including without limitation
- * the rights to use, copy, modify, merge, publish, distribute, sublicense,
- * and/or sell copies of the Software, and to permit persons to whom the
- * Software is furnished to do so, subject to the following conditions:
- *
- * The above copyright notice and this permission notice shall be included in
- * all copies or substantial portions of the Software.
- *
- * THE SOFTWARE IS PROVIDED "AS IS", WITHOUT WARRANTY OF ANY KIND, EXPRESS OR
- * IMPLIED, INCLUDING BUT NOT LIMITED TO THE WARRANTIES OF MERCHANTABILITY,
- * FITNESS FOR A PARTICULAR PURPOSE AND NONINFRINGEMENT. IN NO EVENT SHALL
- * THE ABOVE LISTED COPYRIGHT HOLDER(S) BE LIABLE FOR ANY CLAIM, DAMAGES OR
- * OTHER LIABILITY, WHETHER IN AN ACTION OF CONTRACT, TORT OR OTHERWISE,
- * ARISING FROM, OUT OF OR IN CONNECTION WITH THE SOFTWARE OR THE USE OR OTHER
- * DEALINGS IN THE SOFTWARE.
- */
-
-#ifdef HAVE_DIX_CONFIG_H
-#include <dix-config.h>
-#endif
-
-#include "dri.h"
-
-#include <AvailabilityMacros.h>
-
-#define GL_GLEXT_WUNDEF_SUPPORT
-
-#include <OpenGL/OpenGL.h>
-#include <OpenGL/gl.h>
-#include <OpenGL/glext.h>
-#include <OpenGL/CGLContext.h>
-
-/* These next few GL_EXT pre-processing blocks are to explicitly define 
- * these symbols to 0 if they are not set by OpenGL.framework.  This
- * prevents the X11 glext.h from setting them to 1.
- */
-
-#ifndef GL_EXT_fragment_shader
-#define GL_EXT_fragment_shader 0
-#endif
-
-#ifndef GL_EXT_blend_equation_separate
-#define GL_EXT_blend_equation_separate 0
-#endif
-
-#ifndef GL_EXT_blend_func_separate
-#define GL_EXT_blend_func_separate 0
-#endif
-
-#ifndef GL_EXT_depth_bounds_test
-#define GL_EXT_depth_bounds_test 0
-#endif
-
-#ifndef GL_EXT_compiled_vertex_array
-#define GL_EXT_compiled_vertex_array 0
-#endif
-
-#ifndef GL_EXT_cull_vertex
-#define GL_EXT_cull_vertex 0
-#endif
-
-#ifndef GL_EXT_fog_coord
-#define GL_EXT_fog_coord 0
-#endif
-
-#ifndef GL_EXT_framebuffer_blit
-#define GL_EXT_framebuffer_blit 0
-#endif
-
-#ifndef GL_EXT_framebuffer_object
-#define GL_EXT_framebuffer_object 0
-#endif
-
-#ifndef GL_EXT_gpu_program_parameters
-#define GL_EXT_gpu_program_parameters 0
-#endif
-
-#ifndef GL_EXT_multi_draw_arrays
-#define GL_EXT_multi_draw_arrays 0
-#endif
-
-#ifndef GL_EXT_point_parameters
-#define GL_EXT_point_parameters 0
-#endif
-
-#ifndef GL_EXT_polygon_offset
-#define GL_EXT_polygon_offset 0
-#endif
-
-#ifndef GL_EXT_secondary_color
-#define GL_EXT_secondary_color 0
-#endif
-
-#ifndef GL_EXT_stencil_two_side
-#define GL_EXT_stencil_two_side 0
-#endif
-
-#ifndef GL_EXT_timer_query
-#define GL_EXT_timer_query 0
-#endif
-
-#ifndef GL_EXT_vertex_array
-#define GL_EXT_vertex_array 0
-#endif
-
-/* Tiger PPC doesn't have the associated symbols, but glext.h says it does.  Liars!
- * http://trac.macports.org/ticket/20638
- */
-#if defined(__ppc__) && MAC_OS_X_VERSION_MIN_REQUIRED < 1050
-#undef GL_EXT_gpu_program_parameters
-#define GL_EXT_gpu_program_parameters 0
-#endif
-
-#include <GL/glxproto.h>
-#include <windowstr.h>
-#include <resource.h>
-#include <GL/glxint.h>
-#include <GL/glxtokens.h>
-#include <scrnintstr.h>
-#include <glxserver.h>
-#include <glxscreens.h>
-#include <glxdrawable.h>
-#include <glxcontext.h>
-#include <glxext.h>
-#include <glxutil.h>
-#include <GL/internal/glcore.h>
-#include "x-hash.h"
-#include "x-list.h"
-
-//#include "capabilities.h"
-#include "visualConfigs.h"
-
-typedef unsigned long long GLuint64EXT;
-typedef long long GLint64EXT;
-#include <dispatch.h>
-#include <Xplugin.h>
-#include <glapi.h>
-#include <glapitable.h>
-
-__GLXprovider * GlxGetDRISWrastProvider (void);
-
-// Write debugging output, or not
-#ifdef GLAQUA_DEBUG
-#define GLAQUA_DEBUG_MSG ErrorF
-#else
-#define GLAQUA_DEBUG_MSG(a, ...)
-#endif
-
-static void setup_dispatch_table(void);
-GLuint __glFloorLog2(GLuint val);
-void warn_func(void * p1, char *format, ...);
-
-// some prototypes
-static __GLXscreen * __glXAquaScreenProbe(ScreenPtr pScreen);
-static __GLXdrawable * __glXAquaScreenCreateDrawable(ClientPtr client, __GLXscreen *screen, DrawablePtr pDraw, XID drawId, int type, XID glxDrawId, __GLXconfig *conf);
-
-static void __glXAquaContextDestroy(__GLXcontext *baseContext);
-static int __glXAquaContextMakeCurrent(__GLXcontext *baseContext);
-static int __glXAquaContextLoseCurrent(__GLXcontext *baseContext);
-static int __glXAquaContextCopy(__GLXcontext *baseDst, __GLXcontext *baseSrc, unsigned long mask);
-
-static CGLPixelFormatObj makeFormat(__GLXconfig *conf);
-
-__GLXprovider __glXDRISWRastProvider = {
-    __glXAquaScreenProbe,
-    "Core OpenGL",
-    NULL
-};
-
-typedef struct __GLXAquaScreen   __GLXAquaScreen;
-typedef struct __GLXAquaContext  __GLXAquaContext;
-typedef struct __GLXAquaDrawable __GLXAquaDrawable;
-
-struct __GLXAquaScreen {
-    __GLXscreen base;
-    int index;
-    int num_vis;
-};
-
-struct __GLXAquaContext {
-    __GLXcontext base;
-    CGLContextObj ctx;
-    CGLPixelFormatObj pixelFormat;
-    xp_surface_id sid;
-    unsigned isAttached :1;
-};
-
-struct __GLXAquaDrawable {
-    __GLXdrawable base;
-    DrawablePtr pDraw;
-    xp_surface_id sid;
-    __GLXAquaContext *context;
-};
-
-
-static __GLXcontext *
-__glXAquaScreenCreateContext(__GLXscreen *screen,
-			     __GLXconfig *conf,
-			     __GLXcontext *baseShareContext)
-{
-    __GLXAquaContext *context;
-    __GLXAquaContext *shareContext = (__GLXAquaContext *) baseShareContext;
-    CGLError gl_err;
-  
-    GLAQUA_DEBUG_MSG("glXAquaScreenCreateContext\n");
-    
-    context = calloc(1, sizeof (__GLXAquaContext));
-    
-    if (context == NULL)
-	return NULL;
-
-    memset(context, 0, sizeof *context);
-    
-    context->base.pGlxScreen = screen;
-    
-    context->base.destroy        = __glXAquaContextDestroy;
-    context->base.makeCurrent    = __glXAquaContextMakeCurrent;
-    context->base.loseCurrent    = __glXAquaContextLoseCurrent;
-    context->base.copy           = __glXAquaContextCopy;
-    /*FIXME verify that the context->base is fully initialized. */
-    
-    context->pixelFormat = makeFormat(conf);
-    
-    if (!context->pixelFormat) {
-        free(context);
-        return NULL;
-    }
-
-    context->ctx = NULL;
-    gl_err = CGLCreateContext(context->pixelFormat,
-			      shareContext ? shareContext->ctx : NULL,
-			      &context->ctx);
-    
-    if (gl_err != 0) {
-	ErrorF("CGLCreateContext error: %s\n", CGLErrorString(gl_err));
-	CGLDestroyPixelFormat(context->pixelFormat);
-	free(context);
-	return NULL;
-    }
-    
-    setup_dispatch_table();
-    GLAQUA_DEBUG_MSG("glAquaCreateContext done\n");
-    
-    return &context->base;
-}
-
-/* maps from surface id -> list of __GLcontext */
-static x_hash_table *surface_hash;
-
-static void __glXAquaContextDestroy(__GLXcontext *baseContext) {
-    x_list *lst;
-
-    __GLXAquaContext *context = (__GLXAquaContext *) baseContext;
-    
-    GLAQUA_DEBUG_MSG("glAquaContextDestroy (ctx %p)\n", baseContext);
-    if (context != NULL) {
-      if (context->sid != 0 && surface_hash != NULL) {
-		lst = x_hash_table_lookup(surface_hash, x_cvt_uint_to_vptr(context->sid), NULL);
-		lst = x_list_remove(lst, context);
-		x_hash_table_insert(surface_hash, x_cvt_uint_to_vptr(context->sid), lst);
-      }
-
-      if (context->ctx != NULL)
-	  CGLDestroyContext(context->ctx);
-
-      if (context->pixelFormat != NULL)
-	  CGLDestroyPixelFormat(context->pixelFormat);
-      
-      free(context);
-    }
-}
-
-static int __glXAquaContextLoseCurrent(__GLXcontext *baseContext) {
-    CGLError gl_err;
-
-    GLAQUA_DEBUG_MSG("glAquaLoseCurrent (ctx 0x%p)\n", baseContext);
-
-    gl_err = CGLSetCurrentContext(NULL);
-    if (gl_err != 0)
-      ErrorF("CGLSetCurrentContext error: %s\n", CGLErrorString(gl_err));
-
-    __glXLastContext = NULL; // Mesa does this; why?
-
-    return GL_TRUE;
-}
-
-/* Called when a surface is destroyed as a side effect of destroying
-   the window it's attached to. */
-static void surface_notify(void *_arg, void *data) {
-    DRISurfaceNotifyArg *arg = (DRISurfaceNotifyArg *)_arg;
-    __GLXAquaDrawable *draw = (__GLXAquaDrawable *)data;
-    __GLXAquaContext *context;
-    x_list *lst;
-    if(_arg == NULL || data == NULL) {
-	    ErrorF("surface_notify called with bad params");
-	    return;
-    }
-	
-    GLAQUA_DEBUG_MSG("surface_notify(%p, %p)\n", _arg, data);
-    switch (arg->kind) {
-    case AppleDRISurfaceNotifyDestroyed:
-        if (surface_hash != NULL)
-            x_hash_table_remove(surface_hash, x_cvt_uint_to_vptr(arg->id));
-	draw->pDraw = NULL;
-	draw->sid = 0;
-        break;
-
-    case AppleDRISurfaceNotifyChanged:
-        if (surface_hash != NULL) {
-            lst = x_hash_table_lookup(surface_hash, x_cvt_uint_to_vptr(arg->id), NULL);
-            for (; lst != NULL; lst = lst->next)
-		{
-                context = lst->data;
-                xp_update_gl_context(context->ctx);
-            }
-        }
-        break;
-    default:
-	ErrorF("surface_notify: unknown kind %d\n", arg->kind);
-	break;
-    }
-}
-
-static BOOL attach(__GLXAquaContext *context, __GLXAquaDrawable *draw) {
-    DrawablePtr pDraw;
-    
-    GLAQUA_DEBUG_MSG("attach(%p, %p)\n", context, draw);
-	
-    if(NULL == context || NULL == draw)
-	return TRUE;
-
-    pDraw = draw->base.pDraw;
-
-    if(NULL == pDraw) {
-	ErrorF("%s:%s() pDraw is NULL!\n", __FILE__, __func__);
-	return TRUE;
-    }
-
-    if (draw->sid == 0) {
-	//if (!quartzProcs->CreateSurface(pDraw->pScreen, pDraw->id, pDraw,
-        if (!DRICreateSurface(pDraw->pScreen, pDraw->id, pDraw,
-			      0, &draw->sid, NULL,
-			      surface_notify, draw))
-            return TRUE;
-        draw->pDraw = pDraw;
-    } 
-    
-    if (!context->isAttached || context->sid != draw->sid) {
-        x_list *lst;
-	
-        if (xp_attach_gl_context(context->ctx, draw->sid) != Success) {
-	    //quartzProcs->DestroySurface(pDraw->pScreen, pDraw->id, pDraw,
-            DRIDestroySurface(pDraw->pScreen, pDraw->id, pDraw,
-			      surface_notify, draw);
-            if (surface_hash != NULL)
-                x_hash_table_remove(surface_hash, x_cvt_uint_to_vptr(draw->sid));
-	    
-            draw->sid = 0;
-            return TRUE;
-        }
-	
-        context->isAttached = TRUE;
-        context->sid = draw->sid;
-	
-        if (surface_hash == NULL)
-            surface_hash = x_hash_table_new(NULL, NULL, NULL, NULL);
-	
-        lst = x_hash_table_lookup(surface_hash, x_cvt_uint_to_vptr(context->sid), NULL);
-        if (x_list_find(lst, context) == NULL) {
-            lst = x_list_prepend(lst, context);
-            x_hash_table_insert(surface_hash, x_cvt_uint_to_vptr(context->sid), lst);
-        }
-	
-	
-
-        GLAQUA_DEBUG_MSG("attached 0x%x to 0x%x\n", (unsigned int) pDraw->id,
-                         (unsigned int) draw->sid);
-    } 
-
-    draw->context = context;
-
-    return FALSE;
-}
-
-#if 0     // unused
-static void unattach(__GLXAquaContext *context) {
-	x_list *lst;
-	GLAQUA_DEBUG_MSG("unattach\n");
-	if (context == NULL) {
-		ErrorF("Tried to unattach a null context\n");
-		return;
-	}
-    if (context->isAttached) {
-        GLAQUA_DEBUG_MSG("unattaching\n");
-
-        if (surface_hash != NULL) {
-            lst = x_hash_table_lookup(surface_hash, (void *) context->sid, NULL);
-            lst = x_list_remove(lst, context);
-            x_hash_table_insert(surface_hash, (void *) context->sid, lst);
-        }
-
-        CGLClearDrawable(context->ctx);
-        context->isAttached = FALSE;
-        context->sid = 0;
-    }
-}
-#endif
-
-static int __glXAquaContextMakeCurrent(__GLXcontext *baseContext) {
-    CGLError gl_err;
-    __GLXAquaContext *context = (__GLXAquaContext *) baseContext;
-    __GLXAquaDrawable *drawPriv = (__GLXAquaDrawable *) context->base.drawPriv;
-    
-    GLAQUA_DEBUG_MSG("glAquaMakeCurrent (ctx 0x%p)\n", baseContext);
-    
-    if(attach(context, drawPriv))
-	return /*error*/ 0;
-
-    gl_err = CGLSetCurrentContext(context->ctx);
-    if (gl_err != 0)
-        ErrorF("CGLSetCurrentContext error: %s\n", CGLErrorString(gl_err));
-    
-    return gl_err == 0;
-}
-
-static int __glXAquaContextCopy(__GLXcontext *baseDst, __GLXcontext *baseSrc, unsigned long mask)
-{
-    CGLError gl_err;
-
-    __GLXAquaContext *dst = (__GLXAquaContext *) baseDst;
-    __GLXAquaContext *src = (__GLXAquaContext *) baseSrc;
-
-    GLAQUA_DEBUG_MSG("GLXAquaContextCopy\n");
-
-    gl_err = CGLCopyContext(src->ctx, dst->ctx, mask);
-    if (gl_err != 0)
-        ErrorF("CGLCopyContext error: %s\n", CGLErrorString(gl_err));
-
-    return gl_err == 0;
-}
-
-/* Drawing surface notification callbacks */
-static GLboolean __glXAquaDrawableSwapBuffers(ClientPtr client, __GLXdrawable *base) {
-    CGLError err;
-    __GLXAquaDrawable *drawable;
- 
-    //    GLAQUA_DEBUG_MSG("glAquaDrawableSwapBuffers(%p)\n",base);
-	
-    if(!base) {
-	ErrorF("%s passed NULL\n", __func__);
-	return GL_FALSE;
-    }
-
-    drawable = (__GLXAquaDrawable *)base;
-
-    if(NULL == drawable->context) {
-	ErrorF("%s called with a NULL->context for drawable %p!\n",
-	       __func__, (void *)drawable);
-	return GL_FALSE;
-    }
-
-    err = CGLFlushDrawable(drawable->context->ctx);
-
-    if(kCGLNoError != err) {
-	ErrorF("CGLFlushDrawable error: %s in %s\n", CGLErrorString(err),
-	       __func__);
-	return GL_FALSE;
-    }
-
-    return GL_TRUE;
-}
-
-
-static CGLPixelFormatObj makeFormat(__GLXconfig *conf) {
-    CGLPixelFormatAttribute attr[64];
-    CGLPixelFormatObj fobj;
-    GLint formats;
-    CGLError error;
-    int i = 0;
-    
-    if(conf->doubleBufferMode)
-	attr[i++] = kCGLPFADoubleBuffer;
-
-    if(conf->stereoMode)
-	attr[i++] = kCGLPFAStereo;
-
-    attr[i++] = kCGLPFAColorSize;
-    attr[i++] = conf->redBits + conf->greenBits + conf->blueBits;
-    attr[i++] = kCGLPFAAlphaSize;
-    attr[i++] = conf->alphaBits;
-
-    if((conf->accumRedBits + conf->accumGreenBits + conf->accumBlueBits +
-	conf->accumAlphaBits) > 0) {
-
-	attr[i++] = kCGLPFAAccumSize;
-        attr[i++] = conf->accumRedBits + conf->accumGreenBits
-	    + conf->accumBlueBits + conf->accumAlphaBits;
-    }
-    
-    attr[i++] = kCGLPFADepthSize;
-    attr[i++] = conf->depthBits;
-
-    if(conf->stencilBits) {
-	attr[i++] = kCGLPFAStencilSize;
-        attr[i++] = conf->stencilBits;	
-    }
-    
-    if(conf->numAuxBuffers > 0) {
-	attr[i++] = kCGLPFAAuxBuffers;
-	attr[i++] = conf->numAuxBuffers;
-    }
-
-    if(conf->sampleBuffers > 0) {
-       attr[i++] = kCGLPFASampleBuffers;
-       attr[i++] = conf->sampleBuffers;
-       attr[i++] = kCGLPFASamples;
-       attr[i++] = conf->samples;
-    }
-     
-    attr[i] = 0;
-
-    error = CGLChoosePixelFormat(attr, &fobj, &formats);
-    if(error) {
-	ErrorF("error: creating pixel format %s\n", CGLErrorString(error));
-	return NULL;
-    }
-
-    return fobj;
-}
-
-static void __glXAquaScreenDestroy(__GLXscreen *screen) {
-
-    GLAQUA_DEBUG_MSG("glXAquaScreenDestroy(%p)\n", screen);
-    __glXScreenDestroy(screen);
-
-    free(screen);
-}
-
-/* This is called by __glXInitScreens(). */
-static __GLXscreen * __glXAquaScreenProbe(ScreenPtr pScreen) {
-    __GLXAquaScreen *screen;
-
-    GLAQUA_DEBUG_MSG("glXAquaScreenProbe\n");
-
-    if (pScreen == NULL) 
-	return NULL;
-
-    screen = calloc(1, sizeof *screen);
-
-    if(NULL == screen)
-	return NULL;
-    
-    screen->base.destroy        = __glXAquaScreenDestroy;
-    screen->base.createContext  = __glXAquaScreenCreateContext;
-    screen->base.createDrawable = __glXAquaScreenCreateDrawable;
-    screen->base.swapInterval = /*FIXME*/ NULL;
-    screen->base.pScreen       = pScreen;
-    
-    screen->base.fbconfigs = __glXAquaCreateVisualConfigs(&screen->base.numFBConfigs, pScreen->myNum);
-
-    __glXScreenInit(&screen->base, pScreen);
-
-    screen->base.GLXversion = strdup("1.4");
-    screen->base.GLXextensions = strdup("GLX_SGIX_fbconfig "
-                                        "GLX_SGIS_multisample "
-                                        "GLX_ARB_multisample "
-                                        "GLX_EXT_visual_info "
-                                        "GLX_EXT_import_context ");
-    
-    /*We may be able to add more GLXextensions at a later time. */
-    
-    return &screen->base;
-}
-
-#if 0 // unused
-static void __glXAquaDrawableCopySubBuffer (__GLXdrawable *drawable,
-					    int x, int y, int w, int h) {
-    /*TODO finish me*/
-}
-#endif
-
-static void __glXAquaDrawableDestroy(__GLXdrawable *base) {
-    /* gstaplin: base is the head of the structure, so it's at the same 
-     * offset in memory.
-     * Is this safe with strict aliasing?   I noticed that the other dri code
-     * does this too...
-     */
-    __GLXAquaDrawable *glxPriv = (__GLXAquaDrawable *)base;
-
-    GLAQUA_DEBUG_MSG(__func__);
-    
-    /* It doesn't work to call DRIDestroySurface here, the drawable's
-       already gone.. But dri.c notices the window destruction and
-       frees the surface itself. */
-
-    /*gstaplin: verify the statement above.  The surface destroy
-     *messages weren't making it through, and may still not be.
-     *We need a good test case for surface creation and destruction.
-     *We also need a good way to enable introspection on the server
-     *to validate the test, beyond using gdb with print.
-     */
-
-    free(glxPriv);
-}
-
-static __GLXdrawable *
-__glXAquaScreenCreateDrawable(ClientPtr client,
-                              __GLXscreen *screen,
-			      DrawablePtr pDraw,
-			      XID drawId,
-			      int type,
-			      XID glxDrawId,
-			      __GLXconfig *conf) {
-  __GLXAquaDrawable *glxPriv;
-
-  glxPriv = malloc(sizeof *glxPriv);
-
-  if(glxPriv == NULL)
-      return NULL;
-
-  memset(glxPriv, 0, sizeof *glxPriv);
-
-  if(!__glXDrawableInit(&glxPriv->base, screen, pDraw, type, glxDrawId, conf)) {
-    free(glxPriv);
-    return NULL;
-  }
-
-  glxPriv->base.destroy       = __glXAquaDrawableDestroy;
-  glxPriv->base.swapBuffers   = __glXAquaDrawableSwapBuffers;
-  glxPriv->base.copySubBuffer = NULL; /* __glXAquaDrawableCopySubBuffer; */
-
-  glxPriv->pDraw = pDraw;
-  glxPriv->sid = 0;
-  glxPriv->context = NULL;
-  
-  return &glxPriv->base;
-}
-
-// Extra goodies for glx
-
-GLuint __glFloorLog2(GLuint val)
-{
-    int c = 0;
-
-    while (val > 1) {
-        c++;
-        val >>= 1;
-    }
-    return c;
-}
-
-static void setup_dispatch_table(void) {
-    struct _glapi_table *disp=_glapi_get_dispatch();
-
-    /* to update:
-     * for f in $(grep 'define SET_' ../../../glx/dispatch.h  | cut -f2 -d' ' | cut -f1 -d\( | sort -u); do grep -q $f indirect.c || echo $f ; done | grep -v by_offset | sed 's:SET_\(.*\)$:SET_\1(disp, gl\1)\;:' | pbcopy
-     */
-
-    SET_Accum(disp, glAccum);
-    SET_AlphaFunc(disp, glAlphaFunc);
-    SET_AreTexturesResident(disp, glAreTexturesResident);
-    SET_ArrayElement(disp, glArrayElement);
-    SET_Begin(disp, glBegin);
-    SET_BindTexture(disp, glBindTexture);
-    SET_Bitmap(disp, glBitmap);
-    SET_BlendColor(disp, glBlendColor);
-    SET_BlendEquation(disp, glBlendEquation);
-    SET_BlendFunc(disp, glBlendFunc);
-    SET_CallList(disp, glCallList);
-    SET_CallLists(disp, glCallLists);
-    SET_Clear(disp, glClear);
-    SET_ClearAccum(disp, glClearAccum);
-    SET_ClearColor(disp, glClearColor);
-    SET_ClearDepth(disp, glClearDepth);
-    SET_ClearIndex(disp, glClearIndex);
-    SET_ClearStencil(disp, glClearStencil);
-    SET_ClipPlane(disp, glClipPlane);
-    SET_Color3b(disp, glColor3b);
-    SET_Color3bv(disp, glColor3bv);
-    SET_Color3d(disp, glColor3d);
-    SET_Color3dv(disp, glColor3dv);
-    SET_Color3f(disp, glColor3f);
-    SET_Color3fv(disp, glColor3fv);
-    SET_Color3i(disp, glColor3i);
-    SET_Color3iv(disp, glColor3iv);
-    SET_Color3s(disp, glColor3s);
-    SET_Color3sv(disp, glColor3sv);
-    SET_Color3ub(disp, glColor3ub);
-    SET_Color3ubv(disp, glColor3ubv);
-    SET_Color3ui(disp, glColor3ui);
-    SET_Color3uiv(disp, glColor3uiv);
-    SET_Color3us(disp, glColor3us);
-    SET_Color3usv(disp, glColor3usv);
-    SET_Color4b(disp, glColor4b);
-    SET_Color4bv(disp, glColor4bv);
-    SET_Color4d(disp, glColor4d);
-    SET_Color4dv(disp, glColor4dv);
-    SET_Color4f(disp, glColor4f);
-    SET_Color4fv(disp, glColor4fv);
-    SET_Color4i(disp, glColor4i);
-    SET_Color4iv(disp, glColor4iv);
-    SET_Color4s(disp, glColor4s);
-    SET_Color4sv(disp, glColor4sv);
-    SET_Color4ub(disp, glColor4ub);
-    SET_Color4ubv(disp, glColor4ubv);
-    SET_Color4ui(disp, glColor4ui);
-    SET_Color4uiv(disp, glColor4uiv);
-    SET_Color4us(disp, glColor4us);
-    SET_Color4usv(disp, glColor4usv);
-    SET_ColorMask(disp, glColorMask);
-    SET_ColorMaterial(disp, glColorMaterial);
-    SET_ColorPointer(disp, glColorPointer);
-    SET_ColorSubTable(disp, glColorSubTable);
-    SET_ColorTable(disp, glColorTable);
-    SET_ColorTableParameterfv(disp, glColorTableParameterfv);
-    SET_ColorTableParameteriv(disp, glColorTableParameteriv);
-    SET_ConvolutionFilter1D(disp, glConvolutionFilter1D);
-    SET_ConvolutionFilter2D(disp, glConvolutionFilter2D);
-    SET_ConvolutionParameterf(disp, glConvolutionParameterf);
-    SET_ConvolutionParameterfv(disp, glConvolutionParameterfv);
-    SET_ConvolutionParameteri(disp, glConvolutionParameteri);
-    SET_ConvolutionParameteriv(disp, glConvolutionParameteriv);
-    SET_CopyColorSubTable(disp, glCopyColorSubTable);
-    SET_CopyColorTable(disp, glCopyColorTable);
-    SET_CopyConvolutionFilter1D(disp, glCopyConvolutionFilter1D);
-    SET_CopyConvolutionFilter2D(disp, glCopyConvolutionFilter2D);
-    SET_CopyPixels(disp, glCopyPixels);
-    SET_CopyTexImage1D(disp, glCopyTexImage1D);
-    SET_CopyTexImage2D(disp, glCopyTexImage2D);
-    SET_CopyTexSubImage1D(disp, glCopyTexSubImage1D);
-    SET_CopyTexSubImage2D(disp, glCopyTexSubImage2D);
-    SET_CopyTexSubImage3D(disp, glCopyTexSubImage3D);
-    SET_CullFace(disp, glCullFace);
-    SET_DeleteLists(disp, glDeleteLists);
-    SET_DeleteTextures(disp, glDeleteTextures);
-    SET_DepthFunc(disp, glDepthFunc);
-    SET_DepthMask(disp, glDepthMask);
-    SET_DepthRange(disp, glDepthRange);
-    SET_Disable(disp, glDisable);
-    SET_DisableClientState(disp, glDisableClientState);
-    SET_DrawArrays(disp, glDrawArrays);
-    SET_DrawBuffer(disp, glDrawBuffer);
-    SET_DrawElements(disp, glDrawElements);
-    SET_DrawPixels(disp, glDrawPixels);
-    SET_DrawRangeElements(disp, glDrawRangeElements);
-    SET_EdgeFlag(disp, glEdgeFlag);
-    SET_EdgeFlagPointer(disp, glEdgeFlagPointer);
-    SET_EdgeFlagv(disp, glEdgeFlagv);
-    SET_Enable(disp, glEnable);
-    SET_EnableClientState(disp, glEnableClientState);
-    SET_End(disp, glEnd);
-    SET_EndList(disp, glEndList);
-    SET_EvalCoord1d(disp, glEvalCoord1d);
-    SET_EvalCoord1dv(disp, glEvalCoord1dv);
-    SET_EvalCoord1f(disp, glEvalCoord1f);
-    SET_EvalCoord1fv(disp, glEvalCoord1fv);
-    SET_EvalCoord2d(disp, glEvalCoord2d);
-    SET_EvalCoord2dv(disp, glEvalCoord2dv);
-    SET_EvalCoord2f(disp, glEvalCoord2f);
-    SET_EvalCoord2fv(disp, glEvalCoord2fv);
-    SET_EvalMesh1(disp, glEvalMesh1);
-    SET_EvalMesh2(disp, glEvalMesh2);
-    SET_EvalPoint1(disp, glEvalPoint1);
-    SET_EvalPoint2(disp, glEvalPoint2);
-    SET_FeedbackBuffer(disp, glFeedbackBuffer);
-    SET_Finish(disp, glFinish);
-    SET_Flush(disp, glFlush);
-    SET_Fogf(disp, glFogf);
-    SET_Fogfv(disp, glFogfv);
-    SET_Fogi(disp, glFogi);
-    SET_Fogiv(disp, glFogiv);
-    SET_FrontFace(disp, glFrontFace);
-    SET_Frustum(disp, glFrustum);
-    SET_GenLists(disp, glGenLists);
-    SET_GenTextures(disp, glGenTextures);
-    SET_GetBooleanv(disp, glGetBooleanv);
-    SET_GetClipPlane(disp, glGetClipPlane);
-    SET_GetColorTable(disp, glGetColorTable);
-    SET_GetColorTableParameterfv(disp, glGetColorTableParameterfv);
-    SET_GetColorTableParameteriv(disp, glGetColorTableParameteriv);
-    SET_GetConvolutionFilter(disp, glGetConvolutionFilter);
-    SET_GetConvolutionParameterfv(disp, glGetConvolutionParameterfv);
-    SET_GetConvolutionParameteriv(disp, glGetConvolutionParameteriv);
-    SET_GetDoublev(disp, glGetDoublev);
-    SET_GetError(disp, glGetError);
-    SET_GetFloatv(disp, glGetFloatv);
-    SET_GetHistogram(disp, glGetHistogram);
-    SET_GetHistogramParameterfv(disp, glGetHistogramParameterfv);
-    SET_GetHistogramParameteriv(disp, glGetHistogramParameteriv);
-    SET_GetIntegerv(disp, glGetIntegerv);
-    SET_GetLightfv(disp, glGetLightfv);
-    SET_GetLightiv(disp, glGetLightiv);
-    SET_GetMapdv(disp, glGetMapdv);
-    SET_GetMapfv(disp, glGetMapfv);
-    SET_GetMapiv(disp, glGetMapiv);
-    SET_GetMaterialfv(disp, glGetMaterialfv);
-    SET_GetMaterialiv(disp, glGetMaterialiv);
-    SET_GetMinmax(disp, glGetMinmax);
-    SET_GetMinmaxParameterfv(disp, glGetMinmaxParameterfv);
-    SET_GetMinmaxParameteriv(disp, glGetMinmaxParameteriv);
-    SET_GetPixelMapfv(disp, glGetPixelMapfv);
-    SET_GetPixelMapuiv(disp, glGetPixelMapuiv);
-    SET_GetPixelMapusv(disp, glGetPixelMapusv);
-    SET_GetPointerv(disp, glGetPointerv);
-    SET_GetPolygonStipple(disp, glGetPolygonStipple);
-    SET_GetSeparableFilter(disp, glGetSeparableFilter);
-    SET_GetString(disp, glGetString);
-    SET_GetTexEnvfv(disp, glGetTexEnvfv);
-    SET_GetTexEnviv(disp, glGetTexEnviv);
-    SET_GetTexGendv(disp, glGetTexGendv);
-    SET_GetTexGenfv(disp, glGetTexGenfv);
-    SET_GetTexGeniv(disp, glGetTexGeniv);
-    SET_GetTexImage(disp, glGetTexImage);
-    SET_GetTexLevelParameterfv(disp, glGetTexLevelParameterfv);
-    SET_GetTexLevelParameteriv(disp, glGetTexLevelParameteriv);
-    SET_GetTexParameterfv(disp, glGetTexParameterfv);
-    SET_GetTexParameteriv(disp, glGetTexParameteriv);
-    SET_Hint(disp, glHint);
-    SET_Histogram(disp, glHistogram);
-    SET_IndexMask(disp, glIndexMask);
-    SET_IndexPointer(disp, glIndexPointer);
-    SET_Indexd(disp, glIndexd);
-    SET_Indexdv(disp, glIndexdv);
-    SET_Indexf(disp, glIndexf);
-    SET_Indexfv(disp, glIndexfv);
-    SET_Indexi(disp, glIndexi);
-    SET_Indexiv(disp, glIndexiv);
-    SET_Indexs(disp, glIndexs);
-    SET_Indexsv(disp, glIndexsv);
-    SET_Indexub(disp, glIndexub);
-    SET_Indexubv(disp, glIndexubv);
-    SET_InitNames(disp, glInitNames);
-    SET_InterleavedArrays(disp, glInterleavedArrays);
-    SET_IsEnabled(disp, glIsEnabled);
-    SET_IsList(disp, glIsList);
-    SET_IsTexture(disp, glIsTexture);
-    SET_LightModelf(disp, glLightModelf);
-    SET_LightModelfv(disp, glLightModelfv);
-    SET_LightModeli(disp, glLightModeli);
-    SET_LightModeliv(disp, glLightModeliv);
-    SET_Lightf(disp, glLightf);
-    SET_Lightfv(disp, glLightfv);
-    SET_Lighti(disp, glLighti);
-    SET_Lightiv(disp, glLightiv);
-    SET_LineStipple(disp, glLineStipple);
-    SET_LineWidth(disp, glLineWidth);
-    SET_ListBase(disp, glListBase);
-    SET_LoadIdentity(disp, glLoadIdentity);
-    SET_LoadMatrixd(disp, glLoadMatrixd);
-    SET_LoadMatrixf(disp, glLoadMatrixf);
-    SET_LoadName(disp, glLoadName);
-    SET_LogicOp(disp, glLogicOp);
-    SET_Map1d(disp, glMap1d);
-    SET_Map1f(disp, glMap1f);
-    SET_Map2d(disp, glMap2d);
-    SET_Map2f(disp, glMap2f);
-    SET_MapGrid1d(disp, glMapGrid1d);
-    SET_MapGrid1f(disp, glMapGrid1f);
-    SET_MapGrid2d(disp, glMapGrid2d);
-    SET_MapGrid2f(disp, glMapGrid2f);
-    SET_Materialf(disp, glMaterialf);
-    SET_Materialfv(disp, glMaterialfv);
-    SET_Materiali(disp, glMateriali);
-    SET_Materialiv(disp, glMaterialiv);
-    SET_MatrixMode(disp, glMatrixMode);
-    SET_Minmax(disp, glMinmax);
-    SET_MultMatrixd(disp, glMultMatrixd);
-    SET_MultMatrixf(disp, glMultMatrixf);
-    SET_NewList(disp, glNewList);
-    SET_Normal3b(disp, glNormal3b);
-    SET_Normal3bv(disp, glNormal3bv);
-    SET_Normal3d(disp, glNormal3d);
-    SET_Normal3dv(disp, glNormal3dv);
-    SET_Normal3f(disp, glNormal3f);
-    SET_Normal3fv(disp, glNormal3fv);
-    SET_Normal3i(disp, glNormal3i);
-    SET_Normal3iv(disp, glNormal3iv);
-    SET_Normal3s(disp, glNormal3s);
-    SET_Normal3sv(disp, glNormal3sv);
-    SET_NormalPointer(disp, glNormalPointer);
-    SET_Ortho(disp, glOrtho);
-    SET_PassThrough(disp, glPassThrough);
-    SET_PixelMapfv(disp, glPixelMapfv);
-    SET_PixelMapuiv(disp, glPixelMapuiv);
-    SET_PixelMapusv(disp, glPixelMapusv);
-    SET_PixelStoref(disp, glPixelStoref);
-    SET_PixelStorei(disp, glPixelStorei);
-    SET_PixelTransferf(disp, glPixelTransferf);
-    SET_PixelTransferi(disp, glPixelTransferi);
-    SET_PixelZoom(disp, glPixelZoom);
-    SET_PointSize(disp, glPointSize);
-    SET_PolygonMode(disp, glPolygonMode);
-    SET_PolygonOffset(disp, glPolygonOffset);
-    SET_PolygonStipple(disp, glPolygonStipple);
-    SET_PopAttrib(disp, glPopAttrib);
-    SET_PopClientAttrib(disp, glPopClientAttrib);
-    SET_PopMatrix(disp, glPopMatrix);
-    SET_PopName(disp, glPopName);
-    SET_PrioritizeTextures(disp, glPrioritizeTextures);
-    SET_PushAttrib(disp, glPushAttrib);
-    SET_PushClientAttrib(disp, glPushClientAttrib);
-    SET_PushMatrix(disp, glPushMatrix);
-    SET_PushName(disp, glPushName);
-    SET_RasterPos2d(disp, glRasterPos2d);
-    SET_RasterPos2dv(disp, glRasterPos2dv);
-    SET_RasterPos2f(disp, glRasterPos2f);
-    SET_RasterPos2fv(disp, glRasterPos2fv);
-    SET_RasterPos2i(disp, glRasterPos2i);
-    SET_RasterPos2iv(disp, glRasterPos2iv);
-    SET_RasterPos2s(disp, glRasterPos2s);
-    SET_RasterPos2sv(disp, glRasterPos2sv);
-    SET_RasterPos3d(disp, glRasterPos3d);
-    SET_RasterPos3dv(disp, glRasterPos3dv);
-    SET_RasterPos3f(disp, glRasterPos3f);
-    SET_RasterPos3fv(disp, glRasterPos3fv);
-    SET_RasterPos3i(disp, glRasterPos3i);
-    SET_RasterPos3iv(disp, glRasterPos3iv);
-    SET_RasterPos3s(disp, glRasterPos3s);
-    SET_RasterPos3sv(disp, glRasterPos3sv);
-    SET_RasterPos4d(disp, glRasterPos4d);
-    SET_RasterPos4dv(disp, glRasterPos4dv);
-    SET_RasterPos4f(disp, glRasterPos4f);
-    SET_RasterPos4fv(disp, glRasterPos4fv);
-    SET_RasterPos4i(disp, glRasterPos4i);
-    SET_RasterPos4iv(disp, glRasterPos4iv);
-    SET_RasterPos4s(disp, glRasterPos4s);
-    SET_RasterPos4sv(disp, glRasterPos4sv);
-    SET_ReadBuffer(disp, glReadBuffer);
-    SET_ReadPixels(disp, glReadPixels);
-    SET_Rectd(disp, glRectd);
-    SET_Rectdv(disp, glRectdv);
-    SET_Rectf(disp, glRectf);
-    SET_Rectfv(disp, glRectfv);
-    SET_Recti(disp, glRecti);
-    SET_Rectiv(disp, glRectiv);
-    SET_Rects(disp, glRects);
-    SET_Rectsv(disp, glRectsv);
-    SET_RenderMode(disp, glRenderMode);
-    SET_ResetHistogram(disp, glResetHistogram);
-    SET_ResetMinmax(disp, glResetMinmax);
-    SET_Rotated(disp, glRotated);
-    SET_Rotatef(disp, glRotatef);
-    SET_Scaled(disp, glScaled);
-    SET_Scalef(disp, glScalef);
-    SET_Scissor(disp, glScissor);
-    SET_SelectBuffer(disp, glSelectBuffer);
-    SET_SeparableFilter2D(disp, glSeparableFilter2D);
-    SET_ShadeModel(disp, glShadeModel);
-    SET_StencilFunc(disp, glStencilFunc);
-    SET_StencilMask(disp, glStencilMask);
-    SET_StencilOp(disp, glStencilOp);
-    SET_TexCoord1d(disp, glTexCoord1d);
-    SET_TexCoord1dv(disp, glTexCoord1dv);
-    SET_TexCoord1f(disp, glTexCoord1f);
-    SET_TexCoord1fv(disp, glTexCoord1fv);
-    SET_TexCoord1i(disp, glTexCoord1i);
-    SET_TexCoord1iv(disp, glTexCoord1iv);
-    SET_TexCoord1s(disp, glTexCoord1s);
-    SET_TexCoord1sv(disp, glTexCoord1sv);
-    SET_TexCoord2d(disp, glTexCoord2d);
-    SET_TexCoord2dv(disp, glTexCoord2dv);
-    SET_TexCoord2f(disp, glTexCoord2f);
-    SET_TexCoord2fv(disp, glTexCoord2fv);
-    SET_TexCoord2i(disp, glTexCoord2i);
-    SET_TexCoord2iv(disp, glTexCoord2iv);
-    SET_TexCoord2s(disp, glTexCoord2s);
-    SET_TexCoord2sv(disp, glTexCoord2sv);
-    SET_TexCoord3d(disp, glTexCoord3d);
-    SET_TexCoord3dv(disp, glTexCoord3dv);
-    SET_TexCoord3f(disp, glTexCoord3f);
-    SET_TexCoord3fv(disp, glTexCoord3fv);
-    SET_TexCoord3i(disp, glTexCoord3i);
-    SET_TexCoord3iv(disp, glTexCoord3iv);
-    SET_TexCoord3s(disp, glTexCoord3s);
-    SET_TexCoord3sv(disp, glTexCoord3sv);
-    SET_TexCoord4d(disp, glTexCoord4d);
-    SET_TexCoord4dv(disp, glTexCoord4dv);
-    SET_TexCoord4f(disp, glTexCoord4f);
-    SET_TexCoord4fv(disp, glTexCoord4fv);
-    SET_TexCoord4i(disp, glTexCoord4i);
-    SET_TexCoord4iv(disp, glTexCoord4iv);
-    SET_TexCoord4s(disp, glTexCoord4s);
-    SET_TexCoord4sv(disp, glTexCoord4sv);
-    SET_TexCoordPointer(disp, glTexCoordPointer);
-    SET_TexEnvf(disp, glTexEnvf);
-    SET_TexEnvfv(disp, glTexEnvfv);
-    SET_TexEnvi(disp, glTexEnvi);
-    SET_TexEnviv(disp, glTexEnviv);
-    SET_TexGend(disp, glTexGend);
-    SET_TexGendv(disp, glTexGendv);
-    SET_TexGenf(disp, glTexGenf);
-    SET_TexGenfv(disp, glTexGenfv);
-    SET_TexGeni(disp, glTexGeni);
-    SET_TexGeniv(disp, glTexGeniv);
-    
-    /* Pointer Incompatability:
-     * internalformat is a GLenum according to /System/Library/Frameworks/OpenGL.framework/Headers/gl.h
-     * extern void glTexImage1D (GLenum target, GLint level, GLenum internalformat, GLsizei width, GLint border, GLenum format, GLenum type, const GLvoid *pixels);
-     * extern void glTexImage2D (GLenum target, GLint level, GLenum internalformat, GLsizei width, GLsizei height, GLint border, GLenum format, GLenum type, const GLvoid *pixels);
-     * extern void glTexImage3D (GLenum target, GLint level, GLenum internalformat, GLsizei width, GLsizei height, GLsizei depth, GLint border, GLenum format, GLenum type, const GLvoid *pixels);
-     *
-     * and it's a GLint in glx/glapitable.h and according to the man page
-     * void ( * TexImage1D)(GLenum target, GLint level, GLint internalformat, GLsizei width, GLint border, GLenum format, GLenum type, const GLvoid * pixels);
-     * void ( * TexImage2D)(GLenum target, GLint level, GLint internalformat, GLsizei width, GLsizei height, GLint border, GLenum format, GLenum type, const GLvoid * pixels);
-     * void ( * TexImage3D)(GLenum target, GLint level, GLint internalformat, GLsizei width, GLsizei height, GLsizei depth, GLint border, GLenum format, GLenum type, const GLvoid * pixels);
-     *
-     * <rdar://problem/6953344> gl.h contains incorrect prototypes for glTexImage[123]D
-     */
-    
-    SET_TexImage1D(disp, (void *)glTexImage1D);
-    SET_TexImage2D(disp, (void *)glTexImage2D);
-    SET_TexImage3D(disp, (void *)glTexImage3D);
-    SET_TexParameterf(disp, glTexParameterf);
-    SET_TexParameterfv(disp, glTexParameterfv);
-    SET_TexParameteri(disp, glTexParameteri);
-    SET_TexParameteriv(disp, glTexParameteriv);
-    SET_TexSubImage1D(disp, glTexSubImage1D);
-    SET_TexSubImage2D(disp, glTexSubImage2D);
-    SET_TexSubImage3D(disp, glTexSubImage3D);
-    SET_Translated(disp, glTranslated);
-    SET_Translatef(disp, glTranslatef);
-    SET_Vertex2d(disp, glVertex2d);
-    SET_Vertex2dv(disp, glVertex2dv);
-    SET_Vertex2f(disp, glVertex2f);
-    SET_Vertex2fv(disp, glVertex2fv);
-    SET_Vertex2i(disp, glVertex2i);
-    SET_Vertex2iv(disp, glVertex2iv);
-    SET_Vertex2s(disp, glVertex2s);
-    SET_Vertex2sv(disp, glVertex2sv);
-    SET_Vertex3d(disp, glVertex3d);
-    SET_Vertex3dv(disp, glVertex3dv);
-    SET_Vertex3f(disp, glVertex3f);
-    SET_Vertex3fv(disp, glVertex3fv);
-    SET_Vertex3i(disp, glVertex3i);
-    SET_Vertex3iv(disp, glVertex3iv);
-    SET_Vertex3s(disp, glVertex3s);
-    SET_Vertex3sv(disp, glVertex3sv);
-    SET_Vertex4d(disp, glVertex4d);
-    SET_Vertex4dv(disp, glVertex4dv);
-    SET_Vertex4f(disp, glVertex4f);
-    SET_Vertex4fv(disp, glVertex4fv);
-    SET_Vertex4i(disp, glVertex4i);
-    SET_Vertex4iv(disp, glVertex4iv);
-    SET_Vertex4s(disp, glVertex4s);
-    SET_Vertex4sv(disp, glVertex4sv);
-    SET_VertexPointer(disp, glVertexPointer);
-    SET_Viewport(disp, glViewport);
-
-#if GL_VERSION_2_0
-    SET_AttachShader(disp, glAttachShader);
-    SET_DeleteShader(disp, glDeleteShader);
-    SET_DetachShader(disp, glDetachShader);
-    SET_GetAttachedShaders(disp, glGetAttachedShaders);
-    SET_GetProgramInfoLog(disp, glGetProgramInfoLog);
-    SET_GetShaderInfoLog(disp, glGetShaderInfoLog);
-    SET_GetShaderiv(disp, glGetShaderiv);
-    SET_IsShader(disp, glIsShader);
-    SET_StencilFuncSeparate(disp, glStencilFuncSeparate);
-    SET_StencilMaskSeparate(disp, glStencilMaskSeparate);
-    SET_StencilOpSeparate(disp, glStencilOpSeparate);
-#endif
-
-#if GL_VERSION_2_1
-    SET_UniformMatrix2x3fv(disp, glUniformMatrix2x3fv);
-    SET_UniformMatrix2x4fv(disp, glUniformMatrix2x4fv);
-    SET_UniformMatrix3x2fv(disp, glUniformMatrix3x2fv);
-    SET_UniformMatrix3x4fv(disp, glUniformMatrix3x4fv);
-    SET_UniformMatrix4x2fv(disp, glUniformMatrix4x2fv);
-    SET_UniformMatrix4x3fv(disp, glUniformMatrix4x3fv);
-#endif
-
-#if GL_APPLE_vertex_array_object
-    SET_BindVertexArrayAPPLE(disp, glBindVertexArrayAPPLE);
-    SET_DeleteVertexArraysAPPLE(disp, glDeleteVertexArraysAPPLE);
-    SET_GenVertexArraysAPPLE(disp, glGenVertexArraysAPPLE);
-    SET_IsVertexArrayAPPLE(disp, glIsVertexArrayAPPLE);
-#endif
-
-#if GL_ARB_draw_buffers
-    SET_DrawBuffersARB(disp, glDrawBuffersARB);
-#endif
-
-#if GL_ARB_multisample
-    SET_SampleCoverageARB(disp, glSampleCoverageARB);
-#endif
-
-#if GL_ARB_multitexture
-    SET_ActiveTextureARB(disp, glActiveTextureARB);
-    SET_ClientActiveTextureARB(disp, glClientActiveTextureARB);
-    SET_MultiTexCoord1dARB(disp, glMultiTexCoord1dARB);
-    SET_MultiTexCoord1dvARB(disp, glMultiTexCoord1dvARB);
-    SET_MultiTexCoord1fARB(disp, glMultiTexCoord1fARB);
-    SET_MultiTexCoord1fvARB(disp, glMultiTexCoord1fvARB);
-    SET_MultiTexCoord1iARB(disp, glMultiTexCoord1iARB);
-    SET_MultiTexCoord1ivARB(disp, glMultiTexCoord1ivARB);
-    SET_MultiTexCoord1sARB(disp, glMultiTexCoord1sARB);
-    SET_MultiTexCoord1svARB(disp, glMultiTexCoord1svARB);
-    SET_MultiTexCoord2dARB(disp, glMultiTexCoord2dARB);
-    SET_MultiTexCoord2dvARB(disp, glMultiTexCoord2dvARB);
-    SET_MultiTexCoord2fARB(disp, glMultiTexCoord2fARB);
-    SET_MultiTexCoord2fvARB(disp, glMultiTexCoord2fvARB);
-    SET_MultiTexCoord2iARB(disp, glMultiTexCoord2iARB);
-    SET_MultiTexCoord2ivARB(disp, glMultiTexCoord2ivARB);
-    SET_MultiTexCoord2sARB(disp, glMultiTexCoord2sARB);
-    SET_MultiTexCoord2svARB(disp, glMultiTexCoord2svARB);
-    SET_MultiTexCoord3dARB(disp, glMultiTexCoord3dARB);
-    SET_MultiTexCoord3dvARB(disp, glMultiTexCoord3dvARB);
-    SET_MultiTexCoord3fARB(disp, glMultiTexCoord3fARB);
-    SET_MultiTexCoord3fvARB(disp, glMultiTexCoord3fvARB);
-    SET_MultiTexCoord3iARB(disp, glMultiTexCoord3iARB);
-    SET_MultiTexCoord3ivARB(disp, glMultiTexCoord3ivARB);
-    SET_MultiTexCoord3sARB(disp, glMultiTexCoord3sARB);
-    SET_MultiTexCoord3svARB(disp, glMultiTexCoord3svARB);
-    SET_MultiTexCoord4dARB(disp, glMultiTexCoord4dARB);
-    SET_MultiTexCoord4dvARB(disp, glMultiTexCoord4dvARB);
-    SET_MultiTexCoord4fARB(disp, glMultiTexCoord4fARB);
-    SET_MultiTexCoord4fvARB(disp, glMultiTexCoord4fvARB);
-    SET_MultiTexCoord4iARB(disp, glMultiTexCoord4iARB);
-    SET_MultiTexCoord4ivARB(disp, glMultiTexCoord4ivARB);
-    SET_MultiTexCoord4sARB(disp, glMultiTexCoord4sARB);
-    SET_MultiTexCoord4svARB(disp, glMultiTexCoord4svARB);
-#endif
-
-#if GL_ARB_occlusion_query
-    SET_BeginQueryARB(disp, glBeginQueryARB);
-    SET_DeleteQueriesARB(disp, glDeleteQueriesARB);
-    SET_EndQueryARB(disp, glEndQueryARB);
-    SET_GenQueriesARB(disp, glGenQueriesARB);
-    SET_GetQueryObjectivARB(disp, glGetQueryObjectivARB);
-    SET_GetQueryObjectuivARB(disp, glGetQueryObjectuivARB);
-    SET_GetQueryivARB(disp, glGetQueryivARB);
-    SET_IsQueryARB(disp, glIsQueryARB);
-#endif
-
-#if GL_ARB_shader_objects
-    SET_AttachObjectARB(disp, glAttachObjectARB);
-    SET_CompileShaderARB(disp, glCompileShaderARB);
-    SET_DeleteObjectARB(disp, glDeleteObjectARB);
-    SET_GetHandleARB(disp, glGetHandleARB);
-    SET_DetachObjectARB(disp, glDetachObjectARB);
-    SET_CreateProgramObjectARB(disp, glCreateProgramObjectARB);
-    SET_CreateShaderObjectARB(disp, glCreateShaderObjectARB);
-    SET_GetInfoLogARB(disp, glGetInfoLogARB);
-    SET_GetActiveUniformARB(disp, glGetActiveUniformARB);
-    SET_GetAttachedObjectsARB(disp, glGetAttachedObjectsARB);
-    SET_GetObjectParameterfvARB(disp, glGetObjectParameterfvARB);
-    SET_GetObjectParameterivARB(disp, glGetObjectParameterivARB);
-    SET_GetShaderSourceARB(disp, glGetShaderSourceARB);
-    SET_GetUniformLocationARB(disp, glGetUniformLocationARB);
-    SET_GetUniformfvARB(disp, glGetUniformfvARB);
-    SET_GetUniformivARB(disp, glGetUniformivARB);
-    SET_LinkProgramARB(disp, glLinkProgramARB);
-    SET_ShaderSourceARB(disp, glShaderSourceARB);
-    SET_Uniform1fARB(disp, glUniform1fARB);
-    SET_Uniform1fvARB(disp, glUniform1fvARB);
-    SET_Uniform1iARB(disp, glUniform1iARB);
-    SET_Uniform1ivARB(disp, glUniform1ivARB);
-    SET_Uniform2fARB(disp, glUniform2fARB);
-    SET_Uniform2fvARB(disp, glUniform2fvARB);
-    SET_Uniform2iARB(disp, glUniform2iARB);
-    SET_Uniform2ivARB(disp, glUniform2ivARB);
-    SET_Uniform3fARB(disp, glUniform3fARB);
-    SET_Uniform3fvARB(disp, glUniform3fvARB);
-    SET_Uniform3iARB(disp, glUniform3iARB);
-    SET_Uniform3ivARB(disp, glUniform3ivARB);
-    SET_Uniform4fARB(disp, glUniform4fARB);
-    SET_Uniform4fvARB(disp, glUniform4fvARB);
-    SET_Uniform4iARB(disp, glUniform4iARB);
-    SET_Uniform4ivARB(disp, glUniform4ivARB);
-    SET_UniformMatrix2fvARB(disp, glUniformMatrix2fvARB);
-    SET_UniformMatrix3fvARB(disp, glUniformMatrix3fvARB);
-    SET_UniformMatrix4fvARB(disp, glUniformMatrix4fvARB);
-    SET_UseProgramObjectARB(disp, glUseProgramObjectARB);
-    SET_ValidateProgramARB(disp, glValidateProgramARB);
-#endif
-
-#if GL_ARB_texture_compression
-    SET_CompressedTexImage1DARB(disp, glCompressedTexImage1DARB);
-    SET_CompressedTexImage2DARB(disp, glCompressedTexImage2DARB);
-    SET_CompressedTexImage3DARB(disp, glCompressedTexImage3DARB);
-    SET_CompressedTexSubImage1DARB(disp, glCompressedTexSubImage1DARB);
-    SET_CompressedTexSubImage2DARB(disp, glCompressedTexSubImage2DARB);
-    SET_CompressedTexSubImage3DARB(disp, glCompressedTexSubImage3DARB);
-    SET_GetCompressedTexImageARB(disp, glGetCompressedTexImageARB);
-#endif
-
-#if GL_ARB_transpose_matrix
-    SET_LoadTransposeMatrixdARB(disp, glLoadTransposeMatrixdARB);
-    SET_LoadTransposeMatrixfARB(disp, glLoadTransposeMatrixfARB);
-    SET_MultTransposeMatrixdARB(disp, glMultTransposeMatrixdARB);
-    SET_MultTransposeMatrixfARB(disp, glMultTransposeMatrixfARB);
-#endif
-
-#if GL_ARB_vertex_buffer_object
-    SET_BindBufferARB(disp, glBindBufferARB);
-    SET_BufferDataARB(disp, glBufferDataARB);
-    SET_BufferSubDataARB(disp, glBufferSubDataARB);
-    SET_DeleteBuffersARB(disp, glDeleteBuffersARB);
-    SET_GenBuffersARB(disp, glGenBuffersARB);
-    SET_GetBufferParameterivARB(disp, glGetBufferParameterivARB);
-    SET_GetBufferPointervARB(disp, glGetBufferPointervARB);
-    SET_GetBufferSubDataARB(disp, glGetBufferSubDataARB);
-    SET_IsBufferARB(disp, glIsBufferARB);
-    SET_MapBufferARB(disp, glMapBufferARB);
-    SET_UnmapBufferARB(disp, glUnmapBufferARB);
-#endif
-
-#if GL_ARB_vertex_program
-    SET_DisableVertexAttribArrayARB(disp, glDisableVertexAttribArrayARB);
-    SET_EnableVertexAttribArrayARB(disp, glEnableVertexAttribArrayARB);
-    SET_GetProgramEnvParameterdvARB(disp, glGetProgramEnvParameterdvARB);
-    SET_GetProgramEnvParameterfvARB(disp, glGetProgramEnvParameterfvARB);
-    SET_GetProgramLocalParameterdvARB(disp, glGetProgramLocalParameterdvARB);
-    SET_GetProgramLocalParameterfvARB(disp, glGetProgramLocalParameterfvARB);
-    SET_GetProgramStringARB(disp, glGetProgramStringARB);
-    SET_GetProgramivARB(disp, glGetProgramivARB);
-    SET_GetVertexAttribdvARB(disp, glGetVertexAttribdvARB);
-    SET_GetVertexAttribfvARB(disp, glGetVertexAttribfvARB);
-    SET_GetVertexAttribivARB(disp, glGetVertexAttribivARB);
-    SET_ProgramEnvParameter4dARB(disp, glProgramEnvParameter4dARB);
-    SET_ProgramEnvParameter4dvARB(disp, glProgramEnvParameter4dvARB);
-    SET_ProgramEnvParameter4fARB(disp, glProgramEnvParameter4fARB);
-    SET_ProgramEnvParameter4fvARB(disp, glProgramEnvParameter4fvARB);
-    SET_ProgramLocalParameter4dARB(disp, glProgramLocalParameter4dARB);
-    SET_ProgramLocalParameter4dvARB(disp, glProgramLocalParameter4dvARB);
-    SET_ProgramLocalParameter4fARB(disp, glProgramLocalParameter4fARB);
-    SET_ProgramLocalParameter4fvARB(disp, glProgramLocalParameter4fvARB);
-    SET_ProgramStringARB(disp, glProgramStringARB);
-    SET_VertexAttrib1dARB(disp, glVertexAttrib1dARB);
-    SET_VertexAttrib1dvARB(disp, glVertexAttrib1dvARB);
-    SET_VertexAttrib1fARB(disp, glVertexAttrib1fARB);
-    SET_VertexAttrib1fvARB(disp, glVertexAttrib1fvARB);
-    SET_VertexAttrib1sARB(disp, glVertexAttrib1sARB);
-    SET_VertexAttrib1svARB(disp, glVertexAttrib1svARB);
-    SET_VertexAttrib2dARB(disp, glVertexAttrib2dARB);
-    SET_VertexAttrib2dvARB(disp, glVertexAttrib2dvARB);
-    SET_VertexAttrib2fARB(disp, glVertexAttrib2fARB);
-    SET_VertexAttrib2fvARB(disp, glVertexAttrib2fvARB);
-    SET_VertexAttrib2sARB(disp, glVertexAttrib2sARB);
-    SET_VertexAttrib2svARB(disp, glVertexAttrib2svARB);
-    SET_VertexAttrib3dARB(disp, glVertexAttrib3dARB);
-    SET_VertexAttrib3dvARB(disp, glVertexAttrib3dvARB);
-    SET_VertexAttrib3fARB(disp, glVertexAttrib3fARB);
-    SET_VertexAttrib3fvARB(disp, glVertexAttrib3fvARB);
-    SET_VertexAttrib3sARB(disp, glVertexAttrib3sARB);
-    SET_VertexAttrib3svARB(disp, glVertexAttrib3svARB);
-    SET_VertexAttrib4NbvARB(disp, glVertexAttrib4NbvARB);
-    SET_VertexAttrib4NivARB(disp, glVertexAttrib4NivARB);
-    SET_VertexAttrib4NsvARB(disp, glVertexAttrib4NsvARB);
-    SET_VertexAttrib4NubARB(disp, glVertexAttrib4NubARB);
-    SET_VertexAttrib4NubvARB(disp, glVertexAttrib4NubvARB);
-    SET_VertexAttrib4NuivARB(disp, glVertexAttrib4NuivARB);
-    SET_VertexAttrib4NusvARB(disp, glVertexAttrib4NusvARB);
-    SET_VertexAttrib4bvARB(disp, glVertexAttrib4bvARB);
-    SET_VertexAttrib4dARB(disp, glVertexAttrib4dARB);
-    SET_VertexAttrib4dvARB(disp, glVertexAttrib4dvARB);
-    SET_VertexAttrib4fARB(disp, glVertexAttrib4fARB);
-    SET_VertexAttrib4fvARB(disp, glVertexAttrib4fvARB);
-    SET_VertexAttrib4ivARB(disp, glVertexAttrib4ivARB);
-    SET_VertexAttrib4sARB(disp, glVertexAttrib4sARB);
-    SET_VertexAttrib4svARB(disp, glVertexAttrib4svARB);
-    SET_VertexAttrib4ubvARB(disp, glVertexAttrib4ubvARB);
-    SET_VertexAttrib4uivARB(disp, glVertexAttrib4uivARB);
-    SET_VertexAttrib4usvARB(disp, glVertexAttrib4usvARB);
-    SET_VertexAttribPointerARB(disp, glVertexAttribPointerARB);
-#endif
-
-#if GL_ARB_vertex_shader
-    SET_BindAttribLocationARB(disp, glBindAttribLocationARB);
-    SET_GetActiveAttribARB(disp, glGetActiveAttribARB);
-    SET_GetAttribLocationARB(disp, glGetAttribLocationARB);
-#endif
-
-#if GL_ARB_window_pos
-    SET_WindowPos2dMESA(disp, glWindowPos2dARB);
-    SET_WindowPos2dvMESA(disp, glWindowPos2dvARB);
-    SET_WindowPos2fMESA(disp, glWindowPos2fARB);
-    SET_WindowPos2fvMESA(disp, glWindowPos2fvARB);
-    SET_WindowPos2iMESA(disp, glWindowPos2iARB);
-    SET_WindowPos2ivMESA(disp, glWindowPos2ivARB);
-    SET_WindowPos2sMESA(disp, glWindowPos2sARB);
-    SET_WindowPos2svMESA(disp, glWindowPos2svARB);
-    SET_WindowPos3dMESA(disp, glWindowPos3dARB);
-    SET_WindowPos3dvMESA(disp, glWindowPos3dvARB);
-    SET_WindowPos3fMESA(disp, glWindowPos3fARB);
-    SET_WindowPos3fvMESA(disp, glWindowPos3fvARB);
-    SET_WindowPos3iMESA(disp, glWindowPos3iARB);
-    SET_WindowPos3ivMESA(disp, glWindowPos3ivARB);
-    SET_WindowPos3sMESA(disp, glWindowPos3sARB);
-    SET_WindowPos3svMESA(disp, glWindowPos3svARB);
-#endif
-
-#if GL_ATI_fragment_shader
-    SET_AlphaFragmentOp1ATI(disp, glAlphaFragmentOp1ATI);
-    SET_AlphaFragmentOp2ATI(disp, glAlphaFragmentOp2ATI);
-    SET_AlphaFragmentOp3ATI(disp, glAlphaFragmentOp3ATI);
-    SET_BeginFragmentShaderATI(disp, glBeginFragmentShaderATI);
-    SET_BindFragmentShaderATI(disp, glBindFragmentShaderATI);
-    SET_ColorFragmentOp1ATI(disp, glColorFragmentOp1ATI);
-    SET_ColorFragmentOp2ATI(disp, glColorFragmentOp2ATI);
-    SET_ColorFragmentOp3ATI(disp, glColorFragmentOp3ATI);
-    SET_DeleteFragmentShaderATI(disp, glDeleteFragmentShaderATI);
-    SET_EndFragmentShaderATI(disp, glEndFragmentShaderATI);
-    SET_GenFragmentShadersATI(disp, glGenFragmentShadersATI);
-    SET_PassTexCoordATI(disp, glPassTexCoordATI);
-    SET_SampleMapATI(disp, glSampleMapATI);
-    SET_SetFragmentShaderConstantATI(disp, glSetFragmentShaderConstantATI);
-#elif GL_EXT_fragment_shader
-    SET_AlphaFragmentOp1ATI(disp, glAlphaFragmentOp1EXT);
-    SET_AlphaFragmentOp2ATI(disp, glAlphaFragmentOp2EXT);
-    SET_AlphaFragmentOp3ATI(disp, glAlphaFragmentOp3EXT);
-    SET_BeginFragmentShaderATI(disp, glBeginFragmentShaderEXT);
-    SET_BindFragmentShaderATI(disp, glBindFragmentShaderEXT);
-    SET_ColorFragmentOp1ATI(disp, glColorFragmentOp1EXT);
-    SET_ColorFragmentOp2ATI(disp, glColorFragmentOp2EXT);
-    SET_ColorFragmentOp3ATI(disp, glColorFragmentOp3EXT);
-    SET_DeleteFragmentShaderATI(disp, glDeleteFragmentShaderEXT);
-    SET_EndFragmentShaderATI(disp, glEndFragmentShaderEXT);
-    SET_GenFragmentShadersATI(disp, glGenFragmentShadersEXT);
-    SET_PassTexCoordATI(disp, glPassTexCoordEXT);
-    SET_SampleMapATI(disp, glSampleMapEXT);
-    SET_SetFragmentShaderConstantATI(disp, glSetFragmentShaderConstantEXT);
-#endif
-
-#if GL_ATI_separate_stencil
-    SET_StencilFuncSeparateATI(disp, glStencilFuncSeparateATI);
-#endif
-
-#if GL_EXT_blend_equation_separate
-    SET_BlendEquationSeparateEXT(disp, glBlendEquationSeparateEXT);
-#endif
-
-#if GL_EXT_blend_func_separate
-    SET_BlendFuncSeparateEXT(disp, glBlendFuncSeparateEXT);
-#endif
-
-#if GL_EXT_depth_bounds_test
-    SET_DepthBoundsEXT(disp, glDepthBoundsEXT);
-#endif
-
-#if GL_EXT_compiled_vertex_array
-    SET_LockArraysEXT(disp, glLockArraysEXT);
-    SET_UnlockArraysEXT(disp, glUnlockArraysEXT);
-#endif
-
-#if GL_EXT_cull_vertex
-    SET_CullParameterdvEXT(disp, glCullParameterdvEXT);
-    SET_CullParameterfvEXT(disp, glCullParameterfvEXT);
-#endif
-
-#if GL_EXT_fog_coord
-    SET_FogCoordPointerEXT(disp, glFogCoordPointerEXT);
-    SET_FogCoorddEXT(disp, glFogCoorddEXT);
-    SET_FogCoorddvEXT(disp, glFogCoorddvEXT);
-    SET_FogCoordfEXT(disp, glFogCoordfEXT);
-    SET_FogCoordfvEXT(disp, glFogCoordfvEXT);
-#endif
-
-#if GL_EXT_framebuffer_blit
-    SET_BlitFramebufferEXT(disp, glBlitFramebufferEXT);
-#endif
-
-#if GL_EXT_framebuffer_object
-    SET_BindFramebufferEXT(disp, glBindFramebufferEXT);
-    SET_BindRenderbufferEXT(disp, glBindRenderbufferEXT);
-    SET_CheckFramebufferStatusEXT(disp, glCheckFramebufferStatusEXT);
-    SET_DeleteFramebuffersEXT(disp, glDeleteFramebuffersEXT);
-    SET_DeleteRenderbuffersEXT(disp, glDeleteRenderbuffersEXT);
-    SET_FramebufferRenderbufferEXT(disp, glFramebufferRenderbufferEXT);
-    SET_FramebufferTexture1DEXT(disp, glFramebufferTexture1DEXT);
-    SET_FramebufferTexture2DEXT(disp, glFramebufferTexture2DEXT);
-    SET_FramebufferTexture3DEXT(disp, glFramebufferTexture3DEXT);
-    SET_GenerateMipmapEXT(disp, glGenerateMipmapEXT);
-    SET_GenFramebuffersEXT(disp, glGenFramebuffersEXT);
-    SET_GenRenderbuffersEXT(disp, glGenRenderbuffersEXT);
-    SET_GetFramebufferAttachmentParameterivEXT(disp, glGetFramebufferAttachmentParameterivEXT);
-    SET_GetRenderbufferParameterivEXT(disp, glGetRenderbufferParameterivEXT);
-    SET_IsFramebufferEXT(disp, glIsFramebufferEXT);
-    SET_IsRenderbufferEXT(disp, glIsRenderbufferEXT);
-    SET_RenderbufferStorageEXT(disp, glRenderbufferStorageEXT);
-#endif
-
-#if GL_EXT_gpu_program_parameters
-    SET_ProgramEnvParameters4fvEXT(disp, glProgramEnvParameters4fvEXT);
-    SET_ProgramLocalParameters4fvEXT(disp, glProgramLocalParameters4fvEXT);
-#endif
-
-#if GL_EXT_multi_draw_arrays
-    /* Pointer Incompatability:
-     * This warning can be safely ignored.  OpenGL.framework adds const to the
-     * two pointers.
-     *
-     * extern void glMultiDrawArraysEXT (GLenum, const GLint *, const GLsizei *, GLsizei);
-     *
-     * void ( * MultiDrawArraysEXT)(GLenum mode, GLint * first, GLsizei * count, GLsizei primcount);
-     */
-    SET_MultiDrawArraysEXT(disp, (void *)glMultiDrawArraysEXT);
-    SET_MultiDrawElementsEXT(disp, glMultiDrawElementsEXT);
-#endif
-
-#if GL_EXT_point_parameters
-    SET_PointParameterfEXT(disp, glPointParameterfEXT);
-    SET_PointParameterfvEXT(disp, glPointParameterfvEXT);
-#elif GL_ARB_point_parameters
-    SET_PointParameterfEXT(disp, glPointParameterfARB);
-    SET_PointParameterfvEXT(disp, glPointParameterfvARB);
-#endif
-
-#if GL_EXT_polygon_offset
-    SET_PolygonOffsetEXT(disp, glPolygonOffsetEXT);
-#endif
-
-#if GL_EXT_secondary_color
-    SET_SecondaryColor3bEXT(disp, glSecondaryColor3bEXT);
-    SET_SecondaryColor3bvEXT(disp, glSecondaryColor3bvEXT);
-    SET_SecondaryColor3dEXT(disp, glSecondaryColor3dEXT);
-    SET_SecondaryColor3dvEXT(disp, glSecondaryColor3dvEXT);
-    SET_SecondaryColor3fEXT(disp, glSecondaryColor3fEXT);
-    SET_SecondaryColor3fvEXT(disp, glSecondaryColor3fvEXT);
-    SET_SecondaryColor3iEXT(disp, glSecondaryColor3iEXT);
-    SET_SecondaryColor3ivEXT(disp, glSecondaryColor3ivEXT);
-    SET_SecondaryColor3sEXT(disp, glSecondaryColor3sEXT);
-    SET_SecondaryColor3svEXT(disp, glSecondaryColor3svEXT);
-    SET_SecondaryColor3ubEXT(disp, glSecondaryColor3ubEXT);
-    SET_SecondaryColor3ubvEXT(disp, glSecondaryColor3ubvEXT);
-    SET_SecondaryColor3uiEXT(disp, glSecondaryColor3uiEXT);
-    SET_SecondaryColor3uivEXT(disp, glSecondaryColor3uivEXT);
-    SET_SecondaryColor3usEXT(disp, glSecondaryColor3usEXT);
-    SET_SecondaryColor3usvEXT(disp, glSecondaryColor3usvEXT);
-    SET_SecondaryColorPointerEXT(disp, glSecondaryColorPointerEXT);
-#endif
-
-#if GL_EXT_stencil_two_side
-    SET_ActiveStencilFaceEXT(disp, glActiveStencilFaceEXT);
-#endif
-
-#if GL_EXT_timer_query
-    SET_GetQueryObjecti64vEXT(disp, glGetQueryObjecti64vEXT);
-    SET_GetQueryObjectui64vEXT(disp, glGetQueryObjectui64vEXT);
-#endif
-
-#if GL_EXT_vertex_array
-    SET_ColorPointerEXT(disp, glColorPointerEXT);
-    SET_EdgeFlagPointerEXT(disp, glEdgeFlagPointerEXT);
-    SET_IndexPointerEXT(disp, glIndexPointerEXT);
-    SET_NormalPointerEXT(disp, glNormalPointerEXT);
-    SET_TexCoordPointerEXT(disp, glTexCoordPointerEXT);
-    SET_VertexPointerEXT(disp, glVertexPointerEXT);
-#endif
-
-#if GL_IBM_multimode_draw_arrays
-    SET_MultiModeDrawArraysIBM(disp, glMultiModeDrawArraysIBM);
-    SET_MultiModeDrawElementsIBM(disp, glMultiModeDrawElementsIBM);
-#endif
-
-#if GL_MESA_resize_buffers
-    SET_ResizeBuffersMESA(disp, glResizeBuffersMESA);
-#endif
-
-#if GL_MESA_window_pos
-    SET_WindowPos4dMESA(disp, glWindowPos4dMESA);
-    SET_WindowPos4dvMESA(disp, glWindowPos4dvMESA);
-    SET_WindowPos4fMESA(disp, glWindowPos4fMESA);
-    SET_WindowPos4fvMESA(disp, glWindowPos4fvMESA);
-    SET_WindowPos4iMESA(disp, glWindowPos4iMESA);
-    SET_WindowPos4ivMESA(disp, glWindowPos4ivMESA);
-    SET_WindowPos4sMESA(disp, glWindowPos4sMESA);
-    SET_WindowPos4svMESA(disp, glWindowPos4svMESA);
-#endif
-
-#if GL_NV_fence
-    SET_DeleteFencesNV(disp, glDeleteFencesNV);
-    SET_FinishFenceNV(disp, glFinishFenceNV);
-    SET_GenFencesNV(disp, glGenFencesNV);
-    SET_GetFenceivNV(disp, glGetFenceivNV);
-    SET_IsFenceNV(disp, glIsFenceNV);
-    SET_SetFenceNV(disp, glSetFenceNV);
-    SET_TestFenceNV(disp, glTestFenceNV);
-#endif
-
-#if GL_NV_fragment_program
-    SET_GetProgramNamedParameterdvNV(disp, glGetProgramNamedParameterdvNV);
-    SET_GetProgramNamedParameterfvNV(disp, glGetProgramNamedParameterfvNV);
-    SET_ProgramNamedParameter4dNV(disp, glProgramNamedParameter4dNV);
-    SET_ProgramNamedParameter4dvNV(disp, glProgramNamedParameter4dvNV);
-    SET_ProgramNamedParameter4fNV(disp, glProgramNamedParameter4fNV);
-    SET_ProgramNamedParameter4fvNV(disp, glProgramNamedParameter4fvNV);
-#endif
-
-#if GL_NV_geometry_program4
-    SET_FramebufferTextureLayerEXT(disp, glFramebufferTextureLayerEXT);
-#endif
-
-#if GL_NV_point_sprite
-    SET_PointParameteriNV(disp, glPointParameteriNV);
-    SET_PointParameterivNV(disp, glPointParameterivNV);
-#endif
-
-#if GL_NV_register_combiners
-    SET_CombinerInputNV(disp, glCombinerInputNV);
-    SET_CombinerOutputNV(disp, glCombinerOutputNV);
-    SET_CombinerParameterfNV(disp, glCombinerParameterfNV);
-    SET_CombinerParameterfvNV(disp, glCombinerParameterfvNV);
-    SET_CombinerParameteriNV(disp, glCombinerParameteriNV);
-    SET_CombinerParameterivNV(disp, glCombinerParameterivNV);
-    SET_FinalCombinerInputNV(disp, glFinalCombinerInputNV);
-    SET_GetCombinerInputParameterfvNV(disp, glGetCombinerInputParameterfvNV);
-    SET_GetCombinerInputParameterivNV(disp, glGetCombinerInputParameterivNV);
-    SET_GetCombinerOutputParameterfvNV(disp, glGetCombinerOutputParameterfvNV);
-    SET_GetCombinerOutputParameterivNV(disp, glGetCombinerOutputParameterivNV);
-    SET_GetFinalCombinerInputParameterfvNV(disp, glGetFinalCombinerInputParameterfvNV);
-    SET_GetFinalCombinerInputParameterivNV(disp, glGetFinalCombinerInputParameterivNV);
-#endif
-
-#if GL_NV_vertex_array_range
-    SET_FlushVertexArrayRangeNV(disp, glFlushVertexArrayRangeNV);
-    SET_VertexArrayRangeNV(disp, glVertexArrayRangeNV);
-#endif
-
-#if GL_NV_vertex_program
-    SET_AreProgramsResidentNV(disp, glAreProgramsResidentNV);
-    SET_BindProgramNV(disp, glBindProgramNV);
-    SET_DeleteProgramsNV(disp, glDeleteProgramsNV);
-    SET_ExecuteProgramNV(disp, glExecuteProgramNV);
-    SET_GenProgramsNV(disp, glGenProgramsNV);
-    SET_GetProgramParameterdvNV(disp, glGetProgramParameterdvNV);
-    SET_GetProgramParameterfvNV(disp, glGetProgramParameterfvNV);
-    SET_GetProgramStringNV(disp, glGetProgramStringNV);
-    SET_GetProgramivNV(disp, glGetProgramivNV);
-    SET_GetTrackMatrixivNV(disp, glGetTrackMatrixivNV);
-    SET_GetVertexAttribPointervNV(disp, glGetVertexAttribPointervNV);
-    SET_GetVertexAttribdvNV(disp, glGetVertexAttribdvNV);
-    SET_GetVertexAttribfvNV(disp, glGetVertexAttribfvNV);
-    SET_GetVertexAttribivNV(disp, glGetVertexAttribivNV);
-    SET_IsProgramNV(disp, glIsProgramNV);
-    SET_LoadProgramNV(disp, glLoadProgramNV);
-    SET_ProgramParameters4dvNV(disp, glProgramParameters4dvNV);
-    SET_ProgramParameters4fvNV(disp, glProgramParameters4fvNV);
-    SET_RequestResidentProgramsNV(disp, glRequestResidentProgramsNV);
-    SET_TrackMatrixNV(disp, glTrackMatrixNV);
-    SET_VertexAttrib1dNV(disp, glVertexAttrib1dNV)
-    SET_VertexAttrib1dvNV(disp, glVertexAttrib1dvNV)
-    SET_VertexAttrib1fNV(disp, glVertexAttrib1fNV)
-    SET_VertexAttrib1fvNV(disp, glVertexAttrib1fvNV)
-    SET_VertexAttrib1sNV(disp, glVertexAttrib1sNV)
-    SET_VertexAttrib1svNV(disp, glVertexAttrib1svNV)
-    SET_VertexAttrib2dNV(disp, glVertexAttrib2dNV)
-    SET_VertexAttrib2dvNV(disp, glVertexAttrib2dvNV)
-    SET_VertexAttrib2fNV(disp, glVertexAttrib2fNV)
-    SET_VertexAttrib2fvNV(disp, glVertexAttrib2fvNV)
-    SET_VertexAttrib2sNV(disp, glVertexAttrib2sNV)
-    SET_VertexAttrib2svNV(disp, glVertexAttrib2svNV)
-    SET_VertexAttrib3dNV(disp, glVertexAttrib3dNV)
-    SET_VertexAttrib3dvNV(disp, glVertexAttrib3dvNV)
-    SET_VertexAttrib3fNV(disp, glVertexAttrib3fNV)
-    SET_VertexAttrib3fvNV(disp, glVertexAttrib3fvNV)
-    SET_VertexAttrib3sNV(disp, glVertexAttrib3sNV)
-    SET_VertexAttrib3svNV(disp, glVertexAttrib3svNV)
-    SET_VertexAttrib4dNV(disp, glVertexAttrib4dNV)
-    SET_VertexAttrib4dvNV(disp, glVertexAttrib4dvNV)
-    SET_VertexAttrib4fNV(disp, glVertexAttrib4fNV)
-    SET_VertexAttrib4fvNV(disp, glVertexAttrib4fvNV)
-    SET_VertexAttrib4sNV(disp, glVertexAttrib4sNV)
-    SET_VertexAttrib4svNV(disp, glVertexAttrib4svNV)
-    SET_VertexAttrib4ubNV(disp, glVertexAttrib4ubNV)
-    SET_VertexAttrib4ubvNV(disp, glVertexAttrib4ubvNV)
-    SET_VertexAttribPointerNV(disp, glVertexAttribPointerNV)
-    SET_VertexAttribs1dvNV(disp, glVertexAttribs1dvNV)
-    SET_VertexAttribs1fvNV(disp, glVertexAttribs1fvNV)
-    SET_VertexAttribs1svNV(disp, glVertexAttribs1svNV)
-    SET_VertexAttribs2dvNV(disp, glVertexAttribs2dvNV)
-    SET_VertexAttribs2fvNV(disp, glVertexAttribs2fvNV)
-    SET_VertexAttribs2svNV(disp, glVertexAttribs2svNV)
-    SET_VertexAttribs3dvNV(disp, glVertexAttribs3dvNV)
-    SET_VertexAttribs3fvNV(disp, glVertexAttribs3fvNV)
-    SET_VertexAttribs3svNV(disp, glVertexAttribs3svNV)
-    SET_VertexAttribs4dvNV(disp, glVertexAttribs4dvNV)
-    SET_VertexAttribs4fvNV(disp, glVertexAttribs4fvNV)
-    SET_VertexAttribs4svNV(disp, glVertexAttribs4svNV)
-    SET_VertexAttribs4ubvNV(disp, glVertexAttribs4ubvNV)
-#endif
-
-#if GL_SGIS_multisample
-    SET_SampleMaskSGIS(disp, glSampleMaskSGIS);
-    SET_SamplePatternSGIS(disp, glSamplePatternSGIS);
-#endif
-
-#if GL_SGIS_pixel_texture
-    SET_GetPixelTexGenParameterfvSGIS(disp, glGetPixelTexGenParameterfvSGIS);
-    SET_GetPixelTexGenParameterivSGIS(disp, glGetPixelTexGenParameterivSGIS);
-    SET_PixelTexGenParameterfSGIS(disp, glPixelTexGenParameterfSGIS);
-    SET_PixelTexGenParameterfvSGIS(disp, glPixelTexGenParameterfvSGIS);
-    SET_PixelTexGenParameteriSGIS(disp, glPixelTexGenParameteriSGIS);
-    SET_PixelTexGenParameterivSGIS(disp, glPixelTexGenParameterivSGIS);
-    SET_PixelTexGenSGIX(disp, glPixelTexGenSGIX);
-#endif
-}
-=======
-/*
- * GLX implementation that uses Apple's OpenGL.framework
- * (Indirect rendering path -- it's also used for some direct mode code too)
- *
- * Copyright (c) 2007, 2008, 2009 Apple Inc.
- * Copyright (c) 2004 Torrey T. Lyons. All Rights Reserved.
- * Copyright (c) 2002 Greg Parker. All Rights Reserved.
- *
- * Portions of this file are copied from Mesa's xf86glx.c,
- * which contains the following copyright:
- *
- * Copyright 1998-1999 Precision Insight, Inc., Cedar Park, Texas.
- * All Rights Reserved.
- *
- * Permission is hereby granted, free of charge, to any person obtaining a
- * copy of this software and associated documentation files (the "Software"),
- * to deal in the Software without restriction, including without limitation
- * the rights to use, copy, modify, merge, publish, distribute, sublicense,
- * and/or sell copies of the Software, and to permit persons to whom the
- * Software is furnished to do so, subject to the following conditions:
- *
- * The above copyright notice and this permission notice shall be included in
- * all copies or substantial portions of the Software.
- *
- * THE SOFTWARE IS PROVIDED "AS IS", WITHOUT WARRANTY OF ANY KIND, EXPRESS OR
- * IMPLIED, INCLUDING BUT NOT LIMITED TO THE WARRANTIES OF MERCHANTABILITY,
- * FITNESS FOR A PARTICULAR PURPOSE AND NONINFRINGEMENT. IN NO EVENT SHALL
- * THE ABOVE LISTED COPYRIGHT HOLDER(S) BE LIABLE FOR ANY CLAIM, DAMAGES OR
- * OTHER LIABILITY, WHETHER IN AN ACTION OF CONTRACT, TORT OR OTHERWISE,
- * ARISING FROM, OUT OF OR IN CONNECTION WITH THE SOFTWARE OR THE USE OR OTHER
- * DEALINGS IN THE SOFTWARE.
- */
-
-#ifdef HAVE_DIX_CONFIG_H
-#include <dix-config.h>
-#endif
-
-#include "dri.h"
-
-#include <AvailabilityMacros.h>
-
-#define GL_GLEXT_WUNDEF_SUPPORT
-
-#include <OpenGL/OpenGL.h>
-#include <OpenGL/gl.h>
-#include <OpenGL/glext.h>
-#include <OpenGL/CGLContext.h>
-
-/* These next few GL_EXT pre-processing blocks are to explicitly define 
- * these symbols to 0 if they are not set by OpenGL.framework.  This
- * prevents the X11 glext.h from setting them to 1.
- */
-
-#ifndef GL_EXT_fragment_shader
-#define GL_EXT_fragment_shader 0
-#endif
-
-#ifndef GL_EXT_blend_equation_separate
-#define GL_EXT_blend_equation_separate 0
-#endif
-
-#ifndef GL_EXT_blend_func_separate
-#define GL_EXT_blend_func_separate 0
-#endif
-
-#ifndef GL_EXT_depth_bounds_test
-#define GL_EXT_depth_bounds_test 0
-#endif
-
-#ifndef GL_EXT_compiled_vertex_array
-#define GL_EXT_compiled_vertex_array 0
-#endif
-
-#ifndef GL_EXT_cull_vertex
-#define GL_EXT_cull_vertex 0
-#endif
-
-#ifndef GL_EXT_fog_coord
-#define GL_EXT_fog_coord 0
-#endif
-
-#ifndef GL_EXT_framebuffer_blit
-#define GL_EXT_framebuffer_blit 0
-#endif
-
-#ifndef GL_EXT_framebuffer_object
-#define GL_EXT_framebuffer_object 0
-#endif
-
-#ifndef GL_EXT_gpu_program_parameters
-#define GL_EXT_gpu_program_parameters 0
-#endif
-
-#ifndef GL_EXT_multi_draw_arrays
-#define GL_EXT_multi_draw_arrays 0
-#endif
-
-#ifndef GL_EXT_point_parameters
-#define GL_EXT_point_parameters 0
-#endif
-
-#ifndef GL_EXT_polygon_offset
-#define GL_EXT_polygon_offset 0
-#endif
-
-#ifndef GL_EXT_secondary_color
-#define GL_EXT_secondary_color 0
-#endif
-
-#ifndef GL_EXT_stencil_two_side
-#define GL_EXT_stencil_two_side 0
-#endif
-
-#ifndef GL_EXT_timer_query
-#define GL_EXT_timer_query 0
-#endif
-
-#ifndef GL_EXT_vertex_array
-#define GL_EXT_vertex_array 0
-#endif
-
-/* Tiger PPC doesn't have the associated symbols, but glext.h says it does.  Liars!
- * http://trac.macports.org/ticket/20638
- */
-#if defined(__ppc__) && MAC_OS_X_VERSION_MIN_REQUIRED < 1050
-#undef GL_EXT_gpu_program_parameters
-#define GL_EXT_gpu_program_parameters 0
-#endif
-
-#include <GL/glxproto.h>
-#include <windowstr.h>
-#include <resource.h>
-#include <GL/glxint.h>
-#include <GL/glxtokens.h>
-#include <scrnintstr.h>
-#include <glxserver.h>
-#include <glxscreens.h>
-#include <glxdrawable.h>
-#include <glxcontext.h>
-#include <glxext.h>
-#include <glxutil.h>
-#include <GL/internal/glcore.h>
-#include "x-hash.h"
-#include "x-list.h"
-
-//#include "capabilities.h"
-#include "visualConfigs.h"
-
-typedef unsigned long long GLuint64EXT;
-typedef long long GLint64EXT;
-#include <dispatch.h>
-#include <Xplugin.h>
-#include <glapi.h>
-#include <glapitable.h>
-
-__GLXprovider * GlxGetDRISWrastProvider (void);
-
-#include "darwin.h"
-#define GLAQUA_DEBUG_MSG(msg, args...) ASL_LOG(ASL_LEVEL_DEBUG, "GLXAqua", msg, ##args)
-
-static void setup_dispatch_table(void);
-GLuint __glFloorLog2(GLuint val);
-void warn_func(void * p1, char *format, ...);
-
-// some prototypes
-static __GLXscreen * __glXAquaScreenProbe(ScreenPtr pScreen);
-static __GLXdrawable * __glXAquaScreenCreateDrawable(ClientPtr client, __GLXscreen *screen, DrawablePtr pDraw, XID drawId, int type, XID glxDrawId, __GLXconfig *conf);
-
-static void __glXAquaContextDestroy(__GLXcontext *baseContext);
-static int __glXAquaContextMakeCurrent(__GLXcontext *baseContext);
-static int __glXAquaContextLoseCurrent(__GLXcontext *baseContext);
-static int __glXAquaContextCopy(__GLXcontext *baseDst, __GLXcontext *baseSrc, unsigned long mask);
-
-static CGLPixelFormatObj makeFormat(__GLXconfig *conf);
-
-__GLXprovider __glXDRISWRastProvider = {
-    __glXAquaScreenProbe,
-    "Core OpenGL",
-    NULL
-};
-
-typedef struct __GLXAquaScreen   __GLXAquaScreen;
-typedef struct __GLXAquaContext  __GLXAquaContext;
-typedef struct __GLXAquaDrawable __GLXAquaDrawable;
-
-struct __GLXAquaScreen {
-    __GLXscreen base;
-    int index;
-    int num_vis;
-};
-
-struct __GLXAquaContext {
-    __GLXcontext base;
-    CGLContextObj ctx;
-    CGLPixelFormatObj pixelFormat;
-    xp_surface_id sid;
-    unsigned isAttached :1;
-};
-
-struct __GLXAquaDrawable {
-    __GLXdrawable base;
-    DrawablePtr pDraw;
-    xp_surface_id sid;
-    __GLXAquaContext *context;
-};
-
-
-static __GLXcontext *
-__glXAquaScreenCreateContext(__GLXscreen *screen,
-			     __GLXconfig *conf,
-			     __GLXcontext *baseShareContext)
-{
-    __GLXAquaContext *context;
-    __GLXAquaContext *shareContext = (__GLXAquaContext *) baseShareContext;
-    CGLError gl_err;
-  
-    GLAQUA_DEBUG_MSG("glXAquaScreenCreateContext\n");
-    
-    context = calloc(1, sizeof (__GLXAquaContext));
-    
-    if (context == NULL)
-	return NULL;
-
-    memset(context, 0, sizeof *context);
-    
-    context->base.pGlxScreen = screen;
-    
-    context->base.destroy        = __glXAquaContextDestroy;
-    context->base.makeCurrent    = __glXAquaContextMakeCurrent;
-    context->base.loseCurrent    = __glXAquaContextLoseCurrent;
-    context->base.copy           = __glXAquaContextCopy;
-    /*FIXME verify that the context->base is fully initialized. */
-    
-    context->pixelFormat = makeFormat(conf);
-    
-    if (!context->pixelFormat) {
-        free(context);
-        return NULL;
-    }
-
-    context->ctx = NULL;
-    gl_err = CGLCreateContext(context->pixelFormat,
-			      shareContext ? shareContext->ctx : NULL,
-			      &context->ctx);
-    
-    if (gl_err != 0) {
-	ErrorF("CGLCreateContext error: %s\n", CGLErrorString(gl_err));
-	CGLDestroyPixelFormat(context->pixelFormat);
-	free(context);
-	return NULL;
-    }
-    
-    setup_dispatch_table();
-    GLAQUA_DEBUG_MSG("glAquaCreateContext done\n");
-    
-    return &context->base;
-}
-
-/* maps from surface id -> list of __GLcontext */
-static x_hash_table *surface_hash;
-
-static void __glXAquaContextDestroy(__GLXcontext *baseContext) {
-    x_list *lst;
-
-    __GLXAquaContext *context = (__GLXAquaContext *) baseContext;
-    
-    GLAQUA_DEBUG_MSG("glAquaContextDestroy (ctx %p)\n", baseContext);
-    if (context != NULL) {
-      if (context->sid != 0 && surface_hash != NULL) {
-		lst = x_hash_table_lookup(surface_hash, x_cvt_uint_to_vptr(context->sid), NULL);
-		lst = x_list_remove(lst, context);
-		x_hash_table_insert(surface_hash, x_cvt_uint_to_vptr(context->sid), lst);
-      }
-
-      if (context->ctx != NULL)
-	  CGLDestroyContext(context->ctx);
-
-      if (context->pixelFormat != NULL)
-	  CGLDestroyPixelFormat(context->pixelFormat);
-      
-      free(context);
-    }
-}
-
-static int __glXAquaContextLoseCurrent(__GLXcontext *baseContext) {
-    CGLError gl_err;
-
-    GLAQUA_DEBUG_MSG("glAquaLoseCurrent (ctx 0x%p)\n", baseContext);
-
-    gl_err = CGLSetCurrentContext(NULL);
-    if (gl_err != 0)
-      ErrorF("CGLSetCurrentContext error: %s\n", CGLErrorString(gl_err));
-
-    __glXLastContext = NULL; // Mesa does this; why?
-
-    return GL_TRUE;
-}
-
-/* Called when a surface is destroyed as a side effect of destroying
-   the window it's attached to. */
-static void surface_notify(void *_arg, void *data) {
-    DRISurfaceNotifyArg *arg = (DRISurfaceNotifyArg *)_arg;
-    __GLXAquaDrawable *draw = (__GLXAquaDrawable *)data;
-    __GLXAquaContext *context;
-    x_list *lst;
-    if(_arg == NULL || data == NULL) {
-	    ErrorF("surface_notify called with bad params");
-	    return;
-    }
-	
-    GLAQUA_DEBUG_MSG("surface_notify(%p, %p)\n", _arg, data);
-    switch (arg->kind) {
-    case AppleDRISurfaceNotifyDestroyed:
-        if (surface_hash != NULL)
-            x_hash_table_remove(surface_hash, x_cvt_uint_to_vptr(arg->id));
-	draw->pDraw = NULL;
-	draw->sid = 0;
-        break;
-
-    case AppleDRISurfaceNotifyChanged:
-        if (surface_hash != NULL) {
-            lst = x_hash_table_lookup(surface_hash, x_cvt_uint_to_vptr(arg->id), NULL);
-            for (; lst != NULL; lst = lst->next)
-		{
-                context = lst->data;
-                xp_update_gl_context(context->ctx);
-            }
-        }
-        break;
-    default:
-	ErrorF("surface_notify: unknown kind %d\n", arg->kind);
-	break;
-    }
-}
-
-static BOOL attach(__GLXAquaContext *context, __GLXAquaDrawable *draw) {
-    DrawablePtr pDraw;
-    
-    GLAQUA_DEBUG_MSG("attach(%p, %p)\n", context, draw);
-	
-    if(NULL == context || NULL == draw)
-	return TRUE;
-
-    pDraw = draw->base.pDraw;
-
-    if(NULL == pDraw) {
-	ErrorF("%s:%s() pDraw is NULL!\n", __FILE__, __func__);
-	return TRUE;
-    }
-
-    if (draw->sid == 0) {
-	//if (!quartzProcs->CreateSurface(pDraw->pScreen, pDraw->id, pDraw,
-        if (!DRICreateSurface(pDraw->pScreen, pDraw->id, pDraw,
-			      0, &draw->sid, NULL,
-			      surface_notify, draw))
-            return TRUE;
-        draw->pDraw = pDraw;
-    } 
-    
-    if (!context->isAttached || context->sid != draw->sid) {
-        x_list *lst;
-	
-        if (xp_attach_gl_context(context->ctx, draw->sid) != Success) {
-	    //quartzProcs->DestroySurface(pDraw->pScreen, pDraw->id, pDraw,
-            DRIDestroySurface(pDraw->pScreen, pDraw->id, pDraw,
-			      surface_notify, draw);
-            if (surface_hash != NULL)
-                x_hash_table_remove(surface_hash, x_cvt_uint_to_vptr(draw->sid));
-	    
-            draw->sid = 0;
-            return TRUE;
-        }
-	
-        context->isAttached = TRUE;
-        context->sid = draw->sid;
-	
-        if (surface_hash == NULL)
-            surface_hash = x_hash_table_new(NULL, NULL, NULL, NULL);
-	
-        lst = x_hash_table_lookup(surface_hash, x_cvt_uint_to_vptr(context->sid), NULL);
-        if (x_list_find(lst, context) == NULL) {
-            lst = x_list_prepend(lst, context);
-            x_hash_table_insert(surface_hash, x_cvt_uint_to_vptr(context->sid), lst);
-        }
-	
-	
-
-        GLAQUA_DEBUG_MSG("attached 0x%x to 0x%x\n", (unsigned int) pDraw->id,
-                         (unsigned int) draw->sid);
-    } 
-
-    draw->context = context;
-
-    return FALSE;
-}
-
-#if 0     // unused
-static void unattach(__GLXAquaContext *context) {
-	x_list *lst;
-	GLAQUA_DEBUG_MSG("unattach\n");
-	if (context == NULL) {
-		ErrorF("Tried to unattach a null context\n");
-		return;
-	}
-    if (context->isAttached) {
-        GLAQUA_DEBUG_MSG("unattaching\n");
-
-        if (surface_hash != NULL) {
-            lst = x_hash_table_lookup(surface_hash, (void *) context->sid, NULL);
-            lst = x_list_remove(lst, context);
-            x_hash_table_insert(surface_hash, (void *) context->sid, lst);
-        }
-
-        CGLClearDrawable(context->ctx);
-        context->isAttached = FALSE;
-        context->sid = 0;
-    }
-}
-#endif
-
-static int __glXAquaContextMakeCurrent(__GLXcontext *baseContext) {
-    CGLError gl_err;
-    __GLXAquaContext *context = (__GLXAquaContext *) baseContext;
-    __GLXAquaDrawable *drawPriv = (__GLXAquaDrawable *) context->base.drawPriv;
-    
-    GLAQUA_DEBUG_MSG("glAquaMakeCurrent (ctx 0x%p)\n", baseContext);
-    
-    if(attach(context, drawPriv))
-	return /*error*/ 0;
-
-    gl_err = CGLSetCurrentContext(context->ctx);
-    if (gl_err != 0)
-        ErrorF("CGLSetCurrentContext error: %s\n", CGLErrorString(gl_err));
-    
-    return gl_err == 0;
-}
-
-static int __glXAquaContextCopy(__GLXcontext *baseDst, __GLXcontext *baseSrc, unsigned long mask)
-{
-    CGLError gl_err;
-
-    __GLXAquaContext *dst = (__GLXAquaContext *) baseDst;
-    __GLXAquaContext *src = (__GLXAquaContext *) baseSrc;
-
-    GLAQUA_DEBUG_MSG("GLXAquaContextCopy\n");
-
-    gl_err = CGLCopyContext(src->ctx, dst->ctx, mask);
-    if (gl_err != 0)
-        ErrorF("CGLCopyContext error: %s\n", CGLErrorString(gl_err));
-
-    return gl_err == 0;
-}
-
-/* Drawing surface notification callbacks */
-static GLboolean __glXAquaDrawableSwapBuffers(ClientPtr client, __GLXdrawable *base) {
-    CGLError err;
-    __GLXAquaDrawable *drawable;
- 
-    //    GLAQUA_DEBUG_MSG("glAquaDrawableSwapBuffers(%p)\n",base);
-	
-    if(!base) {
-	ErrorF("%s passed NULL\n", __func__);
-	return GL_FALSE;
-    }
-
-    drawable = (__GLXAquaDrawable *)base;
-
-    if(NULL == drawable->context) {
-	ErrorF("%s called with a NULL->context for drawable %p!\n",
-	       __func__, (void *)drawable);
-	return GL_FALSE;
-    }
-
-    err = CGLFlushDrawable(drawable->context->ctx);
-
-    if(kCGLNoError != err) {
-	ErrorF("CGLFlushDrawable error: %s in %s\n", CGLErrorString(err),
-	       __func__);
-	return GL_FALSE;
-    }
-
-    return GL_TRUE;
-}
-
-
-static CGLPixelFormatObj makeFormat(__GLXconfig *conf) {
-    CGLPixelFormatAttribute attr[64];
-    CGLPixelFormatObj fobj;
-    GLint formats;
-    CGLError error;
-    int i = 0;
-    
-    if(conf->doubleBufferMode)
-	attr[i++] = kCGLPFADoubleBuffer;
-
-    if(conf->stereoMode)
-	attr[i++] = kCGLPFAStereo;
-
-    attr[i++] = kCGLPFAColorSize;
-    attr[i++] = conf->redBits + conf->greenBits + conf->blueBits;
-    attr[i++] = kCGLPFAAlphaSize;
-    attr[i++] = conf->alphaBits;
-
-    if((conf->accumRedBits + conf->accumGreenBits + conf->accumBlueBits +
-	conf->accumAlphaBits) > 0) {
-
-	attr[i++] = kCGLPFAAccumSize;
-        attr[i++] = conf->accumRedBits + conf->accumGreenBits
-	    + conf->accumBlueBits + conf->accumAlphaBits;
-    }
-    
-    attr[i++] = kCGLPFADepthSize;
-    attr[i++] = conf->depthBits;
-
-    if(conf->stencilBits) {
-	attr[i++] = kCGLPFAStencilSize;
-        attr[i++] = conf->stencilBits;	
-    }
-    
-    if(conf->numAuxBuffers > 0) {
-	attr[i++] = kCGLPFAAuxBuffers;
-	attr[i++] = conf->numAuxBuffers;
-    }
-
-    if(conf->sampleBuffers > 0) {
-       attr[i++] = kCGLPFASampleBuffers;
-       attr[i++] = conf->sampleBuffers;
-       attr[i++] = kCGLPFASamples;
-       attr[i++] = conf->samples;
-    }
-     
-    attr[i] = 0;
-
-    error = CGLChoosePixelFormat(attr, &fobj, &formats);
-    if(error) {
-	ErrorF("error: creating pixel format %s\n", CGLErrorString(error));
-	return NULL;
-    }
-
-    return fobj;
-}
-
-static void __glXAquaScreenDestroy(__GLXscreen *screen) {
-
-    GLAQUA_DEBUG_MSG("glXAquaScreenDestroy(%p)\n", screen);
-    __glXScreenDestroy(screen);
-
-    free(screen);
-}
-
-/* This is called by __glXInitScreens(). */
-static __GLXscreen * __glXAquaScreenProbe(ScreenPtr pScreen) {
-    __GLXAquaScreen *screen;
-
-    GLAQUA_DEBUG_MSG("glXAquaScreenProbe\n");
-
-    if (pScreen == NULL) 
-	return NULL;
-
-    screen = calloc(1, sizeof *screen);
-
-    if(NULL == screen)
-	return NULL;
-    
-    screen->base.destroy        = __glXAquaScreenDestroy;
-    screen->base.createContext  = __glXAquaScreenCreateContext;
-    screen->base.createDrawable = __glXAquaScreenCreateDrawable;
-    screen->base.swapInterval = /*FIXME*/ NULL;
-    screen->base.pScreen       = pScreen;
-    
-    screen->base.fbconfigs = __glXAquaCreateVisualConfigs(&screen->base.numFBConfigs, pScreen->myNum);
-
-    __glXScreenInit(&screen->base, pScreen);
-
-    screen->base.GLXversion = strdup("1.4");
-    screen->base.GLXextensions = strdup("GLX_SGIX_fbconfig "
-                                        "GLX_SGIS_multisample "
-                                        "GLX_ARB_multisample "
-                                        "GLX_EXT_visual_info "
-                                        "GLX_EXT_import_context ");
-    
-    /*We may be able to add more GLXextensions at a later time. */
-    
-    return &screen->base;
-}
-
-#if 0 // unused
-static void __glXAquaDrawableCopySubBuffer (__GLXdrawable *drawable,
-					    int x, int y, int w, int h) {
-    /*TODO finish me*/
-}
-#endif
-
-static void __glXAquaDrawableDestroy(__GLXdrawable *base) {
-    /* gstaplin: base is the head of the structure, so it's at the same 
-     * offset in memory.
-     * Is this safe with strict aliasing?   I noticed that the other dri code
-     * does this too...
-     */
-    __GLXAquaDrawable *glxPriv = (__GLXAquaDrawable *)base;
-
-    GLAQUA_DEBUG_MSG(__func__);
-    
-    /* It doesn't work to call DRIDestroySurface here, the drawable's
-       already gone.. But dri.c notices the window destruction and
-       frees the surface itself. */
-
-    /*gstaplin: verify the statement above.  The surface destroy
-     *messages weren't making it through, and may still not be.
-     *We need a good test case for surface creation and destruction.
-     *We also need a good way to enable introspection on the server
-     *to validate the test, beyond using gdb with print.
-     */
-
-    free(glxPriv);
-}
-
-static __GLXdrawable *
-__glXAquaScreenCreateDrawable(ClientPtr client,
-                              __GLXscreen *screen,
-			      DrawablePtr pDraw,
-			      XID drawId,
-			      int type,
-			      XID glxDrawId,
-			      __GLXconfig *conf) {
-  __GLXAquaDrawable *glxPriv;
-
-  glxPriv = malloc(sizeof *glxPriv);
-
-  if(glxPriv == NULL)
-      return NULL;
-
-  memset(glxPriv, 0, sizeof *glxPriv);
-
-  if(!__glXDrawableInit(&glxPriv->base, screen, pDraw, type, glxDrawId, conf)) {
-    free(glxPriv);
-    return NULL;
-  }
-
-  glxPriv->base.destroy       = __glXAquaDrawableDestroy;
-  glxPriv->base.swapBuffers   = __glXAquaDrawableSwapBuffers;
-  glxPriv->base.copySubBuffer = NULL; /* __glXAquaDrawableCopySubBuffer; */
-
-  glxPriv->pDraw = pDraw;
-  glxPriv->sid = 0;
-  glxPriv->context = NULL;
-  
-  return &glxPriv->base;
-}
-
-// Extra goodies for glx
-
-GLuint __glFloorLog2(GLuint val)
-{
-    int c = 0;
-
-    while (val > 1) {
-        c++;
-        val >>= 1;
-    }
-    return c;
-}
-
-static void setup_dispatch_table(void) {
-    static struct _glapi_table *disp = NULL;
-
-    if(disp)  {
-        _glapi_set_dispatch(disp);
-        return;
-    }
-
-    disp=calloc(1,sizeof(struct _glapi_table));
-    assert(disp);
-
-    /* to update:
-     * for f in $(grep 'define SET_' ../../../glx/dispatch.h  | cut -f2 -d' ' | cut -f1 -d\( | sort -u); do grep -q $f indirect.c || echo $f ; done | grep -v by_offset | sed 's:SET_\(.*\)$:SET_\1(disp, gl\1)\;:' | pbcopy
-     */
-
-    SET_Accum(disp, glAccum);
-    SET_AlphaFunc(disp, glAlphaFunc);
-    SET_AreTexturesResident(disp, glAreTexturesResident);
-    SET_ArrayElement(disp, glArrayElement);
-    SET_Begin(disp, glBegin);
-    SET_BindTexture(disp, glBindTexture);
-    SET_Bitmap(disp, glBitmap);
-    SET_BlendColor(disp, glBlendColor);
-    SET_BlendEquation(disp, glBlendEquation);
-    SET_BlendFunc(disp, glBlendFunc);
-    SET_CallList(disp, glCallList);
-    SET_CallLists(disp, glCallLists);
-    SET_Clear(disp, glClear);
-    SET_ClearAccum(disp, glClearAccum);
-    SET_ClearColor(disp, glClearColor);
-    SET_ClearDepth(disp, glClearDepth);
-    SET_ClearIndex(disp, glClearIndex);
-    SET_ClearStencil(disp, glClearStencil);
-    SET_ClipPlane(disp, glClipPlane);
-    SET_Color3b(disp, glColor3b);
-    SET_Color3bv(disp, glColor3bv);
-    SET_Color3d(disp, glColor3d);
-    SET_Color3dv(disp, glColor3dv);
-    SET_Color3f(disp, glColor3f);
-    SET_Color3fv(disp, glColor3fv);
-    SET_Color3i(disp, glColor3i);
-    SET_Color3iv(disp, glColor3iv);
-    SET_Color3s(disp, glColor3s);
-    SET_Color3sv(disp, glColor3sv);
-    SET_Color3ub(disp, glColor3ub);
-    SET_Color3ubv(disp, glColor3ubv);
-    SET_Color3ui(disp, glColor3ui);
-    SET_Color3uiv(disp, glColor3uiv);
-    SET_Color3us(disp, glColor3us);
-    SET_Color3usv(disp, glColor3usv);
-    SET_Color4b(disp, glColor4b);
-    SET_Color4bv(disp, glColor4bv);
-    SET_Color4d(disp, glColor4d);
-    SET_Color4dv(disp, glColor4dv);
-    SET_Color4f(disp, glColor4f);
-    SET_Color4fv(disp, glColor4fv);
-    SET_Color4i(disp, glColor4i);
-    SET_Color4iv(disp, glColor4iv);
-    SET_Color4s(disp, glColor4s);
-    SET_Color4sv(disp, glColor4sv);
-    SET_Color4ub(disp, glColor4ub);
-    SET_Color4ubv(disp, glColor4ubv);
-    SET_Color4ui(disp, glColor4ui);
-    SET_Color4uiv(disp, glColor4uiv);
-    SET_Color4us(disp, glColor4us);
-    SET_Color4usv(disp, glColor4usv);
-    SET_ColorMask(disp, glColorMask);
-    SET_ColorMaterial(disp, glColorMaterial);
-    SET_ColorPointer(disp, glColorPointer);
-    SET_ColorSubTable(disp, glColorSubTable);
-    SET_ColorTable(disp, glColorTable);
-    SET_ColorTableParameterfv(disp, glColorTableParameterfv);
-    SET_ColorTableParameteriv(disp, glColorTableParameteriv);
-    SET_ConvolutionFilter1D(disp, glConvolutionFilter1D);
-    SET_ConvolutionFilter2D(disp, glConvolutionFilter2D);
-    SET_ConvolutionParameterf(disp, glConvolutionParameterf);
-    SET_ConvolutionParameterfv(disp, glConvolutionParameterfv);
-    SET_ConvolutionParameteri(disp, glConvolutionParameteri);
-    SET_ConvolutionParameteriv(disp, glConvolutionParameteriv);
-    SET_CopyColorSubTable(disp, glCopyColorSubTable);
-    SET_CopyColorTable(disp, glCopyColorTable);
-    SET_CopyConvolutionFilter1D(disp, glCopyConvolutionFilter1D);
-    SET_CopyConvolutionFilter2D(disp, glCopyConvolutionFilter2D);
-    SET_CopyPixels(disp, glCopyPixels);
-    SET_CopyTexImage1D(disp, glCopyTexImage1D);
-    SET_CopyTexImage2D(disp, glCopyTexImage2D);
-    SET_CopyTexSubImage1D(disp, glCopyTexSubImage1D);
-    SET_CopyTexSubImage2D(disp, glCopyTexSubImage2D);
-    SET_CopyTexSubImage3D(disp, glCopyTexSubImage3D);
-    SET_CullFace(disp, glCullFace);
-    SET_DeleteLists(disp, glDeleteLists);
-    SET_DeleteTextures(disp, glDeleteTextures);
-    SET_DepthFunc(disp, glDepthFunc);
-    SET_DepthMask(disp, glDepthMask);
-    SET_DepthRange(disp, glDepthRange);
-    SET_Disable(disp, glDisable);
-    SET_DisableClientState(disp, glDisableClientState);
-    SET_DrawArrays(disp, glDrawArrays);
-    SET_DrawBuffer(disp, glDrawBuffer);
-    SET_DrawElements(disp, glDrawElements);
-    SET_DrawPixels(disp, glDrawPixels);
-    SET_DrawRangeElements(disp, glDrawRangeElements);
-    SET_EdgeFlag(disp, glEdgeFlag);
-    SET_EdgeFlagPointer(disp, glEdgeFlagPointer);
-    SET_EdgeFlagv(disp, glEdgeFlagv);
-    SET_Enable(disp, glEnable);
-    SET_EnableClientState(disp, glEnableClientState);
-    SET_End(disp, glEnd);
-    SET_EndList(disp, glEndList);
-    SET_EvalCoord1d(disp, glEvalCoord1d);
-    SET_EvalCoord1dv(disp, glEvalCoord1dv);
-    SET_EvalCoord1f(disp, glEvalCoord1f);
-    SET_EvalCoord1fv(disp, glEvalCoord1fv);
-    SET_EvalCoord2d(disp, glEvalCoord2d);
-    SET_EvalCoord2dv(disp, glEvalCoord2dv);
-    SET_EvalCoord2f(disp, glEvalCoord2f);
-    SET_EvalCoord2fv(disp, glEvalCoord2fv);
-    SET_EvalMesh1(disp, glEvalMesh1);
-    SET_EvalMesh2(disp, glEvalMesh2);
-    SET_EvalPoint1(disp, glEvalPoint1);
-    SET_EvalPoint2(disp, glEvalPoint2);
-    SET_FeedbackBuffer(disp, glFeedbackBuffer);
-    SET_Finish(disp, glFinish);
-    SET_Flush(disp, glFlush);
-    SET_Fogf(disp, glFogf);
-    SET_Fogfv(disp, glFogfv);
-    SET_Fogi(disp, glFogi);
-    SET_Fogiv(disp, glFogiv);
-    SET_FrontFace(disp, glFrontFace);
-    SET_Frustum(disp, glFrustum);
-    SET_GenLists(disp, glGenLists);
-    SET_GenTextures(disp, glGenTextures);
-    SET_GetBooleanv(disp, glGetBooleanv);
-    SET_GetClipPlane(disp, glGetClipPlane);
-    SET_GetColorTable(disp, glGetColorTable);
-    SET_GetColorTableParameterfv(disp, glGetColorTableParameterfv);
-    SET_GetColorTableParameteriv(disp, glGetColorTableParameteriv);
-    SET_GetConvolutionFilter(disp, glGetConvolutionFilter);
-    SET_GetConvolutionParameterfv(disp, glGetConvolutionParameterfv);
-    SET_GetConvolutionParameteriv(disp, glGetConvolutionParameteriv);
-    SET_GetDoublev(disp, glGetDoublev);
-    SET_GetError(disp, glGetError);
-    SET_GetFloatv(disp, glGetFloatv);
-    SET_GetHistogram(disp, glGetHistogram);
-    SET_GetHistogramParameterfv(disp, glGetHistogramParameterfv);
-    SET_GetHistogramParameteriv(disp, glGetHistogramParameteriv);
-    SET_GetIntegerv(disp, glGetIntegerv);
-    SET_GetLightfv(disp, glGetLightfv);
-    SET_GetLightiv(disp, glGetLightiv);
-    SET_GetMapdv(disp, glGetMapdv);
-    SET_GetMapfv(disp, glGetMapfv);
-    SET_GetMapiv(disp, glGetMapiv);
-    SET_GetMaterialfv(disp, glGetMaterialfv);
-    SET_GetMaterialiv(disp, glGetMaterialiv);
-    SET_GetMinmax(disp, glGetMinmax);
-    SET_GetMinmaxParameterfv(disp, glGetMinmaxParameterfv);
-    SET_GetMinmaxParameteriv(disp, glGetMinmaxParameteriv);
-    SET_GetPixelMapfv(disp, glGetPixelMapfv);
-    SET_GetPixelMapuiv(disp, glGetPixelMapuiv);
-    SET_GetPixelMapusv(disp, glGetPixelMapusv);
-    SET_GetPointerv(disp, glGetPointerv);
-    SET_GetPolygonStipple(disp, glGetPolygonStipple);
-    SET_GetSeparableFilter(disp, glGetSeparableFilter);
-    SET_GetString(disp, glGetString);
-    SET_GetTexEnvfv(disp, glGetTexEnvfv);
-    SET_GetTexEnviv(disp, glGetTexEnviv);
-    SET_GetTexGendv(disp, glGetTexGendv);
-    SET_GetTexGenfv(disp, glGetTexGenfv);
-    SET_GetTexGeniv(disp, glGetTexGeniv);
-    SET_GetTexImage(disp, glGetTexImage);
-    SET_GetTexLevelParameterfv(disp, glGetTexLevelParameterfv);
-    SET_GetTexLevelParameteriv(disp, glGetTexLevelParameteriv);
-    SET_GetTexParameterfv(disp, glGetTexParameterfv);
-    SET_GetTexParameteriv(disp, glGetTexParameteriv);
-    SET_Hint(disp, glHint);
-    SET_Histogram(disp, glHistogram);
-    SET_IndexMask(disp, glIndexMask);
-    SET_IndexPointer(disp, glIndexPointer);
-    SET_Indexd(disp, glIndexd);
-    SET_Indexdv(disp, glIndexdv);
-    SET_Indexf(disp, glIndexf);
-    SET_Indexfv(disp, glIndexfv);
-    SET_Indexi(disp, glIndexi);
-    SET_Indexiv(disp, glIndexiv);
-    SET_Indexs(disp, glIndexs);
-    SET_Indexsv(disp, glIndexsv);
-    SET_Indexub(disp, glIndexub);
-    SET_Indexubv(disp, glIndexubv);
-    SET_InitNames(disp, glInitNames);
-    SET_InterleavedArrays(disp, glInterleavedArrays);
-    SET_IsEnabled(disp, glIsEnabled);
-    SET_IsList(disp, glIsList);
-    SET_IsTexture(disp, glIsTexture);
-    SET_LightModelf(disp, glLightModelf);
-    SET_LightModelfv(disp, glLightModelfv);
-    SET_LightModeli(disp, glLightModeli);
-    SET_LightModeliv(disp, glLightModeliv);
-    SET_Lightf(disp, glLightf);
-    SET_Lightfv(disp, glLightfv);
-    SET_Lighti(disp, glLighti);
-    SET_Lightiv(disp, glLightiv);
-    SET_LineStipple(disp, glLineStipple);
-    SET_LineWidth(disp, glLineWidth);
-    SET_ListBase(disp, glListBase);
-    SET_LoadIdentity(disp, glLoadIdentity);
-    SET_LoadMatrixd(disp, glLoadMatrixd);
-    SET_LoadMatrixf(disp, glLoadMatrixf);
-    SET_LoadName(disp, glLoadName);
-    SET_LogicOp(disp, glLogicOp);
-    SET_Map1d(disp, glMap1d);
-    SET_Map1f(disp, glMap1f);
-    SET_Map2d(disp, glMap2d);
-    SET_Map2f(disp, glMap2f);
-    SET_MapGrid1d(disp, glMapGrid1d);
-    SET_MapGrid1f(disp, glMapGrid1f);
-    SET_MapGrid2d(disp, glMapGrid2d);
-    SET_MapGrid2f(disp, glMapGrid2f);
-    SET_Materialf(disp, glMaterialf);
-    SET_Materialfv(disp, glMaterialfv);
-    SET_Materiali(disp, glMateriali);
-    SET_Materialiv(disp, glMaterialiv);
-    SET_MatrixMode(disp, glMatrixMode);
-    SET_Minmax(disp, glMinmax);
-    SET_MultMatrixd(disp, glMultMatrixd);
-    SET_MultMatrixf(disp, glMultMatrixf);
-    SET_NewList(disp, glNewList);
-    SET_Normal3b(disp, glNormal3b);
-    SET_Normal3bv(disp, glNormal3bv);
-    SET_Normal3d(disp, glNormal3d);
-    SET_Normal3dv(disp, glNormal3dv);
-    SET_Normal3f(disp, glNormal3f);
-    SET_Normal3fv(disp, glNormal3fv);
-    SET_Normal3i(disp, glNormal3i);
-    SET_Normal3iv(disp, glNormal3iv);
-    SET_Normal3s(disp, glNormal3s);
-    SET_Normal3sv(disp, glNormal3sv);
-    SET_NormalPointer(disp, glNormalPointer);
-    SET_Ortho(disp, glOrtho);
-    SET_PassThrough(disp, glPassThrough);
-    SET_PixelMapfv(disp, glPixelMapfv);
-    SET_PixelMapuiv(disp, glPixelMapuiv);
-    SET_PixelMapusv(disp, glPixelMapusv);
-    SET_PixelStoref(disp, glPixelStoref);
-    SET_PixelStorei(disp, glPixelStorei);
-    SET_PixelTransferf(disp, glPixelTransferf);
-    SET_PixelTransferi(disp, glPixelTransferi);
-    SET_PixelZoom(disp, glPixelZoom);
-    SET_PointSize(disp, glPointSize);
-    SET_PolygonMode(disp, glPolygonMode);
-    SET_PolygonOffset(disp, glPolygonOffset);
-    SET_PolygonStipple(disp, glPolygonStipple);
-    SET_PopAttrib(disp, glPopAttrib);
-    SET_PopClientAttrib(disp, glPopClientAttrib);
-    SET_PopMatrix(disp, glPopMatrix);
-    SET_PopName(disp, glPopName);
-    SET_PrioritizeTextures(disp, glPrioritizeTextures);
-    SET_PushAttrib(disp, glPushAttrib);
-    SET_PushClientAttrib(disp, glPushClientAttrib);
-    SET_PushMatrix(disp, glPushMatrix);
-    SET_PushName(disp, glPushName);
-    SET_RasterPos2d(disp, glRasterPos2d);
-    SET_RasterPos2dv(disp, glRasterPos2dv);
-    SET_RasterPos2f(disp, glRasterPos2f);
-    SET_RasterPos2fv(disp, glRasterPos2fv);
-    SET_RasterPos2i(disp, glRasterPos2i);
-    SET_RasterPos2iv(disp, glRasterPos2iv);
-    SET_RasterPos2s(disp, glRasterPos2s);
-    SET_RasterPos2sv(disp, glRasterPos2sv);
-    SET_RasterPos3d(disp, glRasterPos3d);
-    SET_RasterPos3dv(disp, glRasterPos3dv);
-    SET_RasterPos3f(disp, glRasterPos3f);
-    SET_RasterPos3fv(disp, glRasterPos3fv);
-    SET_RasterPos3i(disp, glRasterPos3i);
-    SET_RasterPos3iv(disp, glRasterPos3iv);
-    SET_RasterPos3s(disp, glRasterPos3s);
-    SET_RasterPos3sv(disp, glRasterPos3sv);
-    SET_RasterPos4d(disp, glRasterPos4d);
-    SET_RasterPos4dv(disp, glRasterPos4dv);
-    SET_RasterPos4f(disp, glRasterPos4f);
-    SET_RasterPos4fv(disp, glRasterPos4fv);
-    SET_RasterPos4i(disp, glRasterPos4i);
-    SET_RasterPos4iv(disp, glRasterPos4iv);
-    SET_RasterPos4s(disp, glRasterPos4s);
-    SET_RasterPos4sv(disp, glRasterPos4sv);
-    SET_ReadBuffer(disp, glReadBuffer);
-    SET_ReadPixels(disp, glReadPixels);
-    SET_Rectd(disp, glRectd);
-    SET_Rectdv(disp, glRectdv);
-    SET_Rectf(disp, glRectf);
-    SET_Rectfv(disp, glRectfv);
-    SET_Recti(disp, glRecti);
-    SET_Rectiv(disp, glRectiv);
-    SET_Rects(disp, glRects);
-    SET_Rectsv(disp, glRectsv);
-    SET_RenderMode(disp, glRenderMode);
-    SET_ResetHistogram(disp, glResetHistogram);
-    SET_ResetMinmax(disp, glResetMinmax);
-    SET_Rotated(disp, glRotated);
-    SET_Rotatef(disp, glRotatef);
-    SET_Scaled(disp, glScaled);
-    SET_Scalef(disp, glScalef);
-    SET_Scissor(disp, glScissor);
-    SET_SelectBuffer(disp, glSelectBuffer);
-    SET_SeparableFilter2D(disp, glSeparableFilter2D);
-    SET_ShadeModel(disp, glShadeModel);
-    SET_StencilFunc(disp, glStencilFunc);
-    SET_StencilMask(disp, glStencilMask);
-    SET_StencilOp(disp, glStencilOp);
-    SET_TexCoord1d(disp, glTexCoord1d);
-    SET_TexCoord1dv(disp, glTexCoord1dv);
-    SET_TexCoord1f(disp, glTexCoord1f);
-    SET_TexCoord1fv(disp, glTexCoord1fv);
-    SET_TexCoord1i(disp, glTexCoord1i);
-    SET_TexCoord1iv(disp, glTexCoord1iv);
-    SET_TexCoord1s(disp, glTexCoord1s);
-    SET_TexCoord1sv(disp, glTexCoord1sv);
-    SET_TexCoord2d(disp, glTexCoord2d);
-    SET_TexCoord2dv(disp, glTexCoord2dv);
-    SET_TexCoord2f(disp, glTexCoord2f);
-    SET_TexCoord2fv(disp, glTexCoord2fv);
-    SET_TexCoord2i(disp, glTexCoord2i);
-    SET_TexCoord2iv(disp, glTexCoord2iv);
-    SET_TexCoord2s(disp, glTexCoord2s);
-    SET_TexCoord2sv(disp, glTexCoord2sv);
-    SET_TexCoord3d(disp, glTexCoord3d);
-    SET_TexCoord3dv(disp, glTexCoord3dv);
-    SET_TexCoord3f(disp, glTexCoord3f);
-    SET_TexCoord3fv(disp, glTexCoord3fv);
-    SET_TexCoord3i(disp, glTexCoord3i);
-    SET_TexCoord3iv(disp, glTexCoord3iv);
-    SET_TexCoord3s(disp, glTexCoord3s);
-    SET_TexCoord3sv(disp, glTexCoord3sv);
-    SET_TexCoord4d(disp, glTexCoord4d);
-    SET_TexCoord4dv(disp, glTexCoord4dv);
-    SET_TexCoord4f(disp, glTexCoord4f);
-    SET_TexCoord4fv(disp, glTexCoord4fv);
-    SET_TexCoord4i(disp, glTexCoord4i);
-    SET_TexCoord4iv(disp, glTexCoord4iv);
-    SET_TexCoord4s(disp, glTexCoord4s);
-    SET_TexCoord4sv(disp, glTexCoord4sv);
-    SET_TexCoordPointer(disp, glTexCoordPointer);
-    SET_TexEnvf(disp, glTexEnvf);
-    SET_TexEnvfv(disp, glTexEnvfv);
-    SET_TexEnvi(disp, glTexEnvi);
-    SET_TexEnviv(disp, glTexEnviv);
-    SET_TexGend(disp, glTexGend);
-    SET_TexGendv(disp, glTexGendv);
-    SET_TexGenf(disp, glTexGenf);
-    SET_TexGenfv(disp, glTexGenfv);
-    SET_TexGeni(disp, glTexGeni);
-    SET_TexGeniv(disp, glTexGeniv);
-    
-    /* Pointer Incompatability:
-     * internalformat is a GLenum according to /System/Library/Frameworks/OpenGL.framework/Headers/gl.h
-     * extern void glTexImage1D (GLenum target, GLint level, GLenum internalformat, GLsizei width, GLint border, GLenum format, GLenum type, const GLvoid *pixels);
-     * extern void glTexImage2D (GLenum target, GLint level, GLenum internalformat, GLsizei width, GLsizei height, GLint border, GLenum format, GLenum type, const GLvoid *pixels);
-     * extern void glTexImage3D (GLenum target, GLint level, GLenum internalformat, GLsizei width, GLsizei height, GLsizei depth, GLint border, GLenum format, GLenum type, const GLvoid *pixels);
-     *
-     * and it's a GLint in glx/glapitable.h and according to the man page
-     * void ( * TexImage1D)(GLenum target, GLint level, GLint internalformat, GLsizei width, GLint border, GLenum format, GLenum type, const GLvoid * pixels);
-     * void ( * TexImage2D)(GLenum target, GLint level, GLint internalformat, GLsizei width, GLsizei height, GLint border, GLenum format, GLenum type, const GLvoid * pixels);
-     * void ( * TexImage3D)(GLenum target, GLint level, GLint internalformat, GLsizei width, GLsizei height, GLsizei depth, GLint border, GLenum format, GLenum type, const GLvoid * pixels);
-     *
-     * <rdar://problem/6953344> gl.h contains incorrect prototypes for glTexImage[123]D
-     */
-    
-    SET_TexImage1D(disp, (void *)glTexImage1D);
-    SET_TexImage2D(disp, (void *)glTexImage2D);
-    SET_TexImage3D(disp, (void *)glTexImage3D);
-    SET_TexParameterf(disp, glTexParameterf);
-    SET_TexParameterfv(disp, glTexParameterfv);
-    SET_TexParameteri(disp, glTexParameteri);
-    SET_TexParameteriv(disp, glTexParameteriv);
-    SET_TexSubImage1D(disp, glTexSubImage1D);
-    SET_TexSubImage2D(disp, glTexSubImage2D);
-    SET_TexSubImage3D(disp, glTexSubImage3D);
-    SET_Translated(disp, glTranslated);
-    SET_Translatef(disp, glTranslatef);
-    SET_Vertex2d(disp, glVertex2d);
-    SET_Vertex2dv(disp, glVertex2dv);
-    SET_Vertex2f(disp, glVertex2f);
-    SET_Vertex2fv(disp, glVertex2fv);
-    SET_Vertex2i(disp, glVertex2i);
-    SET_Vertex2iv(disp, glVertex2iv);
-    SET_Vertex2s(disp, glVertex2s);
-    SET_Vertex2sv(disp, glVertex2sv);
-    SET_Vertex3d(disp, glVertex3d);
-    SET_Vertex3dv(disp, glVertex3dv);
-    SET_Vertex3f(disp, glVertex3f);
-    SET_Vertex3fv(disp, glVertex3fv);
-    SET_Vertex3i(disp, glVertex3i);
-    SET_Vertex3iv(disp, glVertex3iv);
-    SET_Vertex3s(disp, glVertex3s);
-    SET_Vertex3sv(disp, glVertex3sv);
-    SET_Vertex4d(disp, glVertex4d);
-    SET_Vertex4dv(disp, glVertex4dv);
-    SET_Vertex4f(disp, glVertex4f);
-    SET_Vertex4fv(disp, glVertex4fv);
-    SET_Vertex4i(disp, glVertex4i);
-    SET_Vertex4iv(disp, glVertex4iv);
-    SET_Vertex4s(disp, glVertex4s);
-    SET_Vertex4sv(disp, glVertex4sv);
-    SET_VertexPointer(disp, glVertexPointer);
-    SET_Viewport(disp, glViewport);
-
-#if GL_VERSION_2_0
-    SET_AttachShader(disp, glAttachShader);
-    SET_DeleteShader(disp, glDeleteShader);
-    SET_DetachShader(disp, glDetachShader);
-    SET_GetAttachedShaders(disp, glGetAttachedShaders);
-    SET_GetProgramInfoLog(disp, glGetProgramInfoLog);
-    SET_GetShaderInfoLog(disp, glGetShaderInfoLog);
-    SET_GetShaderiv(disp, glGetShaderiv);
-    SET_IsShader(disp, glIsShader);
-    SET_StencilFuncSeparate(disp, glStencilFuncSeparate);
-    SET_StencilMaskSeparate(disp, glStencilMaskSeparate);
-    SET_StencilOpSeparate(disp, glStencilOpSeparate);
-#endif
-
-#if GL_VERSION_2_1
-    SET_UniformMatrix2x3fv(disp, glUniformMatrix2x3fv);
-    SET_UniformMatrix2x4fv(disp, glUniformMatrix2x4fv);
-    SET_UniformMatrix3x2fv(disp, glUniformMatrix3x2fv);
-    SET_UniformMatrix3x4fv(disp, glUniformMatrix3x4fv);
-    SET_UniformMatrix4x2fv(disp, glUniformMatrix4x2fv);
-    SET_UniformMatrix4x3fv(disp, glUniformMatrix4x3fv);
-#endif
-
-#if GL_APPLE_vertex_array_object
-    SET_BindVertexArrayAPPLE(disp, glBindVertexArrayAPPLE);
-    SET_DeleteVertexArraysAPPLE(disp, glDeleteVertexArraysAPPLE);
-    SET_GenVertexArraysAPPLE(disp, glGenVertexArraysAPPLE);
-    SET_IsVertexArrayAPPLE(disp, glIsVertexArrayAPPLE);
-#endif
-
-#if GL_ARB_draw_buffers
-    SET_DrawBuffersARB(disp, glDrawBuffersARB);
-#endif
-
-#if GL_ARB_multisample
-    SET_SampleCoverageARB(disp, glSampleCoverageARB);
-#endif
-
-#if GL_ARB_multitexture
-    SET_ActiveTextureARB(disp, glActiveTextureARB);
-    SET_ClientActiveTextureARB(disp, glClientActiveTextureARB);
-    SET_MultiTexCoord1dARB(disp, glMultiTexCoord1dARB);
-    SET_MultiTexCoord1dvARB(disp, glMultiTexCoord1dvARB);
-    SET_MultiTexCoord1fARB(disp, glMultiTexCoord1fARB);
-    SET_MultiTexCoord1fvARB(disp, glMultiTexCoord1fvARB);
-    SET_MultiTexCoord1iARB(disp, glMultiTexCoord1iARB);
-    SET_MultiTexCoord1ivARB(disp, glMultiTexCoord1ivARB);
-    SET_MultiTexCoord1sARB(disp, glMultiTexCoord1sARB);
-    SET_MultiTexCoord1svARB(disp, glMultiTexCoord1svARB);
-    SET_MultiTexCoord2dARB(disp, glMultiTexCoord2dARB);
-    SET_MultiTexCoord2dvARB(disp, glMultiTexCoord2dvARB);
-    SET_MultiTexCoord2fARB(disp, glMultiTexCoord2fARB);
-    SET_MultiTexCoord2fvARB(disp, glMultiTexCoord2fvARB);
-    SET_MultiTexCoord2iARB(disp, glMultiTexCoord2iARB);
-    SET_MultiTexCoord2ivARB(disp, glMultiTexCoord2ivARB);
-    SET_MultiTexCoord2sARB(disp, glMultiTexCoord2sARB);
-    SET_MultiTexCoord2svARB(disp, glMultiTexCoord2svARB);
-    SET_MultiTexCoord3dARB(disp, glMultiTexCoord3dARB);
-    SET_MultiTexCoord3dvARB(disp, glMultiTexCoord3dvARB);
-    SET_MultiTexCoord3fARB(disp, glMultiTexCoord3fARB);
-    SET_MultiTexCoord3fvARB(disp, glMultiTexCoord3fvARB);
-    SET_MultiTexCoord3iARB(disp, glMultiTexCoord3iARB);
-    SET_MultiTexCoord3ivARB(disp, glMultiTexCoord3ivARB);
-    SET_MultiTexCoord3sARB(disp, glMultiTexCoord3sARB);
-    SET_MultiTexCoord3svARB(disp, glMultiTexCoord3svARB);
-    SET_MultiTexCoord4dARB(disp, glMultiTexCoord4dARB);
-    SET_MultiTexCoord4dvARB(disp, glMultiTexCoord4dvARB);
-    SET_MultiTexCoord4fARB(disp, glMultiTexCoord4fARB);
-    SET_MultiTexCoord4fvARB(disp, glMultiTexCoord4fvARB);
-    SET_MultiTexCoord4iARB(disp, glMultiTexCoord4iARB);
-    SET_MultiTexCoord4ivARB(disp, glMultiTexCoord4ivARB);
-    SET_MultiTexCoord4sARB(disp, glMultiTexCoord4sARB);
-    SET_MultiTexCoord4svARB(disp, glMultiTexCoord4svARB);
-#endif
-
-#if GL_ARB_occlusion_query
-    SET_BeginQueryARB(disp, glBeginQueryARB);
-    SET_DeleteQueriesARB(disp, glDeleteQueriesARB);
-    SET_EndQueryARB(disp, glEndQueryARB);
-    SET_GenQueriesARB(disp, glGenQueriesARB);
-    SET_GetQueryObjectivARB(disp, glGetQueryObjectivARB);
-    SET_GetQueryObjectuivARB(disp, glGetQueryObjectuivARB);
-    SET_GetQueryivARB(disp, glGetQueryivARB);
-    SET_IsQueryARB(disp, glIsQueryARB);
-#endif
-
-#if GL_ARB_shader_objects
-    SET_AttachObjectARB(disp, glAttachObjectARB);
-    SET_CompileShaderARB(disp, glCompileShaderARB);
-    SET_DeleteObjectARB(disp, glDeleteObjectARB);
-    SET_GetHandleARB(disp, glGetHandleARB);
-    SET_DetachObjectARB(disp, glDetachObjectARB);
-    SET_CreateProgramObjectARB(disp, glCreateProgramObjectARB);
-    SET_CreateShaderObjectARB(disp, glCreateShaderObjectARB);
-    SET_GetInfoLogARB(disp, glGetInfoLogARB);
-    SET_GetActiveUniformARB(disp, glGetActiveUniformARB);
-    SET_GetAttachedObjectsARB(disp, glGetAttachedObjectsARB);
-    SET_GetObjectParameterfvARB(disp, glGetObjectParameterfvARB);
-    SET_GetObjectParameterivARB(disp, glGetObjectParameterivARB);
-    SET_GetShaderSourceARB(disp, glGetShaderSourceARB);
-    SET_GetUniformLocationARB(disp, glGetUniformLocationARB);
-    SET_GetUniformfvARB(disp, glGetUniformfvARB);
-    SET_GetUniformivARB(disp, glGetUniformivARB);
-    SET_LinkProgramARB(disp, glLinkProgramARB);
-    SET_ShaderSourceARB(disp, glShaderSourceARB);
-    SET_Uniform1fARB(disp, glUniform1fARB);
-    SET_Uniform1fvARB(disp, glUniform1fvARB);
-    SET_Uniform1iARB(disp, glUniform1iARB);
-    SET_Uniform1ivARB(disp, glUniform1ivARB);
-    SET_Uniform2fARB(disp, glUniform2fARB);
-    SET_Uniform2fvARB(disp, glUniform2fvARB);
-    SET_Uniform2iARB(disp, glUniform2iARB);
-    SET_Uniform2ivARB(disp, glUniform2ivARB);
-    SET_Uniform3fARB(disp, glUniform3fARB);
-    SET_Uniform3fvARB(disp, glUniform3fvARB);
-    SET_Uniform3iARB(disp, glUniform3iARB);
-    SET_Uniform3ivARB(disp, glUniform3ivARB);
-    SET_Uniform4fARB(disp, glUniform4fARB);
-    SET_Uniform4fvARB(disp, glUniform4fvARB);
-    SET_Uniform4iARB(disp, glUniform4iARB);
-    SET_Uniform4ivARB(disp, glUniform4ivARB);
-    SET_UniformMatrix2fvARB(disp, glUniformMatrix2fvARB);
-    SET_UniformMatrix3fvARB(disp, glUniformMatrix3fvARB);
-    SET_UniformMatrix4fvARB(disp, glUniformMatrix4fvARB);
-    SET_UseProgramObjectARB(disp, glUseProgramObjectARB);
-    SET_ValidateProgramARB(disp, glValidateProgramARB);
-#endif
-
-#if GL_ARB_texture_compression
-    SET_CompressedTexImage1DARB(disp, glCompressedTexImage1DARB);
-    SET_CompressedTexImage2DARB(disp, glCompressedTexImage2DARB);
-    SET_CompressedTexImage3DARB(disp, glCompressedTexImage3DARB);
-    SET_CompressedTexSubImage1DARB(disp, glCompressedTexSubImage1DARB);
-    SET_CompressedTexSubImage2DARB(disp, glCompressedTexSubImage2DARB);
-    SET_CompressedTexSubImage3DARB(disp, glCompressedTexSubImage3DARB);
-    SET_GetCompressedTexImageARB(disp, glGetCompressedTexImageARB);
-#endif
-
-#if GL_ARB_transpose_matrix
-    SET_LoadTransposeMatrixdARB(disp, glLoadTransposeMatrixdARB);
-    SET_LoadTransposeMatrixfARB(disp, glLoadTransposeMatrixfARB);
-    SET_MultTransposeMatrixdARB(disp, glMultTransposeMatrixdARB);
-    SET_MultTransposeMatrixfARB(disp, glMultTransposeMatrixfARB);
-#endif
-
-#if GL_ARB_vertex_buffer_object
-    SET_BindBufferARB(disp, glBindBufferARB);
-    SET_BufferDataARB(disp, glBufferDataARB);
-    SET_BufferSubDataARB(disp, glBufferSubDataARB);
-    SET_DeleteBuffersARB(disp, glDeleteBuffersARB);
-    SET_GenBuffersARB(disp, glGenBuffersARB);
-    SET_GetBufferParameterivARB(disp, glGetBufferParameterivARB);
-    SET_GetBufferPointervARB(disp, glGetBufferPointervARB);
-    SET_GetBufferSubDataARB(disp, glGetBufferSubDataARB);
-    SET_IsBufferARB(disp, glIsBufferARB);
-    SET_MapBufferARB(disp, glMapBufferARB);
-    SET_UnmapBufferARB(disp, glUnmapBufferARB);
-#endif
-
-#if GL_ARB_vertex_program
-    SET_DisableVertexAttribArrayARB(disp, glDisableVertexAttribArrayARB);
-    SET_EnableVertexAttribArrayARB(disp, glEnableVertexAttribArrayARB);
-    SET_GetProgramEnvParameterdvARB(disp, glGetProgramEnvParameterdvARB);
-    SET_GetProgramEnvParameterfvARB(disp, glGetProgramEnvParameterfvARB);
-    SET_GetProgramLocalParameterdvARB(disp, glGetProgramLocalParameterdvARB);
-    SET_GetProgramLocalParameterfvARB(disp, glGetProgramLocalParameterfvARB);
-    SET_GetProgramStringARB(disp, glGetProgramStringARB);
-    SET_GetProgramivARB(disp, glGetProgramivARB);
-    SET_GetVertexAttribdvARB(disp, glGetVertexAttribdvARB);
-    SET_GetVertexAttribfvARB(disp, glGetVertexAttribfvARB);
-    SET_GetVertexAttribivARB(disp, glGetVertexAttribivARB);
-    SET_ProgramEnvParameter4dARB(disp, glProgramEnvParameter4dARB);
-    SET_ProgramEnvParameter4dvARB(disp, glProgramEnvParameter4dvARB);
-    SET_ProgramEnvParameter4fARB(disp, glProgramEnvParameter4fARB);
-    SET_ProgramEnvParameter4fvARB(disp, glProgramEnvParameter4fvARB);
-    SET_ProgramLocalParameter4dARB(disp, glProgramLocalParameter4dARB);
-    SET_ProgramLocalParameter4dvARB(disp, glProgramLocalParameter4dvARB);
-    SET_ProgramLocalParameter4fARB(disp, glProgramLocalParameter4fARB);
-    SET_ProgramLocalParameter4fvARB(disp, glProgramLocalParameter4fvARB);
-    SET_ProgramStringARB(disp, glProgramStringARB);
-    SET_VertexAttrib1dARB(disp, glVertexAttrib1dARB);
-    SET_VertexAttrib1dvARB(disp, glVertexAttrib1dvARB);
-    SET_VertexAttrib1fARB(disp, glVertexAttrib1fARB);
-    SET_VertexAttrib1fvARB(disp, glVertexAttrib1fvARB);
-    SET_VertexAttrib1sARB(disp, glVertexAttrib1sARB);
-    SET_VertexAttrib1svARB(disp, glVertexAttrib1svARB);
-    SET_VertexAttrib2dARB(disp, glVertexAttrib2dARB);
-    SET_VertexAttrib2dvARB(disp, glVertexAttrib2dvARB);
-    SET_VertexAttrib2fARB(disp, glVertexAttrib2fARB);
-    SET_VertexAttrib2fvARB(disp, glVertexAttrib2fvARB);
-    SET_VertexAttrib2sARB(disp, glVertexAttrib2sARB);
-    SET_VertexAttrib2svARB(disp, glVertexAttrib2svARB);
-    SET_VertexAttrib3dARB(disp, glVertexAttrib3dARB);
-    SET_VertexAttrib3dvARB(disp, glVertexAttrib3dvARB);
-    SET_VertexAttrib3fARB(disp, glVertexAttrib3fARB);
-    SET_VertexAttrib3fvARB(disp, glVertexAttrib3fvARB);
-    SET_VertexAttrib3sARB(disp, glVertexAttrib3sARB);
-    SET_VertexAttrib3svARB(disp, glVertexAttrib3svARB);
-    SET_VertexAttrib4NbvARB(disp, glVertexAttrib4NbvARB);
-    SET_VertexAttrib4NivARB(disp, glVertexAttrib4NivARB);
-    SET_VertexAttrib4NsvARB(disp, glVertexAttrib4NsvARB);
-    SET_VertexAttrib4NubARB(disp, glVertexAttrib4NubARB);
-    SET_VertexAttrib4NubvARB(disp, glVertexAttrib4NubvARB);
-    SET_VertexAttrib4NuivARB(disp, glVertexAttrib4NuivARB);
-    SET_VertexAttrib4NusvARB(disp, glVertexAttrib4NusvARB);
-    SET_VertexAttrib4bvARB(disp, glVertexAttrib4bvARB);
-    SET_VertexAttrib4dARB(disp, glVertexAttrib4dARB);
-    SET_VertexAttrib4dvARB(disp, glVertexAttrib4dvARB);
-    SET_VertexAttrib4fARB(disp, glVertexAttrib4fARB);
-    SET_VertexAttrib4fvARB(disp, glVertexAttrib4fvARB);
-    SET_VertexAttrib4ivARB(disp, glVertexAttrib4ivARB);
-    SET_VertexAttrib4sARB(disp, glVertexAttrib4sARB);
-    SET_VertexAttrib4svARB(disp, glVertexAttrib4svARB);
-    SET_VertexAttrib4ubvARB(disp, glVertexAttrib4ubvARB);
-    SET_VertexAttrib4uivARB(disp, glVertexAttrib4uivARB);
-    SET_VertexAttrib4usvARB(disp, glVertexAttrib4usvARB);
-    SET_VertexAttribPointerARB(disp, glVertexAttribPointerARB);
-#endif
-
-#if GL_ARB_vertex_shader
-    SET_BindAttribLocationARB(disp, glBindAttribLocationARB);
-    SET_GetActiveAttribARB(disp, glGetActiveAttribARB);
-    SET_GetAttribLocationARB(disp, glGetAttribLocationARB);
-#endif
-
-#if GL_ARB_window_pos
-    SET_WindowPos2dMESA(disp, glWindowPos2dARB);
-    SET_WindowPos2dvMESA(disp, glWindowPos2dvARB);
-    SET_WindowPos2fMESA(disp, glWindowPos2fARB);
-    SET_WindowPos2fvMESA(disp, glWindowPos2fvARB);
-    SET_WindowPos2iMESA(disp, glWindowPos2iARB);
-    SET_WindowPos2ivMESA(disp, glWindowPos2ivARB);
-    SET_WindowPos2sMESA(disp, glWindowPos2sARB);
-    SET_WindowPos2svMESA(disp, glWindowPos2svARB);
-    SET_WindowPos3dMESA(disp, glWindowPos3dARB);
-    SET_WindowPos3dvMESA(disp, glWindowPos3dvARB);
-    SET_WindowPos3fMESA(disp, glWindowPos3fARB);
-    SET_WindowPos3fvMESA(disp, glWindowPos3fvARB);
-    SET_WindowPos3iMESA(disp, glWindowPos3iARB);
-    SET_WindowPos3ivMESA(disp, glWindowPos3ivARB);
-    SET_WindowPos3sMESA(disp, glWindowPos3sARB);
-    SET_WindowPos3svMESA(disp, glWindowPos3svARB);
-#endif
-
-#if GL_ATI_fragment_shader
-    SET_AlphaFragmentOp1ATI(disp, glAlphaFragmentOp1ATI);
-    SET_AlphaFragmentOp2ATI(disp, glAlphaFragmentOp2ATI);
-    SET_AlphaFragmentOp3ATI(disp, glAlphaFragmentOp3ATI);
-    SET_BeginFragmentShaderATI(disp, glBeginFragmentShaderATI);
-    SET_BindFragmentShaderATI(disp, glBindFragmentShaderATI);
-    SET_ColorFragmentOp1ATI(disp, glColorFragmentOp1ATI);
-    SET_ColorFragmentOp2ATI(disp, glColorFragmentOp2ATI);
-    SET_ColorFragmentOp3ATI(disp, glColorFragmentOp3ATI);
-    SET_DeleteFragmentShaderATI(disp, glDeleteFragmentShaderATI);
-    SET_EndFragmentShaderATI(disp, glEndFragmentShaderATI);
-    SET_GenFragmentShadersATI(disp, glGenFragmentShadersATI);
-    SET_PassTexCoordATI(disp, glPassTexCoordATI);
-    SET_SampleMapATI(disp, glSampleMapATI);
-    SET_SetFragmentShaderConstantATI(disp, glSetFragmentShaderConstantATI);
-#elif GL_EXT_fragment_shader
-    SET_AlphaFragmentOp1ATI(disp, glAlphaFragmentOp1EXT);
-    SET_AlphaFragmentOp2ATI(disp, glAlphaFragmentOp2EXT);
-    SET_AlphaFragmentOp3ATI(disp, glAlphaFragmentOp3EXT);
-    SET_BeginFragmentShaderATI(disp, glBeginFragmentShaderEXT);
-    SET_BindFragmentShaderATI(disp, glBindFragmentShaderEXT);
-    SET_ColorFragmentOp1ATI(disp, glColorFragmentOp1EXT);
-    SET_ColorFragmentOp2ATI(disp, glColorFragmentOp2EXT);
-    SET_ColorFragmentOp3ATI(disp, glColorFragmentOp3EXT);
-    SET_DeleteFragmentShaderATI(disp, glDeleteFragmentShaderEXT);
-    SET_EndFragmentShaderATI(disp, glEndFragmentShaderEXT);
-    SET_GenFragmentShadersATI(disp, glGenFragmentShadersEXT);
-    SET_PassTexCoordATI(disp, glPassTexCoordEXT);
-    SET_SampleMapATI(disp, glSampleMapEXT);
-    SET_SetFragmentShaderConstantATI(disp, glSetFragmentShaderConstantEXT);
-#endif
-
-#if GL_ATI_separate_stencil
-    SET_StencilFuncSeparateATI(disp, glStencilFuncSeparateATI);
-#endif
-
-#if GL_EXT_blend_equation_separate
-    SET_BlendEquationSeparateEXT(disp, glBlendEquationSeparateEXT);
-#endif
-
-#if GL_EXT_blend_func_separate
-    SET_BlendFuncSeparateEXT(disp, glBlendFuncSeparateEXT);
-#endif
-
-#if GL_EXT_depth_bounds_test
-    SET_DepthBoundsEXT(disp, glDepthBoundsEXT);
-#endif
-
-#if GL_EXT_compiled_vertex_array
-    SET_LockArraysEXT(disp, glLockArraysEXT);
-    SET_UnlockArraysEXT(disp, glUnlockArraysEXT);
-#endif
-
-#if GL_EXT_cull_vertex
-    SET_CullParameterdvEXT(disp, glCullParameterdvEXT);
-    SET_CullParameterfvEXT(disp, glCullParameterfvEXT);
-#endif
-
-#if GL_EXT_fog_coord
-    SET_FogCoordPointerEXT(disp, glFogCoordPointerEXT);
-    SET_FogCoorddEXT(disp, glFogCoorddEXT);
-    SET_FogCoorddvEXT(disp, glFogCoorddvEXT);
-    SET_FogCoordfEXT(disp, glFogCoordfEXT);
-    SET_FogCoordfvEXT(disp, glFogCoordfvEXT);
-#endif
-
-#if GL_EXT_framebuffer_blit
-    SET_BlitFramebufferEXT(disp, glBlitFramebufferEXT);
-#endif
-
-#if GL_EXT_framebuffer_object
-    SET_BindFramebufferEXT(disp, glBindFramebufferEXT);
-    SET_BindRenderbufferEXT(disp, glBindRenderbufferEXT);
-    SET_CheckFramebufferStatusEXT(disp, glCheckFramebufferStatusEXT);
-    SET_DeleteFramebuffersEXT(disp, glDeleteFramebuffersEXT);
-    SET_DeleteRenderbuffersEXT(disp, glDeleteRenderbuffersEXT);
-    SET_FramebufferRenderbufferEXT(disp, glFramebufferRenderbufferEXT);
-    SET_FramebufferTexture1DEXT(disp, glFramebufferTexture1DEXT);
-    SET_FramebufferTexture2DEXT(disp, glFramebufferTexture2DEXT);
-    SET_FramebufferTexture3DEXT(disp, glFramebufferTexture3DEXT);
-    SET_GenerateMipmapEXT(disp, glGenerateMipmapEXT);
-    SET_GenFramebuffersEXT(disp, glGenFramebuffersEXT);
-    SET_GenRenderbuffersEXT(disp, glGenRenderbuffersEXT);
-    SET_GetFramebufferAttachmentParameterivEXT(disp, glGetFramebufferAttachmentParameterivEXT);
-    SET_GetRenderbufferParameterivEXT(disp, glGetRenderbufferParameterivEXT);
-    SET_IsFramebufferEXT(disp, glIsFramebufferEXT);
-    SET_IsRenderbufferEXT(disp, glIsRenderbufferEXT);
-    SET_RenderbufferStorageEXT(disp, glRenderbufferStorageEXT);
-#endif
-
-#if GL_EXT_gpu_program_parameters
-    SET_ProgramEnvParameters4fvEXT(disp, glProgramEnvParameters4fvEXT);
-    SET_ProgramLocalParameters4fvEXT(disp, glProgramLocalParameters4fvEXT);
-#endif
-
-#if GL_EXT_multi_draw_arrays
-    /* Pointer Incompatability:
-     * This warning can be safely ignored.  OpenGL.framework adds const to the
-     * two pointers.
-     *
-     * extern void glMultiDrawArraysEXT (GLenum, const GLint *, const GLsizei *, GLsizei);
-     *
-     * void ( * MultiDrawArraysEXT)(GLenum mode, GLint * first, GLsizei * count, GLsizei primcount);
-     */
-    SET_MultiDrawArraysEXT(disp, (void *)glMultiDrawArraysEXT);
-    SET_MultiDrawElementsEXT(disp, glMultiDrawElementsEXT);
-#endif
-
-#if GL_EXT_point_parameters
-    SET_PointParameterfEXT(disp, glPointParameterfEXT);
-    SET_PointParameterfvEXT(disp, glPointParameterfvEXT);
-#elif GL_ARB_point_parameters
-    SET_PointParameterfEXT(disp, glPointParameterfARB);
-    SET_PointParameterfvEXT(disp, glPointParameterfvARB);
-#endif
-
-#if GL_EXT_polygon_offset
-    SET_PolygonOffsetEXT(disp, glPolygonOffsetEXT);
-#endif
-
-#if GL_EXT_secondary_color
-    SET_SecondaryColor3bEXT(disp, glSecondaryColor3bEXT);
-    SET_SecondaryColor3bvEXT(disp, glSecondaryColor3bvEXT);
-    SET_SecondaryColor3dEXT(disp, glSecondaryColor3dEXT);
-    SET_SecondaryColor3dvEXT(disp, glSecondaryColor3dvEXT);
-    SET_SecondaryColor3fEXT(disp, glSecondaryColor3fEXT);
-    SET_SecondaryColor3fvEXT(disp, glSecondaryColor3fvEXT);
-    SET_SecondaryColor3iEXT(disp, glSecondaryColor3iEXT);
-    SET_SecondaryColor3ivEXT(disp, glSecondaryColor3ivEXT);
-    SET_SecondaryColor3sEXT(disp, glSecondaryColor3sEXT);
-    SET_SecondaryColor3svEXT(disp, glSecondaryColor3svEXT);
-    SET_SecondaryColor3ubEXT(disp, glSecondaryColor3ubEXT);
-    SET_SecondaryColor3ubvEXT(disp, glSecondaryColor3ubvEXT);
-    SET_SecondaryColor3uiEXT(disp, glSecondaryColor3uiEXT);
-    SET_SecondaryColor3uivEXT(disp, glSecondaryColor3uivEXT);
-    SET_SecondaryColor3usEXT(disp, glSecondaryColor3usEXT);
-    SET_SecondaryColor3usvEXT(disp, glSecondaryColor3usvEXT);
-    SET_SecondaryColorPointerEXT(disp, glSecondaryColorPointerEXT);
-#endif
-
-#if GL_EXT_stencil_two_side
-    SET_ActiveStencilFaceEXT(disp, glActiveStencilFaceEXT);
-#endif
-
-#if GL_EXT_timer_query
-    SET_GetQueryObjecti64vEXT(disp, glGetQueryObjecti64vEXT);
-    SET_GetQueryObjectui64vEXT(disp, glGetQueryObjectui64vEXT);
-#endif
-
-#if GL_EXT_vertex_array
-    SET_ColorPointerEXT(disp, glColorPointerEXT);
-    SET_EdgeFlagPointerEXT(disp, glEdgeFlagPointerEXT);
-    SET_IndexPointerEXT(disp, glIndexPointerEXT);
-    SET_NormalPointerEXT(disp, glNormalPointerEXT);
-    SET_TexCoordPointerEXT(disp, glTexCoordPointerEXT);
-    SET_VertexPointerEXT(disp, glVertexPointerEXT);
-#endif
-
-#if GL_IBM_multimode_draw_arrays
-    SET_MultiModeDrawArraysIBM(disp, glMultiModeDrawArraysIBM);
-    SET_MultiModeDrawElementsIBM(disp, glMultiModeDrawElementsIBM);
-#endif
-
-#if GL_MESA_resize_buffers
-    SET_ResizeBuffersMESA(disp, glResizeBuffersMESA);
-#endif
-
-#if GL_MESA_window_pos
-    SET_WindowPos4dMESA(disp, glWindowPos4dMESA);
-    SET_WindowPos4dvMESA(disp, glWindowPos4dvMESA);
-    SET_WindowPos4fMESA(disp, glWindowPos4fMESA);
-    SET_WindowPos4fvMESA(disp, glWindowPos4fvMESA);
-    SET_WindowPos4iMESA(disp, glWindowPos4iMESA);
-    SET_WindowPos4ivMESA(disp, glWindowPos4ivMESA);
-    SET_WindowPos4sMESA(disp, glWindowPos4sMESA);
-    SET_WindowPos4svMESA(disp, glWindowPos4svMESA);
-#endif
-
-#if GL_NV_fence
-    SET_DeleteFencesNV(disp, glDeleteFencesNV);
-    SET_FinishFenceNV(disp, glFinishFenceNV);
-    SET_GenFencesNV(disp, glGenFencesNV);
-    SET_GetFenceivNV(disp, glGetFenceivNV);
-    SET_IsFenceNV(disp, glIsFenceNV);
-    SET_SetFenceNV(disp, glSetFenceNV);
-    SET_TestFenceNV(disp, glTestFenceNV);
-#endif
-
-#if GL_NV_fragment_program
-    SET_GetProgramNamedParameterdvNV(disp, glGetProgramNamedParameterdvNV);
-    SET_GetProgramNamedParameterfvNV(disp, glGetProgramNamedParameterfvNV);
-    SET_ProgramNamedParameter4dNV(disp, glProgramNamedParameter4dNV);
-    SET_ProgramNamedParameter4dvNV(disp, glProgramNamedParameter4dvNV);
-    SET_ProgramNamedParameter4fNV(disp, glProgramNamedParameter4fNV);
-    SET_ProgramNamedParameter4fvNV(disp, glProgramNamedParameter4fvNV);
-#endif
-
-#if GL_NV_geometry_program4
-    SET_FramebufferTextureLayerEXT(disp, glFramebufferTextureLayerEXT);
-#endif
-
-#if GL_NV_point_sprite
-    SET_PointParameteriNV(disp, glPointParameteriNV);
-    SET_PointParameterivNV(disp, glPointParameterivNV);
-#endif
-
-#if GL_NV_register_combiners
-    SET_CombinerInputNV(disp, glCombinerInputNV);
-    SET_CombinerOutputNV(disp, glCombinerOutputNV);
-    SET_CombinerParameterfNV(disp, glCombinerParameterfNV);
-    SET_CombinerParameterfvNV(disp, glCombinerParameterfvNV);
-    SET_CombinerParameteriNV(disp, glCombinerParameteriNV);
-    SET_CombinerParameterivNV(disp, glCombinerParameterivNV);
-    SET_FinalCombinerInputNV(disp, glFinalCombinerInputNV);
-    SET_GetCombinerInputParameterfvNV(disp, glGetCombinerInputParameterfvNV);
-    SET_GetCombinerInputParameterivNV(disp, glGetCombinerInputParameterivNV);
-    SET_GetCombinerOutputParameterfvNV(disp, glGetCombinerOutputParameterfvNV);
-    SET_GetCombinerOutputParameterivNV(disp, glGetCombinerOutputParameterivNV);
-    SET_GetFinalCombinerInputParameterfvNV(disp, glGetFinalCombinerInputParameterfvNV);
-    SET_GetFinalCombinerInputParameterivNV(disp, glGetFinalCombinerInputParameterivNV);
-#endif
-
-#if GL_NV_vertex_array_range
-    SET_FlushVertexArrayRangeNV(disp, glFlushVertexArrayRangeNV);
-    SET_VertexArrayRangeNV(disp, glVertexArrayRangeNV);
-#endif
-
-#if GL_NV_vertex_program
-    SET_AreProgramsResidentNV(disp, glAreProgramsResidentNV);
-    SET_BindProgramNV(disp, glBindProgramNV);
-    SET_DeleteProgramsNV(disp, glDeleteProgramsNV);
-    SET_ExecuteProgramNV(disp, glExecuteProgramNV);
-    SET_GenProgramsNV(disp, glGenProgramsNV);
-    SET_GetProgramParameterdvNV(disp, glGetProgramParameterdvNV);
-    SET_GetProgramParameterfvNV(disp, glGetProgramParameterfvNV);
-    SET_GetProgramStringNV(disp, glGetProgramStringNV);
-    SET_GetProgramivNV(disp, glGetProgramivNV);
-    SET_GetTrackMatrixivNV(disp, glGetTrackMatrixivNV);
-    SET_GetVertexAttribPointervNV(disp, glGetVertexAttribPointervNV);
-    SET_GetVertexAttribdvNV(disp, glGetVertexAttribdvNV);
-    SET_GetVertexAttribfvNV(disp, glGetVertexAttribfvNV);
-    SET_GetVertexAttribivNV(disp, glGetVertexAttribivNV);
-    SET_IsProgramNV(disp, glIsProgramNV);
-    SET_LoadProgramNV(disp, glLoadProgramNV);
-    SET_ProgramParameters4dvNV(disp, glProgramParameters4dvNV);
-    SET_ProgramParameters4fvNV(disp, glProgramParameters4fvNV);
-    SET_RequestResidentProgramsNV(disp, glRequestResidentProgramsNV);
-    SET_TrackMatrixNV(disp, glTrackMatrixNV);
-    SET_VertexAttrib1dNV(disp, glVertexAttrib1dNV)
-    SET_VertexAttrib1dvNV(disp, glVertexAttrib1dvNV)
-    SET_VertexAttrib1fNV(disp, glVertexAttrib1fNV)
-    SET_VertexAttrib1fvNV(disp, glVertexAttrib1fvNV)
-    SET_VertexAttrib1sNV(disp, glVertexAttrib1sNV)
-    SET_VertexAttrib1svNV(disp, glVertexAttrib1svNV)
-    SET_VertexAttrib2dNV(disp, glVertexAttrib2dNV)
-    SET_VertexAttrib2dvNV(disp, glVertexAttrib2dvNV)
-    SET_VertexAttrib2fNV(disp, glVertexAttrib2fNV)
-    SET_VertexAttrib2fvNV(disp, glVertexAttrib2fvNV)
-    SET_VertexAttrib2sNV(disp, glVertexAttrib2sNV)
-    SET_VertexAttrib2svNV(disp, glVertexAttrib2svNV)
-    SET_VertexAttrib3dNV(disp, glVertexAttrib3dNV)
-    SET_VertexAttrib3dvNV(disp, glVertexAttrib3dvNV)
-    SET_VertexAttrib3fNV(disp, glVertexAttrib3fNV)
-    SET_VertexAttrib3fvNV(disp, glVertexAttrib3fvNV)
-    SET_VertexAttrib3sNV(disp, glVertexAttrib3sNV)
-    SET_VertexAttrib3svNV(disp, glVertexAttrib3svNV)
-    SET_VertexAttrib4dNV(disp, glVertexAttrib4dNV)
-    SET_VertexAttrib4dvNV(disp, glVertexAttrib4dvNV)
-    SET_VertexAttrib4fNV(disp, glVertexAttrib4fNV)
-    SET_VertexAttrib4fvNV(disp, glVertexAttrib4fvNV)
-    SET_VertexAttrib4sNV(disp, glVertexAttrib4sNV)
-    SET_VertexAttrib4svNV(disp, glVertexAttrib4svNV)
-    SET_VertexAttrib4ubNV(disp, glVertexAttrib4ubNV)
-    SET_VertexAttrib4ubvNV(disp, glVertexAttrib4ubvNV)
-    SET_VertexAttribPointerNV(disp, glVertexAttribPointerNV)
-    SET_VertexAttribs1dvNV(disp, glVertexAttribs1dvNV)
-    SET_VertexAttribs1fvNV(disp, glVertexAttribs1fvNV)
-    SET_VertexAttribs1svNV(disp, glVertexAttribs1svNV)
-    SET_VertexAttribs2dvNV(disp, glVertexAttribs2dvNV)
-    SET_VertexAttribs2fvNV(disp, glVertexAttribs2fvNV)
-    SET_VertexAttribs2svNV(disp, glVertexAttribs2svNV)
-    SET_VertexAttribs3dvNV(disp, glVertexAttribs3dvNV)
-    SET_VertexAttribs3fvNV(disp, glVertexAttribs3fvNV)
-    SET_VertexAttribs3svNV(disp, glVertexAttribs3svNV)
-    SET_VertexAttribs4dvNV(disp, glVertexAttribs4dvNV)
-    SET_VertexAttribs4fvNV(disp, glVertexAttribs4fvNV)
-    SET_VertexAttribs4svNV(disp, glVertexAttribs4svNV)
-    SET_VertexAttribs4ubvNV(disp, glVertexAttribs4ubvNV)
-#endif
-
-#if GL_SGIS_multisample
-    SET_SampleMaskSGIS(disp, glSampleMaskSGIS);
-    SET_SamplePatternSGIS(disp, glSamplePatternSGIS);
-#endif
-
-#if GL_SGIS_pixel_texture
-    SET_GetPixelTexGenParameterfvSGIS(disp, glGetPixelTexGenParameterfvSGIS);
-    SET_GetPixelTexGenParameterivSGIS(disp, glGetPixelTexGenParameterivSGIS);
-    SET_PixelTexGenParameterfSGIS(disp, glPixelTexGenParameterfSGIS);
-    SET_PixelTexGenParameterfvSGIS(disp, glPixelTexGenParameterfvSGIS);
-    SET_PixelTexGenParameteriSGIS(disp, glPixelTexGenParameteriSGIS);
-    SET_PixelTexGenParameterivSGIS(disp, glPixelTexGenParameterivSGIS);
-    SET_PixelTexGenSGIX(disp, glPixelTexGenSGIX);
-#endif
-
-    _glapi_set_dispatch(disp);
-}
->>>>>>> cda19b1d
+/*
+ * GLX implementation that uses Apple's OpenGL.framework
+ * (Indirect rendering path -- it's also used for some direct mode code too)
+ *
+ * Copyright (c) 2007, 2008, 2009 Apple Inc.
+ * Copyright (c) 2004 Torrey T. Lyons. All Rights Reserved.
+ * Copyright (c) 2002 Greg Parker. All Rights Reserved.
+ *
+ * Portions of this file are copied from Mesa's xf86glx.c,
+ * which contains the following copyright:
+ *
+ * Copyright 1998-1999 Precision Insight, Inc., Cedar Park, Texas.
+ * All Rights Reserved.
+ *
+ * Permission is hereby granted, free of charge, to any person obtaining a
+ * copy of this software and associated documentation files (the "Software"),
+ * to deal in the Software without restriction, including without limitation
+ * the rights to use, copy, modify, merge, publish, distribute, sublicense,
+ * and/or sell copies of the Software, and to permit persons to whom the
+ * Software is furnished to do so, subject to the following conditions:
+ *
+ * The above copyright notice and this permission notice shall be included in
+ * all copies or substantial portions of the Software.
+ *
+ * THE SOFTWARE IS PROVIDED "AS IS", WITHOUT WARRANTY OF ANY KIND, EXPRESS OR
+ * IMPLIED, INCLUDING BUT NOT LIMITED TO THE WARRANTIES OF MERCHANTABILITY,
+ * FITNESS FOR A PARTICULAR PURPOSE AND NONINFRINGEMENT. IN NO EVENT SHALL
+ * THE ABOVE LISTED COPYRIGHT HOLDER(S) BE LIABLE FOR ANY CLAIM, DAMAGES OR
+ * OTHER LIABILITY, WHETHER IN AN ACTION OF CONTRACT, TORT OR OTHERWISE,
+ * ARISING FROM, OUT OF OR IN CONNECTION WITH THE SOFTWARE OR THE USE OR OTHER
+ * DEALINGS IN THE SOFTWARE.
+ */
+
+#ifdef HAVE_DIX_CONFIG_H
+#include <dix-config.h>
+#endif
+
+#include "dri.h"
+
+#include <AvailabilityMacros.h>
+
+#define GL_GLEXT_WUNDEF_SUPPORT
+
+#include <OpenGL/OpenGL.h>
+#include <OpenGL/gl.h>
+#include <OpenGL/glext.h>
+#include <OpenGL/CGLContext.h>
+
+/* These next few GL_EXT pre-processing blocks are to explicitly define 
+ * these symbols to 0 if they are not set by OpenGL.framework.  This
+ * prevents the X11 glext.h from setting them to 1.
+ */
+
+#ifndef GL_EXT_fragment_shader
+#define GL_EXT_fragment_shader 0
+#endif
+
+#ifndef GL_EXT_blend_equation_separate
+#define GL_EXT_blend_equation_separate 0
+#endif
+
+#ifndef GL_EXT_blend_func_separate
+#define GL_EXT_blend_func_separate 0
+#endif
+
+#ifndef GL_EXT_depth_bounds_test
+#define GL_EXT_depth_bounds_test 0
+#endif
+
+#ifndef GL_EXT_compiled_vertex_array
+#define GL_EXT_compiled_vertex_array 0
+#endif
+
+#ifndef GL_EXT_cull_vertex
+#define GL_EXT_cull_vertex 0
+#endif
+
+#ifndef GL_EXT_fog_coord
+#define GL_EXT_fog_coord 0
+#endif
+
+#ifndef GL_EXT_framebuffer_blit
+#define GL_EXT_framebuffer_blit 0
+#endif
+
+#ifndef GL_EXT_framebuffer_object
+#define GL_EXT_framebuffer_object 0
+#endif
+
+#ifndef GL_EXT_gpu_program_parameters
+#define GL_EXT_gpu_program_parameters 0
+#endif
+
+#ifndef GL_EXT_multi_draw_arrays
+#define GL_EXT_multi_draw_arrays 0
+#endif
+
+#ifndef GL_EXT_point_parameters
+#define GL_EXT_point_parameters 0
+#endif
+
+#ifndef GL_EXT_polygon_offset
+#define GL_EXT_polygon_offset 0
+#endif
+
+#ifndef GL_EXT_secondary_color
+#define GL_EXT_secondary_color 0
+#endif
+
+#ifndef GL_EXT_stencil_two_side
+#define GL_EXT_stencil_two_side 0
+#endif
+
+#ifndef GL_EXT_timer_query
+#define GL_EXT_timer_query 0
+#endif
+
+#ifndef GL_EXT_vertex_array
+#define GL_EXT_vertex_array 0
+#endif
+
+/* Tiger PPC doesn't have the associated symbols, but glext.h says it does.  Liars!
+ * http://trac.macports.org/ticket/20638
+ */
+#if defined(__ppc__) && MAC_OS_X_VERSION_MIN_REQUIRED < 1050
+#undef GL_EXT_gpu_program_parameters
+#define GL_EXT_gpu_program_parameters 0
+#endif
+
+#include <GL/glxproto.h>
+#include <windowstr.h>
+#include <resource.h>
+#include <GL/glxint.h>
+#include <GL/glxtokens.h>
+#include <scrnintstr.h>
+#include <glxserver.h>
+#include <glxscreens.h>
+#include <glxdrawable.h>
+#include <glxcontext.h>
+#include <glxext.h>
+#include <glxutil.h>
+#include <GL/internal/glcore.h>
+#include "x-hash.h"
+#include "x-list.h"
+
+//#include "capabilities.h"
+#include "visualConfigs.h"
+
+typedef unsigned long long GLuint64EXT;
+typedef long long GLint64EXT;
+#include <dispatch.h>
+#include <Xplugin.h>
+#include <glapi.h>
+#include <glapitable.h>
+
+__GLXprovider * GlxGetDRISWrastProvider (void);
+
+#include "darwin.h"
+#define GLAQUA_DEBUG_MSG(msg, args...) ASL_LOG(ASL_LEVEL_DEBUG, "GLXAqua", msg, ##args)
+
+static void setup_dispatch_table(void);
+GLuint __glFloorLog2(GLuint val);
+void warn_func(void * p1, char *format, ...);
+
+// some prototypes
+static __GLXscreen * __glXAquaScreenProbe(ScreenPtr pScreen);
+static __GLXdrawable * __glXAquaScreenCreateDrawable(ClientPtr client, __GLXscreen *screen, DrawablePtr pDraw, XID drawId, int type, XID glxDrawId, __GLXconfig *conf);
+
+static void __glXAquaContextDestroy(__GLXcontext *baseContext);
+static int __glXAquaContextMakeCurrent(__GLXcontext *baseContext);
+static int __glXAquaContextLoseCurrent(__GLXcontext *baseContext);
+static int __glXAquaContextCopy(__GLXcontext *baseDst, __GLXcontext *baseSrc, unsigned long mask);
+
+static CGLPixelFormatObj makeFormat(__GLXconfig *conf);
+
+__GLXprovider __glXDRISWRastProvider = {
+    __glXAquaScreenProbe,
+    "Core OpenGL",
+    NULL
+};
+
+typedef struct __GLXAquaScreen   __GLXAquaScreen;
+typedef struct __GLXAquaContext  __GLXAquaContext;
+typedef struct __GLXAquaDrawable __GLXAquaDrawable;
+
+struct __GLXAquaScreen {
+    __GLXscreen base;
+    int index;
+    int num_vis;
+};
+
+struct __GLXAquaContext {
+    __GLXcontext base;
+    CGLContextObj ctx;
+    CGLPixelFormatObj pixelFormat;
+    xp_surface_id sid;
+    unsigned isAttached :1;
+};
+
+struct __GLXAquaDrawable {
+    __GLXdrawable base;
+    DrawablePtr pDraw;
+    xp_surface_id sid;
+    __GLXAquaContext *context;
+};
+
+
+static __GLXcontext *
+__glXAquaScreenCreateContext(__GLXscreen *screen,
+			     __GLXconfig *conf,
+			     __GLXcontext *baseShareContext)
+{
+    __GLXAquaContext *context;
+    __GLXAquaContext *shareContext = (__GLXAquaContext *) baseShareContext;
+    CGLError gl_err;
+  
+    GLAQUA_DEBUG_MSG("glXAquaScreenCreateContext\n");
+    
+    context = calloc(1, sizeof (__GLXAquaContext));
+    
+    if (context == NULL)
+	return NULL;
+
+    memset(context, 0, sizeof *context);
+    
+    context->base.pGlxScreen = screen;
+    
+    context->base.destroy        = __glXAquaContextDestroy;
+    context->base.makeCurrent    = __glXAquaContextMakeCurrent;
+    context->base.loseCurrent    = __glXAquaContextLoseCurrent;
+    context->base.copy           = __glXAquaContextCopy;
+    /*FIXME verify that the context->base is fully initialized. */
+    
+    context->pixelFormat = makeFormat(conf);
+    
+    if (!context->pixelFormat) {
+        free(context);
+        return NULL;
+    }
+
+    context->ctx = NULL;
+    gl_err = CGLCreateContext(context->pixelFormat,
+			      shareContext ? shareContext->ctx : NULL,
+			      &context->ctx);
+    
+    if (gl_err != 0) {
+	ErrorF("CGLCreateContext error: %s\n", CGLErrorString(gl_err));
+	CGLDestroyPixelFormat(context->pixelFormat);
+	free(context);
+	return NULL;
+    }
+    
+    setup_dispatch_table();
+    GLAQUA_DEBUG_MSG("glAquaCreateContext done\n");
+    
+    return &context->base;
+}
+
+/* maps from surface id -> list of __GLcontext */
+static x_hash_table *surface_hash;
+
+static void __glXAquaContextDestroy(__GLXcontext *baseContext) {
+    x_list *lst;
+
+    __GLXAquaContext *context = (__GLXAquaContext *) baseContext;
+    
+    GLAQUA_DEBUG_MSG("glAquaContextDestroy (ctx %p)\n", baseContext);
+    if (context != NULL) {
+      if (context->sid != 0 && surface_hash != NULL) {
+		lst = x_hash_table_lookup(surface_hash, x_cvt_uint_to_vptr(context->sid), NULL);
+		lst = x_list_remove(lst, context);
+		x_hash_table_insert(surface_hash, x_cvt_uint_to_vptr(context->sid), lst);
+      }
+
+      if (context->ctx != NULL)
+	  CGLDestroyContext(context->ctx);
+
+      if (context->pixelFormat != NULL)
+	  CGLDestroyPixelFormat(context->pixelFormat);
+      
+      free(context);
+    }
+}
+
+static int __glXAquaContextLoseCurrent(__GLXcontext *baseContext) {
+    CGLError gl_err;
+
+    GLAQUA_DEBUG_MSG("glAquaLoseCurrent (ctx 0x%p)\n", baseContext);
+
+    gl_err = CGLSetCurrentContext(NULL);
+    if (gl_err != 0)
+      ErrorF("CGLSetCurrentContext error: %s\n", CGLErrorString(gl_err));
+
+    __glXLastContext = NULL; // Mesa does this; why?
+
+    return GL_TRUE;
+}
+
+/* Called when a surface is destroyed as a side effect of destroying
+   the window it's attached to. */
+static void surface_notify(void *_arg, void *data) {
+    DRISurfaceNotifyArg *arg = (DRISurfaceNotifyArg *)_arg;
+    __GLXAquaDrawable *draw = (__GLXAquaDrawable *)data;
+    __GLXAquaContext *context;
+    x_list *lst;
+    if(_arg == NULL || data == NULL) {
+	    ErrorF("surface_notify called with bad params");
+	    return;
+    }
+	
+    GLAQUA_DEBUG_MSG("surface_notify(%p, %p)\n", _arg, data);
+    switch (arg->kind) {
+    case AppleDRISurfaceNotifyDestroyed:
+        if (surface_hash != NULL)
+            x_hash_table_remove(surface_hash, x_cvt_uint_to_vptr(arg->id));
+	draw->pDraw = NULL;
+	draw->sid = 0;
+        break;
+
+    case AppleDRISurfaceNotifyChanged:
+        if (surface_hash != NULL) {
+            lst = x_hash_table_lookup(surface_hash, x_cvt_uint_to_vptr(arg->id), NULL);
+            for (; lst != NULL; lst = lst->next)
+		{
+                context = lst->data;
+                xp_update_gl_context(context->ctx);
+            }
+        }
+        break;
+    default:
+	ErrorF("surface_notify: unknown kind %d\n", arg->kind);
+	break;
+    }
+}
+
+static BOOL attach(__GLXAquaContext *context, __GLXAquaDrawable *draw) {
+    DrawablePtr pDraw;
+    
+    GLAQUA_DEBUG_MSG("attach(%p, %p)\n", context, draw);
+	
+    if(NULL == context || NULL == draw)
+	return TRUE;
+
+    pDraw = draw->base.pDraw;
+
+    if(NULL == pDraw) {
+	ErrorF("%s:%s() pDraw is NULL!\n", __FILE__, __func__);
+	return TRUE;
+    }
+
+    if (draw->sid == 0) {
+	//if (!quartzProcs->CreateSurface(pDraw->pScreen, pDraw->id, pDraw,
+        if (!DRICreateSurface(pDraw->pScreen, pDraw->id, pDraw,
+			      0, &draw->sid, NULL,
+			      surface_notify, draw))
+            return TRUE;
+        draw->pDraw = pDraw;
+    } 
+    
+    if (!context->isAttached || context->sid != draw->sid) {
+        x_list *lst;
+	
+        if (xp_attach_gl_context(context->ctx, draw->sid) != Success) {
+	    //quartzProcs->DestroySurface(pDraw->pScreen, pDraw->id, pDraw,
+            DRIDestroySurface(pDraw->pScreen, pDraw->id, pDraw,
+			      surface_notify, draw);
+            if (surface_hash != NULL)
+                x_hash_table_remove(surface_hash, x_cvt_uint_to_vptr(draw->sid));
+	    
+            draw->sid = 0;
+            return TRUE;
+        }
+	
+        context->isAttached = TRUE;
+        context->sid = draw->sid;
+	
+        if (surface_hash == NULL)
+            surface_hash = x_hash_table_new(NULL, NULL, NULL, NULL);
+	
+        lst = x_hash_table_lookup(surface_hash, x_cvt_uint_to_vptr(context->sid), NULL);
+        if (x_list_find(lst, context) == NULL) {
+            lst = x_list_prepend(lst, context);
+            x_hash_table_insert(surface_hash, x_cvt_uint_to_vptr(context->sid), lst);
+        }
+	
+	
+
+        GLAQUA_DEBUG_MSG("attached 0x%x to 0x%x\n", (unsigned int) pDraw->id,
+                         (unsigned int) draw->sid);
+    } 
+
+    draw->context = context;
+
+    return FALSE;
+}
+
+#if 0     // unused
+static void unattach(__GLXAquaContext *context) {
+	x_list *lst;
+	GLAQUA_DEBUG_MSG("unattach\n");
+	if (context == NULL) {
+		ErrorF("Tried to unattach a null context\n");
+		return;
+	}
+    if (context->isAttached) {
+        GLAQUA_DEBUG_MSG("unattaching\n");
+
+        if (surface_hash != NULL) {
+            lst = x_hash_table_lookup(surface_hash, (void *) context->sid, NULL);
+            lst = x_list_remove(lst, context);
+            x_hash_table_insert(surface_hash, (void *) context->sid, lst);
+        }
+
+        CGLClearDrawable(context->ctx);
+        context->isAttached = FALSE;
+        context->sid = 0;
+    }
+}
+#endif
+
+static int __glXAquaContextMakeCurrent(__GLXcontext *baseContext) {
+    CGLError gl_err;
+    __GLXAquaContext *context = (__GLXAquaContext *) baseContext;
+    __GLXAquaDrawable *drawPriv = (__GLXAquaDrawable *) context->base.drawPriv;
+    
+    GLAQUA_DEBUG_MSG("glAquaMakeCurrent (ctx 0x%p)\n", baseContext);
+    
+    if(attach(context, drawPriv))
+	return /*error*/ 0;
+
+    gl_err = CGLSetCurrentContext(context->ctx);
+    if (gl_err != 0)
+        ErrorF("CGLSetCurrentContext error: %s\n", CGLErrorString(gl_err));
+    
+    return gl_err == 0;
+}
+
+static int __glXAquaContextCopy(__GLXcontext *baseDst, __GLXcontext *baseSrc, unsigned long mask)
+{
+    CGLError gl_err;
+
+    __GLXAquaContext *dst = (__GLXAquaContext *) baseDst;
+    __GLXAquaContext *src = (__GLXAquaContext *) baseSrc;
+
+    GLAQUA_DEBUG_MSG("GLXAquaContextCopy\n");
+
+    gl_err = CGLCopyContext(src->ctx, dst->ctx, mask);
+    if (gl_err != 0)
+        ErrorF("CGLCopyContext error: %s\n", CGLErrorString(gl_err));
+
+    return gl_err == 0;
+}
+
+/* Drawing surface notification callbacks */
+static GLboolean __glXAquaDrawableSwapBuffers(ClientPtr client, __GLXdrawable *base) {
+    CGLError err;
+    __GLXAquaDrawable *drawable;
+ 
+    //    GLAQUA_DEBUG_MSG("glAquaDrawableSwapBuffers(%p)\n",base);
+	
+    if(!base) {
+	ErrorF("%s passed NULL\n", __func__);
+	return GL_FALSE;
+    }
+
+    drawable = (__GLXAquaDrawable *)base;
+
+    if(NULL == drawable->context) {
+	ErrorF("%s called with a NULL->context for drawable %p!\n",
+	       __func__, (void *)drawable);
+	return GL_FALSE;
+    }
+
+    err = CGLFlushDrawable(drawable->context->ctx);
+
+    if(kCGLNoError != err) {
+	ErrorF("CGLFlushDrawable error: %s in %s\n", CGLErrorString(err),
+	       __func__);
+	return GL_FALSE;
+    }
+
+    return GL_TRUE;
+}
+
+
+static CGLPixelFormatObj makeFormat(__GLXconfig *conf) {
+    CGLPixelFormatAttribute attr[64];
+    CGLPixelFormatObj fobj;
+    GLint formats;
+    CGLError error;
+    int i = 0;
+    
+    if(conf->doubleBufferMode)
+	attr[i++] = kCGLPFADoubleBuffer;
+
+    if(conf->stereoMode)
+	attr[i++] = kCGLPFAStereo;
+
+    attr[i++] = kCGLPFAColorSize;
+    attr[i++] = conf->redBits + conf->greenBits + conf->blueBits;
+    attr[i++] = kCGLPFAAlphaSize;
+    attr[i++] = conf->alphaBits;
+
+    if((conf->accumRedBits + conf->accumGreenBits + conf->accumBlueBits +
+	conf->accumAlphaBits) > 0) {
+
+	attr[i++] = kCGLPFAAccumSize;
+        attr[i++] = conf->accumRedBits + conf->accumGreenBits
+	    + conf->accumBlueBits + conf->accumAlphaBits;
+    }
+    
+    attr[i++] = kCGLPFADepthSize;
+    attr[i++] = conf->depthBits;
+
+    if(conf->stencilBits) {
+	attr[i++] = kCGLPFAStencilSize;
+        attr[i++] = conf->stencilBits;	
+    }
+    
+    if(conf->numAuxBuffers > 0) {
+	attr[i++] = kCGLPFAAuxBuffers;
+	attr[i++] = conf->numAuxBuffers;
+    }
+
+    if(conf->sampleBuffers > 0) {
+       attr[i++] = kCGLPFASampleBuffers;
+       attr[i++] = conf->sampleBuffers;
+       attr[i++] = kCGLPFASamples;
+       attr[i++] = conf->samples;
+    }
+     
+    attr[i] = 0;
+
+    error = CGLChoosePixelFormat(attr, &fobj, &formats);
+    if(error) {
+	ErrorF("error: creating pixel format %s\n", CGLErrorString(error));
+	return NULL;
+    }
+
+    return fobj;
+}
+
+static void __glXAquaScreenDestroy(__GLXscreen *screen) {
+
+    GLAQUA_DEBUG_MSG("glXAquaScreenDestroy(%p)\n", screen);
+    __glXScreenDestroy(screen);
+
+    free(screen);
+}
+
+/* This is called by __glXInitScreens(). */
+static __GLXscreen * __glXAquaScreenProbe(ScreenPtr pScreen) {
+    __GLXAquaScreen *screen;
+
+    GLAQUA_DEBUG_MSG("glXAquaScreenProbe\n");
+
+    if (pScreen == NULL) 
+	return NULL;
+
+    screen = calloc(1, sizeof *screen);
+
+    if(NULL == screen)
+	return NULL;
+    
+    screen->base.destroy        = __glXAquaScreenDestroy;
+    screen->base.createContext  = __glXAquaScreenCreateContext;
+    screen->base.createDrawable = __glXAquaScreenCreateDrawable;
+    screen->base.swapInterval = /*FIXME*/ NULL;
+    screen->base.pScreen       = pScreen;
+    
+    screen->base.fbconfigs = __glXAquaCreateVisualConfigs(&screen->base.numFBConfigs, pScreen->myNum);
+
+    __glXScreenInit(&screen->base, pScreen);
+
+    screen->base.GLXversion = strdup("1.4");
+    screen->base.GLXextensions = strdup("GLX_SGIX_fbconfig "
+                                        "GLX_SGIS_multisample "
+                                        "GLX_ARB_multisample "
+                                        "GLX_EXT_visual_info "
+                                        "GLX_EXT_import_context ");
+    
+    /*We may be able to add more GLXextensions at a later time. */
+    
+    return &screen->base;
+}
+
+#if 0 // unused
+static void __glXAquaDrawableCopySubBuffer (__GLXdrawable *drawable,
+					    int x, int y, int w, int h) {
+    /*TODO finish me*/
+}
+#endif
+
+static void __glXAquaDrawableDestroy(__GLXdrawable *base) {
+    /* gstaplin: base is the head of the structure, so it's at the same 
+     * offset in memory.
+     * Is this safe with strict aliasing?   I noticed that the other dri code
+     * does this too...
+     */
+    __GLXAquaDrawable *glxPriv = (__GLXAquaDrawable *)base;
+
+    GLAQUA_DEBUG_MSG(__func__);
+    
+    /* It doesn't work to call DRIDestroySurface here, the drawable's
+       already gone.. But dri.c notices the window destruction and
+       frees the surface itself. */
+
+    /*gstaplin: verify the statement above.  The surface destroy
+     *messages weren't making it through, and may still not be.
+     *We need a good test case for surface creation and destruction.
+     *We also need a good way to enable introspection on the server
+     *to validate the test, beyond using gdb with print.
+     */
+
+    free(glxPriv);
+}
+
+static __GLXdrawable *
+__glXAquaScreenCreateDrawable(ClientPtr client,
+                              __GLXscreen *screen,
+			      DrawablePtr pDraw,
+			      XID drawId,
+			      int type,
+			      XID glxDrawId,
+			      __GLXconfig *conf) {
+  __GLXAquaDrawable *glxPriv;
+
+  glxPriv = malloc(sizeof *glxPriv);
+
+  if(glxPriv == NULL)
+      return NULL;
+
+  memset(glxPriv, 0, sizeof *glxPriv);
+
+  if(!__glXDrawableInit(&glxPriv->base, screen, pDraw, type, glxDrawId, conf)) {
+    free(glxPriv);
+    return NULL;
+  }
+
+  glxPriv->base.destroy       = __glXAquaDrawableDestroy;
+  glxPriv->base.swapBuffers   = __glXAquaDrawableSwapBuffers;
+  glxPriv->base.copySubBuffer = NULL; /* __glXAquaDrawableCopySubBuffer; */
+
+  glxPriv->pDraw = pDraw;
+  glxPriv->sid = 0;
+  glxPriv->context = NULL;
+  
+  return &glxPriv->base;
+}
+
+// Extra goodies for glx
+
+GLuint __glFloorLog2(GLuint val)
+{
+    int c = 0;
+
+    while (val > 1) {
+        c++;
+        val >>= 1;
+    }
+    return c;
+}
+
+static void setup_dispatch_table(void) {
+    static struct _glapi_table *disp = NULL;
+
+    if(disp)  {
+        _glapi_set_dispatch(disp);
+        return;
+    }
+
+    disp=calloc(1,sizeof(struct _glapi_table));
+    assert(disp);
+
+    /* to update:
+     * for f in $(grep 'define SET_' ../../../glx/dispatch.h  | cut -f2 -d' ' | cut -f1 -d\( | sort -u); do grep -q $f indirect.c || echo $f ; done | grep -v by_offset | sed 's:SET_\(.*\)$:SET_\1(disp, gl\1)\;:' | pbcopy
+     */
+
+    SET_Accum(disp, glAccum);
+    SET_AlphaFunc(disp, glAlphaFunc);
+    SET_AreTexturesResident(disp, glAreTexturesResident);
+    SET_ArrayElement(disp, glArrayElement);
+    SET_Begin(disp, glBegin);
+    SET_BindTexture(disp, glBindTexture);
+    SET_Bitmap(disp, glBitmap);
+    SET_BlendColor(disp, glBlendColor);
+    SET_BlendEquation(disp, glBlendEquation);
+    SET_BlendFunc(disp, glBlendFunc);
+    SET_CallList(disp, glCallList);
+    SET_CallLists(disp, glCallLists);
+    SET_Clear(disp, glClear);
+    SET_ClearAccum(disp, glClearAccum);
+    SET_ClearColor(disp, glClearColor);
+    SET_ClearDepth(disp, glClearDepth);
+    SET_ClearIndex(disp, glClearIndex);
+    SET_ClearStencil(disp, glClearStencil);
+    SET_ClipPlane(disp, glClipPlane);
+    SET_Color3b(disp, glColor3b);
+    SET_Color3bv(disp, glColor3bv);
+    SET_Color3d(disp, glColor3d);
+    SET_Color3dv(disp, glColor3dv);
+    SET_Color3f(disp, glColor3f);
+    SET_Color3fv(disp, glColor3fv);
+    SET_Color3i(disp, glColor3i);
+    SET_Color3iv(disp, glColor3iv);
+    SET_Color3s(disp, glColor3s);
+    SET_Color3sv(disp, glColor3sv);
+    SET_Color3ub(disp, glColor3ub);
+    SET_Color3ubv(disp, glColor3ubv);
+    SET_Color3ui(disp, glColor3ui);
+    SET_Color3uiv(disp, glColor3uiv);
+    SET_Color3us(disp, glColor3us);
+    SET_Color3usv(disp, glColor3usv);
+    SET_Color4b(disp, glColor4b);
+    SET_Color4bv(disp, glColor4bv);
+    SET_Color4d(disp, glColor4d);
+    SET_Color4dv(disp, glColor4dv);
+    SET_Color4f(disp, glColor4f);
+    SET_Color4fv(disp, glColor4fv);
+    SET_Color4i(disp, glColor4i);
+    SET_Color4iv(disp, glColor4iv);
+    SET_Color4s(disp, glColor4s);
+    SET_Color4sv(disp, glColor4sv);
+    SET_Color4ub(disp, glColor4ub);
+    SET_Color4ubv(disp, glColor4ubv);
+    SET_Color4ui(disp, glColor4ui);
+    SET_Color4uiv(disp, glColor4uiv);
+    SET_Color4us(disp, glColor4us);
+    SET_Color4usv(disp, glColor4usv);
+    SET_ColorMask(disp, glColorMask);
+    SET_ColorMaterial(disp, glColorMaterial);
+    SET_ColorPointer(disp, glColorPointer);
+    SET_ColorSubTable(disp, glColorSubTable);
+    SET_ColorTable(disp, glColorTable);
+    SET_ColorTableParameterfv(disp, glColorTableParameterfv);
+    SET_ColorTableParameteriv(disp, glColorTableParameteriv);
+    SET_ConvolutionFilter1D(disp, glConvolutionFilter1D);
+    SET_ConvolutionFilter2D(disp, glConvolutionFilter2D);
+    SET_ConvolutionParameterf(disp, glConvolutionParameterf);
+    SET_ConvolutionParameterfv(disp, glConvolutionParameterfv);
+    SET_ConvolutionParameteri(disp, glConvolutionParameteri);
+    SET_ConvolutionParameteriv(disp, glConvolutionParameteriv);
+    SET_CopyColorSubTable(disp, glCopyColorSubTable);
+    SET_CopyColorTable(disp, glCopyColorTable);
+    SET_CopyConvolutionFilter1D(disp, glCopyConvolutionFilter1D);
+    SET_CopyConvolutionFilter2D(disp, glCopyConvolutionFilter2D);
+    SET_CopyPixels(disp, glCopyPixels);
+    SET_CopyTexImage1D(disp, glCopyTexImage1D);
+    SET_CopyTexImage2D(disp, glCopyTexImage2D);
+    SET_CopyTexSubImage1D(disp, glCopyTexSubImage1D);
+    SET_CopyTexSubImage2D(disp, glCopyTexSubImage2D);
+    SET_CopyTexSubImage3D(disp, glCopyTexSubImage3D);
+    SET_CullFace(disp, glCullFace);
+    SET_DeleteLists(disp, glDeleteLists);
+    SET_DeleteTextures(disp, glDeleteTextures);
+    SET_DepthFunc(disp, glDepthFunc);
+    SET_DepthMask(disp, glDepthMask);
+    SET_DepthRange(disp, glDepthRange);
+    SET_Disable(disp, glDisable);
+    SET_DisableClientState(disp, glDisableClientState);
+    SET_DrawArrays(disp, glDrawArrays);
+    SET_DrawBuffer(disp, glDrawBuffer);
+    SET_DrawElements(disp, glDrawElements);
+    SET_DrawPixels(disp, glDrawPixels);
+    SET_DrawRangeElements(disp, glDrawRangeElements);
+    SET_EdgeFlag(disp, glEdgeFlag);
+    SET_EdgeFlagPointer(disp, glEdgeFlagPointer);
+    SET_EdgeFlagv(disp, glEdgeFlagv);
+    SET_Enable(disp, glEnable);
+    SET_EnableClientState(disp, glEnableClientState);
+    SET_End(disp, glEnd);
+    SET_EndList(disp, glEndList);
+    SET_EvalCoord1d(disp, glEvalCoord1d);
+    SET_EvalCoord1dv(disp, glEvalCoord1dv);
+    SET_EvalCoord1f(disp, glEvalCoord1f);
+    SET_EvalCoord1fv(disp, glEvalCoord1fv);
+    SET_EvalCoord2d(disp, glEvalCoord2d);
+    SET_EvalCoord2dv(disp, glEvalCoord2dv);
+    SET_EvalCoord2f(disp, glEvalCoord2f);
+    SET_EvalCoord2fv(disp, glEvalCoord2fv);
+    SET_EvalMesh1(disp, glEvalMesh1);
+    SET_EvalMesh2(disp, glEvalMesh2);
+    SET_EvalPoint1(disp, glEvalPoint1);
+    SET_EvalPoint2(disp, glEvalPoint2);
+    SET_FeedbackBuffer(disp, glFeedbackBuffer);
+    SET_Finish(disp, glFinish);
+    SET_Flush(disp, glFlush);
+    SET_Fogf(disp, glFogf);
+    SET_Fogfv(disp, glFogfv);
+    SET_Fogi(disp, glFogi);
+    SET_Fogiv(disp, glFogiv);
+    SET_FrontFace(disp, glFrontFace);
+    SET_Frustum(disp, glFrustum);
+    SET_GenLists(disp, glGenLists);
+    SET_GenTextures(disp, glGenTextures);
+    SET_GetBooleanv(disp, glGetBooleanv);
+    SET_GetClipPlane(disp, glGetClipPlane);
+    SET_GetColorTable(disp, glGetColorTable);
+    SET_GetColorTableParameterfv(disp, glGetColorTableParameterfv);
+    SET_GetColorTableParameteriv(disp, glGetColorTableParameteriv);
+    SET_GetConvolutionFilter(disp, glGetConvolutionFilter);
+    SET_GetConvolutionParameterfv(disp, glGetConvolutionParameterfv);
+    SET_GetConvolutionParameteriv(disp, glGetConvolutionParameteriv);
+    SET_GetDoublev(disp, glGetDoublev);
+    SET_GetError(disp, glGetError);
+    SET_GetFloatv(disp, glGetFloatv);
+    SET_GetHistogram(disp, glGetHistogram);
+    SET_GetHistogramParameterfv(disp, glGetHistogramParameterfv);
+    SET_GetHistogramParameteriv(disp, glGetHistogramParameteriv);
+    SET_GetIntegerv(disp, glGetIntegerv);
+    SET_GetLightfv(disp, glGetLightfv);
+    SET_GetLightiv(disp, glGetLightiv);
+    SET_GetMapdv(disp, glGetMapdv);
+    SET_GetMapfv(disp, glGetMapfv);
+    SET_GetMapiv(disp, glGetMapiv);
+    SET_GetMaterialfv(disp, glGetMaterialfv);
+    SET_GetMaterialiv(disp, glGetMaterialiv);
+    SET_GetMinmax(disp, glGetMinmax);
+    SET_GetMinmaxParameterfv(disp, glGetMinmaxParameterfv);
+    SET_GetMinmaxParameteriv(disp, glGetMinmaxParameteriv);
+    SET_GetPixelMapfv(disp, glGetPixelMapfv);
+    SET_GetPixelMapuiv(disp, glGetPixelMapuiv);
+    SET_GetPixelMapusv(disp, glGetPixelMapusv);
+    SET_GetPointerv(disp, glGetPointerv);
+    SET_GetPolygonStipple(disp, glGetPolygonStipple);
+    SET_GetSeparableFilter(disp, glGetSeparableFilter);
+    SET_GetString(disp, glGetString);
+    SET_GetTexEnvfv(disp, glGetTexEnvfv);
+    SET_GetTexEnviv(disp, glGetTexEnviv);
+    SET_GetTexGendv(disp, glGetTexGendv);
+    SET_GetTexGenfv(disp, glGetTexGenfv);
+    SET_GetTexGeniv(disp, glGetTexGeniv);
+    SET_GetTexImage(disp, glGetTexImage);
+    SET_GetTexLevelParameterfv(disp, glGetTexLevelParameterfv);
+    SET_GetTexLevelParameteriv(disp, glGetTexLevelParameteriv);
+    SET_GetTexParameterfv(disp, glGetTexParameterfv);
+    SET_GetTexParameteriv(disp, glGetTexParameteriv);
+    SET_Hint(disp, glHint);
+    SET_Histogram(disp, glHistogram);
+    SET_IndexMask(disp, glIndexMask);
+    SET_IndexPointer(disp, glIndexPointer);
+    SET_Indexd(disp, glIndexd);
+    SET_Indexdv(disp, glIndexdv);
+    SET_Indexf(disp, glIndexf);
+    SET_Indexfv(disp, glIndexfv);
+    SET_Indexi(disp, glIndexi);
+    SET_Indexiv(disp, glIndexiv);
+    SET_Indexs(disp, glIndexs);
+    SET_Indexsv(disp, glIndexsv);
+    SET_Indexub(disp, glIndexub);
+    SET_Indexubv(disp, glIndexubv);
+    SET_InitNames(disp, glInitNames);
+    SET_InterleavedArrays(disp, glInterleavedArrays);
+    SET_IsEnabled(disp, glIsEnabled);
+    SET_IsList(disp, glIsList);
+    SET_IsTexture(disp, glIsTexture);
+    SET_LightModelf(disp, glLightModelf);
+    SET_LightModelfv(disp, glLightModelfv);
+    SET_LightModeli(disp, glLightModeli);
+    SET_LightModeliv(disp, glLightModeliv);
+    SET_Lightf(disp, glLightf);
+    SET_Lightfv(disp, glLightfv);
+    SET_Lighti(disp, glLighti);
+    SET_Lightiv(disp, glLightiv);
+    SET_LineStipple(disp, glLineStipple);
+    SET_LineWidth(disp, glLineWidth);
+    SET_ListBase(disp, glListBase);
+    SET_LoadIdentity(disp, glLoadIdentity);
+    SET_LoadMatrixd(disp, glLoadMatrixd);
+    SET_LoadMatrixf(disp, glLoadMatrixf);
+    SET_LoadName(disp, glLoadName);
+    SET_LogicOp(disp, glLogicOp);
+    SET_Map1d(disp, glMap1d);
+    SET_Map1f(disp, glMap1f);
+    SET_Map2d(disp, glMap2d);
+    SET_Map2f(disp, glMap2f);
+    SET_MapGrid1d(disp, glMapGrid1d);
+    SET_MapGrid1f(disp, glMapGrid1f);
+    SET_MapGrid2d(disp, glMapGrid2d);
+    SET_MapGrid2f(disp, glMapGrid2f);
+    SET_Materialf(disp, glMaterialf);
+    SET_Materialfv(disp, glMaterialfv);
+    SET_Materiali(disp, glMateriali);
+    SET_Materialiv(disp, glMaterialiv);
+    SET_MatrixMode(disp, glMatrixMode);
+    SET_Minmax(disp, glMinmax);
+    SET_MultMatrixd(disp, glMultMatrixd);
+    SET_MultMatrixf(disp, glMultMatrixf);
+    SET_NewList(disp, glNewList);
+    SET_Normal3b(disp, glNormal3b);
+    SET_Normal3bv(disp, glNormal3bv);
+    SET_Normal3d(disp, glNormal3d);
+    SET_Normal3dv(disp, glNormal3dv);
+    SET_Normal3f(disp, glNormal3f);
+    SET_Normal3fv(disp, glNormal3fv);
+    SET_Normal3i(disp, glNormal3i);
+    SET_Normal3iv(disp, glNormal3iv);
+    SET_Normal3s(disp, glNormal3s);
+    SET_Normal3sv(disp, glNormal3sv);
+    SET_NormalPointer(disp, glNormalPointer);
+    SET_Ortho(disp, glOrtho);
+    SET_PassThrough(disp, glPassThrough);
+    SET_PixelMapfv(disp, glPixelMapfv);
+    SET_PixelMapuiv(disp, glPixelMapuiv);
+    SET_PixelMapusv(disp, glPixelMapusv);
+    SET_PixelStoref(disp, glPixelStoref);
+    SET_PixelStorei(disp, glPixelStorei);
+    SET_PixelTransferf(disp, glPixelTransferf);
+    SET_PixelTransferi(disp, glPixelTransferi);
+    SET_PixelZoom(disp, glPixelZoom);
+    SET_PointSize(disp, glPointSize);
+    SET_PolygonMode(disp, glPolygonMode);
+    SET_PolygonOffset(disp, glPolygonOffset);
+    SET_PolygonStipple(disp, glPolygonStipple);
+    SET_PopAttrib(disp, glPopAttrib);
+    SET_PopClientAttrib(disp, glPopClientAttrib);
+    SET_PopMatrix(disp, glPopMatrix);
+    SET_PopName(disp, glPopName);
+    SET_PrioritizeTextures(disp, glPrioritizeTextures);
+    SET_PushAttrib(disp, glPushAttrib);
+    SET_PushClientAttrib(disp, glPushClientAttrib);
+    SET_PushMatrix(disp, glPushMatrix);
+    SET_PushName(disp, glPushName);
+    SET_RasterPos2d(disp, glRasterPos2d);
+    SET_RasterPos2dv(disp, glRasterPos2dv);
+    SET_RasterPos2f(disp, glRasterPos2f);
+    SET_RasterPos2fv(disp, glRasterPos2fv);
+    SET_RasterPos2i(disp, glRasterPos2i);
+    SET_RasterPos2iv(disp, glRasterPos2iv);
+    SET_RasterPos2s(disp, glRasterPos2s);
+    SET_RasterPos2sv(disp, glRasterPos2sv);
+    SET_RasterPos3d(disp, glRasterPos3d);
+    SET_RasterPos3dv(disp, glRasterPos3dv);
+    SET_RasterPos3f(disp, glRasterPos3f);
+    SET_RasterPos3fv(disp, glRasterPos3fv);
+    SET_RasterPos3i(disp, glRasterPos3i);
+    SET_RasterPos3iv(disp, glRasterPos3iv);
+    SET_RasterPos3s(disp, glRasterPos3s);
+    SET_RasterPos3sv(disp, glRasterPos3sv);
+    SET_RasterPos4d(disp, glRasterPos4d);
+    SET_RasterPos4dv(disp, glRasterPos4dv);
+    SET_RasterPos4f(disp, glRasterPos4f);
+    SET_RasterPos4fv(disp, glRasterPos4fv);
+    SET_RasterPos4i(disp, glRasterPos4i);
+    SET_RasterPos4iv(disp, glRasterPos4iv);
+    SET_RasterPos4s(disp, glRasterPos4s);
+    SET_RasterPos4sv(disp, glRasterPos4sv);
+    SET_ReadBuffer(disp, glReadBuffer);
+    SET_ReadPixels(disp, glReadPixels);
+    SET_Rectd(disp, glRectd);
+    SET_Rectdv(disp, glRectdv);
+    SET_Rectf(disp, glRectf);
+    SET_Rectfv(disp, glRectfv);
+    SET_Recti(disp, glRecti);
+    SET_Rectiv(disp, glRectiv);
+    SET_Rects(disp, glRects);
+    SET_Rectsv(disp, glRectsv);
+    SET_RenderMode(disp, glRenderMode);
+    SET_ResetHistogram(disp, glResetHistogram);
+    SET_ResetMinmax(disp, glResetMinmax);
+    SET_Rotated(disp, glRotated);
+    SET_Rotatef(disp, glRotatef);
+    SET_Scaled(disp, glScaled);
+    SET_Scalef(disp, glScalef);
+    SET_Scissor(disp, glScissor);
+    SET_SelectBuffer(disp, glSelectBuffer);
+    SET_SeparableFilter2D(disp, glSeparableFilter2D);
+    SET_ShadeModel(disp, glShadeModel);
+    SET_StencilFunc(disp, glStencilFunc);
+    SET_StencilMask(disp, glStencilMask);
+    SET_StencilOp(disp, glStencilOp);
+    SET_TexCoord1d(disp, glTexCoord1d);
+    SET_TexCoord1dv(disp, glTexCoord1dv);
+    SET_TexCoord1f(disp, glTexCoord1f);
+    SET_TexCoord1fv(disp, glTexCoord1fv);
+    SET_TexCoord1i(disp, glTexCoord1i);
+    SET_TexCoord1iv(disp, glTexCoord1iv);
+    SET_TexCoord1s(disp, glTexCoord1s);
+    SET_TexCoord1sv(disp, glTexCoord1sv);
+    SET_TexCoord2d(disp, glTexCoord2d);
+    SET_TexCoord2dv(disp, glTexCoord2dv);
+    SET_TexCoord2f(disp, glTexCoord2f);
+    SET_TexCoord2fv(disp, glTexCoord2fv);
+    SET_TexCoord2i(disp, glTexCoord2i);
+    SET_TexCoord2iv(disp, glTexCoord2iv);
+    SET_TexCoord2s(disp, glTexCoord2s);
+    SET_TexCoord2sv(disp, glTexCoord2sv);
+    SET_TexCoord3d(disp, glTexCoord3d);
+    SET_TexCoord3dv(disp, glTexCoord3dv);
+    SET_TexCoord3f(disp, glTexCoord3f);
+    SET_TexCoord3fv(disp, glTexCoord3fv);
+    SET_TexCoord3i(disp, glTexCoord3i);
+    SET_TexCoord3iv(disp, glTexCoord3iv);
+    SET_TexCoord3s(disp, glTexCoord3s);
+    SET_TexCoord3sv(disp, glTexCoord3sv);
+    SET_TexCoord4d(disp, glTexCoord4d);
+    SET_TexCoord4dv(disp, glTexCoord4dv);
+    SET_TexCoord4f(disp, glTexCoord4f);
+    SET_TexCoord4fv(disp, glTexCoord4fv);
+    SET_TexCoord4i(disp, glTexCoord4i);
+    SET_TexCoord4iv(disp, glTexCoord4iv);
+    SET_TexCoord4s(disp, glTexCoord4s);
+    SET_TexCoord4sv(disp, glTexCoord4sv);
+    SET_TexCoordPointer(disp, glTexCoordPointer);
+    SET_TexEnvf(disp, glTexEnvf);
+    SET_TexEnvfv(disp, glTexEnvfv);
+    SET_TexEnvi(disp, glTexEnvi);
+    SET_TexEnviv(disp, glTexEnviv);
+    SET_TexGend(disp, glTexGend);
+    SET_TexGendv(disp, glTexGendv);
+    SET_TexGenf(disp, glTexGenf);
+    SET_TexGenfv(disp, glTexGenfv);
+    SET_TexGeni(disp, glTexGeni);
+    SET_TexGeniv(disp, glTexGeniv);
+    
+    /* Pointer Incompatability:
+     * internalformat is a GLenum according to /System/Library/Frameworks/OpenGL.framework/Headers/gl.h
+     * extern void glTexImage1D (GLenum target, GLint level, GLenum internalformat, GLsizei width, GLint border, GLenum format, GLenum type, const GLvoid *pixels);
+     * extern void glTexImage2D (GLenum target, GLint level, GLenum internalformat, GLsizei width, GLsizei height, GLint border, GLenum format, GLenum type, const GLvoid *pixels);
+     * extern void glTexImage3D (GLenum target, GLint level, GLenum internalformat, GLsizei width, GLsizei height, GLsizei depth, GLint border, GLenum format, GLenum type, const GLvoid *pixels);
+     *
+     * and it's a GLint in glx/glapitable.h and according to the man page
+     * void ( * TexImage1D)(GLenum target, GLint level, GLint internalformat, GLsizei width, GLint border, GLenum format, GLenum type, const GLvoid * pixels);
+     * void ( * TexImage2D)(GLenum target, GLint level, GLint internalformat, GLsizei width, GLsizei height, GLint border, GLenum format, GLenum type, const GLvoid * pixels);
+     * void ( * TexImage3D)(GLenum target, GLint level, GLint internalformat, GLsizei width, GLsizei height, GLsizei depth, GLint border, GLenum format, GLenum type, const GLvoid * pixels);
+     *
+     * <rdar://problem/6953344> gl.h contains incorrect prototypes for glTexImage[123]D
+     */
+    
+    SET_TexImage1D(disp, (void *)glTexImage1D);
+    SET_TexImage2D(disp, (void *)glTexImage2D);
+    SET_TexImage3D(disp, (void *)glTexImage3D);
+    SET_TexParameterf(disp, glTexParameterf);
+    SET_TexParameterfv(disp, glTexParameterfv);
+    SET_TexParameteri(disp, glTexParameteri);
+    SET_TexParameteriv(disp, glTexParameteriv);
+    SET_TexSubImage1D(disp, glTexSubImage1D);
+    SET_TexSubImage2D(disp, glTexSubImage2D);
+    SET_TexSubImage3D(disp, glTexSubImage3D);
+    SET_Translated(disp, glTranslated);
+    SET_Translatef(disp, glTranslatef);
+    SET_Vertex2d(disp, glVertex2d);
+    SET_Vertex2dv(disp, glVertex2dv);
+    SET_Vertex2f(disp, glVertex2f);
+    SET_Vertex2fv(disp, glVertex2fv);
+    SET_Vertex2i(disp, glVertex2i);
+    SET_Vertex2iv(disp, glVertex2iv);
+    SET_Vertex2s(disp, glVertex2s);
+    SET_Vertex2sv(disp, glVertex2sv);
+    SET_Vertex3d(disp, glVertex3d);
+    SET_Vertex3dv(disp, glVertex3dv);
+    SET_Vertex3f(disp, glVertex3f);
+    SET_Vertex3fv(disp, glVertex3fv);
+    SET_Vertex3i(disp, glVertex3i);
+    SET_Vertex3iv(disp, glVertex3iv);
+    SET_Vertex3s(disp, glVertex3s);
+    SET_Vertex3sv(disp, glVertex3sv);
+    SET_Vertex4d(disp, glVertex4d);
+    SET_Vertex4dv(disp, glVertex4dv);
+    SET_Vertex4f(disp, glVertex4f);
+    SET_Vertex4fv(disp, glVertex4fv);
+    SET_Vertex4i(disp, glVertex4i);
+    SET_Vertex4iv(disp, glVertex4iv);
+    SET_Vertex4s(disp, glVertex4s);
+    SET_Vertex4sv(disp, glVertex4sv);
+    SET_VertexPointer(disp, glVertexPointer);
+    SET_Viewport(disp, glViewport);
+
+#if GL_VERSION_2_0
+    SET_AttachShader(disp, glAttachShader);
+    SET_DeleteShader(disp, glDeleteShader);
+    SET_DetachShader(disp, glDetachShader);
+    SET_GetAttachedShaders(disp, glGetAttachedShaders);
+    SET_GetProgramInfoLog(disp, glGetProgramInfoLog);
+    SET_GetShaderInfoLog(disp, glGetShaderInfoLog);
+    SET_GetShaderiv(disp, glGetShaderiv);
+    SET_IsShader(disp, glIsShader);
+    SET_StencilFuncSeparate(disp, glStencilFuncSeparate);
+    SET_StencilMaskSeparate(disp, glStencilMaskSeparate);
+    SET_StencilOpSeparate(disp, glStencilOpSeparate);
+#endif
+
+#if GL_VERSION_2_1
+    SET_UniformMatrix2x3fv(disp, glUniformMatrix2x3fv);
+    SET_UniformMatrix2x4fv(disp, glUniformMatrix2x4fv);
+    SET_UniformMatrix3x2fv(disp, glUniformMatrix3x2fv);
+    SET_UniformMatrix3x4fv(disp, glUniformMatrix3x4fv);
+    SET_UniformMatrix4x2fv(disp, glUniformMatrix4x2fv);
+    SET_UniformMatrix4x3fv(disp, glUniformMatrix4x3fv);
+#endif
+
+#if GL_APPLE_vertex_array_object
+    SET_BindVertexArrayAPPLE(disp, glBindVertexArrayAPPLE);
+    SET_DeleteVertexArraysAPPLE(disp, glDeleteVertexArraysAPPLE);
+    SET_GenVertexArraysAPPLE(disp, glGenVertexArraysAPPLE);
+    SET_IsVertexArrayAPPLE(disp, glIsVertexArrayAPPLE);
+#endif
+
+#if GL_ARB_draw_buffers
+    SET_DrawBuffersARB(disp, glDrawBuffersARB);
+#endif
+
+#if GL_ARB_multisample
+    SET_SampleCoverageARB(disp, glSampleCoverageARB);
+#endif
+
+#if GL_ARB_multitexture
+    SET_ActiveTextureARB(disp, glActiveTextureARB);
+    SET_ClientActiveTextureARB(disp, glClientActiveTextureARB);
+    SET_MultiTexCoord1dARB(disp, glMultiTexCoord1dARB);
+    SET_MultiTexCoord1dvARB(disp, glMultiTexCoord1dvARB);
+    SET_MultiTexCoord1fARB(disp, glMultiTexCoord1fARB);
+    SET_MultiTexCoord1fvARB(disp, glMultiTexCoord1fvARB);
+    SET_MultiTexCoord1iARB(disp, glMultiTexCoord1iARB);
+    SET_MultiTexCoord1ivARB(disp, glMultiTexCoord1ivARB);
+    SET_MultiTexCoord1sARB(disp, glMultiTexCoord1sARB);
+    SET_MultiTexCoord1svARB(disp, glMultiTexCoord1svARB);
+    SET_MultiTexCoord2dARB(disp, glMultiTexCoord2dARB);
+    SET_MultiTexCoord2dvARB(disp, glMultiTexCoord2dvARB);
+    SET_MultiTexCoord2fARB(disp, glMultiTexCoord2fARB);
+    SET_MultiTexCoord2fvARB(disp, glMultiTexCoord2fvARB);
+    SET_MultiTexCoord2iARB(disp, glMultiTexCoord2iARB);
+    SET_MultiTexCoord2ivARB(disp, glMultiTexCoord2ivARB);
+    SET_MultiTexCoord2sARB(disp, glMultiTexCoord2sARB);
+    SET_MultiTexCoord2svARB(disp, glMultiTexCoord2svARB);
+    SET_MultiTexCoord3dARB(disp, glMultiTexCoord3dARB);
+    SET_MultiTexCoord3dvARB(disp, glMultiTexCoord3dvARB);
+    SET_MultiTexCoord3fARB(disp, glMultiTexCoord3fARB);
+    SET_MultiTexCoord3fvARB(disp, glMultiTexCoord3fvARB);
+    SET_MultiTexCoord3iARB(disp, glMultiTexCoord3iARB);
+    SET_MultiTexCoord3ivARB(disp, glMultiTexCoord3ivARB);
+    SET_MultiTexCoord3sARB(disp, glMultiTexCoord3sARB);
+    SET_MultiTexCoord3svARB(disp, glMultiTexCoord3svARB);
+    SET_MultiTexCoord4dARB(disp, glMultiTexCoord4dARB);
+    SET_MultiTexCoord4dvARB(disp, glMultiTexCoord4dvARB);
+    SET_MultiTexCoord4fARB(disp, glMultiTexCoord4fARB);
+    SET_MultiTexCoord4fvARB(disp, glMultiTexCoord4fvARB);
+    SET_MultiTexCoord4iARB(disp, glMultiTexCoord4iARB);
+    SET_MultiTexCoord4ivARB(disp, glMultiTexCoord4ivARB);
+    SET_MultiTexCoord4sARB(disp, glMultiTexCoord4sARB);
+    SET_MultiTexCoord4svARB(disp, glMultiTexCoord4svARB);
+#endif
+
+#if GL_ARB_occlusion_query
+    SET_BeginQueryARB(disp, glBeginQueryARB);
+    SET_DeleteQueriesARB(disp, glDeleteQueriesARB);
+    SET_EndQueryARB(disp, glEndQueryARB);
+    SET_GenQueriesARB(disp, glGenQueriesARB);
+    SET_GetQueryObjectivARB(disp, glGetQueryObjectivARB);
+    SET_GetQueryObjectuivARB(disp, glGetQueryObjectuivARB);
+    SET_GetQueryivARB(disp, glGetQueryivARB);
+    SET_IsQueryARB(disp, glIsQueryARB);
+#endif
+
+#if GL_ARB_shader_objects
+    SET_AttachObjectARB(disp, glAttachObjectARB);
+    SET_CompileShaderARB(disp, glCompileShaderARB);
+    SET_DeleteObjectARB(disp, glDeleteObjectARB);
+    SET_GetHandleARB(disp, glGetHandleARB);
+    SET_DetachObjectARB(disp, glDetachObjectARB);
+    SET_CreateProgramObjectARB(disp, glCreateProgramObjectARB);
+    SET_CreateShaderObjectARB(disp, glCreateShaderObjectARB);
+    SET_GetInfoLogARB(disp, glGetInfoLogARB);
+    SET_GetActiveUniformARB(disp, glGetActiveUniformARB);
+    SET_GetAttachedObjectsARB(disp, glGetAttachedObjectsARB);
+    SET_GetObjectParameterfvARB(disp, glGetObjectParameterfvARB);
+    SET_GetObjectParameterivARB(disp, glGetObjectParameterivARB);
+    SET_GetShaderSourceARB(disp, glGetShaderSourceARB);
+    SET_GetUniformLocationARB(disp, glGetUniformLocationARB);
+    SET_GetUniformfvARB(disp, glGetUniformfvARB);
+    SET_GetUniformivARB(disp, glGetUniformivARB);
+    SET_LinkProgramARB(disp, glLinkProgramARB);
+    SET_ShaderSourceARB(disp, glShaderSourceARB);
+    SET_Uniform1fARB(disp, glUniform1fARB);
+    SET_Uniform1fvARB(disp, glUniform1fvARB);
+    SET_Uniform1iARB(disp, glUniform1iARB);
+    SET_Uniform1ivARB(disp, glUniform1ivARB);
+    SET_Uniform2fARB(disp, glUniform2fARB);
+    SET_Uniform2fvARB(disp, glUniform2fvARB);
+    SET_Uniform2iARB(disp, glUniform2iARB);
+    SET_Uniform2ivARB(disp, glUniform2ivARB);
+    SET_Uniform3fARB(disp, glUniform3fARB);
+    SET_Uniform3fvARB(disp, glUniform3fvARB);
+    SET_Uniform3iARB(disp, glUniform3iARB);
+    SET_Uniform3ivARB(disp, glUniform3ivARB);
+    SET_Uniform4fARB(disp, glUniform4fARB);
+    SET_Uniform4fvARB(disp, glUniform4fvARB);
+    SET_Uniform4iARB(disp, glUniform4iARB);
+    SET_Uniform4ivARB(disp, glUniform4ivARB);
+    SET_UniformMatrix2fvARB(disp, glUniformMatrix2fvARB);
+    SET_UniformMatrix3fvARB(disp, glUniformMatrix3fvARB);
+    SET_UniformMatrix4fvARB(disp, glUniformMatrix4fvARB);
+    SET_UseProgramObjectARB(disp, glUseProgramObjectARB);
+    SET_ValidateProgramARB(disp, glValidateProgramARB);
+#endif
+
+#if GL_ARB_texture_compression
+    SET_CompressedTexImage1DARB(disp, glCompressedTexImage1DARB);
+    SET_CompressedTexImage2DARB(disp, glCompressedTexImage2DARB);
+    SET_CompressedTexImage3DARB(disp, glCompressedTexImage3DARB);
+    SET_CompressedTexSubImage1DARB(disp, glCompressedTexSubImage1DARB);
+    SET_CompressedTexSubImage2DARB(disp, glCompressedTexSubImage2DARB);
+    SET_CompressedTexSubImage3DARB(disp, glCompressedTexSubImage3DARB);
+    SET_GetCompressedTexImageARB(disp, glGetCompressedTexImageARB);
+#endif
+
+#if GL_ARB_transpose_matrix
+    SET_LoadTransposeMatrixdARB(disp, glLoadTransposeMatrixdARB);
+    SET_LoadTransposeMatrixfARB(disp, glLoadTransposeMatrixfARB);
+    SET_MultTransposeMatrixdARB(disp, glMultTransposeMatrixdARB);
+    SET_MultTransposeMatrixfARB(disp, glMultTransposeMatrixfARB);
+#endif
+
+#if GL_ARB_vertex_buffer_object
+    SET_BindBufferARB(disp, glBindBufferARB);
+    SET_BufferDataARB(disp, glBufferDataARB);
+    SET_BufferSubDataARB(disp, glBufferSubDataARB);
+    SET_DeleteBuffersARB(disp, glDeleteBuffersARB);
+    SET_GenBuffersARB(disp, glGenBuffersARB);
+    SET_GetBufferParameterivARB(disp, glGetBufferParameterivARB);
+    SET_GetBufferPointervARB(disp, glGetBufferPointervARB);
+    SET_GetBufferSubDataARB(disp, glGetBufferSubDataARB);
+    SET_IsBufferARB(disp, glIsBufferARB);
+    SET_MapBufferARB(disp, glMapBufferARB);
+    SET_UnmapBufferARB(disp, glUnmapBufferARB);
+#endif
+
+#if GL_ARB_vertex_program
+    SET_DisableVertexAttribArrayARB(disp, glDisableVertexAttribArrayARB);
+    SET_EnableVertexAttribArrayARB(disp, glEnableVertexAttribArrayARB);
+    SET_GetProgramEnvParameterdvARB(disp, glGetProgramEnvParameterdvARB);
+    SET_GetProgramEnvParameterfvARB(disp, glGetProgramEnvParameterfvARB);
+    SET_GetProgramLocalParameterdvARB(disp, glGetProgramLocalParameterdvARB);
+    SET_GetProgramLocalParameterfvARB(disp, glGetProgramLocalParameterfvARB);
+    SET_GetProgramStringARB(disp, glGetProgramStringARB);
+    SET_GetProgramivARB(disp, glGetProgramivARB);
+    SET_GetVertexAttribdvARB(disp, glGetVertexAttribdvARB);
+    SET_GetVertexAttribfvARB(disp, glGetVertexAttribfvARB);
+    SET_GetVertexAttribivARB(disp, glGetVertexAttribivARB);
+    SET_ProgramEnvParameter4dARB(disp, glProgramEnvParameter4dARB);
+    SET_ProgramEnvParameter4dvARB(disp, glProgramEnvParameter4dvARB);
+    SET_ProgramEnvParameter4fARB(disp, glProgramEnvParameter4fARB);
+    SET_ProgramEnvParameter4fvARB(disp, glProgramEnvParameter4fvARB);
+    SET_ProgramLocalParameter4dARB(disp, glProgramLocalParameter4dARB);
+    SET_ProgramLocalParameter4dvARB(disp, glProgramLocalParameter4dvARB);
+    SET_ProgramLocalParameter4fARB(disp, glProgramLocalParameter4fARB);
+    SET_ProgramLocalParameter4fvARB(disp, glProgramLocalParameter4fvARB);
+    SET_ProgramStringARB(disp, glProgramStringARB);
+    SET_VertexAttrib1dARB(disp, glVertexAttrib1dARB);
+    SET_VertexAttrib1dvARB(disp, glVertexAttrib1dvARB);
+    SET_VertexAttrib1fARB(disp, glVertexAttrib1fARB);
+    SET_VertexAttrib1fvARB(disp, glVertexAttrib1fvARB);
+    SET_VertexAttrib1sARB(disp, glVertexAttrib1sARB);
+    SET_VertexAttrib1svARB(disp, glVertexAttrib1svARB);
+    SET_VertexAttrib2dARB(disp, glVertexAttrib2dARB);
+    SET_VertexAttrib2dvARB(disp, glVertexAttrib2dvARB);
+    SET_VertexAttrib2fARB(disp, glVertexAttrib2fARB);
+    SET_VertexAttrib2fvARB(disp, glVertexAttrib2fvARB);
+    SET_VertexAttrib2sARB(disp, glVertexAttrib2sARB);
+    SET_VertexAttrib2svARB(disp, glVertexAttrib2svARB);
+    SET_VertexAttrib3dARB(disp, glVertexAttrib3dARB);
+    SET_VertexAttrib3dvARB(disp, glVertexAttrib3dvARB);
+    SET_VertexAttrib3fARB(disp, glVertexAttrib3fARB);
+    SET_VertexAttrib3fvARB(disp, glVertexAttrib3fvARB);
+    SET_VertexAttrib3sARB(disp, glVertexAttrib3sARB);
+    SET_VertexAttrib3svARB(disp, glVertexAttrib3svARB);
+    SET_VertexAttrib4NbvARB(disp, glVertexAttrib4NbvARB);
+    SET_VertexAttrib4NivARB(disp, glVertexAttrib4NivARB);
+    SET_VertexAttrib4NsvARB(disp, glVertexAttrib4NsvARB);
+    SET_VertexAttrib4NubARB(disp, glVertexAttrib4NubARB);
+    SET_VertexAttrib4NubvARB(disp, glVertexAttrib4NubvARB);
+    SET_VertexAttrib4NuivARB(disp, glVertexAttrib4NuivARB);
+    SET_VertexAttrib4NusvARB(disp, glVertexAttrib4NusvARB);
+    SET_VertexAttrib4bvARB(disp, glVertexAttrib4bvARB);
+    SET_VertexAttrib4dARB(disp, glVertexAttrib4dARB);
+    SET_VertexAttrib4dvARB(disp, glVertexAttrib4dvARB);
+    SET_VertexAttrib4fARB(disp, glVertexAttrib4fARB);
+    SET_VertexAttrib4fvARB(disp, glVertexAttrib4fvARB);
+    SET_VertexAttrib4ivARB(disp, glVertexAttrib4ivARB);
+    SET_VertexAttrib4sARB(disp, glVertexAttrib4sARB);
+    SET_VertexAttrib4svARB(disp, glVertexAttrib4svARB);
+    SET_VertexAttrib4ubvARB(disp, glVertexAttrib4ubvARB);
+    SET_VertexAttrib4uivARB(disp, glVertexAttrib4uivARB);
+    SET_VertexAttrib4usvARB(disp, glVertexAttrib4usvARB);
+    SET_VertexAttribPointerARB(disp, glVertexAttribPointerARB);
+#endif
+
+#if GL_ARB_vertex_shader
+    SET_BindAttribLocationARB(disp, glBindAttribLocationARB);
+    SET_GetActiveAttribARB(disp, glGetActiveAttribARB);
+    SET_GetAttribLocationARB(disp, glGetAttribLocationARB);
+#endif
+
+#if GL_ARB_window_pos
+    SET_WindowPos2dMESA(disp, glWindowPos2dARB);
+    SET_WindowPos2dvMESA(disp, glWindowPos2dvARB);
+    SET_WindowPos2fMESA(disp, glWindowPos2fARB);
+    SET_WindowPos2fvMESA(disp, glWindowPos2fvARB);
+    SET_WindowPos2iMESA(disp, glWindowPos2iARB);
+    SET_WindowPos2ivMESA(disp, glWindowPos2ivARB);
+    SET_WindowPos2sMESA(disp, glWindowPos2sARB);
+    SET_WindowPos2svMESA(disp, glWindowPos2svARB);
+    SET_WindowPos3dMESA(disp, glWindowPos3dARB);
+    SET_WindowPos3dvMESA(disp, glWindowPos3dvARB);
+    SET_WindowPos3fMESA(disp, glWindowPos3fARB);
+    SET_WindowPos3fvMESA(disp, glWindowPos3fvARB);
+    SET_WindowPos3iMESA(disp, glWindowPos3iARB);
+    SET_WindowPos3ivMESA(disp, glWindowPos3ivARB);
+    SET_WindowPos3sMESA(disp, glWindowPos3sARB);
+    SET_WindowPos3svMESA(disp, glWindowPos3svARB);
+#endif
+
+#if GL_ATI_fragment_shader
+    SET_AlphaFragmentOp1ATI(disp, glAlphaFragmentOp1ATI);
+    SET_AlphaFragmentOp2ATI(disp, glAlphaFragmentOp2ATI);
+    SET_AlphaFragmentOp3ATI(disp, glAlphaFragmentOp3ATI);
+    SET_BeginFragmentShaderATI(disp, glBeginFragmentShaderATI);
+    SET_BindFragmentShaderATI(disp, glBindFragmentShaderATI);
+    SET_ColorFragmentOp1ATI(disp, glColorFragmentOp1ATI);
+    SET_ColorFragmentOp2ATI(disp, glColorFragmentOp2ATI);
+    SET_ColorFragmentOp3ATI(disp, glColorFragmentOp3ATI);
+    SET_DeleteFragmentShaderATI(disp, glDeleteFragmentShaderATI);
+    SET_EndFragmentShaderATI(disp, glEndFragmentShaderATI);
+    SET_GenFragmentShadersATI(disp, glGenFragmentShadersATI);
+    SET_PassTexCoordATI(disp, glPassTexCoordATI);
+    SET_SampleMapATI(disp, glSampleMapATI);
+    SET_SetFragmentShaderConstantATI(disp, glSetFragmentShaderConstantATI);
+#elif GL_EXT_fragment_shader
+    SET_AlphaFragmentOp1ATI(disp, glAlphaFragmentOp1EXT);
+    SET_AlphaFragmentOp2ATI(disp, glAlphaFragmentOp2EXT);
+    SET_AlphaFragmentOp3ATI(disp, glAlphaFragmentOp3EXT);
+    SET_BeginFragmentShaderATI(disp, glBeginFragmentShaderEXT);
+    SET_BindFragmentShaderATI(disp, glBindFragmentShaderEXT);
+    SET_ColorFragmentOp1ATI(disp, glColorFragmentOp1EXT);
+    SET_ColorFragmentOp2ATI(disp, glColorFragmentOp2EXT);
+    SET_ColorFragmentOp3ATI(disp, glColorFragmentOp3EXT);
+    SET_DeleteFragmentShaderATI(disp, glDeleteFragmentShaderEXT);
+    SET_EndFragmentShaderATI(disp, glEndFragmentShaderEXT);
+    SET_GenFragmentShadersATI(disp, glGenFragmentShadersEXT);
+    SET_PassTexCoordATI(disp, glPassTexCoordEXT);
+    SET_SampleMapATI(disp, glSampleMapEXT);
+    SET_SetFragmentShaderConstantATI(disp, glSetFragmentShaderConstantEXT);
+#endif
+
+#if GL_ATI_separate_stencil
+    SET_StencilFuncSeparateATI(disp, glStencilFuncSeparateATI);
+#endif
+
+#if GL_EXT_blend_equation_separate
+    SET_BlendEquationSeparateEXT(disp, glBlendEquationSeparateEXT);
+#endif
+
+#if GL_EXT_blend_func_separate
+    SET_BlendFuncSeparateEXT(disp, glBlendFuncSeparateEXT);
+#endif
+
+#if GL_EXT_depth_bounds_test
+    SET_DepthBoundsEXT(disp, glDepthBoundsEXT);
+#endif
+
+#if GL_EXT_compiled_vertex_array
+    SET_LockArraysEXT(disp, glLockArraysEXT);
+    SET_UnlockArraysEXT(disp, glUnlockArraysEXT);
+#endif
+
+#if GL_EXT_cull_vertex
+    SET_CullParameterdvEXT(disp, glCullParameterdvEXT);
+    SET_CullParameterfvEXT(disp, glCullParameterfvEXT);
+#endif
+
+#if GL_EXT_fog_coord
+    SET_FogCoordPointerEXT(disp, glFogCoordPointerEXT);
+    SET_FogCoorddEXT(disp, glFogCoorddEXT);
+    SET_FogCoorddvEXT(disp, glFogCoorddvEXT);
+    SET_FogCoordfEXT(disp, glFogCoordfEXT);
+    SET_FogCoordfvEXT(disp, glFogCoordfvEXT);
+#endif
+
+#if GL_EXT_framebuffer_blit
+    SET_BlitFramebufferEXT(disp, glBlitFramebufferEXT);
+#endif
+
+#if GL_EXT_framebuffer_object
+    SET_BindFramebufferEXT(disp, glBindFramebufferEXT);
+    SET_BindRenderbufferEXT(disp, glBindRenderbufferEXT);
+    SET_CheckFramebufferStatusEXT(disp, glCheckFramebufferStatusEXT);
+    SET_DeleteFramebuffersEXT(disp, glDeleteFramebuffersEXT);
+    SET_DeleteRenderbuffersEXT(disp, glDeleteRenderbuffersEXT);
+    SET_FramebufferRenderbufferEXT(disp, glFramebufferRenderbufferEXT);
+    SET_FramebufferTexture1DEXT(disp, glFramebufferTexture1DEXT);
+    SET_FramebufferTexture2DEXT(disp, glFramebufferTexture2DEXT);
+    SET_FramebufferTexture3DEXT(disp, glFramebufferTexture3DEXT);
+    SET_GenerateMipmapEXT(disp, glGenerateMipmapEXT);
+    SET_GenFramebuffersEXT(disp, glGenFramebuffersEXT);
+    SET_GenRenderbuffersEXT(disp, glGenRenderbuffersEXT);
+    SET_GetFramebufferAttachmentParameterivEXT(disp, glGetFramebufferAttachmentParameterivEXT);
+    SET_GetRenderbufferParameterivEXT(disp, glGetRenderbufferParameterivEXT);
+    SET_IsFramebufferEXT(disp, glIsFramebufferEXT);
+    SET_IsRenderbufferEXT(disp, glIsRenderbufferEXT);
+    SET_RenderbufferStorageEXT(disp, glRenderbufferStorageEXT);
+#endif
+
+#if GL_EXT_gpu_program_parameters
+    SET_ProgramEnvParameters4fvEXT(disp, glProgramEnvParameters4fvEXT);
+    SET_ProgramLocalParameters4fvEXT(disp, glProgramLocalParameters4fvEXT);
+#endif
+
+#if GL_EXT_multi_draw_arrays
+    /* Pointer Incompatability:
+     * This warning can be safely ignored.  OpenGL.framework adds const to the
+     * two pointers.
+     *
+     * extern void glMultiDrawArraysEXT (GLenum, const GLint *, const GLsizei *, GLsizei);
+     *
+     * void ( * MultiDrawArraysEXT)(GLenum mode, GLint * first, GLsizei * count, GLsizei primcount);
+     */
+    SET_MultiDrawArraysEXT(disp, (void *)glMultiDrawArraysEXT);
+    SET_MultiDrawElementsEXT(disp, glMultiDrawElementsEXT);
+#endif
+
+#if GL_EXT_point_parameters
+    SET_PointParameterfEXT(disp, glPointParameterfEXT);
+    SET_PointParameterfvEXT(disp, glPointParameterfvEXT);
+#elif GL_ARB_point_parameters
+    SET_PointParameterfEXT(disp, glPointParameterfARB);
+    SET_PointParameterfvEXT(disp, glPointParameterfvARB);
+#endif
+
+#if GL_EXT_polygon_offset
+    SET_PolygonOffsetEXT(disp, glPolygonOffsetEXT);
+#endif
+
+#if GL_EXT_secondary_color
+    SET_SecondaryColor3bEXT(disp, glSecondaryColor3bEXT);
+    SET_SecondaryColor3bvEXT(disp, glSecondaryColor3bvEXT);
+    SET_SecondaryColor3dEXT(disp, glSecondaryColor3dEXT);
+    SET_SecondaryColor3dvEXT(disp, glSecondaryColor3dvEXT);
+    SET_SecondaryColor3fEXT(disp, glSecondaryColor3fEXT);
+    SET_SecondaryColor3fvEXT(disp, glSecondaryColor3fvEXT);
+    SET_SecondaryColor3iEXT(disp, glSecondaryColor3iEXT);
+    SET_SecondaryColor3ivEXT(disp, glSecondaryColor3ivEXT);
+    SET_SecondaryColor3sEXT(disp, glSecondaryColor3sEXT);
+    SET_SecondaryColor3svEXT(disp, glSecondaryColor3svEXT);
+    SET_SecondaryColor3ubEXT(disp, glSecondaryColor3ubEXT);
+    SET_SecondaryColor3ubvEXT(disp, glSecondaryColor3ubvEXT);
+    SET_SecondaryColor3uiEXT(disp, glSecondaryColor3uiEXT);
+    SET_SecondaryColor3uivEXT(disp, glSecondaryColor3uivEXT);
+    SET_SecondaryColor3usEXT(disp, glSecondaryColor3usEXT);
+    SET_SecondaryColor3usvEXT(disp, glSecondaryColor3usvEXT);
+    SET_SecondaryColorPointerEXT(disp, glSecondaryColorPointerEXT);
+#endif
+
+#if GL_EXT_stencil_two_side
+    SET_ActiveStencilFaceEXT(disp, glActiveStencilFaceEXT);
+#endif
+
+#if GL_EXT_timer_query
+    SET_GetQueryObjecti64vEXT(disp, glGetQueryObjecti64vEXT);
+    SET_GetQueryObjectui64vEXT(disp, glGetQueryObjectui64vEXT);
+#endif
+
+#if GL_EXT_vertex_array
+    SET_ColorPointerEXT(disp, glColorPointerEXT);
+    SET_EdgeFlagPointerEXT(disp, glEdgeFlagPointerEXT);
+    SET_IndexPointerEXT(disp, glIndexPointerEXT);
+    SET_NormalPointerEXT(disp, glNormalPointerEXT);
+    SET_TexCoordPointerEXT(disp, glTexCoordPointerEXT);
+    SET_VertexPointerEXT(disp, glVertexPointerEXT);
+#endif
+
+#if GL_IBM_multimode_draw_arrays
+    SET_MultiModeDrawArraysIBM(disp, glMultiModeDrawArraysIBM);
+    SET_MultiModeDrawElementsIBM(disp, glMultiModeDrawElementsIBM);
+#endif
+
+#if GL_MESA_resize_buffers
+    SET_ResizeBuffersMESA(disp, glResizeBuffersMESA);
+#endif
+
+#if GL_MESA_window_pos
+    SET_WindowPos4dMESA(disp, glWindowPos4dMESA);
+    SET_WindowPos4dvMESA(disp, glWindowPos4dvMESA);
+    SET_WindowPos4fMESA(disp, glWindowPos4fMESA);
+    SET_WindowPos4fvMESA(disp, glWindowPos4fvMESA);
+    SET_WindowPos4iMESA(disp, glWindowPos4iMESA);
+    SET_WindowPos4ivMESA(disp, glWindowPos4ivMESA);
+    SET_WindowPos4sMESA(disp, glWindowPos4sMESA);
+    SET_WindowPos4svMESA(disp, glWindowPos4svMESA);
+#endif
+
+#if GL_NV_fence
+    SET_DeleteFencesNV(disp, glDeleteFencesNV);
+    SET_FinishFenceNV(disp, glFinishFenceNV);
+    SET_GenFencesNV(disp, glGenFencesNV);
+    SET_GetFenceivNV(disp, glGetFenceivNV);
+    SET_IsFenceNV(disp, glIsFenceNV);
+    SET_SetFenceNV(disp, glSetFenceNV);
+    SET_TestFenceNV(disp, glTestFenceNV);
+#endif
+
+#if GL_NV_fragment_program
+    SET_GetProgramNamedParameterdvNV(disp, glGetProgramNamedParameterdvNV);
+    SET_GetProgramNamedParameterfvNV(disp, glGetProgramNamedParameterfvNV);
+    SET_ProgramNamedParameter4dNV(disp, glProgramNamedParameter4dNV);
+    SET_ProgramNamedParameter4dvNV(disp, glProgramNamedParameter4dvNV);
+    SET_ProgramNamedParameter4fNV(disp, glProgramNamedParameter4fNV);
+    SET_ProgramNamedParameter4fvNV(disp, glProgramNamedParameter4fvNV);
+#endif
+
+#if GL_NV_geometry_program4
+    SET_FramebufferTextureLayerEXT(disp, glFramebufferTextureLayerEXT);
+#endif
+
+#if GL_NV_point_sprite
+    SET_PointParameteriNV(disp, glPointParameteriNV);
+    SET_PointParameterivNV(disp, glPointParameterivNV);
+#endif
+
+#if GL_NV_register_combiners
+    SET_CombinerInputNV(disp, glCombinerInputNV);
+    SET_CombinerOutputNV(disp, glCombinerOutputNV);
+    SET_CombinerParameterfNV(disp, glCombinerParameterfNV);
+    SET_CombinerParameterfvNV(disp, glCombinerParameterfvNV);
+    SET_CombinerParameteriNV(disp, glCombinerParameteriNV);
+    SET_CombinerParameterivNV(disp, glCombinerParameterivNV);
+    SET_FinalCombinerInputNV(disp, glFinalCombinerInputNV);
+    SET_GetCombinerInputParameterfvNV(disp, glGetCombinerInputParameterfvNV);
+    SET_GetCombinerInputParameterivNV(disp, glGetCombinerInputParameterivNV);
+    SET_GetCombinerOutputParameterfvNV(disp, glGetCombinerOutputParameterfvNV);
+    SET_GetCombinerOutputParameterivNV(disp, glGetCombinerOutputParameterivNV);
+    SET_GetFinalCombinerInputParameterfvNV(disp, glGetFinalCombinerInputParameterfvNV);
+    SET_GetFinalCombinerInputParameterivNV(disp, glGetFinalCombinerInputParameterivNV);
+#endif
+
+#if GL_NV_vertex_array_range
+    SET_FlushVertexArrayRangeNV(disp, glFlushVertexArrayRangeNV);
+    SET_VertexArrayRangeNV(disp, glVertexArrayRangeNV);
+#endif
+
+#if GL_NV_vertex_program
+    SET_AreProgramsResidentNV(disp, glAreProgramsResidentNV);
+    SET_BindProgramNV(disp, glBindProgramNV);
+    SET_DeleteProgramsNV(disp, glDeleteProgramsNV);
+    SET_ExecuteProgramNV(disp, glExecuteProgramNV);
+    SET_GenProgramsNV(disp, glGenProgramsNV);
+    SET_GetProgramParameterdvNV(disp, glGetProgramParameterdvNV);
+    SET_GetProgramParameterfvNV(disp, glGetProgramParameterfvNV);
+    SET_GetProgramStringNV(disp, glGetProgramStringNV);
+    SET_GetProgramivNV(disp, glGetProgramivNV);
+    SET_GetTrackMatrixivNV(disp, glGetTrackMatrixivNV);
+    SET_GetVertexAttribPointervNV(disp, glGetVertexAttribPointervNV);
+    SET_GetVertexAttribdvNV(disp, glGetVertexAttribdvNV);
+    SET_GetVertexAttribfvNV(disp, glGetVertexAttribfvNV);
+    SET_GetVertexAttribivNV(disp, glGetVertexAttribivNV);
+    SET_IsProgramNV(disp, glIsProgramNV);
+    SET_LoadProgramNV(disp, glLoadProgramNV);
+    SET_ProgramParameters4dvNV(disp, glProgramParameters4dvNV);
+    SET_ProgramParameters4fvNV(disp, glProgramParameters4fvNV);
+    SET_RequestResidentProgramsNV(disp, glRequestResidentProgramsNV);
+    SET_TrackMatrixNV(disp, glTrackMatrixNV);
+    SET_VertexAttrib1dNV(disp, glVertexAttrib1dNV)
+    SET_VertexAttrib1dvNV(disp, glVertexAttrib1dvNV)
+    SET_VertexAttrib1fNV(disp, glVertexAttrib1fNV)
+    SET_VertexAttrib1fvNV(disp, glVertexAttrib1fvNV)
+    SET_VertexAttrib1sNV(disp, glVertexAttrib1sNV)
+    SET_VertexAttrib1svNV(disp, glVertexAttrib1svNV)
+    SET_VertexAttrib2dNV(disp, glVertexAttrib2dNV)
+    SET_VertexAttrib2dvNV(disp, glVertexAttrib2dvNV)
+    SET_VertexAttrib2fNV(disp, glVertexAttrib2fNV)
+    SET_VertexAttrib2fvNV(disp, glVertexAttrib2fvNV)
+    SET_VertexAttrib2sNV(disp, glVertexAttrib2sNV)
+    SET_VertexAttrib2svNV(disp, glVertexAttrib2svNV)
+    SET_VertexAttrib3dNV(disp, glVertexAttrib3dNV)
+    SET_VertexAttrib3dvNV(disp, glVertexAttrib3dvNV)
+    SET_VertexAttrib3fNV(disp, glVertexAttrib3fNV)
+    SET_VertexAttrib3fvNV(disp, glVertexAttrib3fvNV)
+    SET_VertexAttrib3sNV(disp, glVertexAttrib3sNV)
+    SET_VertexAttrib3svNV(disp, glVertexAttrib3svNV)
+    SET_VertexAttrib4dNV(disp, glVertexAttrib4dNV)
+    SET_VertexAttrib4dvNV(disp, glVertexAttrib4dvNV)
+    SET_VertexAttrib4fNV(disp, glVertexAttrib4fNV)
+    SET_VertexAttrib4fvNV(disp, glVertexAttrib4fvNV)
+    SET_VertexAttrib4sNV(disp, glVertexAttrib4sNV)
+    SET_VertexAttrib4svNV(disp, glVertexAttrib4svNV)
+    SET_VertexAttrib4ubNV(disp, glVertexAttrib4ubNV)
+    SET_VertexAttrib4ubvNV(disp, glVertexAttrib4ubvNV)
+    SET_VertexAttribPointerNV(disp, glVertexAttribPointerNV)
+    SET_VertexAttribs1dvNV(disp, glVertexAttribs1dvNV)
+    SET_VertexAttribs1fvNV(disp, glVertexAttribs1fvNV)
+    SET_VertexAttribs1svNV(disp, glVertexAttribs1svNV)
+    SET_VertexAttribs2dvNV(disp, glVertexAttribs2dvNV)
+    SET_VertexAttribs2fvNV(disp, glVertexAttribs2fvNV)
+    SET_VertexAttribs2svNV(disp, glVertexAttribs2svNV)
+    SET_VertexAttribs3dvNV(disp, glVertexAttribs3dvNV)
+    SET_VertexAttribs3fvNV(disp, glVertexAttribs3fvNV)
+    SET_VertexAttribs3svNV(disp, glVertexAttribs3svNV)
+    SET_VertexAttribs4dvNV(disp, glVertexAttribs4dvNV)
+    SET_VertexAttribs4fvNV(disp, glVertexAttribs4fvNV)
+    SET_VertexAttribs4svNV(disp, glVertexAttribs4svNV)
+    SET_VertexAttribs4ubvNV(disp, glVertexAttribs4ubvNV)
+#endif
+
+#if GL_SGIS_multisample
+    SET_SampleMaskSGIS(disp, glSampleMaskSGIS);
+    SET_SamplePatternSGIS(disp, glSamplePatternSGIS);
+#endif
+
+#if GL_SGIS_pixel_texture
+    SET_GetPixelTexGenParameterfvSGIS(disp, glGetPixelTexGenParameterfvSGIS);
+    SET_GetPixelTexGenParameterivSGIS(disp, glGetPixelTexGenParameterivSGIS);
+    SET_PixelTexGenParameterfSGIS(disp, glPixelTexGenParameterfSGIS);
+    SET_PixelTexGenParameterfvSGIS(disp, glPixelTexGenParameterfvSGIS);
+    SET_PixelTexGenParameteriSGIS(disp, glPixelTexGenParameteriSGIS);
+    SET_PixelTexGenParameterivSGIS(disp, glPixelTexGenParameterivSGIS);
+    SET_PixelTexGenSGIX(disp, glPixelTexGenSGIX);
+#endif
+
+    _glapi_set_dispatch(disp);
+}