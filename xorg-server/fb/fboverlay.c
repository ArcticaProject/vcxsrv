<<<<<<< HEAD
/*
 *
 * Copyright © 2000 SuSE, Inc.
 *
 * Permission to use, copy, modify, distribute, and sell this software and its
 * documentation for any purpose is hereby granted without fee, provided that
 * the above copyright notice appear in all copies and that both that
 * copyright notice and this permission notice appear in supporting
 * documentation, and that the name of SuSE not be used in advertising or
 * publicity pertaining to distribution of the software without specific,
 * written prior permission.  SuSE makes no representations about the
 * suitability of this software for any purpose.  It is provided "as is"
 * without express or implied warranty.
 *
 * SuSE DISCLAIMS ALL WARRANTIES WITH REGARD TO THIS SOFTWARE, INCLUDING ALL
 * IMPLIED WARRANTIES OF MERCHANTABILITY AND FITNESS, IN NO EVENT SHALL SuSE
 * BE LIABLE FOR ANY SPECIAL, INDIRECT OR CONSEQUENTIAL DAMAGES OR ANY DAMAGES
 * WHATSOEVER RESULTING FROM LOSS OF USE, DATA OR PROFITS, WHETHER IN AN ACTION
 * OF CONTRACT, NEGLIGENCE OR OTHER TORTIOUS ACTION, ARISING OUT OF OR IN 
 * CONNECTION WITH THE USE OR PERFORMANCE OF THIS SOFTWARE.
 *
 * Author:  Keith Packard, SuSE, Inc.
 */


#ifdef HAVE_DIX_CONFIG_H
#include <dix-config.h>
#endif

#include <stdlib.h>

#include "fb.h"
#include "fboverlay.h"
#include "shmint.h"

static DevPrivateKeyRec fbOverlayScreenPrivateKeyRec;
#define fbOverlayScreenPrivateKey (&fbOverlayScreenPrivateKeyRec)

DevPrivateKey fbOverlayGetScreenPrivateKey(void)
{
    return fbOverlayScreenPrivateKey;
}

/*
 * Replace this if you want something supporting
 * multiple overlays with the same depth
 */
Bool
fbOverlayCreateWindow(WindowPtr pWin)
{
    FbOverlayScrPrivPtr	pScrPriv = fbOverlayGetScrPriv(pWin->drawable.pScreen);
    int			i;
    PixmapPtr		pPixmap;
    
    if (pWin->drawable.class != InputOutput)
	return TRUE;

    if (pWin->drawable.bitsPerPixel == 32)
	pWin->drawable.bitsPerPixel = fbGetScreenPrivate(pWin->drawable.pScreen)->win32bpp;

    for (i = 0; i < pScrPriv->nlayers; i++)
    {
	pPixmap = pScrPriv->layer[i].u.run.pixmap;
	if (pWin->drawable.depth == pPixmap->drawable.depth)
	{
	    dixSetPrivate(&pWin->devPrivates, fbGetWinPrivateKey(), pPixmap);
	    /*
	     * Make sure layer keys are written correctly by
	     * having non-root layers set to full while the
	     * root layer is set to empty.  This will cause
	     * all of the layers to get painted when the root
	     * is mapped
	     */
	    if (!pWin->parent)
	    {
		RegionEmpty(&pScrPriv->layer[i].u.run.region);
	    }
	    return TRUE;
	}
    }
    return FALSE;
}

Bool
fbOverlayCloseScreen (int iScreen, ScreenPtr pScreen)
{
    FbOverlayScrPrivPtr	pScrPriv = fbOverlayGetScrPriv(pScreen);
    int			i;

    for (i = 0; i < pScrPriv->nlayers; i++)
    {
	(*pScreen->DestroyPixmap)(pScrPriv->layer[i].u.run.pixmap);
	RegionUninit(&pScrPriv->layer[i].u.run.region);
    }
    return TRUE;
}

/*
 * Return layer containing this window
 */
int
fbOverlayWindowLayer(WindowPtr pWin)
{
    FbOverlayScrPrivPtr pScrPriv = fbOverlayGetScrPriv(pWin->drawable.pScreen);
    int                 i;

    for (i = 0; i < pScrPriv->nlayers; i++)
	if (dixLookupPrivate(&pWin->devPrivates, fbGetWinPrivateKey()) ==
	    (pointer) pScrPriv->layer[i].u.run.pixmap)
	    return i;
    return 0;
}

Bool
fbOverlayCreateScreenResources(ScreenPtr pScreen)
{
    int			i;
    FbOverlayScrPrivPtr	pScrPriv = fbOverlayGetScrPriv(pScreen);
    PixmapPtr		pPixmap;
    pointer		pbits;
    int			width;
    int			depth;
    BoxRec		box;
    
    if (!miCreateScreenResources(pScreen))
	return FALSE;

    box.x1 = 0;
    box.y1 = 0;
    box.x2 = pScreen->width;
    box.y2 = pScreen->height;
    for (i = 0; i < pScrPriv->nlayers; i++)
    {
	pbits = pScrPriv->layer[i].u.init.pbits;
	width = pScrPriv->layer[i].u.init.width;
	depth = pScrPriv->layer[i].u.init.depth;
	pPixmap = (*pScreen->CreatePixmap)(pScreen, 0, 0, depth, 0);
	if (!pPixmap)
	    return FALSE;
	if (!(*pScreen->ModifyPixmapHeader)(pPixmap, pScreen->width,
					    pScreen->height, depth,
					    BitsPerPixel(depth),
					    PixmapBytePad(width, depth),
					    pbits))
	    return FALSE;
	pScrPriv->layer[i].u.run.pixmap = pPixmap;
	RegionInit(&pScrPriv->layer[i].u.run.region, &box, 0);
    }
    pScreen->devPrivate = pScrPriv->layer[0].u.run.pixmap;
    return TRUE;
}

void
fbOverlayPaintKey (DrawablePtr	pDrawable,
		   RegionPtr	pRegion,
		   CARD32	pixel,
		   int		layer)
{
    fbFillRegionSolid (pDrawable, pRegion, 0, 
		       fbReplicatePixel (pixel, pDrawable->bitsPerPixel));
}

/*
 * Track visible region for each layer
 */
void
fbOverlayUpdateLayerRegion (ScreenPtr	pScreen,
			    int		layer,
			    RegionPtr	prgn)
{
    FbOverlayScrPrivPtr pScrPriv = fbOverlayGetScrPriv(pScreen);
    int			i;
    RegionRec		rgnNew;
    
    if (!prgn || !RegionNotEmpty(prgn))
	return;
    for (i = 0; i < pScrPriv->nlayers; i++)
    {
	if (i == layer)
	{
	    /* add new piece to this fb */
	    RegionUnion(&pScrPriv->layer[i].u.run.region,
			&pScrPriv->layer[i].u.run.region,
			prgn);
	}
	else if (RegionNotEmpty(&pScrPriv->layer[i].u.run.region))
	{
	    /* paint new piece with chroma key */
	    RegionNull(&rgnNew);
	    RegionIntersect(&rgnNew, prgn,
			    &pScrPriv->layer[i].u.run.region);
	    (*pScrPriv->PaintKey) (&pScrPriv->layer[i].u.run.pixmap->drawable,
				   &rgnNew,
				   pScrPriv->layer[i].key,
				   i);
	    RegionUninit(&rgnNew);
	    /* remove piece from other fbs */
	    RegionSubtract(&pScrPriv->layer[i].u.run.region,
			   &pScrPriv->layer[i].u.run.region,
			   prgn);
	}
    }
}

/*
 * Copy only areas in each layer containing real bits
 */
void
fbOverlayCopyWindow(WindowPtr	pWin,
		    DDXPointRec	ptOldOrg,
		    RegionPtr	prgnSrc)
{
    ScreenPtr		pScreen = pWin->drawable.pScreen;
    FbOverlayScrPrivPtr	pScrPriv = fbOverlayGetScrPriv(pScreen);
    RegionRec		rgnDst;
    int			dx, dy;
    int			i;
    RegionRec		layerRgn[FB_OVERLAY_MAX];
    PixmapPtr		pPixmap;

    dx = ptOldOrg.x - pWin->drawable.x;
    dy = ptOldOrg.y - pWin->drawable.y;

    /*
     * Clip to existing bits
     */
    RegionTranslate(prgnSrc, -dx, -dy);
    RegionNull(&rgnDst);
    RegionIntersect(&rgnDst, &pWin->borderClip, prgnSrc);
    RegionTranslate(&rgnDst, dx, dy);
    /*
     * Compute the portion of each fb affected by this copy
     */
    for (i = 0; i < pScrPriv->nlayers; i++)
    {
	RegionNull(&layerRgn[i]);
	RegionIntersect(&layerRgn[i], &rgnDst,
			 &pScrPriv->layer[i].u.run.region);
	if (RegionNotEmpty(&layerRgn[i]))
	{
	    RegionTranslate(&layerRgn[i], -dx, -dy);
	    pPixmap = pScrPriv->layer[i].u.run.pixmap;
	    miCopyRegion (&pPixmap->drawable, &pPixmap->drawable,
			  0,
			  &layerRgn[i], dx, dy, pScrPriv->CopyWindow, 0,
			  (void *)(long) i);
	}
    }
    /*
     * Update regions
     */
    for (i = 0; i < pScrPriv->nlayers; i++)
    {
	if (RegionNotEmpty(&layerRgn[i]))
	    fbOverlayUpdateLayerRegion (pScreen, i, &layerRgn[i]);

	RegionUninit(&layerRgn[i]);
    }
    RegionUninit(&rgnDst);
}   

void
fbOverlayWindowExposures (WindowPtr	pWin,
			  RegionPtr	prgn,
			  RegionPtr	other_exposed)
{
    fbOverlayUpdateLayerRegion (pWin->drawable.pScreen,
				fbOverlayWindowLayer (pWin),
				prgn);
    miWindowExposures(pWin, prgn, other_exposed);
}

Bool
fbOverlaySetupScreen(ScreenPtr	pScreen,
		     pointer	pbits1,
		     pointer	pbits2,
		     int	xsize,
		     int	ysize,
		     int	dpix,
		     int	dpiy,
		     int	width1,
		     int	width2,
		     int	bpp1,
		     int	bpp2)
{
    return fbSetupScreen (pScreen,
			  pbits1,
			  xsize,
			  ysize,
			  dpix,
			  dpiy,
			  width1,
			  bpp1);
}

static Bool
fb24_32OverlayCreateScreenResources(ScreenPtr pScreen)
{
    FbOverlayScrPrivPtr	pScrPriv = fbOverlayGetScrPriv(pScreen);
    int pitch;
    Bool retval;
    int i;

    if((retval = fbOverlayCreateScreenResources(pScreen))) {
	for (i = 0; i < pScrPriv->nlayers; i++)
	{
	    /* fix the screen pixmap */
	    PixmapPtr pPix = (PixmapPtr) pScrPriv->layer[i].u.run.pixmap;
	    if (pPix->drawable.bitsPerPixel == 32) {
		pPix->drawable.bitsPerPixel = 24;
		pitch = BitmapBytePad(pPix->drawable.width * 24);
		pPix->devKind = pitch;
	    }
	}
    }

    return retval;
}

Bool
fbOverlayFinishScreenInit(ScreenPtr	pScreen,
			  pointer	pbits1,
			  pointer	pbits2,
			  int		xsize,
			  int		ysize,
			  int		dpix,
			  int		dpiy,
			  int		width1,
			  int		width2,
			  int		bpp1,
			  int		bpp2,
			  int		depth1,
			  int		depth2)
{
    VisualPtr	visuals;
    DepthPtr	depths;
    int		nvisuals;
    int		ndepths;
    int		bpp = 0, imagebpp = 32;
    VisualID	defaultVisual;
    FbOverlayScrPrivPtr	pScrPriv;

    if (!dixRegisterPrivateKey(&fbOverlayScreenPrivateKeyRec, PRIVATE_SCREEN, 0))
	return FALSE;

    pScrPriv = malloc(sizeof (FbOverlayScrPrivRec));
    if (!pScrPriv)
	return FALSE;
 
    if (bpp1 == 32 || bpp2 == 32)
	bpp = 32;
    else if (bpp1 == 24 || bpp2 == 24)
	bpp = 24;

    if (bpp == 24)
    {
	int	f;
	
	imagebpp = 32;
	/*
	 * Check to see if we're advertising a 24bpp image format,
	 * in which case windows will use it in preference to a 32 bit
	 * format.
	 */
	for (f = 0; f < screenInfo.numPixmapFormats; f++)
	{
	    if (screenInfo.formats[f].bitsPerPixel == 24)
	    {
		imagebpp = 24;
		break;
	    }
	}	    
    }
    if (imagebpp == 32)
    {
	fbGetScreenPrivate(pScreen)->win32bpp = bpp;
	fbGetScreenPrivate(pScreen)->pix32bpp = bpp;
    }
    else
    {
	fbGetScreenPrivate(pScreen)->win32bpp = 32;
	fbGetScreenPrivate(pScreen)->pix32bpp = 32;
    }
   
    if (!fbInitVisuals (&visuals, &depths, &nvisuals, &ndepths, &depth1,
			&defaultVisual, ((unsigned long)1<<(bpp1-1)) |
			((unsigned long)1<<(bpp2-1)), 8))
	return FALSE;
    if (! miScreenInit(pScreen, 0, xsize, ysize, dpix, dpiy, 0,
			depth1, ndepths, depths,
			defaultVisual, nvisuals, visuals))
	return FALSE;
    /* MI thinks there's no frame buffer */
#ifdef MITSHM
    ShmRegisterFbFuncs(pScreen);
#endif
    pScreen->minInstalledCmaps = 1;
    pScreen->maxInstalledCmaps = 2;
    
    pScrPriv->nlayers = 2;
    pScrPriv->PaintKey = fbOverlayPaintKey;
    pScrPriv->CopyWindow = fbCopyWindowProc;
    pScrPriv->layer[0].u.init.pbits = pbits1;
    pScrPriv->layer[0].u.init.width = width1;
    pScrPriv->layer[0].u.init.depth = depth1;

    pScrPriv->layer[1].u.init.pbits = pbits2;
    pScrPriv->layer[1].u.init.width = width2;
    pScrPriv->layer[1].u.init.depth = depth2;
    dixSetPrivate(&pScreen->devPrivates, fbOverlayScreenPrivateKey, pScrPriv);
    
    /* overwrite miCloseScreen with our own */
    pScreen->CloseScreen = fbOverlayCloseScreen;
    pScreen->CreateScreenResources = fbOverlayCreateScreenResources;
    pScreen->CreateWindow = fbOverlayCreateWindow;
    pScreen->WindowExposures = fbOverlayWindowExposures;
    pScreen->CopyWindow = fbOverlayCopyWindow;
    if (bpp == 24 && imagebpp == 32)
    {
	pScreen->ModifyPixmapHeader = fb24_32ModifyPixmapHeader;
  	pScreen->CreateScreenResources = fb24_32OverlayCreateScreenResources;
    }

    return TRUE;
}
=======
/*
 *
 * Copyright © 2000 SuSE, Inc.
 *
 * Permission to use, copy, modify, distribute, and sell this software and its
 * documentation for any purpose is hereby granted without fee, provided that
 * the above copyright notice appear in all copies and that both that
 * copyright notice and this permission notice appear in supporting
 * documentation, and that the name of SuSE not be used in advertising or
 * publicity pertaining to distribution of the software without specific,
 * written prior permission.  SuSE makes no representations about the
 * suitability of this software for any purpose.  It is provided "as is"
 * without express or implied warranty.
 *
 * SuSE DISCLAIMS ALL WARRANTIES WITH REGARD TO THIS SOFTWARE, INCLUDING ALL
 * IMPLIED WARRANTIES OF MERCHANTABILITY AND FITNESS, IN NO EVENT SHALL SuSE
 * BE LIABLE FOR ANY SPECIAL, INDIRECT OR CONSEQUENTIAL DAMAGES OR ANY DAMAGES
 * WHATSOEVER RESULTING FROM LOSS OF USE, DATA OR PROFITS, WHETHER IN AN ACTION
 * OF CONTRACT, NEGLIGENCE OR OTHER TORTIOUS ACTION, ARISING OUT OF OR IN 
 * CONNECTION WITH THE USE OR PERFORMANCE OF THIS SOFTWARE.
 *
 * Author:  Keith Packard, SuSE, Inc.
 */


#ifdef HAVE_DIX_CONFIG_H
#include <dix-config.h>
#endif

#include <stdlib.h>

#include "fb.h"
#include "fboverlay.h"
#include "shmint.h"

static DevPrivateKeyRec fbOverlayScreenPrivateKeyRec;
#define fbOverlayScreenPrivateKey (&fbOverlayScreenPrivateKeyRec)

DevPrivateKey fbOverlayGetScreenPrivateKey(void)
{
    return fbOverlayScreenPrivateKey;
}

/*
 * Replace this if you want something supporting
 * multiple overlays with the same depth
 */
Bool
fbOverlayCreateWindow(WindowPtr pWin)
{
    FbOverlayScrPrivPtr	pScrPriv = fbOverlayGetScrPriv(pWin->drawable.pScreen);
    int			i;
    PixmapPtr		pPixmap;
    
    if (pWin->drawable.class != InputOutput)
	return TRUE;

    if (pWin->drawable.bitsPerPixel == 32)
	pWin->drawable.bitsPerPixel = fbGetScreenPrivate(pWin->drawable.pScreen)->win32bpp;

    for (i = 0; i < pScrPriv->nlayers; i++)
    {
	pPixmap = pScrPriv->layer[i].u.run.pixmap;
	if (pWin->drawable.depth == pPixmap->drawable.depth)
	{
	    dixSetPrivate(&pWin->devPrivates, fbGetWinPrivateKey(), pPixmap);
	    /*
	     * Make sure layer keys are written correctly by
	     * having non-root layers set to full while the
	     * root layer is set to empty.  This will cause
	     * all of the layers to get painted when the root
	     * is mapped
	     */
	    if (!pWin->parent)
	    {
		RegionEmpty(&pScrPriv->layer[i].u.run.region);
	    }
	    return TRUE;
	}
    }
    return FALSE;
}

Bool
fbOverlayCloseScreen (int iScreen, ScreenPtr pScreen)
{
    FbOverlayScrPrivPtr	pScrPriv = fbOverlayGetScrPriv(pScreen);
    int			i;

    for (i = 0; i < pScrPriv->nlayers; i++)
    {
	(*pScreen->DestroyPixmap)(pScrPriv->layer[i].u.run.pixmap);
	RegionUninit(&pScrPriv->layer[i].u.run.region);
    }
    return TRUE;
}

/*
 * Return layer containing this window
 */
int
fbOverlayWindowLayer(WindowPtr pWin)
{
    FbOverlayScrPrivPtr pScrPriv = fbOverlayGetScrPriv(pWin->drawable.pScreen);
    int                 i;

    for (i = 0; i < pScrPriv->nlayers; i++)
	if (dixLookupPrivate(&pWin->devPrivates, fbGetWinPrivateKey()) ==
	    (pointer) pScrPriv->layer[i].u.run.pixmap)
	    return i;
    return 0;
}

Bool
fbOverlayCreateScreenResources(ScreenPtr pScreen)
{
    int			i;
    FbOverlayScrPrivPtr	pScrPriv = fbOverlayGetScrPriv(pScreen);
    PixmapPtr		pPixmap;
    pointer		pbits;
    int			width;
    int			depth;
    BoxRec		box;
    
    if (!miCreateScreenResources(pScreen))
	return FALSE;

    box.x1 = 0;
    box.y1 = 0;
    box.x2 = pScreen->width;
    box.y2 = pScreen->height;
    for (i = 0; i < pScrPriv->nlayers; i++)
    {
	pbits = pScrPriv->layer[i].u.init.pbits;
	width = pScrPriv->layer[i].u.init.width;
	depth = pScrPriv->layer[i].u.init.depth;
	pPixmap = (*pScreen->CreatePixmap)(pScreen, 0, 0, depth, 0);
	if (!pPixmap)
	    return FALSE;
	if (!(*pScreen->ModifyPixmapHeader)(pPixmap, pScreen->width,
					    pScreen->height, depth,
					    BitsPerPixel(depth),
					    PixmapBytePad(width, depth),
					    pbits))
	    return FALSE;
	pScrPriv->layer[i].u.run.pixmap = pPixmap;
	RegionInit(&pScrPriv->layer[i].u.run.region, &box, 0);
    }
    pScreen->devPrivate = pScrPriv->layer[0].u.run.pixmap;
    return TRUE;
}

void
fbOverlayPaintKey (DrawablePtr	pDrawable,
		   RegionPtr	pRegion,
		   CARD32	pixel,
		   int		layer)
{
    fbFillRegionSolid (pDrawable, pRegion, 0, 
		       fbReplicatePixel (pixel, pDrawable->bitsPerPixel));
}

/*
 * Track visible region for each layer
 */
void
fbOverlayUpdateLayerRegion (ScreenPtr	pScreen,
			    int		layer,
			    RegionPtr	prgn)
{
    FbOverlayScrPrivPtr pScrPriv = fbOverlayGetScrPriv(pScreen);
    int			i;
    RegionRec		rgnNew;
    
    if (!prgn || !RegionNotEmpty(prgn))
	return;
    for (i = 0; i < pScrPriv->nlayers; i++)
    {
	if (i == layer)
	{
	    /* add new piece to this fb */
	    RegionUnion(&pScrPriv->layer[i].u.run.region,
			&pScrPriv->layer[i].u.run.region,
			prgn);
	}
	else if (RegionNotEmpty(&pScrPriv->layer[i].u.run.region))
	{
	    /* paint new piece with chroma key */
	    RegionNull(&rgnNew);
	    RegionIntersect(&rgnNew, prgn,
			    &pScrPriv->layer[i].u.run.region);
	    (*pScrPriv->PaintKey) (&pScrPriv->layer[i].u.run.pixmap->drawable,
				   &rgnNew,
				   pScrPriv->layer[i].key,
				   i);
	    RegionUninit(&rgnNew);
	    /* remove piece from other fbs */
	    RegionSubtract(&pScrPriv->layer[i].u.run.region,
			   &pScrPriv->layer[i].u.run.region,
			   prgn);
	}
    }
}

/*
 * Copy only areas in each layer containing real bits
 */
void
fbOverlayCopyWindow(WindowPtr	pWin,
		    DDXPointRec	ptOldOrg,
		    RegionPtr	prgnSrc)
{
    ScreenPtr		pScreen = pWin->drawable.pScreen;
    FbOverlayScrPrivPtr	pScrPriv = fbOverlayGetScrPriv(pScreen);
    RegionRec		rgnDst;
    int			dx, dy;
    int			i;
    RegionRec		layerRgn[FB_OVERLAY_MAX];
    PixmapPtr		pPixmap;

    dx = ptOldOrg.x - pWin->drawable.x;
    dy = ptOldOrg.y - pWin->drawable.y;

    /*
     * Clip to existing bits
     */
    RegionTranslate(prgnSrc, -dx, -dy);
    RegionNull(&rgnDst);
    RegionIntersect(&rgnDst, &pWin->borderClip, prgnSrc);
    RegionTranslate(&rgnDst, dx, dy);
    /*
     * Compute the portion of each fb affected by this copy
     */
    for (i = 0; i < pScrPriv->nlayers; i++)
    {
	RegionNull(&layerRgn[i]);
	RegionIntersect(&layerRgn[i], &rgnDst,
			 &pScrPriv->layer[i].u.run.region);
	if (RegionNotEmpty(&layerRgn[i]))
	{
	    RegionTranslate(&layerRgn[i], -dx, -dy);
	    pPixmap = pScrPriv->layer[i].u.run.pixmap;
	    miCopyRegion (&pPixmap->drawable, &pPixmap->drawable,
			  0,
			  &layerRgn[i], dx, dy, pScrPriv->CopyWindow, 0,
			  (void *)(long) i);
	}
    }
    /*
     * Update regions
     */
    for (i = 0; i < pScrPriv->nlayers; i++)
    {
	if (RegionNotEmpty(&layerRgn[i]))
	    fbOverlayUpdateLayerRegion (pScreen, i, &layerRgn[i]);

	RegionUninit(&layerRgn[i]);
    }
    RegionUninit(&rgnDst);
}   

void
fbOverlayWindowExposures (WindowPtr	pWin,
			  RegionPtr	prgn,
			  RegionPtr	other_exposed)
{
    fbOverlayUpdateLayerRegion (pWin->drawable.pScreen,
				fbOverlayWindowLayer (pWin),
				prgn);
    miWindowExposures(pWin, prgn, other_exposed);
}

Bool
fbOverlaySetupScreen(ScreenPtr	pScreen,
		     pointer	pbits1,
		     pointer	pbits2,
		     int	xsize,
		     int	ysize,
		     int	dpix,
		     int	dpiy,
		     int	width1,
		     int	width2,
		     int	bpp1,
		     int	bpp2)
{
    return fbSetupScreen (pScreen,
			  pbits1,
			  xsize,
			  ysize,
			  dpix,
			  dpiy,
			  width1,
			  bpp1);
}

static Bool
fb24_32OverlayCreateScreenResources(ScreenPtr pScreen)
{
    FbOverlayScrPrivPtr	pScrPriv = fbOverlayGetScrPriv(pScreen);
    int pitch;
    Bool retval;
    int i;

    if((retval = fbOverlayCreateScreenResources(pScreen))) {
	for (i = 0; i < pScrPriv->nlayers; i++)
	{
	    /* fix the screen pixmap */
	    PixmapPtr pPix = (PixmapPtr) pScrPriv->layer[i].u.run.pixmap;
	    if (pPix->drawable.bitsPerPixel == 32) {
		pPix->drawable.bitsPerPixel = 24;
		pitch = BitmapBytePad(pPix->drawable.width * 24);
		pPix->devKind = pitch;
	    }
	}
    }

    return retval;
}

Bool
fbOverlayFinishScreenInit(ScreenPtr	pScreen,
			  pointer	pbits1,
			  pointer	pbits2,
			  int		xsize,
			  int		ysize,
			  int		dpix,
			  int		dpiy,
			  int		width1,
			  int		width2,
			  int		bpp1,
			  int		bpp2,
			  int		depth1,
			  int		depth2)
{
    VisualPtr	visuals;
    DepthPtr	depths;
    int		nvisuals;
    int		ndepths;
    int		bpp = 0, imagebpp = 32;
    VisualID	defaultVisual;
    FbOverlayScrPrivPtr	pScrPriv;

    if (!dixRegisterPrivateKey(&fbOverlayScreenPrivateKeyRec, PRIVATE_SCREEN, 0))
	return FALSE;

    pScrPriv = malloc(sizeof (FbOverlayScrPrivRec));
    if (!pScrPriv)
	return FALSE;
 
    if (bpp1 == 32 || bpp2 == 32)
	bpp = 32;
    else if (bpp1 == 24 || bpp2 == 24)
	bpp = 24;

    if (bpp == 24)
    {
	int	f;
	
	imagebpp = 32;
	/*
	 * Check to see if we're advertising a 24bpp image format,
	 * in which case windows will use it in preference to a 32 bit
	 * format.
	 */
	for (f = 0; f < screenInfo.numPixmapFormats; f++)
	{
	    if (screenInfo.formats[f].bitsPerPixel == 24)
	    {
		imagebpp = 24;
		break;
	    }
	}	    
    }
    if (imagebpp == 32)
    {
	fbGetScreenPrivate(pScreen)->win32bpp = bpp;
	fbGetScreenPrivate(pScreen)->pix32bpp = bpp;
    }
    else
    {
	fbGetScreenPrivate(pScreen)->win32bpp = 32;
	fbGetScreenPrivate(pScreen)->pix32bpp = 32;
    }
   
    if (!fbInitVisuals (&visuals, &depths, &nvisuals, &ndepths, &depth1,
			&defaultVisual, ((unsigned long)1<<(bpp1-1)) |
			((unsigned long)1<<(bpp2-1)), 8)) {
	free(pScrPriv);
	return FALSE;
    }
    if (! miScreenInit(pScreen, 0, xsize, ysize, dpix, dpiy, 0,
			depth1, ndepths, depths,
			defaultVisual, nvisuals, visuals)) {
	free(pScrPriv);
	return FALSE;
    }
    /* MI thinks there's no frame buffer */
#ifdef MITSHM
    ShmRegisterFbFuncs(pScreen);
#endif
    pScreen->minInstalledCmaps = 1;
    pScreen->maxInstalledCmaps = 2;
    
    pScrPriv->nlayers = 2;
    pScrPriv->PaintKey = fbOverlayPaintKey;
    pScrPriv->CopyWindow = fbCopyWindowProc;
    pScrPriv->layer[0].u.init.pbits = pbits1;
    pScrPriv->layer[0].u.init.width = width1;
    pScrPriv->layer[0].u.init.depth = depth1;

    pScrPriv->layer[1].u.init.pbits = pbits2;
    pScrPriv->layer[1].u.init.width = width2;
    pScrPriv->layer[1].u.init.depth = depth2;
    dixSetPrivate(&pScreen->devPrivates, fbOverlayScreenPrivateKey, pScrPriv);
    
    /* overwrite miCloseScreen with our own */
    pScreen->CloseScreen = fbOverlayCloseScreen;
    pScreen->CreateScreenResources = fbOverlayCreateScreenResources;
    pScreen->CreateWindow = fbOverlayCreateWindow;
    pScreen->WindowExposures = fbOverlayWindowExposures;
    pScreen->CopyWindow = fbOverlayCopyWindow;
    if (bpp == 24 && imagebpp == 32)
    {
	pScreen->ModifyPixmapHeader = fb24_32ModifyPixmapHeader;
  	pScreen->CreateScreenResources = fb24_32OverlayCreateScreenResources;
    }

    return TRUE;
}
>>>>>>> eaedc21f
<|MERGE_RESOLUTION|>--- conflicted
+++ resolved
@@ -1,857 +1,429 @@
-<<<<<<< HEAD
-/*
- *
- * Copyright © 2000 SuSE, Inc.
- *
- * Permission to use, copy, modify, distribute, and sell this software and its
- * documentation for any purpose is hereby granted without fee, provided that
- * the above copyright notice appear in all copies and that both that
- * copyright notice and this permission notice appear in supporting
- * documentation, and that the name of SuSE not be used in advertising or
- * publicity pertaining to distribution of the software without specific,
- * written prior permission.  SuSE makes no representations about the
- * suitability of this software for any purpose.  It is provided "as is"
- * without express or implied warranty.
- *
- * SuSE DISCLAIMS ALL WARRANTIES WITH REGARD TO THIS SOFTWARE, INCLUDING ALL
- * IMPLIED WARRANTIES OF MERCHANTABILITY AND FITNESS, IN NO EVENT SHALL SuSE
- * BE LIABLE FOR ANY SPECIAL, INDIRECT OR CONSEQUENTIAL DAMAGES OR ANY DAMAGES
- * WHATSOEVER RESULTING FROM LOSS OF USE, DATA OR PROFITS, WHETHER IN AN ACTION
- * OF CONTRACT, NEGLIGENCE OR OTHER TORTIOUS ACTION, ARISING OUT OF OR IN 
- * CONNECTION WITH THE USE OR PERFORMANCE OF THIS SOFTWARE.
- *
- * Author:  Keith Packard, SuSE, Inc.
- */
-
-
-#ifdef HAVE_DIX_CONFIG_H
-#include <dix-config.h>
-#endif
-
-#include <stdlib.h>
-
-#include "fb.h"
-#include "fboverlay.h"
-#include "shmint.h"
-
-static DevPrivateKeyRec fbOverlayScreenPrivateKeyRec;
-#define fbOverlayScreenPrivateKey (&fbOverlayScreenPrivateKeyRec)
-
-DevPrivateKey fbOverlayGetScreenPrivateKey(void)
-{
-    return fbOverlayScreenPrivateKey;
-}
-
-/*
- * Replace this if you want something supporting
- * multiple overlays with the same depth
- */
-Bool
-fbOverlayCreateWindow(WindowPtr pWin)
-{
-    FbOverlayScrPrivPtr	pScrPriv = fbOverlayGetScrPriv(pWin->drawable.pScreen);
-    int			i;
-    PixmapPtr		pPixmap;
-    
-    if (pWin->drawable.class != InputOutput)
-	return TRUE;
-
-    if (pWin->drawable.bitsPerPixel == 32)
-	pWin->drawable.bitsPerPixel = fbGetScreenPrivate(pWin->drawable.pScreen)->win32bpp;
-
-    for (i = 0; i < pScrPriv->nlayers; i++)
-    {
-	pPixmap = pScrPriv->layer[i].u.run.pixmap;
-	if (pWin->drawable.depth == pPixmap->drawable.depth)
-	{
-	    dixSetPrivate(&pWin->devPrivates, fbGetWinPrivateKey(), pPixmap);
-	    /*
-	     * Make sure layer keys are written correctly by
-	     * having non-root layers set to full while the
-	     * root layer is set to empty.  This will cause
-	     * all of the layers to get painted when the root
-	     * is mapped
-	     */
-	    if (!pWin->parent)
-	    {
-		RegionEmpty(&pScrPriv->layer[i].u.run.region);
-	    }
-	    return TRUE;
-	}
-    }
-    return FALSE;
-}
-
-Bool
-fbOverlayCloseScreen (int iScreen, ScreenPtr pScreen)
-{
-    FbOverlayScrPrivPtr	pScrPriv = fbOverlayGetScrPriv(pScreen);
-    int			i;
-
-    for (i = 0; i < pScrPriv->nlayers; i++)
-    {
-	(*pScreen->DestroyPixmap)(pScrPriv->layer[i].u.run.pixmap);
-	RegionUninit(&pScrPriv->layer[i].u.run.region);
-    }
-    return TRUE;
-}
-
-/*
- * Return layer containing this window
- */
-int
-fbOverlayWindowLayer(WindowPtr pWin)
-{
-    FbOverlayScrPrivPtr pScrPriv = fbOverlayGetScrPriv(pWin->drawable.pScreen);
-    int                 i;
-
-    for (i = 0; i < pScrPriv->nlayers; i++)
-	if (dixLookupPrivate(&pWin->devPrivates, fbGetWinPrivateKey()) ==
-	    (pointer) pScrPriv->layer[i].u.run.pixmap)
-	    return i;
-    return 0;
-}
-
-Bool
-fbOverlayCreateScreenResources(ScreenPtr pScreen)
-{
-    int			i;
-    FbOverlayScrPrivPtr	pScrPriv = fbOverlayGetScrPriv(pScreen);
-    PixmapPtr		pPixmap;
-    pointer		pbits;
-    int			width;
-    int			depth;
-    BoxRec		box;
-    
-    if (!miCreateScreenResources(pScreen))
-	return FALSE;
-
-    box.x1 = 0;
-    box.y1 = 0;
-    box.x2 = pScreen->width;
-    box.y2 = pScreen->height;
-    for (i = 0; i < pScrPriv->nlayers; i++)
-    {
-	pbits = pScrPriv->layer[i].u.init.pbits;
-	width = pScrPriv->layer[i].u.init.width;
-	depth = pScrPriv->layer[i].u.init.depth;
-	pPixmap = (*pScreen->CreatePixmap)(pScreen, 0, 0, depth, 0);
-	if (!pPixmap)
-	    return FALSE;
-	if (!(*pScreen->ModifyPixmapHeader)(pPixmap, pScreen->width,
-					    pScreen->height, depth,
-					    BitsPerPixel(depth),
-					    PixmapBytePad(width, depth),
-					    pbits))
-	    return FALSE;
-	pScrPriv->layer[i].u.run.pixmap = pPixmap;
-	RegionInit(&pScrPriv->layer[i].u.run.region, &box, 0);
-    }
-    pScreen->devPrivate = pScrPriv->layer[0].u.run.pixmap;
-    return TRUE;
-}
-
-void
-fbOverlayPaintKey (DrawablePtr	pDrawable,
-		   RegionPtr	pRegion,
-		   CARD32	pixel,
-		   int		layer)
-{
-    fbFillRegionSolid (pDrawable, pRegion, 0, 
-		       fbReplicatePixel (pixel, pDrawable->bitsPerPixel));
-}
-
-/*
- * Track visible region for each layer
- */
-void
-fbOverlayUpdateLayerRegion (ScreenPtr	pScreen,
-			    int		layer,
-			    RegionPtr	prgn)
-{
-    FbOverlayScrPrivPtr pScrPriv = fbOverlayGetScrPriv(pScreen);
-    int			i;
-    RegionRec		rgnNew;
-    
-    if (!prgn || !RegionNotEmpty(prgn))
-	return;
-    for (i = 0; i < pScrPriv->nlayers; i++)
-    {
-	if (i == layer)
-	{
-	    /* add new piece to this fb */
-	    RegionUnion(&pScrPriv->layer[i].u.run.region,
-			&pScrPriv->layer[i].u.run.region,
-			prgn);
-	}
-	else if (RegionNotEmpty(&pScrPriv->layer[i].u.run.region))
-	{
-	    /* paint new piece with chroma key */
-	    RegionNull(&rgnNew);
-	    RegionIntersect(&rgnNew, prgn,
-			    &pScrPriv->layer[i].u.run.region);
-	    (*pScrPriv->PaintKey) (&pScrPriv->layer[i].u.run.pixmap->drawable,
-				   &rgnNew,
-				   pScrPriv->layer[i].key,
-				   i);
-	    RegionUninit(&rgnNew);
-	    /* remove piece from other fbs */
-	    RegionSubtract(&pScrPriv->layer[i].u.run.region,
-			   &pScrPriv->layer[i].u.run.region,
-			   prgn);
-	}
-    }
-}
-
-/*
- * Copy only areas in each layer containing real bits
- */
-void
-fbOverlayCopyWindow(WindowPtr	pWin,
-		    DDXPointRec	ptOldOrg,
-		    RegionPtr	prgnSrc)
-{
-    ScreenPtr		pScreen = pWin->drawable.pScreen;
-    FbOverlayScrPrivPtr	pScrPriv = fbOverlayGetScrPriv(pScreen);
-    RegionRec		rgnDst;
-    int			dx, dy;
-    int			i;
-    RegionRec		layerRgn[FB_OVERLAY_MAX];
-    PixmapPtr		pPixmap;
-
-    dx = ptOldOrg.x - pWin->drawable.x;
-    dy = ptOldOrg.y - pWin->drawable.y;
-
-    /*
-     * Clip to existing bits
-     */
-    RegionTranslate(prgnSrc, -dx, -dy);
-    RegionNull(&rgnDst);
-    RegionIntersect(&rgnDst, &pWin->borderClip, prgnSrc);
-    RegionTranslate(&rgnDst, dx, dy);
-    /*
-     * Compute the portion of each fb affected by this copy
-     */
-    for (i = 0; i < pScrPriv->nlayers; i++)
-    {
-	RegionNull(&layerRgn[i]);
-	RegionIntersect(&layerRgn[i], &rgnDst,
-			 &pScrPriv->layer[i].u.run.region);
-	if (RegionNotEmpty(&layerRgn[i]))
-	{
-	    RegionTranslate(&layerRgn[i], -dx, -dy);
-	    pPixmap = pScrPriv->layer[i].u.run.pixmap;
-	    miCopyRegion (&pPixmap->drawable, &pPixmap->drawable,
-			  0,
-			  &layerRgn[i], dx, dy, pScrPriv->CopyWindow, 0,
-			  (void *)(long) i);
-	}
-    }
-    /*
-     * Update regions
-     */
-    for (i = 0; i < pScrPriv->nlayers; i++)
-    {
-	if (RegionNotEmpty(&layerRgn[i]))
-	    fbOverlayUpdateLayerRegion (pScreen, i, &layerRgn[i]);
-
-	RegionUninit(&layerRgn[i]);
-    }
-    RegionUninit(&rgnDst);
-}   
-
-void
-fbOverlayWindowExposures (WindowPtr	pWin,
-			  RegionPtr	prgn,
-			  RegionPtr	other_exposed)
-{
-    fbOverlayUpdateLayerRegion (pWin->drawable.pScreen,
-				fbOverlayWindowLayer (pWin),
-				prgn);
-    miWindowExposures(pWin, prgn, other_exposed);
-}
-
-Bool
-fbOverlaySetupScreen(ScreenPtr	pScreen,
-		     pointer	pbits1,
-		     pointer	pbits2,
-		     int	xsize,
-		     int	ysize,
-		     int	dpix,
-		     int	dpiy,
-		     int	width1,
-		     int	width2,
-		     int	bpp1,
-		     int	bpp2)
-{
-    return fbSetupScreen (pScreen,
-			  pbits1,
-			  xsize,
-			  ysize,
-			  dpix,
-			  dpiy,
-			  width1,
-			  bpp1);
-}
-
-static Bool
-fb24_32OverlayCreateScreenResources(ScreenPtr pScreen)
-{
-    FbOverlayScrPrivPtr	pScrPriv = fbOverlayGetScrPriv(pScreen);
-    int pitch;
-    Bool retval;
-    int i;
-
-    if((retval = fbOverlayCreateScreenResources(pScreen))) {
-	for (i = 0; i < pScrPriv->nlayers; i++)
-	{
-	    /* fix the screen pixmap */
-	    PixmapPtr pPix = (PixmapPtr) pScrPriv->layer[i].u.run.pixmap;
-	    if (pPix->drawable.bitsPerPixel == 32) {
-		pPix->drawable.bitsPerPixel = 24;
-		pitch = BitmapBytePad(pPix->drawable.width * 24);
-		pPix->devKind = pitch;
-	    }
-	}
-    }
-
-    return retval;
-}
-
-Bool
-fbOverlayFinishScreenInit(ScreenPtr	pScreen,
-			  pointer	pbits1,
-			  pointer	pbits2,
-			  int		xsize,
-			  int		ysize,
-			  int		dpix,
-			  int		dpiy,
-			  int		width1,
-			  int		width2,
-			  int		bpp1,
-			  int		bpp2,
-			  int		depth1,
-			  int		depth2)
-{
-    VisualPtr	visuals;
-    DepthPtr	depths;
-    int		nvisuals;
-    int		ndepths;
-    int		bpp = 0, imagebpp = 32;
-    VisualID	defaultVisual;
-    FbOverlayScrPrivPtr	pScrPriv;
-
-    if (!dixRegisterPrivateKey(&fbOverlayScreenPrivateKeyRec, PRIVATE_SCREEN, 0))
-	return FALSE;
-
-    pScrPriv = malloc(sizeof (FbOverlayScrPrivRec));
-    if (!pScrPriv)
-	return FALSE;
- 
-    if (bpp1 == 32 || bpp2 == 32)
-	bpp = 32;
-    else if (bpp1 == 24 || bpp2 == 24)
-	bpp = 24;
-
-    if (bpp == 24)
-    {
-	int	f;
-	
-	imagebpp = 32;
-	/*
-	 * Check to see if we're advertising a 24bpp image format,
-	 * in which case windows will use it in preference to a 32 bit
-	 * format.
-	 */
-	for (f = 0; f < screenInfo.numPixmapFormats; f++)
-	{
-	    if (screenInfo.formats[f].bitsPerPixel == 24)
-	    {
-		imagebpp = 24;
-		break;
-	    }
-	}	    
-    }
-    if (imagebpp == 32)
-    {
-	fbGetScreenPrivate(pScreen)->win32bpp = bpp;
-	fbGetScreenPrivate(pScreen)->pix32bpp = bpp;
-    }
-    else
-    {
-	fbGetScreenPrivate(pScreen)->win32bpp = 32;
-	fbGetScreenPrivate(pScreen)->pix32bpp = 32;
-    }
-   
-    if (!fbInitVisuals (&visuals, &depths, &nvisuals, &ndepths, &depth1,
-			&defaultVisual, ((unsigned long)1<<(bpp1-1)) |
-			((unsigned long)1<<(bpp2-1)), 8))
-	return FALSE;
-    if (! miScreenInit(pScreen, 0, xsize, ysize, dpix, dpiy, 0,
-			depth1, ndepths, depths,
-			defaultVisual, nvisuals, visuals))
-	return FALSE;
-    /* MI thinks there's no frame buffer */
-#ifdef MITSHM
-    ShmRegisterFbFuncs(pScreen);
-#endif
-    pScreen->minInstalledCmaps = 1;
-    pScreen->maxInstalledCmaps = 2;
-    
-    pScrPriv->nlayers = 2;
-    pScrPriv->PaintKey = fbOverlayPaintKey;
-    pScrPriv->CopyWindow = fbCopyWindowProc;
-    pScrPriv->layer[0].u.init.pbits = pbits1;
-    pScrPriv->layer[0].u.init.width = width1;
-    pScrPriv->layer[0].u.init.depth = depth1;
-
-    pScrPriv->layer[1].u.init.pbits = pbits2;
-    pScrPriv->layer[1].u.init.width = width2;
-    pScrPriv->layer[1].u.init.depth = depth2;
-    dixSetPrivate(&pScreen->devPrivates, fbOverlayScreenPrivateKey, pScrPriv);
-    
-    /* overwrite miCloseScreen with our own */
-    pScreen->CloseScreen = fbOverlayCloseScreen;
-    pScreen->CreateScreenResources = fbOverlayCreateScreenResources;
-    pScreen->CreateWindow = fbOverlayCreateWindow;
-    pScreen->WindowExposures = fbOverlayWindowExposures;
-    pScreen->CopyWindow = fbOverlayCopyWindow;
-    if (bpp == 24 && imagebpp == 32)
-    {
-	pScreen->ModifyPixmapHeader = fb24_32ModifyPixmapHeader;
-  	pScreen->CreateScreenResources = fb24_32OverlayCreateScreenResources;
-    }
-
-    return TRUE;
-}
-=======
-/*
- *
- * Copyright © 2000 SuSE, Inc.
- *
- * Permission to use, copy, modify, distribute, and sell this software and its
- * documentation for any purpose is hereby granted without fee, provided that
- * the above copyright notice appear in all copies and that both that
- * copyright notice and this permission notice appear in supporting
- * documentation, and that the name of SuSE not be used in advertising or
- * publicity pertaining to distribution of the software without specific,
- * written prior permission.  SuSE makes no representations about the
- * suitability of this software for any purpose.  It is provided "as is"
- * without express or implied warranty.
- *
- * SuSE DISCLAIMS ALL WARRANTIES WITH REGARD TO THIS SOFTWARE, INCLUDING ALL
- * IMPLIED WARRANTIES OF MERCHANTABILITY AND FITNESS, IN NO EVENT SHALL SuSE
- * BE LIABLE FOR ANY SPECIAL, INDIRECT OR CONSEQUENTIAL DAMAGES OR ANY DAMAGES
- * WHATSOEVER RESULTING FROM LOSS OF USE, DATA OR PROFITS, WHETHER IN AN ACTION
- * OF CONTRACT, NEGLIGENCE OR OTHER TORTIOUS ACTION, ARISING OUT OF OR IN 
- * CONNECTION WITH THE USE OR PERFORMANCE OF THIS SOFTWARE.
- *
- * Author:  Keith Packard, SuSE, Inc.
- */
-
-
-#ifdef HAVE_DIX_CONFIG_H
-#include <dix-config.h>
-#endif
-
-#include <stdlib.h>
-
-#include "fb.h"
-#include "fboverlay.h"
-#include "shmint.h"
-
-static DevPrivateKeyRec fbOverlayScreenPrivateKeyRec;
-#define fbOverlayScreenPrivateKey (&fbOverlayScreenPrivateKeyRec)
-
-DevPrivateKey fbOverlayGetScreenPrivateKey(void)
-{
-    return fbOverlayScreenPrivateKey;
-}
-
-/*
- * Replace this if you want something supporting
- * multiple overlays with the same depth
- */
-Bool
-fbOverlayCreateWindow(WindowPtr pWin)
-{
-    FbOverlayScrPrivPtr	pScrPriv = fbOverlayGetScrPriv(pWin->drawable.pScreen);
-    int			i;
-    PixmapPtr		pPixmap;
-    
-    if (pWin->drawable.class != InputOutput)
-	return TRUE;
-
-    if (pWin->drawable.bitsPerPixel == 32)
-	pWin->drawable.bitsPerPixel = fbGetScreenPrivate(pWin->drawable.pScreen)->win32bpp;
-
-    for (i = 0; i < pScrPriv->nlayers; i++)
-    {
-	pPixmap = pScrPriv->layer[i].u.run.pixmap;
-	if (pWin->drawable.depth == pPixmap->drawable.depth)
-	{
-	    dixSetPrivate(&pWin->devPrivates, fbGetWinPrivateKey(), pPixmap);
-	    /*
-	     * Make sure layer keys are written correctly by
-	     * having non-root layers set to full while the
-	     * root layer is set to empty.  This will cause
-	     * all of the layers to get painted when the root
-	     * is mapped
-	     */
-	    if (!pWin->parent)
-	    {
-		RegionEmpty(&pScrPriv->layer[i].u.run.region);
-	    }
-	    return TRUE;
-	}
-    }
-    return FALSE;
-}
-
-Bool
-fbOverlayCloseScreen (int iScreen, ScreenPtr pScreen)
-{
-    FbOverlayScrPrivPtr	pScrPriv = fbOverlayGetScrPriv(pScreen);
-    int			i;
-
-    for (i = 0; i < pScrPriv->nlayers; i++)
-    {
-	(*pScreen->DestroyPixmap)(pScrPriv->layer[i].u.run.pixmap);
-	RegionUninit(&pScrPriv->layer[i].u.run.region);
-    }
-    return TRUE;
-}
-
-/*
- * Return layer containing this window
- */
-int
-fbOverlayWindowLayer(WindowPtr pWin)
-{
-    FbOverlayScrPrivPtr pScrPriv = fbOverlayGetScrPriv(pWin->drawable.pScreen);
-    int                 i;
-
-    for (i = 0; i < pScrPriv->nlayers; i++)
-	if (dixLookupPrivate(&pWin->devPrivates, fbGetWinPrivateKey()) ==
-	    (pointer) pScrPriv->layer[i].u.run.pixmap)
-	    return i;
-    return 0;
-}
-
-Bool
-fbOverlayCreateScreenResources(ScreenPtr pScreen)
-{
-    int			i;
-    FbOverlayScrPrivPtr	pScrPriv = fbOverlayGetScrPriv(pScreen);
-    PixmapPtr		pPixmap;
-    pointer		pbits;
-    int			width;
-    int			depth;
-    BoxRec		box;
-    
-    if (!miCreateScreenResources(pScreen))
-	return FALSE;
-
-    box.x1 = 0;
-    box.y1 = 0;
-    box.x2 = pScreen->width;
-    box.y2 = pScreen->height;
-    for (i = 0; i < pScrPriv->nlayers; i++)
-    {
-	pbits = pScrPriv->layer[i].u.init.pbits;
-	width = pScrPriv->layer[i].u.init.width;
-	depth = pScrPriv->layer[i].u.init.depth;
-	pPixmap = (*pScreen->CreatePixmap)(pScreen, 0, 0, depth, 0);
-	if (!pPixmap)
-	    return FALSE;
-	if (!(*pScreen->ModifyPixmapHeader)(pPixmap, pScreen->width,
-					    pScreen->height, depth,
-					    BitsPerPixel(depth),
-					    PixmapBytePad(width, depth),
-					    pbits))
-	    return FALSE;
-	pScrPriv->layer[i].u.run.pixmap = pPixmap;
-	RegionInit(&pScrPriv->layer[i].u.run.region, &box, 0);
-    }
-    pScreen->devPrivate = pScrPriv->layer[0].u.run.pixmap;
-    return TRUE;
-}
-
-void
-fbOverlayPaintKey (DrawablePtr	pDrawable,
-		   RegionPtr	pRegion,
-		   CARD32	pixel,
-		   int		layer)
-{
-    fbFillRegionSolid (pDrawable, pRegion, 0, 
-		       fbReplicatePixel (pixel, pDrawable->bitsPerPixel));
-}
-
-/*
- * Track visible region for each layer
- */
-void
-fbOverlayUpdateLayerRegion (ScreenPtr	pScreen,
-			    int		layer,
-			    RegionPtr	prgn)
-{
-    FbOverlayScrPrivPtr pScrPriv = fbOverlayGetScrPriv(pScreen);
-    int			i;
-    RegionRec		rgnNew;
-    
-    if (!prgn || !RegionNotEmpty(prgn))
-	return;
-    for (i = 0; i < pScrPriv->nlayers; i++)
-    {
-	if (i == layer)
-	{
-	    /* add new piece to this fb */
-	    RegionUnion(&pScrPriv->layer[i].u.run.region,
-			&pScrPriv->layer[i].u.run.region,
-			prgn);
-	}
-	else if (RegionNotEmpty(&pScrPriv->layer[i].u.run.region))
-	{
-	    /* paint new piece with chroma key */
-	    RegionNull(&rgnNew);
-	    RegionIntersect(&rgnNew, prgn,
-			    &pScrPriv->layer[i].u.run.region);
-	    (*pScrPriv->PaintKey) (&pScrPriv->layer[i].u.run.pixmap->drawable,
-				   &rgnNew,
-				   pScrPriv->layer[i].key,
-				   i);
-	    RegionUninit(&rgnNew);
-	    /* remove piece from other fbs */
-	    RegionSubtract(&pScrPriv->layer[i].u.run.region,
-			   &pScrPriv->layer[i].u.run.region,
-			   prgn);
-	}
-    }
-}
-
-/*
- * Copy only areas in each layer containing real bits
- */
-void
-fbOverlayCopyWindow(WindowPtr	pWin,
-		    DDXPointRec	ptOldOrg,
-		    RegionPtr	prgnSrc)
-{
-    ScreenPtr		pScreen = pWin->drawable.pScreen;
-    FbOverlayScrPrivPtr	pScrPriv = fbOverlayGetScrPriv(pScreen);
-    RegionRec		rgnDst;
-    int			dx, dy;
-    int			i;
-    RegionRec		layerRgn[FB_OVERLAY_MAX];
-    PixmapPtr		pPixmap;
-
-    dx = ptOldOrg.x - pWin->drawable.x;
-    dy = ptOldOrg.y - pWin->drawable.y;
-
-    /*
-     * Clip to existing bits
-     */
-    RegionTranslate(prgnSrc, -dx, -dy);
-    RegionNull(&rgnDst);
-    RegionIntersect(&rgnDst, &pWin->borderClip, prgnSrc);
-    RegionTranslate(&rgnDst, dx, dy);
-    /*
-     * Compute the portion of each fb affected by this copy
-     */
-    for (i = 0; i < pScrPriv->nlayers; i++)
-    {
-	RegionNull(&layerRgn[i]);
-	RegionIntersect(&layerRgn[i], &rgnDst,
-			 &pScrPriv->layer[i].u.run.region);
-	if (RegionNotEmpty(&layerRgn[i]))
-	{
-	    RegionTranslate(&layerRgn[i], -dx, -dy);
-	    pPixmap = pScrPriv->layer[i].u.run.pixmap;
-	    miCopyRegion (&pPixmap->drawable, &pPixmap->drawable,
-			  0,
-			  &layerRgn[i], dx, dy, pScrPriv->CopyWindow, 0,
-			  (void *)(long) i);
-	}
-    }
-    /*
-     * Update regions
-     */
-    for (i = 0; i < pScrPriv->nlayers; i++)
-    {
-	if (RegionNotEmpty(&layerRgn[i]))
-	    fbOverlayUpdateLayerRegion (pScreen, i, &layerRgn[i]);
-
-	RegionUninit(&layerRgn[i]);
-    }
-    RegionUninit(&rgnDst);
-}   
-
-void
-fbOverlayWindowExposures (WindowPtr	pWin,
-			  RegionPtr	prgn,
-			  RegionPtr	other_exposed)
-{
-    fbOverlayUpdateLayerRegion (pWin->drawable.pScreen,
-				fbOverlayWindowLayer (pWin),
-				prgn);
-    miWindowExposures(pWin, prgn, other_exposed);
-}
-
-Bool
-fbOverlaySetupScreen(ScreenPtr	pScreen,
-		     pointer	pbits1,
-		     pointer	pbits2,
-		     int	xsize,
-		     int	ysize,
-		     int	dpix,
-		     int	dpiy,
-		     int	width1,
-		     int	width2,
-		     int	bpp1,
-		     int	bpp2)
-{
-    return fbSetupScreen (pScreen,
-			  pbits1,
-			  xsize,
-			  ysize,
-			  dpix,
-			  dpiy,
-			  width1,
-			  bpp1);
-}
-
-static Bool
-fb24_32OverlayCreateScreenResources(ScreenPtr pScreen)
-{
-    FbOverlayScrPrivPtr	pScrPriv = fbOverlayGetScrPriv(pScreen);
-    int pitch;
-    Bool retval;
-    int i;
-
-    if((retval = fbOverlayCreateScreenResources(pScreen))) {
-	for (i = 0; i < pScrPriv->nlayers; i++)
-	{
-	    /* fix the screen pixmap */
-	    PixmapPtr pPix = (PixmapPtr) pScrPriv->layer[i].u.run.pixmap;
-	    if (pPix->drawable.bitsPerPixel == 32) {
-		pPix->drawable.bitsPerPixel = 24;
-		pitch = BitmapBytePad(pPix->drawable.width * 24);
-		pPix->devKind = pitch;
-	    }
-	}
-    }
-
-    return retval;
-}
-
-Bool
-fbOverlayFinishScreenInit(ScreenPtr	pScreen,
-			  pointer	pbits1,
-			  pointer	pbits2,
-			  int		xsize,
-			  int		ysize,
-			  int		dpix,
-			  int		dpiy,
-			  int		width1,
-			  int		width2,
-			  int		bpp1,
-			  int		bpp2,
-			  int		depth1,
-			  int		depth2)
-{
-    VisualPtr	visuals;
-    DepthPtr	depths;
-    int		nvisuals;
-    int		ndepths;
-    int		bpp = 0, imagebpp = 32;
-    VisualID	defaultVisual;
-    FbOverlayScrPrivPtr	pScrPriv;
-
-    if (!dixRegisterPrivateKey(&fbOverlayScreenPrivateKeyRec, PRIVATE_SCREEN, 0))
-	return FALSE;
-
-    pScrPriv = malloc(sizeof (FbOverlayScrPrivRec));
-    if (!pScrPriv)
-	return FALSE;
- 
-    if (bpp1 == 32 || bpp2 == 32)
-	bpp = 32;
-    else if (bpp1 == 24 || bpp2 == 24)
-	bpp = 24;
-
-    if (bpp == 24)
-    {
-	int	f;
-	
-	imagebpp = 32;
-	/*
-	 * Check to see if we're advertising a 24bpp image format,
-	 * in which case windows will use it in preference to a 32 bit
-	 * format.
-	 */
-	for (f = 0; f < screenInfo.numPixmapFormats; f++)
-	{
-	    if (screenInfo.formats[f].bitsPerPixel == 24)
-	    {
-		imagebpp = 24;
-		break;
-	    }
-	}	    
-    }
-    if (imagebpp == 32)
-    {
-	fbGetScreenPrivate(pScreen)->win32bpp = bpp;
-	fbGetScreenPrivate(pScreen)->pix32bpp = bpp;
-    }
-    else
-    {
-	fbGetScreenPrivate(pScreen)->win32bpp = 32;
-	fbGetScreenPrivate(pScreen)->pix32bpp = 32;
-    }
-   
-    if (!fbInitVisuals (&visuals, &depths, &nvisuals, &ndepths, &depth1,
-			&defaultVisual, ((unsigned long)1<<(bpp1-1)) |
-			((unsigned long)1<<(bpp2-1)), 8)) {
-	free(pScrPriv);
-	return FALSE;
-    }
-    if (! miScreenInit(pScreen, 0, xsize, ysize, dpix, dpiy, 0,
-			depth1, ndepths, depths,
-			defaultVisual, nvisuals, visuals)) {
-	free(pScrPriv);
-	return FALSE;
-    }
-    /* MI thinks there's no frame buffer */
-#ifdef MITSHM
-    ShmRegisterFbFuncs(pScreen);
-#endif
-    pScreen->minInstalledCmaps = 1;
-    pScreen->maxInstalledCmaps = 2;
-    
-    pScrPriv->nlayers = 2;
-    pScrPriv->PaintKey = fbOverlayPaintKey;
-    pScrPriv->CopyWindow = fbCopyWindowProc;
-    pScrPriv->layer[0].u.init.pbits = pbits1;
-    pScrPriv->layer[0].u.init.width = width1;
-    pScrPriv->layer[0].u.init.depth = depth1;
-
-    pScrPriv->layer[1].u.init.pbits = pbits2;
-    pScrPriv->layer[1].u.init.width = width2;
-    pScrPriv->layer[1].u.init.depth = depth2;
-    dixSetPrivate(&pScreen->devPrivates, fbOverlayScreenPrivateKey, pScrPriv);
-    
-    /* overwrite miCloseScreen with our own */
-    pScreen->CloseScreen = fbOverlayCloseScreen;
-    pScreen->CreateScreenResources = fbOverlayCreateScreenResources;
-    pScreen->CreateWindow = fbOverlayCreateWindow;
-    pScreen->WindowExposures = fbOverlayWindowExposures;
-    pScreen->CopyWindow = fbOverlayCopyWindow;
-    if (bpp == 24 && imagebpp == 32)
-    {
-	pScreen->ModifyPixmapHeader = fb24_32ModifyPixmapHeader;
-  	pScreen->CreateScreenResources = fb24_32OverlayCreateScreenResources;
-    }
-
-    return TRUE;
-}
->>>>>>> eaedc21f
+/*
+ *
+ * Copyright © 2000 SuSE, Inc.
+ *
+ * Permission to use, copy, modify, distribute, and sell this software and its
+ * documentation for any purpose is hereby granted without fee, provided that
+ * the above copyright notice appear in all copies and that both that
+ * copyright notice and this permission notice appear in supporting
+ * documentation, and that the name of SuSE not be used in advertising or
+ * publicity pertaining to distribution of the software without specific,
+ * written prior permission.  SuSE makes no representations about the
+ * suitability of this software for any purpose.  It is provided "as is"
+ * without express or implied warranty.
+ *
+ * SuSE DISCLAIMS ALL WARRANTIES WITH REGARD TO THIS SOFTWARE, INCLUDING ALL
+ * IMPLIED WARRANTIES OF MERCHANTABILITY AND FITNESS, IN NO EVENT SHALL SuSE
+ * BE LIABLE FOR ANY SPECIAL, INDIRECT OR CONSEQUENTIAL DAMAGES OR ANY DAMAGES
+ * WHATSOEVER RESULTING FROM LOSS OF USE, DATA OR PROFITS, WHETHER IN AN ACTION
+ * OF CONTRACT, NEGLIGENCE OR OTHER TORTIOUS ACTION, ARISING OUT OF OR IN 
+ * CONNECTION WITH THE USE OR PERFORMANCE OF THIS SOFTWARE.
+ *
+ * Author:  Keith Packard, SuSE, Inc.
+ */
+
+
+#ifdef HAVE_DIX_CONFIG_H
+#include <dix-config.h>
+#endif
+
+#include <stdlib.h>
+
+#include "fb.h"
+#include "fboverlay.h"
+#include "shmint.h"
+
+static DevPrivateKeyRec fbOverlayScreenPrivateKeyRec;
+#define fbOverlayScreenPrivateKey (&fbOverlayScreenPrivateKeyRec)
+
+DevPrivateKey fbOverlayGetScreenPrivateKey(void)
+{
+    return fbOverlayScreenPrivateKey;
+}
+
+/*
+ * Replace this if you want something supporting
+ * multiple overlays with the same depth
+ */
+Bool
+fbOverlayCreateWindow(WindowPtr pWin)
+{
+    FbOverlayScrPrivPtr	pScrPriv = fbOverlayGetScrPriv(pWin->drawable.pScreen);
+    int			i;
+    PixmapPtr		pPixmap;
+    
+    if (pWin->drawable.class != InputOutput)
+	return TRUE;
+
+    if (pWin->drawable.bitsPerPixel == 32)
+	pWin->drawable.bitsPerPixel = fbGetScreenPrivate(pWin->drawable.pScreen)->win32bpp;
+
+    for (i = 0; i < pScrPriv->nlayers; i++)
+    {
+	pPixmap = pScrPriv->layer[i].u.run.pixmap;
+	if (pWin->drawable.depth == pPixmap->drawable.depth)
+	{
+	    dixSetPrivate(&pWin->devPrivates, fbGetWinPrivateKey(), pPixmap);
+	    /*
+	     * Make sure layer keys are written correctly by
+	     * having non-root layers set to full while the
+	     * root layer is set to empty.  This will cause
+	     * all of the layers to get painted when the root
+	     * is mapped
+	     */
+	    if (!pWin->parent)
+	    {
+		RegionEmpty(&pScrPriv->layer[i].u.run.region);
+	    }
+	    return TRUE;
+	}
+    }
+    return FALSE;
+}
+
+Bool
+fbOverlayCloseScreen (int iScreen, ScreenPtr pScreen)
+{
+    FbOverlayScrPrivPtr	pScrPriv = fbOverlayGetScrPriv(pScreen);
+    int			i;
+
+    for (i = 0; i < pScrPriv->nlayers; i++)
+    {
+	(*pScreen->DestroyPixmap)(pScrPriv->layer[i].u.run.pixmap);
+	RegionUninit(&pScrPriv->layer[i].u.run.region);
+    }
+    return TRUE;
+}
+
+/*
+ * Return layer containing this window
+ */
+int
+fbOverlayWindowLayer(WindowPtr pWin)
+{
+    FbOverlayScrPrivPtr pScrPriv = fbOverlayGetScrPriv(pWin->drawable.pScreen);
+    int                 i;
+
+    for (i = 0; i < pScrPriv->nlayers; i++)
+	if (dixLookupPrivate(&pWin->devPrivates, fbGetWinPrivateKey()) ==
+	    (pointer) pScrPriv->layer[i].u.run.pixmap)
+	    return i;
+    return 0;
+}
+
+Bool
+fbOverlayCreateScreenResources(ScreenPtr pScreen)
+{
+    int			i;
+    FbOverlayScrPrivPtr	pScrPriv = fbOverlayGetScrPriv(pScreen);
+    PixmapPtr		pPixmap;
+    pointer		pbits;
+    int			width;
+    int			depth;
+    BoxRec		box;
+    
+    if (!miCreateScreenResources(pScreen))
+	return FALSE;
+
+    box.x1 = 0;
+    box.y1 = 0;
+    box.x2 = pScreen->width;
+    box.y2 = pScreen->height;
+    for (i = 0; i < pScrPriv->nlayers; i++)
+    {
+	pbits = pScrPriv->layer[i].u.init.pbits;
+	width = pScrPriv->layer[i].u.init.width;
+	depth = pScrPriv->layer[i].u.init.depth;
+	pPixmap = (*pScreen->CreatePixmap)(pScreen, 0, 0, depth, 0);
+	if (!pPixmap)
+	    return FALSE;
+	if (!(*pScreen->ModifyPixmapHeader)(pPixmap, pScreen->width,
+					    pScreen->height, depth,
+					    BitsPerPixel(depth),
+					    PixmapBytePad(width, depth),
+					    pbits))
+	    return FALSE;
+	pScrPriv->layer[i].u.run.pixmap = pPixmap;
+	RegionInit(&pScrPriv->layer[i].u.run.region, &box, 0);
+    }
+    pScreen->devPrivate = pScrPriv->layer[0].u.run.pixmap;
+    return TRUE;
+}
+
+void
+fbOverlayPaintKey (DrawablePtr	pDrawable,
+		   RegionPtr	pRegion,
+		   CARD32	pixel,
+		   int		layer)
+{
+    fbFillRegionSolid (pDrawable, pRegion, 0, 
+		       fbReplicatePixel (pixel, pDrawable->bitsPerPixel));
+}
+
+/*
+ * Track visible region for each layer
+ */
+void
+fbOverlayUpdateLayerRegion (ScreenPtr	pScreen,
+			    int		layer,
+			    RegionPtr	prgn)
+{
+    FbOverlayScrPrivPtr pScrPriv = fbOverlayGetScrPriv(pScreen);
+    int			i;
+    RegionRec		rgnNew;
+    
+    if (!prgn || !RegionNotEmpty(prgn))
+	return;
+    for (i = 0; i < pScrPriv->nlayers; i++)
+    {
+	if (i == layer)
+	{
+	    /* add new piece to this fb */
+	    RegionUnion(&pScrPriv->layer[i].u.run.region,
+			&pScrPriv->layer[i].u.run.region,
+			prgn);
+	}
+	else if (RegionNotEmpty(&pScrPriv->layer[i].u.run.region))
+	{
+	    /* paint new piece with chroma key */
+	    RegionNull(&rgnNew);
+	    RegionIntersect(&rgnNew, prgn,
+			    &pScrPriv->layer[i].u.run.region);
+	    (*pScrPriv->PaintKey) (&pScrPriv->layer[i].u.run.pixmap->drawable,
+				   &rgnNew,
+				   pScrPriv->layer[i].key,
+				   i);
+	    RegionUninit(&rgnNew);
+	    /* remove piece from other fbs */
+	    RegionSubtract(&pScrPriv->layer[i].u.run.region,
+			   &pScrPriv->layer[i].u.run.region,
+			   prgn);
+	}
+    }
+}
+
+/*
+ * Copy only areas in each layer containing real bits
+ */
+void
+fbOverlayCopyWindow(WindowPtr	pWin,
+		    DDXPointRec	ptOldOrg,
+		    RegionPtr	prgnSrc)
+{
+    ScreenPtr		pScreen = pWin->drawable.pScreen;
+    FbOverlayScrPrivPtr	pScrPriv = fbOverlayGetScrPriv(pScreen);
+    RegionRec		rgnDst;
+    int			dx, dy;
+    int			i;
+    RegionRec		layerRgn[FB_OVERLAY_MAX];
+    PixmapPtr		pPixmap;
+
+    dx = ptOldOrg.x - pWin->drawable.x;
+    dy = ptOldOrg.y - pWin->drawable.y;
+
+    /*
+     * Clip to existing bits
+     */
+    RegionTranslate(prgnSrc, -dx, -dy);
+    RegionNull(&rgnDst);
+    RegionIntersect(&rgnDst, &pWin->borderClip, prgnSrc);
+    RegionTranslate(&rgnDst, dx, dy);
+    /*
+     * Compute the portion of each fb affected by this copy
+     */
+    for (i = 0; i < pScrPriv->nlayers; i++)
+    {
+	RegionNull(&layerRgn[i]);
+	RegionIntersect(&layerRgn[i], &rgnDst,
+			 &pScrPriv->layer[i].u.run.region);
+	if (RegionNotEmpty(&layerRgn[i]))
+	{
+	    RegionTranslate(&layerRgn[i], -dx, -dy);
+	    pPixmap = pScrPriv->layer[i].u.run.pixmap;
+	    miCopyRegion (&pPixmap->drawable, &pPixmap->drawable,
+			  0,
+			  &layerRgn[i], dx, dy, pScrPriv->CopyWindow, 0,
+			  (void *)(long) i);
+	}
+    }
+    /*
+     * Update regions
+     */
+    for (i = 0; i < pScrPriv->nlayers; i++)
+    {
+	if (RegionNotEmpty(&layerRgn[i]))
+	    fbOverlayUpdateLayerRegion (pScreen, i, &layerRgn[i]);
+
+	RegionUninit(&layerRgn[i]);
+    }
+    RegionUninit(&rgnDst);
+}   
+
+void
+fbOverlayWindowExposures (WindowPtr	pWin,
+			  RegionPtr	prgn,
+			  RegionPtr	other_exposed)
+{
+    fbOverlayUpdateLayerRegion (pWin->drawable.pScreen,
+				fbOverlayWindowLayer (pWin),
+				prgn);
+    miWindowExposures(pWin, prgn, other_exposed);
+}
+
+Bool
+fbOverlaySetupScreen(ScreenPtr	pScreen,
+		     pointer	pbits1,
+		     pointer	pbits2,
+		     int	xsize,
+		     int	ysize,
+		     int	dpix,
+		     int	dpiy,
+		     int	width1,
+		     int	width2,
+		     int	bpp1,
+		     int	bpp2)
+{
+    return fbSetupScreen (pScreen,
+			  pbits1,
+			  xsize,
+			  ysize,
+			  dpix,
+			  dpiy,
+			  width1,
+			  bpp1);
+}
+
+static Bool
+fb24_32OverlayCreateScreenResources(ScreenPtr pScreen)
+{
+    FbOverlayScrPrivPtr	pScrPriv = fbOverlayGetScrPriv(pScreen);
+    int pitch;
+    Bool retval;
+    int i;
+
+    if((retval = fbOverlayCreateScreenResources(pScreen))) {
+	for (i = 0; i < pScrPriv->nlayers; i++)
+	{
+	    /* fix the screen pixmap */
+	    PixmapPtr pPix = (PixmapPtr) pScrPriv->layer[i].u.run.pixmap;
+	    if (pPix->drawable.bitsPerPixel == 32) {
+		pPix->drawable.bitsPerPixel = 24;
+		pitch = BitmapBytePad(pPix->drawable.width * 24);
+		pPix->devKind = pitch;
+	    }
+	}
+    }
+
+    return retval;
+}
+
+Bool
+fbOverlayFinishScreenInit(ScreenPtr	pScreen,
+			  pointer	pbits1,
+			  pointer	pbits2,
+			  int		xsize,
+			  int		ysize,
+			  int		dpix,
+			  int		dpiy,
+			  int		width1,
+			  int		width2,
+			  int		bpp1,
+			  int		bpp2,
+			  int		depth1,
+			  int		depth2)
+{
+    VisualPtr	visuals;
+    DepthPtr	depths;
+    int		nvisuals;
+    int		ndepths;
+    int		bpp = 0, imagebpp = 32;
+    VisualID	defaultVisual;
+    FbOverlayScrPrivPtr	pScrPriv;
+
+    if (!dixRegisterPrivateKey(&fbOverlayScreenPrivateKeyRec, PRIVATE_SCREEN, 0))
+	return FALSE;
+
+    pScrPriv = malloc(sizeof (FbOverlayScrPrivRec));
+    if (!pScrPriv)
+	return FALSE;
+ 
+    if (bpp1 == 32 || bpp2 == 32)
+	bpp = 32;
+    else if (bpp1 == 24 || bpp2 == 24)
+	bpp = 24;
+
+    if (bpp == 24)
+    {
+	int	f;
+	
+	imagebpp = 32;
+	/*
+	 * Check to see if we're advertising a 24bpp image format,
+	 * in which case windows will use it in preference to a 32 bit
+	 * format.
+	 */
+	for (f = 0; f < screenInfo.numPixmapFormats; f++)
+	{
+	    if (screenInfo.formats[f].bitsPerPixel == 24)
+	    {
+		imagebpp = 24;
+		break;
+	    }
+	}	    
+    }
+    if (imagebpp == 32)
+    {
+	fbGetScreenPrivate(pScreen)->win32bpp = bpp;
+	fbGetScreenPrivate(pScreen)->pix32bpp = bpp;
+    }
+    else
+    {
+	fbGetScreenPrivate(pScreen)->win32bpp = 32;
+	fbGetScreenPrivate(pScreen)->pix32bpp = 32;
+    }
+   
+    if (!fbInitVisuals (&visuals, &depths, &nvisuals, &ndepths, &depth1,
+			&defaultVisual, ((unsigned long)1<<(bpp1-1)) |
+			((unsigned long)1<<(bpp2-1)), 8)) {
+	free(pScrPriv);
+	return FALSE;
+    }
+    if (! miScreenInit(pScreen, 0, xsize, ysize, dpix, dpiy, 0,
+			depth1, ndepths, depths,
+			defaultVisual, nvisuals, visuals)) {
+	free(pScrPriv);
+	return FALSE;
+    }
+    /* MI thinks there's no frame buffer */
+#ifdef MITSHM
+    ShmRegisterFbFuncs(pScreen);
+#endif
+    pScreen->minInstalledCmaps = 1;
+    pScreen->maxInstalledCmaps = 2;
+    
+    pScrPriv->nlayers = 2;
+    pScrPriv->PaintKey = fbOverlayPaintKey;
+    pScrPriv->CopyWindow = fbCopyWindowProc;
+    pScrPriv->layer[0].u.init.pbits = pbits1;
+    pScrPriv->layer[0].u.init.width = width1;
+    pScrPriv->layer[0].u.init.depth = depth1;
+
+    pScrPriv->layer[1].u.init.pbits = pbits2;
+    pScrPriv->layer[1].u.init.width = width2;
+    pScrPriv->layer[1].u.init.depth = depth2;
+    dixSetPrivate(&pScreen->devPrivates, fbOverlayScreenPrivateKey, pScrPriv);
+    
+    /* overwrite miCloseScreen with our own */
+    pScreen->CloseScreen = fbOverlayCloseScreen;
+    pScreen->CreateScreenResources = fbOverlayCreateScreenResources;
+    pScreen->CreateWindow = fbOverlayCreateWindow;
+    pScreen->WindowExposures = fbOverlayWindowExposures;
+    pScreen->CopyWindow = fbOverlayCopyWindow;
+    if (bpp == 24 && imagebpp == 32)
+    {
+	pScreen->ModifyPixmapHeader = fb24_32ModifyPixmapHeader;
+  	pScreen->CreateScreenResources = fb24_32OverlayCreateScreenResources;
+    }
+
+    return TRUE;
+}