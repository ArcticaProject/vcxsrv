/*
 * Copyright © 1998 Keith Packard
 *
 * Permission to use, copy, modify, distribute, and sell this software and its
 * documentation for any purpose is hereby granted without fee, provided that
 * the above copyright notice appear in all copies and that both that
 * copyright notice and this permission notice appear in supporting
 * documentation, and that the name of Keith Packard not be used in
 * advertising or publicity pertaining to distribution of the software without
 * specific, written prior permission.  Keith Packard makes no
 * representations about the suitability of this software for any purpose.  It
 * is provided "as is" without express or implied warranty.
 *
 * KEITH PACKARD DISCLAIMS ALL WARRANTIES WITH REGARD TO THIS SOFTWARE,
 * INCLUDING ALL IMPLIED WARRANTIES OF MERCHANTABILITY AND FITNESS, IN NO
 * EVENT SHALL KEITH PACKARD BE LIABLE FOR ANY SPECIAL, INDIRECT OR
 * CONSEQUENTIAL DAMAGES OR ANY DAMAGES WHATSOEVER RESULTING FROM LOSS OF USE,
 * DATA OR PROFITS, WHETHER IN AN ACTION OF CONTRACT, NEGLIGENCE OR OTHER
 * TORTIOUS ACTION, ARISING OUT OF OR IN CONNECTION WITH THE USE OR
 * PERFORMANCE OF THIS SOFTWARE.
 */

#ifdef HAVE_DIX_CONFIG_H
#include <dix-config.h>
#endif

#include <stdlib.h>

#include "fb.h"

PixmapPtr
fbCreatePixmapBpp(ScreenPtr pScreen, int width, int height, int depth, int bpp,
                  unsigned usage_hint)
{
    PixmapPtr pPixmap;
    size_t datasize;
    size_t paddedWidth;
    int adjust;
    int base;

    paddedWidth = ((width * bpp + FB_MASK) >> FB_SHIFT) * sizeof(FbBits);
    if (paddedWidth / 4 > 32767 || height > 32767)
        return NullPixmap;
    datasize = height * paddedWidth;
    base = pScreen->totalPixmapSize;
    adjust = 0;
    if (base & 7)
        adjust = 8 - (base & 7);
    datasize += adjust;
#ifdef FB_DEBUG
    datasize += 2 * paddedWidth;
#endif
    pPixmap = AllocatePixmap(pScreen, datasize);
    if (!pPixmap)
        return NullPixmap;
    pPixmap->drawable.type = DRAWABLE_PIXMAP;
    pPixmap->drawable.class = 0;
    pPixmap->drawable.pScreen = pScreen;
    pPixmap->drawable.depth = depth;
    pPixmap->drawable.bitsPerPixel = bpp;
    pPixmap->drawable.id = 0;
    pPixmap->drawable.serialNumber = NEXT_SERIAL_NUMBER;
    pPixmap->drawable.x = 0;
    pPixmap->drawable.y = 0;
    pPixmap->drawable.width = width;
    pPixmap->drawable.height = height;
    pPixmap->devKind = paddedWidth;
    pPixmap->refcnt = 1;
    pPixmap->devPrivate.ptr = (pointer) ((char *) pPixmap + base + adjust);

#ifdef FB_DEBUG
    pPixmap->devPrivate.ptr =
        (void *) ((char *) pPixmap->devPrivate.ptr + paddedWidth);
    fbInitializeDrawable(&pPixmap->drawable);
#endif

#ifdef COMPOSITE
    pPixmap->screen_x = 0;
    pPixmap->screen_y = 0;
#endif

    pPixmap->usage_hint = usage_hint;

    return pPixmap;
}

PixmapPtr
fbCreatePixmap(ScreenPtr pScreen, int width, int height, int depth,
               unsigned usage_hint)
{
    int bpp;

    bpp = BitsPerPixel(depth);
    if (bpp == 32 && depth <= 24)
        bpp = fbGetScreenPrivate(pScreen)->pix32bpp;
    return fbCreatePixmapBpp(pScreen, width, height, depth, bpp, usage_hint);
}

Bool
fbDestroyPixmap(PixmapPtr pPixmap)
{
    if (--pPixmap->refcnt)
        return TRUE;
    FreePixmap(pPixmap);
    return TRUE;
}

#define ADDRECT(reg,r,fr,rx1,ry1,rx2,ry2)			\
if (((rx1) < (rx2)) && ((ry1) < (ry2)) &&			\
    (!((reg)->data->numRects &&					\
       ((r-1)->y1 == (ry1)) &&					\
       ((r-1)->y2 == (ry2)) &&					\
       ((r-1)->x1 <= (rx1)) &&					\
       ((r-1)->x2 >= (rx2)))))					\
{								\
    if ((reg)->data->numRects == (reg)->data->size)		\
    {								\
	RegionRectAlloc(reg, 1);					\
	fr = RegionBoxptr(reg);				\
	r = fr + (reg)->data->numRects;				\
    }								\
    r->x1 = (rx1);						\
    r->y1 = (ry1);						\
    r->x2 = (rx2);						\
    r->y2 = (ry2);						\
    (reg)->data->numRects++;					\
    if(r->x1 < (reg)->extents.x1)				\
	(reg)->extents.x1 = r->x1;				\
    if(r->x2 > (reg)->extents.x2)				\
	(reg)->extents.x2 = r->x2;				\
    r++;							\
}

/* Convert bitmap clip mask into clipping region. 
 * First, goes through each line and makes boxes by noting the transitions
 * from 0 to 1 and 1 to 0.
 * Then it coalesces the current line with the previous if they have boxes
 * at the same X coordinates.
 */
RegionPtr
fbPixmapToRegion(PixmapPtr pPix)
{
    register RegionPtr pReg;
    FbBits *pw, w;
    register int ib;
    int width, h, base, rx1 = 0, crects;
    FbBits *pwLineEnd;
    int irectPrevStart, irectLineStart;
    register BoxPtr prectO, prectN;
    BoxPtr FirstRect, rects, prectLineStart;
    Bool fInBox, fSame;
    register FbBits mask0 = FB_ALLONES & ~FbScrRight(FB_ALLONES, 1);
    FbBits *pwLine;
    int nWidth;

    pReg = RegionCreate(NULL, 1);
    if (!pReg)
        return NullRegion;
    FirstRect = RegionBoxptr(pReg);
    rects = FirstRect;

    fbPrepareAccess(&pPix->drawable);

    pwLine = (FbBits *) pPix->devPrivate.ptr;
    nWidth = pPix->devKind >> (FB_SHIFT - 3);

    width = pPix->drawable.width;
    pReg->extents.x1 = width - 1;
    pReg->extents.x2 = 0;
    irectPrevStart = -1;
    for (h = 0; h < pPix->drawable.height; h++) {
        pw = pwLine;
        pwLine += nWidth;
        irectLineStart = rects - FirstRect;
        /* If the Screen left most bit of the word is set, we're starting in
         * a box */
        if (READ(pw) & mask0) {
            fInBox = TRUE;
            rx1 = 0;
        }
        else
            fInBox = FALSE;
        /* Process all words which are fully in the pixmap */
        pwLineEnd = pw + (width >> FB_SHIFT);
        for (base = 0; pw < pwLineEnd; base += FB_UNIT) {
            w = READ(pw++);
            if (fInBox) {
                if (!~w)
                    continue;
            }
            else {
                if (!w)
                    continue;
            }
            for (ib = 0; ib < FB_UNIT; ib++) {
                /* If the Screen left most bit of the word is set, we're
                 * starting a box */
                if (w & mask0) {
                    if (!fInBox) {
                        rx1 = base + ib;
                        /* start new box */
                        fInBox = TRUE;
                    }
                }
                else {
                    if (fInBox) {
                        /* end box */
                        ADDRECT(pReg, rects, FirstRect,
                                rx1, h, base + ib, h + 1);
                        fInBox = FALSE;
                    }
                }
                /* Shift the word VISUALLY left one. */
                w = FbScrLeft(w, 1);
            }
        }
        if (width & FB_MASK) {
            /* Process final partial word on line */
            w = READ(pw++);
            for (ib = 0; ib < (width & FB_MASK); ib++) {
                /* If the Screen left most bit of the word is set, we're
                 * starting a box */
                if (w & mask0) {
                    if (!fInBox) {
                        rx1 = base + ib;
                        /* start new box */
                        fInBox = TRUE;
                    }
                }
                else {
                    if (fInBox) {
                        /* end box */
                        ADDRECT(pReg, rects, FirstRect,
                                rx1, h, base + ib, h + 1);
                        fInBox = FALSE;
                    }
                }
                /* Shift the word VISUALLY left one. */
                w = FbScrLeft(w, 1);
            }
        }
        /* If scanline ended with last bit set, end the box */
        if (fInBox) {
            ADDRECT(pReg, rects, FirstRect,
                    rx1, h, base + (width & FB_MASK), h + 1);
        }
        /* if all rectangles on this line have the same x-coords as
         * those on the previous line, then add 1 to all the previous  y2s and 
         * throw away all the rectangles from this line 
         */
        fSame = FALSE;
        if (irectPrevStart != -1) {
            crects = irectLineStart - irectPrevStart;
            if (crects == ((rects - FirstRect) - irectLineStart)) {
                prectO = FirstRect + irectPrevStart;
                prectN = prectLineStart = FirstRect + irectLineStart;
                fSame = TRUE;
                while (prectO < prectLineStart) {
                    if ((prectO->x1 != prectN->x1) ||
                        (prectO->x2 != prectN->x2)) {
                        fSame = FALSE;
                        break;
                    }
                    prectO++;
                    prectN++;
                }
                if (fSame) {
                    prectO = FirstRect + irectPrevStart;
                    while (prectO < prectLineStart) {
                        prectO->y2 += 1;
                        prectO++;
                    }
                    rects -= crects;
                    pReg->data->numRects -= crects;
                }
            }
        }
        if (!fSame)
            irectPrevStart = irectLineStart;
    }
    if (!pReg->data->numRects)
        pReg->extents.x1 = pReg->extents.x2 = 0;
    else {
        pReg->extents.y1 = RegionBoxptr(pReg)->y1;
        pReg->extents.y2 = RegionEnd(pReg)->y2;
        if (pReg->data->numRects == 1) {
            free(pReg->data);
            pReg->data = (RegDataPtr) NULL;
        }
    }

    fbFinishAccess(&pPix->drawable);
#ifdef DEBUG
    if (!RegionIsValid(pReg))
        FatalError("Assertion failed file %s, line %d: expr\n", __FILE__,
                   __LINE__);
#endif
    return pReg;
}

#ifdef FB_DEBUG

#include <stdio.h>

static Bool
fbValidateBits(FbStip * bits, int stride, FbStip data)
{
<<<<<<< HEAD
    while (stride--)
    {
	if (*bits != data)
	{
	    fprintf (stderr, "fbValidateBits failed at 0x%x (is 0x%x want 0x%x)\n",bits, *bits, data);
	    return FALSE;
	}
	bits++;
=======
    while (stride--) {
        if (*bits != data) {
#ifdef WIN32
            NCD_DEBUG((DEBUG_FAILURE,
                       "fdValidateBits failed at 0x%x (is 0x%x want 0x%x)",
                       bits, *bits, data));
#else
            fprintf(stderr, "fbValidateBits failed\n");
#endif
            return FALSE;
        }
        bits++;
>>>>>>> 0f834b91
    }
}

void
fbValidateDrawable(DrawablePtr pDrawable)
{
    FbStip *bits, *first, *last;
    int stride, bpp;
    int xoff, yoff;
    int height;
    Bool failed;

    if (pDrawable->type != DRAWABLE_PIXMAP)
        pDrawable = (DrawablePtr) fbGetWindowPixmap(pDrawable);
    fbGetStipDrawable(pDrawable, bits, stride, bpp, xoff, yoff);
    first = bits - stride;
    last = bits + stride * pDrawable->height;
    if (!fbValidateBits(first, stride, FB_HEAD_BITS) ||
        !fbValidateBits(last, stride, FB_TAIL_BITS))
        fbInitializeDrawable(pDrawable);
    fbFinishAccess(pDrawable);
}

void
fbSetBits(FbStip * bits, int stride, FbStip data)
{
    while (stride--)
        *bits++ = data;
}

void
fbInitializeDrawable(DrawablePtr pDrawable)
{
    FbStip *bits, *first, *last;
    int stride, bpp;
    int xoff, yoff;

    fbGetStipDrawable(pDrawable, bits, stride, bpp, xoff, yoff);
    first = bits - stride;
    last = bits + stride * pDrawable->height;
    fbSetBits(first, stride, FB_HEAD_BITS);
    fbSetBits(last, stride, FB_TAIL_BITS);
    fbFinishAccess(pDrawable);
}
#endif                          /* FB_DEBUG */<|MERGE_RESOLUTION|>--- conflicted
+++ resolved
@@ -305,29 +305,12 @@
 static Bool
 fbValidateBits(FbStip * bits, int stride, FbStip data)
 {
-<<<<<<< HEAD
-    while (stride--)
-    {
-	if (*bits != data)
-	{
-	    fprintf (stderr, "fbValidateBits failed at 0x%x (is 0x%x want 0x%x)\n",bits, *bits, data);
-	    return FALSE;
-	}
-	bits++;
-=======
     while (stride--) {
         if (*bits != data) {
-#ifdef WIN32
-            NCD_DEBUG((DEBUG_FAILURE,
-                       "fdValidateBits failed at 0x%x (is 0x%x want 0x%x)",
-                       bits, *bits, data));
-#else
-            fprintf(stderr, "fbValidateBits failed\n");
-#endif
+            fprintf (stderr, "fbValidateBits failed at 0x%x (is 0x%x want 0x%x)\n",bits, *bits, data);
             return FALSE;
         }
         bits++;
->>>>>>> 0f834b91
     }
 }
 
