<<<<<<< HEAD
/*
 * Copyright © 1998 Keith Packard
 *
 * Permission to use, copy, modify, distribute, and sell this software and its
 * documentation for any purpose is hereby granted without fee, provided that
 * the above copyright notice appear in all copies and that both that
 * copyright notice and this permission notice appear in supporting
 * documentation, and that the name of Keith Packard not be used in
 * advertising or publicity pertaining to distribution of the software without
 * specific, written prior permission.  Keith Packard makes no
 * representations about the suitability of this software for any purpose.  It
 * is provided "as is" without express or implied warranty.
 *
 * KEITH PACKARD DISCLAIMS ALL WARRANTIES WITH REGARD TO THIS SOFTWARE,
 * INCLUDING ALL IMPLIED WARRANTIES OF MERCHANTABILITY AND FITNESS, IN NO
 * EVENT SHALL KEITH PACKARD BE LIABLE FOR ANY SPECIAL, INDIRECT OR
 * CONSEQUENTIAL DAMAGES OR ANY DAMAGES WHATSOEVER RESULTING FROM LOSS OF USE,
 * DATA OR PROFITS, WHETHER IN AN ACTION OF CONTRACT, NEGLIGENCE OR OTHER
 * TORTIOUS ACTION, ARISING OUT OF OR IN CONNECTION WITH THE USE OR
 * PERFORMANCE OF THIS SOFTWARE.
 */

#ifdef HAVE_DIX_CONFIG_H
#include <dix-config.h>
#endif

#include <stdlib.h>

#include "fb.h"

PixmapPtr
fbCreatePixmapBpp (ScreenPtr pScreen, int width, int height, int depth, int bpp,
		   unsigned usage_hint)
{
    PixmapPtr	pPixmap;
    size_t	datasize;
    size_t	paddedWidth;
    int		adjust;
    int		base;

    paddedWidth = ((width * bpp + FB_MASK) >> FB_SHIFT) * sizeof (FbBits);
    if (paddedWidth / 4 > 32767 || height > 32767)
	return NullPixmap;
    datasize = height * paddedWidth;
    base = pScreen->totalPixmapSize;
    adjust = 0;
    if (base & 7)
	adjust = 8 - (base & 7);
    datasize += adjust;
#ifdef FB_DEBUG
    datasize += 2 * paddedWidth;
#endif
    pPixmap = AllocatePixmap(pScreen, datasize);
    if (!pPixmap)
	return NullPixmap;
    pPixmap->drawable.type = DRAWABLE_PIXMAP;
    pPixmap->drawable.class = 0;
    pPixmap->drawable.pScreen = pScreen;
    pPixmap->drawable.depth = depth;
    pPixmap->drawable.bitsPerPixel = bpp;
    pPixmap->drawable.id = 0;
    pPixmap->drawable.serialNumber = NEXT_SERIAL_NUMBER;
    pPixmap->drawable.x = 0;
    pPixmap->drawable.y = 0;
    pPixmap->drawable.width = width;
    pPixmap->drawable.height = height;
    pPixmap->devKind = paddedWidth;
    pPixmap->refcnt = 1;
    pPixmap->devPrivate.ptr = (pointer) ((char *)pPixmap + base + adjust);

#ifdef FB_DEBUG
    pPixmap->devPrivate.ptr = (void *) ((char *) pPixmap->devPrivate.ptr + paddedWidth);
    fbInitializeDrawable (&pPixmap->drawable);
#endif

#ifdef COMPOSITE
    pPixmap->screen_x = 0;
    pPixmap->screen_y = 0;
#endif

    pPixmap->usage_hint = usage_hint;

    return pPixmap;
}

PixmapPtr
fbCreatePixmap (ScreenPtr pScreen, int width, int height, int depth,
		unsigned usage_hint)
{
    int	bpp;
    bpp = BitsPerPixel (depth);
#ifdef FB_SCREEN_PRIVATE
    if (bpp == 32 && depth <= 24)
	bpp = fbGetScreenPrivate(pScreen)->pix32bpp;
#endif
    return fbCreatePixmapBpp (pScreen, width, height, depth, bpp, usage_hint);
}

Bool
fbDestroyPixmap (PixmapPtr pPixmap)
{
    if(--pPixmap->refcnt)
	return TRUE;
    FreePixmap(pPixmap);
    return TRUE;
}

#define ADDRECT(reg,r,fr,rx1,ry1,rx2,ry2)			\
if (((rx1) < (rx2)) && ((ry1) < (ry2)) &&			\
    (!((reg)->data->numRects &&					\
       ((r-1)->y1 == (ry1)) &&					\
       ((r-1)->y2 == (ry2)) &&					\
       ((r-1)->x1 <= (rx1)) &&					\
       ((r-1)->x2 >= (rx2)))))					\
{								\
    if ((reg)->data->numRects == (reg)->data->size)		\
    {								\
	RegionRectAlloc(reg, 1);					\
	fr = RegionBoxptr(reg);				\
	r = fr + (reg)->data->numRects;				\
    }								\
    r->x1 = (rx1);						\
    r->y1 = (ry1);						\
    r->x2 = (rx2);						\
    r->y2 = (ry2);						\
    (reg)->data->numRects++;					\
    if(r->x1 < (reg)->extents.x1)				\
	(reg)->extents.x1 = r->x1;				\
    if(r->x2 > (reg)->extents.x2)				\
	(reg)->extents.x2 = r->x2;				\
    r++;							\
}

/* Convert bitmap clip mask into clipping region. 
 * First, goes through each line and makes boxes by noting the transitions
 * from 0 to 1 and 1 to 0.
 * Then it coalesces the current line with the previous if they have boxes
 * at the same X coordinates.
 */
RegionPtr
fbPixmapToRegion(PixmapPtr pPix)
{
    register RegionPtr	pReg;
    FbBits		*pw, w;
    register int	ib;
    int			width, h, base, rx1 = 0, crects;
    FbBits		*pwLineEnd;
    int			irectPrevStart, irectLineStart;
    register BoxPtr	prectO, prectN;
    BoxPtr		FirstRect, rects, prectLineStart;
    Bool		fInBox, fSame;
    register FbBits	mask0 = FB_ALLONES & ~FbScrRight(FB_ALLONES, 1);
    FbBits		*pwLine;
    int			nWidth;
    
    pReg = RegionCreate(NULL, 1);
    if(!pReg)
	return NullRegion;
    FirstRect = RegionBoxptr(pReg);
    rects = FirstRect;

    fbPrepareAccess(&pPix->drawable);

    pwLine = (FbBits *) pPix->devPrivate.ptr;
    nWidth = pPix->devKind >> (FB_SHIFT-3);

    width = pPix->drawable.width;
    pReg->extents.x1 = width - 1;
    pReg->extents.x2 = 0;
    irectPrevStart = -1;
    for(h = 0; h < pPix->drawable.height; h++)
    {
	pw = pwLine;
	pwLine += nWidth;
	irectLineStart = rects - FirstRect;
	/* If the Screen left most bit of the word is set, we're starting in
	 * a box */
	if(READ(pw) & mask0)
	{
	    fInBox = TRUE;
	    rx1 = 0;
	}
	else
	    fInBox = FALSE;
	/* Process all words which are fully in the pixmap */
	pwLineEnd = pw + (width >> FB_SHIFT);
	for (base = 0; pw < pwLineEnd; base += FB_UNIT)
	{
	    w = READ(pw++);
	    if (fInBox)
	    {
		if (!~w)
		    continue;
	    }
	    else
	    {
		if (!w)
		    continue;
	    }
	    for(ib = 0; ib < FB_UNIT; ib++)
	    {
	        /* If the Screen left most bit of the word is set, we're
		 * starting a box */
		if(w & mask0)
		{
		    if(!fInBox)
		    {
			rx1 = base + ib;
			/* start new box */
			fInBox = TRUE;
		    }
		}
		else
		{
		    if(fInBox)
		    {
			/* end box */
			ADDRECT(pReg, rects, FirstRect,
				rx1, h, base + ib, h + 1);
			fInBox = FALSE;
		    }
		}
		/* Shift the word VISUALLY left one. */
		w = FbScrLeft(w, 1);
	    }
	}
	if(width & FB_MASK)
	{
	    /* Process final partial word on line */
	    w = READ(pw++);
	    for(ib = 0; ib < (width & FB_MASK); ib++)
	    {
	        /* If the Screen left most bit of the word is set, we're
		 * starting a box */
		if(w & mask0)
		{
		    if(!fInBox)
		    {
			rx1 = base + ib;
			/* start new box */
			fInBox = TRUE;
		    }
		}
		else
		{
		    if(fInBox)
		    {
			/* end box */
			ADDRECT(pReg, rects, FirstRect,
				rx1, h, base + ib, h + 1);
			fInBox = FALSE;
		    }
		}
		/* Shift the word VISUALLY left one. */
		w = FbScrLeft(w, 1);
	    }
	}
	/* If scanline ended with last bit set, end the box */
	if(fInBox)
	{
	    ADDRECT(pReg, rects, FirstRect,
		    rx1, h, base + (width & FB_MASK), h + 1);
	}
	/* if all rectangles on this line have the same x-coords as
	 * those on the previous line, then add 1 to all the previous  y2s and 
	 * throw away all the rectangles from this line 
	 */
	fSame = FALSE;
	if(irectPrevStart != -1)
	{
	    crects = irectLineStart - irectPrevStart;
	    if(crects == ((rects - FirstRect) - irectLineStart))
	    {
	        prectO = FirstRect + irectPrevStart;
	        prectN = prectLineStart = FirstRect + irectLineStart;
		fSame = TRUE;
	        while(prectO < prectLineStart)
		{
		    if((prectO->x1 != prectN->x1) || (prectO->x2 != prectN->x2))
		    {
			  fSame = FALSE;
			  break;
		    }
		    prectO++;
		    prectN++;
		}
		if (fSame)
		{
		    prectO = FirstRect + irectPrevStart;
		    while(prectO < prectLineStart)
		    {
			prectO->y2 += 1;
			prectO++;
		    }
		    rects -= crects;
		    pReg->data->numRects -= crects;
		}
	    }
	}
	if(!fSame)
	    irectPrevStart = irectLineStart;
    }
    if (!pReg->data->numRects)
	pReg->extents.x1 = pReg->extents.x2 = 0;
    else
    {
	pReg->extents.y1 = RegionBoxptr(pReg)->y1;
	pReg->extents.y2 = RegionEnd(pReg)->y2;
	if (pReg->data->numRects == 1)
	{
	    free(pReg->data);
	    pReg->data = (RegDataPtr)NULL;
	}
    }

    fbFinishAccess(&pPix->drawable);
#ifdef DEBUG
    if (!RegionIsValid(pReg))
	FatalError("Assertion failed file %s, line %d: expr\n", __FILE__, __LINE__);
#endif
    return pReg;
}

#ifdef FB_DEBUG

#include <stdio.h>

static Bool
fbValidateBits (FbStip *bits, int stride, FbStip data)
{
    while (stride--)
    {
	if (*bits != data)
	{
	    fprintf (stderr, "fbValidateBits failed at 0x%x (is 0x%x want 0x%x)\n",bits, *bits, data);
	    return FALSE;
	}
	bits++;
    }
}

void
fbValidateDrawable (DrawablePtr pDrawable)
{
    FbStip	*bits, *first, *last;
    int		stride, bpp;
    int		xoff, yoff;
    int		height;
    Bool	failed;
    
    if (pDrawable->type != DRAWABLE_PIXMAP)
	pDrawable = (DrawablePtr) fbGetWindowPixmap(pDrawable);
    fbGetStipDrawable(pDrawable, bits, stride, bpp, xoff, yoff);
    first = bits - stride;
    last = bits + stride * pDrawable->height;
    if (!fbValidateBits (first, stride, FB_HEAD_BITS) ||
	!fbValidateBits (last, stride, FB_TAIL_BITS))
	fbInitializeDrawable(pDrawable);
    fbFinishAccess (pDrawable);
}

void
fbSetBits (FbStip *bits, int stride, FbStip data)
{
    while (stride--)
	*bits++ = data;
}

void
fbInitializeDrawable (DrawablePtr pDrawable)
{
    FbStip  *bits, *first, *last;
    int	    stride, bpp;
    int	    xoff, yoff;
    
    fbGetStipDrawable(pDrawable, bits, stride, bpp, xoff, yoff);
    first = bits - stride;
    last = bits + stride * pDrawable->height;
    fbSetBits (first, stride, FB_HEAD_BITS);
    fbSetBits (last, stride, FB_TAIL_BITS);
    fbFinishAccess (pDrawable);
}
#endif /* FB_DEBUG */
=======
/*
 * Copyright © 1998 Keith Packard
 *
 * Permission to use, copy, modify, distribute, and sell this software and its
 * documentation for any purpose is hereby granted without fee, provided that
 * the above copyright notice appear in all copies and that both that
 * copyright notice and this permission notice appear in supporting
 * documentation, and that the name of Keith Packard not be used in
 * advertising or publicity pertaining to distribution of the software without
 * specific, written prior permission.  Keith Packard makes no
 * representations about the suitability of this software for any purpose.  It
 * is provided "as is" without express or implied warranty.
 *
 * KEITH PACKARD DISCLAIMS ALL WARRANTIES WITH REGARD TO THIS SOFTWARE,
 * INCLUDING ALL IMPLIED WARRANTIES OF MERCHANTABILITY AND FITNESS, IN NO
 * EVENT SHALL KEITH PACKARD BE LIABLE FOR ANY SPECIAL, INDIRECT OR
 * CONSEQUENTIAL DAMAGES OR ANY DAMAGES WHATSOEVER RESULTING FROM LOSS OF USE,
 * DATA OR PROFITS, WHETHER IN AN ACTION OF CONTRACT, NEGLIGENCE OR OTHER
 * TORTIOUS ACTION, ARISING OUT OF OR IN CONNECTION WITH THE USE OR
 * PERFORMANCE OF THIS SOFTWARE.
 */

#ifdef HAVE_DIX_CONFIG_H
#include <dix-config.h>
#endif

#include <stdlib.h>

#include "fb.h"

PixmapPtr
fbCreatePixmapBpp (ScreenPtr pScreen, int width, int height, int depth, int bpp,
		   unsigned usage_hint)
{
    PixmapPtr	pPixmap;
    size_t	datasize;
    size_t	paddedWidth;
    int		adjust;
    int		base;

    paddedWidth = ((width * bpp + FB_MASK) >> FB_SHIFT) * sizeof (FbBits);
    if (paddedWidth / 4 > 32767 || height > 32767)
	return NullPixmap;
    datasize = height * paddedWidth;
    base = pScreen->totalPixmapSize;
    adjust = 0;
    if (base & 7)
	adjust = 8 - (base & 7);
    datasize += adjust;
#ifdef FB_DEBUG
    datasize += 2 * paddedWidth;
#endif
    pPixmap = AllocatePixmap(pScreen, datasize);
    if (!pPixmap)
	return NullPixmap;
    pPixmap->drawable.type = DRAWABLE_PIXMAP;
    pPixmap->drawable.class = 0;
    pPixmap->drawable.pScreen = pScreen;
    pPixmap->drawable.depth = depth;
    pPixmap->drawable.bitsPerPixel = bpp;
    pPixmap->drawable.id = 0;
    pPixmap->drawable.serialNumber = NEXT_SERIAL_NUMBER;
    pPixmap->drawable.x = 0;
    pPixmap->drawable.y = 0;
    pPixmap->drawable.width = width;
    pPixmap->drawable.height = height;
    pPixmap->devKind = paddedWidth;
    pPixmap->refcnt = 1;
    pPixmap->devPrivate.ptr = (pointer) ((char *)pPixmap + base + adjust);

#ifdef FB_DEBUG
    pPixmap->devPrivate.ptr = (void *) ((char *) pPixmap->devPrivate.ptr + paddedWidth);
    fbInitializeDrawable (&pPixmap->drawable);
#endif

#ifdef COMPOSITE
    pPixmap->screen_x = 0;
    pPixmap->screen_y = 0;
#endif

    pPixmap->usage_hint = usage_hint;

    return pPixmap;
}

PixmapPtr
fbCreatePixmap (ScreenPtr pScreen, int width, int height, int depth,
		unsigned usage_hint)
{
    int	bpp;
    bpp = BitsPerPixel (depth);
    if (bpp == 32 && depth <= 24)
	bpp = fbGetScreenPrivate(pScreen)->pix32bpp;
    return fbCreatePixmapBpp (pScreen, width, height, depth, bpp, usage_hint);
}

Bool
fbDestroyPixmap (PixmapPtr pPixmap)
{
    if(--pPixmap->refcnt)
	return TRUE;
    FreePixmap(pPixmap);
    return TRUE;
}

#define ADDRECT(reg,r,fr,rx1,ry1,rx2,ry2)			\
if (((rx1) < (rx2)) && ((ry1) < (ry2)) &&			\
    (!((reg)->data->numRects &&					\
       ((r-1)->y1 == (ry1)) &&					\
       ((r-1)->y2 == (ry2)) &&					\
       ((r-1)->x1 <= (rx1)) &&					\
       ((r-1)->x2 >= (rx2)))))					\
{								\
    if ((reg)->data->numRects == (reg)->data->size)		\
    {								\
	RegionRectAlloc(reg, 1);					\
	fr = RegionBoxptr(reg);				\
	r = fr + (reg)->data->numRects;				\
    }								\
    r->x1 = (rx1);						\
    r->y1 = (ry1);						\
    r->x2 = (rx2);						\
    r->y2 = (ry2);						\
    (reg)->data->numRects++;					\
    if(r->x1 < (reg)->extents.x1)				\
	(reg)->extents.x1 = r->x1;				\
    if(r->x2 > (reg)->extents.x2)				\
	(reg)->extents.x2 = r->x2;				\
    r++;							\
}

/* Convert bitmap clip mask into clipping region. 
 * First, goes through each line and makes boxes by noting the transitions
 * from 0 to 1 and 1 to 0.
 * Then it coalesces the current line with the previous if they have boxes
 * at the same X coordinates.
 */
RegionPtr
fbPixmapToRegion(PixmapPtr pPix)
{
    register RegionPtr	pReg;
    FbBits		*pw, w;
    register int	ib;
    int			width, h, base, rx1 = 0, crects;
    FbBits		*pwLineEnd;
    int			irectPrevStart, irectLineStart;
    register BoxPtr	prectO, prectN;
    BoxPtr		FirstRect, rects, prectLineStart;
    Bool		fInBox, fSame;
    register FbBits	mask0 = FB_ALLONES & ~FbScrRight(FB_ALLONES, 1);
    FbBits		*pwLine;
    int			nWidth;
    
    pReg = RegionCreate(NULL, 1);
    if(!pReg)
	return NullRegion;
    FirstRect = RegionBoxptr(pReg);
    rects = FirstRect;

    fbPrepareAccess(&pPix->drawable);

    pwLine = (FbBits *) pPix->devPrivate.ptr;
    nWidth = pPix->devKind >> (FB_SHIFT-3);

    width = pPix->drawable.width;
    pReg->extents.x1 = width - 1;
    pReg->extents.x2 = 0;
    irectPrevStart = -1;
    for(h = 0; h < pPix->drawable.height; h++)
    {
	pw = pwLine;
	pwLine += nWidth;
	irectLineStart = rects - FirstRect;
	/* If the Screen left most bit of the word is set, we're starting in
	 * a box */
	if(READ(pw) & mask0)
	{
	    fInBox = TRUE;
	    rx1 = 0;
	}
	else
	    fInBox = FALSE;
	/* Process all words which are fully in the pixmap */
	pwLineEnd = pw + (width >> FB_SHIFT);
	for (base = 0; pw < pwLineEnd; base += FB_UNIT)
	{
	    w = READ(pw++);
	    if (fInBox)
	    {
		if (!~w)
		    continue;
	    }
	    else
	    {
		if (!w)
		    continue;
	    }
	    for(ib = 0; ib < FB_UNIT; ib++)
	    {
	        /* If the Screen left most bit of the word is set, we're
		 * starting a box */
		if(w & mask0)
		{
		    if(!fInBox)
		    {
			rx1 = base + ib;
			/* start new box */
			fInBox = TRUE;
		    }
		}
		else
		{
		    if(fInBox)
		    {
			/* end box */
			ADDRECT(pReg, rects, FirstRect,
				rx1, h, base + ib, h + 1);
			fInBox = FALSE;
		    }
		}
		/* Shift the word VISUALLY left one. */
		w = FbScrLeft(w, 1);
	    }
	}
	if(width & FB_MASK)
	{
	    /* Process final partial word on line */
	    w = READ(pw++);
	    for(ib = 0; ib < (width & FB_MASK); ib++)
	    {
	        /* If the Screen left most bit of the word is set, we're
		 * starting a box */
		if(w & mask0)
		{
		    if(!fInBox)
		    {
			rx1 = base + ib;
			/* start new box */
			fInBox = TRUE;
		    }
		}
		else
		{
		    if(fInBox)
		    {
			/* end box */
			ADDRECT(pReg, rects, FirstRect,
				rx1, h, base + ib, h + 1);
			fInBox = FALSE;
		    }
		}
		/* Shift the word VISUALLY left one. */
		w = FbScrLeft(w, 1);
	    }
	}
	/* If scanline ended with last bit set, end the box */
	if(fInBox)
	{
	    ADDRECT(pReg, rects, FirstRect,
		    rx1, h, base + (width & FB_MASK), h + 1);
	}
	/* if all rectangles on this line have the same x-coords as
	 * those on the previous line, then add 1 to all the previous  y2s and 
	 * throw away all the rectangles from this line 
	 */
	fSame = FALSE;
	if(irectPrevStart != -1)
	{
	    crects = irectLineStart - irectPrevStart;
	    if(crects == ((rects - FirstRect) - irectLineStart))
	    {
	        prectO = FirstRect + irectPrevStart;
	        prectN = prectLineStart = FirstRect + irectLineStart;
		fSame = TRUE;
	        while(prectO < prectLineStart)
		{
		    if((prectO->x1 != prectN->x1) || (prectO->x2 != prectN->x2))
		    {
			  fSame = FALSE;
			  break;
		    }
		    prectO++;
		    prectN++;
		}
		if (fSame)
		{
		    prectO = FirstRect + irectPrevStart;
		    while(prectO < prectLineStart)
		    {
			prectO->y2 += 1;
			prectO++;
		    }
		    rects -= crects;
		    pReg->data->numRects -= crects;
		}
	    }
	}
	if(!fSame)
	    irectPrevStart = irectLineStart;
    }
    if (!pReg->data->numRects)
	pReg->extents.x1 = pReg->extents.x2 = 0;
    else
    {
	pReg->extents.y1 = RegionBoxptr(pReg)->y1;
	pReg->extents.y2 = RegionEnd(pReg)->y2;
	if (pReg->data->numRects == 1)
	{
	    free(pReg->data);
	    pReg->data = (RegDataPtr)NULL;
	}
    }

    fbFinishAccess(&pPix->drawable);
#ifdef DEBUG
    if (!RegionIsValid(pReg))
	FatalError("Assertion failed file %s, line %d: expr\n", __FILE__, __LINE__);
#endif
    return pReg;
}

#ifdef FB_DEBUG

#ifndef WIN32
#include <stdio.h>
#else
#include <dbg.h>
#endif

static Bool
fbValidateBits (FbStip *bits, int stride, FbStip data)
{
    while (stride--)
    {
	if (*bits != data)
	{
#ifdef WIN32
	    NCD_DEBUG ((DEBUG_FAILURE, "fdValidateBits failed at 0x%x (is 0x%x want 0x%x)",
			bits, *bits, data));
#else
	    fprintf (stderr, "fbValidateBits failed\n");
#endif
	    return FALSE;
	}
	bits++;
    }
}

void
fbValidateDrawable (DrawablePtr pDrawable)
{
    FbStip	*bits, *first, *last;
    int		stride, bpp;
    int		xoff, yoff;
    int		height;
    Bool	failed;
    
    if (pDrawable->type != DRAWABLE_PIXMAP)
	pDrawable = (DrawablePtr) fbGetWindowPixmap(pDrawable);
    fbGetStipDrawable(pDrawable, bits, stride, bpp, xoff, yoff);
    first = bits - stride;
    last = bits + stride * pDrawable->height;
    if (!fbValidateBits (first, stride, FB_HEAD_BITS) ||
	!fbValidateBits (last, stride, FB_TAIL_BITS))
	fbInitializeDrawable(pDrawable);
    fbFinishAccess (pDrawable);
}

void
fbSetBits (FbStip *bits, int stride, FbStip data)
{
    while (stride--)
	*bits++ = data;
}

void
fbInitializeDrawable (DrawablePtr pDrawable)
{
    FbStip  *bits, *first, *last;
    int	    stride, bpp;
    int	    xoff, yoff;
    
    fbGetStipDrawable(pDrawable, bits, stride, bpp, xoff, yoff);
    first = bits - stride;
    last = bits + stride * pDrawable->height;
    fbSetBits (first, stride, FB_HEAD_BITS);
    fbSetBits (last, stride, FB_TAIL_BITS);
    fbFinishAccess (pDrawable);
}
#endif /* FB_DEBUG */
>>>>>>> 5d8e1ad0
<|MERGE_RESOLUTION|>--- conflicted
+++ resolved
@@ -1,776 +1,381 @@
-<<<<<<< HEAD
-/*
- * Copyright © 1998 Keith Packard
- *
- * Permission to use, copy, modify, distribute, and sell this software and its
- * documentation for any purpose is hereby granted without fee, provided that
- * the above copyright notice appear in all copies and that both that
- * copyright notice and this permission notice appear in supporting
- * documentation, and that the name of Keith Packard not be used in
- * advertising or publicity pertaining to distribution of the software without
- * specific, written prior permission.  Keith Packard makes no
- * representations about the suitability of this software for any purpose.  It
- * is provided "as is" without express or implied warranty.
- *
- * KEITH PACKARD DISCLAIMS ALL WARRANTIES WITH REGARD TO THIS SOFTWARE,
- * INCLUDING ALL IMPLIED WARRANTIES OF MERCHANTABILITY AND FITNESS, IN NO
- * EVENT SHALL KEITH PACKARD BE LIABLE FOR ANY SPECIAL, INDIRECT OR
- * CONSEQUENTIAL DAMAGES OR ANY DAMAGES WHATSOEVER RESULTING FROM LOSS OF USE,
- * DATA OR PROFITS, WHETHER IN AN ACTION OF CONTRACT, NEGLIGENCE OR OTHER
- * TORTIOUS ACTION, ARISING OUT OF OR IN CONNECTION WITH THE USE OR
- * PERFORMANCE OF THIS SOFTWARE.
- */
-
-#ifdef HAVE_DIX_CONFIG_H
-#include <dix-config.h>
-#endif
-
-#include <stdlib.h>
-
-#include "fb.h"
-
-PixmapPtr
-fbCreatePixmapBpp (ScreenPtr pScreen, int width, int height, int depth, int bpp,
-		   unsigned usage_hint)
-{
-    PixmapPtr	pPixmap;
-    size_t	datasize;
-    size_t	paddedWidth;
-    int		adjust;
-    int		base;
-
-    paddedWidth = ((width * bpp + FB_MASK) >> FB_SHIFT) * sizeof (FbBits);
-    if (paddedWidth / 4 > 32767 || height > 32767)
-	return NullPixmap;
-    datasize = height * paddedWidth;
-    base = pScreen->totalPixmapSize;
-    adjust = 0;
-    if (base & 7)
-	adjust = 8 - (base & 7);
-    datasize += adjust;
-#ifdef FB_DEBUG
-    datasize += 2 * paddedWidth;
-#endif
-    pPixmap = AllocatePixmap(pScreen, datasize);
-    if (!pPixmap)
-	return NullPixmap;
-    pPixmap->drawable.type = DRAWABLE_PIXMAP;
-    pPixmap->drawable.class = 0;
-    pPixmap->drawable.pScreen = pScreen;
-    pPixmap->drawable.depth = depth;
-    pPixmap->drawable.bitsPerPixel = bpp;
-    pPixmap->drawable.id = 0;
-    pPixmap->drawable.serialNumber = NEXT_SERIAL_NUMBER;
-    pPixmap->drawable.x = 0;
-    pPixmap->drawable.y = 0;
-    pPixmap->drawable.width = width;
-    pPixmap->drawable.height = height;
-    pPixmap->devKind = paddedWidth;
-    pPixmap->refcnt = 1;
-    pPixmap->devPrivate.ptr = (pointer) ((char *)pPixmap + base + adjust);
-
-#ifdef FB_DEBUG
-    pPixmap->devPrivate.ptr = (void *) ((char *) pPixmap->devPrivate.ptr + paddedWidth);
-    fbInitializeDrawable (&pPixmap->drawable);
-#endif
-
-#ifdef COMPOSITE
-    pPixmap->screen_x = 0;
-    pPixmap->screen_y = 0;
-#endif
-
-    pPixmap->usage_hint = usage_hint;
-
-    return pPixmap;
-}
-
-PixmapPtr
-fbCreatePixmap (ScreenPtr pScreen, int width, int height, int depth,
-		unsigned usage_hint)
-{
-    int	bpp;
-    bpp = BitsPerPixel (depth);
-#ifdef FB_SCREEN_PRIVATE
-    if (bpp == 32 && depth <= 24)
-	bpp = fbGetScreenPrivate(pScreen)->pix32bpp;
-#endif
-    return fbCreatePixmapBpp (pScreen, width, height, depth, bpp, usage_hint);
-}
-
-Bool
-fbDestroyPixmap (PixmapPtr pPixmap)
-{
-    if(--pPixmap->refcnt)
-	return TRUE;
-    FreePixmap(pPixmap);
-    return TRUE;
-}
-
-#define ADDRECT(reg,r,fr,rx1,ry1,rx2,ry2)			\
-if (((rx1) < (rx2)) && ((ry1) < (ry2)) &&			\
-    (!((reg)->data->numRects &&					\
-       ((r-1)->y1 == (ry1)) &&					\
-       ((r-1)->y2 == (ry2)) &&					\
-       ((r-1)->x1 <= (rx1)) &&					\
-       ((r-1)->x2 >= (rx2)))))					\
-{								\
-    if ((reg)->data->numRects == (reg)->data->size)		\
-    {								\
-	RegionRectAlloc(reg, 1);					\
-	fr = RegionBoxptr(reg);				\
-	r = fr + (reg)->data->numRects;				\
-    }								\
-    r->x1 = (rx1);						\
-    r->y1 = (ry1);						\
-    r->x2 = (rx2);						\
-    r->y2 = (ry2);						\
-    (reg)->data->numRects++;					\
-    if(r->x1 < (reg)->extents.x1)				\
-	(reg)->extents.x1 = r->x1;				\
-    if(r->x2 > (reg)->extents.x2)				\
-	(reg)->extents.x2 = r->x2;				\
-    r++;							\
-}
-
-/* Convert bitmap clip mask into clipping region. 
- * First, goes through each line and makes boxes by noting the transitions
- * from 0 to 1 and 1 to 0.
- * Then it coalesces the current line with the previous if they have boxes
- * at the same X coordinates.
- */
-RegionPtr
-fbPixmapToRegion(PixmapPtr pPix)
-{
-    register RegionPtr	pReg;
-    FbBits		*pw, w;
-    register int	ib;
-    int			width, h, base, rx1 = 0, crects;
-    FbBits		*pwLineEnd;
-    int			irectPrevStart, irectLineStart;
-    register BoxPtr	prectO, prectN;
-    BoxPtr		FirstRect, rects, prectLineStart;
-    Bool		fInBox, fSame;
-    register FbBits	mask0 = FB_ALLONES & ~FbScrRight(FB_ALLONES, 1);
-    FbBits		*pwLine;
-    int			nWidth;
-    
-    pReg = RegionCreate(NULL, 1);
-    if(!pReg)
-	return NullRegion;
-    FirstRect = RegionBoxptr(pReg);
-    rects = FirstRect;
-
-    fbPrepareAccess(&pPix->drawable);
-
-    pwLine = (FbBits *) pPix->devPrivate.ptr;
-    nWidth = pPix->devKind >> (FB_SHIFT-3);
-
-    width = pPix->drawable.width;
-    pReg->extents.x1 = width - 1;
-    pReg->extents.x2 = 0;
-    irectPrevStart = -1;
-    for(h = 0; h < pPix->drawable.height; h++)
-    {
-	pw = pwLine;
-	pwLine += nWidth;
-	irectLineStart = rects - FirstRect;
-	/* If the Screen left most bit of the word is set, we're starting in
-	 * a box */
-	if(READ(pw) & mask0)
-	{
-	    fInBox = TRUE;
-	    rx1 = 0;
-	}
-	else
-	    fInBox = FALSE;
-	/* Process all words which are fully in the pixmap */
-	pwLineEnd = pw + (width >> FB_SHIFT);
-	for (base = 0; pw < pwLineEnd; base += FB_UNIT)
-	{
-	    w = READ(pw++);
-	    if (fInBox)
-	    {
-		if (!~w)
-		    continue;
-	    }
-	    else
-	    {
-		if (!w)
-		    continue;
-	    }
-	    for(ib = 0; ib < FB_UNIT; ib++)
-	    {
-	        /* If the Screen left most bit of the word is set, we're
-		 * starting a box */
-		if(w & mask0)
-		{
-		    if(!fInBox)
-		    {
-			rx1 = base + ib;
-			/* start new box */
-			fInBox = TRUE;
-		    }
-		}
-		else
-		{
-		    if(fInBox)
-		    {
-			/* end box */
-			ADDRECT(pReg, rects, FirstRect,
-				rx1, h, base + ib, h + 1);
-			fInBox = FALSE;
-		    }
-		}
-		/* Shift the word VISUALLY left one. */
-		w = FbScrLeft(w, 1);
-	    }
-	}
-	if(width & FB_MASK)
-	{
-	    /* Process final partial word on line */
-	    w = READ(pw++);
-	    for(ib = 0; ib < (width & FB_MASK); ib++)
-	    {
-	        /* If the Screen left most bit of the word is set, we're
-		 * starting a box */
-		if(w & mask0)
-		{
-		    if(!fInBox)
-		    {
-			rx1 = base + ib;
-			/* start new box */
-			fInBox = TRUE;
-		    }
-		}
-		else
-		{
-		    if(fInBox)
-		    {
-			/* end box */
-			ADDRECT(pReg, rects, FirstRect,
-				rx1, h, base + ib, h + 1);
-			fInBox = FALSE;
-		    }
-		}
-		/* Shift the word VISUALLY left one. */
-		w = FbScrLeft(w, 1);
-	    }
-	}
-	/* If scanline ended with last bit set, end the box */
-	if(fInBox)
-	{
-	    ADDRECT(pReg, rects, FirstRect,
-		    rx1, h, base + (width & FB_MASK), h + 1);
-	}
-	/* if all rectangles on this line have the same x-coords as
-	 * those on the previous line, then add 1 to all the previous  y2s and 
-	 * throw away all the rectangles from this line 
-	 */
-	fSame = FALSE;
-	if(irectPrevStart != -1)
-	{
-	    crects = irectLineStart - irectPrevStart;
-	    if(crects == ((rects - FirstRect) - irectLineStart))
-	    {
-	        prectO = FirstRect + irectPrevStart;
-	        prectN = prectLineStart = FirstRect + irectLineStart;
-		fSame = TRUE;
-	        while(prectO < prectLineStart)
-		{
-		    if((prectO->x1 != prectN->x1) || (prectO->x2 != prectN->x2))
-		    {
-			  fSame = FALSE;
-			  break;
-		    }
-		    prectO++;
-		    prectN++;
-		}
-		if (fSame)
-		{
-		    prectO = FirstRect + irectPrevStart;
-		    while(prectO < prectLineStart)
-		    {
-			prectO->y2 += 1;
-			prectO++;
-		    }
-		    rects -= crects;
-		    pReg->data->numRects -= crects;
-		}
-	    }
-	}
-	if(!fSame)
-	    irectPrevStart = irectLineStart;
-    }
-    if (!pReg->data->numRects)
-	pReg->extents.x1 = pReg->extents.x2 = 0;
-    else
-    {
-	pReg->extents.y1 = RegionBoxptr(pReg)->y1;
-	pReg->extents.y2 = RegionEnd(pReg)->y2;
-	if (pReg->data->numRects == 1)
-	{
-	    free(pReg->data);
-	    pReg->data = (RegDataPtr)NULL;
-	}
-    }
-
-    fbFinishAccess(&pPix->drawable);
-#ifdef DEBUG
-    if (!RegionIsValid(pReg))
-	FatalError("Assertion failed file %s, line %d: expr\n", __FILE__, __LINE__);
-#endif
-    return pReg;
-}
-
-#ifdef FB_DEBUG
-
-#include <stdio.h>
-
-static Bool
-fbValidateBits (FbStip *bits, int stride, FbStip data)
-{
-    while (stride--)
-    {
-	if (*bits != data)
-	{
-	    fprintf (stderr, "fbValidateBits failed at 0x%x (is 0x%x want 0x%x)\n",bits, *bits, data);
-	    return FALSE;
-	}
-	bits++;
-    }
-}
-
-void
-fbValidateDrawable (DrawablePtr pDrawable)
-{
-    FbStip	*bits, *first, *last;
-    int		stride, bpp;
-    int		xoff, yoff;
-    int		height;
-    Bool	failed;
-    
-    if (pDrawable->type != DRAWABLE_PIXMAP)
-	pDrawable = (DrawablePtr) fbGetWindowPixmap(pDrawable);
-    fbGetStipDrawable(pDrawable, bits, stride, bpp, xoff, yoff);
-    first = bits - stride;
-    last = bits + stride * pDrawable->height;
-    if (!fbValidateBits (first, stride, FB_HEAD_BITS) ||
-	!fbValidateBits (last, stride, FB_TAIL_BITS))
-	fbInitializeDrawable(pDrawable);
-    fbFinishAccess (pDrawable);
-}
-
-void
-fbSetBits (FbStip *bits, int stride, FbStip data)
-{
-    while (stride--)
-	*bits++ = data;
-}
-
-void
-fbInitializeDrawable (DrawablePtr pDrawable)
-{
-    FbStip  *bits, *first, *last;
-    int	    stride, bpp;
-    int	    xoff, yoff;
-    
-    fbGetStipDrawable(pDrawable, bits, stride, bpp, xoff, yoff);
-    first = bits - stride;
-    last = bits + stride * pDrawable->height;
-    fbSetBits (first, stride, FB_HEAD_BITS);
-    fbSetBits (last, stride, FB_TAIL_BITS);
-    fbFinishAccess (pDrawable);
-}
-#endif /* FB_DEBUG */
-=======
-/*
- * Copyright © 1998 Keith Packard
- *
- * Permission to use, copy, modify, distribute, and sell this software and its
- * documentation for any purpose is hereby granted without fee, provided that
- * the above copyright notice appear in all copies and that both that
- * copyright notice and this permission notice appear in supporting
- * documentation, and that the name of Keith Packard not be used in
- * advertising or publicity pertaining to distribution of the software without
- * specific, written prior permission.  Keith Packard makes no
- * representations about the suitability of this software for any purpose.  It
- * is provided "as is" without express or implied warranty.
- *
- * KEITH PACKARD DISCLAIMS ALL WARRANTIES WITH REGARD TO THIS SOFTWARE,
- * INCLUDING ALL IMPLIED WARRANTIES OF MERCHANTABILITY AND FITNESS, IN NO
- * EVENT SHALL KEITH PACKARD BE LIABLE FOR ANY SPECIAL, INDIRECT OR
- * CONSEQUENTIAL DAMAGES OR ANY DAMAGES WHATSOEVER RESULTING FROM LOSS OF USE,
- * DATA OR PROFITS, WHETHER IN AN ACTION OF CONTRACT, NEGLIGENCE OR OTHER
- * TORTIOUS ACTION, ARISING OUT OF OR IN CONNECTION WITH THE USE OR
- * PERFORMANCE OF THIS SOFTWARE.
- */
-
-#ifdef HAVE_DIX_CONFIG_H
-#include <dix-config.h>
-#endif
-
-#include <stdlib.h>
-
-#include "fb.h"
-
-PixmapPtr
-fbCreatePixmapBpp (ScreenPtr pScreen, int width, int height, int depth, int bpp,
-		   unsigned usage_hint)
-{
-    PixmapPtr	pPixmap;
-    size_t	datasize;
-    size_t	paddedWidth;
-    int		adjust;
-    int		base;
-
-    paddedWidth = ((width * bpp + FB_MASK) >> FB_SHIFT) * sizeof (FbBits);
-    if (paddedWidth / 4 > 32767 || height > 32767)
-	return NullPixmap;
-    datasize = height * paddedWidth;
-    base = pScreen->totalPixmapSize;
-    adjust = 0;
-    if (base & 7)
-	adjust = 8 - (base & 7);
-    datasize += adjust;
-#ifdef FB_DEBUG
-    datasize += 2 * paddedWidth;
-#endif
-    pPixmap = AllocatePixmap(pScreen, datasize);
-    if (!pPixmap)
-	return NullPixmap;
-    pPixmap->drawable.type = DRAWABLE_PIXMAP;
-    pPixmap->drawable.class = 0;
-    pPixmap->drawable.pScreen = pScreen;
-    pPixmap->drawable.depth = depth;
-    pPixmap->drawable.bitsPerPixel = bpp;
-    pPixmap->drawable.id = 0;
-    pPixmap->drawable.serialNumber = NEXT_SERIAL_NUMBER;
-    pPixmap->drawable.x = 0;
-    pPixmap->drawable.y = 0;
-    pPixmap->drawable.width = width;
-    pPixmap->drawable.height = height;
-    pPixmap->devKind = paddedWidth;
-    pPixmap->refcnt = 1;
-    pPixmap->devPrivate.ptr = (pointer) ((char *)pPixmap + base + adjust);
-
-#ifdef FB_DEBUG
-    pPixmap->devPrivate.ptr = (void *) ((char *) pPixmap->devPrivate.ptr + paddedWidth);
-    fbInitializeDrawable (&pPixmap->drawable);
-#endif
-
-#ifdef COMPOSITE
-    pPixmap->screen_x = 0;
-    pPixmap->screen_y = 0;
-#endif
-
-    pPixmap->usage_hint = usage_hint;
-
-    return pPixmap;
-}
-
-PixmapPtr
-fbCreatePixmap (ScreenPtr pScreen, int width, int height, int depth,
-		unsigned usage_hint)
-{
-    int	bpp;
-    bpp = BitsPerPixel (depth);
-    if (bpp == 32 && depth <= 24)
-	bpp = fbGetScreenPrivate(pScreen)->pix32bpp;
-    return fbCreatePixmapBpp (pScreen, width, height, depth, bpp, usage_hint);
-}
-
-Bool
-fbDestroyPixmap (PixmapPtr pPixmap)
-{
-    if(--pPixmap->refcnt)
-	return TRUE;
-    FreePixmap(pPixmap);
-    return TRUE;
-}
-
-#define ADDRECT(reg,r,fr,rx1,ry1,rx2,ry2)			\
-if (((rx1) < (rx2)) && ((ry1) < (ry2)) &&			\
-    (!((reg)->data->numRects &&					\
-       ((r-1)->y1 == (ry1)) &&					\
-       ((r-1)->y2 == (ry2)) &&					\
-       ((r-1)->x1 <= (rx1)) &&					\
-       ((r-1)->x2 >= (rx2)))))					\
-{								\
-    if ((reg)->data->numRects == (reg)->data->size)		\
-    {								\
-	RegionRectAlloc(reg, 1);					\
-	fr = RegionBoxptr(reg);				\
-	r = fr + (reg)->data->numRects;				\
-    }								\
-    r->x1 = (rx1);						\
-    r->y1 = (ry1);						\
-    r->x2 = (rx2);						\
-    r->y2 = (ry2);						\
-    (reg)->data->numRects++;					\
-    if(r->x1 < (reg)->extents.x1)				\
-	(reg)->extents.x1 = r->x1;				\
-    if(r->x2 > (reg)->extents.x2)				\
-	(reg)->extents.x2 = r->x2;				\
-    r++;							\
-}
-
-/* Convert bitmap clip mask into clipping region. 
- * First, goes through each line and makes boxes by noting the transitions
- * from 0 to 1 and 1 to 0.
- * Then it coalesces the current line with the previous if they have boxes
- * at the same X coordinates.
- */
-RegionPtr
-fbPixmapToRegion(PixmapPtr pPix)
-{
-    register RegionPtr	pReg;
-    FbBits		*pw, w;
-    register int	ib;
-    int			width, h, base, rx1 = 0, crects;
-    FbBits		*pwLineEnd;
-    int			irectPrevStart, irectLineStart;
-    register BoxPtr	prectO, prectN;
-    BoxPtr		FirstRect, rects, prectLineStart;
-    Bool		fInBox, fSame;
-    register FbBits	mask0 = FB_ALLONES & ~FbScrRight(FB_ALLONES, 1);
-    FbBits		*pwLine;
-    int			nWidth;
-    
-    pReg = RegionCreate(NULL, 1);
-    if(!pReg)
-	return NullRegion;
-    FirstRect = RegionBoxptr(pReg);
-    rects = FirstRect;
-
-    fbPrepareAccess(&pPix->drawable);
-
-    pwLine = (FbBits *) pPix->devPrivate.ptr;
-    nWidth = pPix->devKind >> (FB_SHIFT-3);
-
-    width = pPix->drawable.width;
-    pReg->extents.x1 = width - 1;
-    pReg->extents.x2 = 0;
-    irectPrevStart = -1;
-    for(h = 0; h < pPix->drawable.height; h++)
-    {
-	pw = pwLine;
-	pwLine += nWidth;
-	irectLineStart = rects - FirstRect;
-	/* If the Screen left most bit of the word is set, we're starting in
-	 * a box */
-	if(READ(pw) & mask0)
-	{
-	    fInBox = TRUE;
-	    rx1 = 0;
-	}
-	else
-	    fInBox = FALSE;
-	/* Process all words which are fully in the pixmap */
-	pwLineEnd = pw + (width >> FB_SHIFT);
-	for (base = 0; pw < pwLineEnd; base += FB_UNIT)
-	{
-	    w = READ(pw++);
-	    if (fInBox)
-	    {
-		if (!~w)
-		    continue;
-	    }
-	    else
-	    {
-		if (!w)
-		    continue;
-	    }
-	    for(ib = 0; ib < FB_UNIT; ib++)
-	    {
-	        /* If the Screen left most bit of the word is set, we're
-		 * starting a box */
-		if(w & mask0)
-		{
-		    if(!fInBox)
-		    {
-			rx1 = base + ib;
-			/* start new box */
-			fInBox = TRUE;
-		    }
-		}
-		else
-		{
-		    if(fInBox)
-		    {
-			/* end box */
-			ADDRECT(pReg, rects, FirstRect,
-				rx1, h, base + ib, h + 1);
-			fInBox = FALSE;
-		    }
-		}
-		/* Shift the word VISUALLY left one. */
-		w = FbScrLeft(w, 1);
-	    }
-	}
-	if(width & FB_MASK)
-	{
-	    /* Process final partial word on line */
-	    w = READ(pw++);
-	    for(ib = 0; ib < (width & FB_MASK); ib++)
-	    {
-	        /* If the Screen left most bit of the word is set, we're
-		 * starting a box */
-		if(w & mask0)
-		{
-		    if(!fInBox)
-		    {
-			rx1 = base + ib;
-			/* start new box */
-			fInBox = TRUE;
-		    }
-		}
-		else
-		{
-		    if(fInBox)
-		    {
-			/* end box */
-			ADDRECT(pReg, rects, FirstRect,
-				rx1, h, base + ib, h + 1);
-			fInBox = FALSE;
-		    }
-		}
-		/* Shift the word VISUALLY left one. */
-		w = FbScrLeft(w, 1);
-	    }
-	}
-	/* If scanline ended with last bit set, end the box */
-	if(fInBox)
-	{
-	    ADDRECT(pReg, rects, FirstRect,
-		    rx1, h, base + (width & FB_MASK), h + 1);
-	}
-	/* if all rectangles on this line have the same x-coords as
-	 * those on the previous line, then add 1 to all the previous  y2s and 
-	 * throw away all the rectangles from this line 
-	 */
-	fSame = FALSE;
-	if(irectPrevStart != -1)
-	{
-	    crects = irectLineStart - irectPrevStart;
-	    if(crects == ((rects - FirstRect) - irectLineStart))
-	    {
-	        prectO = FirstRect + irectPrevStart;
-	        prectN = prectLineStart = FirstRect + irectLineStart;
-		fSame = TRUE;
-	        while(prectO < prectLineStart)
-		{
-		    if((prectO->x1 != prectN->x1) || (prectO->x2 != prectN->x2))
-		    {
-			  fSame = FALSE;
-			  break;
-		    }
-		    prectO++;
-		    prectN++;
-		}
-		if (fSame)
-		{
-		    prectO = FirstRect + irectPrevStart;
-		    while(prectO < prectLineStart)
-		    {
-			prectO->y2 += 1;
-			prectO++;
-		    }
-		    rects -= crects;
-		    pReg->data->numRects -= crects;
-		}
-	    }
-	}
-	if(!fSame)
-	    irectPrevStart = irectLineStart;
-    }
-    if (!pReg->data->numRects)
-	pReg->extents.x1 = pReg->extents.x2 = 0;
-    else
-    {
-	pReg->extents.y1 = RegionBoxptr(pReg)->y1;
-	pReg->extents.y2 = RegionEnd(pReg)->y2;
-	if (pReg->data->numRects == 1)
-	{
-	    free(pReg->data);
-	    pReg->data = (RegDataPtr)NULL;
-	}
-    }
-
-    fbFinishAccess(&pPix->drawable);
-#ifdef DEBUG
-    if (!RegionIsValid(pReg))
-	FatalError("Assertion failed file %s, line %d: expr\n", __FILE__, __LINE__);
-#endif
-    return pReg;
-}
-
-#ifdef FB_DEBUG
-
-#ifndef WIN32
-#include <stdio.h>
-#else
-#include <dbg.h>
-#endif
-
-static Bool
-fbValidateBits (FbStip *bits, int stride, FbStip data)
-{
-    while (stride--)
-    {
-	if (*bits != data)
-	{
-#ifdef WIN32
-	    NCD_DEBUG ((DEBUG_FAILURE, "fdValidateBits failed at 0x%x (is 0x%x want 0x%x)",
-			bits, *bits, data));
-#else
-	    fprintf (stderr, "fbValidateBits failed\n");
-#endif
-	    return FALSE;
-	}
-	bits++;
-    }
-}
-
-void
-fbValidateDrawable (DrawablePtr pDrawable)
-{
-    FbStip	*bits, *first, *last;
-    int		stride, bpp;
-    int		xoff, yoff;
-    int		height;
-    Bool	failed;
-    
-    if (pDrawable->type != DRAWABLE_PIXMAP)
-	pDrawable = (DrawablePtr) fbGetWindowPixmap(pDrawable);
-    fbGetStipDrawable(pDrawable, bits, stride, bpp, xoff, yoff);
-    first = bits - stride;
-    last = bits + stride * pDrawable->height;
-    if (!fbValidateBits (first, stride, FB_HEAD_BITS) ||
-	!fbValidateBits (last, stride, FB_TAIL_BITS))
-	fbInitializeDrawable(pDrawable);
-    fbFinishAccess (pDrawable);
-}
-
-void
-fbSetBits (FbStip *bits, int stride, FbStip data)
-{
-    while (stride--)
-	*bits++ = data;
-}
-
-void
-fbInitializeDrawable (DrawablePtr pDrawable)
-{
-    FbStip  *bits, *first, *last;
-    int	    stride, bpp;
-    int	    xoff, yoff;
-    
-    fbGetStipDrawable(pDrawable, bits, stride, bpp, xoff, yoff);
-    first = bits - stride;
-    last = bits + stride * pDrawable->height;
-    fbSetBits (first, stride, FB_HEAD_BITS);
-    fbSetBits (last, stride, FB_TAIL_BITS);
-    fbFinishAccess (pDrawable);
-}
-#endif /* FB_DEBUG */
->>>>>>> 5d8e1ad0
+/*
+ * Copyright © 1998 Keith Packard
+ *
+ * Permission to use, copy, modify, distribute, and sell this software and its
+ * documentation for any purpose is hereby granted without fee, provided that
+ * the above copyright notice appear in all copies and that both that
+ * copyright notice and this permission notice appear in supporting
+ * documentation, and that the name of Keith Packard not be used in
+ * advertising or publicity pertaining to distribution of the software without
+ * specific, written prior permission.  Keith Packard makes no
+ * representations about the suitability of this software for any purpose.  It
+ * is provided "as is" without express or implied warranty.
+ *
+ * KEITH PACKARD DISCLAIMS ALL WARRANTIES WITH REGARD TO THIS SOFTWARE,
+ * INCLUDING ALL IMPLIED WARRANTIES OF MERCHANTABILITY AND FITNESS, IN NO
+ * EVENT SHALL KEITH PACKARD BE LIABLE FOR ANY SPECIAL, INDIRECT OR
+ * CONSEQUENTIAL DAMAGES OR ANY DAMAGES WHATSOEVER RESULTING FROM LOSS OF USE,
+ * DATA OR PROFITS, WHETHER IN AN ACTION OF CONTRACT, NEGLIGENCE OR OTHER
+ * TORTIOUS ACTION, ARISING OUT OF OR IN CONNECTION WITH THE USE OR
+ * PERFORMANCE OF THIS SOFTWARE.
+ */
+
+#ifdef HAVE_DIX_CONFIG_H
+#include <dix-config.h>
+#endif
+
+#include <stdlib.h>
+
+#include "fb.h"
+
+PixmapPtr
+fbCreatePixmapBpp (ScreenPtr pScreen, int width, int height, int depth, int bpp,
+		   unsigned usage_hint)
+{
+    PixmapPtr	pPixmap;
+    size_t	datasize;
+    size_t	paddedWidth;
+    int		adjust;
+    int		base;
+
+    paddedWidth = ((width * bpp + FB_MASK) >> FB_SHIFT) * sizeof (FbBits);
+    if (paddedWidth / 4 > 32767 || height > 32767)
+	return NullPixmap;
+    datasize = height * paddedWidth;
+    base = pScreen->totalPixmapSize;
+    adjust = 0;
+    if (base & 7)
+	adjust = 8 - (base & 7);
+    datasize += adjust;
+#ifdef FB_DEBUG
+    datasize += 2 * paddedWidth;
+#endif
+    pPixmap = AllocatePixmap(pScreen, datasize);
+    if (!pPixmap)
+	return NullPixmap;
+    pPixmap->drawable.type = DRAWABLE_PIXMAP;
+    pPixmap->drawable.class = 0;
+    pPixmap->drawable.pScreen = pScreen;
+    pPixmap->drawable.depth = depth;
+    pPixmap->drawable.bitsPerPixel = bpp;
+    pPixmap->drawable.id = 0;
+    pPixmap->drawable.serialNumber = NEXT_SERIAL_NUMBER;
+    pPixmap->drawable.x = 0;
+    pPixmap->drawable.y = 0;
+    pPixmap->drawable.width = width;
+    pPixmap->drawable.height = height;
+    pPixmap->devKind = paddedWidth;
+    pPixmap->refcnt = 1;
+    pPixmap->devPrivate.ptr = (pointer) ((char *)pPixmap + base + adjust);
+
+#ifdef FB_DEBUG
+    pPixmap->devPrivate.ptr = (void *) ((char *) pPixmap->devPrivate.ptr + paddedWidth);
+    fbInitializeDrawable (&pPixmap->drawable);
+#endif
+
+#ifdef COMPOSITE
+    pPixmap->screen_x = 0;
+    pPixmap->screen_y = 0;
+#endif
+
+    pPixmap->usage_hint = usage_hint;
+
+    return pPixmap;
+}
+
+PixmapPtr
+fbCreatePixmap (ScreenPtr pScreen, int width, int height, int depth,
+		unsigned usage_hint)
+{
+    int	bpp;
+    bpp = BitsPerPixel (depth);
+    if (bpp == 32 && depth <= 24)
+	bpp = fbGetScreenPrivate(pScreen)->pix32bpp;
+    return fbCreatePixmapBpp (pScreen, width, height, depth, bpp, usage_hint);
+}
+
+Bool
+fbDestroyPixmap (PixmapPtr pPixmap)
+{
+    if(--pPixmap->refcnt)
+	return TRUE;
+    FreePixmap(pPixmap);
+    return TRUE;
+}
+
+#define ADDRECT(reg,r,fr,rx1,ry1,rx2,ry2)			\
+if (((rx1) < (rx2)) && ((ry1) < (ry2)) &&			\
+    (!((reg)->data->numRects &&					\
+       ((r-1)->y1 == (ry1)) &&					\
+       ((r-1)->y2 == (ry2)) &&					\
+       ((r-1)->x1 <= (rx1)) &&					\
+       ((r-1)->x2 >= (rx2)))))					\
+{								\
+    if ((reg)->data->numRects == (reg)->data->size)		\
+    {								\
+	RegionRectAlloc(reg, 1);					\
+	fr = RegionBoxptr(reg);				\
+	r = fr + (reg)->data->numRects;				\
+    }								\
+    r->x1 = (rx1);						\
+    r->y1 = (ry1);						\
+    r->x2 = (rx2);						\
+    r->y2 = (ry2);						\
+    (reg)->data->numRects++;					\
+    if(r->x1 < (reg)->extents.x1)				\
+	(reg)->extents.x1 = r->x1;				\
+    if(r->x2 > (reg)->extents.x2)				\
+	(reg)->extents.x2 = r->x2;				\
+    r++;							\
+}
+
+/* Convert bitmap clip mask into clipping region. 
+ * First, goes through each line and makes boxes by noting the transitions
+ * from 0 to 1 and 1 to 0.
+ * Then it coalesces the current line with the previous if they have boxes
+ * at the same X coordinates.
+ */
+RegionPtr
+fbPixmapToRegion(PixmapPtr pPix)
+{
+    register RegionPtr	pReg;
+    FbBits		*pw, w;
+    register int	ib;
+    int			width, h, base, rx1 = 0, crects;
+    FbBits		*pwLineEnd;
+    int			irectPrevStart, irectLineStart;
+    register BoxPtr	prectO, prectN;
+    BoxPtr		FirstRect, rects, prectLineStart;
+    Bool		fInBox, fSame;
+    register FbBits	mask0 = FB_ALLONES & ~FbScrRight(FB_ALLONES, 1);
+    FbBits		*pwLine;
+    int			nWidth;
+    
+    pReg = RegionCreate(NULL, 1);
+    if(!pReg)
+	return NullRegion;
+    FirstRect = RegionBoxptr(pReg);
+    rects = FirstRect;
+
+    fbPrepareAccess(&pPix->drawable);
+
+    pwLine = (FbBits *) pPix->devPrivate.ptr;
+    nWidth = pPix->devKind >> (FB_SHIFT-3);
+
+    width = pPix->drawable.width;
+    pReg->extents.x1 = width - 1;
+    pReg->extents.x2 = 0;
+    irectPrevStart = -1;
+    for(h = 0; h < pPix->drawable.height; h++)
+    {
+	pw = pwLine;
+	pwLine += nWidth;
+	irectLineStart = rects - FirstRect;
+	/* If the Screen left most bit of the word is set, we're starting in
+	 * a box */
+	if(READ(pw) & mask0)
+	{
+	    fInBox = TRUE;
+	    rx1 = 0;
+	}
+	else
+	    fInBox = FALSE;
+	/* Process all words which are fully in the pixmap */
+	pwLineEnd = pw + (width >> FB_SHIFT);
+	for (base = 0; pw < pwLineEnd; base += FB_UNIT)
+	{
+	    w = READ(pw++);
+	    if (fInBox)
+	    {
+		if (!~w)
+		    continue;
+	    }
+	    else
+	    {
+		if (!w)
+		    continue;
+	    }
+	    for(ib = 0; ib < FB_UNIT; ib++)
+	    {
+	        /* If the Screen left most bit of the word is set, we're
+		 * starting a box */
+		if(w & mask0)
+		{
+		    if(!fInBox)
+		    {
+			rx1 = base + ib;
+			/* start new box */
+			fInBox = TRUE;
+		    }
+		}
+		else
+		{
+		    if(fInBox)
+		    {
+			/* end box */
+			ADDRECT(pReg, rects, FirstRect,
+				rx1, h, base + ib, h + 1);
+			fInBox = FALSE;
+		    }
+		}
+		/* Shift the word VISUALLY left one. */
+		w = FbScrLeft(w, 1);
+	    }
+	}
+	if(width & FB_MASK)
+	{
+	    /* Process final partial word on line */
+	    w = READ(pw++);
+	    for(ib = 0; ib < (width & FB_MASK); ib++)
+	    {
+	        /* If the Screen left most bit of the word is set, we're
+		 * starting a box */
+		if(w & mask0)
+		{
+		    if(!fInBox)
+		    {
+			rx1 = base + ib;
+			/* start new box */
+			fInBox = TRUE;
+		    }
+		}
+		else
+		{
+		    if(fInBox)
+		    {
+			/* end box */
+			ADDRECT(pReg, rects, FirstRect,
+				rx1, h, base + ib, h + 1);
+			fInBox = FALSE;
+		    }
+		}
+		/* Shift the word VISUALLY left one. */
+		w = FbScrLeft(w, 1);
+	    }
+	}
+	/* If scanline ended with last bit set, end the box */
+	if(fInBox)
+	{
+	    ADDRECT(pReg, rects, FirstRect,
+		    rx1, h, base + (width & FB_MASK), h + 1);
+	}
+	/* if all rectangles on this line have the same x-coords as
+	 * those on the previous line, then add 1 to all the previous  y2s and 
+	 * throw away all the rectangles from this line 
+	 */
+	fSame = FALSE;
+	if(irectPrevStart != -1)
+	{
+	    crects = irectLineStart - irectPrevStart;
+	    if(crects == ((rects - FirstRect) - irectLineStart))
+	    {
+	        prectO = FirstRect + irectPrevStart;
+	        prectN = prectLineStart = FirstRect + irectLineStart;
+		fSame = TRUE;
+	        while(prectO < prectLineStart)
+		{
+		    if((prectO->x1 != prectN->x1) || (prectO->x2 != prectN->x2))
+		    {
+			  fSame = FALSE;
+			  break;
+		    }
+		    prectO++;
+		    prectN++;
+		}
+		if (fSame)
+		{
+		    prectO = FirstRect + irectPrevStart;
+		    while(prectO < prectLineStart)
+		    {
+			prectO->y2 += 1;
+			prectO++;
+		    }
+		    rects -= crects;
+		    pReg->data->numRects -= crects;
+		}
+	    }
+	}
+	if(!fSame)
+	    irectPrevStart = irectLineStart;
+    }
+    if (!pReg->data->numRects)
+	pReg->extents.x1 = pReg->extents.x2 = 0;
+    else
+    {
+	pReg->extents.y1 = RegionBoxptr(pReg)->y1;
+	pReg->extents.y2 = RegionEnd(pReg)->y2;
+	if (pReg->data->numRects == 1)
+	{
+	    free(pReg->data);
+	    pReg->data = (RegDataPtr)NULL;
+	}
+    }
+
+    fbFinishAccess(&pPix->drawable);
+#ifdef DEBUG
+    if (!RegionIsValid(pReg))
+	FatalError("Assertion failed file %s, line %d: expr\n", __FILE__, __LINE__);
+#endif
+    return pReg;
+}
+
+#ifdef FB_DEBUG
+
+#include <stdio.h>
+
+static Bool
+fbValidateBits (FbStip *bits, int stride, FbStip data)
+{
+    while (stride--)
+    {
+	if (*bits != data)
+	{
+	    fprintf (stderr, "fbValidateBits failed at 0x%x (is 0x%x want 0x%x)\n",bits, *bits, data);
+	    return FALSE;
+	}
+	bits++;
+    }
+}
+
+void
+fbValidateDrawable (DrawablePtr pDrawable)
+{
+    FbStip	*bits, *first, *last;
+    int		stride, bpp;
+    int		xoff, yoff;
+    int		height;
+    Bool	failed;
+    
+    if (pDrawable->type != DRAWABLE_PIXMAP)
+	pDrawable = (DrawablePtr) fbGetWindowPixmap(pDrawable);
+    fbGetStipDrawable(pDrawable, bits, stride, bpp, xoff, yoff);
+    first = bits - stride;
+    last = bits + stride * pDrawable->height;
+    if (!fbValidateBits (first, stride, FB_HEAD_BITS) ||
+	!fbValidateBits (last, stride, FB_TAIL_BITS))
+	fbInitializeDrawable(pDrawable);
+    fbFinishAccess (pDrawable);
+}
+
+void
+fbSetBits (FbStip *bits, int stride, FbStip data)
+{
+    while (stride--)
+	*bits++ = data;
+}
+
+void
+fbInitializeDrawable (DrawablePtr pDrawable)
+{
+    FbStip  *bits, *first, *last;
+    int	    stride, bpp;
+    int	    xoff, yoff;
+    
+    fbGetStipDrawable(pDrawable, bits, stride, bpp, xoff, yoff);
+    first = bits - stride;
+    last = bits + stride * pDrawable->height;
+    fbSetBits (first, stride, FB_HEAD_BITS);
+    fbSetBits (last, stride, FB_TAIL_BITS);
+    fbFinishAccess (pDrawable);
+}
+#endif /* FB_DEBUG */