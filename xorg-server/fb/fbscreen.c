<<<<<<< HEAD
/*
 * Copyright © 1998 Keith Packard
 *
 * Permission to use, copy, modify, distribute, and sell this software and its
 * documentation for any purpose is hereby granted without fee, provided that
 * the above copyright notice appear in all copies and that both that
 * copyright notice and this permission notice appear in supporting
 * documentation, and that the name of Keith Packard not be used in
 * advertising or publicity pertaining to distribution of the software without
 * specific, written prior permission.  Keith Packard makes no
 * representations about the suitability of this software for any purpose.  It
 * is provided "as is" without express or implied warranty.
 *
 * KEITH PACKARD DISCLAIMS ALL WARRANTIES WITH REGARD TO THIS SOFTWARE,
 * INCLUDING ALL IMPLIED WARRANTIES OF MERCHANTABILITY AND FITNESS, IN NO
 * EVENT SHALL KEITH PACKARD BE LIABLE FOR ANY SPECIAL, INDIRECT OR
 * CONSEQUENTIAL DAMAGES OR ANY DAMAGES WHATSOEVER RESULTING FROM LOSS OF USE,
 * DATA OR PROFITS, WHETHER IN AN ACTION OF CONTRACT, NEGLIGENCE OR OTHER
 * TORTIOUS ACTION, ARISING OUT OF OR IN CONNECTION WITH THE USE OR
 * PERFORMANCE OF THIS SOFTWARE.
 */

#ifdef HAVE_DIX_CONFIG_H
#include <dix-config.h>
#endif

#include "fb.h"

Bool
fbCloseScreen (int index, ScreenPtr pScreen)
{
    int	    d;
    DepthPtr	depths = pScreen->allowedDepths;

    for (d = 0; d < pScreen->numDepths; d++)
	free(depths[d].vids);
    free(depths);
    free(pScreen->visuals);
    free(pScreen->devPrivate);
    return TRUE;
}

Bool
fbRealizeFont(ScreenPtr pScreen, FontPtr pFont)
{
    return TRUE;
}

Bool
fbUnrealizeFont(ScreenPtr pScreen, FontPtr pFont)
{
    return TRUE;
}

void
fbQueryBestSize (int class, 
		 unsigned short *width, unsigned short *height,
		 ScreenPtr pScreen)
{
    unsigned short  w;
    
    switch (class) {
    case CursorShape:
	if (*width > pScreen->width)
	    *width = pScreen->width;
	if (*height > pScreen->height)
	    *height = pScreen->height;
	break;
    case TileShape:
    case StippleShape:
	w = *width;
	if ((w & (w - 1)) && w < FB_UNIT)
	{
	    for (w = 1; w < *width; w <<= 1)
		;
	    *width = w;
	}
    }
}

PixmapPtr
_fbGetWindowPixmap (WindowPtr pWindow)
{
    return fbGetWindowPixmap (pWindow);
}

void
_fbSetWindowPixmap (WindowPtr pWindow, PixmapPtr pPixmap)
{
    dixSetPrivate(&pWindow->devPrivates, fbGetWinPrivateKey(), pPixmap);
}

Bool
fbSetupScreen(ScreenPtr	pScreen, 
	      pointer	pbits,		/* pointer to screen bitmap */
	      int	xsize, 		/* in pixels */
	      int	ysize,
	      int	dpix,		/* dots per inch */
	      int	dpiy,
	      int	width,		/* pixel width of frame buffer */
	      int	bpp)		/* bits per pixel for screen */
{
    if (!fbAllocatePrivates(pScreen, NULL))
	return FALSE;
    pScreen->defColormap = FakeClientID(0);
    /* let CreateDefColormap do whatever it wants for pixels */ 
    pScreen->blackPixel = pScreen->whitePixel = (Pixel) 0;
    pScreen->QueryBestSize = fbQueryBestSize;
    /* SaveScreen */
    pScreen->GetImage = fbGetImage;
    pScreen->GetSpans = fbGetSpans;
    pScreen->CreateWindow = fbCreateWindow;
    pScreen->DestroyWindow = fbDestroyWindow;
    pScreen->PositionWindow = fbPositionWindow;
    pScreen->ChangeWindowAttributes = fbChangeWindowAttributes;
    pScreen->RealizeWindow = fbMapWindow;
    pScreen->UnrealizeWindow = fbUnmapWindow;
    pScreen->CopyWindow = fbCopyWindow;
    pScreen->CreatePixmap = fbCreatePixmap;
    pScreen->DestroyPixmap = fbDestroyPixmap;
    pScreen->RealizeFont = fbRealizeFont;
    pScreen->UnrealizeFont = fbUnrealizeFont;
    pScreen->CreateGC = fbCreateGC;
    pScreen->CreateColormap = fbInitializeColormap;
    pScreen->DestroyColormap = (void (*)(ColormapPtr))NoopDDA;
    pScreen->InstallColormap = fbInstallColormap;
    pScreen->UninstallColormap = fbUninstallColormap;
    pScreen->ListInstalledColormaps = fbListInstalledColormaps;
    pScreen->StoreColors = (void (*)(ColormapPtr, int, xColorItem *))NoopDDA;
    pScreen->ResolveColor = fbResolveColor;
    pScreen->BitmapToRegion = fbPixmapToRegion;
    
    pScreen->GetWindowPixmap = _fbGetWindowPixmap;
    pScreen->SetWindowPixmap = _fbSetWindowPixmap;

    return TRUE;
}

#ifdef FB_ACCESS_WRAPPER
Bool
wfbFinishScreenInit(ScreenPtr		pScreen,
		    pointer		pbits,
		    int			xsize,
		    int			ysize,
		    int			dpix,
		    int			dpiy,
		    int			width,
		    int			bpp,
		    SetupWrapProcPtr	setupWrap,
		    FinishWrapProcPtr	finishWrap)
#else
Bool
fbFinishScreenInit(ScreenPtr	pScreen,
		   pointer	pbits,
		   int		xsize,
		   int		ysize,
		   int		dpix,
		   int		dpiy,
		   int		width,
		   int		bpp)
#endif
{
    VisualPtr	visuals;
    DepthPtr	depths;
    int		nvisuals;
    int		ndepths;
    int		rootdepth;
    VisualID	defaultVisual;
    int		imagebpp = bpp;

#ifdef FB_DEBUG
    int	stride;
    
    ysize -= 2;
    stride = (width * bpp) / 8;
    fbSetBits ((FbStip *) pbits, 
	       stride / sizeof (FbStip), FB_HEAD_BITS);
    pbits = (void *) ((char *) pbits + stride);
    fbSetBits ((FbStip *) ((char *) pbits + stride * ysize),
			   stride / sizeof (FbStip), FB_TAIL_BITS);
#endif
    /*
     * By default, a 24bpp screen will use 32bpp images, this avoids
     * problems with many applications which just can't handle packed
     * pixels.  If you want real 24bit images, include a 24bpp
     * format in the pixmap formats
     */
    if (bpp == 24)
    {
	int	f;
	
	imagebpp = 32;
	/*
	 * Check to see if we're advertising a 24bpp image format,
	 * in which case windows will use it in preference to a 32 bit
	 * format.
	 */
	for (f = 0; f < screenInfo.numPixmapFormats; f++)
	{
	    if (screenInfo.formats[f].bitsPerPixel == 24)
	    {
		imagebpp = 24;
		break;
	    }
	}	    
    }
    if (imagebpp == 32)
    {
	fbGetScreenPrivate(pScreen)->win32bpp = bpp;
	fbGetScreenPrivate(pScreen)->pix32bpp = bpp;
    }
    else
    {
	fbGetScreenPrivate(pScreen)->win32bpp = 32;
	fbGetScreenPrivate(pScreen)->pix32bpp = 32;
    }
#ifdef FB_ACCESS_WRAPPER
    fbGetScreenPrivate(pScreen)->setupWrap = setupWrap;
    fbGetScreenPrivate(pScreen)->finishWrap = finishWrap;
#endif
    rootdepth = 0;
    if (!fbInitVisuals (&visuals, &depths, &nvisuals, &ndepths, &rootdepth,
			&defaultVisual,((unsigned long)1<<(imagebpp-1)), 8))
    {
	free(visuals);
	free(depths);
	return FALSE;
    }
    if (! miScreenInit(pScreen, pbits, xsize, ysize, dpix, dpiy, width,
			rootdepth, ndepths, depths,
			defaultVisual, nvisuals, visuals))
	return FALSE;
    /* overwrite miCloseScreen with our own */
    pScreen->CloseScreen = fbCloseScreen;
    if (bpp == 24 && imagebpp == 32)
    {
	pScreen->ModifyPixmapHeader = fb24_32ModifyPixmapHeader;
	pScreen->CreateScreenResources = fb24_32CreateScreenResources;
    }
    return TRUE;
}

/* dts * (inch/dot) * (25.4 mm / inch) = mm */
#ifdef FB_ACCESS_WRAPPER
Bool
wfbScreenInit(ScreenPtr		pScreen,
	      pointer		pbits,
	      int		xsize,
	      int		ysize,
	      int		dpix,
	      int		dpiy,
	      int		width,
	      int		bpp,
	      SetupWrapProcPtr	setupWrap,
	      FinishWrapProcPtr	finishWrap)
{
    if (!fbSetupScreen(pScreen, pbits, xsize, ysize, dpix, dpiy, width, bpp))
	return FALSE;
    if (!wfbFinishScreenInit(pScreen, pbits, xsize, ysize, dpix, dpiy,
			     width, bpp, setupWrap, finishWrap))
	return FALSE;
    return TRUE;
}
#else
Bool
fbScreenInit(ScreenPtr	pScreen,
	     pointer	pbits,
	     int	xsize,
	     int	ysize,
	     int	dpix,
	     int	dpiy,
	     int	width,
	     int	bpp)
{
    if (!fbSetupScreen(pScreen, pbits, xsize, ysize, dpix, dpiy, width, bpp))
	return FALSE;
    if (!fbFinishScreenInit(pScreen, pbits, xsize, ysize, dpix, dpiy, 
			    width, bpp))
	return FALSE;
    return TRUE;
}
#endif
=======
/*
 * Copyright © 1998 Keith Packard
 *
 * Permission to use, copy, modify, distribute, and sell this software and its
 * documentation for any purpose is hereby granted without fee, provided that
 * the above copyright notice appear in all copies and that both that
 * copyright notice and this permission notice appear in supporting
 * documentation, and that the name of Keith Packard not be used in
 * advertising or publicity pertaining to distribution of the software without
 * specific, written prior permission.  Keith Packard makes no
 * representations about the suitability of this software for any purpose.  It
 * is provided "as is" without express or implied warranty.
 *
 * KEITH PACKARD DISCLAIMS ALL WARRANTIES WITH REGARD TO THIS SOFTWARE,
 * INCLUDING ALL IMPLIED WARRANTIES OF MERCHANTABILITY AND FITNESS, IN NO
 * EVENT SHALL KEITH PACKARD BE LIABLE FOR ANY SPECIAL, INDIRECT OR
 * CONSEQUENTIAL DAMAGES OR ANY DAMAGES WHATSOEVER RESULTING FROM LOSS OF USE,
 * DATA OR PROFITS, WHETHER IN AN ACTION OF CONTRACT, NEGLIGENCE OR OTHER
 * TORTIOUS ACTION, ARISING OUT OF OR IN CONNECTION WITH THE USE OR
 * PERFORMANCE OF THIS SOFTWARE.
 */

#ifdef HAVE_DIX_CONFIG_H
#include <dix-config.h>
#endif

#include "fb.h"

Bool
fbCloseScreen (int index, ScreenPtr pScreen)
{
    int	    d;
    DepthPtr	depths = pScreen->allowedDepths;

    for (d = 0; d < pScreen->numDepths; d++)
	free(depths[d].vids);
    free(depths);
    free(pScreen->visuals);
    free(pScreen->devPrivate);
    return TRUE;
}

Bool
fbRealizeFont(ScreenPtr pScreen, FontPtr pFont)
{
    return TRUE;
}

Bool
fbUnrealizeFont(ScreenPtr pScreen, FontPtr pFont)
{
    return TRUE;
}

void
fbQueryBestSize (int class, 
		 unsigned short *width, unsigned short *height,
		 ScreenPtr pScreen)
{
    unsigned short  w;
    
    switch (class) {
    case CursorShape:
	if (*width > pScreen->width)
	    *width = pScreen->width;
	if (*height > pScreen->height)
	    *height = pScreen->height;
	break;
    case TileShape:
    case StippleShape:
	w = *width;
	if ((w & (w - 1)) && w < FB_UNIT)
	{
	    for (w = 1; w < *width; w <<= 1)
		;
	    *width = w;
	}
    }
}

PixmapPtr
_fbGetWindowPixmap (WindowPtr pWindow)
{
    return fbGetWindowPixmap (pWindow);
}

void
_fbSetWindowPixmap (WindowPtr pWindow, PixmapPtr pPixmap)
{
    dixSetPrivate(&pWindow->devPrivates, fbGetWinPrivateKey(), pPixmap);
}

Bool
fbSetupScreen(ScreenPtr	pScreen, 
	      pointer	pbits,		/* pointer to screen bitmap */
	      int	xsize, 		/* in pixels */
	      int	ysize,
	      int	dpix,		/* dots per inch */
	      int	dpiy,
	      int	width,		/* pixel width of frame buffer */
	      int	bpp)		/* bits per pixel for screen */
{
    if (!fbAllocatePrivates(pScreen, NULL))
	return FALSE;
    pScreen->defColormap = FakeClientID(0);
    /* let CreateDefColormap do whatever it wants for pixels */ 
    pScreen->blackPixel = pScreen->whitePixel = (Pixel) 0;
    pScreen->QueryBestSize = fbQueryBestSize;
    /* SaveScreen */
    pScreen->GetImage = fbGetImage;
    pScreen->GetSpans = fbGetSpans;
    pScreen->CreateWindow = fbCreateWindow;
    pScreen->DestroyWindow = fbDestroyWindow;
    pScreen->PositionWindow = fbPositionWindow;
    pScreen->ChangeWindowAttributes = fbChangeWindowAttributes;
    pScreen->RealizeWindow = fbMapWindow;
    pScreen->UnrealizeWindow = fbUnmapWindow;
    pScreen->CopyWindow = fbCopyWindow;
    pScreen->CreatePixmap = fbCreatePixmap;
    pScreen->DestroyPixmap = fbDestroyPixmap;
    pScreen->RealizeFont = fbRealizeFont;
    pScreen->UnrealizeFont = fbUnrealizeFont;
    pScreen->CreateGC = fbCreateGC;
    pScreen->CreateColormap = fbInitializeColormap;
    pScreen->DestroyColormap = (void (*)(ColormapPtr))NoopDDA;
    pScreen->InstallColormap = fbInstallColormap;
    pScreen->UninstallColormap = fbUninstallColormap;
    pScreen->ListInstalledColormaps = fbListInstalledColormaps;
    pScreen->StoreColors = (void (*)(ColormapPtr, int, xColorItem *))NoopDDA;
    pScreen->ResolveColor = fbResolveColor;
    pScreen->BitmapToRegion = fbPixmapToRegion;
    
    pScreen->GetWindowPixmap = _fbGetWindowPixmap;
    pScreen->SetWindowPixmap = _fbSetWindowPixmap;

    return TRUE;
}

#ifdef FB_ACCESS_WRAPPER
Bool
wfbFinishScreenInit(ScreenPtr		pScreen,
		    pointer		pbits,
		    int			xsize,
		    int			ysize,
		    int			dpix,
		    int			dpiy,
		    int			width,
		    int			bpp,
		    SetupWrapProcPtr	setupWrap,
		    FinishWrapProcPtr	finishWrap)
#else
Bool
fbFinishScreenInit(ScreenPtr	pScreen,
		   pointer	pbits,
		   int		xsize,
		   int		ysize,
		   int		dpix,
		   int		dpiy,
		   int		width,
		   int		bpp)
#endif
{
    VisualPtr	visuals;
    DepthPtr	depths;
    int		nvisuals;
    int		ndepths;
    int		rootdepth;
    VisualID	defaultVisual;
    int		imagebpp = bpp;

#ifdef FB_DEBUG
    int	stride;
    
    ysize -= 2;
    stride = (width * bpp) / 8;
    fbSetBits ((FbStip *) pbits, 
	       stride / sizeof (FbStip), FB_HEAD_BITS);
    pbits = (void *) ((char *) pbits + stride);
    fbSetBits ((FbStip *) ((char *) pbits + stride * ysize),
			   stride / sizeof (FbStip), FB_TAIL_BITS);
#endif
    /*
     * By default, a 24bpp screen will use 32bpp images, this avoids
     * problems with many applications which just can't handle packed
     * pixels.  If you want real 24bit images, include a 24bpp
     * format in the pixmap formats
     */
    if (bpp == 24)
    {
	int	f;
	
	imagebpp = 32;
	/*
	 * Check to see if we're advertising a 24bpp image format,
	 * in which case windows will use it in preference to a 32 bit
	 * format.
	 */
	for (f = 0; f < screenInfo.numPixmapFormats; f++)
	{
	    if (screenInfo.formats[f].bitsPerPixel == 24)
	    {
		imagebpp = 24;
		break;
	    }
	}	    
    }
    if (imagebpp == 32)
    {
	fbGetScreenPrivate(pScreen)->win32bpp = bpp;
	fbGetScreenPrivate(pScreen)->pix32bpp = bpp;
    }
    else
    {
	fbGetScreenPrivate(pScreen)->win32bpp = 32;
	fbGetScreenPrivate(pScreen)->pix32bpp = 32;
    }
#ifdef FB_ACCESS_WRAPPER
    fbGetScreenPrivate(pScreen)->setupWrap = setupWrap;
    fbGetScreenPrivate(pScreen)->finishWrap = finishWrap;
#endif
    rootdepth = 0;
    if (!fbInitVisuals (&visuals, &depths, &nvisuals, &ndepths, &rootdepth,
			&defaultVisual,((unsigned long)1<<(imagebpp-1)), 8))
	return FALSE;
    if (! miScreenInit(pScreen, pbits, xsize, ysize, dpix, dpiy, width,
			rootdepth, ndepths, depths,
			defaultVisual, nvisuals, visuals))
	return FALSE;
    /* overwrite miCloseScreen with our own */
    pScreen->CloseScreen = fbCloseScreen;
    if (bpp == 24 && imagebpp == 32)
    {
	pScreen->ModifyPixmapHeader = fb24_32ModifyPixmapHeader;
	pScreen->CreateScreenResources = fb24_32CreateScreenResources;
    }
    return TRUE;
}

/* dts * (inch/dot) * (25.4 mm / inch) = mm */
#ifdef FB_ACCESS_WRAPPER
Bool
wfbScreenInit(ScreenPtr		pScreen,
	      pointer		pbits,
	      int		xsize,
	      int		ysize,
	      int		dpix,
	      int		dpiy,
	      int		width,
	      int		bpp,
	      SetupWrapProcPtr	setupWrap,
	      FinishWrapProcPtr	finishWrap)
{
    if (!fbSetupScreen(pScreen, pbits, xsize, ysize, dpix, dpiy, width, bpp))
	return FALSE;
    if (!wfbFinishScreenInit(pScreen, pbits, xsize, ysize, dpix, dpiy,
			     width, bpp, setupWrap, finishWrap))
	return FALSE;
    return TRUE;
}
#else
Bool
fbScreenInit(ScreenPtr	pScreen,
	     pointer	pbits,
	     int	xsize,
	     int	ysize,
	     int	dpix,
	     int	dpiy,
	     int	width,
	     int	bpp)
{
    if (!fbSetupScreen(pScreen, pbits, xsize, ysize, dpix, dpiy, width, bpp))
	return FALSE;
    if (!fbFinishScreenInit(pScreen, pbits, xsize, ysize, dpix, dpiy, 
			    width, bpp))
	return FALSE;
    return TRUE;
}
#endif
>>>>>>> eaedc21f
<|MERGE_RESOLUTION|>--- conflicted
+++ resolved
@@ -1,563 +1,278 @@
-<<<<<<< HEAD
-/*
- * Copyright © 1998 Keith Packard
- *
- * Permission to use, copy, modify, distribute, and sell this software and its
- * documentation for any purpose is hereby granted without fee, provided that
- * the above copyright notice appear in all copies and that both that
- * copyright notice and this permission notice appear in supporting
- * documentation, and that the name of Keith Packard not be used in
- * advertising or publicity pertaining to distribution of the software without
- * specific, written prior permission.  Keith Packard makes no
- * representations about the suitability of this software for any purpose.  It
- * is provided "as is" without express or implied warranty.
- *
- * KEITH PACKARD DISCLAIMS ALL WARRANTIES WITH REGARD TO THIS SOFTWARE,
- * INCLUDING ALL IMPLIED WARRANTIES OF MERCHANTABILITY AND FITNESS, IN NO
- * EVENT SHALL KEITH PACKARD BE LIABLE FOR ANY SPECIAL, INDIRECT OR
- * CONSEQUENTIAL DAMAGES OR ANY DAMAGES WHATSOEVER RESULTING FROM LOSS OF USE,
- * DATA OR PROFITS, WHETHER IN AN ACTION OF CONTRACT, NEGLIGENCE OR OTHER
- * TORTIOUS ACTION, ARISING OUT OF OR IN CONNECTION WITH THE USE OR
- * PERFORMANCE OF THIS SOFTWARE.
- */
-
-#ifdef HAVE_DIX_CONFIG_H
-#include <dix-config.h>
-#endif
-
-#include "fb.h"
-
-Bool
-fbCloseScreen (int index, ScreenPtr pScreen)
-{
-    int	    d;
-    DepthPtr	depths = pScreen->allowedDepths;
-
-    for (d = 0; d < pScreen->numDepths; d++)
-	free(depths[d].vids);
-    free(depths);
-    free(pScreen->visuals);
-    free(pScreen->devPrivate);
-    return TRUE;
-}
-
-Bool
-fbRealizeFont(ScreenPtr pScreen, FontPtr pFont)
-{
-    return TRUE;
-}
-
-Bool
-fbUnrealizeFont(ScreenPtr pScreen, FontPtr pFont)
-{
-    return TRUE;
-}
-
-void
-fbQueryBestSize (int class, 
-		 unsigned short *width, unsigned short *height,
-		 ScreenPtr pScreen)
-{
-    unsigned short  w;
-    
-    switch (class) {
-    case CursorShape:
-	if (*width > pScreen->width)
-	    *width = pScreen->width;
-	if (*height > pScreen->height)
-	    *height = pScreen->height;
-	break;
-    case TileShape:
-    case StippleShape:
-	w = *width;
-	if ((w & (w - 1)) && w < FB_UNIT)
-	{
-	    for (w = 1; w < *width; w <<= 1)
-		;
-	    *width = w;
-	}
-    }
-}
-
-PixmapPtr
-_fbGetWindowPixmap (WindowPtr pWindow)
-{
-    return fbGetWindowPixmap (pWindow);
-}
-
-void
-_fbSetWindowPixmap (WindowPtr pWindow, PixmapPtr pPixmap)
-{
-    dixSetPrivate(&pWindow->devPrivates, fbGetWinPrivateKey(), pPixmap);
-}
-
-Bool
-fbSetupScreen(ScreenPtr	pScreen, 
-	      pointer	pbits,		/* pointer to screen bitmap */
-	      int	xsize, 		/* in pixels */
-	      int	ysize,
-	      int	dpix,		/* dots per inch */
-	      int	dpiy,
-	      int	width,		/* pixel width of frame buffer */
-	      int	bpp)		/* bits per pixel for screen */
-{
-    if (!fbAllocatePrivates(pScreen, NULL))
-	return FALSE;
-    pScreen->defColormap = FakeClientID(0);
-    /* let CreateDefColormap do whatever it wants for pixels */ 
-    pScreen->blackPixel = pScreen->whitePixel = (Pixel) 0;
-    pScreen->QueryBestSize = fbQueryBestSize;
-    /* SaveScreen */
-    pScreen->GetImage = fbGetImage;
-    pScreen->GetSpans = fbGetSpans;
-    pScreen->CreateWindow = fbCreateWindow;
-    pScreen->DestroyWindow = fbDestroyWindow;
-    pScreen->PositionWindow = fbPositionWindow;
-    pScreen->ChangeWindowAttributes = fbChangeWindowAttributes;
-    pScreen->RealizeWindow = fbMapWindow;
-    pScreen->UnrealizeWindow = fbUnmapWindow;
-    pScreen->CopyWindow = fbCopyWindow;
-    pScreen->CreatePixmap = fbCreatePixmap;
-    pScreen->DestroyPixmap = fbDestroyPixmap;
-    pScreen->RealizeFont = fbRealizeFont;
-    pScreen->UnrealizeFont = fbUnrealizeFont;
-    pScreen->CreateGC = fbCreateGC;
-    pScreen->CreateColormap = fbInitializeColormap;
-    pScreen->DestroyColormap = (void (*)(ColormapPtr))NoopDDA;
-    pScreen->InstallColormap = fbInstallColormap;
-    pScreen->UninstallColormap = fbUninstallColormap;
-    pScreen->ListInstalledColormaps = fbListInstalledColormaps;
-    pScreen->StoreColors = (void (*)(ColormapPtr, int, xColorItem *))NoopDDA;
-    pScreen->ResolveColor = fbResolveColor;
-    pScreen->BitmapToRegion = fbPixmapToRegion;
-    
-    pScreen->GetWindowPixmap = _fbGetWindowPixmap;
-    pScreen->SetWindowPixmap = _fbSetWindowPixmap;
-
-    return TRUE;
-}
-
-#ifdef FB_ACCESS_WRAPPER
-Bool
-wfbFinishScreenInit(ScreenPtr		pScreen,
-		    pointer		pbits,
-		    int			xsize,
-		    int			ysize,
-		    int			dpix,
-		    int			dpiy,
-		    int			width,
-		    int			bpp,
-		    SetupWrapProcPtr	setupWrap,
-		    FinishWrapProcPtr	finishWrap)
-#else
-Bool
-fbFinishScreenInit(ScreenPtr	pScreen,
-		   pointer	pbits,
-		   int		xsize,
-		   int		ysize,
-		   int		dpix,
-		   int		dpiy,
-		   int		width,
-		   int		bpp)
-#endif
-{
-    VisualPtr	visuals;
-    DepthPtr	depths;
-    int		nvisuals;
-    int		ndepths;
-    int		rootdepth;
-    VisualID	defaultVisual;
-    int		imagebpp = bpp;
-
-#ifdef FB_DEBUG
-    int	stride;
-    
-    ysize -= 2;
-    stride = (width * bpp) / 8;
-    fbSetBits ((FbStip *) pbits, 
-	       stride / sizeof (FbStip), FB_HEAD_BITS);
-    pbits = (void *) ((char *) pbits + stride);
-    fbSetBits ((FbStip *) ((char *) pbits + stride * ysize),
-			   stride / sizeof (FbStip), FB_TAIL_BITS);
-#endif
-    /*
-     * By default, a 24bpp screen will use 32bpp images, this avoids
-     * problems with many applications which just can't handle packed
-     * pixels.  If you want real 24bit images, include a 24bpp
-     * format in the pixmap formats
-     */
-    if (bpp == 24)
-    {
-	int	f;
-	
-	imagebpp = 32;
-	/*
-	 * Check to see if we're advertising a 24bpp image format,
-	 * in which case windows will use it in preference to a 32 bit
-	 * format.
-	 */
-	for (f = 0; f < screenInfo.numPixmapFormats; f++)
-	{
-	    if (screenInfo.formats[f].bitsPerPixel == 24)
-	    {
-		imagebpp = 24;
-		break;
-	    }
-	}	    
-    }
-    if (imagebpp == 32)
-    {
-	fbGetScreenPrivate(pScreen)->win32bpp = bpp;
-	fbGetScreenPrivate(pScreen)->pix32bpp = bpp;
-    }
-    else
-    {
-	fbGetScreenPrivate(pScreen)->win32bpp = 32;
-	fbGetScreenPrivate(pScreen)->pix32bpp = 32;
-    }
-#ifdef FB_ACCESS_WRAPPER
-    fbGetScreenPrivate(pScreen)->setupWrap = setupWrap;
-    fbGetScreenPrivate(pScreen)->finishWrap = finishWrap;
-#endif
-    rootdepth = 0;
-    if (!fbInitVisuals (&visuals, &depths, &nvisuals, &ndepths, &rootdepth,
-			&defaultVisual,((unsigned long)1<<(imagebpp-1)), 8))
-    {
-	free(visuals);
-	free(depths);
-	return FALSE;
-    }
-    if (! miScreenInit(pScreen, pbits, xsize, ysize, dpix, dpiy, width,
-			rootdepth, ndepths, depths,
-			defaultVisual, nvisuals, visuals))
-	return FALSE;
-    /* overwrite miCloseScreen with our own */
-    pScreen->CloseScreen = fbCloseScreen;
-    if (bpp == 24 && imagebpp == 32)
-    {
-	pScreen->ModifyPixmapHeader = fb24_32ModifyPixmapHeader;
-	pScreen->CreateScreenResources = fb24_32CreateScreenResources;
-    }
-    return TRUE;
-}
-
-/* dts * (inch/dot) * (25.4 mm / inch) = mm */
-#ifdef FB_ACCESS_WRAPPER
-Bool
-wfbScreenInit(ScreenPtr		pScreen,
-	      pointer		pbits,
-	      int		xsize,
-	      int		ysize,
-	      int		dpix,
-	      int		dpiy,
-	      int		width,
-	      int		bpp,
-	      SetupWrapProcPtr	setupWrap,
-	      FinishWrapProcPtr	finishWrap)
-{
-    if (!fbSetupScreen(pScreen, pbits, xsize, ysize, dpix, dpiy, width, bpp))
-	return FALSE;
-    if (!wfbFinishScreenInit(pScreen, pbits, xsize, ysize, dpix, dpiy,
-			     width, bpp, setupWrap, finishWrap))
-	return FALSE;
-    return TRUE;
-}
-#else
-Bool
-fbScreenInit(ScreenPtr	pScreen,
-	     pointer	pbits,
-	     int	xsize,
-	     int	ysize,
-	     int	dpix,
-	     int	dpiy,
-	     int	width,
-	     int	bpp)
-{
-    if (!fbSetupScreen(pScreen, pbits, xsize, ysize, dpix, dpiy, width, bpp))
-	return FALSE;
-    if (!fbFinishScreenInit(pScreen, pbits, xsize, ysize, dpix, dpiy, 
-			    width, bpp))
-	return FALSE;
-    return TRUE;
-}
-#endif
-=======
-/*
- * Copyright © 1998 Keith Packard
- *
- * Permission to use, copy, modify, distribute, and sell this software and its
- * documentation for any purpose is hereby granted without fee, provided that
- * the above copyright notice appear in all copies and that both that
- * copyright notice and this permission notice appear in supporting
- * documentation, and that the name of Keith Packard not be used in
- * advertising or publicity pertaining to distribution of the software without
- * specific, written prior permission.  Keith Packard makes no
- * representations about the suitability of this software for any purpose.  It
- * is provided "as is" without express or implied warranty.
- *
- * KEITH PACKARD DISCLAIMS ALL WARRANTIES WITH REGARD TO THIS SOFTWARE,
- * INCLUDING ALL IMPLIED WARRANTIES OF MERCHANTABILITY AND FITNESS, IN NO
- * EVENT SHALL KEITH PACKARD BE LIABLE FOR ANY SPECIAL, INDIRECT OR
- * CONSEQUENTIAL DAMAGES OR ANY DAMAGES WHATSOEVER RESULTING FROM LOSS OF USE,
- * DATA OR PROFITS, WHETHER IN AN ACTION OF CONTRACT, NEGLIGENCE OR OTHER
- * TORTIOUS ACTION, ARISING OUT OF OR IN CONNECTION WITH THE USE OR
- * PERFORMANCE OF THIS SOFTWARE.
- */
-
-#ifdef HAVE_DIX_CONFIG_H
-#include <dix-config.h>
-#endif
-
-#include "fb.h"
-
-Bool
-fbCloseScreen (int index, ScreenPtr pScreen)
-{
-    int	    d;
-    DepthPtr	depths = pScreen->allowedDepths;
-
-    for (d = 0; d < pScreen->numDepths; d++)
-	free(depths[d].vids);
-    free(depths);
-    free(pScreen->visuals);
-    free(pScreen->devPrivate);
-    return TRUE;
-}
-
-Bool
-fbRealizeFont(ScreenPtr pScreen, FontPtr pFont)
-{
-    return TRUE;
-}
-
-Bool
-fbUnrealizeFont(ScreenPtr pScreen, FontPtr pFont)
-{
-    return TRUE;
-}
-
-void
-fbQueryBestSize (int class, 
-		 unsigned short *width, unsigned short *height,
-		 ScreenPtr pScreen)
-{
-    unsigned short  w;
-    
-    switch (class) {
-    case CursorShape:
-	if (*width > pScreen->width)
-	    *width = pScreen->width;
-	if (*height > pScreen->height)
-	    *height = pScreen->height;
-	break;
-    case TileShape:
-    case StippleShape:
-	w = *width;
-	if ((w & (w - 1)) && w < FB_UNIT)
-	{
-	    for (w = 1; w < *width; w <<= 1)
-		;
-	    *width = w;
-	}
-    }
-}
-
-PixmapPtr
-_fbGetWindowPixmap (WindowPtr pWindow)
-{
-    return fbGetWindowPixmap (pWindow);
-}
-
-void
-_fbSetWindowPixmap (WindowPtr pWindow, PixmapPtr pPixmap)
-{
-    dixSetPrivate(&pWindow->devPrivates, fbGetWinPrivateKey(), pPixmap);
-}
-
-Bool
-fbSetupScreen(ScreenPtr	pScreen, 
-	      pointer	pbits,		/* pointer to screen bitmap */
-	      int	xsize, 		/* in pixels */
-	      int	ysize,
-	      int	dpix,		/* dots per inch */
-	      int	dpiy,
-	      int	width,		/* pixel width of frame buffer */
-	      int	bpp)		/* bits per pixel for screen */
-{
-    if (!fbAllocatePrivates(pScreen, NULL))
-	return FALSE;
-    pScreen->defColormap = FakeClientID(0);
-    /* let CreateDefColormap do whatever it wants for pixels */ 
-    pScreen->blackPixel = pScreen->whitePixel = (Pixel) 0;
-    pScreen->QueryBestSize = fbQueryBestSize;
-    /* SaveScreen */
-    pScreen->GetImage = fbGetImage;
-    pScreen->GetSpans = fbGetSpans;
-    pScreen->CreateWindow = fbCreateWindow;
-    pScreen->DestroyWindow = fbDestroyWindow;
-    pScreen->PositionWindow = fbPositionWindow;
-    pScreen->ChangeWindowAttributes = fbChangeWindowAttributes;
-    pScreen->RealizeWindow = fbMapWindow;
-    pScreen->UnrealizeWindow = fbUnmapWindow;
-    pScreen->CopyWindow = fbCopyWindow;
-    pScreen->CreatePixmap = fbCreatePixmap;
-    pScreen->DestroyPixmap = fbDestroyPixmap;
-    pScreen->RealizeFont = fbRealizeFont;
-    pScreen->UnrealizeFont = fbUnrealizeFont;
-    pScreen->CreateGC = fbCreateGC;
-    pScreen->CreateColormap = fbInitializeColormap;
-    pScreen->DestroyColormap = (void (*)(ColormapPtr))NoopDDA;
-    pScreen->InstallColormap = fbInstallColormap;
-    pScreen->UninstallColormap = fbUninstallColormap;
-    pScreen->ListInstalledColormaps = fbListInstalledColormaps;
-    pScreen->StoreColors = (void (*)(ColormapPtr, int, xColorItem *))NoopDDA;
-    pScreen->ResolveColor = fbResolveColor;
-    pScreen->BitmapToRegion = fbPixmapToRegion;
-    
-    pScreen->GetWindowPixmap = _fbGetWindowPixmap;
-    pScreen->SetWindowPixmap = _fbSetWindowPixmap;
-
-    return TRUE;
-}
-
-#ifdef FB_ACCESS_WRAPPER
-Bool
-wfbFinishScreenInit(ScreenPtr		pScreen,
-		    pointer		pbits,
-		    int			xsize,
-		    int			ysize,
-		    int			dpix,
-		    int			dpiy,
-		    int			width,
-		    int			bpp,
-		    SetupWrapProcPtr	setupWrap,
-		    FinishWrapProcPtr	finishWrap)
-#else
-Bool
-fbFinishScreenInit(ScreenPtr	pScreen,
-		   pointer	pbits,
-		   int		xsize,
-		   int		ysize,
-		   int		dpix,
-		   int		dpiy,
-		   int		width,
-		   int		bpp)
-#endif
-{
-    VisualPtr	visuals;
-    DepthPtr	depths;
-    int		nvisuals;
-    int		ndepths;
-    int		rootdepth;
-    VisualID	defaultVisual;
-    int		imagebpp = bpp;
-
-#ifdef FB_DEBUG
-    int	stride;
-    
-    ysize -= 2;
-    stride = (width * bpp) / 8;
-    fbSetBits ((FbStip *) pbits, 
-	       stride / sizeof (FbStip), FB_HEAD_BITS);
-    pbits = (void *) ((char *) pbits + stride);
-    fbSetBits ((FbStip *) ((char *) pbits + stride * ysize),
-			   stride / sizeof (FbStip), FB_TAIL_BITS);
-#endif
-    /*
-     * By default, a 24bpp screen will use 32bpp images, this avoids
-     * problems with many applications which just can't handle packed
-     * pixels.  If you want real 24bit images, include a 24bpp
-     * format in the pixmap formats
-     */
-    if (bpp == 24)
-    {
-	int	f;
-	
-	imagebpp = 32;
-	/*
-	 * Check to see if we're advertising a 24bpp image format,
-	 * in which case windows will use it in preference to a 32 bit
-	 * format.
-	 */
-	for (f = 0; f < screenInfo.numPixmapFormats; f++)
-	{
-	    if (screenInfo.formats[f].bitsPerPixel == 24)
-	    {
-		imagebpp = 24;
-		break;
-	    }
-	}	    
-    }
-    if (imagebpp == 32)
-    {
-	fbGetScreenPrivate(pScreen)->win32bpp = bpp;
-	fbGetScreenPrivate(pScreen)->pix32bpp = bpp;
-    }
-    else
-    {
-	fbGetScreenPrivate(pScreen)->win32bpp = 32;
-	fbGetScreenPrivate(pScreen)->pix32bpp = 32;
-    }
-#ifdef FB_ACCESS_WRAPPER
-    fbGetScreenPrivate(pScreen)->setupWrap = setupWrap;
-    fbGetScreenPrivate(pScreen)->finishWrap = finishWrap;
-#endif
-    rootdepth = 0;
-    if (!fbInitVisuals (&visuals, &depths, &nvisuals, &ndepths, &rootdepth,
-			&defaultVisual,((unsigned long)1<<(imagebpp-1)), 8))
-	return FALSE;
-    if (! miScreenInit(pScreen, pbits, xsize, ysize, dpix, dpiy, width,
-			rootdepth, ndepths, depths,
-			defaultVisual, nvisuals, visuals))
-	return FALSE;
-    /* overwrite miCloseScreen with our own */
-    pScreen->CloseScreen = fbCloseScreen;
-    if (bpp == 24 && imagebpp == 32)
-    {
-	pScreen->ModifyPixmapHeader = fb24_32ModifyPixmapHeader;
-	pScreen->CreateScreenResources = fb24_32CreateScreenResources;
-    }
-    return TRUE;
-}
-
-/* dts * (inch/dot) * (25.4 mm / inch) = mm */
-#ifdef FB_ACCESS_WRAPPER
-Bool
-wfbScreenInit(ScreenPtr		pScreen,
-	      pointer		pbits,
-	      int		xsize,
-	      int		ysize,
-	      int		dpix,
-	      int		dpiy,
-	      int		width,
-	      int		bpp,
-	      SetupWrapProcPtr	setupWrap,
-	      FinishWrapProcPtr	finishWrap)
-{
-    if (!fbSetupScreen(pScreen, pbits, xsize, ysize, dpix, dpiy, width, bpp))
-	return FALSE;
-    if (!wfbFinishScreenInit(pScreen, pbits, xsize, ysize, dpix, dpiy,
-			     width, bpp, setupWrap, finishWrap))
-	return FALSE;
-    return TRUE;
-}
-#else
-Bool
-fbScreenInit(ScreenPtr	pScreen,
-	     pointer	pbits,
-	     int	xsize,
-	     int	ysize,
-	     int	dpix,
-	     int	dpiy,
-	     int	width,
-	     int	bpp)
-{
-    if (!fbSetupScreen(pScreen, pbits, xsize, ysize, dpix, dpiy, width, bpp))
-	return FALSE;
-    if (!fbFinishScreenInit(pScreen, pbits, xsize, ysize, dpix, dpiy, 
-			    width, bpp))
-	return FALSE;
-    return TRUE;
-}
-#endif
->>>>>>> eaedc21f
+/*
+ * Copyright © 1998 Keith Packard
+ *
+ * Permission to use, copy, modify, distribute, and sell this software and its
+ * documentation for any purpose is hereby granted without fee, provided that
+ * the above copyright notice appear in all copies and that both that
+ * copyright notice and this permission notice appear in supporting
+ * documentation, and that the name of Keith Packard not be used in
+ * advertising or publicity pertaining to distribution of the software without
+ * specific, written prior permission.  Keith Packard makes no
+ * representations about the suitability of this software for any purpose.  It
+ * is provided "as is" without express or implied warranty.
+ *
+ * KEITH PACKARD DISCLAIMS ALL WARRANTIES WITH REGARD TO THIS SOFTWARE,
+ * INCLUDING ALL IMPLIED WARRANTIES OF MERCHANTABILITY AND FITNESS, IN NO
+ * EVENT SHALL KEITH PACKARD BE LIABLE FOR ANY SPECIAL, INDIRECT OR
+ * CONSEQUENTIAL DAMAGES OR ANY DAMAGES WHATSOEVER RESULTING FROM LOSS OF USE,
+ * DATA OR PROFITS, WHETHER IN AN ACTION OF CONTRACT, NEGLIGENCE OR OTHER
+ * TORTIOUS ACTION, ARISING OUT OF OR IN CONNECTION WITH THE USE OR
+ * PERFORMANCE OF THIS SOFTWARE.
+ */
+
+#ifdef HAVE_DIX_CONFIG_H
+#include <dix-config.h>
+#endif
+
+#include "fb.h"
+
+Bool
+fbCloseScreen (int index, ScreenPtr pScreen)
+{
+    int	    d;
+    DepthPtr	depths = pScreen->allowedDepths;
+
+    for (d = 0; d < pScreen->numDepths; d++)
+	free(depths[d].vids);
+    free(depths);
+    free(pScreen->visuals);
+    free(pScreen->devPrivate);
+    return TRUE;
+}
+
+Bool
+fbRealizeFont(ScreenPtr pScreen, FontPtr pFont)
+{
+    return TRUE;
+}
+
+Bool
+fbUnrealizeFont(ScreenPtr pScreen, FontPtr pFont)
+{
+    return TRUE;
+}
+
+void
+fbQueryBestSize (int class, 
+		 unsigned short *width, unsigned short *height,
+		 ScreenPtr pScreen)
+{
+    unsigned short  w;
+    
+    switch (class) {
+    case CursorShape:
+	if (*width > pScreen->width)
+	    *width = pScreen->width;
+	if (*height > pScreen->height)
+	    *height = pScreen->height;
+	break;
+    case TileShape:
+    case StippleShape:
+	w = *width;
+	if ((w & (w - 1)) && w < FB_UNIT)
+	{
+	    for (w = 1; w < *width; w <<= 1)
+		;
+	    *width = w;
+	}
+    }
+}
+
+PixmapPtr
+_fbGetWindowPixmap (WindowPtr pWindow)
+{
+    return fbGetWindowPixmap (pWindow);
+}
+
+void
+_fbSetWindowPixmap (WindowPtr pWindow, PixmapPtr pPixmap)
+{
+    dixSetPrivate(&pWindow->devPrivates, fbGetWinPrivateKey(), pPixmap);
+}
+
+Bool
+fbSetupScreen(ScreenPtr	pScreen, 
+	      pointer	pbits,		/* pointer to screen bitmap */
+	      int	xsize, 		/* in pixels */
+	      int	ysize,
+	      int	dpix,		/* dots per inch */
+	      int	dpiy,
+	      int	width,		/* pixel width of frame buffer */
+	      int	bpp)		/* bits per pixel for screen */
+{
+    if (!fbAllocatePrivates(pScreen, NULL))
+	return FALSE;
+    pScreen->defColormap = FakeClientID(0);
+    /* let CreateDefColormap do whatever it wants for pixels */ 
+    pScreen->blackPixel = pScreen->whitePixel = (Pixel) 0;
+    pScreen->QueryBestSize = fbQueryBestSize;
+    /* SaveScreen */
+    pScreen->GetImage = fbGetImage;
+    pScreen->GetSpans = fbGetSpans;
+    pScreen->CreateWindow = fbCreateWindow;
+    pScreen->DestroyWindow = fbDestroyWindow;
+    pScreen->PositionWindow = fbPositionWindow;
+    pScreen->ChangeWindowAttributes = fbChangeWindowAttributes;
+    pScreen->RealizeWindow = fbMapWindow;
+    pScreen->UnrealizeWindow = fbUnmapWindow;
+    pScreen->CopyWindow = fbCopyWindow;
+    pScreen->CreatePixmap = fbCreatePixmap;
+    pScreen->DestroyPixmap = fbDestroyPixmap;
+    pScreen->RealizeFont = fbRealizeFont;
+    pScreen->UnrealizeFont = fbUnrealizeFont;
+    pScreen->CreateGC = fbCreateGC;
+    pScreen->CreateColormap = fbInitializeColormap;
+    pScreen->DestroyColormap = (void (*)(ColormapPtr))NoopDDA;
+    pScreen->InstallColormap = fbInstallColormap;
+    pScreen->UninstallColormap = fbUninstallColormap;
+    pScreen->ListInstalledColormaps = fbListInstalledColormaps;
+    pScreen->StoreColors = (void (*)(ColormapPtr, int, xColorItem *))NoopDDA;
+    pScreen->ResolveColor = fbResolveColor;
+    pScreen->BitmapToRegion = fbPixmapToRegion;
+    
+    pScreen->GetWindowPixmap = _fbGetWindowPixmap;
+    pScreen->SetWindowPixmap = _fbSetWindowPixmap;
+
+    return TRUE;
+}
+
+#ifdef FB_ACCESS_WRAPPER
+Bool
+wfbFinishScreenInit(ScreenPtr		pScreen,
+		    pointer		pbits,
+		    int			xsize,
+		    int			ysize,
+		    int			dpix,
+		    int			dpiy,
+		    int			width,
+		    int			bpp,
+		    SetupWrapProcPtr	setupWrap,
+		    FinishWrapProcPtr	finishWrap)
+#else
+Bool
+fbFinishScreenInit(ScreenPtr	pScreen,
+		   pointer	pbits,
+		   int		xsize,
+		   int		ysize,
+		   int		dpix,
+		   int		dpiy,
+		   int		width,
+		   int		bpp)
+#endif
+{
+    VisualPtr	visuals;
+    DepthPtr	depths;
+    int		nvisuals;
+    int		ndepths;
+    int		rootdepth;
+    VisualID	defaultVisual;
+    int		imagebpp = bpp;
+
+#ifdef FB_DEBUG
+    int	stride;
+    
+    ysize -= 2;
+    stride = (width * bpp) / 8;
+    fbSetBits ((FbStip *) pbits, 
+	       stride / sizeof (FbStip), FB_HEAD_BITS);
+    pbits = (void *) ((char *) pbits + stride);
+    fbSetBits ((FbStip *) ((char *) pbits + stride * ysize),
+			   stride / sizeof (FbStip), FB_TAIL_BITS);
+#endif
+    /*
+     * By default, a 24bpp screen will use 32bpp images, this avoids
+     * problems with many applications which just can't handle packed
+     * pixels.  If you want real 24bit images, include a 24bpp
+     * format in the pixmap formats
+     */
+    if (bpp == 24)
+    {
+	int	f;
+	
+	imagebpp = 32;
+	/*
+	 * Check to see if we're advertising a 24bpp image format,
+	 * in which case windows will use it in preference to a 32 bit
+	 * format.
+	 */
+	for (f = 0; f < screenInfo.numPixmapFormats; f++)
+	{
+	    if (screenInfo.formats[f].bitsPerPixel == 24)
+	    {
+		imagebpp = 24;
+		break;
+	    }
+	}	    
+    }
+    if (imagebpp == 32)
+    {
+	fbGetScreenPrivate(pScreen)->win32bpp = bpp;
+	fbGetScreenPrivate(pScreen)->pix32bpp = bpp;
+    }
+    else
+    {
+	fbGetScreenPrivate(pScreen)->win32bpp = 32;
+	fbGetScreenPrivate(pScreen)->pix32bpp = 32;
+    }
+#ifdef FB_ACCESS_WRAPPER
+    fbGetScreenPrivate(pScreen)->setupWrap = setupWrap;
+    fbGetScreenPrivate(pScreen)->finishWrap = finishWrap;
+#endif
+    rootdepth = 0;
+    if (!fbInitVisuals (&visuals, &depths, &nvisuals, &ndepths, &rootdepth,
+			&defaultVisual,((unsigned long)1<<(imagebpp-1)), 8))
+	return FALSE;
+    if (! miScreenInit(pScreen, pbits, xsize, ysize, dpix, dpiy, width,
+			rootdepth, ndepths, depths,
+			defaultVisual, nvisuals, visuals))
+	return FALSE;
+    /* overwrite miCloseScreen with our own */
+    pScreen->CloseScreen = fbCloseScreen;
+    if (bpp == 24 && imagebpp == 32)
+    {
+	pScreen->ModifyPixmapHeader = fb24_32ModifyPixmapHeader;
+	pScreen->CreateScreenResources = fb24_32CreateScreenResources;
+    }
+    return TRUE;
+}
+
+/* dts * (inch/dot) * (25.4 mm / inch) = mm */
+#ifdef FB_ACCESS_WRAPPER
+Bool
+wfbScreenInit(ScreenPtr		pScreen,
+	      pointer		pbits,
+	      int		xsize,
+	      int		ysize,
+	      int		dpix,
+	      int		dpiy,
+	      int		width,
+	      int		bpp,
+	      SetupWrapProcPtr	setupWrap,
+	      FinishWrapProcPtr	finishWrap)
+{
+    if (!fbSetupScreen(pScreen, pbits, xsize, ysize, dpix, dpiy, width, bpp))
+	return FALSE;
+    if (!wfbFinishScreenInit(pScreen, pbits, xsize, ysize, dpix, dpiy,
+			     width, bpp, setupWrap, finishWrap))
+	return FALSE;
+    return TRUE;
+}
+#else
+Bool
+fbScreenInit(ScreenPtr	pScreen,
+	     pointer	pbits,
+	     int	xsize,
+	     int	ysize,
+	     int	dpix,
+	     int	dpiy,
+	     int	width,
+	     int	bpp)
+{
+    if (!fbSetupScreen(pScreen, pbits, xsize, ysize, dpix, dpiy, width, bpp))
+	return FALSE;
+    if (!fbFinishScreenInit(pScreen, pbits, xsize, ysize, dpix, dpiy, 
+			    width, bpp))
+	return FALSE;
+    return TRUE;
+}
+#endif