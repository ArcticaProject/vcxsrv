--- conflicted
+++ resolved
@@ -1,4125 +1,2033 @@
-<<<<<<< HEAD
-/*
- *
- * Copyright © 1998 Keith Packard
- *
- * Permission to use, copy, modify, distribute, and sell this software and its
- * documentation for any purpose is hereby granted without fee, provided that
- * the above copyright notice appear in all copies and that both that
- * copyright notice and this permission notice appear in supporting
- * documentation, and that the name of Keith Packard not be used in
- * advertising or publicity pertaining to distribution of the software without
- * specific, written prior permission.  Keith Packard makes no
- * representations about the suitability of this software for any purpose.  It
- * is provided "as is" without express or implied warranty.
- *
- * KEITH PACKARD DISCLAIMS ALL WARRANTIES WITH REGARD TO THIS SOFTWARE,
- * INCLUDING ALL IMPLIED WARRANTIES OF MERCHANTABILITY AND FITNESS, IN NO
- * EVENT SHALL KEITH PACKARD BE LIABLE FOR ANY SPECIAL, INDIRECT OR
- * CONSEQUENTIAL DAMAGES OR ANY DAMAGES WHATSOEVER RESULTING FROM LOSS OF USE,
- * DATA OR PROFITS, WHETHER IN AN ACTION OF CONTRACT, NEGLIGENCE OR OTHER
- * TORTIOUS ACTION, ARISING OUT OF OR IN CONNECTION WITH THE USE OR
- * PERFORMANCE OF THIS SOFTWARE.
- */
-
-
-#ifndef _FB_H_
-#define _FB_H_
-
-#include <X11/X.h>
-#include <pixman.h>
-
-#include "scrnintstr.h"
-#include "pixmap.h"
-#include "pixmapstr.h"
-#include "region.h"
-#include "gcstruct.h"
-#include "colormap.h"
-#include "miscstruct.h"
-#include "servermd.h"
-#include "windowstr.h"
-#include "privates.h"
-#include "mi.h"
-#include "migc.h"
-#include "mibstore.h"
-#include "picturestr.h"
-
-#ifdef FB_ACCESS_WRAPPER
-
-#include "wfbrename.h"
-#define FBPREFIX(x) wfb##x
-#define WRITE(ptr, val) ((*wfbWriteMemory)((ptr), (val), sizeof(*(ptr))))
-#define READ(ptr) ((*wfbReadMemory)((ptr), sizeof(*(ptr))))
-
-#define MEMCPY_WRAPPED(dst, src, size) do {                       \
-    size_t _i;                                                    \
-    CARD8 *_dst = (CARD8*)(dst), *_src = (CARD8*)(src);           \
-    for(_i = 0; _i < size; _i++) {                                \
-        WRITE(_dst +_i, READ(_src + _i));                         \
-    }                                                             \
-} while(0)
-
-#define MEMSET_WRAPPED(dst, val, size) do {                       \
-    size_t _i;                                                    \
-    CARD8 *_dst = (CARD8*)(dst);                                  \
-    for(_i = 0; _i < size; _i++) {                                \
-        WRITE(_dst +_i, (val));                                   \
-    }                                                             \
-} while(0)
-
-#else
-
-#define FBPREFIX(x) fb##x
-#define WRITE(ptr, val) (*(ptr) = (val))
-#define READ(ptr) (*(ptr))
-#define MEMCPY_WRAPPED(dst, src, size) memcpy((dst), (src), (size))
-#define MEMSET_WRAPPED(dst, val, size) memset((dst), (val), (size))
-
-#endif
-
-/*
- * This single define controls the basic size of data manipulated
- * by this software; it must be log2(sizeof (FbBits) * 8)
- */
-
-#ifndef FB_SHIFT
-#define FB_SHIFT    LOG2_BITMAP_PAD
-#endif
-
-#if FB_SHIFT < LOG2_BITMAP_PAD
-    error FB_SHIFT must be >= LOG2_BITMAP_PAD
-#endif
-    
-#define FB_UNIT	    (1 << FB_SHIFT)
-#define FB_HALFUNIT (1 << (FB_SHIFT-1))
-#define FB_MASK	    (FB_UNIT - 1)
-#define FB_ALLONES  ((FbBits) -1)
-    
-#if GLYPHPADBYTES != 4
-#error "GLYPHPADBYTES must be 4"
-#endif
-/* whether to bother to include 24bpp support */
-#ifndef FBNO24BIT
-#define FB_24BIT
-#endif
-
-/*
- * Unless otherwise instructed, fb includes code to advertise 24bpp
- * windows with 32bpp image format for application compatibility
- */
-
-#ifdef FB_24BIT
-#ifndef FBNO24_32
-#define FB_24_32BIT
-#endif
-#endif
-
-#define FB_STIP_SHIFT	LOG2_BITMAP_PAD
-#define FB_STIP_UNIT	(1 << FB_STIP_SHIFT)
-#define FB_STIP_MASK	(FB_STIP_UNIT - 1)
-#define FB_STIP_ALLONES	((FbStip) -1)
-    
-#define FB_STIP_ODDSTRIDE(s)	(((s) & (FB_MASK >> FB_STIP_SHIFT)) != 0)
-#define FB_STIP_ODDPTR(p)	((((long) (p)) & (FB_MASK >> 3)) != 0)
-    
-#define FbStipStrideToBitsStride(s) (((s) >> (FB_SHIFT - FB_STIP_SHIFT)))
-#define FbBitsStrideToStipStride(s) (((s) << (FB_SHIFT - FB_STIP_SHIFT)))
-    
-#define FbFullMask(n)   ((n) == FB_UNIT ? FB_ALLONES : ((((FbBits) 1) << n) - 1))
-    
-#if FB_SHIFT == 6
-# ifdef WIN32
-typedef unsigned __int64    FbBits;
-# else
-#  if defined(__alpha__) || defined(__alpha) || \
-      defined(ia64) || defined(__ia64__) || \
-      defined(__sparc64__) || defined(_LP64) || \
-      defined(__s390x__) || \
-      defined(amd64) || defined (__amd64__) || \
-      defined (__powerpc64__)
-typedef unsigned long	    FbBits;
-#  else
-typedef unsigned long long  FbBits;
-#  endif
-# endif
-#endif
-
-#if FB_SHIFT == 5
-typedef CARD32		    FbBits;
-#endif
-
-#if FB_SHIFT == 4
-typedef CARD16		    FbBits;
-#endif
-
-#if LOG2_BITMAP_PAD == FB_SHIFT
-typedef FbBits		    FbStip;
-#else
-# if LOG2_BITMAP_PAD == 5
-typedef CARD32		    FbStip;
-# endif
-#endif
-
-typedef int		    FbStride;
-
-
-#ifdef FB_DEBUG
-extern _X_EXPORT void fbValidateDrawable(DrawablePtr d);
-extern _X_EXPORT void fbInitializeDrawable(DrawablePtr d);
-extern _X_EXPORT void fbSetBits (FbStip *bits, int stride, FbStip data);
-#define FB_HEAD_BITS   (FbStip) (0xbaadf00d)
-#define FB_TAIL_BITS   (FbStip) (0xbaddf0ad)
-#else
-#define fbValidateDrawable(d)
-#define fdInitializeDrawable(d)
-#endif
-
-#include "fbrop.h"
-
-#if BITMAP_BIT_ORDER == LSBFirst
-#define FbScrLeft(x,n)	((x) >> (n))
-#define FbScrRight(x,n)	((x) << (n))
-/* #define FbLeftBits(x,n)	((x) & ((((FbBits) 1) << (n)) - 1)) */
-#define FbLeftStipBits(x,n) ((x) & ((((FbStip) 1) << (n)) - 1))
-#define FbStipMoveLsb(x,s,n)	(FbStipRight (x,(s)-(n)))
-#define FbPatternOffsetBits	0
-#else
-#define FbScrLeft(x,n)	((x) << (n))
-#define FbScrRight(x,n)	((x) >> (n))
-/* #define FbLeftBits(x,n)	((x) >> (FB_UNIT - (n))) */
-#define FbLeftStipBits(x,n) ((x) >> (FB_STIP_UNIT - (n)))
-#define FbStipMoveLsb(x,s,n)	(x)
-#define FbPatternOffsetBits	(sizeof (FbBits) - 1)
-#endif
-
-#include "micoord.h"
-
-#define FbStipLeft(x,n)	FbScrLeft(x,n)
-#define FbStipRight(x,n) FbScrRight(x,n)
-
-#define FbRotLeft(x,n)	FbScrLeft(x,n) | (n ? FbScrRight(x,FB_UNIT-n) : 0)
-#define FbRotRight(x,n)	FbScrRight(x,n) | (n ? FbScrLeft(x,FB_UNIT-n) : 0)
-
-#define FbRotStipLeft(x,n)  FbStipLeft(x,n) | (n ? FbStipRight(x,FB_STIP_UNIT-n) : 0)
-#define FbRotStipRight(x,n)  FbStipRight(x,n) | (n ? FbStipLeft(x,FB_STIP_UNIT-n) : 0)
-
-#define FbLeftMask(x)	    ( ((x) & FB_MASK) ? \
-			     FbScrRight(FB_ALLONES,(x) & FB_MASK) : 0)
-#define FbRightMask(x)	    ( ((FB_UNIT - (x)) & FB_MASK) ? \
-			     FbScrLeft(FB_ALLONES,(FB_UNIT - (x)) & FB_MASK) : 0)
-
-#define FbLeftStipMask(x)   ( ((x) & FB_STIP_MASK) ? \
-			     FbStipRight(FB_STIP_ALLONES,(x) & FB_STIP_MASK) : 0)
-#define FbRightStipMask(x)  ( ((FB_STIP_UNIT - (x)) & FB_STIP_MASK) ? \
-			     FbScrLeft(FB_STIP_ALLONES,(FB_STIP_UNIT - (x)) & FB_STIP_MASK) : 0)
-
-#define FbBitsMask(x,w)	(FbScrRight(FB_ALLONES,(x) & FB_MASK) & \
-			 FbScrLeft(FB_ALLONES,(FB_UNIT - ((x) + (w))) & FB_MASK))
-
-#define FbStipMask(x,w)	(FbStipRight(FB_STIP_ALLONES,(x) & FB_STIP_MASK) & \
-			 FbStipLeft(FB_STIP_ALLONES,(FB_STIP_UNIT - ((x)+(w))) & FB_STIP_MASK))
-
-
-#define FbMaskBits(x,w,l,n,r) { \
-    n = (w); \
-    r = FbRightMask((x)+n); \
-    l = FbLeftMask(x); \
-    if (l) { \
-	n -= FB_UNIT - ((x) & FB_MASK); \
-	if (n < 0) { \
-	    n = 0; \
-	    l &= r; \
-	    r = 0; \
-	} \
-    } \
-    n >>= FB_SHIFT; \
-}
-
-#ifdef FBNOPIXADDR
-#define FbMaskBitsBytes(x,w,copy,l,lb,n,r,rb) FbMaskBits(x,w,l,n,r)
-#define FbDoLeftMaskByteRRop(dst,lb,l,and,xor) { \
-    *dst = FbDoMaskRRop(*dst,and,xor,l); \
-}
-#define FbDoRightMaskByteRRop(dst,rb,r,and,xor) { \
-    *dst = FbDoMaskRRop(*dst,and,xor,r); \
-}
-#else
-
-#define FbByteMaskInvalid   0x10
-
-#define FbPatternOffset(o,t)  ((o) ^ (FbPatternOffsetBits & ~(sizeof (t) - 1)))
-
-#define FbPtrOffset(p,o,t)		((t *) ((CARD8 *) (p) + (o)))
-#define FbSelectPatternPart(xor,o,t)	((xor) >> (FbPatternOffset (o,t) << 3))
-#define FbStorePart(dst,off,t,xor)	(WRITE(FbPtrOffset(dst,off,t), \
-					 FbSelectPart(xor,off,t)))
-#ifndef FbSelectPart
-#define FbSelectPart(x,o,t) FbSelectPatternPart(x,o,t)
-#endif
-
-#define FbMaskBitsBytes(x,w,copy,l,lb,n,r,rb) { \
-    n = (w); \
-    lb = 0; \
-    rb = 0; \
-    r = FbRightMask((x)+n); \
-    if (r) { \
-	/* compute right byte length */ \
-	if ((copy) && (((x) + n) & 7) == 0) { \
-	    rb = (((x) + n) & FB_MASK) >> 3; \
-	} else { \
-	    rb = FbByteMaskInvalid; \
-	} \
-    } \
-    l = FbLeftMask(x); \
-    if (l) { \
-	/* compute left byte length */ \
-	if ((copy) && ((x) & 7) == 0) { \
-	    lb = ((x) & FB_MASK) >> 3; \
-	} else { \
-	    lb = FbByteMaskInvalid; \
-	} \
-	/* subtract out the portion painted by leftMask */ \
-	n -= FB_UNIT - ((x) & FB_MASK); \
-	if (n < 0) { \
-	    if (lb != FbByteMaskInvalid) { \
-		if (rb == FbByteMaskInvalid) { \
-		    lb = FbByteMaskInvalid; \
-		} else if (rb) { \
-		    lb |= (rb - lb) << (FB_SHIFT - 3); \
-		    rb = 0; \
-		} \
-	    } \
-	    n = 0; \
-	    l &= r; \
-	    r = 0; \
-	}\
-    } \
-    n >>= FB_SHIFT; \
-}
-
-#if FB_SHIFT == 6
-#define FbDoLeftMaskByteRRop6Cases(dst,xor) \
-    case (sizeof (FbBits) - 7) | (1 << (FB_SHIFT - 3)): \
-	FbStorePart(dst,sizeof (FbBits) - 7,CARD8,xor); \
-	break; \
-    case (sizeof (FbBits) - 7) | (2 << (FB_SHIFT - 3)): \
-	FbStorePart(dst,sizeof (FbBits) - 7,CARD8,xor); \
-	FbStorePart(dst,sizeof (FbBits) - 6,CARD8,xor); \
-	break; \
-    case (sizeof (FbBits) - 7) | (3 << (FB_SHIFT - 3)): \
-	FbStorePart(dst,sizeof (FbBits) - 7,CARD8,xor); \
-	FbStorePart(dst,sizeof (FbBits) - 6,CARD16,xor); \
-	break; \
-    case (sizeof (FbBits) - 7) | (4 << (FB_SHIFT - 3)): \
-	FbStorePart(dst,sizeof (FbBits) - 7,CARD8,xor); \
-	FbStorePart(dst,sizeof (FbBits) - 6,CARD16,xor); \
-	FbStorePart(dst,sizeof (FbBits) - 4,CARD8,xor); \
-	break; \
-    case (sizeof (FbBits) - 7) | (5 << (FB_SHIFT - 3)): \
-	FbStorePart(dst,sizeof (FbBits) - 7,CARD8,xor); \
-	FbStorePart(dst,sizeof (FbBits) - 6,CARD16,xor); \
-	FbStorePart(dst,sizeof (FbBits) - 4,CARD16,xor); \
-	break; \
-    case (sizeof (FbBits) - 7) | (6 << (FB_SHIFT - 3)): \
-	FbStorePart(dst,sizeof (FbBits) - 7,CARD8,xor); \
-	FbStorePart(dst,sizeof (FbBits) - 6,CARD16,xor); \
-	FbStorePart(dst,sizeof (FbBits) - 4,CARD16,xor); \
-	FbStorePart(dst,sizeof (FbBits) - 2,CARD8,xor); \
-	break; \
-    case (sizeof (FbBits) - 7): \
-	FbStorePart(dst,sizeof (FbBits) - 7,CARD8,xor); \
-	FbStorePart(dst,sizeof (FbBits) - 6,CARD16,xor); \
-	FbStorePart(dst,sizeof (FbBits) - 4,CARD32,xor); \
-	break; \
-    case (sizeof (FbBits) - 6) | (1 << (FB_SHIFT - 3)): \
-	FbStorePart(dst,sizeof (FbBits) - 6,CARD8,xor); \
-	break; \
-    case (sizeof (FbBits) - 6) | (2 << (FB_SHIFT - 3)): \
-	FbStorePart(dst,sizeof (FbBits) - 6,CARD16,xor); \
-	break; \
-    case (sizeof (FbBits) - 6) | (3 << (FB_SHIFT - 3)): \
-	FbStorePart(dst,sizeof (FbBits) - 6,CARD16,xor); \
-	FbStorePart(dst,sizeof (FbBits) - 4,CARD8,xor); \
-	break; \
-    case (sizeof (FbBits) - 6) | (4 << (FB_SHIFT - 3)): \
-	FbStorePart(dst,sizeof (FbBits) - 6,CARD16,xor); \
-	FbStorePart(dst,sizeof (FbBits) - 4,CARD16,xor); \
-	break; \
-    case (sizeof (FbBits) - 6) | (5 << (FB_SHIFT - 3)): \
-	FbStorePart(dst,sizeof (FbBits) - 6,CARD16,xor); \
-	FbStorePart(dst,sizeof (FbBits) - 4,CARD16,xor); \
-	FbStorePart(dst,sizeof (FbBits) - 2,CARD8,xor); \
-	break; \
-    case (sizeof (FbBits) - 6): \
-	FbStorePart(dst,sizeof (FbBits) - 6,CARD16,xor); \
-	FbStorePart(dst,sizeof (FbBits) - 4,CARD32,xor); \
-	break; \
-    case (sizeof (FbBits) - 5) | (1 << (FB_SHIFT - 3)): \
-	FbStorePart(dst,sizeof (FbBits) - 5,CARD8,xor); \
-	break; \
-    case (sizeof (FbBits) - 5) | (2 << (FB_SHIFT - 3)): \
-	FbStorePart(dst,sizeof (FbBits) - 5,CARD8,xor); \
-	FbStorePart(dst,sizeof (FbBits) - 4,CARD8,xor); \
-	break; \
-    case (sizeof (FbBits) - 5) | (3 << (FB_SHIFT - 3)): \
-	FbStorePart(dst,sizeof (FbBits) - 5,CARD8,xor); \
-	FbStorePart(dst,sizeof (FbBits) - 4,CARD16,xor); \
-	break; \
-    case (sizeof (FbBits) - 5) | (4 << (FB_SHIFT - 3)): \
-	FbStorePart(dst,sizeof (FbBits) - 5,CARD8,xor); \
-	FbStorePart(dst,sizeof (FbBits) - 4,CARD16,xor); \
-	FbStorePart(dst,sizeof (FbBits) - 2,CARD8,xor); \
-	break; \
-    case (sizeof (FbBits) - 5): \
-	FbStorePart(dst,sizeof (FbBits) - 5,CARD8,xor); \
-	FbStorePart(dst,sizeof (FbBits) - 4,CARD32,xor); \
-	break; \
-    case (sizeof (FbBits) - 4) | (1 << (FB_SHIFT - 3)): \
-	FbStorePart(dst,sizeof (FbBits) - 4,CARD8,xor); \
-	break; \
-    case (sizeof (FbBits) - 4) | (2 << (FB_SHIFT - 3)): \
-	FbStorePart(dst,sizeof (FbBits) - 4,CARD16,xor); \
-	break; \
-    case (sizeof (FbBits) - 4) | (3 << (FB_SHIFT - 3)): \
-	FbStorePart(dst,sizeof (FbBits) - 4,CARD16,xor); \
-	FbStorePart(dst,sizeof (FbBits) - 2,CARD8,xor); \
-	break; \
-    case (sizeof (FbBits) - 4): \
-	FbStorePart(dst,sizeof (FbBits) - 4,CARD32,xor); \
-	break;
-
-#define FbDoRightMaskByteRRop6Cases(dst,xor) \
-    case 4: \
-	FbStorePart(dst,0,CARD32,xor); \
-	break; \
-    case 5: \
-	FbStorePart(dst,0,CARD32,xor); \
-	FbStorePart(dst,4,CARD8,xor); \
-	break; \
-    case 6: \
-	FbStorePart(dst,0,CARD32,xor); \
-	FbStorePart(dst,4,CARD16,xor); \
-	break; \
-    case 7: \
-	FbStorePart(dst,0,CARD32,xor); \
-	FbStorePart(dst,4,CARD16,xor); \
-	FbStorePart(dst,6,CARD8,xor); \
-	break;
-#else
-#define FbDoLeftMaskByteRRop6Cases(dst,xor)
-#define FbDoRightMaskByteRRop6Cases(dst,xor)
-#endif
-
-#define FbDoLeftMaskByteRRop(dst,lb,l,and,xor) { \
-    switch (lb) { \
-    FbDoLeftMaskByteRRop6Cases(dst,xor) \
-    case (sizeof (FbBits) - 3) | (1 << (FB_SHIFT - 3)): \
-	FbStorePart(dst,sizeof (FbBits) - 3,CARD8,xor); \
-	break; \
-    case (sizeof (FbBits) - 3) | (2 << (FB_SHIFT - 3)): \
-	FbStorePart(dst,sizeof (FbBits) - 3,CARD8,xor); \
-	FbStorePart(dst,sizeof (FbBits) - 2,CARD8,xor); \
-	break; \
-    case (sizeof (FbBits) - 2) | (1 << (FB_SHIFT - 3)): \
-	FbStorePart(dst,sizeof (FbBits) - 2,CARD8,xor); \
-	break; \
-    case sizeof (FbBits) - 3: \
-	FbStorePart(dst,sizeof (FbBits) - 3,CARD8,xor); \
-    case sizeof (FbBits) - 2: \
-	FbStorePart(dst,sizeof (FbBits) - 2,CARD16,xor); \
-	break; \
-    case sizeof (FbBits) - 1: \
-	FbStorePart(dst,sizeof (FbBits) - 1,CARD8,xor); \
-	break; \
-    default: \
-	WRITE(dst, FbDoMaskRRop(READ(dst), and, xor, l)); \
-	break; \
-    } \
-}
-
-
-#define FbDoRightMaskByteRRop(dst,rb,r,and,xor) { \
-    switch (rb) { \
-    case 1: \
-	FbStorePart(dst,0,CARD8,xor); \
-	break; \
-    case 2: \
-	FbStorePart(dst,0,CARD16,xor); \
-	break; \
-    case 3: \
-	FbStorePart(dst,0,CARD16,xor); \
-	FbStorePart(dst,2,CARD8,xor); \
-	break; \
-    FbDoRightMaskByteRRop6Cases(dst,xor) \
-    default: \
-	WRITE(dst, FbDoMaskRRop (READ(dst), and, xor, r)); \
-    } \
-}
-#endif
-
-#define FbMaskStip(x,w,l,n,r) { \
-    n = (w); \
-    r = FbRightStipMask((x)+n); \
-    l = FbLeftStipMask(x); \
-    if (l) { \
-	n -= FB_STIP_UNIT - ((x) & FB_STIP_MASK); \
-	if (n < 0) { \
-	    n = 0; \
-	    l &= r; \
-	    r = 0; \
-	} \
-    } \
-    n >>= FB_STIP_SHIFT; \
-}
-
-/*
- * These macros are used to transparently stipple
- * in copy mode; the expected usage is with 'n' constant
- * so all of the conditional parts collapse into a minimal
- * sequence of partial word writes
- *
- * 'n' is the bytemask of which bytes to store, 'a' is the address
- * of the FbBits base unit, 'o' is the offset within that unit
- *
- * The term "lane" comes from the hardware term "byte-lane" which
- */
-
-#define FbLaneCase1(n,a,o)						\
-    if ((n) == 0x01) {							\
-	WRITE((CARD8 *) ((a)+FbPatternOffset(o,CARD8)), fgxor);		\
-    }
-
-#define FbLaneCase2(n,a,o)						\
-    if ((n) == 0x03) {							\
-	WRITE((CARD16 *) ((a)+FbPatternOffset(o,CARD16)), fgxor);	\
-    } else {								\
-	FbLaneCase1((n)&1,a,o)						\
-	FbLaneCase1((n)>>1,a,(o)+1)					\
-    }
-
-#define FbLaneCase4(n,a,o)						\
-    if ((n) == 0x0f) {							\
-	WRITE((CARD32 *) ((a)+FbPatternOffset(o,CARD32)), fgxor);	\
-    } else {								\
-	FbLaneCase2((n)&3,a,o)						\
-	FbLaneCase2((n)>>2,a,(o)+2)					\
-    }
-
-#define FbLaneCase8(n,a,o)						\
-    if ((n) == 0x0ff) {							\
-	*(FbBits *) ((a)+(o)) = fgxor;					\
-    } else {								\
-	FbLaneCase4((n)&15,a,o)						\
-	FbLaneCase4((n)>>4,a,(o)+4)					\
-    }
-
-#if FB_SHIFT == 6
-#define FbLaneCase(n,a)   FbLaneCase8(n,(CARD8 *) (a),0)
-#endif
-
-#if FB_SHIFT == 5
-#define FbLaneCase(n,a)   FbLaneCase4(n,(CARD8 *) (a),0)
-#endif
-
-/* Rotate a filled pixel value to the specified alignement */
-#define FbRot24(p,b)	    (FbScrRight(p,b) | FbScrLeft(p,24-(b)))
-#define FbRot24Stip(p,b)    (FbStipRight(p,b) | FbStipLeft(p,24-(b)))
-
-/* step a filled pixel value to the next/previous FB_UNIT alignment */
-#define FbNext24Pix(p)	(FbRot24(p,(24-FB_UNIT%24)))
-#define FbPrev24Pix(p)	(FbRot24(p,FB_UNIT%24))
-#define FbNext24Stip(p)	(FbRot24(p,(24-FB_STIP_UNIT%24)))
-#define FbPrev24Stip(p)	(FbRot24(p,FB_STIP_UNIT%24))
-
-/* step a rotation value to the next/previous rotation value */
-#if FB_UNIT == 64
-#define FbNext24Rot(r)        ((r) == 16 ? 0 : (r) + 8)
-#define FbPrev24Rot(r)        ((r) == 0 ? 16 : (r) - 8)
-
-#if IMAGE_BYTE_ORDER == MSBFirst
-#define FbFirst24Rot(x)		(((x) + 8) % 24)
-#else
-#define FbFirst24Rot(x)		((x) % 24)
-#endif
-
-#endif
-
-#if FB_UNIT == 32
-#define FbNext24Rot(r)        ((r) == 0 ? 16 : (r) - 8)
-#define FbPrev24Rot(r)        ((r) == 16 ? 0 : (r) + 8)
-
-#if IMAGE_BYTE_ORDER == MSBFirst
-#define FbFirst24Rot(x)		(((x) + 16) % 24)
-#else
-#define FbFirst24Rot(x)		((x) % 24)
-#endif
-#endif
-
-#define FbNext24RotStip(r)        ((r) == 0 ? 16 : (r) - 8)
-#define FbPrev24RotStip(r)        ((r) == 16 ? 0 : (r) + 8)
-
-/* Whether 24-bit specific code is needed for this filled pixel value */
-#define FbCheck24Pix(p)	((p) == FbNext24Pix(p))
-
-/* Macros for dealing with dashing */
-
-#define FbDashDeclare	\
-    unsigned char	*__dash, *__firstDash, *__lastDash
-    
-#define FbDashInit(pGC,pPriv,dashOffset,dashlen,even) {	    \
-    (even) = TRUE;					    \
-    __firstDash = (pGC)->dash;				    \
-    __lastDash = __firstDash + (pGC)->numInDashList;	    \
-    (dashOffset) %= (pPriv)->dashLength;		    \
-							    \
-    __dash = __firstDash;				    \
-    while ((dashOffset) >= ((dashlen) = *__dash))	    \
-    {							    \
-	(dashOffset) -= (dashlen);			    \
-	(even) = 1-(even);				    \
-	if (++__dash == __lastDash)			    \
-	    __dash = __firstDash;			    \
-    }							    \
-    (dashlen) -= (dashOffset);				    \
-}
-
-#define FbDashNext(dashlen) {				    \
-    if (++__dash == __lastDash)				    \
-	__dash = __firstDash;				    \
-    (dashlen) = *__dash;				    \
-}
-
-/* as numInDashList is always even, this case can skip a test */
-
-#define FbDashNextEven(dashlen) {			    \
-    (dashlen) = *++__dash;				    \
-}
-
-#define FbDashNextOdd(dashlen)	FbDashNext(dashlen)
-
-#define FbDashStep(dashlen,even) {			    \
-    if (!--(dashlen)) {					    \
-	FbDashNext(dashlen);				    \
-	(even) = 1-(even);				    \
-    }							    \
-}
-
-extern _X_EXPORT DevPrivateKey
-fbGetGCPrivateKey (void);
-
-extern _X_EXPORT DevPrivateKey
-fbGetWinPrivateKey (void);
-
-extern _X_EXPORT const GCOps	fbGCOps;
-extern _X_EXPORT const GCFuncs	fbGCFuncs;
-
-#ifdef FB_24_32BIT
-#define FB_SCREEN_PRIVATE
-#endif
-
-/* Framebuffer access wrapper */
-typedef FbBits (*ReadMemoryProcPtr)(const void *src, int size);
-typedef void (*WriteMemoryProcPtr)(void *dst, FbBits value, int size);
-typedef void (*SetupWrapProcPtr)(ReadMemoryProcPtr  *pRead,
-                                 WriteMemoryProcPtr *pWrite,
-                                 DrawablePtr         pDraw);
-typedef void (*FinishWrapProcPtr)(DrawablePtr pDraw);
-
-#ifdef FB_ACCESS_WRAPPER
-
-#define fbPrepareAccess(pDraw) \
-	fbGetScreenPrivate((pDraw)->pScreen)->setupWrap( \
-		&wfbReadMemory, \
-		&wfbWriteMemory, \
-		(pDraw))
-#define fbFinishAccess(pDraw) \
-	fbGetScreenPrivate((pDraw)->pScreen)->finishWrap(pDraw)
-
-#else
-
-#define fbPrepareAccess(pPix)
-#define fbFinishAccess(pDraw)
-
-#endif
-
-
-#ifdef FB_SCREEN_PRIVATE
-extern _X_EXPORT DevPrivateKey
-fbGetScreenPrivateKey(void);
-
-/* private field of a screen */
-typedef struct {
-    unsigned char	win32bpp;	/* window bpp for 32-bpp images */
-    unsigned char	pix32bpp;	/* pixmap bpp for 32-bpp images */
-#ifdef FB_ACCESS_WRAPPER
-    SetupWrapProcPtr	setupWrap;	/* driver hook to set pixmap access wrapping */
-    FinishWrapProcPtr	finishWrap;	/* driver hook to clean up pixmap access wrapping */
-#endif
-} FbScreenPrivRec, *FbScreenPrivPtr;
-
-#define fbGetScreenPrivate(pScreen) ((FbScreenPrivPtr) \
-				     dixLookupPrivate(&(pScreen)->devPrivates, fbGetScreenPrivateKey()))
-#endif
-
-/* private field of GC */
-typedef struct {
-    FbBits		and, xor;	/* reduced rop values */
-    FbBits		bgand, bgxor;	/* for stipples */
-    FbBits		fg, bg, pm;	/* expanded and filled */
-    unsigned int	dashLength;	/* total of all dash elements */
-    unsigned char    	evenStipple;	/* stipple is even */
-    unsigned char    	bpp;		/* current drawable bpp */
-} FbGCPrivRec, *FbGCPrivPtr;
-
-#define fbGetGCPrivate(pGC)	((FbGCPrivPtr)\
-				 dixLookupPrivate(&(pGC)->devPrivates, fbGetGCPrivateKey()))
-
-#define fbGetCompositeClip(pGC) ((pGC)->pCompositeClip)
-#define fbGetExpose(pGC)	((pGC)->fExpose)
-#define fbGetFreeCompClip(pGC)	((pGC)->freeCompClip)
-#define fbGetRotatedPixmap(pGC)	((pGC)->pRotatedPixmap)
-
-#define fbGetScreenPixmap(s)	((PixmapPtr) (s)->devPrivate)
-#define fbGetWindowPixmap(pWin)	((PixmapPtr)\
-				 dixLookupPrivate(&((WindowPtr)(pWin))->devPrivates, fbGetWinPrivateKey()))
-
-#ifdef ROOTLESS
-#define __fbPixDrawableX(pPix)	((pPix)->drawable.x)
-#define __fbPixDrawableY(pPix)	((pPix)->drawable.y)
-#else
-#define __fbPixDrawableX(pPix)	0
-#define __fbPixDrawableY(pPix)	0
-#endif
-
-#ifdef COMPOSITE
-#define __fbPixOffXWin(pPix)	(__fbPixDrawableX(pPix) - (pPix)->screen_x)
-#define __fbPixOffYWin(pPix)	(__fbPixDrawableY(pPix) - (pPix)->screen_y)
-#else
-#define __fbPixOffXWin(pPix)	(__fbPixDrawableX(pPix))
-#define __fbPixOffYWin(pPix)	(__fbPixDrawableY(pPix))
-#endif
-#define __fbPixOffXPix(pPix)	(__fbPixDrawableX(pPix))
-#define __fbPixOffYPix(pPix)	(__fbPixDrawableY(pPix))
-
-#define fbGetDrawablePixmap(pDrawable, pixmap, xoff, yoff) {			\
-    if ((pDrawable)->type != DRAWABLE_PIXMAP) { 				\
-	(pixmap) = fbGetWindowPixmap(pDrawable);				\
-	(xoff) = __fbPixOffXWin(pixmap); 					\
-	(yoff) = __fbPixOffYWin(pixmap); 					\
-    } else { 									\
-	(pixmap) = (PixmapPtr) (pDrawable);					\
-	(xoff) = __fbPixOffXPix(pixmap); 					\
-	(yoff) = __fbPixOffYPix(pixmap); 					\
-    } 										\
-    fbPrepareAccess(pDrawable); 						\
-}
-
-#define fbGetPixmapBitsData(pixmap, pointer, stride, bpp) {			\
-    (pointer) = (FbBits *) (pixmap)->devPrivate.ptr; 			       	\
-    (stride) = ((int) (pixmap)->devKind) / sizeof (FbBits); (void)(stride);	\
-    (bpp) = (pixmap)->drawable.bitsPerPixel;  (void)(bpp); 			\
-}
-
-#define fbGetPixmapStipData(pixmap, pointer, stride, bpp) {			\
-    (pointer) = (FbStip *) (pixmap)->devPrivate.ptr; 			       	\
-    (stride) = ((int) (pixmap)->devKind) / sizeof (FbStip); (void)(stride);	\
-    (bpp) = (pixmap)->drawable.bitsPerPixel;  (void)(bpp); 			\
-}
-
-#define fbGetDrawable(pDrawable, pointer, stride, bpp, xoff, yoff) { 		\
-    PixmapPtr   _pPix; 								\
-    fbGetDrawablePixmap(pDrawable, _pPix, xoff, yoff); 				\
-    fbGetPixmapBitsData(_pPix, pointer, stride, bpp);				\
-}
-
-#define fbGetStipDrawable(pDrawable, pointer, stride, bpp, xoff, yoff) { 	\
-    PixmapPtr   _pPix; 								\
-    fbGetDrawablePixmap(pDrawable, _pPix, xoff, yoff);				\
-    fbGetPixmapStipData(_pPix, pointer, stride, bpp);				\
-}
-
-/*
- * XFree86 empties the root BorderClip when the VT is inactive,
- * here's a macro which uses that to disable GetImage and GetSpans
- */
-
-#define fbWindowEnabled(pWin) \
-    RegionNotEmpty(&(pWin)->drawable.pScreen->root->borderClip)
-
-#define fbDrawableEnabled(pDrawable) \
-    ((pDrawable)->type == DRAWABLE_PIXMAP ? \
-     TRUE : fbWindowEnabled((WindowPtr) pDrawable))
-
-#define FbPowerOfTwo(w)	    (((w) & ((w) - 1)) == 0)
-/*
- * Accelerated tiles are power of 2 width <= FB_UNIT
- */
-#define FbEvenTile(w)	    ((w) <= FB_UNIT && FbPowerOfTwo(w))
-/*
- * Accelerated stipples are power of 2 width and <= FB_UNIT/dstBpp
- * with dstBpp a power of 2 as well
- */
-#define FbEvenStip(w,bpp)   ((w) * (bpp) <= FB_UNIT && FbPowerOfTwo(w) && FbPowerOfTwo(bpp))
-
-/*
- * fb24_32.c
- */
-extern _X_EXPORT void
-fb24_32GetSpans(DrawablePtr	pDrawable, 
-		int		wMax, 
-		DDXPointPtr	ppt, 
-		int		*pwidth, 
-		int		nspans, 
-		char		*pchardstStart);
-
-extern _X_EXPORT void
-fb24_32SetSpans (DrawablePtr	    pDrawable,
-		 GCPtr		    pGC,
-		 char		    *src,
-		 DDXPointPtr	    ppt,
-		 int		    *pwidth,
-		 int		    nspans,
-		 int		    fSorted);
-
-extern _X_EXPORT void
-fb24_32PutZImage (DrawablePtr	pDrawable,
-		  RegionPtr	pClip,
-		  int		alu,
-		  FbBits	pm,
-		  int		x,
-		  int		y,
-		  int		width,
-		  int		height,
-		  CARD8		*src,
-		  FbStride	srcStride);
-    
-extern _X_EXPORT void
-fb24_32GetImage (DrawablePtr     pDrawable,
-		 int             x,
-		 int             y,
-		 int             w,
-		 int             h,
-		 unsigned int    format,
-		 unsigned long   planeMask,
-		 char            *d);
-
-extern _X_EXPORT void
-fb24_32CopyMtoN (DrawablePtr pSrcDrawable,
-		 DrawablePtr pDstDrawable,
-		 GCPtr       pGC,
-		 BoxPtr      pbox,
-		 int         nbox,
-		 int         dx,
-		 int         dy,
-		 Bool        reverse,
-		 Bool        upsidedown,
-		 Pixel       bitplane,
-		 void        *closure);
-
-extern _X_EXPORT PixmapPtr
-fb24_32ReformatTile(PixmapPtr pOldTile, int bitsPerPixel);
-    
-extern _X_EXPORT Bool
-fb24_32CreateScreenResources(ScreenPtr pScreen);
-
-extern _X_EXPORT Bool
-fb24_32ModifyPixmapHeader (PixmapPtr   pPixmap,
-			   int         width,
-			   int         height,
-			   int         depth,
-			   int         bitsPerPixel,
-			   int         devKind,
-			   pointer     pPixData);
-
-/*
- * fballpriv.c
- */
-extern _X_EXPORT Bool
-fbAllocatePrivates(ScreenPtr pScreen, DevPrivateKey *pGCIndex);
-    
-/*
- * fbarc.c
- */
-
-extern _X_EXPORT void
-fbPolyArc (DrawablePtr	pDrawable,
-	   GCPtr	pGC,
-	   int		narcs,
-	   xArc		*parcs);
-
-/*
- * fbbits.c
- */
-
-extern _X_EXPORT void
-fbBresSolid8(DrawablePtr    pDrawable,
-	     GCPtr	    pGC,
-	     int	    dashOffset,
-	     int	    signdx,
-	     int	    signdy,
-	     int	    axis,
-	     int	    x,
-	     int	    y,
-	     int	    e,
-	     int	    e1,
-	     int	    e3,
-	     int	    len);
-
-extern _X_EXPORT void
-fbBresDash8 (DrawablePtr    pDrawable,
-	     GCPtr	    pGC,
-	     int	    dashOffset,
-	     int	    signdx,
-	     int	    signdy,
-	     int	    axis,
-	     int	    x,
-	     int	    y,
-	     int	    e,
-	     int	    e1,
-	     int	    e3,
-	     int	    len);
-
-extern _X_EXPORT void
-fbDots8 (FbBits	    *dst,
-	 FbStride   dstStride,
-	 int	    dstBpp,
-	 BoxPtr	    pBox,
-	 xPoint	    *pts,
-	 int	    npt,
-	 int	    xorg,
-	 int	    yorg,
-	 int	    xoff,
-	 int	    yoff,
-	 FbBits	    and,
-	 FbBits	    xor);
-
-extern _X_EXPORT void
-fbArc8 (FbBits	    *dst,
-	FbStride    dstStride,
-	int	    dstBpp,
-	xArc	    *arc,
-	int	    dx,
-	int	    dy,
-	FbBits	    and,
-	FbBits	    xor);
-
-extern _X_EXPORT void
-fbGlyph8 (FbBits    *dstLine,
-	  FbStride  dstStride,
-	  int	    dstBpp,
-	  FbStip    *stipple,
-	  FbBits    fg,
-	  int	    height,
-	  int	    shift);
-
-extern _X_EXPORT void
-fbPolyline8 (DrawablePtr    pDrawable,
-	     GCPtr	    pGC,
-	     int	    mode,
-	     int	    npt,
-	     DDXPointPtr    ptsOrig);
-
-extern _X_EXPORT void
-fbPolySegment8 (DrawablePtr pDrawable,
-		GCPtr	    pGC,
-		int	    nseg,
-		xSegment    *pseg);
-
-extern _X_EXPORT void
-fbBresSolid16(DrawablePtr   pDrawable,
-	      GCPtr	    pGC,
-	      int	    dashOffset,
-	      int	    signdx,
-	      int	    signdy,
-	      int	    axis,
-	      int	    x,
-	      int	    y,
-	      int	    e,
-	      int	    e1,
-	      int	    e3,
-	      int	    len);
-
-extern _X_EXPORT void
-fbBresDash16(DrawablePtr    pDrawable,
-	     GCPtr	    pGC,
-	     int	    dashOffset,
-	     int	    signdx,
-	     int	    signdy,
-	     int	    axis,
-	     int	    x,
-	     int	    y,
-	     int	    e,
-	     int	    e1,
-	     int	    e3,
-	     int	    len);
-
-extern _X_EXPORT void
-fbDots16(FbBits	    *dst,
-	 FbStride   dstStride,
-	 int	    dstBpp,
-	 BoxPtr	    pBox,
-	 xPoint	    *pts,
-	 int	    npt,
-	 int	    xorg,
-	 int	    yorg,
-	 int	    xoff,
-	 int	    yoff,
-	 FbBits	    and,
-	 FbBits	    xor);
-
-extern _X_EXPORT void
-fbArc16(FbBits	    *dst,
-	FbStride    dstStride,
-	int	    dstBpp,
-	xArc	    *arc,
-	int	    dx,
-	int	    dy,
-	FbBits	    and,
-	FbBits	    xor);
-
-extern _X_EXPORT void
-fbGlyph16(FbBits    *dstLine,
-	  FbStride  dstStride,
-	  int	    dstBpp,
-	  FbStip    *stipple,
-	  FbBits    fg,
-	  int	    height,
-	  int	    shift);
-
-extern _X_EXPORT void
-fbPolyline16 (DrawablePtr   pDrawable,
-	      GCPtr	    pGC,
-	      int	    mode,
-	      int	    npt,
-	      DDXPointPtr   ptsOrig);
-
-extern _X_EXPORT void
-fbPolySegment16 (DrawablePtr	pDrawable,
-		 GCPtr		pGC,
-		 int		nseg,
-		 xSegment	*pseg);
-
-
-extern _X_EXPORT void
-fbBresSolid24(DrawablePtr   pDrawable,
-	      GCPtr	    pGC,
-	      int	    dashOffset,
-	      int	    signdx,
-	      int	    signdy,
-	      int	    axis,
-	      int	    x,
-	      int	    y,
-	      int	    e,
-	      int	    e1,
-	      int	    e3,
-	      int	    len);
-
-extern _X_EXPORT void
-fbBresDash24(DrawablePtr    pDrawable,
-	     GCPtr	    pGC,
-	     int	    dashOffset,
-	     int	    signdx,
-	     int	    signdy,
-	     int	    axis,
-	     int	    x,
-	     int	    y,
-	     int	    e,
-	     int	    e1,
-	     int	    e3,
-	     int	    len);
-
-extern _X_EXPORT void
-fbDots24(FbBits	    *dst,
-	 FbStride   dstStride,
-	 int	    dstBpp,
-	 BoxPtr	    pBox,
-	 xPoint	    *pts,
-	 int	    npt,
-	 int	    xorg,
-	 int	    yorg,
-	 int	    xoff,
-	 int	    yoff,
-	 FbBits	    and,
-	 FbBits	    xor);
-
-extern _X_EXPORT void
-fbArc24(FbBits	    *dst,
-	FbStride    dstStride,
-	int	    dstBpp,
-	xArc	    *arc,
-	int	    dx,
-	int	    dy,
-	FbBits	    and,
-	FbBits	    xor);
-
-extern _X_EXPORT void
-fbGlyph24(FbBits    *dstLine,
-	  FbStride  dstStride,
-	  int	    dstBpp,
-	  FbStip    *stipple,
-	  FbBits    fg,
-	  int	    height,
-	  int	    shift);
-
-extern _X_EXPORT void
-fbPolyline24 (DrawablePtr   pDrawable,
-	      GCPtr	    pGC,
-	      int	    mode,
-	      int	    npt,
-	      DDXPointPtr   ptsOrig);
-
-extern _X_EXPORT void
-fbPolySegment24 (DrawablePtr	pDrawable,
-		 GCPtr		pGC,
-		 int		nseg,
-		 xSegment	*pseg);
-
-
-extern _X_EXPORT void
-fbBresSolid32(DrawablePtr   pDrawable,
-	      GCPtr	    pGC,
-	      int	    dashOffset,
-	      int	    signdx,
-	      int	    signdy,
-	      int	    axis,
-	      int	    x,
-	      int	    y,
-	      int	    e,
-	      int	    e1,
-	      int	    e3,
-	      int	    len);
-
-extern _X_EXPORT void
-fbBresDash32(DrawablePtr    pDrawable,
-	     GCPtr	    pGC,
-	     int	    dashOffset,
-	     int	    signdx,
-	     int	    signdy,
-	     int	    axis,
-	     int	    x,
-	     int	    y,
-	     int	    e,
-	     int	    e1,
-	     int	    e3,
-	     int	    len);
-
-extern _X_EXPORT void
-fbDots32(FbBits	    *dst,
-	 FbStride   dstStride,
-	 int	    dstBpp,
-	 BoxPtr	    pBox,
-	 xPoint	    *pts,
-	 int	    npt,
-	 int	    xorg,
-	 int	    yorg,
-	 int	    xoff,
-	 int	    yoff,
-	 FbBits	    and,
-	 FbBits	    xor);
-
-extern _X_EXPORT void
-fbArc32(FbBits	    *dst,
-	FbStride    dstStride,
-	int	    dstBpp,
-	xArc	    *arc,
-	int	    dx,
-	int	    dy,
-	FbBits	    and,
-	FbBits	    xor);
-
-extern _X_EXPORT void
-fbGlyph32(FbBits    *dstLine,
-	  FbStride  dstStride,
-	  int	    dstBpp,
-	  FbStip    *stipple,
-	  FbBits    fg,
-	  int	    height,
-	  int	    shift);
-extern _X_EXPORT void
-fbPolyline32 (DrawablePtr   pDrawable,
-	      GCPtr	    pGC,
-	      int	    mode,
-	      int	    npt,
-	      DDXPointPtr   ptsOrig);
-
-extern _X_EXPORT void
-fbPolySegment32 (DrawablePtr	pDrawable,
-		 GCPtr		pGC,
-		 int		nseg,
-		 xSegment	*pseg);
-
-/*
- * fbblt.c
- */
-extern _X_EXPORT void
-fbBlt (FbBits   *src, 
-       FbStride	srcStride,
-       int	srcX,
-       
-       FbBits   *dst,
-       FbStride dstStride,
-       int	dstX,
-       
-       int	width, 
-       int	height,
-       
-       int	alu,
-       FbBits	pm,
-       int	bpp,
-       
-       Bool	reverse,
-       Bool	upsidedown);
-
-extern _X_EXPORT void
-fbBlt24 (FbBits	    *srcLine,
-	 FbStride   srcStride,
-	 int	    srcX,
-
-	 FbBits	    *dstLine,
-	 FbStride   dstStride,
-	 int	    dstX,
-
-	 int	    width, 
-	 int	    height,
-
-	 int	    alu,
-	 FbBits	    pm,
-
-	 Bool	    reverse,
-	 Bool	    upsidedown);
-    
-extern _X_EXPORT void
-fbBltStip (FbStip   *src,
-	   FbStride srcStride,	    /* in FbStip units, not FbBits units */
-	   int	    srcX,
-	   
-	   FbStip   *dst,
-	   FbStride dstStride,	    /* in FbStip units, not FbBits units */
-	   int	    dstX,
-
-	   int	    width, 
-	   int	    height,
-
-	   int	    alu,
-	   FbBits   pm,
-	   int	    bpp);
-    
-/*
- * fbbltone.c
- */
-extern _X_EXPORT void
-fbBltOne (FbStip   *src,
-	  FbStride srcStride,
-	  int	   srcX,
-	  FbBits   *dst,
-	  FbStride dstStride,
-	  int	   dstX,
-	  int	   dstBpp,
-
-	  int	   width,
-	  int	   height,
-
-	  FbBits   fgand,
-	  FbBits   fbxor,
-	  FbBits   bgand,
-	  FbBits   bgxor);
- 
-#ifdef FB_24BIT
-extern _X_EXPORT void
-fbBltOne24 (FbStip    *src,
-	  FbStride  srcStride,	    /* FbStip units per scanline */
-	  int	    srcX,	    /* bit position of source */
-	  FbBits    *dst,
-	  FbStride  dstStride,	    /* FbBits units per scanline */
-	  int	    dstX,	    /* bit position of dest */
-	  int	    dstBpp,	    /* bits per destination unit */
-
-	  int	    width,	    /* width in bits of destination */
-	  int	    height,	    /* height in scanlines */
-
-	  FbBits    fgand,	    /* rrop values */
-	  FbBits    fgxor,
-	  FbBits    bgand,
-	  FbBits    bgxor);
-#endif
-
-extern _X_EXPORT void
-fbBltPlane (FbBits	    *src,
-	    FbStride	    srcStride,
-	    int		    srcX,
-	    int		    srcBpp,
-
-	    FbStip	    *dst,
-	    FbStride	    dstStride,
-	    int		    dstX,
-	    
-	    int		    width,
-	    int		    height,
-	    
-	    FbStip	    fgand,
-	    FbStip	    fgxor,
-	    FbStip	    bgand,
-	    FbStip	    bgxor,
-	    Pixel	    planeMask);
-
-/*
- * fbcmap_mi.c
- */
-extern _X_EXPORT int
-fbListInstalledColormaps(ScreenPtr pScreen, Colormap *pmaps);
-
-extern _X_EXPORT void
-fbInstallColormap(ColormapPtr pmap);
-
-extern _X_EXPORT void
-fbUninstallColormap(ColormapPtr pmap);
-
-extern _X_EXPORT void
-fbResolveColor(unsigned short	*pred, 
-	       unsigned short	*pgreen, 
-	       unsigned short	*pblue,
-	       VisualPtr	pVisual);
-
-extern _X_EXPORT Bool
-fbInitializeColormap(ColormapPtr pmap);
-
-extern _X_EXPORT int
-fbExpandDirectColors (ColormapPtr   pmap, 
-		      int	    ndef,
-		      xColorItem    *indefs,
-		      xColorItem    *outdefs);
-
-extern _X_EXPORT Bool
-fbCreateDefColormap(ScreenPtr pScreen);
-
-extern _X_EXPORT void
-fbClearVisualTypes(void);
-
-extern _X_EXPORT Bool
-fbHasVisualTypes (int depth);
-
-extern _X_EXPORT Bool
-fbSetVisualTypes (int depth, int visuals, int bitsPerRGB);
-
-extern _X_EXPORT Bool
-fbSetVisualTypesAndMasks (int depth, int visuals, int bitsPerRGB,
-			  Pixel redMask, Pixel greenMask, Pixel blueMask);
-
-extern _X_EXPORT Bool
-fbInitVisuals (VisualPtr    *visualp, 
-	       DepthPtr	    *depthp,
-	       int	    *nvisualp,
-	       int	    *ndepthp,
-	       int	    *rootDepthp,
-	       VisualID	    *defaultVisp,
-	       unsigned long	sizes,
-	       int	    bitsPerRGB);
-
-/*
- * fbcopy.c
- */
-
-/* Compatibility definition, to be removed at next ABI change. */
-typedef void   (*fbCopyProc) (DrawablePtr  pSrcDrawable,
-                              DrawablePtr  pDstDrawable,
-                              GCPtr        pGC,
-                              BoxPtr       pDstBox,
-                              int          nbox,
-                              int          dx,
-                              int          dy,
-                              Bool         reverse,
-                              Bool         upsidedown,
-                              Pixel        bitplane,
-                              void         *closure);
-
-extern _X_EXPORT void
-fbCopyNtoN (DrawablePtr	pSrcDrawable,
-	    DrawablePtr	pDstDrawable,
-	    GCPtr	pGC,
-	    BoxPtr	pbox,
-	    int		nbox,
-	    int		dx,
-	    int		dy,
-	    Bool	reverse,
-	    Bool	upsidedown,
-	    Pixel	bitplane,
-	    void	*closure);
-
-extern _X_EXPORT void
-fbCopy1toN (DrawablePtr	pSrcDrawable,
-	    DrawablePtr	pDstDrawable,
-	    GCPtr	pGC,
-	    BoxPtr	pbox,
-	    int		nbox,
-	    int		dx,
-	    int		dy,
-	    Bool	reverse,
-	    Bool	upsidedown,
-	    Pixel	bitplane,
-	    void	*closure);
-
-extern _X_EXPORT void
-fbCopyNto1 (DrawablePtr	pSrcDrawable,
-	    DrawablePtr	pDstDrawable,
-	    GCPtr	pGC,
-	    BoxPtr	pbox,
-	    int		nbox,
-	    int		dx,
-	    int		dy,
-	    Bool	reverse,
-	    Bool	upsidedown,
-	    Pixel	bitplane,
-	    void	*closure);
-
-extern _X_EXPORT RegionPtr
-fbCopyArea (DrawablePtr	pSrcDrawable,
-	    DrawablePtr	pDstDrawable,
-	    GCPtr	pGC,
-	    int		xIn, 
-	    int		yIn,
-	    int		widthSrc, 
-	    int		heightSrc,
-	    int		xOut, 
-	    int		yOut);
-
-extern _X_EXPORT RegionPtr
-fbCopyPlane (DrawablePtr    pSrcDrawable,
-	     DrawablePtr    pDstDrawable,
-	     GCPtr	    pGC,
-	     int	    xIn, 
-	     int	    yIn,
-	     int	    widthSrc, 
-	     int	    heightSrc,
-	     int	    xOut, 
-	     int	    yOut,
-	     unsigned long  bitplane);
-
-/*
- * fbfill.c
- */
-extern _X_EXPORT void
-fbFill (DrawablePtr pDrawable,
-	GCPtr	    pGC,
-	int	    x,
-	int	    y,
-	int	    width,
-	int	    height);
-
-extern _X_EXPORT void
-fbSolidBoxClipped (DrawablePtr	pDrawable,
-		   RegionPtr	pClip,
-		   int		xa,
-		   int		ya,
-		   int		xb,
-		   int		yb,
-		   FbBits	and,
-		   FbBits	xor);
-
-/*
- * fbfillrect.c
- */
-extern _X_EXPORT void
-fbPolyFillRect(DrawablePtr  pDrawable, 
-	       GCPtr	    pGC, 
-	       int	    nrectInit,
-	       xRectangle   *prectInit);
-
-#define fbPolyFillArc miPolyFillArc
-
-#define fbFillPolygon miFillPolygon
-
-/*
- * fbfillsp.c
- */
-extern _X_EXPORT void
-fbFillSpans (DrawablePtr    pDrawable,
-	     GCPtr	    pGC,
-	     int	    nInit,
-	     DDXPointPtr    pptInit,
-	     int	    *pwidthInit,
-	     int	    fSorted);
-
-
-/*
- * fbgc.c
- */
-
-extern _X_EXPORT Bool
-fbCreateGC(GCPtr pGC);
-
-extern _X_EXPORT void
-fbPadPixmap (PixmapPtr pPixmap);
-    
-extern _X_EXPORT void
-fbValidateGC(GCPtr pGC, unsigned long changes, DrawablePtr pDrawable);
-
-/*
- * fbgetsp.c
- */
-extern _X_EXPORT void
-fbGetSpans(DrawablePtr	pDrawable, 
-	   int		wMax, 
-	   DDXPointPtr	ppt, 
-	   int		*pwidth, 
-	   int		nspans, 
-	   char		*pchardstStart);
-
-/*
- * fbglyph.c
- */
-
-extern _X_EXPORT Bool
-fbGlyphIn (RegionPtr	pRegion,
-	   int		x,
-	   int		y,
-	   int		width,
-	   int		height);
-    
-extern _X_EXPORT void
-fbPolyGlyphBlt (DrawablePtr	pDrawable,
-		GCPtr		pGC,
-		int		x, 
-		int		y,
-		unsigned int	nglyph,
-		CharInfoPtr	*ppci,
-		pointer		pglyphBase);
-
-extern _X_EXPORT void
-fbImageGlyphBlt (DrawablePtr	pDrawable,
-		 GCPtr		pGC,
-		 int		x,
-		 int		y,
-		 unsigned int	nglyph,
-		 CharInfoPtr	*ppci,
-		 pointer	pglyphBase);
-
-/*
- * fbimage.c
- */
-
-extern _X_EXPORT void
-fbPutImage (DrawablePtr	pDrawable,
-	    GCPtr	pGC,
-	    int		depth,
-	    int		x,
-	    int		y,
-	    int		w,
-	    int		h,
-	    int		leftPad,
-	    int		format,
-	    char	*pImage);
-
-extern _X_EXPORT void
-fbPutZImage (DrawablePtr	pDrawable,
-	     RegionPtr		pClip,
-	     int		alu,
-	     FbBits		pm,
-	     int		x,
-	     int		y,
-	     int		width,
-	     int		height,
-	     FbStip		*src,
-	     FbStride		srcStride);
-
-extern _X_EXPORT void
-fbPutXYImage (DrawablePtr	pDrawable,
-	      RegionPtr		pClip,
-	      FbBits		fg,
-	      FbBits		bg,
-	      FbBits		pm,
-	      int		alu,
-	      Bool		opaque,
-	      
-	      int		x,
-	      int		y,
-	      int		width,
-	      int		height,
-
-	      FbStip		*src,
-	      FbStride		srcStride,
-	      int		srcX);
-
-extern _X_EXPORT void
-fbGetImage (DrawablePtr	    pDrawable,
-	    int		    x,
-	    int		    y,
-	    int		    w,
-	    int		    h,
-	    unsigned int    format,
-	    unsigned long   planeMask,
-	    char	    *d);
-/*
- * fbline.c
- */
-
-extern _X_EXPORT void
-fbZeroLine (DrawablePtr	pDrawable,
-	    GCPtr	pGC,
-	    int		mode,
-	    int		npt,
-	    DDXPointPtr	ppt);
-
-extern _X_EXPORT void
-fbZeroSegment (DrawablePtr  pDrawable,
-	       GCPtr	    pGC,
-	       int	    nseg,
-	       xSegment	    *pSegs);
-
-extern _X_EXPORT void
-fbPolyLine (DrawablePtr	pDrawable,
-	    GCPtr	pGC,
-	    int		mode,
-	    int		npt,
-	    DDXPointPtr	ppt);
-
-extern _X_EXPORT void
-fbFixCoordModePrevious (int npt,
-			DDXPointPtr ppt);
-
-extern _X_EXPORT void
-fbPolySegment (DrawablePtr  pDrawable,
-	       GCPtr	    pGC,
-	       int	    nseg,
-	       xSegment	    *pseg);
-
-#define fbPolyRectangle	miPolyRectangle
-
-/*
- * fbpict.c
- */
-
-extern _X_EXPORT Bool
-fbPictureInit (ScreenPtr pScreen,
-	       PictFormatPtr formats,
-	       int nformats);
-
-/*
- * fbpixmap.c
- */
-
-extern _X_EXPORT PixmapPtr
-fbCreatePixmapBpp (ScreenPtr pScreen, int width, int height, int depth, int bpp,
-		   unsigned usage_hint);
-
-extern _X_EXPORT PixmapPtr
-fbCreatePixmap (ScreenPtr pScreen, int width, int height, int depth,
-		unsigned usage_hint);
-
-extern _X_EXPORT Bool
-fbDestroyPixmap (PixmapPtr pPixmap);
-
-extern _X_EXPORT RegionPtr
-fbPixmapToRegion(PixmapPtr pPix);
-
-/*
- * fbpoint.c
- */
-
-extern _X_EXPORT void
-fbDots (FbBits	    *dstOrig,
-	FbStride    dstStride,
-	int	    dstBpp,
-	BoxPtr	    pBox,
-	xPoint	    *pts,
-	int	    npt,
-	int	    xorg,
-	int	    yorg,
-	int	    xoff,
-	int	    yoff,
-	FbBits	    andOrig,
-	FbBits	    xorOrig);
-
-extern _X_EXPORT void
-fbPolyPoint (DrawablePtr    pDrawable,
-	     GCPtr	    pGC,
-	     int	    mode,
-	     int	    npt,
-	     xPoint	    *pptInit);
-
-/*
- * fbpush.c
- */
-extern _X_EXPORT void
-fbPushPattern (DrawablePtr  pDrawable,
-	       GCPtr	    pGC,
-	       
-	       FbStip	    *src,
-	       FbStride	    srcStride,
-	       int	    srcX,
-
-	       int	    x,
-	       int	    y,
-
-	       int	    width,
-	       int	    height);
-
-extern _X_EXPORT void
-fbPushFill (DrawablePtr	pDrawable,
-	    GCPtr	pGC,
-
-	    FbStip	*src,
-	    FbStride	srcStride,
-	    int		srcX,
-	    
-	    int		x,
-	    int		y,
-	    int		width,
-	    int		height);
-
-extern _X_EXPORT void
-fbPushImage (DrawablePtr    pDrawable,
-	     GCPtr	    pGC,
-	     
-	     FbStip	    *src,
-	     FbStride	    srcStride,
-	     int	    srcX,
-
-	     int	    x,
-	     int	    y,
-	     int	    width,
-	     int	    height);
-
-extern _X_EXPORT void
-fbPushPixels (GCPtr	    pGC,
-	      PixmapPtr	    pBitmap,
-	      DrawablePtr   pDrawable,
-	      int	    dx,
-	      int	    dy,
-	      int	    xOrg,
-	      int	    yOrg);
-
-
-/*
- * fbscreen.c
- */
-
-extern _X_EXPORT Bool
-fbCloseScreen (int indx, ScreenPtr pScreen);
-
-extern _X_EXPORT Bool
-fbRealizeFont(ScreenPtr pScreen, FontPtr pFont);
-
-extern _X_EXPORT Bool
-fbUnrealizeFont(ScreenPtr pScreen, FontPtr pFont);
-
-extern _X_EXPORT void
-fbQueryBestSize (int class, 
-		 unsigned short *width, unsigned short *height,
-		 ScreenPtr pScreen);
-
-extern _X_EXPORT PixmapPtr
-_fbGetWindowPixmap (WindowPtr pWindow);
-
-extern _X_EXPORT void
-_fbSetWindowPixmap (WindowPtr pWindow, PixmapPtr pPixmap);
-
-extern _X_EXPORT Bool
-fbSetupScreen(ScreenPtr	pScreen, 
-	      pointer	pbits,		/* pointer to screen bitmap */
-	      int	xsize, 		/* in pixels */
-	      int	ysize,
-	      int	dpix,		/* dots per inch */
-	      int	dpiy,
-	      int	width,		/* pixel width of frame buffer */
-	      int	bpp);		/* bits per pixel of frame buffer */
-
-extern _X_EXPORT Bool
-wfbFinishScreenInit(ScreenPtr	pScreen,
-		    pointer	pbits,
-		    int		xsize,
-		    int		ysize,
-		    int		dpix,
-		    int		dpiy,
-		    int		width,
-		    int		bpp,
-		    SetupWrapProcPtr setupWrap,
-		    FinishWrapProcPtr finishWrap);
-
-extern _X_EXPORT Bool
-wfbScreenInit(ScreenPtr	pScreen,
-	      pointer	pbits,
-	      int	xsize,
-	      int	ysize,
-	      int	dpix,
-	      int	dpiy,
-	      int	width,
-	      int	bpp,
-	      SetupWrapProcPtr setupWrap,
-	      FinishWrapProcPtr finishWrap);
-
-extern _X_EXPORT Bool
-fbFinishScreenInit(ScreenPtr	pScreen,
-		   pointer	pbits,
-		   int		xsize,
-		   int		ysize,
-		   int		dpix,
-		   int		dpiy,
-		   int		width,
-		   int		bpp);
-
-extern _X_EXPORT Bool
-fbScreenInit(ScreenPtr	pScreen,
-	     pointer	pbits,
-	     int	xsize,
-	     int	ysize,
-	     int	dpix,
-	     int	dpiy,
-	     int	width,
-	     int	bpp);
-    
-/*
- * fbseg.c
- */
-typedef void	FbBres (DrawablePtr	pDrawable,
-			GCPtr		pGC,
-			int		dashOffset,
-			int		signdx,
-			int		signdy,
-			int		axis,
-			int		x,
-			int		y,
-			int		e,
-			int		e1,
-			int		e3,
-			int		len);
-
-extern _X_EXPORT FbBres fbBresSolid, fbBresDash, fbBresFill, fbBresFillDash;
-/*
- * fbsetsp.c
- */
-
-extern _X_EXPORT void
-fbSetSpans (DrawablePtr	    pDrawable,
-	    GCPtr	    pGC,
-	    char	    *src,
-	    DDXPointPtr	    ppt,
-	    int		    *pwidth,
-	    int		    nspans,
-	    int		    fSorted);
-
-extern _X_EXPORT FbBres *
-fbSelectBres (DrawablePtr   pDrawable,
-	      GCPtr	    pGC);
-
-extern _X_EXPORT void
-fbBres (DrawablePtr	pDrawable,
-	GCPtr		pGC,
-	int		dashOffset,
-	int		signdx,
-	int		signdy,
-	int		axis,
-	int		x,
-	int		y,
-	int		e,
-	int		e1,
-	int		e3,
-	int		len);
-
-extern _X_EXPORT void
-fbSegment (DrawablePtr	pDrawable,
-	   GCPtr	pGC,
-	   int		xa,
-	   int		ya,
-	   int		xb,
-	   int		yb,
-	   Bool		drawLast,
-	   int		*dashOffset);
-
-
-/*
- * fbsolid.c
- */
-
-extern _X_EXPORT void
-fbSolid (FbBits	    *dst,
-	 FbStride   dstStride,
-	 int	    dstX,
-	 int	    bpp,
-
-	 int	    width,
-	 int	    height,
-
-	 FbBits	    and,
-	 FbBits	    xor);
-
-#ifdef FB_24BIT
-extern _X_EXPORT void
-fbSolid24 (FbBits   *dst,
-	   FbStride dstStride,
-	   int	    dstX,
-
-	   int	    width,
-	   int	    height,
-
-	   FbBits   and,
-	   FbBits   xor);
-#endif
-
-/*
- * fbstipple.c
- */
-
-extern _X_EXPORT void
-fbTransparentSpan (FbBits   *dst,
-		   FbBits   stip,
-		   FbBits   fgxor,
-		   int	    n);
-
-extern _X_EXPORT void
-fbEvenStipple (FbBits   *dst,
-	       FbStride dstStride,
-	       int	dstX,
-	       int	dstBpp,
-
-	       int	width,
-	       int	height,
-
-	       FbStip   *stip,
-	       FbStride	stipStride,
-	       int	stipHeight,
-
-	       FbBits   fgand,
-	       FbBits   fgxor,
-	       FbBits   bgand,
-	       FbBits   bgxor,
-
-	       int	xRot,
-	       int	yRot);
-
-extern _X_EXPORT void
-fbOddStipple (FbBits	*dst,
-	      FbStride	dstStride,
-	      int	dstX,
-	      int	dstBpp,
-
-	      int	width,
-	      int	height,
-
-	      FbStip	*stip,
-	      FbStride	stipStride,
-	      int	stipWidth,
-	      int	stipHeight,
-
-	      FbBits	fgand,
-	      FbBits	fgxor,
-	      FbBits	bgand,
-	      FbBits	bgxor,
-
-	      int	xRot,
-	      int	yRot);
-
-extern _X_EXPORT void
-fbStipple (FbBits   *dst,
-	   FbStride dstStride,
-	   int	    dstX,
-	   int	    dstBpp,
-
-	   int	    width,
-	   int	    height,
-
-	   FbStip   *stip,
-	   FbStride stipStride,
-	   int	    stipWidth,
-	   int	    stipHeight,
-	   Bool	    even,
-
-	   FbBits   fgand,
-	   FbBits   fgxor,
-	   FbBits   bgand,
-	   FbBits   bgxor,
-
-	   int	    xRot,
-	   int	    yRot);
-
-/*
- * fbtile.c
- */
-
-extern _X_EXPORT void
-fbEvenTile (FbBits	*dst,
-	    FbStride	dstStride,
-	    int		dstX,
-
-	    int		width,
-	    int		height,
-
-	    FbBits	*tile,
-	    FbStride	tileStride,
-	    int		tileHeight,
-
-	    int		alu,
-	    FbBits	pm,
-	    int		xRot,
-	    int		yRot);
-
-extern _X_EXPORT void
-fbOddTile (FbBits	*dst,
-	   FbStride	dstStride,
-	   int		dstX,
-
-	   int		width,
-	   int		height,
-
-	   FbBits	*tile,
-	   FbStride	tileStride,
-	   int		tileWidth,
-	   int		tileHeight,
-
-	   int		alu,
-	   FbBits	pm,
-	   int		bpp,
-	   
-	   int		xRot,
-	   int		yRot);
-
-extern _X_EXPORT void
-fbTile (FbBits	    *dst,
-	FbStride    dstStride,
-	int	    dstX,
-
-	int	    width,
-	int	    height,
-
-	FbBits	    *tile,
-	FbStride    tileStride,
-	int	    tileWidth,
-	int	    tileHeight,
-	
-	int	    alu,
-	FbBits	    pm,
-	int	    bpp,
-	
-	int	    xRot,
-	int	    yRot);
-
-/*
- * fbutil.c
- */
-extern _X_EXPORT FbBits
-fbReplicatePixel (Pixel p, int bpp);
-
-extern _X_EXPORT void
-fbReduceRasterOp (int rop, FbBits fg, FbBits pm, FbBits *andp, FbBits *xorp);
-
-#ifdef FB_ACCESS_WRAPPER
-extern _X_EXPORT ReadMemoryProcPtr wfbReadMemory;
-extern _X_EXPORT WriteMemoryProcPtr wfbWriteMemory;
-#endif
-
-/*
- * fbwindow.c
- */
-
-extern _X_EXPORT Bool
-fbCreateWindow(WindowPtr pWin);
-
-extern _X_EXPORT Bool
-fbDestroyWindow(WindowPtr pWin);
-
-extern _X_EXPORT Bool
-fbMapWindow(WindowPtr pWindow);
-
-extern _X_EXPORT Bool
-fbPositionWindow(WindowPtr pWin, int x, int y);
-
-extern _X_EXPORT Bool
-fbUnmapWindow(WindowPtr pWindow);
-    
-extern _X_EXPORT void
-fbCopyWindowProc (DrawablePtr	pSrcDrawable,
-		  DrawablePtr	pDstDrawable,
-		  GCPtr		pGC,
-		  BoxPtr	pbox,
-		  int		nbox,
-		  int		dx,
-		  int		dy,
-		  Bool		reverse,
-		  Bool		upsidedown,
-		  Pixel		bitplane,
-		  void		*closure);
-
-extern _X_EXPORT void
-fbCopyWindow(WindowPtr	    pWin, 
-	     DDXPointRec    ptOldOrg, 
-	     RegionPtr	    prgnSrc);
-
-extern _X_EXPORT Bool
-fbChangeWindowAttributes(WindowPtr pWin, unsigned long mask);
-
-extern _X_EXPORT void
-fbFillRegionSolid (DrawablePtr	pDrawable,
-		   RegionPtr	pRegion,
-		   FbBits	and,
-		   FbBits	xor);
-
-extern _X_EXPORT pixman_image_t *
-image_from_pict (PicturePtr	pict,
-		 Bool		has_clip,
-		 int		*xoff,
-		 int		*yoff);
-
-extern _X_EXPORT void free_pixman_pict (PicturePtr, pixman_image_t *);
-
-#endif /* _FB_H_ */
-
-=======
-/*
- *
- * Copyright © 1998 Keith Packard
- *
- * Permission to use, copy, modify, distribute, and sell this software and its
- * documentation for any purpose is hereby granted without fee, provided that
- * the above copyright notice appear in all copies and that both that
- * copyright notice and this permission notice appear in supporting
- * documentation, and that the name of Keith Packard not be used in
- * advertising or publicity pertaining to distribution of the software without
- * specific, written prior permission.  Keith Packard makes no
- * representations about the suitability of this software for any purpose.  It
- * is provided "as is" without express or implied warranty.
- *
- * KEITH PACKARD DISCLAIMS ALL WARRANTIES WITH REGARD TO THIS SOFTWARE,
- * INCLUDING ALL IMPLIED WARRANTIES OF MERCHANTABILITY AND FITNESS, IN NO
- * EVENT SHALL KEITH PACKARD BE LIABLE FOR ANY SPECIAL, INDIRECT OR
- * CONSEQUENTIAL DAMAGES OR ANY DAMAGES WHATSOEVER RESULTING FROM LOSS OF USE,
- * DATA OR PROFITS, WHETHER IN AN ACTION OF CONTRACT, NEGLIGENCE OR OTHER
- * TORTIOUS ACTION, ARISING OUT OF OR IN CONNECTION WITH THE USE OR
- * PERFORMANCE OF THIS SOFTWARE.
- */
-
-
-#ifndef _FB_H_
-#define _FB_H_
-
-#include <X11/X.h>
-#include <pixman.h>
-
-#include "scrnintstr.h"
-#include "pixmap.h"
-#include "pixmapstr.h"
-#include "region.h"
-#include "gcstruct.h"
-#include "colormap.h"
-#include "miscstruct.h"
-#include "servermd.h"
-#include "windowstr.h"
-#include "privates.h"
-#include "mi.h"
-#include "migc.h"
-#include "mibstore.h"
-#include "picturestr.h"
-
-#ifdef FB_ACCESS_WRAPPER
-
-#include "wfbrename.h"
-#define FBPREFIX(x) wfb##x
-#define WRITE(ptr, val) ((*wfbWriteMemory)((ptr), (val), sizeof(*(ptr))))
-#define READ(ptr) ((*wfbReadMemory)((ptr), sizeof(*(ptr))))
-
-#define MEMCPY_WRAPPED(dst, src, size) do {                       \
-    size_t _i;                                                    \
-    CARD8 *_dst = (CARD8*)(dst), *_src = (CARD8*)(src);           \
-    for(_i = 0; _i < size; _i++) {                                \
-        WRITE(_dst +_i, READ(_src + _i));                         \
-    }                                                             \
-} while(0)
-
-#define MEMSET_WRAPPED(dst, val, size) do {                       \
-    size_t _i;                                                    \
-    CARD8 *_dst = (CARD8*)(dst);                                  \
-    for(_i = 0; _i < size; _i++) {                                \
-        WRITE(_dst +_i, (val));                                   \
-    }                                                             \
-} while(0)
-
-#else
-
-#define FBPREFIX(x) fb##x
-#define WRITE(ptr, val) (*(ptr) = (val))
-#define READ(ptr) (*(ptr))
-#define MEMCPY_WRAPPED(dst, src, size) memcpy((dst), (src), (size))
-#define MEMSET_WRAPPED(dst, val, size) memset((dst), (val), (size))
-
-#endif
-
-/*
- * This single define controls the basic size of data manipulated
- * by this software; it must be log2(sizeof (FbBits) * 8)
- */
-
-#ifndef FB_SHIFT
-#define FB_SHIFT    LOG2_BITMAP_PAD
-#endif
-
-#if FB_SHIFT < LOG2_BITMAP_PAD
-    error FB_SHIFT must be >= LOG2_BITMAP_PAD
-#endif
-    
-#define FB_UNIT	    (1 << FB_SHIFT)
-#define FB_HALFUNIT (1 << (FB_SHIFT-1))
-#define FB_MASK	    (FB_UNIT - 1)
-#define FB_ALLONES  ((FbBits) -1)
-    
-#if GLYPHPADBYTES != 4
-#error "GLYPHPADBYTES must be 4"
-#endif
-
-/* for driver compat - intel UXA needs the second one at least */
-#define FB_24BIT
-#define FB_24_32BIT
-
-#define FB_STIP_SHIFT	LOG2_BITMAP_PAD
-#define FB_STIP_UNIT	(1 << FB_STIP_SHIFT)
-#define FB_STIP_MASK	(FB_STIP_UNIT - 1)
-#define FB_STIP_ALLONES	((FbStip) -1)
-    
-#define FB_STIP_ODDSTRIDE(s)	(((s) & (FB_MASK >> FB_STIP_SHIFT)) != 0)
-#define FB_STIP_ODDPTR(p)	((((long) (p)) & (FB_MASK >> 3)) != 0)
-    
-#define FbStipStrideToBitsStride(s) (((s) >> (FB_SHIFT - FB_STIP_SHIFT)))
-#define FbBitsStrideToStipStride(s) (((s) << (FB_SHIFT - FB_STIP_SHIFT)))
-    
-#define FbFullMask(n)   ((n) == FB_UNIT ? FB_ALLONES : ((((FbBits) 1) << n) - 1))
-    
-#if FB_SHIFT == 6
-# ifdef WIN32
-typedef unsigned __int64    FbBits;
-# else
-#  if defined(__alpha__) || defined(__alpha) || \
-      defined(ia64) || defined(__ia64__) || \
-      defined(__sparc64__) || defined(_LP64) || \
-      defined(__s390x__) || \
-      defined(amd64) || defined (__amd64__) || \
-      defined (__powerpc64__)
-typedef unsigned long	    FbBits;
-#  else
-typedef unsigned long long  FbBits;
-#  endif
-# endif
-#endif
-
-#if FB_SHIFT == 5
-typedef CARD32		    FbBits;
-#endif
-
-#if FB_SHIFT == 4
-typedef CARD16		    FbBits;
-#endif
-
-#if LOG2_BITMAP_PAD == FB_SHIFT
-typedef FbBits		    FbStip;
-#else
-# if LOG2_BITMAP_PAD == 5
-typedef CARD32		    FbStip;
-# endif
-#endif
-
-typedef int		    FbStride;
-
-
-#ifdef FB_DEBUG
-extern _X_EXPORT void fbValidateDrawable(DrawablePtr d);
-extern _X_EXPORT void fbInitializeDrawable(DrawablePtr d);
-extern _X_EXPORT void fbSetBits (FbStip *bits, int stride, FbStip data);
-#define FB_HEAD_BITS   (FbStip) (0xbaadf00d)
-#define FB_TAIL_BITS   (FbStip) (0xbaddf0ad)
-#else
-#define fbValidateDrawable(d)
-#define fdInitializeDrawable(d)
-#endif
-
-#include "fbrop.h"
-
-#if BITMAP_BIT_ORDER == LSBFirst
-#define FbScrLeft(x,n)	((x) >> (n))
-#define FbScrRight(x,n)	((x) << (n))
-/* #define FbLeftBits(x,n)	((x) & ((((FbBits) 1) << (n)) - 1)) */
-#define FbLeftStipBits(x,n) ((x) & ((((FbStip) 1) << (n)) - 1))
-#define FbStipMoveLsb(x,s,n)	(FbStipRight (x,(s)-(n)))
-#define FbPatternOffsetBits	0
-#else
-#define FbScrLeft(x,n)	((x) << (n))
-#define FbScrRight(x,n)	((x) >> (n))
-/* #define FbLeftBits(x,n)	((x) >> (FB_UNIT - (n))) */
-#define FbLeftStipBits(x,n) ((x) >> (FB_STIP_UNIT - (n)))
-#define FbStipMoveLsb(x,s,n)	(x)
-#define FbPatternOffsetBits	(sizeof (FbBits) - 1)
-#endif
-
-#include "micoord.h"
-
-#define FbStipLeft(x,n)	FbScrLeft(x,n)
-#define FbStipRight(x,n) FbScrRight(x,n)
-
-#define FbRotLeft(x,n)	FbScrLeft(x,n) | (n ? FbScrRight(x,FB_UNIT-n) : 0)
-#define FbRotRight(x,n)	FbScrRight(x,n) | (n ? FbScrLeft(x,FB_UNIT-n) : 0)
-
-#define FbRotStipLeft(x,n)  FbStipLeft(x,n) | (n ? FbStipRight(x,FB_STIP_UNIT-n) : 0)
-#define FbRotStipRight(x,n)  FbStipRight(x,n) | (n ? FbStipLeft(x,FB_STIP_UNIT-n) : 0)
-
-#define FbLeftMask(x)	    ( ((x) & FB_MASK) ? \
-			     FbScrRight(FB_ALLONES,(x) & FB_MASK) : 0)
-#define FbRightMask(x)	    ( ((FB_UNIT - (x)) & FB_MASK) ? \
-			     FbScrLeft(FB_ALLONES,(FB_UNIT - (x)) & FB_MASK) : 0)
-
-#define FbLeftStipMask(x)   ( ((x) & FB_STIP_MASK) ? \
-			     FbStipRight(FB_STIP_ALLONES,(x) & FB_STIP_MASK) : 0)
-#define FbRightStipMask(x)  ( ((FB_STIP_UNIT - (x)) & FB_STIP_MASK) ? \
-			     FbScrLeft(FB_STIP_ALLONES,(FB_STIP_UNIT - (x)) & FB_STIP_MASK) : 0)
-
-#define FbBitsMask(x,w)	(FbScrRight(FB_ALLONES,(x) & FB_MASK) & \
-			 FbScrLeft(FB_ALLONES,(FB_UNIT - ((x) + (w))) & FB_MASK))
-
-#define FbStipMask(x,w)	(FbStipRight(FB_STIP_ALLONES,(x) & FB_STIP_MASK) & \
-			 FbStipLeft(FB_STIP_ALLONES,(FB_STIP_UNIT - ((x)+(w))) & FB_STIP_MASK))
-
-
-#define FbMaskBits(x,w,l,n,r) { \
-    n = (w); \
-    r = FbRightMask((x)+n); \
-    l = FbLeftMask(x); \
-    if (l) { \
-	n -= FB_UNIT - ((x) & FB_MASK); \
-	if (n < 0) { \
-	    n = 0; \
-	    l &= r; \
-	    r = 0; \
-	} \
-    } \
-    n >>= FB_SHIFT; \
-}
-
-
-#define FbByteMaskInvalid   0x10
-
-#define FbPatternOffset(o,t)  ((o) ^ (FbPatternOffsetBits & ~(sizeof (t) - 1)))
-
-#define FbPtrOffset(p,o,t)		((t *) ((CARD8 *) (p) + (o)))
-#define FbSelectPatternPart(xor,o,t)	((xor) >> (FbPatternOffset (o,t) << 3))
-#define FbStorePart(dst,off,t,xor)	(WRITE(FbPtrOffset(dst,off,t), \
-					 FbSelectPart(xor,off,t)))
-#ifndef FbSelectPart
-#define FbSelectPart(x,o,t) FbSelectPatternPart(x,o,t)
-#endif
-
-#define FbMaskBitsBytes(x,w,copy,l,lb,n,r,rb) { \
-    n = (w); \
-    lb = 0; \
-    rb = 0; \
-    r = FbRightMask((x)+n); \
-    if (r) { \
-	/* compute right byte length */ \
-	if ((copy) && (((x) + n) & 7) == 0) { \
-	    rb = (((x) + n) & FB_MASK) >> 3; \
-	} else { \
-	    rb = FbByteMaskInvalid; \
-	} \
-    } \
-    l = FbLeftMask(x); \
-    if (l) { \
-	/* compute left byte length */ \
-	if ((copy) && ((x) & 7) == 0) { \
-	    lb = ((x) & FB_MASK) >> 3; \
-	} else { \
-	    lb = FbByteMaskInvalid; \
-	} \
-	/* subtract out the portion painted by leftMask */ \
-	n -= FB_UNIT - ((x) & FB_MASK); \
-	if (n < 0) { \
-	    if (lb != FbByteMaskInvalid) { \
-		if (rb == FbByteMaskInvalid) { \
-		    lb = FbByteMaskInvalid; \
-		} else if (rb) { \
-		    lb |= (rb - lb) << (FB_SHIFT - 3); \
-		    rb = 0; \
-		} \
-	    } \
-	    n = 0; \
-	    l &= r; \
-	    r = 0; \
-	}\
-    } \
-    n >>= FB_SHIFT; \
-}
-
-#if FB_SHIFT == 6
-#define FbDoLeftMaskByteRRop6Cases(dst,xor) \
-    case (sizeof (FbBits) - 7) | (1 << (FB_SHIFT - 3)): \
-	FbStorePart(dst,sizeof (FbBits) - 7,CARD8,xor); \
-	break; \
-    case (sizeof (FbBits) - 7) | (2 << (FB_SHIFT - 3)): \
-	FbStorePart(dst,sizeof (FbBits) - 7,CARD8,xor); \
-	FbStorePart(dst,sizeof (FbBits) - 6,CARD8,xor); \
-	break; \
-    case (sizeof (FbBits) - 7) | (3 << (FB_SHIFT - 3)): \
-	FbStorePart(dst,sizeof (FbBits) - 7,CARD8,xor); \
-	FbStorePart(dst,sizeof (FbBits) - 6,CARD16,xor); \
-	break; \
-    case (sizeof (FbBits) - 7) | (4 << (FB_SHIFT - 3)): \
-	FbStorePart(dst,sizeof (FbBits) - 7,CARD8,xor); \
-	FbStorePart(dst,sizeof (FbBits) - 6,CARD16,xor); \
-	FbStorePart(dst,sizeof (FbBits) - 4,CARD8,xor); \
-	break; \
-    case (sizeof (FbBits) - 7) | (5 << (FB_SHIFT - 3)): \
-	FbStorePart(dst,sizeof (FbBits) - 7,CARD8,xor); \
-	FbStorePart(dst,sizeof (FbBits) - 6,CARD16,xor); \
-	FbStorePart(dst,sizeof (FbBits) - 4,CARD16,xor); \
-	break; \
-    case (sizeof (FbBits) - 7) | (6 << (FB_SHIFT - 3)): \
-	FbStorePart(dst,sizeof (FbBits) - 7,CARD8,xor); \
-	FbStorePart(dst,sizeof (FbBits) - 6,CARD16,xor); \
-	FbStorePart(dst,sizeof (FbBits) - 4,CARD16,xor); \
-	FbStorePart(dst,sizeof (FbBits) - 2,CARD8,xor); \
-	break; \
-    case (sizeof (FbBits) - 7): \
-	FbStorePart(dst,sizeof (FbBits) - 7,CARD8,xor); \
-	FbStorePart(dst,sizeof (FbBits) - 6,CARD16,xor); \
-	FbStorePart(dst,sizeof (FbBits) - 4,CARD32,xor); \
-	break; \
-    case (sizeof (FbBits) - 6) | (1 << (FB_SHIFT - 3)): \
-	FbStorePart(dst,sizeof (FbBits) - 6,CARD8,xor); \
-	break; \
-    case (sizeof (FbBits) - 6) | (2 << (FB_SHIFT - 3)): \
-	FbStorePart(dst,sizeof (FbBits) - 6,CARD16,xor); \
-	break; \
-    case (sizeof (FbBits) - 6) | (3 << (FB_SHIFT - 3)): \
-	FbStorePart(dst,sizeof (FbBits) - 6,CARD16,xor); \
-	FbStorePart(dst,sizeof (FbBits) - 4,CARD8,xor); \
-	break; \
-    case (sizeof (FbBits) - 6) | (4 << (FB_SHIFT - 3)): \
-	FbStorePart(dst,sizeof (FbBits) - 6,CARD16,xor); \
-	FbStorePart(dst,sizeof (FbBits) - 4,CARD16,xor); \
-	break; \
-    case (sizeof (FbBits) - 6) | (5 << (FB_SHIFT - 3)): \
-	FbStorePart(dst,sizeof (FbBits) - 6,CARD16,xor); \
-	FbStorePart(dst,sizeof (FbBits) - 4,CARD16,xor); \
-	FbStorePart(dst,sizeof (FbBits) - 2,CARD8,xor); \
-	break; \
-    case (sizeof (FbBits) - 6): \
-	FbStorePart(dst,sizeof (FbBits) - 6,CARD16,xor); \
-	FbStorePart(dst,sizeof (FbBits) - 4,CARD32,xor); \
-	break; \
-    case (sizeof (FbBits) - 5) | (1 << (FB_SHIFT - 3)): \
-	FbStorePart(dst,sizeof (FbBits) - 5,CARD8,xor); \
-	break; \
-    case (sizeof (FbBits) - 5) | (2 << (FB_SHIFT - 3)): \
-	FbStorePart(dst,sizeof (FbBits) - 5,CARD8,xor); \
-	FbStorePart(dst,sizeof (FbBits) - 4,CARD8,xor); \
-	break; \
-    case (sizeof (FbBits) - 5) | (3 << (FB_SHIFT - 3)): \
-	FbStorePart(dst,sizeof (FbBits) - 5,CARD8,xor); \
-	FbStorePart(dst,sizeof (FbBits) - 4,CARD16,xor); \
-	break; \
-    case (sizeof (FbBits) - 5) | (4 << (FB_SHIFT - 3)): \
-	FbStorePart(dst,sizeof (FbBits) - 5,CARD8,xor); \
-	FbStorePart(dst,sizeof (FbBits) - 4,CARD16,xor); \
-	FbStorePart(dst,sizeof (FbBits) - 2,CARD8,xor); \
-	break; \
-    case (sizeof (FbBits) - 5): \
-	FbStorePart(dst,sizeof (FbBits) - 5,CARD8,xor); \
-	FbStorePart(dst,sizeof (FbBits) - 4,CARD32,xor); \
-	break; \
-    case (sizeof (FbBits) - 4) | (1 << (FB_SHIFT - 3)): \
-	FbStorePart(dst,sizeof (FbBits) - 4,CARD8,xor); \
-	break; \
-    case (sizeof (FbBits) - 4) | (2 << (FB_SHIFT - 3)): \
-	FbStorePart(dst,sizeof (FbBits) - 4,CARD16,xor); \
-	break; \
-    case (sizeof (FbBits) - 4) | (3 << (FB_SHIFT - 3)): \
-	FbStorePart(dst,sizeof (FbBits) - 4,CARD16,xor); \
-	FbStorePart(dst,sizeof (FbBits) - 2,CARD8,xor); \
-	break; \
-    case (sizeof (FbBits) - 4): \
-	FbStorePart(dst,sizeof (FbBits) - 4,CARD32,xor); \
-	break;
-
-#define FbDoRightMaskByteRRop6Cases(dst,xor) \
-    case 4: \
-	FbStorePart(dst,0,CARD32,xor); \
-	break; \
-    case 5: \
-	FbStorePart(dst,0,CARD32,xor); \
-	FbStorePart(dst,4,CARD8,xor); \
-	break; \
-    case 6: \
-	FbStorePart(dst,0,CARD32,xor); \
-	FbStorePart(dst,4,CARD16,xor); \
-	break; \
-    case 7: \
-	FbStorePart(dst,0,CARD32,xor); \
-	FbStorePart(dst,4,CARD16,xor); \
-	FbStorePart(dst,6,CARD8,xor); \
-	break;
-#else
-#define FbDoLeftMaskByteRRop6Cases(dst,xor)
-#define FbDoRightMaskByteRRop6Cases(dst,xor)
-#endif
-
-#define FbDoLeftMaskByteRRop(dst,lb,l,and,xor) { \
-    switch (lb) { \
-    FbDoLeftMaskByteRRop6Cases(dst,xor) \
-    case (sizeof (FbBits) - 3) | (1 << (FB_SHIFT - 3)): \
-	FbStorePart(dst,sizeof (FbBits) - 3,CARD8,xor); \
-	break; \
-    case (sizeof (FbBits) - 3) | (2 << (FB_SHIFT - 3)): \
-	FbStorePart(dst,sizeof (FbBits) - 3,CARD8,xor); \
-	FbStorePart(dst,sizeof (FbBits) - 2,CARD8,xor); \
-	break; \
-    case (sizeof (FbBits) - 2) | (1 << (FB_SHIFT - 3)): \
-	FbStorePart(dst,sizeof (FbBits) - 2,CARD8,xor); \
-	break; \
-    case sizeof (FbBits) - 3: \
-	FbStorePart(dst,sizeof (FbBits) - 3,CARD8,xor); \
-    case sizeof (FbBits) - 2: \
-	FbStorePart(dst,sizeof (FbBits) - 2,CARD16,xor); \
-	break; \
-    case sizeof (FbBits) - 1: \
-	FbStorePart(dst,sizeof (FbBits) - 1,CARD8,xor); \
-	break; \
-    default: \
-	WRITE(dst, FbDoMaskRRop(READ(dst), and, xor, l)); \
-	break; \
-    } \
-}
-
-
-#define FbDoRightMaskByteRRop(dst,rb,r,and,xor) { \
-    switch (rb) { \
-    case 1: \
-	FbStorePart(dst,0,CARD8,xor); \
-	break; \
-    case 2: \
-	FbStorePart(dst,0,CARD16,xor); \
-	break; \
-    case 3: \
-	FbStorePart(dst,0,CARD16,xor); \
-	FbStorePart(dst,2,CARD8,xor); \
-	break; \
-    FbDoRightMaskByteRRop6Cases(dst,xor) \
-    default: \
-	WRITE(dst, FbDoMaskRRop (READ(dst), and, xor, r)); \
-    } \
-}
-
-#define FbMaskStip(x,w,l,n,r) { \
-    n = (w); \
-    r = FbRightStipMask((x)+n); \
-    l = FbLeftStipMask(x); \
-    if (l) { \
-	n -= FB_STIP_UNIT - ((x) & FB_STIP_MASK); \
-	if (n < 0) { \
-	    n = 0; \
-	    l &= r; \
-	    r = 0; \
-	} \
-    } \
-    n >>= FB_STIP_SHIFT; \
-}
-
-/*
- * These macros are used to transparently stipple
- * in copy mode; the expected usage is with 'n' constant
- * so all of the conditional parts collapse into a minimal
- * sequence of partial word writes
- *
- * 'n' is the bytemask of which bytes to store, 'a' is the address
- * of the FbBits base unit, 'o' is the offset within that unit
- *
- * The term "lane" comes from the hardware term "byte-lane" which
- */
-
-#define FbLaneCase1(n,a,o)						\
-    if ((n) == 0x01) {							\
-	WRITE((CARD8 *) ((a)+FbPatternOffset(o,CARD8)), fgxor);		\
-    }
-
-#define FbLaneCase2(n,a,o)						\
-    if ((n) == 0x03) {							\
-	WRITE((CARD16 *) ((a)+FbPatternOffset(o,CARD16)), fgxor);	\
-    } else {								\
-	FbLaneCase1((n)&1,a,o)						\
-	FbLaneCase1((n)>>1,a,(o)+1)					\
-    }
-
-#define FbLaneCase4(n,a,o)						\
-    if ((n) == 0x0f) {							\
-	WRITE((CARD32 *) ((a)+FbPatternOffset(o,CARD32)), fgxor);	\
-    } else {								\
-	FbLaneCase2((n)&3,a,o)						\
-	FbLaneCase2((n)>>2,a,(o)+2)					\
-    }
-
-#define FbLaneCase8(n,a,o)						\
-    if ((n) == 0x0ff) {							\
-	*(FbBits *) ((a)+(o)) = fgxor;					\
-    } else {								\
-	FbLaneCase4((n)&15,a,o)						\
-	FbLaneCase4((n)>>4,a,(o)+4)					\
-    }
-
-#if FB_SHIFT == 6
-#define FbLaneCase(n,a)   FbLaneCase8(n,(CARD8 *) (a),0)
-#endif
-
-#if FB_SHIFT == 5
-#define FbLaneCase(n,a)   FbLaneCase4(n,(CARD8 *) (a),0)
-#endif
-
-/* Rotate a filled pixel value to the specified alignement */
-#define FbRot24(p,b)	    (FbScrRight(p,b) | FbScrLeft(p,24-(b)))
-#define FbRot24Stip(p,b)    (FbStipRight(p,b) | FbStipLeft(p,24-(b)))
-
-/* step a filled pixel value to the next/previous FB_UNIT alignment */
-#define FbNext24Pix(p)	(FbRot24(p,(24-FB_UNIT%24)))
-#define FbPrev24Pix(p)	(FbRot24(p,FB_UNIT%24))
-#define FbNext24Stip(p)	(FbRot24(p,(24-FB_STIP_UNIT%24)))
-#define FbPrev24Stip(p)	(FbRot24(p,FB_STIP_UNIT%24))
-
-/* step a rotation value to the next/previous rotation value */
-#if FB_UNIT == 64
-#define FbNext24Rot(r)        ((r) == 16 ? 0 : (r) + 8)
-#define FbPrev24Rot(r)        ((r) == 0 ? 16 : (r) - 8)
-
-#if IMAGE_BYTE_ORDER == MSBFirst
-#define FbFirst24Rot(x)		(((x) + 8) % 24)
-#else
-#define FbFirst24Rot(x)		((x) % 24)
-#endif
-
-#endif
-
-#if FB_UNIT == 32
-#define FbNext24Rot(r)        ((r) == 0 ? 16 : (r) - 8)
-#define FbPrev24Rot(r)        ((r) == 16 ? 0 : (r) + 8)
-
-#if IMAGE_BYTE_ORDER == MSBFirst
-#define FbFirst24Rot(x)		(((x) + 16) % 24)
-#else
-#define FbFirst24Rot(x)		((x) % 24)
-#endif
-#endif
-
-#define FbNext24RotStip(r)        ((r) == 0 ? 16 : (r) - 8)
-#define FbPrev24RotStip(r)        ((r) == 16 ? 0 : (r) + 8)
-
-/* Whether 24-bit specific code is needed for this filled pixel value */
-#define FbCheck24Pix(p)	((p) == FbNext24Pix(p))
-
-/* Macros for dealing with dashing */
-
-#define FbDashDeclare	\
-    unsigned char	*__dash, *__firstDash, *__lastDash
-    
-#define FbDashInit(pGC,pPriv,dashOffset,dashlen,even) {	    \
-    (even) = TRUE;					    \
-    __firstDash = (pGC)->dash;				    \
-    __lastDash = __firstDash + (pGC)->numInDashList;	    \
-    (dashOffset) %= (pPriv)->dashLength;		    \
-							    \
-    __dash = __firstDash;				    \
-    while ((dashOffset) >= ((dashlen) = *__dash))	    \
-    {							    \
-	(dashOffset) -= (dashlen);			    \
-	(even) = 1-(even);				    \
-	if (++__dash == __lastDash)			    \
-	    __dash = __firstDash;			    \
-    }							    \
-    (dashlen) -= (dashOffset);				    \
-}
-
-#define FbDashNext(dashlen) {				    \
-    if (++__dash == __lastDash)				    \
-	__dash = __firstDash;				    \
-    (dashlen) = *__dash;				    \
-}
-
-/* as numInDashList is always even, this case can skip a test */
-
-#define FbDashNextEven(dashlen) {			    \
-    (dashlen) = *++__dash;				    \
-}
-
-#define FbDashNextOdd(dashlen)	FbDashNext(dashlen)
-
-#define FbDashStep(dashlen,even) {			    \
-    if (!--(dashlen)) {					    \
-	FbDashNext(dashlen);				    \
-	(even) = 1-(even);				    \
-    }							    \
-}
-
-extern _X_EXPORT DevPrivateKey
-fbGetGCPrivateKey (void);
-
-extern _X_EXPORT DevPrivateKey
-fbGetWinPrivateKey (void);
-
-extern _X_EXPORT const GCOps	fbGCOps;
-extern _X_EXPORT const GCFuncs	fbGCFuncs;
-
-
-/* Framebuffer access wrapper */
-typedef FbBits (*ReadMemoryProcPtr)(const void *src, int size);
-typedef void (*WriteMemoryProcPtr)(void *dst, FbBits value, int size);
-typedef void (*SetupWrapProcPtr)(ReadMemoryProcPtr  *pRead,
-                                 WriteMemoryProcPtr *pWrite,
-                                 DrawablePtr         pDraw);
-typedef void (*FinishWrapProcPtr)(DrawablePtr pDraw);
-
-#ifdef FB_ACCESS_WRAPPER
-
-#define fbPrepareAccess(pDraw) \
-	fbGetScreenPrivate((pDraw)->pScreen)->setupWrap( \
-		&wfbReadMemory, \
-		&wfbWriteMemory, \
-		(pDraw))
-#define fbFinishAccess(pDraw) \
-	fbGetScreenPrivate((pDraw)->pScreen)->finishWrap(pDraw)
-
-#else
-
-#define fbPrepareAccess(pPix)
-#define fbFinishAccess(pDraw)
-
-#endif
-
-
-extern _X_EXPORT DevPrivateKey
-fbGetScreenPrivateKey(void);
-
-/* private field of a screen */
-typedef struct {
-    unsigned char	win32bpp;	/* window bpp for 32-bpp images */
-    unsigned char	pix32bpp;	/* pixmap bpp for 32-bpp images */
-#ifdef FB_ACCESS_WRAPPER
-    SetupWrapProcPtr	setupWrap;	/* driver hook to set pixmap access wrapping */
-    FinishWrapProcPtr	finishWrap;	/* driver hook to clean up pixmap access wrapping */
-#endif
-} FbScreenPrivRec, *FbScreenPrivPtr;
-
-#define fbGetScreenPrivate(pScreen) ((FbScreenPrivPtr) \
-				     dixLookupPrivate(&(pScreen)->devPrivates, fbGetScreenPrivateKey()))
-
-/* private field of GC */
-typedef struct {
-    FbBits		and, xor;	/* reduced rop values */
-    FbBits		bgand, bgxor;	/* for stipples */
-    FbBits		fg, bg, pm;	/* expanded and filled */
-    unsigned int	dashLength;	/* total of all dash elements */
-    unsigned char    	evenStipple;	/* stipple is even */
-    unsigned char    	bpp;		/* current drawable bpp */
-} FbGCPrivRec, *FbGCPrivPtr;
-
-#define fbGetGCPrivate(pGC)	((FbGCPrivPtr)\
-				 dixLookupPrivate(&(pGC)->devPrivates, fbGetGCPrivateKey()))
-
-#define fbGetCompositeClip(pGC) ((pGC)->pCompositeClip)
-#define fbGetExpose(pGC)	((pGC)->fExpose)
-#define fbGetFreeCompClip(pGC)	((pGC)->freeCompClip)
-#define fbGetRotatedPixmap(pGC)	((pGC)->pRotatedPixmap)
-
-#define fbGetScreenPixmap(s)	((PixmapPtr) (s)->devPrivate)
-#define fbGetWindowPixmap(pWin)	((PixmapPtr)\
-				 dixLookupPrivate(&((WindowPtr)(pWin))->devPrivates, fbGetWinPrivateKey()))
-
-#ifdef ROOTLESS
-#define __fbPixDrawableX(pPix)	((pPix)->drawable.x)
-#define __fbPixDrawableY(pPix)	((pPix)->drawable.y)
-#else
-#define __fbPixDrawableX(pPix)	0
-#define __fbPixDrawableY(pPix)	0
-#endif
-
-#ifdef COMPOSITE
-#define __fbPixOffXWin(pPix)	(__fbPixDrawableX(pPix) - (pPix)->screen_x)
-#define __fbPixOffYWin(pPix)	(__fbPixDrawableY(pPix) - (pPix)->screen_y)
-#else
-#define __fbPixOffXWin(pPix)	(__fbPixDrawableX(pPix))
-#define __fbPixOffYWin(pPix)	(__fbPixDrawableY(pPix))
-#endif
-#define __fbPixOffXPix(pPix)	(__fbPixDrawableX(pPix))
-#define __fbPixOffYPix(pPix)	(__fbPixDrawableY(pPix))
-
-#define fbGetDrawablePixmap(pDrawable, pixmap, xoff, yoff) {			\
-    if ((pDrawable)->type != DRAWABLE_PIXMAP) { 				\
-	(pixmap) = fbGetWindowPixmap(pDrawable);				\
-	(xoff) = __fbPixOffXWin(pixmap); 					\
-	(yoff) = __fbPixOffYWin(pixmap); 					\
-    } else { 									\
-	(pixmap) = (PixmapPtr) (pDrawable);					\
-	(xoff) = __fbPixOffXPix(pixmap); 					\
-	(yoff) = __fbPixOffYPix(pixmap); 					\
-    } 										\
-    fbPrepareAccess(pDrawable); 						\
-}
-
-#define fbGetPixmapBitsData(pixmap, pointer, stride, bpp) {			\
-    (pointer) = (FbBits *) (pixmap)->devPrivate.ptr; 			       	\
-    (stride) = ((int) (pixmap)->devKind) / sizeof (FbBits); (void)(stride);	\
-    (bpp) = (pixmap)->drawable.bitsPerPixel;  (void)(bpp); 			\
-}
-
-#define fbGetPixmapStipData(pixmap, pointer, stride, bpp) {			\
-    (pointer) = (FbStip *) (pixmap)->devPrivate.ptr; 			       	\
-    (stride) = ((int) (pixmap)->devKind) / sizeof (FbStip); (void)(stride);	\
-    (bpp) = (pixmap)->drawable.bitsPerPixel;  (void)(bpp); 			\
-}
-
-#define fbGetDrawable(pDrawable, pointer, stride, bpp, xoff, yoff) { 		\
-    PixmapPtr   _pPix; 								\
-    fbGetDrawablePixmap(pDrawable, _pPix, xoff, yoff); 				\
-    fbGetPixmapBitsData(_pPix, pointer, stride, bpp);				\
-}
-
-#define fbGetStipDrawable(pDrawable, pointer, stride, bpp, xoff, yoff) { 	\
-    PixmapPtr   _pPix; 								\
-    fbGetDrawablePixmap(pDrawable, _pPix, xoff, yoff);				\
-    fbGetPixmapStipData(_pPix, pointer, stride, bpp);				\
-}
-
-/*
- * XFree86 empties the root BorderClip when the VT is inactive,
- * here's a macro which uses that to disable GetImage and GetSpans
- */
-
-#define fbWindowEnabled(pWin) \
-    RegionNotEmpty(&(pWin)->drawable.pScreen->root->borderClip)
-
-#define fbDrawableEnabled(pDrawable) \
-    ((pDrawable)->type == DRAWABLE_PIXMAP ? \
-     TRUE : fbWindowEnabled((WindowPtr) pDrawable))
-
-#define FbPowerOfTwo(w)	    (((w) & ((w) - 1)) == 0)
-/*
- * Accelerated tiles are power of 2 width <= FB_UNIT
- */
-#define FbEvenTile(w)	    ((w) <= FB_UNIT && FbPowerOfTwo(w))
-/*
- * Accelerated stipples are power of 2 width and <= FB_UNIT/dstBpp
- * with dstBpp a power of 2 as well
- */
-#define FbEvenStip(w,bpp)   ((w) * (bpp) <= FB_UNIT && FbPowerOfTwo(w) && FbPowerOfTwo(bpp))
-
-/*
- * fb24_32.c
- */
-extern _X_EXPORT void
-fb24_32GetSpans(DrawablePtr	pDrawable, 
-		int		wMax, 
-		DDXPointPtr	ppt, 
-		int		*pwidth, 
-		int		nspans, 
-		char		*pchardstStart);
-
-extern _X_EXPORT void
-fb24_32SetSpans (DrawablePtr	    pDrawable,
-		 GCPtr		    pGC,
-		 char		    *src,
-		 DDXPointPtr	    ppt,
-		 int		    *pwidth,
-		 int		    nspans,
-		 int		    fSorted);
-
-extern _X_EXPORT void
-fb24_32PutZImage (DrawablePtr	pDrawable,
-		  RegionPtr	pClip,
-		  int		alu,
-		  FbBits	pm,
-		  int		x,
-		  int		y,
-		  int		width,
-		  int		height,
-		  CARD8		*src,
-		  FbStride	srcStride);
-    
-extern _X_EXPORT void
-fb24_32GetImage (DrawablePtr     pDrawable,
-		 int             x,
-		 int             y,
-		 int             w,
-		 int             h,
-		 unsigned int    format,
-		 unsigned long   planeMask,
-		 char            *d);
-
-extern _X_EXPORT void
-fb24_32CopyMtoN (DrawablePtr pSrcDrawable,
-		 DrawablePtr pDstDrawable,
-		 GCPtr       pGC,
-		 BoxPtr      pbox,
-		 int         nbox,
-		 int         dx,
-		 int         dy,
-		 Bool        reverse,
-		 Bool        upsidedown,
-		 Pixel       bitplane,
-		 void        *closure);
-
-extern _X_EXPORT PixmapPtr
-fb24_32ReformatTile(PixmapPtr pOldTile, int bitsPerPixel);
-    
-extern _X_EXPORT Bool
-fb24_32CreateScreenResources(ScreenPtr pScreen);
-
-extern _X_EXPORT Bool
-fb24_32ModifyPixmapHeader (PixmapPtr   pPixmap,
-			   int         width,
-			   int         height,
-			   int         depth,
-			   int         bitsPerPixel,
-			   int         devKind,
-			   pointer     pPixData);
-
-/*
- * fballpriv.c
- */
-extern _X_EXPORT Bool
-fbAllocatePrivates(ScreenPtr pScreen, DevPrivateKey *pGCIndex);
-    
-/*
- * fbarc.c
- */
-
-extern _X_EXPORT void
-fbPolyArc (DrawablePtr	pDrawable,
-	   GCPtr	pGC,
-	   int		narcs,
-	   xArc		*parcs);
-
-/*
- * fbbits.c
- */
-
-extern _X_EXPORT void
-fbBresSolid8(DrawablePtr    pDrawable,
-	     GCPtr	    pGC,
-	     int	    dashOffset,
-	     int	    signdx,
-	     int	    signdy,
-	     int	    axis,
-	     int	    x,
-	     int	    y,
-	     int	    e,
-	     int	    e1,
-	     int	    e3,
-	     int	    len);
-
-extern _X_EXPORT void
-fbBresDash8 (DrawablePtr    pDrawable,
-	     GCPtr	    pGC,
-	     int	    dashOffset,
-	     int	    signdx,
-	     int	    signdy,
-	     int	    axis,
-	     int	    x,
-	     int	    y,
-	     int	    e,
-	     int	    e1,
-	     int	    e3,
-	     int	    len);
-
-extern _X_EXPORT void
-fbDots8 (FbBits	    *dst,
-	 FbStride   dstStride,
-	 int	    dstBpp,
-	 BoxPtr	    pBox,
-	 xPoint	    *pts,
-	 int	    npt,
-	 int	    xorg,
-	 int	    yorg,
-	 int	    xoff,
-	 int	    yoff,
-	 FbBits	    and,
-	 FbBits	    xor);
-
-extern _X_EXPORT void
-fbArc8 (FbBits	    *dst,
-	FbStride    dstStride,
-	int	    dstBpp,
-	xArc	    *arc,
-	int	    dx,
-	int	    dy,
-	FbBits	    and,
-	FbBits	    xor);
-
-extern _X_EXPORT void
-fbGlyph8 (FbBits    *dstLine,
-	  FbStride  dstStride,
-	  int	    dstBpp,
-	  FbStip    *stipple,
-	  FbBits    fg,
-	  int	    height,
-	  int	    shift);
-
-extern _X_EXPORT void
-fbPolyline8 (DrawablePtr    pDrawable,
-	     GCPtr	    pGC,
-	     int	    mode,
-	     int	    npt,
-	     DDXPointPtr    ptsOrig);
-
-extern _X_EXPORT void
-fbPolySegment8 (DrawablePtr pDrawable,
-		GCPtr	    pGC,
-		int	    nseg,
-		xSegment    *pseg);
-
-extern _X_EXPORT void
-fbBresSolid16(DrawablePtr   pDrawable,
-	      GCPtr	    pGC,
-	      int	    dashOffset,
-	      int	    signdx,
-	      int	    signdy,
-	      int	    axis,
-	      int	    x,
-	      int	    y,
-	      int	    e,
-	      int	    e1,
-	      int	    e3,
-	      int	    len);
-
-extern _X_EXPORT void
-fbBresDash16(DrawablePtr    pDrawable,
-	     GCPtr	    pGC,
-	     int	    dashOffset,
-	     int	    signdx,
-	     int	    signdy,
-	     int	    axis,
-	     int	    x,
-	     int	    y,
-	     int	    e,
-	     int	    e1,
-	     int	    e3,
-	     int	    len);
-
-extern _X_EXPORT void
-fbDots16(FbBits	    *dst,
-	 FbStride   dstStride,
-	 int	    dstBpp,
-	 BoxPtr	    pBox,
-	 xPoint	    *pts,
-	 int	    npt,
-	 int	    xorg,
-	 int	    yorg,
-	 int	    xoff,
-	 int	    yoff,
-	 FbBits	    and,
-	 FbBits	    xor);
-
-extern _X_EXPORT void
-fbArc16(FbBits	    *dst,
-	FbStride    dstStride,
-	int	    dstBpp,
-	xArc	    *arc,
-	int	    dx,
-	int	    dy,
-	FbBits	    and,
-	FbBits	    xor);
-
-extern _X_EXPORT void
-fbGlyph16(FbBits    *dstLine,
-	  FbStride  dstStride,
-	  int	    dstBpp,
-	  FbStip    *stipple,
-	  FbBits    fg,
-	  int	    height,
-	  int	    shift);
-
-extern _X_EXPORT void
-fbPolyline16 (DrawablePtr   pDrawable,
-	      GCPtr	    pGC,
-	      int	    mode,
-	      int	    npt,
-	      DDXPointPtr   ptsOrig);
-
-extern _X_EXPORT void
-fbPolySegment16 (DrawablePtr	pDrawable,
-		 GCPtr		pGC,
-		 int		nseg,
-		 xSegment	*pseg);
-
-
-extern _X_EXPORT void
-fbBresSolid24(DrawablePtr   pDrawable,
-	      GCPtr	    pGC,
-	      int	    dashOffset,
-	      int	    signdx,
-	      int	    signdy,
-	      int	    axis,
-	      int	    x,
-	      int	    y,
-	      int	    e,
-	      int	    e1,
-	      int	    e3,
-	      int	    len);
-
-extern _X_EXPORT void
-fbBresDash24(DrawablePtr    pDrawable,
-	     GCPtr	    pGC,
-	     int	    dashOffset,
-	     int	    signdx,
-	     int	    signdy,
-	     int	    axis,
-	     int	    x,
-	     int	    y,
-	     int	    e,
-	     int	    e1,
-	     int	    e3,
-	     int	    len);
-
-extern _X_EXPORT void
-fbDots24(FbBits	    *dst,
-	 FbStride   dstStride,
-	 int	    dstBpp,
-	 BoxPtr	    pBox,
-	 xPoint	    *pts,
-	 int	    npt,
-	 int	    xorg,
-	 int	    yorg,
-	 int	    xoff,
-	 int	    yoff,
-	 FbBits	    and,
-	 FbBits	    xor);
-
-extern _X_EXPORT void
-fbArc24(FbBits	    *dst,
-	FbStride    dstStride,
-	int	    dstBpp,
-	xArc	    *arc,
-	int	    dx,
-	int	    dy,
-	FbBits	    and,
-	FbBits	    xor);
-
-extern _X_EXPORT void
-fbGlyph24(FbBits    *dstLine,
-	  FbStride  dstStride,
-	  int	    dstBpp,
-	  FbStip    *stipple,
-	  FbBits    fg,
-	  int	    height,
-	  int	    shift);
-
-extern _X_EXPORT void
-fbPolyline24 (DrawablePtr   pDrawable,
-	      GCPtr	    pGC,
-	      int	    mode,
-	      int	    npt,
-	      DDXPointPtr   ptsOrig);
-
-extern _X_EXPORT void
-fbPolySegment24 (DrawablePtr	pDrawable,
-		 GCPtr		pGC,
-		 int		nseg,
-		 xSegment	*pseg);
-
-
-extern _X_EXPORT void
-fbBresSolid32(DrawablePtr   pDrawable,
-	      GCPtr	    pGC,
-	      int	    dashOffset,
-	      int	    signdx,
-	      int	    signdy,
-	      int	    axis,
-	      int	    x,
-	      int	    y,
-	      int	    e,
-	      int	    e1,
-	      int	    e3,
-	      int	    len);
-
-extern _X_EXPORT void
-fbBresDash32(DrawablePtr    pDrawable,
-	     GCPtr	    pGC,
-	     int	    dashOffset,
-	     int	    signdx,
-	     int	    signdy,
-	     int	    axis,
-	     int	    x,
-	     int	    y,
-	     int	    e,
-	     int	    e1,
-	     int	    e3,
-	     int	    len);
-
-extern _X_EXPORT void
-fbDots32(FbBits	    *dst,
-	 FbStride   dstStride,
-	 int	    dstBpp,
-	 BoxPtr	    pBox,
-	 xPoint	    *pts,
-	 int	    npt,
-	 int	    xorg,
-	 int	    yorg,
-	 int	    xoff,
-	 int	    yoff,
-	 FbBits	    and,
-	 FbBits	    xor);
-
-extern _X_EXPORT void
-fbArc32(FbBits	    *dst,
-	FbStride    dstStride,
-	int	    dstBpp,
-	xArc	    *arc,
-	int	    dx,
-	int	    dy,
-	FbBits	    and,
-	FbBits	    xor);
-
-extern _X_EXPORT void
-fbGlyph32(FbBits    *dstLine,
-	  FbStride  dstStride,
-	  int	    dstBpp,
-	  FbStip    *stipple,
-	  FbBits    fg,
-	  int	    height,
-	  int	    shift);
-extern _X_EXPORT void
-fbPolyline32 (DrawablePtr   pDrawable,
-	      GCPtr	    pGC,
-	      int	    mode,
-	      int	    npt,
-	      DDXPointPtr   ptsOrig);
-
-extern _X_EXPORT void
-fbPolySegment32 (DrawablePtr	pDrawable,
-		 GCPtr		pGC,
-		 int		nseg,
-		 xSegment	*pseg);
-
-/*
- * fbblt.c
- */
-extern _X_EXPORT void
-fbBlt (FbBits   *src, 
-       FbStride	srcStride,
-       int	srcX,
-       
-       FbBits   *dst,
-       FbStride dstStride,
-       int	dstX,
-       
-       int	width, 
-       int	height,
-       
-       int	alu,
-       FbBits	pm,
-       int	bpp,
-       
-       Bool	reverse,
-       Bool	upsidedown);
-
-extern _X_EXPORT void
-fbBlt24 (FbBits	    *srcLine,
-	 FbStride   srcStride,
-	 int	    srcX,
-
-	 FbBits	    *dstLine,
-	 FbStride   dstStride,
-	 int	    dstX,
-
-	 int	    width, 
-	 int	    height,
-
-	 int	    alu,
-	 FbBits	    pm,
-
-	 Bool	    reverse,
-	 Bool	    upsidedown);
-    
-extern _X_EXPORT void
-fbBltStip (FbStip   *src,
-	   FbStride srcStride,	    /* in FbStip units, not FbBits units */
-	   int	    srcX,
-	   
-	   FbStip   *dst,
-	   FbStride dstStride,	    /* in FbStip units, not FbBits units */
-	   int	    dstX,
-
-	   int	    width, 
-	   int	    height,
-
-	   int	    alu,
-	   FbBits   pm,
-	   int	    bpp);
-    
-/*
- * fbbltone.c
- */
-extern _X_EXPORT void
-fbBltOne (FbStip   *src,
-	  FbStride srcStride,
-	  int	   srcX,
-	  FbBits   *dst,
-	  FbStride dstStride,
-	  int	   dstX,
-	  int	   dstBpp,
-
-	  int	   width,
-	  int	   height,
-
-	  FbBits   fgand,
-	  FbBits   fbxor,
-	  FbBits   bgand,
-	  FbBits   bgxor);
- 
-extern _X_EXPORT void
-fbBltOne24 (FbStip    *src,
-	  FbStride  srcStride,	    /* FbStip units per scanline */
-	  int	    srcX,	    /* bit position of source */
-	  FbBits    *dst,
-	  FbStride  dstStride,	    /* FbBits units per scanline */
-	  int	    dstX,	    /* bit position of dest */
-	  int	    dstBpp,	    /* bits per destination unit */
-
-	  int	    width,	    /* width in bits of destination */
-	  int	    height,	    /* height in scanlines */
-
-	  FbBits    fgand,	    /* rrop values */
-	  FbBits    fgxor,
-	  FbBits    bgand,
-	  FbBits    bgxor);
-
-extern _X_EXPORT void
-fbBltPlane (FbBits	    *src,
-	    FbStride	    srcStride,
-	    int		    srcX,
-	    int		    srcBpp,
-
-	    FbStip	    *dst,
-	    FbStride	    dstStride,
-	    int		    dstX,
-	    
-	    int		    width,
-	    int		    height,
-	    
-	    FbStip	    fgand,
-	    FbStip	    fgxor,
-	    FbStip	    bgand,
-	    FbStip	    bgxor,
-	    Pixel	    planeMask);
-
-/*
- * fbcmap_mi.c
- */
-extern _X_EXPORT int
-fbListInstalledColormaps(ScreenPtr pScreen, Colormap *pmaps);
-
-extern _X_EXPORT void
-fbInstallColormap(ColormapPtr pmap);
-
-extern _X_EXPORT void
-fbUninstallColormap(ColormapPtr pmap);
-
-extern _X_EXPORT void
-fbResolveColor(unsigned short	*pred, 
-	       unsigned short	*pgreen, 
-	       unsigned short	*pblue,
-	       VisualPtr	pVisual);
-
-extern _X_EXPORT Bool
-fbInitializeColormap(ColormapPtr pmap);
-
-extern _X_EXPORT int
-fbExpandDirectColors (ColormapPtr   pmap, 
-		      int	    ndef,
-		      xColorItem    *indefs,
-		      xColorItem    *outdefs);
-
-extern _X_EXPORT Bool
-fbCreateDefColormap(ScreenPtr pScreen);
-
-extern _X_EXPORT void
-fbClearVisualTypes(void);
-
-extern _X_EXPORT Bool
-fbHasVisualTypes (int depth);
-
-extern _X_EXPORT Bool
-fbSetVisualTypes (int depth, int visuals, int bitsPerRGB);
-
-extern _X_EXPORT Bool
-fbSetVisualTypesAndMasks (int depth, int visuals, int bitsPerRGB,
-			  Pixel redMask, Pixel greenMask, Pixel blueMask);
-
-extern _X_EXPORT Bool
-fbInitVisuals (VisualPtr    *visualp, 
-	       DepthPtr	    *depthp,
-	       int	    *nvisualp,
-	       int	    *ndepthp,
-	       int	    *rootDepthp,
-	       VisualID	    *defaultVisp,
-	       unsigned long	sizes,
-	       int	    bitsPerRGB);
-
-/*
- * fbcopy.c
- */
-
-/* Compatibility definition, to be removed at next ABI change. */
-typedef void   (*fbCopyProc) (DrawablePtr  pSrcDrawable,
-                              DrawablePtr  pDstDrawable,
-                              GCPtr        pGC,
-                              BoxPtr       pDstBox,
-                              int          nbox,
-                              int          dx,
-                              int          dy,
-                              Bool         reverse,
-                              Bool         upsidedown,
-                              Pixel        bitplane,
-                              void         *closure);
-
-extern _X_EXPORT void
-fbCopyNtoN (DrawablePtr	pSrcDrawable,
-	    DrawablePtr	pDstDrawable,
-	    GCPtr	pGC,
-	    BoxPtr	pbox,
-	    int		nbox,
-	    int		dx,
-	    int		dy,
-	    Bool	reverse,
-	    Bool	upsidedown,
-	    Pixel	bitplane,
-	    void	*closure);
-
-/* Compatibility wrapper, to be removed at next ABI change. */
-extern _X_EXPORT void
-fbCopyRegion (DrawablePtr   pSrcDrawable,
-             DrawablePtr   pDstDrawable,
-             GCPtr         pGC,
-             RegionPtr     pDstRegion,
-             int           dx,
-             int           dy,
-             fbCopyProc    copyProc,
-             Pixel         bitPlane,
-             void          *closure);
-
-/* Compatibility wrapper, to be removed at next ABI change. */
-extern _X_EXPORT RegionPtr
-fbDoCopy (DrawablePtr  pSrcDrawable,
-         DrawablePtr   pDstDrawable,
-         GCPtr         pGC,
-         int           xIn,
-         int           yIn,
-         int           widthSrc,
-         int           heightSrc,
-         int           xOut,
-         int           yOut,
-         fbCopyProc    copyProc,
-         Pixel         bitplane,
-         void          *closure);
-
-extern _X_EXPORT void
-fbCopy1toN (DrawablePtr	pSrcDrawable,
-	    DrawablePtr	pDstDrawable,
-	    GCPtr	pGC,
-	    BoxPtr	pbox,
-	    int		nbox,
-	    int		dx,
-	    int		dy,
-	    Bool	reverse,
-	    Bool	upsidedown,
-	    Pixel	bitplane,
-	    void	*closure);
-
-extern _X_EXPORT void
-fbCopyNto1 (DrawablePtr	pSrcDrawable,
-	    DrawablePtr	pDstDrawable,
-	    GCPtr	pGC,
-	    BoxPtr	pbox,
-	    int		nbox,
-	    int		dx,
-	    int		dy,
-	    Bool	reverse,
-	    Bool	upsidedown,
-	    Pixel	bitplane,
-	    void	*closure);
-
-extern _X_EXPORT RegionPtr
-fbCopyArea (DrawablePtr	pSrcDrawable,
-	    DrawablePtr	pDstDrawable,
-	    GCPtr	pGC,
-	    int		xIn, 
-	    int		yIn,
-	    int		widthSrc, 
-	    int		heightSrc,
-	    int		xOut, 
-	    int		yOut);
-
-extern _X_EXPORT RegionPtr
-fbCopyPlane (DrawablePtr    pSrcDrawable,
-	     DrawablePtr    pDstDrawable,
-	     GCPtr	    pGC,
-	     int	    xIn, 
-	     int	    yIn,
-	     int	    widthSrc, 
-	     int	    heightSrc,
-	     int	    xOut, 
-	     int	    yOut,
-	     unsigned long  bitplane);
-
-/*
- * fbfill.c
- */
-extern _X_EXPORT void
-fbFill (DrawablePtr pDrawable,
-	GCPtr	    pGC,
-	int	    x,
-	int	    y,
-	int	    width,
-	int	    height);
-
-extern _X_EXPORT void
-fbSolidBoxClipped (DrawablePtr	pDrawable,
-		   RegionPtr	pClip,
-		   int		xa,
-		   int		ya,
-		   int		xb,
-		   int		yb,
-		   FbBits	and,
-		   FbBits	xor);
-
-/*
- * fbfillrect.c
- */
-extern _X_EXPORT void
-fbPolyFillRect(DrawablePtr  pDrawable, 
-	       GCPtr	    pGC, 
-	       int	    nrectInit,
-	       xRectangle   *prectInit);
-
-#define fbPolyFillArc miPolyFillArc
-
-#define fbFillPolygon miFillPolygon
-
-/*
- * fbfillsp.c
- */
-extern _X_EXPORT void
-fbFillSpans (DrawablePtr    pDrawable,
-	     GCPtr	    pGC,
-	     int	    nInit,
-	     DDXPointPtr    pptInit,
-	     int	    *pwidthInit,
-	     int	    fSorted);
-
-
-/*
- * fbgc.c
- */
-
-extern _X_EXPORT Bool
-fbCreateGC(GCPtr pGC);
-
-extern _X_EXPORT void
-fbPadPixmap (PixmapPtr pPixmap);
-    
-extern _X_EXPORT void
-fbValidateGC(GCPtr pGC, unsigned long changes, DrawablePtr pDrawable);
-
-/*
- * fbgetsp.c
- */
-extern _X_EXPORT void
-fbGetSpans(DrawablePtr	pDrawable, 
-	   int		wMax, 
-	   DDXPointPtr	ppt, 
-	   int		*pwidth, 
-	   int		nspans, 
-	   char		*pchardstStart);
-
-/*
- * fbglyph.c
- */
-
-extern _X_EXPORT Bool
-fbGlyphIn (RegionPtr	pRegion,
-	   int		x,
-	   int		y,
-	   int		width,
-	   int		height);
-    
-extern _X_EXPORT void
-fbPolyGlyphBlt (DrawablePtr	pDrawable,
-		GCPtr		pGC,
-		int		x, 
-		int		y,
-		unsigned int	nglyph,
-		CharInfoPtr	*ppci,
-		pointer		pglyphBase);
-
-extern _X_EXPORT void
-fbImageGlyphBlt (DrawablePtr	pDrawable,
-		 GCPtr		pGC,
-		 int		x,
-		 int		y,
-		 unsigned int	nglyph,
-		 CharInfoPtr	*ppci,
-		 pointer	pglyphBase);
-
-/*
- * fbimage.c
- */
-
-extern _X_EXPORT void
-fbPutImage (DrawablePtr	pDrawable,
-	    GCPtr	pGC,
-	    int		depth,
-	    int		x,
-	    int		y,
-	    int		w,
-	    int		h,
-	    int		leftPad,
-	    int		format,
-	    char	*pImage);
-
-extern _X_EXPORT void
-fbPutZImage (DrawablePtr	pDrawable,
-	     RegionPtr		pClip,
-	     int		alu,
-	     FbBits		pm,
-	     int		x,
-	     int		y,
-	     int		width,
-	     int		height,
-	     FbStip		*src,
-	     FbStride		srcStride);
-
-extern _X_EXPORT void
-fbPutXYImage (DrawablePtr	pDrawable,
-	      RegionPtr		pClip,
-	      FbBits		fg,
-	      FbBits		bg,
-	      FbBits		pm,
-	      int		alu,
-	      Bool		opaque,
-	      
-	      int		x,
-	      int		y,
-	      int		width,
-	      int		height,
-
-	      FbStip		*src,
-	      FbStride		srcStride,
-	      int		srcX);
-
-extern _X_EXPORT void
-fbGetImage (DrawablePtr	    pDrawable,
-	    int		    x,
-	    int		    y,
-	    int		    w,
-	    int		    h,
-	    unsigned int    format,
-	    unsigned long   planeMask,
-	    char	    *d);
-/*
- * fbline.c
- */
-
-extern _X_EXPORT void
-fbZeroLine (DrawablePtr	pDrawable,
-	    GCPtr	pGC,
-	    int		mode,
-	    int		npt,
-	    DDXPointPtr	ppt);
-
-extern _X_EXPORT void
-fbZeroSegment (DrawablePtr  pDrawable,
-	       GCPtr	    pGC,
-	       int	    nseg,
-	       xSegment	    *pSegs);
-
-extern _X_EXPORT void
-fbPolyLine (DrawablePtr	pDrawable,
-	    GCPtr	pGC,
-	    int		mode,
-	    int		npt,
-	    DDXPointPtr	ppt);
-
-extern _X_EXPORT void
-fbFixCoordModePrevious (int npt,
-			DDXPointPtr ppt);
-
-extern _X_EXPORT void
-fbPolySegment (DrawablePtr  pDrawable,
-	       GCPtr	    pGC,
-	       int	    nseg,
-	       xSegment	    *pseg);
-
-#define fbPolyRectangle	miPolyRectangle
-
-/*
- * fbpict.c
- */
-
-extern _X_EXPORT Bool
-fbPictureInit (ScreenPtr pScreen,
-	       PictFormatPtr formats,
-	       int nformats);
-
-/*
- * fbpixmap.c
- */
-
-extern _X_EXPORT PixmapPtr
-fbCreatePixmapBpp (ScreenPtr pScreen, int width, int height, int depth, int bpp,
-		   unsigned usage_hint);
-
-extern _X_EXPORT PixmapPtr
-fbCreatePixmap (ScreenPtr pScreen, int width, int height, int depth,
-		unsigned usage_hint);
-
-extern _X_EXPORT Bool
-fbDestroyPixmap (PixmapPtr pPixmap);
-
-extern _X_EXPORT RegionPtr
-fbPixmapToRegion(PixmapPtr pPix);
-
-/*
- * fbpoint.c
- */
-
-extern _X_EXPORT void
-fbDots (FbBits	    *dstOrig,
-	FbStride    dstStride,
-	int	    dstBpp,
-	BoxPtr	    pBox,
-	xPoint	    *pts,
-	int	    npt,
-	int	    xorg,
-	int	    yorg,
-	int	    xoff,
-	int	    yoff,
-	FbBits	    andOrig,
-	FbBits	    xorOrig);
-
-extern _X_EXPORT void
-fbPolyPoint (DrawablePtr    pDrawable,
-	     GCPtr	    pGC,
-	     int	    mode,
-	     int	    npt,
-	     xPoint	    *pptInit);
-
-/*
- * fbpush.c
- */
-extern _X_EXPORT void
-fbPushPattern (DrawablePtr  pDrawable,
-	       GCPtr	    pGC,
-	       
-	       FbStip	    *src,
-	       FbStride	    srcStride,
-	       int	    srcX,
-
-	       int	    x,
-	       int	    y,
-
-	       int	    width,
-	       int	    height);
-
-extern _X_EXPORT void
-fbPushFill (DrawablePtr	pDrawable,
-	    GCPtr	pGC,
-
-	    FbStip	*src,
-	    FbStride	srcStride,
-	    int		srcX,
-	    
-	    int		x,
-	    int		y,
-	    int		width,
-	    int		height);
-
-extern _X_EXPORT void
-fbPushImage (DrawablePtr    pDrawable,
-	     GCPtr	    pGC,
-	     
-	     FbStip	    *src,
-	     FbStride	    srcStride,
-	     int	    srcX,
-
-	     int	    x,
-	     int	    y,
-	     int	    width,
-	     int	    height);
-
-extern _X_EXPORT void
-fbPushPixels (GCPtr	    pGC,
-	      PixmapPtr	    pBitmap,
-	      DrawablePtr   pDrawable,
-	      int	    dx,
-	      int	    dy,
-	      int	    xOrg,
-	      int	    yOrg);
-
-
-/*
- * fbscreen.c
- */
-
-extern _X_EXPORT Bool
-fbCloseScreen (int indx, ScreenPtr pScreen);
-
-extern _X_EXPORT Bool
-fbRealizeFont(ScreenPtr pScreen, FontPtr pFont);
-
-extern _X_EXPORT Bool
-fbUnrealizeFont(ScreenPtr pScreen, FontPtr pFont);
-
-extern _X_EXPORT void
-fbQueryBestSize (int class, 
-		 unsigned short *width, unsigned short *height,
-		 ScreenPtr pScreen);
-
-extern _X_EXPORT PixmapPtr
-_fbGetWindowPixmap (WindowPtr pWindow);
-
-extern _X_EXPORT void
-_fbSetWindowPixmap (WindowPtr pWindow, PixmapPtr pPixmap);
-
-extern _X_EXPORT Bool
-fbSetupScreen(ScreenPtr	pScreen, 
-	      pointer	pbits,		/* pointer to screen bitmap */
-	      int	xsize, 		/* in pixels */
-	      int	ysize,
-	      int	dpix,		/* dots per inch */
-	      int	dpiy,
-	      int	width,		/* pixel width of frame buffer */
-	      int	bpp);		/* bits per pixel of frame buffer */
-
-extern _X_EXPORT Bool
-wfbFinishScreenInit(ScreenPtr	pScreen,
-		    pointer	pbits,
-		    int		xsize,
-		    int		ysize,
-		    int		dpix,
-		    int		dpiy,
-		    int		width,
-		    int		bpp,
-		    SetupWrapProcPtr setupWrap,
-		    FinishWrapProcPtr finishWrap);
-
-extern _X_EXPORT Bool
-wfbScreenInit(ScreenPtr	pScreen,
-	      pointer	pbits,
-	      int	xsize,
-	      int	ysize,
-	      int	dpix,
-	      int	dpiy,
-	      int	width,
-	      int	bpp,
-	      SetupWrapProcPtr setupWrap,
-	      FinishWrapProcPtr finishWrap);
-
-extern _X_EXPORT Bool
-fbFinishScreenInit(ScreenPtr	pScreen,
-		   pointer	pbits,
-		   int		xsize,
-		   int		ysize,
-		   int		dpix,
-		   int		dpiy,
-		   int		width,
-		   int		bpp);
-
-extern _X_EXPORT Bool
-fbScreenInit(ScreenPtr	pScreen,
-	     pointer	pbits,
-	     int	xsize,
-	     int	ysize,
-	     int	dpix,
-	     int	dpiy,
-	     int	width,
-	     int	bpp);
-    
-/*
- * fbseg.c
- */
-typedef void	FbBres (DrawablePtr	pDrawable,
-			GCPtr		pGC,
-			int		dashOffset,
-			int		signdx,
-			int		signdy,
-			int		axis,
-			int		x,
-			int		y,
-			int		e,
-			int		e1,
-			int		e3,
-			int		len);
-
-extern _X_EXPORT FbBres fbBresSolid, fbBresDash, fbBresFill, fbBresFillDash;
-/*
- * fbsetsp.c
- */
-
-extern _X_EXPORT void
-fbSetSpans (DrawablePtr	    pDrawable,
-	    GCPtr	    pGC,
-	    char	    *src,
-	    DDXPointPtr	    ppt,
-	    int		    *pwidth,
-	    int		    nspans,
-	    int		    fSorted);
-
-extern _X_EXPORT FbBres *
-fbSelectBres (DrawablePtr   pDrawable,
-	      GCPtr	    pGC);
-
-extern _X_EXPORT void
-fbBres (DrawablePtr	pDrawable,
-	GCPtr		pGC,
-	int		dashOffset,
-	int		signdx,
-	int		signdy,
-	int		axis,
-	int		x,
-	int		y,
-	int		e,
-	int		e1,
-	int		e3,
-	int		len);
-
-extern _X_EXPORT void
-fbSegment (DrawablePtr	pDrawable,
-	   GCPtr	pGC,
-	   int		xa,
-	   int		ya,
-	   int		xb,
-	   int		yb,
-	   Bool		drawLast,
-	   int		*dashOffset);
-
-
-/*
- * fbsolid.c
- */
-
-extern _X_EXPORT void
-fbSolid (FbBits	    *dst,
-	 FbStride   dstStride,
-	 int	    dstX,
-	 int	    bpp,
-
-	 int	    width,
-	 int	    height,
-
-	 FbBits	    and,
-	 FbBits	    xor);
-
-extern _X_EXPORT void
-fbSolid24 (FbBits   *dst,
-	   FbStride dstStride,
-	   int	    dstX,
-
-	   int	    width,
-	   int	    height,
-
-	   FbBits   and,
-	   FbBits   xor);
-
-/*
- * fbstipple.c
- */
-
-extern _X_EXPORT void
-fbTransparentSpan (FbBits   *dst,
-		   FbBits   stip,
-		   FbBits   fgxor,
-		   int	    n);
-
-extern _X_EXPORT void
-fbEvenStipple (FbBits   *dst,
-	       FbStride dstStride,
-	       int	dstX,
-	       int	dstBpp,
-
-	       int	width,
-	       int	height,
-
-	       FbStip   *stip,
-	       FbStride	stipStride,
-	       int	stipHeight,
-
-	       FbBits   fgand,
-	       FbBits   fgxor,
-	       FbBits   bgand,
-	       FbBits   bgxor,
-
-	       int	xRot,
-	       int	yRot);
-
-extern _X_EXPORT void
-fbOddStipple (FbBits	*dst,
-	      FbStride	dstStride,
-	      int	dstX,
-	      int	dstBpp,
-
-	      int	width,
-	      int	height,
-
-	      FbStip	*stip,
-	      FbStride	stipStride,
-	      int	stipWidth,
-	      int	stipHeight,
-
-	      FbBits	fgand,
-	      FbBits	fgxor,
-	      FbBits	bgand,
-	      FbBits	bgxor,
-
-	      int	xRot,
-	      int	yRot);
-
-extern _X_EXPORT void
-fbStipple (FbBits   *dst,
-	   FbStride dstStride,
-	   int	    dstX,
-	   int	    dstBpp,
-
-	   int	    width,
-	   int	    height,
-
-	   FbStip   *stip,
-	   FbStride stipStride,
-	   int	    stipWidth,
-	   int	    stipHeight,
-	   Bool	    even,
-
-	   FbBits   fgand,
-	   FbBits   fgxor,
-	   FbBits   bgand,
-	   FbBits   bgxor,
-
-	   int	    xRot,
-	   int	    yRot);
-
-/*
- * fbtile.c
- */
-
-extern _X_EXPORT void
-fbEvenTile (FbBits	*dst,
-	    FbStride	dstStride,
-	    int		dstX,
-
-	    int		width,
-	    int		height,
-
-	    FbBits	*tile,
-	    FbStride	tileStride,
-	    int		tileHeight,
-
-	    int		alu,
-	    FbBits	pm,
-	    int		xRot,
-	    int		yRot);
-
-extern _X_EXPORT void
-fbOddTile (FbBits	*dst,
-	   FbStride	dstStride,
-	   int		dstX,
-
-	   int		width,
-	   int		height,
-
-	   FbBits	*tile,
-	   FbStride	tileStride,
-	   int		tileWidth,
-	   int		tileHeight,
-
-	   int		alu,
-	   FbBits	pm,
-	   int		bpp,
-	   
-	   int		xRot,
-	   int		yRot);
-
-extern _X_EXPORT void
-fbTile (FbBits	    *dst,
-	FbStride    dstStride,
-	int	    dstX,
-
-	int	    width,
-	int	    height,
-
-	FbBits	    *tile,
-	FbStride    tileStride,
-	int	    tileWidth,
-	int	    tileHeight,
-	
-	int	    alu,
-	FbBits	    pm,
-	int	    bpp,
-	
-	int	    xRot,
-	int	    yRot);
-
-/*
- * fbutil.c
- */
-extern _X_EXPORT FbBits
-fbReplicatePixel (Pixel p, int bpp);
-
-extern _X_EXPORT void
-fbReduceRasterOp (int rop, FbBits fg, FbBits pm, FbBits *andp, FbBits *xorp);
-
-#ifdef FB_ACCESS_WRAPPER
-extern _X_EXPORT ReadMemoryProcPtr wfbReadMemory;
-extern _X_EXPORT WriteMemoryProcPtr wfbWriteMemory;
-#endif
-
-/*
- * fbwindow.c
- */
-
-extern _X_EXPORT Bool
-fbCreateWindow(WindowPtr pWin);
-
-extern _X_EXPORT Bool
-fbDestroyWindow(WindowPtr pWin);
-
-extern _X_EXPORT Bool
-fbMapWindow(WindowPtr pWindow);
-
-extern _X_EXPORT Bool
-fbPositionWindow(WindowPtr pWin, int x, int y);
-
-extern _X_EXPORT Bool
-fbUnmapWindow(WindowPtr pWindow);
-    
-extern _X_EXPORT void
-fbCopyWindowProc (DrawablePtr	pSrcDrawable,
-		  DrawablePtr	pDstDrawable,
-		  GCPtr		pGC,
-		  BoxPtr	pbox,
-		  int		nbox,
-		  int		dx,
-		  int		dy,
-		  Bool		reverse,
-		  Bool		upsidedown,
-		  Pixel		bitplane,
-		  void		*closure);
-
-extern _X_EXPORT void
-fbCopyWindow(WindowPtr	    pWin, 
-	     DDXPointRec    ptOldOrg, 
-	     RegionPtr	    prgnSrc);
-
-extern _X_EXPORT Bool
-fbChangeWindowAttributes(WindowPtr pWin, unsigned long mask);
-
-extern _X_EXPORT void
-fbFillRegionSolid (DrawablePtr	pDrawable,
-		   RegionPtr	pRegion,
-		   FbBits	and,
-		   FbBits	xor);
-
-extern _X_EXPORT pixman_image_t *
-image_from_pict (PicturePtr	pict,
-		 Bool		has_clip,
-		 int		*xoff,
-		 int		*yoff);
-
-extern _X_EXPORT void free_pixman_pict (PicturePtr, pixman_image_t *);
-
-#endif /* _FB_H_ */
->>>>>>> 5d8e1ad0
+/*
+ *
+ * Copyright © 1998 Keith Packard
+ *
+ * Permission to use, copy, modify, distribute, and sell this software and its
+ * documentation for any purpose is hereby granted without fee, provided that
+ * the above copyright notice appear in all copies and that both that
+ * copyright notice and this permission notice appear in supporting
+ * documentation, and that the name of Keith Packard not be used in
+ * advertising or publicity pertaining to distribution of the software without
+ * specific, written prior permission.  Keith Packard makes no
+ * representations about the suitability of this software for any purpose.  It
+ * is provided "as is" without express or implied warranty.
+ *
+ * KEITH PACKARD DISCLAIMS ALL WARRANTIES WITH REGARD TO THIS SOFTWARE,
+ * INCLUDING ALL IMPLIED WARRANTIES OF MERCHANTABILITY AND FITNESS, IN NO
+ * EVENT SHALL KEITH PACKARD BE LIABLE FOR ANY SPECIAL, INDIRECT OR
+ * CONSEQUENTIAL DAMAGES OR ANY DAMAGES WHATSOEVER RESULTING FROM LOSS OF USE,
+ * DATA OR PROFITS, WHETHER IN AN ACTION OF CONTRACT, NEGLIGENCE OR OTHER
+ * TORTIOUS ACTION, ARISING OUT OF OR IN CONNECTION WITH THE USE OR
+ * PERFORMANCE OF THIS SOFTWARE.
+ */
+
+
+#ifndef _FB_H_
+#define _FB_H_
+
+#include <X11/X.h>
+#include <pixman.h>
+
+#include "scrnintstr.h"
+#include "pixmap.h"
+#include "pixmapstr.h"
+#include "region.h"
+#include "gcstruct.h"
+#include "colormap.h"
+#include "miscstruct.h"
+#include "servermd.h"
+#include "windowstr.h"
+#include "privates.h"
+#include "mi.h"
+#include "migc.h"
+#include "mibstore.h"
+#include "picturestr.h"
+
+#ifdef FB_ACCESS_WRAPPER
+
+#include "wfbrename.h"
+#define FBPREFIX(x) wfb##x
+#define WRITE(ptr, val) ((*wfbWriteMemory)((ptr), (val), sizeof(*(ptr))))
+#define READ(ptr) ((*wfbReadMemory)((ptr), sizeof(*(ptr))))
+
+#define MEMCPY_WRAPPED(dst, src, size) do {                       \
+    size_t _i;                                                    \
+    CARD8 *_dst = (CARD8*)(dst), *_src = (CARD8*)(src);           \
+    for(_i = 0; _i < size; _i++) {                                \
+        WRITE(_dst +_i, READ(_src + _i));                         \
+    }                                                             \
+} while(0)
+
+#define MEMSET_WRAPPED(dst, val, size) do {                       \
+    size_t _i;                                                    \
+    CARD8 *_dst = (CARD8*)(dst);                                  \
+    for(_i = 0; _i < size; _i++) {                                \
+        WRITE(_dst +_i, (val));                                   \
+    }                                                             \
+} while(0)
+
+#else
+
+#define FBPREFIX(x) fb##x
+#define WRITE(ptr, val) (*(ptr) = (val))
+#define READ(ptr) (*(ptr))
+#define MEMCPY_WRAPPED(dst, src, size) memcpy((dst), (src), (size))
+#define MEMSET_WRAPPED(dst, val, size) memset((dst), (val), (size))
+
+#endif
+
+/*
+ * This single define controls the basic size of data manipulated
+ * by this software; it must be log2(sizeof (FbBits) * 8)
+ */
+
+#ifndef FB_SHIFT
+#define FB_SHIFT    LOG2_BITMAP_PAD
+#endif
+
+#if FB_SHIFT < LOG2_BITMAP_PAD
+    error FB_SHIFT must be >= LOG2_BITMAP_PAD
+#endif
+    
+#define FB_UNIT	    (1 << FB_SHIFT)
+#define FB_HALFUNIT (1 << (FB_SHIFT-1))
+#define FB_MASK	    (FB_UNIT - 1)
+#define FB_ALLONES  ((FbBits) -1)
+    
+#if GLYPHPADBYTES != 4
+#error "GLYPHPADBYTES must be 4"
+#endif
+
+/* for driver compat - intel UXA needs the second one at least */
+#define FB_24BIT
+#define FB_24_32BIT
+
+#define FB_STIP_SHIFT	LOG2_BITMAP_PAD
+#define FB_STIP_UNIT	(1 << FB_STIP_SHIFT)
+#define FB_STIP_MASK	(FB_STIP_UNIT - 1)
+#define FB_STIP_ALLONES	((FbStip) -1)
+    
+#define FB_STIP_ODDSTRIDE(s)	(((s) & (FB_MASK >> FB_STIP_SHIFT)) != 0)
+#define FB_STIP_ODDPTR(p)	((((long) (p)) & (FB_MASK >> 3)) != 0)
+    
+#define FbStipStrideToBitsStride(s) (((s) >> (FB_SHIFT - FB_STIP_SHIFT)))
+#define FbBitsStrideToStipStride(s) (((s) << (FB_SHIFT - FB_STIP_SHIFT)))
+    
+#define FbFullMask(n)   ((n) == FB_UNIT ? FB_ALLONES : ((((FbBits) 1) << n) - 1))
+    
+#if FB_SHIFT == 6
+# ifdef WIN32
+typedef unsigned __int64    FbBits;
+# else
+#  if defined(__alpha__) || defined(__alpha) || \
+      defined(ia64) || defined(__ia64__) || \
+      defined(__sparc64__) || defined(_LP64) || \
+      defined(__s390x__) || \
+      defined(amd64) || defined (__amd64__) || \
+      defined (__powerpc64__)
+typedef unsigned long	    FbBits;
+#  else
+typedef unsigned long long  FbBits;
+#  endif
+# endif
+#endif
+
+#if FB_SHIFT == 5
+typedef CARD32		    FbBits;
+#endif
+
+#if FB_SHIFT == 4
+typedef CARD16		    FbBits;
+#endif
+
+#if LOG2_BITMAP_PAD == FB_SHIFT
+typedef FbBits		    FbStip;
+#else
+# if LOG2_BITMAP_PAD == 5
+typedef CARD32		    FbStip;
+# endif
+#endif
+
+typedef int		    FbStride;
+
+
+#ifdef FB_DEBUG
+extern _X_EXPORT void fbValidateDrawable(DrawablePtr d);
+extern _X_EXPORT void fbInitializeDrawable(DrawablePtr d);
+extern _X_EXPORT void fbSetBits (FbStip *bits, int stride, FbStip data);
+#define FB_HEAD_BITS   (FbStip) (0xbaadf00d)
+#define FB_TAIL_BITS   (FbStip) (0xbaddf0ad)
+#else
+#define fbValidateDrawable(d)
+#define fdInitializeDrawable(d)
+#endif
+
+#include "fbrop.h"
+
+#if BITMAP_BIT_ORDER == LSBFirst
+#define FbScrLeft(x,n)	((x) >> (n))
+#define FbScrRight(x,n)	((x) << (n))
+/* #define FbLeftBits(x,n)	((x) & ((((FbBits) 1) << (n)) - 1)) */
+#define FbLeftStipBits(x,n) ((x) & ((((FbStip) 1) << (n)) - 1))
+#define FbStipMoveLsb(x,s,n)	(FbStipRight (x,(s)-(n)))
+#define FbPatternOffsetBits	0
+#else
+#define FbScrLeft(x,n)	((x) << (n))
+#define FbScrRight(x,n)	((x) >> (n))
+/* #define FbLeftBits(x,n)	((x) >> (FB_UNIT - (n))) */
+#define FbLeftStipBits(x,n) ((x) >> (FB_STIP_UNIT - (n)))
+#define FbStipMoveLsb(x,s,n)	(x)
+#define FbPatternOffsetBits	(sizeof (FbBits) - 1)
+#endif
+
+#include "micoord.h"
+
+#define FbStipLeft(x,n)	FbScrLeft(x,n)
+#define FbStipRight(x,n) FbScrRight(x,n)
+
+#define FbRotLeft(x,n)	FbScrLeft(x,n) | (n ? FbScrRight(x,FB_UNIT-n) : 0)
+#define FbRotRight(x,n)	FbScrRight(x,n) | (n ? FbScrLeft(x,FB_UNIT-n) : 0)
+
+#define FbRotStipLeft(x,n)  FbStipLeft(x,n) | (n ? FbStipRight(x,FB_STIP_UNIT-n) : 0)
+#define FbRotStipRight(x,n)  FbStipRight(x,n) | (n ? FbStipLeft(x,FB_STIP_UNIT-n) : 0)
+
+#define FbLeftMask(x)	    ( ((x) & FB_MASK) ? \
+			     FbScrRight(FB_ALLONES,(x) & FB_MASK) : 0)
+#define FbRightMask(x)	    ( ((FB_UNIT - (x)) & FB_MASK) ? \
+			     FbScrLeft(FB_ALLONES,(FB_UNIT - (x)) & FB_MASK) : 0)
+
+#define FbLeftStipMask(x)   ( ((x) & FB_STIP_MASK) ? \
+			     FbStipRight(FB_STIP_ALLONES,(x) & FB_STIP_MASK) : 0)
+#define FbRightStipMask(x)  ( ((FB_STIP_UNIT - (x)) & FB_STIP_MASK) ? \
+			     FbScrLeft(FB_STIP_ALLONES,(FB_STIP_UNIT - (x)) & FB_STIP_MASK) : 0)
+
+#define FbBitsMask(x,w)	(FbScrRight(FB_ALLONES,(x) & FB_MASK) & \
+			 FbScrLeft(FB_ALLONES,(FB_UNIT - ((x) + (w))) & FB_MASK))
+
+#define FbStipMask(x,w)	(FbStipRight(FB_STIP_ALLONES,(x) & FB_STIP_MASK) & \
+			 FbStipLeft(FB_STIP_ALLONES,(FB_STIP_UNIT - ((x)+(w))) & FB_STIP_MASK))
+
+
+#define FbMaskBits(x,w,l,n,r) { \
+    n = (w); \
+    r = FbRightMask((x)+n); \
+    l = FbLeftMask(x); \
+    if (l) { \
+	n -= FB_UNIT - ((x) & FB_MASK); \
+	if (n < 0) { \
+	    n = 0; \
+	    l &= r; \
+	    r = 0; \
+	} \
+    } \
+    n >>= FB_SHIFT; \
+}
+
+
+#define FbByteMaskInvalid   0x10
+
+#define FbPatternOffset(o,t)  ((o) ^ (FbPatternOffsetBits & ~(sizeof (t) - 1)))
+
+#define FbPtrOffset(p,o,t)		((t *) ((CARD8 *) (p) + (o)))
+#define FbSelectPatternPart(xor,o,t)	((xor) >> (FbPatternOffset (o,t) << 3))
+#define FbStorePart(dst,off,t,xor)	(WRITE(FbPtrOffset(dst,off,t), \
+					 FbSelectPart(xor,off,t)))
+#ifndef FbSelectPart
+#define FbSelectPart(x,o,t) FbSelectPatternPart(x,o,t)
+#endif
+
+#define FbMaskBitsBytes(x,w,copy,l,lb,n,r,rb) { \
+    n = (w); \
+    lb = 0; \
+    rb = 0; \
+    r = FbRightMask((x)+n); \
+    if (r) { \
+	/* compute right byte length */ \
+	if ((copy) && (((x) + n) & 7) == 0) { \
+	    rb = (((x) + n) & FB_MASK) >> 3; \
+	} else { \
+	    rb = FbByteMaskInvalid; \
+	} \
+    } \
+    l = FbLeftMask(x); \
+    if (l) { \
+	/* compute left byte length */ \
+	if ((copy) && ((x) & 7) == 0) { \
+	    lb = ((x) & FB_MASK) >> 3; \
+	} else { \
+	    lb = FbByteMaskInvalid; \
+	} \
+	/* subtract out the portion painted by leftMask */ \
+	n -= FB_UNIT - ((x) & FB_MASK); \
+	if (n < 0) { \
+	    if (lb != FbByteMaskInvalid) { \
+		if (rb == FbByteMaskInvalid) { \
+		    lb = FbByteMaskInvalid; \
+		} else if (rb) { \
+		    lb |= (rb - lb) << (FB_SHIFT - 3); \
+		    rb = 0; \
+		} \
+	    } \
+	    n = 0; \
+	    l &= r; \
+	    r = 0; \
+	}\
+    } \
+    n >>= FB_SHIFT; \
+}
+
+#if FB_SHIFT == 6
+#define FbDoLeftMaskByteRRop6Cases(dst,xor) \
+    case (sizeof (FbBits) - 7) | (1 << (FB_SHIFT - 3)): \
+	FbStorePart(dst,sizeof (FbBits) - 7,CARD8,xor); \
+	break; \
+    case (sizeof (FbBits) - 7) | (2 << (FB_SHIFT - 3)): \
+	FbStorePart(dst,sizeof (FbBits) - 7,CARD8,xor); \
+	FbStorePart(dst,sizeof (FbBits) - 6,CARD8,xor); \
+	break; \
+    case (sizeof (FbBits) - 7) | (3 << (FB_SHIFT - 3)): \
+	FbStorePart(dst,sizeof (FbBits) - 7,CARD8,xor); \
+	FbStorePart(dst,sizeof (FbBits) - 6,CARD16,xor); \
+	break; \
+    case (sizeof (FbBits) - 7) | (4 << (FB_SHIFT - 3)): \
+	FbStorePart(dst,sizeof (FbBits) - 7,CARD8,xor); \
+	FbStorePart(dst,sizeof (FbBits) - 6,CARD16,xor); \
+	FbStorePart(dst,sizeof (FbBits) - 4,CARD8,xor); \
+	break; \
+    case (sizeof (FbBits) - 7) | (5 << (FB_SHIFT - 3)): \
+	FbStorePart(dst,sizeof (FbBits) - 7,CARD8,xor); \
+	FbStorePart(dst,sizeof (FbBits) - 6,CARD16,xor); \
+	FbStorePart(dst,sizeof (FbBits) - 4,CARD16,xor); \
+	break; \
+    case (sizeof (FbBits) - 7) | (6 << (FB_SHIFT - 3)): \
+	FbStorePart(dst,sizeof (FbBits) - 7,CARD8,xor); \
+	FbStorePart(dst,sizeof (FbBits) - 6,CARD16,xor); \
+	FbStorePart(dst,sizeof (FbBits) - 4,CARD16,xor); \
+	FbStorePart(dst,sizeof (FbBits) - 2,CARD8,xor); \
+	break; \
+    case (sizeof (FbBits) - 7): \
+	FbStorePart(dst,sizeof (FbBits) - 7,CARD8,xor); \
+	FbStorePart(dst,sizeof (FbBits) - 6,CARD16,xor); \
+	FbStorePart(dst,sizeof (FbBits) - 4,CARD32,xor); \
+	break; \
+    case (sizeof (FbBits) - 6) | (1 << (FB_SHIFT - 3)): \
+	FbStorePart(dst,sizeof (FbBits) - 6,CARD8,xor); \
+	break; \
+    case (sizeof (FbBits) - 6) | (2 << (FB_SHIFT - 3)): \
+	FbStorePart(dst,sizeof (FbBits) - 6,CARD16,xor); \
+	break; \
+    case (sizeof (FbBits) - 6) | (3 << (FB_SHIFT - 3)): \
+	FbStorePart(dst,sizeof (FbBits) - 6,CARD16,xor); \
+	FbStorePart(dst,sizeof (FbBits) - 4,CARD8,xor); \
+	break; \
+    case (sizeof (FbBits) - 6) | (4 << (FB_SHIFT - 3)): \
+	FbStorePart(dst,sizeof (FbBits) - 6,CARD16,xor); \
+	FbStorePart(dst,sizeof (FbBits) - 4,CARD16,xor); \
+	break; \
+    case (sizeof (FbBits) - 6) | (5 << (FB_SHIFT - 3)): \
+	FbStorePart(dst,sizeof (FbBits) - 6,CARD16,xor); \
+	FbStorePart(dst,sizeof (FbBits) - 4,CARD16,xor); \
+	FbStorePart(dst,sizeof (FbBits) - 2,CARD8,xor); \
+	break; \
+    case (sizeof (FbBits) - 6): \
+	FbStorePart(dst,sizeof (FbBits) - 6,CARD16,xor); \
+	FbStorePart(dst,sizeof (FbBits) - 4,CARD32,xor); \
+	break; \
+    case (sizeof (FbBits) - 5) | (1 << (FB_SHIFT - 3)): \
+	FbStorePart(dst,sizeof (FbBits) - 5,CARD8,xor); \
+	break; \
+    case (sizeof (FbBits) - 5) | (2 << (FB_SHIFT - 3)): \
+	FbStorePart(dst,sizeof (FbBits) - 5,CARD8,xor); \
+	FbStorePart(dst,sizeof (FbBits) - 4,CARD8,xor); \
+	break; \
+    case (sizeof (FbBits) - 5) | (3 << (FB_SHIFT - 3)): \
+	FbStorePart(dst,sizeof (FbBits) - 5,CARD8,xor); \
+	FbStorePart(dst,sizeof (FbBits) - 4,CARD16,xor); \
+	break; \
+    case (sizeof (FbBits) - 5) | (4 << (FB_SHIFT - 3)): \
+	FbStorePart(dst,sizeof (FbBits) - 5,CARD8,xor); \
+	FbStorePart(dst,sizeof (FbBits) - 4,CARD16,xor); \
+	FbStorePart(dst,sizeof (FbBits) - 2,CARD8,xor); \
+	break; \
+    case (sizeof (FbBits) - 5): \
+	FbStorePart(dst,sizeof (FbBits) - 5,CARD8,xor); \
+	FbStorePart(dst,sizeof (FbBits) - 4,CARD32,xor); \
+	break; \
+    case (sizeof (FbBits) - 4) | (1 << (FB_SHIFT - 3)): \
+	FbStorePart(dst,sizeof (FbBits) - 4,CARD8,xor); \
+	break; \
+    case (sizeof (FbBits) - 4) | (2 << (FB_SHIFT - 3)): \
+	FbStorePart(dst,sizeof (FbBits) - 4,CARD16,xor); \
+	break; \
+    case (sizeof (FbBits) - 4) | (3 << (FB_SHIFT - 3)): \
+	FbStorePart(dst,sizeof (FbBits) - 4,CARD16,xor); \
+	FbStorePart(dst,sizeof (FbBits) - 2,CARD8,xor); \
+	break; \
+    case (sizeof (FbBits) - 4): \
+	FbStorePart(dst,sizeof (FbBits) - 4,CARD32,xor); \
+	break;
+
+#define FbDoRightMaskByteRRop6Cases(dst,xor) \
+    case 4: \
+	FbStorePart(dst,0,CARD32,xor); \
+	break; \
+    case 5: \
+	FbStorePart(dst,0,CARD32,xor); \
+	FbStorePart(dst,4,CARD8,xor); \
+	break; \
+    case 6: \
+	FbStorePart(dst,0,CARD32,xor); \
+	FbStorePart(dst,4,CARD16,xor); \
+	break; \
+    case 7: \
+	FbStorePart(dst,0,CARD32,xor); \
+	FbStorePart(dst,4,CARD16,xor); \
+	FbStorePart(dst,6,CARD8,xor); \
+	break;
+#else
+#define FbDoLeftMaskByteRRop6Cases(dst,xor)
+#define FbDoRightMaskByteRRop6Cases(dst,xor)
+#endif
+
+#define FbDoLeftMaskByteRRop(dst,lb,l,and,xor) { \
+    switch (lb) { \
+    FbDoLeftMaskByteRRop6Cases(dst,xor) \
+    case (sizeof (FbBits) - 3) | (1 << (FB_SHIFT - 3)): \
+	FbStorePart(dst,sizeof (FbBits) - 3,CARD8,xor); \
+	break; \
+    case (sizeof (FbBits) - 3) | (2 << (FB_SHIFT - 3)): \
+	FbStorePart(dst,sizeof (FbBits) - 3,CARD8,xor); \
+	FbStorePart(dst,sizeof (FbBits) - 2,CARD8,xor); \
+	break; \
+    case (sizeof (FbBits) - 2) | (1 << (FB_SHIFT - 3)): \
+	FbStorePart(dst,sizeof (FbBits) - 2,CARD8,xor); \
+	break; \
+    case sizeof (FbBits) - 3: \
+	FbStorePart(dst,sizeof (FbBits) - 3,CARD8,xor); \
+    case sizeof (FbBits) - 2: \
+	FbStorePart(dst,sizeof (FbBits) - 2,CARD16,xor); \
+	break; \
+    case sizeof (FbBits) - 1: \
+	FbStorePart(dst,sizeof (FbBits) - 1,CARD8,xor); \
+	break; \
+    default: \
+	WRITE(dst, FbDoMaskRRop(READ(dst), and, xor, l)); \
+	break; \
+    } \
+}
+
+
+#define FbDoRightMaskByteRRop(dst,rb,r,and,xor) { \
+    switch (rb) { \
+    case 1: \
+	FbStorePart(dst,0,CARD8,xor); \
+	break; \
+    case 2: \
+	FbStorePart(dst,0,CARD16,xor); \
+	break; \
+    case 3: \
+	FbStorePart(dst,0,CARD16,xor); \
+	FbStorePart(dst,2,CARD8,xor); \
+	break; \
+    FbDoRightMaskByteRRop6Cases(dst,xor) \
+    default: \
+	WRITE(dst, FbDoMaskRRop (READ(dst), and, xor, r)); \
+    } \
+}
+
+#define FbMaskStip(x,w,l,n,r) { \
+    n = (w); \
+    r = FbRightStipMask((x)+n); \
+    l = FbLeftStipMask(x); \
+    if (l) { \
+	n -= FB_STIP_UNIT - ((x) & FB_STIP_MASK); \
+	if (n < 0) { \
+	    n = 0; \
+	    l &= r; \
+	    r = 0; \
+	} \
+    } \
+    n >>= FB_STIP_SHIFT; \
+}
+
+/*
+ * These macros are used to transparently stipple
+ * in copy mode; the expected usage is with 'n' constant
+ * so all of the conditional parts collapse into a minimal
+ * sequence of partial word writes
+ *
+ * 'n' is the bytemask of which bytes to store, 'a' is the address
+ * of the FbBits base unit, 'o' is the offset within that unit
+ *
+ * The term "lane" comes from the hardware term "byte-lane" which
+ */
+
+#define FbLaneCase1(n,a,o)						\
+    if ((n) == 0x01) {							\
+	WRITE((CARD8 *) ((a)+FbPatternOffset(o,CARD8)), fgxor);		\
+    }
+
+#define FbLaneCase2(n,a,o)						\
+    if ((n) == 0x03) {							\
+	WRITE((CARD16 *) ((a)+FbPatternOffset(o,CARD16)), fgxor);	\
+    } else {								\
+	FbLaneCase1((n)&1,a,o)						\
+	FbLaneCase1((n)>>1,a,(o)+1)					\
+    }
+
+#define FbLaneCase4(n,a,o)						\
+    if ((n) == 0x0f) {							\
+	WRITE((CARD32 *) ((a)+FbPatternOffset(o,CARD32)), fgxor);	\
+    } else {								\
+	FbLaneCase2((n)&3,a,o)						\
+	FbLaneCase2((n)>>2,a,(o)+2)					\
+    }
+
+#define FbLaneCase8(n,a,o)						\
+    if ((n) == 0x0ff) {							\
+	*(FbBits *) ((a)+(o)) = fgxor;					\
+    } else {								\
+	FbLaneCase4((n)&15,a,o)						\
+	FbLaneCase4((n)>>4,a,(o)+4)					\
+    }
+
+#if FB_SHIFT == 6
+#define FbLaneCase(n,a)   FbLaneCase8(n,(CARD8 *) (a),0)
+#endif
+
+#if FB_SHIFT == 5
+#define FbLaneCase(n,a)   FbLaneCase4(n,(CARD8 *) (a),0)
+#endif
+
+/* Rotate a filled pixel value to the specified alignement */
+#define FbRot24(p,b)	    (FbScrRight(p,b) | FbScrLeft(p,24-(b)))
+#define FbRot24Stip(p,b)    (FbStipRight(p,b) | FbStipLeft(p,24-(b)))
+
+/* step a filled pixel value to the next/previous FB_UNIT alignment */
+#define FbNext24Pix(p)	(FbRot24(p,(24-FB_UNIT%24)))
+#define FbPrev24Pix(p)	(FbRot24(p,FB_UNIT%24))
+#define FbNext24Stip(p)	(FbRot24(p,(24-FB_STIP_UNIT%24)))
+#define FbPrev24Stip(p)	(FbRot24(p,FB_STIP_UNIT%24))
+
+/* step a rotation value to the next/previous rotation value */
+#if FB_UNIT == 64
+#define FbNext24Rot(r)        ((r) == 16 ? 0 : (r) + 8)
+#define FbPrev24Rot(r)        ((r) == 0 ? 16 : (r) - 8)
+
+#if IMAGE_BYTE_ORDER == MSBFirst
+#define FbFirst24Rot(x)		(((x) + 8) % 24)
+#else
+#define FbFirst24Rot(x)		((x) % 24)
+#endif
+
+#endif
+
+#if FB_UNIT == 32
+#define FbNext24Rot(r)        ((r) == 0 ? 16 : (r) - 8)
+#define FbPrev24Rot(r)        ((r) == 16 ? 0 : (r) + 8)
+
+#if IMAGE_BYTE_ORDER == MSBFirst
+#define FbFirst24Rot(x)		(((x) + 16) % 24)
+#else
+#define FbFirst24Rot(x)		((x) % 24)
+#endif
+#endif
+
+#define FbNext24RotStip(r)        ((r) == 0 ? 16 : (r) - 8)
+#define FbPrev24RotStip(r)        ((r) == 16 ? 0 : (r) + 8)
+
+/* Whether 24-bit specific code is needed for this filled pixel value */
+#define FbCheck24Pix(p)	((p) == FbNext24Pix(p))
+
+/* Macros for dealing with dashing */
+
+#define FbDashDeclare	\
+    unsigned char	*__dash, *__firstDash, *__lastDash
+    
+#define FbDashInit(pGC,pPriv,dashOffset,dashlen,even) {	    \
+    (even) = TRUE;					    \
+    __firstDash = (pGC)->dash;				    \
+    __lastDash = __firstDash + (pGC)->numInDashList;	    \
+    (dashOffset) %= (pPriv)->dashLength;		    \
+							    \
+    __dash = __firstDash;				    \
+    while ((dashOffset) >= ((dashlen) = *__dash))	    \
+    {							    \
+	(dashOffset) -= (dashlen);			    \
+	(even) = 1-(even);				    \
+	if (++__dash == __lastDash)			    \
+	    __dash = __firstDash;			    \
+    }							    \
+    (dashlen) -= (dashOffset);				    \
+}
+
+#define FbDashNext(dashlen) {				    \
+    if (++__dash == __lastDash)				    \
+	__dash = __firstDash;				    \
+    (dashlen) = *__dash;				    \
+}
+
+/* as numInDashList is always even, this case can skip a test */
+
+#define FbDashNextEven(dashlen) {			    \
+    (dashlen) = *++__dash;				    \
+}
+
+#define FbDashNextOdd(dashlen)	FbDashNext(dashlen)
+
+#define FbDashStep(dashlen,even) {			    \
+    if (!--(dashlen)) {					    \
+	FbDashNext(dashlen);				    \
+	(even) = 1-(even);				    \
+    }							    \
+}
+
+extern _X_EXPORT DevPrivateKey
+fbGetGCPrivateKey (void);
+
+extern _X_EXPORT DevPrivateKey
+fbGetWinPrivateKey (void);
+
+extern _X_EXPORT const GCOps	fbGCOps;
+extern _X_EXPORT const GCFuncs	fbGCFuncs;
+
+
+/* Framebuffer access wrapper */
+typedef FbBits (*ReadMemoryProcPtr)(const void *src, int size);
+typedef void (*WriteMemoryProcPtr)(void *dst, FbBits value, int size);
+typedef void (*SetupWrapProcPtr)(ReadMemoryProcPtr  *pRead,
+                                 WriteMemoryProcPtr *pWrite,
+                                 DrawablePtr         pDraw);
+typedef void (*FinishWrapProcPtr)(DrawablePtr pDraw);
+
+#ifdef FB_ACCESS_WRAPPER
+
+#define fbPrepareAccess(pDraw) \
+	fbGetScreenPrivate((pDraw)->pScreen)->setupWrap( \
+		&wfbReadMemory, \
+		&wfbWriteMemory, \
+		(pDraw))
+#define fbFinishAccess(pDraw) \
+	fbGetScreenPrivate((pDraw)->pScreen)->finishWrap(pDraw)
+
+#else
+
+#define fbPrepareAccess(pPix)
+#define fbFinishAccess(pDraw)
+
+#endif
+
+
+extern _X_EXPORT DevPrivateKey
+fbGetScreenPrivateKey(void);
+
+/* private field of a screen */
+typedef struct {
+    unsigned char	win32bpp;	/* window bpp for 32-bpp images */
+    unsigned char	pix32bpp;	/* pixmap bpp for 32-bpp images */
+#ifdef FB_ACCESS_WRAPPER
+    SetupWrapProcPtr	setupWrap;	/* driver hook to set pixmap access wrapping */
+    FinishWrapProcPtr	finishWrap;	/* driver hook to clean up pixmap access wrapping */
+#endif
+} FbScreenPrivRec, *FbScreenPrivPtr;
+
+#define fbGetScreenPrivate(pScreen) ((FbScreenPrivPtr) \
+				     dixLookupPrivate(&(pScreen)->devPrivates, fbGetScreenPrivateKey()))
+
+/* private field of GC */
+typedef struct {
+    FbBits		and, xor;	/* reduced rop values */
+    FbBits		bgand, bgxor;	/* for stipples */
+    FbBits		fg, bg, pm;	/* expanded and filled */
+    unsigned int	dashLength;	/* total of all dash elements */
+    unsigned char    	evenStipple;	/* stipple is even */
+    unsigned char    	bpp;		/* current drawable bpp */
+} FbGCPrivRec, *FbGCPrivPtr;
+
+#define fbGetGCPrivate(pGC)	((FbGCPrivPtr)\
+				 dixLookupPrivate(&(pGC)->devPrivates, fbGetGCPrivateKey()))
+
+#define fbGetCompositeClip(pGC) ((pGC)->pCompositeClip)
+#define fbGetExpose(pGC)	((pGC)->fExpose)
+#define fbGetFreeCompClip(pGC)	((pGC)->freeCompClip)
+#define fbGetRotatedPixmap(pGC)	((pGC)->pRotatedPixmap)
+
+#define fbGetScreenPixmap(s)	((PixmapPtr) (s)->devPrivate)
+#define fbGetWindowPixmap(pWin)	((PixmapPtr)\
+				 dixLookupPrivate(&((WindowPtr)(pWin))->devPrivates, fbGetWinPrivateKey()))
+
+#ifdef ROOTLESS
+#define __fbPixDrawableX(pPix)	((pPix)->drawable.x)
+#define __fbPixDrawableY(pPix)	((pPix)->drawable.y)
+#else
+#define __fbPixDrawableX(pPix)	0
+#define __fbPixDrawableY(pPix)	0
+#endif
+
+#ifdef COMPOSITE
+#define __fbPixOffXWin(pPix)	(__fbPixDrawableX(pPix) - (pPix)->screen_x)
+#define __fbPixOffYWin(pPix)	(__fbPixDrawableY(pPix) - (pPix)->screen_y)
+#else
+#define __fbPixOffXWin(pPix)	(__fbPixDrawableX(pPix))
+#define __fbPixOffYWin(pPix)	(__fbPixDrawableY(pPix))
+#endif
+#define __fbPixOffXPix(pPix)	(__fbPixDrawableX(pPix))
+#define __fbPixOffYPix(pPix)	(__fbPixDrawableY(pPix))
+
+#define fbGetDrawablePixmap(pDrawable, pixmap, xoff, yoff) {			\
+    if ((pDrawable)->type != DRAWABLE_PIXMAP) { 				\
+	(pixmap) = fbGetWindowPixmap(pDrawable);				\
+	(xoff) = __fbPixOffXWin(pixmap); 					\
+	(yoff) = __fbPixOffYWin(pixmap); 					\
+    } else { 									\
+	(pixmap) = (PixmapPtr) (pDrawable);					\
+	(xoff) = __fbPixOffXPix(pixmap); 					\
+	(yoff) = __fbPixOffYPix(pixmap); 					\
+    } 										\
+    fbPrepareAccess(pDrawable); 						\
+}
+
+#define fbGetPixmapBitsData(pixmap, pointer, stride, bpp) {			\
+    (pointer) = (FbBits *) (pixmap)->devPrivate.ptr; 			       	\
+    (stride) = ((int) (pixmap)->devKind) / sizeof (FbBits); (void)(stride);	\
+    (bpp) = (pixmap)->drawable.bitsPerPixel;  (void)(bpp); 			\
+}
+
+#define fbGetPixmapStipData(pixmap, pointer, stride, bpp) {			\
+    (pointer) = (FbStip *) (pixmap)->devPrivate.ptr; 			       	\
+    (stride) = ((int) (pixmap)->devKind) / sizeof (FbStip); (void)(stride);	\
+    (bpp) = (pixmap)->drawable.bitsPerPixel;  (void)(bpp); 			\
+}
+
+#define fbGetDrawable(pDrawable, pointer, stride, bpp, xoff, yoff) { 		\
+    PixmapPtr   _pPix; 								\
+    fbGetDrawablePixmap(pDrawable, _pPix, xoff, yoff); 				\
+    fbGetPixmapBitsData(_pPix, pointer, stride, bpp);				\
+}
+
+#define fbGetStipDrawable(pDrawable, pointer, stride, bpp, xoff, yoff) { 	\
+    PixmapPtr   _pPix; 								\
+    fbGetDrawablePixmap(pDrawable, _pPix, xoff, yoff);				\
+    fbGetPixmapStipData(_pPix, pointer, stride, bpp);				\
+}
+
+/*
+ * XFree86 empties the root BorderClip when the VT is inactive,
+ * here's a macro which uses that to disable GetImage and GetSpans
+ */
+
+#define fbWindowEnabled(pWin) \
+    RegionNotEmpty(&(pWin)->drawable.pScreen->root->borderClip)
+
+#define fbDrawableEnabled(pDrawable) \
+    ((pDrawable)->type == DRAWABLE_PIXMAP ? \
+     TRUE : fbWindowEnabled((WindowPtr) pDrawable))
+
+#define FbPowerOfTwo(w)	    (((w) & ((w) - 1)) == 0)
+/*
+ * Accelerated tiles are power of 2 width <= FB_UNIT
+ */
+#define FbEvenTile(w)	    ((w) <= FB_UNIT && FbPowerOfTwo(w))
+/*
+ * Accelerated stipples are power of 2 width and <= FB_UNIT/dstBpp
+ * with dstBpp a power of 2 as well
+ */
+#define FbEvenStip(w,bpp)   ((w) * (bpp) <= FB_UNIT && FbPowerOfTwo(w) && FbPowerOfTwo(bpp))
+
+/*
+ * fb24_32.c
+ */
+extern _X_EXPORT void
+fb24_32GetSpans(DrawablePtr	pDrawable, 
+		int		wMax, 
+		DDXPointPtr	ppt, 
+		int		*pwidth, 
+		int		nspans, 
+		char		*pchardstStart);
+
+extern _X_EXPORT void
+fb24_32SetSpans (DrawablePtr	    pDrawable,
+		 GCPtr		    pGC,
+		 char		    *src,
+		 DDXPointPtr	    ppt,
+		 int		    *pwidth,
+		 int		    nspans,
+		 int		    fSorted);
+
+extern _X_EXPORT void
+fb24_32PutZImage (DrawablePtr	pDrawable,
+		  RegionPtr	pClip,
+		  int		alu,
+		  FbBits	pm,
+		  int		x,
+		  int		y,
+		  int		width,
+		  int		height,
+		  CARD8		*src,
+		  FbStride	srcStride);
+    
+extern _X_EXPORT void
+fb24_32GetImage (DrawablePtr     pDrawable,
+		 int             x,
+		 int             y,
+		 int             w,
+		 int             h,
+		 unsigned int    format,
+		 unsigned long   planeMask,
+		 char            *d);
+
+extern _X_EXPORT void
+fb24_32CopyMtoN (DrawablePtr pSrcDrawable,
+		 DrawablePtr pDstDrawable,
+		 GCPtr       pGC,
+		 BoxPtr      pbox,
+		 int         nbox,
+		 int         dx,
+		 int         dy,
+		 Bool        reverse,
+		 Bool        upsidedown,
+		 Pixel       bitplane,
+		 void        *closure);
+
+extern _X_EXPORT PixmapPtr
+fb24_32ReformatTile(PixmapPtr pOldTile, int bitsPerPixel);
+    
+extern _X_EXPORT Bool
+fb24_32CreateScreenResources(ScreenPtr pScreen);
+
+extern _X_EXPORT Bool
+fb24_32ModifyPixmapHeader (PixmapPtr   pPixmap,
+			   int         width,
+			   int         height,
+			   int         depth,
+			   int         bitsPerPixel,
+			   int         devKind,
+			   pointer     pPixData);
+
+/*
+ * fballpriv.c
+ */
+extern _X_EXPORT Bool
+fbAllocatePrivates(ScreenPtr pScreen, DevPrivateKey *pGCIndex);
+    
+/*
+ * fbarc.c
+ */
+
+extern _X_EXPORT void
+fbPolyArc (DrawablePtr	pDrawable,
+	   GCPtr	pGC,
+	   int		narcs,
+	   xArc		*parcs);
+
+/*
+ * fbbits.c
+ */
+
+extern _X_EXPORT void
+fbBresSolid8(DrawablePtr    pDrawable,
+	     GCPtr	    pGC,
+	     int	    dashOffset,
+	     int	    signdx,
+	     int	    signdy,
+	     int	    axis,
+	     int	    x,
+	     int	    y,
+	     int	    e,
+	     int	    e1,
+	     int	    e3,
+	     int	    len);
+
+extern _X_EXPORT void
+fbBresDash8 (DrawablePtr    pDrawable,
+	     GCPtr	    pGC,
+	     int	    dashOffset,
+	     int	    signdx,
+	     int	    signdy,
+	     int	    axis,
+	     int	    x,
+	     int	    y,
+	     int	    e,
+	     int	    e1,
+	     int	    e3,
+	     int	    len);
+
+extern _X_EXPORT void
+fbDots8 (FbBits	    *dst,
+	 FbStride   dstStride,
+	 int	    dstBpp,
+	 BoxPtr	    pBox,
+	 xPoint	    *pts,
+	 int	    npt,
+	 int	    xorg,
+	 int	    yorg,
+	 int	    xoff,
+	 int	    yoff,
+	 FbBits	    and,
+	 FbBits	    xor);
+
+extern _X_EXPORT void
+fbArc8 (FbBits	    *dst,
+	FbStride    dstStride,
+	int	    dstBpp,
+	xArc	    *arc,
+	int	    dx,
+	int	    dy,
+	FbBits	    and,
+	FbBits	    xor);
+
+extern _X_EXPORT void
+fbGlyph8 (FbBits    *dstLine,
+	  FbStride  dstStride,
+	  int	    dstBpp,
+	  FbStip    *stipple,
+	  FbBits    fg,
+	  int	    height,
+	  int	    shift);
+
+extern _X_EXPORT void
+fbPolyline8 (DrawablePtr    pDrawable,
+	     GCPtr	    pGC,
+	     int	    mode,
+	     int	    npt,
+	     DDXPointPtr    ptsOrig);
+
+extern _X_EXPORT void
+fbPolySegment8 (DrawablePtr pDrawable,
+		GCPtr	    pGC,
+		int	    nseg,
+		xSegment    *pseg);
+
+extern _X_EXPORT void
+fbBresSolid16(DrawablePtr   pDrawable,
+	      GCPtr	    pGC,
+	      int	    dashOffset,
+	      int	    signdx,
+	      int	    signdy,
+	      int	    axis,
+	      int	    x,
+	      int	    y,
+	      int	    e,
+	      int	    e1,
+	      int	    e3,
+	      int	    len);
+
+extern _X_EXPORT void
+fbBresDash16(DrawablePtr    pDrawable,
+	     GCPtr	    pGC,
+	     int	    dashOffset,
+	     int	    signdx,
+	     int	    signdy,
+	     int	    axis,
+	     int	    x,
+	     int	    y,
+	     int	    e,
+	     int	    e1,
+	     int	    e3,
+	     int	    len);
+
+extern _X_EXPORT void
+fbDots16(FbBits	    *dst,
+	 FbStride   dstStride,
+	 int	    dstBpp,
+	 BoxPtr	    pBox,
+	 xPoint	    *pts,
+	 int	    npt,
+	 int	    xorg,
+	 int	    yorg,
+	 int	    xoff,
+	 int	    yoff,
+	 FbBits	    and,
+	 FbBits	    xor);
+
+extern _X_EXPORT void
+fbArc16(FbBits	    *dst,
+	FbStride    dstStride,
+	int	    dstBpp,
+	xArc	    *arc,
+	int	    dx,
+	int	    dy,
+	FbBits	    and,
+	FbBits	    xor);
+
+extern _X_EXPORT void
+fbGlyph16(FbBits    *dstLine,
+	  FbStride  dstStride,
+	  int	    dstBpp,
+	  FbStip    *stipple,
+	  FbBits    fg,
+	  int	    height,
+	  int	    shift);
+
+extern _X_EXPORT void
+fbPolyline16 (DrawablePtr   pDrawable,
+	      GCPtr	    pGC,
+	      int	    mode,
+	      int	    npt,
+	      DDXPointPtr   ptsOrig);
+
+extern _X_EXPORT void
+fbPolySegment16 (DrawablePtr	pDrawable,
+		 GCPtr		pGC,
+		 int		nseg,
+		 xSegment	*pseg);
+
+
+extern _X_EXPORT void
+fbBresSolid24(DrawablePtr   pDrawable,
+	      GCPtr	    pGC,
+	      int	    dashOffset,
+	      int	    signdx,
+	      int	    signdy,
+	      int	    axis,
+	      int	    x,
+	      int	    y,
+	      int	    e,
+	      int	    e1,
+	      int	    e3,
+	      int	    len);
+
+extern _X_EXPORT void
+fbBresDash24(DrawablePtr    pDrawable,
+	     GCPtr	    pGC,
+	     int	    dashOffset,
+	     int	    signdx,
+	     int	    signdy,
+	     int	    axis,
+	     int	    x,
+	     int	    y,
+	     int	    e,
+	     int	    e1,
+	     int	    e3,
+	     int	    len);
+
+extern _X_EXPORT void
+fbDots24(FbBits	    *dst,
+	 FbStride   dstStride,
+	 int	    dstBpp,
+	 BoxPtr	    pBox,
+	 xPoint	    *pts,
+	 int	    npt,
+	 int	    xorg,
+	 int	    yorg,
+	 int	    xoff,
+	 int	    yoff,
+	 FbBits	    and,
+	 FbBits	    xor);
+
+extern _X_EXPORT void
+fbArc24(FbBits	    *dst,
+	FbStride    dstStride,
+	int	    dstBpp,
+	xArc	    *arc,
+	int	    dx,
+	int	    dy,
+	FbBits	    and,
+	FbBits	    xor);
+
+extern _X_EXPORT void
+fbGlyph24(FbBits    *dstLine,
+	  FbStride  dstStride,
+	  int	    dstBpp,
+	  FbStip    *stipple,
+	  FbBits    fg,
+	  int	    height,
+	  int	    shift);
+
+extern _X_EXPORT void
+fbPolyline24 (DrawablePtr   pDrawable,
+	      GCPtr	    pGC,
+	      int	    mode,
+	      int	    npt,
+	      DDXPointPtr   ptsOrig);
+
+extern _X_EXPORT void
+fbPolySegment24 (DrawablePtr	pDrawable,
+		 GCPtr		pGC,
+		 int		nseg,
+		 xSegment	*pseg);
+
+
+extern _X_EXPORT void
+fbBresSolid32(DrawablePtr   pDrawable,
+	      GCPtr	    pGC,
+	      int	    dashOffset,
+	      int	    signdx,
+	      int	    signdy,
+	      int	    axis,
+	      int	    x,
+	      int	    y,
+	      int	    e,
+	      int	    e1,
+	      int	    e3,
+	      int	    len);
+
+extern _X_EXPORT void
+fbBresDash32(DrawablePtr    pDrawable,
+	     GCPtr	    pGC,
+	     int	    dashOffset,
+	     int	    signdx,
+	     int	    signdy,
+	     int	    axis,
+	     int	    x,
+	     int	    y,
+	     int	    e,
+	     int	    e1,
+	     int	    e3,
+	     int	    len);
+
+extern _X_EXPORT void
+fbDots32(FbBits	    *dst,
+	 FbStride   dstStride,
+	 int	    dstBpp,
+	 BoxPtr	    pBox,
+	 xPoint	    *pts,
+	 int	    npt,
+	 int	    xorg,
+	 int	    yorg,
+	 int	    xoff,
+	 int	    yoff,
+	 FbBits	    and,
+	 FbBits	    xor);
+
+extern _X_EXPORT void
+fbArc32(FbBits	    *dst,
+	FbStride    dstStride,
+	int	    dstBpp,
+	xArc	    *arc,
+	int	    dx,
+	int	    dy,
+	FbBits	    and,
+	FbBits	    xor);
+
+extern _X_EXPORT void
+fbGlyph32(FbBits    *dstLine,
+	  FbStride  dstStride,
+	  int	    dstBpp,
+	  FbStip    *stipple,
+	  FbBits    fg,
+	  int	    height,
+	  int	    shift);
+extern _X_EXPORT void
+fbPolyline32 (DrawablePtr   pDrawable,
+	      GCPtr	    pGC,
+	      int	    mode,
+	      int	    npt,
+	      DDXPointPtr   ptsOrig);
+
+extern _X_EXPORT void
+fbPolySegment32 (DrawablePtr	pDrawable,
+		 GCPtr		pGC,
+		 int		nseg,
+		 xSegment	*pseg);
+
+/*
+ * fbblt.c
+ */
+extern _X_EXPORT void
+fbBlt (FbBits   *src, 
+       FbStride	srcStride,
+       int	srcX,
+       
+       FbBits   *dst,
+       FbStride dstStride,
+       int	dstX,
+       
+       int	width, 
+       int	height,
+       
+       int	alu,
+       FbBits	pm,
+       int	bpp,
+       
+       Bool	reverse,
+       Bool	upsidedown);
+
+extern _X_EXPORT void
+fbBlt24 (FbBits	    *srcLine,
+	 FbStride   srcStride,
+	 int	    srcX,
+
+	 FbBits	    *dstLine,
+	 FbStride   dstStride,
+	 int	    dstX,
+
+	 int	    width, 
+	 int	    height,
+
+	 int	    alu,
+	 FbBits	    pm,
+
+	 Bool	    reverse,
+	 Bool	    upsidedown);
+    
+extern _X_EXPORT void
+fbBltStip (FbStip   *src,
+	   FbStride srcStride,	    /* in FbStip units, not FbBits units */
+	   int	    srcX,
+	   
+	   FbStip   *dst,
+	   FbStride dstStride,	    /* in FbStip units, not FbBits units */
+	   int	    dstX,
+
+	   int	    width, 
+	   int	    height,
+
+	   int	    alu,
+	   FbBits   pm,
+	   int	    bpp);
+    
+/*
+ * fbbltone.c
+ */
+extern _X_EXPORT void
+fbBltOne (FbStip   *src,
+	  FbStride srcStride,
+	  int	   srcX,
+	  FbBits   *dst,
+	  FbStride dstStride,
+	  int	   dstX,
+	  int	   dstBpp,
+
+	  int	   width,
+	  int	   height,
+
+	  FbBits   fgand,
+	  FbBits   fbxor,
+	  FbBits   bgand,
+	  FbBits   bgxor);
+ 
+extern _X_EXPORT void
+fbBltOne24 (FbStip    *src,
+	  FbStride  srcStride,	    /* FbStip units per scanline */
+	  int	    srcX,	    /* bit position of source */
+	  FbBits    *dst,
+	  FbStride  dstStride,	    /* FbBits units per scanline */
+	  int	    dstX,	    /* bit position of dest */
+	  int	    dstBpp,	    /* bits per destination unit */
+
+	  int	    width,	    /* width in bits of destination */
+	  int	    height,	    /* height in scanlines */
+
+	  FbBits    fgand,	    /* rrop values */
+	  FbBits    fgxor,
+	  FbBits    bgand,
+	  FbBits    bgxor);
+
+extern _X_EXPORT void
+fbBltPlane (FbBits	    *src,
+	    FbStride	    srcStride,
+	    int		    srcX,
+	    int		    srcBpp,
+
+	    FbStip	    *dst,
+	    FbStride	    dstStride,
+	    int		    dstX,
+	    
+	    int		    width,
+	    int		    height,
+	    
+	    FbStip	    fgand,
+	    FbStip	    fgxor,
+	    FbStip	    bgand,
+	    FbStip	    bgxor,
+	    Pixel	    planeMask);
+
+/*
+ * fbcmap_mi.c
+ */
+extern _X_EXPORT int
+fbListInstalledColormaps(ScreenPtr pScreen, Colormap *pmaps);
+
+extern _X_EXPORT void
+fbInstallColormap(ColormapPtr pmap);
+
+extern _X_EXPORT void
+fbUninstallColormap(ColormapPtr pmap);
+
+extern _X_EXPORT void
+fbResolveColor(unsigned short	*pred, 
+	       unsigned short	*pgreen, 
+	       unsigned short	*pblue,
+	       VisualPtr	pVisual);
+
+extern _X_EXPORT Bool
+fbInitializeColormap(ColormapPtr pmap);
+
+extern _X_EXPORT int
+fbExpandDirectColors (ColormapPtr   pmap, 
+		      int	    ndef,
+		      xColorItem    *indefs,
+		      xColorItem    *outdefs);
+
+extern _X_EXPORT Bool
+fbCreateDefColormap(ScreenPtr pScreen);
+
+extern _X_EXPORT void
+fbClearVisualTypes(void);
+
+extern _X_EXPORT Bool
+fbHasVisualTypes (int depth);
+
+extern _X_EXPORT Bool
+fbSetVisualTypes (int depth, int visuals, int bitsPerRGB);
+
+extern _X_EXPORT Bool
+fbSetVisualTypesAndMasks (int depth, int visuals, int bitsPerRGB,
+			  Pixel redMask, Pixel greenMask, Pixel blueMask);
+
+extern _X_EXPORT Bool
+fbInitVisuals (VisualPtr    *visualp, 
+	       DepthPtr	    *depthp,
+	       int	    *nvisualp,
+	       int	    *ndepthp,
+	       int	    *rootDepthp,
+	       VisualID	    *defaultVisp,
+	       unsigned long	sizes,
+	       int	    bitsPerRGB);
+
+/*
+ * fbcopy.c
+ */
+
+/* Compatibility definition, to be removed at next ABI change. */
+typedef void   (*fbCopyProc) (DrawablePtr  pSrcDrawable,
+                              DrawablePtr  pDstDrawable,
+                              GCPtr        pGC,
+                              BoxPtr       pDstBox,
+                              int          nbox,
+                              int          dx,
+                              int          dy,
+                              Bool         reverse,
+                              Bool         upsidedown,
+                              Pixel        bitplane,
+                              void         *closure);
+
+extern _X_EXPORT void
+fbCopyNtoN (DrawablePtr	pSrcDrawable,
+	    DrawablePtr	pDstDrawable,
+	    GCPtr	pGC,
+	    BoxPtr	pbox,
+	    int		nbox,
+	    int		dx,
+	    int		dy,
+	    Bool	reverse,
+	    Bool	upsidedown,
+	    Pixel	bitplane,
+	    void	*closure);
+
+extern _X_EXPORT void
+fbCopy1toN (DrawablePtr	pSrcDrawable,
+	    DrawablePtr	pDstDrawable,
+	    GCPtr	pGC,
+	    BoxPtr	pbox,
+	    int		nbox,
+	    int		dx,
+	    int		dy,
+	    Bool	reverse,
+	    Bool	upsidedown,
+	    Pixel	bitplane,
+	    void	*closure);
+
+extern _X_EXPORT void
+fbCopyNto1 (DrawablePtr	pSrcDrawable,
+	    DrawablePtr	pDstDrawable,
+	    GCPtr	pGC,
+	    BoxPtr	pbox,
+	    int		nbox,
+	    int		dx,
+	    int		dy,
+	    Bool	reverse,
+	    Bool	upsidedown,
+	    Pixel	bitplane,
+	    void	*closure);
+
+extern _X_EXPORT RegionPtr
+fbCopyArea (DrawablePtr	pSrcDrawable,
+	    DrawablePtr	pDstDrawable,
+	    GCPtr	pGC,
+	    int		xIn, 
+	    int		yIn,
+	    int		widthSrc, 
+	    int		heightSrc,
+	    int		xOut, 
+	    int		yOut);
+
+extern _X_EXPORT RegionPtr
+fbCopyPlane (DrawablePtr    pSrcDrawable,
+	     DrawablePtr    pDstDrawable,
+	     GCPtr	    pGC,
+	     int	    xIn, 
+	     int	    yIn,
+	     int	    widthSrc, 
+	     int	    heightSrc,
+	     int	    xOut, 
+	     int	    yOut,
+	     unsigned long  bitplane);
+
+/*
+ * fbfill.c
+ */
+extern _X_EXPORT void
+fbFill (DrawablePtr pDrawable,
+	GCPtr	    pGC,
+	int	    x,
+	int	    y,
+	int	    width,
+	int	    height);
+
+extern _X_EXPORT void
+fbSolidBoxClipped (DrawablePtr	pDrawable,
+		   RegionPtr	pClip,
+		   int		xa,
+		   int		ya,
+		   int		xb,
+		   int		yb,
+		   FbBits	and,
+		   FbBits	xor);
+
+/*
+ * fbfillrect.c
+ */
+extern _X_EXPORT void
+fbPolyFillRect(DrawablePtr  pDrawable, 
+	       GCPtr	    pGC, 
+	       int	    nrectInit,
+	       xRectangle   *prectInit);
+
+#define fbPolyFillArc miPolyFillArc
+
+#define fbFillPolygon miFillPolygon
+
+/*
+ * fbfillsp.c
+ */
+extern _X_EXPORT void
+fbFillSpans (DrawablePtr    pDrawable,
+	     GCPtr	    pGC,
+	     int	    nInit,
+	     DDXPointPtr    pptInit,
+	     int	    *pwidthInit,
+	     int	    fSorted);
+
+
+/*
+ * fbgc.c
+ */
+
+extern _X_EXPORT Bool
+fbCreateGC(GCPtr pGC);
+
+extern _X_EXPORT void
+fbPadPixmap (PixmapPtr pPixmap);
+    
+extern _X_EXPORT void
+fbValidateGC(GCPtr pGC, unsigned long changes, DrawablePtr pDrawable);
+
+/*
+ * fbgetsp.c
+ */
+extern _X_EXPORT void
+fbGetSpans(DrawablePtr	pDrawable, 
+	   int		wMax, 
+	   DDXPointPtr	ppt, 
+	   int		*pwidth, 
+	   int		nspans, 
+	   char		*pchardstStart);
+
+/*
+ * fbglyph.c
+ */
+
+extern _X_EXPORT Bool
+fbGlyphIn (RegionPtr	pRegion,
+	   int		x,
+	   int		y,
+	   int		width,
+	   int		height);
+    
+extern _X_EXPORT void
+fbPolyGlyphBlt (DrawablePtr	pDrawable,
+		GCPtr		pGC,
+		int		x, 
+		int		y,
+		unsigned int	nglyph,
+		CharInfoPtr	*ppci,
+		pointer		pglyphBase);
+
+extern _X_EXPORT void
+fbImageGlyphBlt (DrawablePtr	pDrawable,
+		 GCPtr		pGC,
+		 int		x,
+		 int		y,
+		 unsigned int	nglyph,
+		 CharInfoPtr	*ppci,
+		 pointer	pglyphBase);
+
+/*
+ * fbimage.c
+ */
+
+extern _X_EXPORT void
+fbPutImage (DrawablePtr	pDrawable,
+	    GCPtr	pGC,
+	    int		depth,
+	    int		x,
+	    int		y,
+	    int		w,
+	    int		h,
+	    int		leftPad,
+	    int		format,
+	    char	*pImage);
+
+extern _X_EXPORT void
+fbPutZImage (DrawablePtr	pDrawable,
+	     RegionPtr		pClip,
+	     int		alu,
+	     FbBits		pm,
+	     int		x,
+	     int		y,
+	     int		width,
+	     int		height,
+	     FbStip		*src,
+	     FbStride		srcStride);
+
+extern _X_EXPORT void
+fbPutXYImage (DrawablePtr	pDrawable,
+	      RegionPtr		pClip,
+	      FbBits		fg,
+	      FbBits		bg,
+	      FbBits		pm,
+	      int		alu,
+	      Bool		opaque,
+	      
+	      int		x,
+	      int		y,
+	      int		width,
+	      int		height,
+
+	      FbStip		*src,
+	      FbStride		srcStride,
+	      int		srcX);
+
+extern _X_EXPORT void
+fbGetImage (DrawablePtr	    pDrawable,
+	    int		    x,
+	    int		    y,
+	    int		    w,
+	    int		    h,
+	    unsigned int    format,
+	    unsigned long   planeMask,
+	    char	    *d);
+/*
+ * fbline.c
+ */
+
+extern _X_EXPORT void
+fbZeroLine (DrawablePtr	pDrawable,
+	    GCPtr	pGC,
+	    int		mode,
+	    int		npt,
+	    DDXPointPtr	ppt);
+
+extern _X_EXPORT void
+fbZeroSegment (DrawablePtr  pDrawable,
+	       GCPtr	    pGC,
+	       int	    nseg,
+	       xSegment	    *pSegs);
+
+extern _X_EXPORT void
+fbPolyLine (DrawablePtr	pDrawable,
+	    GCPtr	pGC,
+	    int		mode,
+	    int		npt,
+	    DDXPointPtr	ppt);
+
+extern _X_EXPORT void
+fbFixCoordModePrevious (int npt,
+			DDXPointPtr ppt);
+
+extern _X_EXPORT void
+fbPolySegment (DrawablePtr  pDrawable,
+	       GCPtr	    pGC,
+	       int	    nseg,
+	       xSegment	    *pseg);
+
+#define fbPolyRectangle	miPolyRectangle
+
+/*
+ * fbpict.c
+ */
+
+extern _X_EXPORT Bool
+fbPictureInit (ScreenPtr pScreen,
+	       PictFormatPtr formats,
+	       int nformats);
+
+/*
+ * fbpixmap.c
+ */
+
+extern _X_EXPORT PixmapPtr
+fbCreatePixmapBpp (ScreenPtr pScreen, int width, int height, int depth, int bpp,
+		   unsigned usage_hint);
+
+extern _X_EXPORT PixmapPtr
+fbCreatePixmap (ScreenPtr pScreen, int width, int height, int depth,
+		unsigned usage_hint);
+
+extern _X_EXPORT Bool
+fbDestroyPixmap (PixmapPtr pPixmap);
+
+extern _X_EXPORT RegionPtr
+fbPixmapToRegion(PixmapPtr pPix);
+
+/*
+ * fbpoint.c
+ */
+
+extern _X_EXPORT void
+fbDots (FbBits	    *dstOrig,
+	FbStride    dstStride,
+	int	    dstBpp,
+	BoxPtr	    pBox,
+	xPoint	    *pts,
+	int	    npt,
+	int	    xorg,
+	int	    yorg,
+	int	    xoff,
+	int	    yoff,
+	FbBits	    andOrig,
+	FbBits	    xorOrig);
+
+extern _X_EXPORT void
+fbPolyPoint (DrawablePtr    pDrawable,
+	     GCPtr	    pGC,
+	     int	    mode,
+	     int	    npt,
+	     xPoint	    *pptInit);
+
+/*
+ * fbpush.c
+ */
+extern _X_EXPORT void
+fbPushPattern (DrawablePtr  pDrawable,
+	       GCPtr	    pGC,
+	       
+	       FbStip	    *src,
+	       FbStride	    srcStride,
+	       int	    srcX,
+
+	       int	    x,
+	       int	    y,
+
+	       int	    width,
+	       int	    height);
+
+extern _X_EXPORT void
+fbPushFill (DrawablePtr	pDrawable,
+	    GCPtr	pGC,
+
+	    FbStip	*src,
+	    FbStride	srcStride,
+	    int		srcX,
+	    
+	    int		x,
+	    int		y,
+	    int		width,
+	    int		height);
+
+extern _X_EXPORT void
+fbPushImage (DrawablePtr    pDrawable,
+	     GCPtr	    pGC,
+	     
+	     FbStip	    *src,
+	     FbStride	    srcStride,
+	     int	    srcX,
+
+	     int	    x,
+	     int	    y,
+	     int	    width,
+	     int	    height);
+
+extern _X_EXPORT void
+fbPushPixels (GCPtr	    pGC,
+	      PixmapPtr	    pBitmap,
+	      DrawablePtr   pDrawable,
+	      int	    dx,
+	      int	    dy,
+	      int	    xOrg,
+	      int	    yOrg);
+
+
+/*
+ * fbscreen.c
+ */
+
+extern _X_EXPORT Bool
+fbCloseScreen (int indx, ScreenPtr pScreen);
+
+extern _X_EXPORT Bool
+fbRealizeFont(ScreenPtr pScreen, FontPtr pFont);
+
+extern _X_EXPORT Bool
+fbUnrealizeFont(ScreenPtr pScreen, FontPtr pFont);
+
+extern _X_EXPORT void
+fbQueryBestSize (int class, 
+		 unsigned short *width, unsigned short *height,
+		 ScreenPtr pScreen);
+
+extern _X_EXPORT PixmapPtr
+_fbGetWindowPixmap (WindowPtr pWindow);
+
+extern _X_EXPORT void
+_fbSetWindowPixmap (WindowPtr pWindow, PixmapPtr pPixmap);
+
+extern _X_EXPORT Bool
+fbSetupScreen(ScreenPtr	pScreen, 
+	      pointer	pbits,		/* pointer to screen bitmap */
+	      int	xsize, 		/* in pixels */
+	      int	ysize,
+	      int	dpix,		/* dots per inch */
+	      int	dpiy,
+	      int	width,		/* pixel width of frame buffer */
+	      int	bpp);		/* bits per pixel of frame buffer */
+
+extern _X_EXPORT Bool
+wfbFinishScreenInit(ScreenPtr	pScreen,
+		    pointer	pbits,
+		    int		xsize,
+		    int		ysize,
+		    int		dpix,
+		    int		dpiy,
+		    int		width,
+		    int		bpp,
+		    SetupWrapProcPtr setupWrap,
+		    FinishWrapProcPtr finishWrap);
+
+extern _X_EXPORT Bool
+wfbScreenInit(ScreenPtr	pScreen,
+	      pointer	pbits,
+	      int	xsize,
+	      int	ysize,
+	      int	dpix,
+	      int	dpiy,
+	      int	width,
+	      int	bpp,
+	      SetupWrapProcPtr setupWrap,
+	      FinishWrapProcPtr finishWrap);
+
+extern _X_EXPORT Bool
+fbFinishScreenInit(ScreenPtr	pScreen,
+		   pointer	pbits,
+		   int		xsize,
+		   int		ysize,
+		   int		dpix,
+		   int		dpiy,
+		   int		width,
+		   int		bpp);
+
+extern _X_EXPORT Bool
+fbScreenInit(ScreenPtr	pScreen,
+	     pointer	pbits,
+	     int	xsize,
+	     int	ysize,
+	     int	dpix,
+	     int	dpiy,
+	     int	width,
+	     int	bpp);
+    
+/*
+ * fbseg.c
+ */
+typedef void	FbBres (DrawablePtr	pDrawable,
+			GCPtr		pGC,
+			int		dashOffset,
+			int		signdx,
+			int		signdy,
+			int		axis,
+			int		x,
+			int		y,
+			int		e,
+			int		e1,
+			int		e3,
+			int		len);
+
+extern _X_EXPORT FbBres fbBresSolid, fbBresDash, fbBresFill, fbBresFillDash;
+/*
+ * fbsetsp.c
+ */
+
+extern _X_EXPORT void
+fbSetSpans (DrawablePtr	    pDrawable,
+	    GCPtr	    pGC,
+	    char	    *src,
+	    DDXPointPtr	    ppt,
+	    int		    *pwidth,
+	    int		    nspans,
+	    int		    fSorted);
+
+extern _X_EXPORT FbBres *
+fbSelectBres (DrawablePtr   pDrawable,
+	      GCPtr	    pGC);
+
+extern _X_EXPORT void
+fbBres (DrawablePtr	pDrawable,
+	GCPtr		pGC,
+	int		dashOffset,
+	int		signdx,
+	int		signdy,
+	int		axis,
+	int		x,
+	int		y,
+	int		e,
+	int		e1,
+	int		e3,
+	int		len);
+
+extern _X_EXPORT void
+fbSegment (DrawablePtr	pDrawable,
+	   GCPtr	pGC,
+	   int		xa,
+	   int		ya,
+	   int		xb,
+	   int		yb,
+	   Bool		drawLast,
+	   int		*dashOffset);
+
+
+/*
+ * fbsolid.c
+ */
+
+extern _X_EXPORT void
+fbSolid (FbBits	    *dst,
+	 FbStride   dstStride,
+	 int	    dstX,
+	 int	    bpp,
+
+	 int	    width,
+	 int	    height,
+
+	 FbBits	    and,
+	 FbBits	    xor);
+
+extern _X_EXPORT void
+fbSolid24 (FbBits   *dst,
+	   FbStride dstStride,
+	   int	    dstX,
+
+	   int	    width,
+	   int	    height,
+
+	   FbBits   and,
+	   FbBits   xor);
+
+/*
+ * fbstipple.c
+ */
+
+extern _X_EXPORT void
+fbTransparentSpan (FbBits   *dst,
+		   FbBits   stip,
+		   FbBits   fgxor,
+		   int	    n);
+
+extern _X_EXPORT void
+fbEvenStipple (FbBits   *dst,
+	       FbStride dstStride,
+	       int	dstX,
+	       int	dstBpp,
+
+	       int	width,
+	       int	height,
+
+	       FbStip   *stip,
+	       FbStride	stipStride,
+	       int	stipHeight,
+
+	       FbBits   fgand,
+	       FbBits   fgxor,
+	       FbBits   bgand,
+	       FbBits   bgxor,
+
+	       int	xRot,
+	       int	yRot);
+
+extern _X_EXPORT void
+fbOddStipple (FbBits	*dst,
+	      FbStride	dstStride,
+	      int	dstX,
+	      int	dstBpp,
+
+	      int	width,
+	      int	height,
+
+	      FbStip	*stip,
+	      FbStride	stipStride,
+	      int	stipWidth,
+	      int	stipHeight,
+
+	      FbBits	fgand,
+	      FbBits	fgxor,
+	      FbBits	bgand,
+	      FbBits	bgxor,
+
+	      int	xRot,
+	      int	yRot);
+
+extern _X_EXPORT void
+fbStipple (FbBits   *dst,
+	   FbStride dstStride,
+	   int	    dstX,
+	   int	    dstBpp,
+
+	   int	    width,
+	   int	    height,
+
+	   FbStip   *stip,
+	   FbStride stipStride,
+	   int	    stipWidth,
+	   int	    stipHeight,
+	   Bool	    even,
+
+	   FbBits   fgand,
+	   FbBits   fgxor,
+	   FbBits   bgand,
+	   FbBits   bgxor,
+
+	   int	    xRot,
+	   int	    yRot);
+
+/*
+ * fbtile.c
+ */
+
+extern _X_EXPORT void
+fbEvenTile (FbBits	*dst,
+	    FbStride	dstStride,
+	    int		dstX,
+
+	    int		width,
+	    int		height,
+
+	    FbBits	*tile,
+	    FbStride	tileStride,
+	    int		tileHeight,
+
+	    int		alu,
+	    FbBits	pm,
+	    int		xRot,
+	    int		yRot);
+
+extern _X_EXPORT void
+fbOddTile (FbBits	*dst,
+	   FbStride	dstStride,
+	   int		dstX,
+
+	   int		width,
+	   int		height,
+
+	   FbBits	*tile,
+	   FbStride	tileStride,
+	   int		tileWidth,
+	   int		tileHeight,
+
+	   int		alu,
+	   FbBits	pm,
+	   int		bpp,
+	   
+	   int		xRot,
+	   int		yRot);
+
+extern _X_EXPORT void
+fbTile (FbBits	    *dst,
+	FbStride    dstStride,
+	int	    dstX,
+
+	int	    width,
+	int	    height,
+
+	FbBits	    *tile,
+	FbStride    tileStride,
+	int	    tileWidth,
+	int	    tileHeight,
+	
+	int	    alu,
+	FbBits	    pm,
+	int	    bpp,
+	
+	int	    xRot,
+	int	    yRot);
+
+/*
+ * fbutil.c
+ */
+extern _X_EXPORT FbBits
+fbReplicatePixel (Pixel p, int bpp);
+
+extern _X_EXPORT void
+fbReduceRasterOp (int rop, FbBits fg, FbBits pm, FbBits *andp, FbBits *xorp);
+
+#ifdef FB_ACCESS_WRAPPER
+extern _X_EXPORT ReadMemoryProcPtr wfbReadMemory;
+extern _X_EXPORT WriteMemoryProcPtr wfbWriteMemory;
+#endif
+
+/*
+ * fbwindow.c
+ */
+
+extern _X_EXPORT Bool
+fbCreateWindow(WindowPtr pWin);
+
+extern _X_EXPORT Bool
+fbDestroyWindow(WindowPtr pWin);
+
+extern _X_EXPORT Bool
+fbMapWindow(WindowPtr pWindow);
+
+extern _X_EXPORT Bool
+fbPositionWindow(WindowPtr pWin, int x, int y);
+
+extern _X_EXPORT Bool
+fbUnmapWindow(WindowPtr pWindow);
+    
+extern _X_EXPORT void
+fbCopyWindowProc (DrawablePtr	pSrcDrawable,
+		  DrawablePtr	pDstDrawable,
+		  GCPtr		pGC,
+		  BoxPtr	pbox,
+		  int		nbox,
+		  int		dx,
+		  int		dy,
+		  Bool		reverse,
+		  Bool		upsidedown,
+		  Pixel		bitplane,
+		  void		*closure);
+
+extern _X_EXPORT void
+fbCopyWindow(WindowPtr	    pWin, 
+	     DDXPointRec    ptOldOrg, 
+	     RegionPtr	    prgnSrc);
+
+extern _X_EXPORT Bool
+fbChangeWindowAttributes(WindowPtr pWin, unsigned long mask);
+
+extern _X_EXPORT void
+fbFillRegionSolid (DrawablePtr	pDrawable,
+		   RegionPtr	pRegion,
+		   FbBits	and,
+		   FbBits	xor);
+
+extern _X_EXPORT pixman_image_t *
+image_from_pict (PicturePtr	pict,
+		 Bool		has_clip,
+		 int		*xoff,
+		 int		*yoff);
+
+extern _X_EXPORT void free_pixman_pict (PicturePtr, pixman_image_t *);
+
+#endif /* _FB_H_ */
+