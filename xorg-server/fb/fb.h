--- conflicted
+++ resolved
@@ -1133,56 +1133,6 @@
            int dy,
            Bool reverse, Bool upsidedown, Pixel bitplane, void *closure);
 
-<<<<<<< HEAD
-extern _X_EXPORT void
-fbCopy1toN (DrawablePtr	pSrcDrawable,
-	    DrawablePtr	pDstDrawable,
-	    GCPtr	pGC,
-	    BoxPtr	pbox,
-	    int		nbox,
-	    int		dx,
-	    int		dy,
-	    Bool	reverse,
-	    Bool	upsidedown,
-	    Pixel	bitplane,
-	    void	*closure);
-
-extern _X_EXPORT void
-fbCopyNto1 (DrawablePtr	pSrcDrawable,
-	    DrawablePtr	pDstDrawable,
-	    GCPtr	pGC,
-	    BoxPtr	pbox,
-	    int		nbox,
-	    int		dx,
-	    int		dy,
-	    Bool	reverse,
-	    Bool	upsidedown,
-	    Pixel	bitplane,
-	    void	*closure);
-=======
-/* Compatibility wrapper, to be removed at next ABI change. */
-extern _X_EXPORT void
-
-fbCopyRegion(DrawablePtr pSrcDrawable,
-             DrawablePtr pDstDrawable,
-             GCPtr pGC,
-             RegionPtr pDstRegion,
-             int dx,
-             int dy, fbCopyProc copyProc, Pixel bitPlane, void *closure);
-
-/* Compatibility wrapper, to be removed at next ABI change. */
-extern _X_EXPORT RegionPtr
-
-fbDoCopy(DrawablePtr pSrcDrawable,
-         DrawablePtr pDstDrawable,
-         GCPtr pGC,
-         int xIn,
-         int yIn,
-         int widthSrc,
-         int heightSrc,
-         int xOut,
-         int yOut, fbCopyProc copyProc, Pixel bitplane, void *closure);
-
 extern _X_EXPORT void
 
 fbCopy1toN(DrawablePtr pSrcDrawable,
@@ -1204,7 +1154,6 @@
            int dx,
            int dy,
            Bool reverse, Bool upsidedown, Pixel bitplane, void *closure);
->>>>>>> 0f834b91
 
 extern _X_EXPORT RegionPtr
 
