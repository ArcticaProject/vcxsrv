--- conflicted
+++ resolved
@@ -1,502 +1,493 @@
-/*
- *
- * Copyright © 2000 SuSE, Inc.
- * Copyright © 2007 Red Hat, Inc.
- *
- * Permission to use, copy, modify, distribute, and sell this software and its
- * documentation for any purpose is hereby granted without fee, provided that
- * the above copyright notice appear in all copies and that both that
- * copyright notice and this permission notice appear in supporting
- * documentation, and that the name of SuSE not be used in advertising or
- * publicity pertaining to distribution of the software without specific,
- * written prior permission.  SuSE makes no representations about the
- * suitability of this software for any purpose.  It is provided "as is"
- * without express or implied warranty.
- *
- * SuSE DISCLAIMS ALL WARRANTIES WITH REGARD TO THIS SOFTWARE, INCLUDING ALL
- * IMPLIED WARRANTIES OF MERCHANTABILITY AND FITNESS, IN NO EVENT SHALL SuSE
- * BE LIABLE FOR ANY SPECIAL, INDIRECT OR CONSEQUENTIAL DAMAGES OR ANY DAMAGES
- * WHATSOEVER RESULTING FROM LOSS OF USE, DATA OR PROFITS, WHETHER IN AN ACTION
- * OF CONTRACT, NEGLIGENCE OR OTHER TORTIOUS ACTION, ARISING OUT OF OR IN
- * CONNECTION WITH THE USE OR PERFORMANCE OF THIS SOFTWARE.
- *
- * Author:  Keith Packard, SuSE, Inc.
- */
-
-#ifdef HAVE_DIX_CONFIG_H
-#include <dix-config.h>
-#endif
-
-#include <string.h>
-
-#include "fb.h"
-
-<<<<<<< HEAD
-#include "picturestr.h"
-
-#ifdef RENDER
-
-=======
-#ifdef RENDER
-
-#include "picturestr.h"
->>>>>>> 007385f7
-#include "mipict.h"
-#include "fbpict.h"
-
-#define mod(a,b) ((b) == 1 ? 0 : (a) >= 0 ? (a) % (b) : (b) - (-a) % (b))
-
-void
-fbWalkCompositeRegion (CARD8 op,
-		       PicturePtr pSrc,
-		       PicturePtr pMask,
-		       PicturePtr pDst,
-		       INT16 xSrc,
-		       INT16 ySrc,
-		       INT16 xMask,
-		       INT16 yMask,
-		       INT16 xDst,
-		       INT16 yDst,
-		       CARD16 width,
-		       CARD16 height,
-		       Bool srcRepeat,
-		       Bool maskRepeat,
-		       CompositeFunc compositeRect)
-{
-    RegionRec	    region;
-    int		    n;
-    BoxPtr	    pbox;
-    int		    w, h, w_this, h_this;
-    int		    x_msk, y_msk, x_src, y_src, x_dst, y_dst;
-    
-    xDst += pDst->pDrawable->x;
-    yDst += pDst->pDrawable->y;
-    if (pSrc->pDrawable)
-    {
-        xSrc += pSrc->pDrawable->x;
-        ySrc += pSrc->pDrawable->y;
-    }
-    if (pMask && pMask->pDrawable)
-    {
-	xMask += pMask->pDrawable->x;
-	yMask += pMask->pDrawable->y;
-    }
-
-    if (!miComputeCompositeRegion (&region, pSrc, pMask, pDst, xSrc, ySrc,
-				   xMask, yMask, xDst, yDst, width, height))
-        return;
-    
-    n = REGION_NUM_RECTS (&region);
-    pbox = REGION_RECTS (&region);
-    while (n--)
-    {
-	h = pbox->y2 - pbox->y1;
-	y_src = pbox->y1 - yDst + ySrc;
-	y_msk = pbox->y1 - yDst + yMask;
-	y_dst = pbox->y1;
-	while (h)
-	{
-	    h_this = h;
-	    w = pbox->x2 - pbox->x1;
-	    x_src = pbox->x1 - xDst + xSrc;
-	    x_msk = pbox->x1 - xDst + xMask;
-	    x_dst = pbox->x1;
-	    if (maskRepeat)
-	    {
-		y_msk = mod (y_msk - pMask->pDrawable->y, pMask->pDrawable->height);
-		if (h_this > pMask->pDrawable->height - y_msk)
-		    h_this = pMask->pDrawable->height - y_msk;
-		y_msk += pMask->pDrawable->y;
-	    }
-	    if (srcRepeat)
-	    {
-		y_src = mod (y_src - pSrc->pDrawable->y, pSrc->pDrawable->height);
-		if (h_this > pSrc->pDrawable->height - y_src)
-		    h_this = pSrc->pDrawable->height - y_src;
-		y_src += pSrc->pDrawable->y;
-	    }
-	    while (w)
-	    {
-		w_this = w;
-		if (maskRepeat)
-		{
-		    x_msk = mod (x_msk - pMask->pDrawable->x, pMask->pDrawable->width);
-		    if (w_this > pMask->pDrawable->width - x_msk)
-			w_this = pMask->pDrawable->width - x_msk;
-		    x_msk += pMask->pDrawable->x;
-		}
-		if (srcRepeat)
-		{
-		    x_src = mod (x_src - pSrc->pDrawable->x, pSrc->pDrawable->width);
-		    if (w_this > pSrc->pDrawable->width - x_src)
-			w_this = pSrc->pDrawable->width - x_src;
-		    x_src += pSrc->pDrawable->x;
-		}
-		(*compositeRect) (op, pSrc, pMask, pDst,
-				  x_src, y_src, x_msk, y_msk, x_dst, y_dst,
-				  w_this, h_this);
-		w -= w_this;
-		x_src += w_this;
-		x_msk += w_this;
-		x_dst += w_this;
-	    }
-	    h -= h_this;
-	    y_src += h_this;
-	    y_msk += h_this;
-	    y_dst += h_this;
-	}
-	pbox++;
-    }
-    REGION_UNINIT (pDst->pDrawable->pScreen, &region);
-}
-
-void
-fbComposite (CARD8      op,
-	     PicturePtr pSrc,
-	     PicturePtr pMask,
-	     PicturePtr pDst,
-	     INT16      xSrc,
-	     INT16      ySrc,
-	     INT16      xMask,
-	     INT16      yMask,
-	     INT16      xDst,
-	     INT16      yDst,
-	     CARD16     width,
-	     CARD16     height)
-{
-    pixman_image_t *src, *mask, *dest;
-    int src_xoff, src_yoff;
-    int msk_xoff, msk_yoff;
-    int dst_xoff, dst_yoff;
-    
-    miCompositeSourceValidate (pSrc, xSrc - xDst, ySrc - yDst, width, height);
-    if (pMask)
-	miCompositeSourceValidate (pMask, xMask - xDst, yMask - yDst, width, height);
-    
-    src = image_from_pict (pSrc, FALSE, &src_xoff, &src_yoff);
-    mask = image_from_pict (pMask, FALSE, &msk_xoff, &msk_yoff);
-    dest = image_from_pict (pDst, TRUE, &dst_xoff, &dst_yoff);
-
-    if (src && dest && !(pMask && !mask))
-    {
-	pixman_image_composite (op, src, mask, dest,
-				xSrc + src_xoff, ySrc + src_yoff,
-				xMask + msk_xoff, yMask + msk_yoff,
-				xDst + dst_xoff, yDst + dst_yoff,
-				width, height);
-    }
-
-    free_pixman_pict (pSrc, src);
-    free_pixman_pict (pMask, mask);
-    free_pixman_pict (pDst, dest);
-}
-
-void
-fbCompositeGeneral (CARD8	op,
-		    PicturePtr	pSrc,
-		    PicturePtr	pMask,
-		    PicturePtr	pDst,
-		    INT16	xSrc,
-		    INT16	ySrc,
-		    INT16	xMask,
-		    INT16	yMask,
-		    INT16	xDst,
-		    INT16	yDst,
-		    CARD16	width,
-		    CARD16	height)
-{
-    fbComposite (op, pSrc, pMask, pDst,
-			xSrc, ySrc, xMask, yMask, xDst, yDst,
-			width, height);
-}
-
-#endif /* RENDER */
-
-static pixman_image_t *
-create_solid_fill_image (PicturePtr pict)
-{
-    PictSolidFill *solid = &pict->pSourcePict->solidFill;
-    pixman_color_t color;
-    CARD32 a, r, g, b;
-    
-    a = (solid->color & 0xff000000) >> 24;
-    r = (solid->color & 0x00ff0000) >> 16;
-    g = (solid->color & 0x0000ff00) >>  8;
-    b = (solid->color & 0x000000ff) >>  0;
-    
-    color.alpha = (a << 8) | a;
-    color.red =   (r << 8) | r;
-    color.green = (g << 8) | g;
-    color.blue =  (b << 8) | b;
-    
-    return pixman_image_create_solid_fill (&color);
-}
-
-static pixman_image_t *
-create_linear_gradient_image (PictGradient *gradient)
-{
-    PictLinearGradient *linear = (PictLinearGradient *)gradient;
-    pixman_point_fixed_t p1;
-    pixman_point_fixed_t p2;
-    
-    p1.x = linear->p1.x;
-    p1.y = linear->p1.y;
-    p2.x = linear->p2.x;
-    p2.y = linear->p2.y;
-    
-    return pixman_image_create_linear_gradient (
-	&p1, &p2, (pixman_gradient_stop_t *)gradient->stops, gradient->nstops);
-}
-
-static pixman_image_t *
-create_radial_gradient_image (PictGradient *gradient)
-{
-    PictRadialGradient *radial = (PictRadialGradient *)gradient;
-    pixman_point_fixed_t c1;
-    pixman_point_fixed_t c2;
-    
-    c1.x = radial->c1.x;
-    c1.y = radial->c1.y;
-    c2.x = radial->c2.x;
-    c2.y = radial->c2.y;
-    
-    return pixman_image_create_radial_gradient (
-	&c1, &c2, radial->c1.radius,
-	radial->c2.radius,
-	(pixman_gradient_stop_t *)gradient->stops, gradient->nstops);
-}
-
-static pixman_image_t *
-create_conical_gradient_image (PictGradient *gradient)
-{
-    PictConicalGradient *conical = (PictConicalGradient *)gradient;
-    pixman_point_fixed_t center;
-    
-    center.x = conical->center.x;
-    center.y = conical->center.y;
-    
-    return pixman_image_create_conical_gradient (
-	&center, conical->angle, (pixman_gradient_stop_t *)gradient->stops,
-	gradient->nstops);
-}
-
-static pixman_image_t *
-create_bits_picture (PicturePtr pict,
-		     Bool       has_clip,
-		     int	*xoff,
-		     int	*yoff)
-{
-    PixmapPtr pixmap;
-    FbBits *bits;
-    FbStride stride;
-    int bpp;
-    pixman_image_t *image;
-    
-    fbGetDrawablePixmap (pict->pDrawable, pixmap, *xoff, *yoff);
-    fbGetPixmapBitsData(pixmap, bits, stride, bpp);
-
-    image = pixman_image_create_bits (
-	pict->format,
-	pixmap->drawable.width, pixmap->drawable.height,
-	(uint32_t *)bits, stride * sizeof (FbStride));
-    
-    
-#ifdef FB_ACCESS_WRAPPER
-#if FB_SHIFT==5
-    
-    pixman_image_set_accessors (image,
-				(pixman_read_memory_func_t)wfbReadMemory,
-				(pixman_write_memory_func_t)wfbWriteMemory);
-    
-#else
-    
-#error The pixman library only works when FbBits is 32 bits wide
-    
-#endif
-#endif
-    
-    /* pCompositeClip is undefined for source pictures, so
-     * only set the clip region for pictures with drawables
-     */
-    if (has_clip)
-    {
-	if (pict->clientClipType != CT_NONE)
-	    pixman_image_set_has_client_clip (image, TRUE);
-
-	if (*xoff || *yoff)
-	    pixman_region_translate (pict->pCompositeClip, *xoff, *yoff);
-
-	pixman_image_set_clip_region (image, pict->pCompositeClip);
-
-	if (*xoff || *yoff)
-	    pixman_region_translate (pict->pCompositeClip, -*xoff, -*yoff);
-    }
-    
-    /* Indexed table */
-    if (pict->pFormat->index.devPrivate)
-	pixman_image_set_indexed (image, pict->pFormat->index.devPrivate);
-
-    /* Add in drawable origin to position within the image */
-    *xoff += pict->pDrawable->x;
-    *yoff += pict->pDrawable->y;
-
-    return image;
-}
-
-static void
-set_image_properties (pixman_image_t *image, PicturePtr pict, Bool has_clip, int *xoff, int *yoff)
-{
-    pixman_repeat_t repeat;
-    pixman_filter_t filter;
-    
-    if (pict->transform)
-    {
-	/* For source images, adjust the transform to account
-	 * for the drawable offset within the pixman image,
-	 * then set the offset to 0 as it will be used
-	 * to compute positions within the transformed image.
-	 */
-	if (!has_clip) {
-	    struct pixman_transform	adjusted;
-
-	    adjusted = *pict->transform;
-	    pixman_transform_translate(&adjusted,
-				       NULL,
-				       pixman_int_to_fixed(*xoff),
-				       pixman_int_to_fixed(*yoff));
-	    pixman_image_set_transform (image, &adjusted);
-	    *xoff = 0;
-	    *yoff = 0;
-	} else
-	    pixman_image_set_transform (image, pict->transform);
-    }
-    
-    switch (pict->repeatType)
-    {
-    default:
-    case RepeatNone:
-	repeat = PIXMAN_REPEAT_NONE;
-	break;
-	
-    case RepeatPad:
-	repeat = PIXMAN_REPEAT_PAD;
-	break;
-	
-    case RepeatNormal:
-	repeat = PIXMAN_REPEAT_NORMAL;
-	break;
-	
-    case RepeatReflect:
-	repeat = PIXMAN_REPEAT_REFLECT;
-	break;
-    }
-    
-    pixman_image_set_repeat (image, repeat);
-    
-    if (pict->alphaMap)
-    {
-	int alpha_xoff, alpha_yoff;
-	pixman_image_t *alpha_map = image_from_pict (pict->alphaMap, FALSE, &alpha_xoff, &alpha_yoff);
-	
-	pixman_image_set_alpha_map (
-	    image, alpha_map, pict->alphaOrigin.x, pict->alphaOrigin.y);
-	
-	free_pixman_pict (pict->alphaMap, alpha_map);
-    }
-    
-    pixman_image_set_component_alpha (image, pict->componentAlpha);
-
-    switch (pict->filter)
-    {
-    default:
-    case PictFilterNearest:
-    case PictFilterFast:
-	filter = PIXMAN_FILTER_NEAREST;
-	break;
-	
-    case PictFilterBilinear:
-    case PictFilterGood:
-	filter = PIXMAN_FILTER_BILINEAR;
-	break;
-	
-    case PictFilterConvolution:
-	filter = PIXMAN_FILTER_CONVOLUTION;
-	break;
-    }
-    
-    pixman_image_set_filter (image, filter, (pixman_fixed_t *)pict->filter_params, pict->filter_nparams);
-    pixman_image_set_source_clipping (image, TRUE);
-}
-
-pixman_image_t *
-image_from_pict (PicturePtr pict, Bool has_clip, int *xoff, int *yoff)
-{
-    pixman_image_t *image = NULL;
-
-    if (!pict)
-	return NULL;
-
-    if (pict->pDrawable)
-    {
-	image = create_bits_picture (pict, has_clip, xoff, yoff);
-    }
-    else if (pict->pSourcePict)
-    {
-	SourcePict *sp = pict->pSourcePict;
-	
-	if (sp->type == SourcePictTypeSolidFill)
-	{
-	    image = create_solid_fill_image (pict);
-	}
-	else
-	{
-	    PictGradient *gradient = &pict->pSourcePict->gradient;
-	    
-	    if (sp->type == SourcePictTypeLinear)
-		image = create_linear_gradient_image (gradient);
-	    else if (sp->type == SourcePictTypeRadial)
-		image = create_radial_gradient_image (gradient);
-	    else if (sp->type == SourcePictTypeConical)
-		image = create_conical_gradient_image (gradient);
-	}
-<<<<<<< HEAD
-=======
-	*xoff = *yoff = 0;
->>>>>>> 007385f7
-    }
-    
-    if (image)
-	set_image_properties (image, pict, has_clip, xoff, yoff);
-    
-    return image;
-}
-
-void
-free_pixman_pict (PicturePtr pict, pixman_image_t *image)
-{
-    if (image && pixman_image_unref (image) && pict->pDrawable)
-	fbFinishAccess (pict->pDrawable);
-}
-
-Bool
-fbPictureInit (ScreenPtr pScreen, PictFormatPtr formats, int nformats)
-{
-
-#ifdef RENDER
-
-    PictureScreenPtr    ps;
-
-    if (!miPictureInit (pScreen, formats, nformats))
-	return FALSE;
-    ps = GetPictureScreen(pScreen);
-    ps->Composite = fbComposite;
-    ps->Glyphs = miGlyphs;
-    ps->CompositeRects = miCompositeRects;
-    ps->RasterizeTrapezoid = fbRasterizeTrapezoid;
-    ps->AddTraps = fbAddTraps;
-    ps->AddTriangles = fbAddTriangles;
-
-#endif /* RENDER */
-
-    return TRUE;
-}
+/*
+ *
+ * Copyright © 2000 SuSE, Inc.
+ * Copyright © 2007 Red Hat, Inc.
+ *
+ * Permission to use, copy, modify, distribute, and sell this software and its
+ * documentation for any purpose is hereby granted without fee, provided that
+ * the above copyright notice appear in all copies and that both that
+ * copyright notice and this permission notice appear in supporting
+ * documentation, and that the name of SuSE not be used in advertising or
+ * publicity pertaining to distribution of the software without specific,
+ * written prior permission.  SuSE makes no representations about the
+ * suitability of this software for any purpose.  It is provided "as is"
+ * without express or implied warranty.
+ *
+ * SuSE DISCLAIMS ALL WARRANTIES WITH REGARD TO THIS SOFTWARE, INCLUDING ALL
+ * IMPLIED WARRANTIES OF MERCHANTABILITY AND FITNESS, IN NO EVENT SHALL SuSE
+ * BE LIABLE FOR ANY SPECIAL, INDIRECT OR CONSEQUENTIAL DAMAGES OR ANY DAMAGES
+ * WHATSOEVER RESULTING FROM LOSS OF USE, DATA OR PROFITS, WHETHER IN AN ACTION
+ * OF CONTRACT, NEGLIGENCE OR OTHER TORTIOUS ACTION, ARISING OUT OF OR IN
+ * CONNECTION WITH THE USE OR PERFORMANCE OF THIS SOFTWARE.
+ *
+ * Author:  Keith Packard, SuSE, Inc.
+ */
+
+#ifdef HAVE_DIX_CONFIG_H
+#include <dix-config.h>
+#endif
+
+#include <string.h>
+
+#include "fb.h"
+
+#include "picturestr.h"
+
+#ifdef RENDER
+
+#include "mipict.h"
+#include "fbpict.h"
+
+#define mod(a,b) ((b) == 1 ? 0 : (a) >= 0 ? (a) % (b) : (b) - (-a) % (b))
+
+void
+fbWalkCompositeRegion (CARD8 op,
+		       PicturePtr pSrc,
+		       PicturePtr pMask,
+		       PicturePtr pDst,
+		       INT16 xSrc,
+		       INT16 ySrc,
+		       INT16 xMask,
+		       INT16 yMask,
+		       INT16 xDst,
+		       INT16 yDst,
+		       CARD16 width,
+		       CARD16 height,
+		       Bool srcRepeat,
+		       Bool maskRepeat,
+		       CompositeFunc compositeRect)
+{
+    RegionRec	    region;
+    int		    n;
+    BoxPtr	    pbox;
+    int		    w, h, w_this, h_this;
+    int		    x_msk, y_msk, x_src, y_src, x_dst, y_dst;
+    
+    xDst += pDst->pDrawable->x;
+    yDst += pDst->pDrawable->y;
+    if (pSrc->pDrawable)
+    {
+        xSrc += pSrc->pDrawable->x;
+        ySrc += pSrc->pDrawable->y;
+    }
+    if (pMask && pMask->pDrawable)
+    {
+	xMask += pMask->pDrawable->x;
+	yMask += pMask->pDrawable->y;
+    }
+
+    if (!miComputeCompositeRegion (&region, pSrc, pMask, pDst, xSrc, ySrc,
+				   xMask, yMask, xDst, yDst, width, height))
+        return;
+    
+    n = REGION_NUM_RECTS (&region);
+    pbox = REGION_RECTS (&region);
+    while (n--)
+    {
+	h = pbox->y2 - pbox->y1;
+	y_src = pbox->y1 - yDst + ySrc;
+	y_msk = pbox->y1 - yDst + yMask;
+	y_dst = pbox->y1;
+	while (h)
+	{
+	    h_this = h;
+	    w = pbox->x2 - pbox->x1;
+	    x_src = pbox->x1 - xDst + xSrc;
+	    x_msk = pbox->x1 - xDst + xMask;
+	    x_dst = pbox->x1;
+	    if (maskRepeat)
+	    {
+		y_msk = mod (y_msk - pMask->pDrawable->y, pMask->pDrawable->height);
+		if (h_this > pMask->pDrawable->height - y_msk)
+		    h_this = pMask->pDrawable->height - y_msk;
+		y_msk += pMask->pDrawable->y;
+	    }
+	    if (srcRepeat)
+	    {
+		y_src = mod (y_src - pSrc->pDrawable->y, pSrc->pDrawable->height);
+		if (h_this > pSrc->pDrawable->height - y_src)
+		    h_this = pSrc->pDrawable->height - y_src;
+		y_src += pSrc->pDrawable->y;
+	    }
+	    while (w)
+	    {
+		w_this = w;
+		if (maskRepeat)
+		{
+		    x_msk = mod (x_msk - pMask->pDrawable->x, pMask->pDrawable->width);
+		    if (w_this > pMask->pDrawable->width - x_msk)
+			w_this = pMask->pDrawable->width - x_msk;
+		    x_msk += pMask->pDrawable->x;
+		}
+		if (srcRepeat)
+		{
+		    x_src = mod (x_src - pSrc->pDrawable->x, pSrc->pDrawable->width);
+		    if (w_this > pSrc->pDrawable->width - x_src)
+			w_this = pSrc->pDrawable->width - x_src;
+		    x_src += pSrc->pDrawable->x;
+		}
+		(*compositeRect) (op, pSrc, pMask, pDst,
+				  x_src, y_src, x_msk, y_msk, x_dst, y_dst,
+				  w_this, h_this);
+		w -= w_this;
+		x_src += w_this;
+		x_msk += w_this;
+		x_dst += w_this;
+	    }
+	    h -= h_this;
+	    y_src += h_this;
+	    y_msk += h_this;
+	    y_dst += h_this;
+	}
+	pbox++;
+    }
+    REGION_UNINIT (pDst->pDrawable->pScreen, &region);
+}
+
+void
+fbComposite (CARD8      op,
+	     PicturePtr pSrc,
+	     PicturePtr pMask,
+	     PicturePtr pDst,
+	     INT16      xSrc,
+	     INT16      ySrc,
+	     INT16      xMask,
+	     INT16      yMask,
+	     INT16      xDst,
+	     INT16      yDst,
+	     CARD16     width,
+	     CARD16     height)
+{
+    pixman_image_t *src, *mask, *dest;
+    int src_xoff, src_yoff;
+    int msk_xoff, msk_yoff;
+    int dst_xoff, dst_yoff;
+    
+    miCompositeSourceValidate (pSrc, xSrc - xDst, ySrc - yDst, width, height);
+    if (pMask)
+	miCompositeSourceValidate (pMask, xMask - xDst, yMask - yDst, width, height);
+    
+    src = image_from_pict (pSrc, FALSE, &src_xoff, &src_yoff);
+    mask = image_from_pict (pMask, FALSE, &msk_xoff, &msk_yoff);
+    dest = image_from_pict (pDst, TRUE, &dst_xoff, &dst_yoff);
+
+    if (src && dest && !(pMask && !mask))
+    {
+	pixman_image_composite (op, src, mask, dest,
+				xSrc + src_xoff, ySrc + src_yoff,
+				xMask + msk_xoff, yMask + msk_yoff,
+				xDst + dst_xoff, yDst + dst_yoff,
+				width, height);
+    }
+
+    free_pixman_pict (pSrc, src);
+    free_pixman_pict (pMask, mask);
+    free_pixman_pict (pDst, dest);
+}
+
+void
+fbCompositeGeneral (CARD8	op,
+		    PicturePtr	pSrc,
+		    PicturePtr	pMask,
+		    PicturePtr	pDst,
+		    INT16	xSrc,
+		    INT16	ySrc,
+		    INT16	xMask,
+		    INT16	yMask,
+		    INT16	xDst,
+		    INT16	yDst,
+		    CARD16	width,
+		    CARD16	height)
+{
+    fbComposite (op, pSrc, pMask, pDst,
+			xSrc, ySrc, xMask, yMask, xDst, yDst,
+			width, height);
+}
+
+#endif /* RENDER */
+
+static pixman_image_t *
+create_solid_fill_image (PicturePtr pict)
+{
+    PictSolidFill *solid = &pict->pSourcePict->solidFill;
+    pixman_color_t color;
+    CARD32 a, r, g, b;
+    
+    a = (solid->color & 0xff000000) >> 24;
+    r = (solid->color & 0x00ff0000) >> 16;
+    g = (solid->color & 0x0000ff00) >>  8;
+    b = (solid->color & 0x000000ff) >>  0;
+    
+    color.alpha = (a << 8) | a;
+    color.red =   (r << 8) | r;
+    color.green = (g << 8) | g;
+    color.blue =  (b << 8) | b;
+    
+    return pixman_image_create_solid_fill (&color);
+}
+
+static pixman_image_t *
+create_linear_gradient_image (PictGradient *gradient)
+{
+    PictLinearGradient *linear = (PictLinearGradient *)gradient;
+    pixman_point_fixed_t p1;
+    pixman_point_fixed_t p2;
+    
+    p1.x = linear->p1.x;
+    p1.y = linear->p1.y;
+    p2.x = linear->p2.x;
+    p2.y = linear->p2.y;
+    
+    return pixman_image_create_linear_gradient (
+	&p1, &p2, (pixman_gradient_stop_t *)gradient->stops, gradient->nstops);
+}
+
+static pixman_image_t *
+create_radial_gradient_image (PictGradient *gradient)
+{
+    PictRadialGradient *radial = (PictRadialGradient *)gradient;
+    pixman_point_fixed_t c1;
+    pixman_point_fixed_t c2;
+    
+    c1.x = radial->c1.x;
+    c1.y = radial->c1.y;
+    c2.x = radial->c2.x;
+    c2.y = radial->c2.y;
+    
+    return pixman_image_create_radial_gradient (
+	&c1, &c2, radial->c1.radius,
+	radial->c2.radius,
+	(pixman_gradient_stop_t *)gradient->stops, gradient->nstops);
+}
+
+static pixman_image_t *
+create_conical_gradient_image (PictGradient *gradient)
+{
+    PictConicalGradient *conical = (PictConicalGradient *)gradient;
+    pixman_point_fixed_t center;
+    
+    center.x = conical->center.x;
+    center.y = conical->center.y;
+    
+    return pixman_image_create_conical_gradient (
+	&center, conical->angle, (pixman_gradient_stop_t *)gradient->stops,
+	gradient->nstops);
+}
+
+static pixman_image_t *
+create_bits_picture (PicturePtr pict,
+		     Bool       has_clip,
+		     int	*xoff,
+		     int	*yoff)
+{
+    PixmapPtr pixmap;
+    FbBits *bits;
+    FbStride stride;
+    int bpp;
+    pixman_image_t *image;
+    
+    fbGetDrawablePixmap (pict->pDrawable, pixmap, *xoff, *yoff);
+    fbGetPixmapBitsData(pixmap, bits, stride, bpp);
+
+    image = pixman_image_create_bits (
+	pict->format,
+	pixmap->drawable.width, pixmap->drawable.height,
+	(uint32_t *)bits, stride * sizeof (FbStride));
+    
+    
+#ifdef FB_ACCESS_WRAPPER
+#if FB_SHIFT==5
+    
+    pixman_image_set_accessors (image,
+				(pixman_read_memory_func_t)wfbReadMemory,
+				(pixman_write_memory_func_t)wfbWriteMemory);
+    
+#else
+    
+#error The pixman library only works when FbBits is 32 bits wide
+    
+#endif
+#endif
+    
+    /* pCompositeClip is undefined for source pictures, so
+     * only set the clip region for pictures with drawables
+     */
+    if (has_clip)
+    {
+	if (pict->clientClipType != CT_NONE)
+	    pixman_image_set_has_client_clip (image, TRUE);
+
+	if (*xoff || *yoff)
+	    pixman_region_translate (pict->pCompositeClip, *xoff, *yoff);
+
+	pixman_image_set_clip_region (image, pict->pCompositeClip);
+
+	if (*xoff || *yoff)
+	    pixman_region_translate (pict->pCompositeClip, -*xoff, -*yoff);
+    }
+    
+    /* Indexed table */
+    if (pict->pFormat->index.devPrivate)
+	pixman_image_set_indexed (image, pict->pFormat->index.devPrivate);
+
+    /* Add in drawable origin to position within the image */
+    *xoff += pict->pDrawable->x;
+    *yoff += pict->pDrawable->y;
+
+    return image;
+}
+
+static void
+set_image_properties (pixman_image_t *image, PicturePtr pict, Bool has_clip, int *xoff, int *yoff)
+{
+    pixman_repeat_t repeat;
+    pixman_filter_t filter;
+    
+    if (pict->transform)
+    {
+	/* For source images, adjust the transform to account
+	 * for the drawable offset within the pixman image,
+	 * then set the offset to 0 as it will be used
+	 * to compute positions within the transformed image.
+	 */
+	if (!has_clip) {
+	    struct pixman_transform	adjusted;
+
+	    adjusted = *pict->transform;
+	    pixman_transform_translate(&adjusted,
+				       NULL,
+				       pixman_int_to_fixed(*xoff),
+				       pixman_int_to_fixed(*yoff));
+	    pixman_image_set_transform (image, &adjusted);
+	    *xoff = 0;
+	    *yoff = 0;
+	} else
+	    pixman_image_set_transform (image, pict->transform);
+    }
+    
+    switch (pict->repeatType)
+    {
+    default:
+    case RepeatNone:
+	repeat = PIXMAN_REPEAT_NONE;
+	break;
+	
+    case RepeatPad:
+	repeat = PIXMAN_REPEAT_PAD;
+	break;
+	
+    case RepeatNormal:
+	repeat = PIXMAN_REPEAT_NORMAL;
+	break;
+	
+    case RepeatReflect:
+	repeat = PIXMAN_REPEAT_REFLECT;
+	break;
+    }
+    
+    pixman_image_set_repeat (image, repeat);
+    
+    if (pict->alphaMap)
+    {
+	int alpha_xoff, alpha_yoff;
+	pixman_image_t *alpha_map = image_from_pict (pict->alphaMap, FALSE, &alpha_xoff, &alpha_yoff);
+	
+	pixman_image_set_alpha_map (
+	    image, alpha_map, pict->alphaOrigin.x, pict->alphaOrigin.y);
+	
+	free_pixman_pict (pict->alphaMap, alpha_map);
+    }
+    
+    pixman_image_set_component_alpha (image, pict->componentAlpha);
+
+    switch (pict->filter)
+    {
+    default:
+    case PictFilterNearest:
+    case PictFilterFast:
+	filter = PIXMAN_FILTER_NEAREST;
+	break;
+	
+    case PictFilterBilinear:
+    case PictFilterGood:
+	filter = PIXMAN_FILTER_BILINEAR;
+	break;
+	
+    case PictFilterConvolution:
+	filter = PIXMAN_FILTER_CONVOLUTION;
+	break;
+    }
+    
+    pixman_image_set_filter (image, filter, (pixman_fixed_t *)pict->filter_params, pict->filter_nparams);
+    pixman_image_set_source_clipping (image, TRUE);
+}
+
+pixman_image_t *
+image_from_pict (PicturePtr pict, Bool has_clip, int *xoff, int *yoff)
+{
+    pixman_image_t *image = NULL;
+
+    if (!pict)
+	return NULL;
+
+    if (pict->pDrawable)
+    {
+	image = create_bits_picture (pict, has_clip, xoff, yoff);
+    }
+    else if (pict->pSourcePict)
+    {
+	SourcePict *sp = pict->pSourcePict;
+	
+	if (sp->type == SourcePictTypeSolidFill)
+	{
+	    image = create_solid_fill_image (pict);
+	}
+	else
+	{
+	    PictGradient *gradient = &pict->pSourcePict->gradient;
+	    
+	    if (sp->type == SourcePictTypeLinear)
+		image = create_linear_gradient_image (gradient);
+	    else if (sp->type == SourcePictTypeRadial)
+		image = create_radial_gradient_image (gradient);
+	    else if (sp->type == SourcePictTypeConical)
+		image = create_conical_gradient_image (gradient);
+	}
+	*xoff = *yoff = 0;
+    }
+    
+    if (image)
+	set_image_properties (image, pict, has_clip, xoff, yoff);
+    
+    return image;
+}
+
+void
+free_pixman_pict (PicturePtr pict, pixman_image_t *image)
+{
+    if (image && pixman_image_unref (image) && pict->pDrawable)
+	fbFinishAccess (pict->pDrawable);
+}
+
+Bool
+fbPictureInit (ScreenPtr pScreen, PictFormatPtr formats, int nformats)
+{
+
+#ifdef RENDER
+
+    PictureScreenPtr    ps;
+
+    if (!miPictureInit (pScreen, formats, nformats))
+	return FALSE;
+    ps = GetPictureScreen(pScreen);
+    ps->Composite = fbComposite;
+    ps->Glyphs = miGlyphs;
+    ps->CompositeRects = miCompositeRects;
+    ps->RasterizeTrapezoid = fbRasterizeTrapezoid;
+    ps->AddTraps = fbAddTraps;
+    ps->AddTriangles = fbAddTriangles;
+
+#endif /* RENDER */
+
+    return TRUE;
+}