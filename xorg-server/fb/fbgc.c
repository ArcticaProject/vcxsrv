<<<<<<< HEAD
/*
 * Copyright © 1998 Keith Packard
 *
 * Permission to use, copy, modify, distribute, and sell this software and its
 * documentation for any purpose is hereby granted without fee, provided that
 * the above copyright notice appear in all copies and that both that
 * copyright notice and this permission notice appear in supporting
 * documentation, and that the name of Keith Packard not be used in
 * advertising or publicity pertaining to distribution of the software without
 * specific, written prior permission.  Keith Packard makes no
 * representations about the suitability of this software for any purpose.  It
 * is provided "as is" without express or implied warranty.
 *
 * KEITH PACKARD DISCLAIMS ALL WARRANTIES WITH REGARD TO THIS SOFTWARE,
 * INCLUDING ALL IMPLIED WARRANTIES OF MERCHANTABILITY AND FITNESS, IN NO
 * EVENT SHALL KEITH PACKARD BE LIABLE FOR ANY SPECIAL, INDIRECT OR
 * CONSEQUENTIAL DAMAGES OR ANY DAMAGES WHATSOEVER RESULTING FROM LOSS OF USE,
 * DATA OR PROFITS, WHETHER IN AN ACTION OF CONTRACT, NEGLIGENCE OR OTHER
 * TORTIOUS ACTION, ARISING OUT OF OR IN CONNECTION WITH THE USE OR
 * PERFORMANCE OF THIS SOFTWARE.
 */

#ifdef HAVE_DIX_CONFIG_H
#include <dix-config.h>
#endif

#include <stdlib.h>

#include "fb.h"

const GCFuncs fbGCFuncs = {
    fbValidateGC,
    miChangeGC,
    miCopyGC,
    miDestroyGC,
    miChangeClip,
    miDestroyClip,
    miCopyClip,
};

const GCOps	fbGCOps = {
    fbFillSpans,
    fbSetSpans,
    fbPutImage,
    fbCopyArea,
    fbCopyPlane,
    fbPolyPoint,
    fbPolyLine,
    fbPolySegment,
    fbPolyRectangle,
    fbPolyArc,
    miFillPolygon,
    fbPolyFillRect,
    fbPolyFillArc,
    miPolyText8,
    miPolyText16,
    miImageText8,
    miImageText16,
    fbImageGlyphBlt,
    fbPolyGlyphBlt,
    fbPushPixels
};

Bool
fbCreateGC(GCPtr pGC)
{
    pGC->ops = (GCOps *) &fbGCOps;
    pGC->funcs = (GCFuncs *) &fbGCFuncs;

    /* fb wants to translate before scan conversion */
    pGC->miTranslate = 1;
    pGC->fExpose = 1;

    fbGetGCPrivate(pGC)->bpp = BitsPerPixel (pGC->depth);
    return TRUE;
}

/*
 * Pad pixmap to FB_UNIT bits wide
 */
void
fbPadPixmap (PixmapPtr pPixmap)
{
    int	    width;
    FbBits  *bits;
    FbBits  b;
    FbBits  mask;
    int	    height;
    int	    w;
    int     stride;
    int     bpp;
    int     xOff, yOff;

    fbGetDrawable (&pPixmap->drawable, bits, stride, bpp, xOff, yOff);

    width = pPixmap->drawable.width * pPixmap->drawable.bitsPerPixel;
    height = pPixmap->drawable.height;
    mask = FbBitsMask (0, width);
    while (height--)
    {
	b = READ(bits) & mask;
	w = width;
	while (w < FB_UNIT)
	{
	    b = b | FbScrRight(b, w);
	    w <<= 1;
	}
	WRITE(bits, b);
	bits += stride;
    }

    fbFinishAccess (&pPixmap->drawable);
}

/*
 * Verify that 'bits' repeats every 'len' bits
 */
static Bool
fbBitsRepeat (FbBits bits, int len, int width)
{
    FbBits  mask = FbBitsMask(0, len);
    FbBits  orig = bits & mask;
    int	    i;
    
    if (width > FB_UNIT)
	width = FB_UNIT;
    for (i = 0; i < width / len; i++)
    {
	if ((bits & mask) != orig)
	    return FALSE;
	bits = FbScrLeft(bits,len);
    }
    return TRUE;
}

/*
 * Check whether an entire bitmap line is a repetition of
 * the first 'len' bits
 */
static Bool
fbLineRepeat (FbBits *bits, int len, int width)
{
    FbBits  first = bits[0];
    
    if (!fbBitsRepeat (first, len, width))
	return FALSE;
    width = (width + FB_UNIT-1) >> FB_SHIFT;
    bits++;
    while (--width)
	if (READ(bits) != first)
	    return FALSE;
    return TRUE;
}

/*
 * The even stipple code wants the first FB_UNIT/bpp bits on
 * each scanline to represent the entire stipple
 */
static Bool
fbCanEvenStipple (PixmapPtr pStipple, int bpp)
{
    int	    len = FB_UNIT / bpp;
    FbBits  *bits;
    int	    stride;
    int	    stip_bpp;
    int	    stipXoff, stipYoff;
    int	    h;

    /* can't even stipple 24bpp drawables */
    if ((bpp & (bpp-1)) != 0)
	return FALSE;
    /* make sure the stipple width is a multiple of the even stipple width */
    if (pStipple->drawable.width % len != 0)
	return FALSE;
    fbGetDrawable (&pStipple->drawable, bits, stride, stip_bpp, stipXoff, stipYoff);
    h = pStipple->drawable.height;
    /* check to see that the stipple repeats horizontally */
    while (h--)
    {
	if (!fbLineRepeat (bits, len, pStipple->drawable.width)) {
	    fbFinishAccess (&pStipple->drawable);
	    return FALSE;
	}
	bits += stride;
    }
    fbFinishAccess (&pStipple->drawable);
    return TRUE;
}

void
fbValidateGC(GCPtr pGC, unsigned long changes, DrawablePtr pDrawable)
{
    FbGCPrivPtr	pPriv = fbGetGCPrivate(pGC);
    FbBits	mask;

    /*
     * if the client clip is different or moved OR the subwindowMode has
     * changed OR the window's clip has changed since the last validation
     * we need to recompute the composite clip 
     */

    if ((changes & (GCClipXOrigin|GCClipYOrigin|GCClipMask|GCSubwindowMode)) ||
	(pDrawable->serialNumber != (pGC->serialNumber & DRAWABLE_SERIAL_BITS))
	)
    {
	miComputeCompositeClip (pGC, pDrawable);
    }
    
    if (pPriv->bpp != pDrawable->bitsPerPixel)
    {
	changes |= GCStipple|GCForeground|GCBackground|GCPlaneMask;
	pPriv->bpp = pDrawable->bitsPerPixel;
    }
    if ((changes & GCTile) && fbGetRotatedPixmap(pGC))
    {
	(*pGC->pScreen->DestroyPixmap) (fbGetRotatedPixmap(pGC));
	fbGetRotatedPixmap(pGC) = 0;
    }
	
    if (pGC->fillStyle == FillTiled)
    {
	PixmapPtr	pOldTile, pNewTile;

	pOldTile = pGC->tile.pixmap;
	if (pOldTile->drawable.bitsPerPixel != pDrawable->bitsPerPixel)
	{
	    pNewTile = fbGetRotatedPixmap(pGC);
	    if (!pNewTile || pNewTile ->drawable.bitsPerPixel != pDrawable->bitsPerPixel)
	    {
		if (pNewTile)
		    (*pGC->pScreen->DestroyPixmap) (pNewTile);
		pNewTile = fb24_32ReformatTile (pOldTile, pDrawable->bitsPerPixel);
	    }
	    if (pNewTile)
	    {
		fbGetRotatedPixmap(pGC) = pOldTile;
		pGC->tile.pixmap = pNewTile;
		changes |= GCTile;
	    }
	}
    }
    if (changes & GCTile)
    {
	if (!pGC->tileIsPixel && 
	    FbEvenTile (pGC->tile.pixmap->drawable.width *
			pDrawable->bitsPerPixel))
	    fbPadPixmap (pGC->tile.pixmap);
    }
    if (changes & GCStipple)
    {
	pPriv->evenStipple = FALSE;

	if (pGC->stipple) {

	    /* can we do an even stipple ?? */
	    if (FbEvenStip (pGC->stipple->drawable.width,
						pDrawable->bitsPerPixel) &&
	       (fbCanEvenStipple (pGC->stipple, pDrawable->bitsPerPixel)))
	   	pPriv->evenStipple = TRUE;

	    if (pGC->stipple->drawable.width * pDrawable->bitsPerPixel < FB_UNIT)
		fbPadPixmap (pGC->stipple);
	}
    }
    /*
     * Recompute reduced rop values
     */
    if (changes & (GCForeground|GCBackground|GCPlaneMask|GCFunction))
    {
	int	s;
	FbBits	depthMask;
	
	mask = FbFullMask(pDrawable->bitsPerPixel);
	depthMask = FbFullMask(pDrawable->depth);
	
	pPriv->fg = pGC->fgPixel & mask;
	pPriv->bg = pGC->bgPixel & mask;
	
	if ((pGC->planemask & depthMask) == depthMask)
	    pPriv->pm = mask;
	else
	    pPriv->pm = pGC->planemask & mask;    
	
	s = pDrawable->bitsPerPixel;
	while (s < FB_UNIT)
	{
	    pPriv->fg |= pPriv->fg << s;
	    pPriv->bg |= pPriv->bg << s;
	    pPriv->pm |= pPriv->pm << s;
	    s <<= 1;
	}
	pPriv->and = fbAnd(pGC->alu, pPriv->fg, pPriv->pm);
	pPriv->xor = fbXor(pGC->alu, pPriv->fg, pPriv->pm);
	pPriv->bgand = fbAnd(pGC->alu, pPriv->bg, pPriv->pm);
	pPriv->bgxor = fbXor(pGC->alu, pPriv->bg, pPriv->pm);
    }
    if (changes & GCDashList)
    {
	unsigned short	n = pGC->numInDashList;
	unsigned char	*dash = pGC->dash;
	unsigned int	dashLength = 0;

	while (n--)
	    dashLength += (unsigned int ) *dash++;
	pPriv->dashLength = dashLength;
    }
}
=======
/*
 * Copyright © 1998 Keith Packard
 *
 * Permission to use, copy, modify, distribute, and sell this software and its
 * documentation for any purpose is hereby granted without fee, provided that
 * the above copyright notice appear in all copies and that both that
 * copyright notice and this permission notice appear in supporting
 * documentation, and that the name of Keith Packard not be used in
 * advertising or publicity pertaining to distribution of the software without
 * specific, written prior permission.  Keith Packard makes no
 * representations about the suitability of this software for any purpose.  It
 * is provided "as is" without express or implied warranty.
 *
 * KEITH PACKARD DISCLAIMS ALL WARRANTIES WITH REGARD TO THIS SOFTWARE,
 * INCLUDING ALL IMPLIED WARRANTIES OF MERCHANTABILITY AND FITNESS, IN NO
 * EVENT SHALL KEITH PACKARD BE LIABLE FOR ANY SPECIAL, INDIRECT OR
 * CONSEQUENTIAL DAMAGES OR ANY DAMAGES WHATSOEVER RESULTING FROM LOSS OF USE,
 * DATA OR PROFITS, WHETHER IN AN ACTION OF CONTRACT, NEGLIGENCE OR OTHER
 * TORTIOUS ACTION, ARISING OUT OF OR IN CONNECTION WITH THE USE OR
 * PERFORMANCE OF THIS SOFTWARE.
 */

#ifdef HAVE_DIX_CONFIG_H
#include <dix-config.h>
#endif

#include <stdlib.h>

#include "fb.h"

const GCFuncs fbGCFuncs = {
    fbValidateGC,
    miChangeGC,
    miCopyGC,
    miDestroyGC,
    miChangeClip,
    miDestroyClip,
    miCopyClip,
};

const GCOps	fbGCOps = {
    fbFillSpans,
    fbSetSpans,
    fbPutImage,
    fbCopyArea,
    fbCopyPlane,
    fbPolyPoint,
    fbPolyLine,
    fbPolySegment,
    fbPolyRectangle,
    fbPolyArc,
    miFillPolygon,
    fbPolyFillRect,
    fbPolyFillArc,
    miPolyText8,
    miPolyText16,
    miImageText8,
    miImageText16,
    fbImageGlyphBlt,
    fbPolyGlyphBlt,
    fbPushPixels
};

Bool
fbCreateGC(GCPtr pGC)
{
    pGC->ops = (GCOps *) &fbGCOps;
    pGC->funcs = (GCFuncs *) &fbGCFuncs;

    /* fb wants to translate before scan conversion */
    pGC->miTranslate = 1;
    pGC->fExpose = 1;

    fbGetGCPrivate(pGC)->bpp = BitsPerPixel (pGC->depth);
    return TRUE;
}

/*
 * Pad pixmap to FB_UNIT bits wide
 */
void
fbPadPixmap (PixmapPtr pPixmap)
{
    int	    width;
    FbBits  *bits;
    FbBits  b;
    FbBits  mask;
    int	    height;
    int	    w;
    int     stride;
    int     bpp;
    _X_UNUSED int xOff, yOff;

    fbGetDrawable (&pPixmap->drawable, bits, stride, bpp, xOff, yOff);

    width = pPixmap->drawable.width * pPixmap->drawable.bitsPerPixel;
    height = pPixmap->drawable.height;
    mask = FbBitsMask (0, width);
    while (height--)
    {
	b = READ(bits) & mask;
	w = width;
	while (w < FB_UNIT)
	{
	    b = b | FbScrRight(b, w);
	    w <<= 1;
	}
	WRITE(bits, b);
	bits += stride;
    }

    fbFinishAccess (&pPixmap->drawable);
}

/*
 * Verify that 'bits' repeats every 'len' bits
 */
static Bool
fbBitsRepeat (FbBits bits, int len, int width)
{
    FbBits  mask = FbBitsMask(0, len);
    FbBits  orig = bits & mask;
    int	    i;
    
    if (width > FB_UNIT)
	width = FB_UNIT;
    for (i = 0; i < width / len; i++)
    {
	if ((bits & mask) != orig)
	    return FALSE;
	bits = FbScrLeft(bits,len);
    }
    return TRUE;
}

/*
 * Check whether an entire bitmap line is a repetition of
 * the first 'len' bits
 */
static Bool
fbLineRepeat (FbBits *bits, int len, int width)
{
    FbBits  first = bits[0];
    
    if (!fbBitsRepeat (first, len, width))
	return FALSE;
    width = (width + FB_UNIT-1) >> FB_SHIFT;
    bits++;
    while (--width)
	if (READ(bits) != first)
	    return FALSE;
    return TRUE;
}

/*
 * The even stipple code wants the first FB_UNIT/bpp bits on
 * each scanline to represent the entire stipple
 */
static Bool
fbCanEvenStipple (PixmapPtr pStipple, int bpp)
{
    int	    len = FB_UNIT / bpp;
    FbBits  *bits;
    int	    stride;
    int	    stip_bpp;
    _X_UNUSED int stipXoff, stipYoff;
    int	    h;

    /* can't even stipple 24bpp drawables */
    if ((bpp & (bpp-1)) != 0)
	return FALSE;
    /* make sure the stipple width is a multiple of the even stipple width */
    if (pStipple->drawable.width % len != 0)
	return FALSE;
    fbGetDrawable (&pStipple->drawable, bits, stride, stip_bpp, stipXoff, stipYoff);
    h = pStipple->drawable.height;
    /* check to see that the stipple repeats horizontally */
    while (h--)
    {
	if (!fbLineRepeat (bits, len, pStipple->drawable.width)) {
	    fbFinishAccess (&pStipple->drawable);
	    return FALSE;
	}
	bits += stride;
    }
    fbFinishAccess (&pStipple->drawable);
    return TRUE;
}

void
fbValidateGC(GCPtr pGC, unsigned long changes, DrawablePtr pDrawable)
{
    FbGCPrivPtr	pPriv = fbGetGCPrivate(pGC);
    FbBits	mask;

    /*
     * if the client clip is different or moved OR the subwindowMode has
     * changed OR the window's clip has changed since the last validation
     * we need to recompute the composite clip 
     */

    if ((changes & (GCClipXOrigin|GCClipYOrigin|GCClipMask|GCSubwindowMode)) ||
	(pDrawable->serialNumber != (pGC->serialNumber & DRAWABLE_SERIAL_BITS))
	)
    {
	miComputeCompositeClip (pGC, pDrawable);
    }
    
    if (pPriv->bpp != pDrawable->bitsPerPixel)
    {
	changes |= GCStipple|GCForeground|GCBackground|GCPlaneMask;
	pPriv->bpp = pDrawable->bitsPerPixel;
    }
    if ((changes & GCTile) && fbGetRotatedPixmap(pGC))
    {
	(*pGC->pScreen->DestroyPixmap) (fbGetRotatedPixmap(pGC));
	fbGetRotatedPixmap(pGC) = 0;
    }
	
    if (pGC->fillStyle == FillTiled)
    {
	PixmapPtr	pOldTile, pNewTile;

	pOldTile = pGC->tile.pixmap;
	if (pOldTile->drawable.bitsPerPixel != pDrawable->bitsPerPixel)
	{
	    pNewTile = fbGetRotatedPixmap(pGC);
	    if (!pNewTile || pNewTile ->drawable.bitsPerPixel != pDrawable->bitsPerPixel)
	    {
		if (pNewTile)
		    (*pGC->pScreen->DestroyPixmap) (pNewTile);
		pNewTile = fb24_32ReformatTile (pOldTile, pDrawable->bitsPerPixel);
	    }
	    if (pNewTile)
	    {
		fbGetRotatedPixmap(pGC) = pOldTile;
		pGC->tile.pixmap = pNewTile;
		changes |= GCTile;
	    }
	}
    }
    if (changes & GCTile)
    {
	if (!pGC->tileIsPixel && 
	    FbEvenTile (pGC->tile.pixmap->drawable.width *
			pDrawable->bitsPerPixel))
	    fbPadPixmap (pGC->tile.pixmap);
    }
    if (changes & GCStipple)
    {
	pPriv->evenStipple = FALSE;

	if (pGC->stipple) {

	    /* can we do an even stipple ?? */
	    if (FbEvenStip (pGC->stipple->drawable.width,
						pDrawable->bitsPerPixel) &&
	       (fbCanEvenStipple (pGC->stipple, pDrawable->bitsPerPixel)))
	   	pPriv->evenStipple = TRUE;

	    if (pGC->stipple->drawable.width * pDrawable->bitsPerPixel < FB_UNIT)
		fbPadPixmap (pGC->stipple);
	}
    }
    /*
     * Recompute reduced rop values
     */
    if (changes & (GCForeground|GCBackground|GCPlaneMask|GCFunction))
    {
	int	s;
	FbBits	depthMask;
	
	mask = FbFullMask(pDrawable->bitsPerPixel);
	depthMask = FbFullMask(pDrawable->depth);
	
	pPriv->fg = pGC->fgPixel & mask;
	pPriv->bg = pGC->bgPixel & mask;
	
	if ((pGC->planemask & depthMask) == depthMask)
	    pPriv->pm = mask;
	else
	    pPriv->pm = pGC->planemask & mask;    
	
	s = pDrawable->bitsPerPixel;
	while (s < FB_UNIT)
	{
	    pPriv->fg |= pPriv->fg << s;
	    pPriv->bg |= pPriv->bg << s;
	    pPriv->pm |= pPriv->pm << s;
	    s <<= 1;
	}
	pPriv->and = fbAnd(pGC->alu, pPriv->fg, pPriv->pm);
	pPriv->xor = fbXor(pGC->alu, pPriv->fg, pPriv->pm);
	pPriv->bgand = fbAnd(pGC->alu, pPriv->bg, pPriv->pm);
	pPriv->bgxor = fbXor(pGC->alu, pPriv->bg, pPriv->pm);
    }
    if (changes & GCDashList)
    {
	unsigned short	n = pGC->numInDashList;
	unsigned char	*dash = pGC->dash;
	unsigned int	dashLength = 0;

	while (n--)
	    dashLength += (unsigned int ) *dash++;
	pPriv->dashLength = dashLength;
    }
}
>>>>>>> d9f970a8
<|MERGE_RESOLUTION|>--- conflicted
+++ resolved
@@ -1,617 +1,307 @@
-<<<<<<< HEAD
-/*
- * Copyright © 1998 Keith Packard
- *
- * Permission to use, copy, modify, distribute, and sell this software and its
- * documentation for any purpose is hereby granted without fee, provided that
- * the above copyright notice appear in all copies and that both that
- * copyright notice and this permission notice appear in supporting
- * documentation, and that the name of Keith Packard not be used in
- * advertising or publicity pertaining to distribution of the software without
- * specific, written prior permission.  Keith Packard makes no
- * representations about the suitability of this software for any purpose.  It
- * is provided "as is" without express or implied warranty.
- *
- * KEITH PACKARD DISCLAIMS ALL WARRANTIES WITH REGARD TO THIS SOFTWARE,
- * INCLUDING ALL IMPLIED WARRANTIES OF MERCHANTABILITY AND FITNESS, IN NO
- * EVENT SHALL KEITH PACKARD BE LIABLE FOR ANY SPECIAL, INDIRECT OR
- * CONSEQUENTIAL DAMAGES OR ANY DAMAGES WHATSOEVER RESULTING FROM LOSS OF USE,
- * DATA OR PROFITS, WHETHER IN AN ACTION OF CONTRACT, NEGLIGENCE OR OTHER
- * TORTIOUS ACTION, ARISING OUT OF OR IN CONNECTION WITH THE USE OR
- * PERFORMANCE OF THIS SOFTWARE.
- */
-
-#ifdef HAVE_DIX_CONFIG_H
-#include <dix-config.h>
-#endif
-
-#include <stdlib.h>
-
-#include "fb.h"
-
-const GCFuncs fbGCFuncs = {
-    fbValidateGC,
-    miChangeGC,
-    miCopyGC,
-    miDestroyGC,
-    miChangeClip,
-    miDestroyClip,
-    miCopyClip,
-};
-
-const GCOps	fbGCOps = {
-    fbFillSpans,
-    fbSetSpans,
-    fbPutImage,
-    fbCopyArea,
-    fbCopyPlane,
-    fbPolyPoint,
-    fbPolyLine,
-    fbPolySegment,
-    fbPolyRectangle,
-    fbPolyArc,
-    miFillPolygon,
-    fbPolyFillRect,
-    fbPolyFillArc,
-    miPolyText8,
-    miPolyText16,
-    miImageText8,
-    miImageText16,
-    fbImageGlyphBlt,
-    fbPolyGlyphBlt,
-    fbPushPixels
-};
-
-Bool
-fbCreateGC(GCPtr pGC)
-{
-    pGC->ops = (GCOps *) &fbGCOps;
-    pGC->funcs = (GCFuncs *) &fbGCFuncs;
-
-    /* fb wants to translate before scan conversion */
-    pGC->miTranslate = 1;
-    pGC->fExpose = 1;
-
-    fbGetGCPrivate(pGC)->bpp = BitsPerPixel (pGC->depth);
-    return TRUE;
-}
-
-/*
- * Pad pixmap to FB_UNIT bits wide
- */
-void
-fbPadPixmap (PixmapPtr pPixmap)
-{
-    int	    width;
-    FbBits  *bits;
-    FbBits  b;
-    FbBits  mask;
-    int	    height;
-    int	    w;
-    int     stride;
-    int     bpp;
-    int     xOff, yOff;
-
-    fbGetDrawable (&pPixmap->drawable, bits, stride, bpp, xOff, yOff);
-
-    width = pPixmap->drawable.width * pPixmap->drawable.bitsPerPixel;
-    height = pPixmap->drawable.height;
-    mask = FbBitsMask (0, width);
-    while (height--)
-    {
-	b = READ(bits) & mask;
-	w = width;
-	while (w < FB_UNIT)
-	{
-	    b = b | FbScrRight(b, w);
-	    w <<= 1;
-	}
-	WRITE(bits, b);
-	bits += stride;
-    }
-
-    fbFinishAccess (&pPixmap->drawable);
-}
-
-/*
- * Verify that 'bits' repeats every 'len' bits
- */
-static Bool
-fbBitsRepeat (FbBits bits, int len, int width)
-{
-    FbBits  mask = FbBitsMask(0, len);
-    FbBits  orig = bits & mask;
-    int	    i;
-    
-    if (width > FB_UNIT)
-	width = FB_UNIT;
-    for (i = 0; i < width / len; i++)
-    {
-	if ((bits & mask) != orig)
-	    return FALSE;
-	bits = FbScrLeft(bits,len);
-    }
-    return TRUE;
-}
-
-/*
- * Check whether an entire bitmap line is a repetition of
- * the first 'len' bits
- */
-static Bool
-fbLineRepeat (FbBits *bits, int len, int width)
-{
-    FbBits  first = bits[0];
-    
-    if (!fbBitsRepeat (first, len, width))
-	return FALSE;
-    width = (width + FB_UNIT-1) >> FB_SHIFT;
-    bits++;
-    while (--width)
-	if (READ(bits) != first)
-	    return FALSE;
-    return TRUE;
-}
-
-/*
- * The even stipple code wants the first FB_UNIT/bpp bits on
- * each scanline to represent the entire stipple
- */
-static Bool
-fbCanEvenStipple (PixmapPtr pStipple, int bpp)
-{
-    int	    len = FB_UNIT / bpp;
-    FbBits  *bits;
-    int	    stride;
-    int	    stip_bpp;
-    int	    stipXoff, stipYoff;
-    int	    h;
-
-    /* can't even stipple 24bpp drawables */
-    if ((bpp & (bpp-1)) != 0)
-	return FALSE;
-    /* make sure the stipple width is a multiple of the even stipple width */
-    if (pStipple->drawable.width % len != 0)
-	return FALSE;
-    fbGetDrawable (&pStipple->drawable, bits, stride, stip_bpp, stipXoff, stipYoff);
-    h = pStipple->drawable.height;
-    /* check to see that the stipple repeats horizontally */
-    while (h--)
-    {
-	if (!fbLineRepeat (bits, len, pStipple->drawable.width)) {
-	    fbFinishAccess (&pStipple->drawable);
-	    return FALSE;
-	}
-	bits += stride;
-    }
-    fbFinishAccess (&pStipple->drawable);
-    return TRUE;
-}
-
-void
-fbValidateGC(GCPtr pGC, unsigned long changes, DrawablePtr pDrawable)
-{
-    FbGCPrivPtr	pPriv = fbGetGCPrivate(pGC);
-    FbBits	mask;
-
-    /*
-     * if the client clip is different or moved OR the subwindowMode has
-     * changed OR the window's clip has changed since the last validation
-     * we need to recompute the composite clip 
-     */
-
-    if ((changes & (GCClipXOrigin|GCClipYOrigin|GCClipMask|GCSubwindowMode)) ||
-	(pDrawable->serialNumber != (pGC->serialNumber & DRAWABLE_SERIAL_BITS))
-	)
-    {
-	miComputeCompositeClip (pGC, pDrawable);
-    }
-    
-    if (pPriv->bpp != pDrawable->bitsPerPixel)
-    {
-	changes |= GCStipple|GCForeground|GCBackground|GCPlaneMask;
-	pPriv->bpp = pDrawable->bitsPerPixel;
-    }
-    if ((changes & GCTile) && fbGetRotatedPixmap(pGC))
-    {
-	(*pGC->pScreen->DestroyPixmap) (fbGetRotatedPixmap(pGC));
-	fbGetRotatedPixmap(pGC) = 0;
-    }
-	
-    if (pGC->fillStyle == FillTiled)
-    {
-	PixmapPtr	pOldTile, pNewTile;
-
-	pOldTile = pGC->tile.pixmap;
-	if (pOldTile->drawable.bitsPerPixel != pDrawable->bitsPerPixel)
-	{
-	    pNewTile = fbGetRotatedPixmap(pGC);
-	    if (!pNewTile || pNewTile ->drawable.bitsPerPixel != pDrawable->bitsPerPixel)
-	    {
-		if (pNewTile)
-		    (*pGC->pScreen->DestroyPixmap) (pNewTile);
-		pNewTile = fb24_32ReformatTile (pOldTile, pDrawable->bitsPerPixel);
-	    }
-	    if (pNewTile)
-	    {
-		fbGetRotatedPixmap(pGC) = pOldTile;
-		pGC->tile.pixmap = pNewTile;
-		changes |= GCTile;
-	    }
-	}
-    }
-    if (changes & GCTile)
-    {
-	if (!pGC->tileIsPixel && 
-	    FbEvenTile (pGC->tile.pixmap->drawable.width *
-			pDrawable->bitsPerPixel))
-	    fbPadPixmap (pGC->tile.pixmap);
-    }
-    if (changes & GCStipple)
-    {
-	pPriv->evenStipple = FALSE;
-
-	if (pGC->stipple) {
-
-	    /* can we do an even stipple ?? */
-	    if (FbEvenStip (pGC->stipple->drawable.width,
-						pDrawable->bitsPerPixel) &&
-	       (fbCanEvenStipple (pGC->stipple, pDrawable->bitsPerPixel)))
-	   	pPriv->evenStipple = TRUE;
-
-	    if (pGC->stipple->drawable.width * pDrawable->bitsPerPixel < FB_UNIT)
-		fbPadPixmap (pGC->stipple);
-	}
-    }
-    /*
-     * Recompute reduced rop values
-     */
-    if (changes & (GCForeground|GCBackground|GCPlaneMask|GCFunction))
-    {
-	int	s;
-	FbBits	depthMask;
-	
-	mask = FbFullMask(pDrawable->bitsPerPixel);
-	depthMask = FbFullMask(pDrawable->depth);
-	
-	pPriv->fg = pGC->fgPixel & mask;
-	pPriv->bg = pGC->bgPixel & mask;
-	
-	if ((pGC->planemask & depthMask) == depthMask)
-	    pPriv->pm = mask;
-	else
-	    pPriv->pm = pGC->planemask & mask;    
-	
-	s = pDrawable->bitsPerPixel;
-	while (s < FB_UNIT)
-	{
-	    pPriv->fg |= pPriv->fg << s;
-	    pPriv->bg |= pPriv->bg << s;
-	    pPriv->pm |= pPriv->pm << s;
-	    s <<= 1;
-	}
-	pPriv->and = fbAnd(pGC->alu, pPriv->fg, pPriv->pm);
-	pPriv->xor = fbXor(pGC->alu, pPriv->fg, pPriv->pm);
-	pPriv->bgand = fbAnd(pGC->alu, pPriv->bg, pPriv->pm);
-	pPriv->bgxor = fbXor(pGC->alu, pPriv->bg, pPriv->pm);
-    }
-    if (changes & GCDashList)
-    {
-	unsigned short	n = pGC->numInDashList;
-	unsigned char	*dash = pGC->dash;
-	unsigned int	dashLength = 0;
-
-	while (n--)
-	    dashLength += (unsigned int ) *dash++;
-	pPriv->dashLength = dashLength;
-    }
-}
-=======
-/*
- * Copyright © 1998 Keith Packard
- *
- * Permission to use, copy, modify, distribute, and sell this software and its
- * documentation for any purpose is hereby granted without fee, provided that
- * the above copyright notice appear in all copies and that both that
- * copyright notice and this permission notice appear in supporting
- * documentation, and that the name of Keith Packard not be used in
- * advertising or publicity pertaining to distribution of the software without
- * specific, written prior permission.  Keith Packard makes no
- * representations about the suitability of this software for any purpose.  It
- * is provided "as is" without express or implied warranty.
- *
- * KEITH PACKARD DISCLAIMS ALL WARRANTIES WITH REGARD TO THIS SOFTWARE,
- * INCLUDING ALL IMPLIED WARRANTIES OF MERCHANTABILITY AND FITNESS, IN NO
- * EVENT SHALL KEITH PACKARD BE LIABLE FOR ANY SPECIAL, INDIRECT OR
- * CONSEQUENTIAL DAMAGES OR ANY DAMAGES WHATSOEVER RESULTING FROM LOSS OF USE,
- * DATA OR PROFITS, WHETHER IN AN ACTION OF CONTRACT, NEGLIGENCE OR OTHER
- * TORTIOUS ACTION, ARISING OUT OF OR IN CONNECTION WITH THE USE OR
- * PERFORMANCE OF THIS SOFTWARE.
- */
-
-#ifdef HAVE_DIX_CONFIG_H
-#include <dix-config.h>
-#endif
-
-#include <stdlib.h>
-
-#include "fb.h"
-
-const GCFuncs fbGCFuncs = {
-    fbValidateGC,
-    miChangeGC,
-    miCopyGC,
-    miDestroyGC,
-    miChangeClip,
-    miDestroyClip,
-    miCopyClip,
-};
-
-const GCOps	fbGCOps = {
-    fbFillSpans,
-    fbSetSpans,
-    fbPutImage,
-    fbCopyArea,
-    fbCopyPlane,
-    fbPolyPoint,
-    fbPolyLine,
-    fbPolySegment,
-    fbPolyRectangle,
-    fbPolyArc,
-    miFillPolygon,
-    fbPolyFillRect,
-    fbPolyFillArc,
-    miPolyText8,
-    miPolyText16,
-    miImageText8,
-    miImageText16,
-    fbImageGlyphBlt,
-    fbPolyGlyphBlt,
-    fbPushPixels
-};
-
-Bool
-fbCreateGC(GCPtr pGC)
-{
-    pGC->ops = (GCOps *) &fbGCOps;
-    pGC->funcs = (GCFuncs *) &fbGCFuncs;
-
-    /* fb wants to translate before scan conversion */
-    pGC->miTranslate = 1;
-    pGC->fExpose = 1;
-
-    fbGetGCPrivate(pGC)->bpp = BitsPerPixel (pGC->depth);
-    return TRUE;
-}
-
-/*
- * Pad pixmap to FB_UNIT bits wide
- */
-void
-fbPadPixmap (PixmapPtr pPixmap)
-{
-    int	    width;
-    FbBits  *bits;
-    FbBits  b;
-    FbBits  mask;
-    int	    height;
-    int	    w;
-    int     stride;
-    int     bpp;
-    _X_UNUSED int xOff, yOff;
-
-    fbGetDrawable (&pPixmap->drawable, bits, stride, bpp, xOff, yOff);
-
-    width = pPixmap->drawable.width * pPixmap->drawable.bitsPerPixel;
-    height = pPixmap->drawable.height;
-    mask = FbBitsMask (0, width);
-    while (height--)
-    {
-	b = READ(bits) & mask;
-	w = width;
-	while (w < FB_UNIT)
-	{
-	    b = b | FbScrRight(b, w);
-	    w <<= 1;
-	}
-	WRITE(bits, b);
-	bits += stride;
-    }
-
-    fbFinishAccess (&pPixmap->drawable);
-}
-
-/*
- * Verify that 'bits' repeats every 'len' bits
- */
-static Bool
-fbBitsRepeat (FbBits bits, int len, int width)
-{
-    FbBits  mask = FbBitsMask(0, len);
-    FbBits  orig = bits & mask;
-    int	    i;
-    
-    if (width > FB_UNIT)
-	width = FB_UNIT;
-    for (i = 0; i < width / len; i++)
-    {
-	if ((bits & mask) != orig)
-	    return FALSE;
-	bits = FbScrLeft(bits,len);
-    }
-    return TRUE;
-}
-
-/*
- * Check whether an entire bitmap line is a repetition of
- * the first 'len' bits
- */
-static Bool
-fbLineRepeat (FbBits *bits, int len, int width)
-{
-    FbBits  first = bits[0];
-    
-    if (!fbBitsRepeat (first, len, width))
-	return FALSE;
-    width = (width + FB_UNIT-1) >> FB_SHIFT;
-    bits++;
-    while (--width)
-	if (READ(bits) != first)
-	    return FALSE;
-    return TRUE;
-}
-
-/*
- * The even stipple code wants the first FB_UNIT/bpp bits on
- * each scanline to represent the entire stipple
- */
-static Bool
-fbCanEvenStipple (PixmapPtr pStipple, int bpp)
-{
-    int	    len = FB_UNIT / bpp;
-    FbBits  *bits;
-    int	    stride;
-    int	    stip_bpp;
-    _X_UNUSED int stipXoff, stipYoff;
-    int	    h;
-
-    /* can't even stipple 24bpp drawables */
-    if ((bpp & (bpp-1)) != 0)
-	return FALSE;
-    /* make sure the stipple width is a multiple of the even stipple width */
-    if (pStipple->drawable.width % len != 0)
-	return FALSE;
-    fbGetDrawable (&pStipple->drawable, bits, stride, stip_bpp, stipXoff, stipYoff);
-    h = pStipple->drawable.height;
-    /* check to see that the stipple repeats horizontally */
-    while (h--)
-    {
-	if (!fbLineRepeat (bits, len, pStipple->drawable.width)) {
-	    fbFinishAccess (&pStipple->drawable);
-	    return FALSE;
-	}
-	bits += stride;
-    }
-    fbFinishAccess (&pStipple->drawable);
-    return TRUE;
-}
-
-void
-fbValidateGC(GCPtr pGC, unsigned long changes, DrawablePtr pDrawable)
-{
-    FbGCPrivPtr	pPriv = fbGetGCPrivate(pGC);
-    FbBits	mask;
-
-    /*
-     * if the client clip is different or moved OR the subwindowMode has
-     * changed OR the window's clip has changed since the last validation
-     * we need to recompute the composite clip 
-     */
-
-    if ((changes & (GCClipXOrigin|GCClipYOrigin|GCClipMask|GCSubwindowMode)) ||
-	(pDrawable->serialNumber != (pGC->serialNumber & DRAWABLE_SERIAL_BITS))
-	)
-    {
-	miComputeCompositeClip (pGC, pDrawable);
-    }
-    
-    if (pPriv->bpp != pDrawable->bitsPerPixel)
-    {
-	changes |= GCStipple|GCForeground|GCBackground|GCPlaneMask;
-	pPriv->bpp = pDrawable->bitsPerPixel;
-    }
-    if ((changes & GCTile) && fbGetRotatedPixmap(pGC))
-    {
-	(*pGC->pScreen->DestroyPixmap) (fbGetRotatedPixmap(pGC));
-	fbGetRotatedPixmap(pGC) = 0;
-    }
-	
-    if (pGC->fillStyle == FillTiled)
-    {
-	PixmapPtr	pOldTile, pNewTile;
-
-	pOldTile = pGC->tile.pixmap;
-	if (pOldTile->drawable.bitsPerPixel != pDrawable->bitsPerPixel)
-	{
-	    pNewTile = fbGetRotatedPixmap(pGC);
-	    if (!pNewTile || pNewTile ->drawable.bitsPerPixel != pDrawable->bitsPerPixel)
-	    {
-		if (pNewTile)
-		    (*pGC->pScreen->DestroyPixmap) (pNewTile);
-		pNewTile = fb24_32ReformatTile (pOldTile, pDrawable->bitsPerPixel);
-	    }
-	    if (pNewTile)
-	    {
-		fbGetRotatedPixmap(pGC) = pOldTile;
-		pGC->tile.pixmap = pNewTile;
-		changes |= GCTile;
-	    }
-	}
-    }
-    if (changes & GCTile)
-    {
-	if (!pGC->tileIsPixel && 
-	    FbEvenTile (pGC->tile.pixmap->drawable.width *
-			pDrawable->bitsPerPixel))
-	    fbPadPixmap (pGC->tile.pixmap);
-    }
-    if (changes & GCStipple)
-    {
-	pPriv->evenStipple = FALSE;
-
-	if (pGC->stipple) {
-
-	    /* can we do an even stipple ?? */
-	    if (FbEvenStip (pGC->stipple->drawable.width,
-						pDrawable->bitsPerPixel) &&
-	       (fbCanEvenStipple (pGC->stipple, pDrawable->bitsPerPixel)))
-	   	pPriv->evenStipple = TRUE;
-
-	    if (pGC->stipple->drawable.width * pDrawable->bitsPerPixel < FB_UNIT)
-		fbPadPixmap (pGC->stipple);
-	}
-    }
-    /*
-     * Recompute reduced rop values
-     */
-    if (changes & (GCForeground|GCBackground|GCPlaneMask|GCFunction))
-    {
-	int	s;
-	FbBits	depthMask;
-	
-	mask = FbFullMask(pDrawable->bitsPerPixel);
-	depthMask = FbFullMask(pDrawable->depth);
-	
-	pPriv->fg = pGC->fgPixel & mask;
-	pPriv->bg = pGC->bgPixel & mask;
-	
-	if ((pGC->planemask & depthMask) == depthMask)
-	    pPriv->pm = mask;
-	else
-	    pPriv->pm = pGC->planemask & mask;    
-	
-	s = pDrawable->bitsPerPixel;
-	while (s < FB_UNIT)
-	{
-	    pPriv->fg |= pPriv->fg << s;
-	    pPriv->bg |= pPriv->bg << s;
-	    pPriv->pm |= pPriv->pm << s;
-	    s <<= 1;
-	}
-	pPriv->and = fbAnd(pGC->alu, pPriv->fg, pPriv->pm);
-	pPriv->xor = fbXor(pGC->alu, pPriv->fg, pPriv->pm);
-	pPriv->bgand = fbAnd(pGC->alu, pPriv->bg, pPriv->pm);
-	pPriv->bgxor = fbXor(pGC->alu, pPriv->bg, pPriv->pm);
-    }
-    if (changes & GCDashList)
-    {
-	unsigned short	n = pGC->numInDashList;
-	unsigned char	*dash = pGC->dash;
-	unsigned int	dashLength = 0;
-
-	while (n--)
-	    dashLength += (unsigned int ) *dash++;
-	pPriv->dashLength = dashLength;
-    }
-}
->>>>>>> d9f970a8
+/*
+ * Copyright © 1998 Keith Packard
+ *
+ * Permission to use, copy, modify, distribute, and sell this software and its
+ * documentation for any purpose is hereby granted without fee, provided that
+ * the above copyright notice appear in all copies and that both that
+ * copyright notice and this permission notice appear in supporting
+ * documentation, and that the name of Keith Packard not be used in
+ * advertising or publicity pertaining to distribution of the software without
+ * specific, written prior permission.  Keith Packard makes no
+ * representations about the suitability of this software for any purpose.  It
+ * is provided "as is" without express or implied warranty.
+ *
+ * KEITH PACKARD DISCLAIMS ALL WARRANTIES WITH REGARD TO THIS SOFTWARE,
+ * INCLUDING ALL IMPLIED WARRANTIES OF MERCHANTABILITY AND FITNESS, IN NO
+ * EVENT SHALL KEITH PACKARD BE LIABLE FOR ANY SPECIAL, INDIRECT OR
+ * CONSEQUENTIAL DAMAGES OR ANY DAMAGES WHATSOEVER RESULTING FROM LOSS OF USE,
+ * DATA OR PROFITS, WHETHER IN AN ACTION OF CONTRACT, NEGLIGENCE OR OTHER
+ * TORTIOUS ACTION, ARISING OUT OF OR IN CONNECTION WITH THE USE OR
+ * PERFORMANCE OF THIS SOFTWARE.
+ */
+
+#ifdef HAVE_DIX_CONFIG_H
+#include <dix-config.h>
+#endif
+
+#include <stdlib.h>
+
+#include "fb.h"
+
+const GCFuncs fbGCFuncs = {
+    fbValidateGC,
+    miChangeGC,
+    miCopyGC,
+    miDestroyGC,
+    miChangeClip,
+    miDestroyClip,
+    miCopyClip,
+};
+
+const GCOps	fbGCOps = {
+    fbFillSpans,
+    fbSetSpans,
+    fbPutImage,
+    fbCopyArea,
+    fbCopyPlane,
+    fbPolyPoint,
+    fbPolyLine,
+    fbPolySegment,
+    fbPolyRectangle,
+    fbPolyArc,
+    miFillPolygon,
+    fbPolyFillRect,
+    fbPolyFillArc,
+    miPolyText8,
+    miPolyText16,
+    miImageText8,
+    miImageText16,
+    fbImageGlyphBlt,
+    fbPolyGlyphBlt,
+    fbPushPixels
+};
+
+Bool
+fbCreateGC(GCPtr pGC)
+{
+    pGC->ops = (GCOps *) &fbGCOps;
+    pGC->funcs = (GCFuncs *) &fbGCFuncs;
+
+    /* fb wants to translate before scan conversion */
+    pGC->miTranslate = 1;
+    pGC->fExpose = 1;
+
+    fbGetGCPrivate(pGC)->bpp = BitsPerPixel (pGC->depth);
+    return TRUE;
+}
+
+/*
+ * Pad pixmap to FB_UNIT bits wide
+ */
+void
+fbPadPixmap (PixmapPtr pPixmap)
+{
+    int	    width;
+    FbBits  *bits;
+    FbBits  b;
+    FbBits  mask;
+    int	    height;
+    int	    w;
+    int     stride;
+    int     bpp;
+    _X_UNUSED int xOff, yOff;
+
+    fbGetDrawable (&pPixmap->drawable, bits, stride, bpp, xOff, yOff);
+
+    width = pPixmap->drawable.width * pPixmap->drawable.bitsPerPixel;
+    height = pPixmap->drawable.height;
+    mask = FbBitsMask (0, width);
+    while (height--)
+    {
+	b = READ(bits) & mask;
+	w = width;
+	while (w < FB_UNIT)
+	{
+	    b = b | FbScrRight(b, w);
+	    w <<= 1;
+	}
+	WRITE(bits, b);
+	bits += stride;
+    }
+
+    fbFinishAccess (&pPixmap->drawable);
+}
+
+/*
+ * Verify that 'bits' repeats every 'len' bits
+ */
+static Bool
+fbBitsRepeat (FbBits bits, int len, int width)
+{
+    FbBits  mask = FbBitsMask(0, len);
+    FbBits  orig = bits & mask;
+    int	    i;
+    
+    if (width > FB_UNIT)
+	width = FB_UNIT;
+    for (i = 0; i < width / len; i++)
+    {
+	if ((bits & mask) != orig)
+	    return FALSE;
+	bits = FbScrLeft(bits,len);
+    }
+    return TRUE;
+}
+
+/*
+ * Check whether an entire bitmap line is a repetition of
+ * the first 'len' bits
+ */
+static Bool
+fbLineRepeat (FbBits *bits, int len, int width)
+{
+    FbBits  first = bits[0];
+    
+    if (!fbBitsRepeat (first, len, width))
+	return FALSE;
+    width = (width + FB_UNIT-1) >> FB_SHIFT;
+    bits++;
+    while (--width)
+	if (READ(bits) != first)
+	    return FALSE;
+    return TRUE;
+}
+
+/*
+ * The even stipple code wants the first FB_UNIT/bpp bits on
+ * each scanline to represent the entire stipple
+ */
+static Bool
+fbCanEvenStipple (PixmapPtr pStipple, int bpp)
+{
+    int	    len = FB_UNIT / bpp;
+    FbBits  *bits;
+    int	    stride;
+    int	    stip_bpp;
+    _X_UNUSED int stipXoff, stipYoff;
+    int	    h;
+
+    /* can't even stipple 24bpp drawables */
+    if ((bpp & (bpp-1)) != 0)
+	return FALSE;
+    /* make sure the stipple width is a multiple of the even stipple width */
+    if (pStipple->drawable.width % len != 0)
+	return FALSE;
+    fbGetDrawable (&pStipple->drawable, bits, stride, stip_bpp, stipXoff, stipYoff);
+    h = pStipple->drawable.height;
+    /* check to see that the stipple repeats horizontally */
+    while (h--)
+    {
+	if (!fbLineRepeat (bits, len, pStipple->drawable.width)) {
+	    fbFinishAccess (&pStipple->drawable);
+	    return FALSE;
+	}
+	bits += stride;
+    }
+    fbFinishAccess (&pStipple->drawable);
+    return TRUE;
+}
+
+void
+fbValidateGC(GCPtr pGC, unsigned long changes, DrawablePtr pDrawable)
+{
+    FbGCPrivPtr	pPriv = fbGetGCPrivate(pGC);
+    FbBits	mask;
+
+    /*
+     * if the client clip is different or moved OR the subwindowMode has
+     * changed OR the window's clip has changed since the last validation
+     * we need to recompute the composite clip 
+     */
+
+    if ((changes & (GCClipXOrigin|GCClipYOrigin|GCClipMask|GCSubwindowMode)) ||
+	(pDrawable->serialNumber != (pGC->serialNumber & DRAWABLE_SERIAL_BITS))
+	)
+    {
+	miComputeCompositeClip (pGC, pDrawable);
+    }
+    
+    if (pPriv->bpp != pDrawable->bitsPerPixel)
+    {
+	changes |= GCStipple|GCForeground|GCBackground|GCPlaneMask;
+	pPriv->bpp = pDrawable->bitsPerPixel;
+    }
+    if ((changes & GCTile) && fbGetRotatedPixmap(pGC))
+    {
+	(*pGC->pScreen->DestroyPixmap) (fbGetRotatedPixmap(pGC));
+	fbGetRotatedPixmap(pGC) = 0;
+    }
+	
+    if (pGC->fillStyle == FillTiled)
+    {
+	PixmapPtr	pOldTile, pNewTile;
+
+	pOldTile = pGC->tile.pixmap;
+	if (pOldTile->drawable.bitsPerPixel != pDrawable->bitsPerPixel)
+	{
+	    pNewTile = fbGetRotatedPixmap(pGC);
+	    if (!pNewTile || pNewTile ->drawable.bitsPerPixel != pDrawable->bitsPerPixel)
+	    {
+		if (pNewTile)
+		    (*pGC->pScreen->DestroyPixmap) (pNewTile);
+		pNewTile = fb24_32ReformatTile (pOldTile, pDrawable->bitsPerPixel);
+	    }
+	    if (pNewTile)
+	    {
+		fbGetRotatedPixmap(pGC) = pOldTile;
+		pGC->tile.pixmap = pNewTile;
+		changes |= GCTile;
+	    }
+	}
+    }
+    if (changes & GCTile)
+    {
+	if (!pGC->tileIsPixel && 
+	    FbEvenTile (pGC->tile.pixmap->drawable.width *
+			pDrawable->bitsPerPixel))
+	    fbPadPixmap (pGC->tile.pixmap);
+    }
+    if (changes & GCStipple)
+    {
+	pPriv->evenStipple = FALSE;
+
+	if (pGC->stipple) {
+
+	    /* can we do an even stipple ?? */
+	    if (FbEvenStip (pGC->stipple->drawable.width,
+						pDrawable->bitsPerPixel) &&
+	       (fbCanEvenStipple (pGC->stipple, pDrawable->bitsPerPixel)))
+	   	pPriv->evenStipple = TRUE;
+
+	    if (pGC->stipple->drawable.width * pDrawable->bitsPerPixel < FB_UNIT)
+		fbPadPixmap (pGC->stipple);
+	}
+    }
+    /*
+     * Recompute reduced rop values
+     */
+    if (changes & (GCForeground|GCBackground|GCPlaneMask|GCFunction))
+    {
+	int	s;
+	FbBits	depthMask;
+	
+	mask = FbFullMask(pDrawable->bitsPerPixel);
+	depthMask = FbFullMask(pDrawable->depth);
+	
+	pPriv->fg = pGC->fgPixel & mask;
+	pPriv->bg = pGC->bgPixel & mask;
+	
+	if ((pGC->planemask & depthMask) == depthMask)
+	    pPriv->pm = mask;
+	else
+	    pPriv->pm = pGC->planemask & mask;    
+	
+	s = pDrawable->bitsPerPixel;
+	while (s < FB_UNIT)
+	{
+	    pPriv->fg |= pPriv->fg << s;
+	    pPriv->bg |= pPriv->bg << s;
+	    pPriv->pm |= pPriv->pm << s;
+	    s <<= 1;
+	}
+	pPriv->and = fbAnd(pGC->alu, pPriv->fg, pPriv->pm);
+	pPriv->xor = fbXor(pGC->alu, pPriv->fg, pPriv->pm);
+	pPriv->bgand = fbAnd(pGC->alu, pPriv->bg, pPriv->pm);
+	pPriv->bgxor = fbXor(pGC->alu, pPriv->bg, pPriv->pm);
+    }
+    if (changes & GCDashList)
+    {
+	unsigned short	n = pGC->numInDashList;
+	unsigned char	*dash = pGC->dash;
+	unsigned int	dashLength = 0;
+
+	while (n--)
+	    dashLength += (unsigned int ) *dash++;
+	pPriv->dashLength = dashLength;
+    }
+}