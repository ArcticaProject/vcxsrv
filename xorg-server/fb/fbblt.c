--- conflicted
+++ resolved
@@ -1,1894 +1,948 @@
-<<<<<<< HEAD
-/*
- * Copyright © 1998 Keith Packard
- *
- * Permission to use, copy, modify, distribute, and sell this software and its
- * documentation for any purpose is hereby granted without fee, provided that
- * the above copyright notice appear in all copies and that both that
- * copyright notice and this permission notice appear in supporting
- * documentation, and that the name of Keith Packard not be used in
- * advertising or publicity pertaining to distribution of the software without
- * specific, written prior permission.  Keith Packard makes no
- * representations about the suitability of this software for any purpose.  It
- * is provided "as is" without express or implied warranty.
- *
- * KEITH PACKARD DISCLAIMS ALL WARRANTIES WITH REGARD TO THIS SOFTWARE,
- * INCLUDING ALL IMPLIED WARRANTIES OF MERCHANTABILITY AND FITNESS, IN NO
- * EVENT SHALL KEITH PACKARD BE LIABLE FOR ANY SPECIAL, INDIRECT OR
- * CONSEQUENTIAL DAMAGES OR ANY DAMAGES WHATSOEVER RESULTING FROM LOSS OF USE,
- * DATA OR PROFITS, WHETHER IN AN ACTION OF CONTRACT, NEGLIGENCE OR OTHER
- * TORTIOUS ACTION, ARISING OUT OF OR IN CONNECTION WITH THE USE OR
- * PERFORMANCE OF THIS SOFTWARE.
- */
-
-#ifdef HAVE_DIX_CONFIG_H
-#include <dix-config.h>
-#endif
-
-#include <string.h>
-#include "fb.h"
-
-#define InitializeShifts(sx,dx,ls,rs) { \
-    if (sx != dx) { \
-	if (sx > dx) { \
-	    ls = sx - dx; \
-	    rs = FB_UNIT - ls; \
-	} else { \
-	    rs = dx - sx; \
-	    ls = FB_UNIT - rs; \
-	} \
-    } \
-}
-
-void
-fbBlt (FbBits   *srcLine,
-       FbStride	srcStride,
-       int	srcX,
-       
-       FbBits   *dstLine,
-       FbStride dstStride,
-       int	dstX,
-       
-       int	width, 
-       int	height,
-       
-       int	alu,
-       FbBits	pm,
-       int	bpp,
-       
-       Bool	reverse,
-       Bool	upsidedown)
-{
-    FbBits  *src, *dst;
-    int	    leftShift, rightShift;
-    FbBits  startmask, endmask;
-    FbBits  bits, bits1;
-    int	    n, nmiddle;
-    Bool    destInvarient;
-    int	    startbyte, endbyte;
-    FbDeclareMergeRop ();
-
-    if (bpp == 24 && !FbCheck24Pix (pm))
-    {
-	fbBlt24 (srcLine, srcStride, srcX, dstLine, dstStride, dstX,
-		 width, height, alu, pm, reverse, upsidedown);
-	return;
-    }
-
-    if (alu == GXcopy && pm == FB_ALLONES && !reverse &&
-            !(srcX & 7) && !(dstX & 7) && !(width & 7)) {
-        int i;
-        CARD8 *src = (CARD8 *) srcLine;
-        CARD8 *dst = (CARD8 *) dstLine;
-        
-        srcStride *= sizeof(FbBits);
-        dstStride *= sizeof(FbBits);
-        width >>= 3;
-        src += (srcX >> 3);
-        dst += (dstX >> 3);
-
-        if (!upsidedown)
-            for (i = 0; i < height; i++)
-                MEMCPY_WRAPPED(dst + i * dstStride, src + i * srcStride, width);
-        else
-            for (i = height - 1; i >= 0; i--)
-                MEMCPY_WRAPPED(dst + i * dstStride, src + i * srcStride, width);
-
-        return;
-    }
-
-    FbInitializeMergeRop(alu, pm);
-    destInvarient = FbDestInvarientMergeRop();
-    if (upsidedown)
-    {
-	srcLine += (height - 1) * (srcStride);
-	dstLine += (height - 1) * (dstStride);
-	srcStride = -srcStride;
-	dstStride = -dstStride;
-    }
-    FbMaskBitsBytes (dstX, width, destInvarient, startmask, startbyte,
-		     nmiddle, endmask, endbyte);
-    if (reverse)
-    {
-	srcLine += ((srcX + width - 1) >> FB_SHIFT) + 1;
-	dstLine += ((dstX + width - 1) >> FB_SHIFT) + 1;
-	srcX = (srcX + width - 1) & FB_MASK;
-	dstX = (dstX + width - 1) & FB_MASK;
-    }
-    else
-    {
-	srcLine += srcX >> FB_SHIFT;
-	dstLine += dstX >> FB_SHIFT;
-	srcX &= FB_MASK;
-	dstX &= FB_MASK;
-    }
-    if (srcX == dstX)
-    {
-	while (height--)
-	{
-	    src = srcLine;
-	    srcLine += srcStride;
-	    dst = dstLine;
-	    dstLine += dstStride;
-	    if (reverse)
-	    {
-		if (endmask)
-		{
-		    bits = READ(--src);
-		    --dst;
-		    FbDoRightMaskByteMergeRop(dst, bits, endbyte, endmask);
-		}
-		n = nmiddle;
-		if (destInvarient)
-		{
-		    while (n--)
-			WRITE(--dst, FbDoDestInvarientMergeRop(READ(--src)));
-		}
-		else
-		{
-		    while (n--)
-		    {
-			bits = READ(--src);
-			--dst;
-			WRITE(dst, FbDoMergeRop (bits, READ(dst)));
-		    }
-		}
-		if (startmask)
-		{
-		    bits = READ(--src);
-		    --dst;
-		    FbDoLeftMaskByteMergeRop(dst, bits, startbyte, startmask);
-		}
-	    }
-	    else
-	    {
-		if (startmask)
-		{
-		    bits = READ(src++);
-		    FbDoLeftMaskByteMergeRop(dst, bits, startbyte, startmask);
-		    dst++;
-		}
-		n = nmiddle;
-		if (destInvarient)
-		{
-#if 0
-		    /*
-		     * This provides some speedup on screen->screen blts
-		     * over the PCI bus, usually about 10%.  But fb
-		     * isn't usually used for this operation...
-		     */
-		    if (_ca2 + 1 == 0 && _cx2 == 0)
-		    {
-			FbBits	t1, t2, t3, t4;
-			while (n >= 4)
-			{
-			    t1 = *src++;
-			    t2 = *src++;
-			    t3 = *src++;
-			    t4 = *src++;
-			    *dst++ = t1;
-			    *dst++ = t2;
-			    *dst++ = t3;
-			    *dst++ = t4;
-			    n -= 4;
-			}
-		    }
-#endif
-		    while (n--)
-			WRITE(dst++, FbDoDestInvarientMergeRop(READ(src++)));
-		}
-		else
-		{
-		    while (n--)
-		    {
-			bits = READ(src++);
-			WRITE(dst, FbDoMergeRop (bits, READ(dst)));
-			dst++;
-		    }
-		}
-		if (endmask)
-		{
-		    bits = READ(src);
-		    FbDoRightMaskByteMergeRop(dst, bits, endbyte, endmask);
-		}
-	    }
-	}
-    }
-    else
-    {
-	if (srcX > dstX)
-	{
-	    leftShift = srcX - dstX;
-	    rightShift = FB_UNIT - leftShift;
-	}
-	else
-	{
-	    rightShift = dstX - srcX;
-	    leftShift = FB_UNIT - rightShift;
-	}
-	while (height--)
-	{
-	    src = srcLine;
-	    srcLine += srcStride;
-	    dst = dstLine;
-	    dstLine += dstStride;
-	    
-	    bits1 = 0;
-	    if (reverse)
-	    {
-		if (srcX < dstX)
-		    bits1 = READ(--src);
-		if (endmask)
-		{
-		    bits = FbScrRight(bits1, rightShift); 
-		    if (FbScrRight(endmask, leftShift))
-		    {
-			bits1 = READ(--src);
-			bits |= FbScrLeft(bits1, leftShift);
-		    }
-		    --dst;
-		    FbDoRightMaskByteMergeRop(dst, bits, endbyte, endmask);
-		}
-		n = nmiddle;
-		if (destInvarient)
-		{
-		    while (n--)
-		    {
-			bits = FbScrRight(bits1, rightShift); 
-			bits1 = READ(--src);
-			bits |= FbScrLeft(bits1, leftShift);
-			--dst;
-			WRITE(dst, FbDoDestInvarientMergeRop(bits));
-		    }
-		}
-		else
-		{
-		    while (n--)
-		    {
-			bits = FbScrRight(bits1, rightShift); 
-			bits1 = READ(--src);
-			bits |= FbScrLeft(bits1, leftShift);
-			--dst;
-			WRITE(dst, FbDoMergeRop(bits, READ(dst)));
-		    }
-		}
-		if (startmask)
-		{
-		    bits = FbScrRight(bits1, rightShift); 
-		    if (FbScrRight(startmask, leftShift))
-		    {
-			bits1 = READ(--src);
-			bits |= FbScrLeft(bits1, leftShift);
-		    }
-		    --dst;
-		    FbDoLeftMaskByteMergeRop (dst, bits, startbyte, startmask);
-		}
-	    }
-	    else
-	    {
-		if (srcX > dstX)
-		    bits1 = READ(src++);
-		if (startmask)
-		{
-		    bits = FbScrLeft(bits1, leftShift); 
-		    if (FbScrLeft(startmask, rightShift))
-		    {
-			bits1 = READ(src++);
-			bits |= FbScrRight(bits1, rightShift);
-		    }
-		    FbDoLeftMaskByteMergeRop (dst, bits, startbyte, startmask);
-		    dst++;
-		}
-		n = nmiddle;
-		if (destInvarient)
-		{
-		    while (n--)
-		    {
-			bits = FbScrLeft(bits1, leftShift); 
-			bits1 = READ(src++);
-			bits |= FbScrRight(bits1, rightShift);
-			WRITE(dst, FbDoDestInvarientMergeRop(bits));
-			dst++;
-		    }
-		}
-		else
-		{
-		    while (n--)
-		    {
-			bits = FbScrLeft(bits1, leftShift); 
-			bits1 = READ(src++);
-			bits |= FbScrRight(bits1, rightShift);
-			WRITE(dst, FbDoMergeRop(bits, READ(dst)));
-			dst++;
-		    }
-		}
-		if (endmask)
-		{
-		    bits = FbScrLeft(bits1, leftShift); 
-		    if (FbScrLeft(endmask, rightShift))
-		    {
-			bits1 = READ(src);
-			bits |= FbScrRight(bits1, rightShift);
-		    }
-		    FbDoRightMaskByteMergeRop (dst, bits, endbyte, endmask);
-		}
-	    }
-	}
-    }
-}
-
-
-#undef DEBUG_BLT24
-#ifdef DEBUG_BLT24
-
-static unsigned long
-getPixel (char *src, int x)
-{
-    unsigned long   l;
-
-    l = 0;
-    memcpy (&l, src + x * 3, 3);
-    return l;
-}
-#endif
-
-static void
-fbBlt24Line (FbBits	    *src,
-	     int	    srcX,
-
-	     FbBits	    *dst,
-	     int	    dstX,
-
-	     int	    width,
-
-	     int	    alu,
-	     FbBits	    pm,
-	 
-	     Bool	    reverse)
-{
-#ifdef DEBUG_BLT24
-    char    *origDst = (char *) dst;
-    FbBits  *origLine = dst + ((dstX >> FB_SHIFT) - 1);
-    int	    origNlw = ((width + FB_MASK) >> FB_SHIFT) + 3;
-    int	    origX = dstX / 24;
-#endif
-    
-    int	    leftShift, rightShift;
-    FbBits  startmask, endmask;
-    int	    n;
-    
-    FbBits  bits, bits1;
-    FbBits  mask;
-
-    int	    rot;
-    FbDeclareMergeRop ();
-    
-    FbInitializeMergeRop (alu, FB_ALLONES);
-    FbMaskBits(dstX, width, startmask, n, endmask);
-#ifdef DEBUG_BLT24
-    ErrorF ("dstX %d width %d reverse %d\n", dstX, width, reverse);
-#endif
-    if (reverse)
-    {
-	src += ((srcX + width - 1) >> FB_SHIFT) + 1;
-	dst += ((dstX + width - 1) >> FB_SHIFT) + 1;
-	rot = FbFirst24Rot (((dstX + width - 8) & FB_MASK));
-	rot = FbPrev24Rot(rot);
-#ifdef DEBUG_BLT24
-	ErrorF ("dstX + width - 8: %d rot: %d\n", (dstX + width - 8) & FB_MASK, rot);
-#endif
-	srcX = (srcX + width - 1) & FB_MASK;
-	dstX = (dstX + width - 1) & FB_MASK;
-    }
-    else
-    {
-	src += srcX >> FB_SHIFT;
-	dst += dstX >> FB_SHIFT;
-	srcX &= FB_MASK;
-	dstX &= FB_MASK;
-	rot = FbFirst24Rot (dstX);
-#ifdef DEBUG_BLT24
-	ErrorF ("dstX: %d rot: %d\n", dstX, rot);
-#endif
-    }
-    mask = FbRot24(pm,rot);
-#ifdef DEBUG_BLT24
-    ErrorF ("pm 0x%x mask 0x%x\n", pm, mask);
-#endif
-    if (srcX == dstX)
-    {
-	if (reverse)
-	{
-	    if (endmask)
-	    {
-		bits = READ(--src);
-		--dst;
-		WRITE(dst, FbDoMaskMergeRop (bits, READ(dst), mask & endmask));
-		mask = FbPrev24Pix (mask);
-	    }
-	    while (n--)
-	    {
-		bits = READ(--src);
-		--dst;
-		WRITE(dst, FbDoMaskMergeRop (bits, READ(dst), mask));
-		mask = FbPrev24Pix (mask);
-	    }
-	    if (startmask)
-	    {
-		bits = READ(--src);
-		--dst;
-		WRITE(dst, FbDoMaskMergeRop(bits, READ(dst), mask & startmask));
-	    }
-	}
-	else
-	{
-	    if (startmask)
-	    {
-		bits = READ(src++);
-		WRITE(dst, FbDoMaskMergeRop (bits, READ(dst), mask & startmask));
-		dst++;
-		mask = FbNext24Pix(mask);
-	    }
-	    while (n--)
-	    {
-		bits = READ(src++);
-		WRITE(dst, FbDoMaskMergeRop (bits, READ(dst), mask));
-		dst++;
-		mask = FbNext24Pix(mask);
-	    }
-	    if (endmask)
-	    {
-		bits = READ(src);
-		WRITE(dst, FbDoMaskMergeRop(bits, READ(dst), mask & endmask));
-	    }
-	}
-    }
-    else
-    {
-	if (srcX > dstX)
-	{
-	    leftShift = srcX - dstX;
-	    rightShift = FB_UNIT - leftShift;
-	}
-	else
-	{
-	    rightShift = dstX - srcX;
-	    leftShift = FB_UNIT - rightShift;
-	}
-	
-	bits1 = 0;
-	if (reverse)
-	{
-	    if (srcX < dstX)
-		bits1 = READ(--src);
-	    if (endmask)
-	    {
-		bits = FbScrRight(bits1, rightShift); 
-		if (FbScrRight(endmask, leftShift))
-		{
-		    bits1 = READ(--src);
-		    bits |= FbScrLeft(bits1, leftShift);
-		}
-		--dst;
-		WRITE(dst, FbDoMaskMergeRop (bits, READ(dst), mask & endmask));
-		mask = FbPrev24Pix(mask);
-	    }
-	    while (n--)
-	    {
-		bits = FbScrRight(bits1, rightShift); 
-		bits1 = READ(--src);
-		bits |= FbScrLeft(bits1, leftShift);
-		--dst;
-		WRITE(dst, FbDoMaskMergeRop(bits, READ(dst), mask));
-		mask = FbPrev24Pix(mask);
-	    }
-	    if (startmask)
-	    {
-		bits = FbScrRight(bits1, rightShift); 
-		if (FbScrRight(startmask, leftShift))
-		{
-		    bits1 = READ(--src);
-		    bits |= FbScrLeft(bits1, leftShift);
-		}
-		--dst;
-		WRITE(dst, FbDoMaskMergeRop (bits, READ(dst), mask & startmask));
-	    }
-	}
-	else
-	{
-	    if (srcX > dstX)
-		bits1 = READ(src++);
-	    if (startmask)
-	    {
-		bits = FbScrLeft(bits1, leftShift); 
-		bits1 = READ(src++);
-		bits |= FbScrRight(bits1, rightShift);
-		WRITE(dst, FbDoMaskMergeRop (bits, READ(dst), mask & startmask));
-		dst++;
-		mask = FbNext24Pix(mask);
-	    }
-	    while (n--)
-	    {
-		bits = FbScrLeft(bits1, leftShift); 
-		bits1 = READ(src++);
-		bits |= FbScrRight(bits1, rightShift);
-		WRITE(dst, FbDoMaskMergeRop(bits, READ(dst), mask));
-		dst++;
-		mask = FbNext24Pix(mask);
-	    }
-	    if (endmask)
-	    {
-		bits = FbScrLeft(bits1, leftShift); 
-		if (FbScrLeft(endmask, rightShift))
-		{
-		    bits1 = READ(src);
-		    bits |= FbScrRight(bits1, rightShift);
-		}
-		WRITE(dst, FbDoMaskMergeRop (bits, READ(dst), mask & endmask));
-	    }
-	}
-    }
-#ifdef DEBUG_BLT24
-    {
-	int firstx, lastx, x;
-
-	firstx = origX;
-	if (firstx)
-	    firstx--;
-	lastx = origX + width/24 + 1;
-	for (x = firstx; x <= lastx; x++)
-	    ErrorF ("%06x ", getPixel (origDst, x));
-	ErrorF ("\n");
-	while (origNlw--)
-	    ErrorF ("%08x ", *origLine++);
-	ErrorF ("\n");
-    }
-#endif
-}
-
-void
-fbBlt24 (FbBits	    *srcLine,
-	 FbStride   srcStride,
-	 int	    srcX,
-
-	 FbBits	    *dstLine,
-	 FbStride   dstStride,
-	 int	    dstX,
-
-	 int	    width, 
-	 int	    height,
-
-	 int	    alu,
-	 FbBits	    pm,
-
-	 Bool	    reverse,
-	 Bool	    upsidedown)
-{
-    if (upsidedown)
-    {
-	srcLine += (height-1) * srcStride;
-	dstLine += (height-1) * dstStride;
-	srcStride = -srcStride;
-	dstStride = -dstStride;
-    }
-    while (height--)
-    {
-	fbBlt24Line (srcLine, srcX, dstLine, dstX, width, alu, pm, reverse);
-	srcLine += srcStride;
-	dstLine += dstStride;
-    }
-#ifdef DEBUG_BLT24
-    ErrorF ("\n");
-#endif
-}
-
-#if FB_SHIFT == FB_STIP_SHIFT + 1
-
-/*
- * Could be generalized to FB_SHIFT > FB_STIP_SHIFT + 1 by
- * creating an ring of values stepped through for each line
- */
-
-void
-fbBltOdd (FbBits    *srcLine,
-	  FbStride  srcStrideEven,
-	  FbStride  srcStrideOdd,
-	  int	    srcXEven,
-	  int	    srcXOdd,
-
-	  FbBits    *dstLine,
-	  FbStride  dstStrideEven,
-	  FbStride  dstStrideOdd,
-	  int	    dstXEven,
-	  int	    dstXOdd,
-
-	  int	    width,
-	  int	    height,
-
-	  int	    alu,
-	  FbBits    pm,
-	  int	    bpp)
-{
-    FbBits  *src;
-    int	    leftShiftEven, rightShiftEven;
-    FbBits  startmaskEven, endmaskEven;
-    int	    nmiddleEven;
-    
-    FbBits  *dst;
-    int	    leftShiftOdd, rightShiftOdd;
-    FbBits  startmaskOdd, endmaskOdd;
-    int	    nmiddleOdd;
-
-    int	    leftShift, rightShift;
-    FbBits  startmask, endmask;
-    int	    nmiddle;
-    
-    int	    srcX, dstX;
-    
-    FbBits  bits, bits1;
-    int	    n;
-    
-    Bool    destInvarient;
-    Bool    even;
-    FbDeclareMergeRop ();
-
-    FbInitializeMergeRop (alu, pm);
-    destInvarient = FbDestInvarientMergeRop();
-
-    srcLine += srcXEven >> FB_SHIFT;
-    dstLine += dstXEven >> FB_SHIFT;
-    srcXEven &= FB_MASK;
-    dstXEven &= FB_MASK;
-    srcXOdd &= FB_MASK;
-    dstXOdd &= FB_MASK;
-
-    FbMaskBits(dstXEven, width, startmaskEven, nmiddleEven, endmaskEven);
-    FbMaskBits(dstXOdd, width, startmaskOdd, nmiddleOdd, endmaskOdd);
-    
-    even = TRUE;
-    InitializeShifts(srcXEven, dstXEven, leftShiftEven, rightShiftEven);
-    InitializeShifts(srcXOdd, dstXOdd, leftShiftOdd, rightShiftOdd);
-    while (height--)
-    {
-	src = srcLine;
-	dst = dstLine;
-	if (even)
-	{
-	    srcX = srcXEven;
-	    dstX = dstXEven;
-	    startmask = startmaskEven;
-	    endmask = endmaskEven;
-	    nmiddle = nmiddleEven;
-	    leftShift = leftShiftEven;
-	    rightShift = rightShiftEven;
-	    srcLine += srcStrideEven;
-	    dstLine += dstStrideEven;
-	    even = FALSE;
-	}
-	else
-	{
-	    srcX = srcXOdd;
-	    dstX = dstXOdd;
-	    startmask = startmaskOdd;
-	    endmask = endmaskOdd;
-	    nmiddle = nmiddleOdd;
-	    leftShift = leftShiftOdd;
-	    rightShift = rightShiftOdd;
-	    srcLine += srcStrideOdd;
-	    dstLine += dstStrideOdd;
-	    even = TRUE;
-	}
-	if (srcX == dstX)
-	{
-	    if (startmask)
-	    {
-		bits = READ(src++);
-		WRITE(dst, FbDoMaskMergeRop (bits, READ(dst), startmask));
-		dst++;
-	    }
-	    n = nmiddle;
-	    if (destInvarient)
-	    {
-		while (n--)
-		{
-		    bits = READ(src++);
-		    WRITE(dst, FbDoDestInvarientMergeRop(bits));
-		    dst++;
-		}
-	    }
-	    else
-	    {
-		while (n--)
-		{
-		    bits = READ(src++);
-		    WRITE(dst, FbDoMergeRop (bits, READ(dst)));
-		    dst++;
-		}
-	    }
-	    if (endmask)
-	    {
-		bits = READ(src);
-		WRITE(dst, FbDoMaskMergeRop(bits, READ(dst), endmask));
-	    }
-	}
-	else
-	{
-	    bits = 0;
-	    if (srcX > dstX)
-		bits = READ(src++);
-	    if (startmask)
-	    {
-		bits1 = FbScrLeft(bits, leftShift);
-		bits = READ(src++);
-		bits1 |= FbScrRight(bits, rightShift);
-		WRITE(dst, FbDoMaskMergeRop (bits1, READ(dst), startmask));
-		dst++;
-	    }
-	    n = nmiddle;
-	    if (destInvarient)
-	    {
-		while (n--)
-		{
-		    bits1 = FbScrLeft(bits, leftShift);
-		    bits = READ(src++);
-		    bits1 |= FbScrRight(bits, rightShift);
-		    WRITE(dst, FbDoDestInvarientMergeRop(bits1));
-		    dst++;
-		}
-	    }
-	    else
-	    {
-		while (n--)
-		{
-		    bits1 = FbScrLeft(bits, leftShift);
-		    bits = READ(src++);
-		    bits1 |= FbScrRight(bits, rightShift);
-		    WRITE(dst, FbDoMergeRop(bits1, READ(dst)));
-		    dst++;
-		}
-	    }
-	    if (endmask)
-	    {
-		bits1 = FbScrLeft(bits, leftShift);
-		if (FbScrLeft(endmask, rightShift))
-		{
-		    bits = READ(src);
-		    bits1 |= FbScrRight(bits, rightShift);
-		}
-		WRITE(dst, FbDoMaskMergeRop (bits1, READ(dst), endmask));
-	    }
-	}
-    }
-}
-
-void
-fbBltOdd24 (FbBits	*srcLine,
-	    FbStride	srcStrideEven,
-	    FbStride	srcStrideOdd,
-	    int		srcXEven,
-	    int		srcXOdd,
-
-	    FbBits	*dstLine,
-	    FbStride	dstStrideEven,
-	    FbStride	dstStrideOdd,
-	    int		dstXEven,
-	    int		dstXOdd,
-
-	    int		width,
-	    int		height,
-
-	    int		alu,
-	    FbBits	pm)
-{
-    Bool    even = TRUE;
-    
-    while (height--)
-    {
-	if (even)
-	{
-	    fbBlt24Line (srcLine, srcXEven, dstLine, dstXEven,
-			 width, alu, pm, FALSE);
-	    srcLine += srcStrideEven;
-	    dstLine += dstStrideEven;
-	    even = FALSE;
-	}
-	else
-	{
-	    fbBlt24Line (srcLine, srcXOdd, dstLine, dstXOdd,
-			 width, alu, pm, FALSE);
-	    srcLine += srcStrideOdd;
-	    dstLine += dstStrideOdd;
-	    even = TRUE;
-	}
-    }
-}
-
-#endif
-
-#if FB_STIP_SHIFT != FB_SHIFT
-void
-fbSetBltOdd (FbStip	*stip,
-	     FbStride	stipStride,
-	     int	srcX,
-	     FbBits	**bits,
-	     FbStride	*strideEven,
-	     FbStride	*strideOdd,
-	     int	*srcXEven,
-	     int	*srcXOdd)
-{
-    int	    srcAdjust;
-    int	    strideAdjust;
-
-    /*
-     * bytes needed to align source
-     */
-    srcAdjust = (((int) stip) & (FB_MASK >> 3));
-    /*
-     * FbStip units needed to align stride
-     */
-    strideAdjust = stipStride & (FB_MASK >> FB_STIP_SHIFT);
-
-    *bits = (FbBits *) ((char *) stip - srcAdjust);
-    if (srcAdjust)
-    {
-	*strideEven = FbStipStrideToBitsStride (stipStride + 1);
-	*strideOdd = FbStipStrideToBitsStride (stipStride);
-
-	*srcXEven = srcX + (srcAdjust << 3);
-	*srcXOdd = srcX + (srcAdjust << 3) - (strideAdjust << FB_STIP_SHIFT);
-    }
-    else
-    {
-	*strideEven = FbStipStrideToBitsStride (stipStride);
-	*strideOdd = FbStipStrideToBitsStride (stipStride + 1);
-	
-	*srcXEven = srcX;
-	*srcXOdd = srcX + (strideAdjust << FB_STIP_SHIFT);
-    }
-}
-#endif
-
-void
-fbBltStip (FbStip   *src,
-	   FbStride srcStride,	    /* in FbStip units, not FbBits units */
-	   int	    srcX,
-	   
-	   FbStip   *dst,
-	   FbStride dstStride,	    /* in FbStip units, not FbBits units */
-	   int	    dstX,
-
-	   int	    width, 
-	   int	    height,
-
-	   int	    alu,
-	   FbBits   pm,
-	   int	    bpp)
-{
-#if FB_STIP_SHIFT != FB_SHIFT
-    if (FB_STIP_ODDSTRIDE(srcStride) || FB_STIP_ODDPTR(src) ||
-	FB_STIP_ODDSTRIDE(dstStride) || FB_STIP_ODDPTR(dst))
-    {
-	FbStride    srcStrideEven, srcStrideOdd;
-	FbStride    dstStrideEven, dstStrideOdd;
-	int	    srcXEven, srcXOdd;
-	int	    dstXEven, dstXOdd;
-	FbBits	    *s, *d;
-	int	    sx, dx;
-	
-	src += srcX >> FB_STIP_SHIFT;
-	srcX &= FB_STIP_MASK;
-	dst += dstX >> FB_STIP_SHIFT;
-	dstX &= FB_STIP_MASK;
-	
-	fbSetBltOdd (src, srcStride, srcX,
-		     &s,
-		     &srcStrideEven, &srcStrideOdd,
-		     &srcXEven, &srcXOdd);
-		     
-	fbSetBltOdd (dst, dstStride, dstX,
-		     &d,
-		     &dstStrideEven, &dstStrideOdd,
-		     &dstXEven, &dstXOdd);
-		     
-	if (bpp == 24 && !FbCheck24Pix (pm))
-	{
-	    fbBltOdd24  (s, srcStrideEven, srcStrideOdd,
-			 srcXEven, srcXOdd,
-
-			 d, dstStrideEven, dstStrideOdd,
-			 dstXEven, dstXOdd,
-
-			 width, height, alu, pm);
-	}
-	else
-	{
-	    fbBltOdd (s, srcStrideEven, srcStrideOdd,
-		      srcXEven, srcXOdd,
-    
-		      d, dstStrideEven, dstStrideOdd,
-		      dstXEven, dstXOdd,
-    
-		      width, height, alu, pm, bpp);
-	}
-    }
-    else
-#endif
-    {
-	fbBlt ((FbBits *) src, FbStipStrideToBitsStride (srcStride), 
-	       srcX, 
-	       (FbBits *) dst, FbStipStrideToBitsStride (dstStride), 
-	       dstX, 
-	       width, height,
-	       alu, pm, bpp, FALSE, FALSE);
-    }
-}
-=======
-/*
- * Copyright © 1998 Keith Packard
- *
- * Permission to use, copy, modify, distribute, and sell this software and its
- * documentation for any purpose is hereby granted without fee, provided that
- * the above copyright notice appear in all copies and that both that
- * copyright notice and this permission notice appear in supporting
- * documentation, and that the name of Keith Packard not be used in
- * advertising or publicity pertaining to distribution of the software without
- * specific, written prior permission.  Keith Packard makes no
- * representations about the suitability of this software for any purpose.  It
- * is provided "as is" without express or implied warranty.
- *
- * KEITH PACKARD DISCLAIMS ALL WARRANTIES WITH REGARD TO THIS SOFTWARE,
- * INCLUDING ALL IMPLIED WARRANTIES OF MERCHANTABILITY AND FITNESS, IN NO
- * EVENT SHALL KEITH PACKARD BE LIABLE FOR ANY SPECIAL, INDIRECT OR
- * CONSEQUENTIAL DAMAGES OR ANY DAMAGES WHATSOEVER RESULTING FROM LOSS OF USE,
- * DATA OR PROFITS, WHETHER IN AN ACTION OF CONTRACT, NEGLIGENCE OR OTHER
- * TORTIOUS ACTION, ARISING OUT OF OR IN CONNECTION WITH THE USE OR
- * PERFORMANCE OF THIS SOFTWARE.
- */
-
-#ifdef HAVE_DIX_CONFIG_H
-#include <dix-config.h>
-#endif
-
-#include <string.h>
-#include "fb.h"
-
-#define InitializeShifts(sx,dx,ls,rs) { \
-    if (sx != dx) { \
-	if (sx > dx) { \
-	    ls = sx - dx; \
-	    rs = FB_UNIT - ls; \
-	} else { \
-	    rs = dx - sx; \
-	    ls = FB_UNIT - rs; \
-	} \
-    } \
-}
-
-void
-fbBlt (FbBits   *srcLine,
-       FbStride	srcStride,
-       int	srcX,
-       
-       FbBits   *dstLine,
-       FbStride dstStride,
-       int	dstX,
-       
-       int	width, 
-       int	height,
-       
-       int	alu,
-       FbBits	pm,
-       int	bpp,
-       
-       Bool	reverse,
-       Bool	upsidedown)
-{
-    FbBits  *src, *dst;
-    int	    leftShift, rightShift;
-    FbBits  startmask, endmask;
-    FbBits  bits, bits1;
-    int	    n, nmiddle;
-    Bool    destInvarient;
-    int	    startbyte, endbyte;
-    int     careful;
-    FbDeclareMergeRop ();
-
-    if (bpp == 24 && !FbCheck24Pix (pm))
-    {
-	fbBlt24 (srcLine, srcStride, srcX, dstLine, dstStride, dstX,
-		 width, height, alu, pm, reverse, upsidedown);
-	return;
-    }
-
-    careful = !((srcLine < dstLine && srcLine + width * (bpp>>3) > dstLine) ||
-                (dstLine < srcLine && dstLine + width * (bpp>>3) > srcLine)) ||
-              (bpp & 7);
-
-    if (alu == GXcopy && pm == FB_ALLONES && !careful &&
-            !(srcX & 7) && !(dstX & 7) && !(width & 7)) {
-        int i;
-        CARD8 *src = (CARD8 *) srcLine;
-        CARD8 *dst = (CARD8 *) dstLine;
-
-        srcStride *= sizeof(FbBits);
-        dstStride *= sizeof(FbBits);
-        width >>= 3;
-        src += (srcX >> 3);
-        dst += (dstX >> 3);
-
-        if (!upsidedown)
-            for (i = 0; i < height; i++)
-                MEMCPY_WRAPPED(dst + i * dstStride, src + i * srcStride, width);
-        else
-            for (i = height - 1; i >= 0; i--)
-                MEMCPY_WRAPPED(dst + i * dstStride, src + i * srcStride, width);
-
-        return;
-    }
-
-    FbInitializeMergeRop(alu, pm);
-    destInvarient = FbDestInvarientMergeRop();
-    if (upsidedown)
-    {
-	srcLine += (height - 1) * (srcStride);
-	dstLine += (height - 1) * (dstStride);
-	srcStride = -srcStride;
-	dstStride = -dstStride;
-    }
-    FbMaskBitsBytes (dstX, width, destInvarient, startmask, startbyte,
-		     nmiddle, endmask, endbyte);
-    if (reverse)
-    {
-	srcLine += ((srcX + width - 1) >> FB_SHIFT) + 1;
-	dstLine += ((dstX + width - 1) >> FB_SHIFT) + 1;
-	srcX = (srcX + width - 1) & FB_MASK;
-	dstX = (dstX + width - 1) & FB_MASK;
-    }
-    else
-    {
-	srcLine += srcX >> FB_SHIFT;
-	dstLine += dstX >> FB_SHIFT;
-	srcX &= FB_MASK;
-	dstX &= FB_MASK;
-    }
-    if (srcX == dstX)
-    {
-	while (height--)
-	{
-	    src = srcLine;
-	    srcLine += srcStride;
-	    dst = dstLine;
-	    dstLine += dstStride;
-	    if (reverse)
-	    {
-		if (endmask)
-		{
-		    bits = READ(--src);
-		    --dst;
-		    FbDoRightMaskByteMergeRop(dst, bits, endbyte, endmask);
-		}
-		n = nmiddle;
-		if (destInvarient)
-		{
-		    while (n--)
-			WRITE(--dst, FbDoDestInvarientMergeRop(READ(--src)));
-		}
-		else
-		{
-		    while (n--)
-		    {
-			bits = READ(--src);
-			--dst;
-			WRITE(dst, FbDoMergeRop (bits, READ(dst)));
-		    }
-		}
-		if (startmask)
-		{
-		    bits = READ(--src);
-		    --dst;
-		    FbDoLeftMaskByteMergeRop(dst, bits, startbyte, startmask);
-		}
-	    }
-	    else
-	    {
-		if (startmask)
-		{
-		    bits = READ(src++);
-		    FbDoLeftMaskByteMergeRop(dst, bits, startbyte, startmask);
-		    dst++;
-		}
-		n = nmiddle;
-		if (destInvarient)
-		{
-#if 0
-		    /*
-		     * This provides some speedup on screen->screen blts
-		     * over the PCI bus, usually about 10%.  But fb
-		     * isn't usually used for this operation...
-		     */
-		    if (_ca2 + 1 == 0 && _cx2 == 0)
-		    {
-			FbBits	t1, t2, t3, t4;
-			while (n >= 4)
-			{
-			    t1 = *src++;
-			    t2 = *src++;
-			    t3 = *src++;
-			    t4 = *src++;
-			    *dst++ = t1;
-			    *dst++ = t2;
-			    *dst++ = t3;
-			    *dst++ = t4;
-			    n -= 4;
-			}
-		    }
-#endif
-		    while (n--)
-			WRITE(dst++, FbDoDestInvarientMergeRop(READ(src++)));
-		}
-		else
-		{
-		    while (n--)
-		    {
-			bits = READ(src++);
-			WRITE(dst, FbDoMergeRop (bits, READ(dst)));
-			dst++;
-		    }
-		}
-		if (endmask)
-		{
-		    bits = READ(src);
-		    FbDoRightMaskByteMergeRop(dst, bits, endbyte, endmask);
-		}
-	    }
-	}
-    }
-    else
-    {
-	if (srcX > dstX)
-	{
-	    leftShift = srcX - dstX;
-	    rightShift = FB_UNIT - leftShift;
-	}
-	else
-	{
-	    rightShift = dstX - srcX;
-	    leftShift = FB_UNIT - rightShift;
-	}
-	while (height--)
-	{
-	    src = srcLine;
-	    srcLine += srcStride;
-	    dst = dstLine;
-	    dstLine += dstStride;
-	    
-	    bits1 = 0;
-	    if (reverse)
-	    {
-		if (srcX < dstX)
-		    bits1 = READ(--src);
-		if (endmask)
-		{
-		    bits = FbScrRight(bits1, rightShift); 
-		    if (FbScrRight(endmask, leftShift))
-		    {
-			bits1 = READ(--src);
-			bits |= FbScrLeft(bits1, leftShift);
-		    }
-		    --dst;
-		    FbDoRightMaskByteMergeRop(dst, bits, endbyte, endmask);
-		}
-		n = nmiddle;
-		if (destInvarient)
-		{
-		    while (n--)
-		    {
-			bits = FbScrRight(bits1, rightShift); 
-			bits1 = READ(--src);
-			bits |= FbScrLeft(bits1, leftShift);
-			--dst;
-			WRITE(dst, FbDoDestInvarientMergeRop(bits));
-		    }
-		}
-		else
-		{
-		    while (n--)
-		    {
-			bits = FbScrRight(bits1, rightShift); 
-			bits1 = READ(--src);
-			bits |= FbScrLeft(bits1, leftShift);
-			--dst;
-			WRITE(dst, FbDoMergeRop(bits, READ(dst)));
-		    }
-		}
-		if (startmask)
-		{
-		    bits = FbScrRight(bits1, rightShift); 
-		    if (FbScrRight(startmask, leftShift))
-		    {
-			bits1 = READ(--src);
-			bits |= FbScrLeft(bits1, leftShift);
-		    }
-		    --dst;
-		    FbDoLeftMaskByteMergeRop (dst, bits, startbyte, startmask);
-		}
-	    }
-	    else
-	    {
-		if (srcX > dstX)
-		    bits1 = READ(src++);
-		if (startmask)
-		{
-		    bits = FbScrLeft(bits1, leftShift); 
-		    if (FbScrLeft(startmask, rightShift))
-		    {
-			bits1 = READ(src++);
-			bits |= FbScrRight(bits1, rightShift);
-		    }
-		    FbDoLeftMaskByteMergeRop (dst, bits, startbyte, startmask);
-		    dst++;
-		}
-		n = nmiddle;
-		if (destInvarient)
-		{
-		    while (n--)
-		    {
-			bits = FbScrLeft(bits1, leftShift); 
-			bits1 = READ(src++);
-			bits |= FbScrRight(bits1, rightShift);
-			WRITE(dst, FbDoDestInvarientMergeRop(bits));
-			dst++;
-		    }
-		}
-		else
-		{
-		    while (n--)
-		    {
-			bits = FbScrLeft(bits1, leftShift); 
-			bits1 = READ(src++);
-			bits |= FbScrRight(bits1, rightShift);
-			WRITE(dst, FbDoMergeRop(bits, READ(dst)));
-			dst++;
-		    }
-		}
-		if (endmask)
-		{
-		    bits = FbScrLeft(bits1, leftShift); 
-		    if (FbScrLeft(endmask, rightShift))
-		    {
-			bits1 = READ(src);
-			bits |= FbScrRight(bits1, rightShift);
-		    }
-		    FbDoRightMaskByteMergeRop (dst, bits, endbyte, endmask);
-		}
-	    }
-	}
-    }
-}
-
-
-#undef DEBUG_BLT24
-#ifdef DEBUG_BLT24
-
-static unsigned long
-getPixel (char *src, int x)
-{
-    unsigned long   l;
-
-    l = 0;
-    memcpy (&l, src + x * 3, 3);
-    return l;
-}
-#endif
-
-static void
-fbBlt24Line (FbBits	    *src,
-	     int	    srcX,
-
-	     FbBits	    *dst,
-	     int	    dstX,
-
-	     int	    width,
-
-	     int	    alu,
-	     FbBits	    pm,
-	 
-	     Bool	    reverse)
-{
-#ifdef DEBUG_BLT24
-    char    *origDst = (char *) dst;
-    FbBits  *origLine = dst + ((dstX >> FB_SHIFT) - 1);
-    int	    origNlw = ((width + FB_MASK) >> FB_SHIFT) + 3;
-    int	    origX = dstX / 24;
-#endif
-    
-    int	    leftShift, rightShift;
-    FbBits  startmask, endmask;
-    int	    n;
-    
-    FbBits  bits, bits1;
-    FbBits  mask;
-
-    int	    rot;
-    FbDeclareMergeRop ();
-    
-    FbInitializeMergeRop (alu, FB_ALLONES);
-    FbMaskBits(dstX, width, startmask, n, endmask);
-#ifdef DEBUG_BLT24
-    ErrorF ("dstX %d width %d reverse %d\n", dstX, width, reverse);
-#endif
-    if (reverse)
-    {
-	src += ((srcX + width - 1) >> FB_SHIFT) + 1;
-	dst += ((dstX + width - 1) >> FB_SHIFT) + 1;
-	rot = FbFirst24Rot (((dstX + width - 8) & FB_MASK));
-	rot = FbPrev24Rot(rot);
-#ifdef DEBUG_BLT24
-	ErrorF ("dstX + width - 8: %d rot: %d\n", (dstX + width - 8) & FB_MASK, rot);
-#endif
-	srcX = (srcX + width - 1) & FB_MASK;
-	dstX = (dstX + width - 1) & FB_MASK;
-    }
-    else
-    {
-	src += srcX >> FB_SHIFT;
-	dst += dstX >> FB_SHIFT;
-	srcX &= FB_MASK;
-	dstX &= FB_MASK;
-	rot = FbFirst24Rot (dstX);
-#ifdef DEBUG_BLT24
-	ErrorF ("dstX: %d rot: %d\n", dstX, rot);
-#endif
-    }
-    mask = FbRot24(pm,rot);
-#ifdef DEBUG_BLT24
-    ErrorF ("pm 0x%x mask 0x%x\n", pm, mask);
-#endif
-    if (srcX == dstX)
-    {
-	if (reverse)
-	{
-	    if (endmask)
-	    {
-		bits = READ(--src);
-		--dst;
-		WRITE(dst, FbDoMaskMergeRop (bits, READ(dst), mask & endmask));
-		mask = FbPrev24Pix (mask);
-	    }
-	    while (n--)
-	    {
-		bits = READ(--src);
-		--dst;
-		WRITE(dst, FbDoMaskMergeRop (bits, READ(dst), mask));
-		mask = FbPrev24Pix (mask);
-	    }
-	    if (startmask)
-	    {
-		bits = READ(--src);
-		--dst;
-		WRITE(dst, FbDoMaskMergeRop(bits, READ(dst), mask & startmask));
-	    }
-	}
-	else
-	{
-	    if (startmask)
-	    {
-		bits = READ(src++);
-		WRITE(dst, FbDoMaskMergeRop (bits, READ(dst), mask & startmask));
-		dst++;
-		mask = FbNext24Pix(mask);
-	    }
-	    while (n--)
-	    {
-		bits = READ(src++);
-		WRITE(dst, FbDoMaskMergeRop (bits, READ(dst), mask));
-		dst++;
-		mask = FbNext24Pix(mask);
-	    }
-	    if (endmask)
-	    {
-		bits = READ(src);
-		WRITE(dst, FbDoMaskMergeRop(bits, READ(dst), mask & endmask));
-	    }
-	}
-    }
-    else
-    {
-	if (srcX > dstX)
-	{
-	    leftShift = srcX - dstX;
-	    rightShift = FB_UNIT - leftShift;
-	}
-	else
-	{
-	    rightShift = dstX - srcX;
-	    leftShift = FB_UNIT - rightShift;
-	}
-	
-	bits1 = 0;
-	if (reverse)
-	{
-	    if (srcX < dstX)
-		bits1 = READ(--src);
-	    if (endmask)
-	    {
-		bits = FbScrRight(bits1, rightShift); 
-		if (FbScrRight(endmask, leftShift))
-		{
-		    bits1 = READ(--src);
-		    bits |= FbScrLeft(bits1, leftShift);
-		}
-		--dst;
-		WRITE(dst, FbDoMaskMergeRop (bits, READ(dst), mask & endmask));
-		mask = FbPrev24Pix(mask);
-	    }
-	    while (n--)
-	    {
-		bits = FbScrRight(bits1, rightShift); 
-		bits1 = READ(--src);
-		bits |= FbScrLeft(bits1, leftShift);
-		--dst;
-		WRITE(dst, FbDoMaskMergeRop(bits, READ(dst), mask));
-		mask = FbPrev24Pix(mask);
-	    }
-	    if (startmask)
-	    {
-		bits = FbScrRight(bits1, rightShift); 
-		if (FbScrRight(startmask, leftShift))
-		{
-		    bits1 = READ(--src);
-		    bits |= FbScrLeft(bits1, leftShift);
-		}
-		--dst;
-		WRITE(dst, FbDoMaskMergeRop (bits, READ(dst), mask & startmask));
-	    }
-	}
-	else
-	{
-	    if (srcX > dstX)
-		bits1 = READ(src++);
-	    if (startmask)
-	    {
-		bits = FbScrLeft(bits1, leftShift); 
-		bits1 = READ(src++);
-		bits |= FbScrRight(bits1, rightShift);
-		WRITE(dst, FbDoMaskMergeRop (bits, READ(dst), mask & startmask));
-		dst++;
-		mask = FbNext24Pix(mask);
-	    }
-	    while (n--)
-	    {
-		bits = FbScrLeft(bits1, leftShift); 
-		bits1 = READ(src++);
-		bits |= FbScrRight(bits1, rightShift);
-		WRITE(dst, FbDoMaskMergeRop(bits, READ(dst), mask));
-		dst++;
-		mask = FbNext24Pix(mask);
-	    }
-	    if (endmask)
-	    {
-		bits = FbScrLeft(bits1, leftShift); 
-		if (FbScrLeft(endmask, rightShift))
-		{
-		    bits1 = READ(src);
-		    bits |= FbScrRight(bits1, rightShift);
-		}
-		WRITE(dst, FbDoMaskMergeRop (bits, READ(dst), mask & endmask));
-	    }
-	}
-    }
-#ifdef DEBUG_BLT24
-    {
-	int firstx, lastx, x;
-
-	firstx = origX;
-	if (firstx)
-	    firstx--;
-	lastx = origX + width/24 + 1;
-	for (x = firstx; x <= lastx; x++)
-	    ErrorF ("%06x ", getPixel (origDst, x));
-	ErrorF ("\n");
-	while (origNlw--)
-	    ErrorF ("%08x ", *origLine++);
-	ErrorF ("\n");
-    }
-#endif
-}
-
-void
-fbBlt24 (FbBits	    *srcLine,
-	 FbStride   srcStride,
-	 int	    srcX,
-
-	 FbBits	    *dstLine,
-	 FbStride   dstStride,
-	 int	    dstX,
-
-	 int	    width, 
-	 int	    height,
-
-	 int	    alu,
-	 FbBits	    pm,
-
-	 Bool	    reverse,
-	 Bool	    upsidedown)
-{
-    if (upsidedown)
-    {
-	srcLine += (height-1) * srcStride;
-	dstLine += (height-1) * dstStride;
-	srcStride = -srcStride;
-	dstStride = -dstStride;
-    }
-    while (height--)
-    {
-	fbBlt24Line (srcLine, srcX, dstLine, dstX, width, alu, pm, reverse);
-	srcLine += srcStride;
-	dstLine += dstStride;
-    }
-#ifdef DEBUG_BLT24
-    ErrorF ("\n");
-#endif
-}
-
-#if FB_SHIFT == FB_STIP_SHIFT + 1
-
-/*
- * Could be generalized to FB_SHIFT > FB_STIP_SHIFT + 1 by
- * creating an ring of values stepped through for each line
- */
-
-void
-fbBltOdd (FbBits    *srcLine,
-	  FbStride  srcStrideEven,
-	  FbStride  srcStrideOdd,
-	  int	    srcXEven,
-	  int	    srcXOdd,
-
-	  FbBits    *dstLine,
-	  FbStride  dstStrideEven,
-	  FbStride  dstStrideOdd,
-	  int	    dstXEven,
-	  int	    dstXOdd,
-
-	  int	    width,
-	  int	    height,
-
-	  int	    alu,
-	  FbBits    pm,
-	  int	    bpp)
-{
-    FbBits  *src;
-    int	    leftShiftEven, rightShiftEven;
-    FbBits  startmaskEven, endmaskEven;
-    int	    nmiddleEven;
-    
-    FbBits  *dst;
-    int	    leftShiftOdd, rightShiftOdd;
-    FbBits  startmaskOdd, endmaskOdd;
-    int	    nmiddleOdd;
-
-    int	    leftShift, rightShift;
-    FbBits  startmask, endmask;
-    int	    nmiddle;
-    
-    int	    srcX, dstX;
-    
-    FbBits  bits, bits1;
-    int	    n;
-    
-    Bool    destInvarient;
-    Bool    even;
-    FbDeclareMergeRop ();
-
-    FbInitializeMergeRop (alu, pm);
-    destInvarient = FbDestInvarientMergeRop();
-
-    srcLine += srcXEven >> FB_SHIFT;
-    dstLine += dstXEven >> FB_SHIFT;
-    srcXEven &= FB_MASK;
-    dstXEven &= FB_MASK;
-    srcXOdd &= FB_MASK;
-    dstXOdd &= FB_MASK;
-
-    FbMaskBits(dstXEven, width, startmaskEven, nmiddleEven, endmaskEven);
-    FbMaskBits(dstXOdd, width, startmaskOdd, nmiddleOdd, endmaskOdd);
-    
-    even = TRUE;
-    InitializeShifts(srcXEven, dstXEven, leftShiftEven, rightShiftEven);
-    InitializeShifts(srcXOdd, dstXOdd, leftShiftOdd, rightShiftOdd);
-    while (height--)
-    {
-	src = srcLine;
-	dst = dstLine;
-	if (even)
-	{
-	    srcX = srcXEven;
-	    dstX = dstXEven;
-	    startmask = startmaskEven;
-	    endmask = endmaskEven;
-	    nmiddle = nmiddleEven;
-	    leftShift = leftShiftEven;
-	    rightShift = rightShiftEven;
-	    srcLine += srcStrideEven;
-	    dstLine += dstStrideEven;
-	    even = FALSE;
-	}
-	else
-	{
-	    srcX = srcXOdd;
-	    dstX = dstXOdd;
-	    startmask = startmaskOdd;
-	    endmask = endmaskOdd;
-	    nmiddle = nmiddleOdd;
-	    leftShift = leftShiftOdd;
-	    rightShift = rightShiftOdd;
-	    srcLine += srcStrideOdd;
-	    dstLine += dstStrideOdd;
-	    even = TRUE;
-	}
-	if (srcX == dstX)
-	{
-	    if (startmask)
-	    {
-		bits = READ(src++);
-		WRITE(dst, FbDoMaskMergeRop (bits, READ(dst), startmask));
-		dst++;
-	    }
-	    n = nmiddle;
-	    if (destInvarient)
-	    {
-		while (n--)
-		{
-		    bits = READ(src++);
-		    WRITE(dst, FbDoDestInvarientMergeRop(bits));
-		    dst++;
-		}
-	    }
-	    else
-	    {
-		while (n--)
-		{
-		    bits = READ(src++);
-		    WRITE(dst, FbDoMergeRop (bits, READ(dst)));
-		    dst++;
-		}
-	    }
-	    if (endmask)
-	    {
-		bits = READ(src);
-		WRITE(dst, FbDoMaskMergeRop(bits, READ(dst), endmask));
-	    }
-	}
-	else
-	{
-	    bits = 0;
-	    if (srcX > dstX)
-		bits = READ(src++);
-	    if (startmask)
-	    {
-		bits1 = FbScrLeft(bits, leftShift);
-		bits = READ(src++);
-		bits1 |= FbScrRight(bits, rightShift);
-		WRITE(dst, FbDoMaskMergeRop (bits1, READ(dst), startmask));
-		dst++;
-	    }
-	    n = nmiddle;
-	    if (destInvarient)
-	    {
-		while (n--)
-		{
-		    bits1 = FbScrLeft(bits, leftShift);
-		    bits = READ(src++);
-		    bits1 |= FbScrRight(bits, rightShift);
-		    WRITE(dst, FbDoDestInvarientMergeRop(bits1));
-		    dst++;
-		}
-	    }
-	    else
-	    {
-		while (n--)
-		{
-		    bits1 = FbScrLeft(bits, leftShift);
-		    bits = READ(src++);
-		    bits1 |= FbScrRight(bits, rightShift);
-		    WRITE(dst, FbDoMergeRop(bits1, READ(dst)));
-		    dst++;
-		}
-	    }
-	    if (endmask)
-	    {
-		bits1 = FbScrLeft(bits, leftShift);
-		if (FbScrLeft(endmask, rightShift))
-		{
-		    bits = READ(src);
-		    bits1 |= FbScrRight(bits, rightShift);
-		}
-		WRITE(dst, FbDoMaskMergeRop (bits1, READ(dst), endmask));
-	    }
-	}
-    }
-}
-
-void
-fbBltOdd24 (FbBits	*srcLine,
-	    FbStride	srcStrideEven,
-	    FbStride	srcStrideOdd,
-	    int		srcXEven,
-	    int		srcXOdd,
-
-	    FbBits	*dstLine,
-	    FbStride	dstStrideEven,
-	    FbStride	dstStrideOdd,
-	    int		dstXEven,
-	    int		dstXOdd,
-
-	    int		width,
-	    int		height,
-
-	    int		alu,
-	    FbBits	pm)
-{
-    Bool    even = TRUE;
-    
-    while (height--)
-    {
-	if (even)
-	{
-	    fbBlt24Line (srcLine, srcXEven, dstLine, dstXEven,
-			 width, alu, pm, FALSE);
-	    srcLine += srcStrideEven;
-	    dstLine += dstStrideEven;
-	    even = FALSE;
-	}
-	else
-	{
-	    fbBlt24Line (srcLine, srcXOdd, dstLine, dstXOdd,
-			 width, alu, pm, FALSE);
-	    srcLine += srcStrideOdd;
-	    dstLine += dstStrideOdd;
-	    even = TRUE;
-	}
-    }
-}
-
-#endif
-
-#if FB_STIP_SHIFT != FB_SHIFT
-void
-fbSetBltOdd (FbStip	*stip,
-	     FbStride	stipStride,
-	     int	srcX,
-	     FbBits	**bits,
-	     FbStride	*strideEven,
-	     FbStride	*strideOdd,
-	     int	*srcXEven,
-	     int	*srcXOdd)
-{
-    int	    srcAdjust;
-    int	    strideAdjust;
-
-    /*
-     * bytes needed to align source
-     */
-    srcAdjust = (((int) stip) & (FB_MASK >> 3));
-    /*
-     * FbStip units needed to align stride
-     */
-    strideAdjust = stipStride & (FB_MASK >> FB_STIP_SHIFT);
-
-    *bits = (FbBits *) ((char *) stip - srcAdjust);
-    if (srcAdjust)
-    {
-	*strideEven = FbStipStrideToBitsStride (stipStride + 1);
-	*strideOdd = FbStipStrideToBitsStride (stipStride);
-
-	*srcXEven = srcX + (srcAdjust << 3);
-	*srcXOdd = srcX + (srcAdjust << 3) - (strideAdjust << FB_STIP_SHIFT);
-    }
-    else
-    {
-	*strideEven = FbStipStrideToBitsStride (stipStride);
-	*strideOdd = FbStipStrideToBitsStride (stipStride + 1);
-	
-	*srcXEven = srcX;
-	*srcXOdd = srcX + (strideAdjust << FB_STIP_SHIFT);
-    }
-}
-#endif
-
-void
-fbBltStip (FbStip   *src,
-	   FbStride srcStride,	    /* in FbStip units, not FbBits units */
-	   int	    srcX,
-	   
-	   FbStip   *dst,
-	   FbStride dstStride,	    /* in FbStip units, not FbBits units */
-	   int	    dstX,
-
-	   int	    width, 
-	   int	    height,
-
-	   int	    alu,
-	   FbBits   pm,
-	   int	    bpp)
-{
-#if FB_STIP_SHIFT != FB_SHIFT
-    if (FB_STIP_ODDSTRIDE(srcStride) || FB_STIP_ODDPTR(src) ||
-	FB_STIP_ODDSTRIDE(dstStride) || FB_STIP_ODDPTR(dst))
-    {
-	FbStride    srcStrideEven, srcStrideOdd;
-	FbStride    dstStrideEven, dstStrideOdd;
-	int	    srcXEven, srcXOdd;
-	int	    dstXEven, dstXOdd;
-	FbBits	    *s, *d;
-	int	    sx, dx;
-	
-	src += srcX >> FB_STIP_SHIFT;
-	srcX &= FB_STIP_MASK;
-	dst += dstX >> FB_STIP_SHIFT;
-	dstX &= FB_STIP_MASK;
-	
-	fbSetBltOdd (src, srcStride, srcX,
-		     &s,
-		     &srcStrideEven, &srcStrideOdd,
-		     &srcXEven, &srcXOdd);
-		     
-	fbSetBltOdd (dst, dstStride, dstX,
-		     &d,
-		     &dstStrideEven, &dstStrideOdd,
-		     &dstXEven, &dstXOdd);
-		     
-	if (bpp == 24 && !FbCheck24Pix (pm))
-	{
-	    fbBltOdd24  (s, srcStrideEven, srcStrideOdd,
-			 srcXEven, srcXOdd,
-
-			 d, dstStrideEven, dstStrideOdd,
-			 dstXEven, dstXOdd,
-
-			 width, height, alu, pm);
-	}
-	else
-	{
-	    fbBltOdd (s, srcStrideEven, srcStrideOdd,
-		      srcXEven, srcXOdd,
-    
-		      d, dstStrideEven, dstStrideOdd,
-		      dstXEven, dstXOdd,
-    
-		      width, height, alu, pm, bpp);
-	}
-    }
-    else
-#endif
-    {
-	fbBlt ((FbBits *) src, FbStipStrideToBitsStride (srcStride), 
-	       srcX, 
-	       (FbBits *) dst, FbStipStrideToBitsStride (dstStride), 
-	       dstX, 
-	       width, height,
-	       alu, pm, bpp, FALSE, FALSE);
-    }
-}
->>>>>>> 01df5d59
+/*
+ * Copyright © 1998 Keith Packard
+ *
+ * Permission to use, copy, modify, distribute, and sell this software and its
+ * documentation for any purpose is hereby granted without fee, provided that
+ * the above copyright notice appear in all copies and that both that
+ * copyright notice and this permission notice appear in supporting
+ * documentation, and that the name of Keith Packard not be used in
+ * advertising or publicity pertaining to distribution of the software without
+ * specific, written prior permission.  Keith Packard makes no
+ * representations about the suitability of this software for any purpose.  It
+ * is provided "as is" without express or implied warranty.
+ *
+ * KEITH PACKARD DISCLAIMS ALL WARRANTIES WITH REGARD TO THIS SOFTWARE,
+ * INCLUDING ALL IMPLIED WARRANTIES OF MERCHANTABILITY AND FITNESS, IN NO
+ * EVENT SHALL KEITH PACKARD BE LIABLE FOR ANY SPECIAL, INDIRECT OR
+ * CONSEQUENTIAL DAMAGES OR ANY DAMAGES WHATSOEVER RESULTING FROM LOSS OF USE,
+ * DATA OR PROFITS, WHETHER IN AN ACTION OF CONTRACT, NEGLIGENCE OR OTHER
+ * TORTIOUS ACTION, ARISING OUT OF OR IN CONNECTION WITH THE USE OR
+ * PERFORMANCE OF THIS SOFTWARE.
+ */
+
+#ifdef HAVE_DIX_CONFIG_H
+#include <dix-config.h>
+#endif
+
+#include <string.h>
+#include "fb.h"
+
+#define InitializeShifts(sx,dx,ls,rs) { \
+    if (sx != dx) { \
+	if (sx > dx) { \
+	    ls = sx - dx; \
+	    rs = FB_UNIT - ls; \
+	} else { \
+	    rs = dx - sx; \
+	    ls = FB_UNIT - rs; \
+	} \
+    } \
+}
+
+void
+fbBlt (FbBits   *srcLine,
+       FbStride	srcStride,
+       int	srcX,
+       
+       FbBits   *dstLine,
+       FbStride dstStride,
+       int	dstX,
+       
+       int	width, 
+       int	height,
+       
+       int	alu,
+       FbBits	pm,
+       int	bpp,
+       
+       Bool	reverse,
+       Bool	upsidedown)
+{
+    FbBits  *src, *dst;
+    int	    leftShift, rightShift;
+    FbBits  startmask, endmask;
+    FbBits  bits, bits1;
+    int	    n, nmiddle;
+    Bool    destInvarient;
+    int	    startbyte, endbyte;
+    int     careful;
+    FbDeclareMergeRop ();
+
+    if (bpp == 24 && !FbCheck24Pix (pm))
+    {
+	fbBlt24 (srcLine, srcStride, srcX, dstLine, dstStride, dstX,
+		 width, height, alu, pm, reverse, upsidedown);
+	return;
+    }
+
+    careful = !((srcLine < dstLine && srcLine + width * (bpp>>3) > dstLine) ||
+                (dstLine < srcLine && dstLine + width * (bpp>>3) > srcLine)) ||
+              (bpp & 7);
+
+    if (alu == GXcopy && pm == FB_ALLONES && !careful &&
+            !(srcX & 7) && !(dstX & 7) && !(width & 7)) {
+        int i;
+        CARD8 *src = (CARD8 *) srcLine;
+        CARD8 *dst = (CARD8 *) dstLine;
+
+        srcStride *= sizeof(FbBits);
+        dstStride *= sizeof(FbBits);
+        width >>= 3;
+        src += (srcX >> 3);
+        dst += (dstX >> 3);
+
+        if (!upsidedown)
+            for (i = 0; i < height; i++)
+                MEMCPY_WRAPPED(dst + i * dstStride, src + i * srcStride, width);
+        else
+            for (i = height - 1; i >= 0; i--)
+                MEMCPY_WRAPPED(dst + i * dstStride, src + i * srcStride, width);
+
+        return;
+    }
+
+    FbInitializeMergeRop(alu, pm);
+    destInvarient = FbDestInvarientMergeRop();
+    if (upsidedown)
+    {
+	srcLine += (height - 1) * (srcStride);
+	dstLine += (height - 1) * (dstStride);
+	srcStride = -srcStride;
+	dstStride = -dstStride;
+    }
+    FbMaskBitsBytes (dstX, width, destInvarient, startmask, startbyte,
+		     nmiddle, endmask, endbyte);
+    if (reverse)
+    {
+	srcLine += ((srcX + width - 1) >> FB_SHIFT) + 1;
+	dstLine += ((dstX + width - 1) >> FB_SHIFT) + 1;
+	srcX = (srcX + width - 1) & FB_MASK;
+	dstX = (dstX + width - 1) & FB_MASK;
+    }
+    else
+    {
+	srcLine += srcX >> FB_SHIFT;
+	dstLine += dstX >> FB_SHIFT;
+	srcX &= FB_MASK;
+	dstX &= FB_MASK;
+    }
+    if (srcX == dstX)
+    {
+	while (height--)
+	{
+	    src = srcLine;
+	    srcLine += srcStride;
+	    dst = dstLine;
+	    dstLine += dstStride;
+	    if (reverse)
+	    {
+		if (endmask)
+		{
+		    bits = READ(--src);
+		    --dst;
+		    FbDoRightMaskByteMergeRop(dst, bits, endbyte, endmask);
+		}
+		n = nmiddle;
+		if (destInvarient)
+		{
+		    while (n--)
+			WRITE(--dst, FbDoDestInvarientMergeRop(READ(--src)));
+		}
+		else
+		{
+		    while (n--)
+		    {
+			bits = READ(--src);
+			--dst;
+			WRITE(dst, FbDoMergeRop (bits, READ(dst)));
+		    }
+		}
+		if (startmask)
+		{
+		    bits = READ(--src);
+		    --dst;
+		    FbDoLeftMaskByteMergeRop(dst, bits, startbyte, startmask);
+		}
+	    }
+	    else
+	    {
+		if (startmask)
+		{
+		    bits = READ(src++);
+		    FbDoLeftMaskByteMergeRop(dst, bits, startbyte, startmask);
+		    dst++;
+		}
+		n = nmiddle;
+		if (destInvarient)
+		{
+#if 0
+		    /*
+		     * This provides some speedup on screen->screen blts
+		     * over the PCI bus, usually about 10%.  But fb
+		     * isn't usually used for this operation...
+		     */
+		    if (_ca2 + 1 == 0 && _cx2 == 0)
+		    {
+			FbBits	t1, t2, t3, t4;
+			while (n >= 4)
+			{
+			    t1 = *src++;
+			    t2 = *src++;
+			    t3 = *src++;
+			    t4 = *src++;
+			    *dst++ = t1;
+			    *dst++ = t2;
+			    *dst++ = t3;
+			    *dst++ = t4;
+			    n -= 4;
+			}
+		    }
+#endif
+		    while (n--)
+			WRITE(dst++, FbDoDestInvarientMergeRop(READ(src++)));
+		}
+		else
+		{
+		    while (n--)
+		    {
+			bits = READ(src++);
+			WRITE(dst, FbDoMergeRop (bits, READ(dst)));
+			dst++;
+		    }
+		}
+		if (endmask)
+		{
+		    bits = READ(src);
+		    FbDoRightMaskByteMergeRop(dst, bits, endbyte, endmask);
+		}
+	    }
+	}
+    }
+    else
+    {
+	if (srcX > dstX)
+	{
+	    leftShift = srcX - dstX;
+	    rightShift = FB_UNIT - leftShift;
+	}
+	else
+	{
+	    rightShift = dstX - srcX;
+	    leftShift = FB_UNIT - rightShift;
+	}
+	while (height--)
+	{
+	    src = srcLine;
+	    srcLine += srcStride;
+	    dst = dstLine;
+	    dstLine += dstStride;
+	    
+	    bits1 = 0;
+	    if (reverse)
+	    {
+		if (srcX < dstX)
+		    bits1 = READ(--src);
+		if (endmask)
+		{
+		    bits = FbScrRight(bits1, rightShift); 
+		    if (FbScrRight(endmask, leftShift))
+		    {
+			bits1 = READ(--src);
+			bits |= FbScrLeft(bits1, leftShift);
+		    }
+		    --dst;
+		    FbDoRightMaskByteMergeRop(dst, bits, endbyte, endmask);
+		}
+		n = nmiddle;
+		if (destInvarient)
+		{
+		    while (n--)
+		    {
+			bits = FbScrRight(bits1, rightShift); 
+			bits1 = READ(--src);
+			bits |= FbScrLeft(bits1, leftShift);
+			--dst;
+			WRITE(dst, FbDoDestInvarientMergeRop(bits));
+		    }
+		}
+		else
+		{
+		    while (n--)
+		    {
+			bits = FbScrRight(bits1, rightShift); 
+			bits1 = READ(--src);
+			bits |= FbScrLeft(bits1, leftShift);
+			--dst;
+			WRITE(dst, FbDoMergeRop(bits, READ(dst)));
+		    }
+		}
+		if (startmask)
+		{
+		    bits = FbScrRight(bits1, rightShift); 
+		    if (FbScrRight(startmask, leftShift))
+		    {
+			bits1 = READ(--src);
+			bits |= FbScrLeft(bits1, leftShift);
+		    }
+		    --dst;
+		    FbDoLeftMaskByteMergeRop (dst, bits, startbyte, startmask);
+		}
+	    }
+	    else
+	    {
+		if (srcX > dstX)
+		    bits1 = READ(src++);
+		if (startmask)
+		{
+		    bits = FbScrLeft(bits1, leftShift); 
+		    if (FbScrLeft(startmask, rightShift))
+		    {
+			bits1 = READ(src++);
+			bits |= FbScrRight(bits1, rightShift);
+		    }
+		    FbDoLeftMaskByteMergeRop (dst, bits, startbyte, startmask);
+		    dst++;
+		}
+		n = nmiddle;
+		if (destInvarient)
+		{
+		    while (n--)
+		    {
+			bits = FbScrLeft(bits1, leftShift); 
+			bits1 = READ(src++);
+			bits |= FbScrRight(bits1, rightShift);
+			WRITE(dst, FbDoDestInvarientMergeRop(bits));
+			dst++;
+		    }
+		}
+		else
+		{
+		    while (n--)
+		    {
+			bits = FbScrLeft(bits1, leftShift); 
+			bits1 = READ(src++);
+			bits |= FbScrRight(bits1, rightShift);
+			WRITE(dst, FbDoMergeRop(bits, READ(dst)));
+			dst++;
+		    }
+		}
+		if (endmask)
+		{
+		    bits = FbScrLeft(bits1, leftShift); 
+		    if (FbScrLeft(endmask, rightShift))
+		    {
+			bits1 = READ(src);
+			bits |= FbScrRight(bits1, rightShift);
+		    }
+		    FbDoRightMaskByteMergeRop (dst, bits, endbyte, endmask);
+		}
+	    }
+	}
+    }
+}
+
+
+#undef DEBUG_BLT24
+#ifdef DEBUG_BLT24
+
+static unsigned long
+getPixel (char *src, int x)
+{
+    unsigned long   l;
+
+    l = 0;
+    memcpy (&l, src + x * 3, 3);
+    return l;
+}
+#endif
+
+static void
+fbBlt24Line (FbBits	    *src,
+	     int	    srcX,
+
+	     FbBits	    *dst,
+	     int	    dstX,
+
+	     int	    width,
+
+	     int	    alu,
+	     FbBits	    pm,
+	 
+	     Bool	    reverse)
+{
+#ifdef DEBUG_BLT24
+    char    *origDst = (char *) dst;
+    FbBits  *origLine = dst + ((dstX >> FB_SHIFT) - 1);
+    int	    origNlw = ((width + FB_MASK) >> FB_SHIFT) + 3;
+    int	    origX = dstX / 24;
+#endif
+    
+    int	    leftShift, rightShift;
+    FbBits  startmask, endmask;
+    int	    n;
+    
+    FbBits  bits, bits1;
+    FbBits  mask;
+
+    int	    rot;
+    FbDeclareMergeRop ();
+    
+    FbInitializeMergeRop (alu, FB_ALLONES);
+    FbMaskBits(dstX, width, startmask, n, endmask);
+#ifdef DEBUG_BLT24
+    ErrorF ("dstX %d width %d reverse %d\n", dstX, width, reverse);
+#endif
+    if (reverse)
+    {
+	src += ((srcX + width - 1) >> FB_SHIFT) + 1;
+	dst += ((dstX + width - 1) >> FB_SHIFT) + 1;
+	rot = FbFirst24Rot (((dstX + width - 8) & FB_MASK));
+	rot = FbPrev24Rot(rot);
+#ifdef DEBUG_BLT24
+	ErrorF ("dstX + width - 8: %d rot: %d\n", (dstX + width - 8) & FB_MASK, rot);
+#endif
+	srcX = (srcX + width - 1) & FB_MASK;
+	dstX = (dstX + width - 1) & FB_MASK;
+    }
+    else
+    {
+	src += srcX >> FB_SHIFT;
+	dst += dstX >> FB_SHIFT;
+	srcX &= FB_MASK;
+	dstX &= FB_MASK;
+	rot = FbFirst24Rot (dstX);
+#ifdef DEBUG_BLT24
+	ErrorF ("dstX: %d rot: %d\n", dstX, rot);
+#endif
+    }
+    mask = FbRot24(pm,rot);
+#ifdef DEBUG_BLT24
+    ErrorF ("pm 0x%x mask 0x%x\n", pm, mask);
+#endif
+    if (srcX == dstX)
+    {
+	if (reverse)
+	{
+	    if (endmask)
+	    {
+		bits = READ(--src);
+		--dst;
+		WRITE(dst, FbDoMaskMergeRop (bits, READ(dst), mask & endmask));
+		mask = FbPrev24Pix (mask);
+	    }
+	    while (n--)
+	    {
+		bits = READ(--src);
+		--dst;
+		WRITE(dst, FbDoMaskMergeRop (bits, READ(dst), mask));
+		mask = FbPrev24Pix (mask);
+	    }
+	    if (startmask)
+	    {
+		bits = READ(--src);
+		--dst;
+		WRITE(dst, FbDoMaskMergeRop(bits, READ(dst), mask & startmask));
+	    }
+	}
+	else
+	{
+	    if (startmask)
+	    {
+		bits = READ(src++);
+		WRITE(dst, FbDoMaskMergeRop (bits, READ(dst), mask & startmask));
+		dst++;
+		mask = FbNext24Pix(mask);
+	    }
+	    while (n--)
+	    {
+		bits = READ(src++);
+		WRITE(dst, FbDoMaskMergeRop (bits, READ(dst), mask));
+		dst++;
+		mask = FbNext24Pix(mask);
+	    }
+	    if (endmask)
+	    {
+		bits = READ(src);
+		WRITE(dst, FbDoMaskMergeRop(bits, READ(dst), mask & endmask));
+	    }
+	}
+    }
+    else
+    {
+	if (srcX > dstX)
+	{
+	    leftShift = srcX - dstX;
+	    rightShift = FB_UNIT - leftShift;
+	}
+	else
+	{
+	    rightShift = dstX - srcX;
+	    leftShift = FB_UNIT - rightShift;
+	}
+	
+	bits1 = 0;
+	if (reverse)
+	{
+	    if (srcX < dstX)
+		bits1 = READ(--src);
+	    if (endmask)
+	    {
+		bits = FbScrRight(bits1, rightShift); 
+		if (FbScrRight(endmask, leftShift))
+		{
+		    bits1 = READ(--src);
+		    bits |= FbScrLeft(bits1, leftShift);
+		}
+		--dst;
+		WRITE(dst, FbDoMaskMergeRop (bits, READ(dst), mask & endmask));
+		mask = FbPrev24Pix(mask);
+	    }
+	    while (n--)
+	    {
+		bits = FbScrRight(bits1, rightShift); 
+		bits1 = READ(--src);
+		bits |= FbScrLeft(bits1, leftShift);
+		--dst;
+		WRITE(dst, FbDoMaskMergeRop(bits, READ(dst), mask));
+		mask = FbPrev24Pix(mask);
+	    }
+	    if (startmask)
+	    {
+		bits = FbScrRight(bits1, rightShift); 
+		if (FbScrRight(startmask, leftShift))
+		{
+		    bits1 = READ(--src);
+		    bits |= FbScrLeft(bits1, leftShift);
+		}
+		--dst;
+		WRITE(dst, FbDoMaskMergeRop (bits, READ(dst), mask & startmask));
+	    }
+	}
+	else
+	{
+	    if (srcX > dstX)
+		bits1 = READ(src++);
+	    if (startmask)
+	    {
+		bits = FbScrLeft(bits1, leftShift); 
+		bits1 = READ(src++);
+		bits |= FbScrRight(bits1, rightShift);
+		WRITE(dst, FbDoMaskMergeRop (bits, READ(dst), mask & startmask));
+		dst++;
+		mask = FbNext24Pix(mask);
+	    }
+	    while (n--)
+	    {
+		bits = FbScrLeft(bits1, leftShift); 
+		bits1 = READ(src++);
+		bits |= FbScrRight(bits1, rightShift);
+		WRITE(dst, FbDoMaskMergeRop(bits, READ(dst), mask));
+		dst++;
+		mask = FbNext24Pix(mask);
+	    }
+	    if (endmask)
+	    {
+		bits = FbScrLeft(bits1, leftShift); 
+		if (FbScrLeft(endmask, rightShift))
+		{
+		    bits1 = READ(src);
+		    bits |= FbScrRight(bits1, rightShift);
+		}
+		WRITE(dst, FbDoMaskMergeRop (bits, READ(dst), mask & endmask));
+	    }
+	}
+    }
+#ifdef DEBUG_BLT24
+    {
+	int firstx, lastx, x;
+
+	firstx = origX;
+	if (firstx)
+	    firstx--;
+	lastx = origX + width/24 + 1;
+	for (x = firstx; x <= lastx; x++)
+	    ErrorF ("%06x ", getPixel (origDst, x));
+	ErrorF ("\n");
+	while (origNlw--)
+	    ErrorF ("%08x ", *origLine++);
+	ErrorF ("\n");
+    }
+#endif
+}
+
+void
+fbBlt24 (FbBits	    *srcLine,
+	 FbStride   srcStride,
+	 int	    srcX,
+
+	 FbBits	    *dstLine,
+	 FbStride   dstStride,
+	 int	    dstX,
+
+	 int	    width, 
+	 int	    height,
+
+	 int	    alu,
+	 FbBits	    pm,
+
+	 Bool	    reverse,
+	 Bool	    upsidedown)
+{
+    if (upsidedown)
+    {
+	srcLine += (height-1) * srcStride;
+	dstLine += (height-1) * dstStride;
+	srcStride = -srcStride;
+	dstStride = -dstStride;
+    }
+    while (height--)
+    {
+	fbBlt24Line (srcLine, srcX, dstLine, dstX, width, alu, pm, reverse);
+	srcLine += srcStride;
+	dstLine += dstStride;
+    }
+#ifdef DEBUG_BLT24
+    ErrorF ("\n");
+#endif
+}
+
+#if FB_SHIFT == FB_STIP_SHIFT + 1
+
+/*
+ * Could be generalized to FB_SHIFT > FB_STIP_SHIFT + 1 by
+ * creating an ring of values stepped through for each line
+ */
+
+void
+fbBltOdd (FbBits    *srcLine,
+	  FbStride  srcStrideEven,
+	  FbStride  srcStrideOdd,
+	  int	    srcXEven,
+	  int	    srcXOdd,
+
+	  FbBits    *dstLine,
+	  FbStride  dstStrideEven,
+	  FbStride  dstStrideOdd,
+	  int	    dstXEven,
+	  int	    dstXOdd,
+
+	  int	    width,
+	  int	    height,
+
+	  int	    alu,
+	  FbBits    pm,
+	  int	    bpp)
+{
+    FbBits  *src;
+    int	    leftShiftEven, rightShiftEven;
+    FbBits  startmaskEven, endmaskEven;
+    int	    nmiddleEven;
+    
+    FbBits  *dst;
+    int	    leftShiftOdd, rightShiftOdd;
+    FbBits  startmaskOdd, endmaskOdd;
+    int	    nmiddleOdd;
+
+    int	    leftShift, rightShift;
+    FbBits  startmask, endmask;
+    int	    nmiddle;
+    
+    int	    srcX, dstX;
+    
+    FbBits  bits, bits1;
+    int	    n;
+    
+    Bool    destInvarient;
+    Bool    even;
+    FbDeclareMergeRop ();
+
+    FbInitializeMergeRop (alu, pm);
+    destInvarient = FbDestInvarientMergeRop();
+
+    srcLine += srcXEven >> FB_SHIFT;
+    dstLine += dstXEven >> FB_SHIFT;
+    srcXEven &= FB_MASK;
+    dstXEven &= FB_MASK;
+    srcXOdd &= FB_MASK;
+    dstXOdd &= FB_MASK;
+
+    FbMaskBits(dstXEven, width, startmaskEven, nmiddleEven, endmaskEven);
+    FbMaskBits(dstXOdd, width, startmaskOdd, nmiddleOdd, endmaskOdd);
+    
+    even = TRUE;
+    InitializeShifts(srcXEven, dstXEven, leftShiftEven, rightShiftEven);
+    InitializeShifts(srcXOdd, dstXOdd, leftShiftOdd, rightShiftOdd);
+    while (height--)
+    {
+	src = srcLine;
+	dst = dstLine;
+	if (even)
+	{
+	    srcX = srcXEven;
+	    dstX = dstXEven;
+	    startmask = startmaskEven;
+	    endmask = endmaskEven;
+	    nmiddle = nmiddleEven;
+	    leftShift = leftShiftEven;
+	    rightShift = rightShiftEven;
+	    srcLine += srcStrideEven;
+	    dstLine += dstStrideEven;
+	    even = FALSE;
+	}
+	else
+	{
+	    srcX = srcXOdd;
+	    dstX = dstXOdd;
+	    startmask = startmaskOdd;
+	    endmask = endmaskOdd;
+	    nmiddle = nmiddleOdd;
+	    leftShift = leftShiftOdd;
+	    rightShift = rightShiftOdd;
+	    srcLine += srcStrideOdd;
+	    dstLine += dstStrideOdd;
+	    even = TRUE;
+	}
+	if (srcX == dstX)
+	{
+	    if (startmask)
+	    {
+		bits = READ(src++);
+		WRITE(dst, FbDoMaskMergeRop (bits, READ(dst), startmask));
+		dst++;
+	    }
+	    n = nmiddle;
+	    if (destInvarient)
+	    {
+		while (n--)
+		{
+		    bits = READ(src++);
+		    WRITE(dst, FbDoDestInvarientMergeRop(bits));
+		    dst++;
+		}
+	    }
+	    else
+	    {
+		while (n--)
+		{
+		    bits = READ(src++);
+		    WRITE(dst, FbDoMergeRop (bits, READ(dst)));
+		    dst++;
+		}
+	    }
+	    if (endmask)
+	    {
+		bits = READ(src);
+		WRITE(dst, FbDoMaskMergeRop(bits, READ(dst), endmask));
+	    }
+	}
+	else
+	{
+	    bits = 0;
+	    if (srcX > dstX)
+		bits = READ(src++);
+	    if (startmask)
+	    {
+		bits1 = FbScrLeft(bits, leftShift);
+		bits = READ(src++);
+		bits1 |= FbScrRight(bits, rightShift);
+		WRITE(dst, FbDoMaskMergeRop (bits1, READ(dst), startmask));
+		dst++;
+	    }
+	    n = nmiddle;
+	    if (destInvarient)
+	    {
+		while (n--)
+		{
+		    bits1 = FbScrLeft(bits, leftShift);
+		    bits = READ(src++);
+		    bits1 |= FbScrRight(bits, rightShift);
+		    WRITE(dst, FbDoDestInvarientMergeRop(bits1));
+		    dst++;
+		}
+	    }
+	    else
+	    {
+		while (n--)
+		{
+		    bits1 = FbScrLeft(bits, leftShift);
+		    bits = READ(src++);
+		    bits1 |= FbScrRight(bits, rightShift);
+		    WRITE(dst, FbDoMergeRop(bits1, READ(dst)));
+		    dst++;
+		}
+	    }
+	    if (endmask)
+	    {
+		bits1 = FbScrLeft(bits, leftShift);
+		if (FbScrLeft(endmask, rightShift))
+		{
+		    bits = READ(src);
+		    bits1 |= FbScrRight(bits, rightShift);
+		}
+		WRITE(dst, FbDoMaskMergeRop (bits1, READ(dst), endmask));
+	    }
+	}
+    }
+}
+
+void
+fbBltOdd24 (FbBits	*srcLine,
+	    FbStride	srcStrideEven,
+	    FbStride	srcStrideOdd,
+	    int		srcXEven,
+	    int		srcXOdd,
+
+	    FbBits	*dstLine,
+	    FbStride	dstStrideEven,
+	    FbStride	dstStrideOdd,
+	    int		dstXEven,
+	    int		dstXOdd,
+
+	    int		width,
+	    int		height,
+
+	    int		alu,
+	    FbBits	pm)
+{
+    Bool    even = TRUE;
+    
+    while (height--)
+    {
+	if (even)
+	{
+	    fbBlt24Line (srcLine, srcXEven, dstLine, dstXEven,
+			 width, alu, pm, FALSE);
+	    srcLine += srcStrideEven;
+	    dstLine += dstStrideEven;
+	    even = FALSE;
+	}
+	else
+	{
+	    fbBlt24Line (srcLine, srcXOdd, dstLine, dstXOdd,
+			 width, alu, pm, FALSE);
+	    srcLine += srcStrideOdd;
+	    dstLine += dstStrideOdd;
+	    even = TRUE;
+	}
+    }
+}
+
+#endif
+
+#if FB_STIP_SHIFT != FB_SHIFT
+void
+fbSetBltOdd (FbStip	*stip,
+	     FbStride	stipStride,
+	     int	srcX,
+	     FbBits	**bits,
+	     FbStride	*strideEven,
+	     FbStride	*strideOdd,
+	     int	*srcXEven,
+	     int	*srcXOdd)
+{
+    int	    srcAdjust;
+    int	    strideAdjust;
+
+    /*
+     * bytes needed to align source
+     */
+    srcAdjust = (((int) stip) & (FB_MASK >> 3));
+    /*
+     * FbStip units needed to align stride
+     */
+    strideAdjust = stipStride & (FB_MASK >> FB_STIP_SHIFT);
+
+    *bits = (FbBits *) ((char *) stip - srcAdjust);
+    if (srcAdjust)
+    {
+	*strideEven = FbStipStrideToBitsStride (stipStride + 1);
+	*strideOdd = FbStipStrideToBitsStride (stipStride);
+
+	*srcXEven = srcX + (srcAdjust << 3);
+	*srcXOdd = srcX + (srcAdjust << 3) - (strideAdjust << FB_STIP_SHIFT);
+    }
+    else
+    {
+	*strideEven = FbStipStrideToBitsStride (stipStride);
+	*strideOdd = FbStipStrideToBitsStride (stipStride + 1);
+	
+	*srcXEven = srcX;
+	*srcXOdd = srcX + (strideAdjust << FB_STIP_SHIFT);
+    }
+}
+#endif
+
+void
+fbBltStip (FbStip   *src,
+	   FbStride srcStride,	    /* in FbStip units, not FbBits units */
+	   int	    srcX,
+	   
+	   FbStip   *dst,
+	   FbStride dstStride,	    /* in FbStip units, not FbBits units */
+	   int	    dstX,
+
+	   int	    width, 
+	   int	    height,
+
+	   int	    alu,
+	   FbBits   pm,
+	   int	    bpp)
+{
+#if FB_STIP_SHIFT != FB_SHIFT
+    if (FB_STIP_ODDSTRIDE(srcStride) || FB_STIP_ODDPTR(src) ||
+	FB_STIP_ODDSTRIDE(dstStride) || FB_STIP_ODDPTR(dst))
+    {
+	FbStride    srcStrideEven, srcStrideOdd;
+	FbStride    dstStrideEven, dstStrideOdd;
+	int	    srcXEven, srcXOdd;
+	int	    dstXEven, dstXOdd;
+	FbBits	    *s, *d;
+	int	    sx, dx;
+	
+	src += srcX >> FB_STIP_SHIFT;
+	srcX &= FB_STIP_MASK;
+	dst += dstX >> FB_STIP_SHIFT;
+	dstX &= FB_STIP_MASK;
+	
+	fbSetBltOdd (src, srcStride, srcX,
+		     &s,
+		     &srcStrideEven, &srcStrideOdd,
+		     &srcXEven, &srcXOdd);
+		     
+	fbSetBltOdd (dst, dstStride, dstX,
+		     &d,
+		     &dstStrideEven, &dstStrideOdd,
+		     &dstXEven, &dstXOdd);
+		     
+	if (bpp == 24 && !FbCheck24Pix (pm))
+	{
+	    fbBltOdd24  (s, srcStrideEven, srcStrideOdd,
+			 srcXEven, srcXOdd,
+
+			 d, dstStrideEven, dstStrideOdd,
+			 dstXEven, dstXOdd,
+
+			 width, height, alu, pm);
+	}
+	else
+	{
+	    fbBltOdd (s, srcStrideEven, srcStrideOdd,
+		      srcXEven, srcXOdd,
+    
+		      d, dstStrideEven, dstStrideOdd,
+		      dstXEven, dstXOdd,
+    
+		      width, height, alu, pm, bpp);
+	}
+    }
+    else
+#endif
+    {
+	fbBlt ((FbBits *) src, FbStipStrideToBitsStride (srcStride), 
+	       srcX, 
+	       (FbBits *) dst, FbStipStrideToBitsStride (dstStride), 
+	       dstX, 
+	       width, height,
+	       alu, pm, bpp, FALSE, FALSE);
+    }
+}