--- conflicted
+++ resolved
@@ -35,12 +35,12 @@
  * Silicon Graphics, Inc.
  */
 
-<<<<<<< HEAD
 #ifdef INSERVER
 #define SERVEXTERN _declspec(dllimport)
 #else
 #define SERVEXTERN _declspec(dllexport)
-=======
+#endif
+
 /* doing #include <GL/glx.h> & #include <GL/glxext.h> could cause problems
  * with overlapping definitions, so let's use the easy way
  */
@@ -55,7 +55,6 @@
 #endif
 #ifndef GLX_RGBA_UNSIGNED_FLOAT_TYPE_EXT
 #define GLX_RGBA_UNSIGNED_FLOAT_TYPE_EXT   0x20B1
->>>>>>> e4ef724e
 #endif
 
 extern GLboolean __glXFreeContext(__GLXcontext * glxc);
