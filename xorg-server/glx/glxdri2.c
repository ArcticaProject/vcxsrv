--- conflicted
+++ resolved
@@ -1,1586 +1,791 @@
-<<<<<<< HEAD
-/*
- * Copyright © 2007 Red Hat, Inc
- *
- * Permission to use, copy, modify, distribute, and sell this software
- * and its documentation for any purpose is hereby granted without
- * fee, provided that the above copyright notice appear in all copies
- * and that both that copyright notice and this permission notice
- * appear in supporting documentation, and that the name of Red Hat,
- * Inc not be used in advertising or publicity pertaining to
- * distribution of the software without specific, written prior
- * permission.  Red Hat, Inc makes no representations about the
- * suitability of this software for any purpose.  It is provided "as
- * is" without express or implied warranty.
- *
- * RED HAT, INC DISCLAIMS ALL WARRANTIES WITH REGARD TO THIS SOFTWARE,
- * INCLUDING ALL IMPLIED WARRANTIES OF MERCHANTABILITY AND FITNESS, IN
- * NO EVENT SHALL RED HAT, INC BE LIABLE FOR ANY SPECIAL, INDIRECT OR
- * CONSEQUENTIAL DAMAGES OR ANY DAMAGES WHATSOEVER RESULTING FROM LOSS
- * OF USE, DATA OR PROFITS, WHETHER IN AN ACTION OF CONTRACT,
- * NEGLIGENCE OR OTHER TORTIOUS ACTION, ARISING OUT OF OR IN
- * CONNECTION WITH THE USE OR PERFORMANCE OF THIS SOFTWARE.
- */
-
-#ifdef HAVE_DIX_CONFIG_H
-#include <dix-config.h>
-#endif
-
-#include <stdint.h>
-#include <stdio.h>
-#include <string.h>
-#include <errno.h>
-#include <dlfcn.h>
-
-#include <drm.h>
-#include <GL/gl.h>
-#include <GL/internal/dri_interface.h>
-#include <GL/glxtokens.h>
-
-#include <windowstr.h>
-#include <os.h>
-
-#define _XF86DRI_SERVER_
-#include <xf86drm.h>
-#include <xf86.h>
-#include <dri2.h>
-
-#include "glxserver.h"
-#include "glxutil.h"
-#include "glxdricommon.h"
-
-#include "glapitable.h"
-#include "glapi.h"
-#include "glthread.h"
-#include "dispatch.h"
-#include "extension_string.h"
-
-typedef struct __GLXDRIscreen   __GLXDRIscreen;
-typedef struct __GLXDRIcontext  __GLXDRIcontext;
-typedef struct __GLXDRIdrawable __GLXDRIdrawable;
-
-struct __GLXDRIscreen {
-    __GLXscreen		 base;
-    __DRIscreen		*driScreen;
-    void		*driver;
-    int			 fd;
-
-    xf86EnterVTProc	*enterVT;
-    xf86LeaveVTProc	*leaveVT;
-
-    const __DRIcoreExtension *core;
-    const __DRIdri2Extension *dri2;
-    const __DRI2flushExtension *flush;
-    const __DRIcopySubBufferExtension *copySubBuffer;
-    const __DRIswapControlExtension *swapControl;
-    const __DRItexBufferExtension *texBuffer;
-
-    unsigned char glx_enable_bits[__GLX_EXT_BYTES];
-};
-
-struct __GLXDRIcontext {
-    __GLXcontext	 base;
-    __DRIcontext	*driContext;
-};
-
-#define MAX_DRAWABLE_BUFFERS 5
-
-struct __GLXDRIdrawable {
-    __GLXdrawable	 base;
-    __DRIdrawable	*driDrawable;
-    __GLXDRIscreen	*screen;
-
-    /* Dimensions as last reported by DRI2GetBuffers. */
-    int width;
-    int height;
-    __DRIbuffer buffers[MAX_DRAWABLE_BUFFERS];
-    int count;
-};
-
-static void
-__glXDRIdrawableDestroy(__GLXdrawable *drawable)
-{
-    __GLXDRIdrawable *private = (__GLXDRIdrawable *) drawable;
-    const __DRIcoreExtension *core = private->screen->core;
-    
-    (*core->destroyDrawable)(private->driDrawable);
-
-    __glXDrawableRelease(drawable);
-
-    free(private);
-}
-
-static void
-__glXDRIdrawableCopySubBuffer(__GLXdrawable *drawable,
-			       int x, int y, int w, int h)
-{
-    __GLXDRIdrawable *private = (__GLXDRIdrawable *) drawable;
-    BoxRec box;
-    RegionRec region;
-
-    box.x1 = x;
-    box.y1 = private->height - y - h;
-    box.x2 = x + w;
-    box.y2 = private->height - y;
-    RegionInit(&region, &box, 0);
-
-    DRI2CopyRegion(drawable->pDraw, &region,
-		   DRI2BufferFrontLeft, DRI2BufferBackLeft);
-}
-
-static void
-__glXDRIdrawableWaitX(__GLXdrawable *drawable)
-{
-    __GLXDRIdrawable *private = (__GLXDRIdrawable *) drawable;
-    BoxRec box;
-    RegionRec region;
-
-    box.x1 = 0;
-    box.y1 = 0;
-    box.x2 = private->width;
-    box.y2 = private->height;
-    RegionInit(&region, &box, 0);
-
-    DRI2CopyRegion(drawable->pDraw, &region,
-		   DRI2BufferFakeFrontLeft, DRI2BufferFrontLeft);
-}
-
-static void
-__glXDRIdrawableWaitGL(__GLXdrawable *drawable)
-{
-    __GLXDRIdrawable *private = (__GLXDRIdrawable *) drawable;
-    BoxRec box;
-    RegionRec region;
-
-    box.x1 = 0;
-    box.y1 = 0;
-    box.x2 = private->width;
-    box.y2 = private->height;
-    RegionInit(&region, &box, 0);
-
-    DRI2CopyRegion(drawable->pDraw, &region,
-		   DRI2BufferFrontLeft, DRI2BufferFakeFrontLeft);
-}
-
-static void
-__glXdriSwapEvent(ClientPtr client, void *data, int type, CARD64 ust,
-		  CARD64 msc, CARD64 sbc)
-{
-    __GLXdrawable *drawable = data;
-    xGLXBufferSwapComplete wire;
-
-    if (!(drawable->eventMask & GLX_BUFFER_SWAP_COMPLETE_INTEL_MASK))
-	return;
-
-    wire.type = __glXEventBase + GLX_BufferSwapComplete;
-    switch (type) {
-    case DRI2_EXCHANGE_COMPLETE:
-	wire.event_type = GLX_EXCHANGE_COMPLETE_INTEL;
-	break;
-    case DRI2_BLIT_COMPLETE:
-	wire.event_type = GLX_BLIT_COMPLETE_INTEL;
-	break;
-    case DRI2_FLIP_COMPLETE:
-	wire.event_type = GLX_FLIP_COMPLETE_INTEL;
-	break;
-    default:
-	/* unknown swap completion type */
-	wire.event_type = 0;
-	break;
-    }
-    wire.drawable = drawable->drawId;
-    wire.ust_hi = ust >> 32;
-    wire.ust_lo = ust & 0xffffffff;
-    wire.msc_hi = msc >> 32;
-    wire.msc_lo = msc & 0xffffffff;
-    wire.sbc_hi = sbc >> 32;
-    wire.sbc_lo = sbc & 0xffffffff;
-
-    WriteEventsToClient(client, 1, (xEvent *) &wire);
-}
-
-/*
- * Copy or flip back to front, honoring the swap interval if possible.
- *
- * If the kernel supports it, we request an event for the frame when the
- * swap should happen, then perform the copy when we receive it.
- */
-static GLboolean
-__glXDRIdrawableSwapBuffers(ClientPtr client, __GLXdrawable *drawable)
-{
-    __GLXDRIdrawable *priv = (__GLXDRIdrawable *) drawable;
-    __GLXDRIscreen *screen = priv->screen;
-    CARD64 unused;
-
-#if __DRI2_FLUSH_VERSION >= 3
-    if (screen->flush) {
-	(*screen->flush->flush)(priv->driDrawable);
-	(*screen->flush->invalidate)(priv->driDrawable);
-    }
-#else
-    if (screen->flush)
-	(*screen->flush->flushInvalidate)(priv->driDrawable);
-#endif
-
-    if (DRI2SwapBuffers(client, drawable->pDraw, 0, 0, 0, &unused,
-			__glXdriSwapEvent, drawable->pDraw) != Success)
-	return FALSE;
-
-    return TRUE;
-}
-
-static int
-__glXDRIdrawableSwapInterval(__GLXdrawable *drawable, int interval)
-{
-    if (interval <= 0) /* || interval > BIGNUM? */
-	return GLX_BAD_VALUE;
-
-    DRI2SwapInterval(drawable->pDraw, interval);
-
-    return 0;
-}
-
-static void
-__glXDRIcontextDestroy(__GLXcontext *baseContext)
-{
-    __GLXDRIcontext *context = (__GLXDRIcontext *) baseContext;
-    __GLXDRIscreen *screen = (__GLXDRIscreen *) context->base.pGlxScreen;
-
-    (*screen->core->destroyContext)(context->driContext);
-    __glXContextDestroy(&context->base);
-    free(context);
-}
-
-static int
-__glXDRIcontextMakeCurrent(__GLXcontext *baseContext)
-{
-    __GLXDRIcontext *context = (__GLXDRIcontext *) baseContext;
-    __GLXDRIdrawable *draw = (__GLXDRIdrawable *) baseContext->drawPriv;
-    __GLXDRIdrawable *read = (__GLXDRIdrawable *) baseContext->readPriv;
-    __GLXDRIscreen *screen = (__GLXDRIscreen *) context->base.pGlxScreen;
-
-    return (*screen->core->bindContext)(context->driContext,
-					draw->driDrawable,
-					read->driDrawable);
-}					      
-
-static int
-__glXDRIcontextLoseCurrent(__GLXcontext *baseContext)
-{
-    __GLXDRIcontext *context = (__GLXDRIcontext *) baseContext;
-    __GLXDRIscreen *screen = (__GLXDRIscreen *) context->base.pGlxScreen;
-
-    return (*screen->core->unbindContext)(context->driContext);
-}
-
-static int
-__glXDRIcontextCopy(__GLXcontext *baseDst, __GLXcontext *baseSrc,
-		    unsigned long mask)
-{
-    __GLXDRIcontext *dst = (__GLXDRIcontext *) baseDst;
-    __GLXDRIcontext *src = (__GLXDRIcontext *) baseSrc;
-    __GLXDRIscreen *screen = (__GLXDRIscreen *) dst->base.pGlxScreen;
-
-    return (*screen->core->copyContext)(dst->driContext,
-					src->driContext, mask);
-}
-
-static Bool
-__glXDRIcontextWait(__GLXcontext *baseContext,
-		    __GLXclientState *cl, int *error)
-{
-    if (DRI2WaitSwap(cl->client, baseContext->drawPriv->pDraw)) {
-	*error = cl->client->noClientException;
-	return TRUE;
-    }
-
-    return FALSE;
-}
-
-#ifdef __DRI_TEX_BUFFER
-
-static int
-__glXDRIbindTexImage(__GLXcontext *baseContext,
-		     int buffer,
-		     __GLXdrawable *glxPixmap)
-{
-    __GLXDRIdrawable *drawable = (__GLXDRIdrawable *) glxPixmap;
-    const __DRItexBufferExtension *texBuffer = drawable->screen->texBuffer;
-    __GLXDRIcontext *context = (__GLXDRIcontext *) baseContext;
-
-    if (texBuffer == NULL)
-        return Success;
-
-#if __DRI_TEX_BUFFER_VERSION >= 2
-    if (texBuffer->base.version >= 2 && texBuffer->setTexBuffer2 != NULL) {
-	(*texBuffer->setTexBuffer2)(context->driContext,
-				    glxPixmap->target,
-				    glxPixmap->format,
-				    drawable->driDrawable);
-    } else
-#endif
-    {
-	texBuffer->setTexBuffer(context->driContext,
-				glxPixmap->target,
-				drawable->driDrawable);
-    }
-
-    return Success;
-}
-
-static int
-__glXDRIreleaseTexImage(__GLXcontext *baseContext,
-			int buffer,
-			__GLXdrawable *pixmap)
-{
-    /* FIXME: Just unbind the texture? */
-    return Success;
-}
-
-#else
-
-static int
-__glXDRIbindTexImage(__GLXcontext *baseContext,
-		     int buffer,
-		     __GLXdrawable *glxPixmap)
-{
-    return Success;
-}
-
-static int
-__glXDRIreleaseTexImage(__GLXcontext *baseContext,
-			int buffer,
-			__GLXdrawable *pixmap)
-{
-    return Success;
-}
-
-#endif
-
-static __GLXtextureFromPixmap __glXDRItextureFromPixmap = {
-    __glXDRIbindTexImage,
-    __glXDRIreleaseTexImage
-};
-
-static void
-__glXDRIscreenDestroy(__GLXscreen *baseScreen)
-{
-    __GLXDRIscreen *screen = (__GLXDRIscreen *) baseScreen;
-
-    (*screen->core->destroyScreen)(screen->driScreen);
-
-    dlclose(screen->driver);
-
-    __glXScreenDestroy(baseScreen);
-
-    free(screen);
-}
-
-static __GLXcontext *
-__glXDRIscreenCreateContext(__GLXscreen *baseScreen,
-			    __GLXconfig *glxConfig,
-			    __GLXcontext *baseShareContext)
-{
-    __GLXDRIscreen *screen = (__GLXDRIscreen *) baseScreen;
-    __GLXDRIcontext *context, *shareContext;
-    __GLXDRIconfig *config = (__GLXDRIconfig *) glxConfig;
-    __DRIcontext *driShare;
-
-    shareContext = (__GLXDRIcontext *) baseShareContext;
-    if (shareContext)
-	driShare = shareContext->driContext;
-    else
-	driShare = NULL;
-
-    context = calloc(1, sizeof *context);
-    if (context == NULL)
-	return NULL;
-
-    context->base.destroy           = __glXDRIcontextDestroy;
-    context->base.makeCurrent       = __glXDRIcontextMakeCurrent;
-    context->base.loseCurrent       = __glXDRIcontextLoseCurrent;
-    context->base.copy              = __glXDRIcontextCopy;
-    context->base.textureFromPixmap = &__glXDRItextureFromPixmap;
-    context->base.wait              = __glXDRIcontextWait;
-
-    context->driContext =
-	(*screen->dri2->createNewContext)(screen->driScreen,
-					  config->driConfig,
-					  driShare, context);
-    if (context->driContext == NULL) {
-	    free(context);
-        return NULL;
-    }
-
-    return &context->base;
-}
-
-static void
-__glXDRIinvalidateBuffers(DrawablePtr pDraw, void *priv)
-{
-#if __DRI2_FLUSH_VERSION >= 3
-    __GLXDRIdrawable *private = priv;
-    __GLXDRIscreen *screen = private->screen;
-
-    if (screen->flush)
-	(*screen->flush->invalidate)(private->driDrawable);
-#endif
-}
-
-static __GLXdrawable *
-__glXDRIscreenCreateDrawable(ClientPtr client,
-			     __GLXscreen *screen,
-			     DrawablePtr pDraw,
-			     XID drawId,
-			     int type,
-			     XID glxDrawId,
-			     __GLXconfig *glxConfig)
-{
-    __GLXDRIscreen *driScreen = (__GLXDRIscreen *) screen;
-    __GLXDRIconfig *config = (__GLXDRIconfig *) glxConfig;
-    __GLXDRIdrawable *private;
-
-    private = calloc(1, sizeof *private);
-    if (private == NULL)
-	return NULL;
-
-    private->screen = driScreen;
-    if (!__glXDrawableInit(&private->base, screen,
-			   pDraw, type, glxDrawId, glxConfig)) {
-        free(private);
-	return NULL;
-    }
-
-    private->base.destroy       = __glXDRIdrawableDestroy;
-    private->base.swapBuffers   = __glXDRIdrawableSwapBuffers;
-    private->base.copySubBuffer = __glXDRIdrawableCopySubBuffer;
-    private->base.waitGL	= __glXDRIdrawableWaitGL;
-    private->base.waitX		= __glXDRIdrawableWaitX;
-
-    if (DRI2CreateDrawable(client, pDraw, drawId,
-			   __glXDRIinvalidateBuffers, private)) {
-	    free(private);
-	    return NULL;
-    }
-
-    private->driDrawable =
-	(*driScreen->dri2->createNewDrawable)(driScreen->driScreen,
-					      config->driConfig, private);
-
-    return &private->base;
-}
-
-static __DRIbuffer *
-dri2GetBuffers(__DRIdrawable *driDrawable,
-	       int *width, int *height,
-	       unsigned int *attachments, int count,
-	       int *out_count, void *loaderPrivate)
-{
-    __GLXDRIdrawable *private = loaderPrivate;
-    DRI2BufferPtr *buffers;
-    int i;
-    int j;
-
-    buffers = DRI2GetBuffers(private->base.pDraw,
-			     width, height, attachments, count, out_count);
-    if (*out_count > MAX_DRAWABLE_BUFFERS) {
-	*out_count = 0;
-	return NULL;
-    }
-	
-    private->width = *width;
-    private->height = *height;
-
-    /* This assumes the DRI2 buffer attachment tokens matches the
-     * __DRIbuffer tokens. */
-    j = 0;
-    for (i = 0; i < *out_count; i++) {
-	/* Do not send the real front buffer of a window to the client.
-	 */
-	if ((private->base.pDraw->type == DRAWABLE_WINDOW)
-	    && (buffers[i]->attachment == DRI2BufferFrontLeft)) {
-	    continue;
-	}
-
-	private->buffers[j].attachment = buffers[i]->attachment;
-	private->buffers[j].name = buffers[i]->name;
-	private->buffers[j].pitch = buffers[i]->pitch;
-	private->buffers[j].cpp = buffers[i]->cpp;
-	private->buffers[j].flags = buffers[i]->flags;
-	j++;
-    }
-
-    *out_count = j;
-    return private->buffers;
-}
-
-static __DRIbuffer *
-dri2GetBuffersWithFormat(__DRIdrawable *driDrawable,
-			 int *width, int *height,
-			 unsigned int *attachments, int count,
-			 int *out_count, void *loaderPrivate)
-{
-    __GLXDRIdrawable *private = loaderPrivate;
-    DRI2BufferPtr *buffers;
-    int i;
-    int j = 0;
-
-    buffers = DRI2GetBuffersWithFormat(private->base.pDraw,
-				       width, height, attachments, count,
-				       out_count);
-    if (*out_count > MAX_DRAWABLE_BUFFERS) {
-	*out_count = 0;
-	return NULL;
-    }
-
-    private->width = *width;
-    private->height = *height;
-
-    /* This assumes the DRI2 buffer attachment tokens matches the
-     * __DRIbuffer tokens. */
-    for (i = 0; i < *out_count; i++) {
-	/* Do not send the real front buffer of a window to the client.
-	 */
-	if ((private->base.pDraw->type == DRAWABLE_WINDOW)
-	    && (buffers[i]->attachment == DRI2BufferFrontLeft)) {
-	    continue;
-	}
-
-	private->buffers[j].attachment = buffers[i]->attachment;
-	private->buffers[j].name = buffers[i]->name;
-	private->buffers[j].pitch = buffers[i]->pitch;
-	private->buffers[j].cpp = buffers[i]->cpp;
-	private->buffers[j].flags = buffers[i]->flags;
-	j++;
-    }
-
-    *out_count = j;
-    return private->buffers;
-}
-
-static void 
-dri2FlushFrontBuffer(__DRIdrawable *driDrawable, void *loaderPrivate)
-{
-    (void) driDrawable;
-    __glXDRIdrawableWaitGL((__GLXdrawable *) loaderPrivate);
-}
-
-static const __DRIdri2LoaderExtension loaderExtension = {
-    { __DRI_DRI2_LOADER, __DRI_DRI2_LOADER_VERSION },
-    dri2GetBuffers,
-    dri2FlushFrontBuffer,
-    dri2GetBuffersWithFormat,
-};
-
-#ifdef __DRI_USE_INVALIDATE
-static const __DRIuseInvalidateExtension dri2UseInvalidate = {
-   { __DRI_USE_INVALIDATE, __DRI_USE_INVALIDATE_VERSION }
-};
-#endif
-
-static const __DRIextension *loader_extensions[] = {
-    &systemTimeExtension.base,
-    &loaderExtension.base,
-#ifdef __DRI_USE_INVALIDATE
-    &dri2UseInvalidate.base,
-#endif
-    NULL
-};
-
-static Bool
-glxDRIEnterVT (int index, int flags)
-{
-    ScrnInfoPtr scrn = xf86Screens[index];
-    Bool	ret;
-    __GLXDRIscreen *screen = (__GLXDRIscreen *) 
-	glxGetScreen(screenInfo.screens[index]);
-
-    LogMessage(X_INFO, "AIGLX: Resuming AIGLX clients after VT switch\n");
-
-    scrn->EnterVT = screen->enterVT;
-
-    ret = scrn->EnterVT (index, flags);
-
-    screen->enterVT = scrn->EnterVT;
-    scrn->EnterVT = glxDRIEnterVT;
-
-    if (!ret)
-	return FALSE;
-    
-    glxResumeClients();
-
-    return TRUE;
-}
-
-static void
-glxDRILeaveVT (int index, int flags)
-{
-    ScrnInfoPtr scrn = xf86Screens[index];
-    __GLXDRIscreen *screen = (__GLXDRIscreen *)
-	glxGetScreen(screenInfo.screens[index]);
-
-    LogMessage(X_INFO, "AIGLX: Suspending AIGLX clients for VT switch\n");
-
-    glxSuspendClients();
-
-    scrn->LeaveVT = screen->leaveVT;
-    (*screen->leaveVT) (index, flags);
-    screen->leaveVT = scrn->LeaveVT;
-    scrn->LeaveVT = glxDRILeaveVT;
-}
-
-static void
-initializeExtensions(__GLXDRIscreen *screen)
-{
-    ScreenPtr pScreen = screen->base.pScreen;
-    const __DRIextension **extensions;
-    int i;
-
-    extensions = screen->core->getExtensions(screen->driScreen);
-
-    __glXEnableExtension(screen->glx_enable_bits,
-			 "GLX_MESA_copy_sub_buffer");
-    LogMessage(X_INFO, "AIGLX: enabled GLX_MESA_copy_sub_buffer\n");
-
-    __glXEnableExtension(screen->glx_enable_bits, "GLX_INTEL_swap_event");
-    LogMessage(X_INFO, "AIGLX: enabled GLX_INTEL_swap_event\n");
-
-    if (DRI2HasSwapControl(pScreen)) {
-	__glXEnableExtension(screen->glx_enable_bits,
-			     "GLX_SGI_swap_control");
-	__glXEnableExtension(screen->glx_enable_bits,
-			     "GLX_MESA_swap_control");
-	LogMessage(X_INFO, "AIGLX: enabled GLX_SGI_swap_control and GLX_MESA_swap_control\n");
-    }
-
-    for (i = 0; extensions[i]; i++) {
-#ifdef __DRI_READ_DRAWABLE
-	if (strcmp(extensions[i]->name, __DRI_READ_DRAWABLE) == 0) {
-	    __glXEnableExtension(screen->glx_enable_bits,
-				 "GLX_SGI_make_current_read");
-
-	    LogMessage(X_INFO, "AIGLX: enabled GLX_SGI_make_current_read\n");
-	}
-#endif
-
-#ifdef __DRI_TEX_BUFFER
-	if (strcmp(extensions[i]->name, __DRI_TEX_BUFFER) == 0) {
-	    screen->texBuffer =
-		(const __DRItexBufferExtension *) extensions[i];
-	    /* GLX_EXT_texture_from_pixmap is always enabled. */
-	    LogMessage(X_INFO, "AIGLX: GLX_EXT_texture_from_pixmap backed by buffer objects\n");
-	}
-#endif
-
-#ifdef __DRI2_FLUSH
-	if (strcmp(extensions[i]->name, __DRI2_FLUSH) == 0 &&
-	    extensions[i]->version >= 3) {
-		screen->flush = (__DRI2flushExtension *) extensions[i];
-	}
-#endif
-
-	/* Ignore unknown extensions */
-    }
-}
-
-static __GLXscreen *
-__glXDRIscreenProbe(ScreenPtr pScreen)
-{
-    const char *driverName, *deviceName;
-    __GLXDRIscreen *screen;
-    size_t buffer_size;
-    ScrnInfoPtr pScrn = xf86Screens[pScreen->myNum];
-    const __DRIconfig **driConfigs;
-
-    screen = calloc(1, sizeof *screen);
-    if (screen == NULL)
-	return NULL;
-
-    if (!xf86LoaderCheckSymbol("DRI2Connect") ||
-	!DRI2Connect(pScreen, DRI2DriverDRI,
-		     &screen->fd, &driverName, &deviceName)) {
-	LogMessage(X_INFO,
-		   "AIGLX: Screen %d is not DRI2 capable\n", pScreen->myNum);
-	return NULL;
-    }
-
-    screen->base.destroy        = __glXDRIscreenDestroy;
-    screen->base.createContext  = __glXDRIscreenCreateContext;
-    screen->base.createDrawable = __glXDRIscreenCreateDrawable;
-    screen->base.swapInterval   = __glXDRIdrawableSwapInterval;
-    screen->base.pScreen       = pScreen;
-
-    __glXInitExtensionEnableBits(screen->glx_enable_bits);
-
-    screen->driver = glxProbeDriver(driverName, (void **)&screen->core, __DRI_CORE, 1,
-				    (void **)&screen->dri2, __DRI_DRI2, 1);
-    if (screen->driver == NULL) {
-        goto handle_error;
-    }
-    
-    screen->driScreen =
-	(*screen->dri2->createNewScreen)(pScreen->myNum,
-					 screen->fd,
-					 loader_extensions,
-					 &driConfigs,
-					 screen);
-
-    if (screen->driScreen == NULL) {
-	LogMessage(X_ERROR,
-		   "AIGLX error: Calling driver entry point failed\n");
-	goto handle_error;
-    }
-
-    initializeExtensions(screen);
-
-    screen->base.fbconfigs = glxConvertConfigs(screen->core, driConfigs,
-					       GLX_WINDOW_BIT |
-					       GLX_PIXMAP_BIT |
-					       GLX_PBUFFER_BIT);
-
-    __glXScreenInit(&screen->base, pScreen);
-
-    /* The first call simply determines the length of the extension string.
-     * This allows us to allocate some memory to hold the extension string,
-     * but it requires that we call __glXGetExtensionString a second time.
-     */
-    buffer_size = __glXGetExtensionString(screen->glx_enable_bits, NULL);
-    if (buffer_size > 0) {
-	free(screen->base.GLXextensions);
-
-	screen->base.GLXextensions = xnfalloc(buffer_size);
-	(void) __glXGetExtensionString(screen->glx_enable_bits, 
-				       screen->base.GLXextensions);
-    }
-
-    /* We're going to assume (perhaps incorrectly?) that all DRI2-enabled
-     * drivers support the required extensions for GLX 1.4.  The extensions
-     * we're assuming are:
-     *
-     *    - GLX_SGI_make_current_read (1.3)
-     *    - GLX_SGIX_fbconfig (1.3)
-     *    - GLX_SGIX_pbuffer (1.3)
-     *    - GLX_ARB_multisample (1.4)
-     */
-    screen->base.GLXmajor = 1;
-    screen->base.GLXminor = 4;
-    
-    screen->enterVT = pScrn->EnterVT;
-    pScrn->EnterVT = glxDRIEnterVT; 
-    screen->leaveVT = pScrn->LeaveVT;
-    pScrn->LeaveVT = glxDRILeaveVT;
-
-    LogMessage(X_INFO,
-	       "AIGLX: Loaded and initialized %s\n", driverName);
-
-    return &screen->base;
-
- handle_error:
-    if (screen->driver)
-        dlclose(screen->driver);
-
-    free(screen);
-
-    LogMessage(X_ERROR, "AIGLX: reverting to software rendering\n");
-
-    return NULL;
-}
-
-_X_EXPORT __GLXprovider __glXDRI2Provider = {
-    __glXDRIscreenProbe,
-    "DRI2",
-    NULL
-};
-=======
-/*
- * Copyright © 2007 Red Hat, Inc
- *
- * Permission to use, copy, modify, distribute, and sell this software
- * and its documentation for any purpose is hereby granted without
- * fee, provided that the above copyright notice appear in all copies
- * and that both that copyright notice and this permission notice
- * appear in supporting documentation, and that the name of Red Hat,
- * Inc not be used in advertising or publicity pertaining to
- * distribution of the software without specific, written prior
- * permission.  Red Hat, Inc makes no representations about the
- * suitability of this software for any purpose.  It is provided "as
- * is" without express or implied warranty.
- *
- * RED HAT, INC DISCLAIMS ALL WARRANTIES WITH REGARD TO THIS SOFTWARE,
- * INCLUDING ALL IMPLIED WARRANTIES OF MERCHANTABILITY AND FITNESS, IN
- * NO EVENT SHALL RED HAT, INC BE LIABLE FOR ANY SPECIAL, INDIRECT OR
- * CONSEQUENTIAL DAMAGES OR ANY DAMAGES WHATSOEVER RESULTING FROM LOSS
- * OF USE, DATA OR PROFITS, WHETHER IN AN ACTION OF CONTRACT,
- * NEGLIGENCE OR OTHER TORTIOUS ACTION, ARISING OUT OF OR IN
- * CONNECTION WITH THE USE OR PERFORMANCE OF THIS SOFTWARE.
- */
-
-#ifdef HAVE_DIX_CONFIG_H
-#include <dix-config.h>
-#endif
-
-#include <stdint.h>
-#include <stdio.h>
-#include <string.h>
-#include <errno.h>
-#include <dlfcn.h>
-
-#include <drm.h>
-#include <GL/gl.h>
-#include <GL/internal/dri_interface.h>
-#include <GL/glxtokens.h>
-
-#include <windowstr.h>
-#include <os.h>
-
-#define _XF86DRI_SERVER_
-#include <xf86drm.h>
-#include <xf86.h>
-#include <dri2.h>
-
-#include "glxserver.h"
-#include "glxutil.h"
-#include "glxdricommon.h"
-
-#include "glapitable.h"
-#include "glapi.h"
-#include "glthread.h"
-#include "dispatch.h"
-#include "extension_string.h"
-
-typedef struct __GLXDRIscreen   __GLXDRIscreen;
-typedef struct __GLXDRIcontext  __GLXDRIcontext;
-typedef struct __GLXDRIdrawable __GLXDRIdrawable;
-
-struct __GLXDRIscreen {
-    __GLXscreen		 base;
-    __DRIscreen		*driScreen;
-    void		*driver;
-    int			 fd;
-
-    xf86EnterVTProc	*enterVT;
-    xf86LeaveVTProc	*leaveVT;
-
-    const __DRIcoreExtension *core;
-    const __DRIdri2Extension *dri2;
-    const __DRI2flushExtension *flush;
-    const __DRIcopySubBufferExtension *copySubBuffer;
-    const __DRIswapControlExtension *swapControl;
-    const __DRItexBufferExtension *texBuffer;
-
-    unsigned char glx_enable_bits[__GLX_EXT_BYTES];
-};
-
-struct __GLXDRIcontext {
-    __GLXcontext	 base;
-    __DRIcontext	*driContext;
-};
-
-#define MAX_DRAWABLE_BUFFERS 5
-
-struct __GLXDRIdrawable {
-    __GLXdrawable	 base;
-    __DRIdrawable	*driDrawable;
-    __GLXDRIscreen	*screen;
-
-    /* Dimensions as last reported by DRI2GetBuffers. */
-    int width;
-    int height;
-    __DRIbuffer buffers[MAX_DRAWABLE_BUFFERS];
-    int count;
-};
-
-static void
-__glXDRIdrawableDestroy(__GLXdrawable *drawable)
-{
-    __GLXDRIdrawable *private = (__GLXDRIdrawable *) drawable;
-    const __DRIcoreExtension *core = private->screen->core;
-    
-    (*core->destroyDrawable)(private->driDrawable);
-
-    __glXDrawableRelease(drawable);
-
-    free(private);
-}
-
-static void
-__glXDRIdrawableCopySubBuffer(__GLXdrawable *drawable,
-			       int x, int y, int w, int h)
-{
-    __GLXDRIdrawable *private = (__GLXDRIdrawable *) drawable;
-    BoxRec box;
-    RegionRec region;
-
-    box.x1 = x;
-    box.y1 = private->height - y - h;
-    box.x2 = x + w;
-    box.y2 = private->height - y;
-    RegionInit(&region, &box, 0);
-
-    DRI2CopyRegion(drawable->pDraw, &region,
-		   DRI2BufferFrontLeft, DRI2BufferBackLeft);
-}
-
-static void
-__glXDRIdrawableWaitX(__GLXdrawable *drawable)
-{
-    __GLXDRIdrawable *private = (__GLXDRIdrawable *) drawable;
-    BoxRec box;
-    RegionRec region;
-
-    box.x1 = 0;
-    box.y1 = 0;
-    box.x2 = private->width;
-    box.y2 = private->height;
-    RegionInit(&region, &box, 0);
-
-    DRI2CopyRegion(drawable->pDraw, &region,
-		   DRI2BufferFakeFrontLeft, DRI2BufferFrontLeft);
-}
-
-static void
-__glXDRIdrawableWaitGL(__GLXdrawable *drawable)
-{
-    __GLXDRIdrawable *private = (__GLXDRIdrawable *) drawable;
-    BoxRec box;
-    RegionRec region;
-
-    box.x1 = 0;
-    box.y1 = 0;
-    box.x2 = private->width;
-    box.y2 = private->height;
-    RegionInit(&region, &box, 0);
-
-    DRI2CopyRegion(drawable->pDraw, &region,
-		   DRI2BufferFrontLeft, DRI2BufferFakeFrontLeft);
-}
-
-static void
-__glXdriSwapEvent(ClientPtr client, void *data, int type, CARD64 ust,
-		  CARD64 msc, CARD32 sbc)
-{
-    __GLXdrawable *drawable = data;
-    xGLXBufferSwapComplete2 wire;
-
-    if (!(drawable->eventMask & GLX_BUFFER_SWAP_COMPLETE_INTEL_MASK))
-	return;
-
-    wire.type = __glXEventBase + GLX_BufferSwapComplete;
-    switch (type) {
-    case DRI2_EXCHANGE_COMPLETE:
-	wire.event_type = GLX_EXCHANGE_COMPLETE_INTEL;
-	break;
-    case DRI2_BLIT_COMPLETE:
-	wire.event_type = GLX_BLIT_COMPLETE_INTEL;
-	break;
-    case DRI2_FLIP_COMPLETE:
-	wire.event_type = GLX_FLIP_COMPLETE_INTEL;
-	break;
-    default:
-	/* unknown swap completion type */
-	wire.event_type = 0;
-	break;
-    }
-    wire.drawable = drawable->drawId;
-    wire.ust_hi = ust >> 32;
-    wire.ust_lo = ust & 0xffffffff;
-    wire.msc_hi = msc >> 32;
-    wire.msc_lo = msc & 0xffffffff;
-    wire.sbc = sbc;
-
-    WriteEventsToClient(client, 1, (xEvent *) &wire);
-}
-
-/*
- * Copy or flip back to front, honoring the swap interval if possible.
- *
- * If the kernel supports it, we request an event for the frame when the
- * swap should happen, then perform the copy when we receive it.
- */
-static GLboolean
-__glXDRIdrawableSwapBuffers(ClientPtr client, __GLXdrawable *drawable)
-{
-    __GLXDRIdrawable *priv = (__GLXDRIdrawable *) drawable;
-    __GLXDRIscreen *screen = priv->screen;
-    CARD64 unused;
-
-#if __DRI2_FLUSH_VERSION >= 3
-    if (screen->flush) {
-	(*screen->flush->flush)(priv->driDrawable);
-	(*screen->flush->invalidate)(priv->driDrawable);
-    }
-#else
-    if (screen->flush)
-	(*screen->flush->flushInvalidate)(priv->driDrawable);
-#endif
-
-    if (DRI2SwapBuffers(client, drawable->pDraw, 0, 0, 0, &unused,
-			__glXdriSwapEvent, drawable) != Success)
-	return FALSE;
-
-    return TRUE;
-}
-
-static int
-__glXDRIdrawableSwapInterval(__GLXdrawable *drawable, int interval)
-{
-    if (interval <= 0) /* || interval > BIGNUM? */
-	return GLX_BAD_VALUE;
-
-    DRI2SwapInterval(drawable->pDraw, interval);
-
-    return 0;
-}
-
-static void
-__glXDRIcontextDestroy(__GLXcontext *baseContext)
-{
-    __GLXDRIcontext *context = (__GLXDRIcontext *) baseContext;
-    __GLXDRIscreen *screen = (__GLXDRIscreen *) context->base.pGlxScreen;
-
-    (*screen->core->destroyContext)(context->driContext);
-    __glXContextDestroy(&context->base);
-    free(context);
-}
-
-static int
-__glXDRIcontextMakeCurrent(__GLXcontext *baseContext)
-{
-    __GLXDRIcontext *context = (__GLXDRIcontext *) baseContext;
-    __GLXDRIdrawable *draw = (__GLXDRIdrawable *) baseContext->drawPriv;
-    __GLXDRIdrawable *read = (__GLXDRIdrawable *) baseContext->readPriv;
-    __GLXDRIscreen *screen = (__GLXDRIscreen *) context->base.pGlxScreen;
-
-    return (*screen->core->bindContext)(context->driContext,
-					draw->driDrawable,
-					read->driDrawable);
-}					      
-
-static int
-__glXDRIcontextLoseCurrent(__GLXcontext *baseContext)
-{
-    __GLXDRIcontext *context = (__GLXDRIcontext *) baseContext;
-    __GLXDRIscreen *screen = (__GLXDRIscreen *) context->base.pGlxScreen;
-
-    return (*screen->core->unbindContext)(context->driContext);
-}
-
-static int
-__glXDRIcontextCopy(__GLXcontext *baseDst, __GLXcontext *baseSrc,
-		    unsigned long mask)
-{
-    __GLXDRIcontext *dst = (__GLXDRIcontext *) baseDst;
-    __GLXDRIcontext *src = (__GLXDRIcontext *) baseSrc;
-    __GLXDRIscreen *screen = (__GLXDRIscreen *) dst->base.pGlxScreen;
-
-    return (*screen->core->copyContext)(dst->driContext,
-					src->driContext, mask);
-}
-
-static Bool
-__glXDRIcontextWait(__GLXcontext *baseContext,
-		    __GLXclientState *cl, int *error)
-{
-    if (DRI2WaitSwap(cl->client, baseContext->drawPriv->pDraw)) {
-	*error = cl->client->noClientException;
-	return TRUE;
-    }
-
-    return FALSE;
-}
-
-#ifdef __DRI_TEX_BUFFER
-
-static int
-__glXDRIbindTexImage(__GLXcontext *baseContext,
-		     int buffer,
-		     __GLXdrawable *glxPixmap)
-{
-    __GLXDRIdrawable *drawable = (__GLXDRIdrawable *) glxPixmap;
-    const __DRItexBufferExtension *texBuffer = drawable->screen->texBuffer;
-    __GLXDRIcontext *context = (__GLXDRIcontext *) baseContext;
-
-    if (texBuffer == NULL)
-        return Success;
-
-#if __DRI_TEX_BUFFER_VERSION >= 2
-    if (texBuffer->base.version >= 2 && texBuffer->setTexBuffer2 != NULL) {
-	(*texBuffer->setTexBuffer2)(context->driContext,
-				    glxPixmap->target,
-				    glxPixmap->format,
-				    drawable->driDrawable);
-    } else
-#endif
-    {
-	texBuffer->setTexBuffer(context->driContext,
-				glxPixmap->target,
-				drawable->driDrawable);
-    }
-
-    return Success;
-}
-
-static int
-__glXDRIreleaseTexImage(__GLXcontext *baseContext,
-			int buffer,
-			__GLXdrawable *pixmap)
-{
-    /* FIXME: Just unbind the texture? */
-    return Success;
-}
-
-#else
-
-static int
-__glXDRIbindTexImage(__GLXcontext *baseContext,
-		     int buffer,
-		     __GLXdrawable *glxPixmap)
-{
-    return Success;
-}
-
-static int
-__glXDRIreleaseTexImage(__GLXcontext *baseContext,
-			int buffer,
-			__GLXdrawable *pixmap)
-{
-    return Success;
-}
-
-#endif
-
-static __GLXtextureFromPixmap __glXDRItextureFromPixmap = {
-    __glXDRIbindTexImage,
-    __glXDRIreleaseTexImage
-};
-
-static void
-__glXDRIscreenDestroy(__GLXscreen *baseScreen)
-{
-    __GLXDRIscreen *screen = (__GLXDRIscreen *) baseScreen;
-
-    (*screen->core->destroyScreen)(screen->driScreen);
-
-    dlclose(screen->driver);
-
-    __glXScreenDestroy(baseScreen);
-
-    free(screen);
-}
-
-static __GLXcontext *
-__glXDRIscreenCreateContext(__GLXscreen *baseScreen,
-			    __GLXconfig *glxConfig,
-			    __GLXcontext *baseShareContext)
-{
-    __GLXDRIscreen *screen = (__GLXDRIscreen *) baseScreen;
-    __GLXDRIcontext *context, *shareContext;
-    __GLXDRIconfig *config = (__GLXDRIconfig *) glxConfig;
-    __DRIcontext *driShare;
-
-    shareContext = (__GLXDRIcontext *) baseShareContext;
-    if (shareContext)
-	driShare = shareContext->driContext;
-    else
-	driShare = NULL;
-
-    context = calloc(1, sizeof *context);
-    if (context == NULL)
-	return NULL;
-
-    context->base.destroy           = __glXDRIcontextDestroy;
-    context->base.makeCurrent       = __glXDRIcontextMakeCurrent;
-    context->base.loseCurrent       = __glXDRIcontextLoseCurrent;
-    context->base.copy              = __glXDRIcontextCopy;
-    context->base.textureFromPixmap = &__glXDRItextureFromPixmap;
-    context->base.wait              = __glXDRIcontextWait;
-
-    context->driContext =
-	(*screen->dri2->createNewContext)(screen->driScreen,
-					  config->driConfig,
-					  driShare, context);
-    if (context->driContext == NULL) {
-	    free(context);
-        return NULL;
-    }
-
-    return &context->base;
-}
-
-static void
-__glXDRIinvalidateBuffers(DrawablePtr pDraw, void *priv)
-{
-#if __DRI2_FLUSH_VERSION >= 3
-    __GLXDRIdrawable *private = priv;
-    __GLXDRIscreen *screen = private->screen;
-
-    if (screen->flush)
-	(*screen->flush->invalidate)(private->driDrawable);
-#endif
-}
-
-static __GLXdrawable *
-__glXDRIscreenCreateDrawable(ClientPtr client,
-			     __GLXscreen *screen,
-			     DrawablePtr pDraw,
-			     XID drawId,
-			     int type,
-			     XID glxDrawId,
-			     __GLXconfig *glxConfig)
-{
-    __GLXDRIscreen *driScreen = (__GLXDRIscreen *) screen;
-    __GLXDRIconfig *config = (__GLXDRIconfig *) glxConfig;
-    __GLXDRIdrawable *private;
-
-    private = calloc(1, sizeof *private);
-    if (private == NULL)
-	return NULL;
-
-    private->screen = driScreen;
-    if (!__glXDrawableInit(&private->base, screen,
-			   pDraw, type, glxDrawId, glxConfig)) {
-        free(private);
-	return NULL;
-    }
-
-    private->base.destroy       = __glXDRIdrawableDestroy;
-    private->base.swapBuffers   = __glXDRIdrawableSwapBuffers;
-    private->base.copySubBuffer = __glXDRIdrawableCopySubBuffer;
-    private->base.waitGL	= __glXDRIdrawableWaitGL;
-    private->base.waitX		= __glXDRIdrawableWaitX;
-
-    if (DRI2CreateDrawable(client, pDraw, drawId,
-			   __glXDRIinvalidateBuffers, private)) {
-	    free(private);
-	    return NULL;
-    }
-
-    private->driDrawable =
-	(*driScreen->dri2->createNewDrawable)(driScreen->driScreen,
-					      config->driConfig, private);
-
-    return &private->base;
-}
-
-static __DRIbuffer *
-dri2GetBuffers(__DRIdrawable *driDrawable,
-	       int *width, int *height,
-	       unsigned int *attachments, int count,
-	       int *out_count, void *loaderPrivate)
-{
-    __GLXDRIdrawable *private = loaderPrivate;
-    DRI2BufferPtr *buffers;
-    int i;
-    int j;
-
-    buffers = DRI2GetBuffers(private->base.pDraw,
-			     width, height, attachments, count, out_count);
-    if (*out_count > MAX_DRAWABLE_BUFFERS) {
-	*out_count = 0;
-	return NULL;
-    }
-	
-    private->width = *width;
-    private->height = *height;
-
-    /* This assumes the DRI2 buffer attachment tokens matches the
-     * __DRIbuffer tokens. */
-    j = 0;
-    for (i = 0; i < *out_count; i++) {
-	/* Do not send the real front buffer of a window to the client.
-	 */
-	if ((private->base.pDraw->type == DRAWABLE_WINDOW)
-	    && (buffers[i]->attachment == DRI2BufferFrontLeft)) {
-	    continue;
-	}
-
-	private->buffers[j].attachment = buffers[i]->attachment;
-	private->buffers[j].name = buffers[i]->name;
-	private->buffers[j].pitch = buffers[i]->pitch;
-	private->buffers[j].cpp = buffers[i]->cpp;
-	private->buffers[j].flags = buffers[i]->flags;
-	j++;
-    }
-
-    *out_count = j;
-    return private->buffers;
-}
-
-static __DRIbuffer *
-dri2GetBuffersWithFormat(__DRIdrawable *driDrawable,
-			 int *width, int *height,
-			 unsigned int *attachments, int count,
-			 int *out_count, void *loaderPrivate)
-{
-    __GLXDRIdrawable *private = loaderPrivate;
-    DRI2BufferPtr *buffers;
-    int i;
-    int j = 0;
-
-    buffers = DRI2GetBuffersWithFormat(private->base.pDraw,
-				       width, height, attachments, count,
-				       out_count);
-    if (*out_count > MAX_DRAWABLE_BUFFERS) {
-	*out_count = 0;
-	return NULL;
-    }
-
-    private->width = *width;
-    private->height = *height;
-
-    /* This assumes the DRI2 buffer attachment tokens matches the
-     * __DRIbuffer tokens. */
-    for (i = 0; i < *out_count; i++) {
-	/* Do not send the real front buffer of a window to the client.
-	 */
-	if ((private->base.pDraw->type == DRAWABLE_WINDOW)
-	    && (buffers[i]->attachment == DRI2BufferFrontLeft)) {
-	    continue;
-	}
-
-	private->buffers[j].attachment = buffers[i]->attachment;
-	private->buffers[j].name = buffers[i]->name;
-	private->buffers[j].pitch = buffers[i]->pitch;
-	private->buffers[j].cpp = buffers[i]->cpp;
-	private->buffers[j].flags = buffers[i]->flags;
-	j++;
-    }
-
-    *out_count = j;
-    return private->buffers;
-}
-
-static void 
-dri2FlushFrontBuffer(__DRIdrawable *driDrawable, void *loaderPrivate)
-{
-    (void) driDrawable;
-    __glXDRIdrawableWaitGL((__GLXdrawable *) loaderPrivate);
-}
-
-static const __DRIdri2LoaderExtension loaderExtension = {
-    { __DRI_DRI2_LOADER, __DRI_DRI2_LOADER_VERSION },
-    dri2GetBuffers,
-    dri2FlushFrontBuffer,
-    dri2GetBuffersWithFormat,
-};
-
-#ifdef __DRI_USE_INVALIDATE
-static const __DRIuseInvalidateExtension dri2UseInvalidate = {
-   { __DRI_USE_INVALIDATE, __DRI_USE_INVALIDATE_VERSION }
-};
-#endif
-
-static const __DRIextension *loader_extensions[] = {
-    &systemTimeExtension.base,
-    &loaderExtension.base,
-#ifdef __DRI_USE_INVALIDATE
-    &dri2UseInvalidate.base,
-#endif
-    NULL
-};
-
-static Bool
-glxDRIEnterVT (int index, int flags)
-{
-    ScrnInfoPtr scrn = xf86Screens[index];
-    Bool	ret;
-    __GLXDRIscreen *screen = (__GLXDRIscreen *) 
-	glxGetScreen(screenInfo.screens[index]);
-
-    LogMessage(X_INFO, "AIGLX: Resuming AIGLX clients after VT switch\n");
-
-    scrn->EnterVT = screen->enterVT;
-
-    ret = scrn->EnterVT (index, flags);
-
-    screen->enterVT = scrn->EnterVT;
-    scrn->EnterVT = glxDRIEnterVT;
-
-    if (!ret)
-	return FALSE;
-    
-    glxResumeClients();
-
-    return TRUE;
-}
-
-static void
-glxDRILeaveVT (int index, int flags)
-{
-    ScrnInfoPtr scrn = xf86Screens[index];
-    __GLXDRIscreen *screen = (__GLXDRIscreen *)
-	glxGetScreen(screenInfo.screens[index]);
-
-    LogMessage(X_INFO, "AIGLX: Suspending AIGLX clients for VT switch\n");
-
-    glxSuspendClients();
-
-    scrn->LeaveVT = screen->leaveVT;
-    (*screen->leaveVT) (index, flags);
-    screen->leaveVT = scrn->LeaveVT;
-    scrn->LeaveVT = glxDRILeaveVT;
-}
-
-static void
-initializeExtensions(__GLXDRIscreen *screen)
-{
-    ScreenPtr pScreen = screen->base.pScreen;
-    const __DRIextension **extensions;
-    int i;
-
-    extensions = screen->core->getExtensions(screen->driScreen);
-
-    __glXEnableExtension(screen->glx_enable_bits,
-			 "GLX_MESA_copy_sub_buffer");
-    LogMessage(X_INFO, "AIGLX: enabled GLX_MESA_copy_sub_buffer\n");
-
-    __glXEnableExtension(screen->glx_enable_bits, "GLX_INTEL_swap_event");
-    LogMessage(X_INFO, "AIGLX: enabled GLX_INTEL_swap_event\n");
-
-    if (DRI2HasSwapControl(pScreen)) {
-	__glXEnableExtension(screen->glx_enable_bits,
-			     "GLX_SGI_swap_control");
-	__glXEnableExtension(screen->glx_enable_bits,
-			     "GLX_MESA_swap_control");
-	LogMessage(X_INFO, "AIGLX: enabled GLX_SGI_swap_control and GLX_MESA_swap_control\n");
-    }
-
-    for (i = 0; extensions[i]; i++) {
-#ifdef __DRI_READ_DRAWABLE
-	if (strcmp(extensions[i]->name, __DRI_READ_DRAWABLE) == 0) {
-	    __glXEnableExtension(screen->glx_enable_bits,
-				 "GLX_SGI_make_current_read");
-
-	    LogMessage(X_INFO, "AIGLX: enabled GLX_SGI_make_current_read\n");
-	}
-#endif
-
-#ifdef __DRI_TEX_BUFFER
-	if (strcmp(extensions[i]->name, __DRI_TEX_BUFFER) == 0) {
-	    screen->texBuffer =
-		(const __DRItexBufferExtension *) extensions[i];
-	    /* GLX_EXT_texture_from_pixmap is always enabled. */
-	    LogMessage(X_INFO, "AIGLX: GLX_EXT_texture_from_pixmap backed by buffer objects\n");
-	}
-#endif
-
-#ifdef __DRI2_FLUSH
-	if (strcmp(extensions[i]->name, __DRI2_FLUSH) == 0 &&
-	    extensions[i]->version >= 3) {
-		screen->flush = (__DRI2flushExtension *) extensions[i];
-	}
-#endif
-
-	/* Ignore unknown extensions */
-    }
-}
-
-static __GLXscreen *
-__glXDRIscreenProbe(ScreenPtr pScreen)
-{
-    const char *driverName, *deviceName;
-    __GLXDRIscreen *screen;
-    size_t buffer_size;
-    ScrnInfoPtr pScrn = xf86Screens[pScreen->myNum];
-    const __DRIconfig **driConfigs;
-
-    screen = calloc(1, sizeof *screen);
-    if (screen == NULL)
-	return NULL;
-
-    if (!xf86LoaderCheckSymbol("DRI2Connect") ||
-	!DRI2Connect(pScreen, DRI2DriverDRI,
-		     &screen->fd, &driverName, &deviceName)) {
-	LogMessage(X_INFO,
-		   "AIGLX: Screen %d is not DRI2 capable\n", pScreen->myNum);
-	return NULL;
-    }
-
-    screen->base.destroy        = __glXDRIscreenDestroy;
-    screen->base.createContext  = __glXDRIscreenCreateContext;
-    screen->base.createDrawable = __glXDRIscreenCreateDrawable;
-    screen->base.swapInterval   = __glXDRIdrawableSwapInterval;
-    screen->base.pScreen       = pScreen;
-
-    __glXInitExtensionEnableBits(screen->glx_enable_bits);
-
-    screen->driver = glxProbeDriver(driverName, (void **)&screen->core, __DRI_CORE, 1,
-				    (void **)&screen->dri2, __DRI_DRI2, 1);
-    if (screen->driver == NULL) {
-        goto handle_error;
-    }
-    
-    screen->driScreen =
-	(*screen->dri2->createNewScreen)(pScreen->myNum,
-					 screen->fd,
-					 loader_extensions,
-					 &driConfigs,
-					 screen);
-
-    if (screen->driScreen == NULL) {
-	LogMessage(X_ERROR,
-		   "AIGLX error: Calling driver entry point failed\n");
-	goto handle_error;
-    }
-
-    initializeExtensions(screen);
-
-    screen->base.fbconfigs = glxConvertConfigs(screen->core, driConfigs,
-					       GLX_WINDOW_BIT |
-					       GLX_PIXMAP_BIT |
-					       GLX_PBUFFER_BIT);
-
-    __glXScreenInit(&screen->base, pScreen);
-
-    /* The first call simply determines the length of the extension string.
-     * This allows us to allocate some memory to hold the extension string,
-     * but it requires that we call __glXGetExtensionString a second time.
-     */
-    buffer_size = __glXGetExtensionString(screen->glx_enable_bits, NULL);
-    if (buffer_size > 0) {
-	free(screen->base.GLXextensions);
-
-	screen->base.GLXextensions = xnfalloc(buffer_size);
-	(void) __glXGetExtensionString(screen->glx_enable_bits, 
-				       screen->base.GLXextensions);
-    }
-
-    /* We're going to assume (perhaps incorrectly?) that all DRI2-enabled
-     * drivers support the required extensions for GLX 1.4.  The extensions
-     * we're assuming are:
-     *
-     *    - GLX_SGI_make_current_read (1.3)
-     *    - GLX_SGIX_fbconfig (1.3)
-     *    - GLX_SGIX_pbuffer (1.3)
-     *    - GLX_ARB_multisample (1.4)
-     */
-    screen->base.GLXmajor = 1;
-    screen->base.GLXminor = 4;
-    
-    screen->enterVT = pScrn->EnterVT;
-    pScrn->EnterVT = glxDRIEnterVT; 
-    screen->leaveVT = pScrn->LeaveVT;
-    pScrn->LeaveVT = glxDRILeaveVT;
-
-    LogMessage(X_INFO,
-	       "AIGLX: Loaded and initialized %s\n", driverName);
-
-    return &screen->base;
-
- handle_error:
-    if (screen->driver)
-        dlclose(screen->driver);
-
-    free(screen);
-
-    LogMessage(X_ERROR, "AIGLX: reverting to software rendering\n");
-
-    return NULL;
-}
-
-_X_EXPORT __GLXprovider __glXDRI2Provider = {
-    __glXDRIscreenProbe,
-    "DRI2",
-    NULL
-};
->>>>>>> d9f970a8
+/*
+ * Copyright © 2007 Red Hat, Inc
+ *
+ * Permission to use, copy, modify, distribute, and sell this software
+ * and its documentation for any purpose is hereby granted without
+ * fee, provided that the above copyright notice appear in all copies
+ * and that both that copyright notice and this permission notice
+ * appear in supporting documentation, and that the name of Red Hat,
+ * Inc not be used in advertising or publicity pertaining to
+ * distribution of the software without specific, written prior
+ * permission.  Red Hat, Inc makes no representations about the
+ * suitability of this software for any purpose.  It is provided "as
+ * is" without express or implied warranty.
+ *
+ * RED HAT, INC DISCLAIMS ALL WARRANTIES WITH REGARD TO THIS SOFTWARE,
+ * INCLUDING ALL IMPLIED WARRANTIES OF MERCHANTABILITY AND FITNESS, IN
+ * NO EVENT SHALL RED HAT, INC BE LIABLE FOR ANY SPECIAL, INDIRECT OR
+ * CONSEQUENTIAL DAMAGES OR ANY DAMAGES WHATSOEVER RESULTING FROM LOSS
+ * OF USE, DATA OR PROFITS, WHETHER IN AN ACTION OF CONTRACT,
+ * NEGLIGENCE OR OTHER TORTIOUS ACTION, ARISING OUT OF OR IN
+ * CONNECTION WITH THE USE OR PERFORMANCE OF THIS SOFTWARE.
+ */
+
+#ifdef HAVE_DIX_CONFIG_H
+#include <dix-config.h>
+#endif
+
+#include <stdint.h>
+#include <stdio.h>
+#include <string.h>
+#include <errno.h>
+#include <dlfcn.h>
+
+#include <drm.h>
+#include <GL/gl.h>
+#include <GL/internal/dri_interface.h>
+#include <GL/glxtokens.h>
+
+#include <windowstr.h>
+#include <os.h>
+
+#define _XF86DRI_SERVER_
+#include <xf86drm.h>
+#include <xf86.h>
+#include <dri2.h>
+
+#include "glxserver.h"
+#include "glxutil.h"
+#include "glxdricommon.h"
+
+#include "glapitable.h"
+#include "glapi.h"
+#include "glthread.h"
+#include "dispatch.h"
+#include "extension_string.h"
+
+typedef struct __GLXDRIscreen   __GLXDRIscreen;
+typedef struct __GLXDRIcontext  __GLXDRIcontext;
+typedef struct __GLXDRIdrawable __GLXDRIdrawable;
+
+struct __GLXDRIscreen {
+    __GLXscreen		 base;
+    __DRIscreen		*driScreen;
+    void		*driver;
+    int			 fd;
+
+    xf86EnterVTProc	*enterVT;
+    xf86LeaveVTProc	*leaveVT;
+
+    const __DRIcoreExtension *core;
+    const __DRIdri2Extension *dri2;
+    const __DRI2flushExtension *flush;
+    const __DRIcopySubBufferExtension *copySubBuffer;
+    const __DRIswapControlExtension *swapControl;
+    const __DRItexBufferExtension *texBuffer;
+
+    unsigned char glx_enable_bits[__GLX_EXT_BYTES];
+};
+
+struct __GLXDRIcontext {
+    __GLXcontext	 base;
+    __DRIcontext	*driContext;
+};
+
+#define MAX_DRAWABLE_BUFFERS 5
+
+struct __GLXDRIdrawable {
+    __GLXdrawable	 base;
+    __DRIdrawable	*driDrawable;
+    __GLXDRIscreen	*screen;
+
+    /* Dimensions as last reported by DRI2GetBuffers. */
+    int width;
+    int height;
+    __DRIbuffer buffers[MAX_DRAWABLE_BUFFERS];
+    int count;
+};
+
+static void
+__glXDRIdrawableDestroy(__GLXdrawable *drawable)
+{
+    __GLXDRIdrawable *private = (__GLXDRIdrawable *) drawable;
+    const __DRIcoreExtension *core = private->screen->core;
+    
+    (*core->destroyDrawable)(private->driDrawable);
+
+    __glXDrawableRelease(drawable);
+
+    free(private);
+}
+
+static void
+__glXDRIdrawableCopySubBuffer(__GLXdrawable *drawable,
+			       int x, int y, int w, int h)
+{
+    __GLXDRIdrawable *private = (__GLXDRIdrawable *) drawable;
+    BoxRec box;
+    RegionRec region;
+
+    box.x1 = x;
+    box.y1 = private->height - y - h;
+    box.x2 = x + w;
+    box.y2 = private->height - y;
+    RegionInit(&region, &box, 0);
+
+    DRI2CopyRegion(drawable->pDraw, &region,
+		   DRI2BufferFrontLeft, DRI2BufferBackLeft);
+}
+
+static void
+__glXDRIdrawableWaitX(__GLXdrawable *drawable)
+{
+    __GLXDRIdrawable *private = (__GLXDRIdrawable *) drawable;
+    BoxRec box;
+    RegionRec region;
+
+    box.x1 = 0;
+    box.y1 = 0;
+    box.x2 = private->width;
+    box.y2 = private->height;
+    RegionInit(&region, &box, 0);
+
+    DRI2CopyRegion(drawable->pDraw, &region,
+		   DRI2BufferFakeFrontLeft, DRI2BufferFrontLeft);
+}
+
+static void
+__glXDRIdrawableWaitGL(__GLXdrawable *drawable)
+{
+    __GLXDRIdrawable *private = (__GLXDRIdrawable *) drawable;
+    BoxRec box;
+    RegionRec region;
+
+    box.x1 = 0;
+    box.y1 = 0;
+    box.x2 = private->width;
+    box.y2 = private->height;
+    RegionInit(&region, &box, 0);
+
+    DRI2CopyRegion(drawable->pDraw, &region,
+		   DRI2BufferFrontLeft, DRI2BufferFakeFrontLeft);
+}
+
+static void
+__glXdriSwapEvent(ClientPtr client, void *data, int type, CARD64 ust,
+		  CARD64 msc, CARD32 sbc)
+{
+    __GLXdrawable *drawable = data;
+    xGLXBufferSwapComplete2 wire;
+
+    if (!(drawable->eventMask & GLX_BUFFER_SWAP_COMPLETE_INTEL_MASK))
+	return;
+
+    wire.type = __glXEventBase + GLX_BufferSwapComplete;
+    switch (type) {
+    case DRI2_EXCHANGE_COMPLETE:
+	wire.event_type = GLX_EXCHANGE_COMPLETE_INTEL;
+	break;
+    case DRI2_BLIT_COMPLETE:
+	wire.event_type = GLX_BLIT_COMPLETE_INTEL;
+	break;
+    case DRI2_FLIP_COMPLETE:
+	wire.event_type = GLX_FLIP_COMPLETE_INTEL;
+	break;
+    default:
+	/* unknown swap completion type */
+	wire.event_type = 0;
+	break;
+    }
+    wire.drawable = drawable->drawId;
+    wire.ust_hi = ust >> 32;
+    wire.ust_lo = ust & 0xffffffff;
+    wire.msc_hi = msc >> 32;
+    wire.msc_lo = msc & 0xffffffff;
+    wire.sbc = sbc;
+
+    WriteEventsToClient(client, 1, (xEvent *) &wire);
+}
+
+/*
+ * Copy or flip back to front, honoring the swap interval if possible.
+ *
+ * If the kernel supports it, we request an event for the frame when the
+ * swap should happen, then perform the copy when we receive it.
+ */
+static GLboolean
+__glXDRIdrawableSwapBuffers(ClientPtr client, __GLXdrawable *drawable)
+{
+    __GLXDRIdrawable *priv = (__GLXDRIdrawable *) drawable;
+    __GLXDRIscreen *screen = priv->screen;
+    CARD64 unused;
+
+#if __DRI2_FLUSH_VERSION >= 3
+    if (screen->flush) {
+	(*screen->flush->flush)(priv->driDrawable);
+	(*screen->flush->invalidate)(priv->driDrawable);
+    }
+#else
+    if (screen->flush)
+	(*screen->flush->flushInvalidate)(priv->driDrawable);
+#endif
+
+    if (DRI2SwapBuffers(client, drawable->pDraw, 0, 0, 0, &unused,
+			__glXdriSwapEvent, drawable) != Success)
+	return FALSE;
+
+    return TRUE;
+}
+
+static int
+__glXDRIdrawableSwapInterval(__GLXdrawable *drawable, int interval)
+{
+    if (interval <= 0) /* || interval > BIGNUM? */
+	return GLX_BAD_VALUE;
+
+    DRI2SwapInterval(drawable->pDraw, interval);
+
+    return 0;
+}
+
+static void
+__glXDRIcontextDestroy(__GLXcontext *baseContext)
+{
+    __GLXDRIcontext *context = (__GLXDRIcontext *) baseContext;
+    __GLXDRIscreen *screen = (__GLXDRIscreen *) context->base.pGlxScreen;
+
+    (*screen->core->destroyContext)(context->driContext);
+    __glXContextDestroy(&context->base);
+    free(context);
+}
+
+static int
+__glXDRIcontextMakeCurrent(__GLXcontext *baseContext)
+{
+    __GLXDRIcontext *context = (__GLXDRIcontext *) baseContext;
+    __GLXDRIdrawable *draw = (__GLXDRIdrawable *) baseContext->drawPriv;
+    __GLXDRIdrawable *read = (__GLXDRIdrawable *) baseContext->readPriv;
+    __GLXDRIscreen *screen = (__GLXDRIscreen *) context->base.pGlxScreen;
+
+    return (*screen->core->bindContext)(context->driContext,
+					draw->driDrawable,
+					read->driDrawable);
+}					      
+
+static int
+__glXDRIcontextLoseCurrent(__GLXcontext *baseContext)
+{
+    __GLXDRIcontext *context = (__GLXDRIcontext *) baseContext;
+    __GLXDRIscreen *screen = (__GLXDRIscreen *) context->base.pGlxScreen;
+
+    return (*screen->core->unbindContext)(context->driContext);
+}
+
+static int
+__glXDRIcontextCopy(__GLXcontext *baseDst, __GLXcontext *baseSrc,
+		    unsigned long mask)
+{
+    __GLXDRIcontext *dst = (__GLXDRIcontext *) baseDst;
+    __GLXDRIcontext *src = (__GLXDRIcontext *) baseSrc;
+    __GLXDRIscreen *screen = (__GLXDRIscreen *) dst->base.pGlxScreen;
+
+    return (*screen->core->copyContext)(dst->driContext,
+					src->driContext, mask);
+}
+
+static Bool
+__glXDRIcontextWait(__GLXcontext *baseContext,
+		    __GLXclientState *cl, int *error)
+{
+    if (DRI2WaitSwap(cl->client, baseContext->drawPriv->pDraw)) {
+	*error = cl->client->noClientException;
+	return TRUE;
+    }
+
+    return FALSE;
+}
+
+#ifdef __DRI_TEX_BUFFER
+
+static int
+__glXDRIbindTexImage(__GLXcontext *baseContext,
+		     int buffer,
+		     __GLXdrawable *glxPixmap)
+{
+    __GLXDRIdrawable *drawable = (__GLXDRIdrawable *) glxPixmap;
+    const __DRItexBufferExtension *texBuffer = drawable->screen->texBuffer;
+    __GLXDRIcontext *context = (__GLXDRIcontext *) baseContext;
+
+    if (texBuffer == NULL)
+        return Success;
+
+#if __DRI_TEX_BUFFER_VERSION >= 2
+    if (texBuffer->base.version >= 2 && texBuffer->setTexBuffer2 != NULL) {
+	(*texBuffer->setTexBuffer2)(context->driContext,
+				    glxPixmap->target,
+				    glxPixmap->format,
+				    drawable->driDrawable);
+    } else
+#endif
+    {
+	texBuffer->setTexBuffer(context->driContext,
+				glxPixmap->target,
+				drawable->driDrawable);
+    }
+
+    return Success;
+}
+
+static int
+__glXDRIreleaseTexImage(__GLXcontext *baseContext,
+			int buffer,
+			__GLXdrawable *pixmap)
+{
+    /* FIXME: Just unbind the texture? */
+    return Success;
+}
+
+#else
+
+static int
+__glXDRIbindTexImage(__GLXcontext *baseContext,
+		     int buffer,
+		     __GLXdrawable *glxPixmap)
+{
+    return Success;
+}
+
+static int
+__glXDRIreleaseTexImage(__GLXcontext *baseContext,
+			int buffer,
+			__GLXdrawable *pixmap)
+{
+    return Success;
+}
+
+#endif
+
+static __GLXtextureFromPixmap __glXDRItextureFromPixmap = {
+    __glXDRIbindTexImage,
+    __glXDRIreleaseTexImage
+};
+
+static void
+__glXDRIscreenDestroy(__GLXscreen *baseScreen)
+{
+    __GLXDRIscreen *screen = (__GLXDRIscreen *) baseScreen;
+
+    (*screen->core->destroyScreen)(screen->driScreen);
+
+    dlclose(screen->driver);
+
+    __glXScreenDestroy(baseScreen);
+
+    free(screen);
+}
+
+static __GLXcontext *
+__glXDRIscreenCreateContext(__GLXscreen *baseScreen,
+			    __GLXconfig *glxConfig,
+			    __GLXcontext *baseShareContext)
+{
+    __GLXDRIscreen *screen = (__GLXDRIscreen *) baseScreen;
+    __GLXDRIcontext *context, *shareContext;
+    __GLXDRIconfig *config = (__GLXDRIconfig *) glxConfig;
+    __DRIcontext *driShare;
+
+    shareContext = (__GLXDRIcontext *) baseShareContext;
+    if (shareContext)
+	driShare = shareContext->driContext;
+    else
+	driShare = NULL;
+
+    context = calloc(1, sizeof *context);
+    if (context == NULL)
+	return NULL;
+
+    context->base.destroy           = __glXDRIcontextDestroy;
+    context->base.makeCurrent       = __glXDRIcontextMakeCurrent;
+    context->base.loseCurrent       = __glXDRIcontextLoseCurrent;
+    context->base.copy              = __glXDRIcontextCopy;
+    context->base.textureFromPixmap = &__glXDRItextureFromPixmap;
+    context->base.wait              = __glXDRIcontextWait;
+
+    context->driContext =
+	(*screen->dri2->createNewContext)(screen->driScreen,
+					  config->driConfig,
+					  driShare, context);
+    if (context->driContext == NULL) {
+	    free(context);
+        return NULL;
+    }
+
+    return &context->base;
+}
+
+static void
+__glXDRIinvalidateBuffers(DrawablePtr pDraw, void *priv)
+{
+#if __DRI2_FLUSH_VERSION >= 3
+    __GLXDRIdrawable *private = priv;
+    __GLXDRIscreen *screen = private->screen;
+
+    if (screen->flush)
+	(*screen->flush->invalidate)(private->driDrawable);
+#endif
+}
+
+static __GLXdrawable *
+__glXDRIscreenCreateDrawable(ClientPtr client,
+			     __GLXscreen *screen,
+			     DrawablePtr pDraw,
+			     XID drawId,
+			     int type,
+			     XID glxDrawId,
+			     __GLXconfig *glxConfig)
+{
+    __GLXDRIscreen *driScreen = (__GLXDRIscreen *) screen;
+    __GLXDRIconfig *config = (__GLXDRIconfig *) glxConfig;
+    __GLXDRIdrawable *private;
+
+    private = calloc(1, sizeof *private);
+    if (private == NULL)
+	return NULL;
+
+    private->screen = driScreen;
+    if (!__glXDrawableInit(&private->base, screen,
+			   pDraw, type, glxDrawId, glxConfig)) {
+        free(private);
+	return NULL;
+    }
+
+    private->base.destroy       = __glXDRIdrawableDestroy;
+    private->base.swapBuffers   = __glXDRIdrawableSwapBuffers;
+    private->base.copySubBuffer = __glXDRIdrawableCopySubBuffer;
+    private->base.waitGL	= __glXDRIdrawableWaitGL;
+    private->base.waitX		= __glXDRIdrawableWaitX;
+
+    if (DRI2CreateDrawable(client, pDraw, drawId,
+			   __glXDRIinvalidateBuffers, private)) {
+	    free(private);
+	    return NULL;
+    }
+
+    private->driDrawable =
+	(*driScreen->dri2->createNewDrawable)(driScreen->driScreen,
+					      config->driConfig, private);
+
+    return &private->base;
+}
+
+static __DRIbuffer *
+dri2GetBuffers(__DRIdrawable *driDrawable,
+	       int *width, int *height,
+	       unsigned int *attachments, int count,
+	       int *out_count, void *loaderPrivate)
+{
+    __GLXDRIdrawable *private = loaderPrivate;
+    DRI2BufferPtr *buffers;
+    int i;
+    int j;
+
+    buffers = DRI2GetBuffers(private->base.pDraw,
+			     width, height, attachments, count, out_count);
+    if (*out_count > MAX_DRAWABLE_BUFFERS) {
+	*out_count = 0;
+	return NULL;
+    }
+	
+    private->width = *width;
+    private->height = *height;
+
+    /* This assumes the DRI2 buffer attachment tokens matches the
+     * __DRIbuffer tokens. */
+    j = 0;
+    for (i = 0; i < *out_count; i++) {
+	/* Do not send the real front buffer of a window to the client.
+	 */
+	if ((private->base.pDraw->type == DRAWABLE_WINDOW)
+	    && (buffers[i]->attachment == DRI2BufferFrontLeft)) {
+	    continue;
+	}
+
+	private->buffers[j].attachment = buffers[i]->attachment;
+	private->buffers[j].name = buffers[i]->name;
+	private->buffers[j].pitch = buffers[i]->pitch;
+	private->buffers[j].cpp = buffers[i]->cpp;
+	private->buffers[j].flags = buffers[i]->flags;
+	j++;
+    }
+
+    *out_count = j;
+    return private->buffers;
+}
+
+static __DRIbuffer *
+dri2GetBuffersWithFormat(__DRIdrawable *driDrawable,
+			 int *width, int *height,
+			 unsigned int *attachments, int count,
+			 int *out_count, void *loaderPrivate)
+{
+    __GLXDRIdrawable *private = loaderPrivate;
+    DRI2BufferPtr *buffers;
+    int i;
+    int j = 0;
+
+    buffers = DRI2GetBuffersWithFormat(private->base.pDraw,
+				       width, height, attachments, count,
+				       out_count);
+    if (*out_count > MAX_DRAWABLE_BUFFERS) {
+	*out_count = 0;
+	return NULL;
+    }
+
+    private->width = *width;
+    private->height = *height;
+
+    /* This assumes the DRI2 buffer attachment tokens matches the
+     * __DRIbuffer tokens. */
+    for (i = 0; i < *out_count; i++) {
+	/* Do not send the real front buffer of a window to the client.
+	 */
+	if ((private->base.pDraw->type == DRAWABLE_WINDOW)
+	    && (buffers[i]->attachment == DRI2BufferFrontLeft)) {
+	    continue;
+	}
+
+	private->buffers[j].attachment = buffers[i]->attachment;
+	private->buffers[j].name = buffers[i]->name;
+	private->buffers[j].pitch = buffers[i]->pitch;
+	private->buffers[j].cpp = buffers[i]->cpp;
+	private->buffers[j].flags = buffers[i]->flags;
+	j++;
+    }
+
+    *out_count = j;
+    return private->buffers;
+}
+
+static void 
+dri2FlushFrontBuffer(__DRIdrawable *driDrawable, void *loaderPrivate)
+{
+    (void) driDrawable;
+    __glXDRIdrawableWaitGL((__GLXdrawable *) loaderPrivate);
+}
+
+static const __DRIdri2LoaderExtension loaderExtension = {
+    { __DRI_DRI2_LOADER, __DRI_DRI2_LOADER_VERSION },
+    dri2GetBuffers,
+    dri2FlushFrontBuffer,
+    dri2GetBuffersWithFormat,
+};
+
+#ifdef __DRI_USE_INVALIDATE
+static const __DRIuseInvalidateExtension dri2UseInvalidate = {
+   { __DRI_USE_INVALIDATE, __DRI_USE_INVALIDATE_VERSION }
+};
+#endif
+
+static const __DRIextension *loader_extensions[] = {
+    &systemTimeExtension.base,
+    &loaderExtension.base,
+#ifdef __DRI_USE_INVALIDATE
+    &dri2UseInvalidate.base,
+#endif
+    NULL
+};
+
+static Bool
+glxDRIEnterVT (int index, int flags)
+{
+    ScrnInfoPtr scrn = xf86Screens[index];
+    Bool	ret;
+    __GLXDRIscreen *screen = (__GLXDRIscreen *) 
+	glxGetScreen(screenInfo.screens[index]);
+
+    LogMessage(X_INFO, "AIGLX: Resuming AIGLX clients after VT switch\n");
+
+    scrn->EnterVT = screen->enterVT;
+
+    ret = scrn->EnterVT (index, flags);
+
+    screen->enterVT = scrn->EnterVT;
+    scrn->EnterVT = glxDRIEnterVT;
+
+    if (!ret)
+	return FALSE;
+    
+    glxResumeClients();
+
+    return TRUE;
+}
+
+static void
+glxDRILeaveVT (int index, int flags)
+{
+    ScrnInfoPtr scrn = xf86Screens[index];
+    __GLXDRIscreen *screen = (__GLXDRIscreen *)
+	glxGetScreen(screenInfo.screens[index]);
+
+    LogMessage(X_INFO, "AIGLX: Suspending AIGLX clients for VT switch\n");
+
+    glxSuspendClients();
+
+    scrn->LeaveVT = screen->leaveVT;
+    (*screen->leaveVT) (index, flags);
+    screen->leaveVT = scrn->LeaveVT;
+    scrn->LeaveVT = glxDRILeaveVT;
+}
+
+static void
+initializeExtensions(__GLXDRIscreen *screen)
+{
+    ScreenPtr pScreen = screen->base.pScreen;
+    const __DRIextension **extensions;
+    int i;
+
+    extensions = screen->core->getExtensions(screen->driScreen);
+
+    __glXEnableExtension(screen->glx_enable_bits,
+			 "GLX_MESA_copy_sub_buffer");
+    LogMessage(X_INFO, "AIGLX: enabled GLX_MESA_copy_sub_buffer\n");
+
+    __glXEnableExtension(screen->glx_enable_bits, "GLX_INTEL_swap_event");
+    LogMessage(X_INFO, "AIGLX: enabled GLX_INTEL_swap_event\n");
+
+    if (DRI2HasSwapControl(pScreen)) {
+	__glXEnableExtension(screen->glx_enable_bits,
+			     "GLX_SGI_swap_control");
+	__glXEnableExtension(screen->glx_enable_bits,
+			     "GLX_MESA_swap_control");
+	LogMessage(X_INFO, "AIGLX: enabled GLX_SGI_swap_control and GLX_MESA_swap_control\n");
+    }
+
+    for (i = 0; extensions[i]; i++) {
+#ifdef __DRI_READ_DRAWABLE
+	if (strcmp(extensions[i]->name, __DRI_READ_DRAWABLE) == 0) {
+	    __glXEnableExtension(screen->glx_enable_bits,
+				 "GLX_SGI_make_current_read");
+
+	    LogMessage(X_INFO, "AIGLX: enabled GLX_SGI_make_current_read\n");
+	}
+#endif
+
+#ifdef __DRI_TEX_BUFFER
+	if (strcmp(extensions[i]->name, __DRI_TEX_BUFFER) == 0) {
+	    screen->texBuffer =
+		(const __DRItexBufferExtension *) extensions[i];
+	    /* GLX_EXT_texture_from_pixmap is always enabled. */
+	    LogMessage(X_INFO, "AIGLX: GLX_EXT_texture_from_pixmap backed by buffer objects\n");
+	}
+#endif
+
+#ifdef __DRI2_FLUSH
+	if (strcmp(extensions[i]->name, __DRI2_FLUSH) == 0 &&
+	    extensions[i]->version >= 3) {
+		screen->flush = (__DRI2flushExtension *) extensions[i];
+	}
+#endif
+
+	/* Ignore unknown extensions */
+    }
+}
+
+static __GLXscreen *
+__glXDRIscreenProbe(ScreenPtr pScreen)
+{
+    const char *driverName, *deviceName;
+    __GLXDRIscreen *screen;
+    size_t buffer_size;
+    ScrnInfoPtr pScrn = xf86Screens[pScreen->myNum];
+    const __DRIconfig **driConfigs;
+
+    screen = calloc(1, sizeof *screen);
+    if (screen == NULL)
+	return NULL;
+
+    if (!xf86LoaderCheckSymbol("DRI2Connect") ||
+	!DRI2Connect(pScreen, DRI2DriverDRI,
+		     &screen->fd, &driverName, &deviceName)) {
+	LogMessage(X_INFO,
+		   "AIGLX: Screen %d is not DRI2 capable\n", pScreen->myNum);
+	return NULL;
+    }
+
+    screen->base.destroy        = __glXDRIscreenDestroy;
+    screen->base.createContext  = __glXDRIscreenCreateContext;
+    screen->base.createDrawable = __glXDRIscreenCreateDrawable;
+    screen->base.swapInterval   = __glXDRIdrawableSwapInterval;
+    screen->base.pScreen       = pScreen;
+
+    __glXInitExtensionEnableBits(screen->glx_enable_bits);
+
+    screen->driver = glxProbeDriver(driverName, (void **)&screen->core, __DRI_CORE, 1,
+				    (void **)&screen->dri2, __DRI_DRI2, 1);
+    if (screen->driver == NULL) {
+        goto handle_error;
+    }
+    
+    screen->driScreen =
+	(*screen->dri2->createNewScreen)(pScreen->myNum,
+					 screen->fd,
+					 loader_extensions,
+					 &driConfigs,
+					 screen);
+
+    if (screen->driScreen == NULL) {
+	LogMessage(X_ERROR,
+		   "AIGLX error: Calling driver entry point failed\n");
+	goto handle_error;
+    }
+
+    initializeExtensions(screen);
+
+    screen->base.fbconfigs = glxConvertConfigs(screen->core, driConfigs,
+					       GLX_WINDOW_BIT |
+					       GLX_PIXMAP_BIT |
+					       GLX_PBUFFER_BIT);
+
+    __glXScreenInit(&screen->base, pScreen);
+
+    /* The first call simply determines the length of the extension string.
+     * This allows us to allocate some memory to hold the extension string,
+     * but it requires that we call __glXGetExtensionString a second time.
+     */
+    buffer_size = __glXGetExtensionString(screen->glx_enable_bits, NULL);
+    if (buffer_size > 0) {
+	free(screen->base.GLXextensions);
+
+	screen->base.GLXextensions = xnfalloc(buffer_size);
+	(void) __glXGetExtensionString(screen->glx_enable_bits, 
+				       screen->base.GLXextensions);
+    }
+
+    /* We're going to assume (perhaps incorrectly?) that all DRI2-enabled
+     * drivers support the required extensions for GLX 1.4.  The extensions
+     * we're assuming are:
+     *
+     *    - GLX_SGI_make_current_read (1.3)
+     *    - GLX_SGIX_fbconfig (1.3)
+     *    - GLX_SGIX_pbuffer (1.3)
+     *    - GLX_ARB_multisample (1.4)
+     */
+    screen->base.GLXmajor = 1;
+    screen->base.GLXminor = 4;
+    
+    screen->enterVT = pScrn->EnterVT;
+    pScrn->EnterVT = glxDRIEnterVT; 
+    screen->leaveVT = pScrn->LeaveVT;
+    pScrn->LeaveVT = glxDRILeaveVT;
+
+    LogMessage(X_INFO,
+	       "AIGLX: Loaded and initialized %s\n", driverName);
+
+    return &screen->base;
+
+ handle_error:
+    if (screen->driver)
+        dlclose(screen->driver);
+
+    free(screen);
+
+    LogMessage(X_ERROR, "AIGLX: reverting to software rendering\n");
+
+    return NULL;
+}
+
+_X_EXPORT __GLXprovider __glXDRI2Provider = {
+    __glXDRIscreenProbe,
+    "DRI2",
+    NULL
+};