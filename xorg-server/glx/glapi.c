--- conflicted
+++ resolved
@@ -49,16 +49,10 @@
 #include <unistd.h>
 
 #include "glapi.h"
-<<<<<<< HEAD
-#include "glapitable.h"
-
-#define _gloffset_FIRST_DYNAMIC (sizeof(struct _glapi_table) / sizeof(void *))
-=======
 #include "dispatch.h"
 #include "glapitable.h"
 
 #define FIRST_DYNAMIC_OFFSET (sizeof(struct _glapi_table) / sizeof(void *))
->>>>>>> e2289134
 
 #if defined(PTHREADS) || defined(GLX_USE_TLS)
 static void init_glapi_relocs(void);
@@ -213,7 +207,7 @@
  ***/
 
 #if defined(USE_X64_64_ASM) && defined(GLX_USE_TLS)
-#  define DISPATCH_FUNCTION_SIZE  16
+# define DISPATCH_FUNCTION_SIZE  16
 #elif defined(USE_X86_ASM)
 # if defined(THREADS) && !defined(GLX_USE_TLS)
 #  define DISPATCH_FUNCTION_SIZE  32
