<<<<<<< HEAD
/* DO NOT EDIT - This file generated automatically by glX_proto_size.py (from Mesa) script */

/*
 * (C) Copyright IBM Corporation 2004
 * All Rights Reserved.
 * 
 * Permission is hereby granted, free of charge, to any person obtaining a
 * copy of this software and associated documentation files (the "Software"),
 * to deal in the Software without restriction, including without limitation
 * the rights to use, copy, modify, merge, publish, distribute, sub license,
 * and/or sell copies of the Software, and to permit persons to whom the
 * Software is furnished to do so, subject to the following conditions:
 * 
 * The above copyright notice and this permission notice (including the next
 * paragraph) shall be included in all copies or substantial portions of the
 * Software.
 * 
 * THE SOFTWARE IS PROVIDED "AS IS", WITHOUT WARRANTY OF ANY KIND, EXPRESS OR
 * IMPLIED, INCLUDING BUT NOT LIMITED TO THE WARRANTIES OF MERCHANTABILITY,
 * FITNESS FOR A PARTICULAR PURPOSE AND NON-INFRINGEMENT.  IN NO EVENT SHALL
 * IBM,
 * AND/OR THEIR SUPPLIERS BE LIABLE FOR ANY CLAIM, DAMAGES OR OTHER LIABILITY,
 * WHETHER IN AN ACTION OF CONTRACT, TORT OR OTHERWISE, ARISING FROM, OUT OF
 * OR IN CONNECTION WITH THE SOFTWARE OR THE USE OR OTHER DEALINGS IN THE
 * SOFTWARE.
 */

#ifdef HAVE_DIX_CONFIG_H
#include <dix-config.h>
#else

#include "glheader.h"

#endif

#include <GL/gl.h>
#include "indirect_size_get.h"
#include "glxserver.h"
#include "indirect_util.h"
#include "indirect_size.h"

#  if __GNUC__ > 2 || (__GNUC__ == 2 && __GNUC_MINOR__ >= 96)
#    define PURE __attribute__((pure))
#  else
#    define PURE
#  endif

#  if defined(__i386__) && defined(__GNUC__) && !defined(__CYGWIN__) && !defined(__MINGW32__)
#    define FASTCALL __attribute__((fastcall))
#  else
#    define FASTCALL
#  endif

#  if (__GNUC__ > 3 || (__GNUC__ == 3 && __GNUC_MINOR__ >= 3)) && defined(__ELF__)
#    define INTERNAL  __attribute__((visibility("internal")))
#  else
#    define INTERNAL
#  endif


#if defined(__CYGWIN__) || defined(__MINGW32__) || defined(__APPLE__)
#  undef HAVE_ALIAS
#endif
#ifdef HAVE_ALIAS
#  define ALIAS2(from,to) \
    INTERNAL PURE FASTCALL GLint __gl ## from ## _size( GLenum e ) \
        __attribute__ ((alias( # to )));
#  define ALIAS(from,to) ALIAS2( from, __gl ## to ## _size )
#else
#  define ALIAS(from,to) \
    INTERNAL PURE FASTCALL GLint __gl ## from ## _size( GLenum e ) \
    { return __gl ## to ## _size( e ); }
#endif


INTERNAL PURE FASTCALL GLint
__glCallLists_size(GLenum e)
{
    switch (e) {
    case GL_BYTE:
    case GL_UNSIGNED_BYTE:
        return 1;
    case GL_SHORT:
    case GL_UNSIGNED_SHORT:
    case GL_2_BYTES:
        return 2;
    case GL_3_BYTES:
        return 3;
    case GL_INT:
    case GL_UNSIGNED_INT:
    case GL_FLOAT:
    case GL_4_BYTES:
        return 4;
    default:
        return 0;
    }
}

INTERNAL PURE FASTCALL GLint
__glFogfv_size(GLenum e)
{
    switch (e) {
    case GL_FOG_INDEX:
    case GL_FOG_DENSITY:
    case GL_FOG_START:
    case GL_FOG_END:
    case GL_FOG_MODE:
    case GL_FOG_OFFSET_VALUE_SGIX:
    case GL_FOG_DISTANCE_MODE_NV:
        return 1;
    case GL_FOG_COLOR:
        return 4;
    default:
        return 0;
    }
}

INTERNAL PURE FASTCALL GLint
__glLightfv_size(GLenum e)
{
    switch (e) {
    case GL_SPOT_EXPONENT:
    case GL_SPOT_CUTOFF:
    case GL_CONSTANT_ATTENUATION:
    case GL_LINEAR_ATTENUATION:
    case GL_QUADRATIC_ATTENUATION:
        return 1;
    case GL_SPOT_DIRECTION:
        return 3;
    case GL_AMBIENT:
    case GL_DIFFUSE:
    case GL_SPECULAR:
    case GL_POSITION:
        return 4;
    default:
        return 0;
    }
}

INTERNAL PURE FASTCALL GLint
__glLightModelfv_size(GLenum e)
{
    switch (e) {
    case GL_LIGHT_MODEL_LOCAL_VIEWER:
    case GL_LIGHT_MODEL_TWO_SIDE:
    case GL_LIGHT_MODEL_COLOR_CONTROL:
/*      case GL_LIGHT_MODEL_COLOR_CONTROL_EXT:*/
        return 1;
    case GL_LIGHT_MODEL_AMBIENT:
        return 4;
    default:
        return 0;
    }
}

INTERNAL PURE FASTCALL GLint
__glMaterialfv_size(GLenum e)
{
    switch (e) {
    case GL_SHININESS:
        return 1;
    case GL_COLOR_INDEXES:
        return 3;
    case GL_AMBIENT:
    case GL_DIFFUSE:
    case GL_SPECULAR:
    case GL_EMISSION:
    case GL_AMBIENT_AND_DIFFUSE:
        return 4;
    default:
        return 0;
    }
}

INTERNAL PURE FASTCALL GLint
__glTexParameterfv_size(GLenum e)
{
    switch (e) {
    case GL_TEXTURE_MAG_FILTER:
    case GL_TEXTURE_MIN_FILTER:
    case GL_TEXTURE_WRAP_S:
    case GL_TEXTURE_WRAP_T:
    case GL_TEXTURE_PRIORITY:
    case GL_TEXTURE_WRAP_R:
    case GL_TEXTURE_COMPARE_FAIL_VALUE_ARB:
/*      case GL_SHADOW_AMBIENT_SGIX:*/
    case GL_TEXTURE_MIN_LOD:
    case GL_TEXTURE_MAX_LOD:
    case GL_TEXTURE_BASE_LEVEL:
    case GL_TEXTURE_MAX_LEVEL:
    case GL_TEXTURE_CLIPMAP_FRAME_SGIX:
    case GL_TEXTURE_LOD_BIAS_S_SGIX:
    case GL_TEXTURE_LOD_BIAS_T_SGIX:
    case GL_TEXTURE_LOD_BIAS_R_SGIX:
    case GL_GENERATE_MIPMAP:
/*      case GL_GENERATE_MIPMAP_SGIS:*/
    case GL_TEXTURE_COMPARE_SGIX:
    case GL_TEXTURE_COMPARE_OPERATOR_SGIX:
    case GL_TEXTURE_MAX_CLAMP_S_SGIX:
    case GL_TEXTURE_MAX_CLAMP_T_SGIX:
    case GL_TEXTURE_MAX_CLAMP_R_SGIX:
    case GL_TEXTURE_MAX_ANISOTROPY_EXT:
    case GL_TEXTURE_LOD_BIAS:
/*      case GL_TEXTURE_LOD_BIAS_EXT:*/
    case GL_DEPTH_TEXTURE_MODE:
/*      case GL_DEPTH_TEXTURE_MODE_ARB:*/
    case GL_TEXTURE_COMPARE_MODE:
/*      case GL_TEXTURE_COMPARE_MODE_ARB:*/
    case GL_TEXTURE_COMPARE_FUNC:
/*      case GL_TEXTURE_COMPARE_FUNC_ARB:*/
    case GL_TEXTURE_UNSIGNED_REMAP_MODE_NV:
        return 1;
    case GL_TEXTURE_CLIPMAP_CENTER_SGIX:
    case GL_TEXTURE_CLIPMAP_OFFSET_SGIX:
        return 2;
    case GL_TEXTURE_CLIPMAP_VIRTUAL_DEPTH_SGIX:
        return 3;
    case GL_TEXTURE_BORDER_COLOR:
    case GL_POST_TEXTURE_FILTER_BIAS_SGIX:
    case GL_POST_TEXTURE_FILTER_SCALE_SGIX:
        return 4;
    default:
        return 0;
    }
}

INTERNAL PURE FASTCALL GLint
__glTexEnvfv_size(GLenum e)
{
    switch (e) {
    case GL_ALPHA_SCALE:
    case GL_TEXTURE_ENV_MODE:
    case GL_TEXTURE_LOD_BIAS:
    case GL_COMBINE_RGB:
    case GL_COMBINE_ALPHA:
    case GL_RGB_SCALE:
    case GL_SOURCE0_RGB:
    case GL_SOURCE1_RGB:
    case GL_SOURCE2_RGB:
    case GL_SOURCE3_RGB_NV:
    case GL_SOURCE0_ALPHA:
    case GL_SOURCE1_ALPHA:
    case GL_SOURCE2_ALPHA:
    case GL_SOURCE3_ALPHA_NV:
    case GL_OPERAND0_RGB:
    case GL_OPERAND1_RGB:
    case GL_OPERAND2_RGB:
    case GL_OPERAND3_RGB_NV:
    case GL_OPERAND0_ALPHA:
    case GL_OPERAND1_ALPHA:
    case GL_OPERAND2_ALPHA:
    case GL_OPERAND3_ALPHA_NV:
    case GL_COORD_REPLACE_ARB:
/*      case GL_COORD_REPLACE_NV:*/
        return 1;
    case GL_TEXTURE_ENV_COLOR:
        return 4;
    default:
        return 0;
    }
}

INTERNAL PURE FASTCALL GLint
__glTexGendv_size(GLenum e)
{
    switch (e) {
    case GL_TEXTURE_GEN_MODE:
        return 1;
    case GL_OBJECT_PLANE:
    case GL_EYE_PLANE:
        return 4;
    default:
        return 0;
    }
}

INTERNAL PURE FASTCALL GLint
__glMap1d_size(GLenum e)
{
    switch (e) {
    case GL_MAP1_INDEX:
    case GL_MAP1_TEXTURE_COORD_1:
        return 1;
    case GL_MAP1_TEXTURE_COORD_2:
        return 2;
    case GL_MAP1_NORMAL:
    case GL_MAP1_TEXTURE_COORD_3:
    case GL_MAP1_VERTEX_3:
        return 3;
    case GL_MAP1_COLOR_4:
    case GL_MAP1_TEXTURE_COORD_4:
    case GL_MAP1_VERTEX_4:
        return 4;
    default:
        return 0;
    }
}

INTERNAL PURE FASTCALL GLint
__glMap2d_size(GLenum e)
{
    switch (e) {
    case GL_MAP2_INDEX:
    case GL_MAP2_TEXTURE_COORD_1:
        return 1;
    case GL_MAP2_TEXTURE_COORD_2:
        return 2;
    case GL_MAP2_NORMAL:
    case GL_MAP2_TEXTURE_COORD_3:
    case GL_MAP2_VERTEX_3:
        return 3;
    case GL_MAP2_COLOR_4:
    case GL_MAP2_TEXTURE_COORD_4:
    case GL_MAP2_VERTEX_4:
        return 4;
    default:
        return 0;
    }
}

INTERNAL PURE FASTCALL GLint
__glGetBooleanv_size(GLenum e)
{
    switch (e) {
    case GL_CURRENT_INDEX:
    case GL_CURRENT_RASTER_INDEX:
    case GL_CURRENT_RASTER_POSITION_VALID:
    case GL_CURRENT_RASTER_DISTANCE:
    case GL_POINT_SMOOTH:
    case GL_POINT_SIZE:
    case GL_SMOOTH_POINT_SIZE_GRANULARITY:
    case GL_LINE_SMOOTH:
    case GL_LINE_WIDTH:
    case GL_LINE_WIDTH_GRANULARITY:
    case GL_LINE_STIPPLE:
    case GL_LINE_STIPPLE_PATTERN:
    case GL_LINE_STIPPLE_REPEAT:
    case GL_LIST_MODE:
    case GL_MAX_LIST_NESTING:
    case GL_LIST_BASE:
    case GL_LIST_INDEX:
    case GL_POLYGON_SMOOTH:
    case GL_POLYGON_STIPPLE:
    case GL_EDGE_FLAG:
    case GL_CULL_FACE:
    case GL_CULL_FACE_MODE:
    case GL_FRONT_FACE:
    case GL_LIGHTING:
    case GL_LIGHT_MODEL_LOCAL_VIEWER:
    case GL_LIGHT_MODEL_TWO_SIDE:
    case GL_SHADE_MODEL:
    case GL_COLOR_MATERIAL_FACE:
    case GL_COLOR_MATERIAL_PARAMETER:
    case GL_COLOR_MATERIAL:
    case GL_FOG:
    case GL_FOG_INDEX:
    case GL_FOG_DENSITY:
    case GL_FOG_START:
    case GL_FOG_END:
    case GL_FOG_MODE:
    case GL_DEPTH_TEST:
    case GL_DEPTH_WRITEMASK:
    case GL_DEPTH_CLEAR_VALUE:
    case GL_DEPTH_FUNC:
    case GL_STENCIL_TEST:
    case GL_STENCIL_CLEAR_VALUE:
    case GL_STENCIL_FUNC:
    case GL_STENCIL_VALUE_MASK:
    case GL_STENCIL_FAIL:
    case GL_STENCIL_PASS_DEPTH_FAIL:
    case GL_STENCIL_PASS_DEPTH_PASS:
    case GL_STENCIL_REF:
    case GL_STENCIL_WRITEMASK:
    case GL_MATRIX_MODE:
    case GL_NORMALIZE:
    case GL_MODELVIEW_STACK_DEPTH:
    case GL_PROJECTION_STACK_DEPTH:
    case GL_TEXTURE_STACK_DEPTH:
    case GL_ATTRIB_STACK_DEPTH:
    case GL_CLIENT_ATTRIB_STACK_DEPTH:
    case GL_ALPHA_TEST:
    case GL_ALPHA_TEST_FUNC:
    case GL_ALPHA_TEST_REF:
    case GL_DITHER:
    case GL_BLEND_DST:
    case GL_BLEND_SRC:
    case GL_BLEND:
    case GL_LOGIC_OP_MODE:
    case GL_LOGIC_OP:
    case GL_AUX_BUFFERS:
    case GL_DRAW_BUFFER:
    case GL_READ_BUFFER:
    case GL_SCISSOR_TEST:
    case GL_INDEX_CLEAR_VALUE:
    case GL_INDEX_WRITEMASK:
    case GL_INDEX_MODE:
    case GL_RGBA_MODE:
    case GL_DOUBLEBUFFER:
    case GL_STEREO:
    case GL_RENDER_MODE:
    case GL_PERSPECTIVE_CORRECTION_HINT:
    case GL_POINT_SMOOTH_HINT:
    case GL_LINE_SMOOTH_HINT:
    case GL_POLYGON_SMOOTH_HINT:
    case GL_FOG_HINT:
    case GL_TEXTURE_GEN_S:
    case GL_TEXTURE_GEN_T:
    case GL_TEXTURE_GEN_R:
    case GL_TEXTURE_GEN_Q:
    case GL_PIXEL_MAP_I_TO_I:
    case GL_PIXEL_MAP_I_TO_I_SIZE:
    case GL_PIXEL_MAP_S_TO_S_SIZE:
    case GL_PIXEL_MAP_I_TO_R_SIZE:
    case GL_PIXEL_MAP_I_TO_G_SIZE:
    case GL_PIXEL_MAP_I_TO_B_SIZE:
    case GL_PIXEL_MAP_I_TO_A_SIZE:
    case GL_PIXEL_MAP_R_TO_R_SIZE:
    case GL_PIXEL_MAP_G_TO_G_SIZE:
    case GL_PIXEL_MAP_B_TO_B_SIZE:
    case GL_PIXEL_MAP_A_TO_A_SIZE:
    case GL_UNPACK_SWAP_BYTES:
    case GL_UNPACK_LSB_FIRST:
    case GL_UNPACK_ROW_LENGTH:
    case GL_UNPACK_SKIP_ROWS:
    case GL_UNPACK_SKIP_PIXELS:
    case GL_UNPACK_ALIGNMENT:
    case GL_PACK_SWAP_BYTES:
    case GL_PACK_LSB_FIRST:
    case GL_PACK_ROW_LENGTH:
    case GL_PACK_SKIP_ROWS:
    case GL_PACK_SKIP_PIXELS:
    case GL_PACK_ALIGNMENT:
    case GL_MAP_COLOR:
    case GL_MAP_STENCIL:
    case GL_INDEX_SHIFT:
    case GL_INDEX_OFFSET:
    case GL_RED_SCALE:
    case GL_RED_BIAS:
    case GL_ZOOM_X:
    case GL_ZOOM_Y:
    case GL_GREEN_SCALE:
    case GL_GREEN_BIAS:
    case GL_BLUE_SCALE:
    case GL_BLUE_BIAS:
    case GL_ALPHA_SCALE:
    case GL_ALPHA_BIAS:
    case GL_DEPTH_SCALE:
    case GL_DEPTH_BIAS:
    case GL_MAX_EVAL_ORDER:
    case GL_MAX_LIGHTS:
    case GL_MAX_CLIP_PLANES:
    case GL_MAX_TEXTURE_SIZE:
    case GL_MAX_PIXEL_MAP_TABLE:
    case GL_MAX_ATTRIB_STACK_DEPTH:
    case GL_MAX_MODELVIEW_STACK_DEPTH:
    case GL_MAX_NAME_STACK_DEPTH:
    case GL_MAX_PROJECTION_STACK_DEPTH:
    case GL_MAX_TEXTURE_STACK_DEPTH:
    case GL_MAX_CLIENT_ATTRIB_STACK_DEPTH:
    case GL_SUBPIXEL_BITS:
    case GL_INDEX_BITS:
    case GL_RED_BITS:
    case GL_GREEN_BITS:
    case GL_BLUE_BITS:
    case GL_ALPHA_BITS:
    case GL_DEPTH_BITS:
    case GL_STENCIL_BITS:
    case GL_ACCUM_RED_BITS:
    case GL_ACCUM_GREEN_BITS:
    case GL_ACCUM_BLUE_BITS:
    case GL_ACCUM_ALPHA_BITS:
    case GL_NAME_STACK_DEPTH:
    case GL_AUTO_NORMAL:
    case GL_MAP1_COLOR_4:
    case GL_MAP1_INDEX:
    case GL_MAP1_NORMAL:
    case GL_MAP1_TEXTURE_COORD_1:
    case GL_MAP1_TEXTURE_COORD_2:
    case GL_MAP1_TEXTURE_COORD_3:
    case GL_MAP1_TEXTURE_COORD_4:
    case GL_MAP1_VERTEX_3:
    case GL_MAP1_VERTEX_4:
    case GL_MAP2_COLOR_4:
    case GL_MAP2_INDEX:
    case GL_MAP2_NORMAL:
    case GL_MAP2_TEXTURE_COORD_1:
    case GL_MAP2_TEXTURE_COORD_2:
    case GL_MAP2_TEXTURE_COORD_3:
    case GL_MAP2_TEXTURE_COORD_4:
    case GL_MAP2_VERTEX_3:
    case GL_MAP2_VERTEX_4:
    case GL_MAP1_GRID_SEGMENTS:
    case GL_TEXTURE_1D:
    case GL_TEXTURE_2D:
    case GL_POLYGON_OFFSET_UNITS:
    case GL_CLIP_PLANE0:
    case GL_CLIP_PLANE1:
    case GL_CLIP_PLANE2:
    case GL_CLIP_PLANE3:
    case GL_CLIP_PLANE4:
    case GL_CLIP_PLANE5:
    case GL_LIGHT0:
    case GL_LIGHT1:
    case GL_LIGHT2:
    case GL_LIGHT3:
    case GL_LIGHT4:
    case GL_LIGHT5:
    case GL_LIGHT6:
    case GL_LIGHT7:
    case GL_BLEND_EQUATION:
/*      case GL_BLEND_EQUATION_EXT:*/
    case GL_CONVOLUTION_1D:
    case GL_CONVOLUTION_2D:
    case GL_SEPARABLE_2D:
    case GL_MAX_CONVOLUTION_WIDTH:
/*      case GL_MAX_CONVOLUTION_WIDTH_EXT:*/
    case GL_MAX_CONVOLUTION_HEIGHT:
/*      case GL_MAX_CONVOLUTION_HEIGHT_EXT:*/
    case GL_POST_CONVOLUTION_RED_SCALE:
/*      case GL_POST_CONVOLUTION_RED_SCALE_EXT:*/
    case GL_POST_CONVOLUTION_GREEN_SCALE:
/*      case GL_POST_CONVOLUTION_GREEN_SCALE_EXT:*/
    case GL_POST_CONVOLUTION_BLUE_SCALE:
/*      case GL_POST_CONVOLUTION_BLUE_SCALE_EXT:*/
    case GL_POST_CONVOLUTION_ALPHA_SCALE:
/*      case GL_POST_CONVOLUTION_ALPHA_SCALE_EXT:*/
    case GL_POST_CONVOLUTION_RED_BIAS:
/*      case GL_POST_CONVOLUTION_RED_BIAS_EXT:*/
    case GL_POST_CONVOLUTION_GREEN_BIAS:
/*      case GL_POST_CONVOLUTION_GREEN_BIAS_EXT:*/
    case GL_POST_CONVOLUTION_BLUE_BIAS:
/*      case GL_POST_CONVOLUTION_BLUE_BIAS_EXT:*/
    case GL_POST_CONVOLUTION_ALPHA_BIAS:
/*      case GL_POST_CONVOLUTION_ALPHA_BIAS_EXT:*/
    case GL_HISTOGRAM:
    case GL_MINMAX:
    case GL_POLYGON_OFFSET_FACTOR:
    case GL_RESCALE_NORMAL:
/*      case GL_RESCALE_NORMAL_EXT:*/
    case GL_TEXTURE_BINDING_1D:
    case GL_TEXTURE_BINDING_2D:
    case GL_TEXTURE_BINDING_3D:
    case GL_PACK_SKIP_IMAGES:
    case GL_PACK_IMAGE_HEIGHT:
    case GL_UNPACK_SKIP_IMAGES:
    case GL_UNPACK_IMAGE_HEIGHT:
    case GL_TEXTURE_3D:
    case GL_MAX_3D_TEXTURE_SIZE:
    case GL_VERTEX_ARRAY:
    case GL_NORMAL_ARRAY:
    case GL_COLOR_ARRAY:
    case GL_INDEX_ARRAY:
    case GL_TEXTURE_COORD_ARRAY:
    case GL_EDGE_FLAG_ARRAY:
    case GL_VERTEX_ARRAY_SIZE:
    case GL_VERTEX_ARRAY_TYPE:
    case GL_VERTEX_ARRAY_STRIDE:
    case GL_NORMAL_ARRAY_TYPE:
    case GL_NORMAL_ARRAY_STRIDE:
    case GL_COLOR_ARRAY_SIZE:
    case GL_COLOR_ARRAY_TYPE:
    case GL_COLOR_ARRAY_STRIDE:
    case GL_INDEX_ARRAY_TYPE:
    case GL_INDEX_ARRAY_STRIDE:
    case GL_TEXTURE_COORD_ARRAY_SIZE:
    case GL_TEXTURE_COORD_ARRAY_TYPE:
    case GL_TEXTURE_COORD_ARRAY_STRIDE:
    case GL_EDGE_FLAG_ARRAY_STRIDE:
    case GL_MULTISAMPLE:
/*      case GL_MULTISAMPLE_ARB:*/
    case GL_SAMPLE_ALPHA_TO_COVERAGE:
/*      case GL_SAMPLE_ALPHA_TO_COVERAGE_ARB:*/
    case GL_SAMPLE_ALPHA_TO_ONE:
/*      case GL_SAMPLE_ALPHA_TO_ONE_ARB:*/
    case GL_SAMPLE_COVERAGE:
/*      case GL_SAMPLE_COVERAGE_ARB:*/
    case GL_SAMPLE_BUFFERS:
/*      case GL_SAMPLE_BUFFERS_ARB:*/
    case GL_SAMPLES:
/*      case GL_SAMPLES_ARB:*/
    case GL_SAMPLE_COVERAGE_VALUE:
/*      case GL_SAMPLE_COVERAGE_VALUE_ARB:*/
    case GL_SAMPLE_COVERAGE_INVERT:
/*      case GL_SAMPLE_COVERAGE_INVERT_ARB:*/
    case GL_COLOR_MATRIX_STACK_DEPTH:
    case GL_MAX_COLOR_MATRIX_STACK_DEPTH:
    case GL_POST_COLOR_MATRIX_RED_SCALE:
    case GL_POST_COLOR_MATRIX_GREEN_SCALE:
    case GL_POST_COLOR_MATRIX_BLUE_SCALE:
    case GL_POST_COLOR_MATRIX_ALPHA_SCALE:
    case GL_POST_COLOR_MATRIX_RED_BIAS:
    case GL_POST_COLOR_MATRIX_GREEN_BIAS:
    case GL_POST_COLOR_MATRIX_BLUE_BIAS:
    case GL_POST_COLOR_MATRIX_ALPHA_BIAS:
    case GL_BLEND_DST_RGB:
    case GL_BLEND_SRC_RGB:
    case GL_BLEND_DST_ALPHA:
    case GL_BLEND_SRC_ALPHA:
    case GL_COLOR_TABLE:
    case GL_POST_CONVOLUTION_COLOR_TABLE:
    case GL_POST_COLOR_MATRIX_COLOR_TABLE:
    case GL_MAX_ELEMENTS_VERTICES:
    case GL_MAX_ELEMENTS_INDICES:
    case GL_CLIP_VOLUME_CLIPPING_HINT_EXT:
    case GL_POINT_SIZE_MIN:
    case GL_POINT_SIZE_MAX:
    case GL_POINT_FADE_THRESHOLD_SIZE:
    case GL_OCCLUSION_TEST_HP:
    case GL_OCCLUSION_TEST_RESULT_HP:
    case GL_LIGHT_MODEL_COLOR_CONTROL:
    case GL_CURRENT_FOG_COORD:
    case GL_FOG_COORDINATE_ARRAY_TYPE:
    case GL_FOG_COORDINATE_ARRAY_STRIDE:
    case GL_FOG_COORD_ARRAY:
    case GL_COLOR_SUM_ARB:
    case GL_SECONDARY_COLOR_ARRAY_SIZE:
    case GL_SECONDARY_COLOR_ARRAY_TYPE:
    case GL_SECONDARY_COLOR_ARRAY_STRIDE:
    case GL_SECONDARY_COLOR_ARRAY:
    case GL_ACTIVE_TEXTURE:
/*      case GL_ACTIVE_TEXTURE_ARB:*/
    case GL_CLIENT_ACTIVE_TEXTURE:
/*      case GL_CLIENT_ACTIVE_TEXTURE_ARB:*/
    case GL_MAX_TEXTURE_UNITS:
/*      case GL_MAX_TEXTURE_UNITS_ARB:*/
    case GL_MAX_RENDERBUFFER_SIZE_EXT:
    case GL_TEXTURE_COMPRESSION_HINT:
/*      case GL_TEXTURE_COMPRESSION_HINT_ARB:*/
    case GL_TEXTURE_RECTANGLE_ARB:
/*      case GL_TEXTURE_RECTANGLE_NV:*/
    case GL_TEXTURE_BINDING_RECTANGLE_ARB:
/*      case GL_TEXTURE_BINDING_RECTANGLE_NV:*/
    case GL_MAX_RECTANGLE_TEXTURE_SIZE_ARB:
/*      case GL_MAX_RECTANGLE_TEXTURE_SIZE_NV:*/
    case GL_MAX_TEXTURE_LOD_BIAS:
    case GL_MAX_TEXTURE_MAX_ANISOTROPY_EXT:
    case GL_MAX_SHININESS_NV:
    case GL_MAX_SPOT_EXPONENT_NV:
    case GL_TEXTURE_CUBE_MAP:
/*      case GL_TEXTURE_CUBE_MAP_ARB:*/
    case GL_TEXTURE_BINDING_CUBE_MAP:
/*      case GL_TEXTURE_BINDING_CUBE_MAP_ARB:*/
    case GL_MAX_CUBE_MAP_TEXTURE_SIZE:
/*      case GL_MAX_CUBE_MAP_TEXTURE_SIZE_ARB:*/
    case GL_MULTISAMPLE_FILTER_HINT_NV:
    case GL_FOG_DISTANCE_MODE_NV:
    case GL_VERTEX_PROGRAM_ARB:
    case GL_MAX_PROGRAM_MATRIX_STACK_DEPTH_ARB:
    case GL_MAX_PROGRAM_MATRICES_ARB:
    case GL_CURRENT_MATRIX_STACK_DEPTH_ARB:
    case GL_VERTEX_PROGRAM_POINT_SIZE_ARB:
    case GL_VERTEX_PROGRAM_TWO_SIDE_ARB:
    case GL_PROGRAM_ERROR_POSITION_ARB:
    case GL_DEPTH_CLAMP_NV:
    case GL_NUM_COMPRESSED_TEXTURE_FORMATS:
/*      case GL_NUM_COMPRESSED_TEXTURE_FORMATS_ARB:*/
    case GL_MAX_VERTEX_UNITS_ARB:
    case GL_ACTIVE_VERTEX_UNITS_ARB:
    case GL_WEIGHT_SUM_UNITY_ARB:
    case GL_VERTEX_BLEND_ARB:
    case GL_CURRENT_WEIGHT_ARB:
    case GL_WEIGHT_ARRAY_TYPE_ARB:
    case GL_WEIGHT_ARRAY_STRIDE_ARB:
    case GL_WEIGHT_ARRAY_SIZE_ARB:
    case GL_WEIGHT_ARRAY_ARB:
    case GL_PACK_INVERT_MESA:
    case GL_STENCIL_BACK_FUNC_ATI:
    case GL_STENCIL_BACK_FAIL_ATI:
    case GL_STENCIL_BACK_PASS_DEPTH_FAIL_ATI:
    case GL_STENCIL_BACK_PASS_DEPTH_PASS_ATI:
    case GL_FRAGMENT_PROGRAM_ARB:
    case GL_MAX_DRAW_BUFFERS_ARB:
/*      case GL_MAX_DRAW_BUFFERS_ATI:*/
    case GL_DRAW_BUFFER0_ARB:
/*      case GL_DRAW_BUFFER0_ATI:*/
    case GL_DRAW_BUFFER1_ARB:
/*      case GL_DRAW_BUFFER1_ATI:*/
    case GL_DRAW_BUFFER2_ARB:
/*      case GL_DRAW_BUFFER2_ATI:*/
    case GL_DRAW_BUFFER3_ARB:
/*      case GL_DRAW_BUFFER3_ATI:*/
    case GL_DRAW_BUFFER4_ARB:
/*      case GL_DRAW_BUFFER4_ATI:*/
    case GL_DRAW_BUFFER5_ARB:
/*      case GL_DRAW_BUFFER5_ATI:*/
    case GL_DRAW_BUFFER6_ARB:
/*      case GL_DRAW_BUFFER6_ATI:*/
    case GL_DRAW_BUFFER7_ARB:
/*      case GL_DRAW_BUFFER7_ATI:*/
    case GL_DRAW_BUFFER8_ARB:
/*      case GL_DRAW_BUFFER8_ATI:*/
    case GL_DRAW_BUFFER9_ARB:
/*      case GL_DRAW_BUFFER9_ATI:*/
    case GL_DRAW_BUFFER10_ARB:
/*      case GL_DRAW_BUFFER10_ATI:*/
    case GL_DRAW_BUFFER11_ARB:
/*      case GL_DRAW_BUFFER11_ATI:*/
    case GL_DRAW_BUFFER12_ARB:
/*      case GL_DRAW_BUFFER12_ATI:*/
    case GL_DRAW_BUFFER13_ARB:
/*      case GL_DRAW_BUFFER13_ATI:*/
    case GL_DRAW_BUFFER14_ARB:
/*      case GL_DRAW_BUFFER14_ATI:*/
    case GL_DRAW_BUFFER15_ARB:
/*      case GL_DRAW_BUFFER15_ATI:*/
    case GL_BLEND_EQUATION_ALPHA_EXT:
    case GL_MATRIX_PALETTE_ARB:
    case GL_MAX_MATRIX_PALETTE_STACK_DEPTH_ARB:
    case GL_MAX_PALETTE_MATRICES_ARB:
    case GL_CURRENT_PALETTE_MATRIX_ARB:
    case GL_MATRIX_INDEX_ARRAY_ARB:
    case GL_CURRENT_MATRIX_INDEX_ARB:
    case GL_MATRIX_INDEX_ARRAY_SIZE_ARB:
    case GL_MATRIX_INDEX_ARRAY_TYPE_ARB:
    case GL_MATRIX_INDEX_ARRAY_STRIDE_ARB:
    case GL_COMPARE_REF_DEPTH_TO_TEXTURE_EXT:
    case GL_POINT_SPRITE_ARB:
/*      case GL_POINT_SPRITE_NV:*/
    case GL_POINT_SPRITE_R_MODE_NV:
    case GL_MAX_VERTEX_ATTRIBS_ARB:
    case GL_MAX_TEXTURE_COORDS_ARB:
    case GL_MAX_TEXTURE_IMAGE_UNITS_ARB:
    case GL_DEPTH_BOUNDS_TEST_EXT:
    case GL_ARRAY_BUFFER_BINDING_ARB:
    case GL_ELEMENT_ARRAY_BUFFER_BINDING_ARB:
    case GL_VERTEX_ARRAY_BUFFER_BINDING_ARB:
    case GL_NORMAL_ARRAY_BUFFER_BINDING_ARB:
    case GL_COLOR_ARRAY_BUFFER_BINDING_ARB:
    case GL_INDEX_ARRAY_BUFFER_BINDING_ARB:
    case GL_TEXTURE_COORD_ARRAY_BUFFER_BINDING_ARB:
    case GL_EDGE_FLAG_ARRAY_BUFFER_BINDING_ARB:
    case GL_SECONDARY_COLOR_ARRAY_BUFFER_BINDING_ARB:
    case GL_FOG_COORDINATE_ARRAY_BUFFER_BINDING_ARB:
    case GL_WEIGHT_ARRAY_BUFFER_BINDING_ARB:
    case GL_MAX_ARRAY_TEXTURE_LAYERS_EXT:
    case GL_STENCIL_TEST_TWO_SIDE_EXT:
    case GL_ACTIVE_STENCIL_FACE_EXT:
    case GL_TEXTURE_BINDING_1D_ARRAY_EXT:
    case GL_TEXTURE_BINDING_2D_ARRAY_EXT:
    case GL_DRAW_FRAMEBUFFER_BINDING_EXT:
    case GL_RENDERBUFFER_BINDING_EXT:
    case GL_READ_FRAMEBUFFER_BINDING_EXT:
    case GL_MAX_COLOR_ATTACHMENTS_EXT:
    case GL_RASTER_POSITION_UNCLIPPED_IBM:
        return 1;
    case GL_SMOOTH_POINT_SIZE_RANGE:
    case GL_LINE_WIDTH_RANGE:
    case GL_POLYGON_MODE:
    case GL_DEPTH_RANGE:
    case GL_MAX_VIEWPORT_DIMS:
    case GL_MAP1_GRID_DOMAIN:
    case GL_MAP2_GRID_SEGMENTS:
    case GL_ALIASED_POINT_SIZE_RANGE:
    case GL_ALIASED_LINE_WIDTH_RANGE:
    case GL_DEPTH_BOUNDS_EXT:
        return 2;
    case GL_CURRENT_NORMAL:
    case GL_POINT_DISTANCE_ATTENUATION:
        return 3;
    case GL_CURRENT_COLOR:
    case GL_CURRENT_TEXTURE_COORDS:
    case GL_CURRENT_RASTER_COLOR:
    case GL_CURRENT_RASTER_TEXTURE_COORDS:
    case GL_CURRENT_RASTER_POSITION:
    case GL_LIGHT_MODEL_AMBIENT:
    case GL_FOG_COLOR:
    case GL_ACCUM_CLEAR_VALUE:
    case GL_VIEWPORT:
    case GL_SCISSOR_BOX:
    case GL_COLOR_CLEAR_VALUE:
    case GL_COLOR_WRITEMASK:
    case GL_MAP2_GRID_DOMAIN:
    case GL_BLEND_COLOR:
/*      case GL_BLEND_COLOR_EXT:*/
    case GL_CURRENT_SECONDARY_COLOR:
        return 4;
    case GL_MODELVIEW_MATRIX:
    case GL_PROJECTION_MATRIX:
    case GL_TEXTURE_MATRIX:
    case GL_MODELVIEW0_ARB:
    case GL_COLOR_MATRIX:
    case GL_MODELVIEW1_ARB:
    case GL_CURRENT_MATRIX_ARB:
    case GL_MODELVIEW2_ARB:
    case GL_MODELVIEW3_ARB:
    case GL_MODELVIEW4_ARB:
    case GL_MODELVIEW5_ARB:
    case GL_MODELVIEW6_ARB:
    case GL_MODELVIEW7_ARB:
    case GL_MODELVIEW8_ARB:
    case GL_MODELVIEW9_ARB:
    case GL_MODELVIEW10_ARB:
    case GL_MODELVIEW11_ARB:
    case GL_MODELVIEW12_ARB:
    case GL_MODELVIEW13_ARB:
    case GL_MODELVIEW14_ARB:
    case GL_MODELVIEW15_ARB:
    case GL_MODELVIEW16_ARB:
    case GL_MODELVIEW17_ARB:
    case GL_MODELVIEW18_ARB:
    case GL_MODELVIEW19_ARB:
    case GL_MODELVIEW20_ARB:
    case GL_MODELVIEW21_ARB:
    case GL_MODELVIEW22_ARB:
    case GL_MODELVIEW23_ARB:
    case GL_MODELVIEW24_ARB:
    case GL_MODELVIEW25_ARB:
    case GL_MODELVIEW26_ARB:
    case GL_MODELVIEW27_ARB:
    case GL_MODELVIEW28_ARB:
    case GL_MODELVIEW29_ARB:
    case GL_MODELVIEW30_ARB:
    case GL_MODELVIEW31_ARB:
    case GL_TRANSPOSE_CURRENT_MATRIX_ARB:
        return 16;
    case GL_FOG_COORDINATE_SOURCE:
    case GL_COMPRESSED_TEXTURE_FORMATS:
        return __glGetBooleanv_variable_size(e);
    default:
        return 0;
    }
}

INTERNAL PURE FASTCALL GLint
__glGetTexParameterfv_size(GLenum e)
{
    switch (e) {
    case GL_TEXTURE_MAG_FILTER:
    case GL_TEXTURE_MIN_FILTER:
    case GL_TEXTURE_WRAP_S:
    case GL_TEXTURE_WRAP_T:
    case GL_TEXTURE_PRIORITY:
    case GL_TEXTURE_RESIDENT:
    case GL_TEXTURE_WRAP_R:
    case GL_TEXTURE_COMPARE_FAIL_VALUE_ARB:
/*      case GL_SHADOW_AMBIENT_SGIX:*/
    case GL_TEXTURE_MIN_LOD:
    case GL_TEXTURE_MAX_LOD:
    case GL_TEXTURE_BASE_LEVEL:
    case GL_TEXTURE_MAX_LEVEL:
    case GL_TEXTURE_CLIPMAP_FRAME_SGIX:
    case GL_TEXTURE_LOD_BIAS_S_SGIX:
    case GL_TEXTURE_LOD_BIAS_T_SGIX:
    case GL_TEXTURE_LOD_BIAS_R_SGIX:
    case GL_GENERATE_MIPMAP:
/*      case GL_GENERATE_MIPMAP_SGIS:*/
    case GL_TEXTURE_COMPARE_SGIX:
    case GL_TEXTURE_COMPARE_OPERATOR_SGIX:
    case GL_TEXTURE_MAX_CLAMP_S_SGIX:
    case GL_TEXTURE_MAX_CLAMP_T_SGIX:
    case GL_TEXTURE_MAX_CLAMP_R_SGIX:
    case GL_TEXTURE_MAX_ANISOTROPY_EXT:
    case GL_TEXTURE_LOD_BIAS:
/*      case GL_TEXTURE_LOD_BIAS_EXT:*/
    case GL_DEPTH_TEXTURE_MODE:
/*      case GL_DEPTH_TEXTURE_MODE_ARB:*/
    case GL_TEXTURE_COMPARE_MODE:
/*      case GL_TEXTURE_COMPARE_MODE_ARB:*/
    case GL_TEXTURE_COMPARE_FUNC:
/*      case GL_TEXTURE_COMPARE_FUNC_ARB:*/
    case GL_TEXTURE_UNSIGNED_REMAP_MODE_NV:
        return 1;
    case GL_TEXTURE_CLIPMAP_CENTER_SGIX:
    case GL_TEXTURE_CLIPMAP_OFFSET_SGIX:
        return 2;
    case GL_TEXTURE_CLIPMAP_VIRTUAL_DEPTH_SGIX:
        return 3;
    case GL_TEXTURE_BORDER_COLOR:
    case GL_POST_TEXTURE_FILTER_BIAS_SGIX:
    case GL_POST_TEXTURE_FILTER_SCALE_SGIX:
        return 4;
    default:
        return 0;
    }
}

INTERNAL PURE FASTCALL GLint
__glGetTexLevelParameterfv_size(GLenum e)
{
    switch (e) {
    case GL_TEXTURE_WIDTH:
    case GL_TEXTURE_HEIGHT:
    case GL_TEXTURE_COMPONENTS:
    case GL_TEXTURE_BORDER:
    case GL_TEXTURE_RED_SIZE:
/*      case GL_TEXTURE_RED_SIZE_EXT:*/
    case GL_TEXTURE_GREEN_SIZE:
/*      case GL_TEXTURE_GREEN_SIZE_EXT:*/
    case GL_TEXTURE_BLUE_SIZE:
/*      case GL_TEXTURE_BLUE_SIZE_EXT:*/
    case GL_TEXTURE_ALPHA_SIZE:
/*      case GL_TEXTURE_ALPHA_SIZE_EXT:*/
    case GL_TEXTURE_LUMINANCE_SIZE:
/*      case GL_TEXTURE_LUMINANCE_SIZE_EXT:*/
    case GL_TEXTURE_INTENSITY_SIZE:
/*      case GL_TEXTURE_INTENSITY_SIZE_EXT:*/
    case GL_TEXTURE_DEPTH:
#ifndef _MSC_VER
    case GL_TEXTURE_INDEX_SIZE_EXT:
#endif
    case GL_TEXTURE_COMPRESSED_IMAGE_SIZE:
/*      case GL_TEXTURE_COMPRESSED_IMAGE_SIZE_ARB:*/
    case GL_TEXTURE_COMPRESSED:
/*      case GL_TEXTURE_COMPRESSED_ARB:*/
    case GL_TEXTURE_DEPTH_SIZE:
/*      case GL_TEXTURE_DEPTH_SIZE_ARB:*/
        return 1;
    default:
        return 0;
    }
}

INTERNAL PURE FASTCALL GLint
__glColorTableParameterfv_size(GLenum e)
{
    switch (e) {
    case GL_COLOR_TABLE_SCALE:
    case GL_COLOR_TABLE_BIAS:
        return 4;
    default:
        return 0;
    }
}

INTERNAL PURE FASTCALL GLint
__glGetColorTableParameterfv_size(GLenum e)
{
    switch (e) {
    case GL_COLOR_TABLE_FORMAT:
/*      case GL_COLOR_TABLE_FORMAT_EXT:*/
    case GL_COLOR_TABLE_WIDTH:
/*      case GL_COLOR_TABLE_WIDTH_EXT:*/
    case GL_COLOR_TABLE_RED_SIZE:
/*      case GL_COLOR_TABLE_RED_SIZE_EXT:*/
    case GL_COLOR_TABLE_GREEN_SIZE:
/*      case GL_COLOR_TABLE_GREEN_SIZE_EXT:*/
    case GL_COLOR_TABLE_BLUE_SIZE:
/*      case GL_COLOR_TABLE_BLUE_SIZE_EXT:*/
    case GL_COLOR_TABLE_ALPHA_SIZE:
/*      case GL_COLOR_TABLE_ALPHA_SIZE_EXT:*/
    case GL_COLOR_TABLE_LUMINANCE_SIZE:
/*      case GL_COLOR_TABLE_LUMINANCE_SIZE_EXT:*/
    case GL_COLOR_TABLE_INTENSITY_SIZE:
/*      case GL_COLOR_TABLE_INTENSITY_SIZE_EXT:*/
        return 1;
    case GL_COLOR_TABLE_SCALE:
    case GL_COLOR_TABLE_BIAS:
        return 4;
    default:
        return 0;
    }
}

INTERNAL PURE FASTCALL GLint
__glConvolutionParameterfv_size(GLenum e)
{
    switch (e) {
    case GL_CONVOLUTION_BORDER_MODE:
/*      case GL_CONVOLUTION_BORDER_MODE_EXT:*/
        return 1;
    case GL_CONVOLUTION_FILTER_SCALE:
/*      case GL_CONVOLUTION_FILTER_SCALE_EXT:*/
    case GL_CONVOLUTION_FILTER_BIAS:
/*      case GL_CONVOLUTION_FILTER_BIAS_EXT:*/
    case GL_CONVOLUTION_BORDER_COLOR:
/*      case GL_CONVOLUTION_BORDER_COLOR_HP:*/
        return 4;
    default:
        return 0;
    }
}

INTERNAL PURE FASTCALL GLint
__glGetConvolutionParameterfv_size(GLenum e)
{
    switch (e) {
    case GL_CONVOLUTION_BORDER_MODE:
/*      case GL_CONVOLUTION_BORDER_MODE_EXT:*/
    case GL_CONVOLUTION_FORMAT:
/*      case GL_CONVOLUTION_FORMAT_EXT:*/
    case GL_CONVOLUTION_WIDTH:
/*      case GL_CONVOLUTION_WIDTH_EXT:*/
    case GL_CONVOLUTION_HEIGHT:
/*      case GL_CONVOLUTION_HEIGHT_EXT:*/
    case GL_MAX_CONVOLUTION_WIDTH:
/*      case GL_MAX_CONVOLUTION_WIDTH_EXT:*/
    case GL_MAX_CONVOLUTION_HEIGHT:
/*      case GL_MAX_CONVOLUTION_HEIGHT_EXT:*/
        return 1;
    case GL_CONVOLUTION_FILTER_SCALE:
/*      case GL_CONVOLUTION_FILTER_SCALE_EXT:*/
    case GL_CONVOLUTION_FILTER_BIAS:
/*      case GL_CONVOLUTION_FILTER_BIAS_EXT:*/
    case GL_CONVOLUTION_BORDER_COLOR:
/*      case GL_CONVOLUTION_BORDER_COLOR_HP:*/
        return 4;
    default:
        return 0;
    }
}

INTERNAL PURE FASTCALL GLint
__glGetHistogramParameterfv_size(GLenum e)
{
    switch (e) {
    case GL_HISTOGRAM_WIDTH:
    case GL_HISTOGRAM_FORMAT:
    case GL_HISTOGRAM_RED_SIZE:
    case GL_HISTOGRAM_GREEN_SIZE:
    case GL_HISTOGRAM_BLUE_SIZE:
    case GL_HISTOGRAM_ALPHA_SIZE:
    case GL_HISTOGRAM_LUMINANCE_SIZE:
    case GL_HISTOGRAM_SINK:
        return 1;
    default:
        return 0;
    }
}

INTERNAL PURE FASTCALL GLint
__glGetMinmaxParameterfv_size(GLenum e)
{
    switch (e) {
    case GL_MINMAX_FORMAT:
    case GL_MINMAX_SINK:
        return 1;
    default:
        return 0;
    }
}

INTERNAL PURE FASTCALL GLint
__glGetProgramivARB_size(GLenum e)
{
    switch (e) {
    case GL_PROGRAM_LENGTH_ARB:
    case GL_PROGRAM_BINDING_ARB:
    case GL_PROGRAM_ALU_INSTRUCTIONS_ARB:
    case GL_PROGRAM_TEX_INSTRUCTIONS_ARB:
    case GL_PROGRAM_TEX_INDIRECTIONS_ARB:
    case GL_PROGRAM_NATIVE_ALU_INSTRUCTIONS_ARB:
    case GL_PROGRAM_NATIVE_TEX_INSTRUCTIONS_ARB:
    case GL_PROGRAM_NATIVE_TEX_INDIRECTIONS_ARB:
    case GL_MAX_PROGRAM_ALU_INSTRUCTIONS_ARB:
    case GL_MAX_PROGRAM_TEX_INSTRUCTIONS_ARB:
    case GL_MAX_PROGRAM_TEX_INDIRECTIONS_ARB:
    case GL_MAX_PROGRAM_NATIVE_ALU_INSTRUCTIONS_ARB:
    case GL_MAX_PROGRAM_NATIVE_TEX_INSTRUCTIONS_ARB:
    case GL_MAX_PROGRAM_NATIVE_TEX_INDIRECTIONS_ARB:
    case GL_PROGRAM_FORMAT_ARB:
    case GL_PROGRAM_INSTRUCTIONS_ARB:
    case GL_MAX_PROGRAM_INSTRUCTIONS_ARB:
    case GL_PROGRAM_NATIVE_INSTRUCTIONS_ARB:
    case GL_MAX_PROGRAM_NATIVE_INSTRUCTIONS_ARB:
    case GL_PROGRAM_TEMPORARIES_ARB:
    case GL_MAX_PROGRAM_TEMPORARIES_ARB:
    case GL_PROGRAM_NATIVE_TEMPORARIES_ARB:
    case GL_MAX_PROGRAM_NATIVE_TEMPORARIES_ARB:
    case GL_PROGRAM_PARAMETERS_ARB:
    case GL_MAX_PROGRAM_PARAMETERS_ARB:
    case GL_PROGRAM_NATIVE_PARAMETERS_ARB:
    case GL_MAX_PROGRAM_NATIVE_PARAMETERS_ARB:
    case GL_PROGRAM_ATTRIBS_ARB:
    case GL_MAX_PROGRAM_ATTRIBS_ARB:
    case GL_PROGRAM_NATIVE_ATTRIBS_ARB:
    case GL_MAX_PROGRAM_NATIVE_ATTRIBS_ARB:
    case GL_PROGRAM_ADDRESS_REGISTERS_ARB:
    case GL_MAX_PROGRAM_ADDRESS_REGISTERS_ARB:
    case GL_PROGRAM_NATIVE_ADDRESS_REGISTERS_ARB:
    case GL_MAX_PROGRAM_NATIVE_ADDRESS_REGISTERS_ARB:
    case GL_MAX_PROGRAM_LOCAL_PARAMETERS_ARB:
    case GL_MAX_PROGRAM_ENV_PARAMETERS_ARB:
    case GL_PROGRAM_UNDER_NATIVE_LIMITS_ARB:
    case GL_MAX_PROGRAM_EXEC_INSTRUCTIONS_NV:
    case GL_MAX_PROGRAM_CALL_DEPTH_NV:
    case GL_MAX_PROGRAM_IF_DEPTH_NV:
    case GL_MAX_PROGRAM_LOOP_DEPTH_NV:
    case GL_MAX_PROGRAM_LOOP_COUNT_NV:
        return 1;
    default:
        return 0;
    }
}

INTERNAL PURE FASTCALL GLint
__glGetVertexAttribdvARB_size(GLenum e)
{
    switch (e) {
    case GL_VERTEX_PROGRAM_ARB:
    case GL_VERTEX_ATTRIB_ARRAY_ENABLED_ARB:
    case GL_VERTEX_ATTRIB_ARRAY_SIZE_ARB:
    case GL_VERTEX_ATTRIB_ARRAY_STRIDE_ARB:
    case GL_VERTEX_ATTRIB_ARRAY_TYPE_ARB:
    case GL_CURRENT_VERTEX_ATTRIB_ARB:
    case GL_VERTEX_ATTRIB_ARRAY_BUFFER_BINDING_ARB:
        return 1;
    default:
        return 0;
    }
}

INTERNAL PURE FASTCALL GLint
__glGetQueryObjectivARB_size(GLenum e)
{
    switch (e) {
    case GL_QUERY_RESULT_ARB:
    case GL_QUERY_RESULT_AVAILABLE_ARB:
        return 1;
    default:
        return 0;
    }
}

INTERNAL PURE FASTCALL GLint
__glGetQueryivARB_size(GLenum e)
{
    switch (e) {
    case GL_QUERY_COUNTER_BITS_ARB:
    case GL_CURRENT_QUERY_ARB:
        return 1;
    default:
        return 0;
    }
}

INTERNAL PURE FASTCALL GLint
__glPointParameterfvEXT_size(GLenum e)
{
    switch (e) {
    case GL_POINT_SIZE_MIN:
/*      case GL_POINT_SIZE_MIN_ARB:*/
/*      case GL_POINT_SIZE_MIN_SGIS:*/
    case GL_POINT_SIZE_MAX:
/*      case GL_POINT_SIZE_MAX_ARB:*/
/*      case GL_POINT_SIZE_MAX_SGIS:*/
    case GL_POINT_FADE_THRESHOLD_SIZE:
/*      case GL_POINT_FADE_THRESHOLD_SIZE_ARB:*/
/*      case GL_POINT_FADE_THRESHOLD_SIZE_SGIS:*/
    case GL_POINT_SPRITE_R_MODE_NV:
    case GL_POINT_SPRITE_COORD_ORIGIN:
        return 1;
    case GL_POINT_DISTANCE_ATTENUATION:
/*      case GL_POINT_DISTANCE_ATTENUATION_ARB:*/
/*      case GL_POINT_DISTANCE_ATTENUATION_SGIS:*/
        return 3;
    default:
        return 0;
    }
}

INTERNAL PURE FASTCALL GLint
__glGetProgramivNV_size(GLenum e)
{
    switch (e) {
    case GL_PROGRAM_LENGTH_NV:
    case GL_PROGRAM_TARGET_NV:
    case GL_PROGRAM_RESIDENT_NV:
        return 1;
    default:
        return 0;
    }
}

INTERNAL PURE FASTCALL GLint
__glGetVertexAttribdvNV_size(GLenum e)
{
    switch (e) {
    case GL_ATTRIB_ARRAY_SIZE_NV:
    case GL_ATTRIB_ARRAY_STRIDE_NV:
    case GL_ATTRIB_ARRAY_TYPE_NV:
    case GL_CURRENT_ATTRIB_NV:
        return 1;
    default:
        return 0;
    }
}

INTERNAL PURE FASTCALL GLint
__glGetFramebufferAttachmentParameterivEXT_size(GLenum e)
{
    switch (e) {
    case GL_FRAMEBUFFER_ATTACHMENT_OBJECT_TYPE_EXT:
    case GL_FRAMEBUFFER_ATTACHMENT_OBJECT_NAME_EXT:
    case GL_FRAMEBUFFER_ATTACHMENT_TEXTURE_LEVEL_EXT:
    case GL_FRAMEBUFFER_ATTACHMENT_TEXTURE_CUBE_MAP_FACE_EXT:
    case GL_FRAMEBUFFER_ATTACHMENT_TEXTURE_3D_ZOFFSET_EXT:
        return 1;
    default:
        return 0;
    }
}

ALIAS(Fogiv, Fogfv)
    ALIAS(Lightiv, Lightfv)
    ALIAS(LightModeliv, LightModelfv)
    ALIAS(Materialiv, Materialfv)
    ALIAS(TexParameteriv, TexParameterfv)
    ALIAS(TexEnviv, TexEnvfv)
    ALIAS(TexGenfv, TexGendv)
    ALIAS(TexGeniv, TexGendv)
    ALIAS(Map1f, Map1d)
    ALIAS(Map2f, Map2d)
    ALIAS(GetDoublev, GetBooleanv)
    ALIAS(GetFloatv, GetBooleanv)
    ALIAS(GetIntegerv, GetBooleanv)
    ALIAS(GetLightfv, Lightfv)
    ALIAS(GetLightiv, Lightfv)
    ALIAS(GetMaterialfv, Materialfv)
    ALIAS(GetMaterialiv, Materialfv)
    ALIAS(GetTexEnvfv, TexEnvfv)
    ALIAS(GetTexEnviv, TexEnvfv)
    ALIAS(GetTexGendv, TexGendv)
    ALIAS(GetTexGenfv, TexGendv)
    ALIAS(GetTexGeniv, TexGendv)
    ALIAS(GetTexParameteriv, GetTexParameterfv)
    ALIAS(GetTexLevelParameteriv, GetTexLevelParameterfv)
    ALIAS(ColorTableParameteriv, ColorTableParameterfv)
    ALIAS(GetColorTableParameteriv, GetColorTableParameterfv)
    ALIAS(ConvolutionParameteriv, ConvolutionParameterfv)
    ALIAS(GetConvolutionParameteriv, GetConvolutionParameterfv)
    ALIAS(GetHistogramParameteriv, GetHistogramParameterfv)
    ALIAS(GetMinmaxParameteriv, GetMinmaxParameterfv)
    ALIAS(GetVertexAttribfvARB, GetVertexAttribdvARB)
    ALIAS(GetVertexAttribivARB, GetVertexAttribdvARB)
    ALIAS(GetQueryObjectuivARB, GetQueryObjectivARB)
    ALIAS(GetVertexAttribfvNV, GetVertexAttribdvNV)
    ALIAS(GetVertexAttribivNV, GetVertexAttribdvNV)
    ALIAS(PointParameterivNV, PointParameterfvEXT)
#  undef PURE
#  undef FASTCALL
#  undef INTERNAL
=======
/* DO NOT EDIT - This file generated automatically by glX_proto_size.py (from Mesa) script */

/*
 * (C) Copyright IBM Corporation 2004
 * All Rights Reserved.
 * 
 * Permission is hereby granted, free of charge, to any person obtaining a
 * copy of this software and associated documentation files (the "Software"),
 * to deal in the Software without restriction, including without limitation
 * the rights to use, copy, modify, merge, publish, distribute, sub license,
 * and/or sell copies of the Software, and to permit persons to whom the
 * Software is furnished to do so, subject to the following conditions:
 * 
 * The above copyright notice and this permission notice (including the next
 * paragraph) shall be included in all copies or substantial portions of the
 * Software.
 * 
 * THE SOFTWARE IS PROVIDED "AS IS", WITHOUT WARRANTY OF ANY KIND, EXPRESS OR
 * IMPLIED, INCLUDING BUT NOT LIMITED TO THE WARRANTIES OF MERCHANTABILITY,
 * FITNESS FOR A PARTICULAR PURPOSE AND NON-INFRINGEMENT.  IN NO EVENT SHALL
 * IBM,
 * AND/OR THEIR SUPPLIERS BE LIABLE FOR ANY CLAIM, DAMAGES OR OTHER LIABILITY,
 * WHETHER IN AN ACTION OF CONTRACT, TORT OR OTHERWISE, ARISING FROM, OUT OF
 * OR IN CONNECTION WITH THE SOFTWARE OR THE USE OR OTHER DEALINGS IN THE
 * SOFTWARE.
 */


#include <GL/gl.h>
#include "indirect_size_get.h"
#include "glxserver.h"
#include "indirect_util.h"
#include "indirect_size.h"

#  if __GNUC__ > 2 || (__GNUC__ == 2 && __GNUC_MINOR__ >= 96) || (defined(__SUNPRO_C) && (__SUNPRO_C >= 0x590))
#    define PURE __attribute__((pure))
#  else
#    define PURE
#  endif

#  if defined(__i386__) && defined(__GNUC__) && !defined(__CYGWIN__) && !defined(__MINGW32__)
#    define FASTCALL __attribute__((fastcall))
#  else
#    define FASTCALL
#  endif

#  if (__GNUC__ > 3 || (__GNUC__ == 3 && __GNUC_MINOR__ >= 3) || (defined(__SUNPRO_C) && (__SUNPRO_C >= 0x590))) && defined(__ELF__)
#    define INTERNAL  __attribute__((visibility("internal")))
#  else
#    define INTERNAL
#  endif


#if defined(__CYGWIN__) || defined(__MINGW32__) || defined(__APPLE__)
#  undef HAVE_ALIAS
#endif
#ifdef HAVE_ALIAS
#  define ALIAS2(from,to) \
    INTERNAL PURE FASTCALL GLint __gl ## from ## _size( GLenum e ) \
        __attribute__ ((alias( # to )));
#  define ALIAS(from,to) ALIAS2( from, __gl ## to ## _size )
#else
#  define ALIAS(from,to) \
    INTERNAL PURE FASTCALL GLint __gl ## from ## _size( GLenum e ) \
    { return __gl ## to ## _size( e ); }
#endif


INTERNAL PURE FASTCALL GLint
__glCallLists_size(GLenum e)
{
    switch (e) {
    case GL_BYTE:
    case GL_UNSIGNED_BYTE:
        return 1;
    case GL_SHORT:
    case GL_UNSIGNED_SHORT:
    case GL_2_BYTES:
        return 2;
    case GL_3_BYTES:
        return 3;
    case GL_INT:
    case GL_UNSIGNED_INT:
    case GL_FLOAT:
    case GL_4_BYTES:
        return 4;
    default:
        return 0;
    }
}

INTERNAL PURE FASTCALL GLint
__glFogfv_size(GLenum e)
{
    switch (e) {
    case GL_FOG_INDEX:
    case GL_FOG_DENSITY:
    case GL_FOG_START:
    case GL_FOG_END:
    case GL_FOG_MODE:
    case GL_FOG_OFFSET_VALUE_SGIX:
    case GL_FOG_DISTANCE_MODE_NV:
        return 1;
    case GL_FOG_COLOR:
        return 4;
    default:
        return 0;
    }
}

INTERNAL PURE FASTCALL GLint
__glLightfv_size(GLenum e)
{
    switch (e) {
    case GL_SPOT_EXPONENT:
    case GL_SPOT_CUTOFF:
    case GL_CONSTANT_ATTENUATION:
    case GL_LINEAR_ATTENUATION:
    case GL_QUADRATIC_ATTENUATION:
        return 1;
    case GL_SPOT_DIRECTION:
        return 3;
    case GL_AMBIENT:
    case GL_DIFFUSE:
    case GL_SPECULAR:
    case GL_POSITION:
        return 4;
    default:
        return 0;
    }
}

INTERNAL PURE FASTCALL GLint
__glLightModelfv_size(GLenum e)
{
    switch (e) {
    case GL_LIGHT_MODEL_LOCAL_VIEWER:
    case GL_LIGHT_MODEL_TWO_SIDE:
    case GL_LIGHT_MODEL_COLOR_CONTROL:
/*      case GL_LIGHT_MODEL_COLOR_CONTROL_EXT:*/
        return 1;
    case GL_LIGHT_MODEL_AMBIENT:
        return 4;
    default:
        return 0;
    }
}

INTERNAL PURE FASTCALL GLint
__glMaterialfv_size(GLenum e)
{
    switch (e) {
    case GL_SHININESS:
        return 1;
    case GL_COLOR_INDEXES:
        return 3;
    case GL_AMBIENT:
    case GL_DIFFUSE:
    case GL_SPECULAR:
    case GL_EMISSION:
    case GL_AMBIENT_AND_DIFFUSE:
        return 4;
    default:
        return 0;
    }
}

INTERNAL PURE FASTCALL GLint
__glTexParameterfv_size(GLenum e)
{
    switch (e) {
    case GL_TEXTURE_MAG_FILTER:
    case GL_TEXTURE_MIN_FILTER:
    case GL_TEXTURE_WRAP_S:
    case GL_TEXTURE_WRAP_T:
    case GL_TEXTURE_PRIORITY:
    case GL_TEXTURE_WRAP_R:
    case GL_TEXTURE_COMPARE_FAIL_VALUE_ARB:
/*      case GL_SHADOW_AMBIENT_SGIX:*/
    case GL_TEXTURE_MIN_LOD:
    case GL_TEXTURE_MAX_LOD:
    case GL_TEXTURE_BASE_LEVEL:
    case GL_TEXTURE_MAX_LEVEL:
    case GL_TEXTURE_CLIPMAP_FRAME_SGIX:
    case GL_TEXTURE_LOD_BIAS_S_SGIX:
    case GL_TEXTURE_LOD_BIAS_T_SGIX:
    case GL_TEXTURE_LOD_BIAS_R_SGIX:
    case GL_GENERATE_MIPMAP:
/*      case GL_GENERATE_MIPMAP_SGIS:*/
    case GL_TEXTURE_COMPARE_SGIX:
    case GL_TEXTURE_COMPARE_OPERATOR_SGIX:
    case GL_TEXTURE_MAX_CLAMP_S_SGIX:
    case GL_TEXTURE_MAX_CLAMP_T_SGIX:
    case GL_TEXTURE_MAX_CLAMP_R_SGIX:
    case GL_TEXTURE_MAX_ANISOTROPY_EXT:
    case GL_TEXTURE_LOD_BIAS:
/*      case GL_TEXTURE_LOD_BIAS_EXT:*/
    case GL_DEPTH_TEXTURE_MODE:
/*      case GL_DEPTH_TEXTURE_MODE_ARB:*/
    case GL_TEXTURE_COMPARE_MODE:
/*      case GL_TEXTURE_COMPARE_MODE_ARB:*/
    case GL_TEXTURE_COMPARE_FUNC:
/*      case GL_TEXTURE_COMPARE_FUNC_ARB:*/
    case GL_TEXTURE_UNSIGNED_REMAP_MODE_NV:
        return 1;
    case GL_TEXTURE_CLIPMAP_CENTER_SGIX:
    case GL_TEXTURE_CLIPMAP_OFFSET_SGIX:
        return 2;
    case GL_TEXTURE_CLIPMAP_VIRTUAL_DEPTH_SGIX:
        return 3;
    case GL_TEXTURE_BORDER_COLOR:
    case GL_POST_TEXTURE_FILTER_BIAS_SGIX:
    case GL_POST_TEXTURE_FILTER_SCALE_SGIX:
        return 4;
    default:
        return 0;
    }
}

INTERNAL PURE FASTCALL GLint
__glTexEnvfv_size(GLenum e)
{
    switch (e) {
    case GL_ALPHA_SCALE:
    case GL_TEXTURE_ENV_MODE:
    case GL_TEXTURE_LOD_BIAS:
    case GL_COMBINE_RGB:
    case GL_COMBINE_ALPHA:
    case GL_RGB_SCALE:
    case GL_SOURCE0_RGB:
    case GL_SOURCE1_RGB:
    case GL_SOURCE2_RGB:
    case GL_SOURCE3_RGB_NV:
    case GL_SOURCE0_ALPHA:
    case GL_SOURCE1_ALPHA:
    case GL_SOURCE2_ALPHA:
    case GL_SOURCE3_ALPHA_NV:
    case GL_OPERAND0_RGB:
    case GL_OPERAND1_RGB:
    case GL_OPERAND2_RGB:
    case GL_OPERAND3_RGB_NV:
    case GL_OPERAND0_ALPHA:
    case GL_OPERAND1_ALPHA:
    case GL_OPERAND2_ALPHA:
    case GL_OPERAND3_ALPHA_NV:
    case GL_COORD_REPLACE_ARB:
/*      case GL_COORD_REPLACE_NV:*/
        return 1;
    case GL_TEXTURE_ENV_COLOR:
        return 4;
    default:
        return 0;
    }
}

INTERNAL PURE FASTCALL GLint
__glTexGendv_size(GLenum e)
{
    switch (e) {
    case GL_TEXTURE_GEN_MODE:
        return 1;
    case GL_OBJECT_PLANE:
    case GL_EYE_PLANE:
        return 4;
    default:
        return 0;
    }
}

INTERNAL PURE FASTCALL GLint
__glMap1d_size(GLenum e)
{
    switch (e) {
    case GL_MAP1_INDEX:
    case GL_MAP1_TEXTURE_COORD_1:
        return 1;
    case GL_MAP1_TEXTURE_COORD_2:
        return 2;
    case GL_MAP1_NORMAL:
    case GL_MAP1_TEXTURE_COORD_3:
    case GL_MAP1_VERTEX_3:
        return 3;
    case GL_MAP1_COLOR_4:
    case GL_MAP1_TEXTURE_COORD_4:
    case GL_MAP1_VERTEX_4:
        return 4;
    default:
        return 0;
    }
}

INTERNAL PURE FASTCALL GLint
__glMap2d_size(GLenum e)
{
    switch (e) {
    case GL_MAP2_INDEX:
    case GL_MAP2_TEXTURE_COORD_1:
        return 1;
    case GL_MAP2_TEXTURE_COORD_2:
        return 2;
    case GL_MAP2_NORMAL:
    case GL_MAP2_TEXTURE_COORD_3:
    case GL_MAP2_VERTEX_3:
        return 3;
    case GL_MAP2_COLOR_4:
    case GL_MAP2_TEXTURE_COORD_4:
    case GL_MAP2_VERTEX_4:
        return 4;
    default:
        return 0;
    }
}

INTERNAL PURE FASTCALL GLint
__glGetBooleanv_size(GLenum e)
{
    switch (e) {
    case GL_CURRENT_INDEX:
    case GL_CURRENT_RASTER_INDEX:
    case GL_CURRENT_RASTER_POSITION_VALID:
    case GL_CURRENT_RASTER_DISTANCE:
    case GL_POINT_SMOOTH:
    case GL_POINT_SIZE:
    case GL_SMOOTH_POINT_SIZE_GRANULARITY:
    case GL_LINE_SMOOTH:
    case GL_LINE_WIDTH:
    case GL_LINE_WIDTH_GRANULARITY:
    case GL_LINE_STIPPLE:
    case GL_LINE_STIPPLE_PATTERN:
    case GL_LINE_STIPPLE_REPEAT:
    case GL_LIST_MODE:
    case GL_MAX_LIST_NESTING:
    case GL_LIST_BASE:
    case GL_LIST_INDEX:
    case GL_POLYGON_SMOOTH:
    case GL_POLYGON_STIPPLE:
    case GL_EDGE_FLAG:
    case GL_CULL_FACE:
    case GL_CULL_FACE_MODE:
    case GL_FRONT_FACE:
    case GL_LIGHTING:
    case GL_LIGHT_MODEL_LOCAL_VIEWER:
    case GL_LIGHT_MODEL_TWO_SIDE:
    case GL_SHADE_MODEL:
    case GL_COLOR_MATERIAL_FACE:
    case GL_COLOR_MATERIAL_PARAMETER:
    case GL_COLOR_MATERIAL:
    case GL_FOG:
    case GL_FOG_INDEX:
    case GL_FOG_DENSITY:
    case GL_FOG_START:
    case GL_FOG_END:
    case GL_FOG_MODE:
    case GL_DEPTH_TEST:
    case GL_DEPTH_WRITEMASK:
    case GL_DEPTH_CLEAR_VALUE:
    case GL_DEPTH_FUNC:
    case GL_STENCIL_TEST:
    case GL_STENCIL_CLEAR_VALUE:
    case GL_STENCIL_FUNC:
    case GL_STENCIL_VALUE_MASK:
    case GL_STENCIL_FAIL:
    case GL_STENCIL_PASS_DEPTH_FAIL:
    case GL_STENCIL_PASS_DEPTH_PASS:
    case GL_STENCIL_REF:
    case GL_STENCIL_WRITEMASK:
    case GL_MATRIX_MODE:
    case GL_NORMALIZE:
    case GL_MODELVIEW_STACK_DEPTH:
    case GL_PROJECTION_STACK_DEPTH:
    case GL_TEXTURE_STACK_DEPTH:
    case GL_ATTRIB_STACK_DEPTH:
    case GL_CLIENT_ATTRIB_STACK_DEPTH:
    case GL_ALPHA_TEST:
    case GL_ALPHA_TEST_FUNC:
    case GL_ALPHA_TEST_REF:
    case GL_DITHER:
    case GL_BLEND_DST:
    case GL_BLEND_SRC:
    case GL_BLEND:
    case GL_LOGIC_OP_MODE:
    case GL_LOGIC_OP:
    case GL_AUX_BUFFERS:
    case GL_DRAW_BUFFER:
    case GL_READ_BUFFER:
    case GL_SCISSOR_TEST:
    case GL_INDEX_CLEAR_VALUE:
    case GL_INDEX_WRITEMASK:
    case GL_INDEX_MODE:
    case GL_RGBA_MODE:
    case GL_DOUBLEBUFFER:
    case GL_STEREO:
    case GL_RENDER_MODE:
    case GL_PERSPECTIVE_CORRECTION_HINT:
    case GL_POINT_SMOOTH_HINT:
    case GL_LINE_SMOOTH_HINT:
    case GL_POLYGON_SMOOTH_HINT:
    case GL_FOG_HINT:
    case GL_TEXTURE_GEN_S:
    case GL_TEXTURE_GEN_T:
    case GL_TEXTURE_GEN_R:
    case GL_TEXTURE_GEN_Q:
    case GL_PIXEL_MAP_I_TO_I:
    case GL_PIXEL_MAP_I_TO_I_SIZE:
    case GL_PIXEL_MAP_S_TO_S_SIZE:
    case GL_PIXEL_MAP_I_TO_R_SIZE:
    case GL_PIXEL_MAP_I_TO_G_SIZE:
    case GL_PIXEL_MAP_I_TO_B_SIZE:
    case GL_PIXEL_MAP_I_TO_A_SIZE:
    case GL_PIXEL_MAP_R_TO_R_SIZE:
    case GL_PIXEL_MAP_G_TO_G_SIZE:
    case GL_PIXEL_MAP_B_TO_B_SIZE:
    case GL_PIXEL_MAP_A_TO_A_SIZE:
    case GL_UNPACK_SWAP_BYTES:
    case GL_UNPACK_LSB_FIRST:
    case GL_UNPACK_ROW_LENGTH:
    case GL_UNPACK_SKIP_ROWS:
    case GL_UNPACK_SKIP_PIXELS:
    case GL_UNPACK_ALIGNMENT:
    case GL_PACK_SWAP_BYTES:
    case GL_PACK_LSB_FIRST:
    case GL_PACK_ROW_LENGTH:
    case GL_PACK_SKIP_ROWS:
    case GL_PACK_SKIP_PIXELS:
    case GL_PACK_ALIGNMENT:
    case GL_MAP_COLOR:
    case GL_MAP_STENCIL:
    case GL_INDEX_SHIFT:
    case GL_INDEX_OFFSET:
    case GL_RED_SCALE:
    case GL_RED_BIAS:
    case GL_ZOOM_X:
    case GL_ZOOM_Y:
    case GL_GREEN_SCALE:
    case GL_GREEN_BIAS:
    case GL_BLUE_SCALE:
    case GL_BLUE_BIAS:
    case GL_ALPHA_SCALE:
    case GL_ALPHA_BIAS:
    case GL_DEPTH_SCALE:
    case GL_DEPTH_BIAS:
    case GL_MAX_EVAL_ORDER:
    case GL_MAX_LIGHTS:
    case GL_MAX_CLIP_PLANES:
    case GL_MAX_TEXTURE_SIZE:
    case GL_MAX_PIXEL_MAP_TABLE:
    case GL_MAX_ATTRIB_STACK_DEPTH:
    case GL_MAX_MODELVIEW_STACK_DEPTH:
    case GL_MAX_NAME_STACK_DEPTH:
    case GL_MAX_PROJECTION_STACK_DEPTH:
    case GL_MAX_TEXTURE_STACK_DEPTH:
    case GL_MAX_CLIENT_ATTRIB_STACK_DEPTH:
    case GL_SUBPIXEL_BITS:
    case GL_INDEX_BITS:
    case GL_RED_BITS:
    case GL_GREEN_BITS:
    case GL_BLUE_BITS:
    case GL_ALPHA_BITS:
    case GL_DEPTH_BITS:
    case GL_STENCIL_BITS:
    case GL_ACCUM_RED_BITS:
    case GL_ACCUM_GREEN_BITS:
    case GL_ACCUM_BLUE_BITS:
    case GL_ACCUM_ALPHA_BITS:
    case GL_NAME_STACK_DEPTH:
    case GL_AUTO_NORMAL:
    case GL_MAP1_COLOR_4:
    case GL_MAP1_INDEX:
    case GL_MAP1_NORMAL:
    case GL_MAP1_TEXTURE_COORD_1:
    case GL_MAP1_TEXTURE_COORD_2:
    case GL_MAP1_TEXTURE_COORD_3:
    case GL_MAP1_TEXTURE_COORD_4:
    case GL_MAP1_VERTEX_3:
    case GL_MAP1_VERTEX_4:
    case GL_MAP2_COLOR_4:
    case GL_MAP2_INDEX:
    case GL_MAP2_NORMAL:
    case GL_MAP2_TEXTURE_COORD_1:
    case GL_MAP2_TEXTURE_COORD_2:
    case GL_MAP2_TEXTURE_COORD_3:
    case GL_MAP2_TEXTURE_COORD_4:
    case GL_MAP2_VERTEX_3:
    case GL_MAP2_VERTEX_4:
    case GL_MAP1_GRID_SEGMENTS:
    case GL_TEXTURE_1D:
    case GL_TEXTURE_2D:
    case GL_POLYGON_OFFSET_UNITS:
    case GL_CLIP_PLANE0:
    case GL_CLIP_PLANE1:
    case GL_CLIP_PLANE2:
    case GL_CLIP_PLANE3:
    case GL_CLIP_PLANE4:
    case GL_CLIP_PLANE5:
    case GL_LIGHT0:
    case GL_LIGHT1:
    case GL_LIGHT2:
    case GL_LIGHT3:
    case GL_LIGHT4:
    case GL_LIGHT5:
    case GL_LIGHT6:
    case GL_LIGHT7:
    case GL_BLEND_EQUATION:
/*      case GL_BLEND_EQUATION_EXT:*/
    case GL_CONVOLUTION_1D:
    case GL_CONVOLUTION_2D:
    case GL_SEPARABLE_2D:
    case GL_MAX_CONVOLUTION_WIDTH:
/*      case GL_MAX_CONVOLUTION_WIDTH_EXT:*/
    case GL_MAX_CONVOLUTION_HEIGHT:
/*      case GL_MAX_CONVOLUTION_HEIGHT_EXT:*/
    case GL_POST_CONVOLUTION_RED_SCALE:
/*      case GL_POST_CONVOLUTION_RED_SCALE_EXT:*/
    case GL_POST_CONVOLUTION_GREEN_SCALE:
/*      case GL_POST_CONVOLUTION_GREEN_SCALE_EXT:*/
    case GL_POST_CONVOLUTION_BLUE_SCALE:
/*      case GL_POST_CONVOLUTION_BLUE_SCALE_EXT:*/
    case GL_POST_CONVOLUTION_ALPHA_SCALE:
/*      case GL_POST_CONVOLUTION_ALPHA_SCALE_EXT:*/
    case GL_POST_CONVOLUTION_RED_BIAS:
/*      case GL_POST_CONVOLUTION_RED_BIAS_EXT:*/
    case GL_POST_CONVOLUTION_GREEN_BIAS:
/*      case GL_POST_CONVOLUTION_GREEN_BIAS_EXT:*/
    case GL_POST_CONVOLUTION_BLUE_BIAS:
/*      case GL_POST_CONVOLUTION_BLUE_BIAS_EXT:*/
    case GL_POST_CONVOLUTION_ALPHA_BIAS:
/*      case GL_POST_CONVOLUTION_ALPHA_BIAS_EXT:*/
    case GL_HISTOGRAM:
    case GL_MINMAX:
    case GL_POLYGON_OFFSET_FACTOR:
    case GL_RESCALE_NORMAL:
/*      case GL_RESCALE_NORMAL_EXT:*/
    case GL_TEXTURE_BINDING_1D:
    case GL_TEXTURE_BINDING_2D:
    case GL_TEXTURE_BINDING_3D:
    case GL_PACK_SKIP_IMAGES:
    case GL_PACK_IMAGE_HEIGHT:
    case GL_UNPACK_SKIP_IMAGES:
    case GL_UNPACK_IMAGE_HEIGHT:
    case GL_TEXTURE_3D:
    case GL_MAX_3D_TEXTURE_SIZE:
    case GL_VERTEX_ARRAY:
    case GL_NORMAL_ARRAY:
    case GL_COLOR_ARRAY:
    case GL_INDEX_ARRAY:
    case GL_TEXTURE_COORD_ARRAY:
    case GL_EDGE_FLAG_ARRAY:
    case GL_VERTEX_ARRAY_SIZE:
    case GL_VERTEX_ARRAY_TYPE:
    case GL_VERTEX_ARRAY_STRIDE:
    case GL_NORMAL_ARRAY_TYPE:
    case GL_NORMAL_ARRAY_STRIDE:
    case GL_COLOR_ARRAY_SIZE:
    case GL_COLOR_ARRAY_TYPE:
    case GL_COLOR_ARRAY_STRIDE:
    case GL_INDEX_ARRAY_TYPE:
    case GL_INDEX_ARRAY_STRIDE:
    case GL_TEXTURE_COORD_ARRAY_SIZE:
    case GL_TEXTURE_COORD_ARRAY_TYPE:
    case GL_TEXTURE_COORD_ARRAY_STRIDE:
    case GL_EDGE_FLAG_ARRAY_STRIDE:
    case GL_MULTISAMPLE:
/*      case GL_MULTISAMPLE_ARB:*/
    case GL_SAMPLE_ALPHA_TO_COVERAGE:
/*      case GL_SAMPLE_ALPHA_TO_COVERAGE_ARB:*/
    case GL_SAMPLE_ALPHA_TO_ONE:
/*      case GL_SAMPLE_ALPHA_TO_ONE_ARB:*/
    case GL_SAMPLE_COVERAGE:
/*      case GL_SAMPLE_COVERAGE_ARB:*/
    case GL_SAMPLE_BUFFERS:
/*      case GL_SAMPLE_BUFFERS_ARB:*/
    case GL_SAMPLES:
/*      case GL_SAMPLES_ARB:*/
    case GL_SAMPLE_COVERAGE_VALUE:
/*      case GL_SAMPLE_COVERAGE_VALUE_ARB:*/
    case GL_SAMPLE_COVERAGE_INVERT:
/*      case GL_SAMPLE_COVERAGE_INVERT_ARB:*/
    case GL_COLOR_MATRIX_STACK_DEPTH:
    case GL_MAX_COLOR_MATRIX_STACK_DEPTH:
    case GL_POST_COLOR_MATRIX_RED_SCALE:
    case GL_POST_COLOR_MATRIX_GREEN_SCALE:
    case GL_POST_COLOR_MATRIX_BLUE_SCALE:
    case GL_POST_COLOR_MATRIX_ALPHA_SCALE:
    case GL_POST_COLOR_MATRIX_RED_BIAS:
    case GL_POST_COLOR_MATRIX_GREEN_BIAS:
    case GL_POST_COLOR_MATRIX_BLUE_BIAS:
    case GL_POST_COLOR_MATRIX_ALPHA_BIAS:
    case GL_BLEND_DST_RGB:
    case GL_BLEND_SRC_RGB:
    case GL_BLEND_DST_ALPHA:
    case GL_BLEND_SRC_ALPHA:
    case GL_COLOR_TABLE:
    case GL_POST_CONVOLUTION_COLOR_TABLE:
    case GL_POST_COLOR_MATRIX_COLOR_TABLE:
    case GL_MAX_ELEMENTS_VERTICES:
    case GL_MAX_ELEMENTS_INDICES:
    case GL_CLIP_VOLUME_CLIPPING_HINT_EXT:
    case GL_POINT_SIZE_MIN:
    case GL_POINT_SIZE_MAX:
    case GL_POINT_FADE_THRESHOLD_SIZE:
    case GL_OCCLUSION_TEST_HP:
    case GL_OCCLUSION_TEST_RESULT_HP:
    case GL_LIGHT_MODEL_COLOR_CONTROL:
    case GL_CURRENT_FOG_COORD:
    case GL_FOG_COORDINATE_ARRAY_TYPE:
    case GL_FOG_COORDINATE_ARRAY_STRIDE:
    case GL_FOG_COORD_ARRAY:
    case GL_COLOR_SUM_ARB:
    case GL_SECONDARY_COLOR_ARRAY_SIZE:
    case GL_SECONDARY_COLOR_ARRAY_TYPE:
    case GL_SECONDARY_COLOR_ARRAY_STRIDE:
    case GL_SECONDARY_COLOR_ARRAY:
    case GL_ACTIVE_TEXTURE:
/*      case GL_ACTIVE_TEXTURE_ARB:*/
    case GL_CLIENT_ACTIVE_TEXTURE:
/*      case GL_CLIENT_ACTIVE_TEXTURE_ARB:*/
    case GL_MAX_TEXTURE_UNITS:
/*      case GL_MAX_TEXTURE_UNITS_ARB:*/
    case GL_MAX_RENDERBUFFER_SIZE_EXT:
    case GL_TEXTURE_COMPRESSION_HINT:
/*      case GL_TEXTURE_COMPRESSION_HINT_ARB:*/
    case GL_TEXTURE_RECTANGLE_ARB:
/*      case GL_TEXTURE_RECTANGLE_NV:*/
    case GL_TEXTURE_BINDING_RECTANGLE_ARB:
/*      case GL_TEXTURE_BINDING_RECTANGLE_NV:*/
    case GL_MAX_RECTANGLE_TEXTURE_SIZE_ARB:
/*      case GL_MAX_RECTANGLE_TEXTURE_SIZE_NV:*/
    case GL_MAX_TEXTURE_LOD_BIAS:
    case GL_MAX_TEXTURE_MAX_ANISOTROPY_EXT:
    case GL_MAX_SHININESS_NV:
    case GL_MAX_SPOT_EXPONENT_NV:
    case GL_TEXTURE_CUBE_MAP:
/*      case GL_TEXTURE_CUBE_MAP_ARB:*/
    case GL_TEXTURE_BINDING_CUBE_MAP:
/*      case GL_TEXTURE_BINDING_CUBE_MAP_ARB:*/
    case GL_MAX_CUBE_MAP_TEXTURE_SIZE:
/*      case GL_MAX_CUBE_MAP_TEXTURE_SIZE_ARB:*/
    case GL_MULTISAMPLE_FILTER_HINT_NV:
    case GL_FOG_DISTANCE_MODE_NV:
    case GL_VERTEX_PROGRAM_ARB:
    case GL_MAX_PROGRAM_MATRIX_STACK_DEPTH_ARB:
    case GL_MAX_PROGRAM_MATRICES_ARB:
    case GL_CURRENT_MATRIX_STACK_DEPTH_ARB:
    case GL_VERTEX_PROGRAM_POINT_SIZE_ARB:
    case GL_VERTEX_PROGRAM_TWO_SIDE_ARB:
    case GL_PROGRAM_ERROR_POSITION_ARB:
    case GL_DEPTH_CLAMP_NV:
    case GL_NUM_COMPRESSED_TEXTURE_FORMATS:
/*      case GL_NUM_COMPRESSED_TEXTURE_FORMATS_ARB:*/
    case GL_MAX_VERTEX_UNITS_ARB:
    case GL_ACTIVE_VERTEX_UNITS_ARB:
    case GL_WEIGHT_SUM_UNITY_ARB:
    case GL_VERTEX_BLEND_ARB:
    case GL_CURRENT_WEIGHT_ARB:
    case GL_WEIGHT_ARRAY_TYPE_ARB:
    case GL_WEIGHT_ARRAY_STRIDE_ARB:
    case GL_WEIGHT_ARRAY_SIZE_ARB:
    case GL_WEIGHT_ARRAY_ARB:
    case GL_PACK_INVERT_MESA:
    case GL_STENCIL_BACK_FUNC_ATI:
    case GL_STENCIL_BACK_FAIL_ATI:
    case GL_STENCIL_BACK_PASS_DEPTH_FAIL_ATI:
    case GL_STENCIL_BACK_PASS_DEPTH_PASS_ATI:
    case GL_FRAGMENT_PROGRAM_ARB:
    case GL_MAX_DRAW_BUFFERS_ARB:
/*      case GL_MAX_DRAW_BUFFERS_ATI:*/
    case GL_DRAW_BUFFER0_ARB:
/*      case GL_DRAW_BUFFER0_ATI:*/
    case GL_DRAW_BUFFER1_ARB:
/*      case GL_DRAW_BUFFER1_ATI:*/
    case GL_DRAW_BUFFER2_ARB:
/*      case GL_DRAW_BUFFER2_ATI:*/
    case GL_DRAW_BUFFER3_ARB:
/*      case GL_DRAW_BUFFER3_ATI:*/
    case GL_DRAW_BUFFER4_ARB:
/*      case GL_DRAW_BUFFER4_ATI:*/
    case GL_DRAW_BUFFER5_ARB:
/*      case GL_DRAW_BUFFER5_ATI:*/
    case GL_DRAW_BUFFER6_ARB:
/*      case GL_DRAW_BUFFER6_ATI:*/
    case GL_DRAW_BUFFER7_ARB:
/*      case GL_DRAW_BUFFER7_ATI:*/
    case GL_DRAW_BUFFER8_ARB:
/*      case GL_DRAW_BUFFER8_ATI:*/
    case GL_DRAW_BUFFER9_ARB:
/*      case GL_DRAW_BUFFER9_ATI:*/
    case GL_DRAW_BUFFER10_ARB:
/*      case GL_DRAW_BUFFER10_ATI:*/
    case GL_DRAW_BUFFER11_ARB:
/*      case GL_DRAW_BUFFER11_ATI:*/
    case GL_DRAW_BUFFER12_ARB:
/*      case GL_DRAW_BUFFER12_ATI:*/
    case GL_DRAW_BUFFER13_ARB:
/*      case GL_DRAW_BUFFER13_ATI:*/
    case GL_DRAW_BUFFER14_ARB:
/*      case GL_DRAW_BUFFER14_ATI:*/
    case GL_DRAW_BUFFER15_ARB:
/*      case GL_DRAW_BUFFER15_ATI:*/
    case GL_BLEND_EQUATION_ALPHA_EXT:
    case GL_MATRIX_PALETTE_ARB:
    case GL_MAX_MATRIX_PALETTE_STACK_DEPTH_ARB:
    case GL_MAX_PALETTE_MATRICES_ARB:
    case GL_CURRENT_PALETTE_MATRIX_ARB:
    case GL_MATRIX_INDEX_ARRAY_ARB:
    case GL_CURRENT_MATRIX_INDEX_ARB:
    case GL_MATRIX_INDEX_ARRAY_SIZE_ARB:
    case GL_MATRIX_INDEX_ARRAY_TYPE_ARB:
    case GL_MATRIX_INDEX_ARRAY_STRIDE_ARB:
    case GL_COMPARE_REF_DEPTH_TO_TEXTURE_EXT:
    case GL_POINT_SPRITE_ARB:
/*      case GL_POINT_SPRITE_NV:*/
    case GL_POINT_SPRITE_R_MODE_NV:
    case GL_MAX_VERTEX_ATTRIBS_ARB:
    case GL_MAX_TEXTURE_COORDS_ARB:
    case GL_MAX_TEXTURE_IMAGE_UNITS_ARB:
    case GL_DEPTH_BOUNDS_TEST_EXT:
    case GL_ARRAY_BUFFER_BINDING_ARB:
    case GL_ELEMENT_ARRAY_BUFFER_BINDING_ARB:
    case GL_VERTEX_ARRAY_BUFFER_BINDING_ARB:
    case GL_NORMAL_ARRAY_BUFFER_BINDING_ARB:
    case GL_COLOR_ARRAY_BUFFER_BINDING_ARB:
    case GL_INDEX_ARRAY_BUFFER_BINDING_ARB:
    case GL_TEXTURE_COORD_ARRAY_BUFFER_BINDING_ARB:
    case GL_EDGE_FLAG_ARRAY_BUFFER_BINDING_ARB:
    case GL_SECONDARY_COLOR_ARRAY_BUFFER_BINDING_ARB:
    case GL_FOG_COORDINATE_ARRAY_BUFFER_BINDING_ARB:
    case GL_WEIGHT_ARRAY_BUFFER_BINDING_ARB:
    case GL_MAX_ARRAY_TEXTURE_LAYERS_EXT:
    case GL_STENCIL_TEST_TWO_SIDE_EXT:
    case GL_ACTIVE_STENCIL_FACE_EXT:
    case GL_TEXTURE_BINDING_1D_ARRAY_EXT:
    case GL_TEXTURE_BINDING_2D_ARRAY_EXT:
    case GL_DRAW_FRAMEBUFFER_BINDING_EXT:
    case GL_RENDERBUFFER_BINDING_EXT:
    case GL_READ_FRAMEBUFFER_BINDING_EXT:
    case GL_MAX_COLOR_ATTACHMENTS_EXT:
    case GL_RASTER_POSITION_UNCLIPPED_IBM:
        return 1;
    case GL_SMOOTH_POINT_SIZE_RANGE:
    case GL_LINE_WIDTH_RANGE:
    case GL_POLYGON_MODE:
    case GL_DEPTH_RANGE:
    case GL_MAX_VIEWPORT_DIMS:
    case GL_MAP1_GRID_DOMAIN:
    case GL_MAP2_GRID_SEGMENTS:
    case GL_ALIASED_POINT_SIZE_RANGE:
    case GL_ALIASED_LINE_WIDTH_RANGE:
    case GL_DEPTH_BOUNDS_EXT:
        return 2;
    case GL_CURRENT_NORMAL:
    case GL_POINT_DISTANCE_ATTENUATION:
        return 3;
    case GL_CURRENT_COLOR:
    case GL_CURRENT_TEXTURE_COORDS:
    case GL_CURRENT_RASTER_COLOR:
    case GL_CURRENT_RASTER_TEXTURE_COORDS:
    case GL_CURRENT_RASTER_POSITION:
    case GL_LIGHT_MODEL_AMBIENT:
    case GL_FOG_COLOR:
    case GL_ACCUM_CLEAR_VALUE:
    case GL_VIEWPORT:
    case GL_SCISSOR_BOX:
    case GL_COLOR_CLEAR_VALUE:
    case GL_COLOR_WRITEMASK:
    case GL_MAP2_GRID_DOMAIN:
    case GL_BLEND_COLOR:
/*      case GL_BLEND_COLOR_EXT:*/
    case GL_CURRENT_SECONDARY_COLOR:
        return 4;
    case GL_MODELVIEW_MATRIX:
    case GL_PROJECTION_MATRIX:
    case GL_TEXTURE_MATRIX:
    case GL_MODELVIEW0_ARB:
    case GL_COLOR_MATRIX:
    case GL_MODELVIEW1_ARB:
    case GL_CURRENT_MATRIX_ARB:
    case GL_MODELVIEW2_ARB:
    case GL_MODELVIEW3_ARB:
    case GL_MODELVIEW4_ARB:
    case GL_MODELVIEW5_ARB:
    case GL_MODELVIEW6_ARB:
    case GL_MODELVIEW7_ARB:
    case GL_MODELVIEW8_ARB:
    case GL_MODELVIEW9_ARB:
    case GL_MODELVIEW10_ARB:
    case GL_MODELVIEW11_ARB:
    case GL_MODELVIEW12_ARB:
    case GL_MODELVIEW13_ARB:
    case GL_MODELVIEW14_ARB:
    case GL_MODELVIEW15_ARB:
    case GL_MODELVIEW16_ARB:
    case GL_MODELVIEW17_ARB:
    case GL_MODELVIEW18_ARB:
    case GL_MODELVIEW19_ARB:
    case GL_MODELVIEW20_ARB:
    case GL_MODELVIEW21_ARB:
    case GL_MODELVIEW22_ARB:
    case GL_MODELVIEW23_ARB:
    case GL_MODELVIEW24_ARB:
    case GL_MODELVIEW25_ARB:
    case GL_MODELVIEW26_ARB:
    case GL_MODELVIEW27_ARB:
    case GL_MODELVIEW28_ARB:
    case GL_MODELVIEW29_ARB:
    case GL_MODELVIEW30_ARB:
    case GL_MODELVIEW31_ARB:
    case GL_TRANSPOSE_CURRENT_MATRIX_ARB:
        return 16;
    case GL_FOG_COORDINATE_SOURCE:
    case GL_COMPRESSED_TEXTURE_FORMATS:
        return __glGetBooleanv_variable_size(e);
    default:
        return 0;
    }
}

INTERNAL PURE FASTCALL GLint
__glGetTexParameterfv_size(GLenum e)
{
    switch (e) {
    case GL_TEXTURE_MAG_FILTER:
    case GL_TEXTURE_MIN_FILTER:
    case GL_TEXTURE_WRAP_S:
    case GL_TEXTURE_WRAP_T:
    case GL_TEXTURE_PRIORITY:
    case GL_TEXTURE_RESIDENT:
    case GL_TEXTURE_WRAP_R:
    case GL_TEXTURE_COMPARE_FAIL_VALUE_ARB:
/*      case GL_SHADOW_AMBIENT_SGIX:*/
    case GL_TEXTURE_MIN_LOD:
    case GL_TEXTURE_MAX_LOD:
    case GL_TEXTURE_BASE_LEVEL:
    case GL_TEXTURE_MAX_LEVEL:
    case GL_TEXTURE_CLIPMAP_FRAME_SGIX:
    case GL_TEXTURE_LOD_BIAS_S_SGIX:
    case GL_TEXTURE_LOD_BIAS_T_SGIX:
    case GL_TEXTURE_LOD_BIAS_R_SGIX:
    case GL_GENERATE_MIPMAP:
/*      case GL_GENERATE_MIPMAP_SGIS:*/
    case GL_TEXTURE_COMPARE_SGIX:
    case GL_TEXTURE_COMPARE_OPERATOR_SGIX:
    case GL_TEXTURE_MAX_CLAMP_S_SGIX:
    case GL_TEXTURE_MAX_CLAMP_T_SGIX:
    case GL_TEXTURE_MAX_CLAMP_R_SGIX:
    case GL_TEXTURE_MAX_ANISOTROPY_EXT:
    case GL_TEXTURE_LOD_BIAS:
/*      case GL_TEXTURE_LOD_BIAS_EXT:*/
    case GL_DEPTH_TEXTURE_MODE:
/*      case GL_DEPTH_TEXTURE_MODE_ARB:*/
    case GL_TEXTURE_COMPARE_MODE:
/*      case GL_TEXTURE_COMPARE_MODE_ARB:*/
    case GL_TEXTURE_COMPARE_FUNC:
/*      case GL_TEXTURE_COMPARE_FUNC_ARB:*/
    case GL_TEXTURE_UNSIGNED_REMAP_MODE_NV:
        return 1;
    case GL_TEXTURE_CLIPMAP_CENTER_SGIX:
    case GL_TEXTURE_CLIPMAP_OFFSET_SGIX:
        return 2;
    case GL_TEXTURE_CLIPMAP_VIRTUAL_DEPTH_SGIX:
        return 3;
    case GL_TEXTURE_BORDER_COLOR:
    case GL_POST_TEXTURE_FILTER_BIAS_SGIX:
    case GL_POST_TEXTURE_FILTER_SCALE_SGIX:
        return 4;
    default:
        return 0;
    }
}

INTERNAL PURE FASTCALL GLint
__glGetTexLevelParameterfv_size(GLenum e)
{
    switch (e) {
    case GL_TEXTURE_WIDTH:
    case GL_TEXTURE_HEIGHT:
    case GL_TEXTURE_COMPONENTS:
    case GL_TEXTURE_BORDER:
    case GL_TEXTURE_RED_SIZE:
/*      case GL_TEXTURE_RED_SIZE_EXT:*/
    case GL_TEXTURE_GREEN_SIZE:
/*      case GL_TEXTURE_GREEN_SIZE_EXT:*/
    case GL_TEXTURE_BLUE_SIZE:
/*      case GL_TEXTURE_BLUE_SIZE_EXT:*/
    case GL_TEXTURE_ALPHA_SIZE:
/*      case GL_TEXTURE_ALPHA_SIZE_EXT:*/
    case GL_TEXTURE_LUMINANCE_SIZE:
/*      case GL_TEXTURE_LUMINANCE_SIZE_EXT:*/
    case GL_TEXTURE_INTENSITY_SIZE:
/*      case GL_TEXTURE_INTENSITY_SIZE_EXT:*/
    case GL_TEXTURE_DEPTH:
    case GL_TEXTURE_INDEX_SIZE_EXT:
    case GL_TEXTURE_COMPRESSED_IMAGE_SIZE:
/*      case GL_TEXTURE_COMPRESSED_IMAGE_SIZE_ARB:*/
    case GL_TEXTURE_COMPRESSED:
/*      case GL_TEXTURE_COMPRESSED_ARB:*/
    case GL_TEXTURE_DEPTH_SIZE:
/*      case GL_TEXTURE_DEPTH_SIZE_ARB:*/
        return 1;
    default:
        return 0;
    }
}

INTERNAL PURE FASTCALL GLint
__glColorTableParameterfv_size(GLenum e)
{
    switch (e) {
    case GL_COLOR_TABLE_SCALE:
    case GL_COLOR_TABLE_BIAS:
        return 4;
    default:
        return 0;
    }
}

INTERNAL PURE FASTCALL GLint
__glGetColorTableParameterfv_size(GLenum e)
{
    switch (e) {
    case GL_COLOR_TABLE_FORMAT:
/*      case GL_COLOR_TABLE_FORMAT_EXT:*/
    case GL_COLOR_TABLE_WIDTH:
/*      case GL_COLOR_TABLE_WIDTH_EXT:*/
    case GL_COLOR_TABLE_RED_SIZE:
/*      case GL_COLOR_TABLE_RED_SIZE_EXT:*/
    case GL_COLOR_TABLE_GREEN_SIZE:
/*      case GL_COLOR_TABLE_GREEN_SIZE_EXT:*/
    case GL_COLOR_TABLE_BLUE_SIZE:
/*      case GL_COLOR_TABLE_BLUE_SIZE_EXT:*/
    case GL_COLOR_TABLE_ALPHA_SIZE:
/*      case GL_COLOR_TABLE_ALPHA_SIZE_EXT:*/
    case GL_COLOR_TABLE_LUMINANCE_SIZE:
/*      case GL_COLOR_TABLE_LUMINANCE_SIZE_EXT:*/
    case GL_COLOR_TABLE_INTENSITY_SIZE:
/*      case GL_COLOR_TABLE_INTENSITY_SIZE_EXT:*/
        return 1;
    case GL_COLOR_TABLE_SCALE:
    case GL_COLOR_TABLE_BIAS:
        return 4;
    default:
        return 0;
    }
}

INTERNAL PURE FASTCALL GLint
__glConvolutionParameterfv_size(GLenum e)
{
    switch (e) {
    case GL_CONVOLUTION_BORDER_MODE:
/*      case GL_CONVOLUTION_BORDER_MODE_EXT:*/
        return 1;
    case GL_CONVOLUTION_FILTER_SCALE:
/*      case GL_CONVOLUTION_FILTER_SCALE_EXT:*/
    case GL_CONVOLUTION_FILTER_BIAS:
/*      case GL_CONVOLUTION_FILTER_BIAS_EXT:*/
    case GL_CONVOLUTION_BORDER_COLOR:
/*      case GL_CONVOLUTION_BORDER_COLOR_HP:*/
        return 4;
    default:
        return 0;
    }
}

INTERNAL PURE FASTCALL GLint
__glGetConvolutionParameterfv_size(GLenum e)
{
    switch (e) {
    case GL_CONVOLUTION_BORDER_MODE:
/*      case GL_CONVOLUTION_BORDER_MODE_EXT:*/
    case GL_CONVOLUTION_FORMAT:
/*      case GL_CONVOLUTION_FORMAT_EXT:*/
    case GL_CONVOLUTION_WIDTH:
/*      case GL_CONVOLUTION_WIDTH_EXT:*/
    case GL_CONVOLUTION_HEIGHT:
/*      case GL_CONVOLUTION_HEIGHT_EXT:*/
    case GL_MAX_CONVOLUTION_WIDTH:
/*      case GL_MAX_CONVOLUTION_WIDTH_EXT:*/
    case GL_MAX_CONVOLUTION_HEIGHT:
/*      case GL_MAX_CONVOLUTION_HEIGHT_EXT:*/
        return 1;
    case GL_CONVOLUTION_FILTER_SCALE:
/*      case GL_CONVOLUTION_FILTER_SCALE_EXT:*/
    case GL_CONVOLUTION_FILTER_BIAS:
/*      case GL_CONVOLUTION_FILTER_BIAS_EXT:*/
    case GL_CONVOLUTION_BORDER_COLOR:
/*      case GL_CONVOLUTION_BORDER_COLOR_HP:*/
        return 4;
    default:
        return 0;
    }
}

INTERNAL PURE FASTCALL GLint
__glGetHistogramParameterfv_size(GLenum e)
{
    switch (e) {
    case GL_HISTOGRAM_WIDTH:
    case GL_HISTOGRAM_FORMAT:
    case GL_HISTOGRAM_RED_SIZE:
    case GL_HISTOGRAM_GREEN_SIZE:
    case GL_HISTOGRAM_BLUE_SIZE:
    case GL_HISTOGRAM_ALPHA_SIZE:
    case GL_HISTOGRAM_LUMINANCE_SIZE:
    case GL_HISTOGRAM_SINK:
        return 1;
    default:
        return 0;
    }
}

INTERNAL PURE FASTCALL GLint
__glGetMinmaxParameterfv_size(GLenum e)
{
    switch (e) {
    case GL_MINMAX_FORMAT:
    case GL_MINMAX_SINK:
        return 1;
    default:
        return 0;
    }
}

INTERNAL PURE FASTCALL GLint
__glGetProgramivARB_size(GLenum e)
{
    switch (e) {
    case GL_PROGRAM_LENGTH_ARB:
    case GL_PROGRAM_BINDING_ARB:
    case GL_PROGRAM_ALU_INSTRUCTIONS_ARB:
    case GL_PROGRAM_TEX_INSTRUCTIONS_ARB:
    case GL_PROGRAM_TEX_INDIRECTIONS_ARB:
    case GL_PROGRAM_NATIVE_ALU_INSTRUCTIONS_ARB:
    case GL_PROGRAM_NATIVE_TEX_INSTRUCTIONS_ARB:
    case GL_PROGRAM_NATIVE_TEX_INDIRECTIONS_ARB:
    case GL_MAX_PROGRAM_ALU_INSTRUCTIONS_ARB:
    case GL_MAX_PROGRAM_TEX_INSTRUCTIONS_ARB:
    case GL_MAX_PROGRAM_TEX_INDIRECTIONS_ARB:
    case GL_MAX_PROGRAM_NATIVE_ALU_INSTRUCTIONS_ARB:
    case GL_MAX_PROGRAM_NATIVE_TEX_INSTRUCTIONS_ARB:
    case GL_MAX_PROGRAM_NATIVE_TEX_INDIRECTIONS_ARB:
    case GL_PROGRAM_FORMAT_ARB:
    case GL_PROGRAM_INSTRUCTIONS_ARB:
    case GL_MAX_PROGRAM_INSTRUCTIONS_ARB:
    case GL_PROGRAM_NATIVE_INSTRUCTIONS_ARB:
    case GL_MAX_PROGRAM_NATIVE_INSTRUCTIONS_ARB:
    case GL_PROGRAM_TEMPORARIES_ARB:
    case GL_MAX_PROGRAM_TEMPORARIES_ARB:
    case GL_PROGRAM_NATIVE_TEMPORARIES_ARB:
    case GL_MAX_PROGRAM_NATIVE_TEMPORARIES_ARB:
    case GL_PROGRAM_PARAMETERS_ARB:
    case GL_MAX_PROGRAM_PARAMETERS_ARB:
    case GL_PROGRAM_NATIVE_PARAMETERS_ARB:
    case GL_MAX_PROGRAM_NATIVE_PARAMETERS_ARB:
    case GL_PROGRAM_ATTRIBS_ARB:
    case GL_MAX_PROGRAM_ATTRIBS_ARB:
    case GL_PROGRAM_NATIVE_ATTRIBS_ARB:
    case GL_MAX_PROGRAM_NATIVE_ATTRIBS_ARB:
    case GL_PROGRAM_ADDRESS_REGISTERS_ARB:
    case GL_MAX_PROGRAM_ADDRESS_REGISTERS_ARB:
    case GL_PROGRAM_NATIVE_ADDRESS_REGISTERS_ARB:
    case GL_MAX_PROGRAM_NATIVE_ADDRESS_REGISTERS_ARB:
    case GL_MAX_PROGRAM_LOCAL_PARAMETERS_ARB:
    case GL_MAX_PROGRAM_ENV_PARAMETERS_ARB:
    case GL_PROGRAM_UNDER_NATIVE_LIMITS_ARB:
    case GL_MAX_PROGRAM_EXEC_INSTRUCTIONS_NV:
    case GL_MAX_PROGRAM_CALL_DEPTH_NV:
    case GL_MAX_PROGRAM_IF_DEPTH_NV:
    case GL_MAX_PROGRAM_LOOP_DEPTH_NV:
    case GL_MAX_PROGRAM_LOOP_COUNT_NV:
        return 1;
    default:
        return 0;
    }
}

INTERNAL PURE FASTCALL GLint
__glGetVertexAttribdvARB_size(GLenum e)
{
    switch (e) {
    case GL_VERTEX_PROGRAM_ARB:
    case GL_VERTEX_ATTRIB_ARRAY_ENABLED_ARB:
    case GL_VERTEX_ATTRIB_ARRAY_SIZE_ARB:
    case GL_VERTEX_ATTRIB_ARRAY_STRIDE_ARB:
    case GL_VERTEX_ATTRIB_ARRAY_TYPE_ARB:
    case GL_CURRENT_VERTEX_ATTRIB_ARB:
    case GL_VERTEX_ATTRIB_ARRAY_BUFFER_BINDING_ARB:
        return 1;
    default:
        return 0;
    }
}

INTERNAL PURE FASTCALL GLint
__glGetQueryObjectivARB_size(GLenum e)
{
    switch (e) {
    case GL_QUERY_RESULT_ARB:
    case GL_QUERY_RESULT_AVAILABLE_ARB:
        return 1;
    default:
        return 0;
    }
}

INTERNAL PURE FASTCALL GLint
__glGetQueryivARB_size(GLenum e)
{
    switch (e) {
    case GL_QUERY_COUNTER_BITS_ARB:
    case GL_CURRENT_QUERY_ARB:
        return 1;
    default:
        return 0;
    }
}

INTERNAL PURE FASTCALL GLint
__glPointParameterfvEXT_size(GLenum e)
{
    switch (e) {
    case GL_POINT_SIZE_MIN:
/*      case GL_POINT_SIZE_MIN_ARB:*/
/*      case GL_POINT_SIZE_MIN_SGIS:*/
    case GL_POINT_SIZE_MAX:
/*      case GL_POINT_SIZE_MAX_ARB:*/
/*      case GL_POINT_SIZE_MAX_SGIS:*/
    case GL_POINT_FADE_THRESHOLD_SIZE:
/*      case GL_POINT_FADE_THRESHOLD_SIZE_ARB:*/
/*      case GL_POINT_FADE_THRESHOLD_SIZE_SGIS:*/
    case GL_POINT_SPRITE_R_MODE_NV:
    case GL_POINT_SPRITE_COORD_ORIGIN:
        return 1;
    case GL_POINT_DISTANCE_ATTENUATION:
/*      case GL_POINT_DISTANCE_ATTENUATION_ARB:*/
/*      case GL_POINT_DISTANCE_ATTENUATION_SGIS:*/
        return 3;
    default:
        return 0;
    }
}

INTERNAL PURE FASTCALL GLint
__glGetProgramivNV_size(GLenum e)
{
    switch (e) {
    case GL_PROGRAM_LENGTH_NV:
    case GL_PROGRAM_TARGET_NV:
    case GL_PROGRAM_RESIDENT_NV:
        return 1;
    default:
        return 0;
    }
}

INTERNAL PURE FASTCALL GLint
__glGetVertexAttribdvNV_size(GLenum e)
{
    switch (e) {
    case GL_ATTRIB_ARRAY_SIZE_NV:
    case GL_ATTRIB_ARRAY_STRIDE_NV:
    case GL_ATTRIB_ARRAY_TYPE_NV:
    case GL_CURRENT_ATTRIB_NV:
        return 1;
    default:
        return 0;
    }
}

INTERNAL PURE FASTCALL GLint
__glGetFramebufferAttachmentParameterivEXT_size(GLenum e)
{
    switch (e) {
    case GL_FRAMEBUFFER_ATTACHMENT_OBJECT_TYPE_EXT:
    case GL_FRAMEBUFFER_ATTACHMENT_OBJECT_NAME_EXT:
    case GL_FRAMEBUFFER_ATTACHMENT_TEXTURE_LEVEL_EXT:
    case GL_FRAMEBUFFER_ATTACHMENT_TEXTURE_CUBE_MAP_FACE_EXT:
    case GL_FRAMEBUFFER_ATTACHMENT_TEXTURE_3D_ZOFFSET_EXT:
        return 1;
    default:
        return 0;
    }
}

ALIAS(Fogiv, Fogfv)
    ALIAS(Lightiv, Lightfv)
    ALIAS(LightModeliv, LightModelfv)
    ALIAS(Materialiv, Materialfv)
    ALIAS(TexParameteriv, TexParameterfv)
    ALIAS(TexEnviv, TexEnvfv)
    ALIAS(TexGenfv, TexGendv)
    ALIAS(TexGeniv, TexGendv)
    ALIAS(Map1f, Map1d)
    ALIAS(Map2f, Map2d)
    ALIAS(GetDoublev, GetBooleanv)
    ALIAS(GetFloatv, GetBooleanv)
    ALIAS(GetIntegerv, GetBooleanv)
    ALIAS(GetLightfv, Lightfv)
    ALIAS(GetLightiv, Lightfv)
    ALIAS(GetMaterialfv, Materialfv)
    ALIAS(GetMaterialiv, Materialfv)
    ALIAS(GetTexEnvfv, TexEnvfv)
    ALIAS(GetTexEnviv, TexEnvfv)
    ALIAS(GetTexGendv, TexGendv)
    ALIAS(GetTexGenfv, TexGendv)
    ALIAS(GetTexGeniv, TexGendv)
    ALIAS(GetTexParameteriv, GetTexParameterfv)
    ALIAS(GetTexLevelParameteriv, GetTexLevelParameterfv)
    ALIAS(ColorTableParameteriv, ColorTableParameterfv)
    ALIAS(GetColorTableParameteriv, GetColorTableParameterfv)
    ALIAS(ConvolutionParameteriv, ConvolutionParameterfv)
    ALIAS(GetConvolutionParameteriv, GetConvolutionParameterfv)
    ALIAS(GetHistogramParameteriv, GetHistogramParameterfv)
    ALIAS(GetMinmaxParameteriv, GetMinmaxParameterfv)
    ALIAS(GetVertexAttribfvARB, GetVertexAttribdvARB)
    ALIAS(GetVertexAttribivARB, GetVertexAttribdvARB)
    ALIAS(GetQueryObjectuivARB, GetQueryObjectivARB)
    ALIAS(GetVertexAttribfvNV, GetVertexAttribdvNV)
    ALIAS(GetVertexAttribivNV, GetVertexAttribdvNV)
    ALIAS(PointParameterivNV, PointParameterfvEXT)
#  undef PURE
#  undef FASTCALL
#  undef INTERNAL
>>>>>>> 007385f7
<|MERGE_RESOLUTION|>--- conflicted
+++ resolved
@@ -1,2456 +1,1231 @@
-<<<<<<< HEAD
-/* DO NOT EDIT - This file generated automatically by glX_proto_size.py (from Mesa) script */
-
-/*
- * (C) Copyright IBM Corporation 2004
- * All Rights Reserved.
- * 
- * Permission is hereby granted, free of charge, to any person obtaining a
- * copy of this software and associated documentation files (the "Software"),
- * to deal in the Software without restriction, including without limitation
- * the rights to use, copy, modify, merge, publish, distribute, sub license,
- * and/or sell copies of the Software, and to permit persons to whom the
- * Software is furnished to do so, subject to the following conditions:
- * 
- * The above copyright notice and this permission notice (including the next
- * paragraph) shall be included in all copies or substantial portions of the
- * Software.
- * 
- * THE SOFTWARE IS PROVIDED "AS IS", WITHOUT WARRANTY OF ANY KIND, EXPRESS OR
- * IMPLIED, INCLUDING BUT NOT LIMITED TO THE WARRANTIES OF MERCHANTABILITY,
- * FITNESS FOR A PARTICULAR PURPOSE AND NON-INFRINGEMENT.  IN NO EVENT SHALL
- * IBM,
- * AND/OR THEIR SUPPLIERS BE LIABLE FOR ANY CLAIM, DAMAGES OR OTHER LIABILITY,
- * WHETHER IN AN ACTION OF CONTRACT, TORT OR OTHERWISE, ARISING FROM, OUT OF
- * OR IN CONNECTION WITH THE SOFTWARE OR THE USE OR OTHER DEALINGS IN THE
- * SOFTWARE.
- */
-
-#ifdef HAVE_DIX_CONFIG_H
-#include <dix-config.h>
-#else
-
-#include "glheader.h"
-
-#endif
-
-#include <GL/gl.h>
-#include "indirect_size_get.h"
-#include "glxserver.h"
-#include "indirect_util.h"
-#include "indirect_size.h"
-
-#  if __GNUC__ > 2 || (__GNUC__ == 2 && __GNUC_MINOR__ >= 96)
-#    define PURE __attribute__((pure))
-#  else
-#    define PURE
-#  endif
-
-#  if defined(__i386__) && defined(__GNUC__) && !defined(__CYGWIN__) && !defined(__MINGW32__)
-#    define FASTCALL __attribute__((fastcall))
-#  else
-#    define FASTCALL
-#  endif
-
-#  if (__GNUC__ > 3 || (__GNUC__ == 3 && __GNUC_MINOR__ >= 3)) && defined(__ELF__)
-#    define INTERNAL  __attribute__((visibility("internal")))
-#  else
-#    define INTERNAL
-#  endif
-
-
-#if defined(__CYGWIN__) || defined(__MINGW32__) || defined(__APPLE__)
-#  undef HAVE_ALIAS
-#endif
-#ifdef HAVE_ALIAS
-#  define ALIAS2(from,to) \
-    INTERNAL PURE FASTCALL GLint __gl ## from ## _size( GLenum e ) \
-        __attribute__ ((alias( # to )));
-#  define ALIAS(from,to) ALIAS2( from, __gl ## to ## _size )
-#else
-#  define ALIAS(from,to) \
-    INTERNAL PURE FASTCALL GLint __gl ## from ## _size( GLenum e ) \
-    { return __gl ## to ## _size( e ); }
-#endif
-
-
-INTERNAL PURE FASTCALL GLint
-__glCallLists_size(GLenum e)
-{
-    switch (e) {
-    case GL_BYTE:
-    case GL_UNSIGNED_BYTE:
-        return 1;
-    case GL_SHORT:
-    case GL_UNSIGNED_SHORT:
-    case GL_2_BYTES:
-        return 2;
-    case GL_3_BYTES:
-        return 3;
-    case GL_INT:
-    case GL_UNSIGNED_INT:
-    case GL_FLOAT:
-    case GL_4_BYTES:
-        return 4;
-    default:
-        return 0;
-    }
-}
-
-INTERNAL PURE FASTCALL GLint
-__glFogfv_size(GLenum e)
-{
-    switch (e) {
-    case GL_FOG_INDEX:
-    case GL_FOG_DENSITY:
-    case GL_FOG_START:
-    case GL_FOG_END:
-    case GL_FOG_MODE:
-    case GL_FOG_OFFSET_VALUE_SGIX:
-    case GL_FOG_DISTANCE_MODE_NV:
-        return 1;
-    case GL_FOG_COLOR:
-        return 4;
-    default:
-        return 0;
-    }
-}
-
-INTERNAL PURE FASTCALL GLint
-__glLightfv_size(GLenum e)
-{
-    switch (e) {
-    case GL_SPOT_EXPONENT:
-    case GL_SPOT_CUTOFF:
-    case GL_CONSTANT_ATTENUATION:
-    case GL_LINEAR_ATTENUATION:
-    case GL_QUADRATIC_ATTENUATION:
-        return 1;
-    case GL_SPOT_DIRECTION:
-        return 3;
-    case GL_AMBIENT:
-    case GL_DIFFUSE:
-    case GL_SPECULAR:
-    case GL_POSITION:
-        return 4;
-    default:
-        return 0;
-    }
-}
-
-INTERNAL PURE FASTCALL GLint
-__glLightModelfv_size(GLenum e)
-{
-    switch (e) {
-    case GL_LIGHT_MODEL_LOCAL_VIEWER:
-    case GL_LIGHT_MODEL_TWO_SIDE:
-    case GL_LIGHT_MODEL_COLOR_CONTROL:
-/*      case GL_LIGHT_MODEL_COLOR_CONTROL_EXT:*/
-        return 1;
-    case GL_LIGHT_MODEL_AMBIENT:
-        return 4;
-    default:
-        return 0;
-    }
-}
-
-INTERNAL PURE FASTCALL GLint
-__glMaterialfv_size(GLenum e)
-{
-    switch (e) {
-    case GL_SHININESS:
-        return 1;
-    case GL_COLOR_INDEXES:
-        return 3;
-    case GL_AMBIENT:
-    case GL_DIFFUSE:
-    case GL_SPECULAR:
-    case GL_EMISSION:
-    case GL_AMBIENT_AND_DIFFUSE:
-        return 4;
-    default:
-        return 0;
-    }
-}
-
-INTERNAL PURE FASTCALL GLint
-__glTexParameterfv_size(GLenum e)
-{
-    switch (e) {
-    case GL_TEXTURE_MAG_FILTER:
-    case GL_TEXTURE_MIN_FILTER:
-    case GL_TEXTURE_WRAP_S:
-    case GL_TEXTURE_WRAP_T:
-    case GL_TEXTURE_PRIORITY:
-    case GL_TEXTURE_WRAP_R:
-    case GL_TEXTURE_COMPARE_FAIL_VALUE_ARB:
-/*      case GL_SHADOW_AMBIENT_SGIX:*/
-    case GL_TEXTURE_MIN_LOD:
-    case GL_TEXTURE_MAX_LOD:
-    case GL_TEXTURE_BASE_LEVEL:
-    case GL_TEXTURE_MAX_LEVEL:
-    case GL_TEXTURE_CLIPMAP_FRAME_SGIX:
-    case GL_TEXTURE_LOD_BIAS_S_SGIX:
-    case GL_TEXTURE_LOD_BIAS_T_SGIX:
-    case GL_TEXTURE_LOD_BIAS_R_SGIX:
-    case GL_GENERATE_MIPMAP:
-/*      case GL_GENERATE_MIPMAP_SGIS:*/
-    case GL_TEXTURE_COMPARE_SGIX:
-    case GL_TEXTURE_COMPARE_OPERATOR_SGIX:
-    case GL_TEXTURE_MAX_CLAMP_S_SGIX:
-    case GL_TEXTURE_MAX_CLAMP_T_SGIX:
-    case GL_TEXTURE_MAX_CLAMP_R_SGIX:
-    case GL_TEXTURE_MAX_ANISOTROPY_EXT:
-    case GL_TEXTURE_LOD_BIAS:
-/*      case GL_TEXTURE_LOD_BIAS_EXT:*/
-    case GL_DEPTH_TEXTURE_MODE:
-/*      case GL_DEPTH_TEXTURE_MODE_ARB:*/
-    case GL_TEXTURE_COMPARE_MODE:
-/*      case GL_TEXTURE_COMPARE_MODE_ARB:*/
-    case GL_TEXTURE_COMPARE_FUNC:
-/*      case GL_TEXTURE_COMPARE_FUNC_ARB:*/
-    case GL_TEXTURE_UNSIGNED_REMAP_MODE_NV:
-        return 1;
-    case GL_TEXTURE_CLIPMAP_CENTER_SGIX:
-    case GL_TEXTURE_CLIPMAP_OFFSET_SGIX:
-        return 2;
-    case GL_TEXTURE_CLIPMAP_VIRTUAL_DEPTH_SGIX:
-        return 3;
-    case GL_TEXTURE_BORDER_COLOR:
-    case GL_POST_TEXTURE_FILTER_BIAS_SGIX:
-    case GL_POST_TEXTURE_FILTER_SCALE_SGIX:
-        return 4;
-    default:
-        return 0;
-    }
-}
-
-INTERNAL PURE FASTCALL GLint
-__glTexEnvfv_size(GLenum e)
-{
-    switch (e) {
-    case GL_ALPHA_SCALE:
-    case GL_TEXTURE_ENV_MODE:
-    case GL_TEXTURE_LOD_BIAS:
-    case GL_COMBINE_RGB:
-    case GL_COMBINE_ALPHA:
-    case GL_RGB_SCALE:
-    case GL_SOURCE0_RGB:
-    case GL_SOURCE1_RGB:
-    case GL_SOURCE2_RGB:
-    case GL_SOURCE3_RGB_NV:
-    case GL_SOURCE0_ALPHA:
-    case GL_SOURCE1_ALPHA:
-    case GL_SOURCE2_ALPHA:
-    case GL_SOURCE3_ALPHA_NV:
-    case GL_OPERAND0_RGB:
-    case GL_OPERAND1_RGB:
-    case GL_OPERAND2_RGB:
-    case GL_OPERAND3_RGB_NV:
-    case GL_OPERAND0_ALPHA:
-    case GL_OPERAND1_ALPHA:
-    case GL_OPERAND2_ALPHA:
-    case GL_OPERAND3_ALPHA_NV:
-    case GL_COORD_REPLACE_ARB:
-/*      case GL_COORD_REPLACE_NV:*/
-        return 1;
-    case GL_TEXTURE_ENV_COLOR:
-        return 4;
-    default:
-        return 0;
-    }
-}
-
-INTERNAL PURE FASTCALL GLint
-__glTexGendv_size(GLenum e)
-{
-    switch (e) {
-    case GL_TEXTURE_GEN_MODE:
-        return 1;
-    case GL_OBJECT_PLANE:
-    case GL_EYE_PLANE:
-        return 4;
-    default:
-        return 0;
-    }
-}
-
-INTERNAL PURE FASTCALL GLint
-__glMap1d_size(GLenum e)
-{
-    switch (e) {
-    case GL_MAP1_INDEX:
-    case GL_MAP1_TEXTURE_COORD_1:
-        return 1;
-    case GL_MAP1_TEXTURE_COORD_2:
-        return 2;
-    case GL_MAP1_NORMAL:
-    case GL_MAP1_TEXTURE_COORD_3:
-    case GL_MAP1_VERTEX_3:
-        return 3;
-    case GL_MAP1_COLOR_4:
-    case GL_MAP1_TEXTURE_COORD_4:
-    case GL_MAP1_VERTEX_4:
-        return 4;
-    default:
-        return 0;
-    }
-}
-
-INTERNAL PURE FASTCALL GLint
-__glMap2d_size(GLenum e)
-{
-    switch (e) {
-    case GL_MAP2_INDEX:
-    case GL_MAP2_TEXTURE_COORD_1:
-        return 1;
-    case GL_MAP2_TEXTURE_COORD_2:
-        return 2;
-    case GL_MAP2_NORMAL:
-    case GL_MAP2_TEXTURE_COORD_3:
-    case GL_MAP2_VERTEX_3:
-        return 3;
-    case GL_MAP2_COLOR_4:
-    case GL_MAP2_TEXTURE_COORD_4:
-    case GL_MAP2_VERTEX_4:
-        return 4;
-    default:
-        return 0;
-    }
-}
-
-INTERNAL PURE FASTCALL GLint
-__glGetBooleanv_size(GLenum e)
-{
-    switch (e) {
-    case GL_CURRENT_INDEX:
-    case GL_CURRENT_RASTER_INDEX:
-    case GL_CURRENT_RASTER_POSITION_VALID:
-    case GL_CURRENT_RASTER_DISTANCE:
-    case GL_POINT_SMOOTH:
-    case GL_POINT_SIZE:
-    case GL_SMOOTH_POINT_SIZE_GRANULARITY:
-    case GL_LINE_SMOOTH:
-    case GL_LINE_WIDTH:
-    case GL_LINE_WIDTH_GRANULARITY:
-    case GL_LINE_STIPPLE:
-    case GL_LINE_STIPPLE_PATTERN:
-    case GL_LINE_STIPPLE_REPEAT:
-    case GL_LIST_MODE:
-    case GL_MAX_LIST_NESTING:
-    case GL_LIST_BASE:
-    case GL_LIST_INDEX:
-    case GL_POLYGON_SMOOTH:
-    case GL_POLYGON_STIPPLE:
-    case GL_EDGE_FLAG:
-    case GL_CULL_FACE:
-    case GL_CULL_FACE_MODE:
-    case GL_FRONT_FACE:
-    case GL_LIGHTING:
-    case GL_LIGHT_MODEL_LOCAL_VIEWER:
-    case GL_LIGHT_MODEL_TWO_SIDE:
-    case GL_SHADE_MODEL:
-    case GL_COLOR_MATERIAL_FACE:
-    case GL_COLOR_MATERIAL_PARAMETER:
-    case GL_COLOR_MATERIAL:
-    case GL_FOG:
-    case GL_FOG_INDEX:
-    case GL_FOG_DENSITY:
-    case GL_FOG_START:
-    case GL_FOG_END:
-    case GL_FOG_MODE:
-    case GL_DEPTH_TEST:
-    case GL_DEPTH_WRITEMASK:
-    case GL_DEPTH_CLEAR_VALUE:
-    case GL_DEPTH_FUNC:
-    case GL_STENCIL_TEST:
-    case GL_STENCIL_CLEAR_VALUE:
-    case GL_STENCIL_FUNC:
-    case GL_STENCIL_VALUE_MASK:
-    case GL_STENCIL_FAIL:
-    case GL_STENCIL_PASS_DEPTH_FAIL:
-    case GL_STENCIL_PASS_DEPTH_PASS:
-    case GL_STENCIL_REF:
-    case GL_STENCIL_WRITEMASK:
-    case GL_MATRIX_MODE:
-    case GL_NORMALIZE:
-    case GL_MODELVIEW_STACK_DEPTH:
-    case GL_PROJECTION_STACK_DEPTH:
-    case GL_TEXTURE_STACK_DEPTH:
-    case GL_ATTRIB_STACK_DEPTH:
-    case GL_CLIENT_ATTRIB_STACK_DEPTH:
-    case GL_ALPHA_TEST:
-    case GL_ALPHA_TEST_FUNC:
-    case GL_ALPHA_TEST_REF:
-    case GL_DITHER:
-    case GL_BLEND_DST:
-    case GL_BLEND_SRC:
-    case GL_BLEND:
-    case GL_LOGIC_OP_MODE:
-    case GL_LOGIC_OP:
-    case GL_AUX_BUFFERS:
-    case GL_DRAW_BUFFER:
-    case GL_READ_BUFFER:
-    case GL_SCISSOR_TEST:
-    case GL_INDEX_CLEAR_VALUE:
-    case GL_INDEX_WRITEMASK:
-    case GL_INDEX_MODE:
-    case GL_RGBA_MODE:
-    case GL_DOUBLEBUFFER:
-    case GL_STEREO:
-    case GL_RENDER_MODE:
-    case GL_PERSPECTIVE_CORRECTION_HINT:
-    case GL_POINT_SMOOTH_HINT:
-    case GL_LINE_SMOOTH_HINT:
-    case GL_POLYGON_SMOOTH_HINT:
-    case GL_FOG_HINT:
-    case GL_TEXTURE_GEN_S:
-    case GL_TEXTURE_GEN_T:
-    case GL_TEXTURE_GEN_R:
-    case GL_TEXTURE_GEN_Q:
-    case GL_PIXEL_MAP_I_TO_I:
-    case GL_PIXEL_MAP_I_TO_I_SIZE:
-    case GL_PIXEL_MAP_S_TO_S_SIZE:
-    case GL_PIXEL_MAP_I_TO_R_SIZE:
-    case GL_PIXEL_MAP_I_TO_G_SIZE:
-    case GL_PIXEL_MAP_I_TO_B_SIZE:
-    case GL_PIXEL_MAP_I_TO_A_SIZE:
-    case GL_PIXEL_MAP_R_TO_R_SIZE:
-    case GL_PIXEL_MAP_G_TO_G_SIZE:
-    case GL_PIXEL_MAP_B_TO_B_SIZE:
-    case GL_PIXEL_MAP_A_TO_A_SIZE:
-    case GL_UNPACK_SWAP_BYTES:
-    case GL_UNPACK_LSB_FIRST:
-    case GL_UNPACK_ROW_LENGTH:
-    case GL_UNPACK_SKIP_ROWS:
-    case GL_UNPACK_SKIP_PIXELS:
-    case GL_UNPACK_ALIGNMENT:
-    case GL_PACK_SWAP_BYTES:
-    case GL_PACK_LSB_FIRST:
-    case GL_PACK_ROW_LENGTH:
-    case GL_PACK_SKIP_ROWS:
-    case GL_PACK_SKIP_PIXELS:
-    case GL_PACK_ALIGNMENT:
-    case GL_MAP_COLOR:
-    case GL_MAP_STENCIL:
-    case GL_INDEX_SHIFT:
-    case GL_INDEX_OFFSET:
-    case GL_RED_SCALE:
-    case GL_RED_BIAS:
-    case GL_ZOOM_X:
-    case GL_ZOOM_Y:
-    case GL_GREEN_SCALE:
-    case GL_GREEN_BIAS:
-    case GL_BLUE_SCALE:
-    case GL_BLUE_BIAS:
-    case GL_ALPHA_SCALE:
-    case GL_ALPHA_BIAS:
-    case GL_DEPTH_SCALE:
-    case GL_DEPTH_BIAS:
-    case GL_MAX_EVAL_ORDER:
-    case GL_MAX_LIGHTS:
-    case GL_MAX_CLIP_PLANES:
-    case GL_MAX_TEXTURE_SIZE:
-    case GL_MAX_PIXEL_MAP_TABLE:
-    case GL_MAX_ATTRIB_STACK_DEPTH:
-    case GL_MAX_MODELVIEW_STACK_DEPTH:
-    case GL_MAX_NAME_STACK_DEPTH:
-    case GL_MAX_PROJECTION_STACK_DEPTH:
-    case GL_MAX_TEXTURE_STACK_DEPTH:
-    case GL_MAX_CLIENT_ATTRIB_STACK_DEPTH:
-    case GL_SUBPIXEL_BITS:
-    case GL_INDEX_BITS:
-    case GL_RED_BITS:
-    case GL_GREEN_BITS:
-    case GL_BLUE_BITS:
-    case GL_ALPHA_BITS:
-    case GL_DEPTH_BITS:
-    case GL_STENCIL_BITS:
-    case GL_ACCUM_RED_BITS:
-    case GL_ACCUM_GREEN_BITS:
-    case GL_ACCUM_BLUE_BITS:
-    case GL_ACCUM_ALPHA_BITS:
-    case GL_NAME_STACK_DEPTH:
-    case GL_AUTO_NORMAL:
-    case GL_MAP1_COLOR_4:
-    case GL_MAP1_INDEX:
-    case GL_MAP1_NORMAL:
-    case GL_MAP1_TEXTURE_COORD_1:
-    case GL_MAP1_TEXTURE_COORD_2:
-    case GL_MAP1_TEXTURE_COORD_3:
-    case GL_MAP1_TEXTURE_COORD_4:
-    case GL_MAP1_VERTEX_3:
-    case GL_MAP1_VERTEX_4:
-    case GL_MAP2_COLOR_4:
-    case GL_MAP2_INDEX:
-    case GL_MAP2_NORMAL:
-    case GL_MAP2_TEXTURE_COORD_1:
-    case GL_MAP2_TEXTURE_COORD_2:
-    case GL_MAP2_TEXTURE_COORD_3:
-    case GL_MAP2_TEXTURE_COORD_4:
-    case GL_MAP2_VERTEX_3:
-    case GL_MAP2_VERTEX_4:
-    case GL_MAP1_GRID_SEGMENTS:
-    case GL_TEXTURE_1D:
-    case GL_TEXTURE_2D:
-    case GL_POLYGON_OFFSET_UNITS:
-    case GL_CLIP_PLANE0:
-    case GL_CLIP_PLANE1:
-    case GL_CLIP_PLANE2:
-    case GL_CLIP_PLANE3:
-    case GL_CLIP_PLANE4:
-    case GL_CLIP_PLANE5:
-    case GL_LIGHT0:
-    case GL_LIGHT1:
-    case GL_LIGHT2:
-    case GL_LIGHT3:
-    case GL_LIGHT4:
-    case GL_LIGHT5:
-    case GL_LIGHT6:
-    case GL_LIGHT7:
-    case GL_BLEND_EQUATION:
-/*      case GL_BLEND_EQUATION_EXT:*/
-    case GL_CONVOLUTION_1D:
-    case GL_CONVOLUTION_2D:
-    case GL_SEPARABLE_2D:
-    case GL_MAX_CONVOLUTION_WIDTH:
-/*      case GL_MAX_CONVOLUTION_WIDTH_EXT:*/
-    case GL_MAX_CONVOLUTION_HEIGHT:
-/*      case GL_MAX_CONVOLUTION_HEIGHT_EXT:*/
-    case GL_POST_CONVOLUTION_RED_SCALE:
-/*      case GL_POST_CONVOLUTION_RED_SCALE_EXT:*/
-    case GL_POST_CONVOLUTION_GREEN_SCALE:
-/*      case GL_POST_CONVOLUTION_GREEN_SCALE_EXT:*/
-    case GL_POST_CONVOLUTION_BLUE_SCALE:
-/*      case GL_POST_CONVOLUTION_BLUE_SCALE_EXT:*/
-    case GL_POST_CONVOLUTION_ALPHA_SCALE:
-/*      case GL_POST_CONVOLUTION_ALPHA_SCALE_EXT:*/
-    case GL_POST_CONVOLUTION_RED_BIAS:
-/*      case GL_POST_CONVOLUTION_RED_BIAS_EXT:*/
-    case GL_POST_CONVOLUTION_GREEN_BIAS:
-/*      case GL_POST_CONVOLUTION_GREEN_BIAS_EXT:*/
-    case GL_POST_CONVOLUTION_BLUE_BIAS:
-/*      case GL_POST_CONVOLUTION_BLUE_BIAS_EXT:*/
-    case GL_POST_CONVOLUTION_ALPHA_BIAS:
-/*      case GL_POST_CONVOLUTION_ALPHA_BIAS_EXT:*/
-    case GL_HISTOGRAM:
-    case GL_MINMAX:
-    case GL_POLYGON_OFFSET_FACTOR:
-    case GL_RESCALE_NORMAL:
-/*      case GL_RESCALE_NORMAL_EXT:*/
-    case GL_TEXTURE_BINDING_1D:
-    case GL_TEXTURE_BINDING_2D:
-    case GL_TEXTURE_BINDING_3D:
-    case GL_PACK_SKIP_IMAGES:
-    case GL_PACK_IMAGE_HEIGHT:
-    case GL_UNPACK_SKIP_IMAGES:
-    case GL_UNPACK_IMAGE_HEIGHT:
-    case GL_TEXTURE_3D:
-    case GL_MAX_3D_TEXTURE_SIZE:
-    case GL_VERTEX_ARRAY:
-    case GL_NORMAL_ARRAY:
-    case GL_COLOR_ARRAY:
-    case GL_INDEX_ARRAY:
-    case GL_TEXTURE_COORD_ARRAY:
-    case GL_EDGE_FLAG_ARRAY:
-    case GL_VERTEX_ARRAY_SIZE:
-    case GL_VERTEX_ARRAY_TYPE:
-    case GL_VERTEX_ARRAY_STRIDE:
-    case GL_NORMAL_ARRAY_TYPE:
-    case GL_NORMAL_ARRAY_STRIDE:
-    case GL_COLOR_ARRAY_SIZE:
-    case GL_COLOR_ARRAY_TYPE:
-    case GL_COLOR_ARRAY_STRIDE:
-    case GL_INDEX_ARRAY_TYPE:
-    case GL_INDEX_ARRAY_STRIDE:
-    case GL_TEXTURE_COORD_ARRAY_SIZE:
-    case GL_TEXTURE_COORD_ARRAY_TYPE:
-    case GL_TEXTURE_COORD_ARRAY_STRIDE:
-    case GL_EDGE_FLAG_ARRAY_STRIDE:
-    case GL_MULTISAMPLE:
-/*      case GL_MULTISAMPLE_ARB:*/
-    case GL_SAMPLE_ALPHA_TO_COVERAGE:
-/*      case GL_SAMPLE_ALPHA_TO_COVERAGE_ARB:*/
-    case GL_SAMPLE_ALPHA_TO_ONE:
-/*      case GL_SAMPLE_ALPHA_TO_ONE_ARB:*/
-    case GL_SAMPLE_COVERAGE:
-/*      case GL_SAMPLE_COVERAGE_ARB:*/
-    case GL_SAMPLE_BUFFERS:
-/*      case GL_SAMPLE_BUFFERS_ARB:*/
-    case GL_SAMPLES:
-/*      case GL_SAMPLES_ARB:*/
-    case GL_SAMPLE_COVERAGE_VALUE:
-/*      case GL_SAMPLE_COVERAGE_VALUE_ARB:*/
-    case GL_SAMPLE_COVERAGE_INVERT:
-/*      case GL_SAMPLE_COVERAGE_INVERT_ARB:*/
-    case GL_COLOR_MATRIX_STACK_DEPTH:
-    case GL_MAX_COLOR_MATRIX_STACK_DEPTH:
-    case GL_POST_COLOR_MATRIX_RED_SCALE:
-    case GL_POST_COLOR_MATRIX_GREEN_SCALE:
-    case GL_POST_COLOR_MATRIX_BLUE_SCALE:
-    case GL_POST_COLOR_MATRIX_ALPHA_SCALE:
-    case GL_POST_COLOR_MATRIX_RED_BIAS:
-    case GL_POST_COLOR_MATRIX_GREEN_BIAS:
-    case GL_POST_COLOR_MATRIX_BLUE_BIAS:
-    case GL_POST_COLOR_MATRIX_ALPHA_BIAS:
-    case GL_BLEND_DST_RGB:
-    case GL_BLEND_SRC_RGB:
-    case GL_BLEND_DST_ALPHA:
-    case GL_BLEND_SRC_ALPHA:
-    case GL_COLOR_TABLE:
-    case GL_POST_CONVOLUTION_COLOR_TABLE:
-    case GL_POST_COLOR_MATRIX_COLOR_TABLE:
-    case GL_MAX_ELEMENTS_VERTICES:
-    case GL_MAX_ELEMENTS_INDICES:
-    case GL_CLIP_VOLUME_CLIPPING_HINT_EXT:
-    case GL_POINT_SIZE_MIN:
-    case GL_POINT_SIZE_MAX:
-    case GL_POINT_FADE_THRESHOLD_SIZE:
-    case GL_OCCLUSION_TEST_HP:
-    case GL_OCCLUSION_TEST_RESULT_HP:
-    case GL_LIGHT_MODEL_COLOR_CONTROL:
-    case GL_CURRENT_FOG_COORD:
-    case GL_FOG_COORDINATE_ARRAY_TYPE:
-    case GL_FOG_COORDINATE_ARRAY_STRIDE:
-    case GL_FOG_COORD_ARRAY:
-    case GL_COLOR_SUM_ARB:
-    case GL_SECONDARY_COLOR_ARRAY_SIZE:
-    case GL_SECONDARY_COLOR_ARRAY_TYPE:
-    case GL_SECONDARY_COLOR_ARRAY_STRIDE:
-    case GL_SECONDARY_COLOR_ARRAY:
-    case GL_ACTIVE_TEXTURE:
-/*      case GL_ACTIVE_TEXTURE_ARB:*/
-    case GL_CLIENT_ACTIVE_TEXTURE:
-/*      case GL_CLIENT_ACTIVE_TEXTURE_ARB:*/
-    case GL_MAX_TEXTURE_UNITS:
-/*      case GL_MAX_TEXTURE_UNITS_ARB:*/
-    case GL_MAX_RENDERBUFFER_SIZE_EXT:
-    case GL_TEXTURE_COMPRESSION_HINT:
-/*      case GL_TEXTURE_COMPRESSION_HINT_ARB:*/
-    case GL_TEXTURE_RECTANGLE_ARB:
-/*      case GL_TEXTURE_RECTANGLE_NV:*/
-    case GL_TEXTURE_BINDING_RECTANGLE_ARB:
-/*      case GL_TEXTURE_BINDING_RECTANGLE_NV:*/
-    case GL_MAX_RECTANGLE_TEXTURE_SIZE_ARB:
-/*      case GL_MAX_RECTANGLE_TEXTURE_SIZE_NV:*/
-    case GL_MAX_TEXTURE_LOD_BIAS:
-    case GL_MAX_TEXTURE_MAX_ANISOTROPY_EXT:
-    case GL_MAX_SHININESS_NV:
-    case GL_MAX_SPOT_EXPONENT_NV:
-    case GL_TEXTURE_CUBE_MAP:
-/*      case GL_TEXTURE_CUBE_MAP_ARB:*/
-    case GL_TEXTURE_BINDING_CUBE_MAP:
-/*      case GL_TEXTURE_BINDING_CUBE_MAP_ARB:*/
-    case GL_MAX_CUBE_MAP_TEXTURE_SIZE:
-/*      case GL_MAX_CUBE_MAP_TEXTURE_SIZE_ARB:*/
-    case GL_MULTISAMPLE_FILTER_HINT_NV:
-    case GL_FOG_DISTANCE_MODE_NV:
-    case GL_VERTEX_PROGRAM_ARB:
-    case GL_MAX_PROGRAM_MATRIX_STACK_DEPTH_ARB:
-    case GL_MAX_PROGRAM_MATRICES_ARB:
-    case GL_CURRENT_MATRIX_STACK_DEPTH_ARB:
-    case GL_VERTEX_PROGRAM_POINT_SIZE_ARB:
-    case GL_VERTEX_PROGRAM_TWO_SIDE_ARB:
-    case GL_PROGRAM_ERROR_POSITION_ARB:
-    case GL_DEPTH_CLAMP_NV:
-    case GL_NUM_COMPRESSED_TEXTURE_FORMATS:
-/*      case GL_NUM_COMPRESSED_TEXTURE_FORMATS_ARB:*/
-    case GL_MAX_VERTEX_UNITS_ARB:
-    case GL_ACTIVE_VERTEX_UNITS_ARB:
-    case GL_WEIGHT_SUM_UNITY_ARB:
-    case GL_VERTEX_BLEND_ARB:
-    case GL_CURRENT_WEIGHT_ARB:
-    case GL_WEIGHT_ARRAY_TYPE_ARB:
-    case GL_WEIGHT_ARRAY_STRIDE_ARB:
-    case GL_WEIGHT_ARRAY_SIZE_ARB:
-    case GL_WEIGHT_ARRAY_ARB:
-    case GL_PACK_INVERT_MESA:
-    case GL_STENCIL_BACK_FUNC_ATI:
-    case GL_STENCIL_BACK_FAIL_ATI:
-    case GL_STENCIL_BACK_PASS_DEPTH_FAIL_ATI:
-    case GL_STENCIL_BACK_PASS_DEPTH_PASS_ATI:
-    case GL_FRAGMENT_PROGRAM_ARB:
-    case GL_MAX_DRAW_BUFFERS_ARB:
-/*      case GL_MAX_DRAW_BUFFERS_ATI:*/
-    case GL_DRAW_BUFFER0_ARB:
-/*      case GL_DRAW_BUFFER0_ATI:*/
-    case GL_DRAW_BUFFER1_ARB:
-/*      case GL_DRAW_BUFFER1_ATI:*/
-    case GL_DRAW_BUFFER2_ARB:
-/*      case GL_DRAW_BUFFER2_ATI:*/
-    case GL_DRAW_BUFFER3_ARB:
-/*      case GL_DRAW_BUFFER3_ATI:*/
-    case GL_DRAW_BUFFER4_ARB:
-/*      case GL_DRAW_BUFFER4_ATI:*/
-    case GL_DRAW_BUFFER5_ARB:
-/*      case GL_DRAW_BUFFER5_ATI:*/
-    case GL_DRAW_BUFFER6_ARB:
-/*      case GL_DRAW_BUFFER6_ATI:*/
-    case GL_DRAW_BUFFER7_ARB:
-/*      case GL_DRAW_BUFFER7_ATI:*/
-    case GL_DRAW_BUFFER8_ARB:
-/*      case GL_DRAW_BUFFER8_ATI:*/
-    case GL_DRAW_BUFFER9_ARB:
-/*      case GL_DRAW_BUFFER9_ATI:*/
-    case GL_DRAW_BUFFER10_ARB:
-/*      case GL_DRAW_BUFFER10_ATI:*/
-    case GL_DRAW_BUFFER11_ARB:
-/*      case GL_DRAW_BUFFER11_ATI:*/
-    case GL_DRAW_BUFFER12_ARB:
-/*      case GL_DRAW_BUFFER12_ATI:*/
-    case GL_DRAW_BUFFER13_ARB:
-/*      case GL_DRAW_BUFFER13_ATI:*/
-    case GL_DRAW_BUFFER14_ARB:
-/*      case GL_DRAW_BUFFER14_ATI:*/
-    case GL_DRAW_BUFFER15_ARB:
-/*      case GL_DRAW_BUFFER15_ATI:*/
-    case GL_BLEND_EQUATION_ALPHA_EXT:
-    case GL_MATRIX_PALETTE_ARB:
-    case GL_MAX_MATRIX_PALETTE_STACK_DEPTH_ARB:
-    case GL_MAX_PALETTE_MATRICES_ARB:
-    case GL_CURRENT_PALETTE_MATRIX_ARB:
-    case GL_MATRIX_INDEX_ARRAY_ARB:
-    case GL_CURRENT_MATRIX_INDEX_ARB:
-    case GL_MATRIX_INDEX_ARRAY_SIZE_ARB:
-    case GL_MATRIX_INDEX_ARRAY_TYPE_ARB:
-    case GL_MATRIX_INDEX_ARRAY_STRIDE_ARB:
-    case GL_COMPARE_REF_DEPTH_TO_TEXTURE_EXT:
-    case GL_POINT_SPRITE_ARB:
-/*      case GL_POINT_SPRITE_NV:*/
-    case GL_POINT_SPRITE_R_MODE_NV:
-    case GL_MAX_VERTEX_ATTRIBS_ARB:
-    case GL_MAX_TEXTURE_COORDS_ARB:
-    case GL_MAX_TEXTURE_IMAGE_UNITS_ARB:
-    case GL_DEPTH_BOUNDS_TEST_EXT:
-    case GL_ARRAY_BUFFER_BINDING_ARB:
-    case GL_ELEMENT_ARRAY_BUFFER_BINDING_ARB:
-    case GL_VERTEX_ARRAY_BUFFER_BINDING_ARB:
-    case GL_NORMAL_ARRAY_BUFFER_BINDING_ARB:
-    case GL_COLOR_ARRAY_BUFFER_BINDING_ARB:
-    case GL_INDEX_ARRAY_BUFFER_BINDING_ARB:
-    case GL_TEXTURE_COORD_ARRAY_BUFFER_BINDING_ARB:
-    case GL_EDGE_FLAG_ARRAY_BUFFER_BINDING_ARB:
-    case GL_SECONDARY_COLOR_ARRAY_BUFFER_BINDING_ARB:
-    case GL_FOG_COORDINATE_ARRAY_BUFFER_BINDING_ARB:
-    case GL_WEIGHT_ARRAY_BUFFER_BINDING_ARB:
-    case GL_MAX_ARRAY_TEXTURE_LAYERS_EXT:
-    case GL_STENCIL_TEST_TWO_SIDE_EXT:
-    case GL_ACTIVE_STENCIL_FACE_EXT:
-    case GL_TEXTURE_BINDING_1D_ARRAY_EXT:
-    case GL_TEXTURE_BINDING_2D_ARRAY_EXT:
-    case GL_DRAW_FRAMEBUFFER_BINDING_EXT:
-    case GL_RENDERBUFFER_BINDING_EXT:
-    case GL_READ_FRAMEBUFFER_BINDING_EXT:
-    case GL_MAX_COLOR_ATTACHMENTS_EXT:
-    case GL_RASTER_POSITION_UNCLIPPED_IBM:
-        return 1;
-    case GL_SMOOTH_POINT_SIZE_RANGE:
-    case GL_LINE_WIDTH_RANGE:
-    case GL_POLYGON_MODE:
-    case GL_DEPTH_RANGE:
-    case GL_MAX_VIEWPORT_DIMS:
-    case GL_MAP1_GRID_DOMAIN:
-    case GL_MAP2_GRID_SEGMENTS:
-    case GL_ALIASED_POINT_SIZE_RANGE:
-    case GL_ALIASED_LINE_WIDTH_RANGE:
-    case GL_DEPTH_BOUNDS_EXT:
-        return 2;
-    case GL_CURRENT_NORMAL:
-    case GL_POINT_DISTANCE_ATTENUATION:
-        return 3;
-    case GL_CURRENT_COLOR:
-    case GL_CURRENT_TEXTURE_COORDS:
-    case GL_CURRENT_RASTER_COLOR:
-    case GL_CURRENT_RASTER_TEXTURE_COORDS:
-    case GL_CURRENT_RASTER_POSITION:
-    case GL_LIGHT_MODEL_AMBIENT:
-    case GL_FOG_COLOR:
-    case GL_ACCUM_CLEAR_VALUE:
-    case GL_VIEWPORT:
-    case GL_SCISSOR_BOX:
-    case GL_COLOR_CLEAR_VALUE:
-    case GL_COLOR_WRITEMASK:
-    case GL_MAP2_GRID_DOMAIN:
-    case GL_BLEND_COLOR:
-/*      case GL_BLEND_COLOR_EXT:*/
-    case GL_CURRENT_SECONDARY_COLOR:
-        return 4;
-    case GL_MODELVIEW_MATRIX:
-    case GL_PROJECTION_MATRIX:
-    case GL_TEXTURE_MATRIX:
-    case GL_MODELVIEW0_ARB:
-    case GL_COLOR_MATRIX:
-    case GL_MODELVIEW1_ARB:
-    case GL_CURRENT_MATRIX_ARB:
-    case GL_MODELVIEW2_ARB:
-    case GL_MODELVIEW3_ARB:
-    case GL_MODELVIEW4_ARB:
-    case GL_MODELVIEW5_ARB:
-    case GL_MODELVIEW6_ARB:
-    case GL_MODELVIEW7_ARB:
-    case GL_MODELVIEW8_ARB:
-    case GL_MODELVIEW9_ARB:
-    case GL_MODELVIEW10_ARB:
-    case GL_MODELVIEW11_ARB:
-    case GL_MODELVIEW12_ARB:
-    case GL_MODELVIEW13_ARB:
-    case GL_MODELVIEW14_ARB:
-    case GL_MODELVIEW15_ARB:
-    case GL_MODELVIEW16_ARB:
-    case GL_MODELVIEW17_ARB:
-    case GL_MODELVIEW18_ARB:
-    case GL_MODELVIEW19_ARB:
-    case GL_MODELVIEW20_ARB:
-    case GL_MODELVIEW21_ARB:
-    case GL_MODELVIEW22_ARB:
-    case GL_MODELVIEW23_ARB:
-    case GL_MODELVIEW24_ARB:
-    case GL_MODELVIEW25_ARB:
-    case GL_MODELVIEW26_ARB:
-    case GL_MODELVIEW27_ARB:
-    case GL_MODELVIEW28_ARB:
-    case GL_MODELVIEW29_ARB:
-    case GL_MODELVIEW30_ARB:
-    case GL_MODELVIEW31_ARB:
-    case GL_TRANSPOSE_CURRENT_MATRIX_ARB:
-        return 16;
-    case GL_FOG_COORDINATE_SOURCE:
-    case GL_COMPRESSED_TEXTURE_FORMATS:
-        return __glGetBooleanv_variable_size(e);
-    default:
-        return 0;
-    }
-}
-
-INTERNAL PURE FASTCALL GLint
-__glGetTexParameterfv_size(GLenum e)
-{
-    switch (e) {
-    case GL_TEXTURE_MAG_FILTER:
-    case GL_TEXTURE_MIN_FILTER:
-    case GL_TEXTURE_WRAP_S:
-    case GL_TEXTURE_WRAP_T:
-    case GL_TEXTURE_PRIORITY:
-    case GL_TEXTURE_RESIDENT:
-    case GL_TEXTURE_WRAP_R:
-    case GL_TEXTURE_COMPARE_FAIL_VALUE_ARB:
-/*      case GL_SHADOW_AMBIENT_SGIX:*/
-    case GL_TEXTURE_MIN_LOD:
-    case GL_TEXTURE_MAX_LOD:
-    case GL_TEXTURE_BASE_LEVEL:
-    case GL_TEXTURE_MAX_LEVEL:
-    case GL_TEXTURE_CLIPMAP_FRAME_SGIX:
-    case GL_TEXTURE_LOD_BIAS_S_SGIX:
-    case GL_TEXTURE_LOD_BIAS_T_SGIX:
-    case GL_TEXTURE_LOD_BIAS_R_SGIX:
-    case GL_GENERATE_MIPMAP:
-/*      case GL_GENERATE_MIPMAP_SGIS:*/
-    case GL_TEXTURE_COMPARE_SGIX:
-    case GL_TEXTURE_COMPARE_OPERATOR_SGIX:
-    case GL_TEXTURE_MAX_CLAMP_S_SGIX:
-    case GL_TEXTURE_MAX_CLAMP_T_SGIX:
-    case GL_TEXTURE_MAX_CLAMP_R_SGIX:
-    case GL_TEXTURE_MAX_ANISOTROPY_EXT:
-    case GL_TEXTURE_LOD_BIAS:
-/*      case GL_TEXTURE_LOD_BIAS_EXT:*/
-    case GL_DEPTH_TEXTURE_MODE:
-/*      case GL_DEPTH_TEXTURE_MODE_ARB:*/
-    case GL_TEXTURE_COMPARE_MODE:
-/*      case GL_TEXTURE_COMPARE_MODE_ARB:*/
-    case GL_TEXTURE_COMPARE_FUNC:
-/*      case GL_TEXTURE_COMPARE_FUNC_ARB:*/
-    case GL_TEXTURE_UNSIGNED_REMAP_MODE_NV:
-        return 1;
-    case GL_TEXTURE_CLIPMAP_CENTER_SGIX:
-    case GL_TEXTURE_CLIPMAP_OFFSET_SGIX:
-        return 2;
-    case GL_TEXTURE_CLIPMAP_VIRTUAL_DEPTH_SGIX:
-        return 3;
-    case GL_TEXTURE_BORDER_COLOR:
-    case GL_POST_TEXTURE_FILTER_BIAS_SGIX:
-    case GL_POST_TEXTURE_FILTER_SCALE_SGIX:
-        return 4;
-    default:
-        return 0;
-    }
-}
-
-INTERNAL PURE FASTCALL GLint
-__glGetTexLevelParameterfv_size(GLenum e)
-{
-    switch (e) {
-    case GL_TEXTURE_WIDTH:
-    case GL_TEXTURE_HEIGHT:
-    case GL_TEXTURE_COMPONENTS:
-    case GL_TEXTURE_BORDER:
-    case GL_TEXTURE_RED_SIZE:
-/*      case GL_TEXTURE_RED_SIZE_EXT:*/
-    case GL_TEXTURE_GREEN_SIZE:
-/*      case GL_TEXTURE_GREEN_SIZE_EXT:*/
-    case GL_TEXTURE_BLUE_SIZE:
-/*      case GL_TEXTURE_BLUE_SIZE_EXT:*/
-    case GL_TEXTURE_ALPHA_SIZE:
-/*      case GL_TEXTURE_ALPHA_SIZE_EXT:*/
-    case GL_TEXTURE_LUMINANCE_SIZE:
-/*      case GL_TEXTURE_LUMINANCE_SIZE_EXT:*/
-    case GL_TEXTURE_INTENSITY_SIZE:
-/*      case GL_TEXTURE_INTENSITY_SIZE_EXT:*/
-    case GL_TEXTURE_DEPTH:
-#ifndef _MSC_VER
-    case GL_TEXTURE_INDEX_SIZE_EXT:
-#endif
-    case GL_TEXTURE_COMPRESSED_IMAGE_SIZE:
-/*      case GL_TEXTURE_COMPRESSED_IMAGE_SIZE_ARB:*/
-    case GL_TEXTURE_COMPRESSED:
-/*      case GL_TEXTURE_COMPRESSED_ARB:*/
-    case GL_TEXTURE_DEPTH_SIZE:
-/*      case GL_TEXTURE_DEPTH_SIZE_ARB:*/
-        return 1;
-    default:
-        return 0;
-    }
-}
-
-INTERNAL PURE FASTCALL GLint
-__glColorTableParameterfv_size(GLenum e)
-{
-    switch (e) {
-    case GL_COLOR_TABLE_SCALE:
-    case GL_COLOR_TABLE_BIAS:
-        return 4;
-    default:
-        return 0;
-    }
-}
-
-INTERNAL PURE FASTCALL GLint
-__glGetColorTableParameterfv_size(GLenum e)
-{
-    switch (e) {
-    case GL_COLOR_TABLE_FORMAT:
-/*      case GL_COLOR_TABLE_FORMAT_EXT:*/
-    case GL_COLOR_TABLE_WIDTH:
-/*      case GL_COLOR_TABLE_WIDTH_EXT:*/
-    case GL_COLOR_TABLE_RED_SIZE:
-/*      case GL_COLOR_TABLE_RED_SIZE_EXT:*/
-    case GL_COLOR_TABLE_GREEN_SIZE:
-/*      case GL_COLOR_TABLE_GREEN_SIZE_EXT:*/
-    case GL_COLOR_TABLE_BLUE_SIZE:
-/*      case GL_COLOR_TABLE_BLUE_SIZE_EXT:*/
-    case GL_COLOR_TABLE_ALPHA_SIZE:
-/*      case GL_COLOR_TABLE_ALPHA_SIZE_EXT:*/
-    case GL_COLOR_TABLE_LUMINANCE_SIZE:
-/*      case GL_COLOR_TABLE_LUMINANCE_SIZE_EXT:*/
-    case GL_COLOR_TABLE_INTENSITY_SIZE:
-/*      case GL_COLOR_TABLE_INTENSITY_SIZE_EXT:*/
-        return 1;
-    case GL_COLOR_TABLE_SCALE:
-    case GL_COLOR_TABLE_BIAS:
-        return 4;
-    default:
-        return 0;
-    }
-}
-
-INTERNAL PURE FASTCALL GLint
-__glConvolutionParameterfv_size(GLenum e)
-{
-    switch (e) {
-    case GL_CONVOLUTION_BORDER_MODE:
-/*      case GL_CONVOLUTION_BORDER_MODE_EXT:*/
-        return 1;
-    case GL_CONVOLUTION_FILTER_SCALE:
-/*      case GL_CONVOLUTION_FILTER_SCALE_EXT:*/
-    case GL_CONVOLUTION_FILTER_BIAS:
-/*      case GL_CONVOLUTION_FILTER_BIAS_EXT:*/
-    case GL_CONVOLUTION_BORDER_COLOR:
-/*      case GL_CONVOLUTION_BORDER_COLOR_HP:*/
-        return 4;
-    default:
-        return 0;
-    }
-}
-
-INTERNAL PURE FASTCALL GLint
-__glGetConvolutionParameterfv_size(GLenum e)
-{
-    switch (e) {
-    case GL_CONVOLUTION_BORDER_MODE:
-/*      case GL_CONVOLUTION_BORDER_MODE_EXT:*/
-    case GL_CONVOLUTION_FORMAT:
-/*      case GL_CONVOLUTION_FORMAT_EXT:*/
-    case GL_CONVOLUTION_WIDTH:
-/*      case GL_CONVOLUTION_WIDTH_EXT:*/
-    case GL_CONVOLUTION_HEIGHT:
-/*      case GL_CONVOLUTION_HEIGHT_EXT:*/
-    case GL_MAX_CONVOLUTION_WIDTH:
-/*      case GL_MAX_CONVOLUTION_WIDTH_EXT:*/
-    case GL_MAX_CONVOLUTION_HEIGHT:
-/*      case GL_MAX_CONVOLUTION_HEIGHT_EXT:*/
-        return 1;
-    case GL_CONVOLUTION_FILTER_SCALE:
-/*      case GL_CONVOLUTION_FILTER_SCALE_EXT:*/
-    case GL_CONVOLUTION_FILTER_BIAS:
-/*      case GL_CONVOLUTION_FILTER_BIAS_EXT:*/
-    case GL_CONVOLUTION_BORDER_COLOR:
-/*      case GL_CONVOLUTION_BORDER_COLOR_HP:*/
-        return 4;
-    default:
-        return 0;
-    }
-}
-
-INTERNAL PURE FASTCALL GLint
-__glGetHistogramParameterfv_size(GLenum e)
-{
-    switch (e) {
-    case GL_HISTOGRAM_WIDTH:
-    case GL_HISTOGRAM_FORMAT:
-    case GL_HISTOGRAM_RED_SIZE:
-    case GL_HISTOGRAM_GREEN_SIZE:
-    case GL_HISTOGRAM_BLUE_SIZE:
-    case GL_HISTOGRAM_ALPHA_SIZE:
-    case GL_HISTOGRAM_LUMINANCE_SIZE:
-    case GL_HISTOGRAM_SINK:
-        return 1;
-    default:
-        return 0;
-    }
-}
-
-INTERNAL PURE FASTCALL GLint
-__glGetMinmaxParameterfv_size(GLenum e)
-{
-    switch (e) {
-    case GL_MINMAX_FORMAT:
-    case GL_MINMAX_SINK:
-        return 1;
-    default:
-        return 0;
-    }
-}
-
-INTERNAL PURE FASTCALL GLint
-__glGetProgramivARB_size(GLenum e)
-{
-    switch (e) {
-    case GL_PROGRAM_LENGTH_ARB:
-    case GL_PROGRAM_BINDING_ARB:
-    case GL_PROGRAM_ALU_INSTRUCTIONS_ARB:
-    case GL_PROGRAM_TEX_INSTRUCTIONS_ARB:
-    case GL_PROGRAM_TEX_INDIRECTIONS_ARB:
-    case GL_PROGRAM_NATIVE_ALU_INSTRUCTIONS_ARB:
-    case GL_PROGRAM_NATIVE_TEX_INSTRUCTIONS_ARB:
-    case GL_PROGRAM_NATIVE_TEX_INDIRECTIONS_ARB:
-    case GL_MAX_PROGRAM_ALU_INSTRUCTIONS_ARB:
-    case GL_MAX_PROGRAM_TEX_INSTRUCTIONS_ARB:
-    case GL_MAX_PROGRAM_TEX_INDIRECTIONS_ARB:
-    case GL_MAX_PROGRAM_NATIVE_ALU_INSTRUCTIONS_ARB:
-    case GL_MAX_PROGRAM_NATIVE_TEX_INSTRUCTIONS_ARB:
-    case GL_MAX_PROGRAM_NATIVE_TEX_INDIRECTIONS_ARB:
-    case GL_PROGRAM_FORMAT_ARB:
-    case GL_PROGRAM_INSTRUCTIONS_ARB:
-    case GL_MAX_PROGRAM_INSTRUCTIONS_ARB:
-    case GL_PROGRAM_NATIVE_INSTRUCTIONS_ARB:
-    case GL_MAX_PROGRAM_NATIVE_INSTRUCTIONS_ARB:
-    case GL_PROGRAM_TEMPORARIES_ARB:
-    case GL_MAX_PROGRAM_TEMPORARIES_ARB:
-    case GL_PROGRAM_NATIVE_TEMPORARIES_ARB:
-    case GL_MAX_PROGRAM_NATIVE_TEMPORARIES_ARB:
-    case GL_PROGRAM_PARAMETERS_ARB:
-    case GL_MAX_PROGRAM_PARAMETERS_ARB:
-    case GL_PROGRAM_NATIVE_PARAMETERS_ARB:
-    case GL_MAX_PROGRAM_NATIVE_PARAMETERS_ARB:
-    case GL_PROGRAM_ATTRIBS_ARB:
-    case GL_MAX_PROGRAM_ATTRIBS_ARB:
-    case GL_PROGRAM_NATIVE_ATTRIBS_ARB:
-    case GL_MAX_PROGRAM_NATIVE_ATTRIBS_ARB:
-    case GL_PROGRAM_ADDRESS_REGISTERS_ARB:
-    case GL_MAX_PROGRAM_ADDRESS_REGISTERS_ARB:
-    case GL_PROGRAM_NATIVE_ADDRESS_REGISTERS_ARB:
-    case GL_MAX_PROGRAM_NATIVE_ADDRESS_REGISTERS_ARB:
-    case GL_MAX_PROGRAM_LOCAL_PARAMETERS_ARB:
-    case GL_MAX_PROGRAM_ENV_PARAMETERS_ARB:
-    case GL_PROGRAM_UNDER_NATIVE_LIMITS_ARB:
-    case GL_MAX_PROGRAM_EXEC_INSTRUCTIONS_NV:
-    case GL_MAX_PROGRAM_CALL_DEPTH_NV:
-    case GL_MAX_PROGRAM_IF_DEPTH_NV:
-    case GL_MAX_PROGRAM_LOOP_DEPTH_NV:
-    case GL_MAX_PROGRAM_LOOP_COUNT_NV:
-        return 1;
-    default:
-        return 0;
-    }
-}
-
-INTERNAL PURE FASTCALL GLint
-__glGetVertexAttribdvARB_size(GLenum e)
-{
-    switch (e) {
-    case GL_VERTEX_PROGRAM_ARB:
-    case GL_VERTEX_ATTRIB_ARRAY_ENABLED_ARB:
-    case GL_VERTEX_ATTRIB_ARRAY_SIZE_ARB:
-    case GL_VERTEX_ATTRIB_ARRAY_STRIDE_ARB:
-    case GL_VERTEX_ATTRIB_ARRAY_TYPE_ARB:
-    case GL_CURRENT_VERTEX_ATTRIB_ARB:
-    case GL_VERTEX_ATTRIB_ARRAY_BUFFER_BINDING_ARB:
-        return 1;
-    default:
-        return 0;
-    }
-}
-
-INTERNAL PURE FASTCALL GLint
-__glGetQueryObjectivARB_size(GLenum e)
-{
-    switch (e) {
-    case GL_QUERY_RESULT_ARB:
-    case GL_QUERY_RESULT_AVAILABLE_ARB:
-        return 1;
-    default:
-        return 0;
-    }
-}
-
-INTERNAL PURE FASTCALL GLint
-__glGetQueryivARB_size(GLenum e)
-{
-    switch (e) {
-    case GL_QUERY_COUNTER_BITS_ARB:
-    case GL_CURRENT_QUERY_ARB:
-        return 1;
-    default:
-        return 0;
-    }
-}
-
-INTERNAL PURE FASTCALL GLint
-__glPointParameterfvEXT_size(GLenum e)
-{
-    switch (e) {
-    case GL_POINT_SIZE_MIN:
-/*      case GL_POINT_SIZE_MIN_ARB:*/
-/*      case GL_POINT_SIZE_MIN_SGIS:*/
-    case GL_POINT_SIZE_MAX:
-/*      case GL_POINT_SIZE_MAX_ARB:*/
-/*      case GL_POINT_SIZE_MAX_SGIS:*/
-    case GL_POINT_FADE_THRESHOLD_SIZE:
-/*      case GL_POINT_FADE_THRESHOLD_SIZE_ARB:*/
-/*      case GL_POINT_FADE_THRESHOLD_SIZE_SGIS:*/
-    case GL_POINT_SPRITE_R_MODE_NV:
-    case GL_POINT_SPRITE_COORD_ORIGIN:
-        return 1;
-    case GL_POINT_DISTANCE_ATTENUATION:
-/*      case GL_POINT_DISTANCE_ATTENUATION_ARB:*/
-/*      case GL_POINT_DISTANCE_ATTENUATION_SGIS:*/
-        return 3;
-    default:
-        return 0;
-    }
-}
-
-INTERNAL PURE FASTCALL GLint
-__glGetProgramivNV_size(GLenum e)
-{
-    switch (e) {
-    case GL_PROGRAM_LENGTH_NV:
-    case GL_PROGRAM_TARGET_NV:
-    case GL_PROGRAM_RESIDENT_NV:
-        return 1;
-    default:
-        return 0;
-    }
-}
-
-INTERNAL PURE FASTCALL GLint
-__glGetVertexAttribdvNV_size(GLenum e)
-{
-    switch (e) {
-    case GL_ATTRIB_ARRAY_SIZE_NV:
-    case GL_ATTRIB_ARRAY_STRIDE_NV:
-    case GL_ATTRIB_ARRAY_TYPE_NV:
-    case GL_CURRENT_ATTRIB_NV:
-        return 1;
-    default:
-        return 0;
-    }
-}
-
-INTERNAL PURE FASTCALL GLint
-__glGetFramebufferAttachmentParameterivEXT_size(GLenum e)
-{
-    switch (e) {
-    case GL_FRAMEBUFFER_ATTACHMENT_OBJECT_TYPE_EXT:
-    case GL_FRAMEBUFFER_ATTACHMENT_OBJECT_NAME_EXT:
-    case GL_FRAMEBUFFER_ATTACHMENT_TEXTURE_LEVEL_EXT:
-    case GL_FRAMEBUFFER_ATTACHMENT_TEXTURE_CUBE_MAP_FACE_EXT:
-    case GL_FRAMEBUFFER_ATTACHMENT_TEXTURE_3D_ZOFFSET_EXT:
-        return 1;
-    default:
-        return 0;
-    }
-}
-
-ALIAS(Fogiv, Fogfv)
-    ALIAS(Lightiv, Lightfv)
-    ALIAS(LightModeliv, LightModelfv)
-    ALIAS(Materialiv, Materialfv)
-    ALIAS(TexParameteriv, TexParameterfv)
-    ALIAS(TexEnviv, TexEnvfv)
-    ALIAS(TexGenfv, TexGendv)
-    ALIAS(TexGeniv, TexGendv)
-    ALIAS(Map1f, Map1d)
-    ALIAS(Map2f, Map2d)
-    ALIAS(GetDoublev, GetBooleanv)
-    ALIAS(GetFloatv, GetBooleanv)
-    ALIAS(GetIntegerv, GetBooleanv)
-    ALIAS(GetLightfv, Lightfv)
-    ALIAS(GetLightiv, Lightfv)
-    ALIAS(GetMaterialfv, Materialfv)
-    ALIAS(GetMaterialiv, Materialfv)
-    ALIAS(GetTexEnvfv, TexEnvfv)
-    ALIAS(GetTexEnviv, TexEnvfv)
-    ALIAS(GetTexGendv, TexGendv)
-    ALIAS(GetTexGenfv, TexGendv)
-    ALIAS(GetTexGeniv, TexGendv)
-    ALIAS(GetTexParameteriv, GetTexParameterfv)
-    ALIAS(GetTexLevelParameteriv, GetTexLevelParameterfv)
-    ALIAS(ColorTableParameteriv, ColorTableParameterfv)
-    ALIAS(GetColorTableParameteriv, GetColorTableParameterfv)
-    ALIAS(ConvolutionParameteriv, ConvolutionParameterfv)
-    ALIAS(GetConvolutionParameteriv, GetConvolutionParameterfv)
-    ALIAS(GetHistogramParameteriv, GetHistogramParameterfv)
-    ALIAS(GetMinmaxParameteriv, GetMinmaxParameterfv)
-    ALIAS(GetVertexAttribfvARB, GetVertexAttribdvARB)
-    ALIAS(GetVertexAttribivARB, GetVertexAttribdvARB)
-    ALIAS(GetQueryObjectuivARB, GetQueryObjectivARB)
-    ALIAS(GetVertexAttribfvNV, GetVertexAttribdvNV)
-    ALIAS(GetVertexAttribivNV, GetVertexAttribdvNV)
-    ALIAS(PointParameterivNV, PointParameterfvEXT)
-#  undef PURE
-#  undef FASTCALL
-#  undef INTERNAL
-=======
-/* DO NOT EDIT - This file generated automatically by glX_proto_size.py (from Mesa) script */
-
-/*
- * (C) Copyright IBM Corporation 2004
- * All Rights Reserved.
- * 
- * Permission is hereby granted, free of charge, to any person obtaining a
- * copy of this software and associated documentation files (the "Software"),
- * to deal in the Software without restriction, including without limitation
- * the rights to use, copy, modify, merge, publish, distribute, sub license,
- * and/or sell copies of the Software, and to permit persons to whom the
- * Software is furnished to do so, subject to the following conditions:
- * 
- * The above copyright notice and this permission notice (including the next
- * paragraph) shall be included in all copies or substantial portions of the
- * Software.
- * 
- * THE SOFTWARE IS PROVIDED "AS IS", WITHOUT WARRANTY OF ANY KIND, EXPRESS OR
- * IMPLIED, INCLUDING BUT NOT LIMITED TO THE WARRANTIES OF MERCHANTABILITY,
- * FITNESS FOR A PARTICULAR PURPOSE AND NON-INFRINGEMENT.  IN NO EVENT SHALL
- * IBM,
- * AND/OR THEIR SUPPLIERS BE LIABLE FOR ANY CLAIM, DAMAGES OR OTHER LIABILITY,
- * WHETHER IN AN ACTION OF CONTRACT, TORT OR OTHERWISE, ARISING FROM, OUT OF
- * OR IN CONNECTION WITH THE SOFTWARE OR THE USE OR OTHER DEALINGS IN THE
- * SOFTWARE.
- */
-
-
-#include <GL/gl.h>
-#include "indirect_size_get.h"
-#include "glxserver.h"
-#include "indirect_util.h"
-#include "indirect_size.h"
-
-#  if __GNUC__ > 2 || (__GNUC__ == 2 && __GNUC_MINOR__ >= 96) || (defined(__SUNPRO_C) && (__SUNPRO_C >= 0x590))
-#    define PURE __attribute__((pure))
-#  else
-#    define PURE
-#  endif
-
-#  if defined(__i386__) && defined(__GNUC__) && !defined(__CYGWIN__) && !defined(__MINGW32__)
-#    define FASTCALL __attribute__((fastcall))
-#  else
-#    define FASTCALL
-#  endif
-
-#  if (__GNUC__ > 3 || (__GNUC__ == 3 && __GNUC_MINOR__ >= 3) || (defined(__SUNPRO_C) && (__SUNPRO_C >= 0x590))) && defined(__ELF__)
-#    define INTERNAL  __attribute__((visibility("internal")))
-#  else
-#    define INTERNAL
-#  endif
-
-
-#if defined(__CYGWIN__) || defined(__MINGW32__) || defined(__APPLE__)
-#  undef HAVE_ALIAS
-#endif
-#ifdef HAVE_ALIAS
-#  define ALIAS2(from,to) \
-    INTERNAL PURE FASTCALL GLint __gl ## from ## _size( GLenum e ) \
-        __attribute__ ((alias( # to )));
-#  define ALIAS(from,to) ALIAS2( from, __gl ## to ## _size )
-#else
-#  define ALIAS(from,to) \
-    INTERNAL PURE FASTCALL GLint __gl ## from ## _size( GLenum e ) \
-    { return __gl ## to ## _size( e ); }
-#endif
-
-
-INTERNAL PURE FASTCALL GLint
-__glCallLists_size(GLenum e)
-{
-    switch (e) {
-    case GL_BYTE:
-    case GL_UNSIGNED_BYTE:
-        return 1;
-    case GL_SHORT:
-    case GL_UNSIGNED_SHORT:
-    case GL_2_BYTES:
-        return 2;
-    case GL_3_BYTES:
-        return 3;
-    case GL_INT:
-    case GL_UNSIGNED_INT:
-    case GL_FLOAT:
-    case GL_4_BYTES:
-        return 4;
-    default:
-        return 0;
-    }
-}
-
-INTERNAL PURE FASTCALL GLint
-__glFogfv_size(GLenum e)
-{
-    switch (e) {
-    case GL_FOG_INDEX:
-    case GL_FOG_DENSITY:
-    case GL_FOG_START:
-    case GL_FOG_END:
-    case GL_FOG_MODE:
-    case GL_FOG_OFFSET_VALUE_SGIX:
-    case GL_FOG_DISTANCE_MODE_NV:
-        return 1;
-    case GL_FOG_COLOR:
-        return 4;
-    default:
-        return 0;
-    }
-}
-
-INTERNAL PURE FASTCALL GLint
-__glLightfv_size(GLenum e)
-{
-    switch (e) {
-    case GL_SPOT_EXPONENT:
-    case GL_SPOT_CUTOFF:
-    case GL_CONSTANT_ATTENUATION:
-    case GL_LINEAR_ATTENUATION:
-    case GL_QUADRATIC_ATTENUATION:
-        return 1;
-    case GL_SPOT_DIRECTION:
-        return 3;
-    case GL_AMBIENT:
-    case GL_DIFFUSE:
-    case GL_SPECULAR:
-    case GL_POSITION:
-        return 4;
-    default:
-        return 0;
-    }
-}
-
-INTERNAL PURE FASTCALL GLint
-__glLightModelfv_size(GLenum e)
-{
-    switch (e) {
-    case GL_LIGHT_MODEL_LOCAL_VIEWER:
-    case GL_LIGHT_MODEL_TWO_SIDE:
-    case GL_LIGHT_MODEL_COLOR_CONTROL:
-/*      case GL_LIGHT_MODEL_COLOR_CONTROL_EXT:*/
-        return 1;
-    case GL_LIGHT_MODEL_AMBIENT:
-        return 4;
-    default:
-        return 0;
-    }
-}
-
-INTERNAL PURE FASTCALL GLint
-__glMaterialfv_size(GLenum e)
-{
-    switch (e) {
-    case GL_SHININESS:
-        return 1;
-    case GL_COLOR_INDEXES:
-        return 3;
-    case GL_AMBIENT:
-    case GL_DIFFUSE:
-    case GL_SPECULAR:
-    case GL_EMISSION:
-    case GL_AMBIENT_AND_DIFFUSE:
-        return 4;
-    default:
-        return 0;
-    }
-}
-
-INTERNAL PURE FASTCALL GLint
-__glTexParameterfv_size(GLenum e)
-{
-    switch (e) {
-    case GL_TEXTURE_MAG_FILTER:
-    case GL_TEXTURE_MIN_FILTER:
-    case GL_TEXTURE_WRAP_S:
-    case GL_TEXTURE_WRAP_T:
-    case GL_TEXTURE_PRIORITY:
-    case GL_TEXTURE_WRAP_R:
-    case GL_TEXTURE_COMPARE_FAIL_VALUE_ARB:
-/*      case GL_SHADOW_AMBIENT_SGIX:*/
-    case GL_TEXTURE_MIN_LOD:
-    case GL_TEXTURE_MAX_LOD:
-    case GL_TEXTURE_BASE_LEVEL:
-    case GL_TEXTURE_MAX_LEVEL:
-    case GL_TEXTURE_CLIPMAP_FRAME_SGIX:
-    case GL_TEXTURE_LOD_BIAS_S_SGIX:
-    case GL_TEXTURE_LOD_BIAS_T_SGIX:
-    case GL_TEXTURE_LOD_BIAS_R_SGIX:
-    case GL_GENERATE_MIPMAP:
-/*      case GL_GENERATE_MIPMAP_SGIS:*/
-    case GL_TEXTURE_COMPARE_SGIX:
-    case GL_TEXTURE_COMPARE_OPERATOR_SGIX:
-    case GL_TEXTURE_MAX_CLAMP_S_SGIX:
-    case GL_TEXTURE_MAX_CLAMP_T_SGIX:
-    case GL_TEXTURE_MAX_CLAMP_R_SGIX:
-    case GL_TEXTURE_MAX_ANISOTROPY_EXT:
-    case GL_TEXTURE_LOD_BIAS:
-/*      case GL_TEXTURE_LOD_BIAS_EXT:*/
-    case GL_DEPTH_TEXTURE_MODE:
-/*      case GL_DEPTH_TEXTURE_MODE_ARB:*/
-    case GL_TEXTURE_COMPARE_MODE:
-/*      case GL_TEXTURE_COMPARE_MODE_ARB:*/
-    case GL_TEXTURE_COMPARE_FUNC:
-/*      case GL_TEXTURE_COMPARE_FUNC_ARB:*/
-    case GL_TEXTURE_UNSIGNED_REMAP_MODE_NV:
-        return 1;
-    case GL_TEXTURE_CLIPMAP_CENTER_SGIX:
-    case GL_TEXTURE_CLIPMAP_OFFSET_SGIX:
-        return 2;
-    case GL_TEXTURE_CLIPMAP_VIRTUAL_DEPTH_SGIX:
-        return 3;
-    case GL_TEXTURE_BORDER_COLOR:
-    case GL_POST_TEXTURE_FILTER_BIAS_SGIX:
-    case GL_POST_TEXTURE_FILTER_SCALE_SGIX:
-        return 4;
-    default:
-        return 0;
-    }
-}
-
-INTERNAL PURE FASTCALL GLint
-__glTexEnvfv_size(GLenum e)
-{
-    switch (e) {
-    case GL_ALPHA_SCALE:
-    case GL_TEXTURE_ENV_MODE:
-    case GL_TEXTURE_LOD_BIAS:
-    case GL_COMBINE_RGB:
-    case GL_COMBINE_ALPHA:
-    case GL_RGB_SCALE:
-    case GL_SOURCE0_RGB:
-    case GL_SOURCE1_RGB:
-    case GL_SOURCE2_RGB:
-    case GL_SOURCE3_RGB_NV:
-    case GL_SOURCE0_ALPHA:
-    case GL_SOURCE1_ALPHA:
-    case GL_SOURCE2_ALPHA:
-    case GL_SOURCE3_ALPHA_NV:
-    case GL_OPERAND0_RGB:
-    case GL_OPERAND1_RGB:
-    case GL_OPERAND2_RGB:
-    case GL_OPERAND3_RGB_NV:
-    case GL_OPERAND0_ALPHA:
-    case GL_OPERAND1_ALPHA:
-    case GL_OPERAND2_ALPHA:
-    case GL_OPERAND3_ALPHA_NV:
-    case GL_COORD_REPLACE_ARB:
-/*      case GL_COORD_REPLACE_NV:*/
-        return 1;
-    case GL_TEXTURE_ENV_COLOR:
-        return 4;
-    default:
-        return 0;
-    }
-}
-
-INTERNAL PURE FASTCALL GLint
-__glTexGendv_size(GLenum e)
-{
-    switch (e) {
-    case GL_TEXTURE_GEN_MODE:
-        return 1;
-    case GL_OBJECT_PLANE:
-    case GL_EYE_PLANE:
-        return 4;
-    default:
-        return 0;
-    }
-}
-
-INTERNAL PURE FASTCALL GLint
-__glMap1d_size(GLenum e)
-{
-    switch (e) {
-    case GL_MAP1_INDEX:
-    case GL_MAP1_TEXTURE_COORD_1:
-        return 1;
-    case GL_MAP1_TEXTURE_COORD_2:
-        return 2;
-    case GL_MAP1_NORMAL:
-    case GL_MAP1_TEXTURE_COORD_3:
-    case GL_MAP1_VERTEX_3:
-        return 3;
-    case GL_MAP1_COLOR_4:
-    case GL_MAP1_TEXTURE_COORD_4:
-    case GL_MAP1_VERTEX_4:
-        return 4;
-    default:
-        return 0;
-    }
-}
-
-INTERNAL PURE FASTCALL GLint
-__glMap2d_size(GLenum e)
-{
-    switch (e) {
-    case GL_MAP2_INDEX:
-    case GL_MAP2_TEXTURE_COORD_1:
-        return 1;
-    case GL_MAP2_TEXTURE_COORD_2:
-        return 2;
-    case GL_MAP2_NORMAL:
-    case GL_MAP2_TEXTURE_COORD_3:
-    case GL_MAP2_VERTEX_3:
-        return 3;
-    case GL_MAP2_COLOR_4:
-    case GL_MAP2_TEXTURE_COORD_4:
-    case GL_MAP2_VERTEX_4:
-        return 4;
-    default:
-        return 0;
-    }
-}
-
-INTERNAL PURE FASTCALL GLint
-__glGetBooleanv_size(GLenum e)
-{
-    switch (e) {
-    case GL_CURRENT_INDEX:
-    case GL_CURRENT_RASTER_INDEX:
-    case GL_CURRENT_RASTER_POSITION_VALID:
-    case GL_CURRENT_RASTER_DISTANCE:
-    case GL_POINT_SMOOTH:
-    case GL_POINT_SIZE:
-    case GL_SMOOTH_POINT_SIZE_GRANULARITY:
-    case GL_LINE_SMOOTH:
-    case GL_LINE_WIDTH:
-    case GL_LINE_WIDTH_GRANULARITY:
-    case GL_LINE_STIPPLE:
-    case GL_LINE_STIPPLE_PATTERN:
-    case GL_LINE_STIPPLE_REPEAT:
-    case GL_LIST_MODE:
-    case GL_MAX_LIST_NESTING:
-    case GL_LIST_BASE:
-    case GL_LIST_INDEX:
-    case GL_POLYGON_SMOOTH:
-    case GL_POLYGON_STIPPLE:
-    case GL_EDGE_FLAG:
-    case GL_CULL_FACE:
-    case GL_CULL_FACE_MODE:
-    case GL_FRONT_FACE:
-    case GL_LIGHTING:
-    case GL_LIGHT_MODEL_LOCAL_VIEWER:
-    case GL_LIGHT_MODEL_TWO_SIDE:
-    case GL_SHADE_MODEL:
-    case GL_COLOR_MATERIAL_FACE:
-    case GL_COLOR_MATERIAL_PARAMETER:
-    case GL_COLOR_MATERIAL:
-    case GL_FOG:
-    case GL_FOG_INDEX:
-    case GL_FOG_DENSITY:
-    case GL_FOG_START:
-    case GL_FOG_END:
-    case GL_FOG_MODE:
-    case GL_DEPTH_TEST:
-    case GL_DEPTH_WRITEMASK:
-    case GL_DEPTH_CLEAR_VALUE:
-    case GL_DEPTH_FUNC:
-    case GL_STENCIL_TEST:
-    case GL_STENCIL_CLEAR_VALUE:
-    case GL_STENCIL_FUNC:
-    case GL_STENCIL_VALUE_MASK:
-    case GL_STENCIL_FAIL:
-    case GL_STENCIL_PASS_DEPTH_FAIL:
-    case GL_STENCIL_PASS_DEPTH_PASS:
-    case GL_STENCIL_REF:
-    case GL_STENCIL_WRITEMASK:
-    case GL_MATRIX_MODE:
-    case GL_NORMALIZE:
-    case GL_MODELVIEW_STACK_DEPTH:
-    case GL_PROJECTION_STACK_DEPTH:
-    case GL_TEXTURE_STACK_DEPTH:
-    case GL_ATTRIB_STACK_DEPTH:
-    case GL_CLIENT_ATTRIB_STACK_DEPTH:
-    case GL_ALPHA_TEST:
-    case GL_ALPHA_TEST_FUNC:
-    case GL_ALPHA_TEST_REF:
-    case GL_DITHER:
-    case GL_BLEND_DST:
-    case GL_BLEND_SRC:
-    case GL_BLEND:
-    case GL_LOGIC_OP_MODE:
-    case GL_LOGIC_OP:
-    case GL_AUX_BUFFERS:
-    case GL_DRAW_BUFFER:
-    case GL_READ_BUFFER:
-    case GL_SCISSOR_TEST:
-    case GL_INDEX_CLEAR_VALUE:
-    case GL_INDEX_WRITEMASK:
-    case GL_INDEX_MODE:
-    case GL_RGBA_MODE:
-    case GL_DOUBLEBUFFER:
-    case GL_STEREO:
-    case GL_RENDER_MODE:
-    case GL_PERSPECTIVE_CORRECTION_HINT:
-    case GL_POINT_SMOOTH_HINT:
-    case GL_LINE_SMOOTH_HINT:
-    case GL_POLYGON_SMOOTH_HINT:
-    case GL_FOG_HINT:
-    case GL_TEXTURE_GEN_S:
-    case GL_TEXTURE_GEN_T:
-    case GL_TEXTURE_GEN_R:
-    case GL_TEXTURE_GEN_Q:
-    case GL_PIXEL_MAP_I_TO_I:
-    case GL_PIXEL_MAP_I_TO_I_SIZE:
-    case GL_PIXEL_MAP_S_TO_S_SIZE:
-    case GL_PIXEL_MAP_I_TO_R_SIZE:
-    case GL_PIXEL_MAP_I_TO_G_SIZE:
-    case GL_PIXEL_MAP_I_TO_B_SIZE:
-    case GL_PIXEL_MAP_I_TO_A_SIZE:
-    case GL_PIXEL_MAP_R_TO_R_SIZE:
-    case GL_PIXEL_MAP_G_TO_G_SIZE:
-    case GL_PIXEL_MAP_B_TO_B_SIZE:
-    case GL_PIXEL_MAP_A_TO_A_SIZE:
-    case GL_UNPACK_SWAP_BYTES:
-    case GL_UNPACK_LSB_FIRST:
-    case GL_UNPACK_ROW_LENGTH:
-    case GL_UNPACK_SKIP_ROWS:
-    case GL_UNPACK_SKIP_PIXELS:
-    case GL_UNPACK_ALIGNMENT:
-    case GL_PACK_SWAP_BYTES:
-    case GL_PACK_LSB_FIRST:
-    case GL_PACK_ROW_LENGTH:
-    case GL_PACK_SKIP_ROWS:
-    case GL_PACK_SKIP_PIXELS:
-    case GL_PACK_ALIGNMENT:
-    case GL_MAP_COLOR:
-    case GL_MAP_STENCIL:
-    case GL_INDEX_SHIFT:
-    case GL_INDEX_OFFSET:
-    case GL_RED_SCALE:
-    case GL_RED_BIAS:
-    case GL_ZOOM_X:
-    case GL_ZOOM_Y:
-    case GL_GREEN_SCALE:
-    case GL_GREEN_BIAS:
-    case GL_BLUE_SCALE:
-    case GL_BLUE_BIAS:
-    case GL_ALPHA_SCALE:
-    case GL_ALPHA_BIAS:
-    case GL_DEPTH_SCALE:
-    case GL_DEPTH_BIAS:
-    case GL_MAX_EVAL_ORDER:
-    case GL_MAX_LIGHTS:
-    case GL_MAX_CLIP_PLANES:
-    case GL_MAX_TEXTURE_SIZE:
-    case GL_MAX_PIXEL_MAP_TABLE:
-    case GL_MAX_ATTRIB_STACK_DEPTH:
-    case GL_MAX_MODELVIEW_STACK_DEPTH:
-    case GL_MAX_NAME_STACK_DEPTH:
-    case GL_MAX_PROJECTION_STACK_DEPTH:
-    case GL_MAX_TEXTURE_STACK_DEPTH:
-    case GL_MAX_CLIENT_ATTRIB_STACK_DEPTH:
-    case GL_SUBPIXEL_BITS:
-    case GL_INDEX_BITS:
-    case GL_RED_BITS:
-    case GL_GREEN_BITS:
-    case GL_BLUE_BITS:
-    case GL_ALPHA_BITS:
-    case GL_DEPTH_BITS:
-    case GL_STENCIL_BITS:
-    case GL_ACCUM_RED_BITS:
-    case GL_ACCUM_GREEN_BITS:
-    case GL_ACCUM_BLUE_BITS:
-    case GL_ACCUM_ALPHA_BITS:
-    case GL_NAME_STACK_DEPTH:
-    case GL_AUTO_NORMAL:
-    case GL_MAP1_COLOR_4:
-    case GL_MAP1_INDEX:
-    case GL_MAP1_NORMAL:
-    case GL_MAP1_TEXTURE_COORD_1:
-    case GL_MAP1_TEXTURE_COORD_2:
-    case GL_MAP1_TEXTURE_COORD_3:
-    case GL_MAP1_TEXTURE_COORD_4:
-    case GL_MAP1_VERTEX_3:
-    case GL_MAP1_VERTEX_4:
-    case GL_MAP2_COLOR_4:
-    case GL_MAP2_INDEX:
-    case GL_MAP2_NORMAL:
-    case GL_MAP2_TEXTURE_COORD_1:
-    case GL_MAP2_TEXTURE_COORD_2:
-    case GL_MAP2_TEXTURE_COORD_3:
-    case GL_MAP2_TEXTURE_COORD_4:
-    case GL_MAP2_VERTEX_3:
-    case GL_MAP2_VERTEX_4:
-    case GL_MAP1_GRID_SEGMENTS:
-    case GL_TEXTURE_1D:
-    case GL_TEXTURE_2D:
-    case GL_POLYGON_OFFSET_UNITS:
-    case GL_CLIP_PLANE0:
-    case GL_CLIP_PLANE1:
-    case GL_CLIP_PLANE2:
-    case GL_CLIP_PLANE3:
-    case GL_CLIP_PLANE4:
-    case GL_CLIP_PLANE5:
-    case GL_LIGHT0:
-    case GL_LIGHT1:
-    case GL_LIGHT2:
-    case GL_LIGHT3:
-    case GL_LIGHT4:
-    case GL_LIGHT5:
-    case GL_LIGHT6:
-    case GL_LIGHT7:
-    case GL_BLEND_EQUATION:
-/*      case GL_BLEND_EQUATION_EXT:*/
-    case GL_CONVOLUTION_1D:
-    case GL_CONVOLUTION_2D:
-    case GL_SEPARABLE_2D:
-    case GL_MAX_CONVOLUTION_WIDTH:
-/*      case GL_MAX_CONVOLUTION_WIDTH_EXT:*/
-    case GL_MAX_CONVOLUTION_HEIGHT:
-/*      case GL_MAX_CONVOLUTION_HEIGHT_EXT:*/
-    case GL_POST_CONVOLUTION_RED_SCALE:
-/*      case GL_POST_CONVOLUTION_RED_SCALE_EXT:*/
-    case GL_POST_CONVOLUTION_GREEN_SCALE:
-/*      case GL_POST_CONVOLUTION_GREEN_SCALE_EXT:*/
-    case GL_POST_CONVOLUTION_BLUE_SCALE:
-/*      case GL_POST_CONVOLUTION_BLUE_SCALE_EXT:*/
-    case GL_POST_CONVOLUTION_ALPHA_SCALE:
-/*      case GL_POST_CONVOLUTION_ALPHA_SCALE_EXT:*/
-    case GL_POST_CONVOLUTION_RED_BIAS:
-/*      case GL_POST_CONVOLUTION_RED_BIAS_EXT:*/
-    case GL_POST_CONVOLUTION_GREEN_BIAS:
-/*      case GL_POST_CONVOLUTION_GREEN_BIAS_EXT:*/
-    case GL_POST_CONVOLUTION_BLUE_BIAS:
-/*      case GL_POST_CONVOLUTION_BLUE_BIAS_EXT:*/
-    case GL_POST_CONVOLUTION_ALPHA_BIAS:
-/*      case GL_POST_CONVOLUTION_ALPHA_BIAS_EXT:*/
-    case GL_HISTOGRAM:
-    case GL_MINMAX:
-    case GL_POLYGON_OFFSET_FACTOR:
-    case GL_RESCALE_NORMAL:
-/*      case GL_RESCALE_NORMAL_EXT:*/
-    case GL_TEXTURE_BINDING_1D:
-    case GL_TEXTURE_BINDING_2D:
-    case GL_TEXTURE_BINDING_3D:
-    case GL_PACK_SKIP_IMAGES:
-    case GL_PACK_IMAGE_HEIGHT:
-    case GL_UNPACK_SKIP_IMAGES:
-    case GL_UNPACK_IMAGE_HEIGHT:
-    case GL_TEXTURE_3D:
-    case GL_MAX_3D_TEXTURE_SIZE:
-    case GL_VERTEX_ARRAY:
-    case GL_NORMAL_ARRAY:
-    case GL_COLOR_ARRAY:
-    case GL_INDEX_ARRAY:
-    case GL_TEXTURE_COORD_ARRAY:
-    case GL_EDGE_FLAG_ARRAY:
-    case GL_VERTEX_ARRAY_SIZE:
-    case GL_VERTEX_ARRAY_TYPE:
-    case GL_VERTEX_ARRAY_STRIDE:
-    case GL_NORMAL_ARRAY_TYPE:
-    case GL_NORMAL_ARRAY_STRIDE:
-    case GL_COLOR_ARRAY_SIZE:
-    case GL_COLOR_ARRAY_TYPE:
-    case GL_COLOR_ARRAY_STRIDE:
-    case GL_INDEX_ARRAY_TYPE:
-    case GL_INDEX_ARRAY_STRIDE:
-    case GL_TEXTURE_COORD_ARRAY_SIZE:
-    case GL_TEXTURE_COORD_ARRAY_TYPE:
-    case GL_TEXTURE_COORD_ARRAY_STRIDE:
-    case GL_EDGE_FLAG_ARRAY_STRIDE:
-    case GL_MULTISAMPLE:
-/*      case GL_MULTISAMPLE_ARB:*/
-    case GL_SAMPLE_ALPHA_TO_COVERAGE:
-/*      case GL_SAMPLE_ALPHA_TO_COVERAGE_ARB:*/
-    case GL_SAMPLE_ALPHA_TO_ONE:
-/*      case GL_SAMPLE_ALPHA_TO_ONE_ARB:*/
-    case GL_SAMPLE_COVERAGE:
-/*      case GL_SAMPLE_COVERAGE_ARB:*/
-    case GL_SAMPLE_BUFFERS:
-/*      case GL_SAMPLE_BUFFERS_ARB:*/
-    case GL_SAMPLES:
-/*      case GL_SAMPLES_ARB:*/
-    case GL_SAMPLE_COVERAGE_VALUE:
-/*      case GL_SAMPLE_COVERAGE_VALUE_ARB:*/
-    case GL_SAMPLE_COVERAGE_INVERT:
-/*      case GL_SAMPLE_COVERAGE_INVERT_ARB:*/
-    case GL_COLOR_MATRIX_STACK_DEPTH:
-    case GL_MAX_COLOR_MATRIX_STACK_DEPTH:
-    case GL_POST_COLOR_MATRIX_RED_SCALE:
-    case GL_POST_COLOR_MATRIX_GREEN_SCALE:
-    case GL_POST_COLOR_MATRIX_BLUE_SCALE:
-    case GL_POST_COLOR_MATRIX_ALPHA_SCALE:
-    case GL_POST_COLOR_MATRIX_RED_BIAS:
-    case GL_POST_COLOR_MATRIX_GREEN_BIAS:
-    case GL_POST_COLOR_MATRIX_BLUE_BIAS:
-    case GL_POST_COLOR_MATRIX_ALPHA_BIAS:
-    case GL_BLEND_DST_RGB:
-    case GL_BLEND_SRC_RGB:
-    case GL_BLEND_DST_ALPHA:
-    case GL_BLEND_SRC_ALPHA:
-    case GL_COLOR_TABLE:
-    case GL_POST_CONVOLUTION_COLOR_TABLE:
-    case GL_POST_COLOR_MATRIX_COLOR_TABLE:
-    case GL_MAX_ELEMENTS_VERTICES:
-    case GL_MAX_ELEMENTS_INDICES:
-    case GL_CLIP_VOLUME_CLIPPING_HINT_EXT:
-    case GL_POINT_SIZE_MIN:
-    case GL_POINT_SIZE_MAX:
-    case GL_POINT_FADE_THRESHOLD_SIZE:
-    case GL_OCCLUSION_TEST_HP:
-    case GL_OCCLUSION_TEST_RESULT_HP:
-    case GL_LIGHT_MODEL_COLOR_CONTROL:
-    case GL_CURRENT_FOG_COORD:
-    case GL_FOG_COORDINATE_ARRAY_TYPE:
-    case GL_FOG_COORDINATE_ARRAY_STRIDE:
-    case GL_FOG_COORD_ARRAY:
-    case GL_COLOR_SUM_ARB:
-    case GL_SECONDARY_COLOR_ARRAY_SIZE:
-    case GL_SECONDARY_COLOR_ARRAY_TYPE:
-    case GL_SECONDARY_COLOR_ARRAY_STRIDE:
-    case GL_SECONDARY_COLOR_ARRAY:
-    case GL_ACTIVE_TEXTURE:
-/*      case GL_ACTIVE_TEXTURE_ARB:*/
-    case GL_CLIENT_ACTIVE_TEXTURE:
-/*      case GL_CLIENT_ACTIVE_TEXTURE_ARB:*/
-    case GL_MAX_TEXTURE_UNITS:
-/*      case GL_MAX_TEXTURE_UNITS_ARB:*/
-    case GL_MAX_RENDERBUFFER_SIZE_EXT:
-    case GL_TEXTURE_COMPRESSION_HINT:
-/*      case GL_TEXTURE_COMPRESSION_HINT_ARB:*/
-    case GL_TEXTURE_RECTANGLE_ARB:
-/*      case GL_TEXTURE_RECTANGLE_NV:*/
-    case GL_TEXTURE_BINDING_RECTANGLE_ARB:
-/*      case GL_TEXTURE_BINDING_RECTANGLE_NV:*/
-    case GL_MAX_RECTANGLE_TEXTURE_SIZE_ARB:
-/*      case GL_MAX_RECTANGLE_TEXTURE_SIZE_NV:*/
-    case GL_MAX_TEXTURE_LOD_BIAS:
-    case GL_MAX_TEXTURE_MAX_ANISOTROPY_EXT:
-    case GL_MAX_SHININESS_NV:
-    case GL_MAX_SPOT_EXPONENT_NV:
-    case GL_TEXTURE_CUBE_MAP:
-/*      case GL_TEXTURE_CUBE_MAP_ARB:*/
-    case GL_TEXTURE_BINDING_CUBE_MAP:
-/*      case GL_TEXTURE_BINDING_CUBE_MAP_ARB:*/
-    case GL_MAX_CUBE_MAP_TEXTURE_SIZE:
-/*      case GL_MAX_CUBE_MAP_TEXTURE_SIZE_ARB:*/
-    case GL_MULTISAMPLE_FILTER_HINT_NV:
-    case GL_FOG_DISTANCE_MODE_NV:
-    case GL_VERTEX_PROGRAM_ARB:
-    case GL_MAX_PROGRAM_MATRIX_STACK_DEPTH_ARB:
-    case GL_MAX_PROGRAM_MATRICES_ARB:
-    case GL_CURRENT_MATRIX_STACK_DEPTH_ARB:
-    case GL_VERTEX_PROGRAM_POINT_SIZE_ARB:
-    case GL_VERTEX_PROGRAM_TWO_SIDE_ARB:
-    case GL_PROGRAM_ERROR_POSITION_ARB:
-    case GL_DEPTH_CLAMP_NV:
-    case GL_NUM_COMPRESSED_TEXTURE_FORMATS:
-/*      case GL_NUM_COMPRESSED_TEXTURE_FORMATS_ARB:*/
-    case GL_MAX_VERTEX_UNITS_ARB:
-    case GL_ACTIVE_VERTEX_UNITS_ARB:
-    case GL_WEIGHT_SUM_UNITY_ARB:
-    case GL_VERTEX_BLEND_ARB:
-    case GL_CURRENT_WEIGHT_ARB:
-    case GL_WEIGHT_ARRAY_TYPE_ARB:
-    case GL_WEIGHT_ARRAY_STRIDE_ARB:
-    case GL_WEIGHT_ARRAY_SIZE_ARB:
-    case GL_WEIGHT_ARRAY_ARB:
-    case GL_PACK_INVERT_MESA:
-    case GL_STENCIL_BACK_FUNC_ATI:
-    case GL_STENCIL_BACK_FAIL_ATI:
-    case GL_STENCIL_BACK_PASS_DEPTH_FAIL_ATI:
-    case GL_STENCIL_BACK_PASS_DEPTH_PASS_ATI:
-    case GL_FRAGMENT_PROGRAM_ARB:
-    case GL_MAX_DRAW_BUFFERS_ARB:
-/*      case GL_MAX_DRAW_BUFFERS_ATI:*/
-    case GL_DRAW_BUFFER0_ARB:
-/*      case GL_DRAW_BUFFER0_ATI:*/
-    case GL_DRAW_BUFFER1_ARB:
-/*      case GL_DRAW_BUFFER1_ATI:*/
-    case GL_DRAW_BUFFER2_ARB:
-/*      case GL_DRAW_BUFFER2_ATI:*/
-    case GL_DRAW_BUFFER3_ARB:
-/*      case GL_DRAW_BUFFER3_ATI:*/
-    case GL_DRAW_BUFFER4_ARB:
-/*      case GL_DRAW_BUFFER4_ATI:*/
-    case GL_DRAW_BUFFER5_ARB:
-/*      case GL_DRAW_BUFFER5_ATI:*/
-    case GL_DRAW_BUFFER6_ARB:
-/*      case GL_DRAW_BUFFER6_ATI:*/
-    case GL_DRAW_BUFFER7_ARB:
-/*      case GL_DRAW_BUFFER7_ATI:*/
-    case GL_DRAW_BUFFER8_ARB:
-/*      case GL_DRAW_BUFFER8_ATI:*/
-    case GL_DRAW_BUFFER9_ARB:
-/*      case GL_DRAW_BUFFER9_ATI:*/
-    case GL_DRAW_BUFFER10_ARB:
-/*      case GL_DRAW_BUFFER10_ATI:*/
-    case GL_DRAW_BUFFER11_ARB:
-/*      case GL_DRAW_BUFFER11_ATI:*/
-    case GL_DRAW_BUFFER12_ARB:
-/*      case GL_DRAW_BUFFER12_ATI:*/
-    case GL_DRAW_BUFFER13_ARB:
-/*      case GL_DRAW_BUFFER13_ATI:*/
-    case GL_DRAW_BUFFER14_ARB:
-/*      case GL_DRAW_BUFFER14_ATI:*/
-    case GL_DRAW_BUFFER15_ARB:
-/*      case GL_DRAW_BUFFER15_ATI:*/
-    case GL_BLEND_EQUATION_ALPHA_EXT:
-    case GL_MATRIX_PALETTE_ARB:
-    case GL_MAX_MATRIX_PALETTE_STACK_DEPTH_ARB:
-    case GL_MAX_PALETTE_MATRICES_ARB:
-    case GL_CURRENT_PALETTE_MATRIX_ARB:
-    case GL_MATRIX_INDEX_ARRAY_ARB:
-    case GL_CURRENT_MATRIX_INDEX_ARB:
-    case GL_MATRIX_INDEX_ARRAY_SIZE_ARB:
-    case GL_MATRIX_INDEX_ARRAY_TYPE_ARB:
-    case GL_MATRIX_INDEX_ARRAY_STRIDE_ARB:
-    case GL_COMPARE_REF_DEPTH_TO_TEXTURE_EXT:
-    case GL_POINT_SPRITE_ARB:
-/*      case GL_POINT_SPRITE_NV:*/
-    case GL_POINT_SPRITE_R_MODE_NV:
-    case GL_MAX_VERTEX_ATTRIBS_ARB:
-    case GL_MAX_TEXTURE_COORDS_ARB:
-    case GL_MAX_TEXTURE_IMAGE_UNITS_ARB:
-    case GL_DEPTH_BOUNDS_TEST_EXT:
-    case GL_ARRAY_BUFFER_BINDING_ARB:
-    case GL_ELEMENT_ARRAY_BUFFER_BINDING_ARB:
-    case GL_VERTEX_ARRAY_BUFFER_BINDING_ARB:
-    case GL_NORMAL_ARRAY_BUFFER_BINDING_ARB:
-    case GL_COLOR_ARRAY_BUFFER_BINDING_ARB:
-    case GL_INDEX_ARRAY_BUFFER_BINDING_ARB:
-    case GL_TEXTURE_COORD_ARRAY_BUFFER_BINDING_ARB:
-    case GL_EDGE_FLAG_ARRAY_BUFFER_BINDING_ARB:
-    case GL_SECONDARY_COLOR_ARRAY_BUFFER_BINDING_ARB:
-    case GL_FOG_COORDINATE_ARRAY_BUFFER_BINDING_ARB:
-    case GL_WEIGHT_ARRAY_BUFFER_BINDING_ARB:
-    case GL_MAX_ARRAY_TEXTURE_LAYERS_EXT:
-    case GL_STENCIL_TEST_TWO_SIDE_EXT:
-    case GL_ACTIVE_STENCIL_FACE_EXT:
-    case GL_TEXTURE_BINDING_1D_ARRAY_EXT:
-    case GL_TEXTURE_BINDING_2D_ARRAY_EXT:
-    case GL_DRAW_FRAMEBUFFER_BINDING_EXT:
-    case GL_RENDERBUFFER_BINDING_EXT:
-    case GL_READ_FRAMEBUFFER_BINDING_EXT:
-    case GL_MAX_COLOR_ATTACHMENTS_EXT:
-    case GL_RASTER_POSITION_UNCLIPPED_IBM:
-        return 1;
-    case GL_SMOOTH_POINT_SIZE_RANGE:
-    case GL_LINE_WIDTH_RANGE:
-    case GL_POLYGON_MODE:
-    case GL_DEPTH_RANGE:
-    case GL_MAX_VIEWPORT_DIMS:
-    case GL_MAP1_GRID_DOMAIN:
-    case GL_MAP2_GRID_SEGMENTS:
-    case GL_ALIASED_POINT_SIZE_RANGE:
-    case GL_ALIASED_LINE_WIDTH_RANGE:
-    case GL_DEPTH_BOUNDS_EXT:
-        return 2;
-    case GL_CURRENT_NORMAL:
-    case GL_POINT_DISTANCE_ATTENUATION:
-        return 3;
-    case GL_CURRENT_COLOR:
-    case GL_CURRENT_TEXTURE_COORDS:
-    case GL_CURRENT_RASTER_COLOR:
-    case GL_CURRENT_RASTER_TEXTURE_COORDS:
-    case GL_CURRENT_RASTER_POSITION:
-    case GL_LIGHT_MODEL_AMBIENT:
-    case GL_FOG_COLOR:
-    case GL_ACCUM_CLEAR_VALUE:
-    case GL_VIEWPORT:
-    case GL_SCISSOR_BOX:
-    case GL_COLOR_CLEAR_VALUE:
-    case GL_COLOR_WRITEMASK:
-    case GL_MAP2_GRID_DOMAIN:
-    case GL_BLEND_COLOR:
-/*      case GL_BLEND_COLOR_EXT:*/
-    case GL_CURRENT_SECONDARY_COLOR:
-        return 4;
-    case GL_MODELVIEW_MATRIX:
-    case GL_PROJECTION_MATRIX:
-    case GL_TEXTURE_MATRIX:
-    case GL_MODELVIEW0_ARB:
-    case GL_COLOR_MATRIX:
-    case GL_MODELVIEW1_ARB:
-    case GL_CURRENT_MATRIX_ARB:
-    case GL_MODELVIEW2_ARB:
-    case GL_MODELVIEW3_ARB:
-    case GL_MODELVIEW4_ARB:
-    case GL_MODELVIEW5_ARB:
-    case GL_MODELVIEW6_ARB:
-    case GL_MODELVIEW7_ARB:
-    case GL_MODELVIEW8_ARB:
-    case GL_MODELVIEW9_ARB:
-    case GL_MODELVIEW10_ARB:
-    case GL_MODELVIEW11_ARB:
-    case GL_MODELVIEW12_ARB:
-    case GL_MODELVIEW13_ARB:
-    case GL_MODELVIEW14_ARB:
-    case GL_MODELVIEW15_ARB:
-    case GL_MODELVIEW16_ARB:
-    case GL_MODELVIEW17_ARB:
-    case GL_MODELVIEW18_ARB:
-    case GL_MODELVIEW19_ARB:
-    case GL_MODELVIEW20_ARB:
-    case GL_MODELVIEW21_ARB:
-    case GL_MODELVIEW22_ARB:
-    case GL_MODELVIEW23_ARB:
-    case GL_MODELVIEW24_ARB:
-    case GL_MODELVIEW25_ARB:
-    case GL_MODELVIEW26_ARB:
-    case GL_MODELVIEW27_ARB:
-    case GL_MODELVIEW28_ARB:
-    case GL_MODELVIEW29_ARB:
-    case GL_MODELVIEW30_ARB:
-    case GL_MODELVIEW31_ARB:
-    case GL_TRANSPOSE_CURRENT_MATRIX_ARB:
-        return 16;
-    case GL_FOG_COORDINATE_SOURCE:
-    case GL_COMPRESSED_TEXTURE_FORMATS:
-        return __glGetBooleanv_variable_size(e);
-    default:
-        return 0;
-    }
-}
-
-INTERNAL PURE FASTCALL GLint
-__glGetTexParameterfv_size(GLenum e)
-{
-    switch (e) {
-    case GL_TEXTURE_MAG_FILTER:
-    case GL_TEXTURE_MIN_FILTER:
-    case GL_TEXTURE_WRAP_S:
-    case GL_TEXTURE_WRAP_T:
-    case GL_TEXTURE_PRIORITY:
-    case GL_TEXTURE_RESIDENT:
-    case GL_TEXTURE_WRAP_R:
-    case GL_TEXTURE_COMPARE_FAIL_VALUE_ARB:
-/*      case GL_SHADOW_AMBIENT_SGIX:*/
-    case GL_TEXTURE_MIN_LOD:
-    case GL_TEXTURE_MAX_LOD:
-    case GL_TEXTURE_BASE_LEVEL:
-    case GL_TEXTURE_MAX_LEVEL:
-    case GL_TEXTURE_CLIPMAP_FRAME_SGIX:
-    case GL_TEXTURE_LOD_BIAS_S_SGIX:
-    case GL_TEXTURE_LOD_BIAS_T_SGIX:
-    case GL_TEXTURE_LOD_BIAS_R_SGIX:
-    case GL_GENERATE_MIPMAP:
-/*      case GL_GENERATE_MIPMAP_SGIS:*/
-    case GL_TEXTURE_COMPARE_SGIX:
-    case GL_TEXTURE_COMPARE_OPERATOR_SGIX:
-    case GL_TEXTURE_MAX_CLAMP_S_SGIX:
-    case GL_TEXTURE_MAX_CLAMP_T_SGIX:
-    case GL_TEXTURE_MAX_CLAMP_R_SGIX:
-    case GL_TEXTURE_MAX_ANISOTROPY_EXT:
-    case GL_TEXTURE_LOD_BIAS:
-/*      case GL_TEXTURE_LOD_BIAS_EXT:*/
-    case GL_DEPTH_TEXTURE_MODE:
-/*      case GL_DEPTH_TEXTURE_MODE_ARB:*/
-    case GL_TEXTURE_COMPARE_MODE:
-/*      case GL_TEXTURE_COMPARE_MODE_ARB:*/
-    case GL_TEXTURE_COMPARE_FUNC:
-/*      case GL_TEXTURE_COMPARE_FUNC_ARB:*/
-    case GL_TEXTURE_UNSIGNED_REMAP_MODE_NV:
-        return 1;
-    case GL_TEXTURE_CLIPMAP_CENTER_SGIX:
-    case GL_TEXTURE_CLIPMAP_OFFSET_SGIX:
-        return 2;
-    case GL_TEXTURE_CLIPMAP_VIRTUAL_DEPTH_SGIX:
-        return 3;
-    case GL_TEXTURE_BORDER_COLOR:
-    case GL_POST_TEXTURE_FILTER_BIAS_SGIX:
-    case GL_POST_TEXTURE_FILTER_SCALE_SGIX:
-        return 4;
-    default:
-        return 0;
-    }
-}
-
-INTERNAL PURE FASTCALL GLint
-__glGetTexLevelParameterfv_size(GLenum e)
-{
-    switch (e) {
-    case GL_TEXTURE_WIDTH:
-    case GL_TEXTURE_HEIGHT:
-    case GL_TEXTURE_COMPONENTS:
-    case GL_TEXTURE_BORDER:
-    case GL_TEXTURE_RED_SIZE:
-/*      case GL_TEXTURE_RED_SIZE_EXT:*/
-    case GL_TEXTURE_GREEN_SIZE:
-/*      case GL_TEXTURE_GREEN_SIZE_EXT:*/
-    case GL_TEXTURE_BLUE_SIZE:
-/*      case GL_TEXTURE_BLUE_SIZE_EXT:*/
-    case GL_TEXTURE_ALPHA_SIZE:
-/*      case GL_TEXTURE_ALPHA_SIZE_EXT:*/
-    case GL_TEXTURE_LUMINANCE_SIZE:
-/*      case GL_TEXTURE_LUMINANCE_SIZE_EXT:*/
-    case GL_TEXTURE_INTENSITY_SIZE:
-/*      case GL_TEXTURE_INTENSITY_SIZE_EXT:*/
-    case GL_TEXTURE_DEPTH:
-    case GL_TEXTURE_INDEX_SIZE_EXT:
-    case GL_TEXTURE_COMPRESSED_IMAGE_SIZE:
-/*      case GL_TEXTURE_COMPRESSED_IMAGE_SIZE_ARB:*/
-    case GL_TEXTURE_COMPRESSED:
-/*      case GL_TEXTURE_COMPRESSED_ARB:*/
-    case GL_TEXTURE_DEPTH_SIZE:
-/*      case GL_TEXTURE_DEPTH_SIZE_ARB:*/
-        return 1;
-    default:
-        return 0;
-    }
-}
-
-INTERNAL PURE FASTCALL GLint
-__glColorTableParameterfv_size(GLenum e)
-{
-    switch (e) {
-    case GL_COLOR_TABLE_SCALE:
-    case GL_COLOR_TABLE_BIAS:
-        return 4;
-    default:
-        return 0;
-    }
-}
-
-INTERNAL PURE FASTCALL GLint
-__glGetColorTableParameterfv_size(GLenum e)
-{
-    switch (e) {
-    case GL_COLOR_TABLE_FORMAT:
-/*      case GL_COLOR_TABLE_FORMAT_EXT:*/
-    case GL_COLOR_TABLE_WIDTH:
-/*      case GL_COLOR_TABLE_WIDTH_EXT:*/
-    case GL_COLOR_TABLE_RED_SIZE:
-/*      case GL_COLOR_TABLE_RED_SIZE_EXT:*/
-    case GL_COLOR_TABLE_GREEN_SIZE:
-/*      case GL_COLOR_TABLE_GREEN_SIZE_EXT:*/
-    case GL_COLOR_TABLE_BLUE_SIZE:
-/*      case GL_COLOR_TABLE_BLUE_SIZE_EXT:*/
-    case GL_COLOR_TABLE_ALPHA_SIZE:
-/*      case GL_COLOR_TABLE_ALPHA_SIZE_EXT:*/
-    case GL_COLOR_TABLE_LUMINANCE_SIZE:
-/*      case GL_COLOR_TABLE_LUMINANCE_SIZE_EXT:*/
-    case GL_COLOR_TABLE_INTENSITY_SIZE:
-/*      case GL_COLOR_TABLE_INTENSITY_SIZE_EXT:*/
-        return 1;
-    case GL_COLOR_TABLE_SCALE:
-    case GL_COLOR_TABLE_BIAS:
-        return 4;
-    default:
-        return 0;
-    }
-}
-
-INTERNAL PURE FASTCALL GLint
-__glConvolutionParameterfv_size(GLenum e)
-{
-    switch (e) {
-    case GL_CONVOLUTION_BORDER_MODE:
-/*      case GL_CONVOLUTION_BORDER_MODE_EXT:*/
-        return 1;
-    case GL_CONVOLUTION_FILTER_SCALE:
-/*      case GL_CONVOLUTION_FILTER_SCALE_EXT:*/
-    case GL_CONVOLUTION_FILTER_BIAS:
-/*      case GL_CONVOLUTION_FILTER_BIAS_EXT:*/
-    case GL_CONVOLUTION_BORDER_COLOR:
-/*      case GL_CONVOLUTION_BORDER_COLOR_HP:*/
-        return 4;
-    default:
-        return 0;
-    }
-}
-
-INTERNAL PURE FASTCALL GLint
-__glGetConvolutionParameterfv_size(GLenum e)
-{
-    switch (e) {
-    case GL_CONVOLUTION_BORDER_MODE:
-/*      case GL_CONVOLUTION_BORDER_MODE_EXT:*/
-    case GL_CONVOLUTION_FORMAT:
-/*      case GL_CONVOLUTION_FORMAT_EXT:*/
-    case GL_CONVOLUTION_WIDTH:
-/*      case GL_CONVOLUTION_WIDTH_EXT:*/
-    case GL_CONVOLUTION_HEIGHT:
-/*      case GL_CONVOLUTION_HEIGHT_EXT:*/
-    case GL_MAX_CONVOLUTION_WIDTH:
-/*      case GL_MAX_CONVOLUTION_WIDTH_EXT:*/
-    case GL_MAX_CONVOLUTION_HEIGHT:
-/*      case GL_MAX_CONVOLUTION_HEIGHT_EXT:*/
-        return 1;
-    case GL_CONVOLUTION_FILTER_SCALE:
-/*      case GL_CONVOLUTION_FILTER_SCALE_EXT:*/
-    case GL_CONVOLUTION_FILTER_BIAS:
-/*      case GL_CONVOLUTION_FILTER_BIAS_EXT:*/
-    case GL_CONVOLUTION_BORDER_COLOR:
-/*      case GL_CONVOLUTION_BORDER_COLOR_HP:*/
-        return 4;
-    default:
-        return 0;
-    }
-}
-
-INTERNAL PURE FASTCALL GLint
-__glGetHistogramParameterfv_size(GLenum e)
-{
-    switch (e) {
-    case GL_HISTOGRAM_WIDTH:
-    case GL_HISTOGRAM_FORMAT:
-    case GL_HISTOGRAM_RED_SIZE:
-    case GL_HISTOGRAM_GREEN_SIZE:
-    case GL_HISTOGRAM_BLUE_SIZE:
-    case GL_HISTOGRAM_ALPHA_SIZE:
-    case GL_HISTOGRAM_LUMINANCE_SIZE:
-    case GL_HISTOGRAM_SINK:
-        return 1;
-    default:
-        return 0;
-    }
-}
-
-INTERNAL PURE FASTCALL GLint
-__glGetMinmaxParameterfv_size(GLenum e)
-{
-    switch (e) {
-    case GL_MINMAX_FORMAT:
-    case GL_MINMAX_SINK:
-        return 1;
-    default:
-        return 0;
-    }
-}
-
-INTERNAL PURE FASTCALL GLint
-__glGetProgramivARB_size(GLenum e)
-{
-    switch (e) {
-    case GL_PROGRAM_LENGTH_ARB:
-    case GL_PROGRAM_BINDING_ARB:
-    case GL_PROGRAM_ALU_INSTRUCTIONS_ARB:
-    case GL_PROGRAM_TEX_INSTRUCTIONS_ARB:
-    case GL_PROGRAM_TEX_INDIRECTIONS_ARB:
-    case GL_PROGRAM_NATIVE_ALU_INSTRUCTIONS_ARB:
-    case GL_PROGRAM_NATIVE_TEX_INSTRUCTIONS_ARB:
-    case GL_PROGRAM_NATIVE_TEX_INDIRECTIONS_ARB:
-    case GL_MAX_PROGRAM_ALU_INSTRUCTIONS_ARB:
-    case GL_MAX_PROGRAM_TEX_INSTRUCTIONS_ARB:
-    case GL_MAX_PROGRAM_TEX_INDIRECTIONS_ARB:
-    case GL_MAX_PROGRAM_NATIVE_ALU_INSTRUCTIONS_ARB:
-    case GL_MAX_PROGRAM_NATIVE_TEX_INSTRUCTIONS_ARB:
-    case GL_MAX_PROGRAM_NATIVE_TEX_INDIRECTIONS_ARB:
-    case GL_PROGRAM_FORMAT_ARB:
-    case GL_PROGRAM_INSTRUCTIONS_ARB:
-    case GL_MAX_PROGRAM_INSTRUCTIONS_ARB:
-    case GL_PROGRAM_NATIVE_INSTRUCTIONS_ARB:
-    case GL_MAX_PROGRAM_NATIVE_INSTRUCTIONS_ARB:
-    case GL_PROGRAM_TEMPORARIES_ARB:
-    case GL_MAX_PROGRAM_TEMPORARIES_ARB:
-    case GL_PROGRAM_NATIVE_TEMPORARIES_ARB:
-    case GL_MAX_PROGRAM_NATIVE_TEMPORARIES_ARB:
-    case GL_PROGRAM_PARAMETERS_ARB:
-    case GL_MAX_PROGRAM_PARAMETERS_ARB:
-    case GL_PROGRAM_NATIVE_PARAMETERS_ARB:
-    case GL_MAX_PROGRAM_NATIVE_PARAMETERS_ARB:
-    case GL_PROGRAM_ATTRIBS_ARB:
-    case GL_MAX_PROGRAM_ATTRIBS_ARB:
-    case GL_PROGRAM_NATIVE_ATTRIBS_ARB:
-    case GL_MAX_PROGRAM_NATIVE_ATTRIBS_ARB:
-    case GL_PROGRAM_ADDRESS_REGISTERS_ARB:
-    case GL_MAX_PROGRAM_ADDRESS_REGISTERS_ARB:
-    case GL_PROGRAM_NATIVE_ADDRESS_REGISTERS_ARB:
-    case GL_MAX_PROGRAM_NATIVE_ADDRESS_REGISTERS_ARB:
-    case GL_MAX_PROGRAM_LOCAL_PARAMETERS_ARB:
-    case GL_MAX_PROGRAM_ENV_PARAMETERS_ARB:
-    case GL_PROGRAM_UNDER_NATIVE_LIMITS_ARB:
-    case GL_MAX_PROGRAM_EXEC_INSTRUCTIONS_NV:
-    case GL_MAX_PROGRAM_CALL_DEPTH_NV:
-    case GL_MAX_PROGRAM_IF_DEPTH_NV:
-    case GL_MAX_PROGRAM_LOOP_DEPTH_NV:
-    case GL_MAX_PROGRAM_LOOP_COUNT_NV:
-        return 1;
-    default:
-        return 0;
-    }
-}
-
-INTERNAL PURE FASTCALL GLint
-__glGetVertexAttribdvARB_size(GLenum e)
-{
-    switch (e) {
-    case GL_VERTEX_PROGRAM_ARB:
-    case GL_VERTEX_ATTRIB_ARRAY_ENABLED_ARB:
-    case GL_VERTEX_ATTRIB_ARRAY_SIZE_ARB:
-    case GL_VERTEX_ATTRIB_ARRAY_STRIDE_ARB:
-    case GL_VERTEX_ATTRIB_ARRAY_TYPE_ARB:
-    case GL_CURRENT_VERTEX_ATTRIB_ARB:
-    case GL_VERTEX_ATTRIB_ARRAY_BUFFER_BINDING_ARB:
-        return 1;
-    default:
-        return 0;
-    }
-}
-
-INTERNAL PURE FASTCALL GLint
-__glGetQueryObjectivARB_size(GLenum e)
-{
-    switch (e) {
-    case GL_QUERY_RESULT_ARB:
-    case GL_QUERY_RESULT_AVAILABLE_ARB:
-        return 1;
-    default:
-        return 0;
-    }
-}
-
-INTERNAL PURE FASTCALL GLint
-__glGetQueryivARB_size(GLenum e)
-{
-    switch (e) {
-    case GL_QUERY_COUNTER_BITS_ARB:
-    case GL_CURRENT_QUERY_ARB:
-        return 1;
-    default:
-        return 0;
-    }
-}
-
-INTERNAL PURE FASTCALL GLint
-__glPointParameterfvEXT_size(GLenum e)
-{
-    switch (e) {
-    case GL_POINT_SIZE_MIN:
-/*      case GL_POINT_SIZE_MIN_ARB:*/
-/*      case GL_POINT_SIZE_MIN_SGIS:*/
-    case GL_POINT_SIZE_MAX:
-/*      case GL_POINT_SIZE_MAX_ARB:*/
-/*      case GL_POINT_SIZE_MAX_SGIS:*/
-    case GL_POINT_FADE_THRESHOLD_SIZE:
-/*      case GL_POINT_FADE_THRESHOLD_SIZE_ARB:*/
-/*      case GL_POINT_FADE_THRESHOLD_SIZE_SGIS:*/
-    case GL_POINT_SPRITE_R_MODE_NV:
-    case GL_POINT_SPRITE_COORD_ORIGIN:
-        return 1;
-    case GL_POINT_DISTANCE_ATTENUATION:
-/*      case GL_POINT_DISTANCE_ATTENUATION_ARB:*/
-/*      case GL_POINT_DISTANCE_ATTENUATION_SGIS:*/
-        return 3;
-    default:
-        return 0;
-    }
-}
-
-INTERNAL PURE FASTCALL GLint
-__glGetProgramivNV_size(GLenum e)
-{
-    switch (e) {
-    case GL_PROGRAM_LENGTH_NV:
-    case GL_PROGRAM_TARGET_NV:
-    case GL_PROGRAM_RESIDENT_NV:
-        return 1;
-    default:
-        return 0;
-    }
-}
-
-INTERNAL PURE FASTCALL GLint
-__glGetVertexAttribdvNV_size(GLenum e)
-{
-    switch (e) {
-    case GL_ATTRIB_ARRAY_SIZE_NV:
-    case GL_ATTRIB_ARRAY_STRIDE_NV:
-    case GL_ATTRIB_ARRAY_TYPE_NV:
-    case GL_CURRENT_ATTRIB_NV:
-        return 1;
-    default:
-        return 0;
-    }
-}
-
-INTERNAL PURE FASTCALL GLint
-__glGetFramebufferAttachmentParameterivEXT_size(GLenum e)
-{
-    switch (e) {
-    case GL_FRAMEBUFFER_ATTACHMENT_OBJECT_TYPE_EXT:
-    case GL_FRAMEBUFFER_ATTACHMENT_OBJECT_NAME_EXT:
-    case GL_FRAMEBUFFER_ATTACHMENT_TEXTURE_LEVEL_EXT:
-    case GL_FRAMEBUFFER_ATTACHMENT_TEXTURE_CUBE_MAP_FACE_EXT:
-    case GL_FRAMEBUFFER_ATTACHMENT_TEXTURE_3D_ZOFFSET_EXT:
-        return 1;
-    default:
-        return 0;
-    }
-}
-
-ALIAS(Fogiv, Fogfv)
-    ALIAS(Lightiv, Lightfv)
-    ALIAS(LightModeliv, LightModelfv)
-    ALIAS(Materialiv, Materialfv)
-    ALIAS(TexParameteriv, TexParameterfv)
-    ALIAS(TexEnviv, TexEnvfv)
-    ALIAS(TexGenfv, TexGendv)
-    ALIAS(TexGeniv, TexGendv)
-    ALIAS(Map1f, Map1d)
-    ALIAS(Map2f, Map2d)
-    ALIAS(GetDoublev, GetBooleanv)
-    ALIAS(GetFloatv, GetBooleanv)
-    ALIAS(GetIntegerv, GetBooleanv)
-    ALIAS(GetLightfv, Lightfv)
-    ALIAS(GetLightiv, Lightfv)
-    ALIAS(GetMaterialfv, Materialfv)
-    ALIAS(GetMaterialiv, Materialfv)
-    ALIAS(GetTexEnvfv, TexEnvfv)
-    ALIAS(GetTexEnviv, TexEnvfv)
-    ALIAS(GetTexGendv, TexGendv)
-    ALIAS(GetTexGenfv, TexGendv)
-    ALIAS(GetTexGeniv, TexGendv)
-    ALIAS(GetTexParameteriv, GetTexParameterfv)
-    ALIAS(GetTexLevelParameteriv, GetTexLevelParameterfv)
-    ALIAS(ColorTableParameteriv, ColorTableParameterfv)
-    ALIAS(GetColorTableParameteriv, GetColorTableParameterfv)
-    ALIAS(ConvolutionParameteriv, ConvolutionParameterfv)
-    ALIAS(GetConvolutionParameteriv, GetConvolutionParameterfv)
-    ALIAS(GetHistogramParameteriv, GetHistogramParameterfv)
-    ALIAS(GetMinmaxParameteriv, GetMinmaxParameterfv)
-    ALIAS(GetVertexAttribfvARB, GetVertexAttribdvARB)
-    ALIAS(GetVertexAttribivARB, GetVertexAttribdvARB)
-    ALIAS(GetQueryObjectuivARB, GetQueryObjectivARB)
-    ALIAS(GetVertexAttribfvNV, GetVertexAttribdvNV)
-    ALIAS(GetVertexAttribivNV, GetVertexAttribdvNV)
-    ALIAS(PointParameterivNV, PointParameterfvEXT)
-#  undef PURE
-#  undef FASTCALL
-#  undef INTERNAL
->>>>>>> 007385f7
+/* DO NOT EDIT - This file generated automatically by glX_proto_size.py (from Mesa) script */
+
+/*
+ * (C) Copyright IBM Corporation 2004
+ * All Rights Reserved.
+ * 
+ * Permission is hereby granted, free of charge, to any person obtaining a
+ * copy of this software and associated documentation files (the "Software"),
+ * to deal in the Software without restriction, including without limitation
+ * the rights to use, copy, modify, merge, publish, distribute, sub license,
+ * and/or sell copies of the Software, and to permit persons to whom the
+ * Software is furnished to do so, subject to the following conditions:
+ * 
+ * The above copyright notice and this permission notice (including the next
+ * paragraph) shall be included in all copies or substantial portions of the
+ * Software.
+ * 
+ * THE SOFTWARE IS PROVIDED "AS IS", WITHOUT WARRANTY OF ANY KIND, EXPRESS OR
+ * IMPLIED, INCLUDING BUT NOT LIMITED TO THE WARRANTIES OF MERCHANTABILITY,
+ * FITNESS FOR A PARTICULAR PURPOSE AND NON-INFRINGEMENT.  IN NO EVENT SHALL
+ * IBM,
+ * AND/OR THEIR SUPPLIERS BE LIABLE FOR ANY CLAIM, DAMAGES OR OTHER LIABILITY,
+ * WHETHER IN AN ACTION OF CONTRACT, TORT OR OTHERWISE, ARISING FROM, OUT OF
+ * OR IN CONNECTION WITH THE SOFTWARE OR THE USE OR OTHER DEALINGS IN THE
+ * SOFTWARE.
+ */
+
+#ifdef HAVE_DIX_CONFIG_H
+#include <dix-config.h>
+#else
+
+#include "glheader.h"
+
+#endif
+
+#include <GL/gl.h>
+#include "indirect_size_get.h"
+#include "glxserver.h"
+#include "indirect_util.h"
+#include "indirect_size.h"
+
+#  if __GNUC__ > 2 || (__GNUC__ == 2 && __GNUC_MINOR__ >= 96) || (defined(__SUNPRO_C) && (__SUNPRO_C >= 0x590))
+#    define PURE __attribute__((pure))
+#  else
+#    define PURE
+#  endif
+
+#  if defined(__i386__) && defined(__GNUC__) && !defined(__CYGWIN__) && !defined(__MINGW32__)
+#    define FASTCALL __attribute__((fastcall))
+#  else
+#    define FASTCALL
+#  endif
+
+#  if (__GNUC__ > 3 || (__GNUC__ == 3 && __GNUC_MINOR__ >= 3) || (defined(__SUNPRO_C) && (__SUNPRO_C >= 0x590))) && defined(__ELF__)
+#    define INTERNAL  __attribute__((visibility("internal")))
+#  else
+#    define INTERNAL
+#  endif
+
+
+#if defined(__CYGWIN__) || defined(__MINGW32__) || defined(__APPLE__)
+#  undef HAVE_ALIAS
+#endif
+#ifdef HAVE_ALIAS
+#  define ALIAS2(from,to) \
+    INTERNAL PURE FASTCALL GLint __gl ## from ## _size( GLenum e ) \
+        __attribute__ ((alias( # to )));
+#  define ALIAS(from,to) ALIAS2( from, __gl ## to ## _size )
+#else
+#  define ALIAS(from,to) \
+    INTERNAL PURE FASTCALL GLint __gl ## from ## _size( GLenum e ) \
+    { return __gl ## to ## _size( e ); }
+#endif
+
+
+INTERNAL PURE FASTCALL GLint
+__glCallLists_size(GLenum e)
+{
+    switch (e) {
+    case GL_BYTE:
+    case GL_UNSIGNED_BYTE:
+        return 1;
+    case GL_SHORT:
+    case GL_UNSIGNED_SHORT:
+    case GL_2_BYTES:
+        return 2;
+    case GL_3_BYTES:
+        return 3;
+    case GL_INT:
+    case GL_UNSIGNED_INT:
+    case GL_FLOAT:
+    case GL_4_BYTES:
+        return 4;
+    default:
+        return 0;
+    }
+}
+
+INTERNAL PURE FASTCALL GLint
+__glFogfv_size(GLenum e)
+{
+    switch (e) {
+    case GL_FOG_INDEX:
+    case GL_FOG_DENSITY:
+    case GL_FOG_START:
+    case GL_FOG_END:
+    case GL_FOG_MODE:
+    case GL_FOG_OFFSET_VALUE_SGIX:
+    case GL_FOG_DISTANCE_MODE_NV:
+        return 1;
+    case GL_FOG_COLOR:
+        return 4;
+    default:
+        return 0;
+    }
+}
+
+INTERNAL PURE FASTCALL GLint
+__glLightfv_size(GLenum e)
+{
+    switch (e) {
+    case GL_SPOT_EXPONENT:
+    case GL_SPOT_CUTOFF:
+    case GL_CONSTANT_ATTENUATION:
+    case GL_LINEAR_ATTENUATION:
+    case GL_QUADRATIC_ATTENUATION:
+        return 1;
+    case GL_SPOT_DIRECTION:
+        return 3;
+    case GL_AMBIENT:
+    case GL_DIFFUSE:
+    case GL_SPECULAR:
+    case GL_POSITION:
+        return 4;
+    default:
+        return 0;
+    }
+}
+
+INTERNAL PURE FASTCALL GLint
+__glLightModelfv_size(GLenum e)
+{
+    switch (e) {
+    case GL_LIGHT_MODEL_LOCAL_VIEWER:
+    case GL_LIGHT_MODEL_TWO_SIDE:
+    case GL_LIGHT_MODEL_COLOR_CONTROL:
+/*      case GL_LIGHT_MODEL_COLOR_CONTROL_EXT:*/
+        return 1;
+    case GL_LIGHT_MODEL_AMBIENT:
+        return 4;
+    default:
+        return 0;
+    }
+}
+
+INTERNAL PURE FASTCALL GLint
+__glMaterialfv_size(GLenum e)
+{
+    switch (e) {
+    case GL_SHININESS:
+        return 1;
+    case GL_COLOR_INDEXES:
+        return 3;
+    case GL_AMBIENT:
+    case GL_DIFFUSE:
+    case GL_SPECULAR:
+    case GL_EMISSION:
+    case GL_AMBIENT_AND_DIFFUSE:
+        return 4;
+    default:
+        return 0;
+    }
+}
+
+INTERNAL PURE FASTCALL GLint
+__glTexParameterfv_size(GLenum e)
+{
+    switch (e) {
+    case GL_TEXTURE_MAG_FILTER:
+    case GL_TEXTURE_MIN_FILTER:
+    case GL_TEXTURE_WRAP_S:
+    case GL_TEXTURE_WRAP_T:
+    case GL_TEXTURE_PRIORITY:
+    case GL_TEXTURE_WRAP_R:
+    case GL_TEXTURE_COMPARE_FAIL_VALUE_ARB:
+/*      case GL_SHADOW_AMBIENT_SGIX:*/
+    case GL_TEXTURE_MIN_LOD:
+    case GL_TEXTURE_MAX_LOD:
+    case GL_TEXTURE_BASE_LEVEL:
+    case GL_TEXTURE_MAX_LEVEL:
+    case GL_TEXTURE_CLIPMAP_FRAME_SGIX:
+    case GL_TEXTURE_LOD_BIAS_S_SGIX:
+    case GL_TEXTURE_LOD_BIAS_T_SGIX:
+    case GL_TEXTURE_LOD_BIAS_R_SGIX:
+    case GL_GENERATE_MIPMAP:
+/*      case GL_GENERATE_MIPMAP_SGIS:*/
+    case GL_TEXTURE_COMPARE_SGIX:
+    case GL_TEXTURE_COMPARE_OPERATOR_SGIX:
+    case GL_TEXTURE_MAX_CLAMP_S_SGIX:
+    case GL_TEXTURE_MAX_CLAMP_T_SGIX:
+    case GL_TEXTURE_MAX_CLAMP_R_SGIX:
+    case GL_TEXTURE_MAX_ANISOTROPY_EXT:
+    case GL_TEXTURE_LOD_BIAS:
+/*      case GL_TEXTURE_LOD_BIAS_EXT:*/
+    case GL_DEPTH_TEXTURE_MODE:
+/*      case GL_DEPTH_TEXTURE_MODE_ARB:*/
+    case GL_TEXTURE_COMPARE_MODE:
+/*      case GL_TEXTURE_COMPARE_MODE_ARB:*/
+    case GL_TEXTURE_COMPARE_FUNC:
+/*      case GL_TEXTURE_COMPARE_FUNC_ARB:*/
+    case GL_TEXTURE_UNSIGNED_REMAP_MODE_NV:
+        return 1;
+    case GL_TEXTURE_CLIPMAP_CENTER_SGIX:
+    case GL_TEXTURE_CLIPMAP_OFFSET_SGIX:
+        return 2;
+    case GL_TEXTURE_CLIPMAP_VIRTUAL_DEPTH_SGIX:
+        return 3;
+    case GL_TEXTURE_BORDER_COLOR:
+    case GL_POST_TEXTURE_FILTER_BIAS_SGIX:
+    case GL_POST_TEXTURE_FILTER_SCALE_SGIX:
+        return 4;
+    default:
+        return 0;
+    }
+}
+
+INTERNAL PURE FASTCALL GLint
+__glTexEnvfv_size(GLenum e)
+{
+    switch (e) {
+    case GL_ALPHA_SCALE:
+    case GL_TEXTURE_ENV_MODE:
+    case GL_TEXTURE_LOD_BIAS:
+    case GL_COMBINE_RGB:
+    case GL_COMBINE_ALPHA:
+    case GL_RGB_SCALE:
+    case GL_SOURCE0_RGB:
+    case GL_SOURCE1_RGB:
+    case GL_SOURCE2_RGB:
+    case GL_SOURCE3_RGB_NV:
+    case GL_SOURCE0_ALPHA:
+    case GL_SOURCE1_ALPHA:
+    case GL_SOURCE2_ALPHA:
+    case GL_SOURCE3_ALPHA_NV:
+    case GL_OPERAND0_RGB:
+    case GL_OPERAND1_RGB:
+    case GL_OPERAND2_RGB:
+    case GL_OPERAND3_RGB_NV:
+    case GL_OPERAND0_ALPHA:
+    case GL_OPERAND1_ALPHA:
+    case GL_OPERAND2_ALPHA:
+    case GL_OPERAND3_ALPHA_NV:
+    case GL_COORD_REPLACE_ARB:
+/*      case GL_COORD_REPLACE_NV:*/
+        return 1;
+    case GL_TEXTURE_ENV_COLOR:
+        return 4;
+    default:
+        return 0;
+    }
+}
+
+INTERNAL PURE FASTCALL GLint
+__glTexGendv_size(GLenum e)
+{
+    switch (e) {
+    case GL_TEXTURE_GEN_MODE:
+        return 1;
+    case GL_OBJECT_PLANE:
+    case GL_EYE_PLANE:
+        return 4;
+    default:
+        return 0;
+    }
+}
+
+INTERNAL PURE FASTCALL GLint
+__glMap1d_size(GLenum e)
+{
+    switch (e) {
+    case GL_MAP1_INDEX:
+    case GL_MAP1_TEXTURE_COORD_1:
+        return 1;
+    case GL_MAP1_TEXTURE_COORD_2:
+        return 2;
+    case GL_MAP1_NORMAL:
+    case GL_MAP1_TEXTURE_COORD_3:
+    case GL_MAP1_VERTEX_3:
+        return 3;
+    case GL_MAP1_COLOR_4:
+    case GL_MAP1_TEXTURE_COORD_4:
+    case GL_MAP1_VERTEX_4:
+        return 4;
+    default:
+        return 0;
+    }
+}
+
+INTERNAL PURE FASTCALL GLint
+__glMap2d_size(GLenum e)
+{
+    switch (e) {
+    case GL_MAP2_INDEX:
+    case GL_MAP2_TEXTURE_COORD_1:
+        return 1;
+    case GL_MAP2_TEXTURE_COORD_2:
+        return 2;
+    case GL_MAP2_NORMAL:
+    case GL_MAP2_TEXTURE_COORD_3:
+    case GL_MAP2_VERTEX_3:
+        return 3;
+    case GL_MAP2_COLOR_4:
+    case GL_MAP2_TEXTURE_COORD_4:
+    case GL_MAP2_VERTEX_4:
+        return 4;
+    default:
+        return 0;
+    }
+}
+
+INTERNAL PURE FASTCALL GLint
+__glGetBooleanv_size(GLenum e)
+{
+    switch (e) {
+    case GL_CURRENT_INDEX:
+    case GL_CURRENT_RASTER_INDEX:
+    case GL_CURRENT_RASTER_POSITION_VALID:
+    case GL_CURRENT_RASTER_DISTANCE:
+    case GL_POINT_SMOOTH:
+    case GL_POINT_SIZE:
+    case GL_SMOOTH_POINT_SIZE_GRANULARITY:
+    case GL_LINE_SMOOTH:
+    case GL_LINE_WIDTH:
+    case GL_LINE_WIDTH_GRANULARITY:
+    case GL_LINE_STIPPLE:
+    case GL_LINE_STIPPLE_PATTERN:
+    case GL_LINE_STIPPLE_REPEAT:
+    case GL_LIST_MODE:
+    case GL_MAX_LIST_NESTING:
+    case GL_LIST_BASE:
+    case GL_LIST_INDEX:
+    case GL_POLYGON_SMOOTH:
+    case GL_POLYGON_STIPPLE:
+    case GL_EDGE_FLAG:
+    case GL_CULL_FACE:
+    case GL_CULL_FACE_MODE:
+    case GL_FRONT_FACE:
+    case GL_LIGHTING:
+    case GL_LIGHT_MODEL_LOCAL_VIEWER:
+    case GL_LIGHT_MODEL_TWO_SIDE:
+    case GL_SHADE_MODEL:
+    case GL_COLOR_MATERIAL_FACE:
+    case GL_COLOR_MATERIAL_PARAMETER:
+    case GL_COLOR_MATERIAL:
+    case GL_FOG:
+    case GL_FOG_INDEX:
+    case GL_FOG_DENSITY:
+    case GL_FOG_START:
+    case GL_FOG_END:
+    case GL_FOG_MODE:
+    case GL_DEPTH_TEST:
+    case GL_DEPTH_WRITEMASK:
+    case GL_DEPTH_CLEAR_VALUE:
+    case GL_DEPTH_FUNC:
+    case GL_STENCIL_TEST:
+    case GL_STENCIL_CLEAR_VALUE:
+    case GL_STENCIL_FUNC:
+    case GL_STENCIL_VALUE_MASK:
+    case GL_STENCIL_FAIL:
+    case GL_STENCIL_PASS_DEPTH_FAIL:
+    case GL_STENCIL_PASS_DEPTH_PASS:
+    case GL_STENCIL_REF:
+    case GL_STENCIL_WRITEMASK:
+    case GL_MATRIX_MODE:
+    case GL_NORMALIZE:
+    case GL_MODELVIEW_STACK_DEPTH:
+    case GL_PROJECTION_STACK_DEPTH:
+    case GL_TEXTURE_STACK_DEPTH:
+    case GL_ATTRIB_STACK_DEPTH:
+    case GL_CLIENT_ATTRIB_STACK_DEPTH:
+    case GL_ALPHA_TEST:
+    case GL_ALPHA_TEST_FUNC:
+    case GL_ALPHA_TEST_REF:
+    case GL_DITHER:
+    case GL_BLEND_DST:
+    case GL_BLEND_SRC:
+    case GL_BLEND:
+    case GL_LOGIC_OP_MODE:
+    case GL_LOGIC_OP:
+    case GL_AUX_BUFFERS:
+    case GL_DRAW_BUFFER:
+    case GL_READ_BUFFER:
+    case GL_SCISSOR_TEST:
+    case GL_INDEX_CLEAR_VALUE:
+    case GL_INDEX_WRITEMASK:
+    case GL_INDEX_MODE:
+    case GL_RGBA_MODE:
+    case GL_DOUBLEBUFFER:
+    case GL_STEREO:
+    case GL_RENDER_MODE:
+    case GL_PERSPECTIVE_CORRECTION_HINT:
+    case GL_POINT_SMOOTH_HINT:
+    case GL_LINE_SMOOTH_HINT:
+    case GL_POLYGON_SMOOTH_HINT:
+    case GL_FOG_HINT:
+    case GL_TEXTURE_GEN_S:
+    case GL_TEXTURE_GEN_T:
+    case GL_TEXTURE_GEN_R:
+    case GL_TEXTURE_GEN_Q:
+    case GL_PIXEL_MAP_I_TO_I:
+    case GL_PIXEL_MAP_I_TO_I_SIZE:
+    case GL_PIXEL_MAP_S_TO_S_SIZE:
+    case GL_PIXEL_MAP_I_TO_R_SIZE:
+    case GL_PIXEL_MAP_I_TO_G_SIZE:
+    case GL_PIXEL_MAP_I_TO_B_SIZE:
+    case GL_PIXEL_MAP_I_TO_A_SIZE:
+    case GL_PIXEL_MAP_R_TO_R_SIZE:
+    case GL_PIXEL_MAP_G_TO_G_SIZE:
+    case GL_PIXEL_MAP_B_TO_B_SIZE:
+    case GL_PIXEL_MAP_A_TO_A_SIZE:
+    case GL_UNPACK_SWAP_BYTES:
+    case GL_UNPACK_LSB_FIRST:
+    case GL_UNPACK_ROW_LENGTH:
+    case GL_UNPACK_SKIP_ROWS:
+    case GL_UNPACK_SKIP_PIXELS:
+    case GL_UNPACK_ALIGNMENT:
+    case GL_PACK_SWAP_BYTES:
+    case GL_PACK_LSB_FIRST:
+    case GL_PACK_ROW_LENGTH:
+    case GL_PACK_SKIP_ROWS:
+    case GL_PACK_SKIP_PIXELS:
+    case GL_PACK_ALIGNMENT:
+    case GL_MAP_COLOR:
+    case GL_MAP_STENCIL:
+    case GL_INDEX_SHIFT:
+    case GL_INDEX_OFFSET:
+    case GL_RED_SCALE:
+    case GL_RED_BIAS:
+    case GL_ZOOM_X:
+    case GL_ZOOM_Y:
+    case GL_GREEN_SCALE:
+    case GL_GREEN_BIAS:
+    case GL_BLUE_SCALE:
+    case GL_BLUE_BIAS:
+    case GL_ALPHA_SCALE:
+    case GL_ALPHA_BIAS:
+    case GL_DEPTH_SCALE:
+    case GL_DEPTH_BIAS:
+    case GL_MAX_EVAL_ORDER:
+    case GL_MAX_LIGHTS:
+    case GL_MAX_CLIP_PLANES:
+    case GL_MAX_TEXTURE_SIZE:
+    case GL_MAX_PIXEL_MAP_TABLE:
+    case GL_MAX_ATTRIB_STACK_DEPTH:
+    case GL_MAX_MODELVIEW_STACK_DEPTH:
+    case GL_MAX_NAME_STACK_DEPTH:
+    case GL_MAX_PROJECTION_STACK_DEPTH:
+    case GL_MAX_TEXTURE_STACK_DEPTH:
+    case GL_MAX_CLIENT_ATTRIB_STACK_DEPTH:
+    case GL_SUBPIXEL_BITS:
+    case GL_INDEX_BITS:
+    case GL_RED_BITS:
+    case GL_GREEN_BITS:
+    case GL_BLUE_BITS:
+    case GL_ALPHA_BITS:
+    case GL_DEPTH_BITS:
+    case GL_STENCIL_BITS:
+    case GL_ACCUM_RED_BITS:
+    case GL_ACCUM_GREEN_BITS:
+    case GL_ACCUM_BLUE_BITS:
+    case GL_ACCUM_ALPHA_BITS:
+    case GL_NAME_STACK_DEPTH:
+    case GL_AUTO_NORMAL:
+    case GL_MAP1_COLOR_4:
+    case GL_MAP1_INDEX:
+    case GL_MAP1_NORMAL:
+    case GL_MAP1_TEXTURE_COORD_1:
+    case GL_MAP1_TEXTURE_COORD_2:
+    case GL_MAP1_TEXTURE_COORD_3:
+    case GL_MAP1_TEXTURE_COORD_4:
+    case GL_MAP1_VERTEX_3:
+    case GL_MAP1_VERTEX_4:
+    case GL_MAP2_COLOR_4:
+    case GL_MAP2_INDEX:
+    case GL_MAP2_NORMAL:
+    case GL_MAP2_TEXTURE_COORD_1:
+    case GL_MAP2_TEXTURE_COORD_2:
+    case GL_MAP2_TEXTURE_COORD_3:
+    case GL_MAP2_TEXTURE_COORD_4:
+    case GL_MAP2_VERTEX_3:
+    case GL_MAP2_VERTEX_4:
+    case GL_MAP1_GRID_SEGMENTS:
+    case GL_TEXTURE_1D:
+    case GL_TEXTURE_2D:
+    case GL_POLYGON_OFFSET_UNITS:
+    case GL_CLIP_PLANE0:
+    case GL_CLIP_PLANE1:
+    case GL_CLIP_PLANE2:
+    case GL_CLIP_PLANE3:
+    case GL_CLIP_PLANE4:
+    case GL_CLIP_PLANE5:
+    case GL_LIGHT0:
+    case GL_LIGHT1:
+    case GL_LIGHT2:
+    case GL_LIGHT3:
+    case GL_LIGHT4:
+    case GL_LIGHT5:
+    case GL_LIGHT6:
+    case GL_LIGHT7:
+    case GL_BLEND_EQUATION:
+/*      case GL_BLEND_EQUATION_EXT:*/
+    case GL_CONVOLUTION_1D:
+    case GL_CONVOLUTION_2D:
+    case GL_SEPARABLE_2D:
+    case GL_MAX_CONVOLUTION_WIDTH:
+/*      case GL_MAX_CONVOLUTION_WIDTH_EXT:*/
+    case GL_MAX_CONVOLUTION_HEIGHT:
+/*      case GL_MAX_CONVOLUTION_HEIGHT_EXT:*/
+    case GL_POST_CONVOLUTION_RED_SCALE:
+/*      case GL_POST_CONVOLUTION_RED_SCALE_EXT:*/
+    case GL_POST_CONVOLUTION_GREEN_SCALE:
+/*      case GL_POST_CONVOLUTION_GREEN_SCALE_EXT:*/
+    case GL_POST_CONVOLUTION_BLUE_SCALE:
+/*      case GL_POST_CONVOLUTION_BLUE_SCALE_EXT:*/
+    case GL_POST_CONVOLUTION_ALPHA_SCALE:
+/*      case GL_POST_CONVOLUTION_ALPHA_SCALE_EXT:*/
+    case GL_POST_CONVOLUTION_RED_BIAS:
+/*      case GL_POST_CONVOLUTION_RED_BIAS_EXT:*/
+    case GL_POST_CONVOLUTION_GREEN_BIAS:
+/*      case GL_POST_CONVOLUTION_GREEN_BIAS_EXT:*/
+    case GL_POST_CONVOLUTION_BLUE_BIAS:
+/*      case GL_POST_CONVOLUTION_BLUE_BIAS_EXT:*/
+    case GL_POST_CONVOLUTION_ALPHA_BIAS:
+/*      case GL_POST_CONVOLUTION_ALPHA_BIAS_EXT:*/
+    case GL_HISTOGRAM:
+    case GL_MINMAX:
+    case GL_POLYGON_OFFSET_FACTOR:
+    case GL_RESCALE_NORMAL:
+/*      case GL_RESCALE_NORMAL_EXT:*/
+    case GL_TEXTURE_BINDING_1D:
+    case GL_TEXTURE_BINDING_2D:
+    case GL_TEXTURE_BINDING_3D:
+    case GL_PACK_SKIP_IMAGES:
+    case GL_PACK_IMAGE_HEIGHT:
+    case GL_UNPACK_SKIP_IMAGES:
+    case GL_UNPACK_IMAGE_HEIGHT:
+    case GL_TEXTURE_3D:
+    case GL_MAX_3D_TEXTURE_SIZE:
+    case GL_VERTEX_ARRAY:
+    case GL_NORMAL_ARRAY:
+    case GL_COLOR_ARRAY:
+    case GL_INDEX_ARRAY:
+    case GL_TEXTURE_COORD_ARRAY:
+    case GL_EDGE_FLAG_ARRAY:
+    case GL_VERTEX_ARRAY_SIZE:
+    case GL_VERTEX_ARRAY_TYPE:
+    case GL_VERTEX_ARRAY_STRIDE:
+    case GL_NORMAL_ARRAY_TYPE:
+    case GL_NORMAL_ARRAY_STRIDE:
+    case GL_COLOR_ARRAY_SIZE:
+    case GL_COLOR_ARRAY_TYPE:
+    case GL_COLOR_ARRAY_STRIDE:
+    case GL_INDEX_ARRAY_TYPE:
+    case GL_INDEX_ARRAY_STRIDE:
+    case GL_TEXTURE_COORD_ARRAY_SIZE:
+    case GL_TEXTURE_COORD_ARRAY_TYPE:
+    case GL_TEXTURE_COORD_ARRAY_STRIDE:
+    case GL_EDGE_FLAG_ARRAY_STRIDE:
+    case GL_MULTISAMPLE:
+/*      case GL_MULTISAMPLE_ARB:*/
+    case GL_SAMPLE_ALPHA_TO_COVERAGE:
+/*      case GL_SAMPLE_ALPHA_TO_COVERAGE_ARB:*/
+    case GL_SAMPLE_ALPHA_TO_ONE:
+/*      case GL_SAMPLE_ALPHA_TO_ONE_ARB:*/
+    case GL_SAMPLE_COVERAGE:
+/*      case GL_SAMPLE_COVERAGE_ARB:*/
+    case GL_SAMPLE_BUFFERS:
+/*      case GL_SAMPLE_BUFFERS_ARB:*/
+    case GL_SAMPLES:
+/*      case GL_SAMPLES_ARB:*/
+    case GL_SAMPLE_COVERAGE_VALUE:
+/*      case GL_SAMPLE_COVERAGE_VALUE_ARB:*/
+    case GL_SAMPLE_COVERAGE_INVERT:
+/*      case GL_SAMPLE_COVERAGE_INVERT_ARB:*/
+    case GL_COLOR_MATRIX_STACK_DEPTH:
+    case GL_MAX_COLOR_MATRIX_STACK_DEPTH:
+    case GL_POST_COLOR_MATRIX_RED_SCALE:
+    case GL_POST_COLOR_MATRIX_GREEN_SCALE:
+    case GL_POST_COLOR_MATRIX_BLUE_SCALE:
+    case GL_POST_COLOR_MATRIX_ALPHA_SCALE:
+    case GL_POST_COLOR_MATRIX_RED_BIAS:
+    case GL_POST_COLOR_MATRIX_GREEN_BIAS:
+    case GL_POST_COLOR_MATRIX_BLUE_BIAS:
+    case GL_POST_COLOR_MATRIX_ALPHA_BIAS:
+    case GL_BLEND_DST_RGB:
+    case GL_BLEND_SRC_RGB:
+    case GL_BLEND_DST_ALPHA:
+    case GL_BLEND_SRC_ALPHA:
+    case GL_COLOR_TABLE:
+    case GL_POST_CONVOLUTION_COLOR_TABLE:
+    case GL_POST_COLOR_MATRIX_COLOR_TABLE:
+    case GL_MAX_ELEMENTS_VERTICES:
+    case GL_MAX_ELEMENTS_INDICES:
+    case GL_CLIP_VOLUME_CLIPPING_HINT_EXT:
+    case GL_POINT_SIZE_MIN:
+    case GL_POINT_SIZE_MAX:
+    case GL_POINT_FADE_THRESHOLD_SIZE:
+    case GL_OCCLUSION_TEST_HP:
+    case GL_OCCLUSION_TEST_RESULT_HP:
+    case GL_LIGHT_MODEL_COLOR_CONTROL:
+    case GL_CURRENT_FOG_COORD:
+    case GL_FOG_COORDINATE_ARRAY_TYPE:
+    case GL_FOG_COORDINATE_ARRAY_STRIDE:
+    case GL_FOG_COORD_ARRAY:
+    case GL_COLOR_SUM_ARB:
+    case GL_SECONDARY_COLOR_ARRAY_SIZE:
+    case GL_SECONDARY_COLOR_ARRAY_TYPE:
+    case GL_SECONDARY_COLOR_ARRAY_STRIDE:
+    case GL_SECONDARY_COLOR_ARRAY:
+    case GL_ACTIVE_TEXTURE:
+/*      case GL_ACTIVE_TEXTURE_ARB:*/
+    case GL_CLIENT_ACTIVE_TEXTURE:
+/*      case GL_CLIENT_ACTIVE_TEXTURE_ARB:*/
+    case GL_MAX_TEXTURE_UNITS:
+/*      case GL_MAX_TEXTURE_UNITS_ARB:*/
+    case GL_MAX_RENDERBUFFER_SIZE_EXT:
+    case GL_TEXTURE_COMPRESSION_HINT:
+/*      case GL_TEXTURE_COMPRESSION_HINT_ARB:*/
+    case GL_TEXTURE_RECTANGLE_ARB:
+/*      case GL_TEXTURE_RECTANGLE_NV:*/
+    case GL_TEXTURE_BINDING_RECTANGLE_ARB:
+/*      case GL_TEXTURE_BINDING_RECTANGLE_NV:*/
+    case GL_MAX_RECTANGLE_TEXTURE_SIZE_ARB:
+/*      case GL_MAX_RECTANGLE_TEXTURE_SIZE_NV:*/
+    case GL_MAX_TEXTURE_LOD_BIAS:
+    case GL_MAX_TEXTURE_MAX_ANISOTROPY_EXT:
+    case GL_MAX_SHININESS_NV:
+    case GL_MAX_SPOT_EXPONENT_NV:
+    case GL_TEXTURE_CUBE_MAP:
+/*      case GL_TEXTURE_CUBE_MAP_ARB:*/
+    case GL_TEXTURE_BINDING_CUBE_MAP:
+/*      case GL_TEXTURE_BINDING_CUBE_MAP_ARB:*/
+    case GL_MAX_CUBE_MAP_TEXTURE_SIZE:
+/*      case GL_MAX_CUBE_MAP_TEXTURE_SIZE_ARB:*/
+    case GL_MULTISAMPLE_FILTER_HINT_NV:
+    case GL_FOG_DISTANCE_MODE_NV:
+    case GL_VERTEX_PROGRAM_ARB:
+    case GL_MAX_PROGRAM_MATRIX_STACK_DEPTH_ARB:
+    case GL_MAX_PROGRAM_MATRICES_ARB:
+    case GL_CURRENT_MATRIX_STACK_DEPTH_ARB:
+    case GL_VERTEX_PROGRAM_POINT_SIZE_ARB:
+    case GL_VERTEX_PROGRAM_TWO_SIDE_ARB:
+    case GL_PROGRAM_ERROR_POSITION_ARB:
+    case GL_DEPTH_CLAMP_NV:
+    case GL_NUM_COMPRESSED_TEXTURE_FORMATS:
+/*      case GL_NUM_COMPRESSED_TEXTURE_FORMATS_ARB:*/
+    case GL_MAX_VERTEX_UNITS_ARB:
+    case GL_ACTIVE_VERTEX_UNITS_ARB:
+    case GL_WEIGHT_SUM_UNITY_ARB:
+    case GL_VERTEX_BLEND_ARB:
+    case GL_CURRENT_WEIGHT_ARB:
+    case GL_WEIGHT_ARRAY_TYPE_ARB:
+    case GL_WEIGHT_ARRAY_STRIDE_ARB:
+    case GL_WEIGHT_ARRAY_SIZE_ARB:
+    case GL_WEIGHT_ARRAY_ARB:
+    case GL_PACK_INVERT_MESA:
+    case GL_STENCIL_BACK_FUNC_ATI:
+    case GL_STENCIL_BACK_FAIL_ATI:
+    case GL_STENCIL_BACK_PASS_DEPTH_FAIL_ATI:
+    case GL_STENCIL_BACK_PASS_DEPTH_PASS_ATI:
+    case GL_FRAGMENT_PROGRAM_ARB:
+    case GL_MAX_DRAW_BUFFERS_ARB:
+/*      case GL_MAX_DRAW_BUFFERS_ATI:*/
+    case GL_DRAW_BUFFER0_ARB:
+/*      case GL_DRAW_BUFFER0_ATI:*/
+    case GL_DRAW_BUFFER1_ARB:
+/*      case GL_DRAW_BUFFER1_ATI:*/
+    case GL_DRAW_BUFFER2_ARB:
+/*      case GL_DRAW_BUFFER2_ATI:*/
+    case GL_DRAW_BUFFER3_ARB:
+/*      case GL_DRAW_BUFFER3_ATI:*/
+    case GL_DRAW_BUFFER4_ARB:
+/*      case GL_DRAW_BUFFER4_ATI:*/
+    case GL_DRAW_BUFFER5_ARB:
+/*      case GL_DRAW_BUFFER5_ATI:*/
+    case GL_DRAW_BUFFER6_ARB:
+/*      case GL_DRAW_BUFFER6_ATI:*/
+    case GL_DRAW_BUFFER7_ARB:
+/*      case GL_DRAW_BUFFER7_ATI:*/
+    case GL_DRAW_BUFFER8_ARB:
+/*      case GL_DRAW_BUFFER8_ATI:*/
+    case GL_DRAW_BUFFER9_ARB:
+/*      case GL_DRAW_BUFFER9_ATI:*/
+    case GL_DRAW_BUFFER10_ARB:
+/*      case GL_DRAW_BUFFER10_ATI:*/
+    case GL_DRAW_BUFFER11_ARB:
+/*      case GL_DRAW_BUFFER11_ATI:*/
+    case GL_DRAW_BUFFER12_ARB:
+/*      case GL_DRAW_BUFFER12_ATI:*/
+    case GL_DRAW_BUFFER13_ARB:
+/*      case GL_DRAW_BUFFER13_ATI:*/
+    case GL_DRAW_BUFFER14_ARB:
+/*      case GL_DRAW_BUFFER14_ATI:*/
+    case GL_DRAW_BUFFER15_ARB:
+/*      case GL_DRAW_BUFFER15_ATI:*/
+    case GL_BLEND_EQUATION_ALPHA_EXT:
+    case GL_MATRIX_PALETTE_ARB:
+    case GL_MAX_MATRIX_PALETTE_STACK_DEPTH_ARB:
+    case GL_MAX_PALETTE_MATRICES_ARB:
+    case GL_CURRENT_PALETTE_MATRIX_ARB:
+    case GL_MATRIX_INDEX_ARRAY_ARB:
+    case GL_CURRENT_MATRIX_INDEX_ARB:
+    case GL_MATRIX_INDEX_ARRAY_SIZE_ARB:
+    case GL_MATRIX_INDEX_ARRAY_TYPE_ARB:
+    case GL_MATRIX_INDEX_ARRAY_STRIDE_ARB:
+    case GL_COMPARE_REF_DEPTH_TO_TEXTURE_EXT:
+    case GL_POINT_SPRITE_ARB:
+/*      case GL_POINT_SPRITE_NV:*/
+    case GL_POINT_SPRITE_R_MODE_NV:
+    case GL_MAX_VERTEX_ATTRIBS_ARB:
+    case GL_MAX_TEXTURE_COORDS_ARB:
+    case GL_MAX_TEXTURE_IMAGE_UNITS_ARB:
+    case GL_DEPTH_BOUNDS_TEST_EXT:
+    case GL_ARRAY_BUFFER_BINDING_ARB:
+    case GL_ELEMENT_ARRAY_BUFFER_BINDING_ARB:
+    case GL_VERTEX_ARRAY_BUFFER_BINDING_ARB:
+    case GL_NORMAL_ARRAY_BUFFER_BINDING_ARB:
+    case GL_COLOR_ARRAY_BUFFER_BINDING_ARB:
+    case GL_INDEX_ARRAY_BUFFER_BINDING_ARB:
+    case GL_TEXTURE_COORD_ARRAY_BUFFER_BINDING_ARB:
+    case GL_EDGE_FLAG_ARRAY_BUFFER_BINDING_ARB:
+    case GL_SECONDARY_COLOR_ARRAY_BUFFER_BINDING_ARB:
+    case GL_FOG_COORDINATE_ARRAY_BUFFER_BINDING_ARB:
+    case GL_WEIGHT_ARRAY_BUFFER_BINDING_ARB:
+    case GL_MAX_ARRAY_TEXTURE_LAYERS_EXT:
+    case GL_STENCIL_TEST_TWO_SIDE_EXT:
+    case GL_ACTIVE_STENCIL_FACE_EXT:
+    case GL_TEXTURE_BINDING_1D_ARRAY_EXT:
+    case GL_TEXTURE_BINDING_2D_ARRAY_EXT:
+    case GL_DRAW_FRAMEBUFFER_BINDING_EXT:
+    case GL_RENDERBUFFER_BINDING_EXT:
+    case GL_READ_FRAMEBUFFER_BINDING_EXT:
+    case GL_MAX_COLOR_ATTACHMENTS_EXT:
+    case GL_RASTER_POSITION_UNCLIPPED_IBM:
+        return 1;
+    case GL_SMOOTH_POINT_SIZE_RANGE:
+    case GL_LINE_WIDTH_RANGE:
+    case GL_POLYGON_MODE:
+    case GL_DEPTH_RANGE:
+    case GL_MAX_VIEWPORT_DIMS:
+    case GL_MAP1_GRID_DOMAIN:
+    case GL_MAP2_GRID_SEGMENTS:
+    case GL_ALIASED_POINT_SIZE_RANGE:
+    case GL_ALIASED_LINE_WIDTH_RANGE:
+    case GL_DEPTH_BOUNDS_EXT:
+        return 2;
+    case GL_CURRENT_NORMAL:
+    case GL_POINT_DISTANCE_ATTENUATION:
+        return 3;
+    case GL_CURRENT_COLOR:
+    case GL_CURRENT_TEXTURE_COORDS:
+    case GL_CURRENT_RASTER_COLOR:
+    case GL_CURRENT_RASTER_TEXTURE_COORDS:
+    case GL_CURRENT_RASTER_POSITION:
+    case GL_LIGHT_MODEL_AMBIENT:
+    case GL_FOG_COLOR:
+    case GL_ACCUM_CLEAR_VALUE:
+    case GL_VIEWPORT:
+    case GL_SCISSOR_BOX:
+    case GL_COLOR_CLEAR_VALUE:
+    case GL_COLOR_WRITEMASK:
+    case GL_MAP2_GRID_DOMAIN:
+    case GL_BLEND_COLOR:
+/*      case GL_BLEND_COLOR_EXT:*/
+    case GL_CURRENT_SECONDARY_COLOR:
+        return 4;
+    case GL_MODELVIEW_MATRIX:
+    case GL_PROJECTION_MATRIX:
+    case GL_TEXTURE_MATRIX:
+    case GL_MODELVIEW0_ARB:
+    case GL_COLOR_MATRIX:
+    case GL_MODELVIEW1_ARB:
+    case GL_CURRENT_MATRIX_ARB:
+    case GL_MODELVIEW2_ARB:
+    case GL_MODELVIEW3_ARB:
+    case GL_MODELVIEW4_ARB:
+    case GL_MODELVIEW5_ARB:
+    case GL_MODELVIEW6_ARB:
+    case GL_MODELVIEW7_ARB:
+    case GL_MODELVIEW8_ARB:
+    case GL_MODELVIEW9_ARB:
+    case GL_MODELVIEW10_ARB:
+    case GL_MODELVIEW11_ARB:
+    case GL_MODELVIEW12_ARB:
+    case GL_MODELVIEW13_ARB:
+    case GL_MODELVIEW14_ARB:
+    case GL_MODELVIEW15_ARB:
+    case GL_MODELVIEW16_ARB:
+    case GL_MODELVIEW17_ARB:
+    case GL_MODELVIEW18_ARB:
+    case GL_MODELVIEW19_ARB:
+    case GL_MODELVIEW20_ARB:
+    case GL_MODELVIEW21_ARB:
+    case GL_MODELVIEW22_ARB:
+    case GL_MODELVIEW23_ARB:
+    case GL_MODELVIEW24_ARB:
+    case GL_MODELVIEW25_ARB:
+    case GL_MODELVIEW26_ARB:
+    case GL_MODELVIEW27_ARB:
+    case GL_MODELVIEW28_ARB:
+    case GL_MODELVIEW29_ARB:
+    case GL_MODELVIEW30_ARB:
+    case GL_MODELVIEW31_ARB:
+    case GL_TRANSPOSE_CURRENT_MATRIX_ARB:
+        return 16;
+    case GL_FOG_COORDINATE_SOURCE:
+    case GL_COMPRESSED_TEXTURE_FORMATS:
+        return __glGetBooleanv_variable_size(e);
+    default:
+        return 0;
+    }
+}
+
+INTERNAL PURE FASTCALL GLint
+__glGetTexParameterfv_size(GLenum e)
+{
+    switch (e) {
+    case GL_TEXTURE_MAG_FILTER:
+    case GL_TEXTURE_MIN_FILTER:
+    case GL_TEXTURE_WRAP_S:
+    case GL_TEXTURE_WRAP_T:
+    case GL_TEXTURE_PRIORITY:
+    case GL_TEXTURE_RESIDENT:
+    case GL_TEXTURE_WRAP_R:
+    case GL_TEXTURE_COMPARE_FAIL_VALUE_ARB:
+/*      case GL_SHADOW_AMBIENT_SGIX:*/
+    case GL_TEXTURE_MIN_LOD:
+    case GL_TEXTURE_MAX_LOD:
+    case GL_TEXTURE_BASE_LEVEL:
+    case GL_TEXTURE_MAX_LEVEL:
+    case GL_TEXTURE_CLIPMAP_FRAME_SGIX:
+    case GL_TEXTURE_LOD_BIAS_S_SGIX:
+    case GL_TEXTURE_LOD_BIAS_T_SGIX:
+    case GL_TEXTURE_LOD_BIAS_R_SGIX:
+    case GL_GENERATE_MIPMAP:
+/*      case GL_GENERATE_MIPMAP_SGIS:*/
+    case GL_TEXTURE_COMPARE_SGIX:
+    case GL_TEXTURE_COMPARE_OPERATOR_SGIX:
+    case GL_TEXTURE_MAX_CLAMP_S_SGIX:
+    case GL_TEXTURE_MAX_CLAMP_T_SGIX:
+    case GL_TEXTURE_MAX_CLAMP_R_SGIX:
+    case GL_TEXTURE_MAX_ANISOTROPY_EXT:
+    case GL_TEXTURE_LOD_BIAS:
+/*      case GL_TEXTURE_LOD_BIAS_EXT:*/
+    case GL_DEPTH_TEXTURE_MODE:
+/*      case GL_DEPTH_TEXTURE_MODE_ARB:*/
+    case GL_TEXTURE_COMPARE_MODE:
+/*      case GL_TEXTURE_COMPARE_MODE_ARB:*/
+    case GL_TEXTURE_COMPARE_FUNC:
+/*      case GL_TEXTURE_COMPARE_FUNC_ARB:*/
+    case GL_TEXTURE_UNSIGNED_REMAP_MODE_NV:
+        return 1;
+    case GL_TEXTURE_CLIPMAP_CENTER_SGIX:
+    case GL_TEXTURE_CLIPMAP_OFFSET_SGIX:
+        return 2;
+    case GL_TEXTURE_CLIPMAP_VIRTUAL_DEPTH_SGIX:
+        return 3;
+    case GL_TEXTURE_BORDER_COLOR:
+    case GL_POST_TEXTURE_FILTER_BIAS_SGIX:
+    case GL_POST_TEXTURE_FILTER_SCALE_SGIX:
+        return 4;
+    default:
+        return 0;
+    }
+}
+
+INTERNAL PURE FASTCALL GLint
+__glGetTexLevelParameterfv_size(GLenum e)
+{
+    switch (e) {
+    case GL_TEXTURE_WIDTH:
+    case GL_TEXTURE_HEIGHT:
+    case GL_TEXTURE_COMPONENTS:
+    case GL_TEXTURE_BORDER:
+    case GL_TEXTURE_RED_SIZE:
+/*      case GL_TEXTURE_RED_SIZE_EXT:*/
+    case GL_TEXTURE_GREEN_SIZE:
+/*      case GL_TEXTURE_GREEN_SIZE_EXT:*/
+    case GL_TEXTURE_BLUE_SIZE:
+/*      case GL_TEXTURE_BLUE_SIZE_EXT:*/
+    case GL_TEXTURE_ALPHA_SIZE:
+/*      case GL_TEXTURE_ALPHA_SIZE_EXT:*/
+    case GL_TEXTURE_LUMINANCE_SIZE:
+/*      case GL_TEXTURE_LUMINANCE_SIZE_EXT:*/
+    case GL_TEXTURE_INTENSITY_SIZE:
+/*      case GL_TEXTURE_INTENSITY_SIZE_EXT:*/
+    case GL_TEXTURE_DEPTH:
+#ifndef _MSC_VER
+    case GL_TEXTURE_INDEX_SIZE_EXT:
+#endif
+    case GL_TEXTURE_COMPRESSED_IMAGE_SIZE:
+/*      case GL_TEXTURE_COMPRESSED_IMAGE_SIZE_ARB:*/
+    case GL_TEXTURE_COMPRESSED:
+/*      case GL_TEXTURE_COMPRESSED_ARB:*/
+    case GL_TEXTURE_DEPTH_SIZE:
+/*      case GL_TEXTURE_DEPTH_SIZE_ARB:*/
+        return 1;
+    default:
+        return 0;
+    }
+}
+
+INTERNAL PURE FASTCALL GLint
+__glColorTableParameterfv_size(GLenum e)
+{
+    switch (e) {
+    case GL_COLOR_TABLE_SCALE:
+    case GL_COLOR_TABLE_BIAS:
+        return 4;
+    default:
+        return 0;
+    }
+}
+
+INTERNAL PURE FASTCALL GLint
+__glGetColorTableParameterfv_size(GLenum e)
+{
+    switch (e) {
+    case GL_COLOR_TABLE_FORMAT:
+/*      case GL_COLOR_TABLE_FORMAT_EXT:*/
+    case GL_COLOR_TABLE_WIDTH:
+/*      case GL_COLOR_TABLE_WIDTH_EXT:*/
+    case GL_COLOR_TABLE_RED_SIZE:
+/*      case GL_COLOR_TABLE_RED_SIZE_EXT:*/
+    case GL_COLOR_TABLE_GREEN_SIZE:
+/*      case GL_COLOR_TABLE_GREEN_SIZE_EXT:*/
+    case GL_COLOR_TABLE_BLUE_SIZE:
+/*      case GL_COLOR_TABLE_BLUE_SIZE_EXT:*/
+    case GL_COLOR_TABLE_ALPHA_SIZE:
+/*      case GL_COLOR_TABLE_ALPHA_SIZE_EXT:*/
+    case GL_COLOR_TABLE_LUMINANCE_SIZE:
+/*      case GL_COLOR_TABLE_LUMINANCE_SIZE_EXT:*/
+    case GL_COLOR_TABLE_INTENSITY_SIZE:
+/*      case GL_COLOR_TABLE_INTENSITY_SIZE_EXT:*/
+        return 1;
+    case GL_COLOR_TABLE_SCALE:
+    case GL_COLOR_TABLE_BIAS:
+        return 4;
+    default:
+        return 0;
+    }
+}
+
+INTERNAL PURE FASTCALL GLint
+__glConvolutionParameterfv_size(GLenum e)
+{
+    switch (e) {
+    case GL_CONVOLUTION_BORDER_MODE:
+/*      case GL_CONVOLUTION_BORDER_MODE_EXT:*/
+        return 1;
+    case GL_CONVOLUTION_FILTER_SCALE:
+/*      case GL_CONVOLUTION_FILTER_SCALE_EXT:*/
+    case GL_CONVOLUTION_FILTER_BIAS:
+/*      case GL_CONVOLUTION_FILTER_BIAS_EXT:*/
+    case GL_CONVOLUTION_BORDER_COLOR:
+/*      case GL_CONVOLUTION_BORDER_COLOR_HP:*/
+        return 4;
+    default:
+        return 0;
+    }
+}
+
+INTERNAL PURE FASTCALL GLint
+__glGetConvolutionParameterfv_size(GLenum e)
+{
+    switch (e) {
+    case GL_CONVOLUTION_BORDER_MODE:
+/*      case GL_CONVOLUTION_BORDER_MODE_EXT:*/
+    case GL_CONVOLUTION_FORMAT:
+/*      case GL_CONVOLUTION_FORMAT_EXT:*/
+    case GL_CONVOLUTION_WIDTH:
+/*      case GL_CONVOLUTION_WIDTH_EXT:*/
+    case GL_CONVOLUTION_HEIGHT:
+/*      case GL_CONVOLUTION_HEIGHT_EXT:*/
+    case GL_MAX_CONVOLUTION_WIDTH:
+/*      case GL_MAX_CONVOLUTION_WIDTH_EXT:*/
+    case GL_MAX_CONVOLUTION_HEIGHT:
+/*      case GL_MAX_CONVOLUTION_HEIGHT_EXT:*/
+        return 1;
+    case GL_CONVOLUTION_FILTER_SCALE:
+/*      case GL_CONVOLUTION_FILTER_SCALE_EXT:*/
+    case GL_CONVOLUTION_FILTER_BIAS:
+/*      case GL_CONVOLUTION_FILTER_BIAS_EXT:*/
+    case GL_CONVOLUTION_BORDER_COLOR:
+/*      case GL_CONVOLUTION_BORDER_COLOR_HP:*/
+        return 4;
+    default:
+        return 0;
+    }
+}
+
+INTERNAL PURE FASTCALL GLint
+__glGetHistogramParameterfv_size(GLenum e)
+{
+    switch (e) {
+    case GL_HISTOGRAM_WIDTH:
+    case GL_HISTOGRAM_FORMAT:
+    case GL_HISTOGRAM_RED_SIZE:
+    case GL_HISTOGRAM_GREEN_SIZE:
+    case GL_HISTOGRAM_BLUE_SIZE:
+    case GL_HISTOGRAM_ALPHA_SIZE:
+    case GL_HISTOGRAM_LUMINANCE_SIZE:
+    case GL_HISTOGRAM_SINK:
+        return 1;
+    default:
+        return 0;
+    }
+}
+
+INTERNAL PURE FASTCALL GLint
+__glGetMinmaxParameterfv_size(GLenum e)
+{
+    switch (e) {
+    case GL_MINMAX_FORMAT:
+    case GL_MINMAX_SINK:
+        return 1;
+    default:
+        return 0;
+    }
+}
+
+INTERNAL PURE FASTCALL GLint
+__glGetProgramivARB_size(GLenum e)
+{
+    switch (e) {
+    case GL_PROGRAM_LENGTH_ARB:
+    case GL_PROGRAM_BINDING_ARB:
+    case GL_PROGRAM_ALU_INSTRUCTIONS_ARB:
+    case GL_PROGRAM_TEX_INSTRUCTIONS_ARB:
+    case GL_PROGRAM_TEX_INDIRECTIONS_ARB:
+    case GL_PROGRAM_NATIVE_ALU_INSTRUCTIONS_ARB:
+    case GL_PROGRAM_NATIVE_TEX_INSTRUCTIONS_ARB:
+    case GL_PROGRAM_NATIVE_TEX_INDIRECTIONS_ARB:
+    case GL_MAX_PROGRAM_ALU_INSTRUCTIONS_ARB:
+    case GL_MAX_PROGRAM_TEX_INSTRUCTIONS_ARB:
+    case GL_MAX_PROGRAM_TEX_INDIRECTIONS_ARB:
+    case GL_MAX_PROGRAM_NATIVE_ALU_INSTRUCTIONS_ARB:
+    case GL_MAX_PROGRAM_NATIVE_TEX_INSTRUCTIONS_ARB:
+    case GL_MAX_PROGRAM_NATIVE_TEX_INDIRECTIONS_ARB:
+    case GL_PROGRAM_FORMAT_ARB:
+    case GL_PROGRAM_INSTRUCTIONS_ARB:
+    case GL_MAX_PROGRAM_INSTRUCTIONS_ARB:
+    case GL_PROGRAM_NATIVE_INSTRUCTIONS_ARB:
+    case GL_MAX_PROGRAM_NATIVE_INSTRUCTIONS_ARB:
+    case GL_PROGRAM_TEMPORARIES_ARB:
+    case GL_MAX_PROGRAM_TEMPORARIES_ARB:
+    case GL_PROGRAM_NATIVE_TEMPORARIES_ARB:
+    case GL_MAX_PROGRAM_NATIVE_TEMPORARIES_ARB:
+    case GL_PROGRAM_PARAMETERS_ARB:
+    case GL_MAX_PROGRAM_PARAMETERS_ARB:
+    case GL_PROGRAM_NATIVE_PARAMETERS_ARB:
+    case GL_MAX_PROGRAM_NATIVE_PARAMETERS_ARB:
+    case GL_PROGRAM_ATTRIBS_ARB:
+    case GL_MAX_PROGRAM_ATTRIBS_ARB:
+    case GL_PROGRAM_NATIVE_ATTRIBS_ARB:
+    case GL_MAX_PROGRAM_NATIVE_ATTRIBS_ARB:
+    case GL_PROGRAM_ADDRESS_REGISTERS_ARB:
+    case GL_MAX_PROGRAM_ADDRESS_REGISTERS_ARB:
+    case GL_PROGRAM_NATIVE_ADDRESS_REGISTERS_ARB:
+    case GL_MAX_PROGRAM_NATIVE_ADDRESS_REGISTERS_ARB:
+    case GL_MAX_PROGRAM_LOCAL_PARAMETERS_ARB:
+    case GL_MAX_PROGRAM_ENV_PARAMETERS_ARB:
+    case GL_PROGRAM_UNDER_NATIVE_LIMITS_ARB:
+    case GL_MAX_PROGRAM_EXEC_INSTRUCTIONS_NV:
+    case GL_MAX_PROGRAM_CALL_DEPTH_NV:
+    case GL_MAX_PROGRAM_IF_DEPTH_NV:
+    case GL_MAX_PROGRAM_LOOP_DEPTH_NV:
+    case GL_MAX_PROGRAM_LOOP_COUNT_NV:
+        return 1;
+    default:
+        return 0;
+    }
+}
+
+INTERNAL PURE FASTCALL GLint
+__glGetVertexAttribdvARB_size(GLenum e)
+{
+    switch (e) {
+    case GL_VERTEX_PROGRAM_ARB:
+    case GL_VERTEX_ATTRIB_ARRAY_ENABLED_ARB:
+    case GL_VERTEX_ATTRIB_ARRAY_SIZE_ARB:
+    case GL_VERTEX_ATTRIB_ARRAY_STRIDE_ARB:
+    case GL_VERTEX_ATTRIB_ARRAY_TYPE_ARB:
+    case GL_CURRENT_VERTEX_ATTRIB_ARB:
+    case GL_VERTEX_ATTRIB_ARRAY_BUFFER_BINDING_ARB:
+        return 1;
+    default:
+        return 0;
+    }
+}
+
+INTERNAL PURE FASTCALL GLint
+__glGetQueryObjectivARB_size(GLenum e)
+{
+    switch (e) {
+    case GL_QUERY_RESULT_ARB:
+    case GL_QUERY_RESULT_AVAILABLE_ARB:
+        return 1;
+    default:
+        return 0;
+    }
+}
+
+INTERNAL PURE FASTCALL GLint
+__glGetQueryivARB_size(GLenum e)
+{
+    switch (e) {
+    case GL_QUERY_COUNTER_BITS_ARB:
+    case GL_CURRENT_QUERY_ARB:
+        return 1;
+    default:
+        return 0;
+    }
+}
+
+INTERNAL PURE FASTCALL GLint
+__glPointParameterfvEXT_size(GLenum e)
+{
+    switch (e) {
+    case GL_POINT_SIZE_MIN:
+/*      case GL_POINT_SIZE_MIN_ARB:*/
+/*      case GL_POINT_SIZE_MIN_SGIS:*/
+    case GL_POINT_SIZE_MAX:
+/*      case GL_POINT_SIZE_MAX_ARB:*/
+/*      case GL_POINT_SIZE_MAX_SGIS:*/
+    case GL_POINT_FADE_THRESHOLD_SIZE:
+/*      case GL_POINT_FADE_THRESHOLD_SIZE_ARB:*/
+/*      case GL_POINT_FADE_THRESHOLD_SIZE_SGIS:*/
+    case GL_POINT_SPRITE_R_MODE_NV:
+    case GL_POINT_SPRITE_COORD_ORIGIN:
+        return 1;
+    case GL_POINT_DISTANCE_ATTENUATION:
+/*      case GL_POINT_DISTANCE_ATTENUATION_ARB:*/
+/*      case GL_POINT_DISTANCE_ATTENUATION_SGIS:*/
+        return 3;
+    default:
+        return 0;
+    }
+}
+
+INTERNAL PURE FASTCALL GLint
+__glGetProgramivNV_size(GLenum e)
+{
+    switch (e) {
+    case GL_PROGRAM_LENGTH_NV:
+    case GL_PROGRAM_TARGET_NV:
+    case GL_PROGRAM_RESIDENT_NV:
+        return 1;
+    default:
+        return 0;
+    }
+}
+
+INTERNAL PURE FASTCALL GLint
+__glGetVertexAttribdvNV_size(GLenum e)
+{
+    switch (e) {
+    case GL_ATTRIB_ARRAY_SIZE_NV:
+    case GL_ATTRIB_ARRAY_STRIDE_NV:
+    case GL_ATTRIB_ARRAY_TYPE_NV:
+    case GL_CURRENT_ATTRIB_NV:
+        return 1;
+    default:
+        return 0;
+    }
+}
+
+INTERNAL PURE FASTCALL GLint
+__glGetFramebufferAttachmentParameterivEXT_size(GLenum e)
+{
+    switch (e) {
+    case GL_FRAMEBUFFER_ATTACHMENT_OBJECT_TYPE_EXT:
+    case GL_FRAMEBUFFER_ATTACHMENT_OBJECT_NAME_EXT:
+    case GL_FRAMEBUFFER_ATTACHMENT_TEXTURE_LEVEL_EXT:
+    case GL_FRAMEBUFFER_ATTACHMENT_TEXTURE_CUBE_MAP_FACE_EXT:
+    case GL_FRAMEBUFFER_ATTACHMENT_TEXTURE_3D_ZOFFSET_EXT:
+        return 1;
+    default:
+        return 0;
+    }
+}
+
+ALIAS(Fogiv, Fogfv)
+    ALIAS(Lightiv, Lightfv)
+    ALIAS(LightModeliv, LightModelfv)
+    ALIAS(Materialiv, Materialfv)
+    ALIAS(TexParameteriv, TexParameterfv)
+    ALIAS(TexEnviv, TexEnvfv)
+    ALIAS(TexGenfv, TexGendv)
+    ALIAS(TexGeniv, TexGendv)
+    ALIAS(Map1f, Map1d)
+    ALIAS(Map2f, Map2d)
+    ALIAS(GetDoublev, GetBooleanv)
+    ALIAS(GetFloatv, GetBooleanv)
+    ALIAS(GetIntegerv, GetBooleanv)
+    ALIAS(GetLightfv, Lightfv)
+    ALIAS(GetLightiv, Lightfv)
+    ALIAS(GetMaterialfv, Materialfv)
+    ALIAS(GetMaterialiv, Materialfv)
+    ALIAS(GetTexEnvfv, TexEnvfv)
+    ALIAS(GetTexEnviv, TexEnvfv)
+    ALIAS(GetTexGendv, TexGendv)
+    ALIAS(GetTexGenfv, TexGendv)
+    ALIAS(GetTexGeniv, TexGendv)
+    ALIAS(GetTexParameteriv, GetTexParameterfv)
+    ALIAS(GetTexLevelParameteriv, GetTexLevelParameterfv)
+    ALIAS(ColorTableParameteriv, ColorTableParameterfv)
+    ALIAS(GetColorTableParameteriv, GetColorTableParameterfv)
+    ALIAS(ConvolutionParameteriv, ConvolutionParameterfv)
+    ALIAS(GetConvolutionParameteriv, GetConvolutionParameterfv)
+    ALIAS(GetHistogramParameteriv, GetHistogramParameterfv)
+    ALIAS(GetMinmaxParameteriv, GetMinmaxParameterfv)
+    ALIAS(GetVertexAttribfvARB, GetVertexAttribdvARB)
+    ALIAS(GetVertexAttribivARB, GetVertexAttribdvARB)
+    ALIAS(GetQueryObjectuivARB, GetQueryObjectivARB)
+    ALIAS(GetVertexAttribfvNV, GetVertexAttribdvNV)
+    ALIAS(GetVertexAttribivNV, GetVertexAttribdvNV)
+    ALIAS(PointParameterivNV, PointParameterfvEXT)
+#  undef PURE
+#  undef FASTCALL
+#  undef INTERNAL