/*
 * (C) Copyright IBM Corporation 2005, 2006
 * All Rights Reserved.
 * 
 * Permission is hereby granted, free of charge, to any person obtaining a
 * copy of this software and associated documentation files (the "Software"),
 * to deal in the Software without restriction, including without limitation
 * the rights to use, copy, modify, merge, publish, distribute, sub license,
 * and/or sell copies of the Software, and to permit persons to whom the
 * Software is furnished to do so, subject to the following conditions:
 * 
 * The above copyright notice and this permission notice (including the next
 * paragraph) shall be included in all copies or substantial portions of the
 * Software.
 * 
 * THE SOFTWARE IS PROVIDED "AS IS", WITHOUT WARRANTY OF ANY KIND, EXPRESS OR
 * IMPLIED, INCLUDING BUT NOT LIMITED TO THE WARRANTIES OF MERCHANTABILITY,
 * FITNESS FOR A PARTICULAR PURPOSE AND NON-INFRINGEMENT.  IN NO EVENT SHALL
 * THE COPYRIGHT HOLDERS, THE AUTHORS, AND/OR THEIR SUPPLIERS BE LIABLE FOR
 * ANY CLAIM, DAMAGES OR OTHER LIABILITY, WHETHER IN AN ACTION OF CONTRACT,
 * TORT OR OTHERWISE, ARISING FROM, OUT OF OR IN CONNECTION WITH THE SOFTWARE
 * OR THE USE OR OTHER DEALINGS IN THE SOFTWARE.
 */

/**
 * \file indirect_program.c
 * Hand-coded routines needed to support programmable pipeline extensions.
 *
 * \author Ian Romanick <idr@us.ibm.com>
 */

#ifdef HAVE_DIX_CONFIG_H
#include <dix-config.h>
#endif
#include "glheader.h"

#include "glxserver.h"
#include "glxbyteorder.h"
#include "glxext.h"
#include "singlesize.h"
#include "unpack.h"
#include "indirect_size_get.h"
#include "indirect_dispatch.h"
#include "glapitable.h"
#include "glapi.h"
#include "glthread.h"
#include "dispatch.h"

static int DoGetProgramString(struct __GLXclientStateRec *cl, GLbyte * pc,
                              unsigned get_programiv_offset,
                              unsigned get_program_string_offset, Bool do_swap);

/**
 * Handle both types of glGetProgramString calls.
 *
 * This single function handles both \c glGetProgramStringARB and
 * \c glGetProgramStringNV.  The dispatch offsets for the functions to use
 * for \c glGetProgramivARB and \c glGetProgramStringARB are passed in by the
 * caller.  These can be the offsets of either the ARB versions or the NV
 * versions.
 */
int
DoGetProgramString(struct __GLXclientStateRec *cl, GLbyte * pc,
                   unsigned get_programiv_offset,
                   unsigned get_program_string_offset, Bool do_swap)
{
    xGLXVendorPrivateWithReplyReq *const req =
        (xGLXVendorPrivateWithReplyReq *) pc;
    int error;
    __GLXcontext *const cx = __glXForceCurrent(cl, req->contextTag, &error);
    ClientPtr client = cl->client;

    pc += __GLX_VENDPRIV_HDR_SIZE;
    if (cx != NULL) {
        GLenum target;
        GLenum pname;
        GLint compsize = 0;
        char *answer = NULL, answerBuffer[200];

        if (do_swap) {
            target = (GLenum) bswap_32(*(int *) (pc + 0));
            pname = (GLenum) bswap_32(*(int *) (pc + 4));
        }
        else {
            target = *(GLenum *) (pc + 0);
            pname = *(GLuint *) (pc + 4);
        }

        /* The value of the GL_PROGRAM_LENGTH_ARB and GL_PROGRAM_LENGTH_NV
         * enumerants is the same.
         */
        CALL_by_offset(GET_DISPATCH(),
                       (void (GLAPIENTRYP) (GLuint, GLenum, GLint *)),
                       get_programiv_offset,
                       (target, GL_PROGRAM_LENGTH_ARB, &compsize));

        if (compsize != 0) {
            __GLX_GET_ANSWER_BUFFER(answer, cl, compsize, 1);
            __glXClearErrorOccured();

            CALL_by_offset(GET_DISPATCH(),
                           (void (GLAPIENTRYP) (GLuint, GLenum, GLubyte *)),
                           get_program_string_offset,
                           (target, pname, (GLubyte *) answer));
        }

        if (__glXErrorOccured()) {
            __GLX_BEGIN_REPLY(0);
            __GLX_SEND_HEADER();
        }
        else {
            __GLX_BEGIN_REPLY(compsize);
            ((xGLXGetTexImageReply *) &__glXReply)->width = compsize;
            __GLX_SEND_HEADER();
            __GLX_SEND_VOID_ARRAY(compsize);
        }

        error = Success;
    }

    return error;
}

int
__glXDisp_GetProgramStringARB(struct __GLXclientStateRec *cl, GLbyte * pc)
{
<<<<<<< HEAD
    return DoGetProgramString(cl, pc, _gloffset_GetProgramivARB,
                              _gloffset_GetProgramStringARB, False);
=======
    PFNGLGETPROGRAMIVARBPROC get_program =
        __glGetProcAddress("glGetProgramivARB");
    PFNGLGETPROGRAMSTRINGARBPROC get_program_string =
        __glGetProcAddress("glGetProgramStringARB");

    return DoGetProgramString(cl, pc, get_program, get_program_string, False);
>>>>>>> c8102055
}

int
__glXDispSwap_GetProgramStringARB(struct __GLXclientStateRec *cl, GLbyte * pc)
{
<<<<<<< HEAD
    return DoGetProgramString(cl, pc, _gloffset_GetProgramivARB,
                              _gloffset_GetProgramStringARB, True);
=======
    PFNGLGETPROGRAMIVARBPROC get_program =
        __glGetProcAddress("glGetProgramivARB");
    PFNGLGETPROGRAMSTRINGARBPROC get_program_string =
        __glGetProcAddress("glGetProgramStringARB");

    return DoGetProgramString(cl, pc, get_program, get_program_string, True);
>>>>>>> c8102055
}

int
__glXDisp_GetProgramStringNV(struct __GLXclientStateRec *cl, GLbyte * pc)
{
<<<<<<< HEAD
    return DoGetProgramString(cl, pc, _gloffset_GetProgramivNV,
                              _gloffset_GetProgramStringNV, False);
=======
    PFNGLGETPROGRAMIVARBPROC get_program =
        __glGetProcAddress("glGetProgramivARB");
    PFNGLGETPROGRAMSTRINGARBPROC get_program_string =
        __glGetProcAddress("glGetProgramStringARB");

    return DoGetProgramString(cl, pc, get_program, get_program_string, False);
>>>>>>> c8102055
}

int
__glXDispSwap_GetProgramStringNV(struct __GLXclientStateRec *cl, GLbyte * pc)
{
<<<<<<< HEAD
    return DoGetProgramString(cl, pc, _gloffset_GetProgramivNV,
                              _gloffset_GetProgramStringNV, True);
=======
    PFNGLGETPROGRAMIVARBPROC get_program =
        __glGetProcAddress("glGetProgramivARB");
    PFNGLGETPROGRAMSTRINGARBPROC get_program_string =
        __glGetProcAddress("glGetProgramStringARB");

    return DoGetProgramString(cl, pc, get_program, get_program_string, True);
>>>>>>> c8102055
}<|MERGE_RESOLUTION|>--- conflicted
+++ resolved
@@ -46,23 +46,14 @@
 #include "glthread.h"
 #include "dispatch.h"
 
-static int DoGetProgramString(struct __GLXclientStateRec *cl, GLbyte * pc,
-                              unsigned get_programiv_offset,
-                              unsigned get_program_string_offset, Bool do_swap);
-
 /**
  * Handle both types of glGetProgramString calls.
- *
- * This single function handles both \c glGetProgramStringARB and
- * \c glGetProgramStringNV.  The dispatch offsets for the functions to use
- * for \c glGetProgramivARB and \c glGetProgramStringARB are passed in by the
- * caller.  These can be the offsets of either the ARB versions or the NV
- * versions.
  */
-int
+static int
 DoGetProgramString(struct __GLXclientStateRec *cl, GLbyte * pc,
-                   unsigned get_programiv_offset,
-                   unsigned get_program_string_offset, Bool do_swap)
+                   PFNGLGETPROGRAMIVARBPROC get_programiv,
+                   PFNGLGETPROGRAMSTRINGARBPROC get_program_string,
+                   Bool do_swap)
 {
     xGLXVendorPrivateWithReplyReq *const req =
         (xGLXVendorPrivateWithReplyReq *) pc;
@@ -89,19 +80,13 @@
         /* The value of the GL_PROGRAM_LENGTH_ARB and GL_PROGRAM_LENGTH_NV
          * enumerants is the same.
          */
-        CALL_by_offset(GET_DISPATCH(),
-                       (void (GLAPIENTRYP) (GLuint, GLenum, GLint *)),
-                       get_programiv_offset,
-                       (target, GL_PROGRAM_LENGTH_ARB, &compsize));
+        get_programiv(target, GL_PROGRAM_LENGTH_ARB, &compsize);
 
         if (compsize != 0) {
             __GLX_GET_ANSWER_BUFFER(answer, cl, compsize, 1);
             __glXClearErrorOccured();
 
-            CALL_by_offset(GET_DISPATCH(),
-                           (void (GLAPIENTRYP) (GLuint, GLenum, GLubyte *)),
-                           get_program_string_offset,
-                           (target, pname, (GLubyte *) answer));
+            get_program_string(target, pname, (GLubyte *) answer);
         }
 
         if (__glXErrorOccured()) {
@@ -124,63 +109,43 @@
 int
 __glXDisp_GetProgramStringARB(struct __GLXclientStateRec *cl, GLbyte * pc)
 {
-<<<<<<< HEAD
-    return DoGetProgramString(cl, pc, _gloffset_GetProgramivARB,
-                              _gloffset_GetProgramStringARB, False);
-=======
     PFNGLGETPROGRAMIVARBPROC get_program =
         __glGetProcAddress("glGetProgramivARB");
     PFNGLGETPROGRAMSTRINGARBPROC get_program_string =
         __glGetProcAddress("glGetProgramStringARB");
 
     return DoGetProgramString(cl, pc, get_program, get_program_string, False);
->>>>>>> c8102055
 }
 
 int
 __glXDispSwap_GetProgramStringARB(struct __GLXclientStateRec *cl, GLbyte * pc)
 {
-<<<<<<< HEAD
-    return DoGetProgramString(cl, pc, _gloffset_GetProgramivARB,
-                              _gloffset_GetProgramStringARB, True);
-=======
     PFNGLGETPROGRAMIVARBPROC get_program =
         __glGetProcAddress("glGetProgramivARB");
     PFNGLGETPROGRAMSTRINGARBPROC get_program_string =
         __glGetProcAddress("glGetProgramStringARB");
 
     return DoGetProgramString(cl, pc, get_program, get_program_string, True);
->>>>>>> c8102055
 }
 
 int
 __glXDisp_GetProgramStringNV(struct __GLXclientStateRec *cl, GLbyte * pc)
 {
-<<<<<<< HEAD
-    return DoGetProgramString(cl, pc, _gloffset_GetProgramivNV,
-                              _gloffset_GetProgramStringNV, False);
-=======
     PFNGLGETPROGRAMIVARBPROC get_program =
         __glGetProcAddress("glGetProgramivARB");
     PFNGLGETPROGRAMSTRINGARBPROC get_program_string =
         __glGetProcAddress("glGetProgramStringARB");
 
     return DoGetProgramString(cl, pc, get_program, get_program_string, False);
->>>>>>> c8102055
 }
 
 int
 __glXDispSwap_GetProgramStringNV(struct __GLXclientStateRec *cl, GLbyte * pc)
 {
-<<<<<<< HEAD
-    return DoGetProgramString(cl, pc, _gloffset_GetProgramivNV,
-                              _gloffset_GetProgramStringNV, True);
-=======
     PFNGLGETPROGRAMIVARBPROC get_program =
         __glGetProcAddress("glGetProgramivARB");
     PFNGLGETPROGRAMSTRINGARBPROC get_program_string =
         __glGetProcAddress("glGetProgramStringARB");
 
     return DoGetProgramString(cl, pc, get_program, get_program_string, True);
->>>>>>> c8102055
 }