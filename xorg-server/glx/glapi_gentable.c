--- conflicted
+++ resolved
@@ -1,19591 +1,9530 @@
-<<<<<<< HEAD
-/* DO NOT EDIT - This file generated automatically by gl_gen_table.py (from Mesa) script */
-
-/*
- * Copyright (C) 1999-2001  Brian Paul   All Rights Reserved.
- * (C) Copyright IBM Corporation 2004, 2005
- * (C) Copyright Apple Inc 2011
- * All Rights Reserved.
- * 
- * Permission is hereby granted, free of charge, to any person obtaining a
- * copy of this software and associated documentation files (the "Software"),
- * to deal in the Software without restriction, including without limitation
- * the rights to use, copy, modify, merge, publish, distribute, sub license,
- * and/or sell copies of the Software, and to permit persons to whom the
- * Software is furnished to do so, subject to the following conditions:
- * 
- * The above copyright notice and this permission notice (including the next
- * paragraph) shall be included in all copies or substantial portions of the
- * Software.
- * 
- * THE SOFTWARE IS PROVIDED "AS IS", WITHOUT WARRANTY OF ANY KIND, EXPRESS OR
- * IMPLIED, INCLUDING BUT NOT LIMITED TO THE WARRANTIES OF MERCHANTABILITY,
- * FITNESS FOR A PARTICULAR PURPOSE AND NON-INFRINGEMENT.  IN NO EVENT SHALL
- * BRIAN PAUL, IBM,
- * AND/OR THEIR SUPPLIERS BE LIABLE FOR ANY CLAIM, DAMAGES OR OTHER LIABILITY,
- * WHETHER IN AN ACTION OF CONTRACT, TORT OR OTHERWISE, ARISING FROM, OUT OF
- * OR IN CONNECTION WITH THE SOFTWARE OR THE USE OR OTHER DEALINGS IN THE
- * SOFTWARE.
- */
-
-/* GLXEXT is the define used in the xserver when the GLX extension is being
- * built.  Hijack this to determine whether this file is being built for the
- * server or the client.
- */
-#ifdef HAVE_DIX_CONFIG_H
-#include <dix-config.h>
-#endif
-
-#if (defined(GLXEXT) && defined(HAVE_BACKTRACE)) \
-	|| (!defined(GLXEXT) && defined(DEBUG) && !defined(_WIN32_WCE))
-#define USE_BACKTRACE
-#endif
-
-#ifdef USE_BACKTRACE
-#include <execinfo.h>
-#endif
-
-#include <dlfcn.h>
-#include <stdlib.h>
-#include <stdio.h>
-
-#include <GL/gl.h>
-
-#include "glapi.h"
-#include "glapitable.h"
-
-#ifdef GLXEXT
-#include "os.h"
-#endif
-
-static void
-__glapi_gentable_NoOp(void) {
-    const char *fstr = "Unknown";
-
-    /* Silence potential GCC warning for some #ifdef paths.
-     */
-    (void) fstr;
-#if defined(USE_BACKTRACE)
-#if !defined(GLXEXT)
-    if (getenv("MESA_DEBUG") || getenv("LIBGL_DEBUG"))
-#endif
-    {
-        void *frames[2];
-
-        if(backtrace(frames, 2) == 2) {
-            Dl_info info;
-            dladdr(frames[1], &info);
-            if(info.dli_sname)
-                fstr = info.dli_sname;
-        }
-
-#if !defined(GLXEXT)
-        fprintf(stderr, "Call to unimplemented API: %s\n", fstr);
-#endif
-    }
-#endif
-#if defined(GLXEXT)
-    LogMessage(X_ERROR, "GLX: Call to unimplemented API: %s\n", fstr);
-#endif
-}
-
-static void
-__glapi_gentable_set_remaining_noop(struct _glapi_table *disp) {
-    GLuint entries = _glapi_get_dispatch_table_size();
-    void **dispatch = (void **) disp;
-    int i;
-
-    /* ISO C is annoying sometimes */
-    union {_glapi_proc p; void *v;} p;
-    p.p = __glapi_gentable_NoOp;
-
-    for(i=0; i < entries; i++)
-        if(dispatch[i] == NULL)
-            dispatch[i] = p.v;
-}
-
-struct _glapi_table *
-_glapi_create_table_from_handle(void *handle, const char *symbol_prefix) {
-    struct _glapi_table *disp = calloc(1, sizeof(struct _glapi_table));
-    char symboln[512];
-
-    if(!disp)
-        return NULL;
-
-    if(symbol_prefix == NULL)
-        symbol_prefix = "";
-
-
-    if(!disp->NewList) {
-        void ** procp = (void **) &disp->NewList;
-        snprintf(symboln, sizeof(symboln), "%sNewList", symbol_prefix);
-        *procp = dlsym(handle, symboln);
-    }
-
-
-    if(!disp->EndList) {
-        void ** procp = (void **) &disp->EndList;
-        snprintf(symboln, sizeof(symboln), "%sEndList", symbol_prefix);
-        *procp = dlsym(handle, symboln);
-    }
-
-
-    if(!disp->CallList) {
-        void ** procp = (void **) &disp->CallList;
-        snprintf(symboln, sizeof(symboln), "%sCallList", symbol_prefix);
-        *procp = dlsym(handle, symboln);
-    }
-
-
-    if(!disp->CallLists) {
-        void ** procp = (void **) &disp->CallLists;
-        snprintf(symboln, sizeof(symboln), "%sCallLists", symbol_prefix);
-        *procp = dlsym(handle, symboln);
-    }
-
-
-    if(!disp->DeleteLists) {
-        void ** procp = (void **) &disp->DeleteLists;
-        snprintf(symboln, sizeof(symboln), "%sDeleteLists", symbol_prefix);
-        *procp = dlsym(handle, symboln);
-    }
-
-
-    if(!disp->GenLists) {
-        void ** procp = (void **) &disp->GenLists;
-        snprintf(symboln, sizeof(symboln), "%sGenLists", symbol_prefix);
-        *procp = dlsym(handle, symboln);
-    }
-
-
-    if(!disp->ListBase) {
-        void ** procp = (void **) &disp->ListBase;
-        snprintf(symboln, sizeof(symboln), "%sListBase", symbol_prefix);
-        *procp = dlsym(handle, symboln);
-    }
-
-
-    if(!disp->Begin) {
-        void ** procp = (void **) &disp->Begin;
-        snprintf(symboln, sizeof(symboln), "%sBegin", symbol_prefix);
-        *procp = dlsym(handle, symboln);
-    }
-
-
-    if(!disp->Bitmap) {
-        void ** procp = (void **) &disp->Bitmap;
-        snprintf(symboln, sizeof(symboln), "%sBitmap", symbol_prefix);
-        *procp = dlsym(handle, symboln);
-    }
-
-
-    if(!disp->Color3b) {
-        void ** procp = (void **) &disp->Color3b;
-        snprintf(symboln, sizeof(symboln), "%sColor3b", symbol_prefix);
-        *procp = dlsym(handle, symboln);
-    }
-
-
-    if(!disp->Color3bv) {
-        void ** procp = (void **) &disp->Color3bv;
-        snprintf(symboln, sizeof(symboln), "%sColor3bv", symbol_prefix);
-        *procp = dlsym(handle, symboln);
-    }
-
-
-    if(!disp->Color3d) {
-        void ** procp = (void **) &disp->Color3d;
-        snprintf(symboln, sizeof(symboln), "%sColor3d", symbol_prefix);
-        *procp = dlsym(handle, symboln);
-    }
-
-
-    if(!disp->Color3dv) {
-        void ** procp = (void **) &disp->Color3dv;
-        snprintf(symboln, sizeof(symboln), "%sColor3dv", symbol_prefix);
-        *procp = dlsym(handle, symboln);
-    }
-
-
-    if(!disp->Color3f) {
-        void ** procp = (void **) &disp->Color3f;
-        snprintf(symboln, sizeof(symboln), "%sColor3f", symbol_prefix);
-        *procp = dlsym(handle, symboln);
-    }
-
-
-    if(!disp->Color3fv) {
-        void ** procp = (void **) &disp->Color3fv;
-        snprintf(symboln, sizeof(symboln), "%sColor3fv", symbol_prefix);
-        *procp = dlsym(handle, symboln);
-    }
-
-
-    if(!disp->Color3i) {
-        void ** procp = (void **) &disp->Color3i;
-        snprintf(symboln, sizeof(symboln), "%sColor3i", symbol_prefix);
-        *procp = dlsym(handle, symboln);
-    }
-
-
-    if(!disp->Color3iv) {
-        void ** procp = (void **) &disp->Color3iv;
-        snprintf(symboln, sizeof(symboln), "%sColor3iv", symbol_prefix);
-        *procp = dlsym(handle, symboln);
-    }
-
-
-    if(!disp->Color3s) {
-        void ** procp = (void **) &disp->Color3s;
-        snprintf(symboln, sizeof(symboln), "%sColor3s", symbol_prefix);
-        *procp = dlsym(handle, symboln);
-    }
-
-
-    if(!disp->Color3sv) {
-        void ** procp = (void **) &disp->Color3sv;
-        snprintf(symboln, sizeof(symboln), "%sColor3sv", symbol_prefix);
-        *procp = dlsym(handle, symboln);
-    }
-
-
-    if(!disp->Color3ub) {
-        void ** procp = (void **) &disp->Color3ub;
-        snprintf(symboln, sizeof(symboln), "%sColor3ub", symbol_prefix);
-        *procp = dlsym(handle, symboln);
-    }
-
-
-    if(!disp->Color3ubv) {
-        void ** procp = (void **) &disp->Color3ubv;
-        snprintf(symboln, sizeof(symboln), "%sColor3ubv", symbol_prefix);
-        *procp = dlsym(handle, symboln);
-    }
-
-
-    if(!disp->Color3ui) {
-        void ** procp = (void **) &disp->Color3ui;
-        snprintf(symboln, sizeof(symboln), "%sColor3ui", symbol_prefix);
-        *procp = dlsym(handle, symboln);
-    }
-
-
-    if(!disp->Color3uiv) {
-        void ** procp = (void **) &disp->Color3uiv;
-        snprintf(symboln, sizeof(symboln), "%sColor3uiv", symbol_prefix);
-        *procp = dlsym(handle, symboln);
-    }
-
-
-    if(!disp->Color3us) {
-        void ** procp = (void **) &disp->Color3us;
-        snprintf(symboln, sizeof(symboln), "%sColor3us", symbol_prefix);
-        *procp = dlsym(handle, symboln);
-    }
-
-
-    if(!disp->Color3usv) {
-        void ** procp = (void **) &disp->Color3usv;
-        snprintf(symboln, sizeof(symboln), "%sColor3usv", symbol_prefix);
-        *procp = dlsym(handle, symboln);
-    }
-
-
-    if(!disp->Color4b) {
-        void ** procp = (void **) &disp->Color4b;
-        snprintf(symboln, sizeof(symboln), "%sColor4b", symbol_prefix);
-        *procp = dlsym(handle, symboln);
-    }
-
-
-    if(!disp->Color4bv) {
-        void ** procp = (void **) &disp->Color4bv;
-        snprintf(symboln, sizeof(symboln), "%sColor4bv", symbol_prefix);
-        *procp = dlsym(handle, symboln);
-    }
-
-
-    if(!disp->Color4d) {
-        void ** procp = (void **) &disp->Color4d;
-        snprintf(symboln, sizeof(symboln), "%sColor4d", symbol_prefix);
-        *procp = dlsym(handle, symboln);
-    }
-
-
-    if(!disp->Color4dv) {
-        void ** procp = (void **) &disp->Color4dv;
-        snprintf(symboln, sizeof(symboln), "%sColor4dv", symbol_prefix);
-        *procp = dlsym(handle, symboln);
-    }
-
-
-    if(!disp->Color4f) {
-        void ** procp = (void **) &disp->Color4f;
-        snprintf(symboln, sizeof(symboln), "%sColor4f", symbol_prefix);
-        *procp = dlsym(handle, symboln);
-    }
-
-
-    if(!disp->Color4fv) {
-        void ** procp = (void **) &disp->Color4fv;
-        snprintf(symboln, sizeof(symboln), "%sColor4fv", symbol_prefix);
-        *procp = dlsym(handle, symboln);
-    }
-
-
-    if(!disp->Color4i) {
-        void ** procp = (void **) &disp->Color4i;
-        snprintf(symboln, sizeof(symboln), "%sColor4i", symbol_prefix);
-        *procp = dlsym(handle, symboln);
-    }
-
-
-    if(!disp->Color4iv) {
-        void ** procp = (void **) &disp->Color4iv;
-        snprintf(symboln, sizeof(symboln), "%sColor4iv", symbol_prefix);
-        *procp = dlsym(handle, symboln);
-    }
-
-
-    if(!disp->Color4s) {
-        void ** procp = (void **) &disp->Color4s;
-        snprintf(symboln, sizeof(symboln), "%sColor4s", symbol_prefix);
-        *procp = dlsym(handle, symboln);
-    }
-
-
-    if(!disp->Color4sv) {
-        void ** procp = (void **) &disp->Color4sv;
-        snprintf(symboln, sizeof(symboln), "%sColor4sv", symbol_prefix);
-        *procp = dlsym(handle, symboln);
-    }
-
-
-    if(!disp->Color4ub) {
-        void ** procp = (void **) &disp->Color4ub;
-        snprintf(symboln, sizeof(symboln), "%sColor4ub", symbol_prefix);
-        *procp = dlsym(handle, symboln);
-    }
-
-
-    if(!disp->Color4ubv) {
-        void ** procp = (void **) &disp->Color4ubv;
-        snprintf(symboln, sizeof(symboln), "%sColor4ubv", symbol_prefix);
-        *procp = dlsym(handle, symboln);
-    }
-
-
-    if(!disp->Color4ui) {
-        void ** procp = (void **) &disp->Color4ui;
-        snprintf(symboln, sizeof(symboln), "%sColor4ui", symbol_prefix);
-        *procp = dlsym(handle, symboln);
-    }
-
-
-    if(!disp->Color4uiv) {
-        void ** procp = (void **) &disp->Color4uiv;
-        snprintf(symboln, sizeof(symboln), "%sColor4uiv", symbol_prefix);
-        *procp = dlsym(handle, symboln);
-    }
-
-
-    if(!disp->Color4us) {
-        void ** procp = (void **) &disp->Color4us;
-        snprintf(symboln, sizeof(symboln), "%sColor4us", symbol_prefix);
-        *procp = dlsym(handle, symboln);
-    }
-
-
-    if(!disp->Color4usv) {
-        void ** procp = (void **) &disp->Color4usv;
-        snprintf(symboln, sizeof(symboln), "%sColor4usv", symbol_prefix);
-        *procp = dlsym(handle, symboln);
-    }
-
-
-    if(!disp->EdgeFlag) {
-        void ** procp = (void **) &disp->EdgeFlag;
-        snprintf(symboln, sizeof(symboln), "%sEdgeFlag", symbol_prefix);
-        *procp = dlsym(handle, symboln);
-    }
-
-
-    if(!disp->EdgeFlagv) {
-        void ** procp = (void **) &disp->EdgeFlagv;
-        snprintf(symboln, sizeof(symboln), "%sEdgeFlagv", symbol_prefix);
-        *procp = dlsym(handle, symboln);
-    }
-
-
-    if(!disp->End) {
-        void ** procp = (void **) &disp->End;
-        snprintf(symboln, sizeof(symboln), "%sEnd", symbol_prefix);
-        *procp = dlsym(handle, symboln);
-    }
-
-
-    if(!disp->Indexd) {
-        void ** procp = (void **) &disp->Indexd;
-        snprintf(symboln, sizeof(symboln), "%sIndexd", symbol_prefix);
-        *procp = dlsym(handle, symboln);
-    }
-
-
-    if(!disp->Indexdv) {
-        void ** procp = (void **) &disp->Indexdv;
-        snprintf(symboln, sizeof(symboln), "%sIndexdv", symbol_prefix);
-        *procp = dlsym(handle, symboln);
-    }
-
-
-    if(!disp->Indexf) {
-        void ** procp = (void **) &disp->Indexf;
-        snprintf(symboln, sizeof(symboln), "%sIndexf", symbol_prefix);
-        *procp = dlsym(handle, symboln);
-    }
-
-
-    if(!disp->Indexfv) {
-        void ** procp = (void **) &disp->Indexfv;
-        snprintf(symboln, sizeof(symboln), "%sIndexfv", symbol_prefix);
-        *procp = dlsym(handle, symboln);
-    }
-
-
-    if(!disp->Indexi) {
-        void ** procp = (void **) &disp->Indexi;
-        snprintf(symboln, sizeof(symboln), "%sIndexi", symbol_prefix);
-        *procp = dlsym(handle, symboln);
-    }
-
-
-    if(!disp->Indexiv) {
-        void ** procp = (void **) &disp->Indexiv;
-        snprintf(symboln, sizeof(symboln), "%sIndexiv", symbol_prefix);
-        *procp = dlsym(handle, symboln);
-    }
-
-
-    if(!disp->Indexs) {
-        void ** procp = (void **) &disp->Indexs;
-        snprintf(symboln, sizeof(symboln), "%sIndexs", symbol_prefix);
-        *procp = dlsym(handle, symboln);
-    }
-
-
-    if(!disp->Indexsv) {
-        void ** procp = (void **) &disp->Indexsv;
-        snprintf(symboln, sizeof(symboln), "%sIndexsv", symbol_prefix);
-        *procp = dlsym(handle, symboln);
-    }
-
-
-    if(!disp->Normal3b) {
-        void ** procp = (void **) &disp->Normal3b;
-        snprintf(symboln, sizeof(symboln), "%sNormal3b", symbol_prefix);
-        *procp = dlsym(handle, symboln);
-    }
-
-
-    if(!disp->Normal3bv) {
-        void ** procp = (void **) &disp->Normal3bv;
-        snprintf(symboln, sizeof(symboln), "%sNormal3bv", symbol_prefix);
-        *procp = dlsym(handle, symboln);
-    }
-
-
-    if(!disp->Normal3d) {
-        void ** procp = (void **) &disp->Normal3d;
-        snprintf(symboln, sizeof(symboln), "%sNormal3d", symbol_prefix);
-        *procp = dlsym(handle, symboln);
-    }
-
-
-    if(!disp->Normal3dv) {
-        void ** procp = (void **) &disp->Normal3dv;
-        snprintf(symboln, sizeof(symboln), "%sNormal3dv", symbol_prefix);
-        *procp = dlsym(handle, symboln);
-    }
-
-
-    if(!disp->Normal3f) {
-        void ** procp = (void **) &disp->Normal3f;
-        snprintf(symboln, sizeof(symboln), "%sNormal3f", symbol_prefix);
-        *procp = dlsym(handle, symboln);
-    }
-
-
-    if(!disp->Normal3fv) {
-        void ** procp = (void **) &disp->Normal3fv;
-        snprintf(symboln, sizeof(symboln), "%sNormal3fv", symbol_prefix);
-        *procp = dlsym(handle, symboln);
-    }
-
-
-    if(!disp->Normal3i) {
-        void ** procp = (void **) &disp->Normal3i;
-        snprintf(symboln, sizeof(symboln), "%sNormal3i", symbol_prefix);
-        *procp = dlsym(handle, symboln);
-    }
-
-
-    if(!disp->Normal3iv) {
-        void ** procp = (void **) &disp->Normal3iv;
-        snprintf(symboln, sizeof(symboln), "%sNormal3iv", symbol_prefix);
-        *procp = dlsym(handle, symboln);
-    }
-
-
-    if(!disp->Normal3s) {
-        void ** procp = (void **) &disp->Normal3s;
-        snprintf(symboln, sizeof(symboln), "%sNormal3s", symbol_prefix);
-        *procp = dlsym(handle, symboln);
-    }
-
-
-    if(!disp->Normal3sv) {
-        void ** procp = (void **) &disp->Normal3sv;
-        snprintf(symboln, sizeof(symboln), "%sNormal3sv", symbol_prefix);
-        *procp = dlsym(handle, symboln);
-    }
-
-
-    if(!disp->RasterPos2d) {
-        void ** procp = (void **) &disp->RasterPos2d;
-        snprintf(symboln, sizeof(symboln), "%sRasterPos2d", symbol_prefix);
-        *procp = dlsym(handle, symboln);
-    }
-
-
-    if(!disp->RasterPos2dv) {
-        void ** procp = (void **) &disp->RasterPos2dv;
-        snprintf(symboln, sizeof(symboln), "%sRasterPos2dv", symbol_prefix);
-        *procp = dlsym(handle, symboln);
-    }
-
-
-    if(!disp->RasterPos2f) {
-        void ** procp = (void **) &disp->RasterPos2f;
-        snprintf(symboln, sizeof(symboln), "%sRasterPos2f", symbol_prefix);
-        *procp = dlsym(handle, symboln);
-    }
-
-
-    if(!disp->RasterPos2fv) {
-        void ** procp = (void **) &disp->RasterPos2fv;
-        snprintf(symboln, sizeof(symboln), "%sRasterPos2fv", symbol_prefix);
-        *procp = dlsym(handle, symboln);
-    }
-
-
-    if(!disp->RasterPos2i) {
-        void ** procp = (void **) &disp->RasterPos2i;
-        snprintf(symboln, sizeof(symboln), "%sRasterPos2i", symbol_prefix);
-        *procp = dlsym(handle, symboln);
-    }
-
-
-    if(!disp->RasterPos2iv) {
-        void ** procp = (void **) &disp->RasterPos2iv;
-        snprintf(symboln, sizeof(symboln), "%sRasterPos2iv", symbol_prefix);
-        *procp = dlsym(handle, symboln);
-    }
-
-
-    if(!disp->RasterPos2s) {
-        void ** procp = (void **) &disp->RasterPos2s;
-        snprintf(symboln, sizeof(symboln), "%sRasterPos2s", symbol_prefix);
-        *procp = dlsym(handle, symboln);
-    }
-
-
-    if(!disp->RasterPos2sv) {
-        void ** procp = (void **) &disp->RasterPos2sv;
-        snprintf(symboln, sizeof(symboln), "%sRasterPos2sv", symbol_prefix);
-        *procp = dlsym(handle, symboln);
-    }
-
-
-    if(!disp->RasterPos3d) {
-        void ** procp = (void **) &disp->RasterPos3d;
-        snprintf(symboln, sizeof(symboln), "%sRasterPos3d", symbol_prefix);
-        *procp = dlsym(handle, symboln);
-    }
-
-
-    if(!disp->RasterPos3dv) {
-        void ** procp = (void **) &disp->RasterPos3dv;
-        snprintf(symboln, sizeof(symboln), "%sRasterPos3dv", symbol_prefix);
-        *procp = dlsym(handle, symboln);
-    }
-
-
-    if(!disp->RasterPos3f) {
-        void ** procp = (void **) &disp->RasterPos3f;
-        snprintf(symboln, sizeof(symboln), "%sRasterPos3f", symbol_prefix);
-        *procp = dlsym(handle, symboln);
-    }
-
-
-    if(!disp->RasterPos3fv) {
-        void ** procp = (void **) &disp->RasterPos3fv;
-        snprintf(symboln, sizeof(symboln), "%sRasterPos3fv", symbol_prefix);
-        *procp = dlsym(handle, symboln);
-    }
-
-
-    if(!disp->RasterPos3i) {
-        void ** procp = (void **) &disp->RasterPos3i;
-        snprintf(symboln, sizeof(symboln), "%sRasterPos3i", symbol_prefix);
-        *procp = dlsym(handle, symboln);
-    }
-
-
-    if(!disp->RasterPos3iv) {
-        void ** procp = (void **) &disp->RasterPos3iv;
-        snprintf(symboln, sizeof(symboln), "%sRasterPos3iv", symbol_prefix);
-        *procp = dlsym(handle, symboln);
-    }
-
-
-    if(!disp->RasterPos3s) {
-        void ** procp = (void **) &disp->RasterPos3s;
-        snprintf(symboln, sizeof(symboln), "%sRasterPos3s", symbol_prefix);
-        *procp = dlsym(handle, symboln);
-    }
-
-
-    if(!disp->RasterPos3sv) {
-        void ** procp = (void **) &disp->RasterPos3sv;
-        snprintf(symboln, sizeof(symboln), "%sRasterPos3sv", symbol_prefix);
-        *procp = dlsym(handle, symboln);
-    }
-
-
-    if(!disp->RasterPos4d) {
-        void ** procp = (void **) &disp->RasterPos4d;
-        snprintf(symboln, sizeof(symboln), "%sRasterPos4d", symbol_prefix);
-        *procp = dlsym(handle, symboln);
-    }
-
-
-    if(!disp->RasterPos4dv) {
-        void ** procp = (void **) &disp->RasterPos4dv;
-        snprintf(symboln, sizeof(symboln), "%sRasterPos4dv", symbol_prefix);
-        *procp = dlsym(handle, symboln);
-    }
-
-
-    if(!disp->RasterPos4f) {
-        void ** procp = (void **) &disp->RasterPos4f;
-        snprintf(symboln, sizeof(symboln), "%sRasterPos4f", symbol_prefix);
-        *procp = dlsym(handle, symboln);
-    }
-
-
-    if(!disp->RasterPos4fv) {
-        void ** procp = (void **) &disp->RasterPos4fv;
-        snprintf(symboln, sizeof(symboln), "%sRasterPos4fv", symbol_prefix);
-        *procp = dlsym(handle, symboln);
-    }
-
-
-    if(!disp->RasterPos4i) {
-        void ** procp = (void **) &disp->RasterPos4i;
-        snprintf(symboln, sizeof(symboln), "%sRasterPos4i", symbol_prefix);
-        *procp = dlsym(handle, symboln);
-    }
-
-
-    if(!disp->RasterPos4iv) {
-        void ** procp = (void **) &disp->RasterPos4iv;
-        snprintf(symboln, sizeof(symboln), "%sRasterPos4iv", symbol_prefix);
-        *procp = dlsym(handle, symboln);
-    }
-
-
-    if(!disp->RasterPos4s) {
-        void ** procp = (void **) &disp->RasterPos4s;
-        snprintf(symboln, sizeof(symboln), "%sRasterPos4s", symbol_prefix);
-        *procp = dlsym(handle, symboln);
-    }
-
-
-    if(!disp->RasterPos4sv) {
-        void ** procp = (void **) &disp->RasterPos4sv;
-        snprintf(symboln, sizeof(symboln), "%sRasterPos4sv", symbol_prefix);
-        *procp = dlsym(handle, symboln);
-    }
-
-
-    if(!disp->Rectd) {
-        void ** procp = (void **) &disp->Rectd;
-        snprintf(symboln, sizeof(symboln), "%sRectd", symbol_prefix);
-        *procp = dlsym(handle, symboln);
-    }
-
-
-    if(!disp->Rectdv) {
-        void ** procp = (void **) &disp->Rectdv;
-        snprintf(symboln, sizeof(symboln), "%sRectdv", symbol_prefix);
-        *procp = dlsym(handle, symboln);
-    }
-
-
-    if(!disp->Rectf) {
-        void ** procp = (void **) &disp->Rectf;
-        snprintf(symboln, sizeof(symboln), "%sRectf", symbol_prefix);
-        *procp = dlsym(handle, symboln);
-    }
-
-
-    if(!disp->Rectfv) {
-        void ** procp = (void **) &disp->Rectfv;
-        snprintf(symboln, sizeof(symboln), "%sRectfv", symbol_prefix);
-        *procp = dlsym(handle, symboln);
-    }
-
-
-    if(!disp->Recti) {
-        void ** procp = (void **) &disp->Recti;
-        snprintf(symboln, sizeof(symboln), "%sRecti", symbol_prefix);
-        *procp = dlsym(handle, symboln);
-    }
-
-
-    if(!disp->Rectiv) {
-        void ** procp = (void **) &disp->Rectiv;
-        snprintf(symboln, sizeof(symboln), "%sRectiv", symbol_prefix);
-        *procp = dlsym(handle, symboln);
-    }
-
-
-    if(!disp->Rects) {
-        void ** procp = (void **) &disp->Rects;
-        snprintf(symboln, sizeof(symboln), "%sRects", symbol_prefix);
-        *procp = dlsym(handle, symboln);
-    }
-
-
-    if(!disp->Rectsv) {
-        void ** procp = (void **) &disp->Rectsv;
-        snprintf(symboln, sizeof(symboln), "%sRectsv", symbol_prefix);
-        *procp = dlsym(handle, symboln);
-    }
-
-
-    if(!disp->TexCoord1d) {
-        void ** procp = (void **) &disp->TexCoord1d;
-        snprintf(symboln, sizeof(symboln), "%sTexCoord1d", symbol_prefix);
-        *procp = dlsym(handle, symboln);
-    }
-
-
-    if(!disp->TexCoord1dv) {
-        void ** procp = (void **) &disp->TexCoord1dv;
-        snprintf(symboln, sizeof(symboln), "%sTexCoord1dv", symbol_prefix);
-        *procp = dlsym(handle, symboln);
-    }
-
-
-    if(!disp->TexCoord1f) {
-        void ** procp = (void **) &disp->TexCoord1f;
-        snprintf(symboln, sizeof(symboln), "%sTexCoord1f", symbol_prefix);
-        *procp = dlsym(handle, symboln);
-    }
-
-
-    if(!disp->TexCoord1fv) {
-        void ** procp = (void **) &disp->TexCoord1fv;
-        snprintf(symboln, sizeof(symboln), "%sTexCoord1fv", symbol_prefix);
-        *procp = dlsym(handle, symboln);
-    }
-
-
-    if(!disp->TexCoord1i) {
-        void ** procp = (void **) &disp->TexCoord1i;
-        snprintf(symboln, sizeof(symboln), "%sTexCoord1i", symbol_prefix);
-        *procp = dlsym(handle, symboln);
-    }
-
-
-    if(!disp->TexCoord1iv) {
-        void ** procp = (void **) &disp->TexCoord1iv;
-        snprintf(symboln, sizeof(symboln), "%sTexCoord1iv", symbol_prefix);
-        *procp = dlsym(handle, symboln);
-    }
-
-
-    if(!disp->TexCoord1s) {
-        void ** procp = (void **) &disp->TexCoord1s;
-        snprintf(symboln, sizeof(symboln), "%sTexCoord1s", symbol_prefix);
-        *procp = dlsym(handle, symboln);
-    }
-
-
-    if(!disp->TexCoord1sv) {
-        void ** procp = (void **) &disp->TexCoord1sv;
-        snprintf(symboln, sizeof(symboln), "%sTexCoord1sv", symbol_prefix);
-        *procp = dlsym(handle, symboln);
-    }
-
-
-    if(!disp->TexCoord2d) {
-        void ** procp = (void **) &disp->TexCoord2d;
-        snprintf(symboln, sizeof(symboln), "%sTexCoord2d", symbol_prefix);
-        *procp = dlsym(handle, symboln);
-    }
-
-
-    if(!disp->TexCoord2dv) {
-        void ** procp = (void **) &disp->TexCoord2dv;
-        snprintf(symboln, sizeof(symboln), "%sTexCoord2dv", symbol_prefix);
-        *procp = dlsym(handle, symboln);
-    }
-
-
-    if(!disp->TexCoord2f) {
-        void ** procp = (void **) &disp->TexCoord2f;
-        snprintf(symboln, sizeof(symboln), "%sTexCoord2f", symbol_prefix);
-        *procp = dlsym(handle, symboln);
-    }
-
-
-    if(!disp->TexCoord2fv) {
-        void ** procp = (void **) &disp->TexCoord2fv;
-        snprintf(symboln, sizeof(symboln), "%sTexCoord2fv", symbol_prefix);
-        *procp = dlsym(handle, symboln);
-    }
-
-
-    if(!disp->TexCoord2i) {
-        void ** procp = (void **) &disp->TexCoord2i;
-        snprintf(symboln, sizeof(symboln), "%sTexCoord2i", symbol_prefix);
-        *procp = dlsym(handle, symboln);
-    }
-
-
-    if(!disp->TexCoord2iv) {
-        void ** procp = (void **) &disp->TexCoord2iv;
-        snprintf(symboln, sizeof(symboln), "%sTexCoord2iv", symbol_prefix);
-        *procp = dlsym(handle, symboln);
-    }
-
-
-    if(!disp->TexCoord2s) {
-        void ** procp = (void **) &disp->TexCoord2s;
-        snprintf(symboln, sizeof(symboln), "%sTexCoord2s", symbol_prefix);
-        *procp = dlsym(handle, symboln);
-    }
-
-
-    if(!disp->TexCoord2sv) {
-        void ** procp = (void **) &disp->TexCoord2sv;
-        snprintf(symboln, sizeof(symboln), "%sTexCoord2sv", symbol_prefix);
-        *procp = dlsym(handle, symboln);
-    }
-
-
-    if(!disp->TexCoord3d) {
-        void ** procp = (void **) &disp->TexCoord3d;
-        snprintf(symboln, sizeof(symboln), "%sTexCoord3d", symbol_prefix);
-        *procp = dlsym(handle, symboln);
-    }
-
-
-    if(!disp->TexCoord3dv) {
-        void ** procp = (void **) &disp->TexCoord3dv;
-        snprintf(symboln, sizeof(symboln), "%sTexCoord3dv", symbol_prefix);
-        *procp = dlsym(handle, symboln);
-    }
-
-
-    if(!disp->TexCoord3f) {
-        void ** procp = (void **) &disp->TexCoord3f;
-        snprintf(symboln, sizeof(symboln), "%sTexCoord3f", symbol_prefix);
-        *procp = dlsym(handle, symboln);
-    }
-
-
-    if(!disp->TexCoord3fv) {
-        void ** procp = (void **) &disp->TexCoord3fv;
-        snprintf(symboln, sizeof(symboln), "%sTexCoord3fv", symbol_prefix);
-        *procp = dlsym(handle, symboln);
-    }
-
-
-    if(!disp->TexCoord3i) {
-        void ** procp = (void **) &disp->TexCoord3i;
-        snprintf(symboln, sizeof(symboln), "%sTexCoord3i", symbol_prefix);
-        *procp = dlsym(handle, symboln);
-    }
-
-
-    if(!disp->TexCoord3iv) {
-        void ** procp = (void **) &disp->TexCoord3iv;
-        snprintf(symboln, sizeof(symboln), "%sTexCoord3iv", symbol_prefix);
-        *procp = dlsym(handle, symboln);
-    }
-
-
-    if(!disp->TexCoord3s) {
-        void ** procp = (void **) &disp->TexCoord3s;
-        snprintf(symboln, sizeof(symboln), "%sTexCoord3s", symbol_prefix);
-        *procp = dlsym(handle, symboln);
-    }
-
-
-    if(!disp->TexCoord3sv) {
-        void ** procp = (void **) &disp->TexCoord3sv;
-        snprintf(symboln, sizeof(symboln), "%sTexCoord3sv", symbol_prefix);
-        *procp = dlsym(handle, symboln);
-    }
-
-
-    if(!disp->TexCoord4d) {
-        void ** procp = (void **) &disp->TexCoord4d;
-        snprintf(symboln, sizeof(symboln), "%sTexCoord4d", symbol_prefix);
-        *procp = dlsym(handle, symboln);
-    }
-
-
-    if(!disp->TexCoord4dv) {
-        void ** procp = (void **) &disp->TexCoord4dv;
-        snprintf(symboln, sizeof(symboln), "%sTexCoord4dv", symbol_prefix);
-        *procp = dlsym(handle, symboln);
-    }
-
-
-    if(!disp->TexCoord4f) {
-        void ** procp = (void **) &disp->TexCoord4f;
-        snprintf(symboln, sizeof(symboln), "%sTexCoord4f", symbol_prefix);
-        *procp = dlsym(handle, symboln);
-    }
-
-
-    if(!disp->TexCoord4fv) {
-        void ** procp = (void **) &disp->TexCoord4fv;
-        snprintf(symboln, sizeof(symboln), "%sTexCoord4fv", symbol_prefix);
-        *procp = dlsym(handle, symboln);
-    }
-
-
-    if(!disp->TexCoord4i) {
-        void ** procp = (void **) &disp->TexCoord4i;
-        snprintf(symboln, sizeof(symboln), "%sTexCoord4i", symbol_prefix);
-        *procp = dlsym(handle, symboln);
-    }
-
-
-    if(!disp->TexCoord4iv) {
-        void ** procp = (void **) &disp->TexCoord4iv;
-        snprintf(symboln, sizeof(symboln), "%sTexCoord4iv", symbol_prefix);
-        *procp = dlsym(handle, symboln);
-    }
-
-
-    if(!disp->TexCoord4s) {
-        void ** procp = (void **) &disp->TexCoord4s;
-        snprintf(symboln, sizeof(symboln), "%sTexCoord4s", symbol_prefix);
-        *procp = dlsym(handle, symboln);
-    }
-
-
-    if(!disp->TexCoord4sv) {
-        void ** procp = (void **) &disp->TexCoord4sv;
-        snprintf(symboln, sizeof(symboln), "%sTexCoord4sv", symbol_prefix);
-        *procp = dlsym(handle, symboln);
-    }
-
-
-    if(!disp->Vertex2d) {
-        void ** procp = (void **) &disp->Vertex2d;
-        snprintf(symboln, sizeof(symboln), "%sVertex2d", symbol_prefix);
-        *procp = dlsym(handle, symboln);
-    }
-
-
-    if(!disp->Vertex2dv) {
-        void ** procp = (void **) &disp->Vertex2dv;
-        snprintf(symboln, sizeof(symboln), "%sVertex2dv", symbol_prefix);
-        *procp = dlsym(handle, symboln);
-    }
-
-
-    if(!disp->Vertex2f) {
-        void ** procp = (void **) &disp->Vertex2f;
-        snprintf(symboln, sizeof(symboln), "%sVertex2f", symbol_prefix);
-        *procp = dlsym(handle, symboln);
-    }
-
-
-    if(!disp->Vertex2fv) {
-        void ** procp = (void **) &disp->Vertex2fv;
-        snprintf(symboln, sizeof(symboln), "%sVertex2fv", symbol_prefix);
-        *procp = dlsym(handle, symboln);
-    }
-
-
-    if(!disp->Vertex2i) {
-        void ** procp = (void **) &disp->Vertex2i;
-        snprintf(symboln, sizeof(symboln), "%sVertex2i", symbol_prefix);
-        *procp = dlsym(handle, symboln);
-    }
-
-
-    if(!disp->Vertex2iv) {
-        void ** procp = (void **) &disp->Vertex2iv;
-        snprintf(symboln, sizeof(symboln), "%sVertex2iv", symbol_prefix);
-        *procp = dlsym(handle, symboln);
-    }
-
-
-    if(!disp->Vertex2s) {
-        void ** procp = (void **) &disp->Vertex2s;
-        snprintf(symboln, sizeof(symboln), "%sVertex2s", symbol_prefix);
-        *procp = dlsym(handle, symboln);
-    }
-
-
-    if(!disp->Vertex2sv) {
-        void ** procp = (void **) &disp->Vertex2sv;
-        snprintf(symboln, sizeof(symboln), "%sVertex2sv", symbol_prefix);
-        *procp = dlsym(handle, symboln);
-    }
-
-
-    if(!disp->Vertex3d) {
-        void ** procp = (void **) &disp->Vertex3d;
-        snprintf(symboln, sizeof(symboln), "%sVertex3d", symbol_prefix);
-        *procp = dlsym(handle, symboln);
-    }
-
-
-    if(!disp->Vertex3dv) {
-        void ** procp = (void **) &disp->Vertex3dv;
-        snprintf(symboln, sizeof(symboln), "%sVertex3dv", symbol_prefix);
-        *procp = dlsym(handle, symboln);
-    }
-
-
-    if(!disp->Vertex3f) {
-        void ** procp = (void **) &disp->Vertex3f;
-        snprintf(symboln, sizeof(symboln), "%sVertex3f", symbol_prefix);
-        *procp = dlsym(handle, symboln);
-    }
-
-
-    if(!disp->Vertex3fv) {
-        void ** procp = (void **) &disp->Vertex3fv;
-        snprintf(symboln, sizeof(symboln), "%sVertex3fv", symbol_prefix);
-        *procp = dlsym(handle, symboln);
-    }
-
-
-    if(!disp->Vertex3i) {
-        void ** procp = (void **) &disp->Vertex3i;
-        snprintf(symboln, sizeof(symboln), "%sVertex3i", symbol_prefix);
-        *procp = dlsym(handle, symboln);
-    }
-
-
-    if(!disp->Vertex3iv) {
-        void ** procp = (void **) &disp->Vertex3iv;
-        snprintf(symboln, sizeof(symboln), "%sVertex3iv", symbol_prefix);
-        *procp = dlsym(handle, symboln);
-    }
-
-
-    if(!disp->Vertex3s) {
-        void ** procp = (void **) &disp->Vertex3s;
-        snprintf(symboln, sizeof(symboln), "%sVertex3s", symbol_prefix);
-        *procp = dlsym(handle, symboln);
-    }
-
-
-    if(!disp->Vertex3sv) {
-        void ** procp = (void **) &disp->Vertex3sv;
-        snprintf(symboln, sizeof(symboln), "%sVertex3sv", symbol_prefix);
-        *procp = dlsym(handle, symboln);
-    }
-
-
-    if(!disp->Vertex4d) {
-        void ** procp = (void **) &disp->Vertex4d;
-        snprintf(symboln, sizeof(symboln), "%sVertex4d", symbol_prefix);
-        *procp = dlsym(handle, symboln);
-    }
-
-
-    if(!disp->Vertex4dv) {
-        void ** procp = (void **) &disp->Vertex4dv;
-        snprintf(symboln, sizeof(symboln), "%sVertex4dv", symbol_prefix);
-        *procp = dlsym(handle, symboln);
-    }
-
-
-    if(!disp->Vertex4f) {
-        void ** procp = (void **) &disp->Vertex4f;
-        snprintf(symboln, sizeof(symboln), "%sVertex4f", symbol_prefix);
-        *procp = dlsym(handle, symboln);
-    }
-
-
-    if(!disp->Vertex4fv) {
-        void ** procp = (void **) &disp->Vertex4fv;
-        snprintf(symboln, sizeof(symboln), "%sVertex4fv", symbol_prefix);
-        *procp = dlsym(handle, symboln);
-    }
-
-
-    if(!disp->Vertex4i) {
-        void ** procp = (void **) &disp->Vertex4i;
-        snprintf(symboln, sizeof(symboln), "%sVertex4i", symbol_prefix);
-        *procp = dlsym(handle, symboln);
-    }
-
-
-    if(!disp->Vertex4iv) {
-        void ** procp = (void **) &disp->Vertex4iv;
-        snprintf(symboln, sizeof(symboln), "%sVertex4iv", symbol_prefix);
-        *procp = dlsym(handle, symboln);
-    }
-
-
-    if(!disp->Vertex4s) {
-        void ** procp = (void **) &disp->Vertex4s;
-        snprintf(symboln, sizeof(symboln), "%sVertex4s", symbol_prefix);
-        *procp = dlsym(handle, symboln);
-    }
-
-
-    if(!disp->Vertex4sv) {
-        void ** procp = (void **) &disp->Vertex4sv;
-        snprintf(symboln, sizeof(symboln), "%sVertex4sv", symbol_prefix);
-        *procp = dlsym(handle, symboln);
-    }
-
-
-    if(!disp->ClipPlane) {
-        void ** procp = (void **) &disp->ClipPlane;
-        snprintf(symboln, sizeof(symboln), "%sClipPlane", symbol_prefix);
-        *procp = dlsym(handle, symboln);
-    }
-
-
-    if(!disp->ColorMaterial) {
-        void ** procp = (void **) &disp->ColorMaterial;
-        snprintf(symboln, sizeof(symboln), "%sColorMaterial", symbol_prefix);
-        *procp = dlsym(handle, symboln);
-    }
-
-
-    if(!disp->CullFace) {
-        void ** procp = (void **) &disp->CullFace;
-        snprintf(symboln, sizeof(symboln), "%sCullFace", symbol_prefix);
-        *procp = dlsym(handle, symboln);
-    }
-
-
-    if(!disp->Fogf) {
-        void ** procp = (void **) &disp->Fogf;
-        snprintf(symboln, sizeof(symboln), "%sFogf", symbol_prefix);
-        *procp = dlsym(handle, symboln);
-    }
-
-
-    if(!disp->Fogfv) {
-        void ** procp = (void **) &disp->Fogfv;
-        snprintf(symboln, sizeof(symboln), "%sFogfv", symbol_prefix);
-        *procp = dlsym(handle, symboln);
-    }
-
-
-    if(!disp->Fogi) {
-        void ** procp = (void **) &disp->Fogi;
-        snprintf(symboln, sizeof(symboln), "%sFogi", symbol_prefix);
-        *procp = dlsym(handle, symboln);
-    }
-
-
-    if(!disp->Fogiv) {
-        void ** procp = (void **) &disp->Fogiv;
-        snprintf(symboln, sizeof(symboln), "%sFogiv", symbol_prefix);
-        *procp = dlsym(handle, symboln);
-    }
-
-
-    if(!disp->FrontFace) {
-        void ** procp = (void **) &disp->FrontFace;
-        snprintf(symboln, sizeof(symboln), "%sFrontFace", symbol_prefix);
-        *procp = dlsym(handle, symboln);
-    }
-
-
-    if(!disp->Hint) {
-        void ** procp = (void **) &disp->Hint;
-        snprintf(symboln, sizeof(symboln), "%sHint", symbol_prefix);
-        *procp = dlsym(handle, symboln);
-    }
-
-
-    if(!disp->Lightf) {
-        void ** procp = (void **) &disp->Lightf;
-        snprintf(symboln, sizeof(symboln), "%sLightf", symbol_prefix);
-        *procp = dlsym(handle, symboln);
-    }
-
-
-    if(!disp->Lightfv) {
-        void ** procp = (void **) &disp->Lightfv;
-        snprintf(symboln, sizeof(symboln), "%sLightfv", symbol_prefix);
-        *procp = dlsym(handle, symboln);
-    }
-
-
-    if(!disp->Lighti) {
-        void ** procp = (void **) &disp->Lighti;
-        snprintf(symboln, sizeof(symboln), "%sLighti", symbol_prefix);
-        *procp = dlsym(handle, symboln);
-    }
-
-
-    if(!disp->Lightiv) {
-        void ** procp = (void **) &disp->Lightiv;
-        snprintf(symboln, sizeof(symboln), "%sLightiv", symbol_prefix);
-        *procp = dlsym(handle, symboln);
-    }
-
-
-    if(!disp->LightModelf) {
-        void ** procp = (void **) &disp->LightModelf;
-        snprintf(symboln, sizeof(symboln), "%sLightModelf", symbol_prefix);
-        *procp = dlsym(handle, symboln);
-    }
-
-
-    if(!disp->LightModelfv) {
-        void ** procp = (void **) &disp->LightModelfv;
-        snprintf(symboln, sizeof(symboln), "%sLightModelfv", symbol_prefix);
-        *procp = dlsym(handle, symboln);
-    }
-
-
-    if(!disp->LightModeli) {
-        void ** procp = (void **) &disp->LightModeli;
-        snprintf(symboln, sizeof(symboln), "%sLightModeli", symbol_prefix);
-        *procp = dlsym(handle, symboln);
-    }
-
-
-    if(!disp->LightModeliv) {
-        void ** procp = (void **) &disp->LightModeliv;
-        snprintf(symboln, sizeof(symboln), "%sLightModeliv", symbol_prefix);
-        *procp = dlsym(handle, symboln);
-    }
-
-
-    if(!disp->LineStipple) {
-        void ** procp = (void **) &disp->LineStipple;
-        snprintf(symboln, sizeof(symboln), "%sLineStipple", symbol_prefix);
-        *procp = dlsym(handle, symboln);
-    }
-
-
-    if(!disp->LineWidth) {
-        void ** procp = (void **) &disp->LineWidth;
-        snprintf(symboln, sizeof(symboln), "%sLineWidth", symbol_prefix);
-        *procp = dlsym(handle, symboln);
-    }
-
-
-    if(!disp->Materialf) {
-        void ** procp = (void **) &disp->Materialf;
-        snprintf(symboln, sizeof(symboln), "%sMaterialf", symbol_prefix);
-        *procp = dlsym(handle, symboln);
-    }
-
-
-    if(!disp->Materialfv) {
-        void ** procp = (void **) &disp->Materialfv;
-        snprintf(symboln, sizeof(symboln), "%sMaterialfv", symbol_prefix);
-        *procp = dlsym(handle, symboln);
-    }
-
-
-    if(!disp->Materiali) {
-        void ** procp = (void **) &disp->Materiali;
-        snprintf(symboln, sizeof(symboln), "%sMateriali", symbol_prefix);
-        *procp = dlsym(handle, symboln);
-    }
-
-
-    if(!disp->Materialiv) {
-        void ** procp = (void **) &disp->Materialiv;
-        snprintf(symboln, sizeof(symboln), "%sMaterialiv", symbol_prefix);
-        *procp = dlsym(handle, symboln);
-    }
-
-
-    if(!disp->PointSize) {
-        void ** procp = (void **) &disp->PointSize;
-        snprintf(symboln, sizeof(symboln), "%sPointSize", symbol_prefix);
-        *procp = dlsym(handle, symboln);
-    }
-
-
-    if(!disp->PolygonMode) {
-        void ** procp = (void **) &disp->PolygonMode;
-        snprintf(symboln, sizeof(symboln), "%sPolygonMode", symbol_prefix);
-        *procp = dlsym(handle, symboln);
-    }
-
-
-    if(!disp->PolygonStipple) {
-        void ** procp = (void **) &disp->PolygonStipple;
-        snprintf(symboln, sizeof(symboln), "%sPolygonStipple", symbol_prefix);
-        *procp = dlsym(handle, symboln);
-    }
-
-
-    if(!disp->Scissor) {
-        void ** procp = (void **) &disp->Scissor;
-        snprintf(symboln, sizeof(symboln), "%sScissor", symbol_prefix);
-        *procp = dlsym(handle, symboln);
-    }
-
-
-    if(!disp->ShadeModel) {
-        void ** procp = (void **) &disp->ShadeModel;
-        snprintf(symboln, sizeof(symboln), "%sShadeModel", symbol_prefix);
-        *procp = dlsym(handle, symboln);
-    }
-
-
-    if(!disp->TexParameterf) {
-        void ** procp = (void **) &disp->TexParameterf;
-        snprintf(symboln, sizeof(symboln), "%sTexParameterf", symbol_prefix);
-        *procp = dlsym(handle, symboln);
-    }
-
-
-    if(!disp->TexParameterfv) {
-        void ** procp = (void **) &disp->TexParameterfv;
-        snprintf(symboln, sizeof(symboln), "%sTexParameterfv", symbol_prefix);
-        *procp = dlsym(handle, symboln);
-    }
-
-
-    if(!disp->TexParameteri) {
-        void ** procp = (void **) &disp->TexParameteri;
-        snprintf(symboln, sizeof(symboln), "%sTexParameteri", symbol_prefix);
-        *procp = dlsym(handle, symboln);
-    }
-
-
-    if(!disp->TexParameteriv) {
-        void ** procp = (void **) &disp->TexParameteriv;
-        snprintf(symboln, sizeof(symboln), "%sTexParameteriv", symbol_prefix);
-        *procp = dlsym(handle, symboln);
-    }
-
-
-    if(!disp->TexImage1D) {
-        void ** procp = (void **) &disp->TexImage1D;
-        snprintf(symboln, sizeof(symboln), "%sTexImage1D", symbol_prefix);
-        *procp = dlsym(handle, symboln);
-    }
-
-
-    if(!disp->TexImage2D) {
-        void ** procp = (void **) &disp->TexImage2D;
-        snprintf(symboln, sizeof(symboln), "%sTexImage2D", symbol_prefix);
-        *procp = dlsym(handle, symboln);
-    }
-
-
-    if(!disp->TexEnvf) {
-        void ** procp = (void **) &disp->TexEnvf;
-        snprintf(symboln, sizeof(symboln), "%sTexEnvf", symbol_prefix);
-        *procp = dlsym(handle, symboln);
-    }
-
-
-    if(!disp->TexEnvfv) {
-        void ** procp = (void **) &disp->TexEnvfv;
-        snprintf(symboln, sizeof(symboln), "%sTexEnvfv", symbol_prefix);
-        *procp = dlsym(handle, symboln);
-    }
-
-
-    if(!disp->TexEnvi) {
-        void ** procp = (void **) &disp->TexEnvi;
-        snprintf(symboln, sizeof(symboln), "%sTexEnvi", symbol_prefix);
-        *procp = dlsym(handle, symboln);
-    }
-
-
-    if(!disp->TexEnviv) {
-        void ** procp = (void **) &disp->TexEnviv;
-        snprintf(symboln, sizeof(symboln), "%sTexEnviv", symbol_prefix);
-        *procp = dlsym(handle, symboln);
-    }
-
-
-    if(!disp->TexGend) {
-        void ** procp = (void **) &disp->TexGend;
-        snprintf(symboln, sizeof(symboln), "%sTexGend", symbol_prefix);
-        *procp = dlsym(handle, symboln);
-    }
-
-
-    if(!disp->TexGendv) {
-        void ** procp = (void **) &disp->TexGendv;
-        snprintf(symboln, sizeof(symboln), "%sTexGendv", symbol_prefix);
-        *procp = dlsym(handle, symboln);
-    }
-
-
-    if(!disp->TexGenf) {
-        void ** procp = (void **) &disp->TexGenf;
-        snprintf(symboln, sizeof(symboln), "%sTexGenf", symbol_prefix);
-        *procp = dlsym(handle, symboln);
-    }
-
-
-    if(!disp->TexGenfv) {
-        void ** procp = (void **) &disp->TexGenfv;
-        snprintf(symboln, sizeof(symboln), "%sTexGenfv", symbol_prefix);
-        *procp = dlsym(handle, symboln);
-    }
-
-
-    if(!disp->TexGeni) {
-        void ** procp = (void **) &disp->TexGeni;
-        snprintf(symboln, sizeof(symboln), "%sTexGeni", symbol_prefix);
-        *procp = dlsym(handle, symboln);
-    }
-
-
-    if(!disp->TexGeniv) {
-        void ** procp = (void **) &disp->TexGeniv;
-        snprintf(symboln, sizeof(symboln), "%sTexGeniv", symbol_prefix);
-        *procp = dlsym(handle, symboln);
-    }
-
-
-    if(!disp->FeedbackBuffer) {
-        void ** procp = (void **) &disp->FeedbackBuffer;
-        snprintf(symboln, sizeof(symboln), "%sFeedbackBuffer", symbol_prefix);
-        *procp = dlsym(handle, symboln);
-    }
-
-
-    if(!disp->SelectBuffer) {
-        void ** procp = (void **) &disp->SelectBuffer;
-        snprintf(symboln, sizeof(symboln), "%sSelectBuffer", symbol_prefix);
-        *procp = dlsym(handle, symboln);
-    }
-
-
-    if(!disp->RenderMode) {
-        void ** procp = (void **) &disp->RenderMode;
-        snprintf(symboln, sizeof(symboln), "%sRenderMode", symbol_prefix);
-        *procp = dlsym(handle, symboln);
-    }
-
-
-    if(!disp->InitNames) {
-        void ** procp = (void **) &disp->InitNames;
-        snprintf(symboln, sizeof(symboln), "%sInitNames", symbol_prefix);
-        *procp = dlsym(handle, symboln);
-    }
-
-
-    if(!disp->LoadName) {
-        void ** procp = (void **) &disp->LoadName;
-        snprintf(symboln, sizeof(symboln), "%sLoadName", symbol_prefix);
-        *procp = dlsym(handle, symboln);
-    }
-
-
-    if(!disp->PassThrough) {
-        void ** procp = (void **) &disp->PassThrough;
-        snprintf(symboln, sizeof(symboln), "%sPassThrough", symbol_prefix);
-        *procp = dlsym(handle, symboln);
-    }
-
-
-    if(!disp->PopName) {
-        void ** procp = (void **) &disp->PopName;
-        snprintf(symboln, sizeof(symboln), "%sPopName", symbol_prefix);
-        *procp = dlsym(handle, symboln);
-    }
-
-
-    if(!disp->PushName) {
-        void ** procp = (void **) &disp->PushName;
-        snprintf(symboln, sizeof(symboln), "%sPushName", symbol_prefix);
-        *procp = dlsym(handle, symboln);
-    }
-
-
-    if(!disp->DrawBuffer) {
-        void ** procp = (void **) &disp->DrawBuffer;
-        snprintf(symboln, sizeof(symboln), "%sDrawBuffer", symbol_prefix);
-        *procp = dlsym(handle, symboln);
-    }
-
-
-    if(!disp->Clear) {
-        void ** procp = (void **) &disp->Clear;
-        snprintf(symboln, sizeof(symboln), "%sClear", symbol_prefix);
-        *procp = dlsym(handle, symboln);
-    }
-
-
-    if(!disp->ClearAccum) {
-        void ** procp = (void **) &disp->ClearAccum;
-        snprintf(symboln, sizeof(symboln), "%sClearAccum", symbol_prefix);
-        *procp = dlsym(handle, symboln);
-    }
-
-
-    if(!disp->ClearIndex) {
-        void ** procp = (void **) &disp->ClearIndex;
-        snprintf(symboln, sizeof(symboln), "%sClearIndex", symbol_prefix);
-        *procp = dlsym(handle, symboln);
-    }
-
-
-    if(!disp->ClearColor) {
-        void ** procp = (void **) &disp->ClearColor;
-        snprintf(symboln, sizeof(symboln), "%sClearColor", symbol_prefix);
-        *procp = dlsym(handle, symboln);
-    }
-
-
-    if(!disp->ClearStencil) {
-        void ** procp = (void **) &disp->ClearStencil;
-        snprintf(symboln, sizeof(symboln), "%sClearStencil", symbol_prefix);
-        *procp = dlsym(handle, symboln);
-    }
-
-
-    if(!disp->ClearDepth) {
-        void ** procp = (void **) &disp->ClearDepth;
-        snprintf(symboln, sizeof(symboln), "%sClearDepth", symbol_prefix);
-        *procp = dlsym(handle, symboln);
-    }
-
-
-    if(!disp->StencilMask) {
-        void ** procp = (void **) &disp->StencilMask;
-        snprintf(symboln, sizeof(symboln), "%sStencilMask", symbol_prefix);
-        *procp = dlsym(handle, symboln);
-    }
-
-
-    if(!disp->ColorMask) {
-        void ** procp = (void **) &disp->ColorMask;
-        snprintf(symboln, sizeof(symboln), "%sColorMask", symbol_prefix);
-        *procp = dlsym(handle, symboln);
-    }
-
-
-    if(!disp->DepthMask) {
-        void ** procp = (void **) &disp->DepthMask;
-        snprintf(symboln, sizeof(symboln), "%sDepthMask", symbol_prefix);
-        *procp = dlsym(handle, symboln);
-    }
-
-
-    if(!disp->IndexMask) {
-        void ** procp = (void **) &disp->IndexMask;
-        snprintf(symboln, sizeof(symboln), "%sIndexMask", symbol_prefix);
-        *procp = dlsym(handle, symboln);
-    }
-
-
-    if(!disp->Accum) {
-        void ** procp = (void **) &disp->Accum;
-        snprintf(symboln, sizeof(symboln), "%sAccum", symbol_prefix);
-        *procp = dlsym(handle, symboln);
-    }
-
-
-    if(!disp->Disable) {
-        void ** procp = (void **) &disp->Disable;
-        snprintf(symboln, sizeof(symboln), "%sDisable", symbol_prefix);
-        *procp = dlsym(handle, symboln);
-    }
-
-
-    if(!disp->Enable) {
-        void ** procp = (void **) &disp->Enable;
-        snprintf(symboln, sizeof(symboln), "%sEnable", symbol_prefix);
-        *procp = dlsym(handle, symboln);
-    }
-
-
-    if(!disp->Finish) {
-        void ** procp = (void **) &disp->Finish;
-        snprintf(symboln, sizeof(symboln), "%sFinish", symbol_prefix);
-        *procp = dlsym(handle, symboln);
-    }
-
-
-    if(!disp->Flush) {
-        void ** procp = (void **) &disp->Flush;
-        snprintf(symboln, sizeof(symboln), "%sFlush", symbol_prefix);
-        *procp = dlsym(handle, symboln);
-    }
-
-
-    if(!disp->PopAttrib) {
-        void ** procp = (void **) &disp->PopAttrib;
-        snprintf(symboln, sizeof(symboln), "%sPopAttrib", symbol_prefix);
-        *procp = dlsym(handle, symboln);
-    }
-
-
-    if(!disp->PushAttrib) {
-        void ** procp = (void **) &disp->PushAttrib;
-        snprintf(symboln, sizeof(symboln), "%sPushAttrib", symbol_prefix);
-        *procp = dlsym(handle, symboln);
-    }
-
-
-    if(!disp->Map1d) {
-        void ** procp = (void **) &disp->Map1d;
-        snprintf(symboln, sizeof(symboln), "%sMap1d", symbol_prefix);
-        *procp = dlsym(handle, symboln);
-    }
-
-
-    if(!disp->Map1f) {
-        void ** procp = (void **) &disp->Map1f;
-        snprintf(symboln, sizeof(symboln), "%sMap1f", symbol_prefix);
-        *procp = dlsym(handle, symboln);
-    }
-
-
-    if(!disp->Map2d) {
-        void ** procp = (void **) &disp->Map2d;
-        snprintf(symboln, sizeof(symboln), "%sMap2d", symbol_prefix);
-        *procp = dlsym(handle, symboln);
-    }
-
-
-    if(!disp->Map2f) {
-        void ** procp = (void **) &disp->Map2f;
-        snprintf(symboln, sizeof(symboln), "%sMap2f", symbol_prefix);
-        *procp = dlsym(handle, symboln);
-    }
-
-
-    if(!disp->MapGrid1d) {
-        void ** procp = (void **) &disp->MapGrid1d;
-        snprintf(symboln, sizeof(symboln), "%sMapGrid1d", symbol_prefix);
-        *procp = dlsym(handle, symboln);
-    }
-
-
-    if(!disp->MapGrid1f) {
-        void ** procp = (void **) &disp->MapGrid1f;
-        snprintf(symboln, sizeof(symboln), "%sMapGrid1f", symbol_prefix);
-        *procp = dlsym(handle, symboln);
-    }
-
-
-    if(!disp->MapGrid2d) {
-        void ** procp = (void **) &disp->MapGrid2d;
-        snprintf(symboln, sizeof(symboln), "%sMapGrid2d", symbol_prefix);
-        *procp = dlsym(handle, symboln);
-    }
-
-
-    if(!disp->MapGrid2f) {
-        void ** procp = (void **) &disp->MapGrid2f;
-        snprintf(symboln, sizeof(symboln), "%sMapGrid2f", symbol_prefix);
-        *procp = dlsym(handle, symboln);
-    }
-
-
-    if(!disp->EvalCoord1d) {
-        void ** procp = (void **) &disp->EvalCoord1d;
-        snprintf(symboln, sizeof(symboln), "%sEvalCoord1d", symbol_prefix);
-        *procp = dlsym(handle, symboln);
-    }
-
-
-    if(!disp->EvalCoord1dv) {
-        void ** procp = (void **) &disp->EvalCoord1dv;
-        snprintf(symboln, sizeof(symboln), "%sEvalCoord1dv", symbol_prefix);
-        *procp = dlsym(handle, symboln);
-    }
-
-
-    if(!disp->EvalCoord1f) {
-        void ** procp = (void **) &disp->EvalCoord1f;
-        snprintf(symboln, sizeof(symboln), "%sEvalCoord1f", symbol_prefix);
-        *procp = dlsym(handle, symboln);
-    }
-
-
-    if(!disp->EvalCoord1fv) {
-        void ** procp = (void **) &disp->EvalCoord1fv;
-        snprintf(symboln, sizeof(symboln), "%sEvalCoord1fv", symbol_prefix);
-        *procp = dlsym(handle, symboln);
-    }
-
-
-    if(!disp->EvalCoord2d) {
-        void ** procp = (void **) &disp->EvalCoord2d;
-        snprintf(symboln, sizeof(symboln), "%sEvalCoord2d", symbol_prefix);
-        *procp = dlsym(handle, symboln);
-    }
-
-
-    if(!disp->EvalCoord2dv) {
-        void ** procp = (void **) &disp->EvalCoord2dv;
-        snprintf(symboln, sizeof(symboln), "%sEvalCoord2dv", symbol_prefix);
-        *procp = dlsym(handle, symboln);
-    }
-
-
-    if(!disp->EvalCoord2f) {
-        void ** procp = (void **) &disp->EvalCoord2f;
-        snprintf(symboln, sizeof(symboln), "%sEvalCoord2f", symbol_prefix);
-        *procp = dlsym(handle, symboln);
-    }
-
-
-    if(!disp->EvalCoord2fv) {
-        void ** procp = (void **) &disp->EvalCoord2fv;
-        snprintf(symboln, sizeof(symboln), "%sEvalCoord2fv", symbol_prefix);
-        *procp = dlsym(handle, symboln);
-    }
-
-
-    if(!disp->EvalMesh1) {
-        void ** procp = (void **) &disp->EvalMesh1;
-        snprintf(symboln, sizeof(symboln), "%sEvalMesh1", symbol_prefix);
-        *procp = dlsym(handle, symboln);
-    }
-
-
-    if(!disp->EvalPoint1) {
-        void ** procp = (void **) &disp->EvalPoint1;
-        snprintf(symboln, sizeof(symboln), "%sEvalPoint1", symbol_prefix);
-        *procp = dlsym(handle, symboln);
-    }
-
-
-    if(!disp->EvalMesh2) {
-        void ** procp = (void **) &disp->EvalMesh2;
-        snprintf(symboln, sizeof(symboln), "%sEvalMesh2", symbol_prefix);
-        *procp = dlsym(handle, symboln);
-    }
-
-
-    if(!disp->EvalPoint2) {
-        void ** procp = (void **) &disp->EvalPoint2;
-        snprintf(symboln, sizeof(symboln), "%sEvalPoint2", symbol_prefix);
-        *procp = dlsym(handle, symboln);
-    }
-
-
-    if(!disp->AlphaFunc) {
-        void ** procp = (void **) &disp->AlphaFunc;
-        snprintf(symboln, sizeof(symboln), "%sAlphaFunc", symbol_prefix);
-        *procp = dlsym(handle, symboln);
-    }
-
-
-    if(!disp->BlendFunc) {
-        void ** procp = (void **) &disp->BlendFunc;
-        snprintf(symboln, sizeof(symboln), "%sBlendFunc", symbol_prefix);
-        *procp = dlsym(handle, symboln);
-    }
-
-
-    if(!disp->LogicOp) {
-        void ** procp = (void **) &disp->LogicOp;
-        snprintf(symboln, sizeof(symboln), "%sLogicOp", symbol_prefix);
-        *procp = dlsym(handle, symboln);
-    }
-
-
-    if(!disp->StencilFunc) {
-        void ** procp = (void **) &disp->StencilFunc;
-        snprintf(symboln, sizeof(symboln), "%sStencilFunc", symbol_prefix);
-        *procp = dlsym(handle, symboln);
-    }
-
-
-    if(!disp->StencilOp) {
-        void ** procp = (void **) &disp->StencilOp;
-        snprintf(symboln, sizeof(symboln), "%sStencilOp", symbol_prefix);
-        *procp = dlsym(handle, symboln);
-    }
-
-
-    if(!disp->DepthFunc) {
-        void ** procp = (void **) &disp->DepthFunc;
-        snprintf(symboln, sizeof(symboln), "%sDepthFunc", symbol_prefix);
-        *procp = dlsym(handle, symboln);
-    }
-
-
-    if(!disp->PixelZoom) {
-        void ** procp = (void **) &disp->PixelZoom;
-        snprintf(symboln, sizeof(symboln), "%sPixelZoom", symbol_prefix);
-        *procp = dlsym(handle, symboln);
-    }
-
-
-    if(!disp->PixelTransferf) {
-        void ** procp = (void **) &disp->PixelTransferf;
-        snprintf(symboln, sizeof(symboln), "%sPixelTransferf", symbol_prefix);
-        *procp = dlsym(handle, symboln);
-    }
-
-
-    if(!disp->PixelTransferi) {
-        void ** procp = (void **) &disp->PixelTransferi;
-        snprintf(symboln, sizeof(symboln), "%sPixelTransferi", symbol_prefix);
-        *procp = dlsym(handle, symboln);
-    }
-
-
-    if(!disp->PixelStoref) {
-        void ** procp = (void **) &disp->PixelStoref;
-        snprintf(symboln, sizeof(symboln), "%sPixelStoref", symbol_prefix);
-        *procp = dlsym(handle, symboln);
-    }
-
-
-    if(!disp->PixelStorei) {
-        void ** procp = (void **) &disp->PixelStorei;
-        snprintf(symboln, sizeof(symboln), "%sPixelStorei", symbol_prefix);
-        *procp = dlsym(handle, symboln);
-    }
-
-
-    if(!disp->PixelMapfv) {
-        void ** procp = (void **) &disp->PixelMapfv;
-        snprintf(symboln, sizeof(symboln), "%sPixelMapfv", symbol_prefix);
-        *procp = dlsym(handle, symboln);
-    }
-
-
-    if(!disp->PixelMapuiv) {
-        void ** procp = (void **) &disp->PixelMapuiv;
-        snprintf(symboln, sizeof(symboln), "%sPixelMapuiv", symbol_prefix);
-        *procp = dlsym(handle, symboln);
-    }
-
-
-    if(!disp->PixelMapusv) {
-        void ** procp = (void **) &disp->PixelMapusv;
-        snprintf(symboln, sizeof(symboln), "%sPixelMapusv", symbol_prefix);
-        *procp = dlsym(handle, symboln);
-    }
-
-
-    if(!disp->ReadBuffer) {
-        void ** procp = (void **) &disp->ReadBuffer;
-        snprintf(symboln, sizeof(symboln), "%sReadBuffer", symbol_prefix);
-        *procp = dlsym(handle, symboln);
-    }
-
-
-    if(!disp->CopyPixels) {
-        void ** procp = (void **) &disp->CopyPixels;
-        snprintf(symboln, sizeof(symboln), "%sCopyPixels", symbol_prefix);
-        *procp = dlsym(handle, symboln);
-    }
-
-
-    if(!disp->ReadPixels) {
-        void ** procp = (void **) &disp->ReadPixels;
-        snprintf(symboln, sizeof(symboln), "%sReadPixels", symbol_prefix);
-        *procp = dlsym(handle, symboln);
-    }
-
-
-    if(!disp->DrawPixels) {
-        void ** procp = (void **) &disp->DrawPixels;
-        snprintf(symboln, sizeof(symboln), "%sDrawPixels", symbol_prefix);
-        *procp = dlsym(handle, symboln);
-    }
-
-
-    if(!disp->GetBooleanv) {
-        void ** procp = (void **) &disp->GetBooleanv;
-        snprintf(symboln, sizeof(symboln), "%sGetBooleanv", symbol_prefix);
-        *procp = dlsym(handle, symboln);
-    }
-
-
-    if(!disp->GetClipPlane) {
-        void ** procp = (void **) &disp->GetClipPlane;
-        snprintf(symboln, sizeof(symboln), "%sGetClipPlane", symbol_prefix);
-        *procp = dlsym(handle, symboln);
-    }
-
-
-    if(!disp->GetDoublev) {
-        void ** procp = (void **) &disp->GetDoublev;
-        snprintf(symboln, sizeof(symboln), "%sGetDoublev", symbol_prefix);
-        *procp = dlsym(handle, symboln);
-    }
-
-
-    if(!disp->GetError) {
-        void ** procp = (void **) &disp->GetError;
-        snprintf(symboln, sizeof(symboln), "%sGetError", symbol_prefix);
-        *procp = dlsym(handle, symboln);
-    }
-
-
-    if(!disp->GetFloatv) {
-        void ** procp = (void **) &disp->GetFloatv;
-        snprintf(symboln, sizeof(symboln), "%sGetFloatv", symbol_prefix);
-        *procp = dlsym(handle, symboln);
-    }
-
-
-    if(!disp->GetIntegerv) {
-        void ** procp = (void **) &disp->GetIntegerv;
-        snprintf(symboln, sizeof(symboln), "%sGetIntegerv", symbol_prefix);
-        *procp = dlsym(handle, symboln);
-    }
-
-
-    if(!disp->GetLightfv) {
-        void ** procp = (void **) &disp->GetLightfv;
-        snprintf(symboln, sizeof(symboln), "%sGetLightfv", symbol_prefix);
-        *procp = dlsym(handle, symboln);
-    }
-
-
-    if(!disp->GetLightiv) {
-        void ** procp = (void **) &disp->GetLightiv;
-        snprintf(symboln, sizeof(symboln), "%sGetLightiv", symbol_prefix);
-        *procp = dlsym(handle, symboln);
-    }
-
-
-    if(!disp->GetMapdv) {
-        void ** procp = (void **) &disp->GetMapdv;
-        snprintf(symboln, sizeof(symboln), "%sGetMapdv", symbol_prefix);
-        *procp = dlsym(handle, symboln);
-    }
-
-
-    if(!disp->GetMapfv) {
-        void ** procp = (void **) &disp->GetMapfv;
-        snprintf(symboln, sizeof(symboln), "%sGetMapfv", symbol_prefix);
-        *procp = dlsym(handle, symboln);
-    }
-
-
-    if(!disp->GetMapiv) {
-        void ** procp = (void **) &disp->GetMapiv;
-        snprintf(symboln, sizeof(symboln), "%sGetMapiv", symbol_prefix);
-        *procp = dlsym(handle, symboln);
-    }
-
-
-    if(!disp->GetMaterialfv) {
-        void ** procp = (void **) &disp->GetMaterialfv;
-        snprintf(symboln, sizeof(symboln), "%sGetMaterialfv", symbol_prefix);
-        *procp = dlsym(handle, symboln);
-    }
-
-
-    if(!disp->GetMaterialiv) {
-        void ** procp = (void **) &disp->GetMaterialiv;
-        snprintf(symboln, sizeof(symboln), "%sGetMaterialiv", symbol_prefix);
-        *procp = dlsym(handle, symboln);
-    }
-
-
-    if(!disp->GetPixelMapfv) {
-        void ** procp = (void **) &disp->GetPixelMapfv;
-        snprintf(symboln, sizeof(symboln), "%sGetPixelMapfv", symbol_prefix);
-        *procp = dlsym(handle, symboln);
-    }
-
-
-    if(!disp->GetPixelMapuiv) {
-        void ** procp = (void **) &disp->GetPixelMapuiv;
-        snprintf(symboln, sizeof(symboln), "%sGetPixelMapuiv", symbol_prefix);
-        *procp = dlsym(handle, symboln);
-    }
-
-
-    if(!disp->GetPixelMapusv) {
-        void ** procp = (void **) &disp->GetPixelMapusv;
-        snprintf(symboln, sizeof(symboln), "%sGetPixelMapusv", symbol_prefix);
-        *procp = dlsym(handle, symboln);
-    }
-
-
-    if(!disp->GetPolygonStipple) {
-        void ** procp = (void **) &disp->GetPolygonStipple;
-        snprintf(symboln, sizeof(symboln), "%sGetPolygonStipple", symbol_prefix);
-        *procp = dlsym(handle, symboln);
-    }
-
-
-    if(!disp->GetString) {
-        void ** procp = (void **) &disp->GetString;
-        snprintf(symboln, sizeof(symboln), "%sGetString", symbol_prefix);
-        *procp = dlsym(handle, symboln);
-    }
-
-
-    if(!disp->GetTexEnvfv) {
-        void ** procp = (void **) &disp->GetTexEnvfv;
-        snprintf(symboln, sizeof(symboln), "%sGetTexEnvfv", symbol_prefix);
-        *procp = dlsym(handle, symboln);
-    }
-
-
-    if(!disp->GetTexEnviv) {
-        void ** procp = (void **) &disp->GetTexEnviv;
-        snprintf(symboln, sizeof(symboln), "%sGetTexEnviv", symbol_prefix);
-        *procp = dlsym(handle, symboln);
-    }
-
-
-    if(!disp->GetTexGendv) {
-        void ** procp = (void **) &disp->GetTexGendv;
-        snprintf(symboln, sizeof(symboln), "%sGetTexGendv", symbol_prefix);
-        *procp = dlsym(handle, symboln);
-    }
-
-
-    if(!disp->GetTexGenfv) {
-        void ** procp = (void **) &disp->GetTexGenfv;
-        snprintf(symboln, sizeof(symboln), "%sGetTexGenfv", symbol_prefix);
-        *procp = dlsym(handle, symboln);
-    }
-
-
-    if(!disp->GetTexGeniv) {
-        void ** procp = (void **) &disp->GetTexGeniv;
-        snprintf(symboln, sizeof(symboln), "%sGetTexGeniv", symbol_prefix);
-        *procp = dlsym(handle, symboln);
-    }
-
-
-    if(!disp->GetTexImage) {
-        void ** procp = (void **) &disp->GetTexImage;
-        snprintf(symboln, sizeof(symboln), "%sGetTexImage", symbol_prefix);
-        *procp = dlsym(handle, symboln);
-    }
-
-
-    if(!disp->GetTexParameterfv) {
-        void ** procp = (void **) &disp->GetTexParameterfv;
-        snprintf(symboln, sizeof(symboln), "%sGetTexParameterfv", symbol_prefix);
-        *procp = dlsym(handle, symboln);
-    }
-
-
-    if(!disp->GetTexParameteriv) {
-        void ** procp = (void **) &disp->GetTexParameteriv;
-        snprintf(symboln, sizeof(symboln), "%sGetTexParameteriv", symbol_prefix);
-        *procp = dlsym(handle, symboln);
-    }
-
-
-    if(!disp->GetTexLevelParameterfv) {
-        void ** procp = (void **) &disp->GetTexLevelParameterfv;
-        snprintf(symboln, sizeof(symboln), "%sGetTexLevelParameterfv", symbol_prefix);
-        *procp = dlsym(handle, symboln);
-    }
-
-
-    if(!disp->GetTexLevelParameteriv) {
-        void ** procp = (void **) &disp->GetTexLevelParameteriv;
-        snprintf(symboln, sizeof(symboln), "%sGetTexLevelParameteriv", symbol_prefix);
-        *procp = dlsym(handle, symboln);
-    }
-
-
-    if(!disp->IsEnabled) {
-        void ** procp = (void **) &disp->IsEnabled;
-        snprintf(symboln, sizeof(symboln), "%sIsEnabled", symbol_prefix);
-        *procp = dlsym(handle, symboln);
-    }
-
-
-    if(!disp->IsList) {
-        void ** procp = (void **) &disp->IsList;
-        snprintf(symboln, sizeof(symboln), "%sIsList", symbol_prefix);
-        *procp = dlsym(handle, symboln);
-    }
-
-
-    if(!disp->DepthRange) {
-        void ** procp = (void **) &disp->DepthRange;
-        snprintf(symboln, sizeof(symboln), "%sDepthRange", symbol_prefix);
-        *procp = dlsym(handle, symboln);
-    }
-
-
-    if(!disp->Frustum) {
-        void ** procp = (void **) &disp->Frustum;
-        snprintf(symboln, sizeof(symboln), "%sFrustum", symbol_prefix);
-        *procp = dlsym(handle, symboln);
-    }
-
-
-    if(!disp->LoadIdentity) {
-        void ** procp = (void **) &disp->LoadIdentity;
-        snprintf(symboln, sizeof(symboln), "%sLoadIdentity", symbol_prefix);
-        *procp = dlsym(handle, symboln);
-    }
-
-
-    if(!disp->LoadMatrixf) {
-        void ** procp = (void **) &disp->LoadMatrixf;
-        snprintf(symboln, sizeof(symboln), "%sLoadMatrixf", symbol_prefix);
-        *procp = dlsym(handle, symboln);
-    }
-
-
-    if(!disp->LoadMatrixd) {
-        void ** procp = (void **) &disp->LoadMatrixd;
-        snprintf(symboln, sizeof(symboln), "%sLoadMatrixd", symbol_prefix);
-        *procp = dlsym(handle, symboln);
-    }
-
-
-    if(!disp->MatrixMode) {
-        void ** procp = (void **) &disp->MatrixMode;
-        snprintf(symboln, sizeof(symboln), "%sMatrixMode", symbol_prefix);
-        *procp = dlsym(handle, symboln);
-    }
-
-
-    if(!disp->MultMatrixf) {
-        void ** procp = (void **) &disp->MultMatrixf;
-        snprintf(symboln, sizeof(symboln), "%sMultMatrixf", symbol_prefix);
-        *procp = dlsym(handle, symboln);
-    }
-
-
-    if(!disp->MultMatrixd) {
-        void ** procp = (void **) &disp->MultMatrixd;
-        snprintf(symboln, sizeof(symboln), "%sMultMatrixd", symbol_prefix);
-        *procp = dlsym(handle, symboln);
-    }
-
-
-    if(!disp->Ortho) {
-        void ** procp = (void **) &disp->Ortho;
-        snprintf(symboln, sizeof(symboln), "%sOrtho", symbol_prefix);
-        *procp = dlsym(handle, symboln);
-    }
-
-
-    if(!disp->PopMatrix) {
-        void ** procp = (void **) &disp->PopMatrix;
-        snprintf(symboln, sizeof(symboln), "%sPopMatrix", symbol_prefix);
-        *procp = dlsym(handle, symboln);
-    }
-
-
-    if(!disp->PushMatrix) {
-        void ** procp = (void **) &disp->PushMatrix;
-        snprintf(symboln, sizeof(symboln), "%sPushMatrix", symbol_prefix);
-        *procp = dlsym(handle, symboln);
-    }
-
-
-    if(!disp->Rotated) {
-        void ** procp = (void **) &disp->Rotated;
-        snprintf(symboln, sizeof(symboln), "%sRotated", symbol_prefix);
-        *procp = dlsym(handle, symboln);
-    }
-
-
-    if(!disp->Rotatef) {
-        void ** procp = (void **) &disp->Rotatef;
-        snprintf(symboln, sizeof(symboln), "%sRotatef", symbol_prefix);
-        *procp = dlsym(handle, symboln);
-    }
-
-
-    if(!disp->Scaled) {
-        void ** procp = (void **) &disp->Scaled;
-        snprintf(symboln, sizeof(symboln), "%sScaled", symbol_prefix);
-        *procp = dlsym(handle, symboln);
-    }
-
-
-    if(!disp->Scalef) {
-        void ** procp = (void **) &disp->Scalef;
-        snprintf(symboln, sizeof(symboln), "%sScalef", symbol_prefix);
-        *procp = dlsym(handle, symboln);
-    }
-
-
-    if(!disp->Translated) {
-        void ** procp = (void **) &disp->Translated;
-        snprintf(symboln, sizeof(symboln), "%sTranslated", symbol_prefix);
-        *procp = dlsym(handle, symboln);
-    }
-
-
-    if(!disp->Translatef) {
-        void ** procp = (void **) &disp->Translatef;
-        snprintf(symboln, sizeof(symboln), "%sTranslatef", symbol_prefix);
-        *procp = dlsym(handle, symboln);
-    }
-
-
-    if(!disp->Viewport) {
-        void ** procp = (void **) &disp->Viewport;
-        snprintf(symboln, sizeof(symboln), "%sViewport", symbol_prefix);
-        *procp = dlsym(handle, symboln);
-    }
-
-
-    if(!disp->ArrayElement) {
-        void ** procp = (void **) &disp->ArrayElement;
-        snprintf(symboln, sizeof(symboln), "%sArrayElement", symbol_prefix);
-        *procp = dlsym(handle, symboln);
-    }
-
-
-    if(!disp->ArrayElement) {
-        void ** procp = (void **) &disp->ArrayElement;
-        snprintf(symboln, sizeof(symboln), "%sArrayElementEXT", symbol_prefix);
-        *procp = dlsym(handle, symboln);
-    }
-
-
-    if(!disp->BindTexture) {
-        void ** procp = (void **) &disp->BindTexture;
-        snprintf(symboln, sizeof(symboln), "%sBindTexture", symbol_prefix);
-        *procp = dlsym(handle, symboln);
-    }
-
-
-    if(!disp->BindTexture) {
-        void ** procp = (void **) &disp->BindTexture;
-        snprintf(symboln, sizeof(symboln), "%sBindTextureEXT", symbol_prefix);
-        *procp = dlsym(handle, symboln);
-    }
-
-
-    if(!disp->ColorPointer) {
-        void ** procp = (void **) &disp->ColorPointer;
-        snprintf(symboln, sizeof(symboln), "%sColorPointer", symbol_prefix);
-        *procp = dlsym(handle, symboln);
-    }
-
-
-    if(!disp->DisableClientState) {
-        void ** procp = (void **) &disp->DisableClientState;
-        snprintf(symboln, sizeof(symboln), "%sDisableClientState", symbol_prefix);
-        *procp = dlsym(handle, symboln);
-    }
-
-
-    if(!disp->DrawArrays) {
-        void ** procp = (void **) &disp->DrawArrays;
-        snprintf(symboln, sizeof(symboln), "%sDrawArrays", symbol_prefix);
-        *procp = dlsym(handle, symboln);
-    }
-
-
-    if(!disp->DrawArrays) {
-        void ** procp = (void **) &disp->DrawArrays;
-        snprintf(symboln, sizeof(symboln), "%sDrawArraysEXT", symbol_prefix);
-        *procp = dlsym(handle, symboln);
-    }
-
-
-    if(!disp->DrawElements) {
-        void ** procp = (void **) &disp->DrawElements;
-        snprintf(symboln, sizeof(symboln), "%sDrawElements", symbol_prefix);
-        *procp = dlsym(handle, symboln);
-    }
-
-
-    if(!disp->EdgeFlagPointer) {
-        void ** procp = (void **) &disp->EdgeFlagPointer;
-        snprintf(symboln, sizeof(symboln), "%sEdgeFlagPointer", symbol_prefix);
-        *procp = dlsym(handle, symboln);
-    }
-
-
-    if(!disp->EnableClientState) {
-        void ** procp = (void **) &disp->EnableClientState;
-        snprintf(symboln, sizeof(symboln), "%sEnableClientState", symbol_prefix);
-        *procp = dlsym(handle, symboln);
-    }
-
-
-    if(!disp->IndexPointer) {
-        void ** procp = (void **) &disp->IndexPointer;
-        snprintf(symboln, sizeof(symboln), "%sIndexPointer", symbol_prefix);
-        *procp = dlsym(handle, symboln);
-    }
-
-
-    if(!disp->Indexub) {
-        void ** procp = (void **) &disp->Indexub;
-        snprintf(symboln, sizeof(symboln), "%sIndexub", symbol_prefix);
-        *procp = dlsym(handle, symboln);
-    }
-
-
-    if(!disp->Indexubv) {
-        void ** procp = (void **) &disp->Indexubv;
-        snprintf(symboln, sizeof(symboln), "%sIndexubv", symbol_prefix);
-        *procp = dlsym(handle, symboln);
-    }
-
-
-    if(!disp->InterleavedArrays) {
-        void ** procp = (void **) &disp->InterleavedArrays;
-        snprintf(symboln, sizeof(symboln), "%sInterleavedArrays", symbol_prefix);
-        *procp = dlsym(handle, symboln);
-    }
-
-
-    if(!disp->NormalPointer) {
-        void ** procp = (void **) &disp->NormalPointer;
-        snprintf(symboln, sizeof(symboln), "%sNormalPointer", symbol_prefix);
-        *procp = dlsym(handle, symboln);
-    }
-
-
-    if(!disp->PolygonOffset) {
-        void ** procp = (void **) &disp->PolygonOffset;
-        snprintf(symboln, sizeof(symboln), "%sPolygonOffset", symbol_prefix);
-        *procp = dlsym(handle, symboln);
-    }
-
-
-    if(!disp->TexCoordPointer) {
-        void ** procp = (void **) &disp->TexCoordPointer;
-        snprintf(symboln, sizeof(symboln), "%sTexCoordPointer", symbol_prefix);
-        *procp = dlsym(handle, symboln);
-    }
-
-
-    if(!disp->VertexPointer) {
-        void ** procp = (void **) &disp->VertexPointer;
-        snprintf(symboln, sizeof(symboln), "%sVertexPointer", symbol_prefix);
-        *procp = dlsym(handle, symboln);
-    }
-
-
-    if(!disp->AreTexturesResident) {
-        void ** procp = (void **) &disp->AreTexturesResident;
-        snprintf(symboln, sizeof(symboln), "%sAreTexturesResident", symbol_prefix);
-        *procp = dlsym(handle, symboln);
-    }
-
-
-    if(!disp->AreTexturesResident) {
-        void ** procp = (void **) &disp->AreTexturesResident;
-        snprintf(symboln, sizeof(symboln), "%sAreTexturesResidentEXT", symbol_prefix);
-        *procp = dlsym(handle, symboln);
-    }
-
-
-    if(!disp->CopyTexImage1D) {
-        void ** procp = (void **) &disp->CopyTexImage1D;
-        snprintf(symboln, sizeof(symboln), "%sCopyTexImage1D", symbol_prefix);
-        *procp = dlsym(handle, symboln);
-    }
-
-
-    if(!disp->CopyTexImage1D) {
-        void ** procp = (void **) &disp->CopyTexImage1D;
-        snprintf(symboln, sizeof(symboln), "%sCopyTexImage1DEXT", symbol_prefix);
-        *procp = dlsym(handle, symboln);
-    }
-
-
-    if(!disp->CopyTexImage2D) {
-        void ** procp = (void **) &disp->CopyTexImage2D;
-        snprintf(symboln, sizeof(symboln), "%sCopyTexImage2D", symbol_prefix);
-        *procp = dlsym(handle, symboln);
-    }
-
-
-    if(!disp->CopyTexImage2D) {
-        void ** procp = (void **) &disp->CopyTexImage2D;
-        snprintf(symboln, sizeof(symboln), "%sCopyTexImage2DEXT", symbol_prefix);
-        *procp = dlsym(handle, symboln);
-    }
-
-
-    if(!disp->CopyTexSubImage1D) {
-        void ** procp = (void **) &disp->CopyTexSubImage1D;
-        snprintf(symboln, sizeof(symboln), "%sCopyTexSubImage1D", symbol_prefix);
-        *procp = dlsym(handle, symboln);
-    }
-
-
-    if(!disp->CopyTexSubImage1D) {
-        void ** procp = (void **) &disp->CopyTexSubImage1D;
-        snprintf(symboln, sizeof(symboln), "%sCopyTexSubImage1DEXT", symbol_prefix);
-        *procp = dlsym(handle, symboln);
-    }
-
-
-    if(!disp->CopyTexSubImage2D) {
-        void ** procp = (void **) &disp->CopyTexSubImage2D;
-        snprintf(symboln, sizeof(symboln), "%sCopyTexSubImage2D", symbol_prefix);
-        *procp = dlsym(handle, symboln);
-    }
-
-
-    if(!disp->CopyTexSubImage2D) {
-        void ** procp = (void **) &disp->CopyTexSubImage2D;
-        snprintf(symboln, sizeof(symboln), "%sCopyTexSubImage2DEXT", symbol_prefix);
-        *procp = dlsym(handle, symboln);
-    }
-
-
-    if(!disp->DeleteTextures) {
-        void ** procp = (void **) &disp->DeleteTextures;
-        snprintf(symboln, sizeof(symboln), "%sDeleteTextures", symbol_prefix);
-        *procp = dlsym(handle, symboln);
-    }
-
-
-    if(!disp->DeleteTextures) {
-        void ** procp = (void **) &disp->DeleteTextures;
-        snprintf(symboln, sizeof(symboln), "%sDeleteTexturesEXT", symbol_prefix);
-        *procp = dlsym(handle, symboln);
-    }
-
-
-    if(!disp->GenTextures) {
-        void ** procp = (void **) &disp->GenTextures;
-        snprintf(symboln, sizeof(symboln), "%sGenTextures", symbol_prefix);
-        *procp = dlsym(handle, symboln);
-    }
-
-
-    if(!disp->GenTextures) {
-        void ** procp = (void **) &disp->GenTextures;
-        snprintf(symboln, sizeof(symboln), "%sGenTexturesEXT", symbol_prefix);
-        *procp = dlsym(handle, symboln);
-    }
-
-
-    if(!disp->GetPointerv) {
-        void ** procp = (void **) &disp->GetPointerv;
-        snprintf(symboln, sizeof(symboln), "%sGetPointerv", symbol_prefix);
-        *procp = dlsym(handle, symboln);
-    }
-
-
-    if(!disp->GetPointerv) {
-        void ** procp = (void **) &disp->GetPointerv;
-        snprintf(symboln, sizeof(symboln), "%sGetPointervEXT", symbol_prefix);
-        *procp = dlsym(handle, symboln);
-    }
-
-
-    if(!disp->IsTexture) {
-        void ** procp = (void **) &disp->IsTexture;
-        snprintf(symboln, sizeof(symboln), "%sIsTexture", symbol_prefix);
-        *procp = dlsym(handle, symboln);
-    }
-
-
-    if(!disp->IsTexture) {
-        void ** procp = (void **) &disp->IsTexture;
-        snprintf(symboln, sizeof(symboln), "%sIsTextureEXT", symbol_prefix);
-        *procp = dlsym(handle, symboln);
-    }
-
-
-    if(!disp->PrioritizeTextures) {
-        void ** procp = (void **) &disp->PrioritizeTextures;
-        snprintf(symboln, sizeof(symboln), "%sPrioritizeTextures", symbol_prefix);
-        *procp = dlsym(handle, symboln);
-    }
-
-
-    if(!disp->PrioritizeTextures) {
-        void ** procp = (void **) &disp->PrioritizeTextures;
-        snprintf(symboln, sizeof(symboln), "%sPrioritizeTexturesEXT", symbol_prefix);
-        *procp = dlsym(handle, symboln);
-    }
-
-
-    if(!disp->TexSubImage1D) {
-        void ** procp = (void **) &disp->TexSubImage1D;
-        snprintf(symboln, sizeof(symboln), "%sTexSubImage1D", symbol_prefix);
-        *procp = dlsym(handle, symboln);
-    }
-
-
-    if(!disp->TexSubImage1D) {
-        void ** procp = (void **) &disp->TexSubImage1D;
-        snprintf(symboln, sizeof(symboln), "%sTexSubImage1DEXT", symbol_prefix);
-        *procp = dlsym(handle, symboln);
-    }
-
-
-    if(!disp->TexSubImage2D) {
-        void ** procp = (void **) &disp->TexSubImage2D;
-        snprintf(symboln, sizeof(symboln), "%sTexSubImage2D", symbol_prefix);
-        *procp = dlsym(handle, symboln);
-    }
-
-
-    if(!disp->TexSubImage2D) {
-        void ** procp = (void **) &disp->TexSubImage2D;
-        snprintf(symboln, sizeof(symboln), "%sTexSubImage2DEXT", symbol_prefix);
-        *procp = dlsym(handle, symboln);
-    }
-
-
-    if(!disp->PopClientAttrib) {
-        void ** procp = (void **) &disp->PopClientAttrib;
-        snprintf(symboln, sizeof(symboln), "%sPopClientAttrib", symbol_prefix);
-        *procp = dlsym(handle, symboln);
-    }
-
-
-    if(!disp->PushClientAttrib) {
-        void ** procp = (void **) &disp->PushClientAttrib;
-        snprintf(symboln, sizeof(symboln), "%sPushClientAttrib", symbol_prefix);
-        *procp = dlsym(handle, symboln);
-    }
-
-
-    if(!disp->BlendColor) {
-        void ** procp = (void **) &disp->BlendColor;
-        snprintf(symboln, sizeof(symboln), "%sBlendColor", symbol_prefix);
-        *procp = dlsym(handle, symboln);
-    }
-
-
-    if(!disp->BlendColor) {
-        void ** procp = (void **) &disp->BlendColor;
-        snprintf(symboln, sizeof(symboln), "%sBlendColorEXT", symbol_prefix);
-        *procp = dlsym(handle, symboln);
-    }
-
-
-    if(!disp->BlendEquation) {
-        void ** procp = (void **) &disp->BlendEquation;
-        snprintf(symboln, sizeof(symboln), "%sBlendEquation", symbol_prefix);
-        *procp = dlsym(handle, symboln);
-    }
-
-
-    if(!disp->BlendEquation) {
-        void ** procp = (void **) &disp->BlendEquation;
-        snprintf(symboln, sizeof(symboln), "%sBlendEquationEXT", symbol_prefix);
-        *procp = dlsym(handle, symboln);
-    }
-
-
-    if(!disp->DrawRangeElements) {
-        void ** procp = (void **) &disp->DrawRangeElements;
-        snprintf(symboln, sizeof(symboln), "%sDrawRangeElements", symbol_prefix);
-        *procp = dlsym(handle, symboln);
-    }
-
-
-    if(!disp->DrawRangeElements) {
-        void ** procp = (void **) &disp->DrawRangeElements;
-        snprintf(symboln, sizeof(symboln), "%sDrawRangeElementsEXT", symbol_prefix);
-        *procp = dlsym(handle, symboln);
-    }
-
-
-    if(!disp->ColorTable) {
-        void ** procp = (void **) &disp->ColorTable;
-        snprintf(symboln, sizeof(symboln), "%sColorTable", symbol_prefix);
-        *procp = dlsym(handle, symboln);
-    }
-
-
-    if(!disp->ColorTable) {
-        void ** procp = (void **) &disp->ColorTable;
-        snprintf(symboln, sizeof(symboln), "%sColorTableSGI", symbol_prefix);
-        *procp = dlsym(handle, symboln);
-    }
-
-
-    if(!disp->ColorTable) {
-        void ** procp = (void **) &disp->ColorTable;
-        snprintf(symboln, sizeof(symboln), "%sColorTableEXT", symbol_prefix);
-        *procp = dlsym(handle, symboln);
-    }
-
-
-    if(!disp->ColorTableParameterfv) {
-        void ** procp = (void **) &disp->ColorTableParameterfv;
-        snprintf(symboln, sizeof(symboln), "%sColorTableParameterfv", symbol_prefix);
-        *procp = dlsym(handle, symboln);
-    }
-
-
-    if(!disp->ColorTableParameterfv) {
-        void ** procp = (void **) &disp->ColorTableParameterfv;
-        snprintf(symboln, sizeof(symboln), "%sColorTableParameterfvSGI", symbol_prefix);
-        *procp = dlsym(handle, symboln);
-    }
-
-
-    if(!disp->ColorTableParameteriv) {
-        void ** procp = (void **) &disp->ColorTableParameteriv;
-        snprintf(symboln, sizeof(symboln), "%sColorTableParameteriv", symbol_prefix);
-        *procp = dlsym(handle, symboln);
-    }
-
-
-    if(!disp->ColorTableParameteriv) {
-        void ** procp = (void **) &disp->ColorTableParameteriv;
-        snprintf(symboln, sizeof(symboln), "%sColorTableParameterivSGI", symbol_prefix);
-        *procp = dlsym(handle, symboln);
-    }
-
-
-    if(!disp->CopyColorTable) {
-        void ** procp = (void **) &disp->CopyColorTable;
-        snprintf(symboln, sizeof(symboln), "%sCopyColorTable", symbol_prefix);
-        *procp = dlsym(handle, symboln);
-    }
-
-
-    if(!disp->CopyColorTable) {
-        void ** procp = (void **) &disp->CopyColorTable;
-        snprintf(symboln, sizeof(symboln), "%sCopyColorTableSGI", symbol_prefix);
-        *procp = dlsym(handle, symboln);
-    }
-
-
-    if(!disp->GetColorTable) {
-        void ** procp = (void **) &disp->GetColorTable;
-        snprintf(symboln, sizeof(symboln), "%sGetColorTable", symbol_prefix);
-        *procp = dlsym(handle, symboln);
-    }
-
-
-    if(!disp->GetColorTable) {
-        void ** procp = (void **) &disp->GetColorTable;
-        snprintf(symboln, sizeof(symboln), "%sGetColorTableSGI", symbol_prefix);
-        *procp = dlsym(handle, symboln);
-    }
-
-
-    if(!disp->GetColorTable) {
-        void ** procp = (void **) &disp->GetColorTable;
-        snprintf(symboln, sizeof(symboln), "%sGetColorTableEXT", symbol_prefix);
-        *procp = dlsym(handle, symboln);
-    }
-
-
-    if(!disp->GetColorTableParameterfv) {
-        void ** procp = (void **) &disp->GetColorTableParameterfv;
-        snprintf(symboln, sizeof(symboln), "%sGetColorTableParameterfv", symbol_prefix);
-        *procp = dlsym(handle, symboln);
-    }
-
-
-    if(!disp->GetColorTableParameterfv) {
-        void ** procp = (void **) &disp->GetColorTableParameterfv;
-        snprintf(symboln, sizeof(symboln), "%sGetColorTableParameterfvSGI", symbol_prefix);
-        *procp = dlsym(handle, symboln);
-    }
-
-
-    if(!disp->GetColorTableParameterfv) {
-        void ** procp = (void **) &disp->GetColorTableParameterfv;
-        snprintf(symboln, sizeof(symboln), "%sGetColorTableParameterfvEXT", symbol_prefix);
-        *procp = dlsym(handle, symboln);
-    }
-
-
-    if(!disp->GetColorTableParameteriv) {
-        void ** procp = (void **) &disp->GetColorTableParameteriv;
-        snprintf(symboln, sizeof(symboln), "%sGetColorTableParameteriv", symbol_prefix);
-        *procp = dlsym(handle, symboln);
-    }
-
-
-    if(!disp->GetColorTableParameteriv) {
-        void ** procp = (void **) &disp->GetColorTableParameteriv;
-        snprintf(symboln, sizeof(symboln), "%sGetColorTableParameterivSGI", symbol_prefix);
-        *procp = dlsym(handle, symboln);
-    }
-
-
-    if(!disp->GetColorTableParameteriv) {
-        void ** procp = (void **) &disp->GetColorTableParameteriv;
-        snprintf(symboln, sizeof(symboln), "%sGetColorTableParameterivEXT", symbol_prefix);
-        *procp = dlsym(handle, symboln);
-    }
-
-
-    if(!disp->ColorSubTable) {
-        void ** procp = (void **) &disp->ColorSubTable;
-        snprintf(symboln, sizeof(symboln), "%sColorSubTable", symbol_prefix);
-        *procp = dlsym(handle, symboln);
-    }
-
-
-    if(!disp->ColorSubTable) {
-        void ** procp = (void **) &disp->ColorSubTable;
-        snprintf(symboln, sizeof(symboln), "%sColorSubTableEXT", symbol_prefix);
-        *procp = dlsym(handle, symboln);
-    }
-
-
-    if(!disp->CopyColorSubTable) {
-        void ** procp = (void **) &disp->CopyColorSubTable;
-        snprintf(symboln, sizeof(symboln), "%sCopyColorSubTable", symbol_prefix);
-        *procp = dlsym(handle, symboln);
-    }
-
-
-    if(!disp->CopyColorSubTable) {
-        void ** procp = (void **) &disp->CopyColorSubTable;
-        snprintf(symboln, sizeof(symboln), "%sCopyColorSubTableEXT", symbol_prefix);
-        *procp = dlsym(handle, symboln);
-    }
-
-
-    if(!disp->ConvolutionFilter1D) {
-        void ** procp = (void **) &disp->ConvolutionFilter1D;
-        snprintf(symboln, sizeof(symboln), "%sConvolutionFilter1D", symbol_prefix);
-        *procp = dlsym(handle, symboln);
-    }
-
-
-    if(!disp->ConvolutionFilter1D) {
-        void ** procp = (void **) &disp->ConvolutionFilter1D;
-        snprintf(symboln, sizeof(symboln), "%sConvolutionFilter1DEXT", symbol_prefix);
-        *procp = dlsym(handle, symboln);
-    }
-
-
-    if(!disp->ConvolutionFilter2D) {
-        void ** procp = (void **) &disp->ConvolutionFilter2D;
-        snprintf(symboln, sizeof(symboln), "%sConvolutionFilter2D", symbol_prefix);
-        *procp = dlsym(handle, symboln);
-    }
-
-
-    if(!disp->ConvolutionFilter2D) {
-        void ** procp = (void **) &disp->ConvolutionFilter2D;
-        snprintf(symboln, sizeof(symboln), "%sConvolutionFilter2DEXT", symbol_prefix);
-        *procp = dlsym(handle, symboln);
-    }
-
-
-    if(!disp->ConvolutionParameterf) {
-        void ** procp = (void **) &disp->ConvolutionParameterf;
-        snprintf(symboln, sizeof(symboln), "%sConvolutionParameterf", symbol_prefix);
-        *procp = dlsym(handle, symboln);
-    }
-
-
-    if(!disp->ConvolutionParameterf) {
-        void ** procp = (void **) &disp->ConvolutionParameterf;
-        snprintf(symboln, sizeof(symboln), "%sConvolutionParameterfEXT", symbol_prefix);
-        *procp = dlsym(handle, symboln);
-    }
-
-
-    if(!disp->ConvolutionParameterfv) {
-        void ** procp = (void **) &disp->ConvolutionParameterfv;
-        snprintf(symboln, sizeof(symboln), "%sConvolutionParameterfv", symbol_prefix);
-        *procp = dlsym(handle, symboln);
-    }
-
-
-    if(!disp->ConvolutionParameterfv) {
-        void ** procp = (void **) &disp->ConvolutionParameterfv;
-        snprintf(symboln, sizeof(symboln), "%sConvolutionParameterfvEXT", symbol_prefix);
-        *procp = dlsym(handle, symboln);
-    }
-
-
-    if(!disp->ConvolutionParameteri) {
-        void ** procp = (void **) &disp->ConvolutionParameteri;
-        snprintf(symboln, sizeof(symboln), "%sConvolutionParameteri", symbol_prefix);
-        *procp = dlsym(handle, symboln);
-    }
-
-
-    if(!disp->ConvolutionParameteri) {
-        void ** procp = (void **) &disp->ConvolutionParameteri;
-        snprintf(symboln, sizeof(symboln), "%sConvolutionParameteriEXT", symbol_prefix);
-        *procp = dlsym(handle, symboln);
-    }
-
-
-    if(!disp->ConvolutionParameteriv) {
-        void ** procp = (void **) &disp->ConvolutionParameteriv;
-        snprintf(symboln, sizeof(symboln), "%sConvolutionParameteriv", symbol_prefix);
-        *procp = dlsym(handle, symboln);
-    }
-
-
-    if(!disp->ConvolutionParameteriv) {
-        void ** procp = (void **) &disp->ConvolutionParameteriv;
-        snprintf(symboln, sizeof(symboln), "%sConvolutionParameterivEXT", symbol_prefix);
-        *procp = dlsym(handle, symboln);
-    }
-
-
-    if(!disp->CopyConvolutionFilter1D) {
-        void ** procp = (void **) &disp->CopyConvolutionFilter1D;
-        snprintf(symboln, sizeof(symboln), "%sCopyConvolutionFilter1D", symbol_prefix);
-        *procp = dlsym(handle, symboln);
-    }
-
-
-    if(!disp->CopyConvolutionFilter1D) {
-        void ** procp = (void **) &disp->CopyConvolutionFilter1D;
-        snprintf(symboln, sizeof(symboln), "%sCopyConvolutionFilter1DEXT", symbol_prefix);
-        *procp = dlsym(handle, symboln);
-    }
-
-
-    if(!disp->CopyConvolutionFilter2D) {
-        void ** procp = (void **) &disp->CopyConvolutionFilter2D;
-        snprintf(symboln, sizeof(symboln), "%sCopyConvolutionFilter2D", symbol_prefix);
-        *procp = dlsym(handle, symboln);
-    }
-
-
-    if(!disp->CopyConvolutionFilter2D) {
-        void ** procp = (void **) &disp->CopyConvolutionFilter2D;
-        snprintf(symboln, sizeof(symboln), "%sCopyConvolutionFilter2DEXT", symbol_prefix);
-        *procp = dlsym(handle, symboln);
-    }
-
-
-    if(!disp->GetConvolutionFilter) {
-        void ** procp = (void **) &disp->GetConvolutionFilter;
-        snprintf(symboln, sizeof(symboln), "%sGetConvolutionFilter", symbol_prefix);
-        *procp = dlsym(handle, symboln);
-    }
-
-
-    if(!disp->GetConvolutionFilter) {
-        void ** procp = (void **) &disp->GetConvolutionFilter;
-        snprintf(symboln, sizeof(symboln), "%sGetConvolutionFilterEXT", symbol_prefix);
-        *procp = dlsym(handle, symboln);
-    }
-
-
-    if(!disp->GetConvolutionParameterfv) {
-        void ** procp = (void **) &disp->GetConvolutionParameterfv;
-        snprintf(symboln, sizeof(symboln), "%sGetConvolutionParameterfv", symbol_prefix);
-        *procp = dlsym(handle, symboln);
-    }
-
-
-    if(!disp->GetConvolutionParameterfv) {
-        void ** procp = (void **) &disp->GetConvolutionParameterfv;
-        snprintf(symboln, sizeof(symboln), "%sGetConvolutionParameterfvEXT", symbol_prefix);
-        *procp = dlsym(handle, symboln);
-    }
-
-
-    if(!disp->GetConvolutionParameteriv) {
-        void ** procp = (void **) &disp->GetConvolutionParameteriv;
-        snprintf(symboln, sizeof(symboln), "%sGetConvolutionParameteriv", symbol_prefix);
-        *procp = dlsym(handle, symboln);
-    }
-
-
-    if(!disp->GetConvolutionParameteriv) {
-        void ** procp = (void **) &disp->GetConvolutionParameteriv;
-        snprintf(symboln, sizeof(symboln), "%sGetConvolutionParameterivEXT", symbol_prefix);
-        *procp = dlsym(handle, symboln);
-    }
-
-
-    if(!disp->GetSeparableFilter) {
-        void ** procp = (void **) &disp->GetSeparableFilter;
-        snprintf(symboln, sizeof(symboln), "%sGetSeparableFilter", symbol_prefix);
-        *procp = dlsym(handle, symboln);
-    }
-
-
-    if(!disp->GetSeparableFilter) {
-        void ** procp = (void **) &disp->GetSeparableFilter;
-        snprintf(symboln, sizeof(symboln), "%sGetSeparableFilterEXT", symbol_prefix);
-        *procp = dlsym(handle, symboln);
-    }
-
-
-    if(!disp->SeparableFilter2D) {
-        void ** procp = (void **) &disp->SeparableFilter2D;
-        snprintf(symboln, sizeof(symboln), "%sSeparableFilter2D", symbol_prefix);
-        *procp = dlsym(handle, symboln);
-    }
-
-
-    if(!disp->SeparableFilter2D) {
-        void ** procp = (void **) &disp->SeparableFilter2D;
-        snprintf(symboln, sizeof(symboln), "%sSeparableFilter2DEXT", symbol_prefix);
-        *procp = dlsym(handle, symboln);
-    }
-
-
-    if(!disp->GetHistogram) {
-        void ** procp = (void **) &disp->GetHistogram;
-        snprintf(symboln, sizeof(symboln), "%sGetHistogram", symbol_prefix);
-        *procp = dlsym(handle, symboln);
-    }
-
-
-    if(!disp->GetHistogram) {
-        void ** procp = (void **) &disp->GetHistogram;
-        snprintf(symboln, sizeof(symboln), "%sGetHistogramEXT", symbol_prefix);
-        *procp = dlsym(handle, symboln);
-    }
-
-
-    if(!disp->GetHistogramParameterfv) {
-        void ** procp = (void **) &disp->GetHistogramParameterfv;
-        snprintf(symboln, sizeof(symboln), "%sGetHistogramParameterfv", symbol_prefix);
-        *procp = dlsym(handle, symboln);
-    }
-
-
-    if(!disp->GetHistogramParameterfv) {
-        void ** procp = (void **) &disp->GetHistogramParameterfv;
-        snprintf(symboln, sizeof(symboln), "%sGetHistogramParameterfvEXT", symbol_prefix);
-        *procp = dlsym(handle, symboln);
-    }
-
-
-    if(!disp->GetHistogramParameteriv) {
-        void ** procp = (void **) &disp->GetHistogramParameteriv;
-        snprintf(symboln, sizeof(symboln), "%sGetHistogramParameteriv", symbol_prefix);
-        *procp = dlsym(handle, symboln);
-    }
-
-
-    if(!disp->GetHistogramParameteriv) {
-        void ** procp = (void **) &disp->GetHistogramParameteriv;
-        snprintf(symboln, sizeof(symboln), "%sGetHistogramParameterivEXT", symbol_prefix);
-        *procp = dlsym(handle, symboln);
-    }
-
-
-    if(!disp->GetMinmax) {
-        void ** procp = (void **) &disp->GetMinmax;
-        snprintf(symboln, sizeof(symboln), "%sGetMinmax", symbol_prefix);
-        *procp = dlsym(handle, symboln);
-    }
-
-
-    if(!disp->GetMinmax) {
-        void ** procp = (void **) &disp->GetMinmax;
-        snprintf(symboln, sizeof(symboln), "%sGetMinmaxEXT", symbol_prefix);
-        *procp = dlsym(handle, symboln);
-    }
-
-
-    if(!disp->GetMinmaxParameterfv) {
-        void ** procp = (void **) &disp->GetMinmaxParameterfv;
-        snprintf(symboln, sizeof(symboln), "%sGetMinmaxParameterfv", symbol_prefix);
-        *procp = dlsym(handle, symboln);
-    }
-
-
-    if(!disp->GetMinmaxParameterfv) {
-        void ** procp = (void **) &disp->GetMinmaxParameterfv;
-        snprintf(symboln, sizeof(symboln), "%sGetMinmaxParameterfvEXT", symbol_prefix);
-        *procp = dlsym(handle, symboln);
-    }
-
-
-    if(!disp->GetMinmaxParameteriv) {
-        void ** procp = (void **) &disp->GetMinmaxParameteriv;
-        snprintf(symboln, sizeof(symboln), "%sGetMinmaxParameteriv", symbol_prefix);
-        *procp = dlsym(handle, symboln);
-    }
-
-
-    if(!disp->GetMinmaxParameteriv) {
-        void ** procp = (void **) &disp->GetMinmaxParameteriv;
-        snprintf(symboln, sizeof(symboln), "%sGetMinmaxParameterivEXT", symbol_prefix);
-        *procp = dlsym(handle, symboln);
-    }
-
-
-    if(!disp->Histogram) {
-        void ** procp = (void **) &disp->Histogram;
-        snprintf(symboln, sizeof(symboln), "%sHistogram", symbol_prefix);
-        *procp = dlsym(handle, symboln);
-    }
-
-
-    if(!disp->Histogram) {
-        void ** procp = (void **) &disp->Histogram;
-        snprintf(symboln, sizeof(symboln), "%sHistogramEXT", symbol_prefix);
-        *procp = dlsym(handle, symboln);
-    }
-
-
-    if(!disp->Minmax) {
-        void ** procp = (void **) &disp->Minmax;
-        snprintf(symboln, sizeof(symboln), "%sMinmax", symbol_prefix);
-        *procp = dlsym(handle, symboln);
-    }
-
-
-    if(!disp->Minmax) {
-        void ** procp = (void **) &disp->Minmax;
-        snprintf(symboln, sizeof(symboln), "%sMinmaxEXT", symbol_prefix);
-        *procp = dlsym(handle, symboln);
-    }
-
-
-    if(!disp->ResetHistogram) {
-        void ** procp = (void **) &disp->ResetHistogram;
-        snprintf(symboln, sizeof(symboln), "%sResetHistogram", symbol_prefix);
-        *procp = dlsym(handle, symboln);
-    }
-
-
-    if(!disp->ResetHistogram) {
-        void ** procp = (void **) &disp->ResetHistogram;
-        snprintf(symboln, sizeof(symboln), "%sResetHistogramEXT", symbol_prefix);
-        *procp = dlsym(handle, symboln);
-    }
-
-
-    if(!disp->ResetMinmax) {
-        void ** procp = (void **) &disp->ResetMinmax;
-        snprintf(symboln, sizeof(symboln), "%sResetMinmax", symbol_prefix);
-        *procp = dlsym(handle, symboln);
-    }
-
-
-    if(!disp->ResetMinmax) {
-        void ** procp = (void **) &disp->ResetMinmax;
-        snprintf(symboln, sizeof(symboln), "%sResetMinmaxEXT", symbol_prefix);
-        *procp = dlsym(handle, symboln);
-    }
-
-
-    if(!disp->TexImage3D) {
-        void ** procp = (void **) &disp->TexImage3D;
-        snprintf(symboln, sizeof(symboln), "%sTexImage3D", symbol_prefix);
-        *procp = dlsym(handle, symboln);
-    }
-
-
-    if(!disp->TexImage3D) {
-        void ** procp = (void **) &disp->TexImage3D;
-        snprintf(symboln, sizeof(symboln), "%sTexImage3DEXT", symbol_prefix);
-        *procp = dlsym(handle, symboln);
-    }
-
-
-    if(!disp->TexSubImage3D) {
-        void ** procp = (void **) &disp->TexSubImage3D;
-        snprintf(symboln, sizeof(symboln), "%sTexSubImage3D", symbol_prefix);
-        *procp = dlsym(handle, symboln);
-    }
-
-
-    if(!disp->TexSubImage3D) {
-        void ** procp = (void **) &disp->TexSubImage3D;
-        snprintf(symboln, sizeof(symboln), "%sTexSubImage3DEXT", symbol_prefix);
-        *procp = dlsym(handle, symboln);
-    }
-
-
-    if(!disp->CopyTexSubImage3D) {
-        void ** procp = (void **) &disp->CopyTexSubImage3D;
-        snprintf(symboln, sizeof(symboln), "%sCopyTexSubImage3D", symbol_prefix);
-        *procp = dlsym(handle, symboln);
-    }
-
-
-    if(!disp->CopyTexSubImage3D) {
-        void ** procp = (void **) &disp->CopyTexSubImage3D;
-        snprintf(symboln, sizeof(symboln), "%sCopyTexSubImage3DEXT", symbol_prefix);
-        *procp = dlsym(handle, symboln);
-    }
-
-
-    if(!disp->ActiveTextureARB) {
-        void ** procp = (void **) &disp->ActiveTextureARB;
-        snprintf(symboln, sizeof(symboln), "%sActiveTexture", symbol_prefix);
-        *procp = dlsym(handle, symboln);
-    }
-
-
-    if(!disp->ActiveTextureARB) {
-        void ** procp = (void **) &disp->ActiveTextureARB;
-        snprintf(symboln, sizeof(symboln), "%sActiveTextureARB", symbol_prefix);
-        *procp = dlsym(handle, symboln);
-    }
-
-
-    if(!disp->ClientActiveTextureARB) {
-        void ** procp = (void **) &disp->ClientActiveTextureARB;
-        snprintf(symboln, sizeof(symboln), "%sClientActiveTexture", symbol_prefix);
-        *procp = dlsym(handle, symboln);
-    }
-
-
-    if(!disp->ClientActiveTextureARB) {
-        void ** procp = (void **) &disp->ClientActiveTextureARB;
-        snprintf(symboln, sizeof(symboln), "%sClientActiveTextureARB", symbol_prefix);
-        *procp = dlsym(handle, symboln);
-    }
-
-
-    if(!disp->MultiTexCoord1dARB) {
-        void ** procp = (void **) &disp->MultiTexCoord1dARB;
-        snprintf(symboln, sizeof(symboln), "%sMultiTexCoord1d", symbol_prefix);
-        *procp = dlsym(handle, symboln);
-    }
-
-
-    if(!disp->MultiTexCoord1dARB) {
-        void ** procp = (void **) &disp->MultiTexCoord1dARB;
-        snprintf(symboln, sizeof(symboln), "%sMultiTexCoord1dARB", symbol_prefix);
-        *procp = dlsym(handle, symboln);
-    }
-
-
-    if(!disp->MultiTexCoord1dvARB) {
-        void ** procp = (void **) &disp->MultiTexCoord1dvARB;
-        snprintf(symboln, sizeof(symboln), "%sMultiTexCoord1dv", symbol_prefix);
-        *procp = dlsym(handle, symboln);
-    }
-
-
-    if(!disp->MultiTexCoord1dvARB) {
-        void ** procp = (void **) &disp->MultiTexCoord1dvARB;
-        snprintf(symboln, sizeof(symboln), "%sMultiTexCoord1dvARB", symbol_prefix);
-        *procp = dlsym(handle, symboln);
-    }
-
-
-    if(!disp->MultiTexCoord1fARB) {
-        void ** procp = (void **) &disp->MultiTexCoord1fARB;
-        snprintf(symboln, sizeof(symboln), "%sMultiTexCoord1f", symbol_prefix);
-        *procp = dlsym(handle, symboln);
-    }
-
-
-    if(!disp->MultiTexCoord1fARB) {
-        void ** procp = (void **) &disp->MultiTexCoord1fARB;
-        snprintf(symboln, sizeof(symboln), "%sMultiTexCoord1fARB", symbol_prefix);
-        *procp = dlsym(handle, symboln);
-    }
-
-
-    if(!disp->MultiTexCoord1fvARB) {
-        void ** procp = (void **) &disp->MultiTexCoord1fvARB;
-        snprintf(symboln, sizeof(symboln), "%sMultiTexCoord1fv", symbol_prefix);
-        *procp = dlsym(handle, symboln);
-    }
-
-
-    if(!disp->MultiTexCoord1fvARB) {
-        void ** procp = (void **) &disp->MultiTexCoord1fvARB;
-        snprintf(symboln, sizeof(symboln), "%sMultiTexCoord1fvARB", symbol_prefix);
-        *procp = dlsym(handle, symboln);
-    }
-
-
-    if(!disp->MultiTexCoord1iARB) {
-        void ** procp = (void **) &disp->MultiTexCoord1iARB;
-        snprintf(symboln, sizeof(symboln), "%sMultiTexCoord1i", symbol_prefix);
-        *procp = dlsym(handle, symboln);
-    }
-
-
-    if(!disp->MultiTexCoord1iARB) {
-        void ** procp = (void **) &disp->MultiTexCoord1iARB;
-        snprintf(symboln, sizeof(symboln), "%sMultiTexCoord1iARB", symbol_prefix);
-        *procp = dlsym(handle, symboln);
-    }
-
-
-    if(!disp->MultiTexCoord1ivARB) {
-        void ** procp = (void **) &disp->MultiTexCoord1ivARB;
-        snprintf(symboln, sizeof(symboln), "%sMultiTexCoord1iv", symbol_prefix);
-        *procp = dlsym(handle, symboln);
-    }
-
-
-    if(!disp->MultiTexCoord1ivARB) {
-        void ** procp = (void **) &disp->MultiTexCoord1ivARB;
-        snprintf(symboln, sizeof(symboln), "%sMultiTexCoord1ivARB", symbol_prefix);
-        *procp = dlsym(handle, symboln);
-    }
-
-
-    if(!disp->MultiTexCoord1sARB) {
-        void ** procp = (void **) &disp->MultiTexCoord1sARB;
-        snprintf(symboln, sizeof(symboln), "%sMultiTexCoord1s", symbol_prefix);
-        *procp = dlsym(handle, symboln);
-    }
-
-
-    if(!disp->MultiTexCoord1sARB) {
-        void ** procp = (void **) &disp->MultiTexCoord1sARB;
-        snprintf(symboln, sizeof(symboln), "%sMultiTexCoord1sARB", symbol_prefix);
-        *procp = dlsym(handle, symboln);
-    }
-
-
-    if(!disp->MultiTexCoord1svARB) {
-        void ** procp = (void **) &disp->MultiTexCoord1svARB;
-        snprintf(symboln, sizeof(symboln), "%sMultiTexCoord1sv", symbol_prefix);
-        *procp = dlsym(handle, symboln);
-    }
-
-
-    if(!disp->MultiTexCoord1svARB) {
-        void ** procp = (void **) &disp->MultiTexCoord1svARB;
-        snprintf(symboln, sizeof(symboln), "%sMultiTexCoord1svARB", symbol_prefix);
-        *procp = dlsym(handle, symboln);
-    }
-
-
-    if(!disp->MultiTexCoord2dARB) {
-        void ** procp = (void **) &disp->MultiTexCoord2dARB;
-        snprintf(symboln, sizeof(symboln), "%sMultiTexCoord2d", symbol_prefix);
-        *procp = dlsym(handle, symboln);
-    }
-
-
-    if(!disp->MultiTexCoord2dARB) {
-        void ** procp = (void **) &disp->MultiTexCoord2dARB;
-        snprintf(symboln, sizeof(symboln), "%sMultiTexCoord2dARB", symbol_prefix);
-        *procp = dlsym(handle, symboln);
-    }
-
-
-    if(!disp->MultiTexCoord2dvARB) {
-        void ** procp = (void **) &disp->MultiTexCoord2dvARB;
-        snprintf(symboln, sizeof(symboln), "%sMultiTexCoord2dv", symbol_prefix);
-        *procp = dlsym(handle, symboln);
-    }
-
-
-    if(!disp->MultiTexCoord2dvARB) {
-        void ** procp = (void **) &disp->MultiTexCoord2dvARB;
-        snprintf(symboln, sizeof(symboln), "%sMultiTexCoord2dvARB", symbol_prefix);
-        *procp = dlsym(handle, symboln);
-    }
-
-
-    if(!disp->MultiTexCoord2fARB) {
-        void ** procp = (void **) &disp->MultiTexCoord2fARB;
-        snprintf(symboln, sizeof(symboln), "%sMultiTexCoord2f", symbol_prefix);
-        *procp = dlsym(handle, symboln);
-    }
-
-
-    if(!disp->MultiTexCoord2fARB) {
-        void ** procp = (void **) &disp->MultiTexCoord2fARB;
-        snprintf(symboln, sizeof(symboln), "%sMultiTexCoord2fARB", symbol_prefix);
-        *procp = dlsym(handle, symboln);
-    }
-
-
-    if(!disp->MultiTexCoord2fvARB) {
-        void ** procp = (void **) &disp->MultiTexCoord2fvARB;
-        snprintf(symboln, sizeof(symboln), "%sMultiTexCoord2fv", symbol_prefix);
-        *procp = dlsym(handle, symboln);
-    }
-
-
-    if(!disp->MultiTexCoord2fvARB) {
-        void ** procp = (void **) &disp->MultiTexCoord2fvARB;
-        snprintf(symboln, sizeof(symboln), "%sMultiTexCoord2fvARB", symbol_prefix);
-        *procp = dlsym(handle, symboln);
-    }
-
-
-    if(!disp->MultiTexCoord2iARB) {
-        void ** procp = (void **) &disp->MultiTexCoord2iARB;
-        snprintf(symboln, sizeof(symboln), "%sMultiTexCoord2i", symbol_prefix);
-        *procp = dlsym(handle, symboln);
-    }
-
-
-    if(!disp->MultiTexCoord2iARB) {
-        void ** procp = (void **) &disp->MultiTexCoord2iARB;
-        snprintf(symboln, sizeof(symboln), "%sMultiTexCoord2iARB", symbol_prefix);
-        *procp = dlsym(handle, symboln);
-    }
-
-
-    if(!disp->MultiTexCoord2ivARB) {
-        void ** procp = (void **) &disp->MultiTexCoord2ivARB;
-        snprintf(symboln, sizeof(symboln), "%sMultiTexCoord2iv", symbol_prefix);
-        *procp = dlsym(handle, symboln);
-    }
-
-
-    if(!disp->MultiTexCoord2ivARB) {
-        void ** procp = (void **) &disp->MultiTexCoord2ivARB;
-        snprintf(symboln, sizeof(symboln), "%sMultiTexCoord2ivARB", symbol_prefix);
-        *procp = dlsym(handle, symboln);
-    }
-
-
-    if(!disp->MultiTexCoord2sARB) {
-        void ** procp = (void **) &disp->MultiTexCoord2sARB;
-        snprintf(symboln, sizeof(symboln), "%sMultiTexCoord2s", symbol_prefix);
-        *procp = dlsym(handle, symboln);
-    }
-
-
-    if(!disp->MultiTexCoord2sARB) {
-        void ** procp = (void **) &disp->MultiTexCoord2sARB;
-        snprintf(symboln, sizeof(symboln), "%sMultiTexCoord2sARB", symbol_prefix);
-        *procp = dlsym(handle, symboln);
-    }
-
-
-    if(!disp->MultiTexCoord2svARB) {
-        void ** procp = (void **) &disp->MultiTexCoord2svARB;
-        snprintf(symboln, sizeof(symboln), "%sMultiTexCoord2sv", symbol_prefix);
-        *procp = dlsym(handle, symboln);
-    }
-
-
-    if(!disp->MultiTexCoord2svARB) {
-        void ** procp = (void **) &disp->MultiTexCoord2svARB;
-        snprintf(symboln, sizeof(symboln), "%sMultiTexCoord2svARB", symbol_prefix);
-        *procp = dlsym(handle, symboln);
-    }
-
-
-    if(!disp->MultiTexCoord3dARB) {
-        void ** procp = (void **) &disp->MultiTexCoord3dARB;
-        snprintf(symboln, sizeof(symboln), "%sMultiTexCoord3d", symbol_prefix);
-        *procp = dlsym(handle, symboln);
-    }
-
-
-    if(!disp->MultiTexCoord3dARB) {
-        void ** procp = (void **) &disp->MultiTexCoord3dARB;
-        snprintf(symboln, sizeof(symboln), "%sMultiTexCoord3dARB", symbol_prefix);
-        *procp = dlsym(handle, symboln);
-    }
-
-
-    if(!disp->MultiTexCoord3dvARB) {
-        void ** procp = (void **) &disp->MultiTexCoord3dvARB;
-        snprintf(symboln, sizeof(symboln), "%sMultiTexCoord3dv", symbol_prefix);
-        *procp = dlsym(handle, symboln);
-    }
-
-
-    if(!disp->MultiTexCoord3dvARB) {
-        void ** procp = (void **) &disp->MultiTexCoord3dvARB;
-        snprintf(symboln, sizeof(symboln), "%sMultiTexCoord3dvARB", symbol_prefix);
-        *procp = dlsym(handle, symboln);
-    }
-
-
-    if(!disp->MultiTexCoord3fARB) {
-        void ** procp = (void **) &disp->MultiTexCoord3fARB;
-        snprintf(symboln, sizeof(symboln), "%sMultiTexCoord3f", symbol_prefix);
-        *procp = dlsym(handle, symboln);
-    }
-
-
-    if(!disp->MultiTexCoord3fARB) {
-        void ** procp = (void **) &disp->MultiTexCoord3fARB;
-        snprintf(symboln, sizeof(symboln), "%sMultiTexCoord3fARB", symbol_prefix);
-        *procp = dlsym(handle, symboln);
-    }
-
-
-    if(!disp->MultiTexCoord3fvARB) {
-        void ** procp = (void **) &disp->MultiTexCoord3fvARB;
-        snprintf(symboln, sizeof(symboln), "%sMultiTexCoord3fv", symbol_prefix);
-        *procp = dlsym(handle, symboln);
-    }
-
-
-    if(!disp->MultiTexCoord3fvARB) {
-        void ** procp = (void **) &disp->MultiTexCoord3fvARB;
-        snprintf(symboln, sizeof(symboln), "%sMultiTexCoord3fvARB", symbol_prefix);
-        *procp = dlsym(handle, symboln);
-    }
-
-
-    if(!disp->MultiTexCoord3iARB) {
-        void ** procp = (void **) &disp->MultiTexCoord3iARB;
-        snprintf(symboln, sizeof(symboln), "%sMultiTexCoord3i", symbol_prefix);
-        *procp = dlsym(handle, symboln);
-    }
-
-
-    if(!disp->MultiTexCoord3iARB) {
-        void ** procp = (void **) &disp->MultiTexCoord3iARB;
-        snprintf(symboln, sizeof(symboln), "%sMultiTexCoord3iARB", symbol_prefix);
-        *procp = dlsym(handle, symboln);
-    }
-
-
-    if(!disp->MultiTexCoord3ivARB) {
-        void ** procp = (void **) &disp->MultiTexCoord3ivARB;
-        snprintf(symboln, sizeof(symboln), "%sMultiTexCoord3iv", symbol_prefix);
-        *procp = dlsym(handle, symboln);
-    }
-
-
-    if(!disp->MultiTexCoord3ivARB) {
-        void ** procp = (void **) &disp->MultiTexCoord3ivARB;
-        snprintf(symboln, sizeof(symboln), "%sMultiTexCoord3ivARB", symbol_prefix);
-        *procp = dlsym(handle, symboln);
-    }
-
-
-    if(!disp->MultiTexCoord3sARB) {
-        void ** procp = (void **) &disp->MultiTexCoord3sARB;
-        snprintf(symboln, sizeof(symboln), "%sMultiTexCoord3s", symbol_prefix);
-        *procp = dlsym(handle, symboln);
-    }
-
-
-    if(!disp->MultiTexCoord3sARB) {
-        void ** procp = (void **) &disp->MultiTexCoord3sARB;
-        snprintf(symboln, sizeof(symboln), "%sMultiTexCoord3sARB", symbol_prefix);
-        *procp = dlsym(handle, symboln);
-    }
-
-
-    if(!disp->MultiTexCoord3svARB) {
-        void ** procp = (void **) &disp->MultiTexCoord3svARB;
-        snprintf(symboln, sizeof(symboln), "%sMultiTexCoord3sv", symbol_prefix);
-        *procp = dlsym(handle, symboln);
-    }
-
-
-    if(!disp->MultiTexCoord3svARB) {
-        void ** procp = (void **) &disp->MultiTexCoord3svARB;
-        snprintf(symboln, sizeof(symboln), "%sMultiTexCoord3svARB", symbol_prefix);
-        *procp = dlsym(handle, symboln);
-    }
-
-
-    if(!disp->MultiTexCoord4dARB) {
-        void ** procp = (void **) &disp->MultiTexCoord4dARB;
-        snprintf(symboln, sizeof(symboln), "%sMultiTexCoord4d", symbol_prefix);
-        *procp = dlsym(handle, symboln);
-    }
-
-
-    if(!disp->MultiTexCoord4dARB) {
-        void ** procp = (void **) &disp->MultiTexCoord4dARB;
-        snprintf(symboln, sizeof(symboln), "%sMultiTexCoord4dARB", symbol_prefix);
-        *procp = dlsym(handle, symboln);
-    }
-
-
-    if(!disp->MultiTexCoord4dvARB) {
-        void ** procp = (void **) &disp->MultiTexCoord4dvARB;
-        snprintf(symboln, sizeof(symboln), "%sMultiTexCoord4dv", symbol_prefix);
-        *procp = dlsym(handle, symboln);
-    }
-
-
-    if(!disp->MultiTexCoord4dvARB) {
-        void ** procp = (void **) &disp->MultiTexCoord4dvARB;
-        snprintf(symboln, sizeof(symboln), "%sMultiTexCoord4dvARB", symbol_prefix);
-        *procp = dlsym(handle, symboln);
-    }
-
-
-    if(!disp->MultiTexCoord4fARB) {
-        void ** procp = (void **) &disp->MultiTexCoord4fARB;
-        snprintf(symboln, sizeof(symboln), "%sMultiTexCoord4f", symbol_prefix);
-        *procp = dlsym(handle, symboln);
-    }
-
-
-    if(!disp->MultiTexCoord4fARB) {
-        void ** procp = (void **) &disp->MultiTexCoord4fARB;
-        snprintf(symboln, sizeof(symboln), "%sMultiTexCoord4fARB", symbol_prefix);
-        *procp = dlsym(handle, symboln);
-    }
-
-
-    if(!disp->MultiTexCoord4fvARB) {
-        void ** procp = (void **) &disp->MultiTexCoord4fvARB;
-        snprintf(symboln, sizeof(symboln), "%sMultiTexCoord4fv", symbol_prefix);
-        *procp = dlsym(handle, symboln);
-    }
-
-
-    if(!disp->MultiTexCoord4fvARB) {
-        void ** procp = (void **) &disp->MultiTexCoord4fvARB;
-        snprintf(symboln, sizeof(symboln), "%sMultiTexCoord4fvARB", symbol_prefix);
-        *procp = dlsym(handle, symboln);
-    }
-
-
-    if(!disp->MultiTexCoord4iARB) {
-        void ** procp = (void **) &disp->MultiTexCoord4iARB;
-        snprintf(symboln, sizeof(symboln), "%sMultiTexCoord4i", symbol_prefix);
-        *procp = dlsym(handle, symboln);
-    }
-
-
-    if(!disp->MultiTexCoord4iARB) {
-        void ** procp = (void **) &disp->MultiTexCoord4iARB;
-        snprintf(symboln, sizeof(symboln), "%sMultiTexCoord4iARB", symbol_prefix);
-        *procp = dlsym(handle, symboln);
-    }
-
-
-    if(!disp->MultiTexCoord4ivARB) {
-        void ** procp = (void **) &disp->MultiTexCoord4ivARB;
-        snprintf(symboln, sizeof(symboln), "%sMultiTexCoord4iv", symbol_prefix);
-        *procp = dlsym(handle, symboln);
-    }
-
-
-    if(!disp->MultiTexCoord4ivARB) {
-        void ** procp = (void **) &disp->MultiTexCoord4ivARB;
-        snprintf(symboln, sizeof(symboln), "%sMultiTexCoord4ivARB", symbol_prefix);
-        *procp = dlsym(handle, symboln);
-    }
-
-
-    if(!disp->MultiTexCoord4sARB) {
-        void ** procp = (void **) &disp->MultiTexCoord4sARB;
-        snprintf(symboln, sizeof(symboln), "%sMultiTexCoord4s", symbol_prefix);
-        *procp = dlsym(handle, symboln);
-    }
-
-
-    if(!disp->MultiTexCoord4sARB) {
-        void ** procp = (void **) &disp->MultiTexCoord4sARB;
-        snprintf(symboln, sizeof(symboln), "%sMultiTexCoord4sARB", symbol_prefix);
-        *procp = dlsym(handle, symboln);
-    }
-
-
-    if(!disp->MultiTexCoord4svARB) {
-        void ** procp = (void **) &disp->MultiTexCoord4svARB;
-        snprintf(symboln, sizeof(symboln), "%sMultiTexCoord4sv", symbol_prefix);
-        *procp = dlsym(handle, symboln);
-    }
-
-
-    if(!disp->MultiTexCoord4svARB) {
-        void ** procp = (void **) &disp->MultiTexCoord4svARB;
-        snprintf(symboln, sizeof(symboln), "%sMultiTexCoord4svARB", symbol_prefix);
-        *procp = dlsym(handle, symboln);
-    }
-
-
-    if(!disp->AttachShader) {
-        void ** procp = (void **) &disp->AttachShader;
-        snprintf(symboln, sizeof(symboln), "%sAttachShader", symbol_prefix);
-        *procp = dlsym(handle, symboln);
-    }
-
-
-    if(!disp->CreateProgram) {
-        void ** procp = (void **) &disp->CreateProgram;
-        snprintf(symboln, sizeof(symboln), "%sCreateProgram", symbol_prefix);
-        *procp = dlsym(handle, symboln);
-    }
-
-
-    if(!disp->CreateShader) {
-        void ** procp = (void **) &disp->CreateShader;
-        snprintf(symboln, sizeof(symboln), "%sCreateShader", symbol_prefix);
-        *procp = dlsym(handle, symboln);
-    }
-
-
-    if(!disp->DeleteProgram) {
-        void ** procp = (void **) &disp->DeleteProgram;
-        snprintf(symboln, sizeof(symboln), "%sDeleteProgram", symbol_prefix);
-        *procp = dlsym(handle, symboln);
-    }
-
-
-    if(!disp->DeleteShader) {
-        void ** procp = (void **) &disp->DeleteShader;
-        snprintf(symboln, sizeof(symboln), "%sDeleteShader", symbol_prefix);
-        *procp = dlsym(handle, symboln);
-    }
-
-
-    if(!disp->DetachShader) {
-        void ** procp = (void **) &disp->DetachShader;
-        snprintf(symboln, sizeof(symboln), "%sDetachShader", symbol_prefix);
-        *procp = dlsym(handle, symboln);
-    }
-
-
-    if(!disp->GetAttachedShaders) {
-        void ** procp = (void **) &disp->GetAttachedShaders;
-        snprintf(symboln, sizeof(symboln), "%sGetAttachedShaders", symbol_prefix);
-        *procp = dlsym(handle, symboln);
-    }
-
-
-    if(!disp->GetProgramInfoLog) {
-        void ** procp = (void **) &disp->GetProgramInfoLog;
-        snprintf(symboln, sizeof(symboln), "%sGetProgramInfoLog", symbol_prefix);
-        *procp = dlsym(handle, symboln);
-    }
-
-
-    if(!disp->GetProgramiv) {
-        void ** procp = (void **) &disp->GetProgramiv;
-        snprintf(symboln, sizeof(symboln), "%sGetProgramiv", symbol_prefix);
-        *procp = dlsym(handle, symboln);
-    }
-
-
-    if(!disp->GetShaderInfoLog) {
-        void ** procp = (void **) &disp->GetShaderInfoLog;
-        snprintf(symboln, sizeof(symboln), "%sGetShaderInfoLog", symbol_prefix);
-        *procp = dlsym(handle, symboln);
-    }
-
-
-    if(!disp->GetShaderiv) {
-        void ** procp = (void **) &disp->GetShaderiv;
-        snprintf(symboln, sizeof(symboln), "%sGetShaderiv", symbol_prefix);
-        *procp = dlsym(handle, symboln);
-    }
-
-
-    if(!disp->IsProgram) {
-        void ** procp = (void **) &disp->IsProgram;
-        snprintf(symboln, sizeof(symboln), "%sIsProgram", symbol_prefix);
-        *procp = dlsym(handle, symboln);
-    }
-
-
-    if(!disp->IsShader) {
-        void ** procp = (void **) &disp->IsShader;
-        snprintf(symboln, sizeof(symboln), "%sIsShader", symbol_prefix);
-        *procp = dlsym(handle, symboln);
-    }
-
-
-    if(!disp->StencilFuncSeparate) {
-        void ** procp = (void **) &disp->StencilFuncSeparate;
-        snprintf(symboln, sizeof(symboln), "%sStencilFuncSeparate", symbol_prefix);
-        *procp = dlsym(handle, symboln);
-    }
-
-
-    if(!disp->StencilMaskSeparate) {
-        void ** procp = (void **) &disp->StencilMaskSeparate;
-        snprintf(symboln, sizeof(symboln), "%sStencilMaskSeparate", symbol_prefix);
-        *procp = dlsym(handle, symboln);
-    }
-
-
-    if(!disp->StencilOpSeparate) {
-        void ** procp = (void **) &disp->StencilOpSeparate;
-        snprintf(symboln, sizeof(symboln), "%sStencilOpSeparate", symbol_prefix);
-        *procp = dlsym(handle, symboln);
-    }
-
-
-    if(!disp->StencilOpSeparate) {
-        void ** procp = (void **) &disp->StencilOpSeparate;
-        snprintf(symboln, sizeof(symboln), "%sStencilOpSeparateATI", symbol_prefix);
-        *procp = dlsym(handle, symboln);
-    }
-
-
-    if(!disp->UniformMatrix2x3fv) {
-        void ** procp = (void **) &disp->UniformMatrix2x3fv;
-        snprintf(symboln, sizeof(symboln), "%sUniformMatrix2x3fv", symbol_prefix);
-        *procp = dlsym(handle, symboln);
-    }
-
-
-    if(!disp->UniformMatrix2x4fv) {
-        void ** procp = (void **) &disp->UniformMatrix2x4fv;
-        snprintf(symboln, sizeof(symboln), "%sUniformMatrix2x4fv", symbol_prefix);
-        *procp = dlsym(handle, symboln);
-    }
-
-
-    if(!disp->UniformMatrix3x2fv) {
-        void ** procp = (void **) &disp->UniformMatrix3x2fv;
-        snprintf(symboln, sizeof(symboln), "%sUniformMatrix3x2fv", symbol_prefix);
-        *procp = dlsym(handle, symboln);
-    }
-
-
-    if(!disp->UniformMatrix3x4fv) {
-        void ** procp = (void **) &disp->UniformMatrix3x4fv;
-        snprintf(symboln, sizeof(symboln), "%sUniformMatrix3x4fv", symbol_prefix);
-        *procp = dlsym(handle, symboln);
-    }
-
-
-    if(!disp->UniformMatrix4x2fv) {
-        void ** procp = (void **) &disp->UniformMatrix4x2fv;
-        snprintf(symboln, sizeof(symboln), "%sUniformMatrix4x2fv", symbol_prefix);
-        *procp = dlsym(handle, symboln);
-    }
-
-
-    if(!disp->UniformMatrix4x3fv) {
-        void ** procp = (void **) &disp->UniformMatrix4x3fv;
-        snprintf(symboln, sizeof(symboln), "%sUniformMatrix4x3fv", symbol_prefix);
-        *procp = dlsym(handle, symboln);
-    }
-
-
-    if(!disp->ClampColor) {
-        void ** procp = (void **) &disp->ClampColor;
-        snprintf(symboln, sizeof(symboln), "%sClampColor", symbol_prefix);
-        *procp = dlsym(handle, symboln);
-    }
-
-
-    if(!disp->ClearBufferfi) {
-        void ** procp = (void **) &disp->ClearBufferfi;
-        snprintf(symboln, sizeof(symboln), "%sClearBufferfi", symbol_prefix);
-        *procp = dlsym(handle, symboln);
-    }
-
-
-    if(!disp->ClearBufferfv) {
-        void ** procp = (void **) &disp->ClearBufferfv;
-        snprintf(symboln, sizeof(symboln), "%sClearBufferfv", symbol_prefix);
-        *procp = dlsym(handle, symboln);
-    }
-
-
-    if(!disp->ClearBufferiv) {
-        void ** procp = (void **) &disp->ClearBufferiv;
-        snprintf(symboln, sizeof(symboln), "%sClearBufferiv", symbol_prefix);
-        *procp = dlsym(handle, symboln);
-    }
-
-
-    if(!disp->ClearBufferuiv) {
-        void ** procp = (void **) &disp->ClearBufferuiv;
-        snprintf(symboln, sizeof(symboln), "%sClearBufferuiv", symbol_prefix);
-        *procp = dlsym(handle, symboln);
-    }
-
-
-    if(!disp->GetStringi) {
-        void ** procp = (void **) &disp->GetStringi;
-        snprintf(symboln, sizeof(symboln), "%sGetStringi", symbol_prefix);
-        *procp = dlsym(handle, symboln);
-    }
-
-
-    if(!disp->FramebufferTexture) {
-        void ** procp = (void **) &disp->FramebufferTexture;
-        snprintf(symboln, sizeof(symboln), "%sFramebufferTexture", symbol_prefix);
-        *procp = dlsym(handle, symboln);
-    }
-
-
-    if(!disp->GetBufferParameteri64v) {
-        void ** procp = (void **) &disp->GetBufferParameteri64v;
-        snprintf(symboln, sizeof(symboln), "%sGetBufferParameteri64v", symbol_prefix);
-        *procp = dlsym(handle, symboln);
-    }
-
-
-    if(!disp->GetInteger64i_v) {
-        void ** procp = (void **) &disp->GetInteger64i_v;
-        snprintf(symboln, sizeof(symboln), "%sGetInteger64i_v", symbol_prefix);
-        *procp = dlsym(handle, symboln);
-    }
-
-
-    if(!disp->VertexAttribDivisor) {
-        void ** procp = (void **) &disp->VertexAttribDivisor;
-        snprintf(symboln, sizeof(symboln), "%sVertexAttribDivisor", symbol_prefix);
-        *procp = dlsym(handle, symboln);
-    }
-
-
-    if(!disp->LoadTransposeMatrixdARB) {
-        void ** procp = (void **) &disp->LoadTransposeMatrixdARB;
-        snprintf(symboln, sizeof(symboln), "%sLoadTransposeMatrixd", symbol_prefix);
-        *procp = dlsym(handle, symboln);
-    }
-
-
-    if(!disp->LoadTransposeMatrixdARB) {
-        void ** procp = (void **) &disp->LoadTransposeMatrixdARB;
-        snprintf(symboln, sizeof(symboln), "%sLoadTransposeMatrixdARB", symbol_prefix);
-        *procp = dlsym(handle, symboln);
-    }
-
-
-    if(!disp->LoadTransposeMatrixfARB) {
-        void ** procp = (void **) &disp->LoadTransposeMatrixfARB;
-        snprintf(symboln, sizeof(symboln), "%sLoadTransposeMatrixf", symbol_prefix);
-        *procp = dlsym(handle, symboln);
-    }
-
-
-    if(!disp->LoadTransposeMatrixfARB) {
-        void ** procp = (void **) &disp->LoadTransposeMatrixfARB;
-        snprintf(symboln, sizeof(symboln), "%sLoadTransposeMatrixfARB", symbol_prefix);
-        *procp = dlsym(handle, symboln);
-    }
-
-
-    if(!disp->MultTransposeMatrixdARB) {
-        void ** procp = (void **) &disp->MultTransposeMatrixdARB;
-        snprintf(symboln, sizeof(symboln), "%sMultTransposeMatrixd", symbol_prefix);
-        *procp = dlsym(handle, symboln);
-    }
-
-
-    if(!disp->MultTransposeMatrixdARB) {
-        void ** procp = (void **) &disp->MultTransposeMatrixdARB;
-        snprintf(symboln, sizeof(symboln), "%sMultTransposeMatrixdARB", symbol_prefix);
-        *procp = dlsym(handle, symboln);
-    }
-
-
-    if(!disp->MultTransposeMatrixfARB) {
-        void ** procp = (void **) &disp->MultTransposeMatrixfARB;
-        snprintf(symboln, sizeof(symboln), "%sMultTransposeMatrixf", symbol_prefix);
-        *procp = dlsym(handle, symboln);
-    }
-
-
-    if(!disp->MultTransposeMatrixfARB) {
-        void ** procp = (void **) &disp->MultTransposeMatrixfARB;
-        snprintf(symboln, sizeof(symboln), "%sMultTransposeMatrixfARB", symbol_prefix);
-        *procp = dlsym(handle, symboln);
-    }
-
-
-    if(!disp->SampleCoverageARB) {
-        void ** procp = (void **) &disp->SampleCoverageARB;
-        snprintf(symboln, sizeof(symboln), "%sSampleCoverage", symbol_prefix);
-        *procp = dlsym(handle, symboln);
-    }
-
-
-    if(!disp->SampleCoverageARB) {
-        void ** procp = (void **) &disp->SampleCoverageARB;
-        snprintf(symboln, sizeof(symboln), "%sSampleCoverageARB", symbol_prefix);
-        *procp = dlsym(handle, symboln);
-    }
-
-
-    if(!disp->CompressedTexImage1DARB) {
-        void ** procp = (void **) &disp->CompressedTexImage1DARB;
-        snprintf(symboln, sizeof(symboln), "%sCompressedTexImage1D", symbol_prefix);
-        *procp = dlsym(handle, symboln);
-    }
-
-
-    if(!disp->CompressedTexImage1DARB) {
-        void ** procp = (void **) &disp->CompressedTexImage1DARB;
-        snprintf(symboln, sizeof(symboln), "%sCompressedTexImage1DARB", symbol_prefix);
-        *procp = dlsym(handle, symboln);
-    }
-
-
-    if(!disp->CompressedTexImage2DARB) {
-        void ** procp = (void **) &disp->CompressedTexImage2DARB;
-        snprintf(symboln, sizeof(symboln), "%sCompressedTexImage2D", symbol_prefix);
-        *procp = dlsym(handle, symboln);
-    }
-
-
-    if(!disp->CompressedTexImage2DARB) {
-        void ** procp = (void **) &disp->CompressedTexImage2DARB;
-        snprintf(symboln, sizeof(symboln), "%sCompressedTexImage2DARB", symbol_prefix);
-        *procp = dlsym(handle, symboln);
-    }
-
-
-    if(!disp->CompressedTexImage3DARB) {
-        void ** procp = (void **) &disp->CompressedTexImage3DARB;
-        snprintf(symboln, sizeof(symboln), "%sCompressedTexImage3D", symbol_prefix);
-        *procp = dlsym(handle, symboln);
-    }
-
-
-    if(!disp->CompressedTexImage3DARB) {
-        void ** procp = (void **) &disp->CompressedTexImage3DARB;
-        snprintf(symboln, sizeof(symboln), "%sCompressedTexImage3DARB", symbol_prefix);
-        *procp = dlsym(handle, symboln);
-    }
-
-
-    if(!disp->CompressedTexSubImage1DARB) {
-        void ** procp = (void **) &disp->CompressedTexSubImage1DARB;
-        snprintf(symboln, sizeof(symboln), "%sCompressedTexSubImage1D", symbol_prefix);
-        *procp = dlsym(handle, symboln);
-    }
-
-
-    if(!disp->CompressedTexSubImage1DARB) {
-        void ** procp = (void **) &disp->CompressedTexSubImage1DARB;
-        snprintf(symboln, sizeof(symboln), "%sCompressedTexSubImage1DARB", symbol_prefix);
-        *procp = dlsym(handle, symboln);
-    }
-
-
-    if(!disp->CompressedTexSubImage2DARB) {
-        void ** procp = (void **) &disp->CompressedTexSubImage2DARB;
-        snprintf(symboln, sizeof(symboln), "%sCompressedTexSubImage2D", symbol_prefix);
-        *procp = dlsym(handle, symboln);
-    }
-
-
-    if(!disp->CompressedTexSubImage2DARB) {
-        void ** procp = (void **) &disp->CompressedTexSubImage2DARB;
-        snprintf(symboln, sizeof(symboln), "%sCompressedTexSubImage2DARB", symbol_prefix);
-        *procp = dlsym(handle, symboln);
-    }
-
-
-    if(!disp->CompressedTexSubImage3DARB) {
-        void ** procp = (void **) &disp->CompressedTexSubImage3DARB;
-        snprintf(symboln, sizeof(symboln), "%sCompressedTexSubImage3D", symbol_prefix);
-        *procp = dlsym(handle, symboln);
-    }
-
-
-    if(!disp->CompressedTexSubImage3DARB) {
-        void ** procp = (void **) &disp->CompressedTexSubImage3DARB;
-        snprintf(symboln, sizeof(symboln), "%sCompressedTexSubImage3DARB", symbol_prefix);
-        *procp = dlsym(handle, symboln);
-    }
-
-
-    if(!disp->GetCompressedTexImageARB) {
-        void ** procp = (void **) &disp->GetCompressedTexImageARB;
-        snprintf(symboln, sizeof(symboln), "%sGetCompressedTexImage", symbol_prefix);
-        *procp = dlsym(handle, symboln);
-    }
-
-
-    if(!disp->GetCompressedTexImageARB) {
-        void ** procp = (void **) &disp->GetCompressedTexImageARB;
-        snprintf(symboln, sizeof(symboln), "%sGetCompressedTexImageARB", symbol_prefix);
-        *procp = dlsym(handle, symboln);
-    }
-
-
-    if(!disp->DisableVertexAttribArrayARB) {
-        void ** procp = (void **) &disp->DisableVertexAttribArrayARB;
-        snprintf(symboln, sizeof(symboln), "%sDisableVertexAttribArray", symbol_prefix);
-        *procp = dlsym(handle, symboln);
-    }
-
-
-    if(!disp->DisableVertexAttribArrayARB) {
-        void ** procp = (void **) &disp->DisableVertexAttribArrayARB;
-        snprintf(symboln, sizeof(symboln), "%sDisableVertexAttribArrayARB", symbol_prefix);
-        *procp = dlsym(handle, symboln);
-    }
-
-
-    if(!disp->EnableVertexAttribArrayARB) {
-        void ** procp = (void **) &disp->EnableVertexAttribArrayARB;
-        snprintf(symboln, sizeof(symboln), "%sEnableVertexAttribArray", symbol_prefix);
-        *procp = dlsym(handle, symboln);
-    }
-
-
-    if(!disp->EnableVertexAttribArrayARB) {
-        void ** procp = (void **) &disp->EnableVertexAttribArrayARB;
-        snprintf(symboln, sizeof(symboln), "%sEnableVertexAttribArrayARB", symbol_prefix);
-        *procp = dlsym(handle, symboln);
-    }
-
-
-    if(!disp->GetProgramEnvParameterdvARB) {
-        void ** procp = (void **) &disp->GetProgramEnvParameterdvARB;
-        snprintf(symboln, sizeof(symboln), "%sGetProgramEnvParameterdvARB", symbol_prefix);
-        *procp = dlsym(handle, symboln);
-    }
-
-
-    if(!disp->GetProgramEnvParameterfvARB) {
-        void ** procp = (void **) &disp->GetProgramEnvParameterfvARB;
-        snprintf(symboln, sizeof(symboln), "%sGetProgramEnvParameterfvARB", symbol_prefix);
-        *procp = dlsym(handle, symboln);
-    }
-
-
-    if(!disp->GetProgramLocalParameterdvARB) {
-        void ** procp = (void **) &disp->GetProgramLocalParameterdvARB;
-        snprintf(symboln, sizeof(symboln), "%sGetProgramLocalParameterdvARB", symbol_prefix);
-        *procp = dlsym(handle, symboln);
-    }
-
-
-    if(!disp->GetProgramLocalParameterfvARB) {
-        void ** procp = (void **) &disp->GetProgramLocalParameterfvARB;
-        snprintf(symboln, sizeof(symboln), "%sGetProgramLocalParameterfvARB", symbol_prefix);
-        *procp = dlsym(handle, symboln);
-    }
-
-
-    if(!disp->GetProgramStringARB) {
-        void ** procp = (void **) &disp->GetProgramStringARB;
-        snprintf(symboln, sizeof(symboln), "%sGetProgramStringARB", symbol_prefix);
-        *procp = dlsym(handle, symboln);
-    }
-
-
-    if(!disp->GetProgramivARB) {
-        void ** procp = (void **) &disp->GetProgramivARB;
-        snprintf(symboln, sizeof(symboln), "%sGetProgramivARB", symbol_prefix);
-        *procp = dlsym(handle, symboln);
-    }
-
-
-    if(!disp->GetVertexAttribdvARB) {
-        void ** procp = (void **) &disp->GetVertexAttribdvARB;
-        snprintf(symboln, sizeof(symboln), "%sGetVertexAttribdv", symbol_prefix);
-        *procp = dlsym(handle, symboln);
-    }
-
-
-    if(!disp->GetVertexAttribdvARB) {
-        void ** procp = (void **) &disp->GetVertexAttribdvARB;
-        snprintf(symboln, sizeof(symboln), "%sGetVertexAttribdvARB", symbol_prefix);
-        *procp = dlsym(handle, symboln);
-    }
-
-
-    if(!disp->GetVertexAttribfvARB) {
-        void ** procp = (void **) &disp->GetVertexAttribfvARB;
-        snprintf(symboln, sizeof(symboln), "%sGetVertexAttribfv", symbol_prefix);
-        *procp = dlsym(handle, symboln);
-    }
-
-
-    if(!disp->GetVertexAttribfvARB) {
-        void ** procp = (void **) &disp->GetVertexAttribfvARB;
-        snprintf(symboln, sizeof(symboln), "%sGetVertexAttribfvARB", symbol_prefix);
-        *procp = dlsym(handle, symboln);
-    }
-
-
-    if(!disp->GetVertexAttribivARB) {
-        void ** procp = (void **) &disp->GetVertexAttribivARB;
-        snprintf(symboln, sizeof(symboln), "%sGetVertexAttribiv", symbol_prefix);
-        *procp = dlsym(handle, symboln);
-    }
-
-
-    if(!disp->GetVertexAttribivARB) {
-        void ** procp = (void **) &disp->GetVertexAttribivARB;
-        snprintf(symboln, sizeof(symboln), "%sGetVertexAttribivARB", symbol_prefix);
-        *procp = dlsym(handle, symboln);
-    }
-
-
-    if(!disp->ProgramEnvParameter4dARB) {
-        void ** procp = (void **) &disp->ProgramEnvParameter4dARB;
-        snprintf(symboln, sizeof(symboln), "%sProgramEnvParameter4dARB", symbol_prefix);
-        *procp = dlsym(handle, symboln);
-    }
-
-
-    if(!disp->ProgramEnvParameter4dARB) {
-        void ** procp = (void **) &disp->ProgramEnvParameter4dARB;
-        snprintf(symboln, sizeof(symboln), "%sProgramParameter4dNV", symbol_prefix);
-        *procp = dlsym(handle, symboln);
-    }
-
-
-    if(!disp->ProgramEnvParameter4dvARB) {
-        void ** procp = (void **) &disp->ProgramEnvParameter4dvARB;
-        snprintf(symboln, sizeof(symboln), "%sProgramEnvParameter4dvARB", symbol_prefix);
-        *procp = dlsym(handle, symboln);
-    }
-
-
-    if(!disp->ProgramEnvParameter4dvARB) {
-        void ** procp = (void **) &disp->ProgramEnvParameter4dvARB;
-        snprintf(symboln, sizeof(symboln), "%sProgramParameter4dvNV", symbol_prefix);
-        *procp = dlsym(handle, symboln);
-    }
-
-
-    if(!disp->ProgramEnvParameter4fARB) {
-        void ** procp = (void **) &disp->ProgramEnvParameter4fARB;
-        snprintf(symboln, sizeof(symboln), "%sProgramEnvParameter4fARB", symbol_prefix);
-        *procp = dlsym(handle, symboln);
-    }
-
-
-    if(!disp->ProgramEnvParameter4fARB) {
-        void ** procp = (void **) &disp->ProgramEnvParameter4fARB;
-        snprintf(symboln, sizeof(symboln), "%sProgramParameter4fNV", symbol_prefix);
-        *procp = dlsym(handle, symboln);
-    }
-
-
-    if(!disp->ProgramEnvParameter4fvARB) {
-        void ** procp = (void **) &disp->ProgramEnvParameter4fvARB;
-        snprintf(symboln, sizeof(symboln), "%sProgramEnvParameter4fvARB", symbol_prefix);
-        *procp = dlsym(handle, symboln);
-    }
-
-
-    if(!disp->ProgramEnvParameter4fvARB) {
-        void ** procp = (void **) &disp->ProgramEnvParameter4fvARB;
-        snprintf(symboln, sizeof(symboln), "%sProgramParameter4fvNV", symbol_prefix);
-        *procp = dlsym(handle, symboln);
-    }
-
-
-    if(!disp->ProgramLocalParameter4dARB) {
-        void ** procp = (void **) &disp->ProgramLocalParameter4dARB;
-        snprintf(symboln, sizeof(symboln), "%sProgramLocalParameter4dARB", symbol_prefix);
-        *procp = dlsym(handle, symboln);
-    }
-
-
-    if(!disp->ProgramLocalParameter4dvARB) {
-        void ** procp = (void **) &disp->ProgramLocalParameter4dvARB;
-        snprintf(symboln, sizeof(symboln), "%sProgramLocalParameter4dvARB", symbol_prefix);
-        *procp = dlsym(handle, symboln);
-    }
-
-
-    if(!disp->ProgramLocalParameter4fARB) {
-        void ** procp = (void **) &disp->ProgramLocalParameter4fARB;
-        snprintf(symboln, sizeof(symboln), "%sProgramLocalParameter4fARB", symbol_prefix);
-        *procp = dlsym(handle, symboln);
-    }
-
-
-    if(!disp->ProgramLocalParameter4fvARB) {
-        void ** procp = (void **) &disp->ProgramLocalParameter4fvARB;
-        snprintf(symboln, sizeof(symboln), "%sProgramLocalParameter4fvARB", symbol_prefix);
-        *procp = dlsym(handle, symboln);
-    }
-
-
-    if(!disp->ProgramStringARB) {
-        void ** procp = (void **) &disp->ProgramStringARB;
-        snprintf(symboln, sizeof(symboln), "%sProgramStringARB", symbol_prefix);
-        *procp = dlsym(handle, symboln);
-    }
-
-
-    if(!disp->VertexAttrib1dARB) {
-        void ** procp = (void **) &disp->VertexAttrib1dARB;
-        snprintf(symboln, sizeof(symboln), "%sVertexAttrib1d", symbol_prefix);
-        *procp = dlsym(handle, symboln);
-    }
-
-
-    if(!disp->VertexAttrib1dARB) {
-        void ** procp = (void **) &disp->VertexAttrib1dARB;
-        snprintf(symboln, sizeof(symboln), "%sVertexAttrib1dARB", symbol_prefix);
-        *procp = dlsym(handle, symboln);
-    }
-
-
-    if(!disp->VertexAttrib1dvARB) {
-        void ** procp = (void **) &disp->VertexAttrib1dvARB;
-        snprintf(symboln, sizeof(symboln), "%sVertexAttrib1dv", symbol_prefix);
-        *procp = dlsym(handle, symboln);
-    }
-
-
-    if(!disp->VertexAttrib1dvARB) {
-        void ** procp = (void **) &disp->VertexAttrib1dvARB;
-        snprintf(symboln, sizeof(symboln), "%sVertexAttrib1dvARB", symbol_prefix);
-        *procp = dlsym(handle, symboln);
-    }
-
-
-    if(!disp->VertexAttrib1fARB) {
-        void ** procp = (void **) &disp->VertexAttrib1fARB;
-        snprintf(symboln, sizeof(symboln), "%sVertexAttrib1f", symbol_prefix);
-        *procp = dlsym(handle, symboln);
-    }
-
-
-    if(!disp->VertexAttrib1fARB) {
-        void ** procp = (void **) &disp->VertexAttrib1fARB;
-        snprintf(symboln, sizeof(symboln), "%sVertexAttrib1fARB", symbol_prefix);
-        *procp = dlsym(handle, symboln);
-    }
-
-
-    if(!disp->VertexAttrib1fvARB) {
-        void ** procp = (void **) &disp->VertexAttrib1fvARB;
-        snprintf(symboln, sizeof(symboln), "%sVertexAttrib1fv", symbol_prefix);
-        *procp = dlsym(handle, symboln);
-    }
-
-
-    if(!disp->VertexAttrib1fvARB) {
-        void ** procp = (void **) &disp->VertexAttrib1fvARB;
-        snprintf(symboln, sizeof(symboln), "%sVertexAttrib1fvARB", symbol_prefix);
-        *procp = dlsym(handle, symboln);
-    }
-
-
-    if(!disp->VertexAttrib1sARB) {
-        void ** procp = (void **) &disp->VertexAttrib1sARB;
-        snprintf(symboln, sizeof(symboln), "%sVertexAttrib1s", symbol_prefix);
-        *procp = dlsym(handle, symboln);
-    }
-
-
-    if(!disp->VertexAttrib1sARB) {
-        void ** procp = (void **) &disp->VertexAttrib1sARB;
-        snprintf(symboln, sizeof(symboln), "%sVertexAttrib1sARB", symbol_prefix);
-        *procp = dlsym(handle, symboln);
-    }
-
-
-    if(!disp->VertexAttrib1svARB) {
-        void ** procp = (void **) &disp->VertexAttrib1svARB;
-        snprintf(symboln, sizeof(symboln), "%sVertexAttrib1sv", symbol_prefix);
-        *procp = dlsym(handle, symboln);
-    }
-
-
-    if(!disp->VertexAttrib1svARB) {
-        void ** procp = (void **) &disp->VertexAttrib1svARB;
-        snprintf(symboln, sizeof(symboln), "%sVertexAttrib1svARB", symbol_prefix);
-        *procp = dlsym(handle, symboln);
-    }
-
-
-    if(!disp->VertexAttrib2dARB) {
-        void ** procp = (void **) &disp->VertexAttrib2dARB;
-        snprintf(symboln, sizeof(symboln), "%sVertexAttrib2d", symbol_prefix);
-        *procp = dlsym(handle, symboln);
-    }
-
-
-    if(!disp->VertexAttrib2dARB) {
-        void ** procp = (void **) &disp->VertexAttrib2dARB;
-        snprintf(symboln, sizeof(symboln), "%sVertexAttrib2dARB", symbol_prefix);
-        *procp = dlsym(handle, symboln);
-    }
-
-
-    if(!disp->VertexAttrib2dvARB) {
-        void ** procp = (void **) &disp->VertexAttrib2dvARB;
-        snprintf(symboln, sizeof(symboln), "%sVertexAttrib2dv", symbol_prefix);
-        *procp = dlsym(handle, symboln);
-    }
-
-
-    if(!disp->VertexAttrib2dvARB) {
-        void ** procp = (void **) &disp->VertexAttrib2dvARB;
-        snprintf(symboln, sizeof(symboln), "%sVertexAttrib2dvARB", symbol_prefix);
-        *procp = dlsym(handle, symboln);
-    }
-
-
-    if(!disp->VertexAttrib2fARB) {
-        void ** procp = (void **) &disp->VertexAttrib2fARB;
-        snprintf(symboln, sizeof(symboln), "%sVertexAttrib2f", symbol_prefix);
-        *procp = dlsym(handle, symboln);
-    }
-
-
-    if(!disp->VertexAttrib2fARB) {
-        void ** procp = (void **) &disp->VertexAttrib2fARB;
-        snprintf(symboln, sizeof(symboln), "%sVertexAttrib2fARB", symbol_prefix);
-        *procp = dlsym(handle, symboln);
-    }
-
-
-    if(!disp->VertexAttrib2fvARB) {
-        void ** procp = (void **) &disp->VertexAttrib2fvARB;
-        snprintf(symboln, sizeof(symboln), "%sVertexAttrib2fv", symbol_prefix);
-        *procp = dlsym(handle, symboln);
-    }
-
-
-    if(!disp->VertexAttrib2fvARB) {
-        void ** procp = (void **) &disp->VertexAttrib2fvARB;
-        snprintf(symboln, sizeof(symboln), "%sVertexAttrib2fvARB", symbol_prefix);
-        *procp = dlsym(handle, symboln);
-    }
-
-
-    if(!disp->VertexAttrib2sARB) {
-        void ** procp = (void **) &disp->VertexAttrib2sARB;
-        snprintf(symboln, sizeof(symboln), "%sVertexAttrib2s", symbol_prefix);
-        *procp = dlsym(handle, symboln);
-    }
-
-
-    if(!disp->VertexAttrib2sARB) {
-        void ** procp = (void **) &disp->VertexAttrib2sARB;
-        snprintf(symboln, sizeof(symboln), "%sVertexAttrib2sARB", symbol_prefix);
-        *procp = dlsym(handle, symboln);
-    }
-
-
-    if(!disp->VertexAttrib2svARB) {
-        void ** procp = (void **) &disp->VertexAttrib2svARB;
-        snprintf(symboln, sizeof(symboln), "%sVertexAttrib2sv", symbol_prefix);
-        *procp = dlsym(handle, symboln);
-    }
-
-
-    if(!disp->VertexAttrib2svARB) {
-        void ** procp = (void **) &disp->VertexAttrib2svARB;
-        snprintf(symboln, sizeof(symboln), "%sVertexAttrib2svARB", symbol_prefix);
-        *procp = dlsym(handle, symboln);
-    }
-
-
-    if(!disp->VertexAttrib3dARB) {
-        void ** procp = (void **) &disp->VertexAttrib3dARB;
-        snprintf(symboln, sizeof(symboln), "%sVertexAttrib3d", symbol_prefix);
-        *procp = dlsym(handle, symboln);
-    }
-
-
-    if(!disp->VertexAttrib3dARB) {
-        void ** procp = (void **) &disp->VertexAttrib3dARB;
-        snprintf(symboln, sizeof(symboln), "%sVertexAttrib3dARB", symbol_prefix);
-        *procp = dlsym(handle, symboln);
-    }
-
-
-    if(!disp->VertexAttrib3dvARB) {
-        void ** procp = (void **) &disp->VertexAttrib3dvARB;
-        snprintf(symboln, sizeof(symboln), "%sVertexAttrib3dv", symbol_prefix);
-        *procp = dlsym(handle, symboln);
-    }
-
-
-    if(!disp->VertexAttrib3dvARB) {
-        void ** procp = (void **) &disp->VertexAttrib3dvARB;
-        snprintf(symboln, sizeof(symboln), "%sVertexAttrib3dvARB", symbol_prefix);
-        *procp = dlsym(handle, symboln);
-    }
-
-
-    if(!disp->VertexAttrib3fARB) {
-        void ** procp = (void **) &disp->VertexAttrib3fARB;
-        snprintf(symboln, sizeof(symboln), "%sVertexAttrib3f", symbol_prefix);
-        *procp = dlsym(handle, symboln);
-    }
-
-
-    if(!disp->VertexAttrib3fARB) {
-        void ** procp = (void **) &disp->VertexAttrib3fARB;
-        snprintf(symboln, sizeof(symboln), "%sVertexAttrib3fARB", symbol_prefix);
-        *procp = dlsym(handle, symboln);
-    }
-
-
-    if(!disp->VertexAttrib3fvARB) {
-        void ** procp = (void **) &disp->VertexAttrib3fvARB;
-        snprintf(symboln, sizeof(symboln), "%sVertexAttrib3fv", symbol_prefix);
-        *procp = dlsym(handle, symboln);
-    }
-
-
-    if(!disp->VertexAttrib3fvARB) {
-        void ** procp = (void **) &disp->VertexAttrib3fvARB;
-        snprintf(symboln, sizeof(symboln), "%sVertexAttrib3fvARB", symbol_prefix);
-        *procp = dlsym(handle, symboln);
-    }
-
-
-    if(!disp->VertexAttrib3sARB) {
-        void ** procp = (void **) &disp->VertexAttrib3sARB;
-        snprintf(symboln, sizeof(symboln), "%sVertexAttrib3s", symbol_prefix);
-        *procp = dlsym(handle, symboln);
-    }
-
-
-    if(!disp->VertexAttrib3sARB) {
-        void ** procp = (void **) &disp->VertexAttrib3sARB;
-        snprintf(symboln, sizeof(symboln), "%sVertexAttrib3sARB", symbol_prefix);
-        *procp = dlsym(handle, symboln);
-    }
-
-
-    if(!disp->VertexAttrib3svARB) {
-        void ** procp = (void **) &disp->VertexAttrib3svARB;
-        snprintf(symboln, sizeof(symboln), "%sVertexAttrib3sv", symbol_prefix);
-        *procp = dlsym(handle, symboln);
-    }
-
-
-    if(!disp->VertexAttrib3svARB) {
-        void ** procp = (void **) &disp->VertexAttrib3svARB;
-        snprintf(symboln, sizeof(symboln), "%sVertexAttrib3svARB", symbol_prefix);
-        *procp = dlsym(handle, symboln);
-    }
-
-
-    if(!disp->VertexAttrib4NbvARB) {
-        void ** procp = (void **) &disp->VertexAttrib4NbvARB;
-        snprintf(symboln, sizeof(symboln), "%sVertexAttrib4Nbv", symbol_prefix);
-        *procp = dlsym(handle, symboln);
-    }
-
-
-    if(!disp->VertexAttrib4NbvARB) {
-        void ** procp = (void **) &disp->VertexAttrib4NbvARB;
-        snprintf(symboln, sizeof(symboln), "%sVertexAttrib4NbvARB", symbol_prefix);
-        *procp = dlsym(handle, symboln);
-    }
-
-
-    if(!disp->VertexAttrib4NivARB) {
-        void ** procp = (void **) &disp->VertexAttrib4NivARB;
-        snprintf(symboln, sizeof(symboln), "%sVertexAttrib4Niv", symbol_prefix);
-        *procp = dlsym(handle, symboln);
-    }
-
-
-    if(!disp->VertexAttrib4NivARB) {
-        void ** procp = (void **) &disp->VertexAttrib4NivARB;
-        snprintf(symboln, sizeof(symboln), "%sVertexAttrib4NivARB", symbol_prefix);
-        *procp = dlsym(handle, symboln);
-    }
-
-
-    if(!disp->VertexAttrib4NsvARB) {
-        void ** procp = (void **) &disp->VertexAttrib4NsvARB;
-        snprintf(symboln, sizeof(symboln), "%sVertexAttrib4Nsv", symbol_prefix);
-        *procp = dlsym(handle, symboln);
-    }
-
-
-    if(!disp->VertexAttrib4NsvARB) {
-        void ** procp = (void **) &disp->VertexAttrib4NsvARB;
-        snprintf(symboln, sizeof(symboln), "%sVertexAttrib4NsvARB", symbol_prefix);
-        *procp = dlsym(handle, symboln);
-    }
-
-
-    if(!disp->VertexAttrib4NubARB) {
-        void ** procp = (void **) &disp->VertexAttrib4NubARB;
-        snprintf(symboln, sizeof(symboln), "%sVertexAttrib4Nub", symbol_prefix);
-        *procp = dlsym(handle, symboln);
-    }
-
-
-    if(!disp->VertexAttrib4NubARB) {
-        void ** procp = (void **) &disp->VertexAttrib4NubARB;
-        snprintf(symboln, sizeof(symboln), "%sVertexAttrib4NubARB", symbol_prefix);
-        *procp = dlsym(handle, symboln);
-    }
-
-
-    if(!disp->VertexAttrib4NubvARB) {
-        void ** procp = (void **) &disp->VertexAttrib4NubvARB;
-        snprintf(symboln, sizeof(symboln), "%sVertexAttrib4Nubv", symbol_prefix);
-        *procp = dlsym(handle, symboln);
-    }
-
-
-    if(!disp->VertexAttrib4NubvARB) {
-        void ** procp = (void **) &disp->VertexAttrib4NubvARB;
-        snprintf(symboln, sizeof(symboln), "%sVertexAttrib4NubvARB", symbol_prefix);
-        *procp = dlsym(handle, symboln);
-    }
-
-
-    if(!disp->VertexAttrib4NuivARB) {
-        void ** procp = (void **) &disp->VertexAttrib4NuivARB;
-        snprintf(symboln, sizeof(symboln), "%sVertexAttrib4Nuiv", symbol_prefix);
-        *procp = dlsym(handle, symboln);
-    }
-
-
-    if(!disp->VertexAttrib4NuivARB) {
-        void ** procp = (void **) &disp->VertexAttrib4NuivARB;
-        snprintf(symboln, sizeof(symboln), "%sVertexAttrib4NuivARB", symbol_prefix);
-        *procp = dlsym(handle, symboln);
-    }
-
-
-    if(!disp->VertexAttrib4NusvARB) {
-        void ** procp = (void **) &disp->VertexAttrib4NusvARB;
-        snprintf(symboln, sizeof(symboln), "%sVertexAttrib4Nusv", symbol_prefix);
-        *procp = dlsym(handle, symboln);
-    }
-
-
-    if(!disp->VertexAttrib4NusvARB) {
-        void ** procp = (void **) &disp->VertexAttrib4NusvARB;
-        snprintf(symboln, sizeof(symboln), "%sVertexAttrib4NusvARB", symbol_prefix);
-        *procp = dlsym(handle, symboln);
-    }
-
-
-    if(!disp->VertexAttrib4bvARB) {
-        void ** procp = (void **) &disp->VertexAttrib4bvARB;
-        snprintf(symboln, sizeof(symboln), "%sVertexAttrib4bv", symbol_prefix);
-        *procp = dlsym(handle, symboln);
-    }
-
-
-    if(!disp->VertexAttrib4bvARB) {
-        void ** procp = (void **) &disp->VertexAttrib4bvARB;
-        snprintf(symboln, sizeof(symboln), "%sVertexAttrib4bvARB", symbol_prefix);
-        *procp = dlsym(handle, symboln);
-    }
-
-
-    if(!disp->VertexAttrib4dARB) {
-        void ** procp = (void **) &disp->VertexAttrib4dARB;
-        snprintf(symboln, sizeof(symboln), "%sVertexAttrib4d", symbol_prefix);
-        *procp = dlsym(handle, symboln);
-    }
-
-
-    if(!disp->VertexAttrib4dARB) {
-        void ** procp = (void **) &disp->VertexAttrib4dARB;
-        snprintf(symboln, sizeof(symboln), "%sVertexAttrib4dARB", symbol_prefix);
-        *procp = dlsym(handle, symboln);
-    }
-
-
-    if(!disp->VertexAttrib4dvARB) {
-        void ** procp = (void **) &disp->VertexAttrib4dvARB;
-        snprintf(symboln, sizeof(symboln), "%sVertexAttrib4dv", symbol_prefix);
-        *procp = dlsym(handle, symboln);
-    }
-
-
-    if(!disp->VertexAttrib4dvARB) {
-        void ** procp = (void **) &disp->VertexAttrib4dvARB;
-        snprintf(symboln, sizeof(symboln), "%sVertexAttrib4dvARB", symbol_prefix);
-        *procp = dlsym(handle, symboln);
-    }
-
-
-    if(!disp->VertexAttrib4fARB) {
-        void ** procp = (void **) &disp->VertexAttrib4fARB;
-        snprintf(symboln, sizeof(symboln), "%sVertexAttrib4f", symbol_prefix);
-        *procp = dlsym(handle, symboln);
-    }
-
-
-    if(!disp->VertexAttrib4fARB) {
-        void ** procp = (void **) &disp->VertexAttrib4fARB;
-        snprintf(symboln, sizeof(symboln), "%sVertexAttrib4fARB", symbol_prefix);
-        *procp = dlsym(handle, symboln);
-    }
-
-
-    if(!disp->VertexAttrib4fvARB) {
-        void ** procp = (void **) &disp->VertexAttrib4fvARB;
-        snprintf(symboln, sizeof(symboln), "%sVertexAttrib4fv", symbol_prefix);
-        *procp = dlsym(handle, symboln);
-    }
-
-
-    if(!disp->VertexAttrib4fvARB) {
-        void ** procp = (void **) &disp->VertexAttrib4fvARB;
-        snprintf(symboln, sizeof(symboln), "%sVertexAttrib4fvARB", symbol_prefix);
-        *procp = dlsym(handle, symboln);
-    }
-
-
-    if(!disp->VertexAttrib4ivARB) {
-        void ** procp = (void **) &disp->VertexAttrib4ivARB;
-        snprintf(symboln, sizeof(symboln), "%sVertexAttrib4iv", symbol_prefix);
-        *procp = dlsym(handle, symboln);
-    }
-
-
-    if(!disp->VertexAttrib4ivARB) {
-        void ** procp = (void **) &disp->VertexAttrib4ivARB;
-        snprintf(symboln, sizeof(symboln), "%sVertexAttrib4ivARB", symbol_prefix);
-        *procp = dlsym(handle, symboln);
-    }
-
-
-    if(!disp->VertexAttrib4sARB) {
-        void ** procp = (void **) &disp->VertexAttrib4sARB;
-        snprintf(symboln, sizeof(symboln), "%sVertexAttrib4s", symbol_prefix);
-        *procp = dlsym(handle, symboln);
-    }
-
-
-    if(!disp->VertexAttrib4sARB) {
-        void ** procp = (void **) &disp->VertexAttrib4sARB;
-        snprintf(symboln, sizeof(symboln), "%sVertexAttrib4sARB", symbol_prefix);
-        *procp = dlsym(handle, symboln);
-    }
-
-
-    if(!disp->VertexAttrib4svARB) {
-        void ** procp = (void **) &disp->VertexAttrib4svARB;
-        snprintf(symboln, sizeof(symboln), "%sVertexAttrib4sv", symbol_prefix);
-        *procp = dlsym(handle, symboln);
-    }
-
-
-    if(!disp->VertexAttrib4svARB) {
-        void ** procp = (void **) &disp->VertexAttrib4svARB;
-        snprintf(symboln, sizeof(symboln), "%sVertexAttrib4svARB", symbol_prefix);
-        *procp = dlsym(handle, symboln);
-    }
-
-
-    if(!disp->VertexAttrib4ubvARB) {
-        void ** procp = (void **) &disp->VertexAttrib4ubvARB;
-        snprintf(symboln, sizeof(symboln), "%sVertexAttrib4ubv", symbol_prefix);
-        *procp = dlsym(handle, symboln);
-    }
-
-
-    if(!disp->VertexAttrib4ubvARB) {
-        void ** procp = (void **) &disp->VertexAttrib4ubvARB;
-        snprintf(symboln, sizeof(symboln), "%sVertexAttrib4ubvARB", symbol_prefix);
-        *procp = dlsym(handle, symboln);
-    }
-
-
-    if(!disp->VertexAttrib4uivARB) {
-        void ** procp = (void **) &disp->VertexAttrib4uivARB;
-        snprintf(symboln, sizeof(symboln), "%sVertexAttrib4uiv", symbol_prefix);
-        *procp = dlsym(handle, symboln);
-    }
-
-
-    if(!disp->VertexAttrib4uivARB) {
-        void ** procp = (void **) &disp->VertexAttrib4uivARB;
-        snprintf(symboln, sizeof(symboln), "%sVertexAttrib4uivARB", symbol_prefix);
-        *procp = dlsym(handle, symboln);
-    }
-
-
-    if(!disp->VertexAttrib4usvARB) {
-        void ** procp = (void **) &disp->VertexAttrib4usvARB;
-        snprintf(symboln, sizeof(symboln), "%sVertexAttrib4usv", symbol_prefix);
-        *procp = dlsym(handle, symboln);
-    }
-
-
-    if(!disp->VertexAttrib4usvARB) {
-        void ** procp = (void **) &disp->VertexAttrib4usvARB;
-        snprintf(symboln, sizeof(symboln), "%sVertexAttrib4usvARB", symbol_prefix);
-        *procp = dlsym(handle, symboln);
-    }
-
-
-    if(!disp->VertexAttribPointerARB) {
-        void ** procp = (void **) &disp->VertexAttribPointerARB;
-        snprintf(symboln, sizeof(symboln), "%sVertexAttribPointer", symbol_prefix);
-        *procp = dlsym(handle, symboln);
-    }
-
-
-    if(!disp->VertexAttribPointerARB) {
-        void ** procp = (void **) &disp->VertexAttribPointerARB;
-        snprintf(symboln, sizeof(symboln), "%sVertexAttribPointerARB", symbol_prefix);
-        *procp = dlsym(handle, symboln);
-    }
-
-
-    if(!disp->BindBufferARB) {
-        void ** procp = (void **) &disp->BindBufferARB;
-        snprintf(symboln, sizeof(symboln), "%sBindBuffer", symbol_prefix);
-        *procp = dlsym(handle, symboln);
-    }
-
-
-    if(!disp->BindBufferARB) {
-        void ** procp = (void **) &disp->BindBufferARB;
-        snprintf(symboln, sizeof(symboln), "%sBindBufferARB", symbol_prefix);
-        *procp = dlsym(handle, symboln);
-    }
-
-
-    if(!disp->BufferDataARB) {
-        void ** procp = (void **) &disp->BufferDataARB;
-        snprintf(symboln, sizeof(symboln), "%sBufferData", symbol_prefix);
-        *procp = dlsym(handle, symboln);
-    }
-
-
-    if(!disp->BufferDataARB) {
-        void ** procp = (void **) &disp->BufferDataARB;
-        snprintf(symboln, sizeof(symboln), "%sBufferDataARB", symbol_prefix);
-        *procp = dlsym(handle, symboln);
-    }
-
-
-    if(!disp->BufferSubDataARB) {
-        void ** procp = (void **) &disp->BufferSubDataARB;
-        snprintf(symboln, sizeof(symboln), "%sBufferSubData", symbol_prefix);
-        *procp = dlsym(handle, symboln);
-    }
-
-
-    if(!disp->BufferSubDataARB) {
-        void ** procp = (void **) &disp->BufferSubDataARB;
-        snprintf(symboln, sizeof(symboln), "%sBufferSubDataARB", symbol_prefix);
-        *procp = dlsym(handle, symboln);
-    }
-
-
-    if(!disp->DeleteBuffersARB) {
-        void ** procp = (void **) &disp->DeleteBuffersARB;
-        snprintf(symboln, sizeof(symboln), "%sDeleteBuffers", symbol_prefix);
-        *procp = dlsym(handle, symboln);
-    }
-
-
-    if(!disp->DeleteBuffersARB) {
-        void ** procp = (void **) &disp->DeleteBuffersARB;
-        snprintf(symboln, sizeof(symboln), "%sDeleteBuffersARB", symbol_prefix);
-        *procp = dlsym(handle, symboln);
-    }
-
-
-    if(!disp->GenBuffersARB) {
-        void ** procp = (void **) &disp->GenBuffersARB;
-        snprintf(symboln, sizeof(symboln), "%sGenBuffers", symbol_prefix);
-        *procp = dlsym(handle, symboln);
-    }
-
-
-    if(!disp->GenBuffersARB) {
-        void ** procp = (void **) &disp->GenBuffersARB;
-        snprintf(symboln, sizeof(symboln), "%sGenBuffersARB", symbol_prefix);
-        *procp = dlsym(handle, symboln);
-    }
-
-
-    if(!disp->GetBufferParameterivARB) {
-        void ** procp = (void **) &disp->GetBufferParameterivARB;
-        snprintf(symboln, sizeof(symboln), "%sGetBufferParameteriv", symbol_prefix);
-        *procp = dlsym(handle, symboln);
-    }
-
-
-    if(!disp->GetBufferParameterivARB) {
-        void ** procp = (void **) &disp->GetBufferParameterivARB;
-        snprintf(symboln, sizeof(symboln), "%sGetBufferParameterivARB", symbol_prefix);
-        *procp = dlsym(handle, symboln);
-    }
-
-
-    if(!disp->GetBufferPointervARB) {
-        void ** procp = (void **) &disp->GetBufferPointervARB;
-        snprintf(symboln, sizeof(symboln), "%sGetBufferPointerv", symbol_prefix);
-        *procp = dlsym(handle, symboln);
-    }
-
-
-    if(!disp->GetBufferPointervARB) {
-        void ** procp = (void **) &disp->GetBufferPointervARB;
-        snprintf(symboln, sizeof(symboln), "%sGetBufferPointervARB", symbol_prefix);
-        *procp = dlsym(handle, symboln);
-    }
-
-
-    if(!disp->GetBufferSubDataARB) {
-        void ** procp = (void **) &disp->GetBufferSubDataARB;
-        snprintf(symboln, sizeof(symboln), "%sGetBufferSubData", symbol_prefix);
-        *procp = dlsym(handle, symboln);
-    }
-
-
-    if(!disp->GetBufferSubDataARB) {
-        void ** procp = (void **) &disp->GetBufferSubDataARB;
-        snprintf(symboln, sizeof(symboln), "%sGetBufferSubDataARB", symbol_prefix);
-        *procp = dlsym(handle, symboln);
-    }
-
-
-    if(!disp->IsBufferARB) {
-        void ** procp = (void **) &disp->IsBufferARB;
-        snprintf(symboln, sizeof(symboln), "%sIsBuffer", symbol_prefix);
-        *procp = dlsym(handle, symboln);
-    }
-
-
-    if(!disp->IsBufferARB) {
-        void ** procp = (void **) &disp->IsBufferARB;
-        snprintf(symboln, sizeof(symboln), "%sIsBufferARB", symbol_prefix);
-        *procp = dlsym(handle, symboln);
-    }
-
-
-    if(!disp->MapBufferARB) {
-        void ** procp = (void **) &disp->MapBufferARB;
-        snprintf(symboln, sizeof(symboln), "%sMapBuffer", symbol_prefix);
-        *procp = dlsym(handle, symboln);
-    }
-
-
-    if(!disp->MapBufferARB) {
-        void ** procp = (void **) &disp->MapBufferARB;
-        snprintf(symboln, sizeof(symboln), "%sMapBufferARB", symbol_prefix);
-        *procp = dlsym(handle, symboln);
-    }
-
-
-    if(!disp->UnmapBufferARB) {
-        void ** procp = (void **) &disp->UnmapBufferARB;
-        snprintf(symboln, sizeof(symboln), "%sUnmapBuffer", symbol_prefix);
-        *procp = dlsym(handle, symboln);
-    }
-
-
-    if(!disp->UnmapBufferARB) {
-        void ** procp = (void **) &disp->UnmapBufferARB;
-        snprintf(symboln, sizeof(symboln), "%sUnmapBufferARB", symbol_prefix);
-        *procp = dlsym(handle, symboln);
-    }
-
-
-    if(!disp->BeginQueryARB) {
-        void ** procp = (void **) &disp->BeginQueryARB;
-        snprintf(symboln, sizeof(symboln), "%sBeginQuery", symbol_prefix);
-        *procp = dlsym(handle, symboln);
-    }
-
-
-    if(!disp->BeginQueryARB) {
-        void ** procp = (void **) &disp->BeginQueryARB;
-        snprintf(symboln, sizeof(symboln), "%sBeginQueryARB", symbol_prefix);
-        *procp = dlsym(handle, symboln);
-    }
-
-
-    if(!disp->DeleteQueriesARB) {
-        void ** procp = (void **) &disp->DeleteQueriesARB;
-        snprintf(symboln, sizeof(symboln), "%sDeleteQueries", symbol_prefix);
-        *procp = dlsym(handle, symboln);
-    }
-
-
-    if(!disp->DeleteQueriesARB) {
-        void ** procp = (void **) &disp->DeleteQueriesARB;
-        snprintf(symboln, sizeof(symboln), "%sDeleteQueriesARB", symbol_prefix);
-        *procp = dlsym(handle, symboln);
-    }
-
-
-    if(!disp->EndQueryARB) {
-        void ** procp = (void **) &disp->EndQueryARB;
-        snprintf(symboln, sizeof(symboln), "%sEndQuery", symbol_prefix);
-        *procp = dlsym(handle, symboln);
-    }
-
-
-    if(!disp->EndQueryARB) {
-        void ** procp = (void **) &disp->EndQueryARB;
-        snprintf(symboln, sizeof(symboln), "%sEndQueryARB", symbol_prefix);
-        *procp = dlsym(handle, symboln);
-    }
-
-
-    if(!disp->GenQueriesARB) {
-        void ** procp = (void **) &disp->GenQueriesARB;
-        snprintf(symboln, sizeof(symboln), "%sGenQueries", symbol_prefix);
-        *procp = dlsym(handle, symboln);
-    }
-
-
-    if(!disp->GenQueriesARB) {
-        void ** procp = (void **) &disp->GenQueriesARB;
-        snprintf(symboln, sizeof(symboln), "%sGenQueriesARB", symbol_prefix);
-        *procp = dlsym(handle, symboln);
-    }
-
-
-    if(!disp->GetQueryObjectivARB) {
-        void ** procp = (void **) &disp->GetQueryObjectivARB;
-        snprintf(symboln, sizeof(symboln), "%sGetQueryObjectiv", symbol_prefix);
-        *procp = dlsym(handle, symboln);
-    }
-
-
-    if(!disp->GetQueryObjectivARB) {
-        void ** procp = (void **) &disp->GetQueryObjectivARB;
-        snprintf(symboln, sizeof(symboln), "%sGetQueryObjectivARB", symbol_prefix);
-        *procp = dlsym(handle, symboln);
-    }
-
-
-    if(!disp->GetQueryObjectuivARB) {
-        void ** procp = (void **) &disp->GetQueryObjectuivARB;
-        snprintf(symboln, sizeof(symboln), "%sGetQueryObjectuiv", symbol_prefix);
-        *procp = dlsym(handle, symboln);
-    }
-
-
-    if(!disp->GetQueryObjectuivARB) {
-        void ** procp = (void **) &disp->GetQueryObjectuivARB;
-        snprintf(symboln, sizeof(symboln), "%sGetQueryObjectuivARB", symbol_prefix);
-        *procp = dlsym(handle, symboln);
-    }
-
-
-    if(!disp->GetQueryivARB) {
-        void ** procp = (void **) &disp->GetQueryivARB;
-        snprintf(symboln, sizeof(symboln), "%sGetQueryiv", symbol_prefix);
-        *procp = dlsym(handle, symboln);
-    }
-
-
-    if(!disp->GetQueryivARB) {
-        void ** procp = (void **) &disp->GetQueryivARB;
-        snprintf(symboln, sizeof(symboln), "%sGetQueryivARB", symbol_prefix);
-        *procp = dlsym(handle, symboln);
-    }
-
-
-    if(!disp->IsQueryARB) {
-        void ** procp = (void **) &disp->IsQueryARB;
-        snprintf(symboln, sizeof(symboln), "%sIsQuery", symbol_prefix);
-        *procp = dlsym(handle, symboln);
-    }
-
-
-    if(!disp->IsQueryARB) {
-        void ** procp = (void **) &disp->IsQueryARB;
-        snprintf(symboln, sizeof(symboln), "%sIsQueryARB", symbol_prefix);
-        *procp = dlsym(handle, symboln);
-    }
-
-
-    if(!disp->AttachObjectARB) {
-        void ** procp = (void **) &disp->AttachObjectARB;
-        snprintf(symboln, sizeof(symboln), "%sAttachObjectARB", symbol_prefix);
-        *procp = dlsym(handle, symboln);
-    }
-
-
-    if(!disp->CompileShaderARB) {
-        void ** procp = (void **) &disp->CompileShaderARB;
-        snprintf(symboln, sizeof(symboln), "%sCompileShader", symbol_prefix);
-        *procp = dlsym(handle, symboln);
-    }
-
-
-    if(!disp->CompileShaderARB) {
-        void ** procp = (void **) &disp->CompileShaderARB;
-        snprintf(symboln, sizeof(symboln), "%sCompileShaderARB", symbol_prefix);
-        *procp = dlsym(handle, symboln);
-    }
-
-
-    if(!disp->CreateProgramObjectARB) {
-        void ** procp = (void **) &disp->CreateProgramObjectARB;
-        snprintf(symboln, sizeof(symboln), "%sCreateProgramObjectARB", symbol_prefix);
-        *procp = dlsym(handle, symboln);
-    }
-
-
-    if(!disp->CreateShaderObjectARB) {
-        void ** procp = (void **) &disp->CreateShaderObjectARB;
-        snprintf(symboln, sizeof(symboln), "%sCreateShaderObjectARB", symbol_prefix);
-        *procp = dlsym(handle, symboln);
-    }
-
-
-    if(!disp->DeleteObjectARB) {
-        void ** procp = (void **) &disp->DeleteObjectARB;
-        snprintf(symboln, sizeof(symboln), "%sDeleteObjectARB", symbol_prefix);
-        *procp = dlsym(handle, symboln);
-    }
-
-
-    if(!disp->DetachObjectARB) {
-        void ** procp = (void **) &disp->DetachObjectARB;
-        snprintf(symboln, sizeof(symboln), "%sDetachObjectARB", symbol_prefix);
-        *procp = dlsym(handle, symboln);
-    }
-
-
-    if(!disp->GetActiveUniformARB) {
-        void ** procp = (void **) &disp->GetActiveUniformARB;
-        snprintf(symboln, sizeof(symboln), "%sGetActiveUniform", symbol_prefix);
-        *procp = dlsym(handle, symboln);
-    }
-
-
-    if(!disp->GetActiveUniformARB) {
-        void ** procp = (void **) &disp->GetActiveUniformARB;
-        snprintf(symboln, sizeof(symboln), "%sGetActiveUniformARB", symbol_prefix);
-        *procp = dlsym(handle, symboln);
-    }
-
-
-    if(!disp->GetAttachedObjectsARB) {
-        void ** procp = (void **) &disp->GetAttachedObjectsARB;
-        snprintf(symboln, sizeof(symboln), "%sGetAttachedObjectsARB", symbol_prefix);
-        *procp = dlsym(handle, symboln);
-    }
-
-
-    if(!disp->GetHandleARB) {
-        void ** procp = (void **) &disp->GetHandleARB;
-        snprintf(symboln, sizeof(symboln), "%sGetHandleARB", symbol_prefix);
-        *procp = dlsym(handle, symboln);
-    }
-
-
-    if(!disp->GetInfoLogARB) {
-        void ** procp = (void **) &disp->GetInfoLogARB;
-        snprintf(symboln, sizeof(symboln), "%sGetInfoLogARB", symbol_prefix);
-        *procp = dlsym(handle, symboln);
-    }
-
-
-    if(!disp->GetObjectParameterfvARB) {
-        void ** procp = (void **) &disp->GetObjectParameterfvARB;
-        snprintf(symboln, sizeof(symboln), "%sGetObjectParameterfvARB", symbol_prefix);
-        *procp = dlsym(handle, symboln);
-    }
-
-
-    if(!disp->GetObjectParameterivARB) {
-        void ** procp = (void **) &disp->GetObjectParameterivARB;
-        snprintf(symboln, sizeof(symboln), "%sGetObjectParameterivARB", symbol_prefix);
-        *procp = dlsym(handle, symboln);
-    }
-
-
-    if(!disp->GetShaderSourceARB) {
-        void ** procp = (void **) &disp->GetShaderSourceARB;
-        snprintf(symboln, sizeof(symboln), "%sGetShaderSource", symbol_prefix);
-        *procp = dlsym(handle, symboln);
-    }
-
-
-    if(!disp->GetShaderSourceARB) {
-        void ** procp = (void **) &disp->GetShaderSourceARB;
-        snprintf(symboln, sizeof(symboln), "%sGetShaderSourceARB", symbol_prefix);
-        *procp = dlsym(handle, symboln);
-    }
-
-
-    if(!disp->GetUniformLocationARB) {
-        void ** procp = (void **) &disp->GetUniformLocationARB;
-        snprintf(symboln, sizeof(symboln), "%sGetUniformLocation", symbol_prefix);
-        *procp = dlsym(handle, symboln);
-    }
-
-
-    if(!disp->GetUniformLocationARB) {
-        void ** procp = (void **) &disp->GetUniformLocationARB;
-        snprintf(symboln, sizeof(symboln), "%sGetUniformLocationARB", symbol_prefix);
-        *procp = dlsym(handle, symboln);
-    }
-
-
-    if(!disp->GetUniformfvARB) {
-        void ** procp = (void **) &disp->GetUniformfvARB;
-        snprintf(symboln, sizeof(symboln), "%sGetUniformfv", symbol_prefix);
-        *procp = dlsym(handle, symboln);
-    }
-
-
-    if(!disp->GetUniformfvARB) {
-        void ** procp = (void **) &disp->GetUniformfvARB;
-        snprintf(symboln, sizeof(symboln), "%sGetUniformfvARB", symbol_prefix);
-        *procp = dlsym(handle, symboln);
-    }
-
-
-    if(!disp->GetUniformivARB) {
-        void ** procp = (void **) &disp->GetUniformivARB;
-        snprintf(symboln, sizeof(symboln), "%sGetUniformiv", symbol_prefix);
-        *procp = dlsym(handle, symboln);
-    }
-
-
-    if(!disp->GetUniformivARB) {
-        void ** procp = (void **) &disp->GetUniformivARB;
-        snprintf(symboln, sizeof(symboln), "%sGetUniformivARB", symbol_prefix);
-        *procp = dlsym(handle, symboln);
-    }
-
-
-    if(!disp->LinkProgramARB) {
-        void ** procp = (void **) &disp->LinkProgramARB;
-        snprintf(symboln, sizeof(symboln), "%sLinkProgram", symbol_prefix);
-        *procp = dlsym(handle, symboln);
-    }
-
-
-    if(!disp->LinkProgramARB) {
-        void ** procp = (void **) &disp->LinkProgramARB;
-        snprintf(symboln, sizeof(symboln), "%sLinkProgramARB", symbol_prefix);
-        *procp = dlsym(handle, symboln);
-    }
-
-
-    if(!disp->ShaderSourceARB) {
-        void ** procp = (void **) &disp->ShaderSourceARB;
-        snprintf(symboln, sizeof(symboln), "%sShaderSource", symbol_prefix);
-        *procp = dlsym(handle, symboln);
-    }
-
-
-    if(!disp->ShaderSourceARB) {
-        void ** procp = (void **) &disp->ShaderSourceARB;
-        snprintf(symboln, sizeof(symboln), "%sShaderSourceARB", symbol_prefix);
-        *procp = dlsym(handle, symboln);
-    }
-
-
-    if(!disp->Uniform1fARB) {
-        void ** procp = (void **) &disp->Uniform1fARB;
-        snprintf(symboln, sizeof(symboln), "%sUniform1f", symbol_prefix);
-        *procp = dlsym(handle, symboln);
-    }
-
-
-    if(!disp->Uniform1fARB) {
-        void ** procp = (void **) &disp->Uniform1fARB;
-        snprintf(symboln, sizeof(symboln), "%sUniform1fARB", symbol_prefix);
-        *procp = dlsym(handle, symboln);
-    }
-
-
-    if(!disp->Uniform1fvARB) {
-        void ** procp = (void **) &disp->Uniform1fvARB;
-        snprintf(symboln, sizeof(symboln), "%sUniform1fv", symbol_prefix);
-        *procp = dlsym(handle, symboln);
-    }
-
-
-    if(!disp->Uniform1fvARB) {
-        void ** procp = (void **) &disp->Uniform1fvARB;
-        snprintf(symboln, sizeof(symboln), "%sUniform1fvARB", symbol_prefix);
-        *procp = dlsym(handle, symboln);
-    }
-
-
-    if(!disp->Uniform1iARB) {
-        void ** procp = (void **) &disp->Uniform1iARB;
-        snprintf(symboln, sizeof(symboln), "%sUniform1i", symbol_prefix);
-        *procp = dlsym(handle, symboln);
-    }
-
-
-    if(!disp->Uniform1iARB) {
-        void ** procp = (void **) &disp->Uniform1iARB;
-        snprintf(symboln, sizeof(symboln), "%sUniform1iARB", symbol_prefix);
-        *procp = dlsym(handle, symboln);
-    }
-
-
-    if(!disp->Uniform1ivARB) {
-        void ** procp = (void **) &disp->Uniform1ivARB;
-        snprintf(symboln, sizeof(symboln), "%sUniform1iv", symbol_prefix);
-        *procp = dlsym(handle, symboln);
-    }
-
-
-    if(!disp->Uniform1ivARB) {
-        void ** procp = (void **) &disp->Uniform1ivARB;
-        snprintf(symboln, sizeof(symboln), "%sUniform1ivARB", symbol_prefix);
-        *procp = dlsym(handle, symboln);
-    }
-
-
-    if(!disp->Uniform2fARB) {
-        void ** procp = (void **) &disp->Uniform2fARB;
-        snprintf(symboln, sizeof(symboln), "%sUniform2f", symbol_prefix);
-        *procp = dlsym(handle, symboln);
-    }
-
-
-    if(!disp->Uniform2fARB) {
-        void ** procp = (void **) &disp->Uniform2fARB;
-        snprintf(symboln, sizeof(symboln), "%sUniform2fARB", symbol_prefix);
-        *procp = dlsym(handle, symboln);
-    }
-
-
-    if(!disp->Uniform2fvARB) {
-        void ** procp = (void **) &disp->Uniform2fvARB;
-        snprintf(symboln, sizeof(symboln), "%sUniform2fv", symbol_prefix);
-        *procp = dlsym(handle, symboln);
-    }
-
-
-    if(!disp->Uniform2fvARB) {
-        void ** procp = (void **) &disp->Uniform2fvARB;
-        snprintf(symboln, sizeof(symboln), "%sUniform2fvARB", symbol_prefix);
-        *procp = dlsym(handle, symboln);
-    }
-
-
-    if(!disp->Uniform2iARB) {
-        void ** procp = (void **) &disp->Uniform2iARB;
-        snprintf(symboln, sizeof(symboln), "%sUniform2i", symbol_prefix);
-        *procp = dlsym(handle, symboln);
-    }
-
-
-    if(!disp->Uniform2iARB) {
-        void ** procp = (void **) &disp->Uniform2iARB;
-        snprintf(symboln, sizeof(symboln), "%sUniform2iARB", symbol_prefix);
-        *procp = dlsym(handle, symboln);
-    }
-
-
-    if(!disp->Uniform2ivARB) {
-        void ** procp = (void **) &disp->Uniform2ivARB;
-        snprintf(symboln, sizeof(symboln), "%sUniform2iv", symbol_prefix);
-        *procp = dlsym(handle, symboln);
-    }
-
-
-    if(!disp->Uniform2ivARB) {
-        void ** procp = (void **) &disp->Uniform2ivARB;
-        snprintf(symboln, sizeof(symboln), "%sUniform2ivARB", symbol_prefix);
-        *procp = dlsym(handle, symboln);
-    }
-
-
-    if(!disp->Uniform3fARB) {
-        void ** procp = (void **) &disp->Uniform3fARB;
-        snprintf(symboln, sizeof(symboln), "%sUniform3f", symbol_prefix);
-        *procp = dlsym(handle, symboln);
-    }
-
-
-    if(!disp->Uniform3fARB) {
-        void ** procp = (void **) &disp->Uniform3fARB;
-        snprintf(symboln, sizeof(symboln), "%sUniform3fARB", symbol_prefix);
-        *procp = dlsym(handle, symboln);
-    }
-
-
-    if(!disp->Uniform3fvARB) {
-        void ** procp = (void **) &disp->Uniform3fvARB;
-        snprintf(symboln, sizeof(symboln), "%sUniform3fv", symbol_prefix);
-        *procp = dlsym(handle, symboln);
-    }
-
-
-    if(!disp->Uniform3fvARB) {
-        void ** procp = (void **) &disp->Uniform3fvARB;
-        snprintf(symboln, sizeof(symboln), "%sUniform3fvARB", symbol_prefix);
-        *procp = dlsym(handle, symboln);
-    }
-
-
-    if(!disp->Uniform3iARB) {
-        void ** procp = (void **) &disp->Uniform3iARB;
-        snprintf(symboln, sizeof(symboln), "%sUniform3i", symbol_prefix);
-        *procp = dlsym(handle, symboln);
-    }
-
-
-    if(!disp->Uniform3iARB) {
-        void ** procp = (void **) &disp->Uniform3iARB;
-        snprintf(symboln, sizeof(symboln), "%sUniform3iARB", symbol_prefix);
-        *procp = dlsym(handle, symboln);
-    }
-
-
-    if(!disp->Uniform3ivARB) {
-        void ** procp = (void **) &disp->Uniform3ivARB;
-        snprintf(symboln, sizeof(symboln), "%sUniform3iv", symbol_prefix);
-        *procp = dlsym(handle, symboln);
-    }
-
-
-    if(!disp->Uniform3ivARB) {
-        void ** procp = (void **) &disp->Uniform3ivARB;
-        snprintf(symboln, sizeof(symboln), "%sUniform3ivARB", symbol_prefix);
-        *procp = dlsym(handle, symboln);
-    }
-
-
-    if(!disp->Uniform4fARB) {
-        void ** procp = (void **) &disp->Uniform4fARB;
-        snprintf(symboln, sizeof(symboln), "%sUniform4f", symbol_prefix);
-        *procp = dlsym(handle, symboln);
-    }
-
-
-    if(!disp->Uniform4fARB) {
-        void ** procp = (void **) &disp->Uniform4fARB;
-        snprintf(symboln, sizeof(symboln), "%sUniform4fARB", symbol_prefix);
-        *procp = dlsym(handle, symboln);
-    }
-
-
-    if(!disp->Uniform4fvARB) {
-        void ** procp = (void **) &disp->Uniform4fvARB;
-        snprintf(symboln, sizeof(symboln), "%sUniform4fv", symbol_prefix);
-        *procp = dlsym(handle, symboln);
-    }
-
-
-    if(!disp->Uniform4fvARB) {
-        void ** procp = (void **) &disp->Uniform4fvARB;
-        snprintf(symboln, sizeof(symboln), "%sUniform4fvARB", symbol_prefix);
-        *procp = dlsym(handle, symboln);
-    }
-
-
-    if(!disp->Uniform4iARB) {
-        void ** procp = (void **) &disp->Uniform4iARB;
-        snprintf(symboln, sizeof(symboln), "%sUniform4i", symbol_prefix);
-        *procp = dlsym(handle, symboln);
-    }
-
-
-    if(!disp->Uniform4iARB) {
-        void ** procp = (void **) &disp->Uniform4iARB;
-        snprintf(symboln, sizeof(symboln), "%sUniform4iARB", symbol_prefix);
-        *procp = dlsym(handle, symboln);
-    }
-
-
-    if(!disp->Uniform4ivARB) {
-        void ** procp = (void **) &disp->Uniform4ivARB;
-        snprintf(symboln, sizeof(symboln), "%sUniform4iv", symbol_prefix);
-        *procp = dlsym(handle, symboln);
-    }
-
-
-    if(!disp->Uniform4ivARB) {
-        void ** procp = (void **) &disp->Uniform4ivARB;
-        snprintf(symboln, sizeof(symboln), "%sUniform4ivARB", symbol_prefix);
-        *procp = dlsym(handle, symboln);
-    }
-
-
-    if(!disp->UniformMatrix2fvARB) {
-        void ** procp = (void **) &disp->UniformMatrix2fvARB;
-        snprintf(symboln, sizeof(symboln), "%sUniformMatrix2fv", symbol_prefix);
-        *procp = dlsym(handle, symboln);
-    }
-
-
-    if(!disp->UniformMatrix2fvARB) {
-        void ** procp = (void **) &disp->UniformMatrix2fvARB;
-        snprintf(symboln, sizeof(symboln), "%sUniformMatrix2fvARB", symbol_prefix);
-        *procp = dlsym(handle, symboln);
-    }
-
-
-    if(!disp->UniformMatrix3fvARB) {
-        void ** procp = (void **) &disp->UniformMatrix3fvARB;
-        snprintf(symboln, sizeof(symboln), "%sUniformMatrix3fv", symbol_prefix);
-        *procp = dlsym(handle, symboln);
-    }
-
-
-    if(!disp->UniformMatrix3fvARB) {
-        void ** procp = (void **) &disp->UniformMatrix3fvARB;
-        snprintf(symboln, sizeof(symboln), "%sUniformMatrix3fvARB", symbol_prefix);
-        *procp = dlsym(handle, symboln);
-    }
-
-
-    if(!disp->UniformMatrix4fvARB) {
-        void ** procp = (void **) &disp->UniformMatrix4fvARB;
-        snprintf(symboln, sizeof(symboln), "%sUniformMatrix4fv", symbol_prefix);
-        *procp = dlsym(handle, symboln);
-    }
-
-
-    if(!disp->UniformMatrix4fvARB) {
-        void ** procp = (void **) &disp->UniformMatrix4fvARB;
-        snprintf(symboln, sizeof(symboln), "%sUniformMatrix4fvARB", symbol_prefix);
-        *procp = dlsym(handle, symboln);
-    }
-
-
-    if(!disp->UseProgramObjectARB) {
-        void ** procp = (void **) &disp->UseProgramObjectARB;
-        snprintf(symboln, sizeof(symboln), "%sUseProgram", symbol_prefix);
-        *procp = dlsym(handle, symboln);
-    }
-
-
-    if(!disp->UseProgramObjectARB) {
-        void ** procp = (void **) &disp->UseProgramObjectARB;
-        snprintf(symboln, sizeof(symboln), "%sUseProgramObjectARB", symbol_prefix);
-        *procp = dlsym(handle, symboln);
-    }
-
-
-    if(!disp->ValidateProgramARB) {
-        void ** procp = (void **) &disp->ValidateProgramARB;
-        snprintf(symboln, sizeof(symboln), "%sValidateProgram", symbol_prefix);
-        *procp = dlsym(handle, symboln);
-    }
-
-
-    if(!disp->ValidateProgramARB) {
-        void ** procp = (void **) &disp->ValidateProgramARB;
-        snprintf(symboln, sizeof(symboln), "%sValidateProgramARB", symbol_prefix);
-        *procp = dlsym(handle, symboln);
-    }
-
-
-    if(!disp->BindAttribLocationARB) {
-        void ** procp = (void **) &disp->BindAttribLocationARB;
-        snprintf(symboln, sizeof(symboln), "%sBindAttribLocation", symbol_prefix);
-        *procp = dlsym(handle, symboln);
-    }
-
-
-    if(!disp->BindAttribLocationARB) {
-        void ** procp = (void **) &disp->BindAttribLocationARB;
-        snprintf(symboln, sizeof(symboln), "%sBindAttribLocationARB", symbol_prefix);
-        *procp = dlsym(handle, symboln);
-    }
-
-
-    if(!disp->GetActiveAttribARB) {
-        void ** procp = (void **) &disp->GetActiveAttribARB;
-        snprintf(symboln, sizeof(symboln), "%sGetActiveAttrib", symbol_prefix);
-        *procp = dlsym(handle, symboln);
-    }
-
-
-    if(!disp->GetActiveAttribARB) {
-        void ** procp = (void **) &disp->GetActiveAttribARB;
-        snprintf(symboln, sizeof(symboln), "%sGetActiveAttribARB", symbol_prefix);
-        *procp = dlsym(handle, symboln);
-    }
-
-
-    if(!disp->GetAttribLocationARB) {
-        void ** procp = (void **) &disp->GetAttribLocationARB;
-        snprintf(symboln, sizeof(symboln), "%sGetAttribLocation", symbol_prefix);
-        *procp = dlsym(handle, symboln);
-    }
-
-
-    if(!disp->GetAttribLocationARB) {
-        void ** procp = (void **) &disp->GetAttribLocationARB;
-        snprintf(symboln, sizeof(symboln), "%sGetAttribLocationARB", symbol_prefix);
-        *procp = dlsym(handle, symboln);
-    }
-
-
-    if(!disp->DrawBuffersARB) {
-        void ** procp = (void **) &disp->DrawBuffersARB;
-        snprintf(symboln, sizeof(symboln), "%sDrawBuffers", symbol_prefix);
-        *procp = dlsym(handle, symboln);
-    }
-
-
-    if(!disp->DrawBuffersARB) {
-        void ** procp = (void **) &disp->DrawBuffersARB;
-        snprintf(symboln, sizeof(symboln), "%sDrawBuffersARB", symbol_prefix);
-        *procp = dlsym(handle, symboln);
-    }
-
-
-    if(!disp->DrawBuffersARB) {
-        void ** procp = (void **) &disp->DrawBuffersARB;
-        snprintf(symboln, sizeof(symboln), "%sDrawBuffersATI", symbol_prefix);
-        *procp = dlsym(handle, symboln);
-    }
-
-
-    if(!disp->DrawBuffersARB) {
-        void ** procp = (void **) &disp->DrawBuffersARB;
-        snprintf(symboln, sizeof(symboln), "%sDrawBuffersNV", symbol_prefix);
-        *procp = dlsym(handle, symboln);
-    }
-
-
-    if(!disp->ClampColorARB) {
-        void ** procp = (void **) &disp->ClampColorARB;
-        snprintf(symboln, sizeof(symboln), "%sClampColorARB", symbol_prefix);
-        *procp = dlsym(handle, symboln);
-    }
-
-
-    if(!disp->DrawArraysInstancedARB) {
-        void ** procp = (void **) &disp->DrawArraysInstancedARB;
-        snprintf(symboln, sizeof(symboln), "%sDrawArraysInstancedARB", symbol_prefix);
-        *procp = dlsym(handle, symboln);
-    }
-
-
-    if(!disp->DrawArraysInstancedARB) {
-        void ** procp = (void **) &disp->DrawArraysInstancedARB;
-        snprintf(symboln, sizeof(symboln), "%sDrawArraysInstancedEXT", symbol_prefix);
-        *procp = dlsym(handle, symboln);
-    }
-
-
-    if(!disp->DrawArraysInstancedARB) {
-        void ** procp = (void **) &disp->DrawArraysInstancedARB;
-        snprintf(symboln, sizeof(symboln), "%sDrawArraysInstanced", symbol_prefix);
-        *procp = dlsym(handle, symboln);
-    }
-
-
-    if(!disp->DrawElementsInstancedARB) {
-        void ** procp = (void **) &disp->DrawElementsInstancedARB;
-        snprintf(symboln, sizeof(symboln), "%sDrawElementsInstancedARB", symbol_prefix);
-        *procp = dlsym(handle, symboln);
-    }
-
-
-    if(!disp->DrawElementsInstancedARB) {
-        void ** procp = (void **) &disp->DrawElementsInstancedARB;
-        snprintf(symboln, sizeof(symboln), "%sDrawElementsInstancedEXT", symbol_prefix);
-        *procp = dlsym(handle, symboln);
-    }
-
-
-    if(!disp->DrawElementsInstancedARB) {
-        void ** procp = (void **) &disp->DrawElementsInstancedARB;
-        snprintf(symboln, sizeof(symboln), "%sDrawElementsInstanced", symbol_prefix);
-        *procp = dlsym(handle, symboln);
-    }
-
-
-    if(!disp->RenderbufferStorageMultisample) {
-        void ** procp = (void **) &disp->RenderbufferStorageMultisample;
-        snprintf(symboln, sizeof(symboln), "%sRenderbufferStorageMultisample", symbol_prefix);
-        *procp = dlsym(handle, symboln);
-    }
-
-
-    if(!disp->RenderbufferStorageMultisample) {
-        void ** procp = (void **) &disp->RenderbufferStorageMultisample;
-        snprintf(symboln, sizeof(symboln), "%sRenderbufferStorageMultisampleEXT", symbol_prefix);
-        *procp = dlsym(handle, symboln);
-    }
-
-
-    if(!disp->FramebufferTextureARB) {
-        void ** procp = (void **) &disp->FramebufferTextureARB;
-        snprintf(symboln, sizeof(symboln), "%sFramebufferTextureARB", symbol_prefix);
-        *procp = dlsym(handle, symboln);
-    }
-
-
-    if(!disp->FramebufferTextureFaceARB) {
-        void ** procp = (void **) &disp->FramebufferTextureFaceARB;
-        snprintf(symboln, sizeof(symboln), "%sFramebufferTextureFaceARB", symbol_prefix);
-        *procp = dlsym(handle, symboln);
-    }
-
-
-    if(!disp->ProgramParameteriARB) {
-        void ** procp = (void **) &disp->ProgramParameteriARB;
-        snprintf(symboln, sizeof(symboln), "%sProgramParameteriARB", symbol_prefix);
-        *procp = dlsym(handle, symboln);
-    }
-
-
-    if(!disp->VertexAttribDivisorARB) {
-        void ** procp = (void **) &disp->VertexAttribDivisorARB;
-        snprintf(symboln, sizeof(symboln), "%sVertexAttribDivisorARB", symbol_prefix);
-        *procp = dlsym(handle, symboln);
-    }
-
-
-    if(!disp->FlushMappedBufferRange) {
-        void ** procp = (void **) &disp->FlushMappedBufferRange;
-        snprintf(symboln, sizeof(symboln), "%sFlushMappedBufferRange", symbol_prefix);
-        *procp = dlsym(handle, symboln);
-    }
-
-
-    if(!disp->MapBufferRange) {
-        void ** procp = (void **) &disp->MapBufferRange;
-        snprintf(symboln, sizeof(symboln), "%sMapBufferRange", symbol_prefix);
-        *procp = dlsym(handle, symboln);
-    }
-
-
-    if(!disp->TexBufferARB) {
-        void ** procp = (void **) &disp->TexBufferARB;
-        snprintf(symboln, sizeof(symboln), "%sTexBufferARB", symbol_prefix);
-        *procp = dlsym(handle, symboln);
-    }
-
-
-    if(!disp->TexBufferARB) {
-        void ** procp = (void **) &disp->TexBufferARB;
-        snprintf(symboln, sizeof(symboln), "%sTexBuffer", symbol_prefix);
-        *procp = dlsym(handle, symboln);
-    }
-
-
-    if(!disp->BindVertexArray) {
-        void ** procp = (void **) &disp->BindVertexArray;
-        snprintf(symboln, sizeof(symboln), "%sBindVertexArray", symbol_prefix);
-        *procp = dlsym(handle, symboln);
-    }
-
-
-    if(!disp->GenVertexArrays) {
-        void ** procp = (void **) &disp->GenVertexArrays;
-        snprintf(symboln, sizeof(symboln), "%sGenVertexArrays", symbol_prefix);
-        *procp = dlsym(handle, symboln);
-    }
-
-
-    if(!disp->CopyBufferSubData) {
-        void ** procp = (void **) &disp->CopyBufferSubData;
-        snprintf(symboln, sizeof(symboln), "%sCopyBufferSubData", symbol_prefix);
-        *procp = dlsym(handle, symboln);
-    }
-
-
-    if(!disp->ClientWaitSync) {
-        void ** procp = (void **) &disp->ClientWaitSync;
-        snprintf(symboln, sizeof(symboln), "%sClientWaitSync", symbol_prefix);
-        *procp = dlsym(handle, symboln);
-    }
-
-
-    if(!disp->DeleteSync) {
-        void ** procp = (void **) &disp->DeleteSync;
-        snprintf(symboln, sizeof(symboln), "%sDeleteSync", symbol_prefix);
-        *procp = dlsym(handle, symboln);
-    }
-
-
-    if(!disp->FenceSync) {
-        void ** procp = (void **) &disp->FenceSync;
-        snprintf(symboln, sizeof(symboln), "%sFenceSync", symbol_prefix);
-        *procp = dlsym(handle, symboln);
-    }
-
-
-    if(!disp->GetInteger64v) {
-        void ** procp = (void **) &disp->GetInteger64v;
-        snprintf(symboln, sizeof(symboln), "%sGetInteger64v", symbol_prefix);
-        *procp = dlsym(handle, symboln);
-    }
-
-
-    if(!disp->GetSynciv) {
-        void ** procp = (void **) &disp->GetSynciv;
-        snprintf(symboln, sizeof(symboln), "%sGetSynciv", symbol_prefix);
-        *procp = dlsym(handle, symboln);
-    }
-
-
-    if(!disp->IsSync) {
-        void ** procp = (void **) &disp->IsSync;
-        snprintf(symboln, sizeof(symboln), "%sIsSync", symbol_prefix);
-        *procp = dlsym(handle, symboln);
-    }
-
-
-    if(!disp->WaitSync) {
-        void ** procp = (void **) &disp->WaitSync;
-        snprintf(symboln, sizeof(symboln), "%sWaitSync", symbol_prefix);
-        *procp = dlsym(handle, symboln);
-    }
-
-
-    if(!disp->DrawElementsBaseVertex) {
-        void ** procp = (void **) &disp->DrawElementsBaseVertex;
-        snprintf(symboln, sizeof(symboln), "%sDrawElementsBaseVertex", symbol_prefix);
-        *procp = dlsym(handle, symboln);
-    }
-
-
-    if(!disp->DrawElementsInstancedBaseVertex) {
-        void ** procp = (void **) &disp->DrawElementsInstancedBaseVertex;
-        snprintf(symboln, sizeof(symboln), "%sDrawElementsInstancedBaseVertex", symbol_prefix);
-        *procp = dlsym(handle, symboln);
-    }
-
-
-    if(!disp->DrawRangeElementsBaseVertex) {
-        void ** procp = (void **) &disp->DrawRangeElementsBaseVertex;
-        snprintf(symboln, sizeof(symboln), "%sDrawRangeElementsBaseVertex", symbol_prefix);
-        *procp = dlsym(handle, symboln);
-    }
-
-
-    if(!disp->MultiDrawElementsBaseVertex) {
-        void ** procp = (void **) &disp->MultiDrawElementsBaseVertex;
-        snprintf(symboln, sizeof(symboln), "%sMultiDrawElementsBaseVertex", symbol_prefix);
-        *procp = dlsym(handle, symboln);
-    }
-
-
-    if(!disp->BlendEquationSeparateiARB) {
-        void ** procp = (void **) &disp->BlendEquationSeparateiARB;
-        snprintf(symboln, sizeof(symboln), "%sBlendEquationSeparateiARB", symbol_prefix);
-        *procp = dlsym(handle, symboln);
-    }
-
-
-    if(!disp->BlendEquationSeparateiARB) {
-        void ** procp = (void **) &disp->BlendEquationSeparateiARB;
-        snprintf(symboln, sizeof(symboln), "%sBlendEquationSeparateIndexedAMD", symbol_prefix);
-        *procp = dlsym(handle, symboln);
-    }
-
-
-    if(!disp->BlendEquationiARB) {
-        void ** procp = (void **) &disp->BlendEquationiARB;
-        snprintf(symboln, sizeof(symboln), "%sBlendEquationiARB", symbol_prefix);
-        *procp = dlsym(handle, symboln);
-    }
-
-
-    if(!disp->BlendEquationiARB) {
-        void ** procp = (void **) &disp->BlendEquationiARB;
-        snprintf(symboln, sizeof(symboln), "%sBlendEquationIndexedAMD", symbol_prefix);
-        *procp = dlsym(handle, symboln);
-    }
-
-
-    if(!disp->BlendFuncSeparateiARB) {
-        void ** procp = (void **) &disp->BlendFuncSeparateiARB;
-        snprintf(symboln, sizeof(symboln), "%sBlendFuncSeparateiARB", symbol_prefix);
-        *procp = dlsym(handle, symboln);
-    }
-
-
-    if(!disp->BlendFuncSeparateiARB) {
-        void ** procp = (void **) &disp->BlendFuncSeparateiARB;
-        snprintf(symboln, sizeof(symboln), "%sBlendFuncSeparateIndexedAMD", symbol_prefix);
-        *procp = dlsym(handle, symboln);
-    }
-
-
-    if(!disp->BlendFunciARB) {
-        void ** procp = (void **) &disp->BlendFunciARB;
-        snprintf(symboln, sizeof(symboln), "%sBlendFunciARB", symbol_prefix);
-        *procp = dlsym(handle, symboln);
-    }
-
-
-    if(!disp->BlendFunciARB) {
-        void ** procp = (void **) &disp->BlendFunciARB;
-        snprintf(symboln, sizeof(symboln), "%sBlendFuncIndexedAMD", symbol_prefix);
-        *procp = dlsym(handle, symboln);
-    }
-
-
-    if(!disp->BindFragDataLocationIndexed) {
-        void ** procp = (void **) &disp->BindFragDataLocationIndexed;
-        snprintf(symboln, sizeof(symboln), "%sBindFragDataLocationIndexed", symbol_prefix);
-        *procp = dlsym(handle, symboln);
-    }
-
-
-    if(!disp->GetFragDataIndex) {
-        void ** procp = (void **) &disp->GetFragDataIndex;
-        snprintf(symboln, sizeof(symboln), "%sGetFragDataIndex", symbol_prefix);
-        *procp = dlsym(handle, symboln);
-    }
-
-
-    if(!disp->BindSampler) {
-        void ** procp = (void **) &disp->BindSampler;
-        snprintf(symboln, sizeof(symboln), "%sBindSampler", symbol_prefix);
-        *procp = dlsym(handle, symboln);
-    }
-
-
-    if(!disp->DeleteSamplers) {
-        void ** procp = (void **) &disp->DeleteSamplers;
-        snprintf(symboln, sizeof(symboln), "%sDeleteSamplers", symbol_prefix);
-        *procp = dlsym(handle, symboln);
-    }
-
-
-    if(!disp->GenSamplers) {
-        void ** procp = (void **) &disp->GenSamplers;
-        snprintf(symboln, sizeof(symboln), "%sGenSamplers", symbol_prefix);
-        *procp = dlsym(handle, symboln);
-    }
-
-
-    if(!disp->GetSamplerParameterIiv) {
-        void ** procp = (void **) &disp->GetSamplerParameterIiv;
-        snprintf(symboln, sizeof(symboln), "%sGetSamplerParameterIiv", symbol_prefix);
-        *procp = dlsym(handle, symboln);
-    }
-
-
-    if(!disp->GetSamplerParameterIuiv) {
-        void ** procp = (void **) &disp->GetSamplerParameterIuiv;
-        snprintf(symboln, sizeof(symboln), "%sGetSamplerParameterIuiv", symbol_prefix);
-        *procp = dlsym(handle, symboln);
-    }
-
-
-    if(!disp->GetSamplerParameterfv) {
-        void ** procp = (void **) &disp->GetSamplerParameterfv;
-        snprintf(symboln, sizeof(symboln), "%sGetSamplerParameterfv", symbol_prefix);
-        *procp = dlsym(handle, symboln);
-    }
-
-
-    if(!disp->GetSamplerParameteriv) {
-        void ** procp = (void **) &disp->GetSamplerParameteriv;
-        snprintf(symboln, sizeof(symboln), "%sGetSamplerParameteriv", symbol_prefix);
-        *procp = dlsym(handle, symboln);
-    }
-
-
-    if(!disp->IsSampler) {
-        void ** procp = (void **) &disp->IsSampler;
-        snprintf(symboln, sizeof(symboln), "%sIsSampler", symbol_prefix);
-        *procp = dlsym(handle, symboln);
-    }
-
-
-    if(!disp->SamplerParameterIiv) {
-        void ** procp = (void **) &disp->SamplerParameterIiv;
-        snprintf(symboln, sizeof(symboln), "%sSamplerParameterIiv", symbol_prefix);
-        *procp = dlsym(handle, symboln);
-    }
-
-
-    if(!disp->SamplerParameterIuiv) {
-        void ** procp = (void **) &disp->SamplerParameterIuiv;
-        snprintf(symboln, sizeof(symboln), "%sSamplerParameterIuiv", symbol_prefix);
-        *procp = dlsym(handle, symboln);
-    }
-
-
-    if(!disp->SamplerParameterf) {
-        void ** procp = (void **) &disp->SamplerParameterf;
-        snprintf(symboln, sizeof(symboln), "%sSamplerParameterf", symbol_prefix);
-        *procp = dlsym(handle, symboln);
-    }
-
-
-    if(!disp->SamplerParameterfv) {
-        void ** procp = (void **) &disp->SamplerParameterfv;
-        snprintf(symboln, sizeof(symboln), "%sSamplerParameterfv", symbol_prefix);
-        *procp = dlsym(handle, symboln);
-    }
-
-
-    if(!disp->SamplerParameteri) {
-        void ** procp = (void **) &disp->SamplerParameteri;
-        snprintf(symboln, sizeof(symboln), "%sSamplerParameteri", symbol_prefix);
-        *procp = dlsym(handle, symboln);
-    }
-
-
-    if(!disp->SamplerParameteriv) {
-        void ** procp = (void **) &disp->SamplerParameteriv;
-        snprintf(symboln, sizeof(symboln), "%sSamplerParameteriv", symbol_prefix);
-        *procp = dlsym(handle, symboln);
-    }
-
-
-    if(!disp->ColorP3ui) {
-        void ** procp = (void **) &disp->ColorP3ui;
-        snprintf(symboln, sizeof(symboln), "%sColorP3ui", symbol_prefix);
-        *procp = dlsym(handle, symboln);
-    }
-
-
-    if(!disp->ColorP3uiv) {
-        void ** procp = (void **) &disp->ColorP3uiv;
-        snprintf(symboln, sizeof(symboln), "%sColorP3uiv", symbol_prefix);
-        *procp = dlsym(handle, symboln);
-    }
-
-
-    if(!disp->ColorP4ui) {
-        void ** procp = (void **) &disp->ColorP4ui;
-        snprintf(symboln, sizeof(symboln), "%sColorP4ui", symbol_prefix);
-        *procp = dlsym(handle, symboln);
-    }
-
-
-    if(!disp->ColorP4uiv) {
-        void ** procp = (void **) &disp->ColorP4uiv;
-        snprintf(symboln, sizeof(symboln), "%sColorP4uiv", symbol_prefix);
-        *procp = dlsym(handle, symboln);
-    }
-
-
-    if(!disp->MultiTexCoordP1ui) {
-        void ** procp = (void **) &disp->MultiTexCoordP1ui;
-        snprintf(symboln, sizeof(symboln), "%sMultiTexCoordP1ui", symbol_prefix);
-        *procp = dlsym(handle, symboln);
-    }
-
-
-    if(!disp->MultiTexCoordP1uiv) {
-        void ** procp = (void **) &disp->MultiTexCoordP1uiv;
-        snprintf(symboln, sizeof(symboln), "%sMultiTexCoordP1uiv", symbol_prefix);
-        *procp = dlsym(handle, symboln);
-    }
-
-
-    if(!disp->MultiTexCoordP2ui) {
-        void ** procp = (void **) &disp->MultiTexCoordP2ui;
-        snprintf(symboln, sizeof(symboln), "%sMultiTexCoordP2ui", symbol_prefix);
-        *procp = dlsym(handle, symboln);
-    }
-
-
-    if(!disp->MultiTexCoordP2uiv) {
-        void ** procp = (void **) &disp->MultiTexCoordP2uiv;
-        snprintf(symboln, sizeof(symboln), "%sMultiTexCoordP2uiv", symbol_prefix);
-        *procp = dlsym(handle, symboln);
-    }
-
-
-    if(!disp->MultiTexCoordP3ui) {
-        void ** procp = (void **) &disp->MultiTexCoordP3ui;
-        snprintf(symboln, sizeof(symboln), "%sMultiTexCoordP3ui", symbol_prefix);
-        *procp = dlsym(handle, symboln);
-    }
-
-
-    if(!disp->MultiTexCoordP3uiv) {
-        void ** procp = (void **) &disp->MultiTexCoordP3uiv;
-        snprintf(symboln, sizeof(symboln), "%sMultiTexCoordP3uiv", symbol_prefix);
-        *procp = dlsym(handle, symboln);
-    }
-
-
-    if(!disp->MultiTexCoordP4ui) {
-        void ** procp = (void **) &disp->MultiTexCoordP4ui;
-        snprintf(symboln, sizeof(symboln), "%sMultiTexCoordP4ui", symbol_prefix);
-        *procp = dlsym(handle, symboln);
-    }
-
-
-    if(!disp->MultiTexCoordP4uiv) {
-        void ** procp = (void **) &disp->MultiTexCoordP4uiv;
-        snprintf(symboln, sizeof(symboln), "%sMultiTexCoordP4uiv", symbol_prefix);
-        *procp = dlsym(handle, symboln);
-    }
-
-
-    if(!disp->NormalP3ui) {
-        void ** procp = (void **) &disp->NormalP3ui;
-        snprintf(symboln, sizeof(symboln), "%sNormalP3ui", symbol_prefix);
-        *procp = dlsym(handle, symboln);
-    }
-
-
-    if(!disp->NormalP3uiv) {
-        void ** procp = (void **) &disp->NormalP3uiv;
-        snprintf(symboln, sizeof(symboln), "%sNormalP3uiv", symbol_prefix);
-        *procp = dlsym(handle, symboln);
-    }
-
-
-    if(!disp->SecondaryColorP3ui) {
-        void ** procp = (void **) &disp->SecondaryColorP3ui;
-        snprintf(symboln, sizeof(symboln), "%sSecondaryColorP3ui", symbol_prefix);
-        *procp = dlsym(handle, symboln);
-    }
-
-
-    if(!disp->SecondaryColorP3uiv) {
-        void ** procp = (void **) &disp->SecondaryColorP3uiv;
-        snprintf(symboln, sizeof(symboln), "%sSecondaryColorP3uiv", symbol_prefix);
-        *procp = dlsym(handle, symboln);
-    }
-
-
-    if(!disp->TexCoordP1ui) {
-        void ** procp = (void **) &disp->TexCoordP1ui;
-        snprintf(symboln, sizeof(symboln), "%sTexCoordP1ui", symbol_prefix);
-        *procp = dlsym(handle, symboln);
-    }
-
-
-    if(!disp->TexCoordP1uiv) {
-        void ** procp = (void **) &disp->TexCoordP1uiv;
-        snprintf(symboln, sizeof(symboln), "%sTexCoordP1uiv", symbol_prefix);
-        *procp = dlsym(handle, symboln);
-    }
-
-
-    if(!disp->TexCoordP2ui) {
-        void ** procp = (void **) &disp->TexCoordP2ui;
-        snprintf(symboln, sizeof(symboln), "%sTexCoordP2ui", symbol_prefix);
-        *procp = dlsym(handle, symboln);
-    }
-
-
-    if(!disp->TexCoordP2uiv) {
-        void ** procp = (void **) &disp->TexCoordP2uiv;
-        snprintf(symboln, sizeof(symboln), "%sTexCoordP2uiv", symbol_prefix);
-        *procp = dlsym(handle, symboln);
-    }
-
-
-    if(!disp->TexCoordP3ui) {
-        void ** procp = (void **) &disp->TexCoordP3ui;
-        snprintf(symboln, sizeof(symboln), "%sTexCoordP3ui", symbol_prefix);
-        *procp = dlsym(handle, symboln);
-    }
-
-
-    if(!disp->TexCoordP3uiv) {
-        void ** procp = (void **) &disp->TexCoordP3uiv;
-        snprintf(symboln, sizeof(symboln), "%sTexCoordP3uiv", symbol_prefix);
-        *procp = dlsym(handle, symboln);
-    }
-
-
-    if(!disp->TexCoordP4ui) {
-        void ** procp = (void **) &disp->TexCoordP4ui;
-        snprintf(symboln, sizeof(symboln), "%sTexCoordP4ui", symbol_prefix);
-        *procp = dlsym(handle, symboln);
-    }
-
-
-    if(!disp->TexCoordP4uiv) {
-        void ** procp = (void **) &disp->TexCoordP4uiv;
-        snprintf(symboln, sizeof(symboln), "%sTexCoordP4uiv", symbol_prefix);
-        *procp = dlsym(handle, symboln);
-    }
-
-
-    if(!disp->VertexAttribP1ui) {
-        void ** procp = (void **) &disp->VertexAttribP1ui;
-        snprintf(symboln, sizeof(symboln), "%sVertexAttribP1ui", symbol_prefix);
-        *procp = dlsym(handle, symboln);
-    }
-
-
-    if(!disp->VertexAttribP1uiv) {
-        void ** procp = (void **) &disp->VertexAttribP1uiv;
-        snprintf(symboln, sizeof(symboln), "%sVertexAttribP1uiv", symbol_prefix);
-        *procp = dlsym(handle, symboln);
-    }
-
-
-    if(!disp->VertexAttribP2ui) {
-        void ** procp = (void **) &disp->VertexAttribP2ui;
-        snprintf(symboln, sizeof(symboln), "%sVertexAttribP2ui", symbol_prefix);
-        *procp = dlsym(handle, symboln);
-    }
-
-
-    if(!disp->VertexAttribP2uiv) {
-        void ** procp = (void **) &disp->VertexAttribP2uiv;
-        snprintf(symboln, sizeof(symboln), "%sVertexAttribP2uiv", symbol_prefix);
-        *procp = dlsym(handle, symboln);
-    }
-
-
-    if(!disp->VertexAttribP3ui) {
-        void ** procp = (void **) &disp->VertexAttribP3ui;
-        snprintf(symboln, sizeof(symboln), "%sVertexAttribP3ui", symbol_prefix);
-        *procp = dlsym(handle, symboln);
-    }
-
-
-    if(!disp->VertexAttribP3uiv) {
-        void ** procp = (void **) &disp->VertexAttribP3uiv;
-        snprintf(symboln, sizeof(symboln), "%sVertexAttribP3uiv", symbol_prefix);
-        *procp = dlsym(handle, symboln);
-    }
-
-
-    if(!disp->VertexAttribP4ui) {
-        void ** procp = (void **) &disp->VertexAttribP4ui;
-        snprintf(symboln, sizeof(symboln), "%sVertexAttribP4ui", symbol_prefix);
-        *procp = dlsym(handle, symboln);
-    }
-
-
-    if(!disp->VertexAttribP4uiv) {
-        void ** procp = (void **) &disp->VertexAttribP4uiv;
-        snprintf(symboln, sizeof(symboln), "%sVertexAttribP4uiv", symbol_prefix);
-        *procp = dlsym(handle, symboln);
-    }
-
-
-    if(!disp->VertexP2ui) {
-        void ** procp = (void **) &disp->VertexP2ui;
-        snprintf(symboln, sizeof(symboln), "%sVertexP2ui", symbol_prefix);
-        *procp = dlsym(handle, symboln);
-    }
-
-
-    if(!disp->VertexP2uiv) {
-        void ** procp = (void **) &disp->VertexP2uiv;
-        snprintf(symboln, sizeof(symboln), "%sVertexP2uiv", symbol_prefix);
-        *procp = dlsym(handle, symboln);
-    }
-
-
-    if(!disp->VertexP3ui) {
-        void ** procp = (void **) &disp->VertexP3ui;
-        snprintf(symboln, sizeof(symboln), "%sVertexP3ui", symbol_prefix);
-        *procp = dlsym(handle, symboln);
-    }
-
-
-    if(!disp->VertexP3uiv) {
-        void ** procp = (void **) &disp->VertexP3uiv;
-        snprintf(symboln, sizeof(symboln), "%sVertexP3uiv", symbol_prefix);
-        *procp = dlsym(handle, symboln);
-    }
-
-
-    if(!disp->VertexP4ui) {
-        void ** procp = (void **) &disp->VertexP4ui;
-        snprintf(symboln, sizeof(symboln), "%sVertexP4ui", symbol_prefix);
-        *procp = dlsym(handle, symboln);
-    }
-
-
-    if(!disp->VertexP4uiv) {
-        void ** procp = (void **) &disp->VertexP4uiv;
-        snprintf(symboln, sizeof(symboln), "%sVertexP4uiv", symbol_prefix);
-        *procp = dlsym(handle, symboln);
-    }
-
-
-    if(!disp->BindTransformFeedback) {
-        void ** procp = (void **) &disp->BindTransformFeedback;
-        snprintf(symboln, sizeof(symboln), "%sBindTransformFeedback", symbol_prefix);
-        *procp = dlsym(handle, symboln);
-    }
-
-
-    if(!disp->DeleteTransformFeedbacks) {
-        void ** procp = (void **) &disp->DeleteTransformFeedbacks;
-        snprintf(symboln, sizeof(symboln), "%sDeleteTransformFeedbacks", symbol_prefix);
-        *procp = dlsym(handle, symboln);
-    }
-
-
-    if(!disp->DrawTransformFeedback) {
-        void ** procp = (void **) &disp->DrawTransformFeedback;
-        snprintf(symboln, sizeof(symboln), "%sDrawTransformFeedback", symbol_prefix);
-        *procp = dlsym(handle, symboln);
-    }
-
-
-    if(!disp->GenTransformFeedbacks) {
-        void ** procp = (void **) &disp->GenTransformFeedbacks;
-        snprintf(symboln, sizeof(symboln), "%sGenTransformFeedbacks", symbol_prefix);
-        *procp = dlsym(handle, symboln);
-    }
-
-
-    if(!disp->IsTransformFeedback) {
-        void ** procp = (void **) &disp->IsTransformFeedback;
-        snprintf(symboln, sizeof(symboln), "%sIsTransformFeedback", symbol_prefix);
-        *procp = dlsym(handle, symboln);
-    }
-
-
-    if(!disp->PauseTransformFeedback) {
-        void ** procp = (void **) &disp->PauseTransformFeedback;
-        snprintf(symboln, sizeof(symboln), "%sPauseTransformFeedback", symbol_prefix);
-        *procp = dlsym(handle, symboln);
-    }
-
-
-    if(!disp->ResumeTransformFeedback) {
-        void ** procp = (void **) &disp->ResumeTransformFeedback;
-        snprintf(symboln, sizeof(symboln), "%sResumeTransformFeedback", symbol_prefix);
-        *procp = dlsym(handle, symboln);
-    }
-
-
-    if(!disp->ClearDepthf) {
-        void ** procp = (void **) &disp->ClearDepthf;
-        snprintf(symboln, sizeof(symboln), "%sClearDepthf", symbol_prefix);
-        *procp = dlsym(handle, symboln);
-    }
-
-
-    if(!disp->DepthRangef) {
-        void ** procp = (void **) &disp->DepthRangef;
-        snprintf(symboln, sizeof(symboln), "%sDepthRangef", symbol_prefix);
-        *procp = dlsym(handle, symboln);
-    }
-
-
-    if(!disp->GetShaderPrecisionFormat) {
-        void ** procp = (void **) &disp->GetShaderPrecisionFormat;
-        snprintf(symboln, sizeof(symboln), "%sGetShaderPrecisionFormat", symbol_prefix);
-        *procp = dlsym(handle, symboln);
-    }
-
-
-    if(!disp->ReleaseShaderCompiler) {
-        void ** procp = (void **) &disp->ReleaseShaderCompiler;
-        snprintf(symboln, sizeof(symboln), "%sReleaseShaderCompiler", symbol_prefix);
-        *procp = dlsym(handle, symboln);
-    }
-
-
-    if(!disp->ShaderBinary) {
-        void ** procp = (void **) &disp->ShaderBinary;
-        snprintf(symboln, sizeof(symboln), "%sShaderBinary", symbol_prefix);
-        *procp = dlsym(handle, symboln);
-    }
-
-
-    if(!disp->DebugMessageCallbackARB) {
-        void ** procp = (void **) &disp->DebugMessageCallbackARB;
-        snprintf(symboln, sizeof(symboln), "%sDebugMessageCallbackARB", symbol_prefix);
-        *procp = dlsym(handle, symboln);
-    }
-
-
-    if(!disp->DebugMessageControlARB) {
-        void ** procp = (void **) &disp->DebugMessageControlARB;
-        snprintf(symboln, sizeof(symboln), "%sDebugMessageControlARB", symbol_prefix);
-        *procp = dlsym(handle, symboln);
-    }
-
-
-    if(!disp->DebugMessageInsertARB) {
-        void ** procp = (void **) &disp->DebugMessageInsertARB;
-        snprintf(symboln, sizeof(symboln), "%sDebugMessageInsertARB", symbol_prefix);
-        *procp = dlsym(handle, symboln);
-    }
-
-
-    if(!disp->GetDebugMessageLogARB) {
-        void ** procp = (void **) &disp->GetDebugMessageLogARB;
-        snprintf(symboln, sizeof(symboln), "%sGetDebugMessageLogARB", symbol_prefix);
-        *procp = dlsym(handle, symboln);
-    }
-
-
-    if(!disp->GetGraphicsResetStatusARB) {
-        void ** procp = (void **) &disp->GetGraphicsResetStatusARB;
-        snprintf(symboln, sizeof(symboln), "%sGetGraphicsResetStatusARB", symbol_prefix);
-        *procp = dlsym(handle, symboln);
-    }
-
-
-    if(!disp->GetnColorTableARB) {
-        void ** procp = (void **) &disp->GetnColorTableARB;
-        snprintf(symboln, sizeof(symboln), "%sGetnColorTableARB", symbol_prefix);
-        *procp = dlsym(handle, symboln);
-    }
-
-
-    if(!disp->GetnCompressedTexImageARB) {
-        void ** procp = (void **) &disp->GetnCompressedTexImageARB;
-        snprintf(symboln, sizeof(symboln), "%sGetnCompressedTexImageARB", symbol_prefix);
-        *procp = dlsym(handle, symboln);
-    }
-
-
-    if(!disp->GetnConvolutionFilterARB) {
-        void ** procp = (void **) &disp->GetnConvolutionFilterARB;
-        snprintf(symboln, sizeof(symboln), "%sGetnConvolutionFilterARB", symbol_prefix);
-        *procp = dlsym(handle, symboln);
-    }
-
-
-    if(!disp->GetnHistogramARB) {
-        void ** procp = (void **) &disp->GetnHistogramARB;
-        snprintf(symboln, sizeof(symboln), "%sGetnHistogramARB", symbol_prefix);
-        *procp = dlsym(handle, symboln);
-    }
-
-
-    if(!disp->GetnMapdvARB) {
-        void ** procp = (void **) &disp->GetnMapdvARB;
-        snprintf(symboln, sizeof(symboln), "%sGetnMapdvARB", symbol_prefix);
-        *procp = dlsym(handle, symboln);
-    }
-
-
-    if(!disp->GetnMapfvARB) {
-        void ** procp = (void **) &disp->GetnMapfvARB;
-        snprintf(symboln, sizeof(symboln), "%sGetnMapfvARB", symbol_prefix);
-        *procp = dlsym(handle, symboln);
-    }
-
-
-    if(!disp->GetnMapivARB) {
-        void ** procp = (void **) &disp->GetnMapivARB;
-        snprintf(symboln, sizeof(symboln), "%sGetnMapivARB", symbol_prefix);
-        *procp = dlsym(handle, symboln);
-    }
-
-
-    if(!disp->GetnMinmaxARB) {
-        void ** procp = (void **) &disp->GetnMinmaxARB;
-        snprintf(symboln, sizeof(symboln), "%sGetnMinmaxARB", symbol_prefix);
-        *procp = dlsym(handle, symboln);
-    }
-
-
-    if(!disp->GetnPixelMapfvARB) {
-        void ** procp = (void **) &disp->GetnPixelMapfvARB;
-        snprintf(symboln, sizeof(symboln), "%sGetnPixelMapfvARB", symbol_prefix);
-        *procp = dlsym(handle, symboln);
-    }
-
-
-    if(!disp->GetnPixelMapuivARB) {
-        void ** procp = (void **) &disp->GetnPixelMapuivARB;
-        snprintf(symboln, sizeof(symboln), "%sGetnPixelMapuivARB", symbol_prefix);
-        *procp = dlsym(handle, symboln);
-    }
-
-
-    if(!disp->GetnPixelMapusvARB) {
-        void ** procp = (void **) &disp->GetnPixelMapusvARB;
-        snprintf(symboln, sizeof(symboln), "%sGetnPixelMapusvARB", symbol_prefix);
-        *procp = dlsym(handle, symboln);
-    }
-
-
-    if(!disp->GetnPolygonStippleARB) {
-        void ** procp = (void **) &disp->GetnPolygonStippleARB;
-        snprintf(symboln, sizeof(symboln), "%sGetnPolygonStippleARB", symbol_prefix);
-        *procp = dlsym(handle, symboln);
-    }
-
-
-    if(!disp->GetnSeparableFilterARB) {
-        void ** procp = (void **) &disp->GetnSeparableFilterARB;
-        snprintf(symboln, sizeof(symboln), "%sGetnSeparableFilterARB", symbol_prefix);
-        *procp = dlsym(handle, symboln);
-    }
-
-
-    if(!disp->GetnTexImageARB) {
-        void ** procp = (void **) &disp->GetnTexImageARB;
-        snprintf(symboln, sizeof(symboln), "%sGetnTexImageARB", symbol_prefix);
-        *procp = dlsym(handle, symboln);
-    }
-
-
-    if(!disp->GetnUniformdvARB) {
-        void ** procp = (void **) &disp->GetnUniformdvARB;
-        snprintf(symboln, sizeof(symboln), "%sGetnUniformdvARB", symbol_prefix);
-        *procp = dlsym(handle, symboln);
-    }
-
-
-    if(!disp->GetnUniformfvARB) {
-        void ** procp = (void **) &disp->GetnUniformfvARB;
-        snprintf(symboln, sizeof(symboln), "%sGetnUniformfvARB", symbol_prefix);
-        *procp = dlsym(handle, symboln);
-    }
-
-
-    if(!disp->GetnUniformivARB) {
-        void ** procp = (void **) &disp->GetnUniformivARB;
-        snprintf(symboln, sizeof(symboln), "%sGetnUniformivARB", symbol_prefix);
-        *procp = dlsym(handle, symboln);
-    }
-
-
-    if(!disp->GetnUniformuivARB) {
-        void ** procp = (void **) &disp->GetnUniformuivARB;
-        snprintf(symboln, sizeof(symboln), "%sGetnUniformuivARB", symbol_prefix);
-        *procp = dlsym(handle, symboln);
-    }
-
-
-    if(!disp->ReadnPixelsARB) {
-        void ** procp = (void **) &disp->ReadnPixelsARB;
-        snprintf(symboln, sizeof(symboln), "%sReadnPixelsARB", symbol_prefix);
-        *procp = dlsym(handle, symboln);
-    }
-
-
-    if(!disp->TexStorage1D) {
-        void ** procp = (void **) &disp->TexStorage1D;
-        snprintf(symboln, sizeof(symboln), "%sTexStorage1D", symbol_prefix);
-        *procp = dlsym(handle, symboln);
-    }
-
-
-    if(!disp->TexStorage2D) {
-        void ** procp = (void **) &disp->TexStorage2D;
-        snprintf(symboln, sizeof(symboln), "%sTexStorage2D", symbol_prefix);
-        *procp = dlsym(handle, symboln);
-    }
-
-
-    if(!disp->TexStorage3D) {
-        void ** procp = (void **) &disp->TexStorage3D;
-        snprintf(symboln, sizeof(symboln), "%sTexStorage3D", symbol_prefix);
-        *procp = dlsym(handle, symboln);
-    }
-
-
-    if(!disp->TextureStorage1DEXT) {
-        void ** procp = (void **) &disp->TextureStorage1DEXT;
-        snprintf(symboln, sizeof(symboln), "%sTextureStorage1DEXT", symbol_prefix);
-        *procp = dlsym(handle, symboln);
-    }
-
-
-    if(!disp->TextureStorage2DEXT) {
-        void ** procp = (void **) &disp->TextureStorage2DEXT;
-        snprintf(symboln, sizeof(symboln), "%sTextureStorage2DEXT", symbol_prefix);
-        *procp = dlsym(handle, symboln);
-    }
-
-
-    if(!disp->TextureStorage3DEXT) {
-        void ** procp = (void **) &disp->TextureStorage3DEXT;
-        snprintf(symboln, sizeof(symboln), "%sTextureStorage3DEXT", symbol_prefix);
-        *procp = dlsym(handle, symboln);
-    }
-
-
-    if(!disp->PolygonOffsetEXT) {
-        void ** procp = (void **) &disp->PolygonOffsetEXT;
-        snprintf(symboln, sizeof(symboln), "%sPolygonOffsetEXT", symbol_prefix);
-        *procp = dlsym(handle, symboln);
-    }
-
-
-    if(!disp->GetPixelTexGenParameterfvSGIS) {
-        void ** procp = (void **) &disp->GetPixelTexGenParameterfvSGIS;
-        snprintf(symboln, sizeof(symboln), "%sGetPixelTexGenParameterfvSGIS", symbol_prefix);
-        *procp = dlsym(handle, symboln);
-    }
-
-
-    if(!disp->GetPixelTexGenParameterivSGIS) {
-        void ** procp = (void **) &disp->GetPixelTexGenParameterivSGIS;
-        snprintf(symboln, sizeof(symboln), "%sGetPixelTexGenParameterivSGIS", symbol_prefix);
-        *procp = dlsym(handle, symboln);
-    }
-
-
-    if(!disp->PixelTexGenParameterfSGIS) {
-        void ** procp = (void **) &disp->PixelTexGenParameterfSGIS;
-        snprintf(symboln, sizeof(symboln), "%sPixelTexGenParameterfSGIS", symbol_prefix);
-        *procp = dlsym(handle, symboln);
-    }
-
-
-    if(!disp->PixelTexGenParameterfvSGIS) {
-        void ** procp = (void **) &disp->PixelTexGenParameterfvSGIS;
-        snprintf(symboln, sizeof(symboln), "%sPixelTexGenParameterfvSGIS", symbol_prefix);
-        *procp = dlsym(handle, symboln);
-    }
-
-
-    if(!disp->PixelTexGenParameteriSGIS) {
-        void ** procp = (void **) &disp->PixelTexGenParameteriSGIS;
-        snprintf(symboln, sizeof(symboln), "%sPixelTexGenParameteriSGIS", symbol_prefix);
-        *procp = dlsym(handle, symboln);
-    }
-
-
-    if(!disp->PixelTexGenParameterivSGIS) {
-        void ** procp = (void **) &disp->PixelTexGenParameterivSGIS;
-        snprintf(symboln, sizeof(symboln), "%sPixelTexGenParameterivSGIS", symbol_prefix);
-        *procp = dlsym(handle, symboln);
-    }
-
-
-    if(!disp->SampleMaskSGIS) {
-        void ** procp = (void **) &disp->SampleMaskSGIS;
-        snprintf(symboln, sizeof(symboln), "%sSampleMaskSGIS", symbol_prefix);
-        *procp = dlsym(handle, symboln);
-    }
-
-
-    if(!disp->SampleMaskSGIS) {
-        void ** procp = (void **) &disp->SampleMaskSGIS;
-        snprintf(symboln, sizeof(symboln), "%sSampleMaskEXT", symbol_prefix);
-        *procp = dlsym(handle, symboln);
-    }
-
-
-    if(!disp->SamplePatternSGIS) {
-        void ** procp = (void **) &disp->SamplePatternSGIS;
-        snprintf(symboln, sizeof(symboln), "%sSamplePatternSGIS", symbol_prefix);
-        *procp = dlsym(handle, symboln);
-    }
-
-
-    if(!disp->SamplePatternSGIS) {
-        void ** procp = (void **) &disp->SamplePatternSGIS;
-        snprintf(symboln, sizeof(symboln), "%sSamplePatternEXT", symbol_prefix);
-        *procp = dlsym(handle, symboln);
-    }
-
-
-    if(!disp->ColorPointerEXT) {
-        void ** procp = (void **) &disp->ColorPointerEXT;
-        snprintf(symboln, sizeof(symboln), "%sColorPointerEXT", symbol_prefix);
-        *procp = dlsym(handle, symboln);
-    }
-
-
-    if(!disp->EdgeFlagPointerEXT) {
-        void ** procp = (void **) &disp->EdgeFlagPointerEXT;
-        snprintf(symboln, sizeof(symboln), "%sEdgeFlagPointerEXT", symbol_prefix);
-        *procp = dlsym(handle, symboln);
-    }
-
-
-    if(!disp->IndexPointerEXT) {
-        void ** procp = (void **) &disp->IndexPointerEXT;
-        snprintf(symboln, sizeof(symboln), "%sIndexPointerEXT", symbol_prefix);
-        *procp = dlsym(handle, symboln);
-    }
-
-
-    if(!disp->NormalPointerEXT) {
-        void ** procp = (void **) &disp->NormalPointerEXT;
-        snprintf(symboln, sizeof(symboln), "%sNormalPointerEXT", symbol_prefix);
-        *procp = dlsym(handle, symboln);
-    }
-
-
-    if(!disp->TexCoordPointerEXT) {
-        void ** procp = (void **) &disp->TexCoordPointerEXT;
-        snprintf(symboln, sizeof(symboln), "%sTexCoordPointerEXT", symbol_prefix);
-        *procp = dlsym(handle, symboln);
-    }
-
-
-    if(!disp->VertexPointerEXT) {
-        void ** procp = (void **) &disp->VertexPointerEXT;
-        snprintf(symboln, sizeof(symboln), "%sVertexPointerEXT", symbol_prefix);
-        *procp = dlsym(handle, symboln);
-    }
-
-
-    if(!disp->PointParameterfEXT) {
-        void ** procp = (void **) &disp->PointParameterfEXT;
-        snprintf(symboln, sizeof(symboln), "%sPointParameterf", symbol_prefix);
-        *procp = dlsym(handle, symboln);
-    }
-
-
-    if(!disp->PointParameterfEXT) {
-        void ** procp = (void **) &disp->PointParameterfEXT;
-        snprintf(symboln, sizeof(symboln), "%sPointParameterfARB", symbol_prefix);
-        *procp = dlsym(handle, symboln);
-    }
-
-
-    if(!disp->PointParameterfEXT) {
-        void ** procp = (void **) &disp->PointParameterfEXT;
-        snprintf(symboln, sizeof(symboln), "%sPointParameterfEXT", symbol_prefix);
-        *procp = dlsym(handle, symboln);
-    }
-
-
-    if(!disp->PointParameterfEXT) {
-        void ** procp = (void **) &disp->PointParameterfEXT;
-        snprintf(symboln, sizeof(symboln), "%sPointParameterfSGIS", symbol_prefix);
-        *procp = dlsym(handle, symboln);
-    }
-
-
-    if(!disp->PointParameterfvEXT) {
-        void ** procp = (void **) &disp->PointParameterfvEXT;
-        snprintf(symboln, sizeof(symboln), "%sPointParameterfv", symbol_prefix);
-        *procp = dlsym(handle, symboln);
-    }
-
-
-    if(!disp->PointParameterfvEXT) {
-        void ** procp = (void **) &disp->PointParameterfvEXT;
-        snprintf(symboln, sizeof(symboln), "%sPointParameterfvARB", symbol_prefix);
-        *procp = dlsym(handle, symboln);
-    }
-
-
-    if(!disp->PointParameterfvEXT) {
-        void ** procp = (void **) &disp->PointParameterfvEXT;
-        snprintf(symboln, sizeof(symboln), "%sPointParameterfvEXT", symbol_prefix);
-        *procp = dlsym(handle, symboln);
-    }
-
-
-    if(!disp->PointParameterfvEXT) {
-        void ** procp = (void **) &disp->PointParameterfvEXT;
-        snprintf(symboln, sizeof(symboln), "%sPointParameterfvSGIS", symbol_prefix);
-        *procp = dlsym(handle, symboln);
-    }
-
-
-    if(!disp->LockArraysEXT) {
-        void ** procp = (void **) &disp->LockArraysEXT;
-        snprintf(symboln, sizeof(symboln), "%sLockArraysEXT", symbol_prefix);
-        *procp = dlsym(handle, symboln);
-    }
-
-
-    if(!disp->UnlockArraysEXT) {
-        void ** procp = (void **) &disp->UnlockArraysEXT;
-        snprintf(symboln, sizeof(symboln), "%sUnlockArraysEXT", symbol_prefix);
-        *procp = dlsym(handle, symboln);
-    }
-
-
-    if(!disp->SecondaryColor3bEXT) {
-        void ** procp = (void **) &disp->SecondaryColor3bEXT;
-        snprintf(symboln, sizeof(symboln), "%sSecondaryColor3b", symbol_prefix);
-        *procp = dlsym(handle, symboln);
-    }
-
-
-    if(!disp->SecondaryColor3bEXT) {
-        void ** procp = (void **) &disp->SecondaryColor3bEXT;
-        snprintf(symboln, sizeof(symboln), "%sSecondaryColor3bEXT", symbol_prefix);
-        *procp = dlsym(handle, symboln);
-    }
-
-
-    if(!disp->SecondaryColor3bvEXT) {
-        void ** procp = (void **) &disp->SecondaryColor3bvEXT;
-        snprintf(symboln, sizeof(symboln), "%sSecondaryColor3bv", symbol_prefix);
-        *procp = dlsym(handle, symboln);
-    }
-
-
-    if(!disp->SecondaryColor3bvEXT) {
-        void ** procp = (void **) &disp->SecondaryColor3bvEXT;
-        snprintf(symboln, sizeof(symboln), "%sSecondaryColor3bvEXT", symbol_prefix);
-        *procp = dlsym(handle, symboln);
-    }
-
-
-    if(!disp->SecondaryColor3dEXT) {
-        void ** procp = (void **) &disp->SecondaryColor3dEXT;
-        snprintf(symboln, sizeof(symboln), "%sSecondaryColor3d", symbol_prefix);
-        *procp = dlsym(handle, symboln);
-    }
-
-
-    if(!disp->SecondaryColor3dEXT) {
-        void ** procp = (void **) &disp->SecondaryColor3dEXT;
-        snprintf(symboln, sizeof(symboln), "%sSecondaryColor3dEXT", symbol_prefix);
-        *procp = dlsym(handle, symboln);
-    }
-
-
-    if(!disp->SecondaryColor3dvEXT) {
-        void ** procp = (void **) &disp->SecondaryColor3dvEXT;
-        snprintf(symboln, sizeof(symboln), "%sSecondaryColor3dv", symbol_prefix);
-        *procp = dlsym(handle, symboln);
-    }
-
-
-    if(!disp->SecondaryColor3dvEXT) {
-        void ** procp = (void **) &disp->SecondaryColor3dvEXT;
-        snprintf(symboln, sizeof(symboln), "%sSecondaryColor3dvEXT", symbol_prefix);
-        *procp = dlsym(handle, symboln);
-    }
-
-
-    if(!disp->SecondaryColor3fEXT) {
-        void ** procp = (void **) &disp->SecondaryColor3fEXT;
-        snprintf(symboln, sizeof(symboln), "%sSecondaryColor3f", symbol_prefix);
-        *procp = dlsym(handle, symboln);
-    }
-
-
-    if(!disp->SecondaryColor3fEXT) {
-        void ** procp = (void **) &disp->SecondaryColor3fEXT;
-        snprintf(symboln, sizeof(symboln), "%sSecondaryColor3fEXT", symbol_prefix);
-        *procp = dlsym(handle, symboln);
-    }
-
-
-    if(!disp->SecondaryColor3fvEXT) {
-        void ** procp = (void **) &disp->SecondaryColor3fvEXT;
-        snprintf(symboln, sizeof(symboln), "%sSecondaryColor3fv", symbol_prefix);
-        *procp = dlsym(handle, symboln);
-    }
-
-
-    if(!disp->SecondaryColor3fvEXT) {
-        void ** procp = (void **) &disp->SecondaryColor3fvEXT;
-        snprintf(symboln, sizeof(symboln), "%sSecondaryColor3fvEXT", symbol_prefix);
-        *procp = dlsym(handle, symboln);
-    }
-
-
-    if(!disp->SecondaryColor3iEXT) {
-        void ** procp = (void **) &disp->SecondaryColor3iEXT;
-        snprintf(symboln, sizeof(symboln), "%sSecondaryColor3i", symbol_prefix);
-        *procp = dlsym(handle, symboln);
-    }
-
-
-    if(!disp->SecondaryColor3iEXT) {
-        void ** procp = (void **) &disp->SecondaryColor3iEXT;
-        snprintf(symboln, sizeof(symboln), "%sSecondaryColor3iEXT", symbol_prefix);
-        *procp = dlsym(handle, symboln);
-    }
-
-
-    if(!disp->SecondaryColor3ivEXT) {
-        void ** procp = (void **) &disp->SecondaryColor3ivEXT;
-        snprintf(symboln, sizeof(symboln), "%sSecondaryColor3iv", symbol_prefix);
-        *procp = dlsym(handle, symboln);
-    }
-
-
-    if(!disp->SecondaryColor3ivEXT) {
-        void ** procp = (void **) &disp->SecondaryColor3ivEXT;
-        snprintf(symboln, sizeof(symboln), "%sSecondaryColor3ivEXT", symbol_prefix);
-        *procp = dlsym(handle, symboln);
-    }
-
-
-    if(!disp->SecondaryColor3sEXT) {
-        void ** procp = (void **) &disp->SecondaryColor3sEXT;
-        snprintf(symboln, sizeof(symboln), "%sSecondaryColor3s", symbol_prefix);
-        *procp = dlsym(handle, symboln);
-    }
-
-
-    if(!disp->SecondaryColor3sEXT) {
-        void ** procp = (void **) &disp->SecondaryColor3sEXT;
-        snprintf(symboln, sizeof(symboln), "%sSecondaryColor3sEXT", symbol_prefix);
-        *procp = dlsym(handle, symboln);
-    }
-
-
-    if(!disp->SecondaryColor3svEXT) {
-        void ** procp = (void **) &disp->SecondaryColor3svEXT;
-        snprintf(symboln, sizeof(symboln), "%sSecondaryColor3sv", symbol_prefix);
-        *procp = dlsym(handle, symboln);
-    }
-
-
-    if(!disp->SecondaryColor3svEXT) {
-        void ** procp = (void **) &disp->SecondaryColor3svEXT;
-        snprintf(symboln, sizeof(symboln), "%sSecondaryColor3svEXT", symbol_prefix);
-        *procp = dlsym(handle, symboln);
-    }
-
-
-    if(!disp->SecondaryColor3ubEXT) {
-        void ** procp = (void **) &disp->SecondaryColor3ubEXT;
-        snprintf(symboln, sizeof(symboln), "%sSecondaryColor3ub", symbol_prefix);
-        *procp = dlsym(handle, symboln);
-    }
-
-
-    if(!disp->SecondaryColor3ubEXT) {
-        void ** procp = (void **) &disp->SecondaryColor3ubEXT;
-        snprintf(symboln, sizeof(symboln), "%sSecondaryColor3ubEXT", symbol_prefix);
-        *procp = dlsym(handle, symboln);
-    }
-
-
-    if(!disp->SecondaryColor3ubvEXT) {
-        void ** procp = (void **) &disp->SecondaryColor3ubvEXT;
-        snprintf(symboln, sizeof(symboln), "%sSecondaryColor3ubv", symbol_prefix);
-        *procp = dlsym(handle, symboln);
-    }
-
-
-    if(!disp->SecondaryColor3ubvEXT) {
-        void ** procp = (void **) &disp->SecondaryColor3ubvEXT;
-        snprintf(symboln, sizeof(symboln), "%sSecondaryColor3ubvEXT", symbol_prefix);
-        *procp = dlsym(handle, symboln);
-    }
-
-
-    if(!disp->SecondaryColor3uiEXT) {
-        void ** procp = (void **) &disp->SecondaryColor3uiEXT;
-        snprintf(symboln, sizeof(symboln), "%sSecondaryColor3ui", symbol_prefix);
-        *procp = dlsym(handle, symboln);
-    }
-
-
-    if(!disp->SecondaryColor3uiEXT) {
-        void ** procp = (void **) &disp->SecondaryColor3uiEXT;
-        snprintf(symboln, sizeof(symboln), "%sSecondaryColor3uiEXT", symbol_prefix);
-        *procp = dlsym(handle, symboln);
-    }
-
-
-    if(!disp->SecondaryColor3uivEXT) {
-        void ** procp = (void **) &disp->SecondaryColor3uivEXT;
-        snprintf(symboln, sizeof(symboln), "%sSecondaryColor3uiv", symbol_prefix);
-        *procp = dlsym(handle, symboln);
-    }
-
-
-    if(!disp->SecondaryColor3uivEXT) {
-        void ** procp = (void **) &disp->SecondaryColor3uivEXT;
-        snprintf(symboln, sizeof(symboln), "%sSecondaryColor3uivEXT", symbol_prefix);
-        *procp = dlsym(handle, symboln);
-    }
-
-
-    if(!disp->SecondaryColor3usEXT) {
-        void ** procp = (void **) &disp->SecondaryColor3usEXT;
-        snprintf(symboln, sizeof(symboln), "%sSecondaryColor3us", symbol_prefix);
-        *procp = dlsym(handle, symboln);
-    }
-
-
-    if(!disp->SecondaryColor3usEXT) {
-        void ** procp = (void **) &disp->SecondaryColor3usEXT;
-        snprintf(symboln, sizeof(symboln), "%sSecondaryColor3usEXT", symbol_prefix);
-        *procp = dlsym(handle, symboln);
-    }
-
-
-    if(!disp->SecondaryColor3usvEXT) {
-        void ** procp = (void **) &disp->SecondaryColor3usvEXT;
-        snprintf(symboln, sizeof(symboln), "%sSecondaryColor3usv", symbol_prefix);
-        *procp = dlsym(handle, symboln);
-    }
-
-
-    if(!disp->SecondaryColor3usvEXT) {
-        void ** procp = (void **) &disp->SecondaryColor3usvEXT;
-        snprintf(symboln, sizeof(symboln), "%sSecondaryColor3usvEXT", symbol_prefix);
-        *procp = dlsym(handle, symboln);
-    }
-
-
-    if(!disp->SecondaryColorPointerEXT) {
-        void ** procp = (void **) &disp->SecondaryColorPointerEXT;
-        snprintf(symboln, sizeof(symboln), "%sSecondaryColorPointer", symbol_prefix);
-        *procp = dlsym(handle, symboln);
-    }
-
-
-    if(!disp->SecondaryColorPointerEXT) {
-        void ** procp = (void **) &disp->SecondaryColorPointerEXT;
-        snprintf(symboln, sizeof(symboln), "%sSecondaryColorPointerEXT", symbol_prefix);
-        *procp = dlsym(handle, symboln);
-    }
-
-
-    if(!disp->MultiDrawArraysEXT) {
-        void ** procp = (void **) &disp->MultiDrawArraysEXT;
-        snprintf(symboln, sizeof(symboln), "%sMultiDrawArrays", symbol_prefix);
-        *procp = dlsym(handle, symboln);
-    }
-
-
-    if(!disp->MultiDrawArraysEXT) {
-        void ** procp = (void **) &disp->MultiDrawArraysEXT;
-        snprintf(symboln, sizeof(symboln), "%sMultiDrawArraysEXT", symbol_prefix);
-        *procp = dlsym(handle, symboln);
-    }
-
-
-    if(!disp->MultiDrawElementsEXT) {
-        void ** procp = (void **) &disp->MultiDrawElementsEXT;
-        snprintf(symboln, sizeof(symboln), "%sMultiDrawElements", symbol_prefix);
-        *procp = dlsym(handle, symboln);
-    }
-
-
-    if(!disp->MultiDrawElementsEXT) {
-        void ** procp = (void **) &disp->MultiDrawElementsEXT;
-        snprintf(symboln, sizeof(symboln), "%sMultiDrawElementsEXT", symbol_prefix);
-        *procp = dlsym(handle, symboln);
-    }
-
-
-    if(!disp->FogCoordPointerEXT) {
-        void ** procp = (void **) &disp->FogCoordPointerEXT;
-        snprintf(symboln, sizeof(symboln), "%sFogCoordPointer", symbol_prefix);
-        *procp = dlsym(handle, symboln);
-    }
-
-
-    if(!disp->FogCoordPointerEXT) {
-        void ** procp = (void **) &disp->FogCoordPointerEXT;
-        snprintf(symboln, sizeof(symboln), "%sFogCoordPointerEXT", symbol_prefix);
-        *procp = dlsym(handle, symboln);
-    }
-
-
-    if(!disp->FogCoorddEXT) {
-        void ** procp = (void **) &disp->FogCoorddEXT;
-        snprintf(symboln, sizeof(symboln), "%sFogCoordd", symbol_prefix);
-        *procp = dlsym(handle, symboln);
-    }
-
-
-    if(!disp->FogCoorddEXT) {
-        void ** procp = (void **) &disp->FogCoorddEXT;
-        snprintf(symboln, sizeof(symboln), "%sFogCoorddEXT", symbol_prefix);
-        *procp = dlsym(handle, symboln);
-    }
-
-
-    if(!disp->FogCoorddvEXT) {
-        void ** procp = (void **) &disp->FogCoorddvEXT;
-        snprintf(symboln, sizeof(symboln), "%sFogCoorddv", symbol_prefix);
-        *procp = dlsym(handle, symboln);
-    }
-
-
-    if(!disp->FogCoorddvEXT) {
-        void ** procp = (void **) &disp->FogCoorddvEXT;
-        snprintf(symboln, sizeof(symboln), "%sFogCoorddvEXT", symbol_prefix);
-        *procp = dlsym(handle, symboln);
-    }
-
-
-    if(!disp->FogCoordfEXT) {
-        void ** procp = (void **) &disp->FogCoordfEXT;
-        snprintf(symboln, sizeof(symboln), "%sFogCoordf", symbol_prefix);
-        *procp = dlsym(handle, symboln);
-    }
-
-
-    if(!disp->FogCoordfEXT) {
-        void ** procp = (void **) &disp->FogCoordfEXT;
-        snprintf(symboln, sizeof(symboln), "%sFogCoordfEXT", symbol_prefix);
-        *procp = dlsym(handle, symboln);
-    }
-
-
-    if(!disp->FogCoordfvEXT) {
-        void ** procp = (void **) &disp->FogCoordfvEXT;
-        snprintf(symboln, sizeof(symboln), "%sFogCoordfv", symbol_prefix);
-        *procp = dlsym(handle, symboln);
-    }
-
-
-    if(!disp->FogCoordfvEXT) {
-        void ** procp = (void **) &disp->FogCoordfvEXT;
-        snprintf(symboln, sizeof(symboln), "%sFogCoordfvEXT", symbol_prefix);
-        *procp = dlsym(handle, symboln);
-    }
-
-
-    if(!disp->PixelTexGenSGIX) {
-        void ** procp = (void **) &disp->PixelTexGenSGIX;
-        snprintf(symboln, sizeof(symboln), "%sPixelTexGenSGIX", symbol_prefix);
-        *procp = dlsym(handle, symboln);
-    }
-
-
-    if(!disp->BlendFuncSeparateEXT) {
-        void ** procp = (void **) &disp->BlendFuncSeparateEXT;
-        snprintf(symboln, sizeof(symboln), "%sBlendFuncSeparate", symbol_prefix);
-        *procp = dlsym(handle, symboln);
-    }
-
-
-    if(!disp->BlendFuncSeparateEXT) {
-        void ** procp = (void **) &disp->BlendFuncSeparateEXT;
-        snprintf(symboln, sizeof(symboln), "%sBlendFuncSeparateEXT", symbol_prefix);
-        *procp = dlsym(handle, symboln);
-    }
-
-
-    if(!disp->BlendFuncSeparateEXT) {
-        void ** procp = (void **) &disp->BlendFuncSeparateEXT;
-        snprintf(symboln, sizeof(symboln), "%sBlendFuncSeparateINGR", symbol_prefix);
-        *procp = dlsym(handle, symboln);
-    }
-
-
-    if(!disp->FlushVertexArrayRangeNV) {
-        void ** procp = (void **) &disp->FlushVertexArrayRangeNV;
-        snprintf(symboln, sizeof(symboln), "%sFlushVertexArrayRangeNV", symbol_prefix);
-        *procp = dlsym(handle, symboln);
-    }
-
-
-    if(!disp->VertexArrayRangeNV) {
-        void ** procp = (void **) &disp->VertexArrayRangeNV;
-        snprintf(symboln, sizeof(symboln), "%sVertexArrayRangeNV", symbol_prefix);
-        *procp = dlsym(handle, symboln);
-    }
-
-
-    if(!disp->CombinerInputNV) {
-        void ** procp = (void **) &disp->CombinerInputNV;
-        snprintf(symboln, sizeof(symboln), "%sCombinerInputNV", symbol_prefix);
-        *procp = dlsym(handle, symboln);
-    }
-
-
-    if(!disp->CombinerOutputNV) {
-        void ** procp = (void **) &disp->CombinerOutputNV;
-        snprintf(symboln, sizeof(symboln), "%sCombinerOutputNV", symbol_prefix);
-        *procp = dlsym(handle, symboln);
-    }
-
-
-    if(!disp->CombinerParameterfNV) {
-        void ** procp = (void **) &disp->CombinerParameterfNV;
-        snprintf(symboln, sizeof(symboln), "%sCombinerParameterfNV", symbol_prefix);
-        *procp = dlsym(handle, symboln);
-    }
-
-
-    if(!disp->CombinerParameterfvNV) {
-        void ** procp = (void **) &disp->CombinerParameterfvNV;
-        snprintf(symboln, sizeof(symboln), "%sCombinerParameterfvNV", symbol_prefix);
-        *procp = dlsym(handle, symboln);
-    }
-
-
-    if(!disp->CombinerParameteriNV) {
-        void ** procp = (void **) &disp->CombinerParameteriNV;
-        snprintf(symboln, sizeof(symboln), "%sCombinerParameteriNV", symbol_prefix);
-        *procp = dlsym(handle, symboln);
-    }
-
-
-    if(!disp->CombinerParameterivNV) {
-        void ** procp = (void **) &disp->CombinerParameterivNV;
-        snprintf(symboln, sizeof(symboln), "%sCombinerParameterivNV", symbol_prefix);
-        *procp = dlsym(handle, symboln);
-    }
-
-
-    if(!disp->FinalCombinerInputNV) {
-        void ** procp = (void **) &disp->FinalCombinerInputNV;
-        snprintf(symboln, sizeof(symboln), "%sFinalCombinerInputNV", symbol_prefix);
-        *procp = dlsym(handle, symboln);
-    }
-
-
-    if(!disp->GetCombinerInputParameterfvNV) {
-        void ** procp = (void **) &disp->GetCombinerInputParameterfvNV;
-        snprintf(symboln, sizeof(symboln), "%sGetCombinerInputParameterfvNV", symbol_prefix);
-        *procp = dlsym(handle, symboln);
-    }
-
-
-    if(!disp->GetCombinerInputParameterivNV) {
-        void ** procp = (void **) &disp->GetCombinerInputParameterivNV;
-        snprintf(symboln, sizeof(symboln), "%sGetCombinerInputParameterivNV", symbol_prefix);
-        *procp = dlsym(handle, symboln);
-    }
-
-
-    if(!disp->GetCombinerOutputParameterfvNV) {
-        void ** procp = (void **) &disp->GetCombinerOutputParameterfvNV;
-        snprintf(symboln, sizeof(symboln), "%sGetCombinerOutputParameterfvNV", symbol_prefix);
-        *procp = dlsym(handle, symboln);
-    }
-
-
-    if(!disp->GetCombinerOutputParameterivNV) {
-        void ** procp = (void **) &disp->GetCombinerOutputParameterivNV;
-        snprintf(symboln, sizeof(symboln), "%sGetCombinerOutputParameterivNV", symbol_prefix);
-        *procp = dlsym(handle, symboln);
-    }
-
-
-    if(!disp->GetFinalCombinerInputParameterfvNV) {
-        void ** procp = (void **) &disp->GetFinalCombinerInputParameterfvNV;
-        snprintf(symboln, sizeof(symboln), "%sGetFinalCombinerInputParameterfvNV", symbol_prefix);
-        *procp = dlsym(handle, symboln);
-    }
-
-
-    if(!disp->GetFinalCombinerInputParameterivNV) {
-        void ** procp = (void **) &disp->GetFinalCombinerInputParameterivNV;
-        snprintf(symboln, sizeof(symboln), "%sGetFinalCombinerInputParameterivNV", symbol_prefix);
-        *procp = dlsym(handle, symboln);
-    }
-
-
-    if(!disp->ResizeBuffersMESA) {
-        void ** procp = (void **) &disp->ResizeBuffersMESA;
-        snprintf(symboln, sizeof(symboln), "%sResizeBuffersMESA", symbol_prefix);
-        *procp = dlsym(handle, symboln);
-    }
-
-
-    if(!disp->WindowPos2dMESA) {
-        void ** procp = (void **) &disp->WindowPos2dMESA;
-        snprintf(symboln, sizeof(symboln), "%sWindowPos2d", symbol_prefix);
-        *procp = dlsym(handle, symboln);
-    }
-
-
-    if(!disp->WindowPos2dMESA) {
-        void ** procp = (void **) &disp->WindowPos2dMESA;
-        snprintf(symboln, sizeof(symboln), "%sWindowPos2dARB", symbol_prefix);
-        *procp = dlsym(handle, symboln);
-    }
-
-
-    if(!disp->WindowPos2dMESA) {
-        void ** procp = (void **) &disp->WindowPos2dMESA;
-        snprintf(symboln, sizeof(symboln), "%sWindowPos2dMESA", symbol_prefix);
-        *procp = dlsym(handle, symboln);
-    }
-
-
-    if(!disp->WindowPos2dvMESA) {
-        void ** procp = (void **) &disp->WindowPos2dvMESA;
-        snprintf(symboln, sizeof(symboln), "%sWindowPos2dv", symbol_prefix);
-        *procp = dlsym(handle, symboln);
-    }
-
-
-    if(!disp->WindowPos2dvMESA) {
-        void ** procp = (void **) &disp->WindowPos2dvMESA;
-        snprintf(symboln, sizeof(symboln), "%sWindowPos2dvARB", symbol_prefix);
-        *procp = dlsym(handle, symboln);
-    }
-
-
-    if(!disp->WindowPos2dvMESA) {
-        void ** procp = (void **) &disp->WindowPos2dvMESA;
-        snprintf(symboln, sizeof(symboln), "%sWindowPos2dvMESA", symbol_prefix);
-        *procp = dlsym(handle, symboln);
-    }
-
-
-    if(!disp->WindowPos2fMESA) {
-        void ** procp = (void **) &disp->WindowPos2fMESA;
-        snprintf(symboln, sizeof(symboln), "%sWindowPos2f", symbol_prefix);
-        *procp = dlsym(handle, symboln);
-    }
-
-
-    if(!disp->WindowPos2fMESA) {
-        void ** procp = (void **) &disp->WindowPos2fMESA;
-        snprintf(symboln, sizeof(symboln), "%sWindowPos2fARB", symbol_prefix);
-        *procp = dlsym(handle, symboln);
-    }
-
-
-    if(!disp->WindowPos2fMESA) {
-        void ** procp = (void **) &disp->WindowPos2fMESA;
-        snprintf(symboln, sizeof(symboln), "%sWindowPos2fMESA", symbol_prefix);
-        *procp = dlsym(handle, symboln);
-    }
-
-
-    if(!disp->WindowPos2fvMESA) {
-        void ** procp = (void **) &disp->WindowPos2fvMESA;
-        snprintf(symboln, sizeof(symboln), "%sWindowPos2fv", symbol_prefix);
-        *procp = dlsym(handle, symboln);
-    }
-
-
-    if(!disp->WindowPos2fvMESA) {
-        void ** procp = (void **) &disp->WindowPos2fvMESA;
-        snprintf(symboln, sizeof(symboln), "%sWindowPos2fvARB", symbol_prefix);
-        *procp = dlsym(handle, symboln);
-    }
-
-
-    if(!disp->WindowPos2fvMESA) {
-        void ** procp = (void **) &disp->WindowPos2fvMESA;
-        snprintf(symboln, sizeof(symboln), "%sWindowPos2fvMESA", symbol_prefix);
-        *procp = dlsym(handle, symboln);
-    }
-
-
-    if(!disp->WindowPos2iMESA) {
-        void ** procp = (void **) &disp->WindowPos2iMESA;
-        snprintf(symboln, sizeof(symboln), "%sWindowPos2i", symbol_prefix);
-        *procp = dlsym(handle, symboln);
-    }
-
-
-    if(!disp->WindowPos2iMESA) {
-        void ** procp = (void **) &disp->WindowPos2iMESA;
-        snprintf(symboln, sizeof(symboln), "%sWindowPos2iARB", symbol_prefix);
-        *procp = dlsym(handle, symboln);
-    }
-
-
-    if(!disp->WindowPos2iMESA) {
-        void ** procp = (void **) &disp->WindowPos2iMESA;
-        snprintf(symboln, sizeof(symboln), "%sWindowPos2iMESA", symbol_prefix);
-        *procp = dlsym(handle, symboln);
-    }
-
-
-    if(!disp->WindowPos2ivMESA) {
-        void ** procp = (void **) &disp->WindowPos2ivMESA;
-        snprintf(symboln, sizeof(symboln), "%sWindowPos2iv", symbol_prefix);
-        *procp = dlsym(handle, symboln);
-    }
-
-
-    if(!disp->WindowPos2ivMESA) {
-        void ** procp = (void **) &disp->WindowPos2ivMESA;
-        snprintf(symboln, sizeof(symboln), "%sWindowPos2ivARB", symbol_prefix);
-        *procp = dlsym(handle, symboln);
-    }
-
-
-    if(!disp->WindowPos2ivMESA) {
-        void ** procp = (void **) &disp->WindowPos2ivMESA;
-        snprintf(symboln, sizeof(symboln), "%sWindowPos2ivMESA", symbol_prefix);
-        *procp = dlsym(handle, symboln);
-    }
-
-
-    if(!disp->WindowPos2sMESA) {
-        void ** procp = (void **) &disp->WindowPos2sMESA;
-        snprintf(symboln, sizeof(symboln), "%sWindowPos2s", symbol_prefix);
-        *procp = dlsym(handle, symboln);
-    }
-
-
-    if(!disp->WindowPos2sMESA) {
-        void ** procp = (void **) &disp->WindowPos2sMESA;
-        snprintf(symboln, sizeof(symboln), "%sWindowPos2sARB", symbol_prefix);
-        *procp = dlsym(handle, symboln);
-    }
-
-
-    if(!disp->WindowPos2sMESA) {
-        void ** procp = (void **) &disp->WindowPos2sMESA;
-        snprintf(symboln, sizeof(symboln), "%sWindowPos2sMESA", symbol_prefix);
-        *procp = dlsym(handle, symboln);
-    }
-
-
-    if(!disp->WindowPos2svMESA) {
-        void ** procp = (void **) &disp->WindowPos2svMESA;
-        snprintf(symboln, sizeof(symboln), "%sWindowPos2sv", symbol_prefix);
-        *procp = dlsym(handle, symboln);
-    }
-
-
-    if(!disp->WindowPos2svMESA) {
-        void ** procp = (void **) &disp->WindowPos2svMESA;
-        snprintf(symboln, sizeof(symboln), "%sWindowPos2svARB", symbol_prefix);
-        *procp = dlsym(handle, symboln);
-    }
-
-
-    if(!disp->WindowPos2svMESA) {
-        void ** procp = (void **) &disp->WindowPos2svMESA;
-        snprintf(symboln, sizeof(symboln), "%sWindowPos2svMESA", symbol_prefix);
-        *procp = dlsym(handle, symboln);
-    }
-
-
-    if(!disp->WindowPos3dMESA) {
-        void ** procp = (void **) &disp->WindowPos3dMESA;
-        snprintf(symboln, sizeof(symboln), "%sWindowPos3d", symbol_prefix);
-        *procp = dlsym(handle, symboln);
-    }
-
-
-    if(!disp->WindowPos3dMESA) {
-        void ** procp = (void **) &disp->WindowPos3dMESA;
-        snprintf(symboln, sizeof(symboln), "%sWindowPos3dARB", symbol_prefix);
-        *procp = dlsym(handle, symboln);
-    }
-
-
-    if(!disp->WindowPos3dMESA) {
-        void ** procp = (void **) &disp->WindowPos3dMESA;
-        snprintf(symboln, sizeof(symboln), "%sWindowPos3dMESA", symbol_prefix);
-        *procp = dlsym(handle, symboln);
-    }
-
-
-    if(!disp->WindowPos3dvMESA) {
-        void ** procp = (void **) &disp->WindowPos3dvMESA;
-        snprintf(symboln, sizeof(symboln), "%sWindowPos3dv", symbol_prefix);
-        *procp = dlsym(handle, symboln);
-    }
-
-
-    if(!disp->WindowPos3dvMESA) {
-        void ** procp = (void **) &disp->WindowPos3dvMESA;
-        snprintf(symboln, sizeof(symboln), "%sWindowPos3dvARB", symbol_prefix);
-        *procp = dlsym(handle, symboln);
-    }
-
-
-    if(!disp->WindowPos3dvMESA) {
-        void ** procp = (void **) &disp->WindowPos3dvMESA;
-        snprintf(symboln, sizeof(symboln), "%sWindowPos3dvMESA", symbol_prefix);
-        *procp = dlsym(handle, symboln);
-    }
-
-
-    if(!disp->WindowPos3fMESA) {
-        void ** procp = (void **) &disp->WindowPos3fMESA;
-        snprintf(symboln, sizeof(symboln), "%sWindowPos3f", symbol_prefix);
-        *procp = dlsym(handle, symboln);
-    }
-
-
-    if(!disp->WindowPos3fMESA) {
-        void ** procp = (void **) &disp->WindowPos3fMESA;
-        snprintf(symboln, sizeof(symboln), "%sWindowPos3fARB", symbol_prefix);
-        *procp = dlsym(handle, symboln);
-    }
-
-
-    if(!disp->WindowPos3fMESA) {
-        void ** procp = (void **) &disp->WindowPos3fMESA;
-        snprintf(symboln, sizeof(symboln), "%sWindowPos3fMESA", symbol_prefix);
-        *procp = dlsym(handle, symboln);
-    }
-
-
-    if(!disp->WindowPos3fvMESA) {
-        void ** procp = (void **) &disp->WindowPos3fvMESA;
-        snprintf(symboln, sizeof(symboln), "%sWindowPos3fv", symbol_prefix);
-        *procp = dlsym(handle, symboln);
-    }
-
-
-    if(!disp->WindowPos3fvMESA) {
-        void ** procp = (void **) &disp->WindowPos3fvMESA;
-        snprintf(symboln, sizeof(symboln), "%sWindowPos3fvARB", symbol_prefix);
-        *procp = dlsym(handle, symboln);
-    }
-
-
-    if(!disp->WindowPos3fvMESA) {
-        void ** procp = (void **) &disp->WindowPos3fvMESA;
-        snprintf(symboln, sizeof(symboln), "%sWindowPos3fvMESA", symbol_prefix);
-        *procp = dlsym(handle, symboln);
-    }
-
-
-    if(!disp->WindowPos3iMESA) {
-        void ** procp = (void **) &disp->WindowPos3iMESA;
-        snprintf(symboln, sizeof(symboln), "%sWindowPos3i", symbol_prefix);
-        *procp = dlsym(handle, symboln);
-    }
-
-
-    if(!disp->WindowPos3iMESA) {
-        void ** procp = (void **) &disp->WindowPos3iMESA;
-        snprintf(symboln, sizeof(symboln), "%sWindowPos3iARB", symbol_prefix);
-        *procp = dlsym(handle, symboln);
-    }
-
-
-    if(!disp->WindowPos3iMESA) {
-        void ** procp = (void **) &disp->WindowPos3iMESA;
-        snprintf(symboln, sizeof(symboln), "%sWindowPos3iMESA", symbol_prefix);
-        *procp = dlsym(handle, symboln);
-    }
-
-
-    if(!disp->WindowPos3ivMESA) {
-        void ** procp = (void **) &disp->WindowPos3ivMESA;
-        snprintf(symboln, sizeof(symboln), "%sWindowPos3iv", symbol_prefix);
-        *procp = dlsym(handle, symboln);
-    }
-
-
-    if(!disp->WindowPos3ivMESA) {
-        void ** procp = (void **) &disp->WindowPos3ivMESA;
-        snprintf(symboln, sizeof(symboln), "%sWindowPos3ivARB", symbol_prefix);
-        *procp = dlsym(handle, symboln);
-    }
-
-
-    if(!disp->WindowPos3ivMESA) {
-        void ** procp = (void **) &disp->WindowPos3ivMESA;
-        snprintf(symboln, sizeof(symboln), "%sWindowPos3ivMESA", symbol_prefix);
-        *procp = dlsym(handle, symboln);
-    }
-
-
-    if(!disp->WindowPos3sMESA) {
-        void ** procp = (void **) &disp->WindowPos3sMESA;
-        snprintf(symboln, sizeof(symboln), "%sWindowPos3s", symbol_prefix);
-        *procp = dlsym(handle, symboln);
-    }
-
-
-    if(!disp->WindowPos3sMESA) {
-        void ** procp = (void **) &disp->WindowPos3sMESA;
-        snprintf(symboln, sizeof(symboln), "%sWindowPos3sARB", symbol_prefix);
-        *procp = dlsym(handle, symboln);
-    }
-
-
-    if(!disp->WindowPos3sMESA) {
-        void ** procp = (void **) &disp->WindowPos3sMESA;
-        snprintf(symboln, sizeof(symboln), "%sWindowPos3sMESA", symbol_prefix);
-        *procp = dlsym(handle, symboln);
-    }
-
-
-    if(!disp->WindowPos3svMESA) {
-        void ** procp = (void **) &disp->WindowPos3svMESA;
-        snprintf(symboln, sizeof(symboln), "%sWindowPos3sv", symbol_prefix);
-        *procp = dlsym(handle, symboln);
-    }
-
-
-    if(!disp->WindowPos3svMESA) {
-        void ** procp = (void **) &disp->WindowPos3svMESA;
-        snprintf(symboln, sizeof(symboln), "%sWindowPos3svARB", symbol_prefix);
-        *procp = dlsym(handle, symboln);
-    }
-
-
-    if(!disp->WindowPos3svMESA) {
-        void ** procp = (void **) &disp->WindowPos3svMESA;
-        snprintf(symboln, sizeof(symboln), "%sWindowPos3svMESA", symbol_prefix);
-        *procp = dlsym(handle, symboln);
-    }
-
-
-    if(!disp->WindowPos4dMESA) {
-        void ** procp = (void **) &disp->WindowPos4dMESA;
-        snprintf(symboln, sizeof(symboln), "%sWindowPos4dMESA", symbol_prefix);
-        *procp = dlsym(handle, symboln);
-    }
-
-
-    if(!disp->WindowPos4dvMESA) {
-        void ** procp = (void **) &disp->WindowPos4dvMESA;
-        snprintf(symboln, sizeof(symboln), "%sWindowPos4dvMESA", symbol_prefix);
-        *procp = dlsym(handle, symboln);
-    }
-
-
-    if(!disp->WindowPos4fMESA) {
-        void ** procp = (void **) &disp->WindowPos4fMESA;
-        snprintf(symboln, sizeof(symboln), "%sWindowPos4fMESA", symbol_prefix);
-        *procp = dlsym(handle, symboln);
-    }
-
-
-    if(!disp->WindowPos4fvMESA) {
-        void ** procp = (void **) &disp->WindowPos4fvMESA;
-        snprintf(symboln, sizeof(symboln), "%sWindowPos4fvMESA", symbol_prefix);
-        *procp = dlsym(handle, symboln);
-    }
-
-
-    if(!disp->WindowPos4iMESA) {
-        void ** procp = (void **) &disp->WindowPos4iMESA;
-        snprintf(symboln, sizeof(symboln), "%sWindowPos4iMESA", symbol_prefix);
-        *procp = dlsym(handle, symboln);
-    }
-
-
-    if(!disp->WindowPos4ivMESA) {
-        void ** procp = (void **) &disp->WindowPos4ivMESA;
-        snprintf(symboln, sizeof(symboln), "%sWindowPos4ivMESA", symbol_prefix);
-        *procp = dlsym(handle, symboln);
-    }
-
-
-    if(!disp->WindowPos4sMESA) {
-        void ** procp = (void **) &disp->WindowPos4sMESA;
-        snprintf(symboln, sizeof(symboln), "%sWindowPos4sMESA", symbol_prefix);
-        *procp = dlsym(handle, symboln);
-    }
-
-
-    if(!disp->WindowPos4svMESA) {
-        void ** procp = (void **) &disp->WindowPos4svMESA;
-        snprintf(symboln, sizeof(symboln), "%sWindowPos4svMESA", symbol_prefix);
-        *procp = dlsym(handle, symboln);
-    }
-
-
-    if(!disp->MultiModeDrawArraysIBM) {
-        void ** procp = (void **) &disp->MultiModeDrawArraysIBM;
-        snprintf(symboln, sizeof(symboln), "%sMultiModeDrawArraysIBM", symbol_prefix);
-        *procp = dlsym(handle, symboln);
-    }
-
-
-    if(!disp->MultiModeDrawElementsIBM) {
-        void ** procp = (void **) &disp->MultiModeDrawElementsIBM;
-        snprintf(symboln, sizeof(symboln), "%sMultiModeDrawElementsIBM", symbol_prefix);
-        *procp = dlsym(handle, symboln);
-    }
-
-
-    if(!disp->DeleteFencesNV) {
-        void ** procp = (void **) &disp->DeleteFencesNV;
-        snprintf(symboln, sizeof(symboln), "%sDeleteFencesNV", symbol_prefix);
-        *procp = dlsym(handle, symboln);
-    }
-
-
-    if(!disp->FinishFenceNV) {
-        void ** procp = (void **) &disp->FinishFenceNV;
-        snprintf(symboln, sizeof(symboln), "%sFinishFenceNV", symbol_prefix);
-        *procp = dlsym(handle, symboln);
-    }
-
-
-    if(!disp->GenFencesNV) {
-        void ** procp = (void **) &disp->GenFencesNV;
-        snprintf(symboln, sizeof(symboln), "%sGenFencesNV", symbol_prefix);
-        *procp = dlsym(handle, symboln);
-    }
-
-
-    if(!disp->GetFenceivNV) {
-        void ** procp = (void **) &disp->GetFenceivNV;
-        snprintf(symboln, sizeof(symboln), "%sGetFenceivNV", symbol_prefix);
-        *procp = dlsym(handle, symboln);
-    }
-
-
-    if(!disp->IsFenceNV) {
-        void ** procp = (void **) &disp->IsFenceNV;
-        snprintf(symboln, sizeof(symboln), "%sIsFenceNV", symbol_prefix);
-        *procp = dlsym(handle, symboln);
-    }
-
-
-    if(!disp->SetFenceNV) {
-        void ** procp = (void **) &disp->SetFenceNV;
-        snprintf(symboln, sizeof(symboln), "%sSetFenceNV", symbol_prefix);
-        *procp = dlsym(handle, symboln);
-    }
-
-
-    if(!disp->TestFenceNV) {
-        void ** procp = (void **) &disp->TestFenceNV;
-        snprintf(symboln, sizeof(symboln), "%sTestFenceNV", symbol_prefix);
-        *procp = dlsym(handle, symboln);
-    }
-
-
-    if(!disp->AreProgramsResidentNV) {
-        void ** procp = (void **) &disp->AreProgramsResidentNV;
-        snprintf(symboln, sizeof(symboln), "%sAreProgramsResidentNV", symbol_prefix);
-        *procp = dlsym(handle, symboln);
-    }
-
-
-    if(!disp->BindProgramNV) {
-        void ** procp = (void **) &disp->BindProgramNV;
-        snprintf(symboln, sizeof(symboln), "%sBindProgramARB", symbol_prefix);
-        *procp = dlsym(handle, symboln);
-    }
-
-
-    if(!disp->BindProgramNV) {
-        void ** procp = (void **) &disp->BindProgramNV;
-        snprintf(symboln, sizeof(symboln), "%sBindProgramNV", symbol_prefix);
-        *procp = dlsym(handle, symboln);
-    }
-
-
-    if(!disp->DeleteProgramsNV) {
-        void ** procp = (void **) &disp->DeleteProgramsNV;
-        snprintf(symboln, sizeof(symboln), "%sDeleteProgramsARB", symbol_prefix);
-        *procp = dlsym(handle, symboln);
-    }
-
-
-    if(!disp->DeleteProgramsNV) {
-        void ** procp = (void **) &disp->DeleteProgramsNV;
-        snprintf(symboln, sizeof(symboln), "%sDeleteProgramsNV", symbol_prefix);
-        *procp = dlsym(handle, symboln);
-    }
-
-
-    if(!disp->ExecuteProgramNV) {
-        void ** procp = (void **) &disp->ExecuteProgramNV;
-        snprintf(symboln, sizeof(symboln), "%sExecuteProgramNV", symbol_prefix);
-        *procp = dlsym(handle, symboln);
-    }
-
-
-    if(!disp->GenProgramsNV) {
-        void ** procp = (void **) &disp->GenProgramsNV;
-        snprintf(symboln, sizeof(symboln), "%sGenProgramsARB", symbol_prefix);
-        *procp = dlsym(handle, symboln);
-    }
-
-
-    if(!disp->GenProgramsNV) {
-        void ** procp = (void **) &disp->GenProgramsNV;
-        snprintf(symboln, sizeof(symboln), "%sGenProgramsNV", symbol_prefix);
-        *procp = dlsym(handle, symboln);
-    }
-
-
-    if(!disp->GetProgramParameterdvNV) {
-        void ** procp = (void **) &disp->GetProgramParameterdvNV;
-        snprintf(symboln, sizeof(symboln), "%sGetProgramParameterdvNV", symbol_prefix);
-        *procp = dlsym(handle, symboln);
-    }
-
-
-    if(!disp->GetProgramParameterfvNV) {
-        void ** procp = (void **) &disp->GetProgramParameterfvNV;
-        snprintf(symboln, sizeof(symboln), "%sGetProgramParameterfvNV", symbol_prefix);
-        *procp = dlsym(handle, symboln);
-    }
-
-
-    if(!disp->GetProgramStringNV) {
-        void ** procp = (void **) &disp->GetProgramStringNV;
-        snprintf(symboln, sizeof(symboln), "%sGetProgramStringNV", symbol_prefix);
-        *procp = dlsym(handle, symboln);
-    }
-
-
-    if(!disp->GetProgramivNV) {
-        void ** procp = (void **) &disp->GetProgramivNV;
-        snprintf(symboln, sizeof(symboln), "%sGetProgramivNV", symbol_prefix);
-        *procp = dlsym(handle, symboln);
-    }
-
-
-    if(!disp->GetTrackMatrixivNV) {
-        void ** procp = (void **) &disp->GetTrackMatrixivNV;
-        snprintf(symboln, sizeof(symboln), "%sGetTrackMatrixivNV", symbol_prefix);
-        *procp = dlsym(handle, symboln);
-    }
-
-
-    if(!disp->GetVertexAttribPointervNV) {
-        void ** procp = (void **) &disp->GetVertexAttribPointervNV;
-        snprintf(symboln, sizeof(symboln), "%sGetVertexAttribPointerv", symbol_prefix);
-        *procp = dlsym(handle, symboln);
-    }
-
-
-    if(!disp->GetVertexAttribPointervNV) {
-        void ** procp = (void **) &disp->GetVertexAttribPointervNV;
-        snprintf(symboln, sizeof(symboln), "%sGetVertexAttribPointervARB", symbol_prefix);
-        *procp = dlsym(handle, symboln);
-    }
-
-
-    if(!disp->GetVertexAttribPointervNV) {
-        void ** procp = (void **) &disp->GetVertexAttribPointervNV;
-        snprintf(symboln, sizeof(symboln), "%sGetVertexAttribPointervNV", symbol_prefix);
-        *procp = dlsym(handle, symboln);
-    }
-
-
-    if(!disp->GetVertexAttribdvNV) {
-        void ** procp = (void **) &disp->GetVertexAttribdvNV;
-        snprintf(symboln, sizeof(symboln), "%sGetVertexAttribdvNV", symbol_prefix);
-        *procp = dlsym(handle, symboln);
-    }
-
-
-    if(!disp->GetVertexAttribfvNV) {
-        void ** procp = (void **) &disp->GetVertexAttribfvNV;
-        snprintf(symboln, sizeof(symboln), "%sGetVertexAttribfvNV", symbol_prefix);
-        *procp = dlsym(handle, symboln);
-    }
-
-
-    if(!disp->GetVertexAttribivNV) {
-        void ** procp = (void **) &disp->GetVertexAttribivNV;
-        snprintf(symboln, sizeof(symboln), "%sGetVertexAttribivNV", symbol_prefix);
-        *procp = dlsym(handle, symboln);
-    }
-
-
-    if(!disp->IsProgramNV) {
-        void ** procp = (void **) &disp->IsProgramNV;
-        snprintf(symboln, sizeof(symboln), "%sIsProgramARB", symbol_prefix);
-        *procp = dlsym(handle, symboln);
-    }
-
-
-    if(!disp->IsProgramNV) {
-        void ** procp = (void **) &disp->IsProgramNV;
-        snprintf(symboln, sizeof(symboln), "%sIsProgramNV", symbol_prefix);
-        *procp = dlsym(handle, symboln);
-    }
-
-
-    if(!disp->LoadProgramNV) {
-        void ** procp = (void **) &disp->LoadProgramNV;
-        snprintf(symboln, sizeof(symboln), "%sLoadProgramNV", symbol_prefix);
-        *procp = dlsym(handle, symboln);
-    }
-
-
-    if(!disp->ProgramParameters4dvNV) {
-        void ** procp = (void **) &disp->ProgramParameters4dvNV;
-        snprintf(symboln, sizeof(symboln), "%sProgramParameters4dvNV", symbol_prefix);
-        *procp = dlsym(handle, symboln);
-    }
-
-
-    if(!disp->ProgramParameters4fvNV) {
-        void ** procp = (void **) &disp->ProgramParameters4fvNV;
-        snprintf(symboln, sizeof(symboln), "%sProgramParameters4fvNV", symbol_prefix);
-        *procp = dlsym(handle, symboln);
-    }
-
-
-    if(!disp->RequestResidentProgramsNV) {
-        void ** procp = (void **) &disp->RequestResidentProgramsNV;
-        snprintf(symboln, sizeof(symboln), "%sRequestResidentProgramsNV", symbol_prefix);
-        *procp = dlsym(handle, symboln);
-    }
-
-
-    if(!disp->TrackMatrixNV) {
-        void ** procp = (void **) &disp->TrackMatrixNV;
-        snprintf(symboln, sizeof(symboln), "%sTrackMatrixNV", symbol_prefix);
-        *procp = dlsym(handle, symboln);
-    }
-
-
-    if(!disp->VertexAttrib1dNV) {
-        void ** procp = (void **) &disp->VertexAttrib1dNV;
-        snprintf(symboln, sizeof(symboln), "%sVertexAttrib1dNV", symbol_prefix);
-        *procp = dlsym(handle, symboln);
-    }
-
-
-    if(!disp->VertexAttrib1dvNV) {
-        void ** procp = (void **) &disp->VertexAttrib1dvNV;
-        snprintf(symboln, sizeof(symboln), "%sVertexAttrib1dvNV", symbol_prefix);
-        *procp = dlsym(handle, symboln);
-    }
-
-
-    if(!disp->VertexAttrib1fNV) {
-        void ** procp = (void **) &disp->VertexAttrib1fNV;
-        snprintf(symboln, sizeof(symboln), "%sVertexAttrib1fNV", symbol_prefix);
-        *procp = dlsym(handle, symboln);
-    }
-
-
-    if(!disp->VertexAttrib1fvNV) {
-        void ** procp = (void **) &disp->VertexAttrib1fvNV;
-        snprintf(symboln, sizeof(symboln), "%sVertexAttrib1fvNV", symbol_prefix);
-        *procp = dlsym(handle, symboln);
-    }
-
-
-    if(!disp->VertexAttrib1sNV) {
-        void ** procp = (void **) &disp->VertexAttrib1sNV;
-        snprintf(symboln, sizeof(symboln), "%sVertexAttrib1sNV", symbol_prefix);
-        *procp = dlsym(handle, symboln);
-    }
-
-
-    if(!disp->VertexAttrib1svNV) {
-        void ** procp = (void **) &disp->VertexAttrib1svNV;
-        snprintf(symboln, sizeof(symboln), "%sVertexAttrib1svNV", symbol_prefix);
-        *procp = dlsym(handle, symboln);
-    }
-
-
-    if(!disp->VertexAttrib2dNV) {
-        void ** procp = (void **) &disp->VertexAttrib2dNV;
-        snprintf(symboln, sizeof(symboln), "%sVertexAttrib2dNV", symbol_prefix);
-        *procp = dlsym(handle, symboln);
-    }
-
-
-    if(!disp->VertexAttrib2dvNV) {
-        void ** procp = (void **) &disp->VertexAttrib2dvNV;
-        snprintf(symboln, sizeof(symboln), "%sVertexAttrib2dvNV", symbol_prefix);
-        *procp = dlsym(handle, symboln);
-    }
-
-
-    if(!disp->VertexAttrib2fNV) {
-        void ** procp = (void **) &disp->VertexAttrib2fNV;
-        snprintf(symboln, sizeof(symboln), "%sVertexAttrib2fNV", symbol_prefix);
-        *procp = dlsym(handle, symboln);
-    }
-
-
-    if(!disp->VertexAttrib2fvNV) {
-        void ** procp = (void **) &disp->VertexAttrib2fvNV;
-        snprintf(symboln, sizeof(symboln), "%sVertexAttrib2fvNV", symbol_prefix);
-        *procp = dlsym(handle, symboln);
-    }
-
-
-    if(!disp->VertexAttrib2sNV) {
-        void ** procp = (void **) &disp->VertexAttrib2sNV;
-        snprintf(symboln, sizeof(symboln), "%sVertexAttrib2sNV", symbol_prefix);
-        *procp = dlsym(handle, symboln);
-    }
-
-
-    if(!disp->VertexAttrib2svNV) {
-        void ** procp = (void **) &disp->VertexAttrib2svNV;
-        snprintf(symboln, sizeof(symboln), "%sVertexAttrib2svNV", symbol_prefix);
-        *procp = dlsym(handle, symboln);
-    }
-
-
-    if(!disp->VertexAttrib3dNV) {
-        void ** procp = (void **) &disp->VertexAttrib3dNV;
-        snprintf(symboln, sizeof(symboln), "%sVertexAttrib3dNV", symbol_prefix);
-        *procp = dlsym(handle, symboln);
-    }
-
-
-    if(!disp->VertexAttrib3dvNV) {
-        void ** procp = (void **) &disp->VertexAttrib3dvNV;
-        snprintf(symboln, sizeof(symboln), "%sVertexAttrib3dvNV", symbol_prefix);
-        *procp = dlsym(handle, symboln);
-    }
-
-
-    if(!disp->VertexAttrib3fNV) {
-        void ** procp = (void **) &disp->VertexAttrib3fNV;
-        snprintf(symboln, sizeof(symboln), "%sVertexAttrib3fNV", symbol_prefix);
-        *procp = dlsym(handle, symboln);
-    }
-
-
-    if(!disp->VertexAttrib3fvNV) {
-        void ** procp = (void **) &disp->VertexAttrib3fvNV;
-        snprintf(symboln, sizeof(symboln), "%sVertexAttrib3fvNV", symbol_prefix);
-        *procp = dlsym(handle, symboln);
-    }
-
-
-    if(!disp->VertexAttrib3sNV) {
-        void ** procp = (void **) &disp->VertexAttrib3sNV;
-        snprintf(symboln, sizeof(symboln), "%sVertexAttrib3sNV", symbol_prefix);
-        *procp = dlsym(handle, symboln);
-    }
-
-
-    if(!disp->VertexAttrib3svNV) {
-        void ** procp = (void **) &disp->VertexAttrib3svNV;
-        snprintf(symboln, sizeof(symboln), "%sVertexAttrib3svNV", symbol_prefix);
-        *procp = dlsym(handle, symboln);
-    }
-
-
-    if(!disp->VertexAttrib4dNV) {
-        void ** procp = (void **) &disp->VertexAttrib4dNV;
-        snprintf(symboln, sizeof(symboln), "%sVertexAttrib4dNV", symbol_prefix);
-        *procp = dlsym(handle, symboln);
-    }
-
-
-    if(!disp->VertexAttrib4dvNV) {
-        void ** procp = (void **) &disp->VertexAttrib4dvNV;
-        snprintf(symboln, sizeof(symboln), "%sVertexAttrib4dvNV", symbol_prefix);
-        *procp = dlsym(handle, symboln);
-    }
-
-
-    if(!disp->VertexAttrib4fNV) {
-        void ** procp = (void **) &disp->VertexAttrib4fNV;
-        snprintf(symboln, sizeof(symboln), "%sVertexAttrib4fNV", symbol_prefix);
-        *procp = dlsym(handle, symboln);
-    }
-
-
-    if(!disp->VertexAttrib4fvNV) {
-        void ** procp = (void **) &disp->VertexAttrib4fvNV;
-        snprintf(symboln, sizeof(symboln), "%sVertexAttrib4fvNV", symbol_prefix);
-        *procp = dlsym(handle, symboln);
-    }
-
-
-    if(!disp->VertexAttrib4sNV) {
-        void ** procp = (void **) &disp->VertexAttrib4sNV;
-        snprintf(symboln, sizeof(symboln), "%sVertexAttrib4sNV", symbol_prefix);
-        *procp = dlsym(handle, symboln);
-    }
-
-
-    if(!disp->VertexAttrib4svNV) {
-        void ** procp = (void **) &disp->VertexAttrib4svNV;
-        snprintf(symboln, sizeof(symboln), "%sVertexAttrib4svNV", symbol_prefix);
-        *procp = dlsym(handle, symboln);
-    }
-
-
-    if(!disp->VertexAttrib4ubNV) {
-        void ** procp = (void **) &disp->VertexAttrib4ubNV;
-        snprintf(symboln, sizeof(symboln), "%sVertexAttrib4ubNV", symbol_prefix);
-        *procp = dlsym(handle, symboln);
-    }
-
-
-    if(!disp->VertexAttrib4ubvNV) {
-        void ** procp = (void **) &disp->VertexAttrib4ubvNV;
-        snprintf(symboln, sizeof(symboln), "%sVertexAttrib4ubvNV", symbol_prefix);
-        *procp = dlsym(handle, symboln);
-    }
-
-
-    if(!disp->VertexAttribPointerNV) {
-        void ** procp = (void **) &disp->VertexAttribPointerNV;
-        snprintf(symboln, sizeof(symboln), "%sVertexAttribPointerNV", symbol_prefix);
-        *procp = dlsym(handle, symboln);
-    }
-
-
-    if(!disp->VertexAttribs1dvNV) {
-        void ** procp = (void **) &disp->VertexAttribs1dvNV;
-        snprintf(symboln, sizeof(symboln), "%sVertexAttribs1dvNV", symbol_prefix);
-        *procp = dlsym(handle, symboln);
-    }
-
-
-    if(!disp->VertexAttribs1fvNV) {
-        void ** procp = (void **) &disp->VertexAttribs1fvNV;
-        snprintf(symboln, sizeof(symboln), "%sVertexAttribs1fvNV", symbol_prefix);
-        *procp = dlsym(handle, symboln);
-    }
-
-
-    if(!disp->VertexAttribs1svNV) {
-        void ** procp = (void **) &disp->VertexAttribs1svNV;
-        snprintf(symboln, sizeof(symboln), "%sVertexAttribs1svNV", symbol_prefix);
-        *procp = dlsym(handle, symboln);
-    }
-
-
-    if(!disp->VertexAttribs2dvNV) {
-        void ** procp = (void **) &disp->VertexAttribs2dvNV;
-        snprintf(symboln, sizeof(symboln), "%sVertexAttribs2dvNV", symbol_prefix);
-        *procp = dlsym(handle, symboln);
-    }
-
-
-    if(!disp->VertexAttribs2fvNV) {
-        void ** procp = (void **) &disp->VertexAttribs2fvNV;
-        snprintf(symboln, sizeof(symboln), "%sVertexAttribs2fvNV", symbol_prefix);
-        *procp = dlsym(handle, symboln);
-    }
-
-
-    if(!disp->VertexAttribs2svNV) {
-        void ** procp = (void **) &disp->VertexAttribs2svNV;
-        snprintf(symboln, sizeof(symboln), "%sVertexAttribs2svNV", symbol_prefix);
-        *procp = dlsym(handle, symboln);
-    }
-
-
-    if(!disp->VertexAttribs3dvNV) {
-        void ** procp = (void **) &disp->VertexAttribs3dvNV;
-        snprintf(symboln, sizeof(symboln), "%sVertexAttribs3dvNV", symbol_prefix);
-        *procp = dlsym(handle, symboln);
-    }
-
-
-    if(!disp->VertexAttribs3fvNV) {
-        void ** procp = (void **) &disp->VertexAttribs3fvNV;
-        snprintf(symboln, sizeof(symboln), "%sVertexAttribs3fvNV", symbol_prefix);
-        *procp = dlsym(handle, symboln);
-    }
-
-
-    if(!disp->VertexAttribs3svNV) {
-        void ** procp = (void **) &disp->VertexAttribs3svNV;
-        snprintf(symboln, sizeof(symboln), "%sVertexAttribs3svNV", symbol_prefix);
-        *procp = dlsym(handle, symboln);
-    }
-
-
-    if(!disp->VertexAttribs4dvNV) {
-        void ** procp = (void **) &disp->VertexAttribs4dvNV;
-        snprintf(symboln, sizeof(symboln), "%sVertexAttribs4dvNV", symbol_prefix);
-        *procp = dlsym(handle, symboln);
-    }
-
-
-    if(!disp->VertexAttribs4fvNV) {
-        void ** procp = (void **) &disp->VertexAttribs4fvNV;
-        snprintf(symboln, sizeof(symboln), "%sVertexAttribs4fvNV", symbol_prefix);
-        *procp = dlsym(handle, symboln);
-    }
-
-
-    if(!disp->VertexAttribs4svNV) {
-        void ** procp = (void **) &disp->VertexAttribs4svNV;
-        snprintf(symboln, sizeof(symboln), "%sVertexAttribs4svNV", symbol_prefix);
-        *procp = dlsym(handle, symboln);
-    }
-
-
-    if(!disp->VertexAttribs4ubvNV) {
-        void ** procp = (void **) &disp->VertexAttribs4ubvNV;
-        snprintf(symboln, sizeof(symboln), "%sVertexAttribs4ubvNV", symbol_prefix);
-        *procp = dlsym(handle, symboln);
-    }
-
-
-    if(!disp->GetTexBumpParameterfvATI) {
-        void ** procp = (void **) &disp->GetTexBumpParameterfvATI;
-        snprintf(symboln, sizeof(symboln), "%sGetTexBumpParameterfvATI", symbol_prefix);
-        *procp = dlsym(handle, symboln);
-    }
-
-
-    if(!disp->GetTexBumpParameterivATI) {
-        void ** procp = (void **) &disp->GetTexBumpParameterivATI;
-        snprintf(symboln, sizeof(symboln), "%sGetTexBumpParameterivATI", symbol_prefix);
-        *procp = dlsym(handle, symboln);
-    }
-
-
-    if(!disp->TexBumpParameterfvATI) {
-        void ** procp = (void **) &disp->TexBumpParameterfvATI;
-        snprintf(symboln, sizeof(symboln), "%sTexBumpParameterfvATI", symbol_prefix);
-        *procp = dlsym(handle, symboln);
-    }
-
-
-    if(!disp->TexBumpParameterivATI) {
-        void ** procp = (void **) &disp->TexBumpParameterivATI;
-        snprintf(symboln, sizeof(symboln), "%sTexBumpParameterivATI", symbol_prefix);
-        *procp = dlsym(handle, symboln);
-    }
-
-
-    if(!disp->AlphaFragmentOp1ATI) {
-        void ** procp = (void **) &disp->AlphaFragmentOp1ATI;
-        snprintf(symboln, sizeof(symboln), "%sAlphaFragmentOp1ATI", symbol_prefix);
-        *procp = dlsym(handle, symboln);
-    }
-
-
-    if(!disp->AlphaFragmentOp2ATI) {
-        void ** procp = (void **) &disp->AlphaFragmentOp2ATI;
-        snprintf(symboln, sizeof(symboln), "%sAlphaFragmentOp2ATI", symbol_prefix);
-        *procp = dlsym(handle, symboln);
-    }
-
-
-    if(!disp->AlphaFragmentOp3ATI) {
-        void ** procp = (void **) &disp->AlphaFragmentOp3ATI;
-        snprintf(symboln, sizeof(symboln), "%sAlphaFragmentOp3ATI", symbol_prefix);
-        *procp = dlsym(handle, symboln);
-    }
-
-
-    if(!disp->BeginFragmentShaderATI) {
-        void ** procp = (void **) &disp->BeginFragmentShaderATI;
-        snprintf(symboln, sizeof(symboln), "%sBeginFragmentShaderATI", symbol_prefix);
-        *procp = dlsym(handle, symboln);
-    }
-
-
-    if(!disp->BindFragmentShaderATI) {
-        void ** procp = (void **) &disp->BindFragmentShaderATI;
-        snprintf(symboln, sizeof(symboln), "%sBindFragmentShaderATI", symbol_prefix);
-        *procp = dlsym(handle, symboln);
-    }
-
-
-    if(!disp->ColorFragmentOp1ATI) {
-        void ** procp = (void **) &disp->ColorFragmentOp1ATI;
-        snprintf(symboln, sizeof(symboln), "%sColorFragmentOp1ATI", symbol_prefix);
-        *procp = dlsym(handle, symboln);
-    }
-
-
-    if(!disp->ColorFragmentOp2ATI) {
-        void ** procp = (void **) &disp->ColorFragmentOp2ATI;
-        snprintf(symboln, sizeof(symboln), "%sColorFragmentOp2ATI", symbol_prefix);
-        *procp = dlsym(handle, symboln);
-    }
-
-
-    if(!disp->ColorFragmentOp3ATI) {
-        void ** procp = (void **) &disp->ColorFragmentOp3ATI;
-        snprintf(symboln, sizeof(symboln), "%sColorFragmentOp3ATI", symbol_prefix);
-        *procp = dlsym(handle, symboln);
-    }
-
-
-    if(!disp->DeleteFragmentShaderATI) {
-        void ** procp = (void **) &disp->DeleteFragmentShaderATI;
-        snprintf(symboln, sizeof(symboln), "%sDeleteFragmentShaderATI", symbol_prefix);
-        *procp = dlsym(handle, symboln);
-    }
-
-
-    if(!disp->EndFragmentShaderATI) {
-        void ** procp = (void **) &disp->EndFragmentShaderATI;
-        snprintf(symboln, sizeof(symboln), "%sEndFragmentShaderATI", symbol_prefix);
-        *procp = dlsym(handle, symboln);
-    }
-
-
-    if(!disp->GenFragmentShadersATI) {
-        void ** procp = (void **) &disp->GenFragmentShadersATI;
-        snprintf(symboln, sizeof(symboln), "%sGenFragmentShadersATI", symbol_prefix);
-        *procp = dlsym(handle, symboln);
-    }
-
-
-    if(!disp->PassTexCoordATI) {
-        void ** procp = (void **) &disp->PassTexCoordATI;
-        snprintf(symboln, sizeof(symboln), "%sPassTexCoordATI", symbol_prefix);
-        *procp = dlsym(handle, symboln);
-    }
-
-
-    if(!disp->SampleMapATI) {
-        void ** procp = (void **) &disp->SampleMapATI;
-        snprintf(symboln, sizeof(symboln), "%sSampleMapATI", symbol_prefix);
-        *procp = dlsym(handle, symboln);
-    }
-
-
-    if(!disp->SetFragmentShaderConstantATI) {
-        void ** procp = (void **) &disp->SetFragmentShaderConstantATI;
-        snprintf(symboln, sizeof(symboln), "%sSetFragmentShaderConstantATI", symbol_prefix);
-        *procp = dlsym(handle, symboln);
-    }
-
-
-    if(!disp->PointParameteriNV) {
-        void ** procp = (void **) &disp->PointParameteriNV;
-        snprintf(symboln, sizeof(symboln), "%sPointParameteri", symbol_prefix);
-        *procp = dlsym(handle, symboln);
-    }
-
-
-    if(!disp->PointParameteriNV) {
-        void ** procp = (void **) &disp->PointParameteriNV;
-        snprintf(symboln, sizeof(symboln), "%sPointParameteriNV", symbol_prefix);
-        *procp = dlsym(handle, symboln);
-    }
-
-
-    if(!disp->PointParameterivNV) {
-        void ** procp = (void **) &disp->PointParameterivNV;
-        snprintf(symboln, sizeof(symboln), "%sPointParameteriv", symbol_prefix);
-        *procp = dlsym(handle, symboln);
-    }
-
-
-    if(!disp->PointParameterivNV) {
-        void ** procp = (void **) &disp->PointParameterivNV;
-        snprintf(symboln, sizeof(symboln), "%sPointParameterivNV", symbol_prefix);
-        *procp = dlsym(handle, symboln);
-    }
-
-
-    if(!disp->ActiveStencilFaceEXT) {
-        void ** procp = (void **) &disp->ActiveStencilFaceEXT;
-        snprintf(symboln, sizeof(symboln), "%sActiveStencilFaceEXT", symbol_prefix);
-        *procp = dlsym(handle, symboln);
-    }
-
-
-    if(!disp->BindVertexArrayAPPLE) {
-        void ** procp = (void **) &disp->BindVertexArrayAPPLE;
-        snprintf(symboln, sizeof(symboln), "%sBindVertexArrayAPPLE", symbol_prefix);
-        *procp = dlsym(handle, symboln);
-    }
-
-
-    if(!disp->DeleteVertexArraysAPPLE) {
-        void ** procp = (void **) &disp->DeleteVertexArraysAPPLE;
-        snprintf(symboln, sizeof(symboln), "%sDeleteVertexArrays", symbol_prefix);
-        *procp = dlsym(handle, symboln);
-    }
-
-
-    if(!disp->DeleteVertexArraysAPPLE) {
-        void ** procp = (void **) &disp->DeleteVertexArraysAPPLE;
-        snprintf(symboln, sizeof(symboln), "%sDeleteVertexArraysAPPLE", symbol_prefix);
-        *procp = dlsym(handle, symboln);
-    }
-
-
-    if(!disp->GenVertexArraysAPPLE) {
-        void ** procp = (void **) &disp->GenVertexArraysAPPLE;
-        snprintf(symboln, sizeof(symboln), "%sGenVertexArraysAPPLE", symbol_prefix);
-        *procp = dlsym(handle, symboln);
-    }
-
-
-    if(!disp->IsVertexArrayAPPLE) {
-        void ** procp = (void **) &disp->IsVertexArrayAPPLE;
-        snprintf(symboln, sizeof(symboln), "%sIsVertexArray", symbol_prefix);
-        *procp = dlsym(handle, symboln);
-    }
-
-
-    if(!disp->IsVertexArrayAPPLE) {
-        void ** procp = (void **) &disp->IsVertexArrayAPPLE;
-        snprintf(symboln, sizeof(symboln), "%sIsVertexArrayAPPLE", symbol_prefix);
-        *procp = dlsym(handle, symboln);
-    }
-
-
-    if(!disp->GetProgramNamedParameterdvNV) {
-        void ** procp = (void **) &disp->GetProgramNamedParameterdvNV;
-        snprintf(symboln, sizeof(symboln), "%sGetProgramNamedParameterdvNV", symbol_prefix);
-        *procp = dlsym(handle, symboln);
-    }
-
-
-    if(!disp->GetProgramNamedParameterfvNV) {
-        void ** procp = (void **) &disp->GetProgramNamedParameterfvNV;
-        snprintf(symboln, sizeof(symboln), "%sGetProgramNamedParameterfvNV", symbol_prefix);
-        *procp = dlsym(handle, symboln);
-    }
-
-
-    if(!disp->ProgramNamedParameter4dNV) {
-        void ** procp = (void **) &disp->ProgramNamedParameter4dNV;
-        snprintf(symboln, sizeof(symboln), "%sProgramNamedParameter4dNV", symbol_prefix);
-        *procp = dlsym(handle, symboln);
-    }
-
-
-    if(!disp->ProgramNamedParameter4dvNV) {
-        void ** procp = (void **) &disp->ProgramNamedParameter4dvNV;
-        snprintf(symboln, sizeof(symboln), "%sProgramNamedParameter4dvNV", symbol_prefix);
-        *procp = dlsym(handle, symboln);
-    }
-
-
-    if(!disp->ProgramNamedParameter4fNV) {
-        void ** procp = (void **) &disp->ProgramNamedParameter4fNV;
-        snprintf(symboln, sizeof(symboln), "%sProgramNamedParameter4fNV", symbol_prefix);
-        *procp = dlsym(handle, symboln);
-    }
-
-
-    if(!disp->ProgramNamedParameter4fvNV) {
-        void ** procp = (void **) &disp->ProgramNamedParameter4fvNV;
-        snprintf(symboln, sizeof(symboln), "%sProgramNamedParameter4fvNV", symbol_prefix);
-        *procp = dlsym(handle, symboln);
-    }
-
-
-    if(!disp->PrimitiveRestartIndexNV) {
-        void ** procp = (void **) &disp->PrimitiveRestartIndexNV;
-        snprintf(symboln, sizeof(symboln), "%sPrimitiveRestartIndex", symbol_prefix);
-        *procp = dlsym(handle, symboln);
-    }
-
-
-    if(!disp->PrimitiveRestartIndexNV) {
-        void ** procp = (void **) &disp->PrimitiveRestartIndexNV;
-        snprintf(symboln, sizeof(symboln), "%sPrimitiveRestartIndexNV", symbol_prefix);
-        *procp = dlsym(handle, symboln);
-    }
-
-
-    if(!disp->PrimitiveRestartNV) {
-        void ** procp = (void **) &disp->PrimitiveRestartNV;
-        snprintf(symboln, sizeof(symboln), "%sPrimitiveRestartNV", symbol_prefix);
-        *procp = dlsym(handle, symboln);
-    }
-
-
-    if(!disp->DepthBoundsEXT) {
-        void ** procp = (void **) &disp->DepthBoundsEXT;
-        snprintf(symboln, sizeof(symboln), "%sDepthBoundsEXT", symbol_prefix);
-        *procp = dlsym(handle, symboln);
-    }
-
-
-    if(!disp->BlendEquationSeparateEXT) {
-        void ** procp = (void **) &disp->BlendEquationSeparateEXT;
-        snprintf(symboln, sizeof(symboln), "%sBlendEquationSeparate", symbol_prefix);
-        *procp = dlsym(handle, symboln);
-    }
-
-
-    if(!disp->BlendEquationSeparateEXT) {
-        void ** procp = (void **) &disp->BlendEquationSeparateEXT;
-        snprintf(symboln, sizeof(symboln), "%sBlendEquationSeparateEXT", symbol_prefix);
-        *procp = dlsym(handle, symboln);
-    }
-
-
-    if(!disp->BlendEquationSeparateEXT) {
-        void ** procp = (void **) &disp->BlendEquationSeparateEXT;
-        snprintf(symboln, sizeof(symboln), "%sBlendEquationSeparateATI", symbol_prefix);
-        *procp = dlsym(handle, symboln);
-    }
-
-
-    if(!disp->BindFramebufferEXT) {
-        void ** procp = (void **) &disp->BindFramebufferEXT;
-        snprintf(symboln, sizeof(symboln), "%sBindFramebuffer", symbol_prefix);
-        *procp = dlsym(handle, symboln);
-    }
-
-
-    if(!disp->BindFramebufferEXT) {
-        void ** procp = (void **) &disp->BindFramebufferEXT;
-        snprintf(symboln, sizeof(symboln), "%sBindFramebufferEXT", symbol_prefix);
-        *procp = dlsym(handle, symboln);
-    }
-
-
-    if(!disp->BindRenderbufferEXT) {
-        void ** procp = (void **) &disp->BindRenderbufferEXT;
-        snprintf(symboln, sizeof(symboln), "%sBindRenderbuffer", symbol_prefix);
-        *procp = dlsym(handle, symboln);
-    }
-
-
-    if(!disp->BindRenderbufferEXT) {
-        void ** procp = (void **) &disp->BindRenderbufferEXT;
-        snprintf(symboln, sizeof(symboln), "%sBindRenderbufferEXT", symbol_prefix);
-        *procp = dlsym(handle, symboln);
-    }
-
-
-    if(!disp->CheckFramebufferStatusEXT) {
-        void ** procp = (void **) &disp->CheckFramebufferStatusEXT;
-        snprintf(symboln, sizeof(symboln), "%sCheckFramebufferStatus", symbol_prefix);
-        *procp = dlsym(handle, symboln);
-    }
-
-
-    if(!disp->CheckFramebufferStatusEXT) {
-        void ** procp = (void **) &disp->CheckFramebufferStatusEXT;
-        snprintf(symboln, sizeof(symboln), "%sCheckFramebufferStatusEXT", symbol_prefix);
-        *procp = dlsym(handle, symboln);
-    }
-
-
-    if(!disp->DeleteFramebuffersEXT) {
-        void ** procp = (void **) &disp->DeleteFramebuffersEXT;
-        snprintf(symboln, sizeof(symboln), "%sDeleteFramebuffers", symbol_prefix);
-        *procp = dlsym(handle, symboln);
-    }
-
-
-    if(!disp->DeleteFramebuffersEXT) {
-        void ** procp = (void **) &disp->DeleteFramebuffersEXT;
-        snprintf(symboln, sizeof(symboln), "%sDeleteFramebuffersEXT", symbol_prefix);
-        *procp = dlsym(handle, symboln);
-    }
-
-
-    if(!disp->DeleteRenderbuffersEXT) {
-        void ** procp = (void **) &disp->DeleteRenderbuffersEXT;
-        snprintf(symboln, sizeof(symboln), "%sDeleteRenderbuffers", symbol_prefix);
-        *procp = dlsym(handle, symboln);
-    }
-
-
-    if(!disp->DeleteRenderbuffersEXT) {
-        void ** procp = (void **) &disp->DeleteRenderbuffersEXT;
-        snprintf(symboln, sizeof(symboln), "%sDeleteRenderbuffersEXT", symbol_prefix);
-        *procp = dlsym(handle, symboln);
-    }
-
-
-    if(!disp->FramebufferRenderbufferEXT) {
-        void ** procp = (void **) &disp->FramebufferRenderbufferEXT;
-        snprintf(symboln, sizeof(symboln), "%sFramebufferRenderbuffer", symbol_prefix);
-        *procp = dlsym(handle, symboln);
-    }
-
-
-    if(!disp->FramebufferRenderbufferEXT) {
-        void ** procp = (void **) &disp->FramebufferRenderbufferEXT;
-        snprintf(symboln, sizeof(symboln), "%sFramebufferRenderbufferEXT", symbol_prefix);
-        *procp = dlsym(handle, symboln);
-    }
-
-
-    if(!disp->FramebufferTexture1DEXT) {
-        void ** procp = (void **) &disp->FramebufferTexture1DEXT;
-        snprintf(symboln, sizeof(symboln), "%sFramebufferTexture1D", symbol_prefix);
-        *procp = dlsym(handle, symboln);
-    }
-
-
-    if(!disp->FramebufferTexture1DEXT) {
-        void ** procp = (void **) &disp->FramebufferTexture1DEXT;
-        snprintf(symboln, sizeof(symboln), "%sFramebufferTexture1DEXT", symbol_prefix);
-        *procp = dlsym(handle, symboln);
-    }
-
-
-    if(!disp->FramebufferTexture2DEXT) {
-        void ** procp = (void **) &disp->FramebufferTexture2DEXT;
-        snprintf(symboln, sizeof(symboln), "%sFramebufferTexture2D", symbol_prefix);
-        *procp = dlsym(handle, symboln);
-    }
-
-
-    if(!disp->FramebufferTexture2DEXT) {
-        void ** procp = (void **) &disp->FramebufferTexture2DEXT;
-        snprintf(symboln, sizeof(symboln), "%sFramebufferTexture2DEXT", symbol_prefix);
-        *procp = dlsym(handle, symboln);
-    }
-
-
-    if(!disp->FramebufferTexture3DEXT) {
-        void ** procp = (void **) &disp->FramebufferTexture3DEXT;
-        snprintf(symboln, sizeof(symboln), "%sFramebufferTexture3D", symbol_prefix);
-        *procp = dlsym(handle, symboln);
-    }
-
-
-    if(!disp->FramebufferTexture3DEXT) {
-        void ** procp = (void **) &disp->FramebufferTexture3DEXT;
-        snprintf(symboln, sizeof(symboln), "%sFramebufferTexture3DEXT", symbol_prefix);
-        *procp = dlsym(handle, symboln);
-    }
-
-
-    if(!disp->GenFramebuffersEXT) {
-        void ** procp = (void **) &disp->GenFramebuffersEXT;
-        snprintf(symboln, sizeof(symboln), "%sGenFramebuffers", symbol_prefix);
-        *procp = dlsym(handle, symboln);
-    }
-
-
-    if(!disp->GenFramebuffersEXT) {
-        void ** procp = (void **) &disp->GenFramebuffersEXT;
-        snprintf(symboln, sizeof(symboln), "%sGenFramebuffersEXT", symbol_prefix);
-        *procp = dlsym(handle, symboln);
-    }
-
-
-    if(!disp->GenRenderbuffersEXT) {
-        void ** procp = (void **) &disp->GenRenderbuffersEXT;
-        snprintf(symboln, sizeof(symboln), "%sGenRenderbuffers", symbol_prefix);
-        *procp = dlsym(handle, symboln);
-    }
-
-
-    if(!disp->GenRenderbuffersEXT) {
-        void ** procp = (void **) &disp->GenRenderbuffersEXT;
-        snprintf(symboln, sizeof(symboln), "%sGenRenderbuffersEXT", symbol_prefix);
-        *procp = dlsym(handle, symboln);
-    }
-
-
-    if(!disp->GenerateMipmapEXT) {
-        void ** procp = (void **) &disp->GenerateMipmapEXT;
-        snprintf(symboln, sizeof(symboln), "%sGenerateMipmap", symbol_prefix);
-        *procp = dlsym(handle, symboln);
-    }
-
-
-    if(!disp->GenerateMipmapEXT) {
-        void ** procp = (void **) &disp->GenerateMipmapEXT;
-        snprintf(symboln, sizeof(symboln), "%sGenerateMipmapEXT", symbol_prefix);
-        *procp = dlsym(handle, symboln);
-    }
-
-
-    if(!disp->GetFramebufferAttachmentParameterivEXT) {
-        void ** procp = (void **) &disp->GetFramebufferAttachmentParameterivEXT;
-        snprintf(symboln, sizeof(symboln), "%sGetFramebufferAttachmentParameteriv", symbol_prefix);
-        *procp = dlsym(handle, symboln);
-    }
-
-
-    if(!disp->GetFramebufferAttachmentParameterivEXT) {
-        void ** procp = (void **) &disp->GetFramebufferAttachmentParameterivEXT;
-        snprintf(symboln, sizeof(symboln), "%sGetFramebufferAttachmentParameterivEXT", symbol_prefix);
-        *procp = dlsym(handle, symboln);
-    }
-
-
-    if(!disp->GetRenderbufferParameterivEXT) {
-        void ** procp = (void **) &disp->GetRenderbufferParameterivEXT;
-        snprintf(symboln, sizeof(symboln), "%sGetRenderbufferParameteriv", symbol_prefix);
-        *procp = dlsym(handle, symboln);
-    }
-
-
-    if(!disp->GetRenderbufferParameterivEXT) {
-        void ** procp = (void **) &disp->GetRenderbufferParameterivEXT;
-        snprintf(symboln, sizeof(symboln), "%sGetRenderbufferParameterivEXT", symbol_prefix);
-        *procp = dlsym(handle, symboln);
-    }
-
-
-    if(!disp->IsFramebufferEXT) {
-        void ** procp = (void **) &disp->IsFramebufferEXT;
-        snprintf(symboln, sizeof(symboln), "%sIsFramebuffer", symbol_prefix);
-        *procp = dlsym(handle, symboln);
-    }
-
-
-    if(!disp->IsFramebufferEXT) {
-        void ** procp = (void **) &disp->IsFramebufferEXT;
-        snprintf(symboln, sizeof(symboln), "%sIsFramebufferEXT", symbol_prefix);
-        *procp = dlsym(handle, symboln);
-    }
-
-
-    if(!disp->IsRenderbufferEXT) {
-        void ** procp = (void **) &disp->IsRenderbufferEXT;
-        snprintf(symboln, sizeof(symboln), "%sIsRenderbuffer", symbol_prefix);
-        *procp = dlsym(handle, symboln);
-    }
-
-
-    if(!disp->IsRenderbufferEXT) {
-        void ** procp = (void **) &disp->IsRenderbufferEXT;
-        snprintf(symboln, sizeof(symboln), "%sIsRenderbufferEXT", symbol_prefix);
-        *procp = dlsym(handle, symboln);
-    }
-
-
-    if(!disp->RenderbufferStorageEXT) {
-        void ** procp = (void **) &disp->RenderbufferStorageEXT;
-        snprintf(symboln, sizeof(symboln), "%sRenderbufferStorage", symbol_prefix);
-        *procp = dlsym(handle, symboln);
-    }
-
-
-    if(!disp->RenderbufferStorageEXT) {
-        void ** procp = (void **) &disp->RenderbufferStorageEXT;
-        snprintf(symboln, sizeof(symboln), "%sRenderbufferStorageEXT", symbol_prefix);
-        *procp = dlsym(handle, symboln);
-    }
-
-
-    if(!disp->BlitFramebufferEXT) {
-        void ** procp = (void **) &disp->BlitFramebufferEXT;
-        snprintf(symboln, sizeof(symboln), "%sBlitFramebuffer", symbol_prefix);
-        *procp = dlsym(handle, symboln);
-    }
-
-
-    if(!disp->BlitFramebufferEXT) {
-        void ** procp = (void **) &disp->BlitFramebufferEXT;
-        snprintf(symboln, sizeof(symboln), "%sBlitFramebufferEXT", symbol_prefix);
-        *procp = dlsym(handle, symboln);
-    }
-
-
-    if(!disp->BufferParameteriAPPLE) {
-        void ** procp = (void **) &disp->BufferParameteriAPPLE;
-        snprintf(symboln, sizeof(symboln), "%sBufferParameteriAPPLE", symbol_prefix);
-        *procp = dlsym(handle, symboln);
-    }
-
-
-    if(!disp->FlushMappedBufferRangeAPPLE) {
-        void ** procp = (void **) &disp->FlushMappedBufferRangeAPPLE;
-        snprintf(symboln, sizeof(symboln), "%sFlushMappedBufferRangeAPPLE", symbol_prefix);
-        *procp = dlsym(handle, symboln);
-    }
-
-
-    if(!disp->BindFragDataLocationEXT) {
-        void ** procp = (void **) &disp->BindFragDataLocationEXT;
-        snprintf(symboln, sizeof(symboln), "%sBindFragDataLocationEXT", symbol_prefix);
-        *procp = dlsym(handle, symboln);
-    }
-
-
-    if(!disp->BindFragDataLocationEXT) {
-        void ** procp = (void **) &disp->BindFragDataLocationEXT;
-        snprintf(symboln, sizeof(symboln), "%sBindFragDataLocation", symbol_prefix);
-        *procp = dlsym(handle, symboln);
-    }
-
-
-    if(!disp->GetFragDataLocationEXT) {
-        void ** procp = (void **) &disp->GetFragDataLocationEXT;
-        snprintf(symboln, sizeof(symboln), "%sGetFragDataLocationEXT", symbol_prefix);
-        *procp = dlsym(handle, symboln);
-    }
-
-
-    if(!disp->GetFragDataLocationEXT) {
-        void ** procp = (void **) &disp->GetFragDataLocationEXT;
-        snprintf(symboln, sizeof(symboln), "%sGetFragDataLocation", symbol_prefix);
-        *procp = dlsym(handle, symboln);
-    }
-
-
-    if(!disp->GetUniformuivEXT) {
-        void ** procp = (void **) &disp->GetUniformuivEXT;
-        snprintf(symboln, sizeof(symboln), "%sGetUniformuivEXT", symbol_prefix);
-        *procp = dlsym(handle, symboln);
-    }
-
-
-    if(!disp->GetUniformuivEXT) {
-        void ** procp = (void **) &disp->GetUniformuivEXT;
-        snprintf(symboln, sizeof(symboln), "%sGetUniformuiv", symbol_prefix);
-        *procp = dlsym(handle, symboln);
-    }
-
-
-    if(!disp->GetVertexAttribIivEXT) {
-        void ** procp = (void **) &disp->GetVertexAttribIivEXT;
-        snprintf(symboln, sizeof(symboln), "%sGetVertexAttribIivEXT", symbol_prefix);
-        *procp = dlsym(handle, symboln);
-    }
-
-
-    if(!disp->GetVertexAttribIivEXT) {
-        void ** procp = (void **) &disp->GetVertexAttribIivEXT;
-        snprintf(symboln, sizeof(symboln), "%sGetVertexAttribIiv", symbol_prefix);
-        *procp = dlsym(handle, symboln);
-    }
-
-
-    if(!disp->GetVertexAttribIuivEXT) {
-        void ** procp = (void **) &disp->GetVertexAttribIuivEXT;
-        snprintf(symboln, sizeof(symboln), "%sGetVertexAttribIuivEXT", symbol_prefix);
-        *procp = dlsym(handle, symboln);
-    }
-
-
-    if(!disp->GetVertexAttribIuivEXT) {
-        void ** procp = (void **) &disp->GetVertexAttribIuivEXT;
-        snprintf(symboln, sizeof(symboln), "%sGetVertexAttribIuiv", symbol_prefix);
-        *procp = dlsym(handle, symboln);
-    }
-
-
-    if(!disp->Uniform1uiEXT) {
-        void ** procp = (void **) &disp->Uniform1uiEXT;
-        snprintf(symboln, sizeof(symboln), "%sUniform1uiEXT", symbol_prefix);
-        *procp = dlsym(handle, symboln);
-    }
-
-
-    if(!disp->Uniform1uiEXT) {
-        void ** procp = (void **) &disp->Uniform1uiEXT;
-        snprintf(symboln, sizeof(symboln), "%sUniform1ui", symbol_prefix);
-        *procp = dlsym(handle, symboln);
-    }
-
-
-    if(!disp->Uniform1uivEXT) {
-        void ** procp = (void **) &disp->Uniform1uivEXT;
-        snprintf(symboln, sizeof(symboln), "%sUniform1uivEXT", symbol_prefix);
-        *procp = dlsym(handle, symboln);
-    }
-
-
-    if(!disp->Uniform1uivEXT) {
-        void ** procp = (void **) &disp->Uniform1uivEXT;
-        snprintf(symboln, sizeof(symboln), "%sUniform1uiv", symbol_prefix);
-        *procp = dlsym(handle, symboln);
-    }
-
-
-    if(!disp->Uniform2uiEXT) {
-        void ** procp = (void **) &disp->Uniform2uiEXT;
-        snprintf(symboln, sizeof(symboln), "%sUniform2uiEXT", symbol_prefix);
-        *procp = dlsym(handle, symboln);
-    }
-
-
-    if(!disp->Uniform2uiEXT) {
-        void ** procp = (void **) &disp->Uniform2uiEXT;
-        snprintf(symboln, sizeof(symboln), "%sUniform2ui", symbol_prefix);
-        *procp = dlsym(handle, symboln);
-    }
-
-
-    if(!disp->Uniform2uivEXT) {
-        void ** procp = (void **) &disp->Uniform2uivEXT;
-        snprintf(symboln, sizeof(symboln), "%sUniform2uivEXT", symbol_prefix);
-        *procp = dlsym(handle, symboln);
-    }
-
-
-    if(!disp->Uniform2uivEXT) {
-        void ** procp = (void **) &disp->Uniform2uivEXT;
-        snprintf(symboln, sizeof(symboln), "%sUniform2uiv", symbol_prefix);
-        *procp = dlsym(handle, symboln);
-    }
-
-
-    if(!disp->Uniform3uiEXT) {
-        void ** procp = (void **) &disp->Uniform3uiEXT;
-        snprintf(symboln, sizeof(symboln), "%sUniform3uiEXT", symbol_prefix);
-        *procp = dlsym(handle, symboln);
-    }
-
-
-    if(!disp->Uniform3uiEXT) {
-        void ** procp = (void **) &disp->Uniform3uiEXT;
-        snprintf(symboln, sizeof(symboln), "%sUniform3ui", symbol_prefix);
-        *procp = dlsym(handle, symboln);
-    }
-
-
-    if(!disp->Uniform3uivEXT) {
-        void ** procp = (void **) &disp->Uniform3uivEXT;
-        snprintf(symboln, sizeof(symboln), "%sUniform3uivEXT", symbol_prefix);
-        *procp = dlsym(handle, symboln);
-    }
-
-
-    if(!disp->Uniform3uivEXT) {
-        void ** procp = (void **) &disp->Uniform3uivEXT;
-        snprintf(symboln, sizeof(symboln), "%sUniform3uiv", symbol_prefix);
-        *procp = dlsym(handle, symboln);
-    }
-
-
-    if(!disp->Uniform4uiEXT) {
-        void ** procp = (void **) &disp->Uniform4uiEXT;
-        snprintf(symboln, sizeof(symboln), "%sUniform4uiEXT", symbol_prefix);
-        *procp = dlsym(handle, symboln);
-    }
-
-
-    if(!disp->Uniform4uiEXT) {
-        void ** procp = (void **) &disp->Uniform4uiEXT;
-        snprintf(symboln, sizeof(symboln), "%sUniform4ui", symbol_prefix);
-        *procp = dlsym(handle, symboln);
-    }
-
-
-    if(!disp->Uniform4uivEXT) {
-        void ** procp = (void **) &disp->Uniform4uivEXT;
-        snprintf(symboln, sizeof(symboln), "%sUniform4uivEXT", symbol_prefix);
-        *procp = dlsym(handle, symboln);
-    }
-
-
-    if(!disp->Uniform4uivEXT) {
-        void ** procp = (void **) &disp->Uniform4uivEXT;
-        snprintf(symboln, sizeof(symboln), "%sUniform4uiv", symbol_prefix);
-        *procp = dlsym(handle, symboln);
-    }
-
-
-    if(!disp->VertexAttribI1iEXT) {
-        void ** procp = (void **) &disp->VertexAttribI1iEXT;
-        snprintf(symboln, sizeof(symboln), "%sVertexAttribI1iEXT", symbol_prefix);
-        *procp = dlsym(handle, symboln);
-    }
-
-
-    if(!disp->VertexAttribI1iEXT) {
-        void ** procp = (void **) &disp->VertexAttribI1iEXT;
-        snprintf(symboln, sizeof(symboln), "%sVertexAttribI1i", symbol_prefix);
-        *procp = dlsym(handle, symboln);
-    }
-
-
-    if(!disp->VertexAttribI1ivEXT) {
-        void ** procp = (void **) &disp->VertexAttribI1ivEXT;
-        snprintf(symboln, sizeof(symboln), "%sVertexAttribI1ivEXT", symbol_prefix);
-        *procp = dlsym(handle, symboln);
-    }
-
-
-    if(!disp->VertexAttribI1ivEXT) {
-        void ** procp = (void **) &disp->VertexAttribI1ivEXT;
-        snprintf(symboln, sizeof(symboln), "%sVertexAttribI1iv", symbol_prefix);
-        *procp = dlsym(handle, symboln);
-    }
-
-
-    if(!disp->VertexAttribI1uiEXT) {
-        void ** procp = (void **) &disp->VertexAttribI1uiEXT;
-        snprintf(symboln, sizeof(symboln), "%sVertexAttribI1uiEXT", symbol_prefix);
-        *procp = dlsym(handle, symboln);
-    }
-
-
-    if(!disp->VertexAttribI1uiEXT) {
-        void ** procp = (void **) &disp->VertexAttribI1uiEXT;
-        snprintf(symboln, sizeof(symboln), "%sVertexAttribI1ui", symbol_prefix);
-        *procp = dlsym(handle, symboln);
-    }
-
-
-    if(!disp->VertexAttribI1uivEXT) {
-        void ** procp = (void **) &disp->VertexAttribI1uivEXT;
-        snprintf(symboln, sizeof(symboln), "%sVertexAttribI1uivEXT", symbol_prefix);
-        *procp = dlsym(handle, symboln);
-    }
-
-
-    if(!disp->VertexAttribI1uivEXT) {
-        void ** procp = (void **) &disp->VertexAttribI1uivEXT;
-        snprintf(symboln, sizeof(symboln), "%sVertexAttribI1uiv", symbol_prefix);
-        *procp = dlsym(handle, symboln);
-    }
-
-
-    if(!disp->VertexAttribI2iEXT) {
-        void ** procp = (void **) &disp->VertexAttribI2iEXT;
-        snprintf(symboln, sizeof(symboln), "%sVertexAttribI2iEXT", symbol_prefix);
-        *procp = dlsym(handle, symboln);
-    }
-
-
-    if(!disp->VertexAttribI2iEXT) {
-        void ** procp = (void **) &disp->VertexAttribI2iEXT;
-        snprintf(symboln, sizeof(symboln), "%sVertexAttribI2i", symbol_prefix);
-        *procp = dlsym(handle, symboln);
-    }
-
-
-    if(!disp->VertexAttribI2ivEXT) {
-        void ** procp = (void **) &disp->VertexAttribI2ivEXT;
-        snprintf(symboln, sizeof(symboln), "%sVertexAttribI2ivEXT", symbol_prefix);
-        *procp = dlsym(handle, symboln);
-    }
-
-
-    if(!disp->VertexAttribI2ivEXT) {
-        void ** procp = (void **) &disp->VertexAttribI2ivEXT;
-        snprintf(symboln, sizeof(symboln), "%sVertexAttribI2iv", symbol_prefix);
-        *procp = dlsym(handle, symboln);
-    }
-
-
-    if(!disp->VertexAttribI2uiEXT) {
-        void ** procp = (void **) &disp->VertexAttribI2uiEXT;
-        snprintf(symboln, sizeof(symboln), "%sVertexAttribI2uiEXT", symbol_prefix);
-        *procp = dlsym(handle, symboln);
-    }
-
-
-    if(!disp->VertexAttribI2uiEXT) {
-        void ** procp = (void **) &disp->VertexAttribI2uiEXT;
-        snprintf(symboln, sizeof(symboln), "%sVertexAttribI2ui", symbol_prefix);
-        *procp = dlsym(handle, symboln);
-    }
-
-
-    if(!disp->VertexAttribI2uivEXT) {
-        void ** procp = (void **) &disp->VertexAttribI2uivEXT;
-        snprintf(symboln, sizeof(symboln), "%sVertexAttribI2uivEXT", symbol_prefix);
-        *procp = dlsym(handle, symboln);
-    }
-
-
-    if(!disp->VertexAttribI2uivEXT) {
-        void ** procp = (void **) &disp->VertexAttribI2uivEXT;
-        snprintf(symboln, sizeof(symboln), "%sVertexAttribI2uiv", symbol_prefix);
-        *procp = dlsym(handle, symboln);
-    }
-
-
-    if(!disp->VertexAttribI3iEXT) {
-        void ** procp = (void **) &disp->VertexAttribI3iEXT;
-        snprintf(symboln, sizeof(symboln), "%sVertexAttribI3iEXT", symbol_prefix);
-        *procp = dlsym(handle, symboln);
-    }
-
-
-    if(!disp->VertexAttribI3iEXT) {
-        void ** procp = (void **) &disp->VertexAttribI3iEXT;
-        snprintf(symboln, sizeof(symboln), "%sVertexAttribI3i", symbol_prefix);
-        *procp = dlsym(handle, symboln);
-    }
-
-
-    if(!disp->VertexAttribI3ivEXT) {
-        void ** procp = (void **) &disp->VertexAttribI3ivEXT;
-        snprintf(symboln, sizeof(symboln), "%sVertexAttribI3ivEXT", symbol_prefix);
-        *procp = dlsym(handle, symboln);
-    }
-
-
-    if(!disp->VertexAttribI3ivEXT) {
-        void ** procp = (void **) &disp->VertexAttribI3ivEXT;
-        snprintf(symboln, sizeof(symboln), "%sVertexAttribI3iv", symbol_prefix);
-        *procp = dlsym(handle, symboln);
-    }
-
-
-    if(!disp->VertexAttribI3uiEXT) {
-        void ** procp = (void **) &disp->VertexAttribI3uiEXT;
-        snprintf(symboln, sizeof(symboln), "%sVertexAttribI3uiEXT", symbol_prefix);
-        *procp = dlsym(handle, symboln);
-    }
-
-
-    if(!disp->VertexAttribI3uiEXT) {
-        void ** procp = (void **) &disp->VertexAttribI3uiEXT;
-        snprintf(symboln, sizeof(symboln), "%sVertexAttribI3ui", symbol_prefix);
-        *procp = dlsym(handle, symboln);
-    }
-
-
-    if(!disp->VertexAttribI3uivEXT) {
-        void ** procp = (void **) &disp->VertexAttribI3uivEXT;
-        snprintf(symboln, sizeof(symboln), "%sVertexAttribI3uivEXT", symbol_prefix);
-        *procp = dlsym(handle, symboln);
-    }
-
-
-    if(!disp->VertexAttribI3uivEXT) {
-        void ** procp = (void **) &disp->VertexAttribI3uivEXT;
-        snprintf(symboln, sizeof(symboln), "%sVertexAttribI3uiv", symbol_prefix);
-        *procp = dlsym(handle, symboln);
-    }
-
-
-    if(!disp->VertexAttribI4bvEXT) {
-        void ** procp = (void **) &disp->VertexAttribI4bvEXT;
-        snprintf(symboln, sizeof(symboln), "%sVertexAttribI4bvEXT", symbol_prefix);
-        *procp = dlsym(handle, symboln);
-    }
-
-
-    if(!disp->VertexAttribI4bvEXT) {
-        void ** procp = (void **) &disp->VertexAttribI4bvEXT;
-        snprintf(symboln, sizeof(symboln), "%sVertexAttribI4bv", symbol_prefix);
-        *procp = dlsym(handle, symboln);
-    }
-
-
-    if(!disp->VertexAttribI4iEXT) {
-        void ** procp = (void **) &disp->VertexAttribI4iEXT;
-        snprintf(symboln, sizeof(symboln), "%sVertexAttribI4iEXT", symbol_prefix);
-        *procp = dlsym(handle, symboln);
-    }
-
-
-    if(!disp->VertexAttribI4iEXT) {
-        void ** procp = (void **) &disp->VertexAttribI4iEXT;
-        snprintf(symboln, sizeof(symboln), "%sVertexAttribI4i", symbol_prefix);
-        *procp = dlsym(handle, symboln);
-    }
-
-
-    if(!disp->VertexAttribI4ivEXT) {
-        void ** procp = (void **) &disp->VertexAttribI4ivEXT;
-        snprintf(symboln, sizeof(symboln), "%sVertexAttribI4ivEXT", symbol_prefix);
-        *procp = dlsym(handle, symboln);
-    }
-
-
-    if(!disp->VertexAttribI4ivEXT) {
-        void ** procp = (void **) &disp->VertexAttribI4ivEXT;
-        snprintf(symboln, sizeof(symboln), "%sVertexAttribI4iv", symbol_prefix);
-        *procp = dlsym(handle, symboln);
-    }
-
-
-    if(!disp->VertexAttribI4svEXT) {
-        void ** procp = (void **) &disp->VertexAttribI4svEXT;
-        snprintf(symboln, sizeof(symboln), "%sVertexAttribI4svEXT", symbol_prefix);
-        *procp = dlsym(handle, symboln);
-    }
-
-
-    if(!disp->VertexAttribI4svEXT) {
-        void ** procp = (void **) &disp->VertexAttribI4svEXT;
-        snprintf(symboln, sizeof(symboln), "%sVertexAttribI4sv", symbol_prefix);
-        *procp = dlsym(handle, symboln);
-    }
-
-
-    if(!disp->VertexAttribI4ubvEXT) {
-        void ** procp = (void **) &disp->VertexAttribI4ubvEXT;
-        snprintf(symboln, sizeof(symboln), "%sVertexAttribI4ubvEXT", symbol_prefix);
-        *procp = dlsym(handle, symboln);
-    }
-
-
-    if(!disp->VertexAttribI4ubvEXT) {
-        void ** procp = (void **) &disp->VertexAttribI4ubvEXT;
-        snprintf(symboln, sizeof(symboln), "%sVertexAttribI4ubv", symbol_prefix);
-        *procp = dlsym(handle, symboln);
-    }
-
-
-    if(!disp->VertexAttribI4uiEXT) {
-        void ** procp = (void **) &disp->VertexAttribI4uiEXT;
-        snprintf(symboln, sizeof(symboln), "%sVertexAttribI4uiEXT", symbol_prefix);
-        *procp = dlsym(handle, symboln);
-    }
-
-
-    if(!disp->VertexAttribI4uiEXT) {
-        void ** procp = (void **) &disp->VertexAttribI4uiEXT;
-        snprintf(symboln, sizeof(symboln), "%sVertexAttribI4ui", symbol_prefix);
-        *procp = dlsym(handle, symboln);
-    }
-
-
-    if(!disp->VertexAttribI4uivEXT) {
-        void ** procp = (void **) &disp->VertexAttribI4uivEXT;
-        snprintf(symboln, sizeof(symboln), "%sVertexAttribI4uivEXT", symbol_prefix);
-        *procp = dlsym(handle, symboln);
-    }
-
-
-    if(!disp->VertexAttribI4uivEXT) {
-        void ** procp = (void **) &disp->VertexAttribI4uivEXT;
-        snprintf(symboln, sizeof(symboln), "%sVertexAttribI4uiv", symbol_prefix);
-        *procp = dlsym(handle, symboln);
-    }
-
-
-    if(!disp->VertexAttribI4usvEXT) {
-        void ** procp = (void **) &disp->VertexAttribI4usvEXT;
-        snprintf(symboln, sizeof(symboln), "%sVertexAttribI4usvEXT", symbol_prefix);
-        *procp = dlsym(handle, symboln);
-    }
-
-
-    if(!disp->VertexAttribI4usvEXT) {
-        void ** procp = (void **) &disp->VertexAttribI4usvEXT;
-        snprintf(symboln, sizeof(symboln), "%sVertexAttribI4usv", symbol_prefix);
-        *procp = dlsym(handle, symboln);
-    }
-
-
-    if(!disp->VertexAttribIPointerEXT) {
-        void ** procp = (void **) &disp->VertexAttribIPointerEXT;
-        snprintf(symboln, sizeof(symboln), "%sVertexAttribIPointerEXT", symbol_prefix);
-        *procp = dlsym(handle, symboln);
-    }
-
-
-    if(!disp->VertexAttribIPointerEXT) {
-        void ** procp = (void **) &disp->VertexAttribIPointerEXT;
-        snprintf(symboln, sizeof(symboln), "%sVertexAttribIPointer", symbol_prefix);
-        *procp = dlsym(handle, symboln);
-    }
-
-
-    if(!disp->FramebufferTextureLayerEXT) {
-        void ** procp = (void **) &disp->FramebufferTextureLayerEXT;
-        snprintf(symboln, sizeof(symboln), "%sFramebufferTextureLayer", symbol_prefix);
-        *procp = dlsym(handle, symboln);
-    }
-
-
-    if(!disp->FramebufferTextureLayerEXT) {
-        void ** procp = (void **) &disp->FramebufferTextureLayerEXT;
-        snprintf(symboln, sizeof(symboln), "%sFramebufferTextureLayerARB", symbol_prefix);
-        *procp = dlsym(handle, symboln);
-    }
-
-
-    if(!disp->FramebufferTextureLayerEXT) {
-        void ** procp = (void **) &disp->FramebufferTextureLayerEXT;
-        snprintf(symboln, sizeof(symboln), "%sFramebufferTextureLayerEXT", symbol_prefix);
-        *procp = dlsym(handle, symboln);
-    }
-
-
-    if(!disp->ColorMaskIndexedEXT) {
-        void ** procp = (void **) &disp->ColorMaskIndexedEXT;
-        snprintf(symboln, sizeof(symboln), "%sColorMaskIndexedEXT", symbol_prefix);
-        *procp = dlsym(handle, symboln);
-    }
-
-
-    if(!disp->ColorMaskIndexedEXT) {
-        void ** procp = (void **) &disp->ColorMaskIndexedEXT;
-        snprintf(symboln, sizeof(symboln), "%sColorMaski", symbol_prefix);
-        *procp = dlsym(handle, symboln);
-    }
-
-
-    if(!disp->DisableIndexedEXT) {
-        void ** procp = (void **) &disp->DisableIndexedEXT;
-        snprintf(symboln, sizeof(symboln), "%sDisableIndexedEXT", symbol_prefix);
-        *procp = dlsym(handle, symboln);
-    }
-
-
-    if(!disp->DisableIndexedEXT) {
-        void ** procp = (void **) &disp->DisableIndexedEXT;
-        snprintf(symboln, sizeof(symboln), "%sDisablei", symbol_prefix);
-        *procp = dlsym(handle, symboln);
-    }
-
-
-    if(!disp->EnableIndexedEXT) {
-        void ** procp = (void **) &disp->EnableIndexedEXT;
-        snprintf(symboln, sizeof(symboln), "%sEnableIndexedEXT", symbol_prefix);
-        *procp = dlsym(handle, symboln);
-    }
-
-
-    if(!disp->EnableIndexedEXT) {
-        void ** procp = (void **) &disp->EnableIndexedEXT;
-        snprintf(symboln, sizeof(symboln), "%sEnablei", symbol_prefix);
-        *procp = dlsym(handle, symboln);
-    }
-
-
-    if(!disp->GetBooleanIndexedvEXT) {
-        void ** procp = (void **) &disp->GetBooleanIndexedvEXT;
-        snprintf(symboln, sizeof(symboln), "%sGetBooleanIndexedvEXT", symbol_prefix);
-        *procp = dlsym(handle, symboln);
-    }
-
-
-    if(!disp->GetBooleanIndexedvEXT) {
-        void ** procp = (void **) &disp->GetBooleanIndexedvEXT;
-        snprintf(symboln, sizeof(symboln), "%sGetBooleani_v", symbol_prefix);
-        *procp = dlsym(handle, symboln);
-    }
-
-
-    if(!disp->GetIntegerIndexedvEXT) {
-        void ** procp = (void **) &disp->GetIntegerIndexedvEXT;
-        snprintf(symboln, sizeof(symboln), "%sGetIntegerIndexedvEXT", symbol_prefix);
-        *procp = dlsym(handle, symboln);
-    }
-
-
-    if(!disp->GetIntegerIndexedvEXT) {
-        void ** procp = (void **) &disp->GetIntegerIndexedvEXT;
-        snprintf(symboln, sizeof(symboln), "%sGetIntegeri_v", symbol_prefix);
-        *procp = dlsym(handle, symboln);
-    }
-
-
-    if(!disp->IsEnabledIndexedEXT) {
-        void ** procp = (void **) &disp->IsEnabledIndexedEXT;
-        snprintf(symboln, sizeof(symboln), "%sIsEnabledIndexedEXT", symbol_prefix);
-        *procp = dlsym(handle, symboln);
-    }
-
-
-    if(!disp->IsEnabledIndexedEXT) {
-        void ** procp = (void **) &disp->IsEnabledIndexedEXT;
-        snprintf(symboln, sizeof(symboln), "%sIsEnabledi", symbol_prefix);
-        *procp = dlsym(handle, symboln);
-    }
-
-
-    if(!disp->ClearColorIiEXT) {
-        void ** procp = (void **) &disp->ClearColorIiEXT;
-        snprintf(symboln, sizeof(symboln), "%sClearColorIiEXT", symbol_prefix);
-        *procp = dlsym(handle, symboln);
-    }
-
-
-    if(!disp->ClearColorIuiEXT) {
-        void ** procp = (void **) &disp->ClearColorIuiEXT;
-        snprintf(symboln, sizeof(symboln), "%sClearColorIuiEXT", symbol_prefix);
-        *procp = dlsym(handle, symboln);
-    }
-
-
-    if(!disp->GetTexParameterIivEXT) {
-        void ** procp = (void **) &disp->GetTexParameterIivEXT;
-        snprintf(symboln, sizeof(symboln), "%sGetTexParameterIivEXT", symbol_prefix);
-        *procp = dlsym(handle, symboln);
-    }
-
-
-    if(!disp->GetTexParameterIivEXT) {
-        void ** procp = (void **) &disp->GetTexParameterIivEXT;
-        snprintf(symboln, sizeof(symboln), "%sGetTexParameterIiv", symbol_prefix);
-        *procp = dlsym(handle, symboln);
-    }
-
-
-    if(!disp->GetTexParameterIuivEXT) {
-        void ** procp = (void **) &disp->GetTexParameterIuivEXT;
-        snprintf(symboln, sizeof(symboln), "%sGetTexParameterIuivEXT", symbol_prefix);
-        *procp = dlsym(handle, symboln);
-    }
-
-
-    if(!disp->GetTexParameterIuivEXT) {
-        void ** procp = (void **) &disp->GetTexParameterIuivEXT;
-        snprintf(symboln, sizeof(symboln), "%sGetTexParameterIuiv", symbol_prefix);
-        *procp = dlsym(handle, symboln);
-    }
-
-
-    if(!disp->TexParameterIivEXT) {
-        void ** procp = (void **) &disp->TexParameterIivEXT;
-        snprintf(symboln, sizeof(symboln), "%sTexParameterIivEXT", symbol_prefix);
-        *procp = dlsym(handle, symboln);
-    }
-
-
-    if(!disp->TexParameterIivEXT) {
-        void ** procp = (void **) &disp->TexParameterIivEXT;
-        snprintf(symboln, sizeof(symboln), "%sTexParameterIiv", symbol_prefix);
-        *procp = dlsym(handle, symboln);
-    }
-
-
-    if(!disp->TexParameterIuivEXT) {
-        void ** procp = (void **) &disp->TexParameterIuivEXT;
-        snprintf(symboln, sizeof(symboln), "%sTexParameterIuivEXT", symbol_prefix);
-        *procp = dlsym(handle, symboln);
-    }
-
-
-    if(!disp->TexParameterIuivEXT) {
-        void ** procp = (void **) &disp->TexParameterIuivEXT;
-        snprintf(symboln, sizeof(symboln), "%sTexParameterIuiv", symbol_prefix);
-        *procp = dlsym(handle, symboln);
-    }
-
-
-    if(!disp->BeginConditionalRenderNV) {
-        void ** procp = (void **) &disp->BeginConditionalRenderNV;
-        snprintf(symboln, sizeof(symboln), "%sBeginConditionalRender", symbol_prefix);
-        *procp = dlsym(handle, symboln);
-    }
-
-
-    if(!disp->BeginConditionalRenderNV) {
-        void ** procp = (void **) &disp->BeginConditionalRenderNV;
-        snprintf(symboln, sizeof(symboln), "%sBeginConditionalRenderNV", symbol_prefix);
-        *procp = dlsym(handle, symboln);
-    }
-
-
-    if(!disp->EndConditionalRenderNV) {
-        void ** procp = (void **) &disp->EndConditionalRenderNV;
-        snprintf(symboln, sizeof(symboln), "%sEndConditionalRender", symbol_prefix);
-        *procp = dlsym(handle, symboln);
-    }
-
-
-    if(!disp->EndConditionalRenderNV) {
-        void ** procp = (void **) &disp->EndConditionalRenderNV;
-        snprintf(symboln, sizeof(symboln), "%sEndConditionalRenderNV", symbol_prefix);
-        *procp = dlsym(handle, symboln);
-    }
-
-
-    if(!disp->BeginTransformFeedbackEXT) {
-        void ** procp = (void **) &disp->BeginTransformFeedbackEXT;
-        snprintf(symboln, sizeof(symboln), "%sBeginTransformFeedback", symbol_prefix);
-        *procp = dlsym(handle, symboln);
-    }
-
-
-    if(!disp->BeginTransformFeedbackEXT) {
-        void ** procp = (void **) &disp->BeginTransformFeedbackEXT;
-        snprintf(symboln, sizeof(symboln), "%sBeginTransformFeedbackEXT", symbol_prefix);
-        *procp = dlsym(handle, symboln);
-    }
-
-
-    if(!disp->BindBufferBaseEXT) {
-        void ** procp = (void **) &disp->BindBufferBaseEXT;
-        snprintf(symboln, sizeof(symboln), "%sBindBufferBase", symbol_prefix);
-        *procp = dlsym(handle, symboln);
-    }
-
-
-    if(!disp->BindBufferBaseEXT) {
-        void ** procp = (void **) &disp->BindBufferBaseEXT;
-        snprintf(symboln, sizeof(symboln), "%sBindBufferBaseEXT", symbol_prefix);
-        *procp = dlsym(handle, symboln);
-    }
-
-
-    if(!disp->BindBufferOffsetEXT) {
-        void ** procp = (void **) &disp->BindBufferOffsetEXT;
-        snprintf(symboln, sizeof(symboln), "%sBindBufferOffsetEXT", symbol_prefix);
-        *procp = dlsym(handle, symboln);
-    }
-
-
-    if(!disp->BindBufferRangeEXT) {
-        void ** procp = (void **) &disp->BindBufferRangeEXT;
-        snprintf(symboln, sizeof(symboln), "%sBindBufferRange", symbol_prefix);
-        *procp = dlsym(handle, symboln);
-    }
-
-
-    if(!disp->BindBufferRangeEXT) {
-        void ** procp = (void **) &disp->BindBufferRangeEXT;
-        snprintf(symboln, sizeof(symboln), "%sBindBufferRangeEXT", symbol_prefix);
-        *procp = dlsym(handle, symboln);
-    }
-
-
-    if(!disp->EndTransformFeedbackEXT) {
-        void ** procp = (void **) &disp->EndTransformFeedbackEXT;
-        snprintf(symboln, sizeof(symboln), "%sEndTransformFeedback", symbol_prefix);
-        *procp = dlsym(handle, symboln);
-    }
-
-
-    if(!disp->EndTransformFeedbackEXT) {
-        void ** procp = (void **) &disp->EndTransformFeedbackEXT;
-        snprintf(symboln, sizeof(symboln), "%sEndTransformFeedbackEXT", symbol_prefix);
-        *procp = dlsym(handle, symboln);
-    }
-
-
-    if(!disp->GetTransformFeedbackVaryingEXT) {
-        void ** procp = (void **) &disp->GetTransformFeedbackVaryingEXT;
-        snprintf(symboln, sizeof(symboln), "%sGetTransformFeedbackVarying", symbol_prefix);
-        *procp = dlsym(handle, symboln);
-    }
-
-
-    if(!disp->GetTransformFeedbackVaryingEXT) {
-        void ** procp = (void **) &disp->GetTransformFeedbackVaryingEXT;
-        snprintf(symboln, sizeof(symboln), "%sGetTransformFeedbackVaryingEXT", symbol_prefix);
-        *procp = dlsym(handle, symboln);
-    }
-
-
-    if(!disp->TransformFeedbackVaryingsEXT) {
-        void ** procp = (void **) &disp->TransformFeedbackVaryingsEXT;
-        snprintf(symboln, sizeof(symboln), "%sTransformFeedbackVaryings", symbol_prefix);
-        *procp = dlsym(handle, symboln);
-    }
-
-
-    if(!disp->TransformFeedbackVaryingsEXT) {
-        void ** procp = (void **) &disp->TransformFeedbackVaryingsEXT;
-        snprintf(symboln, sizeof(symboln), "%sTransformFeedbackVaryingsEXT", symbol_prefix);
-        *procp = dlsym(handle, symboln);
-    }
-
-
-    if(!disp->ProvokingVertexEXT) {
-        void ** procp = (void **) &disp->ProvokingVertexEXT;
-        snprintf(symboln, sizeof(symboln), "%sProvokingVertexEXT", symbol_prefix);
-        *procp = dlsym(handle, symboln);
-    }
-
-
-    if(!disp->ProvokingVertexEXT) {
-        void ** procp = (void **) &disp->ProvokingVertexEXT;
-        snprintf(symboln, sizeof(symboln), "%sProvokingVertex", symbol_prefix);
-        *procp = dlsym(handle, symboln);
-    }
-
-
-    if(!disp->GetTexParameterPointervAPPLE) {
-        void ** procp = (void **) &disp->GetTexParameterPointervAPPLE;
-        snprintf(symboln, sizeof(symboln), "%sGetTexParameterPointervAPPLE", symbol_prefix);
-        *procp = dlsym(handle, symboln);
-    }
-
-
-    if(!disp->TextureRangeAPPLE) {
-        void ** procp = (void **) &disp->TextureRangeAPPLE;
-        snprintf(symboln, sizeof(symboln), "%sTextureRangeAPPLE", symbol_prefix);
-        *procp = dlsym(handle, symboln);
-    }
-
-
-    if(!disp->GetObjectParameterivAPPLE) {
-        void ** procp = (void **) &disp->GetObjectParameterivAPPLE;
-        snprintf(symboln, sizeof(symboln), "%sGetObjectParameterivAPPLE", symbol_prefix);
-        *procp = dlsym(handle, symboln);
-    }
-
-
-    if(!disp->ObjectPurgeableAPPLE) {
-        void ** procp = (void **) &disp->ObjectPurgeableAPPLE;
-        snprintf(symboln, sizeof(symboln), "%sObjectPurgeableAPPLE", symbol_prefix);
-        *procp = dlsym(handle, symboln);
-    }
-
-
-    if(!disp->ObjectUnpurgeableAPPLE) {
-        void ** procp = (void **) &disp->ObjectUnpurgeableAPPLE;
-        snprintf(symboln, sizeof(symboln), "%sObjectUnpurgeableAPPLE", symbol_prefix);
-        *procp = dlsym(handle, symboln);
-    }
-
-
-    if(!disp->ActiveProgramEXT) {
-        void ** procp = (void **) &disp->ActiveProgramEXT;
-        snprintf(symboln, sizeof(symboln), "%sActiveProgramEXT", symbol_prefix);
-        *procp = dlsym(handle, symboln);
-    }
-
-
-    if(!disp->CreateShaderProgramEXT) {
-        void ** procp = (void **) &disp->CreateShaderProgramEXT;
-        snprintf(symboln, sizeof(symboln), "%sCreateShaderProgramEXT", symbol_prefix);
-        *procp = dlsym(handle, symboln);
-    }
-
-
-    if(!disp->UseShaderProgramEXT) {
-        void ** procp = (void **) &disp->UseShaderProgramEXT;
-        snprintf(symboln, sizeof(symboln), "%sUseShaderProgramEXT", symbol_prefix);
-        *procp = dlsym(handle, symboln);
-    }
-
-
-    if(!disp->TextureBarrierNV) {
-        void ** procp = (void **) &disp->TextureBarrierNV;
-        snprintf(symboln, sizeof(symboln), "%sTextureBarrierNV", symbol_prefix);
-        *procp = dlsym(handle, symboln);
-    }
-
-
-    if(!disp->StencilFuncSeparateATI) {
-        void ** procp = (void **) &disp->StencilFuncSeparateATI;
-        snprintf(symboln, sizeof(symboln), "%sStencilFuncSeparateATI", symbol_prefix);
-        *procp = dlsym(handle, symboln);
-    }
-
-
-    if(!disp->ProgramEnvParameters4fvEXT) {
-        void ** procp = (void **) &disp->ProgramEnvParameters4fvEXT;
-        snprintf(symboln, sizeof(symboln), "%sProgramEnvParameters4fvEXT", symbol_prefix);
-        *procp = dlsym(handle, symboln);
-    }
-
-
-    if(!disp->ProgramLocalParameters4fvEXT) {
-        void ** procp = (void **) &disp->ProgramLocalParameters4fvEXT;
-        snprintf(symboln, sizeof(symboln), "%sProgramLocalParameters4fvEXT", symbol_prefix);
-        *procp = dlsym(handle, symboln);
-    }
-
-
-    if(!disp->GetQueryObjecti64vEXT) {
-        void ** procp = (void **) &disp->GetQueryObjecti64vEXT;
-        snprintf(symboln, sizeof(symboln), "%sGetQueryObjecti64vEXT", symbol_prefix);
-        *procp = dlsym(handle, symboln);
-    }
-
-
-    if(!disp->GetQueryObjectui64vEXT) {
-        void ** procp = (void **) &disp->GetQueryObjectui64vEXT;
-        snprintf(symboln, sizeof(symboln), "%sGetQueryObjectui64vEXT", symbol_prefix);
-        *procp = dlsym(handle, symboln);
-    }
-
-
-    if(!disp->EGLImageTargetRenderbufferStorageOES) {
-        void ** procp = (void **) &disp->EGLImageTargetRenderbufferStorageOES;
-        snprintf(symboln, sizeof(symboln), "%sEGLImageTargetRenderbufferStorageOES", symbol_prefix);
-        *procp = dlsym(handle, symboln);
-    }
-
-
-    if(!disp->EGLImageTargetTexture2DOES) {
-        void ** procp = (void **) &disp->EGLImageTargetTexture2DOES;
-        snprintf(symboln, sizeof(symboln), "%sEGLImageTargetTexture2DOES", symbol_prefix);
-        *procp = dlsym(handle, symboln);
-    }
-
-
-    __glapi_gentable_set_remaining_noop(disp);
-
-    return disp;
-}
-
-=======
-/* DO NOT EDIT - This file generated automatically by gl_gen_table.py (from Mesa) script */
-
-/*
- * Copyright (C) 1999-2001  Brian Paul   All Rights Reserved.
- * (C) Copyright IBM Corporation 2004, 2005
- * (C) Copyright Apple Inc 2011
- * All Rights Reserved.
- * 
- * Permission is hereby granted, free of charge, to any person obtaining a
- * copy of this software and associated documentation files (the "Software"),
- * to deal in the Software without restriction, including without limitation
- * the rights to use, copy, modify, merge, publish, distribute, sub license,
- * and/or sell copies of the Software, and to permit persons to whom the
- * Software is furnished to do so, subject to the following conditions:
- * 
- * The above copyright notice and this permission notice (including the next
- * paragraph) shall be included in all copies or substantial portions of the
- * Software.
- * 
- * THE SOFTWARE IS PROVIDED "AS IS", WITHOUT WARRANTY OF ANY KIND, EXPRESS OR
- * IMPLIED, INCLUDING BUT NOT LIMITED TO THE WARRANTIES OF MERCHANTABILITY,
- * FITNESS FOR A PARTICULAR PURPOSE AND NON-INFRINGEMENT.  IN NO EVENT SHALL
- * BRIAN PAUL, IBM,
- * AND/OR THEIR SUPPLIERS BE LIABLE FOR ANY CLAIM, DAMAGES OR OTHER LIABILITY,
- * WHETHER IN AN ACTION OF CONTRACT, TORT OR OTHERWISE, ARISING FROM, OUT OF
- * OR IN CONNECTION WITH THE SOFTWARE OR THE USE OR OTHER DEALINGS IN THE
- * SOFTWARE.
- */
-
-/* GLXEXT is the define used in the xserver when the GLX extension is being
- * built.  Hijack this to determine whether this file is being built for the
- * server or the client.
- */
-#ifdef HAVE_DIX_CONFIG_H
-#include <dix-config.h>
-#endif
-
-#if (defined(GLXEXT) && defined(HAVE_BACKTRACE)) \
-	|| (!defined(GLXEXT) && defined(DEBUG) && !defined(_WIN32_WCE))
-#define USE_BACKTRACE
-#endif
-
-#ifdef USE_BACKTRACE
-#include <execinfo.h>
-#endif
-
-#include <dlfcn.h>
-#include <stdlib.h>
-#include <stdio.h>
-
-#include <GL/gl.h>
-
-#include "glapi.h"
-#include "glapitable.h"
-
-#ifdef GLXEXT
-#include "os.h"
-#endif
-
-static void
-__glapi_gentable_NoOp(void)
-{
-    const char *fstr = "Unknown";
-
-    /* Silence potential GCC warning for some #ifdef paths.
-     */
-    (void) fstr;
-#if defined(USE_BACKTRACE)
-#if !defined(GLXEXT)
-    if (getenv("MESA_DEBUG") || getenv("LIBGL_DEBUG"))
-#endif
-    {
-        void *frames[2];
-
-        if (backtrace(frames, 2) == 2) {
-            Dl_info info;
-
-            dladdr(frames[1], &info);
-            if (info.dli_sname)
-                fstr = info.dli_sname;
-        }
-
-#if !defined(GLXEXT)
-        fprintf(stderr, "Call to unimplemented API: %s\n", fstr);
-#endif
-    }
-#endif
-#if defined(GLXEXT)
-    LogMessage(X_ERROR, "GLX: Call to unimplemented API: %s\n", fstr);
-#endif
-}
-
-static void
-__glapi_gentable_set_remaining_noop(struct _glapi_table *disp)
-{
-    GLuint entries = _glapi_get_dispatch_table_size();
-    void **dispatch = (void **) disp;
-    int i;
-
-    /* ISO C is annoying sometimes */
-    union {
-        _glapi_proc p;
-        void *v;
-    } p;
-
-    p.p = __glapi_gentable_NoOp;
-
-    for (i = 0; i < entries; i++)
-        if (dispatch[i] == NULL)
-            dispatch[i] = p.v;
-}
-
-struct _glapi_table *
-_glapi_create_table_from_handle(void *handle, const char *symbol_prefix)
-{
-    struct _glapi_table *disp = calloc(_glapi_get_dispatch_table_size(), sizeof(void*));
-    char symboln[512];
-
-    if (!disp)
-        return NULL;
-
-    if (symbol_prefix == NULL)
-        symbol_prefix = "";
-
-    if (!disp->NewList) {
-        void **procp = (void **) &disp->NewList;
-
-        snprintf(symboln, sizeof(symboln), "%sNewList", symbol_prefix);
-        *procp = dlsym(handle, symboln);
-    }
-
-    if (!disp->EndList) {
-        void **procp = (void **) &disp->EndList;
-
-        snprintf(symboln, sizeof(symboln), "%sEndList", symbol_prefix);
-        *procp = dlsym(handle, symboln);
-    }
-
-    if (!disp->CallList) {
-        void **procp = (void **) &disp->CallList;
-
-        snprintf(symboln, sizeof(symboln), "%sCallList", symbol_prefix);
-        *procp = dlsym(handle, symboln);
-    }
-
-    if (!disp->CallLists) {
-        void **procp = (void **) &disp->CallLists;
-
-        snprintf(symboln, sizeof(symboln), "%sCallLists", symbol_prefix);
-        *procp = dlsym(handle, symboln);
-    }
-
-    if (!disp->DeleteLists) {
-        void **procp = (void **) &disp->DeleteLists;
-
-        snprintf(symboln, sizeof(symboln), "%sDeleteLists", symbol_prefix);
-        *procp = dlsym(handle, symboln);
-    }
-
-    if (!disp->GenLists) {
-        void **procp = (void **) &disp->GenLists;
-
-        snprintf(symboln, sizeof(symboln), "%sGenLists", symbol_prefix);
-        *procp = dlsym(handle, symboln);
-    }
-
-    if (!disp->ListBase) {
-        void **procp = (void **) &disp->ListBase;
-
-        snprintf(symboln, sizeof(symboln), "%sListBase", symbol_prefix);
-        *procp = dlsym(handle, symboln);
-    }
-
-    if (!disp->Begin) {
-        void **procp = (void **) &disp->Begin;
-
-        snprintf(symboln, sizeof(symboln), "%sBegin", symbol_prefix);
-        *procp = dlsym(handle, symboln);
-    }
-
-    if (!disp->Bitmap) {
-        void **procp = (void **) &disp->Bitmap;
-
-        snprintf(symboln, sizeof(symboln), "%sBitmap", symbol_prefix);
-        *procp = dlsym(handle, symboln);
-    }
-
-    if (!disp->Color3b) {
-        void **procp = (void **) &disp->Color3b;
-
-        snprintf(symboln, sizeof(symboln), "%sColor3b", symbol_prefix);
-        *procp = dlsym(handle, symboln);
-    }
-
-    if (!disp->Color3bv) {
-        void **procp = (void **) &disp->Color3bv;
-
-        snprintf(symboln, sizeof(symboln), "%sColor3bv", symbol_prefix);
-        *procp = dlsym(handle, symboln);
-    }
-
-    if (!disp->Color3d) {
-        void **procp = (void **) &disp->Color3d;
-
-        snprintf(symboln, sizeof(symboln), "%sColor3d", symbol_prefix);
-        *procp = dlsym(handle, symboln);
-    }
-
-    if (!disp->Color3dv) {
-        void **procp = (void **) &disp->Color3dv;
-
-        snprintf(symboln, sizeof(symboln), "%sColor3dv", symbol_prefix);
-        *procp = dlsym(handle, symboln);
-    }
-
-    if (!disp->Color3f) {
-        void **procp = (void **) &disp->Color3f;
-
-        snprintf(symboln, sizeof(symboln), "%sColor3f", symbol_prefix);
-        *procp = dlsym(handle, symboln);
-    }
-
-    if (!disp->Color3fv) {
-        void **procp = (void **) &disp->Color3fv;
-
-        snprintf(symboln, sizeof(symboln), "%sColor3fv", symbol_prefix);
-        *procp = dlsym(handle, symboln);
-    }
-
-    if (!disp->Color3i) {
-        void **procp = (void **) &disp->Color3i;
-
-        snprintf(symboln, sizeof(symboln), "%sColor3i", symbol_prefix);
-        *procp = dlsym(handle, symboln);
-    }
-
-    if (!disp->Color3iv) {
-        void **procp = (void **) &disp->Color3iv;
-
-        snprintf(symboln, sizeof(symboln), "%sColor3iv", symbol_prefix);
-        *procp = dlsym(handle, symboln);
-    }
-
-    if (!disp->Color3s) {
-        void **procp = (void **) &disp->Color3s;
-
-        snprintf(symboln, sizeof(symboln), "%sColor3s", symbol_prefix);
-        *procp = dlsym(handle, symboln);
-    }
-
-    if (!disp->Color3sv) {
-        void **procp = (void **) &disp->Color3sv;
-
-        snprintf(symboln, sizeof(symboln), "%sColor3sv", symbol_prefix);
-        *procp = dlsym(handle, symboln);
-    }
-
-    if (!disp->Color3ub) {
-        void **procp = (void **) &disp->Color3ub;
-
-        snprintf(symboln, sizeof(symboln), "%sColor3ub", symbol_prefix);
-        *procp = dlsym(handle, symboln);
-    }
-
-    if (!disp->Color3ubv) {
-        void **procp = (void **) &disp->Color3ubv;
-
-        snprintf(symboln, sizeof(symboln), "%sColor3ubv", symbol_prefix);
-        *procp = dlsym(handle, symboln);
-    }
-
-    if (!disp->Color3ui) {
-        void **procp = (void **) &disp->Color3ui;
-
-        snprintf(symboln, sizeof(symboln), "%sColor3ui", symbol_prefix);
-        *procp = dlsym(handle, symboln);
-    }
-
-    if (!disp->Color3uiv) {
-        void **procp = (void **) &disp->Color3uiv;
-
-        snprintf(symboln, sizeof(symboln), "%sColor3uiv", symbol_prefix);
-        *procp = dlsym(handle, symboln);
-    }
-
-    if (!disp->Color3us) {
-        void **procp = (void **) &disp->Color3us;
-
-        snprintf(symboln, sizeof(symboln), "%sColor3us", symbol_prefix);
-        *procp = dlsym(handle, symboln);
-    }
-
-    if (!disp->Color3usv) {
-        void **procp = (void **) &disp->Color3usv;
-
-        snprintf(symboln, sizeof(symboln), "%sColor3usv", symbol_prefix);
-        *procp = dlsym(handle, symboln);
-    }
-
-    if (!disp->Color4b) {
-        void **procp = (void **) &disp->Color4b;
-
-        snprintf(symboln, sizeof(symboln), "%sColor4b", symbol_prefix);
-        *procp = dlsym(handle, symboln);
-    }
-
-    if (!disp->Color4bv) {
-        void **procp = (void **) &disp->Color4bv;
-
-        snprintf(symboln, sizeof(symboln), "%sColor4bv", symbol_prefix);
-        *procp = dlsym(handle, symboln);
-    }
-
-    if (!disp->Color4d) {
-        void **procp = (void **) &disp->Color4d;
-
-        snprintf(symboln, sizeof(symboln), "%sColor4d", symbol_prefix);
-        *procp = dlsym(handle, symboln);
-    }
-
-    if (!disp->Color4dv) {
-        void **procp = (void **) &disp->Color4dv;
-
-        snprintf(symboln, sizeof(symboln), "%sColor4dv", symbol_prefix);
-        *procp = dlsym(handle, symboln);
-    }
-
-    if (!disp->Color4f) {
-        void **procp = (void **) &disp->Color4f;
-
-        snprintf(symboln, sizeof(symboln), "%sColor4f", symbol_prefix);
-        *procp = dlsym(handle, symboln);
-    }
-
-    if (!disp->Color4fv) {
-        void **procp = (void **) &disp->Color4fv;
-
-        snprintf(symboln, sizeof(symboln), "%sColor4fv", symbol_prefix);
-        *procp = dlsym(handle, symboln);
-    }
-
-    if (!disp->Color4i) {
-        void **procp = (void **) &disp->Color4i;
-
-        snprintf(symboln, sizeof(symboln), "%sColor4i", symbol_prefix);
-        *procp = dlsym(handle, symboln);
-    }
-
-    if (!disp->Color4iv) {
-        void **procp = (void **) &disp->Color4iv;
-
-        snprintf(symboln, sizeof(symboln), "%sColor4iv", symbol_prefix);
-        *procp = dlsym(handle, symboln);
-    }
-
-    if (!disp->Color4s) {
-        void **procp = (void **) &disp->Color4s;
-
-        snprintf(symboln, sizeof(symboln), "%sColor4s", symbol_prefix);
-        *procp = dlsym(handle, symboln);
-    }
-
-    if (!disp->Color4sv) {
-        void **procp = (void **) &disp->Color4sv;
-
-        snprintf(symboln, sizeof(symboln), "%sColor4sv", symbol_prefix);
-        *procp = dlsym(handle, symboln);
-    }
-
-    if (!disp->Color4ub) {
-        void **procp = (void **) &disp->Color4ub;
-
-        snprintf(symboln, sizeof(symboln), "%sColor4ub", symbol_prefix);
-        *procp = dlsym(handle, symboln);
-    }
-
-    if (!disp->Color4ubv) {
-        void **procp = (void **) &disp->Color4ubv;
-
-        snprintf(symboln, sizeof(symboln), "%sColor4ubv", symbol_prefix);
-        *procp = dlsym(handle, symboln);
-    }
-
-    if (!disp->Color4ui) {
-        void **procp = (void **) &disp->Color4ui;
-
-        snprintf(symboln, sizeof(symboln), "%sColor4ui", symbol_prefix);
-        *procp = dlsym(handle, symboln);
-    }
-
-    if (!disp->Color4uiv) {
-        void **procp = (void **) &disp->Color4uiv;
-
-        snprintf(symboln, sizeof(symboln), "%sColor4uiv", symbol_prefix);
-        *procp = dlsym(handle, symboln);
-    }
-
-    if (!disp->Color4us) {
-        void **procp = (void **) &disp->Color4us;
-
-        snprintf(symboln, sizeof(symboln), "%sColor4us", symbol_prefix);
-        *procp = dlsym(handle, symboln);
-    }
-
-    if (!disp->Color4usv) {
-        void **procp = (void **) &disp->Color4usv;
-
-        snprintf(symboln, sizeof(symboln), "%sColor4usv", symbol_prefix);
-        *procp = dlsym(handle, symboln);
-    }
-
-    if (!disp->EdgeFlag) {
-        void **procp = (void **) &disp->EdgeFlag;
-
-        snprintf(symboln, sizeof(symboln), "%sEdgeFlag", symbol_prefix);
-        *procp = dlsym(handle, symboln);
-    }
-
-    if (!disp->EdgeFlagv) {
-        void **procp = (void **) &disp->EdgeFlagv;
-
-        snprintf(symboln, sizeof(symboln), "%sEdgeFlagv", symbol_prefix);
-        *procp = dlsym(handle, symboln);
-    }
-
-    if (!disp->End) {
-        void **procp = (void **) &disp->End;
-
-        snprintf(symboln, sizeof(symboln), "%sEnd", symbol_prefix);
-        *procp = dlsym(handle, symboln);
-    }
-
-    if (!disp->Indexd) {
-        void **procp = (void **) &disp->Indexd;
-
-        snprintf(symboln, sizeof(symboln), "%sIndexd", symbol_prefix);
-        *procp = dlsym(handle, symboln);
-    }
-
-    if (!disp->Indexdv) {
-        void **procp = (void **) &disp->Indexdv;
-
-        snprintf(symboln, sizeof(symboln), "%sIndexdv", symbol_prefix);
-        *procp = dlsym(handle, symboln);
-    }
-
-    if (!disp->Indexf) {
-        void **procp = (void **) &disp->Indexf;
-
-        snprintf(symboln, sizeof(symboln), "%sIndexf", symbol_prefix);
-        *procp = dlsym(handle, symboln);
-    }
-
-    if (!disp->Indexfv) {
-        void **procp = (void **) &disp->Indexfv;
-
-        snprintf(symboln, sizeof(symboln), "%sIndexfv", symbol_prefix);
-        *procp = dlsym(handle, symboln);
-    }
-
-    if (!disp->Indexi) {
-        void **procp = (void **) &disp->Indexi;
-
-        snprintf(symboln, sizeof(symboln), "%sIndexi", symbol_prefix);
-        *procp = dlsym(handle, symboln);
-    }
-
-    if (!disp->Indexiv) {
-        void **procp = (void **) &disp->Indexiv;
-
-        snprintf(symboln, sizeof(symboln), "%sIndexiv", symbol_prefix);
-        *procp = dlsym(handle, symboln);
-    }
-
-    if (!disp->Indexs) {
-        void **procp = (void **) &disp->Indexs;
-
-        snprintf(symboln, sizeof(symboln), "%sIndexs", symbol_prefix);
-        *procp = dlsym(handle, symboln);
-    }
-
-    if (!disp->Indexsv) {
-        void **procp = (void **) &disp->Indexsv;
-
-        snprintf(symboln, sizeof(symboln), "%sIndexsv", symbol_prefix);
-        *procp = dlsym(handle, symboln);
-    }
-
-    if (!disp->Normal3b) {
-        void **procp = (void **) &disp->Normal3b;
-
-        snprintf(symboln, sizeof(symboln), "%sNormal3b", symbol_prefix);
-        *procp = dlsym(handle, symboln);
-    }
-
-    if (!disp->Normal3bv) {
-        void **procp = (void **) &disp->Normal3bv;
-
-        snprintf(symboln, sizeof(symboln), "%sNormal3bv", symbol_prefix);
-        *procp = dlsym(handle, symboln);
-    }
-
-    if (!disp->Normal3d) {
-        void **procp = (void **) &disp->Normal3d;
-
-        snprintf(symboln, sizeof(symboln), "%sNormal3d", symbol_prefix);
-        *procp = dlsym(handle, symboln);
-    }
-
-    if (!disp->Normal3dv) {
-        void **procp = (void **) &disp->Normal3dv;
-
-        snprintf(symboln, sizeof(symboln), "%sNormal3dv", symbol_prefix);
-        *procp = dlsym(handle, symboln);
-    }
-
-    if (!disp->Normal3f) {
-        void **procp = (void **) &disp->Normal3f;
-
-        snprintf(symboln, sizeof(symboln), "%sNormal3f", symbol_prefix);
-        *procp = dlsym(handle, symboln);
-    }
-
-    if (!disp->Normal3fv) {
-        void **procp = (void **) &disp->Normal3fv;
-
-        snprintf(symboln, sizeof(symboln), "%sNormal3fv", symbol_prefix);
-        *procp = dlsym(handle, symboln);
-    }
-
-    if (!disp->Normal3i) {
-        void **procp = (void **) &disp->Normal3i;
-
-        snprintf(symboln, sizeof(symboln), "%sNormal3i", symbol_prefix);
-        *procp = dlsym(handle, symboln);
-    }
-
-    if (!disp->Normal3iv) {
-        void **procp = (void **) &disp->Normal3iv;
-
-        snprintf(symboln, sizeof(symboln), "%sNormal3iv", symbol_prefix);
-        *procp = dlsym(handle, symboln);
-    }
-
-    if (!disp->Normal3s) {
-        void **procp = (void **) &disp->Normal3s;
-
-        snprintf(symboln, sizeof(symboln), "%sNormal3s", symbol_prefix);
-        *procp = dlsym(handle, symboln);
-    }
-
-    if (!disp->Normal3sv) {
-        void **procp = (void **) &disp->Normal3sv;
-
-        snprintf(symboln, sizeof(symboln), "%sNormal3sv", symbol_prefix);
-        *procp = dlsym(handle, symboln);
-    }
-
-    if (!disp->RasterPos2d) {
-        void **procp = (void **) &disp->RasterPos2d;
-
-        snprintf(symboln, sizeof(symboln), "%sRasterPos2d", symbol_prefix);
-        *procp = dlsym(handle, symboln);
-    }
-
-    if (!disp->RasterPos2dv) {
-        void **procp = (void **) &disp->RasterPos2dv;
-
-        snprintf(symboln, sizeof(symboln), "%sRasterPos2dv", symbol_prefix);
-        *procp = dlsym(handle, symboln);
-    }
-
-    if (!disp->RasterPos2f) {
-        void **procp = (void **) &disp->RasterPos2f;
-
-        snprintf(symboln, sizeof(symboln), "%sRasterPos2f", symbol_prefix);
-        *procp = dlsym(handle, symboln);
-    }
-
-    if (!disp->RasterPos2fv) {
-        void **procp = (void **) &disp->RasterPos2fv;
-
-        snprintf(symboln, sizeof(symboln), "%sRasterPos2fv", symbol_prefix);
-        *procp = dlsym(handle, symboln);
-    }
-
-    if (!disp->RasterPos2i) {
-        void **procp = (void **) &disp->RasterPos2i;
-
-        snprintf(symboln, sizeof(symboln), "%sRasterPos2i", symbol_prefix);
-        *procp = dlsym(handle, symboln);
-    }
-
-    if (!disp->RasterPos2iv) {
-        void **procp = (void **) &disp->RasterPos2iv;
-
-        snprintf(symboln, sizeof(symboln), "%sRasterPos2iv", symbol_prefix);
-        *procp = dlsym(handle, symboln);
-    }
-
-    if (!disp->RasterPos2s) {
-        void **procp = (void **) &disp->RasterPos2s;
-
-        snprintf(symboln, sizeof(symboln), "%sRasterPos2s", symbol_prefix);
-        *procp = dlsym(handle, symboln);
-    }
-
-    if (!disp->RasterPos2sv) {
-        void **procp = (void **) &disp->RasterPos2sv;
-
-        snprintf(symboln, sizeof(symboln), "%sRasterPos2sv", symbol_prefix);
-        *procp = dlsym(handle, symboln);
-    }
-
-    if (!disp->RasterPos3d) {
-        void **procp = (void **) &disp->RasterPos3d;
-
-        snprintf(symboln, sizeof(symboln), "%sRasterPos3d", symbol_prefix);
-        *procp = dlsym(handle, symboln);
-    }
-
-    if (!disp->RasterPos3dv) {
-        void **procp = (void **) &disp->RasterPos3dv;
-
-        snprintf(symboln, sizeof(symboln), "%sRasterPos3dv", symbol_prefix);
-        *procp = dlsym(handle, symboln);
-    }
-
-    if (!disp->RasterPos3f) {
-        void **procp = (void **) &disp->RasterPos3f;
-
-        snprintf(symboln, sizeof(symboln), "%sRasterPos3f", symbol_prefix);
-        *procp = dlsym(handle, symboln);
-    }
-
-    if (!disp->RasterPos3fv) {
-        void **procp = (void **) &disp->RasterPos3fv;
-
-        snprintf(symboln, sizeof(symboln), "%sRasterPos3fv", symbol_prefix);
-        *procp = dlsym(handle, symboln);
-    }
-
-    if (!disp->RasterPos3i) {
-        void **procp = (void **) &disp->RasterPos3i;
-
-        snprintf(symboln, sizeof(symboln), "%sRasterPos3i", symbol_prefix);
-        *procp = dlsym(handle, symboln);
-    }
-
-    if (!disp->RasterPos3iv) {
-        void **procp = (void **) &disp->RasterPos3iv;
-
-        snprintf(symboln, sizeof(symboln), "%sRasterPos3iv", symbol_prefix);
-        *procp = dlsym(handle, symboln);
-    }
-
-    if (!disp->RasterPos3s) {
-        void **procp = (void **) &disp->RasterPos3s;
-
-        snprintf(symboln, sizeof(symboln), "%sRasterPos3s", symbol_prefix);
-        *procp = dlsym(handle, symboln);
-    }
-
-    if (!disp->RasterPos3sv) {
-        void **procp = (void **) &disp->RasterPos3sv;
-
-        snprintf(symboln, sizeof(symboln), "%sRasterPos3sv", symbol_prefix);
-        *procp = dlsym(handle, symboln);
-    }
-
-    if (!disp->RasterPos4d) {
-        void **procp = (void **) &disp->RasterPos4d;
-
-        snprintf(symboln, sizeof(symboln), "%sRasterPos4d", symbol_prefix);
-        *procp = dlsym(handle, symboln);
-    }
-
-    if (!disp->RasterPos4dv) {
-        void **procp = (void **) &disp->RasterPos4dv;
-
-        snprintf(symboln, sizeof(symboln), "%sRasterPos4dv", symbol_prefix);
-        *procp = dlsym(handle, symboln);
-    }
-
-    if (!disp->RasterPos4f) {
-        void **procp = (void **) &disp->RasterPos4f;
-
-        snprintf(symboln, sizeof(symboln), "%sRasterPos4f", symbol_prefix);
-        *procp = dlsym(handle, symboln);
-    }
-
-    if (!disp->RasterPos4fv) {
-        void **procp = (void **) &disp->RasterPos4fv;
-
-        snprintf(symboln, sizeof(symboln), "%sRasterPos4fv", symbol_prefix);
-        *procp = dlsym(handle, symboln);
-    }
-
-    if (!disp->RasterPos4i) {
-        void **procp = (void **) &disp->RasterPos4i;
-
-        snprintf(symboln, sizeof(symboln), "%sRasterPos4i", symbol_prefix);
-        *procp = dlsym(handle, symboln);
-    }
-
-    if (!disp->RasterPos4iv) {
-        void **procp = (void **) &disp->RasterPos4iv;
-
-        snprintf(symboln, sizeof(symboln), "%sRasterPos4iv", symbol_prefix);
-        *procp = dlsym(handle, symboln);
-    }
-
-    if (!disp->RasterPos4s) {
-        void **procp = (void **) &disp->RasterPos4s;
-
-        snprintf(symboln, sizeof(symboln), "%sRasterPos4s", symbol_prefix);
-        *procp = dlsym(handle, symboln);
-    }
-
-    if (!disp->RasterPos4sv) {
-        void **procp = (void **) &disp->RasterPos4sv;
-
-        snprintf(symboln, sizeof(symboln), "%sRasterPos4sv", symbol_prefix);
-        *procp = dlsym(handle, symboln);
-    }
-
-    if (!disp->Rectd) {
-        void **procp = (void **) &disp->Rectd;
-
-        snprintf(symboln, sizeof(symboln), "%sRectd", symbol_prefix);
-        *procp = dlsym(handle, symboln);
-    }
-
-    if (!disp->Rectdv) {
-        void **procp = (void **) &disp->Rectdv;
-
-        snprintf(symboln, sizeof(symboln), "%sRectdv", symbol_prefix);
-        *procp = dlsym(handle, symboln);
-    }
-
-    if (!disp->Rectf) {
-        void **procp = (void **) &disp->Rectf;
-
-        snprintf(symboln, sizeof(symboln), "%sRectf", symbol_prefix);
-        *procp = dlsym(handle, symboln);
-    }
-
-    if (!disp->Rectfv) {
-        void **procp = (void **) &disp->Rectfv;
-
-        snprintf(symboln, sizeof(symboln), "%sRectfv", symbol_prefix);
-        *procp = dlsym(handle, symboln);
-    }
-
-    if (!disp->Recti) {
-        void **procp = (void **) &disp->Recti;
-
-        snprintf(symboln, sizeof(symboln), "%sRecti", symbol_prefix);
-        *procp = dlsym(handle, symboln);
-    }
-
-    if (!disp->Rectiv) {
-        void **procp = (void **) &disp->Rectiv;
-
-        snprintf(symboln, sizeof(symboln), "%sRectiv", symbol_prefix);
-        *procp = dlsym(handle, symboln);
-    }
-
-    if (!disp->Rects) {
-        void **procp = (void **) &disp->Rects;
-
-        snprintf(symboln, sizeof(symboln), "%sRects", symbol_prefix);
-        *procp = dlsym(handle, symboln);
-    }
-
-    if (!disp->Rectsv) {
-        void **procp = (void **) &disp->Rectsv;
-
-        snprintf(symboln, sizeof(symboln), "%sRectsv", symbol_prefix);
-        *procp = dlsym(handle, symboln);
-    }
-
-    if (!disp->TexCoord1d) {
-        void **procp = (void **) &disp->TexCoord1d;
-
-        snprintf(symboln, sizeof(symboln), "%sTexCoord1d", symbol_prefix);
-        *procp = dlsym(handle, symboln);
-    }
-
-    if (!disp->TexCoord1dv) {
-        void **procp = (void **) &disp->TexCoord1dv;
-
-        snprintf(symboln, sizeof(symboln), "%sTexCoord1dv", symbol_prefix);
-        *procp = dlsym(handle, symboln);
-    }
-
-    if (!disp->TexCoord1f) {
-        void **procp = (void **) &disp->TexCoord1f;
-
-        snprintf(symboln, sizeof(symboln), "%sTexCoord1f", symbol_prefix);
-        *procp = dlsym(handle, symboln);
-    }
-
-    if (!disp->TexCoord1fv) {
-        void **procp = (void **) &disp->TexCoord1fv;
-
-        snprintf(symboln, sizeof(symboln), "%sTexCoord1fv", symbol_prefix);
-        *procp = dlsym(handle, symboln);
-    }
-
-    if (!disp->TexCoord1i) {
-        void **procp = (void **) &disp->TexCoord1i;
-
-        snprintf(symboln, sizeof(symboln), "%sTexCoord1i", symbol_prefix);
-        *procp = dlsym(handle, symboln);
-    }
-
-    if (!disp->TexCoord1iv) {
-        void **procp = (void **) &disp->TexCoord1iv;
-
-        snprintf(symboln, sizeof(symboln), "%sTexCoord1iv", symbol_prefix);
-        *procp = dlsym(handle, symboln);
-    }
-
-    if (!disp->TexCoord1s) {
-        void **procp = (void **) &disp->TexCoord1s;
-
-        snprintf(symboln, sizeof(symboln), "%sTexCoord1s", symbol_prefix);
-        *procp = dlsym(handle, symboln);
-    }
-
-    if (!disp->TexCoord1sv) {
-        void **procp = (void **) &disp->TexCoord1sv;
-
-        snprintf(symboln, sizeof(symboln), "%sTexCoord1sv", symbol_prefix);
-        *procp = dlsym(handle, symboln);
-    }
-
-    if (!disp->TexCoord2d) {
-        void **procp = (void **) &disp->TexCoord2d;
-
-        snprintf(symboln, sizeof(symboln), "%sTexCoord2d", symbol_prefix);
-        *procp = dlsym(handle, symboln);
-    }
-
-    if (!disp->TexCoord2dv) {
-        void **procp = (void **) &disp->TexCoord2dv;
-
-        snprintf(symboln, sizeof(symboln), "%sTexCoord2dv", symbol_prefix);
-        *procp = dlsym(handle, symboln);
-    }
-
-    if (!disp->TexCoord2f) {
-        void **procp = (void **) &disp->TexCoord2f;
-
-        snprintf(symboln, sizeof(symboln), "%sTexCoord2f", symbol_prefix);
-        *procp = dlsym(handle, symboln);
-    }
-
-    if (!disp->TexCoord2fv) {
-        void **procp = (void **) &disp->TexCoord2fv;
-
-        snprintf(symboln, sizeof(symboln), "%sTexCoord2fv", symbol_prefix);
-        *procp = dlsym(handle, symboln);
-    }
-
-    if (!disp->TexCoord2i) {
-        void **procp = (void **) &disp->TexCoord2i;
-
-        snprintf(symboln, sizeof(symboln), "%sTexCoord2i", symbol_prefix);
-        *procp = dlsym(handle, symboln);
-    }
-
-    if (!disp->TexCoord2iv) {
-        void **procp = (void **) &disp->TexCoord2iv;
-
-        snprintf(symboln, sizeof(symboln), "%sTexCoord2iv", symbol_prefix);
-        *procp = dlsym(handle, symboln);
-    }
-
-    if (!disp->TexCoord2s) {
-        void **procp = (void **) &disp->TexCoord2s;
-
-        snprintf(symboln, sizeof(symboln), "%sTexCoord2s", symbol_prefix);
-        *procp = dlsym(handle, symboln);
-    }
-
-    if (!disp->TexCoord2sv) {
-        void **procp = (void **) &disp->TexCoord2sv;
-
-        snprintf(symboln, sizeof(symboln), "%sTexCoord2sv", symbol_prefix);
-        *procp = dlsym(handle, symboln);
-    }
-
-    if (!disp->TexCoord3d) {
-        void **procp = (void **) &disp->TexCoord3d;
-
-        snprintf(symboln, sizeof(symboln), "%sTexCoord3d", symbol_prefix);
-        *procp = dlsym(handle, symboln);
-    }
-
-    if (!disp->TexCoord3dv) {
-        void **procp = (void **) &disp->TexCoord3dv;
-
-        snprintf(symboln, sizeof(symboln), "%sTexCoord3dv", symbol_prefix);
-        *procp = dlsym(handle, symboln);
-    }
-
-    if (!disp->TexCoord3f) {
-        void **procp = (void **) &disp->TexCoord3f;
-
-        snprintf(symboln, sizeof(symboln), "%sTexCoord3f", symbol_prefix);
-        *procp = dlsym(handle, symboln);
-    }
-
-    if (!disp->TexCoord3fv) {
-        void **procp = (void **) &disp->TexCoord3fv;
-
-        snprintf(symboln, sizeof(symboln), "%sTexCoord3fv", symbol_prefix);
-        *procp = dlsym(handle, symboln);
-    }
-
-    if (!disp->TexCoord3i) {
-        void **procp = (void **) &disp->TexCoord3i;
-
-        snprintf(symboln, sizeof(symboln), "%sTexCoord3i", symbol_prefix);
-        *procp = dlsym(handle, symboln);
-    }
-
-    if (!disp->TexCoord3iv) {
-        void **procp = (void **) &disp->TexCoord3iv;
-
-        snprintf(symboln, sizeof(symboln), "%sTexCoord3iv", symbol_prefix);
-        *procp = dlsym(handle, symboln);
-    }
-
-    if (!disp->TexCoord3s) {
-        void **procp = (void **) &disp->TexCoord3s;
-
-        snprintf(symboln, sizeof(symboln), "%sTexCoord3s", symbol_prefix);
-        *procp = dlsym(handle, symboln);
-    }
-
-    if (!disp->TexCoord3sv) {
-        void **procp = (void **) &disp->TexCoord3sv;
-
-        snprintf(symboln, sizeof(symboln), "%sTexCoord3sv", symbol_prefix);
-        *procp = dlsym(handle, symboln);
-    }
-
-    if (!disp->TexCoord4d) {
-        void **procp = (void **) &disp->TexCoord4d;
-
-        snprintf(symboln, sizeof(symboln), "%sTexCoord4d", symbol_prefix);
-        *procp = dlsym(handle, symboln);
-    }
-
-    if (!disp->TexCoord4dv) {
-        void **procp = (void **) &disp->TexCoord4dv;
-
-        snprintf(symboln, sizeof(symboln), "%sTexCoord4dv", symbol_prefix);
-        *procp = dlsym(handle, symboln);
-    }
-
-    if (!disp->TexCoord4f) {
-        void **procp = (void **) &disp->TexCoord4f;
-
-        snprintf(symboln, sizeof(symboln), "%sTexCoord4f", symbol_prefix);
-        *procp = dlsym(handle, symboln);
-    }
-
-    if (!disp->TexCoord4fv) {
-        void **procp = (void **) &disp->TexCoord4fv;
-
-        snprintf(symboln, sizeof(symboln), "%sTexCoord4fv", symbol_prefix);
-        *procp = dlsym(handle, symboln);
-    }
-
-    if (!disp->TexCoord4i) {
-        void **procp = (void **) &disp->TexCoord4i;
-
-        snprintf(symboln, sizeof(symboln), "%sTexCoord4i", symbol_prefix);
-        *procp = dlsym(handle, symboln);
-    }
-
-    if (!disp->TexCoord4iv) {
-        void **procp = (void **) &disp->TexCoord4iv;
-
-        snprintf(symboln, sizeof(symboln), "%sTexCoord4iv", symbol_prefix);
-        *procp = dlsym(handle, symboln);
-    }
-
-    if (!disp->TexCoord4s) {
-        void **procp = (void **) &disp->TexCoord4s;
-
-        snprintf(symboln, sizeof(symboln), "%sTexCoord4s", symbol_prefix);
-        *procp = dlsym(handle, symboln);
-    }
-
-    if (!disp->TexCoord4sv) {
-        void **procp = (void **) &disp->TexCoord4sv;
-
-        snprintf(symboln, sizeof(symboln), "%sTexCoord4sv", symbol_prefix);
-        *procp = dlsym(handle, symboln);
-    }
-
-    if (!disp->Vertex2d) {
-        void **procp = (void **) &disp->Vertex2d;
-
-        snprintf(symboln, sizeof(symboln), "%sVertex2d", symbol_prefix);
-        *procp = dlsym(handle, symboln);
-    }
-
-    if (!disp->Vertex2dv) {
-        void **procp = (void **) &disp->Vertex2dv;
-
-        snprintf(symboln, sizeof(symboln), "%sVertex2dv", symbol_prefix);
-        *procp = dlsym(handle, symboln);
-    }
-
-    if (!disp->Vertex2f) {
-        void **procp = (void **) &disp->Vertex2f;
-
-        snprintf(symboln, sizeof(symboln), "%sVertex2f", symbol_prefix);
-        *procp = dlsym(handle, symboln);
-    }
-
-    if (!disp->Vertex2fv) {
-        void **procp = (void **) &disp->Vertex2fv;
-
-        snprintf(symboln, sizeof(symboln), "%sVertex2fv", symbol_prefix);
-        *procp = dlsym(handle, symboln);
-    }
-
-    if (!disp->Vertex2i) {
-        void **procp = (void **) &disp->Vertex2i;
-
-        snprintf(symboln, sizeof(symboln), "%sVertex2i", symbol_prefix);
-        *procp = dlsym(handle, symboln);
-    }
-
-    if (!disp->Vertex2iv) {
-        void **procp = (void **) &disp->Vertex2iv;
-
-        snprintf(symboln, sizeof(symboln), "%sVertex2iv", symbol_prefix);
-        *procp = dlsym(handle, symboln);
-    }
-
-    if (!disp->Vertex2s) {
-        void **procp = (void **) &disp->Vertex2s;
-
-        snprintf(symboln, sizeof(symboln), "%sVertex2s", symbol_prefix);
-        *procp = dlsym(handle, symboln);
-    }
-
-    if (!disp->Vertex2sv) {
-        void **procp = (void **) &disp->Vertex2sv;
-
-        snprintf(symboln, sizeof(symboln), "%sVertex2sv", symbol_prefix);
-        *procp = dlsym(handle, symboln);
-    }
-
-    if (!disp->Vertex3d) {
-        void **procp = (void **) &disp->Vertex3d;
-
-        snprintf(symboln, sizeof(symboln), "%sVertex3d", symbol_prefix);
-        *procp = dlsym(handle, symboln);
-    }
-
-    if (!disp->Vertex3dv) {
-        void **procp = (void **) &disp->Vertex3dv;
-
-        snprintf(symboln, sizeof(symboln), "%sVertex3dv", symbol_prefix);
-        *procp = dlsym(handle, symboln);
-    }
-
-    if (!disp->Vertex3f) {
-        void **procp = (void **) &disp->Vertex3f;
-
-        snprintf(symboln, sizeof(symboln), "%sVertex3f", symbol_prefix);
-        *procp = dlsym(handle, symboln);
-    }
-
-    if (!disp->Vertex3fv) {
-        void **procp = (void **) &disp->Vertex3fv;
-
-        snprintf(symboln, sizeof(symboln), "%sVertex3fv", symbol_prefix);
-        *procp = dlsym(handle, symboln);
-    }
-
-    if (!disp->Vertex3i) {
-        void **procp = (void **) &disp->Vertex3i;
-
-        snprintf(symboln, sizeof(symboln), "%sVertex3i", symbol_prefix);
-        *procp = dlsym(handle, symboln);
-    }
-
-    if (!disp->Vertex3iv) {
-        void **procp = (void **) &disp->Vertex3iv;
-
-        snprintf(symboln, sizeof(symboln), "%sVertex3iv", symbol_prefix);
-        *procp = dlsym(handle, symboln);
-    }
-
-    if (!disp->Vertex3s) {
-        void **procp = (void **) &disp->Vertex3s;
-
-        snprintf(symboln, sizeof(symboln), "%sVertex3s", symbol_prefix);
-        *procp = dlsym(handle, symboln);
-    }
-
-    if (!disp->Vertex3sv) {
-        void **procp = (void **) &disp->Vertex3sv;
-
-        snprintf(symboln, sizeof(symboln), "%sVertex3sv", symbol_prefix);
-        *procp = dlsym(handle, symboln);
-    }
-
-    if (!disp->Vertex4d) {
-        void **procp = (void **) &disp->Vertex4d;
-
-        snprintf(symboln, sizeof(symboln), "%sVertex4d", symbol_prefix);
-        *procp = dlsym(handle, symboln);
-    }
-
-    if (!disp->Vertex4dv) {
-        void **procp = (void **) &disp->Vertex4dv;
-
-        snprintf(symboln, sizeof(symboln), "%sVertex4dv", symbol_prefix);
-        *procp = dlsym(handle, symboln);
-    }
-
-    if (!disp->Vertex4f) {
-        void **procp = (void **) &disp->Vertex4f;
-
-        snprintf(symboln, sizeof(symboln), "%sVertex4f", symbol_prefix);
-        *procp = dlsym(handle, symboln);
-    }
-
-    if (!disp->Vertex4fv) {
-        void **procp = (void **) &disp->Vertex4fv;
-
-        snprintf(symboln, sizeof(symboln), "%sVertex4fv", symbol_prefix);
-        *procp = dlsym(handle, symboln);
-    }
-
-    if (!disp->Vertex4i) {
-        void **procp = (void **) &disp->Vertex4i;
-
-        snprintf(symboln, sizeof(symboln), "%sVertex4i", symbol_prefix);
-        *procp = dlsym(handle, symboln);
-    }
-
-    if (!disp->Vertex4iv) {
-        void **procp = (void **) &disp->Vertex4iv;
-
-        snprintf(symboln, sizeof(symboln), "%sVertex4iv", symbol_prefix);
-        *procp = dlsym(handle, symboln);
-    }
-
-    if (!disp->Vertex4s) {
-        void **procp = (void **) &disp->Vertex4s;
-
-        snprintf(symboln, sizeof(symboln), "%sVertex4s", symbol_prefix);
-        *procp = dlsym(handle, symboln);
-    }
-
-    if (!disp->Vertex4sv) {
-        void **procp = (void **) &disp->Vertex4sv;
-
-        snprintf(symboln, sizeof(symboln), "%sVertex4sv", symbol_prefix);
-        *procp = dlsym(handle, symboln);
-    }
-
-    if (!disp->ClipPlane) {
-        void **procp = (void **) &disp->ClipPlane;
-
-        snprintf(symboln, sizeof(symboln), "%sClipPlane", symbol_prefix);
-        *procp = dlsym(handle, symboln);
-    }
-
-    if (!disp->ColorMaterial) {
-        void **procp = (void **) &disp->ColorMaterial;
-
-        snprintf(symboln, sizeof(symboln), "%sColorMaterial", symbol_prefix);
-        *procp = dlsym(handle, symboln);
-    }
-
-    if (!disp->CullFace) {
-        void **procp = (void **) &disp->CullFace;
-
-        snprintf(symboln, sizeof(symboln), "%sCullFace", symbol_prefix);
-        *procp = dlsym(handle, symboln);
-    }
-
-    if (!disp->Fogf) {
-        void **procp = (void **) &disp->Fogf;
-
-        snprintf(symboln, sizeof(symboln), "%sFogf", symbol_prefix);
-        *procp = dlsym(handle, symboln);
-    }
-
-    if (!disp->Fogfv) {
-        void **procp = (void **) &disp->Fogfv;
-
-        snprintf(symboln, sizeof(symboln), "%sFogfv", symbol_prefix);
-        *procp = dlsym(handle, symboln);
-    }
-
-    if (!disp->Fogi) {
-        void **procp = (void **) &disp->Fogi;
-
-        snprintf(symboln, sizeof(symboln), "%sFogi", symbol_prefix);
-        *procp = dlsym(handle, symboln);
-    }
-
-    if (!disp->Fogiv) {
-        void **procp = (void **) &disp->Fogiv;
-
-        snprintf(symboln, sizeof(symboln), "%sFogiv", symbol_prefix);
-        *procp = dlsym(handle, symboln);
-    }
-
-    if (!disp->FrontFace) {
-        void **procp = (void **) &disp->FrontFace;
-
-        snprintf(symboln, sizeof(symboln), "%sFrontFace", symbol_prefix);
-        *procp = dlsym(handle, symboln);
-    }
-
-    if (!disp->Hint) {
-        void **procp = (void **) &disp->Hint;
-
-        snprintf(symboln, sizeof(symboln), "%sHint", symbol_prefix);
-        *procp = dlsym(handle, symboln);
-    }
-
-    if (!disp->Lightf) {
-        void **procp = (void **) &disp->Lightf;
-
-        snprintf(symboln, sizeof(symboln), "%sLightf", symbol_prefix);
-        *procp = dlsym(handle, symboln);
-    }
-
-    if (!disp->Lightfv) {
-        void **procp = (void **) &disp->Lightfv;
-
-        snprintf(symboln, sizeof(symboln), "%sLightfv", symbol_prefix);
-        *procp = dlsym(handle, symboln);
-    }
-
-    if (!disp->Lighti) {
-        void **procp = (void **) &disp->Lighti;
-
-        snprintf(symboln, sizeof(symboln), "%sLighti", symbol_prefix);
-        *procp = dlsym(handle, symboln);
-    }
-
-    if (!disp->Lightiv) {
-        void **procp = (void **) &disp->Lightiv;
-
-        snprintf(symboln, sizeof(symboln), "%sLightiv", symbol_prefix);
-        *procp = dlsym(handle, symboln);
-    }
-
-    if (!disp->LightModelf) {
-        void **procp = (void **) &disp->LightModelf;
-
-        snprintf(symboln, sizeof(symboln), "%sLightModelf", symbol_prefix);
-        *procp = dlsym(handle, symboln);
-    }
-
-    if (!disp->LightModelfv) {
-        void **procp = (void **) &disp->LightModelfv;
-
-        snprintf(symboln, sizeof(symboln), "%sLightModelfv", symbol_prefix);
-        *procp = dlsym(handle, symboln);
-    }
-
-    if (!disp->LightModeli) {
-        void **procp = (void **) &disp->LightModeli;
-
-        snprintf(symboln, sizeof(symboln), "%sLightModeli", symbol_prefix);
-        *procp = dlsym(handle, symboln);
-    }
-
-    if (!disp->LightModeliv) {
-        void **procp = (void **) &disp->LightModeliv;
-
-        snprintf(symboln, sizeof(symboln), "%sLightModeliv", symbol_prefix);
-        *procp = dlsym(handle, symboln);
-    }
-
-    if (!disp->LineStipple) {
-        void **procp = (void **) &disp->LineStipple;
-
-        snprintf(symboln, sizeof(symboln), "%sLineStipple", symbol_prefix);
-        *procp = dlsym(handle, symboln);
-    }
-
-    if (!disp->LineWidth) {
-        void **procp = (void **) &disp->LineWidth;
-
-        snprintf(symboln, sizeof(symboln), "%sLineWidth", symbol_prefix);
-        *procp = dlsym(handle, symboln);
-    }
-
-    if (!disp->Materialf) {
-        void **procp = (void **) &disp->Materialf;
-
-        snprintf(symboln, sizeof(symboln), "%sMaterialf", symbol_prefix);
-        *procp = dlsym(handle, symboln);
-    }
-
-    if (!disp->Materialfv) {
-        void **procp = (void **) &disp->Materialfv;
-
-        snprintf(symboln, sizeof(symboln), "%sMaterialfv", symbol_prefix);
-        *procp = dlsym(handle, symboln);
-    }
-
-    if (!disp->Materiali) {
-        void **procp = (void **) &disp->Materiali;
-
-        snprintf(symboln, sizeof(symboln), "%sMateriali", symbol_prefix);
-        *procp = dlsym(handle, symboln);
-    }
-
-    if (!disp->Materialiv) {
-        void **procp = (void **) &disp->Materialiv;
-
-        snprintf(symboln, sizeof(symboln), "%sMaterialiv", symbol_prefix);
-        *procp = dlsym(handle, symboln);
-    }
-
-    if (!disp->PointSize) {
-        void **procp = (void **) &disp->PointSize;
-
-        snprintf(symboln, sizeof(symboln), "%sPointSize", symbol_prefix);
-        *procp = dlsym(handle, symboln);
-    }
-
-    if (!disp->PolygonMode) {
-        void **procp = (void **) &disp->PolygonMode;
-
-        snprintf(symboln, sizeof(symboln), "%sPolygonMode", symbol_prefix);
-        *procp = dlsym(handle, symboln);
-    }
-
-    if (!disp->PolygonStipple) {
-        void **procp = (void **) &disp->PolygonStipple;
-
-        snprintf(symboln, sizeof(symboln), "%sPolygonStipple", symbol_prefix);
-        *procp = dlsym(handle, symboln);
-    }
-
-    if (!disp->Scissor) {
-        void **procp = (void **) &disp->Scissor;
-
-        snprintf(symboln, sizeof(symboln), "%sScissor", symbol_prefix);
-        *procp = dlsym(handle, symboln);
-    }
-
-    if (!disp->ShadeModel) {
-        void **procp = (void **) &disp->ShadeModel;
-
-        snprintf(symboln, sizeof(symboln), "%sShadeModel", symbol_prefix);
-        *procp = dlsym(handle, symboln);
-    }
-
-    if (!disp->TexParameterf) {
-        void **procp = (void **) &disp->TexParameterf;
-
-        snprintf(symboln, sizeof(symboln), "%sTexParameterf", symbol_prefix);
-        *procp = dlsym(handle, symboln);
-    }
-
-    if (!disp->TexParameterfv) {
-        void **procp = (void **) &disp->TexParameterfv;
-
-        snprintf(symboln, sizeof(symboln), "%sTexParameterfv", symbol_prefix);
-        *procp = dlsym(handle, symboln);
-    }
-
-    if (!disp->TexParameteri) {
-        void **procp = (void **) &disp->TexParameteri;
-
-        snprintf(symboln, sizeof(symboln), "%sTexParameteri", symbol_prefix);
-        *procp = dlsym(handle, symboln);
-    }
-
-    if (!disp->TexParameteriv) {
-        void **procp = (void **) &disp->TexParameteriv;
-
-        snprintf(symboln, sizeof(symboln), "%sTexParameteriv", symbol_prefix);
-        *procp = dlsym(handle, symboln);
-    }
-
-    if (!disp->TexImage1D) {
-        void **procp = (void **) &disp->TexImage1D;
-
-        snprintf(symboln, sizeof(symboln), "%sTexImage1D", symbol_prefix);
-        *procp = dlsym(handle, symboln);
-    }
-
-    if (!disp->TexImage2D) {
-        void **procp = (void **) &disp->TexImage2D;
-
-        snprintf(symboln, sizeof(symboln), "%sTexImage2D", symbol_prefix);
-        *procp = dlsym(handle, symboln);
-    }
-
-    if (!disp->TexEnvf) {
-        void **procp = (void **) &disp->TexEnvf;
-
-        snprintf(symboln, sizeof(symboln), "%sTexEnvf", symbol_prefix);
-        *procp = dlsym(handle, symboln);
-    }
-
-    if (!disp->TexEnvfv) {
-        void **procp = (void **) &disp->TexEnvfv;
-
-        snprintf(symboln, sizeof(symboln), "%sTexEnvfv", symbol_prefix);
-        *procp = dlsym(handle, symboln);
-    }
-
-    if (!disp->TexEnvi) {
-        void **procp = (void **) &disp->TexEnvi;
-
-        snprintf(symboln, sizeof(symboln), "%sTexEnvi", symbol_prefix);
-        *procp = dlsym(handle, symboln);
-    }
-
-    if (!disp->TexEnviv) {
-        void **procp = (void **) &disp->TexEnviv;
-
-        snprintf(symboln, sizeof(symboln), "%sTexEnviv", symbol_prefix);
-        *procp = dlsym(handle, symboln);
-    }
-
-    if (!disp->TexGend) {
-        void **procp = (void **) &disp->TexGend;
-
-        snprintf(symboln, sizeof(symboln), "%sTexGend", symbol_prefix);
-        *procp = dlsym(handle, symboln);
-    }
-
-    if (!disp->TexGendv) {
-        void **procp = (void **) &disp->TexGendv;
-
-        snprintf(symboln, sizeof(symboln), "%sTexGendv", symbol_prefix);
-        *procp = dlsym(handle, symboln);
-    }
-
-    if (!disp->TexGenf) {
-        void **procp = (void **) &disp->TexGenf;
-
-        snprintf(symboln, sizeof(symboln), "%sTexGenf", symbol_prefix);
-        *procp = dlsym(handle, symboln);
-    }
-
-    if (!disp->TexGenfv) {
-        void **procp = (void **) &disp->TexGenfv;
-
-        snprintf(symboln, sizeof(symboln), "%sTexGenfv", symbol_prefix);
-        *procp = dlsym(handle, symboln);
-    }
-
-    if (!disp->TexGeni) {
-        void **procp = (void **) &disp->TexGeni;
-
-        snprintf(symboln, sizeof(symboln), "%sTexGeni", symbol_prefix);
-        *procp = dlsym(handle, symboln);
-    }
-
-    if (!disp->TexGeniv) {
-        void **procp = (void **) &disp->TexGeniv;
-
-        snprintf(symboln, sizeof(symboln), "%sTexGeniv", symbol_prefix);
-        *procp = dlsym(handle, symboln);
-    }
-
-    if (!disp->FeedbackBuffer) {
-        void **procp = (void **) &disp->FeedbackBuffer;
-
-        snprintf(symboln, sizeof(symboln), "%sFeedbackBuffer", symbol_prefix);
-        *procp = dlsym(handle, symboln);
-    }
-
-    if (!disp->SelectBuffer) {
-        void **procp = (void **) &disp->SelectBuffer;
-
-        snprintf(symboln, sizeof(symboln), "%sSelectBuffer", symbol_prefix);
-        *procp = dlsym(handle, symboln);
-    }
-
-    if (!disp->RenderMode) {
-        void **procp = (void **) &disp->RenderMode;
-
-        snprintf(symboln, sizeof(symboln), "%sRenderMode", symbol_prefix);
-        *procp = dlsym(handle, symboln);
-    }
-
-    if (!disp->InitNames) {
-        void **procp = (void **) &disp->InitNames;
-
-        snprintf(symboln, sizeof(symboln), "%sInitNames", symbol_prefix);
-        *procp = dlsym(handle, symboln);
-    }
-
-    if (!disp->LoadName) {
-        void **procp = (void **) &disp->LoadName;
-
-        snprintf(symboln, sizeof(symboln), "%sLoadName", symbol_prefix);
-        *procp = dlsym(handle, symboln);
-    }
-
-    if (!disp->PassThrough) {
-        void **procp = (void **) &disp->PassThrough;
-
-        snprintf(symboln, sizeof(symboln), "%sPassThrough", symbol_prefix);
-        *procp = dlsym(handle, symboln);
-    }
-
-    if (!disp->PopName) {
-        void **procp = (void **) &disp->PopName;
-
-        snprintf(symboln, sizeof(symboln), "%sPopName", symbol_prefix);
-        *procp = dlsym(handle, symboln);
-    }
-
-    if (!disp->PushName) {
-        void **procp = (void **) &disp->PushName;
-
-        snprintf(symboln, sizeof(symboln), "%sPushName", symbol_prefix);
-        *procp = dlsym(handle, symboln);
-    }
-
-    if (!disp->DrawBuffer) {
-        void **procp = (void **) &disp->DrawBuffer;
-
-        snprintf(symboln, sizeof(symboln), "%sDrawBuffer", symbol_prefix);
-        *procp = dlsym(handle, symboln);
-    }
-
-    if (!disp->Clear) {
-        void **procp = (void **) &disp->Clear;
-
-        snprintf(symboln, sizeof(symboln), "%sClear", symbol_prefix);
-        *procp = dlsym(handle, symboln);
-    }
-
-    if (!disp->ClearAccum) {
-        void **procp = (void **) &disp->ClearAccum;
-
-        snprintf(symboln, sizeof(symboln), "%sClearAccum", symbol_prefix);
-        *procp = dlsym(handle, symboln);
-    }
-
-    if (!disp->ClearIndex) {
-        void **procp = (void **) &disp->ClearIndex;
-
-        snprintf(symboln, sizeof(symboln), "%sClearIndex", symbol_prefix);
-        *procp = dlsym(handle, symboln);
-    }
-
-    if (!disp->ClearColor) {
-        void **procp = (void **) &disp->ClearColor;
-
-        snprintf(symboln, sizeof(symboln), "%sClearColor", symbol_prefix);
-        *procp = dlsym(handle, symboln);
-    }
-
-    if (!disp->ClearStencil) {
-        void **procp = (void **) &disp->ClearStencil;
-
-        snprintf(symboln, sizeof(symboln), "%sClearStencil", symbol_prefix);
-        *procp = dlsym(handle, symboln);
-    }
-
-    if (!disp->ClearDepth) {
-        void **procp = (void **) &disp->ClearDepth;
-
-        snprintf(symboln, sizeof(symboln), "%sClearDepth", symbol_prefix);
-        *procp = dlsym(handle, symboln);
-    }
-
-    if (!disp->StencilMask) {
-        void **procp = (void **) &disp->StencilMask;
-
-        snprintf(symboln, sizeof(symboln), "%sStencilMask", symbol_prefix);
-        *procp = dlsym(handle, symboln);
-    }
-
-    if (!disp->ColorMask) {
-        void **procp = (void **) &disp->ColorMask;
-
-        snprintf(symboln, sizeof(symboln), "%sColorMask", symbol_prefix);
-        *procp = dlsym(handle, symboln);
-    }
-
-    if (!disp->DepthMask) {
-        void **procp = (void **) &disp->DepthMask;
-
-        snprintf(symboln, sizeof(symboln), "%sDepthMask", symbol_prefix);
-        *procp = dlsym(handle, symboln);
-    }
-
-    if (!disp->IndexMask) {
-        void **procp = (void **) &disp->IndexMask;
-
-        snprintf(symboln, sizeof(symboln), "%sIndexMask", symbol_prefix);
-        *procp = dlsym(handle, symboln);
-    }
-
-    if (!disp->Accum) {
-        void **procp = (void **) &disp->Accum;
-
-        snprintf(symboln, sizeof(symboln), "%sAccum", symbol_prefix);
-        *procp = dlsym(handle, symboln);
-    }
-
-    if (!disp->Disable) {
-        void **procp = (void **) &disp->Disable;
-
-        snprintf(symboln, sizeof(symboln), "%sDisable", symbol_prefix);
-        *procp = dlsym(handle, symboln);
-    }
-
-    if (!disp->Enable) {
-        void **procp = (void **) &disp->Enable;
-
-        snprintf(symboln, sizeof(symboln), "%sEnable", symbol_prefix);
-        *procp = dlsym(handle, symboln);
-    }
-
-    if (!disp->Finish) {
-        void **procp = (void **) &disp->Finish;
-
-        snprintf(symboln, sizeof(symboln), "%sFinish", symbol_prefix);
-        *procp = dlsym(handle, symboln);
-    }
-
-    if (!disp->Flush) {
-        void **procp = (void **) &disp->Flush;
-
-        snprintf(symboln, sizeof(symboln), "%sFlush", symbol_prefix);
-        *procp = dlsym(handle, symboln);
-    }
-
-    if (!disp->PopAttrib) {
-        void **procp = (void **) &disp->PopAttrib;
-
-        snprintf(symboln, sizeof(symboln), "%sPopAttrib", symbol_prefix);
-        *procp = dlsym(handle, symboln);
-    }
-
-    if (!disp->PushAttrib) {
-        void **procp = (void **) &disp->PushAttrib;
-
-        snprintf(symboln, sizeof(symboln), "%sPushAttrib", symbol_prefix);
-        *procp = dlsym(handle, symboln);
-    }
-
-    if (!disp->Map1d) {
-        void **procp = (void **) &disp->Map1d;
-
-        snprintf(symboln, sizeof(symboln), "%sMap1d", symbol_prefix);
-        *procp = dlsym(handle, symboln);
-    }
-
-    if (!disp->Map1f) {
-        void **procp = (void **) &disp->Map1f;
-
-        snprintf(symboln, sizeof(symboln), "%sMap1f", symbol_prefix);
-        *procp = dlsym(handle, symboln);
-    }
-
-    if (!disp->Map2d) {
-        void **procp = (void **) &disp->Map2d;
-
-        snprintf(symboln, sizeof(symboln), "%sMap2d", symbol_prefix);
-        *procp = dlsym(handle, symboln);
-    }
-
-    if (!disp->Map2f) {
-        void **procp = (void **) &disp->Map2f;
-
-        snprintf(symboln, sizeof(symboln), "%sMap2f", symbol_prefix);
-        *procp = dlsym(handle, symboln);
-    }
-
-    if (!disp->MapGrid1d) {
-        void **procp = (void **) &disp->MapGrid1d;
-
-        snprintf(symboln, sizeof(symboln), "%sMapGrid1d", symbol_prefix);
-        *procp = dlsym(handle, symboln);
-    }
-
-    if (!disp->MapGrid1f) {
-        void **procp = (void **) &disp->MapGrid1f;
-
-        snprintf(symboln, sizeof(symboln), "%sMapGrid1f", symbol_prefix);
-        *procp = dlsym(handle, symboln);
-    }
-
-    if (!disp->MapGrid2d) {
-        void **procp = (void **) &disp->MapGrid2d;
-
-        snprintf(symboln, sizeof(symboln), "%sMapGrid2d", symbol_prefix);
-        *procp = dlsym(handle, symboln);
-    }
-
-    if (!disp->MapGrid2f) {
-        void **procp = (void **) &disp->MapGrid2f;
-
-        snprintf(symboln, sizeof(symboln), "%sMapGrid2f", symbol_prefix);
-        *procp = dlsym(handle, symboln);
-    }
-
-    if (!disp->EvalCoord1d) {
-        void **procp = (void **) &disp->EvalCoord1d;
-
-        snprintf(symboln, sizeof(symboln), "%sEvalCoord1d", symbol_prefix);
-        *procp = dlsym(handle, symboln);
-    }
-
-    if (!disp->EvalCoord1dv) {
-        void **procp = (void **) &disp->EvalCoord1dv;
-
-        snprintf(symboln, sizeof(symboln), "%sEvalCoord1dv", symbol_prefix);
-        *procp = dlsym(handle, symboln);
-    }
-
-    if (!disp->EvalCoord1f) {
-        void **procp = (void **) &disp->EvalCoord1f;
-
-        snprintf(symboln, sizeof(symboln), "%sEvalCoord1f", symbol_prefix);
-        *procp = dlsym(handle, symboln);
-    }
-
-    if (!disp->EvalCoord1fv) {
-        void **procp = (void **) &disp->EvalCoord1fv;
-
-        snprintf(symboln, sizeof(symboln), "%sEvalCoord1fv", symbol_prefix);
-        *procp = dlsym(handle, symboln);
-    }
-
-    if (!disp->EvalCoord2d) {
-        void **procp = (void **) &disp->EvalCoord2d;
-
-        snprintf(symboln, sizeof(symboln), "%sEvalCoord2d", symbol_prefix);
-        *procp = dlsym(handle, symboln);
-    }
-
-    if (!disp->EvalCoord2dv) {
-        void **procp = (void **) &disp->EvalCoord2dv;
-
-        snprintf(symboln, sizeof(symboln), "%sEvalCoord2dv", symbol_prefix);
-        *procp = dlsym(handle, symboln);
-    }
-
-    if (!disp->EvalCoord2f) {
-        void **procp = (void **) &disp->EvalCoord2f;
-
-        snprintf(symboln, sizeof(symboln), "%sEvalCoord2f", symbol_prefix);
-        *procp = dlsym(handle, symboln);
-    }
-
-    if (!disp->EvalCoord2fv) {
-        void **procp = (void **) &disp->EvalCoord2fv;
-
-        snprintf(symboln, sizeof(symboln), "%sEvalCoord2fv", symbol_prefix);
-        *procp = dlsym(handle, symboln);
-    }
-
-    if (!disp->EvalMesh1) {
-        void **procp = (void **) &disp->EvalMesh1;
-
-        snprintf(symboln, sizeof(symboln), "%sEvalMesh1", symbol_prefix);
-        *procp = dlsym(handle, symboln);
-    }
-
-    if (!disp->EvalPoint1) {
-        void **procp = (void **) &disp->EvalPoint1;
-
-        snprintf(symboln, sizeof(symboln), "%sEvalPoint1", symbol_prefix);
-        *procp = dlsym(handle, symboln);
-    }
-
-    if (!disp->EvalMesh2) {
-        void **procp = (void **) &disp->EvalMesh2;
-
-        snprintf(symboln, sizeof(symboln), "%sEvalMesh2", symbol_prefix);
-        *procp = dlsym(handle, symboln);
-    }
-
-    if (!disp->EvalPoint2) {
-        void **procp = (void **) &disp->EvalPoint2;
-
-        snprintf(symboln, sizeof(symboln), "%sEvalPoint2", symbol_prefix);
-        *procp = dlsym(handle, symboln);
-    }
-
-    if (!disp->AlphaFunc) {
-        void **procp = (void **) &disp->AlphaFunc;
-
-        snprintf(symboln, sizeof(symboln), "%sAlphaFunc", symbol_prefix);
-        *procp = dlsym(handle, symboln);
-    }
-
-    if (!disp->BlendFunc) {
-        void **procp = (void **) &disp->BlendFunc;
-
-        snprintf(symboln, sizeof(symboln), "%sBlendFunc", symbol_prefix);
-        *procp = dlsym(handle, symboln);
-    }
-
-    if (!disp->LogicOp) {
-        void **procp = (void **) &disp->LogicOp;
-
-        snprintf(symboln, sizeof(symboln), "%sLogicOp", symbol_prefix);
-        *procp = dlsym(handle, symboln);
-    }
-
-    if (!disp->StencilFunc) {
-        void **procp = (void **) &disp->StencilFunc;
-
-        snprintf(symboln, sizeof(symboln), "%sStencilFunc", symbol_prefix);
-        *procp = dlsym(handle, symboln);
-    }
-
-    if (!disp->StencilOp) {
-        void **procp = (void **) &disp->StencilOp;
-
-        snprintf(symboln, sizeof(symboln), "%sStencilOp", symbol_prefix);
-        *procp = dlsym(handle, symboln);
-    }
-
-    if (!disp->DepthFunc) {
-        void **procp = (void **) &disp->DepthFunc;
-
-        snprintf(symboln, sizeof(symboln), "%sDepthFunc", symbol_prefix);
-        *procp = dlsym(handle, symboln);
-    }
-
-    if (!disp->PixelZoom) {
-        void **procp = (void **) &disp->PixelZoom;
-
-        snprintf(symboln, sizeof(symboln), "%sPixelZoom", symbol_prefix);
-        *procp = dlsym(handle, symboln);
-    }
-
-    if (!disp->PixelTransferf) {
-        void **procp = (void **) &disp->PixelTransferf;
-
-        snprintf(symboln, sizeof(symboln), "%sPixelTransferf", symbol_prefix);
-        *procp = dlsym(handle, symboln);
-    }
-
-    if (!disp->PixelTransferi) {
-        void **procp = (void **) &disp->PixelTransferi;
-
-        snprintf(symboln, sizeof(symboln), "%sPixelTransferi", symbol_prefix);
-        *procp = dlsym(handle, symboln);
-    }
-
-    if (!disp->PixelStoref) {
-        void **procp = (void **) &disp->PixelStoref;
-
-        snprintf(symboln, sizeof(symboln), "%sPixelStoref", symbol_prefix);
-        *procp = dlsym(handle, symboln);
-    }
-
-    if (!disp->PixelStorei) {
-        void **procp = (void **) &disp->PixelStorei;
-
-        snprintf(symboln, sizeof(symboln), "%sPixelStorei", symbol_prefix);
-        *procp = dlsym(handle, symboln);
-    }
-
-    if (!disp->PixelMapfv) {
-        void **procp = (void **) &disp->PixelMapfv;
-
-        snprintf(symboln, sizeof(symboln), "%sPixelMapfv", symbol_prefix);
-        *procp = dlsym(handle, symboln);
-    }
-
-    if (!disp->PixelMapuiv) {
-        void **procp = (void **) &disp->PixelMapuiv;
-
-        snprintf(symboln, sizeof(symboln), "%sPixelMapuiv", symbol_prefix);
-        *procp = dlsym(handle, symboln);
-    }
-
-    if (!disp->PixelMapusv) {
-        void **procp = (void **) &disp->PixelMapusv;
-
-        snprintf(symboln, sizeof(symboln), "%sPixelMapusv", symbol_prefix);
-        *procp = dlsym(handle, symboln);
-    }
-
-    if (!disp->ReadBuffer) {
-        void **procp = (void **) &disp->ReadBuffer;
-
-        snprintf(symboln, sizeof(symboln), "%sReadBuffer", symbol_prefix);
-        *procp = dlsym(handle, symboln);
-    }
-
-    if (!disp->CopyPixels) {
-        void **procp = (void **) &disp->CopyPixels;
-
-        snprintf(symboln, sizeof(symboln), "%sCopyPixels", symbol_prefix);
-        *procp = dlsym(handle, symboln);
-    }
-
-    if (!disp->ReadPixels) {
-        void **procp = (void **) &disp->ReadPixels;
-
-        snprintf(symboln, sizeof(symboln), "%sReadPixels", symbol_prefix);
-        *procp = dlsym(handle, symboln);
-    }
-
-    if (!disp->DrawPixels) {
-        void **procp = (void **) &disp->DrawPixels;
-
-        snprintf(symboln, sizeof(symboln), "%sDrawPixels", symbol_prefix);
-        *procp = dlsym(handle, symboln);
-    }
-
-    if (!disp->GetBooleanv) {
-        void **procp = (void **) &disp->GetBooleanv;
-
-        snprintf(symboln, sizeof(symboln), "%sGetBooleanv", symbol_prefix);
-        *procp = dlsym(handle, symboln);
-    }
-
-    if (!disp->GetClipPlane) {
-        void **procp = (void **) &disp->GetClipPlane;
-
-        snprintf(symboln, sizeof(symboln), "%sGetClipPlane", symbol_prefix);
-        *procp = dlsym(handle, symboln);
-    }
-
-    if (!disp->GetDoublev) {
-        void **procp = (void **) &disp->GetDoublev;
-
-        snprintf(symboln, sizeof(symboln), "%sGetDoublev", symbol_prefix);
-        *procp = dlsym(handle, symboln);
-    }
-
-    if (!disp->GetError) {
-        void **procp = (void **) &disp->GetError;
-
-        snprintf(symboln, sizeof(symboln), "%sGetError", symbol_prefix);
-        *procp = dlsym(handle, symboln);
-    }
-
-    if (!disp->GetFloatv) {
-        void **procp = (void **) &disp->GetFloatv;
-
-        snprintf(symboln, sizeof(symboln), "%sGetFloatv", symbol_prefix);
-        *procp = dlsym(handle, symboln);
-    }
-
-    if (!disp->GetIntegerv) {
-        void **procp = (void **) &disp->GetIntegerv;
-
-        snprintf(symboln, sizeof(symboln), "%sGetIntegerv", symbol_prefix);
-        *procp = dlsym(handle, symboln);
-    }
-
-    if (!disp->GetLightfv) {
-        void **procp = (void **) &disp->GetLightfv;
-
-        snprintf(symboln, sizeof(symboln), "%sGetLightfv", symbol_prefix);
-        *procp = dlsym(handle, symboln);
-    }
-
-    if (!disp->GetLightiv) {
-        void **procp = (void **) &disp->GetLightiv;
-
-        snprintf(symboln, sizeof(symboln), "%sGetLightiv", symbol_prefix);
-        *procp = dlsym(handle, symboln);
-    }
-
-    if (!disp->GetMapdv) {
-        void **procp = (void **) &disp->GetMapdv;
-
-        snprintf(symboln, sizeof(symboln), "%sGetMapdv", symbol_prefix);
-        *procp = dlsym(handle, symboln);
-    }
-
-    if (!disp->GetMapfv) {
-        void **procp = (void **) &disp->GetMapfv;
-
-        snprintf(symboln, sizeof(symboln), "%sGetMapfv", symbol_prefix);
-        *procp = dlsym(handle, symboln);
-    }
-
-    if (!disp->GetMapiv) {
-        void **procp = (void **) &disp->GetMapiv;
-
-        snprintf(symboln, sizeof(symboln), "%sGetMapiv", symbol_prefix);
-        *procp = dlsym(handle, symboln);
-    }
-
-    if (!disp->GetMaterialfv) {
-        void **procp = (void **) &disp->GetMaterialfv;
-
-        snprintf(symboln, sizeof(symboln), "%sGetMaterialfv", symbol_prefix);
-        *procp = dlsym(handle, symboln);
-    }
-
-    if (!disp->GetMaterialiv) {
-        void **procp = (void **) &disp->GetMaterialiv;
-
-        snprintf(symboln, sizeof(symboln), "%sGetMaterialiv", symbol_prefix);
-        *procp = dlsym(handle, symboln);
-    }
-
-    if (!disp->GetPixelMapfv) {
-        void **procp = (void **) &disp->GetPixelMapfv;
-
-        snprintf(symboln, sizeof(symboln), "%sGetPixelMapfv", symbol_prefix);
-        *procp = dlsym(handle, symboln);
-    }
-
-    if (!disp->GetPixelMapuiv) {
-        void **procp = (void **) &disp->GetPixelMapuiv;
-
-        snprintf(symboln, sizeof(symboln), "%sGetPixelMapuiv", symbol_prefix);
-        *procp = dlsym(handle, symboln);
-    }
-
-    if (!disp->GetPixelMapusv) {
-        void **procp = (void **) &disp->GetPixelMapusv;
-
-        snprintf(symboln, sizeof(symboln), "%sGetPixelMapusv", symbol_prefix);
-        *procp = dlsym(handle, symboln);
-    }
-
-    if (!disp->GetPolygonStipple) {
-        void **procp = (void **) &disp->GetPolygonStipple;
-
-        snprintf(symboln, sizeof(symboln), "%sGetPolygonStipple",
-                 symbol_prefix);
-        *procp = dlsym(handle, symboln);
-    }
-
-    if (!disp->GetString) {
-        void **procp = (void **) &disp->GetString;
-
-        snprintf(symboln, sizeof(symboln), "%sGetString", symbol_prefix);
-        *procp = dlsym(handle, symboln);
-    }
-
-    if (!disp->GetTexEnvfv) {
-        void **procp = (void **) &disp->GetTexEnvfv;
-
-        snprintf(symboln, sizeof(symboln), "%sGetTexEnvfv", symbol_prefix);
-        *procp = dlsym(handle, symboln);
-    }
-
-    if (!disp->GetTexEnviv) {
-        void **procp = (void **) &disp->GetTexEnviv;
-
-        snprintf(symboln, sizeof(symboln), "%sGetTexEnviv", symbol_prefix);
-        *procp = dlsym(handle, symboln);
-    }
-
-    if (!disp->GetTexGendv) {
-        void **procp = (void **) &disp->GetTexGendv;
-
-        snprintf(symboln, sizeof(symboln), "%sGetTexGendv", symbol_prefix);
-        *procp = dlsym(handle, symboln);
-    }
-
-    if (!disp->GetTexGenfv) {
-        void **procp = (void **) &disp->GetTexGenfv;
-
-        snprintf(symboln, sizeof(symboln), "%sGetTexGenfv", symbol_prefix);
-        *procp = dlsym(handle, symboln);
-    }
-
-    if (!disp->GetTexGeniv) {
-        void **procp = (void **) &disp->GetTexGeniv;
-
-        snprintf(symboln, sizeof(symboln), "%sGetTexGeniv", symbol_prefix);
-        *procp = dlsym(handle, symboln);
-    }
-
-    if (!disp->GetTexImage) {
-        void **procp = (void **) &disp->GetTexImage;
-
-        snprintf(symboln, sizeof(symboln), "%sGetTexImage", symbol_prefix);
-        *procp = dlsym(handle, symboln);
-    }
-
-    if (!disp->GetTexParameterfv) {
-        void **procp = (void **) &disp->GetTexParameterfv;
-
-        snprintf(symboln, sizeof(symboln), "%sGetTexParameterfv",
-                 symbol_prefix);
-        *procp = dlsym(handle, symboln);
-    }
-
-    if (!disp->GetTexParameteriv) {
-        void **procp = (void **) &disp->GetTexParameteriv;
-
-        snprintf(symboln, sizeof(symboln), "%sGetTexParameteriv",
-                 symbol_prefix);
-        *procp = dlsym(handle, symboln);
-    }
-
-    if (!disp->GetTexLevelParameterfv) {
-        void **procp = (void **) &disp->GetTexLevelParameterfv;
-
-        snprintf(symboln, sizeof(symboln), "%sGetTexLevelParameterfv",
-                 symbol_prefix);
-        *procp = dlsym(handle, symboln);
-    }
-
-    if (!disp->GetTexLevelParameteriv) {
-        void **procp = (void **) &disp->GetTexLevelParameteriv;
-
-        snprintf(symboln, sizeof(symboln), "%sGetTexLevelParameteriv",
-                 symbol_prefix);
-        *procp = dlsym(handle, symboln);
-    }
-
-    if (!disp->IsEnabled) {
-        void **procp = (void **) &disp->IsEnabled;
-
-        snprintf(symboln, sizeof(symboln), "%sIsEnabled", symbol_prefix);
-        *procp = dlsym(handle, symboln);
-    }
-
-    if (!disp->IsList) {
-        void **procp = (void **) &disp->IsList;
-
-        snprintf(symboln, sizeof(symboln), "%sIsList", symbol_prefix);
-        *procp = dlsym(handle, symboln);
-    }
-
-    if (!disp->DepthRange) {
-        void **procp = (void **) &disp->DepthRange;
-
-        snprintf(symboln, sizeof(symboln), "%sDepthRange", symbol_prefix);
-        *procp = dlsym(handle, symboln);
-    }
-
-    if (!disp->Frustum) {
-        void **procp = (void **) &disp->Frustum;
-
-        snprintf(symboln, sizeof(symboln), "%sFrustum", symbol_prefix);
-        *procp = dlsym(handle, symboln);
-    }
-
-    if (!disp->LoadIdentity) {
-        void **procp = (void **) &disp->LoadIdentity;
-
-        snprintf(symboln, sizeof(symboln), "%sLoadIdentity", symbol_prefix);
-        *procp = dlsym(handle, symboln);
-    }
-
-    if (!disp->LoadMatrixf) {
-        void **procp = (void **) &disp->LoadMatrixf;
-
-        snprintf(symboln, sizeof(symboln), "%sLoadMatrixf", symbol_prefix);
-        *procp = dlsym(handle, symboln);
-    }
-
-    if (!disp->LoadMatrixd) {
-        void **procp = (void **) &disp->LoadMatrixd;
-
-        snprintf(symboln, sizeof(symboln), "%sLoadMatrixd", symbol_prefix);
-        *procp = dlsym(handle, symboln);
-    }
-
-    if (!disp->MatrixMode) {
-        void **procp = (void **) &disp->MatrixMode;
-
-        snprintf(symboln, sizeof(symboln), "%sMatrixMode", symbol_prefix);
-        *procp = dlsym(handle, symboln);
-    }
-
-    if (!disp->MultMatrixf) {
-        void **procp = (void **) &disp->MultMatrixf;
-
-        snprintf(symboln, sizeof(symboln), "%sMultMatrixf", symbol_prefix);
-        *procp = dlsym(handle, symboln);
-    }
-
-    if (!disp->MultMatrixd) {
-        void **procp = (void **) &disp->MultMatrixd;
-
-        snprintf(symboln, sizeof(symboln), "%sMultMatrixd", symbol_prefix);
-        *procp = dlsym(handle, symboln);
-    }
-
-    if (!disp->Ortho) {
-        void **procp = (void **) &disp->Ortho;
-
-        snprintf(symboln, sizeof(symboln), "%sOrtho", symbol_prefix);
-        *procp = dlsym(handle, symboln);
-    }
-
-    if (!disp->PopMatrix) {
-        void **procp = (void **) &disp->PopMatrix;
-
-        snprintf(symboln, sizeof(symboln), "%sPopMatrix", symbol_prefix);
-        *procp = dlsym(handle, symboln);
-    }
-
-    if (!disp->PushMatrix) {
-        void **procp = (void **) &disp->PushMatrix;
-
-        snprintf(symboln, sizeof(symboln), "%sPushMatrix", symbol_prefix);
-        *procp = dlsym(handle, symboln);
-    }
-
-    if (!disp->Rotated) {
-        void **procp = (void **) &disp->Rotated;
-
-        snprintf(symboln, sizeof(symboln), "%sRotated", symbol_prefix);
-        *procp = dlsym(handle, symboln);
-    }
-
-    if (!disp->Rotatef) {
-        void **procp = (void **) &disp->Rotatef;
-
-        snprintf(symboln, sizeof(symboln), "%sRotatef", symbol_prefix);
-        *procp = dlsym(handle, symboln);
-    }
-
-    if (!disp->Scaled) {
-        void **procp = (void **) &disp->Scaled;
-
-        snprintf(symboln, sizeof(symboln), "%sScaled", symbol_prefix);
-        *procp = dlsym(handle, symboln);
-    }
-
-    if (!disp->Scalef) {
-        void **procp = (void **) &disp->Scalef;
-
-        snprintf(symboln, sizeof(symboln), "%sScalef", symbol_prefix);
-        *procp = dlsym(handle, symboln);
-    }
-
-    if (!disp->Translated) {
-        void **procp = (void **) &disp->Translated;
-
-        snprintf(symboln, sizeof(symboln), "%sTranslated", symbol_prefix);
-        *procp = dlsym(handle, symboln);
-    }
-
-    if (!disp->Translatef) {
-        void **procp = (void **) &disp->Translatef;
-
-        snprintf(symboln, sizeof(symboln), "%sTranslatef", symbol_prefix);
-        *procp = dlsym(handle, symboln);
-    }
-
-    if (!disp->Viewport) {
-        void **procp = (void **) &disp->Viewport;
-
-        snprintf(symboln, sizeof(symboln), "%sViewport", symbol_prefix);
-        *procp = dlsym(handle, symboln);
-    }
-
-    if (!disp->ArrayElement) {
-        void **procp = (void **) &disp->ArrayElement;
-
-        snprintf(symboln, sizeof(symboln), "%sArrayElement", symbol_prefix);
-        *procp = dlsym(handle, symboln);
-    }
-
-    if (!disp->ArrayElement) {
-        void **procp = (void **) &disp->ArrayElement;
-
-        snprintf(symboln, sizeof(symboln), "%sArrayElementEXT", symbol_prefix);
-        *procp = dlsym(handle, symboln);
-    }
-
-    if (!disp->BindTexture) {
-        void **procp = (void **) &disp->BindTexture;
-
-        snprintf(symboln, sizeof(symboln), "%sBindTexture", symbol_prefix);
-        *procp = dlsym(handle, symboln);
-    }
-
-    if (!disp->BindTexture) {
-        void **procp = (void **) &disp->BindTexture;
-
-        snprintf(symboln, sizeof(symboln), "%sBindTextureEXT", symbol_prefix);
-        *procp = dlsym(handle, symboln);
-    }
-
-    if (!disp->ColorPointer) {
-        void **procp = (void **) &disp->ColorPointer;
-
-        snprintf(symboln, sizeof(symboln), "%sColorPointer", symbol_prefix);
-        *procp = dlsym(handle, symboln);
-    }
-
-    if (!disp->DisableClientState) {
-        void **procp = (void **) &disp->DisableClientState;
-
-        snprintf(symboln, sizeof(symboln), "%sDisableClientState",
-                 symbol_prefix);
-        *procp = dlsym(handle, symboln);
-    }
-
-    if (!disp->DrawArrays) {
-        void **procp = (void **) &disp->DrawArrays;
-
-        snprintf(symboln, sizeof(symboln), "%sDrawArrays", symbol_prefix);
-        *procp = dlsym(handle, symboln);
-    }
-
-    if (!disp->DrawArrays) {
-        void **procp = (void **) &disp->DrawArrays;
-
-        snprintf(symboln, sizeof(symboln), "%sDrawArraysEXT", symbol_prefix);
-        *procp = dlsym(handle, symboln);
-    }
-
-    if (!disp->DrawElements) {
-        void **procp = (void **) &disp->DrawElements;
-
-        snprintf(symboln, sizeof(symboln), "%sDrawElements", symbol_prefix);
-        *procp = dlsym(handle, symboln);
-    }
-
-    if (!disp->EdgeFlagPointer) {
-        void **procp = (void **) &disp->EdgeFlagPointer;
-
-        snprintf(symboln, sizeof(symboln), "%sEdgeFlagPointer", symbol_prefix);
-        *procp = dlsym(handle, symboln);
-    }
-
-    if (!disp->EnableClientState) {
-        void **procp = (void **) &disp->EnableClientState;
-
-        snprintf(symboln, sizeof(symboln), "%sEnableClientState",
-                 symbol_prefix);
-        *procp = dlsym(handle, symboln);
-    }
-
-    if (!disp->IndexPointer) {
-        void **procp = (void **) &disp->IndexPointer;
-
-        snprintf(symboln, sizeof(symboln), "%sIndexPointer", symbol_prefix);
-        *procp = dlsym(handle, symboln);
-    }
-
-    if (!disp->Indexub) {
-        void **procp = (void **) &disp->Indexub;
-
-        snprintf(symboln, sizeof(symboln), "%sIndexub", symbol_prefix);
-        *procp = dlsym(handle, symboln);
-    }
-
-    if (!disp->Indexubv) {
-        void **procp = (void **) &disp->Indexubv;
-
-        snprintf(symboln, sizeof(symboln), "%sIndexubv", symbol_prefix);
-        *procp = dlsym(handle, symboln);
-    }
-
-    if (!disp->InterleavedArrays) {
-        void **procp = (void **) &disp->InterleavedArrays;
-
-        snprintf(symboln, sizeof(symboln), "%sInterleavedArrays",
-                 symbol_prefix);
-        *procp = dlsym(handle, symboln);
-    }
-
-    if (!disp->NormalPointer) {
-        void **procp = (void **) &disp->NormalPointer;
-
-        snprintf(symboln, sizeof(symboln), "%sNormalPointer", symbol_prefix);
-        *procp = dlsym(handle, symboln);
-    }
-
-    if (!disp->PolygonOffset) {
-        void **procp = (void **) &disp->PolygonOffset;
-
-        snprintf(symboln, sizeof(symboln), "%sPolygonOffset", symbol_prefix);
-        *procp = dlsym(handle, symboln);
-    }
-
-    if (!disp->TexCoordPointer) {
-        void **procp = (void **) &disp->TexCoordPointer;
-
-        snprintf(symboln, sizeof(symboln), "%sTexCoordPointer", symbol_prefix);
-        *procp = dlsym(handle, symboln);
-    }
-
-    if (!disp->VertexPointer) {
-        void **procp = (void **) &disp->VertexPointer;
-
-        snprintf(symboln, sizeof(symboln), "%sVertexPointer", symbol_prefix);
-        *procp = dlsym(handle, symboln);
-    }
-
-    if (!disp->AreTexturesResident) {
-        void **procp = (void **) &disp->AreTexturesResident;
-
-        snprintf(symboln, sizeof(symboln), "%sAreTexturesResident",
-                 symbol_prefix);
-        *procp = dlsym(handle, symboln);
-    }
-
-    if (!disp->AreTexturesResident) {
-        void **procp = (void **) &disp->AreTexturesResident;
-
-        snprintf(symboln, sizeof(symboln), "%sAreTexturesResidentEXT",
-                 symbol_prefix);
-        *procp = dlsym(handle, symboln);
-    }
-
-    if (!disp->CopyTexImage1D) {
-        void **procp = (void **) &disp->CopyTexImage1D;
-
-        snprintf(symboln, sizeof(symboln), "%sCopyTexImage1D", symbol_prefix);
-        *procp = dlsym(handle, symboln);
-    }
-
-    if (!disp->CopyTexImage1D) {
-        void **procp = (void **) &disp->CopyTexImage1D;
-
-        snprintf(symboln, sizeof(symboln), "%sCopyTexImage1DEXT",
-                 symbol_prefix);
-        *procp = dlsym(handle, symboln);
-    }
-
-    if (!disp->CopyTexImage2D) {
-        void **procp = (void **) &disp->CopyTexImage2D;
-
-        snprintf(symboln, sizeof(symboln), "%sCopyTexImage2D", symbol_prefix);
-        *procp = dlsym(handle, symboln);
-    }
-
-    if (!disp->CopyTexImage2D) {
-        void **procp = (void **) &disp->CopyTexImage2D;
-
-        snprintf(symboln, sizeof(symboln), "%sCopyTexImage2DEXT",
-                 symbol_prefix);
-        *procp = dlsym(handle, symboln);
-    }
-
-    if (!disp->CopyTexSubImage1D) {
-        void **procp = (void **) &disp->CopyTexSubImage1D;
-
-        snprintf(symboln, sizeof(symboln), "%sCopyTexSubImage1D",
-                 symbol_prefix);
-        *procp = dlsym(handle, symboln);
-    }
-
-    if (!disp->CopyTexSubImage1D) {
-        void **procp = (void **) &disp->CopyTexSubImage1D;
-
-        snprintf(symboln, sizeof(symboln), "%sCopyTexSubImage1DEXT",
-                 symbol_prefix);
-        *procp = dlsym(handle, symboln);
-    }
-
-    if (!disp->CopyTexSubImage2D) {
-        void **procp = (void **) &disp->CopyTexSubImage2D;
-
-        snprintf(symboln, sizeof(symboln), "%sCopyTexSubImage2D",
-                 symbol_prefix);
-        *procp = dlsym(handle, symboln);
-    }
-
-    if (!disp->CopyTexSubImage2D) {
-        void **procp = (void **) &disp->CopyTexSubImage2D;
-
-        snprintf(symboln, sizeof(symboln), "%sCopyTexSubImage2DEXT",
-                 symbol_prefix);
-        *procp = dlsym(handle, symboln);
-    }
-
-    if (!disp->DeleteTextures) {
-        void **procp = (void **) &disp->DeleteTextures;
-
-        snprintf(symboln, sizeof(symboln), "%sDeleteTextures", symbol_prefix);
-        *procp = dlsym(handle, symboln);
-    }
-
-    if (!disp->DeleteTextures) {
-        void **procp = (void **) &disp->DeleteTextures;
-
-        snprintf(symboln, sizeof(symboln), "%sDeleteTexturesEXT",
-                 symbol_prefix);
-        *procp = dlsym(handle, symboln);
-    }
-
-    if (!disp->GenTextures) {
-        void **procp = (void **) &disp->GenTextures;
-
-        snprintf(symboln, sizeof(symboln), "%sGenTextures", symbol_prefix);
-        *procp = dlsym(handle, symboln);
-    }
-
-    if (!disp->GenTextures) {
-        void **procp = (void **) &disp->GenTextures;
-
-        snprintf(symboln, sizeof(symboln), "%sGenTexturesEXT", symbol_prefix);
-        *procp = dlsym(handle, symboln);
-    }
-
-    if (!disp->GetPointerv) {
-        void **procp = (void **) &disp->GetPointerv;
-
-        snprintf(symboln, sizeof(symboln), "%sGetPointerv", symbol_prefix);
-        *procp = dlsym(handle, symboln);
-    }
-
-    if (!disp->GetPointerv) {
-        void **procp = (void **) &disp->GetPointerv;
-
-        snprintf(symboln, sizeof(symboln), "%sGetPointervEXT", symbol_prefix);
-        *procp = dlsym(handle, symboln);
-    }
-
-    if (!disp->IsTexture) {
-        void **procp = (void **) &disp->IsTexture;
-
-        snprintf(symboln, sizeof(symboln), "%sIsTexture", symbol_prefix);
-        *procp = dlsym(handle, symboln);
-    }
-
-    if (!disp->IsTexture) {
-        void **procp = (void **) &disp->IsTexture;
-
-        snprintf(symboln, sizeof(symboln), "%sIsTextureEXT", symbol_prefix);
-        *procp = dlsym(handle, symboln);
-    }
-
-    if (!disp->PrioritizeTextures) {
-        void **procp = (void **) &disp->PrioritizeTextures;
-
-        snprintf(symboln, sizeof(symboln), "%sPrioritizeTextures",
-                 symbol_prefix);
-        *procp = dlsym(handle, symboln);
-    }
-
-    if (!disp->PrioritizeTextures) {
-        void **procp = (void **) &disp->PrioritizeTextures;
-
-        snprintf(symboln, sizeof(symboln), "%sPrioritizeTexturesEXT",
-                 symbol_prefix);
-        *procp = dlsym(handle, symboln);
-    }
-
-    if (!disp->TexSubImage1D) {
-        void **procp = (void **) &disp->TexSubImage1D;
-
-        snprintf(symboln, sizeof(symboln), "%sTexSubImage1D", symbol_prefix);
-        *procp = dlsym(handle, symboln);
-    }
-
-    if (!disp->TexSubImage1D) {
-        void **procp = (void **) &disp->TexSubImage1D;
-
-        snprintf(symboln, sizeof(symboln), "%sTexSubImage1DEXT", symbol_prefix);
-        *procp = dlsym(handle, symboln);
-    }
-
-    if (!disp->TexSubImage2D) {
-        void **procp = (void **) &disp->TexSubImage2D;
-
-        snprintf(symboln, sizeof(symboln), "%sTexSubImage2D", symbol_prefix);
-        *procp = dlsym(handle, symboln);
-    }
-
-    if (!disp->TexSubImage2D) {
-        void **procp = (void **) &disp->TexSubImage2D;
-
-        snprintf(symboln, sizeof(symboln), "%sTexSubImage2DEXT", symbol_prefix);
-        *procp = dlsym(handle, symboln);
-    }
-
-    if (!disp->PopClientAttrib) {
-        void **procp = (void **) &disp->PopClientAttrib;
-
-        snprintf(symboln, sizeof(symboln), "%sPopClientAttrib", symbol_prefix);
-        *procp = dlsym(handle, symboln);
-    }
-
-    if (!disp->PushClientAttrib) {
-        void **procp = (void **) &disp->PushClientAttrib;
-
-        snprintf(symboln, sizeof(symboln), "%sPushClientAttrib", symbol_prefix);
-        *procp = dlsym(handle, symboln);
-    }
-
-    if (!disp->BlendColor) {
-        void **procp = (void **) &disp->BlendColor;
-
-        snprintf(symboln, sizeof(symboln), "%sBlendColor", symbol_prefix);
-        *procp = dlsym(handle, symboln);
-    }
-
-    if (!disp->BlendColor) {
-        void **procp = (void **) &disp->BlendColor;
-
-        snprintf(symboln, sizeof(symboln), "%sBlendColorEXT", symbol_prefix);
-        *procp = dlsym(handle, symboln);
-    }
-
-    if (!disp->BlendEquation) {
-        void **procp = (void **) &disp->BlendEquation;
-
-        snprintf(symboln, sizeof(symboln), "%sBlendEquation", symbol_prefix);
-        *procp = dlsym(handle, symboln);
-    }
-
-    if (!disp->BlendEquation) {
-        void **procp = (void **) &disp->BlendEquation;
-
-        snprintf(symboln, sizeof(symboln), "%sBlendEquationEXT", symbol_prefix);
-        *procp = dlsym(handle, symboln);
-    }
-
-    if (!disp->DrawRangeElements) {
-        void **procp = (void **) &disp->DrawRangeElements;
-
-        snprintf(symboln, sizeof(symboln), "%sDrawRangeElements",
-                 symbol_prefix);
-        *procp = dlsym(handle, symboln);
-    }
-
-    if (!disp->DrawRangeElements) {
-        void **procp = (void **) &disp->DrawRangeElements;
-
-        snprintf(symboln, sizeof(symboln), "%sDrawRangeElementsEXT",
-                 symbol_prefix);
-        *procp = dlsym(handle, symboln);
-    }
-
-    if (!disp->ColorTable) {
-        void **procp = (void **) &disp->ColorTable;
-
-        snprintf(symboln, sizeof(symboln), "%sColorTable", symbol_prefix);
-        *procp = dlsym(handle, symboln);
-    }
-
-    if (!disp->ColorTable) {
-        void **procp = (void **) &disp->ColorTable;
-
-        snprintf(symboln, sizeof(symboln), "%sColorTableSGI", symbol_prefix);
-        *procp = dlsym(handle, symboln);
-    }
-
-    if (!disp->ColorTable) {
-        void **procp = (void **) &disp->ColorTable;
-
-        snprintf(symboln, sizeof(symboln), "%sColorTableEXT", symbol_prefix);
-        *procp = dlsym(handle, symboln);
-    }
-
-    if (!disp->ColorTableParameterfv) {
-        void **procp = (void **) &disp->ColorTableParameterfv;
-
-        snprintf(symboln, sizeof(symboln), "%sColorTableParameterfv",
-                 symbol_prefix);
-        *procp = dlsym(handle, symboln);
-    }
-
-    if (!disp->ColorTableParameterfv) {
-        void **procp = (void **) &disp->ColorTableParameterfv;
-
-        snprintf(symboln, sizeof(symboln), "%sColorTableParameterfvSGI",
-                 symbol_prefix);
-        *procp = dlsym(handle, symboln);
-    }
-
-    if (!disp->ColorTableParameteriv) {
-        void **procp = (void **) &disp->ColorTableParameteriv;
-
-        snprintf(symboln, sizeof(symboln), "%sColorTableParameteriv",
-                 symbol_prefix);
-        *procp = dlsym(handle, symboln);
-    }
-
-    if (!disp->ColorTableParameteriv) {
-        void **procp = (void **) &disp->ColorTableParameteriv;
-
-        snprintf(symboln, sizeof(symboln), "%sColorTableParameterivSGI",
-                 symbol_prefix);
-        *procp = dlsym(handle, symboln);
-    }
-
-    if (!disp->CopyColorTable) {
-        void **procp = (void **) &disp->CopyColorTable;
-
-        snprintf(symboln, sizeof(symboln), "%sCopyColorTable", symbol_prefix);
-        *procp = dlsym(handle, symboln);
-    }
-
-    if (!disp->CopyColorTable) {
-        void **procp = (void **) &disp->CopyColorTable;
-
-        snprintf(symboln, sizeof(symboln), "%sCopyColorTableSGI",
-                 symbol_prefix);
-        *procp = dlsym(handle, symboln);
-    }
-
-    if (!disp->GetColorTable) {
-        void **procp = (void **) &disp->GetColorTable;
-
-        snprintf(symboln, sizeof(symboln), "%sGetColorTable", symbol_prefix);
-        *procp = dlsym(handle, symboln);
-    }
-
-    if (!disp->GetColorTable) {
-        void **procp = (void **) &disp->GetColorTable;
-
-        snprintf(symboln, sizeof(symboln), "%sGetColorTableSGI", symbol_prefix);
-        *procp = dlsym(handle, symboln);
-    }
-
-    if (!disp->GetColorTable) {
-        void **procp = (void **) &disp->GetColorTable;
-
-        snprintf(symboln, sizeof(symboln), "%sGetColorTableEXT", symbol_prefix);
-        *procp = dlsym(handle, symboln);
-    }
-
-    if (!disp->GetColorTableParameterfv) {
-        void **procp = (void **) &disp->GetColorTableParameterfv;
-
-        snprintf(symboln, sizeof(symboln), "%sGetColorTableParameterfv",
-                 symbol_prefix);
-        *procp = dlsym(handle, symboln);
-    }
-
-    if (!disp->GetColorTableParameterfv) {
-        void **procp = (void **) &disp->GetColorTableParameterfv;
-
-        snprintf(symboln, sizeof(symboln), "%sGetColorTableParameterfvSGI",
-                 symbol_prefix);
-        *procp = dlsym(handle, symboln);
-    }
-
-    if (!disp->GetColorTableParameterfv) {
-        void **procp = (void **) &disp->GetColorTableParameterfv;
-
-        snprintf(symboln, sizeof(symboln), "%sGetColorTableParameterfvEXT",
-                 symbol_prefix);
-        *procp = dlsym(handle, symboln);
-    }
-
-    if (!disp->GetColorTableParameteriv) {
-        void **procp = (void **) &disp->GetColorTableParameteriv;
-
-        snprintf(symboln, sizeof(symboln), "%sGetColorTableParameteriv",
-                 symbol_prefix);
-        *procp = dlsym(handle, symboln);
-    }
-
-    if (!disp->GetColorTableParameteriv) {
-        void **procp = (void **) &disp->GetColorTableParameteriv;
-
-        snprintf(symboln, sizeof(symboln), "%sGetColorTableParameterivSGI",
-                 symbol_prefix);
-        *procp = dlsym(handle, symboln);
-    }
-
-    if (!disp->GetColorTableParameteriv) {
-        void **procp = (void **) &disp->GetColorTableParameteriv;
-
-        snprintf(symboln, sizeof(symboln), "%sGetColorTableParameterivEXT",
-                 symbol_prefix);
-        *procp = dlsym(handle, symboln);
-    }
-
-    if (!disp->ColorSubTable) {
-        void **procp = (void **) &disp->ColorSubTable;
-
-        snprintf(symboln, sizeof(symboln), "%sColorSubTable", symbol_prefix);
-        *procp = dlsym(handle, symboln);
-    }
-
-    if (!disp->ColorSubTable) {
-        void **procp = (void **) &disp->ColorSubTable;
-
-        snprintf(symboln, sizeof(symboln), "%sColorSubTableEXT", symbol_prefix);
-        *procp = dlsym(handle, symboln);
-    }
-
-    if (!disp->CopyColorSubTable) {
-        void **procp = (void **) &disp->CopyColorSubTable;
-
-        snprintf(symboln, sizeof(symboln), "%sCopyColorSubTable",
-                 symbol_prefix);
-        *procp = dlsym(handle, symboln);
-    }
-
-    if (!disp->CopyColorSubTable) {
-        void **procp = (void **) &disp->CopyColorSubTable;
-
-        snprintf(symboln, sizeof(symboln), "%sCopyColorSubTableEXT",
-                 symbol_prefix);
-        *procp = dlsym(handle, symboln);
-    }
-
-    if (!disp->ConvolutionFilter1D) {
-        void **procp = (void **) &disp->ConvolutionFilter1D;
-
-        snprintf(symboln, sizeof(symboln), "%sConvolutionFilter1D",
-                 symbol_prefix);
-        *procp = dlsym(handle, symboln);
-    }
-
-    if (!disp->ConvolutionFilter1D) {
-        void **procp = (void **) &disp->ConvolutionFilter1D;
-
-        snprintf(symboln, sizeof(symboln), "%sConvolutionFilter1DEXT",
-                 symbol_prefix);
-        *procp = dlsym(handle, symboln);
-    }
-
-    if (!disp->ConvolutionFilter2D) {
-        void **procp = (void **) &disp->ConvolutionFilter2D;
-
-        snprintf(symboln, sizeof(symboln), "%sConvolutionFilter2D",
-                 symbol_prefix);
-        *procp = dlsym(handle, symboln);
-    }
-
-    if (!disp->ConvolutionFilter2D) {
-        void **procp = (void **) &disp->ConvolutionFilter2D;
-
-        snprintf(symboln, sizeof(symboln), "%sConvolutionFilter2DEXT",
-                 symbol_prefix);
-        *procp = dlsym(handle, symboln);
-    }
-
-    if (!disp->ConvolutionParameterf) {
-        void **procp = (void **) &disp->ConvolutionParameterf;
-
-        snprintf(symboln, sizeof(symboln), "%sConvolutionParameterf",
-                 symbol_prefix);
-        *procp = dlsym(handle, symboln);
-    }
-
-    if (!disp->ConvolutionParameterf) {
-        void **procp = (void **) &disp->ConvolutionParameterf;
-
-        snprintf(symboln, sizeof(symboln), "%sConvolutionParameterfEXT",
-                 symbol_prefix);
-        *procp = dlsym(handle, symboln);
-    }
-
-    if (!disp->ConvolutionParameterfv) {
-        void **procp = (void **) &disp->ConvolutionParameterfv;
-
-        snprintf(symboln, sizeof(symboln), "%sConvolutionParameterfv",
-                 symbol_prefix);
-        *procp = dlsym(handle, symboln);
-    }
-
-    if (!disp->ConvolutionParameterfv) {
-        void **procp = (void **) &disp->ConvolutionParameterfv;
-
-        snprintf(symboln, sizeof(symboln), "%sConvolutionParameterfvEXT",
-                 symbol_prefix);
-        *procp = dlsym(handle, symboln);
-    }
-
-    if (!disp->ConvolutionParameteri) {
-        void **procp = (void **) &disp->ConvolutionParameteri;
-
-        snprintf(symboln, sizeof(symboln), "%sConvolutionParameteri",
-                 symbol_prefix);
-        *procp = dlsym(handle, symboln);
-    }
-
-    if (!disp->ConvolutionParameteri) {
-        void **procp = (void **) &disp->ConvolutionParameteri;
-
-        snprintf(symboln, sizeof(symboln), "%sConvolutionParameteriEXT",
-                 symbol_prefix);
-        *procp = dlsym(handle, symboln);
-    }
-
-    if (!disp->ConvolutionParameteriv) {
-        void **procp = (void **) &disp->ConvolutionParameteriv;
-
-        snprintf(symboln, sizeof(symboln), "%sConvolutionParameteriv",
-                 symbol_prefix);
-        *procp = dlsym(handle, symboln);
-    }
-
-    if (!disp->ConvolutionParameteriv) {
-        void **procp = (void **) &disp->ConvolutionParameteriv;
-
-        snprintf(symboln, sizeof(symboln), "%sConvolutionParameterivEXT",
-                 symbol_prefix);
-        *procp = dlsym(handle, symboln);
-    }
-
-    if (!disp->CopyConvolutionFilter1D) {
-        void **procp = (void **) &disp->CopyConvolutionFilter1D;
-
-        snprintf(symboln, sizeof(symboln), "%sCopyConvolutionFilter1D",
-                 symbol_prefix);
-        *procp = dlsym(handle, symboln);
-    }
-
-    if (!disp->CopyConvolutionFilter1D) {
-        void **procp = (void **) &disp->CopyConvolutionFilter1D;
-
-        snprintf(symboln, sizeof(symboln), "%sCopyConvolutionFilter1DEXT",
-                 symbol_prefix);
-        *procp = dlsym(handle, symboln);
-    }
-
-    if (!disp->CopyConvolutionFilter2D) {
-        void **procp = (void **) &disp->CopyConvolutionFilter2D;
-
-        snprintf(symboln, sizeof(symboln), "%sCopyConvolutionFilter2D",
-                 symbol_prefix);
-        *procp = dlsym(handle, symboln);
-    }
-
-    if (!disp->CopyConvolutionFilter2D) {
-        void **procp = (void **) &disp->CopyConvolutionFilter2D;
-
-        snprintf(symboln, sizeof(symboln), "%sCopyConvolutionFilter2DEXT",
-                 symbol_prefix);
-        *procp = dlsym(handle, symboln);
-    }
-
-    if (!disp->GetConvolutionFilter) {
-        void **procp = (void **) &disp->GetConvolutionFilter;
-
-        snprintf(symboln, sizeof(symboln), "%sGetConvolutionFilter",
-                 symbol_prefix);
-        *procp = dlsym(handle, symboln);
-    }
-
-    if (!disp->GetConvolutionFilter) {
-        void **procp = (void **) &disp->GetConvolutionFilter;
-
-        snprintf(symboln, sizeof(symboln), "%sGetConvolutionFilterEXT",
-                 symbol_prefix);
-        *procp = dlsym(handle, symboln);
-    }
-
-    if (!disp->GetConvolutionParameterfv) {
-        void **procp = (void **) &disp->GetConvolutionParameterfv;
-
-        snprintf(symboln, sizeof(symboln), "%sGetConvolutionParameterfv",
-                 symbol_prefix);
-        *procp = dlsym(handle, symboln);
-    }
-
-    if (!disp->GetConvolutionParameterfv) {
-        void **procp = (void **) &disp->GetConvolutionParameterfv;
-
-        snprintf(symboln, sizeof(symboln), "%sGetConvolutionParameterfvEXT",
-                 symbol_prefix);
-        *procp = dlsym(handle, symboln);
-    }
-
-    if (!disp->GetConvolutionParameteriv) {
-        void **procp = (void **) &disp->GetConvolutionParameteriv;
-
-        snprintf(symboln, sizeof(symboln), "%sGetConvolutionParameteriv",
-                 symbol_prefix);
-        *procp = dlsym(handle, symboln);
-    }
-
-    if (!disp->GetConvolutionParameteriv) {
-        void **procp = (void **) &disp->GetConvolutionParameteriv;
-
-        snprintf(symboln, sizeof(symboln), "%sGetConvolutionParameterivEXT",
-                 symbol_prefix);
-        *procp = dlsym(handle, symboln);
-    }
-
-    if (!disp->GetSeparableFilter) {
-        void **procp = (void **) &disp->GetSeparableFilter;
-
-        snprintf(symboln, sizeof(symboln), "%sGetSeparableFilter",
-                 symbol_prefix);
-        *procp = dlsym(handle, symboln);
-    }
-
-    if (!disp->GetSeparableFilter) {
-        void **procp = (void **) &disp->GetSeparableFilter;
-
-        snprintf(symboln, sizeof(symboln), "%sGetSeparableFilterEXT",
-                 symbol_prefix);
-        *procp = dlsym(handle, symboln);
-    }
-
-    if (!disp->SeparableFilter2D) {
-        void **procp = (void **) &disp->SeparableFilter2D;
-
-        snprintf(symboln, sizeof(symboln), "%sSeparableFilter2D",
-                 symbol_prefix);
-        *procp = dlsym(handle, symboln);
-    }
-
-    if (!disp->SeparableFilter2D) {
-        void **procp = (void **) &disp->SeparableFilter2D;
-
-        snprintf(symboln, sizeof(symboln), "%sSeparableFilter2DEXT",
-                 symbol_prefix);
-        *procp = dlsym(handle, symboln);
-    }
-
-    if (!disp->GetHistogram) {
-        void **procp = (void **) &disp->GetHistogram;
-
-        snprintf(symboln, sizeof(symboln), "%sGetHistogram", symbol_prefix);
-        *procp = dlsym(handle, symboln);
-    }
-
-    if (!disp->GetHistogram) {
-        void **procp = (void **) &disp->GetHistogram;
-
-        snprintf(symboln, sizeof(symboln), "%sGetHistogramEXT", symbol_prefix);
-        *procp = dlsym(handle, symboln);
-    }
-
-    if (!disp->GetHistogramParameterfv) {
-        void **procp = (void **) &disp->GetHistogramParameterfv;
-
-        snprintf(symboln, sizeof(symboln), "%sGetHistogramParameterfv",
-                 symbol_prefix);
-        *procp = dlsym(handle, symboln);
-    }
-
-    if (!disp->GetHistogramParameterfv) {
-        void **procp = (void **) &disp->GetHistogramParameterfv;
-
-        snprintf(symboln, sizeof(symboln), "%sGetHistogramParameterfvEXT",
-                 symbol_prefix);
-        *procp = dlsym(handle, symboln);
-    }
-
-    if (!disp->GetHistogramParameteriv) {
-        void **procp = (void **) &disp->GetHistogramParameteriv;
-
-        snprintf(symboln, sizeof(symboln), "%sGetHistogramParameteriv",
-                 symbol_prefix);
-        *procp = dlsym(handle, symboln);
-    }
-
-    if (!disp->GetHistogramParameteriv) {
-        void **procp = (void **) &disp->GetHistogramParameteriv;
-
-        snprintf(symboln, sizeof(symboln), "%sGetHistogramParameterivEXT",
-                 symbol_prefix);
-        *procp = dlsym(handle, symboln);
-    }
-
-    if (!disp->GetMinmax) {
-        void **procp = (void **) &disp->GetMinmax;
-
-        snprintf(symboln, sizeof(symboln), "%sGetMinmax", symbol_prefix);
-        *procp = dlsym(handle, symboln);
-    }
-
-    if (!disp->GetMinmax) {
-        void **procp = (void **) &disp->GetMinmax;
-
-        snprintf(symboln, sizeof(symboln), "%sGetMinmaxEXT", symbol_prefix);
-        *procp = dlsym(handle, symboln);
-    }
-
-    if (!disp->GetMinmaxParameterfv) {
-        void **procp = (void **) &disp->GetMinmaxParameterfv;
-
-        snprintf(symboln, sizeof(symboln), "%sGetMinmaxParameterfv",
-                 symbol_prefix);
-        *procp = dlsym(handle, symboln);
-    }
-
-    if (!disp->GetMinmaxParameterfv) {
-        void **procp = (void **) &disp->GetMinmaxParameterfv;
-
-        snprintf(symboln, sizeof(symboln), "%sGetMinmaxParameterfvEXT",
-                 symbol_prefix);
-        *procp = dlsym(handle, symboln);
-    }
-
-    if (!disp->GetMinmaxParameteriv) {
-        void **procp = (void **) &disp->GetMinmaxParameteriv;
-
-        snprintf(symboln, sizeof(symboln), "%sGetMinmaxParameteriv",
-                 symbol_prefix);
-        *procp = dlsym(handle, symboln);
-    }
-
-    if (!disp->GetMinmaxParameteriv) {
-        void **procp = (void **) &disp->GetMinmaxParameteriv;
-
-        snprintf(symboln, sizeof(symboln), "%sGetMinmaxParameterivEXT",
-                 symbol_prefix);
-        *procp = dlsym(handle, symboln);
-    }
-
-    if (!disp->Histogram) {
-        void **procp = (void **) &disp->Histogram;
-
-        snprintf(symboln, sizeof(symboln), "%sHistogram", symbol_prefix);
-        *procp = dlsym(handle, symboln);
-    }
-
-    if (!disp->Histogram) {
-        void **procp = (void **) &disp->Histogram;
-
-        snprintf(symboln, sizeof(symboln), "%sHistogramEXT", symbol_prefix);
-        *procp = dlsym(handle, symboln);
-    }
-
-    if (!disp->Minmax) {
-        void **procp = (void **) &disp->Minmax;
-
-        snprintf(symboln, sizeof(symboln), "%sMinmax", symbol_prefix);
-        *procp = dlsym(handle, symboln);
-    }
-
-    if (!disp->Minmax) {
-        void **procp = (void **) &disp->Minmax;
-
-        snprintf(symboln, sizeof(symboln), "%sMinmaxEXT", symbol_prefix);
-        *procp = dlsym(handle, symboln);
-    }
-
-    if (!disp->ResetHistogram) {
-        void **procp = (void **) &disp->ResetHistogram;
-
-        snprintf(symboln, sizeof(symboln), "%sResetHistogram", symbol_prefix);
-        *procp = dlsym(handle, symboln);
-    }
-
-    if (!disp->ResetHistogram) {
-        void **procp = (void **) &disp->ResetHistogram;
-
-        snprintf(symboln, sizeof(symboln), "%sResetHistogramEXT",
-                 symbol_prefix);
-        *procp = dlsym(handle, symboln);
-    }
-
-    if (!disp->ResetMinmax) {
-        void **procp = (void **) &disp->ResetMinmax;
-
-        snprintf(symboln, sizeof(symboln), "%sResetMinmax", symbol_prefix);
-        *procp = dlsym(handle, symboln);
-    }
-
-    if (!disp->ResetMinmax) {
-        void **procp = (void **) &disp->ResetMinmax;
-
-        snprintf(symboln, sizeof(symboln), "%sResetMinmaxEXT", symbol_prefix);
-        *procp = dlsym(handle, symboln);
-    }
-
-    if (!disp->TexImage3D) {
-        void **procp = (void **) &disp->TexImage3D;
-
-        snprintf(symboln, sizeof(symboln), "%sTexImage3D", symbol_prefix);
-        *procp = dlsym(handle, symboln);
-    }
-
-    if (!disp->TexImage3D) {
-        void **procp = (void **) &disp->TexImage3D;
-
-        snprintf(symboln, sizeof(symboln), "%sTexImage3DEXT", symbol_prefix);
-        *procp = dlsym(handle, symboln);
-    }
-
-    if (!disp->TexSubImage3D) {
-        void **procp = (void **) &disp->TexSubImage3D;
-
-        snprintf(symboln, sizeof(symboln), "%sTexSubImage3D", symbol_prefix);
-        *procp = dlsym(handle, symboln);
-    }
-
-    if (!disp->TexSubImage3D) {
-        void **procp = (void **) &disp->TexSubImage3D;
-
-        snprintf(symboln, sizeof(symboln), "%sTexSubImage3DEXT", symbol_prefix);
-        *procp = dlsym(handle, symboln);
-    }
-
-    if (!disp->CopyTexSubImage3D) {
-        void **procp = (void **) &disp->CopyTexSubImage3D;
-
-        snprintf(symboln, sizeof(symboln), "%sCopyTexSubImage3D",
-                 symbol_prefix);
-        *procp = dlsym(handle, symboln);
-    }
-
-    if (!disp->CopyTexSubImage3D) {
-        void **procp = (void **) &disp->CopyTexSubImage3D;
-
-        snprintf(symboln, sizeof(symboln), "%sCopyTexSubImage3DEXT",
-                 symbol_prefix);
-        *procp = dlsym(handle, symboln);
-    }
-
-    if (!disp->ActiveTextureARB) {
-        void **procp = (void **) &disp->ActiveTextureARB;
-
-        snprintf(symboln, sizeof(symboln), "%sActiveTexture", symbol_prefix);
-        *procp = dlsym(handle, symboln);
-    }
-
-    if (!disp->ActiveTextureARB) {
-        void **procp = (void **) &disp->ActiveTextureARB;
-
-        snprintf(symboln, sizeof(symboln), "%sActiveTextureARB", symbol_prefix);
-        *procp = dlsym(handle, symboln);
-    }
-
-    if (!disp->ClientActiveTextureARB) {
-        void **procp = (void **) &disp->ClientActiveTextureARB;
-
-        snprintf(symboln, sizeof(symboln), "%sClientActiveTexture",
-                 symbol_prefix);
-        *procp = dlsym(handle, symboln);
-    }
-
-    if (!disp->ClientActiveTextureARB) {
-        void **procp = (void **) &disp->ClientActiveTextureARB;
-
-        snprintf(symboln, sizeof(symboln), "%sClientActiveTextureARB",
-                 symbol_prefix);
-        *procp = dlsym(handle, symboln);
-    }
-
-    if (!disp->MultiTexCoord1dARB) {
-        void **procp = (void **) &disp->MultiTexCoord1dARB;
-
-        snprintf(symboln, sizeof(symboln), "%sMultiTexCoord1d", symbol_prefix);
-        *procp = dlsym(handle, symboln);
-    }
-
-    if (!disp->MultiTexCoord1dARB) {
-        void **procp = (void **) &disp->MultiTexCoord1dARB;
-
-        snprintf(symboln, sizeof(symboln), "%sMultiTexCoord1dARB",
-                 symbol_prefix);
-        *procp = dlsym(handle, symboln);
-    }
-
-    if (!disp->MultiTexCoord1dvARB) {
-        void **procp = (void **) &disp->MultiTexCoord1dvARB;
-
-        snprintf(symboln, sizeof(symboln), "%sMultiTexCoord1dv", symbol_prefix);
-        *procp = dlsym(handle, symboln);
-    }
-
-    if (!disp->MultiTexCoord1dvARB) {
-        void **procp = (void **) &disp->MultiTexCoord1dvARB;
-
-        snprintf(symboln, sizeof(symboln), "%sMultiTexCoord1dvARB",
-                 symbol_prefix);
-        *procp = dlsym(handle, symboln);
-    }
-
-    if (!disp->MultiTexCoord1fARB) {
-        void **procp = (void **) &disp->MultiTexCoord1fARB;
-
-        snprintf(symboln, sizeof(symboln), "%sMultiTexCoord1f", symbol_prefix);
-        *procp = dlsym(handle, symboln);
-    }
-
-    if (!disp->MultiTexCoord1fARB) {
-        void **procp = (void **) &disp->MultiTexCoord1fARB;
-
-        snprintf(symboln, sizeof(symboln), "%sMultiTexCoord1fARB",
-                 symbol_prefix);
-        *procp = dlsym(handle, symboln);
-    }
-
-    if (!disp->MultiTexCoord1fvARB) {
-        void **procp = (void **) &disp->MultiTexCoord1fvARB;
-
-        snprintf(symboln, sizeof(symboln), "%sMultiTexCoord1fv", symbol_prefix);
-        *procp = dlsym(handle, symboln);
-    }
-
-    if (!disp->MultiTexCoord1fvARB) {
-        void **procp = (void **) &disp->MultiTexCoord1fvARB;
-
-        snprintf(symboln, sizeof(symboln), "%sMultiTexCoord1fvARB",
-                 symbol_prefix);
-        *procp = dlsym(handle, symboln);
-    }
-
-    if (!disp->MultiTexCoord1iARB) {
-        void **procp = (void **) &disp->MultiTexCoord1iARB;
-
-        snprintf(symboln, sizeof(symboln), "%sMultiTexCoord1i", symbol_prefix);
-        *procp = dlsym(handle, symboln);
-    }
-
-    if (!disp->MultiTexCoord1iARB) {
-        void **procp = (void **) &disp->MultiTexCoord1iARB;
-
-        snprintf(symboln, sizeof(symboln), "%sMultiTexCoord1iARB",
-                 symbol_prefix);
-        *procp = dlsym(handle, symboln);
-    }
-
-    if (!disp->MultiTexCoord1ivARB) {
-        void **procp = (void **) &disp->MultiTexCoord1ivARB;
-
-        snprintf(symboln, sizeof(symboln), "%sMultiTexCoord1iv", symbol_prefix);
-        *procp = dlsym(handle, symboln);
-    }
-
-    if (!disp->MultiTexCoord1ivARB) {
-        void **procp = (void **) &disp->MultiTexCoord1ivARB;
-
-        snprintf(symboln, sizeof(symboln), "%sMultiTexCoord1ivARB",
-                 symbol_prefix);
-        *procp = dlsym(handle, symboln);
-    }
-
-    if (!disp->MultiTexCoord1sARB) {
-        void **procp = (void **) &disp->MultiTexCoord1sARB;
-
-        snprintf(symboln, sizeof(symboln), "%sMultiTexCoord1s", symbol_prefix);
-        *procp = dlsym(handle, symboln);
-    }
-
-    if (!disp->MultiTexCoord1sARB) {
-        void **procp = (void **) &disp->MultiTexCoord1sARB;
-
-        snprintf(symboln, sizeof(symboln), "%sMultiTexCoord1sARB",
-                 symbol_prefix);
-        *procp = dlsym(handle, symboln);
-    }
-
-    if (!disp->MultiTexCoord1svARB) {
-        void **procp = (void **) &disp->MultiTexCoord1svARB;
-
-        snprintf(symboln, sizeof(symboln), "%sMultiTexCoord1sv", symbol_prefix);
-        *procp = dlsym(handle, symboln);
-    }
-
-    if (!disp->MultiTexCoord1svARB) {
-        void **procp = (void **) &disp->MultiTexCoord1svARB;
-
-        snprintf(symboln, sizeof(symboln), "%sMultiTexCoord1svARB",
-                 symbol_prefix);
-        *procp = dlsym(handle, symboln);
-    }
-
-    if (!disp->MultiTexCoord2dARB) {
-        void **procp = (void **) &disp->MultiTexCoord2dARB;
-
-        snprintf(symboln, sizeof(symboln), "%sMultiTexCoord2d", symbol_prefix);
-        *procp = dlsym(handle, symboln);
-    }
-
-    if (!disp->MultiTexCoord2dARB) {
-        void **procp = (void **) &disp->MultiTexCoord2dARB;
-
-        snprintf(symboln, sizeof(symboln), "%sMultiTexCoord2dARB",
-                 symbol_prefix);
-        *procp = dlsym(handle, symboln);
-    }
-
-    if (!disp->MultiTexCoord2dvARB) {
-        void **procp = (void **) &disp->MultiTexCoord2dvARB;
-
-        snprintf(symboln, sizeof(symboln), "%sMultiTexCoord2dv", symbol_prefix);
-        *procp = dlsym(handle, symboln);
-    }
-
-    if (!disp->MultiTexCoord2dvARB) {
-        void **procp = (void **) &disp->MultiTexCoord2dvARB;
-
-        snprintf(symboln, sizeof(symboln), "%sMultiTexCoord2dvARB",
-                 symbol_prefix);
-        *procp = dlsym(handle, symboln);
-    }
-
-    if (!disp->MultiTexCoord2fARB) {
-        void **procp = (void **) &disp->MultiTexCoord2fARB;
-
-        snprintf(symboln, sizeof(symboln), "%sMultiTexCoord2f", symbol_prefix);
-        *procp = dlsym(handle, symboln);
-    }
-
-    if (!disp->MultiTexCoord2fARB) {
-        void **procp = (void **) &disp->MultiTexCoord2fARB;
-
-        snprintf(symboln, sizeof(symboln), "%sMultiTexCoord2fARB",
-                 symbol_prefix);
-        *procp = dlsym(handle, symboln);
-    }
-
-    if (!disp->MultiTexCoord2fvARB) {
-        void **procp = (void **) &disp->MultiTexCoord2fvARB;
-
-        snprintf(symboln, sizeof(symboln), "%sMultiTexCoord2fv", symbol_prefix);
-        *procp = dlsym(handle, symboln);
-    }
-
-    if (!disp->MultiTexCoord2fvARB) {
-        void **procp = (void **) &disp->MultiTexCoord2fvARB;
-
-        snprintf(symboln, sizeof(symboln), "%sMultiTexCoord2fvARB",
-                 symbol_prefix);
-        *procp = dlsym(handle, symboln);
-    }
-
-    if (!disp->MultiTexCoord2iARB) {
-        void **procp = (void **) &disp->MultiTexCoord2iARB;
-
-        snprintf(symboln, sizeof(symboln), "%sMultiTexCoord2i", symbol_prefix);
-        *procp = dlsym(handle, symboln);
-    }
-
-    if (!disp->MultiTexCoord2iARB) {
-        void **procp = (void **) &disp->MultiTexCoord2iARB;
-
-        snprintf(symboln, sizeof(symboln), "%sMultiTexCoord2iARB",
-                 symbol_prefix);
-        *procp = dlsym(handle, symboln);
-    }
-
-    if (!disp->MultiTexCoord2ivARB) {
-        void **procp = (void **) &disp->MultiTexCoord2ivARB;
-
-        snprintf(symboln, sizeof(symboln), "%sMultiTexCoord2iv", symbol_prefix);
-        *procp = dlsym(handle, symboln);
-    }
-
-    if (!disp->MultiTexCoord2ivARB) {
-        void **procp = (void **) &disp->MultiTexCoord2ivARB;
-
-        snprintf(symboln, sizeof(symboln), "%sMultiTexCoord2ivARB",
-                 symbol_prefix);
-        *procp = dlsym(handle, symboln);
-    }
-
-    if (!disp->MultiTexCoord2sARB) {
-        void **procp = (void **) &disp->MultiTexCoord2sARB;
-
-        snprintf(symboln, sizeof(symboln), "%sMultiTexCoord2s", symbol_prefix);
-        *procp = dlsym(handle, symboln);
-    }
-
-    if (!disp->MultiTexCoord2sARB) {
-        void **procp = (void **) &disp->MultiTexCoord2sARB;
-
-        snprintf(symboln, sizeof(symboln), "%sMultiTexCoord2sARB",
-                 symbol_prefix);
-        *procp = dlsym(handle, symboln);
-    }
-
-    if (!disp->MultiTexCoord2svARB) {
-        void **procp = (void **) &disp->MultiTexCoord2svARB;
-
-        snprintf(symboln, sizeof(symboln), "%sMultiTexCoord2sv", symbol_prefix);
-        *procp = dlsym(handle, symboln);
-    }
-
-    if (!disp->MultiTexCoord2svARB) {
-        void **procp = (void **) &disp->MultiTexCoord2svARB;
-
-        snprintf(symboln, sizeof(symboln), "%sMultiTexCoord2svARB",
-                 symbol_prefix);
-        *procp = dlsym(handle, symboln);
-    }
-
-    if (!disp->MultiTexCoord3dARB) {
-        void **procp = (void **) &disp->MultiTexCoord3dARB;
-
-        snprintf(symboln, sizeof(symboln), "%sMultiTexCoord3d", symbol_prefix);
-        *procp = dlsym(handle, symboln);
-    }
-
-    if (!disp->MultiTexCoord3dARB) {
-        void **procp = (void **) &disp->MultiTexCoord3dARB;
-
-        snprintf(symboln, sizeof(symboln), "%sMultiTexCoord3dARB",
-                 symbol_prefix);
-        *procp = dlsym(handle, symboln);
-    }
-
-    if (!disp->MultiTexCoord3dvARB) {
-        void **procp = (void **) &disp->MultiTexCoord3dvARB;
-
-        snprintf(symboln, sizeof(symboln), "%sMultiTexCoord3dv", symbol_prefix);
-        *procp = dlsym(handle, symboln);
-    }
-
-    if (!disp->MultiTexCoord3dvARB) {
-        void **procp = (void **) &disp->MultiTexCoord3dvARB;
-
-        snprintf(symboln, sizeof(symboln), "%sMultiTexCoord3dvARB",
-                 symbol_prefix);
-        *procp = dlsym(handle, symboln);
-    }
-
-    if (!disp->MultiTexCoord3fARB) {
-        void **procp = (void **) &disp->MultiTexCoord3fARB;
-
-        snprintf(symboln, sizeof(symboln), "%sMultiTexCoord3f", symbol_prefix);
-        *procp = dlsym(handle, symboln);
-    }
-
-    if (!disp->MultiTexCoord3fARB) {
-        void **procp = (void **) &disp->MultiTexCoord3fARB;
-
-        snprintf(symboln, sizeof(symboln), "%sMultiTexCoord3fARB",
-                 symbol_prefix);
-        *procp = dlsym(handle, symboln);
-    }
-
-    if (!disp->MultiTexCoord3fvARB) {
-        void **procp = (void **) &disp->MultiTexCoord3fvARB;
-
-        snprintf(symboln, sizeof(symboln), "%sMultiTexCoord3fv", symbol_prefix);
-        *procp = dlsym(handle, symboln);
-    }
-
-    if (!disp->MultiTexCoord3fvARB) {
-        void **procp = (void **) &disp->MultiTexCoord3fvARB;
-
-        snprintf(symboln, sizeof(symboln), "%sMultiTexCoord3fvARB",
-                 symbol_prefix);
-        *procp = dlsym(handle, symboln);
-    }
-
-    if (!disp->MultiTexCoord3iARB) {
-        void **procp = (void **) &disp->MultiTexCoord3iARB;
-
-        snprintf(symboln, sizeof(symboln), "%sMultiTexCoord3i", symbol_prefix);
-        *procp = dlsym(handle, symboln);
-    }
-
-    if (!disp->MultiTexCoord3iARB) {
-        void **procp = (void **) &disp->MultiTexCoord3iARB;
-
-        snprintf(symboln, sizeof(symboln), "%sMultiTexCoord3iARB",
-                 symbol_prefix);
-        *procp = dlsym(handle, symboln);
-    }
-
-    if (!disp->MultiTexCoord3ivARB) {
-        void **procp = (void **) &disp->MultiTexCoord3ivARB;
-
-        snprintf(symboln, sizeof(symboln), "%sMultiTexCoord3iv", symbol_prefix);
-        *procp = dlsym(handle, symboln);
-    }
-
-    if (!disp->MultiTexCoord3ivARB) {
-        void **procp = (void **) &disp->MultiTexCoord3ivARB;
-
-        snprintf(symboln, sizeof(symboln), "%sMultiTexCoord3ivARB",
-                 symbol_prefix);
-        *procp = dlsym(handle, symboln);
-    }
-
-    if (!disp->MultiTexCoord3sARB) {
-        void **procp = (void **) &disp->MultiTexCoord3sARB;
-
-        snprintf(symboln, sizeof(symboln), "%sMultiTexCoord3s", symbol_prefix);
-        *procp = dlsym(handle, symboln);
-    }
-
-    if (!disp->MultiTexCoord3sARB) {
-        void **procp = (void **) &disp->MultiTexCoord3sARB;
-
-        snprintf(symboln, sizeof(symboln), "%sMultiTexCoord3sARB",
-                 symbol_prefix);
-        *procp = dlsym(handle, symboln);
-    }
-
-    if (!disp->MultiTexCoord3svARB) {
-        void **procp = (void **) &disp->MultiTexCoord3svARB;
-
-        snprintf(symboln, sizeof(symboln), "%sMultiTexCoord3sv", symbol_prefix);
-        *procp = dlsym(handle, symboln);
-    }
-
-    if (!disp->MultiTexCoord3svARB) {
-        void **procp = (void **) &disp->MultiTexCoord3svARB;
-
-        snprintf(symboln, sizeof(symboln), "%sMultiTexCoord3svARB",
-                 symbol_prefix);
-        *procp = dlsym(handle, symboln);
-    }
-
-    if (!disp->MultiTexCoord4dARB) {
-        void **procp = (void **) &disp->MultiTexCoord4dARB;
-
-        snprintf(symboln, sizeof(symboln), "%sMultiTexCoord4d", symbol_prefix);
-        *procp = dlsym(handle, symboln);
-    }
-
-    if (!disp->MultiTexCoord4dARB) {
-        void **procp = (void **) &disp->MultiTexCoord4dARB;
-
-        snprintf(symboln, sizeof(symboln), "%sMultiTexCoord4dARB",
-                 symbol_prefix);
-        *procp = dlsym(handle, symboln);
-    }
-
-    if (!disp->MultiTexCoord4dvARB) {
-        void **procp = (void **) &disp->MultiTexCoord4dvARB;
-
-        snprintf(symboln, sizeof(symboln), "%sMultiTexCoord4dv", symbol_prefix);
-        *procp = dlsym(handle, symboln);
-    }
-
-    if (!disp->MultiTexCoord4dvARB) {
-        void **procp = (void **) &disp->MultiTexCoord4dvARB;
-
-        snprintf(symboln, sizeof(symboln), "%sMultiTexCoord4dvARB",
-                 symbol_prefix);
-        *procp = dlsym(handle, symboln);
-    }
-
-    if (!disp->MultiTexCoord4fARB) {
-        void **procp = (void **) &disp->MultiTexCoord4fARB;
-
-        snprintf(symboln, sizeof(symboln), "%sMultiTexCoord4f", symbol_prefix);
-        *procp = dlsym(handle, symboln);
-    }
-
-    if (!disp->MultiTexCoord4fARB) {
-        void **procp = (void **) &disp->MultiTexCoord4fARB;
-
-        snprintf(symboln, sizeof(symboln), "%sMultiTexCoord4fARB",
-                 symbol_prefix);
-        *procp = dlsym(handle, symboln);
-    }
-
-    if (!disp->MultiTexCoord4fvARB) {
-        void **procp = (void **) &disp->MultiTexCoord4fvARB;
-
-        snprintf(symboln, sizeof(symboln), "%sMultiTexCoord4fv", symbol_prefix);
-        *procp = dlsym(handle, symboln);
-    }
-
-    if (!disp->MultiTexCoord4fvARB) {
-        void **procp = (void **) &disp->MultiTexCoord4fvARB;
-
-        snprintf(symboln, sizeof(symboln), "%sMultiTexCoord4fvARB",
-                 symbol_prefix);
-        *procp = dlsym(handle, symboln);
-    }
-
-    if (!disp->MultiTexCoord4iARB) {
-        void **procp = (void **) &disp->MultiTexCoord4iARB;
-
-        snprintf(symboln, sizeof(symboln), "%sMultiTexCoord4i", symbol_prefix);
-        *procp = dlsym(handle, symboln);
-    }
-
-    if (!disp->MultiTexCoord4iARB) {
-        void **procp = (void **) &disp->MultiTexCoord4iARB;
-
-        snprintf(symboln, sizeof(symboln), "%sMultiTexCoord4iARB",
-                 symbol_prefix);
-        *procp = dlsym(handle, symboln);
-    }
-
-    if (!disp->MultiTexCoord4ivARB) {
-        void **procp = (void **) &disp->MultiTexCoord4ivARB;
-
-        snprintf(symboln, sizeof(symboln), "%sMultiTexCoord4iv", symbol_prefix);
-        *procp = dlsym(handle, symboln);
-    }
-
-    if (!disp->MultiTexCoord4ivARB) {
-        void **procp = (void **) &disp->MultiTexCoord4ivARB;
-
-        snprintf(symboln, sizeof(symboln), "%sMultiTexCoord4ivARB",
-                 symbol_prefix);
-        *procp = dlsym(handle, symboln);
-    }
-
-    if (!disp->MultiTexCoord4sARB) {
-        void **procp = (void **) &disp->MultiTexCoord4sARB;
-
-        snprintf(symboln, sizeof(symboln), "%sMultiTexCoord4s", symbol_prefix);
-        *procp = dlsym(handle, symboln);
-    }
-
-    if (!disp->MultiTexCoord4sARB) {
-        void **procp = (void **) &disp->MultiTexCoord4sARB;
-
-        snprintf(symboln, sizeof(symboln), "%sMultiTexCoord4sARB",
-                 symbol_prefix);
-        *procp = dlsym(handle, symboln);
-    }
-
-    if (!disp->MultiTexCoord4svARB) {
-        void **procp = (void **) &disp->MultiTexCoord4svARB;
-
-        snprintf(symboln, sizeof(symboln), "%sMultiTexCoord4sv", symbol_prefix);
-        *procp = dlsym(handle, symboln);
-    }
-
-    if (!disp->MultiTexCoord4svARB) {
-        void **procp = (void **) &disp->MultiTexCoord4svARB;
-
-        snprintf(symboln, sizeof(symboln), "%sMultiTexCoord4svARB",
-                 symbol_prefix);
-        *procp = dlsym(handle, symboln);
-    }
-
-    if (!disp->AttachShader) {
-        void **procp = (void **) &disp->AttachShader;
-
-        snprintf(symboln, sizeof(symboln), "%sAttachShader", symbol_prefix);
-        *procp = dlsym(handle, symboln);
-    }
-
-    if (!disp->CreateProgram) {
-        void **procp = (void **) &disp->CreateProgram;
-
-        snprintf(symboln, sizeof(symboln), "%sCreateProgram", symbol_prefix);
-        *procp = dlsym(handle, symboln);
-    }
-
-    if (!disp->CreateShader) {
-        void **procp = (void **) &disp->CreateShader;
-
-        snprintf(symboln, sizeof(symboln), "%sCreateShader", symbol_prefix);
-        *procp = dlsym(handle, symboln);
-    }
-
-    if (!disp->DeleteProgram) {
-        void **procp = (void **) &disp->DeleteProgram;
-
-        snprintf(symboln, sizeof(symboln), "%sDeleteProgram", symbol_prefix);
-        *procp = dlsym(handle, symboln);
-    }
-
-    if (!disp->DeleteShader) {
-        void **procp = (void **) &disp->DeleteShader;
-
-        snprintf(symboln, sizeof(symboln), "%sDeleteShader", symbol_prefix);
-        *procp = dlsym(handle, symboln);
-    }
-
-    if (!disp->DetachShader) {
-        void **procp = (void **) &disp->DetachShader;
-
-        snprintf(symboln, sizeof(symboln), "%sDetachShader", symbol_prefix);
-        *procp = dlsym(handle, symboln);
-    }
-
-    if (!disp->GetAttachedShaders) {
-        void **procp = (void **) &disp->GetAttachedShaders;
-
-        snprintf(symboln, sizeof(symboln), "%sGetAttachedShaders",
-                 symbol_prefix);
-        *procp = dlsym(handle, symboln);
-    }
-
-    if (!disp->GetProgramInfoLog) {
-        void **procp = (void **) &disp->GetProgramInfoLog;
-
-        snprintf(symboln, sizeof(symboln), "%sGetProgramInfoLog",
-                 symbol_prefix);
-        *procp = dlsym(handle, symboln);
-    }
-
-    if (!disp->GetProgramiv) {
-        void **procp = (void **) &disp->GetProgramiv;
-
-        snprintf(symboln, sizeof(symboln), "%sGetProgramiv", symbol_prefix);
-        *procp = dlsym(handle, symboln);
-    }
-
-    if (!disp->GetShaderInfoLog) {
-        void **procp = (void **) &disp->GetShaderInfoLog;
-
-        snprintf(symboln, sizeof(symboln), "%sGetShaderInfoLog", symbol_prefix);
-        *procp = dlsym(handle, symboln);
-    }
-
-    if (!disp->GetShaderiv) {
-        void **procp = (void **) &disp->GetShaderiv;
-
-        snprintf(symboln, sizeof(symboln), "%sGetShaderiv", symbol_prefix);
-        *procp = dlsym(handle, symboln);
-    }
-
-    if (!disp->IsProgram) {
-        void **procp = (void **) &disp->IsProgram;
-
-        snprintf(symboln, sizeof(symboln), "%sIsProgram", symbol_prefix);
-        *procp = dlsym(handle, symboln);
-    }
-
-    if (!disp->IsShader) {
-        void **procp = (void **) &disp->IsShader;
-
-        snprintf(symboln, sizeof(symboln), "%sIsShader", symbol_prefix);
-        *procp = dlsym(handle, symboln);
-    }
-
-    if (!disp->StencilFuncSeparate) {
-        void **procp = (void **) &disp->StencilFuncSeparate;
-
-        snprintf(symboln, sizeof(symboln), "%sStencilFuncSeparate",
-                 symbol_prefix);
-        *procp = dlsym(handle, symboln);
-    }
-
-    if (!disp->StencilMaskSeparate) {
-        void **procp = (void **) &disp->StencilMaskSeparate;
-
-        snprintf(symboln, sizeof(symboln), "%sStencilMaskSeparate",
-                 symbol_prefix);
-        *procp = dlsym(handle, symboln);
-    }
-
-    if (!disp->StencilOpSeparate) {
-        void **procp = (void **) &disp->StencilOpSeparate;
-
-        snprintf(symboln, sizeof(symboln), "%sStencilOpSeparate",
-                 symbol_prefix);
-        *procp = dlsym(handle, symboln);
-    }
-
-    if (!disp->StencilOpSeparate) {
-        void **procp = (void **) &disp->StencilOpSeparate;
-
-        snprintf(symboln, sizeof(symboln), "%sStencilOpSeparateATI",
-                 symbol_prefix);
-        *procp = dlsym(handle, symboln);
-    }
-
-    if (!disp->UniformMatrix2x3fv) {
-        void **procp = (void **) &disp->UniformMatrix2x3fv;
-
-        snprintf(symboln, sizeof(symboln), "%sUniformMatrix2x3fv",
-                 symbol_prefix);
-        *procp = dlsym(handle, symboln);
-    }
-
-    if (!disp->UniformMatrix2x4fv) {
-        void **procp = (void **) &disp->UniformMatrix2x4fv;
-
-        snprintf(symboln, sizeof(symboln), "%sUniformMatrix2x4fv",
-                 symbol_prefix);
-        *procp = dlsym(handle, symboln);
-    }
-
-    if (!disp->UniformMatrix3x2fv) {
-        void **procp = (void **) &disp->UniformMatrix3x2fv;
-
-        snprintf(symboln, sizeof(symboln), "%sUniformMatrix3x2fv",
-                 symbol_prefix);
-        *procp = dlsym(handle, symboln);
-    }
-
-    if (!disp->UniformMatrix3x4fv) {
-        void **procp = (void **) &disp->UniformMatrix3x4fv;
-
-        snprintf(symboln, sizeof(symboln), "%sUniformMatrix3x4fv",
-                 symbol_prefix);
-        *procp = dlsym(handle, symboln);
-    }
-
-    if (!disp->UniformMatrix4x2fv) {
-        void **procp = (void **) &disp->UniformMatrix4x2fv;
-
-        snprintf(symboln, sizeof(symboln), "%sUniformMatrix4x2fv",
-                 symbol_prefix);
-        *procp = dlsym(handle, symboln);
-    }
-
-    if (!disp->UniformMatrix4x3fv) {
-        void **procp = (void **) &disp->UniformMatrix4x3fv;
-
-        snprintf(symboln, sizeof(symboln), "%sUniformMatrix4x3fv",
-                 symbol_prefix);
-        *procp = dlsym(handle, symboln);
-    }
-
-    if (!disp->ClampColor) {
-        void **procp = (void **) &disp->ClampColor;
-
-        snprintf(symboln, sizeof(symboln), "%sClampColor", symbol_prefix);
-        *procp = dlsym(handle, symboln);
-    }
-
-    if (!disp->ClearBufferfi) {
-        void **procp = (void **) &disp->ClearBufferfi;
-
-        snprintf(symboln, sizeof(symboln), "%sClearBufferfi", symbol_prefix);
-        *procp = dlsym(handle, symboln);
-    }
-
-    if (!disp->ClearBufferfv) {
-        void **procp = (void **) &disp->ClearBufferfv;
-
-        snprintf(symboln, sizeof(symboln), "%sClearBufferfv", symbol_prefix);
-        *procp = dlsym(handle, symboln);
-    }
-
-    if (!disp->ClearBufferiv) {
-        void **procp = (void **) &disp->ClearBufferiv;
-
-        snprintf(symboln, sizeof(symboln), "%sClearBufferiv", symbol_prefix);
-        *procp = dlsym(handle, symboln);
-    }
-
-    if (!disp->ClearBufferuiv) {
-        void **procp = (void **) &disp->ClearBufferuiv;
-
-        snprintf(symboln, sizeof(symboln), "%sClearBufferuiv", symbol_prefix);
-        *procp = dlsym(handle, symboln);
-    }
-
-    if (!disp->GetStringi) {
-        void **procp = (void **) &disp->GetStringi;
-
-        snprintf(symboln, sizeof(symboln), "%sGetStringi", symbol_prefix);
-        *procp = dlsym(handle, symboln);
-    }
-
-    if (!disp->TexBuffer) {
-        void **procp = (void **) &disp->TexBuffer;
-
-        snprintf(symboln, sizeof(symboln), "%sTexBuffer", symbol_prefix);
-        *procp = dlsym(handle, symboln);
-    }
-
-    if (!disp->FramebufferTexture) {
-        void **procp = (void **) &disp->FramebufferTexture;
-
-        snprintf(symboln, sizeof(symboln), "%sFramebufferTexture",
-                 symbol_prefix);
-        *procp = dlsym(handle, symboln);
-    }
-
-    if (!disp->GetBufferParameteri64v) {
-        void **procp = (void **) &disp->GetBufferParameteri64v;
-
-        snprintf(symboln, sizeof(symboln), "%sGetBufferParameteri64v",
-                 symbol_prefix);
-        *procp = dlsym(handle, symboln);
-    }
-
-    if (!disp->GetInteger64i_v) {
-        void **procp = (void **) &disp->GetInteger64i_v;
-
-        snprintf(symboln, sizeof(symboln), "%sGetInteger64i_v", symbol_prefix);
-        *procp = dlsym(handle, symboln);
-    }
-
-    if (!disp->VertexAttribDivisor) {
-        void **procp = (void **) &disp->VertexAttribDivisor;
-
-        snprintf(symboln, sizeof(symboln), "%sVertexAttribDivisor",
-                 symbol_prefix);
-        *procp = dlsym(handle, symboln);
-    }
-
-    if (!disp->LoadTransposeMatrixdARB) {
-        void **procp = (void **) &disp->LoadTransposeMatrixdARB;
-
-        snprintf(symboln, sizeof(symboln), "%sLoadTransposeMatrixd",
-                 symbol_prefix);
-        *procp = dlsym(handle, symboln);
-    }
-
-    if (!disp->LoadTransposeMatrixdARB) {
-        void **procp = (void **) &disp->LoadTransposeMatrixdARB;
-
-        snprintf(symboln, sizeof(symboln), "%sLoadTransposeMatrixdARB",
-                 symbol_prefix);
-        *procp = dlsym(handle, symboln);
-    }
-
-    if (!disp->LoadTransposeMatrixfARB) {
-        void **procp = (void **) &disp->LoadTransposeMatrixfARB;
-
-        snprintf(symboln, sizeof(symboln), "%sLoadTransposeMatrixf",
-                 symbol_prefix);
-        *procp = dlsym(handle, symboln);
-    }
-
-    if (!disp->LoadTransposeMatrixfARB) {
-        void **procp = (void **) &disp->LoadTransposeMatrixfARB;
-
-        snprintf(symboln, sizeof(symboln), "%sLoadTransposeMatrixfARB",
-                 symbol_prefix);
-        *procp = dlsym(handle, symboln);
-    }
-
-    if (!disp->MultTransposeMatrixdARB) {
-        void **procp = (void **) &disp->MultTransposeMatrixdARB;
-
-        snprintf(symboln, sizeof(symboln), "%sMultTransposeMatrixd",
-                 symbol_prefix);
-        *procp = dlsym(handle, symboln);
-    }
-
-    if (!disp->MultTransposeMatrixdARB) {
-        void **procp = (void **) &disp->MultTransposeMatrixdARB;
-
-        snprintf(symboln, sizeof(symboln), "%sMultTransposeMatrixdARB",
-                 symbol_prefix);
-        *procp = dlsym(handle, symboln);
-    }
-
-    if (!disp->MultTransposeMatrixfARB) {
-        void **procp = (void **) &disp->MultTransposeMatrixfARB;
-
-        snprintf(symboln, sizeof(symboln), "%sMultTransposeMatrixf",
-                 symbol_prefix);
-        *procp = dlsym(handle, symboln);
-    }
-
-    if (!disp->MultTransposeMatrixfARB) {
-        void **procp = (void **) &disp->MultTransposeMatrixfARB;
-
-        snprintf(symboln, sizeof(symboln), "%sMultTransposeMatrixfARB",
-                 symbol_prefix);
-        *procp = dlsym(handle, symboln);
-    }
-
-    if (!disp->SampleCoverageARB) {
-        void **procp = (void **) &disp->SampleCoverageARB;
-
-        snprintf(symboln, sizeof(symboln), "%sSampleCoverage", symbol_prefix);
-        *procp = dlsym(handle, symboln);
-    }
-
-    if (!disp->SampleCoverageARB) {
-        void **procp = (void **) &disp->SampleCoverageARB;
-
-        snprintf(symboln, sizeof(symboln), "%sSampleCoverageARB",
-                 symbol_prefix);
-        *procp = dlsym(handle, symboln);
-    }
-
-    if (!disp->CompressedTexImage1DARB) {
-        void **procp = (void **) &disp->CompressedTexImage1DARB;
-
-        snprintf(symboln, sizeof(symboln), "%sCompressedTexImage1D",
-                 symbol_prefix);
-        *procp = dlsym(handle, symboln);
-    }
-
-    if (!disp->CompressedTexImage1DARB) {
-        void **procp = (void **) &disp->CompressedTexImage1DARB;
-
-        snprintf(symboln, sizeof(symboln), "%sCompressedTexImage1DARB",
-                 symbol_prefix);
-        *procp = dlsym(handle, symboln);
-    }
-
-    if (!disp->CompressedTexImage2DARB) {
-        void **procp = (void **) &disp->CompressedTexImage2DARB;
-
-        snprintf(symboln, sizeof(symboln), "%sCompressedTexImage2D",
-                 symbol_prefix);
-        *procp = dlsym(handle, symboln);
-    }
-
-    if (!disp->CompressedTexImage2DARB) {
-        void **procp = (void **) &disp->CompressedTexImage2DARB;
-
-        snprintf(symboln, sizeof(symboln), "%sCompressedTexImage2DARB",
-                 symbol_prefix);
-        *procp = dlsym(handle, symboln);
-    }
-
-    if (!disp->CompressedTexImage3DARB) {
-        void **procp = (void **) &disp->CompressedTexImage3DARB;
-
-        snprintf(symboln, sizeof(symboln), "%sCompressedTexImage3D",
-                 symbol_prefix);
-        *procp = dlsym(handle, symboln);
-    }
-
-    if (!disp->CompressedTexImage3DARB) {
-        void **procp = (void **) &disp->CompressedTexImage3DARB;
-
-        snprintf(symboln, sizeof(symboln), "%sCompressedTexImage3DARB",
-                 symbol_prefix);
-        *procp = dlsym(handle, symboln);
-    }
-
-    if (!disp->CompressedTexSubImage1DARB) {
-        void **procp = (void **) &disp->CompressedTexSubImage1DARB;
-
-        snprintf(symboln, sizeof(symboln), "%sCompressedTexSubImage1D",
-                 symbol_prefix);
-        *procp = dlsym(handle, symboln);
-    }
-
-    if (!disp->CompressedTexSubImage1DARB) {
-        void **procp = (void **) &disp->CompressedTexSubImage1DARB;
-
-        snprintf(symboln, sizeof(symboln), "%sCompressedTexSubImage1DARB",
-                 symbol_prefix);
-        *procp = dlsym(handle, symboln);
-    }
-
-    if (!disp->CompressedTexSubImage2DARB) {
-        void **procp = (void **) &disp->CompressedTexSubImage2DARB;
-
-        snprintf(symboln, sizeof(symboln), "%sCompressedTexSubImage2D",
-                 symbol_prefix);
-        *procp = dlsym(handle, symboln);
-    }
-
-    if (!disp->CompressedTexSubImage2DARB) {
-        void **procp = (void **) &disp->CompressedTexSubImage2DARB;
-
-        snprintf(symboln, sizeof(symboln), "%sCompressedTexSubImage2DARB",
-                 symbol_prefix);
-        *procp = dlsym(handle, symboln);
-    }
-
-    if (!disp->CompressedTexSubImage3DARB) {
-        void **procp = (void **) &disp->CompressedTexSubImage3DARB;
-
-        snprintf(symboln, sizeof(symboln), "%sCompressedTexSubImage3D",
-                 symbol_prefix);
-        *procp = dlsym(handle, symboln);
-    }
-
-    if (!disp->CompressedTexSubImage3DARB) {
-        void **procp = (void **) &disp->CompressedTexSubImage3DARB;
-
-        snprintf(symboln, sizeof(symboln), "%sCompressedTexSubImage3DARB",
-                 symbol_prefix);
-        *procp = dlsym(handle, symboln);
-    }
-
-    if (!disp->GetCompressedTexImageARB) {
-        void **procp = (void **) &disp->GetCompressedTexImageARB;
-
-        snprintf(symboln, sizeof(symboln), "%sGetCompressedTexImage",
-                 symbol_prefix);
-        *procp = dlsym(handle, symboln);
-    }
-
-    if (!disp->GetCompressedTexImageARB) {
-        void **procp = (void **) &disp->GetCompressedTexImageARB;
-
-        snprintf(symboln, sizeof(symboln), "%sGetCompressedTexImageARB",
-                 symbol_prefix);
-        *procp = dlsym(handle, symboln);
-    }
-
-    if (!disp->DisableVertexAttribArrayARB) {
-        void **procp = (void **) &disp->DisableVertexAttribArrayARB;
-
-        snprintf(symboln, sizeof(symboln), "%sDisableVertexAttribArray",
-                 symbol_prefix);
-        *procp = dlsym(handle, symboln);
-    }
-
-    if (!disp->DisableVertexAttribArrayARB) {
-        void **procp = (void **) &disp->DisableVertexAttribArrayARB;
-
-        snprintf(symboln, sizeof(symboln), "%sDisableVertexAttribArrayARB",
-                 symbol_prefix);
-        *procp = dlsym(handle, symboln);
-    }
-
-    if (!disp->EnableVertexAttribArrayARB) {
-        void **procp = (void **) &disp->EnableVertexAttribArrayARB;
-
-        snprintf(symboln, sizeof(symboln), "%sEnableVertexAttribArray",
-                 symbol_prefix);
-        *procp = dlsym(handle, symboln);
-    }
-
-    if (!disp->EnableVertexAttribArrayARB) {
-        void **procp = (void **) &disp->EnableVertexAttribArrayARB;
-
-        snprintf(symboln, sizeof(symboln), "%sEnableVertexAttribArrayARB",
-                 symbol_prefix);
-        *procp = dlsym(handle, symboln);
-    }
-
-    if (!disp->GetProgramEnvParameterdvARB) {
-        void **procp = (void **) &disp->GetProgramEnvParameterdvARB;
-
-        snprintf(symboln, sizeof(symboln), "%sGetProgramEnvParameterdvARB",
-                 symbol_prefix);
-        *procp = dlsym(handle, symboln);
-    }
-
-    if (!disp->GetProgramEnvParameterfvARB) {
-        void **procp = (void **) &disp->GetProgramEnvParameterfvARB;
-
-        snprintf(symboln, sizeof(symboln), "%sGetProgramEnvParameterfvARB",
-                 symbol_prefix);
-        *procp = dlsym(handle, symboln);
-    }
-
-    if (!disp->GetProgramLocalParameterdvARB) {
-        void **procp = (void **) &disp->GetProgramLocalParameterdvARB;
-
-        snprintf(symboln, sizeof(symboln), "%sGetProgramLocalParameterdvARB",
-                 symbol_prefix);
-        *procp = dlsym(handle, symboln);
-    }
-
-    if (!disp->GetProgramLocalParameterfvARB) {
-        void **procp = (void **) &disp->GetProgramLocalParameterfvARB;
-
-        snprintf(symboln, sizeof(symboln), "%sGetProgramLocalParameterfvARB",
-                 symbol_prefix);
-        *procp = dlsym(handle, symboln);
-    }
-
-    if (!disp->GetProgramStringARB) {
-        void **procp = (void **) &disp->GetProgramStringARB;
-
-        snprintf(symboln, sizeof(symboln), "%sGetProgramStringARB",
-                 symbol_prefix);
-        *procp = dlsym(handle, symboln);
-    }
-
-    if (!disp->GetProgramivARB) {
-        void **procp = (void **) &disp->GetProgramivARB;
-
-        snprintf(symboln, sizeof(symboln), "%sGetProgramivARB", symbol_prefix);
-        *procp = dlsym(handle, symboln);
-    }
-
-    if (!disp->GetVertexAttribdvARB) {
-        void **procp = (void **) &disp->GetVertexAttribdvARB;
-
-        snprintf(symboln, sizeof(symboln), "%sGetVertexAttribdv",
-                 symbol_prefix);
-        *procp = dlsym(handle, symboln);
-    }
-
-    if (!disp->GetVertexAttribdvARB) {
-        void **procp = (void **) &disp->GetVertexAttribdvARB;
-
-        snprintf(symboln, sizeof(symboln), "%sGetVertexAttribdvARB",
-                 symbol_prefix);
-        *procp = dlsym(handle, symboln);
-    }
-
-    if (!disp->GetVertexAttribfvARB) {
-        void **procp = (void **) &disp->GetVertexAttribfvARB;
-
-        snprintf(symboln, sizeof(symboln), "%sGetVertexAttribfv",
-                 symbol_prefix);
-        *procp = dlsym(handle, symboln);
-    }
-
-    if (!disp->GetVertexAttribfvARB) {
-        void **procp = (void **) &disp->GetVertexAttribfvARB;
-
-        snprintf(symboln, sizeof(symboln), "%sGetVertexAttribfvARB",
-                 symbol_prefix);
-        *procp = dlsym(handle, symboln);
-    }
-
-    if (!disp->GetVertexAttribivARB) {
-        void **procp = (void **) &disp->GetVertexAttribivARB;
-
-        snprintf(symboln, sizeof(symboln), "%sGetVertexAttribiv",
-                 symbol_prefix);
-        *procp = dlsym(handle, symboln);
-    }
-
-    if (!disp->GetVertexAttribivARB) {
-        void **procp = (void **) &disp->GetVertexAttribivARB;
-
-        snprintf(symboln, sizeof(symboln), "%sGetVertexAttribivARB",
-                 symbol_prefix);
-        *procp = dlsym(handle, symboln);
-    }
-
-    if (!disp->ProgramEnvParameter4dARB) {
-        void **procp = (void **) &disp->ProgramEnvParameter4dARB;
-
-        snprintf(symboln, sizeof(symboln), "%sProgramEnvParameter4dARB",
-                 symbol_prefix);
-        *procp = dlsym(handle, symboln);
-    }
-
-    if (!disp->ProgramEnvParameter4dARB) {
-        void **procp = (void **) &disp->ProgramEnvParameter4dARB;
-
-        snprintf(symboln, sizeof(symboln), "%sProgramParameter4dNV",
-                 symbol_prefix);
-        *procp = dlsym(handle, symboln);
-    }
-
-    if (!disp->ProgramEnvParameter4dvARB) {
-        void **procp = (void **) &disp->ProgramEnvParameter4dvARB;
-
-        snprintf(symboln, sizeof(symboln), "%sProgramEnvParameter4dvARB",
-                 symbol_prefix);
-        *procp = dlsym(handle, symboln);
-    }
-
-    if (!disp->ProgramEnvParameter4dvARB) {
-        void **procp = (void **) &disp->ProgramEnvParameter4dvARB;
-
-        snprintf(symboln, sizeof(symboln), "%sProgramParameter4dvNV",
-                 symbol_prefix);
-        *procp = dlsym(handle, symboln);
-    }
-
-    if (!disp->ProgramEnvParameter4fARB) {
-        void **procp = (void **) &disp->ProgramEnvParameter4fARB;
-
-        snprintf(symboln, sizeof(symboln), "%sProgramEnvParameter4fARB",
-                 symbol_prefix);
-        *procp = dlsym(handle, symboln);
-    }
-
-    if (!disp->ProgramEnvParameter4fARB) {
-        void **procp = (void **) &disp->ProgramEnvParameter4fARB;
-
-        snprintf(symboln, sizeof(symboln), "%sProgramParameter4fNV",
-                 symbol_prefix);
-        *procp = dlsym(handle, symboln);
-    }
-
-    if (!disp->ProgramEnvParameter4fvARB) {
-        void **procp = (void **) &disp->ProgramEnvParameter4fvARB;
-
-        snprintf(symboln, sizeof(symboln), "%sProgramEnvParameter4fvARB",
-                 symbol_prefix);
-        *procp = dlsym(handle, symboln);
-    }
-
-    if (!disp->ProgramEnvParameter4fvARB) {
-        void **procp = (void **) &disp->ProgramEnvParameter4fvARB;
-
-        snprintf(symboln, sizeof(symboln), "%sProgramParameter4fvNV",
-                 symbol_prefix);
-        *procp = dlsym(handle, symboln);
-    }
-
-    if (!disp->ProgramLocalParameter4dARB) {
-        void **procp = (void **) &disp->ProgramLocalParameter4dARB;
-
-        snprintf(symboln, sizeof(symboln), "%sProgramLocalParameter4dARB",
-                 symbol_prefix);
-        *procp = dlsym(handle, symboln);
-    }
-
-    if (!disp->ProgramLocalParameter4dvARB) {
-        void **procp = (void **) &disp->ProgramLocalParameter4dvARB;
-
-        snprintf(symboln, sizeof(symboln), "%sProgramLocalParameter4dvARB",
-                 symbol_prefix);
-        *procp = dlsym(handle, symboln);
-    }
-
-    if (!disp->ProgramLocalParameter4fARB) {
-        void **procp = (void **) &disp->ProgramLocalParameter4fARB;
-
-        snprintf(symboln, sizeof(symboln), "%sProgramLocalParameter4fARB",
-                 symbol_prefix);
-        *procp = dlsym(handle, symboln);
-    }
-
-    if (!disp->ProgramLocalParameter4fvARB) {
-        void **procp = (void **) &disp->ProgramLocalParameter4fvARB;
-
-        snprintf(symboln, sizeof(symboln), "%sProgramLocalParameter4fvARB",
-                 symbol_prefix);
-        *procp = dlsym(handle, symboln);
-    }
-
-    if (!disp->ProgramStringARB) {
-        void **procp = (void **) &disp->ProgramStringARB;
-
-        snprintf(symboln, sizeof(symboln), "%sProgramStringARB", symbol_prefix);
-        *procp = dlsym(handle, symboln);
-    }
-
-    if (!disp->VertexAttrib1dARB) {
-        void **procp = (void **) &disp->VertexAttrib1dARB;
-
-        snprintf(symboln, sizeof(symboln), "%sVertexAttrib1d", symbol_prefix);
-        *procp = dlsym(handle, symboln);
-    }
-
-    if (!disp->VertexAttrib1dARB) {
-        void **procp = (void **) &disp->VertexAttrib1dARB;
-
-        snprintf(symboln, sizeof(symboln), "%sVertexAttrib1dARB",
-                 symbol_prefix);
-        *procp = dlsym(handle, symboln);
-    }
-
-    if (!disp->VertexAttrib1dvARB) {
-        void **procp = (void **) &disp->VertexAttrib1dvARB;
-
-        snprintf(symboln, sizeof(symboln), "%sVertexAttrib1dv", symbol_prefix);
-        *procp = dlsym(handle, symboln);
-    }
-
-    if (!disp->VertexAttrib1dvARB) {
-        void **procp = (void **) &disp->VertexAttrib1dvARB;
-
-        snprintf(symboln, sizeof(symboln), "%sVertexAttrib1dvARB",
-                 symbol_prefix);
-        *procp = dlsym(handle, symboln);
-    }
-
-    if (!disp->VertexAttrib1fARB) {
-        void **procp = (void **) &disp->VertexAttrib1fARB;
-
-        snprintf(symboln, sizeof(symboln), "%sVertexAttrib1f", symbol_prefix);
-        *procp = dlsym(handle, symboln);
-    }
-
-    if (!disp->VertexAttrib1fARB) {
-        void **procp = (void **) &disp->VertexAttrib1fARB;
-
-        snprintf(symboln, sizeof(symboln), "%sVertexAttrib1fARB",
-                 symbol_prefix);
-        *procp = dlsym(handle, symboln);
-    }
-
-    if (!disp->VertexAttrib1fvARB) {
-        void **procp = (void **) &disp->VertexAttrib1fvARB;
-
-        snprintf(symboln, sizeof(symboln), "%sVertexAttrib1fv", symbol_prefix);
-        *procp = dlsym(handle, symboln);
-    }
-
-    if (!disp->VertexAttrib1fvARB) {
-        void **procp = (void **) &disp->VertexAttrib1fvARB;
-
-        snprintf(symboln, sizeof(symboln), "%sVertexAttrib1fvARB",
-                 symbol_prefix);
-        *procp = dlsym(handle, symboln);
-    }
-
-    if (!disp->VertexAttrib1sARB) {
-        void **procp = (void **) &disp->VertexAttrib1sARB;
-
-        snprintf(symboln, sizeof(symboln), "%sVertexAttrib1s", symbol_prefix);
-        *procp = dlsym(handle, symboln);
-    }
-
-    if (!disp->VertexAttrib1sARB) {
-        void **procp = (void **) &disp->VertexAttrib1sARB;
-
-        snprintf(symboln, sizeof(symboln), "%sVertexAttrib1sARB",
-                 symbol_prefix);
-        *procp = dlsym(handle, symboln);
-    }
-
-    if (!disp->VertexAttrib1svARB) {
-        void **procp = (void **) &disp->VertexAttrib1svARB;
-
-        snprintf(symboln, sizeof(symboln), "%sVertexAttrib1sv", symbol_prefix);
-        *procp = dlsym(handle, symboln);
-    }
-
-    if (!disp->VertexAttrib1svARB) {
-        void **procp = (void **) &disp->VertexAttrib1svARB;
-
-        snprintf(symboln, sizeof(symboln), "%sVertexAttrib1svARB",
-                 symbol_prefix);
-        *procp = dlsym(handle, symboln);
-    }
-
-    if (!disp->VertexAttrib2dARB) {
-        void **procp = (void **) &disp->VertexAttrib2dARB;
-
-        snprintf(symboln, sizeof(symboln), "%sVertexAttrib2d", symbol_prefix);
-        *procp = dlsym(handle, symboln);
-    }
-
-    if (!disp->VertexAttrib2dARB) {
-        void **procp = (void **) &disp->VertexAttrib2dARB;
-
-        snprintf(symboln, sizeof(symboln), "%sVertexAttrib2dARB",
-                 symbol_prefix);
-        *procp = dlsym(handle, symboln);
-    }
-
-    if (!disp->VertexAttrib2dvARB) {
-        void **procp = (void **) &disp->VertexAttrib2dvARB;
-
-        snprintf(symboln, sizeof(symboln), "%sVertexAttrib2dv", symbol_prefix);
-        *procp = dlsym(handle, symboln);
-    }
-
-    if (!disp->VertexAttrib2dvARB) {
-        void **procp = (void **) &disp->VertexAttrib2dvARB;
-
-        snprintf(symboln, sizeof(symboln), "%sVertexAttrib2dvARB",
-                 symbol_prefix);
-        *procp = dlsym(handle, symboln);
-    }
-
-    if (!disp->VertexAttrib2fARB) {
-        void **procp = (void **) &disp->VertexAttrib2fARB;
-
-        snprintf(symboln, sizeof(symboln), "%sVertexAttrib2f", symbol_prefix);
-        *procp = dlsym(handle, symboln);
-    }
-
-    if (!disp->VertexAttrib2fARB) {
-        void **procp = (void **) &disp->VertexAttrib2fARB;
-
-        snprintf(symboln, sizeof(symboln), "%sVertexAttrib2fARB",
-                 symbol_prefix);
-        *procp = dlsym(handle, symboln);
-    }
-
-    if (!disp->VertexAttrib2fvARB) {
-        void **procp = (void **) &disp->VertexAttrib2fvARB;
-
-        snprintf(symboln, sizeof(symboln), "%sVertexAttrib2fv", symbol_prefix);
-        *procp = dlsym(handle, symboln);
-    }
-
-    if (!disp->VertexAttrib2fvARB) {
-        void **procp = (void **) &disp->VertexAttrib2fvARB;
-
-        snprintf(symboln, sizeof(symboln), "%sVertexAttrib2fvARB",
-                 symbol_prefix);
-        *procp = dlsym(handle, symboln);
-    }
-
-    if (!disp->VertexAttrib2sARB) {
-        void **procp = (void **) &disp->VertexAttrib2sARB;
-
-        snprintf(symboln, sizeof(symboln), "%sVertexAttrib2s", symbol_prefix);
-        *procp = dlsym(handle, symboln);
-    }
-
-    if (!disp->VertexAttrib2sARB) {
-        void **procp = (void **) &disp->VertexAttrib2sARB;
-
-        snprintf(symboln, sizeof(symboln), "%sVertexAttrib2sARB",
-                 symbol_prefix);
-        *procp = dlsym(handle, symboln);
-    }
-
-    if (!disp->VertexAttrib2svARB) {
-        void **procp = (void **) &disp->VertexAttrib2svARB;
-
-        snprintf(symboln, sizeof(symboln), "%sVertexAttrib2sv", symbol_prefix);
-        *procp = dlsym(handle, symboln);
-    }
-
-    if (!disp->VertexAttrib2svARB) {
-        void **procp = (void **) &disp->VertexAttrib2svARB;
-
-        snprintf(symboln, sizeof(symboln), "%sVertexAttrib2svARB",
-                 symbol_prefix);
-        *procp = dlsym(handle, symboln);
-    }
-
-    if (!disp->VertexAttrib3dARB) {
-        void **procp = (void **) &disp->VertexAttrib3dARB;
-
-        snprintf(symboln, sizeof(symboln), "%sVertexAttrib3d", symbol_prefix);
-        *procp = dlsym(handle, symboln);
-    }
-
-    if (!disp->VertexAttrib3dARB) {
-        void **procp = (void **) &disp->VertexAttrib3dARB;
-
-        snprintf(symboln, sizeof(symboln), "%sVertexAttrib3dARB",
-                 symbol_prefix);
-        *procp = dlsym(handle, symboln);
-    }
-
-    if (!disp->VertexAttrib3dvARB) {
-        void **procp = (void **) &disp->VertexAttrib3dvARB;
-
-        snprintf(symboln, sizeof(symboln), "%sVertexAttrib3dv", symbol_prefix);
-        *procp = dlsym(handle, symboln);
-    }
-
-    if (!disp->VertexAttrib3dvARB) {
-        void **procp = (void **) &disp->VertexAttrib3dvARB;
-
-        snprintf(symboln, sizeof(symboln), "%sVertexAttrib3dvARB",
-                 symbol_prefix);
-        *procp = dlsym(handle, symboln);
-    }
-
-    if (!disp->VertexAttrib3fARB) {
-        void **procp = (void **) &disp->VertexAttrib3fARB;
-
-        snprintf(symboln, sizeof(symboln), "%sVertexAttrib3f", symbol_prefix);
-        *procp = dlsym(handle, symboln);
-    }
-
-    if (!disp->VertexAttrib3fARB) {
-        void **procp = (void **) &disp->VertexAttrib3fARB;
-
-        snprintf(symboln, sizeof(symboln), "%sVertexAttrib3fARB",
-                 symbol_prefix);
-        *procp = dlsym(handle, symboln);
-    }
-
-    if (!disp->VertexAttrib3fvARB) {
-        void **procp = (void **) &disp->VertexAttrib3fvARB;
-
-        snprintf(symboln, sizeof(symboln), "%sVertexAttrib3fv", symbol_prefix);
-        *procp = dlsym(handle, symboln);
-    }
-
-    if (!disp->VertexAttrib3fvARB) {
-        void **procp = (void **) &disp->VertexAttrib3fvARB;
-
-        snprintf(symboln, sizeof(symboln), "%sVertexAttrib3fvARB",
-                 symbol_prefix);
-        *procp = dlsym(handle, symboln);
-    }
-
-    if (!disp->VertexAttrib3sARB) {
-        void **procp = (void **) &disp->VertexAttrib3sARB;
-
-        snprintf(symboln, sizeof(symboln), "%sVertexAttrib3s", symbol_prefix);
-        *procp = dlsym(handle, symboln);
-    }
-
-    if (!disp->VertexAttrib3sARB) {
-        void **procp = (void **) &disp->VertexAttrib3sARB;
-
-        snprintf(symboln, sizeof(symboln), "%sVertexAttrib3sARB",
-                 symbol_prefix);
-        *procp = dlsym(handle, symboln);
-    }
-
-    if (!disp->VertexAttrib3svARB) {
-        void **procp = (void **) &disp->VertexAttrib3svARB;
-
-        snprintf(symboln, sizeof(symboln), "%sVertexAttrib3sv", symbol_prefix);
-        *procp = dlsym(handle, symboln);
-    }
-
-    if (!disp->VertexAttrib3svARB) {
-        void **procp = (void **) &disp->VertexAttrib3svARB;
-
-        snprintf(symboln, sizeof(symboln), "%sVertexAttrib3svARB",
-                 symbol_prefix);
-        *procp = dlsym(handle, symboln);
-    }
-
-    if (!disp->VertexAttrib4NbvARB) {
-        void **procp = (void **) &disp->VertexAttrib4NbvARB;
-
-        snprintf(symboln, sizeof(symboln), "%sVertexAttrib4Nbv", symbol_prefix);
-        *procp = dlsym(handle, symboln);
-    }
-
-    if (!disp->VertexAttrib4NbvARB) {
-        void **procp = (void **) &disp->VertexAttrib4NbvARB;
-
-        snprintf(symboln, sizeof(symboln), "%sVertexAttrib4NbvARB",
-                 symbol_prefix);
-        *procp = dlsym(handle, symboln);
-    }
-
-    if (!disp->VertexAttrib4NivARB) {
-        void **procp = (void **) &disp->VertexAttrib4NivARB;
-
-        snprintf(symboln, sizeof(symboln), "%sVertexAttrib4Niv", symbol_prefix);
-        *procp = dlsym(handle, symboln);
-    }
-
-    if (!disp->VertexAttrib4NivARB) {
-        void **procp = (void **) &disp->VertexAttrib4NivARB;
-
-        snprintf(symboln, sizeof(symboln), "%sVertexAttrib4NivARB",
-                 symbol_prefix);
-        *procp = dlsym(handle, symboln);
-    }
-
-    if (!disp->VertexAttrib4NsvARB) {
-        void **procp = (void **) &disp->VertexAttrib4NsvARB;
-
-        snprintf(symboln, sizeof(symboln), "%sVertexAttrib4Nsv", symbol_prefix);
-        *procp = dlsym(handle, symboln);
-    }
-
-    if (!disp->VertexAttrib4NsvARB) {
-        void **procp = (void **) &disp->VertexAttrib4NsvARB;
-
-        snprintf(symboln, sizeof(symboln), "%sVertexAttrib4NsvARB",
-                 symbol_prefix);
-        *procp = dlsym(handle, symboln);
-    }
-
-    if (!disp->VertexAttrib4NubARB) {
-        void **procp = (void **) &disp->VertexAttrib4NubARB;
-
-        snprintf(symboln, sizeof(symboln), "%sVertexAttrib4Nub", symbol_prefix);
-        *procp = dlsym(handle, symboln);
-    }
-
-    if (!disp->VertexAttrib4NubARB) {
-        void **procp = (void **) &disp->VertexAttrib4NubARB;
-
-        snprintf(symboln, sizeof(symboln), "%sVertexAttrib4NubARB",
-                 symbol_prefix);
-        *procp = dlsym(handle, symboln);
-    }
-
-    if (!disp->VertexAttrib4NubvARB) {
-        void **procp = (void **) &disp->VertexAttrib4NubvARB;
-
-        snprintf(symboln, sizeof(symboln), "%sVertexAttrib4Nubv",
-                 symbol_prefix);
-        *procp = dlsym(handle, symboln);
-    }
-
-    if (!disp->VertexAttrib4NubvARB) {
-        void **procp = (void **) &disp->VertexAttrib4NubvARB;
-
-        snprintf(symboln, sizeof(symboln), "%sVertexAttrib4NubvARB",
-                 symbol_prefix);
-        *procp = dlsym(handle, symboln);
-    }
-
-    if (!disp->VertexAttrib4NuivARB) {
-        void **procp = (void **) &disp->VertexAttrib4NuivARB;
-
-        snprintf(symboln, sizeof(symboln), "%sVertexAttrib4Nuiv",
-                 symbol_prefix);
-        *procp = dlsym(handle, symboln);
-    }
-
-    if (!disp->VertexAttrib4NuivARB) {
-        void **procp = (void **) &disp->VertexAttrib4NuivARB;
-
-        snprintf(symboln, sizeof(symboln), "%sVertexAttrib4NuivARB",
-                 symbol_prefix);
-        *procp = dlsym(handle, symboln);
-    }
-
-    if (!disp->VertexAttrib4NusvARB) {
-        void **procp = (void **) &disp->VertexAttrib4NusvARB;
-
-        snprintf(symboln, sizeof(symboln), "%sVertexAttrib4Nusv",
-                 symbol_prefix);
-        *procp = dlsym(handle, symboln);
-    }
-
-    if (!disp->VertexAttrib4NusvARB) {
-        void **procp = (void **) &disp->VertexAttrib4NusvARB;
-
-        snprintf(symboln, sizeof(symboln), "%sVertexAttrib4NusvARB",
-                 symbol_prefix);
-        *procp = dlsym(handle, symboln);
-    }
-
-    if (!disp->VertexAttrib4bvARB) {
-        void **procp = (void **) &disp->VertexAttrib4bvARB;
-
-        snprintf(symboln, sizeof(symboln), "%sVertexAttrib4bv", symbol_prefix);
-        *procp = dlsym(handle, symboln);
-    }
-
-    if (!disp->VertexAttrib4bvARB) {
-        void **procp = (void **) &disp->VertexAttrib4bvARB;
-
-        snprintf(symboln, sizeof(symboln), "%sVertexAttrib4bvARB",
-                 symbol_prefix);
-        *procp = dlsym(handle, symboln);
-    }
-
-    if (!disp->VertexAttrib4dARB) {
-        void **procp = (void **) &disp->VertexAttrib4dARB;
-
-        snprintf(symboln, sizeof(symboln), "%sVertexAttrib4d", symbol_prefix);
-        *procp = dlsym(handle, symboln);
-    }
-
-    if (!disp->VertexAttrib4dARB) {
-        void **procp = (void **) &disp->VertexAttrib4dARB;
-
-        snprintf(symboln, sizeof(symboln), "%sVertexAttrib4dARB",
-                 symbol_prefix);
-        *procp = dlsym(handle, symboln);
-    }
-
-    if (!disp->VertexAttrib4dvARB) {
-        void **procp = (void **) &disp->VertexAttrib4dvARB;
-
-        snprintf(symboln, sizeof(symboln), "%sVertexAttrib4dv", symbol_prefix);
-        *procp = dlsym(handle, symboln);
-    }
-
-    if (!disp->VertexAttrib4dvARB) {
-        void **procp = (void **) &disp->VertexAttrib4dvARB;
-
-        snprintf(symboln, sizeof(symboln), "%sVertexAttrib4dvARB",
-                 symbol_prefix);
-        *procp = dlsym(handle, symboln);
-    }
-
-    if (!disp->VertexAttrib4fARB) {
-        void **procp = (void **) &disp->VertexAttrib4fARB;
-
-        snprintf(symboln, sizeof(symboln), "%sVertexAttrib4f", symbol_prefix);
-        *procp = dlsym(handle, symboln);
-    }
-
-    if (!disp->VertexAttrib4fARB) {
-        void **procp = (void **) &disp->VertexAttrib4fARB;
-
-        snprintf(symboln, sizeof(symboln), "%sVertexAttrib4fARB",
-                 symbol_prefix);
-        *procp = dlsym(handle, symboln);
-    }
-
-    if (!disp->VertexAttrib4fvARB) {
-        void **procp = (void **) &disp->VertexAttrib4fvARB;
-
-        snprintf(symboln, sizeof(symboln), "%sVertexAttrib4fv", symbol_prefix);
-        *procp = dlsym(handle, symboln);
-    }
-
-    if (!disp->VertexAttrib4fvARB) {
-        void **procp = (void **) &disp->VertexAttrib4fvARB;
-
-        snprintf(symboln, sizeof(symboln), "%sVertexAttrib4fvARB",
-                 symbol_prefix);
-        *procp = dlsym(handle, symboln);
-    }
-
-    if (!disp->VertexAttrib4ivARB) {
-        void **procp = (void **) &disp->VertexAttrib4ivARB;
-
-        snprintf(symboln, sizeof(symboln), "%sVertexAttrib4iv", symbol_prefix);
-        *procp = dlsym(handle, symboln);
-    }
-
-    if (!disp->VertexAttrib4ivARB) {
-        void **procp = (void **) &disp->VertexAttrib4ivARB;
-
-        snprintf(symboln, sizeof(symboln), "%sVertexAttrib4ivARB",
-                 symbol_prefix);
-        *procp = dlsym(handle, symboln);
-    }
-
-    if (!disp->VertexAttrib4sARB) {
-        void **procp = (void **) &disp->VertexAttrib4sARB;
-
-        snprintf(symboln, sizeof(symboln), "%sVertexAttrib4s", symbol_prefix);
-        *procp = dlsym(handle, symboln);
-    }
-
-    if (!disp->VertexAttrib4sARB) {
-        void **procp = (void **) &disp->VertexAttrib4sARB;
-
-        snprintf(symboln, sizeof(symboln), "%sVertexAttrib4sARB",
-                 symbol_prefix);
-        *procp = dlsym(handle, symboln);
-    }
-
-    if (!disp->VertexAttrib4svARB) {
-        void **procp = (void **) &disp->VertexAttrib4svARB;
-
-        snprintf(symboln, sizeof(symboln), "%sVertexAttrib4sv", symbol_prefix);
-        *procp = dlsym(handle, symboln);
-    }
-
-    if (!disp->VertexAttrib4svARB) {
-        void **procp = (void **) &disp->VertexAttrib4svARB;
-
-        snprintf(symboln, sizeof(symboln), "%sVertexAttrib4svARB",
-                 symbol_prefix);
-        *procp = dlsym(handle, symboln);
-    }
-
-    if (!disp->VertexAttrib4ubvARB) {
-        void **procp = (void **) &disp->VertexAttrib4ubvARB;
-
-        snprintf(symboln, sizeof(symboln), "%sVertexAttrib4ubv", symbol_prefix);
-        *procp = dlsym(handle, symboln);
-    }
-
-    if (!disp->VertexAttrib4ubvARB) {
-        void **procp = (void **) &disp->VertexAttrib4ubvARB;
-
-        snprintf(symboln, sizeof(symboln), "%sVertexAttrib4ubvARB",
-                 symbol_prefix);
-        *procp = dlsym(handle, symboln);
-    }
-
-    if (!disp->VertexAttrib4uivARB) {
-        void **procp = (void **) &disp->VertexAttrib4uivARB;
-
-        snprintf(symboln, sizeof(symboln), "%sVertexAttrib4uiv", symbol_prefix);
-        *procp = dlsym(handle, symboln);
-    }
-
-    if (!disp->VertexAttrib4uivARB) {
-        void **procp = (void **) &disp->VertexAttrib4uivARB;
-
-        snprintf(symboln, sizeof(symboln), "%sVertexAttrib4uivARB",
-                 symbol_prefix);
-        *procp = dlsym(handle, symboln);
-    }
-
-    if (!disp->VertexAttrib4usvARB) {
-        void **procp = (void **) &disp->VertexAttrib4usvARB;
-
-        snprintf(symboln, sizeof(symboln), "%sVertexAttrib4usv", symbol_prefix);
-        *procp = dlsym(handle, symboln);
-    }
-
-    if (!disp->VertexAttrib4usvARB) {
-        void **procp = (void **) &disp->VertexAttrib4usvARB;
-
-        snprintf(symboln, sizeof(symboln), "%sVertexAttrib4usvARB",
-                 symbol_prefix);
-        *procp = dlsym(handle, symboln);
-    }
-
-    if (!disp->VertexAttribPointerARB) {
-        void **procp = (void **) &disp->VertexAttribPointerARB;
-
-        snprintf(symboln, sizeof(symboln), "%sVertexAttribPointer",
-                 symbol_prefix);
-        *procp = dlsym(handle, symboln);
-    }
-
-    if (!disp->VertexAttribPointerARB) {
-        void **procp = (void **) &disp->VertexAttribPointerARB;
-
-        snprintf(symboln, sizeof(symboln), "%sVertexAttribPointerARB",
-                 symbol_prefix);
-        *procp = dlsym(handle, symboln);
-    }
-
-    if (!disp->BindBufferARB) {
-        void **procp = (void **) &disp->BindBufferARB;
-
-        snprintf(symboln, sizeof(symboln), "%sBindBuffer", symbol_prefix);
-        *procp = dlsym(handle, symboln);
-    }
-
-    if (!disp->BindBufferARB) {
-        void **procp = (void **) &disp->BindBufferARB;
-
-        snprintf(symboln, sizeof(symboln), "%sBindBufferARB", symbol_prefix);
-        *procp = dlsym(handle, symboln);
-    }
-
-    if (!disp->BufferDataARB) {
-        void **procp = (void **) &disp->BufferDataARB;
-
-        snprintf(symboln, sizeof(symboln), "%sBufferData", symbol_prefix);
-        *procp = dlsym(handle, symboln);
-    }
-
-    if (!disp->BufferDataARB) {
-        void **procp = (void **) &disp->BufferDataARB;
-
-        snprintf(symboln, sizeof(symboln), "%sBufferDataARB", symbol_prefix);
-        *procp = dlsym(handle, symboln);
-    }
-
-    if (!disp->BufferSubDataARB) {
-        void **procp = (void **) &disp->BufferSubDataARB;
-
-        snprintf(symboln, sizeof(symboln), "%sBufferSubData", symbol_prefix);
-        *procp = dlsym(handle, symboln);
-    }
-
-    if (!disp->BufferSubDataARB) {
-        void **procp = (void **) &disp->BufferSubDataARB;
-
-        snprintf(symboln, sizeof(symboln), "%sBufferSubDataARB", symbol_prefix);
-        *procp = dlsym(handle, symboln);
-    }
-
-    if (!disp->DeleteBuffersARB) {
-        void **procp = (void **) &disp->DeleteBuffersARB;
-
-        snprintf(symboln, sizeof(symboln), "%sDeleteBuffers", symbol_prefix);
-        *procp = dlsym(handle, symboln);
-    }
-
-    if (!disp->DeleteBuffersARB) {
-        void **procp = (void **) &disp->DeleteBuffersARB;
-
-        snprintf(symboln, sizeof(symboln), "%sDeleteBuffersARB", symbol_prefix);
-        *procp = dlsym(handle, symboln);
-    }
-
-    if (!disp->GenBuffersARB) {
-        void **procp = (void **) &disp->GenBuffersARB;
-
-        snprintf(symboln, sizeof(symboln), "%sGenBuffers", symbol_prefix);
-        *procp = dlsym(handle, symboln);
-    }
-
-    if (!disp->GenBuffersARB) {
-        void **procp = (void **) &disp->GenBuffersARB;
-
-        snprintf(symboln, sizeof(symboln), "%sGenBuffersARB", symbol_prefix);
-        *procp = dlsym(handle, symboln);
-    }
-
-    if (!disp->GetBufferParameterivARB) {
-        void **procp = (void **) &disp->GetBufferParameterivARB;
-
-        snprintf(symboln, sizeof(symboln), "%sGetBufferParameteriv",
-                 symbol_prefix);
-        *procp = dlsym(handle, symboln);
-    }
-
-    if (!disp->GetBufferParameterivARB) {
-        void **procp = (void **) &disp->GetBufferParameterivARB;
-
-        snprintf(symboln, sizeof(symboln), "%sGetBufferParameterivARB",
-                 symbol_prefix);
-        *procp = dlsym(handle, symboln);
-    }
-
-    if (!disp->GetBufferPointervARB) {
-        void **procp = (void **) &disp->GetBufferPointervARB;
-
-        snprintf(symboln, sizeof(symboln), "%sGetBufferPointerv",
-                 symbol_prefix);
-        *procp = dlsym(handle, symboln);
-    }
-
-    if (!disp->GetBufferPointervARB) {
-        void **procp = (void **) &disp->GetBufferPointervARB;
-
-        snprintf(symboln, sizeof(symboln), "%sGetBufferPointervARB",
-                 symbol_prefix);
-        *procp = dlsym(handle, symboln);
-    }
-
-    if (!disp->GetBufferSubDataARB) {
-        void **procp = (void **) &disp->GetBufferSubDataARB;
-
-        snprintf(symboln, sizeof(symboln), "%sGetBufferSubData", symbol_prefix);
-        *procp = dlsym(handle, symboln);
-    }
-
-    if (!disp->GetBufferSubDataARB) {
-        void **procp = (void **) &disp->GetBufferSubDataARB;
-
-        snprintf(symboln, sizeof(symboln), "%sGetBufferSubDataARB",
-                 symbol_prefix);
-        *procp = dlsym(handle, symboln);
-    }
-
-    if (!disp->IsBufferARB) {
-        void **procp = (void **) &disp->IsBufferARB;
-
-        snprintf(symboln, sizeof(symboln), "%sIsBuffer", symbol_prefix);
-        *procp = dlsym(handle, symboln);
-    }
-
-    if (!disp->IsBufferARB) {
-        void **procp = (void **) &disp->IsBufferARB;
-
-        snprintf(symboln, sizeof(symboln), "%sIsBufferARB", symbol_prefix);
-        *procp = dlsym(handle, symboln);
-    }
-
-    if (!disp->MapBufferARB) {
-        void **procp = (void **) &disp->MapBufferARB;
-
-        snprintf(symboln, sizeof(symboln), "%sMapBuffer", symbol_prefix);
-        *procp = dlsym(handle, symboln);
-    }
-
-    if (!disp->MapBufferARB) {
-        void **procp = (void **) &disp->MapBufferARB;
-
-        snprintf(symboln, sizeof(symboln), "%sMapBufferARB", symbol_prefix);
-        *procp = dlsym(handle, symboln);
-    }
-
-    if (!disp->UnmapBufferARB) {
-        void **procp = (void **) &disp->UnmapBufferARB;
-
-        snprintf(symboln, sizeof(symboln), "%sUnmapBuffer", symbol_prefix);
-        *procp = dlsym(handle, symboln);
-    }
-
-    if (!disp->UnmapBufferARB) {
-        void **procp = (void **) &disp->UnmapBufferARB;
-
-        snprintf(symboln, sizeof(symboln), "%sUnmapBufferARB", symbol_prefix);
-        *procp = dlsym(handle, symboln);
-    }
-
-    if (!disp->BeginQueryARB) {
-        void **procp = (void **) &disp->BeginQueryARB;
-
-        snprintf(symboln, sizeof(symboln), "%sBeginQuery", symbol_prefix);
-        *procp = dlsym(handle, symboln);
-    }
-
-    if (!disp->BeginQueryARB) {
-        void **procp = (void **) &disp->BeginQueryARB;
-
-        snprintf(symboln, sizeof(symboln), "%sBeginQueryARB", symbol_prefix);
-        *procp = dlsym(handle, symboln);
-    }
-
-    if (!disp->DeleteQueriesARB) {
-        void **procp = (void **) &disp->DeleteQueriesARB;
-
-        snprintf(symboln, sizeof(symboln), "%sDeleteQueries", symbol_prefix);
-        *procp = dlsym(handle, symboln);
-    }
-
-    if (!disp->DeleteQueriesARB) {
-        void **procp = (void **) &disp->DeleteQueriesARB;
-
-        snprintf(symboln, sizeof(symboln), "%sDeleteQueriesARB", symbol_prefix);
-        *procp = dlsym(handle, symboln);
-    }
-
-    if (!disp->EndQueryARB) {
-        void **procp = (void **) &disp->EndQueryARB;
-
-        snprintf(symboln, sizeof(symboln), "%sEndQuery", symbol_prefix);
-        *procp = dlsym(handle, symboln);
-    }
-
-    if (!disp->EndQueryARB) {
-        void **procp = (void **) &disp->EndQueryARB;
-
-        snprintf(symboln, sizeof(symboln), "%sEndQueryARB", symbol_prefix);
-        *procp = dlsym(handle, symboln);
-    }
-
-    if (!disp->GenQueriesARB) {
-        void **procp = (void **) &disp->GenQueriesARB;
-
-        snprintf(symboln, sizeof(symboln), "%sGenQueries", symbol_prefix);
-        *procp = dlsym(handle, symboln);
-    }
-
-    if (!disp->GenQueriesARB) {
-        void **procp = (void **) &disp->GenQueriesARB;
-
-        snprintf(symboln, sizeof(symboln), "%sGenQueriesARB", symbol_prefix);
-        *procp = dlsym(handle, symboln);
-    }
-
-    if (!disp->GetQueryObjectivARB) {
-        void **procp = (void **) &disp->GetQueryObjectivARB;
-
-        snprintf(symboln, sizeof(symboln), "%sGetQueryObjectiv", symbol_prefix);
-        *procp = dlsym(handle, symboln);
-    }
-
-    if (!disp->GetQueryObjectivARB) {
-        void **procp = (void **) &disp->GetQueryObjectivARB;
-
-        snprintf(symboln, sizeof(symboln), "%sGetQueryObjectivARB",
-                 symbol_prefix);
-        *procp = dlsym(handle, symboln);
-    }
-
-    if (!disp->GetQueryObjectuivARB) {
-        void **procp = (void **) &disp->GetQueryObjectuivARB;
-
-        snprintf(symboln, sizeof(symboln), "%sGetQueryObjectuiv",
-                 symbol_prefix);
-        *procp = dlsym(handle, symboln);
-    }
-
-    if (!disp->GetQueryObjectuivARB) {
-        void **procp = (void **) &disp->GetQueryObjectuivARB;
-
-        snprintf(symboln, sizeof(symboln), "%sGetQueryObjectuivARB",
-                 symbol_prefix);
-        *procp = dlsym(handle, symboln);
-    }
-
-    if (!disp->GetQueryivARB) {
-        void **procp = (void **) &disp->GetQueryivARB;
-
-        snprintf(symboln, sizeof(symboln), "%sGetQueryiv", symbol_prefix);
-        *procp = dlsym(handle, symboln);
-    }
-
-    if (!disp->GetQueryivARB) {
-        void **procp = (void **) &disp->GetQueryivARB;
-
-        snprintf(symboln, sizeof(symboln), "%sGetQueryivARB", symbol_prefix);
-        *procp = dlsym(handle, symboln);
-    }
-
-    if (!disp->IsQueryARB) {
-        void **procp = (void **) &disp->IsQueryARB;
-
-        snprintf(symboln, sizeof(symboln), "%sIsQuery", symbol_prefix);
-        *procp = dlsym(handle, symboln);
-    }
-
-    if (!disp->IsQueryARB) {
-        void **procp = (void **) &disp->IsQueryARB;
-
-        snprintf(symboln, sizeof(symboln), "%sIsQueryARB", symbol_prefix);
-        *procp = dlsym(handle, symboln);
-    }
-
-    if (!disp->AttachObjectARB) {
-        void **procp = (void **) &disp->AttachObjectARB;
-
-        snprintf(symboln, sizeof(symboln), "%sAttachObjectARB", symbol_prefix);
-        *procp = dlsym(handle, symboln);
-    }
-
-    if (!disp->CompileShaderARB) {
-        void **procp = (void **) &disp->CompileShaderARB;
-
-        snprintf(symboln, sizeof(symboln), "%sCompileShader", symbol_prefix);
-        *procp = dlsym(handle, symboln);
-    }
-
-    if (!disp->CompileShaderARB) {
-        void **procp = (void **) &disp->CompileShaderARB;
-
-        snprintf(symboln, sizeof(symboln), "%sCompileShaderARB", symbol_prefix);
-        *procp = dlsym(handle, symboln);
-    }
-
-    if (!disp->CreateProgramObjectARB) {
-        void **procp = (void **) &disp->CreateProgramObjectARB;
-
-        snprintf(symboln, sizeof(symboln), "%sCreateProgramObjectARB",
-                 symbol_prefix);
-        *procp = dlsym(handle, symboln);
-    }
-
-    if (!disp->CreateShaderObjectARB) {
-        void **procp = (void **) &disp->CreateShaderObjectARB;
-
-        snprintf(symboln, sizeof(symboln), "%sCreateShaderObjectARB",
-                 symbol_prefix);
-        *procp = dlsym(handle, symboln);
-    }
-
-    if (!disp->DeleteObjectARB) {
-        void **procp = (void **) &disp->DeleteObjectARB;
-
-        snprintf(symboln, sizeof(symboln), "%sDeleteObjectARB", symbol_prefix);
-        *procp = dlsym(handle, symboln);
-    }
-
-    if (!disp->DetachObjectARB) {
-        void **procp = (void **) &disp->DetachObjectARB;
-
-        snprintf(symboln, sizeof(symboln), "%sDetachObjectARB", symbol_prefix);
-        *procp = dlsym(handle, symboln);
-    }
-
-    if (!disp->GetActiveUniformARB) {
-        void **procp = (void **) &disp->GetActiveUniformARB;
-
-        snprintf(symboln, sizeof(symboln), "%sGetActiveUniform", symbol_prefix);
-        *procp = dlsym(handle, symboln);
-    }
-
-    if (!disp->GetActiveUniformARB) {
-        void **procp = (void **) &disp->GetActiveUniformARB;
-
-        snprintf(symboln, sizeof(symboln), "%sGetActiveUniformARB",
-                 symbol_prefix);
-        *procp = dlsym(handle, symboln);
-    }
-
-    if (!disp->GetAttachedObjectsARB) {
-        void **procp = (void **) &disp->GetAttachedObjectsARB;
-
-        snprintf(symboln, sizeof(symboln), "%sGetAttachedObjectsARB",
-                 symbol_prefix);
-        *procp = dlsym(handle, symboln);
-    }
-
-    if (!disp->GetHandleARB) {
-        void **procp = (void **) &disp->GetHandleARB;
-
-        snprintf(symboln, sizeof(symboln), "%sGetHandleARB", symbol_prefix);
-        *procp = dlsym(handle, symboln);
-    }
-
-    if (!disp->GetInfoLogARB) {
-        void **procp = (void **) &disp->GetInfoLogARB;
-
-        snprintf(symboln, sizeof(symboln), "%sGetInfoLogARB", symbol_prefix);
-        *procp = dlsym(handle, symboln);
-    }
-
-    if (!disp->GetObjectParameterfvARB) {
-        void **procp = (void **) &disp->GetObjectParameterfvARB;
-
-        snprintf(symboln, sizeof(symboln), "%sGetObjectParameterfvARB",
-                 symbol_prefix);
-        *procp = dlsym(handle, symboln);
-    }
-
-    if (!disp->GetObjectParameterivARB) {
-        void **procp = (void **) &disp->GetObjectParameterivARB;
-
-        snprintf(symboln, sizeof(symboln), "%sGetObjectParameterivARB",
-                 symbol_prefix);
-        *procp = dlsym(handle, symboln);
-    }
-
-    if (!disp->GetShaderSourceARB) {
-        void **procp = (void **) &disp->GetShaderSourceARB;
-
-        snprintf(symboln, sizeof(symboln), "%sGetShaderSource", symbol_prefix);
-        *procp = dlsym(handle, symboln);
-    }
-
-    if (!disp->GetShaderSourceARB) {
-        void **procp = (void **) &disp->GetShaderSourceARB;
-
-        snprintf(symboln, sizeof(symboln), "%sGetShaderSourceARB",
-                 symbol_prefix);
-        *procp = dlsym(handle, symboln);
-    }
-
-    if (!disp->GetUniformLocationARB) {
-        void **procp = (void **) &disp->GetUniformLocationARB;
-
-        snprintf(symboln, sizeof(symboln), "%sGetUniformLocation",
-                 symbol_prefix);
-        *procp = dlsym(handle, symboln);
-    }
-
-    if (!disp->GetUniformLocationARB) {
-        void **procp = (void **) &disp->GetUniformLocationARB;
-
-        snprintf(symboln, sizeof(symboln), "%sGetUniformLocationARB",
-                 symbol_prefix);
-        *procp = dlsym(handle, symboln);
-    }
-
-    if (!disp->GetUniformfvARB) {
-        void **procp = (void **) &disp->GetUniformfvARB;
-
-        snprintf(symboln, sizeof(symboln), "%sGetUniformfv", symbol_prefix);
-        *procp = dlsym(handle, symboln);
-    }
-
-    if (!disp->GetUniformfvARB) {
-        void **procp = (void **) &disp->GetUniformfvARB;
-
-        snprintf(symboln, sizeof(symboln), "%sGetUniformfvARB", symbol_prefix);
-        *procp = dlsym(handle, symboln);
-    }
-
-    if (!disp->GetUniformivARB) {
-        void **procp = (void **) &disp->GetUniformivARB;
-
-        snprintf(symboln, sizeof(symboln), "%sGetUniformiv", symbol_prefix);
-        *procp = dlsym(handle, symboln);
-    }
-
-    if (!disp->GetUniformivARB) {
-        void **procp = (void **) &disp->GetUniformivARB;
-
-        snprintf(symboln, sizeof(symboln), "%sGetUniformivARB", symbol_prefix);
-        *procp = dlsym(handle, symboln);
-    }
-
-    if (!disp->LinkProgramARB) {
-        void **procp = (void **) &disp->LinkProgramARB;
-
-        snprintf(symboln, sizeof(symboln), "%sLinkProgram", symbol_prefix);
-        *procp = dlsym(handle, symboln);
-    }
-
-    if (!disp->LinkProgramARB) {
-        void **procp = (void **) &disp->LinkProgramARB;
-
-        snprintf(symboln, sizeof(symboln), "%sLinkProgramARB", symbol_prefix);
-        *procp = dlsym(handle, symboln);
-    }
-
-    if (!disp->ShaderSourceARB) {
-        void **procp = (void **) &disp->ShaderSourceARB;
-
-        snprintf(symboln, sizeof(symboln), "%sShaderSource", symbol_prefix);
-        *procp = dlsym(handle, symboln);
-    }
-
-    if (!disp->ShaderSourceARB) {
-        void **procp = (void **) &disp->ShaderSourceARB;
-
-        snprintf(symboln, sizeof(symboln), "%sShaderSourceARB", symbol_prefix);
-        *procp = dlsym(handle, symboln);
-    }
-
-    if (!disp->Uniform1fARB) {
-        void **procp = (void **) &disp->Uniform1fARB;
-
-        snprintf(symboln, sizeof(symboln), "%sUniform1f", symbol_prefix);
-        *procp = dlsym(handle, symboln);
-    }
-
-    if (!disp->Uniform1fARB) {
-        void **procp = (void **) &disp->Uniform1fARB;
-
-        snprintf(symboln, sizeof(symboln), "%sUniform1fARB", symbol_prefix);
-        *procp = dlsym(handle, symboln);
-    }
-
-    if (!disp->Uniform1fvARB) {
-        void **procp = (void **) &disp->Uniform1fvARB;
-
-        snprintf(symboln, sizeof(symboln), "%sUniform1fv", symbol_prefix);
-        *procp = dlsym(handle, symboln);
-    }
-
-    if (!disp->Uniform1fvARB) {
-        void **procp = (void **) &disp->Uniform1fvARB;
-
-        snprintf(symboln, sizeof(symboln), "%sUniform1fvARB", symbol_prefix);
-        *procp = dlsym(handle, symboln);
-    }
-
-    if (!disp->Uniform1iARB) {
-        void **procp = (void **) &disp->Uniform1iARB;
-
-        snprintf(symboln, sizeof(symboln), "%sUniform1i", symbol_prefix);
-        *procp = dlsym(handle, symboln);
-    }
-
-    if (!disp->Uniform1iARB) {
-        void **procp = (void **) &disp->Uniform1iARB;
-
-        snprintf(symboln, sizeof(symboln), "%sUniform1iARB", symbol_prefix);
-        *procp = dlsym(handle, symboln);
-    }
-
-    if (!disp->Uniform1ivARB) {
-        void **procp = (void **) &disp->Uniform1ivARB;
-
-        snprintf(symboln, sizeof(symboln), "%sUniform1iv", symbol_prefix);
-        *procp = dlsym(handle, symboln);
-    }
-
-    if (!disp->Uniform1ivARB) {
-        void **procp = (void **) &disp->Uniform1ivARB;
-
-        snprintf(symboln, sizeof(symboln), "%sUniform1ivARB", symbol_prefix);
-        *procp = dlsym(handle, symboln);
-    }
-
-    if (!disp->Uniform2fARB) {
-        void **procp = (void **) &disp->Uniform2fARB;
-
-        snprintf(symboln, sizeof(symboln), "%sUniform2f", symbol_prefix);
-        *procp = dlsym(handle, symboln);
-    }
-
-    if (!disp->Uniform2fARB) {
-        void **procp = (void **) &disp->Uniform2fARB;
-
-        snprintf(symboln, sizeof(symboln), "%sUniform2fARB", symbol_prefix);
-        *procp = dlsym(handle, symboln);
-    }
-
-    if (!disp->Uniform2fvARB) {
-        void **procp = (void **) &disp->Uniform2fvARB;
-
-        snprintf(symboln, sizeof(symboln), "%sUniform2fv", symbol_prefix);
-        *procp = dlsym(handle, symboln);
-    }
-
-    if (!disp->Uniform2fvARB) {
-        void **procp = (void **) &disp->Uniform2fvARB;
-
-        snprintf(symboln, sizeof(symboln), "%sUniform2fvARB", symbol_prefix);
-        *procp = dlsym(handle, symboln);
-    }
-
-    if (!disp->Uniform2iARB) {
-        void **procp = (void **) &disp->Uniform2iARB;
-
-        snprintf(symboln, sizeof(symboln), "%sUniform2i", symbol_prefix);
-        *procp = dlsym(handle, symboln);
-    }
-
-    if (!disp->Uniform2iARB) {
-        void **procp = (void **) &disp->Uniform2iARB;
-
-        snprintf(symboln, sizeof(symboln), "%sUniform2iARB", symbol_prefix);
-        *procp = dlsym(handle, symboln);
-    }
-
-    if (!disp->Uniform2ivARB) {
-        void **procp = (void **) &disp->Uniform2ivARB;
-
-        snprintf(symboln, sizeof(symboln), "%sUniform2iv", symbol_prefix);
-        *procp = dlsym(handle, symboln);
-    }
-
-    if (!disp->Uniform2ivARB) {
-        void **procp = (void **) &disp->Uniform2ivARB;
-
-        snprintf(symboln, sizeof(symboln), "%sUniform2ivARB", symbol_prefix);
-        *procp = dlsym(handle, symboln);
-    }
-
-    if (!disp->Uniform3fARB) {
-        void **procp = (void **) &disp->Uniform3fARB;
-
-        snprintf(symboln, sizeof(symboln), "%sUniform3f", symbol_prefix);
-        *procp = dlsym(handle, symboln);
-    }
-
-    if (!disp->Uniform3fARB) {
-        void **procp = (void **) &disp->Uniform3fARB;
-
-        snprintf(symboln, sizeof(symboln), "%sUniform3fARB", symbol_prefix);
-        *procp = dlsym(handle, symboln);
-    }
-
-    if (!disp->Uniform3fvARB) {
-        void **procp = (void **) &disp->Uniform3fvARB;
-
-        snprintf(symboln, sizeof(symboln), "%sUniform3fv", symbol_prefix);
-        *procp = dlsym(handle, symboln);
-    }
-
-    if (!disp->Uniform3fvARB) {
-        void **procp = (void **) &disp->Uniform3fvARB;
-
-        snprintf(symboln, sizeof(symboln), "%sUniform3fvARB", symbol_prefix);
-        *procp = dlsym(handle, symboln);
-    }
-
-    if (!disp->Uniform3iARB) {
-        void **procp = (void **) &disp->Uniform3iARB;
-
-        snprintf(symboln, sizeof(symboln), "%sUniform3i", symbol_prefix);
-        *procp = dlsym(handle, symboln);
-    }
-
-    if (!disp->Uniform3iARB) {
-        void **procp = (void **) &disp->Uniform3iARB;
-
-        snprintf(symboln, sizeof(symboln), "%sUniform3iARB", symbol_prefix);
-        *procp = dlsym(handle, symboln);
-    }
-
-    if (!disp->Uniform3ivARB) {
-        void **procp = (void **) &disp->Uniform3ivARB;
-
-        snprintf(symboln, sizeof(symboln), "%sUniform3iv", symbol_prefix);
-        *procp = dlsym(handle, symboln);
-    }
-
-    if (!disp->Uniform3ivARB) {
-        void **procp = (void **) &disp->Uniform3ivARB;
-
-        snprintf(symboln, sizeof(symboln), "%sUniform3ivARB", symbol_prefix);
-        *procp = dlsym(handle, symboln);
-    }
-
-    if (!disp->Uniform4fARB) {
-        void **procp = (void **) &disp->Uniform4fARB;
-
-        snprintf(symboln, sizeof(symboln), "%sUniform4f", symbol_prefix);
-        *procp = dlsym(handle, symboln);
-    }
-
-    if (!disp->Uniform4fARB) {
-        void **procp = (void **) &disp->Uniform4fARB;
-
-        snprintf(symboln, sizeof(symboln), "%sUniform4fARB", symbol_prefix);
-        *procp = dlsym(handle, symboln);
-    }
-
-    if (!disp->Uniform4fvARB) {
-        void **procp = (void **) &disp->Uniform4fvARB;
-
-        snprintf(symboln, sizeof(symboln), "%sUniform4fv", symbol_prefix);
-        *procp = dlsym(handle, symboln);
-    }
-
-    if (!disp->Uniform4fvARB) {
-        void **procp = (void **) &disp->Uniform4fvARB;
-
-        snprintf(symboln, sizeof(symboln), "%sUniform4fvARB", symbol_prefix);
-        *procp = dlsym(handle, symboln);
-    }
-
-    if (!disp->Uniform4iARB) {
-        void **procp = (void **) &disp->Uniform4iARB;
-
-        snprintf(symboln, sizeof(symboln), "%sUniform4i", symbol_prefix);
-        *procp = dlsym(handle, symboln);
-    }
-
-    if (!disp->Uniform4iARB) {
-        void **procp = (void **) &disp->Uniform4iARB;
-
-        snprintf(symboln, sizeof(symboln), "%sUniform4iARB", symbol_prefix);
-        *procp = dlsym(handle, symboln);
-    }
-
-    if (!disp->Uniform4ivARB) {
-        void **procp = (void **) &disp->Uniform4ivARB;
-
-        snprintf(symboln, sizeof(symboln), "%sUniform4iv", symbol_prefix);
-        *procp = dlsym(handle, symboln);
-    }
-
-    if (!disp->Uniform4ivARB) {
-        void **procp = (void **) &disp->Uniform4ivARB;
-
-        snprintf(symboln, sizeof(symboln), "%sUniform4ivARB", symbol_prefix);
-        *procp = dlsym(handle, symboln);
-    }
-
-    if (!disp->UniformMatrix2fvARB) {
-        void **procp = (void **) &disp->UniformMatrix2fvARB;
-
-        snprintf(symboln, sizeof(symboln), "%sUniformMatrix2fv", symbol_prefix);
-        *procp = dlsym(handle, symboln);
-    }
-
-    if (!disp->UniformMatrix2fvARB) {
-        void **procp = (void **) &disp->UniformMatrix2fvARB;
-
-        snprintf(symboln, sizeof(symboln), "%sUniformMatrix2fvARB",
-                 symbol_prefix);
-        *procp = dlsym(handle, symboln);
-    }
-
-    if (!disp->UniformMatrix3fvARB) {
-        void **procp = (void **) &disp->UniformMatrix3fvARB;
-
-        snprintf(symboln, sizeof(symboln), "%sUniformMatrix3fv", symbol_prefix);
-        *procp = dlsym(handle, symboln);
-    }
-
-    if (!disp->UniformMatrix3fvARB) {
-        void **procp = (void **) &disp->UniformMatrix3fvARB;
-
-        snprintf(symboln, sizeof(symboln), "%sUniformMatrix3fvARB",
-                 symbol_prefix);
-        *procp = dlsym(handle, symboln);
-    }
-
-    if (!disp->UniformMatrix4fvARB) {
-        void **procp = (void **) &disp->UniformMatrix4fvARB;
-
-        snprintf(symboln, sizeof(symboln), "%sUniformMatrix4fv", symbol_prefix);
-        *procp = dlsym(handle, symboln);
-    }
-
-    if (!disp->UniformMatrix4fvARB) {
-        void **procp = (void **) &disp->UniformMatrix4fvARB;
-
-        snprintf(symboln, sizeof(symboln), "%sUniformMatrix4fvARB",
-                 symbol_prefix);
-        *procp = dlsym(handle, symboln);
-    }
-
-    if (!disp->UseProgramObjectARB) {
-        void **procp = (void **) &disp->UseProgramObjectARB;
-
-        snprintf(symboln, sizeof(symboln), "%sUseProgram", symbol_prefix);
-        *procp = dlsym(handle, symboln);
-    }
-
-    if (!disp->UseProgramObjectARB) {
-        void **procp = (void **) &disp->UseProgramObjectARB;
-
-        snprintf(symboln, sizeof(symboln), "%sUseProgramObjectARB",
-                 symbol_prefix);
-        *procp = dlsym(handle, symboln);
-    }
-
-    if (!disp->ValidateProgramARB) {
-        void **procp = (void **) &disp->ValidateProgramARB;
-
-        snprintf(symboln, sizeof(symboln), "%sValidateProgram", symbol_prefix);
-        *procp = dlsym(handle, symboln);
-    }
-
-    if (!disp->ValidateProgramARB) {
-        void **procp = (void **) &disp->ValidateProgramARB;
-
-        snprintf(symboln, sizeof(symboln), "%sValidateProgramARB",
-                 symbol_prefix);
-        *procp = dlsym(handle, symboln);
-    }
-
-    if (!disp->BindAttribLocationARB) {
-        void **procp = (void **) &disp->BindAttribLocationARB;
-
-        snprintf(symboln, sizeof(symboln), "%sBindAttribLocation",
-                 symbol_prefix);
-        *procp = dlsym(handle, symboln);
-    }
-
-    if (!disp->BindAttribLocationARB) {
-        void **procp = (void **) &disp->BindAttribLocationARB;
-
-        snprintf(symboln, sizeof(symboln), "%sBindAttribLocationARB",
-                 symbol_prefix);
-        *procp = dlsym(handle, symboln);
-    }
-
-    if (!disp->GetActiveAttribARB) {
-        void **procp = (void **) &disp->GetActiveAttribARB;
-
-        snprintf(symboln, sizeof(symboln), "%sGetActiveAttrib", symbol_prefix);
-        *procp = dlsym(handle, symboln);
-    }
-
-    if (!disp->GetActiveAttribARB) {
-        void **procp = (void **) &disp->GetActiveAttribARB;
-
-        snprintf(symboln, sizeof(symboln), "%sGetActiveAttribARB",
-                 symbol_prefix);
-        *procp = dlsym(handle, symboln);
-    }
-
-    if (!disp->GetAttribLocationARB) {
-        void **procp = (void **) &disp->GetAttribLocationARB;
-
-        snprintf(symboln, sizeof(symboln), "%sGetAttribLocation",
-                 symbol_prefix);
-        *procp = dlsym(handle, symboln);
-    }
-
-    if (!disp->GetAttribLocationARB) {
-        void **procp = (void **) &disp->GetAttribLocationARB;
-
-        snprintf(symboln, sizeof(symboln), "%sGetAttribLocationARB",
-                 symbol_prefix);
-        *procp = dlsym(handle, symboln);
-    }
-
-    if (!disp->DrawBuffersARB) {
-        void **procp = (void **) &disp->DrawBuffersARB;
-
-        snprintf(symboln, sizeof(symboln), "%sDrawBuffers", symbol_prefix);
-        *procp = dlsym(handle, symboln);
-    }
-
-    if (!disp->DrawBuffersARB) {
-        void **procp = (void **) &disp->DrawBuffersARB;
-
-        snprintf(symboln, sizeof(symboln), "%sDrawBuffersARB", symbol_prefix);
-        *procp = dlsym(handle, symboln);
-    }
-
-    if (!disp->DrawBuffersARB) {
-        void **procp = (void **) &disp->DrawBuffersARB;
-
-        snprintf(symboln, sizeof(symboln), "%sDrawBuffersATI", symbol_prefix);
-        *procp = dlsym(handle, symboln);
-    }
-
-    if (!disp->DrawBuffersARB) {
-        void **procp = (void **) &disp->DrawBuffersARB;
-
-        snprintf(symboln, sizeof(symboln), "%sDrawBuffersNV", symbol_prefix);
-        *procp = dlsym(handle, symboln);
-    }
-
-    if (!disp->ClampColorARB) {
-        void **procp = (void **) &disp->ClampColorARB;
-
-        snprintf(symboln, sizeof(symboln), "%sClampColorARB", symbol_prefix);
-        *procp = dlsym(handle, symboln);
-    }
-
-    if (!disp->DrawArraysInstancedARB) {
-        void **procp = (void **) &disp->DrawArraysInstancedARB;
-
-        snprintf(symboln, sizeof(symboln), "%sDrawArraysInstancedARB",
-                 symbol_prefix);
-        *procp = dlsym(handle, symboln);
-    }
-
-    if (!disp->DrawArraysInstancedARB) {
-        void **procp = (void **) &disp->DrawArraysInstancedARB;
-
-        snprintf(symboln, sizeof(symboln), "%sDrawArraysInstancedEXT",
-                 symbol_prefix);
-        *procp = dlsym(handle, symboln);
-    }
-
-    if (!disp->DrawArraysInstancedARB) {
-        void **procp = (void **) &disp->DrawArraysInstancedARB;
-
-        snprintf(symboln, sizeof(symboln), "%sDrawArraysInstanced",
-                 symbol_prefix);
-        *procp = dlsym(handle, symboln);
-    }
-
-    if (!disp->DrawElementsInstancedARB) {
-        void **procp = (void **) &disp->DrawElementsInstancedARB;
-
-        snprintf(symboln, sizeof(symboln), "%sDrawElementsInstancedARB",
-                 symbol_prefix);
-        *procp = dlsym(handle, symboln);
-    }
-
-    if (!disp->DrawElementsInstancedARB) {
-        void **procp = (void **) &disp->DrawElementsInstancedARB;
-
-        snprintf(symboln, sizeof(symboln), "%sDrawElementsInstancedEXT",
-                 symbol_prefix);
-        *procp = dlsym(handle, symboln);
-    }
-
-    if (!disp->DrawElementsInstancedARB) {
-        void **procp = (void **) &disp->DrawElementsInstancedARB;
-
-        snprintf(symboln, sizeof(symboln), "%sDrawElementsInstanced",
-                 symbol_prefix);
-        *procp = dlsym(handle, symboln);
-    }
-
-    if (!disp->RenderbufferStorageMultisample) {
-        void **procp = (void **) &disp->RenderbufferStorageMultisample;
-
-        snprintf(symboln, sizeof(symboln), "%sRenderbufferStorageMultisample",
-                 symbol_prefix);
-        *procp = dlsym(handle, symboln);
-    }
-
-    if (!disp->RenderbufferStorageMultisample) {
-        void **procp = (void **) &disp->RenderbufferStorageMultisample;
-
-        snprintf(symboln, sizeof(symboln),
-                 "%sRenderbufferStorageMultisampleEXT", symbol_prefix);
-        *procp = dlsym(handle, symboln);
-    }
-
-    if (!disp->FramebufferTextureARB) {
-        void **procp = (void **) &disp->FramebufferTextureARB;
-
-        snprintf(symboln, sizeof(symboln), "%sFramebufferTextureARB",
-                 symbol_prefix);
-        *procp = dlsym(handle, symboln);
-    }
-
-    if (!disp->FramebufferTextureFaceARB) {
-        void **procp = (void **) &disp->FramebufferTextureFaceARB;
-
-        snprintf(symboln, sizeof(symboln), "%sFramebufferTextureFaceARB",
-                 symbol_prefix);
-        *procp = dlsym(handle, symboln);
-    }
-
-    if (!disp->ProgramParameteriARB) {
-        void **procp = (void **) &disp->ProgramParameteriARB;
-
-        snprintf(symboln, sizeof(symboln), "%sProgramParameteriARB",
-                 symbol_prefix);
-        *procp = dlsym(handle, symboln);
-    }
-
-    if (!disp->VertexAttribDivisorARB) {
-        void **procp = (void **) &disp->VertexAttribDivisorARB;
-
-        snprintf(symboln, sizeof(symboln), "%sVertexAttribDivisorARB",
-                 symbol_prefix);
-        *procp = dlsym(handle, symboln);
-    }
-
-    if (!disp->FlushMappedBufferRange) {
-        void **procp = (void **) &disp->FlushMappedBufferRange;
-
-        snprintf(symboln, sizeof(symboln), "%sFlushMappedBufferRange",
-                 symbol_prefix);
-        *procp = dlsym(handle, symboln);
-    }
-
-    if (!disp->MapBufferRange) {
-        void **procp = (void **) &disp->MapBufferRange;
-
-        snprintf(symboln, sizeof(symboln), "%sMapBufferRange", symbol_prefix);
-        *procp = dlsym(handle, symboln);
-    }
-
-    if (!disp->TexBufferARB) {
-        void **procp = (void **) &disp->TexBufferARB;
-
-        snprintf(symboln, sizeof(symboln), "%sTexBufferARB", symbol_prefix);
-        *procp = dlsym(handle, symboln);
-    }
-
-    if (!disp->BindVertexArray) {
-        void **procp = (void **) &disp->BindVertexArray;
-
-        snprintf(symboln, sizeof(symboln), "%sBindVertexArray", symbol_prefix);
-        *procp = dlsym(handle, symboln);
-    }
-
-    if (!disp->GenVertexArrays) {
-        void **procp = (void **) &disp->GenVertexArrays;
-
-        snprintf(symboln, sizeof(symboln), "%sGenVertexArrays", symbol_prefix);
-        *procp = dlsym(handle, symboln);
-    }
-
-    if (!disp->CopyBufferSubData) {
-        void **procp = (void **) &disp->CopyBufferSubData;
-
-        snprintf(symboln, sizeof(symboln), "%sCopyBufferSubData",
-                 symbol_prefix);
-        *procp = dlsym(handle, symboln);
-    }
-
-    if (!disp->ClientWaitSync) {
-        void **procp = (void **) &disp->ClientWaitSync;
-
-        snprintf(symboln, sizeof(symboln), "%sClientWaitSync", symbol_prefix);
-        *procp = dlsym(handle, symboln);
-    }
-
-    if (!disp->DeleteSync) {
-        void **procp = (void **) &disp->DeleteSync;
-
-        snprintf(symboln, sizeof(symboln), "%sDeleteSync", symbol_prefix);
-        *procp = dlsym(handle, symboln);
-    }
-
-    if (!disp->FenceSync) {
-        void **procp = (void **) &disp->FenceSync;
-
-        snprintf(symboln, sizeof(symboln), "%sFenceSync", symbol_prefix);
-        *procp = dlsym(handle, symboln);
-    }
-
-    if (!disp->GetInteger64v) {
-        void **procp = (void **) &disp->GetInteger64v;
-
-        snprintf(symboln, sizeof(symboln), "%sGetInteger64v", symbol_prefix);
-        *procp = dlsym(handle, symboln);
-    }
-
-    if (!disp->GetSynciv) {
-        void **procp = (void **) &disp->GetSynciv;
-
-        snprintf(symboln, sizeof(symboln), "%sGetSynciv", symbol_prefix);
-        *procp = dlsym(handle, symboln);
-    }
-
-    if (!disp->IsSync) {
-        void **procp = (void **) &disp->IsSync;
-
-        snprintf(symboln, sizeof(symboln), "%sIsSync", symbol_prefix);
-        *procp = dlsym(handle, symboln);
-    }
-
-    if (!disp->WaitSync) {
-        void **procp = (void **) &disp->WaitSync;
-
-        snprintf(symboln, sizeof(symboln), "%sWaitSync", symbol_prefix);
-        *procp = dlsym(handle, symboln);
-    }
-
-    if (!disp->DrawElementsBaseVertex) {
-        void **procp = (void **) &disp->DrawElementsBaseVertex;
-
-        snprintf(symboln, sizeof(symboln), "%sDrawElementsBaseVertex",
-                 symbol_prefix);
-        *procp = dlsym(handle, symboln);
-    }
-
-    if (!disp->DrawElementsInstancedBaseVertex) {
-        void **procp = (void **) &disp->DrawElementsInstancedBaseVertex;
-
-        snprintf(symboln, sizeof(symboln), "%sDrawElementsInstancedBaseVertex",
-                 symbol_prefix);
-        *procp = dlsym(handle, symboln);
-    }
-
-    if (!disp->DrawRangeElementsBaseVertex) {
-        void **procp = (void **) &disp->DrawRangeElementsBaseVertex;
-
-        snprintf(symboln, sizeof(symboln), "%sDrawRangeElementsBaseVertex",
-                 symbol_prefix);
-        *procp = dlsym(handle, symboln);
-    }
-
-    if (!disp->MultiDrawElementsBaseVertex) {
-        void **procp = (void **) &disp->MultiDrawElementsBaseVertex;
-
-        snprintf(symboln, sizeof(symboln), "%sMultiDrawElementsBaseVertex",
-                 symbol_prefix);
-        *procp = dlsym(handle, symboln);
-    }
-
-    if (!disp->BlendEquationSeparateiARB) {
-        void **procp = (void **) &disp->BlendEquationSeparateiARB;
-
-        snprintf(symboln, sizeof(symboln), "%sBlendEquationSeparateiARB",
-                 symbol_prefix);
-        *procp = dlsym(handle, symboln);
-    }
-
-    if (!disp->BlendEquationSeparateiARB) {
-        void **procp = (void **) &disp->BlendEquationSeparateiARB;
-
-        snprintf(symboln, sizeof(symboln), "%sBlendEquationSeparateIndexedAMD",
-                 symbol_prefix);
-        *procp = dlsym(handle, symboln);
-    }
-
-    if (!disp->BlendEquationiARB) {
-        void **procp = (void **) &disp->BlendEquationiARB;
-
-        snprintf(symboln, sizeof(symboln), "%sBlendEquationiARB",
-                 symbol_prefix);
-        *procp = dlsym(handle, symboln);
-    }
-
-    if (!disp->BlendEquationiARB) {
-        void **procp = (void **) &disp->BlendEquationiARB;
-
-        snprintf(symboln, sizeof(symboln), "%sBlendEquationIndexedAMD",
-                 symbol_prefix);
-        *procp = dlsym(handle, symboln);
-    }
-
-    if (!disp->BlendFuncSeparateiARB) {
-        void **procp = (void **) &disp->BlendFuncSeparateiARB;
-
-        snprintf(symboln, sizeof(symboln), "%sBlendFuncSeparateiARB",
-                 symbol_prefix);
-        *procp = dlsym(handle, symboln);
-    }
-
-    if (!disp->BlendFuncSeparateiARB) {
-        void **procp = (void **) &disp->BlendFuncSeparateiARB;
-
-        snprintf(symboln, sizeof(symboln), "%sBlendFuncSeparateIndexedAMD",
-                 symbol_prefix);
-        *procp = dlsym(handle, symboln);
-    }
-
-    if (!disp->BlendFunciARB) {
-        void **procp = (void **) &disp->BlendFunciARB;
-
-        snprintf(symboln, sizeof(symboln), "%sBlendFunciARB", symbol_prefix);
-        *procp = dlsym(handle, symboln);
-    }
-
-    if (!disp->BlendFunciARB) {
-        void **procp = (void **) &disp->BlendFunciARB;
-
-        snprintf(symboln, sizeof(symboln), "%sBlendFuncIndexedAMD",
-                 symbol_prefix);
-        *procp = dlsym(handle, symboln);
-    }
-
-    if (!disp->BindSampler) {
-        void **procp = (void **) &disp->BindSampler;
-
-        snprintf(symboln, sizeof(symboln), "%sBindSampler", symbol_prefix);
-        *procp = dlsym(handle, symboln);
-    }
-
-    if (!disp->DeleteSamplers) {
-        void **procp = (void **) &disp->DeleteSamplers;
-
-        snprintf(symboln, sizeof(symboln), "%sDeleteSamplers", symbol_prefix);
-        *procp = dlsym(handle, symboln);
-    }
-
-    if (!disp->GenSamplers) {
-        void **procp = (void **) &disp->GenSamplers;
-
-        snprintf(symboln, sizeof(symboln), "%sGenSamplers", symbol_prefix);
-        *procp = dlsym(handle, symboln);
-    }
-
-    if (!disp->GetSamplerParameterIiv) {
-        void **procp = (void **) &disp->GetSamplerParameterIiv;
-
-        snprintf(symboln, sizeof(symboln), "%sGetSamplerParameterIiv",
-                 symbol_prefix);
-        *procp = dlsym(handle, symboln);
-    }
-
-    if (!disp->GetSamplerParameterIuiv) {
-        void **procp = (void **) &disp->GetSamplerParameterIuiv;
-
-        snprintf(symboln, sizeof(symboln), "%sGetSamplerParameterIuiv",
-                 symbol_prefix);
-        *procp = dlsym(handle, symboln);
-    }
-
-    if (!disp->GetSamplerParameterfv) {
-        void **procp = (void **) &disp->GetSamplerParameterfv;
-
-        snprintf(symboln, sizeof(symboln), "%sGetSamplerParameterfv",
-                 symbol_prefix);
-        *procp = dlsym(handle, symboln);
-    }
-
-    if (!disp->GetSamplerParameteriv) {
-        void **procp = (void **) &disp->GetSamplerParameteriv;
-
-        snprintf(symboln, sizeof(symboln), "%sGetSamplerParameteriv",
-                 symbol_prefix);
-        *procp = dlsym(handle, symboln);
-    }
-
-    if (!disp->IsSampler) {
-        void **procp = (void **) &disp->IsSampler;
-
-        snprintf(symboln, sizeof(symboln), "%sIsSampler", symbol_prefix);
-        *procp = dlsym(handle, symboln);
-    }
-
-    if (!disp->SamplerParameterIiv) {
-        void **procp = (void **) &disp->SamplerParameterIiv;
-
-        snprintf(symboln, sizeof(symboln), "%sSamplerParameterIiv",
-                 symbol_prefix);
-        *procp = dlsym(handle, symboln);
-    }
-
-    if (!disp->SamplerParameterIuiv) {
-        void **procp = (void **) &disp->SamplerParameterIuiv;
-
-        snprintf(symboln, sizeof(symboln), "%sSamplerParameterIuiv",
-                 symbol_prefix);
-        *procp = dlsym(handle, symboln);
-    }
-
-    if (!disp->SamplerParameterf) {
-        void **procp = (void **) &disp->SamplerParameterf;
-
-        snprintf(symboln, sizeof(symboln), "%sSamplerParameterf",
-                 symbol_prefix);
-        *procp = dlsym(handle, symboln);
-    }
-
-    if (!disp->SamplerParameterfv) {
-        void **procp = (void **) &disp->SamplerParameterfv;
-
-        snprintf(symboln, sizeof(symboln), "%sSamplerParameterfv",
-                 symbol_prefix);
-        *procp = dlsym(handle, symboln);
-    }
-
-    if (!disp->SamplerParameteri) {
-        void **procp = (void **) &disp->SamplerParameteri;
-
-        snprintf(symboln, sizeof(symboln), "%sSamplerParameteri",
-                 symbol_prefix);
-        *procp = dlsym(handle, symboln);
-    }
-
-    if (!disp->SamplerParameteriv) {
-        void **procp = (void **) &disp->SamplerParameteriv;
-
-        snprintf(symboln, sizeof(symboln), "%sSamplerParameteriv",
-                 symbol_prefix);
-        *procp = dlsym(handle, symboln);
-    }
-
-    if (!disp->ColorP3ui) {
-        void **procp = (void **) &disp->ColorP3ui;
-
-        snprintf(symboln, sizeof(symboln), "%sColorP3ui", symbol_prefix);
-        *procp = dlsym(handle, symboln);
-    }
-
-    if (!disp->ColorP3uiv) {
-        void **procp = (void **) &disp->ColorP3uiv;
-
-        snprintf(symboln, sizeof(symboln), "%sColorP3uiv", symbol_prefix);
-        *procp = dlsym(handle, symboln);
-    }
-
-    if (!disp->ColorP4ui) {
-        void **procp = (void **) &disp->ColorP4ui;
-
-        snprintf(symboln, sizeof(symboln), "%sColorP4ui", symbol_prefix);
-        *procp = dlsym(handle, symboln);
-    }
-
-    if (!disp->ColorP4uiv) {
-        void **procp = (void **) &disp->ColorP4uiv;
-
-        snprintf(symboln, sizeof(symboln), "%sColorP4uiv", symbol_prefix);
-        *procp = dlsym(handle, symboln);
-    }
-
-    if (!disp->MultiTexCoordP1ui) {
-        void **procp = (void **) &disp->MultiTexCoordP1ui;
-
-        snprintf(symboln, sizeof(symboln), "%sMultiTexCoordP1ui",
-                 symbol_prefix);
-        *procp = dlsym(handle, symboln);
-    }
-
-    if (!disp->MultiTexCoordP1uiv) {
-        void **procp = (void **) &disp->MultiTexCoordP1uiv;
-
-        snprintf(symboln, sizeof(symboln), "%sMultiTexCoordP1uiv",
-                 symbol_prefix);
-        *procp = dlsym(handle, symboln);
-    }
-
-    if (!disp->MultiTexCoordP2ui) {
-        void **procp = (void **) &disp->MultiTexCoordP2ui;
-
-        snprintf(symboln, sizeof(symboln), "%sMultiTexCoordP2ui",
-                 symbol_prefix);
-        *procp = dlsym(handle, symboln);
-    }
-
-    if (!disp->MultiTexCoordP2uiv) {
-        void **procp = (void **) &disp->MultiTexCoordP2uiv;
-
-        snprintf(symboln, sizeof(symboln), "%sMultiTexCoordP2uiv",
-                 symbol_prefix);
-        *procp = dlsym(handle, symboln);
-    }
-
-    if (!disp->MultiTexCoordP3ui) {
-        void **procp = (void **) &disp->MultiTexCoordP3ui;
-
-        snprintf(symboln, sizeof(symboln), "%sMultiTexCoordP3ui",
-                 symbol_prefix);
-        *procp = dlsym(handle, symboln);
-    }
-
-    if (!disp->MultiTexCoordP3uiv) {
-        void **procp = (void **) &disp->MultiTexCoordP3uiv;
-
-        snprintf(symboln, sizeof(symboln), "%sMultiTexCoordP3uiv",
-                 symbol_prefix);
-        *procp = dlsym(handle, symboln);
-    }
-
-    if (!disp->MultiTexCoordP4ui) {
-        void **procp = (void **) &disp->MultiTexCoordP4ui;
-
-        snprintf(symboln, sizeof(symboln), "%sMultiTexCoordP4ui",
-                 symbol_prefix);
-        *procp = dlsym(handle, symboln);
-    }
-
-    if (!disp->MultiTexCoordP4uiv) {
-        void **procp = (void **) &disp->MultiTexCoordP4uiv;
-
-        snprintf(symboln, sizeof(symboln), "%sMultiTexCoordP4uiv",
-                 symbol_prefix);
-        *procp = dlsym(handle, symboln);
-    }
-
-    if (!disp->NormalP3ui) {
-        void **procp = (void **) &disp->NormalP3ui;
-
-        snprintf(symboln, sizeof(symboln), "%sNormalP3ui", symbol_prefix);
-        *procp = dlsym(handle, symboln);
-    }
-
-    if (!disp->NormalP3uiv) {
-        void **procp = (void **) &disp->NormalP3uiv;
-
-        snprintf(symboln, sizeof(symboln), "%sNormalP3uiv", symbol_prefix);
-        *procp = dlsym(handle, symboln);
-    }
-
-    if (!disp->SecondaryColorP3ui) {
-        void **procp = (void **) &disp->SecondaryColorP3ui;
-
-        snprintf(symboln, sizeof(symboln), "%sSecondaryColorP3ui",
-                 symbol_prefix);
-        *procp = dlsym(handle, symboln);
-    }
-
-    if (!disp->SecondaryColorP3uiv) {
-        void **procp = (void **) &disp->SecondaryColorP3uiv;
-
-        snprintf(symboln, sizeof(symboln), "%sSecondaryColorP3uiv",
-                 symbol_prefix);
-        *procp = dlsym(handle, symboln);
-    }
-
-    if (!disp->TexCoordP1ui) {
-        void **procp = (void **) &disp->TexCoordP1ui;
-
-        snprintf(symboln, sizeof(symboln), "%sTexCoordP1ui", symbol_prefix);
-        *procp = dlsym(handle, symboln);
-    }
-
-    if (!disp->TexCoordP1uiv) {
-        void **procp = (void **) &disp->TexCoordP1uiv;
-
-        snprintf(symboln, sizeof(symboln), "%sTexCoordP1uiv", symbol_prefix);
-        *procp = dlsym(handle, symboln);
-    }
-
-    if (!disp->TexCoordP2ui) {
-        void **procp = (void **) &disp->TexCoordP2ui;
-
-        snprintf(symboln, sizeof(symboln), "%sTexCoordP2ui", symbol_prefix);
-        *procp = dlsym(handle, symboln);
-    }
-
-    if (!disp->TexCoordP2uiv) {
-        void **procp = (void **) &disp->TexCoordP2uiv;
-
-        snprintf(symboln, sizeof(symboln), "%sTexCoordP2uiv", symbol_prefix);
-        *procp = dlsym(handle, symboln);
-    }
-
-    if (!disp->TexCoordP3ui) {
-        void **procp = (void **) &disp->TexCoordP3ui;
-
-        snprintf(symboln, sizeof(symboln), "%sTexCoordP3ui", symbol_prefix);
-        *procp = dlsym(handle, symboln);
-    }
-
-    if (!disp->TexCoordP3uiv) {
-        void **procp = (void **) &disp->TexCoordP3uiv;
-
-        snprintf(symboln, sizeof(symboln), "%sTexCoordP3uiv", symbol_prefix);
-        *procp = dlsym(handle, symboln);
-    }
-
-    if (!disp->TexCoordP4ui) {
-        void **procp = (void **) &disp->TexCoordP4ui;
-
-        snprintf(symboln, sizeof(symboln), "%sTexCoordP4ui", symbol_prefix);
-        *procp = dlsym(handle, symboln);
-    }
-
-    if (!disp->TexCoordP4uiv) {
-        void **procp = (void **) &disp->TexCoordP4uiv;
-
-        snprintf(symboln, sizeof(symboln), "%sTexCoordP4uiv", symbol_prefix);
-        *procp = dlsym(handle, symboln);
-    }
-
-    if (!disp->VertexAttribP1ui) {
-        void **procp = (void **) &disp->VertexAttribP1ui;
-
-        snprintf(symboln, sizeof(symboln), "%sVertexAttribP1ui", symbol_prefix);
-        *procp = dlsym(handle, symboln);
-    }
-
-    if (!disp->VertexAttribP1uiv) {
-        void **procp = (void **) &disp->VertexAttribP1uiv;
-
-        snprintf(symboln, sizeof(symboln), "%sVertexAttribP1uiv",
-                 symbol_prefix);
-        *procp = dlsym(handle, symboln);
-    }
-
-    if (!disp->VertexAttribP2ui) {
-        void **procp = (void **) &disp->VertexAttribP2ui;
-
-        snprintf(symboln, sizeof(symboln), "%sVertexAttribP2ui", symbol_prefix);
-        *procp = dlsym(handle, symboln);
-    }
-
-    if (!disp->VertexAttribP2uiv) {
-        void **procp = (void **) &disp->VertexAttribP2uiv;
-
-        snprintf(symboln, sizeof(symboln), "%sVertexAttribP2uiv",
-                 symbol_prefix);
-        *procp = dlsym(handle, symboln);
-    }
-
-    if (!disp->VertexAttribP3ui) {
-        void **procp = (void **) &disp->VertexAttribP3ui;
-
-        snprintf(symboln, sizeof(symboln), "%sVertexAttribP3ui", symbol_prefix);
-        *procp = dlsym(handle, symboln);
-    }
-
-    if (!disp->VertexAttribP3uiv) {
-        void **procp = (void **) &disp->VertexAttribP3uiv;
-
-        snprintf(symboln, sizeof(symboln), "%sVertexAttribP3uiv",
-                 symbol_prefix);
-        *procp = dlsym(handle, symboln);
-    }
-
-    if (!disp->VertexAttribP4ui) {
-        void **procp = (void **) &disp->VertexAttribP4ui;
-
-        snprintf(symboln, sizeof(symboln), "%sVertexAttribP4ui", symbol_prefix);
-        *procp = dlsym(handle, symboln);
-    }
-
-    if (!disp->VertexAttribP4uiv) {
-        void **procp = (void **) &disp->VertexAttribP4uiv;
-
-        snprintf(symboln, sizeof(symboln), "%sVertexAttribP4uiv",
-                 symbol_prefix);
-        *procp = dlsym(handle, symboln);
-    }
-
-    if (!disp->VertexP2ui) {
-        void **procp = (void **) &disp->VertexP2ui;
-
-        snprintf(symboln, sizeof(symboln), "%sVertexP2ui", symbol_prefix);
-        *procp = dlsym(handle, symboln);
-    }
-
-    if (!disp->VertexP2uiv) {
-        void **procp = (void **) &disp->VertexP2uiv;
-
-        snprintf(symboln, sizeof(symboln), "%sVertexP2uiv", symbol_prefix);
-        *procp = dlsym(handle, symboln);
-    }
-
-    if (!disp->VertexP3ui) {
-        void **procp = (void **) &disp->VertexP3ui;
-
-        snprintf(symboln, sizeof(symboln), "%sVertexP3ui", symbol_prefix);
-        *procp = dlsym(handle, symboln);
-    }
-
-    if (!disp->VertexP3uiv) {
-        void **procp = (void **) &disp->VertexP3uiv;
-
-        snprintf(symboln, sizeof(symboln), "%sVertexP3uiv", symbol_prefix);
-        *procp = dlsym(handle, symboln);
-    }
-
-    if (!disp->VertexP4ui) {
-        void **procp = (void **) &disp->VertexP4ui;
-
-        snprintf(symboln, sizeof(symboln), "%sVertexP4ui", symbol_prefix);
-        *procp = dlsym(handle, symboln);
-    }
-
-    if (!disp->VertexP4uiv) {
-        void **procp = (void **) &disp->VertexP4uiv;
-
-        snprintf(symboln, sizeof(symboln), "%sVertexP4uiv", symbol_prefix);
-        *procp = dlsym(handle, symboln);
-    }
-
-    if (!disp->BindTransformFeedback) {
-        void **procp = (void **) &disp->BindTransformFeedback;
-
-        snprintf(symboln, sizeof(symboln), "%sBindTransformFeedback",
-                 symbol_prefix);
-        *procp = dlsym(handle, symboln);
-    }
-
-    if (!disp->DeleteTransformFeedbacks) {
-        void **procp = (void **) &disp->DeleteTransformFeedbacks;
-
-        snprintf(symboln, sizeof(symboln), "%sDeleteTransformFeedbacks",
-                 symbol_prefix);
-        *procp = dlsym(handle, symboln);
-    }
-
-    if (!disp->DrawTransformFeedback) {
-        void **procp = (void **) &disp->DrawTransformFeedback;
-
-        snprintf(symboln, sizeof(symboln), "%sDrawTransformFeedback",
-                 symbol_prefix);
-        *procp = dlsym(handle, symboln);
-    }
-
-    if (!disp->GenTransformFeedbacks) {
-        void **procp = (void **) &disp->GenTransformFeedbacks;
-
-        snprintf(symboln, sizeof(symboln), "%sGenTransformFeedbacks",
-                 symbol_prefix);
-        *procp = dlsym(handle, symboln);
-    }
-
-    if (!disp->IsTransformFeedback) {
-        void **procp = (void **) &disp->IsTransformFeedback;
-
-        snprintf(symboln, sizeof(symboln), "%sIsTransformFeedback",
-                 symbol_prefix);
-        *procp = dlsym(handle, symboln);
-    }
-
-    if (!disp->PauseTransformFeedback) {
-        void **procp = (void **) &disp->PauseTransformFeedback;
-
-        snprintf(symboln, sizeof(symboln), "%sPauseTransformFeedback",
-                 symbol_prefix);
-        *procp = dlsym(handle, symboln);
-    }
-
-    if (!disp->ResumeTransformFeedback) {
-        void **procp = (void **) &disp->ResumeTransformFeedback;
-
-        snprintf(symboln, sizeof(symboln), "%sResumeTransformFeedback",
-                 symbol_prefix);
-        *procp = dlsym(handle, symboln);
-    }
-
-    if (!disp->ClearDepthf) {
-        void **procp = (void **) &disp->ClearDepthf;
-
-        snprintf(symboln, sizeof(symboln), "%sClearDepthf", symbol_prefix);
-        *procp = dlsym(handle, symboln);
-    }
-
-    if (!disp->DepthRangef) {
-        void **procp = (void **) &disp->DepthRangef;
-
-        snprintf(symboln, sizeof(symboln), "%sDepthRangef", symbol_prefix);
-        *procp = dlsym(handle, symboln);
-    }
-
-    if (!disp->GetShaderPrecisionFormat) {
-        void **procp = (void **) &disp->GetShaderPrecisionFormat;
-
-        snprintf(symboln, sizeof(symboln), "%sGetShaderPrecisionFormat",
-                 symbol_prefix);
-        *procp = dlsym(handle, symboln);
-    }
-
-    if (!disp->ReleaseShaderCompiler) {
-        void **procp = (void **) &disp->ReleaseShaderCompiler;
-
-        snprintf(symboln, sizeof(symboln), "%sReleaseShaderCompiler",
-                 symbol_prefix);
-        *procp = dlsym(handle, symboln);
-    }
-
-    if (!disp->ShaderBinary) {
-        void **procp = (void **) &disp->ShaderBinary;
-
-        snprintf(symboln, sizeof(symboln), "%sShaderBinary", symbol_prefix);
-        *procp = dlsym(handle, symboln);
-    }
-
-    if (!disp->GetGraphicsResetStatusARB) {
-        void **procp = (void **) &disp->GetGraphicsResetStatusARB;
-
-        snprintf(symboln, sizeof(symboln), "%sGetGraphicsResetStatusARB",
-                 symbol_prefix);
-        *procp = dlsym(handle, symboln);
-    }
-
-    if (!disp->GetnColorTableARB) {
-        void **procp = (void **) &disp->GetnColorTableARB;
-
-        snprintf(symboln, sizeof(symboln), "%sGetnColorTableARB",
-                 symbol_prefix);
-        *procp = dlsym(handle, symboln);
-    }
-
-    if (!disp->GetnCompressedTexImageARB) {
-        void **procp = (void **) &disp->GetnCompressedTexImageARB;
-
-        snprintf(symboln, sizeof(symboln), "%sGetnCompressedTexImageARB",
-                 symbol_prefix);
-        *procp = dlsym(handle, symboln);
-    }
-
-    if (!disp->GetnConvolutionFilterARB) {
-        void **procp = (void **) &disp->GetnConvolutionFilterARB;
-
-        snprintf(symboln, sizeof(symboln), "%sGetnConvolutionFilterARB",
-                 symbol_prefix);
-        *procp = dlsym(handle, symboln);
-    }
-
-    if (!disp->GetnHistogramARB) {
-        void **procp = (void **) &disp->GetnHistogramARB;
-
-        snprintf(symboln, sizeof(symboln), "%sGetnHistogramARB", symbol_prefix);
-        *procp = dlsym(handle, symboln);
-    }
-
-    if (!disp->GetnMapdvARB) {
-        void **procp = (void **) &disp->GetnMapdvARB;
-
-        snprintf(symboln, sizeof(symboln), "%sGetnMapdvARB", symbol_prefix);
-        *procp = dlsym(handle, symboln);
-    }
-
-    if (!disp->GetnMapfvARB) {
-        void **procp = (void **) &disp->GetnMapfvARB;
-
-        snprintf(symboln, sizeof(symboln), "%sGetnMapfvARB", symbol_prefix);
-        *procp = dlsym(handle, symboln);
-    }
-
-    if (!disp->GetnMapivARB) {
-        void **procp = (void **) &disp->GetnMapivARB;
-
-        snprintf(symboln, sizeof(symboln), "%sGetnMapivARB", symbol_prefix);
-        *procp = dlsym(handle, symboln);
-    }
-
-    if (!disp->GetnMinmaxARB) {
-        void **procp = (void **) &disp->GetnMinmaxARB;
-
-        snprintf(symboln, sizeof(symboln), "%sGetnMinmaxARB", symbol_prefix);
-        *procp = dlsym(handle, symboln);
-    }
-
-    if (!disp->GetnPixelMapfvARB) {
-        void **procp = (void **) &disp->GetnPixelMapfvARB;
-
-        snprintf(symboln, sizeof(symboln), "%sGetnPixelMapfvARB",
-                 symbol_prefix);
-        *procp = dlsym(handle, symboln);
-    }
-
-    if (!disp->GetnPixelMapuivARB) {
-        void **procp = (void **) &disp->GetnPixelMapuivARB;
-
-        snprintf(symboln, sizeof(symboln), "%sGetnPixelMapuivARB",
-                 symbol_prefix);
-        *procp = dlsym(handle, symboln);
-    }
-
-    if (!disp->GetnPixelMapusvARB) {
-        void **procp = (void **) &disp->GetnPixelMapusvARB;
-
-        snprintf(symboln, sizeof(symboln), "%sGetnPixelMapusvARB",
-                 symbol_prefix);
-        *procp = dlsym(handle, symboln);
-    }
-
-    if (!disp->GetnPolygonStippleARB) {
-        void **procp = (void **) &disp->GetnPolygonStippleARB;
-
-        snprintf(symboln, sizeof(symboln), "%sGetnPolygonStippleARB",
-                 symbol_prefix);
-        *procp = dlsym(handle, symboln);
-    }
-
-    if (!disp->GetnSeparableFilterARB) {
-        void **procp = (void **) &disp->GetnSeparableFilterARB;
-
-        snprintf(symboln, sizeof(symboln), "%sGetnSeparableFilterARB",
-                 symbol_prefix);
-        *procp = dlsym(handle, symboln);
-    }
-
-    if (!disp->GetnTexImageARB) {
-        void **procp = (void **) &disp->GetnTexImageARB;
-
-        snprintf(symboln, sizeof(symboln), "%sGetnTexImageARB", symbol_prefix);
-        *procp = dlsym(handle, symboln);
-    }
-
-    if (!disp->GetnUniformdvARB) {
-        void **procp = (void **) &disp->GetnUniformdvARB;
-
-        snprintf(symboln, sizeof(symboln), "%sGetnUniformdvARB", symbol_prefix);
-        *procp = dlsym(handle, symboln);
-    }
-
-    if (!disp->GetnUniformfvARB) {
-        void **procp = (void **) &disp->GetnUniformfvARB;
-
-        snprintf(symboln, sizeof(symboln), "%sGetnUniformfvARB", symbol_prefix);
-        *procp = dlsym(handle, symboln);
-    }
-
-    if (!disp->GetnUniformivARB) {
-        void **procp = (void **) &disp->GetnUniformivARB;
-
-        snprintf(symboln, sizeof(symboln), "%sGetnUniformivARB", symbol_prefix);
-        *procp = dlsym(handle, symboln);
-    }
-
-    if (!disp->GetnUniformuivARB) {
-        void **procp = (void **) &disp->GetnUniformuivARB;
-
-        snprintf(symboln, sizeof(symboln), "%sGetnUniformuivARB",
-                 symbol_prefix);
-        *procp = dlsym(handle, symboln);
-    }
-
-    if (!disp->ReadnPixelsARB) {
-        void **procp = (void **) &disp->ReadnPixelsARB;
-
-        snprintf(symboln, sizeof(symboln), "%sReadnPixelsARB", symbol_prefix);
-        *procp = dlsym(handle, symboln);
-    }
-
-    if (!disp->TexStorage1D) {
-        void **procp = (void **) &disp->TexStorage1D;
-
-        snprintf(symboln, sizeof(symboln), "%sTexStorage1D", symbol_prefix);
-        *procp = dlsym(handle, symboln);
-    }
-
-    if (!disp->TexStorage2D) {
-        void **procp = (void **) &disp->TexStorage2D;
-
-        snprintf(symboln, sizeof(symboln), "%sTexStorage2D", symbol_prefix);
-        *procp = dlsym(handle, symboln);
-    }
-
-    if (!disp->TexStorage3D) {
-        void **procp = (void **) &disp->TexStorage3D;
-
-        snprintf(symboln, sizeof(symboln), "%sTexStorage3D", symbol_prefix);
-        *procp = dlsym(handle, symboln);
-    }
-
-    if (!disp->TextureStorage1DEXT) {
-        void **procp = (void **) &disp->TextureStorage1DEXT;
-
-        snprintf(symboln, sizeof(symboln), "%sTextureStorage1DEXT",
-                 symbol_prefix);
-        *procp = dlsym(handle, symboln);
-    }
-
-    if (!disp->TextureStorage2DEXT) {
-        void **procp = (void **) &disp->TextureStorage2DEXT;
-
-        snprintf(symboln, sizeof(symboln), "%sTextureStorage2DEXT",
-                 symbol_prefix);
-        *procp = dlsym(handle, symboln);
-    }
-
-    if (!disp->TextureStorage3DEXT) {
-        void **procp = (void **) &disp->TextureStorage3DEXT;
-
-        snprintf(symboln, sizeof(symboln), "%sTextureStorage3DEXT",
-                 symbol_prefix);
-        *procp = dlsym(handle, symboln);
-    }
-
-    if (!disp->PolygonOffsetEXT) {
-        void **procp = (void **) &disp->PolygonOffsetEXT;
-
-        snprintf(symboln, sizeof(symboln), "%sPolygonOffsetEXT", symbol_prefix);
-        *procp = dlsym(handle, symboln);
-    }
-
-    if (!disp->GetPixelTexGenParameterfvSGIS) {
-        void **procp = (void **) &disp->GetPixelTexGenParameterfvSGIS;
-
-        snprintf(symboln, sizeof(symboln), "%sGetPixelTexGenParameterfvSGIS",
-                 symbol_prefix);
-        *procp = dlsym(handle, symboln);
-    }
-
-    if (!disp->GetPixelTexGenParameterivSGIS) {
-        void **procp = (void **) &disp->GetPixelTexGenParameterivSGIS;
-
-        snprintf(symboln, sizeof(symboln), "%sGetPixelTexGenParameterivSGIS",
-                 symbol_prefix);
-        *procp = dlsym(handle, symboln);
-    }
-
-    if (!disp->PixelTexGenParameterfSGIS) {
-        void **procp = (void **) &disp->PixelTexGenParameterfSGIS;
-
-        snprintf(symboln, sizeof(symboln), "%sPixelTexGenParameterfSGIS",
-                 symbol_prefix);
-        *procp = dlsym(handle, symboln);
-    }
-
-    if (!disp->PixelTexGenParameterfvSGIS) {
-        void **procp = (void **) &disp->PixelTexGenParameterfvSGIS;
-
-        snprintf(symboln, sizeof(symboln), "%sPixelTexGenParameterfvSGIS",
-                 symbol_prefix);
-        *procp = dlsym(handle, symboln);
-    }
-
-    if (!disp->PixelTexGenParameteriSGIS) {
-        void **procp = (void **) &disp->PixelTexGenParameteriSGIS;
-
-        snprintf(symboln, sizeof(symboln), "%sPixelTexGenParameteriSGIS",
-                 symbol_prefix);
-        *procp = dlsym(handle, symboln);
-    }
-
-    if (!disp->PixelTexGenParameterivSGIS) {
-        void **procp = (void **) &disp->PixelTexGenParameterivSGIS;
-
-        snprintf(symboln, sizeof(symboln), "%sPixelTexGenParameterivSGIS",
-                 symbol_prefix);
-        *procp = dlsym(handle, symboln);
-    }
-
-    if (!disp->SampleMaskSGIS) {
-        void **procp = (void **) &disp->SampleMaskSGIS;
-
-        snprintf(symboln, sizeof(symboln), "%sSampleMaskSGIS", symbol_prefix);
-        *procp = dlsym(handle, symboln);
-    }
-
-    if (!disp->SampleMaskSGIS) {
-        void **procp = (void **) &disp->SampleMaskSGIS;
-
-        snprintf(symboln, sizeof(symboln), "%sSampleMaskEXT", symbol_prefix);
-        *procp = dlsym(handle, symboln);
-    }
-
-    if (!disp->SamplePatternSGIS) {
-        void **procp = (void **) &disp->SamplePatternSGIS;
-
-        snprintf(symboln, sizeof(symboln), "%sSamplePatternSGIS",
-                 symbol_prefix);
-        *procp = dlsym(handle, symboln);
-    }
-
-    if (!disp->SamplePatternSGIS) {
-        void **procp = (void **) &disp->SamplePatternSGIS;
-
-        snprintf(symboln, sizeof(symboln), "%sSamplePatternEXT", symbol_prefix);
-        *procp = dlsym(handle, symboln);
-    }
-
-    if (!disp->ColorPointerEXT) {
-        void **procp = (void **) &disp->ColorPointerEXT;
-
-        snprintf(symboln, sizeof(symboln), "%sColorPointerEXT", symbol_prefix);
-        *procp = dlsym(handle, symboln);
-    }
-
-    if (!disp->EdgeFlagPointerEXT) {
-        void **procp = (void **) &disp->EdgeFlagPointerEXT;
-
-        snprintf(symboln, sizeof(symboln), "%sEdgeFlagPointerEXT",
-                 symbol_prefix);
-        *procp = dlsym(handle, symboln);
-    }
-
-    if (!disp->IndexPointerEXT) {
-        void **procp = (void **) &disp->IndexPointerEXT;
-
-        snprintf(symboln, sizeof(symboln), "%sIndexPointerEXT", symbol_prefix);
-        *procp = dlsym(handle, symboln);
-    }
-
-    if (!disp->NormalPointerEXT) {
-        void **procp = (void **) &disp->NormalPointerEXT;
-
-        snprintf(symboln, sizeof(symboln), "%sNormalPointerEXT", symbol_prefix);
-        *procp = dlsym(handle, symboln);
-    }
-
-    if (!disp->TexCoordPointerEXT) {
-        void **procp = (void **) &disp->TexCoordPointerEXT;
-
-        snprintf(symboln, sizeof(symboln), "%sTexCoordPointerEXT",
-                 symbol_prefix);
-        *procp = dlsym(handle, symboln);
-    }
-
-    if (!disp->VertexPointerEXT) {
-        void **procp = (void **) &disp->VertexPointerEXT;
-
-        snprintf(symboln, sizeof(symboln), "%sVertexPointerEXT", symbol_prefix);
-        *procp = dlsym(handle, symboln);
-    }
-
-    if (!disp->PointParameterfEXT) {
-        void **procp = (void **) &disp->PointParameterfEXT;
-
-        snprintf(symboln, sizeof(symboln), "%sPointParameterf", symbol_prefix);
-        *procp = dlsym(handle, symboln);
-    }
-
-    if (!disp->PointParameterfEXT) {
-        void **procp = (void **) &disp->PointParameterfEXT;
-
-        snprintf(symboln, sizeof(symboln), "%sPointParameterfARB",
-                 symbol_prefix);
-        *procp = dlsym(handle, symboln);
-    }
-
-    if (!disp->PointParameterfEXT) {
-        void **procp = (void **) &disp->PointParameterfEXT;
-
-        snprintf(symboln, sizeof(symboln), "%sPointParameterfEXT",
-                 symbol_prefix);
-        *procp = dlsym(handle, symboln);
-    }
-
-    if (!disp->PointParameterfEXT) {
-        void **procp = (void **) &disp->PointParameterfEXT;
-
-        snprintf(symboln, sizeof(symboln), "%sPointParameterfSGIS",
-                 symbol_prefix);
-        *procp = dlsym(handle, symboln);
-    }
-
-    if (!disp->PointParameterfvEXT) {
-        void **procp = (void **) &disp->PointParameterfvEXT;
-
-        snprintf(symboln, sizeof(symboln), "%sPointParameterfv", symbol_prefix);
-        *procp = dlsym(handle, symboln);
-    }
-
-    if (!disp->PointParameterfvEXT) {
-        void **procp = (void **) &disp->PointParameterfvEXT;
-
-        snprintf(symboln, sizeof(symboln), "%sPointParameterfvARB",
-                 symbol_prefix);
-        *procp = dlsym(handle, symboln);
-    }
-
-    if (!disp->PointParameterfvEXT) {
-        void **procp = (void **) &disp->PointParameterfvEXT;
-
-        snprintf(symboln, sizeof(symboln), "%sPointParameterfvEXT",
-                 symbol_prefix);
-        *procp = dlsym(handle, symboln);
-    }
-
-    if (!disp->PointParameterfvEXT) {
-        void **procp = (void **) &disp->PointParameterfvEXT;
-
-        snprintf(symboln, sizeof(symboln), "%sPointParameterfvSGIS",
-                 symbol_prefix);
-        *procp = dlsym(handle, symboln);
-    }
-
-    if (!disp->LockArraysEXT) {
-        void **procp = (void **) &disp->LockArraysEXT;
-
-        snprintf(symboln, sizeof(symboln), "%sLockArraysEXT", symbol_prefix);
-        *procp = dlsym(handle, symboln);
-    }
-
-    if (!disp->UnlockArraysEXT) {
-        void **procp = (void **) &disp->UnlockArraysEXT;
-
-        snprintf(symboln, sizeof(symboln), "%sUnlockArraysEXT", symbol_prefix);
-        *procp = dlsym(handle, symboln);
-    }
-
-    if (!disp->SecondaryColor3bEXT) {
-        void **procp = (void **) &disp->SecondaryColor3bEXT;
-
-        snprintf(symboln, sizeof(symboln), "%sSecondaryColor3b", symbol_prefix);
-        *procp = dlsym(handle, symboln);
-    }
-
-    if (!disp->SecondaryColor3bEXT) {
-        void **procp = (void **) &disp->SecondaryColor3bEXT;
-
-        snprintf(symboln, sizeof(symboln), "%sSecondaryColor3bEXT",
-                 symbol_prefix);
-        *procp = dlsym(handle, symboln);
-    }
-
-    if (!disp->SecondaryColor3bvEXT) {
-        void **procp = (void **) &disp->SecondaryColor3bvEXT;
-
-        snprintf(symboln, sizeof(symboln), "%sSecondaryColor3bv",
-                 symbol_prefix);
-        *procp = dlsym(handle, symboln);
-    }
-
-    if (!disp->SecondaryColor3bvEXT) {
-        void **procp = (void **) &disp->SecondaryColor3bvEXT;
-
-        snprintf(symboln, sizeof(symboln), "%sSecondaryColor3bvEXT",
-                 symbol_prefix);
-        *procp = dlsym(handle, symboln);
-    }
-
-    if (!disp->SecondaryColor3dEXT) {
-        void **procp = (void **) &disp->SecondaryColor3dEXT;
-
-        snprintf(symboln, sizeof(symboln), "%sSecondaryColor3d", symbol_prefix);
-        *procp = dlsym(handle, symboln);
-    }
-
-    if (!disp->SecondaryColor3dEXT) {
-        void **procp = (void **) &disp->SecondaryColor3dEXT;
-
-        snprintf(symboln, sizeof(symboln), "%sSecondaryColor3dEXT",
-                 symbol_prefix);
-        *procp = dlsym(handle, symboln);
-    }
-
-    if (!disp->SecondaryColor3dvEXT) {
-        void **procp = (void **) &disp->SecondaryColor3dvEXT;
-
-        snprintf(symboln, sizeof(symboln), "%sSecondaryColor3dv",
-                 symbol_prefix);
-        *procp = dlsym(handle, symboln);
-    }
-
-    if (!disp->SecondaryColor3dvEXT) {
-        void **procp = (void **) &disp->SecondaryColor3dvEXT;
-
-        snprintf(symboln, sizeof(symboln), "%sSecondaryColor3dvEXT",
-                 symbol_prefix);
-        *procp = dlsym(handle, symboln);
-    }
-
-    if (!disp->SecondaryColor3fEXT) {
-        void **procp = (void **) &disp->SecondaryColor3fEXT;
-
-        snprintf(symboln, sizeof(symboln), "%sSecondaryColor3f", symbol_prefix);
-        *procp = dlsym(handle, symboln);
-    }
-
-    if (!disp->SecondaryColor3fEXT) {
-        void **procp = (void **) &disp->SecondaryColor3fEXT;
-
-        snprintf(symboln, sizeof(symboln), "%sSecondaryColor3fEXT",
-                 symbol_prefix);
-        *procp = dlsym(handle, symboln);
-    }
-
-    if (!disp->SecondaryColor3fvEXT) {
-        void **procp = (void **) &disp->SecondaryColor3fvEXT;
-
-        snprintf(symboln, sizeof(symboln), "%sSecondaryColor3fv",
-                 symbol_prefix);
-        *procp = dlsym(handle, symboln);
-    }
-
-    if (!disp->SecondaryColor3fvEXT) {
-        void **procp = (void **) &disp->SecondaryColor3fvEXT;
-
-        snprintf(symboln, sizeof(symboln), "%sSecondaryColor3fvEXT",
-                 symbol_prefix);
-        *procp = dlsym(handle, symboln);
-    }
-
-    if (!disp->SecondaryColor3iEXT) {
-        void **procp = (void **) &disp->SecondaryColor3iEXT;
-
-        snprintf(symboln, sizeof(symboln), "%sSecondaryColor3i", symbol_prefix);
-        *procp = dlsym(handle, symboln);
-    }
-
-    if (!disp->SecondaryColor3iEXT) {
-        void **procp = (void **) &disp->SecondaryColor3iEXT;
-
-        snprintf(symboln, sizeof(symboln), "%sSecondaryColor3iEXT",
-                 symbol_prefix);
-        *procp = dlsym(handle, symboln);
-    }
-
-    if (!disp->SecondaryColor3ivEXT) {
-        void **procp = (void **) &disp->SecondaryColor3ivEXT;
-
-        snprintf(symboln, sizeof(symboln), "%sSecondaryColor3iv",
-                 symbol_prefix);
-        *procp = dlsym(handle, symboln);
-    }
-
-    if (!disp->SecondaryColor3ivEXT) {
-        void **procp = (void **) &disp->SecondaryColor3ivEXT;
-
-        snprintf(symboln, sizeof(symboln), "%sSecondaryColor3ivEXT",
-                 symbol_prefix);
-        *procp = dlsym(handle, symboln);
-    }
-
-    if (!disp->SecondaryColor3sEXT) {
-        void **procp = (void **) &disp->SecondaryColor3sEXT;
-
-        snprintf(symboln, sizeof(symboln), "%sSecondaryColor3s", symbol_prefix);
-        *procp = dlsym(handle, symboln);
-    }
-
-    if (!disp->SecondaryColor3sEXT) {
-        void **procp = (void **) &disp->SecondaryColor3sEXT;
-
-        snprintf(symboln, sizeof(symboln), "%sSecondaryColor3sEXT",
-                 symbol_prefix);
-        *procp = dlsym(handle, symboln);
-    }
-
-    if (!disp->SecondaryColor3svEXT) {
-        void **procp = (void **) &disp->SecondaryColor3svEXT;
-
-        snprintf(symboln, sizeof(symboln), "%sSecondaryColor3sv",
-                 symbol_prefix);
-        *procp = dlsym(handle, symboln);
-    }
-
-    if (!disp->SecondaryColor3svEXT) {
-        void **procp = (void **) &disp->SecondaryColor3svEXT;
-
-        snprintf(symboln, sizeof(symboln), "%sSecondaryColor3svEXT",
-                 symbol_prefix);
-        *procp = dlsym(handle, symboln);
-    }
-
-    if (!disp->SecondaryColor3ubEXT) {
-        void **procp = (void **) &disp->SecondaryColor3ubEXT;
-
-        snprintf(symboln, sizeof(symboln), "%sSecondaryColor3ub",
-                 symbol_prefix);
-        *procp = dlsym(handle, symboln);
-    }
-
-    if (!disp->SecondaryColor3ubEXT) {
-        void **procp = (void **) &disp->SecondaryColor3ubEXT;
-
-        snprintf(symboln, sizeof(symboln), "%sSecondaryColor3ubEXT",
-                 symbol_prefix);
-        *procp = dlsym(handle, symboln);
-    }
-
-    if (!disp->SecondaryColor3ubvEXT) {
-        void **procp = (void **) &disp->SecondaryColor3ubvEXT;
-
-        snprintf(symboln, sizeof(symboln), "%sSecondaryColor3ubv",
-                 symbol_prefix);
-        *procp = dlsym(handle, symboln);
-    }
-
-    if (!disp->SecondaryColor3ubvEXT) {
-        void **procp = (void **) &disp->SecondaryColor3ubvEXT;
-
-        snprintf(symboln, sizeof(symboln), "%sSecondaryColor3ubvEXT",
-                 symbol_prefix);
-        *procp = dlsym(handle, symboln);
-    }
-
-    if (!disp->SecondaryColor3uiEXT) {
-        void **procp = (void **) &disp->SecondaryColor3uiEXT;
-
-        snprintf(symboln, sizeof(symboln), "%sSecondaryColor3ui",
-                 symbol_prefix);
-        *procp = dlsym(handle, symboln);
-    }
-
-    if (!disp->SecondaryColor3uiEXT) {
-        void **procp = (void **) &disp->SecondaryColor3uiEXT;
-
-        snprintf(symboln, sizeof(symboln), "%sSecondaryColor3uiEXT",
-                 symbol_prefix);
-        *procp = dlsym(handle, symboln);
-    }
-
-    if (!disp->SecondaryColor3uivEXT) {
-        void **procp = (void **) &disp->SecondaryColor3uivEXT;
-
-        snprintf(symboln, sizeof(symboln), "%sSecondaryColor3uiv",
-                 symbol_prefix);
-        *procp = dlsym(handle, symboln);
-    }
-
-    if (!disp->SecondaryColor3uivEXT) {
-        void **procp = (void **) &disp->SecondaryColor3uivEXT;
-
-        snprintf(symboln, sizeof(symboln), "%sSecondaryColor3uivEXT",
-                 symbol_prefix);
-        *procp = dlsym(handle, symboln);
-    }
-
-    if (!disp->SecondaryColor3usEXT) {
-        void **procp = (void **) &disp->SecondaryColor3usEXT;
-
-        snprintf(symboln, sizeof(symboln), "%sSecondaryColor3us",
-                 symbol_prefix);
-        *procp = dlsym(handle, symboln);
-    }
-
-    if (!disp->SecondaryColor3usEXT) {
-        void **procp = (void **) &disp->SecondaryColor3usEXT;
-
-        snprintf(symboln, sizeof(symboln), "%sSecondaryColor3usEXT",
-                 symbol_prefix);
-        *procp = dlsym(handle, symboln);
-    }
-
-    if (!disp->SecondaryColor3usvEXT) {
-        void **procp = (void **) &disp->SecondaryColor3usvEXT;
-
-        snprintf(symboln, sizeof(symboln), "%sSecondaryColor3usv",
-                 symbol_prefix);
-        *procp = dlsym(handle, symboln);
-    }
-
-    if (!disp->SecondaryColor3usvEXT) {
-        void **procp = (void **) &disp->SecondaryColor3usvEXT;
-
-        snprintf(symboln, sizeof(symboln), "%sSecondaryColor3usvEXT",
-                 symbol_prefix);
-        *procp = dlsym(handle, symboln);
-    }
-
-    if (!disp->SecondaryColorPointerEXT) {
-        void **procp = (void **) &disp->SecondaryColorPointerEXT;
-
-        snprintf(symboln, sizeof(symboln), "%sSecondaryColorPointer",
-                 symbol_prefix);
-        *procp = dlsym(handle, symboln);
-    }
-
-    if (!disp->SecondaryColorPointerEXT) {
-        void **procp = (void **) &disp->SecondaryColorPointerEXT;
-
-        snprintf(symboln, sizeof(symboln), "%sSecondaryColorPointerEXT",
-                 symbol_prefix);
-        *procp = dlsym(handle, symboln);
-    }
-
-    if (!disp->MultiDrawArraysEXT) {
-        void **procp = (void **) &disp->MultiDrawArraysEXT;
-
-        snprintf(symboln, sizeof(symboln), "%sMultiDrawArrays", symbol_prefix);
-        *procp = dlsym(handle, symboln);
-    }
-
-    if (!disp->MultiDrawArraysEXT) {
-        void **procp = (void **) &disp->MultiDrawArraysEXT;
-
-        snprintf(symboln, sizeof(symboln), "%sMultiDrawArraysEXT",
-                 symbol_prefix);
-        *procp = dlsym(handle, symboln);
-    }
-
-    if (!disp->MultiDrawElementsEXT) {
-        void **procp = (void **) &disp->MultiDrawElementsEXT;
-
-        snprintf(symboln, sizeof(symboln), "%sMultiDrawElements",
-                 symbol_prefix);
-        *procp = dlsym(handle, symboln);
-    }
-
-    if (!disp->MultiDrawElementsEXT) {
-        void **procp = (void **) &disp->MultiDrawElementsEXT;
-
-        snprintf(symboln, sizeof(symboln), "%sMultiDrawElementsEXT",
-                 symbol_prefix);
-        *procp = dlsym(handle, symboln);
-    }
-
-    if (!disp->FogCoordPointerEXT) {
-        void **procp = (void **) &disp->FogCoordPointerEXT;
-
-        snprintf(symboln, sizeof(symboln), "%sFogCoordPointer", symbol_prefix);
-        *procp = dlsym(handle, symboln);
-    }
-
-    if (!disp->FogCoordPointerEXT) {
-        void **procp = (void **) &disp->FogCoordPointerEXT;
-
-        snprintf(symboln, sizeof(symboln), "%sFogCoordPointerEXT",
-                 symbol_prefix);
-        *procp = dlsym(handle, symboln);
-    }
-
-    if (!disp->FogCoorddEXT) {
-        void **procp = (void **) &disp->FogCoorddEXT;
-
-        snprintf(symboln, sizeof(symboln), "%sFogCoordd", symbol_prefix);
-        *procp = dlsym(handle, symboln);
-    }
-
-    if (!disp->FogCoorddEXT) {
-        void **procp = (void **) &disp->FogCoorddEXT;
-
-        snprintf(symboln, sizeof(symboln), "%sFogCoorddEXT", symbol_prefix);
-        *procp = dlsym(handle, symboln);
-    }
-
-    if (!disp->FogCoorddvEXT) {
-        void **procp = (void **) &disp->FogCoorddvEXT;
-
-        snprintf(symboln, sizeof(symboln), "%sFogCoorddv", symbol_prefix);
-        *procp = dlsym(handle, symboln);
-    }
-
-    if (!disp->FogCoorddvEXT) {
-        void **procp = (void **) &disp->FogCoorddvEXT;
-
-        snprintf(symboln, sizeof(symboln), "%sFogCoorddvEXT", symbol_prefix);
-        *procp = dlsym(handle, symboln);
-    }
-
-    if (!disp->FogCoordfEXT) {
-        void **procp = (void **) &disp->FogCoordfEXT;
-
-        snprintf(symboln, sizeof(symboln), "%sFogCoordf", symbol_prefix);
-        *procp = dlsym(handle, symboln);
-    }
-
-    if (!disp->FogCoordfEXT) {
-        void **procp = (void **) &disp->FogCoordfEXT;
-
-        snprintf(symboln, sizeof(symboln), "%sFogCoordfEXT", symbol_prefix);
-        *procp = dlsym(handle, symboln);
-    }
-
-    if (!disp->FogCoordfvEXT) {
-        void **procp = (void **) &disp->FogCoordfvEXT;
-
-        snprintf(symboln, sizeof(symboln), "%sFogCoordfv", symbol_prefix);
-        *procp = dlsym(handle, symboln);
-    }
-
-    if (!disp->FogCoordfvEXT) {
-        void **procp = (void **) &disp->FogCoordfvEXT;
-
-        snprintf(symboln, sizeof(symboln), "%sFogCoordfvEXT", symbol_prefix);
-        *procp = dlsym(handle, symboln);
-    }
-
-    if (!disp->PixelTexGenSGIX) {
-        void **procp = (void **) &disp->PixelTexGenSGIX;
-
-        snprintf(symboln, sizeof(symboln), "%sPixelTexGenSGIX", symbol_prefix);
-        *procp = dlsym(handle, symboln);
-    }
-
-    if (!disp->BlendFuncSeparateEXT) {
-        void **procp = (void **) &disp->BlendFuncSeparateEXT;
-
-        snprintf(symboln, sizeof(symboln), "%sBlendFuncSeparate",
-                 symbol_prefix);
-        *procp = dlsym(handle, symboln);
-    }
-
-    if (!disp->BlendFuncSeparateEXT) {
-        void **procp = (void **) &disp->BlendFuncSeparateEXT;
-
-        snprintf(symboln, sizeof(symboln), "%sBlendFuncSeparateEXT",
-                 symbol_prefix);
-        *procp = dlsym(handle, symboln);
-    }
-
-    if (!disp->BlendFuncSeparateEXT) {
-        void **procp = (void **) &disp->BlendFuncSeparateEXT;
-
-        snprintf(symboln, sizeof(symboln), "%sBlendFuncSeparateINGR",
-                 symbol_prefix);
-        *procp = dlsym(handle, symboln);
-    }
-
-    if (!disp->FlushVertexArrayRangeNV) {
-        void **procp = (void **) &disp->FlushVertexArrayRangeNV;
-
-        snprintf(symboln, sizeof(symboln), "%sFlushVertexArrayRangeNV",
-                 symbol_prefix);
-        *procp = dlsym(handle, symboln);
-    }
-
-    if (!disp->VertexArrayRangeNV) {
-        void **procp = (void **) &disp->VertexArrayRangeNV;
-
-        snprintf(symboln, sizeof(symboln), "%sVertexArrayRangeNV",
-                 symbol_prefix);
-        *procp = dlsym(handle, symboln);
-    }
-
-    if (!disp->CombinerInputNV) {
-        void **procp = (void **) &disp->CombinerInputNV;
-
-        snprintf(symboln, sizeof(symboln), "%sCombinerInputNV", symbol_prefix);
-        *procp = dlsym(handle, symboln);
-    }
-
-    if (!disp->CombinerOutputNV) {
-        void **procp = (void **) &disp->CombinerOutputNV;
-
-        snprintf(symboln, sizeof(symboln), "%sCombinerOutputNV", symbol_prefix);
-        *procp = dlsym(handle, symboln);
-    }
-
-    if (!disp->CombinerParameterfNV) {
-        void **procp = (void **) &disp->CombinerParameterfNV;
-
-        snprintf(symboln, sizeof(symboln), "%sCombinerParameterfNV",
-                 symbol_prefix);
-        *procp = dlsym(handle, symboln);
-    }
-
-    if (!disp->CombinerParameterfvNV) {
-        void **procp = (void **) &disp->CombinerParameterfvNV;
-
-        snprintf(symboln, sizeof(symboln), "%sCombinerParameterfvNV",
-                 symbol_prefix);
-        *procp = dlsym(handle, symboln);
-    }
-
-    if (!disp->CombinerParameteriNV) {
-        void **procp = (void **) &disp->CombinerParameteriNV;
-
-        snprintf(symboln, sizeof(symboln), "%sCombinerParameteriNV",
-                 symbol_prefix);
-        *procp = dlsym(handle, symboln);
-    }
-
-    if (!disp->CombinerParameterivNV) {
-        void **procp = (void **) &disp->CombinerParameterivNV;
-
-        snprintf(symboln, sizeof(symboln), "%sCombinerParameterivNV",
-                 symbol_prefix);
-        *procp = dlsym(handle, symboln);
-    }
-
-    if (!disp->FinalCombinerInputNV) {
-        void **procp = (void **) &disp->FinalCombinerInputNV;
-
-        snprintf(symboln, sizeof(symboln), "%sFinalCombinerInputNV",
-                 symbol_prefix);
-        *procp = dlsym(handle, symboln);
-    }
-
-    if (!disp->GetCombinerInputParameterfvNV) {
-        void **procp = (void **) &disp->GetCombinerInputParameterfvNV;
-
-        snprintf(symboln, sizeof(symboln), "%sGetCombinerInputParameterfvNV",
-                 symbol_prefix);
-        *procp = dlsym(handle, symboln);
-    }
-
-    if (!disp->GetCombinerInputParameterivNV) {
-        void **procp = (void **) &disp->GetCombinerInputParameterivNV;
-
-        snprintf(symboln, sizeof(symboln), "%sGetCombinerInputParameterivNV",
-                 symbol_prefix);
-        *procp = dlsym(handle, symboln);
-    }
-
-    if (!disp->GetCombinerOutputParameterfvNV) {
-        void **procp = (void **) &disp->GetCombinerOutputParameterfvNV;
-
-        snprintf(symboln, sizeof(symboln), "%sGetCombinerOutputParameterfvNV",
-                 symbol_prefix);
-        *procp = dlsym(handle, symboln);
-    }
-
-    if (!disp->GetCombinerOutputParameterivNV) {
-        void **procp = (void **) &disp->GetCombinerOutputParameterivNV;
-
-        snprintf(symboln, sizeof(symboln), "%sGetCombinerOutputParameterivNV",
-                 symbol_prefix);
-        *procp = dlsym(handle, symboln);
-    }
-
-    if (!disp->GetFinalCombinerInputParameterfvNV) {
-        void **procp = (void **) &disp->GetFinalCombinerInputParameterfvNV;
-
-        snprintf(symboln, sizeof(symboln),
-                 "%sGetFinalCombinerInputParameterfvNV", symbol_prefix);
-        *procp = dlsym(handle, symboln);
-    }
-
-    if (!disp->GetFinalCombinerInputParameterivNV) {
-        void **procp = (void **) &disp->GetFinalCombinerInputParameterivNV;
-
-        snprintf(symboln, sizeof(symboln),
-                 "%sGetFinalCombinerInputParameterivNV", symbol_prefix);
-        *procp = dlsym(handle, symboln);
-    }
-
-    if (!disp->ResizeBuffersMESA) {
-        void **procp = (void **) &disp->ResizeBuffersMESA;
-
-        snprintf(symboln, sizeof(symboln), "%sResizeBuffersMESA",
-                 symbol_prefix);
-        *procp = dlsym(handle, symboln);
-    }
-
-    if (!disp->WindowPos2dMESA) {
-        void **procp = (void **) &disp->WindowPos2dMESA;
-
-        snprintf(symboln, sizeof(symboln), "%sWindowPos2d", symbol_prefix);
-        *procp = dlsym(handle, symboln);
-    }
-
-    if (!disp->WindowPos2dMESA) {
-        void **procp = (void **) &disp->WindowPos2dMESA;
-
-        snprintf(symboln, sizeof(symboln), "%sWindowPos2dARB", symbol_prefix);
-        *procp = dlsym(handle, symboln);
-    }
-
-    if (!disp->WindowPos2dMESA) {
-        void **procp = (void **) &disp->WindowPos2dMESA;
-
-        snprintf(symboln, sizeof(symboln), "%sWindowPos2dMESA", symbol_prefix);
-        *procp = dlsym(handle, symboln);
-    }
-
-    if (!disp->WindowPos2dvMESA) {
-        void **procp = (void **) &disp->WindowPos2dvMESA;
-
-        snprintf(symboln, sizeof(symboln), "%sWindowPos2dv", symbol_prefix);
-        *procp = dlsym(handle, symboln);
-    }
-
-    if (!disp->WindowPos2dvMESA) {
-        void **procp = (void **) &disp->WindowPos2dvMESA;
-
-        snprintf(symboln, sizeof(symboln), "%sWindowPos2dvARB", symbol_prefix);
-        *procp = dlsym(handle, symboln);
-    }
-
-    if (!disp->WindowPos2dvMESA) {
-        void **procp = (void **) &disp->WindowPos2dvMESA;
-
-        snprintf(symboln, sizeof(symboln), "%sWindowPos2dvMESA", symbol_prefix);
-        *procp = dlsym(handle, symboln);
-    }
-
-    if (!disp->WindowPos2fMESA) {
-        void **procp = (void **) &disp->WindowPos2fMESA;
-
-        snprintf(symboln, sizeof(symboln), "%sWindowPos2f", symbol_prefix);
-        *procp = dlsym(handle, symboln);
-    }
-
-    if (!disp->WindowPos2fMESA) {
-        void **procp = (void **) &disp->WindowPos2fMESA;
-
-        snprintf(symboln, sizeof(symboln), "%sWindowPos2fARB", symbol_prefix);
-        *procp = dlsym(handle, symboln);
-    }
-
-    if (!disp->WindowPos2fMESA) {
-        void **procp = (void **) &disp->WindowPos2fMESA;
-
-        snprintf(symboln, sizeof(symboln), "%sWindowPos2fMESA", symbol_prefix);
-        *procp = dlsym(handle, symboln);
-    }
-
-    if (!disp->WindowPos2fvMESA) {
-        void **procp = (void **) &disp->WindowPos2fvMESA;
-
-        snprintf(symboln, sizeof(symboln), "%sWindowPos2fv", symbol_prefix);
-        *procp = dlsym(handle, symboln);
-    }
-
-    if (!disp->WindowPos2fvMESA) {
-        void **procp = (void **) &disp->WindowPos2fvMESA;
-
-        snprintf(symboln, sizeof(symboln), "%sWindowPos2fvARB", symbol_prefix);
-        *procp = dlsym(handle, symboln);
-    }
-
-    if (!disp->WindowPos2fvMESA) {
-        void **procp = (void **) &disp->WindowPos2fvMESA;
-
-        snprintf(symboln, sizeof(symboln), "%sWindowPos2fvMESA", symbol_prefix);
-        *procp = dlsym(handle, symboln);
-    }
-
-    if (!disp->WindowPos2iMESA) {
-        void **procp = (void **) &disp->WindowPos2iMESA;
-
-        snprintf(symboln, sizeof(symboln), "%sWindowPos2i", symbol_prefix);
-        *procp = dlsym(handle, symboln);
-    }
-
-    if (!disp->WindowPos2iMESA) {
-        void **procp = (void **) &disp->WindowPos2iMESA;
-
-        snprintf(symboln, sizeof(symboln), "%sWindowPos2iARB", symbol_prefix);
-        *procp = dlsym(handle, symboln);
-    }
-
-    if (!disp->WindowPos2iMESA) {
-        void **procp = (void **) &disp->WindowPos2iMESA;
-
-        snprintf(symboln, sizeof(symboln), "%sWindowPos2iMESA", symbol_prefix);
-        *procp = dlsym(handle, symboln);
-    }
-
-    if (!disp->WindowPos2ivMESA) {
-        void **procp = (void **) &disp->WindowPos2ivMESA;
-
-        snprintf(symboln, sizeof(symboln), "%sWindowPos2iv", symbol_prefix);
-        *procp = dlsym(handle, symboln);
-    }
-
-    if (!disp->WindowPos2ivMESA) {
-        void **procp = (void **) &disp->WindowPos2ivMESA;
-
-        snprintf(symboln, sizeof(symboln), "%sWindowPos2ivARB", symbol_prefix);
-        *procp = dlsym(handle, symboln);
-    }
-
-    if (!disp->WindowPos2ivMESA) {
-        void **procp = (void **) &disp->WindowPos2ivMESA;
-
-        snprintf(symboln, sizeof(symboln), "%sWindowPos2ivMESA", symbol_prefix);
-        *procp = dlsym(handle, symboln);
-    }
-
-    if (!disp->WindowPos2sMESA) {
-        void **procp = (void **) &disp->WindowPos2sMESA;
-
-        snprintf(symboln, sizeof(symboln), "%sWindowPos2s", symbol_prefix);
-        *procp = dlsym(handle, symboln);
-    }
-
-    if (!disp->WindowPos2sMESA) {
-        void **procp = (void **) &disp->WindowPos2sMESA;
-
-        snprintf(symboln, sizeof(symboln), "%sWindowPos2sARB", symbol_prefix);
-        *procp = dlsym(handle, symboln);
-    }
-
-    if (!disp->WindowPos2sMESA) {
-        void **procp = (void **) &disp->WindowPos2sMESA;
-
-        snprintf(symboln, sizeof(symboln), "%sWindowPos2sMESA", symbol_prefix);
-        *procp = dlsym(handle, symboln);
-    }
-
-    if (!disp->WindowPos2svMESA) {
-        void **procp = (void **) &disp->WindowPos2svMESA;
-
-        snprintf(symboln, sizeof(symboln), "%sWindowPos2sv", symbol_prefix);
-        *procp = dlsym(handle, symboln);
-    }
-
-    if (!disp->WindowPos2svMESA) {
-        void **procp = (void **) &disp->WindowPos2svMESA;
-
-        snprintf(symboln, sizeof(symboln), "%sWindowPos2svARB", symbol_prefix);
-        *procp = dlsym(handle, symboln);
-    }
-
-    if (!disp->WindowPos2svMESA) {
-        void **procp = (void **) &disp->WindowPos2svMESA;
-
-        snprintf(symboln, sizeof(symboln), "%sWindowPos2svMESA", symbol_prefix);
-        *procp = dlsym(handle, symboln);
-    }
-
-    if (!disp->WindowPos3dMESA) {
-        void **procp = (void **) &disp->WindowPos3dMESA;
-
-        snprintf(symboln, sizeof(symboln), "%sWindowPos3d", symbol_prefix);
-        *procp = dlsym(handle, symboln);
-    }
-
-    if (!disp->WindowPos3dMESA) {
-        void **procp = (void **) &disp->WindowPos3dMESA;
-
-        snprintf(symboln, sizeof(symboln), "%sWindowPos3dARB", symbol_prefix);
-        *procp = dlsym(handle, symboln);
-    }
-
-    if (!disp->WindowPos3dMESA) {
-        void **procp = (void **) &disp->WindowPos3dMESA;
-
-        snprintf(symboln, sizeof(symboln), "%sWindowPos3dMESA", symbol_prefix);
-        *procp = dlsym(handle, symboln);
-    }
-
-    if (!disp->WindowPos3dvMESA) {
-        void **procp = (void **) &disp->WindowPos3dvMESA;
-
-        snprintf(symboln, sizeof(symboln), "%sWindowPos3dv", symbol_prefix);
-        *procp = dlsym(handle, symboln);
-    }
-
-    if (!disp->WindowPos3dvMESA) {
-        void **procp = (void **) &disp->WindowPos3dvMESA;
-
-        snprintf(symboln, sizeof(symboln), "%sWindowPos3dvARB", symbol_prefix);
-        *procp = dlsym(handle, symboln);
-    }
-
-    if (!disp->WindowPos3dvMESA) {
-        void **procp = (void **) &disp->WindowPos3dvMESA;
-
-        snprintf(symboln, sizeof(symboln), "%sWindowPos3dvMESA", symbol_prefix);
-        *procp = dlsym(handle, symboln);
-    }
-
-    if (!disp->WindowPos3fMESA) {
-        void **procp = (void **) &disp->WindowPos3fMESA;
-
-        snprintf(symboln, sizeof(symboln), "%sWindowPos3f", symbol_prefix);
-        *procp = dlsym(handle, symboln);
-    }
-
-    if (!disp->WindowPos3fMESA) {
-        void **procp = (void **) &disp->WindowPos3fMESA;
-
-        snprintf(symboln, sizeof(symboln), "%sWindowPos3fARB", symbol_prefix);
-        *procp = dlsym(handle, symboln);
-    }
-
-    if (!disp->WindowPos3fMESA) {
-        void **procp = (void **) &disp->WindowPos3fMESA;
-
-        snprintf(symboln, sizeof(symboln), "%sWindowPos3fMESA", symbol_prefix);
-        *procp = dlsym(handle, symboln);
-    }
-
-    if (!disp->WindowPos3fvMESA) {
-        void **procp = (void **) &disp->WindowPos3fvMESA;
-
-        snprintf(symboln, sizeof(symboln), "%sWindowPos3fv", symbol_prefix);
-        *procp = dlsym(handle, symboln);
-    }
-
-    if (!disp->WindowPos3fvMESA) {
-        void **procp = (void **) &disp->WindowPos3fvMESA;
-
-        snprintf(symboln, sizeof(symboln), "%sWindowPos3fvARB", symbol_prefix);
-        *procp = dlsym(handle, symboln);
-    }
-
-    if (!disp->WindowPos3fvMESA) {
-        void **procp = (void **) &disp->WindowPos3fvMESA;
-
-        snprintf(symboln, sizeof(symboln), "%sWindowPos3fvMESA", symbol_prefix);
-        *procp = dlsym(handle, symboln);
-    }
-
-    if (!disp->WindowPos3iMESA) {
-        void **procp = (void **) &disp->WindowPos3iMESA;
-
-        snprintf(symboln, sizeof(symboln), "%sWindowPos3i", symbol_prefix);
-        *procp = dlsym(handle, symboln);
-    }
-
-    if (!disp->WindowPos3iMESA) {
-        void **procp = (void **) &disp->WindowPos3iMESA;
-
-        snprintf(symboln, sizeof(symboln), "%sWindowPos3iARB", symbol_prefix);
-        *procp = dlsym(handle, symboln);
-    }
-
-    if (!disp->WindowPos3iMESA) {
-        void **procp = (void **) &disp->WindowPos3iMESA;
-
-        snprintf(symboln, sizeof(symboln), "%sWindowPos3iMESA", symbol_prefix);
-        *procp = dlsym(handle, symboln);
-    }
-
-    if (!disp->WindowPos3ivMESA) {
-        void **procp = (void **) &disp->WindowPos3ivMESA;
-
-        snprintf(symboln, sizeof(symboln), "%sWindowPos3iv", symbol_prefix);
-        *procp = dlsym(handle, symboln);
-    }
-
-    if (!disp->WindowPos3ivMESA) {
-        void **procp = (void **) &disp->WindowPos3ivMESA;
-
-        snprintf(symboln, sizeof(symboln), "%sWindowPos3ivARB", symbol_prefix);
-        *procp = dlsym(handle, symboln);
-    }
-
-    if (!disp->WindowPos3ivMESA) {
-        void **procp = (void **) &disp->WindowPos3ivMESA;
-
-        snprintf(symboln, sizeof(symboln), "%sWindowPos3ivMESA", symbol_prefix);
-        *procp = dlsym(handle, symboln);
-    }
-
-    if (!disp->WindowPos3sMESA) {
-        void **procp = (void **) &disp->WindowPos3sMESA;
-
-        snprintf(symboln, sizeof(symboln), "%sWindowPos3s", symbol_prefix);
-        *procp = dlsym(handle, symboln);
-    }
-
-    if (!disp->WindowPos3sMESA) {
-        void **procp = (void **) &disp->WindowPos3sMESA;
-
-        snprintf(symboln, sizeof(symboln), "%sWindowPos3sARB", symbol_prefix);
-        *procp = dlsym(handle, symboln);
-    }
-
-    if (!disp->WindowPos3sMESA) {
-        void **procp = (void **) &disp->WindowPos3sMESA;
-
-        snprintf(symboln, sizeof(symboln), "%sWindowPos3sMESA", symbol_prefix);
-        *procp = dlsym(handle, symboln);
-    }
-
-    if (!disp->WindowPos3svMESA) {
-        void **procp = (void **) &disp->WindowPos3svMESA;
-
-        snprintf(symboln, sizeof(symboln), "%sWindowPos3sv", symbol_prefix);
-        *procp = dlsym(handle, symboln);
-    }
-
-    if (!disp->WindowPos3svMESA) {
-        void **procp = (void **) &disp->WindowPos3svMESA;
-
-        snprintf(symboln, sizeof(symboln), "%sWindowPos3svARB", symbol_prefix);
-        *procp = dlsym(handle, symboln);
-    }
-
-    if (!disp->WindowPos3svMESA) {
-        void **procp = (void **) &disp->WindowPos3svMESA;
-
-        snprintf(symboln, sizeof(symboln), "%sWindowPos3svMESA", symbol_prefix);
-        *procp = dlsym(handle, symboln);
-    }
-
-    if (!disp->WindowPos4dMESA) {
-        void **procp = (void **) &disp->WindowPos4dMESA;
-
-        snprintf(symboln, sizeof(symboln), "%sWindowPos4dMESA", symbol_prefix);
-        *procp = dlsym(handle, symboln);
-    }
-
-    if (!disp->WindowPos4dvMESA) {
-        void **procp = (void **) &disp->WindowPos4dvMESA;
-
-        snprintf(symboln, sizeof(symboln), "%sWindowPos4dvMESA", symbol_prefix);
-        *procp = dlsym(handle, symboln);
-    }
-
-    if (!disp->WindowPos4fMESA) {
-        void **procp = (void **) &disp->WindowPos4fMESA;
-
-        snprintf(symboln, sizeof(symboln), "%sWindowPos4fMESA", symbol_prefix);
-        *procp = dlsym(handle, symboln);
-    }
-
-    if (!disp->WindowPos4fvMESA) {
-        void **procp = (void **) &disp->WindowPos4fvMESA;
-
-        snprintf(symboln, sizeof(symboln), "%sWindowPos4fvMESA", symbol_prefix);
-        *procp = dlsym(handle, symboln);
-    }
-
-    if (!disp->WindowPos4iMESA) {
-        void **procp = (void **) &disp->WindowPos4iMESA;
-
-        snprintf(symboln, sizeof(symboln), "%sWindowPos4iMESA", symbol_prefix);
-        *procp = dlsym(handle, symboln);
-    }
-
-    if (!disp->WindowPos4ivMESA) {
-        void **procp = (void **) &disp->WindowPos4ivMESA;
-
-        snprintf(symboln, sizeof(symboln), "%sWindowPos4ivMESA", symbol_prefix);
-        *procp = dlsym(handle, symboln);
-    }
-
-    if (!disp->WindowPos4sMESA) {
-        void **procp = (void **) &disp->WindowPos4sMESA;
-
-        snprintf(symboln, sizeof(symboln), "%sWindowPos4sMESA", symbol_prefix);
-        *procp = dlsym(handle, symboln);
-    }
-
-    if (!disp->WindowPos4svMESA) {
-        void **procp = (void **) &disp->WindowPos4svMESA;
-
-        snprintf(symboln, sizeof(symboln), "%sWindowPos4svMESA", symbol_prefix);
-        *procp = dlsym(handle, symboln);
-    }
-
-    if (!disp->MultiModeDrawArraysIBM) {
-        void **procp = (void **) &disp->MultiModeDrawArraysIBM;
-
-        snprintf(symboln, sizeof(symboln), "%sMultiModeDrawArraysIBM",
-                 symbol_prefix);
-        *procp = dlsym(handle, symboln);
-    }
-
-    if (!disp->MultiModeDrawElementsIBM) {
-        void **procp = (void **) &disp->MultiModeDrawElementsIBM;
-
-        snprintf(symboln, sizeof(symboln), "%sMultiModeDrawElementsIBM",
-                 symbol_prefix);
-        *procp = dlsym(handle, symboln);
-    }
-
-    if (!disp->DeleteFencesNV) {
-        void **procp = (void **) &disp->DeleteFencesNV;
-
-        snprintf(symboln, sizeof(symboln), "%sDeleteFencesNV", symbol_prefix);
-        *procp = dlsym(handle, symboln);
-    }
-
-    if (!disp->FinishFenceNV) {
-        void **procp = (void **) &disp->FinishFenceNV;
-
-        snprintf(symboln, sizeof(symboln), "%sFinishFenceNV", symbol_prefix);
-        *procp = dlsym(handle, symboln);
-    }
-
-    if (!disp->GenFencesNV) {
-        void **procp = (void **) &disp->GenFencesNV;
-
-        snprintf(symboln, sizeof(symboln), "%sGenFencesNV", symbol_prefix);
-        *procp = dlsym(handle, symboln);
-    }
-
-    if (!disp->GetFenceivNV) {
-        void **procp = (void **) &disp->GetFenceivNV;
-
-        snprintf(symboln, sizeof(symboln), "%sGetFenceivNV", symbol_prefix);
-        *procp = dlsym(handle, symboln);
-    }
-
-    if (!disp->IsFenceNV) {
-        void **procp = (void **) &disp->IsFenceNV;
-
-        snprintf(symboln, sizeof(symboln), "%sIsFenceNV", symbol_prefix);
-        *procp = dlsym(handle, symboln);
-    }
-
-    if (!disp->SetFenceNV) {
-        void **procp = (void **) &disp->SetFenceNV;
-
-        snprintf(symboln, sizeof(symboln), "%sSetFenceNV", symbol_prefix);
-        *procp = dlsym(handle, symboln);
-    }
-
-    if (!disp->TestFenceNV) {
-        void **procp = (void **) &disp->TestFenceNV;
-
-        snprintf(symboln, sizeof(symboln), "%sTestFenceNV", symbol_prefix);
-        *procp = dlsym(handle, symboln);
-    }
-
-    if (!disp->AreProgramsResidentNV) {
-        void **procp = (void **) &disp->AreProgramsResidentNV;
-
-        snprintf(symboln, sizeof(symboln), "%sAreProgramsResidentNV",
-                 symbol_prefix);
-        *procp = dlsym(handle, symboln);
-    }
-
-    if (!disp->BindProgramNV) {
-        void **procp = (void **) &disp->BindProgramNV;
-
-        snprintf(symboln, sizeof(symboln), "%sBindProgramARB", symbol_prefix);
-        *procp = dlsym(handle, symboln);
-    }
-
-    if (!disp->BindProgramNV) {
-        void **procp = (void **) &disp->BindProgramNV;
-
-        snprintf(symboln, sizeof(symboln), "%sBindProgramNV", symbol_prefix);
-        *procp = dlsym(handle, symboln);
-    }
-
-    if (!disp->DeleteProgramsNV) {
-        void **procp = (void **) &disp->DeleteProgramsNV;
-
-        snprintf(symboln, sizeof(symboln), "%sDeleteProgramsARB",
-                 symbol_prefix);
-        *procp = dlsym(handle, symboln);
-    }
-
-    if (!disp->DeleteProgramsNV) {
-        void **procp = (void **) &disp->DeleteProgramsNV;
-
-        snprintf(symboln, sizeof(symboln), "%sDeleteProgramsNV", symbol_prefix);
-        *procp = dlsym(handle, symboln);
-    }
-
-    if (!disp->ExecuteProgramNV) {
-        void **procp = (void **) &disp->ExecuteProgramNV;
-
-        snprintf(symboln, sizeof(symboln), "%sExecuteProgramNV", symbol_prefix);
-        *procp = dlsym(handle, symboln);
-    }
-
-    if (!disp->GenProgramsNV) {
-        void **procp = (void **) &disp->GenProgramsNV;
-
-        snprintf(symboln, sizeof(symboln), "%sGenProgramsARB", symbol_prefix);
-        *procp = dlsym(handle, symboln);
-    }
-
-    if (!disp->GenProgramsNV) {
-        void **procp = (void **) &disp->GenProgramsNV;
-
-        snprintf(symboln, sizeof(symboln), "%sGenProgramsNV", symbol_prefix);
-        *procp = dlsym(handle, symboln);
-    }
-
-    if (!disp->GetProgramParameterdvNV) {
-        void **procp = (void **) &disp->GetProgramParameterdvNV;
-
-        snprintf(symboln, sizeof(symboln), "%sGetProgramParameterdvNV",
-                 symbol_prefix);
-        *procp = dlsym(handle, symboln);
-    }
-
-    if (!disp->GetProgramParameterfvNV) {
-        void **procp = (void **) &disp->GetProgramParameterfvNV;
-
-        snprintf(symboln, sizeof(symboln), "%sGetProgramParameterfvNV",
-                 symbol_prefix);
-        *procp = dlsym(handle, symboln);
-    }
-
-    if (!disp->GetProgramStringNV) {
-        void **procp = (void **) &disp->GetProgramStringNV;
-
-        snprintf(symboln, sizeof(symboln), "%sGetProgramStringNV",
-                 symbol_prefix);
-        *procp = dlsym(handle, symboln);
-    }
-
-    if (!disp->GetProgramivNV) {
-        void **procp = (void **) &disp->GetProgramivNV;
-
-        snprintf(symboln, sizeof(symboln), "%sGetProgramivNV", symbol_prefix);
-        *procp = dlsym(handle, symboln);
-    }
-
-    if (!disp->GetTrackMatrixivNV) {
-        void **procp = (void **) &disp->GetTrackMatrixivNV;
-
-        snprintf(symboln, sizeof(symboln), "%sGetTrackMatrixivNV",
-                 symbol_prefix);
-        *procp = dlsym(handle, symboln);
-    }
-
-    if (!disp->GetVertexAttribPointervNV) {
-        void **procp = (void **) &disp->GetVertexAttribPointervNV;
-
-        snprintf(symboln, sizeof(symboln), "%sGetVertexAttribPointerv",
-                 symbol_prefix);
-        *procp = dlsym(handle, symboln);
-    }
-
-    if (!disp->GetVertexAttribPointervNV) {
-        void **procp = (void **) &disp->GetVertexAttribPointervNV;
-
-        snprintf(symboln, sizeof(symboln), "%sGetVertexAttribPointervARB",
-                 symbol_prefix);
-        *procp = dlsym(handle, symboln);
-    }
-
-    if (!disp->GetVertexAttribPointervNV) {
-        void **procp = (void **) &disp->GetVertexAttribPointervNV;
-
-        snprintf(symboln, sizeof(symboln), "%sGetVertexAttribPointervNV",
-                 symbol_prefix);
-        *procp = dlsym(handle, symboln);
-    }
-
-    if (!disp->GetVertexAttribdvNV) {
-        void **procp = (void **) &disp->GetVertexAttribdvNV;
-
-        snprintf(symboln, sizeof(symboln), "%sGetVertexAttribdvNV",
-                 symbol_prefix);
-        *procp = dlsym(handle, symboln);
-    }
-
-    if (!disp->GetVertexAttribfvNV) {
-        void **procp = (void **) &disp->GetVertexAttribfvNV;
-
-        snprintf(symboln, sizeof(symboln), "%sGetVertexAttribfvNV",
-                 symbol_prefix);
-        *procp = dlsym(handle, symboln);
-    }
-
-    if (!disp->GetVertexAttribivNV) {
-        void **procp = (void **) &disp->GetVertexAttribivNV;
-
-        snprintf(symboln, sizeof(symboln), "%sGetVertexAttribivNV",
-                 symbol_prefix);
-        *procp = dlsym(handle, symboln);
-    }
-
-    if (!disp->IsProgramNV) {
-        void **procp = (void **) &disp->IsProgramNV;
-
-        snprintf(symboln, sizeof(symboln), "%sIsProgramARB", symbol_prefix);
-        *procp = dlsym(handle, symboln);
-    }
-
-    if (!disp->IsProgramNV) {
-        void **procp = (void **) &disp->IsProgramNV;
-
-        snprintf(symboln, sizeof(symboln), "%sIsProgramNV", symbol_prefix);
-        *procp = dlsym(handle, symboln);
-    }
-
-    if (!disp->LoadProgramNV) {
-        void **procp = (void **) &disp->LoadProgramNV;
-
-        snprintf(symboln, sizeof(symboln), "%sLoadProgramNV", symbol_prefix);
-        *procp = dlsym(handle, symboln);
-    }
-
-    if (!disp->ProgramParameters4dvNV) {
-        void **procp = (void **) &disp->ProgramParameters4dvNV;
-
-        snprintf(symboln, sizeof(symboln), "%sProgramParameters4dvNV",
-                 symbol_prefix);
-        *procp = dlsym(handle, symboln);
-    }
-
-    if (!disp->ProgramParameters4fvNV) {
-        void **procp = (void **) &disp->ProgramParameters4fvNV;
-
-        snprintf(symboln, sizeof(symboln), "%sProgramParameters4fvNV",
-                 symbol_prefix);
-        *procp = dlsym(handle, symboln);
-    }
-
-    if (!disp->RequestResidentProgramsNV) {
-        void **procp = (void **) &disp->RequestResidentProgramsNV;
-
-        snprintf(symboln, sizeof(symboln), "%sRequestResidentProgramsNV",
-                 symbol_prefix);
-        *procp = dlsym(handle, symboln);
-    }
-
-    if (!disp->TrackMatrixNV) {
-        void **procp = (void **) &disp->TrackMatrixNV;
-
-        snprintf(symboln, sizeof(symboln), "%sTrackMatrixNV", symbol_prefix);
-        *procp = dlsym(handle, symboln);
-    }
-
-    if (!disp->VertexAttrib1dNV) {
-        void **procp = (void **) &disp->VertexAttrib1dNV;
-
-        snprintf(symboln, sizeof(symboln), "%sVertexAttrib1dNV", symbol_prefix);
-        *procp = dlsym(handle, symboln);
-    }
-
-    if (!disp->VertexAttrib1dvNV) {
-        void **procp = (void **) &disp->VertexAttrib1dvNV;
-
-        snprintf(symboln, sizeof(symboln), "%sVertexAttrib1dvNV",
-                 symbol_prefix);
-        *procp = dlsym(handle, symboln);
-    }
-
-    if (!disp->VertexAttrib1fNV) {
-        void **procp = (void **) &disp->VertexAttrib1fNV;
-
-        snprintf(symboln, sizeof(symboln), "%sVertexAttrib1fNV", symbol_prefix);
-        *procp = dlsym(handle, symboln);
-    }
-
-    if (!disp->VertexAttrib1fvNV) {
-        void **procp = (void **) &disp->VertexAttrib1fvNV;
-
-        snprintf(symboln, sizeof(symboln), "%sVertexAttrib1fvNV",
-                 symbol_prefix);
-        *procp = dlsym(handle, symboln);
-    }
-
-    if (!disp->VertexAttrib1sNV) {
-        void **procp = (void **) &disp->VertexAttrib1sNV;
-
-        snprintf(symboln, sizeof(symboln), "%sVertexAttrib1sNV", symbol_prefix);
-        *procp = dlsym(handle, symboln);
-    }
-
-    if (!disp->VertexAttrib1svNV) {
-        void **procp = (void **) &disp->VertexAttrib1svNV;
-
-        snprintf(symboln, sizeof(symboln), "%sVertexAttrib1svNV",
-                 symbol_prefix);
-        *procp = dlsym(handle, symboln);
-    }
-
-    if (!disp->VertexAttrib2dNV) {
-        void **procp = (void **) &disp->VertexAttrib2dNV;
-
-        snprintf(symboln, sizeof(symboln), "%sVertexAttrib2dNV", symbol_prefix);
-        *procp = dlsym(handle, symboln);
-    }
-
-    if (!disp->VertexAttrib2dvNV) {
-        void **procp = (void **) &disp->VertexAttrib2dvNV;
-
-        snprintf(symboln, sizeof(symboln), "%sVertexAttrib2dvNV",
-                 symbol_prefix);
-        *procp = dlsym(handle, symboln);
-    }
-
-    if (!disp->VertexAttrib2fNV) {
-        void **procp = (void **) &disp->VertexAttrib2fNV;
-
-        snprintf(symboln, sizeof(symboln), "%sVertexAttrib2fNV", symbol_prefix);
-        *procp = dlsym(handle, symboln);
-    }
-
-    if (!disp->VertexAttrib2fvNV) {
-        void **procp = (void **) &disp->VertexAttrib2fvNV;
-
-        snprintf(symboln, sizeof(symboln), "%sVertexAttrib2fvNV",
-                 symbol_prefix);
-        *procp = dlsym(handle, symboln);
-    }
-
-    if (!disp->VertexAttrib2sNV) {
-        void **procp = (void **) &disp->VertexAttrib2sNV;
-
-        snprintf(symboln, sizeof(symboln), "%sVertexAttrib2sNV", symbol_prefix);
-        *procp = dlsym(handle, symboln);
-    }
-
-    if (!disp->VertexAttrib2svNV) {
-        void **procp = (void **) &disp->VertexAttrib2svNV;
-
-        snprintf(symboln, sizeof(symboln), "%sVertexAttrib2svNV",
-                 symbol_prefix);
-        *procp = dlsym(handle, symboln);
-    }
-
-    if (!disp->VertexAttrib3dNV) {
-        void **procp = (void **) &disp->VertexAttrib3dNV;
-
-        snprintf(symboln, sizeof(symboln), "%sVertexAttrib3dNV", symbol_prefix);
-        *procp = dlsym(handle, symboln);
-    }
-
-    if (!disp->VertexAttrib3dvNV) {
-        void **procp = (void **) &disp->VertexAttrib3dvNV;
-
-        snprintf(symboln, sizeof(symboln), "%sVertexAttrib3dvNV",
-                 symbol_prefix);
-        *procp = dlsym(handle, symboln);
-    }
-
-    if (!disp->VertexAttrib3fNV) {
-        void **procp = (void **) &disp->VertexAttrib3fNV;
-
-        snprintf(symboln, sizeof(symboln), "%sVertexAttrib3fNV", symbol_prefix);
-        *procp = dlsym(handle, symboln);
-    }
-
-    if (!disp->VertexAttrib3fvNV) {
-        void **procp = (void **) &disp->VertexAttrib3fvNV;
-
-        snprintf(symboln, sizeof(symboln), "%sVertexAttrib3fvNV",
-                 symbol_prefix);
-        *procp = dlsym(handle, symboln);
-    }
-
-    if (!disp->VertexAttrib3sNV) {
-        void **procp = (void **) &disp->VertexAttrib3sNV;
-
-        snprintf(symboln, sizeof(symboln), "%sVertexAttrib3sNV", symbol_prefix);
-        *procp = dlsym(handle, symboln);
-    }
-
-    if (!disp->VertexAttrib3svNV) {
-        void **procp = (void **) &disp->VertexAttrib3svNV;
-
-        snprintf(symboln, sizeof(symboln), "%sVertexAttrib3svNV",
-                 symbol_prefix);
-        *procp = dlsym(handle, symboln);
-    }
-
-    if (!disp->VertexAttrib4dNV) {
-        void **procp = (void **) &disp->VertexAttrib4dNV;
-
-        snprintf(symboln, sizeof(symboln), "%sVertexAttrib4dNV", symbol_prefix);
-        *procp = dlsym(handle, symboln);
-    }
-
-    if (!disp->VertexAttrib4dvNV) {
-        void **procp = (void **) &disp->VertexAttrib4dvNV;
-
-        snprintf(symboln, sizeof(symboln), "%sVertexAttrib4dvNV",
-                 symbol_prefix);
-        *procp = dlsym(handle, symboln);
-    }
-
-    if (!disp->VertexAttrib4fNV) {
-        void **procp = (void **) &disp->VertexAttrib4fNV;
-
-        snprintf(symboln, sizeof(symboln), "%sVertexAttrib4fNV", symbol_prefix);
-        *procp = dlsym(handle, symboln);
-    }
-
-    if (!disp->VertexAttrib4fvNV) {
-        void **procp = (void **) &disp->VertexAttrib4fvNV;
-
-        snprintf(symboln, sizeof(symboln), "%sVertexAttrib4fvNV",
-                 symbol_prefix);
-        *procp = dlsym(handle, symboln);
-    }
-
-    if (!disp->VertexAttrib4sNV) {
-        void **procp = (void **) &disp->VertexAttrib4sNV;
-
-        snprintf(symboln, sizeof(symboln), "%sVertexAttrib4sNV", symbol_prefix);
-        *procp = dlsym(handle, symboln);
-    }
-
-    if (!disp->VertexAttrib4svNV) {
-        void **procp = (void **) &disp->VertexAttrib4svNV;
-
-        snprintf(symboln, sizeof(symboln), "%sVertexAttrib4svNV",
-                 symbol_prefix);
-        *procp = dlsym(handle, symboln);
-    }
-
-    if (!disp->VertexAttrib4ubNV) {
-        void **procp = (void **) &disp->VertexAttrib4ubNV;
-
-        snprintf(symboln, sizeof(symboln), "%sVertexAttrib4ubNV",
-                 symbol_prefix);
-        *procp = dlsym(handle, symboln);
-    }
-
-    if (!disp->VertexAttrib4ubvNV) {
-        void **procp = (void **) &disp->VertexAttrib4ubvNV;
-
-        snprintf(symboln, sizeof(symboln), "%sVertexAttrib4ubvNV",
-                 symbol_prefix);
-        *procp = dlsym(handle, symboln);
-    }
-
-    if (!disp->VertexAttribPointerNV) {
-        void **procp = (void **) &disp->VertexAttribPointerNV;
-
-        snprintf(symboln, sizeof(symboln), "%sVertexAttribPointerNV",
-                 symbol_prefix);
-        *procp = dlsym(handle, symboln);
-    }
-
-    if (!disp->VertexAttribs1dvNV) {
-        void **procp = (void **) &disp->VertexAttribs1dvNV;
-
-        snprintf(symboln, sizeof(symboln), "%sVertexAttribs1dvNV",
-                 symbol_prefix);
-        *procp = dlsym(handle, symboln);
-    }
-
-    if (!disp->VertexAttribs1fvNV) {
-        void **procp = (void **) &disp->VertexAttribs1fvNV;
-
-        snprintf(symboln, sizeof(symboln), "%sVertexAttribs1fvNV",
-                 symbol_prefix);
-        *procp = dlsym(handle, symboln);
-    }
-
-    if (!disp->VertexAttribs1svNV) {
-        void **procp = (void **) &disp->VertexAttribs1svNV;
-
-        snprintf(symboln, sizeof(symboln), "%sVertexAttribs1svNV",
-                 symbol_prefix);
-        *procp = dlsym(handle, symboln);
-    }
-
-    if (!disp->VertexAttribs2dvNV) {
-        void **procp = (void **) &disp->VertexAttribs2dvNV;
-
-        snprintf(symboln, sizeof(symboln), "%sVertexAttribs2dvNV",
-                 symbol_prefix);
-        *procp = dlsym(handle, symboln);
-    }
-
-    if (!disp->VertexAttribs2fvNV) {
-        void **procp = (void **) &disp->VertexAttribs2fvNV;
-
-        snprintf(symboln, sizeof(symboln), "%sVertexAttribs2fvNV",
-                 symbol_prefix);
-        *procp = dlsym(handle, symboln);
-    }
-
-    if (!disp->VertexAttribs2svNV) {
-        void **procp = (void **) &disp->VertexAttribs2svNV;
-
-        snprintf(symboln, sizeof(symboln), "%sVertexAttribs2svNV",
-                 symbol_prefix);
-        *procp = dlsym(handle, symboln);
-    }
-
-    if (!disp->VertexAttribs3dvNV) {
-        void **procp = (void **) &disp->VertexAttribs3dvNV;
-
-        snprintf(symboln, sizeof(symboln), "%sVertexAttribs3dvNV",
-                 symbol_prefix);
-        *procp = dlsym(handle, symboln);
-    }
-
-    if (!disp->VertexAttribs3fvNV) {
-        void **procp = (void **) &disp->VertexAttribs3fvNV;
-
-        snprintf(symboln, sizeof(symboln), "%sVertexAttribs3fvNV",
-                 symbol_prefix);
-        *procp = dlsym(handle, symboln);
-    }
-
-    if (!disp->VertexAttribs3svNV) {
-        void **procp = (void **) &disp->VertexAttribs3svNV;
-
-        snprintf(symboln, sizeof(symboln), "%sVertexAttribs3svNV",
-                 symbol_prefix);
-        *procp = dlsym(handle, symboln);
-    }
-
-    if (!disp->VertexAttribs4dvNV) {
-        void **procp = (void **) &disp->VertexAttribs4dvNV;
-
-        snprintf(symboln, sizeof(symboln), "%sVertexAttribs4dvNV",
-                 symbol_prefix);
-        *procp = dlsym(handle, symboln);
-    }
-
-    if (!disp->VertexAttribs4fvNV) {
-        void **procp = (void **) &disp->VertexAttribs4fvNV;
-
-        snprintf(symboln, sizeof(symboln), "%sVertexAttribs4fvNV",
-                 symbol_prefix);
-        *procp = dlsym(handle, symboln);
-    }
-
-    if (!disp->VertexAttribs4svNV) {
-        void **procp = (void **) &disp->VertexAttribs4svNV;
-
-        snprintf(symboln, sizeof(symboln), "%sVertexAttribs4svNV",
-                 symbol_prefix);
-        *procp = dlsym(handle, symboln);
-    }
-
-    if (!disp->VertexAttribs4ubvNV) {
-        void **procp = (void **) &disp->VertexAttribs4ubvNV;
-
-        snprintf(symboln, sizeof(symboln), "%sVertexAttribs4ubvNV",
-                 symbol_prefix);
-        *procp = dlsym(handle, symboln);
-    }
-
-    if (!disp->GetTexBumpParameterfvATI) {
-        void **procp = (void **) &disp->GetTexBumpParameterfvATI;
-
-        snprintf(symboln, sizeof(symboln), "%sGetTexBumpParameterfvATI",
-                 symbol_prefix);
-        *procp = dlsym(handle, symboln);
-    }
-
-    if (!disp->GetTexBumpParameterivATI) {
-        void **procp = (void **) &disp->GetTexBumpParameterivATI;
-
-        snprintf(symboln, sizeof(symboln), "%sGetTexBumpParameterivATI",
-                 symbol_prefix);
-        *procp = dlsym(handle, symboln);
-    }
-
-    if (!disp->TexBumpParameterfvATI) {
-        void **procp = (void **) &disp->TexBumpParameterfvATI;
-
-        snprintf(symboln, sizeof(symboln), "%sTexBumpParameterfvATI",
-                 symbol_prefix);
-        *procp = dlsym(handle, symboln);
-    }
-
-    if (!disp->TexBumpParameterivATI) {
-        void **procp = (void **) &disp->TexBumpParameterivATI;
-
-        snprintf(symboln, sizeof(symboln), "%sTexBumpParameterivATI",
-                 symbol_prefix);
-        *procp = dlsym(handle, symboln);
-    }
-
-    if (!disp->AlphaFragmentOp1ATI) {
-        void **procp = (void **) &disp->AlphaFragmentOp1ATI;
-
-        snprintf(symboln, sizeof(symboln), "%sAlphaFragmentOp1ATI",
-                 symbol_prefix);
-        *procp = dlsym(handle, symboln);
-    }
-
-    if (!disp->AlphaFragmentOp2ATI) {
-        void **procp = (void **) &disp->AlphaFragmentOp2ATI;
-
-        snprintf(symboln, sizeof(symboln), "%sAlphaFragmentOp2ATI",
-                 symbol_prefix);
-        *procp = dlsym(handle, symboln);
-    }
-
-    if (!disp->AlphaFragmentOp3ATI) {
-        void **procp = (void **) &disp->AlphaFragmentOp3ATI;
-
-        snprintf(symboln, sizeof(symboln), "%sAlphaFragmentOp3ATI",
-                 symbol_prefix);
-        *procp = dlsym(handle, symboln);
-    }
-
-    if (!disp->BeginFragmentShaderATI) {
-        void **procp = (void **) &disp->BeginFragmentShaderATI;
-
-        snprintf(symboln, sizeof(symboln), "%sBeginFragmentShaderATI",
-                 symbol_prefix);
-        *procp = dlsym(handle, symboln);
-    }
-
-    if (!disp->BindFragmentShaderATI) {
-        void **procp = (void **) &disp->BindFragmentShaderATI;
-
-        snprintf(symboln, sizeof(symboln), "%sBindFragmentShaderATI",
-                 symbol_prefix);
-        *procp = dlsym(handle, symboln);
-    }
-
-    if (!disp->ColorFragmentOp1ATI) {
-        void **procp = (void **) &disp->ColorFragmentOp1ATI;
-
-        snprintf(symboln, sizeof(symboln), "%sColorFragmentOp1ATI",
-                 symbol_prefix);
-        *procp = dlsym(handle, symboln);
-    }
-
-    if (!disp->ColorFragmentOp2ATI) {
-        void **procp = (void **) &disp->ColorFragmentOp2ATI;
-
-        snprintf(symboln, sizeof(symboln), "%sColorFragmentOp2ATI",
-                 symbol_prefix);
-        *procp = dlsym(handle, symboln);
-    }
-
-    if (!disp->ColorFragmentOp3ATI) {
-        void **procp = (void **) &disp->ColorFragmentOp3ATI;
-
-        snprintf(symboln, sizeof(symboln), "%sColorFragmentOp3ATI",
-                 symbol_prefix);
-        *procp = dlsym(handle, symboln);
-    }
-
-    if (!disp->DeleteFragmentShaderATI) {
-        void **procp = (void **) &disp->DeleteFragmentShaderATI;
-
-        snprintf(symboln, sizeof(symboln), "%sDeleteFragmentShaderATI",
-                 symbol_prefix);
-        *procp = dlsym(handle, symboln);
-    }
-
-    if (!disp->EndFragmentShaderATI) {
-        void **procp = (void **) &disp->EndFragmentShaderATI;
-
-        snprintf(symboln, sizeof(symboln), "%sEndFragmentShaderATI",
-                 symbol_prefix);
-        *procp = dlsym(handle, symboln);
-    }
-
-    if (!disp->GenFragmentShadersATI) {
-        void **procp = (void **) &disp->GenFragmentShadersATI;
-
-        snprintf(symboln, sizeof(symboln), "%sGenFragmentShadersATI",
-                 symbol_prefix);
-        *procp = dlsym(handle, symboln);
-    }
-
-    if (!disp->PassTexCoordATI) {
-        void **procp = (void **) &disp->PassTexCoordATI;
-
-        snprintf(symboln, sizeof(symboln), "%sPassTexCoordATI", symbol_prefix);
-        *procp = dlsym(handle, symboln);
-    }
-
-    if (!disp->SampleMapATI) {
-        void **procp = (void **) &disp->SampleMapATI;
-
-        snprintf(symboln, sizeof(symboln), "%sSampleMapATI", symbol_prefix);
-        *procp = dlsym(handle, symboln);
-    }
-
-    if (!disp->SetFragmentShaderConstantATI) {
-        void **procp = (void **) &disp->SetFragmentShaderConstantATI;
-
-        snprintf(symboln, sizeof(symboln), "%sSetFragmentShaderConstantATI",
-                 symbol_prefix);
-        *procp = dlsym(handle, symboln);
-    }
-
-    if (!disp->PointParameteriNV) {
-        void **procp = (void **) &disp->PointParameteriNV;
-
-        snprintf(symboln, sizeof(symboln), "%sPointParameteri", symbol_prefix);
-        *procp = dlsym(handle, symboln);
-    }
-
-    if (!disp->PointParameteriNV) {
-        void **procp = (void **) &disp->PointParameteriNV;
-
-        snprintf(symboln, sizeof(symboln), "%sPointParameteriNV",
-                 symbol_prefix);
-        *procp = dlsym(handle, symboln);
-    }
-
-    if (!disp->PointParameterivNV) {
-        void **procp = (void **) &disp->PointParameterivNV;
-
-        snprintf(symboln, sizeof(symboln), "%sPointParameteriv", symbol_prefix);
-        *procp = dlsym(handle, symboln);
-    }
-
-    if (!disp->PointParameterivNV) {
-        void **procp = (void **) &disp->PointParameterivNV;
-
-        snprintf(symboln, sizeof(symboln), "%sPointParameterivNV",
-                 symbol_prefix);
-        *procp = dlsym(handle, symboln);
-    }
-
-    if (!disp->ActiveStencilFaceEXT) {
-        void **procp = (void **) &disp->ActiveStencilFaceEXT;
-
-        snprintf(symboln, sizeof(symboln), "%sActiveStencilFaceEXT",
-                 symbol_prefix);
-        *procp = dlsym(handle, symboln);
-    }
-
-    if (!disp->BindVertexArrayAPPLE) {
-        void **procp = (void **) &disp->BindVertexArrayAPPLE;
-
-        snprintf(symboln, sizeof(symboln), "%sBindVertexArrayAPPLE",
-                 symbol_prefix);
-        *procp = dlsym(handle, symboln);
-    }
-
-    if (!disp->DeleteVertexArraysAPPLE) {
-        void **procp = (void **) &disp->DeleteVertexArraysAPPLE;
-
-        snprintf(symboln, sizeof(symboln), "%sDeleteVertexArrays",
-                 symbol_prefix);
-        *procp = dlsym(handle, symboln);
-    }
-
-    if (!disp->DeleteVertexArraysAPPLE) {
-        void **procp = (void **) &disp->DeleteVertexArraysAPPLE;
-
-        snprintf(symboln, sizeof(symboln), "%sDeleteVertexArraysAPPLE",
-                 symbol_prefix);
-        *procp = dlsym(handle, symboln);
-    }
-
-    if (!disp->GenVertexArraysAPPLE) {
-        void **procp = (void **) &disp->GenVertexArraysAPPLE;
-
-        snprintf(symboln, sizeof(symboln), "%sGenVertexArraysAPPLE",
-                 symbol_prefix);
-        *procp = dlsym(handle, symboln);
-    }
-
-    if (!disp->IsVertexArrayAPPLE) {
-        void **procp = (void **) &disp->IsVertexArrayAPPLE;
-
-        snprintf(symboln, sizeof(symboln), "%sIsVertexArray", symbol_prefix);
-        *procp = dlsym(handle, symboln);
-    }
-
-    if (!disp->IsVertexArrayAPPLE) {
-        void **procp = (void **) &disp->IsVertexArrayAPPLE;
-
-        snprintf(symboln, sizeof(symboln), "%sIsVertexArrayAPPLE",
-                 symbol_prefix);
-        *procp = dlsym(handle, symboln);
-    }
-
-    if (!disp->GetProgramNamedParameterdvNV) {
-        void **procp = (void **) &disp->GetProgramNamedParameterdvNV;
-
-        snprintf(symboln, sizeof(symboln), "%sGetProgramNamedParameterdvNV",
-                 symbol_prefix);
-        *procp = dlsym(handle, symboln);
-    }
-
-    if (!disp->GetProgramNamedParameterfvNV) {
-        void **procp = (void **) &disp->GetProgramNamedParameterfvNV;
-
-        snprintf(symboln, sizeof(symboln), "%sGetProgramNamedParameterfvNV",
-                 symbol_prefix);
-        *procp = dlsym(handle, symboln);
-    }
-
-    if (!disp->ProgramNamedParameter4dNV) {
-        void **procp = (void **) &disp->ProgramNamedParameter4dNV;
-
-        snprintf(symboln, sizeof(symboln), "%sProgramNamedParameter4dNV",
-                 symbol_prefix);
-        *procp = dlsym(handle, symboln);
-    }
-
-    if (!disp->ProgramNamedParameter4dvNV) {
-        void **procp = (void **) &disp->ProgramNamedParameter4dvNV;
-
-        snprintf(symboln, sizeof(symboln), "%sProgramNamedParameter4dvNV",
-                 symbol_prefix);
-        *procp = dlsym(handle, symboln);
-    }
-
-    if (!disp->ProgramNamedParameter4fNV) {
-        void **procp = (void **) &disp->ProgramNamedParameter4fNV;
-
-        snprintf(symboln, sizeof(symboln), "%sProgramNamedParameter4fNV",
-                 symbol_prefix);
-        *procp = dlsym(handle, symboln);
-    }
-
-    if (!disp->ProgramNamedParameter4fvNV) {
-        void **procp = (void **) &disp->ProgramNamedParameter4fvNV;
-
-        snprintf(symboln, sizeof(symboln), "%sProgramNamedParameter4fvNV",
-                 symbol_prefix);
-        *procp = dlsym(handle, symboln);
-    }
-
-    if (!disp->PrimitiveRestartIndexNV) {
-        void **procp = (void **) &disp->PrimitiveRestartIndexNV;
-
-        snprintf(symboln, sizeof(symboln), "%sPrimitiveRestartIndexNV",
-                 symbol_prefix);
-        *procp = dlsym(handle, symboln);
-    }
-
-    if (!disp->PrimitiveRestartIndexNV) {
-        void **procp = (void **) &disp->PrimitiveRestartIndexNV;
-
-        snprintf(symboln, sizeof(symboln), "%sPrimitiveRestartIndex",
-                 symbol_prefix);
-        *procp = dlsym(handle, symboln);
-    }
-
-    if (!disp->PrimitiveRestartNV) {
-        void **procp = (void **) &disp->PrimitiveRestartNV;
-
-        snprintf(symboln, sizeof(symboln), "%sPrimitiveRestartNV",
-                 symbol_prefix);
-        *procp = dlsym(handle, symboln);
-    }
-
-    if (!disp->DepthBoundsEXT) {
-        void **procp = (void **) &disp->DepthBoundsEXT;
-
-        snprintf(symboln, sizeof(symboln), "%sDepthBoundsEXT", symbol_prefix);
-        *procp = dlsym(handle, symboln);
-    }
-
-    if (!disp->BlendEquationSeparateEXT) {
-        void **procp = (void **) &disp->BlendEquationSeparateEXT;
-
-        snprintf(symboln, sizeof(symboln), "%sBlendEquationSeparate",
-                 symbol_prefix);
-        *procp = dlsym(handle, symboln);
-    }
-
-    if (!disp->BlendEquationSeparateEXT) {
-        void **procp = (void **) &disp->BlendEquationSeparateEXT;
-
-        snprintf(symboln, sizeof(symboln), "%sBlendEquationSeparateEXT",
-                 symbol_prefix);
-        *procp = dlsym(handle, symboln);
-    }
-
-    if (!disp->BlendEquationSeparateEXT) {
-        void **procp = (void **) &disp->BlendEquationSeparateEXT;
-
-        snprintf(symboln, sizeof(symboln), "%sBlendEquationSeparateATI",
-                 symbol_prefix);
-        *procp = dlsym(handle, symboln);
-    }
-
-    if (!disp->BindFramebufferEXT) {
-        void **procp = (void **) &disp->BindFramebufferEXT;
-
-        snprintf(symboln, sizeof(symboln), "%sBindFramebuffer", symbol_prefix);
-        *procp = dlsym(handle, symboln);
-    }
-
-    if (!disp->BindFramebufferEXT) {
-        void **procp = (void **) &disp->BindFramebufferEXT;
-
-        snprintf(symboln, sizeof(symboln), "%sBindFramebufferEXT",
-                 symbol_prefix);
-        *procp = dlsym(handle, symboln);
-    }
-
-    if (!disp->BindRenderbufferEXT) {
-        void **procp = (void **) &disp->BindRenderbufferEXT;
-
-        snprintf(symboln, sizeof(symboln), "%sBindRenderbuffer", symbol_prefix);
-        *procp = dlsym(handle, symboln);
-    }
-
-    if (!disp->BindRenderbufferEXT) {
-        void **procp = (void **) &disp->BindRenderbufferEXT;
-
-        snprintf(symboln, sizeof(symboln), "%sBindRenderbufferEXT",
-                 symbol_prefix);
-        *procp = dlsym(handle, symboln);
-    }
-
-    if (!disp->CheckFramebufferStatusEXT) {
-        void **procp = (void **) &disp->CheckFramebufferStatusEXT;
-
-        snprintf(symboln, sizeof(symboln), "%sCheckFramebufferStatus",
-                 symbol_prefix);
-        *procp = dlsym(handle, symboln);
-    }
-
-    if (!disp->CheckFramebufferStatusEXT) {
-        void **procp = (void **) &disp->CheckFramebufferStatusEXT;
-
-        snprintf(symboln, sizeof(symboln), "%sCheckFramebufferStatusEXT",
-                 symbol_prefix);
-        *procp = dlsym(handle, symboln);
-    }
-
-    if (!disp->DeleteFramebuffersEXT) {
-        void **procp = (void **) &disp->DeleteFramebuffersEXT;
-
-        snprintf(symboln, sizeof(symboln), "%sDeleteFramebuffers",
-                 symbol_prefix);
-        *procp = dlsym(handle, symboln);
-    }
-
-    if (!disp->DeleteFramebuffersEXT) {
-        void **procp = (void **) &disp->DeleteFramebuffersEXT;
-
-        snprintf(symboln, sizeof(symboln), "%sDeleteFramebuffersEXT",
-                 symbol_prefix);
-        *procp = dlsym(handle, symboln);
-    }
-
-    if (!disp->DeleteRenderbuffersEXT) {
-        void **procp = (void **) &disp->DeleteRenderbuffersEXT;
-
-        snprintf(symboln, sizeof(symboln), "%sDeleteRenderbuffers",
-                 symbol_prefix);
-        *procp = dlsym(handle, symboln);
-    }
-
-    if (!disp->DeleteRenderbuffersEXT) {
-        void **procp = (void **) &disp->DeleteRenderbuffersEXT;
-
-        snprintf(symboln, sizeof(symboln), "%sDeleteRenderbuffersEXT",
-                 symbol_prefix);
-        *procp = dlsym(handle, symboln);
-    }
-
-    if (!disp->FramebufferRenderbufferEXT) {
-        void **procp = (void **) &disp->FramebufferRenderbufferEXT;
-
-        snprintf(symboln, sizeof(symboln), "%sFramebufferRenderbuffer",
-                 symbol_prefix);
-        *procp = dlsym(handle, symboln);
-    }
-
-    if (!disp->FramebufferRenderbufferEXT) {
-        void **procp = (void **) &disp->FramebufferRenderbufferEXT;
-
-        snprintf(symboln, sizeof(symboln), "%sFramebufferRenderbufferEXT",
-                 symbol_prefix);
-        *procp = dlsym(handle, symboln);
-    }
-
-    if (!disp->FramebufferTexture1DEXT) {
-        void **procp = (void **) &disp->FramebufferTexture1DEXT;
-
-        snprintf(symboln, sizeof(symboln), "%sFramebufferTexture1D",
-                 symbol_prefix);
-        *procp = dlsym(handle, symboln);
-    }
-
-    if (!disp->FramebufferTexture1DEXT) {
-        void **procp = (void **) &disp->FramebufferTexture1DEXT;
-
-        snprintf(symboln, sizeof(symboln), "%sFramebufferTexture1DEXT",
-                 symbol_prefix);
-        *procp = dlsym(handle, symboln);
-    }
-
-    if (!disp->FramebufferTexture2DEXT) {
-        void **procp = (void **) &disp->FramebufferTexture2DEXT;
-
-        snprintf(symboln, sizeof(symboln), "%sFramebufferTexture2D",
-                 symbol_prefix);
-        *procp = dlsym(handle, symboln);
-    }
-
-    if (!disp->FramebufferTexture2DEXT) {
-        void **procp = (void **) &disp->FramebufferTexture2DEXT;
-
-        snprintf(symboln, sizeof(symboln), "%sFramebufferTexture2DEXT",
-                 symbol_prefix);
-        *procp = dlsym(handle, symboln);
-    }
-
-    if (!disp->FramebufferTexture3DEXT) {
-        void **procp = (void **) &disp->FramebufferTexture3DEXT;
-
-        snprintf(symboln, sizeof(symboln), "%sFramebufferTexture3D",
-                 symbol_prefix);
-        *procp = dlsym(handle, symboln);
-    }
-
-    if (!disp->FramebufferTexture3DEXT) {
-        void **procp = (void **) &disp->FramebufferTexture3DEXT;
-
-        snprintf(symboln, sizeof(symboln), "%sFramebufferTexture3DEXT",
-                 symbol_prefix);
-        *procp = dlsym(handle, symboln);
-    }
-
-    if (!disp->GenFramebuffersEXT) {
-        void **procp = (void **) &disp->GenFramebuffersEXT;
-
-        snprintf(symboln, sizeof(symboln), "%sGenFramebuffers", symbol_prefix);
-        *procp = dlsym(handle, symboln);
-    }
-
-    if (!disp->GenFramebuffersEXT) {
-        void **procp = (void **) &disp->GenFramebuffersEXT;
-
-        snprintf(symboln, sizeof(symboln), "%sGenFramebuffersEXT",
-                 symbol_prefix);
-        *procp = dlsym(handle, symboln);
-    }
-
-    if (!disp->GenRenderbuffersEXT) {
-        void **procp = (void **) &disp->GenRenderbuffersEXT;
-
-        snprintf(symboln, sizeof(symboln), "%sGenRenderbuffers", symbol_prefix);
-        *procp = dlsym(handle, symboln);
-    }
-
-    if (!disp->GenRenderbuffersEXT) {
-        void **procp = (void **) &disp->GenRenderbuffersEXT;
-
-        snprintf(symboln, sizeof(symboln), "%sGenRenderbuffersEXT",
-                 symbol_prefix);
-        *procp = dlsym(handle, symboln);
-    }
-
-    if (!disp->GenerateMipmapEXT) {
-        void **procp = (void **) &disp->GenerateMipmapEXT;
-
-        snprintf(symboln, sizeof(symboln), "%sGenerateMipmap", symbol_prefix);
-        *procp = dlsym(handle, symboln);
-    }
-
-    if (!disp->GenerateMipmapEXT) {
-        void **procp = (void **) &disp->GenerateMipmapEXT;
-
-        snprintf(symboln, sizeof(symboln), "%sGenerateMipmapEXT",
-                 symbol_prefix);
-        *procp = dlsym(handle, symboln);
-    }
-
-    if (!disp->GetFramebufferAttachmentParameterivEXT) {
-        void **procp = (void **) &disp->GetFramebufferAttachmentParameterivEXT;
-
-        snprintf(symboln, sizeof(symboln),
-                 "%sGetFramebufferAttachmentParameteriv", symbol_prefix);
-        *procp = dlsym(handle, symboln);
-    }
-
-    if (!disp->GetFramebufferAttachmentParameterivEXT) {
-        void **procp = (void **) &disp->GetFramebufferAttachmentParameterivEXT;
-
-        snprintf(symboln, sizeof(symboln),
-                 "%sGetFramebufferAttachmentParameterivEXT", symbol_prefix);
-        *procp = dlsym(handle, symboln);
-    }
-
-    if (!disp->GetRenderbufferParameterivEXT) {
-        void **procp = (void **) &disp->GetRenderbufferParameterivEXT;
-
-        snprintf(symboln, sizeof(symboln), "%sGetRenderbufferParameteriv",
-                 symbol_prefix);
-        *procp = dlsym(handle, symboln);
-    }
-
-    if (!disp->GetRenderbufferParameterivEXT) {
-        void **procp = (void **) &disp->GetRenderbufferParameterivEXT;
-
-        snprintf(symboln, sizeof(symboln), "%sGetRenderbufferParameterivEXT",
-                 symbol_prefix);
-        *procp = dlsym(handle, symboln);
-    }
-
-    if (!disp->IsFramebufferEXT) {
-        void **procp = (void **) &disp->IsFramebufferEXT;
-
-        snprintf(symboln, sizeof(symboln), "%sIsFramebuffer", symbol_prefix);
-        *procp = dlsym(handle, symboln);
-    }
-
-    if (!disp->IsFramebufferEXT) {
-        void **procp = (void **) &disp->IsFramebufferEXT;
-
-        snprintf(symboln, sizeof(symboln), "%sIsFramebufferEXT", symbol_prefix);
-        *procp = dlsym(handle, symboln);
-    }
-
-    if (!disp->IsRenderbufferEXT) {
-        void **procp = (void **) &disp->IsRenderbufferEXT;
-
-        snprintf(symboln, sizeof(symboln), "%sIsRenderbuffer", symbol_prefix);
-        *procp = dlsym(handle, symboln);
-    }
-
-    if (!disp->IsRenderbufferEXT) {
-        void **procp = (void **) &disp->IsRenderbufferEXT;
-
-        snprintf(symboln, sizeof(symboln), "%sIsRenderbufferEXT",
-                 symbol_prefix);
-        *procp = dlsym(handle, symboln);
-    }
-
-    if (!disp->RenderbufferStorageEXT) {
-        void **procp = (void **) &disp->RenderbufferStorageEXT;
-
-        snprintf(symboln, sizeof(symboln), "%sRenderbufferStorage",
-                 symbol_prefix);
-        *procp = dlsym(handle, symboln);
-    }
-
-    if (!disp->RenderbufferStorageEXT) {
-        void **procp = (void **) &disp->RenderbufferStorageEXT;
-
-        snprintf(symboln, sizeof(symboln), "%sRenderbufferStorageEXT",
-                 symbol_prefix);
-        *procp = dlsym(handle, symboln);
-    }
-
-    if (!disp->BlitFramebufferEXT) {
-        void **procp = (void **) &disp->BlitFramebufferEXT;
-
-        snprintf(symboln, sizeof(symboln), "%sBlitFramebuffer", symbol_prefix);
-        *procp = dlsym(handle, symboln);
-    }
-
-    if (!disp->BlitFramebufferEXT) {
-        void **procp = (void **) &disp->BlitFramebufferEXT;
-
-        snprintf(symboln, sizeof(symboln), "%sBlitFramebufferEXT",
-                 symbol_prefix);
-        *procp = dlsym(handle, symboln);
-    }
-
-    if (!disp->BufferParameteriAPPLE) {
-        void **procp = (void **) &disp->BufferParameteriAPPLE;
-
-        snprintf(symboln, sizeof(symboln), "%sBufferParameteriAPPLE",
-                 symbol_prefix);
-        *procp = dlsym(handle, symboln);
-    }
-
-    if (!disp->FlushMappedBufferRangeAPPLE) {
-        void **procp = (void **) &disp->FlushMappedBufferRangeAPPLE;
-
-        snprintf(symboln, sizeof(symboln), "%sFlushMappedBufferRangeAPPLE",
-                 symbol_prefix);
-        *procp = dlsym(handle, symboln);
-    }
-
-    if (!disp->BindFragDataLocationEXT) {
-        void **procp = (void **) &disp->BindFragDataLocationEXT;
-
-        snprintf(symboln, sizeof(symboln), "%sBindFragDataLocationEXT",
-                 symbol_prefix);
-        *procp = dlsym(handle, symboln);
-    }
-
-    if (!disp->BindFragDataLocationEXT) {
-        void **procp = (void **) &disp->BindFragDataLocationEXT;
-
-        snprintf(symboln, sizeof(symboln), "%sBindFragDataLocation",
-                 symbol_prefix);
-        *procp = dlsym(handle, symboln);
-    }
-
-    if (!disp->GetFragDataLocationEXT) {
-        void **procp = (void **) &disp->GetFragDataLocationEXT;
-
-        snprintf(symboln, sizeof(symboln), "%sGetFragDataLocationEXT",
-                 symbol_prefix);
-        *procp = dlsym(handle, symboln);
-    }
-
-    if (!disp->GetFragDataLocationEXT) {
-        void **procp = (void **) &disp->GetFragDataLocationEXT;
-
-        snprintf(symboln, sizeof(symboln), "%sGetFragDataLocation",
-                 symbol_prefix);
-        *procp = dlsym(handle, symboln);
-    }
-
-    if (!disp->GetUniformuivEXT) {
-        void **procp = (void **) &disp->GetUniformuivEXT;
-
-        snprintf(symboln, sizeof(symboln), "%sGetUniformuivEXT", symbol_prefix);
-        *procp = dlsym(handle, symboln);
-    }
-
-    if (!disp->GetUniformuivEXT) {
-        void **procp = (void **) &disp->GetUniformuivEXT;
-
-        snprintf(symboln, sizeof(symboln), "%sGetUniformuiv", symbol_prefix);
-        *procp = dlsym(handle, symboln);
-    }
-
-    if (!disp->GetVertexAttribIivEXT) {
-        void **procp = (void **) &disp->GetVertexAttribIivEXT;
-
-        snprintf(symboln, sizeof(symboln), "%sGetVertexAttribIivEXT",
-                 symbol_prefix);
-        *procp = dlsym(handle, symboln);
-    }
-
-    if (!disp->GetVertexAttribIivEXT) {
-        void **procp = (void **) &disp->GetVertexAttribIivEXT;
-
-        snprintf(symboln, sizeof(symboln), "%sGetVertexAttribIiv",
-                 symbol_prefix);
-        *procp = dlsym(handle, symboln);
-    }
-
-    if (!disp->GetVertexAttribIuivEXT) {
-        void **procp = (void **) &disp->GetVertexAttribIuivEXT;
-
-        snprintf(symboln, sizeof(symboln), "%sGetVertexAttribIuivEXT",
-                 symbol_prefix);
-        *procp = dlsym(handle, symboln);
-    }
-
-    if (!disp->GetVertexAttribIuivEXT) {
-        void **procp = (void **) &disp->GetVertexAttribIuivEXT;
-
-        snprintf(symboln, sizeof(symboln), "%sGetVertexAttribIuiv",
-                 symbol_prefix);
-        *procp = dlsym(handle, symboln);
-    }
-
-    if (!disp->Uniform1uiEXT) {
-        void **procp = (void **) &disp->Uniform1uiEXT;
-
-        snprintf(symboln, sizeof(symboln), "%sUniform1uiEXT", symbol_prefix);
-        *procp = dlsym(handle, symboln);
-    }
-
-    if (!disp->Uniform1uiEXT) {
-        void **procp = (void **) &disp->Uniform1uiEXT;
-
-        snprintf(symboln, sizeof(symboln), "%sUniform1ui", symbol_prefix);
-        *procp = dlsym(handle, symboln);
-    }
-
-    if (!disp->Uniform1uivEXT) {
-        void **procp = (void **) &disp->Uniform1uivEXT;
-
-        snprintf(symboln, sizeof(symboln), "%sUniform1uivEXT", symbol_prefix);
-        *procp = dlsym(handle, symboln);
-    }
-
-    if (!disp->Uniform1uivEXT) {
-        void **procp = (void **) &disp->Uniform1uivEXT;
-
-        snprintf(symboln, sizeof(symboln), "%sUniform1uiv", symbol_prefix);
-        *procp = dlsym(handle, symboln);
-    }
-
-    if (!disp->Uniform2uiEXT) {
-        void **procp = (void **) &disp->Uniform2uiEXT;
-
-        snprintf(symboln, sizeof(symboln), "%sUniform2uiEXT", symbol_prefix);
-        *procp = dlsym(handle, symboln);
-    }
-
-    if (!disp->Uniform2uiEXT) {
-        void **procp = (void **) &disp->Uniform2uiEXT;
-
-        snprintf(symboln, sizeof(symboln), "%sUniform2ui", symbol_prefix);
-        *procp = dlsym(handle, symboln);
-    }
-
-    if (!disp->Uniform2uivEXT) {
-        void **procp = (void **) &disp->Uniform2uivEXT;
-
-        snprintf(symboln, sizeof(symboln), "%sUniform2uivEXT", symbol_prefix);
-        *procp = dlsym(handle, symboln);
-    }
-
-    if (!disp->Uniform2uivEXT) {
-        void **procp = (void **) &disp->Uniform2uivEXT;
-
-        snprintf(symboln, sizeof(symboln), "%sUniform2uiv", symbol_prefix);
-        *procp = dlsym(handle, symboln);
-    }
-
-    if (!disp->Uniform3uiEXT) {
-        void **procp = (void **) &disp->Uniform3uiEXT;
-
-        snprintf(symboln, sizeof(symboln), "%sUniform3uiEXT", symbol_prefix);
-        *procp = dlsym(handle, symboln);
-    }
-
-    if (!disp->Uniform3uiEXT) {
-        void **procp = (void **) &disp->Uniform3uiEXT;
-
-        snprintf(symboln, sizeof(symboln), "%sUniform3ui", symbol_prefix);
-        *procp = dlsym(handle, symboln);
-    }
-
-    if (!disp->Uniform3uivEXT) {
-        void **procp = (void **) &disp->Uniform3uivEXT;
-
-        snprintf(symboln, sizeof(symboln), "%sUniform3uivEXT", symbol_prefix);
-        *procp = dlsym(handle, symboln);
-    }
-
-    if (!disp->Uniform3uivEXT) {
-        void **procp = (void **) &disp->Uniform3uivEXT;
-
-        snprintf(symboln, sizeof(symboln), "%sUniform3uiv", symbol_prefix);
-        *procp = dlsym(handle, symboln);
-    }
-
-    if (!disp->Uniform4uiEXT) {
-        void **procp = (void **) &disp->Uniform4uiEXT;
-
-        snprintf(symboln, sizeof(symboln), "%sUniform4uiEXT", symbol_prefix);
-        *procp = dlsym(handle, symboln);
-    }
-
-    if (!disp->Uniform4uiEXT) {
-        void **procp = (void **) &disp->Uniform4uiEXT;
-
-        snprintf(symboln, sizeof(symboln), "%sUniform4ui", symbol_prefix);
-        *procp = dlsym(handle, symboln);
-    }
-
-    if (!disp->Uniform4uivEXT) {
-        void **procp = (void **) &disp->Uniform4uivEXT;
-
-        snprintf(symboln, sizeof(symboln), "%sUniform4uivEXT", symbol_prefix);
-        *procp = dlsym(handle, symboln);
-    }
-
-    if (!disp->Uniform4uivEXT) {
-        void **procp = (void **) &disp->Uniform4uivEXT;
-
-        snprintf(symboln, sizeof(symboln), "%sUniform4uiv", symbol_prefix);
-        *procp = dlsym(handle, symboln);
-    }
-
-    if (!disp->VertexAttribI1iEXT) {
-        void **procp = (void **) &disp->VertexAttribI1iEXT;
-
-        snprintf(symboln, sizeof(symboln), "%sVertexAttribI1iEXT",
-                 symbol_prefix);
-        *procp = dlsym(handle, symboln);
-    }
-
-    if (!disp->VertexAttribI1iEXT) {
-        void **procp = (void **) &disp->VertexAttribI1iEXT;
-
-        snprintf(symboln, sizeof(symboln), "%sVertexAttribI1i", symbol_prefix);
-        *procp = dlsym(handle, symboln);
-    }
-
-    if (!disp->VertexAttribI1ivEXT) {
-        void **procp = (void **) &disp->VertexAttribI1ivEXT;
-
-        snprintf(symboln, sizeof(symboln), "%sVertexAttribI1ivEXT",
-                 symbol_prefix);
-        *procp = dlsym(handle, symboln);
-    }
-
-    if (!disp->VertexAttribI1ivEXT) {
-        void **procp = (void **) &disp->VertexAttribI1ivEXT;
-
-        snprintf(symboln, sizeof(symboln), "%sVertexAttribI1iv", symbol_prefix);
-        *procp = dlsym(handle, symboln);
-    }
-
-    if (!disp->VertexAttribI1uiEXT) {
-        void **procp = (void **) &disp->VertexAttribI1uiEXT;
-
-        snprintf(symboln, sizeof(symboln), "%sVertexAttribI1uiEXT",
-                 symbol_prefix);
-        *procp = dlsym(handle, symboln);
-    }
-
-    if (!disp->VertexAttribI1uiEXT) {
-        void **procp = (void **) &disp->VertexAttribI1uiEXT;
-
-        snprintf(symboln, sizeof(symboln), "%sVertexAttribI1ui", symbol_prefix);
-        *procp = dlsym(handle, symboln);
-    }
-
-    if (!disp->VertexAttribI1uivEXT) {
-        void **procp = (void **) &disp->VertexAttribI1uivEXT;
-
-        snprintf(symboln, sizeof(symboln), "%sVertexAttribI1uivEXT",
-                 symbol_prefix);
-        *procp = dlsym(handle, symboln);
-    }
-
-    if (!disp->VertexAttribI1uivEXT) {
-        void **procp = (void **) &disp->VertexAttribI1uivEXT;
-
-        snprintf(symboln, sizeof(symboln), "%sVertexAttribI1uiv",
-                 symbol_prefix);
-        *procp = dlsym(handle, symboln);
-    }
-
-    if (!disp->VertexAttribI2iEXT) {
-        void **procp = (void **) &disp->VertexAttribI2iEXT;
-
-        snprintf(symboln, sizeof(symboln), "%sVertexAttribI2iEXT",
-                 symbol_prefix);
-        *procp = dlsym(handle, symboln);
-    }
-
-    if (!disp->VertexAttribI2iEXT) {
-        void **procp = (void **) &disp->VertexAttribI2iEXT;
-
-        snprintf(symboln, sizeof(symboln), "%sVertexAttribI2i", symbol_prefix);
-        *procp = dlsym(handle, symboln);
-    }
-
-    if (!disp->VertexAttribI2ivEXT) {
-        void **procp = (void **) &disp->VertexAttribI2ivEXT;
-
-        snprintf(symboln, sizeof(symboln), "%sVertexAttribI2ivEXT",
-                 symbol_prefix);
-        *procp = dlsym(handle, symboln);
-    }
-
-    if (!disp->VertexAttribI2ivEXT) {
-        void **procp = (void **) &disp->VertexAttribI2ivEXT;
-
-        snprintf(symboln, sizeof(symboln), "%sVertexAttribI2iv", symbol_prefix);
-        *procp = dlsym(handle, symboln);
-    }
-
-    if (!disp->VertexAttribI2uiEXT) {
-        void **procp = (void **) &disp->VertexAttribI2uiEXT;
-
-        snprintf(symboln, sizeof(symboln), "%sVertexAttribI2uiEXT",
-                 symbol_prefix);
-        *procp = dlsym(handle, symboln);
-    }
-
-    if (!disp->VertexAttribI2uiEXT) {
-        void **procp = (void **) &disp->VertexAttribI2uiEXT;
-
-        snprintf(symboln, sizeof(symboln), "%sVertexAttribI2ui", symbol_prefix);
-        *procp = dlsym(handle, symboln);
-    }
-
-    if (!disp->VertexAttribI2uivEXT) {
-        void **procp = (void **) &disp->VertexAttribI2uivEXT;
-
-        snprintf(symboln, sizeof(symboln), "%sVertexAttribI2uivEXT",
-                 symbol_prefix);
-        *procp = dlsym(handle, symboln);
-    }
-
-    if (!disp->VertexAttribI2uivEXT) {
-        void **procp = (void **) &disp->VertexAttribI2uivEXT;
-
-        snprintf(symboln, sizeof(symboln), "%sVertexAttribI2uiv",
-                 symbol_prefix);
-        *procp = dlsym(handle, symboln);
-    }
-
-    if (!disp->VertexAttribI3iEXT) {
-        void **procp = (void **) &disp->VertexAttribI3iEXT;
-
-        snprintf(symboln, sizeof(symboln), "%sVertexAttribI3iEXT",
-                 symbol_prefix);
-        *procp = dlsym(handle, symboln);
-    }
-
-    if (!disp->VertexAttribI3iEXT) {
-        void **procp = (void **) &disp->VertexAttribI3iEXT;
-
-        snprintf(symboln, sizeof(symboln), "%sVertexAttribI3i", symbol_prefix);
-        *procp = dlsym(handle, symboln);
-    }
-
-    if (!disp->VertexAttribI3ivEXT) {
-        void **procp = (void **) &disp->VertexAttribI3ivEXT;
-
-        snprintf(symboln, sizeof(symboln), "%sVertexAttribI3ivEXT",
-                 symbol_prefix);
-        *procp = dlsym(handle, symboln);
-    }
-
-    if (!disp->VertexAttribI3ivEXT) {
-        void **procp = (void **) &disp->VertexAttribI3ivEXT;
-
-        snprintf(symboln, sizeof(symboln), "%sVertexAttribI3iv", symbol_prefix);
-        *procp = dlsym(handle, symboln);
-    }
-
-    if (!disp->VertexAttribI3uiEXT) {
-        void **procp = (void **) &disp->VertexAttribI3uiEXT;
-
-        snprintf(symboln, sizeof(symboln), "%sVertexAttribI3uiEXT",
-                 symbol_prefix);
-        *procp = dlsym(handle, symboln);
-    }
-
-    if (!disp->VertexAttribI3uiEXT) {
-        void **procp = (void **) &disp->VertexAttribI3uiEXT;
-
-        snprintf(symboln, sizeof(symboln), "%sVertexAttribI3ui", symbol_prefix);
-        *procp = dlsym(handle, symboln);
-    }
-
-    if (!disp->VertexAttribI3uivEXT) {
-        void **procp = (void **) &disp->VertexAttribI3uivEXT;
-
-        snprintf(symboln, sizeof(symboln), "%sVertexAttribI3uivEXT",
-                 symbol_prefix);
-        *procp = dlsym(handle, symboln);
-    }
-
-    if (!disp->VertexAttribI3uivEXT) {
-        void **procp = (void **) &disp->VertexAttribI3uivEXT;
-
-        snprintf(symboln, sizeof(symboln), "%sVertexAttribI3uiv",
-                 symbol_prefix);
-        *procp = dlsym(handle, symboln);
-    }
-
-    if (!disp->VertexAttribI4bvEXT) {
-        void **procp = (void **) &disp->VertexAttribI4bvEXT;
-
-        snprintf(symboln, sizeof(symboln), "%sVertexAttribI4bvEXT",
-                 symbol_prefix);
-        *procp = dlsym(handle, symboln);
-    }
-
-    if (!disp->VertexAttribI4bvEXT) {
-        void **procp = (void **) &disp->VertexAttribI4bvEXT;
-
-        snprintf(symboln, sizeof(symboln), "%sVertexAttribI4bv", symbol_prefix);
-        *procp = dlsym(handle, symboln);
-    }
-
-    if (!disp->VertexAttribI4iEXT) {
-        void **procp = (void **) &disp->VertexAttribI4iEXT;
-
-        snprintf(symboln, sizeof(symboln), "%sVertexAttribI4iEXT",
-                 symbol_prefix);
-        *procp = dlsym(handle, symboln);
-    }
-
-    if (!disp->VertexAttribI4iEXT) {
-        void **procp = (void **) &disp->VertexAttribI4iEXT;
-
-        snprintf(symboln, sizeof(symboln), "%sVertexAttribI4i", symbol_prefix);
-        *procp = dlsym(handle, symboln);
-    }
-
-    if (!disp->VertexAttribI4ivEXT) {
-        void **procp = (void **) &disp->VertexAttribI4ivEXT;
-
-        snprintf(symboln, sizeof(symboln), "%sVertexAttribI4ivEXT",
-                 symbol_prefix);
-        *procp = dlsym(handle, symboln);
-    }
-
-    if (!disp->VertexAttribI4ivEXT) {
-        void **procp = (void **) &disp->VertexAttribI4ivEXT;
-
-        snprintf(symboln, sizeof(symboln), "%sVertexAttribI4iv", symbol_prefix);
-        *procp = dlsym(handle, symboln);
-    }
-
-    if (!disp->VertexAttribI4svEXT) {
-        void **procp = (void **) &disp->VertexAttribI4svEXT;
-
-        snprintf(symboln, sizeof(symboln), "%sVertexAttribI4svEXT",
-                 symbol_prefix);
-        *procp = dlsym(handle, symboln);
-    }
-
-    if (!disp->VertexAttribI4svEXT) {
-        void **procp = (void **) &disp->VertexAttribI4svEXT;
-
-        snprintf(symboln, sizeof(symboln), "%sVertexAttribI4sv", symbol_prefix);
-        *procp = dlsym(handle, symboln);
-    }
-
-    if (!disp->VertexAttribI4ubvEXT) {
-        void **procp = (void **) &disp->VertexAttribI4ubvEXT;
-
-        snprintf(symboln, sizeof(symboln), "%sVertexAttribI4ubvEXT",
-                 symbol_prefix);
-        *procp = dlsym(handle, symboln);
-    }
-
-    if (!disp->VertexAttribI4ubvEXT) {
-        void **procp = (void **) &disp->VertexAttribI4ubvEXT;
-
-        snprintf(symboln, sizeof(symboln), "%sVertexAttribI4ubv",
-                 symbol_prefix);
-        *procp = dlsym(handle, symboln);
-    }
-
-    if (!disp->VertexAttribI4uiEXT) {
-        void **procp = (void **) &disp->VertexAttribI4uiEXT;
-
-        snprintf(symboln, sizeof(symboln), "%sVertexAttribI4uiEXT",
-                 symbol_prefix);
-        *procp = dlsym(handle, symboln);
-    }
-
-    if (!disp->VertexAttribI4uiEXT) {
-        void **procp = (void **) &disp->VertexAttribI4uiEXT;
-
-        snprintf(symboln, sizeof(symboln), "%sVertexAttribI4ui", symbol_prefix);
-        *procp = dlsym(handle, symboln);
-    }
-
-    if (!disp->VertexAttribI4uivEXT) {
-        void **procp = (void **) &disp->VertexAttribI4uivEXT;
-
-        snprintf(symboln, sizeof(symboln), "%sVertexAttribI4uivEXT",
-                 symbol_prefix);
-        *procp = dlsym(handle, symboln);
-    }
-
-    if (!disp->VertexAttribI4uivEXT) {
-        void **procp = (void **) &disp->VertexAttribI4uivEXT;
-
-        snprintf(symboln, sizeof(symboln), "%sVertexAttribI4uiv",
-                 symbol_prefix);
-        *procp = dlsym(handle, symboln);
-    }
-
-    if (!disp->VertexAttribI4usvEXT) {
-        void **procp = (void **) &disp->VertexAttribI4usvEXT;
-
-        snprintf(symboln, sizeof(symboln), "%sVertexAttribI4usvEXT",
-                 symbol_prefix);
-        *procp = dlsym(handle, symboln);
-    }
-
-    if (!disp->VertexAttribI4usvEXT) {
-        void **procp = (void **) &disp->VertexAttribI4usvEXT;
-
-        snprintf(symboln, sizeof(symboln), "%sVertexAttribI4usv",
-                 symbol_prefix);
-        *procp = dlsym(handle, symboln);
-    }
-
-    if (!disp->VertexAttribIPointerEXT) {
-        void **procp = (void **) &disp->VertexAttribIPointerEXT;
-
-        snprintf(symboln, sizeof(symboln), "%sVertexAttribIPointerEXT",
-                 symbol_prefix);
-        *procp = dlsym(handle, symboln);
-    }
-
-    if (!disp->VertexAttribIPointerEXT) {
-        void **procp = (void **) &disp->VertexAttribIPointerEXT;
-
-        snprintf(symboln, sizeof(symboln), "%sVertexAttribIPointer",
-                 symbol_prefix);
-        *procp = dlsym(handle, symboln);
-    }
-
-    if (!disp->FramebufferTextureLayerEXT) {
-        void **procp = (void **) &disp->FramebufferTextureLayerEXT;
-
-        snprintf(symboln, sizeof(symboln), "%sFramebufferTextureLayer",
-                 symbol_prefix);
-        *procp = dlsym(handle, symboln);
-    }
-
-    if (!disp->FramebufferTextureLayerEXT) {
-        void **procp = (void **) &disp->FramebufferTextureLayerEXT;
-
-        snprintf(symboln, sizeof(symboln), "%sFramebufferTextureLayerARB",
-                 symbol_prefix);
-        *procp = dlsym(handle, symboln);
-    }
-
-    if (!disp->FramebufferTextureLayerEXT) {
-        void **procp = (void **) &disp->FramebufferTextureLayerEXT;
-
-        snprintf(symboln, sizeof(symboln), "%sFramebufferTextureLayerEXT",
-                 symbol_prefix);
-        *procp = dlsym(handle, symboln);
-    }
-
-    if (!disp->ColorMaskIndexedEXT) {
-        void **procp = (void **) &disp->ColorMaskIndexedEXT;
-
-        snprintf(symboln, sizeof(symboln), "%sColorMaskIndexedEXT",
-                 symbol_prefix);
-        *procp = dlsym(handle, symboln);
-    }
-
-    if (!disp->ColorMaskIndexedEXT) {
-        void **procp = (void **) &disp->ColorMaskIndexedEXT;
-
-        snprintf(symboln, sizeof(symboln), "%sColorMaski", symbol_prefix);
-        *procp = dlsym(handle, symboln);
-    }
-
-    if (!disp->DisableIndexedEXT) {
-        void **procp = (void **) &disp->DisableIndexedEXT;
-
-        snprintf(symboln, sizeof(symboln), "%sDisableIndexedEXT",
-                 symbol_prefix);
-        *procp = dlsym(handle, symboln);
-    }
-
-    if (!disp->DisableIndexedEXT) {
-        void **procp = (void **) &disp->DisableIndexedEXT;
-
-        snprintf(symboln, sizeof(symboln), "%sDisablei", symbol_prefix);
-        *procp = dlsym(handle, symboln);
-    }
-
-    if (!disp->EnableIndexedEXT) {
-        void **procp = (void **) &disp->EnableIndexedEXT;
-
-        snprintf(symboln, sizeof(symboln), "%sEnableIndexedEXT", symbol_prefix);
-        *procp = dlsym(handle, symboln);
-    }
-
-    if (!disp->EnableIndexedEXT) {
-        void **procp = (void **) &disp->EnableIndexedEXT;
-
-        snprintf(symboln, sizeof(symboln), "%sEnablei", symbol_prefix);
-        *procp = dlsym(handle, symboln);
-    }
-
-    if (!disp->GetBooleanIndexedvEXT) {
-        void **procp = (void **) &disp->GetBooleanIndexedvEXT;
-
-        snprintf(symboln, sizeof(symboln), "%sGetBooleanIndexedvEXT",
-                 symbol_prefix);
-        *procp = dlsym(handle, symboln);
-    }
-
-    if (!disp->GetBooleanIndexedvEXT) {
-        void **procp = (void **) &disp->GetBooleanIndexedvEXT;
-
-        snprintf(symboln, sizeof(symboln), "%sGetBooleani_v", symbol_prefix);
-        *procp = dlsym(handle, symboln);
-    }
-
-    if (!disp->GetIntegerIndexedvEXT) {
-        void **procp = (void **) &disp->GetIntegerIndexedvEXT;
-
-        snprintf(symboln, sizeof(symboln), "%sGetIntegerIndexedvEXT",
-                 symbol_prefix);
-        *procp = dlsym(handle, symboln);
-    }
-
-    if (!disp->GetIntegerIndexedvEXT) {
-        void **procp = (void **) &disp->GetIntegerIndexedvEXT;
-
-        snprintf(symboln, sizeof(symboln), "%sGetIntegeri_v", symbol_prefix);
-        *procp = dlsym(handle, symboln);
-    }
-
-    if (!disp->IsEnabledIndexedEXT) {
-        void **procp = (void **) &disp->IsEnabledIndexedEXT;
-
-        snprintf(symboln, sizeof(symboln), "%sIsEnabledIndexedEXT",
-                 symbol_prefix);
-        *procp = dlsym(handle, symboln);
-    }
-
-    if (!disp->IsEnabledIndexedEXT) {
-        void **procp = (void **) &disp->IsEnabledIndexedEXT;
-
-        snprintf(symboln, sizeof(symboln), "%sIsEnabledi", symbol_prefix);
-        *procp = dlsym(handle, symboln);
-    }
-
-    if (!disp->ClearColorIiEXT) {
-        void **procp = (void **) &disp->ClearColorIiEXT;
-
-        snprintf(symboln, sizeof(symboln), "%sClearColorIiEXT", symbol_prefix);
-        *procp = dlsym(handle, symboln);
-    }
-
-    if (!disp->ClearColorIuiEXT) {
-        void **procp = (void **) &disp->ClearColorIuiEXT;
-
-        snprintf(symboln, sizeof(symboln), "%sClearColorIuiEXT", symbol_prefix);
-        *procp = dlsym(handle, symboln);
-    }
-
-    if (!disp->GetTexParameterIivEXT) {
-        void **procp = (void **) &disp->GetTexParameterIivEXT;
-
-        snprintf(symboln, sizeof(symboln), "%sGetTexParameterIivEXT",
-                 symbol_prefix);
-        *procp = dlsym(handle, symboln);
-    }
-
-    if (!disp->GetTexParameterIivEXT) {
-        void **procp = (void **) &disp->GetTexParameterIivEXT;
-
-        snprintf(symboln, sizeof(symboln), "%sGetTexParameterIiv",
-                 symbol_prefix);
-        *procp = dlsym(handle, symboln);
-    }
-
-    if (!disp->GetTexParameterIuivEXT) {
-        void **procp = (void **) &disp->GetTexParameterIuivEXT;
-
-        snprintf(symboln, sizeof(symboln), "%sGetTexParameterIuivEXT",
-                 symbol_prefix);
-        *procp = dlsym(handle, symboln);
-    }
-
-    if (!disp->GetTexParameterIuivEXT) {
-        void **procp = (void **) &disp->GetTexParameterIuivEXT;
-
-        snprintf(symboln, sizeof(symboln), "%sGetTexParameterIuiv",
-                 symbol_prefix);
-        *procp = dlsym(handle, symboln);
-    }
-
-    if (!disp->TexParameterIivEXT) {
-        void **procp = (void **) &disp->TexParameterIivEXT;
-
-        snprintf(symboln, sizeof(symboln), "%sTexParameterIivEXT",
-                 symbol_prefix);
-        *procp = dlsym(handle, symboln);
-    }
-
-    if (!disp->TexParameterIivEXT) {
-        void **procp = (void **) &disp->TexParameterIivEXT;
-
-        snprintf(symboln, sizeof(symboln), "%sTexParameterIiv", symbol_prefix);
-        *procp = dlsym(handle, symboln);
-    }
-
-    if (!disp->TexParameterIuivEXT) {
-        void **procp = (void **) &disp->TexParameterIuivEXT;
-
-        snprintf(symboln, sizeof(symboln), "%sTexParameterIuivEXT",
-                 symbol_prefix);
-        *procp = dlsym(handle, symboln);
-    }
-
-    if (!disp->TexParameterIuivEXT) {
-        void **procp = (void **) &disp->TexParameterIuivEXT;
-
-        snprintf(symboln, sizeof(symboln), "%sTexParameterIuiv", symbol_prefix);
-        *procp = dlsym(handle, symboln);
-    }
-
-    if (!disp->BeginConditionalRenderNV) {
-        void **procp = (void **) &disp->BeginConditionalRenderNV;
-
-        snprintf(symboln, sizeof(symboln), "%sBeginConditionalRenderNV",
-                 symbol_prefix);
-        *procp = dlsym(handle, symboln);
-    }
-
-    if (!disp->BeginConditionalRenderNV) {
-        void **procp = (void **) &disp->BeginConditionalRenderNV;
-
-        snprintf(symboln, sizeof(symboln), "%sBeginConditionalRender",
-                 symbol_prefix);
-        *procp = dlsym(handle, symboln);
-    }
-
-    if (!disp->EndConditionalRenderNV) {
-        void **procp = (void **) &disp->EndConditionalRenderNV;
-
-        snprintf(symboln, sizeof(symboln), "%sEndConditionalRenderNV",
-                 symbol_prefix);
-        *procp = dlsym(handle, symboln);
-    }
-
-    if (!disp->EndConditionalRenderNV) {
-        void **procp = (void **) &disp->EndConditionalRenderNV;
-
-        snprintf(symboln, sizeof(symboln), "%sEndConditionalRender",
-                 symbol_prefix);
-        *procp = dlsym(handle, symboln);
-    }
-
-    if (!disp->BeginTransformFeedbackEXT) {
-        void **procp = (void **) &disp->BeginTransformFeedbackEXT;
-
-        snprintf(symboln, sizeof(symboln), "%sBeginTransformFeedbackEXT",
-                 symbol_prefix);
-        *procp = dlsym(handle, symboln);
-    }
-
-    if (!disp->BeginTransformFeedbackEXT) {
-        void **procp = (void **) &disp->BeginTransformFeedbackEXT;
-
-        snprintf(symboln, sizeof(symboln), "%sBeginTransformFeedback",
-                 symbol_prefix);
-        *procp = dlsym(handle, symboln);
-    }
-
-    if (!disp->BindBufferBaseEXT) {
-        void **procp = (void **) &disp->BindBufferBaseEXT;
-
-        snprintf(symboln, sizeof(symboln), "%sBindBufferBaseEXT",
-                 symbol_prefix);
-        *procp = dlsym(handle, symboln);
-    }
-
-    if (!disp->BindBufferBaseEXT) {
-        void **procp = (void **) &disp->BindBufferBaseEXT;
-
-        snprintf(symboln, sizeof(symboln), "%sBindBufferBase", symbol_prefix);
-        *procp = dlsym(handle, symboln);
-    }
-
-    if (!disp->BindBufferOffsetEXT) {
-        void **procp = (void **) &disp->BindBufferOffsetEXT;
-
-        snprintf(symboln, sizeof(symboln), "%sBindBufferOffsetEXT",
-                 symbol_prefix);
-        *procp = dlsym(handle, symboln);
-    }
-
-    if (!disp->BindBufferRangeEXT) {
-        void **procp = (void **) &disp->BindBufferRangeEXT;
-
-        snprintf(symboln, sizeof(symboln), "%sBindBufferRangeEXT",
-                 symbol_prefix);
-        *procp = dlsym(handle, symboln);
-    }
-
-    if (!disp->BindBufferRangeEXT) {
-        void **procp = (void **) &disp->BindBufferRangeEXT;
-
-        snprintf(symboln, sizeof(symboln), "%sBindBufferRange", symbol_prefix);
-        *procp = dlsym(handle, symboln);
-    }
-
-    if (!disp->EndTransformFeedbackEXT) {
-        void **procp = (void **) &disp->EndTransformFeedbackEXT;
-
-        snprintf(symboln, sizeof(symboln), "%sEndTransformFeedbackEXT",
-                 symbol_prefix);
-        *procp = dlsym(handle, symboln);
-    }
-
-    if (!disp->EndTransformFeedbackEXT) {
-        void **procp = (void **) &disp->EndTransformFeedbackEXT;
-
-        snprintf(symboln, sizeof(symboln), "%sEndTransformFeedback",
-                 symbol_prefix);
-        *procp = dlsym(handle, symboln);
-    }
-
-    if (!disp->GetTransformFeedbackVaryingEXT) {
-        void **procp = (void **) &disp->GetTransformFeedbackVaryingEXT;
-
-        snprintf(symboln, sizeof(symboln), "%sGetTransformFeedbackVaryingEXT",
-                 symbol_prefix);
-        *procp = dlsym(handle, symboln);
-    }
-
-    if (!disp->GetTransformFeedbackVaryingEXT) {
-        void **procp = (void **) &disp->GetTransformFeedbackVaryingEXT;
-
-        snprintf(symboln, sizeof(symboln), "%sGetTransformFeedbackVarying",
-                 symbol_prefix);
-        *procp = dlsym(handle, symboln);
-    }
-
-    if (!disp->TransformFeedbackVaryingsEXT) {
-        void **procp = (void **) &disp->TransformFeedbackVaryingsEXT;
-
-        snprintf(symboln, sizeof(symboln), "%sTransformFeedbackVaryingsEXT",
-                 symbol_prefix);
-        *procp = dlsym(handle, symboln);
-    }
-
-    if (!disp->TransformFeedbackVaryingsEXT) {
-        void **procp = (void **) &disp->TransformFeedbackVaryingsEXT;
-
-        snprintf(symboln, sizeof(symboln), "%sTransformFeedbackVaryings",
-                 symbol_prefix);
-        *procp = dlsym(handle, symboln);
-    }
-
-    if (!disp->ProvokingVertexEXT) {
-        void **procp = (void **) &disp->ProvokingVertexEXT;
-
-        snprintf(symboln, sizeof(symboln), "%sProvokingVertexEXT",
-                 symbol_prefix);
-        *procp = dlsym(handle, symboln);
-    }
-
-    if (!disp->ProvokingVertexEXT) {
-        void **procp = (void **) &disp->ProvokingVertexEXT;
-
-        snprintf(symboln, sizeof(symboln), "%sProvokingVertex", symbol_prefix);
-        *procp = dlsym(handle, symboln);
-    }
-
-    if (!disp->GetTexParameterPointervAPPLE) {
-        void **procp = (void **) &disp->GetTexParameterPointervAPPLE;
-
-        snprintf(symboln, sizeof(symboln), "%sGetTexParameterPointervAPPLE",
-                 symbol_prefix);
-        *procp = dlsym(handle, symboln);
-    }
-
-    if (!disp->TextureRangeAPPLE) {
-        void **procp = (void **) &disp->TextureRangeAPPLE;
-
-        snprintf(symboln, sizeof(symboln), "%sTextureRangeAPPLE",
-                 symbol_prefix);
-        *procp = dlsym(handle, symboln);
-    }
-
-    if (!disp->GetObjectParameterivAPPLE) {
-        void **procp = (void **) &disp->GetObjectParameterivAPPLE;
-
-        snprintf(symboln, sizeof(symboln), "%sGetObjectParameterivAPPLE",
-                 symbol_prefix);
-        *procp = dlsym(handle, symboln);
-    }
-
-    if (!disp->ObjectPurgeableAPPLE) {
-        void **procp = (void **) &disp->ObjectPurgeableAPPLE;
-
-        snprintf(symboln, sizeof(symboln), "%sObjectPurgeableAPPLE",
-                 symbol_prefix);
-        *procp = dlsym(handle, symboln);
-    }
-
-    if (!disp->ObjectUnpurgeableAPPLE) {
-        void **procp = (void **) &disp->ObjectUnpurgeableAPPLE;
-
-        snprintf(symboln, sizeof(symboln), "%sObjectUnpurgeableAPPLE",
-                 symbol_prefix);
-        *procp = dlsym(handle, symboln);
-    }
-
-    if (!disp->ActiveProgramEXT) {
-        void **procp = (void **) &disp->ActiveProgramEXT;
-
-        snprintf(symboln, sizeof(symboln), "%sActiveProgramEXT", symbol_prefix);
-        *procp = dlsym(handle, symboln);
-    }
-
-    if (!disp->CreateShaderProgramEXT) {
-        void **procp = (void **) &disp->CreateShaderProgramEXT;
-
-        snprintf(symboln, sizeof(symboln), "%sCreateShaderProgramEXT",
-                 symbol_prefix);
-        *procp = dlsym(handle, symboln);
-    }
-
-    if (!disp->UseShaderProgramEXT) {
-        void **procp = (void **) &disp->UseShaderProgramEXT;
-
-        snprintf(symboln, sizeof(symboln), "%sUseShaderProgramEXT",
-                 symbol_prefix);
-        *procp = dlsym(handle, symboln);
-    }
-
-    if (!disp->TextureBarrierNV) {
-        void **procp = (void **) &disp->TextureBarrierNV;
-
-        snprintf(symboln, sizeof(symboln), "%sTextureBarrierNV", symbol_prefix);
-        *procp = dlsym(handle, symboln);
-    }
-
-    if (!disp->StencilFuncSeparateATI) {
-        void **procp = (void **) &disp->StencilFuncSeparateATI;
-
-        snprintf(symboln, sizeof(symboln), "%sStencilFuncSeparateATI",
-                 symbol_prefix);
-        *procp = dlsym(handle, symboln);
-    }
-
-    if (!disp->ProgramEnvParameters4fvEXT) {
-        void **procp = (void **) &disp->ProgramEnvParameters4fvEXT;
-
-        snprintf(symboln, sizeof(symboln), "%sProgramEnvParameters4fvEXT",
-                 symbol_prefix);
-        *procp = dlsym(handle, symboln);
-    }
-
-    if (!disp->ProgramLocalParameters4fvEXT) {
-        void **procp = (void **) &disp->ProgramLocalParameters4fvEXT;
-
-        snprintf(symboln, sizeof(symboln), "%sProgramLocalParameters4fvEXT",
-                 symbol_prefix);
-        *procp = dlsym(handle, symboln);
-    }
-
-    if (!disp->GetQueryObjecti64vEXT) {
-        void **procp = (void **) &disp->GetQueryObjecti64vEXT;
-
-        snprintf(symboln, sizeof(symboln), "%sGetQueryObjecti64vEXT",
-                 symbol_prefix);
-        *procp = dlsym(handle, symboln);
-    }
-
-    if (!disp->GetQueryObjectui64vEXT) {
-        void **procp = (void **) &disp->GetQueryObjectui64vEXT;
-
-        snprintf(symboln, sizeof(symboln), "%sGetQueryObjectui64vEXT",
-                 symbol_prefix);
-        *procp = dlsym(handle, symboln);
-    }
-
-    if (!disp->EGLImageTargetRenderbufferStorageOES) {
-        void **procp = (void **) &disp->EGLImageTargetRenderbufferStorageOES;
-
-        snprintf(symboln, sizeof(symboln),
-                 "%sEGLImageTargetRenderbufferStorageOES", symbol_prefix);
-        *procp = dlsym(handle, symboln);
-    }
-
-    if (!disp->EGLImageTargetTexture2DOES) {
-        void **procp = (void **) &disp->EGLImageTargetTexture2DOES;
-
-        snprintf(symboln, sizeof(symboln), "%sEGLImageTargetTexture2DOES",
-                 symbol_prefix);
-        *procp = dlsym(handle, symboln);
-    }
-
-    __glapi_gentable_set_remaining_noop(disp);
-
-    return disp;
-}
->>>>>>> 762b7fde
+/* DO NOT EDIT - This file generated automatically by gl_gen_table.py (from Mesa) script */
+
+/*
+ * Copyright (C) 1999-2001  Brian Paul   All Rights Reserved.
+ * (C) Copyright IBM Corporation 2004, 2005
+ * (C) Copyright Apple Inc 2011
+ * All Rights Reserved.
+ * 
+ * Permission is hereby granted, free of charge, to any person obtaining a
+ * copy of this software and associated documentation files (the "Software"),
+ * to deal in the Software without restriction, including without limitation
+ * the rights to use, copy, modify, merge, publish, distribute, sub license,
+ * and/or sell copies of the Software, and to permit persons to whom the
+ * Software is furnished to do so, subject to the following conditions:
+ * 
+ * The above copyright notice and this permission notice (including the next
+ * paragraph) shall be included in all copies or substantial portions of the
+ * Software.
+ * 
+ * THE SOFTWARE IS PROVIDED "AS IS", WITHOUT WARRANTY OF ANY KIND, EXPRESS OR
+ * IMPLIED, INCLUDING BUT NOT LIMITED TO THE WARRANTIES OF MERCHANTABILITY,
+ * FITNESS FOR A PARTICULAR PURPOSE AND NON-INFRINGEMENT.  IN NO EVENT SHALL
+ * BRIAN PAUL, IBM,
+ * AND/OR THEIR SUPPLIERS BE LIABLE FOR ANY CLAIM, DAMAGES OR OTHER LIABILITY,
+ * WHETHER IN AN ACTION OF CONTRACT, TORT OR OTHERWISE, ARISING FROM, OUT OF
+ * OR IN CONNECTION WITH THE SOFTWARE OR THE USE OR OTHER DEALINGS IN THE
+ * SOFTWARE.
+ */
+
+/* GLXEXT is the define used in the xserver when the GLX extension is being
+ * built.  Hijack this to determine whether this file is being built for the
+ * server or the client.
+ */
+#ifdef HAVE_DIX_CONFIG_H
+#include <dix-config.h>
+#endif
+
+#if (defined(GLXEXT) && defined(HAVE_BACKTRACE)) \
+	|| (!defined(GLXEXT) && defined(DEBUG) && !defined(_WIN32_WCE))
+#define USE_BACKTRACE
+#endif
+
+#ifdef USE_BACKTRACE
+#include <execinfo.h>
+#endif
+
+#include <dlfcn.h>
+#include <stdlib.h>
+#include <stdio.h>
+
+#include <GL/gl.h>
+
+#include "glapi.h"
+#include "glapitable.h"
+
+#ifdef GLXEXT
+#include "os.h"
+#endif
+
+static void
+__glapi_gentable_NoOp(void) {
+    const char *fstr = "Unknown";
+
+    /* Silence potential GCC warning for some #ifdef paths.
+     */
+    (void) fstr;
+#if defined(USE_BACKTRACE)
+#if !defined(GLXEXT)
+    if (getenv("MESA_DEBUG") || getenv("LIBGL_DEBUG"))
+#endif
+    {
+        void *frames[2];
+
+        if(backtrace(frames, 2) == 2) {
+            Dl_info info;
+            dladdr(frames[1], &info);
+            if(info.dli_sname)
+                fstr = info.dli_sname;
+        }
+
+#if !defined(GLXEXT)
+        fprintf(stderr, "Call to unimplemented API: %s\n", fstr);
+#endif
+    }
+#endif
+#if defined(GLXEXT)
+    LogMessage(X_ERROR, "GLX: Call to unimplemented API: %s\n", fstr);
+#endif
+}
+
+static void
+__glapi_gentable_set_remaining_noop(struct _glapi_table *disp) {
+    GLuint entries = _glapi_get_dispatch_table_size();
+    void **dispatch = (void **) disp;
+    int i;
+
+    /* ISO C is annoying sometimes */
+    union {_glapi_proc p; void *v;} p;
+    p.p = __glapi_gentable_NoOp;
+
+    for(i=0; i < entries; i++)
+        if(dispatch[i] == NULL)
+            dispatch[i] = p.v;
+}
+
+struct _glapi_table *
+_glapi_create_table_from_handle(void *handle, const char *symbol_prefix) {
+    struct _glapi_table *disp = calloc(_glapi_get_dispatch_table_size(), sizeof(void*));
+    char symboln[512];
+
+    if(!disp)
+        return NULL;
+
+    if(symbol_prefix == NULL)
+        symbol_prefix = "";
+
+
+    if(!disp->NewList) {
+        void ** procp = (void **) &disp->NewList;
+        snprintf(symboln, sizeof(symboln), "%sNewList", symbol_prefix);
+        *procp = dlsym(handle, symboln);
+    }
+
+
+    if(!disp->EndList) {
+        void ** procp = (void **) &disp->EndList;
+        snprintf(symboln, sizeof(symboln), "%sEndList", symbol_prefix);
+        *procp = dlsym(handle, symboln);
+    }
+
+
+    if(!disp->CallList) {
+        void ** procp = (void **) &disp->CallList;
+        snprintf(symboln, sizeof(symboln), "%sCallList", symbol_prefix);
+        *procp = dlsym(handle, symboln);
+    }
+
+
+    if(!disp->CallLists) {
+        void ** procp = (void **) &disp->CallLists;
+        snprintf(symboln, sizeof(symboln), "%sCallLists", symbol_prefix);
+        *procp = dlsym(handle, symboln);
+    }
+
+
+    if(!disp->DeleteLists) {
+        void ** procp = (void **) &disp->DeleteLists;
+        snprintf(symboln, sizeof(symboln), "%sDeleteLists", symbol_prefix);
+        *procp = dlsym(handle, symboln);
+    }
+
+
+    if(!disp->GenLists) {
+        void ** procp = (void **) &disp->GenLists;
+        snprintf(symboln, sizeof(symboln), "%sGenLists", symbol_prefix);
+        *procp = dlsym(handle, symboln);
+    }
+
+
+    if(!disp->ListBase) {
+        void ** procp = (void **) &disp->ListBase;
+        snprintf(symboln, sizeof(symboln), "%sListBase", symbol_prefix);
+        *procp = dlsym(handle, symboln);
+    }
+
+
+    if(!disp->Begin) {
+        void ** procp = (void **) &disp->Begin;
+        snprintf(symboln, sizeof(symboln), "%sBegin", symbol_prefix);
+        *procp = dlsym(handle, symboln);
+    }
+
+
+    if(!disp->Bitmap) {
+        void ** procp = (void **) &disp->Bitmap;
+        snprintf(symboln, sizeof(symboln), "%sBitmap", symbol_prefix);
+        *procp = dlsym(handle, symboln);
+    }
+
+
+    if(!disp->Color3b) {
+        void ** procp = (void **) &disp->Color3b;
+        snprintf(symboln, sizeof(symboln), "%sColor3b", symbol_prefix);
+        *procp = dlsym(handle, symboln);
+    }
+
+
+    if(!disp->Color3bv) {
+        void ** procp = (void **) &disp->Color3bv;
+        snprintf(symboln, sizeof(symboln), "%sColor3bv", symbol_prefix);
+        *procp = dlsym(handle, symboln);
+    }
+
+
+    if(!disp->Color3d) {
+        void ** procp = (void **) &disp->Color3d;
+        snprintf(symboln, sizeof(symboln), "%sColor3d", symbol_prefix);
+        *procp = dlsym(handle, symboln);
+    }
+
+
+    if(!disp->Color3dv) {
+        void ** procp = (void **) &disp->Color3dv;
+        snprintf(symboln, sizeof(symboln), "%sColor3dv", symbol_prefix);
+        *procp = dlsym(handle, symboln);
+    }
+
+
+    if(!disp->Color3f) {
+        void ** procp = (void **) &disp->Color3f;
+        snprintf(symboln, sizeof(symboln), "%sColor3f", symbol_prefix);
+        *procp = dlsym(handle, symboln);
+    }
+
+
+    if(!disp->Color3fv) {
+        void ** procp = (void **) &disp->Color3fv;
+        snprintf(symboln, sizeof(symboln), "%sColor3fv", symbol_prefix);
+        *procp = dlsym(handle, symboln);
+    }
+
+
+    if(!disp->Color3i) {
+        void ** procp = (void **) &disp->Color3i;
+        snprintf(symboln, sizeof(symboln), "%sColor3i", symbol_prefix);
+        *procp = dlsym(handle, symboln);
+    }
+
+
+    if(!disp->Color3iv) {
+        void ** procp = (void **) &disp->Color3iv;
+        snprintf(symboln, sizeof(symboln), "%sColor3iv", symbol_prefix);
+        *procp = dlsym(handle, symboln);
+    }
+
+
+    if(!disp->Color3s) {
+        void ** procp = (void **) &disp->Color3s;
+        snprintf(symboln, sizeof(symboln), "%sColor3s", symbol_prefix);
+        *procp = dlsym(handle, symboln);
+    }
+
+
+    if(!disp->Color3sv) {
+        void ** procp = (void **) &disp->Color3sv;
+        snprintf(symboln, sizeof(symboln), "%sColor3sv", symbol_prefix);
+        *procp = dlsym(handle, symboln);
+    }
+
+
+    if(!disp->Color3ub) {
+        void ** procp = (void **) &disp->Color3ub;
+        snprintf(symboln, sizeof(symboln), "%sColor3ub", symbol_prefix);
+        *procp = dlsym(handle, symboln);
+    }
+
+
+    if(!disp->Color3ubv) {
+        void ** procp = (void **) &disp->Color3ubv;
+        snprintf(symboln, sizeof(symboln), "%sColor3ubv", symbol_prefix);
+        *procp = dlsym(handle, symboln);
+    }
+
+
+    if(!disp->Color3ui) {
+        void ** procp = (void **) &disp->Color3ui;
+        snprintf(symboln, sizeof(symboln), "%sColor3ui", symbol_prefix);
+        *procp = dlsym(handle, symboln);
+    }
+
+
+    if(!disp->Color3uiv) {
+        void ** procp = (void **) &disp->Color3uiv;
+        snprintf(symboln, sizeof(symboln), "%sColor3uiv", symbol_prefix);
+        *procp = dlsym(handle, symboln);
+    }
+
+
+    if(!disp->Color3us) {
+        void ** procp = (void **) &disp->Color3us;
+        snprintf(symboln, sizeof(symboln), "%sColor3us", symbol_prefix);
+        *procp = dlsym(handle, symboln);
+    }
+
+
+    if(!disp->Color3usv) {
+        void ** procp = (void **) &disp->Color3usv;
+        snprintf(symboln, sizeof(symboln), "%sColor3usv", symbol_prefix);
+        *procp = dlsym(handle, symboln);
+    }
+
+
+    if(!disp->Color4b) {
+        void ** procp = (void **) &disp->Color4b;
+        snprintf(symboln, sizeof(symboln), "%sColor4b", symbol_prefix);
+        *procp = dlsym(handle, symboln);
+    }
+
+
+    if(!disp->Color4bv) {
+        void ** procp = (void **) &disp->Color4bv;
+        snprintf(symboln, sizeof(symboln), "%sColor4bv", symbol_prefix);
+        *procp = dlsym(handle, symboln);
+    }
+
+
+    if(!disp->Color4d) {
+        void ** procp = (void **) &disp->Color4d;
+        snprintf(symboln, sizeof(symboln), "%sColor4d", symbol_prefix);
+        *procp = dlsym(handle, symboln);
+    }
+
+
+    if(!disp->Color4dv) {
+        void ** procp = (void **) &disp->Color4dv;
+        snprintf(symboln, sizeof(symboln), "%sColor4dv", symbol_prefix);
+        *procp = dlsym(handle, symboln);
+    }
+
+
+    if(!disp->Color4f) {
+        void ** procp = (void **) &disp->Color4f;
+        snprintf(symboln, sizeof(symboln), "%sColor4f", symbol_prefix);
+        *procp = dlsym(handle, symboln);
+    }
+
+
+    if(!disp->Color4fv) {
+        void ** procp = (void **) &disp->Color4fv;
+        snprintf(symboln, sizeof(symboln), "%sColor4fv", symbol_prefix);
+        *procp = dlsym(handle, symboln);
+    }
+
+
+    if(!disp->Color4i) {
+        void ** procp = (void **) &disp->Color4i;
+        snprintf(symboln, sizeof(symboln), "%sColor4i", symbol_prefix);
+        *procp = dlsym(handle, symboln);
+    }
+
+
+    if(!disp->Color4iv) {
+        void ** procp = (void **) &disp->Color4iv;
+        snprintf(symboln, sizeof(symboln), "%sColor4iv", symbol_prefix);
+        *procp = dlsym(handle, symboln);
+    }
+
+
+    if(!disp->Color4s) {
+        void ** procp = (void **) &disp->Color4s;
+        snprintf(symboln, sizeof(symboln), "%sColor4s", symbol_prefix);
+        *procp = dlsym(handle, symboln);
+    }
+
+
+    if(!disp->Color4sv) {
+        void ** procp = (void **) &disp->Color4sv;
+        snprintf(symboln, sizeof(symboln), "%sColor4sv", symbol_prefix);
+        *procp = dlsym(handle, symboln);
+    }
+
+
+    if(!disp->Color4ub) {
+        void ** procp = (void **) &disp->Color4ub;
+        snprintf(symboln, sizeof(symboln), "%sColor4ub", symbol_prefix);
+        *procp = dlsym(handle, symboln);
+    }
+
+
+    if(!disp->Color4ubv) {
+        void ** procp = (void **) &disp->Color4ubv;
+        snprintf(symboln, sizeof(symboln), "%sColor4ubv", symbol_prefix);
+        *procp = dlsym(handle, symboln);
+    }
+
+
+    if(!disp->Color4ui) {
+        void ** procp = (void **) &disp->Color4ui;
+        snprintf(symboln, sizeof(symboln), "%sColor4ui", symbol_prefix);
+        *procp = dlsym(handle, symboln);
+    }
+
+
+    if(!disp->Color4uiv) {
+        void ** procp = (void **) &disp->Color4uiv;
+        snprintf(symboln, sizeof(symboln), "%sColor4uiv", symbol_prefix);
+        *procp = dlsym(handle, symboln);
+    }
+
+
+    if(!disp->Color4us) {
+        void ** procp = (void **) &disp->Color4us;
+        snprintf(symboln, sizeof(symboln), "%sColor4us", symbol_prefix);
+        *procp = dlsym(handle, symboln);
+    }
+
+
+    if(!disp->Color4usv) {
+        void ** procp = (void **) &disp->Color4usv;
+        snprintf(symboln, sizeof(symboln), "%sColor4usv", symbol_prefix);
+        *procp = dlsym(handle, symboln);
+    }
+
+
+    if(!disp->EdgeFlag) {
+        void ** procp = (void **) &disp->EdgeFlag;
+        snprintf(symboln, sizeof(symboln), "%sEdgeFlag", symbol_prefix);
+        *procp = dlsym(handle, symboln);
+    }
+
+
+    if(!disp->EdgeFlagv) {
+        void ** procp = (void **) &disp->EdgeFlagv;
+        snprintf(symboln, sizeof(symboln), "%sEdgeFlagv", symbol_prefix);
+        *procp = dlsym(handle, symboln);
+    }
+
+
+    if(!disp->End) {
+        void ** procp = (void **) &disp->End;
+        snprintf(symboln, sizeof(symboln), "%sEnd", symbol_prefix);
+        *procp = dlsym(handle, symboln);
+    }
+
+
+    if(!disp->Indexd) {
+        void ** procp = (void **) &disp->Indexd;
+        snprintf(symboln, sizeof(symboln), "%sIndexd", symbol_prefix);
+        *procp = dlsym(handle, symboln);
+    }
+
+
+    if(!disp->Indexdv) {
+        void ** procp = (void **) &disp->Indexdv;
+        snprintf(symboln, sizeof(symboln), "%sIndexdv", symbol_prefix);
+        *procp = dlsym(handle, symboln);
+    }
+
+
+    if(!disp->Indexf) {
+        void ** procp = (void **) &disp->Indexf;
+        snprintf(symboln, sizeof(symboln), "%sIndexf", symbol_prefix);
+        *procp = dlsym(handle, symboln);
+    }
+
+
+    if(!disp->Indexfv) {
+        void ** procp = (void **) &disp->Indexfv;
+        snprintf(symboln, sizeof(symboln), "%sIndexfv", symbol_prefix);
+        *procp = dlsym(handle, symboln);
+    }
+
+
+    if(!disp->Indexi) {
+        void ** procp = (void **) &disp->Indexi;
+        snprintf(symboln, sizeof(symboln), "%sIndexi", symbol_prefix);
+        *procp = dlsym(handle, symboln);
+    }
+
+
+    if(!disp->Indexiv) {
+        void ** procp = (void **) &disp->Indexiv;
+        snprintf(symboln, sizeof(symboln), "%sIndexiv", symbol_prefix);
+        *procp = dlsym(handle, symboln);
+    }
+
+
+    if(!disp->Indexs) {
+        void ** procp = (void **) &disp->Indexs;
+        snprintf(symboln, sizeof(symboln), "%sIndexs", symbol_prefix);
+        *procp = dlsym(handle, symboln);
+    }
+
+
+    if(!disp->Indexsv) {
+        void ** procp = (void **) &disp->Indexsv;
+        snprintf(symboln, sizeof(symboln), "%sIndexsv", symbol_prefix);
+        *procp = dlsym(handle, symboln);
+    }
+
+
+    if(!disp->Normal3b) {
+        void ** procp = (void **) &disp->Normal3b;
+        snprintf(symboln, sizeof(symboln), "%sNormal3b", symbol_prefix);
+        *procp = dlsym(handle, symboln);
+    }
+
+
+    if(!disp->Normal3bv) {
+        void ** procp = (void **) &disp->Normal3bv;
+        snprintf(symboln, sizeof(symboln), "%sNormal3bv", symbol_prefix);
+        *procp = dlsym(handle, symboln);
+    }
+
+
+    if(!disp->Normal3d) {
+        void ** procp = (void **) &disp->Normal3d;
+        snprintf(symboln, sizeof(symboln), "%sNormal3d", symbol_prefix);
+        *procp = dlsym(handle, symboln);
+    }
+
+
+    if(!disp->Normal3dv) {
+        void ** procp = (void **) &disp->Normal3dv;
+        snprintf(symboln, sizeof(symboln), "%sNormal3dv", symbol_prefix);
+        *procp = dlsym(handle, symboln);
+    }
+
+
+    if(!disp->Normal3f) {
+        void ** procp = (void **) &disp->Normal3f;
+        snprintf(symboln, sizeof(symboln), "%sNormal3f", symbol_prefix);
+        *procp = dlsym(handle, symboln);
+    }
+
+
+    if(!disp->Normal3fv) {
+        void ** procp = (void **) &disp->Normal3fv;
+        snprintf(symboln, sizeof(symboln), "%sNormal3fv", symbol_prefix);
+        *procp = dlsym(handle, symboln);
+    }
+
+
+    if(!disp->Normal3i) {
+        void ** procp = (void **) &disp->Normal3i;
+        snprintf(symboln, sizeof(symboln), "%sNormal3i", symbol_prefix);
+        *procp = dlsym(handle, symboln);
+    }
+
+
+    if(!disp->Normal3iv) {
+        void ** procp = (void **) &disp->Normal3iv;
+        snprintf(symboln, sizeof(symboln), "%sNormal3iv", symbol_prefix);
+        *procp = dlsym(handle, symboln);
+    }
+
+
+    if(!disp->Normal3s) {
+        void ** procp = (void **) &disp->Normal3s;
+        snprintf(symboln, sizeof(symboln), "%sNormal3s", symbol_prefix);
+        *procp = dlsym(handle, symboln);
+    }
+
+
+    if(!disp->Normal3sv) {
+        void ** procp = (void **) &disp->Normal3sv;
+        snprintf(symboln, sizeof(symboln), "%sNormal3sv", symbol_prefix);
+        *procp = dlsym(handle, symboln);
+    }
+
+
+    if(!disp->RasterPos2d) {
+        void ** procp = (void **) &disp->RasterPos2d;
+        snprintf(symboln, sizeof(symboln), "%sRasterPos2d", symbol_prefix);
+        *procp = dlsym(handle, symboln);
+    }
+
+
+    if(!disp->RasterPos2dv) {
+        void ** procp = (void **) &disp->RasterPos2dv;
+        snprintf(symboln, sizeof(symboln), "%sRasterPos2dv", symbol_prefix);
+        *procp = dlsym(handle, symboln);
+    }
+
+
+    if(!disp->RasterPos2f) {
+        void ** procp = (void **) &disp->RasterPos2f;
+        snprintf(symboln, sizeof(symboln), "%sRasterPos2f", symbol_prefix);
+        *procp = dlsym(handle, symboln);
+    }
+
+
+    if(!disp->RasterPos2fv) {
+        void ** procp = (void **) &disp->RasterPos2fv;
+        snprintf(symboln, sizeof(symboln), "%sRasterPos2fv", symbol_prefix);
+        *procp = dlsym(handle, symboln);
+    }
+
+
+    if(!disp->RasterPos2i) {
+        void ** procp = (void **) &disp->RasterPos2i;
+        snprintf(symboln, sizeof(symboln), "%sRasterPos2i", symbol_prefix);
+        *procp = dlsym(handle, symboln);
+    }
+
+
+    if(!disp->RasterPos2iv) {
+        void ** procp = (void **) &disp->RasterPos2iv;
+        snprintf(symboln, sizeof(symboln), "%sRasterPos2iv", symbol_prefix);
+        *procp = dlsym(handle, symboln);
+    }
+
+
+    if(!disp->RasterPos2s) {
+        void ** procp = (void **) &disp->RasterPos2s;
+        snprintf(symboln, sizeof(symboln), "%sRasterPos2s", symbol_prefix);
+        *procp = dlsym(handle, symboln);
+    }
+
+
+    if(!disp->RasterPos2sv) {
+        void ** procp = (void **) &disp->RasterPos2sv;
+        snprintf(symboln, sizeof(symboln), "%sRasterPos2sv", symbol_prefix);
+        *procp = dlsym(handle, symboln);
+    }
+
+
+    if(!disp->RasterPos3d) {
+        void ** procp = (void **) &disp->RasterPos3d;
+        snprintf(symboln, sizeof(symboln), "%sRasterPos3d", symbol_prefix);
+        *procp = dlsym(handle, symboln);
+    }
+
+
+    if(!disp->RasterPos3dv) {
+        void ** procp = (void **) &disp->RasterPos3dv;
+        snprintf(symboln, sizeof(symboln), "%sRasterPos3dv", symbol_prefix);
+        *procp = dlsym(handle, symboln);
+    }
+
+
+    if(!disp->RasterPos3f) {
+        void ** procp = (void **) &disp->RasterPos3f;
+        snprintf(symboln, sizeof(symboln), "%sRasterPos3f", symbol_prefix);
+        *procp = dlsym(handle, symboln);
+    }
+
+
+    if(!disp->RasterPos3fv) {
+        void ** procp = (void **) &disp->RasterPos3fv;
+        snprintf(symboln, sizeof(symboln), "%sRasterPos3fv", symbol_prefix);
+        *procp = dlsym(handle, symboln);
+    }
+
+
+    if(!disp->RasterPos3i) {
+        void ** procp = (void **) &disp->RasterPos3i;
+        snprintf(symboln, sizeof(symboln), "%sRasterPos3i", symbol_prefix);
+        *procp = dlsym(handle, symboln);
+    }
+
+
+    if(!disp->RasterPos3iv) {
+        void ** procp = (void **) &disp->RasterPos3iv;
+        snprintf(symboln, sizeof(symboln), "%sRasterPos3iv", symbol_prefix);
+        *procp = dlsym(handle, symboln);
+    }
+
+
+    if(!disp->RasterPos3s) {
+        void ** procp = (void **) &disp->RasterPos3s;
+        snprintf(symboln, sizeof(symboln), "%sRasterPos3s", symbol_prefix);
+        *procp = dlsym(handle, symboln);
+    }
+
+
+    if(!disp->RasterPos3sv) {
+        void ** procp = (void **) &disp->RasterPos3sv;
+        snprintf(symboln, sizeof(symboln), "%sRasterPos3sv", symbol_prefix);
+        *procp = dlsym(handle, symboln);
+    }
+
+
+    if(!disp->RasterPos4d) {
+        void ** procp = (void **) &disp->RasterPos4d;
+        snprintf(symboln, sizeof(symboln), "%sRasterPos4d", symbol_prefix);
+        *procp = dlsym(handle, symboln);
+    }
+
+
+    if(!disp->RasterPos4dv) {
+        void ** procp = (void **) &disp->RasterPos4dv;
+        snprintf(symboln, sizeof(symboln), "%sRasterPos4dv", symbol_prefix);
+        *procp = dlsym(handle, symboln);
+    }
+
+
+    if(!disp->RasterPos4f) {
+        void ** procp = (void **) &disp->RasterPos4f;
+        snprintf(symboln, sizeof(symboln), "%sRasterPos4f", symbol_prefix);
+        *procp = dlsym(handle, symboln);
+    }
+
+
+    if(!disp->RasterPos4fv) {
+        void ** procp = (void **) &disp->RasterPos4fv;
+        snprintf(symboln, sizeof(symboln), "%sRasterPos4fv", symbol_prefix);
+        *procp = dlsym(handle, symboln);
+    }
+
+
+    if(!disp->RasterPos4i) {
+        void ** procp = (void **) &disp->RasterPos4i;
+        snprintf(symboln, sizeof(symboln), "%sRasterPos4i", symbol_prefix);
+        *procp = dlsym(handle, symboln);
+    }
+
+
+    if(!disp->RasterPos4iv) {
+        void ** procp = (void **) &disp->RasterPos4iv;
+        snprintf(symboln, sizeof(symboln), "%sRasterPos4iv", symbol_prefix);
+        *procp = dlsym(handle, symboln);
+    }
+
+
+    if(!disp->RasterPos4s) {
+        void ** procp = (void **) &disp->RasterPos4s;
+        snprintf(symboln, sizeof(symboln), "%sRasterPos4s", symbol_prefix);
+        *procp = dlsym(handle, symboln);
+    }
+
+
+    if(!disp->RasterPos4sv) {
+        void ** procp = (void **) &disp->RasterPos4sv;
+        snprintf(symboln, sizeof(symboln), "%sRasterPos4sv", symbol_prefix);
+        *procp = dlsym(handle, symboln);
+    }
+
+
+    if(!disp->Rectd) {
+        void ** procp = (void **) &disp->Rectd;
+        snprintf(symboln, sizeof(symboln), "%sRectd", symbol_prefix);
+        *procp = dlsym(handle, symboln);
+    }
+
+
+    if(!disp->Rectdv) {
+        void ** procp = (void **) &disp->Rectdv;
+        snprintf(symboln, sizeof(symboln), "%sRectdv", symbol_prefix);
+        *procp = dlsym(handle, symboln);
+    }
+
+
+    if(!disp->Rectf) {
+        void ** procp = (void **) &disp->Rectf;
+        snprintf(symboln, sizeof(symboln), "%sRectf", symbol_prefix);
+        *procp = dlsym(handle, symboln);
+    }
+
+
+    if(!disp->Rectfv) {
+        void ** procp = (void **) &disp->Rectfv;
+        snprintf(symboln, sizeof(symboln), "%sRectfv", symbol_prefix);
+        *procp = dlsym(handle, symboln);
+    }
+
+
+    if(!disp->Recti) {
+        void ** procp = (void **) &disp->Recti;
+        snprintf(symboln, sizeof(symboln), "%sRecti", symbol_prefix);
+        *procp = dlsym(handle, symboln);
+    }
+
+
+    if(!disp->Rectiv) {
+        void ** procp = (void **) &disp->Rectiv;
+        snprintf(symboln, sizeof(symboln), "%sRectiv", symbol_prefix);
+        *procp = dlsym(handle, symboln);
+    }
+
+
+    if(!disp->Rects) {
+        void ** procp = (void **) &disp->Rects;
+        snprintf(symboln, sizeof(symboln), "%sRects", symbol_prefix);
+        *procp = dlsym(handle, symboln);
+    }
+
+
+    if(!disp->Rectsv) {
+        void ** procp = (void **) &disp->Rectsv;
+        snprintf(symboln, sizeof(symboln), "%sRectsv", symbol_prefix);
+        *procp = dlsym(handle, symboln);
+    }
+
+
+    if(!disp->TexCoord1d) {
+        void ** procp = (void **) &disp->TexCoord1d;
+        snprintf(symboln, sizeof(symboln), "%sTexCoord1d", symbol_prefix);
+        *procp = dlsym(handle, symboln);
+    }
+
+
+    if(!disp->TexCoord1dv) {
+        void ** procp = (void **) &disp->TexCoord1dv;
+        snprintf(symboln, sizeof(symboln), "%sTexCoord1dv", symbol_prefix);
+        *procp = dlsym(handle, symboln);
+    }
+
+
+    if(!disp->TexCoord1f) {
+        void ** procp = (void **) &disp->TexCoord1f;
+        snprintf(symboln, sizeof(symboln), "%sTexCoord1f", symbol_prefix);
+        *procp = dlsym(handle, symboln);
+    }
+
+
+    if(!disp->TexCoord1fv) {
+        void ** procp = (void **) &disp->TexCoord1fv;
+        snprintf(symboln, sizeof(symboln), "%sTexCoord1fv", symbol_prefix);
+        *procp = dlsym(handle, symboln);
+    }
+
+
+    if(!disp->TexCoord1i) {
+        void ** procp = (void **) &disp->TexCoord1i;
+        snprintf(symboln, sizeof(symboln), "%sTexCoord1i", symbol_prefix);
+        *procp = dlsym(handle, symboln);
+    }
+
+
+    if(!disp->TexCoord1iv) {
+        void ** procp = (void **) &disp->TexCoord1iv;
+        snprintf(symboln, sizeof(symboln), "%sTexCoord1iv", symbol_prefix);
+        *procp = dlsym(handle, symboln);
+    }
+
+
+    if(!disp->TexCoord1s) {
+        void ** procp = (void **) &disp->TexCoord1s;
+        snprintf(symboln, sizeof(symboln), "%sTexCoord1s", symbol_prefix);
+        *procp = dlsym(handle, symboln);
+    }
+
+
+    if(!disp->TexCoord1sv) {
+        void ** procp = (void **) &disp->TexCoord1sv;
+        snprintf(symboln, sizeof(symboln), "%sTexCoord1sv", symbol_prefix);
+        *procp = dlsym(handle, symboln);
+    }
+
+
+    if(!disp->TexCoord2d) {
+        void ** procp = (void **) &disp->TexCoord2d;
+        snprintf(symboln, sizeof(symboln), "%sTexCoord2d", symbol_prefix);
+        *procp = dlsym(handle, symboln);
+    }
+
+
+    if(!disp->TexCoord2dv) {
+        void ** procp = (void **) &disp->TexCoord2dv;
+        snprintf(symboln, sizeof(symboln), "%sTexCoord2dv", symbol_prefix);
+        *procp = dlsym(handle, symboln);
+    }
+
+
+    if(!disp->TexCoord2f) {
+        void ** procp = (void **) &disp->TexCoord2f;
+        snprintf(symboln, sizeof(symboln), "%sTexCoord2f", symbol_prefix);
+        *procp = dlsym(handle, symboln);
+    }
+
+
+    if(!disp->TexCoord2fv) {
+        void ** procp = (void **) &disp->TexCoord2fv;
+        snprintf(symboln, sizeof(symboln), "%sTexCoord2fv", symbol_prefix);
+        *procp = dlsym(handle, symboln);
+    }
+
+
+    if(!disp->TexCoord2i) {
+        void ** procp = (void **) &disp->TexCoord2i;
+        snprintf(symboln, sizeof(symboln), "%sTexCoord2i", symbol_prefix);
+        *procp = dlsym(handle, symboln);
+    }
+
+
+    if(!disp->TexCoord2iv) {
+        void ** procp = (void **) &disp->TexCoord2iv;
+        snprintf(symboln, sizeof(symboln), "%sTexCoord2iv", symbol_prefix);
+        *procp = dlsym(handle, symboln);
+    }
+
+
+    if(!disp->TexCoord2s) {
+        void ** procp = (void **) &disp->TexCoord2s;
+        snprintf(symboln, sizeof(symboln), "%sTexCoord2s", symbol_prefix);
+        *procp = dlsym(handle, symboln);
+    }
+
+
+    if(!disp->TexCoord2sv) {
+        void ** procp = (void **) &disp->TexCoord2sv;
+        snprintf(symboln, sizeof(symboln), "%sTexCoord2sv", symbol_prefix);
+        *procp = dlsym(handle, symboln);
+    }
+
+
+    if(!disp->TexCoord3d) {
+        void ** procp = (void **) &disp->TexCoord3d;
+        snprintf(symboln, sizeof(symboln), "%sTexCoord3d", symbol_prefix);
+        *procp = dlsym(handle, symboln);
+    }
+
+
+    if(!disp->TexCoord3dv) {
+        void ** procp = (void **) &disp->TexCoord3dv;
+        snprintf(symboln, sizeof(symboln), "%sTexCoord3dv", symbol_prefix);
+        *procp = dlsym(handle, symboln);
+    }
+
+
+    if(!disp->TexCoord3f) {
+        void ** procp = (void **) &disp->TexCoord3f;
+        snprintf(symboln, sizeof(symboln), "%sTexCoord3f", symbol_prefix);
+        *procp = dlsym(handle, symboln);
+    }
+
+
+    if(!disp->TexCoord3fv) {
+        void ** procp = (void **) &disp->TexCoord3fv;
+        snprintf(symboln, sizeof(symboln), "%sTexCoord3fv", symbol_prefix);
+        *procp = dlsym(handle, symboln);
+    }
+
+
+    if(!disp->TexCoord3i) {
+        void ** procp = (void **) &disp->TexCoord3i;
+        snprintf(symboln, sizeof(symboln), "%sTexCoord3i", symbol_prefix);
+        *procp = dlsym(handle, symboln);
+    }
+
+
+    if(!disp->TexCoord3iv) {
+        void ** procp = (void **) &disp->TexCoord3iv;
+        snprintf(symboln, sizeof(symboln), "%sTexCoord3iv", symbol_prefix);
+        *procp = dlsym(handle, symboln);
+    }
+
+
+    if(!disp->TexCoord3s) {
+        void ** procp = (void **) &disp->TexCoord3s;
+        snprintf(symboln, sizeof(symboln), "%sTexCoord3s", symbol_prefix);
+        *procp = dlsym(handle, symboln);
+    }
+
+
+    if(!disp->TexCoord3sv) {
+        void ** procp = (void **) &disp->TexCoord3sv;
+        snprintf(symboln, sizeof(symboln), "%sTexCoord3sv", symbol_prefix);
+        *procp = dlsym(handle, symboln);
+    }
+
+
+    if(!disp->TexCoord4d) {
+        void ** procp = (void **) &disp->TexCoord4d;
+        snprintf(symboln, sizeof(symboln), "%sTexCoord4d", symbol_prefix);
+        *procp = dlsym(handle, symboln);
+    }
+
+
+    if(!disp->TexCoord4dv) {
+        void ** procp = (void **) &disp->TexCoord4dv;
+        snprintf(symboln, sizeof(symboln), "%sTexCoord4dv", symbol_prefix);
+        *procp = dlsym(handle, symboln);
+    }
+
+
+    if(!disp->TexCoord4f) {
+        void ** procp = (void **) &disp->TexCoord4f;
+        snprintf(symboln, sizeof(symboln), "%sTexCoord4f", symbol_prefix);
+        *procp = dlsym(handle, symboln);
+    }
+
+
+    if(!disp->TexCoord4fv) {
+        void ** procp = (void **) &disp->TexCoord4fv;
+        snprintf(symboln, sizeof(symboln), "%sTexCoord4fv", symbol_prefix);
+        *procp = dlsym(handle, symboln);
+    }
+
+
+    if(!disp->TexCoord4i) {
+        void ** procp = (void **) &disp->TexCoord4i;
+        snprintf(symboln, sizeof(symboln), "%sTexCoord4i", symbol_prefix);
+        *procp = dlsym(handle, symboln);
+    }
+
+
+    if(!disp->TexCoord4iv) {
+        void ** procp = (void **) &disp->TexCoord4iv;
+        snprintf(symboln, sizeof(symboln), "%sTexCoord4iv", symbol_prefix);
+        *procp = dlsym(handle, symboln);
+    }
+
+
+    if(!disp->TexCoord4s) {
+        void ** procp = (void **) &disp->TexCoord4s;
+        snprintf(symboln, sizeof(symboln), "%sTexCoord4s", symbol_prefix);
+        *procp = dlsym(handle, symboln);
+    }
+
+
+    if(!disp->TexCoord4sv) {
+        void ** procp = (void **) &disp->TexCoord4sv;
+        snprintf(symboln, sizeof(symboln), "%sTexCoord4sv", symbol_prefix);
+        *procp = dlsym(handle, symboln);
+    }
+
+
+    if(!disp->Vertex2d) {
+        void ** procp = (void **) &disp->Vertex2d;
+        snprintf(symboln, sizeof(symboln), "%sVertex2d", symbol_prefix);
+        *procp = dlsym(handle, symboln);
+    }
+
+
+    if(!disp->Vertex2dv) {
+        void ** procp = (void **) &disp->Vertex2dv;
+        snprintf(symboln, sizeof(symboln), "%sVertex2dv", symbol_prefix);
+        *procp = dlsym(handle, symboln);
+    }
+
+
+    if(!disp->Vertex2f) {
+        void ** procp = (void **) &disp->Vertex2f;
+        snprintf(symboln, sizeof(symboln), "%sVertex2f", symbol_prefix);
+        *procp = dlsym(handle, symboln);
+    }
+
+
+    if(!disp->Vertex2fv) {
+        void ** procp = (void **) &disp->Vertex2fv;
+        snprintf(symboln, sizeof(symboln), "%sVertex2fv", symbol_prefix);
+        *procp = dlsym(handle, symboln);
+    }
+
+
+    if(!disp->Vertex2i) {
+        void ** procp = (void **) &disp->Vertex2i;
+        snprintf(symboln, sizeof(symboln), "%sVertex2i", symbol_prefix);
+        *procp = dlsym(handle, symboln);
+    }
+
+
+    if(!disp->Vertex2iv) {
+        void ** procp = (void **) &disp->Vertex2iv;
+        snprintf(symboln, sizeof(symboln), "%sVertex2iv", symbol_prefix);
+        *procp = dlsym(handle, symboln);
+    }
+
+
+    if(!disp->Vertex2s) {
+        void ** procp = (void **) &disp->Vertex2s;
+        snprintf(symboln, sizeof(symboln), "%sVertex2s", symbol_prefix);
+        *procp = dlsym(handle, symboln);
+    }
+
+
+    if(!disp->Vertex2sv) {
+        void ** procp = (void **) &disp->Vertex2sv;
+        snprintf(symboln, sizeof(symboln), "%sVertex2sv", symbol_prefix);
+        *procp = dlsym(handle, symboln);
+    }
+
+
+    if(!disp->Vertex3d) {
+        void ** procp = (void **) &disp->Vertex3d;
+        snprintf(symboln, sizeof(symboln), "%sVertex3d", symbol_prefix);
+        *procp = dlsym(handle, symboln);
+    }
+
+
+    if(!disp->Vertex3dv) {
+        void ** procp = (void **) &disp->Vertex3dv;
+        snprintf(symboln, sizeof(symboln), "%sVertex3dv", symbol_prefix);
+        *procp = dlsym(handle, symboln);
+    }
+
+
+    if(!disp->Vertex3f) {
+        void ** procp = (void **) &disp->Vertex3f;
+        snprintf(symboln, sizeof(symboln), "%sVertex3f", symbol_prefix);
+        *procp = dlsym(handle, symboln);
+    }
+
+
+    if(!disp->Vertex3fv) {
+        void ** procp = (void **) &disp->Vertex3fv;
+        snprintf(symboln, sizeof(symboln), "%sVertex3fv", symbol_prefix);
+        *procp = dlsym(handle, symboln);
+    }
+
+
+    if(!disp->Vertex3i) {
+        void ** procp = (void **) &disp->Vertex3i;
+        snprintf(symboln, sizeof(symboln), "%sVertex3i", symbol_prefix);
+        *procp = dlsym(handle, symboln);
+    }
+
+
+    if(!disp->Vertex3iv) {
+        void ** procp = (void **) &disp->Vertex3iv;
+        snprintf(symboln, sizeof(symboln), "%sVertex3iv", symbol_prefix);
+        *procp = dlsym(handle, symboln);
+    }
+
+
+    if(!disp->Vertex3s) {
+        void ** procp = (void **) &disp->Vertex3s;
+        snprintf(symboln, sizeof(symboln), "%sVertex3s", symbol_prefix);
+        *procp = dlsym(handle, symboln);
+    }
+
+
+    if(!disp->Vertex3sv) {
+        void ** procp = (void **) &disp->Vertex3sv;
+        snprintf(symboln, sizeof(symboln), "%sVertex3sv", symbol_prefix);
+        *procp = dlsym(handle, symboln);
+    }
+
+
+    if(!disp->Vertex4d) {
+        void ** procp = (void **) &disp->Vertex4d;
+        snprintf(symboln, sizeof(symboln), "%sVertex4d", symbol_prefix);
+        *procp = dlsym(handle, symboln);
+    }
+
+
+    if(!disp->Vertex4dv) {
+        void ** procp = (void **) &disp->Vertex4dv;
+        snprintf(symboln, sizeof(symboln), "%sVertex4dv", symbol_prefix);
+        *procp = dlsym(handle, symboln);
+    }
+
+
+    if(!disp->Vertex4f) {
+        void ** procp = (void **) &disp->Vertex4f;
+        snprintf(symboln, sizeof(symboln), "%sVertex4f", symbol_prefix);
+        *procp = dlsym(handle, symboln);
+    }
+
+
+    if(!disp->Vertex4fv) {
+        void ** procp = (void **) &disp->Vertex4fv;
+        snprintf(symboln, sizeof(symboln), "%sVertex4fv", symbol_prefix);
+        *procp = dlsym(handle, symboln);
+    }
+
+
+    if(!disp->Vertex4i) {
+        void ** procp = (void **) &disp->Vertex4i;
+        snprintf(symboln, sizeof(symboln), "%sVertex4i", symbol_prefix);
+        *procp = dlsym(handle, symboln);
+    }
+
+
+    if(!disp->Vertex4iv) {
+        void ** procp = (void **) &disp->Vertex4iv;
+        snprintf(symboln, sizeof(symboln), "%sVertex4iv", symbol_prefix);
+        *procp = dlsym(handle, symboln);
+    }
+
+
+    if(!disp->Vertex4s) {
+        void ** procp = (void **) &disp->Vertex4s;
+        snprintf(symboln, sizeof(symboln), "%sVertex4s", symbol_prefix);
+        *procp = dlsym(handle, symboln);
+    }
+
+
+    if(!disp->Vertex4sv) {
+        void ** procp = (void **) &disp->Vertex4sv;
+        snprintf(symboln, sizeof(symboln), "%sVertex4sv", symbol_prefix);
+        *procp = dlsym(handle, symboln);
+    }
+
+
+    if(!disp->ClipPlane) {
+        void ** procp = (void **) &disp->ClipPlane;
+        snprintf(symboln, sizeof(symboln), "%sClipPlane", symbol_prefix);
+        *procp = dlsym(handle, symboln);
+    }
+
+
+    if(!disp->ColorMaterial) {
+        void ** procp = (void **) &disp->ColorMaterial;
+        snprintf(symboln, sizeof(symboln), "%sColorMaterial", symbol_prefix);
+        *procp = dlsym(handle, symboln);
+    }
+
+
+    if(!disp->CullFace) {
+        void ** procp = (void **) &disp->CullFace;
+        snprintf(symboln, sizeof(symboln), "%sCullFace", symbol_prefix);
+        *procp = dlsym(handle, symboln);
+    }
+
+
+    if(!disp->Fogf) {
+        void ** procp = (void **) &disp->Fogf;
+        snprintf(symboln, sizeof(symboln), "%sFogf", symbol_prefix);
+        *procp = dlsym(handle, symboln);
+    }
+
+
+    if(!disp->Fogfv) {
+        void ** procp = (void **) &disp->Fogfv;
+        snprintf(symboln, sizeof(symboln), "%sFogfv", symbol_prefix);
+        *procp = dlsym(handle, symboln);
+    }
+
+
+    if(!disp->Fogi) {
+        void ** procp = (void **) &disp->Fogi;
+        snprintf(symboln, sizeof(symboln), "%sFogi", symbol_prefix);
+        *procp = dlsym(handle, symboln);
+    }
+
+
+    if(!disp->Fogiv) {
+        void ** procp = (void **) &disp->Fogiv;
+        snprintf(symboln, sizeof(symboln), "%sFogiv", symbol_prefix);
+        *procp = dlsym(handle, symboln);
+    }
+
+
+    if(!disp->FrontFace) {
+        void ** procp = (void **) &disp->FrontFace;
+        snprintf(symboln, sizeof(symboln), "%sFrontFace", symbol_prefix);
+        *procp = dlsym(handle, symboln);
+    }
+
+
+    if(!disp->Hint) {
+        void ** procp = (void **) &disp->Hint;
+        snprintf(symboln, sizeof(symboln), "%sHint", symbol_prefix);
+        *procp = dlsym(handle, symboln);
+    }
+
+
+    if(!disp->Lightf) {
+        void ** procp = (void **) &disp->Lightf;
+        snprintf(symboln, sizeof(symboln), "%sLightf", symbol_prefix);
+        *procp = dlsym(handle, symboln);
+    }
+
+
+    if(!disp->Lightfv) {
+        void ** procp = (void **) &disp->Lightfv;
+        snprintf(symboln, sizeof(symboln), "%sLightfv", symbol_prefix);
+        *procp = dlsym(handle, symboln);
+    }
+
+
+    if(!disp->Lighti) {
+        void ** procp = (void **) &disp->Lighti;
+        snprintf(symboln, sizeof(symboln), "%sLighti", symbol_prefix);
+        *procp = dlsym(handle, symboln);
+    }
+
+
+    if(!disp->Lightiv) {
+        void ** procp = (void **) &disp->Lightiv;
+        snprintf(symboln, sizeof(symboln), "%sLightiv", symbol_prefix);
+        *procp = dlsym(handle, symboln);
+    }
+
+
+    if(!disp->LightModelf) {
+        void ** procp = (void **) &disp->LightModelf;
+        snprintf(symboln, sizeof(symboln), "%sLightModelf", symbol_prefix);
+        *procp = dlsym(handle, symboln);
+    }
+
+
+    if(!disp->LightModelfv) {
+        void ** procp = (void **) &disp->LightModelfv;
+        snprintf(symboln, sizeof(symboln), "%sLightModelfv", symbol_prefix);
+        *procp = dlsym(handle, symboln);
+    }
+
+
+    if(!disp->LightModeli) {
+        void ** procp = (void **) &disp->LightModeli;
+        snprintf(symboln, sizeof(symboln), "%sLightModeli", symbol_prefix);
+        *procp = dlsym(handle, symboln);
+    }
+
+
+    if(!disp->LightModeliv) {
+        void ** procp = (void **) &disp->LightModeliv;
+        snprintf(symboln, sizeof(symboln), "%sLightModeliv", symbol_prefix);
+        *procp = dlsym(handle, symboln);
+    }
+
+
+    if(!disp->LineStipple) {
+        void ** procp = (void **) &disp->LineStipple;
+        snprintf(symboln, sizeof(symboln), "%sLineStipple", symbol_prefix);
+        *procp = dlsym(handle, symboln);
+    }
+
+
+    if(!disp->LineWidth) {
+        void ** procp = (void **) &disp->LineWidth;
+        snprintf(symboln, sizeof(symboln), "%sLineWidth", symbol_prefix);
+        *procp = dlsym(handle, symboln);
+    }
+
+
+    if(!disp->Materialf) {
+        void ** procp = (void **) &disp->Materialf;
+        snprintf(symboln, sizeof(symboln), "%sMaterialf", symbol_prefix);
+        *procp = dlsym(handle, symboln);
+    }
+
+
+    if(!disp->Materialfv) {
+        void ** procp = (void **) &disp->Materialfv;
+        snprintf(symboln, sizeof(symboln), "%sMaterialfv", symbol_prefix);
+        *procp = dlsym(handle, symboln);
+    }
+
+
+    if(!disp->Materiali) {
+        void ** procp = (void **) &disp->Materiali;
+        snprintf(symboln, sizeof(symboln), "%sMateriali", symbol_prefix);
+        *procp = dlsym(handle, symboln);
+    }
+
+
+    if(!disp->Materialiv) {
+        void ** procp = (void **) &disp->Materialiv;
+        snprintf(symboln, sizeof(symboln), "%sMaterialiv", symbol_prefix);
+        *procp = dlsym(handle, symboln);
+    }
+
+
+    if(!disp->PointSize) {
+        void ** procp = (void **) &disp->PointSize;
+        snprintf(symboln, sizeof(symboln), "%sPointSize", symbol_prefix);
+        *procp = dlsym(handle, symboln);
+    }
+
+
+    if(!disp->PolygonMode) {
+        void ** procp = (void **) &disp->PolygonMode;
+        snprintf(symboln, sizeof(symboln), "%sPolygonMode", symbol_prefix);
+        *procp = dlsym(handle, symboln);
+    }
+
+
+    if(!disp->PolygonStipple) {
+        void ** procp = (void **) &disp->PolygonStipple;
+        snprintf(symboln, sizeof(symboln), "%sPolygonStipple", symbol_prefix);
+        *procp = dlsym(handle, symboln);
+    }
+
+
+    if(!disp->Scissor) {
+        void ** procp = (void **) &disp->Scissor;
+        snprintf(symboln, sizeof(symboln), "%sScissor", symbol_prefix);
+        *procp = dlsym(handle, symboln);
+    }
+
+
+    if(!disp->ShadeModel) {
+        void ** procp = (void **) &disp->ShadeModel;
+        snprintf(symboln, sizeof(symboln), "%sShadeModel", symbol_prefix);
+        *procp = dlsym(handle, symboln);
+    }
+
+
+    if(!disp->TexParameterf) {
+        void ** procp = (void **) &disp->TexParameterf;
+        snprintf(symboln, sizeof(symboln), "%sTexParameterf", symbol_prefix);
+        *procp = dlsym(handle, symboln);
+    }
+
+
+    if(!disp->TexParameterfv) {
+        void ** procp = (void **) &disp->TexParameterfv;
+        snprintf(symboln, sizeof(symboln), "%sTexParameterfv", symbol_prefix);
+        *procp = dlsym(handle, symboln);
+    }
+
+
+    if(!disp->TexParameteri) {
+        void ** procp = (void **) &disp->TexParameteri;
+        snprintf(symboln, sizeof(symboln), "%sTexParameteri", symbol_prefix);
+        *procp = dlsym(handle, symboln);
+    }
+
+
+    if(!disp->TexParameteriv) {
+        void ** procp = (void **) &disp->TexParameteriv;
+        snprintf(symboln, sizeof(symboln), "%sTexParameteriv", symbol_prefix);
+        *procp = dlsym(handle, symboln);
+    }
+
+
+    if(!disp->TexImage1D) {
+        void ** procp = (void **) &disp->TexImage1D;
+        snprintf(symboln, sizeof(symboln), "%sTexImage1D", symbol_prefix);
+        *procp = dlsym(handle, symboln);
+    }
+
+
+    if(!disp->TexImage2D) {
+        void ** procp = (void **) &disp->TexImage2D;
+        snprintf(symboln, sizeof(symboln), "%sTexImage2D", symbol_prefix);
+        *procp = dlsym(handle, symboln);
+    }
+
+
+    if(!disp->TexEnvf) {
+        void ** procp = (void **) &disp->TexEnvf;
+        snprintf(symboln, sizeof(symboln), "%sTexEnvf", symbol_prefix);
+        *procp = dlsym(handle, symboln);
+    }
+
+
+    if(!disp->TexEnvfv) {
+        void ** procp = (void **) &disp->TexEnvfv;
+        snprintf(symboln, sizeof(symboln), "%sTexEnvfv", symbol_prefix);
+        *procp = dlsym(handle, symboln);
+    }
+
+
+    if(!disp->TexEnvi) {
+        void ** procp = (void **) &disp->TexEnvi;
+        snprintf(symboln, sizeof(symboln), "%sTexEnvi", symbol_prefix);
+        *procp = dlsym(handle, symboln);
+    }
+
+
+    if(!disp->TexEnviv) {
+        void ** procp = (void **) &disp->TexEnviv;
+        snprintf(symboln, sizeof(symboln), "%sTexEnviv", symbol_prefix);
+        *procp = dlsym(handle, symboln);
+    }
+
+
+    if(!disp->TexGend) {
+        void ** procp = (void **) &disp->TexGend;
+        snprintf(symboln, sizeof(symboln), "%sTexGend", symbol_prefix);
+        *procp = dlsym(handle, symboln);
+    }
+
+
+    if(!disp->TexGendv) {
+        void ** procp = (void **) &disp->TexGendv;
+        snprintf(symboln, sizeof(symboln), "%sTexGendv", symbol_prefix);
+        *procp = dlsym(handle, symboln);
+    }
+
+
+    if(!disp->TexGenf) {
+        void ** procp = (void **) &disp->TexGenf;
+        snprintf(symboln, sizeof(symboln), "%sTexGenf", symbol_prefix);
+        *procp = dlsym(handle, symboln);
+    }
+
+
+    if(!disp->TexGenfv) {
+        void ** procp = (void **) &disp->TexGenfv;
+        snprintf(symboln, sizeof(symboln), "%sTexGenfv", symbol_prefix);
+        *procp = dlsym(handle, symboln);
+    }
+
+
+    if(!disp->TexGeni) {
+        void ** procp = (void **) &disp->TexGeni;
+        snprintf(symboln, sizeof(symboln), "%sTexGeni", symbol_prefix);
+        *procp = dlsym(handle, symboln);
+    }
+
+
+    if(!disp->TexGeniv) {
+        void ** procp = (void **) &disp->TexGeniv;
+        snprintf(symboln, sizeof(symboln), "%sTexGeniv", symbol_prefix);
+        *procp = dlsym(handle, symboln);
+    }
+
+
+    if(!disp->FeedbackBuffer) {
+        void ** procp = (void **) &disp->FeedbackBuffer;
+        snprintf(symboln, sizeof(symboln), "%sFeedbackBuffer", symbol_prefix);
+        *procp = dlsym(handle, symboln);
+    }
+
+
+    if(!disp->SelectBuffer) {
+        void ** procp = (void **) &disp->SelectBuffer;
+        snprintf(symboln, sizeof(symboln), "%sSelectBuffer", symbol_prefix);
+        *procp = dlsym(handle, symboln);
+    }
+
+
+    if(!disp->RenderMode) {
+        void ** procp = (void **) &disp->RenderMode;
+        snprintf(symboln, sizeof(symboln), "%sRenderMode", symbol_prefix);
+        *procp = dlsym(handle, symboln);
+    }
+
+
+    if(!disp->InitNames) {
+        void ** procp = (void **) &disp->InitNames;
+        snprintf(symboln, sizeof(symboln), "%sInitNames", symbol_prefix);
+        *procp = dlsym(handle, symboln);
+    }
+
+
+    if(!disp->LoadName) {
+        void ** procp = (void **) &disp->LoadName;
+        snprintf(symboln, sizeof(symboln), "%sLoadName", symbol_prefix);
+        *procp = dlsym(handle, symboln);
+    }
+
+
+    if(!disp->PassThrough) {
+        void ** procp = (void **) &disp->PassThrough;
+        snprintf(symboln, sizeof(symboln), "%sPassThrough", symbol_prefix);
+        *procp = dlsym(handle, symboln);
+    }
+
+
+    if(!disp->PopName) {
+        void ** procp = (void **) &disp->PopName;
+        snprintf(symboln, sizeof(symboln), "%sPopName", symbol_prefix);
+        *procp = dlsym(handle, symboln);
+    }
+
+
+    if(!disp->PushName) {
+        void ** procp = (void **) &disp->PushName;
+        snprintf(symboln, sizeof(symboln), "%sPushName", symbol_prefix);
+        *procp = dlsym(handle, symboln);
+    }
+
+
+    if(!disp->DrawBuffer) {
+        void ** procp = (void **) &disp->DrawBuffer;
+        snprintf(symboln, sizeof(symboln), "%sDrawBuffer", symbol_prefix);
+        *procp = dlsym(handle, symboln);
+    }
+
+
+    if(!disp->Clear) {
+        void ** procp = (void **) &disp->Clear;
+        snprintf(symboln, sizeof(symboln), "%sClear", symbol_prefix);
+        *procp = dlsym(handle, symboln);
+    }
+
+
+    if(!disp->ClearAccum) {
+        void ** procp = (void **) &disp->ClearAccum;
+        snprintf(symboln, sizeof(symboln), "%sClearAccum", symbol_prefix);
+        *procp = dlsym(handle, symboln);
+    }
+
+
+    if(!disp->ClearIndex) {
+        void ** procp = (void **) &disp->ClearIndex;
+        snprintf(symboln, sizeof(symboln), "%sClearIndex", symbol_prefix);
+        *procp = dlsym(handle, symboln);
+    }
+
+
+    if(!disp->ClearColor) {
+        void ** procp = (void **) &disp->ClearColor;
+        snprintf(symboln, sizeof(symboln), "%sClearColor", symbol_prefix);
+        *procp = dlsym(handle, symboln);
+    }
+
+
+    if(!disp->ClearStencil) {
+        void ** procp = (void **) &disp->ClearStencil;
+        snprintf(symboln, sizeof(symboln), "%sClearStencil", symbol_prefix);
+        *procp = dlsym(handle, symboln);
+    }
+
+
+    if(!disp->ClearDepth) {
+        void ** procp = (void **) &disp->ClearDepth;
+        snprintf(symboln, sizeof(symboln), "%sClearDepth", symbol_prefix);
+        *procp = dlsym(handle, symboln);
+    }
+
+
+    if(!disp->StencilMask) {
+        void ** procp = (void **) &disp->StencilMask;
+        snprintf(symboln, sizeof(symboln), "%sStencilMask", symbol_prefix);
+        *procp = dlsym(handle, symboln);
+    }
+
+
+    if(!disp->ColorMask) {
+        void ** procp = (void **) &disp->ColorMask;
+        snprintf(symboln, sizeof(symboln), "%sColorMask", symbol_prefix);
+        *procp = dlsym(handle, symboln);
+    }
+
+
+    if(!disp->DepthMask) {
+        void ** procp = (void **) &disp->DepthMask;
+        snprintf(symboln, sizeof(symboln), "%sDepthMask", symbol_prefix);
+        *procp = dlsym(handle, symboln);
+    }
+
+
+    if(!disp->IndexMask) {
+        void ** procp = (void **) &disp->IndexMask;
+        snprintf(symboln, sizeof(symboln), "%sIndexMask", symbol_prefix);
+        *procp = dlsym(handle, symboln);
+    }
+
+
+    if(!disp->Accum) {
+        void ** procp = (void **) &disp->Accum;
+        snprintf(symboln, sizeof(symboln), "%sAccum", symbol_prefix);
+        *procp = dlsym(handle, symboln);
+    }
+
+
+    if(!disp->Disable) {
+        void ** procp = (void **) &disp->Disable;
+        snprintf(symboln, sizeof(symboln), "%sDisable", symbol_prefix);
+        *procp = dlsym(handle, symboln);
+    }
+
+
+    if(!disp->Enable) {
+        void ** procp = (void **) &disp->Enable;
+        snprintf(symboln, sizeof(symboln), "%sEnable", symbol_prefix);
+        *procp = dlsym(handle, symboln);
+    }
+
+
+    if(!disp->Finish) {
+        void ** procp = (void **) &disp->Finish;
+        snprintf(symboln, sizeof(symboln), "%sFinish", symbol_prefix);
+        *procp = dlsym(handle, symboln);
+    }
+
+
+    if(!disp->Flush) {
+        void ** procp = (void **) &disp->Flush;
+        snprintf(symboln, sizeof(symboln), "%sFlush", symbol_prefix);
+        *procp = dlsym(handle, symboln);
+    }
+
+
+    if(!disp->PopAttrib) {
+        void ** procp = (void **) &disp->PopAttrib;
+        snprintf(symboln, sizeof(symboln), "%sPopAttrib", symbol_prefix);
+        *procp = dlsym(handle, symboln);
+    }
+
+
+    if(!disp->PushAttrib) {
+        void ** procp = (void **) &disp->PushAttrib;
+        snprintf(symboln, sizeof(symboln), "%sPushAttrib", symbol_prefix);
+        *procp = dlsym(handle, symboln);
+    }
+
+
+    if(!disp->Map1d) {
+        void ** procp = (void **) &disp->Map1d;
+        snprintf(symboln, sizeof(symboln), "%sMap1d", symbol_prefix);
+        *procp = dlsym(handle, symboln);
+    }
+
+
+    if(!disp->Map1f) {
+        void ** procp = (void **) &disp->Map1f;
+        snprintf(symboln, sizeof(symboln), "%sMap1f", symbol_prefix);
+        *procp = dlsym(handle, symboln);
+    }
+
+
+    if(!disp->Map2d) {
+        void ** procp = (void **) &disp->Map2d;
+        snprintf(symboln, sizeof(symboln), "%sMap2d", symbol_prefix);
+        *procp = dlsym(handle, symboln);
+    }
+
+
+    if(!disp->Map2f) {
+        void ** procp = (void **) &disp->Map2f;
+        snprintf(symboln, sizeof(symboln), "%sMap2f", symbol_prefix);
+        *procp = dlsym(handle, symboln);
+    }
+
+
+    if(!disp->MapGrid1d) {
+        void ** procp = (void **) &disp->MapGrid1d;
+        snprintf(symboln, sizeof(symboln), "%sMapGrid1d", symbol_prefix);
+        *procp = dlsym(handle, symboln);
+    }
+
+
+    if(!disp->MapGrid1f) {
+        void ** procp = (void **) &disp->MapGrid1f;
+        snprintf(symboln, sizeof(symboln), "%sMapGrid1f", symbol_prefix);
+        *procp = dlsym(handle, symboln);
+    }
+
+
+    if(!disp->MapGrid2d) {
+        void ** procp = (void **) &disp->MapGrid2d;
+        snprintf(symboln, sizeof(symboln), "%sMapGrid2d", symbol_prefix);
+        *procp = dlsym(handle, symboln);
+    }
+
+
+    if(!disp->MapGrid2f) {
+        void ** procp = (void **) &disp->MapGrid2f;
+        snprintf(symboln, sizeof(symboln), "%sMapGrid2f", symbol_prefix);
+        *procp = dlsym(handle, symboln);
+    }
+
+
+    if(!disp->EvalCoord1d) {
+        void ** procp = (void **) &disp->EvalCoord1d;
+        snprintf(symboln, sizeof(symboln), "%sEvalCoord1d", symbol_prefix);
+        *procp = dlsym(handle, symboln);
+    }
+
+
+    if(!disp->EvalCoord1dv) {
+        void ** procp = (void **) &disp->EvalCoord1dv;
+        snprintf(symboln, sizeof(symboln), "%sEvalCoord1dv", symbol_prefix);
+        *procp = dlsym(handle, symboln);
+    }
+
+
+    if(!disp->EvalCoord1f) {
+        void ** procp = (void **) &disp->EvalCoord1f;
+        snprintf(symboln, sizeof(symboln), "%sEvalCoord1f", symbol_prefix);
+        *procp = dlsym(handle, symboln);
+    }
+
+
+    if(!disp->EvalCoord1fv) {
+        void ** procp = (void **) &disp->EvalCoord1fv;
+        snprintf(symboln, sizeof(symboln), "%sEvalCoord1fv", symbol_prefix);
+        *procp = dlsym(handle, symboln);
+    }
+
+
+    if(!disp->EvalCoord2d) {
+        void ** procp = (void **) &disp->EvalCoord2d;
+        snprintf(symboln, sizeof(symboln), "%sEvalCoord2d", symbol_prefix);
+        *procp = dlsym(handle, symboln);
+    }
+
+
+    if(!disp->EvalCoord2dv) {
+        void ** procp = (void **) &disp->EvalCoord2dv;
+        snprintf(symboln, sizeof(symboln), "%sEvalCoord2dv", symbol_prefix);
+        *procp = dlsym(handle, symboln);
+    }
+
+
+    if(!disp->EvalCoord2f) {
+        void ** procp = (void **) &disp->EvalCoord2f;
+        snprintf(symboln, sizeof(symboln), "%sEvalCoord2f", symbol_prefix);
+        *procp = dlsym(handle, symboln);
+    }
+
+
+    if(!disp->EvalCoord2fv) {
+        void ** procp = (void **) &disp->EvalCoord2fv;
+        snprintf(symboln, sizeof(symboln), "%sEvalCoord2fv", symbol_prefix);
+        *procp = dlsym(handle, symboln);
+    }
+
+
+    if(!disp->EvalMesh1) {
+        void ** procp = (void **) &disp->EvalMesh1;
+        snprintf(symboln, sizeof(symboln), "%sEvalMesh1", symbol_prefix);
+        *procp = dlsym(handle, symboln);
+    }
+
+
+    if(!disp->EvalPoint1) {
+        void ** procp = (void **) &disp->EvalPoint1;
+        snprintf(symboln, sizeof(symboln), "%sEvalPoint1", symbol_prefix);
+        *procp = dlsym(handle, symboln);
+    }
+
+
+    if(!disp->EvalMesh2) {
+        void ** procp = (void **) &disp->EvalMesh2;
+        snprintf(symboln, sizeof(symboln), "%sEvalMesh2", symbol_prefix);
+        *procp = dlsym(handle, symboln);
+    }
+
+
+    if(!disp->EvalPoint2) {
+        void ** procp = (void **) &disp->EvalPoint2;
+        snprintf(symboln, sizeof(symboln), "%sEvalPoint2", symbol_prefix);
+        *procp = dlsym(handle, symboln);
+    }
+
+
+    if(!disp->AlphaFunc) {
+        void ** procp = (void **) &disp->AlphaFunc;
+        snprintf(symboln, sizeof(symboln), "%sAlphaFunc", symbol_prefix);
+        *procp = dlsym(handle, symboln);
+    }
+
+
+    if(!disp->BlendFunc) {
+        void ** procp = (void **) &disp->BlendFunc;
+        snprintf(symboln, sizeof(symboln), "%sBlendFunc", symbol_prefix);
+        *procp = dlsym(handle, symboln);
+    }
+
+
+    if(!disp->LogicOp) {
+        void ** procp = (void **) &disp->LogicOp;
+        snprintf(symboln, sizeof(symboln), "%sLogicOp", symbol_prefix);
+        *procp = dlsym(handle, symboln);
+    }
+
+
+    if(!disp->StencilFunc) {
+        void ** procp = (void **) &disp->StencilFunc;
+        snprintf(symboln, sizeof(symboln), "%sStencilFunc", symbol_prefix);
+        *procp = dlsym(handle, symboln);
+    }
+
+
+    if(!disp->StencilOp) {
+        void ** procp = (void **) &disp->StencilOp;
+        snprintf(symboln, sizeof(symboln), "%sStencilOp", symbol_prefix);
+        *procp = dlsym(handle, symboln);
+    }
+
+
+    if(!disp->DepthFunc) {
+        void ** procp = (void **) &disp->DepthFunc;
+        snprintf(symboln, sizeof(symboln), "%sDepthFunc", symbol_prefix);
+        *procp = dlsym(handle, symboln);
+    }
+
+
+    if(!disp->PixelZoom) {
+        void ** procp = (void **) &disp->PixelZoom;
+        snprintf(symboln, sizeof(symboln), "%sPixelZoom", symbol_prefix);
+        *procp = dlsym(handle, symboln);
+    }
+
+
+    if(!disp->PixelTransferf) {
+        void ** procp = (void **) &disp->PixelTransferf;
+        snprintf(symboln, sizeof(symboln), "%sPixelTransferf", symbol_prefix);
+        *procp = dlsym(handle, symboln);
+    }
+
+
+    if(!disp->PixelTransferi) {
+        void ** procp = (void **) &disp->PixelTransferi;
+        snprintf(symboln, sizeof(symboln), "%sPixelTransferi", symbol_prefix);
+        *procp = dlsym(handle, symboln);
+    }
+
+
+    if(!disp->PixelStoref) {
+        void ** procp = (void **) &disp->PixelStoref;
+        snprintf(symboln, sizeof(symboln), "%sPixelStoref", symbol_prefix);
+        *procp = dlsym(handle, symboln);
+    }
+
+
+    if(!disp->PixelStorei) {
+        void ** procp = (void **) &disp->PixelStorei;
+        snprintf(symboln, sizeof(symboln), "%sPixelStorei", symbol_prefix);
+        *procp = dlsym(handle, symboln);
+    }
+
+
+    if(!disp->PixelMapfv) {
+        void ** procp = (void **) &disp->PixelMapfv;
+        snprintf(symboln, sizeof(symboln), "%sPixelMapfv", symbol_prefix);
+        *procp = dlsym(handle, symboln);
+    }
+
+
+    if(!disp->PixelMapuiv) {
+        void ** procp = (void **) &disp->PixelMapuiv;
+        snprintf(symboln, sizeof(symboln), "%sPixelMapuiv", symbol_prefix);
+        *procp = dlsym(handle, symboln);
+    }
+
+
+    if(!disp->PixelMapusv) {
+        void ** procp = (void **) &disp->PixelMapusv;
+        snprintf(symboln, sizeof(symboln), "%sPixelMapusv", symbol_prefix);
+        *procp = dlsym(handle, symboln);
+    }
+
+
+    if(!disp->ReadBuffer) {
+        void ** procp = (void **) &disp->ReadBuffer;
+        snprintf(symboln, sizeof(symboln), "%sReadBuffer", symbol_prefix);
+        *procp = dlsym(handle, symboln);
+    }
+
+
+    if(!disp->CopyPixels) {
+        void ** procp = (void **) &disp->CopyPixels;
+        snprintf(symboln, sizeof(symboln), "%sCopyPixels", symbol_prefix);
+        *procp = dlsym(handle, symboln);
+    }
+
+
+    if(!disp->ReadPixels) {
+        void ** procp = (void **) &disp->ReadPixels;
+        snprintf(symboln, sizeof(symboln), "%sReadPixels", symbol_prefix);
+        *procp = dlsym(handle, symboln);
+    }
+
+
+    if(!disp->DrawPixels) {
+        void ** procp = (void **) &disp->DrawPixels;
+        snprintf(symboln, sizeof(symboln), "%sDrawPixels", symbol_prefix);
+        *procp = dlsym(handle, symboln);
+    }
+
+
+    if(!disp->GetBooleanv) {
+        void ** procp = (void **) &disp->GetBooleanv;
+        snprintf(symboln, sizeof(symboln), "%sGetBooleanv", symbol_prefix);
+        *procp = dlsym(handle, symboln);
+    }
+
+
+    if(!disp->GetClipPlane) {
+        void ** procp = (void **) &disp->GetClipPlane;
+        snprintf(symboln, sizeof(symboln), "%sGetClipPlane", symbol_prefix);
+        *procp = dlsym(handle, symboln);
+    }
+
+
+    if(!disp->GetDoublev) {
+        void ** procp = (void **) &disp->GetDoublev;
+        snprintf(symboln, sizeof(symboln), "%sGetDoublev", symbol_prefix);
+        *procp = dlsym(handle, symboln);
+    }
+
+
+    if(!disp->GetError) {
+        void ** procp = (void **) &disp->GetError;
+        snprintf(symboln, sizeof(symboln), "%sGetError", symbol_prefix);
+        *procp = dlsym(handle, symboln);
+    }
+
+
+    if(!disp->GetFloatv) {
+        void ** procp = (void **) &disp->GetFloatv;
+        snprintf(symboln, sizeof(symboln), "%sGetFloatv", symbol_prefix);
+        *procp = dlsym(handle, symboln);
+    }
+
+
+    if(!disp->GetIntegerv) {
+        void ** procp = (void **) &disp->GetIntegerv;
+        snprintf(symboln, sizeof(symboln), "%sGetIntegerv", symbol_prefix);
+        *procp = dlsym(handle, symboln);
+    }
+
+
+    if(!disp->GetLightfv) {
+        void ** procp = (void **) &disp->GetLightfv;
+        snprintf(symboln, sizeof(symboln), "%sGetLightfv", symbol_prefix);
+        *procp = dlsym(handle, symboln);
+    }
+
+
+    if(!disp->GetLightiv) {
+        void ** procp = (void **) &disp->GetLightiv;
+        snprintf(symboln, sizeof(symboln), "%sGetLightiv", symbol_prefix);
+        *procp = dlsym(handle, symboln);
+    }
+
+
+    if(!disp->GetMapdv) {
+        void ** procp = (void **) &disp->GetMapdv;
+        snprintf(symboln, sizeof(symboln), "%sGetMapdv", symbol_prefix);
+        *procp = dlsym(handle, symboln);
+    }
+
+
+    if(!disp->GetMapfv) {
+        void ** procp = (void **) &disp->GetMapfv;
+        snprintf(symboln, sizeof(symboln), "%sGetMapfv", symbol_prefix);
+        *procp = dlsym(handle, symboln);
+    }
+
+
+    if(!disp->GetMapiv) {
+        void ** procp = (void **) &disp->GetMapiv;
+        snprintf(symboln, sizeof(symboln), "%sGetMapiv", symbol_prefix);
+        *procp = dlsym(handle, symboln);
+    }
+
+
+    if(!disp->GetMaterialfv) {
+        void ** procp = (void **) &disp->GetMaterialfv;
+        snprintf(symboln, sizeof(symboln), "%sGetMaterialfv", symbol_prefix);
+        *procp = dlsym(handle, symboln);
+    }
+
+
+    if(!disp->GetMaterialiv) {
+        void ** procp = (void **) &disp->GetMaterialiv;
+        snprintf(symboln, sizeof(symboln), "%sGetMaterialiv", symbol_prefix);
+        *procp = dlsym(handle, symboln);
+    }
+
+
+    if(!disp->GetPixelMapfv) {
+        void ** procp = (void **) &disp->GetPixelMapfv;
+        snprintf(symboln, sizeof(symboln), "%sGetPixelMapfv", symbol_prefix);
+        *procp = dlsym(handle, symboln);
+    }
+
+
+    if(!disp->GetPixelMapuiv) {
+        void ** procp = (void **) &disp->GetPixelMapuiv;
+        snprintf(symboln, sizeof(symboln), "%sGetPixelMapuiv", symbol_prefix);
+        *procp = dlsym(handle, symboln);
+    }
+
+
+    if(!disp->GetPixelMapusv) {
+        void ** procp = (void **) &disp->GetPixelMapusv;
+        snprintf(symboln, sizeof(symboln), "%sGetPixelMapusv", symbol_prefix);
+        *procp = dlsym(handle, symboln);
+    }
+
+
+    if(!disp->GetPolygonStipple) {
+        void ** procp = (void **) &disp->GetPolygonStipple;
+        snprintf(symboln, sizeof(symboln), "%sGetPolygonStipple", symbol_prefix);
+        *procp = dlsym(handle, symboln);
+    }
+
+
+    if(!disp->GetString) {
+        void ** procp = (void **) &disp->GetString;
+        snprintf(symboln, sizeof(symboln), "%sGetString", symbol_prefix);
+        *procp = dlsym(handle, symboln);
+    }
+
+
+    if(!disp->GetTexEnvfv) {
+        void ** procp = (void **) &disp->GetTexEnvfv;
+        snprintf(symboln, sizeof(symboln), "%sGetTexEnvfv", symbol_prefix);
+        *procp = dlsym(handle, symboln);
+    }
+
+
+    if(!disp->GetTexEnviv) {
+        void ** procp = (void **) &disp->GetTexEnviv;
+        snprintf(symboln, sizeof(symboln), "%sGetTexEnviv", symbol_prefix);
+        *procp = dlsym(handle, symboln);
+    }
+
+
+    if(!disp->GetTexGendv) {
+        void ** procp = (void **) &disp->GetTexGendv;
+        snprintf(symboln, sizeof(symboln), "%sGetTexGendv", symbol_prefix);
+        *procp = dlsym(handle, symboln);
+    }
+
+
+    if(!disp->GetTexGenfv) {
+        void ** procp = (void **) &disp->GetTexGenfv;
+        snprintf(symboln, sizeof(symboln), "%sGetTexGenfv", symbol_prefix);
+        *procp = dlsym(handle, symboln);
+    }
+
+
+    if(!disp->GetTexGeniv) {
+        void ** procp = (void **) &disp->GetTexGeniv;
+        snprintf(symboln, sizeof(symboln), "%sGetTexGeniv", symbol_prefix);
+        *procp = dlsym(handle, symboln);
+    }
+
+
+    if(!disp->GetTexImage) {
+        void ** procp = (void **) &disp->GetTexImage;
+        snprintf(symboln, sizeof(symboln), "%sGetTexImage", symbol_prefix);
+        *procp = dlsym(handle, symboln);
+    }
+
+
+    if(!disp->GetTexParameterfv) {
+        void ** procp = (void **) &disp->GetTexParameterfv;
+        snprintf(symboln, sizeof(symboln), "%sGetTexParameterfv", symbol_prefix);
+        *procp = dlsym(handle, symboln);
+    }
+
+
+    if(!disp->GetTexParameteriv) {
+        void ** procp = (void **) &disp->GetTexParameteriv;
+        snprintf(symboln, sizeof(symboln), "%sGetTexParameteriv", symbol_prefix);
+        *procp = dlsym(handle, symboln);
+    }
+
+
+    if(!disp->GetTexLevelParameterfv) {
+        void ** procp = (void **) &disp->GetTexLevelParameterfv;
+        snprintf(symboln, sizeof(symboln), "%sGetTexLevelParameterfv", symbol_prefix);
+        *procp = dlsym(handle, symboln);
+    }
+
+
+    if(!disp->GetTexLevelParameteriv) {
+        void ** procp = (void **) &disp->GetTexLevelParameteriv;
+        snprintf(symboln, sizeof(symboln), "%sGetTexLevelParameteriv", symbol_prefix);
+        *procp = dlsym(handle, symboln);
+    }
+
+
+    if(!disp->IsEnabled) {
+        void ** procp = (void **) &disp->IsEnabled;
+        snprintf(symboln, sizeof(symboln), "%sIsEnabled", symbol_prefix);
+        *procp = dlsym(handle, symboln);
+    }
+
+
+    if(!disp->IsList) {
+        void ** procp = (void **) &disp->IsList;
+        snprintf(symboln, sizeof(symboln), "%sIsList", symbol_prefix);
+        *procp = dlsym(handle, symboln);
+    }
+
+
+    if(!disp->DepthRange) {
+        void ** procp = (void **) &disp->DepthRange;
+        snprintf(symboln, sizeof(symboln), "%sDepthRange", symbol_prefix);
+        *procp = dlsym(handle, symboln);
+    }
+
+
+    if(!disp->Frustum) {
+        void ** procp = (void **) &disp->Frustum;
+        snprintf(symboln, sizeof(symboln), "%sFrustum", symbol_prefix);
+        *procp = dlsym(handle, symboln);
+    }
+
+
+    if(!disp->LoadIdentity) {
+        void ** procp = (void **) &disp->LoadIdentity;
+        snprintf(symboln, sizeof(symboln), "%sLoadIdentity", symbol_prefix);
+        *procp = dlsym(handle, symboln);
+    }
+
+
+    if(!disp->LoadMatrixf) {
+        void ** procp = (void **) &disp->LoadMatrixf;
+        snprintf(symboln, sizeof(symboln), "%sLoadMatrixf", symbol_prefix);
+        *procp = dlsym(handle, symboln);
+    }
+
+
+    if(!disp->LoadMatrixd) {
+        void ** procp = (void **) &disp->LoadMatrixd;
+        snprintf(symboln, sizeof(symboln), "%sLoadMatrixd", symbol_prefix);
+        *procp = dlsym(handle, symboln);
+    }
+
+
+    if(!disp->MatrixMode) {
+        void ** procp = (void **) &disp->MatrixMode;
+        snprintf(symboln, sizeof(symboln), "%sMatrixMode", symbol_prefix);
+        *procp = dlsym(handle, symboln);
+    }
+
+
+    if(!disp->MultMatrixf) {
+        void ** procp = (void **) &disp->MultMatrixf;
+        snprintf(symboln, sizeof(symboln), "%sMultMatrixf", symbol_prefix);
+        *procp = dlsym(handle, symboln);
+    }
+
+
+    if(!disp->MultMatrixd) {
+        void ** procp = (void **) &disp->MultMatrixd;
+        snprintf(symboln, sizeof(symboln), "%sMultMatrixd", symbol_prefix);
+        *procp = dlsym(handle, symboln);
+    }
+
+
+    if(!disp->Ortho) {
+        void ** procp = (void **) &disp->Ortho;
+        snprintf(symboln, sizeof(symboln), "%sOrtho", symbol_prefix);
+        *procp = dlsym(handle, symboln);
+    }
+
+
+    if(!disp->PopMatrix) {
+        void ** procp = (void **) &disp->PopMatrix;
+        snprintf(symboln, sizeof(symboln), "%sPopMatrix", symbol_prefix);
+        *procp = dlsym(handle, symboln);
+    }
+
+
+    if(!disp->PushMatrix) {
+        void ** procp = (void **) &disp->PushMatrix;
+        snprintf(symboln, sizeof(symboln), "%sPushMatrix", symbol_prefix);
+        *procp = dlsym(handle, symboln);
+    }
+
+
+    if(!disp->Rotated) {
+        void ** procp = (void **) &disp->Rotated;
+        snprintf(symboln, sizeof(symboln), "%sRotated", symbol_prefix);
+        *procp = dlsym(handle, symboln);
+    }
+
+
+    if(!disp->Rotatef) {
+        void ** procp = (void **) &disp->Rotatef;
+        snprintf(symboln, sizeof(symboln), "%sRotatef", symbol_prefix);
+        *procp = dlsym(handle, symboln);
+    }
+
+
+    if(!disp->Scaled) {
+        void ** procp = (void **) &disp->Scaled;
+        snprintf(symboln, sizeof(symboln), "%sScaled", symbol_prefix);
+        *procp = dlsym(handle, symboln);
+    }
+
+
+    if(!disp->Scalef) {
+        void ** procp = (void **) &disp->Scalef;
+        snprintf(symboln, sizeof(symboln), "%sScalef", symbol_prefix);
+        *procp = dlsym(handle, symboln);
+    }
+
+
+    if(!disp->Translated) {
+        void ** procp = (void **) &disp->Translated;
+        snprintf(symboln, sizeof(symboln), "%sTranslated", symbol_prefix);
+        *procp = dlsym(handle, symboln);
+    }
+
+
+    if(!disp->Translatef) {
+        void ** procp = (void **) &disp->Translatef;
+        snprintf(symboln, sizeof(symboln), "%sTranslatef", symbol_prefix);
+        *procp = dlsym(handle, symboln);
+    }
+
+
+    if(!disp->Viewport) {
+        void ** procp = (void **) &disp->Viewport;
+        snprintf(symboln, sizeof(symboln), "%sViewport", symbol_prefix);
+        *procp = dlsym(handle, symboln);
+    }
+
+
+    if(!disp->ArrayElement) {
+        void ** procp = (void **) &disp->ArrayElement;
+        snprintf(symboln, sizeof(symboln), "%sArrayElement", symbol_prefix);
+        *procp = dlsym(handle, symboln);
+    }
+
+
+    if(!disp->ArrayElement) {
+        void ** procp = (void **) &disp->ArrayElement;
+        snprintf(symboln, sizeof(symboln), "%sArrayElementEXT", symbol_prefix);
+        *procp = dlsym(handle, symboln);
+    }
+
+
+    if(!disp->BindTexture) {
+        void ** procp = (void **) &disp->BindTexture;
+        snprintf(symboln, sizeof(symboln), "%sBindTexture", symbol_prefix);
+        *procp = dlsym(handle, symboln);
+    }
+
+
+    if(!disp->BindTexture) {
+        void ** procp = (void **) &disp->BindTexture;
+        snprintf(symboln, sizeof(symboln), "%sBindTextureEXT", symbol_prefix);
+        *procp = dlsym(handle, symboln);
+    }
+
+
+    if(!disp->ColorPointer) {
+        void ** procp = (void **) &disp->ColorPointer;
+        snprintf(symboln, sizeof(symboln), "%sColorPointer", symbol_prefix);
+        *procp = dlsym(handle, symboln);
+    }
+
+
+    if(!disp->DisableClientState) {
+        void ** procp = (void **) &disp->DisableClientState;
+        snprintf(symboln, sizeof(symboln), "%sDisableClientState", symbol_prefix);
+        *procp = dlsym(handle, symboln);
+    }
+
+
+    if(!disp->DrawArrays) {
+        void ** procp = (void **) &disp->DrawArrays;
+        snprintf(symboln, sizeof(symboln), "%sDrawArrays", symbol_prefix);
+        *procp = dlsym(handle, symboln);
+    }
+
+
+    if(!disp->DrawArrays) {
+        void ** procp = (void **) &disp->DrawArrays;
+        snprintf(symboln, sizeof(symboln), "%sDrawArraysEXT", symbol_prefix);
+        *procp = dlsym(handle, symboln);
+    }
+
+
+    if(!disp->DrawElements) {
+        void ** procp = (void **) &disp->DrawElements;
+        snprintf(symboln, sizeof(symboln), "%sDrawElements", symbol_prefix);
+        *procp = dlsym(handle, symboln);
+    }
+
+
+    if(!disp->EdgeFlagPointer) {
+        void ** procp = (void **) &disp->EdgeFlagPointer;
+        snprintf(symboln, sizeof(symboln), "%sEdgeFlagPointer", symbol_prefix);
+        *procp = dlsym(handle, symboln);
+    }
+
+
+    if(!disp->EnableClientState) {
+        void ** procp = (void **) &disp->EnableClientState;
+        snprintf(symboln, sizeof(symboln), "%sEnableClientState", symbol_prefix);
+        *procp = dlsym(handle, symboln);
+    }
+
+
+    if(!disp->IndexPointer) {
+        void ** procp = (void **) &disp->IndexPointer;
+        snprintf(symboln, sizeof(symboln), "%sIndexPointer", symbol_prefix);
+        *procp = dlsym(handle, symboln);
+    }
+
+
+    if(!disp->Indexub) {
+        void ** procp = (void **) &disp->Indexub;
+        snprintf(symboln, sizeof(symboln), "%sIndexub", symbol_prefix);
+        *procp = dlsym(handle, symboln);
+    }
+
+
+    if(!disp->Indexubv) {
+        void ** procp = (void **) &disp->Indexubv;
+        snprintf(symboln, sizeof(symboln), "%sIndexubv", symbol_prefix);
+        *procp = dlsym(handle, symboln);
+    }
+
+
+    if(!disp->InterleavedArrays) {
+        void ** procp = (void **) &disp->InterleavedArrays;
+        snprintf(symboln, sizeof(symboln), "%sInterleavedArrays", symbol_prefix);
+        *procp = dlsym(handle, symboln);
+    }
+
+
+    if(!disp->NormalPointer) {
+        void ** procp = (void **) &disp->NormalPointer;
+        snprintf(symboln, sizeof(symboln), "%sNormalPointer", symbol_prefix);
+        *procp = dlsym(handle, symboln);
+    }
+
+
+    if(!disp->PolygonOffset) {
+        void ** procp = (void **) &disp->PolygonOffset;
+        snprintf(symboln, sizeof(symboln), "%sPolygonOffset", symbol_prefix);
+        *procp = dlsym(handle, symboln);
+    }
+
+
+    if(!disp->TexCoordPointer) {
+        void ** procp = (void **) &disp->TexCoordPointer;
+        snprintf(symboln, sizeof(symboln), "%sTexCoordPointer", symbol_prefix);
+        *procp = dlsym(handle, symboln);
+    }
+
+
+    if(!disp->VertexPointer) {
+        void ** procp = (void **) &disp->VertexPointer;
+        snprintf(symboln, sizeof(symboln), "%sVertexPointer", symbol_prefix);
+        *procp = dlsym(handle, symboln);
+    }
+
+
+    if(!disp->AreTexturesResident) {
+        void ** procp = (void **) &disp->AreTexturesResident;
+        snprintf(symboln, sizeof(symboln), "%sAreTexturesResident", symbol_prefix);
+        *procp = dlsym(handle, symboln);
+    }
+
+
+    if(!disp->AreTexturesResident) {
+        void ** procp = (void **) &disp->AreTexturesResident;
+        snprintf(symboln, sizeof(symboln), "%sAreTexturesResidentEXT", symbol_prefix);
+        *procp = dlsym(handle, symboln);
+    }
+
+
+    if(!disp->CopyTexImage1D) {
+        void ** procp = (void **) &disp->CopyTexImage1D;
+        snprintf(symboln, sizeof(symboln), "%sCopyTexImage1D", symbol_prefix);
+        *procp = dlsym(handle, symboln);
+    }
+
+
+    if(!disp->CopyTexImage1D) {
+        void ** procp = (void **) &disp->CopyTexImage1D;
+        snprintf(symboln, sizeof(symboln), "%sCopyTexImage1DEXT", symbol_prefix);
+        *procp = dlsym(handle, symboln);
+    }
+
+
+    if(!disp->CopyTexImage2D) {
+        void ** procp = (void **) &disp->CopyTexImage2D;
+        snprintf(symboln, sizeof(symboln), "%sCopyTexImage2D", symbol_prefix);
+        *procp = dlsym(handle, symboln);
+    }
+
+
+    if(!disp->CopyTexImage2D) {
+        void ** procp = (void **) &disp->CopyTexImage2D;
+        snprintf(symboln, sizeof(symboln), "%sCopyTexImage2DEXT", symbol_prefix);
+        *procp = dlsym(handle, symboln);
+    }
+
+
+    if(!disp->CopyTexSubImage1D) {
+        void ** procp = (void **) &disp->CopyTexSubImage1D;
+        snprintf(symboln, sizeof(symboln), "%sCopyTexSubImage1D", symbol_prefix);
+        *procp = dlsym(handle, symboln);
+    }
+
+
+    if(!disp->CopyTexSubImage1D) {
+        void ** procp = (void **) &disp->CopyTexSubImage1D;
+        snprintf(symboln, sizeof(symboln), "%sCopyTexSubImage1DEXT", symbol_prefix);
+        *procp = dlsym(handle, symboln);
+    }
+
+
+    if(!disp->CopyTexSubImage2D) {
+        void ** procp = (void **) &disp->CopyTexSubImage2D;
+        snprintf(symboln, sizeof(symboln), "%sCopyTexSubImage2D", symbol_prefix);
+        *procp = dlsym(handle, symboln);
+    }
+
+
+    if(!disp->CopyTexSubImage2D) {
+        void ** procp = (void **) &disp->CopyTexSubImage2D;
+        snprintf(symboln, sizeof(symboln), "%sCopyTexSubImage2DEXT", symbol_prefix);
+        *procp = dlsym(handle, symboln);
+    }
+
+
+    if(!disp->DeleteTextures) {
+        void ** procp = (void **) &disp->DeleteTextures;
+        snprintf(symboln, sizeof(symboln), "%sDeleteTextures", symbol_prefix);
+        *procp = dlsym(handle, symboln);
+    }
+
+
+    if(!disp->DeleteTextures) {
+        void ** procp = (void **) &disp->DeleteTextures;
+        snprintf(symboln, sizeof(symboln), "%sDeleteTexturesEXT", symbol_prefix);
+        *procp = dlsym(handle, symboln);
+    }
+
+
+    if(!disp->GenTextures) {
+        void ** procp = (void **) &disp->GenTextures;
+        snprintf(symboln, sizeof(symboln), "%sGenTextures", symbol_prefix);
+        *procp = dlsym(handle, symboln);
+    }
+
+
+    if(!disp->GenTextures) {
+        void ** procp = (void **) &disp->GenTextures;
+        snprintf(symboln, sizeof(symboln), "%sGenTexturesEXT", symbol_prefix);
+        *procp = dlsym(handle, symboln);
+    }
+
+
+    if(!disp->GetPointerv) {
+        void ** procp = (void **) &disp->GetPointerv;
+        snprintf(symboln, sizeof(symboln), "%sGetPointerv", symbol_prefix);
+        *procp = dlsym(handle, symboln);
+    }
+
+
+    if(!disp->GetPointerv) {
+        void ** procp = (void **) &disp->GetPointerv;
+        snprintf(symboln, sizeof(symboln), "%sGetPointervEXT", symbol_prefix);
+        *procp = dlsym(handle, symboln);
+    }
+
+
+    if(!disp->IsTexture) {
+        void ** procp = (void **) &disp->IsTexture;
+        snprintf(symboln, sizeof(symboln), "%sIsTexture", symbol_prefix);
+        *procp = dlsym(handle, symboln);
+    }
+
+
+    if(!disp->IsTexture) {
+        void ** procp = (void **) &disp->IsTexture;
+        snprintf(symboln, sizeof(symboln), "%sIsTextureEXT", symbol_prefix);
+        *procp = dlsym(handle, symboln);
+    }
+
+
+    if(!disp->PrioritizeTextures) {
+        void ** procp = (void **) &disp->PrioritizeTextures;
+        snprintf(symboln, sizeof(symboln), "%sPrioritizeTextures", symbol_prefix);
+        *procp = dlsym(handle, symboln);
+    }
+
+
+    if(!disp->PrioritizeTextures) {
+        void ** procp = (void **) &disp->PrioritizeTextures;
+        snprintf(symboln, sizeof(symboln), "%sPrioritizeTexturesEXT", symbol_prefix);
+        *procp = dlsym(handle, symboln);
+    }
+
+
+    if(!disp->TexSubImage1D) {
+        void ** procp = (void **) &disp->TexSubImage1D;
+        snprintf(symboln, sizeof(symboln), "%sTexSubImage1D", symbol_prefix);
+        *procp = dlsym(handle, symboln);
+    }
+
+
+    if(!disp->TexSubImage1D) {
+        void ** procp = (void **) &disp->TexSubImage1D;
+        snprintf(symboln, sizeof(symboln), "%sTexSubImage1DEXT", symbol_prefix);
+        *procp = dlsym(handle, symboln);
+    }
+
+
+    if(!disp->TexSubImage2D) {
+        void ** procp = (void **) &disp->TexSubImage2D;
+        snprintf(symboln, sizeof(symboln), "%sTexSubImage2D", symbol_prefix);
+        *procp = dlsym(handle, symboln);
+    }
+
+
+    if(!disp->TexSubImage2D) {
+        void ** procp = (void **) &disp->TexSubImage2D;
+        snprintf(symboln, sizeof(symboln), "%sTexSubImage2DEXT", symbol_prefix);
+        *procp = dlsym(handle, symboln);
+    }
+
+
+    if(!disp->PopClientAttrib) {
+        void ** procp = (void **) &disp->PopClientAttrib;
+        snprintf(symboln, sizeof(symboln), "%sPopClientAttrib", symbol_prefix);
+        *procp = dlsym(handle, symboln);
+    }
+
+
+    if(!disp->PushClientAttrib) {
+        void ** procp = (void **) &disp->PushClientAttrib;
+        snprintf(symboln, sizeof(symboln), "%sPushClientAttrib", symbol_prefix);
+        *procp = dlsym(handle, symboln);
+    }
+
+
+    if(!disp->BlendColor) {
+        void ** procp = (void **) &disp->BlendColor;
+        snprintf(symboln, sizeof(symboln), "%sBlendColor", symbol_prefix);
+        *procp = dlsym(handle, symboln);
+    }
+
+
+    if(!disp->BlendColor) {
+        void ** procp = (void **) &disp->BlendColor;
+        snprintf(symboln, sizeof(symboln), "%sBlendColorEXT", symbol_prefix);
+        *procp = dlsym(handle, symboln);
+    }
+
+
+    if(!disp->BlendEquation) {
+        void ** procp = (void **) &disp->BlendEquation;
+        snprintf(symboln, sizeof(symboln), "%sBlendEquation", symbol_prefix);
+        *procp = dlsym(handle, symboln);
+    }
+
+
+    if(!disp->BlendEquation) {
+        void ** procp = (void **) &disp->BlendEquation;
+        snprintf(symboln, sizeof(symboln), "%sBlendEquationEXT", symbol_prefix);
+        *procp = dlsym(handle, symboln);
+    }
+
+
+    if(!disp->DrawRangeElements) {
+        void ** procp = (void **) &disp->DrawRangeElements;
+        snprintf(symboln, sizeof(symboln), "%sDrawRangeElements", symbol_prefix);
+        *procp = dlsym(handle, symboln);
+    }
+
+
+    if(!disp->DrawRangeElements) {
+        void ** procp = (void **) &disp->DrawRangeElements;
+        snprintf(symboln, sizeof(symboln), "%sDrawRangeElementsEXT", symbol_prefix);
+        *procp = dlsym(handle, symboln);
+    }
+
+
+    if(!disp->ColorTable) {
+        void ** procp = (void **) &disp->ColorTable;
+        snprintf(symboln, sizeof(symboln), "%sColorTable", symbol_prefix);
+        *procp = dlsym(handle, symboln);
+    }
+
+
+    if(!disp->ColorTable) {
+        void ** procp = (void **) &disp->ColorTable;
+        snprintf(symboln, sizeof(symboln), "%sColorTableSGI", symbol_prefix);
+        *procp = dlsym(handle, symboln);
+    }
+
+
+    if(!disp->ColorTable) {
+        void ** procp = (void **) &disp->ColorTable;
+        snprintf(symboln, sizeof(symboln), "%sColorTableEXT", symbol_prefix);
+        *procp = dlsym(handle, symboln);
+    }
+
+
+    if(!disp->ColorTableParameterfv) {
+        void ** procp = (void **) &disp->ColorTableParameterfv;
+        snprintf(symboln, sizeof(symboln), "%sColorTableParameterfv", symbol_prefix);
+        *procp = dlsym(handle, symboln);
+    }
+
+
+    if(!disp->ColorTableParameterfv) {
+        void ** procp = (void **) &disp->ColorTableParameterfv;
+        snprintf(symboln, sizeof(symboln), "%sColorTableParameterfvSGI", symbol_prefix);
+        *procp = dlsym(handle, symboln);
+    }
+
+
+    if(!disp->ColorTableParameteriv) {
+        void ** procp = (void **) &disp->ColorTableParameteriv;
+        snprintf(symboln, sizeof(symboln), "%sColorTableParameteriv", symbol_prefix);
+        *procp = dlsym(handle, symboln);
+    }
+
+
+    if(!disp->ColorTableParameteriv) {
+        void ** procp = (void **) &disp->ColorTableParameteriv;
+        snprintf(symboln, sizeof(symboln), "%sColorTableParameterivSGI", symbol_prefix);
+        *procp = dlsym(handle, symboln);
+    }
+
+
+    if(!disp->CopyColorTable) {
+        void ** procp = (void **) &disp->CopyColorTable;
+        snprintf(symboln, sizeof(symboln), "%sCopyColorTable", symbol_prefix);
+        *procp = dlsym(handle, symboln);
+    }
+
+
+    if(!disp->CopyColorTable) {
+        void ** procp = (void **) &disp->CopyColorTable;
+        snprintf(symboln, sizeof(symboln), "%sCopyColorTableSGI", symbol_prefix);
+        *procp = dlsym(handle, symboln);
+    }
+
+
+    if(!disp->GetColorTable) {
+        void ** procp = (void **) &disp->GetColorTable;
+        snprintf(symboln, sizeof(symboln), "%sGetColorTable", symbol_prefix);
+        *procp = dlsym(handle, symboln);
+    }
+
+
+    if(!disp->GetColorTable) {
+        void ** procp = (void **) &disp->GetColorTable;
+        snprintf(symboln, sizeof(symboln), "%sGetColorTableSGI", symbol_prefix);
+        *procp = dlsym(handle, symboln);
+    }
+
+
+    if(!disp->GetColorTable) {
+        void ** procp = (void **) &disp->GetColorTable;
+        snprintf(symboln, sizeof(symboln), "%sGetColorTableEXT", symbol_prefix);
+        *procp = dlsym(handle, symboln);
+    }
+
+
+    if(!disp->GetColorTableParameterfv) {
+        void ** procp = (void **) &disp->GetColorTableParameterfv;
+        snprintf(symboln, sizeof(symboln), "%sGetColorTableParameterfv", symbol_prefix);
+        *procp = dlsym(handle, symboln);
+    }
+
+
+    if(!disp->GetColorTableParameterfv) {
+        void ** procp = (void **) &disp->GetColorTableParameterfv;
+        snprintf(symboln, sizeof(symboln), "%sGetColorTableParameterfvSGI", symbol_prefix);
+        *procp = dlsym(handle, symboln);
+    }
+
+
+    if(!disp->GetColorTableParameterfv) {
+        void ** procp = (void **) &disp->GetColorTableParameterfv;
+        snprintf(symboln, sizeof(symboln), "%sGetColorTableParameterfvEXT", symbol_prefix);
+        *procp = dlsym(handle, symboln);
+    }
+
+
+    if(!disp->GetColorTableParameteriv) {
+        void ** procp = (void **) &disp->GetColorTableParameteriv;
+        snprintf(symboln, sizeof(symboln), "%sGetColorTableParameteriv", symbol_prefix);
+        *procp = dlsym(handle, symboln);
+    }
+
+
+    if(!disp->GetColorTableParameteriv) {
+        void ** procp = (void **) &disp->GetColorTableParameteriv;
+        snprintf(symboln, sizeof(symboln), "%sGetColorTableParameterivSGI", symbol_prefix);
+        *procp = dlsym(handle, symboln);
+    }
+
+
+    if(!disp->GetColorTableParameteriv) {
+        void ** procp = (void **) &disp->GetColorTableParameteriv;
+        snprintf(symboln, sizeof(symboln), "%sGetColorTableParameterivEXT", symbol_prefix);
+        *procp = dlsym(handle, symboln);
+    }
+
+
+    if(!disp->ColorSubTable) {
+        void ** procp = (void **) &disp->ColorSubTable;
+        snprintf(symboln, sizeof(symboln), "%sColorSubTable", symbol_prefix);
+        *procp = dlsym(handle, symboln);
+    }
+
+
+    if(!disp->ColorSubTable) {
+        void ** procp = (void **) &disp->ColorSubTable;
+        snprintf(symboln, sizeof(symboln), "%sColorSubTableEXT", symbol_prefix);
+        *procp = dlsym(handle, symboln);
+    }
+
+
+    if(!disp->CopyColorSubTable) {
+        void ** procp = (void **) &disp->CopyColorSubTable;
+        snprintf(symboln, sizeof(symboln), "%sCopyColorSubTable", symbol_prefix);
+        *procp = dlsym(handle, symboln);
+    }
+
+
+    if(!disp->CopyColorSubTable) {
+        void ** procp = (void **) &disp->CopyColorSubTable;
+        snprintf(symboln, sizeof(symboln), "%sCopyColorSubTableEXT", symbol_prefix);
+        *procp = dlsym(handle, symboln);
+    }
+
+
+    if(!disp->ConvolutionFilter1D) {
+        void ** procp = (void **) &disp->ConvolutionFilter1D;
+        snprintf(symboln, sizeof(symboln), "%sConvolutionFilter1D", symbol_prefix);
+        *procp = dlsym(handle, symboln);
+    }
+
+
+    if(!disp->ConvolutionFilter1D) {
+        void ** procp = (void **) &disp->ConvolutionFilter1D;
+        snprintf(symboln, sizeof(symboln), "%sConvolutionFilter1DEXT", symbol_prefix);
+        *procp = dlsym(handle, symboln);
+    }
+
+
+    if(!disp->ConvolutionFilter2D) {
+        void ** procp = (void **) &disp->ConvolutionFilter2D;
+        snprintf(symboln, sizeof(symboln), "%sConvolutionFilter2D", symbol_prefix);
+        *procp = dlsym(handle, symboln);
+    }
+
+
+    if(!disp->ConvolutionFilter2D) {
+        void ** procp = (void **) &disp->ConvolutionFilter2D;
+        snprintf(symboln, sizeof(symboln), "%sConvolutionFilter2DEXT", symbol_prefix);
+        *procp = dlsym(handle, symboln);
+    }
+
+
+    if(!disp->ConvolutionParameterf) {
+        void ** procp = (void **) &disp->ConvolutionParameterf;
+        snprintf(symboln, sizeof(symboln), "%sConvolutionParameterf", symbol_prefix);
+        *procp = dlsym(handle, symboln);
+    }
+
+
+    if(!disp->ConvolutionParameterf) {
+        void ** procp = (void **) &disp->ConvolutionParameterf;
+        snprintf(symboln, sizeof(symboln), "%sConvolutionParameterfEXT", symbol_prefix);
+        *procp = dlsym(handle, symboln);
+    }
+
+
+    if(!disp->ConvolutionParameterfv) {
+        void ** procp = (void **) &disp->ConvolutionParameterfv;
+        snprintf(symboln, sizeof(symboln), "%sConvolutionParameterfv", symbol_prefix);
+        *procp = dlsym(handle, symboln);
+    }
+
+
+    if(!disp->ConvolutionParameterfv) {
+        void ** procp = (void **) &disp->ConvolutionParameterfv;
+        snprintf(symboln, sizeof(symboln), "%sConvolutionParameterfvEXT", symbol_prefix);
+        *procp = dlsym(handle, symboln);
+    }
+
+
+    if(!disp->ConvolutionParameteri) {
+        void ** procp = (void **) &disp->ConvolutionParameteri;
+        snprintf(symboln, sizeof(symboln), "%sConvolutionParameteri", symbol_prefix);
+        *procp = dlsym(handle, symboln);
+    }
+
+
+    if(!disp->ConvolutionParameteri) {
+        void ** procp = (void **) &disp->ConvolutionParameteri;
+        snprintf(symboln, sizeof(symboln), "%sConvolutionParameteriEXT", symbol_prefix);
+        *procp = dlsym(handle, symboln);
+    }
+
+
+    if(!disp->ConvolutionParameteriv) {
+        void ** procp = (void **) &disp->ConvolutionParameteriv;
+        snprintf(symboln, sizeof(symboln), "%sConvolutionParameteriv", symbol_prefix);
+        *procp = dlsym(handle, symboln);
+    }
+
+
+    if(!disp->ConvolutionParameteriv) {
+        void ** procp = (void **) &disp->ConvolutionParameteriv;
+        snprintf(symboln, sizeof(symboln), "%sConvolutionParameterivEXT", symbol_prefix);
+        *procp = dlsym(handle, symboln);
+    }
+
+
+    if(!disp->CopyConvolutionFilter1D) {
+        void ** procp = (void **) &disp->CopyConvolutionFilter1D;
+        snprintf(symboln, sizeof(symboln), "%sCopyConvolutionFilter1D", symbol_prefix);
+        *procp = dlsym(handle, symboln);
+    }
+
+
+    if(!disp->CopyConvolutionFilter1D) {
+        void ** procp = (void **) &disp->CopyConvolutionFilter1D;
+        snprintf(symboln, sizeof(symboln), "%sCopyConvolutionFilter1DEXT", symbol_prefix);
+        *procp = dlsym(handle, symboln);
+    }
+
+
+    if(!disp->CopyConvolutionFilter2D) {
+        void ** procp = (void **) &disp->CopyConvolutionFilter2D;
+        snprintf(symboln, sizeof(symboln), "%sCopyConvolutionFilter2D", symbol_prefix);
+        *procp = dlsym(handle, symboln);
+    }
+
+
+    if(!disp->CopyConvolutionFilter2D) {
+        void ** procp = (void **) &disp->CopyConvolutionFilter2D;
+        snprintf(symboln, sizeof(symboln), "%sCopyConvolutionFilter2DEXT", symbol_prefix);
+        *procp = dlsym(handle, symboln);
+    }
+
+
+    if(!disp->GetConvolutionFilter) {
+        void ** procp = (void **) &disp->GetConvolutionFilter;
+        snprintf(symboln, sizeof(symboln), "%sGetConvolutionFilter", symbol_prefix);
+        *procp = dlsym(handle, symboln);
+    }
+
+
+    if(!disp->GetConvolutionFilter) {
+        void ** procp = (void **) &disp->GetConvolutionFilter;
+        snprintf(symboln, sizeof(symboln), "%sGetConvolutionFilterEXT", symbol_prefix);
+        *procp = dlsym(handle, symboln);
+    }
+
+
+    if(!disp->GetConvolutionParameterfv) {
+        void ** procp = (void **) &disp->GetConvolutionParameterfv;
+        snprintf(symboln, sizeof(symboln), "%sGetConvolutionParameterfv", symbol_prefix);
+        *procp = dlsym(handle, symboln);
+    }
+
+
+    if(!disp->GetConvolutionParameterfv) {
+        void ** procp = (void **) &disp->GetConvolutionParameterfv;
+        snprintf(symboln, sizeof(symboln), "%sGetConvolutionParameterfvEXT", symbol_prefix);
+        *procp = dlsym(handle, symboln);
+    }
+
+
+    if(!disp->GetConvolutionParameteriv) {
+        void ** procp = (void **) &disp->GetConvolutionParameteriv;
+        snprintf(symboln, sizeof(symboln), "%sGetConvolutionParameteriv", symbol_prefix);
+        *procp = dlsym(handle, symboln);
+    }
+
+
+    if(!disp->GetConvolutionParameteriv) {
+        void ** procp = (void **) &disp->GetConvolutionParameteriv;
+        snprintf(symboln, sizeof(symboln), "%sGetConvolutionParameterivEXT", symbol_prefix);
+        *procp = dlsym(handle, symboln);
+    }
+
+
+    if(!disp->GetSeparableFilter) {
+        void ** procp = (void **) &disp->GetSeparableFilter;
+        snprintf(symboln, sizeof(symboln), "%sGetSeparableFilter", symbol_prefix);
+        *procp = dlsym(handle, symboln);
+    }
+
+
+    if(!disp->GetSeparableFilter) {
+        void ** procp = (void **) &disp->GetSeparableFilter;
+        snprintf(symboln, sizeof(symboln), "%sGetSeparableFilterEXT", symbol_prefix);
+        *procp = dlsym(handle, symboln);
+    }
+
+
+    if(!disp->SeparableFilter2D) {
+        void ** procp = (void **) &disp->SeparableFilter2D;
+        snprintf(symboln, sizeof(symboln), "%sSeparableFilter2D", symbol_prefix);
+        *procp = dlsym(handle, symboln);
+    }
+
+
+    if(!disp->SeparableFilter2D) {
+        void ** procp = (void **) &disp->SeparableFilter2D;
+        snprintf(symboln, sizeof(symboln), "%sSeparableFilter2DEXT", symbol_prefix);
+        *procp = dlsym(handle, symboln);
+    }
+
+
+    if(!disp->GetHistogram) {
+        void ** procp = (void **) &disp->GetHistogram;
+        snprintf(symboln, sizeof(symboln), "%sGetHistogram", symbol_prefix);
+        *procp = dlsym(handle, symboln);
+    }
+
+
+    if(!disp->GetHistogram) {
+        void ** procp = (void **) &disp->GetHistogram;
+        snprintf(symboln, sizeof(symboln), "%sGetHistogramEXT", symbol_prefix);
+        *procp = dlsym(handle, symboln);
+    }
+
+
+    if(!disp->GetHistogramParameterfv) {
+        void ** procp = (void **) &disp->GetHistogramParameterfv;
+        snprintf(symboln, sizeof(symboln), "%sGetHistogramParameterfv", symbol_prefix);
+        *procp = dlsym(handle, symboln);
+    }
+
+
+    if(!disp->GetHistogramParameterfv) {
+        void ** procp = (void **) &disp->GetHistogramParameterfv;
+        snprintf(symboln, sizeof(symboln), "%sGetHistogramParameterfvEXT", symbol_prefix);
+        *procp = dlsym(handle, symboln);
+    }
+
+
+    if(!disp->GetHistogramParameteriv) {
+        void ** procp = (void **) &disp->GetHistogramParameteriv;
+        snprintf(symboln, sizeof(symboln), "%sGetHistogramParameteriv", symbol_prefix);
+        *procp = dlsym(handle, symboln);
+    }
+
+
+    if(!disp->GetHistogramParameteriv) {
+        void ** procp = (void **) &disp->GetHistogramParameteriv;
+        snprintf(symboln, sizeof(symboln), "%sGetHistogramParameterivEXT", symbol_prefix);
+        *procp = dlsym(handle, symboln);
+    }
+
+
+    if(!disp->GetMinmax) {
+        void ** procp = (void **) &disp->GetMinmax;
+        snprintf(symboln, sizeof(symboln), "%sGetMinmax", symbol_prefix);
+        *procp = dlsym(handle, symboln);
+    }
+
+
+    if(!disp->GetMinmax) {
+        void ** procp = (void **) &disp->GetMinmax;
+        snprintf(symboln, sizeof(symboln), "%sGetMinmaxEXT", symbol_prefix);
+        *procp = dlsym(handle, symboln);
+    }
+
+
+    if(!disp->GetMinmaxParameterfv) {
+        void ** procp = (void **) &disp->GetMinmaxParameterfv;
+        snprintf(symboln, sizeof(symboln), "%sGetMinmaxParameterfv", symbol_prefix);
+        *procp = dlsym(handle, symboln);
+    }
+
+
+    if(!disp->GetMinmaxParameterfv) {
+        void ** procp = (void **) &disp->GetMinmaxParameterfv;
+        snprintf(symboln, sizeof(symboln), "%sGetMinmaxParameterfvEXT", symbol_prefix);
+        *procp = dlsym(handle, symboln);
+    }
+
+
+    if(!disp->GetMinmaxParameteriv) {
+        void ** procp = (void **) &disp->GetMinmaxParameteriv;
+        snprintf(symboln, sizeof(symboln), "%sGetMinmaxParameteriv", symbol_prefix);
+        *procp = dlsym(handle, symboln);
+    }
+
+
+    if(!disp->GetMinmaxParameteriv) {
+        void ** procp = (void **) &disp->GetMinmaxParameteriv;
+        snprintf(symboln, sizeof(symboln), "%sGetMinmaxParameterivEXT", symbol_prefix);
+        *procp = dlsym(handle, symboln);
+    }
+
+
+    if(!disp->Histogram) {
+        void ** procp = (void **) &disp->Histogram;
+        snprintf(symboln, sizeof(symboln), "%sHistogram", symbol_prefix);
+        *procp = dlsym(handle, symboln);
+    }
+
+
+    if(!disp->Histogram) {
+        void ** procp = (void **) &disp->Histogram;
+        snprintf(symboln, sizeof(symboln), "%sHistogramEXT", symbol_prefix);
+        *procp = dlsym(handle, symboln);
+    }
+
+
+    if(!disp->Minmax) {
+        void ** procp = (void **) &disp->Minmax;
+        snprintf(symboln, sizeof(symboln), "%sMinmax", symbol_prefix);
+        *procp = dlsym(handle, symboln);
+    }
+
+
+    if(!disp->Minmax) {
+        void ** procp = (void **) &disp->Minmax;
+        snprintf(symboln, sizeof(symboln), "%sMinmaxEXT", symbol_prefix);
+        *procp = dlsym(handle, symboln);
+    }
+
+
+    if(!disp->ResetHistogram) {
+        void ** procp = (void **) &disp->ResetHistogram;
+        snprintf(symboln, sizeof(symboln), "%sResetHistogram", symbol_prefix);
+        *procp = dlsym(handle, symboln);
+    }
+
+
+    if(!disp->ResetHistogram) {
+        void ** procp = (void **) &disp->ResetHistogram;
+        snprintf(symboln, sizeof(symboln), "%sResetHistogramEXT", symbol_prefix);
+        *procp = dlsym(handle, symboln);
+    }
+
+
+    if(!disp->ResetMinmax) {
+        void ** procp = (void **) &disp->ResetMinmax;
+        snprintf(symboln, sizeof(symboln), "%sResetMinmax", symbol_prefix);
+        *procp = dlsym(handle, symboln);
+    }
+
+
+    if(!disp->ResetMinmax) {
+        void ** procp = (void **) &disp->ResetMinmax;
+        snprintf(symboln, sizeof(symboln), "%sResetMinmaxEXT", symbol_prefix);
+        *procp = dlsym(handle, symboln);
+    }
+
+
+    if(!disp->TexImage3D) {
+        void ** procp = (void **) &disp->TexImage3D;
+        snprintf(symboln, sizeof(symboln), "%sTexImage3D", symbol_prefix);
+        *procp = dlsym(handle, symboln);
+    }
+
+
+    if(!disp->TexImage3D) {
+        void ** procp = (void **) &disp->TexImage3D;
+        snprintf(symboln, sizeof(symboln), "%sTexImage3DEXT", symbol_prefix);
+        *procp = dlsym(handle, symboln);
+    }
+
+
+    if(!disp->TexSubImage3D) {
+        void ** procp = (void **) &disp->TexSubImage3D;
+        snprintf(symboln, sizeof(symboln), "%sTexSubImage3D", symbol_prefix);
+        *procp = dlsym(handle, symboln);
+    }
+
+
+    if(!disp->TexSubImage3D) {
+        void ** procp = (void **) &disp->TexSubImage3D;
+        snprintf(symboln, sizeof(symboln), "%sTexSubImage3DEXT", symbol_prefix);
+        *procp = dlsym(handle, symboln);
+    }
+
+
+    if(!disp->CopyTexSubImage3D) {
+        void ** procp = (void **) &disp->CopyTexSubImage3D;
+        snprintf(symboln, sizeof(symboln), "%sCopyTexSubImage3D", symbol_prefix);
+        *procp = dlsym(handle, symboln);
+    }
+
+
+    if(!disp->CopyTexSubImage3D) {
+        void ** procp = (void **) &disp->CopyTexSubImage3D;
+        snprintf(symboln, sizeof(symboln), "%sCopyTexSubImage3DEXT", symbol_prefix);
+        *procp = dlsym(handle, symboln);
+    }
+
+
+    if(!disp->ActiveTextureARB) {
+        void ** procp = (void **) &disp->ActiveTextureARB;
+        snprintf(symboln, sizeof(symboln), "%sActiveTexture", symbol_prefix);
+        *procp = dlsym(handle, symboln);
+    }
+
+
+    if(!disp->ActiveTextureARB) {
+        void ** procp = (void **) &disp->ActiveTextureARB;
+        snprintf(symboln, sizeof(symboln), "%sActiveTextureARB", symbol_prefix);
+        *procp = dlsym(handle, symboln);
+    }
+
+
+    if(!disp->ClientActiveTextureARB) {
+        void ** procp = (void **) &disp->ClientActiveTextureARB;
+        snprintf(symboln, sizeof(symboln), "%sClientActiveTexture", symbol_prefix);
+        *procp = dlsym(handle, symboln);
+    }
+
+
+    if(!disp->ClientActiveTextureARB) {
+        void ** procp = (void **) &disp->ClientActiveTextureARB;
+        snprintf(symboln, sizeof(symboln), "%sClientActiveTextureARB", symbol_prefix);
+        *procp = dlsym(handle, symboln);
+    }
+
+
+    if(!disp->MultiTexCoord1dARB) {
+        void ** procp = (void **) &disp->MultiTexCoord1dARB;
+        snprintf(symboln, sizeof(symboln), "%sMultiTexCoord1d", symbol_prefix);
+        *procp = dlsym(handle, symboln);
+    }
+
+
+    if(!disp->MultiTexCoord1dARB) {
+        void ** procp = (void **) &disp->MultiTexCoord1dARB;
+        snprintf(symboln, sizeof(symboln), "%sMultiTexCoord1dARB", symbol_prefix);
+        *procp = dlsym(handle, symboln);
+    }
+
+
+    if(!disp->MultiTexCoord1dvARB) {
+        void ** procp = (void **) &disp->MultiTexCoord1dvARB;
+        snprintf(symboln, sizeof(symboln), "%sMultiTexCoord1dv", symbol_prefix);
+        *procp = dlsym(handle, symboln);
+    }
+
+
+    if(!disp->MultiTexCoord1dvARB) {
+        void ** procp = (void **) &disp->MultiTexCoord1dvARB;
+        snprintf(symboln, sizeof(symboln), "%sMultiTexCoord1dvARB", symbol_prefix);
+        *procp = dlsym(handle, symboln);
+    }
+
+
+    if(!disp->MultiTexCoord1fARB) {
+        void ** procp = (void **) &disp->MultiTexCoord1fARB;
+        snprintf(symboln, sizeof(symboln), "%sMultiTexCoord1f", symbol_prefix);
+        *procp = dlsym(handle, symboln);
+    }
+
+
+    if(!disp->MultiTexCoord1fARB) {
+        void ** procp = (void **) &disp->MultiTexCoord1fARB;
+        snprintf(symboln, sizeof(symboln), "%sMultiTexCoord1fARB", symbol_prefix);
+        *procp = dlsym(handle, symboln);
+    }
+
+
+    if(!disp->MultiTexCoord1fvARB) {
+        void ** procp = (void **) &disp->MultiTexCoord1fvARB;
+        snprintf(symboln, sizeof(symboln), "%sMultiTexCoord1fv", symbol_prefix);
+        *procp = dlsym(handle, symboln);
+    }
+
+
+    if(!disp->MultiTexCoord1fvARB) {
+        void ** procp = (void **) &disp->MultiTexCoord1fvARB;
+        snprintf(symboln, sizeof(symboln), "%sMultiTexCoord1fvARB", symbol_prefix);
+        *procp = dlsym(handle, symboln);
+    }
+
+
+    if(!disp->MultiTexCoord1iARB) {
+        void ** procp = (void **) &disp->MultiTexCoord1iARB;
+        snprintf(symboln, sizeof(symboln), "%sMultiTexCoord1i", symbol_prefix);
+        *procp = dlsym(handle, symboln);
+    }
+
+
+    if(!disp->MultiTexCoord1iARB) {
+        void ** procp = (void **) &disp->MultiTexCoord1iARB;
+        snprintf(symboln, sizeof(symboln), "%sMultiTexCoord1iARB", symbol_prefix);
+        *procp = dlsym(handle, symboln);
+    }
+
+
+    if(!disp->MultiTexCoord1ivARB) {
+        void ** procp = (void **) &disp->MultiTexCoord1ivARB;
+        snprintf(symboln, sizeof(symboln), "%sMultiTexCoord1iv", symbol_prefix);
+        *procp = dlsym(handle, symboln);
+    }
+
+
+    if(!disp->MultiTexCoord1ivARB) {
+        void ** procp = (void **) &disp->MultiTexCoord1ivARB;
+        snprintf(symboln, sizeof(symboln), "%sMultiTexCoord1ivARB", symbol_prefix);
+        *procp = dlsym(handle, symboln);
+    }
+
+
+    if(!disp->MultiTexCoord1sARB) {
+        void ** procp = (void **) &disp->MultiTexCoord1sARB;
+        snprintf(symboln, sizeof(symboln), "%sMultiTexCoord1s", symbol_prefix);
+        *procp = dlsym(handle, symboln);
+    }
+
+
+    if(!disp->MultiTexCoord1sARB) {
+        void ** procp = (void **) &disp->MultiTexCoord1sARB;
+        snprintf(symboln, sizeof(symboln), "%sMultiTexCoord1sARB", symbol_prefix);
+        *procp = dlsym(handle, symboln);
+    }
+
+
+    if(!disp->MultiTexCoord1svARB) {
+        void ** procp = (void **) &disp->MultiTexCoord1svARB;
+        snprintf(symboln, sizeof(symboln), "%sMultiTexCoord1sv", symbol_prefix);
+        *procp = dlsym(handle, symboln);
+    }
+
+
+    if(!disp->MultiTexCoord1svARB) {
+        void ** procp = (void **) &disp->MultiTexCoord1svARB;
+        snprintf(symboln, sizeof(symboln), "%sMultiTexCoord1svARB", symbol_prefix);
+        *procp = dlsym(handle, symboln);
+    }
+
+
+    if(!disp->MultiTexCoord2dARB) {
+        void ** procp = (void **) &disp->MultiTexCoord2dARB;
+        snprintf(symboln, sizeof(symboln), "%sMultiTexCoord2d", symbol_prefix);
+        *procp = dlsym(handle, symboln);
+    }
+
+
+    if(!disp->MultiTexCoord2dARB) {
+        void ** procp = (void **) &disp->MultiTexCoord2dARB;
+        snprintf(symboln, sizeof(symboln), "%sMultiTexCoord2dARB", symbol_prefix);
+        *procp = dlsym(handle, symboln);
+    }
+
+
+    if(!disp->MultiTexCoord2dvARB) {
+        void ** procp = (void **) &disp->MultiTexCoord2dvARB;
+        snprintf(symboln, sizeof(symboln), "%sMultiTexCoord2dv", symbol_prefix);
+        *procp = dlsym(handle, symboln);
+    }
+
+
+    if(!disp->MultiTexCoord2dvARB) {
+        void ** procp = (void **) &disp->MultiTexCoord2dvARB;
+        snprintf(symboln, sizeof(symboln), "%sMultiTexCoord2dvARB", symbol_prefix);
+        *procp = dlsym(handle, symboln);
+    }
+
+
+    if(!disp->MultiTexCoord2fARB) {
+        void ** procp = (void **) &disp->MultiTexCoord2fARB;
+        snprintf(symboln, sizeof(symboln), "%sMultiTexCoord2f", symbol_prefix);
+        *procp = dlsym(handle, symboln);
+    }
+
+
+    if(!disp->MultiTexCoord2fARB) {
+        void ** procp = (void **) &disp->MultiTexCoord2fARB;
+        snprintf(symboln, sizeof(symboln), "%sMultiTexCoord2fARB", symbol_prefix);
+        *procp = dlsym(handle, symboln);
+    }
+
+
+    if(!disp->MultiTexCoord2fvARB) {
+        void ** procp = (void **) &disp->MultiTexCoord2fvARB;
+        snprintf(symboln, sizeof(symboln), "%sMultiTexCoord2fv", symbol_prefix);
+        *procp = dlsym(handle, symboln);
+    }
+
+
+    if(!disp->MultiTexCoord2fvARB) {
+        void ** procp = (void **) &disp->MultiTexCoord2fvARB;
+        snprintf(symboln, sizeof(symboln), "%sMultiTexCoord2fvARB", symbol_prefix);
+        *procp = dlsym(handle, symboln);
+    }
+
+
+    if(!disp->MultiTexCoord2iARB) {
+        void ** procp = (void **) &disp->MultiTexCoord2iARB;
+        snprintf(symboln, sizeof(symboln), "%sMultiTexCoord2i", symbol_prefix);
+        *procp = dlsym(handle, symboln);
+    }
+
+
+    if(!disp->MultiTexCoord2iARB) {
+        void ** procp = (void **) &disp->MultiTexCoord2iARB;
+        snprintf(symboln, sizeof(symboln), "%sMultiTexCoord2iARB", symbol_prefix);
+        *procp = dlsym(handle, symboln);
+    }
+
+
+    if(!disp->MultiTexCoord2ivARB) {
+        void ** procp = (void **) &disp->MultiTexCoord2ivARB;
+        snprintf(symboln, sizeof(symboln), "%sMultiTexCoord2iv", symbol_prefix);
+        *procp = dlsym(handle, symboln);
+    }
+
+
+    if(!disp->MultiTexCoord2ivARB) {
+        void ** procp = (void **) &disp->MultiTexCoord2ivARB;
+        snprintf(symboln, sizeof(symboln), "%sMultiTexCoord2ivARB", symbol_prefix);
+        *procp = dlsym(handle, symboln);
+    }
+
+
+    if(!disp->MultiTexCoord2sARB) {
+        void ** procp = (void **) &disp->MultiTexCoord2sARB;
+        snprintf(symboln, sizeof(symboln), "%sMultiTexCoord2s", symbol_prefix);
+        *procp = dlsym(handle, symboln);
+    }
+
+
+    if(!disp->MultiTexCoord2sARB) {
+        void ** procp = (void **) &disp->MultiTexCoord2sARB;
+        snprintf(symboln, sizeof(symboln), "%sMultiTexCoord2sARB", symbol_prefix);
+        *procp = dlsym(handle, symboln);
+    }
+
+
+    if(!disp->MultiTexCoord2svARB) {
+        void ** procp = (void **) &disp->MultiTexCoord2svARB;
+        snprintf(symboln, sizeof(symboln), "%sMultiTexCoord2sv", symbol_prefix);
+        *procp = dlsym(handle, symboln);
+    }
+
+
+    if(!disp->MultiTexCoord2svARB) {
+        void ** procp = (void **) &disp->MultiTexCoord2svARB;
+        snprintf(symboln, sizeof(symboln), "%sMultiTexCoord2svARB", symbol_prefix);
+        *procp = dlsym(handle, symboln);
+    }
+
+
+    if(!disp->MultiTexCoord3dARB) {
+        void ** procp = (void **) &disp->MultiTexCoord3dARB;
+        snprintf(symboln, sizeof(symboln), "%sMultiTexCoord3d", symbol_prefix);
+        *procp = dlsym(handle, symboln);
+    }
+
+
+    if(!disp->MultiTexCoord3dARB) {
+        void ** procp = (void **) &disp->MultiTexCoord3dARB;
+        snprintf(symboln, sizeof(symboln), "%sMultiTexCoord3dARB", symbol_prefix);
+        *procp = dlsym(handle, symboln);
+    }
+
+
+    if(!disp->MultiTexCoord3dvARB) {
+        void ** procp = (void **) &disp->MultiTexCoord3dvARB;
+        snprintf(symboln, sizeof(symboln), "%sMultiTexCoord3dv", symbol_prefix);
+        *procp = dlsym(handle, symboln);
+    }
+
+
+    if(!disp->MultiTexCoord3dvARB) {
+        void ** procp = (void **) &disp->MultiTexCoord3dvARB;
+        snprintf(symboln, sizeof(symboln), "%sMultiTexCoord3dvARB", symbol_prefix);
+        *procp = dlsym(handle, symboln);
+    }
+
+
+    if(!disp->MultiTexCoord3fARB) {
+        void ** procp = (void **) &disp->MultiTexCoord3fARB;
+        snprintf(symboln, sizeof(symboln), "%sMultiTexCoord3f", symbol_prefix);
+        *procp = dlsym(handle, symboln);
+    }
+
+
+    if(!disp->MultiTexCoord3fARB) {
+        void ** procp = (void **) &disp->MultiTexCoord3fARB;
+        snprintf(symboln, sizeof(symboln), "%sMultiTexCoord3fARB", symbol_prefix);
+        *procp = dlsym(handle, symboln);
+    }
+
+
+    if(!disp->MultiTexCoord3fvARB) {
+        void ** procp = (void **) &disp->MultiTexCoord3fvARB;
+        snprintf(symboln, sizeof(symboln), "%sMultiTexCoord3fv", symbol_prefix);
+        *procp = dlsym(handle, symboln);
+    }
+
+
+    if(!disp->MultiTexCoord3fvARB) {
+        void ** procp = (void **) &disp->MultiTexCoord3fvARB;
+        snprintf(symboln, sizeof(symboln), "%sMultiTexCoord3fvARB", symbol_prefix);
+        *procp = dlsym(handle, symboln);
+    }
+
+
+    if(!disp->MultiTexCoord3iARB) {
+        void ** procp = (void **) &disp->MultiTexCoord3iARB;
+        snprintf(symboln, sizeof(symboln), "%sMultiTexCoord3i", symbol_prefix);
+        *procp = dlsym(handle, symboln);
+    }
+
+
+    if(!disp->MultiTexCoord3iARB) {
+        void ** procp = (void **) &disp->MultiTexCoord3iARB;
+        snprintf(symboln, sizeof(symboln), "%sMultiTexCoord3iARB", symbol_prefix);
+        *procp = dlsym(handle, symboln);
+    }
+
+
+    if(!disp->MultiTexCoord3ivARB) {
+        void ** procp = (void **) &disp->MultiTexCoord3ivARB;
+        snprintf(symboln, sizeof(symboln), "%sMultiTexCoord3iv", symbol_prefix);
+        *procp = dlsym(handle, symboln);
+    }
+
+
+    if(!disp->MultiTexCoord3ivARB) {
+        void ** procp = (void **) &disp->MultiTexCoord3ivARB;
+        snprintf(symboln, sizeof(symboln), "%sMultiTexCoord3ivARB", symbol_prefix);
+        *procp = dlsym(handle, symboln);
+    }
+
+
+    if(!disp->MultiTexCoord3sARB) {
+        void ** procp = (void **) &disp->MultiTexCoord3sARB;
+        snprintf(symboln, sizeof(symboln), "%sMultiTexCoord3s", symbol_prefix);
+        *procp = dlsym(handle, symboln);
+    }
+
+
+    if(!disp->MultiTexCoord3sARB) {
+        void ** procp = (void **) &disp->MultiTexCoord3sARB;
+        snprintf(symboln, sizeof(symboln), "%sMultiTexCoord3sARB", symbol_prefix);
+        *procp = dlsym(handle, symboln);
+    }
+
+
+    if(!disp->MultiTexCoord3svARB) {
+        void ** procp = (void **) &disp->MultiTexCoord3svARB;
+        snprintf(symboln, sizeof(symboln), "%sMultiTexCoord3sv", symbol_prefix);
+        *procp = dlsym(handle, symboln);
+    }
+
+
+    if(!disp->MultiTexCoord3svARB) {
+        void ** procp = (void **) &disp->MultiTexCoord3svARB;
+        snprintf(symboln, sizeof(symboln), "%sMultiTexCoord3svARB", symbol_prefix);
+        *procp = dlsym(handle, symboln);
+    }
+
+
+    if(!disp->MultiTexCoord4dARB) {
+        void ** procp = (void **) &disp->MultiTexCoord4dARB;
+        snprintf(symboln, sizeof(symboln), "%sMultiTexCoord4d", symbol_prefix);
+        *procp = dlsym(handle, symboln);
+    }
+
+
+    if(!disp->MultiTexCoord4dARB) {
+        void ** procp = (void **) &disp->MultiTexCoord4dARB;
+        snprintf(symboln, sizeof(symboln), "%sMultiTexCoord4dARB", symbol_prefix);
+        *procp = dlsym(handle, symboln);
+    }
+
+
+    if(!disp->MultiTexCoord4dvARB) {
+        void ** procp = (void **) &disp->MultiTexCoord4dvARB;
+        snprintf(symboln, sizeof(symboln), "%sMultiTexCoord4dv", symbol_prefix);
+        *procp = dlsym(handle, symboln);
+    }
+
+
+    if(!disp->MultiTexCoord4dvARB) {
+        void ** procp = (void **) &disp->MultiTexCoord4dvARB;
+        snprintf(symboln, sizeof(symboln), "%sMultiTexCoord4dvARB", symbol_prefix);
+        *procp = dlsym(handle, symboln);
+    }
+
+
+    if(!disp->MultiTexCoord4fARB) {
+        void ** procp = (void **) &disp->MultiTexCoord4fARB;
+        snprintf(symboln, sizeof(symboln), "%sMultiTexCoord4f", symbol_prefix);
+        *procp = dlsym(handle, symboln);
+    }
+
+
+    if(!disp->MultiTexCoord4fARB) {
+        void ** procp = (void **) &disp->MultiTexCoord4fARB;
+        snprintf(symboln, sizeof(symboln), "%sMultiTexCoord4fARB", symbol_prefix);
+        *procp = dlsym(handle, symboln);
+    }
+
+
+    if(!disp->MultiTexCoord4fvARB) {
+        void ** procp = (void **) &disp->MultiTexCoord4fvARB;
+        snprintf(symboln, sizeof(symboln), "%sMultiTexCoord4fv", symbol_prefix);
+        *procp = dlsym(handle, symboln);
+    }
+
+
+    if(!disp->MultiTexCoord4fvARB) {
+        void ** procp = (void **) &disp->MultiTexCoord4fvARB;
+        snprintf(symboln, sizeof(symboln), "%sMultiTexCoord4fvARB", symbol_prefix);
+        *procp = dlsym(handle, symboln);
+    }
+
+
+    if(!disp->MultiTexCoord4iARB) {
+        void ** procp = (void **) &disp->MultiTexCoord4iARB;
+        snprintf(symboln, sizeof(symboln), "%sMultiTexCoord4i", symbol_prefix);
+        *procp = dlsym(handle, symboln);
+    }
+
+
+    if(!disp->MultiTexCoord4iARB) {
+        void ** procp = (void **) &disp->MultiTexCoord4iARB;
+        snprintf(symboln, sizeof(symboln), "%sMultiTexCoord4iARB", symbol_prefix);
+        *procp = dlsym(handle, symboln);
+    }
+
+
+    if(!disp->MultiTexCoord4ivARB) {
+        void ** procp = (void **) &disp->MultiTexCoord4ivARB;
+        snprintf(symboln, sizeof(symboln), "%sMultiTexCoord4iv", symbol_prefix);
+        *procp = dlsym(handle, symboln);
+    }
+
+
+    if(!disp->MultiTexCoord4ivARB) {
+        void ** procp = (void **) &disp->MultiTexCoord4ivARB;
+        snprintf(symboln, sizeof(symboln), "%sMultiTexCoord4ivARB", symbol_prefix);
+        *procp = dlsym(handle, symboln);
+    }
+
+
+    if(!disp->MultiTexCoord4sARB) {
+        void ** procp = (void **) &disp->MultiTexCoord4sARB;
+        snprintf(symboln, sizeof(symboln), "%sMultiTexCoord4s", symbol_prefix);
+        *procp = dlsym(handle, symboln);
+    }
+
+
+    if(!disp->MultiTexCoord4sARB) {
+        void ** procp = (void **) &disp->MultiTexCoord4sARB;
+        snprintf(symboln, sizeof(symboln), "%sMultiTexCoord4sARB", symbol_prefix);
+        *procp = dlsym(handle, symboln);
+    }
+
+
+    if(!disp->MultiTexCoord4svARB) {
+        void ** procp = (void **) &disp->MultiTexCoord4svARB;
+        snprintf(symboln, sizeof(symboln), "%sMultiTexCoord4sv", symbol_prefix);
+        *procp = dlsym(handle, symboln);
+    }
+
+
+    if(!disp->MultiTexCoord4svARB) {
+        void ** procp = (void **) &disp->MultiTexCoord4svARB;
+        snprintf(symboln, sizeof(symboln), "%sMultiTexCoord4svARB", symbol_prefix);
+        *procp = dlsym(handle, symboln);
+    }
+
+
+    if(!disp->AttachShader) {
+        void ** procp = (void **) &disp->AttachShader;
+        snprintf(symboln, sizeof(symboln), "%sAttachShader", symbol_prefix);
+        *procp = dlsym(handle, symboln);
+    }
+
+
+    if(!disp->CreateProgram) {
+        void ** procp = (void **) &disp->CreateProgram;
+        snprintf(symboln, sizeof(symboln), "%sCreateProgram", symbol_prefix);
+        *procp = dlsym(handle, symboln);
+    }
+
+
+    if(!disp->CreateShader) {
+        void ** procp = (void **) &disp->CreateShader;
+        snprintf(symboln, sizeof(symboln), "%sCreateShader", symbol_prefix);
+        *procp = dlsym(handle, symboln);
+    }
+
+
+    if(!disp->DeleteProgram) {
+        void ** procp = (void **) &disp->DeleteProgram;
+        snprintf(symboln, sizeof(symboln), "%sDeleteProgram", symbol_prefix);
+        *procp = dlsym(handle, symboln);
+    }
+
+
+    if(!disp->DeleteShader) {
+        void ** procp = (void **) &disp->DeleteShader;
+        snprintf(symboln, sizeof(symboln), "%sDeleteShader", symbol_prefix);
+        *procp = dlsym(handle, symboln);
+    }
+
+
+    if(!disp->DetachShader) {
+        void ** procp = (void **) &disp->DetachShader;
+        snprintf(symboln, sizeof(symboln), "%sDetachShader", symbol_prefix);
+        *procp = dlsym(handle, symboln);
+    }
+
+
+    if(!disp->GetAttachedShaders) {
+        void ** procp = (void **) &disp->GetAttachedShaders;
+        snprintf(symboln, sizeof(symboln), "%sGetAttachedShaders", symbol_prefix);
+        *procp = dlsym(handle, symboln);
+    }
+
+
+    if(!disp->GetProgramInfoLog) {
+        void ** procp = (void **) &disp->GetProgramInfoLog;
+        snprintf(symboln, sizeof(symboln), "%sGetProgramInfoLog", symbol_prefix);
+        *procp = dlsym(handle, symboln);
+    }
+
+
+    if(!disp->GetProgramiv) {
+        void ** procp = (void **) &disp->GetProgramiv;
+        snprintf(symboln, sizeof(symboln), "%sGetProgramiv", symbol_prefix);
+        *procp = dlsym(handle, symboln);
+    }
+
+
+    if(!disp->GetShaderInfoLog) {
+        void ** procp = (void **) &disp->GetShaderInfoLog;
+        snprintf(symboln, sizeof(symboln), "%sGetShaderInfoLog", symbol_prefix);
+        *procp = dlsym(handle, symboln);
+    }
+
+
+    if(!disp->GetShaderiv) {
+        void ** procp = (void **) &disp->GetShaderiv;
+        snprintf(symboln, sizeof(symboln), "%sGetShaderiv", symbol_prefix);
+        *procp = dlsym(handle, symboln);
+    }
+
+
+    if(!disp->IsProgram) {
+        void ** procp = (void **) &disp->IsProgram;
+        snprintf(symboln, sizeof(symboln), "%sIsProgram", symbol_prefix);
+        *procp = dlsym(handle, symboln);
+    }
+
+
+    if(!disp->IsShader) {
+        void ** procp = (void **) &disp->IsShader;
+        snprintf(symboln, sizeof(symboln), "%sIsShader", symbol_prefix);
+        *procp = dlsym(handle, symboln);
+    }
+
+
+    if(!disp->StencilFuncSeparate) {
+        void ** procp = (void **) &disp->StencilFuncSeparate;
+        snprintf(symboln, sizeof(symboln), "%sStencilFuncSeparate", symbol_prefix);
+        *procp = dlsym(handle, symboln);
+    }
+
+
+    if(!disp->StencilMaskSeparate) {
+        void ** procp = (void **) &disp->StencilMaskSeparate;
+        snprintf(symboln, sizeof(symboln), "%sStencilMaskSeparate", symbol_prefix);
+        *procp = dlsym(handle, symboln);
+    }
+
+
+    if(!disp->StencilOpSeparate) {
+        void ** procp = (void **) &disp->StencilOpSeparate;
+        snprintf(symboln, sizeof(symboln), "%sStencilOpSeparate", symbol_prefix);
+        *procp = dlsym(handle, symboln);
+    }
+
+
+    if(!disp->StencilOpSeparate) {
+        void ** procp = (void **) &disp->StencilOpSeparate;
+        snprintf(symboln, sizeof(symboln), "%sStencilOpSeparateATI", symbol_prefix);
+        *procp = dlsym(handle, symboln);
+    }
+
+
+    if(!disp->UniformMatrix2x3fv) {
+        void ** procp = (void **) &disp->UniformMatrix2x3fv;
+        snprintf(symboln, sizeof(symboln), "%sUniformMatrix2x3fv", symbol_prefix);
+        *procp = dlsym(handle, symboln);
+    }
+
+
+    if(!disp->UniformMatrix2x4fv) {
+        void ** procp = (void **) &disp->UniformMatrix2x4fv;
+        snprintf(symboln, sizeof(symboln), "%sUniformMatrix2x4fv", symbol_prefix);
+        *procp = dlsym(handle, symboln);
+    }
+
+
+    if(!disp->UniformMatrix3x2fv) {
+        void ** procp = (void **) &disp->UniformMatrix3x2fv;
+        snprintf(symboln, sizeof(symboln), "%sUniformMatrix3x2fv", symbol_prefix);
+        *procp = dlsym(handle, symboln);
+    }
+
+
+    if(!disp->UniformMatrix3x4fv) {
+        void ** procp = (void **) &disp->UniformMatrix3x4fv;
+        snprintf(symboln, sizeof(symboln), "%sUniformMatrix3x4fv", symbol_prefix);
+        *procp = dlsym(handle, symboln);
+    }
+
+
+    if(!disp->UniformMatrix4x2fv) {
+        void ** procp = (void **) &disp->UniformMatrix4x2fv;
+        snprintf(symboln, sizeof(symboln), "%sUniformMatrix4x2fv", symbol_prefix);
+        *procp = dlsym(handle, symboln);
+    }
+
+
+    if(!disp->UniformMatrix4x3fv) {
+        void ** procp = (void **) &disp->UniformMatrix4x3fv;
+        snprintf(symboln, sizeof(symboln), "%sUniformMatrix4x3fv", symbol_prefix);
+        *procp = dlsym(handle, symboln);
+    }
+
+
+    if(!disp->ClampColor) {
+        void ** procp = (void **) &disp->ClampColor;
+        snprintf(symboln, sizeof(symboln), "%sClampColor", symbol_prefix);
+        *procp = dlsym(handle, symboln);
+    }
+
+
+    if(!disp->ClearBufferfi) {
+        void ** procp = (void **) &disp->ClearBufferfi;
+        snprintf(symboln, sizeof(symboln), "%sClearBufferfi", symbol_prefix);
+        *procp = dlsym(handle, symboln);
+    }
+
+
+    if(!disp->ClearBufferfv) {
+        void ** procp = (void **) &disp->ClearBufferfv;
+        snprintf(symboln, sizeof(symboln), "%sClearBufferfv", symbol_prefix);
+        *procp = dlsym(handle, symboln);
+    }
+
+
+    if(!disp->ClearBufferiv) {
+        void ** procp = (void **) &disp->ClearBufferiv;
+        snprintf(symboln, sizeof(symboln), "%sClearBufferiv", symbol_prefix);
+        *procp = dlsym(handle, symboln);
+    }
+
+
+    if(!disp->ClearBufferuiv) {
+        void ** procp = (void **) &disp->ClearBufferuiv;
+        snprintf(symboln, sizeof(symboln), "%sClearBufferuiv", symbol_prefix);
+        *procp = dlsym(handle, symboln);
+    }
+
+
+    if(!disp->GetStringi) {
+        void ** procp = (void **) &disp->GetStringi;
+        snprintf(symboln, sizeof(symboln), "%sGetStringi", symbol_prefix);
+        *procp = dlsym(handle, symboln);
+    }
+
+
+    if(!disp->FramebufferTexture) {
+        void ** procp = (void **) &disp->FramebufferTexture;
+        snprintf(symboln, sizeof(symboln), "%sFramebufferTexture", symbol_prefix);
+        *procp = dlsym(handle, symboln);
+    }
+
+
+    if(!disp->GetBufferParameteri64v) {
+        void ** procp = (void **) &disp->GetBufferParameteri64v;
+        snprintf(symboln, sizeof(symboln), "%sGetBufferParameteri64v", symbol_prefix);
+        *procp = dlsym(handle, symboln);
+    }
+
+
+    if(!disp->GetInteger64i_v) {
+        void ** procp = (void **) &disp->GetInteger64i_v;
+        snprintf(symboln, sizeof(symboln), "%sGetInteger64i_v", symbol_prefix);
+        *procp = dlsym(handle, symboln);
+    }
+
+
+    if(!disp->VertexAttribDivisor) {
+        void ** procp = (void **) &disp->VertexAttribDivisor;
+        snprintf(symboln, sizeof(symboln), "%sVertexAttribDivisor", symbol_prefix);
+        *procp = dlsym(handle, symboln);
+    }
+
+
+    if(!disp->LoadTransposeMatrixdARB) {
+        void ** procp = (void **) &disp->LoadTransposeMatrixdARB;
+        snprintf(symboln, sizeof(symboln), "%sLoadTransposeMatrixd", symbol_prefix);
+        *procp = dlsym(handle, symboln);
+    }
+
+
+    if(!disp->LoadTransposeMatrixdARB) {
+        void ** procp = (void **) &disp->LoadTransposeMatrixdARB;
+        snprintf(symboln, sizeof(symboln), "%sLoadTransposeMatrixdARB", symbol_prefix);
+        *procp = dlsym(handle, symboln);
+    }
+
+
+    if(!disp->LoadTransposeMatrixfARB) {
+        void ** procp = (void **) &disp->LoadTransposeMatrixfARB;
+        snprintf(symboln, sizeof(symboln), "%sLoadTransposeMatrixf", symbol_prefix);
+        *procp = dlsym(handle, symboln);
+    }
+
+
+    if(!disp->LoadTransposeMatrixfARB) {
+        void ** procp = (void **) &disp->LoadTransposeMatrixfARB;
+        snprintf(symboln, sizeof(symboln), "%sLoadTransposeMatrixfARB", symbol_prefix);
+        *procp = dlsym(handle, symboln);
+    }
+
+
+    if(!disp->MultTransposeMatrixdARB) {
+        void ** procp = (void **) &disp->MultTransposeMatrixdARB;
+        snprintf(symboln, sizeof(symboln), "%sMultTransposeMatrixd", symbol_prefix);
+        *procp = dlsym(handle, symboln);
+    }
+
+
+    if(!disp->MultTransposeMatrixdARB) {
+        void ** procp = (void **) &disp->MultTransposeMatrixdARB;
+        snprintf(symboln, sizeof(symboln), "%sMultTransposeMatrixdARB", symbol_prefix);
+        *procp = dlsym(handle, symboln);
+    }
+
+
+    if(!disp->MultTransposeMatrixfARB) {
+        void ** procp = (void **) &disp->MultTransposeMatrixfARB;
+        snprintf(symboln, sizeof(symboln), "%sMultTransposeMatrixf", symbol_prefix);
+        *procp = dlsym(handle, symboln);
+    }
+
+
+    if(!disp->MultTransposeMatrixfARB) {
+        void ** procp = (void **) &disp->MultTransposeMatrixfARB;
+        snprintf(symboln, sizeof(symboln), "%sMultTransposeMatrixfARB", symbol_prefix);
+        *procp = dlsym(handle, symboln);
+    }
+
+
+    if(!disp->SampleCoverageARB) {
+        void ** procp = (void **) &disp->SampleCoverageARB;
+        snprintf(symboln, sizeof(symboln), "%sSampleCoverage", symbol_prefix);
+        *procp = dlsym(handle, symboln);
+    }
+
+
+    if(!disp->SampleCoverageARB) {
+        void ** procp = (void **) &disp->SampleCoverageARB;
+        snprintf(symboln, sizeof(symboln), "%sSampleCoverageARB", symbol_prefix);
+        *procp = dlsym(handle, symboln);
+    }
+
+
+    if(!disp->CompressedTexImage1DARB) {
+        void ** procp = (void **) &disp->CompressedTexImage1DARB;
+        snprintf(symboln, sizeof(symboln), "%sCompressedTexImage1D", symbol_prefix);
+        *procp = dlsym(handle, symboln);
+    }
+
+
+    if(!disp->CompressedTexImage1DARB) {
+        void ** procp = (void **) &disp->CompressedTexImage1DARB;
+        snprintf(symboln, sizeof(symboln), "%sCompressedTexImage1DARB", symbol_prefix);
+        *procp = dlsym(handle, symboln);
+    }
+
+
+    if(!disp->CompressedTexImage2DARB) {
+        void ** procp = (void **) &disp->CompressedTexImage2DARB;
+        snprintf(symboln, sizeof(symboln), "%sCompressedTexImage2D", symbol_prefix);
+        *procp = dlsym(handle, symboln);
+    }
+
+
+    if(!disp->CompressedTexImage2DARB) {
+        void ** procp = (void **) &disp->CompressedTexImage2DARB;
+        snprintf(symboln, sizeof(symboln), "%sCompressedTexImage2DARB", symbol_prefix);
+        *procp = dlsym(handle, symboln);
+    }
+
+
+    if(!disp->CompressedTexImage3DARB) {
+        void ** procp = (void **) &disp->CompressedTexImage3DARB;
+        snprintf(symboln, sizeof(symboln), "%sCompressedTexImage3D", symbol_prefix);
+        *procp = dlsym(handle, symboln);
+    }
+
+
+    if(!disp->CompressedTexImage3DARB) {
+        void ** procp = (void **) &disp->CompressedTexImage3DARB;
+        snprintf(symboln, sizeof(symboln), "%sCompressedTexImage3DARB", symbol_prefix);
+        *procp = dlsym(handle, symboln);
+    }
+
+
+    if(!disp->CompressedTexSubImage1DARB) {
+        void ** procp = (void **) &disp->CompressedTexSubImage1DARB;
+        snprintf(symboln, sizeof(symboln), "%sCompressedTexSubImage1D", symbol_prefix);
+        *procp = dlsym(handle, symboln);
+    }
+
+
+    if(!disp->CompressedTexSubImage1DARB) {
+        void ** procp = (void **) &disp->CompressedTexSubImage1DARB;
+        snprintf(symboln, sizeof(symboln), "%sCompressedTexSubImage1DARB", symbol_prefix);
+        *procp = dlsym(handle, symboln);
+    }
+
+
+    if(!disp->CompressedTexSubImage2DARB) {
+        void ** procp = (void **) &disp->CompressedTexSubImage2DARB;
+        snprintf(symboln, sizeof(symboln), "%sCompressedTexSubImage2D", symbol_prefix);
+        *procp = dlsym(handle, symboln);
+    }
+
+
+    if(!disp->CompressedTexSubImage2DARB) {
+        void ** procp = (void **) &disp->CompressedTexSubImage2DARB;
+        snprintf(symboln, sizeof(symboln), "%sCompressedTexSubImage2DARB", symbol_prefix);
+        *procp = dlsym(handle, symboln);
+    }
+
+
+    if(!disp->CompressedTexSubImage3DARB) {
+        void ** procp = (void **) &disp->CompressedTexSubImage3DARB;
+        snprintf(symboln, sizeof(symboln), "%sCompressedTexSubImage3D", symbol_prefix);
+        *procp = dlsym(handle, symboln);
+    }
+
+
+    if(!disp->CompressedTexSubImage3DARB) {
+        void ** procp = (void **) &disp->CompressedTexSubImage3DARB;
+        snprintf(symboln, sizeof(symboln), "%sCompressedTexSubImage3DARB", symbol_prefix);
+        *procp = dlsym(handle, symboln);
+    }
+
+
+    if(!disp->GetCompressedTexImageARB) {
+        void ** procp = (void **) &disp->GetCompressedTexImageARB;
+        snprintf(symboln, sizeof(symboln), "%sGetCompressedTexImage", symbol_prefix);
+        *procp = dlsym(handle, symboln);
+    }
+
+
+    if(!disp->GetCompressedTexImageARB) {
+        void ** procp = (void **) &disp->GetCompressedTexImageARB;
+        snprintf(symboln, sizeof(symboln), "%sGetCompressedTexImageARB", symbol_prefix);
+        *procp = dlsym(handle, symboln);
+    }
+
+
+    if(!disp->DisableVertexAttribArrayARB) {
+        void ** procp = (void **) &disp->DisableVertexAttribArrayARB;
+        snprintf(symboln, sizeof(symboln), "%sDisableVertexAttribArray", symbol_prefix);
+        *procp = dlsym(handle, symboln);
+    }
+
+
+    if(!disp->DisableVertexAttribArrayARB) {
+        void ** procp = (void **) &disp->DisableVertexAttribArrayARB;
+        snprintf(symboln, sizeof(symboln), "%sDisableVertexAttribArrayARB", symbol_prefix);
+        *procp = dlsym(handle, symboln);
+    }
+
+
+    if(!disp->EnableVertexAttribArrayARB) {
+        void ** procp = (void **) &disp->EnableVertexAttribArrayARB;
+        snprintf(symboln, sizeof(symboln), "%sEnableVertexAttribArray", symbol_prefix);
+        *procp = dlsym(handle, symboln);
+    }
+
+
+    if(!disp->EnableVertexAttribArrayARB) {
+        void ** procp = (void **) &disp->EnableVertexAttribArrayARB;
+        snprintf(symboln, sizeof(symboln), "%sEnableVertexAttribArrayARB", symbol_prefix);
+        *procp = dlsym(handle, symboln);
+    }
+
+
+    if(!disp->GetProgramEnvParameterdvARB) {
+        void ** procp = (void **) &disp->GetProgramEnvParameterdvARB;
+        snprintf(symboln, sizeof(symboln), "%sGetProgramEnvParameterdvARB", symbol_prefix);
+        *procp = dlsym(handle, symboln);
+    }
+
+
+    if(!disp->GetProgramEnvParameterfvARB) {
+        void ** procp = (void **) &disp->GetProgramEnvParameterfvARB;
+        snprintf(symboln, sizeof(symboln), "%sGetProgramEnvParameterfvARB", symbol_prefix);
+        *procp = dlsym(handle, symboln);
+    }
+
+
+    if(!disp->GetProgramLocalParameterdvARB) {
+        void ** procp = (void **) &disp->GetProgramLocalParameterdvARB;
+        snprintf(symboln, sizeof(symboln), "%sGetProgramLocalParameterdvARB", symbol_prefix);
+        *procp = dlsym(handle, symboln);
+    }
+
+
+    if(!disp->GetProgramLocalParameterfvARB) {
+        void ** procp = (void **) &disp->GetProgramLocalParameterfvARB;
+        snprintf(symboln, sizeof(symboln), "%sGetProgramLocalParameterfvARB", symbol_prefix);
+        *procp = dlsym(handle, symboln);
+    }
+
+
+    if(!disp->GetProgramStringARB) {
+        void ** procp = (void **) &disp->GetProgramStringARB;
+        snprintf(symboln, sizeof(symboln), "%sGetProgramStringARB", symbol_prefix);
+        *procp = dlsym(handle, symboln);
+    }
+
+
+    if(!disp->GetProgramivARB) {
+        void ** procp = (void **) &disp->GetProgramivARB;
+        snprintf(symboln, sizeof(symboln), "%sGetProgramivARB", symbol_prefix);
+        *procp = dlsym(handle, symboln);
+    }
+
+
+    if(!disp->GetVertexAttribdvARB) {
+        void ** procp = (void **) &disp->GetVertexAttribdvARB;
+        snprintf(symboln, sizeof(symboln), "%sGetVertexAttribdv", symbol_prefix);
+        *procp = dlsym(handle, symboln);
+    }
+
+
+    if(!disp->GetVertexAttribdvARB) {
+        void ** procp = (void **) &disp->GetVertexAttribdvARB;
+        snprintf(symboln, sizeof(symboln), "%sGetVertexAttribdvARB", symbol_prefix);
+        *procp = dlsym(handle, symboln);
+    }
+
+
+    if(!disp->GetVertexAttribfvARB) {
+        void ** procp = (void **) &disp->GetVertexAttribfvARB;
+        snprintf(symboln, sizeof(symboln), "%sGetVertexAttribfv", symbol_prefix);
+        *procp = dlsym(handle, symboln);
+    }
+
+
+    if(!disp->GetVertexAttribfvARB) {
+        void ** procp = (void **) &disp->GetVertexAttribfvARB;
+        snprintf(symboln, sizeof(symboln), "%sGetVertexAttribfvARB", symbol_prefix);
+        *procp = dlsym(handle, symboln);
+    }
+
+
+    if(!disp->GetVertexAttribivARB) {
+        void ** procp = (void **) &disp->GetVertexAttribivARB;
+        snprintf(symboln, sizeof(symboln), "%sGetVertexAttribiv", symbol_prefix);
+        *procp = dlsym(handle, symboln);
+    }
+
+
+    if(!disp->GetVertexAttribivARB) {
+        void ** procp = (void **) &disp->GetVertexAttribivARB;
+        snprintf(symboln, sizeof(symboln), "%sGetVertexAttribivARB", symbol_prefix);
+        *procp = dlsym(handle, symboln);
+    }
+
+
+    if(!disp->ProgramEnvParameter4dARB) {
+        void ** procp = (void **) &disp->ProgramEnvParameter4dARB;
+        snprintf(symboln, sizeof(symboln), "%sProgramEnvParameter4dARB", symbol_prefix);
+        *procp = dlsym(handle, symboln);
+    }
+
+
+    if(!disp->ProgramEnvParameter4dARB) {
+        void ** procp = (void **) &disp->ProgramEnvParameter4dARB;
+        snprintf(symboln, sizeof(symboln), "%sProgramParameter4dNV", symbol_prefix);
+        *procp = dlsym(handle, symboln);
+    }
+
+
+    if(!disp->ProgramEnvParameter4dvARB) {
+        void ** procp = (void **) &disp->ProgramEnvParameter4dvARB;
+        snprintf(symboln, sizeof(symboln), "%sProgramEnvParameter4dvARB", symbol_prefix);
+        *procp = dlsym(handle, symboln);
+    }
+
+
+    if(!disp->ProgramEnvParameter4dvARB) {
+        void ** procp = (void **) &disp->ProgramEnvParameter4dvARB;
+        snprintf(symboln, sizeof(symboln), "%sProgramParameter4dvNV", symbol_prefix);
+        *procp = dlsym(handle, symboln);
+    }
+
+
+    if(!disp->ProgramEnvParameter4fARB) {
+        void ** procp = (void **) &disp->ProgramEnvParameter4fARB;
+        snprintf(symboln, sizeof(symboln), "%sProgramEnvParameter4fARB", symbol_prefix);
+        *procp = dlsym(handle, symboln);
+    }
+
+
+    if(!disp->ProgramEnvParameter4fARB) {
+        void ** procp = (void **) &disp->ProgramEnvParameter4fARB;
+        snprintf(symboln, sizeof(symboln), "%sProgramParameter4fNV", symbol_prefix);
+        *procp = dlsym(handle, symboln);
+    }
+
+
+    if(!disp->ProgramEnvParameter4fvARB) {
+        void ** procp = (void **) &disp->ProgramEnvParameter4fvARB;
+        snprintf(symboln, sizeof(symboln), "%sProgramEnvParameter4fvARB", symbol_prefix);
+        *procp = dlsym(handle, symboln);
+    }
+
+
+    if(!disp->ProgramEnvParameter4fvARB) {
+        void ** procp = (void **) &disp->ProgramEnvParameter4fvARB;
+        snprintf(symboln, sizeof(symboln), "%sProgramParameter4fvNV", symbol_prefix);
+        *procp = dlsym(handle, symboln);
+    }
+
+
+    if(!disp->ProgramLocalParameter4dARB) {
+        void ** procp = (void **) &disp->ProgramLocalParameter4dARB;
+        snprintf(symboln, sizeof(symboln), "%sProgramLocalParameter4dARB", symbol_prefix);
+        *procp = dlsym(handle, symboln);
+    }
+
+
+    if(!disp->ProgramLocalParameter4dvARB) {
+        void ** procp = (void **) &disp->ProgramLocalParameter4dvARB;
+        snprintf(symboln, sizeof(symboln), "%sProgramLocalParameter4dvARB", symbol_prefix);
+        *procp = dlsym(handle, symboln);
+    }
+
+
+    if(!disp->ProgramLocalParameter4fARB) {
+        void ** procp = (void **) &disp->ProgramLocalParameter4fARB;
+        snprintf(symboln, sizeof(symboln), "%sProgramLocalParameter4fARB", symbol_prefix);
+        *procp = dlsym(handle, symboln);
+    }
+
+
+    if(!disp->ProgramLocalParameter4fvARB) {
+        void ** procp = (void **) &disp->ProgramLocalParameter4fvARB;
+        snprintf(symboln, sizeof(symboln), "%sProgramLocalParameter4fvARB", symbol_prefix);
+        *procp = dlsym(handle, symboln);
+    }
+
+
+    if(!disp->ProgramStringARB) {
+        void ** procp = (void **) &disp->ProgramStringARB;
+        snprintf(symboln, sizeof(symboln), "%sProgramStringARB", symbol_prefix);
+        *procp = dlsym(handle, symboln);
+    }
+
+
+    if(!disp->VertexAttrib1dARB) {
+        void ** procp = (void **) &disp->VertexAttrib1dARB;
+        snprintf(symboln, sizeof(symboln), "%sVertexAttrib1d", symbol_prefix);
+        *procp = dlsym(handle, symboln);
+    }
+
+
+    if(!disp->VertexAttrib1dARB) {
+        void ** procp = (void **) &disp->VertexAttrib1dARB;
+        snprintf(symboln, sizeof(symboln), "%sVertexAttrib1dARB", symbol_prefix);
+        *procp = dlsym(handle, symboln);
+    }
+
+
+    if(!disp->VertexAttrib1dvARB) {
+        void ** procp = (void **) &disp->VertexAttrib1dvARB;
+        snprintf(symboln, sizeof(symboln), "%sVertexAttrib1dv", symbol_prefix);
+        *procp = dlsym(handle, symboln);
+    }
+
+
+    if(!disp->VertexAttrib1dvARB) {
+        void ** procp = (void **) &disp->VertexAttrib1dvARB;
+        snprintf(symboln, sizeof(symboln), "%sVertexAttrib1dvARB", symbol_prefix);
+        *procp = dlsym(handle, symboln);
+    }
+
+
+    if(!disp->VertexAttrib1fARB) {
+        void ** procp = (void **) &disp->VertexAttrib1fARB;
+        snprintf(symboln, sizeof(symboln), "%sVertexAttrib1f", symbol_prefix);
+        *procp = dlsym(handle, symboln);
+    }
+
+
+    if(!disp->VertexAttrib1fARB) {
+        void ** procp = (void **) &disp->VertexAttrib1fARB;
+        snprintf(symboln, sizeof(symboln), "%sVertexAttrib1fARB", symbol_prefix);
+        *procp = dlsym(handle, symboln);
+    }
+
+
+    if(!disp->VertexAttrib1fvARB) {
+        void ** procp = (void **) &disp->VertexAttrib1fvARB;
+        snprintf(symboln, sizeof(symboln), "%sVertexAttrib1fv", symbol_prefix);
+        *procp = dlsym(handle, symboln);
+    }
+
+
+    if(!disp->VertexAttrib1fvARB) {
+        void ** procp = (void **) &disp->VertexAttrib1fvARB;
+        snprintf(symboln, sizeof(symboln), "%sVertexAttrib1fvARB", symbol_prefix);
+        *procp = dlsym(handle, symboln);
+    }
+
+
+    if(!disp->VertexAttrib1sARB) {
+        void ** procp = (void **) &disp->VertexAttrib1sARB;
+        snprintf(symboln, sizeof(symboln), "%sVertexAttrib1s", symbol_prefix);
+        *procp = dlsym(handle, symboln);
+    }
+
+
+    if(!disp->VertexAttrib1sARB) {
+        void ** procp = (void **) &disp->VertexAttrib1sARB;
+        snprintf(symboln, sizeof(symboln), "%sVertexAttrib1sARB", symbol_prefix);
+        *procp = dlsym(handle, symboln);
+    }
+
+
+    if(!disp->VertexAttrib1svARB) {
+        void ** procp = (void **) &disp->VertexAttrib1svARB;
+        snprintf(symboln, sizeof(symboln), "%sVertexAttrib1sv", symbol_prefix);
+        *procp = dlsym(handle, symboln);
+    }
+
+
+    if(!disp->VertexAttrib1svARB) {
+        void ** procp = (void **) &disp->VertexAttrib1svARB;
+        snprintf(symboln, sizeof(symboln), "%sVertexAttrib1svARB", symbol_prefix);
+        *procp = dlsym(handle, symboln);
+    }
+
+
+    if(!disp->VertexAttrib2dARB) {
+        void ** procp = (void **) &disp->VertexAttrib2dARB;
+        snprintf(symboln, sizeof(symboln), "%sVertexAttrib2d", symbol_prefix);
+        *procp = dlsym(handle, symboln);
+    }
+
+
+    if(!disp->VertexAttrib2dARB) {
+        void ** procp = (void **) &disp->VertexAttrib2dARB;
+        snprintf(symboln, sizeof(symboln), "%sVertexAttrib2dARB", symbol_prefix);
+        *procp = dlsym(handle, symboln);
+    }
+
+
+    if(!disp->VertexAttrib2dvARB) {
+        void ** procp = (void **) &disp->VertexAttrib2dvARB;
+        snprintf(symboln, sizeof(symboln), "%sVertexAttrib2dv", symbol_prefix);
+        *procp = dlsym(handle, symboln);
+    }
+
+
+    if(!disp->VertexAttrib2dvARB) {
+        void ** procp = (void **) &disp->VertexAttrib2dvARB;
+        snprintf(symboln, sizeof(symboln), "%sVertexAttrib2dvARB", symbol_prefix);
+        *procp = dlsym(handle, symboln);
+    }
+
+
+    if(!disp->VertexAttrib2fARB) {
+        void ** procp = (void **) &disp->VertexAttrib2fARB;
+        snprintf(symboln, sizeof(symboln), "%sVertexAttrib2f", symbol_prefix);
+        *procp = dlsym(handle, symboln);
+    }
+
+
+    if(!disp->VertexAttrib2fARB) {
+        void ** procp = (void **) &disp->VertexAttrib2fARB;
+        snprintf(symboln, sizeof(symboln), "%sVertexAttrib2fARB", symbol_prefix);
+        *procp = dlsym(handle, symboln);
+    }
+
+
+    if(!disp->VertexAttrib2fvARB) {
+        void ** procp = (void **) &disp->VertexAttrib2fvARB;
+        snprintf(symboln, sizeof(symboln), "%sVertexAttrib2fv", symbol_prefix);
+        *procp = dlsym(handle, symboln);
+    }
+
+
+    if(!disp->VertexAttrib2fvARB) {
+        void ** procp = (void **) &disp->VertexAttrib2fvARB;
+        snprintf(symboln, sizeof(symboln), "%sVertexAttrib2fvARB", symbol_prefix);
+        *procp = dlsym(handle, symboln);
+    }
+
+
+    if(!disp->VertexAttrib2sARB) {
+        void ** procp = (void **) &disp->VertexAttrib2sARB;
+        snprintf(symboln, sizeof(symboln), "%sVertexAttrib2s", symbol_prefix);
+        *procp = dlsym(handle, symboln);
+    }
+
+
+    if(!disp->VertexAttrib2sARB) {
+        void ** procp = (void **) &disp->VertexAttrib2sARB;
+        snprintf(symboln, sizeof(symboln), "%sVertexAttrib2sARB", symbol_prefix);
+        *procp = dlsym(handle, symboln);
+    }
+
+
+    if(!disp->VertexAttrib2svARB) {
+        void ** procp = (void **) &disp->VertexAttrib2svARB;
+        snprintf(symboln, sizeof(symboln), "%sVertexAttrib2sv", symbol_prefix);
+        *procp = dlsym(handle, symboln);
+    }
+
+
+    if(!disp->VertexAttrib2svARB) {
+        void ** procp = (void **) &disp->VertexAttrib2svARB;
+        snprintf(symboln, sizeof(symboln), "%sVertexAttrib2svARB", symbol_prefix);
+        *procp = dlsym(handle, symboln);
+    }
+
+
+    if(!disp->VertexAttrib3dARB) {
+        void ** procp = (void **) &disp->VertexAttrib3dARB;
+        snprintf(symboln, sizeof(symboln), "%sVertexAttrib3d", symbol_prefix);
+        *procp = dlsym(handle, symboln);
+    }
+
+
+    if(!disp->VertexAttrib3dARB) {
+        void ** procp = (void **) &disp->VertexAttrib3dARB;
+        snprintf(symboln, sizeof(symboln), "%sVertexAttrib3dARB", symbol_prefix);
+        *procp = dlsym(handle, symboln);
+    }
+
+
+    if(!disp->VertexAttrib3dvARB) {
+        void ** procp = (void **) &disp->VertexAttrib3dvARB;
+        snprintf(symboln, sizeof(symboln), "%sVertexAttrib3dv", symbol_prefix);
+        *procp = dlsym(handle, symboln);
+    }
+
+
+    if(!disp->VertexAttrib3dvARB) {
+        void ** procp = (void **) &disp->VertexAttrib3dvARB;
+        snprintf(symboln, sizeof(symboln), "%sVertexAttrib3dvARB", symbol_prefix);
+        *procp = dlsym(handle, symboln);
+    }
+
+
+    if(!disp->VertexAttrib3fARB) {
+        void ** procp = (void **) &disp->VertexAttrib3fARB;
+        snprintf(symboln, sizeof(symboln), "%sVertexAttrib3f", symbol_prefix);
+        *procp = dlsym(handle, symboln);
+    }
+
+
+    if(!disp->VertexAttrib3fARB) {
+        void ** procp = (void **) &disp->VertexAttrib3fARB;
+        snprintf(symboln, sizeof(symboln), "%sVertexAttrib3fARB", symbol_prefix);
+        *procp = dlsym(handle, symboln);
+    }
+
+
+    if(!disp->VertexAttrib3fvARB) {
+        void ** procp = (void **) &disp->VertexAttrib3fvARB;
+        snprintf(symboln, sizeof(symboln), "%sVertexAttrib3fv", symbol_prefix);
+        *procp = dlsym(handle, symboln);
+    }
+
+
+    if(!disp->VertexAttrib3fvARB) {
+        void ** procp = (void **) &disp->VertexAttrib3fvARB;
+        snprintf(symboln, sizeof(symboln), "%sVertexAttrib3fvARB", symbol_prefix);
+        *procp = dlsym(handle, symboln);
+    }
+
+
+    if(!disp->VertexAttrib3sARB) {
+        void ** procp = (void **) &disp->VertexAttrib3sARB;
+        snprintf(symboln, sizeof(symboln), "%sVertexAttrib3s", symbol_prefix);
+        *procp = dlsym(handle, symboln);
+    }
+
+
+    if(!disp->VertexAttrib3sARB) {
+        void ** procp = (void **) &disp->VertexAttrib3sARB;
+        snprintf(symboln, sizeof(symboln), "%sVertexAttrib3sARB", symbol_prefix);
+        *procp = dlsym(handle, symboln);
+    }
+
+
+    if(!disp->VertexAttrib3svARB) {
+        void ** procp = (void **) &disp->VertexAttrib3svARB;
+        snprintf(symboln, sizeof(symboln), "%sVertexAttrib3sv", symbol_prefix);
+        *procp = dlsym(handle, symboln);
+    }
+
+
+    if(!disp->VertexAttrib3svARB) {
+        void ** procp = (void **) &disp->VertexAttrib3svARB;
+        snprintf(symboln, sizeof(symboln), "%sVertexAttrib3svARB", symbol_prefix);
+        *procp = dlsym(handle, symboln);
+    }
+
+
+    if(!disp->VertexAttrib4NbvARB) {
+        void ** procp = (void **) &disp->VertexAttrib4NbvARB;
+        snprintf(symboln, sizeof(symboln), "%sVertexAttrib4Nbv", symbol_prefix);
+        *procp = dlsym(handle, symboln);
+    }
+
+
+    if(!disp->VertexAttrib4NbvARB) {
+        void ** procp = (void **) &disp->VertexAttrib4NbvARB;
+        snprintf(symboln, sizeof(symboln), "%sVertexAttrib4NbvARB", symbol_prefix);
+        *procp = dlsym(handle, symboln);
+    }
+
+
+    if(!disp->VertexAttrib4NivARB) {
+        void ** procp = (void **) &disp->VertexAttrib4NivARB;
+        snprintf(symboln, sizeof(symboln), "%sVertexAttrib4Niv", symbol_prefix);
+        *procp = dlsym(handle, symboln);
+    }
+
+
+    if(!disp->VertexAttrib4NivARB) {
+        void ** procp = (void **) &disp->VertexAttrib4NivARB;
+        snprintf(symboln, sizeof(symboln), "%sVertexAttrib4NivARB", symbol_prefix);
+        *procp = dlsym(handle, symboln);
+    }
+
+
+    if(!disp->VertexAttrib4NsvARB) {
+        void ** procp = (void **) &disp->VertexAttrib4NsvARB;
+        snprintf(symboln, sizeof(symboln), "%sVertexAttrib4Nsv", symbol_prefix);
+        *procp = dlsym(handle, symboln);
+    }
+
+
+    if(!disp->VertexAttrib4NsvARB) {
+        void ** procp = (void **) &disp->VertexAttrib4NsvARB;
+        snprintf(symboln, sizeof(symboln), "%sVertexAttrib4NsvARB", symbol_prefix);
+        *procp = dlsym(handle, symboln);
+    }
+
+
+    if(!disp->VertexAttrib4NubARB) {
+        void ** procp = (void **) &disp->VertexAttrib4NubARB;
+        snprintf(symboln, sizeof(symboln), "%sVertexAttrib4Nub", symbol_prefix);
+        *procp = dlsym(handle, symboln);
+    }
+
+
+    if(!disp->VertexAttrib4NubARB) {
+        void ** procp = (void **) &disp->VertexAttrib4NubARB;
+        snprintf(symboln, sizeof(symboln), "%sVertexAttrib4NubARB", symbol_prefix);
+        *procp = dlsym(handle, symboln);
+    }
+
+
+    if(!disp->VertexAttrib4NubvARB) {
+        void ** procp = (void **) &disp->VertexAttrib4NubvARB;
+        snprintf(symboln, sizeof(symboln), "%sVertexAttrib4Nubv", symbol_prefix);
+        *procp = dlsym(handle, symboln);
+    }
+
+
+    if(!disp->VertexAttrib4NubvARB) {
+        void ** procp = (void **) &disp->VertexAttrib4NubvARB;
+        snprintf(symboln, sizeof(symboln), "%sVertexAttrib4NubvARB", symbol_prefix);
+        *procp = dlsym(handle, symboln);
+    }
+
+
+    if(!disp->VertexAttrib4NuivARB) {
+        void ** procp = (void **) &disp->VertexAttrib4NuivARB;
+        snprintf(symboln, sizeof(symboln), "%sVertexAttrib4Nuiv", symbol_prefix);
+        *procp = dlsym(handle, symboln);
+    }
+
+
+    if(!disp->VertexAttrib4NuivARB) {
+        void ** procp = (void **) &disp->VertexAttrib4NuivARB;
+        snprintf(symboln, sizeof(symboln), "%sVertexAttrib4NuivARB", symbol_prefix);
+        *procp = dlsym(handle, symboln);
+    }
+
+
+    if(!disp->VertexAttrib4NusvARB) {
+        void ** procp = (void **) &disp->VertexAttrib4NusvARB;
+        snprintf(symboln, sizeof(symboln), "%sVertexAttrib4Nusv", symbol_prefix);
+        *procp = dlsym(handle, symboln);
+    }
+
+
+    if(!disp->VertexAttrib4NusvARB) {
+        void ** procp = (void **) &disp->VertexAttrib4NusvARB;
+        snprintf(symboln, sizeof(symboln), "%sVertexAttrib4NusvARB", symbol_prefix);
+        *procp = dlsym(handle, symboln);
+    }
+
+
+    if(!disp->VertexAttrib4bvARB) {
+        void ** procp = (void **) &disp->VertexAttrib4bvARB;
+        snprintf(symboln, sizeof(symboln), "%sVertexAttrib4bv", symbol_prefix);
+        *procp = dlsym(handle, symboln);
+    }
+
+
+    if(!disp->VertexAttrib4bvARB) {
+        void ** procp = (void **) &disp->VertexAttrib4bvARB;
+        snprintf(symboln, sizeof(symboln), "%sVertexAttrib4bvARB", symbol_prefix);
+        *procp = dlsym(handle, symboln);
+    }
+
+
+    if(!disp->VertexAttrib4dARB) {
+        void ** procp = (void **) &disp->VertexAttrib4dARB;
+        snprintf(symboln, sizeof(symboln), "%sVertexAttrib4d", symbol_prefix);
+        *procp = dlsym(handle, symboln);
+    }
+
+
+    if(!disp->VertexAttrib4dARB) {
+        void ** procp = (void **) &disp->VertexAttrib4dARB;
+        snprintf(symboln, sizeof(symboln), "%sVertexAttrib4dARB", symbol_prefix);
+        *procp = dlsym(handle, symboln);
+    }
+
+
+    if(!disp->VertexAttrib4dvARB) {
+        void ** procp = (void **) &disp->VertexAttrib4dvARB;
+        snprintf(symboln, sizeof(symboln), "%sVertexAttrib4dv", symbol_prefix);
+        *procp = dlsym(handle, symboln);
+    }
+
+
+    if(!disp->VertexAttrib4dvARB) {
+        void ** procp = (void **) &disp->VertexAttrib4dvARB;
+        snprintf(symboln, sizeof(symboln), "%sVertexAttrib4dvARB", symbol_prefix);
+        *procp = dlsym(handle, symboln);
+    }
+
+
+    if(!disp->VertexAttrib4fARB) {
+        void ** procp = (void **) &disp->VertexAttrib4fARB;
+        snprintf(symboln, sizeof(symboln), "%sVertexAttrib4f", symbol_prefix);
+        *procp = dlsym(handle, symboln);
+    }
+
+
+    if(!disp->VertexAttrib4fARB) {
+        void ** procp = (void **) &disp->VertexAttrib4fARB;
+        snprintf(symboln, sizeof(symboln), "%sVertexAttrib4fARB", symbol_prefix);
+        *procp = dlsym(handle, symboln);
+    }
+
+
+    if(!disp->VertexAttrib4fvARB) {
+        void ** procp = (void **) &disp->VertexAttrib4fvARB;
+        snprintf(symboln, sizeof(symboln), "%sVertexAttrib4fv", symbol_prefix);
+        *procp = dlsym(handle, symboln);
+    }
+
+
+    if(!disp->VertexAttrib4fvARB) {
+        void ** procp = (void **) &disp->VertexAttrib4fvARB;
+        snprintf(symboln, sizeof(symboln), "%sVertexAttrib4fvARB", symbol_prefix);
+        *procp = dlsym(handle, symboln);
+    }
+
+
+    if(!disp->VertexAttrib4ivARB) {
+        void ** procp = (void **) &disp->VertexAttrib4ivARB;
+        snprintf(symboln, sizeof(symboln), "%sVertexAttrib4iv", symbol_prefix);
+        *procp = dlsym(handle, symboln);
+    }
+
+
+    if(!disp->VertexAttrib4ivARB) {
+        void ** procp = (void **) &disp->VertexAttrib4ivARB;
+        snprintf(symboln, sizeof(symboln), "%sVertexAttrib4ivARB", symbol_prefix);
+        *procp = dlsym(handle, symboln);
+    }
+
+
+    if(!disp->VertexAttrib4sARB) {
+        void ** procp = (void **) &disp->VertexAttrib4sARB;
+        snprintf(symboln, sizeof(symboln), "%sVertexAttrib4s", symbol_prefix);
+        *procp = dlsym(handle, symboln);
+    }
+
+
+    if(!disp->VertexAttrib4sARB) {
+        void ** procp = (void **) &disp->VertexAttrib4sARB;
+        snprintf(symboln, sizeof(symboln), "%sVertexAttrib4sARB", symbol_prefix);
+        *procp = dlsym(handle, symboln);
+    }
+
+
+    if(!disp->VertexAttrib4svARB) {
+        void ** procp = (void **) &disp->VertexAttrib4svARB;
+        snprintf(symboln, sizeof(symboln), "%sVertexAttrib4sv", symbol_prefix);
+        *procp = dlsym(handle, symboln);
+    }
+
+
+    if(!disp->VertexAttrib4svARB) {
+        void ** procp = (void **) &disp->VertexAttrib4svARB;
+        snprintf(symboln, sizeof(symboln), "%sVertexAttrib4svARB", symbol_prefix);
+        *procp = dlsym(handle, symboln);
+    }
+
+
+    if(!disp->VertexAttrib4ubvARB) {
+        void ** procp = (void **) &disp->VertexAttrib4ubvARB;
+        snprintf(symboln, sizeof(symboln), "%sVertexAttrib4ubv", symbol_prefix);
+        *procp = dlsym(handle, symboln);
+    }
+
+
+    if(!disp->VertexAttrib4ubvARB) {
+        void ** procp = (void **) &disp->VertexAttrib4ubvARB;
+        snprintf(symboln, sizeof(symboln), "%sVertexAttrib4ubvARB", symbol_prefix);
+        *procp = dlsym(handle, symboln);
+    }
+
+
+    if(!disp->VertexAttrib4uivARB) {
+        void ** procp = (void **) &disp->VertexAttrib4uivARB;
+        snprintf(symboln, sizeof(symboln), "%sVertexAttrib4uiv", symbol_prefix);
+        *procp = dlsym(handle, symboln);
+    }
+
+
+    if(!disp->VertexAttrib4uivARB) {
+        void ** procp = (void **) &disp->VertexAttrib4uivARB;
+        snprintf(symboln, sizeof(symboln), "%sVertexAttrib4uivARB", symbol_prefix);
+        *procp = dlsym(handle, symboln);
+    }
+
+
+    if(!disp->VertexAttrib4usvARB) {
+        void ** procp = (void **) &disp->VertexAttrib4usvARB;
+        snprintf(symboln, sizeof(symboln), "%sVertexAttrib4usv", symbol_prefix);
+        *procp = dlsym(handle, symboln);
+    }
+
+
+    if(!disp->VertexAttrib4usvARB) {
+        void ** procp = (void **) &disp->VertexAttrib4usvARB;
+        snprintf(symboln, sizeof(symboln), "%sVertexAttrib4usvARB", symbol_prefix);
+        *procp = dlsym(handle, symboln);
+    }
+
+
+    if(!disp->VertexAttribPointerARB) {
+        void ** procp = (void **) &disp->VertexAttribPointerARB;
+        snprintf(symboln, sizeof(symboln), "%sVertexAttribPointer", symbol_prefix);
+        *procp = dlsym(handle, symboln);
+    }
+
+
+    if(!disp->VertexAttribPointerARB) {
+        void ** procp = (void **) &disp->VertexAttribPointerARB;
+        snprintf(symboln, sizeof(symboln), "%sVertexAttribPointerARB", symbol_prefix);
+        *procp = dlsym(handle, symboln);
+    }
+
+
+    if(!disp->BindBufferARB) {
+        void ** procp = (void **) &disp->BindBufferARB;
+        snprintf(symboln, sizeof(symboln), "%sBindBuffer", symbol_prefix);
+        *procp = dlsym(handle, symboln);
+    }
+
+
+    if(!disp->BindBufferARB) {
+        void ** procp = (void **) &disp->BindBufferARB;
+        snprintf(symboln, sizeof(symboln), "%sBindBufferARB", symbol_prefix);
+        *procp = dlsym(handle, symboln);
+    }
+
+
+    if(!disp->BufferDataARB) {
+        void ** procp = (void **) &disp->BufferDataARB;
+        snprintf(symboln, sizeof(symboln), "%sBufferData", symbol_prefix);
+        *procp = dlsym(handle, symboln);
+    }
+
+
+    if(!disp->BufferDataARB) {
+        void ** procp = (void **) &disp->BufferDataARB;
+        snprintf(symboln, sizeof(symboln), "%sBufferDataARB", symbol_prefix);
+        *procp = dlsym(handle, symboln);
+    }
+
+
+    if(!disp->BufferSubDataARB) {
+        void ** procp = (void **) &disp->BufferSubDataARB;
+        snprintf(symboln, sizeof(symboln), "%sBufferSubData", symbol_prefix);
+        *procp = dlsym(handle, symboln);
+    }
+
+
+    if(!disp->BufferSubDataARB) {
+        void ** procp = (void **) &disp->BufferSubDataARB;
+        snprintf(symboln, sizeof(symboln), "%sBufferSubDataARB", symbol_prefix);
+        *procp = dlsym(handle, symboln);
+    }
+
+
+    if(!disp->DeleteBuffersARB) {
+        void ** procp = (void **) &disp->DeleteBuffersARB;
+        snprintf(symboln, sizeof(symboln), "%sDeleteBuffers", symbol_prefix);
+        *procp = dlsym(handle, symboln);
+    }
+
+
+    if(!disp->DeleteBuffersARB) {
+        void ** procp = (void **) &disp->DeleteBuffersARB;
+        snprintf(symboln, sizeof(symboln), "%sDeleteBuffersARB", symbol_prefix);
+        *procp = dlsym(handle, symboln);
+    }
+
+
+    if(!disp->GenBuffersARB) {
+        void ** procp = (void **) &disp->GenBuffersARB;
+        snprintf(symboln, sizeof(symboln), "%sGenBuffers", symbol_prefix);
+        *procp = dlsym(handle, symboln);
+    }
+
+
+    if(!disp->GenBuffersARB) {
+        void ** procp = (void **) &disp->GenBuffersARB;
+        snprintf(symboln, sizeof(symboln), "%sGenBuffersARB", symbol_prefix);
+        *procp = dlsym(handle, symboln);
+    }
+
+
+    if(!disp->GetBufferParameterivARB) {
+        void ** procp = (void **) &disp->GetBufferParameterivARB;
+        snprintf(symboln, sizeof(symboln), "%sGetBufferParameteriv", symbol_prefix);
+        *procp = dlsym(handle, symboln);
+    }
+
+
+    if(!disp->GetBufferParameterivARB) {
+        void ** procp = (void **) &disp->GetBufferParameterivARB;
+        snprintf(symboln, sizeof(symboln), "%sGetBufferParameterivARB", symbol_prefix);
+        *procp = dlsym(handle, symboln);
+    }
+
+
+    if(!disp->GetBufferPointervARB) {
+        void ** procp = (void **) &disp->GetBufferPointervARB;
+        snprintf(symboln, sizeof(symboln), "%sGetBufferPointerv", symbol_prefix);
+        *procp = dlsym(handle, symboln);
+    }
+
+
+    if(!disp->GetBufferPointervARB) {
+        void ** procp = (void **) &disp->GetBufferPointervARB;
+        snprintf(symboln, sizeof(symboln), "%sGetBufferPointervARB", symbol_prefix);
+        *procp = dlsym(handle, symboln);
+    }
+
+
+    if(!disp->GetBufferSubDataARB) {
+        void ** procp = (void **) &disp->GetBufferSubDataARB;
+        snprintf(symboln, sizeof(symboln), "%sGetBufferSubData", symbol_prefix);
+        *procp = dlsym(handle, symboln);
+    }
+
+
+    if(!disp->GetBufferSubDataARB) {
+        void ** procp = (void **) &disp->GetBufferSubDataARB;
+        snprintf(symboln, sizeof(symboln), "%sGetBufferSubDataARB", symbol_prefix);
+        *procp = dlsym(handle, symboln);
+    }
+
+
+    if(!disp->IsBufferARB) {
+        void ** procp = (void **) &disp->IsBufferARB;
+        snprintf(symboln, sizeof(symboln), "%sIsBuffer", symbol_prefix);
+        *procp = dlsym(handle, symboln);
+    }
+
+
+    if(!disp->IsBufferARB) {
+        void ** procp = (void **) &disp->IsBufferARB;
+        snprintf(symboln, sizeof(symboln), "%sIsBufferARB", symbol_prefix);
+        *procp = dlsym(handle, symboln);
+    }
+
+
+    if(!disp->MapBufferARB) {
+        void ** procp = (void **) &disp->MapBufferARB;
+        snprintf(symboln, sizeof(symboln), "%sMapBuffer", symbol_prefix);
+        *procp = dlsym(handle, symboln);
+    }
+
+
+    if(!disp->MapBufferARB) {
+        void ** procp = (void **) &disp->MapBufferARB;
+        snprintf(symboln, sizeof(symboln), "%sMapBufferARB", symbol_prefix);
+        *procp = dlsym(handle, symboln);
+    }
+
+
+    if(!disp->UnmapBufferARB) {
+        void ** procp = (void **) &disp->UnmapBufferARB;
+        snprintf(symboln, sizeof(symboln), "%sUnmapBuffer", symbol_prefix);
+        *procp = dlsym(handle, symboln);
+    }
+
+
+    if(!disp->UnmapBufferARB) {
+        void ** procp = (void **) &disp->UnmapBufferARB;
+        snprintf(symboln, sizeof(symboln), "%sUnmapBufferARB", symbol_prefix);
+        *procp = dlsym(handle, symboln);
+    }
+
+
+    if(!disp->BeginQueryARB) {
+        void ** procp = (void **) &disp->BeginQueryARB;
+        snprintf(symboln, sizeof(symboln), "%sBeginQuery", symbol_prefix);
+        *procp = dlsym(handle, symboln);
+    }
+
+
+    if(!disp->BeginQueryARB) {
+        void ** procp = (void **) &disp->BeginQueryARB;
+        snprintf(symboln, sizeof(symboln), "%sBeginQueryARB", symbol_prefix);
+        *procp = dlsym(handle, symboln);
+    }
+
+
+    if(!disp->DeleteQueriesARB) {
+        void ** procp = (void **) &disp->DeleteQueriesARB;
+        snprintf(symboln, sizeof(symboln), "%sDeleteQueries", symbol_prefix);
+        *procp = dlsym(handle, symboln);
+    }
+
+
+    if(!disp->DeleteQueriesARB) {
+        void ** procp = (void **) &disp->DeleteQueriesARB;
+        snprintf(symboln, sizeof(symboln), "%sDeleteQueriesARB", symbol_prefix);
+        *procp = dlsym(handle, symboln);
+    }
+
+
+    if(!disp->EndQueryARB) {
+        void ** procp = (void **) &disp->EndQueryARB;
+        snprintf(symboln, sizeof(symboln), "%sEndQuery", symbol_prefix);
+        *procp = dlsym(handle, symboln);
+    }
+
+
+    if(!disp->EndQueryARB) {
+        void ** procp = (void **) &disp->EndQueryARB;
+        snprintf(symboln, sizeof(symboln), "%sEndQueryARB", symbol_prefix);
+        *procp = dlsym(handle, symboln);
+    }
+
+
+    if(!disp->GenQueriesARB) {
+        void ** procp = (void **) &disp->GenQueriesARB;
+        snprintf(symboln, sizeof(symboln), "%sGenQueries", symbol_prefix);
+        *procp = dlsym(handle, symboln);
+    }
+
+
+    if(!disp->GenQueriesARB) {
+        void ** procp = (void **) &disp->GenQueriesARB;
+        snprintf(symboln, sizeof(symboln), "%sGenQueriesARB", symbol_prefix);
+        *procp = dlsym(handle, symboln);
+    }
+
+
+    if(!disp->GetQueryObjectivARB) {
+        void ** procp = (void **) &disp->GetQueryObjectivARB;
+        snprintf(symboln, sizeof(symboln), "%sGetQueryObjectiv", symbol_prefix);
+        *procp = dlsym(handle, symboln);
+    }
+
+
+    if(!disp->GetQueryObjectivARB) {
+        void ** procp = (void **) &disp->GetQueryObjectivARB;
+        snprintf(symboln, sizeof(symboln), "%sGetQueryObjectivARB", symbol_prefix);
+        *procp = dlsym(handle, symboln);
+    }
+
+
+    if(!disp->GetQueryObjectuivARB) {
+        void ** procp = (void **) &disp->GetQueryObjectuivARB;
+        snprintf(symboln, sizeof(symboln), "%sGetQueryObjectuiv", symbol_prefix);
+        *procp = dlsym(handle, symboln);
+    }
+
+
+    if(!disp->GetQueryObjectuivARB) {
+        void ** procp = (void **) &disp->GetQueryObjectuivARB;
+        snprintf(symboln, sizeof(symboln), "%sGetQueryObjectuivARB", symbol_prefix);
+        *procp = dlsym(handle, symboln);
+    }
+
+
+    if(!disp->GetQueryivARB) {
+        void ** procp = (void **) &disp->GetQueryivARB;
+        snprintf(symboln, sizeof(symboln), "%sGetQueryiv", symbol_prefix);
+        *procp = dlsym(handle, symboln);
+    }
+
+
+    if(!disp->GetQueryivARB) {
+        void ** procp = (void **) &disp->GetQueryivARB;
+        snprintf(symboln, sizeof(symboln), "%sGetQueryivARB", symbol_prefix);
+        *procp = dlsym(handle, symboln);
+    }
+
+
+    if(!disp->IsQueryARB) {
+        void ** procp = (void **) &disp->IsQueryARB;
+        snprintf(symboln, sizeof(symboln), "%sIsQuery", symbol_prefix);
+        *procp = dlsym(handle, symboln);
+    }
+
+
+    if(!disp->IsQueryARB) {
+        void ** procp = (void **) &disp->IsQueryARB;
+        snprintf(symboln, sizeof(symboln), "%sIsQueryARB", symbol_prefix);
+        *procp = dlsym(handle, symboln);
+    }
+
+
+    if(!disp->AttachObjectARB) {
+        void ** procp = (void **) &disp->AttachObjectARB;
+        snprintf(symboln, sizeof(symboln), "%sAttachObjectARB", symbol_prefix);
+        *procp = dlsym(handle, symboln);
+    }
+
+
+    if(!disp->CompileShaderARB) {
+        void ** procp = (void **) &disp->CompileShaderARB;
+        snprintf(symboln, sizeof(symboln), "%sCompileShader", symbol_prefix);
+        *procp = dlsym(handle, symboln);
+    }
+
+
+    if(!disp->CompileShaderARB) {
+        void ** procp = (void **) &disp->CompileShaderARB;
+        snprintf(symboln, sizeof(symboln), "%sCompileShaderARB", symbol_prefix);
+        *procp = dlsym(handle, symboln);
+    }
+
+
+    if(!disp->CreateProgramObjectARB) {
+        void ** procp = (void **) &disp->CreateProgramObjectARB;
+        snprintf(symboln, sizeof(symboln), "%sCreateProgramObjectARB", symbol_prefix);
+        *procp = dlsym(handle, symboln);
+    }
+
+
+    if(!disp->CreateShaderObjectARB) {
+        void ** procp = (void **) &disp->CreateShaderObjectARB;
+        snprintf(symboln, sizeof(symboln), "%sCreateShaderObjectARB", symbol_prefix);
+        *procp = dlsym(handle, symboln);
+    }
+
+
+    if(!disp->DeleteObjectARB) {
+        void ** procp = (void **) &disp->DeleteObjectARB;
+        snprintf(symboln, sizeof(symboln), "%sDeleteObjectARB", symbol_prefix);
+        *procp = dlsym(handle, symboln);
+    }
+
+
+    if(!disp->DetachObjectARB) {
+        void ** procp = (void **) &disp->DetachObjectARB;
+        snprintf(symboln, sizeof(symboln), "%sDetachObjectARB", symbol_prefix);
+        *procp = dlsym(handle, symboln);
+    }
+
+
+    if(!disp->GetActiveUniformARB) {
+        void ** procp = (void **) &disp->GetActiveUniformARB;
+        snprintf(symboln, sizeof(symboln), "%sGetActiveUniform", symbol_prefix);
+        *procp = dlsym(handle, symboln);
+    }
+
+
+    if(!disp->GetActiveUniformARB) {
+        void ** procp = (void **) &disp->GetActiveUniformARB;
+        snprintf(symboln, sizeof(symboln), "%sGetActiveUniformARB", symbol_prefix);
+        *procp = dlsym(handle, symboln);
+    }
+
+
+    if(!disp->GetAttachedObjectsARB) {
+        void ** procp = (void **) &disp->GetAttachedObjectsARB;
+        snprintf(symboln, sizeof(symboln), "%sGetAttachedObjectsARB", symbol_prefix);
+        *procp = dlsym(handle, symboln);
+    }
+
+
+    if(!disp->GetHandleARB) {
+        void ** procp = (void **) &disp->GetHandleARB;
+        snprintf(symboln, sizeof(symboln), "%sGetHandleARB", symbol_prefix);
+        *procp = dlsym(handle, symboln);
+    }
+
+
+    if(!disp->GetInfoLogARB) {
+        void ** procp = (void **) &disp->GetInfoLogARB;
+        snprintf(symboln, sizeof(symboln), "%sGetInfoLogARB", symbol_prefix);
+        *procp = dlsym(handle, symboln);
+    }
+
+
+    if(!disp->GetObjectParameterfvARB) {
+        void ** procp = (void **) &disp->GetObjectParameterfvARB;
+        snprintf(symboln, sizeof(symboln), "%sGetObjectParameterfvARB", symbol_prefix);
+        *procp = dlsym(handle, symboln);
+    }
+
+
+    if(!disp->GetObjectParameterivARB) {
+        void ** procp = (void **) &disp->GetObjectParameterivARB;
+        snprintf(symboln, sizeof(symboln), "%sGetObjectParameterivARB", symbol_prefix);
+        *procp = dlsym(handle, symboln);
+    }
+
+
+    if(!disp->GetShaderSourceARB) {
+        void ** procp = (void **) &disp->GetShaderSourceARB;
+        snprintf(symboln, sizeof(symboln), "%sGetShaderSource", symbol_prefix);
+        *procp = dlsym(handle, symboln);
+    }
+
+
+    if(!disp->GetShaderSourceARB) {
+        void ** procp = (void **) &disp->GetShaderSourceARB;
+        snprintf(symboln, sizeof(symboln), "%sGetShaderSourceARB", symbol_prefix);
+        *procp = dlsym(handle, symboln);
+    }
+
+
+    if(!disp->GetUniformLocationARB) {
+        void ** procp = (void **) &disp->GetUniformLocationARB;
+        snprintf(symboln, sizeof(symboln), "%sGetUniformLocation", symbol_prefix);
+        *procp = dlsym(handle, symboln);
+    }
+
+
+    if(!disp->GetUniformLocationARB) {
+        void ** procp = (void **) &disp->GetUniformLocationARB;
+        snprintf(symboln, sizeof(symboln), "%sGetUniformLocationARB", symbol_prefix);
+        *procp = dlsym(handle, symboln);
+    }
+
+
+    if(!disp->GetUniformfvARB) {
+        void ** procp = (void **) &disp->GetUniformfvARB;
+        snprintf(symboln, sizeof(symboln), "%sGetUniformfv", symbol_prefix);
+        *procp = dlsym(handle, symboln);
+    }
+
+
+    if(!disp->GetUniformfvARB) {
+        void ** procp = (void **) &disp->GetUniformfvARB;
+        snprintf(symboln, sizeof(symboln), "%sGetUniformfvARB", symbol_prefix);
+        *procp = dlsym(handle, symboln);
+    }
+
+
+    if(!disp->GetUniformivARB) {
+        void ** procp = (void **) &disp->GetUniformivARB;
+        snprintf(symboln, sizeof(symboln), "%sGetUniformiv", symbol_prefix);
+        *procp = dlsym(handle, symboln);
+    }
+
+
+    if(!disp->GetUniformivARB) {
+        void ** procp = (void **) &disp->GetUniformivARB;
+        snprintf(symboln, sizeof(symboln), "%sGetUniformivARB", symbol_prefix);
+        *procp = dlsym(handle, symboln);
+    }
+
+
+    if(!disp->LinkProgramARB) {
+        void ** procp = (void **) &disp->LinkProgramARB;
+        snprintf(symboln, sizeof(symboln), "%sLinkProgram", symbol_prefix);
+        *procp = dlsym(handle, symboln);
+    }
+
+
+    if(!disp->LinkProgramARB) {
+        void ** procp = (void **) &disp->LinkProgramARB;
+        snprintf(symboln, sizeof(symboln), "%sLinkProgramARB", symbol_prefix);
+        *procp = dlsym(handle, symboln);
+    }
+
+
+    if(!disp->ShaderSourceARB) {
+        void ** procp = (void **) &disp->ShaderSourceARB;
+        snprintf(symboln, sizeof(symboln), "%sShaderSource", symbol_prefix);
+        *procp = dlsym(handle, symboln);
+    }
+
+
+    if(!disp->ShaderSourceARB) {
+        void ** procp = (void **) &disp->ShaderSourceARB;
+        snprintf(symboln, sizeof(symboln), "%sShaderSourceARB", symbol_prefix);
+        *procp = dlsym(handle, symboln);
+    }
+
+
+    if(!disp->Uniform1fARB) {
+        void ** procp = (void **) &disp->Uniform1fARB;
+        snprintf(symboln, sizeof(symboln), "%sUniform1f", symbol_prefix);
+        *procp = dlsym(handle, symboln);
+    }
+
+
+    if(!disp->Uniform1fARB) {
+        void ** procp = (void **) &disp->Uniform1fARB;
+        snprintf(symboln, sizeof(symboln), "%sUniform1fARB", symbol_prefix);
+        *procp = dlsym(handle, symboln);
+    }
+
+
+    if(!disp->Uniform1fvARB) {
+        void ** procp = (void **) &disp->Uniform1fvARB;
+        snprintf(symboln, sizeof(symboln), "%sUniform1fv", symbol_prefix);
+        *procp = dlsym(handle, symboln);
+    }
+
+
+    if(!disp->Uniform1fvARB) {
+        void ** procp = (void **) &disp->Uniform1fvARB;
+        snprintf(symboln, sizeof(symboln), "%sUniform1fvARB", symbol_prefix);
+        *procp = dlsym(handle, symboln);
+    }
+
+
+    if(!disp->Uniform1iARB) {
+        void ** procp = (void **) &disp->Uniform1iARB;
+        snprintf(symboln, sizeof(symboln), "%sUniform1i", symbol_prefix);
+        *procp = dlsym(handle, symboln);
+    }
+
+
+    if(!disp->Uniform1iARB) {
+        void ** procp = (void **) &disp->Uniform1iARB;
+        snprintf(symboln, sizeof(symboln), "%sUniform1iARB", symbol_prefix);
+        *procp = dlsym(handle, symboln);
+    }
+
+
+    if(!disp->Uniform1ivARB) {
+        void ** procp = (void **) &disp->Uniform1ivARB;
+        snprintf(symboln, sizeof(symboln), "%sUniform1iv", symbol_prefix);
+        *procp = dlsym(handle, symboln);
+    }
+
+
+    if(!disp->Uniform1ivARB) {
+        void ** procp = (void **) &disp->Uniform1ivARB;
+        snprintf(symboln, sizeof(symboln), "%sUniform1ivARB", symbol_prefix);
+        *procp = dlsym(handle, symboln);
+    }
+
+
+    if(!disp->Uniform2fARB) {
+        void ** procp = (void **) &disp->Uniform2fARB;
+        snprintf(symboln, sizeof(symboln), "%sUniform2f", symbol_prefix);
+        *procp = dlsym(handle, symboln);
+    }
+
+
+    if(!disp->Uniform2fARB) {
+        void ** procp = (void **) &disp->Uniform2fARB;
+        snprintf(symboln, sizeof(symboln), "%sUniform2fARB", symbol_prefix);
+        *procp = dlsym(handle, symboln);
+    }
+
+
+    if(!disp->Uniform2fvARB) {
+        void ** procp = (void **) &disp->Uniform2fvARB;
+        snprintf(symboln, sizeof(symboln), "%sUniform2fv", symbol_prefix);
+        *procp = dlsym(handle, symboln);
+    }
+
+
+    if(!disp->Uniform2fvARB) {
+        void ** procp = (void **) &disp->Uniform2fvARB;
+        snprintf(symboln, sizeof(symboln), "%sUniform2fvARB", symbol_prefix);
+        *procp = dlsym(handle, symboln);
+    }
+
+
+    if(!disp->Uniform2iARB) {
+        void ** procp = (void **) &disp->Uniform2iARB;
+        snprintf(symboln, sizeof(symboln), "%sUniform2i", symbol_prefix);
+        *procp = dlsym(handle, symboln);
+    }
+
+
+    if(!disp->Uniform2iARB) {
+        void ** procp = (void **) &disp->Uniform2iARB;
+        snprintf(symboln, sizeof(symboln), "%sUniform2iARB", symbol_prefix);
+        *procp = dlsym(handle, symboln);
+    }
+
+
+    if(!disp->Uniform2ivARB) {
+        void ** procp = (void **) &disp->Uniform2ivARB;
+        snprintf(symboln, sizeof(symboln), "%sUniform2iv", symbol_prefix);
+        *procp = dlsym(handle, symboln);
+    }
+
+
+    if(!disp->Uniform2ivARB) {
+        void ** procp = (void **) &disp->Uniform2ivARB;
+        snprintf(symboln, sizeof(symboln), "%sUniform2ivARB", symbol_prefix);
+        *procp = dlsym(handle, symboln);
+    }
+
+
+    if(!disp->Uniform3fARB) {
+        void ** procp = (void **) &disp->Uniform3fARB;
+        snprintf(symboln, sizeof(symboln), "%sUniform3f", symbol_prefix);
+        *procp = dlsym(handle, symboln);
+    }
+
+
+    if(!disp->Uniform3fARB) {
+        void ** procp = (void **) &disp->Uniform3fARB;
+        snprintf(symboln, sizeof(symboln), "%sUniform3fARB", symbol_prefix);
+        *procp = dlsym(handle, symboln);
+    }
+
+
+    if(!disp->Uniform3fvARB) {
+        void ** procp = (void **) &disp->Uniform3fvARB;
+        snprintf(symboln, sizeof(symboln), "%sUniform3fv", symbol_prefix);
+        *procp = dlsym(handle, symboln);
+    }
+
+
+    if(!disp->Uniform3fvARB) {
+        void ** procp = (void **) &disp->Uniform3fvARB;
+        snprintf(symboln, sizeof(symboln), "%sUniform3fvARB", symbol_prefix);
+        *procp = dlsym(handle, symboln);
+    }
+
+
+    if(!disp->Uniform3iARB) {
+        void ** procp = (void **) &disp->Uniform3iARB;
+        snprintf(symboln, sizeof(symboln), "%sUniform3i", symbol_prefix);
+        *procp = dlsym(handle, symboln);
+    }
+
+
+    if(!disp->Uniform3iARB) {
+        void ** procp = (void **) &disp->Uniform3iARB;
+        snprintf(symboln, sizeof(symboln), "%sUniform3iARB", symbol_prefix);
+        *procp = dlsym(handle, symboln);
+    }
+
+
+    if(!disp->Uniform3ivARB) {
+        void ** procp = (void **) &disp->Uniform3ivARB;
+        snprintf(symboln, sizeof(symboln), "%sUniform3iv", symbol_prefix);
+        *procp = dlsym(handle, symboln);
+    }
+
+
+    if(!disp->Uniform3ivARB) {
+        void ** procp = (void **) &disp->Uniform3ivARB;
+        snprintf(symboln, sizeof(symboln), "%sUniform3ivARB", symbol_prefix);
+        *procp = dlsym(handle, symboln);
+    }
+
+
+    if(!disp->Uniform4fARB) {
+        void ** procp = (void **) &disp->Uniform4fARB;
+        snprintf(symboln, sizeof(symboln), "%sUniform4f", symbol_prefix);
+        *procp = dlsym(handle, symboln);
+    }
+
+
+    if(!disp->Uniform4fARB) {
+        void ** procp = (void **) &disp->Uniform4fARB;
+        snprintf(symboln, sizeof(symboln), "%sUniform4fARB", symbol_prefix);
+        *procp = dlsym(handle, symboln);
+    }
+
+
+    if(!disp->Uniform4fvARB) {
+        void ** procp = (void **) &disp->Uniform4fvARB;
+        snprintf(symboln, sizeof(symboln), "%sUniform4fv", symbol_prefix);
+        *procp = dlsym(handle, symboln);
+    }
+
+
+    if(!disp->Uniform4fvARB) {
+        void ** procp = (void **) &disp->Uniform4fvARB;
+        snprintf(symboln, sizeof(symboln), "%sUniform4fvARB", symbol_prefix);
+        *procp = dlsym(handle, symboln);
+    }
+
+
+    if(!disp->Uniform4iARB) {
+        void ** procp = (void **) &disp->Uniform4iARB;
+        snprintf(symboln, sizeof(symboln), "%sUniform4i", symbol_prefix);
+        *procp = dlsym(handle, symboln);
+    }
+
+
+    if(!disp->Uniform4iARB) {
+        void ** procp = (void **) &disp->Uniform4iARB;
+        snprintf(symboln, sizeof(symboln), "%sUniform4iARB", symbol_prefix);
+        *procp = dlsym(handle, symboln);
+    }
+
+
+    if(!disp->Uniform4ivARB) {
+        void ** procp = (void **) &disp->Uniform4ivARB;
+        snprintf(symboln, sizeof(symboln), "%sUniform4iv", symbol_prefix);
+        *procp = dlsym(handle, symboln);
+    }
+
+
+    if(!disp->Uniform4ivARB) {
+        void ** procp = (void **) &disp->Uniform4ivARB;
+        snprintf(symboln, sizeof(symboln), "%sUniform4ivARB", symbol_prefix);
+        *procp = dlsym(handle, symboln);
+    }
+
+
+    if(!disp->UniformMatrix2fvARB) {
+        void ** procp = (void **) &disp->UniformMatrix2fvARB;
+        snprintf(symboln, sizeof(symboln), "%sUniformMatrix2fv", symbol_prefix);
+        *procp = dlsym(handle, symboln);
+    }
+
+
+    if(!disp->UniformMatrix2fvARB) {
+        void ** procp = (void **) &disp->UniformMatrix2fvARB;
+        snprintf(symboln, sizeof(symboln), "%sUniformMatrix2fvARB", symbol_prefix);
+        *procp = dlsym(handle, symboln);
+    }
+
+
+    if(!disp->UniformMatrix3fvARB) {
+        void ** procp = (void **) &disp->UniformMatrix3fvARB;
+        snprintf(symboln, sizeof(symboln), "%sUniformMatrix3fv", symbol_prefix);
+        *procp = dlsym(handle, symboln);
+    }
+
+
+    if(!disp->UniformMatrix3fvARB) {
+        void ** procp = (void **) &disp->UniformMatrix3fvARB;
+        snprintf(symboln, sizeof(symboln), "%sUniformMatrix3fvARB", symbol_prefix);
+        *procp = dlsym(handle, symboln);
+    }
+
+
+    if(!disp->UniformMatrix4fvARB) {
+        void ** procp = (void **) &disp->UniformMatrix4fvARB;
+        snprintf(symboln, sizeof(symboln), "%sUniformMatrix4fv", symbol_prefix);
+        *procp = dlsym(handle, symboln);
+    }
+
+
+    if(!disp->UniformMatrix4fvARB) {
+        void ** procp = (void **) &disp->UniformMatrix4fvARB;
+        snprintf(symboln, sizeof(symboln), "%sUniformMatrix4fvARB", symbol_prefix);
+        *procp = dlsym(handle, symboln);
+    }
+
+
+    if(!disp->UseProgramObjectARB) {
+        void ** procp = (void **) &disp->UseProgramObjectARB;
+        snprintf(symboln, sizeof(symboln), "%sUseProgram", symbol_prefix);
+        *procp = dlsym(handle, symboln);
+    }
+
+
+    if(!disp->UseProgramObjectARB) {
+        void ** procp = (void **) &disp->UseProgramObjectARB;
+        snprintf(symboln, sizeof(symboln), "%sUseProgramObjectARB", symbol_prefix);
+        *procp = dlsym(handle, symboln);
+    }
+
+
+    if(!disp->ValidateProgramARB) {
+        void ** procp = (void **) &disp->ValidateProgramARB;
+        snprintf(symboln, sizeof(symboln), "%sValidateProgram", symbol_prefix);
+        *procp = dlsym(handle, symboln);
+    }
+
+
+    if(!disp->ValidateProgramARB) {
+        void ** procp = (void **) &disp->ValidateProgramARB;
+        snprintf(symboln, sizeof(symboln), "%sValidateProgramARB", symbol_prefix);
+        *procp = dlsym(handle, symboln);
+    }
+
+
+    if(!disp->BindAttribLocationARB) {
+        void ** procp = (void **) &disp->BindAttribLocationARB;
+        snprintf(symboln, sizeof(symboln), "%sBindAttribLocation", symbol_prefix);
+        *procp = dlsym(handle, symboln);
+    }
+
+
+    if(!disp->BindAttribLocationARB) {
+        void ** procp = (void **) &disp->BindAttribLocationARB;
+        snprintf(symboln, sizeof(symboln), "%sBindAttribLocationARB", symbol_prefix);
+        *procp = dlsym(handle, symboln);
+    }
+
+
+    if(!disp->GetActiveAttribARB) {
+        void ** procp = (void **) &disp->GetActiveAttribARB;
+        snprintf(symboln, sizeof(symboln), "%sGetActiveAttrib", symbol_prefix);
+        *procp = dlsym(handle, symboln);
+    }
+
+
+    if(!disp->GetActiveAttribARB) {
+        void ** procp = (void **) &disp->GetActiveAttribARB;
+        snprintf(symboln, sizeof(symboln), "%sGetActiveAttribARB", symbol_prefix);
+        *procp = dlsym(handle, symboln);
+    }
+
+
+    if(!disp->GetAttribLocationARB) {
+        void ** procp = (void **) &disp->GetAttribLocationARB;
+        snprintf(symboln, sizeof(symboln), "%sGetAttribLocation", symbol_prefix);
+        *procp = dlsym(handle, symboln);
+    }
+
+
+    if(!disp->GetAttribLocationARB) {
+        void ** procp = (void **) &disp->GetAttribLocationARB;
+        snprintf(symboln, sizeof(symboln), "%sGetAttribLocationARB", symbol_prefix);
+        *procp = dlsym(handle, symboln);
+    }
+
+
+    if(!disp->DrawBuffersARB) {
+        void ** procp = (void **) &disp->DrawBuffersARB;
+        snprintf(symboln, sizeof(symboln), "%sDrawBuffers", symbol_prefix);
+        *procp = dlsym(handle, symboln);
+    }
+
+
+    if(!disp->DrawBuffersARB) {
+        void ** procp = (void **) &disp->DrawBuffersARB;
+        snprintf(symboln, sizeof(symboln), "%sDrawBuffersARB", symbol_prefix);
+        *procp = dlsym(handle, symboln);
+    }
+
+
+    if(!disp->DrawBuffersARB) {
+        void ** procp = (void **) &disp->DrawBuffersARB;
+        snprintf(symboln, sizeof(symboln), "%sDrawBuffersATI", symbol_prefix);
+        *procp = dlsym(handle, symboln);
+    }
+
+
+    if(!disp->DrawBuffersARB) {
+        void ** procp = (void **) &disp->DrawBuffersARB;
+        snprintf(symboln, sizeof(symboln), "%sDrawBuffersNV", symbol_prefix);
+        *procp = dlsym(handle, symboln);
+    }
+
+
+    if(!disp->ClampColorARB) {
+        void ** procp = (void **) &disp->ClampColorARB;
+        snprintf(symboln, sizeof(symboln), "%sClampColorARB", symbol_prefix);
+        *procp = dlsym(handle, symboln);
+    }
+
+
+    if(!disp->DrawArraysInstancedARB) {
+        void ** procp = (void **) &disp->DrawArraysInstancedARB;
+        snprintf(symboln, sizeof(symboln), "%sDrawArraysInstancedARB", symbol_prefix);
+        *procp = dlsym(handle, symboln);
+    }
+
+
+    if(!disp->DrawArraysInstancedARB) {
+        void ** procp = (void **) &disp->DrawArraysInstancedARB;
+        snprintf(symboln, sizeof(symboln), "%sDrawArraysInstancedEXT", symbol_prefix);
+        *procp = dlsym(handle, symboln);
+    }
+
+
+    if(!disp->DrawArraysInstancedARB) {
+        void ** procp = (void **) &disp->DrawArraysInstancedARB;
+        snprintf(symboln, sizeof(symboln), "%sDrawArraysInstanced", symbol_prefix);
+        *procp = dlsym(handle, symboln);
+    }
+
+
+    if(!disp->DrawElementsInstancedARB) {
+        void ** procp = (void **) &disp->DrawElementsInstancedARB;
+        snprintf(symboln, sizeof(symboln), "%sDrawElementsInstancedARB", symbol_prefix);
+        *procp = dlsym(handle, symboln);
+    }
+
+
+    if(!disp->DrawElementsInstancedARB) {
+        void ** procp = (void **) &disp->DrawElementsInstancedARB;
+        snprintf(symboln, sizeof(symboln), "%sDrawElementsInstancedEXT", symbol_prefix);
+        *procp = dlsym(handle, symboln);
+    }
+
+
+    if(!disp->DrawElementsInstancedARB) {
+        void ** procp = (void **) &disp->DrawElementsInstancedARB;
+        snprintf(symboln, sizeof(symboln), "%sDrawElementsInstanced", symbol_prefix);
+        *procp = dlsym(handle, symboln);
+    }
+
+
+    if(!disp->RenderbufferStorageMultisample) {
+        void ** procp = (void **) &disp->RenderbufferStorageMultisample;
+        snprintf(symboln, sizeof(symboln), "%sRenderbufferStorageMultisample", symbol_prefix);
+        *procp = dlsym(handle, symboln);
+    }
+
+
+    if(!disp->RenderbufferStorageMultisample) {
+        void ** procp = (void **) &disp->RenderbufferStorageMultisample;
+        snprintf(symboln, sizeof(symboln), "%sRenderbufferStorageMultisampleEXT", symbol_prefix);
+        *procp = dlsym(handle, symboln);
+    }
+
+
+    if(!disp->FramebufferTextureARB) {
+        void ** procp = (void **) &disp->FramebufferTextureARB;
+        snprintf(symboln, sizeof(symboln), "%sFramebufferTextureARB", symbol_prefix);
+        *procp = dlsym(handle, symboln);
+    }
+
+
+    if(!disp->FramebufferTextureFaceARB) {
+        void ** procp = (void **) &disp->FramebufferTextureFaceARB;
+        snprintf(symboln, sizeof(symboln), "%sFramebufferTextureFaceARB", symbol_prefix);
+        *procp = dlsym(handle, symboln);
+    }
+
+
+    if(!disp->ProgramParameteriARB) {
+        void ** procp = (void **) &disp->ProgramParameteriARB;
+        snprintf(symboln, sizeof(symboln), "%sProgramParameteriARB", symbol_prefix);
+        *procp = dlsym(handle, symboln);
+    }
+
+
+    if(!disp->VertexAttribDivisorARB) {
+        void ** procp = (void **) &disp->VertexAttribDivisorARB;
+        snprintf(symboln, sizeof(symboln), "%sVertexAttribDivisorARB", symbol_prefix);
+        *procp = dlsym(handle, symboln);
+    }
+
+
+    if(!disp->FlushMappedBufferRange) {
+        void ** procp = (void **) &disp->FlushMappedBufferRange;
+        snprintf(symboln, sizeof(symboln), "%sFlushMappedBufferRange", symbol_prefix);
+        *procp = dlsym(handle, symboln);
+    }
+
+
+    if(!disp->MapBufferRange) {
+        void ** procp = (void **) &disp->MapBufferRange;
+        snprintf(symboln, sizeof(symboln), "%sMapBufferRange", symbol_prefix);
+        *procp = dlsym(handle, symboln);
+    }
+
+
+    if(!disp->TexBufferARB) {
+        void ** procp = (void **) &disp->TexBufferARB;
+        snprintf(symboln, sizeof(symboln), "%sTexBufferARB", symbol_prefix);
+        *procp = dlsym(handle, symboln);
+    }
+
+
+    if(!disp->TexBufferARB) {
+        void ** procp = (void **) &disp->TexBufferARB;
+        snprintf(symboln, sizeof(symboln), "%sTexBuffer", symbol_prefix);
+        *procp = dlsym(handle, symboln);
+    }
+
+
+    if(!disp->BindVertexArray) {
+        void ** procp = (void **) &disp->BindVertexArray;
+        snprintf(symboln, sizeof(symboln), "%sBindVertexArray", symbol_prefix);
+        *procp = dlsym(handle, symboln);
+    }
+
+
+    if(!disp->GenVertexArrays) {
+        void ** procp = (void **) &disp->GenVertexArrays;
+        snprintf(symboln, sizeof(symboln), "%sGenVertexArrays", symbol_prefix);
+        *procp = dlsym(handle, symboln);
+    }
+
+
+    if(!disp->CopyBufferSubData) {
+        void ** procp = (void **) &disp->CopyBufferSubData;
+        snprintf(symboln, sizeof(symboln), "%sCopyBufferSubData", symbol_prefix);
+        *procp = dlsym(handle, symboln);
+    }
+
+
+    if(!disp->ClientWaitSync) {
+        void ** procp = (void **) &disp->ClientWaitSync;
+        snprintf(symboln, sizeof(symboln), "%sClientWaitSync", symbol_prefix);
+        *procp = dlsym(handle, symboln);
+    }
+
+
+    if(!disp->DeleteSync) {
+        void ** procp = (void **) &disp->DeleteSync;
+        snprintf(symboln, sizeof(symboln), "%sDeleteSync", symbol_prefix);
+        *procp = dlsym(handle, symboln);
+    }
+
+
+    if(!disp->FenceSync) {
+        void ** procp = (void **) &disp->FenceSync;
+        snprintf(symboln, sizeof(symboln), "%sFenceSync", symbol_prefix);
+        *procp = dlsym(handle, symboln);
+    }
+
+
+    if(!disp->GetInteger64v) {
+        void ** procp = (void **) &disp->GetInteger64v;
+        snprintf(symboln, sizeof(symboln), "%sGetInteger64v", symbol_prefix);
+        *procp = dlsym(handle, symboln);
+    }
+
+
+    if(!disp->GetSynciv) {
+        void ** procp = (void **) &disp->GetSynciv;
+        snprintf(symboln, sizeof(symboln), "%sGetSynciv", symbol_prefix);
+        *procp = dlsym(handle, symboln);
+    }
+
+
+    if(!disp->IsSync) {
+        void ** procp = (void **) &disp->IsSync;
+        snprintf(symboln, sizeof(symboln), "%sIsSync", symbol_prefix);
+        *procp = dlsym(handle, symboln);
+    }
+
+
+    if(!disp->WaitSync) {
+        void ** procp = (void **) &disp->WaitSync;
+        snprintf(symboln, sizeof(symboln), "%sWaitSync", symbol_prefix);
+        *procp = dlsym(handle, symboln);
+    }
+
+
+    if(!disp->DrawElementsBaseVertex) {
+        void ** procp = (void **) &disp->DrawElementsBaseVertex;
+        snprintf(symboln, sizeof(symboln), "%sDrawElementsBaseVertex", symbol_prefix);
+        *procp = dlsym(handle, symboln);
+    }
+
+
+    if(!disp->DrawElementsInstancedBaseVertex) {
+        void ** procp = (void **) &disp->DrawElementsInstancedBaseVertex;
+        snprintf(symboln, sizeof(symboln), "%sDrawElementsInstancedBaseVertex", symbol_prefix);
+        *procp = dlsym(handle, symboln);
+    }
+
+
+    if(!disp->DrawRangeElementsBaseVertex) {
+        void ** procp = (void **) &disp->DrawRangeElementsBaseVertex;
+        snprintf(symboln, sizeof(symboln), "%sDrawRangeElementsBaseVertex", symbol_prefix);
+        *procp = dlsym(handle, symboln);
+    }
+
+
+    if(!disp->MultiDrawElementsBaseVertex) {
+        void ** procp = (void **) &disp->MultiDrawElementsBaseVertex;
+        snprintf(symboln, sizeof(symboln), "%sMultiDrawElementsBaseVertex", symbol_prefix);
+        *procp = dlsym(handle, symboln);
+    }
+
+
+    if(!disp->BlendEquationSeparateiARB) {
+        void ** procp = (void **) &disp->BlendEquationSeparateiARB;
+        snprintf(symboln, sizeof(symboln), "%sBlendEquationSeparateiARB", symbol_prefix);
+        *procp = dlsym(handle, symboln);
+    }
+
+
+    if(!disp->BlendEquationSeparateiARB) {
+        void ** procp = (void **) &disp->BlendEquationSeparateiARB;
+        snprintf(symboln, sizeof(symboln), "%sBlendEquationSeparateIndexedAMD", symbol_prefix);
+        *procp = dlsym(handle, symboln);
+    }
+
+
+    if(!disp->BlendEquationiARB) {
+        void ** procp = (void **) &disp->BlendEquationiARB;
+        snprintf(symboln, sizeof(symboln), "%sBlendEquationiARB", symbol_prefix);
+        *procp = dlsym(handle, symboln);
+    }
+
+
+    if(!disp->BlendEquationiARB) {
+        void ** procp = (void **) &disp->BlendEquationiARB;
+        snprintf(symboln, sizeof(symboln), "%sBlendEquationIndexedAMD", symbol_prefix);
+        *procp = dlsym(handle, symboln);
+    }
+
+
+    if(!disp->BlendFuncSeparateiARB) {
+        void ** procp = (void **) &disp->BlendFuncSeparateiARB;
+        snprintf(symboln, sizeof(symboln), "%sBlendFuncSeparateiARB", symbol_prefix);
+        *procp = dlsym(handle, symboln);
+    }
+
+
+    if(!disp->BlendFuncSeparateiARB) {
+        void ** procp = (void **) &disp->BlendFuncSeparateiARB;
+        snprintf(symboln, sizeof(symboln), "%sBlendFuncSeparateIndexedAMD", symbol_prefix);
+        *procp = dlsym(handle, symboln);
+    }
+
+
+    if(!disp->BlendFunciARB) {
+        void ** procp = (void **) &disp->BlendFunciARB;
+        snprintf(symboln, sizeof(symboln), "%sBlendFunciARB", symbol_prefix);
+        *procp = dlsym(handle, symboln);
+    }
+
+
+    if(!disp->BlendFunciARB) {
+        void ** procp = (void **) &disp->BlendFunciARB;
+        snprintf(symboln, sizeof(symboln), "%sBlendFuncIndexedAMD", symbol_prefix);
+        *procp = dlsym(handle, symboln);
+    }
+
+
+    if(!disp->BindFragDataLocationIndexed) {
+        void ** procp = (void **) &disp->BindFragDataLocationIndexed;
+        snprintf(symboln, sizeof(symboln), "%sBindFragDataLocationIndexed", symbol_prefix);
+        *procp = dlsym(handle, symboln);
+    }
+
+
+    if(!disp->GetFragDataIndex) {
+        void ** procp = (void **) &disp->GetFragDataIndex;
+        snprintf(symboln, sizeof(symboln), "%sGetFragDataIndex", symbol_prefix);
+        *procp = dlsym(handle, symboln);
+    }
+
+
+    if(!disp->BindSampler) {
+        void ** procp = (void **) &disp->BindSampler;
+        snprintf(symboln, sizeof(symboln), "%sBindSampler", symbol_prefix);
+        *procp = dlsym(handle, symboln);
+    }
+
+
+    if(!disp->DeleteSamplers) {
+        void ** procp = (void **) &disp->DeleteSamplers;
+        snprintf(symboln, sizeof(symboln), "%sDeleteSamplers", symbol_prefix);
+        *procp = dlsym(handle, symboln);
+    }
+
+
+    if(!disp->GenSamplers) {
+        void ** procp = (void **) &disp->GenSamplers;
+        snprintf(symboln, sizeof(symboln), "%sGenSamplers", symbol_prefix);
+        *procp = dlsym(handle, symboln);
+    }
+
+
+    if(!disp->GetSamplerParameterIiv) {
+        void ** procp = (void **) &disp->GetSamplerParameterIiv;
+        snprintf(symboln, sizeof(symboln), "%sGetSamplerParameterIiv", symbol_prefix);
+        *procp = dlsym(handle, symboln);
+    }
+
+
+    if(!disp->GetSamplerParameterIuiv) {
+        void ** procp = (void **) &disp->GetSamplerParameterIuiv;
+        snprintf(symboln, sizeof(symboln), "%sGetSamplerParameterIuiv", symbol_prefix);
+        *procp = dlsym(handle, symboln);
+    }
+
+
+    if(!disp->GetSamplerParameterfv) {
+        void ** procp = (void **) &disp->GetSamplerParameterfv;
+        snprintf(symboln, sizeof(symboln), "%sGetSamplerParameterfv", symbol_prefix);
+        *procp = dlsym(handle, symboln);
+    }
+
+
+    if(!disp->GetSamplerParameteriv) {
+        void ** procp = (void **) &disp->GetSamplerParameteriv;
+        snprintf(symboln, sizeof(symboln), "%sGetSamplerParameteriv", symbol_prefix);
+        *procp = dlsym(handle, symboln);
+    }
+
+
+    if(!disp->IsSampler) {
+        void ** procp = (void **) &disp->IsSampler;
+        snprintf(symboln, sizeof(symboln), "%sIsSampler", symbol_prefix);
+        *procp = dlsym(handle, symboln);
+    }
+
+
+    if(!disp->SamplerParameterIiv) {
+        void ** procp = (void **) &disp->SamplerParameterIiv;
+        snprintf(symboln, sizeof(symboln), "%sSamplerParameterIiv", symbol_prefix);
+        *procp = dlsym(handle, symboln);
+    }
+
+
+    if(!disp->SamplerParameterIuiv) {
+        void ** procp = (void **) &disp->SamplerParameterIuiv;
+        snprintf(symboln, sizeof(symboln), "%sSamplerParameterIuiv", symbol_prefix);
+        *procp = dlsym(handle, symboln);
+    }
+
+
+    if(!disp->SamplerParameterf) {
+        void ** procp = (void **) &disp->SamplerParameterf;
+        snprintf(symboln, sizeof(symboln), "%sSamplerParameterf", symbol_prefix);
+        *procp = dlsym(handle, symboln);
+    }
+
+
+    if(!disp->SamplerParameterfv) {
+        void ** procp = (void **) &disp->SamplerParameterfv;
+        snprintf(symboln, sizeof(symboln), "%sSamplerParameterfv", symbol_prefix);
+        *procp = dlsym(handle, symboln);
+    }
+
+
+    if(!disp->SamplerParameteri) {
+        void ** procp = (void **) &disp->SamplerParameteri;
+        snprintf(symboln, sizeof(symboln), "%sSamplerParameteri", symbol_prefix);
+        *procp = dlsym(handle, symboln);
+    }
+
+
+    if(!disp->SamplerParameteriv) {
+        void ** procp = (void **) &disp->SamplerParameteriv;
+        snprintf(symboln, sizeof(symboln), "%sSamplerParameteriv", symbol_prefix);
+        *procp = dlsym(handle, symboln);
+    }
+
+
+    if(!disp->ColorP3ui) {
+        void ** procp = (void **) &disp->ColorP3ui;
+        snprintf(symboln, sizeof(symboln), "%sColorP3ui", symbol_prefix);
+        *procp = dlsym(handle, symboln);
+    }
+
+
+    if(!disp->ColorP3uiv) {
+        void ** procp = (void **) &disp->ColorP3uiv;
+        snprintf(symboln, sizeof(symboln), "%sColorP3uiv", symbol_prefix);
+        *procp = dlsym(handle, symboln);
+    }
+
+
+    if(!disp->ColorP4ui) {
+        void ** procp = (void **) &disp->ColorP4ui;
+        snprintf(symboln, sizeof(symboln), "%sColorP4ui", symbol_prefix);
+        *procp = dlsym(handle, symboln);
+    }
+
+
+    if(!disp->ColorP4uiv) {
+        void ** procp = (void **) &disp->ColorP4uiv;
+        snprintf(symboln, sizeof(symboln), "%sColorP4uiv", symbol_prefix);
+        *procp = dlsym(handle, symboln);
+    }
+
+
+    if(!disp->MultiTexCoordP1ui) {
+        void ** procp = (void **) &disp->MultiTexCoordP1ui;
+        snprintf(symboln, sizeof(symboln), "%sMultiTexCoordP1ui", symbol_prefix);
+        *procp = dlsym(handle, symboln);
+    }
+
+
+    if(!disp->MultiTexCoordP1uiv) {
+        void ** procp = (void **) &disp->MultiTexCoordP1uiv;
+        snprintf(symboln, sizeof(symboln), "%sMultiTexCoordP1uiv", symbol_prefix);
+        *procp = dlsym(handle, symboln);
+    }
+
+
+    if(!disp->MultiTexCoordP2ui) {
+        void ** procp = (void **) &disp->MultiTexCoordP2ui;
+        snprintf(symboln, sizeof(symboln), "%sMultiTexCoordP2ui", symbol_prefix);
+        *procp = dlsym(handle, symboln);
+    }
+
+
+    if(!disp->MultiTexCoordP2uiv) {
+        void ** procp = (void **) &disp->MultiTexCoordP2uiv;
+        snprintf(symboln, sizeof(symboln), "%sMultiTexCoordP2uiv", symbol_prefix);
+        *procp = dlsym(handle, symboln);
+    }
+
+
+    if(!disp->MultiTexCoordP3ui) {
+        void ** procp = (void **) &disp->MultiTexCoordP3ui;
+        snprintf(symboln, sizeof(symboln), "%sMultiTexCoordP3ui", symbol_prefix);
+        *procp = dlsym(handle, symboln);
+    }
+
+
+    if(!disp->MultiTexCoordP3uiv) {
+        void ** procp = (void **) &disp->MultiTexCoordP3uiv;
+        snprintf(symboln, sizeof(symboln), "%sMultiTexCoordP3uiv", symbol_prefix);
+        *procp = dlsym(handle, symboln);
+    }
+
+
+    if(!disp->MultiTexCoordP4ui) {
+        void ** procp = (void **) &disp->MultiTexCoordP4ui;
+        snprintf(symboln, sizeof(symboln), "%sMultiTexCoordP4ui", symbol_prefix);
+        *procp = dlsym(handle, symboln);
+    }
+
+
+    if(!disp->MultiTexCoordP4uiv) {
+        void ** procp = (void **) &disp->MultiTexCoordP4uiv;
+        snprintf(symboln, sizeof(symboln), "%sMultiTexCoordP4uiv", symbol_prefix);
+        *procp = dlsym(handle, symboln);
+    }
+
+
+    if(!disp->NormalP3ui) {
+        void ** procp = (void **) &disp->NormalP3ui;
+        snprintf(symboln, sizeof(symboln), "%sNormalP3ui", symbol_prefix);
+        *procp = dlsym(handle, symboln);
+    }
+
+
+    if(!disp->NormalP3uiv) {
+        void ** procp = (void **) &disp->NormalP3uiv;
+        snprintf(symboln, sizeof(symboln), "%sNormalP3uiv", symbol_prefix);
+        *procp = dlsym(handle, symboln);
+    }
+
+
+    if(!disp->SecondaryColorP3ui) {
+        void ** procp = (void **) &disp->SecondaryColorP3ui;
+        snprintf(symboln, sizeof(symboln), "%sSecondaryColorP3ui", symbol_prefix);
+        *procp = dlsym(handle, symboln);
+    }
+
+
+    if(!disp->SecondaryColorP3uiv) {
+        void ** procp = (void **) &disp->SecondaryColorP3uiv;
+        snprintf(symboln, sizeof(symboln), "%sSecondaryColorP3uiv", symbol_prefix);
+        *procp = dlsym(handle, symboln);
+    }
+
+
+    if(!disp->TexCoordP1ui) {
+        void ** procp = (void **) &disp->TexCoordP1ui;
+        snprintf(symboln, sizeof(symboln), "%sTexCoordP1ui", symbol_prefix);
+        *procp = dlsym(handle, symboln);
+    }
+
+
+    if(!disp->TexCoordP1uiv) {
+        void ** procp = (void **) &disp->TexCoordP1uiv;
+        snprintf(symboln, sizeof(symboln), "%sTexCoordP1uiv", symbol_prefix);
+        *procp = dlsym(handle, symboln);
+    }
+
+
+    if(!disp->TexCoordP2ui) {
+        void ** procp = (void **) &disp->TexCoordP2ui;
+        snprintf(symboln, sizeof(symboln), "%sTexCoordP2ui", symbol_prefix);
+        *procp = dlsym(handle, symboln);
+    }
+
+
+    if(!disp->TexCoordP2uiv) {
+        void ** procp = (void **) &disp->TexCoordP2uiv;
+        snprintf(symboln, sizeof(symboln), "%sTexCoordP2uiv", symbol_prefix);
+        *procp = dlsym(handle, symboln);
+    }
+
+
+    if(!disp->TexCoordP3ui) {
+        void ** procp = (void **) &disp->TexCoordP3ui;
+        snprintf(symboln, sizeof(symboln), "%sTexCoordP3ui", symbol_prefix);
+        *procp = dlsym(handle, symboln);
+    }
+
+
+    if(!disp->TexCoordP3uiv) {
+        void ** procp = (void **) &disp->TexCoordP3uiv;
+        snprintf(symboln, sizeof(symboln), "%sTexCoordP3uiv", symbol_prefix);
+        *procp = dlsym(handle, symboln);
+    }
+
+
+    if(!disp->TexCoordP4ui) {
+        void ** procp = (void **) &disp->TexCoordP4ui;
+        snprintf(symboln, sizeof(symboln), "%sTexCoordP4ui", symbol_prefix);
+        *procp = dlsym(handle, symboln);
+    }
+
+
+    if(!disp->TexCoordP4uiv) {
+        void ** procp = (void **) &disp->TexCoordP4uiv;
+        snprintf(symboln, sizeof(symboln), "%sTexCoordP4uiv", symbol_prefix);
+        *procp = dlsym(handle, symboln);
+    }
+
+
+    if(!disp->VertexAttribP1ui) {
+        void ** procp = (void **) &disp->VertexAttribP1ui;
+        snprintf(symboln, sizeof(symboln), "%sVertexAttribP1ui", symbol_prefix);
+        *procp = dlsym(handle, symboln);
+    }
+
+
+    if(!disp->VertexAttribP1uiv) {
+        void ** procp = (void **) &disp->VertexAttribP1uiv;
+        snprintf(symboln, sizeof(symboln), "%sVertexAttribP1uiv", symbol_prefix);
+        *procp = dlsym(handle, symboln);
+    }
+
+
+    if(!disp->VertexAttribP2ui) {
+        void ** procp = (void **) &disp->VertexAttribP2ui;
+        snprintf(symboln, sizeof(symboln), "%sVertexAttribP2ui", symbol_prefix);
+        *procp = dlsym(handle, symboln);
+    }
+
+
+    if(!disp->VertexAttribP2uiv) {
+        void ** procp = (void **) &disp->VertexAttribP2uiv;
+        snprintf(symboln, sizeof(symboln), "%sVertexAttribP2uiv", symbol_prefix);
+        *procp = dlsym(handle, symboln);
+    }
+
+
+    if(!disp->VertexAttribP3ui) {
+        void ** procp = (void **) &disp->VertexAttribP3ui;
+        snprintf(symboln, sizeof(symboln), "%sVertexAttribP3ui", symbol_prefix);
+        *procp = dlsym(handle, symboln);
+    }
+
+
+    if(!disp->VertexAttribP3uiv) {
+        void ** procp = (void **) &disp->VertexAttribP3uiv;
+        snprintf(symboln, sizeof(symboln), "%sVertexAttribP3uiv", symbol_prefix);
+        *procp = dlsym(handle, symboln);
+    }
+
+
+    if(!disp->VertexAttribP4ui) {
+        void ** procp = (void **) &disp->VertexAttribP4ui;
+        snprintf(symboln, sizeof(symboln), "%sVertexAttribP4ui", symbol_prefix);
+        *procp = dlsym(handle, symboln);
+    }
+
+
+    if(!disp->VertexAttribP4uiv) {
+        void ** procp = (void **) &disp->VertexAttribP4uiv;
+        snprintf(symboln, sizeof(symboln), "%sVertexAttribP4uiv", symbol_prefix);
+        *procp = dlsym(handle, symboln);
+    }
+
+
+    if(!disp->VertexP2ui) {
+        void ** procp = (void **) &disp->VertexP2ui;
+        snprintf(symboln, sizeof(symboln), "%sVertexP2ui", symbol_prefix);
+        *procp = dlsym(handle, symboln);
+    }
+
+
+    if(!disp->VertexP2uiv) {
+        void ** procp = (void **) &disp->VertexP2uiv;
+        snprintf(symboln, sizeof(symboln), "%sVertexP2uiv", symbol_prefix);
+        *procp = dlsym(handle, symboln);
+    }
+
+
+    if(!disp->VertexP3ui) {
+        void ** procp = (void **) &disp->VertexP3ui;
+        snprintf(symboln, sizeof(symboln), "%sVertexP3ui", symbol_prefix);
+        *procp = dlsym(handle, symboln);
+    }
+
+
+    if(!disp->VertexP3uiv) {
+        void ** procp = (void **) &disp->VertexP3uiv;
+        snprintf(symboln, sizeof(symboln), "%sVertexP3uiv", symbol_prefix);
+        *procp = dlsym(handle, symboln);
+    }
+
+
+    if(!disp->VertexP4ui) {
+        void ** procp = (void **) &disp->VertexP4ui;
+        snprintf(symboln, sizeof(symboln), "%sVertexP4ui", symbol_prefix);
+        *procp = dlsym(handle, symboln);
+    }
+
+
+    if(!disp->VertexP4uiv) {
+        void ** procp = (void **) &disp->VertexP4uiv;
+        snprintf(symboln, sizeof(symboln), "%sVertexP4uiv", symbol_prefix);
+        *procp = dlsym(handle, symboln);
+    }
+
+
+    if(!disp->BindTransformFeedback) {
+        void ** procp = (void **) &disp->BindTransformFeedback;
+        snprintf(symboln, sizeof(symboln), "%sBindTransformFeedback", symbol_prefix);
+        *procp = dlsym(handle, symboln);
+    }
+
+
+    if(!disp->DeleteTransformFeedbacks) {
+        void ** procp = (void **) &disp->DeleteTransformFeedbacks;
+        snprintf(symboln, sizeof(symboln), "%sDeleteTransformFeedbacks", symbol_prefix);
+        *procp = dlsym(handle, symboln);
+    }
+
+
+    if(!disp->DrawTransformFeedback) {
+        void ** procp = (void **) &disp->DrawTransformFeedback;
+        snprintf(symboln, sizeof(symboln), "%sDrawTransformFeedback", symbol_prefix);
+        *procp = dlsym(handle, symboln);
+    }
+
+
+    if(!disp->GenTransformFeedbacks) {
+        void ** procp = (void **) &disp->GenTransformFeedbacks;
+        snprintf(symboln, sizeof(symboln), "%sGenTransformFeedbacks", symbol_prefix);
+        *procp = dlsym(handle, symboln);
+    }
+
+
+    if(!disp->IsTransformFeedback) {
+        void ** procp = (void **) &disp->IsTransformFeedback;
+        snprintf(symboln, sizeof(symboln), "%sIsTransformFeedback", symbol_prefix);
+        *procp = dlsym(handle, symboln);
+    }
+
+
+    if(!disp->PauseTransformFeedback) {
+        void ** procp = (void **) &disp->PauseTransformFeedback;
+        snprintf(symboln, sizeof(symboln), "%sPauseTransformFeedback", symbol_prefix);
+        *procp = dlsym(handle, symboln);
+    }
+
+
+    if(!disp->ResumeTransformFeedback) {
+        void ** procp = (void **) &disp->ResumeTransformFeedback;
+        snprintf(symboln, sizeof(symboln), "%sResumeTransformFeedback", symbol_prefix);
+        *procp = dlsym(handle, symboln);
+    }
+
+
+    if(!disp->ClearDepthf) {
+        void ** procp = (void **) &disp->ClearDepthf;
+        snprintf(symboln, sizeof(symboln), "%sClearDepthf", symbol_prefix);
+        *procp = dlsym(handle, symboln);
+    }
+
+
+    if(!disp->DepthRangef) {
+        void ** procp = (void **) &disp->DepthRangef;
+        snprintf(symboln, sizeof(symboln), "%sDepthRangef", symbol_prefix);
+        *procp = dlsym(handle, symboln);
+    }
+
+
+    if(!disp->GetShaderPrecisionFormat) {
+        void ** procp = (void **) &disp->GetShaderPrecisionFormat;
+        snprintf(symboln, sizeof(symboln), "%sGetShaderPrecisionFormat", symbol_prefix);
+        *procp = dlsym(handle, symboln);
+    }
+
+
+    if(!disp->ReleaseShaderCompiler) {
+        void ** procp = (void **) &disp->ReleaseShaderCompiler;
+        snprintf(symboln, sizeof(symboln), "%sReleaseShaderCompiler", symbol_prefix);
+        *procp = dlsym(handle, symboln);
+    }
+
+
+    if(!disp->ShaderBinary) {
+        void ** procp = (void **) &disp->ShaderBinary;
+        snprintf(symboln, sizeof(symboln), "%sShaderBinary", symbol_prefix);
+        *procp = dlsym(handle, symboln);
+    }
+
+
+    if(!disp->DebugMessageCallbackARB) {
+        void ** procp = (void **) &disp->DebugMessageCallbackARB;
+        snprintf(symboln, sizeof(symboln), "%sDebugMessageCallbackARB", symbol_prefix);
+        *procp = dlsym(handle, symboln);
+    }
+
+
+    if(!disp->DebugMessageControlARB) {
+        void ** procp = (void **) &disp->DebugMessageControlARB;
+        snprintf(symboln, sizeof(symboln), "%sDebugMessageControlARB", symbol_prefix);
+        *procp = dlsym(handle, symboln);
+    }
+
+
+    if(!disp->DebugMessageInsertARB) {
+        void ** procp = (void **) &disp->DebugMessageInsertARB;
+        snprintf(symboln, sizeof(symboln), "%sDebugMessageInsertARB", symbol_prefix);
+        *procp = dlsym(handle, symboln);
+    }
+
+
+    if(!disp->GetDebugMessageLogARB) {
+        void ** procp = (void **) &disp->GetDebugMessageLogARB;
+        snprintf(symboln, sizeof(symboln), "%sGetDebugMessageLogARB", symbol_prefix);
+        *procp = dlsym(handle, symboln);
+    }
+
+
+    if(!disp->GetGraphicsResetStatusARB) {
+        void ** procp = (void **) &disp->GetGraphicsResetStatusARB;
+        snprintf(symboln, sizeof(symboln), "%sGetGraphicsResetStatusARB", symbol_prefix);
+        *procp = dlsym(handle, symboln);
+    }
+
+
+    if(!disp->GetnColorTableARB) {
+        void ** procp = (void **) &disp->GetnColorTableARB;
+        snprintf(symboln, sizeof(symboln), "%sGetnColorTableARB", symbol_prefix);
+        *procp = dlsym(handle, symboln);
+    }
+
+
+    if(!disp->GetnCompressedTexImageARB) {
+        void ** procp = (void **) &disp->GetnCompressedTexImageARB;
+        snprintf(symboln, sizeof(symboln), "%sGetnCompressedTexImageARB", symbol_prefix);
+        *procp = dlsym(handle, symboln);
+    }
+
+
+    if(!disp->GetnConvolutionFilterARB) {
+        void ** procp = (void **) &disp->GetnConvolutionFilterARB;
+        snprintf(symboln, sizeof(symboln), "%sGetnConvolutionFilterARB", symbol_prefix);
+        *procp = dlsym(handle, symboln);
+    }
+
+
+    if(!disp->GetnHistogramARB) {
+        void ** procp = (void **) &disp->GetnHistogramARB;
+        snprintf(symboln, sizeof(symboln), "%sGetnHistogramARB", symbol_prefix);
+        *procp = dlsym(handle, symboln);
+    }
+
+
+    if(!disp->GetnMapdvARB) {
+        void ** procp = (void **) &disp->GetnMapdvARB;
+        snprintf(symboln, sizeof(symboln), "%sGetnMapdvARB", symbol_prefix);
+        *procp = dlsym(handle, symboln);
+    }
+
+
+    if(!disp->GetnMapfvARB) {
+        void ** procp = (void **) &disp->GetnMapfvARB;
+        snprintf(symboln, sizeof(symboln), "%sGetnMapfvARB", symbol_prefix);
+        *procp = dlsym(handle, symboln);
+    }
+
+
+    if(!disp->GetnMapivARB) {
+        void ** procp = (void **) &disp->GetnMapivARB;
+        snprintf(symboln, sizeof(symboln), "%sGetnMapivARB", symbol_prefix);
+        *procp = dlsym(handle, symboln);
+    }
+
+
+    if(!disp->GetnMinmaxARB) {
+        void ** procp = (void **) &disp->GetnMinmaxARB;
+        snprintf(symboln, sizeof(symboln), "%sGetnMinmaxARB", symbol_prefix);
+        *procp = dlsym(handle, symboln);
+    }
+
+
+    if(!disp->GetnPixelMapfvARB) {
+        void ** procp = (void **) &disp->GetnPixelMapfvARB;
+        snprintf(symboln, sizeof(symboln), "%sGetnPixelMapfvARB", symbol_prefix);
+        *procp = dlsym(handle, symboln);
+    }
+
+
+    if(!disp->GetnPixelMapuivARB) {
+        void ** procp = (void **) &disp->GetnPixelMapuivARB;
+        snprintf(symboln, sizeof(symboln), "%sGetnPixelMapuivARB", symbol_prefix);
+        *procp = dlsym(handle, symboln);
+    }
+
+
+    if(!disp->GetnPixelMapusvARB) {
+        void ** procp = (void **) &disp->GetnPixelMapusvARB;
+        snprintf(symboln, sizeof(symboln), "%sGetnPixelMapusvARB", symbol_prefix);
+        *procp = dlsym(handle, symboln);
+    }
+
+
+    if(!disp->GetnPolygonStippleARB) {
+        void ** procp = (void **) &disp->GetnPolygonStippleARB;
+        snprintf(symboln, sizeof(symboln), "%sGetnPolygonStippleARB", symbol_prefix);
+        *procp = dlsym(handle, symboln);
+    }
+
+
+    if(!disp->GetnSeparableFilterARB) {
+        void ** procp = (void **) &disp->GetnSeparableFilterARB;
+        snprintf(symboln, sizeof(symboln), "%sGetnSeparableFilterARB", symbol_prefix);
+        *procp = dlsym(handle, symboln);
+    }
+
+
+    if(!disp->GetnTexImageARB) {
+        void ** procp = (void **) &disp->GetnTexImageARB;
+        snprintf(symboln, sizeof(symboln), "%sGetnTexImageARB", symbol_prefix);
+        *procp = dlsym(handle, symboln);
+    }
+
+
+    if(!disp->GetnUniformdvARB) {
+        void ** procp = (void **) &disp->GetnUniformdvARB;
+        snprintf(symboln, sizeof(symboln), "%sGetnUniformdvARB", symbol_prefix);
+        *procp = dlsym(handle, symboln);
+    }
+
+
+    if(!disp->GetnUniformfvARB) {
+        void ** procp = (void **) &disp->GetnUniformfvARB;
+        snprintf(symboln, sizeof(symboln), "%sGetnUniformfvARB", symbol_prefix);
+        *procp = dlsym(handle, symboln);
+    }
+
+
+    if(!disp->GetnUniformivARB) {
+        void ** procp = (void **) &disp->GetnUniformivARB;
+        snprintf(symboln, sizeof(symboln), "%sGetnUniformivARB", symbol_prefix);
+        *procp = dlsym(handle, symboln);
+    }
+
+
+    if(!disp->GetnUniformuivARB) {
+        void ** procp = (void **) &disp->GetnUniformuivARB;
+        snprintf(symboln, sizeof(symboln), "%sGetnUniformuivARB", symbol_prefix);
+        *procp = dlsym(handle, symboln);
+    }
+
+
+    if(!disp->ReadnPixelsARB) {
+        void ** procp = (void **) &disp->ReadnPixelsARB;
+        snprintf(symboln, sizeof(symboln), "%sReadnPixelsARB", symbol_prefix);
+        *procp = dlsym(handle, symboln);
+    }
+
+
+    if(!disp->TexStorage1D) {
+        void ** procp = (void **) &disp->TexStorage1D;
+        snprintf(symboln, sizeof(symboln), "%sTexStorage1D", symbol_prefix);
+        *procp = dlsym(handle, symboln);
+    }
+
+
+    if(!disp->TexStorage2D) {
+        void ** procp = (void **) &disp->TexStorage2D;
+        snprintf(symboln, sizeof(symboln), "%sTexStorage2D", symbol_prefix);
+        *procp = dlsym(handle, symboln);
+    }
+
+
+    if(!disp->TexStorage3D) {
+        void ** procp = (void **) &disp->TexStorage3D;
+        snprintf(symboln, sizeof(symboln), "%sTexStorage3D", symbol_prefix);
+        *procp = dlsym(handle, symboln);
+    }
+
+
+    if(!disp->TextureStorage1DEXT) {
+        void ** procp = (void **) &disp->TextureStorage1DEXT;
+        snprintf(symboln, sizeof(symboln), "%sTextureStorage1DEXT", symbol_prefix);
+        *procp = dlsym(handle, symboln);
+    }
+
+
+    if(!disp->TextureStorage2DEXT) {
+        void ** procp = (void **) &disp->TextureStorage2DEXT;
+        snprintf(symboln, sizeof(symboln), "%sTextureStorage2DEXT", symbol_prefix);
+        *procp = dlsym(handle, symboln);
+    }
+
+
+    if(!disp->TextureStorage3DEXT) {
+        void ** procp = (void **) &disp->TextureStorage3DEXT;
+        snprintf(symboln, sizeof(symboln), "%sTextureStorage3DEXT", symbol_prefix);
+        *procp = dlsym(handle, symboln);
+    }
+
+
+    if(!disp->PolygonOffsetEXT) {
+        void ** procp = (void **) &disp->PolygonOffsetEXT;
+        snprintf(symboln, sizeof(symboln), "%sPolygonOffsetEXT", symbol_prefix);
+        *procp = dlsym(handle, symboln);
+    }
+
+
+    if(!disp->GetPixelTexGenParameterfvSGIS) {
+        void ** procp = (void **) &disp->GetPixelTexGenParameterfvSGIS;
+        snprintf(symboln, sizeof(symboln), "%sGetPixelTexGenParameterfvSGIS", symbol_prefix);
+        *procp = dlsym(handle, symboln);
+    }
+
+
+    if(!disp->GetPixelTexGenParameterivSGIS) {
+        void ** procp = (void **) &disp->GetPixelTexGenParameterivSGIS;
+        snprintf(symboln, sizeof(symboln), "%sGetPixelTexGenParameterivSGIS", symbol_prefix);
+        *procp = dlsym(handle, symboln);
+    }
+
+
+    if(!disp->PixelTexGenParameterfSGIS) {
+        void ** procp = (void **) &disp->PixelTexGenParameterfSGIS;
+        snprintf(symboln, sizeof(symboln), "%sPixelTexGenParameterfSGIS", symbol_prefix);
+        *procp = dlsym(handle, symboln);
+    }
+
+
+    if(!disp->PixelTexGenParameterfvSGIS) {
+        void ** procp = (void **) &disp->PixelTexGenParameterfvSGIS;
+        snprintf(symboln, sizeof(symboln), "%sPixelTexGenParameterfvSGIS", symbol_prefix);
+        *procp = dlsym(handle, symboln);
+    }
+
+
+    if(!disp->PixelTexGenParameteriSGIS) {
+        void ** procp = (void **) &disp->PixelTexGenParameteriSGIS;
+        snprintf(symboln, sizeof(symboln), "%sPixelTexGenParameteriSGIS", symbol_prefix);
+        *procp = dlsym(handle, symboln);
+    }
+
+
+    if(!disp->PixelTexGenParameterivSGIS) {
+        void ** procp = (void **) &disp->PixelTexGenParameterivSGIS;
+        snprintf(symboln, sizeof(symboln), "%sPixelTexGenParameterivSGIS", symbol_prefix);
+        *procp = dlsym(handle, symboln);
+    }
+
+
+    if(!disp->SampleMaskSGIS) {
+        void ** procp = (void **) &disp->SampleMaskSGIS;
+        snprintf(symboln, sizeof(symboln), "%sSampleMaskSGIS", symbol_prefix);
+        *procp = dlsym(handle, symboln);
+    }
+
+
+    if(!disp->SampleMaskSGIS) {
+        void ** procp = (void **) &disp->SampleMaskSGIS;
+        snprintf(symboln, sizeof(symboln), "%sSampleMaskEXT", symbol_prefix);
+        *procp = dlsym(handle, symboln);
+    }
+
+
+    if(!disp->SamplePatternSGIS) {
+        void ** procp = (void **) &disp->SamplePatternSGIS;
+        snprintf(symboln, sizeof(symboln), "%sSamplePatternSGIS", symbol_prefix);
+        *procp = dlsym(handle, symboln);
+    }
+
+
+    if(!disp->SamplePatternSGIS) {
+        void ** procp = (void **) &disp->SamplePatternSGIS;
+        snprintf(symboln, sizeof(symboln), "%sSamplePatternEXT", symbol_prefix);
+        *procp = dlsym(handle, symboln);
+    }
+
+
+    if(!disp->ColorPointerEXT) {
+        void ** procp = (void **) &disp->ColorPointerEXT;
+        snprintf(symboln, sizeof(symboln), "%sColorPointerEXT", symbol_prefix);
+        *procp = dlsym(handle, symboln);
+    }
+
+
+    if(!disp->EdgeFlagPointerEXT) {
+        void ** procp = (void **) &disp->EdgeFlagPointerEXT;
+        snprintf(symboln, sizeof(symboln), "%sEdgeFlagPointerEXT", symbol_prefix);
+        *procp = dlsym(handle, symboln);
+    }
+
+
+    if(!disp->IndexPointerEXT) {
+        void ** procp = (void **) &disp->IndexPointerEXT;
+        snprintf(symboln, sizeof(symboln), "%sIndexPointerEXT", symbol_prefix);
+        *procp = dlsym(handle, symboln);
+    }
+
+
+    if(!disp->NormalPointerEXT) {
+        void ** procp = (void **) &disp->NormalPointerEXT;
+        snprintf(symboln, sizeof(symboln), "%sNormalPointerEXT", symbol_prefix);
+        *procp = dlsym(handle, symboln);
+    }
+
+
+    if(!disp->TexCoordPointerEXT) {
+        void ** procp = (void **) &disp->TexCoordPointerEXT;
+        snprintf(symboln, sizeof(symboln), "%sTexCoordPointerEXT", symbol_prefix);
+        *procp = dlsym(handle, symboln);
+    }
+
+
+    if(!disp->VertexPointerEXT) {
+        void ** procp = (void **) &disp->VertexPointerEXT;
+        snprintf(symboln, sizeof(symboln), "%sVertexPointerEXT", symbol_prefix);
+        *procp = dlsym(handle, symboln);
+    }
+
+
+    if(!disp->PointParameterfEXT) {
+        void ** procp = (void **) &disp->PointParameterfEXT;
+        snprintf(symboln, sizeof(symboln), "%sPointParameterf", symbol_prefix);
+        *procp = dlsym(handle, symboln);
+    }
+
+
+    if(!disp->PointParameterfEXT) {
+        void ** procp = (void **) &disp->PointParameterfEXT;
+        snprintf(symboln, sizeof(symboln), "%sPointParameterfARB", symbol_prefix);
+        *procp = dlsym(handle, symboln);
+    }
+
+
+    if(!disp->PointParameterfEXT) {
+        void ** procp = (void **) &disp->PointParameterfEXT;
+        snprintf(symboln, sizeof(symboln), "%sPointParameterfEXT", symbol_prefix);
+        *procp = dlsym(handle, symboln);
+    }
+
+
+    if(!disp->PointParameterfEXT) {
+        void ** procp = (void **) &disp->PointParameterfEXT;
+        snprintf(symboln, sizeof(symboln), "%sPointParameterfSGIS", symbol_prefix);
+        *procp = dlsym(handle, symboln);
+    }
+
+
+    if(!disp->PointParameterfvEXT) {
+        void ** procp = (void **) &disp->PointParameterfvEXT;
+        snprintf(symboln, sizeof(symboln), "%sPointParameterfv", symbol_prefix);
+        *procp = dlsym(handle, symboln);
+    }
+
+
+    if(!disp->PointParameterfvEXT) {
+        void ** procp = (void **) &disp->PointParameterfvEXT;
+        snprintf(symboln, sizeof(symboln), "%sPointParameterfvARB", symbol_prefix);
+        *procp = dlsym(handle, symboln);
+    }
+
+
+    if(!disp->PointParameterfvEXT) {
+        void ** procp = (void **) &disp->PointParameterfvEXT;
+        snprintf(symboln, sizeof(symboln), "%sPointParameterfvEXT", symbol_prefix);
+        *procp = dlsym(handle, symboln);
+    }
+
+
+    if(!disp->PointParameterfvEXT) {
+        void ** procp = (void **) &disp->PointParameterfvEXT;
+        snprintf(symboln, sizeof(symboln), "%sPointParameterfvSGIS", symbol_prefix);
+        *procp = dlsym(handle, symboln);
+    }
+
+
+    if(!disp->LockArraysEXT) {
+        void ** procp = (void **) &disp->LockArraysEXT;
+        snprintf(symboln, sizeof(symboln), "%sLockArraysEXT", symbol_prefix);
+        *procp = dlsym(handle, symboln);
+    }
+
+
+    if(!disp->UnlockArraysEXT) {
+        void ** procp = (void **) &disp->UnlockArraysEXT;
+        snprintf(symboln, sizeof(symboln), "%sUnlockArraysEXT", symbol_prefix);
+        *procp = dlsym(handle, symboln);
+    }
+
+
+    if(!disp->SecondaryColor3bEXT) {
+        void ** procp = (void **) &disp->SecondaryColor3bEXT;
+        snprintf(symboln, sizeof(symboln), "%sSecondaryColor3b", symbol_prefix);
+        *procp = dlsym(handle, symboln);
+    }
+
+
+    if(!disp->SecondaryColor3bEXT) {
+        void ** procp = (void **) &disp->SecondaryColor3bEXT;
+        snprintf(symboln, sizeof(symboln), "%sSecondaryColor3bEXT", symbol_prefix);
+        *procp = dlsym(handle, symboln);
+    }
+
+
+    if(!disp->SecondaryColor3bvEXT) {
+        void ** procp = (void **) &disp->SecondaryColor3bvEXT;
+        snprintf(symboln, sizeof(symboln), "%sSecondaryColor3bv", symbol_prefix);
+        *procp = dlsym(handle, symboln);
+    }
+
+
+    if(!disp->SecondaryColor3bvEXT) {
+        void ** procp = (void **) &disp->SecondaryColor3bvEXT;
+        snprintf(symboln, sizeof(symboln), "%sSecondaryColor3bvEXT", symbol_prefix);
+        *procp = dlsym(handle, symboln);
+    }
+
+
+    if(!disp->SecondaryColor3dEXT) {
+        void ** procp = (void **) &disp->SecondaryColor3dEXT;
+        snprintf(symboln, sizeof(symboln), "%sSecondaryColor3d", symbol_prefix);
+        *procp = dlsym(handle, symboln);
+    }
+
+
+    if(!disp->SecondaryColor3dEXT) {
+        void ** procp = (void **) &disp->SecondaryColor3dEXT;
+        snprintf(symboln, sizeof(symboln), "%sSecondaryColor3dEXT", symbol_prefix);
+        *procp = dlsym(handle, symboln);
+    }
+
+
+    if(!disp->SecondaryColor3dvEXT) {
+        void ** procp = (void **) &disp->SecondaryColor3dvEXT;
+        snprintf(symboln, sizeof(symboln), "%sSecondaryColor3dv", symbol_prefix);
+        *procp = dlsym(handle, symboln);
+    }
+
+
+    if(!disp->SecondaryColor3dvEXT) {
+        void ** procp = (void **) &disp->SecondaryColor3dvEXT;
+        snprintf(symboln, sizeof(symboln), "%sSecondaryColor3dvEXT", symbol_prefix);
+        *procp = dlsym(handle, symboln);
+    }
+
+
+    if(!disp->SecondaryColor3fEXT) {
+        void ** procp = (void **) &disp->SecondaryColor3fEXT;
+        snprintf(symboln, sizeof(symboln), "%sSecondaryColor3f", symbol_prefix);
+        *procp = dlsym(handle, symboln);
+    }
+
+
+    if(!disp->SecondaryColor3fEXT) {
+        void ** procp = (void **) &disp->SecondaryColor3fEXT;
+        snprintf(symboln, sizeof(symboln), "%sSecondaryColor3fEXT", symbol_prefix);
+        *procp = dlsym(handle, symboln);
+    }
+
+
+    if(!disp->SecondaryColor3fvEXT) {
+        void ** procp = (void **) &disp->SecondaryColor3fvEXT;
+        snprintf(symboln, sizeof(symboln), "%sSecondaryColor3fv", symbol_prefix);
+        *procp = dlsym(handle, symboln);
+    }
+
+
+    if(!disp->SecondaryColor3fvEXT) {
+        void ** procp = (void **) &disp->SecondaryColor3fvEXT;
+        snprintf(symboln, sizeof(symboln), "%sSecondaryColor3fvEXT", symbol_prefix);
+        *procp = dlsym(handle, symboln);
+    }
+
+
+    if(!disp->SecondaryColor3iEXT) {
+        void ** procp = (void **) &disp->SecondaryColor3iEXT;
+        snprintf(symboln, sizeof(symboln), "%sSecondaryColor3i", symbol_prefix);
+        *procp = dlsym(handle, symboln);
+    }
+
+
+    if(!disp->SecondaryColor3iEXT) {
+        void ** procp = (void **) &disp->SecondaryColor3iEXT;
+        snprintf(symboln, sizeof(symboln), "%sSecondaryColor3iEXT", symbol_prefix);
+        *procp = dlsym(handle, symboln);
+    }
+
+
+    if(!disp->SecondaryColor3ivEXT) {
+        void ** procp = (void **) &disp->SecondaryColor3ivEXT;
+        snprintf(symboln, sizeof(symboln), "%sSecondaryColor3iv", symbol_prefix);
+        *procp = dlsym(handle, symboln);
+    }
+
+
+    if(!disp->SecondaryColor3ivEXT) {
+        void ** procp = (void **) &disp->SecondaryColor3ivEXT;
+        snprintf(symboln, sizeof(symboln), "%sSecondaryColor3ivEXT", symbol_prefix);
+        *procp = dlsym(handle, symboln);
+    }
+
+
+    if(!disp->SecondaryColor3sEXT) {
+        void ** procp = (void **) &disp->SecondaryColor3sEXT;
+        snprintf(symboln, sizeof(symboln), "%sSecondaryColor3s", symbol_prefix);
+        *procp = dlsym(handle, symboln);
+    }
+
+
+    if(!disp->SecondaryColor3sEXT) {
+        void ** procp = (void **) &disp->SecondaryColor3sEXT;
+        snprintf(symboln, sizeof(symboln), "%sSecondaryColor3sEXT", symbol_prefix);
+        *procp = dlsym(handle, symboln);
+    }
+
+
+    if(!disp->SecondaryColor3svEXT) {
+        void ** procp = (void **) &disp->SecondaryColor3svEXT;
+        snprintf(symboln, sizeof(symboln), "%sSecondaryColor3sv", symbol_prefix);
+        *procp = dlsym(handle, symboln);
+    }
+
+
+    if(!disp->SecondaryColor3svEXT) {
+        void ** procp = (void **) &disp->SecondaryColor3svEXT;
+        snprintf(symboln, sizeof(symboln), "%sSecondaryColor3svEXT", symbol_prefix);
+        *procp = dlsym(handle, symboln);
+    }
+
+
+    if(!disp->SecondaryColor3ubEXT) {
+        void ** procp = (void **) &disp->SecondaryColor3ubEXT;
+        snprintf(symboln, sizeof(symboln), "%sSecondaryColor3ub", symbol_prefix);
+        *procp = dlsym(handle, symboln);
+    }
+
+
+    if(!disp->SecondaryColor3ubEXT) {
+        void ** procp = (void **) &disp->SecondaryColor3ubEXT;
+        snprintf(symboln, sizeof(symboln), "%sSecondaryColor3ubEXT", symbol_prefix);
+        *procp = dlsym(handle, symboln);
+    }
+
+
+    if(!disp->SecondaryColor3ubvEXT) {
+        void ** procp = (void **) &disp->SecondaryColor3ubvEXT;
+        snprintf(symboln, sizeof(symboln), "%sSecondaryColor3ubv", symbol_prefix);
+        *procp = dlsym(handle, symboln);
+    }
+
+
+    if(!disp->SecondaryColor3ubvEXT) {
+        void ** procp = (void **) &disp->SecondaryColor3ubvEXT;
+        snprintf(symboln, sizeof(symboln), "%sSecondaryColor3ubvEXT", symbol_prefix);
+        *procp = dlsym(handle, symboln);
+    }
+
+
+    if(!disp->SecondaryColor3uiEXT) {
+        void ** procp = (void **) &disp->SecondaryColor3uiEXT;
+        snprintf(symboln, sizeof(symboln), "%sSecondaryColor3ui", symbol_prefix);
+        *procp = dlsym(handle, symboln);
+    }
+
+
+    if(!disp->SecondaryColor3uiEXT) {
+        void ** procp = (void **) &disp->SecondaryColor3uiEXT;
+        snprintf(symboln, sizeof(symboln), "%sSecondaryColor3uiEXT", symbol_prefix);
+        *procp = dlsym(handle, symboln);
+    }
+
+
+    if(!disp->SecondaryColor3uivEXT) {
+        void ** procp = (void **) &disp->SecondaryColor3uivEXT;
+        snprintf(symboln, sizeof(symboln), "%sSecondaryColor3uiv", symbol_prefix);
+        *procp = dlsym(handle, symboln);
+    }
+
+
+    if(!disp->SecondaryColor3uivEXT) {
+        void ** procp = (void **) &disp->SecondaryColor3uivEXT;
+        snprintf(symboln, sizeof(symboln), "%sSecondaryColor3uivEXT", symbol_prefix);
+        *procp = dlsym(handle, symboln);
+    }
+
+
+    if(!disp->SecondaryColor3usEXT) {
+        void ** procp = (void **) &disp->SecondaryColor3usEXT;
+        snprintf(symboln, sizeof(symboln), "%sSecondaryColor3us", symbol_prefix);
+        *procp = dlsym(handle, symboln);
+    }
+
+
+    if(!disp->SecondaryColor3usEXT) {
+        void ** procp = (void **) &disp->SecondaryColor3usEXT;
+        snprintf(symboln, sizeof(symboln), "%sSecondaryColor3usEXT", symbol_prefix);
+        *procp = dlsym(handle, symboln);
+    }
+
+
+    if(!disp->SecondaryColor3usvEXT) {
+        void ** procp = (void **) &disp->SecondaryColor3usvEXT;
+        snprintf(symboln, sizeof(symboln), "%sSecondaryColor3usv", symbol_prefix);
+        *procp = dlsym(handle, symboln);
+    }
+
+
+    if(!disp->SecondaryColor3usvEXT) {
+        void ** procp = (void **) &disp->SecondaryColor3usvEXT;
+        snprintf(symboln, sizeof(symboln), "%sSecondaryColor3usvEXT", symbol_prefix);
+        *procp = dlsym(handle, symboln);
+    }
+
+
+    if(!disp->SecondaryColorPointerEXT) {
+        void ** procp = (void **) &disp->SecondaryColorPointerEXT;
+        snprintf(symboln, sizeof(symboln), "%sSecondaryColorPointer", symbol_prefix);
+        *procp = dlsym(handle, symboln);
+    }
+
+
+    if(!disp->SecondaryColorPointerEXT) {
+        void ** procp = (void **) &disp->SecondaryColorPointerEXT;
+        snprintf(symboln, sizeof(symboln), "%sSecondaryColorPointerEXT", symbol_prefix);
+        *procp = dlsym(handle, symboln);
+    }
+
+
+    if(!disp->MultiDrawArraysEXT) {
+        void ** procp = (void **) &disp->MultiDrawArraysEXT;
+        snprintf(symboln, sizeof(symboln), "%sMultiDrawArrays", symbol_prefix);
+        *procp = dlsym(handle, symboln);
+    }
+
+
+    if(!disp->MultiDrawArraysEXT) {
+        void ** procp = (void **) &disp->MultiDrawArraysEXT;
+        snprintf(symboln, sizeof(symboln), "%sMultiDrawArraysEXT", symbol_prefix);
+        *procp = dlsym(handle, symboln);
+    }
+
+
+    if(!disp->MultiDrawElementsEXT) {
+        void ** procp = (void **) &disp->MultiDrawElementsEXT;
+        snprintf(symboln, sizeof(symboln), "%sMultiDrawElements", symbol_prefix);
+        *procp = dlsym(handle, symboln);
+    }
+
+
+    if(!disp->MultiDrawElementsEXT) {
+        void ** procp = (void **) &disp->MultiDrawElementsEXT;
+        snprintf(symboln, sizeof(symboln), "%sMultiDrawElementsEXT", symbol_prefix);
+        *procp = dlsym(handle, symboln);
+    }
+
+
+    if(!disp->FogCoordPointerEXT) {
+        void ** procp = (void **) &disp->FogCoordPointerEXT;
+        snprintf(symboln, sizeof(symboln), "%sFogCoordPointer", symbol_prefix);
+        *procp = dlsym(handle, symboln);
+    }
+
+
+    if(!disp->FogCoordPointerEXT) {
+        void ** procp = (void **) &disp->FogCoordPointerEXT;
+        snprintf(symboln, sizeof(symboln), "%sFogCoordPointerEXT", symbol_prefix);
+        *procp = dlsym(handle, symboln);
+    }
+
+
+    if(!disp->FogCoorddEXT) {
+        void ** procp = (void **) &disp->FogCoorddEXT;
+        snprintf(symboln, sizeof(symboln), "%sFogCoordd", symbol_prefix);
+        *procp = dlsym(handle, symboln);
+    }
+
+
+    if(!disp->FogCoorddEXT) {
+        void ** procp = (void **) &disp->FogCoorddEXT;
+        snprintf(symboln, sizeof(symboln), "%sFogCoorddEXT", symbol_prefix);
+        *procp = dlsym(handle, symboln);
+    }
+
+
+    if(!disp->FogCoorddvEXT) {
+        void ** procp = (void **) &disp->FogCoorddvEXT;
+        snprintf(symboln, sizeof(symboln), "%sFogCoorddv", symbol_prefix);
+        *procp = dlsym(handle, symboln);
+    }
+
+
+    if(!disp->FogCoorddvEXT) {
+        void ** procp = (void **) &disp->FogCoorddvEXT;
+        snprintf(symboln, sizeof(symboln), "%sFogCoorddvEXT", symbol_prefix);
+        *procp = dlsym(handle, symboln);
+    }
+
+
+    if(!disp->FogCoordfEXT) {
+        void ** procp = (void **) &disp->FogCoordfEXT;
+        snprintf(symboln, sizeof(symboln), "%sFogCoordf", symbol_prefix);
+        *procp = dlsym(handle, symboln);
+    }
+
+
+    if(!disp->FogCoordfEXT) {
+        void ** procp = (void **) &disp->FogCoordfEXT;
+        snprintf(symboln, sizeof(symboln), "%sFogCoordfEXT", symbol_prefix);
+        *procp = dlsym(handle, symboln);
+    }
+
+
+    if(!disp->FogCoordfvEXT) {
+        void ** procp = (void **) &disp->FogCoordfvEXT;
+        snprintf(symboln, sizeof(symboln), "%sFogCoordfv", symbol_prefix);
+        *procp = dlsym(handle, symboln);
+    }
+
+
+    if(!disp->FogCoordfvEXT) {
+        void ** procp = (void **) &disp->FogCoordfvEXT;
+        snprintf(symboln, sizeof(symboln), "%sFogCoordfvEXT", symbol_prefix);
+        *procp = dlsym(handle, symboln);
+    }
+
+
+    if(!disp->PixelTexGenSGIX) {
+        void ** procp = (void **) &disp->PixelTexGenSGIX;
+        snprintf(symboln, sizeof(symboln), "%sPixelTexGenSGIX", symbol_prefix);
+        *procp = dlsym(handle, symboln);
+    }
+
+
+    if(!disp->BlendFuncSeparateEXT) {
+        void ** procp = (void **) &disp->BlendFuncSeparateEXT;
+        snprintf(symboln, sizeof(symboln), "%sBlendFuncSeparate", symbol_prefix);
+        *procp = dlsym(handle, symboln);
+    }
+
+
+    if(!disp->BlendFuncSeparateEXT) {
+        void ** procp = (void **) &disp->BlendFuncSeparateEXT;
+        snprintf(symboln, sizeof(symboln), "%sBlendFuncSeparateEXT", symbol_prefix);
+        *procp = dlsym(handle, symboln);
+    }
+
+
+    if(!disp->BlendFuncSeparateEXT) {
+        void ** procp = (void **) &disp->BlendFuncSeparateEXT;
+        snprintf(symboln, sizeof(symboln), "%sBlendFuncSeparateINGR", symbol_prefix);
+        *procp = dlsym(handle, symboln);
+    }
+
+
+    if(!disp->FlushVertexArrayRangeNV) {
+        void ** procp = (void **) &disp->FlushVertexArrayRangeNV;
+        snprintf(symboln, sizeof(symboln), "%sFlushVertexArrayRangeNV", symbol_prefix);
+        *procp = dlsym(handle, symboln);
+    }
+
+
+    if(!disp->VertexArrayRangeNV) {
+        void ** procp = (void **) &disp->VertexArrayRangeNV;
+        snprintf(symboln, sizeof(symboln), "%sVertexArrayRangeNV", symbol_prefix);
+        *procp = dlsym(handle, symboln);
+    }
+
+
+    if(!disp->CombinerInputNV) {
+        void ** procp = (void **) &disp->CombinerInputNV;
+        snprintf(symboln, sizeof(symboln), "%sCombinerInputNV", symbol_prefix);
+        *procp = dlsym(handle, symboln);
+    }
+
+
+    if(!disp->CombinerOutputNV) {
+        void ** procp = (void **) &disp->CombinerOutputNV;
+        snprintf(symboln, sizeof(symboln), "%sCombinerOutputNV", symbol_prefix);
+        *procp = dlsym(handle, symboln);
+    }
+
+
+    if(!disp->CombinerParameterfNV) {
+        void ** procp = (void **) &disp->CombinerParameterfNV;
+        snprintf(symboln, sizeof(symboln), "%sCombinerParameterfNV", symbol_prefix);
+        *procp = dlsym(handle, symboln);
+    }
+
+
+    if(!disp->CombinerParameterfvNV) {
+        void ** procp = (void **) &disp->CombinerParameterfvNV;
+        snprintf(symboln, sizeof(symboln), "%sCombinerParameterfvNV", symbol_prefix);
+        *procp = dlsym(handle, symboln);
+    }
+
+
+    if(!disp->CombinerParameteriNV) {
+        void ** procp = (void **) &disp->CombinerParameteriNV;
+        snprintf(symboln, sizeof(symboln), "%sCombinerParameteriNV", symbol_prefix);
+        *procp = dlsym(handle, symboln);
+    }
+
+
+    if(!disp->CombinerParameterivNV) {
+        void ** procp = (void **) &disp->CombinerParameterivNV;
+        snprintf(symboln, sizeof(symboln), "%sCombinerParameterivNV", symbol_prefix);
+        *procp = dlsym(handle, symboln);
+    }
+
+
+    if(!disp->FinalCombinerInputNV) {
+        void ** procp = (void **) &disp->FinalCombinerInputNV;
+        snprintf(symboln, sizeof(symboln), "%sFinalCombinerInputNV", symbol_prefix);
+        *procp = dlsym(handle, symboln);
+    }
+
+
+    if(!disp->GetCombinerInputParameterfvNV) {
+        void ** procp = (void **) &disp->GetCombinerInputParameterfvNV;
+        snprintf(symboln, sizeof(symboln), "%sGetCombinerInputParameterfvNV", symbol_prefix);
+        *procp = dlsym(handle, symboln);
+    }
+
+
+    if(!disp->GetCombinerInputParameterivNV) {
+        void ** procp = (void **) &disp->GetCombinerInputParameterivNV;
+        snprintf(symboln, sizeof(symboln), "%sGetCombinerInputParameterivNV", symbol_prefix);
+        *procp = dlsym(handle, symboln);
+    }
+
+
+    if(!disp->GetCombinerOutputParameterfvNV) {
+        void ** procp = (void **) &disp->GetCombinerOutputParameterfvNV;
+        snprintf(symboln, sizeof(symboln), "%sGetCombinerOutputParameterfvNV", symbol_prefix);
+        *procp = dlsym(handle, symboln);
+    }
+
+
+    if(!disp->GetCombinerOutputParameterivNV) {
+        void ** procp = (void **) &disp->GetCombinerOutputParameterivNV;
+        snprintf(symboln, sizeof(symboln), "%sGetCombinerOutputParameterivNV", symbol_prefix);
+        *procp = dlsym(handle, symboln);
+    }
+
+
+    if(!disp->GetFinalCombinerInputParameterfvNV) {
+        void ** procp = (void **) &disp->GetFinalCombinerInputParameterfvNV;
+        snprintf(symboln, sizeof(symboln), "%sGetFinalCombinerInputParameterfvNV", symbol_prefix);
+        *procp = dlsym(handle, symboln);
+    }
+
+
+    if(!disp->GetFinalCombinerInputParameterivNV) {
+        void ** procp = (void **) &disp->GetFinalCombinerInputParameterivNV;
+        snprintf(symboln, sizeof(symboln), "%sGetFinalCombinerInputParameterivNV", symbol_prefix);
+        *procp = dlsym(handle, symboln);
+    }
+
+
+    if(!disp->ResizeBuffersMESA) {
+        void ** procp = (void **) &disp->ResizeBuffersMESA;
+        snprintf(symboln, sizeof(symboln), "%sResizeBuffersMESA", symbol_prefix);
+        *procp = dlsym(handle, symboln);
+    }
+
+
+    if(!disp->WindowPos2dMESA) {
+        void ** procp = (void **) &disp->WindowPos2dMESA;
+        snprintf(symboln, sizeof(symboln), "%sWindowPos2d", symbol_prefix);
+        *procp = dlsym(handle, symboln);
+    }
+
+
+    if(!disp->WindowPos2dMESA) {
+        void ** procp = (void **) &disp->WindowPos2dMESA;
+        snprintf(symboln, sizeof(symboln), "%sWindowPos2dARB", symbol_prefix);
+        *procp = dlsym(handle, symboln);
+    }
+
+
+    if(!disp->WindowPos2dMESA) {
+        void ** procp = (void **) &disp->WindowPos2dMESA;
+        snprintf(symboln, sizeof(symboln), "%sWindowPos2dMESA", symbol_prefix);
+        *procp = dlsym(handle, symboln);
+    }
+
+
+    if(!disp->WindowPos2dvMESA) {
+        void ** procp = (void **) &disp->WindowPos2dvMESA;
+        snprintf(symboln, sizeof(symboln), "%sWindowPos2dv", symbol_prefix);
+        *procp = dlsym(handle, symboln);
+    }
+
+
+    if(!disp->WindowPos2dvMESA) {
+        void ** procp = (void **) &disp->WindowPos2dvMESA;
+        snprintf(symboln, sizeof(symboln), "%sWindowPos2dvARB", symbol_prefix);
+        *procp = dlsym(handle, symboln);
+    }
+
+
+    if(!disp->WindowPos2dvMESA) {
+        void ** procp = (void **) &disp->WindowPos2dvMESA;
+        snprintf(symboln, sizeof(symboln), "%sWindowPos2dvMESA", symbol_prefix);
+        *procp = dlsym(handle, symboln);
+    }
+
+
+    if(!disp->WindowPos2fMESA) {
+        void ** procp = (void **) &disp->WindowPos2fMESA;
+        snprintf(symboln, sizeof(symboln), "%sWindowPos2f", symbol_prefix);
+        *procp = dlsym(handle, symboln);
+    }
+
+
+    if(!disp->WindowPos2fMESA) {
+        void ** procp = (void **) &disp->WindowPos2fMESA;
+        snprintf(symboln, sizeof(symboln), "%sWindowPos2fARB", symbol_prefix);
+        *procp = dlsym(handle, symboln);
+    }
+
+
+    if(!disp->WindowPos2fMESA) {
+        void ** procp = (void **) &disp->WindowPos2fMESA;
+        snprintf(symboln, sizeof(symboln), "%sWindowPos2fMESA", symbol_prefix);
+        *procp = dlsym(handle, symboln);
+    }
+
+
+    if(!disp->WindowPos2fvMESA) {
+        void ** procp = (void **) &disp->WindowPos2fvMESA;
+        snprintf(symboln, sizeof(symboln), "%sWindowPos2fv", symbol_prefix);
+        *procp = dlsym(handle, symboln);
+    }
+
+
+    if(!disp->WindowPos2fvMESA) {
+        void ** procp = (void **) &disp->WindowPos2fvMESA;
+        snprintf(symboln, sizeof(symboln), "%sWindowPos2fvARB", symbol_prefix);
+        *procp = dlsym(handle, symboln);
+    }
+
+
+    if(!disp->WindowPos2fvMESA) {
+        void ** procp = (void **) &disp->WindowPos2fvMESA;
+        snprintf(symboln, sizeof(symboln), "%sWindowPos2fvMESA", symbol_prefix);
+        *procp = dlsym(handle, symboln);
+    }
+
+
+    if(!disp->WindowPos2iMESA) {
+        void ** procp = (void **) &disp->WindowPos2iMESA;
+        snprintf(symboln, sizeof(symboln), "%sWindowPos2i", symbol_prefix);
+        *procp = dlsym(handle, symboln);
+    }
+
+
+    if(!disp->WindowPos2iMESA) {
+        void ** procp = (void **) &disp->WindowPos2iMESA;
+        snprintf(symboln, sizeof(symboln), "%sWindowPos2iARB", symbol_prefix);
+        *procp = dlsym(handle, symboln);
+    }
+
+
+    if(!disp->WindowPos2iMESA) {
+        void ** procp = (void **) &disp->WindowPos2iMESA;
+        snprintf(symboln, sizeof(symboln), "%sWindowPos2iMESA", symbol_prefix);
+        *procp = dlsym(handle, symboln);
+    }
+
+
+    if(!disp->WindowPos2ivMESA) {
+        void ** procp = (void **) &disp->WindowPos2ivMESA;
+        snprintf(symboln, sizeof(symboln), "%sWindowPos2iv", symbol_prefix);
+        *procp = dlsym(handle, symboln);
+    }
+
+
+    if(!disp->WindowPos2ivMESA) {
+        void ** procp = (void **) &disp->WindowPos2ivMESA;
+        snprintf(symboln, sizeof(symboln), "%sWindowPos2ivARB", symbol_prefix);
+        *procp = dlsym(handle, symboln);
+    }
+
+
+    if(!disp->WindowPos2ivMESA) {
+        void ** procp = (void **) &disp->WindowPos2ivMESA;
+        snprintf(symboln, sizeof(symboln), "%sWindowPos2ivMESA", symbol_prefix);
+        *procp = dlsym(handle, symboln);
+    }
+
+
+    if(!disp->WindowPos2sMESA) {
+        void ** procp = (void **) &disp->WindowPos2sMESA;
+        snprintf(symboln, sizeof(symboln), "%sWindowPos2s", symbol_prefix);
+        *procp = dlsym(handle, symboln);
+    }
+
+
+    if(!disp->WindowPos2sMESA) {
+        void ** procp = (void **) &disp->WindowPos2sMESA;
+        snprintf(symboln, sizeof(symboln), "%sWindowPos2sARB", symbol_prefix);
+        *procp = dlsym(handle, symboln);
+    }
+
+
+    if(!disp->WindowPos2sMESA) {
+        void ** procp = (void **) &disp->WindowPos2sMESA;
+        snprintf(symboln, sizeof(symboln), "%sWindowPos2sMESA", symbol_prefix);
+        *procp = dlsym(handle, symboln);
+    }
+
+
+    if(!disp->WindowPos2svMESA) {
+        void ** procp = (void **) &disp->WindowPos2svMESA;
+        snprintf(symboln, sizeof(symboln), "%sWindowPos2sv", symbol_prefix);
+        *procp = dlsym(handle, symboln);
+    }
+
+
+    if(!disp->WindowPos2svMESA) {
+        void ** procp = (void **) &disp->WindowPos2svMESA;
+        snprintf(symboln, sizeof(symboln), "%sWindowPos2svARB", symbol_prefix);
+        *procp = dlsym(handle, symboln);
+    }
+
+
+    if(!disp->WindowPos2svMESA) {
+        void ** procp = (void **) &disp->WindowPos2svMESA;
+        snprintf(symboln, sizeof(symboln), "%sWindowPos2svMESA", symbol_prefix);
+        *procp = dlsym(handle, symboln);
+    }
+
+
+    if(!disp->WindowPos3dMESA) {
+        void ** procp = (void **) &disp->WindowPos3dMESA;
+        snprintf(symboln, sizeof(symboln), "%sWindowPos3d", symbol_prefix);
+        *procp = dlsym(handle, symboln);
+    }
+
+
+    if(!disp->WindowPos3dMESA) {
+        void ** procp = (void **) &disp->WindowPos3dMESA;
+        snprintf(symboln, sizeof(symboln), "%sWindowPos3dARB", symbol_prefix);
+        *procp = dlsym(handle, symboln);
+    }
+
+
+    if(!disp->WindowPos3dMESA) {
+        void ** procp = (void **) &disp->WindowPos3dMESA;
+        snprintf(symboln, sizeof(symboln), "%sWindowPos3dMESA", symbol_prefix);
+        *procp = dlsym(handle, symboln);
+    }
+
+
+    if(!disp->WindowPos3dvMESA) {
+        void ** procp = (void **) &disp->WindowPos3dvMESA;
+        snprintf(symboln, sizeof(symboln), "%sWindowPos3dv", symbol_prefix);
+        *procp = dlsym(handle, symboln);
+    }
+
+
+    if(!disp->WindowPos3dvMESA) {
+        void ** procp = (void **) &disp->WindowPos3dvMESA;
+        snprintf(symboln, sizeof(symboln), "%sWindowPos3dvARB", symbol_prefix);
+        *procp = dlsym(handle, symboln);
+    }
+
+
+    if(!disp->WindowPos3dvMESA) {
+        void ** procp = (void **) &disp->WindowPos3dvMESA;
+        snprintf(symboln, sizeof(symboln), "%sWindowPos3dvMESA", symbol_prefix);
+        *procp = dlsym(handle, symboln);
+    }
+
+
+    if(!disp->WindowPos3fMESA) {
+        void ** procp = (void **) &disp->WindowPos3fMESA;
+        snprintf(symboln, sizeof(symboln), "%sWindowPos3f", symbol_prefix);
+        *procp = dlsym(handle, symboln);
+    }
+
+
+    if(!disp->WindowPos3fMESA) {
+        void ** procp = (void **) &disp->WindowPos3fMESA;
+        snprintf(symboln, sizeof(symboln), "%sWindowPos3fARB", symbol_prefix);
+        *procp = dlsym(handle, symboln);
+    }
+
+
+    if(!disp->WindowPos3fMESA) {
+        void ** procp = (void **) &disp->WindowPos3fMESA;
+        snprintf(symboln, sizeof(symboln), "%sWindowPos3fMESA", symbol_prefix);
+        *procp = dlsym(handle, symboln);
+    }
+
+
+    if(!disp->WindowPos3fvMESA) {
+        void ** procp = (void **) &disp->WindowPos3fvMESA;
+        snprintf(symboln, sizeof(symboln), "%sWindowPos3fv", symbol_prefix);
+        *procp = dlsym(handle, symboln);
+    }
+
+
+    if(!disp->WindowPos3fvMESA) {
+        void ** procp = (void **) &disp->WindowPos3fvMESA;
+        snprintf(symboln, sizeof(symboln), "%sWindowPos3fvARB", symbol_prefix);
+        *procp = dlsym(handle, symboln);
+    }
+
+
+    if(!disp->WindowPos3fvMESA) {
+        void ** procp = (void **) &disp->WindowPos3fvMESA;
+        snprintf(symboln, sizeof(symboln), "%sWindowPos3fvMESA", symbol_prefix);
+        *procp = dlsym(handle, symboln);
+    }
+
+
+    if(!disp->WindowPos3iMESA) {
+        void ** procp = (void **) &disp->WindowPos3iMESA;
+        snprintf(symboln, sizeof(symboln), "%sWindowPos3i", symbol_prefix);
+        *procp = dlsym(handle, symboln);
+    }
+
+
+    if(!disp->WindowPos3iMESA) {
+        void ** procp = (void **) &disp->WindowPos3iMESA;
+        snprintf(symboln, sizeof(symboln), "%sWindowPos3iARB", symbol_prefix);
+        *procp = dlsym(handle, symboln);
+    }
+
+
+    if(!disp->WindowPos3iMESA) {
+        void ** procp = (void **) &disp->WindowPos3iMESA;
+        snprintf(symboln, sizeof(symboln), "%sWindowPos3iMESA", symbol_prefix);
+        *procp = dlsym(handle, symboln);
+    }
+
+
+    if(!disp->WindowPos3ivMESA) {
+        void ** procp = (void **) &disp->WindowPos3ivMESA;
+        snprintf(symboln, sizeof(symboln), "%sWindowPos3iv", symbol_prefix);
+        *procp = dlsym(handle, symboln);
+    }
+
+
+    if(!disp->WindowPos3ivMESA) {
+        void ** procp = (void **) &disp->WindowPos3ivMESA;
+        snprintf(symboln, sizeof(symboln), "%sWindowPos3ivARB", symbol_prefix);
+        *procp = dlsym(handle, symboln);
+    }
+
+
+    if(!disp->WindowPos3ivMESA) {
+        void ** procp = (void **) &disp->WindowPos3ivMESA;
+        snprintf(symboln, sizeof(symboln), "%sWindowPos3ivMESA", symbol_prefix);
+        *procp = dlsym(handle, symboln);
+    }
+
+
+    if(!disp->WindowPos3sMESA) {
+        void ** procp = (void **) &disp->WindowPos3sMESA;
+        snprintf(symboln, sizeof(symboln), "%sWindowPos3s", symbol_prefix);
+        *procp = dlsym(handle, symboln);
+    }
+
+
+    if(!disp->WindowPos3sMESA) {
+        void ** procp = (void **) &disp->WindowPos3sMESA;
+        snprintf(symboln, sizeof(symboln), "%sWindowPos3sARB", symbol_prefix);
+        *procp = dlsym(handle, symboln);
+    }
+
+
+    if(!disp->WindowPos3sMESA) {
+        void ** procp = (void **) &disp->WindowPos3sMESA;
+        snprintf(symboln, sizeof(symboln), "%sWindowPos3sMESA", symbol_prefix);
+        *procp = dlsym(handle, symboln);
+    }
+
+
+    if(!disp->WindowPos3svMESA) {
+        void ** procp = (void **) &disp->WindowPos3svMESA;
+        snprintf(symboln, sizeof(symboln), "%sWindowPos3sv", symbol_prefix);
+        *procp = dlsym(handle, symboln);
+    }
+
+
+    if(!disp->WindowPos3svMESA) {
+        void ** procp = (void **) &disp->WindowPos3svMESA;
+        snprintf(symboln, sizeof(symboln), "%sWindowPos3svARB", symbol_prefix);
+        *procp = dlsym(handle, symboln);
+    }
+
+
+    if(!disp->WindowPos3svMESA) {
+        void ** procp = (void **) &disp->WindowPos3svMESA;
+        snprintf(symboln, sizeof(symboln), "%sWindowPos3svMESA", symbol_prefix);
+        *procp = dlsym(handle, symboln);
+    }
+
+
+    if(!disp->WindowPos4dMESA) {
+        void ** procp = (void **) &disp->WindowPos4dMESA;
+        snprintf(symboln, sizeof(symboln), "%sWindowPos4dMESA", symbol_prefix);
+        *procp = dlsym(handle, symboln);
+    }
+
+
+    if(!disp->WindowPos4dvMESA) {
+        void ** procp = (void **) &disp->WindowPos4dvMESA;
+        snprintf(symboln, sizeof(symboln), "%sWindowPos4dvMESA", symbol_prefix);
+        *procp = dlsym(handle, symboln);
+    }
+
+
+    if(!disp->WindowPos4fMESA) {
+        void ** procp = (void **) &disp->WindowPos4fMESA;
+        snprintf(symboln, sizeof(symboln), "%sWindowPos4fMESA", symbol_prefix);
+        *procp = dlsym(handle, symboln);
+    }
+
+
+    if(!disp->WindowPos4fvMESA) {
+        void ** procp = (void **) &disp->WindowPos4fvMESA;
+        snprintf(symboln, sizeof(symboln), "%sWindowPos4fvMESA", symbol_prefix);
+        *procp = dlsym(handle, symboln);
+    }
+
+
+    if(!disp->WindowPos4iMESA) {
+        void ** procp = (void **) &disp->WindowPos4iMESA;
+        snprintf(symboln, sizeof(symboln), "%sWindowPos4iMESA", symbol_prefix);
+        *procp = dlsym(handle, symboln);
+    }
+
+
+    if(!disp->WindowPos4ivMESA) {
+        void ** procp = (void **) &disp->WindowPos4ivMESA;
+        snprintf(symboln, sizeof(symboln), "%sWindowPos4ivMESA", symbol_prefix);
+        *procp = dlsym(handle, symboln);
+    }
+
+
+    if(!disp->WindowPos4sMESA) {
+        void ** procp = (void **) &disp->WindowPos4sMESA;
+        snprintf(symboln, sizeof(symboln), "%sWindowPos4sMESA", symbol_prefix);
+        *procp = dlsym(handle, symboln);
+    }
+
+
+    if(!disp->WindowPos4svMESA) {
+        void ** procp = (void **) &disp->WindowPos4svMESA;
+        snprintf(symboln, sizeof(symboln), "%sWindowPos4svMESA", symbol_prefix);
+        *procp = dlsym(handle, symboln);
+    }
+
+
+    if(!disp->MultiModeDrawArraysIBM) {
+        void ** procp = (void **) &disp->MultiModeDrawArraysIBM;
+        snprintf(symboln, sizeof(symboln), "%sMultiModeDrawArraysIBM", symbol_prefix);
+        *procp = dlsym(handle, symboln);
+    }
+
+
+    if(!disp->MultiModeDrawElementsIBM) {
+        void ** procp = (void **) &disp->MultiModeDrawElementsIBM;
+        snprintf(symboln, sizeof(symboln), "%sMultiModeDrawElementsIBM", symbol_prefix);
+        *procp = dlsym(handle, symboln);
+    }
+
+
+    if(!disp->DeleteFencesNV) {
+        void ** procp = (void **) &disp->DeleteFencesNV;
+        snprintf(symboln, sizeof(symboln), "%sDeleteFencesNV", symbol_prefix);
+        *procp = dlsym(handle, symboln);
+    }
+
+
+    if(!disp->FinishFenceNV) {
+        void ** procp = (void **) &disp->FinishFenceNV;
+        snprintf(symboln, sizeof(symboln), "%sFinishFenceNV", symbol_prefix);
+        *procp = dlsym(handle, symboln);
+    }
+
+
+    if(!disp->GenFencesNV) {
+        void ** procp = (void **) &disp->GenFencesNV;
+        snprintf(symboln, sizeof(symboln), "%sGenFencesNV", symbol_prefix);
+        *procp = dlsym(handle, symboln);
+    }
+
+
+    if(!disp->GetFenceivNV) {
+        void ** procp = (void **) &disp->GetFenceivNV;
+        snprintf(symboln, sizeof(symboln), "%sGetFenceivNV", symbol_prefix);
+        *procp = dlsym(handle, symboln);
+    }
+
+
+    if(!disp->IsFenceNV) {
+        void ** procp = (void **) &disp->IsFenceNV;
+        snprintf(symboln, sizeof(symboln), "%sIsFenceNV", symbol_prefix);
+        *procp = dlsym(handle, symboln);
+    }
+
+
+    if(!disp->SetFenceNV) {
+        void ** procp = (void **) &disp->SetFenceNV;
+        snprintf(symboln, sizeof(symboln), "%sSetFenceNV", symbol_prefix);
+        *procp = dlsym(handle, symboln);
+    }
+
+
+    if(!disp->TestFenceNV) {
+        void ** procp = (void **) &disp->TestFenceNV;
+        snprintf(symboln, sizeof(symboln), "%sTestFenceNV", symbol_prefix);
+        *procp = dlsym(handle, symboln);
+    }
+
+
+    if(!disp->AreProgramsResidentNV) {
+        void ** procp = (void **) &disp->AreProgramsResidentNV;
+        snprintf(symboln, sizeof(symboln), "%sAreProgramsResidentNV", symbol_prefix);
+        *procp = dlsym(handle, symboln);
+    }
+
+
+    if(!disp->BindProgramNV) {
+        void ** procp = (void **) &disp->BindProgramNV;
+        snprintf(symboln, sizeof(symboln), "%sBindProgramARB", symbol_prefix);
+        *procp = dlsym(handle, symboln);
+    }
+
+
+    if(!disp->BindProgramNV) {
+        void ** procp = (void **) &disp->BindProgramNV;
+        snprintf(symboln, sizeof(symboln), "%sBindProgramNV", symbol_prefix);
+        *procp = dlsym(handle, symboln);
+    }
+
+
+    if(!disp->DeleteProgramsNV) {
+        void ** procp = (void **) &disp->DeleteProgramsNV;
+        snprintf(symboln, sizeof(symboln), "%sDeleteProgramsARB", symbol_prefix);
+        *procp = dlsym(handle, symboln);
+    }
+
+
+    if(!disp->DeleteProgramsNV) {
+        void ** procp = (void **) &disp->DeleteProgramsNV;
+        snprintf(symboln, sizeof(symboln), "%sDeleteProgramsNV", symbol_prefix);
+        *procp = dlsym(handle, symboln);
+    }
+
+
+    if(!disp->ExecuteProgramNV) {
+        void ** procp = (void **) &disp->ExecuteProgramNV;
+        snprintf(symboln, sizeof(symboln), "%sExecuteProgramNV", symbol_prefix);
+        *procp = dlsym(handle, symboln);
+    }
+
+
+    if(!disp->GenProgramsNV) {
+        void ** procp = (void **) &disp->GenProgramsNV;
+        snprintf(symboln, sizeof(symboln), "%sGenProgramsARB", symbol_prefix);
+        *procp = dlsym(handle, symboln);
+    }
+
+
+    if(!disp->GenProgramsNV) {
+        void ** procp = (void **) &disp->GenProgramsNV;
+        snprintf(symboln, sizeof(symboln), "%sGenProgramsNV", symbol_prefix);
+        *procp = dlsym(handle, symboln);
+    }
+
+
+    if(!disp->GetProgramParameterdvNV) {
+        void ** procp = (void **) &disp->GetProgramParameterdvNV;
+        snprintf(symboln, sizeof(symboln), "%sGetProgramParameterdvNV", symbol_prefix);
+        *procp = dlsym(handle, symboln);
+    }
+
+
+    if(!disp->GetProgramParameterfvNV) {
+        void ** procp = (void **) &disp->GetProgramParameterfvNV;
+        snprintf(symboln, sizeof(symboln), "%sGetProgramParameterfvNV", symbol_prefix);
+        *procp = dlsym(handle, symboln);
+    }
+
+
+    if(!disp->GetProgramStringNV) {
+        void ** procp = (void **) &disp->GetProgramStringNV;
+        snprintf(symboln, sizeof(symboln), "%sGetProgramStringNV", symbol_prefix);
+        *procp = dlsym(handle, symboln);
+    }
+
+
+    if(!disp->GetProgramivNV) {
+        void ** procp = (void **) &disp->GetProgramivNV;
+        snprintf(symboln, sizeof(symboln), "%sGetProgramivNV", symbol_prefix);
+        *procp = dlsym(handle, symboln);
+    }
+
+
+    if(!disp->GetTrackMatrixivNV) {
+        void ** procp = (void **) &disp->GetTrackMatrixivNV;
+        snprintf(symboln, sizeof(symboln), "%sGetTrackMatrixivNV", symbol_prefix);
+        *procp = dlsym(handle, symboln);
+    }
+
+
+    if(!disp->GetVertexAttribPointervNV) {
+        void ** procp = (void **) &disp->GetVertexAttribPointervNV;
+        snprintf(symboln, sizeof(symboln), "%sGetVertexAttribPointerv", symbol_prefix);
+        *procp = dlsym(handle, symboln);
+    }
+
+
+    if(!disp->GetVertexAttribPointervNV) {
+        void ** procp = (void **) &disp->GetVertexAttribPointervNV;
+        snprintf(symboln, sizeof(symboln), "%sGetVertexAttribPointervARB", symbol_prefix);
+        *procp = dlsym(handle, symboln);
+    }
+
+
+    if(!disp->GetVertexAttribPointervNV) {
+        void ** procp = (void **) &disp->GetVertexAttribPointervNV;
+        snprintf(symboln, sizeof(symboln), "%sGetVertexAttribPointervNV", symbol_prefix);
+        *procp = dlsym(handle, symboln);
+    }
+
+
+    if(!disp->GetVertexAttribdvNV) {
+        void ** procp = (void **) &disp->GetVertexAttribdvNV;
+        snprintf(symboln, sizeof(symboln), "%sGetVertexAttribdvNV", symbol_prefix);
+        *procp = dlsym(handle, symboln);
+    }
+
+
+    if(!disp->GetVertexAttribfvNV) {
+        void ** procp = (void **) &disp->GetVertexAttribfvNV;
+        snprintf(symboln, sizeof(symboln), "%sGetVertexAttribfvNV", symbol_prefix);
+        *procp = dlsym(handle, symboln);
+    }
+
+
+    if(!disp->GetVertexAttribivNV) {
+        void ** procp = (void **) &disp->GetVertexAttribivNV;
+        snprintf(symboln, sizeof(symboln), "%sGetVertexAttribivNV", symbol_prefix);
+        *procp = dlsym(handle, symboln);
+    }
+
+
+    if(!disp->IsProgramNV) {
+        void ** procp = (void **) &disp->IsProgramNV;
+        snprintf(symboln, sizeof(symboln), "%sIsProgramARB", symbol_prefix);
+        *procp = dlsym(handle, symboln);
+    }
+
+
+    if(!disp->IsProgramNV) {
+        void ** procp = (void **) &disp->IsProgramNV;
+        snprintf(symboln, sizeof(symboln), "%sIsProgramNV", symbol_prefix);
+        *procp = dlsym(handle, symboln);
+    }
+
+
+    if(!disp->LoadProgramNV) {
+        void ** procp = (void **) &disp->LoadProgramNV;
+        snprintf(symboln, sizeof(symboln), "%sLoadProgramNV", symbol_prefix);
+        *procp = dlsym(handle, symboln);
+    }
+
+
+    if(!disp->ProgramParameters4dvNV) {
+        void ** procp = (void **) &disp->ProgramParameters4dvNV;
+        snprintf(symboln, sizeof(symboln), "%sProgramParameters4dvNV", symbol_prefix);
+        *procp = dlsym(handle, symboln);
+    }
+
+
+    if(!disp->ProgramParameters4fvNV) {
+        void ** procp = (void **) &disp->ProgramParameters4fvNV;
+        snprintf(symboln, sizeof(symboln), "%sProgramParameters4fvNV", symbol_prefix);
+        *procp = dlsym(handle, symboln);
+    }
+
+
+    if(!disp->RequestResidentProgramsNV) {
+        void ** procp = (void **) &disp->RequestResidentProgramsNV;
+        snprintf(symboln, sizeof(symboln), "%sRequestResidentProgramsNV", symbol_prefix);
+        *procp = dlsym(handle, symboln);
+    }
+
+
+    if(!disp->TrackMatrixNV) {
+        void ** procp = (void **) &disp->TrackMatrixNV;
+        snprintf(symboln, sizeof(symboln), "%sTrackMatrixNV", symbol_prefix);
+        *procp = dlsym(handle, symboln);
+    }
+
+
+    if(!disp->VertexAttrib1dNV) {
+        void ** procp = (void **) &disp->VertexAttrib1dNV;
+        snprintf(symboln, sizeof(symboln), "%sVertexAttrib1dNV", symbol_prefix);
+        *procp = dlsym(handle, symboln);
+    }
+
+
+    if(!disp->VertexAttrib1dvNV) {
+        void ** procp = (void **) &disp->VertexAttrib1dvNV;
+        snprintf(symboln, sizeof(symboln), "%sVertexAttrib1dvNV", symbol_prefix);
+        *procp = dlsym(handle, symboln);
+    }
+
+
+    if(!disp->VertexAttrib1fNV) {
+        void ** procp = (void **) &disp->VertexAttrib1fNV;
+        snprintf(symboln, sizeof(symboln), "%sVertexAttrib1fNV", symbol_prefix);
+        *procp = dlsym(handle, symboln);
+    }
+
+
+    if(!disp->VertexAttrib1fvNV) {
+        void ** procp = (void **) &disp->VertexAttrib1fvNV;
+        snprintf(symboln, sizeof(symboln), "%sVertexAttrib1fvNV", symbol_prefix);
+        *procp = dlsym(handle, symboln);
+    }
+
+
+    if(!disp->VertexAttrib1sNV) {
+        void ** procp = (void **) &disp->VertexAttrib1sNV;
+        snprintf(symboln, sizeof(symboln), "%sVertexAttrib1sNV", symbol_prefix);
+        *procp = dlsym(handle, symboln);
+    }
+
+
+    if(!disp->VertexAttrib1svNV) {
+        void ** procp = (void **) &disp->VertexAttrib1svNV;
+        snprintf(symboln, sizeof(symboln), "%sVertexAttrib1svNV", symbol_prefix);
+        *procp = dlsym(handle, symboln);
+    }
+
+
+    if(!disp->VertexAttrib2dNV) {
+        void ** procp = (void **) &disp->VertexAttrib2dNV;
+        snprintf(symboln, sizeof(symboln), "%sVertexAttrib2dNV", symbol_prefix);
+        *procp = dlsym(handle, symboln);
+    }
+
+
+    if(!disp->VertexAttrib2dvNV) {
+        void ** procp = (void **) &disp->VertexAttrib2dvNV;
+        snprintf(symboln, sizeof(symboln), "%sVertexAttrib2dvNV", symbol_prefix);
+        *procp = dlsym(handle, symboln);
+    }
+
+
+    if(!disp->VertexAttrib2fNV) {
+        void ** procp = (void **) &disp->VertexAttrib2fNV;
+        snprintf(symboln, sizeof(symboln), "%sVertexAttrib2fNV", symbol_prefix);
+        *procp = dlsym(handle, symboln);
+    }
+
+
+    if(!disp->VertexAttrib2fvNV) {
+        void ** procp = (void **) &disp->VertexAttrib2fvNV;
+        snprintf(symboln, sizeof(symboln), "%sVertexAttrib2fvNV", symbol_prefix);
+        *procp = dlsym(handle, symboln);
+    }
+
+
+    if(!disp->VertexAttrib2sNV) {
+        void ** procp = (void **) &disp->VertexAttrib2sNV;
+        snprintf(symboln, sizeof(symboln), "%sVertexAttrib2sNV", symbol_prefix);
+        *procp = dlsym(handle, symboln);
+    }
+
+
+    if(!disp->VertexAttrib2svNV) {
+        void ** procp = (void **) &disp->VertexAttrib2svNV;
+        snprintf(symboln, sizeof(symboln), "%sVertexAttrib2svNV", symbol_prefix);
+        *procp = dlsym(handle, symboln);
+    }
+
+
+    if(!disp->VertexAttrib3dNV) {
+        void ** procp = (void **) &disp->VertexAttrib3dNV;
+        snprintf(symboln, sizeof(symboln), "%sVertexAttrib3dNV", symbol_prefix);
+        *procp = dlsym(handle, symboln);
+    }
+
+
+    if(!disp->VertexAttrib3dvNV) {
+        void ** procp = (void **) &disp->VertexAttrib3dvNV;
+        snprintf(symboln, sizeof(symboln), "%sVertexAttrib3dvNV", symbol_prefix);
+        *procp = dlsym(handle, symboln);
+    }
+
+
+    if(!disp->VertexAttrib3fNV) {
+        void ** procp = (void **) &disp->VertexAttrib3fNV;
+        snprintf(symboln, sizeof(symboln), "%sVertexAttrib3fNV", symbol_prefix);
+        *procp = dlsym(handle, symboln);
+    }
+
+
+    if(!disp->VertexAttrib3fvNV) {
+        void ** procp = (void **) &disp->VertexAttrib3fvNV;
+        snprintf(symboln, sizeof(symboln), "%sVertexAttrib3fvNV", symbol_prefix);
+        *procp = dlsym(handle, symboln);
+    }
+
+
+    if(!disp->VertexAttrib3sNV) {
+        void ** procp = (void **) &disp->VertexAttrib3sNV;
+        snprintf(symboln, sizeof(symboln), "%sVertexAttrib3sNV", symbol_prefix);
+        *procp = dlsym(handle, symboln);
+    }
+
+
+    if(!disp->VertexAttrib3svNV) {
+        void ** procp = (void **) &disp->VertexAttrib3svNV;
+        snprintf(symboln, sizeof(symboln), "%sVertexAttrib3svNV", symbol_prefix);
+        *procp = dlsym(handle, symboln);
+    }
+
+
+    if(!disp->VertexAttrib4dNV) {
+        void ** procp = (void **) &disp->VertexAttrib4dNV;
+        snprintf(symboln, sizeof(symboln), "%sVertexAttrib4dNV", symbol_prefix);
+        *procp = dlsym(handle, symboln);
+    }
+
+
+    if(!disp->VertexAttrib4dvNV) {
+        void ** procp = (void **) &disp->VertexAttrib4dvNV;
+        snprintf(symboln, sizeof(symboln), "%sVertexAttrib4dvNV", symbol_prefix);
+        *procp = dlsym(handle, symboln);
+    }
+
+
+    if(!disp->VertexAttrib4fNV) {
+        void ** procp = (void **) &disp->VertexAttrib4fNV;
+        snprintf(symboln, sizeof(symboln), "%sVertexAttrib4fNV", symbol_prefix);
+        *procp = dlsym(handle, symboln);
+    }
+
+
+    if(!disp->VertexAttrib4fvNV) {
+        void ** procp = (void **) &disp->VertexAttrib4fvNV;
+        snprintf(symboln, sizeof(symboln), "%sVertexAttrib4fvNV", symbol_prefix);
+        *procp = dlsym(handle, symboln);
+    }
+
+
+    if(!disp->VertexAttrib4sNV) {
+        void ** procp = (void **) &disp->VertexAttrib4sNV;
+        snprintf(symboln, sizeof(symboln), "%sVertexAttrib4sNV", symbol_prefix);
+        *procp = dlsym(handle, symboln);
+    }
+
+
+    if(!disp->VertexAttrib4svNV) {
+        void ** procp = (void **) &disp->VertexAttrib4svNV;
+        snprintf(symboln, sizeof(symboln), "%sVertexAttrib4svNV", symbol_prefix);
+        *procp = dlsym(handle, symboln);
+    }
+
+
+    if(!disp->VertexAttrib4ubNV) {
+        void ** procp = (void **) &disp->VertexAttrib4ubNV;
+        snprintf(symboln, sizeof(symboln), "%sVertexAttrib4ubNV", symbol_prefix);
+        *procp = dlsym(handle, symboln);
+    }
+
+
+    if(!disp->VertexAttrib4ubvNV) {
+        void ** procp = (void **) &disp->VertexAttrib4ubvNV;
+        snprintf(symboln, sizeof(symboln), "%sVertexAttrib4ubvNV", symbol_prefix);
+        *procp = dlsym(handle, symboln);
+    }
+
+
+    if(!disp->VertexAttribPointerNV) {
+        void ** procp = (void **) &disp->VertexAttribPointerNV;
+        snprintf(symboln, sizeof(symboln), "%sVertexAttribPointerNV", symbol_prefix);
+        *procp = dlsym(handle, symboln);
+    }
+
+
+    if(!disp->VertexAttribs1dvNV) {
+        void ** procp = (void **) &disp->VertexAttribs1dvNV;
+        snprintf(symboln, sizeof(symboln), "%sVertexAttribs1dvNV", symbol_prefix);
+        *procp = dlsym(handle, symboln);
+    }
+
+
+    if(!disp->VertexAttribs1fvNV) {
+        void ** procp = (void **) &disp->VertexAttribs1fvNV;
+        snprintf(symboln, sizeof(symboln), "%sVertexAttribs1fvNV", symbol_prefix);
+        *procp = dlsym(handle, symboln);
+    }
+
+
+    if(!disp->VertexAttribs1svNV) {
+        void ** procp = (void **) &disp->VertexAttribs1svNV;
+        snprintf(symboln, sizeof(symboln), "%sVertexAttribs1svNV", symbol_prefix);
+        *procp = dlsym(handle, symboln);
+    }
+
+
+    if(!disp->VertexAttribs2dvNV) {
+        void ** procp = (void **) &disp->VertexAttribs2dvNV;
+        snprintf(symboln, sizeof(symboln), "%sVertexAttribs2dvNV", symbol_prefix);
+        *procp = dlsym(handle, symboln);
+    }
+
+
+    if(!disp->VertexAttribs2fvNV) {
+        void ** procp = (void **) &disp->VertexAttribs2fvNV;
+        snprintf(symboln, sizeof(symboln), "%sVertexAttribs2fvNV", symbol_prefix);
+        *procp = dlsym(handle, symboln);
+    }
+
+
+    if(!disp->VertexAttribs2svNV) {
+        void ** procp = (void **) &disp->VertexAttribs2svNV;
+        snprintf(symboln, sizeof(symboln), "%sVertexAttribs2svNV", symbol_prefix);
+        *procp = dlsym(handle, symboln);
+    }
+
+
+    if(!disp->VertexAttribs3dvNV) {
+        void ** procp = (void **) &disp->VertexAttribs3dvNV;
+        snprintf(symboln, sizeof(symboln), "%sVertexAttribs3dvNV", symbol_prefix);
+        *procp = dlsym(handle, symboln);
+    }
+
+
+    if(!disp->VertexAttribs3fvNV) {
+        void ** procp = (void **) &disp->VertexAttribs3fvNV;
+        snprintf(symboln, sizeof(symboln), "%sVertexAttribs3fvNV", symbol_prefix);
+        *procp = dlsym(handle, symboln);
+    }
+
+
+    if(!disp->VertexAttribs3svNV) {
+        void ** procp = (void **) &disp->VertexAttribs3svNV;
+        snprintf(symboln, sizeof(symboln), "%sVertexAttribs3svNV", symbol_prefix);
+        *procp = dlsym(handle, symboln);
+    }
+
+
+    if(!disp->VertexAttribs4dvNV) {
+        void ** procp = (void **) &disp->VertexAttribs4dvNV;
+        snprintf(symboln, sizeof(symboln), "%sVertexAttribs4dvNV", symbol_prefix);
+        *procp = dlsym(handle, symboln);
+    }
+
+
+    if(!disp->VertexAttribs4fvNV) {
+        void ** procp = (void **) &disp->VertexAttribs4fvNV;
+        snprintf(symboln, sizeof(symboln), "%sVertexAttribs4fvNV", symbol_prefix);
+        *procp = dlsym(handle, symboln);
+    }
+
+
+    if(!disp->VertexAttribs4svNV) {
+        void ** procp = (void **) &disp->VertexAttribs4svNV;
+        snprintf(symboln, sizeof(symboln), "%sVertexAttribs4svNV", symbol_prefix);
+        *procp = dlsym(handle, symboln);
+    }
+
+
+    if(!disp->VertexAttribs4ubvNV) {
+        void ** procp = (void **) &disp->VertexAttribs4ubvNV;
+        snprintf(symboln, sizeof(symboln), "%sVertexAttribs4ubvNV", symbol_prefix);
+        *procp = dlsym(handle, symboln);
+    }
+
+
+    if(!disp->GetTexBumpParameterfvATI) {
+        void ** procp = (void **) &disp->GetTexBumpParameterfvATI;
+        snprintf(symboln, sizeof(symboln), "%sGetTexBumpParameterfvATI", symbol_prefix);
+        *procp = dlsym(handle, symboln);
+    }
+
+
+    if(!disp->GetTexBumpParameterivATI) {
+        void ** procp = (void **) &disp->GetTexBumpParameterivATI;
+        snprintf(symboln, sizeof(symboln), "%sGetTexBumpParameterivATI", symbol_prefix);
+        *procp = dlsym(handle, symboln);
+    }
+
+
+    if(!disp->TexBumpParameterfvATI) {
+        void ** procp = (void **) &disp->TexBumpParameterfvATI;
+        snprintf(symboln, sizeof(symboln), "%sTexBumpParameterfvATI", symbol_prefix);
+        *procp = dlsym(handle, symboln);
+    }
+
+
+    if(!disp->TexBumpParameterivATI) {
+        void ** procp = (void **) &disp->TexBumpParameterivATI;
+        snprintf(symboln, sizeof(symboln), "%sTexBumpParameterivATI", symbol_prefix);
+        *procp = dlsym(handle, symboln);
+    }
+
+
+    if(!disp->AlphaFragmentOp1ATI) {
+        void ** procp = (void **) &disp->AlphaFragmentOp1ATI;
+        snprintf(symboln, sizeof(symboln), "%sAlphaFragmentOp1ATI", symbol_prefix);
+        *procp = dlsym(handle, symboln);
+    }
+
+
+    if(!disp->AlphaFragmentOp2ATI) {
+        void ** procp = (void **) &disp->AlphaFragmentOp2ATI;
+        snprintf(symboln, sizeof(symboln), "%sAlphaFragmentOp2ATI", symbol_prefix);
+        *procp = dlsym(handle, symboln);
+    }
+
+
+    if(!disp->AlphaFragmentOp3ATI) {
+        void ** procp = (void **) &disp->AlphaFragmentOp3ATI;
+        snprintf(symboln, sizeof(symboln), "%sAlphaFragmentOp3ATI", symbol_prefix);
+        *procp = dlsym(handle, symboln);
+    }
+
+
+    if(!disp->BeginFragmentShaderATI) {
+        void ** procp = (void **) &disp->BeginFragmentShaderATI;
+        snprintf(symboln, sizeof(symboln), "%sBeginFragmentShaderATI", symbol_prefix);
+        *procp = dlsym(handle, symboln);
+    }
+
+
+    if(!disp->BindFragmentShaderATI) {
+        void ** procp = (void **) &disp->BindFragmentShaderATI;
+        snprintf(symboln, sizeof(symboln), "%sBindFragmentShaderATI", symbol_prefix);
+        *procp = dlsym(handle, symboln);
+    }
+
+
+    if(!disp->ColorFragmentOp1ATI) {
+        void ** procp = (void **) &disp->ColorFragmentOp1ATI;
+        snprintf(symboln, sizeof(symboln), "%sColorFragmentOp1ATI", symbol_prefix);
+        *procp = dlsym(handle, symboln);
+    }
+
+
+    if(!disp->ColorFragmentOp2ATI) {
+        void ** procp = (void **) &disp->ColorFragmentOp2ATI;
+        snprintf(symboln, sizeof(symboln), "%sColorFragmentOp2ATI", symbol_prefix);
+        *procp = dlsym(handle, symboln);
+    }
+
+
+    if(!disp->ColorFragmentOp3ATI) {
+        void ** procp = (void **) &disp->ColorFragmentOp3ATI;
+        snprintf(symboln, sizeof(symboln), "%sColorFragmentOp3ATI", symbol_prefix);
+        *procp = dlsym(handle, symboln);
+    }
+
+
+    if(!disp->DeleteFragmentShaderATI) {
+        void ** procp = (void **) &disp->DeleteFragmentShaderATI;
+        snprintf(symboln, sizeof(symboln), "%sDeleteFragmentShaderATI", symbol_prefix);
+        *procp = dlsym(handle, symboln);
+    }
+
+
+    if(!disp->EndFragmentShaderATI) {
+        void ** procp = (void **) &disp->EndFragmentShaderATI;
+        snprintf(symboln, sizeof(symboln), "%sEndFragmentShaderATI", symbol_prefix);
+        *procp = dlsym(handle, symboln);
+    }
+
+
+    if(!disp->GenFragmentShadersATI) {
+        void ** procp = (void **) &disp->GenFragmentShadersATI;
+        snprintf(symboln, sizeof(symboln), "%sGenFragmentShadersATI", symbol_prefix);
+        *procp = dlsym(handle, symboln);
+    }
+
+
+    if(!disp->PassTexCoordATI) {
+        void ** procp = (void **) &disp->PassTexCoordATI;
+        snprintf(symboln, sizeof(symboln), "%sPassTexCoordATI", symbol_prefix);
+        *procp = dlsym(handle, symboln);
+    }
+
+
+    if(!disp->SampleMapATI) {
+        void ** procp = (void **) &disp->SampleMapATI;
+        snprintf(symboln, sizeof(symboln), "%sSampleMapATI", symbol_prefix);
+        *procp = dlsym(handle, symboln);
+    }
+
+
+    if(!disp->SetFragmentShaderConstantATI) {
+        void ** procp = (void **) &disp->SetFragmentShaderConstantATI;
+        snprintf(symboln, sizeof(symboln), "%sSetFragmentShaderConstantATI", symbol_prefix);
+        *procp = dlsym(handle, symboln);
+    }
+
+
+    if(!disp->PointParameteriNV) {
+        void ** procp = (void **) &disp->PointParameteriNV;
+        snprintf(symboln, sizeof(symboln), "%sPointParameteri", symbol_prefix);
+        *procp = dlsym(handle, symboln);
+    }
+
+
+    if(!disp->PointParameteriNV) {
+        void ** procp = (void **) &disp->PointParameteriNV;
+        snprintf(symboln, sizeof(symboln), "%sPointParameteriNV", symbol_prefix);
+        *procp = dlsym(handle, symboln);
+    }
+
+
+    if(!disp->PointParameterivNV) {
+        void ** procp = (void **) &disp->PointParameterivNV;
+        snprintf(symboln, sizeof(symboln), "%sPointParameteriv", symbol_prefix);
+        *procp = dlsym(handle, symboln);
+    }
+
+
+    if(!disp->PointParameterivNV) {
+        void ** procp = (void **) &disp->PointParameterivNV;
+        snprintf(symboln, sizeof(symboln), "%sPointParameterivNV", symbol_prefix);
+        *procp = dlsym(handle, symboln);
+    }
+
+
+    if(!disp->ActiveStencilFaceEXT) {
+        void ** procp = (void **) &disp->ActiveStencilFaceEXT;
+        snprintf(symboln, sizeof(symboln), "%sActiveStencilFaceEXT", symbol_prefix);
+        *procp = dlsym(handle, symboln);
+    }
+
+
+    if(!disp->BindVertexArrayAPPLE) {
+        void ** procp = (void **) &disp->BindVertexArrayAPPLE;
+        snprintf(symboln, sizeof(symboln), "%sBindVertexArrayAPPLE", symbol_prefix);
+        *procp = dlsym(handle, symboln);
+    }
+
+
+    if(!disp->DeleteVertexArraysAPPLE) {
+        void ** procp = (void **) &disp->DeleteVertexArraysAPPLE;
+        snprintf(symboln, sizeof(symboln), "%sDeleteVertexArrays", symbol_prefix);
+        *procp = dlsym(handle, symboln);
+    }
+
+
+    if(!disp->DeleteVertexArraysAPPLE) {
+        void ** procp = (void **) &disp->DeleteVertexArraysAPPLE;
+        snprintf(symboln, sizeof(symboln), "%sDeleteVertexArraysAPPLE", symbol_prefix);
+        *procp = dlsym(handle, symboln);
+    }
+
+
+    if(!disp->GenVertexArraysAPPLE) {
+        void ** procp = (void **) &disp->GenVertexArraysAPPLE;
+        snprintf(symboln, sizeof(symboln), "%sGenVertexArraysAPPLE", symbol_prefix);
+        *procp = dlsym(handle, symboln);
+    }
+
+
+    if(!disp->IsVertexArrayAPPLE) {
+        void ** procp = (void **) &disp->IsVertexArrayAPPLE;
+        snprintf(symboln, sizeof(symboln), "%sIsVertexArray", symbol_prefix);
+        *procp = dlsym(handle, symboln);
+    }
+
+
+    if(!disp->IsVertexArrayAPPLE) {
+        void ** procp = (void **) &disp->IsVertexArrayAPPLE;
+        snprintf(symboln, sizeof(symboln), "%sIsVertexArrayAPPLE", symbol_prefix);
+        *procp = dlsym(handle, symboln);
+    }
+
+
+    if(!disp->GetProgramNamedParameterdvNV) {
+        void ** procp = (void **) &disp->GetProgramNamedParameterdvNV;
+        snprintf(symboln, sizeof(symboln), "%sGetProgramNamedParameterdvNV", symbol_prefix);
+        *procp = dlsym(handle, symboln);
+    }
+
+
+    if(!disp->GetProgramNamedParameterfvNV) {
+        void ** procp = (void **) &disp->GetProgramNamedParameterfvNV;
+        snprintf(symboln, sizeof(symboln), "%sGetProgramNamedParameterfvNV", symbol_prefix);
+        *procp = dlsym(handle, symboln);
+    }
+
+
+    if(!disp->ProgramNamedParameter4dNV) {
+        void ** procp = (void **) &disp->ProgramNamedParameter4dNV;
+        snprintf(symboln, sizeof(symboln), "%sProgramNamedParameter4dNV", symbol_prefix);
+        *procp = dlsym(handle, symboln);
+    }
+
+
+    if(!disp->ProgramNamedParameter4dvNV) {
+        void ** procp = (void **) &disp->ProgramNamedParameter4dvNV;
+        snprintf(symboln, sizeof(symboln), "%sProgramNamedParameter4dvNV", symbol_prefix);
+        *procp = dlsym(handle, symboln);
+    }
+
+
+    if(!disp->ProgramNamedParameter4fNV) {
+        void ** procp = (void **) &disp->ProgramNamedParameter4fNV;
+        snprintf(symboln, sizeof(symboln), "%sProgramNamedParameter4fNV", symbol_prefix);
+        *procp = dlsym(handle, symboln);
+    }
+
+
+    if(!disp->ProgramNamedParameter4fvNV) {
+        void ** procp = (void **) &disp->ProgramNamedParameter4fvNV;
+        snprintf(symboln, sizeof(symboln), "%sProgramNamedParameter4fvNV", symbol_prefix);
+        *procp = dlsym(handle, symboln);
+    }
+
+
+    if(!disp->PrimitiveRestartIndexNV) {
+        void ** procp = (void **) &disp->PrimitiveRestartIndexNV;
+        snprintf(symboln, sizeof(symboln), "%sPrimitiveRestartIndex", symbol_prefix);
+        *procp = dlsym(handle, symboln);
+    }
+
+
+    if(!disp->PrimitiveRestartIndexNV) {
+        void ** procp = (void **) &disp->PrimitiveRestartIndexNV;
+        snprintf(symboln, sizeof(symboln), "%sPrimitiveRestartIndexNV", symbol_prefix);
+        *procp = dlsym(handle, symboln);
+    }
+
+
+    if(!disp->PrimitiveRestartNV) {
+        void ** procp = (void **) &disp->PrimitiveRestartNV;
+        snprintf(symboln, sizeof(symboln), "%sPrimitiveRestartNV", symbol_prefix);
+        *procp = dlsym(handle, symboln);
+    }
+
+
+    if(!disp->DepthBoundsEXT) {
+        void ** procp = (void **) &disp->DepthBoundsEXT;
+        snprintf(symboln, sizeof(symboln), "%sDepthBoundsEXT", symbol_prefix);
+        *procp = dlsym(handle, symboln);
+    }
+
+
+    if(!disp->BlendEquationSeparateEXT) {
+        void ** procp = (void **) &disp->BlendEquationSeparateEXT;
+        snprintf(symboln, sizeof(symboln), "%sBlendEquationSeparate", symbol_prefix);
+        *procp = dlsym(handle, symboln);
+    }
+
+
+    if(!disp->BlendEquationSeparateEXT) {
+        void ** procp = (void **) &disp->BlendEquationSeparateEXT;
+        snprintf(symboln, sizeof(symboln), "%sBlendEquationSeparateEXT", symbol_prefix);
+        *procp = dlsym(handle, symboln);
+    }
+
+
+    if(!disp->BlendEquationSeparateEXT) {
+        void ** procp = (void **) &disp->BlendEquationSeparateEXT;
+        snprintf(symboln, sizeof(symboln), "%sBlendEquationSeparateATI", symbol_prefix);
+        *procp = dlsym(handle, symboln);
+    }
+
+
+    if(!disp->BindFramebufferEXT) {
+        void ** procp = (void **) &disp->BindFramebufferEXT;
+        snprintf(symboln, sizeof(symboln), "%sBindFramebuffer", symbol_prefix);
+        *procp = dlsym(handle, symboln);
+    }
+
+
+    if(!disp->BindFramebufferEXT) {
+        void ** procp = (void **) &disp->BindFramebufferEXT;
+        snprintf(symboln, sizeof(symboln), "%sBindFramebufferEXT", symbol_prefix);
+        *procp = dlsym(handle, symboln);
+    }
+
+
+    if(!disp->BindRenderbufferEXT) {
+        void ** procp = (void **) &disp->BindRenderbufferEXT;
+        snprintf(symboln, sizeof(symboln), "%sBindRenderbuffer", symbol_prefix);
+        *procp = dlsym(handle, symboln);
+    }
+
+
+    if(!disp->BindRenderbufferEXT) {
+        void ** procp = (void **) &disp->BindRenderbufferEXT;
+        snprintf(symboln, sizeof(symboln), "%sBindRenderbufferEXT", symbol_prefix);
+        *procp = dlsym(handle, symboln);
+    }
+
+
+    if(!disp->CheckFramebufferStatusEXT) {
+        void ** procp = (void **) &disp->CheckFramebufferStatusEXT;
+        snprintf(symboln, sizeof(symboln), "%sCheckFramebufferStatus", symbol_prefix);
+        *procp = dlsym(handle, symboln);
+    }
+
+
+    if(!disp->CheckFramebufferStatusEXT) {
+        void ** procp = (void **) &disp->CheckFramebufferStatusEXT;
+        snprintf(symboln, sizeof(symboln), "%sCheckFramebufferStatusEXT", symbol_prefix);
+        *procp = dlsym(handle, symboln);
+    }
+
+
+    if(!disp->DeleteFramebuffersEXT) {
+        void ** procp = (void **) &disp->DeleteFramebuffersEXT;
+        snprintf(symboln, sizeof(symboln), "%sDeleteFramebuffers", symbol_prefix);
+        *procp = dlsym(handle, symboln);
+    }
+
+
+    if(!disp->DeleteFramebuffersEXT) {
+        void ** procp = (void **) &disp->DeleteFramebuffersEXT;
+        snprintf(symboln, sizeof(symboln), "%sDeleteFramebuffersEXT", symbol_prefix);
+        *procp = dlsym(handle, symboln);
+    }
+
+
+    if(!disp->DeleteRenderbuffersEXT) {
+        void ** procp = (void **) &disp->DeleteRenderbuffersEXT;
+        snprintf(symboln, sizeof(symboln), "%sDeleteRenderbuffers", symbol_prefix);
+        *procp = dlsym(handle, symboln);
+    }
+
+
+    if(!disp->DeleteRenderbuffersEXT) {
+        void ** procp = (void **) &disp->DeleteRenderbuffersEXT;
+        snprintf(symboln, sizeof(symboln), "%sDeleteRenderbuffersEXT", symbol_prefix);
+        *procp = dlsym(handle, symboln);
+    }
+
+
+    if(!disp->FramebufferRenderbufferEXT) {
+        void ** procp = (void **) &disp->FramebufferRenderbufferEXT;
+        snprintf(symboln, sizeof(symboln), "%sFramebufferRenderbuffer", symbol_prefix);
+        *procp = dlsym(handle, symboln);
+    }
+
+
+    if(!disp->FramebufferRenderbufferEXT) {
+        void ** procp = (void **) &disp->FramebufferRenderbufferEXT;
+        snprintf(symboln, sizeof(symboln), "%sFramebufferRenderbufferEXT", symbol_prefix);
+        *procp = dlsym(handle, symboln);
+    }
+
+
+    if(!disp->FramebufferTexture1DEXT) {
+        void ** procp = (void **) &disp->FramebufferTexture1DEXT;
+        snprintf(symboln, sizeof(symboln), "%sFramebufferTexture1D", symbol_prefix);
+        *procp = dlsym(handle, symboln);
+    }
+
+
+    if(!disp->FramebufferTexture1DEXT) {
+        void ** procp = (void **) &disp->FramebufferTexture1DEXT;
+        snprintf(symboln, sizeof(symboln), "%sFramebufferTexture1DEXT", symbol_prefix);
+        *procp = dlsym(handle, symboln);
+    }
+
+
+    if(!disp->FramebufferTexture2DEXT) {
+        void ** procp = (void **) &disp->FramebufferTexture2DEXT;
+        snprintf(symboln, sizeof(symboln), "%sFramebufferTexture2D", symbol_prefix);
+        *procp = dlsym(handle, symboln);
+    }
+
+
+    if(!disp->FramebufferTexture2DEXT) {
+        void ** procp = (void **) &disp->FramebufferTexture2DEXT;
+        snprintf(symboln, sizeof(symboln), "%sFramebufferTexture2DEXT", symbol_prefix);
+        *procp = dlsym(handle, symboln);
+    }
+
+
+    if(!disp->FramebufferTexture3DEXT) {
+        void ** procp = (void **) &disp->FramebufferTexture3DEXT;
+        snprintf(symboln, sizeof(symboln), "%sFramebufferTexture3D", symbol_prefix);
+        *procp = dlsym(handle, symboln);
+    }
+
+
+    if(!disp->FramebufferTexture3DEXT) {
+        void ** procp = (void **) &disp->FramebufferTexture3DEXT;
+        snprintf(symboln, sizeof(symboln), "%sFramebufferTexture3DEXT", symbol_prefix);
+        *procp = dlsym(handle, symboln);
+    }
+
+
+    if(!disp->GenFramebuffersEXT) {
+        void ** procp = (void **) &disp->GenFramebuffersEXT;
+        snprintf(symboln, sizeof(symboln), "%sGenFramebuffers", symbol_prefix);
+        *procp = dlsym(handle, symboln);
+    }
+
+
+    if(!disp->GenFramebuffersEXT) {
+        void ** procp = (void **) &disp->GenFramebuffersEXT;
+        snprintf(symboln, sizeof(symboln), "%sGenFramebuffersEXT", symbol_prefix);
+        *procp = dlsym(handle, symboln);
+    }
+
+
+    if(!disp->GenRenderbuffersEXT) {
+        void ** procp = (void **) &disp->GenRenderbuffersEXT;
+        snprintf(symboln, sizeof(symboln), "%sGenRenderbuffers", symbol_prefix);
+        *procp = dlsym(handle, symboln);
+    }
+
+
+    if(!disp->GenRenderbuffersEXT) {
+        void ** procp = (void **) &disp->GenRenderbuffersEXT;
+        snprintf(symboln, sizeof(symboln), "%sGenRenderbuffersEXT", symbol_prefix);
+        *procp = dlsym(handle, symboln);
+    }
+
+
+    if(!disp->GenerateMipmapEXT) {
+        void ** procp = (void **) &disp->GenerateMipmapEXT;
+        snprintf(symboln, sizeof(symboln), "%sGenerateMipmap", symbol_prefix);
+        *procp = dlsym(handle, symboln);
+    }
+
+
+    if(!disp->GenerateMipmapEXT) {
+        void ** procp = (void **) &disp->GenerateMipmapEXT;
+        snprintf(symboln, sizeof(symboln), "%sGenerateMipmapEXT", symbol_prefix);
+        *procp = dlsym(handle, symboln);
+    }
+
+
+    if(!disp->GetFramebufferAttachmentParameterivEXT) {
+        void ** procp = (void **) &disp->GetFramebufferAttachmentParameterivEXT;
+        snprintf(symboln, sizeof(symboln), "%sGetFramebufferAttachmentParameteriv", symbol_prefix);
+        *procp = dlsym(handle, symboln);
+    }
+
+
+    if(!disp->GetFramebufferAttachmentParameterivEXT) {
+        void ** procp = (void **) &disp->GetFramebufferAttachmentParameterivEXT;
+        snprintf(symboln, sizeof(symboln), "%sGetFramebufferAttachmentParameterivEXT", symbol_prefix);
+        *procp = dlsym(handle, symboln);
+    }
+
+
+    if(!disp->GetRenderbufferParameterivEXT) {
+        void ** procp = (void **) &disp->GetRenderbufferParameterivEXT;
+        snprintf(symboln, sizeof(symboln), "%sGetRenderbufferParameteriv", symbol_prefix);
+        *procp = dlsym(handle, symboln);
+    }
+
+
+    if(!disp->GetRenderbufferParameterivEXT) {
+        void ** procp = (void **) &disp->GetRenderbufferParameterivEXT;
+        snprintf(symboln, sizeof(symboln), "%sGetRenderbufferParameterivEXT", symbol_prefix);
+        *procp = dlsym(handle, symboln);
+    }
+
+
+    if(!disp->IsFramebufferEXT) {
+        void ** procp = (void **) &disp->IsFramebufferEXT;
+        snprintf(symboln, sizeof(symboln), "%sIsFramebuffer", symbol_prefix);
+        *procp = dlsym(handle, symboln);
+    }
+
+
+    if(!disp->IsFramebufferEXT) {
+        void ** procp = (void **) &disp->IsFramebufferEXT;
+        snprintf(symboln, sizeof(symboln), "%sIsFramebufferEXT", symbol_prefix);
+        *procp = dlsym(handle, symboln);
+    }
+
+
+    if(!disp->IsRenderbufferEXT) {
+        void ** procp = (void **) &disp->IsRenderbufferEXT;
+        snprintf(symboln, sizeof(symboln), "%sIsRenderbuffer", symbol_prefix);
+        *procp = dlsym(handle, symboln);
+    }
+
+
+    if(!disp->IsRenderbufferEXT) {
+        void ** procp = (void **) &disp->IsRenderbufferEXT;
+        snprintf(symboln, sizeof(symboln), "%sIsRenderbufferEXT", symbol_prefix);
+        *procp = dlsym(handle, symboln);
+    }
+
+
+    if(!disp->RenderbufferStorageEXT) {
+        void ** procp = (void **) &disp->RenderbufferStorageEXT;
+        snprintf(symboln, sizeof(symboln), "%sRenderbufferStorage", symbol_prefix);
+        *procp = dlsym(handle, symboln);
+    }
+
+
+    if(!disp->RenderbufferStorageEXT) {
+        void ** procp = (void **) &disp->RenderbufferStorageEXT;
+        snprintf(symboln, sizeof(symboln), "%sRenderbufferStorageEXT", symbol_prefix);
+        *procp = dlsym(handle, symboln);
+    }
+
+
+    if(!disp->BlitFramebufferEXT) {
+        void ** procp = (void **) &disp->BlitFramebufferEXT;
+        snprintf(symboln, sizeof(symboln), "%sBlitFramebuffer", symbol_prefix);
+        *procp = dlsym(handle, symboln);
+    }
+
+
+    if(!disp->BlitFramebufferEXT) {
+        void ** procp = (void **) &disp->BlitFramebufferEXT;
+        snprintf(symboln, sizeof(symboln), "%sBlitFramebufferEXT", symbol_prefix);
+        *procp = dlsym(handle, symboln);
+    }
+
+
+    if(!disp->BufferParameteriAPPLE) {
+        void ** procp = (void **) &disp->BufferParameteriAPPLE;
+        snprintf(symboln, sizeof(symboln), "%sBufferParameteriAPPLE", symbol_prefix);
+        *procp = dlsym(handle, symboln);
+    }
+
+
+    if(!disp->FlushMappedBufferRangeAPPLE) {
+        void ** procp = (void **) &disp->FlushMappedBufferRangeAPPLE;
+        snprintf(symboln, sizeof(symboln), "%sFlushMappedBufferRangeAPPLE", symbol_prefix);
+        *procp = dlsym(handle, symboln);
+    }
+
+
+    if(!disp->BindFragDataLocationEXT) {
+        void ** procp = (void **) &disp->BindFragDataLocationEXT;
+        snprintf(symboln, sizeof(symboln), "%sBindFragDataLocationEXT", symbol_prefix);
+        *procp = dlsym(handle, symboln);
+    }
+
+
+    if(!disp->BindFragDataLocationEXT) {
+        void ** procp = (void **) &disp->BindFragDataLocationEXT;
+        snprintf(symboln, sizeof(symboln), "%sBindFragDataLocation", symbol_prefix);
+        *procp = dlsym(handle, symboln);
+    }
+
+
+    if(!disp->GetFragDataLocationEXT) {
+        void ** procp = (void **) &disp->GetFragDataLocationEXT;
+        snprintf(symboln, sizeof(symboln), "%sGetFragDataLocationEXT", symbol_prefix);
+        *procp = dlsym(handle, symboln);
+    }
+
+
+    if(!disp->GetFragDataLocationEXT) {
+        void ** procp = (void **) &disp->GetFragDataLocationEXT;
+        snprintf(symboln, sizeof(symboln), "%sGetFragDataLocation", symbol_prefix);
+        *procp = dlsym(handle, symboln);
+    }
+
+
+    if(!disp->GetUniformuivEXT) {
+        void ** procp = (void **) &disp->GetUniformuivEXT;
+        snprintf(symboln, sizeof(symboln), "%sGetUniformuivEXT", symbol_prefix);
+        *procp = dlsym(handle, symboln);
+    }
+
+
+    if(!disp->GetUniformuivEXT) {
+        void ** procp = (void **) &disp->GetUniformuivEXT;
+        snprintf(symboln, sizeof(symboln), "%sGetUniformuiv", symbol_prefix);
+        *procp = dlsym(handle, symboln);
+    }
+
+
+    if(!disp->GetVertexAttribIivEXT) {
+        void ** procp = (void **) &disp->GetVertexAttribIivEXT;
+        snprintf(symboln, sizeof(symboln), "%sGetVertexAttribIivEXT", symbol_prefix);
+        *procp = dlsym(handle, symboln);
+    }
+
+
+    if(!disp->GetVertexAttribIivEXT) {
+        void ** procp = (void **) &disp->GetVertexAttribIivEXT;
+        snprintf(symboln, sizeof(symboln), "%sGetVertexAttribIiv", symbol_prefix);
+        *procp = dlsym(handle, symboln);
+    }
+
+
+    if(!disp->GetVertexAttribIuivEXT) {
+        void ** procp = (void **) &disp->GetVertexAttribIuivEXT;
+        snprintf(symboln, sizeof(symboln), "%sGetVertexAttribIuivEXT", symbol_prefix);
+        *procp = dlsym(handle, symboln);
+    }
+
+
+    if(!disp->GetVertexAttribIuivEXT) {
+        void ** procp = (void **) &disp->GetVertexAttribIuivEXT;
+        snprintf(symboln, sizeof(symboln), "%sGetVertexAttribIuiv", symbol_prefix);
+        *procp = dlsym(handle, symboln);
+    }
+
+
+    if(!disp->Uniform1uiEXT) {
+        void ** procp = (void **) &disp->Uniform1uiEXT;
+        snprintf(symboln, sizeof(symboln), "%sUniform1uiEXT", symbol_prefix);
+        *procp = dlsym(handle, symboln);
+    }
+
+
+    if(!disp->Uniform1uiEXT) {
+        void ** procp = (void **) &disp->Uniform1uiEXT;
+        snprintf(symboln, sizeof(symboln), "%sUniform1ui", symbol_prefix);
+        *procp = dlsym(handle, symboln);
+    }
+
+
+    if(!disp->Uniform1uivEXT) {
+        void ** procp = (void **) &disp->Uniform1uivEXT;
+        snprintf(symboln, sizeof(symboln), "%sUniform1uivEXT", symbol_prefix);
+        *procp = dlsym(handle, symboln);
+    }
+
+
+    if(!disp->Uniform1uivEXT) {
+        void ** procp = (void **) &disp->Uniform1uivEXT;
+        snprintf(symboln, sizeof(symboln), "%sUniform1uiv", symbol_prefix);
+        *procp = dlsym(handle, symboln);
+    }
+
+
+    if(!disp->Uniform2uiEXT) {
+        void ** procp = (void **) &disp->Uniform2uiEXT;
+        snprintf(symboln, sizeof(symboln), "%sUniform2uiEXT", symbol_prefix);
+        *procp = dlsym(handle, symboln);
+    }
+
+
+    if(!disp->Uniform2uiEXT) {
+        void ** procp = (void **) &disp->Uniform2uiEXT;
+        snprintf(symboln, sizeof(symboln), "%sUniform2ui", symbol_prefix);
+        *procp = dlsym(handle, symboln);
+    }
+
+
+    if(!disp->Uniform2uivEXT) {
+        void ** procp = (void **) &disp->Uniform2uivEXT;
+        snprintf(symboln, sizeof(symboln), "%sUniform2uivEXT", symbol_prefix);
+        *procp = dlsym(handle, symboln);
+    }
+
+
+    if(!disp->Uniform2uivEXT) {
+        void ** procp = (void **) &disp->Uniform2uivEXT;
+        snprintf(symboln, sizeof(symboln), "%sUniform2uiv", symbol_prefix);
+        *procp = dlsym(handle, symboln);
+    }
+
+
+    if(!disp->Uniform3uiEXT) {
+        void ** procp = (void **) &disp->Uniform3uiEXT;
+        snprintf(symboln, sizeof(symboln), "%sUniform3uiEXT", symbol_prefix);
+        *procp = dlsym(handle, symboln);
+    }
+
+
+    if(!disp->Uniform3uiEXT) {
+        void ** procp = (void **) &disp->Uniform3uiEXT;
+        snprintf(symboln, sizeof(symboln), "%sUniform3ui", symbol_prefix);
+        *procp = dlsym(handle, symboln);
+    }
+
+
+    if(!disp->Uniform3uivEXT) {
+        void ** procp = (void **) &disp->Uniform3uivEXT;
+        snprintf(symboln, sizeof(symboln), "%sUniform3uivEXT", symbol_prefix);
+        *procp = dlsym(handle, symboln);
+    }
+
+
+    if(!disp->Uniform3uivEXT) {
+        void ** procp = (void **) &disp->Uniform3uivEXT;
+        snprintf(symboln, sizeof(symboln), "%sUniform3uiv", symbol_prefix);
+        *procp = dlsym(handle, symboln);
+    }
+
+
+    if(!disp->Uniform4uiEXT) {
+        void ** procp = (void **) &disp->Uniform4uiEXT;
+        snprintf(symboln, sizeof(symboln), "%sUniform4uiEXT", symbol_prefix);
+        *procp = dlsym(handle, symboln);
+    }
+
+
+    if(!disp->Uniform4uiEXT) {
+        void ** procp = (void **) &disp->Uniform4uiEXT;
+        snprintf(symboln, sizeof(symboln), "%sUniform4ui", symbol_prefix);
+        *procp = dlsym(handle, symboln);
+    }
+
+
+    if(!disp->Uniform4uivEXT) {
+        void ** procp = (void **) &disp->Uniform4uivEXT;
+        snprintf(symboln, sizeof(symboln), "%sUniform4uivEXT", symbol_prefix);
+        *procp = dlsym(handle, symboln);
+    }
+
+
+    if(!disp->Uniform4uivEXT) {
+        void ** procp = (void **) &disp->Uniform4uivEXT;
+        snprintf(symboln, sizeof(symboln), "%sUniform4uiv", symbol_prefix);
+        *procp = dlsym(handle, symboln);
+    }
+
+
+    if(!disp->VertexAttribI1iEXT) {
+        void ** procp = (void **) &disp->VertexAttribI1iEXT;
+        snprintf(symboln, sizeof(symboln), "%sVertexAttribI1iEXT", symbol_prefix);
+        *procp = dlsym(handle, symboln);
+    }
+
+
+    if(!disp->VertexAttribI1iEXT) {
+        void ** procp = (void **) &disp->VertexAttribI1iEXT;
+        snprintf(symboln, sizeof(symboln), "%sVertexAttribI1i", symbol_prefix);
+        *procp = dlsym(handle, symboln);
+    }
+
+
+    if(!disp->VertexAttribI1ivEXT) {
+        void ** procp = (void **) &disp->VertexAttribI1ivEXT;
+        snprintf(symboln, sizeof(symboln), "%sVertexAttribI1ivEXT", symbol_prefix);
+        *procp = dlsym(handle, symboln);
+    }
+
+
+    if(!disp->VertexAttribI1ivEXT) {
+        void ** procp = (void **) &disp->VertexAttribI1ivEXT;
+        snprintf(symboln, sizeof(symboln), "%sVertexAttribI1iv", symbol_prefix);
+        *procp = dlsym(handle, symboln);
+    }
+
+
+    if(!disp->VertexAttribI1uiEXT) {
+        void ** procp = (void **) &disp->VertexAttribI1uiEXT;
+        snprintf(symboln, sizeof(symboln), "%sVertexAttribI1uiEXT", symbol_prefix);
+        *procp = dlsym(handle, symboln);
+    }
+
+
+    if(!disp->VertexAttribI1uiEXT) {
+        void ** procp = (void **) &disp->VertexAttribI1uiEXT;
+        snprintf(symboln, sizeof(symboln), "%sVertexAttribI1ui", symbol_prefix);
+        *procp = dlsym(handle, symboln);
+    }
+
+
+    if(!disp->VertexAttribI1uivEXT) {
+        void ** procp = (void **) &disp->VertexAttribI1uivEXT;
+        snprintf(symboln, sizeof(symboln), "%sVertexAttribI1uivEXT", symbol_prefix);
+        *procp = dlsym(handle, symboln);
+    }
+
+
+    if(!disp->VertexAttribI1uivEXT) {
+        void ** procp = (void **) &disp->VertexAttribI1uivEXT;
+        snprintf(symboln, sizeof(symboln), "%sVertexAttribI1uiv", symbol_prefix);
+        *procp = dlsym(handle, symboln);
+    }
+
+
+    if(!disp->VertexAttribI2iEXT) {
+        void ** procp = (void **) &disp->VertexAttribI2iEXT;
+        snprintf(symboln, sizeof(symboln), "%sVertexAttribI2iEXT", symbol_prefix);
+        *procp = dlsym(handle, symboln);
+    }
+
+
+    if(!disp->VertexAttribI2iEXT) {
+        void ** procp = (void **) &disp->VertexAttribI2iEXT;
+        snprintf(symboln, sizeof(symboln), "%sVertexAttribI2i", symbol_prefix);
+        *procp = dlsym(handle, symboln);
+    }
+
+
+    if(!disp->VertexAttribI2ivEXT) {
+        void ** procp = (void **) &disp->VertexAttribI2ivEXT;
+        snprintf(symboln, sizeof(symboln), "%sVertexAttribI2ivEXT", symbol_prefix);
+        *procp = dlsym(handle, symboln);
+    }
+
+
+    if(!disp->VertexAttribI2ivEXT) {
+        void ** procp = (void **) &disp->VertexAttribI2ivEXT;
+        snprintf(symboln, sizeof(symboln), "%sVertexAttribI2iv", symbol_prefix);
+        *procp = dlsym(handle, symboln);
+    }
+
+
+    if(!disp->VertexAttribI2uiEXT) {
+        void ** procp = (void **) &disp->VertexAttribI2uiEXT;
+        snprintf(symboln, sizeof(symboln), "%sVertexAttribI2uiEXT", symbol_prefix);
+        *procp = dlsym(handle, symboln);
+    }
+
+
+    if(!disp->VertexAttribI2uiEXT) {
+        void ** procp = (void **) &disp->VertexAttribI2uiEXT;
+        snprintf(symboln, sizeof(symboln), "%sVertexAttribI2ui", symbol_prefix);
+        *procp = dlsym(handle, symboln);
+    }
+
+
+    if(!disp->VertexAttribI2uivEXT) {
+        void ** procp = (void **) &disp->VertexAttribI2uivEXT;
+        snprintf(symboln, sizeof(symboln), "%sVertexAttribI2uivEXT", symbol_prefix);
+        *procp = dlsym(handle, symboln);
+    }
+
+
+    if(!disp->VertexAttribI2uivEXT) {
+        void ** procp = (void **) &disp->VertexAttribI2uivEXT;
+        snprintf(symboln, sizeof(symboln), "%sVertexAttribI2uiv", symbol_prefix);
+        *procp = dlsym(handle, symboln);
+    }
+
+
+    if(!disp->VertexAttribI3iEXT) {
+        void ** procp = (void **) &disp->VertexAttribI3iEXT;
+        snprintf(symboln, sizeof(symboln), "%sVertexAttribI3iEXT", symbol_prefix);
+        *procp = dlsym(handle, symboln);
+    }
+
+
+    if(!disp->VertexAttribI3iEXT) {
+        void ** procp = (void **) &disp->VertexAttribI3iEXT;
+        snprintf(symboln, sizeof(symboln), "%sVertexAttribI3i", symbol_prefix);
+        *procp = dlsym(handle, symboln);
+    }
+
+
+    if(!disp->VertexAttribI3ivEXT) {
+        void ** procp = (void **) &disp->VertexAttribI3ivEXT;
+        snprintf(symboln, sizeof(symboln), "%sVertexAttribI3ivEXT", symbol_prefix);
+        *procp = dlsym(handle, symboln);
+    }
+
+
+    if(!disp->VertexAttribI3ivEXT) {
+        void ** procp = (void **) &disp->VertexAttribI3ivEXT;
+        snprintf(symboln, sizeof(symboln), "%sVertexAttribI3iv", symbol_prefix);
+        *procp = dlsym(handle, symboln);
+    }
+
+
+    if(!disp->VertexAttribI3uiEXT) {
+        void ** procp = (void **) &disp->VertexAttribI3uiEXT;
+        snprintf(symboln, sizeof(symboln), "%sVertexAttribI3uiEXT", symbol_prefix);
+        *procp = dlsym(handle, symboln);
+    }
+
+
+    if(!disp->VertexAttribI3uiEXT) {
+        void ** procp = (void **) &disp->VertexAttribI3uiEXT;
+        snprintf(symboln, sizeof(symboln), "%sVertexAttribI3ui", symbol_prefix);
+        *procp = dlsym(handle, symboln);
+    }
+
+
+    if(!disp->VertexAttribI3uivEXT) {
+        void ** procp = (void **) &disp->VertexAttribI3uivEXT;
+        snprintf(symboln, sizeof(symboln), "%sVertexAttribI3uivEXT", symbol_prefix);
+        *procp = dlsym(handle, symboln);
+    }
+
+
+    if(!disp->VertexAttribI3uivEXT) {
+        void ** procp = (void **) &disp->VertexAttribI3uivEXT;
+        snprintf(symboln, sizeof(symboln), "%sVertexAttribI3uiv", symbol_prefix);
+        *procp = dlsym(handle, symboln);
+    }
+
+
+    if(!disp->VertexAttribI4bvEXT) {
+        void ** procp = (void **) &disp->VertexAttribI4bvEXT;
+        snprintf(symboln, sizeof(symboln), "%sVertexAttribI4bvEXT", symbol_prefix);
+        *procp = dlsym(handle, symboln);
+    }
+
+
+    if(!disp->VertexAttribI4bvEXT) {
+        void ** procp = (void **) &disp->VertexAttribI4bvEXT;
+        snprintf(symboln, sizeof(symboln), "%sVertexAttribI4bv", symbol_prefix);
+        *procp = dlsym(handle, symboln);
+    }
+
+
+    if(!disp->VertexAttribI4iEXT) {
+        void ** procp = (void **) &disp->VertexAttribI4iEXT;
+        snprintf(symboln, sizeof(symboln), "%sVertexAttribI4iEXT", symbol_prefix);
+        *procp = dlsym(handle, symboln);
+    }
+
+
+    if(!disp->VertexAttribI4iEXT) {
+        void ** procp = (void **) &disp->VertexAttribI4iEXT;
+        snprintf(symboln, sizeof(symboln), "%sVertexAttribI4i", symbol_prefix);
+        *procp = dlsym(handle, symboln);
+    }
+
+
+    if(!disp->VertexAttribI4ivEXT) {
+        void ** procp = (void **) &disp->VertexAttribI4ivEXT;
+        snprintf(symboln, sizeof(symboln), "%sVertexAttribI4ivEXT", symbol_prefix);
+        *procp = dlsym(handle, symboln);
+    }
+
+
+    if(!disp->VertexAttribI4ivEXT) {
+        void ** procp = (void **) &disp->VertexAttribI4ivEXT;
+        snprintf(symboln, sizeof(symboln), "%sVertexAttribI4iv", symbol_prefix);
+        *procp = dlsym(handle, symboln);
+    }
+
+
+    if(!disp->VertexAttribI4svEXT) {
+        void ** procp = (void **) &disp->VertexAttribI4svEXT;
+        snprintf(symboln, sizeof(symboln), "%sVertexAttribI4svEXT", symbol_prefix);
+        *procp = dlsym(handle, symboln);
+    }
+
+
+    if(!disp->VertexAttribI4svEXT) {
+        void ** procp = (void **) &disp->VertexAttribI4svEXT;
+        snprintf(symboln, sizeof(symboln), "%sVertexAttribI4sv", symbol_prefix);
+        *procp = dlsym(handle, symboln);
+    }
+
+
+    if(!disp->VertexAttribI4ubvEXT) {
+        void ** procp = (void **) &disp->VertexAttribI4ubvEXT;
+        snprintf(symboln, sizeof(symboln), "%sVertexAttribI4ubvEXT", symbol_prefix);
+        *procp = dlsym(handle, symboln);
+    }
+
+
+    if(!disp->VertexAttribI4ubvEXT) {
+        void ** procp = (void **) &disp->VertexAttribI4ubvEXT;
+        snprintf(symboln, sizeof(symboln), "%sVertexAttribI4ubv", symbol_prefix);
+        *procp = dlsym(handle, symboln);
+    }
+
+
+    if(!disp->VertexAttribI4uiEXT) {
+        void ** procp = (void **) &disp->VertexAttribI4uiEXT;
+        snprintf(symboln, sizeof(symboln), "%sVertexAttribI4uiEXT", symbol_prefix);
+        *procp = dlsym(handle, symboln);
+    }
+
+
+    if(!disp->VertexAttribI4uiEXT) {
+        void ** procp = (void **) &disp->VertexAttribI4uiEXT;
+        snprintf(symboln, sizeof(symboln), "%sVertexAttribI4ui", symbol_prefix);
+        *procp = dlsym(handle, symboln);
+    }
+
+
+    if(!disp->VertexAttribI4uivEXT) {
+        void ** procp = (void **) &disp->VertexAttribI4uivEXT;
+        snprintf(symboln, sizeof(symboln), "%sVertexAttribI4uivEXT", symbol_prefix);
+        *procp = dlsym(handle, symboln);
+    }
+
+
+    if(!disp->VertexAttribI4uivEXT) {
+        void ** procp = (void **) &disp->VertexAttribI4uivEXT;
+        snprintf(symboln, sizeof(symboln), "%sVertexAttribI4uiv", symbol_prefix);
+        *procp = dlsym(handle, symboln);
+    }
+
+
+    if(!disp->VertexAttribI4usvEXT) {
+        void ** procp = (void **) &disp->VertexAttribI4usvEXT;
+        snprintf(symboln, sizeof(symboln), "%sVertexAttribI4usvEXT", symbol_prefix);
+        *procp = dlsym(handle, symboln);
+    }
+
+
+    if(!disp->VertexAttribI4usvEXT) {
+        void ** procp = (void **) &disp->VertexAttribI4usvEXT;
+        snprintf(symboln, sizeof(symboln), "%sVertexAttribI4usv", symbol_prefix);
+        *procp = dlsym(handle, symboln);
+    }
+
+
+    if(!disp->VertexAttribIPointerEXT) {
+        void ** procp = (void **) &disp->VertexAttribIPointerEXT;
+        snprintf(symboln, sizeof(symboln), "%sVertexAttribIPointerEXT", symbol_prefix);
+        *procp = dlsym(handle, symboln);
+    }
+
+
+    if(!disp->VertexAttribIPointerEXT) {
+        void ** procp = (void **) &disp->VertexAttribIPointerEXT;
+        snprintf(symboln, sizeof(symboln), "%sVertexAttribIPointer", symbol_prefix);
+        *procp = dlsym(handle, symboln);
+    }
+
+
+    if(!disp->FramebufferTextureLayerEXT) {
+        void ** procp = (void **) &disp->FramebufferTextureLayerEXT;
+        snprintf(symboln, sizeof(symboln), "%sFramebufferTextureLayer", symbol_prefix);
+        *procp = dlsym(handle, symboln);
+    }
+
+
+    if(!disp->FramebufferTextureLayerEXT) {
+        void ** procp = (void **) &disp->FramebufferTextureLayerEXT;
+        snprintf(symboln, sizeof(symboln), "%sFramebufferTextureLayerARB", symbol_prefix);
+        *procp = dlsym(handle, symboln);
+    }
+
+
+    if(!disp->FramebufferTextureLayerEXT) {
+        void ** procp = (void **) &disp->FramebufferTextureLayerEXT;
+        snprintf(symboln, sizeof(symboln), "%sFramebufferTextureLayerEXT", symbol_prefix);
+        *procp = dlsym(handle, symboln);
+    }
+
+
+    if(!disp->ColorMaskIndexedEXT) {
+        void ** procp = (void **) &disp->ColorMaskIndexedEXT;
+        snprintf(symboln, sizeof(symboln), "%sColorMaskIndexedEXT", symbol_prefix);
+        *procp = dlsym(handle, symboln);
+    }
+
+
+    if(!disp->ColorMaskIndexedEXT) {
+        void ** procp = (void **) &disp->ColorMaskIndexedEXT;
+        snprintf(symboln, sizeof(symboln), "%sColorMaski", symbol_prefix);
+        *procp = dlsym(handle, symboln);
+    }
+
+
+    if(!disp->DisableIndexedEXT) {
+        void ** procp = (void **) &disp->DisableIndexedEXT;
+        snprintf(symboln, sizeof(symboln), "%sDisableIndexedEXT", symbol_prefix);
+        *procp = dlsym(handle, symboln);
+    }
+
+
+    if(!disp->DisableIndexedEXT) {
+        void ** procp = (void **) &disp->DisableIndexedEXT;
+        snprintf(symboln, sizeof(symboln), "%sDisablei", symbol_prefix);
+        *procp = dlsym(handle, symboln);
+    }
+
+
+    if(!disp->EnableIndexedEXT) {
+        void ** procp = (void **) &disp->EnableIndexedEXT;
+        snprintf(symboln, sizeof(symboln), "%sEnableIndexedEXT", symbol_prefix);
+        *procp = dlsym(handle, symboln);
+    }
+
+
+    if(!disp->EnableIndexedEXT) {
+        void ** procp = (void **) &disp->EnableIndexedEXT;
+        snprintf(symboln, sizeof(symboln), "%sEnablei", symbol_prefix);
+        *procp = dlsym(handle, symboln);
+    }
+
+
+    if(!disp->GetBooleanIndexedvEXT) {
+        void ** procp = (void **) &disp->GetBooleanIndexedvEXT;
+        snprintf(symboln, sizeof(symboln), "%sGetBooleanIndexedvEXT", symbol_prefix);
+        *procp = dlsym(handle, symboln);
+    }
+
+
+    if(!disp->GetBooleanIndexedvEXT) {
+        void ** procp = (void **) &disp->GetBooleanIndexedvEXT;
+        snprintf(symboln, sizeof(symboln), "%sGetBooleani_v", symbol_prefix);
+        *procp = dlsym(handle, symboln);
+    }
+
+
+    if(!disp->GetIntegerIndexedvEXT) {
+        void ** procp = (void **) &disp->GetIntegerIndexedvEXT;
+        snprintf(symboln, sizeof(symboln), "%sGetIntegerIndexedvEXT", symbol_prefix);
+        *procp = dlsym(handle, symboln);
+    }
+
+
+    if(!disp->GetIntegerIndexedvEXT) {
+        void ** procp = (void **) &disp->GetIntegerIndexedvEXT;
+        snprintf(symboln, sizeof(symboln), "%sGetIntegeri_v", symbol_prefix);
+        *procp = dlsym(handle, symboln);
+    }
+
+
+    if(!disp->IsEnabledIndexedEXT) {
+        void ** procp = (void **) &disp->IsEnabledIndexedEXT;
+        snprintf(symboln, sizeof(symboln), "%sIsEnabledIndexedEXT", symbol_prefix);
+        *procp = dlsym(handle, symboln);
+    }
+
+
+    if(!disp->IsEnabledIndexedEXT) {
+        void ** procp = (void **) &disp->IsEnabledIndexedEXT;
+        snprintf(symboln, sizeof(symboln), "%sIsEnabledi", symbol_prefix);
+        *procp = dlsym(handle, symboln);
+    }
+
+
+    if(!disp->ClearColorIiEXT) {
+        void ** procp = (void **) &disp->ClearColorIiEXT;
+        snprintf(symboln, sizeof(symboln), "%sClearColorIiEXT", symbol_prefix);
+        *procp = dlsym(handle, symboln);
+    }
+
+
+    if(!disp->ClearColorIuiEXT) {
+        void ** procp = (void **) &disp->ClearColorIuiEXT;
+        snprintf(symboln, sizeof(symboln), "%sClearColorIuiEXT", symbol_prefix);
+        *procp = dlsym(handle, symboln);
+    }
+
+
+    if(!disp->GetTexParameterIivEXT) {
+        void ** procp = (void **) &disp->GetTexParameterIivEXT;
+        snprintf(symboln, sizeof(symboln), "%sGetTexParameterIivEXT", symbol_prefix);
+        *procp = dlsym(handle, symboln);
+    }
+
+
+    if(!disp->GetTexParameterIivEXT) {
+        void ** procp = (void **) &disp->GetTexParameterIivEXT;
+        snprintf(symboln, sizeof(symboln), "%sGetTexParameterIiv", symbol_prefix);
+        *procp = dlsym(handle, symboln);
+    }
+
+
+    if(!disp->GetTexParameterIuivEXT) {
+        void ** procp = (void **) &disp->GetTexParameterIuivEXT;
+        snprintf(symboln, sizeof(symboln), "%sGetTexParameterIuivEXT", symbol_prefix);
+        *procp = dlsym(handle, symboln);
+    }
+
+
+    if(!disp->GetTexParameterIuivEXT) {
+        void ** procp = (void **) &disp->GetTexParameterIuivEXT;
+        snprintf(symboln, sizeof(symboln), "%sGetTexParameterIuiv", symbol_prefix);
+        *procp = dlsym(handle, symboln);
+    }
+
+
+    if(!disp->TexParameterIivEXT) {
+        void ** procp = (void **) &disp->TexParameterIivEXT;
+        snprintf(symboln, sizeof(symboln), "%sTexParameterIivEXT", symbol_prefix);
+        *procp = dlsym(handle, symboln);
+    }
+
+
+    if(!disp->TexParameterIivEXT) {
+        void ** procp = (void **) &disp->TexParameterIivEXT;
+        snprintf(symboln, sizeof(symboln), "%sTexParameterIiv", symbol_prefix);
+        *procp = dlsym(handle, symboln);
+    }
+
+
+    if(!disp->TexParameterIuivEXT) {
+        void ** procp = (void **) &disp->TexParameterIuivEXT;
+        snprintf(symboln, sizeof(symboln), "%sTexParameterIuivEXT", symbol_prefix);
+        *procp = dlsym(handle, symboln);
+    }
+
+
+    if(!disp->TexParameterIuivEXT) {
+        void ** procp = (void **) &disp->TexParameterIuivEXT;
+        snprintf(symboln, sizeof(symboln), "%sTexParameterIuiv", symbol_prefix);
+        *procp = dlsym(handle, symboln);
+    }
+
+
+    if(!disp->BeginConditionalRenderNV) {
+        void ** procp = (void **) &disp->BeginConditionalRenderNV;
+        snprintf(symboln, sizeof(symboln), "%sBeginConditionalRender", symbol_prefix);
+        *procp = dlsym(handle, symboln);
+    }
+
+
+    if(!disp->BeginConditionalRenderNV) {
+        void ** procp = (void **) &disp->BeginConditionalRenderNV;
+        snprintf(symboln, sizeof(symboln), "%sBeginConditionalRenderNV", symbol_prefix);
+        *procp = dlsym(handle, symboln);
+    }
+
+
+    if(!disp->EndConditionalRenderNV) {
+        void ** procp = (void **) &disp->EndConditionalRenderNV;
+        snprintf(symboln, sizeof(symboln), "%sEndConditionalRender", symbol_prefix);
+        *procp = dlsym(handle, symboln);
+    }
+
+
+    if(!disp->EndConditionalRenderNV) {
+        void ** procp = (void **) &disp->EndConditionalRenderNV;
+        snprintf(symboln, sizeof(symboln), "%sEndConditionalRenderNV", symbol_prefix);
+        *procp = dlsym(handle, symboln);
+    }
+
+
+    if(!disp->BeginTransformFeedbackEXT) {
+        void ** procp = (void **) &disp->BeginTransformFeedbackEXT;
+        snprintf(symboln, sizeof(symboln), "%sBeginTransformFeedback", symbol_prefix);
+        *procp = dlsym(handle, symboln);
+    }
+
+
+    if(!disp->BeginTransformFeedbackEXT) {
+        void ** procp = (void **) &disp->BeginTransformFeedbackEXT;
+        snprintf(symboln, sizeof(symboln), "%sBeginTransformFeedbackEXT", symbol_prefix);
+        *procp = dlsym(handle, symboln);
+    }
+
+
+    if(!disp->BindBufferBaseEXT) {
+        void ** procp = (void **) &disp->BindBufferBaseEXT;
+        snprintf(symboln, sizeof(symboln), "%sBindBufferBase", symbol_prefix);
+        *procp = dlsym(handle, symboln);
+    }
+
+
+    if(!disp->BindBufferBaseEXT) {
+        void ** procp = (void **) &disp->BindBufferBaseEXT;
+        snprintf(symboln, sizeof(symboln), "%sBindBufferBaseEXT", symbol_prefix);
+        *procp = dlsym(handle, symboln);
+    }
+
+
+    if(!disp->BindBufferOffsetEXT) {
+        void ** procp = (void **) &disp->BindBufferOffsetEXT;
+        snprintf(symboln, sizeof(symboln), "%sBindBufferOffsetEXT", symbol_prefix);
+        *procp = dlsym(handle, symboln);
+    }
+
+
+    if(!disp->BindBufferRangeEXT) {
+        void ** procp = (void **) &disp->BindBufferRangeEXT;
+        snprintf(symboln, sizeof(symboln), "%sBindBufferRange", symbol_prefix);
+        *procp = dlsym(handle, symboln);
+    }
+
+
+    if(!disp->BindBufferRangeEXT) {
+        void ** procp = (void **) &disp->BindBufferRangeEXT;
+        snprintf(symboln, sizeof(symboln), "%sBindBufferRangeEXT", symbol_prefix);
+        *procp = dlsym(handle, symboln);
+    }
+
+
+    if(!disp->EndTransformFeedbackEXT) {
+        void ** procp = (void **) &disp->EndTransformFeedbackEXT;
+        snprintf(symboln, sizeof(symboln), "%sEndTransformFeedback", symbol_prefix);
+        *procp = dlsym(handle, symboln);
+    }
+
+
+    if(!disp->EndTransformFeedbackEXT) {
+        void ** procp = (void **) &disp->EndTransformFeedbackEXT;
+        snprintf(symboln, sizeof(symboln), "%sEndTransformFeedbackEXT", symbol_prefix);
+        *procp = dlsym(handle, symboln);
+    }
+
+
+    if(!disp->GetTransformFeedbackVaryingEXT) {
+        void ** procp = (void **) &disp->GetTransformFeedbackVaryingEXT;
+        snprintf(symboln, sizeof(symboln), "%sGetTransformFeedbackVarying", symbol_prefix);
+        *procp = dlsym(handle, symboln);
+    }
+
+
+    if(!disp->GetTransformFeedbackVaryingEXT) {
+        void ** procp = (void **) &disp->GetTransformFeedbackVaryingEXT;
+        snprintf(symboln, sizeof(symboln), "%sGetTransformFeedbackVaryingEXT", symbol_prefix);
+        *procp = dlsym(handle, symboln);
+    }
+
+
+    if(!disp->TransformFeedbackVaryingsEXT) {
+        void ** procp = (void **) &disp->TransformFeedbackVaryingsEXT;
+        snprintf(symboln, sizeof(symboln), "%sTransformFeedbackVaryings", symbol_prefix);
+        *procp = dlsym(handle, symboln);
+    }
+
+
+    if(!disp->TransformFeedbackVaryingsEXT) {
+        void ** procp = (void **) &disp->TransformFeedbackVaryingsEXT;
+        snprintf(symboln, sizeof(symboln), "%sTransformFeedbackVaryingsEXT", symbol_prefix);
+        *procp = dlsym(handle, symboln);
+    }
+
+
+    if(!disp->ProvokingVertexEXT) {
+        void ** procp = (void **) &disp->ProvokingVertexEXT;
+        snprintf(symboln, sizeof(symboln), "%sProvokingVertexEXT", symbol_prefix);
+        *procp = dlsym(handle, symboln);
+    }
+
+
+    if(!disp->ProvokingVertexEXT) {
+        void ** procp = (void **) &disp->ProvokingVertexEXT;
+        snprintf(symboln, sizeof(symboln), "%sProvokingVertex", symbol_prefix);
+        *procp = dlsym(handle, symboln);
+    }
+
+
+    if(!disp->GetTexParameterPointervAPPLE) {
+        void ** procp = (void **) &disp->GetTexParameterPointervAPPLE;
+        snprintf(symboln, sizeof(symboln), "%sGetTexParameterPointervAPPLE", symbol_prefix);
+        *procp = dlsym(handle, symboln);
+    }
+
+
+    if(!disp->TextureRangeAPPLE) {
+        void ** procp = (void **) &disp->TextureRangeAPPLE;
+        snprintf(symboln, sizeof(symboln), "%sTextureRangeAPPLE", symbol_prefix);
+        *procp = dlsym(handle, symboln);
+    }
+
+
+    if(!disp->GetObjectParameterivAPPLE) {
+        void ** procp = (void **) &disp->GetObjectParameterivAPPLE;
+        snprintf(symboln, sizeof(symboln), "%sGetObjectParameterivAPPLE", symbol_prefix);
+        *procp = dlsym(handle, symboln);
+    }
+
+
+    if(!disp->ObjectPurgeableAPPLE) {
+        void ** procp = (void **) &disp->ObjectPurgeableAPPLE;
+        snprintf(symboln, sizeof(symboln), "%sObjectPurgeableAPPLE", symbol_prefix);
+        *procp = dlsym(handle, symboln);
+    }
+
+
+    if(!disp->ObjectUnpurgeableAPPLE) {
+        void ** procp = (void **) &disp->ObjectUnpurgeableAPPLE;
+        snprintf(symboln, sizeof(symboln), "%sObjectUnpurgeableAPPLE", symbol_prefix);
+        *procp = dlsym(handle, symboln);
+    }
+
+
+    if(!disp->ActiveProgramEXT) {
+        void ** procp = (void **) &disp->ActiveProgramEXT;
+        snprintf(symboln, sizeof(symboln), "%sActiveProgramEXT", symbol_prefix);
+        *procp = dlsym(handle, symboln);
+    }
+
+
+    if(!disp->CreateShaderProgramEXT) {
+        void ** procp = (void **) &disp->CreateShaderProgramEXT;
+        snprintf(symboln, sizeof(symboln), "%sCreateShaderProgramEXT", symbol_prefix);
+        *procp = dlsym(handle, symboln);
+    }
+
+
+    if(!disp->UseShaderProgramEXT) {
+        void ** procp = (void **) &disp->UseShaderProgramEXT;
+        snprintf(symboln, sizeof(symboln), "%sUseShaderProgramEXT", symbol_prefix);
+        *procp = dlsym(handle, symboln);
+    }
+
+
+    if(!disp->TextureBarrierNV) {
+        void ** procp = (void **) &disp->TextureBarrierNV;
+        snprintf(symboln, sizeof(symboln), "%sTextureBarrierNV", symbol_prefix);
+        *procp = dlsym(handle, symboln);
+    }
+
+
+    if(!disp->StencilFuncSeparateATI) {
+        void ** procp = (void **) &disp->StencilFuncSeparateATI;
+        snprintf(symboln, sizeof(symboln), "%sStencilFuncSeparateATI", symbol_prefix);
+        *procp = dlsym(handle, symboln);
+    }
+
+
+    if(!disp->ProgramEnvParameters4fvEXT) {
+        void ** procp = (void **) &disp->ProgramEnvParameters4fvEXT;
+        snprintf(symboln, sizeof(symboln), "%sProgramEnvParameters4fvEXT", symbol_prefix);
+        *procp = dlsym(handle, symboln);
+    }
+
+
+    if(!disp->ProgramLocalParameters4fvEXT) {
+        void ** procp = (void **) &disp->ProgramLocalParameters4fvEXT;
+        snprintf(symboln, sizeof(symboln), "%sProgramLocalParameters4fvEXT", symbol_prefix);
+        *procp = dlsym(handle, symboln);
+    }
+
+
+    if(!disp->GetQueryObjecti64vEXT) {
+        void ** procp = (void **) &disp->GetQueryObjecti64vEXT;
+        snprintf(symboln, sizeof(symboln), "%sGetQueryObjecti64vEXT", symbol_prefix);
+        *procp = dlsym(handle, symboln);
+    }
+
+
+    if(!disp->GetQueryObjectui64vEXT) {
+        void ** procp = (void **) &disp->GetQueryObjectui64vEXT;
+        snprintf(symboln, sizeof(symboln), "%sGetQueryObjectui64vEXT", symbol_prefix);
+        *procp = dlsym(handle, symboln);
+    }
+
+
+    if(!disp->EGLImageTargetRenderbufferStorageOES) {
+        void ** procp = (void **) &disp->EGLImageTargetRenderbufferStorageOES;
+        snprintf(symboln, sizeof(symboln), "%sEGLImageTargetRenderbufferStorageOES", symbol_prefix);
+        *procp = dlsym(handle, symboln);
+    }
+
+
+    if(!disp->EGLImageTargetTexture2DOES) {
+        void ** procp = (void **) &disp->EGLImageTargetTexture2DOES;
+        snprintf(symboln, sizeof(symboln), "%sEGLImageTargetTexture2DOES", symbol_prefix);
+        *procp = dlsym(handle, symboln);
+    }
+
+
+    __glapi_gentable_set_remaining_noop(disp);
+
+    return disp;
+}
+