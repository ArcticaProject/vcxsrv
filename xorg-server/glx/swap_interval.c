/*
 * (C) Copyright IBM Corporation 2006
 * All Rights Reserved.
 *
 * Permission is hereby granted, free of charge, to any person obtaining a
 * copy of this software and associated documentation files (the "Software"),
 * to deal in the Software without restriction, including without limitation
 * on the rights to use, copy, modify, merge, publish, distribute, sub
 * license, and/or sell copies of the Software, and to permit persons to whom
 * the Software is furnished to do so, subject to the following conditions:
 *
 * The above copyright notice and this permission notice (including the next
 * paragraph) shall be included in all copies or substantial portions of the
 * Software.
 *
 * THE SOFTWARE IS PROVIDED "AS IS", WITHOUT WARRANTY OF ANY KIND, EXPRESS OR
 * IMPLIED, INCLUDING BUT NOT LIMITED TO THE WARRANTIES OF MERCHANTABILITY,
 * FITNESS FOR A PARTICULAR PURPOSE AND NON-INFRINGEMENT.  IN NO EVENT SHALL
 * THE COPYRIGHT HOLDERS AND/OR THEIR SUPPLIERS BE LIABLE FOR ANY CLAIM,
 * DAMAGES OR OTHER LIABILITY, WHETHER IN AN ACTION OF CONTRACT, TORT OR
 * OTHERWISE, ARISING FROM, OUT OF OR IN CONNECTION WITH THE SOFTWARE OR THE
 * USE OR OTHER DEALINGS IN THE SOFTWARE.
 */

#ifdef HAVE_DIX_CONFIG_H
#include <dix-config.h>
#else

#include "glheader.h"

#endif

#include "glxserver.h"
#include "glxutil.h"
#include "glxext.h"
#include "singlesize.h"
#include "unpack.h"
#include "indirect_size_get.h"
#include "indirect_dispatch.h"
#include "glapitable.h"
#include "glapi.h"
#include "glthread.h"
#include "dispatch.h"
#include "glapioffsets.h"
#include "glxbyteorder.h"

static int DoSwapInterval(__GLXclientState *cl, GLbyte *pc, int do_swap);

int DoSwapInterval(__GLXclientState *cl, GLbyte *pc, int do_swap)
{
    xGLXVendorPrivateReq * const req = (xGLXVendorPrivateReq *) pc;
    ClientPtr client = cl->client;
    const GLXContextTag tag = req->contextTag;
    __GLXcontext *cx;
    GLint interval;


    cx = __glXLookupContextByTag(cl, tag);

<<<<<<< HEAD
    LogMessage(X_ERROR, "%s: cx = %p, GLX screen = %p\n", __FUNCTION__ ,
	       cx, (cx == NULL) ? NULL : cx->pGlxScreen);
=======
>>>>>>> b152ebf4
    if ((cx == NULL) || (cx->pGlxScreen == NULL)) {
	client->errorValue = tag;
	return __glXError(GLXBadContext);
    }
    
    if (cx->pGlxScreen->swapInterval == NULL) {
	LogMessage(X_ERROR, "AIGLX: cx->pGlxScreen->swapInterval == NULL\n");
	client->errorValue = tag;
	return __glXError(GLXUnsupportedPrivateRequest);
    }

    if (cx->drawPriv == NULL) {
	client->errorValue = tag;
	return BadValue;
    }
    
    pc += __GLX_VENDPRIV_HDR_SIZE;
    interval = (do_swap)
      ? bswap_32(*(int *)(pc + 0))
      :          *(int *)(pc + 0);

    if (interval <= 0)
	return BadValue;

    (void) (*cx->pGlxScreen->swapInterval)(cx->drawPriv, interval);
    return Success;
}

int __glXDisp_SwapIntervalSGI(__GLXclientState *cl, GLbyte *pc)
{
    return DoSwapInterval(cl, pc, 0);
}

int __glXDispSwap_SwapIntervalSGI(__GLXclientState *cl, GLbyte *pc)
{
    return DoSwapInterval(cl, pc, 1);
}<|MERGE_RESOLUTION|>--- conflicted
+++ resolved
@@ -57,11 +57,6 @@
 
     cx = __glXLookupContextByTag(cl, tag);
 
-<<<<<<< HEAD
-    LogMessage(X_ERROR, "%s: cx = %p, GLX screen = %p\n", __FUNCTION__ ,
-	       cx, (cx == NULL) ? NULL : cx->pGlxScreen);
-=======
->>>>>>> b152ebf4
     if ((cx == NULL) || (cx->pGlxScreen == NULL)) {
 	client->errorValue = tag;
 	return __glXError(GLXBadContext);
