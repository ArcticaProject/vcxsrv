/* DO NOT EDIT - This file generated automatically by glX_proto_size.py (from Mesa) script */

/*
 * (C) Copyright IBM Corporation 2005
 * All Rights Reserved.
 * 
 * Permission is hereby granted, free of charge, to any person obtaining a
 * copy of this software and associated documentation files (the "Software"),
 * to deal in the Software without restriction, including without limitation
 * the rights to use, copy, modify, merge, publish, distribute, sub license,
 * and/or sell copies of the Software, and to permit persons to whom the
 * Software is furnished to do so, subject to the following conditions:
 * 
 * The above copyright notice and this permission notice (including the next
 * paragraph) shall be included in all copies or substantial portions of the
 * Software.
 * 
 * THE SOFTWARE IS PROVIDED "AS IS", WITHOUT WARRANTY OF ANY KIND, EXPRESS OR
 * IMPLIED, INCLUDING BUT NOT LIMITED TO THE WARRANTIES OF MERCHANTABILITY,
 * FITNESS FOR A PARTICULAR PURPOSE AND NON-INFRINGEMENT.  IN NO EVENT SHALL
 * IBM,
 * AND/OR THEIR SUPPLIERS BE LIABLE FOR ANY CLAIM, DAMAGES OR OTHER LIABILITY,
 * WHETHER IN AN ACTION OF CONTRACT, TORT OR OTHERWISE, ARISING FROM, OUT OF
 * OR IN CONNECTION WITH THE SOFTWARE OR THE USE OR OTHER DEALINGS IN THE
 * SOFTWARE.
 */


#ifdef HAVE_DIX_CONFIG_H
#include <dix-config.h>
#else

#include "glheader.h"

#endif

#include <GL/gl.h>
#include "glxserver.h"
#include "glxbyteorder.h"
#include "indirect_size.h"
#include "indirect_reqsize.h"

#define __GLX_PAD(x)  (((x) + 3) & ~3)

#if defined(__CYGWIN__) || defined(__MINGW32__)
#  undef HAVE_ALIAS
#endif
#ifdef HAVE_ALIAS
#  define ALIAS2(from,to) \
    GLint __glX ## from ## ReqSize( const GLbyte * pc, Bool swap ) \
        __attribute__ ((alias( # to )));
#  define ALIAS(from,to) ALIAS2( from, __glX ## to ## ReqSize )
#else
#  define ALIAS(from,to) \
    GLint __glX ## from ## ReqSize( const GLbyte * pc, Bool swap ) \
    { return __glX ## to ## ReqSize( pc, swap ); }
#endif


int
__glXCallListsReqSize( const GLbyte * pc, Bool swap )
{
GLsizei n          = *(GLsizei *)(pc + 0);
GLenum type        = * (GLenum *)(pc + 4);
    GLsizei compsize;

    if (swap) {
        n = bswap_32(n);
        type = bswap_32(type);
    }

    compsize = __glCallLists_size(type);
    return __GLX_PAD((compsize * n));
}

int
__glXBitmapReqSize( const GLbyte * pc, Bool swap )
{
    GLint row_length   = *  (GLint *)(pc +  4);
    GLint image_height = 0;
    GLint skip_images  = 0;
    GLint skip_rows    = *  (GLint *)(pc +  8);
    GLint alignment    = *  (GLint *)(pc + 16);
GLsizei width      = *(GLsizei *)(pc + 20);
GLsizei height     = *(GLsizei *)(pc + 24);

    if (swap) {
        row_length = bswap_32(row_length);
        skip_rows = bswap_32(skip_rows);
        alignment = bswap_32(alignment);
        width = bswap_32(width);
        height = bswap_32(height);
    }

    return __glXImageSize(GL_COLOR_INDEX, GL_BITMAP, 0, width, height, 1,
                          image_height, row_length, skip_images,
                          skip_rows, alignment);
}

int
__glXFogfvReqSize( const GLbyte * pc, Bool swap )
{
GLenum pname       = * (GLenum *)(pc + 0);
    GLsizei compsize;

    if (swap) {
        pname = bswap_32(pname);
    }

    compsize = __glFogfv_size(pname);
    return __GLX_PAD((compsize * 4));
}

int
__glXLightfvReqSize( const GLbyte * pc, Bool swap )
{
GLenum pname       = * (GLenum *)(pc + 4);
    GLsizei compsize;

    if (swap) {
        pname = bswap_32(pname);
    }

    compsize = __glLightfv_size(pname);
    return __GLX_PAD((compsize * 4));
}

int
__glXLightModelfvReqSize( const GLbyte * pc, Bool swap )
{
GLenum pname       = * (GLenum *)(pc + 0);
    GLsizei compsize;

    if (swap) {
        pname = bswap_32(pname);
    }

    compsize = __glLightModelfv_size(pname);
    return __GLX_PAD((compsize * 4));
}

int
__glXMaterialfvReqSize( const GLbyte * pc, Bool swap )
{
GLenum pname       = * (GLenum *)(pc + 4);
    GLsizei compsize;

    if (swap) {
        pname = bswap_32(pname);
    }

    compsize = __glMaterialfv_size(pname);
    return __GLX_PAD((compsize * 4));
}

int
__glXPolygonStippleReqSize( const GLbyte * pc, Bool swap )
{
    GLint row_length   = *  (GLint *)(pc +  4);
    GLint image_height = 0;
    GLint skip_images  = 0;
    GLint skip_rows    = *  (GLint *)(pc +  8);
    GLint alignment    = *  (GLint *)(pc + 16);

    if (swap) {
        row_length = bswap_32(row_length);
        skip_rows = bswap_32(skip_rows);
        alignment = bswap_32(alignment);
    }

    return __glXImageSize(GL_COLOR_INDEX, GL_BITMAP, 0, 32, 32, 1,
                          image_height, row_length, skip_images,
                          skip_rows, alignment);
}

int
__glXTexParameterfvReqSize( const GLbyte * pc, Bool swap )
{
GLenum pname       = * (GLenum *)(pc + 4);
    GLsizei compsize;

    if (swap) {
        pname = bswap_32(pname);
    }

    compsize = __glTexParameterfv_size(pname);
    return __GLX_PAD((compsize * 4));
}

int
__glXTexImage1DReqSize( const GLbyte * pc, Bool swap )
{
    GLint row_length   = *  (GLint *)(pc +  4);
    GLint image_height = 0;
    GLint skip_images  = 0;
    GLint skip_rows    = *  (GLint *)(pc +  8);
    GLint alignment    = *  (GLint *)(pc + 16);
GLenum target      = * (GLenum *)(pc + 20);
GLsizei width      = *(GLsizei *)(pc + 32);
GLenum format      = * (GLenum *)(pc + 44);
GLenum type        = * (GLenum *)(pc + 48);

    if (swap) {
        row_length = bswap_32(row_length);
        skip_rows = bswap_32(skip_rows);
        alignment = bswap_32(alignment);
        target = bswap_32(target);
        width = bswap_32(width);
        format = bswap_32(format);
        type = bswap_32(type);
    }

    return __glXImageSize(format, type, target, width, 1, 1,
                          image_height, row_length, skip_images,
                          skip_rows, alignment);
}

int
__glXTexImage2DReqSize( const GLbyte * pc, Bool swap )
{
    GLint row_length   = *  (GLint *)(pc +  4);
    GLint image_height = 0;
    GLint skip_images  = 0;
    GLint skip_rows    = *  (GLint *)(pc +  8);
    GLint alignment    = *  (GLint *)(pc + 16);
GLenum target      = * (GLenum *)(pc + 20);
GLsizei width      = *(GLsizei *)(pc + 32);
GLsizei height     = *(GLsizei *)(pc + 36);
GLenum format      = * (GLenum *)(pc + 44);
GLenum type        = * (GLenum *)(pc + 48);

    if (swap) {
        row_length = bswap_32(row_length);
        skip_rows = bswap_32(skip_rows);
        alignment = bswap_32(alignment);
        target = bswap_32(target);
        width = bswap_32(width);
        height = bswap_32(height);
        format = bswap_32(format);
        type = bswap_32(type);
    }

    return __glXImageSize(format, type, target, width, height, 1,
                          image_height, row_length, skip_images,
                          skip_rows, alignment);
}

int
__glXTexEnvfvReqSize( const GLbyte * pc, Bool swap )
{
GLenum pname       = * (GLenum *)(pc + 4);
    GLsizei compsize;

    if (swap) {
        pname = bswap_32(pname);
    }

    compsize = __glTexEnvfv_size(pname);
    return __GLX_PAD((compsize * 4));
}

int
__glXTexGendvReqSize( const GLbyte * pc, Bool swap )
{
GLenum pname       = * (GLenum *)(pc + 4);
    GLsizei compsize;

    if (swap) {
        pname = bswap_32(pname);
    }

    compsize = __glTexGendv_size(pname);
    return __GLX_PAD((compsize * 8));
}

int
__glXTexGenfvReqSize( const GLbyte * pc, Bool swap )
{
GLenum pname       = * (GLenum *)(pc + 4);
    GLsizei compsize;

    if (swap) {
        pname = bswap_32(pname);
    }

    compsize = __glTexGenfv_size(pname);
    return __GLX_PAD((compsize * 4));
}

int
__glXPixelMapfvReqSize( const GLbyte * pc, Bool swap )
{
GLsizei mapsize    = *(GLsizei *)(pc + 4);

    if (swap) {
        mapsize = bswap_32(mapsize);
    }

    return __GLX_PAD((mapsize * 4));
}

int
__glXPixelMapusvReqSize( const GLbyte * pc, Bool swap )
{
GLsizei mapsize    = *(GLsizei *)(pc + 4);

    if (swap) {
        mapsize = bswap_32(mapsize);
    }

    return __GLX_PAD((mapsize * 2));
}

int
__glXDrawPixelsReqSize( const GLbyte * pc, Bool swap )
{
    GLint row_length   = *  (GLint *)(pc +  4);
    GLint image_height = 0;
    GLint skip_images  = 0;
    GLint skip_rows    = *  (GLint *)(pc +  8);
    GLint alignment    = *  (GLint *)(pc + 16);
GLsizei width      = *(GLsizei *)(pc + 20);
GLsizei height     = *(GLsizei *)(pc + 24);
GLenum format      = * (GLenum *)(pc + 28);
GLenum type        = * (GLenum *)(pc + 32);

    if (swap) {
        row_length = bswap_32(row_length);
        skip_rows = bswap_32(skip_rows);
        alignment = bswap_32(alignment);
        width = bswap_32(width);
        height = bswap_32(height);
        format = bswap_32(format);
        type = bswap_32(type);
    }

    return __glXImageSize(format, type, 0, width, height, 1,
                          image_height, row_length, skip_images,
                          skip_rows, alignment);
}

int
__glXPrioritizeTexturesReqSize( const GLbyte * pc, Bool swap )
{
GLsizei n          = *(GLsizei *)(pc + 0);

    if (swap) {
        n = bswap_32(n);
    }

    return __GLX_PAD((n * 4) + (n * 4));
}

int
__glXTexSubImage1DReqSize( const GLbyte * pc, Bool swap )
{
    GLint row_length   = *  (GLint *)(pc +  4);
    GLint image_height = 0;
    GLint skip_images  = 0;
    GLint skip_rows    = *  (GLint *)(pc +  8);
    GLint alignment    = *  (GLint *)(pc + 16);
GLenum target      = * (GLenum *)(pc + 20);
GLsizei width      = *(GLsizei *)(pc + 36);
GLenum format      = * (GLenum *)(pc + 44);
GLenum type        = * (GLenum *)(pc + 48);

    if (swap) {
        row_length = bswap_32(row_length);
        skip_rows = bswap_32(skip_rows);
        alignment = bswap_32(alignment);
        target = bswap_32(target);
        width = bswap_32(width);
        format = bswap_32(format);
        type = bswap_32(type);
    }

    return __glXImageSize(format, type, target, width, 1, 1,
                          image_height, row_length, skip_images,
                          skip_rows, alignment);
}

int
__glXTexSubImage2DReqSize( const GLbyte * pc, Bool swap )
{
    GLint row_length   = *  (GLint *)(pc +  4);
    GLint image_height = 0;
    GLint skip_images  = 0;
    GLint skip_rows    = *  (GLint *)(pc +  8);
    GLint alignment    = *  (GLint *)(pc + 16);
GLenum target      = * (GLenum *)(pc + 20);
GLsizei width      = *(GLsizei *)(pc + 36);
GLsizei height     = *(GLsizei *)(pc + 40);
GLenum format      = * (GLenum *)(pc + 44);
GLenum type        = * (GLenum *)(pc + 48);

    if (swap) {
        row_length = bswap_32(row_length);
        skip_rows = bswap_32(skip_rows);
        alignment = bswap_32(alignment);
        target = bswap_32(target);
        width = bswap_32(width);
        height = bswap_32(height);
        format = bswap_32(format);
        type = bswap_32(type);
    }

    return __glXImageSize(format, type, target, width, height, 1,
                          image_height, row_length, skip_images,
                          skip_rows, alignment);
}

int
__glXColorTableReqSize( const GLbyte * pc, Bool swap )
{
    GLint row_length   = *  (GLint *)(pc +  4);
    GLint image_height = 0;
    GLint skip_images  = 0;
    GLint skip_rows    = *  (GLint *)(pc +  8);
    GLint alignment    = *  (GLint *)(pc + 16);
GLenum target      = * (GLenum *)(pc + 20);
GLsizei width      = *(GLsizei *)(pc + 28);
GLenum format      = * (GLenum *)(pc + 32);
GLenum type        = * (GLenum *)(pc + 36);

    if (swap) {
        row_length = bswap_32(row_length);
        skip_rows = bswap_32(skip_rows);
        alignment = bswap_32(alignment);
        target = bswap_32(target);
        width = bswap_32(width);
        format = bswap_32(format);
        type = bswap_32(type);
    }

    return __glXImageSize(format, type, target, width, 1, 1,
                          image_height, row_length, skip_images,
                          skip_rows, alignment);
}

int
__glXColorTableParameterfvReqSize( const GLbyte * pc, Bool swap )
{
GLenum pname       = * (GLenum *)(pc + 4);
    GLsizei compsize;

    if (swap) {
        pname = bswap_32(pname);
    }

    compsize = __glColorTableParameterfv_size(pname);
    return __GLX_PAD((compsize * 4));
}

int
__glXColorSubTableReqSize( const GLbyte * pc, Bool swap )
{
    GLint row_length   = *  (GLint *)(pc +  4);
    GLint image_height = 0;
    GLint skip_images  = 0;
    GLint skip_rows    = *  (GLint *)(pc +  8);
    GLint alignment    = *  (GLint *)(pc + 16);
GLenum target      = * (GLenum *)(pc + 20);
GLsizei count      = *(GLsizei *)(pc + 28);
GLenum format      = * (GLenum *)(pc + 32);
GLenum type        = * (GLenum *)(pc + 36);

    if (swap) {
        row_length = bswap_32(row_length);
        skip_rows = bswap_32(skip_rows);
        alignment = bswap_32(alignment);
        target = bswap_32(target);
        count = bswap_32(count);
        format = bswap_32(format);
        type = bswap_32(type);
    }

    return __glXImageSize(format, type, target, count, 1, 1,
                          image_height, row_length, skip_images,
                          skip_rows, alignment);
}

int
__glXConvolutionFilter1DReqSize( const GLbyte * pc, Bool swap )
{
    GLint row_length   = *  (GLint *)(pc +  4);
    GLint image_height = 0;
    GLint skip_images  = 0;
    GLint skip_rows    = *  (GLint *)(pc +  8);
    GLint alignment    = *  (GLint *)(pc + 16);
GLenum target      = * (GLenum *)(pc + 20);
GLsizei width      = *(GLsizei *)(pc + 28);
GLenum format      = * (GLenum *)(pc + 36);
GLenum type        = * (GLenum *)(pc + 40);

    if (swap) {
        row_length = bswap_32(row_length);
        skip_rows = bswap_32(skip_rows);
        alignment = bswap_32(alignment);
        target = bswap_32(target);
        width = bswap_32(width);
        format = bswap_32(format);
        type = bswap_32(type);
    }

    return __glXImageSize(format, type, target, width, 1, 1,
                          image_height, row_length, skip_images,
                          skip_rows, alignment);
}

int
__glXConvolutionFilter2DReqSize( const GLbyte * pc, Bool swap )
{
    GLint row_length   = *  (GLint *)(pc +  4);
    GLint image_height = 0;
    GLint skip_images  = 0;
    GLint skip_rows    = *  (GLint *)(pc +  8);
    GLint alignment    = *  (GLint *)(pc + 16);
GLenum target      = * (GLenum *)(pc + 20);
GLsizei width      = *(GLsizei *)(pc + 28);
GLsizei height     = *(GLsizei *)(pc + 32);
GLenum format      = * (GLenum *)(pc + 36);
GLenum type        = * (GLenum *)(pc + 40);

    if (swap) {
        row_length = bswap_32(row_length);
        skip_rows = bswap_32(skip_rows);
        alignment = bswap_32(alignment);
        target = bswap_32(target);
        width = bswap_32(width);
        height = bswap_32(height);
        format = bswap_32(format);
        type = bswap_32(type);
    }

    return __glXImageSize(format, type, target, width, height, 1,
                          image_height, row_length, skip_images,
                          skip_rows, alignment);
}

int
__glXConvolutionParameterfvReqSize( const GLbyte * pc, Bool swap )
{
GLenum pname       = * (GLenum *)(pc + 4);
    GLsizei compsize;

    if (swap) {
        pname = bswap_32(pname);
    }

    compsize = __glConvolutionParameterfv_size(pname);
    return __GLX_PAD((compsize * 4));
}

int
__glXTexImage3DReqSize( const GLbyte * pc, Bool swap )
{
    GLint row_length   = *  (GLint *)(pc +  4);
    GLint image_height = *  (GLint *)(pc +  8);
    GLint skip_rows    = *  (GLint *)(pc + 16);
    GLint skip_images  = *  (GLint *)(pc + 20);
    GLint alignment    = *  (GLint *)(pc + 32);
GLenum target      = * (GLenum *)(pc + 36);
GLsizei width      = *(GLsizei *)(pc + 48);
GLsizei height     = *(GLsizei *)(pc + 52);
GLsizei depth      = *(GLsizei *)(pc + 56);
GLenum format      = * (GLenum *)(pc + 68);
GLenum type        = * (GLenum *)(pc + 72);

    if (swap) {
        row_length = bswap_32(row_length);
        image_height = bswap_32(image_height);
        skip_rows = bswap_32(skip_rows);
        skip_images = bswap_32(skip_images);
        alignment = bswap_32(alignment);
        target = bswap_32(target);
        width = bswap_32(width);
        height = bswap_32(height);
        depth = bswap_32(depth);
        format = bswap_32(format);
        type = bswap_32(type);
    }

	   if (*(CARD32 *) (pc + 76))
	       return 0;

    return __glXImageSize(format, type, target, width, height, depth,
                          image_height, row_length, skip_images,
                          skip_rows, alignment);
}

int
__glXTexSubImage3DReqSize( const GLbyte * pc, Bool swap )
{
    GLint row_length   = *  (GLint *)(pc +  4);
    GLint image_height = *  (GLint *)(pc +  8);
    GLint skip_rows    = *  (GLint *)(pc + 16);
    GLint skip_images  = *  (GLint *)(pc + 20);
    GLint alignment    = *  (GLint *)(pc + 32);
GLenum target      = * (GLenum *)(pc + 36);
GLsizei width      = *(GLsizei *)(pc + 60);
GLsizei height     = *(GLsizei *)(pc + 64);
GLsizei depth      = *(GLsizei *)(pc + 68);
GLenum format      = * (GLenum *)(pc + 76);
GLenum type        = * (GLenum *)(pc + 80);

    if (swap) {
        row_length = bswap_32(row_length);
        image_height = bswap_32(image_height);
        skip_rows = bswap_32(skip_rows);
        skip_images = bswap_32(skip_images);
        alignment = bswap_32(alignment);
        target = bswap_32(target);
        width = bswap_32(width);
        height = bswap_32(height);
        depth = bswap_32(depth);
        format = bswap_32(format);
        type = bswap_32(type);
    }

    return __glXImageSize(format, type, target, width, height, depth,
                          image_height, row_length, skip_images,
                          skip_rows, alignment);
}

int
<<<<<<< HEAD
__glXCompressedTexImage1DReqSize( const GLbyte * pc, Bool swap )
=======
__glXCompressedTexImage1DReqSize(const GLbyte * pc, Bool swap)
>>>>>>> e4ef724e
{
GLsizei imageSize  = *(GLsizei *)(pc + 20);

    if (swap) {
        imageSize = bswap_32(imageSize);
    }

    return __GLX_PAD(imageSize);
}

int
<<<<<<< HEAD
__glXCompressedTexImage2DReqSize( const GLbyte * pc, Bool swap )
=======
__glXCompressedTexImage2DReqSize(const GLbyte * pc, Bool swap)
>>>>>>> e4ef724e
{
GLsizei imageSize  = *(GLsizei *)(pc + 24);

    if (swap) {
        imageSize = bswap_32(imageSize);
    }

    return __GLX_PAD(imageSize);
}

int
<<<<<<< HEAD
__glXCompressedTexImage3DReqSize( const GLbyte * pc, Bool swap )
=======
__glXCompressedTexImage3DReqSize(const GLbyte * pc, Bool swap)
>>>>>>> e4ef724e
{
GLsizei imageSize  = *(GLsizei *)(pc + 28);

    if (swap) {
        imageSize = bswap_32(imageSize);
    }

    return __GLX_PAD(imageSize);
}

int
<<<<<<< HEAD
__glXCompressedTexSubImage3DReqSize( const GLbyte * pc, Bool swap )
=======
__glXCompressedTexSubImage3DReqSize(const GLbyte * pc, Bool swap)
>>>>>>> e4ef724e
{
GLsizei imageSize  = *(GLsizei *)(pc + 36);

    if (swap) {
        imageSize = bswap_32(imageSize);
    }

    return __GLX_PAD(imageSize);
}

int
<<<<<<< HEAD
__glXPointParameterfvReqSize( const GLbyte * pc, Bool swap )
{
GLenum pname       = * (GLenum *)(pc + 0);
    GLsizei compsize;

    if (swap) {
        pname = bswap_32(pname);
    }

    compsize = __glPointParameterfv_size(pname);
    return __GLX_PAD((compsize * 4));
}

int
__glXDrawBuffersReqSize( const GLbyte * pc, Bool swap )
{
GLsizei n          = *(GLsizei *)(pc + 0);

    if (swap) {
        n = bswap_32(n);
    }

    return __GLX_PAD((n * 4));
}

int
__glXProgramStringARBReqSize( const GLbyte * pc, Bool swap )
=======
__glXPointParameterfvReqSize(const GLbyte * pc, Bool swap)
>>>>>>> e4ef724e
{
GLsizei len        = *(GLsizei *)(pc + 8);

    if (swap) {
        len = bswap_32(len);
    }

<<<<<<< HEAD
    return __GLX_PAD(len);
}

int
__glXProgramParameters4dvNVReqSize( const GLbyte * pc, Bool swap )
{
GLsizei num        = *(GLsizei *)(pc + 8);
=======
    compsize = __glPointParameterfv_size(pname);
    return __GLX_PAD((compsize * 4));
}

int
__glXDrawBuffersReqSize(const GLbyte * pc, Bool swap)
{
    GLsizei n = *(GLsizei *) (pc + 0);
>>>>>>> e4ef724e

    if (swap) {
        n = bswap_32(n);
    }

    return __GLX_PAD((n * 4));
}

int
<<<<<<< HEAD
__glXProgramParameters4fvNVReqSize( const GLbyte * pc, Bool swap )
{
GLsizei num        = *(GLsizei *)(pc + 8);
=======
__glXProgramStringARBReqSize(const GLbyte * pc, Bool swap)
{
    GLsizei len = *(GLsizei *) (pc + 8);
>>>>>>> e4ef724e

    if (swap) {
        len = bswap_32(len);
    }

    return __GLX_PAD(len);
}

int
__glXVertexAttribs1dvNVReqSize( const GLbyte * pc, Bool swap )
{
GLsizei n          = *(GLsizei *)(pc + 4);

    if (swap) {
        n = bswap_32(n);
    }

    return __GLX_PAD((n * 8));
}

int
__glXVertexAttribs2dvNVReqSize( const GLbyte * pc, Bool swap )
{
GLsizei n          = *(GLsizei *)(pc + 4);

    if (swap) {
        n = bswap_32(n);
    }

    return __GLX_PAD((n * 16));
}

int
__glXVertexAttribs3dvNVReqSize( const GLbyte * pc, Bool swap )
{
GLsizei n          = *(GLsizei *)(pc + 4);

    if (swap) {
        n = bswap_32(n);
    }

    return __GLX_PAD((n * 24));
}

int
__glXVertexAttribs3fvNVReqSize( const GLbyte * pc, Bool swap )
{
GLsizei n          = *(GLsizei *)(pc + 4);

    if (swap) {
        n = bswap_32(n);
    }

    return __GLX_PAD((n * 12));
}

int
__glXVertexAttribs3svNVReqSize( const GLbyte * pc, Bool swap )
{
GLsizei n          = *(GLsizei *)(pc + 4);

    if (swap) {
        n = bswap_32(n);
    }

    return __GLX_PAD((n * 6));
}

int
__glXVertexAttribs4dvNVReqSize( const GLbyte * pc, Bool swap )
{
GLsizei n          = *(GLsizei *)(pc + 4);

    if (swap) {
        n = bswap_32(n);
    }

    return __GLX_PAD((n * 32));
}

<<<<<<< HEAD
int
__glXProgramNamedParameter4fvNVReqSize( const GLbyte * pc, Bool swap )
{
GLsizei len        = *(GLsizei *)(pc + 4);

    if (swap) {
        len = bswap_32(len);
    }

    return __GLX_PAD(len);
}

ALIAS( Fogiv, Fogfv )
ALIAS( Lightiv, Lightfv )
ALIAS( LightModeliv, LightModelfv )
ALIAS( Materialiv, Materialfv )
ALIAS( TexParameteriv, TexParameterfv )
ALIAS( TexEnviv, TexEnvfv )
ALIAS( TexGeniv, TexGenfv )
ALIAS( PixelMapuiv, PixelMapfv )
ALIAS( ColorTableParameteriv, ColorTableParameterfv )
ALIAS( ConvolutionParameteriv, ConvolutionParameterfv )
ALIAS( CompressedTexSubImage1D, CompressedTexImage1D )
ALIAS( CompressedTexSubImage2D, CompressedTexImage3D )
ALIAS( PointParameteriv, PointParameterfv )
ALIAS( DeleteFramebuffers, DrawBuffers )
ALIAS( DeleteRenderbuffers, DrawBuffers )
ALIAS( LoadProgramNV, ProgramStringARB )
ALIAS( RequestResidentProgramsNV, DrawBuffers )
ALIAS( VertexAttribs1fvNV, PixelMapfv )
ALIAS( VertexAttribs1svNV, PixelMapusv )
ALIAS( VertexAttribs2fvNV, VertexAttribs1dvNV )
ALIAS( VertexAttribs2svNV, PixelMapfv )
ALIAS( VertexAttribs4fvNV, VertexAttribs2dvNV )
ALIAS( VertexAttribs4svNV, VertexAttribs1dvNV )
ALIAS( VertexAttribs4ubvNV, PixelMapfv )
ALIAS( ProgramNamedParameter4dvNV, CompressedTexSubImage3D )
=======
ALIAS(Fogiv, Fogfv)
    ALIAS(Lightiv, Lightfv)
    ALIAS(LightModeliv, LightModelfv)
    ALIAS(Materialiv, Materialfv)
    ALIAS(TexParameteriv, TexParameterfv)
    ALIAS(TexEnviv, TexEnvfv)
    ALIAS(TexGeniv, TexGenfv)
    ALIAS(PixelMapuiv, PixelMapfv)
    ALIAS(ColorTableParameteriv, ColorTableParameterfv)
    ALIAS(ConvolutionParameteriv, ConvolutionParameterfv)
    ALIAS(CompressedTexSubImage1D, CompressedTexImage1D)
    ALIAS(CompressedTexSubImage2D, CompressedTexImage3D)
    ALIAS(PointParameteriv, PointParameterfv)
    ALIAS(DeleteFramebuffers, DrawBuffers)
    ALIAS(DeleteRenderbuffers, DrawBuffers)
    ALIAS(VertexAttribs1fvNV, PixelMapfv)
    ALIAS(VertexAttribs1svNV, PixelMapusv)
    ALIAS(VertexAttribs2fvNV, VertexAttribs1dvNV)
    ALIAS(VertexAttribs2svNV, PixelMapfv)
    ALIAS(VertexAttribs4fvNV, VertexAttribs2dvNV)
    ALIAS(VertexAttribs4svNV, VertexAttribs1dvNV)
    ALIAS(VertexAttribs4ubvNV, PixelMapfv)
>>>>>>> e4ef724e
<|MERGE_RESOLUTION|>--- conflicted
+++ resolved
@@ -43,25 +43,24 @@
 #define __GLX_PAD(x)  (((x) + 3) & ~3)
 
 #if defined(__CYGWIN__) || defined(__MINGW32__)
-#  undef HAVE_ALIAS
+#undef HAVE_ALIAS
 #endif
 #ifdef HAVE_ALIAS
-#  define ALIAS2(from,to) \
+#define ALIAS2(from,to) \
     GLint __glX ## from ## ReqSize( const GLbyte * pc, Bool swap ) \
         __attribute__ ((alias( # to )));
-#  define ALIAS(from,to) ALIAS2( from, __glX ## to ## ReqSize )
+#define ALIAS(from,to) ALIAS2( from, __glX ## to ## ReqSize )
 #else
-#  define ALIAS(from,to) \
+#define ALIAS(from,to) \
     GLint __glX ## from ## ReqSize( const GLbyte * pc, Bool swap ) \
     { return __glX ## to ## ReqSize( pc, swap ); }
 #endif
 
-
-int
-__glXCallListsReqSize( const GLbyte * pc, Bool swap )
-{
-GLsizei n          = *(GLsizei *)(pc + 0);
-GLenum type        = * (GLenum *)(pc + 4);
+int
+__glXCallListsReqSize(const GLbyte * pc, Bool swap)
+{
+    GLsizei n = *(GLsizei *) (pc + 0);
+    GLenum type = *(GLenum *) (pc + 4);
     GLsizei compsize;
 
     if (swap) {
@@ -74,15 +73,15 @@
 }
 
 int
-__glXBitmapReqSize( const GLbyte * pc, Bool swap )
-{
-    GLint row_length   = *  (GLint *)(pc +  4);
-    GLint image_height = 0;
-    GLint skip_images  = 0;
-    GLint skip_rows    = *  (GLint *)(pc +  8);
-    GLint alignment    = *  (GLint *)(pc + 16);
-GLsizei width      = *(GLsizei *)(pc + 20);
-GLsizei height     = *(GLsizei *)(pc + 24);
+__glXBitmapReqSize(const GLbyte * pc, Bool swap)
+{
+    GLint row_length = *(GLint *) (pc + 4);
+    GLint image_height = 0;
+    GLint skip_images = 0;
+    GLint skip_rows = *(GLint *) (pc + 8);
+    GLint alignment = *(GLint *) (pc + 16);
+    GLsizei width = *(GLsizei *) (pc + 20);
+    GLsizei height = *(GLsizei *) (pc + 24);
 
     if (swap) {
         row_length = bswap_32(row_length);
@@ -98,9 +97,9 @@
 }
 
 int
-__glXFogfvReqSize( const GLbyte * pc, Bool swap )
-{
-GLenum pname       = * (GLenum *)(pc + 0);
+__glXFogfvReqSize(const GLbyte * pc, Bool swap)
+{
+    GLenum pname = *(GLenum *) (pc + 0);
     GLsizei compsize;
 
     if (swap) {
@@ -112,9 +111,9 @@
 }
 
 int
-__glXLightfvReqSize( const GLbyte * pc, Bool swap )
-{
-GLenum pname       = * (GLenum *)(pc + 4);
+__glXLightfvReqSize(const GLbyte * pc, Bool swap)
+{
+    GLenum pname = *(GLenum *) (pc + 4);
     GLsizei compsize;
 
     if (swap) {
@@ -126,9 +125,9 @@
 }
 
 int
-__glXLightModelfvReqSize( const GLbyte * pc, Bool swap )
-{
-GLenum pname       = * (GLenum *)(pc + 0);
+__glXLightModelfvReqSize(const GLbyte * pc, Bool swap)
+{
+    GLenum pname = *(GLenum *) (pc + 0);
     GLsizei compsize;
 
     if (swap) {
@@ -140,9 +139,9 @@
 }
 
 int
-__glXMaterialfvReqSize( const GLbyte * pc, Bool swap )
-{
-GLenum pname       = * (GLenum *)(pc + 4);
+__glXMaterialfvReqSize(const GLbyte * pc, Bool swap)
+{
+    GLenum pname = *(GLenum *) (pc + 4);
     GLsizei compsize;
 
     if (swap) {
@@ -154,13 +153,13 @@
 }
 
 int
-__glXPolygonStippleReqSize( const GLbyte * pc, Bool swap )
-{
-    GLint row_length   = *  (GLint *)(pc +  4);
-    GLint image_height = 0;
-    GLint skip_images  = 0;
-    GLint skip_rows    = *  (GLint *)(pc +  8);
-    GLint alignment    = *  (GLint *)(pc + 16);
+__glXPolygonStippleReqSize(const GLbyte * pc, Bool swap)
+{
+    GLint row_length = *(GLint *) (pc + 4);
+    GLint image_height = 0;
+    GLint skip_images = 0;
+    GLint skip_rows = *(GLint *) (pc + 8);
+    GLint alignment = *(GLint *) (pc + 16);
 
     if (swap) {
         row_length = bswap_32(row_length);
@@ -174,9 +173,9 @@
 }
 
 int
-__glXTexParameterfvReqSize( const GLbyte * pc, Bool swap )
-{
-GLenum pname       = * (GLenum *)(pc + 4);
+__glXTexParameterfvReqSize(const GLbyte * pc, Bool swap)
+{
+    GLenum pname = *(GLenum *) (pc + 4);
     GLsizei compsize;
 
     if (swap) {
@@ -188,17 +187,17 @@
 }
 
 int
-__glXTexImage1DReqSize( const GLbyte * pc, Bool swap )
-{
-    GLint row_length   = *  (GLint *)(pc +  4);
-    GLint image_height = 0;
-    GLint skip_images  = 0;
-    GLint skip_rows    = *  (GLint *)(pc +  8);
-    GLint alignment    = *  (GLint *)(pc + 16);
-GLenum target      = * (GLenum *)(pc + 20);
-GLsizei width      = *(GLsizei *)(pc + 32);
-GLenum format      = * (GLenum *)(pc + 44);
-GLenum type        = * (GLenum *)(pc + 48);
+__glXTexImage1DReqSize(const GLbyte * pc, Bool swap)
+{
+    GLint row_length = *(GLint *) (pc + 4);
+    GLint image_height = 0;
+    GLint skip_images = 0;
+    GLint skip_rows = *(GLint *) (pc + 8);
+    GLint alignment = *(GLint *) (pc + 16);
+    GLenum target = *(GLenum *) (pc + 20);
+    GLsizei width = *(GLsizei *) (pc + 32);
+    GLenum format = *(GLenum *) (pc + 44);
+    GLenum type = *(GLenum *) (pc + 48);
 
     if (swap) {
         row_length = bswap_32(row_length);
@@ -216,18 +215,18 @@
 }
 
 int
-__glXTexImage2DReqSize( const GLbyte * pc, Bool swap )
-{
-    GLint row_length   = *  (GLint *)(pc +  4);
-    GLint image_height = 0;
-    GLint skip_images  = 0;
-    GLint skip_rows    = *  (GLint *)(pc +  8);
-    GLint alignment    = *  (GLint *)(pc + 16);
-GLenum target      = * (GLenum *)(pc + 20);
-GLsizei width      = *(GLsizei *)(pc + 32);
-GLsizei height     = *(GLsizei *)(pc + 36);
-GLenum format      = * (GLenum *)(pc + 44);
-GLenum type        = * (GLenum *)(pc + 48);
+__glXTexImage2DReqSize(const GLbyte * pc, Bool swap)
+{
+    GLint row_length = *(GLint *) (pc + 4);
+    GLint image_height = 0;
+    GLint skip_images = 0;
+    GLint skip_rows = *(GLint *) (pc + 8);
+    GLint alignment = *(GLint *) (pc + 16);
+    GLenum target = *(GLenum *) (pc + 20);
+    GLsizei width = *(GLsizei *) (pc + 32);
+    GLsizei height = *(GLsizei *) (pc + 36);
+    GLenum format = *(GLenum *) (pc + 44);
+    GLenum type = *(GLenum *) (pc + 48);
 
     if (swap) {
         row_length = bswap_32(row_length);
@@ -246,9 +245,9 @@
 }
 
 int
-__glXTexEnvfvReqSize( const GLbyte * pc, Bool swap )
-{
-GLenum pname       = * (GLenum *)(pc + 4);
+__glXTexEnvfvReqSize(const GLbyte * pc, Bool swap)
+{
+    GLenum pname = *(GLenum *) (pc + 4);
     GLsizei compsize;
 
     if (swap) {
@@ -260,9 +259,9 @@
 }
 
 int
-__glXTexGendvReqSize( const GLbyte * pc, Bool swap )
-{
-GLenum pname       = * (GLenum *)(pc + 4);
+__glXTexGendvReqSize(const GLbyte * pc, Bool swap)
+{
+    GLenum pname = *(GLenum *) (pc + 4);
     GLsizei compsize;
 
     if (swap) {
@@ -274,9 +273,9 @@
 }
 
 int
-__glXTexGenfvReqSize( const GLbyte * pc, Bool swap )
-{
-GLenum pname       = * (GLenum *)(pc + 4);
+__glXTexGenfvReqSize(const GLbyte * pc, Bool swap)
+{
+    GLenum pname = *(GLenum *) (pc + 4);
     GLsizei compsize;
 
     if (swap) {
@@ -288,9 +287,9 @@
 }
 
 int
-__glXPixelMapfvReqSize( const GLbyte * pc, Bool swap )
-{
-GLsizei mapsize    = *(GLsizei *)(pc + 4);
+__glXPixelMapfvReqSize(const GLbyte * pc, Bool swap)
+{
+    GLsizei mapsize = *(GLsizei *) (pc + 4);
 
     if (swap) {
         mapsize = bswap_32(mapsize);
@@ -300,9 +299,9 @@
 }
 
 int
-__glXPixelMapusvReqSize( const GLbyte * pc, Bool swap )
-{
-GLsizei mapsize    = *(GLsizei *)(pc + 4);
+__glXPixelMapusvReqSize(const GLbyte * pc, Bool swap)
+{
+    GLsizei mapsize = *(GLsizei *) (pc + 4);
 
     if (swap) {
         mapsize = bswap_32(mapsize);
@@ -312,17 +311,17 @@
 }
 
 int
-__glXDrawPixelsReqSize( const GLbyte * pc, Bool swap )
-{
-    GLint row_length   = *  (GLint *)(pc +  4);
-    GLint image_height = 0;
-    GLint skip_images  = 0;
-    GLint skip_rows    = *  (GLint *)(pc +  8);
-    GLint alignment    = *  (GLint *)(pc + 16);
-GLsizei width      = *(GLsizei *)(pc + 20);
-GLsizei height     = *(GLsizei *)(pc + 24);
-GLenum format      = * (GLenum *)(pc + 28);
-GLenum type        = * (GLenum *)(pc + 32);
+__glXDrawPixelsReqSize(const GLbyte * pc, Bool swap)
+{
+    GLint row_length = *(GLint *) (pc + 4);
+    GLint image_height = 0;
+    GLint skip_images = 0;
+    GLint skip_rows = *(GLint *) (pc + 8);
+    GLint alignment = *(GLint *) (pc + 16);
+    GLsizei width = *(GLsizei *) (pc + 20);
+    GLsizei height = *(GLsizei *) (pc + 24);
+    GLenum format = *(GLenum *) (pc + 28);
+    GLenum type = *(GLenum *) (pc + 32);
 
     if (swap) {
         row_length = bswap_32(row_length);
@@ -340,9 +339,9 @@
 }
 
 int
-__glXPrioritizeTexturesReqSize( const GLbyte * pc, Bool swap )
-{
-GLsizei n          = *(GLsizei *)(pc + 0);
+__glXPrioritizeTexturesReqSize(const GLbyte * pc, Bool swap)
+{
+    GLsizei n = *(GLsizei *) (pc + 0);
 
     if (swap) {
         n = bswap_32(n);
@@ -352,17 +351,17 @@
 }
 
 int
-__glXTexSubImage1DReqSize( const GLbyte * pc, Bool swap )
-{
-    GLint row_length   = *  (GLint *)(pc +  4);
-    GLint image_height = 0;
-    GLint skip_images  = 0;
-    GLint skip_rows    = *  (GLint *)(pc +  8);
-    GLint alignment    = *  (GLint *)(pc + 16);
-GLenum target      = * (GLenum *)(pc + 20);
-GLsizei width      = *(GLsizei *)(pc + 36);
-GLenum format      = * (GLenum *)(pc + 44);
-GLenum type        = * (GLenum *)(pc + 48);
+__glXTexSubImage1DReqSize(const GLbyte * pc, Bool swap)
+{
+    GLint row_length = *(GLint *) (pc + 4);
+    GLint image_height = 0;
+    GLint skip_images = 0;
+    GLint skip_rows = *(GLint *) (pc + 8);
+    GLint alignment = *(GLint *) (pc + 16);
+    GLenum target = *(GLenum *) (pc + 20);
+    GLsizei width = *(GLsizei *) (pc + 36);
+    GLenum format = *(GLenum *) (pc + 44);
+    GLenum type = *(GLenum *) (pc + 48);
 
     if (swap) {
         row_length = bswap_32(row_length);
@@ -380,18 +379,18 @@
 }
 
 int
-__glXTexSubImage2DReqSize( const GLbyte * pc, Bool swap )
-{
-    GLint row_length   = *  (GLint *)(pc +  4);
-    GLint image_height = 0;
-    GLint skip_images  = 0;
-    GLint skip_rows    = *  (GLint *)(pc +  8);
-    GLint alignment    = *  (GLint *)(pc + 16);
-GLenum target      = * (GLenum *)(pc + 20);
-GLsizei width      = *(GLsizei *)(pc + 36);
-GLsizei height     = *(GLsizei *)(pc + 40);
-GLenum format      = * (GLenum *)(pc + 44);
-GLenum type        = * (GLenum *)(pc + 48);
+__glXTexSubImage2DReqSize(const GLbyte * pc, Bool swap)
+{
+    GLint row_length = *(GLint *) (pc + 4);
+    GLint image_height = 0;
+    GLint skip_images = 0;
+    GLint skip_rows = *(GLint *) (pc + 8);
+    GLint alignment = *(GLint *) (pc + 16);
+    GLenum target = *(GLenum *) (pc + 20);
+    GLsizei width = *(GLsizei *) (pc + 36);
+    GLsizei height = *(GLsizei *) (pc + 40);
+    GLenum format = *(GLenum *) (pc + 44);
+    GLenum type = *(GLenum *) (pc + 48);
 
     if (swap) {
         row_length = bswap_32(row_length);
@@ -410,17 +409,17 @@
 }
 
 int
-__glXColorTableReqSize( const GLbyte * pc, Bool swap )
-{
-    GLint row_length   = *  (GLint *)(pc +  4);
-    GLint image_height = 0;
-    GLint skip_images  = 0;
-    GLint skip_rows    = *  (GLint *)(pc +  8);
-    GLint alignment    = *  (GLint *)(pc + 16);
-GLenum target      = * (GLenum *)(pc + 20);
-GLsizei width      = *(GLsizei *)(pc + 28);
-GLenum format      = * (GLenum *)(pc + 32);
-GLenum type        = * (GLenum *)(pc + 36);
+__glXColorTableReqSize(const GLbyte * pc, Bool swap)
+{
+    GLint row_length = *(GLint *) (pc + 4);
+    GLint image_height = 0;
+    GLint skip_images = 0;
+    GLint skip_rows = *(GLint *) (pc + 8);
+    GLint alignment = *(GLint *) (pc + 16);
+    GLenum target = *(GLenum *) (pc + 20);
+    GLsizei width = *(GLsizei *) (pc + 28);
+    GLenum format = *(GLenum *) (pc + 32);
+    GLenum type = *(GLenum *) (pc + 36);
 
     if (swap) {
         row_length = bswap_32(row_length);
@@ -438,9 +437,9 @@
 }
 
 int
-__glXColorTableParameterfvReqSize( const GLbyte * pc, Bool swap )
-{
-GLenum pname       = * (GLenum *)(pc + 4);
+__glXColorTableParameterfvReqSize(const GLbyte * pc, Bool swap)
+{
+    GLenum pname = *(GLenum *) (pc + 4);
     GLsizei compsize;
 
     if (swap) {
@@ -452,17 +451,17 @@
 }
 
 int
-__glXColorSubTableReqSize( const GLbyte * pc, Bool swap )
-{
-    GLint row_length   = *  (GLint *)(pc +  4);
-    GLint image_height = 0;
-    GLint skip_images  = 0;
-    GLint skip_rows    = *  (GLint *)(pc +  8);
-    GLint alignment    = *  (GLint *)(pc + 16);
-GLenum target      = * (GLenum *)(pc + 20);
-GLsizei count      = *(GLsizei *)(pc + 28);
-GLenum format      = * (GLenum *)(pc + 32);
-GLenum type        = * (GLenum *)(pc + 36);
+__glXColorSubTableReqSize(const GLbyte * pc, Bool swap)
+{
+    GLint row_length = *(GLint *) (pc + 4);
+    GLint image_height = 0;
+    GLint skip_images = 0;
+    GLint skip_rows = *(GLint *) (pc + 8);
+    GLint alignment = *(GLint *) (pc + 16);
+    GLenum target = *(GLenum *) (pc + 20);
+    GLsizei count = *(GLsizei *) (pc + 28);
+    GLenum format = *(GLenum *) (pc + 32);
+    GLenum type = *(GLenum *) (pc + 36);
 
     if (swap) {
         row_length = bswap_32(row_length);
@@ -480,17 +479,17 @@
 }
 
 int
-__glXConvolutionFilter1DReqSize( const GLbyte * pc, Bool swap )
-{
-    GLint row_length   = *  (GLint *)(pc +  4);
-    GLint image_height = 0;
-    GLint skip_images  = 0;
-    GLint skip_rows    = *  (GLint *)(pc +  8);
-    GLint alignment    = *  (GLint *)(pc + 16);
-GLenum target      = * (GLenum *)(pc + 20);
-GLsizei width      = *(GLsizei *)(pc + 28);
-GLenum format      = * (GLenum *)(pc + 36);
-GLenum type        = * (GLenum *)(pc + 40);
+__glXConvolutionFilter1DReqSize(const GLbyte * pc, Bool swap)
+{
+    GLint row_length = *(GLint *) (pc + 4);
+    GLint image_height = 0;
+    GLint skip_images = 0;
+    GLint skip_rows = *(GLint *) (pc + 8);
+    GLint alignment = *(GLint *) (pc + 16);
+    GLenum target = *(GLenum *) (pc + 20);
+    GLsizei width = *(GLsizei *) (pc + 28);
+    GLenum format = *(GLenum *) (pc + 36);
+    GLenum type = *(GLenum *) (pc + 40);
 
     if (swap) {
         row_length = bswap_32(row_length);
@@ -508,18 +507,18 @@
 }
 
 int
-__glXConvolutionFilter2DReqSize( const GLbyte * pc, Bool swap )
-{
-    GLint row_length   = *  (GLint *)(pc +  4);
-    GLint image_height = 0;
-    GLint skip_images  = 0;
-    GLint skip_rows    = *  (GLint *)(pc +  8);
-    GLint alignment    = *  (GLint *)(pc + 16);
-GLenum target      = * (GLenum *)(pc + 20);
-GLsizei width      = *(GLsizei *)(pc + 28);
-GLsizei height     = *(GLsizei *)(pc + 32);
-GLenum format      = * (GLenum *)(pc + 36);
-GLenum type        = * (GLenum *)(pc + 40);
+__glXConvolutionFilter2DReqSize(const GLbyte * pc, Bool swap)
+{
+    GLint row_length = *(GLint *) (pc + 4);
+    GLint image_height = 0;
+    GLint skip_images = 0;
+    GLint skip_rows = *(GLint *) (pc + 8);
+    GLint alignment = *(GLint *) (pc + 16);
+    GLenum target = *(GLenum *) (pc + 20);
+    GLsizei width = *(GLsizei *) (pc + 28);
+    GLsizei height = *(GLsizei *) (pc + 32);
+    GLenum format = *(GLenum *) (pc + 36);
+    GLenum type = *(GLenum *) (pc + 40);
 
     if (swap) {
         row_length = bswap_32(row_length);
@@ -538,9 +537,9 @@
 }
 
 int
-__glXConvolutionParameterfvReqSize( const GLbyte * pc, Bool swap )
-{
-GLenum pname       = * (GLenum *)(pc + 4);
+__glXConvolutionParameterfvReqSize(const GLbyte * pc, Bool swap)
+{
+    GLenum pname = *(GLenum *) (pc + 4);
     GLsizei compsize;
 
     if (swap) {
@@ -552,19 +551,19 @@
 }
 
 int
-__glXTexImage3DReqSize( const GLbyte * pc, Bool swap )
-{
-    GLint row_length   = *  (GLint *)(pc +  4);
-    GLint image_height = *  (GLint *)(pc +  8);
-    GLint skip_rows    = *  (GLint *)(pc + 16);
-    GLint skip_images  = *  (GLint *)(pc + 20);
-    GLint alignment    = *  (GLint *)(pc + 32);
-GLenum target      = * (GLenum *)(pc + 36);
-GLsizei width      = *(GLsizei *)(pc + 48);
-GLsizei height     = *(GLsizei *)(pc + 52);
-GLsizei depth      = *(GLsizei *)(pc + 56);
-GLenum format      = * (GLenum *)(pc + 68);
-GLenum type        = * (GLenum *)(pc + 72);
+__glXTexImage3DReqSize(const GLbyte * pc, Bool swap)
+{
+    GLint row_length = *(GLint *) (pc + 4);
+    GLint image_height = *(GLint *) (pc + 8);
+    GLint skip_rows = *(GLint *) (pc + 16);
+    GLint skip_images = *(GLint *) (pc + 20);
+    GLint alignment = *(GLint *) (pc + 32);
+    GLenum target = *(GLenum *) (pc + 36);
+    GLsizei width = *(GLsizei *) (pc + 48);
+    GLsizei height = *(GLsizei *) (pc + 52);
+    GLsizei depth = *(GLsizei *) (pc + 56);
+    GLenum format = *(GLenum *) (pc + 68);
+    GLenum type = *(GLenum *) (pc + 72);
 
     if (swap) {
         row_length = bswap_32(row_length);
@@ -580,8 +579,8 @@
         type = bswap_32(type);
     }
 
-	   if (*(CARD32 *) (pc + 76))
-	       return 0;
+    if (*(CARD32 *) (pc + 76))
+        return 0;
 
     return __glXImageSize(format, type, target, width, height, depth,
                           image_height, row_length, skip_images,
@@ -589,19 +588,19 @@
 }
 
 int
-__glXTexSubImage3DReqSize( const GLbyte * pc, Bool swap )
-{
-    GLint row_length   = *  (GLint *)(pc +  4);
-    GLint image_height = *  (GLint *)(pc +  8);
-    GLint skip_rows    = *  (GLint *)(pc + 16);
-    GLint skip_images  = *  (GLint *)(pc + 20);
-    GLint alignment    = *  (GLint *)(pc + 32);
-GLenum target      = * (GLenum *)(pc + 36);
-GLsizei width      = *(GLsizei *)(pc + 60);
-GLsizei height     = *(GLsizei *)(pc + 64);
-GLsizei depth      = *(GLsizei *)(pc + 68);
-GLenum format      = * (GLenum *)(pc + 76);
-GLenum type        = * (GLenum *)(pc + 80);
+__glXTexSubImage3DReqSize(const GLbyte * pc, Bool swap)
+{
+    GLint row_length = *(GLint *) (pc + 4);
+    GLint image_height = *(GLint *) (pc + 8);
+    GLint skip_rows = *(GLint *) (pc + 16);
+    GLint skip_images = *(GLint *) (pc + 20);
+    GLint alignment = *(GLint *) (pc + 32);
+    GLenum target = *(GLenum *) (pc + 36);
+    GLsizei width = *(GLsizei *) (pc + 60);
+    GLsizei height = *(GLsizei *) (pc + 64);
+    GLsizei depth = *(GLsizei *) (pc + 68);
+    GLenum format = *(GLenum *) (pc + 76);
+    GLenum type = *(GLenum *) (pc + 80);
 
     if (swap) {
         row_length = bswap_32(row_length);
@@ -623,13 +622,9 @@
 }
 
 int
-<<<<<<< HEAD
-__glXCompressedTexImage1DReqSize( const GLbyte * pc, Bool swap )
-=======
 __glXCompressedTexImage1DReqSize(const GLbyte * pc, Bool swap)
->>>>>>> e4ef724e
-{
-GLsizei imageSize  = *(GLsizei *)(pc + 20);
+{
+    GLsizei imageSize = *(GLsizei *) (pc + 20);
 
     if (swap) {
         imageSize = bswap_32(imageSize);
@@ -639,13 +634,9 @@
 }
 
 int
-<<<<<<< HEAD
-__glXCompressedTexImage2DReqSize( const GLbyte * pc, Bool swap )
-=======
 __glXCompressedTexImage2DReqSize(const GLbyte * pc, Bool swap)
->>>>>>> e4ef724e
-{
-GLsizei imageSize  = *(GLsizei *)(pc + 24);
+{
+    GLsizei imageSize = *(GLsizei *) (pc + 24);
 
     if (swap) {
         imageSize = bswap_32(imageSize);
@@ -655,13 +646,9 @@
 }
 
 int
-<<<<<<< HEAD
-__glXCompressedTexImage3DReqSize( const GLbyte * pc, Bool swap )
-=======
 __glXCompressedTexImage3DReqSize(const GLbyte * pc, Bool swap)
->>>>>>> e4ef724e
-{
-GLsizei imageSize  = *(GLsizei *)(pc + 28);
+{
+    GLsizei imageSize = *(GLsizei *) (pc + 28);
 
     if (swap) {
         imageSize = bswap_32(imageSize);
@@ -671,13 +658,9 @@
 }
 
 int
-<<<<<<< HEAD
-__glXCompressedTexSubImage3DReqSize( const GLbyte * pc, Bool swap )
-=======
 __glXCompressedTexSubImage3DReqSize(const GLbyte * pc, Bool swap)
->>>>>>> e4ef724e
-{
-GLsizei imageSize  = *(GLsizei *)(pc + 36);
+{
+    GLsizei imageSize = *(GLsizei *) (pc + 36);
 
     if (swap) {
         imageSize = bswap_32(imageSize);
@@ -687,10 +670,9 @@
 }
 
 int
-<<<<<<< HEAD
-__glXPointParameterfvReqSize( const GLbyte * pc, Bool swap )
-{
-GLenum pname       = * (GLenum *)(pc + 0);
+__glXPointParameterfvReqSize(const GLbyte * pc, Bool swap)
+{
+    GLenum pname = *(GLenum *) (pc + 0);
     GLsizei compsize;
 
     if (swap) {
@@ -702,9 +684,9 @@
 }
 
 int
-__glXDrawBuffersReqSize( const GLbyte * pc, Bool swap )
-{
-GLsizei n          = *(GLsizei *)(pc + 0);
+__glXDrawBuffersReqSize(const GLbyte * pc, Bool swap)
+{
+    GLsizei n = *(GLsizei *) (pc + 0);
 
     if (swap) {
         n = bswap_32(n);
@@ -714,172 +696,89 @@
 }
 
 int
-__glXProgramStringARBReqSize( const GLbyte * pc, Bool swap )
-=======
-__glXPointParameterfvReqSize(const GLbyte * pc, Bool swap)
->>>>>>> e4ef724e
-{
-GLsizei len        = *(GLsizei *)(pc + 8);
+__glXProgramStringARBReqSize(const GLbyte * pc, Bool swap)
+{
+    GLsizei len = *(GLsizei *) (pc + 8);
 
     if (swap) {
         len = bswap_32(len);
     }
 
-<<<<<<< HEAD
     return __GLX_PAD(len);
 }
 
 int
-__glXProgramParameters4dvNVReqSize( const GLbyte * pc, Bool swap )
-{
-GLsizei num        = *(GLsizei *)(pc + 8);
-=======
-    compsize = __glPointParameterfv_size(pname);
-    return __GLX_PAD((compsize * 4));
-}
-
-int
-__glXDrawBuffersReqSize(const GLbyte * pc, Bool swap)
-{
-    GLsizei n = *(GLsizei *) (pc + 0);
->>>>>>> e4ef724e
+__glXVertexAttribs1dvNVReqSize(const GLbyte * pc, Bool swap)
+{
+    GLsizei n = *(GLsizei *) (pc + 4);
 
     if (swap) {
         n = bswap_32(n);
     }
 
-    return __GLX_PAD((n * 4));
-}
-
-int
-<<<<<<< HEAD
-__glXProgramParameters4fvNVReqSize( const GLbyte * pc, Bool swap )
-{
-GLsizei num        = *(GLsizei *)(pc + 8);
-=======
-__glXProgramStringARBReqSize(const GLbyte * pc, Bool swap)
-{
-    GLsizei len = *(GLsizei *) (pc + 8);
->>>>>>> e4ef724e
-
-    if (swap) {
-        len = bswap_32(len);
-    }
-
-    return __GLX_PAD(len);
-}
-
-int
-__glXVertexAttribs1dvNVReqSize( const GLbyte * pc, Bool swap )
-{
-GLsizei n          = *(GLsizei *)(pc + 4);
+    return __GLX_PAD((n * 8));
+}
+
+int
+__glXVertexAttribs2dvNVReqSize(const GLbyte * pc, Bool swap)
+{
+    GLsizei n = *(GLsizei *) (pc + 4);
 
     if (swap) {
         n = bswap_32(n);
     }
 
-    return __GLX_PAD((n * 8));
-}
-
-int
-__glXVertexAttribs2dvNVReqSize( const GLbyte * pc, Bool swap )
-{
-GLsizei n          = *(GLsizei *)(pc + 4);
+    return __GLX_PAD((n * 16));
+}
+
+int
+__glXVertexAttribs3dvNVReqSize(const GLbyte * pc, Bool swap)
+{
+    GLsizei n = *(GLsizei *) (pc + 4);
 
     if (swap) {
         n = bswap_32(n);
     }
 
-    return __GLX_PAD((n * 16));
-}
-
-int
-__glXVertexAttribs3dvNVReqSize( const GLbyte * pc, Bool swap )
-{
-GLsizei n          = *(GLsizei *)(pc + 4);
+    return __GLX_PAD((n * 24));
+}
+
+int
+__glXVertexAttribs3fvNVReqSize(const GLbyte * pc, Bool swap)
+{
+    GLsizei n = *(GLsizei *) (pc + 4);
 
     if (swap) {
         n = bswap_32(n);
     }
 
-    return __GLX_PAD((n * 24));
-}
-
-int
-__glXVertexAttribs3fvNVReqSize( const GLbyte * pc, Bool swap )
-{
-GLsizei n          = *(GLsizei *)(pc + 4);
+    return __GLX_PAD((n * 12));
+}
+
+int
+__glXVertexAttribs3svNVReqSize(const GLbyte * pc, Bool swap)
+{
+    GLsizei n = *(GLsizei *) (pc + 4);
 
     if (swap) {
         n = bswap_32(n);
     }
 
-    return __GLX_PAD((n * 12));
-}
-
-int
-__glXVertexAttribs3svNVReqSize( const GLbyte * pc, Bool swap )
-{
-GLsizei n          = *(GLsizei *)(pc + 4);
+    return __GLX_PAD((n * 6));
+}
+
+int
+__glXVertexAttribs4dvNVReqSize(const GLbyte * pc, Bool swap)
+{
+    GLsizei n = *(GLsizei *) (pc + 4);
 
     if (swap) {
         n = bswap_32(n);
     }
 
-    return __GLX_PAD((n * 6));
-}
-
-int
-__glXVertexAttribs4dvNVReqSize( const GLbyte * pc, Bool swap )
-{
-GLsizei n          = *(GLsizei *)(pc + 4);
-
-    if (swap) {
-        n = bswap_32(n);
-    }
-
     return __GLX_PAD((n * 32));
 }
 
-<<<<<<< HEAD
-int
-__glXProgramNamedParameter4fvNVReqSize( const GLbyte * pc, Bool swap )
-{
-GLsizei len        = *(GLsizei *)(pc + 4);
-
-    if (swap) {
-        len = bswap_32(len);
-    }
-
-    return __GLX_PAD(len);
-}
-
-ALIAS( Fogiv, Fogfv )
-ALIAS( Lightiv, Lightfv )
-ALIAS( LightModeliv, LightModelfv )
-ALIAS( Materialiv, Materialfv )
-ALIAS( TexParameteriv, TexParameterfv )
-ALIAS( TexEnviv, TexEnvfv )
-ALIAS( TexGeniv, TexGenfv )
-ALIAS( PixelMapuiv, PixelMapfv )
-ALIAS( ColorTableParameteriv, ColorTableParameterfv )
-ALIAS( ConvolutionParameteriv, ConvolutionParameterfv )
-ALIAS( CompressedTexSubImage1D, CompressedTexImage1D )
-ALIAS( CompressedTexSubImage2D, CompressedTexImage3D )
-ALIAS( PointParameteriv, PointParameterfv )
-ALIAS( DeleteFramebuffers, DrawBuffers )
-ALIAS( DeleteRenderbuffers, DrawBuffers )
-ALIAS( LoadProgramNV, ProgramStringARB )
-ALIAS( RequestResidentProgramsNV, DrawBuffers )
-ALIAS( VertexAttribs1fvNV, PixelMapfv )
-ALIAS( VertexAttribs1svNV, PixelMapusv )
-ALIAS( VertexAttribs2fvNV, VertexAttribs1dvNV )
-ALIAS( VertexAttribs2svNV, PixelMapfv )
-ALIAS( VertexAttribs4fvNV, VertexAttribs2dvNV )
-ALIAS( VertexAttribs4svNV, VertexAttribs1dvNV )
-ALIAS( VertexAttribs4ubvNV, PixelMapfv )
-ALIAS( ProgramNamedParameter4dvNV, CompressedTexSubImage3D )
-=======
 ALIAS(Fogiv, Fogfv)
     ALIAS(Lightiv, Lightfv)
     ALIAS(LightModeliv, LightModelfv)
@@ -901,5 +800,4 @@
     ALIAS(VertexAttribs2svNV, PixelMapfv)
     ALIAS(VertexAttribs4fvNV, VertexAttribs2dvNV)
     ALIAS(VertexAttribs4svNV, VertexAttribs1dvNV)
-    ALIAS(VertexAttribs4ubvNV, PixelMapfv)
->>>>>>> e4ef724e
+    ALIAS(VertexAttribs4ubvNV, PixelMapfv)