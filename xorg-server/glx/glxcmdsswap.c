--- conflicted
+++ resolved
@@ -1,1549 +1,775 @@
-<<<<<<< HEAD
-/*
- * SGI FREE SOFTWARE LICENSE B (Version 2.0, Sept. 18, 2008)
- * Copyright (C) 1991-2000 Silicon Graphics, Inc. All Rights Reserved.
- *
- * Permission is hereby granted, free of charge, to any person obtaining a
- * copy of this software and associated documentation files (the "Software"),
- * to deal in the Software without restriction, including without limitation
- * the rights to use, copy, modify, merge, publish, distribute, sublicense,
- * and/or sell copies of the Software, and to permit persons to whom the
- * Software is furnished to do so, subject to the following conditions:
- *
- * The above copyright notice including the dates of first publication and
- * either this permission notice or a reference to
- * http://oss.sgi.com/projects/FreeB/
- * shall be included in all copies or substantial portions of the Software.
- *
- * THE SOFTWARE IS PROVIDED "AS IS", WITHOUT WARRANTY OF ANY KIND, EXPRESS
- * OR IMPLIED, INCLUDING BUT NOT LIMITED TO THE WARRANTIES OF MERCHANTABILITY,
- * FITNESS FOR A PARTICULAR PURPOSE AND NONINFRINGEMENT. IN NO EVENT SHALL
- * SILICON GRAPHICS, INC. BE LIABLE FOR ANY CLAIM, DAMAGES OR OTHER LIABILITY,
- * WHETHER IN AN ACTION OF CONTRACT, TORT OR OTHERWISE, ARISING FROM, OUT OF
- * OR IN CONNECTION WITH THE SOFTWARE OR THE USE OR OTHER DEALINGS IN THE
- * SOFTWARE.
- *
- * Except as contained in this notice, the name of Silicon Graphics, Inc.
- * shall not be used in advertising or otherwise to promote the sale, use or
- * other dealings in this Software without prior written authorization from
- * Silicon Graphics, Inc.
- */
-
-#ifdef HAVE_DIX_CONFIG_H
-#include <dix-config.h>
-#else
-
-#include "glheader.h"
-
-#endif
-
-#include <string.h>
-#include "glxserver.h"
-#include "glxutil.h"
-#include <GL/glxtokens.h>
-#include <unpack.h>
-#include "g_disptab.h"
-#include <pixmapstr.h>
-#include <windowstr.h>
-#include "glxext.h"
-#include "GL/gl.h"
-#include "glapitable.h"
-#include "glapi.h"
-#include "glthread.h"
-#include "dispatch.h"
-#include "indirect_dispatch.h"
-#include "indirect_table.h"
-#include "indirect_util.h"
-
-
-/************************************************************************/
-
-/*
-** Byteswapping versions of GLX commands.  In most cases they just swap
-** the incoming arguments and then call the unswapped routine.  For commands
-** that have replies, a separate swapping routine for the reply is provided;
-** it is called at the end of the unswapped routine.
-*/
-
-int __glXDispSwap_CreateContext(__GLXclientState *cl, GLbyte *pc)
-{
-    xGLXCreateContextReq *req = (xGLXCreateContextReq *) pc;
-    __GLX_DECLARE_SWAP_VARIABLES;
-
-    __GLX_SWAP_SHORT(&req->length);
-    __GLX_SWAP_INT(&req->context);
-    __GLX_SWAP_INT(&req->visual);
-    __GLX_SWAP_INT(&req->screen);
-    __GLX_SWAP_INT(&req->shareList);
-
-    return __glXDisp_CreateContext(cl, pc);
-}
-
-int __glXDispSwap_CreateNewContext(__GLXclientState *cl, GLbyte *pc)
-{
-    xGLXCreateNewContextReq *req = (xGLXCreateNewContextReq *) pc;
-    __GLX_DECLARE_SWAP_VARIABLES;
-
-    __GLX_SWAP_SHORT(&req->length);
-    __GLX_SWAP_INT(&req->context);
-    __GLX_SWAP_INT(&req->fbconfig);
-    __GLX_SWAP_INT(&req->screen);
-    __GLX_SWAP_INT(&req->renderType);
-    __GLX_SWAP_INT(&req->shareList);
-
-    return __glXDisp_CreateNewContext(cl, pc);
-}
-
-int __glXDispSwap_CreateContextWithConfigSGIX(__GLXclientState *cl, GLbyte *pc)
-{
-    xGLXCreateContextWithConfigSGIXReq *req =
-	(xGLXCreateContextWithConfigSGIXReq *) pc;
-    __GLX_DECLARE_SWAP_VARIABLES;
-
-    __GLX_SWAP_SHORT(&req->length);
-    __GLX_SWAP_INT(&req->context);
-    __GLX_SWAP_INT(&req->fbconfig);
-    __GLX_SWAP_INT(&req->screen);
-    __GLX_SWAP_INT(&req->renderType);
-    __GLX_SWAP_INT(&req->shareList);
-
-    return __glXDisp_CreateContextWithConfigSGIX(cl, pc);
-}
-
-int __glXDispSwap_DestroyContext(__GLXclientState *cl, GLbyte *pc)
-{
-    xGLXDestroyContextReq *req = (xGLXDestroyContextReq *) pc;
-    __GLX_DECLARE_SWAP_VARIABLES;
-
-    __GLX_SWAP_SHORT(&req->length);
-    __GLX_SWAP_INT(&req->context);
-
-    return __glXDisp_DestroyContext(cl, pc);
-}
-
-int __glXDispSwap_MakeCurrent(__GLXclientState *cl, GLbyte *pc)
-{
-    xGLXMakeCurrentReq *req = (xGLXMakeCurrentReq *) pc;
-    __GLX_DECLARE_SWAP_VARIABLES;
-
-    __GLX_SWAP_SHORT(&req->length);
-    __GLX_SWAP_INT(&req->drawable);
-    __GLX_SWAP_INT(&req->context);
-    __GLX_SWAP_INT(&req->oldContextTag);
-
-    return __glXDisp_MakeCurrent(cl, pc);
-}
-
-int __glXDispSwap_MakeContextCurrent(__GLXclientState *cl, GLbyte *pc)
-{
-    xGLXMakeContextCurrentReq *req = (xGLXMakeContextCurrentReq *) pc;
-    __GLX_DECLARE_SWAP_VARIABLES;
-
-    __GLX_SWAP_SHORT(&req->length);
-    __GLX_SWAP_INT(&req->drawable);
-    __GLX_SWAP_INT(&req->readdrawable);
-    __GLX_SWAP_INT(&req->context);
-    __GLX_SWAP_INT(&req->oldContextTag);
-
-    return __glXDisp_MakeContextCurrent(cl, pc);
-}
-
-int __glXDispSwap_MakeCurrentReadSGI(__GLXclientState *cl, GLbyte *pc)
-{
-    xGLXMakeCurrentReadSGIReq *req = (xGLXMakeCurrentReadSGIReq *) pc;
-    __GLX_DECLARE_SWAP_VARIABLES;
-
-    __GLX_SWAP_SHORT(&req->length);
-    __GLX_SWAP_INT(&req->drawable);
-    __GLX_SWAP_INT(&req->readable);
-    __GLX_SWAP_INT(&req->context);
-    __GLX_SWAP_INT(&req->oldContextTag);
-
-    return __glXDisp_MakeCurrentReadSGI(cl, pc);
-}
-
-int __glXDispSwap_IsDirect(__GLXclientState *cl, GLbyte *pc)
-{
-    xGLXIsDirectReq *req = (xGLXIsDirectReq *) pc;
-    __GLX_DECLARE_SWAP_VARIABLES;
-
-    __GLX_SWAP_SHORT(&req->length);
-    __GLX_SWAP_INT(&req->context);
-
-    return __glXDisp_IsDirect(cl, pc);
-}
-
-int __glXDispSwap_QueryVersion(__GLXclientState *cl, GLbyte *pc)
-{
-    xGLXQueryVersionReq *req = (xGLXQueryVersionReq *) pc;
-    __GLX_DECLARE_SWAP_VARIABLES;
-
-    __GLX_SWAP_SHORT(&req->length);
-    __GLX_SWAP_INT(&req->majorVersion);
-    __GLX_SWAP_INT(&req->minorVersion);
-
-    return __glXDisp_QueryVersion(cl, pc);
-}
-
-int __glXDispSwap_WaitGL(__GLXclientState *cl, GLbyte *pc)
-{
-    xGLXWaitGLReq *req = (xGLXWaitGLReq *) pc;
-    __GLX_DECLARE_SWAP_VARIABLES;
-
-    __GLX_SWAP_SHORT(&req->length);
-    __GLX_SWAP_INT(&req->contextTag);
-
-    return __glXDisp_WaitGL(cl, pc);
-}
-
-int __glXDispSwap_WaitX(__GLXclientState *cl, GLbyte *pc)
-{
-    xGLXWaitXReq *req = (xGLXWaitXReq *) pc;
-    __GLX_DECLARE_SWAP_VARIABLES;
-
-    __GLX_SWAP_SHORT(&req->length);
-    __GLX_SWAP_INT(&req->contextTag);
-
-    return __glXDisp_WaitX(cl, pc);
-}
-
-int __glXDispSwap_CopyContext(__GLXclientState *cl, GLbyte *pc)
-{
-    xGLXCopyContextReq *req = (xGLXCopyContextReq *) pc;
-    __GLX_DECLARE_SWAP_VARIABLES;
-
-    __GLX_SWAP_SHORT(&req->length);
-    __GLX_SWAP_INT(&req->source);
-    __GLX_SWAP_INT(&req->dest);
-    __GLX_SWAP_INT(&req->mask);
-
-    return __glXDisp_CopyContext(cl, pc);
-}
-
-int __glXDispSwap_GetVisualConfigs(__GLXclientState *cl, GLbyte *pc)
-{
-    xGLXGetVisualConfigsReq *req = (xGLXGetVisualConfigsReq *) pc;
-    __GLX_DECLARE_SWAP_VARIABLES;
-
-    __GLX_SWAP_INT(&req->screen);
-    return __glXDisp_GetVisualConfigs(cl, pc);
-}
-
-int __glXDispSwap_GetFBConfigs(__GLXclientState *cl, GLbyte *pc)
-{
-    xGLXGetFBConfigsReq *req = (xGLXGetFBConfigsReq *) pc;
-    __GLX_DECLARE_SWAP_VARIABLES;
-
-    __GLX_SWAP_INT(&req->screen);
-    return __glXDisp_GetFBConfigs(cl, pc);
-}
-
-int __glXDispSwap_GetFBConfigsSGIX(__GLXclientState *cl, GLbyte *pc)
-{
-    xGLXGetFBConfigsSGIXReq *req = (xGLXGetFBConfigsSGIXReq *) pc;
-    __GLX_DECLARE_SWAP_VARIABLES;
-
-    __GLX_SWAP_INT(&req->screen);
-    return __glXDisp_GetFBConfigsSGIX(cl, pc);
-}
-
-int __glXDispSwap_CreateGLXPixmap(__GLXclientState *cl, GLbyte *pc)
-{
-    xGLXCreateGLXPixmapReq *req = (xGLXCreateGLXPixmapReq *) pc;
-    __GLX_DECLARE_SWAP_VARIABLES;
-
-    __GLX_SWAP_SHORT(&req->length);
-    __GLX_SWAP_INT(&req->screen);
-    __GLX_SWAP_INT(&req->visual);
-    __GLX_SWAP_INT(&req->pixmap);
-    __GLX_SWAP_INT(&req->glxpixmap);
-
-    return __glXDisp_CreateGLXPixmap(cl, pc);
-}
-
-int __glXDispSwap_CreatePixmap(__GLXclientState *cl, GLbyte *pc)
-{
-    xGLXCreatePixmapReq *req = (xGLXCreatePixmapReq *) pc;
-    CARD32 *attribs;
-    __GLX_DECLARE_SWAP_VARIABLES;
-    __GLX_DECLARE_SWAP_ARRAY_VARIABLES;
-
-    __GLX_SWAP_SHORT(&req->length);
-    __GLX_SWAP_INT(&req->screen);
-    __GLX_SWAP_INT(&req->fbconfig);
-    __GLX_SWAP_INT(&req->pixmap);
-    __GLX_SWAP_INT(&req->glxpixmap);
-    __GLX_SWAP_INT(&req->numAttribs);
-    attribs = (CARD32*)(req + 1);
-    __GLX_SWAP_INT_ARRAY(attribs, req->numAttribs);
-
-    return __glXDisp_CreatePixmap(cl, pc);
-}
-
-int __glXDispSwap_CreateGLXPixmapWithConfigSGIX(__GLXclientState *cl, GLbyte *pc)
-{
-    xGLXCreateGLXPixmapWithConfigSGIXReq *req = 
-	(xGLXCreateGLXPixmapWithConfigSGIXReq *) pc;
-    __GLX_DECLARE_SWAP_VARIABLES;
-
-    __GLX_SWAP_SHORT(&req->length);
-    __GLX_SWAP_INT(&req->screen);
-    __GLX_SWAP_INT(&req->fbconfig);
-    __GLX_SWAP_INT(&req->pixmap);
-    __GLX_SWAP_INT(&req->glxpixmap);
-
-    return __glXDisp_CreateGLXPixmapWithConfigSGIX(cl, pc);
-}
-
-int __glXDispSwap_DestroyGLXPixmap(__GLXclientState *cl, GLbyte *pc)
-{
-    xGLXDestroyGLXPixmapReq *req = (xGLXDestroyGLXPixmapReq *) pc;
-    __GLX_DECLARE_SWAP_VARIABLES;
-
-    __GLX_SWAP_SHORT(&req->length);
-    __GLX_SWAP_INT(&req->glxpixmap);
-
-    return __glXDisp_DestroyGLXPixmap(cl, pc);
-}
-
-int __glXDispSwap_DestroyPixmap(__GLXclientState *cl, GLbyte *pc)
-{
-    xGLXDestroyGLXPixmapReq *req = (xGLXDestroyGLXPixmapReq *) pc;
-    __GLX_DECLARE_SWAP_VARIABLES;
-
-    __GLX_SWAP_SHORT(&req->length);
-    __GLX_SWAP_INT(&req->glxpixmap);
-
-    return __glXDisp_DestroyGLXPixmap(cl, pc);
-}
-
-int __glXDispSwap_QueryContext(__GLXclientState *cl, GLbyte *pc)
-{
-    xGLXQueryContextReq *req = (xGLXQueryContextReq *) pc;    
-    __GLX_DECLARE_SWAP_VARIABLES;
-
-    __GLX_SWAP_INT(&req->context);
-
-    return __glXDisp_QueryContext(cl, pc);
-}
-
-int __glXDispSwap_CreatePbuffer(__GLXclientState *cl, GLbyte *pc)
-{
-    xGLXCreatePbufferReq *req = (xGLXCreatePbufferReq *) pc;    
-    __GLX_DECLARE_SWAP_VARIABLES;
-    __GLX_DECLARE_SWAP_ARRAY_VARIABLES;
-    CARD32 *attribs;
-
-    __GLX_SWAP_INT(&req->screen);
-    __GLX_SWAP_INT(&req->fbconfig);
-    __GLX_SWAP_INT(&req->pbuffer);
-    __GLX_SWAP_INT(&req->numAttribs);
-    attribs = (CARD32*)(req + 1);
-    __GLX_SWAP_INT_ARRAY(attribs, req->numAttribs);
-
-    return __glXDisp_CreatePbuffer(cl, pc);
-}
-
-int __glXDispSwap_CreateGLXPbufferSGIX(__GLXclientState *cl, GLbyte *pc)
-{
-    xGLXCreateGLXPbufferSGIXReq *req = (xGLXCreateGLXPbufferSGIXReq *) pc;    
-    __GLX_DECLARE_SWAP_VARIABLES;
-
-    __GLX_SWAP_INT(&req->screen);
-    __GLX_SWAP_INT(&req->fbconfig);
-    __GLX_SWAP_INT(&req->pbuffer);
-    __GLX_SWAP_INT(&req->width);
-    __GLX_SWAP_INT(&req->height);
-
-    return __glXDisp_CreateGLXPbufferSGIX(cl, pc);
-}
-
-int __glXDispSwap_DestroyPbuffer(__GLXclientState *cl, GLbyte *pc)
-{
-    xGLXDestroyPbufferReq *req = (xGLXDestroyPbufferReq *) pc;
-    __GLX_DECLARE_SWAP_VARIABLES;
-
-    __GLX_SWAP_INT(&req->pbuffer);
-
-    return __glXDisp_DestroyPbuffer(cl, pc);
-}
-
-int __glXDispSwap_DestroyGLXPbufferSGIX(__GLXclientState *cl, GLbyte *pc)
-{
-    xGLXDestroyGLXPbufferSGIXReq *req = (xGLXDestroyGLXPbufferSGIXReq *) pc;
-    __GLX_DECLARE_SWAP_VARIABLES;
-
-    __GLX_SWAP_INT(&req->pbuffer);
-
-    return __glXDisp_DestroyGLXPbufferSGIX(cl, pc);
-}
-
-int __glXDispSwap_ChangeDrawableAttributes(__GLXclientState *cl, GLbyte *pc)
-{
-    xGLXChangeDrawableAttributesReq *req =
-	(xGLXChangeDrawableAttributesReq *) pc;
-    __GLX_DECLARE_SWAP_VARIABLES;
-    __GLX_DECLARE_SWAP_ARRAY_VARIABLES;
-    CARD32 *attribs;
-
-    __GLX_SWAP_INT(&req->drawable);
-    __GLX_SWAP_INT(&req->numAttribs);
-    attribs = (CARD32*)(req + 1);
-    __GLX_SWAP_INT_ARRAY(attribs, req->numAttribs);
-
-    return __glXDisp_ChangeDrawableAttributes(cl, pc);
-}
-
-int __glXDispSwap_ChangeDrawableAttributesSGIX(__GLXclientState *cl,
-					       GLbyte *pc)
-{
-    xGLXChangeDrawableAttributesSGIXReq *req =
-	(xGLXChangeDrawableAttributesSGIXReq *) pc;
-    __GLX_DECLARE_SWAP_VARIABLES;
-    __GLX_DECLARE_SWAP_ARRAY_VARIABLES;
-    CARD32 *attribs;
-
-    __GLX_SWAP_INT(&req->drawable);
-    __GLX_SWAP_INT(&req->numAttribs);
-    attribs = (CARD32*)(req + 1);
-    __GLX_SWAP_INT_ARRAY(attribs, req->numAttribs);
-
-    return __glXDisp_ChangeDrawableAttributesSGIX(cl, pc);
-}
-
-int __glXDispSwap_CreateWindow(__GLXclientState *cl, GLbyte *pc)
-{
-    xGLXCreateWindowReq *req = (xGLXCreateWindowReq *) pc;
-    __GLX_DECLARE_SWAP_VARIABLES;
-    __GLX_DECLARE_SWAP_ARRAY_VARIABLES;
-    CARD32 *attribs;
-
-    __GLX_SWAP_INT(&req->screen);
-    __GLX_SWAP_INT(&req->fbconfig);
-    __GLX_SWAP_INT(&req->window);
-    __GLX_SWAP_INT(&req->glxwindow);
-    __GLX_SWAP_INT(&req->numAttribs);
-    attribs = (CARD32*)(req + 1);
-    __GLX_SWAP_INT_ARRAY(attribs, req->numAttribs);
-
-    return __glXDisp_CreateWindow(cl, pc);
-}
-
-int __glXDispSwap_DestroyWindow(__GLXclientState *cl, GLbyte *pc)
-{
-    xGLXDestroyWindowReq *req = (xGLXDestroyWindowReq *) pc;
-    __GLX_DECLARE_SWAP_VARIABLES;
-
-    __GLX_SWAP_INT(&req->glxwindow);
-
-    return __glXDisp_DestroyWindow(cl, pc);
-}
-
-int __glXDispSwap_SwapBuffers(__GLXclientState *cl, GLbyte *pc)
-{
-    xGLXSwapBuffersReq *req = (xGLXSwapBuffersReq *) pc;
-    __GLX_DECLARE_SWAP_VARIABLES;
-
-    __GLX_SWAP_SHORT(&req->length);
-    __GLX_SWAP_INT(&req->contextTag);
-    __GLX_SWAP_INT(&req->drawable);
-
-    return __glXDisp_SwapBuffers(cl, pc);
-}
-
-int __glXDispSwap_UseXFont(__GLXclientState *cl, GLbyte *pc)
-{
-    xGLXUseXFontReq *req = (xGLXUseXFontReq *) pc;
-    __GLX_DECLARE_SWAP_VARIABLES;
-
-    __GLX_SWAP_SHORT(&req->length);
-    __GLX_SWAP_INT(&req->contextTag);
-    __GLX_SWAP_INT(&req->font);
-    __GLX_SWAP_INT(&req->first);
-    __GLX_SWAP_INT(&req->count);
-    __GLX_SWAP_INT(&req->listBase);
-
-    return __glXDisp_UseXFont(cl, pc);
-}
-
-
-int __glXDispSwap_QueryExtensionsString(__GLXclientState *cl, GLbyte *pc)
-{
-    xGLXQueryExtensionsStringReq *req = (xGLXQueryExtensionsStringReq *)pc;
-    __GLX_DECLARE_SWAP_VARIABLES;
-
-    __GLX_SWAP_SHORT(&req->length);
-    __GLX_SWAP_INT(&req->screen);
-
-    return __glXDisp_QueryExtensionsString(cl, pc);
-}
-
-int __glXDispSwap_QueryServerString(__GLXclientState *cl, GLbyte *pc)
-{
-    xGLXQueryServerStringReq *req = (xGLXQueryServerStringReq *)pc;
-    __GLX_DECLARE_SWAP_VARIABLES;
-
-    __GLX_SWAP_SHORT(&req->length);
-    __GLX_SWAP_INT(&req->screen);
-    __GLX_SWAP_INT(&req->name);
-
-    return __glXDisp_QueryServerString(cl, pc);
-}
-
-int __glXDispSwap_ClientInfo(__GLXclientState *cl, GLbyte *pc)
-{
-    xGLXClientInfoReq *req = (xGLXClientInfoReq *)pc;
-    __GLX_DECLARE_SWAP_VARIABLES;
-
-    __GLX_SWAP_SHORT(&req->length);
-    __GLX_SWAP_INT(&req->major);
-    __GLX_SWAP_INT(&req->minor);
-    __GLX_SWAP_INT(&req->numbytes);
-
-    return __glXDisp_ClientInfo(cl, pc);
-}
-
-int __glXDispSwap_QueryContextInfoEXT(__GLXclientState *cl, GLbyte *pc)
-{
-    xGLXQueryContextInfoEXTReq *req = (xGLXQueryContextInfoEXTReq *) pc;
-    __GLX_DECLARE_SWAP_VARIABLES;
-
-    __GLX_SWAP_SHORT(&req->length);
-    __GLX_SWAP_INT(&req->context);
-
-    return __glXDisp_QueryContextInfoEXT(cl, pc);
-}
-
-int __glXDispSwap_BindTexImageEXT(__GLXclientState *cl, GLbyte *pc)
-{
-    xGLXVendorPrivateReq *req = (xGLXVendorPrivateReq *) pc;
-    GLXDrawable		 *drawId;
-    int			 *buffer;
-    
-    __GLX_DECLARE_SWAP_VARIABLES;
-
-    pc += __GLX_VENDPRIV_HDR_SIZE;
-
-    drawId = ((GLXDrawable *) (pc));
-    buffer = ((int *)	      (pc + 4));
-    
-    __GLX_SWAP_SHORT(&req->length);
-    __GLX_SWAP_INT(&req->contextTag);
-    __GLX_SWAP_INT(drawId);
-    __GLX_SWAP_INT(buffer);
-
-    return __glXDisp_BindTexImageEXT(cl, (GLbyte *)pc);
-}
-
-int __glXDispSwap_ReleaseTexImageEXT(__GLXclientState *cl, GLbyte *pc)
-{
-    xGLXVendorPrivateReq *req = (xGLXVendorPrivateReq *) pc;
-    GLXDrawable		 *drawId;
-    int			 *buffer;
-    
-    __GLX_DECLARE_SWAP_VARIABLES;
-
-    pc += __GLX_VENDPRIV_HDR_SIZE;
-
-    drawId = ((GLXDrawable *) (pc));
-    buffer = ((int *)	      (pc + 4));
-    
-    __GLX_SWAP_SHORT(&req->length);
-    __GLX_SWAP_INT(&req->contextTag);
-    __GLX_SWAP_INT(drawId);
-    __GLX_SWAP_INT(buffer);
-
-    return __glXDisp_ReleaseTexImageEXT(cl, (GLbyte *)pc);
-}
-
-int __glXDispSwap_CopySubBufferMESA(__GLXclientState *cl, GLbyte *pc)
-{
-    xGLXVendorPrivateReq *req = (xGLXVendorPrivateReq *) pc;
-    GLXDrawable		 *drawId;
-    int			 *buffer;
-
-    __GLX_DECLARE_SWAP_VARIABLES;
-
-    (void) drawId;
-    (void) buffer;
-
-    pc += __GLX_VENDPRIV_HDR_SIZE;
-
-    __GLX_SWAP_SHORT(&req->length);
-    __GLX_SWAP_INT(&req->contextTag);
-    __GLX_SWAP_INT(pc);
-    __GLX_SWAP_INT(pc + 4);
-    __GLX_SWAP_INT(pc + 8);
-    __GLX_SWAP_INT(pc + 12);
-    __GLX_SWAP_INT(pc + 16);
-
-    return __glXDisp_CopySubBufferMESA(cl, pc);
-
-}
-
-int __glXDispSwap_GetDrawableAttributesSGIX(__GLXclientState *cl, GLbyte *pc)
-{
-    xGLXVendorPrivateWithReplyReq *req = (xGLXVendorPrivateWithReplyReq *)pc;
-    CARD32 *data;
-    
-    __GLX_DECLARE_SWAP_VARIABLES;
-
-    data = (CARD32 *) (req + 1);
-    __GLX_SWAP_SHORT(&req->length);
-    __GLX_SWAP_INT(&req->contextTag);
-    __GLX_SWAP_INT(data);
-
-    return __glXDisp_GetDrawableAttributesSGIX(cl, pc);
-}
-
-int __glXDispSwap_GetDrawableAttributes(__GLXclientState *cl, GLbyte *pc)
-{
-    xGLXGetDrawableAttributesReq *req = (xGLXGetDrawableAttributesReq *)pc;
-    
-    __GLX_DECLARE_SWAP_VARIABLES;
-
-    __GLX_SWAP_SHORT(&req->length);
-    __GLX_SWAP_INT(&req->drawable);
-
-    return __glXDisp_GetDrawableAttributes(cl, pc);
-}
-
-
-/************************************************************************/
-
-/*
-** Swap replies.
-*/
-
-void __glXSwapMakeCurrentReply(ClientPtr client, xGLXMakeCurrentReply *reply)
-{
-    __GLX_DECLARE_SWAP_VARIABLES;
-    __GLX_SWAP_SHORT(&reply->sequenceNumber);
-    __GLX_SWAP_INT(&reply->length);
-    __GLX_SWAP_INT(&reply->contextTag);
-    WriteToClient(client, sz_xGLXMakeCurrentReply, (char *)reply);
-}
-
-void __glXSwapIsDirectReply(ClientPtr client, xGLXIsDirectReply *reply)
-{
-    __GLX_DECLARE_SWAP_VARIABLES;
-    __GLX_SWAP_SHORT(&reply->sequenceNumber);
-    __GLX_SWAP_INT(&reply->length);
-    WriteToClient(client, sz_xGLXIsDirectReply, (char *)reply);
-}
-
-void __glXSwapQueryVersionReply(ClientPtr client, xGLXQueryVersionReply *reply)
-{
-    __GLX_DECLARE_SWAP_VARIABLES;
-    __GLX_SWAP_SHORT(&reply->sequenceNumber);
-    __GLX_SWAP_INT(&reply->length);
-    __GLX_SWAP_INT(&reply->majorVersion);
-    __GLX_SWAP_INT(&reply->minorVersion);
-    WriteToClient(client, sz_xGLXQueryVersionReply, (char *)reply);
-}
-
-void glxSwapQueryExtensionsStringReply(ClientPtr client,
-				       xGLXQueryExtensionsStringReply *reply, char *buf)
-{
-    int length = reply->length;
-    __GLX_DECLARE_SWAP_VARIABLES;
-    __GLX_DECLARE_SWAP_ARRAY_VARIABLES;
-    __GLX_SWAP_SHORT(&reply->sequenceNumber);
-    __GLX_SWAP_INT(&reply->length);
-    __GLX_SWAP_INT(&reply->n);
-    WriteToClient(client, sz_xGLXQueryExtensionsStringReply, (char *)reply);
-    __GLX_SWAP_INT_ARRAY((int *)buf, length);
-    WriteToClient(client, length << 2, buf);
-}
-
-void glxSwapQueryServerStringReply(ClientPtr client,
-				   xGLXQueryServerStringReply *reply, char *buf)
-{
-    int length = reply->length;
-    __GLX_DECLARE_SWAP_VARIABLES;
-    __GLX_SWAP_SHORT(&reply->sequenceNumber);
-    __GLX_SWAP_INT(&reply->length);
-    __GLX_SWAP_INT(&reply->n);
-    WriteToClient(client, sz_xGLXQueryServerStringReply, (char *)reply);
-    /** no swap is needed for an array of chars **/
-    /* __GLX_SWAP_INT_ARRAY((int *)buf, length); */
-    WriteToClient(client, length << 2, buf);
-}
-
-void __glXSwapQueryContextInfoEXTReply(ClientPtr client, xGLXQueryContextInfoEXTReply *reply, int *buf)
-{
-    int length = reply->length;
-    __GLX_DECLARE_SWAP_VARIABLES;
-    __GLX_DECLARE_SWAP_ARRAY_VARIABLES;
-    __GLX_SWAP_SHORT(&reply->sequenceNumber);
-    __GLX_SWAP_INT(&reply->length);
-    __GLX_SWAP_INT(&reply->n);
-    WriteToClient(client, sz_xGLXQueryContextInfoEXTReply, (char *)reply);
-    __GLX_SWAP_INT_ARRAY((int *)buf, length);
-    WriteToClient(client, length << 2, (char *)buf);
-}
-
-void __glXSwapGetDrawableAttributesReply(ClientPtr client,
-					 xGLXGetDrawableAttributesReply *reply, CARD32 *buf)
-{
-    int length = reply->length;
-    __GLX_DECLARE_SWAP_VARIABLES;
-    __GLX_DECLARE_SWAP_ARRAY_VARIABLES;
-    __GLX_SWAP_SHORT(&reply->sequenceNumber);
-    __GLX_SWAP_INT(&reply->length);
-    __GLX_SWAP_INT(&reply->numAttribs);
-    WriteToClient(client, sz_xGLXGetDrawableAttributesReply, (char *)reply);
-    __GLX_SWAP_INT_ARRAY((int *)buf, length);
-    WriteToClient(client, length << 2, (char *)buf);
-}
-
-/************************************************************************/
-
-/*
-** Render and Renderlarge are not in the GLX API.  They are used by the GLX
-** client library to send batches of GL rendering commands.
-*/
-
-int __glXDispSwap_Render(__GLXclientState *cl, GLbyte *pc)
-{
-    return __glXDisp_Render(cl, pc);
-}
-
-/*
-** Execute a large rendering request (one that spans multiple X requests).
-*/
-int __glXDispSwap_RenderLarge(__GLXclientState *cl, GLbyte *pc)
-{
-    return __glXDisp_RenderLarge(cl, pc);
-}
-
-/************************************************************************/
-
-/*
-** No support is provided for the vendor-private requests other than
-** allocating these entry points in the dispatch table.
-*/
-
-int __glXDispSwap_VendorPrivate(__GLXclientState *cl, GLbyte *pc)
-{
-    xGLXVendorPrivateReq *req;
-    GLint vendorcode;
-    __GLXdispatchVendorPrivProcPtr proc;
-
-    __GLX_DECLARE_SWAP_VARIABLES;
-
-    req = (xGLXVendorPrivateReq *) pc;
-    __GLX_SWAP_SHORT(&req->length);
-    __GLX_SWAP_INT(&req->vendorCode);
-
-    vendorcode = req->vendorCode;
-
-    proc = (__GLXdispatchVendorPrivProcPtr)
-      __glXGetProtocolDecodeFunction(& VendorPriv_dispatch_info,
-				     vendorcode, 1);
-    if (proc != NULL) {
-	(*proc)(cl, (GLbyte*)req);
-	return Success;
-    }
-
-    cl->client->errorValue = req->vendorCode;
-    return __glXError(GLXUnsupportedPrivateRequest);
-}
-
-
-int __glXDispSwap_VendorPrivateWithReply(__GLXclientState *cl, GLbyte *pc)
-{
-    xGLXVendorPrivateWithReplyReq *req;
-    GLint vendorcode;
-    __GLXdispatchVendorPrivProcPtr proc;
-
-    __GLX_DECLARE_SWAP_VARIABLES;
-
-    req = (xGLXVendorPrivateWithReplyReq *) pc;
-    __GLX_SWAP_SHORT(&req->length);
-    __GLX_SWAP_INT(&req->vendorCode);
-
-    vendorcode = req->vendorCode;
-
-    proc = (__GLXdispatchVendorPrivProcPtr)
-      __glXGetProtocolDecodeFunction(& VendorPriv_dispatch_info,
-				     vendorcode, 1);
-    if (proc != NULL) {
-	return (*proc)(cl, (GLbyte*)req);
-    }
-
-    cl->client->errorValue = req->vendorCode;
-    return __glXError(GLXUnsupportedPrivateRequest);
-}
-=======
-/*
- * SGI FREE SOFTWARE LICENSE B (Version 2.0, Sept. 18, 2008)
- * Copyright (C) 1991-2000 Silicon Graphics, Inc. All Rights Reserved.
- *
- * Permission is hereby granted, free of charge, to any person obtaining a
- * copy of this software and associated documentation files (the "Software"),
- * to deal in the Software without restriction, including without limitation
- * the rights to use, copy, modify, merge, publish, distribute, sublicense,
- * and/or sell copies of the Software, and to permit persons to whom the
- * Software is furnished to do so, subject to the following conditions:
- *
- * The above copyright notice including the dates of first publication and
- * either this permission notice or a reference to
- * http://oss.sgi.com/projects/FreeB/
- * shall be included in all copies or substantial portions of the Software.
- *
- * THE SOFTWARE IS PROVIDED "AS IS", WITHOUT WARRANTY OF ANY KIND, EXPRESS
- * OR IMPLIED, INCLUDING BUT NOT LIMITED TO THE WARRANTIES OF MERCHANTABILITY,
- * FITNESS FOR A PARTICULAR PURPOSE AND NONINFRINGEMENT. IN NO EVENT SHALL
- * SILICON GRAPHICS, INC. BE LIABLE FOR ANY CLAIM, DAMAGES OR OTHER LIABILITY,
- * WHETHER IN AN ACTION OF CONTRACT, TORT OR OTHERWISE, ARISING FROM, OUT OF
- * OR IN CONNECTION WITH THE SOFTWARE OR THE USE OR OTHER DEALINGS IN THE
- * SOFTWARE.
- *
- * Except as contained in this notice, the name of Silicon Graphics, Inc.
- * shall not be used in advertising or otherwise to promote the sale, use or
- * other dealings in this Software without prior written authorization from
- * Silicon Graphics, Inc.
- */
-
-#ifdef HAVE_DIX_CONFIG_H
-#include <dix-config.h>
-#endif
-
-#include <string.h>
-#include "glxserver.h"
-#include "glxutil.h"
-#include <GL/glxtokens.h>
-#include <unpack.h>
-#include <pixmapstr.h>
-#include <windowstr.h>
-#include "glxext.h"
-#include "glapitable.h"
-#include "glapi.h"
-#include "glthread.h"
-#include "dispatch.h"
-#include "indirect_dispatch.h"
-#include "indirect_table.h"
-#include "indirect_util.h"
-
-
-/************************************************************************/
-
-/*
-** Byteswapping versions of GLX commands.  In most cases they just swap
-** the incoming arguments and then call the unswapped routine.  For commands
-** that have replies, a separate swapping routine for the reply is provided;
-** it is called at the end of the unswapped routine.
-*/
-
-int __glXDispSwap_CreateContext(__GLXclientState *cl, GLbyte *pc)
-{
-    xGLXCreateContextReq *req = (xGLXCreateContextReq *) pc;
-    __GLX_DECLARE_SWAP_VARIABLES;
-
-    __GLX_SWAP_SHORT(&req->length);
-    __GLX_SWAP_INT(&req->context);
-    __GLX_SWAP_INT(&req->visual);
-    __GLX_SWAP_INT(&req->screen);
-    __GLX_SWAP_INT(&req->shareList);
-
-    return __glXDisp_CreateContext(cl, pc);
-}
-
-int __glXDispSwap_CreateNewContext(__GLXclientState *cl, GLbyte *pc)
-{
-    xGLXCreateNewContextReq *req = (xGLXCreateNewContextReq *) pc;
-    __GLX_DECLARE_SWAP_VARIABLES;
-
-    __GLX_SWAP_SHORT(&req->length);
-    __GLX_SWAP_INT(&req->context);
-    __GLX_SWAP_INT(&req->fbconfig);
-    __GLX_SWAP_INT(&req->screen);
-    __GLX_SWAP_INT(&req->renderType);
-    __GLX_SWAP_INT(&req->shareList);
-
-    return __glXDisp_CreateNewContext(cl, pc);
-}
-
-int __glXDispSwap_CreateContextWithConfigSGIX(__GLXclientState *cl, GLbyte *pc)
-{
-    xGLXCreateContextWithConfigSGIXReq *req =
-	(xGLXCreateContextWithConfigSGIXReq *) pc;
-    __GLX_DECLARE_SWAP_VARIABLES;
-
-    __GLX_SWAP_SHORT(&req->length);
-    __GLX_SWAP_INT(&req->context);
-    __GLX_SWAP_INT(&req->fbconfig);
-    __GLX_SWAP_INT(&req->screen);
-    __GLX_SWAP_INT(&req->renderType);
-    __GLX_SWAP_INT(&req->shareList);
-
-    return __glXDisp_CreateContextWithConfigSGIX(cl, pc);
-}
-
-int __glXDispSwap_DestroyContext(__GLXclientState *cl, GLbyte *pc)
-{
-    xGLXDestroyContextReq *req = (xGLXDestroyContextReq *) pc;
-    __GLX_DECLARE_SWAP_VARIABLES;
-
-    __GLX_SWAP_SHORT(&req->length);
-    __GLX_SWAP_INT(&req->context);
-
-    return __glXDisp_DestroyContext(cl, pc);
-}
-
-int __glXDispSwap_MakeCurrent(__GLXclientState *cl, GLbyte *pc)
-{
-    xGLXMakeCurrentReq *req = (xGLXMakeCurrentReq *) pc;
-    __GLX_DECLARE_SWAP_VARIABLES;
-
-    __GLX_SWAP_SHORT(&req->length);
-    __GLX_SWAP_INT(&req->drawable);
-    __GLX_SWAP_INT(&req->context);
-    __GLX_SWAP_INT(&req->oldContextTag);
-
-    return __glXDisp_MakeCurrent(cl, pc);
-}
-
-int __glXDispSwap_MakeContextCurrent(__GLXclientState *cl, GLbyte *pc)
-{
-    xGLXMakeContextCurrentReq *req = (xGLXMakeContextCurrentReq *) pc;
-    __GLX_DECLARE_SWAP_VARIABLES;
-
-    __GLX_SWAP_SHORT(&req->length);
-    __GLX_SWAP_INT(&req->drawable);
-    __GLX_SWAP_INT(&req->readdrawable);
-    __GLX_SWAP_INT(&req->context);
-    __GLX_SWAP_INT(&req->oldContextTag);
-
-    return __glXDisp_MakeContextCurrent(cl, pc);
-}
-
-int __glXDispSwap_MakeCurrentReadSGI(__GLXclientState *cl, GLbyte *pc)
-{
-    xGLXMakeCurrentReadSGIReq *req = (xGLXMakeCurrentReadSGIReq *) pc;
-    __GLX_DECLARE_SWAP_VARIABLES;
-
-    __GLX_SWAP_SHORT(&req->length);
-    __GLX_SWAP_INT(&req->drawable);
-    __GLX_SWAP_INT(&req->readable);
-    __GLX_SWAP_INT(&req->context);
-    __GLX_SWAP_INT(&req->oldContextTag);
-
-    return __glXDisp_MakeCurrentReadSGI(cl, pc);
-}
-
-int __glXDispSwap_IsDirect(__GLXclientState *cl, GLbyte *pc)
-{
-    xGLXIsDirectReq *req = (xGLXIsDirectReq *) pc;
-    __GLX_DECLARE_SWAP_VARIABLES;
-
-    __GLX_SWAP_SHORT(&req->length);
-    __GLX_SWAP_INT(&req->context);
-
-    return __glXDisp_IsDirect(cl, pc);
-}
-
-int __glXDispSwap_QueryVersion(__GLXclientState *cl, GLbyte *pc)
-{
-    xGLXQueryVersionReq *req = (xGLXQueryVersionReq *) pc;
-    __GLX_DECLARE_SWAP_VARIABLES;
-
-    __GLX_SWAP_SHORT(&req->length);
-    __GLX_SWAP_INT(&req->majorVersion);
-    __GLX_SWAP_INT(&req->minorVersion);
-
-    return __glXDisp_QueryVersion(cl, pc);
-}
-
-int __glXDispSwap_WaitGL(__GLXclientState *cl, GLbyte *pc)
-{
-    xGLXWaitGLReq *req = (xGLXWaitGLReq *) pc;
-    __GLX_DECLARE_SWAP_VARIABLES;
-
-    __GLX_SWAP_SHORT(&req->length);
-    __GLX_SWAP_INT(&req->contextTag);
-
-    return __glXDisp_WaitGL(cl, pc);
-}
-
-int __glXDispSwap_WaitX(__GLXclientState *cl, GLbyte *pc)
-{
-    xGLXWaitXReq *req = (xGLXWaitXReq *) pc;
-    __GLX_DECLARE_SWAP_VARIABLES;
-
-    __GLX_SWAP_SHORT(&req->length);
-    __GLX_SWAP_INT(&req->contextTag);
-
-    return __glXDisp_WaitX(cl, pc);
-}
-
-int __glXDispSwap_CopyContext(__GLXclientState *cl, GLbyte *pc)
-{
-    xGLXCopyContextReq *req = (xGLXCopyContextReq *) pc;
-    __GLX_DECLARE_SWAP_VARIABLES;
-
-    __GLX_SWAP_SHORT(&req->length);
-    __GLX_SWAP_INT(&req->source);
-    __GLX_SWAP_INT(&req->dest);
-    __GLX_SWAP_INT(&req->mask);
-
-    return __glXDisp_CopyContext(cl, pc);
-}
-
-int __glXDispSwap_GetVisualConfigs(__GLXclientState *cl, GLbyte *pc)
-{
-    xGLXGetVisualConfigsReq *req = (xGLXGetVisualConfigsReq *) pc;
-    __GLX_DECLARE_SWAP_VARIABLES;
-
-    __GLX_SWAP_INT(&req->screen);
-    return __glXDisp_GetVisualConfigs(cl, pc);
-}
-
-int __glXDispSwap_GetFBConfigs(__GLXclientState *cl, GLbyte *pc)
-{
-    xGLXGetFBConfigsReq *req = (xGLXGetFBConfigsReq *) pc;
-    __GLX_DECLARE_SWAP_VARIABLES;
-
-    __GLX_SWAP_INT(&req->screen);
-    return __glXDisp_GetFBConfigs(cl, pc);
-}
-
-int __glXDispSwap_GetFBConfigsSGIX(__GLXclientState *cl, GLbyte *pc)
-{
-    xGLXGetFBConfigsSGIXReq *req = (xGLXGetFBConfigsSGIXReq *) pc;
-    __GLX_DECLARE_SWAP_VARIABLES;
-
-    __GLX_SWAP_INT(&req->screen);
-    return __glXDisp_GetFBConfigsSGIX(cl, pc);
-}
-
-int __glXDispSwap_CreateGLXPixmap(__GLXclientState *cl, GLbyte *pc)
-{
-    xGLXCreateGLXPixmapReq *req = (xGLXCreateGLXPixmapReq *) pc;
-    __GLX_DECLARE_SWAP_VARIABLES;
-
-    __GLX_SWAP_SHORT(&req->length);
-    __GLX_SWAP_INT(&req->screen);
-    __GLX_SWAP_INT(&req->visual);
-    __GLX_SWAP_INT(&req->pixmap);
-    __GLX_SWAP_INT(&req->glxpixmap);
-
-    return __glXDisp_CreateGLXPixmap(cl, pc);
-}
-
-int __glXDispSwap_CreatePixmap(__GLXclientState *cl, GLbyte *pc)
-{
-    xGLXCreatePixmapReq *req = (xGLXCreatePixmapReq *) pc;
-    CARD32 *attribs;
-    __GLX_DECLARE_SWAP_VARIABLES;
-    __GLX_DECLARE_SWAP_ARRAY_VARIABLES;
-
-    __GLX_SWAP_SHORT(&req->length);
-    __GLX_SWAP_INT(&req->screen);
-    __GLX_SWAP_INT(&req->fbconfig);
-    __GLX_SWAP_INT(&req->pixmap);
-    __GLX_SWAP_INT(&req->glxpixmap);
-    __GLX_SWAP_INT(&req->numAttribs);
-    attribs = (CARD32*)(req + 1);
-    __GLX_SWAP_INT_ARRAY(attribs, req->numAttribs);
-
-    return __glXDisp_CreatePixmap(cl, pc);
-}
-
-int __glXDispSwap_CreateGLXPixmapWithConfigSGIX(__GLXclientState *cl, GLbyte *pc)
-{
-    xGLXCreateGLXPixmapWithConfigSGIXReq *req = 
-	(xGLXCreateGLXPixmapWithConfigSGIXReq *) pc;
-    __GLX_DECLARE_SWAP_VARIABLES;
-
-    __GLX_SWAP_SHORT(&req->length);
-    __GLX_SWAP_INT(&req->screen);
-    __GLX_SWAP_INT(&req->fbconfig);
-    __GLX_SWAP_INT(&req->pixmap);
-    __GLX_SWAP_INT(&req->glxpixmap);
-
-    return __glXDisp_CreateGLXPixmapWithConfigSGIX(cl, pc);
-}
-
-int __glXDispSwap_DestroyGLXPixmap(__GLXclientState *cl, GLbyte *pc)
-{
-    xGLXDestroyGLXPixmapReq *req = (xGLXDestroyGLXPixmapReq *) pc;
-    __GLX_DECLARE_SWAP_VARIABLES;
-
-    __GLX_SWAP_SHORT(&req->length);
-    __GLX_SWAP_INT(&req->glxpixmap);
-
-    return __glXDisp_DestroyGLXPixmap(cl, pc);
-}
-
-int __glXDispSwap_DestroyPixmap(__GLXclientState *cl, GLbyte *pc)
-{
-    xGLXDestroyGLXPixmapReq *req = (xGLXDestroyGLXPixmapReq *) pc;
-    __GLX_DECLARE_SWAP_VARIABLES;
-
-    __GLX_SWAP_SHORT(&req->length);
-    __GLX_SWAP_INT(&req->glxpixmap);
-
-    return __glXDisp_DestroyGLXPixmap(cl, pc);
-}
-
-int __glXDispSwap_QueryContext(__GLXclientState *cl, GLbyte *pc)
-{
-    xGLXQueryContextReq *req = (xGLXQueryContextReq *) pc;    
-    __GLX_DECLARE_SWAP_VARIABLES;
-
-    __GLX_SWAP_INT(&req->context);
-
-    return __glXDisp_QueryContext(cl, pc);
-}
-
-int __glXDispSwap_CreatePbuffer(__GLXclientState *cl, GLbyte *pc)
-{
-    xGLXCreatePbufferReq *req = (xGLXCreatePbufferReq *) pc;    
-    __GLX_DECLARE_SWAP_VARIABLES;
-    __GLX_DECLARE_SWAP_ARRAY_VARIABLES;
-    CARD32 *attribs;
-
-    __GLX_SWAP_INT(&req->screen);
-    __GLX_SWAP_INT(&req->fbconfig);
-    __GLX_SWAP_INT(&req->pbuffer);
-    __GLX_SWAP_INT(&req->numAttribs);
-    attribs = (CARD32*)(req + 1);
-    __GLX_SWAP_INT_ARRAY(attribs, req->numAttribs);
-
-    return __glXDisp_CreatePbuffer(cl, pc);
-}
-
-int __glXDispSwap_CreateGLXPbufferSGIX(__GLXclientState *cl, GLbyte *pc)
-{
-    xGLXCreateGLXPbufferSGIXReq *req = (xGLXCreateGLXPbufferSGIXReq *) pc;    
-    __GLX_DECLARE_SWAP_VARIABLES;
-
-    __GLX_SWAP_INT(&req->screen);
-    __GLX_SWAP_INT(&req->fbconfig);
-    __GLX_SWAP_INT(&req->pbuffer);
-    __GLX_SWAP_INT(&req->width);
-    __GLX_SWAP_INT(&req->height);
-
-    return __glXDisp_CreateGLXPbufferSGIX(cl, pc);
-}
-
-int __glXDispSwap_DestroyPbuffer(__GLXclientState *cl, GLbyte *pc)
-{
-    xGLXDestroyPbufferReq *req = (xGLXDestroyPbufferReq *) pc;
-    __GLX_DECLARE_SWAP_VARIABLES;
-
-    __GLX_SWAP_INT(&req->pbuffer);
-
-    return __glXDisp_DestroyPbuffer(cl, pc);
-}
-
-int __glXDispSwap_DestroyGLXPbufferSGIX(__GLXclientState *cl, GLbyte *pc)
-{
-    xGLXDestroyGLXPbufferSGIXReq *req = (xGLXDestroyGLXPbufferSGIXReq *) pc;
-    __GLX_DECLARE_SWAP_VARIABLES;
-
-    __GLX_SWAP_INT(&req->pbuffer);
-
-    return __glXDisp_DestroyGLXPbufferSGIX(cl, pc);
-}
-
-int __glXDispSwap_ChangeDrawableAttributes(__GLXclientState *cl, GLbyte *pc)
-{
-    xGLXChangeDrawableAttributesReq *req =
-	(xGLXChangeDrawableAttributesReq *) pc;
-    __GLX_DECLARE_SWAP_VARIABLES;
-    __GLX_DECLARE_SWAP_ARRAY_VARIABLES;
-    CARD32 *attribs;
-
-    __GLX_SWAP_INT(&req->drawable);
-    __GLX_SWAP_INT(&req->numAttribs);
-    attribs = (CARD32*)(req + 1);
-    __GLX_SWAP_INT_ARRAY(attribs, req->numAttribs);
-
-    return __glXDisp_ChangeDrawableAttributes(cl, pc);
-}
-
-int __glXDispSwap_ChangeDrawableAttributesSGIX(__GLXclientState *cl,
-					       GLbyte *pc)
-{
-    xGLXChangeDrawableAttributesSGIXReq *req =
-	(xGLXChangeDrawableAttributesSGIXReq *) pc;
-    __GLX_DECLARE_SWAP_VARIABLES;
-    __GLX_DECLARE_SWAP_ARRAY_VARIABLES;
-    CARD32 *attribs;
-
-    __GLX_SWAP_INT(&req->drawable);
-    __GLX_SWAP_INT(&req->numAttribs);
-    attribs = (CARD32*)(req + 1);
-    __GLX_SWAP_INT_ARRAY(attribs, req->numAttribs);
-
-    return __glXDisp_ChangeDrawableAttributesSGIX(cl, pc);
-}
-
-int __glXDispSwap_CreateWindow(__GLXclientState *cl, GLbyte *pc)
-{
-    xGLXCreateWindowReq *req = (xGLXCreateWindowReq *) pc;
-    __GLX_DECLARE_SWAP_VARIABLES;
-    __GLX_DECLARE_SWAP_ARRAY_VARIABLES;
-    CARD32 *attribs;
-
-    __GLX_SWAP_INT(&req->screen);
-    __GLX_SWAP_INT(&req->fbconfig);
-    __GLX_SWAP_INT(&req->window);
-    __GLX_SWAP_INT(&req->glxwindow);
-    __GLX_SWAP_INT(&req->numAttribs);
-    attribs = (CARD32*)(req + 1);
-    __GLX_SWAP_INT_ARRAY(attribs, req->numAttribs);
-
-    return __glXDisp_CreateWindow(cl, pc);
-}
-
-int __glXDispSwap_DestroyWindow(__GLXclientState *cl, GLbyte *pc)
-{
-    xGLXDestroyWindowReq *req = (xGLXDestroyWindowReq *) pc;
-    __GLX_DECLARE_SWAP_VARIABLES;
-
-    __GLX_SWAP_INT(&req->glxwindow);
-
-    return __glXDisp_DestroyWindow(cl, pc);
-}
-
-int __glXDispSwap_SwapBuffers(__GLXclientState *cl, GLbyte *pc)
-{
-    xGLXSwapBuffersReq *req = (xGLXSwapBuffersReq *) pc;
-    __GLX_DECLARE_SWAP_VARIABLES;
-
-    __GLX_SWAP_SHORT(&req->length);
-    __GLX_SWAP_INT(&req->contextTag);
-    __GLX_SWAP_INT(&req->drawable);
-
-    return __glXDisp_SwapBuffers(cl, pc);
-}
-
-int __glXDispSwap_UseXFont(__GLXclientState *cl, GLbyte *pc)
-{
-    xGLXUseXFontReq *req = (xGLXUseXFontReq *) pc;
-    __GLX_DECLARE_SWAP_VARIABLES;
-
-    __GLX_SWAP_SHORT(&req->length);
-    __GLX_SWAP_INT(&req->contextTag);
-    __GLX_SWAP_INT(&req->font);
-    __GLX_SWAP_INT(&req->first);
-    __GLX_SWAP_INT(&req->count);
-    __GLX_SWAP_INT(&req->listBase);
-
-    return __glXDisp_UseXFont(cl, pc);
-}
-
-
-int __glXDispSwap_QueryExtensionsString(__GLXclientState *cl, GLbyte *pc)
-{
-    xGLXQueryExtensionsStringReq *req = (xGLXQueryExtensionsStringReq *)pc;
-    __GLX_DECLARE_SWAP_VARIABLES;
-
-    __GLX_SWAP_SHORT(&req->length);
-    __GLX_SWAP_INT(&req->screen);
-
-    return __glXDisp_QueryExtensionsString(cl, pc);
-}
-
-int __glXDispSwap_QueryServerString(__GLXclientState *cl, GLbyte *pc)
-{
-    xGLXQueryServerStringReq *req = (xGLXQueryServerStringReq *)pc;
-    __GLX_DECLARE_SWAP_VARIABLES;
-
-    __GLX_SWAP_SHORT(&req->length);
-    __GLX_SWAP_INT(&req->screen);
-    __GLX_SWAP_INT(&req->name);
-
-    return __glXDisp_QueryServerString(cl, pc);
-}
-
-int __glXDispSwap_ClientInfo(__GLXclientState *cl, GLbyte *pc)
-{
-    xGLXClientInfoReq *req = (xGLXClientInfoReq *)pc;
-    __GLX_DECLARE_SWAP_VARIABLES;
-
-    __GLX_SWAP_SHORT(&req->length);
-    __GLX_SWAP_INT(&req->major);
-    __GLX_SWAP_INT(&req->minor);
-    __GLX_SWAP_INT(&req->numbytes);
-
-    return __glXDisp_ClientInfo(cl, pc);
-}
-
-int __glXDispSwap_QueryContextInfoEXT(__GLXclientState *cl, GLbyte *pc)
-{
-    xGLXQueryContextInfoEXTReq *req = (xGLXQueryContextInfoEXTReq *) pc;
-    __GLX_DECLARE_SWAP_VARIABLES;
-
-    __GLX_SWAP_SHORT(&req->length);
-    __GLX_SWAP_INT(&req->context);
-
-    return __glXDisp_QueryContextInfoEXT(cl, pc);
-}
-
-int __glXDispSwap_BindTexImageEXT(__GLXclientState *cl, GLbyte *pc)
-{
-    xGLXVendorPrivateReq *req = (xGLXVendorPrivateReq *) pc;
-    GLXDrawable		 *drawId;
-    int			 *buffer;
-    
-    __GLX_DECLARE_SWAP_VARIABLES;
-
-    pc += __GLX_VENDPRIV_HDR_SIZE;
-
-    drawId = ((GLXDrawable *) (pc));
-    buffer = ((int *)	      (pc + 4));
-    
-    __GLX_SWAP_SHORT(&req->length);
-    __GLX_SWAP_INT(&req->contextTag);
-    __GLX_SWAP_INT(drawId);
-    __GLX_SWAP_INT(buffer);
-
-    return __glXDisp_BindTexImageEXT(cl, (GLbyte *)pc);
-}
-
-int __glXDispSwap_ReleaseTexImageEXT(__GLXclientState *cl, GLbyte *pc)
-{
-    xGLXVendorPrivateReq *req = (xGLXVendorPrivateReq *) pc;
-    GLXDrawable		 *drawId;
-    int			 *buffer;
-    
-    __GLX_DECLARE_SWAP_VARIABLES;
-
-    pc += __GLX_VENDPRIV_HDR_SIZE;
-
-    drawId = ((GLXDrawable *) (pc));
-    buffer = ((int *)	      (pc + 4));
-    
-    __GLX_SWAP_SHORT(&req->length);
-    __GLX_SWAP_INT(&req->contextTag);
-    __GLX_SWAP_INT(drawId);
-    __GLX_SWAP_INT(buffer);
-
-    return __glXDisp_ReleaseTexImageEXT(cl, (GLbyte *)pc);
-}
-
-int __glXDispSwap_CopySubBufferMESA(__GLXclientState *cl, GLbyte *pc)
-{
-    xGLXVendorPrivateReq *req = (xGLXVendorPrivateReq *) pc;
-    GLXDrawable		 *drawId;
-    int			 *buffer;
-
-    __GLX_DECLARE_SWAP_VARIABLES;
-
-    (void) drawId;
-    (void) buffer;
-
-    pc += __GLX_VENDPRIV_HDR_SIZE;
-
-    __GLX_SWAP_SHORT(&req->length);
-    __GLX_SWAP_INT(&req->contextTag);
-    __GLX_SWAP_INT(pc);
-    __GLX_SWAP_INT(pc + 4);
-    __GLX_SWAP_INT(pc + 8);
-    __GLX_SWAP_INT(pc + 12);
-    __GLX_SWAP_INT(pc + 16);
-
-    return __glXDisp_CopySubBufferMESA(cl, pc);
-
-}
-
-int __glXDispSwap_GetDrawableAttributesSGIX(__GLXclientState *cl, GLbyte *pc)
-{
-    xGLXVendorPrivateWithReplyReq *req = (xGLXVendorPrivateWithReplyReq *)pc;
-    CARD32 *data;
-    
-    __GLX_DECLARE_SWAP_VARIABLES;
-
-    data = (CARD32 *) (req + 1);
-    __GLX_SWAP_SHORT(&req->length);
-    __GLX_SWAP_INT(&req->contextTag);
-    __GLX_SWAP_INT(data);
-
-    return __glXDisp_GetDrawableAttributesSGIX(cl, pc);
-}
-
-int __glXDispSwap_GetDrawableAttributes(__GLXclientState *cl, GLbyte *pc)
-{
-    xGLXGetDrawableAttributesReq *req = (xGLXGetDrawableAttributesReq *)pc;
-    
-    __GLX_DECLARE_SWAP_VARIABLES;
-
-    __GLX_SWAP_SHORT(&req->length);
-    __GLX_SWAP_INT(&req->drawable);
-
-    return __glXDisp_GetDrawableAttributes(cl, pc);
-}
-
-
-/************************************************************************/
-
-/*
-** Swap replies.
-*/
-
-void __glXSwapMakeCurrentReply(ClientPtr client, xGLXMakeCurrentReply *reply)
-{
-    __GLX_DECLARE_SWAP_VARIABLES;
-    __GLX_SWAP_SHORT(&reply->sequenceNumber);
-    __GLX_SWAP_INT(&reply->length);
-    __GLX_SWAP_INT(&reply->contextTag);
-    WriteToClient(client, sz_xGLXMakeCurrentReply, (char *)reply);
-}
-
-void __glXSwapIsDirectReply(ClientPtr client, xGLXIsDirectReply *reply)
-{
-    __GLX_DECLARE_SWAP_VARIABLES;
-    __GLX_SWAP_SHORT(&reply->sequenceNumber);
-    __GLX_SWAP_INT(&reply->length);
-    WriteToClient(client, sz_xGLXIsDirectReply, (char *)reply);
-}
-
-void __glXSwapQueryVersionReply(ClientPtr client, xGLXQueryVersionReply *reply)
-{
-    __GLX_DECLARE_SWAP_VARIABLES;
-    __GLX_SWAP_SHORT(&reply->sequenceNumber);
-    __GLX_SWAP_INT(&reply->length);
-    __GLX_SWAP_INT(&reply->majorVersion);
-    __GLX_SWAP_INT(&reply->minorVersion);
-    WriteToClient(client, sz_xGLXQueryVersionReply, (char *)reply);
-}
-
-void glxSwapQueryExtensionsStringReply(ClientPtr client,
-				       xGLXQueryExtensionsStringReply *reply, char *buf)
-{
-    int length = reply->length;
-    __GLX_DECLARE_SWAP_VARIABLES;
-    __GLX_DECLARE_SWAP_ARRAY_VARIABLES;
-    __GLX_SWAP_SHORT(&reply->sequenceNumber);
-    __GLX_SWAP_INT(&reply->length);
-    __GLX_SWAP_INT(&reply->n);
-    WriteToClient(client, sz_xGLXQueryExtensionsStringReply, (char *)reply);
-    __GLX_SWAP_INT_ARRAY((int *)buf, length);
-    WriteToClient(client, length << 2, buf);
-}
-
-void glxSwapQueryServerStringReply(ClientPtr client,
-				   xGLXQueryServerStringReply *reply, char *buf)
-{
-    int length = reply->length;
-    __GLX_DECLARE_SWAP_VARIABLES;
-    __GLX_SWAP_SHORT(&reply->sequenceNumber);
-    __GLX_SWAP_INT(&reply->length);
-    __GLX_SWAP_INT(&reply->n);
-    WriteToClient(client, sz_xGLXQueryServerStringReply, (char *)reply);
-    /** no swap is needed for an array of chars **/
-    /* __GLX_SWAP_INT_ARRAY((int *)buf, length); */
-    WriteToClient(client, length << 2, buf);
-}
-
-void __glXSwapQueryContextInfoEXTReply(ClientPtr client, xGLXQueryContextInfoEXTReply *reply, int *buf)
-{
-    int length = reply->length;
-    __GLX_DECLARE_SWAP_VARIABLES;
-    __GLX_DECLARE_SWAP_ARRAY_VARIABLES;
-    __GLX_SWAP_SHORT(&reply->sequenceNumber);
-    __GLX_SWAP_INT(&reply->length);
-    __GLX_SWAP_INT(&reply->n);
-    WriteToClient(client, sz_xGLXQueryContextInfoEXTReply, (char *)reply);
-    __GLX_SWAP_INT_ARRAY((int *)buf, length);
-    WriteToClient(client, length << 2, (char *)buf);
-}
-
-void __glXSwapGetDrawableAttributesReply(ClientPtr client,
-					 xGLXGetDrawableAttributesReply *reply, CARD32 *buf)
-{
-    int length = reply->length;
-    __GLX_DECLARE_SWAP_VARIABLES;
-    __GLX_DECLARE_SWAP_ARRAY_VARIABLES;
-    __GLX_SWAP_SHORT(&reply->sequenceNumber);
-    __GLX_SWAP_INT(&reply->length);
-    __GLX_SWAP_INT(&reply->numAttribs);
-    WriteToClient(client, sz_xGLXGetDrawableAttributesReply, (char *)reply);
-    __GLX_SWAP_INT_ARRAY((int *)buf, length);
-    WriteToClient(client, length << 2, (char *)buf);
-}
-
-/************************************************************************/
-
-/*
-** Render and Renderlarge are not in the GLX API.  They are used by the GLX
-** client library to send batches of GL rendering commands.
-*/
-
-int __glXDispSwap_Render(__GLXclientState *cl, GLbyte *pc)
-{
-    return __glXDisp_Render(cl, pc);
-}
-
-/*
-** Execute a large rendering request (one that spans multiple X requests).
-*/
-int __glXDispSwap_RenderLarge(__GLXclientState *cl, GLbyte *pc)
-{
-    return __glXDisp_RenderLarge(cl, pc);
-}
-
-/************************************************************************/
-
-/*
-** No support is provided for the vendor-private requests other than
-** allocating these entry points in the dispatch table.
-*/
-
-int __glXDispSwap_VendorPrivate(__GLXclientState *cl, GLbyte *pc)
-{
-    xGLXVendorPrivateReq *req;
-    GLint vendorcode;
-    __GLXdispatchVendorPrivProcPtr proc;
-
-    __GLX_DECLARE_SWAP_VARIABLES;
-
-    req = (xGLXVendorPrivateReq *) pc;
-    __GLX_SWAP_SHORT(&req->length);
-    __GLX_SWAP_INT(&req->vendorCode);
-
-    vendorcode = req->vendorCode;
-
-    proc = (__GLXdispatchVendorPrivProcPtr)
-      __glXGetProtocolDecodeFunction(& VendorPriv_dispatch_info,
-				     vendorcode, 1);
-    if (proc != NULL) {
-	(*proc)(cl, (GLbyte*)req);
-	return Success;
-    }
-
-    cl->client->errorValue = req->vendorCode;
-    return __glXError(GLXUnsupportedPrivateRequest);
-}
-
-
-int __glXDispSwap_VendorPrivateWithReply(__GLXclientState *cl, GLbyte *pc)
-{
-    xGLXVendorPrivateWithReplyReq *req;
-    GLint vendorcode;
-    __GLXdispatchVendorPrivProcPtr proc;
-
-    __GLX_DECLARE_SWAP_VARIABLES;
-
-    req = (xGLXVendorPrivateWithReplyReq *) pc;
-    __GLX_SWAP_SHORT(&req->length);
-    __GLX_SWAP_INT(&req->vendorCode);
-
-    vendorcode = req->vendorCode;
-
-    proc = (__GLXdispatchVendorPrivProcPtr)
-      __glXGetProtocolDecodeFunction(& VendorPriv_dispatch_info,
-				     vendorcode, 1);
-    if (proc != NULL) {
-	return (*proc)(cl, (GLbyte*)req);
-    }
-
-    cl->client->errorValue = req->vendorCode;
-    return __glXError(GLXUnsupportedPrivateRequest);
-}
->>>>>>> 30eaf03a
+/*
+ * SGI FREE SOFTWARE LICENSE B (Version 2.0, Sept. 18, 2008)
+ * Copyright (C) 1991-2000 Silicon Graphics, Inc. All Rights Reserved.
+ *
+ * Permission is hereby granted, free of charge, to any person obtaining a
+ * copy of this software and associated documentation files (the "Software"),
+ * to deal in the Software without restriction, including without limitation
+ * the rights to use, copy, modify, merge, publish, distribute, sublicense,
+ * and/or sell copies of the Software, and to permit persons to whom the
+ * Software is furnished to do so, subject to the following conditions:
+ *
+ * The above copyright notice including the dates of first publication and
+ * either this permission notice or a reference to
+ * http://oss.sgi.com/projects/FreeB/
+ * shall be included in all copies or substantial portions of the Software.
+ *
+ * THE SOFTWARE IS PROVIDED "AS IS", WITHOUT WARRANTY OF ANY KIND, EXPRESS
+ * OR IMPLIED, INCLUDING BUT NOT LIMITED TO THE WARRANTIES OF MERCHANTABILITY,
+ * FITNESS FOR A PARTICULAR PURPOSE AND NONINFRINGEMENT. IN NO EVENT SHALL
+ * SILICON GRAPHICS, INC. BE LIABLE FOR ANY CLAIM, DAMAGES OR OTHER LIABILITY,
+ * WHETHER IN AN ACTION OF CONTRACT, TORT OR OTHERWISE, ARISING FROM, OUT OF
+ * OR IN CONNECTION WITH THE SOFTWARE OR THE USE OR OTHER DEALINGS IN THE
+ * SOFTWARE.
+ *
+ * Except as contained in this notice, the name of Silicon Graphics, Inc.
+ * shall not be used in advertising or otherwise to promote the sale, use or
+ * other dealings in this Software without prior written authorization from
+ * Silicon Graphics, Inc.
+ */
+
+#ifdef HAVE_DIX_CONFIG_H
+#include <dix-config.h>
+#else
+
+#include "glheader.h"
+
+#endif
+
+#include <string.h>
+#include "glxserver.h"
+#include "glxutil.h"
+#include <GL/glxtokens.h>
+#include <unpack.h>
+#include <pixmapstr.h>
+#include <windowstr.h>
+#include "glxext.h"
+#include "GL/gl.h"
+#include "glapitable.h"
+#include "glapi.h"
+#include "glthread.h"
+#include "dispatch.h"
+#include "indirect_dispatch.h"
+#include "indirect_table.h"
+#include "indirect_util.h"
+
+
+/************************************************************************/
+
+/*
+** Byteswapping versions of GLX commands.  In most cases they just swap
+** the incoming arguments and then call the unswapped routine.  For commands
+** that have replies, a separate swapping routine for the reply is provided;
+** it is called at the end of the unswapped routine.
+*/
+
+int __glXDispSwap_CreateContext(__GLXclientState *cl, GLbyte *pc)
+{
+    xGLXCreateContextReq *req = (xGLXCreateContextReq *) pc;
+    __GLX_DECLARE_SWAP_VARIABLES;
+
+    __GLX_SWAP_SHORT(&req->length);
+    __GLX_SWAP_INT(&req->context);
+    __GLX_SWAP_INT(&req->visual);
+    __GLX_SWAP_INT(&req->screen);
+    __GLX_SWAP_INT(&req->shareList);
+
+    return __glXDisp_CreateContext(cl, pc);
+}
+
+int __glXDispSwap_CreateNewContext(__GLXclientState *cl, GLbyte *pc)
+{
+    xGLXCreateNewContextReq *req = (xGLXCreateNewContextReq *) pc;
+    __GLX_DECLARE_SWAP_VARIABLES;
+
+    __GLX_SWAP_SHORT(&req->length);
+    __GLX_SWAP_INT(&req->context);
+    __GLX_SWAP_INT(&req->fbconfig);
+    __GLX_SWAP_INT(&req->screen);
+    __GLX_SWAP_INT(&req->renderType);
+    __GLX_SWAP_INT(&req->shareList);
+
+    return __glXDisp_CreateNewContext(cl, pc);
+}
+
+int __glXDispSwap_CreateContextWithConfigSGIX(__GLXclientState *cl, GLbyte *pc)
+{
+    xGLXCreateContextWithConfigSGIXReq *req =
+	(xGLXCreateContextWithConfigSGIXReq *) pc;
+    __GLX_DECLARE_SWAP_VARIABLES;
+
+    __GLX_SWAP_SHORT(&req->length);
+    __GLX_SWAP_INT(&req->context);
+    __GLX_SWAP_INT(&req->fbconfig);
+    __GLX_SWAP_INT(&req->screen);
+    __GLX_SWAP_INT(&req->renderType);
+    __GLX_SWAP_INT(&req->shareList);
+
+    return __glXDisp_CreateContextWithConfigSGIX(cl, pc);
+}
+
+int __glXDispSwap_DestroyContext(__GLXclientState *cl, GLbyte *pc)
+{
+    xGLXDestroyContextReq *req = (xGLXDestroyContextReq *) pc;
+    __GLX_DECLARE_SWAP_VARIABLES;
+
+    __GLX_SWAP_SHORT(&req->length);
+    __GLX_SWAP_INT(&req->context);
+
+    return __glXDisp_DestroyContext(cl, pc);
+}
+
+int __glXDispSwap_MakeCurrent(__GLXclientState *cl, GLbyte *pc)
+{
+    xGLXMakeCurrentReq *req = (xGLXMakeCurrentReq *) pc;
+    __GLX_DECLARE_SWAP_VARIABLES;
+
+    __GLX_SWAP_SHORT(&req->length);
+    __GLX_SWAP_INT(&req->drawable);
+    __GLX_SWAP_INT(&req->context);
+    __GLX_SWAP_INT(&req->oldContextTag);
+
+    return __glXDisp_MakeCurrent(cl, pc);
+}
+
+int __glXDispSwap_MakeContextCurrent(__GLXclientState *cl, GLbyte *pc)
+{
+    xGLXMakeContextCurrentReq *req = (xGLXMakeContextCurrentReq *) pc;
+    __GLX_DECLARE_SWAP_VARIABLES;
+
+    __GLX_SWAP_SHORT(&req->length);
+    __GLX_SWAP_INT(&req->drawable);
+    __GLX_SWAP_INT(&req->readdrawable);
+    __GLX_SWAP_INT(&req->context);
+    __GLX_SWAP_INT(&req->oldContextTag);
+
+    return __glXDisp_MakeContextCurrent(cl, pc);
+}
+
+int __glXDispSwap_MakeCurrentReadSGI(__GLXclientState *cl, GLbyte *pc)
+{
+    xGLXMakeCurrentReadSGIReq *req = (xGLXMakeCurrentReadSGIReq *) pc;
+    __GLX_DECLARE_SWAP_VARIABLES;
+
+    __GLX_SWAP_SHORT(&req->length);
+    __GLX_SWAP_INT(&req->drawable);
+    __GLX_SWAP_INT(&req->readable);
+    __GLX_SWAP_INT(&req->context);
+    __GLX_SWAP_INT(&req->oldContextTag);
+
+    return __glXDisp_MakeCurrentReadSGI(cl, pc);
+}
+
+int __glXDispSwap_IsDirect(__GLXclientState *cl, GLbyte *pc)
+{
+    xGLXIsDirectReq *req = (xGLXIsDirectReq *) pc;
+    __GLX_DECLARE_SWAP_VARIABLES;
+
+    __GLX_SWAP_SHORT(&req->length);
+    __GLX_SWAP_INT(&req->context);
+
+    return __glXDisp_IsDirect(cl, pc);
+}
+
+int __glXDispSwap_QueryVersion(__GLXclientState *cl, GLbyte *pc)
+{
+    xGLXQueryVersionReq *req = (xGLXQueryVersionReq *) pc;
+    __GLX_DECLARE_SWAP_VARIABLES;
+
+    __GLX_SWAP_SHORT(&req->length);
+    __GLX_SWAP_INT(&req->majorVersion);
+    __GLX_SWAP_INT(&req->minorVersion);
+
+    return __glXDisp_QueryVersion(cl, pc);
+}
+
+int __glXDispSwap_WaitGL(__GLXclientState *cl, GLbyte *pc)
+{
+    xGLXWaitGLReq *req = (xGLXWaitGLReq *) pc;
+    __GLX_DECLARE_SWAP_VARIABLES;
+
+    __GLX_SWAP_SHORT(&req->length);
+    __GLX_SWAP_INT(&req->contextTag);
+
+    return __glXDisp_WaitGL(cl, pc);
+}
+
+int __glXDispSwap_WaitX(__GLXclientState *cl, GLbyte *pc)
+{
+    xGLXWaitXReq *req = (xGLXWaitXReq *) pc;
+    __GLX_DECLARE_SWAP_VARIABLES;
+
+    __GLX_SWAP_SHORT(&req->length);
+    __GLX_SWAP_INT(&req->contextTag);
+
+    return __glXDisp_WaitX(cl, pc);
+}
+
+int __glXDispSwap_CopyContext(__GLXclientState *cl, GLbyte *pc)
+{
+    xGLXCopyContextReq *req = (xGLXCopyContextReq *) pc;
+    __GLX_DECLARE_SWAP_VARIABLES;
+
+    __GLX_SWAP_SHORT(&req->length);
+    __GLX_SWAP_INT(&req->source);
+    __GLX_SWAP_INT(&req->dest);
+    __GLX_SWAP_INT(&req->mask);
+
+    return __glXDisp_CopyContext(cl, pc);
+}
+
+int __glXDispSwap_GetVisualConfigs(__GLXclientState *cl, GLbyte *pc)
+{
+    xGLXGetVisualConfigsReq *req = (xGLXGetVisualConfigsReq *) pc;
+    __GLX_DECLARE_SWAP_VARIABLES;
+
+    __GLX_SWAP_INT(&req->screen);
+    return __glXDisp_GetVisualConfigs(cl, pc);
+}
+
+int __glXDispSwap_GetFBConfigs(__GLXclientState *cl, GLbyte *pc)
+{
+    xGLXGetFBConfigsReq *req = (xGLXGetFBConfigsReq *) pc;
+    __GLX_DECLARE_SWAP_VARIABLES;
+
+    __GLX_SWAP_INT(&req->screen);
+    return __glXDisp_GetFBConfigs(cl, pc);
+}
+
+int __glXDispSwap_GetFBConfigsSGIX(__GLXclientState *cl, GLbyte *pc)
+{
+    xGLXGetFBConfigsSGIXReq *req = (xGLXGetFBConfigsSGIXReq *) pc;
+    __GLX_DECLARE_SWAP_VARIABLES;
+
+    __GLX_SWAP_INT(&req->screen);
+    return __glXDisp_GetFBConfigsSGIX(cl, pc);
+}
+
+int __glXDispSwap_CreateGLXPixmap(__GLXclientState *cl, GLbyte *pc)
+{
+    xGLXCreateGLXPixmapReq *req = (xGLXCreateGLXPixmapReq *) pc;
+    __GLX_DECLARE_SWAP_VARIABLES;
+
+    __GLX_SWAP_SHORT(&req->length);
+    __GLX_SWAP_INT(&req->screen);
+    __GLX_SWAP_INT(&req->visual);
+    __GLX_SWAP_INT(&req->pixmap);
+    __GLX_SWAP_INT(&req->glxpixmap);
+
+    return __glXDisp_CreateGLXPixmap(cl, pc);
+}
+
+int __glXDispSwap_CreatePixmap(__GLXclientState *cl, GLbyte *pc)
+{
+    xGLXCreatePixmapReq *req = (xGLXCreatePixmapReq *) pc;
+    CARD32 *attribs;
+    __GLX_DECLARE_SWAP_VARIABLES;
+    __GLX_DECLARE_SWAP_ARRAY_VARIABLES;
+
+    __GLX_SWAP_SHORT(&req->length);
+    __GLX_SWAP_INT(&req->screen);
+    __GLX_SWAP_INT(&req->fbconfig);
+    __GLX_SWAP_INT(&req->pixmap);
+    __GLX_SWAP_INT(&req->glxpixmap);
+    __GLX_SWAP_INT(&req->numAttribs);
+    attribs = (CARD32*)(req + 1);
+    __GLX_SWAP_INT_ARRAY(attribs, req->numAttribs);
+
+    return __glXDisp_CreatePixmap(cl, pc);
+}
+
+int __glXDispSwap_CreateGLXPixmapWithConfigSGIX(__GLXclientState *cl, GLbyte *pc)
+{
+    xGLXCreateGLXPixmapWithConfigSGIXReq *req = 
+	(xGLXCreateGLXPixmapWithConfigSGIXReq *) pc;
+    __GLX_DECLARE_SWAP_VARIABLES;
+
+    __GLX_SWAP_SHORT(&req->length);
+    __GLX_SWAP_INT(&req->screen);
+    __GLX_SWAP_INT(&req->fbconfig);
+    __GLX_SWAP_INT(&req->pixmap);
+    __GLX_SWAP_INT(&req->glxpixmap);
+
+    return __glXDisp_CreateGLXPixmapWithConfigSGIX(cl, pc);
+}
+
+int __glXDispSwap_DestroyGLXPixmap(__GLXclientState *cl, GLbyte *pc)
+{
+    xGLXDestroyGLXPixmapReq *req = (xGLXDestroyGLXPixmapReq *) pc;
+    __GLX_DECLARE_SWAP_VARIABLES;
+
+    __GLX_SWAP_SHORT(&req->length);
+    __GLX_SWAP_INT(&req->glxpixmap);
+
+    return __glXDisp_DestroyGLXPixmap(cl, pc);
+}
+
+int __glXDispSwap_DestroyPixmap(__GLXclientState *cl, GLbyte *pc)
+{
+    xGLXDestroyGLXPixmapReq *req = (xGLXDestroyGLXPixmapReq *) pc;
+    __GLX_DECLARE_SWAP_VARIABLES;
+
+    __GLX_SWAP_SHORT(&req->length);
+    __GLX_SWAP_INT(&req->glxpixmap);
+
+    return __glXDisp_DestroyGLXPixmap(cl, pc);
+}
+
+int __glXDispSwap_QueryContext(__GLXclientState *cl, GLbyte *pc)
+{
+    xGLXQueryContextReq *req = (xGLXQueryContextReq *) pc;    
+    __GLX_DECLARE_SWAP_VARIABLES;
+
+    __GLX_SWAP_INT(&req->context);
+
+    return __glXDisp_QueryContext(cl, pc);
+}
+
+int __glXDispSwap_CreatePbuffer(__GLXclientState *cl, GLbyte *pc)
+{
+    xGLXCreatePbufferReq *req = (xGLXCreatePbufferReq *) pc;    
+    __GLX_DECLARE_SWAP_VARIABLES;
+    __GLX_DECLARE_SWAP_ARRAY_VARIABLES;
+    CARD32 *attribs;
+
+    __GLX_SWAP_INT(&req->screen);
+    __GLX_SWAP_INT(&req->fbconfig);
+    __GLX_SWAP_INT(&req->pbuffer);
+    __GLX_SWAP_INT(&req->numAttribs);
+    attribs = (CARD32*)(req + 1);
+    __GLX_SWAP_INT_ARRAY(attribs, req->numAttribs);
+
+    return __glXDisp_CreatePbuffer(cl, pc);
+}
+
+int __glXDispSwap_CreateGLXPbufferSGIX(__GLXclientState *cl, GLbyte *pc)
+{
+    xGLXCreateGLXPbufferSGIXReq *req = (xGLXCreateGLXPbufferSGIXReq *) pc;    
+    __GLX_DECLARE_SWAP_VARIABLES;
+
+    __GLX_SWAP_INT(&req->screen);
+    __GLX_SWAP_INT(&req->fbconfig);
+    __GLX_SWAP_INT(&req->pbuffer);
+    __GLX_SWAP_INT(&req->width);
+    __GLX_SWAP_INT(&req->height);
+
+    return __glXDisp_CreateGLXPbufferSGIX(cl, pc);
+}
+
+int __glXDispSwap_DestroyPbuffer(__GLXclientState *cl, GLbyte *pc)
+{
+    xGLXDestroyPbufferReq *req = (xGLXDestroyPbufferReq *) pc;
+    __GLX_DECLARE_SWAP_VARIABLES;
+
+    __GLX_SWAP_INT(&req->pbuffer);
+
+    return __glXDisp_DestroyPbuffer(cl, pc);
+}
+
+int __glXDispSwap_DestroyGLXPbufferSGIX(__GLXclientState *cl, GLbyte *pc)
+{
+    xGLXDestroyGLXPbufferSGIXReq *req = (xGLXDestroyGLXPbufferSGIXReq *) pc;
+    __GLX_DECLARE_SWAP_VARIABLES;
+
+    __GLX_SWAP_INT(&req->pbuffer);
+
+    return __glXDisp_DestroyGLXPbufferSGIX(cl, pc);
+}
+
+int __glXDispSwap_ChangeDrawableAttributes(__GLXclientState *cl, GLbyte *pc)
+{
+    xGLXChangeDrawableAttributesReq *req =
+	(xGLXChangeDrawableAttributesReq *) pc;
+    __GLX_DECLARE_SWAP_VARIABLES;
+    __GLX_DECLARE_SWAP_ARRAY_VARIABLES;
+    CARD32 *attribs;
+
+    __GLX_SWAP_INT(&req->drawable);
+    __GLX_SWAP_INT(&req->numAttribs);
+    attribs = (CARD32*)(req + 1);
+    __GLX_SWAP_INT_ARRAY(attribs, req->numAttribs);
+
+    return __glXDisp_ChangeDrawableAttributes(cl, pc);
+}
+
+int __glXDispSwap_ChangeDrawableAttributesSGIX(__GLXclientState *cl,
+					       GLbyte *pc)
+{
+    xGLXChangeDrawableAttributesSGIXReq *req =
+	(xGLXChangeDrawableAttributesSGIXReq *) pc;
+    __GLX_DECLARE_SWAP_VARIABLES;
+    __GLX_DECLARE_SWAP_ARRAY_VARIABLES;
+    CARD32 *attribs;
+
+    __GLX_SWAP_INT(&req->drawable);
+    __GLX_SWAP_INT(&req->numAttribs);
+    attribs = (CARD32*)(req + 1);
+    __GLX_SWAP_INT_ARRAY(attribs, req->numAttribs);
+
+    return __glXDisp_ChangeDrawableAttributesSGIX(cl, pc);
+}
+
+int __glXDispSwap_CreateWindow(__GLXclientState *cl, GLbyte *pc)
+{
+    xGLXCreateWindowReq *req = (xGLXCreateWindowReq *) pc;
+    __GLX_DECLARE_SWAP_VARIABLES;
+    __GLX_DECLARE_SWAP_ARRAY_VARIABLES;
+    CARD32 *attribs;
+
+    __GLX_SWAP_INT(&req->screen);
+    __GLX_SWAP_INT(&req->fbconfig);
+    __GLX_SWAP_INT(&req->window);
+    __GLX_SWAP_INT(&req->glxwindow);
+    __GLX_SWAP_INT(&req->numAttribs);
+    attribs = (CARD32*)(req + 1);
+    __GLX_SWAP_INT_ARRAY(attribs, req->numAttribs);
+
+    return __glXDisp_CreateWindow(cl, pc);
+}
+
+int __glXDispSwap_DestroyWindow(__GLXclientState *cl, GLbyte *pc)
+{
+    xGLXDestroyWindowReq *req = (xGLXDestroyWindowReq *) pc;
+    __GLX_DECLARE_SWAP_VARIABLES;
+
+    __GLX_SWAP_INT(&req->glxwindow);
+
+    return __glXDisp_DestroyWindow(cl, pc);
+}
+
+int __glXDispSwap_SwapBuffers(__GLXclientState *cl, GLbyte *pc)
+{
+    xGLXSwapBuffersReq *req = (xGLXSwapBuffersReq *) pc;
+    __GLX_DECLARE_SWAP_VARIABLES;
+
+    __GLX_SWAP_SHORT(&req->length);
+    __GLX_SWAP_INT(&req->contextTag);
+    __GLX_SWAP_INT(&req->drawable);
+
+    return __glXDisp_SwapBuffers(cl, pc);
+}
+
+int __glXDispSwap_UseXFont(__GLXclientState *cl, GLbyte *pc)
+{
+    xGLXUseXFontReq *req = (xGLXUseXFontReq *) pc;
+    __GLX_DECLARE_SWAP_VARIABLES;
+
+    __GLX_SWAP_SHORT(&req->length);
+    __GLX_SWAP_INT(&req->contextTag);
+    __GLX_SWAP_INT(&req->font);
+    __GLX_SWAP_INT(&req->first);
+    __GLX_SWAP_INT(&req->count);
+    __GLX_SWAP_INT(&req->listBase);
+
+    return __glXDisp_UseXFont(cl, pc);
+}
+
+
+int __glXDispSwap_QueryExtensionsString(__GLXclientState *cl, GLbyte *pc)
+{
+    xGLXQueryExtensionsStringReq *req = (xGLXQueryExtensionsStringReq *)pc;
+    __GLX_DECLARE_SWAP_VARIABLES;
+
+    __GLX_SWAP_SHORT(&req->length);
+    __GLX_SWAP_INT(&req->screen);
+
+    return __glXDisp_QueryExtensionsString(cl, pc);
+}
+
+int __glXDispSwap_QueryServerString(__GLXclientState *cl, GLbyte *pc)
+{
+    xGLXQueryServerStringReq *req = (xGLXQueryServerStringReq *)pc;
+    __GLX_DECLARE_SWAP_VARIABLES;
+
+    __GLX_SWAP_SHORT(&req->length);
+    __GLX_SWAP_INT(&req->screen);
+    __GLX_SWAP_INT(&req->name);
+
+    return __glXDisp_QueryServerString(cl, pc);
+}
+
+int __glXDispSwap_ClientInfo(__GLXclientState *cl, GLbyte *pc)
+{
+    xGLXClientInfoReq *req = (xGLXClientInfoReq *)pc;
+    __GLX_DECLARE_SWAP_VARIABLES;
+
+    __GLX_SWAP_SHORT(&req->length);
+    __GLX_SWAP_INT(&req->major);
+    __GLX_SWAP_INT(&req->minor);
+    __GLX_SWAP_INT(&req->numbytes);
+
+    return __glXDisp_ClientInfo(cl, pc);
+}
+
+int __glXDispSwap_QueryContextInfoEXT(__GLXclientState *cl, GLbyte *pc)
+{
+    xGLXQueryContextInfoEXTReq *req = (xGLXQueryContextInfoEXTReq *) pc;
+    __GLX_DECLARE_SWAP_VARIABLES;
+
+    __GLX_SWAP_SHORT(&req->length);
+    __GLX_SWAP_INT(&req->context);
+
+    return __glXDisp_QueryContextInfoEXT(cl, pc);
+}
+
+int __glXDispSwap_BindTexImageEXT(__GLXclientState *cl, GLbyte *pc)
+{
+    xGLXVendorPrivateReq *req = (xGLXVendorPrivateReq *) pc;
+    GLXDrawable		 *drawId;
+    int			 *buffer;
+    
+    __GLX_DECLARE_SWAP_VARIABLES;
+
+    pc += __GLX_VENDPRIV_HDR_SIZE;
+
+    drawId = ((GLXDrawable *) (pc));
+    buffer = ((int *)	      (pc + 4));
+    
+    __GLX_SWAP_SHORT(&req->length);
+    __GLX_SWAP_INT(&req->contextTag);
+    __GLX_SWAP_INT(drawId);
+    __GLX_SWAP_INT(buffer);
+
+    return __glXDisp_BindTexImageEXT(cl, (GLbyte *)pc);
+}
+
+int __glXDispSwap_ReleaseTexImageEXT(__GLXclientState *cl, GLbyte *pc)
+{
+    xGLXVendorPrivateReq *req = (xGLXVendorPrivateReq *) pc;
+    GLXDrawable		 *drawId;
+    int			 *buffer;
+    
+    __GLX_DECLARE_SWAP_VARIABLES;
+
+    pc += __GLX_VENDPRIV_HDR_SIZE;
+
+    drawId = ((GLXDrawable *) (pc));
+    buffer = ((int *)	      (pc + 4));
+    
+    __GLX_SWAP_SHORT(&req->length);
+    __GLX_SWAP_INT(&req->contextTag);
+    __GLX_SWAP_INT(drawId);
+    __GLX_SWAP_INT(buffer);
+
+    return __glXDisp_ReleaseTexImageEXT(cl, (GLbyte *)pc);
+}
+
+int __glXDispSwap_CopySubBufferMESA(__GLXclientState *cl, GLbyte *pc)
+{
+    xGLXVendorPrivateReq *req = (xGLXVendorPrivateReq *) pc;
+    GLXDrawable		 *drawId;
+    int			 *buffer;
+
+    __GLX_DECLARE_SWAP_VARIABLES;
+
+    (void) drawId;
+    (void) buffer;
+
+    pc += __GLX_VENDPRIV_HDR_SIZE;
+
+    __GLX_SWAP_SHORT(&req->length);
+    __GLX_SWAP_INT(&req->contextTag);
+    __GLX_SWAP_INT(pc);
+    __GLX_SWAP_INT(pc + 4);
+    __GLX_SWAP_INT(pc + 8);
+    __GLX_SWAP_INT(pc + 12);
+    __GLX_SWAP_INT(pc + 16);
+
+    return __glXDisp_CopySubBufferMESA(cl, pc);
+
+}
+
+int __glXDispSwap_GetDrawableAttributesSGIX(__GLXclientState *cl, GLbyte *pc)
+{
+    xGLXVendorPrivateWithReplyReq *req = (xGLXVendorPrivateWithReplyReq *)pc;
+    CARD32 *data;
+    
+    __GLX_DECLARE_SWAP_VARIABLES;
+
+    data = (CARD32 *) (req + 1);
+    __GLX_SWAP_SHORT(&req->length);
+    __GLX_SWAP_INT(&req->contextTag);
+    __GLX_SWAP_INT(data);
+
+    return __glXDisp_GetDrawableAttributesSGIX(cl, pc);
+}
+
+int __glXDispSwap_GetDrawableAttributes(__GLXclientState *cl, GLbyte *pc)
+{
+    xGLXGetDrawableAttributesReq *req = (xGLXGetDrawableAttributesReq *)pc;
+    
+    __GLX_DECLARE_SWAP_VARIABLES;
+
+    __GLX_SWAP_SHORT(&req->length);
+    __GLX_SWAP_INT(&req->drawable);
+
+    return __glXDisp_GetDrawableAttributes(cl, pc);
+}
+
+
+/************************************************************************/
+
+/*
+** Swap replies.
+*/
+
+void __glXSwapMakeCurrentReply(ClientPtr client, xGLXMakeCurrentReply *reply)
+{
+    __GLX_DECLARE_SWAP_VARIABLES;
+    __GLX_SWAP_SHORT(&reply->sequenceNumber);
+    __GLX_SWAP_INT(&reply->length);
+    __GLX_SWAP_INT(&reply->contextTag);
+    WriteToClient(client, sz_xGLXMakeCurrentReply, (char *)reply);
+}
+
+void __glXSwapIsDirectReply(ClientPtr client, xGLXIsDirectReply *reply)
+{
+    __GLX_DECLARE_SWAP_VARIABLES;
+    __GLX_SWAP_SHORT(&reply->sequenceNumber);
+    __GLX_SWAP_INT(&reply->length);
+    WriteToClient(client, sz_xGLXIsDirectReply, (char *)reply);
+}
+
+void __glXSwapQueryVersionReply(ClientPtr client, xGLXQueryVersionReply *reply)
+{
+    __GLX_DECLARE_SWAP_VARIABLES;
+    __GLX_SWAP_SHORT(&reply->sequenceNumber);
+    __GLX_SWAP_INT(&reply->length);
+    __GLX_SWAP_INT(&reply->majorVersion);
+    __GLX_SWAP_INT(&reply->minorVersion);
+    WriteToClient(client, sz_xGLXQueryVersionReply, (char *)reply);
+}
+
+void glxSwapQueryExtensionsStringReply(ClientPtr client,
+				       xGLXQueryExtensionsStringReply *reply, char *buf)
+{
+    int length = reply->length;
+    __GLX_DECLARE_SWAP_VARIABLES;
+    __GLX_DECLARE_SWAP_ARRAY_VARIABLES;
+    __GLX_SWAP_SHORT(&reply->sequenceNumber);
+    __GLX_SWAP_INT(&reply->length);
+    __GLX_SWAP_INT(&reply->n);
+    WriteToClient(client, sz_xGLXQueryExtensionsStringReply, (char *)reply);
+    __GLX_SWAP_INT_ARRAY((int *)buf, length);
+    WriteToClient(client, length << 2, buf);
+}
+
+void glxSwapQueryServerStringReply(ClientPtr client,
+				   xGLXQueryServerStringReply *reply, char *buf)
+{
+    int length = reply->length;
+    __GLX_DECLARE_SWAP_VARIABLES;
+    __GLX_SWAP_SHORT(&reply->sequenceNumber);
+    __GLX_SWAP_INT(&reply->length);
+    __GLX_SWAP_INT(&reply->n);
+    WriteToClient(client, sz_xGLXQueryServerStringReply, (char *)reply);
+    /** no swap is needed for an array of chars **/
+    /* __GLX_SWAP_INT_ARRAY((int *)buf, length); */
+    WriteToClient(client, length << 2, buf);
+}
+
+void __glXSwapQueryContextInfoEXTReply(ClientPtr client, xGLXQueryContextInfoEXTReply *reply, int *buf)
+{
+    int length = reply->length;
+    __GLX_DECLARE_SWAP_VARIABLES;
+    __GLX_DECLARE_SWAP_ARRAY_VARIABLES;
+    __GLX_SWAP_SHORT(&reply->sequenceNumber);
+    __GLX_SWAP_INT(&reply->length);
+    __GLX_SWAP_INT(&reply->n);
+    WriteToClient(client, sz_xGLXQueryContextInfoEXTReply, (char *)reply);
+    __GLX_SWAP_INT_ARRAY((int *)buf, length);
+    WriteToClient(client, length << 2, (char *)buf);
+}
+
+void __glXSwapGetDrawableAttributesReply(ClientPtr client,
+					 xGLXGetDrawableAttributesReply *reply, CARD32 *buf)
+{
+    int length = reply->length;
+    __GLX_DECLARE_SWAP_VARIABLES;
+    __GLX_DECLARE_SWAP_ARRAY_VARIABLES;
+    __GLX_SWAP_SHORT(&reply->sequenceNumber);
+    __GLX_SWAP_INT(&reply->length);
+    __GLX_SWAP_INT(&reply->numAttribs);
+    WriteToClient(client, sz_xGLXGetDrawableAttributesReply, (char *)reply);
+    __GLX_SWAP_INT_ARRAY((int *)buf, length);
+    WriteToClient(client, length << 2, (char *)buf);
+}
+
+/************************************************************************/
+
+/*
+** Render and Renderlarge are not in the GLX API.  They are used by the GLX
+** client library to send batches of GL rendering commands.
+*/
+
+int __glXDispSwap_Render(__GLXclientState *cl, GLbyte *pc)
+{
+    return __glXDisp_Render(cl, pc);
+}
+
+/*
+** Execute a large rendering request (one that spans multiple X requests).
+*/
+int __glXDispSwap_RenderLarge(__GLXclientState *cl, GLbyte *pc)
+{
+    return __glXDisp_RenderLarge(cl, pc);
+}
+
+/************************************************************************/
+
+/*
+** No support is provided for the vendor-private requests other than
+** allocating these entry points in the dispatch table.
+*/
+
+int __glXDispSwap_VendorPrivate(__GLXclientState *cl, GLbyte *pc)
+{
+    xGLXVendorPrivateReq *req;
+    GLint vendorcode;
+    __GLXdispatchVendorPrivProcPtr proc;
+
+    __GLX_DECLARE_SWAP_VARIABLES;
+
+    req = (xGLXVendorPrivateReq *) pc;
+    __GLX_SWAP_SHORT(&req->length);
+    __GLX_SWAP_INT(&req->vendorCode);
+
+    vendorcode = req->vendorCode;
+
+    proc = (__GLXdispatchVendorPrivProcPtr)
+      __glXGetProtocolDecodeFunction(& VendorPriv_dispatch_info,
+				     vendorcode, 1);
+    if (proc != NULL) {
+	(*proc)(cl, (GLbyte*)req);
+	return Success;
+    }
+
+    cl->client->errorValue = req->vendorCode;
+    return __glXError(GLXUnsupportedPrivateRequest);
+}
+
+
+int __glXDispSwap_VendorPrivateWithReply(__GLXclientState *cl, GLbyte *pc)
+{
+    xGLXVendorPrivateWithReplyReq *req;
+    GLint vendorcode;
+    __GLXdispatchVendorPrivProcPtr proc;
+
+    __GLX_DECLARE_SWAP_VARIABLES;
+
+    req = (xGLXVendorPrivateWithReplyReq *) pc;
+    __GLX_SWAP_SHORT(&req->length);
+    __GLX_SWAP_INT(&req->vendorCode);
+
+    vendorcode = req->vendorCode;
+
+    proc = (__GLXdispatchVendorPrivProcPtr)
+      __glXGetProtocolDecodeFunction(& VendorPriv_dispatch_info,
+				     vendorcode, 1);
+    if (proc != NULL) {
+	return (*proc)(cl, (GLbyte*)req);
+    }
+
+    cl->client->errorValue = req->vendorCode;
+    return __glXError(GLXUnsupportedPrivateRequest);
+}