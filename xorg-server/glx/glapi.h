<<<<<<< HEAD
/*
 * Mesa 3-D graphics library
 * Version:  7.1
 *
 * Copyright (C) 1999-2008  Brian Paul   All Rights Reserved.
 *
 * Permission is hereby granted, free of charge, to any person obtaining a
 * copy of this software and associated documentation files (the "Software"),
 * to deal in the Software without restriction, including without limitation
 * the rights to use, copy, modify, merge, publish, distribute, sublicense,
 * and/or sell copies of the Software, and to permit persons to whom the
 * Software is furnished to do so, subject to the following conditions:
 *
 * The above copyright notice and this permission notice shall be included
 * in all copies or substantial portions of the Software.
 *
 * THE SOFTWARE IS PROVIDED "AS IS", WITHOUT WARRANTY OF ANY KIND, EXPRESS
 * OR IMPLIED, INCLUDING BUT NOT LIMITED TO THE WARRANTIES OF MERCHANTABILITY,
 * FITNESS FOR A PARTICULAR PURPOSE AND NONINFRINGEMENT.  IN NO EVENT SHALL
 * BRIAN PAUL BE LIABLE FOR ANY CLAIM, DAMAGES OR OTHER LIABILITY, WHETHER IN
 * AN ACTION OF CONTRACT, TORT OR OTHERWISE, ARISING FROM, OUT OF OR IN
 * CONNECTION WITH THE SOFTWARE OR THE USE OR OTHER DEALINGS IN THE SOFTWARE.
 */


/**
 * \mainpage Mesa GL API Module
 *
 * \section GLAPIIntroduction Introduction
 *
 * The Mesa GL API module is responsible for dispatching all the
 * gl*() functions.  All GL functions are dispatched by jumping through
 * the current dispatch table (basically a struct full of function
 * pointers.)
 *
 * A per-thread current dispatch table and per-thread current context
 * pointer are managed by this module too.
 *
 * This module is intended to be non-Mesa-specific so it can be used
 * with the X/DRI libGL also.
 */


#ifndef _GLAPI_H
#define _GLAPI_H

#ifdef _GLAPI_NO_EXPORTS
#  define _GLAPI_EXPORT
#else /* _GLAPI_NO_EXPORTS */
#  ifdef _WIN32
#    ifdef _GLAPI_DLL_EXPORTS
#      define _GLAPI_EXPORT __declspec(dllexport)
#    else
#      define _GLAPI_EXPORT __declspec(dllimport)
#    endif
#  elif defined(__GNUC__) || (defined(__SUNPRO_C) && (__SUNPRO_C >= 0x590))
#    define _GLAPI_EXPORT __attribute__((visibility("default")))
#  else
#    define _GLAPI_EXPORT
#  endif
#endif /* _GLAPI_NO_EXPORTS */

#include "GL/gl.h"
#include "GL/glext.h"
#include "glthread.h"


struct _glapi_table;

typedef void (*_glapi_proc)(void); /* generic function pointer */

typedef void (*_glapi_warning_func)(void *ctx, const char *str, ...);


#if defined(USE_MGL_NAMESPACE)
#define _glapi_set_dispatch _mglapi_set_dispatch
#define _glapi_get_dispatch _mglapi_get_dispatch
#define _glapi_set_context _mglapi_set_context
#define _glapi_get_context _mglapi_get_context
#define _glapi_Context _mglapi_Context
#define _glapi_Dispatch _mglapi_Dispatch
#endif


/*
 * Number of extension functions which we can dynamically add at runtime.
 */
#define MAX_EXTENSION_FUNCS 300


/**
 ** Define the GET_CURRENT_CONTEXT() macro.
 ** \param C local variable which will hold the current context.
 **/
#if defined (GLX_USE_TLS)

_GLAPI_EXPORT extern __thread struct _glapi_table * _glapi_tls_Dispatch;

_GLAPI_EXPORT extern const void *_glapi_Context;
_GLAPI_EXPORT extern const struct _glapi_table *_glapi_Dispatch;

_GLAPI_EXPORT extern __thread void * _glapi_tls_Context;

# define GET_DISPATCH() _glapi_tls_Dispatch
# define GET_CURRENT_CONTEXT(C)  struct gl_context *C = (struct gl_context *) _glapi_tls_Context

#else

#ifdef INSERVER
#define SERVEXTERN _declspec(dllimport)
#else
#define SERVEXTERN _declspec(dllexport)
#endif

SERVEXTERN void *_glapi_Context;
SERVEXTERN struct _glapi_table *_glapi_Dispatch;

# ifdef THREADS

#  define GET_DISPATCH() \
     (likely(_glapi_Dispatch) ? _glapi_Dispatch : _glapi_get_dispatch())


#  define GET_CURRENT_CONTEXT(C)  struct gl_context *C = (struct gl_context *) \
     (likely(_glapi_Context) ? _glapi_Context : _glapi_get_context())
# else
#  define GET_DISPATCH() _glapi_Dispatch
#  define GET_CURRENT_CONTEXT(C)  struct gl_context *C = (struct gl_context *) _glapi_Context
# endif

#endif /* defined (GLX_USE_TLS) */


/**
 ** GL API public functions
 **/

SERVEXTERN void
_glapi_check_multithread(void);


SERVEXTERN void
_glapi_set_context(void *context);


SERVEXTERN void *
_glapi_get_context(void);


SERVEXTERN void
_glapi_set_dispatch(struct _glapi_table *dispatch);


SERVEXTERN struct _glapi_table *
_glapi_get_dispatch(void);

SERVEXTERN int
_glapi_begin_dispatch_override(struct _glapi_table *override);

SERVEXTERN void
_glapi_end_dispatch_override(int layer);

struct _glapi_table *
_glapi_get_override_dispatch(int layer);

SERVEXTERN GLuint
_glapi_get_dispatch_table_size(void);


SERVEXTERN int
_glapi_add_dispatch( const char * const * function_names,
		     const char * parameter_signature );

_GLAPI_EXPORT _glapi_proc
_glapi_get_proc_address(const char *funcName);

#endif
=======
/*
 * Mesa 3-D graphics library
 * Version:  7.1
 *
 * Copyright (C) 1999-2008  Brian Paul   All Rights Reserved.
 *
 * Permission is hereby granted, free of charge, to any person obtaining a
 * copy of this software and associated documentation files (the "Software"),
 * to deal in the Software without restriction, including without limitation
 * the rights to use, copy, modify, merge, publish, distribute, sublicense,
 * and/or sell copies of the Software, and to permit persons to whom the
 * Software is furnished to do so, subject to the following conditions:
 *
 * The above copyright notice and this permission notice shall be included
 * in all copies or substantial portions of the Software.
 *
 * THE SOFTWARE IS PROVIDED "AS IS", WITHOUT WARRANTY OF ANY KIND, EXPRESS
 * OR IMPLIED, INCLUDING BUT NOT LIMITED TO THE WARRANTIES OF MERCHANTABILITY,
 * FITNESS FOR A PARTICULAR PURPOSE AND NONINFRINGEMENT.  IN NO EVENT SHALL
 * BRIAN PAUL BE LIABLE FOR ANY CLAIM, DAMAGES OR OTHER LIABILITY, WHETHER IN
 * AN ACTION OF CONTRACT, TORT OR OTHERWISE, ARISING FROM, OUT OF OR IN
 * CONNECTION WITH THE SOFTWARE OR THE USE OR OTHER DEALINGS IN THE SOFTWARE.
 */


/**
 * \mainpage Mesa GL API Module
 *
 * \section GLAPIIntroduction Introduction
 *
 * The Mesa GL API module is responsible for dispatching all the
 * gl*() functions.  All GL functions are dispatched by jumping through
 * the current dispatch table (basically a struct full of function
 * pointers.)
 *
 * A per-thread current dispatch table and per-thread current context
 * pointer are managed by this module too.
 *
 * This module is intended to be non-Mesa-specific so it can be used
 * with the X/DRI libGL also.
 */


#ifndef _GLAPI_H
#define _GLAPI_H

#define GL_GLEXT_PROTOTYPES

#include "GL/gl.h"
#include "GL/glext.h"
#include "glthread.h"


struct _glapi_table;

typedef void (*_glapi_proc)(void); /* generic function pointer */

typedef void (*_glapi_warning_func)(void *ctx, const char *str, ...);


#if defined(USE_MGL_NAMESPACE)
#define _glapi_set_dispatch _mglapi_set_dispatch
#define _glapi_get_dispatch _mglapi_get_dispatch
#define _glapi_set_context _mglapi_set_context
#define _glapi_get_context _mglapi_get_context
#define _glapi_Context _mglapi_Context
#define _glapi_Dispatch _mglapi_Dispatch
#endif


/*
 * Number of extension functions which we can dynamically add at runtime.
 */
#define MAX_EXTENSION_FUNCS 300


/**
 ** Define the GET_CURRENT_CONTEXT() macro.
 ** \param C local variable which will hold the current context.
 **/
#if defined (GLX_USE_TLS)

const extern void *_glapi_Context;
const extern struct _glapi_table *_glapi_Dispatch;

extern TLS void * _glapi_tls_Context;

# define GET_CURRENT_CONTEXT(C)  GLcontext *C = (GLcontext *) _glapi_tls_Context

#else

extern void *_glapi_Context;
extern struct _glapi_table *_glapi_Dispatch;

# ifdef THREADS
#  define GET_CURRENT_CONTEXT(C)  GLcontext *C = (GLcontext *) (_glapi_Context ? _glapi_Context : _glapi_get_context())
# else
#  define GET_CURRENT_CONTEXT(C)  GLcontext *C = (GLcontext *) _glapi_Context
# endif

#endif /* defined (GLX_USE_TLS) */


/**
 ** GL API public functions
 **/

extern void
_glapi_check_multithread(void);

extern void
_glapi_set_context(void *context);

extern void *
_glapi_get_context(void);

extern void
_glapi_set_dispatch(struct _glapi_table *dispatch);

extern struct _glapi_table *
_glapi_get_dispatch(void);

extern int
_glapi_begin_dispatch_override(struct _glapi_table *override);

extern void
_glapi_end_dispatch_override(int layer);

struct _glapi_table *
_glapi_get_override_dispatch(int layer);

extern GLuint
_glapi_get_dispatch_table_size(void);

extern int
_glapi_add_dispatch( const char * const * function_names,
		     const char * parameter_signature );

extern _glapi_proc
_glapi_get_proc_address(const char *funcName);

extern struct _glapi_table *
_glapi_create_table_from_handle(void *handle, const char *symbol_prefix);

#endif
>>>>>>> 26686c98
<|MERGE_RESOLUTION|>--- conflicted
+++ resolved
@@ -1,325 +1,180 @@
-<<<<<<< HEAD
-/*
- * Mesa 3-D graphics library
- * Version:  7.1
- *
- * Copyright (C) 1999-2008  Brian Paul   All Rights Reserved.
- *
- * Permission is hereby granted, free of charge, to any person obtaining a
- * copy of this software and associated documentation files (the "Software"),
- * to deal in the Software without restriction, including without limitation
- * the rights to use, copy, modify, merge, publish, distribute, sublicense,
- * and/or sell copies of the Software, and to permit persons to whom the
- * Software is furnished to do so, subject to the following conditions:
- *
- * The above copyright notice and this permission notice shall be included
- * in all copies or substantial portions of the Software.
- *
- * THE SOFTWARE IS PROVIDED "AS IS", WITHOUT WARRANTY OF ANY KIND, EXPRESS
- * OR IMPLIED, INCLUDING BUT NOT LIMITED TO THE WARRANTIES OF MERCHANTABILITY,
- * FITNESS FOR A PARTICULAR PURPOSE AND NONINFRINGEMENT.  IN NO EVENT SHALL
- * BRIAN PAUL BE LIABLE FOR ANY CLAIM, DAMAGES OR OTHER LIABILITY, WHETHER IN
- * AN ACTION OF CONTRACT, TORT OR OTHERWISE, ARISING FROM, OUT OF OR IN
- * CONNECTION WITH THE SOFTWARE OR THE USE OR OTHER DEALINGS IN THE SOFTWARE.
- */
-
-
-/**
- * \mainpage Mesa GL API Module
- *
- * \section GLAPIIntroduction Introduction
- *
- * The Mesa GL API module is responsible for dispatching all the
- * gl*() functions.  All GL functions are dispatched by jumping through
- * the current dispatch table (basically a struct full of function
- * pointers.)
- *
- * A per-thread current dispatch table and per-thread current context
- * pointer are managed by this module too.
- *
- * This module is intended to be non-Mesa-specific so it can be used
- * with the X/DRI libGL also.
- */
-
-
-#ifndef _GLAPI_H
-#define _GLAPI_H
-
-#ifdef _GLAPI_NO_EXPORTS
-#  define _GLAPI_EXPORT
-#else /* _GLAPI_NO_EXPORTS */
-#  ifdef _WIN32
-#    ifdef _GLAPI_DLL_EXPORTS
-#      define _GLAPI_EXPORT __declspec(dllexport)
-#    else
-#      define _GLAPI_EXPORT __declspec(dllimport)
-#    endif
-#  elif defined(__GNUC__) || (defined(__SUNPRO_C) && (__SUNPRO_C >= 0x590))
-#    define _GLAPI_EXPORT __attribute__((visibility("default")))
-#  else
-#    define _GLAPI_EXPORT
-#  endif
-#endif /* _GLAPI_NO_EXPORTS */
-
-#include "GL/gl.h"
-#include "GL/glext.h"
-#include "glthread.h"
-
-
-struct _glapi_table;
-
-typedef void (*_glapi_proc)(void); /* generic function pointer */
-
-typedef void (*_glapi_warning_func)(void *ctx, const char *str, ...);
-
-
-#if defined(USE_MGL_NAMESPACE)
-#define _glapi_set_dispatch _mglapi_set_dispatch
-#define _glapi_get_dispatch _mglapi_get_dispatch
-#define _glapi_set_context _mglapi_set_context
-#define _glapi_get_context _mglapi_get_context
-#define _glapi_Context _mglapi_Context
-#define _glapi_Dispatch _mglapi_Dispatch
-#endif
-
-
-/*
- * Number of extension functions which we can dynamically add at runtime.
- */
-#define MAX_EXTENSION_FUNCS 300
-
-
-/**
- ** Define the GET_CURRENT_CONTEXT() macro.
- ** \param C local variable which will hold the current context.
- **/
-#if defined (GLX_USE_TLS)
-
-_GLAPI_EXPORT extern __thread struct _glapi_table * _glapi_tls_Dispatch;
-
-_GLAPI_EXPORT extern const void *_glapi_Context;
-_GLAPI_EXPORT extern const struct _glapi_table *_glapi_Dispatch;
-
-_GLAPI_EXPORT extern __thread void * _glapi_tls_Context;
-
-# define GET_DISPATCH() _glapi_tls_Dispatch
-# define GET_CURRENT_CONTEXT(C)  struct gl_context *C = (struct gl_context *) _glapi_tls_Context
-
-#else
-
-#ifdef INSERVER
-#define SERVEXTERN _declspec(dllimport)
-#else
-#define SERVEXTERN _declspec(dllexport)
-#endif
-
-SERVEXTERN void *_glapi_Context;
-SERVEXTERN struct _glapi_table *_glapi_Dispatch;
-
-# ifdef THREADS
-
-#  define GET_DISPATCH() \
-     (likely(_glapi_Dispatch) ? _glapi_Dispatch : _glapi_get_dispatch())
-
-
-#  define GET_CURRENT_CONTEXT(C)  struct gl_context *C = (struct gl_context *) \
-     (likely(_glapi_Context) ? _glapi_Context : _glapi_get_context())
-# else
-#  define GET_DISPATCH() _glapi_Dispatch
-#  define GET_CURRENT_CONTEXT(C)  struct gl_context *C = (struct gl_context *) _glapi_Context
-# endif
-
-#endif /* defined (GLX_USE_TLS) */
-
-
-/**
- ** GL API public functions
- **/
-
-SERVEXTERN void
-_glapi_check_multithread(void);
-
-
-SERVEXTERN void
-_glapi_set_context(void *context);
-
-
-SERVEXTERN void *
-_glapi_get_context(void);
-
-
-SERVEXTERN void
-_glapi_set_dispatch(struct _glapi_table *dispatch);
-
-
-SERVEXTERN struct _glapi_table *
-_glapi_get_dispatch(void);
-
-SERVEXTERN int
-_glapi_begin_dispatch_override(struct _glapi_table *override);
-
-SERVEXTERN void
-_glapi_end_dispatch_override(int layer);
-
-struct _glapi_table *
-_glapi_get_override_dispatch(int layer);
-
-SERVEXTERN GLuint
-_glapi_get_dispatch_table_size(void);
-
-
-SERVEXTERN int
-_glapi_add_dispatch( const char * const * function_names,
-		     const char * parameter_signature );
-
-_GLAPI_EXPORT _glapi_proc
-_glapi_get_proc_address(const char *funcName);
-
-#endif
-=======
-/*
- * Mesa 3-D graphics library
- * Version:  7.1
- *
- * Copyright (C) 1999-2008  Brian Paul   All Rights Reserved.
- *
- * Permission is hereby granted, free of charge, to any person obtaining a
- * copy of this software and associated documentation files (the "Software"),
- * to deal in the Software without restriction, including without limitation
- * the rights to use, copy, modify, merge, publish, distribute, sublicense,
- * and/or sell copies of the Software, and to permit persons to whom the
- * Software is furnished to do so, subject to the following conditions:
- *
- * The above copyright notice and this permission notice shall be included
- * in all copies or substantial portions of the Software.
- *
- * THE SOFTWARE IS PROVIDED "AS IS", WITHOUT WARRANTY OF ANY KIND, EXPRESS
- * OR IMPLIED, INCLUDING BUT NOT LIMITED TO THE WARRANTIES OF MERCHANTABILITY,
- * FITNESS FOR A PARTICULAR PURPOSE AND NONINFRINGEMENT.  IN NO EVENT SHALL
- * BRIAN PAUL BE LIABLE FOR ANY CLAIM, DAMAGES OR OTHER LIABILITY, WHETHER IN
- * AN ACTION OF CONTRACT, TORT OR OTHERWISE, ARISING FROM, OUT OF OR IN
- * CONNECTION WITH THE SOFTWARE OR THE USE OR OTHER DEALINGS IN THE SOFTWARE.
- */
-
-
-/**
- * \mainpage Mesa GL API Module
- *
- * \section GLAPIIntroduction Introduction
- *
- * The Mesa GL API module is responsible for dispatching all the
- * gl*() functions.  All GL functions are dispatched by jumping through
- * the current dispatch table (basically a struct full of function
- * pointers.)
- *
- * A per-thread current dispatch table and per-thread current context
- * pointer are managed by this module too.
- *
- * This module is intended to be non-Mesa-specific so it can be used
- * with the X/DRI libGL also.
- */
-
-
-#ifndef _GLAPI_H
-#define _GLAPI_H
-
-#define GL_GLEXT_PROTOTYPES
-
-#include "GL/gl.h"
-#include "GL/glext.h"
-#include "glthread.h"
-
-
-struct _glapi_table;
-
-typedef void (*_glapi_proc)(void); /* generic function pointer */
-
-typedef void (*_glapi_warning_func)(void *ctx, const char *str, ...);
-
-
-#if defined(USE_MGL_NAMESPACE)
-#define _glapi_set_dispatch _mglapi_set_dispatch
-#define _glapi_get_dispatch _mglapi_get_dispatch
-#define _glapi_set_context _mglapi_set_context
-#define _glapi_get_context _mglapi_get_context
-#define _glapi_Context _mglapi_Context
-#define _glapi_Dispatch _mglapi_Dispatch
-#endif
-
-
-/*
- * Number of extension functions which we can dynamically add at runtime.
- */
-#define MAX_EXTENSION_FUNCS 300
-
-
-/**
- ** Define the GET_CURRENT_CONTEXT() macro.
- ** \param C local variable which will hold the current context.
- **/
-#if defined (GLX_USE_TLS)
-
-const extern void *_glapi_Context;
-const extern struct _glapi_table *_glapi_Dispatch;
-
-extern TLS void * _glapi_tls_Context;
-
-# define GET_CURRENT_CONTEXT(C)  GLcontext *C = (GLcontext *) _glapi_tls_Context
-
-#else
-
-extern void *_glapi_Context;
-extern struct _glapi_table *_glapi_Dispatch;
-
-# ifdef THREADS
-#  define GET_CURRENT_CONTEXT(C)  GLcontext *C = (GLcontext *) (_glapi_Context ? _glapi_Context : _glapi_get_context())
-# else
-#  define GET_CURRENT_CONTEXT(C)  GLcontext *C = (GLcontext *) _glapi_Context
-# endif
-
-#endif /* defined (GLX_USE_TLS) */
-
-
-/**
- ** GL API public functions
- **/
-
-extern void
-_glapi_check_multithread(void);
-
-extern void
-_glapi_set_context(void *context);
-
-extern void *
-_glapi_get_context(void);
-
-extern void
-_glapi_set_dispatch(struct _glapi_table *dispatch);
-
-extern struct _glapi_table *
-_glapi_get_dispatch(void);
-
-extern int
-_glapi_begin_dispatch_override(struct _glapi_table *override);
-
-extern void
-_glapi_end_dispatch_override(int layer);
-
-struct _glapi_table *
-_glapi_get_override_dispatch(int layer);
-
-extern GLuint
-_glapi_get_dispatch_table_size(void);
-
-extern int
-_glapi_add_dispatch( const char * const * function_names,
-		     const char * parameter_signature );
-
-extern _glapi_proc
-_glapi_get_proc_address(const char *funcName);
-
-extern struct _glapi_table *
-_glapi_create_table_from_handle(void *handle, const char *symbol_prefix);
-
-#endif
->>>>>>> 26686c98
+/*
+ * Mesa 3-D graphics library
+ * Version:  7.1
+ *
+ * Copyright (C) 1999-2008  Brian Paul   All Rights Reserved.
+ *
+ * Permission is hereby granted, free of charge, to any person obtaining a
+ * copy of this software and associated documentation files (the "Software"),
+ * to deal in the Software without restriction, including without limitation
+ * the rights to use, copy, modify, merge, publish, distribute, sublicense,
+ * and/or sell copies of the Software, and to permit persons to whom the
+ * Software is furnished to do so, subject to the following conditions:
+ *
+ * The above copyright notice and this permission notice shall be included
+ * in all copies or substantial portions of the Software.
+ *
+ * THE SOFTWARE IS PROVIDED "AS IS", WITHOUT WARRANTY OF ANY KIND, EXPRESS
+ * OR IMPLIED, INCLUDING BUT NOT LIMITED TO THE WARRANTIES OF MERCHANTABILITY,
+ * FITNESS FOR A PARTICULAR PURPOSE AND NONINFRINGEMENT.  IN NO EVENT SHALL
+ * BRIAN PAUL BE LIABLE FOR ANY CLAIM, DAMAGES OR OTHER LIABILITY, WHETHER IN
+ * AN ACTION OF CONTRACT, TORT OR OTHERWISE, ARISING FROM, OUT OF OR IN
+ * CONNECTION WITH THE SOFTWARE OR THE USE OR OTHER DEALINGS IN THE SOFTWARE.
+ */
+
+
+/**
+ * \mainpage Mesa GL API Module
+ *
+ * \section GLAPIIntroduction Introduction
+ *
+ * The Mesa GL API module is responsible for dispatching all the
+ * gl*() functions.  All GL functions are dispatched by jumping through
+ * the current dispatch table (basically a struct full of function
+ * pointers.)
+ *
+ * A per-thread current dispatch table and per-thread current context
+ * pointer are managed by this module too.
+ *
+ * This module is intended to be non-Mesa-specific so it can be used
+ * with the X/DRI libGL also.
+ */
+
+
+#ifndef _GLAPI_H
+#define _GLAPI_H
+
+#ifdef _GLAPI_NO_EXPORTS
+#  define _GLAPI_EXPORT
+#else /* _GLAPI_NO_EXPORTS */
+#  ifdef _WIN32
+#    ifdef _GLAPI_DLL_EXPORTS
+#      define _GLAPI_EXPORT __declspec(dllexport)
+#    else
+#      define _GLAPI_EXPORT __declspec(dllimport)
+#    endif
+#  elif defined(__GNUC__) || (defined(__SUNPRO_C) && (__SUNPRO_C >= 0x590))
+#    define _GLAPI_EXPORT __attribute__((visibility("default")))
+#  else
+#    define _GLAPI_EXPORT
+#  endif
+#endif /* _GLAPI_NO_EXPORTS */
+
+#include "GL/gl.h"
+#include "GL/glext.h"
+#include "glthread.h"
+
+
+struct _glapi_table;
+
+typedef void (*_glapi_proc)(void); /* generic function pointer */
+
+typedef void (*_glapi_warning_func)(void *ctx, const char *str, ...);
+
+
+#if defined(USE_MGL_NAMESPACE)
+#define _glapi_set_dispatch _mglapi_set_dispatch
+#define _glapi_get_dispatch _mglapi_get_dispatch
+#define _glapi_set_context _mglapi_set_context
+#define _glapi_get_context _mglapi_get_context
+#define _glapi_Context _mglapi_Context
+#define _glapi_Dispatch _mglapi_Dispatch
+#endif
+
+
+/*
+ * Number of extension functions which we can dynamically add at runtime.
+ */
+#define MAX_EXTENSION_FUNCS 300
+
+
+/**
+ ** Define the GET_CURRENT_CONTEXT() macro.
+ ** \param C local variable which will hold the current context.
+ **/
+#if defined (GLX_USE_TLS)
+
+_GLAPI_EXPORT extern __thread struct _glapi_table * _glapi_tls_Dispatch;
+
+_GLAPI_EXPORT extern const void *_glapi_Context;
+_GLAPI_EXPORT extern const struct _glapi_table *_glapi_Dispatch;
+
+_GLAPI_EXPORT extern __thread void * _glapi_tls_Context;
+
+# define GET_DISPATCH() _glapi_tls_Dispatch
+# define GET_CURRENT_CONTEXT(C)  struct gl_context *C = (struct gl_context *) _glapi_tls_Context
+
+#else
+
+#ifdef INSERVER
+#define SERVEXTERN _declspec(dllimport)
+#else
+#define SERVEXTERN _declspec(dllexport)
+#endif
+
+SERVEXTERN void *_glapi_Context;
+SERVEXTERN struct _glapi_table *_glapi_Dispatch;
+
+# ifdef THREADS
+
+#  define GET_DISPATCH() \
+     (likely(_glapi_Dispatch) ? _glapi_Dispatch : _glapi_get_dispatch())
+
+
+#  define GET_CURRENT_CONTEXT(C)  struct gl_context *C = (struct gl_context *) \
+     (likely(_glapi_Context) ? _glapi_Context : _glapi_get_context())
+# else
+#  define GET_DISPATCH() _glapi_Dispatch
+#  define GET_CURRENT_CONTEXT(C)  struct gl_context *C = (struct gl_context *) _glapi_Context
+# endif
+
+#endif /* defined (GLX_USE_TLS) */
+
+
+/**
+ ** GL API public functions
+ **/
+
+SERVEXTERN void
+_glapi_check_multithread(void);
+
+
+SERVEXTERN void
+_glapi_set_context(void *context);
+
+
+SERVEXTERN void *
+_glapi_get_context(void);
+
+
+SERVEXTERN void
+_glapi_set_dispatch(struct _glapi_table *dispatch);
+
+
+SERVEXTERN struct _glapi_table *
+_glapi_get_dispatch(void);
+
+SERVEXTERN int
+_glapi_begin_dispatch_override(struct _glapi_table *override);
+
+SERVEXTERN void
+_glapi_end_dispatch_override(int layer);
+
+struct _glapi_table *
+_glapi_get_override_dispatch(int layer);
+
+SERVEXTERN GLuint
+_glapi_get_dispatch_table_size(void);
+
+
+SERVEXTERN int
+_glapi_add_dispatch( const char * const * function_names,
+		     const char * parameter_signature );
+
+_GLAPI_EXPORT _glapi_proc
+_glapi_get_proc_address(const char *funcName);
+
+extern struct _glapi_table *
+_glapi_create_table_from_handle(void *handle, const char *symbol_prefix);
+
+#endif