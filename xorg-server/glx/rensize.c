--- conflicted
+++ resolved
@@ -204,118 +204,6 @@
     }
 
     if (type == GL_BITMAP) {
-<<<<<<< HEAD
-	if (rowLength > 0) {
-	    groupsPerRow = rowLength;
-	} else {
-	    groupsPerRow = w;
-	}
-	rowSize = bits_to_bytes(groupsPerRow);
-	padding = (rowSize % alignment);
-	if (padding) {
-	    rowSize += alignment - padding;
-	}
-	return ((h + skipRows) * rowSize);
-    } else {
-	switch(format) {
-	  case GL_COLOR_INDEX:
-	  case GL_STENCIL_INDEX:
-	  case GL_DEPTH_COMPONENT:
-	  case GL_RED:
-	  case GL_GREEN:
-	  case GL_BLUE:
-	  case GL_ALPHA:
-	  case GL_LUMINANCE:
-	  case GL_INTENSITY:
-	    elementsPerGroup = 1;
-	    break;
-	  case GL_RG:
-	  case GL_422_EXT:
-	  case GL_422_REV_EXT:
-	  case GL_422_AVERAGE_EXT:
-	  case GL_422_REV_AVERAGE_EXT:
-	  case GL_DEPTH_STENCIL_NV:
-	  case GL_DEPTH_STENCIL_MESA:
-	  case GL_YCBCR_422_APPLE:
-	  case GL_YCBCR_MESA:
-	  case GL_LUMINANCE_ALPHA:
-	    elementsPerGroup = 2;
-	    break;
-	  case GL_RGB:
-	  case GL_BGR:
-	    elementsPerGroup = 3;
-	    break;
-	  case GL_RGBA:
-	  case GL_BGRA:
-	  case GL_ABGR_EXT:
-	    elementsPerGroup = 4;
-	    break;
-	  default:
-	    return -1;
-	}
-	switch(type) {
-	  case GL_UNSIGNED_BYTE:
-	  case GL_BYTE:
-	    bytesPerElement = 1;
-	    break;
-	  case GL_UNSIGNED_BYTE_3_3_2:
-	  case GL_UNSIGNED_BYTE_2_3_3_REV:
-	    bytesPerElement = 1;	    
-	    elementsPerGroup = 1;
-	    break;
-	  case GL_UNSIGNED_SHORT:
-	  case GL_SHORT:
-	    bytesPerElement = 2;
-	    break;
-	  case GL_UNSIGNED_SHORT_5_6_5:
-	  case GL_UNSIGNED_SHORT_5_6_5_REV:
-	  case GL_UNSIGNED_SHORT_4_4_4_4:
- 	  case GL_UNSIGNED_SHORT_4_4_4_4_REV:
-	  case GL_UNSIGNED_SHORT_5_5_5_1:
-	  case GL_UNSIGNED_SHORT_1_5_5_5_REV:
-	  case GL_UNSIGNED_SHORT_8_8_APPLE:
-	  case GL_UNSIGNED_SHORT_8_8_REV_APPLE:
-	  case GL_UNSIGNED_SHORT_15_1_MESA:
-	  case GL_UNSIGNED_SHORT_1_15_REV_MESA:
-	    bytesPerElement = 2;
-	    elementsPerGroup = 1;
-	    break;
-	  case GL_INT:
-	  case GL_UNSIGNED_INT:
-	  case GL_FLOAT:
-	    bytesPerElement = 4;
-	    break;
-	  case GL_UNSIGNED_INT_8_8_8_8:
-	  case GL_UNSIGNED_INT_8_8_8_8_REV:
-	  case GL_UNSIGNED_INT_10_10_10_2:
-	  case GL_UNSIGNED_INT_2_10_10_10_REV:
-	  case GL_UNSIGNED_INT_24_8_NV:
-	  case GL_UNSIGNED_INT_24_8_MESA:
-	  case GL_UNSIGNED_INT_8_24_REV_MESA:
-	    bytesPerElement = 4;
-	    elementsPerGroup = 1;
-	    break;
-	  default:
-	    return -1;
-	}
-	groupSize = bytesPerElement * elementsPerGroup;
-	if (rowLength > 0) {
-	    groupsPerRow = rowLength;
-	} else {
-	    groupsPerRow = w;
-	}
-	rowSize = groupsPerRow * groupSize;
-	padding = (rowSize % alignment);
-	if (padding) {
-	    rowSize += alignment - padding;
-	}
-	if (imageHeight > 0) {
-	    imageSize = (imageHeight + skipRows) * rowSize;
-	} else {
-	    imageSize = (h + skipRows) * rowSize;
-	}
-	return ((d + skipImages) * imageSize);
-=======
         if (rowLength > 0) {
             groupsPerRow = rowLength;
         }
@@ -342,12 +230,14 @@
         case GL_INTENSITY:
             elementsPerGroup = 1;
             break;
+        case GL_RG:
         case GL_422_EXT:
         case GL_422_REV_EXT:
         case GL_422_AVERAGE_EXT:
         case GL_422_REV_AVERAGE_EXT:
         case GL_DEPTH_STENCIL_NV:
         case GL_DEPTH_STENCIL_MESA:
+        case GL_YCBCR_422_APPLE:
         case GL_YCBCR_MESA:
         case GL_LUMINANCE_ALPHA:
             elementsPerGroup = 2;
@@ -428,7 +318,6 @@
             imageSize = (h + skipRows) * rowSize;
         }
         return ((d + skipImages) * imageSize);
->>>>>>> 0f834b91
     }
 }
 
