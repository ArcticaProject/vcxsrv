--- conflicted
+++ resolved
@@ -1,4 +1,3 @@
-<<<<<<< HEAD
 /*
  * SGI FREE SOFTWARE LICENSE B (Version 2.0, Sept. 18, 2008)
  * Copyright (C) 1991-2000 Silicon Graphics, Inc. All Rights Reserved.
@@ -159,191 +158,6 @@
     struct glx_context *cx;
     int error;
 
-    req = (xGLXUseXFontReq *) pc;
-    cx = __glXForceCurrent(cl, req->contextTag, &error);
-    if (!cx) {
-	return error;
-    }
-
-    CALL_GetIntegerv( GET_DISPATCH(), (GL_LIST_INDEX, (GLint*) &currentListIndex) );
-    if (currentListIndex != 0) {
-	/*
-	** A display list is currently being made.  It is an error
-	** to try to make a font during another lists construction.
-	*/
-	client->errorValue = cx->id;
-	return __glXError(GLXBadContextState);
-    }
-
-    /*
-    ** Font can actually be either the ID of a font or the ID of a GC
-    ** containing a font.
-    */
-
-    error = dixLookupFontable(&pFont, req->font, client, DixReadAccess);
-    if (error != Success)
-	return error;
-
-    return MakeBitmapsFromFont(pFont, req->first, req->count,
-				    req->listBase);
-}
-=======
-/*
- * SGI FREE SOFTWARE LICENSE B (Version 2.0, Sept. 18, 2008)
- * Copyright (C) 1991-2000 Silicon Graphics, Inc. All Rights Reserved.
- *
- * Permission is hereby granted, free of charge, to any person obtaining a
- * copy of this software and associated documentation files (the "Software"),
- * to deal in the Software without restriction, including without limitation
- * the rights to use, copy, modify, merge, publish, distribute, sublicense,
- * and/or sell copies of the Software, and to permit persons to whom the
- * Software is furnished to do so, subject to the following conditions:
- *
- * The above copyright notice including the dates of first publication and
- * either this permission notice or a reference to
- * http://oss.sgi.com/projects/FreeB/
- * shall be included in all copies or substantial portions of the Software.
- *
- * THE SOFTWARE IS PROVIDED "AS IS", WITHOUT WARRANTY OF ANY KIND, EXPRESS
- * OR IMPLIED, INCLUDING BUT NOT LIMITED TO THE WARRANTIES OF MERCHANTABILITY,
- * FITNESS FOR A PARTICULAR PURPOSE AND NONINFRINGEMENT. IN NO EVENT SHALL
- * SILICON GRAPHICS, INC. BE LIABLE FOR ANY CLAIM, DAMAGES OR OTHER LIABILITY,
- * WHETHER IN AN ACTION OF CONTRACT, TORT OR OTHERWISE, ARISING FROM, OUT OF
- * OR IN CONNECTION WITH THE SOFTWARE OR THE USE OR OTHER DEALINGS IN THE
- * SOFTWARE.
- *
- * Except as contained in this notice, the name of Silicon Graphics, Inc.
- * shall not be used in advertising or otherwise to promote the sale, use or
- * other dealings in this Software without prior written authorization from
- * Silicon Graphics, Inc.
- */
-
-#ifdef HAVE_DIX_CONFIG_H
-#include <dix-config.h>
-#endif
-
-#include "glxserver.h"
-#include "glxutil.h"
-#include "unpack.h"
-#include "glapitable.h"
-#include "glapi.h"
-#include "glthread.h"
-#include "dispatch.h"
-#include "indirect_dispatch.h"
-#include <GL/gl.h>
-#include <pixmapstr.h>
-#include <windowstr.h>
-#include <dixfontstr.h>
-
-/*
-** Make a single GL bitmap from a single X glyph
-*/
-static int __glXMakeBitmapFromGlyph(FontPtr font, CharInfoPtr pci)
-{
-    int i, j;
-    int widthPadded;	/* width of glyph in bytes, as padded by X */
-    int allocBytes;	/* bytes to allocate to store bitmap */
-    int w;		/* width of glyph in bits */
-    int h;		/* height of glyph */
-    register unsigned char *pglyph;
-    register unsigned char *p;
-    unsigned char *allocbuf;
-#define __GL_CHAR_BUF_SIZE 2048
-    unsigned char buf[__GL_CHAR_BUF_SIZE];
-
-    w = GLYPHWIDTHPIXELS(pci);
-    h = GLYPHHEIGHTPIXELS(pci);
-    widthPadded = GLYPHWIDTHBYTESPADDED(pci);
-
-    /*
-    ** Use the local buf if possible, otherwise malloc.
-    */
-    allocBytes = widthPadded * h;
-    if (allocBytes <= __GL_CHAR_BUF_SIZE) {
-	p = buf;
-	allocbuf = 0;
-    } else {
-	p = (unsigned char *) malloc(allocBytes);
-	if (!p)
-	    return BadAlloc;
-	allocbuf = p;
-    }
-
-    /*
-    ** We have to reverse the picture, top to bottom
-    */
-
-    pglyph = FONTGLYPHBITS(FONTGLYPHS(font), pci) + (h-1)*widthPadded;
-    for (j=0; j < h; j++) {
-	for (i=0; i < widthPadded; i++) {
-	    p[i] = pglyph[i];
-	}
-	pglyph -= widthPadded;
-	p += widthPadded;
-    }
-    CALL_Bitmap( GET_DISPATCH(), (w, h, -pci->metrics.leftSideBearing,
-				  pci->metrics.descent,
-				  pci->metrics.characterWidth, 0, 
-				  allocbuf ? allocbuf : buf) );
-
-    free(allocbuf);
-    return Success;
-#undef __GL_CHAR_BUF_SIZE
-}
-
-/*
-** Create a GL bitmap for each character in the X font.  The bitmap is stored
-** in a display list.
-*/
-
-static int 
-MakeBitmapsFromFont(FontPtr pFont, int first, int count, int list_base)
-{
-    unsigned long   i, nglyphs;
-    CARD8	    chs[2];		/* the font index we are going after */
-    CharInfoPtr	    pci;
-    int rv;				/* return value */
-    int encoding = (FONTLASTROW(pFont) == 0) ? Linear16Bit : TwoD16Bit;
-    
-    CALL_PixelStorei( GET_DISPATCH(), (GL_UNPACK_SWAP_BYTES, FALSE) );
-    CALL_PixelStorei( GET_DISPATCH(), (GL_UNPACK_LSB_FIRST, BITMAP_BIT_ORDER == LSBFirst) );
-    CALL_PixelStorei( GET_DISPATCH(), (GL_UNPACK_ROW_LENGTH, 0) );
-    CALL_PixelStorei( GET_DISPATCH(), (GL_UNPACK_SKIP_ROWS, 0) );
-    CALL_PixelStorei( GET_DISPATCH(), (GL_UNPACK_SKIP_PIXELS, 0) );
-    CALL_PixelStorei( GET_DISPATCH(), (GL_UNPACK_ALIGNMENT, GLYPHPADBYTES) );
-    for (i=0; i < count; i++) {
-	chs[0] = (first + i) >> 8;	/* high byte is first byte */
-	chs[1] = first + i;
-
-	(*pFont->get_glyphs)(pFont, 1, chs, (FontEncoding)encoding, 
-		&nglyphs, &pci);
-
-	/*
-	** Define a display list containing just a glBitmap() call.
-	*/
-	CALL_NewList( GET_DISPATCH(), (list_base + i, GL_COMPILE) );
-	if (nglyphs ) {
-	    rv = __glXMakeBitmapFromGlyph(pFont, pci);
-	    if (rv) {
-		return rv;
-	    }
-	}
-	CALL_EndList( GET_DISPATCH(), () );
-    }
-    return Success;
-}
-
-/************************************************************************/
-
-int __glXDisp_UseXFont(__GLXclientState *cl, GLbyte *pc)
-{
-    ClientPtr client = cl->client;
-    xGLXUseXFontReq *req;
-    FontPtr pFont;
-    GLuint currentListIndex;
-    __GLXcontext *cx;
-    int error;
-
     REQUEST_SIZE_MATCH(xGLXUseXFontReq);
 
     req = (xGLXUseXFontReq *) pc;
@@ -373,5 +187,4 @@
 
     return MakeBitmapsFromFont(pFont, req->first, req->count,
 				    req->listBase);
-}
->>>>>>> a13b75f0
+}