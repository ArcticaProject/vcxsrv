--- conflicted
+++ resolved
@@ -1,4 +1,3 @@
-<<<<<<< HEAD
 /*
  * SGI FREE SOFTWARE LICENSE B (Version 2.0, Sept. 18, 2008)
  * Copyright (C) 1991-2000 Silicon Graphics, Inc. All Rights Reserved.
@@ -35,200 +34,6 @@
 
 #include "glheader.h"
 
-#endif
-
-#include <GL/gl.h>
-#include "glxserver.h"
-#include "singlesize.h"
-#include "indirect_size_get.h"
-#include "glapitable.h"
-#include "glapi.h"
-#include "glthread.h"
-#include "dispatch.h"
-
-/*
-** These routines compute the size of variable-size returned parameters.
-** Unlike the similar routines that do the same thing for variable-size
-** incoming parameters, the samplegl library itself doesn't use these routines.
-** Hence, they are located here, in the GLX extension library.
-*/
-
-GLint __glReadPixels_size(GLenum format, GLenum type, GLint w, GLint h)
-{
-    return __glXImageSize( format, type, 0, w, h, 1, 0, 0, 0, 0, 4 );
-}
-
-GLint __glGetMap_size(GLenum target, GLenum query)
-{
-    GLint k, order=0, majorMinor[2];
-
-    /*
-    ** Assume target and query are both valid.
-    */
-    switch (target) {
-      case GL_MAP1_COLOR_4:
-      case GL_MAP1_NORMAL:
-      case GL_MAP1_INDEX:
-      case GL_MAP1_TEXTURE_COORD_1:
-      case GL_MAP1_TEXTURE_COORD_2:
-      case GL_MAP1_TEXTURE_COORD_3:
-      case GL_MAP1_TEXTURE_COORD_4:
-      case GL_MAP1_VERTEX_3:
-      case GL_MAP1_VERTEX_4:
-	switch (query) {
-	  case GL_COEFF:
-	    k = __glMap1d_size(target);
-	    CALL_GetMapiv( GET_DISPATCH(), (target, GL_ORDER, &order) );
-	    /*
-	    ** The query above might fail, but then order will be zero anyway.
-	    */
-	    return order * k;
-	  case GL_DOMAIN:
-	    return 2;
-	  case GL_ORDER:
-	    return 1;
-	}
-	break;
-      case GL_MAP2_COLOR_4:
-      case GL_MAP2_NORMAL:
-      case GL_MAP2_INDEX:
-      case GL_MAP2_TEXTURE_COORD_1:
-      case GL_MAP2_TEXTURE_COORD_2:
-      case GL_MAP2_TEXTURE_COORD_3:
-      case GL_MAP2_TEXTURE_COORD_4:
-      case GL_MAP2_VERTEX_3:
-      case GL_MAP2_VERTEX_4:
-	switch (query) {
-	  case GL_COEFF:
-	    k = __glMap2d_size(target);
-	    majorMinor[0] = majorMinor[1] = 0;
-	    CALL_GetMapiv( GET_DISPATCH(), (target, GL_ORDER, majorMinor) );
-	    /*
-	    ** The query above might fail, but then majorMinor will be zeroes
-	    */
-	    return majorMinor[0] * majorMinor[1] * k;
-	  case GL_DOMAIN:
-	    return 4;
-	  case GL_ORDER:
-	    return 2;
-	}
-	break;
-    }
-    return -1;
-}
-
-GLint __glGetMapdv_size(GLenum target, GLenum query)
-{
-    return __glGetMap_size(target, query);
-}
-
-GLint __glGetMapfv_size(GLenum target, GLenum query)
-{
-    return __glGetMap_size(target, query);
-}
-
-GLint __glGetMapiv_size(GLenum target, GLenum query)
-{
-    return __glGetMap_size(target, query);
-}
-
-GLint __glGetPixelMap_size(GLenum map)
-{
-    GLint size;
-    GLenum query;
-
-    switch (map) {
-      case GL_PIXEL_MAP_I_TO_I:
-	query = GL_PIXEL_MAP_I_TO_I_SIZE;
-	break;
-      case GL_PIXEL_MAP_S_TO_S:
-	query = GL_PIXEL_MAP_S_TO_S_SIZE;
-	break;
-      case GL_PIXEL_MAP_I_TO_R:
-	query = GL_PIXEL_MAP_I_TO_R_SIZE;
-	break;
-      case GL_PIXEL_MAP_I_TO_G:
-	query = GL_PIXEL_MAP_I_TO_G_SIZE;
-	break;
-      case GL_PIXEL_MAP_I_TO_B:
-	query = GL_PIXEL_MAP_I_TO_B_SIZE;
-	break;
-      case GL_PIXEL_MAP_I_TO_A:
-	query = GL_PIXEL_MAP_I_TO_A_SIZE;
-	break;
-      case GL_PIXEL_MAP_R_TO_R:
-	query = GL_PIXEL_MAP_R_TO_R_SIZE;
-	break;
-      case GL_PIXEL_MAP_G_TO_G:
-	query = GL_PIXEL_MAP_G_TO_G_SIZE;
-	break;
-      case GL_PIXEL_MAP_B_TO_B:
-	query = GL_PIXEL_MAP_B_TO_B_SIZE;
-	break;
-      case GL_PIXEL_MAP_A_TO_A:
-	query = GL_PIXEL_MAP_A_TO_A_SIZE;
-	break;
-      default:
-	return -1;
-    }
-    CALL_GetIntegerv( GET_DISPATCH(), (query, &size) );
-    return size;
-}
-
-GLint __glGetPixelMapfv_size(GLenum map)
-{
-    return __glGetPixelMap_size(map);
-}
-
-GLint __glGetPixelMapuiv_size(GLenum map)
-{
-    return __glGetPixelMap_size(map);
-}
-
-GLint __glGetPixelMapusv_size(GLenum map)
-{
-    return __glGetPixelMap_size(map);
-}
-
-GLint __glGetTexImage_size(GLenum target, GLint level, GLenum format,
-			   GLenum type, GLint width, GLint height, GLint depth)
-{
-    return __glXImageSize( format, type, target, width, height, depth,
-			   0, 0, 0, 0, 4 );
-}
-=======
-/*
- * SGI FREE SOFTWARE LICENSE B (Version 2.0, Sept. 18, 2008)
- * Copyright (C) 1991-2000 Silicon Graphics, Inc. All Rights Reserved.
- *
- * Permission is hereby granted, free of charge, to any person obtaining a
- * copy of this software and associated documentation files (the "Software"),
- * to deal in the Software without restriction, including without limitation
- * the rights to use, copy, modify, merge, publish, distribute, sublicense,
- * and/or sell copies of the Software, and to permit persons to whom the
- * Software is furnished to do so, subject to the following conditions:
- *
- * The above copyright notice including the dates of first publication and
- * either this permission notice or a reference to
- * http://oss.sgi.com/projects/FreeB/
- * shall be included in all copies or substantial portions of the Software.
- *
- * THE SOFTWARE IS PROVIDED "AS IS", WITHOUT WARRANTY OF ANY KIND, EXPRESS
- * OR IMPLIED, INCLUDING BUT NOT LIMITED TO THE WARRANTIES OF MERCHANTABILITY,
- * FITNESS FOR A PARTICULAR PURPOSE AND NONINFRINGEMENT. IN NO EVENT SHALL
- * SILICON GRAPHICS, INC. BE LIABLE FOR ANY CLAIM, DAMAGES OR OTHER LIABILITY,
- * WHETHER IN AN ACTION OF CONTRACT, TORT OR OTHERWISE, ARISING FROM, OUT OF
- * OR IN CONNECTION WITH THE SOFTWARE OR THE USE OR OTHER DEALINGS IN THE
- * SOFTWARE.
- *
- * Except as contained in this notice, the name of Silicon Graphics, Inc.
- * shall not be used in advertising or otherwise to promote the sale, use or
- * other dealings in this Software without prior written authorization from
- * Silicon Graphics, Inc.
- */
-
-#ifdef HAVE_DIX_CONFIG_H
-#include <dix-config.h>
 #endif
 
 #include <GL/gl.h>
@@ -399,5 +204,4 @@
 {
     return __glXImageSize(format, type, target, width, height, depth,
                           0, 0, 0, 0, 4);
-}
->>>>>>> 0f834b91
+}