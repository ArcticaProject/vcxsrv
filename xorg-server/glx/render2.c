/*
 * SGI FREE SOFTWARE LICENSE B (Version 2.0, Sept. 18, 2008)
 * Copyright (C) 1991-2000 Silicon Graphics, Inc. All Rights Reserved.
 *
 * Permission is hereby granted, free of charge, to any person obtaining a
 * copy of this software and associated documentation files (the "Software"),
 * to deal in the Software without restriction, including without limitation
 * the rights to use, copy, modify, merge, publish, distribute, sublicense,
 * and/or sell copies of the Software, and to permit persons to whom the
 * Software is furnished to do so, subject to the following conditions:
 *
 * The above copyright notice including the dates of first publication and
 * either this permission notice or a reference to
 * http://oss.sgi.com/projects/FreeB/
 * shall be included in all copies or substantial portions of the Software.
 *
 * THE SOFTWARE IS PROVIDED "AS IS", WITHOUT WARRANTY OF ANY KIND, EXPRESS
 * OR IMPLIED, INCLUDING BUT NOT LIMITED TO THE WARRANTIES OF MERCHANTABILITY,
 * FITNESS FOR A PARTICULAR PURPOSE AND NONINFRINGEMENT. IN NO EVENT SHALL
 * SILICON GRAPHICS, INC. BE LIABLE FOR ANY CLAIM, DAMAGES OR OTHER LIABILITY,
 * WHETHER IN AN ACTION OF CONTRACT, TORT OR OTHERWISE, ARISING FROM, OUT OF
 * OR IN CONNECTION WITH THE SOFTWARE OR THE USE OR OTHER DEALINGS IN THE
 * SOFTWARE.
 *
 * Except as contained in this notice, the name of Silicon Graphics, Inc.
 * shall not be used in advertising or otherwise to promote the sale, use or
 * other dealings in this Software without prior written authorization from
 * Silicon Graphics, Inc.
 */

#ifdef HAVE_DIX_CONFIG_H
#include <dix-config.h>
#endif
#include "glheader.h"

#include <glxserver.h>
#include "unpack.h"
#include "indirect_size.h"
#include "indirect_dispatch.h"
#include "glapitable.h"
#include "glapi.h"
#include "glthread.h"
#include "dispatch.h"

void
__glXDisp_Map1f(GLbyte * pc)
{
    GLint order, k;
    GLfloat u1, u2, *points;
    GLenum target;

    target = *(GLenum *) (pc + 0);
    order = *(GLint *) (pc + 12);
    u1 = *(GLfloat *) (pc + 4);
    u2 = *(GLfloat *) (pc + 8);
    points = (GLfloat *) (pc + 16);
    k = __glMap1f_size(target);

    CALL_Map1f(GET_DISPATCH(), (target, u1, u2, k, order, points));
}

void
__glXDisp_Map2f(GLbyte * pc)
{
    GLint uorder, vorder, ustride, vstride, k;
    GLfloat u1, u2, v1, v2, *points;
    GLenum target;

    target = *(GLenum *) (pc + 0);
    uorder = *(GLint *) (pc + 12);
    vorder = *(GLint *) (pc + 24);
    u1 = *(GLfloat *) (pc + 4);
    u2 = *(GLfloat *) (pc + 8);
    v1 = *(GLfloat *) (pc + 16);
    v2 = *(GLfloat *) (pc + 20);
    points = (GLfloat *) (pc + 28);

    k = __glMap2f_size(target);
    ustride = vorder * k;
    vstride = k;

    CALL_Map2f(GET_DISPATCH(),
               (target, u1, u2, ustride, uorder, v1, v2, vstride, vorder,
                points));
}

void
__glXDisp_Map1d(GLbyte * pc)
{
    GLint order, k;

#ifdef __GLX_ALIGN64
    GLint compsize;
#endif
    GLenum target;
    GLdouble u1, u2, *points;

    target = *(GLenum *) (pc + 16);
    order = *(GLint *) (pc + 20);
    k = __glMap1d_size(target);

#ifdef __GLX_ALIGN64
    if (order < 0 || k < 0) {
        compsize = 0;
    }
    else {
        compsize = order * k;
    }
#endif

    __GLX_GET_DOUBLE(u1, pc);
    __GLX_GET_DOUBLE(u2, pc + 8);
    pc += 24;

#ifdef __GLX_ALIGN64
    if (((unsigned long) pc) & 7) {
        /*
         ** Copy the doubles up 4 bytes, trashing the command but aligning
         ** the data in the process
         */
        __GLX_MEM_COPY(pc - 4, pc, compsize * 8);
        points = (GLdouble *) (pc - 4);
    }
    else {
        points = (GLdouble *) pc;
    }
#else
    points = (GLdouble *) pc;
#endif
    CALL_Map1d(GET_DISPATCH(), (target, u1, u2, k, order, points));
}

void
__glXDisp_Map2d(GLbyte * pc)
{
    GLdouble u1, u2, v1, v2, *points;
    GLint uorder, vorder, ustride, vstride, k;

#ifdef __GLX_ALIGN64
    GLint compsize;
#endif
    GLenum target;

    target = *(GLenum *) (pc + 32);
    uorder = *(GLint *) (pc + 36);
    vorder = *(GLint *) (pc + 40);
    k = __glMap2d_size(target);

#ifdef __GLX_ALIGN64
    if (vorder < 0 || uorder < 0 || k < 0) {
        compsize = 0;
    }
    else {
        compsize = uorder * vorder * k;
    }
#endif

    __GLX_GET_DOUBLE(u1, pc);
    __GLX_GET_DOUBLE(u2, pc + 8);
    __GLX_GET_DOUBLE(v1, pc + 16);
    __GLX_GET_DOUBLE(v2, pc + 24);
    pc += 44;

    ustride = vorder * k;
    vstride = k;

#ifdef __GLX_ALIGN64
    if (((unsigned long) pc) & 7) {
        /*
         ** Copy the doubles up 4 bytes, trashing the command but aligning
         ** the data in the process
         */
        __GLX_MEM_COPY(pc - 4, pc, compsize * 8);
        points = (GLdouble *) (pc - 4);
    }
    else {
        points = (GLdouble *) pc;
    }
#else
    points = (GLdouble *) pc;
#endif
    CALL_Map2d(GET_DISPATCH(),
               (target, u1, u2, ustride, uorder, v1, v2, vstride, vorder,
                points));
}

void
__glXDisp_DrawArrays(GLbyte * pc)
{
    __GLXdispatchDrawArraysHeader *hdr = (__GLXdispatchDrawArraysHeader *) pc;
    __GLXdispatchDrawArraysComponentHeader *compHeader;
    GLint numVertexes = hdr->numVertexes;
    GLint numComponents = hdr->numComponents;
    GLenum primType = hdr->primType;
    GLint stride = 0;
    int i;

    pc += sizeof(__GLXdispatchDrawArraysHeader);
    compHeader = (__GLXdispatchDrawArraysComponentHeader *) pc;

    /* compute stride (same for all component arrays) */
    for (i = 0; i < numComponents; i++) {
        GLenum datatype = compHeader[i].datatype;
        GLint numVals = compHeader[i].numVals;

        stride += __GLX_PAD(numVals * __glXTypeSize(datatype));
    }

    pc += numComponents * sizeof(__GLXdispatchDrawArraysComponentHeader);

    /* set up component arrays */
    for (i = 0; i < numComponents; i++) {
        GLenum datatype = compHeader[i].datatype;
        GLint numVals = compHeader[i].numVals;
        GLenum component = compHeader[i].component;

        switch (component) {
        case GL_VERTEX_ARRAY:
            CALL_EnableClientState(GET_DISPATCH(), (GL_VERTEX_ARRAY));
            CALL_VertexPointer(GET_DISPATCH(), (numVals, datatype, stride, pc));
            break;
        case GL_NORMAL_ARRAY:
            CALL_EnableClientState(GET_DISPATCH(), (GL_NORMAL_ARRAY));
            CALL_NormalPointer(GET_DISPATCH(), (datatype, stride, pc));
            break;
        case GL_COLOR_ARRAY:
            CALL_EnableClientState(GET_DISPATCH(), (GL_COLOR_ARRAY));
            CALL_ColorPointer(GET_DISPATCH(), (numVals, datatype, stride, pc));
            break;
        case GL_INDEX_ARRAY:
            CALL_EnableClientState(GET_DISPATCH(), (GL_INDEX_ARRAY));
            CALL_IndexPointer(GET_DISPATCH(), (datatype, stride, pc));
            break;
        case GL_TEXTURE_COORD_ARRAY:
            CALL_EnableClientState(GET_DISPATCH(), (GL_TEXTURE_COORD_ARRAY));
            CALL_TexCoordPointer(GET_DISPATCH(),
                                 (numVals, datatype, stride, pc));
            break;
        case GL_EDGE_FLAG_ARRAY:
            CALL_EnableClientState(GET_DISPATCH(), (GL_EDGE_FLAG_ARRAY));
            CALL_EdgeFlagPointer(GET_DISPATCH(),
                                 (stride, (const GLboolean *) pc));
            break;
        case GL_SECONDARY_COLOR_ARRAY:
<<<<<<< HEAD
            CALL_EnableClientState(GET_DISPATCH(), (GL_SECONDARY_COLOR_ARRAY));
            CALL_SecondaryColorPointer(GET_DISPATCH(),
                                          (numVals, datatype, stride, pc));
=======
        {
            PFNGLSECONDARYCOLORPOINTERPROC SecondaryColorPointerEXT =
                __glGetProcAddress("glSecondaryColorPointerEXT");
            glEnableClientState(GL_SECONDARY_COLOR_ARRAY);
            SecondaryColorPointerEXT(numVals, datatype, stride, pc);
>>>>>>> c8102055
            break;
        }
        case GL_FOG_COORD_ARRAY:
<<<<<<< HEAD
            CALL_EnableClientState(GET_DISPATCH(), (GL_FOG_COORD_ARRAY));
            CALL_FogCoordPointer(GET_DISPATCH(), (datatype, stride, pc));
=======
        {
            PFNGLFOGCOORDPOINTERPROC FogCoordPointerEXT =
                __glGetProcAddress("glFogCoordPointerEXT");
            glEnableClientState(GL_FOG_COORD_ARRAY);
            FogCoordPointerEXT(datatype, stride, pc);
>>>>>>> c8102055
            break;
        }
        default:
            break;
        }

        pc += __GLX_PAD(numVals * __glXTypeSize(datatype));
    }

    CALL_DrawArrays(GET_DISPATCH(), (primType, 0, numVertexes));

    /* turn off anything we might have turned on */
    CALL_DisableClientState(GET_DISPATCH(), (GL_VERTEX_ARRAY));
    CALL_DisableClientState(GET_DISPATCH(), (GL_NORMAL_ARRAY));
    CALL_DisableClientState(GET_DISPATCH(), (GL_COLOR_ARRAY));
    CALL_DisableClientState(GET_DISPATCH(), (GL_INDEX_ARRAY));
    CALL_DisableClientState(GET_DISPATCH(), (GL_TEXTURE_COORD_ARRAY));
    CALL_DisableClientState(GET_DISPATCH(), (GL_EDGE_FLAG_ARRAY));
    CALL_DisableClientState(GET_DISPATCH(), (GL_SECONDARY_COLOR_ARRAY));
    CALL_DisableClientState(GET_DISPATCH(), (GL_FOG_COORD_ARRAY));
}<|MERGE_RESOLUTION|>--- conflicted
+++ resolved
@@ -56,7 +56,7 @@
     points = (GLfloat *) (pc + 16);
     k = __glMap1f_size(target);
 
-    CALL_Map1f(GET_DISPATCH(), (target, u1, u2, k, order, points));
+    glMap1f(target, u1, u2, k, order, points);
 }
 
 void
@@ -79,9 +79,7 @@
     ustride = vorder * k;
     vstride = k;
 
-    CALL_Map2f(GET_DISPATCH(),
-               (target, u1, u2, ustride, uorder, v1, v2, vstride, vorder,
-                points));
+    glMap2f(target, u1, u2, ustride, uorder, v1, v2, vstride, vorder, points);
 }
 
 void
@@ -127,7 +125,7 @@
 #else
     points = (GLdouble *) pc;
 #endif
-    CALL_Map1d(GET_DISPATCH(), (target, u1, u2, k, order, points));
+    glMap1d(target, u1, u2, k, order, points);
 }
 
 void
@@ -179,9 +177,7 @@
 #else
     points = (GLdouble *) pc;
 #endif
-    CALL_Map2d(GET_DISPATCH(),
-               (target, u1, u2, ustride, uorder, v1, v2, vstride, vorder,
-                points));
+    glMap2d(target, u1, u2, ustride, uorder, v1, v2, vstride, vorder, points);
 }
 
 void
@@ -216,56 +212,43 @@
 
         switch (component) {
         case GL_VERTEX_ARRAY:
-            CALL_EnableClientState(GET_DISPATCH(), (GL_VERTEX_ARRAY));
-            CALL_VertexPointer(GET_DISPATCH(), (numVals, datatype, stride, pc));
+            glEnableClientState(GL_VERTEX_ARRAY);
+            glVertexPointer(numVals, datatype, stride, pc);
             break;
         case GL_NORMAL_ARRAY:
-            CALL_EnableClientState(GET_DISPATCH(), (GL_NORMAL_ARRAY));
-            CALL_NormalPointer(GET_DISPATCH(), (datatype, stride, pc));
+            glEnableClientState(GL_NORMAL_ARRAY);
+            glNormalPointer(datatype, stride, pc);
             break;
         case GL_COLOR_ARRAY:
-            CALL_EnableClientState(GET_DISPATCH(), (GL_COLOR_ARRAY));
-            CALL_ColorPointer(GET_DISPATCH(), (numVals, datatype, stride, pc));
+            glEnableClientState(GL_COLOR_ARRAY);
+            glColorPointer(numVals, datatype, stride, pc);
             break;
         case GL_INDEX_ARRAY:
-            CALL_EnableClientState(GET_DISPATCH(), (GL_INDEX_ARRAY));
-            CALL_IndexPointer(GET_DISPATCH(), (datatype, stride, pc));
+            glEnableClientState(GL_INDEX_ARRAY);
+            glIndexPointer(datatype, stride, pc);
             break;
         case GL_TEXTURE_COORD_ARRAY:
-            CALL_EnableClientState(GET_DISPATCH(), (GL_TEXTURE_COORD_ARRAY));
-            CALL_TexCoordPointer(GET_DISPATCH(),
-                                 (numVals, datatype, stride, pc));
+            glEnableClientState(GL_TEXTURE_COORD_ARRAY);
+            glTexCoordPointer(numVals, datatype, stride, pc);
             break;
         case GL_EDGE_FLAG_ARRAY:
-            CALL_EnableClientState(GET_DISPATCH(), (GL_EDGE_FLAG_ARRAY));
-            CALL_EdgeFlagPointer(GET_DISPATCH(),
-                                 (stride, (const GLboolean *) pc));
+            glEnableClientState(GL_EDGE_FLAG_ARRAY);
+            glEdgeFlagPointer(stride, (const GLboolean *) pc);
             break;
         case GL_SECONDARY_COLOR_ARRAY:
-<<<<<<< HEAD
-            CALL_EnableClientState(GET_DISPATCH(), (GL_SECONDARY_COLOR_ARRAY));
-            CALL_SecondaryColorPointer(GET_DISPATCH(),
-                                          (numVals, datatype, stride, pc));
-=======
         {
             PFNGLSECONDARYCOLORPOINTERPROC SecondaryColorPointerEXT =
                 __glGetProcAddress("glSecondaryColorPointerEXT");
             glEnableClientState(GL_SECONDARY_COLOR_ARRAY);
             SecondaryColorPointerEXT(numVals, datatype, stride, pc);
->>>>>>> c8102055
             break;
         }
         case GL_FOG_COORD_ARRAY:
-<<<<<<< HEAD
-            CALL_EnableClientState(GET_DISPATCH(), (GL_FOG_COORD_ARRAY));
-            CALL_FogCoordPointer(GET_DISPATCH(), (datatype, stride, pc));
-=======
         {
             PFNGLFOGCOORDPOINTERPROC FogCoordPointerEXT =
                 __glGetProcAddress("glFogCoordPointerEXT");
             glEnableClientState(GL_FOG_COORD_ARRAY);
             FogCoordPointerEXT(datatype, stride, pc);
->>>>>>> c8102055
             break;
         }
         default:
@@ -275,15 +258,15 @@
         pc += __GLX_PAD(numVals * __glXTypeSize(datatype));
     }
 
-    CALL_DrawArrays(GET_DISPATCH(), (primType, 0, numVertexes));
+    glDrawArrays(primType, 0, numVertexes);
 
     /* turn off anything we might have turned on */
-    CALL_DisableClientState(GET_DISPATCH(), (GL_VERTEX_ARRAY));
-    CALL_DisableClientState(GET_DISPATCH(), (GL_NORMAL_ARRAY));
-    CALL_DisableClientState(GET_DISPATCH(), (GL_COLOR_ARRAY));
-    CALL_DisableClientState(GET_DISPATCH(), (GL_INDEX_ARRAY));
-    CALL_DisableClientState(GET_DISPATCH(), (GL_TEXTURE_COORD_ARRAY));
-    CALL_DisableClientState(GET_DISPATCH(), (GL_EDGE_FLAG_ARRAY));
-    CALL_DisableClientState(GET_DISPATCH(), (GL_SECONDARY_COLOR_ARRAY));
-    CALL_DisableClientState(GET_DISPATCH(), (GL_FOG_COORD_ARRAY));
+    glDisableClientState(GL_VERTEX_ARRAY);
+    glDisableClientState(GL_NORMAL_ARRAY);
+    glDisableClientState(GL_COLOR_ARRAY);
+    glDisableClientState(GL_INDEX_ARRAY);
+    glDisableClientState(GL_TEXTURE_COORD_ARRAY);
+    glDisableClientState(GL_EDGE_FLAG_ARRAY);
+    glDisableClientState(GL_SECONDARY_COLOR_ARRAY);
+    glDisableClientState(GL_FOG_COORD_ARRAY);
 }