--- conflicted
+++ resolved
@@ -1,4 +1,3 @@
-<<<<<<< HEAD
 /*
  * SGI FREE SOFTWARE LICENSE B (Version 2.0, Sept. 18, 2008)
  * Copyright (C) 1991-2000 Silicon Graphics, Inc. All Rights Reserved.
@@ -356,393 +355,6 @@
     }
     else if ( name == GL_VERSION ) {
 	if ( atof( string ) > atof( GLServerVersion ) ) {
-	    buf = malloc( strlen( string ) + strlen( GLServerVersion ) + 4 );
-	    if ( buf == NULL ) {
-		string = GLServerVersion;
-	    }
-	    else {
-		sprintf( buf, "%s (%s)", GLServerVersion, string );
-		string = buf;
-	    }
-	}
-    }
-    if (string) {
-	length = strlen((const char *) string) + 1;
-    }
-
-    __GLX_BEGIN_REPLY(length);
-    __GLX_PUT_SIZE(length);
-
-    if ( need_swap ) {
-	__GLX_SWAP_REPLY_SIZE();
-	__GLX_SWAP_REPLY_HEADER();
-    }
-
-    __GLX_SEND_HEADER();
-    WriteToClient(client, length, (char *) string); 
-    free(buf);
-
-    return Success;
-}
-
-int __glXDisp_GetString(__GLXclientState *cl, GLbyte *pc)
-{
-    return DoGetString(cl, pc, GL_FALSE);
-}
-=======
-/*
- * SGI FREE SOFTWARE LICENSE B (Version 2.0, Sept. 18, 2008)
- * Copyright (C) 1991-2000 Silicon Graphics, Inc. All Rights Reserved.
- *
- * Permission is hereby granted, free of charge, to any person obtaining a
- * copy of this software and associated documentation files (the "Software"),
- * to deal in the Software without restriction, including without limitation
- * the rights to use, copy, modify, merge, publish, distribute, sublicense,
- * and/or sell copies of the Software, and to permit persons to whom the
- * Software is furnished to do so, subject to the following conditions:
- *
- * The above copyright notice including the dates of first publication and
- * either this permission notice or a reference to
- * http://oss.sgi.com/projects/FreeB/
- * shall be included in all copies or substantial portions of the Software.
- *
- * THE SOFTWARE IS PROVIDED "AS IS", WITHOUT WARRANTY OF ANY KIND, EXPRESS
- * OR IMPLIED, INCLUDING BUT NOT LIMITED TO THE WARRANTIES OF MERCHANTABILITY,
- * FITNESS FOR A PARTICULAR PURPOSE AND NONINFRINGEMENT. IN NO EVENT SHALL
- * SILICON GRAPHICS, INC. BE LIABLE FOR ANY CLAIM, DAMAGES OR OTHER LIABILITY,
- * WHETHER IN AN ACTION OF CONTRACT, TORT OR OTHERWISE, ARISING FROM, OUT OF
- * OR IN CONNECTION WITH THE SOFTWARE OR THE USE OR OTHER DEALINGS IN THE
- * SOFTWARE.
- *
- * Except as contained in this notice, the name of Silicon Graphics, Inc.
- * shall not be used in advertising or otherwise to promote the sale, use or
- * other dealings in this Software without prior written authorization from
- * Silicon Graphics, Inc.
- */
-
-#ifdef HAVE_DIX_CONFIG_H
-#include <dix-config.h>
-#endif
-
-#include <string.h>
-#include <stdio.h>
-#include <stdlib.h>
-
-#include "glxserver.h"
-#include "glxutil.h"
-#include "glxext.h"
-#include "indirect_dispatch.h"
-#include "unpack.h"
-#include "glapitable.h"
-#include "glapi.h"
-#include "glthread.h"
-#include "dispatch.h"
-
-int __glXDisp_FeedbackBuffer(__GLXclientState *cl, GLbyte *pc)
-{
-    GLsizei size;
-    GLenum type;
-    __GLXcontext *cx;
-    int error;
-
-    cx = __glXForceCurrent(cl, __GLX_GET_SINGLE_CONTEXT_TAG(pc), &error);
-    if (!cx) {
-	return error;
-    }
-
-    pc += __GLX_SINGLE_HDR_SIZE;
-    size = *(GLsizei *)(pc+0);
-    type = *(GLenum *)(pc+4);
-    if (cx->feedbackBufSize < size) {
-	cx->feedbackBuf = (GLfloat *) realloc(cx->feedbackBuf,
-						   (size_t)size 
-						   * __GLX_SIZE_FLOAT32);
-	if (!cx->feedbackBuf) {
-	    cl->client->errorValue = size;
-	    return BadAlloc;
-	}
-	cx->feedbackBufSize = size;
-    }
-    CALL_FeedbackBuffer( GET_DISPATCH(), (size, type, cx->feedbackBuf) );
-    cx->hasUnflushedCommands = GL_TRUE;
-    return Success;
-}
-
-int __glXDisp_SelectBuffer(__GLXclientState *cl, GLbyte *pc)
-{
-    __GLXcontext *cx;
-    GLsizei size;
-    int error;
-
-    cx = __glXForceCurrent(cl, __GLX_GET_SINGLE_CONTEXT_TAG(pc), &error);
-    if (!cx) {
-	return error;
-    }
-
-    pc += __GLX_SINGLE_HDR_SIZE;
-    size = *(GLsizei *)(pc+0);
-    if (cx->selectBufSize < size) {
-	cx->selectBuf = (GLuint *) realloc(cx->selectBuf,
-						(size_t) size 
-						* __GLX_SIZE_CARD32);
-	if (!cx->selectBuf) {
-	    cl->client->errorValue = size;
-	    return BadAlloc;
-	}
-	cx->selectBufSize = size;
-    }
-    CALL_SelectBuffer( GET_DISPATCH(), (size, cx->selectBuf) );
-    cx->hasUnflushedCommands = GL_TRUE;
-    return Success;
-}
-
-int __glXDisp_RenderMode(__GLXclientState *cl, GLbyte *pc)
-{
-    ClientPtr client;
-    xGLXRenderModeReply reply;
-    __GLXcontext *cx;
-    GLint nitems=0, retBytes=0, retval, newModeCheck;
-    GLubyte *retBuffer = NULL;
-    GLenum newMode;
-    int error;
-
-    cx = __glXForceCurrent(cl, __GLX_GET_SINGLE_CONTEXT_TAG(pc), &error);
-    if (!cx) {
-	return error;
-    }
-
-    pc += __GLX_SINGLE_HDR_SIZE;
-    newMode = *(GLenum*) pc;
-    retval = CALL_RenderMode( GET_DISPATCH(), (newMode) );
-
-    /* Check that render mode worked */
-    CALL_GetIntegerv( GET_DISPATCH(), (GL_RENDER_MODE, &newModeCheck) );
-    if (newModeCheck != newMode) {
-	/* Render mode change failed.  Bail */
-	newMode = newModeCheck;
-	goto noChangeAllowed;
-    }
-
-    /*
-    ** Render mode might have still failed if we get here.  But in this
-    ** case we can't really tell, nor does it matter.  If it did fail, it
-    ** will return 0, and thus we won't send any data across the wire.
-    */
-
-    switch (cx->renderMode) {
-      case GL_RENDER:
-	cx->renderMode = newMode;
-	break;
-      case GL_FEEDBACK:
-	if (retval < 0) {
-	    /* Overflow happened. Copy the entire buffer */
-	    nitems = cx->feedbackBufSize;
-	} else {
-	    nitems = retval;
-	}
-	retBytes = nitems * __GLX_SIZE_FLOAT32;
-	retBuffer = (GLubyte*) cx->feedbackBuf;
-	cx->renderMode = newMode;
-	break;
-      case GL_SELECT:
-	if (retval < 0) {
-	    /* Overflow happened.  Copy the entire buffer */
-	    nitems = cx->selectBufSize;
-	} else {
-	    GLuint *bp = cx->selectBuf;
-	    GLint i;
-
-	    /*
-	    ** Figure out how many bytes of data need to be sent.  Parse
-	    ** the selection buffer to determine this fact as the
-	    ** return value is the number of hits, not the number of
-	    ** items in the buffer.
-	    */
-	    nitems = 0;
-	    i = retval;
-	    while (--i >= 0) {
-		GLuint n;
-
-		/* Parse select data for this hit */
-		n = *bp;
-		bp += 3 + n;
-	    }
-	    nitems = bp - cx->selectBuf;
-	}
-	retBytes = nitems * __GLX_SIZE_CARD32;
-	retBuffer = (GLubyte*) cx->selectBuf;
-	cx->renderMode = newMode;
-	break;
-    }
-
-    /*
-    ** First reply is the number of elements returned in the feedback or
-    ** selection array, as per the API for glRenderMode itself.
-    */
-  noChangeAllowed:;
-    client = cl->client;
-    reply.length = nitems;
-    reply.type = X_Reply;
-    reply.sequenceNumber = client->sequence;
-    reply.retval = retval;
-    reply.size = nitems;
-    reply.newMode = newMode;
-    WriteToClient(client, sz_xGLXRenderModeReply, (char *)&reply);
-    if (retBytes) {
-	WriteToClient(client, retBytes, (char *)retBuffer);
-    }
-    return Success;
-}
-
-int __glXDisp_Flush(__GLXclientState *cl, GLbyte *pc)
-{
-	__GLXcontext *cx;
-	int error;
-
-	cx = __glXForceCurrent(cl, __GLX_GET_SINGLE_CONTEXT_TAG(pc), &error);
-	if (!cx) {
-		return error;
-	}
-
-	CALL_Flush( GET_DISPATCH(), () );
-	cx->hasUnflushedCommands = GL_FALSE;
-	return Success;
-}
-
-int __glXDisp_Finish(__GLXclientState *cl, GLbyte *pc)
-{
-    __GLXcontext *cx;
-    ClientPtr client;
-    int error;
-
-    cx = __glXForceCurrent(cl, __GLX_GET_SINGLE_CONTEXT_TAG(pc), &error);
-    if (!cx) {
-	return error;
-    }
-
-    /* Do a local glFinish */
-    CALL_Finish( GET_DISPATCH(), () );
-    cx->hasUnflushedCommands = GL_FALSE;
-
-    /* Send empty reply packet to indicate finish is finished */
-    client = cl->client;
-    __GLX_BEGIN_REPLY(0);
-    __GLX_SEND_HEADER();
-    return Success;
-}
-
-#define SEPARATOR " "
-
-char *__glXcombine_strings(const char *cext_string, const char *sext_string)
-{
-   size_t clen, slen;
-   char *combo_string, *token, *s1;
-   const char *s2, *end;
-
-   /* safeguard to prevent potentially fatal errors in the string functions */
-   if (!cext_string)
-      cext_string = "";
-   if (!sext_string)
-      sext_string = "";
-
-   /*
-   ** String can't be longer than min(cstring, sstring)
-   ** pull tokens out of shortest string
-   ** include space in combo_string for final separator and null terminator
-   */
-   clen = strlen(cext_string);
-   slen = strlen(sext_string);
-   if (clen > slen) {
-	combo_string = (char *) malloc(slen + 2);
-	s1 = (char *) malloc(slen + 2);
-	if (s1) strcpy(s1, sext_string);
-	s2 = cext_string;
-   } else {
-	combo_string = (char *) malloc(clen + 2);
-	s1 = (char *) malloc(clen + 2);
-	if (s1) strcpy(s1, cext_string);
-	s2 = sext_string;
-   }
-   if (!combo_string || !s1) {
-	free(combo_string);
-	free(s1);
-	return NULL;
-   }
-   combo_string[0] = '\0';
-
-   /* Get first extension token */
-   token = strtok( s1, SEPARATOR);
-   while ( token != NULL ) {
-
-	/*
-	** if token in second string then save it
-	** beware of extension names which are prefixes of other extension names
-	*/
-	const char *p = s2;
-	end = p + strlen(p);
-	while (p < end) {
-	    size_t n = strcspn(p, SEPARATOR);
-	    if ((strlen(token) == n) && (strncmp(token, p, n) == 0)) {
-		combo_string = strcat(combo_string, token);
-		combo_string = strcat(combo_string, SEPARATOR);
-	    }
-	    p += (n + 1);
-	}
-
-	/* Get next extension token */
-	token = strtok( NULL, SEPARATOR);
-   }
-   free(s1);
-   return combo_string;
-}
-
-int DoGetString(__GLXclientState *cl, GLbyte *pc, GLboolean need_swap)
-{
-    ClientPtr client;
-    __GLXcontext *cx;
-    GLenum name;
-    const char *string;
-    __GLX_DECLARE_SWAP_VARIABLES;
-    int error;
-    char *buf = NULL, *buf1 = NULL;
-    GLint length = 0;
-
-    /* If the client has the opposite byte order, swap the contextTag and
-     * the name.
-     */
-    if ( need_swap ) {
-	__GLX_SWAP_INT(pc + 4);
-	__GLX_SWAP_INT(pc + __GLX_SINGLE_HDR_SIZE);
-    }
-
-    cx = __glXForceCurrent(cl, __GLX_GET_SINGLE_CONTEXT_TAG(pc), &error);
-    if (!cx) {
-	return error;
-    }
-
-    pc += __GLX_SINGLE_HDR_SIZE;
-    name = *(GLenum *)(pc + 0);
-    string = (const char *) CALL_GetString( GET_DISPATCH(), (name) );
-    client = cl->client;
-
-    if (string == NULL)
-      string = "";
-
-    /*
-    ** Restrict extensions to those that are supported by both the
-    ** implementation and the connection.  That is, return the
-    ** intersection of client, server, and core extension strings.
-    */
-    if (name == GL_EXTENSIONS) {
-	buf1 = __glXcombine_strings(string,
-				      cl->GLClientextensions);
-	buf = __glXcombine_strings(buf1,
-				      cx->pGlxScreen->GLextensions);
-	free(buf1);
-	string = buf;
-    }
-    else if ( name == GL_VERSION ) {
-	if ( atof( string ) > atof( GLServerVersion ) ) {
 	    if ( asprintf( &buf, "%s (%s)", GLServerVersion, string ) == -1) {
 		string = GLServerVersion;
 	    }
@@ -773,5 +385,4 @@
 int __glXDisp_GetString(__GLXclientState *cl, GLbyte *pc)
 {
     return DoGetString(cl, pc, GL_FALSE);
-}
->>>>>>> a0b4a133
+}