--- conflicted
+++ resolved
@@ -1,598 +1,560 @@
-/*
- * SGI FREE SOFTWARE LICENSE B (Version 2.0, Sept. 18, 2008)
- * Copyright (C) 1991-2000 Silicon Graphics, Inc. All Rights Reserved.
- *
- * Permission is hereby granted, free of charge, to any person obtaining a
- * copy of this software and associated documentation files (the "Software"),
- * to deal in the Software without restriction, including without limitation
- * the rights to use, copy, modify, merge, publish, distribute, sublicense,
- * and/or sell copies of the Software, and to permit persons to whom the
- * Software is furnished to do so, subject to the following conditions:
- *
- * The above copyright notice including the dates of first publication and
- * either this permission notice or a reference to
- * http://oss.sgi.com/projects/FreeB/
- * shall be included in all copies or substantial portions of the Software.
- *
- * THE SOFTWARE IS PROVIDED "AS IS", WITHOUT WARRANTY OF ANY KIND, EXPRESS
- * OR IMPLIED, INCLUDING BUT NOT LIMITED TO THE WARRANTIES OF MERCHANTABILITY,
- * FITNESS FOR A PARTICULAR PURPOSE AND NONINFRINGEMENT. IN NO EVENT SHALL
- * SILICON GRAPHICS, INC. BE LIABLE FOR ANY CLAIM, DAMAGES OR OTHER LIABILITY,
- * WHETHER IN AN ACTION OF CONTRACT, TORT OR OTHERWISE, ARISING FROM, OUT OF
- * OR IN CONNECTION WITH THE SOFTWARE OR THE USE OR OTHER DEALINGS IN THE
- * SOFTWARE.
- *
- * Except as contained in this notice, the name of Silicon Graphics, Inc.
- * shall not be used in advertising or otherwise to promote the sale, use or
- * other dealings in this Software without prior written authorization from
- * Silicon Graphics, Inc.
- */
-
-#ifdef HAVE_DIX_CONFIG_H
-#include <dix-config.h>
-#else
-
-#include "glheader.h"
-
-#endif
-
-#include <string.h>
-#include "glxserver.h"
-#include <windowstr.h>
-#include <propertyst.h>
-#include <registry.h>
-#include "privates.h"
-#include <os.h>
-#include "unpack.h"
-#include "glxutil.h"
-#include "glxext.h"
-#include "indirect_table.h"
-#include "indirect_util.h"
-
-extern void FlushContext(struct glx_context *cx);
-
-/*
-** The last context used by the server.  It is the context that is current
-** from the server's perspective.
-*/
-<<<<<<< HEAD
-struct glx_context *__glXLastContext;
-struct glx_context *__glXContextList;
-=======
-__GLXcontext *__glXLastContext;
->>>>>>> 140242b0
-
-/*
-** X resources.
-*/
-RESTYPE __glXContextRes;
-RESTYPE __glXDrawableRes;
-
-/*
-** Reply for most singles.
-*/
-xGLXSingleReply __glXReply;
-
-static DevPrivateKeyRec glxClientPrivateKeyRec;
-#define glxClientPrivateKey (&glxClientPrivateKeyRec)
-
-/*
-** Forward declarations.
-*/
-static int __glXDispatch(ClientPtr);
-
-/*
-** Called when the extension is reset.
-*/
-static void ResetExtension(ExtensionEntry* extEntry)
-{
-    __glXFlushContextCache();
-}
-
-/*
-** Reset state used to keep track of large (multi-request) commands.
-*/
-void __glXResetLargeCommandStatus(__GLXclientState *cl)
-{
-    cl->largeCmdBytesSoFar = 0;
-    cl->largeCmdBytesTotal = 0;
-    cl->largeCmdRequestsSoFar = 0;
-    cl->largeCmdRequestsTotal = 0;
-}
-
-/*
-** This procedure is called when the client who created the context goes
-** away OR when glXDestroyContext is called.  In either case, all we do is
-** flag that the ID is no longer valid, and (maybe) free the context.
-** use.
-*/
-static int ContextGone(struct glx_context* cx, XID id)
-{
-    cx->idExists = GL_FALSE;
-    if (!cx->isCurrent) {
-	__glXFreeContext(cx);
-    }
-
-    return True;
-}
-
-static struct glx_context *glxPendingDestroyContexts;
-static struct glx_context *glxAllContexts;
-static int glxServerLeaveCount;
-static int glxBlockClients;
-
-/*
-** Destroy routine that gets called when a drawable is freed.  A drawable
-** contains the ancillary buffers needed for rendering.
-*/
-static Bool DrawableGone(__GLXdrawable *glxPriv, XID xid)
-{
-    struct glx_context *c, *next;
-
-    /* If this drawable was created using glx 1.3 drawable
-     * constructors, we added it as a glx drawable resource under both
-     * its glx drawable ID and it X drawable ID.  Remove the other
-     * resource now so we don't a callback for freed memory. */
-    if (glxPriv->drawId != glxPriv->pDraw->id) {
-	if (xid == glxPriv->drawId)
-	    FreeResourceByType(glxPriv->pDraw->id, __glXDrawableRes, TRUE);
-	else
-	    FreeResourceByType(glxPriv->drawId, __glXDrawableRes, TRUE);
-    }
-
-    for (c = glxAllContexts; c; c = next) {
-	next = c->next;
-	if (c->isCurrent && (c->drawPriv == glxPriv || c->readPriv == glxPriv)) {
-<<<<<<< HEAD
-	    int i;
-
-	    FlushContext(c);
-
-=======
->>>>>>> 140242b0
-	    (*c->loseCurrent)(c);
-	    c->isCurrent = GL_FALSE;
-	    if (c == __glXLastContext)
-		__glXFlushContextCache();
-<<<<<<< HEAD
-	    if (!c->idExists) {
-	      for (i = 1; i < currentMaxClients; i++) {
-		if (clients[i]) {
-		    __GLXclientState *cl = glxGetClient(clients[i]);
-
-		    if (cl->inUse) {
-			int j;
-
-			for (j = 0; j < cl->numCurrentContexts; j++) {
-			    if (cl->currentContexts[j] == c)
-				cl->currentContexts[j] = NULL;
-			}
-		    }
-		}
-	      }
-	    }
-=======
->>>>>>> 140242b0
-	}
-	if (c->drawPriv == glxPriv)
-	    c->drawPriv = NULL;
-	if (c->readPriv == glxPriv)
-	    c->readPriv = NULL;
-    }
-
-    glxPriv->destroy(glxPriv);
-
-    return True;
-}
-
-void __glXAddToContextList(struct glx_context *cx)
-{
-    cx->next = glxAllContexts;
-    glxAllContexts = cx;
-}
-
-static void __glXRemoveFromContextList(struct glx_context *cx)
-{
-    struct glx_context *c, *prev;
-
-    if (cx == glxAllContexts)
-	glxAllContexts = cx->next;
-    else {
-	prev = glxAllContexts;
-	for (c = glxAllContexts; c; c = c->next) {
-	    if (c == cx)
-		prev->next = c->next;
-	    prev = c;
-	}
-    }
-}
-
-/*
-** Free a context.
-*/
-GLboolean __glXFreeContext(struct glx_context *cx)
-{
-    if (cx->idExists || cx->isCurrent) return GL_FALSE;
-    
-    free(cx->feedbackBuf);
-    free(cx->selectBuf);
-    if (cx == __glXLastContext) {
-	__glXFlushContextCache();
-    }
-
-    __glXRemoveFromContextList(cx);
-
-    /* We can get here through both regular dispatching from
-     * __glXDispatch() or as a callback from the resource manager.  In
-     * the latter case we need to lift the DRI lock manually. */
-
-    if (!glxBlockClients) {
-	__glXleaveServer(GL_FALSE);
-	cx->destroy(cx);
-	__glXenterServer(GL_FALSE);
-    } else {
-	cx->next = glxPendingDestroyContexts;
-	glxPendingDestroyContexts = cx;
-    }
-
-    return GL_TRUE;
-}
-
-/************************************************************************/
-
-/*
-** These routines can be used to check whether a particular GL command
-** has caused an error.  Specifically, we use them to check whether a
-** given query has caused an error, in which case a zero-length data
-** reply is sent to the client.
-*/
-
-static GLboolean errorOccured = GL_FALSE;
-
-/*
-** The GL was will call this routine if an error occurs.
-*/
-void __glXErrorCallBack(GLenum code)
-{
-    errorOccured = GL_TRUE;
-}
-
-/*
-** Clear the error flag before calling the GL command.
-*/
-void __glXClearErrorOccured(void)
-{
-    errorOccured = GL_FALSE;
-}
-
-/*
-** Check if the GL command caused an error.
-*/
-GLboolean __glXErrorOccured(void)
-{
-    return errorOccured;
-}
-
-static int __glXErrorBase;
-int __glXEventBase;
-
-int __glXError(int error)
-{
-    return __glXErrorBase + error;
-}
-
-__GLXclientState *
-glxGetClient(ClientPtr pClient)
-{
-    return dixLookupPrivate(&pClient->devPrivates, glxClientPrivateKey);
-}
-
-static void
-glxClientCallback (CallbackListPtr	*list,
-		   pointer		closure,
-		   pointer		data)
-{
-    NewClientInfoRec	*clientinfo = (NewClientInfoRec *) data;
-    ClientPtr		pClient = clientinfo->client;
-    __GLXclientState	*cl = glxGetClient(pClient);
-<<<<<<< HEAD
-    struct glx_context	*cx;
-    int i;
-=======
->>>>>>> 140242b0
-
-    switch (pClient->clientState) {
-    case ClientStateRunning:
-	/*
-	** By default, assume that the client supports
-	** GLX major version 1 minor version 0 protocol.
-	*/
-	cl->GLClientmajorVersion = 1;
-	cl->GLClientminorVersion = 0;
-	cl->client = pClient;
-	break;
-
-    case ClientStateGone:
-	free(cl->returnBuf);
-	free(cl->largeCmdBuf);
-	free(cl->GLClientextensions);
-	break;
-
-    default:
-	break;
-    }
-}
-
-/************************************************************************/
-
-static __GLXprovider *__glXProviderStack;
-
-void GlxPushProvider(__GLXprovider *provider)
-{
-    provider->next = __glXProviderStack;
-    __glXProviderStack = provider;
-}
-
-/*
-** Initialize the GLX extension.
-*/
-void GlxExtensionInit(void)
-{
-    ExtensionEntry *extEntry;
-    ScreenPtr pScreen;
-    int i;
-    __GLXprovider *p;
-    Bool glx_provided = False;
-
-    __glXContextRes = CreateNewResourceType((DeleteType)ContextGone,
-					    "GLXContext");
-    __glXDrawableRes = CreateNewResourceType((DeleteType)DrawableGone,
-					     "GLXDrawable");
-    if (!__glXContextRes || !__glXDrawableRes)
-	return;
-
-    if (!dixRegisterPrivateKey(&glxClientPrivateKeyRec, PRIVATE_CLIENT, sizeof (__GLXclientState)))
-	return;
-    if (!AddCallback (&ClientStateCallback, glxClientCallback, 0))
-	return;
-
-    for (i = 0; i < screenInfo.numScreens; i++) {
-	pScreen = screenInfo.screens[i];
-
-	for (p = __glXProviderStack; p != NULL; p = p->next) {
-	    __GLXscreen *glxScreen;
-
-	    glxScreen = p->screenProbe(pScreen);
-	    if (glxScreen != NULL) {
-	        if (glxScreen->GLXminor < glxMinorVersion)
-		    glxMinorVersion = glxScreen->GLXminor;
-		LogMessage(X_INFO,
-			   "GLX: Initialized %s GL provider for screen %d\n",
-			   p->name, i);
-		break;
-	    }
-
-	}
-
-	if (!p)
-	    LogMessage(X_INFO,
-		       "GLX: no usable GL providers found for screen %d\n", i);
-	else
-	    glx_provided = True;
-    }
-
-    /* don't register extension if GL is not provided on any screen */
-    if (!glx_provided)
-	return;
-
-    /*
-    ** Add extension to server extensions.
-    */
-    extEntry = AddExtension(GLX_EXTENSION_NAME, __GLX_NUMBER_EVENTS,
-			    __GLX_NUMBER_ERRORS, __glXDispatch,
-			    __glXDispatch, ResetExtension,
-			    StandardMinorOpcode);
-    if (!extEntry) {
-	FatalError("__glXExtensionInit: AddExtensions failed\n");
-	return;
-    }
-    if (!AddExtensionAlias(GLX_EXTENSION_ALIAS, extEntry)) {
-	ErrorF("__glXExtensionInit: AddExtensionAlias failed\n");
-	return;
-    }
-
-    __glXErrorBase = extEntry->errorBase;
-    __glXEventBase = extEntry->eventBase;
-}
-
-/************************************************************************/
-
-void __glXFlushContextCache(void)
-{
-    __glXLastContext = 0;
-}
-
-/*
-** Make a context the current one for the GL (in this implementation, there
-** is only one instance of the GL, and we use it to serve all GL clients by
-** switching it between different contexts).  While we are at it, look up
-** a context by its tag and return its (struct glx_context *).
-*/
-struct glx_context *__glXForceCurrent(__GLXclientState *cl, GLXContextTag tag,
-				int *error)
-{
-    struct glx_context *cx;
-
-    /*
-    ** See if the context tag is legal; it is managed by the extension,
-    ** so if it's invalid, we have an implementation error.
-    */
-<<<<<<< HEAD
-    cx = (struct glx_context *) __glXLookupContextByTag(cl, tag);
-=======
-    cx = __glXLookupContextByTag(cl, tag);
->>>>>>> 140242b0
-    if (!cx) {
-	cl->client->errorValue = tag;
-	*error = __glXError(GLXBadContextTag);
-	return 0;
-    }
-
-    if (!cx->isDirect) {
-	if (cx->drawPriv == NULL) {
-	    /*
-	    ** The drawable has vanished.  It must be a window, because only
-	    ** windows can be destroyed from under us; GLX pixmaps are
-	    ** refcounted and don't go away until no one is using them.
-	    */
-	    *error = __glXError(GLXBadCurrentWindow);
-	    return 0;
-    	}
-    }
-    
-    if (cx->wait && (*cx->wait)(cx, cl, error))
-	return NULL;
-
-    if (cx == __glXLastContext) {
-	/* No need to re-bind */
-	return cx;
-    }
-
-    /* Make this context the current one for the GL. */
-    if (!cx->isDirect) {
-	if (!(*cx->makeCurrent)(cx)) {
-	    /* Bind failed, and set the error code.  Bummer */
-	    cl->client->errorValue = cx->id;
-	    *error = __glXError(GLXBadContextState);
-	    return 0;
-    	}
-    }
-    __glXLastContext = cx;
-    return cx;
-}
-
-/************************************************************************/
-
-void glxSuspendClients(void)
-{
-    int i;
-
-    for (i = 1; i < currentMaxClients; i++) {
-	if (clients[i] && glxGetClient(clients[i])->inUse)
-	    IgnoreClient(clients[i]);
-    }
-
-    glxBlockClients = TRUE;
-}
-
-void glxResumeClients(void)
-{
-    struct glx_context *cx, *next;
-    int i;
-
-    glxBlockClients = FALSE;
-
-    for (i = 1; i < currentMaxClients; i++) {
-	if (clients[i] && glxGetClient(clients[i])->inUse)
-	    AttendClient(clients[i]);
-    }
-
-    __glXleaveServer(GL_FALSE);
-    for (cx = glxPendingDestroyContexts; cx != NULL; cx = next) {
-	next = cx->next;
-
-	cx->destroy(cx);
-    }
-    glxPendingDestroyContexts = NULL;
-    __glXenterServer(GL_FALSE);
-}
-
-static void
-__glXnopEnterServer(GLboolean rendering)
-{
-}
-    
-static void
-__glXnopLeaveServer(GLboolean rendering)
-{
-}
-
-static void (*__glXenterServerFunc)(GLboolean) = __glXnopEnterServer;
-static void (*__glXleaveServerFunc)(GLboolean)  = __glXnopLeaveServer;
-
-void __glXsetEnterLeaveServerFuncs(void (*enter)(GLboolean),
-				   void (*leave)(GLboolean))
-{
-  __glXenterServerFunc = enter;
-  __glXleaveServerFunc = leave;
-}
-
-
-void __glXenterServer(GLboolean rendering)
-{
-  glxServerLeaveCount--;
-
-  if (glxServerLeaveCount == 0)
-    (*__glXenterServerFunc)(rendering);
-}
-
-void __glXleaveServer(GLboolean rendering)
-{
-  if (glxServerLeaveCount == 0)
-    (*__glXleaveServerFunc)(rendering);
-
-  glxServerLeaveCount++;
-}
-
-/*
-** Top level dispatcher; all commands are executed from here down.
-*/
-static int __glXDispatch(ClientPtr client)
-{
-    REQUEST(xGLXSingleReq);
-    CARD8 opcode;
-    __GLXdispatchSingleProcPtr proc;
-    __GLXclientState *cl;
-    int retval;
-
-    opcode = stuff->glxCode;
-    cl = glxGetClient(client);
-    /* Mark it in use so we suspend it on VT switch. */
-    cl->inUse = TRUE;
-
-    /*
-    ** If we're expecting a glXRenderLarge request, this better be one.
-    */
-    if ((cl->largeCmdRequestsSoFar != 0) && (opcode != X_GLXRenderLarge)) {
-	client->errorValue = stuff->glxCode;
-	return __glXError(GLXBadLargeRequest);
-    }
-
-    /* If we're currently blocking GLX clients, just put this guy to
-     * sleep, reset the request and return. */
-    if (glxBlockClients) {
-	ResetCurrentRequest(client);
-	client->sequence--;
-	IgnoreClient(client);
-	return Success;
-    }
-
-    /*
-    ** Use the opcode to index into the procedure table.
-    */
-    proc = __glXGetProtocolDecodeFunction(& Single_dispatch_info, opcode,
-                                          client->swapped);
-    if (proc != NULL) {
-	GLboolean rendering = opcode <= X_GLXRenderLarge;
-	__glXleaveServer(rendering);
-
-	retval = (*proc)(cl, (GLbyte *) stuff);
-
-	__glXenterServer(rendering);
-    }
-    else {
-	retval = BadRequest;
-    }
-
-    return retval;
-}
+/*
+ * SGI FREE SOFTWARE LICENSE B (Version 2.0, Sept. 18, 2008)
+ * Copyright (C) 1991-2000 Silicon Graphics, Inc. All Rights Reserved.
+ *
+ * Permission is hereby granted, free of charge, to any person obtaining a
+ * copy of this software and associated documentation files (the "Software"),
+ * to deal in the Software without restriction, including without limitation
+ * the rights to use, copy, modify, merge, publish, distribute, sublicense,
+ * and/or sell copies of the Software, and to permit persons to whom the
+ * Software is furnished to do so, subject to the following conditions:
+ *
+ * The above copyright notice including the dates of first publication and
+ * either this permission notice or a reference to
+ * http://oss.sgi.com/projects/FreeB/
+ * shall be included in all copies or substantial portions of the Software.
+ *
+ * THE SOFTWARE IS PROVIDED "AS IS", WITHOUT WARRANTY OF ANY KIND, EXPRESS
+ * OR IMPLIED, INCLUDING BUT NOT LIMITED TO THE WARRANTIES OF MERCHANTABILITY,
+ * FITNESS FOR A PARTICULAR PURPOSE AND NONINFRINGEMENT. IN NO EVENT SHALL
+ * SILICON GRAPHICS, INC. BE LIABLE FOR ANY CLAIM, DAMAGES OR OTHER LIABILITY,
+ * WHETHER IN AN ACTION OF CONTRACT, TORT OR OTHERWISE, ARISING FROM, OUT OF
+ * OR IN CONNECTION WITH THE SOFTWARE OR THE USE OR OTHER DEALINGS IN THE
+ * SOFTWARE.
+ *
+ * Except as contained in this notice, the name of Silicon Graphics, Inc.
+ * shall not be used in advertising or otherwise to promote the sale, use or
+ * other dealings in this Software without prior written authorization from
+ * Silicon Graphics, Inc.
+ */
+
+#ifdef HAVE_DIX_CONFIG_H
+#include <dix-config.h>
+#else
+
+#include "glheader.h"
+
+#endif
+
+#include <string.h>
+#include "glxserver.h"
+#include <windowstr.h>
+#include <propertyst.h>
+#include <registry.h>
+#include "privates.h"
+#include <os.h>
+#include "unpack.h"
+#include "glxutil.h"
+#include "glxext.h"
+#include "indirect_table.h"
+#include "indirect_util.h"
+
+extern void FlushContext(__GLXcontext *cx);
+
+/*
+** The last context used by the server.  It is the context that is current
+** from the server's perspective.
+*/
+__GLXcontext *__glXLastContext;
+
+/*
+** X resources.
+*/
+RESTYPE __glXContextRes;
+RESTYPE __glXDrawableRes;
+
+/*
+** Reply for most singles.
+*/
+xGLXSingleReply __glXReply;
+
+static DevPrivateKeyRec glxClientPrivateKeyRec;
+#define glxClientPrivateKey (&glxClientPrivateKeyRec)
+
+/*
+** Forward declarations.
+*/
+static int __glXDispatch(ClientPtr);
+
+/*
+** Called when the extension is reset.
+*/
+static void ResetExtension(ExtensionEntry* extEntry)
+{
+    __glXFlushContextCache();
+}
+
+/*
+** Reset state used to keep track of large (multi-request) commands.
+*/
+void __glXResetLargeCommandStatus(__GLXclientState *cl)
+{
+    cl->largeCmdBytesSoFar = 0;
+    cl->largeCmdBytesTotal = 0;
+    cl->largeCmdRequestsSoFar = 0;
+    cl->largeCmdRequestsTotal = 0;
+}
+
+/*
+** This procedure is called when the client who created the context goes
+** away OR when glXDestroyContext is called.  In either case, all we do is
+** flag that the ID is no longer valid, and (maybe) free the context.
+** use.
+*/
+static int ContextGone(__GLXcontext* cx, XID id)
+{
+    cx->idExists = GL_FALSE;
+    if (!cx->isCurrent) {
+	__glXFreeContext(cx);
+    }
+
+    return True;
+}
+
+static __GLXcontext *glxPendingDestroyContexts;
+static __GLXcontext *glxAllContexts;
+static int glxServerLeaveCount;
+static int glxBlockClients;
+
+/*
+** Destroy routine that gets called when a drawable is freed.  A drawable
+** contains the ancillary buffers needed for rendering.
+*/
+static Bool DrawableGone(__GLXdrawable *glxPriv, XID xid)
+{
+    __GLXcontext *c, *next;
+
+    /* If this drawable was created using glx 1.3 drawable
+     * constructors, we added it as a glx drawable resource under both
+     * its glx drawable ID and it X drawable ID.  Remove the other
+     * resource now so we don't a callback for freed memory. */
+    if (glxPriv->drawId != glxPriv->pDraw->id) {
+	if (xid == glxPriv->drawId)
+	    FreeResourceByType(glxPriv->pDraw->id, __glXDrawableRes, TRUE);
+	else
+	    FreeResourceByType(glxPriv->drawId, __glXDrawableRes, TRUE);
+    }
+
+    for (c = glxAllContexts; c; c = next) {
+	next = c->next;
+	if (c->isCurrent && (c->drawPriv == glxPriv || c->readPriv == glxPriv)) {
+	    FlushContext(c);
+
+	    (*c->loseCurrent)(c);
+	    c->isCurrent = GL_FALSE;
+	    if (c == __glXLastContext)
+		__glXFlushContextCache();
+	}
+	if (c->drawPriv == glxPriv)
+	    c->drawPriv = NULL;
+	if (c->readPriv == glxPriv)
+	    c->readPriv = NULL;
+    }
+
+    glxPriv->destroy(glxPriv);
+
+    return True;
+}
+
+void __glXAddToContextList(__GLXcontext *cx)
+{
+    cx->next = glxAllContexts;
+    glxAllContexts = cx;
+}
+
+static void __glXRemoveFromContextList(__GLXcontext *cx)
+{
+    __GLXcontext *c, *prev;
+
+    if (cx == glxAllContexts)
+	glxAllContexts = cx->next;
+    else {
+	prev = glxAllContexts;
+	for (c = glxAllContexts; c; c = c->next) {
+	    if (c == cx)
+		prev->next = c->next;
+	    prev = c;
+	}
+    }
+}
+
+/*
+** Free a context.
+*/
+GLboolean __glXFreeContext(__GLXcontext *cx)
+{
+    if (cx->idExists || cx->isCurrent) return GL_FALSE;
+    
+    free(cx->feedbackBuf);
+    free(cx->selectBuf);
+    if (cx == __glXLastContext) {
+	__glXFlushContextCache();
+    }
+
+    __glXRemoveFromContextList(cx);
+
+    /* We can get here through both regular dispatching from
+     * __glXDispatch() or as a callback from the resource manager.  In
+     * the latter case we need to lift the DRI lock manually. */
+
+    if (!glxBlockClients) {
+	__glXleaveServer(GL_FALSE);
+	cx->destroy(cx);
+	__glXenterServer(GL_FALSE);
+    } else {
+	cx->next = glxPendingDestroyContexts;
+	glxPendingDestroyContexts = cx;
+    }
+
+    return GL_TRUE;
+}
+
+/************************************************************************/
+
+/*
+** These routines can be used to check whether a particular GL command
+** has caused an error.  Specifically, we use them to check whether a
+** given query has caused an error, in which case a zero-length data
+** reply is sent to the client.
+*/
+
+static GLboolean errorOccured = GL_FALSE;
+
+/*
+** The GL was will call this routine if an error occurs.
+*/
+void __glXErrorCallBack(GLenum code)
+{
+    errorOccured = GL_TRUE;
+}
+
+/*
+** Clear the error flag before calling the GL command.
+*/
+void __glXClearErrorOccured(void)
+{
+    errorOccured = GL_FALSE;
+}
+
+/*
+** Check if the GL command caused an error.
+*/
+GLboolean __glXErrorOccured(void)
+{
+    return errorOccured;
+}
+
+static int __glXErrorBase;
+int __glXEventBase;
+
+int __glXError(int error)
+{
+    return __glXErrorBase + error;
+}
+
+__GLXclientState *
+glxGetClient(ClientPtr pClient)
+{
+    return dixLookupPrivate(&pClient->devPrivates, glxClientPrivateKey);
+}
+
+static void
+glxClientCallback (CallbackListPtr	*list,
+		   pointer		closure,
+		   pointer		data)
+{
+    NewClientInfoRec	*clientinfo = (NewClientInfoRec *) data;
+    ClientPtr		pClient = clientinfo->client;
+    __GLXclientState	*cl = glxGetClient(pClient);
+
+    switch (pClient->clientState) {
+    case ClientStateRunning:
+	/*
+	** By default, assume that the client supports
+	** GLX major version 1 minor version 0 protocol.
+	*/
+	cl->GLClientmajorVersion = 1;
+	cl->GLClientminorVersion = 0;
+	cl->client = pClient;
+	break;
+
+    case ClientStateGone:
+	free(cl->returnBuf);
+	free(cl->largeCmdBuf);
+	free(cl->GLClientextensions);
+	break;
+
+    default:
+	break;
+    }
+}
+
+/************************************************************************/
+
+static __GLXprovider *__glXProviderStack;
+
+void GlxPushProvider(__GLXprovider *provider)
+{
+    provider->next = __glXProviderStack;
+    __glXProviderStack = provider;
+}
+
+/*
+** Initialize the GLX extension.
+*/
+void GlxExtensionInit(void)
+{
+    ExtensionEntry *extEntry;
+    ScreenPtr pScreen;
+    int i;
+    __GLXprovider *p;
+    Bool glx_provided = False;
+
+    __glXContextRes = CreateNewResourceType((DeleteType)ContextGone,
+					    "GLXContext");
+    __glXDrawableRes = CreateNewResourceType((DeleteType)DrawableGone,
+					     "GLXDrawable");
+    if (!__glXContextRes || !__glXDrawableRes)
+	return;
+
+    if (!dixRegisterPrivateKey(&glxClientPrivateKeyRec, PRIVATE_CLIENT, sizeof (__GLXclientState)))
+	return;
+    if (!AddCallback (&ClientStateCallback, glxClientCallback, 0))
+	return;
+
+    for (i = 0; i < screenInfo.numScreens; i++) {
+	pScreen = screenInfo.screens[i];
+
+	for (p = __glXProviderStack; p != NULL; p = p->next) {
+	    __GLXscreen *glxScreen;
+
+	    glxScreen = p->screenProbe(pScreen);
+	    if (glxScreen != NULL) {
+	        if (glxScreen->GLXminor < glxMinorVersion)
+		    glxMinorVersion = glxScreen->GLXminor;
+		LogMessage(X_INFO,
+			   "GLX: Initialized %s GL provider for screen %d\n",
+			   p->name, i);
+		break;
+	    }
+
+	}
+
+	if (!p)
+	    LogMessage(X_INFO,
+		       "GLX: no usable GL providers found for screen %d\n", i);
+	else
+	    glx_provided = True;
+    }
+
+    /* don't register extension if GL is not provided on any screen */
+    if (!glx_provided)
+	return;
+
+    /*
+    ** Add extension to server extensions.
+    */
+    extEntry = AddExtension(GLX_EXTENSION_NAME, __GLX_NUMBER_EVENTS,
+			    __GLX_NUMBER_ERRORS, __glXDispatch,
+			    __glXDispatch, ResetExtension,
+			    StandardMinorOpcode);
+    if (!extEntry) {
+	FatalError("__glXExtensionInit: AddExtensions failed\n");
+	return;
+    }
+    if (!AddExtensionAlias(GLX_EXTENSION_ALIAS, extEntry)) {
+	ErrorF("__glXExtensionInit: AddExtensionAlias failed\n");
+	return;
+    }
+
+    __glXErrorBase = extEntry->errorBase;
+    __glXEventBase = extEntry->eventBase;
+}
+
+/************************************************************************/
+
+void __glXFlushContextCache(void)
+{
+    __glXLastContext = 0;
+}
+
+/*
+** Make a context the current one for the GL (in this implementation, there
+** is only one instance of the GL, and we use it to serve all GL clients by
+** switching it between different contexts).  While we are at it, look up
+** a context by its tag and return its (__GLXcontext *).
+*/
+__GLXcontext *__glXForceCurrent(__GLXclientState *cl, GLXContextTag tag,
+				int *error)
+{
+    __GLXcontext *cx;
+
+    /*
+    ** See if the context tag is legal; it is managed by the extension,
+    ** so if it's invalid, we have an implementation error.
+    */
+    cx = __glXLookupContextByTag(cl, tag);
+    if (!cx) {
+	cl->client->errorValue = tag;
+	*error = __glXError(GLXBadContextTag);
+	return 0;
+    }
+
+    if (!cx->isDirect) {
+	if (cx->drawPriv == NULL) {
+	    /*
+	    ** The drawable has vanished.  It must be a window, because only
+	    ** windows can be destroyed from under us; GLX pixmaps are
+	    ** refcounted and don't go away until no one is using them.
+	    */
+	    *error = __glXError(GLXBadCurrentWindow);
+	    return 0;
+    	}
+    }
+    
+    if (cx->wait && (*cx->wait)(cx, cl, error))
+	return NULL;
+
+    if (cx == __glXLastContext) {
+	/* No need to re-bind */
+	return cx;
+    }
+
+    /* Make this context the current one for the GL. */
+    if (!cx->isDirect) {
+	if (!(*cx->makeCurrent)(cx)) {
+	    /* Bind failed, and set the error code.  Bummer */
+	    cl->client->errorValue = cx->id;
+	    *error = __glXError(GLXBadContextState);
+	    return 0;
+    	}
+    }
+    __glXLastContext = cx;
+    return cx;
+}
+
+/************************************************************************/
+
+void glxSuspendClients(void)
+{
+    int i;
+
+    for (i = 1; i < currentMaxClients; i++) {
+	if (clients[i] && glxGetClient(clients[i])->inUse)
+	    IgnoreClient(clients[i]);
+    }
+
+    glxBlockClients = TRUE;
+}
+
+void glxResumeClients(void)
+{
+    __GLXcontext *cx, *next;
+    int i;
+
+    glxBlockClients = FALSE;
+
+    for (i = 1; i < currentMaxClients; i++) {
+	if (clients[i] && glxGetClient(clients[i])->inUse)
+	    AttendClient(clients[i]);
+    }
+
+    __glXleaveServer(GL_FALSE);
+    for (cx = glxPendingDestroyContexts; cx != NULL; cx = next) {
+	next = cx->next;
+
+	cx->destroy(cx);
+    }
+    glxPendingDestroyContexts = NULL;
+    __glXenterServer(GL_FALSE);
+}
+
+static void
+__glXnopEnterServer(GLboolean rendering)
+{
+}
+    
+static void
+__glXnopLeaveServer(GLboolean rendering)
+{
+}
+
+static void (*__glXenterServerFunc)(GLboolean) = __glXnopEnterServer;
+static void (*__glXleaveServerFunc)(GLboolean)  = __glXnopLeaveServer;
+
+void __glXsetEnterLeaveServerFuncs(void (*enter)(GLboolean),
+				   void (*leave)(GLboolean))
+{
+  __glXenterServerFunc = enter;
+  __glXleaveServerFunc = leave;
+}
+
+
+void __glXenterServer(GLboolean rendering)
+{
+  glxServerLeaveCount--;
+
+  if (glxServerLeaveCount == 0)
+    (*__glXenterServerFunc)(rendering);
+}
+
+void __glXleaveServer(GLboolean rendering)
+{
+  if (glxServerLeaveCount == 0)
+    (*__glXleaveServerFunc)(rendering);
+
+  glxServerLeaveCount++;
+}
+
+/*
+** Top level dispatcher; all commands are executed from here down.
+*/
+static int __glXDispatch(ClientPtr client)
+{
+    REQUEST(xGLXSingleReq);
+    CARD8 opcode;
+    __GLXdispatchSingleProcPtr proc;
+    __GLXclientState *cl;
+    int retval;
+
+    opcode = stuff->glxCode;
+    cl = glxGetClient(client);
+    /* Mark it in use so we suspend it on VT switch. */
+    cl->inUse = TRUE;
+
+    /*
+    ** If we're expecting a glXRenderLarge request, this better be one.
+    */
+    if ((cl->largeCmdRequestsSoFar != 0) && (opcode != X_GLXRenderLarge)) {
+	client->errorValue = stuff->glxCode;
+	return __glXError(GLXBadLargeRequest);
+    }
+
+    /* If we're currently blocking GLX clients, just put this guy to
+     * sleep, reset the request and return. */
+    if (glxBlockClients) {
+	ResetCurrentRequest(client);
+	client->sequence--;
+	IgnoreClient(client);
+	return Success;
+    }
+
+    /*
+    ** Use the opcode to index into the procedure table.
+    */
+    proc = __glXGetProtocolDecodeFunction(& Single_dispatch_info, opcode,
+                                          client->swapped);
+    if (proc != NULL) {
+	GLboolean rendering = opcode <= X_GLXRenderLarge;
+	__glXleaveServer(rendering);
+
+	retval = (*proc)(cl, (GLbyte *) stuff);
+
+	__glXenterServer(rendering);
+    }
+    else {
+	retval = BadRequest;
+    }
+
+    return retval;
+}