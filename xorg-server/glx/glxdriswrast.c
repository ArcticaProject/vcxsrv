--- conflicted
+++ resolved
@@ -430,12 +430,10 @@
     }
 }
 
-<<<<<<< HEAD
 extern Bool g_fswrastwgl;
-=======
+
 /* white lie */
 extern glx_func_ptr glXGetProcAddressARB(const char *);
->>>>>>> c8102055
 
 static __GLXscreen *
 __glXDRIscreenProbe(ScreenPtr pScreen)
