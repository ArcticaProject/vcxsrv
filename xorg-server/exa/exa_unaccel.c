/*
 *
 * Copyright © 1999 Keith Packard
 *
 * Permission to use, copy, modify, distribute, and sell this software and its
 * documentation for any purpose is hereby granted without fee, provided that
 * the above copyright notice appear in all copies and that both that
 * copyright notice and this permission notice appear in supporting
 * documentation, and that the name of Keith Packard not be used in
 * advertising or publicity pertaining to distribution of the software without
 * specific, written prior permission.  Keith Packard makes no
 * representations about the suitability of this software for any purpose.  It
 * is provided "as is" without express or implied warranty.
 *
 * KEITH PACKARD DISCLAIMS ALL WARRANTIES WITH REGARD TO THIS SOFTWARE,
 * INCLUDING ALL IMPLIED WARRANTIES OF MERCHANTABILITY AND FITNESS, IN NO
 * EVENT SHALL KEITH PACKARD BE LIABLE FOR ANY SPECIAL, INDIRECT OR
 * CONSEQUENTIAL DAMAGES OR ANY DAMAGES WHATSOEVER RESULTING FROM LOSS OF USE,
 * DATA OR PROFITS, WHETHER IN AN ACTION OF CONTRACT, NEGLIGENCE OR OTHER
 * TORTIOUS ACTION, ARISING OUT OF OR IN CONNECTION WITH THE USE OR
 * PERFORMANCE OF THIS SOFTWARE.
 */

#include "exa_priv.h"

#include "mipict.h"

/*
 * These functions wrap the low-level fb rendering functions and
 * synchronize framebuffer/accelerated drawing by stalling until
 * the accelerator is idle
 */

/**
 * Calls exaPrepareAccess with EXA_PREPARE_SRC for the tile, if that is the
 * current fill style.
 *
 * Solid doesn't use an extra pixmap source, and Stippled/OpaqueStippled are
 * 1bpp and never in fb, so we don't worry about them.
 * We should worry about them for completeness sake and going forward.
 */
void
exaPrepareAccessGC(GCPtr pGC)
{
    if (pGC->stipple)
        exaPrepareAccess(&pGC->stipple->drawable, EXA_PREPARE_MASK);
    if (pGC->fillStyle == FillTiled)
        exaPrepareAccess(&pGC->tile.pixmap->drawable, EXA_PREPARE_SRC);
}

/**
 * Finishes access to the tile in the GC, if used.
 */
void
exaFinishAccessGC(GCPtr pGC)
{
    if (pGC->fillStyle == FillTiled)
        exaFinishAccess(&pGC->tile.pixmap->drawable, EXA_PREPARE_SRC);
    if (pGC->stipple)
        exaFinishAccess(&pGC->stipple->drawable, EXA_PREPARE_MASK);
}

#if DEBUG_TRACE_FALL
char
exaDrawableLocation(DrawablePtr pDrawable)
{
    return exaDrawableIsOffscreen(pDrawable) ? 's' : 'm';
}
#endif                          /* DEBUG_TRACE_FALL */

void
ExaCheckFillSpans(DrawablePtr pDrawable, GCPtr pGC, int nspans,
                  DDXPointPtr ppt, int *pwidth, int fSorted)
{
    EXA_PRE_FALLBACK_GC(pGC);
    EXA_FALLBACK(("to %p (%c)\n", pDrawable, exaDrawableLocation(pDrawable)));
    exaPrepareAccess(pDrawable, EXA_PREPARE_DEST);
    exaPrepareAccessGC(pGC);
    pGC->ops->FillSpans(pDrawable, pGC, nspans, ppt, pwidth, fSorted);
    exaFinishAccessGC(pGC);
    exaFinishAccess(pDrawable, EXA_PREPARE_DEST);
    EXA_POST_FALLBACK_GC(pGC);
}

void
ExaCheckSetSpans(DrawablePtr pDrawable, GCPtr pGC, char *psrc,
                 DDXPointPtr ppt, int *pwidth, int nspans, int fSorted)
{
    EXA_PRE_FALLBACK_GC(pGC);
    EXA_FALLBACK(("to %p (%c)\n", pDrawable, exaDrawableLocation(pDrawable)));
    exaPrepareAccess(pDrawable, EXA_PREPARE_DEST);
    pGC->ops->SetSpans(pDrawable, pGC, psrc, ppt, pwidth, nspans, fSorted);
    exaFinishAccess(pDrawable, EXA_PREPARE_DEST);
    EXA_POST_FALLBACK_GC(pGC);
}

void
ExaCheckPutImage(DrawablePtr pDrawable, GCPtr pGC, int depth,
                 int x, int y, int w, int h, int leftPad, int format,
                 char *bits)
{
    PixmapPtr pPixmap = exaGetDrawablePixmap(pDrawable);

    ExaPixmapPriv(pPixmap);

    EXA_PRE_FALLBACK_GC(pGC);
    EXA_FALLBACK(("to %p (%c)\n", pDrawable, exaDrawableLocation(pDrawable)));
    if (!pExaScr->prepare_access_reg || !pExaPixmap->pDamage ||
        exaGCReadsDestination(pDrawable, pGC->planemask, pGC->fillStyle,
                              pGC->alu, pGC->clientClipType))
        exaPrepareAccess(pDrawable, EXA_PREPARE_DEST);
    else
        pExaScr->prepare_access_reg(pPixmap, EXA_PREPARE_DEST,
                                    DamagePendingRegion(pExaPixmap->pDamage));
    pGC->ops->PutImage(pDrawable, pGC, depth, x, y, w, h, leftPad, format,
                       bits);
    exaFinishAccess(pDrawable, EXA_PREPARE_DEST);
    EXA_POST_FALLBACK_GC(pGC);
}

void
ExaCheckCopyNtoN(DrawablePtr pSrc, DrawablePtr pDst, GCPtr pGC,
                 BoxPtr pbox, int nbox, int dx, int dy, Bool reverse,
                 Bool upsidedown, Pixel bitplane, void *closure)
{
    RegionRec reg;
    int xoff, yoff;

    EXA_PRE_FALLBACK_GC(pGC);
    EXA_FALLBACK(("from %p to %p (%c,%c)\n", pSrc, pDst,
                  exaDrawableLocation(pSrc), exaDrawableLocation(pDst)));

    if (pExaScr->prepare_access_reg && RegionInitBoxes(&reg, pbox, nbox)) {
        PixmapPtr pPixmap = exaGetDrawablePixmap(pSrc);

        exaGetDrawableDeltas(pSrc, pPixmap, &xoff, &yoff);
        RegionTranslate(&reg, xoff + dx, yoff + dy);
        pExaScr->prepare_access_reg(pPixmap, EXA_PREPARE_SRC, &reg);
        RegionUninit(&reg);
    }
    else
        exaPrepareAccess(pSrc, EXA_PREPARE_SRC);

    if (pExaScr->prepare_access_reg &&
        !exaGCReadsDestination(pDst, pGC->planemask, pGC->fillStyle,
                               pGC->alu, pGC->clientClipType) &&
        RegionInitBoxes(&reg, pbox, nbox)) {
        PixmapPtr pPixmap = exaGetDrawablePixmap(pDst);

        exaGetDrawableDeltas(pDst, pPixmap, &xoff, &yoff);
        RegionTranslate(&reg, xoff, yoff);
        pExaScr->prepare_access_reg(pPixmap, EXA_PREPARE_DEST, &reg);
        RegionUninit(&reg);
    }
    else
        exaPrepareAccess(pDst, EXA_PREPARE_DEST);

    /* This will eventually call fbCopyNtoN, with some calculation overhead. */
    while (nbox--) {
        pGC->ops->CopyArea(pSrc, pDst, pGC, pbox->x1 - pSrc->x + dx,
                           pbox->y1 - pSrc->y + dy, pbox->x2 - pbox->x1,
                           pbox->y2 - pbox->y1, pbox->x1 - pDst->x,
                           pbox->y1 - pDst->y);
        pbox++;
    }
    exaFinishAccess(pSrc, EXA_PREPARE_SRC);
    exaFinishAccess(pDst, EXA_PREPARE_DEST);
    EXA_POST_FALLBACK_GC(pGC);
}

static void
ExaFallbackPrepareReg(DrawablePtr pDrawable,
                      GCPtr pGC,
                      int x, int y, int width, int height,
                      int index, Bool checkReads)
{
    ScreenPtr pScreen = pDrawable->pScreen;

    ExaScreenPriv(pScreen);

    if (pExaScr->prepare_access_reg &&
        !(checkReads && exaGCReadsDestination(pDrawable,
                                              pGC->planemask,
                                              pGC->fillStyle,
                                              pGC->alu, pGC->clientClipType))) {
        BoxRec box;
        RegionRec reg;
        int xoff, yoff;
        PixmapPtr pPixmap = exaGetDrawablePixmap(pDrawable);

        exaGetDrawableDeltas(pDrawable, pPixmap, &xoff, &yoff);
        box.x1 = pDrawable->x + x + xoff;
        box.y1 = pDrawable->y + y + yoff;
        box.x2 = box.x1 + width;
        box.y2 = box.y1 + height;

        RegionInit(&reg, &box, 1);
        pExaScr->prepare_access_reg(pPixmap, index, &reg);
        RegionUninit(&reg);
    }
    else
        exaPrepareAccess(pDrawable, index);
}

RegionPtr
ExaCheckCopyArea(DrawablePtr pSrc, DrawablePtr pDst, GCPtr pGC,
                 int srcx, int srcy, int w, int h, int dstx, int dsty)
{
    RegionPtr ret;

    EXA_PRE_FALLBACK_GC(pGC);
    EXA_FALLBACK(("from %p to %p (%c,%c)\n", pSrc, pDst,
                  exaDrawableLocation(pSrc), exaDrawableLocation(pDst)));
    ExaFallbackPrepareReg(pSrc, pGC, srcx, srcy, w, h, EXA_PREPARE_SRC, FALSE);
    ExaFallbackPrepareReg(pDst, pGC, dstx, dsty, w, h, EXA_PREPARE_DEST, TRUE);
    ret = pGC->ops->CopyArea(pSrc, pDst, pGC, srcx, srcy, w, h, dstx, dsty);
    exaFinishAccess(pSrc, EXA_PREPARE_SRC);
    exaFinishAccess(pDst, EXA_PREPARE_DEST);
    EXA_POST_FALLBACK_GC(pGC);

    return ret;
}

RegionPtr
ExaCheckCopyPlane(DrawablePtr pSrc, DrawablePtr pDst, GCPtr pGC,
                  int srcx, int srcy, int w, int h, int dstx, int dsty,
                  unsigned long bitPlane)
{
    RegionPtr ret;

    EXA_PRE_FALLBACK_GC(pGC);
    EXA_FALLBACK(("from %p to %p (%c,%c)\n", pSrc, pDst,
                  exaDrawableLocation(pSrc), exaDrawableLocation(pDst)));
    ExaFallbackPrepareReg(pSrc, pGC, srcx, srcy, w, h, EXA_PREPARE_SRC, FALSE);
    ExaFallbackPrepareReg(pDst, pGC, dstx, dsty, w, h, EXA_PREPARE_DEST, TRUE);
    ret = pGC->ops->CopyPlane(pSrc, pDst, pGC, srcx, srcy, w, h, dstx, dsty,
                              bitPlane);
    exaFinishAccess(pSrc, EXA_PREPARE_SRC);
    exaFinishAccess(pDst, EXA_PREPARE_DEST);
    EXA_POST_FALLBACK_GC(pGC);

    return ret;
}

void
ExaCheckPolyPoint(DrawablePtr pDrawable, GCPtr pGC, int mode, int npt,
                  DDXPointPtr pptInit)
{
    EXA_PRE_FALLBACK_GC(pGC);
    EXA_FALLBACK(("to %p (%c)\n", pDrawable, exaDrawableLocation(pDrawable)));
    exaPrepareAccess(pDrawable, EXA_PREPARE_DEST);
    pGC->ops->PolyPoint(pDrawable, pGC, mode, npt, pptInit);
    exaFinishAccess(pDrawable, EXA_PREPARE_DEST);
    EXA_POST_FALLBACK_GC(pGC);
}

void
ExaCheckPolylines(DrawablePtr pDrawable, GCPtr pGC,
                  int mode, int npt, DDXPointPtr ppt)
{
    EXA_PRE_FALLBACK_GC(pGC);
    EXA_FALLBACK(("to %p (%c), width %d, mode %d, count %d\n",
                  pDrawable, exaDrawableLocation(pDrawable),
                  pGC->lineWidth, mode, npt));

    exaPrepareAccess(pDrawable, EXA_PREPARE_DEST);
    exaPrepareAccessGC(pGC);
    pGC->ops->Polylines(pDrawable, pGC, mode, npt, ppt);
    exaFinishAccessGC(pGC);
    exaFinishAccess(pDrawable, EXA_PREPARE_DEST);
    EXA_POST_FALLBACK_GC(pGC);
}

void
ExaCheckPolySegment(DrawablePtr pDrawable, GCPtr pGC,
                    int nsegInit, xSegment * pSegInit)
{
    EXA_PRE_FALLBACK_GC(pGC);
    EXA_FALLBACK(("to %p (%c) width %d, count %d\n", pDrawable,
                  exaDrawableLocation(pDrawable), pGC->lineWidth, nsegInit));

    exaPrepareAccess(pDrawable, EXA_PREPARE_DEST);
    exaPrepareAccessGC(pGC);
    pGC->ops->PolySegment(pDrawable, pGC, nsegInit, pSegInit);
    exaFinishAccessGC(pGC);
    exaFinishAccess(pDrawable, EXA_PREPARE_DEST);
    EXA_POST_FALLBACK_GC(pGC);
}

void
ExaCheckPolyArc(DrawablePtr pDrawable, GCPtr pGC, int narcs, xArc * pArcs)
{
    EXA_PRE_FALLBACK_GC(pGC);
    EXA_FALLBACK(("to %p (%c)\n", pDrawable, exaDrawableLocation(pDrawable)));

    exaPrepareAccess(pDrawable, EXA_PREPARE_DEST);
    exaPrepareAccessGC(pGC);
    pGC->ops->PolyArc(pDrawable, pGC, narcs, pArcs);
    exaFinishAccessGC(pGC);
    exaFinishAccess(pDrawable, EXA_PREPARE_DEST);
    EXA_POST_FALLBACK_GC(pGC);
}

void
ExaCheckPolyFillRect(DrawablePtr pDrawable, GCPtr pGC,
                     int nrect, xRectangle *prect)
{
    EXA_PRE_FALLBACK_GC(pGC);
    EXA_FALLBACK(("to %p (%c)\n", pDrawable, exaDrawableLocation(pDrawable)));

    exaPrepareAccess(pDrawable, EXA_PREPARE_DEST);
    exaPrepareAccessGC(pGC);
    pGC->ops->PolyFillRect(pDrawable, pGC, nrect, prect);
    exaFinishAccessGC(pGC);
    exaFinishAccess(pDrawable, EXA_PREPARE_DEST);
    EXA_POST_FALLBACK_GC(pGC);
}

void
ExaCheckImageGlyphBlt(DrawablePtr pDrawable, GCPtr pGC,
                      int x, int y, unsigned int nglyph,
                      CharInfoPtr * ppci, pointer pglyphBase)
{
    EXA_PRE_FALLBACK_GC(pGC);
    EXA_FALLBACK(("to %p (%c)\n", pDrawable, exaDrawableLocation(pDrawable)));
    exaPrepareAccess(pDrawable, EXA_PREPARE_DEST);
    exaPrepareAccessGC(pGC);
    pGC->ops->ImageGlyphBlt(pDrawable, pGC, x, y, nglyph, ppci, pglyphBase);
    exaFinishAccessGC(pGC);
    exaFinishAccess(pDrawable, EXA_PREPARE_DEST);
    EXA_POST_FALLBACK_GC(pGC);
}

void
ExaCheckPolyGlyphBlt(DrawablePtr pDrawable, GCPtr pGC,
                     int x, int y, unsigned int nglyph,
                     CharInfoPtr * ppci, pointer pglyphBase)
{
    EXA_PRE_FALLBACK_GC(pGC);
    EXA_FALLBACK(("to %p (%c), style %d alu %d\n", pDrawable,
                  exaDrawableLocation(pDrawable), pGC->fillStyle, pGC->alu));
    exaPrepareAccess(pDrawable, EXA_PREPARE_DEST);
    exaPrepareAccessGC(pGC);
    pGC->ops->PolyGlyphBlt(pDrawable, pGC, x, y, nglyph, ppci, pglyphBase);
    exaFinishAccessGC(pGC);
    exaFinishAccess(pDrawable, EXA_PREPARE_DEST);
    EXA_POST_FALLBACK_GC(pGC);
}

void
ExaCheckPushPixels(GCPtr pGC, PixmapPtr pBitmap,
                   DrawablePtr pDrawable, int w, int h, int x, int y)
{
    EXA_PRE_FALLBACK_GC(pGC);
    EXA_FALLBACK(("from %p to %p (%c,%c)\n", pBitmap, pDrawable,
                  exaDrawableLocation(&pBitmap->drawable),
                  exaDrawableLocation(pDrawable)));
    ExaFallbackPrepareReg(pDrawable, pGC, x, y, w, h, EXA_PREPARE_DEST, TRUE);
    ExaFallbackPrepareReg(&pBitmap->drawable, pGC, 0, 0, w, h,
                          EXA_PREPARE_SRC, FALSE);
    exaPrepareAccessGC(pGC);
    pGC->ops->PushPixels(pGC, pBitmap, pDrawable, w, h, x, y);
    exaFinishAccessGC(pGC);
    exaFinishAccess(&pBitmap->drawable, EXA_PREPARE_SRC);
    exaFinishAccess(pDrawable, EXA_PREPARE_DEST);
    EXA_POST_FALLBACK_GC(pGC);
}

void
ExaCheckCopyWindow(WindowPtr pWin, DDXPointRec ptOldOrg, RegionPtr prgnSrc)
{
    DrawablePtr pDrawable = &pWin->drawable;
    ScreenPtr pScreen = pDrawable->pScreen;

    EXA_PRE_FALLBACK(pScreen);
    EXA_FALLBACK(("from %p\n", pWin));

    /* Only need the source bits, the destination region will be overwritten */
    if (pExaScr->prepare_access_reg) {
        PixmapPtr pPixmap = pScreen->GetWindowPixmap(pWin);
        int xoff, yoff;

        exaGetDrawableDeltas(&pWin->drawable, pPixmap, &xoff, &yoff);
        RegionTranslate(prgnSrc, xoff, yoff);
        pExaScr->prepare_access_reg(pPixmap, EXA_PREPARE_SRC, prgnSrc);
        RegionTranslate(prgnSrc, -xoff, -yoff);
    }
    else
        exaPrepareAccess(pDrawable, EXA_PREPARE_SRC);

    swap(pExaScr, pScreen, CopyWindow);
    pScreen->CopyWindow(pWin, ptOldOrg, prgnSrc);
    swap(pExaScr, pScreen, CopyWindow);
    exaFinishAccess(pDrawable, EXA_PREPARE_SRC);
    EXA_POST_FALLBACK(pScreen);
}

void
ExaCheckGetImage(DrawablePtr pDrawable, int x, int y, int w, int h,
                 unsigned int format, unsigned long planeMask, char *d)
{
    ScreenPtr pScreen = pDrawable->pScreen;

    EXA_PRE_FALLBACK(pScreen);
    EXA_FALLBACK(("from %p (%c)\n", pDrawable, exaDrawableLocation(pDrawable)));

    ExaFallbackPrepareReg(pDrawable, NULL, x, y, w, h, EXA_PREPARE_SRC, FALSE);
    swap(pExaScr, pScreen, GetImage);
    pScreen->GetImage(pDrawable, x, y, w, h, format, planeMask, d);
    swap(pExaScr, pScreen, GetImage);
    exaFinishAccess(pDrawable, EXA_PREPARE_SRC);
    EXA_POST_FALLBACK(pScreen);
}

void
ExaCheckGetSpans(DrawablePtr pDrawable,
                 int wMax,
                 DDXPointPtr ppt, int *pwidth, int nspans, char *pdstStart)
{
    ScreenPtr pScreen = pDrawable->pScreen;

    EXA_PRE_FALLBACK(pScreen);
    EXA_FALLBACK(("from %p (%c)\n", pDrawable, exaDrawableLocation(pDrawable)));
    exaPrepareAccess(pDrawable, EXA_PREPARE_SRC);
    swap(pExaScr, pScreen, GetSpans);
    pScreen->GetSpans(pDrawable, wMax, ppt, pwidth, nspans, pdstStart);
    swap(pExaScr, pScreen, GetSpans);
    exaFinishAccess(pDrawable, EXA_PREPARE_SRC);
    EXA_POST_FALLBACK(pScreen);
}

static void
ExaSrcValidate(DrawablePtr pDrawable,
               int x, int y, int width, int height, unsigned int subWindowMode)
{
    ScreenPtr pScreen = pDrawable->pScreen;

    ExaScreenPriv(pScreen);
    PixmapPtr pPix = exaGetDrawablePixmap(pDrawable);
    BoxRec box;
    RegionRec reg;
    RegionPtr dst;
    int xoff, yoff;

    exaGetDrawableDeltas(pDrawable, pPix, &xoff, &yoff);

    box.x1 = x + xoff;
    box.y1 = y + yoff;
    box.x2 = box.x1 + width;
    box.y2 = box.y1 + height;

    dst = (pExaScr->srcPix == pPix) ? &pExaScr->srcReg : &pExaScr->maskReg;

    RegionInit(&reg, &box, 1);
    RegionUnion(dst, dst, &reg);
    RegionUninit(&reg);

    if (pExaScr->SavedSourceValidate) {
        swap(pExaScr, pScreen, SourceValidate);
        pScreen->SourceValidate(pDrawable, x, y, width, height, subWindowMode);
        swap(pExaScr, pScreen, SourceValidate);
    }
}

static Bool
ExaPrepareCompositeReg(ScreenPtr pScreen,
                       CARD8 op,
                       PicturePtr pSrc,
                       PicturePtr pMask,
                       PicturePtr pDst,
                       INT16 xSrc,
                       INT16 ySrc,
                       INT16 xMask,
                       INT16 yMask,
                       INT16 xDst, INT16 yDst, CARD16 width, CARD16 height)
{
    RegionRec region;
    RegionPtr dstReg = NULL;
    RegionPtr srcReg = NULL;
    RegionPtr maskReg = NULL;
    PixmapPtr pSrcPix = NULL;
    PixmapPtr pMaskPix = NULL;
    PixmapPtr pDstPix;

    ExaScreenPriv(pScreen);
    Bool ret;

    RegionNull(&region);

    if (pSrc->pDrawable) {
        pSrcPix = exaGetDrawablePixmap(pSrc->pDrawable);
        RegionNull(&pExaScr->srcReg);
        srcReg = &pExaScr->srcReg;
        pExaScr->srcPix = pSrcPix;
        if (pSrc != pDst)
            RegionTranslate(pSrc->pCompositeClip,
                            -pSrc->pDrawable->x, -pSrc->pDrawable->y);
    }

    if (pMask && pMask->pDrawable) {
        pMaskPix = exaGetDrawablePixmap(pMask->pDrawable);
        RegionNull(&pExaScr->maskReg);
        maskReg = &pExaScr->maskReg;
        if (pMask != pDst && pMask != pSrc)
            RegionTranslate(pMask->pCompositeClip,
                            -pMask->pDrawable->x, -pMask->pDrawable->y);
    }

    RegionTranslate(pDst->pCompositeClip,
                    -pDst->pDrawable->x, -pDst->pDrawable->y);

    pExaScr->SavedSourceValidate = ExaSrcValidate;
    swap(pExaScr, pScreen, SourceValidate);
    ret = miComputeCompositeRegion(&region, pSrc, pMask, pDst,
                                   xSrc, ySrc, xMask, yMask,
                                   xDst, yDst, width, height);
    swap(pExaScr, pScreen, SourceValidate);

    RegionTranslate(pDst->pCompositeClip,
                    pDst->pDrawable->x, pDst->pDrawable->y);
    if (pSrc->pDrawable && pSrc != pDst)
        RegionTranslate(pSrc->pCompositeClip,
                        pSrc->pDrawable->x, pSrc->pDrawable->y);
    if (pMask && pMask->pDrawable && pMask != pDst && pMask != pSrc)
        RegionTranslate(pMask->pCompositeClip,
                        pMask->pDrawable->x, pMask->pDrawable->y);

    if (!ret) {
        if (srcReg)
            RegionUninit(srcReg);
        if (maskReg)
            RegionUninit(maskReg);

        return FALSE;
    }

    /**
     * Don't limit alphamaps readbacks for now until we've figured out how that
     * should be done.
     */

    if (pSrc->alphaMap && pSrc->alphaMap->pDrawable)
        pExaScr->
            prepare_access_reg(exaGetDrawablePixmap(pSrc->alphaMap->pDrawable),
                               EXA_PREPARE_AUX_SRC, NULL);
    if (pMask && pMask->alphaMap && pMask->alphaMap->pDrawable)
        pExaScr->
            prepare_access_reg(exaGetDrawablePixmap(pMask->alphaMap->pDrawable),
                               EXA_PREPARE_AUX_MASK, NULL);

    if (pSrcPix)
        pExaScr->prepare_access_reg(pSrcPix, EXA_PREPARE_SRC, srcReg);

    if (pMaskPix)
        pExaScr->prepare_access_reg(pMaskPix, EXA_PREPARE_MASK, maskReg);

    if (srcReg)
        RegionUninit(srcReg);
    if (maskReg)
        RegionUninit(maskReg);

    pDstPix = exaGetDrawablePixmap(pDst->pDrawable);
    if (!exaOpReadsDestination(op)) {
        int xoff;
        int yoff;

        exaGetDrawableDeltas(pDst->pDrawable, pDstPix, &xoff, &yoff);
        RegionTranslate(&region, pDst->pDrawable->x + xoff,
                        pDst->pDrawable->y + yoff);
        dstReg = &region;
    }

    if (pDst->alphaMap && pDst->alphaMap->pDrawable)
        pExaScr->
            prepare_access_reg(exaGetDrawablePixmap(pDst->alphaMap->pDrawable),
                               EXA_PREPARE_AUX_DEST, dstReg);
    pExaScr->prepare_access_reg(pDstPix, EXA_PREPARE_DEST, dstReg);

    RegionUninit(&region);
    return TRUE;
}

void
ExaCheckComposite(CARD8 op,
                  PicturePtr pSrc,
                  PicturePtr pMask,
                  PicturePtr pDst,
                  INT16 xSrc,
                  INT16 ySrc,
                  INT16 xMask,
                  INT16 yMask,
                  INT16 xDst, INT16 yDst, CARD16 width, CARD16 height)
{
    ScreenPtr pScreen = pDst->pDrawable->pScreen;
    PictureScreenPtr ps = GetPictureScreen(pScreen);

    EXA_PRE_FALLBACK(pScreen);

    if (pExaScr->prepare_access_reg) {
        if (!ExaPrepareCompositeReg(pScreen, op, pSrc, pMask, pDst, xSrc,
                                    ySrc, xMask, yMask, xDst, yDst, width,
                                    height))
            goto out_no_clip;
    }
    else {

        /* We need to prepare access to any separate alpha maps first,
         * in case the driver doesn't support EXA_PREPARE_AUX*,
         * in which case EXA_PREPARE_SRC may be used for moving them out.
         */

        if (pSrc->alphaMap && pSrc->alphaMap->pDrawable)
            exaPrepareAccess(pSrc->alphaMap->pDrawable, EXA_PREPARE_AUX_SRC);
        if (pMask && pMask->alphaMap && pMask->alphaMap->pDrawable)
            exaPrepareAccess(pMask->alphaMap->pDrawable, EXA_PREPARE_AUX_MASK);
        if (pDst->alphaMap && pDst->alphaMap->pDrawable)
            exaPrepareAccess(pDst->alphaMap->pDrawable, EXA_PREPARE_AUX_DEST);

        exaPrepareAccess(pDst->pDrawable, EXA_PREPARE_DEST);

        EXA_FALLBACK(("from picts %p/%p to pict %p\n", pSrc, pMask, pDst));

        if (pSrc->pDrawable != NULL)
            exaPrepareAccess(pSrc->pDrawable, EXA_PREPARE_SRC);
        if (pMask && pMask->pDrawable != NULL)
            exaPrepareAccess(pMask->pDrawable, EXA_PREPARE_MASK);
    }

    swap(pExaScr, ps, Composite);
    ps->Composite(op,
                  pSrc,
                  pMask,
                  pDst, xSrc, ySrc, xMask, yMask, xDst, yDst, width, height);
    swap(pExaScr, ps, Composite);
    if (pMask && pMask->pDrawable != NULL)
        exaFinishAccess(pMask->pDrawable, EXA_PREPARE_MASK);
    if (pSrc->pDrawable != NULL)
        exaFinishAccess(pSrc->pDrawable, EXA_PREPARE_SRC);
    exaFinishAccess(pDst->pDrawable, EXA_PREPARE_DEST);
    if (pDst->alphaMap && pDst->alphaMap->pDrawable)
        exaFinishAccess(pDst->alphaMap->pDrawable, EXA_PREPARE_AUX_DEST);
    if (pSrc->alphaMap && pSrc->alphaMap->pDrawable)
        exaFinishAccess(pSrc->alphaMap->pDrawable, EXA_PREPARE_AUX_SRC);
    if (pMask && pMask->alphaMap && pMask->alphaMap->pDrawable)
        exaFinishAccess(pMask->alphaMap->pDrawable, EXA_PREPARE_AUX_MASK);

 out_no_clip:
    EXA_POST_FALLBACK(pScreen);
}

/**
 * Avoid migration ping-pong when using a mask.
 */
void
ExaCheckGlyphs(CARD8 op,
               PicturePtr pSrc,
               PicturePtr pDst,
               PictFormatPtr maskFormat,
               INT16 xSrc,
               INT16 ySrc, int nlist, GlyphListPtr list, GlyphPtr * glyphs)
{
    ScreenPtr pScreen = pDst->pDrawable->pScreen;

    EXA_PRE_FALLBACK(pScreen);

    miGlyphs(op, pSrc, pDst, maskFormat, xSrc, ySrc, nlist, list, glyphs);

    EXA_POST_FALLBACK(pScreen);
}

void
ExaCheckAddTraps(PicturePtr pPicture,
                 INT16 x_off, INT16 y_off, int ntrap, xTrap * traps)
{
    ScreenPtr pScreen = pPicture->pDrawable->pScreen;
    PictureScreenPtr ps = GetPictureScreen(pScreen);

    EXA_PRE_FALLBACK(pScreen);

    EXA_FALLBACK(("to pict %p (%c)\n",
                  exaDrawableLocation(pPicture->pDrawable)));
    exaPrepareAccess(pPicture->pDrawable, EXA_PREPARE_DEST);
    swap(pExaScr, ps, AddTraps);
    ps->AddTraps(pPicture, x_off, y_off, ntrap, traps);
    swap(pExaScr, ps, AddTraps);
    exaFinishAccess(pPicture->pDrawable, EXA_PREPARE_DEST);
    EXA_POST_FALLBACK(pScreen);
}

/**
 * Gets the 0,0 pixel of a pixmap.  Used for doing solid fills of tiled pixmaps
 * that happen to be 1x1.  Pixmap must be at least 8bpp.
 */
CARD32
exaGetPixmapFirstPixel(PixmapPtr pPixmap)
{
    switch (pPixmap->drawable.bitsPerPixel) {
    case 32:
    {
        CARD32 pixel;

        pPixmap->drawable.pScreen->GetImage(&pPixmap->drawable, 0, 0, 1, 1,
                                            ZPixmap, ~0, (char *) &pixel);
        return pixel;
    }
    case 16:
    {
        CARD16 pixel;

        pPixmap->drawable.pScreen->GetImage(&pPixmap->drawable, 0, 0, 1, 1,
                                            ZPixmap, ~0, (char *) &pixel);
        return pixel;
    }
    case 8:
    case 4:
    case 1:
    {
        CARD8 pixel;

        pPixmap->drawable.pScreen->GetImage(&pPixmap->drawable, 0, 0, 1, 1,
                                            ZPixmap, ~0, (char *) &pixel);
        return pixel;
    }
    default:
<<<<<<< HEAD
	FatalError("%s called for invalid bpp %d\n", __FUNCTION__,
		   pPixmap->drawable.bitsPerPixel);
=======
        FatalError("%s called for invalid bpp %d\n", __func__,
                   pPixmap->drawable.bitsPerPixel);
>>>>>>> 0f834b91
    }
}<|MERGE_RESOLUTION|>--- conflicted
+++ resolved
@@ -722,12 +722,7 @@
         return pixel;
     }
     default:
-<<<<<<< HEAD
-	FatalError("%s called for invalid bpp %d\n", __FUNCTION__,
-		   pPixmap->drawable.bitsPerPixel);
-=======
-        FatalError("%s called for invalid bpp %d\n", __func__,
+        FatalError("%s called for invalid bpp %d\n", __FUNCTION__,
                    pPixmap->drawable.bitsPerPixel);
->>>>>>> 0f834b91
     }
 }