--- conflicted
+++ resolved
@@ -236,15 +236,9 @@
                          bits);
 }
 
-<<<<<<< HEAD
 static Bool __inline
-exaCopyNtoNTwoDir (DrawablePtr pSrcDrawable, DrawablePtr pDstDrawable,
-		   GCPtr pGC, BoxPtr pbox, int nbox, int dx, int dy)
-=======
-static Bool inline
 exaCopyNtoNTwoDir(DrawablePtr pSrcDrawable, DrawablePtr pDstDrawable,
                   GCPtr pGC, BoxPtr pbox, int nbox, int dx, int dy)
->>>>>>> 0f834b91
 {
     ExaScreenPriv(pDstDrawable->pScreen);
     PixmapPtr pSrcPixmap, pDstPixmap;
