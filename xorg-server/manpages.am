--- conflicted
+++ resolved
@@ -1,82 +1,42 @@
-<<<<<<< HEAD
-appmandir = $(APP_MAN_DIR)
-#appman_PRE = list of application man page files set by calling Makefile.am
-appman_DATA = $(appman_PRE:man=$(APP_MAN_SUFFIX))
-
-drivermandir = $(DRIVER_MAN_DIR)
-#driverman_PRE = list of driver man page files set by calling Makefile.am
-driverman_DATA = $(driverman_PRE:man=$(DRIVER_MAN_SUFFIX))
-
-filemandir = $(FILE_MAN_DIR)
-#fileman_PRE = list of file man page files set by calling Makefile.am
-fileman_DATA = $(fileman_PRE:man=$(FILE_MAN_SUFFIX))
-
-# The calling Makefile should only contain man page targets
-# Otherwise the following three global variables may conflict
-EXTRA_DIST = $(appman_PRE) $(driverman_PRE) $(fileman_PRE)
-CLEANFILES = $(appman_DATA) $(driverman_DATA) $(fileman_DATA)
-SUFFIXES = .$(APP_MAN_SUFFIX) .$(DRIVER_MAN_SUFFIX) .$(FILE_MAN_SUFFIX) .man
-
-# Add server specific man pages string substitution from XORG_MANPAGE_SECTIONS
-# 's|/,|/, |g' will add a space to help font path formatting
-MAN_SUBSTS += 	-e 's|__logdir__|$(logdir)|g' \
-		-e 's|__datadir__|$(datadir)|g' \
-		-e 's|__mandir__|$(mandir)|g' \
-		-e 's|__sysconfdir__|$(sysconfdir)|g' \
-		-e 's|__xconfigdir__|$(__XCONFIGDIR__)|g' \
-		-e 's|__xkbdir__|$(XKB_BASE_DIRECTORY)|g' \
-		-e 's|__bundle_id_prefix__|$(BUNDLE_ID_PREFIX)|g' \
-		-e 's|__modulepath__|$(DEFAULT_MODULE_PATH)|g' \
-		-e 's|__default_font_path__|$(COMPILEDDEFAULTFONTPATH)|g' \
-		-e '\|$(COMPILEDDEFAULTFONTPATH)| s|/,|/, |g'
-
-.man.$(APP_MAN_SUFFIX):
-	$(AM_V_GEN)$(SED) $(MAN_SUBSTS) < $< > $@
-.man.$(DRIVER_MAN_SUFFIX):
-	$(AM_V_GEN)$(SED) $(MAN_SUBSTS) < $< > $@
-.man.$(FILE_MAN_SUFFIX):
-	$(AM_V_GEN)$(SED) $(MAN_SUBSTS) < $< > $@
-=======
-appmandir = $(APP_MAN_DIR)
-#appman_PRE = list of application man page files set by calling Makefile.am
-appman_DATA = $(appman_PRE:man=$(APP_MAN_SUFFIX))
-
-drivermandir = $(DRIVER_MAN_DIR)
-#driverman_PRE = list of driver man page files set by calling Makefile.am
-driverman_DATA = $(driverman_PRE:man=$(DRIVER_MAN_SUFFIX))
-
-filemandir = $(FILE_MAN_DIR)
-#fileman_PRE = list of file man page files set by calling Makefile.am
-fileman_DATA = $(fileman_PRE:man=$(FILE_MAN_SUFFIX))
-
-# The calling Makefile should only contain man page targets
-# Otherwise the following three global variables may conflict
-EXTRA_DIST = $(appman_PRE) $(driverman_PRE) $(fileman_PRE)
-CLEANFILES = $(appman_DATA) $(driverman_DATA) $(fileman_DATA)
-SUFFIXES = .$(APP_MAN_SUFFIX) .$(DRIVER_MAN_SUFFIX) .$(FILE_MAN_SUFFIX) .man
-
-# Add server specific man pages string substitution from XORG_MANPAGE_SECTIONS
-# 's|/,|/, |g' will add a space to help font path formatting
-MAN_SUBSTS += 	-e 's|__logdir__|$(logdir)|g' \
-		-e 's|__datadir__|$(datadir)|g' \
-		-e 's|__mandir__|$(mandir)|g' \
-		-e 's|__sysconfdir__|$(sysconfdir)|g' \
-		-e 's|__xconfigdir__|$(__XCONFIGDIR__)|g' \
-		-e 's|__xkbdir__|$(XKB_BASE_DIRECTORY)|g' \
-		-e 's|__XKB_DFLT_RULES__|$(XKB_DFLT_RULES)|g' \
-		-e 's|__XKB_DFLT_MODEL__|$(XKB_DFLT_MODEL)|g' \
-		-e 's|__XKB_DFLT_LAYOUT__|$(XKB_DFLT_LAYOUT)|g' \
-		-e 's|__XKB_DFLT_VARIANT__|$(XKB_DFLT_VARIANT)|g' \
-		-e 's|__XKB_DFLT_OPTIONS__|$(XKB_DFLT_OPTIONS)|g' \
-		-e 's|__bundle_id_prefix__|$(BUNDLE_ID_PREFIX)|g' \
-		-e 's|__modulepath__|$(DEFAULT_MODULE_PATH)|g' \
-		-e 's|__default_font_path__|$(COMPILEDDEFAULTFONTPATH)|g' \
-		-e '\|$(COMPILEDDEFAULTFONTPATH)| s|/,|/, |g'
-
-.man.$(APP_MAN_SUFFIX):
-	$(AM_V_GEN)$(SED) $(MAN_SUBSTS) < $< > $@
-.man.$(DRIVER_MAN_SUFFIX):
-	$(AM_V_GEN)$(SED) $(MAN_SUBSTS) < $< > $@
-.man.$(FILE_MAN_SUFFIX):
-	$(AM_V_GEN)$(SED) $(MAN_SUBSTS) < $< > $@
->>>>>>> 97c96ddb
+appmandir = $(APP_MAN_DIR)
+#appman_PRE = list of application man page files set by calling Makefile.am
+appman_DATA = $(appman_PRE:man=$(APP_MAN_SUFFIX))
+
+drivermandir = $(DRIVER_MAN_DIR)
+#driverman_PRE = list of driver man page files set by calling Makefile.am
+driverman_DATA = $(driverman_PRE:man=$(DRIVER_MAN_SUFFIX))
+
+filemandir = $(FILE_MAN_DIR)
+#fileman_PRE = list of file man page files set by calling Makefile.am
+fileman_DATA = $(fileman_PRE:man=$(FILE_MAN_SUFFIX))
+
+# The calling Makefile should only contain man page targets
+# Otherwise the following three global variables may conflict
+EXTRA_DIST = $(appman_PRE) $(driverman_PRE) $(fileman_PRE)
+CLEANFILES = $(appman_DATA) $(driverman_DATA) $(fileman_DATA)
+SUFFIXES = .$(APP_MAN_SUFFIX) .$(DRIVER_MAN_SUFFIX) .$(FILE_MAN_SUFFIX) .man
+
+# Add server specific man pages string substitution from XORG_MANPAGE_SECTIONS
+# 's|/,|/, |g' will add a space to help font path formatting
+MAN_SUBSTS += 	-e 's|__logdir__|$(logdir)|g' \
+		-e 's|__datadir__|$(datadir)|g' \
+		-e 's|__mandir__|$(mandir)|g' \
+		-e 's|__sysconfdir__|$(sysconfdir)|g' \
+		-e 's|__xconfigdir__|$(__XCONFIGDIR__)|g' \
+		-e 's|__xkbdir__|$(XKB_BASE_DIRECTORY)|g' \
+		-e 's|__XKB_DFLT_RULES__|$(XKB_DFLT_RULES)|g' \
+		-e 's|__XKB_DFLT_MODEL__|$(XKB_DFLT_MODEL)|g' \
+		-e 's|__XKB_DFLT_LAYOUT__|$(XKB_DFLT_LAYOUT)|g' \
+		-e 's|__XKB_DFLT_VARIANT__|$(XKB_DFLT_VARIANT)|g' \
+		-e 's|__XKB_DFLT_OPTIONS__|$(XKB_DFLT_OPTIONS)|g' \
+		-e 's|__bundle_id_prefix__|$(BUNDLE_ID_PREFIX)|g' \
+		-e 's|__modulepath__|$(DEFAULT_MODULE_PATH)|g' \
+		-e 's|__default_font_path__|$(COMPILEDDEFAULTFONTPATH)|g' \
+		-e '\|$(COMPILEDDEFAULTFONTPATH)| s|/,|/, |g'
+
+.man.$(APP_MAN_SUFFIX):
+	$(AM_V_GEN)$(SED) $(MAN_SUBSTS) < $< > $@
+.man.$(DRIVER_MAN_SUFFIX):
+	$(AM_V_GEN)$(SED) $(MAN_SUBSTS) < $< > $@
+.man.$(FILE_MAN_SUFFIX):
+	$(AM_V_GEN)$(SED) $(MAN_SUBSTS) < $< > $@