--- conflicted
+++ resolved
@@ -1,4 +1,3 @@
-<<<<<<< HEAD
 /*
  *
  * Copyright © 1999 Keith Packard
@@ -34,10 +33,6 @@
 #include "picturestr.h"
 #include "mipict.h"
 
-#ifndef __GNUC__
-#define __inline
-#endif
-
 int
 miCreatePicture (PicturePtr pPicture)
 {
@@ -308,7 +303,7 @@
     return pixman_region_not_empty(pRegion);
 }
 
-static __inline Bool
+static inline Bool
 miClipPictureSrc (RegionPtr	pRegion,
 		  PicturePtr	pPicture,
 		  int		dx,
@@ -608,612 +603,4 @@
     ps->AddTriangles	= 0;			/* requires DDX support */
 
     return TRUE;
-}
-=======
-/*
- *
- * Copyright © 1999 Keith Packard
- *
- * Permission to use, copy, modify, distribute, and sell this software and its
- * documentation for any purpose is hereby granted without fee, provided that
- * the above copyright notice appear in all copies and that both that
- * copyright notice and this permission notice appear in supporting
- * documentation, and that the name of Keith Packard not be used in
- * advertising or publicity pertaining to distribution of the software without
- * specific, written prior permission.  Keith Packard makes no
- * representations about the suitability of this software for any purpose.  It
- * is provided "as is" without express or implied warranty.
- *
- * KEITH PACKARD DISCLAIMS ALL WARRANTIES WITH REGARD TO THIS SOFTWARE,
- * INCLUDING ALL IMPLIED WARRANTIES OF MERCHANTABILITY AND FITNESS, IN NO
- * EVENT SHALL KEITH PACKARD BE LIABLE FOR ANY SPECIAL, INDIRECT OR
- * CONSEQUENTIAL DAMAGES OR ANY DAMAGES WHATSOEVER RESULTING FROM LOSS OF USE,
- * DATA OR PROFITS, WHETHER IN AN ACTION OF CONTRACT, NEGLIGENCE OR OTHER
- * TORTIOUS ACTION, ARISING OUT OF OR IN CONNECTION WITH THE USE OR
- * PERFORMANCE OF THIS SOFTWARE.
- */
-
-#ifdef HAVE_DIX_CONFIG_H
-#include <dix-config.h>
-#endif
-
-#include "scrnintstr.h"
-#include "gcstruct.h"
-#include "pixmapstr.h"
-#include "windowstr.h"
-#include "mi.h"
-#include "picturestr.h"
-#include "mipict.h"
-
-int
-miCreatePicture (PicturePtr pPicture)
-{
-    return Success;
-}
-
-void
-miDestroyPicture (PicturePtr pPicture)
-{
-    if (pPicture->freeCompClip)
-	RegionDestroy(pPicture->pCompositeClip);
-}
-
-void
-miDestroyPictureClip (PicturePtr pPicture)
-{
-    switch (pPicture->clientClipType) {
-    case CT_NONE:
-	return;
-    case CT_PIXMAP:
-	(*pPicture->pDrawable->pScreen->DestroyPixmap) ((PixmapPtr) (pPicture->clientClip));
-	break;
-    default:
-	/*
-	 * we know we'll never have a list of rectangles, since ChangeClip
-	 * immediately turns them into a region
-	 */
-	RegionDestroy(pPicture->clientClip);
-	break;
-    }
-    pPicture->clientClip = NULL;
-    pPicture->clientClipType = CT_NONE;
-}    
-
-int
-miChangePictureClip (PicturePtr    pPicture,
-		     int	   type,
-		     pointer	   value,
-		     int	   n)
-{
-    ScreenPtr		pScreen = pPicture->pDrawable->pScreen;
-    PictureScreenPtr    ps = GetPictureScreen(pScreen);
-    pointer		clientClip;
-    int			clientClipType;
-    
-    switch (type) {
-    case CT_PIXMAP:
-	/* convert the pixmap to a region */
-	clientClip = (pointer) BitmapToRegion(pScreen, (PixmapPtr) value);
-	if (!clientClip)
-	    return BadAlloc;
-	clientClipType = CT_REGION;
-	(*pScreen->DestroyPixmap) ((PixmapPtr) value);
-	break;
-    case CT_REGION:
-	clientClip = value;
-	clientClipType = CT_REGION;
-	break;
-    case CT_NONE:
-	clientClip = 0;
-	clientClipType = CT_NONE;
-	break;
-    default:
-	clientClip = (pointer) RegionFromRects(n,
-					       (xRectangle *) value,
-					       type);
-	if (!clientClip)
-	    return BadAlloc;
-	clientClipType = CT_REGION;
-	free(value);
-	break;
-    }
-    (*ps->DestroyPictureClip) (pPicture);
-    pPicture->clientClip = clientClip;
-    pPicture->clientClipType = clientClipType;
-    pPicture->stateChanges |= CPClipMask;
-    return Success;
-}
-
-void
-miChangePicture (PicturePtr pPicture,
-		 Mask       mask)
-{
-    return;
-}
-
-void
-miValidatePicture (PicturePtr pPicture,
-		   Mask       mask)
-{
-    DrawablePtr	    pDrawable = pPicture->pDrawable;
-
-    if ((mask & (CPClipXOrigin|CPClipYOrigin|CPClipMask|CPSubwindowMode)) ||
-	(pDrawable->serialNumber != (pPicture->serialNumber & DRAWABLE_SERIAL_BITS)))
-    {
-	if (pDrawable->type == DRAWABLE_WINDOW)
-	{
-	    WindowPtr       pWin = (WindowPtr) pDrawable;
-	    RegionPtr       pregWin;
-	    Bool            freeTmpClip, freeCompClip;
-
-	    if (pPicture->subWindowMode == IncludeInferiors)
-	    {
-		pregWin = NotClippedByChildren(pWin);
-		freeTmpClip = TRUE;
-	    }
-	    else
-	    {
-		pregWin = &pWin->clipList;
-		freeTmpClip = FALSE;
-	    }
-	    freeCompClip = pPicture->freeCompClip;
-
-	    /*
-	     * if there is no client clip, we can get by with just keeping the
-	     * pointer we got, and remembering whether or not should destroy
-	     * (or maybe re-use) it later.  this way, we avoid unnecessary
-	     * copying of regions.  (this wins especially if many clients clip
-	     * by children and have no client clip.)
-	     */
-	    if (pPicture->clientClipType == CT_NONE)
-	    {
-		if (freeCompClip)
-		    RegionDestroy(pPicture->pCompositeClip);
-		pPicture->pCompositeClip = pregWin;
-		pPicture->freeCompClip = freeTmpClip;
-	    }
-	    else
-	    {
-		/*
-		 * we need one 'real' region to put into the composite clip. if
-		 * pregWin the current composite clip are real, we can get rid of
-		 * one. if pregWin is real and the current composite clip isn't,
-		 * use pregWin for the composite clip. if the current composite
-		 * clip is real and pregWin isn't, use the current composite
-		 * clip. if neither is real, create a new region.
-		 */
-
-		RegionTranslate(pPicture->clientClip,
-				 pDrawable->x + pPicture->clipOrigin.x,
-				 pDrawable->y + pPicture->clipOrigin.y);
-
-		if (freeCompClip)
-		{
-		    RegionIntersect(pPicture->pCompositeClip,
-				     pregWin, pPicture->clientClip);
-		    if (freeTmpClip)
-			RegionDestroy(pregWin);
-		}
-		else if (freeTmpClip)
-		{
-		    RegionIntersect(pregWin, pregWin, pPicture->clientClip);
-		    pPicture->pCompositeClip = pregWin;
-		}
-		else
-		{
-		    pPicture->pCompositeClip = RegionCreate(NullBox, 0);
-		    RegionIntersect(pPicture->pCompositeClip,
-				     pregWin, pPicture->clientClip);
-		}
-		pPicture->freeCompClip = TRUE;
-		RegionTranslate(pPicture->clientClip,
-				 -(pDrawable->x + pPicture->clipOrigin.x),
-				 -(pDrawable->y + pPicture->clipOrigin.y));
-	    }
-	}	/* end of composite clip for a window */
-	else
-	{
-	    BoxRec          pixbounds;
-
-	    /* XXX should we translate by drawable.x/y here ? */
-	    /* If you want pixmaps in offscreen memory, yes */
-	    pixbounds.x1 = pDrawable->x;
-	    pixbounds.y1 = pDrawable->y;
-	    pixbounds.x2 = pDrawable->x + pDrawable->width;
-	    pixbounds.y2 = pDrawable->y + pDrawable->height;
-
-	    if (pPicture->freeCompClip)
-	    {
-		RegionReset(pPicture->pCompositeClip, &pixbounds);
-	    }
-	    else
-	    {
-		pPicture->freeCompClip = TRUE;
-		pPicture->pCompositeClip = RegionCreate(&pixbounds, 1);
-	    }
-
-	    if (pPicture->clientClipType == CT_REGION)
-	    {
-		if(pDrawable->x || pDrawable->y) {
-		    RegionTranslate(pPicture->clientClip,
-				     pDrawable->x + pPicture->clipOrigin.x, 
-				     pDrawable->y + pPicture->clipOrigin.y);
-		    RegionIntersect(pPicture->pCompositeClip,
-				     pPicture->pCompositeClip, pPicture->clientClip);
-		    RegionTranslate(pPicture->clientClip,
-				     -(pDrawable->x + pPicture->clipOrigin.x), 
-				     -(pDrawable->y + pPicture->clipOrigin.y));
-		} else {
-		    RegionTranslate(pPicture->pCompositeClip,
-				     -pPicture->clipOrigin.x, -pPicture->clipOrigin.y);
-		    RegionIntersect(pPicture->pCompositeClip,
-				     pPicture->pCompositeClip, pPicture->clientClip);
-		    RegionTranslate(pPicture->pCompositeClip,
-				     pPicture->clipOrigin.x, pPicture->clipOrigin.y);
-		}
-	    }
-	}	/* end of composite clip for pixmap */
-    }
-}
-
-int
-miChangePictureTransform (PicturePtr	pPicture,
-			  PictTransform *transform)
-{
-    return Success;
-}
-
-int
-miChangePictureFilter (PicturePtr pPicture,
-		       int	  filter,
-		       xFixed     *params,
-		       int	  nparams)
-{
-    return Success;
-}
-
-#define BOUND(v)	(INT16) ((v) < MINSHORT ? MINSHORT : (v) > MAXSHORT ? MAXSHORT : (v))
-
-static inline pixman_bool_t
-miClipPictureReg (pixman_region16_t *	pRegion,
-		  pixman_region16_t *	pClip,
-		  int		dx,
-		  int		dy)
-{
-    if (pixman_region_n_rects(pRegion) == 1 &&
-	pixman_region_n_rects(pClip) == 1)
-    {
-	pixman_box16_t *  pRbox = pixman_region_rectangles(pRegion, NULL);
-	pixman_box16_t *  pCbox = pixman_region_rectangles(pClip, NULL);
-	int	v;
-	
-	if (pRbox->x1 < (v = pCbox->x1 + dx))
-	    pRbox->x1 = BOUND(v);
-	if (pRbox->x2 > (v = pCbox->x2 + dx))
-	    pRbox->x2 = BOUND(v);
-	if (pRbox->y1 < (v = pCbox->y1 + dy))
-	    pRbox->y1 = BOUND(v);
-	if (pRbox->y2 > (v = pCbox->y2 + dy))
-	    pRbox->y2 = BOUND(v);
-	if (pRbox->x1 >= pRbox->x2 ||
-	    pRbox->y1 >= pRbox->y2)
-	{
-	    pixman_region_init (pRegion);
-	}
-    }
-    else if (!pixman_region_not_empty (pClip))
-	return FALSE;
-    else
-    {
-	if (dx || dy)
-	    pixman_region_translate (pRegion, -dx, -dy);
-	if (!pixman_region_intersect (pRegion, pRegion, pClip))
-	    return FALSE;
-	if (dx || dy)
-	    pixman_region_translate(pRegion, dx, dy);
-    }
-    return pixman_region_not_empty(pRegion);
-}
-
-static inline Bool
-miClipPictureSrc (RegionPtr	pRegion,
-		  PicturePtr	pPicture,
-		  int		dx,
-		  int		dy)
-{
-    if (pPicture->clientClipType != CT_NONE)
-    {
-	Bool result;
-	
-	pixman_region_translate ( pPicture->clientClip,
-				  pPicture->clipOrigin.x + dx,
-				  pPicture->clipOrigin.y + dy);
-
-	result = RegionIntersect(pRegion, pRegion, pPicture->clientClip);
-	
-	pixman_region_translate ( pPicture->clientClip,
-				  - (pPicture->clipOrigin.x + dx),
-				  - (pPicture->clipOrigin.y + dy));
-
-	if (!result)
-	    return FALSE;
-    }
-    return TRUE;
-}
-
-static void
-SourceValidateOnePicture (PicturePtr pPicture)
-{
-    DrawablePtr	pDrawable = pPicture->pDrawable;
-    ScreenPtr	pScreen;
-
-    if (!pDrawable)
-        return;
-
-    pScreen = pDrawable->pScreen;
-
-    if (pScreen->SourceValidate)
-    {
-	pScreen->SourceValidate (
-	    pDrawable, 0, 0, pDrawable->width, pDrawable->height, pPicture->subWindowMode);
-    }
-}
-
-void
-miCompositeSourceValidate (PicturePtr pPicture)
-{
-    SourceValidateOnePicture (pPicture);
-    if (pPicture->alphaMap)
-	SourceValidateOnePicture (pPicture->alphaMap);
-}
-
-/*
- * returns FALSE if the final region is empty.  Indistinguishable from
- * an allocation failure, but rendering ignores those anyways.
- */
-
-Bool
-miComputeCompositeRegion (RegionPtr	pRegion,
-			  PicturePtr	pSrc,
-			  PicturePtr	pMask,
-			  PicturePtr	pDst,
-			  INT16		xSrc,
-			  INT16		ySrc,
-			  INT16		xMask,
-			  INT16		yMask,
-			  INT16		xDst,
-			  INT16		yDst,
-			  CARD16	width,
-			  CARD16	height)
-{
-    
-    int		v;
-
-    pRegion->extents.x1 = xDst;
-    v = xDst + width;
-    pRegion->extents.x2 = BOUND(v);
-    pRegion->extents.y1 = yDst;
-    v = yDst + height;
-    pRegion->extents.y2 = BOUND(v);
-    pRegion->data = 0;
-    /* Check for empty operation */
-    if (pRegion->extents.x1 >= pRegion->extents.x2 ||
-	pRegion->extents.y1 >= pRegion->extents.y2)
-    {
-	pixman_region_init (pRegion);
-	return FALSE;
-    }
-    /* clip against dst */
-    if (!miClipPictureReg (pRegion, pDst->pCompositeClip, 0, 0))
-    {
-	pixman_region_fini (pRegion);
-	return FALSE;
-    }
-    if (pDst->alphaMap)
-    {
-	if (!miClipPictureReg (pRegion, pDst->alphaMap->pCompositeClip,
-			       -pDst->alphaOrigin.x,
-			       -pDst->alphaOrigin.y))
-	{
-	    pixman_region_fini (pRegion);
-	    return FALSE;
-	}
-    }
-    /* clip against src */
-    if (!miClipPictureSrc (pRegion, pSrc, xDst - xSrc, yDst - ySrc))
-    {
-	pixman_region_fini (pRegion);
-	return FALSE;
-    }
-    if (pSrc->alphaMap)
-    {
-	if (!miClipPictureSrc (pRegion, pSrc->alphaMap,
-			       xDst - (xSrc - pSrc->alphaOrigin.x),
-			       yDst - (ySrc - pSrc->alphaOrigin.y)))
-	{
-	    pixman_region_fini (pRegion);
-	    return FALSE;
-	}
-    }
-    /* clip against mask */
-    if (pMask)
-    {
-	if (!miClipPictureSrc (pRegion, pMask, xDst - xMask, yDst - yMask))
-	{
-	    pixman_region_fini (pRegion);
-	    return FALSE;
-	}	
-	if (pMask->alphaMap)
-	{
-	    if (!miClipPictureSrc (pRegion, pMask->alphaMap,
-				   xDst - (xMask - pMask->alphaOrigin.x),
-				   yDst - (yMask - pMask->alphaOrigin.y)))
-	    {
-		pixman_region_fini (pRegion);
-		return FALSE;
-	    }
-	}
-    }
-
-    
-    miCompositeSourceValidate (pSrc);
-    if (pMask)
-	miCompositeSourceValidate (pMask);
-
-    return TRUE;
-}
-
-void
-miRenderColorToPixel (PictFormatPtr format,
-		      xRenderColor  *color,
-		      CARD32	    *pixel)
-{
-    CARD32	    r, g, b, a;
-    miIndexedPtr    pIndexed;
-
-    switch (format->type) {
-    case PictTypeDirect:
-	r = color->red >> (16 - Ones (format->direct.redMask));
-	g = color->green >> (16 - Ones (format->direct.greenMask));
-	b = color->blue >> (16 - Ones (format->direct.blueMask));
-	a = color->alpha >> (16 - Ones (format->direct.alphaMask));
-	r = r << format->direct.red;
-	g = g << format->direct.green;
-	b = b << format->direct.blue;
-	a = a << format->direct.alpha;
-	*pixel = r|g|b|a;
-	break;
-    case PictTypeIndexed:
-	pIndexed = (miIndexedPtr) (format->index.devPrivate);
-	if (pIndexed->color)
-	{
-	    r = color->red >> 11;
-	    g = color->green >> 11;
-	    b = color->blue >> 11;
-	    *pixel = miIndexToEnt15 (pIndexed, (r << 10) | (g << 5) | b);
-	}
-	else
-	{
-	    r = color->red >> 8;
-	    g = color->green >> 8;
-	    b = color->blue >> 8;
-	    *pixel = miIndexToEntY24 (pIndexed, (r << 16) | (g << 8) | b);
-	}
-	break;
-    }
-}
-
-static CARD16
-miFillColor (CARD32 pixel, int bits)
-{
-    while (bits < 16)
-    {
-	pixel |= pixel << bits;
-	bits <<= 1;
-    }
-    return (CARD16) pixel;
-}
-
-Bool
-miIsSolidAlpha (PicturePtr pSrc)
-{
-    ScreenPtr	pScreen;
-    char	line[1];
-
-    if (!pSrc->pDrawable)
-        return FALSE;
-
-    pScreen = pSrc->pDrawable->pScreen;
-    
-    /* Alpha-only */
-    if (PICT_FORMAT_TYPE (pSrc->format) != PICT_TYPE_A)
-	return FALSE;
-    /* repeat */
-    if (!pSrc->repeat)
-	return FALSE;
-    /* 1x1 */
-    if (pSrc->pDrawable->width != 1 || pSrc->pDrawable->height != 1)
-	return FALSE;
-    line[0] = 1;
-    (*pScreen->GetImage) (pSrc->pDrawable, 0, 0, 1, 1, ZPixmap, ~0L, line);
-    switch (pSrc->pDrawable->bitsPerPixel) {
-    case 1:
-	return (CARD8) line[0] == 1 || (CARD8) line[0] == 0x80;
-    case 4:
-	return (CARD8) line[0] == 0xf || (CARD8) line[0] == 0xf0;
-    case 8:
-	return (CARD8) line[0] == 0xff;
-    default:
-	return FALSE;
-    }
-}
-
-void
-miRenderPixelToColor (PictFormatPtr format,
-		      CARD32	    pixel,
-		      xRenderColor  *color)
-{
-    CARD32	    r, g, b, a;
-    miIndexedPtr    pIndexed;
-    
-    switch (format->type) {
-    case PictTypeDirect:
-	r = (pixel >> format->direct.red) & format->direct.redMask;
-	g = (pixel >> format->direct.green) & format->direct.greenMask;
-	b = (pixel >> format->direct.blue) & format->direct.blueMask;
-	a = (pixel >> format->direct.alpha) & format->direct.alphaMask;
-	color->red = miFillColor (r, Ones (format->direct.redMask));
-	color->green = miFillColor (g, Ones (format->direct.greenMask));
-	color->blue = miFillColor (b, Ones (format->direct.blueMask));
-	color->alpha = miFillColor (a, Ones (format->direct.alphaMask));
-	break;
-    case PictTypeIndexed:
-	pIndexed = (miIndexedPtr) (format->index.devPrivate);
-	pixel = pIndexed->rgba[pixel & (MI_MAX_INDEXED-1)];
-	r = (pixel >> 16) & 0xff;
-	g = (pixel >>  8) & 0xff;
-	b = (pixel      ) & 0xff;
-	color->red = miFillColor (r, 8);
-	color->green = miFillColor (g, 8);
-	color->blue = miFillColor (b, 8);
-	color->alpha = 0xffff;
-	break;
-    }
-}
-
-Bool
-miPictureInit (ScreenPtr pScreen, PictFormatPtr formats, int nformats)
-{
-    PictureScreenPtr    ps;
-    
-    if (!PictureInit (pScreen, formats, nformats))
-	return FALSE;
-    ps = GetPictureScreen(pScreen);
-    ps->CreatePicture = miCreatePicture;
-    ps->DestroyPicture = miDestroyPicture;
-    ps->ChangePictureClip = miChangePictureClip;
-    ps->DestroyPictureClip = miDestroyPictureClip;
-    ps->ChangePicture = miChangePicture;
-    ps->ValidatePicture = miValidatePicture;
-    ps->InitIndexed = miInitIndexed;
-    ps->CloseIndexed = miCloseIndexed;
-    ps->UpdateIndexed = miUpdateIndexed;
-    ps->ChangePictureTransform = miChangePictureTransform;
-    ps->ChangePictureFilter = miChangePictureFilter;
-    ps->RealizeGlyph = miRealizeGlyph;
-    ps->UnrealizeGlyph = miUnrealizeGlyph;
-
-    /* MI rendering routines */
-    ps->Composite	= 0;			/* requires DDX support */
-    ps->Glyphs		= miGlyphs;
-    ps->CompositeRects	= miCompositeRects;
-    ps->Trapezoids	= 0;
-    ps->Triangles	= 0;
-    
-    ps->RasterizeTrapezoid = 0;			/* requires DDX support */
-    ps->AddTraps	= 0;			/* requires DDX support */
-    ps->AddTriangles	= 0;			/* requires DDX support */
-
-    return TRUE;
-}
->>>>>>> c1e6c742
+}