--- conflicted
+++ resolved
@@ -1,196 +1,165 @@
-/*
- *
- * Copyright © 2000 SuSE, Inc.
- *
- * Permission to use, copy, modify, distribute, and sell this software and its
- * documentation for any purpose is hereby granted without fee, provided that
- * the above copyright notice appear in all copies and that both that
- * copyright notice and this permission notice appear in supporting
- * documentation, and that the name of SuSE not be used in advertising or
- * publicity pertaining to distribution of the software without specific,
- * written prior permission.  SuSE makes no representations about the
- * suitability of this software for any purpose.  It is provided "as is"
- * without express or implied warranty.
- *
- * SuSE DISCLAIMS ALL WARRANTIES WITH REGARD TO THIS SOFTWARE, INCLUDING ALL
- * IMPLIED WARRANTIES OF MERCHANTABILITY AND FITNESS, IN NO EVENT SHALL SuSE
- * BE LIABLE FOR ANY SPECIAL, INDIRECT OR CONSEQUENTIAL DAMAGES OR ANY DAMAGES
- * WHATSOEVER RESULTING FROM LOSS OF USE, DATA OR PROFITS, WHETHER IN AN ACTION
- * OF CONTRACT, NEGLIGENCE OR OTHER TORTIOUS ACTION, ARISING OUT OF OR IN 
- * CONNECTION WITH THE USE OR PERFORMANCE OF THIS SOFTWARE.
- *
- * Author:  Keith Packard, SuSE, Inc.
- */
-
-#ifndef _MIPICT_H_
-#define _MIPICT_H_
-
-#include "picturestr.h"
-
-#define MI_MAX_INDEXED	256 /* XXX depth must be <= 8 */
-
-#if MI_MAX_INDEXED <= 256
-typedef CARD8 miIndexType;
-#endif
-
-typedef struct _miIndexed {
-    Bool	color;
-    CARD32	rgba[MI_MAX_INDEXED];
-    miIndexType	ent[32768];
-} miIndexedRec, *miIndexedPtr;
-
-#define miCvtR8G8B8to15(s) ((((s) >> 3) & 0x001f) | \
-			     (((s) >> 6) & 0x03e0) | \
-			     (((s) >> 9) & 0x7c00))
-#define miIndexToEnt15(mif,rgb15) ((mif)->ent[rgb15])
-#define miIndexToEnt24(mif,rgb24) miIndexToEnt15(mif,miCvtR8G8B8to15(rgb24))
-
-#define miIndexToEntY24(mif,rgb24) ((mif)->ent[CvtR8G8B8toY15(rgb24)])
-
-extern _X_EXPORT int
-miCreatePicture (PicturePtr pPicture);
-
-extern _X_EXPORT void
-miDestroyPicture (PicturePtr pPicture);
-
-extern _X_EXPORT void
-miDestroyPictureClip (PicturePtr pPicture);
-
-extern _X_EXPORT int
-miChangePictureClip (PicturePtr    pPicture,
-		     int	   type,
-		     pointer	   value,
-		     int	   n);
-
-extern _X_EXPORT void
-miChangePicture (PicturePtr pPicture,
-		 Mask       mask);
-
-extern _X_EXPORT void
-miValidatePicture (PicturePtr pPicture,
-		   Mask       mask);
-
-extern _X_EXPORT int
-miChangePictureTransform (PicturePtr	pPicture,
-			  PictTransform *transform);
-
-extern _X_EXPORT int
-miChangePictureFilter (PicturePtr pPicture,
-		       int	  filter,
-		       xFixed     *params,
-		       int	  nparams);
-
-extern _X_EXPORT void
-<<<<<<< HEAD
-miCompositeSourceValidate (PicturePtr	pPicture,
-			   INT16	x,
-			   INT16	y,
-			   CARD16	width,
-			   CARD16	height);
-=======
-miCompositeSourceValidate (PicturePtr pPicture);
-
->>>>>>> 5e633abc
-extern _X_EXPORT Bool
-miComputeCompositeRegion (RegionPtr	pRegion,
-			  PicturePtr	pSrc,
-			  PicturePtr	pMask,
-			  PicturePtr	pDst,
-			  INT16		xSrc,
-			  INT16		ySrc,
-			  INT16		xMask,
-			  INT16		yMask,
-			  INT16		xDst,
-			  INT16		yDst,
-			  CARD16	width,
-			  CARD16	height);
-
-extern _X_EXPORT Bool
-miPictureInit (ScreenPtr pScreen, PictFormatPtr formats, int nformats);
-
-extern _X_EXPORT Bool
-miRealizeGlyph (ScreenPtr pScreen,
-		GlyphPtr  glyph);
-
-extern _X_EXPORT void
-miUnrealizeGlyph (ScreenPtr pScreen,
-		  GlyphPtr  glyph);
-
-extern _X_EXPORT void
-miGlyphs (CARD8		op,
-	  PicturePtr	pSrc,
-	  PicturePtr	pDst,
-	  PictFormatPtr	maskFormat,
-	  INT16		xSrc,
-	  INT16		ySrc,
-	  int		nlist,
-	  GlyphListPtr	list,
-	  GlyphPtr	*glyphs);
-
-extern _X_EXPORT void
-miRenderColorToPixel (PictFormatPtr pPict,
-		      xRenderColor  *color,
-		      CARD32	    *pixel);
-
-extern _X_EXPORT void
-miRenderPixelToColor (PictFormatPtr pPict,
-		      CARD32	    pixel,
-		      xRenderColor  *color);
-
-extern _X_EXPORT Bool
-miIsSolidAlpha (PicturePtr pSrc);
-
-extern _X_EXPORT void
-miCompositeRects (CARD8		op,
-		  PicturePtr	pDst,
-		  xRenderColor  *color,
-		  int		nRect,
-		  xRectangle    *rects);
-
-extern _X_EXPORT void
-miTrapezoidBounds (int ntrap, xTrapezoid *traps, BoxPtr box);
-
-extern _X_EXPORT void
-miPointFixedBounds (int npoint, xPointFixed *points, BoxPtr bounds);
-    
-extern _X_EXPORT void
-miTriangleBounds (int ntri, xTriangle *tris, BoxPtr bounds);
-
-<<<<<<< HEAD
-extern _X_EXPORT void
-miTriStrip (CARD8	    op,
-	    PicturePtr	    pSrc,
-	    PicturePtr	    pDst,
-	    PictFormatPtr   maskFormat,
-	    INT16	    xSrc,
-	    INT16	    ySrc,
-	    int		    npoint,
-	    xPointFixed	    *points);
-
-extern _X_EXPORT void
-miTriFan (CARD8		op,
-	  PicturePtr	pSrc,
-	  PicturePtr	pDst,
-	  PictFormatPtr maskFormat,
-	  INT16		xSrc,
-	  INT16		ySrc,
-	  int		npoint,
-	  xPointFixed	*points);
-
-=======
->>>>>>> 5e633abc
-extern _X_EXPORT Bool
-miInitIndexed (ScreenPtr	pScreen,
-	       PictFormatPtr	pFormat);
-
-extern _X_EXPORT void
-miCloseIndexed (ScreenPtr	pScreen,
-		PictFormatPtr	pFormat);
-
-extern _X_EXPORT void
-miUpdateIndexed (ScreenPtr	pScreen,
-		 PictFormatPtr	pFormat,
-		 int		ndef,
-		 xColorItem	*pdef);
-
-#endif /* _MIPICT_H_ */
+/*
+ *
+ * Copyright © 2000 SuSE, Inc.
+ *
+ * Permission to use, copy, modify, distribute, and sell this software and its
+ * documentation for any purpose is hereby granted without fee, provided that
+ * the above copyright notice appear in all copies and that both that
+ * copyright notice and this permission notice appear in supporting
+ * documentation, and that the name of SuSE not be used in advertising or
+ * publicity pertaining to distribution of the software without specific,
+ * written prior permission.  SuSE makes no representations about the
+ * suitability of this software for any purpose.  It is provided "as is"
+ * without express or implied warranty.
+ *
+ * SuSE DISCLAIMS ALL WARRANTIES WITH REGARD TO THIS SOFTWARE, INCLUDING ALL
+ * IMPLIED WARRANTIES OF MERCHANTABILITY AND FITNESS, IN NO EVENT SHALL SuSE
+ * BE LIABLE FOR ANY SPECIAL, INDIRECT OR CONSEQUENTIAL DAMAGES OR ANY DAMAGES
+ * WHATSOEVER RESULTING FROM LOSS OF USE, DATA OR PROFITS, WHETHER IN AN ACTION
+ * OF CONTRACT, NEGLIGENCE OR OTHER TORTIOUS ACTION, ARISING OUT OF OR IN 
+ * CONNECTION WITH THE USE OR PERFORMANCE OF THIS SOFTWARE.
+ *
+ * Author:  Keith Packard, SuSE, Inc.
+ */
+
+#ifndef _MIPICT_H_
+#define _MIPICT_H_
+
+#include "picturestr.h"
+
+#define MI_MAX_INDEXED	256 /* XXX depth must be <= 8 */
+
+#if MI_MAX_INDEXED <= 256
+typedef CARD8 miIndexType;
+#endif
+
+typedef struct _miIndexed {
+    Bool	color;
+    CARD32	rgba[MI_MAX_INDEXED];
+    miIndexType	ent[32768];
+} miIndexedRec, *miIndexedPtr;
+
+#define miCvtR8G8B8to15(s) ((((s) >> 3) & 0x001f) | \
+			     (((s) >> 6) & 0x03e0) | \
+			     (((s) >> 9) & 0x7c00))
+#define miIndexToEnt15(mif,rgb15) ((mif)->ent[rgb15])
+#define miIndexToEnt24(mif,rgb24) miIndexToEnt15(mif,miCvtR8G8B8to15(rgb24))
+
+#define miIndexToEntY24(mif,rgb24) ((mif)->ent[CvtR8G8B8toY15(rgb24)])
+
+extern _X_EXPORT int
+miCreatePicture (PicturePtr pPicture);
+
+extern _X_EXPORT void
+miDestroyPicture (PicturePtr pPicture);
+
+extern _X_EXPORT void
+miDestroyPictureClip (PicturePtr pPicture);
+
+extern _X_EXPORT int
+miChangePictureClip (PicturePtr    pPicture,
+		     int	   type,
+		     pointer	   value,
+		     int	   n);
+
+extern _X_EXPORT void
+miChangePicture (PicturePtr pPicture,
+		 Mask       mask);
+
+extern _X_EXPORT void
+miValidatePicture (PicturePtr pPicture,
+		   Mask       mask);
+
+extern _X_EXPORT int
+miChangePictureTransform (PicturePtr	pPicture,
+			  PictTransform *transform);
+
+extern _X_EXPORT int
+miChangePictureFilter (PicturePtr pPicture,
+		       int	  filter,
+		       xFixed     *params,
+		       int	  nparams);
+
+extern _X_EXPORT void
+miCompositeSourceValidate (PicturePtr pPicture);
+
+extern _X_EXPORT Bool
+miComputeCompositeRegion (RegionPtr	pRegion,
+			  PicturePtr	pSrc,
+			  PicturePtr	pMask,
+			  PicturePtr	pDst,
+			  INT16		xSrc,
+			  INT16		ySrc,
+			  INT16		xMask,
+			  INT16		yMask,
+			  INT16		xDst,
+			  INT16		yDst,
+			  CARD16	width,
+			  CARD16	height);
+
+extern _X_EXPORT Bool
+miPictureInit (ScreenPtr pScreen, PictFormatPtr formats, int nformats);
+
+extern _X_EXPORT Bool
+miRealizeGlyph (ScreenPtr pScreen,
+		GlyphPtr  glyph);
+
+extern _X_EXPORT void
+miUnrealizeGlyph (ScreenPtr pScreen,
+		  GlyphPtr  glyph);
+
+extern _X_EXPORT void
+miGlyphs (CARD8		op,
+	  PicturePtr	pSrc,
+	  PicturePtr	pDst,
+	  PictFormatPtr	maskFormat,
+	  INT16		xSrc,
+	  INT16		ySrc,
+	  int		nlist,
+	  GlyphListPtr	list,
+	  GlyphPtr	*glyphs);
+
+extern _X_EXPORT void
+miRenderColorToPixel (PictFormatPtr pPict,
+		      xRenderColor  *color,
+		      CARD32	    *pixel);
+
+extern _X_EXPORT void
+miRenderPixelToColor (PictFormatPtr pPict,
+		      CARD32	    pixel,
+		      xRenderColor  *color);
+
+extern _X_EXPORT Bool
+miIsSolidAlpha (PicturePtr pSrc);
+
+extern _X_EXPORT void
+miCompositeRects (CARD8		op,
+		  PicturePtr	pDst,
+		  xRenderColor  *color,
+		  int		nRect,
+		  xRectangle    *rects);
+
+extern _X_EXPORT void
+miTrapezoidBounds (int ntrap, xTrapezoid *traps, BoxPtr box);
+
+extern _X_EXPORT void
+miPointFixedBounds (int npoint, xPointFixed *points, BoxPtr bounds);
+    
+extern _X_EXPORT void
+miTriangleBounds (int ntri, xTriangle *tris, BoxPtr bounds);
+
+extern _X_EXPORT Bool
+miInitIndexed (ScreenPtr	pScreen,
+	       PictFormatPtr	pFormat);
+
+extern _X_EXPORT void
+miCloseIndexed (ScreenPtr	pScreen,
+		PictFormatPtr	pFormat);
+
+extern _X_EXPORT void
+miUpdateIndexed (ScreenPtr	pScreen,
+		 PictFormatPtr	pFormat,
+		 int		ndef,
+		 xColorItem	*pdef);
+
+#endif /* _MIPICT_H_ */