@echo off

set OUTFILE=base.ml1_s.part

del %OUTFILE%

<<<<<<< HEAD
awk "{  printf """  *		%%s			=	pc+%%s%%%%(v[1])\n""", $1, $2; }" layoutRename.lst >> %OUTFILE%
=======
awk '{ 
  if (index($2, "(") == 0) {
    printf "  *		%s			=	pc+%s%%(v[1])\n", $1, $2; 
  } else {
    printf "  *		%s			=	pc+%s\n", $1, $2; 
  }
}' < $INDIR/layoutRename.lst >> $OUTFILE
>>>>>>> ea63f0fa

awk "{ printf """  *		%%s(%%s)			=	pc+%%s(%%s)\n""", $1, $2, $3, $4; }" variantRename.lst >> %OUTFILE%<|MERGE_RESOLUTION|>--- conflicted
+++ resolved
@@ -4,16 +4,6 @@
 
 del %OUTFILE%
 
-<<<<<<< HEAD
-awk "{  printf """  *		%%s			=	pc+%%s%%%%(v[1])\n""", $1, $2; }" layoutRename.lst >> %OUTFILE%
-=======
-awk '{ 
-  if (index($2, "(") == 0) {
-    printf "  *		%s			=	pc+%s%%(v[1])\n", $1, $2; 
-  } else {
-    printf "  *		%s			=	pc+%s\n", $1, $2; 
-  }
-}' < $INDIR/layoutRename.lst >> $OUTFILE
->>>>>>> ea63f0fa
+awk "{if (index($2, """(""") == 0) { printf """  *		%%s			=	pc+%%s%%%%(v[1])\n""", $1, $2;} else { printf """  *		%%s			=	pc+%%s\n""", $1, $2;}}" layoutRename.lst >> %OUTFILE%
 
 awk "{ printf """  *		%%s(%%s)			=	pc+%%s(%%s)\n""", $1, $2, $3, $4; }" variantRename.lst >> %OUTFILE%