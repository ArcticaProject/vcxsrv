--- conflicted
+++ resolved
@@ -120,32 +120,6 @@
     SyncAwait await;
 } SyncAwaitUnion;
 
-<<<<<<< HEAD
-extern pointer SyncCreateSystemCounter(
-    const char * /* name */,
-    CARD64  	/* inital_value */,
-    CARD64  	/* resolution */,
-    SyncCounterType /* change characterization */,
-    void        (* /*QueryValue*/ ) (
-        pointer /* pCounter */,
-        CARD64 * /* pValue_return */), /* XXX prototype */
-    void        (* /*BracketValues*/) (
-        pointer /* pCounter */, 
-        CARD64 * /* pbracket_less */,
-        CARD64 * /* pbracket_greater */)
-);
-
-extern void SyncChangeCounter(
-    SyncCounter *	/* pCounter*/,
-    CARD64  		/* new_value */
-);
-
-extern void SyncDestroySystemCounter(
-    pointer pCounter
-);
-
-extern void InitServertime(void);
-=======
 extern SyncCounter* SyncCreateSystemCounter(const char *name,
                                             CARD64 initial_value,
                                             CARD64 resolution,
@@ -159,7 +133,6 @@
     );
 
 extern void SyncDestroySystemCounter(pointer pCounter);
->>>>>>> 0f834b91
 
 extern void SyncExtensionInit(void);
 
