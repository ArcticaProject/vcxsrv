--- conflicted
+++ resolved
@@ -1,122 +1,65 @@
-<<<<<<< HEAD
-
-#ifdef HAVE_DIX_CONFIG_H
-#include <dix-config.h>
-#endif
-
-#ifndef _PANORAMIXSRV_H_
-#define _PANORAMIXSRV_H_
-
-#include "panoramiX.h"
-
-extern _X_EXPORT int PanoramiXNumScreens;
-extern _X_EXPORT int PanoramiXPixWidth;
-extern _X_EXPORT int PanoramiXPixHeight;
-
-extern _X_EXPORT VisualID PanoramiXTranslateVisualID(int screen, VisualID orig);
-extern _X_EXPORT void PanoramiXConsolidate(void);
-extern _X_EXPORT Bool PanoramiXCreateConnectionBlock(void);
-extern _X_EXPORT PanoramiXRes * PanoramiXFindIDByScrnum(RESTYPE, XID, int);
-extern _X_EXPORT Bool XineramaRegisterConnectionBlockCallback(void (*func)(void));
-extern _X_EXPORT int XineramaDeleteResource(pointer, XID);
-
-extern _X_EXPORT void XineramaReinitData(ScreenPtr);
-
-extern _X_EXPORT RESTYPE XRC_DRAWABLE;
-extern _X_EXPORT RESTYPE XRT_WINDOW;
-extern _X_EXPORT RESTYPE XRT_PIXMAP;
-extern _X_EXPORT RESTYPE XRT_GC;
-extern _X_EXPORT RESTYPE XRT_COLORMAP;
-extern _X_EXPORT RESTYPE XRT_PICTURE;
-
-/*
- * Drivers are allowed to wrap this function.  Each wrapper can decide that the
- * two visuals are unequal, but if they are deemed equal, the wrapper must call
- * down and return FALSE if the wrapped function does.  This ensures that all
- * layers agree that the visuals are equal.  The first visual is always from
- * screen 0.
- */
-typedef Bool (*XineramaVisualsEqualProcPtr)(VisualPtr, ScreenPtr, VisualPtr);
-extern _X_EXPORT XineramaVisualsEqualProcPtr XineramaVisualsEqualPtr;
-
-extern _X_EXPORT void XineramaGetImageData(
-    DrawablePtr *pDrawables,
-    int left,
-    int top,
-    int width, 
-    int height,
-    unsigned int format,
-    unsigned long planemask,
-    char *data,
-    int pitch,
-    Bool isRoot
-);
-
-#endif /* _PANORAMIXSRV_H_ */
-=======
-
-#ifdef HAVE_DIX_CONFIG_H
-#include <dix-config.h>
-#endif
-
-#ifndef _PANORAMIXSRV_H_
-#define _PANORAMIXSRV_H_
-
-#include "panoramiX.h"
-
-extern _X_EXPORT int PanoramiXNumScreens;
-extern _X_EXPORT int PanoramiXPixWidth;
-extern _X_EXPORT int PanoramiXPixHeight;
-
-extern _X_EXPORT VisualID PanoramiXTranslateVisualID(int screen, VisualID orig);
-extern _X_EXPORT void PanoramiXConsolidate(void);
-extern _X_EXPORT Bool PanoramiXCreateConnectionBlock(void);
-extern _X_EXPORT PanoramiXRes * PanoramiXFindIDByScrnum(RESTYPE, XID, int);
-extern _X_EXPORT Bool XineramaRegisterConnectionBlockCallback(void (*func)(void));
-extern _X_EXPORT int XineramaDeleteResource(pointer, XID);
-
-extern _X_EXPORT void XineramaReinitData(ScreenPtr);
-
-extern _X_EXPORT RESTYPE XRC_DRAWABLE;
-extern _X_EXPORT RESTYPE XRT_WINDOW;
-extern _X_EXPORT RESTYPE XRT_PIXMAP;
-extern _X_EXPORT RESTYPE XRT_GC;
-extern _X_EXPORT RESTYPE XRT_COLORMAP;
-extern _X_EXPORT RESTYPE XRT_PICTURE;
-
-/*
- * Drivers are allowed to wrap this function.  Each wrapper can decide that the
- * two visuals are unequal, but if they are deemed equal, the wrapper must call
- * down and return FALSE if the wrapped function does.  This ensures that all
- * layers agree that the visuals are equal.  The first visual is always from
- * screen 0.
- */
-typedef Bool (*XineramaVisualsEqualProcPtr)(VisualPtr, ScreenPtr, VisualPtr);
-extern _X_EXPORT XineramaVisualsEqualProcPtr XineramaVisualsEqualPtr;
-
-extern _X_EXPORT void XineramaGetImageData(
-    DrawablePtr *pDrawables,
-    int left,
-    int top,
-    int width, 
-    int height,
-    unsigned int format,
-    unsigned long planemask,
-    char *data,
-    int pitch,
-    Bool isRoot
-);
-
-static inline void panoramix_setup_ids(PanoramiXRes *resource, 
-                                       ClientPtr client, XID base_id)
-{
-    int j;
-
-    resource->info[0].id = base_id;
-    FOR_NSCREENS_FORWARD_SKIP(j) {
-        resource->info[j].id = FakeClientID(client->index);
-    }
-}
-
-#endif /* _PANORAMIXSRV_H_ */
->>>>>>> b39f063f
+
+#ifdef HAVE_DIX_CONFIG_H
+#include <dix-config.h>
+#endif
+
+#ifndef _PANORAMIXSRV_H_
+#define _PANORAMIXSRV_H_
+
+#include "panoramiX.h"
+
+extern _X_EXPORT int PanoramiXNumScreens;
+extern _X_EXPORT int PanoramiXPixWidth;
+extern _X_EXPORT int PanoramiXPixHeight;
+
+extern _X_EXPORT VisualID PanoramiXTranslateVisualID(int screen, VisualID orig);
+extern _X_EXPORT void PanoramiXConsolidate(void);
+extern _X_EXPORT Bool PanoramiXCreateConnectionBlock(void);
+extern _X_EXPORT PanoramiXRes * PanoramiXFindIDByScrnum(RESTYPE, XID, int);
+extern _X_EXPORT Bool XineramaRegisterConnectionBlockCallback(void (*func)(void));
+extern _X_EXPORT int XineramaDeleteResource(pointer, XID);
+
+extern _X_EXPORT void XineramaReinitData(ScreenPtr);
+
+extern _X_EXPORT RESTYPE XRC_DRAWABLE;
+extern _X_EXPORT RESTYPE XRT_WINDOW;
+extern _X_EXPORT RESTYPE XRT_PIXMAP;
+extern _X_EXPORT RESTYPE XRT_GC;
+extern _X_EXPORT RESTYPE XRT_COLORMAP;
+extern _X_EXPORT RESTYPE XRT_PICTURE;
+
+/*
+ * Drivers are allowed to wrap this function.  Each wrapper can decide that the
+ * two visuals are unequal, but if they are deemed equal, the wrapper must call
+ * down and return FALSE if the wrapped function does.  This ensures that all
+ * layers agree that the visuals are equal.  The first visual is always from
+ * screen 0.
+ */
+typedef Bool (*XineramaVisualsEqualProcPtr)(VisualPtr, ScreenPtr, VisualPtr);
+extern _X_EXPORT XineramaVisualsEqualProcPtr XineramaVisualsEqualPtr;
+
+extern _X_EXPORT void XineramaGetImageData(
+    DrawablePtr *pDrawables,
+    int left,
+    int top,
+    int width, 
+    int height,
+    unsigned int format,
+    unsigned long planemask,
+    char *data,
+    int pitch,
+    Bool isRoot
+);
+
+static inline void panoramix_setup_ids(PanoramiXRes *resource, 
+                                       ClientPtr client, XID base_id)
+{
+    int j;
+
+    resource->info[0].id = base_id;
+    FOR_NSCREENS_FORWARD_SKIP(j) {
+        resource->info[j].id = FakeClientID(client->index);
+    }
+}
+
+#endif /* _PANORAMIXSRV_H_ */