--- conflicted
+++ resolved
@@ -1051,24 +1051,15 @@
 ProcXineramaQueryScreens(ClientPtr client)
 {
     /* REQUEST(xXineramaQueryScreensReq); */
-<<<<<<< HEAD
+    CARD32 number = (noPanoramiXExtension) ? 0 : PanoramiXNumScreens;
     xXineramaQueryScreensReply rep;
-=======
-    CARD32 number = (noPanoramiXExtension) ? 0 : PanoramiXNumScreens;
-    xXineramaQueryScreensReply rep = {
-        .type = X_Reply,
-        .sequenceNumber = client->sequence,
-        .length = bytes_to_int32(number * sz_XineramaScreenInfo),
-        .number = number
-    };
->>>>>>> 2ff5448b
 
     REQUEST_SIZE_MATCH(xXineramaQueryScreensReq);
 
     rep.type = X_Reply;
     rep.sequenceNumber = client->sequence;
-    rep.number = (noPanoramiXExtension) ? 0 : PanoramiXNumScreens;
-    rep.length = bytes_to_int32(rep.number * sz_XineramaScreenInfo);
+    rep.length = bytes_to_int32(number * sz_XineramaScreenInfo);
+    rep.number = number;
     if (client->swapped) {
         swaps(&rep.sequenceNumber);
         swapl(&rep.length);
