--- conflicted
+++ resolved
@@ -1,4 +1,3 @@
-<<<<<<< HEAD
 /*****************************************************************
 
 Copyright (c) 1996 Digital Equipment Corporation, Maynard, Massachusetts.
@@ -49,7 +48,6 @@
 {
     /* REQUEST(xDPMSGetVersionReq); */
     xDPMSGetVersionReply rep;
-    int n;
 
     REQUEST_SIZE_MATCH(xDPMSGetVersionReq);
 
@@ -59,9 +57,9 @@
     rep.majorVersion = DPMSMajorVersion;
     rep.minorVersion = DPMSMinorVersion;
     if (client->swapped) {
-    	swaps(&rep.sequenceNumber, n);
-	swaps(&rep.majorVersion, n);
-	swaps(&rep.minorVersion, n);
+	swaps(&rep.sequenceNumber);
+	swaps(&rep.majorVersion);
+	swaps(&rep.minorVersion);
     }
     WriteToClient(client, sizeof(xDPMSGetVersionReply), (char *)&rep);
     return Success;
@@ -72,7 +70,6 @@
 {
     /* REQUEST(xDPMSCapableReq); */
     xDPMSCapableReply rep;
-    int n;
 
     REQUEST_SIZE_MATCH(xDPMSCapableReq);
 
@@ -82,7 +79,7 @@
     rep.capable = DPMSCapableFlag;
 
     if (client->swapped) {
-	swaps(&rep.sequenceNumber, n);
+	swaps(&rep.sequenceNumber);
     }
     WriteToClient(client, sizeof(xDPMSCapableReply), (char *)&rep);
     return Success;
@@ -93,7 +90,6 @@
 {
     /* REQUEST(xDPMSGetTimeoutsReq); */
     xDPMSGetTimeoutsReply rep;
-    int n;
 
     REQUEST_SIZE_MATCH(xDPMSGetTimeoutsReq);
 
@@ -105,10 +101,10 @@
     rep.off = DPMSOffTime / MILLI_PER_SECOND;
 
     if (client->swapped) {
-    	swaps(&rep.sequenceNumber, n);
-	swaps(&rep.standby, n);
-	swaps(&rep.suspend, n);
-	swaps(&rep.off, n);
+	swaps(&rep.sequenceNumber);
+	swaps(&rep.standby);
+	swaps(&rep.suspend);
+	swaps(&rep.off);
     }
     WriteToClient(client, sizeof(xDPMSGetTimeoutsReply), (char *)&rep);
     return Success;
@@ -198,7 +194,6 @@
 {
     /* REQUEST(xDPMSInfoReq); */
     xDPMSInfoReply rep;
-    int n;
 
     REQUEST_SIZE_MATCH(xDPMSInfoReq);
 
@@ -209,8 +204,8 @@
     rep.state = DPMSEnabled;
 
     if (client->swapped) {
-    	swaps(&rep.sequenceNumber, n);
-	swaps(&rep.power_level, n);
+	swaps(&rep.sequenceNumber);
+	swaps(&rep.power_level);
     }
     WriteToClient(client, sizeof(xDPMSInfoReply), (char *)&rep);
     return Success;
@@ -247,13 +242,12 @@
 static int
 SProcDPMSGetVersion(ClientPtr client)
 {
-    int n;
     REQUEST(xDPMSGetVersionReq);
 
-    swaps(&stuff->length, n);
+    swaps(&stuff->length);
     REQUEST_SIZE_MATCH(xDPMSGetVersionReq);
-    swaps(&stuff->majorVersion, n);
-    swaps(&stuff->minorVersion, n);
+    swaps(&stuff->majorVersion);
+    swaps(&stuff->minorVersion);
     return ProcDPMSGetVersion(client);
 }
 
@@ -261,9 +255,8 @@
 SProcDPMSCapable(ClientPtr client)
 {
     REQUEST(xDPMSCapableReq);
-    int n;
-
-    swaps(&stuff->length, n);
+
+    swaps(&stuff->length);
     REQUEST_SIZE_MATCH(xDPMSCapableReq);
 
     return ProcDPMSCapable(client);
@@ -273,9 +266,8 @@
 SProcDPMSGetTimeouts(ClientPtr client)
 {
     REQUEST(xDPMSGetTimeoutsReq);
-    int n;
-
-    swaps(&stuff->length, n);
+
+    swaps(&stuff->length);
     REQUEST_SIZE_MATCH(xDPMSGetTimeoutsReq);
 
     return ProcDPMSGetTimeouts(client);
@@ -285,14 +277,13 @@
 SProcDPMSSetTimeouts(ClientPtr client)
 {
     REQUEST(xDPMSSetTimeoutsReq);
-    int n;
-
-    swaps(&stuff->length, n);
+
+    swaps(&stuff->length);
     REQUEST_SIZE_MATCH(xDPMSSetTimeoutsReq);
 
-    swaps(&stuff->standby, n);
-    swaps(&stuff->suspend, n);
-    swaps(&stuff->off, n);
+    swaps(&stuff->standby);
+    swaps(&stuff->suspend);
+    swaps(&stuff->off);
     return ProcDPMSSetTimeouts(client);
 }
 
@@ -300,9 +291,8 @@
 SProcDPMSEnable(ClientPtr client)
 {
     REQUEST(xDPMSEnableReq);
-    int n;
-
-    swaps(&stuff->length, n);
+
+    swaps(&stuff->length);
     REQUEST_SIZE_MATCH(xDPMSEnableReq);
 
     return ProcDPMSEnable(client);
@@ -312,9 +302,8 @@
 SProcDPMSDisable(ClientPtr client)
 {
     REQUEST(xDPMSDisableReq);
-    int n;
-
-    swaps(&stuff->length, n);
+
+    swaps(&stuff->length);
     REQUEST_SIZE_MATCH(xDPMSDisableReq);
 
     return ProcDPMSDisable(client);
@@ -324,12 +313,11 @@
 SProcDPMSForceLevel(ClientPtr client)
 {
     REQUEST(xDPMSForceLevelReq);
-    int n;
-
-    swaps(&stuff->length, n);
+
+    swaps(&stuff->length);
     REQUEST_SIZE_MATCH(xDPMSForceLevelReq);
 
-    swaps(&stuff->level, n);
+    swaps(&stuff->level);
 
     return ProcDPMSForceLevel(client);
 }
@@ -338,9 +326,8 @@
 SProcDPMSInfo(ClientPtr client)
 {
     REQUEST(xDPMSInfoReq);
-    int n;
-
-    swaps(&stuff->length, n);
+
+    swaps(&stuff->length);
     REQUEST_SIZE_MATCH(xDPMSInfoReq);
 
     return ProcDPMSInfo(client);
@@ -379,373 +366,4 @@
     AddExtension(DPMSExtensionName, 0, 0,
 		 ProcDPMSDispatch, SProcDPMSDispatch,
 		 NULL, StandardMinorOpcode);
-}
-=======
-/*****************************************************************
-
-Copyright (c) 1996 Digital Equipment Corporation, Maynard, Massachusetts.
-
-Permission is hereby granted, free of charge, to any person obtaining a copy
-of this software and associated documentation files (the "Software"), to deal
-in the Software without restriction, including without limitation the rights
-to use, copy, modify, merge, publish, distribute, sublicense, and/or sell
-copies of the Software.
-
-The above copyright notice and this permission notice shall be included in
-all copies or substantial portions of the Software.
-
-THE SOFTWARE IS PROVIDED "AS IS", WITHOUT WARRANTY OF ANY KIND, EXPRESS OR
-IMPLIED, INCLUDING BUT NOT LIMITED TO THE WARRANTIES OF MERCHANTABILITY,
-FITNESS FOR A PARTICULAR PURPOSE AND NONINFRINGEMENT.  IN NO EVENT SHALL
-DIGITAL EQUIPMENT CORPORATION BE LIABLE FOR ANY CLAIM, DAMAGES, INCLUDING, 
-BUT NOT LIMITED TO CONSEQUENTIAL OR INCIDENTAL DAMAGES, OR OTHER LIABILITY, 
-WHETHER IN AN ACTION OF CONTRACT, TORT OR OTHERWISE, ARISING FROM, OUT OF OR 
-IN CONNECTION WITH THE SOFTWARE OR THE USE OR OTHER DEALINGS IN THE SOFTWARE.
-
-Except as contained in this notice, the name of Digital Equipment Corporation 
-shall not be used in advertising or otherwise to promote the sale, use or other
-dealings in this Software without prior written authorization from Digital 
-Equipment Corporation.
-
-******************************************************************/
-
-#ifdef HAVE_DIX_CONFIG_H
-#include <dix-config.h>
-#endif
-
-#include <X11/X.h>
-#include <X11/Xproto.h>
-#include "misc.h"
-#include "os.h"
-#include "dixstruct.h"
-#include "extnsionst.h"
-#include "opaque.h"
-#include <X11/extensions/dpmsproto.h>
-#include "dpmsproc.h"
-#include "modinit.h"
-
-static int
-ProcDPMSGetVersion(ClientPtr client)
-{
-    /* REQUEST(xDPMSGetVersionReq); */
-    xDPMSGetVersionReply rep;
-
-    REQUEST_SIZE_MATCH(xDPMSGetVersionReq);
-
-    rep.type = X_Reply;
-    rep.length = 0;
-    rep.sequenceNumber = client->sequence;
-    rep.majorVersion = DPMSMajorVersion;
-    rep.minorVersion = DPMSMinorVersion;
-    if (client->swapped) {
-	swaps(&rep.sequenceNumber);
-	swaps(&rep.majorVersion);
-	swaps(&rep.minorVersion);
-    }
-    WriteToClient(client, sizeof(xDPMSGetVersionReply), (char *)&rep);
-    return Success;
-}
-
-static int
-ProcDPMSCapable(ClientPtr client)
-{
-    /* REQUEST(xDPMSCapableReq); */
-    xDPMSCapableReply rep;
-
-    REQUEST_SIZE_MATCH(xDPMSCapableReq);
-
-    rep.type = X_Reply;
-    rep.length = 0;
-    rep.sequenceNumber = client->sequence;
-    rep.capable = DPMSCapableFlag;
-
-    if (client->swapped) {
-	swaps(&rep.sequenceNumber);
-    }
-    WriteToClient(client, sizeof(xDPMSCapableReply), (char *)&rep);
-    return Success;
-}
-
-static int
-ProcDPMSGetTimeouts(ClientPtr client)
-{
-    /* REQUEST(xDPMSGetTimeoutsReq); */
-    xDPMSGetTimeoutsReply rep;
-
-    REQUEST_SIZE_MATCH(xDPMSGetTimeoutsReq);
-
-    rep.type = X_Reply;
-    rep.length = 0;
-    rep.sequenceNumber = client->sequence;
-    rep.standby = DPMSStandbyTime / MILLI_PER_SECOND;
-    rep.suspend = DPMSSuspendTime / MILLI_PER_SECOND;
-    rep.off = DPMSOffTime / MILLI_PER_SECOND;
-
-    if (client->swapped) {
-	swaps(&rep.sequenceNumber);
-	swaps(&rep.standby);
-	swaps(&rep.suspend);
-	swaps(&rep.off);
-    }
-    WriteToClient(client, sizeof(xDPMSGetTimeoutsReply), (char *)&rep);
-    return Success;
-}
-
-static int
-ProcDPMSSetTimeouts(ClientPtr client)
-{
-    REQUEST(xDPMSSetTimeoutsReq);
-
-    REQUEST_SIZE_MATCH(xDPMSSetTimeoutsReq);
-
-    if ((stuff->off != 0)&&(stuff->off < stuff->suspend)) 
-    {
-	client->errorValue = stuff->off;
-	return BadValue;
-    }
-    if ((stuff->suspend != 0)&&(stuff->suspend < stuff->standby))
-    {
-	client->errorValue = stuff->suspend;
-	return BadValue;
-    }  
-
-    DPMSStandbyTime = stuff->standby * MILLI_PER_SECOND;
-    DPMSSuspendTime = stuff->suspend * MILLI_PER_SECOND;
-    DPMSOffTime = stuff->off * MILLI_PER_SECOND;
-    SetScreenSaverTimer();
-
-    return Success;
-}
-
-static int
-ProcDPMSEnable(ClientPtr client)
-{
-    Bool was_enabled = DPMSEnabled;
-
-    REQUEST_SIZE_MATCH(xDPMSEnableReq);
-
-    if (DPMSCapableFlag) {
-	DPMSEnabled = TRUE;
-	if (!was_enabled)
-	    SetScreenSaverTimer();
-    }
-
-    return Success;
-}
-
-static int
-ProcDPMSDisable(ClientPtr client)
-{
-    /* REQUEST(xDPMSDisableReq); */
-
-    REQUEST_SIZE_MATCH(xDPMSDisableReq);
-
-    DPMSSet(client, DPMSModeOn);
-
-    DPMSEnabled = FALSE;
-
-    return Success;
-}
-
-static int
-ProcDPMSForceLevel(ClientPtr client)
-{
-    REQUEST(xDPMSForceLevelReq);
-
-    REQUEST_SIZE_MATCH(xDPMSForceLevelReq);
-
-    if (!DPMSEnabled)
-	return BadMatch;
-
-    if (stuff->level != DPMSModeOn &&
-        stuff->level != DPMSModeStandby &&
-        stuff->level != DPMSModeSuspend &&
-        stuff->level != DPMSModeOff) {
-	client->errorValue = stuff->level;
-	return BadValue;
-    }
-
-    DPMSSet(client, stuff->level);
-
-    return Success;
-}
-
-static int
-ProcDPMSInfo(ClientPtr client)
-{
-    /* REQUEST(xDPMSInfoReq); */
-    xDPMSInfoReply rep;
-
-    REQUEST_SIZE_MATCH(xDPMSInfoReq);
-
-    rep.type = X_Reply;
-    rep.length = 0;
-    rep.sequenceNumber = client->sequence;
-    rep.power_level = DPMSPowerLevel;
-    rep.state = DPMSEnabled;
-
-    if (client->swapped) {
-	swaps(&rep.sequenceNumber);
-	swaps(&rep.power_level);
-    }
-    WriteToClient(client, sizeof(xDPMSInfoReply), (char *)&rep);
-    return Success;
-}
-
-static int
-ProcDPMSDispatch (ClientPtr client)
-{
-    REQUEST(xReq);
-
-    switch (stuff->data)
-    {
-    case X_DPMSGetVersion:
-	return ProcDPMSGetVersion(client);
-    case X_DPMSCapable:
-	return ProcDPMSCapable(client);
-    case X_DPMSGetTimeouts:
-	return ProcDPMSGetTimeouts(client);
-    case X_DPMSSetTimeouts:
-	return ProcDPMSSetTimeouts(client);
-    case X_DPMSEnable:
-	return ProcDPMSEnable(client);
-    case X_DPMSDisable:
-	return ProcDPMSDisable(client);
-    case X_DPMSForceLevel:
-	return ProcDPMSForceLevel(client);
-    case X_DPMSInfo:
-	return ProcDPMSInfo(client);
-    default:
-	return BadRequest;
-    }
-}
-
-static int
-SProcDPMSGetVersion(ClientPtr client)
-{
-    REQUEST(xDPMSGetVersionReq);
-
-    swaps(&stuff->length);
-    REQUEST_SIZE_MATCH(xDPMSGetVersionReq);
-    swaps(&stuff->majorVersion);
-    swaps(&stuff->minorVersion);
-    return ProcDPMSGetVersion(client);
-}
-
-static int
-SProcDPMSCapable(ClientPtr client)
-{
-    REQUEST(xDPMSCapableReq);
-
-    swaps(&stuff->length);
-    REQUEST_SIZE_MATCH(xDPMSCapableReq);
-
-    return ProcDPMSCapable(client);
-}
-
-static int
-SProcDPMSGetTimeouts(ClientPtr client)
-{
-    REQUEST(xDPMSGetTimeoutsReq);
-
-    swaps(&stuff->length);
-    REQUEST_SIZE_MATCH(xDPMSGetTimeoutsReq);
-
-    return ProcDPMSGetTimeouts(client);
-}
-
-static int
-SProcDPMSSetTimeouts(ClientPtr client)
-{
-    REQUEST(xDPMSSetTimeoutsReq);
-
-    swaps(&stuff->length);
-    REQUEST_SIZE_MATCH(xDPMSSetTimeoutsReq);
-
-    swaps(&stuff->standby);
-    swaps(&stuff->suspend);
-    swaps(&stuff->off);
-    return ProcDPMSSetTimeouts(client);
-}
-
-static int
-SProcDPMSEnable(ClientPtr client)
-{
-    REQUEST(xDPMSEnableReq);
-
-    swaps(&stuff->length);
-    REQUEST_SIZE_MATCH(xDPMSEnableReq);
-
-    return ProcDPMSEnable(client);
-}
-
-static int
-SProcDPMSDisable(ClientPtr client)
-{
-    REQUEST(xDPMSDisableReq);
-
-    swaps(&stuff->length);
-    REQUEST_SIZE_MATCH(xDPMSDisableReq);
-
-    return ProcDPMSDisable(client);
-}
-
-static int
-SProcDPMSForceLevel(ClientPtr client)
-{
-    REQUEST(xDPMSForceLevelReq);
-
-    swaps(&stuff->length);
-    REQUEST_SIZE_MATCH(xDPMSForceLevelReq);
-
-    swaps(&stuff->level);
-
-    return ProcDPMSForceLevel(client);
-}
-
-static int
-SProcDPMSInfo(ClientPtr client)
-{
-    REQUEST(xDPMSInfoReq);
-
-    swaps(&stuff->length);
-    REQUEST_SIZE_MATCH(xDPMSInfoReq);
-
-    return ProcDPMSInfo(client);
-}
-
-static int
-SProcDPMSDispatch (ClientPtr client)
-{
-    REQUEST(xReq);
-    switch (stuff->data)
-    {
-    case X_DPMSGetVersion:
-	return SProcDPMSGetVersion(client);
-    case X_DPMSCapable:
-	return SProcDPMSCapable(client);
-    case X_DPMSGetTimeouts:
-	return SProcDPMSGetTimeouts(client);
-    case X_DPMSSetTimeouts:
-	return SProcDPMSSetTimeouts(client);
-    case X_DPMSEnable:
-	return SProcDPMSEnable(client);
-    case X_DPMSDisable:
-	return SProcDPMSDisable(client);
-    case X_DPMSForceLevel:
-	return SProcDPMSForceLevel(client);
-    case X_DPMSInfo:
-	return SProcDPMSInfo(client);
-    default:
-	return BadRequest;
-    }
-}
-
-void
-DPMSExtensionInit(INITARGS)
-{
-    AddExtension(DPMSExtensionName, 0, 0,
-		 ProcDPMSDispatch, SProcDPMSDispatch,
-		 NULL, StandardMinorOpcode);
-}
->>>>>>> c1e6c742
+}