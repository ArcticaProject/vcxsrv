--- conflicted
+++ resolved
@@ -1,527 +1,263 @@
-<<<<<<< HEAD
-/*
- * Copyright 2007-2008 Peter Hutterer
- *
- * Permission is hereby granted, free of charge, to any person obtaining a
- * copy of this software and associated documentation files (the "Software"),
- * to deal in the Software without restriction, including without limitation
- * the rights to use, copy, modify, merge, publish, distribute, sublicense,
- * and/or sell copies of the Software, and to permit persons to whom the
- * Software is furnished to do so, subject to the following conditions:
- *
- * The above copyright notice and this permission notice (including the next
- * paragraph) shall be included in all copies or substantial portions of the
- * Software.
- *
- * THE SOFTWARE IS PROVIDED "AS IS", WITHOUT WARRANTY OF ANY KIND, EXPRESS OR
- * IMPLIED, INCLUDING BUT NOT LIMITED TO THE WARRANTIES OF MERCHANTABILITY,
- * FITNESS FOR A PARTICULAR PURPOSE AND NONINFRINGEMENT.  IN NO EVENT SHALL
- * THE AUTHORS OR COPYRIGHT HOLDERS BE LIABLE FOR ANY CLAIM, DAMAGES OR OTHER
- * LIABILITY, WHETHER IN AN ACTION OF CONTRACT, TORT OR OTHERWISE, ARISING
- * FROM, OUT OF OR IN CONNECTION WITH THE SOFTWARE OR THE USE OR OTHER
- * DEALINGS IN THE SOFTWARE.
- *
- * Author: Peter Hutterer, University of South Australia, NICTA
- */
-
-#ifdef HAVE_DIX_CONFIG_H
-#include <dix-config.h>
-#endif
-#include "windowstr.h"
-#include <X11/extensions/ge.h>
-
-#include "geint.h"
-#include "geext.h"
-#include "protocol-versions.h"
-
-DevPrivateKeyRec GEClientPrivateKeyRec;
-
-int RT_GECLIENT  = 0;
-
-GEExtension GEExtensions[MAXEXTENSIONS];
-
-/* Major available requests */
-static const int version_requests[] = {
-    X_GEQueryVersion,	/* before client sends QueryVersion */
-    X_GEQueryVersion,	/* must be set to last request in version 1 */
-};
-
-/* Forward declarations */
-static void SGEGenericEvent(xEvent* from, xEvent* to);
-
-#define NUM_VERSION_REQUESTS	(sizeof (version_requests) / sizeof (version_requests[0]))
-
-/************************************************************/
-/*                request handlers                          */
-/************************************************************/
-
-static int
-ProcGEQueryVersion(ClientPtr client)
-{
-    int n;
-    GEClientInfoPtr pGEClient = GEGetClient(client);
-    xGEQueryVersionReply rep;
-    REQUEST(xGEQueryVersionReq);
-
-    REQUEST_SIZE_MATCH(xGEQueryVersionReq);
-
-    rep.repType = X_Reply;
-    rep.RepType = X_GEQueryVersion;
-    rep.length = 0;
-    rep.sequenceNumber = client->sequence;
-
-    /* return the supported version by the server */
-    rep.majorVersion = SERVER_GE_MAJOR_VERSION;
-    rep.minorVersion = SERVER_GE_MINOR_VERSION;
-
-    /* Remember version the client requested */
-    pGEClient->major_version = stuff->majorVersion;
-    pGEClient->minor_version = stuff->minorVersion;
-
-    if (client->swapped)
-    {
-	swaps(&rep.sequenceNumber, n);
-        swapl(&rep.length, n);
-        swaps(&rep.majorVersion, n);
-        swaps(&rep.minorVersion, n);
-    }
-
-    WriteToClient(client, sizeof(xGEQueryVersionReply), (char*)&rep);
-    return Success;
-}
-
-int (*ProcGEVector[GENumberRequests])(ClientPtr) = {
-    /* Version 1.0 */
-    ProcGEQueryVersion
-};
-
-/************************************************************/
-/*                swapped request handlers                  */
-/************************************************************/
-static int
-SProcGEQueryVersion(ClientPtr client)
-{
-    int n;
-    REQUEST(xGEQueryVersionReq);
-
-    swaps(&stuff->length, n);
-    REQUEST_SIZE_MATCH(xGEQueryVersionReq);
-    swaps(&stuff->majorVersion, n);
-    swaps(&stuff->minorVersion, n);
-    return(*ProcGEVector[stuff->ReqType])(client);
-}
-
-int (*SProcGEVector[GENumberRequests])(ClientPtr) = {
-    /* Version 1.0 */
-    SProcGEQueryVersion
-};
-
-
-/************************************************************/
-/*                callbacks                                 */
-/************************************************************/
-
-/* dispatch requests */
-static int
-ProcGEDispatch(ClientPtr client)
-{
-    GEClientInfoPtr pGEClient = GEGetClient(client);
-    REQUEST(xGEReq);
-
-    if (pGEClient->major_version >= NUM_VERSION_REQUESTS)
-        return BadRequest;
-    if (stuff->ReqType > version_requests[pGEClient->major_version])
-        return BadRequest;
-
-    return (ProcGEVector[stuff->ReqType])(client);
-}
-
-/* dispatch swapped requests */
-static int
-SProcGEDispatch(ClientPtr client)
-{
-    REQUEST(xGEReq);
-    if (stuff->ReqType >= GENumberRequests)
-        return BadRequest;
-    return (*SProcGEVector[stuff->ReqType])(client);
-}
-
-/**
- * Called when a new client inits a connection to the X server.
- *
- * We alloc a simple struct to store the client's major/minor version. Can be
- * used in the furture for versioning support.
- */
-static void
-GEClientCallback(CallbackListPtr *list,
-                 pointer closure,
-                 pointer data)
-{
-    NewClientInfoRec	*clientinfo = (NewClientInfoRec *) data;
-    ClientPtr		pClient = clientinfo->client;
-    GEClientInfoPtr     pGEClient = GEGetClient(pClient);
-
-    pGEClient->major_version = 0;
-    pGEClient->minor_version = 0;
-}
-
-/* Reset extension. Called on server shutdown. */
-static void
-GEResetProc(ExtensionEntry *extEntry)
-{
-    DeleteCallback(&ClientStateCallback, GEClientCallback, 0);
-    EventSwapVector[GenericEvent] = NotImplemented;
-}
-
-/*  Calls the registered event swap function for the extension.
- *
- *  Each extension can register a swap function to handle GenericEvents being
- *  swapped properly. The server calls SGEGenericEvent() before the event is
- *  written on the wire, this one calls the registered swap function to do the
- *  work.
- */
-static void
-SGEGenericEvent(xEvent* from, xEvent* to)
-{
-    xGenericEvent* gefrom = (xGenericEvent*)from;
-    xGenericEvent* geto = (xGenericEvent*)to;
-
-    if ((gefrom->extension & 0x7f) > MAXEXTENSIONS)
-    {
-        ErrorF("GE: Invalid extension offset for event.\n");
-        return;
-    }
-
-    if (GEExtensions[gefrom->extension & 0x7F].evswap)
-        GEExtensions[gefrom->extension & 0x7F].evswap(gefrom, geto);
-}
-
-/* Init extension, register at server.
- * Since other extensions may rely on XGE (XInput does already), it is a good
- * idea to init XGE first, before any other extension.
- */
-void
-GEExtensionInit(void)
-{
-    ExtensionEntry *extEntry;
-
-    if (!dixRegisterPrivateKey(&GEClientPrivateKeyRec, PRIVATE_CLIENT, sizeof(GEClientInfoRec)))
-        FatalError("GEExtensionInit: GE private request failed.\n");
-
-    if(!AddCallback(&ClientStateCallback, GEClientCallback, 0))
-    {
-        FatalError("GEExtensionInit: register client callback failed.\n");
-    }
-
-    if((extEntry = AddExtension(GE_NAME,
-                        0, GENumberErrors,
-                        ProcGEDispatch, SProcGEDispatch,
-                        GEResetProc, StandardMinorOpcode)) != 0)
-    {
-        memset(GEExtensions, 0, sizeof(GEExtensions));
-
-        EventSwapVector[GenericEvent] = (EventSwapPtr) SGEGenericEvent;
-    } else {
-        FatalError("GEInit: AddExtensions failed.\n");
-    }
-
-}
-
-/************************************************************/
-/*                interface for extensions                  */
-/************************************************************/
-
-/* Register an extension with GE. The given swap function will be called each
- * time an event is sent to a client with different byte order.
- * @param extension The extensions major opcode
- * @param ev_swap The event swap function.
- * @param ev_fill Called for an event before delivery. The extension now has
- * the chance to fill in necessary fields for the event.
- */
-void
-GERegisterExtension(int extension,
-                    void (*ev_swap)(xGenericEvent* from, xGenericEvent* to))
-{
-    if ((extension & 0x7F) >=  MAXEXTENSIONS)
-        FatalError("GE: extension > MAXEXTENSIONS. This should not happen.\n");
-
-    /* extension opcodes are > 128, might as well save some space here */
-    GEExtensions[extension & 0x7f].evswap = ev_swap;
-}
-
-
-/* Sets type and extension field for a generic event. This is just an
- * auxiliary function, extensions could do it manually too.
- */
-void
-GEInitEvent(xGenericEvent* ev, int extension)
-{
-    ev->type = GenericEvent;
-    ev->extension = extension;
-    ev->length = 0;
-}
-
-=======
-/*
- * Copyright 2007-2008 Peter Hutterer
- *
- * Permission is hereby granted, free of charge, to any person obtaining a
- * copy of this software and associated documentation files (the "Software"),
- * to deal in the Software without restriction, including without limitation
- * the rights to use, copy, modify, merge, publish, distribute, sublicense,
- * and/or sell copies of the Software, and to permit persons to whom the
- * Software is furnished to do so, subject to the following conditions:
- *
- * The above copyright notice and this permission notice (including the next
- * paragraph) shall be included in all copies or substantial portions of the
- * Software.
- *
- * THE SOFTWARE IS PROVIDED "AS IS", WITHOUT WARRANTY OF ANY KIND, EXPRESS OR
- * IMPLIED, INCLUDING BUT NOT LIMITED TO THE WARRANTIES OF MERCHANTABILITY,
- * FITNESS FOR A PARTICULAR PURPOSE AND NONINFRINGEMENT.  IN NO EVENT SHALL
- * THE AUTHORS OR COPYRIGHT HOLDERS BE LIABLE FOR ANY CLAIM, DAMAGES OR OTHER
- * LIABILITY, WHETHER IN AN ACTION OF CONTRACT, TORT OR OTHERWISE, ARISING
- * FROM, OUT OF OR IN CONNECTION WITH THE SOFTWARE OR THE USE OR OTHER
- * DEALINGS IN THE SOFTWARE.
- *
- * Author: Peter Hutterer, University of South Australia, NICTA
- */
-
-#ifdef HAVE_DIX_CONFIG_H
-#include <dix-config.h>
-#endif
-#include "windowstr.h"
-#include <X11/extensions/ge.h>
-
-#include "geint.h"
-#include "geext.h"
-#include "protocol-versions.h"
-
-DevPrivateKeyRec GEClientPrivateKeyRec;
-
-int RT_GECLIENT  = 0;
-
-GEExtension GEExtensions[MAXEXTENSIONS];
-
-/* Major available requests */
-static const int version_requests[] = {
-    X_GEQueryVersion,	/* before client sends QueryVersion */
-    X_GEQueryVersion,	/* must be set to last request in version 1 */
-};
-
-/* Forward declarations */
-static void SGEGenericEvent(xEvent* from, xEvent* to);
-
-#define NUM_VERSION_REQUESTS	(sizeof (version_requests) / sizeof (version_requests[0]))
-#define EXT_MASK(ext) ((ext) & 0x7F)
-
-/************************************************************/
-/*                request handlers                          */
-/************************************************************/
-
-static int
-ProcGEQueryVersion(ClientPtr client)
-{
-    int n;
-    GEClientInfoPtr pGEClient = GEGetClient(client);
-    xGEQueryVersionReply rep;
-    REQUEST(xGEQueryVersionReq);
-
-    REQUEST_SIZE_MATCH(xGEQueryVersionReq);
-
-    rep.repType = X_Reply;
-    rep.RepType = X_GEQueryVersion;
-    rep.length = 0;
-    rep.sequenceNumber = client->sequence;
-
-    /* return the supported version by the server */
-    rep.majorVersion = SERVER_GE_MAJOR_VERSION;
-    rep.minorVersion = SERVER_GE_MINOR_VERSION;
-
-    /* Remember version the client requested */
-    pGEClient->major_version = stuff->majorVersion;
-    pGEClient->minor_version = stuff->minorVersion;
-
-    if (client->swapped)
-    {
-	swaps(&rep.sequenceNumber, n);
-        swapl(&rep.length, n);
-        swaps(&rep.majorVersion, n);
-        swaps(&rep.minorVersion, n);
-    }
-
-    WriteToClient(client, sizeof(xGEQueryVersionReply), (char*)&rep);
-    return Success;
-}
-
-int (*ProcGEVector[GENumberRequests])(ClientPtr) = {
-    /* Version 1.0 */
-    ProcGEQueryVersion
-};
-
-/************************************************************/
-/*                swapped request handlers                  */
-/************************************************************/
-static int
-SProcGEQueryVersion(ClientPtr client)
-{
-    int n;
-    REQUEST(xGEQueryVersionReq);
-
-    swaps(&stuff->length, n);
-    REQUEST_SIZE_MATCH(xGEQueryVersionReq);
-    swaps(&stuff->majorVersion, n);
-    swaps(&stuff->minorVersion, n);
-    return(*ProcGEVector[stuff->ReqType])(client);
-}
-
-int (*SProcGEVector[GENumberRequests])(ClientPtr) = {
-    /* Version 1.0 */
-    SProcGEQueryVersion
-};
-
-
-/************************************************************/
-/*                callbacks                                 */
-/************************************************************/
-
-/* dispatch requests */
-static int
-ProcGEDispatch(ClientPtr client)
-{
-    GEClientInfoPtr pGEClient = GEGetClient(client);
-    REQUEST(xGEReq);
-
-    if (pGEClient->major_version >= NUM_VERSION_REQUESTS)
-        return BadRequest;
-    if (stuff->ReqType > version_requests[pGEClient->major_version])
-        return BadRequest;
-
-    return (ProcGEVector[stuff->ReqType])(client);
-}
-
-/* dispatch swapped requests */
-static int
-SProcGEDispatch(ClientPtr client)
-{
-    REQUEST(xGEReq);
-    if (stuff->ReqType >= GENumberRequests)
-        return BadRequest;
-    return (*SProcGEVector[stuff->ReqType])(client);
-}
-
-/**
- * Called when a new client inits a connection to the X server.
- *
- * We alloc a simple struct to store the client's major/minor version. Can be
- * used in the furture for versioning support.
- */
-static void
-GEClientCallback(CallbackListPtr *list,
-                 pointer closure,
-                 pointer data)
-{
-    NewClientInfoRec	*clientinfo = (NewClientInfoRec *) data;
-    ClientPtr		pClient = clientinfo->client;
-    GEClientInfoPtr     pGEClient = GEGetClient(pClient);
-
-    pGEClient->major_version = 0;
-    pGEClient->minor_version = 0;
-}
-
-/* Reset extension. Called on server shutdown. */
-static void
-GEResetProc(ExtensionEntry *extEntry)
-{
-    DeleteCallback(&ClientStateCallback, GEClientCallback, 0);
-    EventSwapVector[GenericEvent] = NotImplemented;
-}
-
-/*  Calls the registered event swap function for the extension.
- *
- *  Each extension can register a swap function to handle GenericEvents being
- *  swapped properly. The server calls SGEGenericEvent() before the event is
- *  written on the wire, this one calls the registered swap function to do the
- *  work.
- */
-static void
-SGEGenericEvent(xEvent* from, xEvent* to)
-{
-    xGenericEvent* gefrom = (xGenericEvent*)from;
-    xGenericEvent* geto = (xGenericEvent*)to;
-
-    if ((gefrom->extension & 0x7f) > MAXEXTENSIONS)
-    {
-        ErrorF("GE: Invalid extension offset for event.\n");
-        return;
-    }
-
-    if (GEExtensions[EXT_MASK(gefrom->extension)].evswap)
-        GEExtensions[EXT_MASK(gefrom->extension)].evswap(gefrom, geto);
-}
-
-/* Init extension, register at server.
- * Since other extensions may rely on XGE (XInput does already), it is a good
- * idea to init XGE first, before any other extension.
- */
-void
-GEExtensionInit(void)
-{
-    ExtensionEntry *extEntry;
-
-    if (!dixRegisterPrivateKey(&GEClientPrivateKeyRec, PRIVATE_CLIENT, sizeof(GEClientInfoRec)))
-        FatalError("GEExtensionInit: GE private request failed.\n");
-
-    if(!AddCallback(&ClientStateCallback, GEClientCallback, 0))
-    {
-        FatalError("GEExtensionInit: register client callback failed.\n");
-    }
-
-    if((extEntry = AddExtension(GE_NAME,
-                        0, GENumberErrors,
-                        ProcGEDispatch, SProcGEDispatch,
-                        GEResetProc, StandardMinorOpcode)) != 0)
-    {
-        memset(GEExtensions, 0, sizeof(GEExtensions));
-
-        EventSwapVector[GenericEvent] = (EventSwapPtr) SGEGenericEvent;
-    } else {
-        FatalError("GEInit: AddExtensions failed.\n");
-    }
-
-}
-
-/************************************************************/
-/*                interface for extensions                  */
-/************************************************************/
-
-/* Register an extension with GE. The given swap function will be called each
- * time an event is sent to a client with different byte order.
- * @param extension The extensions major opcode
- * @param ev_swap The event swap function.
- * @param ev_fill Called for an event before delivery. The extension now has
- * the chance to fill in necessary fields for the event.
- */
-void
-GERegisterExtension(int extension,
-                    void (*ev_swap)(xGenericEvent* from, xGenericEvent* to))
-{
-    if (EXT_MASK(extension) >=  MAXEXTENSIONS)
-        FatalError("GE: extension > MAXEXTENSIONS. This should not happen.\n");
-
-    /* extension opcodes are > 128, might as well save some space here */
-    GEExtensions[EXT_MASK(extension)].evswap = ev_swap;
-}
-
-
-/* Sets type and extension field for a generic event. This is just an
- * auxiliary function, extensions could do it manually too.
- */
-void
-GEInitEvent(xGenericEvent* ev, int extension)
-{
-    ev->type = GenericEvent;
-    ev->extension = extension;
-    ev->length = 0;
-}
->>>>>>> de1c6801
+/*
+ * Copyright 2007-2008 Peter Hutterer
+ *
+ * Permission is hereby granted, free of charge, to any person obtaining a
+ * copy of this software and associated documentation files (the "Software"),
+ * to deal in the Software without restriction, including without limitation
+ * the rights to use, copy, modify, merge, publish, distribute, sublicense,
+ * and/or sell copies of the Software, and to permit persons to whom the
+ * Software is furnished to do so, subject to the following conditions:
+ *
+ * The above copyright notice and this permission notice (including the next
+ * paragraph) shall be included in all copies or substantial portions of the
+ * Software.
+ *
+ * THE SOFTWARE IS PROVIDED "AS IS", WITHOUT WARRANTY OF ANY KIND, EXPRESS OR
+ * IMPLIED, INCLUDING BUT NOT LIMITED TO THE WARRANTIES OF MERCHANTABILITY,
+ * FITNESS FOR A PARTICULAR PURPOSE AND NONINFRINGEMENT.  IN NO EVENT SHALL
+ * THE AUTHORS OR COPYRIGHT HOLDERS BE LIABLE FOR ANY CLAIM, DAMAGES OR OTHER
+ * LIABILITY, WHETHER IN AN ACTION OF CONTRACT, TORT OR OTHERWISE, ARISING
+ * FROM, OUT OF OR IN CONNECTION WITH THE SOFTWARE OR THE USE OR OTHER
+ * DEALINGS IN THE SOFTWARE.
+ *
+ * Author: Peter Hutterer, University of South Australia, NICTA
+ */
+
+#ifdef HAVE_DIX_CONFIG_H
+#include <dix-config.h>
+#endif
+#include "windowstr.h"
+#include <X11/extensions/ge.h>
+
+#include "geint.h"
+#include "geext.h"
+#include "protocol-versions.h"
+
+DevPrivateKeyRec GEClientPrivateKeyRec;
+
+int RT_GECLIENT  = 0;
+
+GEExtension GEExtensions[MAXEXTENSIONS];
+
+/* Major available requests */
+static const int version_requests[] = {
+    X_GEQueryVersion,	/* before client sends QueryVersion */
+    X_GEQueryVersion,	/* must be set to last request in version 1 */
+};
+
+/* Forward declarations */
+static void SGEGenericEvent(xEvent* from, xEvent* to);
+
+#define NUM_VERSION_REQUESTS	(sizeof (version_requests) / sizeof (version_requests[0]))
+#define EXT_MASK(ext) ((ext) & 0x7F)
+
+/************************************************************/
+/*                request handlers                          */
+/************************************************************/
+
+static int
+ProcGEQueryVersion(ClientPtr client)
+{
+    int n;
+    GEClientInfoPtr pGEClient = GEGetClient(client);
+    xGEQueryVersionReply rep;
+    REQUEST(xGEQueryVersionReq);
+
+    REQUEST_SIZE_MATCH(xGEQueryVersionReq);
+
+    rep.repType = X_Reply;
+    rep.RepType = X_GEQueryVersion;
+    rep.length = 0;
+    rep.sequenceNumber = client->sequence;
+
+    /* return the supported version by the server */
+    rep.majorVersion = SERVER_GE_MAJOR_VERSION;
+    rep.minorVersion = SERVER_GE_MINOR_VERSION;
+
+    /* Remember version the client requested */
+    pGEClient->major_version = stuff->majorVersion;
+    pGEClient->minor_version = stuff->minorVersion;
+
+    if (client->swapped)
+    {
+	swaps(&rep.sequenceNumber, n);
+        swapl(&rep.length, n);
+        swaps(&rep.majorVersion, n);
+        swaps(&rep.minorVersion, n);
+    }
+
+    WriteToClient(client, sizeof(xGEQueryVersionReply), (char*)&rep);
+    return Success;
+}
+
+int (*ProcGEVector[GENumberRequests])(ClientPtr) = {
+    /* Version 1.0 */
+    ProcGEQueryVersion
+};
+
+/************************************************************/
+/*                swapped request handlers                  */
+/************************************************************/
+static int
+SProcGEQueryVersion(ClientPtr client)
+{
+    int n;
+    REQUEST(xGEQueryVersionReq);
+
+    swaps(&stuff->length, n);
+    REQUEST_SIZE_MATCH(xGEQueryVersionReq);
+    swaps(&stuff->majorVersion, n);
+    swaps(&stuff->minorVersion, n);
+    return(*ProcGEVector[stuff->ReqType])(client);
+}
+
+int (*SProcGEVector[GENumberRequests])(ClientPtr) = {
+    /* Version 1.0 */
+    SProcGEQueryVersion
+};
+
+
+/************************************************************/
+/*                callbacks                                 */
+/************************************************************/
+
+/* dispatch requests */
+static int
+ProcGEDispatch(ClientPtr client)
+{
+    GEClientInfoPtr pGEClient = GEGetClient(client);
+    REQUEST(xGEReq);
+
+    if (pGEClient->major_version >= NUM_VERSION_REQUESTS)
+        return BadRequest;
+    if (stuff->ReqType > version_requests[pGEClient->major_version])
+        return BadRequest;
+
+    return (ProcGEVector[stuff->ReqType])(client);
+}
+
+/* dispatch swapped requests */
+static int
+SProcGEDispatch(ClientPtr client)
+{
+    REQUEST(xGEReq);
+    if (stuff->ReqType >= GENumberRequests)
+        return BadRequest;
+    return (*SProcGEVector[stuff->ReqType])(client);
+}
+
+/**
+ * Called when a new client inits a connection to the X server.
+ *
+ * We alloc a simple struct to store the client's major/minor version. Can be
+ * used in the furture for versioning support.
+ */
+static void
+GEClientCallback(CallbackListPtr *list,
+                 pointer closure,
+                 pointer data)
+{
+    NewClientInfoRec	*clientinfo = (NewClientInfoRec *) data;
+    ClientPtr		pClient = clientinfo->client;
+    GEClientInfoPtr     pGEClient = GEGetClient(pClient);
+
+    pGEClient->major_version = 0;
+    pGEClient->minor_version = 0;
+}
+
+/* Reset extension. Called on server shutdown. */
+static void
+GEResetProc(ExtensionEntry *extEntry)
+{
+    DeleteCallback(&ClientStateCallback, GEClientCallback, 0);
+    EventSwapVector[GenericEvent] = NotImplemented;
+}
+
+/*  Calls the registered event swap function for the extension.
+ *
+ *  Each extension can register a swap function to handle GenericEvents being
+ *  swapped properly. The server calls SGEGenericEvent() before the event is
+ *  written on the wire, this one calls the registered swap function to do the
+ *  work.
+ */
+static void
+SGEGenericEvent(xEvent* from, xEvent* to)
+{
+    xGenericEvent* gefrom = (xGenericEvent*)from;
+    xGenericEvent* geto = (xGenericEvent*)to;
+
+    if ((gefrom->extension & 0x7f) > MAXEXTENSIONS)
+    {
+        ErrorF("GE: Invalid extension offset for event.\n");
+        return;
+    }
+
+    if (GEExtensions[EXT_MASK(gefrom->extension)].evswap)
+        GEExtensions[EXT_MASK(gefrom->extension)].evswap(gefrom, geto);
+}
+
+/* Init extension, register at server.
+ * Since other extensions may rely on XGE (XInput does already), it is a good
+ * idea to init XGE first, before any other extension.
+ */
+void
+GEExtensionInit(void)
+{
+    ExtensionEntry *extEntry;
+
+    if (!dixRegisterPrivateKey(&GEClientPrivateKeyRec, PRIVATE_CLIENT, sizeof(GEClientInfoRec)))
+        FatalError("GEExtensionInit: GE private request failed.\n");
+
+    if(!AddCallback(&ClientStateCallback, GEClientCallback, 0))
+    {
+        FatalError("GEExtensionInit: register client callback failed.\n");
+    }
+
+    if((extEntry = AddExtension(GE_NAME,
+                        0, GENumberErrors,
+                        ProcGEDispatch, SProcGEDispatch,
+                        GEResetProc, StandardMinorOpcode)) != 0)
+    {
+        memset(GEExtensions, 0, sizeof(GEExtensions));
+
+        EventSwapVector[GenericEvent] = (EventSwapPtr) SGEGenericEvent;
+    } else {
+        FatalError("GEInit: AddExtensions failed.\n");
+    }
+
+}
+
+/************************************************************/
+/*                interface for extensions                  */
+/************************************************************/
+
+/* Register an extension with GE. The given swap function will be called each
+ * time an event is sent to a client with different byte order.
+ * @param extension The extensions major opcode
+ * @param ev_swap The event swap function.
+ * @param ev_fill Called for an event before delivery. The extension now has
+ * the chance to fill in necessary fields for the event.
+ */
+void
+GERegisterExtension(int extension,
+                    void (*ev_swap)(xGenericEvent* from, xGenericEvent* to))
+{
+    if (EXT_MASK(extension) >=  MAXEXTENSIONS)
+        FatalError("GE: extension > MAXEXTENSIONS. This should not happen.\n");
+
+    /* extension opcodes are > 128, might as well save some space here */
+    GEExtensions[EXT_MASK(extension)].evswap = ev_swap;
+}
+
+
+/* Sets type and extension field for a generic event. This is just an
+ * auxiliary function, extensions could do it manually too.
+ */
+void
+GEInitEvent(xGenericEvent* ev, int extension)
+{
+    ev->type = GenericEvent;
+    ev->extension = extension;
+    ev->length = 0;
+}
+