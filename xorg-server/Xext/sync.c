--- conflicted
+++ resolved
@@ -437,16 +437,9 @@
 
     UpdateCurrentTime();
 
-    ane = (xSyncAlarmNotifyEvent) {
-        .type = SyncEventBase + XSyncAlarmNotify,
-        .kind = XSyncAlarmNotify,
-        .alarm = pAlarm->alarm_id,
-        .alarm_value_hi = XSyncValueHigh32(pTrigger->test_value),
-        .alarm_value_lo = XSyncValueLow32(pTrigger->test_value),
-        .time = currentTime.milliseconds,
-        .state = pAlarm->state
-    };
-
+    ane.type = SyncEventBase + XSyncAlarmNotify;
+    ane.kind = XSyncAlarmNotify;
+    ane.alarm = pAlarm->alarm_id;
     if (pTrigger->pSync && SYNC_COUNTER == pTrigger->pSync->type) {
         ane.counter_value_hi = XSyncValueHigh32(pCounter->value);
         ane.counter_value_lo = XSyncValueLow32(pCounter->value);
@@ -455,6 +448,11 @@
         /* XXX what else can we do if there's no counter? */
         ane.counter_value_hi = ane.counter_value_lo = 0;
     }
+
+    ane.alarm_value_hi = XSyncValueHigh32(pTrigger->test_value);
+    ane.alarm_value_lo = XSyncValueLow32(pTrigger->test_value);
+    ane.time = currentTime.milliseconds;
+    ane.state = pAlarm->state;
 
     /* send to owner */
     if (pAlarm->events)
@@ -1191,15 +1189,16 @@
 static int
 ProcSyncInitialize(ClientPtr client)
 {
-    xSyncInitializeReply rep = {
-        .type = X_Reply,
-        .sequenceNumber = client->sequence,
-        .length = 0,
-        .majorVersion = SERVER_SYNC_MAJOR_VERSION,
-        .minorVersion = SERVER_SYNC_MINOR_VERSION,
-    };
+    xSyncInitializeReply rep;
 
     REQUEST_SIZE_MATCH(xSyncInitializeReq);
+
+    memset(&rep, 0, sizeof(xSyncInitializeReply));
+    rep.type = X_Reply;
+    rep.sequenceNumber = client->sequence;
+    rep.majorVersion = SERVER_SYNC_MAJOR_VERSION;
+    rep.minorVersion = SERVER_SYNC_MINOR_VERSION;
+    rep.length = 0;
 
     if (client->swapped) {
         swaps(&rep.sequenceNumber);
@@ -1214,21 +1213,16 @@
 static int
 ProcSyncListSystemCounters(ClientPtr client)
 {
-<<<<<<< HEAD
     xSyncListSystemCountersReply rep;
     SysCounterInfo *psci=NULL;
-=======
-    xSyncListSystemCountersReply rep = {
-        .type = X_Reply,
-        .sequenceNumber = client->sequence,
-        .nCounters = 0,
-    };
-    SysCounterInfo *psci;
->>>>>>> d137057f
     int len = 0;
     xSyncSystemCounter *list = NULL, *walklist = NULL;
 
     REQUEST_SIZE_MATCH(xSyncListSystemCountersReq);
+
+    rep.type = X_Reply;
+    rep.sequenceNumber = client->sequence;
+    rep.nCounters = 0;
 
     xorg_list_for_each_entry(psci, &SysCounterList, entry) {
         /* pad to 4 byte boundary */
@@ -1339,12 +1333,11 @@
             return rc;
     }
 
-    rep = (xSyncGetPriorityReply) {
-        .type = X_Reply,
-        .sequenceNumber = client->sequence,
-        .length = 0,
-        .priority = priorityclient->priority
-    };
+
+    rep.type = X_Reply;
+    rep.sequenceNumber = client->sequence;
+    rep.length = 0;
+    rep.priority = priorityclient->priority;
 
     if (client->swapped) {
         swaps(&rep.sequenceNumber);
@@ -1624,13 +1617,12 @@
                                                   &pCounter->value);
     }
 
-    rep = (xSyncQueryCounterReply) {
-        .type = X_Reply,
-        .sequenceNumber = client->sequence,
-        .length = 0,
-        .value_hi = XSyncValueHigh32(pCounter->value),
-        .value_lo = XSyncValueLow32(pCounter->value)
-    };
+
+    rep.type = X_Reply;
+    rep.sequenceNumber = client->sequence;
+    rep.length = 0;
+    rep.value_hi = XSyncValueHigh32(pCounter->value);
+    rep.value_lo = XSyncValueLow32(pCounter->value);
 
     if (client->swapped) {
         swaps(&rep.sequenceNumber);
@@ -1786,32 +1778,31 @@
         return rc;
 
     pTrigger = &pAlarm->trigger;
-    rep = (xSyncQueryAlarmReply) {
-        .type = X_Reply,
-        .sequenceNumber = client->sequence,
-        .length =
-          bytes_to_int32(sizeof(xSyncQueryAlarmReply) - sizeof(xGenericReply)),
-        .counter = (pTrigger->pSync) ? pTrigger->pSync->id : None,
+
+    rep.type = X_Reply;
+    rep.sequenceNumber = client->sequence;
+    rep.length =
+          bytes_to_int32(sizeof(xSyncQueryAlarmReply) - sizeof(xGenericReply));
+    rep.counter = (pTrigger->pSync) ? pTrigger->pSync->id : None;
 
 #if 0  /* XXX unclear what to do, depends on whether relative value-types
         * are "consumed" immediately and are considered absolute from then
         * on.
         */
-        .value_type = pTrigger->value_type,
-        .wait_value_hi = XSyncValueHigh32(pTrigger->wait_value),
-        .wait_value_lo = XSyncValueLow32(pTrigger->wait_value),
+    rep.value_type = pTrigger->value_type;
+    rep.wait_value_hi = XSyncValueHigh32(pTrigger->wait_value);
+    rep.wait_value_lo = XSyncValueLow32(pTrigger->wait_value);
 #else
-        .value_type = XSyncAbsolute,
-        .wait_value_hi = XSyncValueHigh32(pTrigger->test_value),
-        .wait_value_lo = XSyncValueLow32(pTrigger->test_value),
+    rep.value_type = XSyncAbsolute;
+    rep.wait_value_hi = XSyncValueHigh32(pTrigger->test_value);
+    rep.wait_value_lo = XSyncValueLow32(pTrigger->test_value);
 #endif
 
-        .test_type = pTrigger->test_type,
-        .delta_hi = XSyncValueHigh32(pAlarm->delta),
-        .delta_lo = XSyncValueLow32(pAlarm->delta),
-        .events = pAlarm->events,
-        .state = pAlarm->state
-    };
+    rep.test_type = pTrigger->test_type;
+    rep.delta_hi = XSyncValueHigh32(pAlarm->delta);
+    rep.delta_lo = XSyncValueLow32(pAlarm->delta);
+    rep.events = pAlarm->events;
+    rep.state = pAlarm->state;
 
     if (client->swapped) {
         swaps(&rep.sequenceNumber);
@@ -1970,13 +1961,12 @@
     if (rc != Success)
         return rc;
 
-    rep = (xSyncQueryFenceReply) {
-        .type = X_Reply,
-        .sequenceNumber = client->sequence,
-        .length = 0,
-
-        .triggered = pFence->funcs.CheckTriggered(pFence)
-    };
+
+    rep.type = X_Reply;
+    rep.sequenceNumber = client->sequence;
+    rep.length = 0;
+
+    rep.triggered = pFence->funcs.CheckTriggered(pFence);
 
     if (client->swapped) {
         swaps(&rep.sequenceNumber);
