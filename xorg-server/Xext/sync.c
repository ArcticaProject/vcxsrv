<<<<<<< HEAD
/*

Copyright 1991, 1993, 1998  The Open Group

Permission to use, copy, modify, distribute, and sell this software and its
documentation for any purpose is hereby granted without fee, provided that
the above copyright notice appear in all copies and that both that
copyright notice and this permission notice appear in supporting
documentation.

The above copyright notice and this permission notice shall be included
in all copies or substantial portions of the Software.

THE SOFTWARE IS PROVIDED "AS IS", WITHOUT WARRANTY OF ANY KIND, EXPRESS
OR IMPLIED, INCLUDING BUT NOT LIMITED TO THE WARRANTIES OF
MERCHANTABILITY, FITNESS FOR A PARTICULAR PURPOSE AND NONINFRINGEMENT.
IN NO EVENT SHALL THE OPEN GROUP BE LIABLE FOR ANY CLAIM, DAMAGES OR
OTHER LIABILITY, WHETHER IN AN ACTION OF CONTRACT, TORT OR OTHERWISE,
ARISING FROM, OUT OF OR IN CONNECTION WITH THE SOFTWARE OR THE USE OR
OTHER DEALINGS IN THE SOFTWARE.

Except as contained in this notice, the name of The Open Group shall
not be used in advertising or otherwise to promote the sale, use or
other dealings in this Software without prior written authorization
from The Open Group.


Copyright 1991, 1993 by Digital Equipment Corporation, Maynard, Massachusetts,
and Olivetti Research Limited, Cambridge, England.

                        All Rights Reserved

Permission to use, copy, modify, and distribute this software and its
documentation for any purpose and without fee is hereby granted,
provided that the above copyright notice appear in all copies and that
both that copyright notice and this permission notice appear in
supporting documentation, and that the names of Digital or Olivetti
not be used in advertising or publicity pertaining to distribution of the
software without specific, written prior permission.  Digital and Olivetti
make no representations about the suitability of this software
for any purpose.  It is provided "as is" without express or implied warranty.

DIGITAL AND OLIVETTI DISCLAIM ALL WARRANTIES WITH REGARD TO THIS
SOFTWARE, INCLUDING ALL IMPLIED WARRANTIES OF MERCHANTABILITY AND
FITNESS, IN NO EVENT SHALL THEY BE LIABLE FOR ANY SPECIAL, INDIRECT OR
CONSEQUENTIAL DAMAGES OR ANY DAMAGES WHATSOEVER RESULTING FROM LOSS OF
USE, DATA OR PROFITS, WHETHER IN AN ACTION OF CONTRACT, NEGLIGENCE OR
OTHER TORTIOUS ACTION, ARISING OUT OF OR IN CONNECTION WITH THE USE OR
PERFORMANCE OF THIS SOFTWARE.

*/

#ifdef HAVE_DIX_CONFIG_H
#include <dix-config.h>
#endif

#include <string.h>

#include <X11/X.h>
#include <X11/Xproto.h>
#include <X11/Xmd.h>
#include "scrnintstr.h"
#include "os.h"
#include "extnsionst.h"
#include "dixstruct.h"
#include "pixmapstr.h"
#include "resource.h"
#include "opaque.h"
#include <X11/extensions/syncproto.h>
#include "syncsrv.h"
#include "syncsdk.h"
#include "protocol-versions.h"

#include <stdio.h>
#if !defined(WIN32)
#include <sys/time.h>
#endif

#include "modinit.h"

/*
 * Local Global Variables
 */
static int      SyncEventBase;
static int      SyncErrorBase;
static RESTYPE  RTCounter = 0;
static RESTYPE  RTAwait;
static RESTYPE  RTAlarm;
static RESTYPE  RTAlarmClient;
static RESTYPE  RTFence;
static int SyncNumSystemCounters = 0;
static SyncCounter **SysCounterList = NULL;
static int SyncNumInvalidCounterWarnings = 0;
#define MAX_INVALID_COUNTER_WARNINGS	   5

static const char *WARN_INVALID_COUNTER_COMPARE =
"Warning: Non-counter XSync object using Counter-only\n"
"         comparison.  Result will never be true.\n";

static const char *WARN_INVALID_COUNTER_ALARM =
"Warning: Non-counter XSync object used in alarm.  This is\n"
"         the result of a programming error in the X server.\n";

#define IsSystemCounter(pCounter) \
    (pCounter && (pCounter->sync.client == NULL))

/* these are all the alarm attributes that pertain to the alarm's trigger */
#define XSyncCAAllTrigger \
    (XSyncCACounter | XSyncCAValueType | XSyncCAValue | XSyncCATestType)

static void SyncComputeBracketValues(SyncCounter *);

static void SyncInitServerTime(void);

static void SyncInitIdleTime(void);

static Bool
SyncCheckWarnIsCounter(const SyncObject* pSync, const char *warning)
{
    if (pSync && (SYNC_COUNTER != pSync->type))
    {
	if (SyncNumInvalidCounterWarnings++ < MAX_INVALID_COUNTER_WARNINGS)
	{
	    ErrorF("%s", warning);
	    ErrorF("         Counter type: %d\n", pSync->type);
	}

	return FALSE;
    }

    return TRUE;
}

/*  Each counter maintains a simple linked list of triggers that are
 *  interested in the counter.  The two functions below are used to
 *  delete and add triggers on this list.
 */
static void
SyncDeleteTriggerFromSyncObject(SyncTrigger *pTrigger)
{
    SyncTriggerList *pCur;
    SyncTriggerList *pPrev;
    SyncCounter *pCounter;

    /* pSync needs to be stored in pTrigger before calling here. */

    if (!pTrigger->pSync)
	return;

    pPrev = NULL;
    pCur = pTrigger->pSync->pTriglist;

    while (pCur)
    {
	if (pCur->pTrigger == pTrigger)
	{
	    if (pPrev)
		pPrev->next = pCur->next;
	    else
		pTrigger->pSync->pTriglist = pCur->next;

	    free(pCur);
	    break;
	}
	
	pPrev = pCur;
	pCur = pCur->next;
    }

    if (SYNC_COUNTER == pTrigger->pSync->type)
    {
	pCounter = (SyncCounter *)pTrigger->pSync;

	if (IsSystemCounter(pCounter))
	    SyncComputeBracketValues(pCounter);
    } else if (SYNC_FENCE == pTrigger->pSync->type) {
	SyncFence* pFence = (SyncFence*) pTrigger->pSync;
	pFence->funcs.DeleteTrigger(pTrigger);
    }
}


static int
SyncAddTriggerToSyncObject(SyncTrigger *pTrigger)
{
    SyncTriggerList *pCur;
    SyncCounter *pCounter;

    if (!pTrigger->pSync)
	return Success;

    /* don't do anything if it's already there */
    for (pCur = pTrigger->pSync->pTriglist; pCur; pCur = pCur->next)
    {
	if (pCur->pTrigger == pTrigger)
	    return Success;
    }

    if (!(pCur = malloc(sizeof(SyncTriggerList))))
	return BadAlloc;

    pCur->pTrigger = pTrigger;
    pCur->next = pTrigger->pSync->pTriglist;
    pTrigger->pSync->pTriglist = pCur;

    if (SYNC_COUNTER == pTrigger->pSync->type)
    {
	pCounter = (SyncCounter *)pTrigger->pSync;

	if (IsSystemCounter(pCounter))
	    SyncComputeBracketValues(pCounter);
    } else if (SYNC_FENCE == pTrigger->pSync->type) {
	SyncFence* pFence = (SyncFence*) pTrigger->pSync;
	pFence->funcs.AddTrigger(pTrigger);
    }

    return Success;
}


/*  Below are five possible functions that can be plugged into
 *  pTrigger->CheckTrigger for counter sync objects, corresponding to
 *  the four possible test-types, and the one possible function that
 *  can be plugged into pTrigger->CheckTrigger for fence sync objects.
 *  These functions are called after the sync object's state changes
 *  but are also passed the old state so they can inspect both the old
 *  and new values.  (PositiveTransition and NegativeTransition need to
 *  see both pieces of information.)  These functions return the truth
 *  value of the trigger.
 *
 *  All of them include the condition pTrigger->pSync == NULL.
 *  This is because the spec says that a trigger with a sync value
 *  of None is always TRUE.
 */

static Bool
SyncCheckTriggerPositiveComparison(SyncTrigger *pTrigger, CARD64 oldval)
{
    SyncCounter *pCounter;

    /* Non-counter sync objects should never get here because they
     * never trigger this comparison. */
    if (!SyncCheckWarnIsCounter(pTrigger->pSync, WARN_INVALID_COUNTER_COMPARE))
	return FALSE;

    pCounter = (SyncCounter *)pTrigger->pSync;

    return (pCounter == NULL ||
	    XSyncValueGreaterOrEqual(pCounter->value, pTrigger->test_value));
}

static Bool
SyncCheckTriggerNegativeComparison(SyncTrigger *pTrigger,  CARD64 oldval)
{
    SyncCounter *pCounter;

    /* Non-counter sync objects should never get here because they
     * never trigger this comparison. */
    if (!SyncCheckWarnIsCounter(pTrigger->pSync, WARN_INVALID_COUNTER_COMPARE))
	return FALSE;

    pCounter = (SyncCounter *)pTrigger->pSync;

    return (pCounter == NULL ||
	    XSyncValueLessOrEqual(pCounter->value, pTrigger->test_value));
}

static Bool
SyncCheckTriggerPositiveTransition(SyncTrigger *pTrigger, CARD64 oldval)
{
    SyncCounter *pCounter;

    /* Non-counter sync objects should never get here because they
     * never trigger this comparison. */
    if (!SyncCheckWarnIsCounter(pTrigger->pSync, WARN_INVALID_COUNTER_COMPARE))
	return FALSE;

    pCounter = (SyncCounter *)pTrigger->pSync;

    return (pCounter == NULL ||
	    (XSyncValueLessThan(oldval, pTrigger->test_value) &&
	     XSyncValueGreaterOrEqual(pCounter->value, pTrigger->test_value)));
}

static Bool
SyncCheckTriggerNegativeTransition(SyncTrigger *pTrigger, CARD64 oldval)
{
    SyncCounter *pCounter;

    /* Non-counter sync objects should never get here because they
     * never trigger this comparison. */
    if (!SyncCheckWarnIsCounter(pTrigger->pSync, WARN_INVALID_COUNTER_COMPARE))
	return FALSE;

    pCounter = (SyncCounter *)pTrigger->pSync;

    return (pCounter == NULL ||
	    (XSyncValueGreaterThan(oldval, pTrigger->test_value) &&
	     XSyncValueLessOrEqual(pCounter->value, pTrigger->test_value)));
}

static Bool
SyncCheckTriggerFence(SyncTrigger *pTrigger, CARD64 unused)
{
    SyncFence* pFence = (SyncFence*) pTrigger->pSync;
    (void)unused;

    return (pFence == NULL ||
	    pFence->funcs.CheckTriggered(pFence));
}

static int
SyncInitTrigger(ClientPtr client, SyncTrigger *pTrigger, XID syncObject,
		RESTYPE resType, Mask changes)
{
    SyncObject *pSync = pTrigger->pSync;
    SyncCounter *pCounter = NULL;
    int		rc;
    Bool	newSyncObject = FALSE;

    if (changes & XSyncCACounter)
    {
	if (syncObject == None)
	    pSync = NULL;
	else if (Success != (rc = dixLookupResourceByType ((pointer *)&pSync,
				syncObject, resType, client, DixReadAccess)))
	{
	    client->errorValue = syncObject;
	    return rc;
	}
	if (pSync != pTrigger->pSync)
	{ /* new counter for trigger */
	    SyncDeleteTriggerFromSyncObject(pTrigger);
	    pTrigger->pSync = pSync;
	    newSyncObject = TRUE;
	}
    }

    /* if system counter, ask it what the current value is */

    if (pSync && SYNC_COUNTER == pSync->type)
    {
	pCounter = (SyncCounter *)pSync;

	if (IsSystemCounter(pCounter))
	{
	    (*pCounter->pSysCounterInfo->QueryValue) ((pointer) pCounter,
						      &pCounter->value);
	}
    }

    if (changes & XSyncCAValueType)
    {
	if (pTrigger->value_type != XSyncRelative &&
	    pTrigger->value_type != XSyncAbsolute)
	{
	    client->errorValue = pTrigger->value_type;
	    return BadValue;
	}
    }

    if (changes & XSyncCATestType)
    {

	if (pSync && SYNC_FENCE == pSync->type)
	{
	    pTrigger->CheckTrigger = SyncCheckTriggerFence;
	}
	else
	{
	    /* select appropriate CheckTrigger function */

	    switch (pTrigger->test_type)
	    {
	    case XSyncPositiveTransition:
		pTrigger->CheckTrigger = SyncCheckTriggerPositiveTransition;
		break;
	    case XSyncNegativeTransition:
		pTrigger->CheckTrigger = SyncCheckTriggerNegativeTransition;
		break;
	    case XSyncPositiveComparison:
		pTrigger->CheckTrigger = SyncCheckTriggerPositiveComparison;
		break;
	    case XSyncNegativeComparison:
		pTrigger->CheckTrigger = SyncCheckTriggerNegativeComparison;
		break;
	    default:
		client->errorValue = pTrigger->test_type;
		return BadValue;
	    }
	}
    }

    if (changes & (XSyncCAValueType | XSyncCAValue))
    {
	if (pTrigger->value_type == XSyncAbsolute)
	    pTrigger->test_value = pTrigger->wait_value;
	else /* relative */
	{
	    Bool overflow;
	    if (pCounter == NULL)
		return BadMatch;

	    XSyncValueAdd(&pTrigger->test_value, pCounter->value,
			  pTrigger->wait_value, &overflow);
	    if (overflow)
	    {
		client->errorValue = XSyncValueHigh32(pTrigger->wait_value);
		return BadValue;
	    }
	}
    }

    /*  we wait until we're sure there are no errors before registering
     *  a new counter on a trigger
     */
    if (newSyncObject)
    {
	if ((rc = SyncAddTriggerToSyncObject(pTrigger)) != Success)
	    return rc;
    }
    else if (pCounter && IsSystemCounter(pCounter))
    {
	SyncComputeBracketValues(pCounter);
    }

    return Success;
}

/*  AlarmNotify events happen in response to actions taken on an Alarm or
 *  the counter used by the alarm.  AlarmNotify may be sent to multiple
 *  clients.  The alarm maintains a list of clients interested in events.
 */
static void
SyncSendAlarmNotifyEvents(SyncAlarm *pAlarm)
{
    SyncAlarmClientList *pcl;
    xSyncAlarmNotifyEvent ane;
    SyncTrigger *pTrigger = &pAlarm->trigger;
    SyncCounter *pCounter;

    if (!SyncCheckWarnIsCounter(pTrigger->pSync, WARN_INVALID_COUNTER_ALARM))
	return;

    pCounter = (SyncCounter *)pTrigger->pSync;

    UpdateCurrentTime();

    ane.type = SyncEventBase + XSyncAlarmNotify;
    ane.kind = XSyncAlarmNotify;
    ane.alarm = pAlarm->alarm_id;
    if (pTrigger->pSync && SYNC_COUNTER == pTrigger->pSync->type)
    {
	ane.counter_value_hi = XSyncValueHigh32(pCounter->value);
	ane.counter_value_lo = XSyncValueLow32(pCounter->value);
    }
    else
    { /* XXX what else can we do if there's no counter? */
	ane.counter_value_hi = ane.counter_value_lo = 0;
    }

    ane.alarm_value_hi = XSyncValueHigh32(pTrigger->test_value);
    ane.alarm_value_lo = XSyncValueLow32(pTrigger->test_value);
    ane.time = currentTime.milliseconds;
    ane.state = pAlarm->state;

    /* send to owner */
    if (pAlarm->events)
	WriteEventsToClient(pAlarm->client, 1, (xEvent *) &ane);

    /* send to other interested clients */
    for (pcl = pAlarm->pEventClients; pcl; pcl = pcl->next)
	WriteEventsToClient(pcl->client, 1, (xEvent *) &ane);
}


/*  CounterNotify events only occur in response to an Await.  The events
 *  go only to the Awaiting client.
 */
static void
SyncSendCounterNotifyEvents(ClientPtr client, SyncAwait **ppAwait,
			    int num_events)
{
    xSyncCounterNotifyEvent *pEvents, *pev;
    int i;

    if (client->clientGone)
	return;
    pev = pEvents = malloc(num_events * sizeof(xSyncCounterNotifyEvent));
    if (!pEvents)
	return;
    UpdateCurrentTime();
    for (i = 0; i < num_events; i++, ppAwait++, pev++)
    {
	SyncTrigger *pTrigger = &(*ppAwait)->trigger;
	pev->type = SyncEventBase + XSyncCounterNotify;
	pev->kind = XSyncCounterNotify;
	pev->counter = pTrigger->pSync->id;
	pev->wait_value_lo = XSyncValueLow32(pTrigger->test_value);
	pev->wait_value_hi = XSyncValueHigh32(pTrigger->test_value);
	if (SYNC_COUNTER == pTrigger->pSync->type)
	{
	    SyncCounter *pCounter = (SyncCounter *)pTrigger->pSync;

	    pev->counter_value_lo = XSyncValueLow32(pCounter->value);
	    pev->counter_value_hi = XSyncValueHigh32(pCounter->value);
	}
	else
	{
	    pev->counter_value_lo = 0;
	    pev->counter_value_hi = 0;
	}

	pev->time = currentTime.milliseconds;
	pev->count = num_events - i - 1; /* events remaining */
	pev->destroyed = pTrigger->pSync->beingDestroyed;
    }
    /* swapping will be taken care of by this */
    WriteEventsToClient(client, num_events, (xEvent *)pEvents);
    free(pEvents);
}


/* This function is called when an alarm's counter is destroyed.
 * It is plugged into pTrigger->CounterDestroyed (for alarm triggers).
 */
static void
SyncAlarmCounterDestroyed(SyncTrigger *pTrigger)
{
    SyncAlarm *pAlarm = (SyncAlarm *)pTrigger;

    pAlarm->state = XSyncAlarmInactive;
    SyncSendAlarmNotifyEvents(pAlarm);
    pTrigger->pSync = NULL;
}


/*  This function is called when an alarm "goes off."
 *  It is plugged into pTrigger->TriggerFired (for alarm triggers).
 */
static void
SyncAlarmTriggerFired(SyncTrigger *pTrigger)
{
    SyncAlarm *pAlarm = (SyncAlarm *)pTrigger;
    SyncCounter *pCounter;
    CARD64 new_test_value;

    if (!SyncCheckWarnIsCounter(pTrigger->pSync, WARN_INVALID_COUNTER_ALARM))
	return;

    pCounter = (SyncCounter *)pTrigger->pSync;

    /* no need to check alarm unless it's active */
    if (pAlarm->state != XSyncAlarmActive)
	return;

    /*  " if the counter value is None, or if the delta is 0 and
     *    the test-type is PositiveComparison or NegativeComparison,
     *    no change is made to value (test-value) and the alarm
     *    state is changed to Inactive before the event is generated."
     */
    if (pCounter == NULL
	|| (XSyncValueIsZero(pAlarm->delta)
	    && (pAlarm->trigger.test_type == XSyncPositiveComparison
		|| pAlarm->trigger.test_type == XSyncNegativeComparison)))
	pAlarm->state = XSyncAlarmInactive;

    new_test_value = pAlarm->trigger.test_value;

    if (pAlarm->state == XSyncAlarmActive)
    {
	Bool overflow;
	CARD64 oldvalue;
	SyncTrigger *paTrigger = &pAlarm->trigger;
	SyncCounter *paCounter;

	if (!SyncCheckWarnIsCounter(paTrigger->pSync,
				    WARN_INVALID_COUNTER_ALARM))
	    return;

	paCounter = (SyncCounter *)pTrigger->pSync;

	/* "The alarm is updated by repeatedly adding delta to the
	 *  value of the trigger and re-initializing it until it
	 *  becomes FALSE."
	 */
	oldvalue = paTrigger->test_value;

	/* XXX really should do something smarter here */

	do
	{
	    XSyncValueAdd(&paTrigger->test_value, paTrigger->test_value,
			  pAlarm->delta, &overflow);
	} while (!overflow &&
	      (*paTrigger->CheckTrigger)(paTrigger,
					paCounter->value));

	new_test_value = paTrigger->test_value;
	paTrigger->test_value = oldvalue;

	/* "If this update would cause value to fall outside the range
	 *  for an INT64...no change is made to value (test-value) and
	 *  the alarm state is changed to Inactive before the event is
	 *  generated."
	 */
	if (overflow)
	{
	    new_test_value = oldvalue;
	    pAlarm->state = XSyncAlarmInactive;
	}
    }
    /*  The AlarmNotify event has to have the "new state of the alarm"
     *  which we can't be sure of until this point.  However, it has
     *  to have the "old" trigger test value.  That's the reason for
     *  all the newvalue/oldvalue shuffling above.  After we send the
     *  events, give the trigger its new test value.
     */
    SyncSendAlarmNotifyEvents(pAlarm);
    pTrigger->test_value = new_test_value;
}


/*  This function is called when an Await unblocks, either as a result
 *  of the trigger firing OR the counter being destroyed.
 *  It goes into pTrigger->TriggerFired AND pTrigger->CounterDestroyed
 *  (for Await triggers).
 */
static void
SyncAwaitTriggerFired(SyncTrigger *pTrigger)
{
    SyncAwait *pAwait = (SyncAwait *)pTrigger;
    int numwaits;
    SyncAwaitUnion *pAwaitUnion;
    SyncAwait **ppAwait;
    int num_events = 0;

    pAwaitUnion = (SyncAwaitUnion *)pAwait->pHeader;
    numwaits = pAwaitUnion->header.num_waitconditions;
    ppAwait = malloc(numwaits * sizeof(SyncAwait *));
    if (!ppAwait)
	goto bail;

    pAwait = &(pAwaitUnion+1)->await;

    /* "When a client is unblocked, all the CounterNotify events for
     *  the Await request are generated contiguously. If count is 0
     *  there are no more events to follow for this request. If
     *  count is n, there are at least n more events to follow."
     *
     *  Thus, it is best to find all the counters for which events
     *  need to be sent first, so that an accurate count field can
     *  be stored in the events.
     */
    for ( ; numwaits; numwaits--, pAwait++)
    {
	CARD64 diff;
	Bool overflow, diffgreater, diffequal;

	/* "A CounterNotify event with the destroyed flag set to TRUE is
	 *  always generated if the counter for one of the triggers is
	 *  destroyed."
	 */
	if (pAwait->trigger.pSync->beingDestroyed)
	{
	    ppAwait[num_events++] = pAwait;
	    continue;
	}
	
	if (SYNC_COUNTER == pAwait->trigger.pSync->type)
	{
	    SyncCounter *pCounter = (SyncCounter *) pAwait->trigger.pSync;

	    /* "The difference between the counter and the test value is
	     *  calculated by subtracting the test value from the value of
	     *  the counter."
	     */
	    XSyncValueSubtract(&diff, pCounter->value,
			       pAwait->trigger.test_value, &overflow);

	    /* "If the difference lies outside the range for an INT64, an
	     *  event is not generated."
	     */
	    if (overflow)
		continue;
	    diffgreater = XSyncValueGreaterThan(diff, pAwait->event_threshold);
	    diffequal   = XSyncValueEqual(diff, pAwait->event_threshold);

	    /* "If the test-type is PositiveTransition or
	     *  PositiveComparison, a CounterNotify event is generated if
	     *  the difference is at least event-threshold. If the test-type
	     *  is NegativeTransition or NegativeComparison, a CounterNotify
	     *  event is generated if the difference is at most
	     *  event-threshold."
	     */

	    if ( ((pAwait->trigger.test_type == XSyncPositiveComparison ||
		   pAwait->trigger.test_type == XSyncPositiveTransition)
		  && (diffgreater || diffequal))
		 ||
		 ((pAwait->trigger.test_type == XSyncNegativeComparison ||
		   pAwait->trigger.test_type == XSyncNegativeTransition)
		  && (!diffgreater) /* less or equal */
		 )
	       )
	    {
		ppAwait[num_events++] = pAwait;
	    }
	}
    }
    if (num_events)
	SyncSendCounterNotifyEvents(pAwaitUnion->header.client, ppAwait,
				    num_events);
    free(ppAwait);

bail:
    /* unblock the client */
    AttendClient(pAwaitUnion->header.client);
    /* delete the await */
    FreeResource(pAwaitUnion->header.delete_id, RT_NONE);
}


/*  This function should always be used to change a counter's value so that
 *  any triggers depending on the counter will be checked.
 */
void
SyncChangeCounter(SyncCounter *pCounter, CARD64 newval)
{
    SyncTriggerList       *ptl, *pnext;
    CARD64 oldval;

    oldval = pCounter->value;
    pCounter->value = newval;

    /* run through triggers to see if any become true */
    for (ptl = pCounter->sync.pTriglist; ptl; ptl = pnext)
    {
	pnext = ptl->next;
	if ((*ptl->pTrigger->CheckTrigger)(ptl->pTrigger, oldval))
	    (*ptl->pTrigger->TriggerFired)(ptl->pTrigger);
    }

    if (IsSystemCounter(pCounter))
    {
	SyncComputeBracketValues(pCounter);
    }
}


/* loosely based on dix/events.c/EventSelectForWindow */
static Bool
SyncEventSelectForAlarm(SyncAlarm *pAlarm, ClientPtr client, Bool wantevents)
{
    SyncAlarmClientList *pClients;

    if (client == pAlarm->client) /* alarm owner */
    {
	pAlarm->events = wantevents;
	return Success;
    }

    /* see if the client is already on the list (has events selected) */

    for (pClients = pAlarm->pEventClients; pClients;
	 pClients = pClients->next)
    {
	if (pClients->client == client)
	{
	    /* client's presence on the list indicates desire for
	     * events.  If the client doesn't want events, remove it
	     * from the list.  If the client does want events, do
	     * nothing, since it's already got them.
	     */
	    if (!wantevents)
	    {
		FreeResource(pClients->delete_id, RT_NONE);
	    }
	    return Success;
	}
    }

    /*  if we get here, this client does not currently have
     *  events selected on the alarm
     */

    if (!wantevents)
	/* client doesn't want events, and we just discovered that it
	 * doesn't have them, so there's nothing to do.
	 */
	return Success;

    /* add new client to pAlarm->pEventClients */

    pClients = malloc(sizeof(SyncAlarmClientList));
    if (!pClients)
	return BadAlloc;

    /*  register it as a resource so it will be cleaned up
     *  if the client dies
     */

    pClients->delete_id = FakeClientID(client->index);

    /* link it into list after we know all the allocations succeed */
    pClients->next = pAlarm->pEventClients;
    pAlarm->pEventClients = pClients;
    pClients->client = client;

    if (!AddResource(pClients->delete_id, RTAlarmClient, pAlarm))
	return BadAlloc;

    return Success;
}

/*
 * ** SyncChangeAlarmAttributes ** This is used by CreateAlarm and ChangeAlarm
 */
static int
SyncChangeAlarmAttributes(ClientPtr client, SyncAlarm *pAlarm, Mask mask,
			  CARD32 *values)
{
    int		   status;
    XSyncCounter   counter;
    Mask	   origmask = mask;

    counter =
	pAlarm->trigger.pSync ? pAlarm->trigger.pSync->id : None;

    while (mask)
    {
	int    index2 = lowbit(mask);
	mask &= ~index2;
	switch (index2)
	{
	  case XSyncCACounter:
	    mask &= ~XSyncCACounter;
	    /* sanity check in SyncInitTrigger */
	    counter = *values++;
	    break;

	  case XSyncCAValueType:
	    mask &= ~XSyncCAValueType;
	    /* sanity check in SyncInitTrigger */
	    pAlarm->trigger.value_type = *values++;
	    break;

	  case XSyncCAValue:
	    mask &= ~XSyncCAValue;
	    XSyncIntsToValue(&pAlarm->trigger.wait_value, values[1], values[0]);
	    values += 2;
	    break;

	  case XSyncCATestType:
	    mask &= ~XSyncCATestType;
	    /* sanity check in SyncInitTrigger */
	    pAlarm->trigger.test_type = *values++;
	    break;

	  case XSyncCADelta:
	    mask &= ~XSyncCADelta;
	    XSyncIntsToValue(&pAlarm->delta, values[1], values[0]);
	    values += 2;
	    break;

	  case XSyncCAEvents:
	    mask &= ~XSyncCAEvents;
	    if ((*values != xTrue) && (*values != xFalse))
	    {
		client->errorValue = *values;
		return BadValue;
	    }
	    status = SyncEventSelectForAlarm(pAlarm, client,
					     (Bool)(*values++));
	    if (status != Success)
		return status;
	    break;

	  default:
	    client->errorValue = mask;
	    return BadValue;
	}
    }

    /* "If the test-type is PositiveComparison or PositiveTransition
     *  and delta is less than zero, or if the test-type is
     *  NegativeComparison or NegativeTransition and delta is
     *  greater than zero, a Match error is generated."
     */
    if (origmask & (XSyncCADelta|XSyncCATestType))
    {
	CARD64 zero;
	XSyncIntToValue(&zero, 0);
	if ((((pAlarm->trigger.test_type == XSyncPositiveComparison) ||
	      (pAlarm->trigger.test_type == XSyncPositiveTransition))
	     && XSyncValueLessThan(pAlarm->delta, zero))
	    ||
	    (((pAlarm->trigger.test_type == XSyncNegativeComparison) ||
	      (pAlarm->trigger.test_type == XSyncNegativeTransition))
	     && XSyncValueGreaterThan(pAlarm->delta, zero))
	   )
	{
	    return BadMatch;
	}
    }

    /* postpone this until now, when we're sure nothing else can go wrong */
    if ((status = SyncInitTrigger(client, &pAlarm->trigger, counter, RTCounter,
			     origmask & XSyncCAAllTrigger)) != Success)
	return status;

    /* XXX spec does not really say to do this - needs clarification */
    pAlarm->state = XSyncAlarmActive;
    return Success;
}

static SyncObject *
SyncCreate(ClientPtr client, XID id, unsigned char type)
{
    SyncObject *pSync;

    switch (type) {
    case SYNC_COUNTER:
	pSync = malloc(sizeof(SyncCounter));
	break;
    case SYNC_FENCE:
	pSync = (SyncObject*)dixAllocateObjectWithPrivates(SyncFence,
							   PRIVATE_SYNC_FENCE);
	break;
    default:
	return NULL;
    }

    if (!pSync)
	return NULL;

    pSync->client = client;
    pSync->id = id;
    pSync->pTriglist = NULL;
    pSync->beingDestroyed = FALSE;
    pSync->type = type;

    return pSync;
}


static SyncCounter *
SyncCreateCounter(ClientPtr client, XSyncCounter id, CARD64 initialvalue)
{
    SyncCounter *pCounter;

    if (!(pCounter = (SyncCounter *)SyncCreate(client,
					       id,
					       SYNC_COUNTER)))
	return NULL;

    pCounter->value = initialvalue;
    pCounter->pSysCounterInfo = NULL;

    if (!AddResource(id, RTCounter, (pointer) pCounter))
	return NULL;

    return pCounter;
}

static int FreeCounter(void *, XID);

/*
 * ***** System Counter utilities
 */

pointer
SyncCreateSystemCounter(
	char *name,
	CARD64 initial,
	CARD64 resolution,
	SyncCounterType counterType,
	void (*QueryValue)(pointer /* pCounter */,
	      	           CARD64 * /* pValue_return */),
	void (*BracketValues)(pointer /* pCounter */,
	       	              CARD64 * /* pbracket_less */,
	                      CARD64 * /* pbracket_greater */)
	)
{
    SyncCounter    *pCounter;

    SysCounterList = realloc(SysCounterList,
			    (SyncNumSystemCounters+1)*sizeof(SyncCounter *));
    if (!SysCounterList)
	return NULL;

    /* this function may be called before SYNC has been initialized, so we
     * have to make sure RTCounter is created.
     */
    if (RTCounter == 0)
    {
	RTCounter = CreateNewResourceType(FreeCounter, "SyncCounter");
	if (RTCounter == 0)
	{
	    return NULL;
	}
    }

    pCounter = SyncCreateCounter(NULL, FakeClientID(0), initial);

    if (pCounter)
    {
	SysCounterInfo *psci;

	psci = malloc(sizeof(SysCounterInfo));
	if (!psci)
	{
	    FreeResource(pCounter->sync.id, RT_NONE);
	    return pCounter;
	}
	pCounter->pSysCounterInfo = psci;
	psci->name = name;
	psci->resolution = resolution;
	psci->counterType = counterType;
	psci->QueryValue = QueryValue;
	psci->BracketValues = BracketValues;
	XSyncMaxValue(&psci->bracket_greater);
	XSyncMinValue(&psci->bracket_less);
	SysCounterList[SyncNumSystemCounters++] = pCounter;
    }
    return pCounter;
}

void
SyncDestroySystemCounter(pointer pSysCounter)
{
    SyncCounter *pCounter = (SyncCounter *)pSysCounter;
    FreeResource(pCounter->sync.id, RT_NONE);
}

static void
SyncComputeBracketValues(SyncCounter *pCounter)
{
    SyncTriggerList *pCur;
    SyncTrigger *pTrigger;
    SysCounterInfo *psci;
    CARD64 *pnewgtval = NULL;
    CARD64 *pnewltval = NULL;
    SyncCounterType ct;

    if (!pCounter)
	return;

    psci = pCounter->pSysCounterInfo;
    ct = pCounter->pSysCounterInfo->counterType;
    if (ct == XSyncCounterNeverChanges)
	return;

    XSyncMaxValue(&psci->bracket_greater);
    XSyncMinValue(&psci->bracket_less);

    for (pCur = pCounter->sync.pTriglist; pCur; pCur = pCur->next)
    {
	pTrigger = pCur->pTrigger;
	
        if (pTrigger->test_type == XSyncPositiveComparison &&
	    ct != XSyncCounterNeverIncreases)
	{
	    if (XSyncValueLessThan(pCounter->value, pTrigger->test_value) &&
		XSyncValueLessThan(pTrigger->test_value,
				   psci->bracket_greater))
	    {
		psci->bracket_greater = pTrigger->test_value;
		pnewgtval = &psci->bracket_greater;
	    }
	}
	else if (pTrigger->test_type == XSyncNegativeComparison &&
		 ct != XSyncCounterNeverDecreases)
	{
	    if (XSyncValueGreaterThan(pCounter->value, pTrigger->test_value) &&
		XSyncValueGreaterThan(pTrigger->test_value,
				      psci->bracket_less))
	    {
		psci->bracket_less = pTrigger->test_value;
		pnewltval = &psci->bracket_less;
	    }
	}
	else if (pTrigger->test_type == XSyncNegativeTransition &&
		   ct != XSyncCounterNeverIncreases)
	{
	    if (XSyncValueGreaterThan(pCounter->value, pTrigger->test_value) &&
		XSyncValueGreaterThan(pTrigger->test_value, psci->bracket_less))
	    {
		psci->bracket_less = pTrigger->test_value;
		pnewltval = &psci->bracket_less;
	    } else if (XSyncValueEqual(pCounter->value, pTrigger->test_value) &&
		       XSyncValueLessThan(pTrigger->test_value,
					  psci->bracket_greater))
	    {
	        /*
		 * The value is exactly equal to our threshold.  We want one
		 * more event in the positive direction to ensure we pick up
		 * when the value *exceeds* this threshold.
		 */
	        psci->bracket_greater = pTrigger->test_value;
		pnewgtval = &psci->bracket_greater;
	    }
	}
        else if (pTrigger->test_type == XSyncPositiveTransition &&
		  ct != XSyncCounterNeverDecreases)
	{
	    if (XSyncValueLessThan(pCounter->value, pTrigger->test_value) &&
		XSyncValueLessThan(pTrigger->test_value, psci->bracket_greater))
	    {
		psci->bracket_greater = pTrigger->test_value;
		pnewgtval = &psci->bracket_greater;
	    } else if (XSyncValueEqual(pCounter->value, pTrigger->test_value) &&
		       XSyncValueGreaterThan(pTrigger->test_value,
					     psci->bracket_less))
	    {
	        /*
		 * The value is exactly equal to our threshold.  We want one
		 * more event in the negative direction to ensure we pick up
		 * when the value is less than this threshold.
		 */
	        psci->bracket_less = pTrigger->test_value;
		pnewltval = &psci->bracket_less;
	    }
	}
    } /* end for each trigger */

    if (pnewgtval || pnewltval)
    {
	(*psci->BracketValues)((pointer)pCounter, pnewltval, pnewgtval);
    }
}

/*
 * *****  Resource delete functions
 */

/* ARGSUSED */
static int
FreeAlarm(void *addr, XID id)
{
    SyncAlarm      *pAlarm = (SyncAlarm *) addr;

    pAlarm->state = XSyncAlarmDestroyed;

    SyncSendAlarmNotifyEvents(pAlarm);

    /* delete event selections */

    while (pAlarm->pEventClients)
	FreeResource(pAlarm->pEventClients->delete_id, RT_NONE);

    SyncDeleteTriggerFromSyncObject(&pAlarm->trigger);

    free(pAlarm);
    return Success;
}


/*
 * ** Cleanup after the destruction of a Counter
 */
/* ARGSUSED */
static int
FreeCounter(void *env, XID id)
{
    SyncCounter     *pCounter = (SyncCounter *) env;
    SyncTriggerList *ptl, *pnext;

    pCounter->sync.beingDestroyed = TRUE;
    /* tell all the counter's triggers that the counter has been destroyed */
    for (ptl = pCounter->sync.pTriglist; ptl; ptl = pnext)
    {
	(*ptl->pTrigger->CounterDestroyed)(ptl->pTrigger);
	pnext = ptl->next;
	free(ptl); /* destroy the trigger list as we go */
    }
    if (IsSystemCounter(pCounter))
    {
	int i, found = 0;

	free(pCounter->pSysCounterInfo);

	/* find the counter in the list of system counters and remove it */

	if (SysCounterList)
	{
	    for (i = 0; i < SyncNumSystemCounters; i++)
	    {
		if (SysCounterList[i] == pCounter)
		{
		    found = i;
		    break;
		}
	    }
	    if (found < (SyncNumSystemCounters-1))
	    {
		for (i = found; i < SyncNumSystemCounters-1; i++)
		{
		    SysCounterList[i] = SysCounterList[i+1];
		}
	    }
	}
	SyncNumSystemCounters--;
    }
    free(pCounter);
    return Success;
}

/*
 * ** Cleanup after Await
 */
/* ARGSUSED */
static int
FreeAwait(void *addr, XID id)
{
    SyncAwaitUnion *pAwaitUnion = (SyncAwaitUnion *) addr;
    SyncAwait *pAwait;
    int numwaits;

    pAwait = &(pAwaitUnion+1)->await; /* first await on list */

    /* remove triggers from counters */

    for (numwaits = pAwaitUnion->header.num_waitconditions; numwaits;
	 numwaits--, pAwait++)
    {
	/* If the counter is being destroyed, FreeCounter will delete
	 * the trigger list itself, so don't do it here.
	 */
	SyncObject *pSync = pAwait->trigger.pSync;
	if (pSync && !pSync->beingDestroyed)
	    SyncDeleteTriggerFromSyncObject(&pAwait->trigger);
    }
    free(pAwaitUnion);
    return Success;
}

#ifdef _MSC_VER
#pragma warning(disable:4715) /* Not all control paths return a value */
#endif

/* loosely based on dix/events.c/OtherClientGone */
static int
FreeAlarmClient(void *value, XID id)
{
    SyncAlarm *pAlarm = (SyncAlarm *)value;
    SyncAlarmClientList *pCur, *pPrev;

    for (pPrev = NULL, pCur = pAlarm->pEventClients;
	 pCur;
	 pPrev = pCur, pCur = pCur->next)
    {
	if (pCur->delete_id == id)
	{
	    if (pPrev)
		pPrev->next = pCur->next;
	    else
		pAlarm->pEventClients = pCur->next;
	    free(pCur);
	    return Success;
	}
    }
    FatalError("alarm client not on event list");
    /*NOTREACHED*/
}


/*
 * *****  Proc functions
 */


/*
 * ** Initialize the extension
 */
static int
ProcSyncInitialize(ClientPtr client)
{
    xSyncInitializeReply  rep;
    int   n;

    REQUEST_SIZE_MATCH(xSyncInitializeReq);

    memset(&rep, 0, sizeof(xSyncInitializeReply));
    rep.type = X_Reply;
    rep.sequenceNumber = client->sequence;
    rep.majorVersion = SERVER_SYNC_MAJOR_VERSION;
    rep.minorVersion = SERVER_SYNC_MINOR_VERSION;
    rep.length = 0;

    if (client->swapped)
    {
	swaps(&rep.sequenceNumber, n);
    }
    WriteToClient(client, sizeof(rep), (char *) &rep);
    return Success;
}

/*
 * ** Get list of system counters available through the extension
 */
static int
ProcSyncListSystemCounters(ClientPtr client)
{
    xSyncListSystemCountersReply  rep;
    int i, len;
    xSyncSystemCounter *list = NULL, *walklist = NULL;

    REQUEST_SIZE_MATCH(xSyncListSystemCountersReq);

    rep.type = X_Reply;
    rep.sequenceNumber = client->sequence;
    rep.nCounters = SyncNumSystemCounters;

    for (i = len = 0; i < SyncNumSystemCounters; i++)
    {
	char *name = SysCounterList[i]->pSysCounterInfo->name;
	/* pad to 4 byte boundary */
	len += pad_to_int32(sz_xSyncSystemCounter + strlen(name));
    }

    if (len)
    {
	walklist = list = malloc(len);
	if (!list)
	    return BadAlloc;
    }

    rep.length = bytes_to_int32(len);

    if (client->swapped)
    {
	char n;
	swaps(&rep.sequenceNumber, n);
	swapl(&rep.length, n);
	swapl(&rep.nCounters, n);
    }

    for (i = 0; i < SyncNumSystemCounters; i++)
    {
	int namelen;
	char *pname_in_reply;
	SysCounterInfo *psci = SysCounterList[i]->pSysCounterInfo;

	walklist->counter = SysCounterList[i]->sync.id;
	walklist->resolution_hi = XSyncValueHigh32(psci->resolution);
	walklist->resolution_lo = XSyncValueLow32(psci->resolution);
	namelen = strlen(psci->name);
	walklist->name_length = namelen;

	if (client->swapped)
	{
	    char n;
	    swapl(&walklist->counter, n);
	    swapl(&walklist->resolution_hi, n);
	    swapl(&walklist->resolution_lo, n);
	    swaps(&walklist->name_length, n);
	}

	pname_in_reply = ((char *)walklist) + sz_xSyncSystemCounter;
	strncpy(pname_in_reply, psci->name, namelen);
	walklist = (xSyncSystemCounter *) (((char *)walklist) +
				pad_to_int32(sz_xSyncSystemCounter + namelen));
    }

    WriteToClient(client, sizeof(rep), (char *) &rep);
    if (len)
    {
	WriteToClient(client, len, (char *) list);
	free(list);
    }

    return Success;
}

/*
 * ** Set client Priority
 */
static int
ProcSyncSetPriority(ClientPtr client)
{
    REQUEST(xSyncSetPriorityReq);
    ClientPtr priorityclient;
    int rc;

    REQUEST_SIZE_MATCH(xSyncSetPriorityReq);

    if (stuff->id == None)
	priorityclient = client;
    else {
	rc = dixLookupClient(&priorityclient, stuff->id, client,
			     DixSetAttrAccess);
	if (rc != Success)
	    return rc;
    }

    if (priorityclient->priority != stuff->priority)
    {
	priorityclient->priority = stuff->priority;

	/*  The following will force the server back into WaitForSomething
	 *  so that the change in this client's priority is immediately
	 *  reflected.
	 */
	isItTimeToYield = TRUE;
	dispatchException |= DE_PRIORITYCHANGE;
    }
    return Success;
}

/*
 * ** Get client Priority
 */
static int
ProcSyncGetPriority(ClientPtr client)
{
    REQUEST(xSyncGetPriorityReq);
    xSyncGetPriorityReply rep;
    ClientPtr priorityclient;
    int rc;

    REQUEST_SIZE_MATCH(xSyncGetPriorityReq);

    if (stuff->id == None)
	priorityclient = client;
    else {
	rc = dixLookupClient(&priorityclient, stuff->id, client,
			     DixGetAttrAccess);
	if (rc != Success)
	    return rc;
    }

    rep.type = X_Reply;
    rep.length = 0;
    rep.sequenceNumber = client->sequence;
    rep.priority = priorityclient->priority;

    if (client->swapped)
    {
	char n;
	swaps(&rep.sequenceNumber, n);
	swapl(&rep.priority, n);
    }

    WriteToClient(client, sizeof(xSyncGetPriorityReply), (char *) &rep);

    return Success;
}

/*
 * ** Create a new counter
 */
static int
ProcSyncCreateCounter(ClientPtr client)
{
    REQUEST(xSyncCreateCounterReq);
    CARD64          initial;

    REQUEST_SIZE_MATCH(xSyncCreateCounterReq);

    LEGAL_NEW_RESOURCE(stuff->cid, client);

    XSyncIntsToValue(&initial, stuff->initial_value_lo, stuff->initial_value_hi);
    if (!SyncCreateCounter(client, stuff->cid, initial))
	return BadAlloc;

    return Success;
}

/*
 * ** Set Counter value
 */
static int
ProcSyncSetCounter(ClientPtr client)
{
    REQUEST(xSyncSetCounterReq);
    SyncCounter    *pCounter;
    CARD64	   newvalue;
    int	rc;

    REQUEST_SIZE_MATCH(xSyncSetCounterReq);

    rc = dixLookupResourceByType((pointer *)&pCounter, stuff->cid, RTCounter,
				 client, DixWriteAccess);
    if (rc != Success)
	return rc;

    if (IsSystemCounter(pCounter))
    {
	client->errorValue = stuff->cid;
	return BadAccess;
    }

    XSyncIntsToValue(&newvalue, stuff->value_lo, stuff->value_hi);
    SyncChangeCounter(pCounter, newvalue);
    return Success;
}

/*
 * ** Change Counter value
 */
static int
ProcSyncChangeCounter(ClientPtr client)
{
    REQUEST(xSyncChangeCounterReq);
    SyncCounter    *pCounter;
    CARD64          newvalue;
    Bool	    overflow;
    int	rc;

    REQUEST_SIZE_MATCH(xSyncChangeCounterReq);

    rc = dixLookupResourceByType((pointer *)&pCounter, stuff->cid, RTCounter,
				 client, DixWriteAccess);
    if (rc != Success)
	return rc;

    if (IsSystemCounter(pCounter))
    {
	client->errorValue = stuff->cid;
	return BadAccess;
    }

    XSyncIntsToValue(&newvalue, stuff->value_lo, stuff->value_hi);
    XSyncValueAdd(&newvalue, pCounter->value, newvalue, &overflow);
    if (overflow)
    {
	/* XXX 64 bit value can't fit in 32 bits; do the best we can */
	client->errorValue = stuff->value_hi;
	return BadValue;
    }
    SyncChangeCounter(pCounter, newvalue);
    return Success;
}

/*
 * ** Destroy a counter
 */
static int
ProcSyncDestroyCounter(ClientPtr client)
{
    REQUEST(xSyncDestroyCounterReq);
    SyncCounter    *pCounter;
    int rc;

    REQUEST_SIZE_MATCH(xSyncDestroyCounterReq);

    rc = dixLookupResourceByType((pointer *)&pCounter, stuff->counter, RTCounter,
				 client, DixDestroyAccess);
    if (rc != Success)
	return rc;

    if (IsSystemCounter(pCounter))
    {
	client->errorValue = stuff->counter;
	return BadAccess;
    }
    FreeResource(pCounter->sync.id, RT_NONE);
    return Success;
}

static SyncAwaitUnion*
SyncAwaitPrologue(ClientPtr client, int items)
{
    SyncAwaitUnion *pAwaitUnion;

    /*  all the memory for the entire await list is allocated
     *  here in one chunk
     */
    pAwaitUnion = malloc((items+1) * sizeof(SyncAwaitUnion));
    if (!pAwaitUnion)
	return NULL;

    /* first item is the header, remainder are real wait conditions */

    pAwaitUnion->header.delete_id = FakeClientID(client->index);
    pAwaitUnion->header.client = client;
    pAwaitUnion->header.num_waitconditions = 0;

    if (!AddResource(pAwaitUnion->header.delete_id, RTAwait, pAwaitUnion))
	return NULL;

    return pAwaitUnion;
}

static void
SyncAwaitEpilogue(ClientPtr client, int items, SyncAwaitUnion *pAwaitUnion)
{
    SyncAwait *pAwait;
    int i;

    IgnoreClient(client);

    /* see if any of the triggers are already true */

    pAwait = &(pAwaitUnion+1)->await; /* skip over header */
    for (i = 0; i < items; i++, pAwait++)
    {
	CARD64 value;

	/*  don't have to worry about NULL counters because the request
	 *  errors before we get here out if they occur
	 */
	switch (pAwait->trigger.pSync->type) {
	case SYNC_COUNTER:
	    value = ((SyncCounter *)pAwait->trigger.pSync)->value;
	    break;
	default:
	    XSyncIntToValue(&value, 0);
	}

	if ((*pAwait->trigger.CheckTrigger)(&pAwait->trigger, value))
	{
	    (*pAwait->trigger.TriggerFired)(&pAwait->trigger);
	    break; /* once is enough */
	}
    }
}

/*
 * ** Await
 */
static int
ProcSyncAwait(ClientPtr client)
{
    REQUEST(xSyncAwaitReq);
    int             len, items;
    int             i;
    xSyncWaitCondition *pProtocolWaitConds;
    SyncAwaitUnion *pAwaitUnion;
    SyncAwait	   *pAwait;
    int		   status;

    REQUEST_AT_LEAST_SIZE(xSyncAwaitReq);

    len = client->req_len << 2;
    len -= sz_xSyncAwaitReq;
    items = len / sz_xSyncWaitCondition;

    if (items * sz_xSyncWaitCondition != len)
    {
	return BadLength;
    }
    if (items == 0)
    {
	client->errorValue = items; /* XXX protocol change */
	return BadValue;
    }

    if (!(pAwaitUnion = SyncAwaitPrologue(client, items)))
	return BadAlloc;

    /* don't need to do any more memory allocation for this request! */

    pProtocolWaitConds = (xSyncWaitCondition *) & stuff[1];

    pAwait = &(pAwaitUnion+1)->await; /* skip over header */
    for (i = 0; i < items; i++, pProtocolWaitConds++, pAwait++)
    {
	if (pProtocolWaitConds->counter == None) /* XXX protocol change */
	{
	    /*  this should take care of removing any triggers created by
	     *  this request that have already been registered on sync objects
	     */
	    FreeResource(pAwaitUnion->header.delete_id, RT_NONE);
	    client->errorValue = pProtocolWaitConds->counter;
	    return SyncErrorBase + XSyncBadCounter;
	}

	/* sanity checks are in SyncInitTrigger */
	pAwait->trigger.pSync = NULL;
	pAwait->trigger.value_type = pProtocolWaitConds->value_type;
	XSyncIntsToValue(&pAwait->trigger.wait_value,
			 pProtocolWaitConds->wait_value_lo,
			 pProtocolWaitConds->wait_value_hi);
	pAwait->trigger.test_type = pProtocolWaitConds->test_type;

	status = SyncInitTrigger(client, &pAwait->trigger,
				 pProtocolWaitConds->counter, RTCounter,
				 XSyncCAAllTrigger);
	if (status != Success)
	{
	    /*  this should take care of removing any triggers created by
	     *  this request that have already been registered on sync objects
	     */
	    FreeResource(pAwaitUnion->header.delete_id, RT_NONE);
	    return status;
	}
	/* this is not a mistake -- same function works for both cases */
	pAwait->trigger.TriggerFired = SyncAwaitTriggerFired;
	pAwait->trigger.CounterDestroyed = SyncAwaitTriggerFired;
	XSyncIntsToValue(&pAwait->event_threshold,
			 pProtocolWaitConds->event_threshold_lo,
			 pProtocolWaitConds->event_threshold_hi);
	pAwait->pHeader = &pAwaitUnion->header;
	pAwaitUnion->header.num_waitconditions++;
    }

    SyncAwaitEpilogue(client, items, pAwaitUnion);

    return Success;
}


/*
 * ** Query a counter
 */
static int
ProcSyncQueryCounter(ClientPtr client)
{
    REQUEST(xSyncQueryCounterReq);
    xSyncQueryCounterReply rep;
    SyncCounter    *pCounter;
    int rc;

    REQUEST_SIZE_MATCH(xSyncQueryCounterReq);

    rc = dixLookupResourceByType((pointer *)&pCounter, stuff->counter,
				 RTCounter, client, DixReadAccess);
    if (rc != Success)
	return rc;

    rep.type = X_Reply;
    rep.length = 0;
    rep.sequenceNumber = client->sequence;

    /* if system counter, ask it what the current value is */

    if (IsSystemCounter(pCounter))
    {
	(*pCounter->pSysCounterInfo->QueryValue) ((pointer) pCounter,
						  &pCounter->value);
    }

    rep.value_hi = XSyncValueHigh32(pCounter->value);
    rep.value_lo = XSyncValueLow32(pCounter->value);
    if (client->swapped)
    {
	char n;
	swaps(&rep.sequenceNumber, n);
	swapl(&rep.length, n);
	swapl(&rep.value_hi, n);
	swapl(&rep.value_lo, n);
    }
    WriteToClient(client, sizeof(xSyncQueryCounterReply), (char *) &rep);
    return Success;
}


/*
 * ** Create Alarm
 */
static int
ProcSyncCreateAlarm(ClientPtr client)
{
    REQUEST(xSyncCreateAlarmReq);
    SyncAlarm      *pAlarm;
    int             status;
    unsigned long   len, vmask;
    SyncTrigger	    *pTrigger;

    REQUEST_AT_LEAST_SIZE(xSyncCreateAlarmReq);

    LEGAL_NEW_RESOURCE(stuff->id, client);

    vmask = stuff->valueMask;
    len = client->req_len - bytes_to_int32(sizeof(xSyncCreateAlarmReq));
    /* the "extra" call to Ones accounts for the presence of 64 bit values */
    if (len != (Ones(vmask) + Ones(vmask & (XSyncCAValue|XSyncCADelta))))
	return BadLength;

    if (!(pAlarm = malloc(sizeof(SyncAlarm))))
    {
	return BadAlloc;
    }

    /* set up defaults */

    pTrigger = &pAlarm->trigger;
    pTrigger->pSync = NULL;
    pTrigger->value_type = XSyncAbsolute;
    XSyncIntToValue(&pTrigger->wait_value, 0L);
    pTrigger->test_type = XSyncPositiveComparison;
    pTrigger->TriggerFired = SyncAlarmTriggerFired;
    pTrigger->CounterDestroyed = SyncAlarmCounterDestroyed;
    status = SyncInitTrigger(client, pTrigger, None, RTCounter,
			     XSyncCAAllTrigger);
    if (status != Success)
    {
	free(pAlarm);
	return status;
    }

    pAlarm->client = client;
    pAlarm->alarm_id = stuff->id;
    XSyncIntToValue(&pAlarm->delta, 1L);
    pAlarm->events = TRUE;
    pAlarm->state = XSyncAlarmInactive;
    pAlarm->pEventClients = NULL;
    status = SyncChangeAlarmAttributes(client, pAlarm, vmask,
				       (CARD32 *)&stuff[1]);
    if (status != Success)
    {
	free(pAlarm);
	return status;
    }

    if (!AddResource(stuff->id, RTAlarm, pAlarm))
	return BadAlloc;

    /*  see if alarm already triggered.  NULL counter will not trigger
     *  in CreateAlarm and sets alarm state to Inactive.
     */

    if (!pTrigger->pSync)
    {
	pAlarm->state = XSyncAlarmInactive; /* XXX protocol change */
    }
    else
    {
	SyncCounter *pCounter;

	if (!SyncCheckWarnIsCounter(pTrigger->pSync,
				    WARN_INVALID_COUNTER_ALARM))
	{
	    FreeResource(stuff->id, RT_NONE);
	    return BadAlloc;
	}

	pCounter = (SyncCounter *)pTrigger->pSync;

	if ((*pTrigger->CheckTrigger)(pTrigger, pCounter->value))
	    (*pTrigger->TriggerFired)(pTrigger);
    }

    return Success;
}

/*
 * ** Change Alarm
 */
static int
ProcSyncChangeAlarm(ClientPtr client)
{
    REQUEST(xSyncChangeAlarmReq);
    SyncAlarm   *pAlarm;
    SyncCounter *pCounter = NULL;
    long        vmask;
    int         len, status;

    REQUEST_AT_LEAST_SIZE(xSyncChangeAlarmReq);

    status = dixLookupResourceByType((pointer *)&pAlarm, stuff->alarm, RTAlarm,
				     client, DixWriteAccess);
    if (status != Success)
	return status;

    vmask = stuff->valueMask;
    len = client->req_len - bytes_to_int32(sizeof(xSyncChangeAlarmReq));
    /* the "extra" call to Ones accounts for the presence of 64 bit values */
    if (len != (Ones(vmask) + Ones(vmask & (XSyncCAValue|XSyncCADelta))))
	return BadLength;

    if ((status = SyncChangeAlarmAttributes(client, pAlarm, vmask,
					    (CARD32 *)&stuff[1])) != Success)
	return status;

    if (SyncCheckWarnIsCounter(pAlarm->trigger.pSync,
			       WARN_INVALID_COUNTER_ALARM))
	pCounter = (SyncCounter *)pAlarm->trigger.pSync;

    /*  see if alarm already triggered.  NULL counter WILL trigger
     *  in ChangeAlarm.
     */

    if (!pCounter ||
	(*pAlarm->trigger.CheckTrigger)(&pAlarm->trigger, pCounter->value))
    {
	(*pAlarm->trigger.TriggerFired)(&pAlarm->trigger);
    }
    return Success;
}

static int
ProcSyncQueryAlarm(ClientPtr client)
{
    REQUEST(xSyncQueryAlarmReq);
    SyncAlarm      *pAlarm;
    xSyncQueryAlarmReply rep;
    SyncTrigger    *pTrigger;
    int rc;

    REQUEST_SIZE_MATCH(xSyncQueryAlarmReq);

    rc = dixLookupResourceByType((pointer *)&pAlarm, stuff->alarm, RTAlarm,
				 client, DixReadAccess);
    if (rc != Success)
	return rc;

    rep.type = X_Reply;
    rep.length = bytes_to_int32(sizeof(xSyncQueryAlarmReply) - sizeof(xGenericReply));
    rep.sequenceNumber = client->sequence;

    pTrigger = &pAlarm->trigger;
    rep.counter = (pTrigger->pSync) ? pTrigger->pSync->id : None;

#if 0 /* XXX unclear what to do, depends on whether relative value-types
       * are "consumed" immediately and are considered absolute from then
       * on.
       */
    rep.value_type = pTrigger->value_type;
    rep.wait_value_hi = XSyncValueHigh32(pTrigger->wait_value);
    rep.wait_value_lo = XSyncValueLow32(pTrigger->wait_value);
#else
    rep.value_type = XSyncAbsolute;
    rep.wait_value_hi = XSyncValueHigh32(pTrigger->test_value);
    rep.wait_value_lo = XSyncValueLow32(pTrigger->test_value);
#endif

    rep.test_type = pTrigger->test_type;
    rep.delta_hi = XSyncValueHigh32(pAlarm->delta);
    rep.delta_lo = XSyncValueLow32(pAlarm->delta);
    rep.events = pAlarm->events;
    rep.state = pAlarm->state;

    if (client->swapped)
    {
	char n;
	swaps(&rep.sequenceNumber, n);
	swapl(&rep.length, n);
	swapl(&rep.counter, n);
	swapl(&rep.wait_value_hi, n);
	swapl(&rep.wait_value_lo, n);
	swapl(&rep.test_type, n);
	swapl(&rep.delta_hi, n);
	swapl(&rep.delta_lo, n);
    }

    WriteToClient(client, sizeof(xSyncQueryAlarmReply), (char *) &rep);
    return Success;
}

static int
ProcSyncDestroyAlarm(ClientPtr client)
{
    SyncAlarm *pAlarm;
    int rc;
    REQUEST(xSyncDestroyAlarmReq);

    REQUEST_SIZE_MATCH(xSyncDestroyAlarmReq);

    rc = dixLookupResourceByType((pointer *)&pAlarm, stuff->alarm, RTAlarm,
				 client, DixDestroyAccess);
    if (rc != Success)
	return rc;

    FreeResource(stuff->alarm, RT_NONE);
    return Success;
}

static int
ProcSyncCreateFence(ClientPtr client)
{
    REQUEST(xSyncCreateFenceReq);
    DrawablePtr pDraw;
    SyncFence *pFence;
    int rc;

    REQUEST_SIZE_MATCH(xSyncCreateFenceReq);

    rc = dixLookupDrawable(&pDraw, stuff->d, client, M_ANY, DixGetAttrAccess);
    if (rc != Success)
	return rc;

    LEGAL_NEW_RESOURCE(stuff->fid, client);

    if (!(pFence = (SyncFence *)SyncCreate(client,
					   stuff->fid,
					   SYNC_FENCE)))
	return BadAlloc;

    miSyncInitFence(pDraw->pScreen, pFence, stuff->initially_triggered);

    if (!AddResource(stuff->fid, RTFence, (pointer) pFence))
	return BadAlloc;

    return client->noClientException;
}

static int
FreeFence(void *obj, XID id)
{
    SyncFence *pFence = (SyncFence *) obj;

    miSyncDestroyFence(pFence);

    return Success;
}

int SyncVerifyFence(SyncFence **ppSyncFence, XID fid,
		    ClientPtr client, Mask mode)
{
    int rc = dixLookupResourceByType((pointer *)ppSyncFence, fid, RTFence,
				     client, mode);

    if (rc != Success)
	client->errorValue = fid;

    return rc;
}

static int
ProcSyncTriggerFence(ClientPtr client)
{
    REQUEST(xSyncTriggerFenceReq);
    SyncFence *pFence;
    int rc;

    REQUEST_SIZE_MATCH(xSyncTriggerFenceReq);

    rc = dixLookupResourceByType((pointer *)&pFence, stuff->fid, RTFence,
				 client, DixWriteAccess);
    if (rc != Success)
	return rc;

    miSyncTriggerFence(pFence);

    return client->noClientException;
}

static int
ProcSyncResetFence(ClientPtr client)
{
    REQUEST(xSyncResetFenceReq);
    SyncFence *pFence;
    int rc;

    REQUEST_SIZE_MATCH(xSyncResetFenceReq);

    rc = dixLookupResourceByType((pointer *)&pFence, stuff->fid, RTFence,
				 client, DixWriteAccess);
    if (rc != Success)
	return rc;

    if (pFence->funcs.CheckTriggered(pFence) != TRUE)
	return BadMatch;

    pFence->funcs.Reset(pFence);

    return client->noClientException;
}

static int
ProcSyncDestroyFence(ClientPtr client)
{
    REQUEST(xSyncDestroyFenceReq);
    SyncFence *pFence;
    int rc;

    REQUEST_SIZE_MATCH(xSyncDestroyFenceReq);

    rc = dixLookupResourceByType((pointer *)&pFence, stuff->fid, RTFence,
				 client, DixDestroyAccess);
    if (rc != Success)
	return rc;

    FreeResource(stuff->fid, RT_NONE);
    return client->noClientException;
}

static int
ProcSyncQueryFence(ClientPtr client)
{
    REQUEST(xSyncQueryFenceReq);
    xSyncQueryFenceReply rep;
    SyncFence *pFence;
    int rc;

    REQUEST_SIZE_MATCH(xSyncQueryFenceReq);

    rc = dixLookupResourceByType((pointer *)&pFence, stuff->fid,
				 RTFence, client, DixReadAccess);
    if (rc != Success)
	return rc;

    rep.type = X_Reply;
    rep.length = 0;
    rep.sequenceNumber = client->sequence;

    rep.triggered = pFence->funcs.CheckTriggered(pFence);

    if (client->swapped)
    {
	char n;
	swaps(&rep.sequenceNumber, n);
	swapl(&rep.length, n);
    }

    WriteToClient(client, sizeof(xSyncQueryFenceReply), (char *) &rep);
    return client->noClientException;
}

static int
ProcSyncAwaitFence(ClientPtr client)
{
    REQUEST(xSyncAwaitFenceReq);
    SyncAwaitUnion *pAwaitUnion;
    SyncAwait *pAwait;
    /* Use CARD32 rather than XSyncFence because XIDs are hard-coded to
     * CARD32 in protocol definitions */
    CARD32 *pProtocolFences;
    int status;
    int len;
    int items;
    int i;

    REQUEST_AT_LEAST_SIZE(xSyncAwaitFenceReq);

    len = client->req_len << 2;
    len -= sz_xSyncAwaitFenceReq;
    items = len / sizeof(CARD32);

    if (items * sizeof(CARD32) != len)
    {
	return BadLength;
    }
    if (items == 0)
    {
	client->errorValue = items;
	return BadValue;
    }

    if (!(pAwaitUnion = SyncAwaitPrologue(client, items)))
	return BadAlloc;

    /* don't need to do any more memory allocation for this request! */

    pProtocolFences = (CARD32 *) & stuff[1];

    pAwait = &(pAwaitUnion+1)->await; /* skip over header */
    for (i = 0; i < items; i++, pProtocolFences++, pAwait++)
    {
	if (*pProtocolFences == None)
	{
	    /*  this should take care of removing any triggers created by
	     *  this request that have already been registered on sync objects
	     */
	    FreeResource(pAwaitUnion->header.delete_id, RT_NONE);
	    client->errorValue = *pProtocolFences;
	    return SyncErrorBase + XSyncBadFence;
	}

	pAwait->trigger.pSync = NULL;
	/* Provide acceptable values for these unused fields to
	 * satisfy SyncInitTrigger's validation logic
	 */
	pAwait->trigger.value_type = XSyncAbsolute;
	XSyncIntToValue(&pAwait->trigger.wait_value, 0);
	pAwait->trigger.test_type = 0;

	status = SyncInitTrigger(client, &pAwait->trigger,
				 *pProtocolFences, RTFence,
				 XSyncCAAllTrigger);
	if (status != Success)
	{
	    /*  this should take care of removing any triggers created by
	     *  this request that have already been registered on sync objects
	     */
	    FreeResource(pAwaitUnion->header.delete_id, RT_NONE);
	    return status;
	}
	/* this is not a mistake -- same function works for both cases */
	pAwait->trigger.TriggerFired = SyncAwaitTriggerFired;
	pAwait->trigger.CounterDestroyed = SyncAwaitTriggerFired;
	/* event_threshold is unused for fence syncs */
	XSyncIntToValue(&pAwait->event_threshold, 0);
	pAwait->pHeader = &pAwaitUnion->header;
	pAwaitUnion->header.num_waitconditions++;
    }

    SyncAwaitEpilogue(client, items, pAwaitUnion);

    return client->noClientException;
}

/*
 * ** Given an extension request, call the appropriate request procedure
 */
static int
ProcSyncDispatch(ClientPtr client)
{
    REQUEST(xReq);

    switch (stuff->data)
    {
      case X_SyncInitialize:
	return ProcSyncInitialize(client);
      case X_SyncListSystemCounters:
	return ProcSyncListSystemCounters(client);
      case X_SyncCreateCounter:
	return ProcSyncCreateCounter(client);
      case X_SyncSetCounter:
	return ProcSyncSetCounter(client);
      case X_SyncChangeCounter:
	return ProcSyncChangeCounter(client);
      case X_SyncQueryCounter:
	return ProcSyncQueryCounter(client);
      case X_SyncDestroyCounter:
	return ProcSyncDestroyCounter(client);
      case X_SyncAwait:
	return ProcSyncAwait(client);
      case X_SyncCreateAlarm:
	return ProcSyncCreateAlarm(client);
      case X_SyncChangeAlarm:
	return ProcSyncChangeAlarm(client);
      case X_SyncQueryAlarm:
	return ProcSyncQueryAlarm(client);
      case X_SyncDestroyAlarm:
	return ProcSyncDestroyAlarm(client);
      case X_SyncSetPriority:
	return ProcSyncSetPriority(client);
      case X_SyncGetPriority:
	return ProcSyncGetPriority(client);
      case X_SyncCreateFence:
	return ProcSyncCreateFence(client);
      case X_SyncTriggerFence:
	return ProcSyncTriggerFence(client);
      case X_SyncResetFence:
	return ProcSyncResetFence(client);
      case X_SyncDestroyFence:
	return ProcSyncDestroyFence(client);
      case X_SyncQueryFence:
	return ProcSyncQueryFence(client);
      case X_SyncAwaitFence:
	return ProcSyncAwaitFence(client);
      default:
	return BadRequest;
    }
}

/*
 * Boring Swapping stuff ...
 */

static int
SProcSyncInitialize(ClientPtr client)
{
    REQUEST(xSyncInitializeReq);
    char   n;

    swaps(&stuff->length, n);
    REQUEST_SIZE_MATCH (xSyncInitializeReq);

    return ProcSyncInitialize(client);
}

static int
SProcSyncListSystemCounters(ClientPtr client)
{
    REQUEST(xSyncListSystemCountersReq);
    char   n;

    swaps(&stuff->length, n);
    REQUEST_SIZE_MATCH (xSyncListSystemCountersReq);

    return ProcSyncListSystemCounters(client);
}

static int
SProcSyncCreateCounter(ClientPtr client)
{
    REQUEST(xSyncCreateCounterReq);
    char   n;

    swaps(&stuff->length, n);
    REQUEST_SIZE_MATCH (xSyncCreateCounterReq);
    swapl(&stuff->cid, n);
    swapl(&stuff->initial_value_lo, n);
    swapl(&stuff->initial_value_hi, n);

    return ProcSyncCreateCounter(client);
}

static int
SProcSyncSetCounter(ClientPtr client)
{
    REQUEST(xSyncSetCounterReq);
    char   n;

    swaps(&stuff->length, n);
    REQUEST_SIZE_MATCH (xSyncSetCounterReq);
    swapl(&stuff->cid, n);
    swapl(&stuff->value_lo, n);
    swapl(&stuff->value_hi, n);

    return ProcSyncSetCounter(client);
}

static int
SProcSyncChangeCounter(ClientPtr client)
{
    REQUEST(xSyncChangeCounterReq);
    char   n;

    swaps(&stuff->length, n);
    REQUEST_SIZE_MATCH (xSyncChangeCounterReq);
    swapl(&stuff->cid, n);
    swapl(&stuff->value_lo, n);
    swapl(&stuff->value_hi, n);

    return ProcSyncChangeCounter(client);
}

static int
SProcSyncQueryCounter(ClientPtr client)
{
    REQUEST(xSyncQueryCounterReq);
    char   n;

    swaps(&stuff->length, n);
    REQUEST_SIZE_MATCH (xSyncQueryCounterReq);
    swapl(&stuff->counter, n);

    return ProcSyncQueryCounter(client);
}

static int
SProcSyncDestroyCounter(ClientPtr client)
{
    REQUEST(xSyncDestroyCounterReq);
    char   n;

    swaps(&stuff->length, n);
    REQUEST_SIZE_MATCH (xSyncDestroyCounterReq);
    swapl(&stuff->counter, n);

    return ProcSyncDestroyCounter(client);
}

static int
SProcSyncAwait(ClientPtr client)
{
    REQUEST(xSyncAwaitReq);
    char   n;

    swaps(&stuff->length, n);
    REQUEST_AT_LEAST_SIZE(xSyncAwaitReq);
    SwapRestL(stuff);

    return ProcSyncAwait(client);
}

static int
SProcSyncCreateAlarm(ClientPtr client)
{
    REQUEST(xSyncCreateAlarmReq);
    char   n;

    swaps(&stuff->length, n);
    REQUEST_AT_LEAST_SIZE(xSyncCreateAlarmReq);
    swapl(&stuff->id, n);
    swapl(&stuff->valueMask, n);
    SwapRestL(stuff);

    return ProcSyncCreateAlarm(client);
}

static int
SProcSyncChangeAlarm(ClientPtr client)
{
    REQUEST(xSyncChangeAlarmReq);
    char   n;

    swaps(&stuff->length, n);
    REQUEST_AT_LEAST_SIZE(xSyncChangeAlarmReq);
    swapl(&stuff->alarm, n);
    swapl(&stuff->valueMask, n);
    SwapRestL(stuff);
    return ProcSyncChangeAlarm(client);
}

static int
SProcSyncQueryAlarm(ClientPtr client)
{
    REQUEST(xSyncQueryAlarmReq);
    char   n;

    swaps(&stuff->length, n);
    REQUEST_SIZE_MATCH (xSyncQueryAlarmReq);
    swapl(&stuff->alarm, n);

    return ProcSyncQueryAlarm(client);
}

static int
SProcSyncDestroyAlarm(ClientPtr client)
{
    REQUEST(xSyncDestroyAlarmReq);
    char   n;

    swaps(&stuff->length, n);
    REQUEST_SIZE_MATCH (xSyncDestroyAlarmReq);
    swapl(&stuff->alarm, n);

    return ProcSyncDestroyAlarm(client);
}

static int
SProcSyncSetPriority(ClientPtr client)
{
    REQUEST(xSyncSetPriorityReq);
    char   n;

    swaps(&stuff->length, n);
    REQUEST_SIZE_MATCH (xSyncSetPriorityReq);
    swapl(&stuff->id, n);
    swapl(&stuff->priority, n);

    return ProcSyncSetPriority(client);
}

static int
SProcSyncGetPriority(ClientPtr client)
{
    REQUEST(xSyncGetPriorityReq);
    char   n;

    swaps(&stuff->length, n);
    REQUEST_SIZE_MATCH (xSyncGetPriorityReq);
    swapl(&stuff->id, n);

    return ProcSyncGetPriority(client);
}

static int
SProcSyncCreateFence(ClientPtr client)
{
    REQUEST(xSyncCreateFenceReq);
    char n;

    swaps(&stuff->length, n);
    REQUEST_SIZE_MATCH (xSyncCreateFenceReq);
    swapl(&stuff->fid, n);

    return ProcSyncCreateFence(client);
}

static int
SProcSyncTriggerFence(ClientPtr client)
{
    REQUEST(xSyncTriggerFenceReq);
    char n;

    swaps(&stuff->length, n);
    REQUEST_SIZE_MATCH (xSyncTriggerFenceReq);
    swapl(&stuff->fid, n);

    return ProcSyncTriggerFence(client);
}

static int
SProcSyncResetFence(ClientPtr client)
{
    REQUEST(xSyncResetFenceReq);
    char n;

    swaps(&stuff->length, n);
    REQUEST_SIZE_MATCH (xSyncResetFenceReq);
    swapl(&stuff->fid, n);

    return ProcSyncResetFence(client);
}

static int
SProcSyncDestroyFence(ClientPtr client)
{
    REQUEST(xSyncDestroyFenceReq);
    char n;

    swaps(&stuff->length, n);
    REQUEST_SIZE_MATCH (xSyncDestroyFenceReq);
    swapl(&stuff->fid, n);

    return ProcSyncDestroyFence(client);
}

static int
SProcSyncQueryFence(ClientPtr client)
{
    REQUEST(xSyncQueryFenceReq);
    char   n;

    swaps(&stuff->length, n);
    REQUEST_SIZE_MATCH (xSyncQueryFenceReq);
    swapl(&stuff->fid, n);

    return ProcSyncQueryFence(client);
}

static int
SProcSyncAwaitFence(ClientPtr client)
{
    REQUEST(xSyncAwaitFenceReq);
    char   n;

    swaps(&stuff->length, n);
    REQUEST_AT_LEAST_SIZE(xSyncAwaitFenceReq);
    SwapRestL(stuff);

    return ProcSyncAwaitFence(client);
}

static int
SProcSyncDispatch(ClientPtr client)
{
    REQUEST(xReq);

    switch (stuff->data)
    {
      case X_SyncInitialize:
	return SProcSyncInitialize(client);
      case X_SyncListSystemCounters:
	return SProcSyncListSystemCounters(client);
      case X_SyncCreateCounter:
	return SProcSyncCreateCounter(client);
      case X_SyncSetCounter:
	return SProcSyncSetCounter(client);
      case X_SyncChangeCounter:
	return SProcSyncChangeCounter(client);
      case X_SyncQueryCounter:
	return SProcSyncQueryCounter(client);
      case X_SyncDestroyCounter:
	return SProcSyncDestroyCounter(client);
      case X_SyncAwait:
	return SProcSyncAwait(client);
      case X_SyncCreateAlarm:
	return SProcSyncCreateAlarm(client);
      case X_SyncChangeAlarm:
	return SProcSyncChangeAlarm(client);
      case X_SyncQueryAlarm:
	return SProcSyncQueryAlarm(client);
      case X_SyncDestroyAlarm:
	return SProcSyncDestroyAlarm(client);
      case X_SyncSetPriority:
	return SProcSyncSetPriority(client);
      case X_SyncGetPriority:
	return SProcSyncGetPriority(client);
      case X_SyncCreateFence:
	return SProcSyncCreateFence(client);
      case X_SyncTriggerFence:
	return SProcSyncTriggerFence(client);
      case X_SyncResetFence:
	return SProcSyncResetFence(client);
      case X_SyncDestroyFence:
	return SProcSyncDestroyFence(client);
      case X_SyncQueryFence:
	return SProcSyncQueryFence(client);
      case X_SyncAwaitFence:
	return SProcSyncAwaitFence(client);
      default:
	return BadRequest;
    }
}

/*
 * Event Swapping
 */

static void
SCounterNotifyEvent(xSyncCounterNotifyEvent *from, xSyncCounterNotifyEvent *to)
{
    to->type = from->type;
    to->kind = from->kind;
    cpswaps(from->sequenceNumber, to->sequenceNumber);
    cpswapl(from->counter, to->counter);
    cpswapl(from->wait_value_lo, to->wait_value_lo);
    cpswapl(from->wait_value_hi, to->wait_value_hi);
    cpswapl(from->counter_value_lo, to->counter_value_lo);
    cpswapl(from->counter_value_hi, to->counter_value_hi);
    cpswapl(from->time, to->time);
    cpswaps(from->count, to->count);
    to->destroyed = from->destroyed;
}


static void
SAlarmNotifyEvent(xSyncAlarmNotifyEvent *from, xSyncAlarmNotifyEvent *to)
{
    to->type = from->type;
    to->kind = from->kind;
    cpswaps(from->sequenceNumber, to->sequenceNumber);
    cpswapl(from->alarm, to->alarm);
    cpswapl(from->counter_value_lo, to->counter_value_lo);
    cpswapl(from->counter_value_hi, to->counter_value_hi);
    cpswapl(from->alarm_value_lo, to->alarm_value_lo);
    cpswapl(from->alarm_value_hi, to->alarm_value_hi);
    cpswapl(from->time, to->time);
    to->state = from->state;
}

/*
 * ** Close everything down. ** This is fairly simple for now.
 */
/* ARGSUSED */
static void
SyncResetProc(ExtensionEntry *extEntry)
{
    free(SysCounterList);
    SysCounterList = NULL;
    RTCounter = 0;
}

/*
 * ** Initialise the extension.
 */
void
SyncExtensionInit(void)
{
    ExtensionEntry *extEntry;
    int 	    s;

    for (s = 0; s < screenInfo.numScreens; s++)
	miSyncSetup(screenInfo.screens[s]);

    if (RTCounter == 0)
    {
	RTCounter = CreateNewResourceType(FreeCounter, "SyncCounter");
    }
    RTAlarm = CreateNewResourceType(FreeAlarm, "SyncAlarm");
    RTAwait = CreateNewResourceType(FreeAwait, "SyncAwait");
    RTFence = CreateNewResourceType(FreeFence, "SyncFence");
    if (RTAwait)
	RTAwait |= RC_NEVERRETAIN;
    RTAlarmClient = CreateNewResourceType(FreeAlarmClient, "SyncAlarmClient");
    if (RTAlarmClient)
	RTAlarmClient |= RC_NEVERRETAIN;

    if (RTCounter == 0 || RTAwait == 0 || RTAlarm == 0 ||
	RTAlarmClient == 0 ||
	(extEntry = AddExtension(SYNC_NAME,
				 XSyncNumberEvents, XSyncNumberErrors,
				 ProcSyncDispatch, SProcSyncDispatch,
				 SyncResetProc,
				 StandardMinorOpcode)) == NULL)
    {
	ErrorF("Sync Extension %d.%d failed to Initialise\n",
		SYNC_MAJOR_VERSION, SYNC_MINOR_VERSION);
	return;
    }

    SyncEventBase = extEntry->eventBase;
    SyncErrorBase = extEntry->errorBase;
    EventSwapVector[SyncEventBase + XSyncCounterNotify] = (EventSwapPtr) SCounterNotifyEvent;
    EventSwapVector[SyncEventBase + XSyncAlarmNotify] = (EventSwapPtr) SAlarmNotifyEvent;

    SetResourceTypeErrorValue(RTCounter, SyncErrorBase + XSyncBadCounter);
    SetResourceTypeErrorValue(RTAlarm, SyncErrorBase + XSyncBadAlarm);
    SetResourceTypeErrorValue(RTFence, SyncErrorBase + XSyncBadFence);

    /*
     * Although SERVERTIME is implemented by the OS layer, we initialise it
     * here because doing it in OsInit() is too early. The resource database
     * is not initialised when OsInit() is called. This is just about OK
     * because there is always a servertime counter.
     */
    SyncInitServerTime();
    SyncInitIdleTime();

#ifdef DEBUG
    fprintf(stderr, "Sync Extension %d.%d\n",
	    SYNC_MAJOR_VERSION, SYNC_MINOR_VERSION);
#endif
}


/*
 * ***** SERVERTIME implementation - should go in its own file in OS directory?
 */



static pointer ServertimeCounter;
static XSyncValue Now;
static XSyncValue *pnext_time;

#define GetTime()\
{\
    unsigned long millis = GetTimeInMillis();\
    unsigned long maxis = XSyncValueHigh32(Now);\
    if (millis < XSyncValueLow32(Now)) maxis++;\
    XSyncIntsToValue(&Now, millis, maxis);\
}

/*
*** Server Block Handler
*** code inspired by multibuffer extension (now deprecated)
 */
/*ARGSUSED*/
static void
ServertimeBlockHandler(void *env, struct timeval **wt, void *LastSelectMask)
{
    XSyncValue delay;
    unsigned long timeout;

    if (pnext_time)
    {
        GetTime();

        if (XSyncValueGreaterOrEqual(Now, *pnext_time))
	{
            timeout = 0;
        }
	else
	{
	    Bool overflow;
            XSyncValueSubtract(&delay, *pnext_time, Now, &overflow);
	    (void)overflow;
            timeout = XSyncValueLow32(delay);
        }
        AdjustWaitForDelay(wt, timeout); /* os/utils.c */
    }
}

/*
*** Wakeup Handler
 */
/*ARGSUSED*/
static void
ServertimeWakeupHandler(void *env, int rc, void *LastSelectMask)
{
    if (pnext_time)
    {
        GetTime();

        if (XSyncValueGreaterOrEqual(Now, *pnext_time))
	{
            SyncChangeCounter(ServertimeCounter, Now);
        }
    }
}

static void
ServertimeQueryValue(void *pCounter, CARD64 *pValue_return)
{
    GetTime();
    *pValue_return = Now;
}

static void
ServertimeBracketValues(void *pCounter, CARD64 *pbracket_less,
			CARD64 *pbracket_greater)
{
    if (!pnext_time && pbracket_greater)
    {
	RegisterBlockAndWakeupHandlers(ServertimeBlockHandler,
				       ServertimeWakeupHandler,
				       NULL);
    }
    else if (pnext_time && !pbracket_greater)
    {
	RemoveBlockAndWakeupHandlers(ServertimeBlockHandler,
				     ServertimeWakeupHandler,
				     NULL);
    }
    pnext_time = pbracket_greater;
}

static void
SyncInitServerTime(void)
{
    CARD64 resolution;

    XSyncIntsToValue(&Now, GetTimeInMillis(), 0);
    XSyncIntToValue(&resolution, 4);
    ServertimeCounter = SyncCreateSystemCounter("SERVERTIME", Now, resolution,
			    XSyncCounterNeverDecreases,
			    ServertimeQueryValue, ServertimeBracketValues);
    pnext_time = NULL;
}



/*
 * IDLETIME implementation
 */

static SyncCounter *IdleTimeCounter;
static XSyncValue *pIdleTimeValueLess;
static XSyncValue *pIdleTimeValueGreater;

static void
IdleTimeQueryValue (pointer pCounter, CARD64 *pValue_return)
{
    CARD32 idle = GetTimeInMillis() - lastDeviceEventTime.milliseconds;
    XSyncIntsToValue (pValue_return, idle, 0);
}

static void
IdleTimeBlockHandler(pointer env, struct timeval **wt, pointer LastSelectMask)
{
    XSyncValue idle, old_idle;
    SyncTriggerList *list = IdleTimeCounter->sync.pTriglist;
    SyncTrigger *trig;

    if (!pIdleTimeValueLess && !pIdleTimeValueGreater)
	return;

    old_idle = IdleTimeCounter->value;
    IdleTimeQueryValue (NULL, &idle);
    IdleTimeCounter->value = idle; /* push, so CheckTrigger works */

    if (pIdleTimeValueLess &&
        XSyncValueLessOrEqual (idle, *pIdleTimeValueLess))
    {
	/*
	 * We've been idle for less than the threshold value, and someone
	 * wants to know about that, but now we need to know whether they
	 * want level or edge trigger.  Check the trigger list against the
	 * current idle time, and if any succeed, bomb out of select()
	 * immediately so we can reschedule.
	 */

	for (list = IdleTimeCounter->sync.pTriglist; list; list = list->next) {
	    trig = list->pTrigger;
	    if (trig->CheckTrigger(trig, old_idle)) {
		AdjustWaitForDelay(wt, 0);
		break;
	    }
	}
	/* 
	 * We've been called exactly on the idle time, but we have a
	 * NegativeTransition trigger which requires a transition from an
	 * idle time greater than this.  Schedule a wakeup for the next
	 * millisecond so we won't miss a transition.
	 */
	if (XSyncValueEqual (idle, *pIdleTimeValueLess))
	    AdjustWaitForDelay(wt, 1);
    }
    else if (pIdleTimeValueGreater)
    {
	/*
	 * There's a threshold in the positive direction.  If we've been
	 * idle less than it, schedule a wakeup for sometime in the future.
	 * If we've been idle more than it, and someone wants to know about
	 * that level-triggered, schedule an immediate wakeup.
	 */
	unsigned long timeout = -1;

	if (XSyncValueLessThan (idle, *pIdleTimeValueGreater)) {
	    XSyncValue value;
	    Bool overflow;

	    XSyncValueSubtract (&value, *pIdleTimeValueGreater,
	                        idle, &overflow);
	    timeout = min(timeout, XSyncValueLow32 (value));
	} else {
	    for (list = IdleTimeCounter->sync.pTriglist; list; list = list->next) {
		trig = list->pTrigger;
		if (trig->CheckTrigger(trig, old_idle)) {
		    timeout = min(timeout, 0);
		    break;
		}
	    }
	}

	AdjustWaitForDelay (wt, timeout);
    }

    IdleTimeCounter->value = old_idle; /* pop */
}

static void
IdleTimeWakeupHandler (pointer env, int rc, pointer LastSelectMask)
{
    XSyncValue idle;

    if (!pIdleTimeValueLess && !pIdleTimeValueGreater)
	return;

    IdleTimeQueryValue (NULL, &idle);

    if ((pIdleTimeValueGreater &&
         XSyncValueGreaterOrEqual (idle, *pIdleTimeValueGreater)) ||
        (pIdleTimeValueLess &&
	 XSyncValueLessOrEqual (idle, *pIdleTimeValueLess)))
    {
	SyncChangeCounter (IdleTimeCounter, idle);
    }
}

static void
IdleTimeBracketValues (pointer pCounter, CARD64 *pbracket_less,
                       CARD64 *pbracket_greater)
{
    Bool registered = (pIdleTimeValueLess || pIdleTimeValueGreater);

    if (registered && !pbracket_less && !pbracket_greater)
    {
	RemoveBlockAndWakeupHandlers(IdleTimeBlockHandler,
	                             IdleTimeWakeupHandler,
	                             NULL);
    }
    else if (!registered && (pbracket_less || pbracket_greater))
    {
	RegisterBlockAndWakeupHandlers(IdleTimeBlockHandler,
	                               IdleTimeWakeupHandler,
	                               NULL);
    }

    pIdleTimeValueGreater = pbracket_greater;
    pIdleTimeValueLess    = pbracket_less;
}

static void
SyncInitIdleTime (void)
{
    CARD64 resolution;
    XSyncValue idle;

    IdleTimeQueryValue (NULL, &idle);
    XSyncIntToValue (&resolution, 4);

    IdleTimeCounter = SyncCreateSystemCounter ("IDLETIME", idle, resolution,
                                               XSyncCounterUnrestricted,
                                               IdleTimeQueryValue,
                                               IdleTimeBracketValues);

    pIdleTimeValueLess = pIdleTimeValueGreater = NULL;
}
=======
/*

Copyright 1991, 1993, 1998  The Open Group

Permission to use, copy, modify, distribute, and sell this software and its
documentation for any purpose is hereby granted without fee, provided that
the above copyright notice appear in all copies and that both that
copyright notice and this permission notice appear in supporting
documentation.

The above copyright notice and this permission notice shall be included
in all copies or substantial portions of the Software.

THE SOFTWARE IS PROVIDED "AS IS", WITHOUT WARRANTY OF ANY KIND, EXPRESS
OR IMPLIED, INCLUDING BUT NOT LIMITED TO THE WARRANTIES OF
MERCHANTABILITY, FITNESS FOR A PARTICULAR PURPOSE AND NONINFRINGEMENT.
IN NO EVENT SHALL THE OPEN GROUP BE LIABLE FOR ANY CLAIM, DAMAGES OR
OTHER LIABILITY, WHETHER IN AN ACTION OF CONTRACT, TORT OR OTHERWISE,
ARISING FROM, OUT OF OR IN CONNECTION WITH THE SOFTWARE OR THE USE OR
OTHER DEALINGS IN THE SOFTWARE.

Except as contained in this notice, the name of The Open Group shall
not be used in advertising or otherwise to promote the sale, use or
other dealings in this Software without prior written authorization
from The Open Group.


Copyright 1991, 1993 by Digital Equipment Corporation, Maynard, Massachusetts,
and Olivetti Research Limited, Cambridge, England.

                        All Rights Reserved

Permission to use, copy, modify, and distribute this software and its
documentation for any purpose and without fee is hereby granted,
provided that the above copyright notice appear in all copies and that
both that copyright notice and this permission notice appear in
supporting documentation, and that the names of Digital or Olivetti
not be used in advertising or publicity pertaining to distribution of the
software without specific, written prior permission.  Digital and Olivetti
make no representations about the suitability of this software
for any purpose.  It is provided "as is" without express or implied warranty.

DIGITAL AND OLIVETTI DISCLAIM ALL WARRANTIES WITH REGARD TO THIS
SOFTWARE, INCLUDING ALL IMPLIED WARRANTIES OF MERCHANTABILITY AND
FITNESS, IN NO EVENT SHALL THEY BE LIABLE FOR ANY SPECIAL, INDIRECT OR
CONSEQUENTIAL DAMAGES OR ANY DAMAGES WHATSOEVER RESULTING FROM LOSS OF
USE, DATA OR PROFITS, WHETHER IN AN ACTION OF CONTRACT, NEGLIGENCE OR
OTHER TORTIOUS ACTION, ARISING OUT OF OR IN CONNECTION WITH THE USE OR
PERFORMANCE OF THIS SOFTWARE.

*/

#ifdef HAVE_DIX_CONFIG_H
#include <dix-config.h>
#endif

#include <string.h>

#include <X11/X.h>
#include <X11/Xproto.h>
#include <X11/Xmd.h>
#include "scrnintstr.h"
#include "os.h"
#include "extnsionst.h"
#include "dixstruct.h"
#include "pixmapstr.h"
#include "resource.h"
#include "opaque.h"
#include <X11/extensions/syncproto.h>
#include "syncsrv.h"
#include "syncsdk.h"
#include "protocol-versions.h"

#include <stdio.h>
#if !defined(WIN32)
#include <sys/time.h>
#endif

#include "modinit.h"

/*
 * Local Global Variables
 */
static int      SyncEventBase;
static int      SyncErrorBase;
static RESTYPE  RTCounter = 0;
static RESTYPE  RTAwait;
static RESTYPE  RTAlarm;
static RESTYPE  RTAlarmClient;
static RESTYPE  RTFence;
static int SyncNumSystemCounters = 0;
static SyncCounter **SysCounterList = NULL;
static int SyncNumInvalidCounterWarnings = 0;
#define MAX_INVALID_COUNTER_WARNINGS	   5

static const char *WARN_INVALID_COUNTER_COMPARE =
"Warning: Non-counter XSync object using Counter-only\n"
"         comparison.  Result will never be true.\n";

static const char *WARN_INVALID_COUNTER_ALARM =
"Warning: Non-counter XSync object used in alarm.  This is\n"
"         the result of a programming error in the X server.\n";

#define IsSystemCounter(pCounter) \
    (pCounter && (pCounter->sync.client == NULL))

/* these are all the alarm attributes that pertain to the alarm's trigger */
#define XSyncCAAllTrigger \
    (XSyncCACounter | XSyncCAValueType | XSyncCAValue | XSyncCATestType)

static void SyncComputeBracketValues(SyncCounter *);

static void SyncInitServerTime(void);

static void SyncInitIdleTime(void);

static Bool
SyncCheckWarnIsCounter(const SyncObject* pSync, const char *warning)
{
    if (pSync && (SYNC_COUNTER != pSync->type))
    {
	if (SyncNumInvalidCounterWarnings++ < MAX_INVALID_COUNTER_WARNINGS)
	{
	    ErrorF("%s", warning);
	    ErrorF("         Counter type: %d\n", pSync->type);
	}

	return FALSE;
    }

    return TRUE;
}

/*  Each counter maintains a simple linked list of triggers that are
 *  interested in the counter.  The two functions below are used to
 *  delete and add triggers on this list.
 */
static void
SyncDeleteTriggerFromSyncObject(SyncTrigger *pTrigger)
{
    SyncTriggerList *pCur;
    SyncTriggerList *pPrev;
    SyncCounter *pCounter;

    /* pSync needs to be stored in pTrigger before calling here. */

    if (!pTrigger->pSync)
	return;

    pPrev = NULL;
    pCur = pTrigger->pSync->pTriglist;

    while (pCur)
    {
	if (pCur->pTrigger == pTrigger)
	{
	    if (pPrev)
		pPrev->next = pCur->next;
	    else
		pTrigger->pSync->pTriglist = pCur->next;

	    free(pCur);
	    break;
	}
	
	pPrev = pCur;
	pCur = pCur->next;
    }

    if (SYNC_COUNTER == pTrigger->pSync->type)
    {
	pCounter = (SyncCounter *)pTrigger->pSync;

	if (IsSystemCounter(pCounter))
	    SyncComputeBracketValues(pCounter);
    } else if (SYNC_FENCE == pTrigger->pSync->type) {
	SyncFence* pFence = (SyncFence*) pTrigger->pSync;
	pFence->funcs.DeleteTrigger(pTrigger);
    }
}


static int
SyncAddTriggerToSyncObject(SyncTrigger *pTrigger)
{
    SyncTriggerList *pCur;
    SyncCounter *pCounter;

    if (!pTrigger->pSync)
	return Success;

    /* don't do anything if it's already there */
    for (pCur = pTrigger->pSync->pTriglist; pCur; pCur = pCur->next)
    {
	if (pCur->pTrigger == pTrigger)
	    return Success;
    }

    if (!(pCur = malloc(sizeof(SyncTriggerList))))
	return BadAlloc;

    pCur->pTrigger = pTrigger;
    pCur->next = pTrigger->pSync->pTriglist;
    pTrigger->pSync->pTriglist = pCur;

    if (SYNC_COUNTER == pTrigger->pSync->type)
    {
	pCounter = (SyncCounter *)pTrigger->pSync;

	if (IsSystemCounter(pCounter))
	    SyncComputeBracketValues(pCounter);
    } else if (SYNC_FENCE == pTrigger->pSync->type) {
	SyncFence* pFence = (SyncFence*) pTrigger->pSync;
	pFence->funcs.AddTrigger(pTrigger);
    }

    return Success;
}


/*  Below are five possible functions that can be plugged into
 *  pTrigger->CheckTrigger for counter sync objects, corresponding to
 *  the four possible test-types, and the one possible function that
 *  can be plugged into pTrigger->CheckTrigger for fence sync objects.
 *  These functions are called after the sync object's state changes
 *  but are also passed the old state so they can inspect both the old
 *  and new values.  (PositiveTransition and NegativeTransition need to
 *  see both pieces of information.)  These functions return the truth
 *  value of the trigger.
 *
 *  All of them include the condition pTrigger->pSync == NULL.
 *  This is because the spec says that a trigger with a sync value
 *  of None is always TRUE.
 */

static Bool
SyncCheckTriggerPositiveComparison(SyncTrigger *pTrigger, CARD64 oldval)
{
    SyncCounter *pCounter;

    /* Non-counter sync objects should never get here because they
     * never trigger this comparison. */
    if (!SyncCheckWarnIsCounter(pTrigger->pSync, WARN_INVALID_COUNTER_COMPARE))
	return FALSE;

    pCounter = (SyncCounter *)pTrigger->pSync;

    return (pCounter == NULL ||
	    XSyncValueGreaterOrEqual(pCounter->value, pTrigger->test_value));
}

static Bool
SyncCheckTriggerNegativeComparison(SyncTrigger *pTrigger,  CARD64 oldval)
{
    SyncCounter *pCounter;

    /* Non-counter sync objects should never get here because they
     * never trigger this comparison. */
    if (!SyncCheckWarnIsCounter(pTrigger->pSync, WARN_INVALID_COUNTER_COMPARE))
	return FALSE;

    pCounter = (SyncCounter *)pTrigger->pSync;

    return (pCounter == NULL ||
	    XSyncValueLessOrEqual(pCounter->value, pTrigger->test_value));
}

static Bool
SyncCheckTriggerPositiveTransition(SyncTrigger *pTrigger, CARD64 oldval)
{
    SyncCounter *pCounter;

    /* Non-counter sync objects should never get here because they
     * never trigger this comparison. */
    if (!SyncCheckWarnIsCounter(pTrigger->pSync, WARN_INVALID_COUNTER_COMPARE))
	return FALSE;

    pCounter = (SyncCounter *)pTrigger->pSync;

    return (pCounter == NULL ||
	    (XSyncValueLessThan(oldval, pTrigger->test_value) &&
	     XSyncValueGreaterOrEqual(pCounter->value, pTrigger->test_value)));
}

static Bool
SyncCheckTriggerNegativeTransition(SyncTrigger *pTrigger, CARD64 oldval)
{
    SyncCounter *pCounter;

    /* Non-counter sync objects should never get here because they
     * never trigger this comparison. */
    if (!SyncCheckWarnIsCounter(pTrigger->pSync, WARN_INVALID_COUNTER_COMPARE))
	return FALSE;

    pCounter = (SyncCounter *)pTrigger->pSync;

    return (pCounter == NULL ||
	    (XSyncValueGreaterThan(oldval, pTrigger->test_value) &&
	     XSyncValueLessOrEqual(pCounter->value, pTrigger->test_value)));
}

static Bool
SyncCheckTriggerFence(SyncTrigger *pTrigger, CARD64 unused)
{
    SyncFence* pFence = (SyncFence*) pTrigger->pSync;
    (void)unused;

    return (pFence == NULL ||
	    pFence->funcs.CheckTriggered(pFence));
}

static int
SyncInitTrigger(ClientPtr client, SyncTrigger *pTrigger, XID syncObject,
		RESTYPE resType, Mask changes)
{
    SyncObject *pSync = pTrigger->pSync;
    SyncCounter *pCounter = NULL;
    int		rc;
    Bool	newSyncObject = FALSE;

    if (changes & XSyncCACounter)
    {
	if (syncObject == None)
	    pSync = NULL;
	else if (Success != (rc = dixLookupResourceByType ((pointer *)&pSync,
				syncObject, resType, client, DixReadAccess)))
	{
	    client->errorValue = syncObject;
	    return rc;
	}
	if (pSync != pTrigger->pSync)
	{ /* new counter for trigger */
	    SyncDeleteTriggerFromSyncObject(pTrigger);
	    pTrigger->pSync = pSync;
	    newSyncObject = TRUE;
	}
    }

    /* if system counter, ask it what the current value is */

    if (pSync && SYNC_COUNTER == pSync->type)
    {
	pCounter = (SyncCounter *)pSync;

	if (IsSystemCounter(pCounter))
	{
	    (*pCounter->pSysCounterInfo->QueryValue) ((pointer) pCounter,
						      &pCounter->value);
	}
    }

    if (changes & XSyncCAValueType)
    {
	if (pTrigger->value_type != XSyncRelative &&
	    pTrigger->value_type != XSyncAbsolute)
	{
	    client->errorValue = pTrigger->value_type;
	    return BadValue;
	}
    }

    if (changes & XSyncCATestType)
    {

	if (pSync && SYNC_FENCE == pSync->type)
	{
	    pTrigger->CheckTrigger = SyncCheckTriggerFence;
	}
	else
	{
	    /* select appropriate CheckTrigger function */

	    switch (pTrigger->test_type)
	    {
	    case XSyncPositiveTransition:
		pTrigger->CheckTrigger = SyncCheckTriggerPositiveTransition;
		break;
	    case XSyncNegativeTransition:
		pTrigger->CheckTrigger = SyncCheckTriggerNegativeTransition;
		break;
	    case XSyncPositiveComparison:
		pTrigger->CheckTrigger = SyncCheckTriggerPositiveComparison;
		break;
	    case XSyncNegativeComparison:
		pTrigger->CheckTrigger = SyncCheckTriggerNegativeComparison;
		break;
	    default:
		client->errorValue = pTrigger->test_type;
		return BadValue;
	    }
	}
    }

    if (changes & (XSyncCAValueType | XSyncCAValue))
    {
	if (pTrigger->value_type == XSyncAbsolute)
	    pTrigger->test_value = pTrigger->wait_value;
	else /* relative */
	{
	    Bool overflow;
	    if (pCounter == NULL)
		return BadMatch;

	    XSyncValueAdd(&pTrigger->test_value, pCounter->value,
			  pTrigger->wait_value, &overflow);
	    if (overflow)
	    {
		client->errorValue = XSyncValueHigh32(pTrigger->wait_value);
		return BadValue;
	    }
	}
    }

    /*  we wait until we're sure there are no errors before registering
     *  a new counter on a trigger
     */
    if (newSyncObject)
    {
	if ((rc = SyncAddTriggerToSyncObject(pTrigger)) != Success)
	    return rc;
    }
    else if (pCounter && IsSystemCounter(pCounter))
    {
	SyncComputeBracketValues(pCounter);
    }

    return Success;
}

/*  AlarmNotify events happen in response to actions taken on an Alarm or
 *  the counter used by the alarm.  AlarmNotify may be sent to multiple
 *  clients.  The alarm maintains a list of clients interested in events.
 */
static void
SyncSendAlarmNotifyEvents(SyncAlarm *pAlarm)
{
    SyncAlarmClientList *pcl;
    xSyncAlarmNotifyEvent ane;
    SyncTrigger *pTrigger = &pAlarm->trigger;
    SyncCounter *pCounter;

    if (!SyncCheckWarnIsCounter(pTrigger->pSync, WARN_INVALID_COUNTER_ALARM))
	return;

    pCounter = (SyncCounter *)pTrigger->pSync;

    UpdateCurrentTime();

    ane.type = SyncEventBase + XSyncAlarmNotify;
    ane.kind = XSyncAlarmNotify;
    ane.alarm = pAlarm->alarm_id;
    if (pTrigger->pSync && SYNC_COUNTER == pTrigger->pSync->type)
    {
	ane.counter_value_hi = XSyncValueHigh32(pCounter->value);
	ane.counter_value_lo = XSyncValueLow32(pCounter->value);
    }
    else
    { /* XXX what else can we do if there's no counter? */
	ane.counter_value_hi = ane.counter_value_lo = 0;
    }

    ane.alarm_value_hi = XSyncValueHigh32(pTrigger->test_value);
    ane.alarm_value_lo = XSyncValueLow32(pTrigger->test_value);
    ane.time = currentTime.milliseconds;
    ane.state = pAlarm->state;

    /* send to owner */
    if (pAlarm->events)
	WriteEventsToClient(pAlarm->client, 1, (xEvent *) &ane);

    /* send to other interested clients */
    for (pcl = pAlarm->pEventClients; pcl; pcl = pcl->next)
	WriteEventsToClient(pcl->client, 1, (xEvent *) &ane);
}


/*  CounterNotify events only occur in response to an Await.  The events
 *  go only to the Awaiting client.
 */
static void
SyncSendCounterNotifyEvents(ClientPtr client, SyncAwait **ppAwait,
			    int num_events)
{
    xSyncCounterNotifyEvent *pEvents, *pev;
    int i;

    if (client->clientGone)
	return;
    pev = pEvents = malloc(num_events * sizeof(xSyncCounterNotifyEvent));
    if (!pEvents)
	return;
    UpdateCurrentTime();
    for (i = 0; i < num_events; i++, ppAwait++, pev++)
    {
	SyncTrigger *pTrigger = &(*ppAwait)->trigger;
	pev->type = SyncEventBase + XSyncCounterNotify;
	pev->kind = XSyncCounterNotify;
	pev->counter = pTrigger->pSync->id;
	pev->wait_value_lo = XSyncValueLow32(pTrigger->test_value);
	pev->wait_value_hi = XSyncValueHigh32(pTrigger->test_value);
	if (SYNC_COUNTER == pTrigger->pSync->type)
	{
	    SyncCounter *pCounter = (SyncCounter *)pTrigger->pSync;

	    pev->counter_value_lo = XSyncValueLow32(pCounter->value);
	    pev->counter_value_hi = XSyncValueHigh32(pCounter->value);
	}
	else
	{
	    pev->counter_value_lo = 0;
	    pev->counter_value_hi = 0;
	}

	pev->time = currentTime.milliseconds;
	pev->count = num_events - i - 1; /* events remaining */
	pev->destroyed = pTrigger->pSync->beingDestroyed;
    }
    /* swapping will be taken care of by this */
    WriteEventsToClient(client, num_events, (xEvent *)pEvents);
    free(pEvents);
}


/* This function is called when an alarm's counter is destroyed.
 * It is plugged into pTrigger->CounterDestroyed (for alarm triggers).
 */
static void
SyncAlarmCounterDestroyed(SyncTrigger *pTrigger)
{
    SyncAlarm *pAlarm = (SyncAlarm *)pTrigger;

    pAlarm->state = XSyncAlarmInactive;
    SyncSendAlarmNotifyEvents(pAlarm);
    pTrigger->pSync = NULL;
}


/*  This function is called when an alarm "goes off."
 *  It is plugged into pTrigger->TriggerFired (for alarm triggers).
 */
static void
SyncAlarmTriggerFired(SyncTrigger *pTrigger)
{
    SyncAlarm *pAlarm = (SyncAlarm *)pTrigger;
    SyncCounter *pCounter;
    CARD64 new_test_value;

    if (!SyncCheckWarnIsCounter(pTrigger->pSync, WARN_INVALID_COUNTER_ALARM))
	return;

    pCounter = (SyncCounter *)pTrigger->pSync;

    /* no need to check alarm unless it's active */
    if (pAlarm->state != XSyncAlarmActive)
	return;

    /*  " if the counter value is None, or if the delta is 0 and
     *    the test-type is PositiveComparison or NegativeComparison,
     *    no change is made to value (test-value) and the alarm
     *    state is changed to Inactive before the event is generated."
     */
    if (pCounter == NULL
	|| (XSyncValueIsZero(pAlarm->delta)
	    && (pAlarm->trigger.test_type == XSyncPositiveComparison
		|| pAlarm->trigger.test_type == XSyncNegativeComparison)))
	pAlarm->state = XSyncAlarmInactive;

    new_test_value = pAlarm->trigger.test_value;

    if (pAlarm->state == XSyncAlarmActive)
    {
	Bool overflow;
	CARD64 oldvalue;
	SyncTrigger *paTrigger = &pAlarm->trigger;
	SyncCounter *paCounter;

	if (!SyncCheckWarnIsCounter(paTrigger->pSync,
				    WARN_INVALID_COUNTER_ALARM))
	    return;

	paCounter = (SyncCounter *)pTrigger->pSync;

	/* "The alarm is updated by repeatedly adding delta to the
	 *  value of the trigger and re-initializing it until it
	 *  becomes FALSE."
	 */
	oldvalue = paTrigger->test_value;

	/* XXX really should do something smarter here */

	do
	{
	    XSyncValueAdd(&paTrigger->test_value, paTrigger->test_value,
			  pAlarm->delta, &overflow);
	} while (!overflow &&
	      (*paTrigger->CheckTrigger)(paTrigger,
					paCounter->value));

	new_test_value = paTrigger->test_value;
	paTrigger->test_value = oldvalue;

	/* "If this update would cause value to fall outside the range
	 *  for an INT64...no change is made to value (test-value) and
	 *  the alarm state is changed to Inactive before the event is
	 *  generated."
	 */
	if (overflow)
	{
	    new_test_value = oldvalue;
	    pAlarm->state = XSyncAlarmInactive;
	}
    }
    /*  The AlarmNotify event has to have the "new state of the alarm"
     *  which we can't be sure of until this point.  However, it has
     *  to have the "old" trigger test value.  That's the reason for
     *  all the newvalue/oldvalue shuffling above.  After we send the
     *  events, give the trigger its new test value.
     */
    SyncSendAlarmNotifyEvents(pAlarm);
    pTrigger->test_value = new_test_value;
}


/*  This function is called when an Await unblocks, either as a result
 *  of the trigger firing OR the counter being destroyed.
 *  It goes into pTrigger->TriggerFired AND pTrigger->CounterDestroyed
 *  (for Await triggers).
 */
static void
SyncAwaitTriggerFired(SyncTrigger *pTrigger)
{
    SyncAwait *pAwait = (SyncAwait *)pTrigger;
    int numwaits;
    SyncAwaitUnion *pAwaitUnion;
    SyncAwait **ppAwait;
    int num_events = 0;

    pAwaitUnion = (SyncAwaitUnion *)pAwait->pHeader;
    numwaits = pAwaitUnion->header.num_waitconditions;
    ppAwait = malloc(numwaits * sizeof(SyncAwait *));
    if (!ppAwait)
	goto bail;

    pAwait = &(pAwaitUnion+1)->await;

    /* "When a client is unblocked, all the CounterNotify events for
     *  the Await request are generated contiguously. If count is 0
     *  there are no more events to follow for this request. If
     *  count is n, there are at least n more events to follow."
     *
     *  Thus, it is best to find all the counters for which events
     *  need to be sent first, so that an accurate count field can
     *  be stored in the events.
     */
    for ( ; numwaits; numwaits--, pAwait++)
    {
	CARD64 diff;
	Bool overflow, diffgreater, diffequal;

	/* "A CounterNotify event with the destroyed flag set to TRUE is
	 *  always generated if the counter for one of the triggers is
	 *  destroyed."
	 */
	if (pAwait->trigger.pSync->beingDestroyed)
	{
	    ppAwait[num_events++] = pAwait;
	    continue;
	}
	
	if (SYNC_COUNTER == pAwait->trigger.pSync->type)
	{
	    SyncCounter *pCounter = (SyncCounter *) pAwait->trigger.pSync;

	    /* "The difference between the counter and the test value is
	     *  calculated by subtracting the test value from the value of
	     *  the counter."
	     */
	    XSyncValueSubtract(&diff, pCounter->value,
			       pAwait->trigger.test_value, &overflow);

	    /* "If the difference lies outside the range for an INT64, an
	     *  event is not generated."
	     */
	    if (overflow)
		continue;
	    diffgreater = XSyncValueGreaterThan(diff, pAwait->event_threshold);
	    diffequal   = XSyncValueEqual(diff, pAwait->event_threshold);

	    /* "If the test-type is PositiveTransition or
	     *  PositiveComparison, a CounterNotify event is generated if
	     *  the difference is at least event-threshold. If the test-type
	     *  is NegativeTransition or NegativeComparison, a CounterNotify
	     *  event is generated if the difference is at most
	     *  event-threshold."
	     */

	    if ( ((pAwait->trigger.test_type == XSyncPositiveComparison ||
		   pAwait->trigger.test_type == XSyncPositiveTransition)
		  && (diffgreater || diffequal))
		 ||
		 ((pAwait->trigger.test_type == XSyncNegativeComparison ||
		   pAwait->trigger.test_type == XSyncNegativeTransition)
		  && (!diffgreater) /* less or equal */
		 )
	       )
	    {
		ppAwait[num_events++] = pAwait;
	    }
	}
    }
    if (num_events)
	SyncSendCounterNotifyEvents(pAwaitUnion->header.client, ppAwait,
				    num_events);
    free(ppAwait);

bail:
    /* unblock the client */
    AttendClient(pAwaitUnion->header.client);
    /* delete the await */
    FreeResource(pAwaitUnion->header.delete_id, RT_NONE);
}


/*  This function should always be used to change a counter's value so that
 *  any triggers depending on the counter will be checked.
 */
void
SyncChangeCounter(SyncCounter *pCounter, CARD64 newval)
{
    SyncTriggerList       *ptl, *pnext;
    CARD64 oldval;

    oldval = pCounter->value;
    pCounter->value = newval;

    /* run through triggers to see if any become true */
    for (ptl = pCounter->sync.pTriglist; ptl; ptl = pnext)
    {
	pnext = ptl->next;
	if ((*ptl->pTrigger->CheckTrigger)(ptl->pTrigger, oldval))
	    (*ptl->pTrigger->TriggerFired)(ptl->pTrigger);
    }

    if (IsSystemCounter(pCounter))
    {
	SyncComputeBracketValues(pCounter);
    }
}


/* loosely based on dix/events.c/EventSelectForWindow */
static Bool
SyncEventSelectForAlarm(SyncAlarm *pAlarm, ClientPtr client, Bool wantevents)
{
    SyncAlarmClientList *pClients;

    if (client == pAlarm->client) /* alarm owner */
    {
	pAlarm->events = wantevents;
	return Success;
    }

    /* see if the client is already on the list (has events selected) */

    for (pClients = pAlarm->pEventClients; pClients;
	 pClients = pClients->next)
    {
	if (pClients->client == client)
	{
	    /* client's presence on the list indicates desire for
	     * events.  If the client doesn't want events, remove it
	     * from the list.  If the client does want events, do
	     * nothing, since it's already got them.
	     */
	    if (!wantevents)
	    {
		FreeResource(pClients->delete_id, RT_NONE);
	    }
	    return Success;
	}
    }

    /*  if we get here, this client does not currently have
     *  events selected on the alarm
     */

    if (!wantevents)
	/* client doesn't want events, and we just discovered that it
	 * doesn't have them, so there's nothing to do.
	 */
	return Success;

    /* add new client to pAlarm->pEventClients */

    pClients = malloc(sizeof(SyncAlarmClientList));
    if (!pClients)
	return BadAlloc;

    /*  register it as a resource so it will be cleaned up
     *  if the client dies
     */

    pClients->delete_id = FakeClientID(client->index);

    /* link it into list after we know all the allocations succeed */
    pClients->next = pAlarm->pEventClients;
    pAlarm->pEventClients = pClients;
    pClients->client = client;

    if (!AddResource(pClients->delete_id, RTAlarmClient, pAlarm))
	return BadAlloc;

    return Success;
}

/*
 * ** SyncChangeAlarmAttributes ** This is used by CreateAlarm and ChangeAlarm
 */
static int
SyncChangeAlarmAttributes(ClientPtr client, SyncAlarm *pAlarm, Mask mask,
			  CARD32 *values)
{
    int		   status;
    XSyncCounter   counter;
    Mask	   origmask = mask;

    counter =
	pAlarm->trigger.pSync ? pAlarm->trigger.pSync->id : None;

    while (mask)
    {
	int    index2 = lowbit(mask);
	mask &= ~index2;
	switch (index2)
	{
	  case XSyncCACounter:
	    mask &= ~XSyncCACounter;
	    /* sanity check in SyncInitTrigger */
	    counter = *values++;
	    break;

	  case XSyncCAValueType:
	    mask &= ~XSyncCAValueType;
	    /* sanity check in SyncInitTrigger */
	    pAlarm->trigger.value_type = *values++;
	    break;

	  case XSyncCAValue:
	    mask &= ~XSyncCAValue;
	    XSyncIntsToValue(&pAlarm->trigger.wait_value, values[1], values[0]);
	    values += 2;
	    break;

	  case XSyncCATestType:
	    mask &= ~XSyncCATestType;
	    /* sanity check in SyncInitTrigger */
	    pAlarm->trigger.test_type = *values++;
	    break;

	  case XSyncCADelta:
	    mask &= ~XSyncCADelta;
	    XSyncIntsToValue(&pAlarm->delta, values[1], values[0]);
	    values += 2;
	    break;

	  case XSyncCAEvents:
	    mask &= ~XSyncCAEvents;
	    if ((*values != xTrue) && (*values != xFalse))
	    {
		client->errorValue = *values;
		return BadValue;
	    }
	    status = SyncEventSelectForAlarm(pAlarm, client,
					     (Bool)(*values++));
	    if (status != Success)
		return status;
	    break;

	  default:
	    client->errorValue = mask;
	    return BadValue;
	}
    }

    /* "If the test-type is PositiveComparison or PositiveTransition
     *  and delta is less than zero, or if the test-type is
     *  NegativeComparison or NegativeTransition and delta is
     *  greater than zero, a Match error is generated."
     */
    if (origmask & (XSyncCADelta|XSyncCATestType))
    {
	CARD64 zero;
	XSyncIntToValue(&zero, 0);
	if ((((pAlarm->trigger.test_type == XSyncPositiveComparison) ||
	      (pAlarm->trigger.test_type == XSyncPositiveTransition))
	     && XSyncValueLessThan(pAlarm->delta, zero))
	    ||
	    (((pAlarm->trigger.test_type == XSyncNegativeComparison) ||
	      (pAlarm->trigger.test_type == XSyncNegativeTransition))
	     && XSyncValueGreaterThan(pAlarm->delta, zero))
	   )
	{
	    return BadMatch;
	}
    }

    /* postpone this until now, when we're sure nothing else can go wrong */
    if ((status = SyncInitTrigger(client, &pAlarm->trigger, counter, RTCounter,
			     origmask & XSyncCAAllTrigger)) != Success)
	return status;

    /* XXX spec does not really say to do this - needs clarification */
    pAlarm->state = XSyncAlarmActive;
    return Success;
}

static SyncObject *
SyncCreate(ClientPtr client, XID id, unsigned char type)
{
    SyncObject *pSync;

    switch (type) {
    case SYNC_COUNTER:
	pSync = malloc(sizeof(SyncCounter));
	break;
    case SYNC_FENCE:
	pSync = (SyncObject*)dixAllocateObjectWithPrivates(SyncFence,
							   PRIVATE_SYNC_FENCE);
	break;
    default:
	return NULL;
    }

    if (!pSync)
	return NULL;

    pSync->client = client;
    pSync->id = id;
    pSync->pTriglist = NULL;
    pSync->beingDestroyed = FALSE;
    pSync->type = type;

    return pSync;
}


static SyncCounter *
SyncCreateCounter(ClientPtr client, XSyncCounter id, CARD64 initialvalue)
{
    SyncCounter *pCounter;

    if (!(pCounter = (SyncCounter *)SyncCreate(client,
					       id,
					       SYNC_COUNTER)))
	return NULL;

    pCounter->value = initialvalue;
    pCounter->pSysCounterInfo = NULL;

    if (!AddResource(id, RTCounter, (pointer) pCounter))
	return NULL;

    return pCounter;
}

static int FreeCounter(void *, XID);

/*
 * ***** System Counter utilities
 */

pointer
SyncCreateSystemCounter(
	char *name,
	CARD64 initial,
	CARD64 resolution,
	SyncCounterType counterType,
	void (*QueryValue)(pointer /* pCounter */,
	      	           CARD64 * /* pValue_return */),
	void (*BracketValues)(pointer /* pCounter */,
	       	              CARD64 * /* pbracket_less */,
	                      CARD64 * /* pbracket_greater */)
	)
{
    SyncCounter    *pCounter;

    SysCounterList = realloc(SysCounterList,
			    (SyncNumSystemCounters+1)*sizeof(SyncCounter *));
    if (!SysCounterList)
	return NULL;

    /* this function may be called before SYNC has been initialized, so we
     * have to make sure RTCounter is created.
     */
    if (RTCounter == 0)
    {
	RTCounter = CreateNewResourceType(FreeCounter, "SyncCounter");
	if (RTCounter == 0)
	{
	    return NULL;
	}
    }

    pCounter = SyncCreateCounter(NULL, FakeClientID(0), initial);

    if (pCounter)
    {
	SysCounterInfo *psci;

	psci = malloc(sizeof(SysCounterInfo));
	if (!psci)
	{
	    FreeResource(pCounter->sync.id, RT_NONE);
	    return pCounter;
	}
	pCounter->pSysCounterInfo = psci;
	psci->name = name;
	psci->resolution = resolution;
	psci->counterType = counterType;
	psci->QueryValue = QueryValue;
	psci->BracketValues = BracketValues;
	XSyncMaxValue(&psci->bracket_greater);
	XSyncMinValue(&psci->bracket_less);
	SysCounterList[SyncNumSystemCounters++] = pCounter;
    }
    return pCounter;
}

void
SyncDestroySystemCounter(pointer pSysCounter)
{
    SyncCounter *pCounter = (SyncCounter *)pSysCounter;
    FreeResource(pCounter->sync.id, RT_NONE);
}

static void
SyncComputeBracketValues(SyncCounter *pCounter)
{
    SyncTriggerList *pCur;
    SyncTrigger *pTrigger;
    SysCounterInfo *psci;
    CARD64 *pnewgtval = NULL;
    CARD64 *pnewltval = NULL;
    SyncCounterType ct;

    if (!pCounter)
	return;

    psci = pCounter->pSysCounterInfo;
    ct = pCounter->pSysCounterInfo->counterType;
    if (ct == XSyncCounterNeverChanges)
	return;

    XSyncMaxValue(&psci->bracket_greater);
    XSyncMinValue(&psci->bracket_less);

    for (pCur = pCounter->sync.pTriglist; pCur; pCur = pCur->next)
    {
	pTrigger = pCur->pTrigger;
	
        if (pTrigger->test_type == XSyncPositiveComparison &&
	    ct != XSyncCounterNeverIncreases)
	{
	    if (XSyncValueLessThan(pCounter->value, pTrigger->test_value) &&
		XSyncValueLessThan(pTrigger->test_value,
				   psci->bracket_greater))
	    {
		psci->bracket_greater = pTrigger->test_value;
		pnewgtval = &psci->bracket_greater;
	    }
	}
	else if (pTrigger->test_type == XSyncNegativeComparison &&
		 ct != XSyncCounterNeverDecreases)
	{
	    if (XSyncValueGreaterThan(pCounter->value, pTrigger->test_value) &&
		XSyncValueGreaterThan(pTrigger->test_value,
				      psci->bracket_less))
	    {
		psci->bracket_less = pTrigger->test_value;
		pnewltval = &psci->bracket_less;
	    }
	}
	else if (pTrigger->test_type == XSyncNegativeTransition &&
		   ct != XSyncCounterNeverIncreases)
	{
	    if (XSyncValueGreaterThan(pCounter->value, pTrigger->test_value) &&
		XSyncValueGreaterThan(pTrigger->test_value, psci->bracket_less))
	    {
		psci->bracket_less = pTrigger->test_value;
		pnewltval = &psci->bracket_less;
	    } else if (XSyncValueEqual(pCounter->value, pTrigger->test_value) &&
		       XSyncValueLessThan(pTrigger->test_value,
					  psci->bracket_greater))
	    {
	        /*
		 * The value is exactly equal to our threshold.  We want one
		 * more event in the positive direction to ensure we pick up
		 * when the value *exceeds* this threshold.
		 */
	        psci->bracket_greater = pTrigger->test_value;
		pnewgtval = &psci->bracket_greater;
	    }
	}
        else if (pTrigger->test_type == XSyncPositiveTransition &&
		  ct != XSyncCounterNeverDecreases)
	{
	    if (XSyncValueLessThan(pCounter->value, pTrigger->test_value) &&
		XSyncValueLessThan(pTrigger->test_value, psci->bracket_greater))
	    {
		psci->bracket_greater = pTrigger->test_value;
		pnewgtval = &psci->bracket_greater;
	    } else if (XSyncValueEqual(pCounter->value, pTrigger->test_value) &&
		       XSyncValueGreaterThan(pTrigger->test_value,
					     psci->bracket_less))
	    {
	        /*
		 * The value is exactly equal to our threshold.  We want one
		 * more event in the negative direction to ensure we pick up
		 * when the value is less than this threshold.
		 */
	        psci->bracket_less = pTrigger->test_value;
		pnewltval = &psci->bracket_less;
	    }
	}
    } /* end for each trigger */

    if (pnewgtval || pnewltval)
    {
	(*psci->BracketValues)((pointer)pCounter, pnewltval, pnewgtval);
    }
}

/*
 * *****  Resource delete functions
 */

/* ARGSUSED */
static int
FreeAlarm(void *addr, XID id)
{
    SyncAlarm      *pAlarm = (SyncAlarm *) addr;

    pAlarm->state = XSyncAlarmDestroyed;

    SyncSendAlarmNotifyEvents(pAlarm);

    /* delete event selections */

    while (pAlarm->pEventClients)
	FreeResource(pAlarm->pEventClients->delete_id, RT_NONE);

    SyncDeleteTriggerFromSyncObject(&pAlarm->trigger);

    free(pAlarm);
    return Success;
}


/*
 * ** Cleanup after the destruction of a Counter
 */
/* ARGSUSED */
static int
FreeCounter(void *env, XID id)
{
    SyncCounter     *pCounter = (SyncCounter *) env;
    SyncTriggerList *ptl, *pnext;

    pCounter->sync.beingDestroyed = TRUE;
    /* tell all the counter's triggers that the counter has been destroyed */
    for (ptl = pCounter->sync.pTriglist; ptl; ptl = pnext)
    {
	(*ptl->pTrigger->CounterDestroyed)(ptl->pTrigger);
	pnext = ptl->next;
	free(ptl); /* destroy the trigger list as we go */
    }
    if (IsSystemCounter(pCounter))
    {
	int i, found = 0;

	free(pCounter->pSysCounterInfo);

	/* find the counter in the list of system counters and remove it */

	if (SysCounterList)
	{
	    for (i = 0; i < SyncNumSystemCounters; i++)
	    {
		if (SysCounterList[i] == pCounter)
		{
		    found = i;
		    break;
		}
	    }
	    if (found < (SyncNumSystemCounters-1))
	    {
		for (i = found; i < SyncNumSystemCounters-1; i++)
		{
		    SysCounterList[i] = SysCounterList[i+1];
		}
	    }
	}
	SyncNumSystemCounters--;
    }
    free(pCounter);
    return Success;
}

/*
 * ** Cleanup after Await
 */
/* ARGSUSED */
static int
FreeAwait(void *addr, XID id)
{
    SyncAwaitUnion *pAwaitUnion = (SyncAwaitUnion *) addr;
    SyncAwait *pAwait;
    int numwaits;

    pAwait = &(pAwaitUnion+1)->await; /* first await on list */

    /* remove triggers from counters */

    for (numwaits = pAwaitUnion->header.num_waitconditions; numwaits;
	 numwaits--, pAwait++)
    {
	/* If the counter is being destroyed, FreeCounter will delete
	 * the trigger list itself, so don't do it here.
	 */
	SyncObject *pSync = pAwait->trigger.pSync;
	if (pSync && !pSync->beingDestroyed)
	    SyncDeleteTriggerFromSyncObject(&pAwait->trigger);
    }
    free(pAwaitUnion);
    return Success;
}

/* loosely based on dix/events.c/OtherClientGone */
static int
FreeAlarmClient(void *value, XID id)
{
    SyncAlarm *pAlarm = (SyncAlarm *)value;
    SyncAlarmClientList *pCur, *pPrev;

    for (pPrev = NULL, pCur = pAlarm->pEventClients;
	 pCur;
	 pPrev = pCur, pCur = pCur->next)
    {
	if (pCur->delete_id == id)
	{
	    if (pPrev)
		pPrev->next = pCur->next;
	    else
		pAlarm->pEventClients = pCur->next;
	    free(pCur);
	    return Success;
	}
    }
    FatalError("alarm client not on event list");
    /*NOTREACHED*/
}


/*
 * *****  Proc functions
 */


/*
 * ** Initialize the extension
 */
static int
ProcSyncInitialize(ClientPtr client)
{
    xSyncInitializeReply  rep;
    REQUEST_SIZE_MATCH(xSyncInitializeReq);

    memset(&rep, 0, sizeof(xSyncInitializeReply));
    rep.type = X_Reply;
    rep.sequenceNumber = client->sequence;
    rep.majorVersion = SERVER_SYNC_MAJOR_VERSION;
    rep.minorVersion = SERVER_SYNC_MINOR_VERSION;
    rep.length = 0;

    if (client->swapped)
    {
	swaps(&rep.sequenceNumber);
    }
    WriteToClient(client, sizeof(rep), (char *) &rep);
    return Success;
}

/*
 * ** Get list of system counters available through the extension
 */
static int
ProcSyncListSystemCounters(ClientPtr client)
{
    xSyncListSystemCountersReply  rep;
    int i, len;
    xSyncSystemCounter *list = NULL, *walklist = NULL;

    REQUEST_SIZE_MATCH(xSyncListSystemCountersReq);

    rep.type = X_Reply;
    rep.sequenceNumber = client->sequence;
    rep.nCounters = SyncNumSystemCounters;

    for (i = len = 0; i < SyncNumSystemCounters; i++)
    {
	char *name = SysCounterList[i]->pSysCounterInfo->name;
	/* pad to 4 byte boundary */
	len += pad_to_int32(sz_xSyncSystemCounter + strlen(name));
    }

    if (len)
    {
	walklist = list = malloc(len);
	if (!list)
	    return BadAlloc;
    }

    rep.length = bytes_to_int32(len);

    if (client->swapped)
    {
	swaps(&rep.sequenceNumber);
	swapl(&rep.length);
	swapl(&rep.nCounters);
    }

    for (i = 0; i < SyncNumSystemCounters; i++)
    {
	int namelen;
	char *pname_in_reply;
	SysCounterInfo *psci = SysCounterList[i]->pSysCounterInfo;

	walklist->counter = SysCounterList[i]->sync.id;
	walklist->resolution_hi = XSyncValueHigh32(psci->resolution);
	walklist->resolution_lo = XSyncValueLow32(psci->resolution);
	namelen = strlen(psci->name);
	walklist->name_length = namelen;

	if (client->swapped)
	{
	    swapl(&walklist->counter);
	    swapl(&walklist->resolution_hi);
	    swapl(&walklist->resolution_lo);
	    swaps(&walklist->name_length);
	}

	pname_in_reply = ((char *)walklist) + sz_xSyncSystemCounter;
	strncpy(pname_in_reply, psci->name, namelen);
	walklist = (xSyncSystemCounter *) (((char *)walklist) +
				pad_to_int32(sz_xSyncSystemCounter + namelen));
    }

    WriteToClient(client, sizeof(rep), (char *) &rep);
    if (len)
    {
	WriteToClient(client, len, (char *) list);
	free(list);
    }

    return Success;
}

/*
 * ** Set client Priority
 */
static int
ProcSyncSetPriority(ClientPtr client)
{
    REQUEST(xSyncSetPriorityReq);
    ClientPtr priorityclient;
    int rc;

    REQUEST_SIZE_MATCH(xSyncSetPriorityReq);

    if (stuff->id == None)
	priorityclient = client;
    else {
	rc = dixLookupClient(&priorityclient, stuff->id, client,
			     DixSetAttrAccess);
	if (rc != Success)
	    return rc;
    }

    if (priorityclient->priority != stuff->priority)
    {
	priorityclient->priority = stuff->priority;

	/*  The following will force the server back into WaitForSomething
	 *  so that the change in this client's priority is immediately
	 *  reflected.
	 */
	isItTimeToYield = TRUE;
	dispatchException |= DE_PRIORITYCHANGE;
    }
    return Success;
}

/*
 * ** Get client Priority
 */
static int
ProcSyncGetPriority(ClientPtr client)
{
    REQUEST(xSyncGetPriorityReq);
    xSyncGetPriorityReply rep;
    ClientPtr priorityclient;
    int rc;

    REQUEST_SIZE_MATCH(xSyncGetPriorityReq);

    if (stuff->id == None)
	priorityclient = client;
    else {
	rc = dixLookupClient(&priorityclient, stuff->id, client,
			     DixGetAttrAccess);
	if (rc != Success)
	    return rc;
    }

    rep.type = X_Reply;
    rep.length = 0;
    rep.sequenceNumber = client->sequence;
    rep.priority = priorityclient->priority;

    if (client->swapped)
    {
	swaps(&rep.sequenceNumber);
	swapl(&rep.priority);
    }

    WriteToClient(client, sizeof(xSyncGetPriorityReply), (char *) &rep);

    return Success;
}

/*
 * ** Create a new counter
 */
static int
ProcSyncCreateCounter(ClientPtr client)
{
    REQUEST(xSyncCreateCounterReq);
    CARD64          initial;

    REQUEST_SIZE_MATCH(xSyncCreateCounterReq);

    LEGAL_NEW_RESOURCE(stuff->cid, client);

    XSyncIntsToValue(&initial, stuff->initial_value_lo, stuff->initial_value_hi);
    if (!SyncCreateCounter(client, stuff->cid, initial))
	return BadAlloc;

    return Success;
}

/*
 * ** Set Counter value
 */
static int
ProcSyncSetCounter(ClientPtr client)
{
    REQUEST(xSyncSetCounterReq);
    SyncCounter    *pCounter;
    CARD64	   newvalue;
    int	rc;

    REQUEST_SIZE_MATCH(xSyncSetCounterReq);

    rc = dixLookupResourceByType((pointer *)&pCounter, stuff->cid, RTCounter,
				 client, DixWriteAccess);
    if (rc != Success)
	return rc;

    if (IsSystemCounter(pCounter))
    {
	client->errorValue = stuff->cid;
	return BadAccess;
    }

    XSyncIntsToValue(&newvalue, stuff->value_lo, stuff->value_hi);
    SyncChangeCounter(pCounter, newvalue);
    return Success;
}

/*
 * ** Change Counter value
 */
static int
ProcSyncChangeCounter(ClientPtr client)
{
    REQUEST(xSyncChangeCounterReq);
    SyncCounter    *pCounter;
    CARD64          newvalue;
    Bool	    overflow;
    int	rc;

    REQUEST_SIZE_MATCH(xSyncChangeCounterReq);

    rc = dixLookupResourceByType((pointer *)&pCounter, stuff->cid, RTCounter,
				 client, DixWriteAccess);
    if (rc != Success)
	return rc;

    if (IsSystemCounter(pCounter))
    {
	client->errorValue = stuff->cid;
	return BadAccess;
    }

    XSyncIntsToValue(&newvalue, stuff->value_lo, stuff->value_hi);
    XSyncValueAdd(&newvalue, pCounter->value, newvalue, &overflow);
    if (overflow)
    {
	/* XXX 64 bit value can't fit in 32 bits; do the best we can */
	client->errorValue = stuff->value_hi;
	return BadValue;
    }
    SyncChangeCounter(pCounter, newvalue);
    return Success;
}

/*
 * ** Destroy a counter
 */
static int
ProcSyncDestroyCounter(ClientPtr client)
{
    REQUEST(xSyncDestroyCounterReq);
    SyncCounter    *pCounter;
    int rc;

    REQUEST_SIZE_MATCH(xSyncDestroyCounterReq);

    rc = dixLookupResourceByType((pointer *)&pCounter, stuff->counter, RTCounter,
				 client, DixDestroyAccess);
    if (rc != Success)
	return rc;

    if (IsSystemCounter(pCounter))
    {
	client->errorValue = stuff->counter;
	return BadAccess;
    }
    FreeResource(pCounter->sync.id, RT_NONE);
    return Success;
}

static SyncAwaitUnion*
SyncAwaitPrologue(ClientPtr client, int items)
{
    SyncAwaitUnion *pAwaitUnion;

    /*  all the memory for the entire await list is allocated
     *  here in one chunk
     */
    pAwaitUnion = malloc((items+1) * sizeof(SyncAwaitUnion));
    if (!pAwaitUnion)
	return NULL;

    /* first item is the header, remainder are real wait conditions */

    pAwaitUnion->header.delete_id = FakeClientID(client->index);
    pAwaitUnion->header.client = client;
    pAwaitUnion->header.num_waitconditions = 0;

    if (!AddResource(pAwaitUnion->header.delete_id, RTAwait, pAwaitUnion))
	return NULL;

    return pAwaitUnion;
}

static void
SyncAwaitEpilogue(ClientPtr client, int items, SyncAwaitUnion *pAwaitUnion)
{
    SyncAwait *pAwait;
    int i;

    IgnoreClient(client);

    /* see if any of the triggers are already true */

    pAwait = &(pAwaitUnion+1)->await; /* skip over header */
    for (i = 0; i < items; i++, pAwait++)
    {
	CARD64 value;

	/*  don't have to worry about NULL counters because the request
	 *  errors before we get here out if they occur
	 */
	switch (pAwait->trigger.pSync->type) {
	case SYNC_COUNTER:
	    value = ((SyncCounter *)pAwait->trigger.pSync)->value;
	    break;
	default:
	    XSyncIntToValue(&value, 0);
	}

	if ((*pAwait->trigger.CheckTrigger)(&pAwait->trigger, value))
	{
	    (*pAwait->trigger.TriggerFired)(&pAwait->trigger);
	    break; /* once is enough */
	}
    }
}

/*
 * ** Await
 */
static int
ProcSyncAwait(ClientPtr client)
{
    REQUEST(xSyncAwaitReq);
    int             len, items;
    int             i;
    xSyncWaitCondition *pProtocolWaitConds;
    SyncAwaitUnion *pAwaitUnion;
    SyncAwait	   *pAwait;
    int		   status;

    REQUEST_AT_LEAST_SIZE(xSyncAwaitReq);

    len = client->req_len << 2;
    len -= sz_xSyncAwaitReq;
    items = len / sz_xSyncWaitCondition;

    if (items * sz_xSyncWaitCondition != len)
    {
	return BadLength;
    }
    if (items == 0)
    {
	client->errorValue = items; /* XXX protocol change */
	return BadValue;
    }

    if (!(pAwaitUnion = SyncAwaitPrologue(client, items)))
	return BadAlloc;

    /* don't need to do any more memory allocation for this request! */

    pProtocolWaitConds = (xSyncWaitCondition *) & stuff[1];

    pAwait = &(pAwaitUnion+1)->await; /* skip over header */
    for (i = 0; i < items; i++, pProtocolWaitConds++, pAwait++)
    {
	if (pProtocolWaitConds->counter == None) /* XXX protocol change */
	{
	    /*  this should take care of removing any triggers created by
	     *  this request that have already been registered on sync objects
	     */
	    FreeResource(pAwaitUnion->header.delete_id, RT_NONE);
	    client->errorValue = pProtocolWaitConds->counter;
	    return SyncErrorBase + XSyncBadCounter;
	}

	/* sanity checks are in SyncInitTrigger */
	pAwait->trigger.pSync = NULL;
	pAwait->trigger.value_type = pProtocolWaitConds->value_type;
	XSyncIntsToValue(&pAwait->trigger.wait_value,
			 pProtocolWaitConds->wait_value_lo,
			 pProtocolWaitConds->wait_value_hi);
	pAwait->trigger.test_type = pProtocolWaitConds->test_type;

	status = SyncInitTrigger(client, &pAwait->trigger,
				 pProtocolWaitConds->counter, RTCounter,
				 XSyncCAAllTrigger);
	if (status != Success)
	{
	    /*  this should take care of removing any triggers created by
	     *  this request that have already been registered on sync objects
	     */
	    FreeResource(pAwaitUnion->header.delete_id, RT_NONE);
	    return status;
	}
	/* this is not a mistake -- same function works for both cases */
	pAwait->trigger.TriggerFired = SyncAwaitTriggerFired;
	pAwait->trigger.CounterDestroyed = SyncAwaitTriggerFired;
	XSyncIntsToValue(&pAwait->event_threshold,
			 pProtocolWaitConds->event_threshold_lo,
			 pProtocolWaitConds->event_threshold_hi);
	pAwait->pHeader = &pAwaitUnion->header;
	pAwaitUnion->header.num_waitconditions++;
    }

    SyncAwaitEpilogue(client, items, pAwaitUnion);

    return Success;
}


/*
 * ** Query a counter
 */
static int
ProcSyncQueryCounter(ClientPtr client)
{
    REQUEST(xSyncQueryCounterReq);
    xSyncQueryCounterReply rep;
    SyncCounter    *pCounter;
    int rc;

    REQUEST_SIZE_MATCH(xSyncQueryCounterReq);

    rc = dixLookupResourceByType((pointer *)&pCounter, stuff->counter,
				 RTCounter, client, DixReadAccess);
    if (rc != Success)
	return rc;

    rep.type = X_Reply;
    rep.length = 0;
    rep.sequenceNumber = client->sequence;

    /* if system counter, ask it what the current value is */

    if (IsSystemCounter(pCounter))
    {
	(*pCounter->pSysCounterInfo->QueryValue) ((pointer) pCounter,
						  &pCounter->value);
    }

    rep.value_hi = XSyncValueHigh32(pCounter->value);
    rep.value_lo = XSyncValueLow32(pCounter->value);
    if (client->swapped)
    {
	swaps(&rep.sequenceNumber);
	swapl(&rep.length);
	swapl(&rep.value_hi);
	swapl(&rep.value_lo);
    }
    WriteToClient(client, sizeof(xSyncQueryCounterReply), (char *) &rep);
    return Success;
}


/*
 * ** Create Alarm
 */
static int
ProcSyncCreateAlarm(ClientPtr client)
{
    REQUEST(xSyncCreateAlarmReq);
    SyncAlarm      *pAlarm;
    int             status;
    unsigned long   len, vmask;
    SyncTrigger	    *pTrigger;

    REQUEST_AT_LEAST_SIZE(xSyncCreateAlarmReq);

    LEGAL_NEW_RESOURCE(stuff->id, client);

    vmask = stuff->valueMask;
    len = client->req_len - bytes_to_int32(sizeof(xSyncCreateAlarmReq));
    /* the "extra" call to Ones accounts for the presence of 64 bit values */
    if (len != (Ones(vmask) + Ones(vmask & (XSyncCAValue|XSyncCADelta))))
	return BadLength;

    if (!(pAlarm = malloc(sizeof(SyncAlarm))))
    {
	return BadAlloc;
    }

    /* set up defaults */

    pTrigger = &pAlarm->trigger;
    pTrigger->pSync = NULL;
    pTrigger->value_type = XSyncAbsolute;
    XSyncIntToValue(&pTrigger->wait_value, 0L);
    pTrigger->test_type = XSyncPositiveComparison;
    pTrigger->TriggerFired = SyncAlarmTriggerFired;
    pTrigger->CounterDestroyed = SyncAlarmCounterDestroyed;
    status = SyncInitTrigger(client, pTrigger, None, RTCounter,
			     XSyncCAAllTrigger);
    if (status != Success)
    {
	free(pAlarm);
	return status;
    }

    pAlarm->client = client;
    pAlarm->alarm_id = stuff->id;
    XSyncIntToValue(&pAlarm->delta, 1L);
    pAlarm->events = TRUE;
    pAlarm->state = XSyncAlarmInactive;
    pAlarm->pEventClients = NULL;
    status = SyncChangeAlarmAttributes(client, pAlarm, vmask,
				       (CARD32 *)&stuff[1]);
    if (status != Success)
    {
	free(pAlarm);
	return status;
    }

    if (!AddResource(stuff->id, RTAlarm, pAlarm))
	return BadAlloc;

    /*  see if alarm already triggered.  NULL counter will not trigger
     *  in CreateAlarm and sets alarm state to Inactive.
     */

    if (!pTrigger->pSync)
    {
	pAlarm->state = XSyncAlarmInactive; /* XXX protocol change */
    }
    else
    {
	SyncCounter *pCounter;

	if (!SyncCheckWarnIsCounter(pTrigger->pSync,
				    WARN_INVALID_COUNTER_ALARM))
	{
	    FreeResource(stuff->id, RT_NONE);
	    return BadAlloc;
	}

	pCounter = (SyncCounter *)pTrigger->pSync;

	if ((*pTrigger->CheckTrigger)(pTrigger, pCounter->value))
	    (*pTrigger->TriggerFired)(pTrigger);
    }

    return Success;
}

/*
 * ** Change Alarm
 */
static int
ProcSyncChangeAlarm(ClientPtr client)
{
    REQUEST(xSyncChangeAlarmReq);
    SyncAlarm   *pAlarm;
    SyncCounter *pCounter = NULL;
    long        vmask;
    int         len, status;

    REQUEST_AT_LEAST_SIZE(xSyncChangeAlarmReq);

    status = dixLookupResourceByType((pointer *)&pAlarm, stuff->alarm, RTAlarm,
				     client, DixWriteAccess);
    if (status != Success)
	return status;

    vmask = stuff->valueMask;
    len = client->req_len - bytes_to_int32(sizeof(xSyncChangeAlarmReq));
    /* the "extra" call to Ones accounts for the presence of 64 bit values */
    if (len != (Ones(vmask) + Ones(vmask & (XSyncCAValue|XSyncCADelta))))
	return BadLength;

    if ((status = SyncChangeAlarmAttributes(client, pAlarm, vmask,
					    (CARD32 *)&stuff[1])) != Success)
	return status;

    if (SyncCheckWarnIsCounter(pAlarm->trigger.pSync,
			       WARN_INVALID_COUNTER_ALARM))
	pCounter = (SyncCounter *)pAlarm->trigger.pSync;

    /*  see if alarm already triggered.  NULL counter WILL trigger
     *  in ChangeAlarm.
     */

    if (!pCounter ||
	(*pAlarm->trigger.CheckTrigger)(&pAlarm->trigger, pCounter->value))
    {
	(*pAlarm->trigger.TriggerFired)(&pAlarm->trigger);
    }
    return Success;
}

static int
ProcSyncQueryAlarm(ClientPtr client)
{
    REQUEST(xSyncQueryAlarmReq);
    SyncAlarm      *pAlarm;
    xSyncQueryAlarmReply rep;
    SyncTrigger    *pTrigger;
    int rc;

    REQUEST_SIZE_MATCH(xSyncQueryAlarmReq);

    rc = dixLookupResourceByType((pointer *)&pAlarm, stuff->alarm, RTAlarm,
				 client, DixReadAccess);
    if (rc != Success)
	return rc;

    rep.type = X_Reply;
    rep.length = bytes_to_int32(sizeof(xSyncQueryAlarmReply) - sizeof(xGenericReply));
    rep.sequenceNumber = client->sequence;

    pTrigger = &pAlarm->trigger;
    rep.counter = (pTrigger->pSync) ? pTrigger->pSync->id : None;

#if 0 /* XXX unclear what to do, depends on whether relative value-types
       * are "consumed" immediately and are considered absolute from then
       * on.
       */
    rep.value_type = pTrigger->value_type;
    rep.wait_value_hi = XSyncValueHigh32(pTrigger->wait_value);
    rep.wait_value_lo = XSyncValueLow32(pTrigger->wait_value);
#else
    rep.value_type = XSyncAbsolute;
    rep.wait_value_hi = XSyncValueHigh32(pTrigger->test_value);
    rep.wait_value_lo = XSyncValueLow32(pTrigger->test_value);
#endif

    rep.test_type = pTrigger->test_type;
    rep.delta_hi = XSyncValueHigh32(pAlarm->delta);
    rep.delta_lo = XSyncValueLow32(pAlarm->delta);
    rep.events = pAlarm->events;
    rep.state = pAlarm->state;

    if (client->swapped)
    {
	swaps(&rep.sequenceNumber);
	swapl(&rep.length);
	swapl(&rep.counter);
	swapl(&rep.wait_value_hi);
	swapl(&rep.wait_value_lo);
	swapl(&rep.test_type);
	swapl(&rep.delta_hi);
	swapl(&rep.delta_lo);
    }

    WriteToClient(client, sizeof(xSyncQueryAlarmReply), (char *) &rep);
    return Success;
}

static int
ProcSyncDestroyAlarm(ClientPtr client)
{
    SyncAlarm *pAlarm;
    int rc;
    REQUEST(xSyncDestroyAlarmReq);

    REQUEST_SIZE_MATCH(xSyncDestroyAlarmReq);

    rc = dixLookupResourceByType((pointer *)&pAlarm, stuff->alarm, RTAlarm,
				 client, DixDestroyAccess);
    if (rc != Success)
	return rc;

    FreeResource(stuff->alarm, RT_NONE);
    return Success;
}

static int
ProcSyncCreateFence(ClientPtr client)
{
    REQUEST(xSyncCreateFenceReq);
    DrawablePtr pDraw;
    SyncFence *pFence;
    int rc;

    REQUEST_SIZE_MATCH(xSyncCreateFenceReq);

    rc = dixLookupDrawable(&pDraw, stuff->d, client, M_ANY, DixGetAttrAccess);
    if (rc != Success)
	return rc;

    LEGAL_NEW_RESOURCE(stuff->fid, client);

    if (!(pFence = (SyncFence *)SyncCreate(client,
					   stuff->fid,
					   SYNC_FENCE)))
	return BadAlloc;

    miSyncInitFence(pDraw->pScreen, pFence, stuff->initially_triggered);

    if (!AddResource(stuff->fid, RTFence, (pointer) pFence))
	return BadAlloc;

    return client->noClientException;
}

static int
FreeFence(void *obj, XID id)
{
    SyncFence *pFence = (SyncFence *) obj;

    miSyncDestroyFence(pFence);

    return Success;
}

int SyncVerifyFence(SyncFence **ppSyncFence, XID fid,
		    ClientPtr client, Mask mode)
{
    int rc = dixLookupResourceByType((pointer *)ppSyncFence, fid, RTFence,
				     client, mode);

    if (rc != Success)
	client->errorValue = fid;

    return rc;
}

static int
ProcSyncTriggerFence(ClientPtr client)
{
    REQUEST(xSyncTriggerFenceReq);
    SyncFence *pFence;
    int rc;

    REQUEST_SIZE_MATCH(xSyncTriggerFenceReq);

    rc = dixLookupResourceByType((pointer *)&pFence, stuff->fid, RTFence,
				 client, DixWriteAccess);
    if (rc != Success)
	return rc;

    miSyncTriggerFence(pFence);

    return client->noClientException;
}

static int
ProcSyncResetFence(ClientPtr client)
{
    REQUEST(xSyncResetFenceReq);
    SyncFence *pFence;
    int rc;

    REQUEST_SIZE_MATCH(xSyncResetFenceReq);

    rc = dixLookupResourceByType((pointer *)&pFence, stuff->fid, RTFence,
				 client, DixWriteAccess);
    if (rc != Success)
	return rc;

    if (pFence->funcs.CheckTriggered(pFence) != TRUE)
	return BadMatch;

    pFence->funcs.Reset(pFence);

    return client->noClientException;
}

static int
ProcSyncDestroyFence(ClientPtr client)
{
    REQUEST(xSyncDestroyFenceReq);
    SyncFence *pFence;
    int rc;

    REQUEST_SIZE_MATCH(xSyncDestroyFenceReq);

    rc = dixLookupResourceByType((pointer *)&pFence, stuff->fid, RTFence,
				 client, DixDestroyAccess);
    if (rc != Success)
	return rc;

    FreeResource(stuff->fid, RT_NONE);
    return client->noClientException;
}

static int
ProcSyncQueryFence(ClientPtr client)
{
    REQUEST(xSyncQueryFenceReq);
    xSyncQueryFenceReply rep;
    SyncFence *pFence;
    int rc;

    REQUEST_SIZE_MATCH(xSyncQueryFenceReq);

    rc = dixLookupResourceByType((pointer *)&pFence, stuff->fid,
				 RTFence, client, DixReadAccess);
    if (rc != Success)
	return rc;

    rep.type = X_Reply;
    rep.length = 0;
    rep.sequenceNumber = client->sequence;

    rep.triggered = pFence->funcs.CheckTriggered(pFence);

    if (client->swapped)
    {
	swaps(&rep.sequenceNumber);
	swapl(&rep.length);
    }

    WriteToClient(client, sizeof(xSyncQueryFenceReply), (char *) &rep);
    return client->noClientException;
}

static int
ProcSyncAwaitFence(ClientPtr client)
{
    REQUEST(xSyncAwaitFenceReq);
    SyncAwaitUnion *pAwaitUnion;
    SyncAwait *pAwait;
    /* Use CARD32 rather than XSyncFence because XIDs are hard-coded to
     * CARD32 in protocol definitions */
    CARD32 *pProtocolFences;
    int status;
    int len;
    int items;
    int i;

    REQUEST_AT_LEAST_SIZE(xSyncAwaitFenceReq);

    len = client->req_len << 2;
    len -= sz_xSyncAwaitFenceReq;
    items = len / sizeof(CARD32);

    if (items * sizeof(CARD32) != len)
    {
	return BadLength;
    }
    if (items == 0)
    {
	client->errorValue = items;
	return BadValue;
    }

    if (!(pAwaitUnion = SyncAwaitPrologue(client, items)))
	return BadAlloc;

    /* don't need to do any more memory allocation for this request! */

    pProtocolFences = (CARD32 *) & stuff[1];

    pAwait = &(pAwaitUnion+1)->await; /* skip over header */
    for (i = 0; i < items; i++, pProtocolFences++, pAwait++)
    {
	if (*pProtocolFences == None)
	{
	    /*  this should take care of removing any triggers created by
	     *  this request that have already been registered on sync objects
	     */
	    FreeResource(pAwaitUnion->header.delete_id, RT_NONE);
	    client->errorValue = *pProtocolFences;
	    return SyncErrorBase + XSyncBadFence;
	}

	pAwait->trigger.pSync = NULL;
	/* Provide acceptable values for these unused fields to
	 * satisfy SyncInitTrigger's validation logic
	 */
	pAwait->trigger.value_type = XSyncAbsolute;
	XSyncIntToValue(&pAwait->trigger.wait_value, 0);
	pAwait->trigger.test_type = 0;

	status = SyncInitTrigger(client, &pAwait->trigger,
				 *pProtocolFences, RTFence,
				 XSyncCAAllTrigger);
	if (status != Success)
	{
	    /*  this should take care of removing any triggers created by
	     *  this request that have already been registered on sync objects
	     */
	    FreeResource(pAwaitUnion->header.delete_id, RT_NONE);
	    return status;
	}
	/* this is not a mistake -- same function works for both cases */
	pAwait->trigger.TriggerFired = SyncAwaitTriggerFired;
	pAwait->trigger.CounterDestroyed = SyncAwaitTriggerFired;
	/* event_threshold is unused for fence syncs */
	XSyncIntToValue(&pAwait->event_threshold, 0);
	pAwait->pHeader = &pAwaitUnion->header;
	pAwaitUnion->header.num_waitconditions++;
    }

    SyncAwaitEpilogue(client, items, pAwaitUnion);

    return client->noClientException;
}

/*
 * ** Given an extension request, call the appropriate request procedure
 */
static int
ProcSyncDispatch(ClientPtr client)
{
    REQUEST(xReq);

    switch (stuff->data)
    {
      case X_SyncInitialize:
	return ProcSyncInitialize(client);
      case X_SyncListSystemCounters:
	return ProcSyncListSystemCounters(client);
      case X_SyncCreateCounter:
	return ProcSyncCreateCounter(client);
      case X_SyncSetCounter:
	return ProcSyncSetCounter(client);
      case X_SyncChangeCounter:
	return ProcSyncChangeCounter(client);
      case X_SyncQueryCounter:
	return ProcSyncQueryCounter(client);
      case X_SyncDestroyCounter:
	return ProcSyncDestroyCounter(client);
      case X_SyncAwait:
	return ProcSyncAwait(client);
      case X_SyncCreateAlarm:
	return ProcSyncCreateAlarm(client);
      case X_SyncChangeAlarm:
	return ProcSyncChangeAlarm(client);
      case X_SyncQueryAlarm:
	return ProcSyncQueryAlarm(client);
      case X_SyncDestroyAlarm:
	return ProcSyncDestroyAlarm(client);
      case X_SyncSetPriority:
	return ProcSyncSetPriority(client);
      case X_SyncGetPriority:
	return ProcSyncGetPriority(client);
      case X_SyncCreateFence:
	return ProcSyncCreateFence(client);
      case X_SyncTriggerFence:
	return ProcSyncTriggerFence(client);
      case X_SyncResetFence:
	return ProcSyncResetFence(client);
      case X_SyncDestroyFence:
	return ProcSyncDestroyFence(client);
      case X_SyncQueryFence:
	return ProcSyncQueryFence(client);
      case X_SyncAwaitFence:
	return ProcSyncAwaitFence(client);
      default:
	return BadRequest;
    }
}

/*
 * Boring Swapping stuff ...
 */

static int
SProcSyncInitialize(ClientPtr client)
{
    REQUEST(xSyncInitializeReq);
    swaps(&stuff->length);
    REQUEST_SIZE_MATCH (xSyncInitializeReq);

    return ProcSyncInitialize(client);
}

static int
SProcSyncListSystemCounters(ClientPtr client)
{
    REQUEST(xSyncListSystemCountersReq);
    swaps(&stuff->length);
    REQUEST_SIZE_MATCH (xSyncListSystemCountersReq);

    return ProcSyncListSystemCounters(client);
}

static int
SProcSyncCreateCounter(ClientPtr client)
{
    REQUEST(xSyncCreateCounterReq);
    swaps(&stuff->length);
    REQUEST_SIZE_MATCH (xSyncCreateCounterReq);
    swapl(&stuff->cid);
    swapl(&stuff->initial_value_lo);
    swapl(&stuff->initial_value_hi);

    return ProcSyncCreateCounter(client);
}

static int
SProcSyncSetCounter(ClientPtr client)
{
    REQUEST(xSyncSetCounterReq);
    swaps(&stuff->length);
    REQUEST_SIZE_MATCH (xSyncSetCounterReq);
    swapl(&stuff->cid);
    swapl(&stuff->value_lo);
    swapl(&stuff->value_hi);

    return ProcSyncSetCounter(client);
}

static int
SProcSyncChangeCounter(ClientPtr client)
{
    REQUEST(xSyncChangeCounterReq);
    swaps(&stuff->length);
    REQUEST_SIZE_MATCH (xSyncChangeCounterReq);
    swapl(&stuff->cid);
    swapl(&stuff->value_lo);
    swapl(&stuff->value_hi);

    return ProcSyncChangeCounter(client);
}

static int
SProcSyncQueryCounter(ClientPtr client)
{
    REQUEST(xSyncQueryCounterReq);
    swaps(&stuff->length);
    REQUEST_SIZE_MATCH (xSyncQueryCounterReq);
    swapl(&stuff->counter);

    return ProcSyncQueryCounter(client);
}

static int
SProcSyncDestroyCounter(ClientPtr client)
{
    REQUEST(xSyncDestroyCounterReq);
    swaps(&stuff->length);
    REQUEST_SIZE_MATCH (xSyncDestroyCounterReq);
    swapl(&stuff->counter);

    return ProcSyncDestroyCounter(client);
}

static int
SProcSyncAwait(ClientPtr client)
{
    REQUEST(xSyncAwaitReq);
    swaps(&stuff->length);
    REQUEST_AT_LEAST_SIZE(xSyncAwaitReq);
    SwapRestL(stuff);

    return ProcSyncAwait(client);
}

static int
SProcSyncCreateAlarm(ClientPtr client)
{
    REQUEST(xSyncCreateAlarmReq);
    swaps(&stuff->length);
    REQUEST_AT_LEAST_SIZE(xSyncCreateAlarmReq);
    swapl(&stuff->id);
    swapl(&stuff->valueMask);
    SwapRestL(stuff);

    return ProcSyncCreateAlarm(client);
}

static int
SProcSyncChangeAlarm(ClientPtr client)
{
    REQUEST(xSyncChangeAlarmReq);
    swaps(&stuff->length);
    REQUEST_AT_LEAST_SIZE(xSyncChangeAlarmReq);
    swapl(&stuff->alarm);
    swapl(&stuff->valueMask);
    SwapRestL(stuff);
    return ProcSyncChangeAlarm(client);
}

static int
SProcSyncQueryAlarm(ClientPtr client)
{
    REQUEST(xSyncQueryAlarmReq);
    swaps(&stuff->length);
    REQUEST_SIZE_MATCH (xSyncQueryAlarmReq);
    swapl(&stuff->alarm);

    return ProcSyncQueryAlarm(client);
}

static int
SProcSyncDestroyAlarm(ClientPtr client)
{
    REQUEST(xSyncDestroyAlarmReq);
    swaps(&stuff->length);
    REQUEST_SIZE_MATCH (xSyncDestroyAlarmReq);
    swapl(&stuff->alarm);

    return ProcSyncDestroyAlarm(client);
}

static int
SProcSyncSetPriority(ClientPtr client)
{
    REQUEST(xSyncSetPriorityReq);
    swaps(&stuff->length);
    REQUEST_SIZE_MATCH (xSyncSetPriorityReq);
    swapl(&stuff->id);
    swapl(&stuff->priority);

    return ProcSyncSetPriority(client);
}

static int
SProcSyncGetPriority(ClientPtr client)
{
    REQUEST(xSyncGetPriorityReq);
    swaps(&stuff->length);
    REQUEST_SIZE_MATCH (xSyncGetPriorityReq);
    swapl(&stuff->id);

    return ProcSyncGetPriority(client);
}

static int
SProcSyncCreateFence(ClientPtr client)
{
    REQUEST(xSyncCreateFenceReq);
    swaps(&stuff->length);
    REQUEST_SIZE_MATCH (xSyncCreateFenceReq);
    swapl(&stuff->fid);

    return ProcSyncCreateFence(client);
}

static int
SProcSyncTriggerFence(ClientPtr client)
{
    REQUEST(xSyncTriggerFenceReq);
    swaps(&stuff->length);
    REQUEST_SIZE_MATCH (xSyncTriggerFenceReq);
    swapl(&stuff->fid);

    return ProcSyncTriggerFence(client);
}

static int
SProcSyncResetFence(ClientPtr client)
{
    REQUEST(xSyncResetFenceReq);
    swaps(&stuff->length);
    REQUEST_SIZE_MATCH (xSyncResetFenceReq);
    swapl(&stuff->fid);

    return ProcSyncResetFence(client);
}

static int
SProcSyncDestroyFence(ClientPtr client)
{
    REQUEST(xSyncDestroyFenceReq);
    swaps(&stuff->length);
    REQUEST_SIZE_MATCH (xSyncDestroyFenceReq);
    swapl(&stuff->fid);

    return ProcSyncDestroyFence(client);
}

static int
SProcSyncQueryFence(ClientPtr client)
{
    REQUEST(xSyncQueryFenceReq);
    swaps(&stuff->length);
    REQUEST_SIZE_MATCH (xSyncQueryFenceReq);
    swapl(&stuff->fid);

    return ProcSyncQueryFence(client);
}

static int
SProcSyncAwaitFence(ClientPtr client)
{
    REQUEST(xSyncAwaitFenceReq);
    swaps(&stuff->length);
    REQUEST_AT_LEAST_SIZE(xSyncAwaitFenceReq);
    SwapRestL(stuff);

    return ProcSyncAwaitFence(client);
}

static int
SProcSyncDispatch(ClientPtr client)
{
    REQUEST(xReq);

    switch (stuff->data)
    {
      case X_SyncInitialize:
	return SProcSyncInitialize(client);
      case X_SyncListSystemCounters:
	return SProcSyncListSystemCounters(client);
      case X_SyncCreateCounter:
	return SProcSyncCreateCounter(client);
      case X_SyncSetCounter:
	return SProcSyncSetCounter(client);
      case X_SyncChangeCounter:
	return SProcSyncChangeCounter(client);
      case X_SyncQueryCounter:
	return SProcSyncQueryCounter(client);
      case X_SyncDestroyCounter:
	return SProcSyncDestroyCounter(client);
      case X_SyncAwait:
	return SProcSyncAwait(client);
      case X_SyncCreateAlarm:
	return SProcSyncCreateAlarm(client);
      case X_SyncChangeAlarm:
	return SProcSyncChangeAlarm(client);
      case X_SyncQueryAlarm:
	return SProcSyncQueryAlarm(client);
      case X_SyncDestroyAlarm:
	return SProcSyncDestroyAlarm(client);
      case X_SyncSetPriority:
	return SProcSyncSetPriority(client);
      case X_SyncGetPriority:
	return SProcSyncGetPriority(client);
      case X_SyncCreateFence:
	return SProcSyncCreateFence(client);
      case X_SyncTriggerFence:
	return SProcSyncTriggerFence(client);
      case X_SyncResetFence:
	return SProcSyncResetFence(client);
      case X_SyncDestroyFence:
	return SProcSyncDestroyFence(client);
      case X_SyncQueryFence:
	return SProcSyncQueryFence(client);
      case X_SyncAwaitFence:
	return SProcSyncAwaitFence(client);
      default:
	return BadRequest;
    }
}

/*
 * Event Swapping
 */

static void
SCounterNotifyEvent(xSyncCounterNotifyEvent *from, xSyncCounterNotifyEvent *to)
{
    to->type = from->type;
    to->kind = from->kind;
    cpswaps(from->sequenceNumber, to->sequenceNumber);
    cpswapl(from->counter, to->counter);
    cpswapl(from->wait_value_lo, to->wait_value_lo);
    cpswapl(from->wait_value_hi, to->wait_value_hi);
    cpswapl(from->counter_value_lo, to->counter_value_lo);
    cpswapl(from->counter_value_hi, to->counter_value_hi);
    cpswapl(from->time, to->time);
    cpswaps(from->count, to->count);
    to->destroyed = from->destroyed;
}


static void
SAlarmNotifyEvent(xSyncAlarmNotifyEvent *from, xSyncAlarmNotifyEvent *to)
{
    to->type = from->type;
    to->kind = from->kind;
    cpswaps(from->sequenceNumber, to->sequenceNumber);
    cpswapl(from->alarm, to->alarm);
    cpswapl(from->counter_value_lo, to->counter_value_lo);
    cpswapl(from->counter_value_hi, to->counter_value_hi);
    cpswapl(from->alarm_value_lo, to->alarm_value_lo);
    cpswapl(from->alarm_value_hi, to->alarm_value_hi);
    cpswapl(from->time, to->time);
    to->state = from->state;
}

/*
 * ** Close everything down. ** This is fairly simple for now.
 */
/* ARGSUSED */
static void
SyncResetProc(ExtensionEntry *extEntry)
{
    free(SysCounterList);
    SysCounterList = NULL;
    RTCounter = 0;
}

/*
 * ** Initialise the extension.
 */
void
SyncExtensionInit(void)
{
    ExtensionEntry *extEntry;
    int 	    s;

    for (s = 0; s < screenInfo.numScreens; s++)
	miSyncSetup(screenInfo.screens[s]);

    if (RTCounter == 0)
    {
	RTCounter = CreateNewResourceType(FreeCounter, "SyncCounter");
    }
    RTAlarm = CreateNewResourceType(FreeAlarm, "SyncAlarm");
    RTAwait = CreateNewResourceType(FreeAwait, "SyncAwait");
    RTFence = CreateNewResourceType(FreeFence, "SyncFence");
    if (RTAwait)
	RTAwait |= RC_NEVERRETAIN;
    RTAlarmClient = CreateNewResourceType(FreeAlarmClient, "SyncAlarmClient");
    if (RTAlarmClient)
	RTAlarmClient |= RC_NEVERRETAIN;

    if (RTCounter == 0 || RTAwait == 0 || RTAlarm == 0 ||
	RTAlarmClient == 0 ||
	(extEntry = AddExtension(SYNC_NAME,
				 XSyncNumberEvents, XSyncNumberErrors,
				 ProcSyncDispatch, SProcSyncDispatch,
				 SyncResetProc,
				 StandardMinorOpcode)) == NULL)
    {
	ErrorF("Sync Extension %d.%d failed to Initialise\n",
		SYNC_MAJOR_VERSION, SYNC_MINOR_VERSION);
	return;
    }

    SyncEventBase = extEntry->eventBase;
    SyncErrorBase = extEntry->errorBase;
    EventSwapVector[SyncEventBase + XSyncCounterNotify] = (EventSwapPtr) SCounterNotifyEvent;
    EventSwapVector[SyncEventBase + XSyncAlarmNotify] = (EventSwapPtr) SAlarmNotifyEvent;

    SetResourceTypeErrorValue(RTCounter, SyncErrorBase + XSyncBadCounter);
    SetResourceTypeErrorValue(RTAlarm, SyncErrorBase + XSyncBadAlarm);
    SetResourceTypeErrorValue(RTFence, SyncErrorBase + XSyncBadFence);

    /*
     * Although SERVERTIME is implemented by the OS layer, we initialise it
     * here because doing it in OsInit() is too early. The resource database
     * is not initialised when OsInit() is called. This is just about OK
     * because there is always a servertime counter.
     */
    SyncInitServerTime();
    SyncInitIdleTime();

#ifdef DEBUG
    fprintf(stderr, "Sync Extension %d.%d\n",
	    SYNC_MAJOR_VERSION, SYNC_MINOR_VERSION);
#endif
}


/*
 * ***** SERVERTIME implementation - should go in its own file in OS directory?
 */



static pointer ServertimeCounter;
static XSyncValue Now;
static XSyncValue *pnext_time;

#define GetTime()\
{\
    unsigned long millis = GetTimeInMillis();\
    unsigned long maxis = XSyncValueHigh32(Now);\
    if (millis < XSyncValueLow32(Now)) maxis++;\
    XSyncIntsToValue(&Now, millis, maxis);\
}

/*
*** Server Block Handler
*** code inspired by multibuffer extension (now deprecated)
 */
/*ARGSUSED*/
static void
ServertimeBlockHandler(void *env, struct timeval **wt, void *LastSelectMask)
{
    XSyncValue delay;
    unsigned long timeout;

    if (pnext_time)
    {
        GetTime();

        if (XSyncValueGreaterOrEqual(Now, *pnext_time))
	{
            timeout = 0;
        }
	else
	{
	    Bool overflow;
            XSyncValueSubtract(&delay, *pnext_time, Now, &overflow);
	    (void)overflow;
            timeout = XSyncValueLow32(delay);
        }
        AdjustWaitForDelay(wt, timeout); /* os/utils.c */
    }
}

/*
*** Wakeup Handler
 */
/*ARGSUSED*/
static void
ServertimeWakeupHandler(void *env, int rc, void *LastSelectMask)
{
    if (pnext_time)
    {
        GetTime();

        if (XSyncValueGreaterOrEqual(Now, *pnext_time))
	{
            SyncChangeCounter(ServertimeCounter, Now);
        }
    }
}

static void
ServertimeQueryValue(void *pCounter, CARD64 *pValue_return)
{
    GetTime();
    *pValue_return = Now;
}

static void
ServertimeBracketValues(void *pCounter, CARD64 *pbracket_less,
			CARD64 *pbracket_greater)
{
    if (!pnext_time && pbracket_greater)
    {
	RegisterBlockAndWakeupHandlers(ServertimeBlockHandler,
				       ServertimeWakeupHandler,
				       NULL);
    }
    else if (pnext_time && !pbracket_greater)
    {
	RemoveBlockAndWakeupHandlers(ServertimeBlockHandler,
				     ServertimeWakeupHandler,
				     NULL);
    }
    pnext_time = pbracket_greater;
}

static void
SyncInitServerTime(void)
{
    CARD64 resolution;

    XSyncIntsToValue(&Now, GetTimeInMillis(), 0);
    XSyncIntToValue(&resolution, 4);
    ServertimeCounter = SyncCreateSystemCounter("SERVERTIME", Now, resolution,
			    XSyncCounterNeverDecreases,
			    ServertimeQueryValue, ServertimeBracketValues);
    pnext_time = NULL;
}



/*
 * IDLETIME implementation
 */

static SyncCounter *IdleTimeCounter;
static XSyncValue *pIdleTimeValueLess;
static XSyncValue *pIdleTimeValueGreater;

static void
IdleTimeQueryValue (pointer pCounter, CARD64 *pValue_return)
{
    CARD32 idle = GetTimeInMillis() - lastDeviceEventTime.milliseconds;
    XSyncIntsToValue (pValue_return, idle, 0);
}

static void
IdleTimeBlockHandler(pointer env, struct timeval **wt, pointer LastSelectMask)
{
    XSyncValue idle, old_idle;
    SyncTriggerList *list = IdleTimeCounter->sync.pTriglist;
    SyncTrigger *trig;

    if (!pIdleTimeValueLess && !pIdleTimeValueGreater)
	return;

    old_idle = IdleTimeCounter->value;
    IdleTimeQueryValue (NULL, &idle);
    IdleTimeCounter->value = idle; /* push, so CheckTrigger works */

    if (pIdleTimeValueLess &&
        XSyncValueLessOrEqual (idle, *pIdleTimeValueLess))
    {
	/*
	 * We've been idle for less than the threshold value, and someone
	 * wants to know about that, but now we need to know whether they
	 * want level or edge trigger.  Check the trigger list against the
	 * current idle time, and if any succeed, bomb out of select()
	 * immediately so we can reschedule.
	 */

	for (list = IdleTimeCounter->sync.pTriglist; list; list = list->next) {
	    trig = list->pTrigger;
	    if (trig->CheckTrigger(trig, old_idle)) {
		AdjustWaitForDelay(wt, 0);
		break;
	    }
	}
	/* 
	 * We've been called exactly on the idle time, but we have a
	 * NegativeTransition trigger which requires a transition from an
	 * idle time greater than this.  Schedule a wakeup for the next
	 * millisecond so we won't miss a transition.
	 */
	if (XSyncValueEqual (idle, *pIdleTimeValueLess))
	    AdjustWaitForDelay(wt, 1);
    }
    else if (pIdleTimeValueGreater)
    {
	/*
	 * There's a threshold in the positive direction.  If we've been
	 * idle less than it, schedule a wakeup for sometime in the future.
	 * If we've been idle more than it, and someone wants to know about
	 * that level-triggered, schedule an immediate wakeup.
	 */
	unsigned long timeout = -1;

	if (XSyncValueLessThan (idle, *pIdleTimeValueGreater)) {
	    XSyncValue value;
	    Bool overflow;

	    XSyncValueSubtract (&value, *pIdleTimeValueGreater,
	                        idle, &overflow);
	    timeout = min(timeout, XSyncValueLow32 (value));
	} else {
	    for (list = IdleTimeCounter->sync.pTriglist; list; list = list->next) {
		trig = list->pTrigger;
		if (trig->CheckTrigger(trig, old_idle)) {
		    timeout = min(timeout, 0);
		    break;
		}
	    }
	}

	AdjustWaitForDelay (wt, timeout);
    }

    IdleTimeCounter->value = old_idle; /* pop */
}

static void
IdleTimeWakeupHandler (pointer env, int rc, pointer LastSelectMask)
{
    XSyncValue idle;

    if (!pIdleTimeValueLess && !pIdleTimeValueGreater)
	return;

    IdleTimeQueryValue (NULL, &idle);

    if ((pIdleTimeValueGreater &&
         XSyncValueGreaterOrEqual (idle, *pIdleTimeValueGreater)) ||
        (pIdleTimeValueLess &&
	 XSyncValueLessOrEqual (idle, *pIdleTimeValueLess)))
    {
	SyncChangeCounter (IdleTimeCounter, idle);
    }
}

static void
IdleTimeBracketValues (pointer pCounter, CARD64 *pbracket_less,
                       CARD64 *pbracket_greater)
{
    Bool registered = (pIdleTimeValueLess || pIdleTimeValueGreater);

    if (registered && !pbracket_less && !pbracket_greater)
    {
	RemoveBlockAndWakeupHandlers(IdleTimeBlockHandler,
	                             IdleTimeWakeupHandler,
	                             NULL);
    }
    else if (!registered && (pbracket_less || pbracket_greater))
    {
	RegisterBlockAndWakeupHandlers(IdleTimeBlockHandler,
	                               IdleTimeWakeupHandler,
	                               NULL);
    }

    pIdleTimeValueGreater = pbracket_greater;
    pIdleTimeValueLess    = pbracket_less;
}

static void
SyncInitIdleTime (void)
{
    CARD64 resolution;
    XSyncValue idle;

    IdleTimeQueryValue (NULL, &idle);
    XSyncIntToValue (&resolution, 4);

    IdleTimeCounter = SyncCreateSystemCounter ("IDLETIME", idle, resolution,
                                               XSyncCounterUnrestricted,
                                               IdleTimeQueryValue,
                                               IdleTimeBracketValues);

    pIdleTimeValueLess = pIdleTimeValueGreater = NULL;
}
>>>>>>> c1e6c742
<|MERGE_RESOLUTION|>--- conflicted
+++ resolved
@@ -1,4 +1,3 @@
-<<<<<<< HEAD
 /*
 
 Copyright 1991, 1993, 1998  The Open Group
@@ -1278,8 +1277,6 @@
 ProcSyncInitialize(ClientPtr client)
 {
     xSyncInitializeReply  rep;
-    int   n;
-
     REQUEST_SIZE_MATCH(xSyncInitializeReq);
 
     memset(&rep, 0, sizeof(xSyncInitializeReply));
@@ -1291,7 +1288,7 @@
 
     if (client->swapped)
     {
-	swaps(&rep.sequenceNumber, n);
+	swaps(&rep.sequenceNumber);
     }
     WriteToClient(client, sizeof(rep), (char *) &rep);
     return Success;
@@ -1331,10 +1328,9 @@
 
     if (client->swapped)
     {
-	char n;
-	swaps(&rep.sequenceNumber, n);
-	swapl(&rep.length, n);
-	swapl(&rep.nCounters, n);
+	swaps(&rep.sequenceNumber);
+	swapl(&rep.length);
+	swapl(&rep.nCounters);
     }
 
     for (i = 0; i < SyncNumSystemCounters; i++)
@@ -1351,11 +1347,10 @@
 
 	if (client->swapped)
 	{
-	    char n;
-	    swapl(&walklist->counter, n);
-	    swapl(&walklist->resolution_hi, n);
-	    swapl(&walklist->resolution_lo, n);
-	    swaps(&walklist->name_length, n);
+	    swapl(&walklist->counter);
+	    swapl(&walklist->resolution_hi);
+	    swapl(&walklist->resolution_lo);
+	    swaps(&walklist->name_length);
 	}
 
 	pname_in_reply = ((char *)walklist) + sz_xSyncSystemCounter;
@@ -1438,9 +1433,8 @@
 
     if (client->swapped)
     {
-	char n;
-	swaps(&rep.sequenceNumber, n);
-	swapl(&rep.priority, n);
+	swaps(&rep.sequenceNumber);
+	swapl(&rep.priority);
     }
 
     WriteToClient(client, sizeof(xSyncGetPriorityReply), (char *) &rep);
@@ -1737,11 +1731,10 @@
     rep.value_lo = XSyncValueLow32(pCounter->value);
     if (client->swapped)
     {
-	char n;
-	swaps(&rep.sequenceNumber, n);
-	swapl(&rep.length, n);
-	swapl(&rep.value_hi, n);
-	swapl(&rep.value_lo, n);
+	swaps(&rep.sequenceNumber);
+	swapl(&rep.length);
+	swapl(&rep.value_hi);
+	swapl(&rep.value_lo);
     }
     WriteToClient(client, sizeof(xSyncQueryCounterReply), (char *) &rep);
     return Success;
@@ -1926,15 +1919,14 @@
 
     if (client->swapped)
     {
-	char n;
-	swaps(&rep.sequenceNumber, n);
-	swapl(&rep.length, n);
-	swapl(&rep.counter, n);
-	swapl(&rep.wait_value_hi, n);
-	swapl(&rep.wait_value_lo, n);
-	swapl(&rep.test_type, n);
-	swapl(&rep.delta_hi, n);
-	swapl(&rep.delta_lo, n);
+	swaps(&rep.sequenceNumber);
+	swapl(&rep.length);
+	swapl(&rep.counter);
+	swapl(&rep.wait_value_hi);
+	swapl(&rep.wait_value_lo);
+	swapl(&rep.test_type);
+	swapl(&rep.delta_hi);
+	swapl(&rep.delta_lo);
     }
 
     WriteToClient(client, sizeof(xSyncQueryAlarmReply), (char *) &rep);
@@ -2092,9 +2084,8 @@
 
     if (client->swapped)
     {
-	char n;
-	swaps(&rep.sequenceNumber, n);
-	swapl(&rep.length, n);
+	swaps(&rep.sequenceNumber);
+	swapl(&rep.length);
     }
 
     WriteToClient(client, sizeof(xSyncQueryFenceReply), (char *) &rep);
@@ -2247,9 +2238,7 @@
 SProcSyncInitialize(ClientPtr client)
 {
     REQUEST(xSyncInitializeReq);
-    char   n;
-
-    swaps(&stuff->length, n);
+    swaps(&stuff->length);
     REQUEST_SIZE_MATCH (xSyncInitializeReq);
 
     return ProcSyncInitialize(client);
@@ -2259,9 +2248,7 @@
 SProcSyncListSystemCounters(ClientPtr client)
 {
     REQUEST(xSyncListSystemCountersReq);
-    char   n;
-
-    swaps(&stuff->length, n);
+    swaps(&stuff->length);
     REQUEST_SIZE_MATCH (xSyncListSystemCountersReq);
 
     return ProcSyncListSystemCounters(client);
@@ -2271,13 +2258,11 @@
 SProcSyncCreateCounter(ClientPtr client)
 {
     REQUEST(xSyncCreateCounterReq);
-    char   n;
-
-    swaps(&stuff->length, n);
+    swaps(&stuff->length);
     REQUEST_SIZE_MATCH (xSyncCreateCounterReq);
-    swapl(&stuff->cid, n);
-    swapl(&stuff->initial_value_lo, n);
-    swapl(&stuff->initial_value_hi, n);
+    swapl(&stuff->cid);
+    swapl(&stuff->initial_value_lo);
+    swapl(&stuff->initial_value_hi);
 
     return ProcSyncCreateCounter(client);
 }
@@ -2286,13 +2271,11 @@
 SProcSyncSetCounter(ClientPtr client)
 {
     REQUEST(xSyncSetCounterReq);
-    char   n;
-
-    swaps(&stuff->length, n);
+    swaps(&stuff->length);
     REQUEST_SIZE_MATCH (xSyncSetCounterReq);
-    swapl(&stuff->cid, n);
-    swapl(&stuff->value_lo, n);
-    swapl(&stuff->value_hi, n);
+    swapl(&stuff->cid);
+    swapl(&stuff->value_lo);
+    swapl(&stuff->value_hi);
 
     return ProcSyncSetCounter(client);
 }
@@ -2301,13 +2284,11 @@
 SProcSyncChangeCounter(ClientPtr client)
 {
     REQUEST(xSyncChangeCounterReq);
-    char   n;
-
-    swaps(&stuff->length, n);
+    swaps(&stuff->length);
     REQUEST_SIZE_MATCH (xSyncChangeCounterReq);
-    swapl(&stuff->cid, n);
-    swapl(&stuff->value_lo, n);
-    swapl(&stuff->value_hi, n);
+    swapl(&stuff->cid);
+    swapl(&stuff->value_lo);
+    swapl(&stuff->value_hi);
 
     return ProcSyncChangeCounter(client);
 }
@@ -2316,11 +2297,9 @@
 SProcSyncQueryCounter(ClientPtr client)
 {
     REQUEST(xSyncQueryCounterReq);
-    char   n;
-
-    swaps(&stuff->length, n);
+    swaps(&stuff->length);
     REQUEST_SIZE_MATCH (xSyncQueryCounterReq);
-    swapl(&stuff->counter, n);
+    swapl(&stuff->counter);
 
     return ProcSyncQueryCounter(client);
 }
@@ -2329,11 +2308,9 @@
 SProcSyncDestroyCounter(ClientPtr client)
 {
     REQUEST(xSyncDestroyCounterReq);
-    char   n;
-
-    swaps(&stuff->length, n);
+    swaps(&stuff->length);
     REQUEST_SIZE_MATCH (xSyncDestroyCounterReq);
-    swapl(&stuff->counter, n);
+    swapl(&stuff->counter);
 
     return ProcSyncDestroyCounter(client);
 }
@@ -2342,9 +2319,7 @@
 SProcSyncAwait(ClientPtr client)
 {
     REQUEST(xSyncAwaitReq);
-    char   n;
-
-    swaps(&stuff->length, n);
+    swaps(&stuff->length);
     REQUEST_AT_LEAST_SIZE(xSyncAwaitReq);
     SwapRestL(stuff);
 
@@ -2355,12 +2330,10 @@
 SProcSyncCreateAlarm(ClientPtr client)
 {
     REQUEST(xSyncCreateAlarmReq);
-    char   n;
-
-    swaps(&stuff->length, n);
+    swaps(&stuff->length);
     REQUEST_AT_LEAST_SIZE(xSyncCreateAlarmReq);
-    swapl(&stuff->id, n);
-    swapl(&stuff->valueMask, n);
+    swapl(&stuff->id);
+    swapl(&stuff->valueMask);
     SwapRestL(stuff);
 
     return ProcSyncCreateAlarm(client);
@@ -2370,12 +2343,10 @@
 SProcSyncChangeAlarm(ClientPtr client)
 {
     REQUEST(xSyncChangeAlarmReq);
-    char   n;
-
-    swaps(&stuff->length, n);
+    swaps(&stuff->length);
     REQUEST_AT_LEAST_SIZE(xSyncChangeAlarmReq);
-    swapl(&stuff->alarm, n);
-    swapl(&stuff->valueMask, n);
+    swapl(&stuff->alarm);
+    swapl(&stuff->valueMask);
     SwapRestL(stuff);
     return ProcSyncChangeAlarm(client);
 }
@@ -2384,11 +2355,9 @@
 SProcSyncQueryAlarm(ClientPtr client)
 {
     REQUEST(xSyncQueryAlarmReq);
-    char   n;
-
-    swaps(&stuff->length, n);
+    swaps(&stuff->length);
     REQUEST_SIZE_MATCH (xSyncQueryAlarmReq);
-    swapl(&stuff->alarm, n);
+    swapl(&stuff->alarm);
 
     return ProcSyncQueryAlarm(client);
 }
@@ -2397,11 +2366,9 @@
 SProcSyncDestroyAlarm(ClientPtr client)
 {
     REQUEST(xSyncDestroyAlarmReq);
-    char   n;
-
-    swaps(&stuff->length, n);
+    swaps(&stuff->length);
     REQUEST_SIZE_MATCH (xSyncDestroyAlarmReq);
-    swapl(&stuff->alarm, n);
+    swapl(&stuff->alarm);
 
     return ProcSyncDestroyAlarm(client);
 }
@@ -2410,12 +2377,10 @@
 SProcSyncSetPriority(ClientPtr client)
 {
     REQUEST(xSyncSetPriorityReq);
-    char   n;
-
-    swaps(&stuff->length, n);
+    swaps(&stuff->length);
     REQUEST_SIZE_MATCH (xSyncSetPriorityReq);
-    swapl(&stuff->id, n);
-    swapl(&stuff->priority, n);
+    swapl(&stuff->id);
+    swapl(&stuff->priority);
 
     return ProcSyncSetPriority(client);
 }
@@ -2424,11 +2389,9 @@
 SProcSyncGetPriority(ClientPtr client)
 {
     REQUEST(xSyncGetPriorityReq);
-    char   n;
-
-    swaps(&stuff->length, n);
+    swaps(&stuff->length);
     REQUEST_SIZE_MATCH (xSyncGetPriorityReq);
-    swapl(&stuff->id, n);
+    swapl(&stuff->id);
 
     return ProcSyncGetPriority(client);
 }
@@ -2437,11 +2400,9 @@
 SProcSyncCreateFence(ClientPtr client)
 {
     REQUEST(xSyncCreateFenceReq);
-    char n;
-
-    swaps(&stuff->length, n);
+    swaps(&stuff->length);
     REQUEST_SIZE_MATCH (xSyncCreateFenceReq);
-    swapl(&stuff->fid, n);
+    swapl(&stuff->fid);
 
     return ProcSyncCreateFence(client);
 }
@@ -2450,11 +2411,9 @@
 SProcSyncTriggerFence(ClientPtr client)
 {
     REQUEST(xSyncTriggerFenceReq);
-    char n;
-
-    swaps(&stuff->length, n);
+    swaps(&stuff->length);
     REQUEST_SIZE_MATCH (xSyncTriggerFenceReq);
-    swapl(&stuff->fid, n);
+    swapl(&stuff->fid);
 
     return ProcSyncTriggerFence(client);
 }
@@ -2463,11 +2422,9 @@
 SProcSyncResetFence(ClientPtr client)
 {
     REQUEST(xSyncResetFenceReq);
-    char n;
-
-    swaps(&stuff->length, n);
+    swaps(&stuff->length);
     REQUEST_SIZE_MATCH (xSyncResetFenceReq);
-    swapl(&stuff->fid, n);
+    swapl(&stuff->fid);
 
     return ProcSyncResetFence(client);
 }
@@ -2476,11 +2433,9 @@
 SProcSyncDestroyFence(ClientPtr client)
 {
     REQUEST(xSyncDestroyFenceReq);
-    char n;
-
-    swaps(&stuff->length, n);
+    swaps(&stuff->length);
     REQUEST_SIZE_MATCH (xSyncDestroyFenceReq);
-    swapl(&stuff->fid, n);
+    swapl(&stuff->fid);
 
     return ProcSyncDestroyFence(client);
 }
@@ -2489,11 +2444,9 @@
 SProcSyncQueryFence(ClientPtr client)
 {
     REQUEST(xSyncQueryFenceReq);
-    char   n;
-
-    swaps(&stuff->length, n);
+    swaps(&stuff->length);
     REQUEST_SIZE_MATCH (xSyncQueryFenceReq);
-    swapl(&stuff->fid, n);
+    swapl(&stuff->fid);
 
     return ProcSyncQueryFence(client);
 }
@@ -2502,9 +2455,7 @@
 SProcSyncAwaitFence(ClientPtr client)
 {
     REQUEST(xSyncAwaitFenceReq);
-    char   n;
-
-    swaps(&stuff->length, n);
+    swaps(&stuff->length);
     REQUEST_AT_LEAST_SIZE(xSyncAwaitFenceReq);
     SwapRestL(stuff);
 
@@ -2927,2883 +2878,4 @@
                                                IdleTimeBracketValues);
 
     pIdleTimeValueLess = pIdleTimeValueGreater = NULL;
-}
-=======
-/*
-
-Copyright 1991, 1993, 1998  The Open Group
-
-Permission to use, copy, modify, distribute, and sell this software and its
-documentation for any purpose is hereby granted without fee, provided that
-the above copyright notice appear in all copies and that both that
-copyright notice and this permission notice appear in supporting
-documentation.
-
-The above copyright notice and this permission notice shall be included
-in all copies or substantial portions of the Software.
-
-THE SOFTWARE IS PROVIDED "AS IS", WITHOUT WARRANTY OF ANY KIND, EXPRESS
-OR IMPLIED, INCLUDING BUT NOT LIMITED TO THE WARRANTIES OF
-MERCHANTABILITY, FITNESS FOR A PARTICULAR PURPOSE AND NONINFRINGEMENT.
-IN NO EVENT SHALL THE OPEN GROUP BE LIABLE FOR ANY CLAIM, DAMAGES OR
-OTHER LIABILITY, WHETHER IN AN ACTION OF CONTRACT, TORT OR OTHERWISE,
-ARISING FROM, OUT OF OR IN CONNECTION WITH THE SOFTWARE OR THE USE OR
-OTHER DEALINGS IN THE SOFTWARE.
-
-Except as contained in this notice, the name of The Open Group shall
-not be used in advertising or otherwise to promote the sale, use or
-other dealings in this Software without prior written authorization
-from The Open Group.
-
-
-Copyright 1991, 1993 by Digital Equipment Corporation, Maynard, Massachusetts,
-and Olivetti Research Limited, Cambridge, England.
-
-                        All Rights Reserved
-
-Permission to use, copy, modify, and distribute this software and its
-documentation for any purpose and without fee is hereby granted,
-provided that the above copyright notice appear in all copies and that
-both that copyright notice and this permission notice appear in
-supporting documentation, and that the names of Digital or Olivetti
-not be used in advertising or publicity pertaining to distribution of the
-software without specific, written prior permission.  Digital and Olivetti
-make no representations about the suitability of this software
-for any purpose.  It is provided "as is" without express or implied warranty.
-
-DIGITAL AND OLIVETTI DISCLAIM ALL WARRANTIES WITH REGARD TO THIS
-SOFTWARE, INCLUDING ALL IMPLIED WARRANTIES OF MERCHANTABILITY AND
-FITNESS, IN NO EVENT SHALL THEY BE LIABLE FOR ANY SPECIAL, INDIRECT OR
-CONSEQUENTIAL DAMAGES OR ANY DAMAGES WHATSOEVER RESULTING FROM LOSS OF
-USE, DATA OR PROFITS, WHETHER IN AN ACTION OF CONTRACT, NEGLIGENCE OR
-OTHER TORTIOUS ACTION, ARISING OUT OF OR IN CONNECTION WITH THE USE OR
-PERFORMANCE OF THIS SOFTWARE.
-
-*/
-
-#ifdef HAVE_DIX_CONFIG_H
-#include <dix-config.h>
-#endif
-
-#include <string.h>
-
-#include <X11/X.h>
-#include <X11/Xproto.h>
-#include <X11/Xmd.h>
-#include "scrnintstr.h"
-#include "os.h"
-#include "extnsionst.h"
-#include "dixstruct.h"
-#include "pixmapstr.h"
-#include "resource.h"
-#include "opaque.h"
-#include <X11/extensions/syncproto.h>
-#include "syncsrv.h"
-#include "syncsdk.h"
-#include "protocol-versions.h"
-
-#include <stdio.h>
-#if !defined(WIN32)
-#include <sys/time.h>
-#endif
-
-#include "modinit.h"
-
-/*
- * Local Global Variables
- */
-static int      SyncEventBase;
-static int      SyncErrorBase;
-static RESTYPE  RTCounter = 0;
-static RESTYPE  RTAwait;
-static RESTYPE  RTAlarm;
-static RESTYPE  RTAlarmClient;
-static RESTYPE  RTFence;
-static int SyncNumSystemCounters = 0;
-static SyncCounter **SysCounterList = NULL;
-static int SyncNumInvalidCounterWarnings = 0;
-#define MAX_INVALID_COUNTER_WARNINGS	   5
-
-static const char *WARN_INVALID_COUNTER_COMPARE =
-"Warning: Non-counter XSync object using Counter-only\n"
-"         comparison.  Result will never be true.\n";
-
-static const char *WARN_INVALID_COUNTER_ALARM =
-"Warning: Non-counter XSync object used in alarm.  This is\n"
-"         the result of a programming error in the X server.\n";
-
-#define IsSystemCounter(pCounter) \
-    (pCounter && (pCounter->sync.client == NULL))
-
-/* these are all the alarm attributes that pertain to the alarm's trigger */
-#define XSyncCAAllTrigger \
-    (XSyncCACounter | XSyncCAValueType | XSyncCAValue | XSyncCATestType)
-
-static void SyncComputeBracketValues(SyncCounter *);
-
-static void SyncInitServerTime(void);
-
-static void SyncInitIdleTime(void);
-
-static Bool
-SyncCheckWarnIsCounter(const SyncObject* pSync, const char *warning)
-{
-    if (pSync && (SYNC_COUNTER != pSync->type))
-    {
-	if (SyncNumInvalidCounterWarnings++ < MAX_INVALID_COUNTER_WARNINGS)
-	{
-	    ErrorF("%s", warning);
-	    ErrorF("         Counter type: %d\n", pSync->type);
-	}
-
-	return FALSE;
-    }
-
-    return TRUE;
-}
-
-/*  Each counter maintains a simple linked list of triggers that are
- *  interested in the counter.  The two functions below are used to
- *  delete and add triggers on this list.
- */
-static void
-SyncDeleteTriggerFromSyncObject(SyncTrigger *pTrigger)
-{
-    SyncTriggerList *pCur;
-    SyncTriggerList *pPrev;
-    SyncCounter *pCounter;
-
-    /* pSync needs to be stored in pTrigger before calling here. */
-
-    if (!pTrigger->pSync)
-	return;
-
-    pPrev = NULL;
-    pCur = pTrigger->pSync->pTriglist;
-
-    while (pCur)
-    {
-	if (pCur->pTrigger == pTrigger)
-	{
-	    if (pPrev)
-		pPrev->next = pCur->next;
-	    else
-		pTrigger->pSync->pTriglist = pCur->next;
-
-	    free(pCur);
-	    break;
-	}
-	
-	pPrev = pCur;
-	pCur = pCur->next;
-    }
-
-    if (SYNC_COUNTER == pTrigger->pSync->type)
-    {
-	pCounter = (SyncCounter *)pTrigger->pSync;
-
-	if (IsSystemCounter(pCounter))
-	    SyncComputeBracketValues(pCounter);
-    } else if (SYNC_FENCE == pTrigger->pSync->type) {
-	SyncFence* pFence = (SyncFence*) pTrigger->pSync;
-	pFence->funcs.DeleteTrigger(pTrigger);
-    }
-}
-
-
-static int
-SyncAddTriggerToSyncObject(SyncTrigger *pTrigger)
-{
-    SyncTriggerList *pCur;
-    SyncCounter *pCounter;
-
-    if (!pTrigger->pSync)
-	return Success;
-
-    /* don't do anything if it's already there */
-    for (pCur = pTrigger->pSync->pTriglist; pCur; pCur = pCur->next)
-    {
-	if (pCur->pTrigger == pTrigger)
-	    return Success;
-    }
-
-    if (!(pCur = malloc(sizeof(SyncTriggerList))))
-	return BadAlloc;
-
-    pCur->pTrigger = pTrigger;
-    pCur->next = pTrigger->pSync->pTriglist;
-    pTrigger->pSync->pTriglist = pCur;
-
-    if (SYNC_COUNTER == pTrigger->pSync->type)
-    {
-	pCounter = (SyncCounter *)pTrigger->pSync;
-
-	if (IsSystemCounter(pCounter))
-	    SyncComputeBracketValues(pCounter);
-    } else if (SYNC_FENCE == pTrigger->pSync->type) {
-	SyncFence* pFence = (SyncFence*) pTrigger->pSync;
-	pFence->funcs.AddTrigger(pTrigger);
-    }
-
-    return Success;
-}
-
-
-/*  Below are five possible functions that can be plugged into
- *  pTrigger->CheckTrigger for counter sync objects, corresponding to
- *  the four possible test-types, and the one possible function that
- *  can be plugged into pTrigger->CheckTrigger for fence sync objects.
- *  These functions are called after the sync object's state changes
- *  but are also passed the old state so they can inspect both the old
- *  and new values.  (PositiveTransition and NegativeTransition need to
- *  see both pieces of information.)  These functions return the truth
- *  value of the trigger.
- *
- *  All of them include the condition pTrigger->pSync == NULL.
- *  This is because the spec says that a trigger with a sync value
- *  of None is always TRUE.
- */
-
-static Bool
-SyncCheckTriggerPositiveComparison(SyncTrigger *pTrigger, CARD64 oldval)
-{
-    SyncCounter *pCounter;
-
-    /* Non-counter sync objects should never get here because they
-     * never trigger this comparison. */
-    if (!SyncCheckWarnIsCounter(pTrigger->pSync, WARN_INVALID_COUNTER_COMPARE))
-	return FALSE;
-
-    pCounter = (SyncCounter *)pTrigger->pSync;
-
-    return (pCounter == NULL ||
-	    XSyncValueGreaterOrEqual(pCounter->value, pTrigger->test_value));
-}
-
-static Bool
-SyncCheckTriggerNegativeComparison(SyncTrigger *pTrigger,  CARD64 oldval)
-{
-    SyncCounter *pCounter;
-
-    /* Non-counter sync objects should never get here because they
-     * never trigger this comparison. */
-    if (!SyncCheckWarnIsCounter(pTrigger->pSync, WARN_INVALID_COUNTER_COMPARE))
-	return FALSE;
-
-    pCounter = (SyncCounter *)pTrigger->pSync;
-
-    return (pCounter == NULL ||
-	    XSyncValueLessOrEqual(pCounter->value, pTrigger->test_value));
-}
-
-static Bool
-SyncCheckTriggerPositiveTransition(SyncTrigger *pTrigger, CARD64 oldval)
-{
-    SyncCounter *pCounter;
-
-    /* Non-counter sync objects should never get here because they
-     * never trigger this comparison. */
-    if (!SyncCheckWarnIsCounter(pTrigger->pSync, WARN_INVALID_COUNTER_COMPARE))
-	return FALSE;
-
-    pCounter = (SyncCounter *)pTrigger->pSync;
-
-    return (pCounter == NULL ||
-	    (XSyncValueLessThan(oldval, pTrigger->test_value) &&
-	     XSyncValueGreaterOrEqual(pCounter->value, pTrigger->test_value)));
-}
-
-static Bool
-SyncCheckTriggerNegativeTransition(SyncTrigger *pTrigger, CARD64 oldval)
-{
-    SyncCounter *pCounter;
-
-    /* Non-counter sync objects should never get here because they
-     * never trigger this comparison. */
-    if (!SyncCheckWarnIsCounter(pTrigger->pSync, WARN_INVALID_COUNTER_COMPARE))
-	return FALSE;
-
-    pCounter = (SyncCounter *)pTrigger->pSync;
-
-    return (pCounter == NULL ||
-	    (XSyncValueGreaterThan(oldval, pTrigger->test_value) &&
-	     XSyncValueLessOrEqual(pCounter->value, pTrigger->test_value)));
-}
-
-static Bool
-SyncCheckTriggerFence(SyncTrigger *pTrigger, CARD64 unused)
-{
-    SyncFence* pFence = (SyncFence*) pTrigger->pSync;
-    (void)unused;
-
-    return (pFence == NULL ||
-	    pFence->funcs.CheckTriggered(pFence));
-}
-
-static int
-SyncInitTrigger(ClientPtr client, SyncTrigger *pTrigger, XID syncObject,
-		RESTYPE resType, Mask changes)
-{
-    SyncObject *pSync = pTrigger->pSync;
-    SyncCounter *pCounter = NULL;
-    int		rc;
-    Bool	newSyncObject = FALSE;
-
-    if (changes & XSyncCACounter)
-    {
-	if (syncObject == None)
-	    pSync = NULL;
-	else if (Success != (rc = dixLookupResourceByType ((pointer *)&pSync,
-				syncObject, resType, client, DixReadAccess)))
-	{
-	    client->errorValue = syncObject;
-	    return rc;
-	}
-	if (pSync != pTrigger->pSync)
-	{ /* new counter for trigger */
-	    SyncDeleteTriggerFromSyncObject(pTrigger);
-	    pTrigger->pSync = pSync;
-	    newSyncObject = TRUE;
-	}
-    }
-
-    /* if system counter, ask it what the current value is */
-
-    if (pSync && SYNC_COUNTER == pSync->type)
-    {
-	pCounter = (SyncCounter *)pSync;
-
-	if (IsSystemCounter(pCounter))
-	{
-	    (*pCounter->pSysCounterInfo->QueryValue) ((pointer) pCounter,
-						      &pCounter->value);
-	}
-    }
-
-    if (changes & XSyncCAValueType)
-    {
-	if (pTrigger->value_type != XSyncRelative &&
-	    pTrigger->value_type != XSyncAbsolute)
-	{
-	    client->errorValue = pTrigger->value_type;
-	    return BadValue;
-	}
-    }
-
-    if (changes & XSyncCATestType)
-    {
-
-	if (pSync && SYNC_FENCE == pSync->type)
-	{
-	    pTrigger->CheckTrigger = SyncCheckTriggerFence;
-	}
-	else
-	{
-	    /* select appropriate CheckTrigger function */
-
-	    switch (pTrigger->test_type)
-	    {
-	    case XSyncPositiveTransition:
-		pTrigger->CheckTrigger = SyncCheckTriggerPositiveTransition;
-		break;
-	    case XSyncNegativeTransition:
-		pTrigger->CheckTrigger = SyncCheckTriggerNegativeTransition;
-		break;
-	    case XSyncPositiveComparison:
-		pTrigger->CheckTrigger = SyncCheckTriggerPositiveComparison;
-		break;
-	    case XSyncNegativeComparison:
-		pTrigger->CheckTrigger = SyncCheckTriggerNegativeComparison;
-		break;
-	    default:
-		client->errorValue = pTrigger->test_type;
-		return BadValue;
-	    }
-	}
-    }
-
-    if (changes & (XSyncCAValueType | XSyncCAValue))
-    {
-	if (pTrigger->value_type == XSyncAbsolute)
-	    pTrigger->test_value = pTrigger->wait_value;
-	else /* relative */
-	{
-	    Bool overflow;
-	    if (pCounter == NULL)
-		return BadMatch;
-
-	    XSyncValueAdd(&pTrigger->test_value, pCounter->value,
-			  pTrigger->wait_value, &overflow);
-	    if (overflow)
-	    {
-		client->errorValue = XSyncValueHigh32(pTrigger->wait_value);
-		return BadValue;
-	    }
-	}
-    }
-
-    /*  we wait until we're sure there are no errors before registering
-     *  a new counter on a trigger
-     */
-    if (newSyncObject)
-    {
-	if ((rc = SyncAddTriggerToSyncObject(pTrigger)) != Success)
-	    return rc;
-    }
-    else if (pCounter && IsSystemCounter(pCounter))
-    {
-	SyncComputeBracketValues(pCounter);
-    }
-
-    return Success;
-}
-
-/*  AlarmNotify events happen in response to actions taken on an Alarm or
- *  the counter used by the alarm.  AlarmNotify may be sent to multiple
- *  clients.  The alarm maintains a list of clients interested in events.
- */
-static void
-SyncSendAlarmNotifyEvents(SyncAlarm *pAlarm)
-{
-    SyncAlarmClientList *pcl;
-    xSyncAlarmNotifyEvent ane;
-    SyncTrigger *pTrigger = &pAlarm->trigger;
-    SyncCounter *pCounter;
-
-    if (!SyncCheckWarnIsCounter(pTrigger->pSync, WARN_INVALID_COUNTER_ALARM))
-	return;
-
-    pCounter = (SyncCounter *)pTrigger->pSync;
-
-    UpdateCurrentTime();
-
-    ane.type = SyncEventBase + XSyncAlarmNotify;
-    ane.kind = XSyncAlarmNotify;
-    ane.alarm = pAlarm->alarm_id;
-    if (pTrigger->pSync && SYNC_COUNTER == pTrigger->pSync->type)
-    {
-	ane.counter_value_hi = XSyncValueHigh32(pCounter->value);
-	ane.counter_value_lo = XSyncValueLow32(pCounter->value);
-    }
-    else
-    { /* XXX what else can we do if there's no counter? */
-	ane.counter_value_hi = ane.counter_value_lo = 0;
-    }
-
-    ane.alarm_value_hi = XSyncValueHigh32(pTrigger->test_value);
-    ane.alarm_value_lo = XSyncValueLow32(pTrigger->test_value);
-    ane.time = currentTime.milliseconds;
-    ane.state = pAlarm->state;
-
-    /* send to owner */
-    if (pAlarm->events)
-	WriteEventsToClient(pAlarm->client, 1, (xEvent *) &ane);
-
-    /* send to other interested clients */
-    for (pcl = pAlarm->pEventClients; pcl; pcl = pcl->next)
-	WriteEventsToClient(pcl->client, 1, (xEvent *) &ane);
-}
-
-
-/*  CounterNotify events only occur in response to an Await.  The events
- *  go only to the Awaiting client.
- */
-static void
-SyncSendCounterNotifyEvents(ClientPtr client, SyncAwait **ppAwait,
-			    int num_events)
-{
-    xSyncCounterNotifyEvent *pEvents, *pev;
-    int i;
-
-    if (client->clientGone)
-	return;
-    pev = pEvents = malloc(num_events * sizeof(xSyncCounterNotifyEvent));
-    if (!pEvents)
-	return;
-    UpdateCurrentTime();
-    for (i = 0; i < num_events; i++, ppAwait++, pev++)
-    {
-	SyncTrigger *pTrigger = &(*ppAwait)->trigger;
-	pev->type = SyncEventBase + XSyncCounterNotify;
-	pev->kind = XSyncCounterNotify;
-	pev->counter = pTrigger->pSync->id;
-	pev->wait_value_lo = XSyncValueLow32(pTrigger->test_value);
-	pev->wait_value_hi = XSyncValueHigh32(pTrigger->test_value);
-	if (SYNC_COUNTER == pTrigger->pSync->type)
-	{
-	    SyncCounter *pCounter = (SyncCounter *)pTrigger->pSync;
-
-	    pev->counter_value_lo = XSyncValueLow32(pCounter->value);
-	    pev->counter_value_hi = XSyncValueHigh32(pCounter->value);
-	}
-	else
-	{
-	    pev->counter_value_lo = 0;
-	    pev->counter_value_hi = 0;
-	}
-
-	pev->time = currentTime.milliseconds;
-	pev->count = num_events - i - 1; /* events remaining */
-	pev->destroyed = pTrigger->pSync->beingDestroyed;
-    }
-    /* swapping will be taken care of by this */
-    WriteEventsToClient(client, num_events, (xEvent *)pEvents);
-    free(pEvents);
-}
-
-
-/* This function is called when an alarm's counter is destroyed.
- * It is plugged into pTrigger->CounterDestroyed (for alarm triggers).
- */
-static void
-SyncAlarmCounterDestroyed(SyncTrigger *pTrigger)
-{
-    SyncAlarm *pAlarm = (SyncAlarm *)pTrigger;
-
-    pAlarm->state = XSyncAlarmInactive;
-    SyncSendAlarmNotifyEvents(pAlarm);
-    pTrigger->pSync = NULL;
-}
-
-
-/*  This function is called when an alarm "goes off."
- *  It is plugged into pTrigger->TriggerFired (for alarm triggers).
- */
-static void
-SyncAlarmTriggerFired(SyncTrigger *pTrigger)
-{
-    SyncAlarm *pAlarm = (SyncAlarm *)pTrigger;
-    SyncCounter *pCounter;
-    CARD64 new_test_value;
-
-    if (!SyncCheckWarnIsCounter(pTrigger->pSync, WARN_INVALID_COUNTER_ALARM))
-	return;
-
-    pCounter = (SyncCounter *)pTrigger->pSync;
-
-    /* no need to check alarm unless it's active */
-    if (pAlarm->state != XSyncAlarmActive)
-	return;
-
-    /*  " if the counter value is None, or if the delta is 0 and
-     *    the test-type is PositiveComparison or NegativeComparison,
-     *    no change is made to value (test-value) and the alarm
-     *    state is changed to Inactive before the event is generated."
-     */
-    if (pCounter == NULL
-	|| (XSyncValueIsZero(pAlarm->delta)
-	    && (pAlarm->trigger.test_type == XSyncPositiveComparison
-		|| pAlarm->trigger.test_type == XSyncNegativeComparison)))
-	pAlarm->state = XSyncAlarmInactive;
-
-    new_test_value = pAlarm->trigger.test_value;
-
-    if (pAlarm->state == XSyncAlarmActive)
-    {
-	Bool overflow;
-	CARD64 oldvalue;
-	SyncTrigger *paTrigger = &pAlarm->trigger;
-	SyncCounter *paCounter;
-
-	if (!SyncCheckWarnIsCounter(paTrigger->pSync,
-				    WARN_INVALID_COUNTER_ALARM))
-	    return;
-
-	paCounter = (SyncCounter *)pTrigger->pSync;
-
-	/* "The alarm is updated by repeatedly adding delta to the
-	 *  value of the trigger and re-initializing it until it
-	 *  becomes FALSE."
-	 */
-	oldvalue = paTrigger->test_value;
-
-	/* XXX really should do something smarter here */
-
-	do
-	{
-	    XSyncValueAdd(&paTrigger->test_value, paTrigger->test_value,
-			  pAlarm->delta, &overflow);
-	} while (!overflow &&
-	      (*paTrigger->CheckTrigger)(paTrigger,
-					paCounter->value));
-
-	new_test_value = paTrigger->test_value;
-	paTrigger->test_value = oldvalue;
-
-	/* "If this update would cause value to fall outside the range
-	 *  for an INT64...no change is made to value (test-value) and
-	 *  the alarm state is changed to Inactive before the event is
-	 *  generated."
-	 */
-	if (overflow)
-	{
-	    new_test_value = oldvalue;
-	    pAlarm->state = XSyncAlarmInactive;
-	}
-    }
-    /*  The AlarmNotify event has to have the "new state of the alarm"
-     *  which we can't be sure of until this point.  However, it has
-     *  to have the "old" trigger test value.  That's the reason for
-     *  all the newvalue/oldvalue shuffling above.  After we send the
-     *  events, give the trigger its new test value.
-     */
-    SyncSendAlarmNotifyEvents(pAlarm);
-    pTrigger->test_value = new_test_value;
-}
-
-
-/*  This function is called when an Await unblocks, either as a result
- *  of the trigger firing OR the counter being destroyed.
- *  It goes into pTrigger->TriggerFired AND pTrigger->CounterDestroyed
- *  (for Await triggers).
- */
-static void
-SyncAwaitTriggerFired(SyncTrigger *pTrigger)
-{
-    SyncAwait *pAwait = (SyncAwait *)pTrigger;
-    int numwaits;
-    SyncAwaitUnion *pAwaitUnion;
-    SyncAwait **ppAwait;
-    int num_events = 0;
-
-    pAwaitUnion = (SyncAwaitUnion *)pAwait->pHeader;
-    numwaits = pAwaitUnion->header.num_waitconditions;
-    ppAwait = malloc(numwaits * sizeof(SyncAwait *));
-    if (!ppAwait)
-	goto bail;
-
-    pAwait = &(pAwaitUnion+1)->await;
-
-    /* "When a client is unblocked, all the CounterNotify events for
-     *  the Await request are generated contiguously. If count is 0
-     *  there are no more events to follow for this request. If
-     *  count is n, there are at least n more events to follow."
-     *
-     *  Thus, it is best to find all the counters for which events
-     *  need to be sent first, so that an accurate count field can
-     *  be stored in the events.
-     */
-    for ( ; numwaits; numwaits--, pAwait++)
-    {
-	CARD64 diff;
-	Bool overflow, diffgreater, diffequal;
-
-	/* "A CounterNotify event with the destroyed flag set to TRUE is
-	 *  always generated if the counter for one of the triggers is
-	 *  destroyed."
-	 */
-	if (pAwait->trigger.pSync->beingDestroyed)
-	{
-	    ppAwait[num_events++] = pAwait;
-	    continue;
-	}
-	
-	if (SYNC_COUNTER == pAwait->trigger.pSync->type)
-	{
-	    SyncCounter *pCounter = (SyncCounter *) pAwait->trigger.pSync;
-
-	    /* "The difference between the counter and the test value is
-	     *  calculated by subtracting the test value from the value of
-	     *  the counter."
-	     */
-	    XSyncValueSubtract(&diff, pCounter->value,
-			       pAwait->trigger.test_value, &overflow);
-
-	    /* "If the difference lies outside the range for an INT64, an
-	     *  event is not generated."
-	     */
-	    if (overflow)
-		continue;
-	    diffgreater = XSyncValueGreaterThan(diff, pAwait->event_threshold);
-	    diffequal   = XSyncValueEqual(diff, pAwait->event_threshold);
-
-	    /* "If the test-type is PositiveTransition or
-	     *  PositiveComparison, a CounterNotify event is generated if
-	     *  the difference is at least event-threshold. If the test-type
-	     *  is NegativeTransition or NegativeComparison, a CounterNotify
-	     *  event is generated if the difference is at most
-	     *  event-threshold."
-	     */
-
-	    if ( ((pAwait->trigger.test_type == XSyncPositiveComparison ||
-		   pAwait->trigger.test_type == XSyncPositiveTransition)
-		  && (diffgreater || diffequal))
-		 ||
-		 ((pAwait->trigger.test_type == XSyncNegativeComparison ||
-		   pAwait->trigger.test_type == XSyncNegativeTransition)
-		  && (!diffgreater) /* less or equal */
-		 )
-	       )
-	    {
-		ppAwait[num_events++] = pAwait;
-	    }
-	}
-    }
-    if (num_events)
-	SyncSendCounterNotifyEvents(pAwaitUnion->header.client, ppAwait,
-				    num_events);
-    free(ppAwait);
-
-bail:
-    /* unblock the client */
-    AttendClient(pAwaitUnion->header.client);
-    /* delete the await */
-    FreeResource(pAwaitUnion->header.delete_id, RT_NONE);
-}
-
-
-/*  This function should always be used to change a counter's value so that
- *  any triggers depending on the counter will be checked.
- */
-void
-SyncChangeCounter(SyncCounter *pCounter, CARD64 newval)
-{
-    SyncTriggerList       *ptl, *pnext;
-    CARD64 oldval;
-
-    oldval = pCounter->value;
-    pCounter->value = newval;
-
-    /* run through triggers to see if any become true */
-    for (ptl = pCounter->sync.pTriglist; ptl; ptl = pnext)
-    {
-	pnext = ptl->next;
-	if ((*ptl->pTrigger->CheckTrigger)(ptl->pTrigger, oldval))
-	    (*ptl->pTrigger->TriggerFired)(ptl->pTrigger);
-    }
-
-    if (IsSystemCounter(pCounter))
-    {
-	SyncComputeBracketValues(pCounter);
-    }
-}
-
-
-/* loosely based on dix/events.c/EventSelectForWindow */
-static Bool
-SyncEventSelectForAlarm(SyncAlarm *pAlarm, ClientPtr client, Bool wantevents)
-{
-    SyncAlarmClientList *pClients;
-
-    if (client == pAlarm->client) /* alarm owner */
-    {
-	pAlarm->events = wantevents;
-	return Success;
-    }
-
-    /* see if the client is already on the list (has events selected) */
-
-    for (pClients = pAlarm->pEventClients; pClients;
-	 pClients = pClients->next)
-    {
-	if (pClients->client == client)
-	{
-	    /* client's presence on the list indicates desire for
-	     * events.  If the client doesn't want events, remove it
-	     * from the list.  If the client does want events, do
-	     * nothing, since it's already got them.
-	     */
-	    if (!wantevents)
-	    {
-		FreeResource(pClients->delete_id, RT_NONE);
-	    }
-	    return Success;
-	}
-    }
-
-    /*  if we get here, this client does not currently have
-     *  events selected on the alarm
-     */
-
-    if (!wantevents)
-	/* client doesn't want events, and we just discovered that it
-	 * doesn't have them, so there's nothing to do.
-	 */
-	return Success;
-
-    /* add new client to pAlarm->pEventClients */
-
-    pClients = malloc(sizeof(SyncAlarmClientList));
-    if (!pClients)
-	return BadAlloc;
-
-    /*  register it as a resource so it will be cleaned up
-     *  if the client dies
-     */
-
-    pClients->delete_id = FakeClientID(client->index);
-
-    /* link it into list after we know all the allocations succeed */
-    pClients->next = pAlarm->pEventClients;
-    pAlarm->pEventClients = pClients;
-    pClients->client = client;
-
-    if (!AddResource(pClients->delete_id, RTAlarmClient, pAlarm))
-	return BadAlloc;
-
-    return Success;
-}
-
-/*
- * ** SyncChangeAlarmAttributes ** This is used by CreateAlarm and ChangeAlarm
- */
-static int
-SyncChangeAlarmAttributes(ClientPtr client, SyncAlarm *pAlarm, Mask mask,
-			  CARD32 *values)
-{
-    int		   status;
-    XSyncCounter   counter;
-    Mask	   origmask = mask;
-
-    counter =
-	pAlarm->trigger.pSync ? pAlarm->trigger.pSync->id : None;
-
-    while (mask)
-    {
-	int    index2 = lowbit(mask);
-	mask &= ~index2;
-	switch (index2)
-	{
-	  case XSyncCACounter:
-	    mask &= ~XSyncCACounter;
-	    /* sanity check in SyncInitTrigger */
-	    counter = *values++;
-	    break;
-
-	  case XSyncCAValueType:
-	    mask &= ~XSyncCAValueType;
-	    /* sanity check in SyncInitTrigger */
-	    pAlarm->trigger.value_type = *values++;
-	    break;
-
-	  case XSyncCAValue:
-	    mask &= ~XSyncCAValue;
-	    XSyncIntsToValue(&pAlarm->trigger.wait_value, values[1], values[0]);
-	    values += 2;
-	    break;
-
-	  case XSyncCATestType:
-	    mask &= ~XSyncCATestType;
-	    /* sanity check in SyncInitTrigger */
-	    pAlarm->trigger.test_type = *values++;
-	    break;
-
-	  case XSyncCADelta:
-	    mask &= ~XSyncCADelta;
-	    XSyncIntsToValue(&pAlarm->delta, values[1], values[0]);
-	    values += 2;
-	    break;
-
-	  case XSyncCAEvents:
-	    mask &= ~XSyncCAEvents;
-	    if ((*values != xTrue) && (*values != xFalse))
-	    {
-		client->errorValue = *values;
-		return BadValue;
-	    }
-	    status = SyncEventSelectForAlarm(pAlarm, client,
-					     (Bool)(*values++));
-	    if (status != Success)
-		return status;
-	    break;
-
-	  default:
-	    client->errorValue = mask;
-	    return BadValue;
-	}
-    }
-
-    /* "If the test-type is PositiveComparison or PositiveTransition
-     *  and delta is less than zero, or if the test-type is
-     *  NegativeComparison or NegativeTransition and delta is
-     *  greater than zero, a Match error is generated."
-     */
-    if (origmask & (XSyncCADelta|XSyncCATestType))
-    {
-	CARD64 zero;
-	XSyncIntToValue(&zero, 0);
-	if ((((pAlarm->trigger.test_type == XSyncPositiveComparison) ||
-	      (pAlarm->trigger.test_type == XSyncPositiveTransition))
-	     && XSyncValueLessThan(pAlarm->delta, zero))
-	    ||
-	    (((pAlarm->trigger.test_type == XSyncNegativeComparison) ||
-	      (pAlarm->trigger.test_type == XSyncNegativeTransition))
-	     && XSyncValueGreaterThan(pAlarm->delta, zero))
-	   )
-	{
-	    return BadMatch;
-	}
-    }
-
-    /* postpone this until now, when we're sure nothing else can go wrong */
-    if ((status = SyncInitTrigger(client, &pAlarm->trigger, counter, RTCounter,
-			     origmask & XSyncCAAllTrigger)) != Success)
-	return status;
-
-    /* XXX spec does not really say to do this - needs clarification */
-    pAlarm->state = XSyncAlarmActive;
-    return Success;
-}
-
-static SyncObject *
-SyncCreate(ClientPtr client, XID id, unsigned char type)
-{
-    SyncObject *pSync;
-
-    switch (type) {
-    case SYNC_COUNTER:
-	pSync = malloc(sizeof(SyncCounter));
-	break;
-    case SYNC_FENCE:
-	pSync = (SyncObject*)dixAllocateObjectWithPrivates(SyncFence,
-							   PRIVATE_SYNC_FENCE);
-	break;
-    default:
-	return NULL;
-    }
-
-    if (!pSync)
-	return NULL;
-
-    pSync->client = client;
-    pSync->id = id;
-    pSync->pTriglist = NULL;
-    pSync->beingDestroyed = FALSE;
-    pSync->type = type;
-
-    return pSync;
-}
-
-
-static SyncCounter *
-SyncCreateCounter(ClientPtr client, XSyncCounter id, CARD64 initialvalue)
-{
-    SyncCounter *pCounter;
-
-    if (!(pCounter = (SyncCounter *)SyncCreate(client,
-					       id,
-					       SYNC_COUNTER)))
-	return NULL;
-
-    pCounter->value = initialvalue;
-    pCounter->pSysCounterInfo = NULL;
-
-    if (!AddResource(id, RTCounter, (pointer) pCounter))
-	return NULL;
-
-    return pCounter;
-}
-
-static int FreeCounter(void *, XID);
-
-/*
- * ***** System Counter utilities
- */
-
-pointer
-SyncCreateSystemCounter(
-	char *name,
-	CARD64 initial,
-	CARD64 resolution,
-	SyncCounterType counterType,
-	void (*QueryValue)(pointer /* pCounter */,
-	      	           CARD64 * /* pValue_return */),
-	void (*BracketValues)(pointer /* pCounter */,
-	       	              CARD64 * /* pbracket_less */,
-	                      CARD64 * /* pbracket_greater */)
-	)
-{
-    SyncCounter    *pCounter;
-
-    SysCounterList = realloc(SysCounterList,
-			    (SyncNumSystemCounters+1)*sizeof(SyncCounter *));
-    if (!SysCounterList)
-	return NULL;
-
-    /* this function may be called before SYNC has been initialized, so we
-     * have to make sure RTCounter is created.
-     */
-    if (RTCounter == 0)
-    {
-	RTCounter = CreateNewResourceType(FreeCounter, "SyncCounter");
-	if (RTCounter == 0)
-	{
-	    return NULL;
-	}
-    }
-
-    pCounter = SyncCreateCounter(NULL, FakeClientID(0), initial);
-
-    if (pCounter)
-    {
-	SysCounterInfo *psci;
-
-	psci = malloc(sizeof(SysCounterInfo));
-	if (!psci)
-	{
-	    FreeResource(pCounter->sync.id, RT_NONE);
-	    return pCounter;
-	}
-	pCounter->pSysCounterInfo = psci;
-	psci->name = name;
-	psci->resolution = resolution;
-	psci->counterType = counterType;
-	psci->QueryValue = QueryValue;
-	psci->BracketValues = BracketValues;
-	XSyncMaxValue(&psci->bracket_greater);
-	XSyncMinValue(&psci->bracket_less);
-	SysCounterList[SyncNumSystemCounters++] = pCounter;
-    }
-    return pCounter;
-}
-
-void
-SyncDestroySystemCounter(pointer pSysCounter)
-{
-    SyncCounter *pCounter = (SyncCounter *)pSysCounter;
-    FreeResource(pCounter->sync.id, RT_NONE);
-}
-
-static void
-SyncComputeBracketValues(SyncCounter *pCounter)
-{
-    SyncTriggerList *pCur;
-    SyncTrigger *pTrigger;
-    SysCounterInfo *psci;
-    CARD64 *pnewgtval = NULL;
-    CARD64 *pnewltval = NULL;
-    SyncCounterType ct;
-
-    if (!pCounter)
-	return;
-
-    psci = pCounter->pSysCounterInfo;
-    ct = pCounter->pSysCounterInfo->counterType;
-    if (ct == XSyncCounterNeverChanges)
-	return;
-
-    XSyncMaxValue(&psci->bracket_greater);
-    XSyncMinValue(&psci->bracket_less);
-
-    for (pCur = pCounter->sync.pTriglist; pCur; pCur = pCur->next)
-    {
-	pTrigger = pCur->pTrigger;
-	
-        if (pTrigger->test_type == XSyncPositiveComparison &&
-	    ct != XSyncCounterNeverIncreases)
-	{
-	    if (XSyncValueLessThan(pCounter->value, pTrigger->test_value) &&
-		XSyncValueLessThan(pTrigger->test_value,
-				   psci->bracket_greater))
-	    {
-		psci->bracket_greater = pTrigger->test_value;
-		pnewgtval = &psci->bracket_greater;
-	    }
-	}
-	else if (pTrigger->test_type == XSyncNegativeComparison &&
-		 ct != XSyncCounterNeverDecreases)
-	{
-	    if (XSyncValueGreaterThan(pCounter->value, pTrigger->test_value) &&
-		XSyncValueGreaterThan(pTrigger->test_value,
-				      psci->bracket_less))
-	    {
-		psci->bracket_less = pTrigger->test_value;
-		pnewltval = &psci->bracket_less;
-	    }
-	}
-	else if (pTrigger->test_type == XSyncNegativeTransition &&
-		   ct != XSyncCounterNeverIncreases)
-	{
-	    if (XSyncValueGreaterThan(pCounter->value, pTrigger->test_value) &&
-		XSyncValueGreaterThan(pTrigger->test_value, psci->bracket_less))
-	    {
-		psci->bracket_less = pTrigger->test_value;
-		pnewltval = &psci->bracket_less;
-	    } else if (XSyncValueEqual(pCounter->value, pTrigger->test_value) &&
-		       XSyncValueLessThan(pTrigger->test_value,
-					  psci->bracket_greater))
-	    {
-	        /*
-		 * The value is exactly equal to our threshold.  We want one
-		 * more event in the positive direction to ensure we pick up
-		 * when the value *exceeds* this threshold.
-		 */
-	        psci->bracket_greater = pTrigger->test_value;
-		pnewgtval = &psci->bracket_greater;
-	    }
-	}
-        else if (pTrigger->test_type == XSyncPositiveTransition &&
-		  ct != XSyncCounterNeverDecreases)
-	{
-	    if (XSyncValueLessThan(pCounter->value, pTrigger->test_value) &&
-		XSyncValueLessThan(pTrigger->test_value, psci->bracket_greater))
-	    {
-		psci->bracket_greater = pTrigger->test_value;
-		pnewgtval = &psci->bracket_greater;
-	    } else if (XSyncValueEqual(pCounter->value, pTrigger->test_value) &&
-		       XSyncValueGreaterThan(pTrigger->test_value,
-					     psci->bracket_less))
-	    {
-	        /*
-		 * The value is exactly equal to our threshold.  We want one
-		 * more event in the negative direction to ensure we pick up
-		 * when the value is less than this threshold.
-		 */
-	        psci->bracket_less = pTrigger->test_value;
-		pnewltval = &psci->bracket_less;
-	    }
-	}
-    } /* end for each trigger */
-
-    if (pnewgtval || pnewltval)
-    {
-	(*psci->BracketValues)((pointer)pCounter, pnewltval, pnewgtval);
-    }
-}
-
-/*
- * *****  Resource delete functions
- */
-
-/* ARGSUSED */
-static int
-FreeAlarm(void *addr, XID id)
-{
-    SyncAlarm      *pAlarm = (SyncAlarm *) addr;
-
-    pAlarm->state = XSyncAlarmDestroyed;
-
-    SyncSendAlarmNotifyEvents(pAlarm);
-
-    /* delete event selections */
-
-    while (pAlarm->pEventClients)
-	FreeResource(pAlarm->pEventClients->delete_id, RT_NONE);
-
-    SyncDeleteTriggerFromSyncObject(&pAlarm->trigger);
-
-    free(pAlarm);
-    return Success;
-}
-
-
-/*
- * ** Cleanup after the destruction of a Counter
- */
-/* ARGSUSED */
-static int
-FreeCounter(void *env, XID id)
-{
-    SyncCounter     *pCounter = (SyncCounter *) env;
-    SyncTriggerList *ptl, *pnext;
-
-    pCounter->sync.beingDestroyed = TRUE;
-    /* tell all the counter's triggers that the counter has been destroyed */
-    for (ptl = pCounter->sync.pTriglist; ptl; ptl = pnext)
-    {
-	(*ptl->pTrigger->CounterDestroyed)(ptl->pTrigger);
-	pnext = ptl->next;
-	free(ptl); /* destroy the trigger list as we go */
-    }
-    if (IsSystemCounter(pCounter))
-    {
-	int i, found = 0;
-
-	free(pCounter->pSysCounterInfo);
-
-	/* find the counter in the list of system counters and remove it */
-
-	if (SysCounterList)
-	{
-	    for (i = 0; i < SyncNumSystemCounters; i++)
-	    {
-		if (SysCounterList[i] == pCounter)
-		{
-		    found = i;
-		    break;
-		}
-	    }
-	    if (found < (SyncNumSystemCounters-1))
-	    {
-		for (i = found; i < SyncNumSystemCounters-1; i++)
-		{
-		    SysCounterList[i] = SysCounterList[i+1];
-		}
-	    }
-	}
-	SyncNumSystemCounters--;
-    }
-    free(pCounter);
-    return Success;
-}
-
-/*
- * ** Cleanup after Await
- */
-/* ARGSUSED */
-static int
-FreeAwait(void *addr, XID id)
-{
-    SyncAwaitUnion *pAwaitUnion = (SyncAwaitUnion *) addr;
-    SyncAwait *pAwait;
-    int numwaits;
-
-    pAwait = &(pAwaitUnion+1)->await; /* first await on list */
-
-    /* remove triggers from counters */
-
-    for (numwaits = pAwaitUnion->header.num_waitconditions; numwaits;
-	 numwaits--, pAwait++)
-    {
-	/* If the counter is being destroyed, FreeCounter will delete
-	 * the trigger list itself, so don't do it here.
-	 */
-	SyncObject *pSync = pAwait->trigger.pSync;
-	if (pSync && !pSync->beingDestroyed)
-	    SyncDeleteTriggerFromSyncObject(&pAwait->trigger);
-    }
-    free(pAwaitUnion);
-    return Success;
-}
-
-/* loosely based on dix/events.c/OtherClientGone */
-static int
-FreeAlarmClient(void *value, XID id)
-{
-    SyncAlarm *pAlarm = (SyncAlarm *)value;
-    SyncAlarmClientList *pCur, *pPrev;
-
-    for (pPrev = NULL, pCur = pAlarm->pEventClients;
-	 pCur;
-	 pPrev = pCur, pCur = pCur->next)
-    {
-	if (pCur->delete_id == id)
-	{
-	    if (pPrev)
-		pPrev->next = pCur->next;
-	    else
-		pAlarm->pEventClients = pCur->next;
-	    free(pCur);
-	    return Success;
-	}
-    }
-    FatalError("alarm client not on event list");
-    /*NOTREACHED*/
-}
-
-
-/*
- * *****  Proc functions
- */
-
-
-/*
- * ** Initialize the extension
- */
-static int
-ProcSyncInitialize(ClientPtr client)
-{
-    xSyncInitializeReply  rep;
-    REQUEST_SIZE_MATCH(xSyncInitializeReq);
-
-    memset(&rep, 0, sizeof(xSyncInitializeReply));
-    rep.type = X_Reply;
-    rep.sequenceNumber = client->sequence;
-    rep.majorVersion = SERVER_SYNC_MAJOR_VERSION;
-    rep.minorVersion = SERVER_SYNC_MINOR_VERSION;
-    rep.length = 0;
-
-    if (client->swapped)
-    {
-	swaps(&rep.sequenceNumber);
-    }
-    WriteToClient(client, sizeof(rep), (char *) &rep);
-    return Success;
-}
-
-/*
- * ** Get list of system counters available through the extension
- */
-static int
-ProcSyncListSystemCounters(ClientPtr client)
-{
-    xSyncListSystemCountersReply  rep;
-    int i, len;
-    xSyncSystemCounter *list = NULL, *walklist = NULL;
-
-    REQUEST_SIZE_MATCH(xSyncListSystemCountersReq);
-
-    rep.type = X_Reply;
-    rep.sequenceNumber = client->sequence;
-    rep.nCounters = SyncNumSystemCounters;
-
-    for (i = len = 0; i < SyncNumSystemCounters; i++)
-    {
-	char *name = SysCounterList[i]->pSysCounterInfo->name;
-	/* pad to 4 byte boundary */
-	len += pad_to_int32(sz_xSyncSystemCounter + strlen(name));
-    }
-
-    if (len)
-    {
-	walklist = list = malloc(len);
-	if (!list)
-	    return BadAlloc;
-    }
-
-    rep.length = bytes_to_int32(len);
-
-    if (client->swapped)
-    {
-	swaps(&rep.sequenceNumber);
-	swapl(&rep.length);
-	swapl(&rep.nCounters);
-    }
-
-    for (i = 0; i < SyncNumSystemCounters; i++)
-    {
-	int namelen;
-	char *pname_in_reply;
-	SysCounterInfo *psci = SysCounterList[i]->pSysCounterInfo;
-
-	walklist->counter = SysCounterList[i]->sync.id;
-	walklist->resolution_hi = XSyncValueHigh32(psci->resolution);
-	walklist->resolution_lo = XSyncValueLow32(psci->resolution);
-	namelen = strlen(psci->name);
-	walklist->name_length = namelen;
-
-	if (client->swapped)
-	{
-	    swapl(&walklist->counter);
-	    swapl(&walklist->resolution_hi);
-	    swapl(&walklist->resolution_lo);
-	    swaps(&walklist->name_length);
-	}
-
-	pname_in_reply = ((char *)walklist) + sz_xSyncSystemCounter;
-	strncpy(pname_in_reply, psci->name, namelen);
-	walklist = (xSyncSystemCounter *) (((char *)walklist) +
-				pad_to_int32(sz_xSyncSystemCounter + namelen));
-    }
-
-    WriteToClient(client, sizeof(rep), (char *) &rep);
-    if (len)
-    {
-	WriteToClient(client, len, (char *) list);
-	free(list);
-    }
-
-    return Success;
-}
-
-/*
- * ** Set client Priority
- */
-static int
-ProcSyncSetPriority(ClientPtr client)
-{
-    REQUEST(xSyncSetPriorityReq);
-    ClientPtr priorityclient;
-    int rc;
-
-    REQUEST_SIZE_MATCH(xSyncSetPriorityReq);
-
-    if (stuff->id == None)
-	priorityclient = client;
-    else {
-	rc = dixLookupClient(&priorityclient, stuff->id, client,
-			     DixSetAttrAccess);
-	if (rc != Success)
-	    return rc;
-    }
-
-    if (priorityclient->priority != stuff->priority)
-    {
-	priorityclient->priority = stuff->priority;
-
-	/*  The following will force the server back into WaitForSomething
-	 *  so that the change in this client's priority is immediately
-	 *  reflected.
-	 */
-	isItTimeToYield = TRUE;
-	dispatchException |= DE_PRIORITYCHANGE;
-    }
-    return Success;
-}
-
-/*
- * ** Get client Priority
- */
-static int
-ProcSyncGetPriority(ClientPtr client)
-{
-    REQUEST(xSyncGetPriorityReq);
-    xSyncGetPriorityReply rep;
-    ClientPtr priorityclient;
-    int rc;
-
-    REQUEST_SIZE_MATCH(xSyncGetPriorityReq);
-
-    if (stuff->id == None)
-	priorityclient = client;
-    else {
-	rc = dixLookupClient(&priorityclient, stuff->id, client,
-			     DixGetAttrAccess);
-	if (rc != Success)
-	    return rc;
-    }
-
-    rep.type = X_Reply;
-    rep.length = 0;
-    rep.sequenceNumber = client->sequence;
-    rep.priority = priorityclient->priority;
-
-    if (client->swapped)
-    {
-	swaps(&rep.sequenceNumber);
-	swapl(&rep.priority);
-    }
-
-    WriteToClient(client, sizeof(xSyncGetPriorityReply), (char *) &rep);
-
-    return Success;
-}
-
-/*
- * ** Create a new counter
- */
-static int
-ProcSyncCreateCounter(ClientPtr client)
-{
-    REQUEST(xSyncCreateCounterReq);
-    CARD64          initial;
-
-    REQUEST_SIZE_MATCH(xSyncCreateCounterReq);
-
-    LEGAL_NEW_RESOURCE(stuff->cid, client);
-
-    XSyncIntsToValue(&initial, stuff->initial_value_lo, stuff->initial_value_hi);
-    if (!SyncCreateCounter(client, stuff->cid, initial))
-	return BadAlloc;
-
-    return Success;
-}
-
-/*
- * ** Set Counter value
- */
-static int
-ProcSyncSetCounter(ClientPtr client)
-{
-    REQUEST(xSyncSetCounterReq);
-    SyncCounter    *pCounter;
-    CARD64	   newvalue;
-    int	rc;
-
-    REQUEST_SIZE_MATCH(xSyncSetCounterReq);
-
-    rc = dixLookupResourceByType((pointer *)&pCounter, stuff->cid, RTCounter,
-				 client, DixWriteAccess);
-    if (rc != Success)
-	return rc;
-
-    if (IsSystemCounter(pCounter))
-    {
-	client->errorValue = stuff->cid;
-	return BadAccess;
-    }
-
-    XSyncIntsToValue(&newvalue, stuff->value_lo, stuff->value_hi);
-    SyncChangeCounter(pCounter, newvalue);
-    return Success;
-}
-
-/*
- * ** Change Counter value
- */
-static int
-ProcSyncChangeCounter(ClientPtr client)
-{
-    REQUEST(xSyncChangeCounterReq);
-    SyncCounter    *pCounter;
-    CARD64          newvalue;
-    Bool	    overflow;
-    int	rc;
-
-    REQUEST_SIZE_MATCH(xSyncChangeCounterReq);
-
-    rc = dixLookupResourceByType((pointer *)&pCounter, stuff->cid, RTCounter,
-				 client, DixWriteAccess);
-    if (rc != Success)
-	return rc;
-
-    if (IsSystemCounter(pCounter))
-    {
-	client->errorValue = stuff->cid;
-	return BadAccess;
-    }
-
-    XSyncIntsToValue(&newvalue, stuff->value_lo, stuff->value_hi);
-    XSyncValueAdd(&newvalue, pCounter->value, newvalue, &overflow);
-    if (overflow)
-    {
-	/* XXX 64 bit value can't fit in 32 bits; do the best we can */
-	client->errorValue = stuff->value_hi;
-	return BadValue;
-    }
-    SyncChangeCounter(pCounter, newvalue);
-    return Success;
-}
-
-/*
- * ** Destroy a counter
- */
-static int
-ProcSyncDestroyCounter(ClientPtr client)
-{
-    REQUEST(xSyncDestroyCounterReq);
-    SyncCounter    *pCounter;
-    int rc;
-
-    REQUEST_SIZE_MATCH(xSyncDestroyCounterReq);
-
-    rc = dixLookupResourceByType((pointer *)&pCounter, stuff->counter, RTCounter,
-				 client, DixDestroyAccess);
-    if (rc != Success)
-	return rc;
-
-    if (IsSystemCounter(pCounter))
-    {
-	client->errorValue = stuff->counter;
-	return BadAccess;
-    }
-    FreeResource(pCounter->sync.id, RT_NONE);
-    return Success;
-}
-
-static SyncAwaitUnion*
-SyncAwaitPrologue(ClientPtr client, int items)
-{
-    SyncAwaitUnion *pAwaitUnion;
-
-    /*  all the memory for the entire await list is allocated
-     *  here in one chunk
-     */
-    pAwaitUnion = malloc((items+1) * sizeof(SyncAwaitUnion));
-    if (!pAwaitUnion)
-	return NULL;
-
-    /* first item is the header, remainder are real wait conditions */
-
-    pAwaitUnion->header.delete_id = FakeClientID(client->index);
-    pAwaitUnion->header.client = client;
-    pAwaitUnion->header.num_waitconditions = 0;
-
-    if (!AddResource(pAwaitUnion->header.delete_id, RTAwait, pAwaitUnion))
-	return NULL;
-
-    return pAwaitUnion;
-}
-
-static void
-SyncAwaitEpilogue(ClientPtr client, int items, SyncAwaitUnion *pAwaitUnion)
-{
-    SyncAwait *pAwait;
-    int i;
-
-    IgnoreClient(client);
-
-    /* see if any of the triggers are already true */
-
-    pAwait = &(pAwaitUnion+1)->await; /* skip over header */
-    for (i = 0; i < items; i++, pAwait++)
-    {
-	CARD64 value;
-
-	/*  don't have to worry about NULL counters because the request
-	 *  errors before we get here out if they occur
-	 */
-	switch (pAwait->trigger.pSync->type) {
-	case SYNC_COUNTER:
-	    value = ((SyncCounter *)pAwait->trigger.pSync)->value;
-	    break;
-	default:
-	    XSyncIntToValue(&value, 0);
-	}
-
-	if ((*pAwait->trigger.CheckTrigger)(&pAwait->trigger, value))
-	{
-	    (*pAwait->trigger.TriggerFired)(&pAwait->trigger);
-	    break; /* once is enough */
-	}
-    }
-}
-
-/*
- * ** Await
- */
-static int
-ProcSyncAwait(ClientPtr client)
-{
-    REQUEST(xSyncAwaitReq);
-    int             len, items;
-    int             i;
-    xSyncWaitCondition *pProtocolWaitConds;
-    SyncAwaitUnion *pAwaitUnion;
-    SyncAwait	   *pAwait;
-    int		   status;
-
-    REQUEST_AT_LEAST_SIZE(xSyncAwaitReq);
-
-    len = client->req_len << 2;
-    len -= sz_xSyncAwaitReq;
-    items = len / sz_xSyncWaitCondition;
-
-    if (items * sz_xSyncWaitCondition != len)
-    {
-	return BadLength;
-    }
-    if (items == 0)
-    {
-	client->errorValue = items; /* XXX protocol change */
-	return BadValue;
-    }
-
-    if (!(pAwaitUnion = SyncAwaitPrologue(client, items)))
-	return BadAlloc;
-
-    /* don't need to do any more memory allocation for this request! */
-
-    pProtocolWaitConds = (xSyncWaitCondition *) & stuff[1];
-
-    pAwait = &(pAwaitUnion+1)->await; /* skip over header */
-    for (i = 0; i < items; i++, pProtocolWaitConds++, pAwait++)
-    {
-	if (pProtocolWaitConds->counter == None) /* XXX protocol change */
-	{
-	    /*  this should take care of removing any triggers created by
-	     *  this request that have already been registered on sync objects
-	     */
-	    FreeResource(pAwaitUnion->header.delete_id, RT_NONE);
-	    client->errorValue = pProtocolWaitConds->counter;
-	    return SyncErrorBase + XSyncBadCounter;
-	}
-
-	/* sanity checks are in SyncInitTrigger */
-	pAwait->trigger.pSync = NULL;
-	pAwait->trigger.value_type = pProtocolWaitConds->value_type;
-	XSyncIntsToValue(&pAwait->trigger.wait_value,
-			 pProtocolWaitConds->wait_value_lo,
-			 pProtocolWaitConds->wait_value_hi);
-	pAwait->trigger.test_type = pProtocolWaitConds->test_type;
-
-	status = SyncInitTrigger(client, &pAwait->trigger,
-				 pProtocolWaitConds->counter, RTCounter,
-				 XSyncCAAllTrigger);
-	if (status != Success)
-	{
-	    /*  this should take care of removing any triggers created by
-	     *  this request that have already been registered on sync objects
-	     */
-	    FreeResource(pAwaitUnion->header.delete_id, RT_NONE);
-	    return status;
-	}
-	/* this is not a mistake -- same function works for both cases */
-	pAwait->trigger.TriggerFired = SyncAwaitTriggerFired;
-	pAwait->trigger.CounterDestroyed = SyncAwaitTriggerFired;
-	XSyncIntsToValue(&pAwait->event_threshold,
-			 pProtocolWaitConds->event_threshold_lo,
-			 pProtocolWaitConds->event_threshold_hi);
-	pAwait->pHeader = &pAwaitUnion->header;
-	pAwaitUnion->header.num_waitconditions++;
-    }
-
-    SyncAwaitEpilogue(client, items, pAwaitUnion);
-
-    return Success;
-}
-
-
-/*
- * ** Query a counter
- */
-static int
-ProcSyncQueryCounter(ClientPtr client)
-{
-    REQUEST(xSyncQueryCounterReq);
-    xSyncQueryCounterReply rep;
-    SyncCounter    *pCounter;
-    int rc;
-
-    REQUEST_SIZE_MATCH(xSyncQueryCounterReq);
-
-    rc = dixLookupResourceByType((pointer *)&pCounter, stuff->counter,
-				 RTCounter, client, DixReadAccess);
-    if (rc != Success)
-	return rc;
-
-    rep.type = X_Reply;
-    rep.length = 0;
-    rep.sequenceNumber = client->sequence;
-
-    /* if system counter, ask it what the current value is */
-
-    if (IsSystemCounter(pCounter))
-    {
-	(*pCounter->pSysCounterInfo->QueryValue) ((pointer) pCounter,
-						  &pCounter->value);
-    }
-
-    rep.value_hi = XSyncValueHigh32(pCounter->value);
-    rep.value_lo = XSyncValueLow32(pCounter->value);
-    if (client->swapped)
-    {
-	swaps(&rep.sequenceNumber);
-	swapl(&rep.length);
-	swapl(&rep.value_hi);
-	swapl(&rep.value_lo);
-    }
-    WriteToClient(client, sizeof(xSyncQueryCounterReply), (char *) &rep);
-    return Success;
-}
-
-
-/*
- * ** Create Alarm
- */
-static int
-ProcSyncCreateAlarm(ClientPtr client)
-{
-    REQUEST(xSyncCreateAlarmReq);
-    SyncAlarm      *pAlarm;
-    int             status;
-    unsigned long   len, vmask;
-    SyncTrigger	    *pTrigger;
-
-    REQUEST_AT_LEAST_SIZE(xSyncCreateAlarmReq);
-
-    LEGAL_NEW_RESOURCE(stuff->id, client);
-
-    vmask = stuff->valueMask;
-    len = client->req_len - bytes_to_int32(sizeof(xSyncCreateAlarmReq));
-    /* the "extra" call to Ones accounts for the presence of 64 bit values */
-    if (len != (Ones(vmask) + Ones(vmask & (XSyncCAValue|XSyncCADelta))))
-	return BadLength;
-
-    if (!(pAlarm = malloc(sizeof(SyncAlarm))))
-    {
-	return BadAlloc;
-    }
-
-    /* set up defaults */
-
-    pTrigger = &pAlarm->trigger;
-    pTrigger->pSync = NULL;
-    pTrigger->value_type = XSyncAbsolute;
-    XSyncIntToValue(&pTrigger->wait_value, 0L);
-    pTrigger->test_type = XSyncPositiveComparison;
-    pTrigger->TriggerFired = SyncAlarmTriggerFired;
-    pTrigger->CounterDestroyed = SyncAlarmCounterDestroyed;
-    status = SyncInitTrigger(client, pTrigger, None, RTCounter,
-			     XSyncCAAllTrigger);
-    if (status != Success)
-    {
-	free(pAlarm);
-	return status;
-    }
-
-    pAlarm->client = client;
-    pAlarm->alarm_id = stuff->id;
-    XSyncIntToValue(&pAlarm->delta, 1L);
-    pAlarm->events = TRUE;
-    pAlarm->state = XSyncAlarmInactive;
-    pAlarm->pEventClients = NULL;
-    status = SyncChangeAlarmAttributes(client, pAlarm, vmask,
-				       (CARD32 *)&stuff[1]);
-    if (status != Success)
-    {
-	free(pAlarm);
-	return status;
-    }
-
-    if (!AddResource(stuff->id, RTAlarm, pAlarm))
-	return BadAlloc;
-
-    /*  see if alarm already triggered.  NULL counter will not trigger
-     *  in CreateAlarm and sets alarm state to Inactive.
-     */
-
-    if (!pTrigger->pSync)
-    {
-	pAlarm->state = XSyncAlarmInactive; /* XXX protocol change */
-    }
-    else
-    {
-	SyncCounter *pCounter;
-
-	if (!SyncCheckWarnIsCounter(pTrigger->pSync,
-				    WARN_INVALID_COUNTER_ALARM))
-	{
-	    FreeResource(stuff->id, RT_NONE);
-	    return BadAlloc;
-	}
-
-	pCounter = (SyncCounter *)pTrigger->pSync;
-
-	if ((*pTrigger->CheckTrigger)(pTrigger, pCounter->value))
-	    (*pTrigger->TriggerFired)(pTrigger);
-    }
-
-    return Success;
-}
-
-/*
- * ** Change Alarm
- */
-static int
-ProcSyncChangeAlarm(ClientPtr client)
-{
-    REQUEST(xSyncChangeAlarmReq);
-    SyncAlarm   *pAlarm;
-    SyncCounter *pCounter = NULL;
-    long        vmask;
-    int         len, status;
-
-    REQUEST_AT_LEAST_SIZE(xSyncChangeAlarmReq);
-
-    status = dixLookupResourceByType((pointer *)&pAlarm, stuff->alarm, RTAlarm,
-				     client, DixWriteAccess);
-    if (status != Success)
-	return status;
-
-    vmask = stuff->valueMask;
-    len = client->req_len - bytes_to_int32(sizeof(xSyncChangeAlarmReq));
-    /* the "extra" call to Ones accounts for the presence of 64 bit values */
-    if (len != (Ones(vmask) + Ones(vmask & (XSyncCAValue|XSyncCADelta))))
-	return BadLength;
-
-    if ((status = SyncChangeAlarmAttributes(client, pAlarm, vmask,
-					    (CARD32 *)&stuff[1])) != Success)
-	return status;
-
-    if (SyncCheckWarnIsCounter(pAlarm->trigger.pSync,
-			       WARN_INVALID_COUNTER_ALARM))
-	pCounter = (SyncCounter *)pAlarm->trigger.pSync;
-
-    /*  see if alarm already triggered.  NULL counter WILL trigger
-     *  in ChangeAlarm.
-     */
-
-    if (!pCounter ||
-	(*pAlarm->trigger.CheckTrigger)(&pAlarm->trigger, pCounter->value))
-    {
-	(*pAlarm->trigger.TriggerFired)(&pAlarm->trigger);
-    }
-    return Success;
-}
-
-static int
-ProcSyncQueryAlarm(ClientPtr client)
-{
-    REQUEST(xSyncQueryAlarmReq);
-    SyncAlarm      *pAlarm;
-    xSyncQueryAlarmReply rep;
-    SyncTrigger    *pTrigger;
-    int rc;
-
-    REQUEST_SIZE_MATCH(xSyncQueryAlarmReq);
-
-    rc = dixLookupResourceByType((pointer *)&pAlarm, stuff->alarm, RTAlarm,
-				 client, DixReadAccess);
-    if (rc != Success)
-	return rc;
-
-    rep.type = X_Reply;
-    rep.length = bytes_to_int32(sizeof(xSyncQueryAlarmReply) - sizeof(xGenericReply));
-    rep.sequenceNumber = client->sequence;
-
-    pTrigger = &pAlarm->trigger;
-    rep.counter = (pTrigger->pSync) ? pTrigger->pSync->id : None;
-
-#if 0 /* XXX unclear what to do, depends on whether relative value-types
-       * are "consumed" immediately and are considered absolute from then
-       * on.
-       */
-    rep.value_type = pTrigger->value_type;
-    rep.wait_value_hi = XSyncValueHigh32(pTrigger->wait_value);
-    rep.wait_value_lo = XSyncValueLow32(pTrigger->wait_value);
-#else
-    rep.value_type = XSyncAbsolute;
-    rep.wait_value_hi = XSyncValueHigh32(pTrigger->test_value);
-    rep.wait_value_lo = XSyncValueLow32(pTrigger->test_value);
-#endif
-
-    rep.test_type = pTrigger->test_type;
-    rep.delta_hi = XSyncValueHigh32(pAlarm->delta);
-    rep.delta_lo = XSyncValueLow32(pAlarm->delta);
-    rep.events = pAlarm->events;
-    rep.state = pAlarm->state;
-
-    if (client->swapped)
-    {
-	swaps(&rep.sequenceNumber);
-	swapl(&rep.length);
-	swapl(&rep.counter);
-	swapl(&rep.wait_value_hi);
-	swapl(&rep.wait_value_lo);
-	swapl(&rep.test_type);
-	swapl(&rep.delta_hi);
-	swapl(&rep.delta_lo);
-    }
-
-    WriteToClient(client, sizeof(xSyncQueryAlarmReply), (char *) &rep);
-    return Success;
-}
-
-static int
-ProcSyncDestroyAlarm(ClientPtr client)
-{
-    SyncAlarm *pAlarm;
-    int rc;
-    REQUEST(xSyncDestroyAlarmReq);
-
-    REQUEST_SIZE_MATCH(xSyncDestroyAlarmReq);
-
-    rc = dixLookupResourceByType((pointer *)&pAlarm, stuff->alarm, RTAlarm,
-				 client, DixDestroyAccess);
-    if (rc != Success)
-	return rc;
-
-    FreeResource(stuff->alarm, RT_NONE);
-    return Success;
-}
-
-static int
-ProcSyncCreateFence(ClientPtr client)
-{
-    REQUEST(xSyncCreateFenceReq);
-    DrawablePtr pDraw;
-    SyncFence *pFence;
-    int rc;
-
-    REQUEST_SIZE_MATCH(xSyncCreateFenceReq);
-
-    rc = dixLookupDrawable(&pDraw, stuff->d, client, M_ANY, DixGetAttrAccess);
-    if (rc != Success)
-	return rc;
-
-    LEGAL_NEW_RESOURCE(stuff->fid, client);
-
-    if (!(pFence = (SyncFence *)SyncCreate(client,
-					   stuff->fid,
-					   SYNC_FENCE)))
-	return BadAlloc;
-
-    miSyncInitFence(pDraw->pScreen, pFence, stuff->initially_triggered);
-
-    if (!AddResource(stuff->fid, RTFence, (pointer) pFence))
-	return BadAlloc;
-
-    return client->noClientException;
-}
-
-static int
-FreeFence(void *obj, XID id)
-{
-    SyncFence *pFence = (SyncFence *) obj;
-
-    miSyncDestroyFence(pFence);
-
-    return Success;
-}
-
-int SyncVerifyFence(SyncFence **ppSyncFence, XID fid,
-		    ClientPtr client, Mask mode)
-{
-    int rc = dixLookupResourceByType((pointer *)ppSyncFence, fid, RTFence,
-				     client, mode);
-
-    if (rc != Success)
-	client->errorValue = fid;
-
-    return rc;
-}
-
-static int
-ProcSyncTriggerFence(ClientPtr client)
-{
-    REQUEST(xSyncTriggerFenceReq);
-    SyncFence *pFence;
-    int rc;
-
-    REQUEST_SIZE_MATCH(xSyncTriggerFenceReq);
-
-    rc = dixLookupResourceByType((pointer *)&pFence, stuff->fid, RTFence,
-				 client, DixWriteAccess);
-    if (rc != Success)
-	return rc;
-
-    miSyncTriggerFence(pFence);
-
-    return client->noClientException;
-}
-
-static int
-ProcSyncResetFence(ClientPtr client)
-{
-    REQUEST(xSyncResetFenceReq);
-    SyncFence *pFence;
-    int rc;
-
-    REQUEST_SIZE_MATCH(xSyncResetFenceReq);
-
-    rc = dixLookupResourceByType((pointer *)&pFence, stuff->fid, RTFence,
-				 client, DixWriteAccess);
-    if (rc != Success)
-	return rc;
-
-    if (pFence->funcs.CheckTriggered(pFence) != TRUE)
-	return BadMatch;
-
-    pFence->funcs.Reset(pFence);
-
-    return client->noClientException;
-}
-
-static int
-ProcSyncDestroyFence(ClientPtr client)
-{
-    REQUEST(xSyncDestroyFenceReq);
-    SyncFence *pFence;
-    int rc;
-
-    REQUEST_SIZE_MATCH(xSyncDestroyFenceReq);
-
-    rc = dixLookupResourceByType((pointer *)&pFence, stuff->fid, RTFence,
-				 client, DixDestroyAccess);
-    if (rc != Success)
-	return rc;
-
-    FreeResource(stuff->fid, RT_NONE);
-    return client->noClientException;
-}
-
-static int
-ProcSyncQueryFence(ClientPtr client)
-{
-    REQUEST(xSyncQueryFenceReq);
-    xSyncQueryFenceReply rep;
-    SyncFence *pFence;
-    int rc;
-
-    REQUEST_SIZE_MATCH(xSyncQueryFenceReq);
-
-    rc = dixLookupResourceByType((pointer *)&pFence, stuff->fid,
-				 RTFence, client, DixReadAccess);
-    if (rc != Success)
-	return rc;
-
-    rep.type = X_Reply;
-    rep.length = 0;
-    rep.sequenceNumber = client->sequence;
-
-    rep.triggered = pFence->funcs.CheckTriggered(pFence);
-
-    if (client->swapped)
-    {
-	swaps(&rep.sequenceNumber);
-	swapl(&rep.length);
-    }
-
-    WriteToClient(client, sizeof(xSyncQueryFenceReply), (char *) &rep);
-    return client->noClientException;
-}
-
-static int
-ProcSyncAwaitFence(ClientPtr client)
-{
-    REQUEST(xSyncAwaitFenceReq);
-    SyncAwaitUnion *pAwaitUnion;
-    SyncAwait *pAwait;
-    /* Use CARD32 rather than XSyncFence because XIDs are hard-coded to
-     * CARD32 in protocol definitions */
-    CARD32 *pProtocolFences;
-    int status;
-    int len;
-    int items;
-    int i;
-
-    REQUEST_AT_LEAST_SIZE(xSyncAwaitFenceReq);
-
-    len = client->req_len << 2;
-    len -= sz_xSyncAwaitFenceReq;
-    items = len / sizeof(CARD32);
-
-    if (items * sizeof(CARD32) != len)
-    {
-	return BadLength;
-    }
-    if (items == 0)
-    {
-	client->errorValue = items;
-	return BadValue;
-    }
-
-    if (!(pAwaitUnion = SyncAwaitPrologue(client, items)))
-	return BadAlloc;
-
-    /* don't need to do any more memory allocation for this request! */
-
-    pProtocolFences = (CARD32 *) & stuff[1];
-
-    pAwait = &(pAwaitUnion+1)->await; /* skip over header */
-    for (i = 0; i < items; i++, pProtocolFences++, pAwait++)
-    {
-	if (*pProtocolFences == None)
-	{
-	    /*  this should take care of removing any triggers created by
-	     *  this request that have already been registered on sync objects
-	     */
-	    FreeResource(pAwaitUnion->header.delete_id, RT_NONE);
-	    client->errorValue = *pProtocolFences;
-	    return SyncErrorBase + XSyncBadFence;
-	}
-
-	pAwait->trigger.pSync = NULL;
-	/* Provide acceptable values for these unused fields to
-	 * satisfy SyncInitTrigger's validation logic
-	 */
-	pAwait->trigger.value_type = XSyncAbsolute;
-	XSyncIntToValue(&pAwait->trigger.wait_value, 0);
-	pAwait->trigger.test_type = 0;
-
-	status = SyncInitTrigger(client, &pAwait->trigger,
-				 *pProtocolFences, RTFence,
-				 XSyncCAAllTrigger);
-	if (status != Success)
-	{
-	    /*  this should take care of removing any triggers created by
-	     *  this request that have already been registered on sync objects
-	     */
-	    FreeResource(pAwaitUnion->header.delete_id, RT_NONE);
-	    return status;
-	}
-	/* this is not a mistake -- same function works for both cases */
-	pAwait->trigger.TriggerFired = SyncAwaitTriggerFired;
-	pAwait->trigger.CounterDestroyed = SyncAwaitTriggerFired;
-	/* event_threshold is unused for fence syncs */
-	XSyncIntToValue(&pAwait->event_threshold, 0);
-	pAwait->pHeader = &pAwaitUnion->header;
-	pAwaitUnion->header.num_waitconditions++;
-    }
-
-    SyncAwaitEpilogue(client, items, pAwaitUnion);
-
-    return client->noClientException;
-}
-
-/*
- * ** Given an extension request, call the appropriate request procedure
- */
-static int
-ProcSyncDispatch(ClientPtr client)
-{
-    REQUEST(xReq);
-
-    switch (stuff->data)
-    {
-      case X_SyncInitialize:
-	return ProcSyncInitialize(client);
-      case X_SyncListSystemCounters:
-	return ProcSyncListSystemCounters(client);
-      case X_SyncCreateCounter:
-	return ProcSyncCreateCounter(client);
-      case X_SyncSetCounter:
-	return ProcSyncSetCounter(client);
-      case X_SyncChangeCounter:
-	return ProcSyncChangeCounter(client);
-      case X_SyncQueryCounter:
-	return ProcSyncQueryCounter(client);
-      case X_SyncDestroyCounter:
-	return ProcSyncDestroyCounter(client);
-      case X_SyncAwait:
-	return ProcSyncAwait(client);
-      case X_SyncCreateAlarm:
-	return ProcSyncCreateAlarm(client);
-      case X_SyncChangeAlarm:
-	return ProcSyncChangeAlarm(client);
-      case X_SyncQueryAlarm:
-	return ProcSyncQueryAlarm(client);
-      case X_SyncDestroyAlarm:
-	return ProcSyncDestroyAlarm(client);
-      case X_SyncSetPriority:
-	return ProcSyncSetPriority(client);
-      case X_SyncGetPriority:
-	return ProcSyncGetPriority(client);
-      case X_SyncCreateFence:
-	return ProcSyncCreateFence(client);
-      case X_SyncTriggerFence:
-	return ProcSyncTriggerFence(client);
-      case X_SyncResetFence:
-	return ProcSyncResetFence(client);
-      case X_SyncDestroyFence:
-	return ProcSyncDestroyFence(client);
-      case X_SyncQueryFence:
-	return ProcSyncQueryFence(client);
-      case X_SyncAwaitFence:
-	return ProcSyncAwaitFence(client);
-      default:
-	return BadRequest;
-    }
-}
-
-/*
- * Boring Swapping stuff ...
- */
-
-static int
-SProcSyncInitialize(ClientPtr client)
-{
-    REQUEST(xSyncInitializeReq);
-    swaps(&stuff->length);
-    REQUEST_SIZE_MATCH (xSyncInitializeReq);
-
-    return ProcSyncInitialize(client);
-}
-
-static int
-SProcSyncListSystemCounters(ClientPtr client)
-{
-    REQUEST(xSyncListSystemCountersReq);
-    swaps(&stuff->length);
-    REQUEST_SIZE_MATCH (xSyncListSystemCountersReq);
-
-    return ProcSyncListSystemCounters(client);
-}
-
-static int
-SProcSyncCreateCounter(ClientPtr client)
-{
-    REQUEST(xSyncCreateCounterReq);
-    swaps(&stuff->length);
-    REQUEST_SIZE_MATCH (xSyncCreateCounterReq);
-    swapl(&stuff->cid);
-    swapl(&stuff->initial_value_lo);
-    swapl(&stuff->initial_value_hi);
-
-    return ProcSyncCreateCounter(client);
-}
-
-static int
-SProcSyncSetCounter(ClientPtr client)
-{
-    REQUEST(xSyncSetCounterReq);
-    swaps(&stuff->length);
-    REQUEST_SIZE_MATCH (xSyncSetCounterReq);
-    swapl(&stuff->cid);
-    swapl(&stuff->value_lo);
-    swapl(&stuff->value_hi);
-
-    return ProcSyncSetCounter(client);
-}
-
-static int
-SProcSyncChangeCounter(ClientPtr client)
-{
-    REQUEST(xSyncChangeCounterReq);
-    swaps(&stuff->length);
-    REQUEST_SIZE_MATCH (xSyncChangeCounterReq);
-    swapl(&stuff->cid);
-    swapl(&stuff->value_lo);
-    swapl(&stuff->value_hi);
-
-    return ProcSyncChangeCounter(client);
-}
-
-static int
-SProcSyncQueryCounter(ClientPtr client)
-{
-    REQUEST(xSyncQueryCounterReq);
-    swaps(&stuff->length);
-    REQUEST_SIZE_MATCH (xSyncQueryCounterReq);
-    swapl(&stuff->counter);
-
-    return ProcSyncQueryCounter(client);
-}
-
-static int
-SProcSyncDestroyCounter(ClientPtr client)
-{
-    REQUEST(xSyncDestroyCounterReq);
-    swaps(&stuff->length);
-    REQUEST_SIZE_MATCH (xSyncDestroyCounterReq);
-    swapl(&stuff->counter);
-
-    return ProcSyncDestroyCounter(client);
-}
-
-static int
-SProcSyncAwait(ClientPtr client)
-{
-    REQUEST(xSyncAwaitReq);
-    swaps(&stuff->length);
-    REQUEST_AT_LEAST_SIZE(xSyncAwaitReq);
-    SwapRestL(stuff);
-
-    return ProcSyncAwait(client);
-}
-
-static int
-SProcSyncCreateAlarm(ClientPtr client)
-{
-    REQUEST(xSyncCreateAlarmReq);
-    swaps(&stuff->length);
-    REQUEST_AT_LEAST_SIZE(xSyncCreateAlarmReq);
-    swapl(&stuff->id);
-    swapl(&stuff->valueMask);
-    SwapRestL(stuff);
-
-    return ProcSyncCreateAlarm(client);
-}
-
-static int
-SProcSyncChangeAlarm(ClientPtr client)
-{
-    REQUEST(xSyncChangeAlarmReq);
-    swaps(&stuff->length);
-    REQUEST_AT_LEAST_SIZE(xSyncChangeAlarmReq);
-    swapl(&stuff->alarm);
-    swapl(&stuff->valueMask);
-    SwapRestL(stuff);
-    return ProcSyncChangeAlarm(client);
-}
-
-static int
-SProcSyncQueryAlarm(ClientPtr client)
-{
-    REQUEST(xSyncQueryAlarmReq);
-    swaps(&stuff->length);
-    REQUEST_SIZE_MATCH (xSyncQueryAlarmReq);
-    swapl(&stuff->alarm);
-
-    return ProcSyncQueryAlarm(client);
-}
-
-static int
-SProcSyncDestroyAlarm(ClientPtr client)
-{
-    REQUEST(xSyncDestroyAlarmReq);
-    swaps(&stuff->length);
-    REQUEST_SIZE_MATCH (xSyncDestroyAlarmReq);
-    swapl(&stuff->alarm);
-
-    return ProcSyncDestroyAlarm(client);
-}
-
-static int
-SProcSyncSetPriority(ClientPtr client)
-{
-    REQUEST(xSyncSetPriorityReq);
-    swaps(&stuff->length);
-    REQUEST_SIZE_MATCH (xSyncSetPriorityReq);
-    swapl(&stuff->id);
-    swapl(&stuff->priority);
-
-    return ProcSyncSetPriority(client);
-}
-
-static int
-SProcSyncGetPriority(ClientPtr client)
-{
-    REQUEST(xSyncGetPriorityReq);
-    swaps(&stuff->length);
-    REQUEST_SIZE_MATCH (xSyncGetPriorityReq);
-    swapl(&stuff->id);
-
-    return ProcSyncGetPriority(client);
-}
-
-static int
-SProcSyncCreateFence(ClientPtr client)
-{
-    REQUEST(xSyncCreateFenceReq);
-    swaps(&stuff->length);
-    REQUEST_SIZE_MATCH (xSyncCreateFenceReq);
-    swapl(&stuff->fid);
-
-    return ProcSyncCreateFence(client);
-}
-
-static int
-SProcSyncTriggerFence(ClientPtr client)
-{
-    REQUEST(xSyncTriggerFenceReq);
-    swaps(&stuff->length);
-    REQUEST_SIZE_MATCH (xSyncTriggerFenceReq);
-    swapl(&stuff->fid);
-
-    return ProcSyncTriggerFence(client);
-}
-
-static int
-SProcSyncResetFence(ClientPtr client)
-{
-    REQUEST(xSyncResetFenceReq);
-    swaps(&stuff->length);
-    REQUEST_SIZE_MATCH (xSyncResetFenceReq);
-    swapl(&stuff->fid);
-
-    return ProcSyncResetFence(client);
-}
-
-static int
-SProcSyncDestroyFence(ClientPtr client)
-{
-    REQUEST(xSyncDestroyFenceReq);
-    swaps(&stuff->length);
-    REQUEST_SIZE_MATCH (xSyncDestroyFenceReq);
-    swapl(&stuff->fid);
-
-    return ProcSyncDestroyFence(client);
-}
-
-static int
-SProcSyncQueryFence(ClientPtr client)
-{
-    REQUEST(xSyncQueryFenceReq);
-    swaps(&stuff->length);
-    REQUEST_SIZE_MATCH (xSyncQueryFenceReq);
-    swapl(&stuff->fid);
-
-    return ProcSyncQueryFence(client);
-}
-
-static int
-SProcSyncAwaitFence(ClientPtr client)
-{
-    REQUEST(xSyncAwaitFenceReq);
-    swaps(&stuff->length);
-    REQUEST_AT_LEAST_SIZE(xSyncAwaitFenceReq);
-    SwapRestL(stuff);
-
-    return ProcSyncAwaitFence(client);
-}
-
-static int
-SProcSyncDispatch(ClientPtr client)
-{
-    REQUEST(xReq);
-
-    switch (stuff->data)
-    {
-      case X_SyncInitialize:
-	return SProcSyncInitialize(client);
-      case X_SyncListSystemCounters:
-	return SProcSyncListSystemCounters(client);
-      case X_SyncCreateCounter:
-	return SProcSyncCreateCounter(client);
-      case X_SyncSetCounter:
-	return SProcSyncSetCounter(client);
-      case X_SyncChangeCounter:
-	return SProcSyncChangeCounter(client);
-      case X_SyncQueryCounter:
-	return SProcSyncQueryCounter(client);
-      case X_SyncDestroyCounter:
-	return SProcSyncDestroyCounter(client);
-      case X_SyncAwait:
-	return SProcSyncAwait(client);
-      case X_SyncCreateAlarm:
-	return SProcSyncCreateAlarm(client);
-      case X_SyncChangeAlarm:
-	return SProcSyncChangeAlarm(client);
-      case X_SyncQueryAlarm:
-	return SProcSyncQueryAlarm(client);
-      case X_SyncDestroyAlarm:
-	return SProcSyncDestroyAlarm(client);
-      case X_SyncSetPriority:
-	return SProcSyncSetPriority(client);
-      case X_SyncGetPriority:
-	return SProcSyncGetPriority(client);
-      case X_SyncCreateFence:
-	return SProcSyncCreateFence(client);
-      case X_SyncTriggerFence:
-	return SProcSyncTriggerFence(client);
-      case X_SyncResetFence:
-	return SProcSyncResetFence(client);
-      case X_SyncDestroyFence:
-	return SProcSyncDestroyFence(client);
-      case X_SyncQueryFence:
-	return SProcSyncQueryFence(client);
-      case X_SyncAwaitFence:
-	return SProcSyncAwaitFence(client);
-      default:
-	return BadRequest;
-    }
-}
-
-/*
- * Event Swapping
- */
-
-static void
-SCounterNotifyEvent(xSyncCounterNotifyEvent *from, xSyncCounterNotifyEvent *to)
-{
-    to->type = from->type;
-    to->kind = from->kind;
-    cpswaps(from->sequenceNumber, to->sequenceNumber);
-    cpswapl(from->counter, to->counter);
-    cpswapl(from->wait_value_lo, to->wait_value_lo);
-    cpswapl(from->wait_value_hi, to->wait_value_hi);
-    cpswapl(from->counter_value_lo, to->counter_value_lo);
-    cpswapl(from->counter_value_hi, to->counter_value_hi);
-    cpswapl(from->time, to->time);
-    cpswaps(from->count, to->count);
-    to->destroyed = from->destroyed;
-}
-
-
-static void
-SAlarmNotifyEvent(xSyncAlarmNotifyEvent *from, xSyncAlarmNotifyEvent *to)
-{
-    to->type = from->type;
-    to->kind = from->kind;
-    cpswaps(from->sequenceNumber, to->sequenceNumber);
-    cpswapl(from->alarm, to->alarm);
-    cpswapl(from->counter_value_lo, to->counter_value_lo);
-    cpswapl(from->counter_value_hi, to->counter_value_hi);
-    cpswapl(from->alarm_value_lo, to->alarm_value_lo);
-    cpswapl(from->alarm_value_hi, to->alarm_value_hi);
-    cpswapl(from->time, to->time);
-    to->state = from->state;
-}
-
-/*
- * ** Close everything down. ** This is fairly simple for now.
- */
-/* ARGSUSED */
-static void
-SyncResetProc(ExtensionEntry *extEntry)
-{
-    free(SysCounterList);
-    SysCounterList = NULL;
-    RTCounter = 0;
-}
-
-/*
- * ** Initialise the extension.
- */
-void
-SyncExtensionInit(void)
-{
-    ExtensionEntry *extEntry;
-    int 	    s;
-
-    for (s = 0; s < screenInfo.numScreens; s++)
-	miSyncSetup(screenInfo.screens[s]);
-
-    if (RTCounter == 0)
-    {
-	RTCounter = CreateNewResourceType(FreeCounter, "SyncCounter");
-    }
-    RTAlarm = CreateNewResourceType(FreeAlarm, "SyncAlarm");
-    RTAwait = CreateNewResourceType(FreeAwait, "SyncAwait");
-    RTFence = CreateNewResourceType(FreeFence, "SyncFence");
-    if (RTAwait)
-	RTAwait |= RC_NEVERRETAIN;
-    RTAlarmClient = CreateNewResourceType(FreeAlarmClient, "SyncAlarmClient");
-    if (RTAlarmClient)
-	RTAlarmClient |= RC_NEVERRETAIN;
-
-    if (RTCounter == 0 || RTAwait == 0 || RTAlarm == 0 ||
-	RTAlarmClient == 0 ||
-	(extEntry = AddExtension(SYNC_NAME,
-				 XSyncNumberEvents, XSyncNumberErrors,
-				 ProcSyncDispatch, SProcSyncDispatch,
-				 SyncResetProc,
-				 StandardMinorOpcode)) == NULL)
-    {
-	ErrorF("Sync Extension %d.%d failed to Initialise\n",
-		SYNC_MAJOR_VERSION, SYNC_MINOR_VERSION);
-	return;
-    }
-
-    SyncEventBase = extEntry->eventBase;
-    SyncErrorBase = extEntry->errorBase;
-    EventSwapVector[SyncEventBase + XSyncCounterNotify] = (EventSwapPtr) SCounterNotifyEvent;
-    EventSwapVector[SyncEventBase + XSyncAlarmNotify] = (EventSwapPtr) SAlarmNotifyEvent;
-
-    SetResourceTypeErrorValue(RTCounter, SyncErrorBase + XSyncBadCounter);
-    SetResourceTypeErrorValue(RTAlarm, SyncErrorBase + XSyncBadAlarm);
-    SetResourceTypeErrorValue(RTFence, SyncErrorBase + XSyncBadFence);
-
-    /*
-     * Although SERVERTIME is implemented by the OS layer, we initialise it
-     * here because doing it in OsInit() is too early. The resource database
-     * is not initialised when OsInit() is called. This is just about OK
-     * because there is always a servertime counter.
-     */
-    SyncInitServerTime();
-    SyncInitIdleTime();
-
-#ifdef DEBUG
-    fprintf(stderr, "Sync Extension %d.%d\n",
-	    SYNC_MAJOR_VERSION, SYNC_MINOR_VERSION);
-#endif
-}
-
-
-/*
- * ***** SERVERTIME implementation - should go in its own file in OS directory?
- */
-
-
-
-static pointer ServertimeCounter;
-static XSyncValue Now;
-static XSyncValue *pnext_time;
-
-#define GetTime()\
-{\
-    unsigned long millis = GetTimeInMillis();\
-    unsigned long maxis = XSyncValueHigh32(Now);\
-    if (millis < XSyncValueLow32(Now)) maxis++;\
-    XSyncIntsToValue(&Now, millis, maxis);\
-}
-
-/*
-*** Server Block Handler
-*** code inspired by multibuffer extension (now deprecated)
- */
-/*ARGSUSED*/
-static void
-ServertimeBlockHandler(void *env, struct timeval **wt, void *LastSelectMask)
-{
-    XSyncValue delay;
-    unsigned long timeout;
-
-    if (pnext_time)
-    {
-        GetTime();
-
-        if (XSyncValueGreaterOrEqual(Now, *pnext_time))
-	{
-            timeout = 0;
-        }
-	else
-	{
-	    Bool overflow;
-            XSyncValueSubtract(&delay, *pnext_time, Now, &overflow);
-	    (void)overflow;
-            timeout = XSyncValueLow32(delay);
-        }
-        AdjustWaitForDelay(wt, timeout); /* os/utils.c */
-    }
-}
-
-/*
-*** Wakeup Handler
- */
-/*ARGSUSED*/
-static void
-ServertimeWakeupHandler(void *env, int rc, void *LastSelectMask)
-{
-    if (pnext_time)
-    {
-        GetTime();
-
-        if (XSyncValueGreaterOrEqual(Now, *pnext_time))
-	{
-            SyncChangeCounter(ServertimeCounter, Now);
-        }
-    }
-}
-
-static void
-ServertimeQueryValue(void *pCounter, CARD64 *pValue_return)
-{
-    GetTime();
-    *pValue_return = Now;
-}
-
-static void
-ServertimeBracketValues(void *pCounter, CARD64 *pbracket_less,
-			CARD64 *pbracket_greater)
-{
-    if (!pnext_time && pbracket_greater)
-    {
-	RegisterBlockAndWakeupHandlers(ServertimeBlockHandler,
-				       ServertimeWakeupHandler,
-				       NULL);
-    }
-    else if (pnext_time && !pbracket_greater)
-    {
-	RemoveBlockAndWakeupHandlers(ServertimeBlockHandler,
-				     ServertimeWakeupHandler,
-				     NULL);
-    }
-    pnext_time = pbracket_greater;
-}
-
-static void
-SyncInitServerTime(void)
-{
-    CARD64 resolution;
-
-    XSyncIntsToValue(&Now, GetTimeInMillis(), 0);
-    XSyncIntToValue(&resolution, 4);
-    ServertimeCounter = SyncCreateSystemCounter("SERVERTIME", Now, resolution,
-			    XSyncCounterNeverDecreases,
-			    ServertimeQueryValue, ServertimeBracketValues);
-    pnext_time = NULL;
-}
-
-
-
-/*
- * IDLETIME implementation
- */
-
-static SyncCounter *IdleTimeCounter;
-static XSyncValue *pIdleTimeValueLess;
-static XSyncValue *pIdleTimeValueGreater;
-
-static void
-IdleTimeQueryValue (pointer pCounter, CARD64 *pValue_return)
-{
-    CARD32 idle = GetTimeInMillis() - lastDeviceEventTime.milliseconds;
-    XSyncIntsToValue (pValue_return, idle, 0);
-}
-
-static void
-IdleTimeBlockHandler(pointer env, struct timeval **wt, pointer LastSelectMask)
-{
-    XSyncValue idle, old_idle;
-    SyncTriggerList *list = IdleTimeCounter->sync.pTriglist;
-    SyncTrigger *trig;
-
-    if (!pIdleTimeValueLess && !pIdleTimeValueGreater)
-	return;
-
-    old_idle = IdleTimeCounter->value;
-    IdleTimeQueryValue (NULL, &idle);
-    IdleTimeCounter->value = idle; /* push, so CheckTrigger works */
-
-    if (pIdleTimeValueLess &&
-        XSyncValueLessOrEqual (idle, *pIdleTimeValueLess))
-    {
-	/*
-	 * We've been idle for less than the threshold value, and someone
-	 * wants to know about that, but now we need to know whether they
-	 * want level or edge trigger.  Check the trigger list against the
-	 * current idle time, and if any succeed, bomb out of select()
-	 * immediately so we can reschedule.
-	 */
-
-	for (list = IdleTimeCounter->sync.pTriglist; list; list = list->next) {
-	    trig = list->pTrigger;
-	    if (trig->CheckTrigger(trig, old_idle)) {
-		AdjustWaitForDelay(wt, 0);
-		break;
-	    }
-	}
-	/* 
-	 * We've been called exactly on the idle time, but we have a
-	 * NegativeTransition trigger which requires a transition from an
-	 * idle time greater than this.  Schedule a wakeup for the next
-	 * millisecond so we won't miss a transition.
-	 */
-	if (XSyncValueEqual (idle, *pIdleTimeValueLess))
-	    AdjustWaitForDelay(wt, 1);
-    }
-    else if (pIdleTimeValueGreater)
-    {
-	/*
-	 * There's a threshold in the positive direction.  If we've been
-	 * idle less than it, schedule a wakeup for sometime in the future.
-	 * If we've been idle more than it, and someone wants to know about
-	 * that level-triggered, schedule an immediate wakeup.
-	 */
-	unsigned long timeout = -1;
-
-	if (XSyncValueLessThan (idle, *pIdleTimeValueGreater)) {
-	    XSyncValue value;
-	    Bool overflow;
-
-	    XSyncValueSubtract (&value, *pIdleTimeValueGreater,
-	                        idle, &overflow);
-	    timeout = min(timeout, XSyncValueLow32 (value));
-	} else {
-	    for (list = IdleTimeCounter->sync.pTriglist; list; list = list->next) {
-		trig = list->pTrigger;
-		if (trig->CheckTrigger(trig, old_idle)) {
-		    timeout = min(timeout, 0);
-		    break;
-		}
-	    }
-	}
-
-	AdjustWaitForDelay (wt, timeout);
-    }
-
-    IdleTimeCounter->value = old_idle; /* pop */
-}
-
-static void
-IdleTimeWakeupHandler (pointer env, int rc, pointer LastSelectMask)
-{
-    XSyncValue idle;
-
-    if (!pIdleTimeValueLess && !pIdleTimeValueGreater)
-	return;
-
-    IdleTimeQueryValue (NULL, &idle);
-
-    if ((pIdleTimeValueGreater &&
-         XSyncValueGreaterOrEqual (idle, *pIdleTimeValueGreater)) ||
-        (pIdleTimeValueLess &&
-	 XSyncValueLessOrEqual (idle, *pIdleTimeValueLess)))
-    {
-	SyncChangeCounter (IdleTimeCounter, idle);
-    }
-}
-
-static void
-IdleTimeBracketValues (pointer pCounter, CARD64 *pbracket_less,
-                       CARD64 *pbracket_greater)
-{
-    Bool registered = (pIdleTimeValueLess || pIdleTimeValueGreater);
-
-    if (registered && !pbracket_less && !pbracket_greater)
-    {
-	RemoveBlockAndWakeupHandlers(IdleTimeBlockHandler,
-	                             IdleTimeWakeupHandler,
-	                             NULL);
-    }
-    else if (!registered && (pbracket_less || pbracket_greater))
-    {
-	RegisterBlockAndWakeupHandlers(IdleTimeBlockHandler,
-	                               IdleTimeWakeupHandler,
-	                               NULL);
-    }
-
-    pIdleTimeValueGreater = pbracket_greater;
-    pIdleTimeValueLess    = pbracket_less;
-}
-
-static void
-SyncInitIdleTime (void)
-{
-    CARD64 resolution;
-    XSyncValue idle;
-
-    IdleTimeQueryValue (NULL, &idle);
-    XSyncIntToValue (&resolution, 4);
-
-    IdleTimeCounter = SyncCreateSystemCounter ("IDLETIME", idle, resolution,
-                                               XSyncCounterUnrestricted,
-                                               IdleTimeQueryValue,
-                                               IdleTimeBracketValues);
-
-    pIdleTimeValueLess = pIdleTimeValueGreater = NULL;
-}
->>>>>>> c1e6c742
+}