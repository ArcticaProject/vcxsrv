--- conflicted
+++ resolved
@@ -1,4 +1,3 @@
-<<<<<<< HEAD
 /************************************************************
 
 Copyright 1989, 1998  The Open Group
@@ -217,8 +216,6 @@
 ProcShapeQueryVersion (ClientPtr client)
 {
     xShapeQueryVersionReply	rep;
-    int		n;
-
     REQUEST_SIZE_MATCH (xShapeQueryVersionReq);
     memset(&rep, 0, sizeof(xShapeQueryVersionReply));
     rep.type = X_Reply;
@@ -227,10 +224,10 @@
     rep.majorVersion = SERVER_SHAPE_MAJOR_VERSION;
     rep.minorVersion = SERVER_SHAPE_MINOR_VERSION;
     if (client->swapped) {
-    	swaps(&rep.sequenceNumber, n);
-    	swapl(&rep.length, n);
-	swaps(&rep.majorVersion, n);
-	swaps(&rep.minorVersion, n);
+	swaps(&rep.sequenceNumber);
+	swapl(&rep.length);
+	swaps(&rep.majorVersion);
+	swaps(&rep.minorVersion);
     }
     WriteToClient(client, sizeof (xShapeQueryVersionReply), (char *)&rep);
     return Success;
@@ -640,7 +637,7 @@
     WindowPtr		pWin;
     xShapeQueryExtentsReply	rep;
     BoxRec		extents, *pExtents;
-    int	n, rc;
+    int	rc;
     RegionPtr		region;
 
     REQUEST_SIZE_MATCH (xShapeQueryExtentsReq);
@@ -682,16 +679,16 @@
     rep.widthClipShape = extents.x2 - extents.x1;
     rep.heightClipShape = extents.y2 - extents.y1;
     if (client->swapped) {
-    	swaps(&rep.sequenceNumber, n);
-    	swapl(&rep.length, n);
-	swaps(&rep.xBoundingShape, n);
-	swaps(&rep.yBoundingShape, n);
-	swaps(&rep.widthBoundingShape, n);
-	swaps(&rep.heightBoundingShape, n);
-	swaps(&rep.xClipShape, n);
-	swaps(&rep.yClipShape, n);
-	swaps(&rep.widthClipShape, n);
-	swaps(&rep.heightClipShape, n);
+	swaps(&rep.sequenceNumber);
+	swapl(&rep.length);
+	swaps(&rep.xBoundingShape);
+	swaps(&rep.yBoundingShape);
+	swaps(&rep.widthBoundingShape);
+	swaps(&rep.heightBoundingShape);
+	swaps(&rep.xClipShape);
+	swaps(&rep.yClipShape);
+	swaps(&rep.widthClipShape);
+	swaps(&rep.heightClipShape);
     }
     WriteToClient(client, sizeof (xShapeQueryExtentsReply), (char *)&rep);
     return Success;
@@ -918,8 +915,6 @@
     ShapeEventPtr	pShapeEvent, *pHead;
     int			enabled, rc;
     xShapeInputSelectedReply	rep;
-    int		n;
-
     REQUEST_SIZE_MATCH (xShapeInputSelectedReq);
     rc = dixLookupWindow(&pWin, stuff->window, client, DixGetAttrAccess);
     if (rc != Success)
@@ -945,8 +940,8 @@
     rep.sequenceNumber = client->sequence;
     rep.enabled = enabled;
     if (client->swapped) {
-	swaps (&rep.sequenceNumber, n);
-	swapl (&rep.length, n);
+	swaps(&rep.sequenceNumber);
+	swapl(&rep.length);
     }
     WriteToClient (client, sizeof (xShapeInputSelectedReply), (char *) &rep);
     return Success;
@@ -961,8 +956,6 @@
     xRectangle			*rects;
     int				nrects, i, rc;
     RegionPtr			region;
-    int		n;
-
     REQUEST_SIZE_MATCH(xShapeGetRectanglesReq);
     rc = dixLookupWindow(&pWin, stuff->window, client, DixGetAttrAccess);
     if (rc != Success)
@@ -1026,9 +1019,9 @@
     rep.ordering = YXBanded;
     rep.nrects = nrects;
     if (client->swapped) {
-	swaps (&rep.sequenceNumber, n);
-	swapl (&rep.length, n);
-	swapl (&rep.nrects, n);
+	swaps(&rep.sequenceNumber);
+	swapl(&rep.length);
+	swapl(&rep.nrects);
 	SwapShorts ((short *)rects, (unsigned long)nrects * 4);
     }
     WriteToClient (client, sizeof (rep), (char *) &rep);
@@ -1103,24 +1096,22 @@
 static int
 SProcShapeQueryVersion (ClientPtr client)
 {
-    int    n;
     REQUEST (xShapeQueryVersionReq);
 
-    swaps (&stuff->length, n);
+    swaps(&stuff->length);
     return ProcShapeQueryVersion (client);
 }
 
 static int
 SProcShapeRectangles (ClientPtr client)
 {
-    char   n;
     REQUEST (xShapeRectanglesReq);
 
-    swaps (&stuff->length, n);
+    swaps(&stuff->length);
     REQUEST_AT_LEAST_SIZE (xShapeRectanglesReq);
-    swapl (&stuff->dest, n);
-    swaps (&stuff->xOff, n);
-    swaps (&stuff->yOff, n);
+    swapl(&stuff->dest);
+    swaps(&stuff->xOff);
+    swaps(&stuff->yOff);
     SwapRestS(stuff);
     return ProcShapeRectangles (client);
 }
@@ -1128,80 +1119,74 @@
 static int
 SProcShapeMask (ClientPtr client)
 {
-    char   n;
     REQUEST (xShapeMaskReq);
 
-    swaps (&stuff->length, n);
+    swaps(&stuff->length);
     REQUEST_SIZE_MATCH (xShapeMaskReq);
-    swapl (&stuff->dest, n);
-    swaps (&stuff->xOff, n);
-    swaps (&stuff->yOff, n);
-    swapl (&stuff->src, n);
+    swapl(&stuff->dest);
+    swaps(&stuff->xOff);
+    swaps(&stuff->yOff);
+    swapl(&stuff->src);
     return ProcShapeMask (client);
 }
 
 static int
 SProcShapeCombine (ClientPtr client)
 {
-    char   n;
     REQUEST (xShapeCombineReq);
 
-    swaps (&stuff->length, n);
+    swaps(&stuff->length);
     REQUEST_SIZE_MATCH (xShapeCombineReq);
-    swapl (&stuff->dest, n);
-    swaps (&stuff->xOff, n);
-    swaps (&stuff->yOff, n);
-    swapl (&stuff->src, n);
+    swapl(&stuff->dest);
+    swaps(&stuff->xOff);
+    swaps(&stuff->yOff);
+    swapl(&stuff->src);
     return ProcShapeCombine (client);
 }
 
 static int
 SProcShapeOffset (ClientPtr client)
 {
-    char   n;
     REQUEST (xShapeOffsetReq);
 
-    swaps (&stuff->length, n);
+    swaps(&stuff->length);
     REQUEST_SIZE_MATCH (xShapeOffsetReq);
-    swapl (&stuff->dest, n);
-    swaps (&stuff->xOff, n);
-    swaps (&stuff->yOff, n);
+    swapl(&stuff->dest);
+    swaps(&stuff->xOff);
+    swaps(&stuff->yOff);
     return ProcShapeOffset (client);
 }
 
 static int
 SProcShapeQueryExtents (ClientPtr client)
 {
-    char   n;
     REQUEST (xShapeQueryExtentsReq);
 
-    swaps (&stuff->length, n);
+    swaps(&stuff->length);
     REQUEST_SIZE_MATCH (xShapeQueryExtentsReq);
-    swapl (&stuff->window, n);
+    swapl(&stuff->window);
     return ProcShapeQueryExtents (client);
 }
 
 static int
 SProcShapeSelectInput (ClientPtr client)
 {
-    char   n;
     REQUEST (xShapeSelectInputReq);
 
-    swaps (&stuff->length, n);
+    swaps(&stuff->length);
     REQUEST_SIZE_MATCH (xShapeSelectInputReq);
-    swapl (&stuff->window, n);
+    swapl(&stuff->window);
     return ProcShapeSelectInput (client);
 }
 
 static int
 SProcShapeInputSelected (ClientPtr client)
 {
-    int    n;
     REQUEST (xShapeInputSelectedReq);
 
-    swaps (&stuff->length, n);
+    swaps(&stuff->length);
     REQUEST_SIZE_MATCH (xShapeInputSelectedReq);
-    swapl (&stuff->window, n);
+    swapl(&stuff->window);
     return ProcShapeInputSelected (client);
 }
 
@@ -1209,11 +1194,9 @@
 SProcShapeGetRectangles (ClientPtr client)
 {
     REQUEST(xShapeGetRectanglesReq);
-    char   n;
-
-    swaps (&stuff->length, n);
+    swaps(&stuff->length);
     REQUEST_SIZE_MATCH(xShapeGetRectanglesReq);
-    swapl (&stuff->window, n);
+    swapl(&stuff->window);
     return ProcShapeGetRectangles (client);
 }
 
@@ -1260,1250 +1243,4 @@
 	ShapeEventBase = extEntry->eventBase;
 	EventSwapVector[ShapeEventBase] = (EventSwapPtr) SShapeNotifyEvent;
     }
-}
-=======
-/************************************************************
-
-Copyright 1989, 1998  The Open Group
-
-Permission to use, copy, modify, distribute, and sell this software and its
-documentation for any purpose is hereby granted without fee, provided that
-the above copyright notice appear in all copies and that both that
-copyright notice and this permission notice appear in supporting
-documentation.
-
-The above copyright notice and this permission notice shall be included in
-all copies or substantial portions of the Software.
-
-THE SOFTWARE IS PROVIDED "AS IS", WITHOUT WARRANTY OF ANY KIND, EXPRESS OR
-IMPLIED, INCLUDING BUT NOT LIMITED TO THE WARRANTIES OF MERCHANTABILITY,
-FITNESS FOR A PARTICULAR PURPOSE AND NONINFRINGEMENT.  IN NO EVENT SHALL THE
-OPEN GROUP BE LIABLE FOR ANY CLAIM, DAMAGES OR OTHER LIABILITY, WHETHER IN
-AN ACTION OF CONTRACT, TORT OR OTHERWISE, ARISING FROM, OUT OF OR IN
-CONNECTION WITH THE SOFTWARE OR THE USE OR OTHER DEALINGS IN THE SOFTWARE.
-
-Except as contained in this notice, the name of The Open Group shall not be
-used in advertising or otherwise to promote the sale, use or other dealings
-in this Software without prior written authorization from The Open Group.
-
-********************************************************/
-
-#ifdef HAVE_DIX_CONFIG_H
-#include <dix-config.h>
-#endif
-
-#include <stdlib.h>
-
-#include <X11/X.h>
-#include <X11/Xproto.h>
-#include "misc.h"
-#include "os.h"
-#include "windowstr.h"
-#include "scrnintstr.h"
-#include "pixmapstr.h"
-#include "extnsionst.h"
-#include "dixstruct.h"
-#include "resource.h"
-#include "opaque.h"
-#include <X11/extensions/shapeproto.h>
-#include "regionstr.h"
-#include "gcstruct.h"
-#include "modinit.h"
-#include "protocol-versions.h"
-
-typedef	RegionPtr (*CreateDftPtr)(
-	WindowPtr /* pWin */
-	);
-
-static int ShapeFreeClient(
-	pointer /* data */,
-	XID /* id */
-	);
-static int ShapeFreeEvents(
-	pointer /* data */,
-	XID /* id */
-	);
-static void SShapeNotifyEvent(
-	xShapeNotifyEvent * /* from */,
-	xShapeNotifyEvent * /* to */
-	);
-
-/* SendShapeNotify, CreateBoundingShape and CreateClipShape are used
- * externally by the Xfixes extension and are now defined in window.h
- */
-
-
-#ifdef PANORAMIX
-#include "panoramiX.h"
-#include "panoramiXsrv.h"
-#endif
-
-static int ShapeEventBase = 0;
-static RESTYPE ClientType, ShapeEventType; /* resource types for event masks */
-
-/*
- * each window has a list of clients requesting
- * ShapeNotify events.  Each client has a resource
- * for each window it selects ShapeNotify input for,
- * this resource is used to delete the ShapeNotifyRec
- * entry from the per-window queue.
- */
-
-typedef struct _ShapeEvent *ShapeEventPtr;
-
-typedef struct _ShapeEvent {
-    ShapeEventPtr   next;
-    ClientPtr	    client;
-    WindowPtr	    window;
-    XID		    clientResource;
-} ShapeEventRec;
-
-/****************
- * ShapeExtensionInit
- *
- * Called from InitExtensions in main() or from QueryExtension() if the
- * extension is dynamically loaded.
- *
- ****************/
-
-static int
-RegionOperate (
-	ClientPtr client,
-	WindowPtr pWin,
-	int kind,
-	RegionPtr *destRgnp,
-	RegionPtr srcRgn,
-	int op,
-	int xoff, int yoff,
-	CreateDftPtr create)
-{
-    if (srcRgn && (xoff || yoff))
-	RegionTranslate(srcRgn, xoff, yoff);
-    if (!pWin->parent)
-    {
-	if (srcRgn)
-	    RegionDestroy(srcRgn);
-	return Success;
-    }
-
-    /* May/30/2001:
-     * The shape.PS specs say if src is None, existing shape is to be
-     * removed (and so the op-code has no meaning in such removal);
-     * see shape.PS, page 3, ShapeMask.
-     */
-    if (srcRgn == NULL) {
-      if (*destRgnp != NULL) {
-	RegionDestroy(*destRgnp);
-	*destRgnp = 0;
-	/* go on to remove shape and generate ShapeNotify */
-      }
-      else {
-	/* May/30/2001:
-	 * The target currently has no shape in effect, so nothing to
-	 * do here.  The specs say that ShapeNotify is generated whenever
-	 * the client region is "modified"; since no modification is done
-	 * here, we do not generate that event.  The specs does not say
-	 * "it is an error to request removal when there is no shape in
-	 * effect", so we return good status.
-	 */
-	return Success;
-      }
-    }
-    else switch (op) {
-    case ShapeSet:
-	if (*destRgnp)
-	    RegionDestroy(*destRgnp);
-	*destRgnp = srcRgn;
-	srcRgn = 0;
-	break;
-    case ShapeUnion:
-	if (*destRgnp)
-	    RegionUnion(*destRgnp, *destRgnp, srcRgn);
-	break;
-    case ShapeIntersect:
-	if (*destRgnp)
-	    RegionIntersect(*destRgnp, *destRgnp, srcRgn);
-	else {
-	    *destRgnp = srcRgn;
-	    srcRgn = 0;
-	}
-	break;
-    case ShapeSubtract:
-	if (!*destRgnp)
-	    *destRgnp = (*create)(pWin);
-	RegionSubtract(*destRgnp, *destRgnp, srcRgn);
-	break;
-    case ShapeInvert:
-	if (!*destRgnp)
-	    *destRgnp = RegionCreate((BoxPtr) 0, 0);
-	else
-	    RegionSubtract(*destRgnp, srcRgn, *destRgnp);
-	break;
-    default:
-	client->errorValue = op;
-	return BadValue;
-    }
-    if (srcRgn)
-	RegionDestroy(srcRgn);
-    (*pWin->drawable.pScreen->SetShape) (pWin, kind);
-    SendShapeNotify (pWin, kind);
-    return Success;
-}
-
-RegionPtr
-CreateBoundingShape (WindowPtr pWin)
-{
-    BoxRec	extents;
-
-    extents.x1 = -wBorderWidth (pWin);
-    extents.y1 = -wBorderWidth (pWin);
-    extents.x2 = pWin->drawable.width + wBorderWidth (pWin);
-    extents.y2 = pWin->drawable.height + wBorderWidth (pWin);
-    return RegionCreate(&extents, 1);
-}
-
-RegionPtr
-CreateClipShape (WindowPtr pWin)
-{
-    BoxRec	extents;
-
-    extents.x1 = 0;
-    extents.y1 = 0;
-    extents.x2 = pWin->drawable.width;
-    extents.y2 = pWin->drawable.height;
-    return RegionCreate(&extents, 1);
-}
-
-static int
-ProcShapeQueryVersion (ClientPtr client)
-{
-    xShapeQueryVersionReply	rep;
-    REQUEST_SIZE_MATCH (xShapeQueryVersionReq);
-    memset(&rep, 0, sizeof(xShapeQueryVersionReply));
-    rep.type = X_Reply;
-    rep.length = 0;
-    rep.sequenceNumber = client->sequence;
-    rep.majorVersion = SERVER_SHAPE_MAJOR_VERSION;
-    rep.minorVersion = SERVER_SHAPE_MINOR_VERSION;
-    if (client->swapped) {
-	swaps(&rep.sequenceNumber);
-	swapl(&rep.length);
-	swaps(&rep.majorVersion);
-	swaps(&rep.minorVersion);
-    }
-    WriteToClient(client, sizeof (xShapeQueryVersionReply), (char *)&rep);
-    return Success;
-}
-
-/*****************
- * ProcShapeRectangles
- *
- *****************/
-
-static int
-ProcShapeRectangles (ClientPtr client)
-{
-    WindowPtr		pWin;
-    REQUEST(xShapeRectanglesReq);
-    xRectangle		*prects;
-    int		        nrects, ctype, rc;
-    RegionPtr		srcRgn;
-    RegionPtr		*destRgn;
-    CreateDftPtr	createDefault;
-
-    REQUEST_AT_LEAST_SIZE (xShapeRectanglesReq);
-    UpdateCurrentTime();
-    rc = dixLookupWindow(&pWin, stuff->dest, client, DixSetAttrAccess);
-    if (rc != Success)
-	return rc;
-    switch (stuff->destKind) {
-    case ShapeBounding:
-	createDefault = CreateBoundingShape;
-	break;
-    case ShapeClip:
-	createDefault = CreateClipShape;
-	break;
-    case ShapeInput:
-	createDefault = CreateBoundingShape;
-	break;
-    default:
-	client->errorValue = stuff->destKind;
-	return BadValue;
-    }
-    if ((stuff->ordering != Unsorted) && (stuff->ordering != YSorted) &&
-	(stuff->ordering != YXSorted) && (stuff->ordering != YXBanded))
-    {
-	client->errorValue = stuff->ordering;
-        return BadValue;
-    }
-    nrects = ((stuff->length  << 2) - sizeof(xShapeRectanglesReq));
-    if (nrects & 4)
-	return BadLength;
-    nrects >>= 3;
-    prects = (xRectangle *) &stuff[1];
-    ctype = VerifyRectOrder(nrects, prects, (int)stuff->ordering);
-    if (ctype < 0)
-	return BadMatch;
-    srcRgn = RegionFromRects(nrects, prects, ctype);
-
-    if (!pWin->optional)
-	MakeWindowOptional (pWin);
-    switch (stuff->destKind) {
-    case ShapeBounding:
-	destRgn = &pWin->optional->boundingShape;
-	break;
-    case ShapeClip:
-	destRgn = &pWin->optional->clipShape;
-	break;
-    case ShapeInput:
-	destRgn = &pWin->optional->inputShape;
-	break;
-    default:
-	return BadValue;
-    }
-
-    return RegionOperate (client, pWin, (int)stuff->destKind,
-			  destRgn, srcRgn, (int)stuff->op,
-			  stuff->xOff, stuff->yOff, createDefault);
-}
-
-#ifdef PANORAMIX
-static int
-ProcPanoramiXShapeRectangles(
-    ClientPtr client)
-{
-    REQUEST(xShapeRectanglesReq);
-    PanoramiXRes	*win;
-    int        		j, result;
-
-    REQUEST_AT_LEAST_SIZE (xShapeRectanglesReq);
-
-    result = dixLookupResourceByType((pointer *)&win, stuff->dest, XRT_WINDOW,
-				     client, DixWriteAccess);
-    if (result != Success)
-	return result;
-
-    FOR_NSCREENS(j) {
-	stuff->dest = win->info[j].id;
-	result = ProcShapeRectangles (client);
-	if (result != Success) break;
-    }
-    return result;
-}
-#endif
-
-
-/**************
- * ProcShapeMask
- **************/
-
-
-static int
-ProcShapeMask (ClientPtr client)
-{
-    WindowPtr		pWin;
-    ScreenPtr		pScreen;
-    REQUEST(xShapeMaskReq);
-    RegionPtr		srcRgn;
-    RegionPtr		*destRgn;
-    PixmapPtr		pPixmap;
-    CreateDftPtr	createDefault;
-    int			rc;
-
-    REQUEST_SIZE_MATCH (xShapeMaskReq);
-    UpdateCurrentTime();
-    rc = dixLookupWindow(&pWin, stuff->dest, client, DixSetAttrAccess);
-    if (rc != Success)
-	return rc;
-    switch (stuff->destKind) {
-    case ShapeBounding:
-	createDefault = CreateBoundingShape;
-	break;
-    case ShapeClip:
-	createDefault = CreateClipShape;
-	break;
-    case ShapeInput:
-	createDefault = CreateBoundingShape;
-	break;
-    default:
-	client->errorValue = stuff->destKind;
-	return BadValue;
-    }
-    pScreen = pWin->drawable.pScreen;
-    if (stuff->src == None)
-	srcRgn = 0;
-    else {
-	rc = dixLookupResourceByType((pointer *)&pPixmap, stuff->src, RT_PIXMAP,
-			       client, DixReadAccess);
-        if (rc != Success)
-	    return rc;
-	if (pPixmap->drawable.pScreen != pScreen ||
-	    pPixmap->drawable.depth != 1)
-	    return BadMatch;
-	srcRgn = BitmapToRegion(pScreen, pPixmap);
-	if (!srcRgn)
-	    return BadAlloc;
-    }
-
-    if (!pWin->optional)
-	MakeWindowOptional (pWin);
-    switch (stuff->destKind) {
-    case ShapeBounding:
-	destRgn = &pWin->optional->boundingShape;
-	break;
-    case ShapeClip:
-	destRgn = &pWin->optional->clipShape;
-	break;
-    case ShapeInput:
-	destRgn = &pWin->optional->inputShape;
-	break;
-    default:
-	return BadValue;
-    }
-
-    return RegionOperate (client, pWin, (int)stuff->destKind,
-			  destRgn, srcRgn, (int)stuff->op,
-			  stuff->xOff, stuff->yOff, createDefault);
-}
-
-#ifdef PANORAMIX
-static int
-ProcPanoramiXShapeMask(
-    ClientPtr client)
-{
-    REQUEST(xShapeMaskReq);
-    PanoramiXRes	*win, *pmap;
-    int 		j, result;
-
-    REQUEST_SIZE_MATCH (xShapeMaskReq);
-
-    result = dixLookupResourceByType((pointer *)&win, stuff->dest, XRT_WINDOW,
-				     client, DixWriteAccess);
-    if (result != Success)
-	return result;
-
-    if(stuff->src != None) {
-	result = dixLookupResourceByType((pointer *)&pmap, stuff->src,
-					 XRT_PIXMAP, client, DixReadAccess);
-	if (result != Success)
-	    return result;
-    } else
-	pmap = NULL;
-
-    FOR_NSCREENS(j) {
-	stuff->dest = win->info[j].id;
-	if(pmap)
-	    stuff->src  = pmap->info[j].id;
-	result = ProcShapeMask (client);
-	if (result != Success) break;
-    }
-    return result;
-}
-#endif
-
-
-/************
- * ProcShapeCombine
- ************/
-
-static int
-ProcShapeCombine (ClientPtr client)
-{
-    WindowPtr		pSrcWin, pDestWin;
-    REQUEST(xShapeCombineReq);
-    RegionPtr		srcRgn;
-    RegionPtr		*destRgn;
-    CreateDftPtr	createDefault;
-    CreateDftPtr	createSrc;
-    RegionPtr		tmp;
-    int			rc;
-
-    REQUEST_SIZE_MATCH (xShapeCombineReq);
-    UpdateCurrentTime();
-    rc = dixLookupWindow(&pDestWin, stuff->dest, client, DixSetAttrAccess);
-    if (rc != Success)
-	return rc;
-    if (!pDestWin->optional)
-	MakeWindowOptional (pDestWin);
-    switch (stuff->destKind) {
-    case ShapeBounding:
-	createDefault = CreateBoundingShape;
-	break;
-    case ShapeClip:
-	createDefault = CreateClipShape;
-	break;
-    case ShapeInput:
-	createDefault = CreateBoundingShape;
-	break;
-    default:
-	client->errorValue = stuff->destKind;
-	return BadValue;
-    }
-
-    rc = dixLookupWindow(&pSrcWin, stuff->src, client, DixGetAttrAccess);
-    if (rc != Success)
-	return rc;
-    switch (stuff->srcKind) {
-    case ShapeBounding:
-	srcRgn = wBoundingShape (pSrcWin);
-	createSrc = CreateBoundingShape;
-	break;
-    case ShapeClip:
-	srcRgn = wClipShape (pSrcWin);
-	createSrc = CreateClipShape;
-	break;
-    case ShapeInput:
-	srcRgn = wInputShape (pSrcWin);
-	createSrc = CreateBoundingShape;
-	break;
-    default:
-	client->errorValue = stuff->srcKind;
-	return BadValue;
-    }
-    if (pSrcWin->drawable.pScreen != pDestWin->drawable.pScreen)
-    {
-	return BadMatch;
-    }
-
-    if (srcRgn) {
-        tmp = RegionCreate((BoxPtr) 0, 0);
-        RegionCopy(tmp, srcRgn);
-        srcRgn = tmp;
-    } else
-	srcRgn = (*createSrc) (pSrcWin);
-
-    if (!pDestWin->optional)
-	MakeWindowOptional (pDestWin);
-    switch (stuff->destKind) {
-    case ShapeBounding:
-	destRgn = &pDestWin->optional->boundingShape;
-	break;
-    case ShapeClip:
-	destRgn = &pDestWin->optional->clipShape;
-	break;
-    case ShapeInput:
-	destRgn = &pDestWin->optional->inputShape;
-	break;
-    default:
-	return BadValue;
-    }
-
-    return RegionOperate (client, pDestWin, (int)stuff->destKind,
-			  destRgn, srcRgn, (int)stuff->op,
-			  stuff->xOff, stuff->yOff, createDefault);
-}
-
-
-#ifdef PANORAMIX
-static int
-ProcPanoramiXShapeCombine(
-    ClientPtr client)
-{
-    REQUEST(xShapeCombineReq);
-    PanoramiXRes	*win, *win2;
-    int 		j, result;
-
-    REQUEST_AT_LEAST_SIZE (xShapeCombineReq);
-
-    result = dixLookupResourceByType((pointer *)&win, stuff->dest, XRT_WINDOW,
-				     client, DixWriteAccess);
-    if (result != Success)
-	return result;
-
-    result = dixLookupResourceByType((pointer *)&win2, stuff->src, XRT_WINDOW,
-				     client, DixReadAccess);
-    if (result != Success)
-	return result;
-
-    FOR_NSCREENS(j) {
-	stuff->dest = win->info[j].id;
-	stuff->src =  win2->info[j].id;
-	result = ProcShapeCombine (client);
-	if (result != Success) break;
-    }
-    return result;
-}
-#endif
-
-/*************
- * ProcShapeOffset
- *************/
-
-static int
-ProcShapeOffset (ClientPtr client)
-{
-    WindowPtr		pWin;
-    REQUEST(xShapeOffsetReq);
-    RegionPtr		srcRgn;
-    int			rc;
-
-    REQUEST_SIZE_MATCH (xShapeOffsetReq);
-    UpdateCurrentTime();
-    rc = dixLookupWindow(&pWin, stuff->dest, client, DixSetAttrAccess);
-    if (rc != Success)
-	return rc;
-    switch (stuff->destKind) {
-    case ShapeBounding:
-	srcRgn = wBoundingShape (pWin);
-	break;
-    case ShapeClip:
-	srcRgn = wClipShape(pWin);
-	break;
-    case ShapeInput:
-	srcRgn = wInputShape (pWin);
-	break;
-    default:
-	client->errorValue = stuff->destKind;
-	return BadValue;
-    }
-    if (srcRgn)
-    {
-        RegionTranslate(srcRgn, stuff->xOff, stuff->yOff);
-        (*pWin->drawable.pScreen->SetShape) (pWin, stuff->destKind);
-    }
-    SendShapeNotify (pWin, (int)stuff->destKind);
-    return Success;
-}
-
-
-#ifdef PANORAMIX
-static int
-ProcPanoramiXShapeOffset(
-    ClientPtr client)
-{
-    REQUEST(xShapeOffsetReq);
-    PanoramiXRes *win;
-    int j, result;
-
-    REQUEST_AT_LEAST_SIZE (xShapeOffsetReq);
-   
-    result = dixLookupResourceByType((pointer *)&win, stuff->dest, XRT_WINDOW,
-				     client, DixWriteAccess);
-    if (result != Success)
-	return result;
-
-    FOR_NSCREENS(j) {
-	stuff->dest = win->info[j].id;
-	result = ProcShapeOffset (client);
-	if(result != Success) break;
-    }
-    return result;
-}
-#endif
-
-
-static int
-ProcShapeQueryExtents (ClientPtr client)
-{
-    REQUEST(xShapeQueryExtentsReq);
-    WindowPtr		pWin;
-    xShapeQueryExtentsReply	rep;
-    BoxRec		extents, *pExtents;
-    int	rc;
-    RegionPtr		region;
-
-    REQUEST_SIZE_MATCH (xShapeQueryExtentsReq);
-    rc = dixLookupWindow(&pWin, stuff->window, client, DixGetAttrAccess);
-    if (rc != Success)
-	return rc;
-    memset(&rep, 0, sizeof(xShapeQueryExtentsReply));
-    rep.type = X_Reply;
-    rep.length = 0;
-    rep.sequenceNumber = client->sequence;
-    rep.boundingShaped = (wBoundingShape(pWin) != 0);
-    rep.clipShaped = (wClipShape(pWin) != 0);
-    if ((region = wBoundingShape(pWin))) {
-     /* this is done in two steps because of a compiler bug on SunOS 4.1.3 */
-	pExtents = RegionExtents(region);
-	extents = *pExtents;
-    } else {
-	extents.x1 = -wBorderWidth (pWin);
-	extents.y1 = -wBorderWidth (pWin);
-	extents.x2 = pWin->drawable.width + wBorderWidth (pWin);
-	extents.y2 = pWin->drawable.height + wBorderWidth (pWin);
-    }
-    rep.xBoundingShape = extents.x1;
-    rep.yBoundingShape = extents.y1;
-    rep.widthBoundingShape = extents.x2 - extents.x1;
-    rep.heightBoundingShape = extents.y2 - extents.y1;
-    if ((region = wClipShape(pWin))) {
-     /* this is done in two steps because of a compiler bug on SunOS 4.1.3 */
-	pExtents = RegionExtents(region);
-	extents = *pExtents;
-    } else {
-	extents.x1 = 0;
-	extents.y1 = 0;
-	extents.x2 = pWin->drawable.width;
-	extents.y2 = pWin->drawable.height;
-    }
-    rep.xClipShape = extents.x1;
-    rep.yClipShape = extents.y1;
-    rep.widthClipShape = extents.x2 - extents.x1;
-    rep.heightClipShape = extents.y2 - extents.y1;
-    if (client->swapped) {
-	swaps(&rep.sequenceNumber);
-	swapl(&rep.length);
-	swaps(&rep.xBoundingShape);
-	swaps(&rep.yBoundingShape);
-	swaps(&rep.widthBoundingShape);
-	swaps(&rep.heightBoundingShape);
-	swaps(&rep.xClipShape);
-	swaps(&rep.yClipShape);
-	swaps(&rep.widthClipShape);
-	swaps(&rep.heightClipShape);
-    }
-    WriteToClient(client, sizeof (xShapeQueryExtentsReply), (char *)&rep);
-    return Success;
-}
-
-/*ARGSUSED*/
-static int
-ShapeFreeClient (pointer data, XID id)
-{
-    ShapeEventPtr   pShapeEvent;
-    WindowPtr	    pWin;
-    ShapeEventPtr   *pHead, pCur, pPrev;
-    int rc;
-
-    pShapeEvent = (ShapeEventPtr) data;
-    pWin = pShapeEvent->window;
-    rc = dixLookupResourceByType((pointer *)&pHead, pWin->drawable.id,
-				 ShapeEventType, serverClient, DixReadAccess);
-    if (rc == Success) {
-	pPrev = 0;
-	for (pCur = *pHead; pCur && pCur != pShapeEvent; pCur=pCur->next)
-	    pPrev = pCur;
-	if (pCur)
-	{
-	    if (pPrev)
-	    	pPrev->next = pShapeEvent->next;
-	    else
-	    	*pHead = pShapeEvent->next;
-	}
-    }
-    free((pointer) pShapeEvent);
-    return 1;
-}
-
-/*ARGSUSED*/
-static int
-ShapeFreeEvents (pointer data, XID id)
-{
-    ShapeEventPtr   *pHead, pCur, pNext;
-
-    pHead = (ShapeEventPtr *) data;
-    for (pCur = *pHead; pCur; pCur = pNext) {
-	pNext = pCur->next;
-	FreeResource (pCur->clientResource, ClientType);
-	free((pointer) pCur);
-    }
-    free((pointer) pHead);
-    return 1;
-}
-
-static int
-ProcShapeSelectInput (ClientPtr client)
-{
-    REQUEST(xShapeSelectInputReq);
-    WindowPtr		pWin;
-    ShapeEventPtr	pShapeEvent, pNewShapeEvent, *pHead;
-    XID			clientResource;
-    int			rc;
-
-    REQUEST_SIZE_MATCH (xShapeSelectInputReq);
-    rc = dixLookupWindow(&pWin, stuff->window, client, DixReceiveAccess);
-    if (rc != Success)
-	return rc;
-    rc = dixLookupResourceByType((pointer *)&pHead, pWin->drawable.id,
-				 ShapeEventType, client, DixWriteAccess);
-    if (rc != Success && rc != BadValue)
-	return rc;
-
-    switch (stuff->enable) {
-    case xTrue:
-	if (pHead) {
-
-	    /* check for existing entry. */
-	    for (pShapeEvent = *pHead;
-		 pShapeEvent;
- 		 pShapeEvent = pShapeEvent->next)
-	    {
-		if (pShapeEvent->client == client)
-		    return Success;
-	    }
-	}
-
-	/* build the entry */
-	pNewShapeEvent = malloc(sizeof (ShapeEventRec));
-    	if (!pNewShapeEvent)
-	    return BadAlloc;
-    	pNewShapeEvent->next = 0;
-    	pNewShapeEvent->client = client;
-    	pNewShapeEvent->window = pWin;
-    	/*
- 	 * add a resource that will be deleted when
-     	 * the client goes away
-     	 */
-   	clientResource = FakeClientID (client->index);
-    	pNewShapeEvent->clientResource = clientResource;
-    	if (!AddResource (clientResource, ClientType, (pointer)pNewShapeEvent))
-	    return BadAlloc;
-    	/*
-     	 * create a resource to contain a pointer to the list
-     	 * of clients selecting input.  This must be indirect as
-     	 * the list may be arbitrarily rearranged which cannot be
-     	 * done through the resource database.
-     	 */
-    	if (!pHead)
-    	{
-	    pHead = malloc(sizeof (ShapeEventPtr));
-	    if (!pHead ||
-		!AddResource (pWin->drawable.id, ShapeEventType, (pointer)pHead))
-	    {
-	    	FreeResource (clientResource, RT_NONE);
-	    	return BadAlloc;
-	    }
-	    *pHead = 0;
-    	}
-    	pNewShapeEvent->next = *pHead;
-    	*pHead = pNewShapeEvent;
-	break;
-    case xFalse:
-	/* delete the interest */
-	if (pHead) {
-	    pNewShapeEvent = 0;
-	    for (pShapeEvent = *pHead; pShapeEvent; pShapeEvent = pShapeEvent->next) {
-		if (pShapeEvent->client == client)
-		    break;
-		pNewShapeEvent = pShapeEvent;
-	    }
-	    if (pShapeEvent) {
-		FreeResource (pShapeEvent->clientResource, ClientType);
-		if (pNewShapeEvent)
-		    pNewShapeEvent->next = pShapeEvent->next;
-		else
-		    *pHead = pShapeEvent->next;
-		free(pShapeEvent);
-	    }
-	}
-	break;
-    default:
-	client->errorValue = stuff->enable;
-	return BadValue;
-    }
-    return Success;
-}
-
-/*
- * deliver the event
- */
-
-void
-SendShapeNotify (WindowPtr pWin, int which)
-{
-    ShapeEventPtr	*pHead, pShapeEvent;
-    xShapeNotifyEvent	se;
-    BoxRec		extents;
-    RegionPtr		region;
-    BYTE		shaped;
-    int rc;
-
-    rc = dixLookupResourceByType((pointer *)&pHead, pWin->drawable.id,
-				 ShapeEventType, serverClient, DixReadAccess);
-    if (rc != Success)
-	return;
-    switch (which) {
-    case ShapeBounding:
-	region = wBoundingShape(pWin);
-	if (region) {
-	    extents = *RegionExtents(region);
-	    shaped = xTrue;
-	} else {
-	    extents.x1 = -wBorderWidth (pWin);
-	    extents.y1 = -wBorderWidth (pWin);
-	    extents.x2 = pWin->drawable.width + wBorderWidth (pWin);
-	    extents.y2 = pWin->drawable.height + wBorderWidth (pWin);
-	    shaped = xFalse;
-	}
-	break;
-    case ShapeClip:
-	region = wClipShape(pWin);
-	if (region) {
-	    extents = *RegionExtents(region);
-	    shaped = xTrue;
-	} else {
-	    extents.x1 = 0;
-	    extents.y1 = 0;
-	    extents.x2 = pWin->drawable.width;
-	    extents.y2 = pWin->drawable.height;
-	    shaped = xFalse;
-	}
-	break;
-    case ShapeInput:
-	region = wInputShape(pWin);
-	if (region) {
-	    extents = *RegionExtents(region);
-	    shaped = xTrue;
-	} else {
-	    extents.x1 = -wBorderWidth (pWin);
-	    extents.y1 = -wBorderWidth (pWin);
-	    extents.x2 = pWin->drawable.width + wBorderWidth (pWin);
-	    extents.y2 = pWin->drawable.height + wBorderWidth (pWin);
-	    shaped = xFalse;
-	}
-	break;
-    default:
-	return;
-    }
-    for (pShapeEvent = *pHead; pShapeEvent; pShapeEvent = pShapeEvent->next) {
-	se.type = ShapeNotify + ShapeEventBase;
-	se.kind = which;
-	se.window = pWin->drawable.id;
-	se.x = extents.x1;
-	se.y = extents.y1;
-	se.width = extents.x2 - extents.x1;
-	se.height = extents.y2 - extents.y1;
-	se.time = currentTime.milliseconds;
-	se.shaped = shaped;
-	WriteEventsToClient (pShapeEvent->client, 1, (xEvent *) &se);
-    }
-}
-
-static int
-ProcShapeInputSelected (ClientPtr client)
-{
-    REQUEST(xShapeInputSelectedReq);
-    WindowPtr		pWin;
-    ShapeEventPtr	pShapeEvent, *pHead;
-    int			enabled, rc;
-    xShapeInputSelectedReply	rep;
-    REQUEST_SIZE_MATCH (xShapeInputSelectedReq);
-    rc = dixLookupWindow(&pWin, stuff->window, client, DixGetAttrAccess);
-    if (rc != Success)
-	return rc;
-    rc = dixLookupResourceByType((pointer *)&pHead, pWin->drawable.id,
-				 ShapeEventType, client, DixReadAccess);
-    if (rc != Success && rc != BadValue)
-	return rc;
-    enabled = xFalse;
-    if (pHead) {
-    	for (pShapeEvent = *pHead;
-	     pShapeEvent;
-	     pShapeEvent = pShapeEvent->next)
-    	{
-	    if (pShapeEvent->client == client) {
-	    	enabled = xTrue;
-		break;
-	    }
-    	}
-    }
-    rep.type = X_Reply;
-    rep.length = 0;
-    rep.sequenceNumber = client->sequence;
-    rep.enabled = enabled;
-    if (client->swapped) {
-	swaps(&rep.sequenceNumber);
-	swapl(&rep.length);
-    }
-    WriteToClient (client, sizeof (xShapeInputSelectedReply), (char *) &rep);
-    return Success;
-}
-
-static int
-ProcShapeGetRectangles (ClientPtr client)
-{
-    REQUEST(xShapeGetRectanglesReq);
-    WindowPtr			pWin;
-    xShapeGetRectanglesReply	rep;
-    xRectangle			*rects;
-    int				nrects, i, rc;
-    RegionPtr			region;
-    REQUEST_SIZE_MATCH(xShapeGetRectanglesReq);
-    rc = dixLookupWindow(&pWin, stuff->window, client, DixGetAttrAccess);
-    if (rc != Success)
-	return rc;
-    switch (stuff->kind) {
-    case ShapeBounding:
-	region = wBoundingShape(pWin);
-	break;
-    case ShapeClip:
-	region = wClipShape(pWin);
-	break;
-    case ShapeInput:
-	region = wInputShape (pWin);
-	break;
-    default:
-	client->errorValue = stuff->kind;
-	return BadValue;
-    }
-    if (!region) {
-	nrects = 1;
-	rects = malloc(sizeof (xRectangle));
-	if (!rects)
-	    return BadAlloc;
-	switch (stuff->kind) {
-	case ShapeBounding:
-	    rects->x = - (int) wBorderWidth (pWin);
-	    rects->y = - (int) wBorderWidth (pWin);
-	    rects->width = pWin->drawable.width + wBorderWidth (pWin);
-	    rects->height = pWin->drawable.height + wBorderWidth (pWin);
-	    break;
-	case ShapeClip:
-	    rects->x = 0;
-	    rects->y = 0;
-	    rects->width = pWin->drawable.width;
-	    rects->height = pWin->drawable.height;
-	    break;
-	case ShapeInput:
-	    rects->x = - (int) wBorderWidth (pWin);
-	    rects->y = - (int) wBorderWidth (pWin);
-	    rects->width = pWin->drawable.width + wBorderWidth (pWin);
-	    rects->height = pWin->drawable.height + wBorderWidth (pWin);
-	    break;
-	}
-    } else {
-	BoxPtr box;
-	nrects = RegionNumRects(region);
-	box = RegionRects(region);
-	rects = malloc(nrects * sizeof (xRectangle));
-	if (!rects && nrects)
-	    return BadAlloc;
-	for (i = 0; i < nrects; i++, box++) {
-	    rects[i].x = box->x1;
-	    rects[i].y = box->y1;
-	    rects[i].width = box->x2 - box->x1;
-	    rects[i].height = box->y2 - box->y1;
-	}
-    }
-    rep.type = X_Reply;
-    rep.sequenceNumber = client->sequence;
-    rep.length = bytes_to_int32(nrects * sizeof (xRectangle));
-    rep.ordering = YXBanded;
-    rep.nrects = nrects;
-    if (client->swapped) {
-	swaps(&rep.sequenceNumber);
-	swapl(&rep.length);
-	swapl(&rep.nrects);
-	SwapShorts ((short *)rects, (unsigned long)nrects * 4);
-    }
-    WriteToClient (client, sizeof (rep), (char *) &rep);
-    WriteToClient (client, nrects * sizeof (xRectangle), (char *) rects);
-    free(rects);
-    return Success;
-}
-
-static int
-ProcShapeDispatch (ClientPtr client)
-{
-    REQUEST(xReq);
-    switch (stuff->data) {
-    case X_ShapeQueryVersion:
-	return ProcShapeQueryVersion (client);
-    case X_ShapeRectangles:
-#ifdef PANORAMIX
-        if ( !noPanoramiXExtension )
-	    return ProcPanoramiXShapeRectangles (client);
-        else 
-#endif
-	return ProcShapeRectangles (client);
-    case X_ShapeMask:
-#ifdef PANORAMIX
-        if ( !noPanoramiXExtension )
-           return ProcPanoramiXShapeMask (client);
-	else
-#endif
-	return ProcShapeMask (client);
-    case X_ShapeCombine:
-#ifdef PANORAMIX
-        if ( !noPanoramiXExtension )
-           return ProcPanoramiXShapeCombine (client);
-	else
-#endif
-	return ProcShapeCombine (client);
-    case X_ShapeOffset:
-#ifdef PANORAMIX
-        if ( !noPanoramiXExtension )
-           return ProcPanoramiXShapeOffset (client);
-	else
-#endif
-	return ProcShapeOffset (client);
-    case X_ShapeQueryExtents:
-	return ProcShapeQueryExtents (client);
-    case X_ShapeSelectInput:
-	return ProcShapeSelectInput (client);
-    case X_ShapeInputSelected:
-	return ProcShapeInputSelected (client);
-    case X_ShapeGetRectangles:
-	return ProcShapeGetRectangles (client);
-    default:
-	return BadRequest;
-    }
-}
-
-static void
-SShapeNotifyEvent(xShapeNotifyEvent *from, xShapeNotifyEvent *to)
-{
-    to->type = from->type;
-    to->kind = from->kind;
-    cpswapl (from->window, to->window);
-    cpswaps (from->sequenceNumber, to->sequenceNumber);
-    cpswaps (from->x, to->x);
-    cpswaps (from->y, to->y);
-    cpswaps (from->width, to->width);
-    cpswaps (from->height, to->height);
-    cpswapl (from->time, to->time);
-    to->shaped = from->shaped;
-}
-
-static int
-SProcShapeQueryVersion (ClientPtr client)
-{
-    REQUEST (xShapeQueryVersionReq);
-
-    swaps(&stuff->length);
-    return ProcShapeQueryVersion (client);
-}
-
-static int
-SProcShapeRectangles (ClientPtr client)
-{
-    REQUEST (xShapeRectanglesReq);
-
-    swaps(&stuff->length);
-    REQUEST_AT_LEAST_SIZE (xShapeRectanglesReq);
-    swapl(&stuff->dest);
-    swaps(&stuff->xOff);
-    swaps(&stuff->yOff);
-    SwapRestS(stuff);
-    return ProcShapeRectangles (client);
-}
-
-static int
-SProcShapeMask (ClientPtr client)
-{
-    REQUEST (xShapeMaskReq);
-
-    swaps(&stuff->length);
-    REQUEST_SIZE_MATCH (xShapeMaskReq);
-    swapl(&stuff->dest);
-    swaps(&stuff->xOff);
-    swaps(&stuff->yOff);
-    swapl(&stuff->src);
-    return ProcShapeMask (client);
-}
-
-static int
-SProcShapeCombine (ClientPtr client)
-{
-    REQUEST (xShapeCombineReq);
-
-    swaps(&stuff->length);
-    REQUEST_SIZE_MATCH (xShapeCombineReq);
-    swapl(&stuff->dest);
-    swaps(&stuff->xOff);
-    swaps(&stuff->yOff);
-    swapl(&stuff->src);
-    return ProcShapeCombine (client);
-}
-
-static int
-SProcShapeOffset (ClientPtr client)
-{
-    REQUEST (xShapeOffsetReq);
-
-    swaps(&stuff->length);
-    REQUEST_SIZE_MATCH (xShapeOffsetReq);
-    swapl(&stuff->dest);
-    swaps(&stuff->xOff);
-    swaps(&stuff->yOff);
-    return ProcShapeOffset (client);
-}
-
-static int
-SProcShapeQueryExtents (ClientPtr client)
-{
-    REQUEST (xShapeQueryExtentsReq);
-
-    swaps(&stuff->length);
-    REQUEST_SIZE_MATCH (xShapeQueryExtentsReq);
-    swapl(&stuff->window);
-    return ProcShapeQueryExtents (client);
-}
-
-static int
-SProcShapeSelectInput (ClientPtr client)
-{
-    REQUEST (xShapeSelectInputReq);
-
-    swaps(&stuff->length);
-    REQUEST_SIZE_MATCH (xShapeSelectInputReq);
-    swapl(&stuff->window);
-    return ProcShapeSelectInput (client);
-}
-
-static int
-SProcShapeInputSelected (ClientPtr client)
-{
-    REQUEST (xShapeInputSelectedReq);
-
-    swaps(&stuff->length);
-    REQUEST_SIZE_MATCH (xShapeInputSelectedReq);
-    swapl(&stuff->window);
-    return ProcShapeInputSelected (client);
-}
-
-static int
-SProcShapeGetRectangles (ClientPtr client)
-{
-    REQUEST(xShapeGetRectanglesReq);
-    swaps(&stuff->length);
-    REQUEST_SIZE_MATCH(xShapeGetRectanglesReq);
-    swapl(&stuff->window);
-    return ProcShapeGetRectangles (client);
-}
-
-static int
-SProcShapeDispatch (ClientPtr client)
-{
-    REQUEST(xReq);
-    switch (stuff->data) {
-    case X_ShapeQueryVersion:
-	return SProcShapeQueryVersion (client);
-    case X_ShapeRectangles:
-	return SProcShapeRectangles (client);
-    case X_ShapeMask:
-	return SProcShapeMask (client);
-    case X_ShapeCombine:
-	return SProcShapeCombine (client);
-    case X_ShapeOffset:
-	return SProcShapeOffset (client);
-    case X_ShapeQueryExtents:
-	return SProcShapeQueryExtents (client);
-    case X_ShapeSelectInput:
-	return SProcShapeSelectInput (client);
-    case X_ShapeInputSelected:
-	return SProcShapeInputSelected (client);
-    case X_ShapeGetRectangles:
-	return SProcShapeGetRectangles (client);
-    default:
-	return BadRequest;
-    }
-}
-
-void
-ShapeExtensionInit(void)
-{
-    ExtensionEntry *extEntry;
-
-    ClientType = CreateNewResourceType(ShapeFreeClient, "ShapeClient");
-    ShapeEventType = CreateNewResourceType(ShapeFreeEvents, "ShapeEvent");
-    if (ClientType && ShapeEventType &&
-	(extEntry = AddExtension(SHAPENAME, ShapeNumberEvents, 0,
-				 ProcShapeDispatch, SProcShapeDispatch,
-				 NULL, StandardMinorOpcode)))
-    {
-	ShapeEventBase = extEntry->eventBase;
-	EventSwapVector[ShapeEventBase] = (EventSwapPtr) SShapeNotifyEvent;
-    }
-}
->>>>>>> c1e6c742
+}