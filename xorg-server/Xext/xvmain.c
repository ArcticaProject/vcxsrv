--- conflicted
+++ resolved
@@ -302,11 +302,6 @@
     pScreen->DestroyWindow = pxvs->DestroyWindow;
     pScreen->CloseScreen = pxvs->CloseScreen;
 
-<<<<<<< HEAD
-    if (pxvs->ddCloseScreen) (*pxvs->ddCloseScreen) (pScreen);
-
-=======
->>>>>>> fdbedba4
     free(pxvs);
 
     dixSetPrivate(&pScreen->devPrivates, XvScreenKey, NULL);
