--- conflicted
+++ resolved
@@ -452,16 +452,12 @@
 
     if (--shmdesc->refcnt)
         return TRUE;
-<<<<<<< HEAD
 #ifndef _MSC_VER
-    shmdt(shmdesc->addr);
-#endif
-=======
     if (shmdesc->is_fd)
         munmap(shmdesc->addr, shmdesc->size);
     else
         shmdt(shmdesc->addr);
->>>>>>> 31fd4c56
+#endif
     for (prev = &Shmsegs; *prev != shmdesc; prev = &(*prev)->next);
     *prev = shmdesc->next;
     free(shmdesc);
