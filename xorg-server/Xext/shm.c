--- conflicted
+++ resolved
@@ -1,2674 +1,1344 @@
-<<<<<<< HEAD
-/************************************************************
-
-Copyright 1989, 1998  The Open Group
-
-Permission to use, copy, modify, distribute, and sell this software and its
-documentation for any purpose is hereby granted without fee, provided that
-the above copyright notice appear in all copies and that both that
-copyright notice and this permission notice appear in supporting
-documentation.
-
-The above copyright notice and this permission notice shall be included in
-all copies or substantial portions of the Software.
-
-THE SOFTWARE IS PROVIDED "AS IS", WITHOUT WARRANTY OF ANY KIND, EXPRESS OR
-IMPLIED, INCLUDING BUT NOT LIMITED TO THE WARRANTIES OF MERCHANTABILITY,
-FITNESS FOR A PARTICULAR PURPOSE AND NONINFRINGEMENT.  IN NO EVENT SHALL THE
-OPEN GROUP BE LIABLE FOR ANY CLAIM, DAMAGES OR OTHER LIABILITY, WHETHER IN
-AN ACTION OF CONTRACT, TORT OR OTHERWISE, ARISING FROM, OUT OF OR IN
-CONNECTION WITH THE SOFTWARE OR THE USE OR OTHER DEALINGS IN THE SOFTWARE.
-
-Except as contained in this notice, the name of The Open Group shall not be
-used in advertising or otherwise to promote the sale, use or other dealings
-in this Software without prior written authorization from The Open Group.
-
-********************************************************/
-
-/* THIS IS NOT AN X CONSORTIUM STANDARD OR AN X PROJECT TEAM SPECIFICATION */
-
-
-#define SHM
-
-#ifdef HAVE_DIX_CONFIG_H
-#include <dix-config.h>
-#endif
-
-#include <sys/types.h>
-#if !defined(_MSC_VER)
-#include <sys/ipc.h>
-#include <sys/shm.h>
-#endif
-#include <unistd.h>
-#include <sys/stat.h>
-#include <X11/X.h>
-#include <X11/Xproto.h>
-#include "misc.h"
-#include "os.h"
-#include "dixstruct.h"
-#include "resource.h"
-#include "scrnintstr.h"
-#include "windowstr.h"
-#include "pixmapstr.h"
-#include "gcstruct.h"
-#include "extnsionst.h"
-#include "servermd.h"
-#include "shmint.h"
-#include "xace.h"
-#include <X11/extensions/shmproto.h>
-#include <X11/Xfuncproto.h>
-#include "protocol-versions.h"
-
-/* Needed for Solaris cross-zone shared memory extension */
-#ifdef HAVE_SHMCTL64
-#include <sys/ipc_impl.h>
-#define SHMSTAT(id, buf)	shmctl64(id, IPC_STAT64, buf)
-#define SHMSTAT_TYPE 		struct shmid_ds64
-#define SHMPERM_TYPE 		struct ipc_perm64
-#define SHM_PERM(buf) 		buf.shmx_perm
-#define SHM_SEGSZ(buf)		buf.shmx_segsz
-#define SHMPERM_UID(p)		p->ipcx_uid
-#define SHMPERM_CUID(p)		p->ipcx_cuid
-#define SHMPERM_GID(p)		p->ipcx_gid
-#define SHMPERM_CGID(p)		p->ipcx_cgid
-#define SHMPERM_MODE(p)		p->ipcx_mode
-#define SHMPERM_ZONEID(p)	p->ipcx_zoneid
-#else
-#define SHMSTAT(id, buf) 	shmctl(id, IPC_STAT, buf)
-#define SHMSTAT_TYPE 		struct shmid_ds
-#define SHMPERM_TYPE 		struct ipc_perm
-#define SHM_PERM(buf) 		buf.shm_perm
-#define SHM_SEGSZ(buf)		buf.shm_segsz
-#define SHMPERM_UID(p)		p->uid
-#define SHMPERM_CUID(p)		p->cuid
-#define SHMPERM_GID(p)		p->gid
-#define SHMPERM_CGID(p)		p->cgid
-#define SHMPERM_MODE(p)		p->mode
-#endif
-
-#ifdef PANORAMIX
-#include "panoramiX.h"
-#include "panoramiXsrv.h"
-#endif
-
-#include "modinit.h"
-
-typedef struct _ShmDesc {
-    struct _ShmDesc *next;
-    int shmid;
-    int refcnt;
-    char *addr;
-    Bool writable;
-    unsigned long size;
-} ShmDescRec, *ShmDescPtr;
-
-typedef struct _ShmScrPrivateRec {
-    CloseScreenProcPtr CloseScreen;
-    ShmFuncsPtr shmFuncs;
-    DestroyPixmapProcPtr destroyPixmap;
-} ShmScrPrivateRec;
-
-static PixmapPtr fbShmCreatePixmap(XSHM_CREATE_PIXMAP_ARGS);
-static int ShmDetachSegment(
-    pointer		/* value */,
-    XID			/* shmseg */
-    );
-static void ShmResetProc(
-    ExtensionEntry *	/* extEntry */
-    );
-static void SShmCompletionEvent(
-    xShmCompletionEvent * /* from */,
-    xShmCompletionEvent * /* to */
-    );
-
-static Bool ShmDestroyPixmap (PixmapPtr pPixmap);
-
-
-static unsigned char ShmReqCode;
-int ShmCompletionCode;
-int BadShmSegCode;
-RESTYPE ShmSegType;
-static ShmDescPtr Shmsegs;
-static Bool sharedPixmaps;
-static DevPrivateKeyRec shmScrPrivateKeyRec;
-#define shmScrPrivateKey (&shmScrPrivateKeyRec)
-static DevPrivateKeyRec shmPixmapPrivateKeyRec;
-#define shmPixmapPrivateKey (&shmPixmapPrivateKeyRec)
-static ShmFuncs miFuncs = {NULL, NULL};
-static ShmFuncs fbFuncs = {fbShmCreatePixmap, NULL};
-
-#define ShmGetScreenPriv(s) ((ShmScrPrivateRec *)dixLookupPrivate(&(s)->devPrivates, shmScrPrivateKey))
-
-#define VERIFY_SHMSEG(shmseg,shmdesc,client) \
-{ \
-    int rc; \
-    rc = dixLookupResourceByType((pointer *)&(shmdesc), shmseg, ShmSegType, \
-                                 client, DixReadAccess); \
-    if (rc != Success) \
-	return rc; \
-}
-
-#define VERIFY_SHMPTR(shmseg,offset,needwrite,shmdesc,client) \
-{ \
-    VERIFY_SHMSEG(shmseg, shmdesc, client); \
-    if ((offset & 3) || (offset > shmdesc->size)) \
-    { \
-	client->errorValue = offset; \
-	return BadValue; \
-    } \
-    if (needwrite && !shmdesc->writable) \
-	return BadAccess; \
-}
-
-#define VERIFY_SHMSIZE(shmdesc,offset,len,client) \
-{ \
-    if ((offset + len) > shmdesc->size) \
-    { \
-	return BadAccess; \
-    } \
-}
-
-
-#if defined(__FreeBSD__) || defined(__NetBSD__) || defined(__OpenBSD__) || defined(__CYGWIN__) || defined(__DragonFly__)
-#include <sys/signal.h>
-
-static Bool badSysCall = FALSE;
-
-static void
-SigSysHandler(int signo)
-{
-    badSysCall = TRUE;
-}
-
-static Bool CheckForShmSyscall(void)
-{
-    void (*oldHandler)();
-    int shmid = -1;
-
-    /* If no SHM support in the kernel, the bad syscall will generate SIGSYS */
-    oldHandler = signal(SIGSYS, SigSysHandler);
-
-    badSysCall = FALSE;
-    shmid = shmget(IPC_PRIVATE, 4096, IPC_CREAT);
-
-    if (shmid != -1)
-    {
-        /* Successful allocation - clean up */
-	shmctl(shmid, IPC_RMID, NULL);
-    }
-    else
-    {
-        /* Allocation failed */
-        badSysCall = TRUE;
-    }
-    signal(SIGSYS, oldHandler);
-    return !badSysCall;
-}
-
-#define MUST_CHECK_FOR_SHM_SYSCALL
-
-#endif
-
-static Bool
-ShmCloseScreen(int i, ScreenPtr pScreen)
-{
-    ShmScrPrivateRec *screen_priv = ShmGetScreenPriv(pScreen);
-    pScreen->CloseScreen = screen_priv->CloseScreen;
-    dixSetPrivate(&pScreen->devPrivates, shmScrPrivateKey, NULL);
-    free(screen_priv);
-    return (*pScreen->CloseScreen) (i, pScreen);
-}
-
-static ShmScrPrivateRec *
-ShmInitScreenPriv(ScreenPtr pScreen)
-{
-    ShmScrPrivateRec *screen_priv = ShmGetScreenPriv(pScreen);
-    if (!screen_priv)
-    {
-	screen_priv = calloc(1, sizeof (ShmScrPrivateRec));
-	screen_priv->CloseScreen = pScreen->CloseScreen;
-	dixSetPrivate(&pScreen->devPrivates, shmScrPrivateKey, screen_priv);
-	pScreen->CloseScreen = ShmCloseScreen;
-    }
-    return screen_priv;
-}
-
-static Bool
-ShmRegisterPrivates(void)
-{
-    if (!dixRegisterPrivateKey(&shmScrPrivateKeyRec, PRIVATE_SCREEN, 0))
-	return FALSE;
-    if (!dixRegisterPrivateKey(&shmPixmapPrivateKeyRec, PRIVATE_PIXMAP, 0))
-	return FALSE;
-    return TRUE;
-}
-
-/*ARGSUSED*/
-static void
-ShmResetProc(ExtensionEntry *extEntry)
-{
-    int i;
-    for (i = 0; i < screenInfo.numScreens; i++)
-	ShmRegisterFuncs(screenInfo.screens[i], NULL);
-}
-
-void
-ShmRegisterFuncs(ScreenPtr pScreen, ShmFuncsPtr funcs)
-{
-    if (!ShmRegisterPrivates())
-	return;
-    ShmInitScreenPriv(pScreen)->shmFuncs = funcs;
-}
-
-static Bool
-ShmDestroyPixmap (PixmapPtr pPixmap)
-{
-    ScreenPtr	    pScreen = pPixmap->drawable.pScreen;
-    ShmScrPrivateRec *screen_priv = ShmGetScreenPriv(pScreen);
-    Bool	    ret;
-    if (pPixmap->refcnt == 1)
-    {
-	ShmDescPtr  shmdesc;
-	shmdesc = (ShmDescPtr)dixLookupPrivate(&pPixmap->devPrivates,
-					       shmPixmapPrivateKey);
-	if (shmdesc)
-	    ShmDetachSegment ((pointer) shmdesc, pPixmap->drawable.id);
-    }
-    
-    pScreen->DestroyPixmap = screen_priv->destroyPixmap;
-    ret = (*pScreen->DestroyPixmap) (pPixmap);
-    screen_priv->destroyPixmap = pScreen->DestroyPixmap;
-    pScreen->DestroyPixmap = ShmDestroyPixmap;
-    return ret;
-}
-
-void
-ShmRegisterFbFuncs(ScreenPtr pScreen)
-{
-    ShmRegisterFuncs(pScreen, &fbFuncs);
-}
-
-static int
-ProcShmQueryVersion(ClientPtr client)
-{
-    xShmQueryVersionReply rep;
-    int n;
-
-    REQUEST_SIZE_MATCH(xShmQueryVersionReq);
-    memset(&rep, 0, sizeof(xShmQueryVersionReply));
-    rep.type = X_Reply;
-    rep.length = 0;
-    rep.sequenceNumber = client->sequence;
-    rep.sharedPixmaps = sharedPixmaps;
-    rep.pixmapFormat = sharedPixmaps ? ZPixmap : 0;
-    rep.majorVersion = SERVER_SHM_MAJOR_VERSION;
-    rep.minorVersion = SERVER_SHM_MINOR_VERSION;
-#ifndef _MSC_VER
-    rep.uid = geteuid();
-    rep.gid = getegid();
-#endif
-    if (client->swapped) {
-    	swaps(&rep.sequenceNumber, n);
-    	swapl(&rep.length, n);
-	swaps(&rep.majorVersion, n);
-	swaps(&rep.minorVersion, n);
-	swaps(&rep.uid, n);
-	swaps(&rep.gid, n);
-    }
-    WriteToClient(client, sizeof(xShmQueryVersionReply), (char *)&rep);
-    return Success;
-}
-
-/*
- * Simulate the access() system call for a shared memory segement,
- * using the credentials from the client if available
- */
-static int
-shm_access(ClientPtr client, SHMPERM_TYPE *perm, int readonly)
-{
-    int uid, gid;
-    mode_t mask;
-    int uidset = 0, gidset = 0;
-    LocalClientCredRec *lcc;
-    
-    if (GetLocalClientCreds(client, &lcc) != -1) {
-
-	if (lcc->fieldsSet & LCC_UID_SET) {
-	    uid = lcc->euid;
-	    uidset = 1;
-	}
-	if (lcc->fieldsSet & LCC_GID_SET) {
-	    gid = lcc->egid;
-	    gidset = 1;
-	}
-
-#if defined(HAVE_GETZONEID) && defined(SHMPERM_ZONEID)
-	if ( ((lcc->fieldsSet & LCC_ZID_SET) == 0) || (lcc->zoneid == -1)
-	     || (lcc->zoneid != SHMPERM_ZONEID(perm))) {
-		uidset = 0;
-		gidset = 0;
-	}
-#endif
-	FreeLocalClientCreds(lcc);
-	
-	if (uidset) {
-	    /* User id 0 always gets access */
-	    if (uid == 0) {
-		return 0;
-	    }
-            #ifdef _MSC_VER
-            __asm int 3;
-            #else
-	    /* Check the owner */
-	    if (SHMPERM_UID(perm) == uid || SHMPERM_CUID(perm) == uid) {
-		mask = S_IRUSR;
-		if (!readonly) {
-		    mask |= S_IWUSR;
-		}
-		return (SHMPERM_MODE(perm) & mask) == mask ? 0 : -1;
-	    }
-            #endif
-	}
-
-	if (gidset) {
-	    /* Check the group */
-            #ifdef _MSC_VER
-            __asm int 3;
-            #else
-	    if (SHMPERM_GID(perm) == gid || SHMPERM_CGID(perm) == gid) {
-		mask = S_IRGRP;
-		if (!readonly) {
-		    mask |= S_IWGRP;
-		}
-		return (SHMPERM_MODE(perm) & mask) == mask ? 0 : -1;
-	    }
-            #endif
-	}
-    }
-            #ifdef _MSC_VER
-            __asm int 3;
-            return -1;
-            #else
-    /* Otherwise, check everyone else */
-    mask = S_IROTH;
-    if (!readonly) {
-	mask |= S_IWOTH;
-    }
-    return (SHMPERM_MODE(perm) & mask) == mask ? 0 : -1;
-    #endif
-}
-
-static int
-ProcShmAttach(ClientPtr client)
-{
-    SHMSTAT_TYPE buf;
-    ShmDescPtr shmdesc;
-    REQUEST(xShmAttachReq);
-
-    REQUEST_SIZE_MATCH(xShmAttachReq);
-    LEGAL_NEW_RESOURCE(stuff->shmseg, client);
-    if ((stuff->readOnly != xTrue) && (stuff->readOnly != xFalse))
-    {
-	client->errorValue = stuff->readOnly;
-        return BadValue;
-    }
-    for (shmdesc = Shmsegs;
-	 shmdesc && (shmdesc->shmid != stuff->shmid);
-	 shmdesc = shmdesc->next)
-	;
-    if (shmdesc)
-    {
-	if (!stuff->readOnly && !shmdesc->writable)
-	    return BadAccess;
-	shmdesc->refcnt++;
-    }
-    else
-    {
-	shmdesc = malloc(sizeof(ShmDescRec));
-	if (!shmdesc)
-	    return BadAlloc;
-	shmdesc->addr = shmat(stuff->shmid, 0,
-			      stuff->readOnly ? SHM_RDONLY : 0);
-	if ((shmdesc->addr == ((char *)-1)) ||
-	    SHMSTAT(stuff->shmid, &buf))
-	{
-	    free(shmdesc);
-	    return BadAccess;
-	}
-
-	/* The attach was performed with root privs. We must
-	 * do manual checking of access rights for the credentials 
-	 * of the client */
-
-	if (shm_access(client, &(SHM_PERM(buf)), stuff->readOnly) == -1) {
-	    shmdt(shmdesc->addr);
-	    free(shmdesc);
-	    return BadAccess;
-	}
-
-	shmdesc->shmid = stuff->shmid;
-	shmdesc->refcnt = 1;
-	shmdesc->writable = !stuff->readOnly;
-	shmdesc->size = SHM_SEGSZ(buf);
-	shmdesc->next = Shmsegs;
-	Shmsegs = shmdesc;
-    }
-    if (!AddResource(stuff->shmseg, ShmSegType, (pointer)shmdesc))
-	return BadAlloc;
-    return Success;
-}
-
-/*ARGSUSED*/
-static int
-ShmDetachSegment(pointer value, /* must conform to DeleteType */
-		 XID shmseg)
-{
-    ShmDescPtr shmdesc = (ShmDescPtr)value;
-    ShmDescPtr *prev;
-
-    if (--shmdesc->refcnt)
-	return TRUE;
-#ifndef _MSC_VER
-    shmdt(shmdesc->addr);
-#endif
-    for (prev = &Shmsegs; *prev != shmdesc; prev = &(*prev)->next)
-	;
-    *prev = shmdesc->next;
-    free(shmdesc);
-    return Success;
-}
-
-static int
-ProcShmDetach(ClientPtr client)
-{
-    ShmDescPtr shmdesc;
-    REQUEST(xShmDetachReq);
-
-    REQUEST_SIZE_MATCH(xShmDetachReq);
-    VERIFY_SHMSEG(stuff->shmseg, shmdesc, client);
-    FreeResource(stuff->shmseg, RT_NONE);
-    return Success;
-}
-
-/*
- * If the given request doesn't exactly match PutImage's constraints,
- * wrap the image in a scratch pixmap header and let CopyArea sort it out.
- */
-static void
-doShmPutImage(DrawablePtr dst, GCPtr pGC,
-	      int depth, unsigned int format,
-	      int w, int h, int sx, int sy, int sw, int sh, int dx, int dy,
-	      char *data)
-{
-    PixmapPtr pPixmap;
-
-    if (format == ZPixmap || depth == 1) {
-	pPixmap = GetScratchPixmapHeader(dst->pScreen, w, h, depth,
-					 BitsPerPixel(depth),
-					 PixmapBytePad(w, depth),
-					 data);
-	if (!pPixmap)
-	    return;
-	pGC->ops->CopyArea((DrawablePtr)pPixmap, dst, pGC, sx, sy, sw, sh, dx, dy);
-	FreeScratchPixmapHeader(pPixmap);
-    } else {
-	GCPtr putGC = GetScratchGC(depth, dst->pScreen);
-
-	if (!putGC)
-	    return;
-
-	pPixmap = (*dst->pScreen->CreatePixmap)(dst->pScreen, sw, sh, depth,
-						CREATE_PIXMAP_USAGE_SCRATCH);
-	if (!pPixmap) {
-	    FreeScratchGC(putGC);
-	    return;
-	}
-	ValidateGC(&pPixmap->drawable, putGC);
-	(*putGC->ops->PutImage)(&pPixmap->drawable, putGC, depth, -sx, -sy, w, h, 0,
-				(format == XYPixmap) ? XYPixmap : ZPixmap, data);
-	FreeScratchGC(putGC);
-	if (format == XYBitmap)
-	    (void)(*pGC->ops->CopyPlane)(&pPixmap->drawable, dst, pGC, 0, 0, sw, sh,
-					 dx, dy, 1L);
-	else
-	    (void)(*pGC->ops->CopyArea)(&pPixmap->drawable, dst, pGC, 0, 0, sw, sh,
-					dx, dy);
-	(*pPixmap->drawable.pScreen->DestroyPixmap)(pPixmap);
-    }
-}
-
-static int
-ProcShmPutImage(ClientPtr client)
-{
-    GCPtr pGC;
-    DrawablePtr pDraw;
-    long length;
-    ShmDescPtr shmdesc;
-    REQUEST(xShmPutImageReq);
-
-    REQUEST_SIZE_MATCH(xShmPutImageReq);
-    VALIDATE_DRAWABLE_AND_GC(stuff->drawable, pDraw, DixWriteAccess);
-    VERIFY_SHMPTR(stuff->shmseg, stuff->offset, FALSE, shmdesc, client);
-    if ((stuff->sendEvent != xTrue) && (stuff->sendEvent != xFalse))
-	return BadValue;
-    if (stuff->format == XYBitmap)
-    {
-        if (stuff->depth != 1)
-            return BadMatch;
-        length = PixmapBytePad(stuff->totalWidth, 1);
-    }
-    else if (stuff->format == XYPixmap)
-    {
-        if (pDraw->depth != stuff->depth)
-            return BadMatch;
-        length = PixmapBytePad(stuff->totalWidth, 1);
-	length *= stuff->depth;
-    }
-    else if (stuff->format == ZPixmap)
-    {
-        if (pDraw->depth != stuff->depth)
-            return BadMatch;
-        length = PixmapBytePad(stuff->totalWidth, stuff->depth);
-    }
-    else
-    {
-	client->errorValue = stuff->format;
-        return BadValue;
-    }
-
-    /*
-     * There's a potential integer overflow in this check:
-     * VERIFY_SHMSIZE(shmdesc, stuff->offset, length * stuff->totalHeight,
-     *                client);
-     * the version below ought to avoid it
-     */
-    if (stuff->totalHeight != 0 &&
-	length > (shmdesc->size - stuff->offset)/stuff->totalHeight) {
-	client->errorValue = stuff->totalWidth;
-	return BadValue;
-    }
-    if (stuff->srcX > stuff->totalWidth)
-    {
-	client->errorValue = stuff->srcX;
-	return BadValue;
-    }
-    if (stuff->srcY > stuff->totalHeight)
-    {
-	client->errorValue = stuff->srcY;
-	return BadValue;
-    }
-    if ((stuff->srcX + stuff->srcWidth) > stuff->totalWidth)
-    {
-	client->errorValue = stuff->srcWidth;
-	return BadValue;
-    }
-    if ((stuff->srcY + stuff->srcHeight) > stuff->totalHeight)
-    {
-	client->errorValue = stuff->srcHeight;
-	return BadValue;
-    }
-
-    if ((((stuff->format == ZPixmap) && (stuff->srcX == 0)) ||
-	 ((stuff->format != ZPixmap) &&
-	  (stuff->srcX < screenInfo.bitmapScanlinePad) &&
-	  ((stuff->format == XYBitmap) ||
-	   ((stuff->srcY == 0) &&
-	    (stuff->srcHeight == stuff->totalHeight))))) &&
-	((stuff->srcX + stuff->srcWidth) == stuff->totalWidth))
-	(*pGC->ops->PutImage) (pDraw, pGC, stuff->depth,
-			       stuff->dstX, stuff->dstY,
-			       stuff->totalWidth, stuff->srcHeight,
-			       stuff->srcX, stuff->format,
-			       shmdesc->addr + stuff->offset +
-			       (stuff->srcY * length));
-    else
-	doShmPutImage(pDraw, pGC, stuff->depth, stuff->format,
-		      stuff->totalWidth, stuff->totalHeight,
-		      stuff->srcX, stuff->srcY,
-		      stuff->srcWidth, stuff->srcHeight,
-		      stuff->dstX, stuff->dstY,
-                      shmdesc->addr + stuff->offset);
-
-    if (stuff->sendEvent)
-    {
-	xShmCompletionEvent ev;
-
-	ev.type = ShmCompletionCode;
-	ev.drawable = stuff->drawable;
-	ev.minorEvent = X_ShmPutImage;
-	ev.majorEvent = ShmReqCode;
-	ev.shmseg = stuff->shmseg;
-	ev.offset = stuff->offset;
-	WriteEventsToClient(client, 1, (xEvent *) &ev);
-    }
-
-    return Success;
-}
-
-static int
-ProcShmGetImage(ClientPtr client)
-{
-    DrawablePtr		pDraw;
-    long		lenPer = 0, length;
-    Mask		plane = 0;
-    xShmGetImageReply	xgi;
-    ShmDescPtr		shmdesc;
-    int			n, rc;
-
-    REQUEST(xShmGetImageReq);
-
-    REQUEST_SIZE_MATCH(xShmGetImageReq);
-    if ((stuff->format != XYPixmap) && (stuff->format != ZPixmap))
-    {
-	client->errorValue = stuff->format;
-        return BadValue;
-    }
-    rc = dixLookupDrawable(&pDraw, stuff->drawable, client, 0,
-			   DixReadAccess);
-    if (rc != Success)
-	return rc;
-    VERIFY_SHMPTR(stuff->shmseg, stuff->offset, TRUE, shmdesc, client);
-    if (pDraw->type == DRAWABLE_WINDOW)
-    {
-      if( /* check for being viewable */
-	 !((WindowPtr) pDraw)->realized ||
-	  /* check for being on screen */
-         pDraw->x + stuff->x < 0 ||
-         pDraw->x + stuff->x + (int)stuff->width > pDraw->pScreen->width ||
-         pDraw->y + stuff->y < 0 ||
-         pDraw->y + stuff->y + (int)stuff->height > pDraw->pScreen->height ||
-          /* check for being inside of border */
-         stuff->x < - wBorderWidth((WindowPtr)pDraw) ||
-         stuff->x + (int)stuff->width >
-		wBorderWidth((WindowPtr)pDraw) + (int)pDraw->width ||
-         stuff->y < -wBorderWidth((WindowPtr)pDraw) ||
-         stuff->y + (int)stuff->height >
-		wBorderWidth((WindowPtr)pDraw) + (int)pDraw->height
-        )
-	    return BadMatch;
-	xgi.visual = wVisual(((WindowPtr)pDraw));
-    }
-    else
-    {
-	if (stuff->x < 0 ||
-	    stuff->x+(int)stuff->width > pDraw->width ||
-	    stuff->y < 0 ||
-	    stuff->y+(int)stuff->height > pDraw->height
-	    )
-	    return BadMatch;
-	xgi.visual = None;
-    }
-    xgi.type = X_Reply;
-    xgi.length = 0;
-    xgi.sequenceNumber = client->sequence;
-    xgi.depth = pDraw->depth;
-    if(stuff->format == ZPixmap)
-    {
-	length = PixmapBytePad(stuff->width, pDraw->depth) * stuff->height;
-    }
-    else
-    {
-	lenPer = PixmapBytePad(stuff->width, 1) * stuff->height;
-	plane = ((Mask)1) << (pDraw->depth - 1);
-	/* only planes asked for */
-	length = lenPer * Ones(stuff->planeMask & (plane | (plane - 1)));
-    }
-
-    VERIFY_SHMSIZE(shmdesc, stuff->offset, length, client);
-    xgi.size = length;
-
-    if (length == 0)
-    {
-	/* nothing to do */
-    }
-    else if (stuff->format == ZPixmap)
-    {
-	(*pDraw->pScreen->GetImage)(pDraw, stuff->x, stuff->y,
-				    stuff->width, stuff->height,
-				    stuff->format, stuff->planeMask,
-				    shmdesc->addr + stuff->offset);
-    }
-    else
-    {
-
-	length = stuff->offset;
-        for (; plane; plane >>= 1)
-	{
-	    if (stuff->planeMask & plane)
-	    {
-		(*pDraw->pScreen->GetImage)(pDraw,
-					    stuff->x, stuff->y,
-					    stuff->width, stuff->height,
-					    stuff->format, plane,
-					    shmdesc->addr + length);
-		length += lenPer;
-	    }
-	}
-    }
-
-    if (client->swapped) {
-	swaps(&xgi.sequenceNumber, n);
-	swapl(&xgi.length, n);
-	swapl(&xgi.visual, n);
-	swapl(&xgi.size, n);
-    }
-    WriteToClient(client, sizeof(xShmGetImageReply), (char *)&xgi);
-
-    return Success;
-}
-
-#ifdef PANORAMIX
-static int 
-ProcPanoramiXShmPutImage(ClientPtr client)
-{
-    int			 j, result, orig_x, orig_y;
-    PanoramiXRes	*draw, *gc;
-    Bool		 sendEvent, isRoot;
-
-    REQUEST(xShmPutImageReq);
-    REQUEST_SIZE_MATCH(xShmPutImageReq);
-
-    result = dixLookupResourceByClass((pointer *)&draw, stuff->drawable,
-				      XRC_DRAWABLE, client, DixWriteAccess);
-    if (result != Success)
-        return (result == BadValue) ? BadDrawable : result;
-
-    result = dixLookupResourceByType((pointer *)&gc, stuff->gc,
-				     XRT_GC, client, DixReadAccess);
-    if (result != Success)
-        return result;
-
-    isRoot = (draw->type == XRT_WINDOW) && draw->u.win.root;
-
-    orig_x = stuff->dstX;
-    orig_y = stuff->dstY;
-    sendEvent = stuff->sendEvent;
-    stuff->sendEvent = 0;
-    FOR_NSCREENS(j) {
-	if(!j) stuff->sendEvent = sendEvent;
-	stuff->drawable = draw->info[j].id;
-	stuff->gc = gc->info[j].id;
-	if (isRoot) {
-	    stuff->dstX = orig_x - screenInfo.screens[j]->x;
-	    stuff->dstY = orig_y - screenInfo.screens[j]->y;
-	}
-	result = ProcShmPutImage(client);
-	if(result != Success) break;
-    }
-    return result;
-}
-
-static int 
-ProcPanoramiXShmGetImage(ClientPtr client)
-{
-    PanoramiXRes	*draw;
-    DrawablePtr 	*drawables;
-    DrawablePtr 	pDraw;
-    xShmGetImageReply	xgi;
-    ShmDescPtr		shmdesc;
-    int         	i, x, y, w, h, format, rc;
-    Mask		plane = 0, planemask;
-    long		lenPer = 0, length, widthBytesLine;
-    Bool		isRoot;
-
-    REQUEST(xShmGetImageReq);
-
-    REQUEST_SIZE_MATCH(xShmGetImageReq);
-
-    if ((stuff->format != XYPixmap) && (stuff->format != ZPixmap)) {
-	client->errorValue = stuff->format;
-        return BadValue;
-    }
-
-    rc = dixLookupResourceByClass((pointer *)&draw, stuff->drawable,
-				  XRC_DRAWABLE, client, DixWriteAccess);
-    if (rc != Success)
-	return (rc == BadValue) ? BadDrawable : rc;
-
-    if (draw->type == XRT_PIXMAP)
-	return ProcShmGetImage(client);
-
-    rc = dixLookupDrawable(&pDraw, stuff->drawable, client, 0,
-			   DixReadAccess);
-    if (rc != Success)
-	return rc;
-
-    VERIFY_SHMPTR(stuff->shmseg, stuff->offset, TRUE, shmdesc, client);
-
-    x = stuff->x;
-    y = stuff->y;
-    w = stuff->width;
-    h = stuff->height;
-    format = stuff->format;
-    planemask = stuff->planeMask;
-
-    isRoot = (draw->type == XRT_WINDOW) && draw->u.win.root;
-
-    if(isRoot) {
-      if( /* check for being onscreen */
-	x < 0 || x + w > PanoramiXPixWidth ||
-	y < 0 || y + h > PanoramiXPixHeight )
-	    return BadMatch;
-    } else {
-      if( /* check for being onscreen */
-	screenInfo.screens[0]->x + pDraw->x + x < 0 ||
-	screenInfo.screens[0]->x + pDraw->x + x + w > PanoramiXPixWidth ||
-	screenInfo.screens[0]->y + pDraw->y + y < 0 ||
-	screenInfo.screens[0]->y + pDraw->y + y + h > PanoramiXPixHeight ||
-	 /* check for being inside of border */
-       	x < - wBorderWidth((WindowPtr)pDraw) ||
-	x + w > wBorderWidth((WindowPtr)pDraw) + (int)pDraw->width ||
-	y < -wBorderWidth((WindowPtr)pDraw) ||
-	y + h > wBorderWidth ((WindowPtr)pDraw) + (int)pDraw->height)
-	    return BadMatch;
-    }
-
-    drawables = calloc(PanoramiXNumScreens, sizeof(DrawablePtr));
-    if(!drawables)
-	return BadAlloc;
-
-    drawables[0] = pDraw;
-    for(i = 1; i < PanoramiXNumScreens; i++) {
-	rc = dixLookupDrawable(drawables+i, draw->info[i].id, client, 0, 
-			       DixReadAccess);
-	if (rc != Success)
-	{
-	    free(drawables);
-	    return rc;
-	}
-    }
-
-    xgi.visual = wVisual(((WindowPtr)pDraw));
-    xgi.type = X_Reply;
-    xgi.length = 0;
-    xgi.sequenceNumber = client->sequence;
-    xgi.depth = pDraw->depth;
-
-    if(format == ZPixmap) {
-	widthBytesLine = PixmapBytePad(w, pDraw->depth);
-	length = widthBytesLine * h;
-    } else {
-	widthBytesLine = PixmapBytePad(w, 1);
-	lenPer = widthBytesLine * h;
-	plane = ((Mask)1) << (pDraw->depth - 1);
-	length = lenPer * Ones(planemask & (plane | (plane - 1)));
-    }
-
-    VERIFY_SHMSIZE(shmdesc, stuff->offset, length, client);
-    xgi.size = length;
-
-    if (length == 0) {/* nothing to do */ }
-    else if (format == ZPixmap) {
-	    XineramaGetImageData(drawables, x, y, w, h, format, planemask,
-					shmdesc->addr + stuff->offset,
-					widthBytesLine, isRoot);
-    } else {
-
-	length = stuff->offset;
-        for (; plane; plane >>= 1) {
-	    if (planemask & plane) {
-		XineramaGetImageData(drawables, x, y, w, h, 
-				     format, plane, shmdesc->addr + length,
-				     widthBytesLine, isRoot);
-		length += lenPer;
-	    }
-	}
-    }
-    free(drawables);
-    
-    if (client->swapped) {
-	int n;
-    	swaps(&xgi.sequenceNumber, n);
-    	swapl(&xgi.length, n);
-	swapl(&xgi.visual, n);
-	swapl(&xgi.size, n);
-    }
-    WriteToClient(client, sizeof(xShmGetImageReply), (char *)&xgi);
-
-    return Success;
-}
-
-static int
-ProcPanoramiXShmCreatePixmap(ClientPtr client)
-{
-    ScreenPtr pScreen = NULL;
-    PixmapPtr pMap = NULL;
-    DrawablePtr pDraw;
-    DepthPtr pDepth;
-    int i, j, result, rc;
-    ShmDescPtr shmdesc;
-    REQUEST(xShmCreatePixmapReq);
-    unsigned int width, height, depth;
-    unsigned long size;
-    PanoramiXRes *newPix;
-
-    REQUEST_SIZE_MATCH(xShmCreatePixmapReq);
-    client->errorValue = stuff->pid;
-    if (!sharedPixmaps)
-	return BadImplementation;
-    LEGAL_NEW_RESOURCE(stuff->pid, client);
-    rc = dixLookupDrawable(&pDraw, stuff->drawable, client, M_ANY,
-			   DixGetAttrAccess);
-    if (rc != Success)
-	return rc;
-
-    VERIFY_SHMPTR(stuff->shmseg, stuff->offset, TRUE, shmdesc, client);
-
-    width = stuff->width;
-    height = stuff->height;
-    depth = stuff->depth;
-    if (!width || !height || !depth)
-    {
-	client->errorValue = 0;
-        return BadValue;
-    }
-    if (width > 32767 || height > 32767)
-        return BadAlloc;
-
-    if (stuff->depth != 1)
-    {
-        pDepth = pDraw->pScreen->allowedDepths;
-        for (i=0; i<pDraw->pScreen->numDepths; i++, pDepth++)
-	   if (pDepth->depth == stuff->depth)
-               goto CreatePmap;
-	client->errorValue = stuff->depth;
-        return BadValue;
-    }
-
-CreatePmap:
-    size = PixmapBytePad(width, depth) * height;
-    if (sizeof(size) == 4 && BitsPerPixel(depth) > 8) {
-        if (size < width * height)
-            return BadAlloc;
-    }
-    /* thankfully, offset is unsigned */
-    if (stuff->offset + size < size)
-	return BadAlloc;
-
-    VERIFY_SHMSIZE(shmdesc, stuff->offset, size, client);
-
-    if(!(newPix = malloc(sizeof(PanoramiXRes))))
-	return BadAlloc;
-
-    newPix->type = XRT_PIXMAP;
-    newPix->u.pix.shared = TRUE;
-    newPix->info[0].id = stuff->pid;
-    for(j = 1; j < PanoramiXNumScreens; j++)
-	newPix->info[j].id = FakeClientID(client->index);
-
-    result = Success;
-
-    FOR_NSCREENS(j) {
-	ShmScrPrivateRec *screen_priv;
-	pScreen = screenInfo.screens[j];
-
-	screen_priv = ShmGetScreenPriv(pScreen);
-	pMap = (*screen_priv->shmFuncs->CreatePixmap)(pScreen,
-				stuff->width, stuff->height, stuff->depth,
-				shmdesc->addr + stuff->offset);
-
-	if (pMap) {
-	    dixSetPrivate(&pMap->devPrivates, shmPixmapPrivateKey, shmdesc);
-            shmdesc->refcnt++;
-	    pMap->drawable.serialNumber = NEXT_SERIAL_NUMBER;
-	    pMap->drawable.id = newPix->info[j].id;
-	    if (!AddResource(newPix->info[j].id, RT_PIXMAP, (pointer)pMap)) {
-		(*pScreen->DestroyPixmap)(pMap);
-		result = BadAlloc;
-		break;
-	    }
-	} else {
-	   result = BadAlloc;
-	   break;
-	}
-    }
-
-    if(result == BadAlloc) {
-	while(j--) {
-	    (*pScreen->DestroyPixmap)(pMap);
-	    FreeResource(newPix->info[j].id, RT_NONE);
-	}
-	free(newPix);
-    } else 
-	AddResource(stuff->pid, XRT_PIXMAP, newPix);
-
-    return result;
-}
-#endif
-
-static PixmapPtr
-fbShmCreatePixmap (ScreenPtr pScreen,
-		   int width, int height, int depth, char *addr)
-{
-    PixmapPtr pPixmap;
-
-    pPixmap = (*pScreen->CreatePixmap)(pScreen, 0, 0, pScreen->rootDepth, 0);
-    if (!pPixmap)
-	return NullPixmap;
-
-    if (!(*pScreen->ModifyPixmapHeader)(pPixmap, width, height, depth,
-	    BitsPerPixel(depth), PixmapBytePad(width, depth), (pointer)addr)) {
-	(*pScreen->DestroyPixmap)(pPixmap);
-	return NullPixmap;
-    }
-    return pPixmap;
-}
-
-static int
-ProcShmCreatePixmap(ClientPtr client)
-{
-    PixmapPtr pMap;
-    DrawablePtr pDraw;
-    DepthPtr pDepth;
-    int i, rc;
-    ShmDescPtr shmdesc;
-    ShmScrPrivateRec *screen_priv;
-    REQUEST(xShmCreatePixmapReq);
-    unsigned int width, height, depth;
-    unsigned long size;
-
-    REQUEST_SIZE_MATCH(xShmCreatePixmapReq);
-    client->errorValue = stuff->pid;
-    if (!sharedPixmaps)
-	return BadImplementation;
-    LEGAL_NEW_RESOURCE(stuff->pid, client);
-    rc = dixLookupDrawable(&pDraw, stuff->drawable, client, M_ANY,
-			   DixGetAttrAccess);
-    if (rc != Success)
-	return rc;
-
-    VERIFY_SHMPTR(stuff->shmseg, stuff->offset, TRUE, shmdesc, client);
-    
-    width = stuff->width;
-    height = stuff->height;
-    depth = stuff->depth;
-    if (!width || !height || !depth)
-    {
-	client->errorValue = 0;
-        return BadValue;
-    }
-    if (width > 32767 || height > 32767)
-	return BadAlloc;
-
-    if (stuff->depth != 1)
-    {
-        pDepth = pDraw->pScreen->allowedDepths;
-        for (i=0; i<pDraw->pScreen->numDepths; i++, pDepth++)
-	   if (pDepth->depth == stuff->depth)
-               goto CreatePmap;
-	client->errorValue = stuff->depth;
-        return BadValue;
-    }
-
-CreatePmap:
-    size = PixmapBytePad(width, depth) * height;
-    if (sizeof(size) == 4 && BitsPerPixel(depth) > 8) {
-	if (size < width * height)
-	    return BadAlloc;
-    }
-    /* thankfully, offset is unsigned */
-    if (stuff->offset + size < size)
-	return BadAlloc;
-
-    VERIFY_SHMSIZE(shmdesc, stuff->offset, size, client);
-    screen_priv = ShmGetScreenPriv(pDraw->pScreen);
-    pMap = (*screen_priv->shmFuncs->CreatePixmap)(
-			    pDraw->pScreen, stuff->width,
-			    stuff->height, stuff->depth,
-			    shmdesc->addr + stuff->offset);
-    if (pMap)
-    {
-	rc = XaceHook(XACE_RESOURCE_ACCESS, client, stuff->pid, RT_PIXMAP,
-		      pMap, RT_NONE, NULL, DixCreateAccess);
-	if (rc != Success) {
-	    pDraw->pScreen->DestroyPixmap(pMap);
-	    return rc;
-	}
-	dixSetPrivate(&pMap->devPrivates, shmPixmapPrivateKey, shmdesc);
-	shmdesc->refcnt++;
-	pMap->drawable.serialNumber = NEXT_SERIAL_NUMBER;
-	pMap->drawable.id = stuff->pid;
-	if (AddResource(stuff->pid, RT_PIXMAP, (pointer)pMap))
-	{
-	    return Success;
-	}
-	pDraw->pScreen->DestroyPixmap(pMap);
-    }
-    return BadAlloc;
-}
-
-static int
-ProcShmDispatch (ClientPtr client)
-{
-    REQUEST(xReq);
-    switch (stuff->data)
-    {
-    case X_ShmQueryVersion:
-	return ProcShmQueryVersion(client);
-    case X_ShmAttach:
-	return ProcShmAttach(client);
-    case X_ShmDetach:
-	return ProcShmDetach(client);
-    case X_ShmPutImage:
-#ifdef PANORAMIX
-        if ( !noPanoramiXExtension )
-	   return ProcPanoramiXShmPutImage(client);
-#endif
-	return ProcShmPutImage(client);
-    case X_ShmGetImage:
-#ifdef PANORAMIX
-        if ( !noPanoramiXExtension )
-	   return ProcPanoramiXShmGetImage(client);
-#endif
-	return ProcShmGetImage(client);
-    case X_ShmCreatePixmap:
-#ifdef PANORAMIX
-        if ( !noPanoramiXExtension )
-	   return ProcPanoramiXShmCreatePixmap(client);
-#endif
-	   return ProcShmCreatePixmap(client);
-    default:
-	return BadRequest;
-    }
-}
-
-static void
-SShmCompletionEvent(xShmCompletionEvent *from, xShmCompletionEvent *to)
-{
-    to->type = from->type;
-    cpswaps(from->sequenceNumber, to->sequenceNumber);
-    cpswapl(from->drawable, to->drawable);
-    cpswaps(from->minorEvent, to->minorEvent);
-    to->majorEvent = from->majorEvent;
-    cpswapl(from->shmseg, to->shmseg);
-    cpswapl(from->offset, to->offset);
-}
-
-static int
-SProcShmQueryVersion(ClientPtr client)
-{
-    int n;
-    REQUEST(xShmQueryVersionReq);
-
-    swaps(&stuff->length, n);
-    return ProcShmQueryVersion(client);
-}
-
-static int
-SProcShmAttach(ClientPtr client)
-{
-    int n;
-    REQUEST(xShmAttachReq);
-    swaps(&stuff->length, n);
-    REQUEST_SIZE_MATCH(xShmAttachReq);
-    swapl(&stuff->shmseg, n);
-    swapl(&stuff->shmid, n);
-    return ProcShmAttach(client);
-}
-
-static int
-SProcShmDetach(ClientPtr client)
-{
-    int n;
-    REQUEST(xShmDetachReq);
-    swaps(&stuff->length, n);
-    REQUEST_SIZE_MATCH(xShmDetachReq);
-    swapl(&stuff->shmseg, n);
-    return ProcShmDetach(client);
-}
-
-static int
-SProcShmPutImage(ClientPtr client)
-{
-    int n;
-    REQUEST(xShmPutImageReq);
-    swaps(&stuff->length, n);
-    REQUEST_SIZE_MATCH(xShmPutImageReq);
-    swapl(&stuff->drawable, n);
-    swapl(&stuff->gc, n);
-    swaps(&stuff->totalWidth, n);
-    swaps(&stuff->totalHeight, n);
-    swaps(&stuff->srcX, n);
-    swaps(&stuff->srcY, n);
-    swaps(&stuff->srcWidth, n);
-    swaps(&stuff->srcHeight, n);
-    swaps(&stuff->dstX, n);
-    swaps(&stuff->dstY, n);
-    swapl(&stuff->shmseg, n);
-    swapl(&stuff->offset, n);
-    return ProcShmPutImage(client);
-}
-
-static int
-SProcShmGetImage(ClientPtr client)
-{
-    int n;
-    REQUEST(xShmGetImageReq);
-    swaps(&stuff->length, n);
-    REQUEST_SIZE_MATCH(xShmGetImageReq);
-    swapl(&stuff->drawable, n);
-    swaps(&stuff->x, n);
-    swaps(&stuff->y, n);
-    swaps(&stuff->width, n);
-    swaps(&stuff->height, n);
-    swapl(&stuff->planeMask, n);
-    swapl(&stuff->shmseg, n);
-    swapl(&stuff->offset, n);
-    return ProcShmGetImage(client);
-}
-
-static int
-SProcShmCreatePixmap(ClientPtr client)
-{
-    int n;
-    REQUEST(xShmCreatePixmapReq);
-    swaps(&stuff->length, n);
-    REQUEST_SIZE_MATCH(xShmCreatePixmapReq);
-    swapl(&stuff->pid, n);
-    swapl(&stuff->drawable, n);
-    swaps(&stuff->width, n);
-    swaps(&stuff->height, n);
-    swapl(&stuff->shmseg, n);
-    swapl(&stuff->offset, n);
-    return ProcShmCreatePixmap(client);
-}
-
-static int
-SProcShmDispatch (ClientPtr client)
-{
-    REQUEST(xReq);
-    switch (stuff->data)
-    {
-    case X_ShmQueryVersion:
-	return SProcShmQueryVersion(client);
-    case X_ShmAttach:
-	return SProcShmAttach(client);
-    case X_ShmDetach:
-	return SProcShmDetach(client);
-    case X_ShmPutImage:
-	return SProcShmPutImage(client);
-    case X_ShmGetImage:
-	return SProcShmGetImage(client);
-    case X_ShmCreatePixmap:
-	return SProcShmCreatePixmap(client);
-    default:
-	return BadRequest;
-    }
-}
-
-void
-ShmExtensionInit(INITARGS)
-{
-    ExtensionEntry *extEntry;
-    int i;
-
-#ifdef MUST_CHECK_FOR_SHM_SYSCALL
-    if (!CheckForShmSyscall())
-    {
-	ErrorF("MIT-SHM extension disabled due to lack of kernel support\n");
-	return;
-    }
-#endif
-
-    if (!ShmRegisterPrivates())
-	return;
-
-    sharedPixmaps = xFalse;
-    {
-      sharedPixmaps = xTrue;
-      for (i = 0; i < screenInfo.numScreens; i++)
-      {
-	ShmScrPrivateRec *screen_priv = ShmInitScreenPriv(screenInfo.screens[i]);
-	if (!screen_priv->shmFuncs)
-	    screen_priv->shmFuncs = &miFuncs;
-	if (!screen_priv->shmFuncs->CreatePixmap)
-	    sharedPixmaps = xFalse;
-      }
-      if (sharedPixmaps)
-	for (i = 0; i < screenInfo.numScreens; i++)
-	{
-	    ShmScrPrivateRec *screen_priv = ShmGetScreenPriv(screenInfo.screens[i]);
-	    screen_priv->destroyPixmap = screenInfo.screens[i]->DestroyPixmap;
-	    screenInfo.screens[i]->DestroyPixmap = ShmDestroyPixmap;
-	}
-    }
-    ShmSegType = CreateNewResourceType(ShmDetachSegment, "ShmSeg");
-    if (ShmSegType &&
-	(extEntry = AddExtension(SHMNAME, ShmNumberEvents, ShmNumberErrors,
-				 ProcShmDispatch, SProcShmDispatch,
-				 ShmResetProc, StandardMinorOpcode)))
-    {
-	ShmReqCode = (unsigned char)extEntry->base;
-	ShmCompletionCode = extEntry->eventBase;
-	BadShmSegCode = extEntry->errorBase;
-	SetResourceTypeErrorValue(ShmSegType, BadShmSegCode);
-	EventSwapVector[ShmCompletionCode] = (EventSwapPtr) SShmCompletionEvent;
-    }
-}
-=======
-/************************************************************
-
-Copyright 1989, 1998  The Open Group
-
-Permission to use, copy, modify, distribute, and sell this software and its
-documentation for any purpose is hereby granted without fee, provided that
-the above copyright notice appear in all copies and that both that
-copyright notice and this permission notice appear in supporting
-documentation.
-
-The above copyright notice and this permission notice shall be included in
-all copies or substantial portions of the Software.
-
-THE SOFTWARE IS PROVIDED "AS IS", WITHOUT WARRANTY OF ANY KIND, EXPRESS OR
-IMPLIED, INCLUDING BUT NOT LIMITED TO THE WARRANTIES OF MERCHANTABILITY,
-FITNESS FOR A PARTICULAR PURPOSE AND NONINFRINGEMENT.  IN NO EVENT SHALL THE
-OPEN GROUP BE LIABLE FOR ANY CLAIM, DAMAGES OR OTHER LIABILITY, WHETHER IN
-AN ACTION OF CONTRACT, TORT OR OTHERWISE, ARISING FROM, OUT OF OR IN
-CONNECTION WITH THE SOFTWARE OR THE USE OR OTHER DEALINGS IN THE SOFTWARE.
-
-Except as contained in this notice, the name of The Open Group shall not be
-used in advertising or otherwise to promote the sale, use or other dealings
-in this Software without prior written authorization from The Open Group.
-
-********************************************************/
-
-/* THIS IS NOT AN X CONSORTIUM STANDARD OR AN X PROJECT TEAM SPECIFICATION */
-
-
-#define SHM
-
-#ifdef HAVE_DIX_CONFIG_H
-#include <dix-config.h>
-#endif
-
-#include <sys/types.h>
-#include <sys/ipc.h>
-#include <sys/shm.h>
-#include <unistd.h>
-#include <sys/stat.h>
-#include <X11/X.h>
-#include <X11/Xproto.h>
-#include "misc.h"
-#include "os.h"
-#include "dixstruct.h"
-#include "resource.h"
-#include "scrnintstr.h"
-#include "windowstr.h"
-#include "pixmapstr.h"
-#include "gcstruct.h"
-#include "extnsionst.h"
-#include "servermd.h"
-#include "shmint.h"
-#include "xace.h"
-#include <X11/extensions/shmproto.h>
-#include <X11/Xfuncproto.h>
-#include "protocol-versions.h"
-
-/* Needed for Solaris cross-zone shared memory extension */
-#ifdef HAVE_SHMCTL64
-#include <sys/ipc_impl.h>
-#define SHMSTAT(id, buf)	shmctl64(id, IPC_STAT64, buf)
-#define SHMSTAT_TYPE 		struct shmid_ds64
-#define SHMPERM_TYPE 		struct ipc_perm64
-#define SHM_PERM(buf) 		buf.shmx_perm
-#define SHM_SEGSZ(buf)		buf.shmx_segsz
-#define SHMPERM_UID(p)		p->ipcx_uid
-#define SHMPERM_CUID(p)		p->ipcx_cuid
-#define SHMPERM_GID(p)		p->ipcx_gid
-#define SHMPERM_CGID(p)		p->ipcx_cgid
-#define SHMPERM_MODE(p)		p->ipcx_mode
-#define SHMPERM_ZONEID(p)	p->ipcx_zoneid
-#else
-#define SHMSTAT(id, buf) 	shmctl(id, IPC_STAT, buf)
-#define SHMSTAT_TYPE 		struct shmid_ds
-#define SHMPERM_TYPE 		struct ipc_perm
-#define SHM_PERM(buf) 		buf.shm_perm
-#define SHM_SEGSZ(buf)		buf.shm_segsz
-#define SHMPERM_UID(p)		p->uid
-#define SHMPERM_CUID(p)		p->cuid
-#define SHMPERM_GID(p)		p->gid
-#define SHMPERM_CGID(p)		p->cgid
-#define SHMPERM_MODE(p)		p->mode
-#endif
-
-#ifdef PANORAMIX
-#include "panoramiX.h"
-#include "panoramiXsrv.h"
-#endif
-
-#include "modinit.h"
-
-typedef struct _ShmDesc {
-    struct _ShmDesc *next;
-    int shmid;
-    int refcnt;
-    char *addr;
-    Bool writable;
-    unsigned long size;
-} ShmDescRec, *ShmDescPtr;
-
-typedef struct _ShmScrPrivateRec {
-    CloseScreenProcPtr CloseScreen;
-    ShmFuncsPtr shmFuncs;
-    DestroyPixmapProcPtr destroyPixmap;
-} ShmScrPrivateRec;
-
-static PixmapPtr fbShmCreatePixmap(XSHM_CREATE_PIXMAP_ARGS);
-static int ShmDetachSegment(
-    pointer		/* value */,
-    XID			/* shmseg */
-    );
-static void ShmResetProc(
-    ExtensionEntry *	/* extEntry */
-    );
-static void SShmCompletionEvent(
-    xShmCompletionEvent * /* from */,
-    xShmCompletionEvent * /* to */
-    );
-
-static Bool ShmDestroyPixmap (PixmapPtr pPixmap);
-
-
-static unsigned char ShmReqCode;
-int ShmCompletionCode;
-int BadShmSegCode;
-RESTYPE ShmSegType;
-static ShmDescPtr Shmsegs;
-static Bool sharedPixmaps;
-static DevPrivateKeyRec shmScrPrivateKeyRec;
-#define shmScrPrivateKey (&shmScrPrivateKeyRec)
-static DevPrivateKeyRec shmPixmapPrivateKeyRec;
-#define shmPixmapPrivateKey (&shmPixmapPrivateKeyRec)
-static ShmFuncs miFuncs = {NULL, NULL};
-static ShmFuncs fbFuncs = {fbShmCreatePixmap, NULL};
-
-#define ShmGetScreenPriv(s) ((ShmScrPrivateRec *)dixLookupPrivate(&(s)->devPrivates, shmScrPrivateKey))
-
-#define VERIFY_SHMSEG(shmseg,shmdesc,client) \
-{ \
-    int rc; \
-    rc = dixLookupResourceByType((pointer *)&(shmdesc), shmseg, ShmSegType, \
-                                 client, DixReadAccess); \
-    if (rc != Success) \
-	return rc; \
-}
-
-#define VERIFY_SHMPTR(shmseg,offset,needwrite,shmdesc,client) \
-{ \
-    VERIFY_SHMSEG(shmseg, shmdesc, client); \
-    if ((offset & 3) || (offset > shmdesc->size)) \
-    { \
-	client->errorValue = offset; \
-	return BadValue; \
-    } \
-    if (needwrite && !shmdesc->writable) \
-	return BadAccess; \
-}
-
-#define VERIFY_SHMSIZE(shmdesc,offset,len,client) \
-{ \
-    if ((offset + len) > shmdesc->size) \
-    { \
-	return BadAccess; \
-    } \
-}
-
-
-#if defined(__FreeBSD__) || defined(__NetBSD__) || defined(__OpenBSD__) || defined(__CYGWIN__) || defined(__DragonFly__)
-#include <sys/signal.h>
-
-static Bool badSysCall = FALSE;
-
-static void
-SigSysHandler(int signo)
-{
-    badSysCall = TRUE;
-}
-
-static Bool CheckForShmSyscall(void)
-{
-    void (*oldHandler)();
-    int shmid = -1;
-
-    /* If no SHM support in the kernel, the bad syscall will generate SIGSYS */
-    oldHandler = signal(SIGSYS, SigSysHandler);
-
-    badSysCall = FALSE;
-    shmid = shmget(IPC_PRIVATE, 4096, IPC_CREAT);
-
-    if (shmid != -1)
-    {
-        /* Successful allocation - clean up */
-	shmctl(shmid, IPC_RMID, NULL);
-    }
-    else
-    {
-        /* Allocation failed */
-        badSysCall = TRUE;
-    }
-    signal(SIGSYS, oldHandler);
-    return !badSysCall;
-}
-
-#define MUST_CHECK_FOR_SHM_SYSCALL
-
-#endif
-
-static Bool
-ShmCloseScreen(int i, ScreenPtr pScreen)
-{
-    ShmScrPrivateRec *screen_priv = ShmGetScreenPriv(pScreen);
-    pScreen->CloseScreen = screen_priv->CloseScreen;
-    dixSetPrivate(&pScreen->devPrivates, shmScrPrivateKey, NULL);
-    free(screen_priv);
-    return (*pScreen->CloseScreen) (i, pScreen);
-}
-
-static ShmScrPrivateRec *
-ShmInitScreenPriv(ScreenPtr pScreen)
-{
-    ShmScrPrivateRec *screen_priv = ShmGetScreenPriv(pScreen);
-    if (!screen_priv)
-    {
-	screen_priv = calloc(1, sizeof (ShmScrPrivateRec));
-	screen_priv->CloseScreen = pScreen->CloseScreen;
-	dixSetPrivate(&pScreen->devPrivates, shmScrPrivateKey, screen_priv);
-	pScreen->CloseScreen = ShmCloseScreen;
-    }
-    return screen_priv;
-}
-
-static Bool
-ShmRegisterPrivates(void)
-{
-    if (!dixRegisterPrivateKey(&shmScrPrivateKeyRec, PRIVATE_SCREEN, 0))
-	return FALSE;
-    if (!dixRegisterPrivateKey(&shmPixmapPrivateKeyRec, PRIVATE_PIXMAP, 0))
-	return FALSE;
-    return TRUE;
-}
-
-/*ARGSUSED*/
-static void
-ShmResetProc(ExtensionEntry *extEntry)
-{
-    int i;
-    for (i = 0; i < screenInfo.numScreens; i++)
-	ShmRegisterFuncs(screenInfo.screens[i], NULL);
-}
-
-void
-ShmRegisterFuncs(ScreenPtr pScreen, ShmFuncsPtr funcs)
-{
-    if (!ShmRegisterPrivates())
-	return;
-    ShmInitScreenPriv(pScreen)->shmFuncs = funcs;
-}
-
-static Bool
-ShmDestroyPixmap (PixmapPtr pPixmap)
-{
-    ScreenPtr	    pScreen = pPixmap->drawable.pScreen;
-    ShmScrPrivateRec *screen_priv = ShmGetScreenPriv(pScreen);
-    Bool	    ret;
-    if (pPixmap->refcnt == 1)
-    {
-	ShmDescPtr  shmdesc;
-	shmdesc = (ShmDescPtr)dixLookupPrivate(&pPixmap->devPrivates,
-					       shmPixmapPrivateKey);
-	if (shmdesc)
-	    ShmDetachSegment ((pointer) shmdesc, pPixmap->drawable.id);
-    }
-    
-    pScreen->DestroyPixmap = screen_priv->destroyPixmap;
-    ret = (*pScreen->DestroyPixmap) (pPixmap);
-    screen_priv->destroyPixmap = pScreen->DestroyPixmap;
-    pScreen->DestroyPixmap = ShmDestroyPixmap;
-    return ret;
-}
-
-void
-ShmRegisterFbFuncs(ScreenPtr pScreen)
-{
-    ShmRegisterFuncs(pScreen, &fbFuncs);
-}
-
-static int
-ProcShmQueryVersion(ClientPtr client)
-{
-    xShmQueryVersionReply rep;
-    int n;
-
-    REQUEST_SIZE_MATCH(xShmQueryVersionReq);
-    memset(&rep, 0, sizeof(xShmQueryVersionReply));
-    rep.type = X_Reply;
-    rep.length = 0;
-    rep.sequenceNumber = client->sequence;
-    rep.sharedPixmaps = sharedPixmaps;
-    rep.pixmapFormat = sharedPixmaps ? ZPixmap : 0;
-    rep.majorVersion = SERVER_SHM_MAJOR_VERSION;
-    rep.minorVersion = SERVER_SHM_MINOR_VERSION;
-    rep.uid = geteuid();
-    rep.gid = getegid();
-    if (client->swapped) {
-    	swaps(&rep.sequenceNumber, n);
-    	swapl(&rep.length, n);
-	swaps(&rep.majorVersion, n);
-	swaps(&rep.minorVersion, n);
-	swaps(&rep.uid, n);
-	swaps(&rep.gid, n);
-    }
-    WriteToClient(client, sizeof(xShmQueryVersionReply), (char *)&rep);
-    return Success;
-}
-
-/*
- * Simulate the access() system call for a shared memory segement,
- * using the credentials from the client if available
- */
-static int
-shm_access(ClientPtr client, SHMPERM_TYPE *perm, int readonly)
-{
-    int uid, gid;
-    mode_t mask;
-    int uidset = 0, gidset = 0;
-    LocalClientCredRec *lcc;
-    
-    if (GetLocalClientCreds(client, &lcc) != -1) {
-
-	if (lcc->fieldsSet & LCC_UID_SET) {
-	    uid = lcc->euid;
-	    uidset = 1;
-	}
-	if (lcc->fieldsSet & LCC_GID_SET) {
-	    gid = lcc->egid;
-	    gidset = 1;
-	}
-
-#if defined(HAVE_GETZONEID) && defined(SHMPERM_ZONEID)
-	if ( ((lcc->fieldsSet & LCC_ZID_SET) == 0) || (lcc->zoneid == -1)
-	     || (lcc->zoneid != SHMPERM_ZONEID(perm))) {
-		uidset = 0;
-		gidset = 0;
-	}
-#endif
-	FreeLocalClientCreds(lcc);
-	
-	if (uidset) {
-	    /* User id 0 always gets access */
-	    if (uid == 0) {
-		return 0;
-	    }
-	    /* Check the owner */
-	    if (SHMPERM_UID(perm) == uid || SHMPERM_CUID(perm) == uid) {
-		mask = S_IRUSR;
-		if (!readonly) {
-		    mask |= S_IWUSR;
-		}
-		return (SHMPERM_MODE(perm) & mask) == mask ? 0 : -1;
-	    }
-	}
-
-	if (gidset) {
-	    /* Check the group */
-	    if (SHMPERM_GID(perm) == gid || SHMPERM_CGID(perm) == gid) {
-		mask = S_IRGRP;
-		if (!readonly) {
-		    mask |= S_IWGRP;
-		}
-		return (SHMPERM_MODE(perm) & mask) == mask ? 0 : -1;
-	    }
-	}
-    }
-    /* Otherwise, check everyone else */
-    mask = S_IROTH;
-    if (!readonly) {
-	mask |= S_IWOTH;
-    }
-    return (SHMPERM_MODE(perm) & mask) == mask ? 0 : -1;
-}
-
-static int
-ProcShmAttach(ClientPtr client)
-{
-    SHMSTAT_TYPE buf;
-    ShmDescPtr shmdesc;
-    REQUEST(xShmAttachReq);
-
-    REQUEST_SIZE_MATCH(xShmAttachReq);
-    LEGAL_NEW_RESOURCE(stuff->shmseg, client);
-    if ((stuff->readOnly != xTrue) && (stuff->readOnly != xFalse))
-    {
-	client->errorValue = stuff->readOnly;
-        return BadValue;
-    }
-    for (shmdesc = Shmsegs;
-	 shmdesc && (shmdesc->shmid != stuff->shmid);
-	 shmdesc = shmdesc->next)
-	;
-    if (shmdesc)
-    {
-	if (!stuff->readOnly && !shmdesc->writable)
-	    return BadAccess;
-	shmdesc->refcnt++;
-    }
-    else
-    {
-	shmdesc = malloc(sizeof(ShmDescRec));
-	if (!shmdesc)
-	    return BadAlloc;
-	shmdesc->addr = shmat(stuff->shmid, 0,
-			      stuff->readOnly ? SHM_RDONLY : 0);
-	if ((shmdesc->addr == ((char *)-1)) ||
-	    SHMSTAT(stuff->shmid, &buf))
-	{
-	    free(shmdesc);
-	    return BadAccess;
-	}
-
-	/* The attach was performed with root privs. We must
-	 * do manual checking of access rights for the credentials 
-	 * of the client */
-
-	if (shm_access(client, &(SHM_PERM(buf)), stuff->readOnly) == -1) {
-	    shmdt(shmdesc->addr);
-	    free(shmdesc);
-	    return BadAccess;
-	}
-
-	shmdesc->shmid = stuff->shmid;
-	shmdesc->refcnt = 1;
-	shmdesc->writable = !stuff->readOnly;
-	shmdesc->size = SHM_SEGSZ(buf);
-	shmdesc->next = Shmsegs;
-	Shmsegs = shmdesc;
-    }
-    if (!AddResource(stuff->shmseg, ShmSegType, (pointer)shmdesc))
-	return BadAlloc;
-    return Success;
-}
-
-/*ARGSUSED*/
-static int
-ShmDetachSegment(pointer value, /* must conform to DeleteType */
-		 XID shmseg)
-{
-    ShmDescPtr shmdesc = (ShmDescPtr)value;
-    ShmDescPtr *prev;
-
-    if (--shmdesc->refcnt)
-	return TRUE;
-    shmdt(shmdesc->addr);
-    for (prev = &Shmsegs; *prev != shmdesc; prev = &(*prev)->next)
-	;
-    *prev = shmdesc->next;
-    free(shmdesc);
-    return Success;
-}
-
-static int
-ProcShmDetach(ClientPtr client)
-{
-    ShmDescPtr shmdesc;
-    REQUEST(xShmDetachReq);
-
-    REQUEST_SIZE_MATCH(xShmDetachReq);
-    VERIFY_SHMSEG(stuff->shmseg, shmdesc, client);
-    FreeResource(stuff->shmseg, RT_NONE);
-    return Success;
-}
-
-/*
- * If the given request doesn't exactly match PutImage's constraints,
- * wrap the image in a scratch pixmap header and let CopyArea sort it out.
- */
-static void
-doShmPutImage(DrawablePtr dst, GCPtr pGC,
-	      int depth, unsigned int format,
-	      int w, int h, int sx, int sy, int sw, int sh, int dx, int dy,
-	      char *data)
-{
-    PixmapPtr pPixmap;
-
-    if (format == ZPixmap || depth == 1) {
-	pPixmap = GetScratchPixmapHeader(dst->pScreen, w, h, depth,
-					 BitsPerPixel(depth),
-					 PixmapBytePad(w, depth),
-					 data);
-	if (!pPixmap)
-	    return;
-	pGC->ops->CopyArea((DrawablePtr)pPixmap, dst, pGC, sx, sy, sw, sh, dx, dy);
-	FreeScratchPixmapHeader(pPixmap);
-    } else {
-	GCPtr putGC = GetScratchGC(depth, dst->pScreen);
-
-	if (!putGC)
-	    return;
-
-	pPixmap = (*dst->pScreen->CreatePixmap)(dst->pScreen, sw, sh, depth,
-						CREATE_PIXMAP_USAGE_SCRATCH);
-	if (!pPixmap) {
-	    FreeScratchGC(putGC);
-	    return;
-	}
-	ValidateGC(&pPixmap->drawable, putGC);
-	(*putGC->ops->PutImage)(&pPixmap->drawable, putGC, depth, -sx, -sy, w, h, 0,
-				(format == XYPixmap) ? XYPixmap : ZPixmap, data);
-	FreeScratchGC(putGC);
-	if (format == XYBitmap)
-	    (void)(*pGC->ops->CopyPlane)(&pPixmap->drawable, dst, pGC, 0, 0, sw, sh,
-					 dx, dy, 1L);
-	else
-	    (void)(*pGC->ops->CopyArea)(&pPixmap->drawable, dst, pGC, 0, 0, sw, sh,
-					dx, dy);
-	(*pPixmap->drawable.pScreen->DestroyPixmap)(pPixmap);
-    }
-}
-
-static int
-ProcShmPutImage(ClientPtr client)
-{
-    GCPtr pGC;
-    DrawablePtr pDraw;
-    long length;
-    ShmDescPtr shmdesc;
-    REQUEST(xShmPutImageReq);
-
-    REQUEST_SIZE_MATCH(xShmPutImageReq);
-    VALIDATE_DRAWABLE_AND_GC(stuff->drawable, pDraw, DixWriteAccess);
-    VERIFY_SHMPTR(stuff->shmseg, stuff->offset, FALSE, shmdesc, client);
-    if ((stuff->sendEvent != xTrue) && (stuff->sendEvent != xFalse))
-	return BadValue;
-    if (stuff->format == XYBitmap)
-    {
-        if (stuff->depth != 1)
-            return BadMatch;
-        length = PixmapBytePad(stuff->totalWidth, 1);
-    }
-    else if (stuff->format == XYPixmap)
-    {
-        if (pDraw->depth != stuff->depth)
-            return BadMatch;
-        length = PixmapBytePad(stuff->totalWidth, 1);
-	length *= stuff->depth;
-    }
-    else if (stuff->format == ZPixmap)
-    {
-        if (pDraw->depth != stuff->depth)
-            return BadMatch;
-        length = PixmapBytePad(stuff->totalWidth, stuff->depth);
-    }
-    else
-    {
-	client->errorValue = stuff->format;
-        return BadValue;
-    }
-
-    /*
-     * There's a potential integer overflow in this check:
-     * VERIFY_SHMSIZE(shmdesc, stuff->offset, length * stuff->totalHeight,
-     *                client);
-     * the version below ought to avoid it
-     */
-    if (stuff->totalHeight != 0 &&
-	length > (shmdesc->size - stuff->offset)/stuff->totalHeight) {
-	client->errorValue = stuff->totalWidth;
-	return BadValue;
-    }
-    if (stuff->srcX > stuff->totalWidth)
-    {
-	client->errorValue = stuff->srcX;
-	return BadValue;
-    }
-    if (stuff->srcY > stuff->totalHeight)
-    {
-	client->errorValue = stuff->srcY;
-	return BadValue;
-    }
-    if ((stuff->srcX + stuff->srcWidth) > stuff->totalWidth)
-    {
-	client->errorValue = stuff->srcWidth;
-	return BadValue;
-    }
-    if ((stuff->srcY + stuff->srcHeight) > stuff->totalHeight)
-    {
-	client->errorValue = stuff->srcHeight;
-	return BadValue;
-    }
-
-    if ((((stuff->format == ZPixmap) && (stuff->srcX == 0)) ||
-	 ((stuff->format != ZPixmap) &&
-	  (stuff->srcX < screenInfo.bitmapScanlinePad) &&
-	  ((stuff->format == XYBitmap) ||
-	   ((stuff->srcY == 0) &&
-	    (stuff->srcHeight == stuff->totalHeight))))) &&
-	((stuff->srcX + stuff->srcWidth) == stuff->totalWidth))
-	(*pGC->ops->PutImage) (pDraw, pGC, stuff->depth,
-			       stuff->dstX, stuff->dstY,
-			       stuff->totalWidth, stuff->srcHeight,
-			       stuff->srcX, stuff->format,
-			       shmdesc->addr + stuff->offset +
-			       (stuff->srcY * length));
-    else
-	doShmPutImage(pDraw, pGC, stuff->depth, stuff->format,
-		      stuff->totalWidth, stuff->totalHeight,
-		      stuff->srcX, stuff->srcY,
-		      stuff->srcWidth, stuff->srcHeight,
-		      stuff->dstX, stuff->dstY,
-                      shmdesc->addr + stuff->offset);
-
-    if (stuff->sendEvent)
-    {
-	xShmCompletionEvent ev;
-
-	ev.type = ShmCompletionCode;
-	ev.drawable = stuff->drawable;
-	ev.minorEvent = X_ShmPutImage;
-	ev.majorEvent = ShmReqCode;
-	ev.shmseg = stuff->shmseg;
-	ev.offset = stuff->offset;
-	WriteEventsToClient(client, 1, (xEvent *) &ev);
-    }
-
-    return Success;
-}
-
-static int
-ProcShmGetImage(ClientPtr client)
-{
-    DrawablePtr		pDraw;
-    long		lenPer = 0, length;
-    Mask		plane = 0;
-    xShmGetImageReply	xgi;
-    ShmDescPtr		shmdesc;
-    int			n, rc;
-
-    REQUEST(xShmGetImageReq);
-
-    REQUEST_SIZE_MATCH(xShmGetImageReq);
-    if ((stuff->format != XYPixmap) && (stuff->format != ZPixmap))
-    {
-	client->errorValue = stuff->format;
-        return BadValue;
-    }
-    rc = dixLookupDrawable(&pDraw, stuff->drawable, client, 0,
-			   DixReadAccess);
-    if (rc != Success)
-	return rc;
-    VERIFY_SHMPTR(stuff->shmseg, stuff->offset, TRUE, shmdesc, client);
-    if (pDraw->type == DRAWABLE_WINDOW)
-    {
-      if( /* check for being viewable */
-	 !((WindowPtr) pDraw)->realized ||
-	  /* check for being on screen */
-         pDraw->x + stuff->x < 0 ||
-         pDraw->x + stuff->x + (int)stuff->width > pDraw->pScreen->width ||
-         pDraw->y + stuff->y < 0 ||
-         pDraw->y + stuff->y + (int)stuff->height > pDraw->pScreen->height ||
-          /* check for being inside of border */
-         stuff->x < - wBorderWidth((WindowPtr)pDraw) ||
-         stuff->x + (int)stuff->width >
-		wBorderWidth((WindowPtr)pDraw) + (int)pDraw->width ||
-         stuff->y < -wBorderWidth((WindowPtr)pDraw) ||
-         stuff->y + (int)stuff->height >
-		wBorderWidth((WindowPtr)pDraw) + (int)pDraw->height
-        )
-	    return BadMatch;
-	xgi.visual = wVisual(((WindowPtr)pDraw));
-    }
-    else
-    {
-	if (stuff->x < 0 ||
-	    stuff->x+(int)stuff->width > pDraw->width ||
-	    stuff->y < 0 ||
-	    stuff->y+(int)stuff->height > pDraw->height
-	    )
-	    return BadMatch;
-	xgi.visual = None;
-    }
-    xgi.type = X_Reply;
-    xgi.length = 0;
-    xgi.sequenceNumber = client->sequence;
-    xgi.depth = pDraw->depth;
-    if(stuff->format == ZPixmap)
-    {
-	length = PixmapBytePad(stuff->width, pDraw->depth) * stuff->height;
-    }
-    else
-    {
-	lenPer = PixmapBytePad(stuff->width, 1) * stuff->height;
-	plane = ((Mask)1) << (pDraw->depth - 1);
-	/* only planes asked for */
-	length = lenPer * Ones(stuff->planeMask & (plane | (plane - 1)));
-    }
-
-    VERIFY_SHMSIZE(shmdesc, stuff->offset, length, client);
-    xgi.size = length;
-
-    if (length == 0)
-    {
-	/* nothing to do */
-    }
-    else if (stuff->format == ZPixmap)
-    {
-	(*pDraw->pScreen->GetImage)(pDraw, stuff->x, stuff->y,
-				    stuff->width, stuff->height,
-				    stuff->format, stuff->planeMask,
-				    shmdesc->addr + stuff->offset);
-    }
-    else
-    {
-
-	length = stuff->offset;
-        for (; plane; plane >>= 1)
-	{
-	    if (stuff->planeMask & plane)
-	    {
-		(*pDraw->pScreen->GetImage)(pDraw,
-					    stuff->x, stuff->y,
-					    stuff->width, stuff->height,
-					    stuff->format, plane,
-					    shmdesc->addr + length);
-		length += lenPer;
-	    }
-	}
-    }
-
-    if (client->swapped) {
-	swaps(&xgi.sequenceNumber, n);
-	swapl(&xgi.length, n);
-	swapl(&xgi.visual, n);
-	swapl(&xgi.size, n);
-    }
-    WriteToClient(client, sizeof(xShmGetImageReply), (char *)&xgi);
-
-    return Success;
-}
-
-#ifdef PANORAMIX
-static int 
-ProcPanoramiXShmPutImage(ClientPtr client)
-{
-    int			 j, result, orig_x, orig_y;
-    PanoramiXRes	*draw, *gc;
-    Bool		 sendEvent, isRoot;
-
-    REQUEST(xShmPutImageReq);
-    REQUEST_SIZE_MATCH(xShmPutImageReq);
-
-    result = dixLookupResourceByClass((pointer *)&draw, stuff->drawable,
-				      XRC_DRAWABLE, client, DixWriteAccess);
-    if (result != Success)
-        return (result == BadValue) ? BadDrawable : result;
-
-    result = dixLookupResourceByType((pointer *)&gc, stuff->gc,
-				     XRT_GC, client, DixReadAccess);
-    if (result != Success)
-        return result;
-
-    isRoot = (draw->type == XRT_WINDOW) && draw->u.win.root;
-
-    orig_x = stuff->dstX;
-    orig_y = stuff->dstY;
-    sendEvent = stuff->sendEvent;
-    stuff->sendEvent = 0;
-    FOR_NSCREENS(j) {
-	if(!j) stuff->sendEvent = sendEvent;
-	stuff->drawable = draw->info[j].id;
-	stuff->gc = gc->info[j].id;
-	if (isRoot) {
-	    stuff->dstX = orig_x - screenInfo.screens[j]->x;
-	    stuff->dstY = orig_y - screenInfo.screens[j]->y;
-	}
-	result = ProcShmPutImage(client);
-	if(result != Success) break;
-    }
-    return result;
-}
-
-static int 
-ProcPanoramiXShmGetImage(ClientPtr client)
-{
-    PanoramiXRes	*draw;
-    DrawablePtr 	*drawables;
-    DrawablePtr 	pDraw;
-    xShmGetImageReply	xgi;
-    ShmDescPtr		shmdesc;
-    int         	i, x, y, w, h, format, rc;
-    Mask		plane = 0, planemask;
-    long		lenPer = 0, length, widthBytesLine;
-    Bool		isRoot;
-
-    REQUEST(xShmGetImageReq);
-
-    REQUEST_SIZE_MATCH(xShmGetImageReq);
-
-    if ((stuff->format != XYPixmap) && (stuff->format != ZPixmap)) {
-	client->errorValue = stuff->format;
-        return BadValue;
-    }
-
-    rc = dixLookupResourceByClass((pointer *)&draw, stuff->drawable,
-				  XRC_DRAWABLE, client, DixWriteAccess);
-    if (rc != Success)
-	return (rc == BadValue) ? BadDrawable : rc;
-
-    if (draw->type == XRT_PIXMAP)
-	return ProcShmGetImage(client);
-
-    rc = dixLookupDrawable(&pDraw, stuff->drawable, client, 0,
-			   DixReadAccess);
-    if (rc != Success)
-	return rc;
-
-    VERIFY_SHMPTR(stuff->shmseg, stuff->offset, TRUE, shmdesc, client);
-
-    x = stuff->x;
-    y = stuff->y;
-    w = stuff->width;
-    h = stuff->height;
-    format = stuff->format;
-    planemask = stuff->planeMask;
-
-    isRoot = (draw->type == XRT_WINDOW) && draw->u.win.root;
-
-    if(isRoot) {
-      if( /* check for being onscreen */
-	x < 0 || x + w > PanoramiXPixWidth ||
-	y < 0 || y + h > PanoramiXPixHeight )
-	    return BadMatch;
-    } else {
-      if( /* check for being onscreen */
-	screenInfo.screens[0]->x + pDraw->x + x < 0 ||
-	screenInfo.screens[0]->x + pDraw->x + x + w > PanoramiXPixWidth ||
-	screenInfo.screens[0]->y + pDraw->y + y < 0 ||
-	screenInfo.screens[0]->y + pDraw->y + y + h > PanoramiXPixHeight ||
-	 /* check for being inside of border */
-       	x < - wBorderWidth((WindowPtr)pDraw) ||
-	x + w > wBorderWidth((WindowPtr)pDraw) + (int)pDraw->width ||
-	y < -wBorderWidth((WindowPtr)pDraw) ||
-	y + h > wBorderWidth ((WindowPtr)pDraw) + (int)pDraw->height)
-	    return BadMatch;
-    }
-
-    drawables = calloc(PanoramiXNumScreens, sizeof(DrawablePtr));
-    if(!drawables)
-	return BadAlloc;
-
-    drawables[0] = pDraw;
-    FOR_NSCREENS_FORWARD_SKIP(i) {
-	rc = dixLookupDrawable(drawables+i, draw->info[i].id, client, 0, 
-			       DixReadAccess);
-	if (rc != Success)
-	{
-	    free(drawables);
-	    return rc;
-	}
-    }
-
-    xgi.visual = wVisual(((WindowPtr)pDraw));
-    xgi.type = X_Reply;
-    xgi.length = 0;
-    xgi.sequenceNumber = client->sequence;
-    xgi.depth = pDraw->depth;
-
-    if(format == ZPixmap) {
-	widthBytesLine = PixmapBytePad(w, pDraw->depth);
-	length = widthBytesLine * h;
-    } else {
-	widthBytesLine = PixmapBytePad(w, 1);
-	lenPer = widthBytesLine * h;
-	plane = ((Mask)1) << (pDraw->depth - 1);
-	length = lenPer * Ones(planemask & (plane | (plane - 1)));
-    }
-
-    VERIFY_SHMSIZE(shmdesc, stuff->offset, length, client);
-    xgi.size = length;
-
-    if (length == 0) {/* nothing to do */ }
-    else if (format == ZPixmap) {
-	    XineramaGetImageData(drawables, x, y, w, h, format, planemask,
-					shmdesc->addr + stuff->offset,
-					widthBytesLine, isRoot);
-    } else {
-
-	length = stuff->offset;
-        for (; plane; plane >>= 1) {
-	    if (planemask & plane) {
-		XineramaGetImageData(drawables, x, y, w, h, 
-				     format, plane, shmdesc->addr + length,
-				     widthBytesLine, isRoot);
-		length += lenPer;
-	    }
-	}
-    }
-    free(drawables);
-    
-    if (client->swapped) {
-	int n;
-    	swaps(&xgi.sequenceNumber, n);
-    	swapl(&xgi.length, n);
-	swapl(&xgi.visual, n);
-	swapl(&xgi.size, n);
-    }
-    WriteToClient(client, sizeof(xShmGetImageReply), (char *)&xgi);
-
-    return Success;
-}
-
-static int
-ProcPanoramiXShmCreatePixmap(ClientPtr client)
-{
-    ScreenPtr pScreen = NULL;
-    PixmapPtr pMap = NULL;
-    DrawablePtr pDraw;
-    DepthPtr pDepth;
-    int i, j, result, rc;
-    ShmDescPtr shmdesc;
-    REQUEST(xShmCreatePixmapReq);
-    unsigned int width, height, depth;
-    unsigned long size;
-    PanoramiXRes *newPix;
-
-    REQUEST_SIZE_MATCH(xShmCreatePixmapReq);
-    client->errorValue = stuff->pid;
-    if (!sharedPixmaps)
-	return BadImplementation;
-    LEGAL_NEW_RESOURCE(stuff->pid, client);
-    rc = dixLookupDrawable(&pDraw, stuff->drawable, client, M_ANY,
-			   DixGetAttrAccess);
-    if (rc != Success)
-	return rc;
-
-    VERIFY_SHMPTR(stuff->shmseg, stuff->offset, TRUE, shmdesc, client);
-
-    width = stuff->width;
-    height = stuff->height;
-    depth = stuff->depth;
-    if (!width || !height || !depth)
-    {
-	client->errorValue = 0;
-        return BadValue;
-    }
-    if (width > 32767 || height > 32767)
-        return BadAlloc;
-
-    if (stuff->depth != 1)
-    {
-        pDepth = pDraw->pScreen->allowedDepths;
-        for (i=0; i<pDraw->pScreen->numDepths; i++, pDepth++)
-	   if (pDepth->depth == stuff->depth)
-               goto CreatePmap;
-	client->errorValue = stuff->depth;
-        return BadValue;
-    }
-
-CreatePmap:
-    size = PixmapBytePad(width, depth) * height;
-    if (sizeof(size) == 4 && BitsPerPixel(depth) > 8) {
-        if (size < width * height)
-            return BadAlloc;
-    }
-    /* thankfully, offset is unsigned */
-    if (stuff->offset + size < size)
-	return BadAlloc;
-
-    VERIFY_SHMSIZE(shmdesc, stuff->offset, size, client);
-
-    if(!(newPix = malloc(sizeof(PanoramiXRes))))
-	return BadAlloc;
-
-    newPix->type = XRT_PIXMAP;
-    newPix->u.pix.shared = TRUE;
-    panoramix_setup_ids(newPix, client, stuff->pid);
-
-    result = Success;
-
-    FOR_NSCREENS(j) {
-	ShmScrPrivateRec *screen_priv;
-	pScreen = screenInfo.screens[j];
-
-	screen_priv = ShmGetScreenPriv(pScreen);
-	pMap = (*screen_priv->shmFuncs->CreatePixmap)(pScreen,
-				stuff->width, stuff->height, stuff->depth,
-				shmdesc->addr + stuff->offset);
-
-	if (pMap) {
-	    dixSetPrivate(&pMap->devPrivates, shmPixmapPrivateKey, shmdesc);
-            shmdesc->refcnt++;
-	    pMap->drawable.serialNumber = NEXT_SERIAL_NUMBER;
-	    pMap->drawable.id = newPix->info[j].id;
-	    if (!AddResource(newPix->info[j].id, RT_PIXMAP, (pointer)pMap)) {
-		(*pScreen->DestroyPixmap)(pMap);
-		result = BadAlloc;
-		break;
-	    }
-	} else {
-	   result = BadAlloc;
-	   break;
-	}
-    }
-
-    if(result == BadAlloc) {
-	while(j--) {
-	    (*pScreen->DestroyPixmap)(pMap);
-	    FreeResource(newPix->info[j].id, RT_NONE);
-	}
-	free(newPix);
-    } else 
-	AddResource(stuff->pid, XRT_PIXMAP, newPix);
-
-    return result;
-}
-#endif
-
-static PixmapPtr
-fbShmCreatePixmap (ScreenPtr pScreen,
-		   int width, int height, int depth, char *addr)
-{
-    PixmapPtr pPixmap;
-
-    pPixmap = (*pScreen->CreatePixmap)(pScreen, 0, 0, pScreen->rootDepth, 0);
-    if (!pPixmap)
-	return NullPixmap;
-
-    if (!(*pScreen->ModifyPixmapHeader)(pPixmap, width, height, depth,
-	    BitsPerPixel(depth), PixmapBytePad(width, depth), (pointer)addr)) {
-	(*pScreen->DestroyPixmap)(pPixmap);
-	return NullPixmap;
-    }
-    return pPixmap;
-}
-
-static int
-ProcShmCreatePixmap(ClientPtr client)
-{
-    PixmapPtr pMap;
-    DrawablePtr pDraw;
-    DepthPtr pDepth;
-    int i, rc;
-    ShmDescPtr shmdesc;
-    ShmScrPrivateRec *screen_priv;
-    REQUEST(xShmCreatePixmapReq);
-    unsigned int width, height, depth;
-    unsigned long size;
-
-    REQUEST_SIZE_MATCH(xShmCreatePixmapReq);
-    client->errorValue = stuff->pid;
-    if (!sharedPixmaps)
-	return BadImplementation;
-    LEGAL_NEW_RESOURCE(stuff->pid, client);
-    rc = dixLookupDrawable(&pDraw, stuff->drawable, client, M_ANY,
-			   DixGetAttrAccess);
-    if (rc != Success)
-	return rc;
-
-    VERIFY_SHMPTR(stuff->shmseg, stuff->offset, TRUE, shmdesc, client);
-    
-    width = stuff->width;
-    height = stuff->height;
-    depth = stuff->depth;
-    if (!width || !height || !depth)
-    {
-	client->errorValue = 0;
-        return BadValue;
-    }
-    if (width > 32767 || height > 32767)
-	return BadAlloc;
-
-    if (stuff->depth != 1)
-    {
-        pDepth = pDraw->pScreen->allowedDepths;
-        for (i=0; i<pDraw->pScreen->numDepths; i++, pDepth++)
-	   if (pDepth->depth == stuff->depth)
-               goto CreatePmap;
-	client->errorValue = stuff->depth;
-        return BadValue;
-    }
-
-CreatePmap:
-    size = PixmapBytePad(width, depth) * height;
-    if (sizeof(size) == 4 && BitsPerPixel(depth) > 8) {
-	if (size < width * height)
-	    return BadAlloc;
-    }
-    /* thankfully, offset is unsigned */
-    if (stuff->offset + size < size)
-	return BadAlloc;
-
-    VERIFY_SHMSIZE(shmdesc, stuff->offset, size, client);
-    screen_priv = ShmGetScreenPriv(pDraw->pScreen);
-    pMap = (*screen_priv->shmFuncs->CreatePixmap)(
-			    pDraw->pScreen, stuff->width,
-			    stuff->height, stuff->depth,
-			    shmdesc->addr + stuff->offset);
-    if (pMap)
-    {
-	rc = XaceHook(XACE_RESOURCE_ACCESS, client, stuff->pid, RT_PIXMAP,
-		      pMap, RT_NONE, NULL, DixCreateAccess);
-	if (rc != Success) {
-	    pDraw->pScreen->DestroyPixmap(pMap);
-	    return rc;
-	}
-	dixSetPrivate(&pMap->devPrivates, shmPixmapPrivateKey, shmdesc);
-	shmdesc->refcnt++;
-	pMap->drawable.serialNumber = NEXT_SERIAL_NUMBER;
-	pMap->drawable.id = stuff->pid;
-	if (AddResource(stuff->pid, RT_PIXMAP, (pointer)pMap))
-	{
-	    return Success;
-	}
-	pDraw->pScreen->DestroyPixmap(pMap);
-    }
-    return BadAlloc;
-}
-
-static int
-ProcShmDispatch (ClientPtr client)
-{
-    REQUEST(xReq);
-    switch (stuff->data)
-    {
-    case X_ShmQueryVersion:
-	return ProcShmQueryVersion(client);
-    case X_ShmAttach:
-	return ProcShmAttach(client);
-    case X_ShmDetach:
-	return ProcShmDetach(client);
-    case X_ShmPutImage:
-#ifdef PANORAMIX
-        if ( !noPanoramiXExtension )
-	   return ProcPanoramiXShmPutImage(client);
-#endif
-	return ProcShmPutImage(client);
-    case X_ShmGetImage:
-#ifdef PANORAMIX
-        if ( !noPanoramiXExtension )
-	   return ProcPanoramiXShmGetImage(client);
-#endif
-	return ProcShmGetImage(client);
-    case X_ShmCreatePixmap:
-#ifdef PANORAMIX
-        if ( !noPanoramiXExtension )
-	   return ProcPanoramiXShmCreatePixmap(client);
-#endif
-	   return ProcShmCreatePixmap(client);
-    default:
-	return BadRequest;
-    }
-}
-
-static void
-SShmCompletionEvent(xShmCompletionEvent *from, xShmCompletionEvent *to)
-{
-    to->type = from->type;
-    cpswaps(from->sequenceNumber, to->sequenceNumber);
-    cpswapl(from->drawable, to->drawable);
-    cpswaps(from->minorEvent, to->minorEvent);
-    to->majorEvent = from->majorEvent;
-    cpswapl(from->shmseg, to->shmseg);
-    cpswapl(from->offset, to->offset);
-}
-
-static int
-SProcShmQueryVersion(ClientPtr client)
-{
-    int n;
-    REQUEST(xShmQueryVersionReq);
-
-    swaps(&stuff->length, n);
-    return ProcShmQueryVersion(client);
-}
-
-static int
-SProcShmAttach(ClientPtr client)
-{
-    int n;
-    REQUEST(xShmAttachReq);
-    swaps(&stuff->length, n);
-    REQUEST_SIZE_MATCH(xShmAttachReq);
-    swapl(&stuff->shmseg, n);
-    swapl(&stuff->shmid, n);
-    return ProcShmAttach(client);
-}
-
-static int
-SProcShmDetach(ClientPtr client)
-{
-    int n;
-    REQUEST(xShmDetachReq);
-    swaps(&stuff->length, n);
-    REQUEST_SIZE_MATCH(xShmDetachReq);
-    swapl(&stuff->shmseg, n);
-    return ProcShmDetach(client);
-}
-
-static int
-SProcShmPutImage(ClientPtr client)
-{
-    int n;
-    REQUEST(xShmPutImageReq);
-    swaps(&stuff->length, n);
-    REQUEST_SIZE_MATCH(xShmPutImageReq);
-    swapl(&stuff->drawable, n);
-    swapl(&stuff->gc, n);
-    swaps(&stuff->totalWidth, n);
-    swaps(&stuff->totalHeight, n);
-    swaps(&stuff->srcX, n);
-    swaps(&stuff->srcY, n);
-    swaps(&stuff->srcWidth, n);
-    swaps(&stuff->srcHeight, n);
-    swaps(&stuff->dstX, n);
-    swaps(&stuff->dstY, n);
-    swapl(&stuff->shmseg, n);
-    swapl(&stuff->offset, n);
-    return ProcShmPutImage(client);
-}
-
-static int
-SProcShmGetImage(ClientPtr client)
-{
-    int n;
-    REQUEST(xShmGetImageReq);
-    swaps(&stuff->length, n);
-    REQUEST_SIZE_MATCH(xShmGetImageReq);
-    swapl(&stuff->drawable, n);
-    swaps(&stuff->x, n);
-    swaps(&stuff->y, n);
-    swaps(&stuff->width, n);
-    swaps(&stuff->height, n);
-    swapl(&stuff->planeMask, n);
-    swapl(&stuff->shmseg, n);
-    swapl(&stuff->offset, n);
-    return ProcShmGetImage(client);
-}
-
-static int
-SProcShmCreatePixmap(ClientPtr client)
-{
-    int n;
-    REQUEST(xShmCreatePixmapReq);
-    swaps(&stuff->length, n);
-    REQUEST_SIZE_MATCH(xShmCreatePixmapReq);
-    swapl(&stuff->pid, n);
-    swapl(&stuff->drawable, n);
-    swaps(&stuff->width, n);
-    swaps(&stuff->height, n);
-    swapl(&stuff->shmseg, n);
-    swapl(&stuff->offset, n);
-    return ProcShmCreatePixmap(client);
-}
-
-static int
-SProcShmDispatch (ClientPtr client)
-{
-    REQUEST(xReq);
-    switch (stuff->data)
-    {
-    case X_ShmQueryVersion:
-	return SProcShmQueryVersion(client);
-    case X_ShmAttach:
-	return SProcShmAttach(client);
-    case X_ShmDetach:
-	return SProcShmDetach(client);
-    case X_ShmPutImage:
-	return SProcShmPutImage(client);
-    case X_ShmGetImage:
-	return SProcShmGetImage(client);
-    case X_ShmCreatePixmap:
-	return SProcShmCreatePixmap(client);
-    default:
-	return BadRequest;
-    }
-}
-
-void
-ShmExtensionInit(INITARGS)
-{
-    ExtensionEntry *extEntry;
-    int i;
-
-#ifdef MUST_CHECK_FOR_SHM_SYSCALL
-    if (!CheckForShmSyscall())
-    {
-	ErrorF("MIT-SHM extension disabled due to lack of kernel support\n");
-	return;
-    }
-#endif
-
-    if (!ShmRegisterPrivates())
-	return;
-
-    sharedPixmaps = xFalse;
-    {
-      sharedPixmaps = xTrue;
-      for (i = 0; i < screenInfo.numScreens; i++)
-      {
-	ShmScrPrivateRec *screen_priv = ShmInitScreenPriv(screenInfo.screens[i]);
-	if (!screen_priv->shmFuncs)
-	    screen_priv->shmFuncs = &miFuncs;
-	if (!screen_priv->shmFuncs->CreatePixmap)
-	    sharedPixmaps = xFalse;
-      }
-      if (sharedPixmaps)
-	for (i = 0; i < screenInfo.numScreens; i++)
-	{
-	    ShmScrPrivateRec *screen_priv = ShmGetScreenPriv(screenInfo.screens[i]);
-	    screen_priv->destroyPixmap = screenInfo.screens[i]->DestroyPixmap;
-	    screenInfo.screens[i]->DestroyPixmap = ShmDestroyPixmap;
-	}
-    }
-    ShmSegType = CreateNewResourceType(ShmDetachSegment, "ShmSeg");
-    if (ShmSegType &&
-	(extEntry = AddExtension(SHMNAME, ShmNumberEvents, ShmNumberErrors,
-				 ProcShmDispatch, SProcShmDispatch,
-				 ShmResetProc, StandardMinorOpcode)))
-    {
-	ShmReqCode = (unsigned char)extEntry->base;
-	ShmCompletionCode = extEntry->eventBase;
-	BadShmSegCode = extEntry->errorBase;
-	SetResourceTypeErrorValue(ShmSegType, BadShmSegCode);
-	EventSwapVector[ShmCompletionCode] = (EventSwapPtr) SShmCompletionEvent;
-    }
-}
->>>>>>> b39f063f
+/************************************************************
+
+Copyright 1989, 1998  The Open Group
+
+Permission to use, copy, modify, distribute, and sell this software and its
+documentation for any purpose is hereby granted without fee, provided that
+the above copyright notice appear in all copies and that both that
+copyright notice and this permission notice appear in supporting
+documentation.
+
+The above copyright notice and this permission notice shall be included in
+all copies or substantial portions of the Software.
+
+THE SOFTWARE IS PROVIDED "AS IS", WITHOUT WARRANTY OF ANY KIND, EXPRESS OR
+IMPLIED, INCLUDING BUT NOT LIMITED TO THE WARRANTIES OF MERCHANTABILITY,
+FITNESS FOR A PARTICULAR PURPOSE AND NONINFRINGEMENT.  IN NO EVENT SHALL THE
+OPEN GROUP BE LIABLE FOR ANY CLAIM, DAMAGES OR OTHER LIABILITY, WHETHER IN
+AN ACTION OF CONTRACT, TORT OR OTHERWISE, ARISING FROM, OUT OF OR IN
+CONNECTION WITH THE SOFTWARE OR THE USE OR OTHER DEALINGS IN THE SOFTWARE.
+
+Except as contained in this notice, the name of The Open Group shall not be
+used in advertising or otherwise to promote the sale, use or other dealings
+in this Software without prior written authorization from The Open Group.
+
+********************************************************/
+
+/* THIS IS NOT AN X CONSORTIUM STANDARD OR AN X PROJECT TEAM SPECIFICATION */
+
+
+#define SHM
+
+#ifdef HAVE_DIX_CONFIG_H
+#include <dix-config.h>
+#endif
+
+#include <sys/types.h>
+#if !defined(_MSC_VER)
+#include <sys/ipc.h>
+#include <sys/shm.h>
+#endif
+#include <unistd.h>
+#include <sys/stat.h>
+#include <X11/X.h>
+#include <X11/Xproto.h>
+#include "misc.h"
+#include "os.h"
+#include "dixstruct.h"
+#include "resource.h"
+#include "scrnintstr.h"
+#include "windowstr.h"
+#include "pixmapstr.h"
+#include "gcstruct.h"
+#include "extnsionst.h"
+#include "servermd.h"
+#include "shmint.h"
+#include "xace.h"
+#include <X11/extensions/shmproto.h>
+#include <X11/Xfuncproto.h>
+#include "protocol-versions.h"
+
+/* Needed for Solaris cross-zone shared memory extension */
+#ifdef HAVE_SHMCTL64
+#include <sys/ipc_impl.h>
+#define SHMSTAT(id, buf)	shmctl64(id, IPC_STAT64, buf)
+#define SHMSTAT_TYPE 		struct shmid_ds64
+#define SHMPERM_TYPE 		struct ipc_perm64
+#define SHM_PERM(buf) 		buf.shmx_perm
+#define SHM_SEGSZ(buf)		buf.shmx_segsz
+#define SHMPERM_UID(p)		p->ipcx_uid
+#define SHMPERM_CUID(p)		p->ipcx_cuid
+#define SHMPERM_GID(p)		p->ipcx_gid
+#define SHMPERM_CGID(p)		p->ipcx_cgid
+#define SHMPERM_MODE(p)		p->ipcx_mode
+#define SHMPERM_ZONEID(p)	p->ipcx_zoneid
+#else
+#define SHMSTAT(id, buf) 	shmctl(id, IPC_STAT, buf)
+#define SHMSTAT_TYPE 		struct shmid_ds
+#define SHMPERM_TYPE 		struct ipc_perm
+#define SHM_PERM(buf) 		buf.shm_perm
+#define SHM_SEGSZ(buf)		buf.shm_segsz
+#define SHMPERM_UID(p)		p->uid
+#define SHMPERM_CUID(p)		p->cuid
+#define SHMPERM_GID(p)		p->gid
+#define SHMPERM_CGID(p)		p->cgid
+#define SHMPERM_MODE(p)		p->mode
+#endif
+
+#ifdef PANORAMIX
+#include "panoramiX.h"
+#include "panoramiXsrv.h"
+#endif
+
+#include "modinit.h"
+
+typedef struct _ShmDesc {
+    struct _ShmDesc *next;
+    int shmid;
+    int refcnt;
+    char *addr;
+    Bool writable;
+    unsigned long size;
+} ShmDescRec, *ShmDescPtr;
+
+typedef struct _ShmScrPrivateRec {
+    CloseScreenProcPtr CloseScreen;
+    ShmFuncsPtr shmFuncs;
+    DestroyPixmapProcPtr destroyPixmap;
+} ShmScrPrivateRec;
+
+static PixmapPtr fbShmCreatePixmap(XSHM_CREATE_PIXMAP_ARGS);
+static int ShmDetachSegment(
+    pointer		/* value */,
+    XID			/* shmseg */
+    );
+static void ShmResetProc(
+    ExtensionEntry *	/* extEntry */
+    );
+static void SShmCompletionEvent(
+    xShmCompletionEvent * /* from */,
+    xShmCompletionEvent * /* to */
+    );
+
+static Bool ShmDestroyPixmap (PixmapPtr pPixmap);
+
+
+static unsigned char ShmReqCode;
+int ShmCompletionCode;
+int BadShmSegCode;
+RESTYPE ShmSegType;
+static ShmDescPtr Shmsegs;
+static Bool sharedPixmaps;
+static DevPrivateKeyRec shmScrPrivateKeyRec;
+#define shmScrPrivateKey (&shmScrPrivateKeyRec)
+static DevPrivateKeyRec shmPixmapPrivateKeyRec;
+#define shmPixmapPrivateKey (&shmPixmapPrivateKeyRec)
+static ShmFuncs miFuncs = {NULL, NULL};
+static ShmFuncs fbFuncs = {fbShmCreatePixmap, NULL};
+
+#define ShmGetScreenPriv(s) ((ShmScrPrivateRec *)dixLookupPrivate(&(s)->devPrivates, shmScrPrivateKey))
+
+#define VERIFY_SHMSEG(shmseg,shmdesc,client) \
+{ \
+    int rc; \
+    rc = dixLookupResourceByType((pointer *)&(shmdesc), shmseg, ShmSegType, \
+                                 client, DixReadAccess); \
+    if (rc != Success) \
+	return rc; \
+}
+
+#define VERIFY_SHMPTR(shmseg,offset,needwrite,shmdesc,client) \
+{ \
+    VERIFY_SHMSEG(shmseg, shmdesc, client); \
+    if ((offset & 3) || (offset > shmdesc->size)) \
+    { \
+	client->errorValue = offset; \
+	return BadValue; \
+    } \
+    if (needwrite && !shmdesc->writable) \
+	return BadAccess; \
+}
+
+#define VERIFY_SHMSIZE(shmdesc,offset,len,client) \
+{ \
+    if ((offset + len) > shmdesc->size) \
+    { \
+	return BadAccess; \
+    } \
+}
+
+
+#if defined(__FreeBSD__) || defined(__NetBSD__) || defined(__OpenBSD__) || defined(__CYGWIN__) || defined(__DragonFly__)
+#include <sys/signal.h>
+
+static Bool badSysCall = FALSE;
+
+static void
+SigSysHandler(int signo)
+{
+    badSysCall = TRUE;
+}
+
+static Bool CheckForShmSyscall(void)
+{
+    void (*oldHandler)();
+    int shmid = -1;
+
+    /* If no SHM support in the kernel, the bad syscall will generate SIGSYS */
+    oldHandler = signal(SIGSYS, SigSysHandler);
+
+    badSysCall = FALSE;
+    shmid = shmget(IPC_PRIVATE, 4096, IPC_CREAT);
+
+    if (shmid != -1)
+    {
+        /* Successful allocation - clean up */
+	shmctl(shmid, IPC_RMID, NULL);
+    }
+    else
+    {
+        /* Allocation failed */
+        badSysCall = TRUE;
+    }
+    signal(SIGSYS, oldHandler);
+    return !badSysCall;
+}
+
+#define MUST_CHECK_FOR_SHM_SYSCALL
+
+#endif
+
+static Bool
+ShmCloseScreen(int i, ScreenPtr pScreen)
+{
+    ShmScrPrivateRec *screen_priv = ShmGetScreenPriv(pScreen);
+    pScreen->CloseScreen = screen_priv->CloseScreen;
+    dixSetPrivate(&pScreen->devPrivates, shmScrPrivateKey, NULL);
+    free(screen_priv);
+    return (*pScreen->CloseScreen) (i, pScreen);
+}
+
+static ShmScrPrivateRec *
+ShmInitScreenPriv(ScreenPtr pScreen)
+{
+    ShmScrPrivateRec *screen_priv = ShmGetScreenPriv(pScreen);
+    if (!screen_priv)
+    {
+	screen_priv = calloc(1, sizeof (ShmScrPrivateRec));
+	screen_priv->CloseScreen = pScreen->CloseScreen;
+	dixSetPrivate(&pScreen->devPrivates, shmScrPrivateKey, screen_priv);
+	pScreen->CloseScreen = ShmCloseScreen;
+    }
+    return screen_priv;
+}
+
+static Bool
+ShmRegisterPrivates(void)
+{
+    if (!dixRegisterPrivateKey(&shmScrPrivateKeyRec, PRIVATE_SCREEN, 0))
+	return FALSE;
+    if (!dixRegisterPrivateKey(&shmPixmapPrivateKeyRec, PRIVATE_PIXMAP, 0))
+	return FALSE;
+    return TRUE;
+}
+
+/*ARGSUSED*/
+static void
+ShmResetProc(ExtensionEntry *extEntry)
+{
+    int i;
+    for (i = 0; i < screenInfo.numScreens; i++)
+	ShmRegisterFuncs(screenInfo.screens[i], NULL);
+}
+
+void
+ShmRegisterFuncs(ScreenPtr pScreen, ShmFuncsPtr funcs)
+{
+    if (!ShmRegisterPrivates())
+	return;
+    ShmInitScreenPriv(pScreen)->shmFuncs = funcs;
+}
+
+static Bool
+ShmDestroyPixmap (PixmapPtr pPixmap)
+{
+    ScreenPtr	    pScreen = pPixmap->drawable.pScreen;
+    ShmScrPrivateRec *screen_priv = ShmGetScreenPriv(pScreen);
+    Bool	    ret;
+    if (pPixmap->refcnt == 1)
+    {
+	ShmDescPtr  shmdesc;
+	shmdesc = (ShmDescPtr)dixLookupPrivate(&pPixmap->devPrivates,
+					       shmPixmapPrivateKey);
+	if (shmdesc)
+	    ShmDetachSegment ((pointer) shmdesc, pPixmap->drawable.id);
+    }
+    
+    pScreen->DestroyPixmap = screen_priv->destroyPixmap;
+    ret = (*pScreen->DestroyPixmap) (pPixmap);
+    screen_priv->destroyPixmap = pScreen->DestroyPixmap;
+    pScreen->DestroyPixmap = ShmDestroyPixmap;
+    return ret;
+}
+
+void
+ShmRegisterFbFuncs(ScreenPtr pScreen)
+{
+    ShmRegisterFuncs(pScreen, &fbFuncs);
+}
+
+static int
+ProcShmQueryVersion(ClientPtr client)
+{
+    xShmQueryVersionReply rep;
+    int n;
+
+    REQUEST_SIZE_MATCH(xShmQueryVersionReq);
+    memset(&rep, 0, sizeof(xShmQueryVersionReply));
+    rep.type = X_Reply;
+    rep.length = 0;
+    rep.sequenceNumber = client->sequence;
+    rep.sharedPixmaps = sharedPixmaps;
+    rep.pixmapFormat = sharedPixmaps ? ZPixmap : 0;
+    rep.majorVersion = SERVER_SHM_MAJOR_VERSION;
+    rep.minorVersion = SERVER_SHM_MINOR_VERSION;
+#ifndef _MSC_VER
+    rep.uid = geteuid();
+    rep.gid = getegid();
+#endif
+    if (client->swapped) {
+    	swaps(&rep.sequenceNumber, n);
+    	swapl(&rep.length, n);
+	swaps(&rep.majorVersion, n);
+	swaps(&rep.minorVersion, n);
+	swaps(&rep.uid, n);
+	swaps(&rep.gid, n);
+    }
+    WriteToClient(client, sizeof(xShmQueryVersionReply), (char *)&rep);
+    return Success;
+}
+
+/*
+ * Simulate the access() system call for a shared memory segement,
+ * using the credentials from the client if available
+ */
+static int
+shm_access(ClientPtr client, SHMPERM_TYPE *perm, int readonly)
+{
+    int uid, gid;
+    mode_t mask;
+    int uidset = 0, gidset = 0;
+    LocalClientCredRec *lcc;
+    
+    if (GetLocalClientCreds(client, &lcc) != -1) {
+
+	if (lcc->fieldsSet & LCC_UID_SET) {
+	    uid = lcc->euid;
+	    uidset = 1;
+	}
+	if (lcc->fieldsSet & LCC_GID_SET) {
+	    gid = lcc->egid;
+	    gidset = 1;
+	}
+
+#if defined(HAVE_GETZONEID) && defined(SHMPERM_ZONEID)
+	if ( ((lcc->fieldsSet & LCC_ZID_SET) == 0) || (lcc->zoneid == -1)
+	     || (lcc->zoneid != SHMPERM_ZONEID(perm))) {
+		uidset = 0;
+		gidset = 0;
+	}
+#endif
+	FreeLocalClientCreds(lcc);
+	
+	if (uidset) {
+	    /* User id 0 always gets access */
+	    if (uid == 0) {
+		return 0;
+	    }
+            #ifdef _MSC_VER
+            __asm int 3;
+            #else
+	    /* Check the owner */
+	    if (SHMPERM_UID(perm) == uid || SHMPERM_CUID(perm) == uid) {
+		mask = S_IRUSR;
+		if (!readonly) {
+		    mask |= S_IWUSR;
+		}
+		return (SHMPERM_MODE(perm) & mask) == mask ? 0 : -1;
+	    }
+            #endif
+	}
+
+	if (gidset) {
+	    /* Check the group */
+            #ifdef _MSC_VER
+            __asm int 3;
+            #else
+	    if (SHMPERM_GID(perm) == gid || SHMPERM_CGID(perm) == gid) {
+		mask = S_IRGRP;
+		if (!readonly) {
+		    mask |= S_IWGRP;
+		}
+		return (SHMPERM_MODE(perm) & mask) == mask ? 0 : -1;
+	    }
+            #endif
+	}
+    }
+            #ifdef _MSC_VER
+            __asm int 3;
+            return -1;
+            #else
+    /* Otherwise, check everyone else */
+    mask = S_IROTH;
+    if (!readonly) {
+	mask |= S_IWOTH;
+    }
+    return (SHMPERM_MODE(perm) & mask) == mask ? 0 : -1;
+    #endif
+}
+
+static int
+ProcShmAttach(ClientPtr client)
+{
+    SHMSTAT_TYPE buf;
+    ShmDescPtr shmdesc;
+    REQUEST(xShmAttachReq);
+
+    REQUEST_SIZE_MATCH(xShmAttachReq);
+    LEGAL_NEW_RESOURCE(stuff->shmseg, client);
+    if ((stuff->readOnly != xTrue) && (stuff->readOnly != xFalse))
+    {
+	client->errorValue = stuff->readOnly;
+        return BadValue;
+    }
+    for (shmdesc = Shmsegs;
+	 shmdesc && (shmdesc->shmid != stuff->shmid);
+	 shmdesc = shmdesc->next)
+	;
+    if (shmdesc)
+    {
+	if (!stuff->readOnly && !shmdesc->writable)
+	    return BadAccess;
+	shmdesc->refcnt++;
+    }
+    else
+    {
+	shmdesc = malloc(sizeof(ShmDescRec));
+	if (!shmdesc)
+	    return BadAlloc;
+	shmdesc->addr = shmat(stuff->shmid, 0,
+			      stuff->readOnly ? SHM_RDONLY : 0);
+	if ((shmdesc->addr == ((char *)-1)) ||
+	    SHMSTAT(stuff->shmid, &buf))
+	{
+	    free(shmdesc);
+	    return BadAccess;
+	}
+
+	/* The attach was performed with root privs. We must
+	 * do manual checking of access rights for the credentials 
+	 * of the client */
+
+	if (shm_access(client, &(SHM_PERM(buf)), stuff->readOnly) == -1) {
+	    shmdt(shmdesc->addr);
+	    free(shmdesc);
+	    return BadAccess;
+	}
+
+	shmdesc->shmid = stuff->shmid;
+	shmdesc->refcnt = 1;
+	shmdesc->writable = !stuff->readOnly;
+	shmdesc->size = SHM_SEGSZ(buf);
+	shmdesc->next = Shmsegs;
+	Shmsegs = shmdesc;
+    }
+    if (!AddResource(stuff->shmseg, ShmSegType, (pointer)shmdesc))
+	return BadAlloc;
+    return Success;
+}
+
+/*ARGSUSED*/
+static int
+ShmDetachSegment(pointer value, /* must conform to DeleteType */
+		 XID shmseg)
+{
+    ShmDescPtr shmdesc = (ShmDescPtr)value;
+    ShmDescPtr *prev;
+
+    if (--shmdesc->refcnt)
+	return TRUE;
+#ifndef _MSC_VER
+    shmdt(shmdesc->addr);
+#endif
+    for (prev = &Shmsegs; *prev != shmdesc; prev = &(*prev)->next)
+	;
+    *prev = shmdesc->next;
+    free(shmdesc);
+    return Success;
+}
+
+static int
+ProcShmDetach(ClientPtr client)
+{
+    ShmDescPtr shmdesc;
+    REQUEST(xShmDetachReq);
+
+    REQUEST_SIZE_MATCH(xShmDetachReq);
+    VERIFY_SHMSEG(stuff->shmseg, shmdesc, client);
+    FreeResource(stuff->shmseg, RT_NONE);
+    return Success;
+}
+
+/*
+ * If the given request doesn't exactly match PutImage's constraints,
+ * wrap the image in a scratch pixmap header and let CopyArea sort it out.
+ */
+static void
+doShmPutImage(DrawablePtr dst, GCPtr pGC,
+	      int depth, unsigned int format,
+	      int w, int h, int sx, int sy, int sw, int sh, int dx, int dy,
+	      char *data)
+{
+    PixmapPtr pPixmap;
+
+    if (format == ZPixmap || depth == 1) {
+	pPixmap = GetScratchPixmapHeader(dst->pScreen, w, h, depth,
+					 BitsPerPixel(depth),
+					 PixmapBytePad(w, depth),
+					 data);
+	if (!pPixmap)
+	    return;
+	pGC->ops->CopyArea((DrawablePtr)pPixmap, dst, pGC, sx, sy, sw, sh, dx, dy);
+	FreeScratchPixmapHeader(pPixmap);
+    } else {
+	GCPtr putGC = GetScratchGC(depth, dst->pScreen);
+
+	if (!putGC)
+	    return;
+
+	pPixmap = (*dst->pScreen->CreatePixmap)(dst->pScreen, sw, sh, depth,
+						CREATE_PIXMAP_USAGE_SCRATCH);
+	if (!pPixmap) {
+	    FreeScratchGC(putGC);
+	    return;
+	}
+	ValidateGC(&pPixmap->drawable, putGC);
+	(*putGC->ops->PutImage)(&pPixmap->drawable, putGC, depth, -sx, -sy, w, h, 0,
+				(format == XYPixmap) ? XYPixmap : ZPixmap, data);
+	FreeScratchGC(putGC);
+	if (format == XYBitmap)
+	    (void)(*pGC->ops->CopyPlane)(&pPixmap->drawable, dst, pGC, 0, 0, sw, sh,
+					 dx, dy, 1L);
+	else
+	    (void)(*pGC->ops->CopyArea)(&pPixmap->drawable, dst, pGC, 0, 0, sw, sh,
+					dx, dy);
+	(*pPixmap->drawable.pScreen->DestroyPixmap)(pPixmap);
+    }
+}
+
+static int
+ProcShmPutImage(ClientPtr client)
+{
+    GCPtr pGC;
+    DrawablePtr pDraw;
+    long length;
+    ShmDescPtr shmdesc;
+    REQUEST(xShmPutImageReq);
+
+    REQUEST_SIZE_MATCH(xShmPutImageReq);
+    VALIDATE_DRAWABLE_AND_GC(stuff->drawable, pDraw, DixWriteAccess);
+    VERIFY_SHMPTR(stuff->shmseg, stuff->offset, FALSE, shmdesc, client);
+    if ((stuff->sendEvent != xTrue) && (stuff->sendEvent != xFalse))
+	return BadValue;
+    if (stuff->format == XYBitmap)
+    {
+        if (stuff->depth != 1)
+            return BadMatch;
+        length = PixmapBytePad(stuff->totalWidth, 1);
+    }
+    else if (stuff->format == XYPixmap)
+    {
+        if (pDraw->depth != stuff->depth)
+            return BadMatch;
+        length = PixmapBytePad(stuff->totalWidth, 1);
+	length *= stuff->depth;
+    }
+    else if (stuff->format == ZPixmap)
+    {
+        if (pDraw->depth != stuff->depth)
+            return BadMatch;
+        length = PixmapBytePad(stuff->totalWidth, stuff->depth);
+    }
+    else
+    {
+	client->errorValue = stuff->format;
+        return BadValue;
+    }
+
+    /*
+     * There's a potential integer overflow in this check:
+     * VERIFY_SHMSIZE(shmdesc, stuff->offset, length * stuff->totalHeight,
+     *                client);
+     * the version below ought to avoid it
+     */
+    if (stuff->totalHeight != 0 &&
+	length > (shmdesc->size - stuff->offset)/stuff->totalHeight) {
+	client->errorValue = stuff->totalWidth;
+	return BadValue;
+    }
+    if (stuff->srcX > stuff->totalWidth)
+    {
+	client->errorValue = stuff->srcX;
+	return BadValue;
+    }
+    if (stuff->srcY > stuff->totalHeight)
+    {
+	client->errorValue = stuff->srcY;
+	return BadValue;
+    }
+    if ((stuff->srcX + stuff->srcWidth) > stuff->totalWidth)
+    {
+	client->errorValue = stuff->srcWidth;
+	return BadValue;
+    }
+    if ((stuff->srcY + stuff->srcHeight) > stuff->totalHeight)
+    {
+	client->errorValue = stuff->srcHeight;
+	return BadValue;
+    }
+
+    if ((((stuff->format == ZPixmap) && (stuff->srcX == 0)) ||
+	 ((stuff->format != ZPixmap) &&
+	  (stuff->srcX < screenInfo.bitmapScanlinePad) &&
+	  ((stuff->format == XYBitmap) ||
+	   ((stuff->srcY == 0) &&
+	    (stuff->srcHeight == stuff->totalHeight))))) &&
+	((stuff->srcX + stuff->srcWidth) == stuff->totalWidth))
+	(*pGC->ops->PutImage) (pDraw, pGC, stuff->depth,
+			       stuff->dstX, stuff->dstY,
+			       stuff->totalWidth, stuff->srcHeight,
+			       stuff->srcX, stuff->format,
+			       shmdesc->addr + stuff->offset +
+			       (stuff->srcY * length));
+    else
+	doShmPutImage(pDraw, pGC, stuff->depth, stuff->format,
+		      stuff->totalWidth, stuff->totalHeight,
+		      stuff->srcX, stuff->srcY,
+		      stuff->srcWidth, stuff->srcHeight,
+		      stuff->dstX, stuff->dstY,
+                      shmdesc->addr + stuff->offset);
+
+    if (stuff->sendEvent)
+    {
+	xShmCompletionEvent ev;
+
+	ev.type = ShmCompletionCode;
+	ev.drawable = stuff->drawable;
+	ev.minorEvent = X_ShmPutImage;
+	ev.majorEvent = ShmReqCode;
+	ev.shmseg = stuff->shmseg;
+	ev.offset = stuff->offset;
+	WriteEventsToClient(client, 1, (xEvent *) &ev);
+    }
+
+    return Success;
+}
+
+static int
+ProcShmGetImage(ClientPtr client)
+{
+    DrawablePtr		pDraw;
+    long		lenPer = 0, length;
+    Mask		plane = 0;
+    xShmGetImageReply	xgi;
+    ShmDescPtr		shmdesc;
+    int			n, rc;
+
+    REQUEST(xShmGetImageReq);
+
+    REQUEST_SIZE_MATCH(xShmGetImageReq);
+    if ((stuff->format != XYPixmap) && (stuff->format != ZPixmap))
+    {
+	client->errorValue = stuff->format;
+        return BadValue;
+    }
+    rc = dixLookupDrawable(&pDraw, stuff->drawable, client, 0,
+			   DixReadAccess);
+    if (rc != Success)
+	return rc;
+    VERIFY_SHMPTR(stuff->shmseg, stuff->offset, TRUE, shmdesc, client);
+    if (pDraw->type == DRAWABLE_WINDOW)
+    {
+      if( /* check for being viewable */
+	 !((WindowPtr) pDraw)->realized ||
+	  /* check for being on screen */
+         pDraw->x + stuff->x < 0 ||
+         pDraw->x + stuff->x + (int)stuff->width > pDraw->pScreen->width ||
+         pDraw->y + stuff->y < 0 ||
+         pDraw->y + stuff->y + (int)stuff->height > pDraw->pScreen->height ||
+          /* check for being inside of border */
+         stuff->x < - wBorderWidth((WindowPtr)pDraw) ||
+         stuff->x + (int)stuff->width >
+		wBorderWidth((WindowPtr)pDraw) + (int)pDraw->width ||
+         stuff->y < -wBorderWidth((WindowPtr)pDraw) ||
+         stuff->y + (int)stuff->height >
+		wBorderWidth((WindowPtr)pDraw) + (int)pDraw->height
+        )
+	    return BadMatch;
+	xgi.visual = wVisual(((WindowPtr)pDraw));
+    }
+    else
+    {
+	if (stuff->x < 0 ||
+	    stuff->x+(int)stuff->width > pDraw->width ||
+	    stuff->y < 0 ||
+	    stuff->y+(int)stuff->height > pDraw->height
+	    )
+	    return BadMatch;
+	xgi.visual = None;
+    }
+    xgi.type = X_Reply;
+    xgi.length = 0;
+    xgi.sequenceNumber = client->sequence;
+    xgi.depth = pDraw->depth;
+    if(stuff->format == ZPixmap)
+    {
+	length = PixmapBytePad(stuff->width, pDraw->depth) * stuff->height;
+    }
+    else
+    {
+	lenPer = PixmapBytePad(stuff->width, 1) * stuff->height;
+	plane = ((Mask)1) << (pDraw->depth - 1);
+	/* only planes asked for */
+	length = lenPer * Ones(stuff->planeMask & (plane | (plane - 1)));
+    }
+
+    VERIFY_SHMSIZE(shmdesc, stuff->offset, length, client);
+    xgi.size = length;
+
+    if (length == 0)
+    {
+	/* nothing to do */
+    }
+    else if (stuff->format == ZPixmap)
+    {
+	(*pDraw->pScreen->GetImage)(pDraw, stuff->x, stuff->y,
+				    stuff->width, stuff->height,
+				    stuff->format, stuff->planeMask,
+				    shmdesc->addr + stuff->offset);
+    }
+    else
+    {
+
+	length = stuff->offset;
+        for (; plane; plane >>= 1)
+	{
+	    if (stuff->planeMask & plane)
+	    {
+		(*pDraw->pScreen->GetImage)(pDraw,
+					    stuff->x, stuff->y,
+					    stuff->width, stuff->height,
+					    stuff->format, plane,
+					    shmdesc->addr + length);
+		length += lenPer;
+	    }
+	}
+    }
+
+    if (client->swapped) {
+	swaps(&xgi.sequenceNumber, n);
+	swapl(&xgi.length, n);
+	swapl(&xgi.visual, n);
+	swapl(&xgi.size, n);
+    }
+    WriteToClient(client, sizeof(xShmGetImageReply), (char *)&xgi);
+
+    return Success;
+}
+
+#ifdef PANORAMIX
+static int 
+ProcPanoramiXShmPutImage(ClientPtr client)
+{
+    int			 j, result, orig_x, orig_y;
+    PanoramiXRes	*draw, *gc;
+    Bool		 sendEvent, isRoot;
+
+    REQUEST(xShmPutImageReq);
+    REQUEST_SIZE_MATCH(xShmPutImageReq);
+
+    result = dixLookupResourceByClass((pointer *)&draw, stuff->drawable,
+				      XRC_DRAWABLE, client, DixWriteAccess);
+    if (result != Success)
+        return (result == BadValue) ? BadDrawable : result;
+
+    result = dixLookupResourceByType((pointer *)&gc, stuff->gc,
+				     XRT_GC, client, DixReadAccess);
+    if (result != Success)
+        return result;
+
+    isRoot = (draw->type == XRT_WINDOW) && draw->u.win.root;
+
+    orig_x = stuff->dstX;
+    orig_y = stuff->dstY;
+    sendEvent = stuff->sendEvent;
+    stuff->sendEvent = 0;
+    FOR_NSCREENS(j) {
+	if(!j) stuff->sendEvent = sendEvent;
+	stuff->drawable = draw->info[j].id;
+	stuff->gc = gc->info[j].id;
+	if (isRoot) {
+	    stuff->dstX = orig_x - screenInfo.screens[j]->x;
+	    stuff->dstY = orig_y - screenInfo.screens[j]->y;
+	}
+	result = ProcShmPutImage(client);
+	if(result != Success) break;
+    }
+    return result;
+}
+
+static int 
+ProcPanoramiXShmGetImage(ClientPtr client)
+{
+    PanoramiXRes	*draw;
+    DrawablePtr 	*drawables;
+    DrawablePtr 	pDraw;
+    xShmGetImageReply	xgi;
+    ShmDescPtr		shmdesc;
+    int         	i, x, y, w, h, format, rc;
+    Mask		plane = 0, planemask;
+    long		lenPer = 0, length, widthBytesLine;
+    Bool		isRoot;
+
+    REQUEST(xShmGetImageReq);
+
+    REQUEST_SIZE_MATCH(xShmGetImageReq);
+
+    if ((stuff->format != XYPixmap) && (stuff->format != ZPixmap)) {
+	client->errorValue = stuff->format;
+        return BadValue;
+    }
+
+    rc = dixLookupResourceByClass((pointer *)&draw, stuff->drawable,
+				  XRC_DRAWABLE, client, DixWriteAccess);
+    if (rc != Success)
+	return (rc == BadValue) ? BadDrawable : rc;
+
+    if (draw->type == XRT_PIXMAP)
+	return ProcShmGetImage(client);
+
+    rc = dixLookupDrawable(&pDraw, stuff->drawable, client, 0,
+			   DixReadAccess);
+    if (rc != Success)
+	return rc;
+
+    VERIFY_SHMPTR(stuff->shmseg, stuff->offset, TRUE, shmdesc, client);
+
+    x = stuff->x;
+    y = stuff->y;
+    w = stuff->width;
+    h = stuff->height;
+    format = stuff->format;
+    planemask = stuff->planeMask;
+
+    isRoot = (draw->type == XRT_WINDOW) && draw->u.win.root;
+
+    if(isRoot) {
+      if( /* check for being onscreen */
+	x < 0 || x + w > PanoramiXPixWidth ||
+	y < 0 || y + h > PanoramiXPixHeight )
+	    return BadMatch;
+    } else {
+      if( /* check for being onscreen */
+	screenInfo.screens[0]->x + pDraw->x + x < 0 ||
+	screenInfo.screens[0]->x + pDraw->x + x + w > PanoramiXPixWidth ||
+	screenInfo.screens[0]->y + pDraw->y + y < 0 ||
+	screenInfo.screens[0]->y + pDraw->y + y + h > PanoramiXPixHeight ||
+	 /* check for being inside of border */
+       	x < - wBorderWidth((WindowPtr)pDraw) ||
+	x + w > wBorderWidth((WindowPtr)pDraw) + (int)pDraw->width ||
+	y < -wBorderWidth((WindowPtr)pDraw) ||
+	y + h > wBorderWidth ((WindowPtr)pDraw) + (int)pDraw->height)
+	    return BadMatch;
+    }
+
+    drawables = calloc(PanoramiXNumScreens, sizeof(DrawablePtr));
+    if(!drawables)
+	return BadAlloc;
+
+    drawables[0] = pDraw;
+    FOR_NSCREENS_FORWARD_SKIP(i) {
+	rc = dixLookupDrawable(drawables+i, draw->info[i].id, client, 0, 
+			       DixReadAccess);
+	if (rc != Success)
+	{
+	    free(drawables);
+	    return rc;
+	}
+    }
+
+    xgi.visual = wVisual(((WindowPtr)pDraw));
+    xgi.type = X_Reply;
+    xgi.length = 0;
+    xgi.sequenceNumber = client->sequence;
+    xgi.depth = pDraw->depth;
+
+    if(format == ZPixmap) {
+	widthBytesLine = PixmapBytePad(w, pDraw->depth);
+	length = widthBytesLine * h;
+    } else {
+	widthBytesLine = PixmapBytePad(w, 1);
+	lenPer = widthBytesLine * h;
+	plane = ((Mask)1) << (pDraw->depth - 1);
+	length = lenPer * Ones(planemask & (plane | (plane - 1)));
+    }
+
+    VERIFY_SHMSIZE(shmdesc, stuff->offset, length, client);
+    xgi.size = length;
+
+    if (length == 0) {/* nothing to do */ }
+    else if (format == ZPixmap) {
+	    XineramaGetImageData(drawables, x, y, w, h, format, planemask,
+					shmdesc->addr + stuff->offset,
+					widthBytesLine, isRoot);
+    } else {
+
+	length = stuff->offset;
+        for (; plane; plane >>= 1) {
+	    if (planemask & plane) {
+		XineramaGetImageData(drawables, x, y, w, h, 
+				     format, plane, shmdesc->addr + length,
+				     widthBytesLine, isRoot);
+		length += lenPer;
+	    }
+	}
+    }
+    free(drawables);
+    
+    if (client->swapped) {
+	int n;
+    	swaps(&xgi.sequenceNumber, n);
+    	swapl(&xgi.length, n);
+	swapl(&xgi.visual, n);
+	swapl(&xgi.size, n);
+    }
+    WriteToClient(client, sizeof(xShmGetImageReply), (char *)&xgi);
+
+    return Success;
+}
+
+static int
+ProcPanoramiXShmCreatePixmap(ClientPtr client)
+{
+    ScreenPtr pScreen = NULL;
+    PixmapPtr pMap = NULL;
+    DrawablePtr pDraw;
+    DepthPtr pDepth;
+    int i, j, result, rc;
+    ShmDescPtr shmdesc;
+    REQUEST(xShmCreatePixmapReq);
+    unsigned int width, height, depth;
+    unsigned long size;
+    PanoramiXRes *newPix;
+
+    REQUEST_SIZE_MATCH(xShmCreatePixmapReq);
+    client->errorValue = stuff->pid;
+    if (!sharedPixmaps)
+	return BadImplementation;
+    LEGAL_NEW_RESOURCE(stuff->pid, client);
+    rc = dixLookupDrawable(&pDraw, stuff->drawable, client, M_ANY,
+			   DixGetAttrAccess);
+    if (rc != Success)
+	return rc;
+
+    VERIFY_SHMPTR(stuff->shmseg, stuff->offset, TRUE, shmdesc, client);
+
+    width = stuff->width;
+    height = stuff->height;
+    depth = stuff->depth;
+    if (!width || !height || !depth)
+    {
+	client->errorValue = 0;
+        return BadValue;
+    }
+    if (width > 32767 || height > 32767)
+        return BadAlloc;
+
+    if (stuff->depth != 1)
+    {
+        pDepth = pDraw->pScreen->allowedDepths;
+        for (i=0; i<pDraw->pScreen->numDepths; i++, pDepth++)
+	   if (pDepth->depth == stuff->depth)
+               goto CreatePmap;
+	client->errorValue = stuff->depth;
+        return BadValue;
+    }
+
+CreatePmap:
+    size = PixmapBytePad(width, depth) * height;
+    if (sizeof(size) == 4 && BitsPerPixel(depth) > 8) {
+        if (size < width * height)
+            return BadAlloc;
+    }
+    /* thankfully, offset is unsigned */
+    if (stuff->offset + size < size)
+	return BadAlloc;
+
+    VERIFY_SHMSIZE(shmdesc, stuff->offset, size, client);
+
+    if(!(newPix = malloc(sizeof(PanoramiXRes))))
+	return BadAlloc;
+
+    newPix->type = XRT_PIXMAP;
+    newPix->u.pix.shared = TRUE;
+    panoramix_setup_ids(newPix, client, stuff->pid);
+
+    result = Success;
+
+    FOR_NSCREENS(j) {
+	ShmScrPrivateRec *screen_priv;
+	pScreen = screenInfo.screens[j];
+
+	screen_priv = ShmGetScreenPriv(pScreen);
+	pMap = (*screen_priv->shmFuncs->CreatePixmap)(pScreen,
+				stuff->width, stuff->height, stuff->depth,
+				shmdesc->addr + stuff->offset);
+
+	if (pMap) {
+	    dixSetPrivate(&pMap->devPrivates, shmPixmapPrivateKey, shmdesc);
+            shmdesc->refcnt++;
+	    pMap->drawable.serialNumber = NEXT_SERIAL_NUMBER;
+	    pMap->drawable.id = newPix->info[j].id;
+	    if (!AddResource(newPix->info[j].id, RT_PIXMAP, (pointer)pMap)) {
+		(*pScreen->DestroyPixmap)(pMap);
+		result = BadAlloc;
+		break;
+	    }
+	} else {
+	   result = BadAlloc;
+	   break;
+	}
+    }
+
+    if(result == BadAlloc) {
+	while(j--) {
+	    (*pScreen->DestroyPixmap)(pMap);
+	    FreeResource(newPix->info[j].id, RT_NONE);
+	}
+	free(newPix);
+    } else 
+	AddResource(stuff->pid, XRT_PIXMAP, newPix);
+
+    return result;
+}
+#endif
+
+static PixmapPtr
+fbShmCreatePixmap (ScreenPtr pScreen,
+		   int width, int height, int depth, char *addr)
+{
+    PixmapPtr pPixmap;
+
+    pPixmap = (*pScreen->CreatePixmap)(pScreen, 0, 0, pScreen->rootDepth, 0);
+    if (!pPixmap)
+	return NullPixmap;
+
+    if (!(*pScreen->ModifyPixmapHeader)(pPixmap, width, height, depth,
+	    BitsPerPixel(depth), PixmapBytePad(width, depth), (pointer)addr)) {
+	(*pScreen->DestroyPixmap)(pPixmap);
+	return NullPixmap;
+    }
+    return pPixmap;
+}
+
+static int
+ProcShmCreatePixmap(ClientPtr client)
+{
+    PixmapPtr pMap;
+    DrawablePtr pDraw;
+    DepthPtr pDepth;
+    int i, rc;
+    ShmDescPtr shmdesc;
+    ShmScrPrivateRec *screen_priv;
+    REQUEST(xShmCreatePixmapReq);
+    unsigned int width, height, depth;
+    unsigned long size;
+
+    REQUEST_SIZE_MATCH(xShmCreatePixmapReq);
+    client->errorValue = stuff->pid;
+    if (!sharedPixmaps)
+	return BadImplementation;
+    LEGAL_NEW_RESOURCE(stuff->pid, client);
+    rc = dixLookupDrawable(&pDraw, stuff->drawable, client, M_ANY,
+			   DixGetAttrAccess);
+    if (rc != Success)
+	return rc;
+
+    VERIFY_SHMPTR(stuff->shmseg, stuff->offset, TRUE, shmdesc, client);
+    
+    width = stuff->width;
+    height = stuff->height;
+    depth = stuff->depth;
+    if (!width || !height || !depth)
+    {
+	client->errorValue = 0;
+        return BadValue;
+    }
+    if (width > 32767 || height > 32767)
+	return BadAlloc;
+
+    if (stuff->depth != 1)
+    {
+        pDepth = pDraw->pScreen->allowedDepths;
+        for (i=0; i<pDraw->pScreen->numDepths; i++, pDepth++)
+	   if (pDepth->depth == stuff->depth)
+               goto CreatePmap;
+	client->errorValue = stuff->depth;
+        return BadValue;
+    }
+
+CreatePmap:
+    size = PixmapBytePad(width, depth) * height;
+    if (sizeof(size) == 4 && BitsPerPixel(depth) > 8) {
+	if (size < width * height)
+	    return BadAlloc;
+    }
+    /* thankfully, offset is unsigned */
+    if (stuff->offset + size < size)
+	return BadAlloc;
+
+    VERIFY_SHMSIZE(shmdesc, stuff->offset, size, client);
+    screen_priv = ShmGetScreenPriv(pDraw->pScreen);
+    pMap = (*screen_priv->shmFuncs->CreatePixmap)(
+			    pDraw->pScreen, stuff->width,
+			    stuff->height, stuff->depth,
+			    shmdesc->addr + stuff->offset);
+    if (pMap)
+    {
+	rc = XaceHook(XACE_RESOURCE_ACCESS, client, stuff->pid, RT_PIXMAP,
+		      pMap, RT_NONE, NULL, DixCreateAccess);
+	if (rc != Success) {
+	    pDraw->pScreen->DestroyPixmap(pMap);
+	    return rc;
+	}
+	dixSetPrivate(&pMap->devPrivates, shmPixmapPrivateKey, shmdesc);
+	shmdesc->refcnt++;
+	pMap->drawable.serialNumber = NEXT_SERIAL_NUMBER;
+	pMap->drawable.id = stuff->pid;
+	if (AddResource(stuff->pid, RT_PIXMAP, (pointer)pMap))
+	{
+	    return Success;
+	}
+	pDraw->pScreen->DestroyPixmap(pMap);
+    }
+    return BadAlloc;
+}
+
+static int
+ProcShmDispatch (ClientPtr client)
+{
+    REQUEST(xReq);
+    switch (stuff->data)
+    {
+    case X_ShmQueryVersion:
+	return ProcShmQueryVersion(client);
+    case X_ShmAttach:
+	return ProcShmAttach(client);
+    case X_ShmDetach:
+	return ProcShmDetach(client);
+    case X_ShmPutImage:
+#ifdef PANORAMIX
+        if ( !noPanoramiXExtension )
+	   return ProcPanoramiXShmPutImage(client);
+#endif
+	return ProcShmPutImage(client);
+    case X_ShmGetImage:
+#ifdef PANORAMIX
+        if ( !noPanoramiXExtension )
+	   return ProcPanoramiXShmGetImage(client);
+#endif
+	return ProcShmGetImage(client);
+    case X_ShmCreatePixmap:
+#ifdef PANORAMIX
+        if ( !noPanoramiXExtension )
+	   return ProcPanoramiXShmCreatePixmap(client);
+#endif
+	   return ProcShmCreatePixmap(client);
+    default:
+	return BadRequest;
+    }
+}
+
+static void
+SShmCompletionEvent(xShmCompletionEvent *from, xShmCompletionEvent *to)
+{
+    to->type = from->type;
+    cpswaps(from->sequenceNumber, to->sequenceNumber);
+    cpswapl(from->drawable, to->drawable);
+    cpswaps(from->minorEvent, to->minorEvent);
+    to->majorEvent = from->majorEvent;
+    cpswapl(from->shmseg, to->shmseg);
+    cpswapl(from->offset, to->offset);
+}
+
+static int
+SProcShmQueryVersion(ClientPtr client)
+{
+    int n;
+    REQUEST(xShmQueryVersionReq);
+
+    swaps(&stuff->length, n);
+    return ProcShmQueryVersion(client);
+}
+
+static int
+SProcShmAttach(ClientPtr client)
+{
+    int n;
+    REQUEST(xShmAttachReq);
+    swaps(&stuff->length, n);
+    REQUEST_SIZE_MATCH(xShmAttachReq);
+    swapl(&stuff->shmseg, n);
+    swapl(&stuff->shmid, n);
+    return ProcShmAttach(client);
+}
+
+static int
+SProcShmDetach(ClientPtr client)
+{
+    int n;
+    REQUEST(xShmDetachReq);
+    swaps(&stuff->length, n);
+    REQUEST_SIZE_MATCH(xShmDetachReq);
+    swapl(&stuff->shmseg, n);
+    return ProcShmDetach(client);
+}
+
+static int
+SProcShmPutImage(ClientPtr client)
+{
+    int n;
+    REQUEST(xShmPutImageReq);
+    swaps(&stuff->length, n);
+    REQUEST_SIZE_MATCH(xShmPutImageReq);
+    swapl(&stuff->drawable, n);
+    swapl(&stuff->gc, n);
+    swaps(&stuff->totalWidth, n);
+    swaps(&stuff->totalHeight, n);
+    swaps(&stuff->srcX, n);
+    swaps(&stuff->srcY, n);
+    swaps(&stuff->srcWidth, n);
+    swaps(&stuff->srcHeight, n);
+    swaps(&stuff->dstX, n);
+    swaps(&stuff->dstY, n);
+    swapl(&stuff->shmseg, n);
+    swapl(&stuff->offset, n);
+    return ProcShmPutImage(client);
+}
+
+static int
+SProcShmGetImage(ClientPtr client)
+{
+    int n;
+    REQUEST(xShmGetImageReq);
+    swaps(&stuff->length, n);
+    REQUEST_SIZE_MATCH(xShmGetImageReq);
+    swapl(&stuff->drawable, n);
+    swaps(&stuff->x, n);
+    swaps(&stuff->y, n);
+    swaps(&stuff->width, n);
+    swaps(&stuff->height, n);
+    swapl(&stuff->planeMask, n);
+    swapl(&stuff->shmseg, n);
+    swapl(&stuff->offset, n);
+    return ProcShmGetImage(client);
+}
+
+static int
+SProcShmCreatePixmap(ClientPtr client)
+{
+    int n;
+    REQUEST(xShmCreatePixmapReq);
+    swaps(&stuff->length, n);
+    REQUEST_SIZE_MATCH(xShmCreatePixmapReq);
+    swapl(&stuff->pid, n);
+    swapl(&stuff->drawable, n);
+    swaps(&stuff->width, n);
+    swaps(&stuff->height, n);
+    swapl(&stuff->shmseg, n);
+    swapl(&stuff->offset, n);
+    return ProcShmCreatePixmap(client);
+}
+
+static int
+SProcShmDispatch (ClientPtr client)
+{
+    REQUEST(xReq);
+    switch (stuff->data)
+    {
+    case X_ShmQueryVersion:
+	return SProcShmQueryVersion(client);
+    case X_ShmAttach:
+	return SProcShmAttach(client);
+    case X_ShmDetach:
+	return SProcShmDetach(client);
+    case X_ShmPutImage:
+	return SProcShmPutImage(client);
+    case X_ShmGetImage:
+	return SProcShmGetImage(client);
+    case X_ShmCreatePixmap:
+	return SProcShmCreatePixmap(client);
+    default:
+	return BadRequest;
+    }
+}
+
+void
+ShmExtensionInit(INITARGS)
+{
+    ExtensionEntry *extEntry;
+    int i;
+
+#ifdef MUST_CHECK_FOR_SHM_SYSCALL
+    if (!CheckForShmSyscall())
+    {
+	ErrorF("MIT-SHM extension disabled due to lack of kernel support\n");
+	return;
+    }
+#endif
+
+    if (!ShmRegisterPrivates())
+	return;
+
+    sharedPixmaps = xFalse;
+    {
+      sharedPixmaps = xTrue;
+      for (i = 0; i < screenInfo.numScreens; i++)
+      {
+	ShmScrPrivateRec *screen_priv = ShmInitScreenPriv(screenInfo.screens[i]);
+	if (!screen_priv->shmFuncs)
+	    screen_priv->shmFuncs = &miFuncs;
+	if (!screen_priv->shmFuncs->CreatePixmap)
+	    sharedPixmaps = xFalse;
+      }
+      if (sharedPixmaps)
+	for (i = 0; i < screenInfo.numScreens; i++)
+	{
+	    ShmScrPrivateRec *screen_priv = ShmGetScreenPriv(screenInfo.screens[i]);
+	    screen_priv->destroyPixmap = screenInfo.screens[i]->DestroyPixmap;
+	    screenInfo.screens[i]->DestroyPixmap = ShmDestroyPixmap;
+	}
+    }
+    ShmSegType = CreateNewResourceType(ShmDetachSegment, "ShmSeg");
+    if (ShmSegType &&
+	(extEntry = AddExtension(SHMNAME, ShmNumberEvents, ShmNumberErrors,
+				 ProcShmDispatch, SProcShmDispatch,
+				 ShmResetProc, StandardMinorOpcode)))
+    {
+	ShmReqCode = (unsigned char)extEntry->base;
+	ShmCompletionCode = extEntry->eventBase;
+	BadShmSegCode = extEntry->errorBase;
+	SetResourceTypeErrorValue(ShmSegType, BadShmSegCode);
+	EventSwapVector[ShmCompletionCode] = (EventSwapPtr) SShmCompletionEvent;
+    }
+}