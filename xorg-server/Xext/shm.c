/************************************************************

Copyright 1989, 1998  The Open Group

Permission to use, copy, modify, distribute, and sell this software and its
documentation for any purpose is hereby granted without fee, provided that
the above copyright notice appear in all copies and that both that
copyright notice and this permission notice appear in supporting
documentation.

The above copyright notice and this permission notice shall be included in
all copies or substantial portions of the Software.

THE SOFTWARE IS PROVIDED "AS IS", WITHOUT WARRANTY OF ANY KIND, EXPRESS OR
IMPLIED, INCLUDING BUT NOT LIMITED TO THE WARRANTIES OF MERCHANTABILITY,
FITNESS FOR A PARTICULAR PURPOSE AND NONINFRINGEMENT.  IN NO EVENT SHALL THE
OPEN GROUP BE LIABLE FOR ANY CLAIM, DAMAGES OR OTHER LIABILITY, WHETHER IN
AN ACTION OF CONTRACT, TORT OR OTHERWISE, ARISING FROM, OUT OF OR IN
CONNECTION WITH THE SOFTWARE OR THE USE OR OTHER DEALINGS IN THE SOFTWARE.

Except as contained in this notice, the name of The Open Group shall not be
used in advertising or otherwise to promote the sale, use or other dealings
in this Software without prior written authorization from The Open Group.

********************************************************/

/* THIS IS NOT AN X CONSORTIUM STANDARD OR AN X PROJECT TEAM SPECIFICATION */

#define SHM

#ifdef HAVE_DIX_CONFIG_H
#include <dix-config.h>
#endif

#include <sys/types.h>
#if !defined(_MSC_VER)
#include <sys/ipc.h>
#include <sys/shm.h>
#endif
#include <unistd.h>
#include <sys/stat.h>
#include <X11/X.h>
#include <X11/Xproto.h>
#include "misc.h"
#include "os.h"
#include "dixstruct.h"
#include "resource.h"
#include "scrnintstr.h"
#include "windowstr.h"
#include "pixmapstr.h"
#include "gcstruct.h"
#include "extnsionst.h"
#include "servermd.h"
#include "shmint.h"
#include "xace.h"
#include <X11/extensions/shmproto.h>
#include <X11/Xfuncproto.h>
#include "protocol-versions.h"

/* Needed for Solaris cross-zone shared memory extension */
#ifdef HAVE_SHMCTL64
#include <sys/ipc_impl.h>
#define SHMSTAT(id, buf)	shmctl64(id, IPC_STAT64, buf)
#define SHMSTAT_TYPE 		struct shmid_ds64
#define SHMPERM_TYPE 		struct ipc_perm64
#define SHM_PERM(buf) 		buf.shmx_perm
#define SHM_SEGSZ(buf)		buf.shmx_segsz
#define SHMPERM_UID(p)		p->ipcx_uid
#define SHMPERM_CUID(p)		p->ipcx_cuid
#define SHMPERM_GID(p)		p->ipcx_gid
#define SHMPERM_CGID(p)		p->ipcx_cgid
#define SHMPERM_MODE(p)		p->ipcx_mode
#define SHMPERM_ZONEID(p)	p->ipcx_zoneid
#else
#define SHMSTAT(id, buf) 	shmctl(id, IPC_STAT, buf)
#define SHMSTAT_TYPE 		struct shmid_ds
#define SHMPERM_TYPE 		struct ipc_perm
#define SHM_PERM(buf) 		buf.shm_perm
#define SHM_SEGSZ(buf)		buf.shm_segsz
#define SHMPERM_UID(p)		p->uid
#define SHMPERM_CUID(p)		p->cuid
#define SHMPERM_GID(p)		p->gid
#define SHMPERM_CGID(p)		p->cgid
#define SHMPERM_MODE(p)		p->mode
#endif

#ifdef PANORAMIX
#include "panoramiX.h"
#include "panoramiXsrv.h"
#endif

#include "modinit.h"

typedef struct _ShmDesc {
    struct _ShmDesc *next;
    int shmid;
    int refcnt;
    char *addr;
    Bool writable;
    unsigned long size;
} ShmDescRec, *ShmDescPtr;

typedef struct _ShmScrPrivateRec {
    CloseScreenProcPtr CloseScreen;
    ShmFuncsPtr shmFuncs;
    DestroyPixmapProcPtr destroyPixmap;
} ShmScrPrivateRec;

static PixmapPtr fbShmCreatePixmap(XSHM_CREATE_PIXMAP_ARGS);
static int ShmDetachSegment(pointer /* value */ ,
                            XID /* shmseg */
    );
static void ShmResetProc(ExtensionEntry *       /* extEntry */
    );
static void SShmCompletionEvent(xShmCompletionEvent * /* from */ ,
                                xShmCompletionEvent *   /* to */
    );

static Bool ShmDestroyPixmap(PixmapPtr pPixmap);

static unsigned char ShmReqCode;
int ShmCompletionCode;
int BadShmSegCode;
RESTYPE ShmSegType;
static ShmDescPtr Shmsegs;
static Bool sharedPixmaps;
static DevPrivateKeyRec shmScrPrivateKeyRec;

#define shmScrPrivateKey (&shmScrPrivateKeyRec)
static DevPrivateKeyRec shmPixmapPrivateKeyRec;

#define shmPixmapPrivateKey (&shmPixmapPrivateKeyRec)
static ShmFuncs miFuncs = { NULL, NULL };
static ShmFuncs fbFuncs = { fbShmCreatePixmap, NULL };

#define ShmGetScreenPriv(s) ((ShmScrPrivateRec *)dixLookupPrivate(&(s)->devPrivates, shmScrPrivateKey))

#define VERIFY_SHMSEG(shmseg,shmdesc,client) \
{ \
    int rc; \
    rc = dixLookupResourceByType((pointer *)&(shmdesc), shmseg, ShmSegType, \
                                 client, DixReadAccess); \
    if (rc != Success) \
	return rc; \
}

#define VERIFY_SHMPTR(shmseg,offset,needwrite,shmdesc,client) \
{ \
    VERIFY_SHMSEG(shmseg, shmdesc, client); \
    if ((offset & 3) || (offset > shmdesc->size)) \
    { \
	client->errorValue = offset; \
	return BadValue; \
    } \
    if (needwrite && !shmdesc->writable) \
	return BadAccess; \
}

#define VERIFY_SHMSIZE(shmdesc,offset,len,client) \
{ \
    if ((offset + len) > shmdesc->size) \
    { \
	return BadAccess; \
    } \
}

#if defined(__FreeBSD__) || defined(__NetBSD__) || defined(__OpenBSD__) || defined(__CYGWIN__) || defined(__DragonFly__)
#include <sys/signal.h>

static Bool badSysCall = FALSE;

static void
SigSysHandler(int signo)
{
    badSysCall = TRUE;
}

static Bool
CheckForShmSyscall(void)
{
    void (*oldHandler) (int);
    int shmid = -1;

    /* If no SHM support in the kernel, the bad syscall will generate SIGSYS */
    oldHandler = signal(SIGSYS, SigSysHandler);

    badSysCall = FALSE;
    shmid = shmget(IPC_PRIVATE, 4096, IPC_CREAT);

    if (shmid != -1) {
        /* Successful allocation - clean up */
        shmctl(shmid, IPC_RMID, NULL);
    }
    else {
        /* Allocation failed */
        badSysCall = TRUE;
    }
    signal(SIGSYS, oldHandler);
    return !badSysCall;
}

#define MUST_CHECK_FOR_SHM_SYSCALL

#endif

static Bool
ShmCloseScreen(int i, ScreenPtr pScreen)
{
    ShmScrPrivateRec *screen_priv = ShmGetScreenPriv(pScreen);

    pScreen->CloseScreen = screen_priv->CloseScreen;
    dixSetPrivate(&pScreen->devPrivates, shmScrPrivateKey, NULL);
    free(screen_priv);
    return (*pScreen->CloseScreen) (i, pScreen);
}

static ShmScrPrivateRec *
ShmInitScreenPriv(ScreenPtr pScreen)
{
    ShmScrPrivateRec *screen_priv = ShmGetScreenPriv(pScreen);

    if (!screen_priv) {
        screen_priv = calloc(1, sizeof(ShmScrPrivateRec));
        screen_priv->CloseScreen = pScreen->CloseScreen;
        dixSetPrivate(&pScreen->devPrivates, shmScrPrivateKey, screen_priv);
        pScreen->CloseScreen = ShmCloseScreen;
    }
    return screen_priv;
}

static Bool
ShmRegisterPrivates(void)
{
    if (!dixRegisterPrivateKey(&shmScrPrivateKeyRec, PRIVATE_SCREEN, 0))
        return FALSE;
    if (!dixRegisterPrivateKey(&shmPixmapPrivateKeyRec, PRIVATE_PIXMAP, 0))
        return FALSE;
    return TRUE;
}

 /*ARGSUSED*/ static void
ShmResetProc(ExtensionEntry * extEntry)
{
    int i;

    for (i = 0; i < screenInfo.numScreens; i++)
        ShmRegisterFuncs(screenInfo.screens[i], NULL);
}

void
ShmRegisterFuncs(ScreenPtr pScreen, ShmFuncsPtr funcs)
{
    if (!ShmRegisterPrivates())
        return;
    ShmInitScreenPriv(pScreen)->shmFuncs = funcs;
}

static Bool
ShmDestroyPixmap(PixmapPtr pPixmap)
{
    ScreenPtr pScreen = pPixmap->drawable.pScreen;
    ShmScrPrivateRec *screen_priv = ShmGetScreenPriv(pScreen);
    Bool ret;

    if (pPixmap->refcnt == 1) {
        ShmDescPtr shmdesc;

        shmdesc = (ShmDescPtr) dixLookupPrivate(&pPixmap->devPrivates,
                                                shmPixmapPrivateKey);
        if (shmdesc)
            ShmDetachSegment((pointer) shmdesc, pPixmap->drawable.id);
    }

    pScreen->DestroyPixmap = screen_priv->destroyPixmap;
    ret = (*pScreen->DestroyPixmap) (pPixmap);
    screen_priv->destroyPixmap = pScreen->DestroyPixmap;
    pScreen->DestroyPixmap = ShmDestroyPixmap;
    return ret;
}

void
ShmRegisterFbFuncs(ScreenPtr pScreen)
{
    ShmRegisterFuncs(pScreen, &fbFuncs);
}

static int
ProcShmQueryVersion(ClientPtr client)
{
    xShmQueryVersionReply rep;

    REQUEST_SIZE_MATCH(xShmQueryVersionReq);
    memset(&rep, 0, sizeof(xShmQueryVersionReply));
    rep.type = X_Reply;
    rep.length = 0;
    rep.sequenceNumber = client->sequence;
    rep.sharedPixmaps = sharedPixmaps;
    rep.pixmapFormat = sharedPixmaps ? ZPixmap : 0;
    rep.majorVersion = SERVER_SHM_MAJOR_VERSION;
    rep.minorVersion = SERVER_SHM_MINOR_VERSION;
#ifndef _MSC_VER
    rep.uid = geteuid();
    rep.gid = getegid();
#endif
    if (client->swapped) {
        swaps(&rep.sequenceNumber);
        swapl(&rep.length);
        swaps(&rep.majorVersion);
        swaps(&rep.minorVersion);
        swaps(&rep.uid);
        swaps(&rep.gid);
    }
    WriteToClient(client, sizeof(xShmQueryVersionReply), (char *) &rep);
    return Success;
}

/*
 * Simulate the access() system call for a shared memory segement,
 * using the credentials from the client if available
 */
static int
shm_access(ClientPtr client, SHMPERM_TYPE * perm, int readonly)
{
    int uid, gid;
    mode_t mask;
    int uidset = 0, gidset = 0;
    LocalClientCredRec *lcc;

    if (GetLocalClientCreds(client, &lcc) != -1) {

        if (lcc->fieldsSet & LCC_UID_SET) {
            uid = lcc->euid;
            uidset = 1;
        }
        if (lcc->fieldsSet & LCC_GID_SET) {
            gid = lcc->egid;
            gidset = 1;
        }

#if defined(HAVE_GETZONEID) && defined(SHMPERM_ZONEID)
        if (((lcc->fieldsSet & LCC_ZID_SET) == 0) || (lcc->zoneid == -1)
            || (lcc->zoneid != SHMPERM_ZONEID(perm))) {
            uidset = 0;
            gidset = 0;
        }
#endif
<<<<<<< HEAD
	FreeLocalClientCreds(lcc);
	
	if (uidset) {
	    /* User id 0 always gets access */
	    if (uid == 0) {
		return 0;
	    }
            #ifdef _MSC_VER
            __asm int 3;
            #else
	    /* Check the owner */
	    if (SHMPERM_UID(perm) == uid || SHMPERM_CUID(perm) == uid) {
		mask = S_IRUSR;
		if (!readonly) {
		    mask |= S_IWUSR;
		}
		return (SHMPERM_MODE(perm) & mask) == mask ? 0 : -1;
	    }
            #endif
	}

	if (gidset) {
	    /* Check the group */
            #ifdef _MSC_VER
            __asm int 3;
            #else
	    if (SHMPERM_GID(perm) == gid || SHMPERM_CGID(perm) == gid) {
		mask = S_IRGRP;
		if (!readonly) {
		    mask |= S_IWGRP;
		}
		return (SHMPERM_MODE(perm) & mask) == mask ? 0 : -1;
	    }
            #endif
	}
=======
        FreeLocalClientCreds(lcc);

        if (uidset) {
            /* User id 0 always gets access */
            if (uid == 0) {
                return 0;
            }
            /* Check the owner */
            if (SHMPERM_UID(perm) == uid || SHMPERM_CUID(perm) == uid) {
                mask = S_IRUSR;
                if (!readonly) {
                    mask |= S_IWUSR;
                }
                return (SHMPERM_MODE(perm) & mask) == mask ? 0 : -1;
            }
        }

        if (gidset) {
            /* Check the group */
            if (SHMPERM_GID(perm) == gid || SHMPERM_CGID(perm) == gid) {
                mask = S_IRGRP;
                if (!readonly) {
                    mask |= S_IWGRP;
                }
                return (SHMPERM_MODE(perm) & mask) == mask ? 0 : -1;
            }
        }
>>>>>>> 0f834b91
    }
            #ifdef _MSC_VER
            __asm int 3;
            return -1;
            #else
    /* Otherwise, check everyone else */
    mask = S_IROTH;
    if (!readonly) {
        mask |= S_IWOTH;
    }
    return (SHMPERM_MODE(perm) & mask) == mask ? 0 : -1;
    #endif
}

static int
ProcShmAttach(ClientPtr client)
{
    SHMSTAT_TYPE buf;
    ShmDescPtr shmdesc;

    REQUEST(xShmAttachReq);

    REQUEST_SIZE_MATCH(xShmAttachReq);
    LEGAL_NEW_RESOURCE(stuff->shmseg, client);
    if ((stuff->readOnly != xTrue) && (stuff->readOnly != xFalse)) {
        client->errorValue = stuff->readOnly;
        return BadValue;
    }
    for (shmdesc = Shmsegs;
         shmdesc && (shmdesc->shmid != stuff->shmid); shmdesc = shmdesc->next);
    if (shmdesc) {
        if (!stuff->readOnly && !shmdesc->writable)
            return BadAccess;
        shmdesc->refcnt++;
    }
    else {
        shmdesc = malloc(sizeof(ShmDescRec));
        if (!shmdesc)
            return BadAlloc;
        shmdesc->addr = shmat(stuff->shmid, 0,
                              stuff->readOnly ? SHM_RDONLY : 0);
        if ((shmdesc->addr == ((char *) -1)) || SHMSTAT(stuff->shmid, &buf)) {
            free(shmdesc);
            return BadAccess;
        }

        /* The attach was performed with root privs. We must
         * do manual checking of access rights for the credentials 
         * of the client */

        if (shm_access(client, &(SHM_PERM(buf)), stuff->readOnly) == -1) {
            shmdt(shmdesc->addr);
            free(shmdesc);
            return BadAccess;
        }

        shmdesc->shmid = stuff->shmid;
        shmdesc->refcnt = 1;
        shmdesc->writable = !stuff->readOnly;
        shmdesc->size = SHM_SEGSZ(buf);
        shmdesc->next = Shmsegs;
        Shmsegs = shmdesc;
    }
    if (!AddResource(stuff->shmseg, ShmSegType, (pointer) shmdesc))
        return BadAlloc;
    return Success;
}

 /*ARGSUSED*/ static int
ShmDetachSegment(pointer value, /* must conform to DeleteType */
                 XID shmseg)
{
    ShmDescPtr shmdesc = (ShmDescPtr) value;
    ShmDescPtr *prev;

    if (--shmdesc->refcnt)
<<<<<<< HEAD
	return TRUE;
#ifndef _MSC_VER
    shmdt(shmdesc->addr);
#endif
    for (prev = &Shmsegs; *prev != shmdesc; prev = &(*prev)->next)
	;
=======
        return TRUE;
    shmdt(shmdesc->addr);
    for (prev = &Shmsegs; *prev != shmdesc; prev = &(*prev)->next);
>>>>>>> 0f834b91
    *prev = shmdesc->next;
    free(shmdesc);
    return Success;
}

static int
ProcShmDetach(ClientPtr client)
{
    ShmDescPtr shmdesc;

    REQUEST(xShmDetachReq);

    REQUEST_SIZE_MATCH(xShmDetachReq);
    VERIFY_SHMSEG(stuff->shmseg, shmdesc, client);
    FreeResource(stuff->shmseg, RT_NONE);
    return Success;
}

/*
 * If the given request doesn't exactly match PutImage's constraints,
 * wrap the image in a scratch pixmap header and let CopyArea sort it out.
 */
static void
doShmPutImage(DrawablePtr dst, GCPtr pGC,
              int depth, unsigned int format,
              int w, int h, int sx, int sy, int sw, int sh, int dx, int dy,
              char *data)
{
    PixmapPtr pPixmap;

    if (format == ZPixmap || (format == XYPixmap && depth == 1)) {
        pPixmap = GetScratchPixmapHeader(dst->pScreen, w, h, depth,
                                         BitsPerPixel(depth),
                                         PixmapBytePad(w, depth), data);
        if (!pPixmap)
            return;
        pGC->ops->CopyArea((DrawablePtr) pPixmap, dst, pGC, sx, sy, sw, sh, dx,
                           dy);
        FreeScratchPixmapHeader(pPixmap);
    }
    else {
        GCPtr putGC = GetScratchGC(depth, dst->pScreen);

        if (!putGC)
            return;

        pPixmap = (*dst->pScreen->CreatePixmap) (dst->pScreen, sw, sh, depth,
                                                 CREATE_PIXMAP_USAGE_SCRATCH);
        if (!pPixmap) {
            FreeScratchGC(putGC);
            return;
        }
        ValidateGC(&pPixmap->drawable, putGC);
        (*putGC->ops->PutImage) (&pPixmap->drawable, putGC, depth, -sx, -sy, w,
                                 h, 0,
                                 (format == XYPixmap) ? XYPixmap : ZPixmap,
                                 data);
        FreeScratchGC(putGC);
        if (format == XYBitmap)
            (void) (*pGC->ops->CopyPlane) (&pPixmap->drawable, dst, pGC, 0, 0,
                                           sw, sh, dx, dy, 1L);
        else
            (void) (*pGC->ops->CopyArea) (&pPixmap->drawable, dst, pGC, 0, 0,
                                          sw, sh, dx, dy);
        (*pPixmap->drawable.pScreen->DestroyPixmap) (pPixmap);
    }
}

static int
ProcShmPutImage(ClientPtr client)
{
    GCPtr pGC;
    DrawablePtr pDraw;
    long length;
    ShmDescPtr shmdesc;

    REQUEST(xShmPutImageReq);

    REQUEST_SIZE_MATCH(xShmPutImageReq);
    VALIDATE_DRAWABLE_AND_GC(stuff->drawable, pDraw, DixWriteAccess);
    VERIFY_SHMPTR(stuff->shmseg, stuff->offset, FALSE, shmdesc, client);
    if ((stuff->sendEvent != xTrue) && (stuff->sendEvent != xFalse))
        return BadValue;
    if (stuff->format == XYBitmap) {
        if (stuff->depth != 1)
            return BadMatch;
        length = PixmapBytePad(stuff->totalWidth, 1);
    }
    else if (stuff->format == XYPixmap) {
        if (pDraw->depth != stuff->depth)
            return BadMatch;
        length = PixmapBytePad(stuff->totalWidth, 1);
        length *= stuff->depth;
    }
    else if (stuff->format == ZPixmap) {
        if (pDraw->depth != stuff->depth)
            return BadMatch;
        length = PixmapBytePad(stuff->totalWidth, stuff->depth);
    }
    else {
        client->errorValue = stuff->format;
        return BadValue;
    }

    /*
     * There's a potential integer overflow in this check:
     * VERIFY_SHMSIZE(shmdesc, stuff->offset, length * stuff->totalHeight,
     *                client);
     * the version below ought to avoid it
     */
    if (stuff->totalHeight != 0 &&
        length > (shmdesc->size - stuff->offset) / stuff->totalHeight) {
        client->errorValue = stuff->totalWidth;
        return BadValue;
    }
    if (stuff->srcX > stuff->totalWidth) {
        client->errorValue = stuff->srcX;
        return BadValue;
    }
    if (stuff->srcY > stuff->totalHeight) {
        client->errorValue = stuff->srcY;
        return BadValue;
    }
    if ((stuff->srcX + stuff->srcWidth) > stuff->totalWidth) {
        client->errorValue = stuff->srcWidth;
        return BadValue;
    }
    if ((stuff->srcY + stuff->srcHeight) > stuff->totalHeight) {
        client->errorValue = stuff->srcHeight;
        return BadValue;
    }

    if ((((stuff->format == ZPixmap) && (stuff->srcX == 0)) ||
         ((stuff->format != ZPixmap) &&
          (stuff->srcX < screenInfo.bitmapScanlinePad) &&
          ((stuff->format == XYBitmap) ||
           ((stuff->srcY == 0) &&
            (stuff->srcHeight == stuff->totalHeight))))) &&
        ((stuff->srcX + stuff->srcWidth) == stuff->totalWidth))
        (*pGC->ops->PutImage) (pDraw, pGC, stuff->depth,
                               stuff->dstX, stuff->dstY,
                               stuff->totalWidth, stuff->srcHeight,
                               stuff->srcX, stuff->format,
                               shmdesc->addr + stuff->offset +
                               (stuff->srcY * length));
    else
        doShmPutImage(pDraw, pGC, stuff->depth, stuff->format,
                      stuff->totalWidth, stuff->totalHeight,
                      stuff->srcX, stuff->srcY,
                      stuff->srcWidth, stuff->srcHeight,
                      stuff->dstX, stuff->dstY, shmdesc->addr + stuff->offset);

    if (stuff->sendEvent) {
        xShmCompletionEvent ev;

        ev.type = ShmCompletionCode;
        ev.drawable = stuff->drawable;
        ev.minorEvent = X_ShmPutImage;
        ev.majorEvent = ShmReqCode;
        ev.shmseg = stuff->shmseg;
        ev.offset = stuff->offset;
        WriteEventsToClient(client, 1, (xEvent *) &ev);
    }

    return Success;
}

static int
ProcShmGetImage(ClientPtr client)
{
    DrawablePtr pDraw;
    long lenPer = 0, length;
    Mask plane = 0;
    xShmGetImageReply xgi;
    ShmDescPtr shmdesc;
    int rc;

    REQUEST(xShmGetImageReq);

    REQUEST_SIZE_MATCH(xShmGetImageReq);
    if ((stuff->format != XYPixmap) && (stuff->format != ZPixmap)) {
        client->errorValue = stuff->format;
        return BadValue;
    }
    rc = dixLookupDrawable(&pDraw, stuff->drawable, client, 0, DixReadAccess);
    if (rc != Success)
        return rc;
    VERIFY_SHMPTR(stuff->shmseg, stuff->offset, TRUE, shmdesc, client);
    if (pDraw->type == DRAWABLE_WINDOW) {
        if (                    /* check for being viewable */
               !((WindowPtr) pDraw)->realized ||
               /* check for being on screen */
               pDraw->x + stuff->x < 0 ||
               pDraw->x + stuff->x + (int) stuff->width > pDraw->pScreen->width
               || pDraw->y + stuff->y < 0 ||
               pDraw->y + stuff->y + (int) stuff->height >
               pDraw->pScreen->height ||
               /* check for being inside of border */
               stuff->x < -wBorderWidth((WindowPtr) pDraw) ||
               stuff->x + (int) stuff->width >
               wBorderWidth((WindowPtr) pDraw) + (int) pDraw->width ||
               stuff->y < -wBorderWidth((WindowPtr) pDraw) ||
               stuff->y + (int) stuff->height >
               wBorderWidth((WindowPtr) pDraw) + (int) pDraw->height)
            return BadMatch;
        xgi.visual = wVisual(((WindowPtr) pDraw));
    }
    else {
        if (stuff->x < 0 ||
            stuff->x + (int) stuff->width > pDraw->width ||
            stuff->y < 0 || stuff->y + (int) stuff->height > pDraw->height)
            return BadMatch;
        xgi.visual = None;
    }
    xgi.type = X_Reply;
    xgi.length = 0;
    xgi.sequenceNumber = client->sequence;
    xgi.depth = pDraw->depth;
    if (stuff->format == ZPixmap) {
        length = PixmapBytePad(stuff->width, pDraw->depth) * stuff->height;
    }
    else {
        lenPer = PixmapBytePad(stuff->width, 1) * stuff->height;
        plane = ((Mask) 1) << (pDraw->depth - 1);
        /* only planes asked for */
        length = lenPer * Ones(stuff->planeMask & (plane | (plane - 1)));
    }

    VERIFY_SHMSIZE(shmdesc, stuff->offset, length, client);
    xgi.size = length;

    if (length == 0) {
        /* nothing to do */
    }
    else if (stuff->format == ZPixmap) {
        (*pDraw->pScreen->GetImage) (pDraw, stuff->x, stuff->y,
                                     stuff->width, stuff->height,
                                     stuff->format, stuff->planeMask,
                                     shmdesc->addr + stuff->offset);
    }
    else {

        length = stuff->offset;
        for (; plane; plane >>= 1) {
            if (stuff->planeMask & plane) {
                (*pDraw->pScreen->GetImage) (pDraw,
                                             stuff->x, stuff->y,
                                             stuff->width, stuff->height,
                                             stuff->format, plane,
                                             shmdesc->addr + length);
                length += lenPer;
            }
        }
    }

    if (client->swapped) {
        swaps(&xgi.sequenceNumber);
        swapl(&xgi.length);
        swapl(&xgi.visual);
        swapl(&xgi.size);
    }
    WriteToClient(client, sizeof(xShmGetImageReply), (char *) &xgi);

    return Success;
}

#ifdef PANORAMIX
static int
ProcPanoramiXShmPutImage(ClientPtr client)
{
    int j, result, orig_x, orig_y;
    PanoramiXRes *draw, *gc;
    Bool sendEvent, isRoot;

    REQUEST(xShmPutImageReq);
    REQUEST_SIZE_MATCH(xShmPutImageReq);

    result = dixLookupResourceByClass((pointer *) &draw, stuff->drawable,
                                      XRC_DRAWABLE, client, DixWriteAccess);
    if (result != Success)
        return (result == BadValue) ? BadDrawable : result;

    result = dixLookupResourceByType((pointer *) &gc, stuff->gc,
                                     XRT_GC, client, DixReadAccess);
    if (result != Success)
        return result;

    isRoot = (draw->type == XRT_WINDOW) && draw->u.win.root;

    orig_x = stuff->dstX;
    orig_y = stuff->dstY;
    sendEvent = stuff->sendEvent;
    stuff->sendEvent = 0;
    FOR_NSCREENS(j) {
        if (!j)
            stuff->sendEvent = sendEvent;
        stuff->drawable = draw->info[j].id;
        stuff->gc = gc->info[j].id;
        if (isRoot) {
            stuff->dstX = orig_x - screenInfo.screens[j]->x;
            stuff->dstY = orig_y - screenInfo.screens[j]->y;
        }
        result = ProcShmPutImage(client);
        if (result != Success)
            break;
    }
    return result;
}

static int
ProcPanoramiXShmGetImage(ClientPtr client)
{
    PanoramiXRes *draw;
    DrawablePtr *drawables;
    DrawablePtr pDraw;
    xShmGetImageReply xgi;
    ShmDescPtr shmdesc;
    int i, x, y, w, h, format, rc;
    Mask plane = 0, planemask;
    long lenPer = 0, length, widthBytesLine;
    Bool isRoot;

    REQUEST(xShmGetImageReq);

    REQUEST_SIZE_MATCH(xShmGetImageReq);

    if ((stuff->format != XYPixmap) && (stuff->format != ZPixmap)) {
        client->errorValue = stuff->format;
        return BadValue;
    }

    rc = dixLookupResourceByClass((pointer *) &draw, stuff->drawable,
                                  XRC_DRAWABLE, client, DixWriteAccess);
    if (rc != Success)
        return (rc == BadValue) ? BadDrawable : rc;

    if (draw->type == XRT_PIXMAP)
        return ProcShmGetImage(client);

    rc = dixLookupDrawable(&pDraw, stuff->drawable, client, 0, DixReadAccess);
    if (rc != Success)
        return rc;

    VERIFY_SHMPTR(stuff->shmseg, stuff->offset, TRUE, shmdesc, client);

    x = stuff->x;
    y = stuff->y;
    w = stuff->width;
    h = stuff->height;
    format = stuff->format;
    planemask = stuff->planeMask;

    isRoot = (draw->type == XRT_WINDOW) && draw->u.win.root;

    if (isRoot) {
        if (                    /* check for being onscreen */
               x < 0 || x + w > PanoramiXPixWidth ||
               y < 0 || y + h > PanoramiXPixHeight)
            return BadMatch;
    }
    else {
        if (                    /* check for being onscreen */
               screenInfo.screens[0]->x + pDraw->x + x < 0 ||
               screenInfo.screens[0]->x + pDraw->x + x + w > PanoramiXPixWidth
               || screenInfo.screens[0]->y + pDraw->y + y < 0 ||
               screenInfo.screens[0]->y + pDraw->y + y + h > PanoramiXPixHeight
               ||
               /* check for being inside of border */
               x < -wBorderWidth((WindowPtr) pDraw) ||
               x + w > wBorderWidth((WindowPtr) pDraw) + (int) pDraw->width ||
               y < -wBorderWidth((WindowPtr) pDraw) ||
               y + h > wBorderWidth((WindowPtr) pDraw) + (int) pDraw->height)
            return BadMatch;
    }

    drawables = calloc(PanoramiXNumScreens, sizeof(DrawablePtr));
    if (!drawables)
        return BadAlloc;

    drawables[0] = pDraw;
    FOR_NSCREENS_FORWARD_SKIP(i) {
        rc = dixLookupDrawable(drawables + i, draw->info[i].id, client, 0,
                               DixReadAccess);
        if (rc != Success) {
            free(drawables);
            return rc;
        }
    }

    xgi.visual = wVisual(((WindowPtr) pDraw));
    xgi.type = X_Reply;
    xgi.length = 0;
    xgi.sequenceNumber = client->sequence;
    xgi.depth = pDraw->depth;

    if (format == ZPixmap) {
        widthBytesLine = PixmapBytePad(w, pDraw->depth);
        length = widthBytesLine * h;
    }
    else {
        widthBytesLine = PixmapBytePad(w, 1);
        lenPer = widthBytesLine * h;
        plane = ((Mask) 1) << (pDraw->depth - 1);
        length = lenPer * Ones(planemask & (plane | (plane - 1)));
    }

    VERIFY_SHMSIZE(shmdesc, stuff->offset, length, client);
    xgi.size = length;

    if (length == 0) {          /* nothing to do */
    }
    else if (format == ZPixmap) {
        XineramaGetImageData(drawables, x, y, w, h, format, planemask,
                             shmdesc->addr + stuff->offset,
                             widthBytesLine, isRoot);
    }
    else {

        length = stuff->offset;
        for (; plane; plane >>= 1) {
            if (planemask & plane) {
                XineramaGetImageData(drawables, x, y, w, h,
                                     format, plane, shmdesc->addr + length,
                                     widthBytesLine, isRoot);
                length += lenPer;
            }
        }
    }
    free(drawables);

    if (client->swapped) {
        swaps(&xgi.sequenceNumber);
        swapl(&xgi.length);
        swapl(&xgi.visual);
        swapl(&xgi.size);
    }
    WriteToClient(client, sizeof(xShmGetImageReply), (char *) &xgi);

    return Success;
}

static int
ProcPanoramiXShmCreatePixmap(ClientPtr client)
{
    ScreenPtr pScreen = NULL;
    PixmapPtr pMap = NULL;
    DrawablePtr pDraw;
    DepthPtr pDepth;
    int i, j, result, rc;
    ShmDescPtr shmdesc;

    REQUEST(xShmCreatePixmapReq);
    unsigned int width, height, depth;
    unsigned long size;
    PanoramiXRes *newPix;

    REQUEST_SIZE_MATCH(xShmCreatePixmapReq);
    client->errorValue = stuff->pid;
    if (!sharedPixmaps)
        return BadImplementation;
    LEGAL_NEW_RESOURCE(stuff->pid, client);
    rc = dixLookupDrawable(&pDraw, stuff->drawable, client, M_ANY,
                           DixGetAttrAccess);
    if (rc != Success)
        return rc;

    VERIFY_SHMPTR(stuff->shmseg, stuff->offset, TRUE, shmdesc, client);

    width = stuff->width;
    height = stuff->height;
    depth = stuff->depth;
    if (!width || !height || !depth) {
        client->errorValue = 0;
        return BadValue;
    }
    if (width > 32767 || height > 32767)
        return BadAlloc;

    if (stuff->depth != 1) {
        pDepth = pDraw->pScreen->allowedDepths;
        for (i = 0; i < pDraw->pScreen->numDepths; i++, pDepth++)
            if (pDepth->depth == stuff->depth)
                goto CreatePmap;
        client->errorValue = stuff->depth;
        return BadValue;
    }

 CreatePmap:
    size = PixmapBytePad(width, depth) * height;
    if (sizeof(size) == 4 && BitsPerPixel(depth) > 8) {
        if (size < width * height)
            return BadAlloc;
    }
    /* thankfully, offset is unsigned */
    if (stuff->offset + size < size)
        return BadAlloc;

    VERIFY_SHMSIZE(shmdesc, stuff->offset, size, client);

    if (!(newPix = malloc(sizeof(PanoramiXRes))))
        return BadAlloc;

    newPix->type = XRT_PIXMAP;
    newPix->u.pix.shared = TRUE;
    panoramix_setup_ids(newPix, client, stuff->pid);

    result = Success;

    FOR_NSCREENS(j) {
        ShmScrPrivateRec *screen_priv;

        pScreen = screenInfo.screens[j];

        screen_priv = ShmGetScreenPriv(pScreen);
        pMap = (*screen_priv->shmFuncs->CreatePixmap) (pScreen,
                                                       stuff->width,
                                                       stuff->height,
                                                       stuff->depth,
                                                       shmdesc->addr +
                                                       stuff->offset);

        if (pMap) {
            dixSetPrivate(&pMap->devPrivates, shmPixmapPrivateKey, shmdesc);
            shmdesc->refcnt++;
            pMap->drawable.serialNumber = NEXT_SERIAL_NUMBER;
            pMap->drawable.id = newPix->info[j].id;
            if (!AddResource(newPix->info[j].id, RT_PIXMAP, (pointer) pMap)) {
                result = BadAlloc;
                break;
            }
        }
        else {
            result = BadAlloc;
            break;
        }
    }

    if (result == BadAlloc) {
        while (j--)
            FreeResource(newPix->info[j].id, RT_NONE);
        free(newPix);
    }
    else
        AddResource(stuff->pid, XRT_PIXMAP, newPix);

    return result;
}
#endif

static PixmapPtr
fbShmCreatePixmap(ScreenPtr pScreen,
                  int width, int height, int depth, char *addr)
{
    PixmapPtr pPixmap;

    pPixmap = (*pScreen->CreatePixmap) (pScreen, 0, 0, pScreen->rootDepth, 0);
    if (!pPixmap)
        return NullPixmap;

    if (!(*pScreen->ModifyPixmapHeader) (pPixmap, width, height, depth,
                                         BitsPerPixel(depth),
                                         PixmapBytePad(width, depth),
                                         (pointer) addr)) {
        (*pScreen->DestroyPixmap) (pPixmap);
        return NullPixmap;
    }
    return pPixmap;
}

static int
ProcShmCreatePixmap(ClientPtr client)
{
    PixmapPtr pMap;
    DrawablePtr pDraw;
    DepthPtr pDepth;
    int i, rc;
    ShmDescPtr shmdesc;
    ShmScrPrivateRec *screen_priv;

    REQUEST(xShmCreatePixmapReq);
    unsigned int width, height, depth;
    unsigned long size;

    REQUEST_SIZE_MATCH(xShmCreatePixmapReq);
    client->errorValue = stuff->pid;
    if (!sharedPixmaps)
        return BadImplementation;
    LEGAL_NEW_RESOURCE(stuff->pid, client);
    rc = dixLookupDrawable(&pDraw, stuff->drawable, client, M_ANY,
                           DixGetAttrAccess);
    if (rc != Success)
        return rc;

    VERIFY_SHMPTR(stuff->shmseg, stuff->offset, TRUE, shmdesc, client);

    width = stuff->width;
    height = stuff->height;
    depth = stuff->depth;
    if (!width || !height || !depth) {
        client->errorValue = 0;
        return BadValue;
    }
    if (width > 32767 || height > 32767)
        return BadAlloc;

    if (stuff->depth != 1) {
        pDepth = pDraw->pScreen->allowedDepths;
        for (i = 0; i < pDraw->pScreen->numDepths; i++, pDepth++)
            if (pDepth->depth == stuff->depth)
                goto CreatePmap;
        client->errorValue = stuff->depth;
        return BadValue;
    }

 CreatePmap:
    size = PixmapBytePad(width, depth) * height;
    if (sizeof(size) == 4 && BitsPerPixel(depth) > 8) {
        if (size < width * height)
            return BadAlloc;
    }
    /* thankfully, offset is unsigned */
    if (stuff->offset + size < size)
        return BadAlloc;

    VERIFY_SHMSIZE(shmdesc, stuff->offset, size, client);
    screen_priv = ShmGetScreenPriv(pDraw->pScreen);
    pMap = (*screen_priv->shmFuncs->CreatePixmap) (pDraw->pScreen, stuff->width,
                                                   stuff->height, stuff->depth,
                                                   shmdesc->addr +
                                                   stuff->offset);
    if (pMap) {
        rc = XaceHook(XACE_RESOURCE_ACCESS, client, stuff->pid, RT_PIXMAP,
                      pMap, RT_NONE, NULL, DixCreateAccess);
        if (rc != Success) {
            pDraw->pScreen->DestroyPixmap(pMap);
            return rc;
        }
        dixSetPrivate(&pMap->devPrivates, shmPixmapPrivateKey, shmdesc);
        shmdesc->refcnt++;
        pMap->drawable.serialNumber = NEXT_SERIAL_NUMBER;
        pMap->drawable.id = stuff->pid;
        if (AddResource(stuff->pid, RT_PIXMAP, (pointer) pMap)) {
            return Success;
        }
    }
    return BadAlloc;
}

static int
ProcShmDispatch(ClientPtr client)
{
    REQUEST(xReq);
    switch (stuff->data) {
    case X_ShmQueryVersion:
        return ProcShmQueryVersion(client);
    case X_ShmAttach:
        return ProcShmAttach(client);
    case X_ShmDetach:
        return ProcShmDetach(client);
    case X_ShmPutImage:
#ifdef PANORAMIX
        if (!noPanoramiXExtension)
            return ProcPanoramiXShmPutImage(client);
#endif
        return ProcShmPutImage(client);
    case X_ShmGetImage:
#ifdef PANORAMIX
        if (!noPanoramiXExtension)
            return ProcPanoramiXShmGetImage(client);
#endif
        return ProcShmGetImage(client);
    case X_ShmCreatePixmap:
#ifdef PANORAMIX
        if (!noPanoramiXExtension)
            return ProcPanoramiXShmCreatePixmap(client);
#endif
        return ProcShmCreatePixmap(client);
    default:
        return BadRequest;
    }
}

static void
SShmCompletionEvent(xShmCompletionEvent * from, xShmCompletionEvent * to)
{
    to->type = from->type;
    cpswaps(from->sequenceNumber, to->sequenceNumber);
    cpswapl(from->drawable, to->drawable);
    cpswaps(from->minorEvent, to->minorEvent);
    to->majorEvent = from->majorEvent;
    cpswapl(from->shmseg, to->shmseg);
    cpswapl(from->offset, to->offset);
}

static int
SProcShmQueryVersion(ClientPtr client)
{
    REQUEST(xShmQueryVersionReq);

    swaps(&stuff->length);
    return ProcShmQueryVersion(client);
}

static int
SProcShmAttach(ClientPtr client)
{
    REQUEST(xShmAttachReq);
    swaps(&stuff->length);
    REQUEST_SIZE_MATCH(xShmAttachReq);
    swapl(&stuff->shmseg);
    swapl(&stuff->shmid);
    return ProcShmAttach(client);
}

static int
SProcShmDetach(ClientPtr client)
{
    REQUEST(xShmDetachReq);
    swaps(&stuff->length);
    REQUEST_SIZE_MATCH(xShmDetachReq);
    swapl(&stuff->shmseg);
    return ProcShmDetach(client);
}

static int
SProcShmPutImage(ClientPtr client)
{
    REQUEST(xShmPutImageReq);
    swaps(&stuff->length);
    REQUEST_SIZE_MATCH(xShmPutImageReq);
    swapl(&stuff->drawable);
    swapl(&stuff->gc);
    swaps(&stuff->totalWidth);
    swaps(&stuff->totalHeight);
    swaps(&stuff->srcX);
    swaps(&stuff->srcY);
    swaps(&stuff->srcWidth);
    swaps(&stuff->srcHeight);
    swaps(&stuff->dstX);
    swaps(&stuff->dstY);
    swapl(&stuff->shmseg);
    swapl(&stuff->offset);
    return ProcShmPutImage(client);
}

static int
SProcShmGetImage(ClientPtr client)
{
    REQUEST(xShmGetImageReq);
    swaps(&stuff->length);
    REQUEST_SIZE_MATCH(xShmGetImageReq);
    swapl(&stuff->drawable);
    swaps(&stuff->x);
    swaps(&stuff->y);
    swaps(&stuff->width);
    swaps(&stuff->height);
    swapl(&stuff->planeMask);
    swapl(&stuff->shmseg);
    swapl(&stuff->offset);
    return ProcShmGetImage(client);
}

static int
SProcShmCreatePixmap(ClientPtr client)
{
    REQUEST(xShmCreatePixmapReq);
    swaps(&stuff->length);
    REQUEST_SIZE_MATCH(xShmCreatePixmapReq);
    swapl(&stuff->pid);
    swapl(&stuff->drawable);
    swaps(&stuff->width);
    swaps(&stuff->height);
    swapl(&stuff->shmseg);
    swapl(&stuff->offset);
    return ProcShmCreatePixmap(client);
}

static int
SProcShmDispatch(ClientPtr client)
{
    REQUEST(xReq);
    switch (stuff->data) {
    case X_ShmQueryVersion:
        return SProcShmQueryVersion(client);
    case X_ShmAttach:
        return SProcShmAttach(client);
    case X_ShmDetach:
        return SProcShmDetach(client);
    case X_ShmPutImage:
        return SProcShmPutImage(client);
    case X_ShmGetImage:
        return SProcShmGetImage(client);
    case X_ShmCreatePixmap:
        return SProcShmCreatePixmap(client);
    default:
        return BadRequest;
    }
}

void
ShmExtensionInit(INITARGS)
{
    ExtensionEntry *extEntry;
    int i;

#ifdef MUST_CHECK_FOR_SHM_SYSCALL
    if (!CheckForShmSyscall()) {
        ErrorF("MIT-SHM extension disabled due to lack of kernel support\n");
        return;
    }
#endif

    if (!ShmRegisterPrivates())
        return;

    sharedPixmaps = xFalse;
    {
        sharedPixmaps = xTrue;
        for (i = 0; i < screenInfo.numScreens; i++) {
            ShmScrPrivateRec *screen_priv =
                ShmInitScreenPriv(screenInfo.screens[i]);
            if (!screen_priv->shmFuncs)
                screen_priv->shmFuncs = &miFuncs;
            if (!screen_priv->shmFuncs->CreatePixmap)
                sharedPixmaps = xFalse;
        }
        if (sharedPixmaps)
            for (i = 0; i < screenInfo.numScreens; i++) {
                ShmScrPrivateRec *screen_priv =
                    ShmGetScreenPriv(screenInfo.screens[i]);
                screen_priv->destroyPixmap =
                    screenInfo.screens[i]->DestroyPixmap;
                screenInfo.screens[i]->DestroyPixmap = ShmDestroyPixmap;
            }
    }
    ShmSegType = CreateNewResourceType(ShmDetachSegment, "ShmSeg");
    if (ShmSegType &&
        (extEntry = AddExtension(SHMNAME, ShmNumberEvents, ShmNumberErrors,
                                 ProcShmDispatch, SProcShmDispatch,
                                 ShmResetProc, StandardMinorOpcode))) {
        ShmReqCode = (unsigned char) extEntry->base;
        ShmCompletionCode = extEntry->eventBase;
        BadShmSegCode = extEntry->errorBase;
        SetResourceTypeErrorValue(ShmSegType, BadShmSegCode);
        EventSwapVector[ShmCompletionCode] = (EventSwapPtr) SShmCompletionEvent;
    }
}<|MERGE_RESOLUTION|>--- conflicted
+++ resolved
@@ -344,43 +344,6 @@
             gidset = 0;
         }
 #endif
-<<<<<<< HEAD
-	FreeLocalClientCreds(lcc);
-	
-	if (uidset) {
-	    /* User id 0 always gets access */
-	    if (uid == 0) {
-		return 0;
-	    }
-            #ifdef _MSC_VER
-            __asm int 3;
-            #else
-	    /* Check the owner */
-	    if (SHMPERM_UID(perm) == uid || SHMPERM_CUID(perm) == uid) {
-		mask = S_IRUSR;
-		if (!readonly) {
-		    mask |= S_IWUSR;
-		}
-		return (SHMPERM_MODE(perm) & mask) == mask ? 0 : -1;
-	    }
-            #endif
-	}
-
-	if (gidset) {
-	    /* Check the group */
-            #ifdef _MSC_VER
-            __asm int 3;
-            #else
-	    if (SHMPERM_GID(perm) == gid || SHMPERM_CGID(perm) == gid) {
-		mask = S_IRGRP;
-		if (!readonly) {
-		    mask |= S_IWGRP;
-		}
-		return (SHMPERM_MODE(perm) & mask) == mask ? 0 : -1;
-	    }
-            #endif
-	}
-=======
         FreeLocalClientCreds(lcc);
 
         if (uidset) {
@@ -388,6 +351,9 @@
             if (uid == 0) {
                 return 0;
             }
+            #ifdef _MSC_VER
+            __asm int 3;
+            #else
             /* Check the owner */
             if (SHMPERM_UID(perm) == uid || SHMPERM_CUID(perm) == uid) {
                 mask = S_IRUSR;
@@ -396,10 +362,14 @@
                 }
                 return (SHMPERM_MODE(perm) & mask) == mask ? 0 : -1;
             }
+            #endif
         }
 
         if (gidset) {
             /* Check the group */
+            #ifdef _MSC_VER
+            __asm int 3;
+            #else
             if (SHMPERM_GID(perm) == gid || SHMPERM_CGID(perm) == gid) {
                 mask = S_IRGRP;
                 if (!readonly) {
@@ -407,8 +377,8 @@
                 }
                 return (SHMPERM_MODE(perm) & mask) == mask ? 0 : -1;
             }
-        }
->>>>>>> 0f834b91
+            #endif
+        }
     }
             #ifdef _MSC_VER
             __asm int 3;
@@ -485,18 +455,11 @@
     ShmDescPtr *prev;
 
     if (--shmdesc->refcnt)
-<<<<<<< HEAD
-	return TRUE;
+        return TRUE;
 #ifndef _MSC_VER
     shmdt(shmdesc->addr);
 #endif
-    for (prev = &Shmsegs; *prev != shmdesc; prev = &(*prev)->next)
-	;
-=======
-        return TRUE;
-    shmdt(shmdesc->addr);
     for (prev = &Shmsegs; *prev != shmdesc; prev = &(*prev)->next);
->>>>>>> 0f834b91
     *prev = shmdesc->next;
     free(shmdesc);
     return Success;
