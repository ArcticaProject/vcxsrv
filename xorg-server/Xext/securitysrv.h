/*
Copyright 1996, 1998  The Open Group

Permission to use, copy, modify, distribute, and sell this software and its
documentation for any purpose is hereby granted without fee, provided that
the above copyright notice appear in all copies and that both that
copyright notice and this permission notice appear in supporting
documentation.

The above copyright notice and this permission notice shall be included
in all copies or substantial portions of the Software.

THE SOFTWARE IS PROVIDED "AS IS", WITHOUT WARRANTY OF ANY KIND, EXPRESS
OR IMPLIED, INCLUDING BUT NOT LIMITED TO THE WARRANTIES OF
MERCHANTABILITY, FITNESS FOR A PARTICULAR PURPOSE AND NONINFRINGEMENT.
IN NO EVENT SHALL THE OPEN GROUP BE LIABLE FOR ANY CLAIM, DAMAGES OR
OTHER LIABILITY, WHETHER IN AN ACTION OF CONTRACT, TORT OR OTHERWISE,
ARISING FROM, OUT OF OR IN CONNECTION WITH THE SOFTWARE OR THE USE OR
OTHER DEALINGS IN THE SOFTWARE.

Except as contained in this notice, the name of The Open Group shall
not be used in advertising or otherwise to promote the sale, use or
other dealings in this Software without prior written authorization
from The Open Group.
*/

/* Xserver internals for Security extension - moved here from
   _SECURITY_SERVER section of <X11/extensions/security.h> */

#ifndef _SECURITY_SRV_H
#define _SECURITY_SRV_H

/* Allow client side portions of <X11/extensions/security.h> to compile */
<<<<<<< HEAD
typedef int Status;
=======
#ifndef Status
#define Status int
#define NEED_UNDEF_Status
#endif
>>>>>>> d6d3999c
#ifndef Display
#define Display void
#define NEED_UNDEF_Display
#endif

#include <X11/extensions/secur.h>

#ifdef NEED_UNDEF_Status
#undef Status
#undef NEED_UNDEF_Status
#endif
#ifdef NEED_UNDEF_Display
#undef Display
#undef NEED_UNDEF_Display
#endif

#include "input.h"              /* for DeviceIntPtr */
#include "property.h"           /* for PropertyPtr */
#include "pixmap.h"             /* for DrawablePtr */
#include "resource.h"           /* for RESTYPE */

/* resource type to pass in LookupIDByType for authorizations */
extern RESTYPE SecurityAuthorizationResType;

/* this is what we store for an authorization */
typedef struct {
    XID id;                     /* resource ID */
    CARD32 timeout;             /* how long to live in seconds after refcnt == 0 */
    unsigned int trustLevel;    /* trusted/untrusted */
    XID group;                  /* see embedding extension */
    unsigned int refcnt;        /* how many clients connected with this auth */
    unsigned int secondsRemaining;      /* overflow time amount for >49 days */
    OsTimerPtr timer;           /* timer for this auth */
    struct _OtherClients *eventClients; /* clients wanting events */
} SecurityAuthorizationRec, *SecurityAuthorizationPtr;

typedef struct {
    XID group;                  /* the group that was sent in GenerateAuthorization */
    Bool valid;                 /* did anyone recognize it? if so, set to TRUE */
} SecurityValidateGroupInfoRec;

/* Give this value or higher to the -audit option to get security messages */
#define SECURITY_AUDIT_LEVEL 4

#endif                          /* _SECURITY_SRV_H */<|MERGE_RESOLUTION|>--- conflicted
+++ resolved
@@ -31,14 +31,7 @@
 #define _SECURITY_SRV_H
 
 /* Allow client side portions of <X11/extensions/security.h> to compile */
-<<<<<<< HEAD
 typedef int Status;
-=======
-#ifndef Status
-#define Status int
-#define NEED_UNDEF_Status
-#endif
->>>>>>> d6d3999c
 #ifndef Display
 #define Display void
 #define NEED_UNDEF_Display
