--- conflicted
+++ resolved
@@ -278,7 +278,6 @@
     xXF86BigfontQueryVersionReply reply;
 
     REQUEST_SIZE_MATCH(xXF86BigfontQueryVersionReq);
-<<<<<<< HEAD
     reply.type = X_Reply;
     reply.length = 0;
     reply.sequenceNumber = client->sequence;
@@ -291,25 +290,14 @@
     reply.uid = geteuid();
     reply.gid = getegid();
     #endif
-=======
-    reply = (xXF86BigfontQueryVersionReply) {
-        .type = X_Reply,
-        .sequenceNumber = client->sequence,
-        .length = 0,
-        .majorVersion = SERVER_XF86BIGFONT_MAJOR_VERSION,
-        .minorVersion = SERVER_XF86BIGFONT_MINOR_VERSION,
-        .uid = geteuid(),
-        .gid = getegid(),
->>>>>>> d137057f
-#ifdef HAS_SHM
-        .signature = signature,
-        .capabilities = (LocalClient(client) && !client->swapped)
-                         ? XF86Bigfont_CAP_LocalShm : 0
+#ifdef HAS_SHM
+    reply.signature = signature;
+    reply.capabilities = (LocalClient(client) && !client->swapped ? XF86Bigfont_CAP_LocalShm : 0);
 #else
-        .signature = 0,
-        .capabilities = 0
-#endif
-    };
+    reply.signature = 0;        /* This is redundant. Avoids uninitialized memory. */
+    reply.capabilities = 0;
+#endif
+    
     if (client->swapped) {
         char tmp;
 
