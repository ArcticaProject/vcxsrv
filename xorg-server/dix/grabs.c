--- conflicted
+++ resolved
@@ -179,12 +179,8 @@
             continue;
         PrintDeviceGrabInfo(dev);
         client = clients[CLIENT_ID(dev->deviceGrab.grab->resource)];
-<<<<<<< HEAD
-        dev->deviceGrab.DeactivateGrab(dev);
-=======
         if (!kill_client || !client || client->clientGone)
             dev->deviceGrab.DeactivateGrab(dev);
->>>>>>> 7b3f315a
         if (kill_client)
             CloseDownClient(client);
     }
