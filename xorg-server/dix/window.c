--- conflicted
+++ resolved
@@ -1,7583 +1,3791 @@
-<<<<<<< HEAD
-/*
-
-Copyright (c) 2006, Red Hat, Inc.
-
-Permission is hereby granted, free of charge, to any person obtaining a
-copy of this software and associated documentation files (the "Software"),
-to deal in the Software without restriction, including without limitation
-the rights to use, copy, modify, merge, publish, distribute, sublicense,
-and/or sell copies of the Software, and to permit persons to whom the
-Software is furnished to do so, subject to the following conditions:
-
-The above copyright notice and this permission notice (including the next
-paragraph) shall be included in all copies or substantial portions of the
-Software.
-
-THE SOFTWARE IS PROVIDED "AS IS", WITHOUT WARRANTY OF ANY KIND, EXPRESS OR
-IMPLIED, INCLUDING BUT NOT LIMITED TO THE WARRANTIES OF MERCHANTABILITY,
-FITNESS FOR A PARTICULAR PURPOSE AND NONINFRINGEMENT.  IN NO EVENT SHALL
-THE AUTHORS OR COPYRIGHT HOLDERS BE LIABLE FOR ANY CLAIM, DAMAGES OR OTHER
-LIABILITY, WHETHER IN AN ACTION OF CONTRACT, TORT OR OTHERWISE, ARISING
-FROM, OUT OF OR IN CONNECTION WITH THE SOFTWARE OR THE USE OR OTHER
-DEALINGS IN THE SOFTWARE.
-
-Copyright 1987, 1998  The Open Group
-
-Permission to use, copy, modify, distribute, and sell this software and its
-documentation for any purpose is hereby granted without fee, provided that
-the above copyright notice appear in all copies and that both that
-copyright notice and this permission notice appear in supporting
-documentation.
-
-The above copyright notice and this permission notice shall be included
-in all copies or substantial portions of the Software.
-
-THE SOFTWARE IS PROVIDED "AS IS", WITHOUT WARRANTY OF ANY KIND, EXPRESS
-OR IMPLIED, INCLUDING BUT NOT LIMITED TO THE WARRANTIES OF
-MERCHANTABILITY, FITNESS FOR A PARTICULAR PURPOSE AND NONINFRINGEMENT.
-IN NO EVENT SHALL THE OPEN GROUP BE LIABLE FOR ANY CLAIM, DAMAGES OR
-OTHER LIABILITY, WHETHER IN AN ACTION OF CONTRACT, TORT OR OTHERWISE,
-ARISING FROM, OUT OF OR IN CONNECTION WITH THE SOFTWARE OR THE USE OR
-OTHER DEALINGS IN THE SOFTWARE.
-
-Except as contained in this notice, the name of The Open Group shall
-not be used in advertising or otherwise to promote the sale, use or
-other dealings in this Software without prior written authorization
-from The Open Group.
-
-
-Copyright 1987 by Digital Equipment Corporation, Maynard, Massachusetts,
-
-			All Rights Reserved
-
-Permission to use, copy, modify, and distribute this software and its 
-documentation for any purpose and without fee is hereby granted, 
-provided that the above copyright notice appear in all copies and that
-both that copyright notice and this permission notice appear in 
-supporting documentation, and that the name of Digital not be
-used in advertising or publicity pertaining to distribution of the
-software without specific, written prior permission.  
-
-DIGITAL DISCLAIMS ALL WARRANTIES WITH REGARD TO THIS SOFTWARE, INCLUDING
-ALL IMPLIED WARRANTIES OF MERCHANTABILITY AND FITNESS, IN NO EVENT SHALL
-DIGITAL BE LIABLE FOR ANY SPECIAL, INDIRECT OR CONSEQUENTIAL DAMAGES OR
-ANY DAMAGES WHATSOEVER RESULTING FROM LOSS OF USE, DATA OR PROFITS,
-WHETHER IN AN ACTION OF CONTRACT, NEGLIGENCE OR OTHER TORTIOUS ACTION,
-ARISING OUT OF OR IN CONNECTION WITH THE USE OR PERFORMANCE OF THIS
-SOFTWARE.
-
-*/
-
-/* The panoramix components contained the following notice */
-/*****************************************************************
-
-Copyright (c) 1991, 1997 Digital Equipment Corporation, Maynard, Massachusetts.
-
-Permission is hereby granted, free of charge, to any person obtaining a copy
-of this software and associated documentation files (the "Software"), to deal
-in the Software without restriction, including without limitation the rights
-to use, copy, modify, merge, publish, distribute, sublicense, and/or sell
-copies of the Software.
-
-The above copyright notice and this permission notice shall be included in
-all copies or substantial portions of the Software.
-
-THE SOFTWARE IS PROVIDED "AS IS", WITHOUT WARRANTY OF ANY KIND, EXPRESS OR
-IMPLIED, INCLUDING BUT NOT LIMITED TO THE WARRANTIES OF MERCHANTABILITY,
-FITNESS FOR A PARTICULAR PURPOSE AND NONINFRINGEMENT.  IN NO EVENT SHALL
-DIGITAL EQUIPMENT CORPORATION BE LIABLE FOR ANY CLAIM, DAMAGES, INCLUDING,
-BUT NOT LIMITED TO CONSEQUENTIAL OR INCIDENTAL DAMAGES, OR OTHER LIABILITY,
-WHETHER IN AN ACTION OF CONTRACT, TORT OR OTHERWISE, ARISING FROM, OUT OF OR
-IN CONNECTION WITH THE SOFTWARE OR THE USE OR OTHER DEALINGS IN THE SOFTWARE.
-
-Except as contained in this notice, the name of Digital Equipment Corporation
-shall not be used in advertising or otherwise to promote the sale, use or other
-dealings in this Software without prior written authorization from Digital
-Equipment Corporation.
-
-******************************************************************/
-
-
-#ifdef HAVE_DIX_CONFIG_H
-#include <dix-config.h>
-#endif
-
-#include "misc.h"
-#include "scrnintstr.h"
-#include "os.h"
-#include "regionstr.h"
-#include "validate.h"
-#include "windowstr.h"
-#include "input.h"
-#include "inputstr.h"
-#include "resource.h"
-#include "colormapst.h"
-#include "cursorstr.h"
-#include "dixstruct.h"
-#include "gcstruct.h"
-#include "servermd.h"
-#include "mivalidate.h"
-#ifdef PANORAMIX
-#include "panoramiX.h"
-#include "panoramiXsrv.h"
-#endif
-#include "dixevents.h"
-#include "globals.h"
-#include "mi.h" /* miPaintWindow */
-
-#include "privates.h"
-#include "xace.h"
-
-/******
- * Window stuff for server 
- *
- *    CreateRootWindow, CreateWindow, ChangeWindowAttributes,
- *    GetWindowAttributes, DeleteWindow, DestroySubWindows,
- *    HandleSaveSet, ReparentWindow, MapWindow, MapSubWindows,
- *    UnmapWindow, UnmapSubWindows, ConfigureWindow, CirculateWindow,
- *    ChangeWindowDeviceCursor
- ******/
-
-Bool bgNoneRoot = FALSE;
-
-static unsigned char _back_lsb[4] = {0x88, 0x22, 0x44, 0x11};
-static unsigned char _back_msb[4] = {0x11, 0x44, 0x22, 0x88};
-
-static Bool WindowParentHasDeviceCursor(WindowPtr pWin, 
-                                        DeviceIntPtr pDev, 
-                                        CursorPtr pCurs);
-static Bool 
-WindowSeekDeviceCursor(WindowPtr pWin, 
-                       DeviceIntPtr pDev, 
-                       DevCursNodePtr* pNode, 
-                       DevCursNodePtr* pPrev);
-
-int screenIsSaved = SCREEN_SAVER_OFF;
-
-static Bool TileScreenSaver(ScreenPtr pScreen, int kind);
-
-#define INPUTONLY_LEGAL_MASK (CWWinGravity | CWEventMask | \
-			      CWDontPropagate | CWOverrideRedirect | CWCursor )
-
-#define BOXES_OVERLAP(b1, b2) \
-      (!( ((b1)->x2 <= (b2)->x1)  || \
-	( ((b1)->x1 >= (b2)->x2)) || \
-	( ((b1)->y2 <= (b2)->y1)) || \
-	( ((b1)->y1 >= (b2)->y2)) ) )
-
-#define RedirectSend(pWin) \
-    ((pWin->eventMask|wOtherEventMasks(pWin)) & SubstructureRedirectMask)
-
-#define SubSend(pWin) \
-    ((pWin->eventMask|wOtherEventMasks(pWin)) & SubstructureNotifyMask)
-
-#define StrSend(pWin) \
-    ((pWin->eventMask|wOtherEventMasks(pWin)) & StructureNotifyMask)
-
-#define SubStrSend(pWin,pParent) (StrSend(pWin) || SubSend(pParent))
-
-#ifdef DEBUG
-/******
- * PrintWindowTree
- *    For debugging only
- ******/
-
-static void
-PrintChildren(WindowPtr p1, int indent)
-{
-    WindowPtr p2;
-    int i;
-
-    while (p1)
-    {
-	p2 = p1->firstChild;
-        ErrorF("[dix] ");
-	for (i=0; i<indent; i++) ErrorF(" ");
-	ErrorF("%lx\n", p1->drawable.id);
-	RegionPrint(&p1->clipList);
-	PrintChildren(p2, indent+4);
-	p1 = p1->nextSib;
-    }
-}
-
-static void
-PrintWindowTree(void)
-{
-    int i;
-    WindowPtr pWin, p1;
-
-    for (i=0; i<screenInfo.numScreens; i++)
-    {
-	ErrorF("[dix] WINDOW %d\n", i);
-	pWin = screenInfo.screens[i]->root;
-	RegionPrint(&pWin->clipList);
-	p1 = pWin->firstChild;
-	PrintChildren(p1, 4);
-    }
-}
-#endif
-
-int
-TraverseTree(WindowPtr pWin, VisitWindowProcPtr func, pointer data)
-{
-    int result;
-    WindowPtr pChild;
-
-    if (!(pChild = pWin))
-       return WT_NOMATCH;
-    while (1)
-    {
-	result = (* func)(pChild, data);
-	if (result == WT_STOPWALKING)
-	    return WT_STOPWALKING;
-	if ((result == WT_WALKCHILDREN) && pChild->firstChild)
-	{
-	    pChild = pChild->firstChild;
-	    continue;
-	}
-	while (!pChild->nextSib && (pChild != pWin))
-	    pChild = pChild->parent;
-	if (pChild == pWin)
-	    break;
-	pChild = pChild->nextSib;
-    }
-    return WT_NOMATCH;
-}
-
-/*****
- * WalkTree
- *   Walk the window tree, for SCREEN, preforming FUNC(pWin, data) on
- *   each window.  If FUNC returns WT_WALKCHILDREN, traverse the children,
- *   if it returns WT_DONTWALKCHILDREN, dont.  If it returns WT_STOPWALKING
- *   exit WalkTree.  Does depth-first traverse.
- *****/
-
-int
-WalkTree(ScreenPtr pScreen, VisitWindowProcPtr func, pointer data)
-{
-    return(TraverseTree(pScreen->root, func, data));
-}
-
-/* hack for forcing backing store on all windows */
-int	defaultBackingStore = NotUseful;
-/* hack to force no backing store */
-Bool	disableBackingStore = FALSE;
-Bool	enableBackingStore = FALSE;
-
-static void
-SetWindowToDefaults(WindowPtr pWin)
-{
-    pWin->prevSib = NullWindow;
-    pWin->firstChild = NullWindow;
-    pWin->lastChild = NullWindow;
-
-    pWin->valdata = (ValidatePtr)NULL;
-    pWin->optional = (WindowOptPtr)NULL;
-    pWin->cursorIsNone = TRUE;
-
-    pWin->backingStore = NotUseful;
-    pWin->DIXsaveUnder = FALSE;
-    pWin->backStorage = (pointer) NULL;
-
-    pWin->mapped = FALSE;	    /* off */
-    pWin->realized = FALSE;	/* off */
-    pWin->viewable = FALSE;
-    pWin->visibility = VisibilityNotViewable;
-    pWin->overrideRedirect = FALSE;
-    pWin->saveUnder = FALSE;
-
-    pWin->bitGravity = ForgetGravity;
-    pWin->winGravity = NorthWestGravity;
-
-    pWin->eventMask = 0;
-    pWin->deliverableEvents = 0;
-    pWin->dontPropagate = 0;
-    pWin->forcedBS = FALSE;
-    pWin->redirectDraw = RedirectDrawNone;
-    pWin->forcedBG = FALSE;
-
-#ifdef ROOTLESS
-    pWin->rootlessUnhittable = FALSE;
-#endif
-
-#ifdef COMPOSITE
-    pWin->damagedDescendants = FALSE;
-#endif
-}
-
-static void
-MakeRootTile(WindowPtr pWin)
-{
-    ScreenPtr pScreen = pWin->drawable.pScreen;
-    GCPtr pGC;
-    unsigned char back[128];
-    int len = BitmapBytePad(sizeof(long));
-    unsigned char *from, *to;
-    int i, j;
-
-    pWin->background.pixmap = (*pScreen->CreatePixmap)(pScreen, 4, 4,
-						    pScreen->rootDepth, 0);
-
-    pWin->backgroundState = BackgroundPixmap;
-    pGC = GetScratchGC(pScreen->rootDepth, pScreen);
-    if (!pWin->background.pixmap || !pGC)
-	FatalError("could not create root tile");
-
-    {
-	ChangeGCVal attributes[2];
-
-	attributes[0].val = pScreen->whitePixel;
-	attributes[1].val = pScreen->blackPixel;
-
-	(void)ChangeGC(NullClient, pGC, GCForeground | GCBackground, attributes);
-    }
-
-   ValidateGC((DrawablePtr)pWin->background.pixmap, pGC);
-
-   from = (screenInfo.bitmapBitOrder == LSBFirst) ? _back_lsb : _back_msb;
-   to = back;
-
-   for (i = 4; i > 0; i--, from++)
-	for (j = len; j > 0; j--)
-	    *to++ = *from;
-
-   (*pGC->ops->PutImage)((DrawablePtr)pWin->background.pixmap, pGC, 1,
-		    0, 0, len, 4, 0, XYBitmap, (char *)back);
-
-   FreeScratchGC(pGC);
-
-}
-
-/*****
- * CreateRootWindow
- *    Makes a window at initialization time for specified screen
- *****/
-
-Bool
-CreateRootWindow(ScreenPtr pScreen)
-{
-    WindowPtr	pWin;
-    BoxRec	box;
-    PixmapFormatRec *format;
-
-    pWin = dixAllocateObjectWithPrivates(WindowRec, PRIVATE_WINDOW);
-    if (!pWin)
-	return FALSE;
-
-    pScreen->screensaver.pWindow = NULL;
-    pScreen->screensaver.wid = FakeClientID(0);
-    pScreen->screensaver.ExternalScreenSaver = NULL;
-    screenIsSaved = SCREEN_SAVER_OFF;
-
-    pScreen->root = pWin;
-
-    pWin->drawable.pScreen = pScreen;
-    pWin->drawable.type = DRAWABLE_WINDOW;
-
-    pWin->drawable.depth = pScreen->rootDepth;
-    for (format = screenInfo.formats;
-	 format->depth != pScreen->rootDepth;
-	 format++)
-	;
-    pWin->drawable.bitsPerPixel = format->bitsPerPixel;
-
-    pWin->drawable.serialNumber = NEXT_SERIAL_NUMBER;
-
-    pWin->parent = NullWindow;
-    SetWindowToDefaults(pWin);
-
-    pWin->optional = malloc(sizeof (WindowOptRec));
-    if (!pWin->optional)
-        return FALSE;
-
-    pWin->optional->dontPropagateMask = 0;
-    pWin->optional->otherEventMasks = 0;
-    pWin->optional->otherClients = NULL;
-    pWin->optional->passiveGrabs = NULL;
-    pWin->optional->userProps = NULL;
-    pWin->optional->backingBitPlanes = ~0L;
-    pWin->optional->backingPixel = 0;
-    pWin->optional->boundingShape = NULL;
-    pWin->optional->clipShape = NULL;
-    pWin->optional->inputShape = NULL;
-    pWin->optional->inputMasks = NULL;
-    pWin->optional->deviceCursors = NULL;
-    pWin->optional->colormap = pScreen->defColormap;
-    pWin->optional->visual = pScreen->rootVisual;
-
-    pWin->nextSib = NullWindow;
-
-    pWin->drawable.id = FakeClientID(0);
-
-    pWin->origin.x = pWin->origin.y = 0;
-    pWin->drawable.height = pScreen->height;
-    pWin->drawable.width = pScreen->width;
-    pWin->drawable.x = pWin->drawable.y = 0;
-
-    box.x1 = 0;
-    box.y1 = 0;
-    box.x2 = pScreen->width;
-    box.y2 = pScreen->height;
-    RegionInit(&pWin->clipList, &box, 1);
-    RegionInit(&pWin->winSize, &box, 1);
-    RegionInit(&pWin->borderSize, &box, 1);
-    RegionInit(&pWin->borderClip, &box, 1);
-
-    pWin->drawable.class = InputOutput;
-    pWin->optional->visual = pScreen->rootVisual;
-
-    pWin->backgroundState = BackgroundPixel;
-    pWin->background.pixel = pScreen->whitePixel;
-
-    pWin->borderIsPixel = TRUE;
-    pWin->border.pixel = pScreen->blackPixel;
-    pWin->borderWidth = 0;
-
-    /*  security creation/labeling check
-     */
-    if (XaceHook(XACE_RESOURCE_ACCESS, serverClient, pWin->drawable.id,
-		 RT_WINDOW, pWin, RT_NONE, NULL, DixCreateAccess))
-	return FALSE;
-
-    if (!AddResource(pWin->drawable.id, RT_WINDOW, (pointer)pWin))
-	return FALSE;
-
-    if (disableBackingStore)
-	pScreen->backingStoreSupport = NotUseful;
-    if (enableBackingStore)
-	pScreen->backingStoreSupport = Always;
-
-    pScreen->saveUnderSupport = NotUseful;
-
-    return TRUE;
-}
-
-void
-InitRootWindow(WindowPtr pWin)
-{
-    ScreenPtr pScreen = pWin->drawable.pScreen;
-    int backFlag = CWBorderPixel | CWCursor | CWBackingStore;
-
-    if (!(*pScreen->CreateWindow)(pWin))
-	return; /* XXX */
-    (*pScreen->PositionWindow)(pWin, 0, 0);
-
-    pWin->cursorIsNone = FALSE;
-    pWin->optional->cursor = rootCursor;
-    rootCursor->refcnt++;
-
-
-    if (party_like_its_1989) {
-        MakeRootTile(pWin);
-        backFlag |= CWBackPixmap;
-    } else if (pScreen->canDoBGNoneRoot && bgNoneRoot) {
-        pWin->backgroundState = XaceBackgroundNoneState(pWin);
-        pWin->background.pixel = pScreen->whitePixel;
-        backFlag |= CWBackPixmap;
-    } else {
-	if (whiteRoot)
-            pWin->background.pixel = pScreen->whitePixel;
-        else
-            pWin->background.pixel = pScreen->blackPixel;
-        backFlag |= CWBackPixel;
-    } 
-
-    pWin->backingStore = defaultBackingStore;
-    pWin->forcedBS = (defaultBackingStore != NotUseful);
-    /* We SHOULD check for an error value here XXX */
-    (*pScreen->ChangeWindowAttributes)(pWin, backFlag);
-
-    MapWindow(pWin, serverClient);
-}
-
-/* Set the region to the intersection of the rectangle and the
- * window's winSize.  The window is typically the parent of the
- * window from which the region came.
- */
-
-static void
-ClippedRegionFromBox(WindowPtr pWin, RegionPtr Rgn,
-                     int x, int y,
-                     int w, int h)
-{
-    BoxRec box = *RegionExtents(&pWin->winSize);
-
-    /* we do these calculations to avoid overflows */
-    if (x > box.x1)
-	box.x1 = x;
-    if (y > box.y1)
-	box.y1 = y;
-    x += w;
-    if (x < box.x2)
-	box.x2 = x;
-    y += h;
-    if (y < box.y2)
-	box.y2 = y;
-    if (box.x1 > box.x2)
-	box.x2 = box.x1;
-    if (box.y1 > box.y2)
-	box.y2 = box.y1;
-    RegionReset(Rgn, &box);
-    RegionIntersect(Rgn, Rgn, &pWin->winSize);
-}
-
-static RealChildHeadProc realChildHeadProc = NULL;
-
-void
-RegisterRealChildHeadProc (RealChildHeadProc proc)
-{
-    realChildHeadProc = proc;
-}
-
-
-WindowPtr
-RealChildHead(WindowPtr pWin)
-{
-    if (realChildHeadProc) {
-	return realChildHeadProc (pWin);
-    }
-
-    if (!pWin->parent &&
-	(screenIsSaved == SCREEN_SAVER_ON) &&
-	(HasSaverWindow (pWin->drawable.pScreen)))
-	return pWin->firstChild;
-    else
-	return NullWindow;
-}
-
-/*****
- * CreateWindow
- *    Makes a window in response to client request 
- *****/
-
-WindowPtr
-CreateWindow(Window wid, WindowPtr pParent, int x, int y, unsigned w,
-             unsigned h, unsigned bw, unsigned class, Mask vmask, XID *vlist,
-             int depth, ClientPtr client, VisualID visual, int *error)
-{
-    WindowPtr pWin;
-    WindowPtr pHead;
-    ScreenPtr pScreen;
-    xEvent event;
-    int idepth, ivisual;
-    Bool fOK;
-    DepthPtr pDepth;
-    PixmapFormatRec *format;
-    WindowOptPtr ancwopt;
-
-    if (class == CopyFromParent)
-	class = pParent->drawable.class;
-
-    if ((class != InputOutput) && (class != InputOnly))
-    {
-	*error = BadValue;
-	client->errorValue = class;
-	return NullWindow;
-    }
-
-    if ((class != InputOnly) && (pParent->drawable.class == InputOnly))
-    {
-	*error = BadMatch;
-	return NullWindow;
-    }
-
-    if ((class == InputOnly) && ((bw != 0) || (depth != 0)))
-    {
-	*error = BadMatch;
-	return NullWindow;
-    }
-
-    pScreen = pParent->drawable.pScreen;
-    if ((class == InputOutput) && (depth == 0))
-	 depth = pParent->drawable.depth;
-    ancwopt = pParent->optional;
-    if (!ancwopt)
-	ancwopt = FindWindowWithOptional(pParent)->optional;
-    if (visual == CopyFromParent) {
-	visual = ancwopt->visual;
-    }
-
-    /* Find out if the depth and visual are acceptable for this Screen */
-    if ((visual != ancwopt->visual) || (depth != pParent->drawable.depth))
-    {
-	fOK = FALSE;
-	for(idepth = 0; idepth < pScreen->numDepths; idepth++)
-	{
-	    pDepth = (DepthPtr) &pScreen->allowedDepths[idepth];
-	    if ((depth == pDepth->depth) || (depth == 0))
-	    {
-		for (ivisual = 0; ivisual < pDepth->numVids; ivisual++)
-		{
-		    if (visual == pDepth->vids[ivisual])
-		    {
-			fOK = TRUE;
-			break;
-		    }
-		}
-	    }
-	}
-	if (fOK == FALSE)
-	{
-	    *error = BadMatch;
-	    return NullWindow;
-	}
-    }
-
-    if (((vmask & (CWBorderPixmap | CWBorderPixel)) == 0) &&
-	(class != InputOnly) &&
-	(depth != pParent->drawable.depth))
-    {
-	*error = BadMatch;
-	return NullWindow;
-    }
-
-    if (((vmask & CWColormap) == 0) &&
-	(class != InputOnly) &&
-	((visual != ancwopt->visual) || (ancwopt->colormap == None)))
-    {
-	*error = BadMatch;
-	return NullWindow;
-    }
-
-    pWin = dixAllocateObjectWithPrivates(WindowRec, PRIVATE_WINDOW);
-    if (!pWin)
-    {
-	*error = BadAlloc;
-	return NullWindow;
-    }
-    pWin->drawable = pParent->drawable;
-    pWin->drawable.depth = depth;
-    if (depth == pParent->drawable.depth)
-	pWin->drawable.bitsPerPixel = pParent->drawable.bitsPerPixel;
-    else
-    {
-	for (format = screenInfo.formats; format->depth != depth; format++)
-	    ;
-	pWin->drawable.bitsPerPixel = format->bitsPerPixel;
-    }
-    if (class == InputOnly)
-	pWin->drawable.type = (short) UNDRAWABLE_WINDOW;
-    pWin->drawable.serialNumber = NEXT_SERIAL_NUMBER;
-
-    pWin->drawable.id = wid;
-    pWin->drawable.class = class;
-
-    pWin->parent = pParent;
-    SetWindowToDefaults(pWin);
-
-    if (visual != ancwopt->visual)
-    {
-	if (!MakeWindowOptional (pWin))
-	{
-	    dixFreeObjectWithPrivates(pWin, PRIVATE_WINDOW);
-	    *error = BadAlloc;
-	    return NullWindow;
-	}
-	pWin->optional->visual = visual;
-	pWin->optional->colormap = None;
-    }
-
-    pWin->borderWidth = bw;
-
-    /*  security creation/labeling check
-     */
-    *error = XaceHook(XACE_RESOURCE_ACCESS, client, wid, RT_WINDOW, pWin,
-		RT_WINDOW, pWin->parent, DixCreateAccess|DixSetAttrAccess);
-    if (*error != Success) {
-	dixFreeObjectWithPrivates(pWin, PRIVATE_WINDOW);
-	return NullWindow;
-    }
-
-    pWin->backgroundState = XaceBackgroundNoneState(pWin);
-    pWin->background.pixel = pScreen->whitePixel;
-
-    pWin->borderIsPixel = pParent->borderIsPixel;
-    pWin->border = pParent->border;
-    if (pWin->borderIsPixel == FALSE)
-	pWin->border.pixmap->refcnt++;
-		
-    pWin->origin.x = x + (int)bw;
-    pWin->origin.y = y + (int)bw;
-    pWin->drawable.width = w;
-    pWin->drawable.height = h;
-    pWin->drawable.x = pParent->drawable.x + x + (int)bw;
-    pWin->drawable.y = pParent->drawable.y + y + (int)bw;
-
-	/* set up clip list correctly for unobscured WindowPtr */
-    RegionNull(&pWin->clipList);
-    RegionNull(&pWin->borderClip);
-    RegionNull(&pWin->winSize);
-    RegionNull(&pWin->borderSize);
-
-    pHead = RealChildHead(pParent);
-    if (pHead)
-    {
-	pWin->nextSib = pHead->nextSib;
-	if (pHead->nextSib)
-	    pHead->nextSib->prevSib = pWin;
-	else
-	    pParent->lastChild = pWin;
-	pHead->nextSib = pWin;
-	pWin->prevSib = pHead;
-    }
-    else
-    {
-	pWin->nextSib = pParent->firstChild;
-	if (pParent->firstChild)
-	    pParent->firstChild->prevSib = pWin;
-	else
-	    pParent->lastChild = pWin;
-	pParent->firstChild = pWin;
-    }
-
-    SetWinSize (pWin);
-    SetBorderSize (pWin);
-
-    /* We SHOULD check for an error value here XXX */
-    if (!(*pScreen->CreateWindow)(pWin))
-    {
-	*error = BadAlloc;
-	DeleteWindow(pWin, None);
-	return NullWindow;
-    }
-    /* We SHOULD check for an error value here XXX */
-    (*pScreen->PositionWindow)(pWin, pWin->drawable.x, pWin->drawable.y);
-
-    if (!(vmask & CWEventMask))
-	RecalculateDeliverableEvents(pWin);
-
-    if (vmask)
-	*error = ChangeWindowAttributes(pWin, vmask, vlist, wClient (pWin));
-    else
-	*error = Success;
-
-    if (*error != Success)
-    {
-	DeleteWindow(pWin, None);
-	return NullWindow;
-    }
-    if (!(vmask & CWBackingStore) && (defaultBackingStore != NotUseful))
-    {
-	XID value = defaultBackingStore;
-	(void)ChangeWindowAttributes(pWin, CWBackingStore, &value, wClient (pWin));
-	pWin->forcedBS = TRUE;
-    }
-
-    if (SubSend(pParent))
-    {
-	memset(&event, 0, sizeof(xEvent));
-	event.u.u.type = CreateNotify;
-	event.u.createNotify.window = wid;
-	event.u.createNotify.parent = pParent->drawable.id;
-	event.u.createNotify.x = x;
-	event.u.createNotify.y = y;
-	event.u.createNotify.width = w;
-	event.u.createNotify.height = h;
-	event.u.createNotify.borderWidth = bw;
-	event.u.createNotify.override = pWin->overrideRedirect;
-	DeliverEvents(pParent, &event, 1, NullWindow);		
-    }
-    return pWin;
-}
-
-static void
-DisposeWindowOptional (WindowPtr pWin)
-{
-    if (!pWin->optional)
-	return;
-    /*
-     * everything is peachy.  Delete the optional record
-     * and clean up
-     */
-    if (pWin->optional->cursor)
-    {
-	FreeCursor (pWin->optional->cursor, (Cursor)0);
-	pWin->cursorIsNone = FALSE;
-    }
-    else
-	pWin->cursorIsNone = TRUE;
-
-    if (pWin->optional->deviceCursors)
-    {
-        DevCursorList pList;
-        DevCursorList pPrev;
-        pList = pWin->optional->deviceCursors;
-        while(pList)
-        {
-            if (pList->cursor)
-                FreeCursor(pList->cursor, (XID)0);
-            pPrev = pList;
-            pList = pList->next;
-            free(pPrev);
-        }
-        pWin->optional->deviceCursors = NULL;
-    }
-
-    free(pWin->optional);
-    pWin->optional = NULL;
-}
-
-static void
-FreeWindowResources(WindowPtr pWin)
-{
-    ScreenPtr pScreen = pWin->drawable.pScreen;
-
-    DeleteWindowFromAnySaveSet(pWin);
-    DeleteWindowFromAnySelections(pWin);
-    DeleteWindowFromAnyEvents(pWin, TRUE);
-    RegionUninit(&pWin->clipList);
-    RegionUninit(&pWin->winSize);
-    RegionUninit(&pWin->borderClip);
-    RegionUninit(&pWin->borderSize);
-    if (wBoundingShape (pWin))
-	RegionDestroy(wBoundingShape (pWin));
-    if (wClipShape (pWin))
-	RegionDestroy(wClipShape (pWin));
-    if (wInputShape (pWin))
-	RegionDestroy(wInputShape (pWin));
-    if (pWin->borderIsPixel == FALSE)
-	(*pScreen->DestroyPixmap)(pWin->border.pixmap);
-    if (pWin->backgroundState == BackgroundPixmap)
-	(*pScreen->DestroyPixmap)(pWin->background.pixmap);
-
-    DeleteAllWindowProperties(pWin);
-    /* We SHOULD check for an error value here XXX */
-    (*pScreen->DestroyWindow)(pWin);
-    DisposeWindowOptional (pWin);
-}
-
-static void
-CrushTree(WindowPtr pWin)
-{
-    WindowPtr pChild, pSib, pParent;
-    UnrealizeWindowProcPtr UnrealizeWindow;
-    xEvent event;
-
-    if (!(pChild = pWin->firstChild))
-	return;
-    UnrealizeWindow = pWin->drawable.pScreen->UnrealizeWindow;
-    while (1)
-    {
-	if (pChild->firstChild)
-	{
-	    pChild = pChild->firstChild;
-	    continue;
-	}
-	while (1)
-	{
-	    pParent = pChild->parent;
-	    if (SubStrSend(pChild, pParent))
-	    {
-		memset(&event, 0, sizeof(xEvent));
-		event.u.u.type = DestroyNotify;
-		event.u.destroyNotify.window = pChild->drawable.id;
-		DeliverEvents(pChild, &event, 1, NullWindow);
-	    }
-	    FreeResource(pChild->drawable.id, RT_WINDOW);
-	    pSib = pChild->nextSib;
-	    pChild->viewable = FALSE;
-	    if (pChild->realized)
-	    {
-		pChild->realized = FALSE;
-		(*UnrealizeWindow)(pChild);
-	    }
-	    FreeWindowResources(pChild);
-	    dixFreeObjectWithPrivates(pChild, PRIVATE_WINDOW);
-	    if ( (pChild = pSib) )
-		break;
-	    pChild = pParent;
-	    pChild->firstChild = NullWindow;
-	    pChild->lastChild = NullWindow;
-	    if (pChild == pWin)
-		return;
-	}
-    }
-}
-	
-/*****
- *  DeleteWindow
- *	 Deletes child of window then window itself
- *	 If wid is None, don't send any events
- *****/
-
-int
-DeleteWindow(pointer value, XID wid)
- {
-    WindowPtr pParent;
-    WindowPtr pWin = (WindowPtr)value;
-    xEvent event;
-
-    UnmapWindow(pWin, FALSE);
-
-    CrushTree(pWin);
-
-    pParent = pWin->parent;
-    if (wid && pParent && SubStrSend(pWin, pParent))
-    {
-	memset(&event, 0, sizeof(xEvent));
-	event.u.u.type = DestroyNotify;
-	event.u.destroyNotify.window = pWin->drawable.id;
-	DeliverEvents(pWin, &event, 1, NullWindow);
-    }
-
-    FreeWindowResources(pWin);
-    if (pParent)
-    {
-	if (pParent->firstChild == pWin)
-	    pParent->firstChild = pWin->nextSib;
-	if (pParent->lastChild == pWin)
-	    pParent->lastChild = pWin->prevSib;
-	if (pWin->nextSib)
-	    pWin->nextSib->prevSib = pWin->prevSib;
-	if (pWin->prevSib)
-	    pWin->prevSib->nextSib = pWin->nextSib;
-    }
-    else
-	pWin->drawable.pScreen->root = NULL;
-    dixFreeObjectWithPrivates(pWin, PRIVATE_WINDOW);
-    return Success;
-}
-
-int
-DestroySubwindows(WindowPtr pWin, ClientPtr client)
-{
-    /* XXX
-     * The protocol is quite clear that each window should be
-     * destroyed in turn, however, unmapping all of the first
-     * eliminates most of the calls to ValidateTree.  So,
-     * this implementation is incorrect in that all of the
-     * UnmapNotifies occur before all of the DestroyNotifies.
-     * If you care, simply delete the call to UnmapSubwindows.
-     */
-    UnmapSubwindows(pWin);
-    while (pWin->lastChild) {
-	int rc = XaceHook(XACE_RESOURCE_ACCESS, client,
-			  pWin->lastChild->drawable.id, RT_WINDOW,
-			  pWin->lastChild, RT_NONE, NULL, DixDestroyAccess);
-	if (rc != Success)
-	    return rc;
-	FreeResource(pWin->lastChild->drawable.id, RT_NONE);
-    }
-    return Success;
-}
-
-static void
-SetRootWindowBackground(WindowPtr pWin, ScreenPtr pScreen, Mask *index2)
-{
-    /* following the protocol: "Changing the background of a root window to
-     * None or ParentRelative restores the default background pixmap" */
-    if (bgNoneRoot) {
-	pWin->backgroundState = XaceBackgroundNoneState(pWin);
-	pWin->background.pixel = pScreen->whitePixel;
-    }
-    else if (party_like_its_1989)
-	MakeRootTile(pWin);
-    else {
-	if (whiteRoot)
-	    pWin->background.pixel = pScreen->whitePixel;
-	else
-	    pWin->background.pixel = pScreen->blackPixel;
-	*index2 = CWBackPixel;
-    }
-}
-
-/*****
- *  ChangeWindowAttributes
- *   
- *  The value-mask specifies which attributes are to be changed; the
- *  value-list contains one value for each one bit in the mask, from least
- *  to most significant bit in the mask.  
- *****/
- 
-int
-ChangeWindowAttributes(WindowPtr pWin, Mask vmask, XID *vlist, ClientPtr client)
-{
-    XID *pVlist;
-    PixmapPtr pPixmap;
-    Pixmap pixID;
-    CursorPtr pCursor, pOldCursor;
-    Cursor cursorID;
-    WindowPtr pChild;
-    Colormap cmap;
-    ColormapPtr	pCmap;
-    xEvent xE;
-    int error, rc;
-    ScreenPtr pScreen;
-    Mask index2, tmask, vmaskCopy = 0;
-    unsigned int val;
-    Bool checkOptional = FALSE, borderRelative = FALSE;
-
-    if ((pWin->drawable.class == InputOnly) && (vmask & (~INPUTONLY_LEGAL_MASK)))
-	return BadMatch;
-
-    error = Success;
-    pScreen = pWin->drawable.pScreen;
-    pVlist = vlist;
-    tmask = vmask;
-    while (tmask)
-    {
-	index2 = (Mask) lowbit (tmask);
-	tmask &= ~index2;
-	switch (index2)
-	{
-	  case CWBackPixmap:
-	    pixID = (Pixmap )*pVlist;
-	    pVlist++;
-	    if (pWin->backgroundState == ParentRelative)
-		borderRelative = TRUE;
-	    if (pixID == None)
-	    {
-		if (pWin->backgroundState == BackgroundPixmap)
-		    (*pScreen->DestroyPixmap)(pWin->background.pixmap);
-		if (!pWin->parent)
-		    SetRootWindowBackground(pWin, pScreen, &index2);
-		else {
-		    pWin->backgroundState = XaceBackgroundNoneState(pWin);
-		    pWin->background.pixel = pScreen->whitePixel;
-		}
-	    }
-	    else if (pixID == ParentRelative)
-	    {
-		if (pWin->parent &&
-		    pWin->drawable.depth != pWin->parent->drawable.depth)
-		{
-		    error = BadMatch;
-		    goto PatchUp;
-		}
-		if (pWin->backgroundState == BackgroundPixmap)
-		    (*pScreen->DestroyPixmap)(pWin->background.pixmap);
-		if (!pWin->parent)
-		    SetRootWindowBackground(pWin, pScreen, &index2);
-		else
-		    pWin->backgroundState = ParentRelative;
-		borderRelative = TRUE;
-		/* Note that the parent's backgroundTile's refcnt is NOT
-		 * incremented. */
-	    }
-	    else
-	    {	
-		rc = dixLookupResourceByType((pointer *)&pPixmap, pixID, RT_PIXMAP,
-				       client, DixReadAccess);
-		if (rc == Success)
-		{
-		    if	((pPixmap->drawable.depth != pWin->drawable.depth) ||
-			 (pPixmap->drawable.pScreen != pScreen))
-		    {
-			error = BadMatch;
-			goto PatchUp;
-		    }
-		    if (pWin->backgroundState == BackgroundPixmap)
-			(*pScreen->DestroyPixmap)(pWin->background.pixmap);
-		    pWin->backgroundState = BackgroundPixmap;
-		    pWin->background.pixmap = pPixmap;
-		    pPixmap->refcnt++;
-		}
-		else
-		{
-		    error = rc;
-		    client->errorValue = pixID;
-		    goto PatchUp;
-		}
-	    }
-	    break;
-	  case CWBackPixel:
-	    if (pWin->backgroundState == ParentRelative)
-		borderRelative = TRUE;
-	    if (pWin->backgroundState == BackgroundPixmap)
-		(*pScreen->DestroyPixmap)(pWin->background.pixmap);
-	    pWin->backgroundState = BackgroundPixel;
-	    pWin->background.pixel = (CARD32 ) *pVlist;
-		   /* background pixel overrides background pixmap,
-		      so don't let the ddx layer see both bits */
-	    vmaskCopy &= ~CWBackPixmap;
-	    pVlist++;
-	    break;
-	  case CWBorderPixmap:
-	    pixID = (Pixmap ) *pVlist;
-	    pVlist++;
-	    if (pixID == CopyFromParent)
-	    {
-		if (!pWin->parent ||
-		    (pWin->drawable.depth != pWin->parent->drawable.depth))
-		{
-		    error = BadMatch;
-		    goto PatchUp;
-		}
-		if (pWin->parent->borderIsPixel == TRUE) {
-		    if (pWin->borderIsPixel == FALSE)
-			(*pScreen->DestroyPixmap)(pWin->border.pixmap);
-		    pWin->border = pWin->parent->border;
-		    pWin->borderIsPixel = TRUE;
-		    index2 = CWBorderPixel;
-		    break;
-		}
-		else
-		{
-		    pixID = pWin->parent->border.pixmap->drawable.id;
-		}
-	    }
-	    rc = dixLookupResourceByType((pointer *)&pPixmap, pixID, RT_PIXMAP,
-				   client, DixReadAccess);
-	    if (rc == Success)
-	    {
-		if ((pPixmap->drawable.depth != pWin->drawable.depth) ||
-		    (pPixmap->drawable.pScreen != pScreen))
-		{
-		    error = BadMatch;
-		    goto PatchUp;
-		}
-		if (pWin->borderIsPixel == FALSE)
-		    (*pScreen->DestroyPixmap)(pWin->border.pixmap);
-		pWin->borderIsPixel = FALSE;
-		pWin->border.pixmap = pPixmap;
-		pPixmap->refcnt++;
-	    }
-	    else
-	    {
-		error = rc;
-		client->errorValue = pixID;
-		goto PatchUp;
-	    }
-	    break;
-	  case CWBorderPixel:
-	    if (pWin->borderIsPixel == FALSE)
-		(*pScreen->DestroyPixmap)(pWin->border.pixmap);
-	    pWin->borderIsPixel = TRUE;
-	    pWin->border.pixel = (CARD32) *pVlist;
-		    /* border pixel overrides border pixmap,
-		       so don't let the ddx layer see both bits */
-	    vmaskCopy &= ~CWBorderPixmap;
-	    pVlist++;
-	    break;
-	  case CWBitGravity:
-	    val = (CARD8 )*pVlist;
-	    pVlist++;
-	    if (val > StaticGravity)
-	    {
-		error = BadValue;
-		client->errorValue = val;
-		goto PatchUp;
-	    }
-	    pWin->bitGravity = val;
-	    break;
-	  case CWWinGravity:
-	    val = (CARD8 )*pVlist;
-	    pVlist++;
-	    if (val > StaticGravity)
-	    {
-		error = BadValue;
-		client->errorValue = val;
-		goto PatchUp;
-	    }
-	    pWin->winGravity = val;
-	    break;
-	  case CWBackingStore:
-	    val = (CARD8 )*pVlist;
-	    pVlist++;
-	    if ((val != NotUseful) && (val != WhenMapped) && (val != Always))
-	    {
-		error = BadValue;
-		client->errorValue = val;
-		goto PatchUp;
-	    }
-	    pWin->backingStore = val;
-	    pWin->forcedBS = FALSE;
-	    break;
-	  case CWBackingPlanes:
-	    if (pWin->optional || ((CARD32)*pVlist != (CARD32)~0L)) {
-		if (!pWin->optional && !MakeWindowOptional (pWin))
-		{
-		    error = BadAlloc;
-		    goto PatchUp;
-		}
-		pWin->optional->backingBitPlanes = (CARD32) *pVlist;
-		if ((CARD32)*pVlist == (CARD32)~0L)
-		    checkOptional = TRUE;
-	    }
-	    pVlist++;
-	    break;
-	  case CWBackingPixel:
-	    if (pWin->optional || (CARD32) *pVlist) {
-		if (!pWin->optional && !MakeWindowOptional (pWin))
-		{
-		    error = BadAlloc;
-		    goto PatchUp;
-		}
-		pWin->optional->backingPixel = (CARD32) *pVlist;
-		if (!*pVlist)
-		    checkOptional = TRUE;
-	    }
-	    pVlist++;
-	    break;
-	  case CWSaveUnder:
-	    val = (BOOL) *pVlist;
-	    pVlist++;
-	    if ((val != xTrue) && (val != xFalse))
-	    {
-		error = BadValue;
-		client->errorValue = val;
-		goto PatchUp;
-	    }
-	    pWin->saveUnder = val;
-	    break;
-	  case CWEventMask:
-	    rc = EventSelectForWindow(pWin, client, (Mask )*pVlist);
-	    if (rc)
-	    {
-		error = rc;
-		goto PatchUp;
-	    }
-	    pVlist++;
-	    break;
-	  case CWDontPropagate:
-	    rc = EventSuppressForWindow(pWin, client, (Mask )*pVlist,
-					    &checkOptional);
-	    if (rc)
-	    {
-		error = rc;
-		goto PatchUp;
-	    }
-	    pVlist++;
-	    break;
-	  case CWOverrideRedirect:
-	    val = (BOOL ) *pVlist;
-	    pVlist++;
-	    if ((val != xTrue) && (val != xFalse))
-	    {
-		error = BadValue;
-		client->errorValue = val;
-		goto PatchUp;
-	    }
-	    if (val == xTrue) {
-		rc = XaceHook(XACE_RESOURCE_ACCESS, client, pWin->drawable.id,
-			      RT_WINDOW, pWin, RT_NONE, NULL, DixGrabAccess);
-		if (rc != Success) {
-		    error = rc;
-		    client->errorValue = pWin->drawable.id;
-		    goto PatchUp;
-		}
-	    }
-	    pWin->overrideRedirect = val;
-	    break;
-	  case CWColormap:
-	    cmap = (Colormap) *pVlist;
-	    pVlist++;
-	    if (cmap == CopyFromParent)
-	    {
-		if (pWin->parent &&
-		    (!pWin->optional ||
-		     pWin->optional->visual == wVisual (pWin->parent)))
-		{
-		    cmap = wColormap (pWin->parent);
-		}
-		else
-		    cmap = None;
-	    }
-	    if (cmap == None)
-	    {
-		error = BadMatch;
-		goto PatchUp;
-	    }
-	    rc = dixLookupResourceByType((pointer *)&pCmap, cmap, RT_COLORMAP,
-				   client, DixUseAccess);
-	    if (rc != Success)
-	    {
-		error = rc;
-		client->errorValue = cmap;
-		goto PatchUp;
-	    }
-	    if (pCmap->pVisual->vid != wVisual (pWin) ||
-		pCmap->pScreen != pScreen)
-	    {
-		error = BadMatch;
-		goto PatchUp;
-	    }
-	    if (cmap != wColormap (pWin))
-	    {
-		if (!pWin->optional)
-		{
-		    if (!MakeWindowOptional (pWin))
-		    {
-			error = BadAlloc;
-			goto PatchUp;
-		    }
-		}
-		else if (pWin->parent && cmap == wColormap (pWin->parent))
-		    checkOptional = TRUE;
-
-		/*
-		 * propagate the original colormap to any children
-		 * inheriting it
-		 */
-
-		for (pChild = pWin->firstChild; pChild; pChild=pChild->nextSib)
-		{
-		    if (!pChild->optional && !MakeWindowOptional (pChild))
-		    {
-			error = BadAlloc;
-			goto PatchUp;
-		    }
-		}
-
-		pWin->optional->colormap = cmap;
-
-		/*
-		 * check on any children now matching the new colormap
-		 */
-
-		for (pChild = pWin->firstChild; pChild; pChild=pChild->nextSib)
-		{
-		    if (pChild->optional->colormap == cmap)
-			CheckWindowOptionalNeed (pChild);
-		}
-	
-		xE.u.u.type = ColormapNotify;
-		xE.u.colormap.window = pWin->drawable.id;
-		xE.u.colormap.colormap = cmap;
-		xE.u.colormap.new = xTrue;
-		xE.u.colormap.state = IsMapInstalled(cmap, pWin);
-		DeliverEvents(pWin, &xE, 1, NullWindow);
-	    }
-	    break;
-	  case CWCursor:
-	    cursorID = (Cursor ) *pVlist;
-	    pVlist++;
-	    /*
-	     * install the new
-	     */
-	    if ( cursorID == None)
-	    {
-		if (pWin == pWin->drawable.pScreen->root)
-		    pCursor = rootCursor;
-		else
-		    pCursor = (CursorPtr) None;
-	    }
-	    else
-	    {
-		rc = dixLookupResourceByType((pointer *)&pCursor, cursorID,
-				       RT_CURSOR, client, DixUseAccess);
-		if (rc != Success)
-		{
-		    error = rc;
-		    client->errorValue = cursorID;
-		    goto PatchUp;
-		}
-	    }
-
-	    if (pCursor != wCursor (pWin))
-	    {
-		/*
-		 * patch up child windows so they don't lose cursors.
-		 */
-
-		for (pChild = pWin->firstChild; pChild; pChild=pChild->nextSib)
-		{
-		    if (!pChild->optional && !pChild->cursorIsNone &&
-			!MakeWindowOptional (pChild))
-		    {
-			error = BadAlloc;
-			goto PatchUp;
-		    }
-		}
-
-		pOldCursor = 0;
-		if (pCursor == (CursorPtr) None)
-		{
-		    pWin->cursorIsNone = TRUE;
-		    if (pWin->optional)
-		    {
-			pOldCursor = pWin->optional->cursor;
-			pWin->optional->cursor = (CursorPtr) None;
-			checkOptional = TRUE;
-		    }
-		} else {
-		    if (!pWin->optional)
-		    {
-			if (!MakeWindowOptional (pWin))
-			{
-			    error = BadAlloc;
-			    goto PatchUp;
-			}
-		    }
-		    else if (pWin->parent && pCursor == wCursor (pWin->parent))
-			checkOptional = TRUE;
-		    pOldCursor = pWin->optional->cursor;
-		    pWin->optional->cursor = pCursor;
-		    pCursor->refcnt++;
-		    pWin->cursorIsNone = FALSE;
-		    /*
-		     * check on any children now matching the new cursor
-		     */
-
-		    for (pChild=pWin->firstChild; pChild; pChild=pChild->nextSib)
-		    {
-			if (pChild->optional &&
-			    (pChild->optional->cursor == pCursor))
-			    CheckWindowOptionalNeed (pChild);
-		    }
-		}
-
-		if (pWin->realized)
-		    WindowHasNewCursor( pWin);
-
-		/* Can't free cursor until here - old cursor
-		 * is needed in WindowHasNewCursor
-		 */
-		if (pOldCursor)
-		    FreeCursor (pOldCursor, (Cursor)0);
-	    }
-	    break;
-	 default:
-	    error = BadValue;
-	    client->errorValue = vmask;
-	    goto PatchUp;
-      }
-      vmaskCopy |= index2;
-    }
-PatchUp:
-    if (checkOptional)
-	CheckWindowOptionalNeed (pWin);
-
-	/* We SHOULD check for an error value here XXX */
-    (*pScreen->ChangeWindowAttributes)(pWin, vmaskCopy);
-
-    /* 
-	If the border contents have changed, redraw the border. 
-	Note that this has to be done AFTER pScreen->ChangeWindowAttributes
-	for the tile to be rotated, and the correct function selected.
-    */
-    if (((vmaskCopy & (CWBorderPixel | CWBorderPixmap)) || borderRelative)
-	&& pWin->viewable && HasBorder (pWin))
-    {
-	RegionRec exposed;
-
-	RegionNull(&exposed);
-	RegionSubtract(&exposed, &pWin->borderClip, &pWin->winSize);
-	miPaintWindow(pWin, &exposed, PW_BORDER);
-	RegionUninit(&exposed);
-    }
-    return error;
-}
-
-
-/*****
- * GetWindowAttributes
- *    Notice that this is different than ChangeWindowAttributes
- *****/
-
-void
-GetWindowAttributes(WindowPtr pWin, ClientPtr client, xGetWindowAttributesReply *wa)
-{
-    wa->type = X_Reply;
-    wa->bitGravity = pWin->bitGravity;
-    wa->winGravity = pWin->winGravity;
-    if (pWin->forcedBS && pWin->backingStore != Always)
-	wa->backingStore = NotUseful;
-    else
-	wa->backingStore = pWin->backingStore;
-    wa->length = bytes_to_int32(sizeof(xGetWindowAttributesReply) -
-		 sizeof(xGenericReply));
-    wa->sequenceNumber = client->sequence;
-    wa->backingBitPlanes =  wBackingBitPlanes (pWin);
-    wa->backingPixel =  wBackingPixel (pWin);
-    wa->saveUnder = (BOOL)pWin->saveUnder;
-    wa->override = pWin->overrideRedirect;
-    if (!pWin->mapped)
-	wa->mapState = IsUnmapped;
-    else if (pWin->realized)
-	wa->mapState = IsViewable;
-    else
-	wa->mapState = IsUnviewable;
-
-    wa->colormap =  wColormap (pWin);
-    wa->mapInstalled = (wa->colormap == None) ? xFalse
-				: IsMapInstalled(wa->colormap, pWin);
-
-    wa->yourEventMask = EventMaskForClient(pWin, client);
-    wa->allEventMasks = pWin->eventMask | wOtherEventMasks (pWin);
-    wa->doNotPropagateMask = wDontPropagateMask (pWin);
-    wa->class = pWin->drawable.class;
-    wa->visualID = wVisual (pWin);
-}
-
-
-WindowPtr
-MoveWindowInStack(WindowPtr pWin, WindowPtr pNextSib)
-{
-    WindowPtr pParent = pWin->parent;
-    WindowPtr pFirstChange = pWin; /* highest window where list changes */
-
-    if (pWin->nextSib != pNextSib)
-    {
-	WindowPtr pOldNextSib = pWin->nextSib;
-
-	if (!pNextSib)	      /* move to bottom */
-	{
-	    if (pParent->firstChild == pWin)
-		pParent->firstChild = pWin->nextSib;
-	    /* if (pWin->nextSib) */	 /* is always True: pNextSib == NULL
-					  * and pWin->nextSib != pNextSib
-					  * therefore pWin->nextSib != NULL */
-	    pFirstChange = pWin->nextSib;
-	    pWin->nextSib->prevSib = pWin->prevSib;
-	    if (pWin->prevSib)
-		pWin->prevSib->nextSib = pWin->nextSib;
-	    pParent->lastChild->nextSib = pWin;
-	    pWin->prevSib = pParent->lastChild;
-	    pWin->nextSib = NullWindow;
-	    pParent->lastChild = pWin;
-	}
-	else if (pParent->firstChild == pNextSib) /* move to top */
-	{
-	    pFirstChange = pWin;
-	    if (pParent->lastChild == pWin)
-	       pParent->lastChild = pWin->prevSib;
-	    if (pWin->nextSib)
-		pWin->nextSib->prevSib = pWin->prevSib;
-	    if (pWin->prevSib)
-		pWin->prevSib->nextSib = pWin->nextSib;
-	    pWin->nextSib = pParent->firstChild;
-	    pWin->prevSib = (WindowPtr ) NULL;
-	    pNextSib->prevSib = pWin;
-	    pParent->firstChild = pWin;
-	}
-	else			/* move in middle of list */
-	{
-	    WindowPtr pOldNext = pWin->nextSib;
-
-	    pFirstChange = NullWindow;
-	    if (pParent->firstChild == pWin)
-		pFirstChange = pParent->firstChild = pWin->nextSib;
-	    if (pParent->lastChild == pWin) {
-	       pFirstChange = pWin;
-	       pParent->lastChild = pWin->prevSib;
-	    }
-	    if (pWin->nextSib)
-		pWin->nextSib->prevSib = pWin->prevSib;
-	    if (pWin->prevSib)
-		pWin->prevSib->nextSib = pWin->nextSib;
-	    pWin->nextSib = pNextSib;
-	    pWin->prevSib = pNextSib->prevSib;
-	    if (pNextSib->prevSib)
-		pNextSib->prevSib->nextSib = pWin;
-	    pNextSib->prevSib = pWin;
-	    if (!pFirstChange) {		     /* do we know it yet? */
-		pFirstChange = pParent->firstChild;  /* no, search from top */
-		while ((pFirstChange != pWin) && (pFirstChange != pOldNext))
-		     pFirstChange = pFirstChange->nextSib;
-	    }
-	}
-	if(pWin->drawable.pScreen->RestackWindow)
-	    (*pWin->drawable.pScreen->RestackWindow)(pWin, pOldNextSib);
-    }
-
-#ifdef ROOTLESS
-    /*
-     * In rootless mode we can't optimize away window restacks.
-     * There may be non-X windows around, so even if the window
-     * is in the correct position from X's point of view,
-     * the underlying window system may want to reorder it.
-     */
-    else if (pWin->drawable.pScreen->RestackWindow)
-        (*pWin->drawable.pScreen->RestackWindow)(pWin, pWin->nextSib);
-#endif
-
-    return pFirstChange;
-}
-
-void
-SetWinSize (WindowPtr pWin)
-{
-#ifdef COMPOSITE
-    if (pWin->redirectDraw != RedirectDrawNone)
-    {
-	BoxRec	box;
-
-	/*
-	 * Redirected clients get clip list equal to their
-	 * own geometry, not clipped to their parent
-	 */
-	box.x1 = pWin->drawable.x;
-	box.y1 = pWin->drawable.y;
-	box.x2 = pWin->drawable.x + pWin->drawable.width;
-	box.y2 = pWin->drawable.y + pWin->drawable.height;
-	RegionReset(&pWin->winSize, &box);
-    }
-    else
-#endif
-    ClippedRegionFromBox(pWin->parent, &pWin->winSize,
-			 pWin->drawable.x, pWin->drawable.y,
-			 (int)pWin->drawable.width,
-			 (int)pWin->drawable.height);
-    if (wBoundingShape (pWin) || wClipShape (pWin)) {
-	RegionTranslate(&pWin->winSize, - pWin->drawable.x,
-			 - pWin->drawable.y);
-	if (wBoundingShape (pWin))
-	    RegionIntersect(&pWin->winSize, &pWin->winSize,
-			     wBoundingShape (pWin));
-	if (wClipShape (pWin))
-	    RegionIntersect(&pWin->winSize, &pWin->winSize,
-			     wClipShape (pWin));
-	RegionTranslate(&pWin->winSize, pWin->drawable.x,
-			 pWin->drawable.y);
-    }
-}
-
-void
-SetBorderSize (WindowPtr pWin)
-{
-    int	bw;
-
-    if (HasBorder (pWin)) {
-	bw = wBorderWidth (pWin);
-#ifdef COMPOSITE
-	if (pWin->redirectDraw != RedirectDrawNone)
-	{
-	    BoxRec	box;
-
-	    /*
-	     * Redirected clients get clip list equal to their
-	     * own geometry, not clipped to their parent
-	     */
-	    box.x1 = pWin->drawable.x - bw;
-	    box.y1 = pWin->drawable.y - bw;
-	    box.x2 = pWin->drawable.x + pWin->drawable.width + bw;
-	    box.y2 = pWin->drawable.y + pWin->drawable.height + bw;
-	    RegionReset(&pWin->borderSize, &box);
-	}
-	else
-#endif
-	ClippedRegionFromBox(pWin->parent, &pWin->borderSize,
-		pWin->drawable.x - bw, pWin->drawable.y - bw,
-		(int)(pWin->drawable.width + (bw<<1)),
-		(int)(pWin->drawable.height + (bw<<1)));
-	if (wBoundingShape (pWin)) {
-	    RegionTranslate(&pWin->borderSize, - pWin->drawable.x,
-			     - pWin->drawable.y);
-	    RegionIntersect(&pWin->borderSize, &pWin->borderSize,
-			     wBoundingShape (pWin));
-	    RegionTranslate(&pWin->borderSize, pWin->drawable.x,
-			     pWin->drawable.y);
-	    RegionUnion(&pWin->borderSize, &pWin->borderSize,
-			 &pWin->winSize);
-	}
-    } else {
-	RegionCopy(&pWin->borderSize, &pWin->winSize);
-    }
-}
-
-/**
- *
- *  \param x,y          new window position
- *  \param oldx,oldy    old window position
- *  \param destx,desty  position relative to gravity
- */
-
-void
-GravityTranslate (int x, int y, int oldx, int oldy,
-                  int dw, int dh, unsigned gravity,
-                  int *destx, int *desty)
-{
-    switch (gravity) {
-    case NorthGravity:
-	*destx = x + dw / 2;
-	*desty = y;
-	break;
-    case NorthEastGravity:
-	*destx = x + dw;
-	*desty = y;
-	break;
-    case WestGravity:
-	*destx = x;
-	*desty = y + dh / 2;
-	break;
-    case CenterGravity:
-	*destx = x + dw / 2;
-	*desty = y + dh / 2;
-	break;
-    case EastGravity:
-	*destx = x + dw;
-	*desty = y + dh / 2;
-	break;
-    case SouthWestGravity:
-	*destx = x;
-	*desty = y + dh;
-	break;
-    case SouthGravity:
-	*destx = x + dw / 2;
-	*desty = y + dh;
-	break;
-    case SouthEastGravity:
-	*destx = x + dw;
-	*desty = y + dh;
-	break;
-    case StaticGravity:
-	*destx = oldx;
-	*desty = oldy;
-	break;
-    default:
-	*destx = x;
-	*desty = y;
-	break;
-    }
-}
-
-/* XXX need to retile border on each window with ParentRelative origin */
-void
-ResizeChildrenWinSize(WindowPtr pWin, int dx, int dy, int dw, int dh)
-{
-    ScreenPtr pScreen;
-    WindowPtr pSib, pChild;
-    Bool resized = (dw || dh);
-
-    pScreen = pWin->drawable.pScreen;
-
-    for (pSib = pWin->firstChild; pSib; pSib = pSib->nextSib)
-    {
-	if (resized && (pSib->winGravity > NorthWestGravity))
-	{
-	    int cwsx, cwsy;
-
-	    cwsx = pSib->origin.x;
-	    cwsy = pSib->origin.y;
-	    GravityTranslate (cwsx, cwsy, cwsx - dx, cwsy - dy, dw, dh,
-			pSib->winGravity, &cwsx, &cwsy);
-	    if (cwsx != pSib->origin.x || cwsy != pSib->origin.y)
-	    {
-		xEvent event;
-
-		event.u.u.type = GravityNotify;
-		event.u.gravity.window = pSib->drawable.id;
-		event.u.gravity.x = cwsx - wBorderWidth (pSib);
-		event.u.gravity.y = cwsy - wBorderWidth (pSib);
-		DeliverEvents (pSib, &event, 1, NullWindow);
-		pSib->origin.x = cwsx;
-		pSib->origin.y = cwsy;
-	    }
-	}
-	pSib->drawable.x = pWin->drawable.x + pSib->origin.x;
-	pSib->drawable.y = pWin->drawable.y + pSib->origin.y;
-	SetWinSize (pSib);
-	SetBorderSize (pSib);
-	(*pScreen->PositionWindow)(pSib, pSib->drawable.x, pSib->drawable.y);
-
-	if ( (pChild = pSib->firstChild) )
-	{
-	    while (1)
-	    {
-		pChild->drawable.x = pChild->parent->drawable.x +
-				     pChild->origin.x;
-		pChild->drawable.y = pChild->parent->drawable.y +
-				     pChild->origin.y;
-		SetWinSize (pChild);
-		SetBorderSize (pChild);
-		(*pScreen->PositionWindow)(pChild,
-				    pChild->drawable.x, pChild->drawable.y);
-		if (pChild->firstChild)
-		{
-		    pChild = pChild->firstChild;
-		    continue;
-		}
-		while (!pChild->nextSib && (pChild != pSib))
-		    pChild = pChild->parent;
-		if (pChild == pSib)
-		    break;
-		pChild = pChild->nextSib;
-	    }
-	}
-    }
-}
-
-#define GET_INT16(m, f) \
-	if (m & mask) \
-	  { \
-	     f = (INT16) *pVlist;\
-	    pVlist++; \
-	 }
-#define GET_CARD16(m, f) \
-	if (m & mask) \
-	 { \
-	    f = (CARD16) *pVlist;\
-	    pVlist++;\
-	 }
-
-#define GET_CARD8(m, f) \
-	if (m & mask) \
-	 { \
-	    f = (CARD8) *pVlist;\
-	    pVlist++;\
-	 }
-
-#define ChangeMask ((Mask)(CWX | CWY | CWWidth | CWHeight))
-
-#define IllegalInputOnlyConfigureMask (CWBorderWidth)
-
-/*
- * IsSiblingAboveMe
- *     returns Above if pSib above pMe in stack or Below otherwise 
- */
-
-static int
-IsSiblingAboveMe(
-    WindowPtr pMe,
-    WindowPtr pSib)
-{
-    WindowPtr pWin;
-
-    pWin = pMe->parent->firstChild;
-    while (pWin)
-    {
-	if (pWin == pSib)
-	    return Above;
-	else if (pWin == pMe)
-	    return Below;
-	pWin = pWin->nextSib;
-    }
-    return Below;
-}
-
-static BoxPtr
-WindowExtents(
-    WindowPtr pWin,
-    BoxPtr pBox)
-{
-    pBox->x1 = pWin->drawable.x - wBorderWidth (pWin);
-    pBox->y1 = pWin->drawable.y - wBorderWidth (pWin);
-    pBox->x2 = pWin->drawable.x + (int)pWin->drawable.width
-	       + wBorderWidth (pWin);
-    pBox->y2 = pWin->drawable.y + (int)pWin->drawable.height
-	       + wBorderWidth (pWin);
-    return pBox;
-}
-
-#define IS_SHAPED(pWin)	(wBoundingShape (pWin) != (RegionPtr) NULL)
-
-static RegionPtr
-MakeBoundingRegion (
-    WindowPtr	pWin,
-    BoxPtr	pBox)
-{
-    RegionPtr	pRgn = RegionCreate(pBox, 1);
-    if (wBoundingShape (pWin)) {
-	RegionTranslate(pRgn, -pWin->origin.x, -pWin->origin.y);
-	RegionIntersect(pRgn, pRgn, wBoundingShape (pWin));
-	RegionTranslate(pRgn, pWin->origin.x, pWin->origin.y);
-    }
-    return pRgn;
-}
-
-static Bool
-ShapeOverlap (
-    WindowPtr	pWin,
-    BoxPtr	pWinBox,
-    WindowPtr	pSib,
-    BoxPtr	pSibBox)
-{
-    RegionPtr	pWinRgn, pSibRgn;
-    Bool	ret;
-
-    if (!IS_SHAPED(pWin) && !IS_SHAPED(pSib))
-	return TRUE;
-    pWinRgn = MakeBoundingRegion (pWin, pWinBox);
-    pSibRgn = MakeBoundingRegion (pSib, pSibBox);
-    RegionIntersect(pWinRgn, pWinRgn, pSibRgn);
-    ret = RegionNotEmpty(pWinRgn);
-    RegionDestroy(pWinRgn);
-    RegionDestroy(pSibRgn);
-    return ret;
-}
-
-static Bool
-AnyWindowOverlapsMe(
-    WindowPtr pWin,
-    WindowPtr pHead,
-    BoxPtr box)
-{
-    WindowPtr pSib;
-    BoxRec sboxrec;
-    BoxPtr sbox;
-
-    for (pSib = pWin->prevSib; pSib != pHead; pSib = pSib->prevSib)
-    {
-	if (pSib->mapped)
-	{
-	    sbox = WindowExtents(pSib, &sboxrec);
-	    if (BOXES_OVERLAP(sbox, box)
-	    && ShapeOverlap (pWin, box, pSib, sbox)
-	    )
-		return TRUE;
-	}
-    }
-    return FALSE;
-}
-
-static Bool
-IOverlapAnyWindow(
-    WindowPtr pWin,
-    BoxPtr box)
-{
-    WindowPtr pSib;
-    BoxRec sboxrec;
-    BoxPtr sbox;
-
-    for (pSib = pWin->nextSib; pSib; pSib = pSib->nextSib)
-    {
-	if (pSib->mapped)
-	{
-	    sbox = WindowExtents(pSib, &sboxrec);
-	    if (BOXES_OVERLAP(sbox, box)
-	    && ShapeOverlap (pWin, box, pSib, sbox)
-	    )
-		return TRUE;
-	}
-    }
-    return FALSE;
-}
-
-/*
- *   WhereDoIGoInTheStack() 
- *	  Given pWin and pSib and the relationshipe smode, return
- *	  the window that pWin should go ABOVE.
- *	  If a pSib is specified:
- *	      Above:  pWin is placed just above pSib
- *	      Below:  pWin is placed just below pSib
- *	      TopIf:  if pSib occludes pWin, then pWin is placed
- *		      at the top of the stack
- *	      BottomIf:	 if pWin occludes pSib, then pWin is 
- *			 placed at the bottom of the stack
- *	      Opposite: if pSib occludes pWin, then pWin is placed at the
- *			top of the stack, else if pWin occludes pSib, then
- *			pWin is placed at the bottom of the stack
- *
- *	  If pSib is NULL:
- *	      Above:  pWin is placed at the top of the stack
- *	      Below:  pWin is placed at the bottom of the stack
- *	      TopIf:  if any sibling occludes pWin, then pWin is placed at
- *		      the top of the stack
- *	      BottomIf: if pWin occludes any sibline, then pWin is placed at
- *			the bottom of the stack
- *	      Opposite: if any sibling occludes pWin, then pWin is placed at
- *			the top of the stack, else if pWin occludes any
- *			sibling, then pWin is placed at the bottom of the stack
- *
- */
-
-static WindowPtr
-WhereDoIGoInTheStack(
-    WindowPtr pWin,
-    WindowPtr pSib,
-    short x,
-    short y,
-    unsigned short w,
-    unsigned short h,
-    int smode)
-{
-    BoxRec box;
-    WindowPtr pHead, pFirst;
-
-    if ((pWin == pWin->parent->firstChild) &&
-	(pWin == pWin->parent->lastChild))
-	return((WindowPtr ) NULL);
-    pHead = RealChildHead(pWin->parent);
-    pFirst = pHead ? pHead->nextSib : pWin->parent->firstChild;
-    box.x1 = x;
-    box.y1 = y;
-    box.x2 = x + (int)w;
-    box.y2 = y + (int)h;
-    switch (smode)
-    {
-      case Above:
-	if (pSib)
-	   return pSib;
-	else if (pWin == pFirst)
-	    return pWin->nextSib;
-	else
-	    return pFirst;
-      case Below:
-	if (pSib)
-	    if (pSib->nextSib != pWin)
-		return pSib->nextSib;
-	    else
-		return pWin->nextSib;
-	else
-	    return NullWindow;
-      case TopIf:
-	if ((!pWin->mapped || (pSib && !pSib->mapped)))
-	    return pWin->nextSib;
-	else if (pSib)
-	{
-	    if ((IsSiblingAboveMe(pWin, pSib) == Above) &&
-		(RegionContainsRect(&pSib->borderSize, &box) != rgnOUT))
-		return pFirst;
-	    else
-		return pWin->nextSib;
-	}
-	else if (AnyWindowOverlapsMe(pWin, pHead, &box))
-	    return pFirst;
-	else
-	    return pWin->nextSib;
-      case BottomIf:
-	if ((!pWin->mapped || (pSib && !pSib->mapped)))
-	    return pWin->nextSib;
-	else if (pSib)
-	{
-	    if ((IsSiblingAboveMe(pWin, pSib) == Below) &&
-		(RegionContainsRect(&pSib->borderSize, &box) != rgnOUT))
-		return NullWindow;
-	    else
-		return pWin->nextSib;
-	}
-	else if (IOverlapAnyWindow(pWin, &box))
-	    return NullWindow;
-	else
-	    return pWin->nextSib;
-      case Opposite:
-	if ((!pWin->mapped || (pSib && !pSib->mapped)))
-	    return pWin->nextSib;
-	else if (pSib)
-	{
-	    if (RegionContainsRect(&pSib->borderSize, &box) != rgnOUT)
-	    {
-		if (IsSiblingAboveMe(pWin, pSib) == Above)
-		    return pFirst;
-		else
-		    return NullWindow;
-	    }
-	    else
-		return pWin->nextSib;
-	}
-	else if (AnyWindowOverlapsMe(pWin, pHead, &box))
-	{
-	    /* If I'm occluded, I can't possibly be the first child
-	     * if (pWin == pWin->parent->firstChild)
-	     *	  return pWin->nextSib;
-	     */
-	    return pFirst;
-	}
-	else if (IOverlapAnyWindow(pWin, &box))
-	    return NullWindow;
-	else
-	    return pWin->nextSib;
-      default:
-      {
-	/* should never happen; make something up. */
-	return pWin->nextSib;
-      }
-    }
-}
-
-static void
-ReflectStackChange(
-    WindowPtr pWin,
-    WindowPtr pSib,
-    VTKind  kind)
-{
-/* Note that pSib might be NULL */
-
-    Bool WasViewable = (Bool)pWin->viewable;
-    Bool anyMarked;
-    WindowPtr pFirstChange;
-    WindowPtr  pLayerWin;
-    ScreenPtr pScreen = pWin->drawable.pScreen;
-
-    /* if this is a root window, can't be restacked */
-    if (!pWin->parent)
-	return;
-
-    pFirstChange = MoveWindowInStack(pWin, pSib);
-
-    if (WasViewable)
-    {
-	anyMarked = (*pScreen->MarkOverlappedWindows)(pWin, pFirstChange,
-						      &pLayerWin);
-	if (pLayerWin != pWin) pFirstChange = pLayerWin;
-	if (anyMarked)
-	{
-	    (*pScreen->ValidateTree)(pLayerWin->parent, pFirstChange, kind);
-	    (*pScreen->HandleExposures)(pLayerWin->parent);
-	}
-	if (anyMarked && pWin->drawable.pScreen->PostValidateTree)
-	    (*pScreen->PostValidateTree)(pLayerWin->parent, pFirstChange, kind);
-    }
-    if (pWin->realized)
-	WindowsRestructured ();
-}
-
-/*****
- * ConfigureWindow
- *****/
-
-int
-ConfigureWindow(WindowPtr pWin, Mask mask, XID *vlist, ClientPtr client)
-{
-#define RESTACK_WIN    0
-#define MOVE_WIN       1
-#define RESIZE_WIN     2
-#define REBORDER_WIN   3
-    WindowPtr pSib = NullWindow;
-    WindowPtr pParent = pWin->parent;
-    Window sibwid = 0;
-    Mask index2, tmask;
-    XID *pVlist;
-    short x,   y, beforeX, beforeY;
-    unsigned short w = pWin->drawable.width,
-		   h = pWin->drawable.height,
-		   bw = pWin->borderWidth;
-    int rc, action, smode = Above;
-    xEvent event;
-
-    if ((pWin->drawable.class == InputOnly) && (mask & IllegalInputOnlyConfigureMask))
-	return BadMatch;
-
-    if ((mask & CWSibling) && !(mask & CWStackMode))
-	return BadMatch;
-
-    pVlist = vlist;
-
-    if (pParent)
-    {
-	x = pWin->drawable.x - pParent->drawable.x - (int)bw;
-	y = pWin->drawable.y - pParent->drawable.y - (int)bw;
-    }
-    else
-    {
-	x = pWin->drawable.x;
-	y = pWin->drawable.y;
-    }
-    beforeX = x;
-    beforeY = y;
-    action = RESTACK_WIN;	
-    if ((mask & (CWX | CWY)) && (!(mask & (CWHeight | CWWidth))))
-    {
-	GET_INT16(CWX, x);
-	GET_INT16(CWY, y);
-	action = MOVE_WIN;
-    }
-	/* or should be resized */
-    else if (mask & (CWX |  CWY | CWWidth | CWHeight))
-    {
-	GET_INT16(CWX, x);
-	GET_INT16(CWY, y);
-	GET_CARD16(CWWidth, w);
-	GET_CARD16 (CWHeight, h);
-	if (!w || !h)
-	{
-	    client->errorValue = 0;
-	    return BadValue;
-	}
-	action = RESIZE_WIN;
-    }
-    tmask = mask & ~ChangeMask;
-    while (tmask)
-    {
-	index2 = (Mask)lowbit (tmask);
-	tmask &= ~index2;
-	switch (index2)
-	{
-	  case CWBorderWidth:
-	    GET_CARD16(CWBorderWidth, bw);
-	    break;
-	  case CWSibling:
-	    sibwid = (Window ) *pVlist;
-	    pVlist++;
-	    rc = dixLookupWindow(&pSib, sibwid, client, DixGetAttrAccess);
-	    if (rc != Success)
-	    {
-		client->errorValue = sibwid;
-		return rc;
-	    }
-	    if (pSib->parent != pParent)
-		return BadMatch;
-	    if (pSib == pWin)
-		return BadMatch;
-	    break;
-	  case CWStackMode:
-	    GET_CARD8(CWStackMode, smode);
-	    if ((smode != TopIf) && (smode != BottomIf) &&
-		(smode != Opposite) && (smode != Above) && (smode != Below))
-	    {
-		client->errorValue = smode;
-		return BadValue;
-	    }
-	    break;
-	  default:
-	    client->errorValue = mask;
-	    return BadValue;
-	}
-    }
-	/* root really can't be reconfigured, so just return */
-    if (!pParent)
-	return Success;
-
-	/* Figure out if the window should be moved.  Doesnt
-	   make the changes to the window if event sent */
-
-    if (mask & CWStackMode)
-	pSib = WhereDoIGoInTheStack(pWin, pSib, pParent->drawable.x + x,
-				    pParent->drawable.y + y,
-				    w + (bw << 1), h + (bw << 1), smode);
-    else
-	pSib = pWin->nextSib;
-
-
-    if ((!pWin->overrideRedirect) && 
-	(RedirectSend(pParent)
-	))
-    {
-	memset(&event, 0, sizeof(xEvent));
-	event.u.u.type = ConfigureRequest;
-	event.u.configureRequest.window = pWin->drawable.id;
-	if (mask & CWSibling)
-	   event.u.configureRequest.sibling = sibwid;
-	else
-	    event.u.configureRequest.sibling = None;
-	if (mask & CWStackMode)
-	   event.u.u.detail = smode;
-	else
-	    event.u.u.detail = Above;
-	event.u.configureRequest.x = x;
-	event.u.configureRequest.y = y;
-#ifdef PANORAMIX
-	if(!noPanoramiXExtension && (!pParent || !pParent->parent)) {
-            event.u.configureRequest.x += screenInfo.screens[0]->x;
-            event.u.configureRequest.y += screenInfo.screens[0]->y;
-	}
-#endif
-	event.u.configureRequest.width = w;
-	event.u.configureRequest.height = h;
-	event.u.configureRequest.borderWidth = bw;
-	event.u.configureRequest.valueMask = mask;
-	event.u.configureRequest.parent = pParent->drawable.id;
-	if (MaybeDeliverEventsToClient(pParent, &event, 1,
-		SubstructureRedirectMask, client) == 1)
-	    return Success;
-    }
-    if (action == RESIZE_WIN)
-    {
-	Bool size_change = (w != pWin->drawable.width)
-			|| (h != pWin->drawable.height);
-	if (size_change && ((pWin->eventMask|wOtherEventMasks(pWin)) & ResizeRedirectMask))
-	{
-	    xEvent eventT;
-	    memset(&eventT, 0, sizeof(xEvent));
-	    eventT.u.u.type = ResizeRequest;
-	    eventT.u.resizeRequest.window = pWin->drawable.id;
-	    eventT.u.resizeRequest.width = w;
-	    eventT.u.resizeRequest.height = h;
-	    if (MaybeDeliverEventsToClient(pWin, &eventT, 1,
-				       ResizeRedirectMask, client) == 1)
-	    {
-		/* if event is delivered, leave the actual size alone. */
-		w = pWin->drawable.width;
-		h = pWin->drawable.height;
-		size_change = FALSE;
-	    }
-	}
-	if (!size_change)
-	{
-	    if (mask & (CWX | CWY))
-		action = MOVE_WIN;
-	    else if (mask & (CWStackMode | CWBorderWidth))
-		action = RESTACK_WIN;
-	    else   /* really nothing to do */
-		return(Success) ;
-	}
-    }
-
-    if (action == RESIZE_WIN)
-	    /* we've already checked whether there's really a size change */
-	    goto ActuallyDoSomething;
-    if ((mask & CWX) && (x != beforeX))
-	    goto ActuallyDoSomething;
-    if ((mask & CWY) && (y != beforeY))
-	    goto ActuallyDoSomething;
-    if ((mask & CWBorderWidth) && (bw != wBorderWidth (pWin)))
-	    goto ActuallyDoSomething;
-    if (mask & CWStackMode)
-    {
-#ifndef ROOTLESS
-        /* See above for why we always reorder in rootless mode. */
-	if (pWin->nextSib != pSib)
-#endif
-	    goto ActuallyDoSomething;
-    }
-    return Success;
-
-ActuallyDoSomething:
-    if (pWin->drawable.pScreen->ConfigNotify)
-    {
-	int ret;
-	ret = (*pWin->drawable.pScreen->ConfigNotify)(pWin, x, y, w, h, bw, pSib);
-	if (ret) {
-	    client->errorValue = 0;
-	    return ret;
-	}
-    }
-
-    if (SubStrSend(pWin, pParent))
-    {
-	memset(&event, 0, sizeof(xEvent));
-	event.u.u.type = ConfigureNotify;
-	event.u.configureNotify.window = pWin->drawable.id;
-	if (pSib)
-	    event.u.configureNotify.aboveSibling = pSib->drawable.id;
-	else
-	    event.u.configureNotify.aboveSibling = None;
-	event.u.configureNotify.x = x;
-	event.u.configureNotify.y = y;
-#ifdef PANORAMIX
-	if(!noPanoramiXExtension && (!pParent || !pParent->parent)) {
-	    event.u.configureNotify.x += screenInfo.screens[0]->x;
-	    event.u.configureNotify.y += screenInfo.screens[0]->y;
-	}
-#endif
-	event.u.configureNotify.width = w;
-	event.u.configureNotify.height = h;
-	event.u.configureNotify.borderWidth = bw;
-	event.u.configureNotify.override = pWin->overrideRedirect;
-	DeliverEvents(pWin, &event, 1, NullWindow);
-    }
-    if (mask & CWBorderWidth)
-    {
-	if (action == RESTACK_WIN)
-	{
-	    action = MOVE_WIN;
-	    pWin->borderWidth = bw;
-	}
-	else if ((action == MOVE_WIN) &&
-		 (beforeX + wBorderWidth (pWin) == x + (int)bw) &&
-		 (beforeY + wBorderWidth (pWin) == y + (int)bw))
-	{
-	    action = REBORDER_WIN;
-	    (*pWin->drawable.pScreen->ChangeBorderWidth)(pWin, bw);
-	}
-	else
-	    pWin->borderWidth = bw;
-    }
-    if (action == MOVE_WIN)
-	(*pWin->drawable.pScreen->MoveWindow)(pWin, x, y, pSib,
-		   (mask & CWBorderWidth) ? VTOther : VTMove);
-    else if (action == RESIZE_WIN)
-	(*pWin->drawable.pScreen->ResizeWindow)(pWin, x, y, w, h, pSib);
-    else if (mask & CWStackMode)
-	ReflectStackChange(pWin, pSib, VTOther);
-
-    if (action != RESTACK_WIN)
-	CheckCursorConfinement(pWin);
-    return Success;
-#undef RESTACK_WIN
-#undef MOVE_WIN
-#undef RESIZE_WIN
-#undef REBORDER_WIN
-}
-
-
-/******
- *
- * CirculateWindow
- *    For RaiseLowest, raises the lowest mapped child (if any) that is
- *    obscured by another child to the top of the stack.  For LowerHighest,
- *    lowers the highest mapped child (if any) that is obscuring another
- *    child to the bottom of the stack.	 Exposure processing is performed 
- *
- ******/
-
-int
-CirculateWindow(WindowPtr pParent, int direction, ClientPtr client)
-{
-    WindowPtr pWin, pHead, pFirst;
-    xEvent event;
-    BoxRec box;
-
-    pHead = RealChildHead(pParent);
-    pFirst = pHead ? pHead->nextSib : pParent->firstChild;
-    if (direction == RaiseLowest)
-    {
-	for (pWin = pParent->lastChild;
-	     (pWin != pHead) &&
-	     !(pWin->mapped &&
-	       AnyWindowOverlapsMe(pWin, pHead, WindowExtents(pWin, &box)));
-	     pWin = pWin->prevSib) ;
-	if (pWin == pHead)
-	    return Success;
-    }
-    else
-    {
-	for (pWin = pFirst;
-	     pWin &&
-	     !(pWin->mapped &&
-	       IOverlapAnyWindow(pWin, WindowExtents(pWin, &box)));
-	     pWin = pWin->nextSib) ;
-	if (!pWin)
-	    return Success;
-    }
-
-    event.u.circulate.window = pWin->drawable.id;
-    event.u.circulate.parent = pParent->drawable.id;
-    event.u.circulate.event = pParent->drawable.id;
-    if (direction == RaiseLowest)
-	event.u.circulate.place = PlaceOnTop;
-    else
-	event.u.circulate.place = PlaceOnBottom;
-
-    if (RedirectSend(pParent))
-    {
-	event.u.u.type = CirculateRequest;
-	if (MaybeDeliverEventsToClient(pParent, &event, 1,
-		SubstructureRedirectMask, client) == 1)
-	    return Success;
-    }
-
-    event.u.u.type = CirculateNotify;
-    DeliverEvents(pWin, &event, 1, NullWindow);
-    ReflectStackChange(pWin,
-		       (direction == RaiseLowest) ? pFirst : NullWindow,
-		       VTStack);
-
-    return Success;
-}
-
-static int
-CompareWIDs(
-    WindowPtr pWin,
-    pointer   value) /* must conform to VisitWindowProcPtr */
-{
-    Window *wid = (Window *)value;
-
-    if (pWin->drawable.id == *wid)
-       return WT_STOPWALKING;
-    else
-       return WT_WALKCHILDREN;
-}
-
-/*****
- *  ReparentWindow
- *****/
-
-int
-ReparentWindow(WindowPtr pWin, WindowPtr pParent,
-               int x, int y, ClientPtr client)
-{
-    WindowPtr pPrev, pPriorParent;
-    Bool WasMapped = (Bool)(pWin->mapped);
-    xEvent event;
-    int bw = wBorderWidth (pWin);
-    ScreenPtr pScreen;
-
-    pScreen = pWin->drawable.pScreen;
-    if (TraverseTree(pWin, CompareWIDs, (pointer)&pParent->drawable.id) == WT_STOPWALKING)
-	return BadMatch;
-    if (!MakeWindowOptional(pWin))
-	return BadAlloc;
-
-    if (WasMapped)
-       UnmapWindow(pWin, FALSE);
-
-    memset(&event, 0, sizeof(xEvent));
-    event.u.u.type = ReparentNotify;
-    event.u.reparent.window = pWin->drawable.id;
-    event.u.reparent.parent = pParent->drawable.id;
-    event.u.reparent.x = x;
-    event.u.reparent.y = y;
-#ifdef PANORAMIX
-    if(!noPanoramiXExtension && !pParent->parent) {
-	event.u.reparent.x += screenInfo.screens[0]->x;
-	event.u.reparent.y += screenInfo.screens[0]->y;
-    }
-#endif
-    event.u.reparent.override = pWin->overrideRedirect;
-    DeliverEvents(pWin, &event, 1, pParent);
-
-    /* take out of sibling chain */
-
-    pPriorParent = pPrev = pWin->parent;
-    if (pPrev->firstChild == pWin)
-	pPrev->firstChild = pWin->nextSib;
-    if (pPrev->lastChild == pWin)
-	pPrev->lastChild = pWin->prevSib;
-
-    if (pWin->nextSib)
-	pWin->nextSib->prevSib = pWin->prevSib;
-    if (pWin->prevSib)
-	pWin->prevSib->nextSib = pWin->nextSib;
-
-    /* insert at begining of pParent */
-    pWin->parent = pParent;
-    pPrev = RealChildHead(pParent);
-    if (pPrev)
-    {
-	pWin->nextSib = pPrev->nextSib;
-	if (pPrev->nextSib)
-	    pPrev->nextSib->prevSib = pWin;
-	else
-	    pParent->lastChild = pWin;
-	pPrev->nextSib = pWin;
-	pWin->prevSib = pPrev;
-    }
-    else
-    {
-	pWin->nextSib = pParent->firstChild;
-	pWin->prevSib = NullWindow;
-	if (pParent->firstChild)
-	    pParent->firstChild->prevSib = pWin;
-	else
-	    pParent->lastChild = pWin;
-	pParent->firstChild = pWin;
-    }
-
-    pWin->origin.x = x + bw;
-    pWin->origin.y = y + bw;
-    pWin->drawable.x = x + bw + pParent->drawable.x;
-    pWin->drawable.y = y + bw + pParent->drawable.y;
-
-    /* clip to parent */
-    SetWinSize (pWin);
-    SetBorderSize (pWin);
-
-    if (pScreen->ReparentWindow)
-	(*pScreen->ReparentWindow)(pWin, pPriorParent);
-    (*pScreen->PositionWindow)(pWin, pWin->drawable.x, pWin->drawable.y);
-    ResizeChildrenWinSize(pWin, 0, 0, 0, 0);
-
-    CheckWindowOptionalNeed(pWin);
-
-    if (WasMapped)
-	MapWindow(pWin, client);
-    RecalculateDeliverableEvents(pWin);
-    return Success;
-}
-
-static void
-RealizeTree(WindowPtr pWin)
-{
-    WindowPtr pChild;
-    RealizeWindowProcPtr Realize;
-
-    Realize = pWin->drawable.pScreen->RealizeWindow;
-    pChild = pWin;
-    while (1)
-    {
-	if (pChild->mapped)
-	{
-	    pChild->realized = TRUE;
-	    pChild->viewable = (pChild->drawable.class == InputOutput);
-	    (* Realize)(pChild);
-	    if (pChild->firstChild)
-	    {
-		pChild = pChild->firstChild;
-		continue;
-	    }
-	}
-	while (!pChild->nextSib && (pChild != pWin))
-	    pChild = pChild->parent;
-	if (pChild == pWin)
-	    return;
-	pChild = pChild->nextSib;
-    }
-}
-
-static WindowPtr windowDisableMapUnmapEvents;
-
-void
-DisableMapUnmapEvents(WindowPtr pWin)
-{
-    assert (windowDisableMapUnmapEvents == NULL);
-    
-    windowDisableMapUnmapEvents = pWin;
-}
-
-void
-EnableMapUnmapEvents(WindowPtr pWin)
-{
-    assert (windowDisableMapUnmapEvents != NULL);
-
-    windowDisableMapUnmapEvents = NULL;
-}
-
-static Bool
-MapUnmapEventsEnabled(WindowPtr pWin)
-{
-    return pWin != windowDisableMapUnmapEvents;
-}
-
-/*****
- * MapWindow
- *    If some other client has selected SubStructureReDirect on the parent
- *    and override-redirect is xFalse, then a MapRequest event is generated,
- *    but the window remains unmapped.	Otherwise, the window is mapped and a
- *    MapNotify event is generated.
- *****/
-
-int
-MapWindow(WindowPtr pWin, ClientPtr client)
-{
-    ScreenPtr pScreen;
-
-    WindowPtr pParent;
-    WindowPtr  pLayerWin;
-
-    if (pWin->mapped)
-	return Success;
-
-    /*  general check for permission to map window */
-    if (XaceHook(XACE_RESOURCE_ACCESS, client, pWin->drawable.id, RT_WINDOW,
-		 pWin, RT_NONE, NULL, DixShowAccess) != Success)
-	return Success;
-
-    pScreen = pWin->drawable.pScreen;
-    if ( (pParent = pWin->parent) )
-    {
-	xEvent event;
-	Bool anyMarked;
-
-	if ((!pWin->overrideRedirect) && 
-	    (RedirectSend(pParent)
-	))
-	{
-	    memset(&event, 0, sizeof(xEvent));
-	    event.u.u.type = MapRequest;
-	    event.u.mapRequest.window = pWin->drawable.id;
-	    event.u.mapRequest.parent = pParent->drawable.id;
-
-	    if (MaybeDeliverEventsToClient(pParent, &event, 1,
-		SubstructureRedirectMask, client) == 1)
-		return Success;
-	}
-
-	pWin->mapped = TRUE;
-	if (SubStrSend(pWin, pParent) && MapUnmapEventsEnabled(pWin))
-	{
-	    memset(&event, 0, sizeof(xEvent));
-	    event.u.u.type = MapNotify;
-	    event.u.mapNotify.window = pWin->drawable.id;
-	    event.u.mapNotify.override = pWin->overrideRedirect;
-	    DeliverEvents(pWin, &event, 1, NullWindow);
-	}
-
-	if (!pParent->realized)
-	    return Success;
-	RealizeTree(pWin);
-	if (pWin->viewable)
-	{
-	    anyMarked = (*pScreen->MarkOverlappedWindows)(pWin, pWin,
-							  &pLayerWin);
-	    if (anyMarked)
-	    {
-		(*pScreen->ValidateTree)(pLayerWin->parent, pLayerWin, VTMap);
-		(*pScreen->HandleExposures)(pLayerWin->parent);
-	    }
-	if (anyMarked && pScreen->PostValidateTree)
-	    (*pScreen->PostValidateTree)(pLayerWin->parent, pLayerWin, VTMap);
-	}
-	WindowsRestructured ();
-    }
-    else
-    {
-	RegionRec   temp;
-
-	pWin->mapped = TRUE;
-	pWin->realized = TRUE;	   /* for roots */
-	pWin->viewable = pWin->drawable.class == InputOutput;
-	/* We SHOULD check for an error value here XXX */
-	(*pScreen->RealizeWindow)(pWin);
-	if (pScreen->ClipNotify)
-	    (*pScreen->ClipNotify) (pWin, 0, 0);
-	if (pScreen->PostValidateTree)
-	    (*pScreen->PostValidateTree)(NullWindow, pWin, VTMap);
-	RegionNull(&temp);
-	RegionCopy(&temp, &pWin->clipList);
-	(*pScreen->WindowExposures) (pWin, &temp, NullRegion);
-	RegionUninit(&temp);
-    }
-
-    return Success;
-}
-
-
-/*****
- * MapSubwindows
- *    Performs a MapWindow all unmapped children of the window, in top
- *    to bottom stacking order.
- *****/
-
-void
-MapSubwindows(WindowPtr pParent, ClientPtr client)
-{
-    WindowPtr	pWin;
-    WindowPtr	pFirstMapped = NullWindow;
-    ScreenPtr	pScreen;
-    Mask	parentRedirect;
-    Mask	parentNotify;
-    xEvent	event;
-    Bool	anyMarked;
-    WindowPtr		pLayerWin;
-
-    pScreen = pParent->drawable.pScreen;
-    parentRedirect = RedirectSend(pParent);
-    parentNotify = SubSend(pParent);
-    anyMarked = FALSE;
-    for (pWin = pParent->firstChild; pWin; pWin = pWin->nextSib)
-    {
-	if (!pWin->mapped)
-	{
-	    if (parentRedirect && !pWin->overrideRedirect)
-	    {
-		memset(&event, 0, sizeof(xEvent));
-		event.u.u.type = MapRequest;
-		event.u.mapRequest.window = pWin->drawable.id;
-		event.u.mapRequest.parent = pParent->drawable.id;
-    
-		if (MaybeDeliverEventsToClient(pParent, &event, 1,
-		    SubstructureRedirectMask, client) == 1)
-		    continue;
-	    }
-    
-	    pWin->mapped = TRUE;
-	    if (parentNotify || StrSend(pWin))
-	    {
-		memset(&event, 0, sizeof(xEvent));
-		event.u.u.type = MapNotify;
-		event.u.mapNotify.window = pWin->drawable.id;
-		event.u.mapNotify.override = pWin->overrideRedirect;
-		DeliverEvents(pWin, &event, 1, NullWindow);
-	    }
-    
-	    if (!pFirstMapped)
-		pFirstMapped = pWin;
-	    if (pParent->realized)
-	    {
-		RealizeTree(pWin);
-		if (pWin->viewable)
-		{
-		    anyMarked |= (*pScreen->MarkOverlappedWindows)(pWin, pWin,
-							(WindowPtr *)NULL);
-		}
-	    }
-	}
-    }
-
-    if (pFirstMapped)
-    {
-	pLayerWin = (*pScreen->GetLayerWindow)(pParent);
-	if (pLayerWin->parent != pParent) {
-	    anyMarked |= (*pScreen->MarkOverlappedWindows)(pLayerWin,
-							   pLayerWin,
-							   (WindowPtr *)NULL);
-	    pFirstMapped = pLayerWin;
-	}
-        if (anyMarked)
-        {
-	    (*pScreen->ValidateTree)(pLayerWin->parent, pFirstMapped, VTMap);
-	    (*pScreen->HandleExposures)(pLayerWin->parent);
-	}
-        if (anyMarked && pScreen->PostValidateTree)
-	    (*pScreen->PostValidateTree)(pLayerWin->parent, pFirstMapped,
-					 VTMap);
-        WindowsRestructured ();
-    }
-}
-
-static void
-UnrealizeTree(
-    WindowPtr pWin,
-    Bool fromConfigure)
-{
-    WindowPtr pChild;
-    UnrealizeWindowProcPtr Unrealize;
-    MarkUnrealizedWindowProcPtr MarkUnrealizedWindow;
-
-    Unrealize = pWin->drawable.pScreen->UnrealizeWindow;
-    MarkUnrealizedWindow = pWin->drawable.pScreen->MarkUnrealizedWindow;
-    pChild = pWin;
-    while (1)
-    {
-	if (pChild->realized)
-	{
-	    pChild->realized = FALSE;
-	    pChild->visibility = VisibilityNotViewable;
-#ifdef PANORAMIX
-	    if(!noPanoramiXExtension && !pChild->drawable.pScreen->myNum) {
-		PanoramiXRes *win;
-		int rc = dixLookupResourceByType((pointer *)&win,
-					     pChild->drawable.id, XRT_WINDOW,
-					     serverClient, DixWriteAccess);
-		if (rc == Success)
-		   win->u.win.visibility = VisibilityNotViewable;
-	    } 
-#endif
-	    (* Unrealize)(pChild);
-	    if (MapUnmapEventsEnabled(pWin))
-		DeleteWindowFromAnyEvents(pChild, FALSE);
-	    if (pChild->viewable)
-	    {
-		pChild->viewable = FALSE;
-		(* MarkUnrealizedWindow)(pChild, pWin, fromConfigure);
-		pChild->drawable.serialNumber = NEXT_SERIAL_NUMBER;
-	    }
-	    if (pChild->firstChild)
-	    {
-		pChild = pChild->firstChild;
-		continue;
-	    }
-	}
-	while (!pChild->nextSib && (pChild != pWin))
-	    pChild = pChild->parent;
-	if (pChild == pWin)
-	    return;
-	pChild = pChild->nextSib;
-    }
-}
-
-/*****
- * UnmapWindow
- *    If the window is already unmapped, this request has no effect.
- *    Otherwise, the window is unmapped and an UnMapNotify event is
- *    generated.  Cannot unmap a root window.
- *****/
-
-int
-UnmapWindow(WindowPtr pWin, Bool fromConfigure)
-{
-    WindowPtr pParent;
-    xEvent event;
-    Bool wasRealized = (Bool)pWin->realized;
-    Bool wasViewable = (Bool)pWin->viewable;
-    ScreenPtr pScreen = pWin->drawable.pScreen;
-    WindowPtr pLayerWin = pWin;
-
-    if ((!pWin->mapped) || (!(pParent = pWin->parent)))
-	return Success;
-    if (SubStrSend(pWin, pParent) && MapUnmapEventsEnabled(pWin))
-    {
-	memset(&event, 0, sizeof(xEvent));
-	event.u.u.type = UnmapNotify;
-	event.u.unmapNotify.window = pWin->drawable.id;
-	event.u.unmapNotify.fromConfigure = fromConfigure;
-	DeliverEvents(pWin, &event, 1, NullWindow);
-    }
-    if (wasViewable && !fromConfigure)
-    {
-	pWin->valdata = UnmapValData;
-	(*pScreen->MarkOverlappedWindows)(pWin, pWin->nextSib, &pLayerWin);
-	(*pScreen->MarkWindow)(pLayerWin->parent);
-    }
-    pWin->mapped = FALSE;
-    if (wasRealized)
-	UnrealizeTree(pWin, fromConfigure);
-    if (wasViewable)
-    {
-	if (!fromConfigure)
-	{
-	    (*pScreen->ValidateTree)(pLayerWin->parent, pWin, VTUnmap);
-	    (*pScreen->HandleExposures)(pLayerWin->parent);
-	}
-	if (!fromConfigure && pScreen->PostValidateTree)
-	    (*pScreen->PostValidateTree)(pLayerWin->parent, pWin, VTUnmap);
-    }
-    if (wasRealized && !fromConfigure)
-	WindowsRestructured ();
-    return Success;
-}
-
-/*****
- * UnmapSubwindows
- *    Performs an UnmapWindow request with the specified mode on all mapped
- *    children of the window, in bottom to top stacking order.
- *****/
-
-void
-UnmapSubwindows(WindowPtr pWin)
-{
-    WindowPtr pChild, pHead;
-    xEvent event;
-    Bool wasRealized = (Bool)pWin->realized;
-    Bool wasViewable = (Bool)pWin->viewable;
-    Bool anyMarked = FALSE;
-    Mask parentNotify;
-    WindowPtr pLayerWin = NULL;
-    ScreenPtr pScreen = pWin->drawable.pScreen;
-
-    if (!pWin->firstChild)
-	return;
-    parentNotify = SubSend(pWin);
-    pHead = RealChildHead(pWin);
-
-    if (wasViewable)
-	pLayerWin = (*pScreen->GetLayerWindow)(pWin);
-
-    for (pChild = pWin->lastChild; pChild != pHead; pChild = pChild->prevSib)
-    {
-	if (pChild->mapped)
-	{
-	    if (parentNotify || StrSend(pChild))
-	    {
-		event.u.u.type = UnmapNotify;
-		event.u.unmapNotify.window = pChild->drawable.id;
-		event.u.unmapNotify.fromConfigure = xFalse;
-		DeliverEvents(pChild, &event, 1, NullWindow);
-	    }
-	    if (pChild->viewable)
-	    {
-		pChild->valdata = UnmapValData;
-		anyMarked = TRUE;
-	    }
-	    pChild->mapped = FALSE;
-	    if (pChild->realized)
-		UnrealizeTree(pChild, FALSE);
-	    if (wasViewable)
-	    {
-	    }
-	}
-    }
-    if (wasViewable)
-    {
-	if (anyMarked)
-	{
-	    if (pLayerWin->parent == pWin)
-		(*pScreen->MarkWindow)(pWin);
-	    else
-	    {
-		WindowPtr ptmp;
-                (*pScreen->MarkOverlappedWindows)(pWin, pLayerWin,
-						  (WindowPtr *)NULL);
-		(*pScreen->MarkWindow)(pLayerWin->parent);
-		
-		/* Windows between pWin and pLayerWin may not have been marked */
-		ptmp = pWin;
- 
-		while (ptmp != pLayerWin->parent)
-		{
-		    (*pScreen->MarkWindow)(ptmp);
-		    ptmp = ptmp->parent;
-		}
-                pHead = pWin->firstChild;
-	    }
-	    (*pScreen->ValidateTree)(pLayerWin->parent, pHead, VTUnmap);
-	    (*pScreen->HandleExposures)(pLayerWin->parent);
-	}
-	if (anyMarked && pScreen->PostValidateTree)
-	    (*pScreen->PostValidateTree)(pLayerWin->parent, pHead, VTUnmap);
-    }
-    if (wasRealized)
-	WindowsRestructured ();
-}
-
-
-void
-HandleSaveSet(ClientPtr client)
-{
-    WindowPtr pParent, pWin;
-    int j;
-
-    for (j=0; j<client->numSaved; j++)
-    {
-	pWin = SaveSetWindow(client->saveSet[j]);
-#ifdef XFIXES
-	if (SaveSetToRoot(client->saveSet[j]))
-	    pParent = pWin->drawable.pScreen->root;
-	else
-#endif
-	{
-	    pParent = pWin->parent;
-	    while (pParent && (wClient (pParent) == client))
-		pParent = pParent->parent;
-	}
-	if (pParent)
-	{
-	    if (pParent != pWin->parent)
-	    {
-#ifdef XFIXES
-		/* unmap first so that ReparentWindow doesn't remap */
-		if (!SaveSetShouldMap (client->saveSet[j]))
-		    UnmapWindow(pWin, FALSE);
-#endif
-		ReparentWindow(pWin, pParent,
-			       pWin->drawable.x - wBorderWidth (pWin) - pParent->drawable.x,
-			       pWin->drawable.y - wBorderWidth (pWin) - pParent->drawable.y,
-			       client);
-		if(!pWin->realized && pWin->mapped)
-		    pWin->mapped = FALSE;
-	    }
-#ifdef XFIXES
-	    if (SaveSetShouldMap (client->saveSet[j]))
-#endif
-		MapWindow(pWin, client);
-	}
-    }
-    free(client->saveSet);
-    client->numSaved = 0;
-    client->saveSet = (SaveSetElt *)NULL;
-}
-
-/**
- *
- * \param x,y  in root
- */
-Bool
-PointInWindowIsVisible(WindowPtr pWin, int x, int y)
-{
-    BoxRec box;
-
-    if (!pWin->realized)
-	return FALSE;
-    if (RegionContainsPoint(&pWin->borderClip,
-						  x, y, &box)
-	&& (!wInputShape(pWin) ||
-	    RegionContainsPoint(wInputShape(pWin),
-				x - pWin->drawable.x,
-				y - pWin->drawable.y, &box)))
-	return TRUE;
-    return FALSE;
-}
-
-
-RegionPtr
-NotClippedByChildren(WindowPtr pWin)
-{
-    RegionPtr pReg = RegionCreate(NullBox, 1);
-    if (pWin->parent ||
-	screenIsSaved != SCREEN_SAVER_ON ||
-	!HasSaverWindow (pWin->drawable.pScreen))
-    {
-	RegionIntersect(pReg, &pWin->borderClip, &pWin->winSize);
-    }
-    return pReg;
-}
-
-void
-SendVisibilityNotify(WindowPtr pWin)
-{
-    xEvent event;
-    unsigned int visibility = pWin->visibility;
-
-    if (!MapUnmapEventsEnabled(pWin))
-        return;
-#ifdef PANORAMIX
-    /* This is not quite correct yet, but it's close */
-    if(!noPanoramiXExtension) {
-	PanoramiXRes *win;
-	WindowPtr pWin2;
-	int rc, i, Scrnum;
-
-	Scrnum = pWin->drawable.pScreen->myNum;
-	
-	win = PanoramiXFindIDByScrnum(XRT_WINDOW, pWin->drawable.id, Scrnum);
-
-	if(!win || (win->u.win.visibility == visibility))
-	    return;
-
-	switch(visibility) {
-	case VisibilityUnobscured:
-	    FOR_NSCREENS(i) {
-		if(i == Scrnum) continue;
-
-		rc = dixLookupWindow(&pWin2, win->info[i].id, serverClient,
-				     DixWriteAccess);
-
-		if (rc == Success) {
-		    if(pWin2->visibility == VisibilityPartiallyObscured)
-		   	return;
-
-		    if(!i) pWin = pWin2;
-		}
-	    }
-	    break;
-	case VisibilityPartiallyObscured:
-	    if(Scrnum) {
-		rc = dixLookupWindow(&pWin2, win->info[0].id, serverClient,
-				     DixWriteAccess);
-		if (rc == Success) pWin = pWin2;
-	    }
-	    break;
-	case VisibilityFullyObscured:
-	    FOR_NSCREENS(i) {
-		if(i == Scrnum) continue;
-
-		rc = dixLookupWindow(&pWin2, win->info[i].id, serverClient,
-				     DixWriteAccess);
-		
-		if (rc == Success) {
-		    if(pWin2->visibility != VisibilityFullyObscured)
-		    	return;
-
-		    if(!i) pWin = pWin2;
-		}
-	    }
-	    break;
-	}
-	
-	win->u.win.visibility = visibility;
-    }
-#endif
-
-    memset(&event, 0, sizeof(xEvent));
-    event.u.u.type = VisibilityNotify;
-    event.u.visibility.window = pWin->drawable.id;
-    event.u.visibility.state = visibility;
-    DeliverEvents(pWin, &event, 1, NullWindow);
-}
-
-#define RANDOM_WIDTH 32
-int
-dixSaveScreens(ClientPtr client, int on, int mode)
-{
-    int rc, i, what, type;
-
-    if (on == SCREEN_SAVER_FORCER)
-    {
-	if (mode == ScreenSaverReset)
-	    what = SCREEN_SAVER_OFF;
-	else
-	    what = SCREEN_SAVER_ON;
-	type = what;
-    }
-    else
-    {
-	what = on;
-	type = what;
-	if (what == screenIsSaved)
-	    type = SCREEN_SAVER_CYCLE;
-    }
-
-    for (i = 0; i < screenInfo.numScreens; i++) {
-	rc = XaceHook(XACE_SCREENSAVER_ACCESS, client, screenInfo.screens[i],
-		      DixShowAccess | DixHideAccess);
-	if (rc != Success)
-	    return rc;
-    }
-    for (i = 0; i < screenInfo.numScreens; i++)
-    {
-	ScreenPtr pScreen = screenInfo.screens[i];
-	if (on == SCREEN_SAVER_FORCER)
-	   (* pScreen->SaveScreen) (pScreen, on);
-	if (pScreen->screensaver.ExternalScreenSaver)
-	{
-	    if ((*pScreen->screensaver.ExternalScreenSaver)
-		(pScreen, type, on == SCREEN_SAVER_FORCER))
-		continue;
-	}
-	if (type == screenIsSaved)
-	    continue;
-	switch (type) {
-	case SCREEN_SAVER_OFF:
-	    if (pScreen->screensaver.blanked == SCREEN_IS_BLANKED)
-	    {
-	       (* pScreen->SaveScreen) (pScreen, what);
-	    }
-	    else if (HasSaverWindow (pScreen))
-	    {
-		pScreen->screensaver.pWindow = NullWindow;
-		FreeResource(pScreen->screensaver.wid, RT_NONE);
-	    }
-	    break;
-	case SCREEN_SAVER_CYCLE:
-	    if (pScreen->screensaver.blanked == SCREEN_IS_TILED)
-	    {
-		WindowPtr pWin = pScreen->screensaver.pWindow;
-		/* make it look like screen saver is off, so that
-		 * NotClippedByChildren will compute a clip list
-		 * for the root window, so miPaintWindow works
-		 */
-		screenIsSaved = SCREEN_SAVER_OFF;
-		(*pWin->drawable.pScreen->MoveWindow)(pWin,
-			   (short)(-(rand() % RANDOM_WIDTH)),
-			   (short)(-(rand() % RANDOM_WIDTH)),
-			   pWin->nextSib, VTMove);
-		screenIsSaved = SCREEN_SAVER_ON;
-	    }
-	    /*
-	     * Call the DDX saver in case it wants to do something
-	     * at cycle time
-	     */
-	    else if (pScreen->screensaver.blanked == SCREEN_IS_BLANKED)
-	    {
-		(* pScreen->SaveScreen) (pScreen, type);
-	    }
-	    break;
-	case SCREEN_SAVER_ON:
-	    if (ScreenSaverBlanking != DontPreferBlanking)
-	    {
-		if ((* pScreen->SaveScreen) (pScreen, what))
-		{
-		   pScreen->screensaver.blanked = SCREEN_IS_BLANKED;
-		   continue;
-		}
-		if ((ScreenSaverAllowExposures != DontAllowExposures) &&
-		    TileScreenSaver(pScreen, SCREEN_IS_BLACK))
-		{
-		    pScreen->screensaver.blanked = SCREEN_IS_BLACK;
-		    continue;
-		}
-	    }
-	    if ((ScreenSaverAllowExposures != DontAllowExposures) &&
-		TileScreenSaver(pScreen, SCREEN_IS_TILED))
-	    {
-		pScreen->screensaver.blanked = SCREEN_IS_TILED;
-	    }
-	    else
-		pScreen->screensaver.blanked = SCREEN_ISNT_SAVED;
-	    break;
-	}
-    }
-    screenIsSaved = what;
-    if (mode == ScreenSaverReset) {
-	if (on == SCREEN_SAVER_FORCER) {
-	    UpdateCurrentTimeIf();
-	    lastDeviceEventTime = currentTime;
-	}
-	SetScreenSaverTimer();
-    }
-    return Success;
-}
-
-int
-SaveScreens(int on, int mode)
-{
-    return dixSaveScreens(serverClient, on, mode);
-}
-
-static Bool
-TileScreenSaver(ScreenPtr pScreen, int kind)
-{
-    int j;
-    int result;
-    XID attributes[3];
-    Mask mask;
-    WindowPtr pWin;		
-    CursorMetricRec cm;
-    unsigned char *srcbits, *mskbits;
-    CursorPtr cursor;
-    XID	cursorID = 0;
-    int	attri;
-
-    mask = 0;
-    attri = 0;
-    switch (kind) {
-    case SCREEN_IS_TILED:
-	switch (pScreen->root->backgroundState) {
-	case BackgroundPixel:
-	    attributes[attri++] = pScreen->root->background.pixel;
-	    mask |= CWBackPixel;
-	    break;
-	case BackgroundPixmap:
-	    attributes[attri++] = None;
-	    mask |= CWBackPixmap;
-	    break;
-	default:
-	    break;
-	}
-	break;
-    case SCREEN_IS_BLACK:
-	attributes[attri++] = pScreen->root->drawable.pScreen->blackPixel;
-	mask |= CWBackPixel;
-	break;
-    }
-    mask |= CWOverrideRedirect;
-    attributes[attri++] = xTrue;
-
-    /*
-     * create a blank cursor
-     */
-
-    cm.width=16;
-    cm.height=16;
-    cm.xhot=8;
-    cm.yhot=8;
-    srcbits = malloc( BitmapBytePad(32)*16);
-    mskbits = malloc( BitmapBytePad(32)*16);
-    if (!srcbits || !mskbits)
-    {
-	free(srcbits);
-	free(mskbits);
-	cursor = 0;
-    }
-    else
-    {
-	for (j=0; j<BitmapBytePad(32)*16; j++)
-	    srcbits[j] = mskbits[j] = 0x0;
-	result = AllocARGBCursor(srcbits, mskbits, NULL, &cm, 0, 0, 0, 0, 0, 0,
-				 &cursor, serverClient, (XID)0);
-	if (cursor)
-	{
-	    cursorID = FakeClientID(0);
-	    if (AddResource (cursorID, RT_CURSOR, (pointer) cursor))
-	    {
-		attributes[attri] = cursorID;
-		mask |= CWCursor;
-	    }
-	    else
-		cursor = 0;
-	}
-	else
-	{
-	    free(srcbits);
-	    free(mskbits);
-	}
-    }
-
-    pWin = pScreen->screensaver.pWindow =
-	 CreateWindow(pScreen->screensaver.wid,
-	      pScreen->root,
-	      -RANDOM_WIDTH, -RANDOM_WIDTH,
-	      (unsigned short)pScreen->width + RANDOM_WIDTH,
-	      (unsigned short)pScreen->height + RANDOM_WIDTH,
-	      0, InputOutput, mask, attributes, 0, serverClient,
-	      wVisual (pScreen->root), &result);
-
-    if (cursor)
-	FreeResource (cursorID, RT_NONE);
-
-    if (!pWin)
-	return FALSE;
-
-    if (!AddResource(pWin->drawable.id, RT_WINDOW,
-		     (pointer)pScreen->screensaver.pWindow))
-	return FALSE;
-
-    if (mask & CWBackPixmap)
-    {
-	MakeRootTile (pWin);
-	(*pWin->drawable.pScreen->ChangeWindowAttributes)(pWin, CWBackPixmap);
-    }
-    MapWindow(pWin, serverClient);
-    return TRUE;
-}
-
-/*
- * FindWindowWithOptional
- *
- * search ancestors of the given window for an entry containing
- * a WindowOpt structure.  Assumptions:	 some parent will
- * contain the structure.
- */
-
-WindowPtr
-FindWindowWithOptional (WindowPtr w)
-{
-    do
-	w = w->parent;
-    while (!w->optional);
-    return w;
-}
-
-/*
- * CheckWindowOptionalNeed
- *
- * check each optional entry in the given window to see if
- * the value is satisfied by the default rules.	 If so,
- * release the optional record
- */
-
-void
-CheckWindowOptionalNeed (WindowPtr w)
-{
-    WindowOptPtr optional;
-    WindowOptPtr parentOptional;
-
-    if (!w->parent || !w->optional)
-	return;
-    optional = w->optional;
-    if (optional->dontPropagateMask != DontPropagateMasks[w->dontPropagate])
-	return;
-    if (optional->otherEventMasks != 0)
-	return;
-    if (optional->otherClients != NULL)
-	return;
-    if (optional->passiveGrabs != NULL)
-	return;
-    if (optional->userProps != NULL)
-	return;
-    if (optional->backingBitPlanes != ~0L)
-	return;
-    if (optional->backingPixel != 0)
-	return;
-    if (optional->boundingShape != NULL)
-	return;
-    if (optional->clipShape != NULL)
-	return;
-    if (optional->inputShape != NULL)
-	return;
-    if (optional->inputMasks != NULL)
-	return;
-    if (optional->deviceCursors != NULL)
-    {
-        DevCursNodePtr pNode = optional->deviceCursors;
-        while(pNode)
-        {
-            if (pNode->cursor != None)
-                return;
-            pNode = pNode->next;
-        }
-    }
-
-    parentOptional = FindWindowWithOptional(w)->optional;
-    if (optional->visual != parentOptional->visual)
-	return;
-    if (optional->cursor != None &&
-	(optional->cursor != parentOptional->cursor ||
-	 w->parent->cursorIsNone))
-	return;
-    if (optional->colormap != parentOptional->colormap)
-	return;
-    DisposeWindowOptional (w);
-}
-
-/*
- * MakeWindowOptional
- *
- * create an optional record and initialize it with the default
- * values.
- */
-
-Bool
-MakeWindowOptional (WindowPtr pWin)
-{
-    WindowOptPtr optional;
-    WindowOptPtr parentOptional;
-
-    if (pWin->optional)
-	return TRUE;
-    optional = malloc(sizeof (WindowOptRec));
-    if (!optional)
-	return FALSE;
-    optional->dontPropagateMask = DontPropagateMasks[pWin->dontPropagate];
-    optional->otherEventMasks = 0;
-    optional->otherClients = NULL;
-    optional->passiveGrabs = NULL;
-    optional->userProps = NULL;
-    optional->backingBitPlanes = ~0L;
-    optional->backingPixel = 0;
-    optional->boundingShape = NULL;
-    optional->clipShape = NULL;
-    optional->inputShape = NULL;
-    optional->inputMasks = NULL;
-    optional->deviceCursors = NULL;
-
-    parentOptional = FindWindowWithOptional(pWin)->optional;
-    optional->visual = parentOptional->visual;
-    if (!pWin->cursorIsNone)
-    {
-	optional->cursor = parentOptional->cursor;
-	optional->cursor->refcnt++;
-    }
-    else
-    {
-	optional->cursor = None;
-    }
-    optional->colormap = parentOptional->colormap;
-    pWin->optional = optional;
-    return TRUE;
-}
-
-/*
- * Changes the cursor struct for the given device and the given window.
- * A cursor that does not have a device cursor set will use whatever the
- * standard cursor is for the window. If all devices have a cursor set,
- * changing the window cursor (e.g. using XDefineCursor()) will not have any
- * visible effect. Only when one of the device cursors is set to None again,
- * this device's cursor will display the changed standard cursor.
- * 
- * CursorIsNone of the window struct is NOT modified if you set a device
- * cursor. 
- *
- * Assumption: If there is a node for a device in the list, the device has a
- * cursor. If the cursor is set to None, it is inherited by the parent.
- */
-int
-ChangeWindowDeviceCursor(WindowPtr pWin, 
-                         DeviceIntPtr pDev, 
-                         CursorPtr pCursor) 
-{
-    DevCursNodePtr pNode, pPrev;
-    CursorPtr pOldCursor = NULL;
-    ScreenPtr pScreen;
-    WindowPtr pChild;
-
-    if (!pWin->optional && !MakeWindowOptional(pWin))
-        return BadAlloc;
-
-    /* 1) Check if window has device cursor set
-     *  Yes: 1.1) swap cursor with given cursor if parent does not have same
-     *            cursor, free old cursor
-     *       1.2) free old cursor, use parent cursor
-     *  No: 1.1) add node to beginning of list.
-     *      1.2) add cursor to node if parent does not have same cursor
-     *      1.3) use parent cursor if parent does not have same cursor
-     *  2) Patch up children if child has a devcursor
-     *  2.1) if child has cursor None, it inherited from parent, set to old
-     *  cursor
-     *  2.2) if child has same cursor as new cursor, remove and set to None
-     */
-
-    pScreen = pWin->drawable.pScreen;
-
-    if (WindowSeekDeviceCursor(pWin, pDev, &pNode, &pPrev))
-    {
-        /* has device cursor */
-
-        if (pNode->cursor == pCursor)
-            return Success;
-
-        pOldCursor = pNode->cursor;
-
-        if (!pCursor) /* remove from list */
-        {
-                if(pPrev)
-                    pPrev->next = pNode->next;
-                else
-                    /* first item in list */
-                    pWin->optional->deviceCursors = pNode->next;
-
-            free(pNode);
-            goto out;
-        }
-
-    } else
-    {
-        /* no device cursor yet */
-        DevCursNodePtr pNewNode;
-
-        if (!pCursor)
-            return Success;
-
-        pNewNode = malloc(sizeof(DevCursNodeRec));
-        pNewNode->dev = pDev;
-        pNewNode->next = pWin->optional->deviceCursors;
-        pWin->optional->deviceCursors = pNewNode;
-        pNode = pNewNode;
-
-    }
-
-    if (pCursor && WindowParentHasDeviceCursor(pWin, pDev, pCursor))
-        pNode->cursor = None;
-    else
-    {
-        pNode->cursor = pCursor;
-        pCursor->refcnt++;
-    }
-
-    pNode = pPrev = NULL;
-    /* fix up children */
-    for (pChild = pWin->firstChild; pChild; pChild = pChild->nextSib)
-    {
-        if (WindowSeekDeviceCursor(pChild, pDev, &pNode, &pPrev))
-        {
-            if (pNode->cursor == None) /* inherited from parent */
-            {
-                pNode->cursor = pOldCursor;
-                pOldCursor->refcnt++;
-            } else if (pNode->cursor == pCursor)
-            {
-                pNode->cursor = None;
-                FreeCursor(pCursor, (Cursor)0); /* fix up refcnt */
-            }
-        }
-    }
-
-out:
-    if (pWin->realized)
-        WindowHasNewCursor(pWin);
-
-    if (pOldCursor)
-        FreeCursor(pOldCursor, (Cursor)0);
-
-    /* FIXME: We SHOULD check for an error value here XXX  
-       (comment taken from ChangeWindowAttributes) */
-    (*pScreen->ChangeWindowAttributes)(pWin, CWCursor);
-
-    return Success;
-}
-
-/* Get device cursor for given device or None if none is set */
-CursorPtr
-WindowGetDeviceCursor(WindowPtr pWin, DeviceIntPtr pDev)
-{
-    DevCursorList pList;
-
-    if (!pWin->optional || !pWin->optional->deviceCursors)
-        return NULL;
-
-    pList = pWin->optional->deviceCursors;
-
-    while(pList)
-    {
-        if (pList->dev == pDev)
-        {
-            if (pList->cursor == None) /* inherited from parent */
-                return WindowGetDeviceCursor(pWin->parent, pDev);
-            else
-                return pList->cursor;
-        }
-        pList = pList->next;
-    }
-    return NULL;
-}
-
-/* Searches for a DevCursorNode for the given window and device. If one is
- * found, return True and set pNode and pPrev to the node and to the node
- * before the node respectively. Otherwise return False.
- * If the device is the first in list, pPrev is set to NULL.
- */
-static Bool 
-WindowSeekDeviceCursor(WindowPtr pWin, 
-                       DeviceIntPtr pDev, 
-                       DevCursNodePtr* pNode, 
-                       DevCursNodePtr* pPrev)
-{
-    DevCursorList pList;
-
-    if (!pWin->optional)
-        return FALSE;
-
-    pList = pWin->optional->deviceCursors;
-
-    if (pList && pList->dev == pDev)
-    {
-        *pNode = pList;
-        *pPrev = NULL;
-        return TRUE;
-    }
-
-    while(pList)
-    {
-        if (pList->next)
-        {
-            if (pList->next->dev == pDev)
-            {
-                *pNode = pList->next;
-                *pPrev = pList;
-                return TRUE;
-            }
-        }
-        pList = pList->next;
-    }
-    return FALSE;
-}
-
-/* Return True if a parent has the same device cursor set or False if
- * otherwise 
- */ 
-static Bool 
-WindowParentHasDeviceCursor(WindowPtr pWin, 
-                            DeviceIntPtr pDev, 
-                            CursorPtr pCursor)
-{
-    WindowPtr pParent;
-    DevCursNodePtr pParentNode, pParentPrev;
-
-    pParent = pWin->parent;
-    while(pParent)
-    {
-        if (WindowSeekDeviceCursor(pParent, pDev, 
-                    &pParentNode, &pParentPrev))
-        {
-            /* if there is a node in the list, the win has a dev cursor */
-            if (!pParentNode->cursor) /* inherited. */
-                pParent = pParent->parent;
-            else if (pParentNode->cursor == pCursor) /* inherit */
-                return TRUE;
-            else  /* different cursor */
-                return FALSE;
-        } 
-        else 
-            /* parent does not have a device cursor for our device */
-            return FALSE;
-    }
-    return FALSE;
-}
-
-/*
- * SetRootClip --
- *	Enable or disable rendering to the screen by
- *	setting the root clip list and revalidating
- *	all of the windows
- */
-void
-SetRootClip(ScreenPtr pScreen, Bool enable)
-{
-    WindowPtr	pWin = pScreen->root;
-    WindowPtr	pChild;
-    Bool	WasViewable;
-    Bool	anyMarked = FALSE;
-    WindowPtr   pLayerWin;
-    BoxRec	box;
-
-    if (!pWin)
-	return;
-    WasViewable = (Bool)(pWin->viewable);
-    if (WasViewable)
-    {
-	for (pChild = pWin->firstChild; pChild; pChild = pChild->nextSib)
-	{
-	    (void) (*pScreen->MarkOverlappedWindows)(pChild,
-						     pChild,
-						     &pLayerWin);
-	}
-	(*pScreen->MarkWindow) (pWin);
-	anyMarked = TRUE;
-	if (pWin->valdata)
-	{
-	    if (HasBorder (pWin))
-	    {
-		RegionPtr	borderVisible;
-
-		borderVisible = RegionCreate(NullBox, 1);
-		RegionSubtract(borderVisible,
-				&pWin->borderClip, &pWin->winSize);
-		pWin->valdata->before.borderVisible = borderVisible;
-	    }
-	    pWin->valdata->before.resized = TRUE;
-	}
-    }
-
-    /*
-     * Use REGION_BREAK to avoid optimizations in ValidateTree
-     * that assume the root borderClip can't change well, normally
-     * it doesn't...)
-     */
-    if (enable)
-    {
-	box.x1 = 0;
-	box.y1 = 0;
-	box.x2 = pScreen->width;
-	box.y2 = pScreen->height;
-	RegionInit(&pWin->winSize, &box, 1);
-	RegionInit(&pWin->borderSize, &box, 1);
-	if (WasViewable)
-	    RegionReset(&pWin->borderClip, &box);
-	pWin->drawable.width = pScreen->width;
-	pWin->drawable.height = pScreen->height;
-	RegionBreak(&pWin->clipList);
-    }
-    else
-    {
-	RegionEmpty(&pWin->borderClip);
-	RegionBreak(&pWin->clipList);
-    }
-
-    ResizeChildrenWinSize (pWin, 0, 0, 0, 0);
-
-    if (WasViewable)
-    {
-	if (pWin->firstChild)
-	{
-	    anyMarked |= (*pScreen->MarkOverlappedWindows)(pWin->firstChild,
-							   pWin->firstChild,
-							   (WindowPtr *)NULL);
-	}
-	else
-	{
-	    (*pScreen->MarkWindow) (pWin);
-	    anyMarked = TRUE;
-	}
-
-
-	if (anyMarked)
-	    (*pScreen->ValidateTree)(pWin, NullWindow, VTOther);
-    }
-
-    if (WasViewable)
-    {
-	if (anyMarked)
-	    (*pScreen->HandleExposures)(pWin);
-	if (anyMarked && pScreen->PostValidateTree)
-	    (*pScreen->PostValidateTree)(pWin, NullWindow, VTOther);
-    }
-    if (pWin->realized)
-	WindowsRestructured ();   
-    FlushAllOutput();
-}
-=======
-/*
-
-Copyright (c) 2006, Red Hat, Inc.
-
-Permission is hereby granted, free of charge, to any person obtaining a
-copy of this software and associated documentation files (the "Software"),
-to deal in the Software without restriction, including without limitation
-the rights to use, copy, modify, merge, publish, distribute, sublicense,
-and/or sell copies of the Software, and to permit persons to whom the
-Software is furnished to do so, subject to the following conditions:
-
-The above copyright notice and this permission notice (including the next
-paragraph) shall be included in all copies or substantial portions of the
-Software.
-
-THE SOFTWARE IS PROVIDED "AS IS", WITHOUT WARRANTY OF ANY KIND, EXPRESS OR
-IMPLIED, INCLUDING BUT NOT LIMITED TO THE WARRANTIES OF MERCHANTABILITY,
-FITNESS FOR A PARTICULAR PURPOSE AND NONINFRINGEMENT.  IN NO EVENT SHALL
-THE AUTHORS OR COPYRIGHT HOLDERS BE LIABLE FOR ANY CLAIM, DAMAGES OR OTHER
-LIABILITY, WHETHER IN AN ACTION OF CONTRACT, TORT OR OTHERWISE, ARISING
-FROM, OUT OF OR IN CONNECTION WITH THE SOFTWARE OR THE USE OR OTHER
-DEALINGS IN THE SOFTWARE.
-
-Copyright 1987, 1998  The Open Group
-
-Permission to use, copy, modify, distribute, and sell this software and its
-documentation for any purpose is hereby granted without fee, provided that
-the above copyright notice appear in all copies and that both that
-copyright notice and this permission notice appear in supporting
-documentation.
-
-The above copyright notice and this permission notice shall be included
-in all copies or substantial portions of the Software.
-
-THE SOFTWARE IS PROVIDED "AS IS", WITHOUT WARRANTY OF ANY KIND, EXPRESS
-OR IMPLIED, INCLUDING BUT NOT LIMITED TO THE WARRANTIES OF
-MERCHANTABILITY, FITNESS FOR A PARTICULAR PURPOSE AND NONINFRINGEMENT.
-IN NO EVENT SHALL THE OPEN GROUP BE LIABLE FOR ANY CLAIM, DAMAGES OR
-OTHER LIABILITY, WHETHER IN AN ACTION OF CONTRACT, TORT OR OTHERWISE,
-ARISING FROM, OUT OF OR IN CONNECTION WITH THE SOFTWARE OR THE USE OR
-OTHER DEALINGS IN THE SOFTWARE.
-
-Except as contained in this notice, the name of The Open Group shall
-not be used in advertising or otherwise to promote the sale, use or
-other dealings in this Software without prior written authorization
-from The Open Group.
-
-
-Copyright 1987 by Digital Equipment Corporation, Maynard, Massachusetts,
-
-			All Rights Reserved
-
-Permission to use, copy, modify, and distribute this software and its 
-documentation for any purpose and without fee is hereby granted, 
-provided that the above copyright notice appear in all copies and that
-both that copyright notice and this permission notice appear in 
-supporting documentation, and that the name of Digital not be
-used in advertising or publicity pertaining to distribution of the
-software without specific, written prior permission.  
-
-DIGITAL DISCLAIMS ALL WARRANTIES WITH REGARD TO THIS SOFTWARE, INCLUDING
-ALL IMPLIED WARRANTIES OF MERCHANTABILITY AND FITNESS, IN NO EVENT SHALL
-DIGITAL BE LIABLE FOR ANY SPECIAL, INDIRECT OR CONSEQUENTIAL DAMAGES OR
-ANY DAMAGES WHATSOEVER RESULTING FROM LOSS OF USE, DATA OR PROFITS,
-WHETHER IN AN ACTION OF CONTRACT, NEGLIGENCE OR OTHER TORTIOUS ACTION,
-ARISING OUT OF OR IN CONNECTION WITH THE USE OR PERFORMANCE OF THIS
-SOFTWARE.
-
-*/
-
-/* The panoramix components contained the following notice */
-/*****************************************************************
-
-Copyright (c) 1991, 1997 Digital Equipment Corporation, Maynard, Massachusetts.
-
-Permission is hereby granted, free of charge, to any person obtaining a copy
-of this software and associated documentation files (the "Software"), to deal
-in the Software without restriction, including without limitation the rights
-to use, copy, modify, merge, publish, distribute, sublicense, and/or sell
-copies of the Software.
-
-The above copyright notice and this permission notice shall be included in
-all copies or substantial portions of the Software.
-
-THE SOFTWARE IS PROVIDED "AS IS", WITHOUT WARRANTY OF ANY KIND, EXPRESS OR
-IMPLIED, INCLUDING BUT NOT LIMITED TO THE WARRANTIES OF MERCHANTABILITY,
-FITNESS FOR A PARTICULAR PURPOSE AND NONINFRINGEMENT.  IN NO EVENT SHALL
-DIGITAL EQUIPMENT CORPORATION BE LIABLE FOR ANY CLAIM, DAMAGES, INCLUDING,
-BUT NOT LIMITED TO CONSEQUENTIAL OR INCIDENTAL DAMAGES, OR OTHER LIABILITY,
-WHETHER IN AN ACTION OF CONTRACT, TORT OR OTHERWISE, ARISING FROM, OUT OF OR
-IN CONNECTION WITH THE SOFTWARE OR THE USE OR OTHER DEALINGS IN THE SOFTWARE.
-
-Except as contained in this notice, the name of Digital Equipment Corporation
-shall not be used in advertising or otherwise to promote the sale, use or other
-dealings in this Software without prior written authorization from Digital
-Equipment Corporation.
-
-******************************************************************/
-
-
-#ifdef HAVE_DIX_CONFIG_H
-#include <dix-config.h>
-#endif
-
-#include "misc.h"
-#include "scrnintstr.h"
-#include "os.h"
-#include "regionstr.h"
-#include "validate.h"
-#include "windowstr.h"
-#include "input.h"
-#include "inputstr.h"
-#include "resource.h"
-#include "colormapst.h"
-#include "cursorstr.h"
-#include "dixstruct.h"
-#include "gcstruct.h"
-#include "servermd.h"
-#include "mivalidate.h"
-#ifdef PANORAMIX
-#include "panoramiX.h"
-#include "panoramiXsrv.h"
-#endif
-#include "dixevents.h"
-#include "globals.h"
-#include "mi.h" /* miPaintWindow */
-
-#include "privates.h"
-#include "xace.h"
-
-/******
- * Window stuff for server 
- *
- *    CreateRootWindow, CreateWindow, ChangeWindowAttributes,
- *    GetWindowAttributes, DeleteWindow, DestroySubWindows,
- *    HandleSaveSet, ReparentWindow, MapWindow, MapSubWindows,
- *    UnmapWindow, UnmapSubWindows, ConfigureWindow, CirculateWindow,
- *    ChangeWindowDeviceCursor
- ******/
-
-Bool bgNoneRoot = FALSE;
-
-static unsigned char _back_lsb[4] = {0x88, 0x22, 0x44, 0x11};
-static unsigned char _back_msb[4] = {0x11, 0x44, 0x22, 0x88};
-
-static Bool WindowParentHasDeviceCursor(WindowPtr pWin, 
-                                        DeviceIntPtr pDev, 
-                                        CursorPtr pCurs);
-static Bool 
-WindowSeekDeviceCursor(WindowPtr pWin, 
-                       DeviceIntPtr pDev, 
-                       DevCursNodePtr* pNode, 
-                       DevCursNodePtr* pPrev);
-
-int screenIsSaved = SCREEN_SAVER_OFF;
-
-static Bool TileScreenSaver(ScreenPtr pScreen, int kind);
-
-#define INPUTONLY_LEGAL_MASK (CWWinGravity | CWEventMask | \
-			      CWDontPropagate | CWOverrideRedirect | CWCursor )
-
-#define BOXES_OVERLAP(b1, b2) \
-      (!( ((b1)->x2 <= (b2)->x1)  || \
-	( ((b1)->x1 >= (b2)->x2)) || \
-	( ((b1)->y2 <= (b2)->y1)) || \
-	( ((b1)->y1 >= (b2)->y2)) ) )
-
-#define RedirectSend(pWin) \
-    ((pWin->eventMask|wOtherEventMasks(pWin)) & SubstructureRedirectMask)
-
-#define SubSend(pWin) \
-    ((pWin->eventMask|wOtherEventMasks(pWin)) & SubstructureNotifyMask)
-
-#define StrSend(pWin) \
-    ((pWin->eventMask|wOtherEventMasks(pWin)) & StructureNotifyMask)
-
-#define SubStrSend(pWin,pParent) (StrSend(pWin) || SubSend(pParent))
-
-#ifdef DEBUG
-/******
- * PrintWindowTree
- *    For debugging only
- ******/
-
-static void
-PrintChildren(WindowPtr p1, int indent)
-{
-    WindowPtr p2;
-    int i;
-
-    while (p1)
-    {
-	p2 = p1->firstChild;
-        ErrorF("[dix] ");
-	for (i=0; i<indent; i++) ErrorF(" ");
-	ErrorF("%lx\n", p1->drawable.id);
-	RegionPrint(&p1->clipList);
-	PrintChildren(p2, indent+4);
-	p1 = p1->nextSib;
-    }
-}
-
-static void
-PrintWindowTree(void)
-{
-    int i;
-    WindowPtr pWin, p1;
-
-    for (i=0; i<screenInfo.numScreens; i++)
-    {
-	ErrorF("[dix] WINDOW %d\n", i);
-	pWin = screenInfo.screens[i]->root;
-	RegionPrint(&pWin->clipList);
-	p1 = pWin->firstChild;
-	PrintChildren(p1, 4);
-    }
-}
-#endif
-
-int
-TraverseTree(WindowPtr pWin, VisitWindowProcPtr func, pointer data)
-{
-    int result;
-    WindowPtr pChild;
-
-    if (!(pChild = pWin))
-       return WT_NOMATCH;
-    while (1)
-    {
-	result = (* func)(pChild, data);
-	if (result == WT_STOPWALKING)
-	    return WT_STOPWALKING;
-	if ((result == WT_WALKCHILDREN) && pChild->firstChild)
-	{
-	    pChild = pChild->firstChild;
-	    continue;
-	}
-	while (!pChild->nextSib && (pChild != pWin))
-	    pChild = pChild->parent;
-	if (pChild == pWin)
-	    break;
-	pChild = pChild->nextSib;
-    }
-    return WT_NOMATCH;
-}
-
-/*****
- * WalkTree
- *   Walk the window tree, for SCREEN, preforming FUNC(pWin, data) on
- *   each window.  If FUNC returns WT_WALKCHILDREN, traverse the children,
- *   if it returns WT_DONTWALKCHILDREN, dont.  If it returns WT_STOPWALKING
- *   exit WalkTree.  Does depth-first traverse.
- *****/
-
-int
-WalkTree(ScreenPtr pScreen, VisitWindowProcPtr func, pointer data)
-{
-    return(TraverseTree(pScreen->root, func, data));
-}
-
-/* hack for forcing backing store on all windows */
-int	defaultBackingStore = NotUseful;
-/* hack to force no backing store */
-Bool	disableBackingStore = FALSE;
-Bool	enableBackingStore = FALSE;
-
-static void
-SetWindowToDefaults(WindowPtr pWin)
-{
-    pWin->prevSib = NullWindow;
-    pWin->firstChild = NullWindow;
-    pWin->lastChild = NullWindow;
-
-    pWin->valdata = (ValidatePtr)NULL;
-    pWin->optional = (WindowOptPtr)NULL;
-    pWin->cursorIsNone = TRUE;
-
-    pWin->backingStore = NotUseful;
-    pWin->DIXsaveUnder = FALSE;
-    pWin->backStorage = (pointer) NULL;
-
-    pWin->mapped = FALSE;	    /* off */
-    pWin->realized = FALSE;	/* off */
-    pWin->viewable = FALSE;
-    pWin->visibility = VisibilityNotViewable;
-    pWin->overrideRedirect = FALSE;
-    pWin->saveUnder = FALSE;
-
-    pWin->bitGravity = ForgetGravity;
-    pWin->winGravity = NorthWestGravity;
-
-    pWin->eventMask = 0;
-    pWin->deliverableEvents = 0;
-    pWin->dontPropagate = 0;
-    pWin->forcedBS = FALSE;
-    pWin->redirectDraw = RedirectDrawNone;
-    pWin->forcedBG = FALSE;
-
-#ifdef ROOTLESS
-    pWin->rootlessUnhittable = FALSE;
-#endif
-
-#ifdef COMPOSITE
-    pWin->damagedDescendants = FALSE;
-#endif
-}
-
-static void
-MakeRootTile(WindowPtr pWin)
-{
-    ScreenPtr pScreen = pWin->drawable.pScreen;
-    GCPtr pGC;
-    unsigned char back[128];
-    int len = BitmapBytePad(sizeof(long));
-    unsigned char *from, *to;
-    int i, j;
-
-    pWin->background.pixmap = (*pScreen->CreatePixmap)(pScreen, 4, 4,
-						    pScreen->rootDepth, 0);
-
-    pWin->backgroundState = BackgroundPixmap;
-    pGC = GetScratchGC(pScreen->rootDepth, pScreen);
-    if (!pWin->background.pixmap || !pGC)
-	FatalError("could not create root tile");
-
-    {
-	ChangeGCVal attributes[2];
-
-	attributes[0].val = pScreen->whitePixel;
-	attributes[1].val = pScreen->blackPixel;
-
-	(void)ChangeGC(NullClient, pGC, GCForeground | GCBackground, attributes);
-    }
-
-   ValidateGC((DrawablePtr)pWin->background.pixmap, pGC);
-
-   from = (screenInfo.bitmapBitOrder == LSBFirst) ? _back_lsb : _back_msb;
-   to = back;
-
-   for (i = 4; i > 0; i--, from++)
-	for (j = len; j > 0; j--)
-	    *to++ = *from;
-
-   (*pGC->ops->PutImage)((DrawablePtr)pWin->background.pixmap, pGC, 1,
-		    0, 0, len, 4, 0, XYBitmap, (char *)back);
-
-   FreeScratchGC(pGC);
-
-}
-
-/*****
- * CreateRootWindow
- *    Makes a window at initialization time for specified screen
- *****/
-
-Bool
-CreateRootWindow(ScreenPtr pScreen)
-{
-    WindowPtr	pWin;
-    BoxRec	box;
-    PixmapFormatRec *format;
-
-    pWin = dixAllocateObjectWithPrivates(WindowRec, PRIVATE_WINDOW);
-    if (!pWin)
-	return FALSE;
-
-    pScreen->screensaver.pWindow = NULL;
-    pScreen->screensaver.wid = FakeClientID(0);
-    pScreen->screensaver.ExternalScreenSaver = NULL;
-    screenIsSaved = SCREEN_SAVER_OFF;
-
-    pScreen->root = pWin;
-
-    pWin->drawable.pScreen = pScreen;
-    pWin->drawable.type = DRAWABLE_WINDOW;
-
-    pWin->drawable.depth = pScreen->rootDepth;
-    for (format = screenInfo.formats;
-	 format->depth != pScreen->rootDepth;
-	 format++)
-	;
-    pWin->drawable.bitsPerPixel = format->bitsPerPixel;
-
-    pWin->drawable.serialNumber = NEXT_SERIAL_NUMBER;
-
-    pWin->parent = NullWindow;
-    SetWindowToDefaults(pWin);
-
-    pWin->optional = malloc(sizeof (WindowOptRec));
-    if (!pWin->optional)
-        return FALSE;
-
-    pWin->optional->dontPropagateMask = 0;
-    pWin->optional->otherEventMasks = 0;
-    pWin->optional->otherClients = NULL;
-    pWin->optional->passiveGrabs = NULL;
-    pWin->optional->userProps = NULL;
-    pWin->optional->backingBitPlanes = ~0L;
-    pWin->optional->backingPixel = 0;
-    pWin->optional->boundingShape = NULL;
-    pWin->optional->clipShape = NULL;
-    pWin->optional->inputShape = NULL;
-    pWin->optional->inputMasks = NULL;
-    pWin->optional->deviceCursors = NULL;
-    pWin->optional->colormap = pScreen->defColormap;
-    pWin->optional->visual = pScreen->rootVisual;
-
-    pWin->nextSib = NullWindow;
-
-    pWin->drawable.id = FakeClientID(0);
-
-    pWin->origin.x = pWin->origin.y = 0;
-    pWin->drawable.height = pScreen->height;
-    pWin->drawable.width = pScreen->width;
-    pWin->drawable.x = pWin->drawable.y = 0;
-
-    box.x1 = 0;
-    box.y1 = 0;
-    box.x2 = pScreen->width;
-    box.y2 = pScreen->height;
-    RegionInit(&pWin->clipList, &box, 1);
-    RegionInit(&pWin->winSize, &box, 1);
-    RegionInit(&pWin->borderSize, &box, 1);
-    RegionInit(&pWin->borderClip, &box, 1);
-
-    pWin->drawable.class = InputOutput;
-    pWin->optional->visual = pScreen->rootVisual;
-
-    pWin->backgroundState = BackgroundPixel;
-    pWin->background.pixel = pScreen->whitePixel;
-
-    pWin->borderIsPixel = TRUE;
-    pWin->border.pixel = pScreen->blackPixel;
-    pWin->borderWidth = 0;
-
-    /*  security creation/labeling check
-     */
-    if (XaceHook(XACE_RESOURCE_ACCESS, serverClient, pWin->drawable.id,
-		 RT_WINDOW, pWin, RT_NONE, NULL, DixCreateAccess))
-	return FALSE;
-
-    if (!AddResource(pWin->drawable.id, RT_WINDOW, (pointer)pWin))
-	return FALSE;
-
-    if (disableBackingStore)
-	pScreen->backingStoreSupport = NotUseful;
-    if (enableBackingStore)
-	pScreen->backingStoreSupport = Always;
-
-    pScreen->saveUnderSupport = NotUseful;
-
-    return TRUE;
-}
-
-void
-InitRootWindow(WindowPtr pWin)
-{
-    ScreenPtr pScreen = pWin->drawable.pScreen;
-    int backFlag = CWBorderPixel | CWCursor | CWBackingStore;
-
-    if (!(*pScreen->CreateWindow)(pWin))
-	return; /* XXX */
-    (*pScreen->PositionWindow)(pWin, 0, 0);
-
-    pWin->cursorIsNone = FALSE;
-    pWin->optional->cursor = rootCursor;
-    rootCursor->refcnt++;
-
-
-    if (party_like_its_1989) {
-        MakeRootTile(pWin);
-        backFlag |= CWBackPixmap;
-    } else if (pScreen->canDoBGNoneRoot && bgNoneRoot) {
-        pWin->backgroundState = XaceBackgroundNoneState(pWin);
-        pWin->background.pixel = pScreen->whitePixel;
-        backFlag |= CWBackPixmap;
-    } else {
-        pWin->backgroundState = BackgroundPixel;
-	if (whiteRoot)
-            pWin->background.pixel = pScreen->whitePixel;
-        else
-            pWin->background.pixel = pScreen->blackPixel;
-        backFlag |= CWBackPixel;
-    } 
-
-    pWin->backingStore = defaultBackingStore;
-    pWin->forcedBS = (defaultBackingStore != NotUseful);
-    /* We SHOULD check for an error value here XXX */
-    (*pScreen->ChangeWindowAttributes)(pWin, backFlag);
-
-    MapWindow(pWin, serverClient);
-}
-
-/* Set the region to the intersection of the rectangle and the
- * window's winSize.  The window is typically the parent of the
- * window from which the region came.
- */
-
-static void
-ClippedRegionFromBox(WindowPtr pWin, RegionPtr Rgn,
-                     int x, int y,
-                     int w, int h)
-{
-    BoxRec box = *RegionExtents(&pWin->winSize);
-
-    /* we do these calculations to avoid overflows */
-    if (x > box.x1)
-	box.x1 = x;
-    if (y > box.y1)
-	box.y1 = y;
-    x += w;
-    if (x < box.x2)
-	box.x2 = x;
-    y += h;
-    if (y < box.y2)
-	box.y2 = y;
-    if (box.x1 > box.x2)
-	box.x2 = box.x1;
-    if (box.y1 > box.y2)
-	box.y2 = box.y1;
-    RegionReset(Rgn, &box);
-    RegionIntersect(Rgn, Rgn, &pWin->winSize);
-}
-
-static RealChildHeadProc realChildHeadProc = NULL;
-
-void
-RegisterRealChildHeadProc (RealChildHeadProc proc)
-{
-    realChildHeadProc = proc;
-}
-
-
-WindowPtr
-RealChildHead(WindowPtr pWin)
-{
-    if (realChildHeadProc) {
-	return realChildHeadProc (pWin);
-    }
-
-    if (!pWin->parent &&
-	(screenIsSaved == SCREEN_SAVER_ON) &&
-	(HasSaverWindow (pWin->drawable.pScreen)))
-	return pWin->firstChild;
-    else
-	return NullWindow;
-}
-
-/*****
- * CreateWindow
- *    Makes a window in response to client request 
- *****/
-
-WindowPtr
-CreateWindow(Window wid, WindowPtr pParent, int x, int y, unsigned w,
-             unsigned h, unsigned bw, unsigned class, Mask vmask, XID *vlist,
-             int depth, ClientPtr client, VisualID visual, int *error)
-{
-    WindowPtr pWin;
-    WindowPtr pHead;
-    ScreenPtr pScreen;
-    xEvent event;
-    int idepth, ivisual;
-    Bool fOK;
-    DepthPtr pDepth;
-    PixmapFormatRec *format;
-    WindowOptPtr ancwopt;
-
-    if (class == CopyFromParent)
-	class = pParent->drawable.class;
-
-    if ((class != InputOutput) && (class != InputOnly))
-    {
-	*error = BadValue;
-	client->errorValue = class;
-	return NullWindow;
-    }
-
-    if ((class != InputOnly) && (pParent->drawable.class == InputOnly))
-    {
-	*error = BadMatch;
-	return NullWindow;
-    }
-
-    if ((class == InputOnly) && ((bw != 0) || (depth != 0)))
-    {
-	*error = BadMatch;
-	return NullWindow;
-    }
-
-    pScreen = pParent->drawable.pScreen;
-    if ((class == InputOutput) && (depth == 0))
-	 depth = pParent->drawable.depth;
-    ancwopt = pParent->optional;
-    if (!ancwopt)
-	ancwopt = FindWindowWithOptional(pParent)->optional;
-    if (visual == CopyFromParent) {
-	visual = ancwopt->visual;
-    }
-
-    /* Find out if the depth and visual are acceptable for this Screen */
-    if ((visual != ancwopt->visual) || (depth != pParent->drawable.depth))
-    {
-	fOK = FALSE;
-	for(idepth = 0; idepth < pScreen->numDepths; idepth++)
-	{
-	    pDepth = (DepthPtr) &pScreen->allowedDepths[idepth];
-	    if ((depth == pDepth->depth) || (depth == 0))
-	    {
-		for (ivisual = 0; ivisual < pDepth->numVids; ivisual++)
-		{
-		    if (visual == pDepth->vids[ivisual])
-		    {
-			fOK = TRUE;
-			break;
-		    }
-		}
-	    }
-	}
-	if (fOK == FALSE)
-	{
-	    *error = BadMatch;
-	    return NullWindow;
-	}
-    }
-
-    if (((vmask & (CWBorderPixmap | CWBorderPixel)) == 0) &&
-	(class != InputOnly) &&
-	(depth != pParent->drawable.depth))
-    {
-	*error = BadMatch;
-	return NullWindow;
-    }
-
-    if (((vmask & CWColormap) == 0) &&
-	(class != InputOnly) &&
-	((visual != ancwopt->visual) || (ancwopt->colormap == None)))
-    {
-	*error = BadMatch;
-	return NullWindow;
-    }
-
-    pWin = dixAllocateObjectWithPrivates(WindowRec, PRIVATE_WINDOW);
-    if (!pWin)
-    {
-	*error = BadAlloc;
-	return NullWindow;
-    }
-    pWin->drawable = pParent->drawable;
-    pWin->drawable.depth = depth;
-    if (depth == pParent->drawable.depth)
-	pWin->drawable.bitsPerPixel = pParent->drawable.bitsPerPixel;
-    else
-    {
-	for (format = screenInfo.formats; format->depth != depth; format++)
-	    ;
-	pWin->drawable.bitsPerPixel = format->bitsPerPixel;
-    }
-    if (class == InputOnly)
-	pWin->drawable.type = (short) UNDRAWABLE_WINDOW;
-    pWin->drawable.serialNumber = NEXT_SERIAL_NUMBER;
-
-    pWin->drawable.id = wid;
-    pWin->drawable.class = class;
-
-    pWin->parent = pParent;
-    SetWindowToDefaults(pWin);
-
-    if (visual != ancwopt->visual)
-    {
-	if (!MakeWindowOptional (pWin))
-	{
-	    dixFreeObjectWithPrivates(pWin, PRIVATE_WINDOW);
-	    *error = BadAlloc;
-	    return NullWindow;
-	}
-	pWin->optional->visual = visual;
-	pWin->optional->colormap = None;
-    }
-
-    pWin->borderWidth = bw;
-
-    /*  security creation/labeling check
-     */
-    *error = XaceHook(XACE_RESOURCE_ACCESS, client, wid, RT_WINDOW, pWin,
-		RT_WINDOW, pWin->parent, DixCreateAccess|DixSetAttrAccess);
-    if (*error != Success) {
-	dixFreeObjectWithPrivates(pWin, PRIVATE_WINDOW);
-	return NullWindow;
-    }
-
-    pWin->backgroundState = XaceBackgroundNoneState(pWin);
-    pWin->background.pixel = pScreen->whitePixel;
-
-    pWin->borderIsPixel = pParent->borderIsPixel;
-    pWin->border = pParent->border;
-    if (pWin->borderIsPixel == FALSE)
-	pWin->border.pixmap->refcnt++;
-		
-    pWin->origin.x = x + (int)bw;
-    pWin->origin.y = y + (int)bw;
-    pWin->drawable.width = w;
-    pWin->drawable.height = h;
-    pWin->drawable.x = pParent->drawable.x + x + (int)bw;
-    pWin->drawable.y = pParent->drawable.y + y + (int)bw;
-
-	/* set up clip list correctly for unobscured WindowPtr */
-    RegionNull(&pWin->clipList);
-    RegionNull(&pWin->borderClip);
-    RegionNull(&pWin->winSize);
-    RegionNull(&pWin->borderSize);
-
-    pHead = RealChildHead(pParent);
-    if (pHead)
-    {
-	pWin->nextSib = pHead->nextSib;
-	if (pHead->nextSib)
-	    pHead->nextSib->prevSib = pWin;
-	else
-	    pParent->lastChild = pWin;
-	pHead->nextSib = pWin;
-	pWin->prevSib = pHead;
-    }
-    else
-    {
-	pWin->nextSib = pParent->firstChild;
-	if (pParent->firstChild)
-	    pParent->firstChild->prevSib = pWin;
-	else
-	    pParent->lastChild = pWin;
-	pParent->firstChild = pWin;
-    }
-
-    SetWinSize (pWin);
-    SetBorderSize (pWin);
-
-    /* We SHOULD check for an error value here XXX */
-    if (!(*pScreen->CreateWindow)(pWin))
-    {
-	*error = BadAlloc;
-	DeleteWindow(pWin, None);
-	return NullWindow;
-    }
-    /* We SHOULD check for an error value here XXX */
-    (*pScreen->PositionWindow)(pWin, pWin->drawable.x, pWin->drawable.y);
-
-    if (!(vmask & CWEventMask))
-	RecalculateDeliverableEvents(pWin);
-
-    if (vmask)
-	*error = ChangeWindowAttributes(pWin, vmask, vlist, wClient (pWin));
-    else
-	*error = Success;
-
-    if (*error != Success)
-    {
-	DeleteWindow(pWin, None);
-	return NullWindow;
-    }
-    if (!(vmask & CWBackingStore) && (defaultBackingStore != NotUseful))
-    {
-	XID value = defaultBackingStore;
-	(void)ChangeWindowAttributes(pWin, CWBackingStore, &value, wClient (pWin));
-	pWin->forcedBS = TRUE;
-    }
-
-    if (SubSend(pParent))
-    {
-	memset(&event, 0, sizeof(xEvent));
-	event.u.u.type = CreateNotify;
-	event.u.createNotify.window = wid;
-	event.u.createNotify.parent = pParent->drawable.id;
-	event.u.createNotify.x = x;
-	event.u.createNotify.y = y;
-	event.u.createNotify.width = w;
-	event.u.createNotify.height = h;
-	event.u.createNotify.borderWidth = bw;
-	event.u.createNotify.override = pWin->overrideRedirect;
-	DeliverEvents(pParent, &event, 1, NullWindow);		
-    }
-    return pWin;
-}
-
-static void
-DisposeWindowOptional (WindowPtr pWin)
-{
-    if (!pWin->optional)
-	return;
-    /*
-     * everything is peachy.  Delete the optional record
-     * and clean up
-     */
-    if (pWin->optional->cursor)
-    {
-	FreeCursor (pWin->optional->cursor, (Cursor)0);
-	pWin->cursorIsNone = FALSE;
-    }
-    else
-	pWin->cursorIsNone = TRUE;
-
-    if (pWin->optional->deviceCursors)
-    {
-        DevCursorList pList;
-        DevCursorList pPrev;
-        pList = pWin->optional->deviceCursors;
-        while(pList)
-        {
-            if (pList->cursor)
-                FreeCursor(pList->cursor, (XID)0);
-            pPrev = pList;
-            pList = pList->next;
-            free(pPrev);
-        }
-        pWin->optional->deviceCursors = NULL;
-    }
-
-    free(pWin->optional);
-    pWin->optional = NULL;
-}
-
-static void
-FreeWindowResources(WindowPtr pWin)
-{
-    ScreenPtr pScreen = pWin->drawable.pScreen;
-
-    DeleteWindowFromAnySaveSet(pWin);
-    DeleteWindowFromAnySelections(pWin);
-    DeleteWindowFromAnyEvents(pWin, TRUE);
-    RegionUninit(&pWin->clipList);
-    RegionUninit(&pWin->winSize);
-    RegionUninit(&pWin->borderClip);
-    RegionUninit(&pWin->borderSize);
-    if (wBoundingShape (pWin))
-	RegionDestroy(wBoundingShape (pWin));
-    if (wClipShape (pWin))
-	RegionDestroy(wClipShape (pWin));
-    if (wInputShape (pWin))
-	RegionDestroy(wInputShape (pWin));
-    if (pWin->borderIsPixel == FALSE)
-	(*pScreen->DestroyPixmap)(pWin->border.pixmap);
-    if (pWin->backgroundState == BackgroundPixmap)
-	(*pScreen->DestroyPixmap)(pWin->background.pixmap);
-
-    DeleteAllWindowProperties(pWin);
-    /* We SHOULD check for an error value here XXX */
-    (*pScreen->DestroyWindow)(pWin);
-    DisposeWindowOptional (pWin);
-}
-
-static void
-CrushTree(WindowPtr pWin)
-{
-    WindowPtr pChild, pSib, pParent;
-    UnrealizeWindowProcPtr UnrealizeWindow;
-    xEvent event;
-
-    if (!(pChild = pWin->firstChild))
-	return;
-    UnrealizeWindow = pWin->drawable.pScreen->UnrealizeWindow;
-    while (1)
-    {
-	if (pChild->firstChild)
-	{
-	    pChild = pChild->firstChild;
-	    continue;
-	}
-	while (1)
-	{
-	    pParent = pChild->parent;
-	    if (SubStrSend(pChild, pParent))
-	    {
-		memset(&event, 0, sizeof(xEvent));
-		event.u.u.type = DestroyNotify;
-		event.u.destroyNotify.window = pChild->drawable.id;
-		DeliverEvents(pChild, &event, 1, NullWindow);
-	    }
-	    FreeResource(pChild->drawable.id, RT_WINDOW);
-	    pSib = pChild->nextSib;
-	    pChild->viewable = FALSE;
-	    if (pChild->realized)
-	    {
-		pChild->realized = FALSE;
-		(*UnrealizeWindow)(pChild);
-	    }
-	    FreeWindowResources(pChild);
-	    dixFreeObjectWithPrivates(pChild, PRIVATE_WINDOW);
-	    if ( (pChild = pSib) )
-		break;
-	    pChild = pParent;
-	    pChild->firstChild = NullWindow;
-	    pChild->lastChild = NullWindow;
-	    if (pChild == pWin)
-		return;
-	}
-    }
-}
-	
-/*****
- *  DeleteWindow
- *	 Deletes child of window then window itself
- *	 If wid is None, don't send any events
- *****/
-
-int
-DeleteWindow(pointer value, XID wid)
- {
-    WindowPtr pParent;
-    WindowPtr pWin = (WindowPtr)value;
-    xEvent event;
-
-    UnmapWindow(pWin, FALSE);
-
-    CrushTree(pWin);
-
-    pParent = pWin->parent;
-    if (wid && pParent && SubStrSend(pWin, pParent))
-    {
-	memset(&event, 0, sizeof(xEvent));
-	event.u.u.type = DestroyNotify;
-	event.u.destroyNotify.window = pWin->drawable.id;
-	DeliverEvents(pWin, &event, 1, NullWindow);
-    }
-
-    FreeWindowResources(pWin);
-    if (pParent)
-    {
-	if (pParent->firstChild == pWin)
-	    pParent->firstChild = pWin->nextSib;
-	if (pParent->lastChild == pWin)
-	    pParent->lastChild = pWin->prevSib;
-	if (pWin->nextSib)
-	    pWin->nextSib->prevSib = pWin->prevSib;
-	if (pWin->prevSib)
-	    pWin->prevSib->nextSib = pWin->nextSib;
-    }
-    else
-	pWin->drawable.pScreen->root = NULL;
-    dixFreeObjectWithPrivates(pWin, PRIVATE_WINDOW);
-    return Success;
-}
-
-int
-DestroySubwindows(WindowPtr pWin, ClientPtr client)
-{
-    /* XXX
-     * The protocol is quite clear that each window should be
-     * destroyed in turn, however, unmapping all of the first
-     * eliminates most of the calls to ValidateTree.  So,
-     * this implementation is incorrect in that all of the
-     * UnmapNotifies occur before all of the DestroyNotifies.
-     * If you care, simply delete the call to UnmapSubwindows.
-     */
-    UnmapSubwindows(pWin);
-    while (pWin->lastChild) {
-	int rc = XaceHook(XACE_RESOURCE_ACCESS, client,
-			  pWin->lastChild->drawable.id, RT_WINDOW,
-			  pWin->lastChild, RT_NONE, NULL, DixDestroyAccess);
-	if (rc != Success)
-	    return rc;
-	FreeResource(pWin->lastChild->drawable.id, RT_NONE);
-    }
-    return Success;
-}
-
-static void
-SetRootWindowBackground(WindowPtr pWin, ScreenPtr pScreen, Mask *index2)
-{
-    /* following the protocol: "Changing the background of a root window to
-     * None or ParentRelative restores the default background pixmap" */
-    if (bgNoneRoot) {
-	pWin->backgroundState = XaceBackgroundNoneState(pWin);
-	pWin->background.pixel = pScreen->whitePixel;
-    }
-    else if (party_like_its_1989)
-	MakeRootTile(pWin);
-    else {
-        pWin->backgroundState = BackgroundPixel;
-	if (whiteRoot)
-	    pWin->background.pixel = pScreen->whitePixel;
-	else
-	    pWin->background.pixel = pScreen->blackPixel;
-	*index2 = CWBackPixel;
-    }
-}
-
-/*****
- *  ChangeWindowAttributes
- *   
- *  The value-mask specifies which attributes are to be changed; the
- *  value-list contains one value for each one bit in the mask, from least
- *  to most significant bit in the mask.  
- *****/
- 
-int
-ChangeWindowAttributes(WindowPtr pWin, Mask vmask, XID *vlist, ClientPtr client)
-{
-    XID *pVlist;
-    PixmapPtr pPixmap;
-    Pixmap pixID;
-    CursorPtr pCursor, pOldCursor;
-    Cursor cursorID;
-    WindowPtr pChild;
-    Colormap cmap;
-    ColormapPtr	pCmap;
-    xEvent xE;
-    int error, rc;
-    ScreenPtr pScreen;
-    Mask index2, tmask, vmaskCopy = 0;
-    unsigned int val;
-    Bool checkOptional = FALSE, borderRelative = FALSE;
-
-    if ((pWin->drawable.class == InputOnly) && (vmask & (~INPUTONLY_LEGAL_MASK)))
-	return BadMatch;
-
-    error = Success;
-    pScreen = pWin->drawable.pScreen;
-    pVlist = vlist;
-    tmask = vmask;
-    while (tmask)
-    {
-	index2 = (Mask) lowbit (tmask);
-	tmask &= ~index2;
-	switch (index2)
-	{
-	  case CWBackPixmap:
-	    pixID = (Pixmap )*pVlist;
-	    pVlist++;
-	    if (pWin->backgroundState == ParentRelative)
-		borderRelative = TRUE;
-	    if (pixID == None)
-	    {
-		if (pWin->backgroundState == BackgroundPixmap)
-		    (*pScreen->DestroyPixmap)(pWin->background.pixmap);
-		if (!pWin->parent)
-		    SetRootWindowBackground(pWin, pScreen, &index2);
-		else {
-		    pWin->backgroundState = XaceBackgroundNoneState(pWin);
-		    pWin->background.pixel = pScreen->whitePixel;
-		}
-	    }
-	    else if (pixID == ParentRelative)
-	    {
-		if (pWin->parent &&
-		    pWin->drawable.depth != pWin->parent->drawable.depth)
-		{
-		    error = BadMatch;
-		    goto PatchUp;
-		}
-		if (pWin->backgroundState == BackgroundPixmap)
-		    (*pScreen->DestroyPixmap)(pWin->background.pixmap);
-		if (!pWin->parent)
-		    SetRootWindowBackground(pWin, pScreen, &index2);
-		else
-		    pWin->backgroundState = ParentRelative;
-		borderRelative = TRUE;
-		/* Note that the parent's backgroundTile's refcnt is NOT
-		 * incremented. */
-	    }
-	    else
-	    {	
-		rc = dixLookupResourceByType((pointer *)&pPixmap, pixID, RT_PIXMAP,
-				       client, DixReadAccess);
-		if (rc == Success)
-		{
-		    if	((pPixmap->drawable.depth != pWin->drawable.depth) ||
-			 (pPixmap->drawable.pScreen != pScreen))
-		    {
-			error = BadMatch;
-			goto PatchUp;
-		    }
-		    if (pWin->backgroundState == BackgroundPixmap)
-			(*pScreen->DestroyPixmap)(pWin->background.pixmap);
-		    pWin->backgroundState = BackgroundPixmap;
-		    pWin->background.pixmap = pPixmap;
-		    pPixmap->refcnt++;
-		}
-		else
-		{
-		    error = rc;
-		    client->errorValue = pixID;
-		    goto PatchUp;
-		}
-	    }
-	    break;
-	  case CWBackPixel:
-	    if (pWin->backgroundState == ParentRelative)
-		borderRelative = TRUE;
-	    if (pWin->backgroundState == BackgroundPixmap)
-		(*pScreen->DestroyPixmap)(pWin->background.pixmap);
-	    pWin->backgroundState = BackgroundPixel;
-	    pWin->background.pixel = (CARD32 ) *pVlist;
-		   /* background pixel overrides background pixmap,
-		      so don't let the ddx layer see both bits */
-	    vmaskCopy &= ~CWBackPixmap;
-	    pVlist++;
-	    break;
-	  case CWBorderPixmap:
-	    pixID = (Pixmap ) *pVlist;
-	    pVlist++;
-	    if (pixID == CopyFromParent)
-	    {
-		if (!pWin->parent ||
-		    (pWin->drawable.depth != pWin->parent->drawable.depth))
-		{
-		    error = BadMatch;
-		    goto PatchUp;
-		}
-		if (pWin->parent->borderIsPixel == TRUE) {
-		    if (pWin->borderIsPixel == FALSE)
-			(*pScreen->DestroyPixmap)(pWin->border.pixmap);
-		    pWin->border = pWin->parent->border;
-		    pWin->borderIsPixel = TRUE;
-		    index2 = CWBorderPixel;
-		    break;
-		}
-		else
-		{
-		    pixID = pWin->parent->border.pixmap->drawable.id;
-		}
-	    }
-	    rc = dixLookupResourceByType((pointer *)&pPixmap, pixID, RT_PIXMAP,
-				   client, DixReadAccess);
-	    if (rc == Success)
-	    {
-		if ((pPixmap->drawable.depth != pWin->drawable.depth) ||
-		    (pPixmap->drawable.pScreen != pScreen))
-		{
-		    error = BadMatch;
-		    goto PatchUp;
-		}
-		if (pWin->borderIsPixel == FALSE)
-		    (*pScreen->DestroyPixmap)(pWin->border.pixmap);
-		pWin->borderIsPixel = FALSE;
-		pWin->border.pixmap = pPixmap;
-		pPixmap->refcnt++;
-	    }
-	    else
-	    {
-		error = rc;
-		client->errorValue = pixID;
-		goto PatchUp;
-	    }
-	    break;
-	  case CWBorderPixel:
-	    if (pWin->borderIsPixel == FALSE)
-		(*pScreen->DestroyPixmap)(pWin->border.pixmap);
-	    pWin->borderIsPixel = TRUE;
-	    pWin->border.pixel = (CARD32) *pVlist;
-		    /* border pixel overrides border pixmap,
-		       so don't let the ddx layer see both bits */
-	    vmaskCopy &= ~CWBorderPixmap;
-	    pVlist++;
-	    break;
-	  case CWBitGravity:
-	    val = (CARD8 )*pVlist;
-	    pVlist++;
-	    if (val > StaticGravity)
-	    {
-		error = BadValue;
-		client->errorValue = val;
-		goto PatchUp;
-	    }
-	    pWin->bitGravity = val;
-	    break;
-	  case CWWinGravity:
-	    val = (CARD8 )*pVlist;
-	    pVlist++;
-	    if (val > StaticGravity)
-	    {
-		error = BadValue;
-		client->errorValue = val;
-		goto PatchUp;
-	    }
-	    pWin->winGravity = val;
-	    break;
-	  case CWBackingStore:
-	    val = (CARD8 )*pVlist;
-	    pVlist++;
-	    if ((val != NotUseful) && (val != WhenMapped) && (val != Always))
-	    {
-		error = BadValue;
-		client->errorValue = val;
-		goto PatchUp;
-	    }
-	    pWin->backingStore = val;
-	    pWin->forcedBS = FALSE;
-	    break;
-	  case CWBackingPlanes:
-	    if (pWin->optional || ((CARD32)*pVlist != (CARD32)~0L)) {
-		if (!pWin->optional && !MakeWindowOptional (pWin))
-		{
-		    error = BadAlloc;
-		    goto PatchUp;
-		}
-		pWin->optional->backingBitPlanes = (CARD32) *pVlist;
-		if ((CARD32)*pVlist == (CARD32)~0L)
-		    checkOptional = TRUE;
-	    }
-	    pVlist++;
-	    break;
-	  case CWBackingPixel:
-	    if (pWin->optional || (CARD32) *pVlist) {
-		if (!pWin->optional && !MakeWindowOptional (pWin))
-		{
-		    error = BadAlloc;
-		    goto PatchUp;
-		}
-		pWin->optional->backingPixel = (CARD32) *pVlist;
-		if (!*pVlist)
-		    checkOptional = TRUE;
-	    }
-	    pVlist++;
-	    break;
-	  case CWSaveUnder:
-	    val = (BOOL) *pVlist;
-	    pVlist++;
-	    if ((val != xTrue) && (val != xFalse))
-	    {
-		error = BadValue;
-		client->errorValue = val;
-		goto PatchUp;
-	    }
-	    pWin->saveUnder = val;
-	    break;
-	  case CWEventMask:
-	    rc = EventSelectForWindow(pWin, client, (Mask )*pVlist);
-	    if (rc)
-	    {
-		error = rc;
-		goto PatchUp;
-	    }
-	    pVlist++;
-	    break;
-	  case CWDontPropagate:
-	    rc = EventSuppressForWindow(pWin, client, (Mask )*pVlist,
-					    &checkOptional);
-	    if (rc)
-	    {
-		error = rc;
-		goto PatchUp;
-	    }
-	    pVlist++;
-	    break;
-	  case CWOverrideRedirect:
-	    val = (BOOL ) *pVlist;
-	    pVlist++;
-	    if ((val != xTrue) && (val != xFalse))
-	    {
-		error = BadValue;
-		client->errorValue = val;
-		goto PatchUp;
-	    }
-	    if (val == xTrue) {
-		rc = XaceHook(XACE_RESOURCE_ACCESS, client, pWin->drawable.id,
-			      RT_WINDOW, pWin, RT_NONE, NULL, DixGrabAccess);
-		if (rc != Success) {
-		    error = rc;
-		    client->errorValue = pWin->drawable.id;
-		    goto PatchUp;
-		}
-	    }
-	    pWin->overrideRedirect = val;
-	    break;
-	  case CWColormap:
-	    cmap = (Colormap) *pVlist;
-	    pVlist++;
-	    if (cmap == CopyFromParent)
-	    {
-		if (pWin->parent &&
-		    (!pWin->optional ||
-		     pWin->optional->visual == wVisual (pWin->parent)))
-		{
-		    cmap = wColormap (pWin->parent);
-		}
-		else
-		    cmap = None;
-	    }
-	    if (cmap == None)
-	    {
-		error = BadMatch;
-		goto PatchUp;
-	    }
-	    rc = dixLookupResourceByType((pointer *)&pCmap, cmap, RT_COLORMAP,
-				   client, DixUseAccess);
-	    if (rc != Success)
-	    {
-		error = rc;
-		client->errorValue = cmap;
-		goto PatchUp;
-	    }
-	    if (pCmap->pVisual->vid != wVisual (pWin) ||
-		pCmap->pScreen != pScreen)
-	    {
-		error = BadMatch;
-		goto PatchUp;
-	    }
-	    if (cmap != wColormap (pWin))
-	    {
-		if (!pWin->optional)
-		{
-		    if (!MakeWindowOptional (pWin))
-		    {
-			error = BadAlloc;
-			goto PatchUp;
-		    }
-		}
-		else if (pWin->parent && cmap == wColormap (pWin->parent))
-		    checkOptional = TRUE;
-
-		/*
-		 * propagate the original colormap to any children
-		 * inheriting it
-		 */
-
-		for (pChild = pWin->firstChild; pChild; pChild=pChild->nextSib)
-		{
-		    if (!pChild->optional && !MakeWindowOptional (pChild))
-		    {
-			error = BadAlloc;
-			goto PatchUp;
-		    }
-		}
-
-		pWin->optional->colormap = cmap;
-
-		/*
-		 * check on any children now matching the new colormap
-		 */
-
-		for (pChild = pWin->firstChild; pChild; pChild=pChild->nextSib)
-		{
-		    if (pChild->optional->colormap == cmap)
-			CheckWindowOptionalNeed (pChild);
-		}
-	
-		xE.u.u.type = ColormapNotify;
-		xE.u.colormap.window = pWin->drawable.id;
-		xE.u.colormap.colormap = cmap;
-		xE.u.colormap.new = xTrue;
-		xE.u.colormap.state = IsMapInstalled(cmap, pWin);
-		DeliverEvents(pWin, &xE, 1, NullWindow);
-	    }
-	    break;
-	  case CWCursor:
-	    cursorID = (Cursor ) *pVlist;
-	    pVlist++;
-	    /*
-	     * install the new
-	     */
-	    if ( cursorID == None)
-	    {
-		if (pWin == pWin->drawable.pScreen->root)
-		    pCursor = rootCursor;
-		else
-		    pCursor = (CursorPtr) None;
-	    }
-	    else
-	    {
-		rc = dixLookupResourceByType((pointer *)&pCursor, cursorID,
-				       RT_CURSOR, client, DixUseAccess);
-		if (rc != Success)
-		{
-		    error = rc;
-		    client->errorValue = cursorID;
-		    goto PatchUp;
-		}
-	    }
-
-	    if (pCursor != wCursor (pWin))
-	    {
-		/*
-		 * patch up child windows so they don't lose cursors.
-		 */
-
-		for (pChild = pWin->firstChild; pChild; pChild=pChild->nextSib)
-		{
-		    if (!pChild->optional && !pChild->cursorIsNone &&
-			!MakeWindowOptional (pChild))
-		    {
-			error = BadAlloc;
-			goto PatchUp;
-		    }
-		}
-
-		pOldCursor = 0;
-		if (pCursor == (CursorPtr) None)
-		{
-		    pWin->cursorIsNone = TRUE;
-		    if (pWin->optional)
-		    {
-			pOldCursor = pWin->optional->cursor;
-			pWin->optional->cursor = (CursorPtr) None;
-			checkOptional = TRUE;
-		    }
-		} else {
-		    if (!pWin->optional)
-		    {
-			if (!MakeWindowOptional (pWin))
-			{
-			    error = BadAlloc;
-			    goto PatchUp;
-			}
-		    }
-		    else if (pWin->parent && pCursor == wCursor (pWin->parent))
-			checkOptional = TRUE;
-		    pOldCursor = pWin->optional->cursor;
-		    pWin->optional->cursor = pCursor;
-		    pCursor->refcnt++;
-		    pWin->cursorIsNone = FALSE;
-		    /*
-		     * check on any children now matching the new cursor
-		     */
-
-		    for (pChild=pWin->firstChild; pChild; pChild=pChild->nextSib)
-		    {
-			if (pChild->optional &&
-			    (pChild->optional->cursor == pCursor))
-			    CheckWindowOptionalNeed (pChild);
-		    }
-		}
-
-		if (pWin->realized)
-		    WindowHasNewCursor( pWin);
-
-		/* Can't free cursor until here - old cursor
-		 * is needed in WindowHasNewCursor
-		 */
-		if (pOldCursor)
-		    FreeCursor (pOldCursor, (Cursor)0);
-	    }
-	    break;
-	 default:
-	    error = BadValue;
-	    client->errorValue = vmask;
-	    goto PatchUp;
-      }
-      vmaskCopy |= index2;
-    }
-PatchUp:
-    if (checkOptional)
-	CheckWindowOptionalNeed (pWin);
-
-	/* We SHOULD check for an error value here XXX */
-    (*pScreen->ChangeWindowAttributes)(pWin, vmaskCopy);
-
-    /* 
-	If the border contents have changed, redraw the border. 
-	Note that this has to be done AFTER pScreen->ChangeWindowAttributes
-	for the tile to be rotated, and the correct function selected.
-    */
-    if (((vmaskCopy & (CWBorderPixel | CWBorderPixmap)) || borderRelative)
-	&& pWin->viewable && HasBorder (pWin))
-    {
-	RegionRec exposed;
-
-	RegionNull(&exposed);
-	RegionSubtract(&exposed, &pWin->borderClip, &pWin->winSize);
-	miPaintWindow(pWin, &exposed, PW_BORDER);
-	RegionUninit(&exposed);
-    }
-    return error;
-}
-
-
-/*****
- * GetWindowAttributes
- *    Notice that this is different than ChangeWindowAttributes
- *****/
-
-void
-GetWindowAttributes(WindowPtr pWin, ClientPtr client, xGetWindowAttributesReply *wa)
-{
-    wa->type = X_Reply;
-    wa->bitGravity = pWin->bitGravity;
-    wa->winGravity = pWin->winGravity;
-    if (pWin->forcedBS && pWin->backingStore != Always)
-	wa->backingStore = NotUseful;
-    else
-	wa->backingStore = pWin->backingStore;
-    wa->length = bytes_to_int32(sizeof(xGetWindowAttributesReply) -
-		 sizeof(xGenericReply));
-    wa->sequenceNumber = client->sequence;
-    wa->backingBitPlanes =  wBackingBitPlanes (pWin);
-    wa->backingPixel =  wBackingPixel (pWin);
-    wa->saveUnder = (BOOL)pWin->saveUnder;
-    wa->override = pWin->overrideRedirect;
-    if (!pWin->mapped)
-	wa->mapState = IsUnmapped;
-    else if (pWin->realized)
-	wa->mapState = IsViewable;
-    else
-	wa->mapState = IsUnviewable;
-
-    wa->colormap =  wColormap (pWin);
-    wa->mapInstalled = (wa->colormap == None) ? xFalse
-				: IsMapInstalled(wa->colormap, pWin);
-
-    wa->yourEventMask = EventMaskForClient(pWin, client);
-    wa->allEventMasks = pWin->eventMask | wOtherEventMasks (pWin);
-    wa->doNotPropagateMask = wDontPropagateMask (pWin);
-    wa->class = pWin->drawable.class;
-    wa->visualID = wVisual (pWin);
-}
-
-
-WindowPtr
-MoveWindowInStack(WindowPtr pWin, WindowPtr pNextSib)
-{
-    WindowPtr pParent = pWin->parent;
-    WindowPtr pFirstChange = pWin; /* highest window where list changes */
-
-    if (pWin->nextSib != pNextSib)
-    {
-	WindowPtr pOldNextSib = pWin->nextSib;
-
-	if (!pNextSib)	      /* move to bottom */
-	{
-	    if (pParent->firstChild == pWin)
-		pParent->firstChild = pWin->nextSib;
-	    /* if (pWin->nextSib) */	 /* is always True: pNextSib == NULL
-					  * and pWin->nextSib != pNextSib
-					  * therefore pWin->nextSib != NULL */
-	    pFirstChange = pWin->nextSib;
-	    pWin->nextSib->prevSib = pWin->prevSib;
-	    if (pWin->prevSib)
-		pWin->prevSib->nextSib = pWin->nextSib;
-	    pParent->lastChild->nextSib = pWin;
-	    pWin->prevSib = pParent->lastChild;
-	    pWin->nextSib = NullWindow;
-	    pParent->lastChild = pWin;
-	}
-	else if (pParent->firstChild == pNextSib) /* move to top */
-	{
-	    pFirstChange = pWin;
-	    if (pParent->lastChild == pWin)
-	       pParent->lastChild = pWin->prevSib;
-	    if (pWin->nextSib)
-		pWin->nextSib->prevSib = pWin->prevSib;
-	    if (pWin->prevSib)
-		pWin->prevSib->nextSib = pWin->nextSib;
-	    pWin->nextSib = pParent->firstChild;
-	    pWin->prevSib = (WindowPtr ) NULL;
-	    pNextSib->prevSib = pWin;
-	    pParent->firstChild = pWin;
-	}
-	else			/* move in middle of list */
-	{
-	    WindowPtr pOldNext = pWin->nextSib;
-
-	    pFirstChange = NullWindow;
-	    if (pParent->firstChild == pWin)
-		pFirstChange = pParent->firstChild = pWin->nextSib;
-	    if (pParent->lastChild == pWin) {
-	       pFirstChange = pWin;
-	       pParent->lastChild = pWin->prevSib;
-	    }
-	    if (pWin->nextSib)
-		pWin->nextSib->prevSib = pWin->prevSib;
-	    if (pWin->prevSib)
-		pWin->prevSib->nextSib = pWin->nextSib;
-	    pWin->nextSib = pNextSib;
-	    pWin->prevSib = pNextSib->prevSib;
-	    if (pNextSib->prevSib)
-		pNextSib->prevSib->nextSib = pWin;
-	    pNextSib->prevSib = pWin;
-	    if (!pFirstChange) {		     /* do we know it yet? */
-		pFirstChange = pParent->firstChild;  /* no, search from top */
-		while ((pFirstChange != pWin) && (pFirstChange != pOldNext))
-		     pFirstChange = pFirstChange->nextSib;
-	    }
-	}
-	if(pWin->drawable.pScreen->RestackWindow)
-	    (*pWin->drawable.pScreen->RestackWindow)(pWin, pOldNextSib);
-    }
-
-#ifdef ROOTLESS
-    /*
-     * In rootless mode we can't optimize away window restacks.
-     * There may be non-X windows around, so even if the window
-     * is in the correct position from X's point of view,
-     * the underlying window system may want to reorder it.
-     */
-    else if (pWin->drawable.pScreen->RestackWindow)
-        (*pWin->drawable.pScreen->RestackWindow)(pWin, pWin->nextSib);
-#endif
-
-    return pFirstChange;
-}
-
-void
-SetWinSize (WindowPtr pWin)
-{
-#ifdef COMPOSITE
-    if (pWin->redirectDraw != RedirectDrawNone)
-    {
-	BoxRec	box;
-
-	/*
-	 * Redirected clients get clip list equal to their
-	 * own geometry, not clipped to their parent
-	 */
-	box.x1 = pWin->drawable.x;
-	box.y1 = pWin->drawable.y;
-	box.x2 = pWin->drawable.x + pWin->drawable.width;
-	box.y2 = pWin->drawable.y + pWin->drawable.height;
-	RegionReset(&pWin->winSize, &box);
-    }
-    else
-#endif
-    ClippedRegionFromBox(pWin->parent, &pWin->winSize,
-			 pWin->drawable.x, pWin->drawable.y,
-			 (int)pWin->drawable.width,
-			 (int)pWin->drawable.height);
-    if (wBoundingShape (pWin) || wClipShape (pWin)) {
-	RegionTranslate(&pWin->winSize, - pWin->drawable.x,
-			 - pWin->drawable.y);
-	if (wBoundingShape (pWin))
-	    RegionIntersect(&pWin->winSize, &pWin->winSize,
-			     wBoundingShape (pWin));
-	if (wClipShape (pWin))
-	    RegionIntersect(&pWin->winSize, &pWin->winSize,
-			     wClipShape (pWin));
-	RegionTranslate(&pWin->winSize, pWin->drawable.x,
-			 pWin->drawable.y);
-    }
-}
-
-void
-SetBorderSize (WindowPtr pWin)
-{
-    int	bw;
-
-    if (HasBorder (pWin)) {
-	bw = wBorderWidth (pWin);
-#ifdef COMPOSITE
-	if (pWin->redirectDraw != RedirectDrawNone)
-	{
-	    BoxRec	box;
-
-	    /*
-	     * Redirected clients get clip list equal to their
-	     * own geometry, not clipped to their parent
-	     */
-	    box.x1 = pWin->drawable.x - bw;
-	    box.y1 = pWin->drawable.y - bw;
-	    box.x2 = pWin->drawable.x + pWin->drawable.width + bw;
-	    box.y2 = pWin->drawable.y + pWin->drawable.height + bw;
-	    RegionReset(&pWin->borderSize, &box);
-	}
-	else
-#endif
-	ClippedRegionFromBox(pWin->parent, &pWin->borderSize,
-		pWin->drawable.x - bw, pWin->drawable.y - bw,
-		(int)(pWin->drawable.width + (bw<<1)),
-		(int)(pWin->drawable.height + (bw<<1)));
-	if (wBoundingShape (pWin)) {
-	    RegionTranslate(&pWin->borderSize, - pWin->drawable.x,
-			     - pWin->drawable.y);
-	    RegionIntersect(&pWin->borderSize, &pWin->borderSize,
-			     wBoundingShape (pWin));
-	    RegionTranslate(&pWin->borderSize, pWin->drawable.x,
-			     pWin->drawable.y);
-	    RegionUnion(&pWin->borderSize, &pWin->borderSize,
-			 &pWin->winSize);
-	}
-    } else {
-	RegionCopy(&pWin->borderSize, &pWin->winSize);
-    }
-}
-
-/**
- *
- *  \param x,y          new window position
- *  \param oldx,oldy    old window position
- *  \param destx,desty  position relative to gravity
- */
-
-void
-GravityTranslate (int x, int y, int oldx, int oldy,
-                  int dw, int dh, unsigned gravity,
-                  int *destx, int *desty)
-{
-    switch (gravity) {
-    case NorthGravity:
-	*destx = x + dw / 2;
-	*desty = y;
-	break;
-    case NorthEastGravity:
-	*destx = x + dw;
-	*desty = y;
-	break;
-    case WestGravity:
-	*destx = x;
-	*desty = y + dh / 2;
-	break;
-    case CenterGravity:
-	*destx = x + dw / 2;
-	*desty = y + dh / 2;
-	break;
-    case EastGravity:
-	*destx = x + dw;
-	*desty = y + dh / 2;
-	break;
-    case SouthWestGravity:
-	*destx = x;
-	*desty = y + dh;
-	break;
-    case SouthGravity:
-	*destx = x + dw / 2;
-	*desty = y + dh;
-	break;
-    case SouthEastGravity:
-	*destx = x + dw;
-	*desty = y + dh;
-	break;
-    case StaticGravity:
-	*destx = oldx;
-	*desty = oldy;
-	break;
-    default:
-	*destx = x;
-	*desty = y;
-	break;
-    }
-}
-
-/* XXX need to retile border on each window with ParentRelative origin */
-void
-ResizeChildrenWinSize(WindowPtr pWin, int dx, int dy, int dw, int dh)
-{
-    ScreenPtr pScreen;
-    WindowPtr pSib, pChild;
-    Bool resized = (dw || dh);
-
-    pScreen = pWin->drawable.pScreen;
-
-    for (pSib = pWin->firstChild; pSib; pSib = pSib->nextSib)
-    {
-	if (resized && (pSib->winGravity > NorthWestGravity))
-	{
-	    int cwsx, cwsy;
-
-	    cwsx = pSib->origin.x;
-	    cwsy = pSib->origin.y;
-	    GravityTranslate (cwsx, cwsy, cwsx - dx, cwsy - dy, dw, dh,
-			pSib->winGravity, &cwsx, &cwsy);
-	    if (cwsx != pSib->origin.x || cwsy != pSib->origin.y)
-	    {
-		xEvent event;
-
-		event.u.u.type = GravityNotify;
-		event.u.gravity.window = pSib->drawable.id;
-		event.u.gravity.x = cwsx - wBorderWidth (pSib);
-		event.u.gravity.y = cwsy - wBorderWidth (pSib);
-		DeliverEvents (pSib, &event, 1, NullWindow);
-		pSib->origin.x = cwsx;
-		pSib->origin.y = cwsy;
-	    }
-	}
-	pSib->drawable.x = pWin->drawable.x + pSib->origin.x;
-	pSib->drawable.y = pWin->drawable.y + pSib->origin.y;
-	SetWinSize (pSib);
-	SetBorderSize (pSib);
-	(*pScreen->PositionWindow)(pSib, pSib->drawable.x, pSib->drawable.y);
-
-	if ( (pChild = pSib->firstChild) )
-	{
-	    while (1)
-	    {
-		pChild->drawable.x = pChild->parent->drawable.x +
-				     pChild->origin.x;
-		pChild->drawable.y = pChild->parent->drawable.y +
-				     pChild->origin.y;
-		SetWinSize (pChild);
-		SetBorderSize (pChild);
-		(*pScreen->PositionWindow)(pChild,
-				    pChild->drawable.x, pChild->drawable.y);
-		if (pChild->firstChild)
-		{
-		    pChild = pChild->firstChild;
-		    continue;
-		}
-		while (!pChild->nextSib && (pChild != pSib))
-		    pChild = pChild->parent;
-		if (pChild == pSib)
-		    break;
-		pChild = pChild->nextSib;
-	    }
-	}
-    }
-}
-
-#define GET_INT16(m, f) \
-	if (m & mask) \
-	  { \
-	     f = (INT16) *pVlist;\
-	    pVlist++; \
-	 }
-#define GET_CARD16(m, f) \
-	if (m & mask) \
-	 { \
-	    f = (CARD16) *pVlist;\
-	    pVlist++;\
-	 }
-
-#define GET_CARD8(m, f) \
-	if (m & mask) \
-	 { \
-	    f = (CARD8) *pVlist;\
-	    pVlist++;\
-	 }
-
-#define ChangeMask ((Mask)(CWX | CWY | CWWidth | CWHeight))
-
-#define IllegalInputOnlyConfigureMask (CWBorderWidth)
-
-/*
- * IsSiblingAboveMe
- *     returns Above if pSib above pMe in stack or Below otherwise 
- */
-
-static int
-IsSiblingAboveMe(
-    WindowPtr pMe,
-    WindowPtr pSib)
-{
-    WindowPtr pWin;
-
-    pWin = pMe->parent->firstChild;
-    while (pWin)
-    {
-	if (pWin == pSib)
-	    return Above;
-	else if (pWin == pMe)
-	    return Below;
-	pWin = pWin->nextSib;
-    }
-    return Below;
-}
-
-static BoxPtr
-WindowExtents(
-    WindowPtr pWin,
-    BoxPtr pBox)
-{
-    pBox->x1 = pWin->drawable.x - wBorderWidth (pWin);
-    pBox->y1 = pWin->drawable.y - wBorderWidth (pWin);
-    pBox->x2 = pWin->drawable.x + (int)pWin->drawable.width
-	       + wBorderWidth (pWin);
-    pBox->y2 = pWin->drawable.y + (int)pWin->drawable.height
-	       + wBorderWidth (pWin);
-    return pBox;
-}
-
-#define IS_SHAPED(pWin)	(wBoundingShape (pWin) != (RegionPtr) NULL)
-
-static RegionPtr
-MakeBoundingRegion (
-    WindowPtr	pWin,
-    BoxPtr	pBox)
-{
-    RegionPtr	pRgn = RegionCreate(pBox, 1);
-    if (wBoundingShape (pWin)) {
-	RegionTranslate(pRgn, -pWin->origin.x, -pWin->origin.y);
-	RegionIntersect(pRgn, pRgn, wBoundingShape (pWin));
-	RegionTranslate(pRgn, pWin->origin.x, pWin->origin.y);
-    }
-    return pRgn;
-}
-
-static Bool
-ShapeOverlap (
-    WindowPtr	pWin,
-    BoxPtr	pWinBox,
-    WindowPtr	pSib,
-    BoxPtr	pSibBox)
-{
-    RegionPtr	pWinRgn, pSibRgn;
-    Bool	ret;
-
-    if (!IS_SHAPED(pWin) && !IS_SHAPED(pSib))
-	return TRUE;
-    pWinRgn = MakeBoundingRegion (pWin, pWinBox);
-    pSibRgn = MakeBoundingRegion (pSib, pSibBox);
-    RegionIntersect(pWinRgn, pWinRgn, pSibRgn);
-    ret = RegionNotEmpty(pWinRgn);
-    RegionDestroy(pWinRgn);
-    RegionDestroy(pSibRgn);
-    return ret;
-}
-
-static Bool
-AnyWindowOverlapsMe(
-    WindowPtr pWin,
-    WindowPtr pHead,
-    BoxPtr box)
-{
-    WindowPtr pSib;
-    BoxRec sboxrec;
-    BoxPtr sbox;
-
-    for (pSib = pWin->prevSib; pSib != pHead; pSib = pSib->prevSib)
-    {
-	if (pSib->mapped)
-	{
-	    sbox = WindowExtents(pSib, &sboxrec);
-	    if (BOXES_OVERLAP(sbox, box)
-	    && ShapeOverlap (pWin, box, pSib, sbox)
-	    )
-		return TRUE;
-	}
-    }
-    return FALSE;
-}
-
-static Bool
-IOverlapAnyWindow(
-    WindowPtr pWin,
-    BoxPtr box)
-{
-    WindowPtr pSib;
-    BoxRec sboxrec;
-    BoxPtr sbox;
-
-    for (pSib = pWin->nextSib; pSib; pSib = pSib->nextSib)
-    {
-	if (pSib->mapped)
-	{
-	    sbox = WindowExtents(pSib, &sboxrec);
-	    if (BOXES_OVERLAP(sbox, box)
-	    && ShapeOverlap (pWin, box, pSib, sbox)
-	    )
-		return TRUE;
-	}
-    }
-    return FALSE;
-}
-
-/*
- *   WhereDoIGoInTheStack() 
- *	  Given pWin and pSib and the relationshipe smode, return
- *	  the window that pWin should go ABOVE.
- *	  If a pSib is specified:
- *	      Above:  pWin is placed just above pSib
- *	      Below:  pWin is placed just below pSib
- *	      TopIf:  if pSib occludes pWin, then pWin is placed
- *		      at the top of the stack
- *	      BottomIf:	 if pWin occludes pSib, then pWin is 
- *			 placed at the bottom of the stack
- *	      Opposite: if pSib occludes pWin, then pWin is placed at the
- *			top of the stack, else if pWin occludes pSib, then
- *			pWin is placed at the bottom of the stack
- *
- *	  If pSib is NULL:
- *	      Above:  pWin is placed at the top of the stack
- *	      Below:  pWin is placed at the bottom of the stack
- *	      TopIf:  if any sibling occludes pWin, then pWin is placed at
- *		      the top of the stack
- *	      BottomIf: if pWin occludes any sibline, then pWin is placed at
- *			the bottom of the stack
- *	      Opposite: if any sibling occludes pWin, then pWin is placed at
- *			the top of the stack, else if pWin occludes any
- *			sibling, then pWin is placed at the bottom of the stack
- *
- */
-
-static WindowPtr
-WhereDoIGoInTheStack(
-    WindowPtr pWin,
-    WindowPtr pSib,
-    short x,
-    short y,
-    unsigned short w,
-    unsigned short h,
-    int smode)
-{
-    BoxRec box;
-    WindowPtr pHead, pFirst;
-
-    if ((pWin == pWin->parent->firstChild) &&
-	(pWin == pWin->parent->lastChild))
-	return((WindowPtr ) NULL);
-    pHead = RealChildHead(pWin->parent);
-    pFirst = pHead ? pHead->nextSib : pWin->parent->firstChild;
-    box.x1 = x;
-    box.y1 = y;
-    box.x2 = x + (int)w;
-    box.y2 = y + (int)h;
-    switch (smode)
-    {
-      case Above:
-	if (pSib)
-	   return pSib;
-	else if (pWin == pFirst)
-	    return pWin->nextSib;
-	else
-	    return pFirst;
-      case Below:
-	if (pSib)
-	    if (pSib->nextSib != pWin)
-		return pSib->nextSib;
-	    else
-		return pWin->nextSib;
-	else
-	    return NullWindow;
-      case TopIf:
-	if ((!pWin->mapped || (pSib && !pSib->mapped)))
-	    return pWin->nextSib;
-	else if (pSib)
-	{
-	    if ((IsSiblingAboveMe(pWin, pSib) == Above) &&
-		(RegionContainsRect(&pSib->borderSize, &box) != rgnOUT))
-		return pFirst;
-	    else
-		return pWin->nextSib;
-	}
-	else if (AnyWindowOverlapsMe(pWin, pHead, &box))
-	    return pFirst;
-	else
-	    return pWin->nextSib;
-      case BottomIf:
-	if ((!pWin->mapped || (pSib && !pSib->mapped)))
-	    return pWin->nextSib;
-	else if (pSib)
-	{
-	    if ((IsSiblingAboveMe(pWin, pSib) == Below) &&
-		(RegionContainsRect(&pSib->borderSize, &box) != rgnOUT))
-		return NullWindow;
-	    else
-		return pWin->nextSib;
-	}
-	else if (IOverlapAnyWindow(pWin, &box))
-	    return NullWindow;
-	else
-	    return pWin->nextSib;
-      case Opposite:
-	if ((!pWin->mapped || (pSib && !pSib->mapped)))
-	    return pWin->nextSib;
-	else if (pSib)
-	{
-	    if (RegionContainsRect(&pSib->borderSize, &box) != rgnOUT)
-	    {
-		if (IsSiblingAboveMe(pWin, pSib) == Above)
-		    return pFirst;
-		else
-		    return NullWindow;
-	    }
-	    else
-		return pWin->nextSib;
-	}
-	else if (AnyWindowOverlapsMe(pWin, pHead, &box))
-	{
-	    /* If I'm occluded, I can't possibly be the first child
-	     * if (pWin == pWin->parent->firstChild)
-	     *	  return pWin->nextSib;
-	     */
-	    return pFirst;
-	}
-	else if (IOverlapAnyWindow(pWin, &box))
-	    return NullWindow;
-	else
-	    return pWin->nextSib;
-      default:
-      {
-	/* should never happen; make something up. */
-	return pWin->nextSib;
-      }
-    }
-}
-
-static void
-ReflectStackChange(
-    WindowPtr pWin,
-    WindowPtr pSib,
-    VTKind  kind)
-{
-/* Note that pSib might be NULL */
-
-    Bool WasViewable = (Bool)pWin->viewable;
-    Bool anyMarked;
-    WindowPtr pFirstChange;
-    WindowPtr  pLayerWin;
-    ScreenPtr pScreen = pWin->drawable.pScreen;
-
-    /* if this is a root window, can't be restacked */
-    if (!pWin->parent)
-	return;
-
-    pFirstChange = MoveWindowInStack(pWin, pSib);
-
-    if (WasViewable)
-    {
-	anyMarked = (*pScreen->MarkOverlappedWindows)(pWin, pFirstChange,
-						      &pLayerWin);
-	if (pLayerWin != pWin) pFirstChange = pLayerWin;
-	if (anyMarked)
-	{
-	    (*pScreen->ValidateTree)(pLayerWin->parent, pFirstChange, kind);
-	    (*pScreen->HandleExposures)(pLayerWin->parent);
-	}
-	if (anyMarked && pWin->drawable.pScreen->PostValidateTree)
-	    (*pScreen->PostValidateTree)(pLayerWin->parent, pFirstChange, kind);
-    }
-    if (pWin->realized)
-	WindowsRestructured ();
-}
-
-/*****
- * ConfigureWindow
- *****/
-
-int
-ConfigureWindow(WindowPtr pWin, Mask mask, XID *vlist, ClientPtr client)
-{
-#define RESTACK_WIN    0
-#define MOVE_WIN       1
-#define RESIZE_WIN     2
-#define REBORDER_WIN   3
-    WindowPtr pSib = NullWindow;
-    WindowPtr pParent = pWin->parent;
-    Window sibwid = 0;
-    Mask index2, tmask;
-    XID *pVlist;
-    short x,   y, beforeX, beforeY;
-    unsigned short w = pWin->drawable.width,
-		   h = pWin->drawable.height,
-		   bw = pWin->borderWidth;
-    int rc, action, smode = Above;
-    xEvent event;
-
-    if ((pWin->drawable.class == InputOnly) && (mask & IllegalInputOnlyConfigureMask))
-	return BadMatch;
-
-    if ((mask & CWSibling) && !(mask & CWStackMode))
-	return BadMatch;
-
-    pVlist = vlist;
-
-    if (pParent)
-    {
-	x = pWin->drawable.x - pParent->drawable.x - (int)bw;
-	y = pWin->drawable.y - pParent->drawable.y - (int)bw;
-    }
-    else
-    {
-	x = pWin->drawable.x;
-	y = pWin->drawable.y;
-    }
-    beforeX = x;
-    beforeY = y;
-    action = RESTACK_WIN;	
-    if ((mask & (CWX | CWY)) && (!(mask & (CWHeight | CWWidth))))
-    {
-	GET_INT16(CWX, x);
-	GET_INT16(CWY, y);
-	action = MOVE_WIN;
-    }
-	/* or should be resized */
-    else if (mask & (CWX |  CWY | CWWidth | CWHeight))
-    {
-	GET_INT16(CWX, x);
-	GET_INT16(CWY, y);
-	GET_CARD16(CWWidth, w);
-	GET_CARD16 (CWHeight, h);
-	if (!w || !h)
-	{
-	    client->errorValue = 0;
-	    return BadValue;
-	}
-	action = RESIZE_WIN;
-    }
-    tmask = mask & ~ChangeMask;
-    while (tmask)
-    {
-	index2 = (Mask)lowbit (tmask);
-	tmask &= ~index2;
-	switch (index2)
-	{
-	  case CWBorderWidth:
-	    GET_CARD16(CWBorderWidth, bw);
-	    break;
-	  case CWSibling:
-	    sibwid = (Window ) *pVlist;
-	    pVlist++;
-	    rc = dixLookupWindow(&pSib, sibwid, client, DixGetAttrAccess);
-	    if (rc != Success)
-	    {
-		client->errorValue = sibwid;
-		return rc;
-	    }
-	    if (pSib->parent != pParent)
-		return BadMatch;
-	    if (pSib == pWin)
-		return BadMatch;
-	    break;
-	  case CWStackMode:
-	    GET_CARD8(CWStackMode, smode);
-	    if ((smode != TopIf) && (smode != BottomIf) &&
-		(smode != Opposite) && (smode != Above) && (smode != Below))
-	    {
-		client->errorValue = smode;
-		return BadValue;
-	    }
-	    break;
-	  default:
-	    client->errorValue = mask;
-	    return BadValue;
-	}
-    }
-	/* root really can't be reconfigured, so just return */
-    if (!pParent)
-	return Success;
-
-	/* Figure out if the window should be moved.  Doesnt
-	   make the changes to the window if event sent */
-
-    if (mask & CWStackMode)
-	pSib = WhereDoIGoInTheStack(pWin, pSib, pParent->drawable.x + x,
-				    pParent->drawable.y + y,
-				    w + (bw << 1), h + (bw << 1), smode);
-    else
-	pSib = pWin->nextSib;
-
-
-    if ((!pWin->overrideRedirect) && 
-	(RedirectSend(pParent)
-	))
-    {
-	memset(&event, 0, sizeof(xEvent));
-	event.u.u.type = ConfigureRequest;
-	event.u.configureRequest.window = pWin->drawable.id;
-	if (mask & CWSibling)
-	   event.u.configureRequest.sibling = sibwid;
-	else
-	    event.u.configureRequest.sibling = None;
-	if (mask & CWStackMode)
-	   event.u.u.detail = smode;
-	else
-	    event.u.u.detail = Above;
-	event.u.configureRequest.x = x;
-	event.u.configureRequest.y = y;
-#ifdef PANORAMIX
-	if(!noPanoramiXExtension && (!pParent || !pParent->parent)) {
-            event.u.configureRequest.x += screenInfo.screens[0]->x;
-            event.u.configureRequest.y += screenInfo.screens[0]->y;
-	}
-#endif
-	event.u.configureRequest.width = w;
-	event.u.configureRequest.height = h;
-	event.u.configureRequest.borderWidth = bw;
-	event.u.configureRequest.valueMask = mask;
-	event.u.configureRequest.parent = pParent->drawable.id;
-	if (MaybeDeliverEventsToClient(pParent, &event, 1,
-		SubstructureRedirectMask, client) == 1)
-	    return Success;
-    }
-    if (action == RESIZE_WIN)
-    {
-	Bool size_change = (w != pWin->drawable.width)
-			|| (h != pWin->drawable.height);
-	if (size_change && ((pWin->eventMask|wOtherEventMasks(pWin)) & ResizeRedirectMask))
-	{
-	    xEvent eventT;
-	    memset(&eventT, 0, sizeof(xEvent));
-	    eventT.u.u.type = ResizeRequest;
-	    eventT.u.resizeRequest.window = pWin->drawable.id;
-	    eventT.u.resizeRequest.width = w;
-	    eventT.u.resizeRequest.height = h;
-	    if (MaybeDeliverEventsToClient(pWin, &eventT, 1,
-				       ResizeRedirectMask, client) == 1)
-	    {
-		/* if event is delivered, leave the actual size alone. */
-		w = pWin->drawable.width;
-		h = pWin->drawable.height;
-		size_change = FALSE;
-	    }
-	}
-	if (!size_change)
-	{
-	    if (mask & (CWX | CWY))
-		action = MOVE_WIN;
-	    else if (mask & (CWStackMode | CWBorderWidth))
-		action = RESTACK_WIN;
-	    else   /* really nothing to do */
-		return(Success) ;
-	}
-    }
-
-    if (action == RESIZE_WIN)
-	    /* we've already checked whether there's really a size change */
-	    goto ActuallyDoSomething;
-    if ((mask & CWX) && (x != beforeX))
-	    goto ActuallyDoSomething;
-    if ((mask & CWY) && (y != beforeY))
-	    goto ActuallyDoSomething;
-    if ((mask & CWBorderWidth) && (bw != wBorderWidth (pWin)))
-	    goto ActuallyDoSomething;
-    if (mask & CWStackMode)
-    {
-#ifndef ROOTLESS
-        /* See above for why we always reorder in rootless mode. */
-	if (pWin->nextSib != pSib)
-#endif
-	    goto ActuallyDoSomething;
-    }
-    return Success;
-
-ActuallyDoSomething:
-    if (pWin->drawable.pScreen->ConfigNotify)
-    {
-	int ret;
-	ret = (*pWin->drawable.pScreen->ConfigNotify)(pWin, x, y, w, h, bw, pSib);
-	if (ret) {
-	    client->errorValue = 0;
-	    return ret;
-	}
-    }
-
-    if (SubStrSend(pWin, pParent))
-    {
-	memset(&event, 0, sizeof(xEvent));
-	event.u.u.type = ConfigureNotify;
-	event.u.configureNotify.window = pWin->drawable.id;
-	if (pSib)
-	    event.u.configureNotify.aboveSibling = pSib->drawable.id;
-	else
-	    event.u.configureNotify.aboveSibling = None;
-	event.u.configureNotify.x = x;
-	event.u.configureNotify.y = y;
-#ifdef PANORAMIX
-	if(!noPanoramiXExtension && (!pParent || !pParent->parent)) {
-	    event.u.configureNotify.x += screenInfo.screens[0]->x;
-	    event.u.configureNotify.y += screenInfo.screens[0]->y;
-	}
-#endif
-	event.u.configureNotify.width = w;
-	event.u.configureNotify.height = h;
-	event.u.configureNotify.borderWidth = bw;
-	event.u.configureNotify.override = pWin->overrideRedirect;
-	DeliverEvents(pWin, &event, 1, NullWindow);
-    }
-    if (mask & CWBorderWidth)
-    {
-	if (action == RESTACK_WIN)
-	{
-	    action = MOVE_WIN;
-	    pWin->borderWidth = bw;
-	}
-	else if ((action == MOVE_WIN) &&
-		 (beforeX + wBorderWidth (pWin) == x + (int)bw) &&
-		 (beforeY + wBorderWidth (pWin) == y + (int)bw))
-	{
-	    action = REBORDER_WIN;
-	    (*pWin->drawable.pScreen->ChangeBorderWidth)(pWin, bw);
-	}
-	else
-	    pWin->borderWidth = bw;
-    }
-    if (action == MOVE_WIN)
-	(*pWin->drawable.pScreen->MoveWindow)(pWin, x, y, pSib,
-		   (mask & CWBorderWidth) ? VTOther : VTMove);
-    else if (action == RESIZE_WIN)
-	(*pWin->drawable.pScreen->ResizeWindow)(pWin, x, y, w, h, pSib);
-    else if (mask & CWStackMode)
-	ReflectStackChange(pWin, pSib, VTOther);
-
-    if (action != RESTACK_WIN)
-	CheckCursorConfinement(pWin);
-    return Success;
-#undef RESTACK_WIN
-#undef MOVE_WIN
-#undef RESIZE_WIN
-#undef REBORDER_WIN
-}
-
-
-/******
- *
- * CirculateWindow
- *    For RaiseLowest, raises the lowest mapped child (if any) that is
- *    obscured by another child to the top of the stack.  For LowerHighest,
- *    lowers the highest mapped child (if any) that is obscuring another
- *    child to the bottom of the stack.	 Exposure processing is performed 
- *
- ******/
-
-int
-CirculateWindow(WindowPtr pParent, int direction, ClientPtr client)
-{
-    WindowPtr pWin, pHead, pFirst;
-    xEvent event;
-    BoxRec box;
-
-    pHead = RealChildHead(pParent);
-    pFirst = pHead ? pHead->nextSib : pParent->firstChild;
-    if (direction == RaiseLowest)
-    {
-	for (pWin = pParent->lastChild;
-	     (pWin != pHead) &&
-	     !(pWin->mapped &&
-	       AnyWindowOverlapsMe(pWin, pHead, WindowExtents(pWin, &box)));
-	     pWin = pWin->prevSib) ;
-	if (pWin == pHead)
-	    return Success;
-    }
-    else
-    {
-	for (pWin = pFirst;
-	     pWin &&
-	     !(pWin->mapped &&
-	       IOverlapAnyWindow(pWin, WindowExtents(pWin, &box)));
-	     pWin = pWin->nextSib) ;
-	if (!pWin)
-	    return Success;
-    }
-
-    event.u.circulate.window = pWin->drawable.id;
-    event.u.circulate.parent = pParent->drawable.id;
-    event.u.circulate.event = pParent->drawable.id;
-    if (direction == RaiseLowest)
-	event.u.circulate.place = PlaceOnTop;
-    else
-	event.u.circulate.place = PlaceOnBottom;
-
-    if (RedirectSend(pParent))
-    {
-	event.u.u.type = CirculateRequest;
-	if (MaybeDeliverEventsToClient(pParent, &event, 1,
-		SubstructureRedirectMask, client) == 1)
-	    return Success;
-    }
-
-    event.u.u.type = CirculateNotify;
-    DeliverEvents(pWin, &event, 1, NullWindow);
-    ReflectStackChange(pWin,
-		       (direction == RaiseLowest) ? pFirst : NullWindow,
-		       VTStack);
-
-    return Success;
-}
-
-static int
-CompareWIDs(
-    WindowPtr pWin,
-    pointer   value) /* must conform to VisitWindowProcPtr */
-{
-    Window *wid = (Window *)value;
-
-    if (pWin->drawable.id == *wid)
-       return WT_STOPWALKING;
-    else
-       return WT_WALKCHILDREN;
-}
-
-/*****
- *  ReparentWindow
- *****/
-
-int
-ReparentWindow(WindowPtr pWin, WindowPtr pParent,
-               int x, int y, ClientPtr client)
-{
-    WindowPtr pPrev, pPriorParent;
-    Bool WasMapped = (Bool)(pWin->mapped);
-    xEvent event;
-    int bw = wBorderWidth (pWin);
-    ScreenPtr pScreen;
-
-    pScreen = pWin->drawable.pScreen;
-    if (TraverseTree(pWin, CompareWIDs, (pointer)&pParent->drawable.id) == WT_STOPWALKING)
-	return BadMatch;
-    if (!MakeWindowOptional(pWin))
-	return BadAlloc;
-
-    if (WasMapped)
-       UnmapWindow(pWin, FALSE);
-
-    memset(&event, 0, sizeof(xEvent));
-    event.u.u.type = ReparentNotify;
-    event.u.reparent.window = pWin->drawable.id;
-    event.u.reparent.parent = pParent->drawable.id;
-    event.u.reparent.x = x;
-    event.u.reparent.y = y;
-#ifdef PANORAMIX
-    if(!noPanoramiXExtension && !pParent->parent) {
-	event.u.reparent.x += screenInfo.screens[0]->x;
-	event.u.reparent.y += screenInfo.screens[0]->y;
-    }
-#endif
-    event.u.reparent.override = pWin->overrideRedirect;
-    DeliverEvents(pWin, &event, 1, pParent);
-
-    /* take out of sibling chain */
-
-    pPriorParent = pPrev = pWin->parent;
-    if (pPrev->firstChild == pWin)
-	pPrev->firstChild = pWin->nextSib;
-    if (pPrev->lastChild == pWin)
-	pPrev->lastChild = pWin->prevSib;
-
-    if (pWin->nextSib)
-	pWin->nextSib->prevSib = pWin->prevSib;
-    if (pWin->prevSib)
-	pWin->prevSib->nextSib = pWin->nextSib;
-
-    /* insert at begining of pParent */
-    pWin->parent = pParent;
-    pPrev = RealChildHead(pParent);
-    if (pPrev)
-    {
-	pWin->nextSib = pPrev->nextSib;
-	if (pPrev->nextSib)
-	    pPrev->nextSib->prevSib = pWin;
-	else
-	    pParent->lastChild = pWin;
-	pPrev->nextSib = pWin;
-	pWin->prevSib = pPrev;
-    }
-    else
-    {
-	pWin->nextSib = pParent->firstChild;
-	pWin->prevSib = NullWindow;
-	if (pParent->firstChild)
-	    pParent->firstChild->prevSib = pWin;
-	else
-	    pParent->lastChild = pWin;
-	pParent->firstChild = pWin;
-    }
-
-    pWin->origin.x = x + bw;
-    pWin->origin.y = y + bw;
-    pWin->drawable.x = x + bw + pParent->drawable.x;
-    pWin->drawable.y = y + bw + pParent->drawable.y;
-
-    /* clip to parent */
-    SetWinSize (pWin);
-    SetBorderSize (pWin);
-
-    if (pScreen->ReparentWindow)
-	(*pScreen->ReparentWindow)(pWin, pPriorParent);
-    (*pScreen->PositionWindow)(pWin, pWin->drawable.x, pWin->drawable.y);
-    ResizeChildrenWinSize(pWin, 0, 0, 0, 0);
-
-    CheckWindowOptionalNeed(pWin);
-
-    if (WasMapped)
-	MapWindow(pWin, client);
-    RecalculateDeliverableEvents(pWin);
-    return Success;
-}
-
-static void
-RealizeTree(WindowPtr pWin)
-{
-    WindowPtr pChild;
-    RealizeWindowProcPtr Realize;
-
-    Realize = pWin->drawable.pScreen->RealizeWindow;
-    pChild = pWin;
-    while (1)
-    {
-	if (pChild->mapped)
-	{
-	    pChild->realized = TRUE;
-	    pChild->viewable = (pChild->drawable.class == InputOutput);
-	    (* Realize)(pChild);
-	    if (pChild->firstChild)
-	    {
-		pChild = pChild->firstChild;
-		continue;
-	    }
-	}
-	while (!pChild->nextSib && (pChild != pWin))
-	    pChild = pChild->parent;
-	if (pChild == pWin)
-	    return;
-	pChild = pChild->nextSib;
-    }
-}
-
-static WindowPtr windowDisableMapUnmapEvents;
-
-void
-DisableMapUnmapEvents(WindowPtr pWin)
-{
-    assert (windowDisableMapUnmapEvents == NULL);
-    
-    windowDisableMapUnmapEvents = pWin;
-}
-
-void
-EnableMapUnmapEvents(WindowPtr pWin)
-{
-    assert (windowDisableMapUnmapEvents != NULL);
-
-    windowDisableMapUnmapEvents = NULL;
-}
-
-static Bool
-MapUnmapEventsEnabled(WindowPtr pWin)
-{
-    return pWin != windowDisableMapUnmapEvents;
-}
-
-/*****
- * MapWindow
- *    If some other client has selected SubStructureReDirect on the parent
- *    and override-redirect is xFalse, then a MapRequest event is generated,
- *    but the window remains unmapped.	Otherwise, the window is mapped and a
- *    MapNotify event is generated.
- *****/
-
-int
-MapWindow(WindowPtr pWin, ClientPtr client)
-{
-    ScreenPtr pScreen;
-
-    WindowPtr pParent;
-    WindowPtr  pLayerWin;
-
-    if (pWin->mapped)
-	return Success;
-
-    /*  general check for permission to map window */
-    if (XaceHook(XACE_RESOURCE_ACCESS, client, pWin->drawable.id, RT_WINDOW,
-		 pWin, RT_NONE, NULL, DixShowAccess) != Success)
-	return Success;
-
-    pScreen = pWin->drawable.pScreen;
-    if ( (pParent = pWin->parent) )
-    {
-	xEvent event;
-	Bool anyMarked;
-
-	if ((!pWin->overrideRedirect) && 
-	    (RedirectSend(pParent)
-	))
-	{
-	    memset(&event, 0, sizeof(xEvent));
-	    event.u.u.type = MapRequest;
-	    event.u.mapRequest.window = pWin->drawable.id;
-	    event.u.mapRequest.parent = pParent->drawable.id;
-
-	    if (MaybeDeliverEventsToClient(pParent, &event, 1,
-		SubstructureRedirectMask, client) == 1)
-		return Success;
-	}
-
-	pWin->mapped = TRUE;
-	if (SubStrSend(pWin, pParent) && MapUnmapEventsEnabled(pWin))
-	{
-	    memset(&event, 0, sizeof(xEvent));
-	    event.u.u.type = MapNotify;
-	    event.u.mapNotify.window = pWin->drawable.id;
-	    event.u.mapNotify.override = pWin->overrideRedirect;
-	    DeliverEvents(pWin, &event, 1, NullWindow);
-	}
-
-	if (!pParent->realized)
-	    return Success;
-	RealizeTree(pWin);
-	if (pWin->viewable)
-	{
-	    anyMarked = (*pScreen->MarkOverlappedWindows)(pWin, pWin,
-							  &pLayerWin);
-	    if (anyMarked)
-	    {
-		(*pScreen->ValidateTree)(pLayerWin->parent, pLayerWin, VTMap);
-		(*pScreen->HandleExposures)(pLayerWin->parent);
-	    }
-	if (anyMarked && pScreen->PostValidateTree)
-	    (*pScreen->PostValidateTree)(pLayerWin->parent, pLayerWin, VTMap);
-	}
-	WindowsRestructured ();
-    }
-    else
-    {
-	RegionRec   temp;
-
-	pWin->mapped = TRUE;
-	pWin->realized = TRUE;	   /* for roots */
-	pWin->viewable = pWin->drawable.class == InputOutput;
-	/* We SHOULD check for an error value here XXX */
-	(*pScreen->RealizeWindow)(pWin);
-	if (pScreen->ClipNotify)
-	    (*pScreen->ClipNotify) (pWin, 0, 0);
-	if (pScreen->PostValidateTree)
-	    (*pScreen->PostValidateTree)(NullWindow, pWin, VTMap);
-	RegionNull(&temp);
-	RegionCopy(&temp, &pWin->clipList);
-	(*pScreen->WindowExposures) (pWin, &temp, NullRegion);
-	RegionUninit(&temp);
-    }
-
-    return Success;
-}
-
-
-/*****
- * MapSubwindows
- *    Performs a MapWindow all unmapped children of the window, in top
- *    to bottom stacking order.
- *****/
-
-void
-MapSubwindows(WindowPtr pParent, ClientPtr client)
-{
-    WindowPtr	pWin;
-    WindowPtr	pFirstMapped = NullWindow;
-    ScreenPtr	pScreen;
-    Mask	parentRedirect;
-    Mask	parentNotify;
-    xEvent	event;
-    Bool	anyMarked;
-    WindowPtr		pLayerWin;
-
-    pScreen = pParent->drawable.pScreen;
-    parentRedirect = RedirectSend(pParent);
-    parentNotify = SubSend(pParent);
-    anyMarked = FALSE;
-    for (pWin = pParent->firstChild; pWin; pWin = pWin->nextSib)
-    {
-	if (!pWin->mapped)
-	{
-	    if (parentRedirect && !pWin->overrideRedirect)
-	    {
-		memset(&event, 0, sizeof(xEvent));
-		event.u.u.type = MapRequest;
-		event.u.mapRequest.window = pWin->drawable.id;
-		event.u.mapRequest.parent = pParent->drawable.id;
-    
-		if (MaybeDeliverEventsToClient(pParent, &event, 1,
-		    SubstructureRedirectMask, client) == 1)
-		    continue;
-	    }
-    
-	    pWin->mapped = TRUE;
-	    if (parentNotify || StrSend(pWin))
-	    {
-		memset(&event, 0, sizeof(xEvent));
-		event.u.u.type = MapNotify;
-		event.u.mapNotify.window = pWin->drawable.id;
-		event.u.mapNotify.override = pWin->overrideRedirect;
-		DeliverEvents(pWin, &event, 1, NullWindow);
-	    }
-    
-	    if (!pFirstMapped)
-		pFirstMapped = pWin;
-	    if (pParent->realized)
-	    {
-		RealizeTree(pWin);
-		if (pWin->viewable)
-		{
-		    anyMarked |= (*pScreen->MarkOverlappedWindows)(pWin, pWin,
-							(WindowPtr *)NULL);
-		}
-	    }
-	}
-    }
-
-    if (pFirstMapped)
-    {
-	pLayerWin = (*pScreen->GetLayerWindow)(pParent);
-	if (pLayerWin->parent != pParent) {
-	    anyMarked |= (*pScreen->MarkOverlappedWindows)(pLayerWin,
-							   pLayerWin,
-							   (WindowPtr *)NULL);
-	    pFirstMapped = pLayerWin;
-	}
-        if (anyMarked)
-        {
-	    (*pScreen->ValidateTree)(pLayerWin->parent, pFirstMapped, VTMap);
-	    (*pScreen->HandleExposures)(pLayerWin->parent);
-	}
-        if (anyMarked && pScreen->PostValidateTree)
-	    (*pScreen->PostValidateTree)(pLayerWin->parent, pFirstMapped,
-					 VTMap);
-        WindowsRestructured ();
-    }
-}
-
-static void
-UnrealizeTree(
-    WindowPtr pWin,
-    Bool fromConfigure)
-{
-    WindowPtr pChild;
-    UnrealizeWindowProcPtr Unrealize;
-    MarkUnrealizedWindowProcPtr MarkUnrealizedWindow;
-
-    Unrealize = pWin->drawable.pScreen->UnrealizeWindow;
-    MarkUnrealizedWindow = pWin->drawable.pScreen->MarkUnrealizedWindow;
-    pChild = pWin;
-    while (1)
-    {
-	if (pChild->realized)
-	{
-	    pChild->realized = FALSE;
-	    pChild->visibility = VisibilityNotViewable;
-#ifdef PANORAMIX
-	    if(!noPanoramiXExtension && !pChild->drawable.pScreen->myNum) {
-		PanoramiXRes *win;
-		int rc = dixLookupResourceByType((pointer *)&win,
-					     pChild->drawable.id, XRT_WINDOW,
-					     serverClient, DixWriteAccess);
-		if (rc == Success)
-		   win->u.win.visibility = VisibilityNotViewable;
-	    } 
-#endif
-	    (* Unrealize)(pChild);
-	    if (MapUnmapEventsEnabled(pWin))
-		DeleteWindowFromAnyEvents(pChild, FALSE);
-	    if (pChild->viewable)
-	    {
-		pChild->viewable = FALSE;
-		(* MarkUnrealizedWindow)(pChild, pWin, fromConfigure);
-		pChild->drawable.serialNumber = NEXT_SERIAL_NUMBER;
-	    }
-	    if (pChild->firstChild)
-	    {
-		pChild = pChild->firstChild;
-		continue;
-	    }
-	}
-	while (!pChild->nextSib && (pChild != pWin))
-	    pChild = pChild->parent;
-	if (pChild == pWin)
-	    return;
-	pChild = pChild->nextSib;
-    }
-}
-
-/*****
- * UnmapWindow
- *    If the window is already unmapped, this request has no effect.
- *    Otherwise, the window is unmapped and an UnMapNotify event is
- *    generated.  Cannot unmap a root window.
- *****/
-
-int
-UnmapWindow(WindowPtr pWin, Bool fromConfigure)
-{
-    WindowPtr pParent;
-    xEvent event;
-    Bool wasRealized = (Bool)pWin->realized;
-    Bool wasViewable = (Bool)pWin->viewable;
-    ScreenPtr pScreen = pWin->drawable.pScreen;
-    WindowPtr pLayerWin = pWin;
-
-    if ((!pWin->mapped) || (!(pParent = pWin->parent)))
-	return Success;
-    if (SubStrSend(pWin, pParent) && MapUnmapEventsEnabled(pWin))
-    {
-	memset(&event, 0, sizeof(xEvent));
-	event.u.u.type = UnmapNotify;
-	event.u.unmapNotify.window = pWin->drawable.id;
-	event.u.unmapNotify.fromConfigure = fromConfigure;
-	DeliverEvents(pWin, &event, 1, NullWindow);
-    }
-    if (wasViewable && !fromConfigure)
-    {
-	pWin->valdata = UnmapValData;
-	(*pScreen->MarkOverlappedWindows)(pWin, pWin->nextSib, &pLayerWin);
-	(*pScreen->MarkWindow)(pLayerWin->parent);
-    }
-    pWin->mapped = FALSE;
-    if (wasRealized)
-	UnrealizeTree(pWin, fromConfigure);
-    if (wasViewable)
-    {
-	if (!fromConfigure)
-	{
-	    (*pScreen->ValidateTree)(pLayerWin->parent, pWin, VTUnmap);
-	    (*pScreen->HandleExposures)(pLayerWin->parent);
-	}
-	if (!fromConfigure && pScreen->PostValidateTree)
-	    (*pScreen->PostValidateTree)(pLayerWin->parent, pWin, VTUnmap);
-    }
-    if (wasRealized && !fromConfigure)
-	WindowsRestructured ();
-    return Success;
-}
-
-/*****
- * UnmapSubwindows
- *    Performs an UnmapWindow request with the specified mode on all mapped
- *    children of the window, in bottom to top stacking order.
- *****/
-
-void
-UnmapSubwindows(WindowPtr pWin)
-{
-    WindowPtr pChild, pHead;
-    xEvent event;
-    Bool wasRealized = (Bool)pWin->realized;
-    Bool wasViewable = (Bool)pWin->viewable;
-    Bool anyMarked = FALSE;
-    Mask parentNotify;
-    WindowPtr pLayerWin = NULL;
-    ScreenPtr pScreen = pWin->drawable.pScreen;
-
-    if (!pWin->firstChild)
-	return;
-    parentNotify = SubSend(pWin);
-    pHead = RealChildHead(pWin);
-
-    if (wasViewable)
-	pLayerWin = (*pScreen->GetLayerWindow)(pWin);
-
-    for (pChild = pWin->lastChild; pChild != pHead; pChild = pChild->prevSib)
-    {
-	if (pChild->mapped)
-	{
-	    if (parentNotify || StrSend(pChild))
-	    {
-		event.u.u.type = UnmapNotify;
-		event.u.unmapNotify.window = pChild->drawable.id;
-		event.u.unmapNotify.fromConfigure = xFalse;
-		DeliverEvents(pChild, &event, 1, NullWindow);
-	    }
-	    if (pChild->viewable)
-	    {
-		pChild->valdata = UnmapValData;
-		anyMarked = TRUE;
-	    }
-	    pChild->mapped = FALSE;
-	    if (pChild->realized)
-		UnrealizeTree(pChild, FALSE);
-	    if (wasViewable)
-	    {
-	    }
-	}
-    }
-    if (wasViewable)
-    {
-	if (anyMarked)
-	{
-	    if (pLayerWin->parent == pWin)
-		(*pScreen->MarkWindow)(pWin);
-	    else
-	    {
-		WindowPtr ptmp;
-                (*pScreen->MarkOverlappedWindows)(pWin, pLayerWin,
-						  (WindowPtr *)NULL);
-		(*pScreen->MarkWindow)(pLayerWin->parent);
-		
-		/* Windows between pWin and pLayerWin may not have been marked */
-		ptmp = pWin;
- 
-		while (ptmp != pLayerWin->parent)
-		{
-		    (*pScreen->MarkWindow)(ptmp);
-		    ptmp = ptmp->parent;
-		}
-                pHead = pWin->firstChild;
-	    }
-	    (*pScreen->ValidateTree)(pLayerWin->parent, pHead, VTUnmap);
-	    (*pScreen->HandleExposures)(pLayerWin->parent);
-	}
-	if (anyMarked && pScreen->PostValidateTree)
-	    (*pScreen->PostValidateTree)(pLayerWin->parent, pHead, VTUnmap);
-    }
-    if (wasRealized)
-	WindowsRestructured ();
-}
-
-
-void
-HandleSaveSet(ClientPtr client)
-{
-    WindowPtr pParent, pWin;
-    int j;
-
-    for (j=0; j<client->numSaved; j++)
-    {
-	pWin = SaveSetWindow(client->saveSet[j]);
-#ifdef XFIXES
-	if (SaveSetToRoot(client->saveSet[j]))
-	    pParent = pWin->drawable.pScreen->root;
-	else
-#endif
-	{
-	    pParent = pWin->parent;
-	    while (pParent && (wClient (pParent) == client))
-		pParent = pParent->parent;
-	}
-	if (pParent)
-	{
-	    if (pParent != pWin->parent)
-	    {
-#ifdef XFIXES
-		/* unmap first so that ReparentWindow doesn't remap */
-		if (!SaveSetShouldMap (client->saveSet[j]))
-		    UnmapWindow(pWin, FALSE);
-#endif
-		ReparentWindow(pWin, pParent,
-			       pWin->drawable.x - wBorderWidth (pWin) - pParent->drawable.x,
-			       pWin->drawable.y - wBorderWidth (pWin) - pParent->drawable.y,
-			       client);
-		if(!pWin->realized && pWin->mapped)
-		    pWin->mapped = FALSE;
-	    }
-#ifdef XFIXES
-	    if (SaveSetShouldMap (client->saveSet[j]))
-#endif
-		MapWindow(pWin, client);
-	}
-    }
-    free(client->saveSet);
-    client->numSaved = 0;
-    client->saveSet = (SaveSetElt *)NULL;
-}
-
-/**
- *
- * \param x,y  in root
- */
-Bool
-PointInWindowIsVisible(WindowPtr pWin, int x, int y)
-{
-    BoxRec box;
-
-    if (!pWin->realized)
-	return FALSE;
-    if (RegionContainsPoint(&pWin->borderClip,
-						  x, y, &box)
-	&& (!wInputShape(pWin) ||
-	    RegionContainsPoint(wInputShape(pWin),
-				x - pWin->drawable.x,
-				y - pWin->drawable.y, &box)))
-	return TRUE;
-    return FALSE;
-}
-
-
-RegionPtr
-NotClippedByChildren(WindowPtr pWin)
-{
-    RegionPtr pReg = RegionCreate(NullBox, 1);
-    if (pWin->parent ||
-	screenIsSaved != SCREEN_SAVER_ON ||
-	!HasSaverWindow (pWin->drawable.pScreen))
-    {
-	RegionIntersect(pReg, &pWin->borderClip, &pWin->winSize);
-    }
-    return pReg;
-}
-
-void
-SendVisibilityNotify(WindowPtr pWin)
-{
-    xEvent event;
-    unsigned int visibility = pWin->visibility;
-
-    if (!MapUnmapEventsEnabled(pWin))
-        return;
-#ifdef PANORAMIX
-    /* This is not quite correct yet, but it's close */
-    if(!noPanoramiXExtension) {
-	PanoramiXRes *win;
-	WindowPtr pWin2;
-	int rc, i, Scrnum;
-
-	Scrnum = pWin->drawable.pScreen->myNum;
-	
-	win = PanoramiXFindIDByScrnum(XRT_WINDOW, pWin->drawable.id, Scrnum);
-
-	if(!win || (win->u.win.visibility == visibility))
-	    return;
-
-	switch(visibility) {
-	case VisibilityUnobscured:
-	    FOR_NSCREENS(i) {
-		if(i == Scrnum) continue;
-
-		rc = dixLookupWindow(&pWin2, win->info[i].id, serverClient,
-				     DixWriteAccess);
-
-		if (rc == Success) {
-		    if(pWin2->visibility == VisibilityPartiallyObscured)
-		   	return;
-
-		    if(!i) pWin = pWin2;
-		}
-	    }
-	    break;
-	case VisibilityPartiallyObscured:
-	    if(Scrnum) {
-		rc = dixLookupWindow(&pWin2, win->info[0].id, serverClient,
-				     DixWriteAccess);
-		if (rc == Success) pWin = pWin2;
-	    }
-	    break;
-	case VisibilityFullyObscured:
-	    FOR_NSCREENS(i) {
-		if(i == Scrnum) continue;
-
-		rc = dixLookupWindow(&pWin2, win->info[i].id, serverClient,
-				     DixWriteAccess);
-		
-		if (rc == Success) {
-		    if(pWin2->visibility != VisibilityFullyObscured)
-		    	return;
-
-		    if(!i) pWin = pWin2;
-		}
-	    }
-	    break;
-	}
-	
-	win->u.win.visibility = visibility;
-    }
-#endif
-
-    memset(&event, 0, sizeof(xEvent));
-    event.u.u.type = VisibilityNotify;
-    event.u.visibility.window = pWin->drawable.id;
-    event.u.visibility.state = visibility;
-    DeliverEvents(pWin, &event, 1, NullWindow);
-}
-
-#define RANDOM_WIDTH 32
-int
-dixSaveScreens(ClientPtr client, int on, int mode)
-{
-    int rc, i, what, type;
-
-    if (on == SCREEN_SAVER_FORCER)
-    {
-	if (mode == ScreenSaverReset)
-	    what = SCREEN_SAVER_OFF;
-	else
-	    what = SCREEN_SAVER_ON;
-	type = what;
-    }
-    else
-    {
-	what = on;
-	type = what;
-	if (what == screenIsSaved)
-	    type = SCREEN_SAVER_CYCLE;
-    }
-
-    for (i = 0; i < screenInfo.numScreens; i++) {
-	rc = XaceHook(XACE_SCREENSAVER_ACCESS, client, screenInfo.screens[i],
-		      DixShowAccess | DixHideAccess);
-	if (rc != Success)
-	    return rc;
-    }
-    for (i = 0; i < screenInfo.numScreens; i++)
-    {
-	ScreenPtr pScreen = screenInfo.screens[i];
-	if (on == SCREEN_SAVER_FORCER)
-	   (* pScreen->SaveScreen) (pScreen, on);
-	if (pScreen->screensaver.ExternalScreenSaver)
-	{
-	    if ((*pScreen->screensaver.ExternalScreenSaver)
-		(pScreen, type, on == SCREEN_SAVER_FORCER))
-		continue;
-	}
-	if (type == screenIsSaved)
-	    continue;
-	switch (type) {
-	case SCREEN_SAVER_OFF:
-	    if (pScreen->screensaver.blanked == SCREEN_IS_BLANKED)
-	    {
-	       (* pScreen->SaveScreen) (pScreen, what);
-	    }
-	    else if (HasSaverWindow (pScreen))
-	    {
-		pScreen->screensaver.pWindow = NullWindow;
-		FreeResource(pScreen->screensaver.wid, RT_NONE);
-	    }
-	    break;
-	case SCREEN_SAVER_CYCLE:
-	    if (pScreen->screensaver.blanked == SCREEN_IS_TILED)
-	    {
-		WindowPtr pWin = pScreen->screensaver.pWindow;
-		/* make it look like screen saver is off, so that
-		 * NotClippedByChildren will compute a clip list
-		 * for the root window, so miPaintWindow works
-		 */
-		screenIsSaved = SCREEN_SAVER_OFF;
-		(*pWin->drawable.pScreen->MoveWindow)(pWin,
-			   (short)(-(rand() % RANDOM_WIDTH)),
-			   (short)(-(rand() % RANDOM_WIDTH)),
-			   pWin->nextSib, VTMove);
-		screenIsSaved = SCREEN_SAVER_ON;
-	    }
-	    /*
-	     * Call the DDX saver in case it wants to do something
-	     * at cycle time
-	     */
-	    else if (pScreen->screensaver.blanked == SCREEN_IS_BLANKED)
-	    {
-		(* pScreen->SaveScreen) (pScreen, type);
-	    }
-	    break;
-	case SCREEN_SAVER_ON:
-	    if (ScreenSaverBlanking != DontPreferBlanking)
-	    {
-		if ((* pScreen->SaveScreen) (pScreen, what))
-		{
-		   pScreen->screensaver.blanked = SCREEN_IS_BLANKED;
-		   continue;
-		}
-		if ((ScreenSaverAllowExposures != DontAllowExposures) &&
-		    TileScreenSaver(pScreen, SCREEN_IS_BLACK))
-		{
-		    pScreen->screensaver.blanked = SCREEN_IS_BLACK;
-		    continue;
-		}
-	    }
-	    if ((ScreenSaverAllowExposures != DontAllowExposures) &&
-		TileScreenSaver(pScreen, SCREEN_IS_TILED))
-	    {
-		pScreen->screensaver.blanked = SCREEN_IS_TILED;
-	    }
-	    else
-		pScreen->screensaver.blanked = SCREEN_ISNT_SAVED;
-	    break;
-	}
-    }
-    screenIsSaved = what;
-    if (mode == ScreenSaverReset) {
-	if (on == SCREEN_SAVER_FORCER) {
-	    UpdateCurrentTimeIf();
-	    lastDeviceEventTime = currentTime;
-	}
-	SetScreenSaverTimer();
-    }
-    return Success;
-}
-
-int
-SaveScreens(int on, int mode)
-{
-    return dixSaveScreens(serverClient, on, mode);
-}
-
-static Bool
-TileScreenSaver(ScreenPtr pScreen, int kind)
-{
-    int j;
-    int result;
-    XID attributes[3];
-    Mask mask;
-    WindowPtr pWin;		
-    CursorMetricRec cm;
-    unsigned char *srcbits, *mskbits;
-    CursorPtr cursor;
-    XID	cursorID = 0;
-    int	attri;
-
-    mask = 0;
-    attri = 0;
-    switch (kind) {
-    case SCREEN_IS_TILED:
-	switch (pScreen->root->backgroundState) {
-	case BackgroundPixel:
-	    attributes[attri++] = pScreen->root->background.pixel;
-	    mask |= CWBackPixel;
-	    break;
-	case BackgroundPixmap:
-	    attributes[attri++] = None;
-	    mask |= CWBackPixmap;
-	    break;
-	default:
-	    break;
-	}
-	break;
-    case SCREEN_IS_BLACK:
-	attributes[attri++] = pScreen->root->drawable.pScreen->blackPixel;
-	mask |= CWBackPixel;
-	break;
-    }
-    mask |= CWOverrideRedirect;
-    attributes[attri++] = xTrue;
-
-    /*
-     * create a blank cursor
-     */
-
-    cm.width=16;
-    cm.height=16;
-    cm.xhot=8;
-    cm.yhot=8;
-    srcbits = malloc( BitmapBytePad(32)*16);
-    mskbits = malloc( BitmapBytePad(32)*16);
-    if (!srcbits || !mskbits)
-    {
-	free(srcbits);
-	free(mskbits);
-	cursor = 0;
-    }
-    else
-    {
-	for (j=0; j<BitmapBytePad(32)*16; j++)
-	    srcbits[j] = mskbits[j] = 0x0;
-	result = AllocARGBCursor(srcbits, mskbits, NULL, &cm, 0, 0, 0, 0, 0, 0,
-				 &cursor, serverClient, (XID)0);
-	if (cursor)
-	{
-	    cursorID = FakeClientID(0);
-	    if (AddResource (cursorID, RT_CURSOR, (pointer) cursor))
-	    {
-		attributes[attri] = cursorID;
-		mask |= CWCursor;
-	    }
-	    else
-		cursor = 0;
-	}
-	else
-	{
-	    free(srcbits);
-	    free(mskbits);
-	}
-    }
-
-    pWin = pScreen->screensaver.pWindow =
-	 CreateWindow(pScreen->screensaver.wid,
-	      pScreen->root,
-	      -RANDOM_WIDTH, -RANDOM_WIDTH,
-	      (unsigned short)pScreen->width + RANDOM_WIDTH,
-	      (unsigned short)pScreen->height + RANDOM_WIDTH,
-	      0, InputOutput, mask, attributes, 0, serverClient,
-	      wVisual (pScreen->root), &result);
-
-    if (cursor)
-	FreeResource (cursorID, RT_NONE);
-
-    if (!pWin)
-	return FALSE;
-
-    if (!AddResource(pWin->drawable.id, RT_WINDOW,
-		     (pointer)pScreen->screensaver.pWindow))
-	return FALSE;
-
-    if (mask & CWBackPixmap)
-    {
-	MakeRootTile (pWin);
-	(*pWin->drawable.pScreen->ChangeWindowAttributes)(pWin, CWBackPixmap);
-    }
-    MapWindow(pWin, serverClient);
-    return TRUE;
-}
-
-/*
- * FindWindowWithOptional
- *
- * search ancestors of the given window for an entry containing
- * a WindowOpt structure.  Assumptions:	 some parent will
- * contain the structure.
- */
-
-WindowPtr
-FindWindowWithOptional (WindowPtr w)
-{
-    do
-	w = w->parent;
-    while (!w->optional);
-    return w;
-}
-
-/*
- * CheckWindowOptionalNeed
- *
- * check each optional entry in the given window to see if
- * the value is satisfied by the default rules.	 If so,
- * release the optional record
- */
-
-void
-CheckWindowOptionalNeed (WindowPtr w)
-{
-    WindowOptPtr optional;
-    WindowOptPtr parentOptional;
-
-    if (!w->parent || !w->optional)
-	return;
-    optional = w->optional;
-    if (optional->dontPropagateMask != DontPropagateMasks[w->dontPropagate])
-	return;
-    if (optional->otherEventMasks != 0)
-	return;
-    if (optional->otherClients != NULL)
-	return;
-    if (optional->passiveGrabs != NULL)
-	return;
-    if (optional->userProps != NULL)
-	return;
-    if (optional->backingBitPlanes != ~0L)
-	return;
-    if (optional->backingPixel != 0)
-	return;
-    if (optional->boundingShape != NULL)
-	return;
-    if (optional->clipShape != NULL)
-	return;
-    if (optional->inputShape != NULL)
-	return;
-    if (optional->inputMasks != NULL)
-	return;
-    if (optional->deviceCursors != NULL)
-    {
-        DevCursNodePtr pNode = optional->deviceCursors;
-        while(pNode)
-        {
-            if (pNode->cursor != None)
-                return;
-            pNode = pNode->next;
-        }
-    }
-
-    parentOptional = FindWindowWithOptional(w)->optional;
-    if (optional->visual != parentOptional->visual)
-	return;
-    if (optional->cursor != None &&
-	(optional->cursor != parentOptional->cursor ||
-	 w->parent->cursorIsNone))
-	return;
-    if (optional->colormap != parentOptional->colormap)
-	return;
-    DisposeWindowOptional (w);
-}
-
-/*
- * MakeWindowOptional
- *
- * create an optional record and initialize it with the default
- * values.
- */
-
-Bool
-MakeWindowOptional (WindowPtr pWin)
-{
-    WindowOptPtr optional;
-    WindowOptPtr parentOptional;
-
-    if (pWin->optional)
-	return TRUE;
-    optional = malloc(sizeof (WindowOptRec));
-    if (!optional)
-	return FALSE;
-    optional->dontPropagateMask = DontPropagateMasks[pWin->dontPropagate];
-    optional->otherEventMasks = 0;
-    optional->otherClients = NULL;
-    optional->passiveGrabs = NULL;
-    optional->userProps = NULL;
-    optional->backingBitPlanes = ~0L;
-    optional->backingPixel = 0;
-    optional->boundingShape = NULL;
-    optional->clipShape = NULL;
-    optional->inputShape = NULL;
-    optional->inputMasks = NULL;
-    optional->deviceCursors = NULL;
-
-    parentOptional = FindWindowWithOptional(pWin)->optional;
-    optional->visual = parentOptional->visual;
-    if (!pWin->cursorIsNone)
-    {
-	optional->cursor = parentOptional->cursor;
-	optional->cursor->refcnt++;
-    }
-    else
-    {
-	optional->cursor = None;
-    }
-    optional->colormap = parentOptional->colormap;
-    pWin->optional = optional;
-    return TRUE;
-}
-
-/*
- * Changes the cursor struct for the given device and the given window.
- * A cursor that does not have a device cursor set will use whatever the
- * standard cursor is for the window. If all devices have a cursor set,
- * changing the window cursor (e.g. using XDefineCursor()) will not have any
- * visible effect. Only when one of the device cursors is set to None again,
- * this device's cursor will display the changed standard cursor.
- * 
- * CursorIsNone of the window struct is NOT modified if you set a device
- * cursor. 
- *
- * Assumption: If there is a node for a device in the list, the device has a
- * cursor. If the cursor is set to None, it is inherited by the parent.
- */
-int
-ChangeWindowDeviceCursor(WindowPtr pWin, 
-                         DeviceIntPtr pDev, 
-                         CursorPtr pCursor) 
-{
-    DevCursNodePtr pNode, pPrev;
-    CursorPtr pOldCursor = NULL;
-    ScreenPtr pScreen;
-    WindowPtr pChild;
-
-    if (!pWin->optional && !MakeWindowOptional(pWin))
-        return BadAlloc;
-
-    /* 1) Check if window has device cursor set
-     *  Yes: 1.1) swap cursor with given cursor if parent does not have same
-     *            cursor, free old cursor
-     *       1.2) free old cursor, use parent cursor
-     *  No: 1.1) add node to beginning of list.
-     *      1.2) add cursor to node if parent does not have same cursor
-     *      1.3) use parent cursor if parent does not have same cursor
-     *  2) Patch up children if child has a devcursor
-     *  2.1) if child has cursor None, it inherited from parent, set to old
-     *  cursor
-     *  2.2) if child has same cursor as new cursor, remove and set to None
-     */
-
-    pScreen = pWin->drawable.pScreen;
-
-    if (WindowSeekDeviceCursor(pWin, pDev, &pNode, &pPrev))
-    {
-        /* has device cursor */
-
-        if (pNode->cursor == pCursor)
-            return Success;
-
-        pOldCursor = pNode->cursor;
-
-        if (!pCursor) /* remove from list */
-        {
-                if(pPrev)
-                    pPrev->next = pNode->next;
-                else
-                    /* first item in list */
-                    pWin->optional->deviceCursors = pNode->next;
-
-            free(pNode);
-            goto out;
-        }
-
-    } else
-    {
-        /* no device cursor yet */
-        DevCursNodePtr pNewNode;
-
-        if (!pCursor)
-            return Success;
-
-        pNewNode = malloc(sizeof(DevCursNodeRec));
-        pNewNode->dev = pDev;
-        pNewNode->next = pWin->optional->deviceCursors;
-        pWin->optional->deviceCursors = pNewNode;
-        pNode = pNewNode;
-
-    }
-
-    if (pCursor && WindowParentHasDeviceCursor(pWin, pDev, pCursor))
-        pNode->cursor = None;
-    else
-    {
-        pNode->cursor = pCursor;
-        pCursor->refcnt++;
-    }
-
-    pNode = pPrev = NULL;
-    /* fix up children */
-    for (pChild = pWin->firstChild; pChild; pChild = pChild->nextSib)
-    {
-        if (WindowSeekDeviceCursor(pChild, pDev, &pNode, &pPrev))
-        {
-            if (pNode->cursor == None) /* inherited from parent */
-            {
-                pNode->cursor = pOldCursor;
-                pOldCursor->refcnt++;
-            } else if (pNode->cursor == pCursor)
-            {
-                pNode->cursor = None;
-                FreeCursor(pCursor, (Cursor)0); /* fix up refcnt */
-            }
-        }
-    }
-
-out:
-    if (pWin->realized)
-        WindowHasNewCursor(pWin);
-
-    if (pOldCursor)
-        FreeCursor(pOldCursor, (Cursor)0);
-
-    /* FIXME: We SHOULD check for an error value here XXX  
-       (comment taken from ChangeWindowAttributes) */
-    (*pScreen->ChangeWindowAttributes)(pWin, CWCursor);
-
-    return Success;
-}
-
-/* Get device cursor for given device or None if none is set */
-CursorPtr
-WindowGetDeviceCursor(WindowPtr pWin, DeviceIntPtr pDev)
-{
-    DevCursorList pList;
-
-    if (!pWin->optional || !pWin->optional->deviceCursors)
-        return NULL;
-
-    pList = pWin->optional->deviceCursors;
-
-    while(pList)
-    {
-        if (pList->dev == pDev)
-        {
-            if (pList->cursor == None) /* inherited from parent */
-                return WindowGetDeviceCursor(pWin->parent, pDev);
-            else
-                return pList->cursor;
-        }
-        pList = pList->next;
-    }
-    return NULL;
-}
-
-/* Searches for a DevCursorNode for the given window and device. If one is
- * found, return True and set pNode and pPrev to the node and to the node
- * before the node respectively. Otherwise return False.
- * If the device is the first in list, pPrev is set to NULL.
- */
-static Bool 
-WindowSeekDeviceCursor(WindowPtr pWin, 
-                       DeviceIntPtr pDev, 
-                       DevCursNodePtr* pNode, 
-                       DevCursNodePtr* pPrev)
-{
-    DevCursorList pList;
-
-    if (!pWin->optional)
-        return FALSE;
-
-    pList = pWin->optional->deviceCursors;
-
-    if (pList && pList->dev == pDev)
-    {
-        *pNode = pList;
-        *pPrev = NULL;
-        return TRUE;
-    }
-
-    while(pList)
-    {
-        if (pList->next)
-        {
-            if (pList->next->dev == pDev)
-            {
-                *pNode = pList->next;
-                *pPrev = pList;
-                return TRUE;
-            }
-        }
-        pList = pList->next;
-    }
-    return FALSE;
-}
-
-/* Return True if a parent has the same device cursor set or False if
- * otherwise 
- */ 
-static Bool 
-WindowParentHasDeviceCursor(WindowPtr pWin, 
-                            DeviceIntPtr pDev, 
-                            CursorPtr pCursor)
-{
-    WindowPtr pParent;
-    DevCursNodePtr pParentNode, pParentPrev;
-
-    pParent = pWin->parent;
-    while(pParent)
-    {
-        if (WindowSeekDeviceCursor(pParent, pDev, 
-                    &pParentNode, &pParentPrev))
-        {
-            /* if there is a node in the list, the win has a dev cursor */
-            if (!pParentNode->cursor) /* inherited. */
-                pParent = pParent->parent;
-            else if (pParentNode->cursor == pCursor) /* inherit */
-                return TRUE;
-            else  /* different cursor */
-                return FALSE;
-        } 
-        else 
-            /* parent does not have a device cursor for our device */
-            return FALSE;
-    }
-    return FALSE;
-}
-
-/*
- * SetRootClip --
- *	Enable or disable rendering to the screen by
- *	setting the root clip list and revalidating
- *	all of the windows
- */
-void
-SetRootClip(ScreenPtr pScreen, Bool enable)
-{
-    WindowPtr	pWin = pScreen->root;
-    WindowPtr	pChild;
-    Bool	WasViewable;
-    Bool	anyMarked = FALSE;
-    WindowPtr   pLayerWin;
-    BoxRec	box;
-
-    if (!pWin)
-	return;
-    WasViewable = (Bool)(pWin->viewable);
-    if (WasViewable)
-    {
-	for (pChild = pWin->firstChild; pChild; pChild = pChild->nextSib)
-	{
-	    (void) (*pScreen->MarkOverlappedWindows)(pChild,
-						     pChild,
-						     &pLayerWin);
-	}
-	(*pScreen->MarkWindow) (pWin);
-	anyMarked = TRUE;
-	if (pWin->valdata)
-	{
-	    if (HasBorder (pWin))
-	    {
-		RegionPtr	borderVisible;
-
-		borderVisible = RegionCreate(NullBox, 1);
-		RegionSubtract(borderVisible,
-				&pWin->borderClip, &pWin->winSize);
-		pWin->valdata->before.borderVisible = borderVisible;
-	    }
-	    pWin->valdata->before.resized = TRUE;
-	}
-    }
-
-    /*
-     * Use REGION_BREAK to avoid optimizations in ValidateTree
-     * that assume the root borderClip can't change well, normally
-     * it doesn't...)
-     */
-    if (enable)
-    {
-	box.x1 = 0;
-	box.y1 = 0;
-	box.x2 = pScreen->width;
-	box.y2 = pScreen->height;
-	RegionInit(&pWin->winSize, &box, 1);
-	RegionInit(&pWin->borderSize, &box, 1);
-	if (WasViewable)
-	    RegionReset(&pWin->borderClip, &box);
-	pWin->drawable.width = pScreen->width;
-	pWin->drawable.height = pScreen->height;
-	RegionBreak(&pWin->clipList);
-    }
-    else
-    {
-	RegionEmpty(&pWin->borderClip);
-	RegionBreak(&pWin->clipList);
-    }
-
-    ResizeChildrenWinSize (pWin, 0, 0, 0, 0);
-
-    if (WasViewable)
-    {
-	if (pWin->firstChild)
-	{
-	    anyMarked |= (*pScreen->MarkOverlappedWindows)(pWin->firstChild,
-							   pWin->firstChild,
-							   (WindowPtr *)NULL);
-	}
-	else
-	{
-	    (*pScreen->MarkWindow) (pWin);
-	    anyMarked = TRUE;
-	}
-
-
-	if (anyMarked)
-	    (*pScreen->ValidateTree)(pWin, NullWindow, VTOther);
-    }
-
-    if (WasViewable)
-    {
-	if (anyMarked)
-	    (*pScreen->HandleExposures)(pWin);
-	if (anyMarked && pScreen->PostValidateTree)
-	    (*pScreen->PostValidateTree)(pWin, NullWindow, VTOther);
-    }
-    if (pWin->realized)
-	WindowsRestructured ();   
-    FlushAllOutput();
-}
->>>>>>> cda19b1d
+/*
+
+Copyright (c) 2006, Red Hat, Inc.
+
+Permission is hereby granted, free of charge, to any person obtaining a
+copy of this software and associated documentation files (the "Software"),
+to deal in the Software without restriction, including without limitation
+the rights to use, copy, modify, merge, publish, distribute, sublicense,
+and/or sell copies of the Software, and to permit persons to whom the
+Software is furnished to do so, subject to the following conditions:
+
+The above copyright notice and this permission notice (including the next
+paragraph) shall be included in all copies or substantial portions of the
+Software.
+
+THE SOFTWARE IS PROVIDED "AS IS", WITHOUT WARRANTY OF ANY KIND, EXPRESS OR
+IMPLIED, INCLUDING BUT NOT LIMITED TO THE WARRANTIES OF MERCHANTABILITY,
+FITNESS FOR A PARTICULAR PURPOSE AND NONINFRINGEMENT.  IN NO EVENT SHALL
+THE AUTHORS OR COPYRIGHT HOLDERS BE LIABLE FOR ANY CLAIM, DAMAGES OR OTHER
+LIABILITY, WHETHER IN AN ACTION OF CONTRACT, TORT OR OTHERWISE, ARISING
+FROM, OUT OF OR IN CONNECTION WITH THE SOFTWARE OR THE USE OR OTHER
+DEALINGS IN THE SOFTWARE.
+
+Copyright 1987, 1998  The Open Group
+
+Permission to use, copy, modify, distribute, and sell this software and its
+documentation for any purpose is hereby granted without fee, provided that
+the above copyright notice appear in all copies and that both that
+copyright notice and this permission notice appear in supporting
+documentation.
+
+The above copyright notice and this permission notice shall be included
+in all copies or substantial portions of the Software.
+
+THE SOFTWARE IS PROVIDED "AS IS", WITHOUT WARRANTY OF ANY KIND, EXPRESS
+OR IMPLIED, INCLUDING BUT NOT LIMITED TO THE WARRANTIES OF
+MERCHANTABILITY, FITNESS FOR A PARTICULAR PURPOSE AND NONINFRINGEMENT.
+IN NO EVENT SHALL THE OPEN GROUP BE LIABLE FOR ANY CLAIM, DAMAGES OR
+OTHER LIABILITY, WHETHER IN AN ACTION OF CONTRACT, TORT OR OTHERWISE,
+ARISING FROM, OUT OF OR IN CONNECTION WITH THE SOFTWARE OR THE USE OR
+OTHER DEALINGS IN THE SOFTWARE.
+
+Except as contained in this notice, the name of The Open Group shall
+not be used in advertising or otherwise to promote the sale, use or
+other dealings in this Software without prior written authorization
+from The Open Group.
+
+
+Copyright 1987 by Digital Equipment Corporation, Maynard, Massachusetts,
+
+			All Rights Reserved
+
+Permission to use, copy, modify, and distribute this software and its 
+documentation for any purpose and without fee is hereby granted, 
+provided that the above copyright notice appear in all copies and that
+both that copyright notice and this permission notice appear in 
+supporting documentation, and that the name of Digital not be
+used in advertising or publicity pertaining to distribution of the
+software without specific, written prior permission.  
+
+DIGITAL DISCLAIMS ALL WARRANTIES WITH REGARD TO THIS SOFTWARE, INCLUDING
+ALL IMPLIED WARRANTIES OF MERCHANTABILITY AND FITNESS, IN NO EVENT SHALL
+DIGITAL BE LIABLE FOR ANY SPECIAL, INDIRECT OR CONSEQUENTIAL DAMAGES OR
+ANY DAMAGES WHATSOEVER RESULTING FROM LOSS OF USE, DATA OR PROFITS,
+WHETHER IN AN ACTION OF CONTRACT, NEGLIGENCE OR OTHER TORTIOUS ACTION,
+ARISING OUT OF OR IN CONNECTION WITH THE USE OR PERFORMANCE OF THIS
+SOFTWARE.
+
+*/
+
+/* The panoramix components contained the following notice */
+/*****************************************************************
+
+Copyright (c) 1991, 1997 Digital Equipment Corporation, Maynard, Massachusetts.
+
+Permission is hereby granted, free of charge, to any person obtaining a copy
+of this software and associated documentation files (the "Software"), to deal
+in the Software without restriction, including without limitation the rights
+to use, copy, modify, merge, publish, distribute, sublicense, and/or sell
+copies of the Software.
+
+The above copyright notice and this permission notice shall be included in
+all copies or substantial portions of the Software.
+
+THE SOFTWARE IS PROVIDED "AS IS", WITHOUT WARRANTY OF ANY KIND, EXPRESS OR
+IMPLIED, INCLUDING BUT NOT LIMITED TO THE WARRANTIES OF MERCHANTABILITY,
+FITNESS FOR A PARTICULAR PURPOSE AND NONINFRINGEMENT.  IN NO EVENT SHALL
+DIGITAL EQUIPMENT CORPORATION BE LIABLE FOR ANY CLAIM, DAMAGES, INCLUDING,
+BUT NOT LIMITED TO CONSEQUENTIAL OR INCIDENTAL DAMAGES, OR OTHER LIABILITY,
+WHETHER IN AN ACTION OF CONTRACT, TORT OR OTHERWISE, ARISING FROM, OUT OF OR
+IN CONNECTION WITH THE SOFTWARE OR THE USE OR OTHER DEALINGS IN THE SOFTWARE.
+
+Except as contained in this notice, the name of Digital Equipment Corporation
+shall not be used in advertising or otherwise to promote the sale, use or other
+dealings in this Software without prior written authorization from Digital
+Equipment Corporation.
+
+******************************************************************/
+
+
+#ifdef HAVE_DIX_CONFIG_H
+#include <dix-config.h>
+#endif
+
+#include "misc.h"
+#include "scrnintstr.h"
+#include "os.h"
+#include "regionstr.h"
+#include "validate.h"
+#include "windowstr.h"
+#include "input.h"
+#include "inputstr.h"
+#include "resource.h"
+#include "colormapst.h"
+#include "cursorstr.h"
+#include "dixstruct.h"
+#include "gcstruct.h"
+#include "servermd.h"
+#include "mivalidate.h"
+#ifdef PANORAMIX
+#include "panoramiX.h"
+#include "panoramiXsrv.h"
+#endif
+#include "dixevents.h"
+#include "globals.h"
+#include "mi.h" /* miPaintWindow */
+
+#include "privates.h"
+#include "xace.h"
+
+/******
+ * Window stuff for server 
+ *
+ *    CreateRootWindow, CreateWindow, ChangeWindowAttributes,
+ *    GetWindowAttributes, DeleteWindow, DestroySubWindows,
+ *    HandleSaveSet, ReparentWindow, MapWindow, MapSubWindows,
+ *    UnmapWindow, UnmapSubWindows, ConfigureWindow, CirculateWindow,
+ *    ChangeWindowDeviceCursor
+ ******/
+
+Bool bgNoneRoot = FALSE;
+
+static unsigned char _back_lsb[4] = {0x88, 0x22, 0x44, 0x11};
+static unsigned char _back_msb[4] = {0x11, 0x44, 0x22, 0x88};
+
+static Bool WindowParentHasDeviceCursor(WindowPtr pWin, 
+                                        DeviceIntPtr pDev, 
+                                        CursorPtr pCurs);
+static Bool 
+WindowSeekDeviceCursor(WindowPtr pWin, 
+                       DeviceIntPtr pDev, 
+                       DevCursNodePtr* pNode, 
+                       DevCursNodePtr* pPrev);
+
+int screenIsSaved = SCREEN_SAVER_OFF;
+
+static Bool TileScreenSaver(ScreenPtr pScreen, int kind);
+
+#define INPUTONLY_LEGAL_MASK (CWWinGravity | CWEventMask | \
+			      CWDontPropagate | CWOverrideRedirect | CWCursor )
+
+#define BOXES_OVERLAP(b1, b2) \
+      (!( ((b1)->x2 <= (b2)->x1)  || \
+	( ((b1)->x1 >= (b2)->x2)) || \
+	( ((b1)->y2 <= (b2)->y1)) || \
+	( ((b1)->y1 >= (b2)->y2)) ) )
+
+#define RedirectSend(pWin) \
+    ((pWin->eventMask|wOtherEventMasks(pWin)) & SubstructureRedirectMask)
+
+#define SubSend(pWin) \
+    ((pWin->eventMask|wOtherEventMasks(pWin)) & SubstructureNotifyMask)
+
+#define StrSend(pWin) \
+    ((pWin->eventMask|wOtherEventMasks(pWin)) & StructureNotifyMask)
+
+#define SubStrSend(pWin,pParent) (StrSend(pWin) || SubSend(pParent))
+
+#ifdef DEBUG
+/******
+ * PrintWindowTree
+ *    For debugging only
+ ******/
+
+static void
+PrintChildren(WindowPtr p1, int indent)
+{
+    WindowPtr p2;
+    int i;
+
+    while (p1)
+    {
+	p2 = p1->firstChild;
+        ErrorF("[dix] ");
+	for (i=0; i<indent; i++) ErrorF(" ");
+	ErrorF("%lx\n", p1->drawable.id);
+	RegionPrint(&p1->clipList);
+	PrintChildren(p2, indent+4);
+	p1 = p1->nextSib;
+    }
+}
+
+static void
+PrintWindowTree(void)
+{
+    int i;
+    WindowPtr pWin, p1;
+
+    for (i=0; i<screenInfo.numScreens; i++)
+    {
+	ErrorF("[dix] WINDOW %d\n", i);
+	pWin = screenInfo.screens[i]->root;
+	RegionPrint(&pWin->clipList);
+	p1 = pWin->firstChild;
+	PrintChildren(p1, 4);
+    }
+}
+#endif
+
+int
+TraverseTree(WindowPtr pWin, VisitWindowProcPtr func, pointer data)
+{
+    int result;
+    WindowPtr pChild;
+
+    if (!(pChild = pWin))
+       return WT_NOMATCH;
+    while (1)
+    {
+	result = (* func)(pChild, data);
+	if (result == WT_STOPWALKING)
+	    return WT_STOPWALKING;
+	if ((result == WT_WALKCHILDREN) && pChild->firstChild)
+	{
+	    pChild = pChild->firstChild;
+	    continue;
+	}
+	while (!pChild->nextSib && (pChild != pWin))
+	    pChild = pChild->parent;
+	if (pChild == pWin)
+	    break;
+	pChild = pChild->nextSib;
+    }
+    return WT_NOMATCH;
+}
+
+/*****
+ * WalkTree
+ *   Walk the window tree, for SCREEN, preforming FUNC(pWin, data) on
+ *   each window.  If FUNC returns WT_WALKCHILDREN, traverse the children,
+ *   if it returns WT_DONTWALKCHILDREN, dont.  If it returns WT_STOPWALKING
+ *   exit WalkTree.  Does depth-first traverse.
+ *****/
+
+int
+WalkTree(ScreenPtr pScreen, VisitWindowProcPtr func, pointer data)
+{
+    return(TraverseTree(pScreen->root, func, data));
+}
+
+/* hack for forcing backing store on all windows */
+int	defaultBackingStore = NotUseful;
+/* hack to force no backing store */
+Bool	disableBackingStore = FALSE;
+Bool	enableBackingStore = FALSE;
+
+static void
+SetWindowToDefaults(WindowPtr pWin)
+{
+    pWin->prevSib = NullWindow;
+    pWin->firstChild = NullWindow;
+    pWin->lastChild = NullWindow;
+
+    pWin->valdata = (ValidatePtr)NULL;
+    pWin->optional = (WindowOptPtr)NULL;
+    pWin->cursorIsNone = TRUE;
+
+    pWin->backingStore = NotUseful;
+    pWin->DIXsaveUnder = FALSE;
+    pWin->backStorage = (pointer) NULL;
+
+    pWin->mapped = FALSE;	    /* off */
+    pWin->realized = FALSE;	/* off */
+    pWin->viewable = FALSE;
+    pWin->visibility = VisibilityNotViewable;
+    pWin->overrideRedirect = FALSE;
+    pWin->saveUnder = FALSE;
+
+    pWin->bitGravity = ForgetGravity;
+    pWin->winGravity = NorthWestGravity;
+
+    pWin->eventMask = 0;
+    pWin->deliverableEvents = 0;
+    pWin->dontPropagate = 0;
+    pWin->forcedBS = FALSE;
+    pWin->redirectDraw = RedirectDrawNone;
+    pWin->forcedBG = FALSE;
+
+#ifdef ROOTLESS
+    pWin->rootlessUnhittable = FALSE;
+#endif
+
+#ifdef COMPOSITE
+    pWin->damagedDescendants = FALSE;
+#endif
+}
+
+static void
+MakeRootTile(WindowPtr pWin)
+{
+    ScreenPtr pScreen = pWin->drawable.pScreen;
+    GCPtr pGC;
+    unsigned char back[128];
+    int len = BitmapBytePad(sizeof(long));
+    unsigned char *from, *to;
+    int i, j;
+
+    pWin->background.pixmap = (*pScreen->CreatePixmap)(pScreen, 4, 4,
+						    pScreen->rootDepth, 0);
+
+    pWin->backgroundState = BackgroundPixmap;
+    pGC = GetScratchGC(pScreen->rootDepth, pScreen);
+    if (!pWin->background.pixmap || !pGC)
+	FatalError("could not create root tile");
+
+    {
+	ChangeGCVal attributes[2];
+
+	attributes[0].val = pScreen->whitePixel;
+	attributes[1].val = pScreen->blackPixel;
+
+	(void)ChangeGC(NullClient, pGC, GCForeground | GCBackground, attributes);
+    }
+
+   ValidateGC((DrawablePtr)pWin->background.pixmap, pGC);
+
+   from = (screenInfo.bitmapBitOrder == LSBFirst) ? _back_lsb : _back_msb;
+   to = back;
+
+   for (i = 4; i > 0; i--, from++)
+	for (j = len; j > 0; j--)
+	    *to++ = *from;
+
+   (*pGC->ops->PutImage)((DrawablePtr)pWin->background.pixmap, pGC, 1,
+		    0, 0, len, 4, 0, XYBitmap, (char *)back);
+
+   FreeScratchGC(pGC);
+
+}
+
+/*****
+ * CreateRootWindow
+ *    Makes a window at initialization time for specified screen
+ *****/
+
+Bool
+CreateRootWindow(ScreenPtr pScreen)
+{
+    WindowPtr	pWin;
+    BoxRec	box;
+    PixmapFormatRec *format;
+
+    pWin = dixAllocateObjectWithPrivates(WindowRec, PRIVATE_WINDOW);
+    if (!pWin)
+	return FALSE;
+
+    pScreen->screensaver.pWindow = NULL;
+    pScreen->screensaver.wid = FakeClientID(0);
+    pScreen->screensaver.ExternalScreenSaver = NULL;
+    screenIsSaved = SCREEN_SAVER_OFF;
+
+    pScreen->root = pWin;
+
+    pWin->drawable.pScreen = pScreen;
+    pWin->drawable.type = DRAWABLE_WINDOW;
+
+    pWin->drawable.depth = pScreen->rootDepth;
+    for (format = screenInfo.formats;
+	 format->depth != pScreen->rootDepth;
+	 format++)
+	;
+    pWin->drawable.bitsPerPixel = format->bitsPerPixel;
+
+    pWin->drawable.serialNumber = NEXT_SERIAL_NUMBER;
+
+    pWin->parent = NullWindow;
+    SetWindowToDefaults(pWin);
+
+    pWin->optional = malloc(sizeof (WindowOptRec));
+    if (!pWin->optional)
+        return FALSE;
+
+    pWin->optional->dontPropagateMask = 0;
+    pWin->optional->otherEventMasks = 0;
+    pWin->optional->otherClients = NULL;
+    pWin->optional->passiveGrabs = NULL;
+    pWin->optional->userProps = NULL;
+    pWin->optional->backingBitPlanes = ~0L;
+    pWin->optional->backingPixel = 0;
+    pWin->optional->boundingShape = NULL;
+    pWin->optional->clipShape = NULL;
+    pWin->optional->inputShape = NULL;
+    pWin->optional->inputMasks = NULL;
+    pWin->optional->deviceCursors = NULL;
+    pWin->optional->colormap = pScreen->defColormap;
+    pWin->optional->visual = pScreen->rootVisual;
+
+    pWin->nextSib = NullWindow;
+
+    pWin->drawable.id = FakeClientID(0);
+
+    pWin->origin.x = pWin->origin.y = 0;
+    pWin->drawable.height = pScreen->height;
+    pWin->drawable.width = pScreen->width;
+    pWin->drawable.x = pWin->drawable.y = 0;
+
+    box.x1 = 0;
+    box.y1 = 0;
+    box.x2 = pScreen->width;
+    box.y2 = pScreen->height;
+    RegionInit(&pWin->clipList, &box, 1);
+    RegionInit(&pWin->winSize, &box, 1);
+    RegionInit(&pWin->borderSize, &box, 1);
+    RegionInit(&pWin->borderClip, &box, 1);
+
+    pWin->drawable.class = InputOutput;
+    pWin->optional->visual = pScreen->rootVisual;
+
+    pWin->backgroundState = BackgroundPixel;
+    pWin->background.pixel = pScreen->whitePixel;
+
+    pWin->borderIsPixel = TRUE;
+    pWin->border.pixel = pScreen->blackPixel;
+    pWin->borderWidth = 0;
+
+    /*  security creation/labeling check
+     */
+    if (XaceHook(XACE_RESOURCE_ACCESS, serverClient, pWin->drawable.id,
+		 RT_WINDOW, pWin, RT_NONE, NULL, DixCreateAccess))
+	return FALSE;
+
+    if (!AddResource(pWin->drawable.id, RT_WINDOW, (pointer)pWin))
+	return FALSE;
+
+    if (disableBackingStore)
+	pScreen->backingStoreSupport = NotUseful;
+    if (enableBackingStore)
+	pScreen->backingStoreSupport = Always;
+
+    pScreen->saveUnderSupport = NotUseful;
+
+    return TRUE;
+}
+
+void
+InitRootWindow(WindowPtr pWin)
+{
+    ScreenPtr pScreen = pWin->drawable.pScreen;
+    int backFlag = CWBorderPixel | CWCursor | CWBackingStore;
+
+    if (!(*pScreen->CreateWindow)(pWin))
+	return; /* XXX */
+    (*pScreen->PositionWindow)(pWin, 0, 0);
+
+    pWin->cursorIsNone = FALSE;
+    pWin->optional->cursor = rootCursor;
+    rootCursor->refcnt++;
+
+
+    if (party_like_its_1989) {
+        MakeRootTile(pWin);
+        backFlag |= CWBackPixmap;
+    } else if (pScreen->canDoBGNoneRoot && bgNoneRoot) {
+        pWin->backgroundState = XaceBackgroundNoneState(pWin);
+        pWin->background.pixel = pScreen->whitePixel;
+        backFlag |= CWBackPixmap;
+    } else {
+        pWin->backgroundState = BackgroundPixel;
+	if (whiteRoot)
+            pWin->background.pixel = pScreen->whitePixel;
+        else
+            pWin->background.pixel = pScreen->blackPixel;
+        backFlag |= CWBackPixel;
+    } 
+
+    pWin->backingStore = defaultBackingStore;
+    pWin->forcedBS = (defaultBackingStore != NotUseful);
+    /* We SHOULD check for an error value here XXX */
+    (*pScreen->ChangeWindowAttributes)(pWin, backFlag);
+
+    MapWindow(pWin, serverClient);
+}
+
+/* Set the region to the intersection of the rectangle and the
+ * window's winSize.  The window is typically the parent of the
+ * window from which the region came.
+ */
+
+static void
+ClippedRegionFromBox(WindowPtr pWin, RegionPtr Rgn,
+                     int x, int y,
+                     int w, int h)
+{
+    BoxRec box = *RegionExtents(&pWin->winSize);
+
+    /* we do these calculations to avoid overflows */
+    if (x > box.x1)
+	box.x1 = x;
+    if (y > box.y1)
+	box.y1 = y;
+    x += w;
+    if (x < box.x2)
+	box.x2 = x;
+    y += h;
+    if (y < box.y2)
+	box.y2 = y;
+    if (box.x1 > box.x2)
+	box.x2 = box.x1;
+    if (box.y1 > box.y2)
+	box.y2 = box.y1;
+    RegionReset(Rgn, &box);
+    RegionIntersect(Rgn, Rgn, &pWin->winSize);
+}
+
+static RealChildHeadProc realChildHeadProc = NULL;
+
+void
+RegisterRealChildHeadProc (RealChildHeadProc proc)
+{
+    realChildHeadProc = proc;
+}
+
+
+WindowPtr
+RealChildHead(WindowPtr pWin)
+{
+    if (realChildHeadProc) {
+	return realChildHeadProc (pWin);
+    }
+
+    if (!pWin->parent &&
+	(screenIsSaved == SCREEN_SAVER_ON) &&
+	(HasSaverWindow (pWin->drawable.pScreen)))
+	return pWin->firstChild;
+    else
+	return NullWindow;
+}
+
+/*****
+ * CreateWindow
+ *    Makes a window in response to client request 
+ *****/
+
+WindowPtr
+CreateWindow(Window wid, WindowPtr pParent, int x, int y, unsigned w,
+             unsigned h, unsigned bw, unsigned class, Mask vmask, XID *vlist,
+             int depth, ClientPtr client, VisualID visual, int *error)
+{
+    WindowPtr pWin;
+    WindowPtr pHead;
+    ScreenPtr pScreen;
+    xEvent event;
+    int idepth, ivisual;
+    Bool fOK;
+    DepthPtr pDepth;
+    PixmapFormatRec *format;
+    WindowOptPtr ancwopt;
+
+    if (class == CopyFromParent)
+	class = pParent->drawable.class;
+
+    if ((class != InputOutput) && (class != InputOnly))
+    {
+	*error = BadValue;
+	client->errorValue = class;
+	return NullWindow;
+    }
+
+    if ((class != InputOnly) && (pParent->drawable.class == InputOnly))
+    {
+	*error = BadMatch;
+	return NullWindow;
+    }
+
+    if ((class == InputOnly) && ((bw != 0) || (depth != 0)))
+    {
+	*error = BadMatch;
+	return NullWindow;
+    }
+
+    pScreen = pParent->drawable.pScreen;
+    if ((class == InputOutput) && (depth == 0))
+	 depth = pParent->drawable.depth;
+    ancwopt = pParent->optional;
+    if (!ancwopt)
+	ancwopt = FindWindowWithOptional(pParent)->optional;
+    if (visual == CopyFromParent) {
+	visual = ancwopt->visual;
+    }
+
+    /* Find out if the depth and visual are acceptable for this Screen */
+    if ((visual != ancwopt->visual) || (depth != pParent->drawable.depth))
+    {
+	fOK = FALSE;
+	for(idepth = 0; idepth < pScreen->numDepths; idepth++)
+	{
+	    pDepth = (DepthPtr) &pScreen->allowedDepths[idepth];
+	    if ((depth == pDepth->depth) || (depth == 0))
+	    {
+		for (ivisual = 0; ivisual < pDepth->numVids; ivisual++)
+		{
+		    if (visual == pDepth->vids[ivisual])
+		    {
+			fOK = TRUE;
+			break;
+		    }
+		}
+	    }
+	}
+	if (fOK == FALSE)
+	{
+	    *error = BadMatch;
+	    return NullWindow;
+	}
+    }
+
+    if (((vmask & (CWBorderPixmap | CWBorderPixel)) == 0) &&
+	(class != InputOnly) &&
+	(depth != pParent->drawable.depth))
+    {
+	*error = BadMatch;
+	return NullWindow;
+    }
+
+    if (((vmask & CWColormap) == 0) &&
+	(class != InputOnly) &&
+	((visual != ancwopt->visual) || (ancwopt->colormap == None)))
+    {
+	*error = BadMatch;
+	return NullWindow;
+    }
+
+    pWin = dixAllocateObjectWithPrivates(WindowRec, PRIVATE_WINDOW);
+    if (!pWin)
+    {
+	*error = BadAlloc;
+	return NullWindow;
+    }
+    pWin->drawable = pParent->drawable;
+    pWin->drawable.depth = depth;
+    if (depth == pParent->drawable.depth)
+	pWin->drawable.bitsPerPixel = pParent->drawable.bitsPerPixel;
+    else
+    {
+	for (format = screenInfo.formats; format->depth != depth; format++)
+	    ;
+	pWin->drawable.bitsPerPixel = format->bitsPerPixel;
+    }
+    if (class == InputOnly)
+	pWin->drawable.type = (short) UNDRAWABLE_WINDOW;
+    pWin->drawable.serialNumber = NEXT_SERIAL_NUMBER;
+
+    pWin->drawable.id = wid;
+    pWin->drawable.class = class;
+
+    pWin->parent = pParent;
+    SetWindowToDefaults(pWin);
+
+    if (visual != ancwopt->visual)
+    {
+	if (!MakeWindowOptional (pWin))
+	{
+	    dixFreeObjectWithPrivates(pWin, PRIVATE_WINDOW);
+	    *error = BadAlloc;
+	    return NullWindow;
+	}
+	pWin->optional->visual = visual;
+	pWin->optional->colormap = None;
+    }
+
+    pWin->borderWidth = bw;
+
+    /*  security creation/labeling check
+     */
+    *error = XaceHook(XACE_RESOURCE_ACCESS, client, wid, RT_WINDOW, pWin,
+		RT_WINDOW, pWin->parent, DixCreateAccess|DixSetAttrAccess);
+    if (*error != Success) {
+	dixFreeObjectWithPrivates(pWin, PRIVATE_WINDOW);
+	return NullWindow;
+    }
+
+    pWin->backgroundState = XaceBackgroundNoneState(pWin);
+    pWin->background.pixel = pScreen->whitePixel;
+
+    pWin->borderIsPixel = pParent->borderIsPixel;
+    pWin->border = pParent->border;
+    if (pWin->borderIsPixel == FALSE)
+	pWin->border.pixmap->refcnt++;
+		
+    pWin->origin.x = x + (int)bw;
+    pWin->origin.y = y + (int)bw;
+    pWin->drawable.width = w;
+    pWin->drawable.height = h;
+    pWin->drawable.x = pParent->drawable.x + x + (int)bw;
+    pWin->drawable.y = pParent->drawable.y + y + (int)bw;
+
+	/* set up clip list correctly for unobscured WindowPtr */
+    RegionNull(&pWin->clipList);
+    RegionNull(&pWin->borderClip);
+    RegionNull(&pWin->winSize);
+    RegionNull(&pWin->borderSize);
+
+    pHead = RealChildHead(pParent);
+    if (pHead)
+    {
+	pWin->nextSib = pHead->nextSib;
+	if (pHead->nextSib)
+	    pHead->nextSib->prevSib = pWin;
+	else
+	    pParent->lastChild = pWin;
+	pHead->nextSib = pWin;
+	pWin->prevSib = pHead;
+    }
+    else
+    {
+	pWin->nextSib = pParent->firstChild;
+	if (pParent->firstChild)
+	    pParent->firstChild->prevSib = pWin;
+	else
+	    pParent->lastChild = pWin;
+	pParent->firstChild = pWin;
+    }
+
+    SetWinSize (pWin);
+    SetBorderSize (pWin);
+
+    /* We SHOULD check for an error value here XXX */
+    if (!(*pScreen->CreateWindow)(pWin))
+    {
+	*error = BadAlloc;
+	DeleteWindow(pWin, None);
+	return NullWindow;
+    }
+    /* We SHOULD check for an error value here XXX */
+    (*pScreen->PositionWindow)(pWin, pWin->drawable.x, pWin->drawable.y);
+
+    if (!(vmask & CWEventMask))
+	RecalculateDeliverableEvents(pWin);
+
+    if (vmask)
+	*error = ChangeWindowAttributes(pWin, vmask, vlist, wClient (pWin));
+    else
+	*error = Success;
+
+    if (*error != Success)
+    {
+	DeleteWindow(pWin, None);
+	return NullWindow;
+    }
+    if (!(vmask & CWBackingStore) && (defaultBackingStore != NotUseful))
+    {
+	XID value = defaultBackingStore;
+	(void)ChangeWindowAttributes(pWin, CWBackingStore, &value, wClient (pWin));
+	pWin->forcedBS = TRUE;
+    }
+
+    if (SubSend(pParent))
+    {
+	memset(&event, 0, sizeof(xEvent));
+	event.u.u.type = CreateNotify;
+	event.u.createNotify.window = wid;
+	event.u.createNotify.parent = pParent->drawable.id;
+	event.u.createNotify.x = x;
+	event.u.createNotify.y = y;
+	event.u.createNotify.width = w;
+	event.u.createNotify.height = h;
+	event.u.createNotify.borderWidth = bw;
+	event.u.createNotify.override = pWin->overrideRedirect;
+	DeliverEvents(pParent, &event, 1, NullWindow);		
+    }
+    return pWin;
+}
+
+static void
+DisposeWindowOptional (WindowPtr pWin)
+{
+    if (!pWin->optional)
+	return;
+    /*
+     * everything is peachy.  Delete the optional record
+     * and clean up
+     */
+    if (pWin->optional->cursor)
+    {
+	FreeCursor (pWin->optional->cursor, (Cursor)0);
+	pWin->cursorIsNone = FALSE;
+    }
+    else
+	pWin->cursorIsNone = TRUE;
+
+    if (pWin->optional->deviceCursors)
+    {
+        DevCursorList pList;
+        DevCursorList pPrev;
+        pList = pWin->optional->deviceCursors;
+        while(pList)
+        {
+            if (pList->cursor)
+                FreeCursor(pList->cursor, (XID)0);
+            pPrev = pList;
+            pList = pList->next;
+            free(pPrev);
+        }
+        pWin->optional->deviceCursors = NULL;
+    }
+
+    free(pWin->optional);
+    pWin->optional = NULL;
+}
+
+static void
+FreeWindowResources(WindowPtr pWin)
+{
+    ScreenPtr pScreen = pWin->drawable.pScreen;
+
+    DeleteWindowFromAnySaveSet(pWin);
+    DeleteWindowFromAnySelections(pWin);
+    DeleteWindowFromAnyEvents(pWin, TRUE);
+    RegionUninit(&pWin->clipList);
+    RegionUninit(&pWin->winSize);
+    RegionUninit(&pWin->borderClip);
+    RegionUninit(&pWin->borderSize);
+    if (wBoundingShape (pWin))
+	RegionDestroy(wBoundingShape (pWin));
+    if (wClipShape (pWin))
+	RegionDestroy(wClipShape (pWin));
+    if (wInputShape (pWin))
+	RegionDestroy(wInputShape (pWin));
+    if (pWin->borderIsPixel == FALSE)
+	(*pScreen->DestroyPixmap)(pWin->border.pixmap);
+    if (pWin->backgroundState == BackgroundPixmap)
+	(*pScreen->DestroyPixmap)(pWin->background.pixmap);
+
+    DeleteAllWindowProperties(pWin);
+    /* We SHOULD check for an error value here XXX */
+    (*pScreen->DestroyWindow)(pWin);
+    DisposeWindowOptional (pWin);
+}
+
+static void
+CrushTree(WindowPtr pWin)
+{
+    WindowPtr pChild, pSib, pParent;
+    UnrealizeWindowProcPtr UnrealizeWindow;
+    xEvent event;
+
+    if (!(pChild = pWin->firstChild))
+	return;
+    UnrealizeWindow = pWin->drawable.pScreen->UnrealizeWindow;
+    while (1)
+    {
+	if (pChild->firstChild)
+	{
+	    pChild = pChild->firstChild;
+	    continue;
+	}
+	while (1)
+	{
+	    pParent = pChild->parent;
+	    if (SubStrSend(pChild, pParent))
+	    {
+		memset(&event, 0, sizeof(xEvent));
+		event.u.u.type = DestroyNotify;
+		event.u.destroyNotify.window = pChild->drawable.id;
+		DeliverEvents(pChild, &event, 1, NullWindow);
+	    }
+	    FreeResource(pChild->drawable.id, RT_WINDOW);
+	    pSib = pChild->nextSib;
+	    pChild->viewable = FALSE;
+	    if (pChild->realized)
+	    {
+		pChild->realized = FALSE;
+		(*UnrealizeWindow)(pChild);
+	    }
+	    FreeWindowResources(pChild);
+	    dixFreeObjectWithPrivates(pChild, PRIVATE_WINDOW);
+	    if ( (pChild = pSib) )
+		break;
+	    pChild = pParent;
+	    pChild->firstChild = NullWindow;
+	    pChild->lastChild = NullWindow;
+	    if (pChild == pWin)
+		return;
+	}
+    }
+}
+	
+/*****
+ *  DeleteWindow
+ *	 Deletes child of window then window itself
+ *	 If wid is None, don't send any events
+ *****/
+
+int
+DeleteWindow(pointer value, XID wid)
+ {
+    WindowPtr pParent;
+    WindowPtr pWin = (WindowPtr)value;
+    xEvent event;
+
+    UnmapWindow(pWin, FALSE);
+
+    CrushTree(pWin);
+
+    pParent = pWin->parent;
+    if (wid && pParent && SubStrSend(pWin, pParent))
+    {
+	memset(&event, 0, sizeof(xEvent));
+	event.u.u.type = DestroyNotify;
+	event.u.destroyNotify.window = pWin->drawable.id;
+	DeliverEvents(pWin, &event, 1, NullWindow);
+    }
+
+    FreeWindowResources(pWin);
+    if (pParent)
+    {
+	if (pParent->firstChild == pWin)
+	    pParent->firstChild = pWin->nextSib;
+	if (pParent->lastChild == pWin)
+	    pParent->lastChild = pWin->prevSib;
+	if (pWin->nextSib)
+	    pWin->nextSib->prevSib = pWin->prevSib;
+	if (pWin->prevSib)
+	    pWin->prevSib->nextSib = pWin->nextSib;
+    }
+    else
+	pWin->drawable.pScreen->root = NULL;
+    dixFreeObjectWithPrivates(pWin, PRIVATE_WINDOW);
+    return Success;
+}
+
+int
+DestroySubwindows(WindowPtr pWin, ClientPtr client)
+{
+    /* XXX
+     * The protocol is quite clear that each window should be
+     * destroyed in turn, however, unmapping all of the first
+     * eliminates most of the calls to ValidateTree.  So,
+     * this implementation is incorrect in that all of the
+     * UnmapNotifies occur before all of the DestroyNotifies.
+     * If you care, simply delete the call to UnmapSubwindows.
+     */
+    UnmapSubwindows(pWin);
+    while (pWin->lastChild) {
+	int rc = XaceHook(XACE_RESOURCE_ACCESS, client,
+			  pWin->lastChild->drawable.id, RT_WINDOW,
+			  pWin->lastChild, RT_NONE, NULL, DixDestroyAccess);
+	if (rc != Success)
+	    return rc;
+	FreeResource(pWin->lastChild->drawable.id, RT_NONE);
+    }
+    return Success;
+}
+
+static void
+SetRootWindowBackground(WindowPtr pWin, ScreenPtr pScreen, Mask *index2)
+{
+    /* following the protocol: "Changing the background of a root window to
+     * None or ParentRelative restores the default background pixmap" */
+    if (bgNoneRoot) {
+	pWin->backgroundState = XaceBackgroundNoneState(pWin);
+	pWin->background.pixel = pScreen->whitePixel;
+    }
+    else if (party_like_its_1989)
+	MakeRootTile(pWin);
+    else {
+        pWin->backgroundState = BackgroundPixel;
+	if (whiteRoot)
+	    pWin->background.pixel = pScreen->whitePixel;
+	else
+	    pWin->background.pixel = pScreen->blackPixel;
+	*index2 = CWBackPixel;
+    }
+}
+
+/*****
+ *  ChangeWindowAttributes
+ *   
+ *  The value-mask specifies which attributes are to be changed; the
+ *  value-list contains one value for each one bit in the mask, from least
+ *  to most significant bit in the mask.  
+ *****/
+ 
+int
+ChangeWindowAttributes(WindowPtr pWin, Mask vmask, XID *vlist, ClientPtr client)
+{
+    XID *pVlist;
+    PixmapPtr pPixmap;
+    Pixmap pixID;
+    CursorPtr pCursor, pOldCursor;
+    Cursor cursorID;
+    WindowPtr pChild;
+    Colormap cmap;
+    ColormapPtr	pCmap;
+    xEvent xE;
+    int error, rc;
+    ScreenPtr pScreen;
+    Mask index2, tmask, vmaskCopy = 0;
+    unsigned int val;
+    Bool checkOptional = FALSE, borderRelative = FALSE;
+
+    if ((pWin->drawable.class == InputOnly) && (vmask & (~INPUTONLY_LEGAL_MASK)))
+	return BadMatch;
+
+    error = Success;
+    pScreen = pWin->drawable.pScreen;
+    pVlist = vlist;
+    tmask = vmask;
+    while (tmask)
+    {
+	index2 = (Mask) lowbit (tmask);
+	tmask &= ~index2;
+	switch (index2)
+	{
+	  case CWBackPixmap:
+	    pixID = (Pixmap )*pVlist;
+	    pVlist++;
+	    if (pWin->backgroundState == ParentRelative)
+		borderRelative = TRUE;
+	    if (pixID == None)
+	    {
+		if (pWin->backgroundState == BackgroundPixmap)
+		    (*pScreen->DestroyPixmap)(pWin->background.pixmap);
+		if (!pWin->parent)
+		    SetRootWindowBackground(pWin, pScreen, &index2);
+		else {
+		    pWin->backgroundState = XaceBackgroundNoneState(pWin);
+		    pWin->background.pixel = pScreen->whitePixel;
+		}
+	    }
+	    else if (pixID == ParentRelative)
+	    {
+		if (pWin->parent &&
+		    pWin->drawable.depth != pWin->parent->drawable.depth)
+		{
+		    error = BadMatch;
+		    goto PatchUp;
+		}
+		if (pWin->backgroundState == BackgroundPixmap)
+		    (*pScreen->DestroyPixmap)(pWin->background.pixmap);
+		if (!pWin->parent)
+		    SetRootWindowBackground(pWin, pScreen, &index2);
+		else
+		    pWin->backgroundState = ParentRelative;
+		borderRelative = TRUE;
+		/* Note that the parent's backgroundTile's refcnt is NOT
+		 * incremented. */
+	    }
+	    else
+	    {	
+		rc = dixLookupResourceByType((pointer *)&pPixmap, pixID, RT_PIXMAP,
+				       client, DixReadAccess);
+		if (rc == Success)
+		{
+		    if	((pPixmap->drawable.depth != pWin->drawable.depth) ||
+			 (pPixmap->drawable.pScreen != pScreen))
+		    {
+			error = BadMatch;
+			goto PatchUp;
+		    }
+		    if (pWin->backgroundState == BackgroundPixmap)
+			(*pScreen->DestroyPixmap)(pWin->background.pixmap);
+		    pWin->backgroundState = BackgroundPixmap;
+		    pWin->background.pixmap = pPixmap;
+		    pPixmap->refcnt++;
+		}
+		else
+		{
+		    error = rc;
+		    client->errorValue = pixID;
+		    goto PatchUp;
+		}
+	    }
+	    break;
+	  case CWBackPixel:
+	    if (pWin->backgroundState == ParentRelative)
+		borderRelative = TRUE;
+	    if (pWin->backgroundState == BackgroundPixmap)
+		(*pScreen->DestroyPixmap)(pWin->background.pixmap);
+	    pWin->backgroundState = BackgroundPixel;
+	    pWin->background.pixel = (CARD32 ) *pVlist;
+		   /* background pixel overrides background pixmap,
+		      so don't let the ddx layer see both bits */
+	    vmaskCopy &= ~CWBackPixmap;
+	    pVlist++;
+	    break;
+	  case CWBorderPixmap:
+	    pixID = (Pixmap ) *pVlist;
+	    pVlist++;
+	    if (pixID == CopyFromParent)
+	    {
+		if (!pWin->parent ||
+		    (pWin->drawable.depth != pWin->parent->drawable.depth))
+		{
+		    error = BadMatch;
+		    goto PatchUp;
+		}
+		if (pWin->parent->borderIsPixel == TRUE) {
+		    if (pWin->borderIsPixel == FALSE)
+			(*pScreen->DestroyPixmap)(pWin->border.pixmap);
+		    pWin->border = pWin->parent->border;
+		    pWin->borderIsPixel = TRUE;
+		    index2 = CWBorderPixel;
+		    break;
+		}
+		else
+		{
+		    pixID = pWin->parent->border.pixmap->drawable.id;
+		}
+	    }
+	    rc = dixLookupResourceByType((pointer *)&pPixmap, pixID, RT_PIXMAP,
+				   client, DixReadAccess);
+	    if (rc == Success)
+	    {
+		if ((pPixmap->drawable.depth != pWin->drawable.depth) ||
+		    (pPixmap->drawable.pScreen != pScreen))
+		{
+		    error = BadMatch;
+		    goto PatchUp;
+		}
+		if (pWin->borderIsPixel == FALSE)
+		    (*pScreen->DestroyPixmap)(pWin->border.pixmap);
+		pWin->borderIsPixel = FALSE;
+		pWin->border.pixmap = pPixmap;
+		pPixmap->refcnt++;
+	    }
+	    else
+	    {
+		error = rc;
+		client->errorValue = pixID;
+		goto PatchUp;
+	    }
+	    break;
+	  case CWBorderPixel:
+	    if (pWin->borderIsPixel == FALSE)
+		(*pScreen->DestroyPixmap)(pWin->border.pixmap);
+	    pWin->borderIsPixel = TRUE;
+	    pWin->border.pixel = (CARD32) *pVlist;
+		    /* border pixel overrides border pixmap,
+		       so don't let the ddx layer see both bits */
+	    vmaskCopy &= ~CWBorderPixmap;
+	    pVlist++;
+	    break;
+	  case CWBitGravity:
+	    val = (CARD8 )*pVlist;
+	    pVlist++;
+	    if (val > StaticGravity)
+	    {
+		error = BadValue;
+		client->errorValue = val;
+		goto PatchUp;
+	    }
+	    pWin->bitGravity = val;
+	    break;
+	  case CWWinGravity:
+	    val = (CARD8 )*pVlist;
+	    pVlist++;
+	    if (val > StaticGravity)
+	    {
+		error = BadValue;
+		client->errorValue = val;
+		goto PatchUp;
+	    }
+	    pWin->winGravity = val;
+	    break;
+	  case CWBackingStore:
+	    val = (CARD8 )*pVlist;
+	    pVlist++;
+	    if ((val != NotUseful) && (val != WhenMapped) && (val != Always))
+	    {
+		error = BadValue;
+		client->errorValue = val;
+		goto PatchUp;
+	    }
+	    pWin->backingStore = val;
+	    pWin->forcedBS = FALSE;
+	    break;
+	  case CWBackingPlanes:
+	    if (pWin->optional || ((CARD32)*pVlist != (CARD32)~0L)) {
+		if (!pWin->optional && !MakeWindowOptional (pWin))
+		{
+		    error = BadAlloc;
+		    goto PatchUp;
+		}
+		pWin->optional->backingBitPlanes = (CARD32) *pVlist;
+		if ((CARD32)*pVlist == (CARD32)~0L)
+		    checkOptional = TRUE;
+	    }
+	    pVlist++;
+	    break;
+	  case CWBackingPixel:
+	    if (pWin->optional || (CARD32) *pVlist) {
+		if (!pWin->optional && !MakeWindowOptional (pWin))
+		{
+		    error = BadAlloc;
+		    goto PatchUp;
+		}
+		pWin->optional->backingPixel = (CARD32) *pVlist;
+		if (!*pVlist)
+		    checkOptional = TRUE;
+	    }
+	    pVlist++;
+	    break;
+	  case CWSaveUnder:
+	    val = (BOOL) *pVlist;
+	    pVlist++;
+	    if ((val != xTrue) && (val != xFalse))
+	    {
+		error = BadValue;
+		client->errorValue = val;
+		goto PatchUp;
+	    }
+	    pWin->saveUnder = val;
+	    break;
+	  case CWEventMask:
+	    rc = EventSelectForWindow(pWin, client, (Mask )*pVlist);
+	    if (rc)
+	    {
+		error = rc;
+		goto PatchUp;
+	    }
+	    pVlist++;
+	    break;
+	  case CWDontPropagate:
+	    rc = EventSuppressForWindow(pWin, client, (Mask )*pVlist,
+					    &checkOptional);
+	    if (rc)
+	    {
+		error = rc;
+		goto PatchUp;
+	    }
+	    pVlist++;
+	    break;
+	  case CWOverrideRedirect:
+	    val = (BOOL ) *pVlist;
+	    pVlist++;
+	    if ((val != xTrue) && (val != xFalse))
+	    {
+		error = BadValue;
+		client->errorValue = val;
+		goto PatchUp;
+	    }
+	    if (val == xTrue) {
+		rc = XaceHook(XACE_RESOURCE_ACCESS, client, pWin->drawable.id,
+			      RT_WINDOW, pWin, RT_NONE, NULL, DixGrabAccess);
+		if (rc != Success) {
+		    error = rc;
+		    client->errorValue = pWin->drawable.id;
+		    goto PatchUp;
+		}
+	    }
+	    pWin->overrideRedirect = val;
+	    break;
+	  case CWColormap:
+	    cmap = (Colormap) *pVlist;
+	    pVlist++;
+	    if (cmap == CopyFromParent)
+	    {
+		if (pWin->parent &&
+		    (!pWin->optional ||
+		     pWin->optional->visual == wVisual (pWin->parent)))
+		{
+		    cmap = wColormap (pWin->parent);
+		}
+		else
+		    cmap = None;
+	    }
+	    if (cmap == None)
+	    {
+		error = BadMatch;
+		goto PatchUp;
+	    }
+	    rc = dixLookupResourceByType((pointer *)&pCmap, cmap, RT_COLORMAP,
+				   client, DixUseAccess);
+	    if (rc != Success)
+	    {
+		error = rc;
+		client->errorValue = cmap;
+		goto PatchUp;
+	    }
+	    if (pCmap->pVisual->vid != wVisual (pWin) ||
+		pCmap->pScreen != pScreen)
+	    {
+		error = BadMatch;
+		goto PatchUp;
+	    }
+	    if (cmap != wColormap (pWin))
+	    {
+		if (!pWin->optional)
+		{
+		    if (!MakeWindowOptional (pWin))
+		    {
+			error = BadAlloc;
+			goto PatchUp;
+		    }
+		}
+		else if (pWin->parent && cmap == wColormap (pWin->parent))
+		    checkOptional = TRUE;
+
+		/*
+		 * propagate the original colormap to any children
+		 * inheriting it
+		 */
+
+		for (pChild = pWin->firstChild; pChild; pChild=pChild->nextSib)
+		{
+		    if (!pChild->optional && !MakeWindowOptional (pChild))
+		    {
+			error = BadAlloc;
+			goto PatchUp;
+		    }
+		}
+
+		pWin->optional->colormap = cmap;
+
+		/*
+		 * check on any children now matching the new colormap
+		 */
+
+		for (pChild = pWin->firstChild; pChild; pChild=pChild->nextSib)
+		{
+		    if (pChild->optional->colormap == cmap)
+			CheckWindowOptionalNeed (pChild);
+		}
+	
+		xE.u.u.type = ColormapNotify;
+		xE.u.colormap.window = pWin->drawable.id;
+		xE.u.colormap.colormap = cmap;
+		xE.u.colormap.new = xTrue;
+		xE.u.colormap.state = IsMapInstalled(cmap, pWin);
+		DeliverEvents(pWin, &xE, 1, NullWindow);
+	    }
+	    break;
+	  case CWCursor:
+	    cursorID = (Cursor ) *pVlist;
+	    pVlist++;
+	    /*
+	     * install the new
+	     */
+	    if ( cursorID == None)
+	    {
+		if (pWin == pWin->drawable.pScreen->root)
+		    pCursor = rootCursor;
+		else
+		    pCursor = (CursorPtr) None;
+	    }
+	    else
+	    {
+		rc = dixLookupResourceByType((pointer *)&pCursor, cursorID,
+				       RT_CURSOR, client, DixUseAccess);
+		if (rc != Success)
+		{
+		    error = rc;
+		    client->errorValue = cursorID;
+		    goto PatchUp;
+		}
+	    }
+
+	    if (pCursor != wCursor (pWin))
+	    {
+		/*
+		 * patch up child windows so they don't lose cursors.
+		 */
+
+		for (pChild = pWin->firstChild; pChild; pChild=pChild->nextSib)
+		{
+		    if (!pChild->optional && !pChild->cursorIsNone &&
+			!MakeWindowOptional (pChild))
+		    {
+			error = BadAlloc;
+			goto PatchUp;
+		    }
+		}
+
+		pOldCursor = 0;
+		if (pCursor == (CursorPtr) None)
+		{
+		    pWin->cursorIsNone = TRUE;
+		    if (pWin->optional)
+		    {
+			pOldCursor = pWin->optional->cursor;
+			pWin->optional->cursor = (CursorPtr) None;
+			checkOptional = TRUE;
+		    }
+		} else {
+		    if (!pWin->optional)
+		    {
+			if (!MakeWindowOptional (pWin))
+			{
+			    error = BadAlloc;
+			    goto PatchUp;
+			}
+		    }
+		    else if (pWin->parent && pCursor == wCursor (pWin->parent))
+			checkOptional = TRUE;
+		    pOldCursor = pWin->optional->cursor;
+		    pWin->optional->cursor = pCursor;
+		    pCursor->refcnt++;
+		    pWin->cursorIsNone = FALSE;
+		    /*
+		     * check on any children now matching the new cursor
+		     */
+
+		    for (pChild=pWin->firstChild; pChild; pChild=pChild->nextSib)
+		    {
+			if (pChild->optional &&
+			    (pChild->optional->cursor == pCursor))
+			    CheckWindowOptionalNeed (pChild);
+		    }
+		}
+
+		if (pWin->realized)
+		    WindowHasNewCursor( pWin);
+
+		/* Can't free cursor until here - old cursor
+		 * is needed in WindowHasNewCursor
+		 */
+		if (pOldCursor)
+		    FreeCursor (pOldCursor, (Cursor)0);
+	    }
+	    break;
+	 default:
+	    error = BadValue;
+	    client->errorValue = vmask;
+	    goto PatchUp;
+      }
+      vmaskCopy |= index2;
+    }
+PatchUp:
+    if (checkOptional)
+	CheckWindowOptionalNeed (pWin);
+
+	/* We SHOULD check for an error value here XXX */
+    (*pScreen->ChangeWindowAttributes)(pWin, vmaskCopy);
+
+    /* 
+	If the border contents have changed, redraw the border. 
+	Note that this has to be done AFTER pScreen->ChangeWindowAttributes
+	for the tile to be rotated, and the correct function selected.
+    */
+    if (((vmaskCopy & (CWBorderPixel | CWBorderPixmap)) || borderRelative)
+	&& pWin->viewable && HasBorder (pWin))
+    {
+	RegionRec exposed;
+
+	RegionNull(&exposed);
+	RegionSubtract(&exposed, &pWin->borderClip, &pWin->winSize);
+	miPaintWindow(pWin, &exposed, PW_BORDER);
+	RegionUninit(&exposed);
+    }
+    return error;
+}
+
+
+/*****
+ * GetWindowAttributes
+ *    Notice that this is different than ChangeWindowAttributes
+ *****/
+
+void
+GetWindowAttributes(WindowPtr pWin, ClientPtr client, xGetWindowAttributesReply *wa)
+{
+    wa->type = X_Reply;
+    wa->bitGravity = pWin->bitGravity;
+    wa->winGravity = pWin->winGravity;
+    if (pWin->forcedBS && pWin->backingStore != Always)
+	wa->backingStore = NotUseful;
+    else
+	wa->backingStore = pWin->backingStore;
+    wa->length = bytes_to_int32(sizeof(xGetWindowAttributesReply) -
+		 sizeof(xGenericReply));
+    wa->sequenceNumber = client->sequence;
+    wa->backingBitPlanes =  wBackingBitPlanes (pWin);
+    wa->backingPixel =  wBackingPixel (pWin);
+    wa->saveUnder = (BOOL)pWin->saveUnder;
+    wa->override = pWin->overrideRedirect;
+    if (!pWin->mapped)
+	wa->mapState = IsUnmapped;
+    else if (pWin->realized)
+	wa->mapState = IsViewable;
+    else
+	wa->mapState = IsUnviewable;
+
+    wa->colormap =  wColormap (pWin);
+    wa->mapInstalled = (wa->colormap == None) ? xFalse
+				: IsMapInstalled(wa->colormap, pWin);
+
+    wa->yourEventMask = EventMaskForClient(pWin, client);
+    wa->allEventMasks = pWin->eventMask | wOtherEventMasks (pWin);
+    wa->doNotPropagateMask = wDontPropagateMask (pWin);
+    wa->class = pWin->drawable.class;
+    wa->visualID = wVisual (pWin);
+}
+
+
+WindowPtr
+MoveWindowInStack(WindowPtr pWin, WindowPtr pNextSib)
+{
+    WindowPtr pParent = pWin->parent;
+    WindowPtr pFirstChange = pWin; /* highest window where list changes */
+
+    if (pWin->nextSib != pNextSib)
+    {
+	WindowPtr pOldNextSib = pWin->nextSib;
+
+	if (!pNextSib)	      /* move to bottom */
+	{
+	    if (pParent->firstChild == pWin)
+		pParent->firstChild = pWin->nextSib;
+	    /* if (pWin->nextSib) */	 /* is always True: pNextSib == NULL
+					  * and pWin->nextSib != pNextSib
+					  * therefore pWin->nextSib != NULL */
+	    pFirstChange = pWin->nextSib;
+	    pWin->nextSib->prevSib = pWin->prevSib;
+	    if (pWin->prevSib)
+		pWin->prevSib->nextSib = pWin->nextSib;
+	    pParent->lastChild->nextSib = pWin;
+	    pWin->prevSib = pParent->lastChild;
+	    pWin->nextSib = NullWindow;
+	    pParent->lastChild = pWin;
+	}
+	else if (pParent->firstChild == pNextSib) /* move to top */
+	{
+	    pFirstChange = pWin;
+	    if (pParent->lastChild == pWin)
+	       pParent->lastChild = pWin->prevSib;
+	    if (pWin->nextSib)
+		pWin->nextSib->prevSib = pWin->prevSib;
+	    if (pWin->prevSib)
+		pWin->prevSib->nextSib = pWin->nextSib;
+	    pWin->nextSib = pParent->firstChild;
+	    pWin->prevSib = (WindowPtr ) NULL;
+	    pNextSib->prevSib = pWin;
+	    pParent->firstChild = pWin;
+	}
+	else			/* move in middle of list */
+	{
+	    WindowPtr pOldNext = pWin->nextSib;
+
+	    pFirstChange = NullWindow;
+	    if (pParent->firstChild == pWin)
+		pFirstChange = pParent->firstChild = pWin->nextSib;
+	    if (pParent->lastChild == pWin) {
+	       pFirstChange = pWin;
+	       pParent->lastChild = pWin->prevSib;
+	    }
+	    if (pWin->nextSib)
+		pWin->nextSib->prevSib = pWin->prevSib;
+	    if (pWin->prevSib)
+		pWin->prevSib->nextSib = pWin->nextSib;
+	    pWin->nextSib = pNextSib;
+	    pWin->prevSib = pNextSib->prevSib;
+	    if (pNextSib->prevSib)
+		pNextSib->prevSib->nextSib = pWin;
+	    pNextSib->prevSib = pWin;
+	    if (!pFirstChange) {		     /* do we know it yet? */
+		pFirstChange = pParent->firstChild;  /* no, search from top */
+		while ((pFirstChange != pWin) && (pFirstChange != pOldNext))
+		     pFirstChange = pFirstChange->nextSib;
+	    }
+	}
+	if(pWin->drawable.pScreen->RestackWindow)
+	    (*pWin->drawable.pScreen->RestackWindow)(pWin, pOldNextSib);
+    }
+
+#ifdef ROOTLESS
+    /*
+     * In rootless mode we can't optimize away window restacks.
+     * There may be non-X windows around, so even if the window
+     * is in the correct position from X's point of view,
+     * the underlying window system may want to reorder it.
+     */
+    else if (pWin->drawable.pScreen->RestackWindow)
+        (*pWin->drawable.pScreen->RestackWindow)(pWin, pWin->nextSib);
+#endif
+
+    return pFirstChange;
+}
+
+void
+SetWinSize (WindowPtr pWin)
+{
+#ifdef COMPOSITE
+    if (pWin->redirectDraw != RedirectDrawNone)
+    {
+	BoxRec	box;
+
+	/*
+	 * Redirected clients get clip list equal to their
+	 * own geometry, not clipped to their parent
+	 */
+	box.x1 = pWin->drawable.x;
+	box.y1 = pWin->drawable.y;
+	box.x2 = pWin->drawable.x + pWin->drawable.width;
+	box.y2 = pWin->drawable.y + pWin->drawable.height;
+	RegionReset(&pWin->winSize, &box);
+    }
+    else
+#endif
+    ClippedRegionFromBox(pWin->parent, &pWin->winSize,
+			 pWin->drawable.x, pWin->drawable.y,
+			 (int)pWin->drawable.width,
+			 (int)pWin->drawable.height);
+    if (wBoundingShape (pWin) || wClipShape (pWin)) {
+	RegionTranslate(&pWin->winSize, - pWin->drawable.x,
+			 - pWin->drawable.y);
+	if (wBoundingShape (pWin))
+	    RegionIntersect(&pWin->winSize, &pWin->winSize,
+			     wBoundingShape (pWin));
+	if (wClipShape (pWin))
+	    RegionIntersect(&pWin->winSize, &pWin->winSize,
+			     wClipShape (pWin));
+	RegionTranslate(&pWin->winSize, pWin->drawable.x,
+			 pWin->drawable.y);
+    }
+}
+
+void
+SetBorderSize (WindowPtr pWin)
+{
+    int	bw;
+
+    if (HasBorder (pWin)) {
+	bw = wBorderWidth (pWin);
+#ifdef COMPOSITE
+	if (pWin->redirectDraw != RedirectDrawNone)
+	{
+	    BoxRec	box;
+
+	    /*
+	     * Redirected clients get clip list equal to their
+	     * own geometry, not clipped to their parent
+	     */
+	    box.x1 = pWin->drawable.x - bw;
+	    box.y1 = pWin->drawable.y - bw;
+	    box.x2 = pWin->drawable.x + pWin->drawable.width + bw;
+	    box.y2 = pWin->drawable.y + pWin->drawable.height + bw;
+	    RegionReset(&pWin->borderSize, &box);
+	}
+	else
+#endif
+	ClippedRegionFromBox(pWin->parent, &pWin->borderSize,
+		pWin->drawable.x - bw, pWin->drawable.y - bw,
+		(int)(pWin->drawable.width + (bw<<1)),
+		(int)(pWin->drawable.height + (bw<<1)));
+	if (wBoundingShape (pWin)) {
+	    RegionTranslate(&pWin->borderSize, - pWin->drawable.x,
+			     - pWin->drawable.y);
+	    RegionIntersect(&pWin->borderSize, &pWin->borderSize,
+			     wBoundingShape (pWin));
+	    RegionTranslate(&pWin->borderSize, pWin->drawable.x,
+			     pWin->drawable.y);
+	    RegionUnion(&pWin->borderSize, &pWin->borderSize,
+			 &pWin->winSize);
+	}
+    } else {
+	RegionCopy(&pWin->borderSize, &pWin->winSize);
+    }
+}
+
+/**
+ *
+ *  \param x,y          new window position
+ *  \param oldx,oldy    old window position
+ *  \param destx,desty  position relative to gravity
+ */
+
+void
+GravityTranslate (int x, int y, int oldx, int oldy,
+                  int dw, int dh, unsigned gravity,
+                  int *destx, int *desty)
+{
+    switch (gravity) {
+    case NorthGravity:
+	*destx = x + dw / 2;
+	*desty = y;
+	break;
+    case NorthEastGravity:
+	*destx = x + dw;
+	*desty = y;
+	break;
+    case WestGravity:
+	*destx = x;
+	*desty = y + dh / 2;
+	break;
+    case CenterGravity:
+	*destx = x + dw / 2;
+	*desty = y + dh / 2;
+	break;
+    case EastGravity:
+	*destx = x + dw;
+	*desty = y + dh / 2;
+	break;
+    case SouthWestGravity:
+	*destx = x;
+	*desty = y + dh;
+	break;
+    case SouthGravity:
+	*destx = x + dw / 2;
+	*desty = y + dh;
+	break;
+    case SouthEastGravity:
+	*destx = x + dw;
+	*desty = y + dh;
+	break;
+    case StaticGravity:
+	*destx = oldx;
+	*desty = oldy;
+	break;
+    default:
+	*destx = x;
+	*desty = y;
+	break;
+    }
+}
+
+/* XXX need to retile border on each window with ParentRelative origin */
+void
+ResizeChildrenWinSize(WindowPtr pWin, int dx, int dy, int dw, int dh)
+{
+    ScreenPtr pScreen;
+    WindowPtr pSib, pChild;
+    Bool resized = (dw || dh);
+
+    pScreen = pWin->drawable.pScreen;
+
+    for (pSib = pWin->firstChild; pSib; pSib = pSib->nextSib)
+    {
+	if (resized && (pSib->winGravity > NorthWestGravity))
+	{
+	    int cwsx, cwsy;
+
+	    cwsx = pSib->origin.x;
+	    cwsy = pSib->origin.y;
+	    GravityTranslate (cwsx, cwsy, cwsx - dx, cwsy - dy, dw, dh,
+			pSib->winGravity, &cwsx, &cwsy);
+	    if (cwsx != pSib->origin.x || cwsy != pSib->origin.y)
+	    {
+		xEvent event;
+
+		event.u.u.type = GravityNotify;
+		event.u.gravity.window = pSib->drawable.id;
+		event.u.gravity.x = cwsx - wBorderWidth (pSib);
+		event.u.gravity.y = cwsy - wBorderWidth (pSib);
+		DeliverEvents (pSib, &event, 1, NullWindow);
+		pSib->origin.x = cwsx;
+		pSib->origin.y = cwsy;
+	    }
+	}
+	pSib->drawable.x = pWin->drawable.x + pSib->origin.x;
+	pSib->drawable.y = pWin->drawable.y + pSib->origin.y;
+	SetWinSize (pSib);
+	SetBorderSize (pSib);
+	(*pScreen->PositionWindow)(pSib, pSib->drawable.x, pSib->drawable.y);
+
+	if ( (pChild = pSib->firstChild) )
+	{
+	    while (1)
+	    {
+		pChild->drawable.x = pChild->parent->drawable.x +
+				     pChild->origin.x;
+		pChild->drawable.y = pChild->parent->drawable.y +
+				     pChild->origin.y;
+		SetWinSize (pChild);
+		SetBorderSize (pChild);
+		(*pScreen->PositionWindow)(pChild,
+				    pChild->drawable.x, pChild->drawable.y);
+		if (pChild->firstChild)
+		{
+		    pChild = pChild->firstChild;
+		    continue;
+		}
+		while (!pChild->nextSib && (pChild != pSib))
+		    pChild = pChild->parent;
+		if (pChild == pSib)
+		    break;
+		pChild = pChild->nextSib;
+	    }
+	}
+    }
+}
+
+#define GET_INT16(m, f) \
+	if (m & mask) \
+	  { \
+	     f = (INT16) *pVlist;\
+	    pVlist++; \
+	 }
+#define GET_CARD16(m, f) \
+	if (m & mask) \
+	 { \
+	    f = (CARD16) *pVlist;\
+	    pVlist++;\
+	 }
+
+#define GET_CARD8(m, f) \
+	if (m & mask) \
+	 { \
+	    f = (CARD8) *pVlist;\
+	    pVlist++;\
+	 }
+
+#define ChangeMask ((Mask)(CWX | CWY | CWWidth | CWHeight))
+
+#define IllegalInputOnlyConfigureMask (CWBorderWidth)
+
+/*
+ * IsSiblingAboveMe
+ *     returns Above if pSib above pMe in stack or Below otherwise 
+ */
+
+static int
+IsSiblingAboveMe(
+    WindowPtr pMe,
+    WindowPtr pSib)
+{
+    WindowPtr pWin;
+
+    pWin = pMe->parent->firstChild;
+    while (pWin)
+    {
+	if (pWin == pSib)
+	    return Above;
+	else if (pWin == pMe)
+	    return Below;
+	pWin = pWin->nextSib;
+    }
+    return Below;
+}
+
+static BoxPtr
+WindowExtents(
+    WindowPtr pWin,
+    BoxPtr pBox)
+{
+    pBox->x1 = pWin->drawable.x - wBorderWidth (pWin);
+    pBox->y1 = pWin->drawable.y - wBorderWidth (pWin);
+    pBox->x2 = pWin->drawable.x + (int)pWin->drawable.width
+	       + wBorderWidth (pWin);
+    pBox->y2 = pWin->drawable.y + (int)pWin->drawable.height
+	       + wBorderWidth (pWin);
+    return pBox;
+}
+
+#define IS_SHAPED(pWin)	(wBoundingShape (pWin) != (RegionPtr) NULL)
+
+static RegionPtr
+MakeBoundingRegion (
+    WindowPtr	pWin,
+    BoxPtr	pBox)
+{
+    RegionPtr	pRgn = RegionCreate(pBox, 1);
+    if (wBoundingShape (pWin)) {
+	RegionTranslate(pRgn, -pWin->origin.x, -pWin->origin.y);
+	RegionIntersect(pRgn, pRgn, wBoundingShape (pWin));
+	RegionTranslate(pRgn, pWin->origin.x, pWin->origin.y);
+    }
+    return pRgn;
+}
+
+static Bool
+ShapeOverlap (
+    WindowPtr	pWin,
+    BoxPtr	pWinBox,
+    WindowPtr	pSib,
+    BoxPtr	pSibBox)
+{
+    RegionPtr	pWinRgn, pSibRgn;
+    Bool	ret;
+
+    if (!IS_SHAPED(pWin) && !IS_SHAPED(pSib))
+	return TRUE;
+    pWinRgn = MakeBoundingRegion (pWin, pWinBox);
+    pSibRgn = MakeBoundingRegion (pSib, pSibBox);
+    RegionIntersect(pWinRgn, pWinRgn, pSibRgn);
+    ret = RegionNotEmpty(pWinRgn);
+    RegionDestroy(pWinRgn);
+    RegionDestroy(pSibRgn);
+    return ret;
+}
+
+static Bool
+AnyWindowOverlapsMe(
+    WindowPtr pWin,
+    WindowPtr pHead,
+    BoxPtr box)
+{
+    WindowPtr pSib;
+    BoxRec sboxrec;
+    BoxPtr sbox;
+
+    for (pSib = pWin->prevSib; pSib != pHead; pSib = pSib->prevSib)
+    {
+	if (pSib->mapped)
+	{
+	    sbox = WindowExtents(pSib, &sboxrec);
+	    if (BOXES_OVERLAP(sbox, box)
+	    && ShapeOverlap (pWin, box, pSib, sbox)
+	    )
+		return TRUE;
+	}
+    }
+    return FALSE;
+}
+
+static Bool
+IOverlapAnyWindow(
+    WindowPtr pWin,
+    BoxPtr box)
+{
+    WindowPtr pSib;
+    BoxRec sboxrec;
+    BoxPtr sbox;
+
+    for (pSib = pWin->nextSib; pSib; pSib = pSib->nextSib)
+    {
+	if (pSib->mapped)
+	{
+	    sbox = WindowExtents(pSib, &sboxrec);
+	    if (BOXES_OVERLAP(sbox, box)
+	    && ShapeOverlap (pWin, box, pSib, sbox)
+	    )
+		return TRUE;
+	}
+    }
+    return FALSE;
+}
+
+/*
+ *   WhereDoIGoInTheStack() 
+ *	  Given pWin and pSib and the relationshipe smode, return
+ *	  the window that pWin should go ABOVE.
+ *	  If a pSib is specified:
+ *	      Above:  pWin is placed just above pSib
+ *	      Below:  pWin is placed just below pSib
+ *	      TopIf:  if pSib occludes pWin, then pWin is placed
+ *		      at the top of the stack
+ *	      BottomIf:	 if pWin occludes pSib, then pWin is 
+ *			 placed at the bottom of the stack
+ *	      Opposite: if pSib occludes pWin, then pWin is placed at the
+ *			top of the stack, else if pWin occludes pSib, then
+ *			pWin is placed at the bottom of the stack
+ *
+ *	  If pSib is NULL:
+ *	      Above:  pWin is placed at the top of the stack
+ *	      Below:  pWin is placed at the bottom of the stack
+ *	      TopIf:  if any sibling occludes pWin, then pWin is placed at
+ *		      the top of the stack
+ *	      BottomIf: if pWin occludes any sibline, then pWin is placed at
+ *			the bottom of the stack
+ *	      Opposite: if any sibling occludes pWin, then pWin is placed at
+ *			the top of the stack, else if pWin occludes any
+ *			sibling, then pWin is placed at the bottom of the stack
+ *
+ */
+
+static WindowPtr
+WhereDoIGoInTheStack(
+    WindowPtr pWin,
+    WindowPtr pSib,
+    short x,
+    short y,
+    unsigned short w,
+    unsigned short h,
+    int smode)
+{
+    BoxRec box;
+    WindowPtr pHead, pFirst;
+
+    if ((pWin == pWin->parent->firstChild) &&
+	(pWin == pWin->parent->lastChild))
+	return((WindowPtr ) NULL);
+    pHead = RealChildHead(pWin->parent);
+    pFirst = pHead ? pHead->nextSib : pWin->parent->firstChild;
+    box.x1 = x;
+    box.y1 = y;
+    box.x2 = x + (int)w;
+    box.y2 = y + (int)h;
+    switch (smode)
+    {
+      case Above:
+	if (pSib)
+	   return pSib;
+	else if (pWin == pFirst)
+	    return pWin->nextSib;
+	else
+	    return pFirst;
+      case Below:
+	if (pSib)
+	    if (pSib->nextSib != pWin)
+		return pSib->nextSib;
+	    else
+		return pWin->nextSib;
+	else
+	    return NullWindow;
+      case TopIf:
+	if ((!pWin->mapped || (pSib && !pSib->mapped)))
+	    return pWin->nextSib;
+	else if (pSib)
+	{
+	    if ((IsSiblingAboveMe(pWin, pSib) == Above) &&
+		(RegionContainsRect(&pSib->borderSize, &box) != rgnOUT))
+		return pFirst;
+	    else
+		return pWin->nextSib;
+	}
+	else if (AnyWindowOverlapsMe(pWin, pHead, &box))
+	    return pFirst;
+	else
+	    return pWin->nextSib;
+      case BottomIf:
+	if ((!pWin->mapped || (pSib && !pSib->mapped)))
+	    return pWin->nextSib;
+	else if (pSib)
+	{
+	    if ((IsSiblingAboveMe(pWin, pSib) == Below) &&
+		(RegionContainsRect(&pSib->borderSize, &box) != rgnOUT))
+		return NullWindow;
+	    else
+		return pWin->nextSib;
+	}
+	else if (IOverlapAnyWindow(pWin, &box))
+	    return NullWindow;
+	else
+	    return pWin->nextSib;
+      case Opposite:
+	if ((!pWin->mapped || (pSib && !pSib->mapped)))
+	    return pWin->nextSib;
+	else if (pSib)
+	{
+	    if (RegionContainsRect(&pSib->borderSize, &box) != rgnOUT)
+	    {
+		if (IsSiblingAboveMe(pWin, pSib) == Above)
+		    return pFirst;
+		else
+		    return NullWindow;
+	    }
+	    else
+		return pWin->nextSib;
+	}
+	else if (AnyWindowOverlapsMe(pWin, pHead, &box))
+	{
+	    /* If I'm occluded, I can't possibly be the first child
+	     * if (pWin == pWin->parent->firstChild)
+	     *	  return pWin->nextSib;
+	     */
+	    return pFirst;
+	}
+	else if (IOverlapAnyWindow(pWin, &box))
+	    return NullWindow;
+	else
+	    return pWin->nextSib;
+      default:
+      {
+	/* should never happen; make something up. */
+	return pWin->nextSib;
+      }
+    }
+}
+
+static void
+ReflectStackChange(
+    WindowPtr pWin,
+    WindowPtr pSib,
+    VTKind  kind)
+{
+/* Note that pSib might be NULL */
+
+    Bool WasViewable = (Bool)pWin->viewable;
+    Bool anyMarked;
+    WindowPtr pFirstChange;
+    WindowPtr  pLayerWin;
+    ScreenPtr pScreen = pWin->drawable.pScreen;
+
+    /* if this is a root window, can't be restacked */
+    if (!pWin->parent)
+	return;
+
+    pFirstChange = MoveWindowInStack(pWin, pSib);
+
+    if (WasViewable)
+    {
+	anyMarked = (*pScreen->MarkOverlappedWindows)(pWin, pFirstChange,
+						      &pLayerWin);
+	if (pLayerWin != pWin) pFirstChange = pLayerWin;
+	if (anyMarked)
+	{
+	    (*pScreen->ValidateTree)(pLayerWin->parent, pFirstChange, kind);
+	    (*pScreen->HandleExposures)(pLayerWin->parent);
+	}
+	if (anyMarked && pWin->drawable.pScreen->PostValidateTree)
+	    (*pScreen->PostValidateTree)(pLayerWin->parent, pFirstChange, kind);
+    }
+    if (pWin->realized)
+	WindowsRestructured ();
+}
+
+/*****
+ * ConfigureWindow
+ *****/
+
+int
+ConfigureWindow(WindowPtr pWin, Mask mask, XID *vlist, ClientPtr client)
+{
+#define RESTACK_WIN    0
+#define MOVE_WIN       1
+#define RESIZE_WIN     2
+#define REBORDER_WIN   3
+    WindowPtr pSib = NullWindow;
+    WindowPtr pParent = pWin->parent;
+    Window sibwid = 0;
+    Mask index2, tmask;
+    XID *pVlist;
+    short x,   y, beforeX, beforeY;
+    unsigned short w = pWin->drawable.width,
+		   h = pWin->drawable.height,
+		   bw = pWin->borderWidth;
+    int rc, action, smode = Above;
+    xEvent event;
+
+    if ((pWin->drawable.class == InputOnly) && (mask & IllegalInputOnlyConfigureMask))
+	return BadMatch;
+
+    if ((mask & CWSibling) && !(mask & CWStackMode))
+	return BadMatch;
+
+    pVlist = vlist;
+
+    if (pParent)
+    {
+	x = pWin->drawable.x - pParent->drawable.x - (int)bw;
+	y = pWin->drawable.y - pParent->drawable.y - (int)bw;
+    }
+    else
+    {
+	x = pWin->drawable.x;
+	y = pWin->drawable.y;
+    }
+    beforeX = x;
+    beforeY = y;
+    action = RESTACK_WIN;	
+    if ((mask & (CWX | CWY)) && (!(mask & (CWHeight | CWWidth))))
+    {
+	GET_INT16(CWX, x);
+	GET_INT16(CWY, y);
+	action = MOVE_WIN;
+    }
+	/* or should be resized */
+    else if (mask & (CWX |  CWY | CWWidth | CWHeight))
+    {
+	GET_INT16(CWX, x);
+	GET_INT16(CWY, y);
+	GET_CARD16(CWWidth, w);
+	GET_CARD16 (CWHeight, h);
+	if (!w || !h)
+	{
+	    client->errorValue = 0;
+	    return BadValue;
+	}
+	action = RESIZE_WIN;
+    }
+    tmask = mask & ~ChangeMask;
+    while (tmask)
+    {
+	index2 = (Mask)lowbit (tmask);
+	tmask &= ~index2;
+	switch (index2)
+	{
+	  case CWBorderWidth:
+	    GET_CARD16(CWBorderWidth, bw);
+	    break;
+	  case CWSibling:
+	    sibwid = (Window ) *pVlist;
+	    pVlist++;
+	    rc = dixLookupWindow(&pSib, sibwid, client, DixGetAttrAccess);
+	    if (rc != Success)
+	    {
+		client->errorValue = sibwid;
+		return rc;
+	    }
+	    if (pSib->parent != pParent)
+		return BadMatch;
+	    if (pSib == pWin)
+		return BadMatch;
+	    break;
+	  case CWStackMode:
+	    GET_CARD8(CWStackMode, smode);
+	    if ((smode != TopIf) && (smode != BottomIf) &&
+		(smode != Opposite) && (smode != Above) && (smode != Below))
+	    {
+		client->errorValue = smode;
+		return BadValue;
+	    }
+	    break;
+	  default:
+	    client->errorValue = mask;
+	    return BadValue;
+	}
+    }
+	/* root really can't be reconfigured, so just return */
+    if (!pParent)
+	return Success;
+
+	/* Figure out if the window should be moved.  Doesnt
+	   make the changes to the window if event sent */
+
+    if (mask & CWStackMode)
+	pSib = WhereDoIGoInTheStack(pWin, pSib, pParent->drawable.x + x,
+				    pParent->drawable.y + y,
+				    w + (bw << 1), h + (bw << 1), smode);
+    else
+	pSib = pWin->nextSib;
+
+
+    if ((!pWin->overrideRedirect) && 
+	(RedirectSend(pParent)
+	))
+    {
+	memset(&event, 0, sizeof(xEvent));
+	event.u.u.type = ConfigureRequest;
+	event.u.configureRequest.window = pWin->drawable.id;
+	if (mask & CWSibling)
+	   event.u.configureRequest.sibling = sibwid;
+	else
+	    event.u.configureRequest.sibling = None;
+	if (mask & CWStackMode)
+	   event.u.u.detail = smode;
+	else
+	    event.u.u.detail = Above;
+	event.u.configureRequest.x = x;
+	event.u.configureRequest.y = y;
+#ifdef PANORAMIX
+	if(!noPanoramiXExtension && (!pParent || !pParent->parent)) {
+            event.u.configureRequest.x += screenInfo.screens[0]->x;
+            event.u.configureRequest.y += screenInfo.screens[0]->y;
+	}
+#endif
+	event.u.configureRequest.width = w;
+	event.u.configureRequest.height = h;
+	event.u.configureRequest.borderWidth = bw;
+	event.u.configureRequest.valueMask = mask;
+	event.u.configureRequest.parent = pParent->drawable.id;
+	if (MaybeDeliverEventsToClient(pParent, &event, 1,
+		SubstructureRedirectMask, client) == 1)
+	    return Success;
+    }
+    if (action == RESIZE_WIN)
+    {
+	Bool size_change = (w != pWin->drawable.width)
+			|| (h != pWin->drawable.height);
+	if (size_change && ((pWin->eventMask|wOtherEventMasks(pWin)) & ResizeRedirectMask))
+	{
+	    xEvent eventT;
+	    memset(&eventT, 0, sizeof(xEvent));
+	    eventT.u.u.type = ResizeRequest;
+	    eventT.u.resizeRequest.window = pWin->drawable.id;
+	    eventT.u.resizeRequest.width = w;
+	    eventT.u.resizeRequest.height = h;
+	    if (MaybeDeliverEventsToClient(pWin, &eventT, 1,
+				       ResizeRedirectMask, client) == 1)
+	    {
+		/* if event is delivered, leave the actual size alone. */
+		w = pWin->drawable.width;
+		h = pWin->drawable.height;
+		size_change = FALSE;
+	    }
+	}
+	if (!size_change)
+	{
+	    if (mask & (CWX | CWY))
+		action = MOVE_WIN;
+	    else if (mask & (CWStackMode | CWBorderWidth))
+		action = RESTACK_WIN;
+	    else   /* really nothing to do */
+		return(Success) ;
+	}
+    }
+
+    if (action == RESIZE_WIN)
+	    /* we've already checked whether there's really a size change */
+	    goto ActuallyDoSomething;
+    if ((mask & CWX) && (x != beforeX))
+	    goto ActuallyDoSomething;
+    if ((mask & CWY) && (y != beforeY))
+	    goto ActuallyDoSomething;
+    if ((mask & CWBorderWidth) && (bw != wBorderWidth (pWin)))
+	    goto ActuallyDoSomething;
+    if (mask & CWStackMode)
+    {
+#ifndef ROOTLESS
+        /* See above for why we always reorder in rootless mode. */
+	if (pWin->nextSib != pSib)
+#endif
+	    goto ActuallyDoSomething;
+    }
+    return Success;
+
+ActuallyDoSomething:
+    if (pWin->drawable.pScreen->ConfigNotify)
+    {
+	int ret;
+	ret = (*pWin->drawable.pScreen->ConfigNotify)(pWin, x, y, w, h, bw, pSib);
+	if (ret) {
+	    client->errorValue = 0;
+	    return ret;
+	}
+    }
+
+    if (SubStrSend(pWin, pParent))
+    {
+	memset(&event, 0, sizeof(xEvent));
+	event.u.u.type = ConfigureNotify;
+	event.u.configureNotify.window = pWin->drawable.id;
+	if (pSib)
+	    event.u.configureNotify.aboveSibling = pSib->drawable.id;
+	else
+	    event.u.configureNotify.aboveSibling = None;
+	event.u.configureNotify.x = x;
+	event.u.configureNotify.y = y;
+#ifdef PANORAMIX
+	if(!noPanoramiXExtension && (!pParent || !pParent->parent)) {
+	    event.u.configureNotify.x += screenInfo.screens[0]->x;
+	    event.u.configureNotify.y += screenInfo.screens[0]->y;
+	}
+#endif
+	event.u.configureNotify.width = w;
+	event.u.configureNotify.height = h;
+	event.u.configureNotify.borderWidth = bw;
+	event.u.configureNotify.override = pWin->overrideRedirect;
+	DeliverEvents(pWin, &event, 1, NullWindow);
+    }
+    if (mask & CWBorderWidth)
+    {
+	if (action == RESTACK_WIN)
+	{
+	    action = MOVE_WIN;
+	    pWin->borderWidth = bw;
+	}
+	else if ((action == MOVE_WIN) &&
+		 (beforeX + wBorderWidth (pWin) == x + (int)bw) &&
+		 (beforeY + wBorderWidth (pWin) == y + (int)bw))
+	{
+	    action = REBORDER_WIN;
+	    (*pWin->drawable.pScreen->ChangeBorderWidth)(pWin, bw);
+	}
+	else
+	    pWin->borderWidth = bw;
+    }
+    if (action == MOVE_WIN)
+	(*pWin->drawable.pScreen->MoveWindow)(pWin, x, y, pSib,
+		   (mask & CWBorderWidth) ? VTOther : VTMove);
+    else if (action == RESIZE_WIN)
+	(*pWin->drawable.pScreen->ResizeWindow)(pWin, x, y, w, h, pSib);
+    else if (mask & CWStackMode)
+	ReflectStackChange(pWin, pSib, VTOther);
+
+    if (action != RESTACK_WIN)
+	CheckCursorConfinement(pWin);
+    return Success;
+#undef RESTACK_WIN
+#undef MOVE_WIN
+#undef RESIZE_WIN
+#undef REBORDER_WIN
+}
+
+
+/******
+ *
+ * CirculateWindow
+ *    For RaiseLowest, raises the lowest mapped child (if any) that is
+ *    obscured by another child to the top of the stack.  For LowerHighest,
+ *    lowers the highest mapped child (if any) that is obscuring another
+ *    child to the bottom of the stack.	 Exposure processing is performed 
+ *
+ ******/
+
+int
+CirculateWindow(WindowPtr pParent, int direction, ClientPtr client)
+{
+    WindowPtr pWin, pHead, pFirst;
+    xEvent event;
+    BoxRec box;
+
+    pHead = RealChildHead(pParent);
+    pFirst = pHead ? pHead->nextSib : pParent->firstChild;
+    if (direction == RaiseLowest)
+    {
+	for (pWin = pParent->lastChild;
+	     (pWin != pHead) &&
+	     !(pWin->mapped &&
+	       AnyWindowOverlapsMe(pWin, pHead, WindowExtents(pWin, &box)));
+	     pWin = pWin->prevSib) ;
+	if (pWin == pHead)
+	    return Success;
+    }
+    else
+    {
+	for (pWin = pFirst;
+	     pWin &&
+	     !(pWin->mapped &&
+	       IOverlapAnyWindow(pWin, WindowExtents(pWin, &box)));
+	     pWin = pWin->nextSib) ;
+	if (!pWin)
+	    return Success;
+    }
+
+    event.u.circulate.window = pWin->drawable.id;
+    event.u.circulate.parent = pParent->drawable.id;
+    event.u.circulate.event = pParent->drawable.id;
+    if (direction == RaiseLowest)
+	event.u.circulate.place = PlaceOnTop;
+    else
+	event.u.circulate.place = PlaceOnBottom;
+
+    if (RedirectSend(pParent))
+    {
+	event.u.u.type = CirculateRequest;
+	if (MaybeDeliverEventsToClient(pParent, &event, 1,
+		SubstructureRedirectMask, client) == 1)
+	    return Success;
+    }
+
+    event.u.u.type = CirculateNotify;
+    DeliverEvents(pWin, &event, 1, NullWindow);
+    ReflectStackChange(pWin,
+		       (direction == RaiseLowest) ? pFirst : NullWindow,
+		       VTStack);
+
+    return Success;
+}
+
+static int
+CompareWIDs(
+    WindowPtr pWin,
+    pointer   value) /* must conform to VisitWindowProcPtr */
+{
+    Window *wid = (Window *)value;
+
+    if (pWin->drawable.id == *wid)
+       return WT_STOPWALKING;
+    else
+       return WT_WALKCHILDREN;
+}
+
+/*****
+ *  ReparentWindow
+ *****/
+
+int
+ReparentWindow(WindowPtr pWin, WindowPtr pParent,
+               int x, int y, ClientPtr client)
+{
+    WindowPtr pPrev, pPriorParent;
+    Bool WasMapped = (Bool)(pWin->mapped);
+    xEvent event;
+    int bw = wBorderWidth (pWin);
+    ScreenPtr pScreen;
+
+    pScreen = pWin->drawable.pScreen;
+    if (TraverseTree(pWin, CompareWIDs, (pointer)&pParent->drawable.id) == WT_STOPWALKING)
+	return BadMatch;
+    if (!MakeWindowOptional(pWin))
+	return BadAlloc;
+
+    if (WasMapped)
+       UnmapWindow(pWin, FALSE);
+
+    memset(&event, 0, sizeof(xEvent));
+    event.u.u.type = ReparentNotify;
+    event.u.reparent.window = pWin->drawable.id;
+    event.u.reparent.parent = pParent->drawable.id;
+    event.u.reparent.x = x;
+    event.u.reparent.y = y;
+#ifdef PANORAMIX
+    if(!noPanoramiXExtension && !pParent->parent) {
+	event.u.reparent.x += screenInfo.screens[0]->x;
+	event.u.reparent.y += screenInfo.screens[0]->y;
+    }
+#endif
+    event.u.reparent.override = pWin->overrideRedirect;
+    DeliverEvents(pWin, &event, 1, pParent);
+
+    /* take out of sibling chain */
+
+    pPriorParent = pPrev = pWin->parent;
+    if (pPrev->firstChild == pWin)
+	pPrev->firstChild = pWin->nextSib;
+    if (pPrev->lastChild == pWin)
+	pPrev->lastChild = pWin->prevSib;
+
+    if (pWin->nextSib)
+	pWin->nextSib->prevSib = pWin->prevSib;
+    if (pWin->prevSib)
+	pWin->prevSib->nextSib = pWin->nextSib;
+
+    /* insert at begining of pParent */
+    pWin->parent = pParent;
+    pPrev = RealChildHead(pParent);
+    if (pPrev)
+    {
+	pWin->nextSib = pPrev->nextSib;
+	if (pPrev->nextSib)
+	    pPrev->nextSib->prevSib = pWin;
+	else
+	    pParent->lastChild = pWin;
+	pPrev->nextSib = pWin;
+	pWin->prevSib = pPrev;
+    }
+    else
+    {
+	pWin->nextSib = pParent->firstChild;
+	pWin->prevSib = NullWindow;
+	if (pParent->firstChild)
+	    pParent->firstChild->prevSib = pWin;
+	else
+	    pParent->lastChild = pWin;
+	pParent->firstChild = pWin;
+    }
+
+    pWin->origin.x = x + bw;
+    pWin->origin.y = y + bw;
+    pWin->drawable.x = x + bw + pParent->drawable.x;
+    pWin->drawable.y = y + bw + pParent->drawable.y;
+
+    /* clip to parent */
+    SetWinSize (pWin);
+    SetBorderSize (pWin);
+
+    if (pScreen->ReparentWindow)
+	(*pScreen->ReparentWindow)(pWin, pPriorParent);
+    (*pScreen->PositionWindow)(pWin, pWin->drawable.x, pWin->drawable.y);
+    ResizeChildrenWinSize(pWin, 0, 0, 0, 0);
+
+    CheckWindowOptionalNeed(pWin);
+
+    if (WasMapped)
+	MapWindow(pWin, client);
+    RecalculateDeliverableEvents(pWin);
+    return Success;
+}
+
+static void
+RealizeTree(WindowPtr pWin)
+{
+    WindowPtr pChild;
+    RealizeWindowProcPtr Realize;
+
+    Realize = pWin->drawable.pScreen->RealizeWindow;
+    pChild = pWin;
+    while (1)
+    {
+	if (pChild->mapped)
+	{
+	    pChild->realized = TRUE;
+	    pChild->viewable = (pChild->drawable.class == InputOutput);
+	    (* Realize)(pChild);
+	    if (pChild->firstChild)
+	    {
+		pChild = pChild->firstChild;
+		continue;
+	    }
+	}
+	while (!pChild->nextSib && (pChild != pWin))
+	    pChild = pChild->parent;
+	if (pChild == pWin)
+	    return;
+	pChild = pChild->nextSib;
+    }
+}
+
+static WindowPtr windowDisableMapUnmapEvents;
+
+void
+DisableMapUnmapEvents(WindowPtr pWin)
+{
+    assert (windowDisableMapUnmapEvents == NULL);
+    
+    windowDisableMapUnmapEvents = pWin;
+}
+
+void
+EnableMapUnmapEvents(WindowPtr pWin)
+{
+    assert (windowDisableMapUnmapEvents != NULL);
+
+    windowDisableMapUnmapEvents = NULL;
+}
+
+static Bool
+MapUnmapEventsEnabled(WindowPtr pWin)
+{
+    return pWin != windowDisableMapUnmapEvents;
+}
+
+/*****
+ * MapWindow
+ *    If some other client has selected SubStructureReDirect on the parent
+ *    and override-redirect is xFalse, then a MapRequest event is generated,
+ *    but the window remains unmapped.	Otherwise, the window is mapped and a
+ *    MapNotify event is generated.
+ *****/
+
+int
+MapWindow(WindowPtr pWin, ClientPtr client)
+{
+    ScreenPtr pScreen;
+
+    WindowPtr pParent;
+    WindowPtr  pLayerWin;
+
+    if (pWin->mapped)
+	return Success;
+
+    /*  general check for permission to map window */
+    if (XaceHook(XACE_RESOURCE_ACCESS, client, pWin->drawable.id, RT_WINDOW,
+		 pWin, RT_NONE, NULL, DixShowAccess) != Success)
+	return Success;
+
+    pScreen = pWin->drawable.pScreen;
+    if ( (pParent = pWin->parent) )
+    {
+	xEvent event;
+	Bool anyMarked;
+
+	if ((!pWin->overrideRedirect) && 
+	    (RedirectSend(pParent)
+	))
+	{
+	    memset(&event, 0, sizeof(xEvent));
+	    event.u.u.type = MapRequest;
+	    event.u.mapRequest.window = pWin->drawable.id;
+	    event.u.mapRequest.parent = pParent->drawable.id;
+
+	    if (MaybeDeliverEventsToClient(pParent, &event, 1,
+		SubstructureRedirectMask, client) == 1)
+		return Success;
+	}
+
+	pWin->mapped = TRUE;
+	if (SubStrSend(pWin, pParent) && MapUnmapEventsEnabled(pWin))
+	{
+	    memset(&event, 0, sizeof(xEvent));
+	    event.u.u.type = MapNotify;
+	    event.u.mapNotify.window = pWin->drawable.id;
+	    event.u.mapNotify.override = pWin->overrideRedirect;
+	    DeliverEvents(pWin, &event, 1, NullWindow);
+	}
+
+	if (!pParent->realized)
+	    return Success;
+	RealizeTree(pWin);
+	if (pWin->viewable)
+	{
+	    anyMarked = (*pScreen->MarkOverlappedWindows)(pWin, pWin,
+							  &pLayerWin);
+	    if (anyMarked)
+	    {
+		(*pScreen->ValidateTree)(pLayerWin->parent, pLayerWin, VTMap);
+		(*pScreen->HandleExposures)(pLayerWin->parent);
+	    }
+	if (anyMarked && pScreen->PostValidateTree)
+	    (*pScreen->PostValidateTree)(pLayerWin->parent, pLayerWin, VTMap);
+	}
+	WindowsRestructured ();
+    }
+    else
+    {
+	RegionRec   temp;
+
+	pWin->mapped = TRUE;
+	pWin->realized = TRUE;	   /* for roots */
+	pWin->viewable = pWin->drawable.class == InputOutput;
+	/* We SHOULD check for an error value here XXX */
+	(*pScreen->RealizeWindow)(pWin);
+	if (pScreen->ClipNotify)
+	    (*pScreen->ClipNotify) (pWin, 0, 0);
+	if (pScreen->PostValidateTree)
+	    (*pScreen->PostValidateTree)(NullWindow, pWin, VTMap);
+	RegionNull(&temp);
+	RegionCopy(&temp, &pWin->clipList);
+	(*pScreen->WindowExposures) (pWin, &temp, NullRegion);
+	RegionUninit(&temp);
+    }
+
+    return Success;
+}
+
+
+/*****
+ * MapSubwindows
+ *    Performs a MapWindow all unmapped children of the window, in top
+ *    to bottom stacking order.
+ *****/
+
+void
+MapSubwindows(WindowPtr pParent, ClientPtr client)
+{
+    WindowPtr	pWin;
+    WindowPtr	pFirstMapped = NullWindow;
+    ScreenPtr	pScreen;
+    Mask	parentRedirect;
+    Mask	parentNotify;
+    xEvent	event;
+    Bool	anyMarked;
+    WindowPtr		pLayerWin;
+
+    pScreen = pParent->drawable.pScreen;
+    parentRedirect = RedirectSend(pParent);
+    parentNotify = SubSend(pParent);
+    anyMarked = FALSE;
+    for (pWin = pParent->firstChild; pWin; pWin = pWin->nextSib)
+    {
+	if (!pWin->mapped)
+	{
+	    if (parentRedirect && !pWin->overrideRedirect)
+	    {
+		memset(&event, 0, sizeof(xEvent));
+		event.u.u.type = MapRequest;
+		event.u.mapRequest.window = pWin->drawable.id;
+		event.u.mapRequest.parent = pParent->drawable.id;
+    
+		if (MaybeDeliverEventsToClient(pParent, &event, 1,
+		    SubstructureRedirectMask, client) == 1)
+		    continue;
+	    }
+    
+	    pWin->mapped = TRUE;
+	    if (parentNotify || StrSend(pWin))
+	    {
+		memset(&event, 0, sizeof(xEvent));
+		event.u.u.type = MapNotify;
+		event.u.mapNotify.window = pWin->drawable.id;
+		event.u.mapNotify.override = pWin->overrideRedirect;
+		DeliverEvents(pWin, &event, 1, NullWindow);
+	    }
+    
+	    if (!pFirstMapped)
+		pFirstMapped = pWin;
+	    if (pParent->realized)
+	    {
+		RealizeTree(pWin);
+		if (pWin->viewable)
+		{
+		    anyMarked |= (*pScreen->MarkOverlappedWindows)(pWin, pWin,
+							(WindowPtr *)NULL);
+		}
+	    }
+	}
+    }
+
+    if (pFirstMapped)
+    {
+	pLayerWin = (*pScreen->GetLayerWindow)(pParent);
+	if (pLayerWin->parent != pParent) {
+	    anyMarked |= (*pScreen->MarkOverlappedWindows)(pLayerWin,
+							   pLayerWin,
+							   (WindowPtr *)NULL);
+	    pFirstMapped = pLayerWin;
+	}
+        if (anyMarked)
+        {
+	    (*pScreen->ValidateTree)(pLayerWin->parent, pFirstMapped, VTMap);
+	    (*pScreen->HandleExposures)(pLayerWin->parent);
+	}
+        if (anyMarked && pScreen->PostValidateTree)
+	    (*pScreen->PostValidateTree)(pLayerWin->parent, pFirstMapped,
+					 VTMap);
+        WindowsRestructured ();
+    }
+}
+
+static void
+UnrealizeTree(
+    WindowPtr pWin,
+    Bool fromConfigure)
+{
+    WindowPtr pChild;
+    UnrealizeWindowProcPtr Unrealize;
+    MarkUnrealizedWindowProcPtr MarkUnrealizedWindow;
+
+    Unrealize = pWin->drawable.pScreen->UnrealizeWindow;
+    MarkUnrealizedWindow = pWin->drawable.pScreen->MarkUnrealizedWindow;
+    pChild = pWin;
+    while (1)
+    {
+	if (pChild->realized)
+	{
+	    pChild->realized = FALSE;
+	    pChild->visibility = VisibilityNotViewable;
+#ifdef PANORAMIX
+	    if(!noPanoramiXExtension && !pChild->drawable.pScreen->myNum) {
+		PanoramiXRes *win;
+		int rc = dixLookupResourceByType((pointer *)&win,
+					     pChild->drawable.id, XRT_WINDOW,
+					     serverClient, DixWriteAccess);
+		if (rc == Success)
+		   win->u.win.visibility = VisibilityNotViewable;
+	    } 
+#endif
+	    (* Unrealize)(pChild);
+	    if (MapUnmapEventsEnabled(pWin))
+		DeleteWindowFromAnyEvents(pChild, FALSE);
+	    if (pChild->viewable)
+	    {
+		pChild->viewable = FALSE;
+		(* MarkUnrealizedWindow)(pChild, pWin, fromConfigure);
+		pChild->drawable.serialNumber = NEXT_SERIAL_NUMBER;
+	    }
+	    if (pChild->firstChild)
+	    {
+		pChild = pChild->firstChild;
+		continue;
+	    }
+	}
+	while (!pChild->nextSib && (pChild != pWin))
+	    pChild = pChild->parent;
+	if (pChild == pWin)
+	    return;
+	pChild = pChild->nextSib;
+    }
+}
+
+/*****
+ * UnmapWindow
+ *    If the window is already unmapped, this request has no effect.
+ *    Otherwise, the window is unmapped and an UnMapNotify event is
+ *    generated.  Cannot unmap a root window.
+ *****/
+
+int
+UnmapWindow(WindowPtr pWin, Bool fromConfigure)
+{
+    WindowPtr pParent;
+    xEvent event;
+    Bool wasRealized = (Bool)pWin->realized;
+    Bool wasViewable = (Bool)pWin->viewable;
+    ScreenPtr pScreen = pWin->drawable.pScreen;
+    WindowPtr pLayerWin = pWin;
+
+    if ((!pWin->mapped) || (!(pParent = pWin->parent)))
+	return Success;
+    if (SubStrSend(pWin, pParent) && MapUnmapEventsEnabled(pWin))
+    {
+	memset(&event, 0, sizeof(xEvent));
+	event.u.u.type = UnmapNotify;
+	event.u.unmapNotify.window = pWin->drawable.id;
+	event.u.unmapNotify.fromConfigure = fromConfigure;
+	DeliverEvents(pWin, &event, 1, NullWindow);
+    }
+    if (wasViewable && !fromConfigure)
+    {
+	pWin->valdata = UnmapValData;
+	(*pScreen->MarkOverlappedWindows)(pWin, pWin->nextSib, &pLayerWin);
+	(*pScreen->MarkWindow)(pLayerWin->parent);
+    }
+    pWin->mapped = FALSE;
+    if (wasRealized)
+	UnrealizeTree(pWin, fromConfigure);
+    if (wasViewable)
+    {
+	if (!fromConfigure)
+	{
+	    (*pScreen->ValidateTree)(pLayerWin->parent, pWin, VTUnmap);
+	    (*pScreen->HandleExposures)(pLayerWin->parent);
+	}
+	if (!fromConfigure && pScreen->PostValidateTree)
+	    (*pScreen->PostValidateTree)(pLayerWin->parent, pWin, VTUnmap);
+    }
+    if (wasRealized && !fromConfigure)
+	WindowsRestructured ();
+    return Success;
+}
+
+/*****
+ * UnmapSubwindows
+ *    Performs an UnmapWindow request with the specified mode on all mapped
+ *    children of the window, in bottom to top stacking order.
+ *****/
+
+void
+UnmapSubwindows(WindowPtr pWin)
+{
+    WindowPtr pChild, pHead;
+    xEvent event;
+    Bool wasRealized = (Bool)pWin->realized;
+    Bool wasViewable = (Bool)pWin->viewable;
+    Bool anyMarked = FALSE;
+    Mask parentNotify;
+    WindowPtr pLayerWin = NULL;
+    ScreenPtr pScreen = pWin->drawable.pScreen;
+
+    if (!pWin->firstChild)
+	return;
+    parentNotify = SubSend(pWin);
+    pHead = RealChildHead(pWin);
+
+    if (wasViewable)
+	pLayerWin = (*pScreen->GetLayerWindow)(pWin);
+
+    for (pChild = pWin->lastChild; pChild != pHead; pChild = pChild->prevSib)
+    {
+	if (pChild->mapped)
+	{
+	    if (parentNotify || StrSend(pChild))
+	    {
+		event.u.u.type = UnmapNotify;
+		event.u.unmapNotify.window = pChild->drawable.id;
+		event.u.unmapNotify.fromConfigure = xFalse;
+		DeliverEvents(pChild, &event, 1, NullWindow);
+	    }
+	    if (pChild->viewable)
+	    {
+		pChild->valdata = UnmapValData;
+		anyMarked = TRUE;
+	    }
+	    pChild->mapped = FALSE;
+	    if (pChild->realized)
+		UnrealizeTree(pChild, FALSE);
+	    if (wasViewable)
+	    {
+	    }
+	}
+    }
+    if (wasViewable)
+    {
+	if (anyMarked)
+	{
+	    if (pLayerWin->parent == pWin)
+		(*pScreen->MarkWindow)(pWin);
+	    else
+	    {
+		WindowPtr ptmp;
+                (*pScreen->MarkOverlappedWindows)(pWin, pLayerWin,
+						  (WindowPtr *)NULL);
+		(*pScreen->MarkWindow)(pLayerWin->parent);
+		
+		/* Windows between pWin and pLayerWin may not have been marked */
+		ptmp = pWin;
+ 
+		while (ptmp != pLayerWin->parent)
+		{
+		    (*pScreen->MarkWindow)(ptmp);
+		    ptmp = ptmp->parent;
+		}
+                pHead = pWin->firstChild;
+	    }
+	    (*pScreen->ValidateTree)(pLayerWin->parent, pHead, VTUnmap);
+	    (*pScreen->HandleExposures)(pLayerWin->parent);
+	}
+	if (anyMarked && pScreen->PostValidateTree)
+	    (*pScreen->PostValidateTree)(pLayerWin->parent, pHead, VTUnmap);
+    }
+    if (wasRealized)
+	WindowsRestructured ();
+}
+
+
+void
+HandleSaveSet(ClientPtr client)
+{
+    WindowPtr pParent, pWin;
+    int j;
+
+    for (j=0; j<client->numSaved; j++)
+    {
+	pWin = SaveSetWindow(client->saveSet[j]);
+#ifdef XFIXES
+	if (SaveSetToRoot(client->saveSet[j]))
+	    pParent = pWin->drawable.pScreen->root;
+	else
+#endif
+	{
+	    pParent = pWin->parent;
+	    while (pParent && (wClient (pParent) == client))
+		pParent = pParent->parent;
+	}
+	if (pParent)
+	{
+	    if (pParent != pWin->parent)
+	    {
+#ifdef XFIXES
+		/* unmap first so that ReparentWindow doesn't remap */
+		if (!SaveSetShouldMap (client->saveSet[j]))
+		    UnmapWindow(pWin, FALSE);
+#endif
+		ReparentWindow(pWin, pParent,
+			       pWin->drawable.x - wBorderWidth (pWin) - pParent->drawable.x,
+			       pWin->drawable.y - wBorderWidth (pWin) - pParent->drawable.y,
+			       client);
+		if(!pWin->realized && pWin->mapped)
+		    pWin->mapped = FALSE;
+	    }
+#ifdef XFIXES
+	    if (SaveSetShouldMap (client->saveSet[j]))
+#endif
+		MapWindow(pWin, client);
+	}
+    }
+    free(client->saveSet);
+    client->numSaved = 0;
+    client->saveSet = (SaveSetElt *)NULL;
+}
+
+/**
+ *
+ * \param x,y  in root
+ */
+Bool
+PointInWindowIsVisible(WindowPtr pWin, int x, int y)
+{
+    BoxRec box;
+
+    if (!pWin->realized)
+	return FALSE;
+    if (RegionContainsPoint(&pWin->borderClip,
+						  x, y, &box)
+	&& (!wInputShape(pWin) ||
+	    RegionContainsPoint(wInputShape(pWin),
+				x - pWin->drawable.x,
+				y - pWin->drawable.y, &box)))
+	return TRUE;
+    return FALSE;
+}
+
+
+RegionPtr
+NotClippedByChildren(WindowPtr pWin)
+{
+    RegionPtr pReg = RegionCreate(NullBox, 1);
+    if (pWin->parent ||
+	screenIsSaved != SCREEN_SAVER_ON ||
+	!HasSaverWindow (pWin->drawable.pScreen))
+    {
+	RegionIntersect(pReg, &pWin->borderClip, &pWin->winSize);
+    }
+    return pReg;
+}
+
+void
+SendVisibilityNotify(WindowPtr pWin)
+{
+    xEvent event;
+    unsigned int visibility = pWin->visibility;
+
+    if (!MapUnmapEventsEnabled(pWin))
+        return;
+#ifdef PANORAMIX
+    /* This is not quite correct yet, but it's close */
+    if(!noPanoramiXExtension) {
+	PanoramiXRes *win;
+	WindowPtr pWin2;
+	int rc, i, Scrnum;
+
+	Scrnum = pWin->drawable.pScreen->myNum;
+	
+	win = PanoramiXFindIDByScrnum(XRT_WINDOW, pWin->drawable.id, Scrnum);
+
+	if(!win || (win->u.win.visibility == visibility))
+	    return;
+
+	switch(visibility) {
+	case VisibilityUnobscured:
+	    FOR_NSCREENS(i) {
+		if(i == Scrnum) continue;
+
+		rc = dixLookupWindow(&pWin2, win->info[i].id, serverClient,
+				     DixWriteAccess);
+
+		if (rc == Success) {
+		    if(pWin2->visibility == VisibilityPartiallyObscured)
+		   	return;
+
+		    if(!i) pWin = pWin2;
+		}
+	    }
+	    break;
+	case VisibilityPartiallyObscured:
+	    if(Scrnum) {
+		rc = dixLookupWindow(&pWin2, win->info[0].id, serverClient,
+				     DixWriteAccess);
+		if (rc == Success) pWin = pWin2;
+	    }
+	    break;
+	case VisibilityFullyObscured:
+	    FOR_NSCREENS(i) {
+		if(i == Scrnum) continue;
+
+		rc = dixLookupWindow(&pWin2, win->info[i].id, serverClient,
+				     DixWriteAccess);
+		
+		if (rc == Success) {
+		    if(pWin2->visibility != VisibilityFullyObscured)
+		    	return;
+
+		    if(!i) pWin = pWin2;
+		}
+	    }
+	    break;
+	}
+	
+	win->u.win.visibility = visibility;
+    }
+#endif
+
+    memset(&event, 0, sizeof(xEvent));
+    event.u.u.type = VisibilityNotify;
+    event.u.visibility.window = pWin->drawable.id;
+    event.u.visibility.state = visibility;
+    DeliverEvents(pWin, &event, 1, NullWindow);
+}
+
+#define RANDOM_WIDTH 32
+int
+dixSaveScreens(ClientPtr client, int on, int mode)
+{
+    int rc, i, what, type;
+
+    if (on == SCREEN_SAVER_FORCER)
+    {
+	if (mode == ScreenSaverReset)
+	    what = SCREEN_SAVER_OFF;
+	else
+	    what = SCREEN_SAVER_ON;
+	type = what;
+    }
+    else
+    {
+	what = on;
+	type = what;
+	if (what == screenIsSaved)
+	    type = SCREEN_SAVER_CYCLE;
+    }
+
+    for (i = 0; i < screenInfo.numScreens; i++) {
+	rc = XaceHook(XACE_SCREENSAVER_ACCESS, client, screenInfo.screens[i],
+		      DixShowAccess | DixHideAccess);
+	if (rc != Success)
+	    return rc;
+    }
+    for (i = 0; i < screenInfo.numScreens; i++)
+    {
+	ScreenPtr pScreen = screenInfo.screens[i];
+	if (on == SCREEN_SAVER_FORCER)
+	   (* pScreen->SaveScreen) (pScreen, on);
+	if (pScreen->screensaver.ExternalScreenSaver)
+	{
+	    if ((*pScreen->screensaver.ExternalScreenSaver)
+		(pScreen, type, on == SCREEN_SAVER_FORCER))
+		continue;
+	}
+	if (type == screenIsSaved)
+	    continue;
+	switch (type) {
+	case SCREEN_SAVER_OFF:
+	    if (pScreen->screensaver.blanked == SCREEN_IS_BLANKED)
+	    {
+	       (* pScreen->SaveScreen) (pScreen, what);
+	    }
+	    else if (HasSaverWindow (pScreen))
+	    {
+		pScreen->screensaver.pWindow = NullWindow;
+		FreeResource(pScreen->screensaver.wid, RT_NONE);
+	    }
+	    break;
+	case SCREEN_SAVER_CYCLE:
+	    if (pScreen->screensaver.blanked == SCREEN_IS_TILED)
+	    {
+		WindowPtr pWin = pScreen->screensaver.pWindow;
+		/* make it look like screen saver is off, so that
+		 * NotClippedByChildren will compute a clip list
+		 * for the root window, so miPaintWindow works
+		 */
+		screenIsSaved = SCREEN_SAVER_OFF;
+		(*pWin->drawable.pScreen->MoveWindow)(pWin,
+			   (short)(-(rand() % RANDOM_WIDTH)),
+			   (short)(-(rand() % RANDOM_WIDTH)),
+			   pWin->nextSib, VTMove);
+		screenIsSaved = SCREEN_SAVER_ON;
+	    }
+	    /*
+	     * Call the DDX saver in case it wants to do something
+	     * at cycle time
+	     */
+	    else if (pScreen->screensaver.blanked == SCREEN_IS_BLANKED)
+	    {
+		(* pScreen->SaveScreen) (pScreen, type);
+	    }
+	    break;
+	case SCREEN_SAVER_ON:
+	    if (ScreenSaverBlanking != DontPreferBlanking)
+	    {
+		if ((* pScreen->SaveScreen) (pScreen, what))
+		{
+		   pScreen->screensaver.blanked = SCREEN_IS_BLANKED;
+		   continue;
+		}
+		if ((ScreenSaverAllowExposures != DontAllowExposures) &&
+		    TileScreenSaver(pScreen, SCREEN_IS_BLACK))
+		{
+		    pScreen->screensaver.blanked = SCREEN_IS_BLACK;
+		    continue;
+		}
+	    }
+	    if ((ScreenSaverAllowExposures != DontAllowExposures) &&
+		TileScreenSaver(pScreen, SCREEN_IS_TILED))
+	    {
+		pScreen->screensaver.blanked = SCREEN_IS_TILED;
+	    }
+	    else
+		pScreen->screensaver.blanked = SCREEN_ISNT_SAVED;
+	    break;
+	}
+    }
+    screenIsSaved = what;
+    if (mode == ScreenSaverReset) {
+	if (on == SCREEN_SAVER_FORCER) {
+	    UpdateCurrentTimeIf();
+	    lastDeviceEventTime = currentTime;
+	}
+	SetScreenSaverTimer();
+    }
+    return Success;
+}
+
+int
+SaveScreens(int on, int mode)
+{
+    return dixSaveScreens(serverClient, on, mode);
+}
+
+static Bool
+TileScreenSaver(ScreenPtr pScreen, int kind)
+{
+    int j;
+    int result;
+    XID attributes[3];
+    Mask mask;
+    WindowPtr pWin;		
+    CursorMetricRec cm;
+    unsigned char *srcbits, *mskbits;
+    CursorPtr cursor;
+    XID	cursorID = 0;
+    int	attri;
+
+    mask = 0;
+    attri = 0;
+    switch (kind) {
+    case SCREEN_IS_TILED:
+	switch (pScreen->root->backgroundState) {
+	case BackgroundPixel:
+	    attributes[attri++] = pScreen->root->background.pixel;
+	    mask |= CWBackPixel;
+	    break;
+	case BackgroundPixmap:
+	    attributes[attri++] = None;
+	    mask |= CWBackPixmap;
+	    break;
+	default:
+	    break;
+	}
+	break;
+    case SCREEN_IS_BLACK:
+	attributes[attri++] = pScreen->root->drawable.pScreen->blackPixel;
+	mask |= CWBackPixel;
+	break;
+    }
+    mask |= CWOverrideRedirect;
+    attributes[attri++] = xTrue;
+
+    /*
+     * create a blank cursor
+     */
+
+    cm.width=16;
+    cm.height=16;
+    cm.xhot=8;
+    cm.yhot=8;
+    srcbits = malloc( BitmapBytePad(32)*16);
+    mskbits = malloc( BitmapBytePad(32)*16);
+    if (!srcbits || !mskbits)
+    {
+	free(srcbits);
+	free(mskbits);
+	cursor = 0;
+    }
+    else
+    {
+	for (j=0; j<BitmapBytePad(32)*16; j++)
+	    srcbits[j] = mskbits[j] = 0x0;
+	result = AllocARGBCursor(srcbits, mskbits, NULL, &cm, 0, 0, 0, 0, 0, 0,
+				 &cursor, serverClient, (XID)0);
+	if (cursor)
+	{
+	    cursorID = FakeClientID(0);
+	    if (AddResource (cursorID, RT_CURSOR, (pointer) cursor))
+	    {
+		attributes[attri] = cursorID;
+		mask |= CWCursor;
+	    }
+	    else
+		cursor = 0;
+	}
+	else
+	{
+	    free(srcbits);
+	    free(mskbits);
+	}
+    }
+
+    pWin = pScreen->screensaver.pWindow =
+	 CreateWindow(pScreen->screensaver.wid,
+	      pScreen->root,
+	      -RANDOM_WIDTH, -RANDOM_WIDTH,
+	      (unsigned short)pScreen->width + RANDOM_WIDTH,
+	      (unsigned short)pScreen->height + RANDOM_WIDTH,
+	      0, InputOutput, mask, attributes, 0, serverClient,
+	      wVisual (pScreen->root), &result);
+
+    if (cursor)
+	FreeResource (cursorID, RT_NONE);
+
+    if (!pWin)
+	return FALSE;
+
+    if (!AddResource(pWin->drawable.id, RT_WINDOW,
+		     (pointer)pScreen->screensaver.pWindow))
+	return FALSE;
+
+    if (mask & CWBackPixmap)
+    {
+	MakeRootTile (pWin);
+	(*pWin->drawable.pScreen->ChangeWindowAttributes)(pWin, CWBackPixmap);
+    }
+    MapWindow(pWin, serverClient);
+    return TRUE;
+}
+
+/*
+ * FindWindowWithOptional
+ *
+ * search ancestors of the given window for an entry containing
+ * a WindowOpt structure.  Assumptions:	 some parent will
+ * contain the structure.
+ */
+
+WindowPtr
+FindWindowWithOptional (WindowPtr w)
+{
+    do
+	w = w->parent;
+    while (!w->optional);
+    return w;
+}
+
+/*
+ * CheckWindowOptionalNeed
+ *
+ * check each optional entry in the given window to see if
+ * the value is satisfied by the default rules.	 If so,
+ * release the optional record
+ */
+
+void
+CheckWindowOptionalNeed (WindowPtr w)
+{
+    WindowOptPtr optional;
+    WindowOptPtr parentOptional;
+
+    if (!w->parent || !w->optional)
+	return;
+    optional = w->optional;
+    if (optional->dontPropagateMask != DontPropagateMasks[w->dontPropagate])
+	return;
+    if (optional->otherEventMasks != 0)
+	return;
+    if (optional->otherClients != NULL)
+	return;
+    if (optional->passiveGrabs != NULL)
+	return;
+    if (optional->userProps != NULL)
+	return;
+    if (optional->backingBitPlanes != ~0L)
+	return;
+    if (optional->backingPixel != 0)
+	return;
+    if (optional->boundingShape != NULL)
+	return;
+    if (optional->clipShape != NULL)
+	return;
+    if (optional->inputShape != NULL)
+	return;
+    if (optional->inputMasks != NULL)
+	return;
+    if (optional->deviceCursors != NULL)
+    {
+        DevCursNodePtr pNode = optional->deviceCursors;
+        while(pNode)
+        {
+            if (pNode->cursor != None)
+                return;
+            pNode = pNode->next;
+        }
+    }
+
+    parentOptional = FindWindowWithOptional(w)->optional;
+    if (optional->visual != parentOptional->visual)
+	return;
+    if (optional->cursor != None &&
+	(optional->cursor != parentOptional->cursor ||
+	 w->parent->cursorIsNone))
+	return;
+    if (optional->colormap != parentOptional->colormap)
+	return;
+    DisposeWindowOptional (w);
+}
+
+/*
+ * MakeWindowOptional
+ *
+ * create an optional record and initialize it with the default
+ * values.
+ */
+
+Bool
+MakeWindowOptional (WindowPtr pWin)
+{
+    WindowOptPtr optional;
+    WindowOptPtr parentOptional;
+
+    if (pWin->optional)
+	return TRUE;
+    optional = malloc(sizeof (WindowOptRec));
+    if (!optional)
+	return FALSE;
+    optional->dontPropagateMask = DontPropagateMasks[pWin->dontPropagate];
+    optional->otherEventMasks = 0;
+    optional->otherClients = NULL;
+    optional->passiveGrabs = NULL;
+    optional->userProps = NULL;
+    optional->backingBitPlanes = ~0L;
+    optional->backingPixel = 0;
+    optional->boundingShape = NULL;
+    optional->clipShape = NULL;
+    optional->inputShape = NULL;
+    optional->inputMasks = NULL;
+    optional->deviceCursors = NULL;
+
+    parentOptional = FindWindowWithOptional(pWin)->optional;
+    optional->visual = parentOptional->visual;
+    if (!pWin->cursorIsNone)
+    {
+	optional->cursor = parentOptional->cursor;
+	optional->cursor->refcnt++;
+    }
+    else
+    {
+	optional->cursor = None;
+    }
+    optional->colormap = parentOptional->colormap;
+    pWin->optional = optional;
+    return TRUE;
+}
+
+/*
+ * Changes the cursor struct for the given device and the given window.
+ * A cursor that does not have a device cursor set will use whatever the
+ * standard cursor is for the window. If all devices have a cursor set,
+ * changing the window cursor (e.g. using XDefineCursor()) will not have any
+ * visible effect. Only when one of the device cursors is set to None again,
+ * this device's cursor will display the changed standard cursor.
+ * 
+ * CursorIsNone of the window struct is NOT modified if you set a device
+ * cursor. 
+ *
+ * Assumption: If there is a node for a device in the list, the device has a
+ * cursor. If the cursor is set to None, it is inherited by the parent.
+ */
+int
+ChangeWindowDeviceCursor(WindowPtr pWin, 
+                         DeviceIntPtr pDev, 
+                         CursorPtr pCursor) 
+{
+    DevCursNodePtr pNode, pPrev;
+    CursorPtr pOldCursor = NULL;
+    ScreenPtr pScreen;
+    WindowPtr pChild;
+
+    if (!pWin->optional && !MakeWindowOptional(pWin))
+        return BadAlloc;
+
+    /* 1) Check if window has device cursor set
+     *  Yes: 1.1) swap cursor with given cursor if parent does not have same
+     *            cursor, free old cursor
+     *       1.2) free old cursor, use parent cursor
+     *  No: 1.1) add node to beginning of list.
+     *      1.2) add cursor to node if parent does not have same cursor
+     *      1.3) use parent cursor if parent does not have same cursor
+     *  2) Patch up children if child has a devcursor
+     *  2.1) if child has cursor None, it inherited from parent, set to old
+     *  cursor
+     *  2.2) if child has same cursor as new cursor, remove and set to None
+     */
+
+    pScreen = pWin->drawable.pScreen;
+
+    if (WindowSeekDeviceCursor(pWin, pDev, &pNode, &pPrev))
+    {
+        /* has device cursor */
+
+        if (pNode->cursor == pCursor)
+            return Success;
+
+        pOldCursor = pNode->cursor;
+
+        if (!pCursor) /* remove from list */
+        {
+                if(pPrev)
+                    pPrev->next = pNode->next;
+                else
+                    /* first item in list */
+                    pWin->optional->deviceCursors = pNode->next;
+
+            free(pNode);
+            goto out;
+        }
+
+    } else
+    {
+        /* no device cursor yet */
+        DevCursNodePtr pNewNode;
+
+        if (!pCursor)
+            return Success;
+
+        pNewNode = malloc(sizeof(DevCursNodeRec));
+        pNewNode->dev = pDev;
+        pNewNode->next = pWin->optional->deviceCursors;
+        pWin->optional->deviceCursors = pNewNode;
+        pNode = pNewNode;
+
+    }
+
+    if (pCursor && WindowParentHasDeviceCursor(pWin, pDev, pCursor))
+        pNode->cursor = None;
+    else
+    {
+        pNode->cursor = pCursor;
+        pCursor->refcnt++;
+    }
+
+    pNode = pPrev = NULL;
+    /* fix up children */
+    for (pChild = pWin->firstChild; pChild; pChild = pChild->nextSib)
+    {
+        if (WindowSeekDeviceCursor(pChild, pDev, &pNode, &pPrev))
+        {
+            if (pNode->cursor == None) /* inherited from parent */
+            {
+                pNode->cursor = pOldCursor;
+                pOldCursor->refcnt++;
+            } else if (pNode->cursor == pCursor)
+            {
+                pNode->cursor = None;
+                FreeCursor(pCursor, (Cursor)0); /* fix up refcnt */
+            }
+        }
+    }
+
+out:
+    if (pWin->realized)
+        WindowHasNewCursor(pWin);
+
+    if (pOldCursor)
+        FreeCursor(pOldCursor, (Cursor)0);
+
+    /* FIXME: We SHOULD check for an error value here XXX  
+       (comment taken from ChangeWindowAttributes) */
+    (*pScreen->ChangeWindowAttributes)(pWin, CWCursor);
+
+    return Success;
+}
+
+/* Get device cursor for given device or None if none is set */
+CursorPtr
+WindowGetDeviceCursor(WindowPtr pWin, DeviceIntPtr pDev)
+{
+    DevCursorList pList;
+
+    if (!pWin->optional || !pWin->optional->deviceCursors)
+        return NULL;
+
+    pList = pWin->optional->deviceCursors;
+
+    while(pList)
+    {
+        if (pList->dev == pDev)
+        {
+            if (pList->cursor == None) /* inherited from parent */
+                return WindowGetDeviceCursor(pWin->parent, pDev);
+            else
+                return pList->cursor;
+        }
+        pList = pList->next;
+    }
+    return NULL;
+}
+
+/* Searches for a DevCursorNode for the given window and device. If one is
+ * found, return True and set pNode and pPrev to the node and to the node
+ * before the node respectively. Otherwise return False.
+ * If the device is the first in list, pPrev is set to NULL.
+ */
+static Bool 
+WindowSeekDeviceCursor(WindowPtr pWin, 
+                       DeviceIntPtr pDev, 
+                       DevCursNodePtr* pNode, 
+                       DevCursNodePtr* pPrev)
+{
+    DevCursorList pList;
+
+    if (!pWin->optional)
+        return FALSE;
+
+    pList = pWin->optional->deviceCursors;
+
+    if (pList && pList->dev == pDev)
+    {
+        *pNode = pList;
+        *pPrev = NULL;
+        return TRUE;
+    }
+
+    while(pList)
+    {
+        if (pList->next)
+        {
+            if (pList->next->dev == pDev)
+            {
+                *pNode = pList->next;
+                *pPrev = pList;
+                return TRUE;
+            }
+        }
+        pList = pList->next;
+    }
+    return FALSE;
+}
+
+/* Return True if a parent has the same device cursor set or False if
+ * otherwise 
+ */ 
+static Bool 
+WindowParentHasDeviceCursor(WindowPtr pWin, 
+                            DeviceIntPtr pDev, 
+                            CursorPtr pCursor)
+{
+    WindowPtr pParent;
+    DevCursNodePtr pParentNode, pParentPrev;
+
+    pParent = pWin->parent;
+    while(pParent)
+    {
+        if (WindowSeekDeviceCursor(pParent, pDev, 
+                    &pParentNode, &pParentPrev))
+        {
+            /* if there is a node in the list, the win has a dev cursor */
+            if (!pParentNode->cursor) /* inherited. */
+                pParent = pParent->parent;
+            else if (pParentNode->cursor == pCursor) /* inherit */
+                return TRUE;
+            else  /* different cursor */
+                return FALSE;
+        } 
+        else 
+            /* parent does not have a device cursor for our device */
+            return FALSE;
+    }
+    return FALSE;
+}
+
+/*
+ * SetRootClip --
+ *	Enable or disable rendering to the screen by
+ *	setting the root clip list and revalidating
+ *	all of the windows
+ */
+void
+SetRootClip(ScreenPtr pScreen, Bool enable)
+{
+    WindowPtr	pWin = pScreen->root;
+    WindowPtr	pChild;
+    Bool	WasViewable;
+    Bool	anyMarked = FALSE;
+    WindowPtr   pLayerWin;
+    BoxRec	box;
+
+    if (!pWin)
+	return;
+    WasViewable = (Bool)(pWin->viewable);
+    if (WasViewable)
+    {
+	for (pChild = pWin->firstChild; pChild; pChild = pChild->nextSib)
+	{
+	    (void) (*pScreen->MarkOverlappedWindows)(pChild,
+						     pChild,
+						     &pLayerWin);
+	}
+	(*pScreen->MarkWindow) (pWin);
+	anyMarked = TRUE;
+	if (pWin->valdata)
+	{
+	    if (HasBorder (pWin))
+	    {
+		RegionPtr	borderVisible;
+
+		borderVisible = RegionCreate(NullBox, 1);
+		RegionSubtract(borderVisible,
+				&pWin->borderClip, &pWin->winSize);
+		pWin->valdata->before.borderVisible = borderVisible;
+	    }
+	    pWin->valdata->before.resized = TRUE;
+	}
+    }
+
+    /*
+     * Use REGION_BREAK to avoid optimizations in ValidateTree
+     * that assume the root borderClip can't change well, normally
+     * it doesn't...)
+     */
+    if (enable)
+    {
+	box.x1 = 0;
+	box.y1 = 0;
+	box.x2 = pScreen->width;
+	box.y2 = pScreen->height;
+	RegionInit(&pWin->winSize, &box, 1);
+	RegionInit(&pWin->borderSize, &box, 1);
+	if (WasViewable)
+	    RegionReset(&pWin->borderClip, &box);
+	pWin->drawable.width = pScreen->width;
+	pWin->drawable.height = pScreen->height;
+	RegionBreak(&pWin->clipList);
+    }
+    else
+    {
+	RegionEmpty(&pWin->borderClip);
+	RegionBreak(&pWin->clipList);
+    }
+
+    ResizeChildrenWinSize (pWin, 0, 0, 0, 0);
+
+    if (WasViewable)
+    {
+	if (pWin->firstChild)
+	{
+	    anyMarked |= (*pScreen->MarkOverlappedWindows)(pWin->firstChild,
+							   pWin->firstChild,
+							   (WindowPtr *)NULL);
+	}
+	else
+	{
+	    (*pScreen->MarkWindow) (pWin);
+	    anyMarked = TRUE;
+	}
+
+
+	if (anyMarked)
+	    (*pScreen->ValidateTree)(pWin, NullWindow, VTOther);
+    }
+
+    if (WasViewable)
+    {
+	if (anyMarked)
+	    (*pScreen->HandleExposures)(pWin);
+	if (anyMarked && pScreen->PostValidateTree)
+	    (*pScreen->PostValidateTree)(pWin, NullWindow, VTOther);
+    }
+    if (pWin->realized)
+	WindowsRestructured ();   
+    FlushAllOutput();
+}