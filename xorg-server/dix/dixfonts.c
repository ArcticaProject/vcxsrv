/************************************************************************
Copyright 1987 by Digital Equipment Corporation, Maynard, Massachusetts.

                        All Rights Reserved

Permission to use, copy, modify, and distribute this software and its
documentation for any purpose and without fee is hereby granted,
provided that the above copyright notice appear in all copies and that
both that copyright notice and this permission notice appear in
supporting documentation, and that the name of Digital not be
used in advertising or publicity pertaining to distribution of the
software without specific, written prior permission.

DIGITAL DISCLAIMS ALL WARRANTIES WITH REGARD TO THIS SOFTWARE, INCLUDING
ALL IMPLIED WARRANTIES OF MERCHANTABILITY AND FITNESS, IN NO EVENT SHALL
DIGITAL BE LIABLE FOR ANY SPECIAL, INDIRECT OR CONSEQUENTIAL DAMAGES OR
ANY DAMAGES WHATSOEVER RESULTING FROM LOSS OF USE, DATA OR PROFITS,
WHETHER IN AN ACTION OF CONTRACT, NEGLIGENCE OR OTHER TORTIOUS ACTION,
ARISING OUT OF OR IN CONNECTION WITH THE USE OR PERFORMANCE OF THIS
SOFTWARE.

************************************************************************/
/* The panoramix components contained the following notice */
/*
Copyright (c) 1991, 1997 Digital Equipment Corporation, Maynard, Massachusetts.

Permission is hereby granted, free of charge, to any person obtaining a copy
of this software and associated documentation files (the "Software"), to deal
in the Software without restriction, including without limitation the rights
to use, copy, modify, merge, publish, distribute, sublicense, and/or sell
copies of the Software.

The above copyright notice and this permission notice shall be included in
all copies or substantial portions of the Software.

THE SOFTWARE IS PROVIDED "AS IS", WITHOUT WARRANTY OF ANY KIND, EXPRESS OR
IMPLIED, INCLUDING BUT NOT LIMITED TO THE WARRANTIES OF MERCHANTABILITY,
FITNESS FOR A PARTICULAR PURPOSE AND NONINFRINGEMENT.  IN NO EVENT SHALL
DIGITAL EQUIPMENT CORPORATION BE LIABLE FOR ANY CLAIM, DAMAGES, INCLUDING,
BUT NOT LIMITED TO CONSEQUENTIAL OR INCIDENTAL DAMAGES, OR OTHER LIABILITY,
WHETHER IN AN ACTION OF CONTRACT, TORT OR OTHERWISE, ARISING FROM, OUT OF OR
IN CONNECTION WITH THE SOFTWARE OR THE USE OR OTHER DEALINGS IN THE SOFTWARE.

Except as contained in this notice, the name of Digital Equipment Corporation
shall not be used in advertising or otherwise to promote the sale, use or other
dealings in this Software without prior written authorization from Digital
Equipment Corporation.

******************************************************************/

#ifdef HAVE_DIX_CONFIG_H
#include <dix-config.h>
#endif

#include <X11/X.h>
#include <X11/Xmd.h>
#include <X11/Xproto.h>
#include "scrnintstr.h"
#include "resource.h"
#include "dixstruct.h"
#include "cursorstr.h"
#include "misc.h"
#include "opaque.h"
#include "dixfontstr.h"
#include "closestr.h"
#include "dixfont.h"
#include "xace.h"

#ifdef XF86BIGFONT
#include "xf86bigfontsrv.h"
#endif

extern pointer fosNaturalParams;
extern FontPtr defaultFont;

static FontPathElementPtr *font_path_elements = (FontPathElementPtr *) 0;
static int num_fpes = 0;
static FPEFunctions *fpe_functions = (FPEFunctions *) 0;
static int num_fpe_types = 0;

static unsigned char *font_path_string;

static int num_slept_fpes = 0;
static int size_slept_fpes = 0;
static FontPathElementPtr *slept_fpes = (FontPathElementPtr *) 0;
static FontPatternCachePtr patternCache;

static int
FontToXError(int err)
{
    switch (err) {
    case Successful:
        return Success;
    case AllocError:
        return BadAlloc;
    case BadFontName:
        return BadName;
    case BadFontPath:
    case BadFontFormat:        /* is there something better? */
    case BadCharRange:
        return BadValue;
    default:
        return err;
    }
}

static int
LoadGlyphs(ClientPtr client, FontPtr pfont, unsigned nchars, int item_size,
           unsigned char *data)
{
    if (fpe_functions[pfont->fpe->type].load_glyphs)
        return (*fpe_functions[pfont->fpe->type].load_glyphs)
            (client, pfont, 0, nchars, item_size, data);
    else
        return Successful;
}

/*
 * adding RT_FONT prevents conflict with default cursor font
 */
Bool
SetDefaultFont(char *defaultfontname)
{
<<<<<<< HEAD
    int         err;
    FontPtr     pf;
    XID         fid;
    static FontPtr last_pf;
=======
    int err;
    FontPtr pf;
    XID fid;
>>>>>>> 0f834b91

    fid = FakeClientID(0);
    err = OpenFont(serverClient, fid, FontLoadAll | FontOpenSync,
                   (unsigned) strlen(defaultfontname), defaultfontname);
    if (err != Success)
<<<<<<< HEAD
	return FALSE;
    err = dixLookupResourceByType((pointer *)&pf, fid, RT_FONT, serverClient,
				  DixReadAccess);
    if (err == Success) last_pf = pf;
    if (last_pf == (FontPtr) NULL)
	return FALSE;
    defaultFont = last_pf;
=======
        return FALSE;
    err = dixLookupResourceByType((pointer *) &pf, fid, RT_FONT, serverClient,
                                  DixReadAccess);
    if (err != Success)
        return FALSE;
    defaultFont = pf;
>>>>>>> 0f834b91
    return TRUE;
}

/*
 * note that the font wakeup queue is not refcounted.  this is because
 * an fpe needs to be added when it's inited, and removed when it's finally
 * freed, in order to handle any data that isn't requested, like FS events.
 *
 * since the only thing that should call these routines is the renderer's
 * init_fpe() and free_fpe(), there shouldn't be any problem in using
 * freed data.
 */
void
QueueFontWakeup(FontPathElementPtr fpe)
{
    int i;
    FontPathElementPtr *new;

    for (i = 0; i < num_slept_fpes; i++) {
        if (slept_fpes[i] == fpe) {
            return;
        }
    }
    if (num_slept_fpes == size_slept_fpes) {
        new = (FontPathElementPtr *)
            realloc(slept_fpes,
                    sizeof(FontPathElementPtr) * (size_slept_fpes + 4));
        if (!new)
            return;
        slept_fpes = new;
        size_slept_fpes += 4;
    }
    slept_fpes[num_slept_fpes] = fpe;
    num_slept_fpes++;
}

void
RemoveFontWakeup(FontPathElementPtr fpe)
{
    int i, j;

    for (i = 0; i < num_slept_fpes; i++) {
        if (slept_fpes[i] == fpe) {
            for (j = i; j < num_slept_fpes; j++) {
                slept_fpes[j] = slept_fpes[j + 1];
            }
            num_slept_fpes--;
            return;
        }
    }
}

void
FontWakeup(pointer data, int count, pointer LastSelectMask)
{
    int i;
    FontPathElementPtr fpe;

    if (count < 0)
        return;
    /* wake up any fpe's that may be waiting for information */
    for (i = 0; i < num_slept_fpes; i++) {
        fpe = slept_fpes[i];
        (void) (*fpe_functions[fpe->type].wakeup_fpe) (fpe, LastSelectMask);
    }
}

/* XXX -- these two funcs may want to be broken into macros */
static void
UseFPE(FontPathElementPtr fpe)
{
    fpe->refcount++;
}

static void
FreeFPE(FontPathElementPtr fpe)
{
    fpe->refcount--;
    if (fpe->refcount == 0) {
        (*fpe_functions[fpe->type].free_fpe) (fpe);
        free(fpe->name);
        free(fpe);
    }
}

static Bool
doOpenFont(ClientPtr client, OFclosurePtr c)
{
    FontPtr pfont = NullFont;
    FontPathElementPtr fpe = NULL;
<<<<<<< HEAD
    ScreenPtr   pScr;
    int         err = Successful;
    int         i;
    char       *alias,
               *newname;
    int         newlen;
    int		aliascount = 20;
    Bool	fromDispatch = c->from_dispatch;
    Bool        finished = FALSE;
=======
    ScreenPtr pScr;
    int err = Successful;
    int i;
    char *alias, *newname;
    int newlen;
    int aliascount = 20;

>>>>>>> 0f834b91
    /*
     * Decide at runtime what FontFormat to use.
     */
    Mask FontFormat =
        ((screenInfo.imageByteOrder == LSBFirst) ?
         BitmapFormatByteOrderLSB : BitmapFormatByteOrderMSB) |
        ((screenInfo.bitmapBitOrder == LSBFirst) ?
         BitmapFormatBitOrderLSB : BitmapFormatBitOrderMSB) |
        BitmapFormatImageRectMin |
#if GLYPHPADBYTES == 1
        BitmapFormatScanlinePad8 |
#endif
#if GLYPHPADBYTES == 2
        BitmapFormatScanlinePad16 |
#endif
#if GLYPHPADBYTES == 4
        BitmapFormatScanlinePad32 |
#endif
#if GLYPHPADBYTES == 8
        BitmapFormatScanlinePad64 |
#endif
        BitmapFormatScanlineUnit8;

<<<<<<< HEAD
	BitmapFormatScanlineUnit8;

    c->from_dispatch = FALSE;

    if (client->clientGone)
    {
	if (c->current_fpe < c->num_fpes)
	{
	    fpe = c->fpe_list[c->current_fpe];
	    (*fpe_functions[fpe->type].client_died) ((pointer) client, fpe);
	}
	err = Successful;
	goto bail;
=======
    if (client->clientGone) {
        if (c->current_fpe < c->num_fpes) {
            fpe = c->fpe_list[c->current_fpe];
            (*fpe_functions[fpe->type].client_died) ((pointer) client, fpe);
        }
        err = Successful;
        goto bail;
>>>>>>> 0f834b91
    }
    while (c->current_fpe < c->num_fpes) {
        fpe = c->fpe_list[c->current_fpe];
        err = (*fpe_functions[fpe->type].open_font)
            ((pointer) client, fpe, c->flags,
             c->fontname, c->fnamelen, FontFormat,
             BitmapFormatMaskByte |
             BitmapFormatMaskBit |
             BitmapFormatMaskImageRectangle |
             BitmapFormatMaskScanLinePad |
             BitmapFormatMaskScanLineUnit,
             c->fontid, &pfont, &alias,
             c->non_cachable_font && c->non_cachable_font->fpe == fpe ?
             c->non_cachable_font : (FontPtr) 0);

        if (err == FontNameAlias && alias) {
            newlen = strlen(alias);
            newname = (char *) realloc(c->fontname, newlen);
            if (!newname) {
                err = AllocError;
                break;
            }
            memmove(newname, alias, newlen);
            c->fontname = newname;
            c->fnamelen = newlen;
            c->current_fpe = 0;
            if (--aliascount <= 0) {
                /* We've tried resolving this alias 20 times, we're
                 * probably stuck in an infinite loop of aliases pointing
                 * to each other - time to take emergency exit!
                 */
                err = BadImplementation;
                break;
            }
            continue;
        }
        if (err == BadFontName) {
            c->current_fpe++;
            continue;
        }
        if (err == Suspended) {
            if (!ClientIsAsleep(client))
                ClientSleep(client, (ClientSleepProcPtr) doOpenFont, c);
            else
                goto xinerama_sleep;
            return TRUE;
        }
        break;
    }

    if (err != Successful)
        goto bail;
    if (!pfont) {
        err = BadFontName;
        goto bail;
    }
    /* check values for firstCol, lastCol, firstRow, and lastRow */
    if (pfont->info.firstCol > pfont->info.lastCol ||
        pfont->info.firstRow > pfont->info.lastRow ||
        pfont->info.lastCol - pfont->info.firstCol > 255) {
        err = AllocError;
        goto bail;
    }
    if (!pfont->fpe)
        pfont->fpe = fpe;
    pfont->refcnt++;
    if (pfont->refcnt == 1) {
        UseFPE(pfont->fpe);
        for (i = 0; i < screenInfo.numScreens; i++) {
            pScr = screenInfo.screens[i];
            if (pScr->RealizeFont) {
                if (!(*pScr->RealizeFont) (pScr, pfont)) {
                    CloseFont(pfont, (Font) 0);
                    err = AllocError;
                    goto bail;
                }
            }
        }
    }
    if (!AddResource(c->fontid, RT_FONT, (pointer) pfont)) {
        err = AllocError;
        goto bail;
    }
    if (patternCache && pfont != c->non_cachable_font)
        CacheFontPattern(patternCache, c->origFontName, c->origFontNameLen,
                         pfont);
 bail:
    if (err != Successful && c->client != serverClient) {
        SendErrorToClient(c->client, X_OpenFont, 0,
                          c->fontid, FontToXError(err));
    }
    ClientWakeup(c->client);
<<<<<<< HEAD
    finished = TRUE;
xinerama_sleep:
    if (finished || fromDispatch) {
	for (i = 0; i < c->num_fpes; i++) {
	    FreeFPE(c->fpe_list[i]);
	}
	free(c->fpe_list);
	free(c->fontname);
	free(c);
=======
 xinerama_sleep:
    for (i = 0; i < c->num_fpes; i++) {
        FreeFPE(c->fpe_list[i]);
>>>>>>> 0f834b91
    }
    return TRUE;
}

int
OpenFont(ClientPtr client, XID fid, Mask flags, unsigned lenfname,
         char *pfontname)
{
    OFclosurePtr c;
    int i;
    FontPtr cached = (FontPtr) 0;

    if (!lenfname || lenfname > XLFDMAXFONTNAMELEN)
        return BadName;
    if (patternCache) {

        /*
         ** Check name cache.  If we find a cached version of this font that
         ** is cachable, immediately satisfy the request with it.  If we find
         ** a cached version of this font that is non-cachable, we do not
         ** satisfy the request with it.  Instead, we pass the FontPtr to the
         ** FPE's open_font code (the fontfile FPE in turn passes the
         ** information to the rasterizer; the fserve FPE ignores it).
         **
         ** Presumably, the font is marked non-cachable because the FPE has
         ** put some licensing restrictions on it.  If the FPE, using
         ** whatever logic it relies on, determines that it is willing to
         ** share this existing font with the client, then it has the option
         ** to return the FontPtr we passed it as the newly-opened font.
         ** This allows the FPE to exercise its licensing logic without
         ** having to create another instance of a font that already exists.
         */

        cached = FindCachedFontPattern(patternCache, pfontname, lenfname);
        if (cached && cached->info.cachable) {
            if (!AddResource(fid, RT_FONT, (pointer) cached))
                return BadAlloc;
            cached->refcnt++;
            return Success;
        }
    }
    c = malloc(sizeof(OFclosureRec));
    if (!c)
        return BadAlloc;
    c->fontname = malloc(lenfname);
    c->origFontName = pfontname;
    c->origFontNameLen = lenfname;
    if (!c->fontname) {
        free(c);
        return BadAlloc;
    }
    /*
     * copy the current FPE list, so that if it gets changed by another client
     * while we're blocking, the request still appears atomic
     */
    c->fpe_list = malloc(sizeof(FontPathElementPtr) * num_fpes);
    if (!c->fpe_list) {
        free(c->fontname);
        free(c);
        return BadAlloc;
    }
    memmove(c->fontname, pfontname, lenfname);
    for (i = 0; i < num_fpes; i++) {
        c->fpe_list[i] = font_path_elements[i];
        UseFPE(c->fpe_list[i]);
    }
    c->client = client;
    c->fontid = fid;
    c->current_fpe = 0;
    c->num_fpes = num_fpes;
    c->fnamelen = lenfname;
    c->flags = flags;
    c->from_dispatch = TRUE;
    c->non_cachable_font = cached;

    (void) doOpenFont(client, c);
    return Success;
}

/**
 * Decrement font's ref count, and free storage if ref count equals zero
 *
 *  \param value must conform to DeleteType
 */
int
CloseFont(pointer value, XID fid)
{
    int nscr;
    ScreenPtr pscr;
    FontPathElementPtr fpe;
    FontPtr pfont = (FontPtr) value;

    if (pfont == NullFont)
        return Success;
    if (--pfont->refcnt == 0) {
        if (patternCache)
            RemoveCachedFontPattern(patternCache, pfont);
        /*
         * since the last reference is gone, ask each screen to free any
         * storage it may have allocated locally for it.
         */
        for (nscr = 0; nscr < screenInfo.numScreens; nscr++) {
            pscr = screenInfo.screens[nscr];
            if (pscr->UnrealizeFont)
                (*pscr->UnrealizeFont) (pscr, pfont);
        }
        if (pfont == defaultFont)
            defaultFont = NULL;
#ifdef XF86BIGFONT
        XF86BigfontFreeFontShm(pfont);
#endif
        fpe = pfont->fpe;
        (*fpe_functions[fpe->type].close_font) (fpe, pfont);
        FreeFPE(fpe);
    }
    return Success;
}

/***====================================================================***/

/**
 * Sets up pReply as the correct QueryFontReply for pFont with the first
 * nProtoCCIStructs char infos.
 *
 *  \param pReply caller must allocate this storage
  */
void
QueryFont(FontPtr pFont, xQueryFontReply * pReply, int nProtoCCIStructs)
{
    FontPropPtr pFP;
    int r, c, i;
    xFontProp *prFP;
    xCharInfo *prCI;
    xCharInfo *charInfos[256];
    unsigned char chars[512];
    int ninfos;
    unsigned long ncols;
    unsigned long count;

    /* pr->length set in dispatch */
    pReply->minCharOrByte2 = pFont->info.firstCol;
    pReply->defaultChar = pFont->info.defaultCh;
    pReply->maxCharOrByte2 = pFont->info.lastCol;
    pReply->drawDirection = pFont->info.drawDirection;
    pReply->allCharsExist = pFont->info.allExist;
    pReply->minByte1 = pFont->info.firstRow;
    pReply->maxByte1 = pFont->info.lastRow;
    pReply->fontAscent = pFont->info.fontAscent;
    pReply->fontDescent = pFont->info.fontDescent;

    pReply->minBounds = pFont->info.ink_minbounds;
    pReply->maxBounds = pFont->info.ink_maxbounds;

    pReply->nFontProps = pFont->info.nprops;
    pReply->nCharInfos = nProtoCCIStructs;

    for (i = 0, pFP = pFont->info.props, prFP = (xFontProp *) (&pReply[1]);
         i < pFont->info.nprops; i++, pFP++, prFP++) {
        prFP->name = pFP->name;
        prFP->value = pFP->value;
    }

    ninfos = 0;
    ncols = (unsigned long) (pFont->info.lastCol - pFont->info.firstCol + 1);
    prCI = (xCharInfo *) (prFP);
    for (r = pFont->info.firstRow;
         ninfos < nProtoCCIStructs && r <= (int) pFont->info.lastRow; r++) {
        i = 0;
        for (c = pFont->info.firstCol; c <= (int) pFont->info.lastCol; c++) {
            chars[i++] = r;
            chars[i++] = c;
        }
        (*pFont->get_metrics) (pFont, ncols, chars,
                               TwoD16Bit, &count, charInfos);
        i = 0;
        for (i = 0; i < (int) count && ninfos < nProtoCCIStructs; i++) {
            *prCI = *charInfos[i];
            prCI++;
            ninfos++;
        }
    }
    return;
}

static Bool
doListFontsAndAliases(ClientPtr client, LFclosurePtr c)
{
    FontPathElementPtr fpe;
    int err = Successful;
    FontNamesPtr names = NULL;
    char *name, *resolved = NULL;
    int namelen, resolvedlen;
    int nnames;
    int stringLens;
    int i;
    xListFontsReply reply;
<<<<<<< HEAD
    char	*bufptr;
    char	*bufferStart;
    int		aliascount = 0;
    Bool	fromDispatch = c->from_dispatch;
    Bool	finished = FALSE;

    c->from_dispatch = FALSE;

    if (client->clientGone)
    {
	if (c->current.current_fpe < c->num_fpes)
	{
	    fpe = c->fpe_list[c->current.current_fpe];
	    (*fpe_functions[fpe->type].client_died) ((pointer) client, fpe);
	}
	err = Successful;
	goto bail;
=======
    char *bufptr;
    char *bufferStart;
    int aliascount = 0;

    if (client->clientGone) {
        if (c->current.current_fpe < c->num_fpes) {
            fpe = c->fpe_list[c->current.current_fpe];
            (*fpe_functions[fpe->type].client_died) ((pointer) client, fpe);
        }
        err = Successful;
        goto bail;
>>>>>>> 0f834b91
    }

    if (!c->current.patlen)
        goto finish;

    while (c->current.current_fpe < c->num_fpes) {
        fpe = c->fpe_list[c->current.current_fpe];
        err = Successful;

        if (!fpe_functions[fpe->type].start_list_fonts_and_aliases) {
            /* This FPE doesn't support/require list_fonts_and_aliases */

            err = (*fpe_functions[fpe->type].list_fonts)
                ((pointer) c->client, fpe, c->current.pattern,
                 c->current.patlen, c->current.max_names - c->names->nnames,
                 c->names);

            if (err == Suspended) {
                if (!ClientIsAsleep(client))
                    ClientSleep(client,
                                (ClientSleepProcPtr) doListFontsAndAliases, c);
                else
                    goto xinerama_sleep;
                return TRUE;
            }

            err = BadFontName;
        }
        else {
            /* Start of list_fonts_and_aliases functionality.  Modeled
               after list_fonts_with_info in that it resolves aliases,
               except that the information collected from FPEs is just
               names, not font info.  Each list_next_font_or_alias()
               returns either a name into name/namelen or an alias into
               name/namelen and its target name into resolved/resolvedlen.
               The code at this level then resolves the alias by polling
               the FPEs.  */

            if (!c->current.list_started) {
                err = (*fpe_functions[fpe->type].start_list_fonts_and_aliases)
                    ((pointer) c->client, fpe, c->current.pattern,
                     c->current.patlen, c->current.max_names - c->names->nnames,
                     &c->current.private);
                if (err == Suspended) {
                    if (!ClientIsAsleep(client))
                        ClientSleep(client,
                                    (ClientSleepProcPtr) doListFontsAndAliases,
                                    c);
                    else
                        goto xinerama_sleep;
                    return TRUE;
                }
                if (err == Successful)
                    c->current.list_started = TRUE;
            }
            if (err == Successful) {
                char *tmpname;

                name = 0;
                err = (*fpe_functions[fpe->type].list_next_font_or_alias)
                    ((pointer) c->client, fpe, &name, &namelen, &tmpname,
                     &resolvedlen, c->current.private);
                if (err == Suspended) {
                    if (!ClientIsAsleep(client))
                        ClientSleep(client,
                                    (ClientSleepProcPtr) doListFontsAndAliases,
                                    c);
                    else
                        goto xinerama_sleep;
                    return TRUE;
                }
                if (err == FontNameAlias) {
                    free(resolved);
                    resolved = malloc(resolvedlen + 1);
                    if (resolved)
                        memmove(resolved, tmpname, resolvedlen + 1);
                }
            }

            if (err == Successful) {
                if (c->haveSaved) {
                    if (c->savedName)
                        (void) AddFontNamesName(c->names, c->savedName,
                                                c->savedNameLen);
                }
                else
                    (void) AddFontNamesName(c->names, name, namelen);
            }

            /*
             * When we get an alias back, save our state and reset back to
             * the start of the FPE looking for the specified name.  As
             * soon as a real font is found for the alias, pop back to the
             * old state
             */
            else if (err == FontNameAlias) {
                char tmp_pattern[XLFDMAXFONTNAMELEN];

                /*
                 * when an alias recurses, we need to give
                 * the last FPE a chance to clean up; so we call
                 * it again, and assume that the error returned
                 * is BadFontName, indicating the alias resolution
                 * is complete.
                 */
                memmove(tmp_pattern, resolved, resolvedlen);
                if (c->haveSaved) {
                    char *tmpname;
                    int tmpnamelen;

                    tmpname = 0;
                    (void) (*fpe_functions[fpe->type].list_next_font_or_alias)
                        ((pointer) c->client, fpe, &tmpname, &tmpnamelen,
                         &tmpname, &tmpnamelen, c->current.private);
                    if (--aliascount <= 0) {
                        err = BadFontName;
                        goto ContBadFontName;
                    }
                }
                else {
                    c->saved = c->current;
                    c->haveSaved = TRUE;
                    free(c->savedName);
                    c->savedName = malloc(namelen + 1);
                    if (c->savedName)
                        memmove(c->savedName, name, namelen + 1);
                    c->savedNameLen = namelen;
                    aliascount = 20;
                }
                memmove(c->current.pattern, tmp_pattern, resolvedlen);
                c->current.patlen = resolvedlen;
                c->current.max_names = c->names->nnames + 1;
                c->current.current_fpe = -1;
                c->current.private = 0;
                err = BadFontName;
            }
        }
        /*
         * At the end of this FPE, step to the next.  If we've finished
         * processing an alias, pop state back. If we've collected enough
         * font names, quit.
         */
        if (err == BadFontName) {
 ContBadFontName:;
            c->current.list_started = FALSE;
            c->current.current_fpe++;
            err = Successful;
            if (c->haveSaved) {
                if (c->names->nnames == c->current.max_names ||
                    c->current.current_fpe == c->num_fpes) {
                    c->haveSaved = FALSE;
                    c->current = c->saved;
                    /* Give the saved namelist a chance to clean itself up */
                    continue;
                }
            }
            if (c->names->nnames == c->current.max_names)
                break;
        }
    }

    /*
     * send the reply
     */
    if (err != Successful) {
        SendErrorToClient(client, X_ListFonts, 0, 0, FontToXError(err));
        goto bail;
    }

 finish:

    names = c->names;
    nnames = names->nnames;
    client = c->client;
    stringLens = 0;
    for (i = 0; i < nnames; i++)
        stringLens += (names->length[i] <= 255) ? names->length[i] : 0;

    memset(&reply, 0, sizeof(xListFontsReply));
    reply.type = X_Reply;
    reply.length = bytes_to_int32(stringLens + nnames);
    reply.nFonts = nnames;
    reply.sequenceNumber = client->sequence;

    bufptr = bufferStart = malloc(reply.length << 2);

    if (!bufptr && reply.length) {
        SendErrorToClient(client, X_ListFonts, 0, 0, BadAlloc);
        goto bail;
    }
    /*
     * since WriteToClient long word aligns things, copy to temp buffer and
     * write all at once
     */
    for (i = 0; i < nnames; i++) {
        if (names->length[i] > 255)
            reply.nFonts--;
        else {
            *bufptr++ = names->length[i];
            memmove(bufptr, names->names[i], names->length[i]);
            bufptr += names->length[i];
        }
    }
    nnames = reply.nFonts;
    reply.length = bytes_to_int32(stringLens + nnames);
    client->pSwapReplyFunc = ReplySwapVector[X_ListFonts];
    WriteSwappedDataToClient(client, sizeof(xListFontsReply), &reply);
    (void) WriteToClient(client, stringLens + nnames, bufferStart);
    free(bufferStart);

 bail:
    ClientWakeup(client);
<<<<<<< HEAD
    finished = TRUE;
xinerama_sleep:
    if (finished || fromDispatch) {
	for (i = 0; i < c->num_fpes; i++)
	    FreeFPE(c->fpe_list[i]);
	free(c->fpe_list);
	free(c->savedName);
	FreeFontNames(names);
	free(c);
    }
=======
 xinerama_sleep:
    for (i = 0; i < c->num_fpes; i++)
        FreeFPE(c->fpe_list[i]);
    free(c->fpe_list);
    free(c->savedName);
    FreeFontNames(names);
    free(c);
>>>>>>> 0f834b91
    free(resolved);
    return TRUE;
}

int
ListFonts(ClientPtr client, unsigned char *pattern, unsigned length,
          unsigned max_names)
{
    int i;
    LFclosurePtr c;

    /* 
     * The right error to return here would be BadName, however the
     * specification does not allow for a Name error on this request.
     * Perhaps a better solution would be to return a nil list, i.e.
     * a list containing zero fontnames.
     */
    if (length > XLFDMAXFONTNAMELEN)
        return BadAlloc;

    i = XaceHook(XACE_SERVER_ACCESS, client, DixGetAttrAccess);
    if (i != Success)
        return i;

    if (!(c = malloc(sizeof *c)))
        return BadAlloc;
    c->fpe_list = malloc(sizeof(FontPathElementPtr) * num_fpes);
    if (!c->fpe_list) {
        free(c);
        return BadAlloc;
    }
    c->names = MakeFontNamesRecord(max_names < 100 ? max_names : 100);
    if (!c->names) {
        free(c->fpe_list);
        free(c);
        return BadAlloc;
    }
    memmove(c->current.pattern, pattern, length);
    for (i = 0; i < num_fpes; i++) {
        c->fpe_list[i] = font_path_elements[i];
        UseFPE(c->fpe_list[i]);
    }
    c->client = client;
    c->num_fpes = num_fpes;
    c->current.patlen = length;
    c->current.current_fpe = 0;
    c->current.max_names = max_names;
    c->current.list_started = FALSE;
    c->current.private = 0;
    c->haveSaved = FALSE;
    c->from_dispatch = TRUE;
    c->savedName = 0;
    doListFontsAndAliases(client, c);
    return Success;
}

int
doListFontsWithInfo(ClientPtr client, LFWIclosurePtr c)
{
    FontPathElementPtr fpe;
<<<<<<< HEAD
    int         err = Successful;
    char       *name;
    Bool        fromDispatch = c->from_dispatch;
    Bool        finished = FALSE;
    int         namelen;
    int         numFonts;
    FontInfoRec fontInfo,
               *pFontInfo;
=======
    int err = Successful;
    char *name;
    int namelen;
    int numFonts;
    FontInfoRec fontInfo, *pFontInfo;
>>>>>>> 0f834b91
    xListFontsWithInfoReply *reply;
    int length;
    xFontProp *pFP;
    int i;
    int aliascount = 0;
    xListFontsWithInfoReply finalReply;

<<<<<<< HEAD
    c->from_dispatch = FALSE;

    if (client->clientGone)
    {
	if (c->current.current_fpe < c->num_fpes)
 	{
	    fpe = c->fpe_list[c->current.current_fpe];
	    (*fpe_functions[fpe->type].client_died) ((pointer) client, fpe);
	}
	err = Successful;
	goto bail;
=======
    if (client->clientGone) {
        if (c->current.current_fpe < c->num_fpes) {
            fpe = c->fpe_list[c->current.current_fpe];
            (*fpe_functions[fpe->type].client_died) ((pointer) client, fpe);
        }
        err = Successful;
        goto bail;
>>>>>>> 0f834b91
    }
    client->pSwapReplyFunc = ReplySwapVector[X_ListFontsWithInfo];
    if (!c->current.patlen)
        goto finish;
    while (c->current.current_fpe < c->num_fpes) {
        fpe = c->fpe_list[c->current.current_fpe];
        err = Successful;
        if (!c->current.list_started) {
            err = (*fpe_functions[fpe->type].start_list_fonts_with_info)
                (client, fpe, c->current.pattern, c->current.patlen,
                 c->current.max_names, &c->current.private);
            if (err == Suspended) {
                if (!ClientIsAsleep(client))
                    ClientSleep(client,
                                (ClientSleepProcPtr) doListFontsWithInfo, c);
                else
                    goto xinerama_sleep;
                return TRUE;
            }
            if (err == Successful)
                c->current.list_started = TRUE;
        }
        if (err == Successful) {
            name = 0;
            pFontInfo = &fontInfo;
            err = (*fpe_functions[fpe->type].list_next_font_with_info)
                (client, fpe, &name, &namelen, &pFontInfo,
                 &numFonts, c->current.private);
            if (err == Suspended) {
                if (!ClientIsAsleep(client))
                    ClientSleep(client,
                                (ClientSleepProcPtr) doListFontsWithInfo, c);
                else
                    goto xinerama_sleep;
                return TRUE;
            }
        }
        /*
         * When we get an alias back, save our state and reset back to the
         * start of the FPE looking for the specified name.  As soon as a real
         * font is found for the alias, pop back to the old state
         */
        if (err == FontNameAlias) {
            /*
             * when an alias recurses, we need to give
             * the last FPE a chance to clean up; so we call
             * it again, and assume that the error returned
             * is BadFontName, indicating the alias resolution
             * is complete.
             */
            if (c->haveSaved) {
                char *tmpname;
                int tmpnamelen;
                FontInfoPtr tmpFontInfo;

                tmpname = 0;
                tmpFontInfo = &fontInfo;
                (void) (*fpe_functions[fpe->type].list_next_font_with_info)
                    (client, fpe, &tmpname, &tmpnamelen, &tmpFontInfo,
                     &numFonts, c->current.private);
                if (--aliascount <= 0) {
                    err = BadFontName;
                    goto ContBadFontName;
                }
            }
            else {
                c->saved = c->current;
                c->haveSaved = TRUE;
                c->savedNumFonts = numFonts;
                free(c->savedName);
                c->savedName = malloc(namelen + 1);
                if (c->savedName)
                    memmove(c->savedName, name, namelen + 1);
                aliascount = 20;
            }
            memmove(c->current.pattern, name, namelen);
            c->current.patlen = namelen;
            c->current.max_names = 1;
            c->current.current_fpe = 0;
            c->current.private = 0;
            c->current.list_started = FALSE;
        }
        /*
         * At the end of this FPE, step to the next.  If we've finished
         * processing an alias, pop state back.  If we've sent enough font
         * names, quit.  Always wait for BadFontName to let the FPE
         * have a chance to clean up.
         */
        else if (err == BadFontName) {
 ContBadFontName:;
            c->current.list_started = FALSE;
            c->current.current_fpe++;
            err = Successful;
            if (c->haveSaved) {
                if (c->current.max_names == 0 ||
                    c->current.current_fpe == c->num_fpes) {
                    c->haveSaved = FALSE;
                    c->saved.max_names -= (1 - c->current.max_names);
                    c->current = c->saved;
                }
            }
            else if (c->current.max_names == 0)
                break;
        }
        else if (err == Successful) {
            length = sizeof(*reply) + pFontInfo->nprops * sizeof(xFontProp);
            reply = c->reply;
            if (c->length < length) {
                reply = (xListFontsWithInfoReply *) realloc(c->reply, length);
                if (!reply) {
                    err = AllocError;
                    break;
                }
                memset((char *) reply + c->length, 0, length - c->length);
                c->reply = reply;
                c->length = length;
            }
            if (c->haveSaved) {
                numFonts = c->savedNumFonts;
                name = c->savedName;
                namelen = strlen(name);
            }
            reply->type = X_Reply;
            reply->length =
                bytes_to_int32(sizeof *reply - sizeof(xGenericReply) +
                               pFontInfo->nprops * sizeof(xFontProp) + namelen);
            reply->sequenceNumber = client->sequence;
            reply->nameLength = namelen;
            reply->minBounds = pFontInfo->ink_minbounds;
            reply->maxBounds = pFontInfo->ink_maxbounds;
            reply->minCharOrByte2 = pFontInfo->firstCol;
            reply->maxCharOrByte2 = pFontInfo->lastCol;
            reply->defaultChar = pFontInfo->defaultCh;
            reply->nFontProps = pFontInfo->nprops;
            reply->drawDirection = pFontInfo->drawDirection;
            reply->minByte1 = pFontInfo->firstRow;
            reply->maxByte1 = pFontInfo->lastRow;
            reply->allCharsExist = pFontInfo->allExist;
            reply->fontAscent = pFontInfo->fontAscent;
            reply->fontDescent = pFontInfo->fontDescent;
            reply->nReplies = numFonts;
            pFP = (xFontProp *) (reply + 1);
            for (i = 0; i < pFontInfo->nprops; i++) {
                pFP->name = pFontInfo->props[i].name;
                pFP->value = pFontInfo->props[i].value;
                pFP++;
            }
            WriteSwappedDataToClient(client, length, reply);
            (void) WriteToClient(client, namelen, name);
            if (pFontInfo == &fontInfo) {
                free(fontInfo.props);
                free(fontInfo.isStringProp);
            }
            --c->current.max_names;
        }
    }
 finish:
    length = sizeof(xListFontsWithInfoReply);
    memset((char *) &finalReply, 0, sizeof(xListFontsWithInfoReply));
    finalReply.type = X_Reply;
    finalReply.sequenceNumber = client->sequence;
    finalReply.length = bytes_to_int32(sizeof(xListFontsWithInfoReply)
                                       - sizeof(xGenericReply));
    WriteSwappedDataToClient(client, length, &finalReply);
 bail:
    ClientWakeup(client);
<<<<<<< HEAD
    finished = TRUE;
xinerama_sleep:
    if (finished || fromDispatch) {
	for (i = 0; i < c->num_fpes; i++)
	    FreeFPE(c->fpe_list[i]);
	free(c->reply);
	free(c->fpe_list);
	free(c->savedName);
	free(c);
    }
=======
 xinerama_sleep:
    for (i = 0; i < c->num_fpes; i++)
        FreeFPE(c->fpe_list[i]);
    free(c->reply);
    free(c->fpe_list);
    free(c->savedName);
    free(c);
>>>>>>> 0f834b91
    return TRUE;
}

int
StartListFontsWithInfo(ClientPtr client, int length, unsigned char *pattern,
                       int max_names)
{
    int i;
    LFWIclosurePtr c;

    /* 
     * The right error to return here would be BadName, however the
     * specification does not allow for a Name error on this request.
     * Perhaps a better solution would be to return a nil list, i.e.
     * a list containing zero fontnames.
     */
    if (length > XLFDMAXFONTNAMELEN)
        return BadAlloc;

    i = XaceHook(XACE_SERVER_ACCESS, client, DixGetAttrAccess);
    if (i != Success)
        return i;

    if (!(c = malloc(sizeof *c)))
        goto badAlloc;
    c->fpe_list = malloc(sizeof(FontPathElementPtr) * num_fpes);
    if (!c->fpe_list) {
        free(c);
        goto badAlloc;
    }
    memmove(c->current.pattern, pattern, length);
    for (i = 0; i < num_fpes; i++) {
        c->fpe_list[i] = font_path_elements[i];
        UseFPE(c->fpe_list[i]);
    }
    c->client = client;
    c->num_fpes = num_fpes;
    c->reply = 0;
    c->length = 0;
    c->current.patlen = length;
    c->current.current_fpe = 0;
    c->current.max_names = max_names;
    c->current.list_started = FALSE;
    c->current.private = 0;
    c->savedNumFonts = 0;
    c->haveSaved = FALSE;
    c->from_dispatch = TRUE;
    c->savedName = 0;
    doListFontsWithInfo(client, c);
    return Success;
 badAlloc:
    return BadAlloc;
}

#define TextEltHeader 2
#define FontShiftSize 5
<<<<<<< HEAD
static ChangeGCVal clearGC[] = { NullPixmap };
=======
static ChangeGCVal clearGC[] = { {.ptr = NullPixmap} };

>>>>>>> 0f834b91
#define clearGCmask (GCClipMask)

int
doPolyText(ClientPtr client, PTclosurePtr c)
{
    FontPtr pFont = c->pGC->font, oldpFont;
    int err = Success, lgerr;   /* err is in X error, not font error, space */
    enum { NEVER_SLEPT, START_SLEEP, SLEEPING } client_state = NEVER_SLEPT;
    FontPathElementPtr fpe;
    GC *origGC = NULL;
    int itemSize = c->reqType == X_PolyText8 ? 1 : 2;
    Bool fromDispatch = c->from_dispatch;
    Bool finished = FALSE;

    c->from_dispatch = FALSE;

    if (client->clientGone) {
        fpe = c->pGC->font->fpe;
        (*fpe_functions[fpe->type].client_died) ((pointer) client, fpe);

        if (ClientIsAsleep(client)) {
            /* Client has died, but we cannot bail out right now.  We
               need to clean up after the work we did when going to
               sleep.  Setting the drawable pointer to 0 makes this
               happen without any attempts to render or perform other
               unnecessary activities.  */
            c->pDraw = (DrawablePtr) 0;
        }
        else {
            err = Success;
            goto bail;
        }
    }

    /* Make sure our drawable hasn't disappeared while we slept. */
    if (ClientIsAsleep(client) && c->pDraw) {
        DrawablePtr pDraw;

        dixLookupDrawable(&pDraw, c->did, client, 0, DixWriteAccess);
        if (c->pDraw != pDraw) {
            /* Our drawable has disappeared.  Treat like client died... ask
               the FPE code to clean up after client and avoid further
               rendering while we clean up after ourself.  */
            fpe = c->pGC->font->fpe;
            (*fpe_functions[fpe->type].client_died) ((pointer) client, fpe);
            c->pDraw = (DrawablePtr) 0;
        }
    }

    client_state = ClientIsAsleep(client) ? SLEEPING : NEVER_SLEPT;

    while (c->endReq - c->pElt > TextEltHeader) {
        if (*c->pElt == FontChange) {
            Font fid;

            if (c->endReq - c->pElt < FontShiftSize) {
                err = BadLength;
                goto bail;
            }

            oldpFont = pFont;

            fid = ((Font) *(c->pElt + 4))       /* big-endian */
                |((Font) *(c->pElt + 3)) << 8
                | ((Font) *(c->pElt + 2)) << 16 | ((Font) *(c->pElt + 1)) << 24;
            err = dixLookupResourceByType((pointer *) &pFont, fid, RT_FONT,
                                          client, DixUseAccess);
            if (err != Success) {
                /* restore pFont for step 4 (described below) */
                pFont = oldpFont;

                /* If we're in START_SLEEP mode, the following step
                   shortens the request...  in the unlikely event that
                   the fid somehow becomes valid before we come through
                   again to actually execute the polytext, which would
                   then mess up our refcounting scheme badly.  */
                c->err = err;
                c->endReq = c->pElt;

                goto bail;
            }

            /* Step 3 (described below) on our new font */
            if (client_state == START_SLEEP)
                pFont->refcnt++;
            else {
                if (pFont != c->pGC->font && c->pDraw) {
                    ChangeGCVal val;

                    val.ptr = pFont;
                    ChangeGC(NullClient, c->pGC, GCFont, &val);
                    ValidateGC(c->pDraw, c->pGC);
                }

                /* Undo the refcnt++ we performed when going to sleep */
                if (client_state == SLEEPING)
                    (void) CloseFont(c->pGC->font, (Font) 0);
            }
            c->pElt += FontShiftSize;
        }
        else {                  /* print a string */

            unsigned char *pNextElt;

            pNextElt = c->pElt + TextEltHeader + (*c->pElt) * itemSize;
            if (pNextElt > c->endReq) {
                err = BadLength;
                goto bail;
            }
            if (client_state == START_SLEEP) {
                c->pElt = pNextElt;
                continue;
            }
            if (c->pDraw) {
                lgerr = LoadGlyphs(client, c->pGC->font, *c->pElt, itemSize,
                                   c->pElt + TextEltHeader);
            }
            else
                lgerr = Successful;

            if (lgerr == Suspended) {
                if (!ClientIsAsleep(client)) {
                    int len;
                    GC *pGC;
                    PTclosurePtr new_closure;

                    /*  We're putting the client to sleep.  We need to do a few things
                       to ensure successful and atomic-appearing execution of the
                       remainder of the request.  First, copy the remainder of the
                       request into a safe malloc'd area.  Second, create a scratch GC
                       to use for the remainder of the request.  Third, mark all fonts
                       referenced in the remainder of the request to prevent their
                       deallocation.  Fourth, make the original GC look like the
                       request has completed...  set its font to the final font value
                       from this request.  These GC manipulations are for the unlikely
                       (but possible) event that some other client is using the GC.
                       Steps 3 and 4 are performed by running this procedure through
                       the remainder of the request in a special no-render mode
                       indicated by client_state = START_SLEEP.  */

                    /* Step 1 */
                    /* Allocate a malloc'd closure structure to replace
                       the local one we were passed */
                    new_closure = malloc(sizeof(PTclosureRec));
                    if (!new_closure) {
                        err = BadAlloc;
                        goto bail;
                    }
                    *new_closure = *c;

                    len = new_closure->endReq - new_closure->pElt;
                    new_closure->data = malloc(len);
                    if (!new_closure->data) {
                        free(new_closure);
                        err = BadAlloc;
                        goto bail;
                    }
                    memmove(new_closure->data, new_closure->pElt, len);
                    new_closure->pElt = new_closure->data;
                    new_closure->endReq = new_closure->pElt + len;

                    /* Step 2 */

                    pGC =
                        GetScratchGC(new_closure->pGC->depth,
                                     new_closure->pGC->pScreen);
                    if (!pGC) {
                        free(new_closure->data);
                        free(new_closure);
                        err = BadAlloc;
                        goto bail;
                    }
                    if ((err = CopyGC(new_closure->pGC, pGC, GCFunction |
                                      GCPlaneMask | GCForeground |
                                      GCBackground | GCFillStyle |
                                      GCTile | GCStipple |
                                      GCTileStipXOrigin |
                                      GCTileStipYOrigin | GCFont |
                                      GCSubwindowMode | GCClipXOrigin |
                                      GCClipYOrigin | GCClipMask)) != Success) {
                        FreeScratchGC(pGC);
                        free(new_closure->data);
                        free(new_closure);
                        err = BadAlloc;
                        goto bail;
                    }
                    c = new_closure;
                    origGC = c->pGC;
                    c->pGC = pGC;
                    ValidateGC(c->pDraw, c->pGC);

                    ClientSleep(client, (ClientSleepProcPtr) doPolyText, c);

                    /* Set up to perform steps 3 and 4 */
                    client_state = START_SLEEP;
                    continue;   /* on to steps 3 and 4 */
                }
                else
                    goto xinerama_sleep;
                return TRUE;
            }
            else if (lgerr != Successful) {
                err = FontToXError(lgerr);
                goto bail;
            }
            if (c->pDraw) {
                c->xorg += *((INT8 *) (c->pElt + 1));   /* must be signed */
                if (c->reqType == X_PolyText8)
                    c->xorg =
                        (*c->pGC->ops->PolyText8) (c->pDraw, c->pGC, c->xorg,
                                                   c->yorg, *c->pElt,
                                                   (char *) (c->pElt +
                                                             TextEltHeader));
                else
                    c->xorg =
                        (*c->pGC->ops->PolyText16) (c->pDraw, c->pGC, c->xorg,
                                                    c->yorg, *c->pElt,
                                                    (unsigned short *) (c->
                                                                        pElt +
                                                                        TextEltHeader));
            }
            c->pElt = pNextElt;
        }
    }

 bail:

    if (client_state == START_SLEEP) {
        /* Step 4 */
        if (pFont != origGC->font) {
            ChangeGCVal val;

            val.ptr = pFont;
            ChangeGC(NullClient, origGC, GCFont, &val);
            ValidateGC(c->pDraw, origGC);
        }

        /* restore pElt pointer for execution of remainder of the request */
        c->pElt = c->data;
        return TRUE;
    }

    if (c->err != Success)
        err = c->err;
    if (err != Success && c->client != serverClient) {
#ifdef PANORAMIX
        if (noPanoramiXExtension || !c->pGC->pScreen->myNum)
#endif
            SendErrorToClient(c->client, c->reqType, 0, 0, err);
    }
<<<<<<< HEAD
    if (ClientIsAsleep(client))
    {
	ClientWakeup(c->client);
	finished = TRUE;
xinerama_sleep:
	if (finished || fromDispatch) {
	    ChangeGC(NullClient, c->pGC, clearGCmask, clearGC);

	    /* Unreference the font from the scratch GC */
	    CloseFont(c->pGC->font, (Font)0);
	    c->pGC->font = NullFont;

	    FreeScratchGC(c->pGC);
	    free(c->data);
	    free(c);
	}
=======
    if (ClientIsAsleep(client)) {
        ClientWakeup(c->client);
 xinerama_sleep:
        ChangeGC(NullClient, c->pGC, clearGCmask, clearGC);

        /* Unreference the font from the scratch GC */
        CloseFont(c->pGC->font, (Font) 0);
        c->pGC->font = NullFont;

        FreeScratchGC(c->pGC);
        free(c->data);
        free(c);
>>>>>>> 0f834b91
    }
    return TRUE;
}

int
PolyText(ClientPtr client, DrawablePtr pDraw, GC * pGC, unsigned char *pElt,
         unsigned char *endReq, int xorg, int yorg, int reqType, XID did)
{
    PTclosureRec local_closure;

    local_closure.pElt = pElt;
    local_closure.endReq = endReq;
    local_closure.client = client;
    local_closure.pDraw = pDraw;
    local_closure.xorg = xorg;
    local_closure.yorg = yorg;
    local_closure.reqType = reqType;
    local_closure.pGC = pGC;
    local_closure.did = did;
    local_closure.err = Success;

    (void) doPolyText(client, &local_closure);
    return Success;
}

#undef TextEltHeader
#undef FontShiftSize

int
doImageText(ClientPtr client, ITclosurePtr c)
{
    int err = Success, lgerr;   /* err is in X error, not font error, space */
    FontPathElementPtr fpe;
    int itemSize = c->reqType == X_ImageText8 ? 1 : 2;
    Bool fromDispatch = c->from_dispatch;
    Bool finished = FALSE;

    c->from_dispatch = FALSE;

    if (client->clientGone) {
        fpe = c->pGC->font->fpe;
        (*fpe_functions[fpe->type].client_died) ((pointer) client, fpe);
        err = Success;
        goto bail;
    }

    /* Make sure our drawable hasn't disappeared while we slept. */
    if (ClientIsAsleep(client) && c->pDraw) {
        DrawablePtr pDraw;

        dixLookupDrawable(&pDraw, c->did, client, 0, DixWriteAccess);
        if (c->pDraw != pDraw) {
            /* Our drawable has disappeared.  Treat like client died... ask
               the FPE code to clean up after client. */
            fpe = c->pGC->font->fpe;
            (*fpe_functions[fpe->type].client_died) ((pointer) client, fpe);
            err = Success;
            goto bail;
        }
    }

    lgerr = LoadGlyphs(client, c->pGC->font, c->nChars, itemSize, c->data);
    if (lgerr == Suspended) {
        if (!ClientIsAsleep(client)) {
            GC *pGC;
            unsigned char *data;
            ITclosurePtr new_closure;

            /* We're putting the client to sleep.  We need to
               save some state.  Similar problem to that handled
               in doPolyText, but much simpler because the
               request structure is much simpler. */

            new_closure = malloc(sizeof(ITclosureRec));
            if (!new_closure) {
                err = BadAlloc;
                goto bail;
            }
            *new_closure = *c;
            c = new_closure;

            data = malloc(c->nChars * itemSize);
            if (!data) {
                free(c);
                err = BadAlloc;
                goto bail;
            }
            memmove(data, c->data, c->nChars * itemSize);
            c->data = data;

            pGC = GetScratchGC(c->pGC->depth, c->pGC->pScreen);
            if (!pGC) {
                free(c->data);
                free(c);
                err = BadAlloc;
                goto bail;
            }
            if ((err = CopyGC(c->pGC, pGC, GCFunction | GCPlaneMask |
                              GCForeground | GCBackground | GCFillStyle |
                              GCTile | GCStipple | GCTileStipXOrigin |
                              GCTileStipYOrigin | GCFont |
                              GCSubwindowMode | GCClipXOrigin |
                              GCClipYOrigin | GCClipMask)) != Success) {
                FreeScratchGC(pGC);
                free(c->data);
                free(c);
                err = BadAlloc;
                goto bail;
            }
            c->pGC = pGC;
            ValidateGC(c->pDraw, c->pGC);

            ClientSleep(client, (ClientSleepProcPtr) doImageText, c);
        }
        else
            goto xinerama_sleep;
        return TRUE;
    }
    else if (lgerr != Successful) {
        err = FontToXError(lgerr);
        goto bail;
    }
    if (c->pDraw) {
        if (c->reqType == X_ImageText8)
            (*c->pGC->ops->ImageText8) (c->pDraw, c->pGC, c->xorg, c->yorg,
                                        c->nChars, (char *) c->data);
        else
            (*c->pGC->ops->ImageText16) (c->pDraw, c->pGC, c->xorg, c->yorg,
                                         c->nChars, (unsigned short *) c->data);
    }

 bail:

    if (err != Success && c->client != serverClient) {
        SendErrorToClient(c->client, c->reqType, 0, 0, err);
    }
<<<<<<< HEAD
    if (ClientIsAsleep(client))
    {
	ClientWakeup(c->client);
	finished = TRUE;
xinerama_sleep:
	if (finished || fromDispatch) {
	    ChangeGC(NullClient, c->pGC, clearGCmask, clearGC);

	    /* Unreference the font from the scratch GC */
	    CloseFont(c->pGC->font, (Font)0);
	    c->pGC->font = NullFont;

	    FreeScratchGC(c->pGC);
	    free(c->data);
	    free(c);
	}
=======
    if (ClientIsAsleep(client)) {
        ClientWakeup(c->client);
 xinerama_sleep:
        ChangeGC(NullClient, c->pGC, clearGCmask, clearGC);

        /* Unreference the font from the scratch GC */
        CloseFont(c->pGC->font, (Font) 0);
        c->pGC->font = NullFont;

        FreeScratchGC(c->pGC);
        free(c->data);
        free(c);
>>>>>>> 0f834b91
    }
    return TRUE;
}

int
ImageText(ClientPtr client, DrawablePtr pDraw, GC * pGC, int nChars,
          unsigned char *data, int xorg, int yorg, int reqType, XID did)
{
    ITclosureRec local_closure;

    local_closure.client = client;
    local_closure.pDraw = pDraw;
    local_closure.pGC = pGC;
    local_closure.nChars = nChars;
    local_closure.data = data;
    local_closure.xorg = xorg;
    local_closure.yorg = yorg;
    local_closure.reqType = reqType;
    local_closure.did = did;

    (void) doImageText(client, &local_closure);
    return Success;
}

/* does the necessary magic to figure out the fpe type */
static int
DetermineFPEType(char *pathname)
{
    int i;

    for (i = 0; i < num_fpe_types; i++) {
        if ((*fpe_functions[i].name_check) (pathname))
            return i;
    }
    return -1;
}

static void
FreeFontPath(FontPathElementPtr * list, int n, Bool force)
{
    int i;

    for (i = 0; i < n; i++) {
        if (force) {
            /* Sanity check that all refcounts will be 0 by the time
               we get to the end of the list. */
            int found = 1;      /* the first reference is us */
            int j;

            for (j = i + 1; j < n; j++) {
                if (list[j] == list[i])
                    found++;
            }
            if (list[i]->refcount != found) {
                list[i]->refcount = found;      /* ensure it will get freed */
            }
        }
        FreeFPE(list[i]);
    }
    free(list);
}

static FontPathElementPtr
find_existing_fpe(FontPathElementPtr * list, int num, unsigned char *name,
                  int len)
{
    FontPathElementPtr fpe;
    int i;

    for (i = 0; i < num; i++) {
        fpe = list[i];
        if (fpe->name_length == len && memcmp(name, fpe->name, len) == 0)
            return fpe;
    }
    return (FontPathElementPtr) 0;
}

static int
SetFontPathElements(int npaths, unsigned char *paths, int *bad, Bool persist)
{
    int i, err = 0;
    int valid_paths = 0;
    unsigned int len;
    unsigned char *cp = paths;
    FontPathElementPtr fpe = NULL, *fplist;

    fplist = malloc(sizeof(FontPathElementPtr) * npaths);
    if (!fplist) {
        *bad = 0;
        return BadAlloc;
    }
    for (i = 0; i < num_fpe_types; i++) {
        if (fpe_functions[i].set_path_hook)
            (*fpe_functions[i].set_path_hook) ();
    }
    for (i = 0; i < npaths; i++) {
        len = (unsigned int) (*cp++);

        if (len == 0) {
            if (persist)
                ErrorF
                    ("[dix] Removing empty element from the valid list of fontpaths\n");
            err = BadValue;
        }
        else {
            /* if it's already in our active list, just reset it */
            /*
             * note that this can miss FPE's in limbo -- may be worth catching
             * them, though it'd muck up refcounting
             */
            fpe = find_existing_fpe(font_path_elements, num_fpes, cp, len);
            if (fpe) {
                err = (*fpe_functions[fpe->type].reset_fpe) (fpe);
                if (err == Successful) {
                    UseFPE(fpe);        /* since it'll be decref'd later when freed
                                         * from the old list */
                }
                else
                    fpe = 0;
            }
            /* if error or can't do it, act like it's a new one */
            if (!fpe) {
                fpe = malloc(sizeof(FontPathElementRec));
                if (!fpe) {
                    err = BadAlloc;
                    goto bail;
                }
                fpe->name = malloc(len + 1);
                if (!fpe->name) {
                    free(fpe);
                    err = BadAlloc;
                    goto bail;
                }
                fpe->refcount = 1;

                strncpy(fpe->name, (char *) cp, (int) len);
                fpe->name[len] = '\0';
                fpe->name_length = len;
                fpe->type = DetermineFPEType(fpe->name);
                if (fpe->type == -1)
                    err = BadValue;
                else
                    err = (*fpe_functions[fpe->type].init_fpe) (fpe);
                if (err != Successful) {
                    if (persist) {
                        ErrorF
                            ("[dix] Could not init font path element %s, removing from list!\n",
                             fpe->name);
                    }
                    free(fpe->name);
                    free(fpe);
                }
            }
        }
        if (err != Successful) {
            if (!persist)
                goto bail;
        }
        else {
            fplist[valid_paths++] = fpe;
        }
        cp += len;
    }

    FreeFontPath(font_path_elements, num_fpes, FALSE);
    font_path_elements = fplist;
    if (patternCache)
        EmptyFontPatternCache(patternCache);
    num_fpes = valid_paths;

    return Success;
 bail:
    *bad = i;
    while (--valid_paths >= 0)
        FreeFPE(fplist[valid_paths]);
    free(fplist);
    return FontToXError(err);
}

int
SetFontPath(ClientPtr client, int npaths, unsigned char *paths)
{
    int err = XaceHook(XACE_SERVER_ACCESS, client, DixManageAccess);

    if (err != Success)
        return err;

    if (npaths == 0) {
        if (SetDefaultFontPath(defaultFontPath) != Success)
            return BadValue;
    }
    else {
        int bad;

        err = SetFontPathElements(npaths, paths, &bad, FALSE);
        client->errorValue = bad;
    }
    return err;
}

int
SetDefaultFontPath(char *path)
{
    char *temp_path, *start, *end;
    unsigned char *cp, *pp, *nump, *newpath;
    int num = 1, len, err, size = 0, bad;

    /* ensure temp_path contains "built-ins" */
    start = path;
    while (1) {
        start = strstr(start, "built-ins");
        if (start == NULL)
            break;
        end = start + strlen("built-ins");
        if ((start == path || start[-1] == ',') && (!*end || *end == ','))
            break;
        start = end;
    }
    if (!start) {
        if (asprintf(&temp_path, "%s%sbuilt-ins", path, *path ? "," : "")
            == -1)
            temp_path = NULL;
    }
    else {
        temp_path = strdup(path);
    }
    if (!temp_path)
        return BadAlloc;

    /* get enough for string, plus values -- use up commas */
    len = strlen(temp_path) + 1;
    nump = cp = newpath = malloc(len);
    if (!newpath) {
        free(temp_path);
        return BadAlloc;
    }
    pp = (unsigned char *) temp_path;
    cp++;
    while (*pp) {
        if (*pp == ',') {
            *nump = (unsigned char) size;
            nump = cp++;
            pp++;
            num++;
            size = 0;
        }
        else {
            *cp++ = *pp++;
            size++;
        }
    }
    *nump = (unsigned char) size;

    err = SetFontPathElements(num, newpath, &bad, TRUE);

    free(newpath);
    free(temp_path);

    return err;
}

int
GetFontPath(ClientPtr client, int *count, int *length, unsigned char **result)
{
    int i;
    unsigned char *c;
    int len;
    FontPathElementPtr fpe;

    i = XaceHook(XACE_SERVER_ACCESS, client, DixGetAttrAccess);
    if (i != Success)
        return i;

    len = 0;
    for (i = 0; i < num_fpes; i++) {
        fpe = font_path_elements[i];
        len += fpe->name_length + 1;
    }
    font_path_string = (unsigned char *) realloc(font_path_string, len);
    if (!font_path_string)
        return BadAlloc;

    c = font_path_string;
    *length = 0;
    for (i = 0; i < num_fpes; i++) {
        fpe = font_path_elements[i];
        *c = fpe->name_length;
        *length += *c++;
        memmove(c, fpe->name, fpe->name_length);
        c += fpe->name_length;
    }
    *count = num_fpes;
    *result = font_path_string;
    return Success;
}

void
DeleteClientFontStuff(ClientPtr client)
{
    int i;
    FontPathElementPtr fpe;

    for (i = 0; i < num_fpes; i++) {
        fpe = font_path_elements[i];
        if (fpe_functions[fpe->type].client_died)
            (*fpe_functions[fpe->type].client_died) ((pointer) client, fpe);
    }
}

void
InitFonts(void)
{
    patternCache = MakeFontPatternCache();

    register_fpe_functions();
}

int
GetDefaultPointSize(void)
{
    return 120;
}

FontResolutionPtr
GetClientResolutions(int *num)
{
    static struct _FontResolution res;
    ScreenPtr pScreen;

    pScreen = screenInfo.screens[0];
    res.x_resolution = (pScreen->width * 25.4) / pScreen->mmWidth;
    /*
     * XXX - we'll want this as long as bitmap instances are prevalent 
     so that we can match them from scalable fonts
     */
    if (res.x_resolution < 88)
        res.x_resolution = 75;
    else
        res.x_resolution = 100;
    res.y_resolution = (pScreen->height * 25.4) / pScreen->mmHeight;
    if (res.y_resolution < 88)
        res.y_resolution = 75;
    else
        res.y_resolution = 100;
    res.point_size = 120;
    *num = 1;
    return &res;
}

/*
 * returns the type index of the new fpe
 *
 * should be called (only once!) by each type of fpe when initialized
 */

int
RegisterFPEFunctions(NameCheckFunc name_func,
                     InitFpeFunc init_func,
                     FreeFpeFunc free_func,
                     ResetFpeFunc reset_func,
                     OpenFontFunc open_func,
                     CloseFontFunc close_func,
                     ListFontsFunc list_func,
                     StartLfwiFunc start_lfwi_func,
                     NextLfwiFunc next_lfwi_func,
                     WakeupFpeFunc wakeup_func,
                     ClientDiedFunc client_died,
                     LoadGlyphsFunc load_glyphs,
                     StartLaFunc start_list_alias_func,
                     NextLaFunc next_list_alias_func, SetPathFunc set_path_func)
{
    FPEFunctions *new;

    /* grow the list */
    new = (FPEFunctions *) realloc(fpe_functions,
                                   (num_fpe_types + 1) * sizeof(FPEFunctions));
    if (!new)
        return -1;
    fpe_functions = new;

    fpe_functions[num_fpe_types].name_check = name_func;
    fpe_functions[num_fpe_types].open_font = open_func;
    fpe_functions[num_fpe_types].close_font = close_func;
    fpe_functions[num_fpe_types].wakeup_fpe = wakeup_func;
    fpe_functions[num_fpe_types].list_fonts = list_func;
    fpe_functions[num_fpe_types].start_list_fonts_with_info = start_lfwi_func;
    fpe_functions[num_fpe_types].list_next_font_with_info = next_lfwi_func;
    fpe_functions[num_fpe_types].init_fpe = init_func;
    fpe_functions[num_fpe_types].free_fpe = free_func;
    fpe_functions[num_fpe_types].reset_fpe = reset_func;
    fpe_functions[num_fpe_types].client_died = client_died;
    fpe_functions[num_fpe_types].load_glyphs = load_glyphs;
    fpe_functions[num_fpe_types].start_list_fonts_and_aliases =
        start_list_alias_func;
    fpe_functions[num_fpe_types].list_next_font_or_alias = next_list_alias_func;
    fpe_functions[num_fpe_types].set_path_hook = set_path_func;

    return num_fpe_types++;
}

void
FreeFonts(void)
{
    if (patternCache) {
        FreeFontPatternCache(patternCache);
        patternCache = 0;
    }
    FreeFontPath(font_path_elements, num_fpes, TRUE);
    font_path_elements = 0;
    num_fpes = 0;
    free(fpe_functions);
    num_fpe_types = 0;
    fpe_functions = (FPEFunctions *) 0;
}

/* convenience functions for FS interface */

FontPtr
find_old_font(XID id)
{
    pointer pFont;

    dixLookupResourceByType(&pFont, id, RT_NONE, serverClient, DixReadAccess);
    return (FontPtr) pFont;
}

Font
GetNewFontClientID(void)
{
    return FakeClientID(0);
}

int
StoreFontClientFont(FontPtr pfont, Font id)
{
    return AddResource(id, RT_NONE, (pointer) pfont);
}

void
DeleteFontClientID(Font id)
{
    FreeResource(id, RT_NONE);
}

int
client_auth_generation(ClientPtr client)
{
    return 0;
}

static int fs_handlers_installed = 0;
static unsigned int last_server_gen;

int
init_fs_handlers(FontPathElementPtr fpe, BlockHandlerProcPtr block_handler)
{
    /* if server has reset, make sure the b&w handlers are reinstalled */
    if (last_server_gen < serverGeneration) {
        last_server_gen = serverGeneration;
        fs_handlers_installed = 0;
    }
    if (fs_handlers_installed == 0) {
        if (!RegisterBlockAndWakeupHandlers(block_handler,
                                            FontWakeup, (pointer) 0))
            return AllocError;
        fs_handlers_installed++;
    }
    QueueFontWakeup(fpe);
    return Successful;
}

void
remove_fs_handlers(FontPathElementPtr fpe, BlockHandlerProcPtr block_handler,
                   Bool all)
{
    if (all) {
        /* remove the handlers if no one else is using them */
        if (--fs_handlers_installed == 0) {
            RemoveBlockAndWakeupHandlers(block_handler, FontWakeup,
                                         (pointer) 0);
        }
    }
    RemoveFontWakeup(fpe);
}<|MERGE_RESOLUTION|>--- conflicted
+++ resolved
@@ -121,37 +121,22 @@
 Bool
 SetDefaultFont(char *defaultfontname)
 {
-<<<<<<< HEAD
-    int         err;
-    FontPtr     pf;
-    XID         fid;
-    static FontPtr last_pf;
-=======
     int err;
     FontPtr pf;
     XID fid;
->>>>>>> 0f834b91
+    static FontPtr last_pf;
 
     fid = FakeClientID(0);
     err = OpenFont(serverClient, fid, FontLoadAll | FontOpenSync,
                    (unsigned) strlen(defaultfontname), defaultfontname);
     if (err != Success)
-<<<<<<< HEAD
-	return FALSE;
-    err = dixLookupResourceByType((pointer *)&pf, fid, RT_FONT, serverClient,
-				  DixReadAccess);
-    if (err == Success) last_pf = pf;
-    if (last_pf == (FontPtr) NULL)
-	return FALSE;
-    defaultFont = last_pf;
-=======
         return FALSE;
     err = dixLookupResourceByType((pointer *) &pf, fid, RT_FONT, serverClient,
                                   DixReadAccess);
-    if (err != Success)
+    if (err == Success) last_pf = pf;
+    if (last_pf == (FontPtr) NULL)
         return FALSE;
-    defaultFont = pf;
->>>>>>> 0f834b91
+    defaultFont = last_pf;
     return TRUE;
 }
 
@@ -242,25 +227,14 @@
 {
     FontPtr pfont = NullFont;
     FontPathElementPtr fpe = NULL;
-<<<<<<< HEAD
-    ScreenPtr   pScr;
-    int         err = Successful;
-    int         i;
-    char       *alias,
-               *newname;
-    int         newlen;
-    int		aliascount = 20;
-    Bool	fromDispatch = c->from_dispatch;
-    Bool        finished = FALSE;
-=======
     ScreenPtr pScr;
     int err = Successful;
     int i;
     char *alias, *newname;
     int newlen;
     int aliascount = 20;
-
->>>>>>> 0f834b91
+    Bool fromDispatch = c->from_dispatch;
+    Bool finished = FALSE;
     /*
      * Decide at runtime what FontFormat to use.
      */
@@ -284,21 +258,8 @@
 #endif
         BitmapFormatScanlineUnit8;
 
-<<<<<<< HEAD
-	BitmapFormatScanlineUnit8;
-
     c->from_dispatch = FALSE;
 
-    if (client->clientGone)
-    {
-	if (c->current_fpe < c->num_fpes)
-	{
-	    fpe = c->fpe_list[c->current_fpe];
-	    (*fpe_functions[fpe->type].client_died) ((pointer) client, fpe);
-	}
-	err = Successful;
-	goto bail;
-=======
     if (client->clientGone) {
         if (c->current_fpe < c->num_fpes) {
             fpe = c->fpe_list[c->current_fpe];
@@ -306,7 +267,6 @@
         }
         err = Successful;
         goto bail;
->>>>>>> 0f834b91
     }
     while (c->current_fpe < c->num_fpes) {
         fpe = c->fpe_list[c->current_fpe];
@@ -399,21 +359,15 @@
                           c->fontid, FontToXError(err));
     }
     ClientWakeup(c->client);
-<<<<<<< HEAD
     finished = TRUE;
-xinerama_sleep:
+ xinerama_sleep:
     if (finished || fromDispatch) {
-	for (i = 0; i < c->num_fpes; i++) {
-	    FreeFPE(c->fpe_list[i]);
-	}
-	free(c->fpe_list);
-	free(c->fontname);
-	free(c);
-=======
- xinerama_sleep:
-    for (i = 0; i < c->num_fpes; i++) {
-        FreeFPE(c->fpe_list[i]);
->>>>>>> 0f834b91
+        for (i = 0; i < c->num_fpes; i++) {
+            FreeFPE(c->fpe_list[i]);
+        }
+        free(c->fpe_list);
+        free(c->fontname);
+        free(c);
     }
     return TRUE;
 }
@@ -610,28 +564,13 @@
     int stringLens;
     int i;
     xListFontsReply reply;
-<<<<<<< HEAD
-    char	*bufptr;
-    char	*bufferStart;
-    int		aliascount = 0;
-    Bool	fromDispatch = c->from_dispatch;
-    Bool	finished = FALSE;
-
-    c->from_dispatch = FALSE;
-
-    if (client->clientGone)
-    {
-	if (c->current.current_fpe < c->num_fpes)
-	{
-	    fpe = c->fpe_list[c->current.current_fpe];
-	    (*fpe_functions[fpe->type].client_died) ((pointer) client, fpe);
-	}
-	err = Successful;
-	goto bail;
-=======
     char *bufptr;
     char *bufferStart;
     int aliascount = 0;
+    Bool fromDispatch = c->from_dispatch;
+    Bool finished = FALSE;
+
+    c->from_dispatch = FALSE;
 
     if (client->clientGone) {
         if (c->current.current_fpe < c->num_fpes) {
@@ -640,7 +579,6 @@
         }
         err = Successful;
         goto bail;
->>>>>>> 0f834b91
     }
 
     if (!c->current.patlen)
@@ -853,26 +791,16 @@
 
  bail:
     ClientWakeup(client);
-<<<<<<< HEAD
     finished = TRUE;
-xinerama_sleep:
+ xinerama_sleep:
     if (finished || fromDispatch) {
-	for (i = 0; i < c->num_fpes; i++)
-	    FreeFPE(c->fpe_list[i]);
-	free(c->fpe_list);
-	free(c->savedName);
-	FreeFontNames(names);
-	free(c);
-    }
-=======
- xinerama_sleep:
-    for (i = 0; i < c->num_fpes; i++)
-        FreeFPE(c->fpe_list[i]);
-    free(c->fpe_list);
-    free(c->savedName);
-    FreeFontNames(names);
-    free(c);
->>>>>>> 0f834b91
+        for (i = 0; i < c->num_fpes; i++)
+            FreeFPE(c->fpe_list[i]);
+        free(c->fpe_list);
+        free(c->savedName);
+        FreeFontNames(names);
+        free(c);
+    }
     free(resolved);
     return TRUE;
 }
@@ -933,22 +861,13 @@
 doListFontsWithInfo(ClientPtr client, LFWIclosurePtr c)
 {
     FontPathElementPtr fpe;
-<<<<<<< HEAD
-    int         err = Successful;
-    char       *name;
-    Bool        fromDispatch = c->from_dispatch;
-    Bool        finished = FALSE;
-    int         namelen;
-    int         numFonts;
-    FontInfoRec fontInfo,
-               *pFontInfo;
-=======
     int err = Successful;
     char *name;
+    Bool fromDispatch = c->from_dispatch;
+    Bool finished = FALSE;
     int namelen;
     int numFonts;
     FontInfoRec fontInfo, *pFontInfo;
->>>>>>> 0f834b91
     xListFontsWithInfoReply *reply;
     int length;
     xFontProp *pFP;
@@ -956,19 +875,8 @@
     int aliascount = 0;
     xListFontsWithInfoReply finalReply;
 
-<<<<<<< HEAD
     c->from_dispatch = FALSE;
 
-    if (client->clientGone)
-    {
-	if (c->current.current_fpe < c->num_fpes)
- 	{
-	    fpe = c->fpe_list[c->current.current_fpe];
-	    (*fpe_functions[fpe->type].client_died) ((pointer) client, fpe);
-	}
-	err = Successful;
-	goto bail;
-=======
     if (client->clientGone) {
         if (c->current.current_fpe < c->num_fpes) {
             fpe = c->fpe_list[c->current.current_fpe];
@@ -976,7 +884,6 @@
         }
         err = Successful;
         goto bail;
->>>>>>> 0f834b91
     }
     client->pSwapReplyFunc = ReplySwapVector[X_ListFontsWithInfo];
     if (!c->current.patlen)
@@ -1143,26 +1050,16 @@
     WriteSwappedDataToClient(client, length, &finalReply);
  bail:
     ClientWakeup(client);
-<<<<<<< HEAD
     finished = TRUE;
-xinerama_sleep:
+ xinerama_sleep:
     if (finished || fromDispatch) {
-	for (i = 0; i < c->num_fpes; i++)
-	    FreeFPE(c->fpe_list[i]);
-	free(c->reply);
-	free(c->fpe_list);
-	free(c->savedName);
-	free(c);
-    }
-=======
- xinerama_sleep:
-    for (i = 0; i < c->num_fpes; i++)
-        FreeFPE(c->fpe_list[i]);
-    free(c->reply);
-    free(c->fpe_list);
-    free(c->savedName);
-    free(c);
->>>>>>> 0f834b91
+        for (i = 0; i < c->num_fpes; i++)
+            FreeFPE(c->fpe_list[i]);
+        free(c->reply);
+        free(c->fpe_list);
+        free(c->savedName);
+        free(c);
+    }
     return TRUE;
 }
 
@@ -1219,12 +1116,8 @@
 
 #define TextEltHeader 2
 #define FontShiftSize 5
-<<<<<<< HEAD
 static ChangeGCVal clearGC[] = { NullPixmap };
-=======
-static ChangeGCVal clearGC[] = { {.ptr = NullPixmap} };
-
->>>>>>> 0f834b91
+
 #define clearGCmask (GCClipMask)
 
 int
@@ -1475,37 +1368,21 @@
 #endif
             SendErrorToClient(c->client, c->reqType, 0, 0, err);
     }
-<<<<<<< HEAD
-    if (ClientIsAsleep(client))
-    {
-	ClientWakeup(c->client);
-	finished = TRUE;
-xinerama_sleep:
-	if (finished || fromDispatch) {
-	    ChangeGC(NullClient, c->pGC, clearGCmask, clearGC);
-
-	    /* Unreference the font from the scratch GC */
-	    CloseFont(c->pGC->font, (Font)0);
-	    c->pGC->font = NullFont;
-
-	    FreeScratchGC(c->pGC);
-	    free(c->data);
-	    free(c);
-	}
-=======
     if (ClientIsAsleep(client)) {
         ClientWakeup(c->client);
+        finished = TRUE;
  xinerama_sleep:
-        ChangeGC(NullClient, c->pGC, clearGCmask, clearGC);
-
-        /* Unreference the font from the scratch GC */
-        CloseFont(c->pGC->font, (Font) 0);
-        c->pGC->font = NullFont;
-
-        FreeScratchGC(c->pGC);
-        free(c->data);
-        free(c);
->>>>>>> 0f834b91
+        if (finished || fromDispatch) {
+            ChangeGC(NullClient, c->pGC, clearGCmask, clearGC);
+
+            /* Unreference the font from the scratch GC */
+            CloseFont(c->pGC->font, (Font) 0);
+            c->pGC->font = NullFont;
+
+            FreeScratchGC(c->pGC);
+            free(c->data);
+            free(c);
+        }
     }
     return TRUE;
 }
@@ -1642,37 +1519,21 @@
     if (err != Success && c->client != serverClient) {
         SendErrorToClient(c->client, c->reqType, 0, 0, err);
     }
-<<<<<<< HEAD
-    if (ClientIsAsleep(client))
-    {
-	ClientWakeup(c->client);
-	finished = TRUE;
-xinerama_sleep:
-	if (finished || fromDispatch) {
-	    ChangeGC(NullClient, c->pGC, clearGCmask, clearGC);
-
-	    /* Unreference the font from the scratch GC */
-	    CloseFont(c->pGC->font, (Font)0);
-	    c->pGC->font = NullFont;
-
-	    FreeScratchGC(c->pGC);
-	    free(c->data);
-	    free(c);
-	}
-=======
     if (ClientIsAsleep(client)) {
         ClientWakeup(c->client);
+        finished = TRUE;
  xinerama_sleep:
-        ChangeGC(NullClient, c->pGC, clearGCmask, clearGC);
-
-        /* Unreference the font from the scratch GC */
-        CloseFont(c->pGC->font, (Font) 0);
-        c->pGC->font = NullFont;
-
-        FreeScratchGC(c->pGC);
-        free(c->data);
-        free(c);
->>>>>>> 0f834b91
+        if (finished || fromDispatch) {
+            ChangeGC(NullClient, c->pGC, clearGCmask, clearGC);
+
+            /* Unreference the font from the scratch GC */
+            CloseFont(c->pGC->font, (Font) 0);
+            c->pGC->font = NullFont;
+
+            FreeScratchGC(c->pGC);
+            free(c->data);
+            free(c);
+        }
     }
     return TRUE;
 }
