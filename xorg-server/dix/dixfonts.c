<<<<<<< HEAD
/************************************************************************
Copyright 1987 by Digital Equipment Corporation, Maynard, Massachusetts.

                        All Rights Reserved

Permission to use, copy, modify, and distribute this software and its
documentation for any purpose and without fee is hereby granted,
provided that the above copyright notice appear in all copies and that
both that copyright notice and this permission notice appear in
supporting documentation, and that the name of Digital not be
used in advertising or publicity pertaining to distribution of the
software without specific, written prior permission.

DIGITAL DISCLAIMS ALL WARRANTIES WITH REGARD TO THIS SOFTWARE, INCLUDING
ALL IMPLIED WARRANTIES OF MERCHANTABILITY AND FITNESS, IN NO EVENT SHALL
DIGITAL BE LIABLE FOR ANY SPECIAL, INDIRECT OR CONSEQUENTIAL DAMAGES OR
ANY DAMAGES WHATSOEVER RESULTING FROM LOSS OF USE, DATA OR PROFITS,
WHETHER IN AN ACTION OF CONTRACT, NEGLIGENCE OR OTHER TORTIOUS ACTION,
ARISING OUT OF OR IN CONNECTION WITH THE USE OR PERFORMANCE OF THIS
SOFTWARE.

************************************************************************/
/* The panoramix components contained the following notice */
/*
Copyright (c) 1991, 1997 Digital Equipment Corporation, Maynard, Massachusetts.

Permission is hereby granted, free of charge, to any person obtaining a copy
of this software and associated documentation files (the "Software"), to deal
in the Software without restriction, including without limitation the rights
to use, copy, modify, merge, publish, distribute, sublicense, and/or sell
copies of the Software.

The above copyright notice and this permission notice shall be included in
all copies or substantial portions of the Software.

THE SOFTWARE IS PROVIDED "AS IS", WITHOUT WARRANTY OF ANY KIND, EXPRESS OR
IMPLIED, INCLUDING BUT NOT LIMITED TO THE WARRANTIES OF MERCHANTABILITY,
FITNESS FOR A PARTICULAR PURPOSE AND NONINFRINGEMENT.  IN NO EVENT SHALL
DIGITAL EQUIPMENT CORPORATION BE LIABLE FOR ANY CLAIM, DAMAGES, INCLUDING,
BUT NOT LIMITED TO CONSEQUENTIAL OR INCIDENTAL DAMAGES, OR OTHER LIABILITY,
WHETHER IN AN ACTION OF CONTRACT, TORT OR OTHERWISE, ARISING FROM, OUT OF OR
IN CONNECTION WITH THE SOFTWARE OR THE USE OR OTHER DEALINGS IN THE SOFTWARE.

Except as contained in this notice, the name of Digital Equipment Corporation
shall not be used in advertising or otherwise to promote the sale, use or other
dealings in this Software without prior written authorization from Digital
Equipment Corporation.

******************************************************************/

#ifdef HAVE_DIX_CONFIG_H
#include <dix-config.h>
#endif

#include <X11/X.h>
#include <X11/Xmd.h>
#include <X11/Xproto.h>
#include "scrnintstr.h"
#include "resource.h"
#include "dixstruct.h"
#include "cursorstr.h"
#include "misc.h"
#include "opaque.h"
#include "dixfontstr.h"
#include "closestr.h"
#include "dixfont.h"
#include "xace.h"

#ifdef DEBUG
#include	<stdio.h>
#endif

#ifdef XF86BIGFONT
#include "xf86bigfontsrv.h"
#endif

#define QUERYCHARINFO(pci, pr)  *(pr) = (pci)->metrics

extern pointer fosNaturalParams;
extern FontPtr defaultFont;

static FontPathElementPtr *font_path_elements = (FontPathElementPtr *) 0;
static int  num_fpes = 0;
static FPEFunctions *fpe_functions = (FPEFunctions *) 0;
static int  num_fpe_types = 0;

static unsigned char *font_path_string;

static int  num_slept_fpes = 0;
static int  size_slept_fpes = 0;
static FontPathElementPtr *slept_fpes = (FontPathElementPtr *) 0;
static FontPatternCachePtr patternCache;

static int
FontToXError(int err)
{
    switch (err) {
    case Successful:
	return Success;
    case AllocError:
	return BadAlloc;
    case BadFontName:
	return BadName;
    case BadFontPath:
    case BadFontFormat:	/* is there something better? */
    case BadCharRange:
	return BadValue;
    default:
	return err;
    }
}

static int
LoadGlyphs(ClientPtr client, FontPtr pfont, unsigned nchars, int item_size,
	   unsigned char *data)
{
    if (fpe_functions[pfont->fpe->type].load_glyphs)
	return (*fpe_functions[pfont->fpe->type].load_glyphs)
	    (client, pfont, 0, nchars, item_size, data);
    else
	return Successful;
}

/*
 * adding RT_FONT prevents conflict with default cursor font
 */
Bool
SetDefaultFont(char *defaultfontname)
{
    int         err;
    FontPtr     pf;
    XID         fid;
    static FontPtr last_pf;

    fid = FakeClientID(0);
    err = OpenFont(serverClient, fid, FontLoadAll | FontOpenSync,
		   (unsigned) strlen(defaultfontname), defaultfontname);
    if (err != Success)
	return FALSE;
    err = dixLookupResourceByType((pointer *)&pf, fid, RT_FONT, serverClient,
				  DixReadAccess);
    if (err == Success) last_pf = pf;
    if (last_pf == (FontPtr) NULL)
	return FALSE;
    defaultFont = last_pf;
    return TRUE;
}

/*
 * note that the font wakeup queue is not refcounted.  this is because
 * an fpe needs to be added when it's inited, and removed when it's finally
 * freed, in order to handle any data that isn't requested, like FS events.
 *
 * since the only thing that should call these routines is the renderer's
 * init_fpe() and free_fpe(), there shouldn't be any problem in using
 * freed data.
 */
void
QueueFontWakeup(FontPathElementPtr fpe)
{
    int         i;
    FontPathElementPtr *new;

    for (i = 0; i < num_slept_fpes; i++) {
	if (slept_fpes[i] == fpe) {
	    return;
	}
    }
    if (num_slept_fpes == size_slept_fpes) {
	new = (FontPathElementPtr *)
	    realloc(slept_fpes,
		     sizeof(FontPathElementPtr) * (size_slept_fpes + 4));
	if (!new)
	    return;
	slept_fpes = new;
	size_slept_fpes += 4;
    }
    slept_fpes[num_slept_fpes] = fpe;
    num_slept_fpes++;
}

void
RemoveFontWakeup(FontPathElementPtr fpe)
{
    int         i,
                j;

    for (i = 0; i < num_slept_fpes; i++) {
	if (slept_fpes[i] == fpe) {
	    for (j = i; j < num_slept_fpes; j++) {
		slept_fpes[j] = slept_fpes[j + 1];
	    }
	    num_slept_fpes--;
	    return;
	}
    }
}

void
FontWakeup(pointer data, int count, pointer LastSelectMask)
{
    int         i;
    FontPathElementPtr fpe;

    if (count < 0)
	return;
    /* wake up any fpe's that may be waiting for information */
    for (i = 0; i < num_slept_fpes; i++) {
	fpe = slept_fpes[i];
	(void) (*fpe_functions[fpe->type].wakeup_fpe) (fpe, LastSelectMask);
    }
}

/* XXX -- these two funcs may want to be broken into macros */
static void
UseFPE(FontPathElementPtr fpe)
{
    fpe->refcount++;
}

static void
FreeFPE (FontPathElementPtr fpe)
{
    fpe->refcount--;
    if (fpe->refcount == 0) {
	(*fpe_functions[fpe->type].free_fpe) (fpe);
	free(fpe->name);
	free(fpe);
    }
}

static Bool
doOpenFont(ClientPtr client, OFclosurePtr c)
{
    FontPtr     pfont = NullFont;
    FontPathElementPtr fpe = NULL;
    ScreenPtr   pScr;
    int         err = Successful;
    int         i;
    char       *alias,
               *newname;
    int         newlen;
    int		aliascount = 20;
    /*
     * Decide at runtime what FontFormat to use.
     */
    Mask FontFormat = 

	((screenInfo.imageByteOrder == LSBFirst) ?
	    BitmapFormatByteOrderLSB : BitmapFormatByteOrderMSB) |

	((screenInfo.bitmapBitOrder == LSBFirst) ?
	    BitmapFormatBitOrderLSB : BitmapFormatBitOrderMSB) |

	BitmapFormatImageRectMin |

#if GLYPHPADBYTES == 1
	BitmapFormatScanlinePad8 |
#endif

#if GLYPHPADBYTES == 2
	BitmapFormatScanlinePad16 |
#endif

#if GLYPHPADBYTES == 4
	BitmapFormatScanlinePad32 |
#endif

#if GLYPHPADBYTES == 8
	BitmapFormatScanlinePad64 |
#endif

	BitmapFormatScanlineUnit8;

    if (client->clientGone)
    {
	if (c->current_fpe < c->num_fpes)
	{
	    fpe = c->fpe_list[c->current_fpe];
	    (*fpe_functions[fpe->type].client_died) ((pointer) client, fpe);
	}
	err = Successful;
	goto bail;
    }
    while (c->current_fpe < c->num_fpes) {
	fpe = c->fpe_list[c->current_fpe];
	err = (*fpe_functions[fpe->type].open_font)
	    ((pointer) client, fpe, c->flags,
	     c->fontname, c->fnamelen, FontFormat,
	     BitmapFormatMaskByte |
	     BitmapFormatMaskBit |
	     BitmapFormatMaskImageRectangle |
	     BitmapFormatMaskScanLinePad |
	     BitmapFormatMaskScanLineUnit,
	     c->fontid, &pfont, &alias,
	     c->non_cachable_font && c->non_cachable_font->fpe == fpe ?
		 c->non_cachable_font :
		 (FontPtr)0);

	if (err == FontNameAlias && alias) {
	    newlen = strlen(alias);
	    newname = (char *) realloc(c->fontname, newlen);
	    if (!newname) {
		err = AllocError;
		break;
	    }
	    memmove(newname, alias, newlen);
	    c->fontname = newname;
	    c->fnamelen = newlen;
	    c->current_fpe = 0;
	    if (--aliascount <= 0) {
		/* We've tried resolving this alias 20 times, we're
 		 * probably stuck in an infinite loop of aliases pointing
 		 * to each other - time to take emergency exit!
 		 */
 		err = BadImplementation;
		break;
	    }
	    continue;
	}
	if (err == BadFontName) {
	    c->current_fpe++;
	    continue;
	}
	if (err == Suspended) {
	    if (!ClientIsAsleep(client))
		ClientSleep(client, (ClientSleepProcPtr)doOpenFont, c);
	    else
		goto xinerama_sleep;
	    return TRUE;
	}
	break;
    }

    if (err != Successful)
	goto bail;
    if (!pfont) {
	err = BadFontName;
	goto bail;
    }
    /* check values for firstCol, lastCol, firstRow, and lastRow */
    if (pfont->info.firstCol > pfont->info.lastCol ||
       pfont->info.firstRow > pfont->info.lastRow ||
       pfont->info.lastCol - pfont->info.firstCol > 255) {
       err = AllocError;
       goto bail;
    }
    if (!pfont->fpe)
	pfont->fpe = fpe;
    pfont->refcnt++;
    if (pfont->refcnt == 1) {
	UseFPE(pfont->fpe);
	for (i = 0; i < screenInfo.numScreens; i++) {
	    pScr = screenInfo.screens[i];
	    if (pScr->RealizeFont)
	    {
		if (!(*pScr->RealizeFont) (pScr, pfont))
		{
		    CloseFont (pfont, (Font) 0);
		    err = AllocError;
		    goto bail;
		}
	    }
	}
    }
    if (!AddResource(c->fontid, RT_FONT, (pointer) pfont)) {
	err = AllocError;
	goto bail;
    }
    if (patternCache && pfont != c->non_cachable_font)
	CacheFontPattern(patternCache, c->origFontName, c->origFontNameLen,
			 pfont);
bail:
    if (err != Successful && c->client != serverClient) {
	SendErrorToClient(c->client, X_OpenFont, 0,
			  c->fontid, FontToXError(err));
    }
    ClientWakeup(c->client);
xinerama_sleep:
    for (i = 0; i < c->num_fpes; i++) {
	FreeFPE(c->fpe_list[i]);
    }
    free(c->fpe_list);
    free(c->fontname);
    free(c);
    return TRUE;
}

int
OpenFont(ClientPtr client, XID fid, Mask flags, unsigned lenfname, char *pfontname)
{
    OFclosurePtr c;
    int         i;
    FontPtr     cached = (FontPtr)0;

#ifdef FONTDEBUG
    char *f;
    f = malloc(lenfname + 1);
    memmove(f, pfontname, lenfname);
    f[lenfname] = '\0';
    ErrorF("[dix] OpenFont: fontname is \"%s\"\n", f);
    free(f);
#endif
    if (!lenfname || lenfname > XLFDMAXFONTNAMELEN)
	return BadName;
    if (patternCache)
    {

    /*
    ** Check name cache.  If we find a cached version of this font that
    ** is cachable, immediately satisfy the request with it.  If we find
    ** a cached version of this font that is non-cachable, we do not
    ** satisfy the request with it.  Instead, we pass the FontPtr to the
    ** FPE's open_font code (the fontfile FPE in turn passes the
    ** information to the rasterizer; the fserve FPE ignores it).
    **
    ** Presumably, the font is marked non-cachable because the FPE has
    ** put some licensing restrictions on it.  If the FPE, using
    ** whatever logic it relies on, determines that it is willing to
    ** share this existing font with the client, then it has the option
    ** to return the FontPtr we passed it as the newly-opened font.
    ** This allows the FPE to exercise its licensing logic without
    ** having to create another instance of a font that already exists.
    */

	cached = FindCachedFontPattern(patternCache, pfontname, lenfname);
	if (cached && cached->info.cachable)
	{
	    if (!AddResource(fid, RT_FONT, (pointer) cached))
		return BadAlloc;
	    cached->refcnt++;
	    return Success;
	}
    }
    c = malloc(sizeof(OFclosureRec));
    if (!c)
	return BadAlloc;
    c->fontname = malloc(lenfname);
    c->origFontName = pfontname;
    c->origFontNameLen = lenfname;
    if (!c->fontname) {
	free(c);
	return BadAlloc;
    }
    /*
     * copy the current FPE list, so that if it gets changed by another client
     * while we're blocking, the request still appears atomic
     */
    c->fpe_list = malloc(sizeof(FontPathElementPtr) * num_fpes);
    if (!c->fpe_list) {
	free(c->fontname);
	free(c);
	return BadAlloc;
    }
    memmove(c->fontname, pfontname, lenfname);
    for (i = 0; i < num_fpes; i++) {
	c->fpe_list[i] = font_path_elements[i];
	UseFPE(c->fpe_list[i]);
    }
    c->client = client;
    c->fontid = fid;
    c->current_fpe = 0;
    c->num_fpes = num_fpes;
    c->fnamelen = lenfname;
    c->flags = flags;
    c->non_cachable_font = cached;

    (void) doOpenFont(client, c);
    return Success;
}

/**
 * Decrement font's ref count, and free storage if ref count equals zero
 *
 *  \param value must conform to DeleteType
 */
int
CloseFont(pointer value, XID fid)
{
    int         nscr;
    ScreenPtr   pscr;
    FontPathElementPtr fpe;
    FontPtr     pfont = (FontPtr)value;

    if (pfont == NullFont)
	return Success;
    if (--pfont->refcnt == 0) {
	if (patternCache)
	    RemoveCachedFontPattern (patternCache, pfont);
	/*
	 * since the last reference is gone, ask each screen to free any
	 * storage it may have allocated locally for it.
	 */
	for (nscr = 0; nscr < screenInfo.numScreens; nscr++) {
	    pscr = screenInfo.screens[nscr];
	    if (pscr->UnrealizeFont)
		(*pscr->UnrealizeFont) (pscr, pfont);
	}
	if (pfont == defaultFont)
	    defaultFont = NULL;
#ifdef XF86BIGFONT
	XF86BigfontFreeFontShm(pfont);
#endif
	fpe = pfont->fpe;
	(*fpe_functions[fpe->type].close_font) (fpe, pfont);
	FreeFPE(fpe);
    }
    return Success;
}


/***====================================================================***/

/**
 * Sets up pReply as the correct QueryFontReply for pFont with the first
 * nProtoCCIStructs char infos.
 *
 *  \param pReply caller must allocate this storage
  */
void
QueryFont(FontPtr pFont, xQueryFontReply *pReply, int nProtoCCIStructs)
{
    FontPropPtr      pFP;
    int              r,
                     c,
                     i;
    xFontProp       *prFP;
    xCharInfo       *prCI;
    xCharInfo       *charInfos[256];
    unsigned char    chars[512];
    int              ninfos;
    unsigned long    ncols;
    unsigned long    count;

    /* pr->length set in dispatch */
    pReply->minCharOrByte2 = pFont->info.firstCol;
    pReply->defaultChar = pFont->info.defaultCh;
    pReply->maxCharOrByte2 = pFont->info.lastCol;
    pReply->drawDirection = pFont->info.drawDirection;
    pReply->allCharsExist = pFont->info.allExist;
    pReply->minByte1 = pFont->info.firstRow;
    pReply->maxByte1 = pFont->info.lastRow;
    pReply->fontAscent = pFont->info.fontAscent;
    pReply->fontDescent = pFont->info.fontDescent;

    pReply->minBounds = pFont->info.ink_minbounds;
    pReply->maxBounds = pFont->info.ink_maxbounds;

    pReply->nFontProps = pFont->info.nprops;
    pReply->nCharInfos = nProtoCCIStructs;

    for (i = 0, pFP = pFont->info.props, prFP = (xFontProp *) (&pReply[1]);
	    i < pFont->info.nprops;
	    i++, pFP++, prFP++) {
	prFP->name = pFP->name;
	prFP->value = pFP->value;
    }

    ninfos = 0;
    ncols = (unsigned long) (pFont->info.lastCol - pFont->info.firstCol + 1);
    prCI = (xCharInfo *) (prFP);
    for (r = pFont->info.firstRow;
	    ninfos < nProtoCCIStructs && r <= (int)pFont->info.lastRow;
	    r++) {
	i = 0;
	for (c = pFont->info.firstCol; c <= (int)pFont->info.lastCol; c++) {
	    chars[i++] = r;
	    chars[i++] = c;
	}
	(*pFont->get_metrics) (pFont, ncols, chars, 
				TwoD16Bit, &count, charInfos);
	i = 0;
	for (i = 0; i < (int) count && ninfos < nProtoCCIStructs; i++) {
	    *prCI = *charInfos[i];
	    prCI++;
	    ninfos++;
	}
    }
    return;
}

static Bool
doListFontsAndAliases(ClientPtr client, LFclosurePtr c)
{
    FontPathElementPtr fpe;
    int         err = Successful;
    FontNamesPtr names = NULL;
    char       *name, *resolved=NULL;
    int         namelen, resolvedlen;
    int		nnames;
    int         stringLens;
    int         i;
    xListFontsReply reply;
    char	*bufptr;
    char	*bufferStart;
    int		aliascount = 0;

    if (client->clientGone)
    {
	if (c->current.current_fpe < c->num_fpes)
	{
	    fpe = c->fpe_list[c->current.current_fpe];
	    (*fpe_functions[fpe->type].client_died) ((pointer) client, fpe);
	}
	err = Successful;
	goto bail;
    }

    if (!c->current.patlen)
	goto finish;

    while (c->current.current_fpe < c->num_fpes) {
	fpe = c->fpe_list[c->current.current_fpe];
	err = Successful;

	if (!fpe_functions[fpe->type].start_list_fonts_and_aliases)
	{
	    /* This FPE doesn't support/require list_fonts_and_aliases */

	    err = (*fpe_functions[fpe->type].list_fonts)
		((pointer) c->client, fpe, c->current.pattern,
		 c->current.patlen, c->current.max_names - c->names->nnames,
		 c->names);

	    if (err == Suspended) {
		if (!ClientIsAsleep(client))
		    ClientSleep(client,
				(ClientSleepProcPtr)doListFontsAndAliases,
				c);
		else
		    goto xinerama_sleep;
		return TRUE;
	    }

	    err = BadFontName;
	}
	else
	{
	    /* Start of list_fonts_and_aliases functionality.  Modeled
	       after list_fonts_with_info in that it resolves aliases,
	       except that the information collected from FPEs is just
	       names, not font info.  Each list_next_font_or_alias()
	       returns either a name into name/namelen or an alias into
	       name/namelen and its target name into resolved/resolvedlen.
	       The code at this level then resolves the alias by polling
	       the FPEs.  */

	    if (!c->current.list_started) {
		err = (*fpe_functions[fpe->type].start_list_fonts_and_aliases)
		    ((pointer) c->client, fpe, c->current.pattern,
		     c->current.patlen, c->current.max_names - c->names->nnames,
		     &c->current.private);
		if (err == Suspended) {
		    if (!ClientIsAsleep(client))
			ClientSleep(client,
				    (ClientSleepProcPtr)doListFontsAndAliases,
				    c);
		    else
			goto xinerama_sleep;
		    return TRUE;
		}
		if (err == Successful)
		    c->current.list_started = TRUE;
	    }
	    if (err == Successful) {
		char    *tmpname;
		name = 0;
		err = (*fpe_functions[fpe->type].list_next_font_or_alias)
		    ((pointer) c->client, fpe, &name, &namelen, &tmpname,
		     &resolvedlen, c->current.private);
		if (err == Suspended) {
		    if (ClientIsAsleep(client))
			ClientSleep(client,
				    (ClientSleepProcPtr)doListFontsAndAliases,
				    c);
		    else
			goto xinerama_sleep;
		    return TRUE;
		}
		if (err == FontNameAlias) {
		    free(resolved);
		    resolved = malloc(resolvedlen + 1);
		    if (resolved)
			memmove(resolved, tmpname, resolvedlen + 1);
		}
	    }

	    if (err == Successful)
	    {
		if (c->haveSaved)
		{
		    if (c->savedName)
			(void)AddFontNamesName(c->names, c->savedName,
					       c->savedNameLen);
		}
		else
		    (void)AddFontNamesName(c->names, name, namelen);
	    }

	    /*
	     * When we get an alias back, save our state and reset back to
	     * the start of the FPE looking for the specified name.  As
	     * soon as a real font is found for the alias, pop back to the
	     * old state
	     */
	    else if (err == FontNameAlias) {
		char	tmp_pattern[XLFDMAXFONTNAMELEN];
		/*
		 * when an alias recurses, we need to give
		 * the last FPE a chance to clean up; so we call
		 * it again, and assume that the error returned
		 * is BadFontName, indicating the alias resolution
		 * is complete.
		 */
		memmove(tmp_pattern, resolved, resolvedlen);
		if (c->haveSaved)
		{
		    char    *tmpname;
		    int     tmpnamelen;

		    tmpname = 0;
		    (void) (*fpe_functions[fpe->type].list_next_font_or_alias)
			((pointer) c->client, fpe, &tmpname, &tmpnamelen,
			 &tmpname, &tmpnamelen, c->current.private);
		    if (--aliascount <= 0)
		    {
			err = BadFontName;
			goto ContBadFontName;
		    }
		}
		else
		{
		    c->saved = c->current;
		    c->haveSaved = TRUE;
		    free(c->savedName);
		    c->savedName = malloc(namelen + 1);
		    if (c->savedName)
			memmove(c->savedName, name, namelen + 1);
		    c->savedNameLen = namelen;
		    aliascount = 20;
		}
		memmove(c->current.pattern, tmp_pattern, resolvedlen);
		c->current.patlen = resolvedlen;
		c->current.max_names = c->names->nnames + 1;
		c->current.current_fpe = -1;
		c->current.private = 0;
		err = BadFontName;
	    }
	}
	/*
	 * At the end of this FPE, step to the next.  If we've finished
	 * processing an alias, pop state back. If we've collected enough
	 * font names, quit.
	 */
	if (err == BadFontName) {
	  ContBadFontName: ;
	    c->current.list_started = FALSE;
	    c->current.current_fpe++;
	    err = Successful;
	    if (c->haveSaved)
	    {
		if (c->names->nnames == c->current.max_names ||
			c->current.current_fpe == c->num_fpes) {
		    c->haveSaved = FALSE;
		    c->current = c->saved;
		    /* Give the saved namelist a chance to clean itself up */
		    continue;
		}
	    }
	    if (c->names->nnames == c->current.max_names)
		break;
	}
    }

    /*
     * send the reply
     */
    if (err != Successful) {
	SendErrorToClient(client, X_ListFonts, 0, 0, FontToXError(err));
	goto bail;
    }

finish:

    names = c->names;
    nnames = names->nnames;
    client = c->client;
    stringLens = 0;
    for (i = 0; i < nnames; i++)
	stringLens += (names->length[i] <= 255) ? names->length[i] : 0;

    memset(&reply, 0, sizeof(xListFontsReply));
    reply.type = X_Reply;
    reply.length = bytes_to_int32(stringLens + nnames);
    reply.nFonts = nnames;
    reply.sequenceNumber = client->sequence;

    bufptr = bufferStart = malloc(reply.length << 2);

    if (!bufptr && reply.length) {
	SendErrorToClient(client, X_ListFonts, 0, 0, BadAlloc);
	goto bail;
    }
    /*
     * since WriteToClient long word aligns things, copy to temp buffer and
     * write all at once
     */
    for (i = 0; i < nnames; i++) {
	if (names->length[i] > 255)
	    reply.nFonts--;
	else
	{
	    *bufptr++ = names->length[i];
	    memmove( bufptr, names->names[i], names->length[i]);
	    bufptr += names->length[i];
	}
    }
    nnames = reply.nFonts;
    reply.length = bytes_to_int32(stringLens + nnames);
    client->pSwapReplyFunc = ReplySwapVector[X_ListFonts];
    WriteSwappedDataToClient(client, sizeof(xListFontsReply), &reply);
    (void) WriteToClient(client, stringLens + nnames, bufferStart);
    free(bufferStart);

bail:
    ClientWakeup(client);
xinerama_sleep:
    for (i = 0; i < c->num_fpes; i++)
	FreeFPE(c->fpe_list[i]);
    free(c->fpe_list);
    free(c->savedName);
    FreeFontNames(names);
    free(c);
    free(resolved);
    return TRUE;
}

int
ListFonts(ClientPtr client, unsigned char *pattern, unsigned length, 
          unsigned max_names)
{
    int         i;
    LFclosurePtr c;

    /* 
     * The right error to return here would be BadName, however the
     * specification does not allow for a Name error on this request.
     * Perhaps a better solution would be to return a nil list, i.e.
     * a list containing zero fontnames.
     */
    if (length > XLFDMAXFONTNAMELEN)
	return BadAlloc;

    i = XaceHook(XACE_SERVER_ACCESS, client, DixGetAttrAccess);
    if (i != Success)
	return i;

    if (!(c = malloc(sizeof *c)))
	return BadAlloc;
    c->fpe_list = malloc(sizeof(FontPathElementPtr) * num_fpes);
    if (!c->fpe_list) {
	free(c);
	return BadAlloc;
    }
    c->names = MakeFontNamesRecord(max_names < 100 ? max_names : 100);
    if (!c->names)
    {
	free(c->fpe_list);
	free(c);
	return BadAlloc;
    }
    memmove( c->current.pattern, pattern, length);
    for (i = 0; i < num_fpes; i++) {
	c->fpe_list[i] = font_path_elements[i];
	UseFPE(c->fpe_list[i]);
    }
    c->client = client;
    c->num_fpes = num_fpes;
    c->current.patlen = length;
    c->current.current_fpe = 0;
    c->current.max_names = max_names;
    c->current.list_started = FALSE;
    c->current.private = 0;
    c->haveSaved = FALSE;
    c->savedName = 0;
    doListFontsAndAliases(client, c);
    return Success;
}

int
doListFontsWithInfo(ClientPtr client, LFWIclosurePtr c)
{
    FontPathElementPtr fpe;
    int         err = Successful;
    char       *name;
    int         namelen;
    int         numFonts;
    FontInfoRec fontInfo,
               *pFontInfo;
    xListFontsWithInfoReply *reply;
    int         length;
    xFontProp  *pFP;
    int         i;
    int		aliascount = 0;
    xListFontsWithInfoReply finalReply;

    if (client->clientGone)
    {
	if (c->current.current_fpe < c->num_fpes)
 	{
	    fpe = c->fpe_list[c->current.current_fpe];
	    (*fpe_functions[fpe->type].client_died) ((pointer) client, fpe);
	}
	err = Successful;
	goto bail;
    }
    client->pSwapReplyFunc = ReplySwapVector[X_ListFontsWithInfo];
    if (!c->current.patlen)
	goto finish;
    while (c->current.current_fpe < c->num_fpes)
    {
	fpe = c->fpe_list[c->current.current_fpe];
	err = Successful;
	if (!c->current.list_started)
 	{
	    err = (*fpe_functions[fpe->type].start_list_fonts_with_info)
		(client, fpe, c->current.pattern, c->current.patlen,
		 c->current.max_names, &c->current.private);
	    if (err == Suspended)
 	    {
		if (!ClientIsAsleep(client))
		    ClientSleep(client,
				(ClientSleepProcPtr)doListFontsWithInfo, c);
		else
		    goto xinerama_sleep;
		return TRUE;
	    }
	    if (err == Successful)
		c->current.list_started = TRUE;
	}
	if (err == Successful)
 	{
	    name = 0;
	    pFontInfo = &fontInfo;
	    err = (*fpe_functions[fpe->type].list_next_font_with_info)
		(client, fpe, &name, &namelen, &pFontInfo,
		 &numFonts, c->current.private);
	    if (err == Suspended)
 	    {
		if (!ClientIsAsleep(client))
		    ClientSleep(client,
				(ClientSleepProcPtr)doListFontsWithInfo, c);
		else
		    goto xinerama_sleep;
		return TRUE;
	    }
	}
	/*
	 * When we get an alias back, save our state and reset back to the
	 * start of the FPE looking for the specified name.  As soon as a real
	 * font is found for the alias, pop back to the old state
	 */
	if (err == FontNameAlias)
 	{
	    /*
	     * when an alias recurses, we need to give
	     * the last FPE a chance to clean up; so we call
	     * it again, and assume that the error returned
	     * is BadFontName, indicating the alias resolution
	     * is complete.
	     */
	    if (c->haveSaved)
	    {
		char	*tmpname;
		int	tmpnamelen;
		FontInfoPtr tmpFontInfo;

	    	tmpname = 0;
	    	tmpFontInfo = &fontInfo;
	    	(void) (*fpe_functions[fpe->type].list_next_font_with_info)
		    (client, fpe, &tmpname, &tmpnamelen, &tmpFontInfo,
		     &numFonts, c->current.private);
		if (--aliascount <= 0)
		{
		    err = BadFontName;
		    goto ContBadFontName;
		}
	    }
	    else
	    {
		c->saved = c->current;
		c->haveSaved = TRUE;
		c->savedNumFonts = numFonts;
		free(c->savedName);
		c->savedName = malloc(namelen + 1);
		if (c->savedName)
		  memmove(c->savedName, name, namelen + 1);
		aliascount = 20;
	    }
	    memmove(c->current.pattern, name, namelen);
	    c->current.patlen = namelen;
	    c->current.max_names = 1;
	    c->current.current_fpe = 0;
	    c->current.private = 0;
	    c->current.list_started = FALSE;
	}
	/*
	 * At the end of this FPE, step to the next.  If we've finished
	 * processing an alias, pop state back.  If we've sent enough font
	 * names, quit.  Always wait for BadFontName to let the FPE
	 * have a chance to clean up.
	 */
	else if (err == BadFontName)
 	{
	  ContBadFontName: ;
	    c->current.list_started = FALSE;
	    c->current.current_fpe++;
	    err = Successful;
	    if (c->haveSaved)
 	    {
		if (c->current.max_names == 0 ||
			c->current.current_fpe == c->num_fpes)
 		{
		    c->haveSaved = FALSE;
		    c->saved.max_names -= (1 - c->current.max_names);
		    c->current = c->saved;
		}
	    }
	    else if (c->current.max_names == 0)
		break;
	}
 	else if (err == Successful)
 	{
	    length = sizeof(*reply) + pFontInfo->nprops * sizeof(xFontProp);
	    reply = c->reply;
	    if (c->length < length)
 	    {
		reply = (xListFontsWithInfoReply *) realloc(c->reply, length);
		if (!reply)
 		{
		    err = AllocError;
		    break;
		}
		memset((char*)reply + c->length, 0, length - c->length);
		c->reply = reply;
		c->length = length;
	    }
	    if (c->haveSaved)
 	    {
		numFonts = c->savedNumFonts;
		name = c->savedName;
		namelen = strlen(name);
	    }
	    reply->type = X_Reply;
	    reply->length = bytes_to_int32(sizeof *reply - sizeof(xGenericReply) +
			     pFontInfo->nprops * sizeof(xFontProp) +
			     namelen);
	    reply->sequenceNumber = client->sequence;
	    reply->nameLength = namelen;
	    reply->minBounds = pFontInfo->ink_minbounds;
	    reply->maxBounds = pFontInfo->ink_maxbounds;
	    reply->minCharOrByte2 = pFontInfo->firstCol;
	    reply->maxCharOrByte2 = pFontInfo->lastCol;
	    reply->defaultChar = pFontInfo->defaultCh;
	    reply->nFontProps = pFontInfo->nprops;
	    reply->drawDirection = pFontInfo->drawDirection;
	    reply->minByte1 = pFontInfo->firstRow;
	    reply->maxByte1 = pFontInfo->lastRow;
	    reply->allCharsExist = pFontInfo->allExist;
	    reply->fontAscent = pFontInfo->fontAscent;
	    reply->fontDescent = pFontInfo->fontDescent;
	    reply->nReplies = numFonts;
	    pFP = (xFontProp *) (reply + 1);
	    for (i = 0; i < pFontInfo->nprops; i++)
 	    {
		pFP->name = pFontInfo->props[i].name;
		pFP->value = pFontInfo->props[i].value;
		pFP++;
	    }
	    WriteSwappedDataToClient(client, length, reply);
	    (void) WriteToClient(client, namelen, name);
	    if (pFontInfo == &fontInfo)
 	    {
		free(fontInfo.props);
		free(fontInfo.isStringProp);
	    }
	    --c->current.max_names;
	}
    }
finish:
    length = sizeof(xListFontsWithInfoReply);
    memset((char *) &finalReply, 0, sizeof(xListFontsWithInfoReply));
    finalReply.type = X_Reply;
    finalReply.sequenceNumber = client->sequence;
    finalReply.length = bytes_to_int32(sizeof(xListFontsWithInfoReply)
		     - sizeof(xGenericReply));
    WriteSwappedDataToClient(client, length, &finalReply);
bail:
    ClientWakeup(client);
xinerama_sleep:
    for (i = 0; i < c->num_fpes; i++)
	FreeFPE(c->fpe_list[i]);
    free(c->reply);
    free(c->fpe_list);
    free(c->savedName);
    free(c);
    return TRUE;
}

int
StartListFontsWithInfo(ClientPtr client, int length, unsigned char *pattern, 
                       int max_names)
{
    int		    i;
    LFWIclosurePtr  c;

    /* 
     * The right error to return here would be BadName, however the
     * specification does not allow for a Name error on this request.
     * Perhaps a better solution would be to return a nil list, i.e.
     * a list containing zero fontnames.
     */
    if (length > XLFDMAXFONTNAMELEN)
	return BadAlloc;

    i = XaceHook(XACE_SERVER_ACCESS, client, DixGetAttrAccess);
    if (i != Success)
	return i;

    if (!(c = malloc(sizeof *c)))
	goto badAlloc;
    c->fpe_list = malloc(sizeof(FontPathElementPtr) * num_fpes);
    if (!c->fpe_list)
    {
	free(c);
	goto badAlloc;
    }
    memmove(c->current.pattern, pattern, length);
    for (i = 0; i < num_fpes; i++)
    {
	c->fpe_list[i] = font_path_elements[i];
	UseFPE(c->fpe_list[i]);
    }
    c->client = client;
    c->num_fpes = num_fpes;
    c->reply = 0;
    c->length = 0;
    c->current.patlen = length;
    c->current.current_fpe = 0;
    c->current.max_names = max_names;
    c->current.list_started = FALSE;
    c->current.private = 0;
    c->savedNumFonts = 0;
    c->haveSaved = FALSE;
    c->savedName = 0;
    doListFontsWithInfo(client, c);
    return Success;
badAlloc:
    return BadAlloc;
}

#define TextEltHeader 2
#define FontShiftSize 5
static ChangeGCVal clearGC[] = { NullPixmap };
#define clearGCmask (GCClipMask)

int
doPolyText(ClientPtr client, PTclosurePtr c)
{
    FontPtr pFont = c->pGC->font, oldpFont;
    int err = Success, lgerr;	/* err is in X error, not font error, space */
    enum { NEVER_SLEPT, START_SLEEP, SLEEPING } client_state = NEVER_SLEPT;
    FontPathElementPtr fpe;
    GC *origGC = NULL;
    int itemSize = c->reqType == X_PolyText8 ? 1 : 2;

    if (client->clientGone)
    {
	fpe = c->pGC->font->fpe;
	(*fpe_functions[fpe->type].client_died) ((pointer) client, fpe);

	if (ClientIsAsleep(client))
	{
	    /* Client has died, but we cannot bail out right now.  We
	       need to clean up after the work we did when going to
	       sleep.  Setting the drawable pointer to 0 makes this
	       happen without any attempts to render or perform other
	       unnecessary activities.  */
	    c->pDraw = (DrawablePtr)0;
	}
	else
	{
	    err = Success;
	    goto bail;
	}
    }

    /* Make sure our drawable hasn't disappeared while we slept. */
    if (ClientIsAsleep(client) && c->pDraw)
    {
	DrawablePtr pDraw;
	dixLookupDrawable(&pDraw, c->did, client, 0, DixWriteAccess);
	if (c->pDraw != pDraw) {
	    /* Our drawable has disappeared.  Treat like client died... ask
	       the FPE code to clean up after client and avoid further
	       rendering while we clean up after ourself.  */
	    fpe = c->pGC->font->fpe;
	    (*fpe_functions[fpe->type].client_died) ((pointer) client, fpe);
	    c->pDraw = (DrawablePtr)0;
	}
    }

    client_state = ClientIsAsleep(client) ? SLEEPING : NEVER_SLEPT;

    while (c->endReq - c->pElt > TextEltHeader)
    {
	if (*c->pElt == FontChange)
        {
	    Font fid;
	    if (c->endReq - c->pElt < FontShiftSize)
	    {
		 err = BadLength;
		 goto bail;
	    }

	    oldpFont = pFont;

	    fid =  ((Font)*(c->pElt+4))		/* big-endian */
		 | ((Font)*(c->pElt+3)) << 8
		 | ((Font)*(c->pElt+2)) << 16
		 | ((Font)*(c->pElt+1)) << 24;
	    err = dixLookupResourceByType((pointer *)&pFont, fid, RT_FONT,
					  client, DixUseAccess);
	    if (err != Success)
	    {
		/* restore pFont for step 4 (described below) */
		pFont = oldpFont;

		/* If we're in START_SLEEP mode, the following step
		   shortens the request...  in the unlikely event that
		   the fid somehow becomes valid before we come through
		   again to actually execute the polytext, which would
		   then mess up our refcounting scheme badly.  */
		c->err = err;
		c->endReq = c->pElt;

		goto bail;
	    }

	    /* Step 3 (described below) on our new font */
	    if (client_state == START_SLEEP)
		pFont->refcnt++;
	    else
	    {
		if (pFont != c->pGC->font && c->pDraw)
		{
		    ChangeGCVal val;
		    val.ptr = pFont;
		    ChangeGC(NullClient, c->pGC, GCFont, &val);
		    ValidateGC(c->pDraw, c->pGC);
		}

		/* Undo the refcnt++ we performed when going to sleep */
		if (client_state == SLEEPING)
		    (void)CloseFont(c->pGC->font, (Font)0);
	    }
	    c->pElt += FontShiftSize;
	}
	else	/* print a string */
	{
	    unsigned char *pNextElt;
	    pNextElt = c->pElt + TextEltHeader + (*c->pElt) * itemSize;
	    if ( pNextElt > c->endReq)
	    {
		err = BadLength;
		goto bail;
	    }
	    if (client_state == START_SLEEP)
	    {
		c->pElt = pNextElt;
		continue;
	    }
	    if (c->pDraw)
	    {
		lgerr = LoadGlyphs(client, c->pGC->font, *c->pElt, itemSize,
				   c->pElt + TextEltHeader);
	    }
	    else lgerr = Successful;

	    if (lgerr == Suspended)
	    {
		if (!ClientIsAsleep(client)) {
		    int len;
		    GC *pGC;
		    PTclosurePtr new_closure;

    /*  We're putting the client to sleep.  We need to do a few things
	to ensure successful and atomic-appearing execution of the
	remainder of the request.  First, copy the remainder of the
	request into a safe malloc'd area.  Second, create a scratch GC
	to use for the remainder of the request.  Third, mark all fonts
	referenced in the remainder of the request to prevent their
	deallocation.  Fourth, make the original GC look like the
	request has completed...  set its font to the final font value
	from this request.  These GC manipulations are for the unlikely
	(but possible) event that some other client is using the GC.
	Steps 3 and 4 are performed by running this procedure through
	the remainder of the request in a special no-render mode
	indicated by client_state = START_SLEEP.  */

		    /* Step 1 */
		    /* Allocate a malloc'd closure structure to replace
		       the local one we were passed */
		    new_closure = malloc(sizeof(PTclosureRec));
		    if (!new_closure)
		    {
			err = BadAlloc;
			goto bail;
		    }
		    *new_closure = *c;
		    c = new_closure;

		    len = c->endReq - c->pElt;
		    c->data = malloc(len);
		    if (!c->data)
		    {
			free(c);
			err = BadAlloc;
			goto bail;
		    }
		    memmove(c->data, c->pElt, len);
		    c->pElt = c->data;
		    c->endReq = c->pElt + len;

		    /* Step 2 */

		    pGC = GetScratchGC(c->pGC->depth, c->pGC->pScreen);
		    if (!pGC)
		    {
			free(c->data);
			free(c);
			err = BadAlloc;
			goto bail;
		    }
		    if ((err = CopyGC(c->pGC, pGC, GCFunction |
				      GCPlaneMask | GCForeground |
				      GCBackground | GCFillStyle |
				      GCTile | GCStipple |
				      GCTileStipXOrigin |
				      GCTileStipYOrigin | GCFont |
				      GCSubwindowMode | GCClipXOrigin |
				      GCClipYOrigin | GCClipMask)) !=
				      Success)
		    {
			FreeScratchGC(pGC);
			free(c->data);
			free(c);
			err = BadAlloc;
			goto bail;
		    }
		    origGC = c->pGC;
		    c->pGC = pGC;
		    ValidateGC(c->pDraw, c->pGC);
		    
		    ClientSleep(client, (ClientSleepProcPtr)doPolyText, c);

		    /* Set up to perform steps 3 and 4 */
		    client_state = START_SLEEP;
		    continue;	/* on to steps 3 and 4 */
		}
		else
		    goto xinerama_sleep;
		return TRUE;
	    }
	    else if (lgerr != Successful)
	    {
		err = FontToXError(lgerr);
		goto bail;
	    }
	    if (c->pDraw)
	    {
		c->xorg += *((INT8 *)(c->pElt + 1));	/* must be signed */
		if (c->reqType == X_PolyText8)
		    c->xorg = (* c->pGC->ops->PolyText8)(c->pDraw, c->pGC, c->xorg, c->yorg,
			*c->pElt, (char *) (c->pElt + TextEltHeader));
		else
		    c->xorg = (* c->pGC->ops->PolyText16)(c->pDraw, c->pGC, c->xorg, c->yorg,
			*c->pElt, (unsigned short *) (c->pElt + TextEltHeader));
	    }
	    c->pElt = pNextElt;
	}
    }

bail:

    if (client_state == START_SLEEP)
    {
	/* Step 4 */
	if (pFont != origGC->font)
	{
	    ChangeGCVal val;
	    val.ptr = pFont;
	    ChangeGC(NullClient, origGC, GCFont, &val);
	    ValidateGC(c->pDraw, origGC);
	}

	/* restore pElt pointer for execution of remainder of the request */
	c->pElt = c->data;
	return TRUE;
    }

    if (c->err != Success) err = c->err;
    if (err != Success && c->client != serverClient) {
#ifdef PANORAMIX
        if (noPanoramiXExtension || !c->pGC->pScreen->myNum)
#endif
	    SendErrorToClient(c->client, c->reqType, 0, 0, err);
    }
    if (ClientIsAsleep(client))
    {
	ClientWakeup(c->client);
xinerama_sleep:
	ChangeGC(NullClient, c->pGC, clearGCmask, clearGC);

	/* Unreference the font from the scratch GC */
	CloseFont(c->pGC->font, (Font)0);
	c->pGC->font = NullFont;

	FreeScratchGC(c->pGC);
	free(c->data);
	free(c);
    }
    return TRUE;
}

int
PolyText(ClientPtr client, DrawablePtr pDraw, GC *pGC, unsigned char *pElt, 
         unsigned char *endReq, int xorg, int yorg, int reqType, XID did)
{
    PTclosureRec local_closure;

    local_closure.pElt = pElt;
    local_closure.endReq = endReq;
    local_closure.client = client;
    local_closure.pDraw = pDraw;
    local_closure.xorg = xorg;
    local_closure.yorg = yorg;
    local_closure.reqType = reqType;
    local_closure.pGC = pGC;
    local_closure.did = did;
    local_closure.err = Success;

    (void) doPolyText(client, &local_closure);
    return Success;
}


#undef TextEltHeader
#undef FontShiftSize

int
doImageText(ClientPtr client, ITclosurePtr c)
{
    int err = Success, lgerr;	/* err is in X error, not font error, space */
    FontPathElementPtr fpe;
    int itemSize = c->reqType == X_ImageText8 ? 1 : 2;

    if (client->clientGone)
    {
	fpe = c->pGC->font->fpe;
	(*fpe_functions[fpe->type].client_died) ((pointer) client, fpe);
	err = Success;
	goto bail;
    }

    /* Make sure our drawable hasn't disappeared while we slept. */
    if (ClientIsAsleep(client) && c->pDraw)
    {
	DrawablePtr pDraw;
	dixLookupDrawable(&pDraw, c->did, client, 0, DixWriteAccess);
	if (c->pDraw != pDraw) {
	    /* Our drawable has disappeared.  Treat like client died... ask
	       the FPE code to clean up after client. */
	    fpe = c->pGC->font->fpe;
	    (*fpe_functions[fpe->type].client_died) ((pointer) client, fpe);
	    err = Success;
	    goto bail;
	}
    }

    lgerr = LoadGlyphs(client, c->pGC->font, c->nChars, itemSize, c->data);
    if (lgerr == Suspended)
    {
        if (!ClientIsAsleep(client)) {
	    GC *pGC;
	    unsigned char *data;
	    ITclosurePtr new_closure;

	    /* We're putting the client to sleep.  We need to
	       save some state.  Similar problem to that handled
	       in doPolyText, but much simpler because the
	       request structure is much simpler. */

	    new_closure = malloc(sizeof(ITclosureRec));
	    if (!new_closure)
	    {
		err = BadAlloc;
		goto bail;
	    }
	    *new_closure = *c;
	    c = new_closure;

	    data = malloc(c->nChars * itemSize);
	    if (!data)
	    {
		free(c);
		err = BadAlloc;
		goto bail;
	    }
	    memmove(data, c->data, c->nChars * itemSize);
	    c->data = data;

	    pGC = GetScratchGC(c->pGC->depth, c->pGC->pScreen);
	    if (!pGC)
	    {
		free(c->data);
		free(c);
		err = BadAlloc;
		goto bail;
	    }
	    if ((err = CopyGC(c->pGC, pGC, GCFunction | GCPlaneMask |
			      GCForeground | GCBackground | GCFillStyle |
			      GCTile | GCStipple | GCTileStipXOrigin |
			      GCTileStipYOrigin | GCFont |
			      GCSubwindowMode | GCClipXOrigin |
			      GCClipYOrigin | GCClipMask)) != Success)
	    {
		FreeScratchGC(pGC);
		free(c->data);
		free(c);
		err = BadAlloc;
		goto bail;
	    }
	    c->pGC = pGC;
	    ValidateGC(c->pDraw, c->pGC);

            ClientSleep(client, (ClientSleepProcPtr)doImageText, c);
        }
	else
	    goto xinerama_sleep;
        return TRUE;
    }
    else if (lgerr != Successful)
    {
        err = FontToXError(lgerr);
        goto bail;
    }
    if (c->pDraw)
    {
	if (c->reqType == X_ImageText8)
	    (* c->pGC->ops->ImageText8)(c->pDraw, c->pGC, c->xorg, c->yorg,
		c->nChars, (char *) c->data);
	else
	    (* c->pGC->ops->ImageText16)(c->pDraw, c->pGC, c->xorg, c->yorg,
		c->nChars, (unsigned short *) c->data);
    }

bail:

    if (err != Success && c->client != serverClient) {
	SendErrorToClient(c->client, c->reqType, 0, 0, err);
    }
    if (ClientIsAsleep(client))
    {
	ClientWakeup(c->client);
xinerama_sleep:
	ChangeGC(NullClient, c->pGC, clearGCmask, clearGC);

	/* Unreference the font from the scratch GC */
	CloseFont(c->pGC->font, (Font)0);
	c->pGC->font = NullFont;

	FreeScratchGC(c->pGC);
	free(c->data);
	free(c);
    }
    return TRUE;
}

int
ImageText(ClientPtr client, DrawablePtr pDraw, GC *pGC, int nChars, 
          unsigned char *data, int xorg, int yorg, int reqType, XID did)
{
    ITclosureRec local_closure;

    local_closure.client = client;
    local_closure.pDraw = pDraw;
    local_closure.pGC = pGC;
    local_closure.nChars = nChars;
    local_closure.data = data;
    local_closure.xorg = xorg;
    local_closure.yorg = yorg;
    local_closure.reqType = reqType;
    local_closure.did = did;

    (void) doImageText(client, &local_closure);
    return Success;
}


/* does the necessary magic to figure out the fpe type */
static int
DetermineFPEType(char *pathname)
{
    int         i;

    for (i = 0; i < num_fpe_types; i++) {
	if ((*fpe_functions[i].name_check) (pathname))
	    return i;
    }
    return -1;
}


static void
FreeFontPath(FontPathElementPtr *list, int n, Bool force)
{
    int         i;

    for (i = 0; i < n; i++) {
	if (force) {
	    /* Sanity check that all refcounts will be 0 by the time
	       we get to the end of the list. */
	    int found = 1;	/* the first reference is us */
	    int j;
	    for (j = i+1; j < n; j++) {
		if (list[j] == list[i])
		    found++;
	    }
	    if (list[i]->refcount != found) {
		list[i]->refcount = found; /* ensure it will get freed */
	    }
	}
	FreeFPE(list[i]);
    }
    free(list);
}

static FontPathElementPtr
find_existing_fpe(FontPathElementPtr *list, int num, unsigned char *name, int len)
{
    FontPathElementPtr fpe;
    int         i;

    for (i = 0; i < num; i++) {
	fpe = list[i];
	if (fpe->name_length == len && memcmp(name, fpe->name, len) == 0)
	    return fpe;
    }
    return (FontPathElementPtr) 0;
}


static int
SetFontPathElements(int npaths, unsigned char *paths, int *bad, Bool persist)
{
    int         i, err = 0;
    int         valid_paths = 0;
    unsigned int len;
    unsigned char *cp = paths;
    FontPathElementPtr fpe = NULL, *fplist;

    fplist = malloc(sizeof(FontPathElementPtr) * npaths);
    if (!fplist) {
	*bad = 0;
	return BadAlloc;
    }
    for (i = 0; i < num_fpe_types; i++) {
	if (fpe_functions[i].set_path_hook)
	    (*fpe_functions[i].set_path_hook) ();
    }
    for (i = 0; i < npaths; i++) 
    {
	len = (unsigned int) (*cp++);

	if (len == 0) 
	{
	    if (persist)
		ErrorF("[dix] Removing empty element from the valid list of fontpaths\n");
	    err = BadValue;
	}
	else
	{
	    /* if it's already in our active list, just reset it */
	    /*
	     * note that this can miss FPE's in limbo -- may be worth catching
	     * them, though it'd muck up refcounting
	     */
	    fpe = find_existing_fpe(font_path_elements, num_fpes, cp, len);
	    if (fpe) 
	    {
		err = (*fpe_functions[fpe->type].reset_fpe) (fpe);
		if (err == Successful) 
		{
		    UseFPE(fpe);/* since it'll be decref'd later when freed
				 * from the old list */
		}
		else
		    fpe = 0;
	    }
	    /* if error or can't do it, act like it's a new one */
	    if (!fpe)
	    {
		fpe = malloc(sizeof(FontPathElementRec));
		if (!fpe) 
		{
		    err = BadAlloc;
		    goto bail;
		}
		fpe->name = malloc(len + 1);
		if (!fpe->name) 
		{
		    free(fpe);
		    err = BadAlloc;
		    goto bail;
		}
		fpe->refcount = 1;
    
		strncpy(fpe->name, (char *) cp, (int) len);
		fpe->name[len] = '\0';
		fpe->name_length = len;
		fpe->type = DetermineFPEType(fpe->name);
		if (fpe->type == -1)
		    err = BadValue;
		else
		    err = (*fpe_functions[fpe->type].init_fpe) (fpe);
		if (err != Successful)
		{
		    if (persist)
		    {
			ErrorF("[dix] Could not init font path element %s, removing from list!\n",
			       fpe->name);
		    }
		    free(fpe->name);
		    free(fpe);
		}
	    }
	}
	if (err != Successful)
	{
	    if (!persist)
		goto bail;
	}
	else
	{
	    fplist[valid_paths++] = fpe;
	}
	cp += len;
    }

    FreeFontPath(font_path_elements, num_fpes, FALSE);
    font_path_elements = fplist;
    if (patternCache)
	EmptyFontPatternCache(patternCache);
    num_fpes = valid_paths;

    return Success;
bail:
    *bad = i;
    while (--valid_paths >= 0)
	FreeFPE(fplist[valid_paths]);
    free(fplist);
    return FontToXError(err);
}

int
SetFontPath(ClientPtr client, int npaths, unsigned char *paths)
{
    int err = XaceHook(XACE_SERVER_ACCESS, client, DixManageAccess);
    if (err != Success)
	return err;

    if (npaths == 0) {
	if (SetDefaultFontPath(defaultFontPath) != Success)
	    return BadValue;
    } else {
	int bad;
	err = SetFontPathElements(npaths, paths, &bad, FALSE);
	client->errorValue = bad;
    }
    return err;
}

int
SetDefaultFontPath(char *path)
{
    char       *temp_path,
               *start,
               *end;
    unsigned char *cp,
               *pp,
               *nump,
               *newpath;
    int         num = 1,
                len,
                err,
                size = 0,
                bad;

    /* ensure temp_path contains "built-ins" */
    start = path;
    while (1) {
	start = strstr(start, "built-ins");
	if (start == NULL)
	    break;
	end = start + strlen("built-ins");
	if ((start == path || start[-1] == ',') && (!*end || *end == ','))
	    break;
	start = end;
    }
    if (!start) {
	if (asprintf(&temp_path, "%s%sbuilt-ins", path, *path ? "," : "")
	    == -1)
	    temp_path = NULL;
    } else {
	temp_path = strdup(path);
    }
    if (!temp_path)
        return BadAlloc;

    /* get enough for string, plus values -- use up commas */
    len = strlen(temp_path) + 1;
    nump = cp = newpath = malloc(len);
    if (!newpath)
	return BadAlloc;
    pp = (unsigned char *) temp_path;
    cp++;
    while (*pp) {
	if (*pp == ',') {
	    *nump = (unsigned char) size;
	    nump = cp++;
	    pp++;
	    num++;
	    size = 0;
	} else {
	    *cp++ = *pp++;
	    size++;
	}
    }
    *nump = (unsigned char) size;

    err = SetFontPathElements(num, newpath, &bad, TRUE);

    free(newpath);
    free(temp_path);

    return err;
}

int
GetFontPath(ClientPtr client, int *count, int *length, unsigned char **result)
{
    int			i;
    unsigned char       *c;
    int			len;
    FontPathElementPtr	fpe;

    i = XaceHook(XACE_SERVER_ACCESS, client, DixGetAttrAccess);
    if (i != Success)
	return i;

    len = 0;
    for (i = 0; i < num_fpes; i++) {
	fpe = font_path_elements[i];
	len += fpe->name_length + 1;
    }
    font_path_string = (unsigned char *) realloc(font_path_string, len);
    if (!font_path_string)
	return BadAlloc;

    c = font_path_string;
    *length = 0;
    for (i = 0; i < num_fpes; i++) {
	fpe = font_path_elements[i];
	*c = fpe->name_length;
	*length += *c++;
	memmove(c, fpe->name, fpe->name_length);
	c += fpe->name_length;
    }
    *count = num_fpes;
    *result = font_path_string;
    return Success;
}

void
DeleteClientFontStuff(ClientPtr client)
{
    int			i;
    FontPathElementPtr	fpe;

    for (i = 0; i < num_fpes; i++)
    {
	fpe = font_path_elements[i];
	if (fpe_functions[fpe->type].client_died)
	    (*fpe_functions[fpe->type].client_died) ((pointer) client, fpe);
    }
}

void
InitFonts (void)
{
    patternCache = MakeFontPatternCache();

    register_fpe_functions();
}

int
GetDefaultPointSize (void)
{
    return 120;
}


FontResolutionPtr
GetClientResolutions (int *num)
{
    static struct _FontResolution res;
    ScreenPtr   pScreen;

    pScreen = screenInfo.screens[0];
    res.x_resolution = (pScreen->width * 25.4) / pScreen->mmWidth;
    /*
     * XXX - we'll want this as long as bitmap instances are prevalent 
     so that we can match them from scalable fonts
     */
    if (res.x_resolution < 88)
	res.x_resolution = 75;
    else
	res.x_resolution = 100;
    res.y_resolution = (pScreen->height * 25.4) / pScreen->mmHeight;
    if (res.y_resolution < 88)
	res.y_resolution = 75;
    else
	res.y_resolution = 100;
    res.point_size = 120;
    *num = 1;
    return &res;
}

/*
 * returns the type index of the new fpe
 *
 * should be called (only once!) by each type of fpe when initialized
 */

int
RegisterFPEFunctions(NameCheckFunc name_func, 
		     InitFpeFunc init_func, 
		     FreeFpeFunc free_func, 
		     ResetFpeFunc reset_func, 
		     OpenFontFunc open_func, 
		     CloseFontFunc close_func, 
		     ListFontsFunc list_func, 
		     StartLfwiFunc start_lfwi_func, 
		     NextLfwiFunc next_lfwi_func, 
		     WakeupFpeFunc wakeup_func, 
		     ClientDiedFunc client_died, 
		     LoadGlyphsFunc load_glyphs, 
		     StartLaFunc start_list_alias_func, 
		     NextLaFunc next_list_alias_func, 
		     SetPathFunc set_path_func)
{
    FPEFunctions *new;

    /* grow the list */
    new = (FPEFunctions *) realloc(fpe_functions,
				 (num_fpe_types + 1) * sizeof(FPEFunctions));
    if (!new)
	return -1;
    fpe_functions = new;

    fpe_functions[num_fpe_types].name_check = name_func;
    fpe_functions[num_fpe_types].open_font = open_func;
    fpe_functions[num_fpe_types].close_font = close_func;
    fpe_functions[num_fpe_types].wakeup_fpe = wakeup_func;
    fpe_functions[num_fpe_types].list_fonts = list_func;
    fpe_functions[num_fpe_types].start_list_fonts_with_info =
	start_lfwi_func;
    fpe_functions[num_fpe_types].list_next_font_with_info =
	next_lfwi_func;
    fpe_functions[num_fpe_types].init_fpe = init_func;
    fpe_functions[num_fpe_types].free_fpe = free_func;
    fpe_functions[num_fpe_types].reset_fpe = reset_func;
    fpe_functions[num_fpe_types].client_died = client_died;
    fpe_functions[num_fpe_types].load_glyphs = load_glyphs;
    fpe_functions[num_fpe_types].start_list_fonts_and_aliases =
	start_list_alias_func;
    fpe_functions[num_fpe_types].list_next_font_or_alias =
	next_list_alias_func;
    fpe_functions[num_fpe_types].set_path_hook = set_path_func;

    return num_fpe_types++;
}

void
FreeFonts(void)
{
    if (patternCache) {
	FreeFontPatternCache(patternCache);
	patternCache = 0;
    }
    FreeFontPath(font_path_elements, num_fpes, TRUE);
    font_path_elements = 0;
    num_fpes = 0;
    free(fpe_functions);
    num_fpe_types = 0;
    fpe_functions = (FPEFunctions *) 0;
}

/* convenience functions for FS interface */

FontPtr
find_old_font(XID id)
{
    pointer pFont;
    dixLookupResourceByType(&pFont, id, RT_NONE, serverClient, DixReadAccess);
    return (FontPtr)pFont;
}

Font
GetNewFontClientID(void)
{
    return FakeClientID(0);
}

int
StoreFontClientFont(FontPtr pfont, Font id)
{
    return AddResource(id, RT_NONE, (pointer) pfont);
}

void
DeleteFontClientID(Font id)
{
    FreeResource(id, RT_NONE);
}

int
client_auth_generation(ClientPtr client)
{
    return 0;
}

static int  fs_handlers_installed = 0;
static unsigned int last_server_gen;

int
init_fs_handlers(FontPathElementPtr fpe, BlockHandlerProcPtr block_handler)
{
    /* if server has reset, make sure the b&w handlers are reinstalled */
    if (last_server_gen < serverGeneration) {
	last_server_gen = serverGeneration;
	fs_handlers_installed = 0;
    }
    if (fs_handlers_installed == 0) {
	if (!RegisterBlockAndWakeupHandlers(block_handler,
					    FontWakeup, (pointer) 0))
	    return AllocError;
	fs_handlers_installed++;
    }
    QueueFontWakeup(fpe);
    return Successful;
}

void
remove_fs_handlers(FontPathElementPtr fpe, BlockHandlerProcPtr block_handler, Bool all)
{
    if (all) {
	/* remove the handlers if no one else is using them */
	if (--fs_handlers_installed == 0) {
	    RemoveBlockAndWakeupHandlers(block_handler, FontWakeup,
					 (pointer) 0);
	}
    }
    RemoveFontWakeup(fpe);
}
=======
/************************************************************************
Copyright 1987 by Digital Equipment Corporation, Maynard, Massachusetts.

                        All Rights Reserved

Permission to use, copy, modify, and distribute this software and its
documentation for any purpose and without fee is hereby granted,
provided that the above copyright notice appear in all copies and that
both that copyright notice and this permission notice appear in
supporting documentation, and that the name of Digital not be
used in advertising or publicity pertaining to distribution of the
software without specific, written prior permission.

DIGITAL DISCLAIMS ALL WARRANTIES WITH REGARD TO THIS SOFTWARE, INCLUDING
ALL IMPLIED WARRANTIES OF MERCHANTABILITY AND FITNESS, IN NO EVENT SHALL
DIGITAL BE LIABLE FOR ANY SPECIAL, INDIRECT OR CONSEQUENTIAL DAMAGES OR
ANY DAMAGES WHATSOEVER RESULTING FROM LOSS OF USE, DATA OR PROFITS,
WHETHER IN AN ACTION OF CONTRACT, NEGLIGENCE OR OTHER TORTIOUS ACTION,
ARISING OUT OF OR IN CONNECTION WITH THE USE OR PERFORMANCE OF THIS
SOFTWARE.

************************************************************************/
/* The panoramix components contained the following notice */
/*
Copyright (c) 1991, 1997 Digital Equipment Corporation, Maynard, Massachusetts.

Permission is hereby granted, free of charge, to any person obtaining a copy
of this software and associated documentation files (the "Software"), to deal
in the Software without restriction, including without limitation the rights
to use, copy, modify, merge, publish, distribute, sublicense, and/or sell
copies of the Software.

The above copyright notice and this permission notice shall be included in
all copies or substantial portions of the Software.

THE SOFTWARE IS PROVIDED "AS IS", WITHOUT WARRANTY OF ANY KIND, EXPRESS OR
IMPLIED, INCLUDING BUT NOT LIMITED TO THE WARRANTIES OF MERCHANTABILITY,
FITNESS FOR A PARTICULAR PURPOSE AND NONINFRINGEMENT.  IN NO EVENT SHALL
DIGITAL EQUIPMENT CORPORATION BE LIABLE FOR ANY CLAIM, DAMAGES, INCLUDING,
BUT NOT LIMITED TO CONSEQUENTIAL OR INCIDENTAL DAMAGES, OR OTHER LIABILITY,
WHETHER IN AN ACTION OF CONTRACT, TORT OR OTHERWISE, ARISING FROM, OUT OF OR
IN CONNECTION WITH THE SOFTWARE OR THE USE OR OTHER DEALINGS IN THE SOFTWARE.

Except as contained in this notice, the name of Digital Equipment Corporation
shall not be used in advertising or otherwise to promote the sale, use or other
dealings in this Software without prior written authorization from Digital
Equipment Corporation.

******************************************************************/

#ifdef HAVE_DIX_CONFIG_H
#include <dix-config.h>
#endif

#include <X11/X.h>
#include <X11/Xmd.h>
#include <X11/Xproto.h>
#include "scrnintstr.h"
#include "resource.h"
#include "dixstruct.h"
#include "cursorstr.h"
#include "misc.h"
#include "opaque.h"
#include "dixfontstr.h"
#include "closestr.h"
#include "dixfont.h"
#include "xace.h"

#ifdef DEBUG
#include	<stdio.h>
#endif

#ifdef XF86BIGFONT
#include "xf86bigfontsrv.h"
#endif

#define QUERYCHARINFO(pci, pr)  *(pr) = (pci)->metrics

extern pointer fosNaturalParams;
extern FontPtr defaultFont;

static FontPathElementPtr *font_path_elements = (FontPathElementPtr *) 0;
static int  num_fpes = 0;
static FPEFunctions *fpe_functions = (FPEFunctions *) 0;
static int  num_fpe_types = 0;

static unsigned char *font_path_string;

static int  num_slept_fpes = 0;
static int  size_slept_fpes = 0;
static FontPathElementPtr *slept_fpes = (FontPathElementPtr *) 0;
static FontPatternCachePtr patternCache;

static int
FontToXError(int err)
{
    switch (err) {
    case Successful:
	return Success;
    case AllocError:
	return BadAlloc;
    case BadFontName:
	return BadName;
    case BadFontPath:
    case BadFontFormat:	/* is there something better? */
    case BadCharRange:
	return BadValue;
    default:
	return err;
    }
}

static int
LoadGlyphs(ClientPtr client, FontPtr pfont, unsigned nchars, int item_size,
	   unsigned char *data)
{
    if (fpe_functions[pfont->fpe->type].load_glyphs)
	return (*fpe_functions[pfont->fpe->type].load_glyphs)
	    (client, pfont, 0, nchars, item_size, data);
    else
	return Successful;
}

/*
 * adding RT_FONT prevents conflict with default cursor font
 */
Bool
SetDefaultFont(char *defaultfontname)
{
    int         err;
    FontPtr     pf;
    XID         fid;

    fid = FakeClientID(0);
    err = OpenFont(serverClient, fid, FontLoadAll | FontOpenSync,
		   (unsigned) strlen(defaultfontname), defaultfontname);
    if (err != Success)
	return FALSE;
    err = dixLookupResourceByType((pointer *)&pf, fid, RT_FONT, serverClient,
				  DixReadAccess);
    if (err != Success)
	return FALSE;
    defaultFont = pf;
    return TRUE;
}

/*
 * note that the font wakeup queue is not refcounted.  this is because
 * an fpe needs to be added when it's inited, and removed when it's finally
 * freed, in order to handle any data that isn't requested, like FS events.
 *
 * since the only thing that should call these routines is the renderer's
 * init_fpe() and free_fpe(), there shouldn't be any problem in using
 * freed data.
 */
void
QueueFontWakeup(FontPathElementPtr fpe)
{
    int         i;
    FontPathElementPtr *new;

    for (i = 0; i < num_slept_fpes; i++) {
	if (slept_fpes[i] == fpe) {
	    return;
	}
    }
    if (num_slept_fpes == size_slept_fpes) {
	new = (FontPathElementPtr *)
	    realloc(slept_fpes,
		     sizeof(FontPathElementPtr) * (size_slept_fpes + 4));
	if (!new)
	    return;
	slept_fpes = new;
	size_slept_fpes += 4;
    }
    slept_fpes[num_slept_fpes] = fpe;
    num_slept_fpes++;
}

void
RemoveFontWakeup(FontPathElementPtr fpe)
{
    int         i,
                j;

    for (i = 0; i < num_slept_fpes; i++) {
	if (slept_fpes[i] == fpe) {
	    for (j = i; j < num_slept_fpes; j++) {
		slept_fpes[j] = slept_fpes[j + 1];
	    }
	    num_slept_fpes--;
	    return;
	}
    }
}

void
FontWakeup(pointer data, int count, pointer LastSelectMask)
{
    int         i;
    FontPathElementPtr fpe;

    if (count < 0)
	return;
    /* wake up any fpe's that may be waiting for information */
    for (i = 0; i < num_slept_fpes; i++) {
	fpe = slept_fpes[i];
	(void) (*fpe_functions[fpe->type].wakeup_fpe) (fpe, LastSelectMask);
    }
}

/* XXX -- these two funcs may want to be broken into macros */
static void
UseFPE(FontPathElementPtr fpe)
{
    fpe->refcount++;
}

static void
FreeFPE (FontPathElementPtr fpe)
{
    fpe->refcount--;
    if (fpe->refcount == 0) {
	(*fpe_functions[fpe->type].free_fpe) (fpe);
	free(fpe->name);
	free(fpe);
    }
}

static Bool
doOpenFont(ClientPtr client, OFclosurePtr c)
{
    FontPtr     pfont = NullFont;
    FontPathElementPtr fpe = NULL;
    ScreenPtr   pScr;
    int         err = Successful;
    int         i;
    char       *alias,
               *newname;
    int         newlen;
    int		aliascount = 20;
    /*
     * Decide at runtime what FontFormat to use.
     */
    Mask FontFormat = 

	((screenInfo.imageByteOrder == LSBFirst) ?
	    BitmapFormatByteOrderLSB : BitmapFormatByteOrderMSB) |

	((screenInfo.bitmapBitOrder == LSBFirst) ?
	    BitmapFormatBitOrderLSB : BitmapFormatBitOrderMSB) |

	BitmapFormatImageRectMin |

#if GLYPHPADBYTES == 1
	BitmapFormatScanlinePad8 |
#endif

#if GLYPHPADBYTES == 2
	BitmapFormatScanlinePad16 |
#endif

#if GLYPHPADBYTES == 4
	BitmapFormatScanlinePad32 |
#endif

#if GLYPHPADBYTES == 8
	BitmapFormatScanlinePad64 |
#endif

	BitmapFormatScanlineUnit8;

    if (client->clientGone)
    {
	if (c->current_fpe < c->num_fpes)
	{
	    fpe = c->fpe_list[c->current_fpe];
	    (*fpe_functions[fpe->type].client_died) ((pointer) client, fpe);
	}
	err = Successful;
	goto bail;
    }
    while (c->current_fpe < c->num_fpes) {
	fpe = c->fpe_list[c->current_fpe];
	err = (*fpe_functions[fpe->type].open_font)
	    ((pointer) client, fpe, c->flags,
	     c->fontname, c->fnamelen, FontFormat,
	     BitmapFormatMaskByte |
	     BitmapFormatMaskBit |
	     BitmapFormatMaskImageRectangle |
	     BitmapFormatMaskScanLinePad |
	     BitmapFormatMaskScanLineUnit,
	     c->fontid, &pfont, &alias,
	     c->non_cachable_font && c->non_cachable_font->fpe == fpe ?
		 c->non_cachable_font :
		 (FontPtr)0);

	if (err == FontNameAlias && alias) {
	    newlen = strlen(alias);
	    newname = (char *) realloc(c->fontname, newlen);
	    if (!newname) {
		err = AllocError;
		break;
	    }
	    memmove(newname, alias, newlen);
	    c->fontname = newname;
	    c->fnamelen = newlen;
	    c->current_fpe = 0;
	    if (--aliascount <= 0) {
		/* We've tried resolving this alias 20 times, we're
 		 * probably stuck in an infinite loop of aliases pointing
 		 * to each other - time to take emergency exit!
 		 */
 		err = BadImplementation;
		break;
	    }
	    continue;
	}
	if (err == BadFontName) {
	    c->current_fpe++;
	    continue;
	}
	if (err == Suspended) {
	    if (!ClientIsAsleep(client))
		ClientSleep(client, (ClientSleepProcPtr)doOpenFont, c);
	    else
		goto xinerama_sleep;
	    return TRUE;
	}
	break;
    }

    if (err != Successful)
	goto bail;
    if (!pfont) {
	err = BadFontName;
	goto bail;
    }
    /* check values for firstCol, lastCol, firstRow, and lastRow */
    if (pfont->info.firstCol > pfont->info.lastCol ||
       pfont->info.firstRow > pfont->info.lastRow ||
       pfont->info.lastCol - pfont->info.firstCol > 255) {
       err = AllocError;
       goto bail;
    }
    if (!pfont->fpe)
	pfont->fpe = fpe;
    pfont->refcnt++;
    if (pfont->refcnt == 1) {
	UseFPE(pfont->fpe);
	for (i = 0; i < screenInfo.numScreens; i++) {
	    pScr = screenInfo.screens[i];
	    if (pScr->RealizeFont)
	    {
		if (!(*pScr->RealizeFont) (pScr, pfont))
		{
		    CloseFont (pfont, (Font) 0);
		    err = AllocError;
		    goto bail;
		}
	    }
	}
    }
    if (!AddResource(c->fontid, RT_FONT, (pointer) pfont)) {
	err = AllocError;
	goto bail;
    }
    if (patternCache && pfont != c->non_cachable_font)
	CacheFontPattern(patternCache, c->origFontName, c->origFontNameLen,
			 pfont);
bail:
    if (err != Successful && c->client != serverClient) {
	SendErrorToClient(c->client, X_OpenFont, 0,
			  c->fontid, FontToXError(err));
    }
    ClientWakeup(c->client);
xinerama_sleep:
    for (i = 0; i < c->num_fpes; i++) {
	FreeFPE(c->fpe_list[i]);
    }
    free(c->fpe_list);
    free(c->fontname);
    free(c);
    return TRUE;
}

int
OpenFont(ClientPtr client, XID fid, Mask flags, unsigned lenfname, char *pfontname)
{
    OFclosurePtr c;
    int         i;
    FontPtr     cached = (FontPtr)0;

#ifdef FONTDEBUG
    char *f;
    f = malloc(lenfname + 1);
    memmove(f, pfontname, lenfname);
    f[lenfname] = '\0';
    ErrorF("[dix] OpenFont: fontname is \"%s\"\n", f);
    free(f);
#endif
    if (!lenfname || lenfname > XLFDMAXFONTNAMELEN)
	return BadName;
    if (patternCache)
    {

    /*
    ** Check name cache.  If we find a cached version of this font that
    ** is cachable, immediately satisfy the request with it.  If we find
    ** a cached version of this font that is non-cachable, we do not
    ** satisfy the request with it.  Instead, we pass the FontPtr to the
    ** FPE's open_font code (the fontfile FPE in turn passes the
    ** information to the rasterizer; the fserve FPE ignores it).
    **
    ** Presumably, the font is marked non-cachable because the FPE has
    ** put some licensing restrictions on it.  If the FPE, using
    ** whatever logic it relies on, determines that it is willing to
    ** share this existing font with the client, then it has the option
    ** to return the FontPtr we passed it as the newly-opened font.
    ** This allows the FPE to exercise its licensing logic without
    ** having to create another instance of a font that already exists.
    */

	cached = FindCachedFontPattern(patternCache, pfontname, lenfname);
	if (cached && cached->info.cachable)
	{
	    if (!AddResource(fid, RT_FONT, (pointer) cached))
		return BadAlloc;
	    cached->refcnt++;
	    return Success;
	}
    }
    c = malloc(sizeof(OFclosureRec));
    if (!c)
	return BadAlloc;
    c->fontname = malloc(lenfname);
    c->origFontName = pfontname;
    c->origFontNameLen = lenfname;
    if (!c->fontname) {
	free(c);
	return BadAlloc;
    }
    /*
     * copy the current FPE list, so that if it gets changed by another client
     * while we're blocking, the request still appears atomic
     */
    c->fpe_list = malloc(sizeof(FontPathElementPtr) * num_fpes);
    if (!c->fpe_list) {
	free(c->fontname);
	free(c);
	return BadAlloc;
    }
    memmove(c->fontname, pfontname, lenfname);
    for (i = 0; i < num_fpes; i++) {
	c->fpe_list[i] = font_path_elements[i];
	UseFPE(c->fpe_list[i]);
    }
    c->client = client;
    c->fontid = fid;
    c->current_fpe = 0;
    c->num_fpes = num_fpes;
    c->fnamelen = lenfname;
    c->flags = flags;
    c->non_cachable_font = cached;

    (void) doOpenFont(client, c);
    return Success;
}

/**
 * Decrement font's ref count, and free storage if ref count equals zero
 *
 *  \param value must conform to DeleteType
 */
int
CloseFont(pointer value, XID fid)
{
    int         nscr;
    ScreenPtr   pscr;
    FontPathElementPtr fpe;
    FontPtr     pfont = (FontPtr)value;

    if (pfont == NullFont)
	return Success;
    if (--pfont->refcnt == 0) {
	if (patternCache)
	    RemoveCachedFontPattern (patternCache, pfont);
	/*
	 * since the last reference is gone, ask each screen to free any
	 * storage it may have allocated locally for it.
	 */
	for (nscr = 0; nscr < screenInfo.numScreens; nscr++) {
	    pscr = screenInfo.screens[nscr];
	    if (pscr->UnrealizeFont)
		(*pscr->UnrealizeFont) (pscr, pfont);
	}
	if (pfont == defaultFont)
	    defaultFont = NULL;
#ifdef XF86BIGFONT
	XF86BigfontFreeFontShm(pfont);
#endif
	fpe = pfont->fpe;
	(*fpe_functions[fpe->type].close_font) (fpe, pfont);
	FreeFPE(fpe);
    }
    return Success;
}


/***====================================================================***/

/**
 * Sets up pReply as the correct QueryFontReply for pFont with the first
 * nProtoCCIStructs char infos.
 *
 *  \param pReply caller must allocate this storage
  */
void
QueryFont(FontPtr pFont, xQueryFontReply *pReply, int nProtoCCIStructs)
{
    FontPropPtr      pFP;
    int              r,
                     c,
                     i;
    xFontProp       *prFP;
    xCharInfo       *prCI;
    xCharInfo       *charInfos[256];
    unsigned char    chars[512];
    int              ninfos;
    unsigned long    ncols;
    unsigned long    count;

    /* pr->length set in dispatch */
    pReply->minCharOrByte2 = pFont->info.firstCol;
    pReply->defaultChar = pFont->info.defaultCh;
    pReply->maxCharOrByte2 = pFont->info.lastCol;
    pReply->drawDirection = pFont->info.drawDirection;
    pReply->allCharsExist = pFont->info.allExist;
    pReply->minByte1 = pFont->info.firstRow;
    pReply->maxByte1 = pFont->info.lastRow;
    pReply->fontAscent = pFont->info.fontAscent;
    pReply->fontDescent = pFont->info.fontDescent;

    pReply->minBounds = pFont->info.ink_minbounds;
    pReply->maxBounds = pFont->info.ink_maxbounds;

    pReply->nFontProps = pFont->info.nprops;
    pReply->nCharInfos = nProtoCCIStructs;

    for (i = 0, pFP = pFont->info.props, prFP = (xFontProp *) (&pReply[1]);
	    i < pFont->info.nprops;
	    i++, pFP++, prFP++) {
	prFP->name = pFP->name;
	prFP->value = pFP->value;
    }

    ninfos = 0;
    ncols = (unsigned long) (pFont->info.lastCol - pFont->info.firstCol + 1);
    prCI = (xCharInfo *) (prFP);
    for (r = pFont->info.firstRow;
	    ninfos < nProtoCCIStructs && r <= (int)pFont->info.lastRow;
	    r++) {
	i = 0;
	for (c = pFont->info.firstCol; c <= (int)pFont->info.lastCol; c++) {
	    chars[i++] = r;
	    chars[i++] = c;
	}
	(*pFont->get_metrics) (pFont, ncols, chars, 
				TwoD16Bit, &count, charInfos);
	i = 0;
	for (i = 0; i < (int) count && ninfos < nProtoCCIStructs; i++) {
	    *prCI = *charInfos[i];
	    prCI++;
	    ninfos++;
	}
    }
    return;
}

static Bool
doListFontsAndAliases(ClientPtr client, LFclosurePtr c)
{
    FontPathElementPtr fpe;
    int         err = Successful;
    FontNamesPtr names = NULL;
    char       *name, *resolved=NULL;
    int         namelen, resolvedlen;
    int		nnames;
    int         stringLens;
    int         i;
    xListFontsReply reply;
    char	*bufptr;
    char	*bufferStart;
    int		aliascount = 0;

    if (client->clientGone)
    {
	if (c->current.current_fpe < c->num_fpes)
	{
	    fpe = c->fpe_list[c->current.current_fpe];
	    (*fpe_functions[fpe->type].client_died) ((pointer) client, fpe);
	}
	err = Successful;
	goto bail;
    }

    if (!c->current.patlen)
	goto finish;

    while (c->current.current_fpe < c->num_fpes) {
	fpe = c->fpe_list[c->current.current_fpe];
	err = Successful;

	if (!fpe_functions[fpe->type].start_list_fonts_and_aliases)
	{
	    /* This FPE doesn't support/require list_fonts_and_aliases */

	    err = (*fpe_functions[fpe->type].list_fonts)
		((pointer) c->client, fpe, c->current.pattern,
		 c->current.patlen, c->current.max_names - c->names->nnames,
		 c->names);

	    if (err == Suspended) {
		if (!ClientIsAsleep(client))
		    ClientSleep(client,
				(ClientSleepProcPtr)doListFontsAndAliases,
				c);
		else
		    goto xinerama_sleep;
		return TRUE;
	    }

	    err = BadFontName;
	}
	else
	{
	    /* Start of list_fonts_and_aliases functionality.  Modeled
	       after list_fonts_with_info in that it resolves aliases,
	       except that the information collected from FPEs is just
	       names, not font info.  Each list_next_font_or_alias()
	       returns either a name into name/namelen or an alias into
	       name/namelen and its target name into resolved/resolvedlen.
	       The code at this level then resolves the alias by polling
	       the FPEs.  */

	    if (!c->current.list_started) {
		err = (*fpe_functions[fpe->type].start_list_fonts_and_aliases)
		    ((pointer) c->client, fpe, c->current.pattern,
		     c->current.patlen, c->current.max_names - c->names->nnames,
		     &c->current.private);
		if (err == Suspended) {
		    if (!ClientIsAsleep(client))
			ClientSleep(client,
				    (ClientSleepProcPtr)doListFontsAndAliases,
				    c);
		    else
			goto xinerama_sleep;
		    return TRUE;
		}
		if (err == Successful)
		    c->current.list_started = TRUE;
	    }
	    if (err == Successful) {
		char    *tmpname;
		name = 0;
		err = (*fpe_functions[fpe->type].list_next_font_or_alias)
		    ((pointer) c->client, fpe, &name, &namelen, &tmpname,
		     &resolvedlen, c->current.private);
		if (err == Suspended) {
		    if (!ClientIsAsleep(client))
			ClientSleep(client,
				    (ClientSleepProcPtr)doListFontsAndAliases,
				    c);
		    else
			goto xinerama_sleep;
		    return TRUE;
		}
		if (err == FontNameAlias) {
		    free(resolved);
		    resolved = malloc(resolvedlen + 1);
		    if (resolved)
			memmove(resolved, tmpname, resolvedlen + 1);
		}
	    }

	    if (err == Successful)
	    {
		if (c->haveSaved)
		{
		    if (c->savedName)
			(void)AddFontNamesName(c->names, c->savedName,
					       c->savedNameLen);
		}
		else
		    (void)AddFontNamesName(c->names, name, namelen);
	    }

	    /*
	     * When we get an alias back, save our state and reset back to
	     * the start of the FPE looking for the specified name.  As
	     * soon as a real font is found for the alias, pop back to the
	     * old state
	     */
	    else if (err == FontNameAlias) {
		char	tmp_pattern[XLFDMAXFONTNAMELEN];
		/*
		 * when an alias recurses, we need to give
		 * the last FPE a chance to clean up; so we call
		 * it again, and assume that the error returned
		 * is BadFontName, indicating the alias resolution
		 * is complete.
		 */
		memmove(tmp_pattern, resolved, resolvedlen);
		if (c->haveSaved)
		{
		    char    *tmpname;
		    int     tmpnamelen;

		    tmpname = 0;
		    (void) (*fpe_functions[fpe->type].list_next_font_or_alias)
			((pointer) c->client, fpe, &tmpname, &tmpnamelen,
			 &tmpname, &tmpnamelen, c->current.private);
		    if (--aliascount <= 0)
		    {
			err = BadFontName;
			goto ContBadFontName;
		    }
		}
		else
		{
		    c->saved = c->current;
		    c->haveSaved = TRUE;
		    free(c->savedName);
		    c->savedName = malloc(namelen + 1);
		    if (c->savedName)
			memmove(c->savedName, name, namelen + 1);
		    c->savedNameLen = namelen;
		    aliascount = 20;
		}
		memmove(c->current.pattern, tmp_pattern, resolvedlen);
		c->current.patlen = resolvedlen;
		c->current.max_names = c->names->nnames + 1;
		c->current.current_fpe = -1;
		c->current.private = 0;
		err = BadFontName;
	    }
	}
	/*
	 * At the end of this FPE, step to the next.  If we've finished
	 * processing an alias, pop state back. If we've collected enough
	 * font names, quit.
	 */
	if (err == BadFontName) {
	  ContBadFontName: ;
	    c->current.list_started = FALSE;
	    c->current.current_fpe++;
	    err = Successful;
	    if (c->haveSaved)
	    {
		if (c->names->nnames == c->current.max_names ||
			c->current.current_fpe == c->num_fpes) {
		    c->haveSaved = FALSE;
		    c->current = c->saved;
		    /* Give the saved namelist a chance to clean itself up */
		    continue;
		}
	    }
	    if (c->names->nnames == c->current.max_names)
		break;
	}
    }

    /*
     * send the reply
     */
    if (err != Successful) {
	SendErrorToClient(client, X_ListFonts, 0, 0, FontToXError(err));
	goto bail;
    }

finish:

    names = c->names;
    nnames = names->nnames;
    client = c->client;
    stringLens = 0;
    for (i = 0; i < nnames; i++)
	stringLens += (names->length[i] <= 255) ? names->length[i] : 0;

    memset(&reply, 0, sizeof(xListFontsReply));
    reply.type = X_Reply;
    reply.length = bytes_to_int32(stringLens + nnames);
    reply.nFonts = nnames;
    reply.sequenceNumber = client->sequence;

    bufptr = bufferStart = malloc(reply.length << 2);

    if (!bufptr && reply.length) {
	SendErrorToClient(client, X_ListFonts, 0, 0, BadAlloc);
	goto bail;
    }
    /*
     * since WriteToClient long word aligns things, copy to temp buffer and
     * write all at once
     */
    for (i = 0; i < nnames; i++) {
	if (names->length[i] > 255)
	    reply.nFonts--;
	else
	{
	    *bufptr++ = names->length[i];
	    memmove( bufptr, names->names[i], names->length[i]);
	    bufptr += names->length[i];
	}
    }
    nnames = reply.nFonts;
    reply.length = bytes_to_int32(stringLens + nnames);
    client->pSwapReplyFunc = ReplySwapVector[X_ListFonts];
    WriteSwappedDataToClient(client, sizeof(xListFontsReply), &reply);
    (void) WriteToClient(client, stringLens + nnames, bufferStart);
    free(bufferStart);

bail:
    ClientWakeup(client);
xinerama_sleep:
    for (i = 0; i < c->num_fpes; i++)
	FreeFPE(c->fpe_list[i]);
    free(c->fpe_list);
    free(c->savedName);
    FreeFontNames(names);
    free(c);
    free(resolved);
    return TRUE;
}

int
ListFonts(ClientPtr client, unsigned char *pattern, unsigned length, 
          unsigned max_names)
{
    int         i;
    LFclosurePtr c;

    /* 
     * The right error to return here would be BadName, however the
     * specification does not allow for a Name error on this request.
     * Perhaps a better solution would be to return a nil list, i.e.
     * a list containing zero fontnames.
     */
    if (length > XLFDMAXFONTNAMELEN)
	return BadAlloc;

    i = XaceHook(XACE_SERVER_ACCESS, client, DixGetAttrAccess);
    if (i != Success)
	return i;

    if (!(c = malloc(sizeof *c)))
	return BadAlloc;
    c->fpe_list = malloc(sizeof(FontPathElementPtr) * num_fpes);
    if (!c->fpe_list) {
	free(c);
	return BadAlloc;
    }
    c->names = MakeFontNamesRecord(max_names < 100 ? max_names : 100);
    if (!c->names)
    {
	free(c->fpe_list);
	free(c);
	return BadAlloc;
    }
    memmove( c->current.pattern, pattern, length);
    for (i = 0; i < num_fpes; i++) {
	c->fpe_list[i] = font_path_elements[i];
	UseFPE(c->fpe_list[i]);
    }
    c->client = client;
    c->num_fpes = num_fpes;
    c->current.patlen = length;
    c->current.current_fpe = 0;
    c->current.max_names = max_names;
    c->current.list_started = FALSE;
    c->current.private = 0;
    c->haveSaved = FALSE;
    c->savedName = 0;
    doListFontsAndAliases(client, c);
    return Success;
}

int
doListFontsWithInfo(ClientPtr client, LFWIclosurePtr c)
{
    FontPathElementPtr fpe;
    int         err = Successful;
    char       *name;
    int         namelen;
    int         numFonts;
    FontInfoRec fontInfo,
               *pFontInfo;
    xListFontsWithInfoReply *reply;
    int         length;
    xFontProp  *pFP;
    int         i;
    int		aliascount = 0;
    xListFontsWithInfoReply finalReply;

    if (client->clientGone)
    {
	if (c->current.current_fpe < c->num_fpes)
 	{
	    fpe = c->fpe_list[c->current.current_fpe];
	    (*fpe_functions[fpe->type].client_died) ((pointer) client, fpe);
	}
	err = Successful;
	goto bail;
    }
    client->pSwapReplyFunc = ReplySwapVector[X_ListFontsWithInfo];
    if (!c->current.patlen)
	goto finish;
    while (c->current.current_fpe < c->num_fpes)
    {
	fpe = c->fpe_list[c->current.current_fpe];
	err = Successful;
	if (!c->current.list_started)
 	{
	    err = (*fpe_functions[fpe->type].start_list_fonts_with_info)
		(client, fpe, c->current.pattern, c->current.patlen,
		 c->current.max_names, &c->current.private);
	    if (err == Suspended)
 	    {
		if (!ClientIsAsleep(client))
		    ClientSleep(client,
				(ClientSleepProcPtr)doListFontsWithInfo, c);
		else
		    goto xinerama_sleep;
		return TRUE;
	    }
	    if (err == Successful)
		c->current.list_started = TRUE;
	}
	if (err == Successful)
 	{
	    name = 0;
	    pFontInfo = &fontInfo;
	    err = (*fpe_functions[fpe->type].list_next_font_with_info)
		(client, fpe, &name, &namelen, &pFontInfo,
		 &numFonts, c->current.private);
	    if (err == Suspended)
 	    {
		if (!ClientIsAsleep(client))
		    ClientSleep(client,
				(ClientSleepProcPtr)doListFontsWithInfo, c);
		else
		    goto xinerama_sleep;
		return TRUE;
	    }
	}
	/*
	 * When we get an alias back, save our state and reset back to the
	 * start of the FPE looking for the specified name.  As soon as a real
	 * font is found for the alias, pop back to the old state
	 */
	if (err == FontNameAlias)
 	{
	    /*
	     * when an alias recurses, we need to give
	     * the last FPE a chance to clean up; so we call
	     * it again, and assume that the error returned
	     * is BadFontName, indicating the alias resolution
	     * is complete.
	     */
	    if (c->haveSaved)
	    {
		char	*tmpname;
		int	tmpnamelen;
		FontInfoPtr tmpFontInfo;

	    	tmpname = 0;
	    	tmpFontInfo = &fontInfo;
	    	(void) (*fpe_functions[fpe->type].list_next_font_with_info)
		    (client, fpe, &tmpname, &tmpnamelen, &tmpFontInfo,
		     &numFonts, c->current.private);
		if (--aliascount <= 0)
		{
		    err = BadFontName;
		    goto ContBadFontName;
		}
	    }
	    else
	    {
		c->saved = c->current;
		c->haveSaved = TRUE;
		c->savedNumFonts = numFonts;
		free(c->savedName);
		c->savedName = malloc(namelen + 1);
		if (c->savedName)
		  memmove(c->savedName, name, namelen + 1);
		aliascount = 20;
	    }
	    memmove(c->current.pattern, name, namelen);
	    c->current.patlen = namelen;
	    c->current.max_names = 1;
	    c->current.current_fpe = 0;
	    c->current.private = 0;
	    c->current.list_started = FALSE;
	}
	/*
	 * At the end of this FPE, step to the next.  If we've finished
	 * processing an alias, pop state back.  If we've sent enough font
	 * names, quit.  Always wait for BadFontName to let the FPE
	 * have a chance to clean up.
	 */
	else if (err == BadFontName)
 	{
	  ContBadFontName: ;
	    c->current.list_started = FALSE;
	    c->current.current_fpe++;
	    err = Successful;
	    if (c->haveSaved)
 	    {
		if (c->current.max_names == 0 ||
			c->current.current_fpe == c->num_fpes)
 		{
		    c->haveSaved = FALSE;
		    c->saved.max_names -= (1 - c->current.max_names);
		    c->current = c->saved;
		}
	    }
	    else if (c->current.max_names == 0)
		break;
	}
 	else if (err == Successful)
 	{
	    length = sizeof(*reply) + pFontInfo->nprops * sizeof(xFontProp);
	    reply = c->reply;
	    if (c->length < length)
 	    {
		reply = (xListFontsWithInfoReply *) realloc(c->reply, length);
		if (!reply)
 		{
		    err = AllocError;
		    break;
		}
		memset((char*)reply + c->length, 0, length - c->length);
		c->reply = reply;
		c->length = length;
	    }
	    if (c->haveSaved)
 	    {
		numFonts = c->savedNumFonts;
		name = c->savedName;
		namelen = strlen(name);
	    }
	    reply->type = X_Reply;
	    reply->length = bytes_to_int32(sizeof *reply - sizeof(xGenericReply) +
			     pFontInfo->nprops * sizeof(xFontProp) +
			     namelen);
	    reply->sequenceNumber = client->sequence;
	    reply->nameLength = namelen;
	    reply->minBounds = pFontInfo->ink_minbounds;
	    reply->maxBounds = pFontInfo->ink_maxbounds;
	    reply->minCharOrByte2 = pFontInfo->firstCol;
	    reply->maxCharOrByte2 = pFontInfo->lastCol;
	    reply->defaultChar = pFontInfo->defaultCh;
	    reply->nFontProps = pFontInfo->nprops;
	    reply->drawDirection = pFontInfo->drawDirection;
	    reply->minByte1 = pFontInfo->firstRow;
	    reply->maxByte1 = pFontInfo->lastRow;
	    reply->allCharsExist = pFontInfo->allExist;
	    reply->fontAscent = pFontInfo->fontAscent;
	    reply->fontDescent = pFontInfo->fontDescent;
	    reply->nReplies = numFonts;
	    pFP = (xFontProp *) (reply + 1);
	    for (i = 0; i < pFontInfo->nprops; i++)
 	    {
		pFP->name = pFontInfo->props[i].name;
		pFP->value = pFontInfo->props[i].value;
		pFP++;
	    }
	    WriteSwappedDataToClient(client, length, reply);
	    (void) WriteToClient(client, namelen, name);
	    if (pFontInfo == &fontInfo)
 	    {
		free(fontInfo.props);
		free(fontInfo.isStringProp);
	    }
	    --c->current.max_names;
	}
    }
finish:
    length = sizeof(xListFontsWithInfoReply);
    memset((char *) &finalReply, 0, sizeof(xListFontsWithInfoReply));
    finalReply.type = X_Reply;
    finalReply.sequenceNumber = client->sequence;
    finalReply.length = bytes_to_int32(sizeof(xListFontsWithInfoReply)
		     - sizeof(xGenericReply));
    WriteSwappedDataToClient(client, length, &finalReply);
bail:
    ClientWakeup(client);
xinerama_sleep:
    for (i = 0; i < c->num_fpes; i++)
	FreeFPE(c->fpe_list[i]);
    free(c->reply);
    free(c->fpe_list);
    free(c->savedName);
    free(c);
    return TRUE;
}

int
StartListFontsWithInfo(ClientPtr client, int length, unsigned char *pattern, 
                       int max_names)
{
    int		    i;
    LFWIclosurePtr  c;

    /* 
     * The right error to return here would be BadName, however the
     * specification does not allow for a Name error on this request.
     * Perhaps a better solution would be to return a nil list, i.e.
     * a list containing zero fontnames.
     */
    if (length > XLFDMAXFONTNAMELEN)
	return BadAlloc;

    i = XaceHook(XACE_SERVER_ACCESS, client, DixGetAttrAccess);
    if (i != Success)
	return i;

    if (!(c = malloc(sizeof *c)))
	goto badAlloc;
    c->fpe_list = malloc(sizeof(FontPathElementPtr) * num_fpes);
    if (!c->fpe_list)
    {
	free(c);
	goto badAlloc;
    }
    memmove(c->current.pattern, pattern, length);
    for (i = 0; i < num_fpes; i++)
    {
	c->fpe_list[i] = font_path_elements[i];
	UseFPE(c->fpe_list[i]);
    }
    c->client = client;
    c->num_fpes = num_fpes;
    c->reply = 0;
    c->length = 0;
    c->current.patlen = length;
    c->current.current_fpe = 0;
    c->current.max_names = max_names;
    c->current.list_started = FALSE;
    c->current.private = 0;
    c->savedNumFonts = 0;
    c->haveSaved = FALSE;
    c->savedName = 0;
    doListFontsWithInfo(client, c);
    return Success;
badAlloc:
    return BadAlloc;
}

#define TextEltHeader 2
#define FontShiftSize 5
static ChangeGCVal clearGC[] = { { .ptr = NullPixmap } };
#define clearGCmask (GCClipMask)

int
doPolyText(ClientPtr client, PTclosurePtr c)
{
    FontPtr pFont = c->pGC->font, oldpFont;
    int err = Success, lgerr;	/* err is in X error, not font error, space */
    enum { NEVER_SLEPT, START_SLEEP, SLEEPING } client_state = NEVER_SLEPT;
    FontPathElementPtr fpe;
    GC *origGC = NULL;
    int itemSize = c->reqType == X_PolyText8 ? 1 : 2;

    if (client->clientGone)
    {
	fpe = c->pGC->font->fpe;
	(*fpe_functions[fpe->type].client_died) ((pointer) client, fpe);

	if (ClientIsAsleep(client))
	{
	    /* Client has died, but we cannot bail out right now.  We
	       need to clean up after the work we did when going to
	       sleep.  Setting the drawable pointer to 0 makes this
	       happen without any attempts to render or perform other
	       unnecessary activities.  */
	    c->pDraw = (DrawablePtr)0;
	}
	else
	{
	    err = Success;
	    goto bail;
	}
    }

    /* Make sure our drawable hasn't disappeared while we slept. */
    if (ClientIsAsleep(client) && c->pDraw)
    {
	DrawablePtr pDraw;
	dixLookupDrawable(&pDraw, c->did, client, 0, DixWriteAccess);
	if (c->pDraw != pDraw) {
	    /* Our drawable has disappeared.  Treat like client died... ask
	       the FPE code to clean up after client and avoid further
	       rendering while we clean up after ourself.  */
	    fpe = c->pGC->font->fpe;
	    (*fpe_functions[fpe->type].client_died) ((pointer) client, fpe);
	    c->pDraw = (DrawablePtr)0;
	}
    }

    client_state = ClientIsAsleep(client) ? SLEEPING : NEVER_SLEPT;

    while (c->endReq - c->pElt > TextEltHeader)
    {
	if (*c->pElt == FontChange)
        {
	    Font fid;
	    if (c->endReq - c->pElt < FontShiftSize)
	    {
		 err = BadLength;
		 goto bail;
	    }

	    oldpFont = pFont;

	    fid =  ((Font)*(c->pElt+4))		/* big-endian */
		 | ((Font)*(c->pElt+3)) << 8
		 | ((Font)*(c->pElt+2)) << 16
		 | ((Font)*(c->pElt+1)) << 24;
	    err = dixLookupResourceByType((pointer *)&pFont, fid, RT_FONT,
					  client, DixUseAccess);
	    if (err != Success)
	    {
		/* restore pFont for step 4 (described below) */
		pFont = oldpFont;

		/* If we're in START_SLEEP mode, the following step
		   shortens the request...  in the unlikely event that
		   the fid somehow becomes valid before we come through
		   again to actually execute the polytext, which would
		   then mess up our refcounting scheme badly.  */
		c->err = err;
		c->endReq = c->pElt;

		goto bail;
	    }

	    /* Step 3 (described below) on our new font */
	    if (client_state == START_SLEEP)
		pFont->refcnt++;
	    else
	    {
		if (pFont != c->pGC->font && c->pDraw)
		{
		    ChangeGCVal val;
		    val.ptr = pFont;
		    ChangeGC(NullClient, c->pGC, GCFont, &val);
		    ValidateGC(c->pDraw, c->pGC);
		}

		/* Undo the refcnt++ we performed when going to sleep */
		if (client_state == SLEEPING)
		    (void)CloseFont(c->pGC->font, (Font)0);
	    }
	    c->pElt += FontShiftSize;
	}
	else	/* print a string */
	{
	    unsigned char *pNextElt;
	    pNextElt = c->pElt + TextEltHeader + (*c->pElt) * itemSize;
	    if ( pNextElt > c->endReq)
	    {
		err = BadLength;
		goto bail;
	    }
	    if (client_state == START_SLEEP)
	    {
		c->pElt = pNextElt;
		continue;
	    }
	    if (c->pDraw)
	    {
		lgerr = LoadGlyphs(client, c->pGC->font, *c->pElt, itemSize,
				   c->pElt + TextEltHeader);
	    }
	    else lgerr = Successful;

	    if (lgerr == Suspended)
	    {
		if (!ClientIsAsleep(client)) {
		    int len;
		    GC *pGC;
		    PTclosurePtr new_closure;

    /*  We're putting the client to sleep.  We need to do a few things
	to ensure successful and atomic-appearing execution of the
	remainder of the request.  First, copy the remainder of the
	request into a safe malloc'd area.  Second, create a scratch GC
	to use for the remainder of the request.  Third, mark all fonts
	referenced in the remainder of the request to prevent their
	deallocation.  Fourth, make the original GC look like the
	request has completed...  set its font to the final font value
	from this request.  These GC manipulations are for the unlikely
	(but possible) event that some other client is using the GC.
	Steps 3 and 4 are performed by running this procedure through
	the remainder of the request in a special no-render mode
	indicated by client_state = START_SLEEP.  */

		    /* Step 1 */
		    /* Allocate a malloc'd closure structure to replace
		       the local one we were passed */
		    new_closure = malloc(sizeof(PTclosureRec));
		    if (!new_closure)
		    {
			err = BadAlloc;
			goto bail;
		    }
		    *new_closure = *c;
		    c = new_closure;

		    len = c->endReq - c->pElt;
		    c->data = malloc(len);
		    if (!c->data)
		    {
			free(c);
			err = BadAlloc;
			goto bail;
		    }
		    memmove(c->data, c->pElt, len);
		    c->pElt = c->data;
		    c->endReq = c->pElt + len;

		    /* Step 2 */

		    pGC = GetScratchGC(c->pGC->depth, c->pGC->pScreen);
		    if (!pGC)
		    {
			free(c->data);
			free(c);
			err = BadAlloc;
			goto bail;
		    }
		    if ((err = CopyGC(c->pGC, pGC, GCFunction |
				      GCPlaneMask | GCForeground |
				      GCBackground | GCFillStyle |
				      GCTile | GCStipple |
				      GCTileStipXOrigin |
				      GCTileStipYOrigin | GCFont |
				      GCSubwindowMode | GCClipXOrigin |
				      GCClipYOrigin | GCClipMask)) !=
				      Success)
		    {
			FreeScratchGC(pGC);
			free(c->data);
			free(c);
			err = BadAlloc;
			goto bail;
		    }
		    origGC = c->pGC;
		    c->pGC = pGC;
		    ValidateGC(c->pDraw, c->pGC);
		    
		    ClientSleep(client, (ClientSleepProcPtr)doPolyText, c);

		    /* Set up to perform steps 3 and 4 */
		    client_state = START_SLEEP;
		    continue;	/* on to steps 3 and 4 */
		}
		else
		    goto xinerama_sleep;
		return TRUE;
	    }
	    else if (lgerr != Successful)
	    {
		err = FontToXError(lgerr);
		goto bail;
	    }
	    if (c->pDraw)
	    {
		c->xorg += *((INT8 *)(c->pElt + 1));	/* must be signed */
		if (c->reqType == X_PolyText8)
		    c->xorg = (* c->pGC->ops->PolyText8)(c->pDraw, c->pGC, c->xorg, c->yorg,
			*c->pElt, (char *) (c->pElt + TextEltHeader));
		else
		    c->xorg = (* c->pGC->ops->PolyText16)(c->pDraw, c->pGC, c->xorg, c->yorg,
			*c->pElt, (unsigned short *) (c->pElt + TextEltHeader));
	    }
	    c->pElt = pNextElt;
	}
    }

bail:

    if (client_state == START_SLEEP)
    {
	/* Step 4 */
	if (pFont != origGC->font)
	{
	    ChangeGCVal val;
	    val.ptr = pFont;
	    ChangeGC(NullClient, origGC, GCFont, &val);
	    ValidateGC(c->pDraw, origGC);
	}

	/* restore pElt pointer for execution of remainder of the request */
	c->pElt = c->data;
	return TRUE;
    }

    if (c->err != Success) err = c->err;
    if (err != Success && c->client != serverClient) {
#ifdef PANORAMIX
        if (noPanoramiXExtension || !c->pGC->pScreen->myNum)
#endif
	    SendErrorToClient(c->client, c->reqType, 0, 0, err);
    }
    if (ClientIsAsleep(client))
    {
	ClientWakeup(c->client);
xinerama_sleep:
	ChangeGC(NullClient, c->pGC, clearGCmask, clearGC);

	/* Unreference the font from the scratch GC */
	CloseFont(c->pGC->font, (Font)0);
	c->pGC->font = NullFont;

	FreeScratchGC(c->pGC);
	free(c->data);
	free(c);
    }
    return TRUE;
}

int
PolyText(ClientPtr client, DrawablePtr pDraw, GC *pGC, unsigned char *pElt, 
         unsigned char *endReq, int xorg, int yorg, int reqType, XID did)
{
    PTclosureRec local_closure;

    local_closure.pElt = pElt;
    local_closure.endReq = endReq;
    local_closure.client = client;
    local_closure.pDraw = pDraw;
    local_closure.xorg = xorg;
    local_closure.yorg = yorg;
    local_closure.reqType = reqType;
    local_closure.pGC = pGC;
    local_closure.did = did;
    local_closure.err = Success;

    (void) doPolyText(client, &local_closure);
    return Success;
}


#undef TextEltHeader
#undef FontShiftSize

int
doImageText(ClientPtr client, ITclosurePtr c)
{
    int err = Success, lgerr;	/* err is in X error, not font error, space */
    FontPathElementPtr fpe;
    int itemSize = c->reqType == X_ImageText8 ? 1 : 2;

    if (client->clientGone)
    {
	fpe = c->pGC->font->fpe;
	(*fpe_functions[fpe->type].client_died) ((pointer) client, fpe);
	err = Success;
	goto bail;
    }

    /* Make sure our drawable hasn't disappeared while we slept. */
    if (ClientIsAsleep(client) && c->pDraw)
    {
	DrawablePtr pDraw;
	dixLookupDrawable(&pDraw, c->did, client, 0, DixWriteAccess);
	if (c->pDraw != pDraw) {
	    /* Our drawable has disappeared.  Treat like client died... ask
	       the FPE code to clean up after client. */
	    fpe = c->pGC->font->fpe;
	    (*fpe_functions[fpe->type].client_died) ((pointer) client, fpe);
	    err = Success;
	    goto bail;
	}
    }

    lgerr = LoadGlyphs(client, c->pGC->font, c->nChars, itemSize, c->data);
    if (lgerr == Suspended)
    {
        if (!ClientIsAsleep(client)) {
	    GC *pGC;
	    unsigned char *data;
	    ITclosurePtr new_closure;

	    /* We're putting the client to sleep.  We need to
	       save some state.  Similar problem to that handled
	       in doPolyText, but much simpler because the
	       request structure is much simpler. */

	    new_closure = malloc(sizeof(ITclosureRec));
	    if (!new_closure)
	    {
		err = BadAlloc;
		goto bail;
	    }
	    *new_closure = *c;
	    c = new_closure;

	    data = malloc(c->nChars * itemSize);
	    if (!data)
	    {
		free(c);
		err = BadAlloc;
		goto bail;
	    }
	    memmove(data, c->data, c->nChars * itemSize);
	    c->data = data;

	    pGC = GetScratchGC(c->pGC->depth, c->pGC->pScreen);
	    if (!pGC)
	    {
		free(c->data);
		free(c);
		err = BadAlloc;
		goto bail;
	    }
	    if ((err = CopyGC(c->pGC, pGC, GCFunction | GCPlaneMask |
			      GCForeground | GCBackground | GCFillStyle |
			      GCTile | GCStipple | GCTileStipXOrigin |
			      GCTileStipYOrigin | GCFont |
			      GCSubwindowMode | GCClipXOrigin |
			      GCClipYOrigin | GCClipMask)) != Success)
	    {
		FreeScratchGC(pGC);
		free(c->data);
		free(c);
		err = BadAlloc;
		goto bail;
	    }
	    c->pGC = pGC;
	    ValidateGC(c->pDraw, c->pGC);

            ClientSleep(client, (ClientSleepProcPtr)doImageText, c);
        }
	else
	    goto xinerama_sleep;
        return TRUE;
    }
    else if (lgerr != Successful)
    {
        err = FontToXError(lgerr);
        goto bail;
    }
    if (c->pDraw)
    {
	if (c->reqType == X_ImageText8)
	    (* c->pGC->ops->ImageText8)(c->pDraw, c->pGC, c->xorg, c->yorg,
		c->nChars, (char *) c->data);
	else
	    (* c->pGC->ops->ImageText16)(c->pDraw, c->pGC, c->xorg, c->yorg,
		c->nChars, (unsigned short *) c->data);
    }

bail:

    if (err != Success && c->client != serverClient) {
	SendErrorToClient(c->client, c->reqType, 0, 0, err);
    }
    if (ClientIsAsleep(client))
    {
	ClientWakeup(c->client);
xinerama_sleep:
	ChangeGC(NullClient, c->pGC, clearGCmask, clearGC);

	/* Unreference the font from the scratch GC */
	CloseFont(c->pGC->font, (Font)0);
	c->pGC->font = NullFont;

	FreeScratchGC(c->pGC);
	free(c->data);
	free(c);
    }
    return TRUE;
}

int
ImageText(ClientPtr client, DrawablePtr pDraw, GC *pGC, int nChars, 
          unsigned char *data, int xorg, int yorg, int reqType, XID did)
{
    ITclosureRec local_closure;

    local_closure.client = client;
    local_closure.pDraw = pDraw;
    local_closure.pGC = pGC;
    local_closure.nChars = nChars;
    local_closure.data = data;
    local_closure.xorg = xorg;
    local_closure.yorg = yorg;
    local_closure.reqType = reqType;
    local_closure.did = did;

    (void) doImageText(client, &local_closure);
    return Success;
}


/* does the necessary magic to figure out the fpe type */
static int
DetermineFPEType(char *pathname)
{
    int         i;

    for (i = 0; i < num_fpe_types; i++) {
	if ((*fpe_functions[i].name_check) (pathname))
	    return i;
    }
    return -1;
}


static void
FreeFontPath(FontPathElementPtr *list, int n, Bool force)
{
    int         i;

    for (i = 0; i < n; i++) {
	if (force) {
	    /* Sanity check that all refcounts will be 0 by the time
	       we get to the end of the list. */
	    int found = 1;	/* the first reference is us */
	    int j;
	    for (j = i+1; j < n; j++) {
		if (list[j] == list[i])
		    found++;
	    }
	    if (list[i]->refcount != found) {
		list[i]->refcount = found; /* ensure it will get freed */
	    }
	}
	FreeFPE(list[i]);
    }
    free(list);
}

static FontPathElementPtr
find_existing_fpe(FontPathElementPtr *list, int num, unsigned char *name, int len)
{
    FontPathElementPtr fpe;
    int         i;

    for (i = 0; i < num; i++) {
	fpe = list[i];
	if (fpe->name_length == len && memcmp(name, fpe->name, len) == 0)
	    return fpe;
    }
    return (FontPathElementPtr) 0;
}


static int
SetFontPathElements(int npaths, unsigned char *paths, int *bad, Bool persist)
{
    int         i, err = 0;
    int         valid_paths = 0;
    unsigned int len;
    unsigned char *cp = paths;
    FontPathElementPtr fpe = NULL, *fplist;

    fplist = malloc(sizeof(FontPathElementPtr) * npaths);
    if (!fplist) {
	*bad = 0;
	return BadAlloc;
    }
    for (i = 0; i < num_fpe_types; i++) {
	if (fpe_functions[i].set_path_hook)
	    (*fpe_functions[i].set_path_hook) ();
    }
    for (i = 0; i < npaths; i++) 
    {
	len = (unsigned int) (*cp++);

	if (len == 0) 
	{
	    if (persist)
		ErrorF("[dix] Removing empty element from the valid list of fontpaths\n");
	    err = BadValue;
	}
	else
	{
	    /* if it's already in our active list, just reset it */
	    /*
	     * note that this can miss FPE's in limbo -- may be worth catching
	     * them, though it'd muck up refcounting
	     */
	    fpe = find_existing_fpe(font_path_elements, num_fpes, cp, len);
	    if (fpe) 
	    {
		err = (*fpe_functions[fpe->type].reset_fpe) (fpe);
		if (err == Successful) 
		{
		    UseFPE(fpe);/* since it'll be decref'd later when freed
				 * from the old list */
		}
		else
		    fpe = 0;
	    }
	    /* if error or can't do it, act like it's a new one */
	    if (!fpe)
	    {
		fpe = malloc(sizeof(FontPathElementRec));
		if (!fpe) 
		{
		    err = BadAlloc;
		    goto bail;
		}
		fpe->name = malloc(len + 1);
		if (!fpe->name) 
		{
		    free(fpe);
		    err = BadAlloc;
		    goto bail;
		}
		fpe->refcount = 1;
    
		strncpy(fpe->name, (char *) cp, (int) len);
		fpe->name[len] = '\0';
		fpe->name_length = len;
		fpe->type = DetermineFPEType(fpe->name);
		if (fpe->type == -1)
		    err = BadValue;
		else
		    err = (*fpe_functions[fpe->type].init_fpe) (fpe);
		if (err != Successful)
		{
		    if (persist)
		    {
			ErrorF("[dix] Could not init font path element %s, removing from list!\n",
			       fpe->name);
		    }
		    free(fpe->name);
		    free(fpe);
		}
	    }
	}
	if (err != Successful)
	{
	    if (!persist)
		goto bail;
	}
	else
	{
	    fplist[valid_paths++] = fpe;
	}
	cp += len;
    }

    FreeFontPath(font_path_elements, num_fpes, FALSE);
    font_path_elements = fplist;
    if (patternCache)
	EmptyFontPatternCache(patternCache);
    num_fpes = valid_paths;

    return Success;
bail:
    *bad = i;
    while (--valid_paths >= 0)
	FreeFPE(fplist[valid_paths]);
    free(fplist);
    return FontToXError(err);
}

int
SetFontPath(ClientPtr client, int npaths, unsigned char *paths)
{
    int err = XaceHook(XACE_SERVER_ACCESS, client, DixManageAccess);
    if (err != Success)
	return err;

    if (npaths == 0) {
	if (SetDefaultFontPath(defaultFontPath) != Success)
	    return BadValue;
    } else {
	int bad;
	err = SetFontPathElements(npaths, paths, &bad, FALSE);
	client->errorValue = bad;
    }
    return err;
}

int
SetDefaultFontPath(char *path)
{
    char       *temp_path,
               *start,
               *end;
    unsigned char *cp,
               *pp,
               *nump,
               *newpath;
    int         num = 1,
                len,
                err,
                size = 0,
                bad;

    /* ensure temp_path contains "built-ins" */
    start = path;
    while (1) {
	start = strstr(start, "built-ins");
	if (start == NULL)
	    break;
	end = start + strlen("built-ins");
	if ((start == path || start[-1] == ',') && (!*end || *end == ','))
	    break;
	start = end;
    }
    if (!start) {
	if (asprintf(&temp_path, "%s%sbuilt-ins", path, *path ? "," : "")
	    == -1)
	    temp_path = NULL;
    } else {
	temp_path = strdup(path);
    }
    if (!temp_path)
        return BadAlloc;

    /* get enough for string, plus values -- use up commas */
    len = strlen(temp_path) + 1;
    nump = cp = newpath = malloc(len);
    if (!newpath)
	return BadAlloc;
    pp = (unsigned char *) temp_path;
    cp++;
    while (*pp) {
	if (*pp == ',') {
	    *nump = (unsigned char) size;
	    nump = cp++;
	    pp++;
	    num++;
	    size = 0;
	} else {
	    *cp++ = *pp++;
	    size++;
	}
    }
    *nump = (unsigned char) size;

    err = SetFontPathElements(num, newpath, &bad, TRUE);

    free(newpath);
    free(temp_path);

    return err;
}

int
GetFontPath(ClientPtr client, int *count, int *length, unsigned char **result)
{
    int			i;
    unsigned char       *c;
    int			len;
    FontPathElementPtr	fpe;

    i = XaceHook(XACE_SERVER_ACCESS, client, DixGetAttrAccess);
    if (i != Success)
	return i;

    len = 0;
    for (i = 0; i < num_fpes; i++) {
	fpe = font_path_elements[i];
	len += fpe->name_length + 1;
    }
    font_path_string = (unsigned char *) realloc(font_path_string, len);
    if (!font_path_string)
	return BadAlloc;

    c = font_path_string;
    *length = 0;
    for (i = 0; i < num_fpes; i++) {
	fpe = font_path_elements[i];
	*c = fpe->name_length;
	*length += *c++;
	memmove(c, fpe->name, fpe->name_length);
	c += fpe->name_length;
    }
    *count = num_fpes;
    *result = font_path_string;
    return Success;
}

void
DeleteClientFontStuff(ClientPtr client)
{
    int			i;
    FontPathElementPtr	fpe;

    for (i = 0; i < num_fpes; i++)
    {
	fpe = font_path_elements[i];
	if (fpe_functions[fpe->type].client_died)
	    (*fpe_functions[fpe->type].client_died) ((pointer) client, fpe);
    }
}

void
InitFonts (void)
{
    patternCache = MakeFontPatternCache();

    register_fpe_functions();
}

int
GetDefaultPointSize (void)
{
    return 120;
}


FontResolutionPtr
GetClientResolutions (int *num)
{
    static struct _FontResolution res;
    ScreenPtr   pScreen;

    pScreen = screenInfo.screens[0];
    res.x_resolution = (pScreen->width * 25.4) / pScreen->mmWidth;
    /*
     * XXX - we'll want this as long as bitmap instances are prevalent 
     so that we can match them from scalable fonts
     */
    if (res.x_resolution < 88)
	res.x_resolution = 75;
    else
	res.x_resolution = 100;
    res.y_resolution = (pScreen->height * 25.4) / pScreen->mmHeight;
    if (res.y_resolution < 88)
	res.y_resolution = 75;
    else
	res.y_resolution = 100;
    res.point_size = 120;
    *num = 1;
    return &res;
}

/*
 * returns the type index of the new fpe
 *
 * should be called (only once!) by each type of fpe when initialized
 */

int
RegisterFPEFunctions(NameCheckFunc name_func, 
		     InitFpeFunc init_func, 
		     FreeFpeFunc free_func, 
		     ResetFpeFunc reset_func, 
		     OpenFontFunc open_func, 
		     CloseFontFunc close_func, 
		     ListFontsFunc list_func, 
		     StartLfwiFunc start_lfwi_func, 
		     NextLfwiFunc next_lfwi_func, 
		     WakeupFpeFunc wakeup_func, 
		     ClientDiedFunc client_died, 
		     LoadGlyphsFunc load_glyphs, 
		     StartLaFunc start_list_alias_func, 
		     NextLaFunc next_list_alias_func, 
		     SetPathFunc set_path_func)
{
    FPEFunctions *new;

    /* grow the list */
    new = (FPEFunctions *) realloc(fpe_functions,
				 (num_fpe_types + 1) * sizeof(FPEFunctions));
    if (!new)
	return -1;
    fpe_functions = new;

    fpe_functions[num_fpe_types].name_check = name_func;
    fpe_functions[num_fpe_types].open_font = open_func;
    fpe_functions[num_fpe_types].close_font = close_func;
    fpe_functions[num_fpe_types].wakeup_fpe = wakeup_func;
    fpe_functions[num_fpe_types].list_fonts = list_func;
    fpe_functions[num_fpe_types].start_list_fonts_with_info =
	start_lfwi_func;
    fpe_functions[num_fpe_types].list_next_font_with_info =
	next_lfwi_func;
    fpe_functions[num_fpe_types].init_fpe = init_func;
    fpe_functions[num_fpe_types].free_fpe = free_func;
    fpe_functions[num_fpe_types].reset_fpe = reset_func;
    fpe_functions[num_fpe_types].client_died = client_died;
    fpe_functions[num_fpe_types].load_glyphs = load_glyphs;
    fpe_functions[num_fpe_types].start_list_fonts_and_aliases =
	start_list_alias_func;
    fpe_functions[num_fpe_types].list_next_font_or_alias =
	next_list_alias_func;
    fpe_functions[num_fpe_types].set_path_hook = set_path_func;

    return num_fpe_types++;
}

void
FreeFonts(void)
{
    if (patternCache) {
	FreeFontPatternCache(patternCache);
	patternCache = 0;
    }
    FreeFontPath(font_path_elements, num_fpes, TRUE);
    font_path_elements = 0;
    num_fpes = 0;
    free(fpe_functions);
    num_fpe_types = 0;
    fpe_functions = (FPEFunctions *) 0;
}

/* convenience functions for FS interface */

FontPtr
find_old_font(XID id)
{
    pointer pFont;
    dixLookupResourceByType(&pFont, id, RT_NONE, serverClient, DixReadAccess);
    return (FontPtr)pFont;
}

Font
GetNewFontClientID(void)
{
    return FakeClientID(0);
}

int
StoreFontClientFont(FontPtr pfont, Font id)
{
    return AddResource(id, RT_NONE, (pointer) pfont);
}

void
DeleteFontClientID(Font id)
{
    FreeResource(id, RT_NONE);
}

int
client_auth_generation(ClientPtr client)
{
    return 0;
}

static int  fs_handlers_installed = 0;
static unsigned int last_server_gen;

int
init_fs_handlers(FontPathElementPtr fpe, BlockHandlerProcPtr block_handler)
{
    /* if server has reset, make sure the b&w handlers are reinstalled */
    if (last_server_gen < serverGeneration) {
	last_server_gen = serverGeneration;
	fs_handlers_installed = 0;
    }
    if (fs_handlers_installed == 0) {
	if (!RegisterBlockAndWakeupHandlers(block_handler,
					    FontWakeup, (pointer) 0))
	    return AllocError;
	fs_handlers_installed++;
    }
    QueueFontWakeup(fpe);
    return Successful;
}

void
remove_fs_handlers(FontPathElementPtr fpe, BlockHandlerProcPtr block_handler, Bool all)
{
    if (all) {
	/* remove the handlers if no one else is using them */
	if (--fs_handlers_installed == 0) {
	    RemoveBlockAndWakeupHandlers(block_handler, FontWakeup,
					 (pointer) 0);
	}
    }
    RemoveFontWakeup(fpe);
}
>>>>>>> 8fd06c45
<|MERGE_RESOLUTION|>--- conflicted
+++ resolved
@@ -1,4 +1,3 @@
-<<<<<<< HEAD
 /************************************************************************
 Copyright 1987 by Digital Equipment Corporation, Maynard, Massachusetts.
 
@@ -670,7 +669,7 @@
 		    ((pointer) c->client, fpe, &name, &namelen, &tmpname,
 		     &resolvedlen, c->current.private);
 		if (err == Suspended) {
-		    if (ClientIsAsleep(client))
+		    if (!ClientIsAsleep(client))
 			ClientSleep(client,
 				    (ClientSleepProcPtr)doListFontsAndAliases,
 				    c);
@@ -2084,2090 +2083,4 @@
 	}
     }
     RemoveFontWakeup(fpe);
-}
-=======
-/************************************************************************
-Copyright 1987 by Digital Equipment Corporation, Maynard, Massachusetts.
-
-                        All Rights Reserved
-
-Permission to use, copy, modify, and distribute this software and its
-documentation for any purpose and without fee is hereby granted,
-provided that the above copyright notice appear in all copies and that
-both that copyright notice and this permission notice appear in
-supporting documentation, and that the name of Digital not be
-used in advertising or publicity pertaining to distribution of the
-software without specific, written prior permission.
-
-DIGITAL DISCLAIMS ALL WARRANTIES WITH REGARD TO THIS SOFTWARE, INCLUDING
-ALL IMPLIED WARRANTIES OF MERCHANTABILITY AND FITNESS, IN NO EVENT SHALL
-DIGITAL BE LIABLE FOR ANY SPECIAL, INDIRECT OR CONSEQUENTIAL DAMAGES OR
-ANY DAMAGES WHATSOEVER RESULTING FROM LOSS OF USE, DATA OR PROFITS,
-WHETHER IN AN ACTION OF CONTRACT, NEGLIGENCE OR OTHER TORTIOUS ACTION,
-ARISING OUT OF OR IN CONNECTION WITH THE USE OR PERFORMANCE OF THIS
-SOFTWARE.
-
-************************************************************************/
-/* The panoramix components contained the following notice */
-/*
-Copyright (c) 1991, 1997 Digital Equipment Corporation, Maynard, Massachusetts.
-
-Permission is hereby granted, free of charge, to any person obtaining a copy
-of this software and associated documentation files (the "Software"), to deal
-in the Software without restriction, including without limitation the rights
-to use, copy, modify, merge, publish, distribute, sublicense, and/or sell
-copies of the Software.
-
-The above copyright notice and this permission notice shall be included in
-all copies or substantial portions of the Software.
-
-THE SOFTWARE IS PROVIDED "AS IS", WITHOUT WARRANTY OF ANY KIND, EXPRESS OR
-IMPLIED, INCLUDING BUT NOT LIMITED TO THE WARRANTIES OF MERCHANTABILITY,
-FITNESS FOR A PARTICULAR PURPOSE AND NONINFRINGEMENT.  IN NO EVENT SHALL
-DIGITAL EQUIPMENT CORPORATION BE LIABLE FOR ANY CLAIM, DAMAGES, INCLUDING,
-BUT NOT LIMITED TO CONSEQUENTIAL OR INCIDENTAL DAMAGES, OR OTHER LIABILITY,
-WHETHER IN AN ACTION OF CONTRACT, TORT OR OTHERWISE, ARISING FROM, OUT OF OR
-IN CONNECTION WITH THE SOFTWARE OR THE USE OR OTHER DEALINGS IN THE SOFTWARE.
-
-Except as contained in this notice, the name of Digital Equipment Corporation
-shall not be used in advertising or otherwise to promote the sale, use or other
-dealings in this Software without prior written authorization from Digital
-Equipment Corporation.
-
-******************************************************************/
-
-#ifdef HAVE_DIX_CONFIG_H
-#include <dix-config.h>
-#endif
-
-#include <X11/X.h>
-#include <X11/Xmd.h>
-#include <X11/Xproto.h>
-#include "scrnintstr.h"
-#include "resource.h"
-#include "dixstruct.h"
-#include "cursorstr.h"
-#include "misc.h"
-#include "opaque.h"
-#include "dixfontstr.h"
-#include "closestr.h"
-#include "dixfont.h"
-#include "xace.h"
-
-#ifdef DEBUG
-#include	<stdio.h>
-#endif
-
-#ifdef XF86BIGFONT
-#include "xf86bigfontsrv.h"
-#endif
-
-#define QUERYCHARINFO(pci, pr)  *(pr) = (pci)->metrics
-
-extern pointer fosNaturalParams;
-extern FontPtr defaultFont;
-
-static FontPathElementPtr *font_path_elements = (FontPathElementPtr *) 0;
-static int  num_fpes = 0;
-static FPEFunctions *fpe_functions = (FPEFunctions *) 0;
-static int  num_fpe_types = 0;
-
-static unsigned char *font_path_string;
-
-static int  num_slept_fpes = 0;
-static int  size_slept_fpes = 0;
-static FontPathElementPtr *slept_fpes = (FontPathElementPtr *) 0;
-static FontPatternCachePtr patternCache;
-
-static int
-FontToXError(int err)
-{
-    switch (err) {
-    case Successful:
-	return Success;
-    case AllocError:
-	return BadAlloc;
-    case BadFontName:
-	return BadName;
-    case BadFontPath:
-    case BadFontFormat:	/* is there something better? */
-    case BadCharRange:
-	return BadValue;
-    default:
-	return err;
-    }
-}
-
-static int
-LoadGlyphs(ClientPtr client, FontPtr pfont, unsigned nchars, int item_size,
-	   unsigned char *data)
-{
-    if (fpe_functions[pfont->fpe->type].load_glyphs)
-	return (*fpe_functions[pfont->fpe->type].load_glyphs)
-	    (client, pfont, 0, nchars, item_size, data);
-    else
-	return Successful;
-}
-
-/*
- * adding RT_FONT prevents conflict with default cursor font
- */
-Bool
-SetDefaultFont(char *defaultfontname)
-{
-    int         err;
-    FontPtr     pf;
-    XID         fid;
-
-    fid = FakeClientID(0);
-    err = OpenFont(serverClient, fid, FontLoadAll | FontOpenSync,
-		   (unsigned) strlen(defaultfontname), defaultfontname);
-    if (err != Success)
-	return FALSE;
-    err = dixLookupResourceByType((pointer *)&pf, fid, RT_FONT, serverClient,
-				  DixReadAccess);
-    if (err != Success)
-	return FALSE;
-    defaultFont = pf;
-    return TRUE;
-}
-
-/*
- * note that the font wakeup queue is not refcounted.  this is because
- * an fpe needs to be added when it's inited, and removed when it's finally
- * freed, in order to handle any data that isn't requested, like FS events.
- *
- * since the only thing that should call these routines is the renderer's
- * init_fpe() and free_fpe(), there shouldn't be any problem in using
- * freed data.
- */
-void
-QueueFontWakeup(FontPathElementPtr fpe)
-{
-    int         i;
-    FontPathElementPtr *new;
-
-    for (i = 0; i < num_slept_fpes; i++) {
-	if (slept_fpes[i] == fpe) {
-	    return;
-	}
-    }
-    if (num_slept_fpes == size_slept_fpes) {
-	new = (FontPathElementPtr *)
-	    realloc(slept_fpes,
-		     sizeof(FontPathElementPtr) * (size_slept_fpes + 4));
-	if (!new)
-	    return;
-	slept_fpes = new;
-	size_slept_fpes += 4;
-    }
-    slept_fpes[num_slept_fpes] = fpe;
-    num_slept_fpes++;
-}
-
-void
-RemoveFontWakeup(FontPathElementPtr fpe)
-{
-    int         i,
-                j;
-
-    for (i = 0; i < num_slept_fpes; i++) {
-	if (slept_fpes[i] == fpe) {
-	    for (j = i; j < num_slept_fpes; j++) {
-		slept_fpes[j] = slept_fpes[j + 1];
-	    }
-	    num_slept_fpes--;
-	    return;
-	}
-    }
-}
-
-void
-FontWakeup(pointer data, int count, pointer LastSelectMask)
-{
-    int         i;
-    FontPathElementPtr fpe;
-
-    if (count < 0)
-	return;
-    /* wake up any fpe's that may be waiting for information */
-    for (i = 0; i < num_slept_fpes; i++) {
-	fpe = slept_fpes[i];
-	(void) (*fpe_functions[fpe->type].wakeup_fpe) (fpe, LastSelectMask);
-    }
-}
-
-/* XXX -- these two funcs may want to be broken into macros */
-static void
-UseFPE(FontPathElementPtr fpe)
-{
-    fpe->refcount++;
-}
-
-static void
-FreeFPE (FontPathElementPtr fpe)
-{
-    fpe->refcount--;
-    if (fpe->refcount == 0) {
-	(*fpe_functions[fpe->type].free_fpe) (fpe);
-	free(fpe->name);
-	free(fpe);
-    }
-}
-
-static Bool
-doOpenFont(ClientPtr client, OFclosurePtr c)
-{
-    FontPtr     pfont = NullFont;
-    FontPathElementPtr fpe = NULL;
-    ScreenPtr   pScr;
-    int         err = Successful;
-    int         i;
-    char       *alias,
-               *newname;
-    int         newlen;
-    int		aliascount = 20;
-    /*
-     * Decide at runtime what FontFormat to use.
-     */
-    Mask FontFormat = 
-
-	((screenInfo.imageByteOrder == LSBFirst) ?
-	    BitmapFormatByteOrderLSB : BitmapFormatByteOrderMSB) |
-
-	((screenInfo.bitmapBitOrder == LSBFirst) ?
-	    BitmapFormatBitOrderLSB : BitmapFormatBitOrderMSB) |
-
-	BitmapFormatImageRectMin |
-
-#if GLYPHPADBYTES == 1
-	BitmapFormatScanlinePad8 |
-#endif
-
-#if GLYPHPADBYTES == 2
-	BitmapFormatScanlinePad16 |
-#endif
-
-#if GLYPHPADBYTES == 4
-	BitmapFormatScanlinePad32 |
-#endif
-
-#if GLYPHPADBYTES == 8
-	BitmapFormatScanlinePad64 |
-#endif
-
-	BitmapFormatScanlineUnit8;
-
-    if (client->clientGone)
-    {
-	if (c->current_fpe < c->num_fpes)
-	{
-	    fpe = c->fpe_list[c->current_fpe];
-	    (*fpe_functions[fpe->type].client_died) ((pointer) client, fpe);
-	}
-	err = Successful;
-	goto bail;
-    }
-    while (c->current_fpe < c->num_fpes) {
-	fpe = c->fpe_list[c->current_fpe];
-	err = (*fpe_functions[fpe->type].open_font)
-	    ((pointer) client, fpe, c->flags,
-	     c->fontname, c->fnamelen, FontFormat,
-	     BitmapFormatMaskByte |
-	     BitmapFormatMaskBit |
-	     BitmapFormatMaskImageRectangle |
-	     BitmapFormatMaskScanLinePad |
-	     BitmapFormatMaskScanLineUnit,
-	     c->fontid, &pfont, &alias,
-	     c->non_cachable_font && c->non_cachable_font->fpe == fpe ?
-		 c->non_cachable_font :
-		 (FontPtr)0);
-
-	if (err == FontNameAlias && alias) {
-	    newlen = strlen(alias);
-	    newname = (char *) realloc(c->fontname, newlen);
-	    if (!newname) {
-		err = AllocError;
-		break;
-	    }
-	    memmove(newname, alias, newlen);
-	    c->fontname = newname;
-	    c->fnamelen = newlen;
-	    c->current_fpe = 0;
-	    if (--aliascount <= 0) {
-		/* We've tried resolving this alias 20 times, we're
- 		 * probably stuck in an infinite loop of aliases pointing
- 		 * to each other - time to take emergency exit!
- 		 */
- 		err = BadImplementation;
-		break;
-	    }
-	    continue;
-	}
-	if (err == BadFontName) {
-	    c->current_fpe++;
-	    continue;
-	}
-	if (err == Suspended) {
-	    if (!ClientIsAsleep(client))
-		ClientSleep(client, (ClientSleepProcPtr)doOpenFont, c);
-	    else
-		goto xinerama_sleep;
-	    return TRUE;
-	}
-	break;
-    }
-
-    if (err != Successful)
-	goto bail;
-    if (!pfont) {
-	err = BadFontName;
-	goto bail;
-    }
-    /* check values for firstCol, lastCol, firstRow, and lastRow */
-    if (pfont->info.firstCol > pfont->info.lastCol ||
-       pfont->info.firstRow > pfont->info.lastRow ||
-       pfont->info.lastCol - pfont->info.firstCol > 255) {
-       err = AllocError;
-       goto bail;
-    }
-    if (!pfont->fpe)
-	pfont->fpe = fpe;
-    pfont->refcnt++;
-    if (pfont->refcnt == 1) {
-	UseFPE(pfont->fpe);
-	for (i = 0; i < screenInfo.numScreens; i++) {
-	    pScr = screenInfo.screens[i];
-	    if (pScr->RealizeFont)
-	    {
-		if (!(*pScr->RealizeFont) (pScr, pfont))
-		{
-		    CloseFont (pfont, (Font) 0);
-		    err = AllocError;
-		    goto bail;
-		}
-	    }
-	}
-    }
-    if (!AddResource(c->fontid, RT_FONT, (pointer) pfont)) {
-	err = AllocError;
-	goto bail;
-    }
-    if (patternCache && pfont != c->non_cachable_font)
-	CacheFontPattern(patternCache, c->origFontName, c->origFontNameLen,
-			 pfont);
-bail:
-    if (err != Successful && c->client != serverClient) {
-	SendErrorToClient(c->client, X_OpenFont, 0,
-			  c->fontid, FontToXError(err));
-    }
-    ClientWakeup(c->client);
-xinerama_sleep:
-    for (i = 0; i < c->num_fpes; i++) {
-	FreeFPE(c->fpe_list[i]);
-    }
-    free(c->fpe_list);
-    free(c->fontname);
-    free(c);
-    return TRUE;
-}
-
-int
-OpenFont(ClientPtr client, XID fid, Mask flags, unsigned lenfname, char *pfontname)
-{
-    OFclosurePtr c;
-    int         i;
-    FontPtr     cached = (FontPtr)0;
-
-#ifdef FONTDEBUG
-    char *f;
-    f = malloc(lenfname + 1);
-    memmove(f, pfontname, lenfname);
-    f[lenfname] = '\0';
-    ErrorF("[dix] OpenFont: fontname is \"%s\"\n", f);
-    free(f);
-#endif
-    if (!lenfname || lenfname > XLFDMAXFONTNAMELEN)
-	return BadName;
-    if (patternCache)
-    {
-
-    /*
-    ** Check name cache.  If we find a cached version of this font that
-    ** is cachable, immediately satisfy the request with it.  If we find
-    ** a cached version of this font that is non-cachable, we do not
-    ** satisfy the request with it.  Instead, we pass the FontPtr to the
-    ** FPE's open_font code (the fontfile FPE in turn passes the
-    ** information to the rasterizer; the fserve FPE ignores it).
-    **
-    ** Presumably, the font is marked non-cachable because the FPE has
-    ** put some licensing restrictions on it.  If the FPE, using
-    ** whatever logic it relies on, determines that it is willing to
-    ** share this existing font with the client, then it has the option
-    ** to return the FontPtr we passed it as the newly-opened font.
-    ** This allows the FPE to exercise its licensing logic without
-    ** having to create another instance of a font that already exists.
-    */
-
-	cached = FindCachedFontPattern(patternCache, pfontname, lenfname);
-	if (cached && cached->info.cachable)
-	{
-	    if (!AddResource(fid, RT_FONT, (pointer) cached))
-		return BadAlloc;
-	    cached->refcnt++;
-	    return Success;
-	}
-    }
-    c = malloc(sizeof(OFclosureRec));
-    if (!c)
-	return BadAlloc;
-    c->fontname = malloc(lenfname);
-    c->origFontName = pfontname;
-    c->origFontNameLen = lenfname;
-    if (!c->fontname) {
-	free(c);
-	return BadAlloc;
-    }
-    /*
-     * copy the current FPE list, so that if it gets changed by another client
-     * while we're blocking, the request still appears atomic
-     */
-    c->fpe_list = malloc(sizeof(FontPathElementPtr) * num_fpes);
-    if (!c->fpe_list) {
-	free(c->fontname);
-	free(c);
-	return BadAlloc;
-    }
-    memmove(c->fontname, pfontname, lenfname);
-    for (i = 0; i < num_fpes; i++) {
-	c->fpe_list[i] = font_path_elements[i];
-	UseFPE(c->fpe_list[i]);
-    }
-    c->client = client;
-    c->fontid = fid;
-    c->current_fpe = 0;
-    c->num_fpes = num_fpes;
-    c->fnamelen = lenfname;
-    c->flags = flags;
-    c->non_cachable_font = cached;
-
-    (void) doOpenFont(client, c);
-    return Success;
-}
-
-/**
- * Decrement font's ref count, and free storage if ref count equals zero
- *
- *  \param value must conform to DeleteType
- */
-int
-CloseFont(pointer value, XID fid)
-{
-    int         nscr;
-    ScreenPtr   pscr;
-    FontPathElementPtr fpe;
-    FontPtr     pfont = (FontPtr)value;
-
-    if (pfont == NullFont)
-	return Success;
-    if (--pfont->refcnt == 0) {
-	if (patternCache)
-	    RemoveCachedFontPattern (patternCache, pfont);
-	/*
-	 * since the last reference is gone, ask each screen to free any
-	 * storage it may have allocated locally for it.
-	 */
-	for (nscr = 0; nscr < screenInfo.numScreens; nscr++) {
-	    pscr = screenInfo.screens[nscr];
-	    if (pscr->UnrealizeFont)
-		(*pscr->UnrealizeFont) (pscr, pfont);
-	}
-	if (pfont == defaultFont)
-	    defaultFont = NULL;
-#ifdef XF86BIGFONT
-	XF86BigfontFreeFontShm(pfont);
-#endif
-	fpe = pfont->fpe;
-	(*fpe_functions[fpe->type].close_font) (fpe, pfont);
-	FreeFPE(fpe);
-    }
-    return Success;
-}
-
-
-/***====================================================================***/
-
-/**
- * Sets up pReply as the correct QueryFontReply for pFont with the first
- * nProtoCCIStructs char infos.
- *
- *  \param pReply caller must allocate this storage
-  */
-void
-QueryFont(FontPtr pFont, xQueryFontReply *pReply, int nProtoCCIStructs)
-{
-    FontPropPtr      pFP;
-    int              r,
-                     c,
-                     i;
-    xFontProp       *prFP;
-    xCharInfo       *prCI;
-    xCharInfo       *charInfos[256];
-    unsigned char    chars[512];
-    int              ninfos;
-    unsigned long    ncols;
-    unsigned long    count;
-
-    /* pr->length set in dispatch */
-    pReply->minCharOrByte2 = pFont->info.firstCol;
-    pReply->defaultChar = pFont->info.defaultCh;
-    pReply->maxCharOrByte2 = pFont->info.lastCol;
-    pReply->drawDirection = pFont->info.drawDirection;
-    pReply->allCharsExist = pFont->info.allExist;
-    pReply->minByte1 = pFont->info.firstRow;
-    pReply->maxByte1 = pFont->info.lastRow;
-    pReply->fontAscent = pFont->info.fontAscent;
-    pReply->fontDescent = pFont->info.fontDescent;
-
-    pReply->minBounds = pFont->info.ink_minbounds;
-    pReply->maxBounds = pFont->info.ink_maxbounds;
-
-    pReply->nFontProps = pFont->info.nprops;
-    pReply->nCharInfos = nProtoCCIStructs;
-
-    for (i = 0, pFP = pFont->info.props, prFP = (xFontProp *) (&pReply[1]);
-	    i < pFont->info.nprops;
-	    i++, pFP++, prFP++) {
-	prFP->name = pFP->name;
-	prFP->value = pFP->value;
-    }
-
-    ninfos = 0;
-    ncols = (unsigned long) (pFont->info.lastCol - pFont->info.firstCol + 1);
-    prCI = (xCharInfo *) (prFP);
-    for (r = pFont->info.firstRow;
-	    ninfos < nProtoCCIStructs && r <= (int)pFont->info.lastRow;
-	    r++) {
-	i = 0;
-	for (c = pFont->info.firstCol; c <= (int)pFont->info.lastCol; c++) {
-	    chars[i++] = r;
-	    chars[i++] = c;
-	}
-	(*pFont->get_metrics) (pFont, ncols, chars, 
-				TwoD16Bit, &count, charInfos);
-	i = 0;
-	for (i = 0; i < (int) count && ninfos < nProtoCCIStructs; i++) {
-	    *prCI = *charInfos[i];
-	    prCI++;
-	    ninfos++;
-	}
-    }
-    return;
-}
-
-static Bool
-doListFontsAndAliases(ClientPtr client, LFclosurePtr c)
-{
-    FontPathElementPtr fpe;
-    int         err = Successful;
-    FontNamesPtr names = NULL;
-    char       *name, *resolved=NULL;
-    int         namelen, resolvedlen;
-    int		nnames;
-    int         stringLens;
-    int         i;
-    xListFontsReply reply;
-    char	*bufptr;
-    char	*bufferStart;
-    int		aliascount = 0;
-
-    if (client->clientGone)
-    {
-	if (c->current.current_fpe < c->num_fpes)
-	{
-	    fpe = c->fpe_list[c->current.current_fpe];
-	    (*fpe_functions[fpe->type].client_died) ((pointer) client, fpe);
-	}
-	err = Successful;
-	goto bail;
-    }
-
-    if (!c->current.patlen)
-	goto finish;
-
-    while (c->current.current_fpe < c->num_fpes) {
-	fpe = c->fpe_list[c->current.current_fpe];
-	err = Successful;
-
-	if (!fpe_functions[fpe->type].start_list_fonts_and_aliases)
-	{
-	    /* This FPE doesn't support/require list_fonts_and_aliases */
-
-	    err = (*fpe_functions[fpe->type].list_fonts)
-		((pointer) c->client, fpe, c->current.pattern,
-		 c->current.patlen, c->current.max_names - c->names->nnames,
-		 c->names);
-
-	    if (err == Suspended) {
-		if (!ClientIsAsleep(client))
-		    ClientSleep(client,
-				(ClientSleepProcPtr)doListFontsAndAliases,
-				c);
-		else
-		    goto xinerama_sleep;
-		return TRUE;
-	    }
-
-	    err = BadFontName;
-	}
-	else
-	{
-	    /* Start of list_fonts_and_aliases functionality.  Modeled
-	       after list_fonts_with_info in that it resolves aliases,
-	       except that the information collected from FPEs is just
-	       names, not font info.  Each list_next_font_or_alias()
-	       returns either a name into name/namelen or an alias into
-	       name/namelen and its target name into resolved/resolvedlen.
-	       The code at this level then resolves the alias by polling
-	       the FPEs.  */
-
-	    if (!c->current.list_started) {
-		err = (*fpe_functions[fpe->type].start_list_fonts_and_aliases)
-		    ((pointer) c->client, fpe, c->current.pattern,
-		     c->current.patlen, c->current.max_names - c->names->nnames,
-		     &c->current.private);
-		if (err == Suspended) {
-		    if (!ClientIsAsleep(client))
-			ClientSleep(client,
-				    (ClientSleepProcPtr)doListFontsAndAliases,
-				    c);
-		    else
-			goto xinerama_sleep;
-		    return TRUE;
-		}
-		if (err == Successful)
-		    c->current.list_started = TRUE;
-	    }
-	    if (err == Successful) {
-		char    *tmpname;
-		name = 0;
-		err = (*fpe_functions[fpe->type].list_next_font_or_alias)
-		    ((pointer) c->client, fpe, &name, &namelen, &tmpname,
-		     &resolvedlen, c->current.private);
-		if (err == Suspended) {
-		    if (!ClientIsAsleep(client))
-			ClientSleep(client,
-				    (ClientSleepProcPtr)doListFontsAndAliases,
-				    c);
-		    else
-			goto xinerama_sleep;
-		    return TRUE;
-		}
-		if (err == FontNameAlias) {
-		    free(resolved);
-		    resolved = malloc(resolvedlen + 1);
-		    if (resolved)
-			memmove(resolved, tmpname, resolvedlen + 1);
-		}
-	    }
-
-	    if (err == Successful)
-	    {
-		if (c->haveSaved)
-		{
-		    if (c->savedName)
-			(void)AddFontNamesName(c->names, c->savedName,
-					       c->savedNameLen);
-		}
-		else
-		    (void)AddFontNamesName(c->names, name, namelen);
-	    }
-
-	    /*
-	     * When we get an alias back, save our state and reset back to
-	     * the start of the FPE looking for the specified name.  As
-	     * soon as a real font is found for the alias, pop back to the
-	     * old state
-	     */
-	    else if (err == FontNameAlias) {
-		char	tmp_pattern[XLFDMAXFONTNAMELEN];
-		/*
-		 * when an alias recurses, we need to give
-		 * the last FPE a chance to clean up; so we call
-		 * it again, and assume that the error returned
-		 * is BadFontName, indicating the alias resolution
-		 * is complete.
-		 */
-		memmove(tmp_pattern, resolved, resolvedlen);
-		if (c->haveSaved)
-		{
-		    char    *tmpname;
-		    int     tmpnamelen;
-
-		    tmpname = 0;
-		    (void) (*fpe_functions[fpe->type].list_next_font_or_alias)
-			((pointer) c->client, fpe, &tmpname, &tmpnamelen,
-			 &tmpname, &tmpnamelen, c->current.private);
-		    if (--aliascount <= 0)
-		    {
-			err = BadFontName;
-			goto ContBadFontName;
-		    }
-		}
-		else
-		{
-		    c->saved = c->current;
-		    c->haveSaved = TRUE;
-		    free(c->savedName);
-		    c->savedName = malloc(namelen + 1);
-		    if (c->savedName)
-			memmove(c->savedName, name, namelen + 1);
-		    c->savedNameLen = namelen;
-		    aliascount = 20;
-		}
-		memmove(c->current.pattern, tmp_pattern, resolvedlen);
-		c->current.patlen = resolvedlen;
-		c->current.max_names = c->names->nnames + 1;
-		c->current.current_fpe = -1;
-		c->current.private = 0;
-		err = BadFontName;
-	    }
-	}
-	/*
-	 * At the end of this FPE, step to the next.  If we've finished
-	 * processing an alias, pop state back. If we've collected enough
-	 * font names, quit.
-	 */
-	if (err == BadFontName) {
-	  ContBadFontName: ;
-	    c->current.list_started = FALSE;
-	    c->current.current_fpe++;
-	    err = Successful;
-	    if (c->haveSaved)
-	    {
-		if (c->names->nnames == c->current.max_names ||
-			c->current.current_fpe == c->num_fpes) {
-		    c->haveSaved = FALSE;
-		    c->current = c->saved;
-		    /* Give the saved namelist a chance to clean itself up */
-		    continue;
-		}
-	    }
-	    if (c->names->nnames == c->current.max_names)
-		break;
-	}
-    }
-
-    /*
-     * send the reply
-     */
-    if (err != Successful) {
-	SendErrorToClient(client, X_ListFonts, 0, 0, FontToXError(err));
-	goto bail;
-    }
-
-finish:
-
-    names = c->names;
-    nnames = names->nnames;
-    client = c->client;
-    stringLens = 0;
-    for (i = 0; i < nnames; i++)
-	stringLens += (names->length[i] <= 255) ? names->length[i] : 0;
-
-    memset(&reply, 0, sizeof(xListFontsReply));
-    reply.type = X_Reply;
-    reply.length = bytes_to_int32(stringLens + nnames);
-    reply.nFonts = nnames;
-    reply.sequenceNumber = client->sequence;
-
-    bufptr = bufferStart = malloc(reply.length << 2);
-
-    if (!bufptr && reply.length) {
-	SendErrorToClient(client, X_ListFonts, 0, 0, BadAlloc);
-	goto bail;
-    }
-    /*
-     * since WriteToClient long word aligns things, copy to temp buffer and
-     * write all at once
-     */
-    for (i = 0; i < nnames; i++) {
-	if (names->length[i] > 255)
-	    reply.nFonts--;
-	else
-	{
-	    *bufptr++ = names->length[i];
-	    memmove( bufptr, names->names[i], names->length[i]);
-	    bufptr += names->length[i];
-	}
-    }
-    nnames = reply.nFonts;
-    reply.length = bytes_to_int32(stringLens + nnames);
-    client->pSwapReplyFunc = ReplySwapVector[X_ListFonts];
-    WriteSwappedDataToClient(client, sizeof(xListFontsReply), &reply);
-    (void) WriteToClient(client, stringLens + nnames, bufferStart);
-    free(bufferStart);
-
-bail:
-    ClientWakeup(client);
-xinerama_sleep:
-    for (i = 0; i < c->num_fpes; i++)
-	FreeFPE(c->fpe_list[i]);
-    free(c->fpe_list);
-    free(c->savedName);
-    FreeFontNames(names);
-    free(c);
-    free(resolved);
-    return TRUE;
-}
-
-int
-ListFonts(ClientPtr client, unsigned char *pattern, unsigned length, 
-          unsigned max_names)
-{
-    int         i;
-    LFclosurePtr c;
-
-    /* 
-     * The right error to return here would be BadName, however the
-     * specification does not allow for a Name error on this request.
-     * Perhaps a better solution would be to return a nil list, i.e.
-     * a list containing zero fontnames.
-     */
-    if (length > XLFDMAXFONTNAMELEN)
-	return BadAlloc;
-
-    i = XaceHook(XACE_SERVER_ACCESS, client, DixGetAttrAccess);
-    if (i != Success)
-	return i;
-
-    if (!(c = malloc(sizeof *c)))
-	return BadAlloc;
-    c->fpe_list = malloc(sizeof(FontPathElementPtr) * num_fpes);
-    if (!c->fpe_list) {
-	free(c);
-	return BadAlloc;
-    }
-    c->names = MakeFontNamesRecord(max_names < 100 ? max_names : 100);
-    if (!c->names)
-    {
-	free(c->fpe_list);
-	free(c);
-	return BadAlloc;
-    }
-    memmove( c->current.pattern, pattern, length);
-    for (i = 0; i < num_fpes; i++) {
-	c->fpe_list[i] = font_path_elements[i];
-	UseFPE(c->fpe_list[i]);
-    }
-    c->client = client;
-    c->num_fpes = num_fpes;
-    c->current.patlen = length;
-    c->current.current_fpe = 0;
-    c->current.max_names = max_names;
-    c->current.list_started = FALSE;
-    c->current.private = 0;
-    c->haveSaved = FALSE;
-    c->savedName = 0;
-    doListFontsAndAliases(client, c);
-    return Success;
-}
-
-int
-doListFontsWithInfo(ClientPtr client, LFWIclosurePtr c)
-{
-    FontPathElementPtr fpe;
-    int         err = Successful;
-    char       *name;
-    int         namelen;
-    int         numFonts;
-    FontInfoRec fontInfo,
-               *pFontInfo;
-    xListFontsWithInfoReply *reply;
-    int         length;
-    xFontProp  *pFP;
-    int         i;
-    int		aliascount = 0;
-    xListFontsWithInfoReply finalReply;
-
-    if (client->clientGone)
-    {
-	if (c->current.current_fpe < c->num_fpes)
- 	{
-	    fpe = c->fpe_list[c->current.current_fpe];
-	    (*fpe_functions[fpe->type].client_died) ((pointer) client, fpe);
-	}
-	err = Successful;
-	goto bail;
-    }
-    client->pSwapReplyFunc = ReplySwapVector[X_ListFontsWithInfo];
-    if (!c->current.patlen)
-	goto finish;
-    while (c->current.current_fpe < c->num_fpes)
-    {
-	fpe = c->fpe_list[c->current.current_fpe];
-	err = Successful;
-	if (!c->current.list_started)
- 	{
-	    err = (*fpe_functions[fpe->type].start_list_fonts_with_info)
-		(client, fpe, c->current.pattern, c->current.patlen,
-		 c->current.max_names, &c->current.private);
-	    if (err == Suspended)
- 	    {
-		if (!ClientIsAsleep(client))
-		    ClientSleep(client,
-				(ClientSleepProcPtr)doListFontsWithInfo, c);
-		else
-		    goto xinerama_sleep;
-		return TRUE;
-	    }
-	    if (err == Successful)
-		c->current.list_started = TRUE;
-	}
-	if (err == Successful)
- 	{
-	    name = 0;
-	    pFontInfo = &fontInfo;
-	    err = (*fpe_functions[fpe->type].list_next_font_with_info)
-		(client, fpe, &name, &namelen, &pFontInfo,
-		 &numFonts, c->current.private);
-	    if (err == Suspended)
- 	    {
-		if (!ClientIsAsleep(client))
-		    ClientSleep(client,
-				(ClientSleepProcPtr)doListFontsWithInfo, c);
-		else
-		    goto xinerama_sleep;
-		return TRUE;
-	    }
-	}
-	/*
-	 * When we get an alias back, save our state and reset back to the
-	 * start of the FPE looking for the specified name.  As soon as a real
-	 * font is found for the alias, pop back to the old state
-	 */
-	if (err == FontNameAlias)
- 	{
-	    /*
-	     * when an alias recurses, we need to give
-	     * the last FPE a chance to clean up; so we call
-	     * it again, and assume that the error returned
-	     * is BadFontName, indicating the alias resolution
-	     * is complete.
-	     */
-	    if (c->haveSaved)
-	    {
-		char	*tmpname;
-		int	tmpnamelen;
-		FontInfoPtr tmpFontInfo;
-
-	    	tmpname = 0;
-	    	tmpFontInfo = &fontInfo;
-	    	(void) (*fpe_functions[fpe->type].list_next_font_with_info)
-		    (client, fpe, &tmpname, &tmpnamelen, &tmpFontInfo,
-		     &numFonts, c->current.private);
-		if (--aliascount <= 0)
-		{
-		    err = BadFontName;
-		    goto ContBadFontName;
-		}
-	    }
-	    else
-	    {
-		c->saved = c->current;
-		c->haveSaved = TRUE;
-		c->savedNumFonts = numFonts;
-		free(c->savedName);
-		c->savedName = malloc(namelen + 1);
-		if (c->savedName)
-		  memmove(c->savedName, name, namelen + 1);
-		aliascount = 20;
-	    }
-	    memmove(c->current.pattern, name, namelen);
-	    c->current.patlen = namelen;
-	    c->current.max_names = 1;
-	    c->current.current_fpe = 0;
-	    c->current.private = 0;
-	    c->current.list_started = FALSE;
-	}
-	/*
-	 * At the end of this FPE, step to the next.  If we've finished
-	 * processing an alias, pop state back.  If we've sent enough font
-	 * names, quit.  Always wait for BadFontName to let the FPE
-	 * have a chance to clean up.
-	 */
-	else if (err == BadFontName)
- 	{
-	  ContBadFontName: ;
-	    c->current.list_started = FALSE;
-	    c->current.current_fpe++;
-	    err = Successful;
-	    if (c->haveSaved)
- 	    {
-		if (c->current.max_names == 0 ||
-			c->current.current_fpe == c->num_fpes)
- 		{
-		    c->haveSaved = FALSE;
-		    c->saved.max_names -= (1 - c->current.max_names);
-		    c->current = c->saved;
-		}
-	    }
-	    else if (c->current.max_names == 0)
-		break;
-	}
- 	else if (err == Successful)
- 	{
-	    length = sizeof(*reply) + pFontInfo->nprops * sizeof(xFontProp);
-	    reply = c->reply;
-	    if (c->length < length)
- 	    {
-		reply = (xListFontsWithInfoReply *) realloc(c->reply, length);
-		if (!reply)
- 		{
-		    err = AllocError;
-		    break;
-		}
-		memset((char*)reply + c->length, 0, length - c->length);
-		c->reply = reply;
-		c->length = length;
-	    }
-	    if (c->haveSaved)
- 	    {
-		numFonts = c->savedNumFonts;
-		name = c->savedName;
-		namelen = strlen(name);
-	    }
-	    reply->type = X_Reply;
-	    reply->length = bytes_to_int32(sizeof *reply - sizeof(xGenericReply) +
-			     pFontInfo->nprops * sizeof(xFontProp) +
-			     namelen);
-	    reply->sequenceNumber = client->sequence;
-	    reply->nameLength = namelen;
-	    reply->minBounds = pFontInfo->ink_minbounds;
-	    reply->maxBounds = pFontInfo->ink_maxbounds;
-	    reply->minCharOrByte2 = pFontInfo->firstCol;
-	    reply->maxCharOrByte2 = pFontInfo->lastCol;
-	    reply->defaultChar = pFontInfo->defaultCh;
-	    reply->nFontProps = pFontInfo->nprops;
-	    reply->drawDirection = pFontInfo->drawDirection;
-	    reply->minByte1 = pFontInfo->firstRow;
-	    reply->maxByte1 = pFontInfo->lastRow;
-	    reply->allCharsExist = pFontInfo->allExist;
-	    reply->fontAscent = pFontInfo->fontAscent;
-	    reply->fontDescent = pFontInfo->fontDescent;
-	    reply->nReplies = numFonts;
-	    pFP = (xFontProp *) (reply + 1);
-	    for (i = 0; i < pFontInfo->nprops; i++)
- 	    {
-		pFP->name = pFontInfo->props[i].name;
-		pFP->value = pFontInfo->props[i].value;
-		pFP++;
-	    }
-	    WriteSwappedDataToClient(client, length, reply);
-	    (void) WriteToClient(client, namelen, name);
-	    if (pFontInfo == &fontInfo)
- 	    {
-		free(fontInfo.props);
-		free(fontInfo.isStringProp);
-	    }
-	    --c->current.max_names;
-	}
-    }
-finish:
-    length = sizeof(xListFontsWithInfoReply);
-    memset((char *) &finalReply, 0, sizeof(xListFontsWithInfoReply));
-    finalReply.type = X_Reply;
-    finalReply.sequenceNumber = client->sequence;
-    finalReply.length = bytes_to_int32(sizeof(xListFontsWithInfoReply)
-		     - sizeof(xGenericReply));
-    WriteSwappedDataToClient(client, length, &finalReply);
-bail:
-    ClientWakeup(client);
-xinerama_sleep:
-    for (i = 0; i < c->num_fpes; i++)
-	FreeFPE(c->fpe_list[i]);
-    free(c->reply);
-    free(c->fpe_list);
-    free(c->savedName);
-    free(c);
-    return TRUE;
-}
-
-int
-StartListFontsWithInfo(ClientPtr client, int length, unsigned char *pattern, 
-                       int max_names)
-{
-    int		    i;
-    LFWIclosurePtr  c;
-
-    /* 
-     * The right error to return here would be BadName, however the
-     * specification does not allow for a Name error on this request.
-     * Perhaps a better solution would be to return a nil list, i.e.
-     * a list containing zero fontnames.
-     */
-    if (length > XLFDMAXFONTNAMELEN)
-	return BadAlloc;
-
-    i = XaceHook(XACE_SERVER_ACCESS, client, DixGetAttrAccess);
-    if (i != Success)
-	return i;
-
-    if (!(c = malloc(sizeof *c)))
-	goto badAlloc;
-    c->fpe_list = malloc(sizeof(FontPathElementPtr) * num_fpes);
-    if (!c->fpe_list)
-    {
-	free(c);
-	goto badAlloc;
-    }
-    memmove(c->current.pattern, pattern, length);
-    for (i = 0; i < num_fpes; i++)
-    {
-	c->fpe_list[i] = font_path_elements[i];
-	UseFPE(c->fpe_list[i]);
-    }
-    c->client = client;
-    c->num_fpes = num_fpes;
-    c->reply = 0;
-    c->length = 0;
-    c->current.patlen = length;
-    c->current.current_fpe = 0;
-    c->current.max_names = max_names;
-    c->current.list_started = FALSE;
-    c->current.private = 0;
-    c->savedNumFonts = 0;
-    c->haveSaved = FALSE;
-    c->savedName = 0;
-    doListFontsWithInfo(client, c);
-    return Success;
-badAlloc:
-    return BadAlloc;
-}
-
-#define TextEltHeader 2
-#define FontShiftSize 5
-static ChangeGCVal clearGC[] = { { .ptr = NullPixmap } };
-#define clearGCmask (GCClipMask)
-
-int
-doPolyText(ClientPtr client, PTclosurePtr c)
-{
-    FontPtr pFont = c->pGC->font, oldpFont;
-    int err = Success, lgerr;	/* err is in X error, not font error, space */
-    enum { NEVER_SLEPT, START_SLEEP, SLEEPING } client_state = NEVER_SLEPT;
-    FontPathElementPtr fpe;
-    GC *origGC = NULL;
-    int itemSize = c->reqType == X_PolyText8 ? 1 : 2;
-
-    if (client->clientGone)
-    {
-	fpe = c->pGC->font->fpe;
-	(*fpe_functions[fpe->type].client_died) ((pointer) client, fpe);
-
-	if (ClientIsAsleep(client))
-	{
-	    /* Client has died, but we cannot bail out right now.  We
-	       need to clean up after the work we did when going to
-	       sleep.  Setting the drawable pointer to 0 makes this
-	       happen without any attempts to render or perform other
-	       unnecessary activities.  */
-	    c->pDraw = (DrawablePtr)0;
-	}
-	else
-	{
-	    err = Success;
-	    goto bail;
-	}
-    }
-
-    /* Make sure our drawable hasn't disappeared while we slept. */
-    if (ClientIsAsleep(client) && c->pDraw)
-    {
-	DrawablePtr pDraw;
-	dixLookupDrawable(&pDraw, c->did, client, 0, DixWriteAccess);
-	if (c->pDraw != pDraw) {
-	    /* Our drawable has disappeared.  Treat like client died... ask
-	       the FPE code to clean up after client and avoid further
-	       rendering while we clean up after ourself.  */
-	    fpe = c->pGC->font->fpe;
-	    (*fpe_functions[fpe->type].client_died) ((pointer) client, fpe);
-	    c->pDraw = (DrawablePtr)0;
-	}
-    }
-
-    client_state = ClientIsAsleep(client) ? SLEEPING : NEVER_SLEPT;
-
-    while (c->endReq - c->pElt > TextEltHeader)
-    {
-	if (*c->pElt == FontChange)
-        {
-	    Font fid;
-	    if (c->endReq - c->pElt < FontShiftSize)
-	    {
-		 err = BadLength;
-		 goto bail;
-	    }
-
-	    oldpFont = pFont;
-
-	    fid =  ((Font)*(c->pElt+4))		/* big-endian */
-		 | ((Font)*(c->pElt+3)) << 8
-		 | ((Font)*(c->pElt+2)) << 16
-		 | ((Font)*(c->pElt+1)) << 24;
-	    err = dixLookupResourceByType((pointer *)&pFont, fid, RT_FONT,
-					  client, DixUseAccess);
-	    if (err != Success)
-	    {
-		/* restore pFont for step 4 (described below) */
-		pFont = oldpFont;
-
-		/* If we're in START_SLEEP mode, the following step
-		   shortens the request...  in the unlikely event that
-		   the fid somehow becomes valid before we come through
-		   again to actually execute the polytext, which would
-		   then mess up our refcounting scheme badly.  */
-		c->err = err;
-		c->endReq = c->pElt;
-
-		goto bail;
-	    }
-
-	    /* Step 3 (described below) on our new font */
-	    if (client_state == START_SLEEP)
-		pFont->refcnt++;
-	    else
-	    {
-		if (pFont != c->pGC->font && c->pDraw)
-		{
-		    ChangeGCVal val;
-		    val.ptr = pFont;
-		    ChangeGC(NullClient, c->pGC, GCFont, &val);
-		    ValidateGC(c->pDraw, c->pGC);
-		}
-
-		/* Undo the refcnt++ we performed when going to sleep */
-		if (client_state == SLEEPING)
-		    (void)CloseFont(c->pGC->font, (Font)0);
-	    }
-	    c->pElt += FontShiftSize;
-	}
-	else	/* print a string */
-	{
-	    unsigned char *pNextElt;
-	    pNextElt = c->pElt + TextEltHeader + (*c->pElt) * itemSize;
-	    if ( pNextElt > c->endReq)
-	    {
-		err = BadLength;
-		goto bail;
-	    }
-	    if (client_state == START_SLEEP)
-	    {
-		c->pElt = pNextElt;
-		continue;
-	    }
-	    if (c->pDraw)
-	    {
-		lgerr = LoadGlyphs(client, c->pGC->font, *c->pElt, itemSize,
-				   c->pElt + TextEltHeader);
-	    }
-	    else lgerr = Successful;
-
-	    if (lgerr == Suspended)
-	    {
-		if (!ClientIsAsleep(client)) {
-		    int len;
-		    GC *pGC;
-		    PTclosurePtr new_closure;
-
-    /*  We're putting the client to sleep.  We need to do a few things
-	to ensure successful and atomic-appearing execution of the
-	remainder of the request.  First, copy the remainder of the
-	request into a safe malloc'd area.  Second, create a scratch GC
-	to use for the remainder of the request.  Third, mark all fonts
-	referenced in the remainder of the request to prevent their
-	deallocation.  Fourth, make the original GC look like the
-	request has completed...  set its font to the final font value
-	from this request.  These GC manipulations are for the unlikely
-	(but possible) event that some other client is using the GC.
-	Steps 3 and 4 are performed by running this procedure through
-	the remainder of the request in a special no-render mode
-	indicated by client_state = START_SLEEP.  */
-
-		    /* Step 1 */
-		    /* Allocate a malloc'd closure structure to replace
-		       the local one we were passed */
-		    new_closure = malloc(sizeof(PTclosureRec));
-		    if (!new_closure)
-		    {
-			err = BadAlloc;
-			goto bail;
-		    }
-		    *new_closure = *c;
-		    c = new_closure;
-
-		    len = c->endReq - c->pElt;
-		    c->data = malloc(len);
-		    if (!c->data)
-		    {
-			free(c);
-			err = BadAlloc;
-			goto bail;
-		    }
-		    memmove(c->data, c->pElt, len);
-		    c->pElt = c->data;
-		    c->endReq = c->pElt + len;
-
-		    /* Step 2 */
-
-		    pGC = GetScratchGC(c->pGC->depth, c->pGC->pScreen);
-		    if (!pGC)
-		    {
-			free(c->data);
-			free(c);
-			err = BadAlloc;
-			goto bail;
-		    }
-		    if ((err = CopyGC(c->pGC, pGC, GCFunction |
-				      GCPlaneMask | GCForeground |
-				      GCBackground | GCFillStyle |
-				      GCTile | GCStipple |
-				      GCTileStipXOrigin |
-				      GCTileStipYOrigin | GCFont |
-				      GCSubwindowMode | GCClipXOrigin |
-				      GCClipYOrigin | GCClipMask)) !=
-				      Success)
-		    {
-			FreeScratchGC(pGC);
-			free(c->data);
-			free(c);
-			err = BadAlloc;
-			goto bail;
-		    }
-		    origGC = c->pGC;
-		    c->pGC = pGC;
-		    ValidateGC(c->pDraw, c->pGC);
-		    
-		    ClientSleep(client, (ClientSleepProcPtr)doPolyText, c);
-
-		    /* Set up to perform steps 3 and 4 */
-		    client_state = START_SLEEP;
-		    continue;	/* on to steps 3 and 4 */
-		}
-		else
-		    goto xinerama_sleep;
-		return TRUE;
-	    }
-	    else if (lgerr != Successful)
-	    {
-		err = FontToXError(lgerr);
-		goto bail;
-	    }
-	    if (c->pDraw)
-	    {
-		c->xorg += *((INT8 *)(c->pElt + 1));	/* must be signed */
-		if (c->reqType == X_PolyText8)
-		    c->xorg = (* c->pGC->ops->PolyText8)(c->pDraw, c->pGC, c->xorg, c->yorg,
-			*c->pElt, (char *) (c->pElt + TextEltHeader));
-		else
-		    c->xorg = (* c->pGC->ops->PolyText16)(c->pDraw, c->pGC, c->xorg, c->yorg,
-			*c->pElt, (unsigned short *) (c->pElt + TextEltHeader));
-	    }
-	    c->pElt = pNextElt;
-	}
-    }
-
-bail:
-
-    if (client_state == START_SLEEP)
-    {
-	/* Step 4 */
-	if (pFont != origGC->font)
-	{
-	    ChangeGCVal val;
-	    val.ptr = pFont;
-	    ChangeGC(NullClient, origGC, GCFont, &val);
-	    ValidateGC(c->pDraw, origGC);
-	}
-
-	/* restore pElt pointer for execution of remainder of the request */
-	c->pElt = c->data;
-	return TRUE;
-    }
-
-    if (c->err != Success) err = c->err;
-    if (err != Success && c->client != serverClient) {
-#ifdef PANORAMIX
-        if (noPanoramiXExtension || !c->pGC->pScreen->myNum)
-#endif
-	    SendErrorToClient(c->client, c->reqType, 0, 0, err);
-    }
-    if (ClientIsAsleep(client))
-    {
-	ClientWakeup(c->client);
-xinerama_sleep:
-	ChangeGC(NullClient, c->pGC, clearGCmask, clearGC);
-
-	/* Unreference the font from the scratch GC */
-	CloseFont(c->pGC->font, (Font)0);
-	c->pGC->font = NullFont;
-
-	FreeScratchGC(c->pGC);
-	free(c->data);
-	free(c);
-    }
-    return TRUE;
-}
-
-int
-PolyText(ClientPtr client, DrawablePtr pDraw, GC *pGC, unsigned char *pElt, 
-         unsigned char *endReq, int xorg, int yorg, int reqType, XID did)
-{
-    PTclosureRec local_closure;
-
-    local_closure.pElt = pElt;
-    local_closure.endReq = endReq;
-    local_closure.client = client;
-    local_closure.pDraw = pDraw;
-    local_closure.xorg = xorg;
-    local_closure.yorg = yorg;
-    local_closure.reqType = reqType;
-    local_closure.pGC = pGC;
-    local_closure.did = did;
-    local_closure.err = Success;
-
-    (void) doPolyText(client, &local_closure);
-    return Success;
-}
-
-
-#undef TextEltHeader
-#undef FontShiftSize
-
-int
-doImageText(ClientPtr client, ITclosurePtr c)
-{
-    int err = Success, lgerr;	/* err is in X error, not font error, space */
-    FontPathElementPtr fpe;
-    int itemSize = c->reqType == X_ImageText8 ? 1 : 2;
-
-    if (client->clientGone)
-    {
-	fpe = c->pGC->font->fpe;
-	(*fpe_functions[fpe->type].client_died) ((pointer) client, fpe);
-	err = Success;
-	goto bail;
-    }
-
-    /* Make sure our drawable hasn't disappeared while we slept. */
-    if (ClientIsAsleep(client) && c->pDraw)
-    {
-	DrawablePtr pDraw;
-	dixLookupDrawable(&pDraw, c->did, client, 0, DixWriteAccess);
-	if (c->pDraw != pDraw) {
-	    /* Our drawable has disappeared.  Treat like client died... ask
-	       the FPE code to clean up after client. */
-	    fpe = c->pGC->font->fpe;
-	    (*fpe_functions[fpe->type].client_died) ((pointer) client, fpe);
-	    err = Success;
-	    goto bail;
-	}
-    }
-
-    lgerr = LoadGlyphs(client, c->pGC->font, c->nChars, itemSize, c->data);
-    if (lgerr == Suspended)
-    {
-        if (!ClientIsAsleep(client)) {
-	    GC *pGC;
-	    unsigned char *data;
-	    ITclosurePtr new_closure;
-
-	    /* We're putting the client to sleep.  We need to
-	       save some state.  Similar problem to that handled
-	       in doPolyText, but much simpler because the
-	       request structure is much simpler. */
-
-	    new_closure = malloc(sizeof(ITclosureRec));
-	    if (!new_closure)
-	    {
-		err = BadAlloc;
-		goto bail;
-	    }
-	    *new_closure = *c;
-	    c = new_closure;
-
-	    data = malloc(c->nChars * itemSize);
-	    if (!data)
-	    {
-		free(c);
-		err = BadAlloc;
-		goto bail;
-	    }
-	    memmove(data, c->data, c->nChars * itemSize);
-	    c->data = data;
-
-	    pGC = GetScratchGC(c->pGC->depth, c->pGC->pScreen);
-	    if (!pGC)
-	    {
-		free(c->data);
-		free(c);
-		err = BadAlloc;
-		goto bail;
-	    }
-	    if ((err = CopyGC(c->pGC, pGC, GCFunction | GCPlaneMask |
-			      GCForeground | GCBackground | GCFillStyle |
-			      GCTile | GCStipple | GCTileStipXOrigin |
-			      GCTileStipYOrigin | GCFont |
-			      GCSubwindowMode | GCClipXOrigin |
-			      GCClipYOrigin | GCClipMask)) != Success)
-	    {
-		FreeScratchGC(pGC);
-		free(c->data);
-		free(c);
-		err = BadAlloc;
-		goto bail;
-	    }
-	    c->pGC = pGC;
-	    ValidateGC(c->pDraw, c->pGC);
-
-            ClientSleep(client, (ClientSleepProcPtr)doImageText, c);
-        }
-	else
-	    goto xinerama_sleep;
-        return TRUE;
-    }
-    else if (lgerr != Successful)
-    {
-        err = FontToXError(lgerr);
-        goto bail;
-    }
-    if (c->pDraw)
-    {
-	if (c->reqType == X_ImageText8)
-	    (* c->pGC->ops->ImageText8)(c->pDraw, c->pGC, c->xorg, c->yorg,
-		c->nChars, (char *) c->data);
-	else
-	    (* c->pGC->ops->ImageText16)(c->pDraw, c->pGC, c->xorg, c->yorg,
-		c->nChars, (unsigned short *) c->data);
-    }
-
-bail:
-
-    if (err != Success && c->client != serverClient) {
-	SendErrorToClient(c->client, c->reqType, 0, 0, err);
-    }
-    if (ClientIsAsleep(client))
-    {
-	ClientWakeup(c->client);
-xinerama_sleep:
-	ChangeGC(NullClient, c->pGC, clearGCmask, clearGC);
-
-	/* Unreference the font from the scratch GC */
-	CloseFont(c->pGC->font, (Font)0);
-	c->pGC->font = NullFont;
-
-	FreeScratchGC(c->pGC);
-	free(c->data);
-	free(c);
-    }
-    return TRUE;
-}
-
-int
-ImageText(ClientPtr client, DrawablePtr pDraw, GC *pGC, int nChars, 
-          unsigned char *data, int xorg, int yorg, int reqType, XID did)
-{
-    ITclosureRec local_closure;
-
-    local_closure.client = client;
-    local_closure.pDraw = pDraw;
-    local_closure.pGC = pGC;
-    local_closure.nChars = nChars;
-    local_closure.data = data;
-    local_closure.xorg = xorg;
-    local_closure.yorg = yorg;
-    local_closure.reqType = reqType;
-    local_closure.did = did;
-
-    (void) doImageText(client, &local_closure);
-    return Success;
-}
-
-
-/* does the necessary magic to figure out the fpe type */
-static int
-DetermineFPEType(char *pathname)
-{
-    int         i;
-
-    for (i = 0; i < num_fpe_types; i++) {
-	if ((*fpe_functions[i].name_check) (pathname))
-	    return i;
-    }
-    return -1;
-}
-
-
-static void
-FreeFontPath(FontPathElementPtr *list, int n, Bool force)
-{
-    int         i;
-
-    for (i = 0; i < n; i++) {
-	if (force) {
-	    /* Sanity check that all refcounts will be 0 by the time
-	       we get to the end of the list. */
-	    int found = 1;	/* the first reference is us */
-	    int j;
-	    for (j = i+1; j < n; j++) {
-		if (list[j] == list[i])
-		    found++;
-	    }
-	    if (list[i]->refcount != found) {
-		list[i]->refcount = found; /* ensure it will get freed */
-	    }
-	}
-	FreeFPE(list[i]);
-    }
-    free(list);
-}
-
-static FontPathElementPtr
-find_existing_fpe(FontPathElementPtr *list, int num, unsigned char *name, int len)
-{
-    FontPathElementPtr fpe;
-    int         i;
-
-    for (i = 0; i < num; i++) {
-	fpe = list[i];
-	if (fpe->name_length == len && memcmp(name, fpe->name, len) == 0)
-	    return fpe;
-    }
-    return (FontPathElementPtr) 0;
-}
-
-
-static int
-SetFontPathElements(int npaths, unsigned char *paths, int *bad, Bool persist)
-{
-    int         i, err = 0;
-    int         valid_paths = 0;
-    unsigned int len;
-    unsigned char *cp = paths;
-    FontPathElementPtr fpe = NULL, *fplist;
-
-    fplist = malloc(sizeof(FontPathElementPtr) * npaths);
-    if (!fplist) {
-	*bad = 0;
-	return BadAlloc;
-    }
-    for (i = 0; i < num_fpe_types; i++) {
-	if (fpe_functions[i].set_path_hook)
-	    (*fpe_functions[i].set_path_hook) ();
-    }
-    for (i = 0; i < npaths; i++) 
-    {
-	len = (unsigned int) (*cp++);
-
-	if (len == 0) 
-	{
-	    if (persist)
-		ErrorF("[dix] Removing empty element from the valid list of fontpaths\n");
-	    err = BadValue;
-	}
-	else
-	{
-	    /* if it's already in our active list, just reset it */
-	    /*
-	     * note that this can miss FPE's in limbo -- may be worth catching
-	     * them, though it'd muck up refcounting
-	     */
-	    fpe = find_existing_fpe(font_path_elements, num_fpes, cp, len);
-	    if (fpe) 
-	    {
-		err = (*fpe_functions[fpe->type].reset_fpe) (fpe);
-		if (err == Successful) 
-		{
-		    UseFPE(fpe);/* since it'll be decref'd later when freed
-				 * from the old list */
-		}
-		else
-		    fpe = 0;
-	    }
-	    /* if error or can't do it, act like it's a new one */
-	    if (!fpe)
-	    {
-		fpe = malloc(sizeof(FontPathElementRec));
-		if (!fpe) 
-		{
-		    err = BadAlloc;
-		    goto bail;
-		}
-		fpe->name = malloc(len + 1);
-		if (!fpe->name) 
-		{
-		    free(fpe);
-		    err = BadAlloc;
-		    goto bail;
-		}
-		fpe->refcount = 1;
-    
-		strncpy(fpe->name, (char *) cp, (int) len);
-		fpe->name[len] = '\0';
-		fpe->name_length = len;
-		fpe->type = DetermineFPEType(fpe->name);
-		if (fpe->type == -1)
-		    err = BadValue;
-		else
-		    err = (*fpe_functions[fpe->type].init_fpe) (fpe);
-		if (err != Successful)
-		{
-		    if (persist)
-		    {
-			ErrorF("[dix] Could not init font path element %s, removing from list!\n",
-			       fpe->name);
-		    }
-		    free(fpe->name);
-		    free(fpe);
-		}
-	    }
-	}
-	if (err != Successful)
-	{
-	    if (!persist)
-		goto bail;
-	}
-	else
-	{
-	    fplist[valid_paths++] = fpe;
-	}
-	cp += len;
-    }
-
-    FreeFontPath(font_path_elements, num_fpes, FALSE);
-    font_path_elements = fplist;
-    if (patternCache)
-	EmptyFontPatternCache(patternCache);
-    num_fpes = valid_paths;
-
-    return Success;
-bail:
-    *bad = i;
-    while (--valid_paths >= 0)
-	FreeFPE(fplist[valid_paths]);
-    free(fplist);
-    return FontToXError(err);
-}
-
-int
-SetFontPath(ClientPtr client, int npaths, unsigned char *paths)
-{
-    int err = XaceHook(XACE_SERVER_ACCESS, client, DixManageAccess);
-    if (err != Success)
-	return err;
-
-    if (npaths == 0) {
-	if (SetDefaultFontPath(defaultFontPath) != Success)
-	    return BadValue;
-    } else {
-	int bad;
-	err = SetFontPathElements(npaths, paths, &bad, FALSE);
-	client->errorValue = bad;
-    }
-    return err;
-}
-
-int
-SetDefaultFontPath(char *path)
-{
-    char       *temp_path,
-               *start,
-               *end;
-    unsigned char *cp,
-               *pp,
-               *nump,
-               *newpath;
-    int         num = 1,
-                len,
-                err,
-                size = 0,
-                bad;
-
-    /* ensure temp_path contains "built-ins" */
-    start = path;
-    while (1) {
-	start = strstr(start, "built-ins");
-	if (start == NULL)
-	    break;
-	end = start + strlen("built-ins");
-	if ((start == path || start[-1] == ',') && (!*end || *end == ','))
-	    break;
-	start = end;
-    }
-    if (!start) {
-	if (asprintf(&temp_path, "%s%sbuilt-ins", path, *path ? "," : "")
-	    == -1)
-	    temp_path = NULL;
-    } else {
-	temp_path = strdup(path);
-    }
-    if (!temp_path)
-        return BadAlloc;
-
-    /* get enough for string, plus values -- use up commas */
-    len = strlen(temp_path) + 1;
-    nump = cp = newpath = malloc(len);
-    if (!newpath)
-	return BadAlloc;
-    pp = (unsigned char *) temp_path;
-    cp++;
-    while (*pp) {
-	if (*pp == ',') {
-	    *nump = (unsigned char) size;
-	    nump = cp++;
-	    pp++;
-	    num++;
-	    size = 0;
-	} else {
-	    *cp++ = *pp++;
-	    size++;
-	}
-    }
-    *nump = (unsigned char) size;
-
-    err = SetFontPathElements(num, newpath, &bad, TRUE);
-
-    free(newpath);
-    free(temp_path);
-
-    return err;
-}
-
-int
-GetFontPath(ClientPtr client, int *count, int *length, unsigned char **result)
-{
-    int			i;
-    unsigned char       *c;
-    int			len;
-    FontPathElementPtr	fpe;
-
-    i = XaceHook(XACE_SERVER_ACCESS, client, DixGetAttrAccess);
-    if (i != Success)
-	return i;
-
-    len = 0;
-    for (i = 0; i < num_fpes; i++) {
-	fpe = font_path_elements[i];
-	len += fpe->name_length + 1;
-    }
-    font_path_string = (unsigned char *) realloc(font_path_string, len);
-    if (!font_path_string)
-	return BadAlloc;
-
-    c = font_path_string;
-    *length = 0;
-    for (i = 0; i < num_fpes; i++) {
-	fpe = font_path_elements[i];
-	*c = fpe->name_length;
-	*length += *c++;
-	memmove(c, fpe->name, fpe->name_length);
-	c += fpe->name_length;
-    }
-    *count = num_fpes;
-    *result = font_path_string;
-    return Success;
-}
-
-void
-DeleteClientFontStuff(ClientPtr client)
-{
-    int			i;
-    FontPathElementPtr	fpe;
-
-    for (i = 0; i < num_fpes; i++)
-    {
-	fpe = font_path_elements[i];
-	if (fpe_functions[fpe->type].client_died)
-	    (*fpe_functions[fpe->type].client_died) ((pointer) client, fpe);
-    }
-}
-
-void
-InitFonts (void)
-{
-    patternCache = MakeFontPatternCache();
-
-    register_fpe_functions();
-}
-
-int
-GetDefaultPointSize (void)
-{
-    return 120;
-}
-
-
-FontResolutionPtr
-GetClientResolutions (int *num)
-{
-    static struct _FontResolution res;
-    ScreenPtr   pScreen;
-
-    pScreen = screenInfo.screens[0];
-    res.x_resolution = (pScreen->width * 25.4) / pScreen->mmWidth;
-    /*
-     * XXX - we'll want this as long as bitmap instances are prevalent 
-     so that we can match them from scalable fonts
-     */
-    if (res.x_resolution < 88)
-	res.x_resolution = 75;
-    else
-	res.x_resolution = 100;
-    res.y_resolution = (pScreen->height * 25.4) / pScreen->mmHeight;
-    if (res.y_resolution < 88)
-	res.y_resolution = 75;
-    else
-	res.y_resolution = 100;
-    res.point_size = 120;
-    *num = 1;
-    return &res;
-}
-
-/*
- * returns the type index of the new fpe
- *
- * should be called (only once!) by each type of fpe when initialized
- */
-
-int
-RegisterFPEFunctions(NameCheckFunc name_func, 
-		     InitFpeFunc init_func, 
-		     FreeFpeFunc free_func, 
-		     ResetFpeFunc reset_func, 
-		     OpenFontFunc open_func, 
-		     CloseFontFunc close_func, 
-		     ListFontsFunc list_func, 
-		     StartLfwiFunc start_lfwi_func, 
-		     NextLfwiFunc next_lfwi_func, 
-		     WakeupFpeFunc wakeup_func, 
-		     ClientDiedFunc client_died, 
-		     LoadGlyphsFunc load_glyphs, 
-		     StartLaFunc start_list_alias_func, 
-		     NextLaFunc next_list_alias_func, 
-		     SetPathFunc set_path_func)
-{
-    FPEFunctions *new;
-
-    /* grow the list */
-    new = (FPEFunctions *) realloc(fpe_functions,
-				 (num_fpe_types + 1) * sizeof(FPEFunctions));
-    if (!new)
-	return -1;
-    fpe_functions = new;
-
-    fpe_functions[num_fpe_types].name_check = name_func;
-    fpe_functions[num_fpe_types].open_font = open_func;
-    fpe_functions[num_fpe_types].close_font = close_func;
-    fpe_functions[num_fpe_types].wakeup_fpe = wakeup_func;
-    fpe_functions[num_fpe_types].list_fonts = list_func;
-    fpe_functions[num_fpe_types].start_list_fonts_with_info =
-	start_lfwi_func;
-    fpe_functions[num_fpe_types].list_next_font_with_info =
-	next_lfwi_func;
-    fpe_functions[num_fpe_types].init_fpe = init_func;
-    fpe_functions[num_fpe_types].free_fpe = free_func;
-    fpe_functions[num_fpe_types].reset_fpe = reset_func;
-    fpe_functions[num_fpe_types].client_died = client_died;
-    fpe_functions[num_fpe_types].load_glyphs = load_glyphs;
-    fpe_functions[num_fpe_types].start_list_fonts_and_aliases =
-	start_list_alias_func;
-    fpe_functions[num_fpe_types].list_next_font_or_alias =
-	next_list_alias_func;
-    fpe_functions[num_fpe_types].set_path_hook = set_path_func;
-
-    return num_fpe_types++;
-}
-
-void
-FreeFonts(void)
-{
-    if (patternCache) {
-	FreeFontPatternCache(patternCache);
-	patternCache = 0;
-    }
-    FreeFontPath(font_path_elements, num_fpes, TRUE);
-    font_path_elements = 0;
-    num_fpes = 0;
-    free(fpe_functions);
-    num_fpe_types = 0;
-    fpe_functions = (FPEFunctions *) 0;
-}
-
-/* convenience functions for FS interface */
-
-FontPtr
-find_old_font(XID id)
-{
-    pointer pFont;
-    dixLookupResourceByType(&pFont, id, RT_NONE, serverClient, DixReadAccess);
-    return (FontPtr)pFont;
-}
-
-Font
-GetNewFontClientID(void)
-{
-    return FakeClientID(0);
-}
-
-int
-StoreFontClientFont(FontPtr pfont, Font id)
-{
-    return AddResource(id, RT_NONE, (pointer) pfont);
-}
-
-void
-DeleteFontClientID(Font id)
-{
-    FreeResource(id, RT_NONE);
-}
-
-int
-client_auth_generation(ClientPtr client)
-{
-    return 0;
-}
-
-static int  fs_handlers_installed = 0;
-static unsigned int last_server_gen;
-
-int
-init_fs_handlers(FontPathElementPtr fpe, BlockHandlerProcPtr block_handler)
-{
-    /* if server has reset, make sure the b&w handlers are reinstalled */
-    if (last_server_gen < serverGeneration) {
-	last_server_gen = serverGeneration;
-	fs_handlers_installed = 0;
-    }
-    if (fs_handlers_installed == 0) {
-	if (!RegisterBlockAndWakeupHandlers(block_handler,
-					    FontWakeup, (pointer) 0))
-	    return AllocError;
-	fs_handlers_installed++;
-    }
-    QueueFontWakeup(fpe);
-    return Successful;
-}
-
-void
-remove_fs_handlers(FontPathElementPtr fpe, BlockHandlerProcPtr block_handler, Bool all)
-{
-    if (all) {
-	/* remove the handlers if no one else is using them */
-	if (--fs_handlers_installed == 0) {
-	    RemoveBlockAndWakeupHandlers(block_handler, FontWakeup,
-					 (pointer) 0);
-	}
-    }
-    RemoveFontWakeup(fpe);
-}
->>>>>>> 8fd06c45
+}