--- conflicted
+++ resolved
@@ -1,529 +1,513 @@
-/*
-
-Copyright 1993, 1998  The Open Group
-
-Permission to use, copy, modify, distribute, and sell this software and its
-documentation for any purpose is hereby granted without fee, provided that
-the above copyright notice appear in all copies and that both that
-copyright notice and this permission notice appear in supporting
-documentation.
-
-The above copyright notice and this permission notice shall be included
-in all copies or substantial portions of the Software.
-
-THE SOFTWARE IS PROVIDED "AS IS", WITHOUT WARRANTY OF ANY KIND, EXPRESS
-OR IMPLIED, INCLUDING BUT NOT LIMITED TO THE WARRANTIES OF
-MERCHANTABILITY, FITNESS FOR A PARTICULAR PURPOSE AND NONINFRINGEMENT.
-IN NO EVENT SHALL THE OPEN GROUP BE LIABLE FOR ANY CLAIM, DAMAGES OR
-OTHER LIABILITY, WHETHER IN AN ACTION OF CONTRACT, TORT OR OTHERWISE,
-ARISING FROM, OUT OF OR IN CONNECTION WITH THE SOFTWARE OR THE USE OR
-OTHER DEALINGS IN THE SOFTWARE.
-
-Except as contained in this notice, the name of The Open Group shall
-not be used in advertising or otherwise to promote the sale, use or
-other dealings in this Software without prior written authorization
-from The Open Group.
-
-*/
-/*
- * Copyright © 2010, Keith Packard
- * Copyright © 2010, Jamey Sharp
- *
- * Permission to use, copy, modify, distribute, and sell this software and its
- * documentation for any purpose is hereby granted without fee, provided that
- * the above copyright notice appear in all copies and that both that copyright
- * notice and this permission notice appear in supporting documentation, and
- * that the name of the copyright holders not be used in advertising or
- * publicity pertaining to distribution of the software without specific,
- * written prior permission.  The copyright holders make no representations
- * about the suitability of this software for any purpose.  It is provided "as
- * is" without express or implied warranty.
- *
- * THE COPYRIGHT HOLDERS DISCLAIM ALL WARRANTIES WITH REGARD TO THIS SOFTWARE,
- * INCLUDING ALL IMPLIED WARRANTIES OF MERCHANTABILITY AND FITNESS, IN NO
- * EVENT SHALL THE COPYRIGHT HOLDERS BE LIABLE FOR ANY SPECIAL, INDIRECT OR
- * CONSEQUENTIAL DAMAGES OR ANY DAMAGES WHATSOEVER RESULTING FROM LOSS OF USE,
- * DATA OR PROFITS, WHETHER IN AN ACTION OF CONTRACT, NEGLIGENCE OR OTHER
- * TORTIOUS ACTION, ARISING OUT OF OR IN CONNECTION WITH THE USE OR PERFORMANCE
- * OF THIS SOFTWARE.
- */
-
-#ifdef HAVE_DIX_CONFIG_H
-#include <dix-config.h>
-#endif
-
-#include <stddef.h>
-#include "windowstr.h"
-#include "resource.h"
-#include "privates.h"
-#include "gcstruct.h"
-#include "cursorstr.h"
-#include "colormapst.h"
-#include "inputstr.h"
-#include "scrnintstr.h"
-#include "extnsionst.h"
-
-static struct {
-    DevPrivateKey	key;
-    unsigned		offset;
-    int			created;
-    int			allocated;
-} keys[PRIVATE_LAST];
-
-static const Bool xselinux_private[PRIVATE_LAST] = {
-<<<<<<< HEAD
-    /* PRIVATE_XSELINUX,*/    FALSE,
-    /* PRIVATE_SCREEN,*/      FALSE,
-    /* [PRIVATE_EXTENSION] =*/TRUE,
-    /* [PRIVATE_COLORMAP] =*/ TRUE,
-    /* [PRIVATE_DEVICE] =*/   TRUE,
-    /*[PRIVATE_CLIENT] = */   TRUE,
-    /* [PRIVATE_PROPERTY] =*/ TRUE,
-    /* [PRIVATE_SELECTION] =*/TRUE,
-    /* [PRIVATE_WINDOW] =*/   TRUE,
-    /* [PRIVATE_PIXMAP] =*/   TRUE,
-    /* [PRIVATE_GC] =*/       TRUE,
-    /* [PRIVATE_CURSOR] =*/   TRUE,
-    /* PRIVATE_CURSOR_BITS,*/ FALSE,
-    /* PRIVATE_DBE_WINDOW,*/  FALSE,
-    /* PRIVATE_DAMAGE,*/      FALSE,
-    /* PRIVATE_GLYPH,*/       FALSE,
-    /* [PRIVATE_GLYPHSET] =*/ TRUE,
-    /* [PRIVATE_PICTURE] =*/  TRUE
-=======
-    [PRIVATE_SCREEN] = TRUE,
-    [PRIVATE_CLIENT] = TRUE,
-    [PRIVATE_WINDOW] = TRUE,
-    [PRIVATE_PIXMAP] = TRUE,
-    [PRIVATE_GC] = TRUE,
-    [PRIVATE_CURSOR] = TRUE,
-    [PRIVATE_COLORMAP] = TRUE,
-    [PRIVATE_DEVICE] = TRUE,
-    [PRIVATE_EXTENSION] = TRUE,
-    [PRIVATE_SELECTION] = TRUE,
-    [PRIVATE_PROPERTY] = TRUE,
-    [PRIVATE_PICTURE] = TRUE,
-    [PRIVATE_GLYPHSET] = TRUE,
->>>>>>> e172c897
-};
-
-typedef Bool (*FixupFunc)(PrivatePtr *privates, int offset, unsigned bytes);
-
-static Bool
-dixReallocPrivates(PrivatePtr *privates, int old_offset, unsigned bytes)
-{
-    void	*new_privates;
-
-    new_privates = realloc(*privates, old_offset + bytes);
-    if (!new_privates)
-	return FALSE;
-    memset((char *) new_privates + old_offset, '\0', bytes);
-    *privates = new_privates;
-    return TRUE;
-}
-
-static Bool
-dixMovePrivates(PrivatePtr *privates, int new_offset, unsigned bytes)
-{
-    memmove((char *) *privates + bytes, *privates, new_offset - bytes);
-    memset(*privates, '\0', bytes);
-    return TRUE;
-}
-
-static Bool
-fixupScreens(FixupFunc fixup, unsigned bytes)
-{
-    int s;
-    for (s = 0; s < screenInfo.numScreens; s++)
-	if (!fixup(&screenInfo.screens[s]->devPrivates, keys[PRIVATE_SCREEN].offset, bytes))
-	    return FALSE;
-    return TRUE;
-}
-
-static Bool
-fixupServerClient(FixupFunc fixup, unsigned bytes)
-{
-    if (serverClient)
-	return fixup(&serverClient->devPrivates, keys[PRIVATE_CLIENT].offset, bytes);
-    return TRUE;
-}
-
-static Bool
-fixupExtensions(FixupFunc fixup, unsigned bytes)
-{
-    unsigned char 	major;
-    ExtensionEntry	*extension;
-    for (major = EXTENSION_BASE; (extension = GetExtensionEntry(major)); major++)
-	if (!fixup(&extension->devPrivates, keys[PRIVATE_EXTENSION].offset, bytes))
-	    return FALSE;
-    return TRUE;
-}
-
-static Bool
-fixupDefaultColormaps(FixupFunc fixup, unsigned bytes)
-{
-    int s;
-    for (s = 0; s < screenInfo.numScreens; s++) {
-	ColormapPtr cmap;
-	dixLookupResourceByType((pointer *) &cmap, screenInfo.screens[s]->defColormap,
-	                        RT_COLORMAP, serverClient, DixCreateAccess);
-	if (cmap && !fixup(&cmap->devPrivates, keys[PRIVATE_COLORMAP].offset, bytes))
-	    return FALSE;
-    }
-    return TRUE;
-}
-
-static Bool (* const allocated_early[PRIVATE_LAST])(FixupFunc, unsigned) = {
-    /*PRIVATE_XSELINUX,*/     NULL,
-    /*[PRIVATE_SCREEN] =*/    fixupScreens,
-    /*[PRIVATE_EXTENSION] =*/ fixupExtensions,
-    /*[PRIVATE_COLORMAP] =*/  fixupDefaultColormaps,
-    /*PRIVATE_DEVICE,*/       NULL,
-    /*[PRIVATE_CLIENT] =*/    fixupServerClient,
-    /*PRIVATE_PROPERTY,*/     NULL,
-    /*PRIVATE_SELECTION,*/    NULL,
-    /*PRIVATE_WINDOW,*/       NULL,
-    /*PRIVATE_PIXMAP,*/       NULL,
-    /*PRIVATE_GC,*/           NULL,
-    /*PRIVATE_CURSOR,*/       NULL,
-    /*PRIVATE_CURSOR_BITS,*/  NULL,
-    /*PRIVATE_DBE_WINDOW,*/   NULL,
-    /*PRIVATE_DAMAGE,*/       NULL,
-    /*PRIVATE_GLYPH,*/        NULL,
-    /*PRIVATE_GLYPHSET,*/     NULL,
-    /*PRIVATE_PICTURE,*/      NULL
-};
-
-/*
- * Register a private key. This takes the type of object the key will
- * be used with, which may be PRIVATE_ALL indicating that this key
- * will be used with all of the private objects. If 'size' is
- * non-zero, then the specified amount of space will be allocated in
- * the private storage. Otherwise, space for a single pointer will
- * be allocated which can be set with dixSetPrivate
- */
-Bool
-dixRegisterPrivateKey(DevPrivateKey key, DevPrivateType type, unsigned size)
-{
-    DevPrivateType	t;
-    int			offset;
-    unsigned		bytes;
-
-    if (key->initialized) {
-	assert (size == key->size);
-	return TRUE;
-    }
-
-    /* Compute required space */
-    bytes = size;
-    if (size == 0)
-	bytes = sizeof (void *);
-
-    /* align to void * size */
-    bytes = (bytes + sizeof (void *) - 1) & ~(sizeof (void *) - 1);
-
-    /* Update offsets for all affected keys */
-    if (type == PRIVATE_XSELINUX) {
-	DevPrivateKey	k;
-
-	/* Resize if we can, or make sure nothing's allocated if we can't
-	 */
-	for (t = PRIVATE_XSELINUX; t < PRIVATE_LAST; t++)
-	    if (xselinux_private[t]) {
-		if (!allocated_early[t])
-		    assert (!keys[t].created);
-		else if (!allocated_early[t](dixReallocPrivates, bytes))
-		    return FALSE;
-	    }
-
-	/* Move all existing keys up in the privates space to make
-	 * room for this new global key
-	 */
-	for (t = PRIVATE_XSELINUX; t < PRIVATE_LAST; t++) {
-	    if (xselinux_private[t]) {
-		for (k = keys[t].key; k; k = k->next)
-		    k->offset += bytes;
-		keys[t].offset += bytes;
-		if (allocated_early[t])
-		    allocated_early[t](dixMovePrivates, bytes);
-	    }
-	}
-
-	offset = 0;
-    } else {
-	/* Resize if we can, or make sure nothing's allocated if we can't */
-	if (!allocated_early[type])
-	    assert(!keys[type].created);
-	else if (!allocated_early[type](dixReallocPrivates, bytes))
-	    return FALSE;
-	offset = keys[type].offset;
-	keys[type].offset += bytes;
-    }
-
-    /* Setup this key */
-    key->offset = offset;
-    key->size = size;
-    key->initialized = TRUE;
-    key->type = type;
-    key->allocated = FALSE;
-    key->next = keys[type].key;
-    keys[type].key = key;
-
-    return TRUE;
-}
-
-/*
- * Allocate a new private key.
- *
- * This manages the storage of the key object itself, freeing it when the
- * privates system is restarted at server reset time. All other keys
- * are expected to be statically allocated as the privates must be
- * reset after all objects have been freed
- */
-DevPrivateKey
-dixCreatePrivateKey(DevPrivateType type, unsigned size)
-{
-    DevPrivateKey	key;
-
-    key = calloc(sizeof (DevPrivateKeyRec), 1);
-    if (!key)
-	return NULL;
-    if (!dixRegisterPrivateKey(key, type, size)) {
-	free(key);
-	return NULL;
-    }
-    key->allocated = TRUE;
-    return key;
-}
-
-/*
- * Initialize privates by zeroing them
- */
-void
-_dixInitPrivates(PrivatePtr *privates, void *addr, DevPrivateType type)
-{
-    keys[type].created++;
-    if (xselinux_private[type])
-	keys[PRIVATE_XSELINUX].created++;
-    if (keys[type].offset == 0)
-	addr = 0;
-    *privates = addr;
-    memset(addr, '\0', keys[type].offset);
-}
-
-/*
- * Clean up privates
- */
-void
-_dixFiniPrivates(PrivatePtr privates, DevPrivateType type)
-{
-    keys[type].created--;
-    if (xselinux_private[type])
-	keys[PRIVATE_XSELINUX].created--;
-}
-
-/*
- * Allocate new object with privates.
- *
- * This is expected to be invoked from the
- * dixAllocateObjectWithPrivates macro
- */
-void *
-_dixAllocateObjectWithPrivates(unsigned baseSize, unsigned clear, unsigned offset, DevPrivateType type)
-{
-    unsigned		totalSize;
-    void		*object;
-    PrivatePtr		privates;
-    PrivatePtr		*devPrivates;
-
-    assert (type > PRIVATE_SCREEN && type < PRIVATE_LAST);
-
-    /* round up so that void * is aligned */
-    baseSize = (baseSize + sizeof (void *) - 1) & ~(sizeof (void *) - 1);
-    totalSize = baseSize + keys[type].offset;
-    object = malloc(totalSize);
-    if (!object)
-	return NULL;
-
-    memset(object, '\0', clear);
-    privates = (PrivatePtr) (((char *) object) + baseSize);
-    devPrivates = (PrivatePtr *) ((char *) object + offset);
-
-    _dixInitPrivates(devPrivates, privates, type);
-
-    return object;
-}
-
-/*
- * Allocate privates separately from containing object.
- * Used for clients and screens.
- */
-Bool
-dixAllocatePrivates(PrivatePtr *privates, DevPrivateType type)
-{
-    unsigned 	size;
-    PrivatePtr	p;
-
-    assert (type > PRIVATE_XSELINUX && type < PRIVATE_LAST);
-
-    size = keys[type].offset;
-    if (!size) {
-	p = NULL;
-    } else {
-	if (!(p = malloc(size)))
-	    return FALSE;
-    }
-
-    _dixInitPrivates(privates, p, type);
-    ++keys[type].allocated;
-
-    return TRUE;
-}
-
-/*
- * Free an object that has privates
- *
- * This is expected to be invoked from the
- * dixFreeObjectWithPrivates macro
- */
-void
-_dixFreeObjectWithPrivates(void *object, PrivatePtr privates, DevPrivateType type)
-{
-    _dixFiniPrivates(privates, type);
-    free(object);
-}
-
-/*
- * Called to free screen or client privates
- */
-void
-dixFreePrivates(PrivatePtr privates, DevPrivateType type)
-{
-    _dixFiniPrivates(privates, type);
-    --keys[type].allocated;
-    free(privates);
-}
-
-/*
- * Return size of privates for the specified type
- */
-extern _X_EXPORT int
-dixPrivatesSize(DevPrivateType type)
-{
-    assert (type >= PRIVATE_SCREEN && type < PRIVATE_LAST);
-
-    return keys[type].offset;
-}
-
-/* Table of devPrivates offsets */
-static const int offsets[] = {
-    -1,					/* RT_NONE */
-    offsetof(WindowRec, devPrivates),	/* RT_WINDOW */
-    offsetof(PixmapRec, devPrivates),	/* RT_PIXMAP */
-    offsetof(GC, devPrivates),		/* RT_GC */
-    -1,		    			/* RT_FONT */
-    offsetof(CursorRec, devPrivates),	/* RT_CURSOR */
-    offsetof(ColormapRec, devPrivates),	/* RT_COLORMAP */
-};
-
-#define NUM_OFFSETS	(sizeof (offsets) / sizeof (offsets[0]))
-
-int
-dixLookupPrivateOffset(RESTYPE type)
-{
-    /*
-     * Special kludge for DBE which registers a new resource type that
-     * points at pixmaps (thanks, DBE)
-     */
-    if (type & RC_DRAWABLE) {
-	if (type == RT_WINDOW)
-	    return offsets[RT_WINDOW & TypeMask];
-	else
-	    return offsets[RT_PIXMAP & TypeMask];
-    }
-    type = type & TypeMask;
-    if (type < NUM_OFFSETS)
-	return offsets[type];
-    return -1;
-}
-
-static const char *key_names[PRIVATE_LAST] = {
-    /* XSELinux uses the same private keys for numerous objects */
-    /*[PRIVATE_XSELINUX] =*/    "XSELINUX",
-
-    /* Otherwise, you get a private in just the requested structure
-     */
-    /* These can have objects created before all of the keys are registered */
-    /*[PRIVATE_SCREEN] =*/      "SCREEN",
-    /*[PRIVATE_EXTENSION] =*/   "EXTENSION",
-    /*[PRIVATE_COLORMAP] =*/    "COLORMAP",
-
-    /* These cannot have any objects before all relevant keys are registered */
-    /*[PRIVATE_DEVICE] =*/      "DEVICE",
-    /*[PRIVATE_CLIENT] =*/      "CLIENT",
-    /*[PRIVATE_PROPERTY] =*/    "PROPERTY",
-    /*[PRIVATE_SELECTION] =*/   "SELECTION",
-    /*[PRIVATE_WINDOW] =*/      "WINDOW",
-    /*[PRIVATE_PIXMAP] =*/      "PIXMAP",
-    /*[PRIVATE_GC] =*/          "GC",
-    /*[PRIVATE_CURSOR] =*/      "CURSOR",
-    /*[PRIVATE_CURSOR_BITS] =*/ "CURSOR_BITS",
-
-    /* extension privates */
-    /*[PRIVATE_DBE_WINDOW] =*/  "DBE_WINDOW",
-    /*[PRIVATE_DAMAGE] =*/      "DAMAGE",
-    /*[PRIVATE_GLYPH] =*/       "GLYPH",
-    /*[PRIVATE_GLYPHSET] =*/    "GLYPHSET",
-    /*[PRIVATE_PICTURE] =*/     "PICTURE"
-};
-
-void
-dixPrivateUsage(void)
-{
-    int objects = 0;
-    int	bytes = 0;
-    int alloc = 0;
-    DevPrivateType t;
-
-    for (t = PRIVATE_XSELINUX + 1; t < PRIVATE_LAST; t++) {
-	if (keys[t].offset) {
-	    ErrorF("%s: %d objects of %d bytes = %d total bytes %d private allocs\n",
-		   key_names[t], keys[t].created, keys[t].offset, keys[t].created * keys[t].offset,
-		   keys[t].allocated);
-	    bytes += keys[t].created * keys[t].offset;
-	    objects += keys[t].created;
-	    alloc += keys[t].allocated;
-	}
-    }
-    ErrorF("TOTAL: %d objects, %d bytes, %d allocs\n",
-	   objects, bytes, alloc);
-}
-
-void
-dixResetPrivates(void)
-{
-    DevPrivateType	t;
-
-    for (t = PRIVATE_XSELINUX; t < PRIVATE_LAST; t++) {
-	DevPrivateKey	key, next;
-
-	for (key = keys[t].key; key; key = next) {
-	    next = key->next;
-	    key->offset = 0;
-	    key->initialized = FALSE;
-	    key->size = 0;
-	    key->type = 0;
-	    if (key->allocated)
-		free(key);
-	}
-	if (keys[t].created) {
-	    ErrorF("%d %ss still allocated at reset\n",
-		   keys[t].created, key_names[t]);
-	    dixPrivateUsage();
-	}
-	keys[t].key = NULL;
-	keys[t].offset = 0;
-	keys[t].created = 0;
-	keys[t].allocated = 0;
-    }
-}
+/*
+
+Copyright 1993, 1998  The Open Group
+
+Permission to use, copy, modify, distribute, and sell this software and its
+documentation for any purpose is hereby granted without fee, provided that
+the above copyright notice appear in all copies and that both that
+copyright notice and this permission notice appear in supporting
+documentation.
+
+The above copyright notice and this permission notice shall be included
+in all copies or substantial portions of the Software.
+
+THE SOFTWARE IS PROVIDED "AS IS", WITHOUT WARRANTY OF ANY KIND, EXPRESS
+OR IMPLIED, INCLUDING BUT NOT LIMITED TO THE WARRANTIES OF
+MERCHANTABILITY, FITNESS FOR A PARTICULAR PURPOSE AND NONINFRINGEMENT.
+IN NO EVENT SHALL THE OPEN GROUP BE LIABLE FOR ANY CLAIM, DAMAGES OR
+OTHER LIABILITY, WHETHER IN AN ACTION OF CONTRACT, TORT OR OTHERWISE,
+ARISING FROM, OUT OF OR IN CONNECTION WITH THE SOFTWARE OR THE USE OR
+OTHER DEALINGS IN THE SOFTWARE.
+
+Except as contained in this notice, the name of The Open Group shall
+not be used in advertising or otherwise to promote the sale, use or
+other dealings in this Software without prior written authorization
+from The Open Group.
+
+*/
+/*
+ * Copyright © 2010, Keith Packard
+ * Copyright © 2010, Jamey Sharp
+ *
+ * Permission to use, copy, modify, distribute, and sell this software and its
+ * documentation for any purpose is hereby granted without fee, provided that
+ * the above copyright notice appear in all copies and that both that copyright
+ * notice and this permission notice appear in supporting documentation, and
+ * that the name of the copyright holders not be used in advertising or
+ * publicity pertaining to distribution of the software without specific,
+ * written prior permission.  The copyright holders make no representations
+ * about the suitability of this software for any purpose.  It is provided "as
+ * is" without express or implied warranty.
+ *
+ * THE COPYRIGHT HOLDERS DISCLAIM ALL WARRANTIES WITH REGARD TO THIS SOFTWARE,
+ * INCLUDING ALL IMPLIED WARRANTIES OF MERCHANTABILITY AND FITNESS, IN NO
+ * EVENT SHALL THE COPYRIGHT HOLDERS BE LIABLE FOR ANY SPECIAL, INDIRECT OR
+ * CONSEQUENTIAL DAMAGES OR ANY DAMAGES WHATSOEVER RESULTING FROM LOSS OF USE,
+ * DATA OR PROFITS, WHETHER IN AN ACTION OF CONTRACT, NEGLIGENCE OR OTHER
+ * TORTIOUS ACTION, ARISING OUT OF OR IN CONNECTION WITH THE USE OR PERFORMANCE
+ * OF THIS SOFTWARE.
+ */
+
+#ifdef HAVE_DIX_CONFIG_H
+#include <dix-config.h>
+#endif
+
+#include <stddef.h>
+#include "windowstr.h"
+#include "resource.h"
+#include "privates.h"
+#include "gcstruct.h"
+#include "cursorstr.h"
+#include "colormapst.h"
+#include "inputstr.h"
+#include "scrnintstr.h"
+#include "extnsionst.h"
+
+static struct {
+    DevPrivateKey	key;
+    unsigned		offset;
+    int			created;
+    int			allocated;
+} keys[PRIVATE_LAST];
+
+static const Bool xselinux_private[PRIVATE_LAST] = {
+    /* PRIVATE_XSELINUX,*/    FALSE,
+    /* PRIVATE_SCREEN,*/      TRUE,
+    /* [PRIVATE_EXTENSION] =*/TRUE,
+    /* [PRIVATE_COLORMAP] =*/ TRUE,
+    /* [PRIVATE_DEVICE] =*/   TRUE,
+    /* [PRIVATE_CLIENT] = */  TRUE,
+    /* [PRIVATE_PROPERTY] =*/ TRUE,
+    /* [PRIVATE_SELECTION] =*/TRUE,
+    /* [PRIVATE_WINDOW] =*/   TRUE,
+    /* [PRIVATE_PIXMAP] =*/   TRUE,
+    /* [PRIVATE_GC] =*/       TRUE,
+    /* [PRIVATE_CURSOR] =*/   TRUE,
+    /* PRIVATE_CURSOR_BITS,*/ FALSE,
+    /* PRIVATE_DBE_WINDOW,*/  FALSE,
+    /* PRIVATE_DAMAGE,*/      FALSE,
+    /* PRIVATE_GLYPH,*/       FALSE,
+    /* [PRIVATE_GLYPHSET] =*/ TRUE,
+    /* [PRIVATE_PICTURE] =*/  TRUE
+};
+
+typedef Bool (*FixupFunc)(PrivatePtr *privates, int offset, unsigned bytes);
+
+static Bool
+dixReallocPrivates(PrivatePtr *privates, int old_offset, unsigned bytes)
+{
+    void	*new_privates;
+
+    new_privates = realloc(*privates, old_offset + bytes);
+    if (!new_privates)
+	return FALSE;
+    memset((char *) new_privates + old_offset, '\0', bytes);
+    *privates = new_privates;
+    return TRUE;
+}
+
+static Bool
+dixMovePrivates(PrivatePtr *privates, int new_offset, unsigned bytes)
+{
+    memmove((char *) *privates + bytes, *privates, new_offset - bytes);
+    memset(*privates, '\0', bytes);
+    return TRUE;
+}
+
+static Bool
+fixupScreens(FixupFunc fixup, unsigned bytes)
+{
+    int s;
+    for (s = 0; s < screenInfo.numScreens; s++)
+	if (!fixup(&screenInfo.screens[s]->devPrivates, keys[PRIVATE_SCREEN].offset, bytes))
+	    return FALSE;
+    return TRUE;
+}
+
+static Bool
+fixupServerClient(FixupFunc fixup, unsigned bytes)
+{
+    if (serverClient)
+	return fixup(&serverClient->devPrivates, keys[PRIVATE_CLIENT].offset, bytes);
+    return TRUE;
+}
+
+static Bool
+fixupExtensions(FixupFunc fixup, unsigned bytes)
+{
+    unsigned char 	major;
+    ExtensionEntry	*extension;
+    for (major = EXTENSION_BASE; (extension = GetExtensionEntry(major)); major++)
+	if (!fixup(&extension->devPrivates, keys[PRIVATE_EXTENSION].offset, bytes))
+	    return FALSE;
+    return TRUE;
+}
+
+static Bool
+fixupDefaultColormaps(FixupFunc fixup, unsigned bytes)
+{
+    int s;
+    for (s = 0; s < screenInfo.numScreens; s++) {
+	ColormapPtr cmap;
+	dixLookupResourceByType((pointer *) &cmap, screenInfo.screens[s]->defColormap,
+	                        RT_COLORMAP, serverClient, DixCreateAccess);
+	if (cmap && !fixup(&cmap->devPrivates, keys[PRIVATE_COLORMAP].offset, bytes))
+	    return FALSE;
+    }
+    return TRUE;
+}
+
+static Bool (* const allocated_early[PRIVATE_LAST])(FixupFunc, unsigned) = {
+    /*PRIVATE_XSELINUX,*/     NULL,
+    /*[PRIVATE_SCREEN] =*/    fixupScreens,
+    /*[PRIVATE_EXTENSION] =*/ fixupExtensions,
+    /*[PRIVATE_COLORMAP] =*/  fixupDefaultColormaps,
+    /*PRIVATE_DEVICE,*/       NULL,
+    /*[PRIVATE_CLIENT] =*/    fixupServerClient,
+    /*PRIVATE_PROPERTY,*/     NULL,
+    /*PRIVATE_SELECTION,*/    NULL,
+    /*PRIVATE_WINDOW,*/       NULL,
+    /*PRIVATE_PIXMAP,*/       NULL,
+    /*PRIVATE_GC,*/           NULL,
+    /*PRIVATE_CURSOR,*/       NULL,
+    /*PRIVATE_CURSOR_BITS,*/  NULL,
+    /*PRIVATE_DBE_WINDOW,*/   NULL,
+    /*PRIVATE_DAMAGE,*/       NULL,
+    /*PRIVATE_GLYPH,*/        NULL,
+    /*PRIVATE_GLYPHSET,*/     NULL,
+    /*PRIVATE_PICTURE,*/      NULL
+};
+
+/*
+ * Register a private key. This takes the type of object the key will
+ * be used with, which may be PRIVATE_ALL indicating that this key
+ * will be used with all of the private objects. If 'size' is
+ * non-zero, then the specified amount of space will be allocated in
+ * the private storage. Otherwise, space for a single pointer will
+ * be allocated which can be set with dixSetPrivate
+ */
+Bool
+dixRegisterPrivateKey(DevPrivateKey key, DevPrivateType type, unsigned size)
+{
+    DevPrivateType	t;
+    int			offset;
+    unsigned		bytes;
+
+    if (key->initialized) {
+	assert (size == key->size);
+	return TRUE;
+    }
+
+    /* Compute required space */
+    bytes = size;
+    if (size == 0)
+	bytes = sizeof (void *);
+
+    /* align to void * size */
+    bytes = (bytes + sizeof (void *) - 1) & ~(sizeof (void *) - 1);
+
+    /* Update offsets for all affected keys */
+    if (type == PRIVATE_XSELINUX) {
+	DevPrivateKey	k;
+
+	/* Resize if we can, or make sure nothing's allocated if we can't
+	 */
+	for (t = PRIVATE_XSELINUX; t < PRIVATE_LAST; t++)
+	    if (xselinux_private[t]) {
+		if (!allocated_early[t])
+		    assert (!keys[t].created);
+		else if (!allocated_early[t](dixReallocPrivates, bytes))
+		    return FALSE;
+	    }
+
+	/* Move all existing keys up in the privates space to make
+	 * room for this new global key
+	 */
+	for (t = PRIVATE_XSELINUX; t < PRIVATE_LAST; t++) {
+	    if (xselinux_private[t]) {
+		for (k = keys[t].key; k; k = k->next)
+		    k->offset += bytes;
+		keys[t].offset += bytes;
+		if (allocated_early[t])
+		    allocated_early[t](dixMovePrivates, bytes);
+	    }
+	}
+
+	offset = 0;
+    } else {
+	/* Resize if we can, or make sure nothing's allocated if we can't */
+	if (!allocated_early[type])
+	    assert(!keys[type].created);
+	else if (!allocated_early[type](dixReallocPrivates, bytes))
+	    return FALSE;
+	offset = keys[type].offset;
+	keys[type].offset += bytes;
+    }
+
+    /* Setup this key */
+    key->offset = offset;
+    key->size = size;
+    key->initialized = TRUE;
+    key->type = type;
+    key->allocated = FALSE;
+    key->next = keys[type].key;
+    keys[type].key = key;
+
+    return TRUE;
+}
+
+/*
+ * Allocate a new private key.
+ *
+ * This manages the storage of the key object itself, freeing it when the
+ * privates system is restarted at server reset time. All other keys
+ * are expected to be statically allocated as the privates must be
+ * reset after all objects have been freed
+ */
+DevPrivateKey
+dixCreatePrivateKey(DevPrivateType type, unsigned size)
+{
+    DevPrivateKey	key;
+
+    key = calloc(sizeof (DevPrivateKeyRec), 1);
+    if (!key)
+	return NULL;
+    if (!dixRegisterPrivateKey(key, type, size)) {
+	free(key);
+	return NULL;
+    }
+    key->allocated = TRUE;
+    return key;
+}
+
+/*
+ * Initialize privates by zeroing them
+ */
+void
+_dixInitPrivates(PrivatePtr *privates, void *addr, DevPrivateType type)
+{
+    keys[type].created++;
+    if (xselinux_private[type])
+	keys[PRIVATE_XSELINUX].created++;
+    if (keys[type].offset == 0)
+	addr = 0;
+    *privates = addr;
+    memset(addr, '\0', keys[type].offset);
+}
+
+/*
+ * Clean up privates
+ */
+void
+_dixFiniPrivates(PrivatePtr privates, DevPrivateType type)
+{
+    keys[type].created--;
+    if (xselinux_private[type])
+	keys[PRIVATE_XSELINUX].created--;
+}
+
+/*
+ * Allocate new object with privates.
+ *
+ * This is expected to be invoked from the
+ * dixAllocateObjectWithPrivates macro
+ */
+void *
+_dixAllocateObjectWithPrivates(unsigned baseSize, unsigned clear, unsigned offset, DevPrivateType type)
+{
+    unsigned		totalSize;
+    void		*object;
+    PrivatePtr		privates;
+    PrivatePtr		*devPrivates;
+
+    assert (type > PRIVATE_SCREEN && type < PRIVATE_LAST);
+
+    /* round up so that void * is aligned */
+    baseSize = (baseSize + sizeof (void *) - 1) & ~(sizeof (void *) - 1);
+    totalSize = baseSize + keys[type].offset;
+    object = malloc(totalSize);
+    if (!object)
+	return NULL;
+
+    memset(object, '\0', clear);
+    privates = (PrivatePtr) (((char *) object) + baseSize);
+    devPrivates = (PrivatePtr *) ((char *) object + offset);
+
+    _dixInitPrivates(devPrivates, privates, type);
+
+    return object;
+}
+
+/*
+ * Allocate privates separately from containing object.
+ * Used for clients and screens.
+ */
+Bool
+dixAllocatePrivates(PrivatePtr *privates, DevPrivateType type)
+{
+    unsigned 	size;
+    PrivatePtr	p;
+
+    assert (type > PRIVATE_XSELINUX && type < PRIVATE_LAST);
+
+    size = keys[type].offset;
+    if (!size) {
+	p = NULL;
+    } else {
+	if (!(p = malloc(size)))
+	    return FALSE;
+    }
+
+    _dixInitPrivates(privates, p, type);
+    ++keys[type].allocated;
+
+    return TRUE;
+}
+
+/*
+ * Free an object that has privates
+ *
+ * This is expected to be invoked from the
+ * dixFreeObjectWithPrivates macro
+ */
+void
+_dixFreeObjectWithPrivates(void *object, PrivatePtr privates, DevPrivateType type)
+{
+    _dixFiniPrivates(privates, type);
+    free(object);
+}
+
+/*
+ * Called to free screen or client privates
+ */
+void
+dixFreePrivates(PrivatePtr privates, DevPrivateType type)
+{
+    _dixFiniPrivates(privates, type);
+    --keys[type].allocated;
+    free(privates);
+}
+
+/*
+ * Return size of privates for the specified type
+ */
+extern _X_EXPORT int
+dixPrivatesSize(DevPrivateType type)
+{
+    assert (type >= PRIVATE_SCREEN && type < PRIVATE_LAST);
+
+    return keys[type].offset;
+}
+
+/* Table of devPrivates offsets */
+static const int offsets[] = {
+    -1,					/* RT_NONE */
+    offsetof(WindowRec, devPrivates),	/* RT_WINDOW */
+    offsetof(PixmapRec, devPrivates),	/* RT_PIXMAP */
+    offsetof(GC, devPrivates),		/* RT_GC */
+    -1,		    			/* RT_FONT */
+    offsetof(CursorRec, devPrivates),	/* RT_CURSOR */
+    offsetof(ColormapRec, devPrivates),	/* RT_COLORMAP */
+};
+
+#define NUM_OFFSETS	(sizeof (offsets) / sizeof (offsets[0]))
+
+int
+dixLookupPrivateOffset(RESTYPE type)
+{
+    /*
+     * Special kludge for DBE which registers a new resource type that
+     * points at pixmaps (thanks, DBE)
+     */
+    if (type & RC_DRAWABLE) {
+	if (type == RT_WINDOW)
+	    return offsets[RT_WINDOW & TypeMask];
+	else
+	    return offsets[RT_PIXMAP & TypeMask];
+    }
+    type = type & TypeMask;
+    if (type < NUM_OFFSETS)
+	return offsets[type];
+    return -1;
+}
+
+static const char *key_names[PRIVATE_LAST] = {
+    /* XSELinux uses the same private keys for numerous objects */
+    /*[PRIVATE_XSELINUX] =*/    "XSELINUX",
+
+    /* Otherwise, you get a private in just the requested structure
+     */
+    /* These can have objects created before all of the keys are registered */
+    /*[PRIVATE_SCREEN] =*/      "SCREEN",
+    /*[PRIVATE_EXTENSION] =*/   "EXTENSION",
+    /*[PRIVATE_COLORMAP] =*/    "COLORMAP",
+
+    /* These cannot have any objects before all relevant keys are registered */
+    /*[PRIVATE_DEVICE] =*/      "DEVICE",
+    /*[PRIVATE_CLIENT] =*/      "CLIENT",
+    /*[PRIVATE_PROPERTY] =*/    "PROPERTY",
+    /*[PRIVATE_SELECTION] =*/   "SELECTION",
+    /*[PRIVATE_WINDOW] =*/      "WINDOW",
+    /*[PRIVATE_PIXMAP] =*/      "PIXMAP",
+    /*[PRIVATE_GC] =*/          "GC",
+    /*[PRIVATE_CURSOR] =*/      "CURSOR",
+    /*[PRIVATE_CURSOR_BITS] =*/ "CURSOR_BITS",
+
+    /* extension privates */
+    /*[PRIVATE_DBE_WINDOW] =*/  "DBE_WINDOW",
+    /*[PRIVATE_DAMAGE] =*/      "DAMAGE",
+    /*[PRIVATE_GLYPH] =*/       "GLYPH",
+    /*[PRIVATE_GLYPHSET] =*/    "GLYPHSET",
+    /*[PRIVATE_PICTURE] =*/     "PICTURE"
+};
+
+void
+dixPrivateUsage(void)
+{
+    int objects = 0;
+    int	bytes = 0;
+    int alloc = 0;
+    DevPrivateType t;
+
+    for (t = PRIVATE_XSELINUX + 1; t < PRIVATE_LAST; t++) {
+	if (keys[t].offset) {
+	    ErrorF("%s: %d objects of %d bytes = %d total bytes %d private allocs\n",
+		   key_names[t], keys[t].created, keys[t].offset, keys[t].created * keys[t].offset,
+		   keys[t].allocated);
+	    bytes += keys[t].created * keys[t].offset;
+	    objects += keys[t].created;
+	    alloc += keys[t].allocated;
+	}
+    }
+    ErrorF("TOTAL: %d objects, %d bytes, %d allocs\n",
+	   objects, bytes, alloc);
+}
+
+void
+dixResetPrivates(void)
+{
+    DevPrivateType	t;
+
+    for (t = PRIVATE_XSELINUX; t < PRIVATE_LAST; t++) {
+	DevPrivateKey	key, next;
+
+	for (key = keys[t].key; key; key = next) {
+	    next = key->next;
+	    key->offset = 0;
+	    key->initialized = FALSE;
+	    key->size = 0;
+	    key->type = 0;
+	    if (key->allocated)
+		free(key);
+	}
+	if (keys[t].created) {
+	    ErrorF("%d %ss still allocated at reset\n",
+		   keys[t].created, key_names[t]);
+	    dixPrivateUsage();
+	}
+	keys[t].key = NULL;
+	keys[t].offset = 0;
+	keys[t].created = 0;
+	keys[t].allocated = 0;
+    }
+}