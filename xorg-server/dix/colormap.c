--- conflicted
+++ resolved
@@ -1,5547 +1,2775 @@
-<<<<<<< HEAD
-/***********************************************************
-
-Copyright 1987, 1998  The Open Group
-
-Permission to use, copy, modify, distribute, and sell this software and its
-documentation for any purpose is hereby granted without fee, provided that
-the above copyright notice appear in all copies and that both that
-copyright notice and this permission notice appear in supporting
-documentation.
-
-The above copyright notice and this permission notice shall be included in
-all copies or substantial portions of the Software.
-
-THE SOFTWARE IS PROVIDED "AS IS", WITHOUT WARRANTY OF ANY KIND, EXPRESS OR
-IMPLIED, INCLUDING BUT NOT LIMITED TO THE WARRANTIES OF MERCHANTABILITY,
-FITNESS FOR A PARTICULAR PURPOSE AND NONINFRINGEMENT.  IN NO EVENT SHALL THE
-OPEN GROUP BE LIABLE FOR ANY CLAIM, DAMAGES OR OTHER LIABILITY, WHETHER IN
-AN ACTION OF CONTRACT, TORT OR OTHERWISE, ARISING FROM, OUT OF OR IN
-CONNECTION WITH THE SOFTWARE OR THE USE OR OTHER DEALINGS IN THE SOFTWARE.
-
-Except as contained in this notice, the name of The Open Group shall not be
-used in advertising or otherwise to promote the sale, use or other dealings
-in this Software without prior written authorization from The Open Group.
-
-
-Copyright 1987 by Digital Equipment Corporation, Maynard, Massachusetts.
-
-                        All Rights Reserved
-
-Permission to use, copy, modify, and distribute this software and its 
-documentation for any purpose and without fee is hereby granted, 
-provided that the above copyright notice appear in all copies and that
-both that copyright notice and this permission notice appear in 
-supporting documentation, and that the name of Digital not be
-used in advertising or publicity pertaining to distribution of the
-software without specific, written prior permission.  
-
-DIGITAL DISCLAIMS ALL WARRANTIES WITH REGARD TO THIS SOFTWARE, INCLUDING
-ALL IMPLIED WARRANTIES OF MERCHANTABILITY AND FITNESS, IN NO EVENT SHALL
-DIGITAL BE LIABLE FOR ANY SPECIAL, INDIRECT OR CONSEQUENTIAL DAMAGES OR
-ANY DAMAGES WHATSOEVER RESULTING FROM LOSS OF USE, DATA OR PROFITS,
-WHETHER IN AN ACTION OF CONTRACT, NEGLIGENCE OR OTHER TORTIOUS ACTION,
-ARISING OUT OF OR IN CONNECTION WITH THE USE OR PERFORMANCE OF THIS
-SOFTWARE.
-
-******************************************************************/
-
-
-#ifdef HAVE_DIX_CONFIG_H
-#include <dix-config.h>
-#endif
-
-#include <X11/X.h>
-#include <X11/Xproto.h>
-#include <stdio.h>
-#include <string.h>
-#include <strings.h>
-#include "misc.h"
-#include "dix.h"
-#include "dixstruct.h"
-#include "colormapst.h"
-#include "os.h"
-#include "scrnintstr.h"
-#include "resource.h"
-#include "windowstr.h"
-#include "privates.h"
-#include "xace.h"
-
-#ifdef _MSC_VER
-#define UpdateColors thisUpdateColors
-#endif
-
-static Pixel FindBestPixel(
-    EntryPtr /*pentFirst*/,
-    int /*size*/,
-    xrgb * /*prgb*/,
-    int /*channel*/
-);
-
-static int AllComp(
-    EntryPtr /*pent*/,
-    xrgb * /*prgb*/
-);
-
-static int RedComp(
-    EntryPtr /*pent*/,
-    xrgb * /*prgb*/
-);
-
-static int GreenComp(
-    EntryPtr /*pent*/,
-    xrgb * /*prgb*/
-);
-
-static int BlueComp(
-    EntryPtr /*pent*/,
-    xrgb * /*prgb*/
-);
-
-static void FreePixels(
-    ColormapPtr /*pmap*/,
-    int /*client*/
-);
-
-static void CopyFree(
-    int /*channel*/,
-    int /*client*/,
-    ColormapPtr /*pmapSrc*/,
-    ColormapPtr /*pmapDst*/
-);
-
-static void FreeCell(
-    ColormapPtr /*pmap*/,
-    Pixel /*i*/,
-    int /*channel*/
-);
-
-static void UpdateColors(
-    ColormapPtr /*pmap*/
-);
-
-static int AllocDirect(
-    int /*client*/,
-    ColormapPtr /*pmap*/,
-    int /*c*/,
-    int /*r*/,
-    int /*g*/,
-    int /*b*/,
-    Bool /*contig*/,
-    Pixel * /*pixels*/,
-    Pixel * /*prmask*/,
-    Pixel * /*pgmask*/,
-    Pixel * /*pbmask*/
-);
-
-static int AllocPseudo(
-    int /*client*/,
-    ColormapPtr /*pmap*/,
-    int /*c*/,
-    int /*r*/,
-    Bool /*contig*/,
-    Pixel * /*pixels*/,
-    Pixel * /*pmask*/,
-    Pixel ** /*pppixFirst*/
-);
-
-static Bool AllocCP(
-    ColormapPtr /*pmap*/,
-    EntryPtr /*pentFirst*/,
-    int /*count*/,
-    int /*planes*/,
-    Bool /*contig*/,
-    Pixel * /*pixels*/,
-    Pixel * /*pMask*/
-);
-
-static Bool AllocShared(
-    ColormapPtr /*pmap*/,
-    Pixel * /*ppix*/,
-    int /*c*/,
-    int /*r*/,
-    int /*g*/,
-    int /*b*/,
-    Pixel /*rmask*/,
-    Pixel /*gmask*/,
-    Pixel /*bmask*/,
-    Pixel * /*ppixFirst*/
-);
-
-static int FreeCo(
-    ColormapPtr /*pmap*/,
-    int /*client*/,
-    int /*color*/,
-    int /*npixIn*/,
-    Pixel * /*ppixIn*/,
-    Pixel /*mask*/
-);
-
-static int   TellNoMap(
-    WindowPtr	/*pwin*/,
-    Colormap 	* /*pmid*/
-);
-
-static void FindColorInRootCmap (
-    ColormapPtr	/* pmap */,
-    EntryPtr	/* pentFirst */,
-    int		/* size */,
-    xrgb*	/* prgb */,
-    Pixel*	/* pPixel */,
-    int		/* channel */,
-    ColorCompareProcPtr /* comp */
-);
-
-#define NUMRED(vis) ((vis->redMask >> vis->offsetRed) + 1)
-#define NUMGREEN(vis) ((vis->greenMask >> vis->offsetGreen) + 1)
-#define NUMBLUE(vis) ((vis->blueMask >> vis->offsetBlue) + 1)
-#if COMPOSITE
-#define ALPHAMASK(vis)	((vis)->nplanes < 32 ? 0 : \
-			 (CARD32) ~((vis)->redMask|(vis)->greenMask|(vis)->blueMask))
-#else
-#define ALPHAMASK(vis)	0
-#endif
-
-#define RGBMASK(vis) (vis->redMask | vis->greenMask | vis->blueMask | ALPHAMASK(vis))
-
-/* GetNextBitsOrBreak(bits, mask, base)  -- 
- * (Suggestion: First read the macro, then read this explanation.
- *
- * Either generate the next value to OR in to a pixel or break out of this
- * while loop 
- *
- * This macro is used when we're trying to generate all 2^n combinations of
- * bits in mask.  What we're doing here is counting in binary, except that
- * the bits we use to count may not be contiguous.  This macro will be
- * called 2^n times, returning a different value in bits each time. Then
- * it will cause us to break out of a surrounding loop. (It will always be
- * called from within a while loop.)
- * On call: mask is the value we want to find all the combinations for
- * base has 1 bit set where the least significant bit of mask is set
- *
- * For example,if mask is 01010, base should be 0010 and we count like this:
- * 00010 (see this isn't so hard), 
- *     then we add base to bits and get 0100. (bits & ~mask) is (0100 & 0100) so
- *      we add that to bits getting (0100 + 0100) =
- * 01000 for our next value.
- *      then we add 0010 to get 
- * 01010 and we're done (easy as 1, 2, 3)
- */
-#define GetNextBitsOrBreak(bits, mask, base)	\
-	    if((bits) == (mask)) 		\
-		break;		 		\
-	    (bits) += (base);		 	\
-	    while((bits) & ~(mask))		\
-		(bits) += ((bits) & ~(mask));	
-/* ID of server as client */
-#define SERVER_ID	0
-
-typedef struct _colorResource
-{
-	Colormap	mid;
-	int		client;
-} colorResource;
-
-/* Invariants:
- * refcnt == 0 means entry is empty
- * refcnt > 0 means entry is useable by many clients, so it can't be changed
- * refcnt == AllocPrivate means entry owned by one client only
- * fShared should only be set if refcnt == AllocPrivate, and only in red map
- */
-
-
-/** 
- * Create and initialize the color map 
- * 
- * \param mid    resource to use for this colormap
- * \param alloc  1 iff all entries are allocated writable
- */
-int
-CreateColormap (Colormap mid, ScreenPtr pScreen, VisualPtr pVisual, 
-                ColormapPtr *ppcmap, int alloc, int client)
-{
-    int		class, size;
-    unsigned long sizebytes;
-    ColormapPtr	pmap;
-    EntryPtr	pent;
-    int		i;
-    Pixel	*ppix, **pptr;
-
-    class = pVisual->class;
-    if(!(class & DynamicClass) && (alloc != AllocNone) && (client != SERVER_ID))
-	return BadMatch;
-
-    size = pVisual->ColormapEntries;
-    sizebytes = (size * sizeof(Entry)) +
-		(MAXCLIENTS * sizeof(Pixel *)) +
-		(MAXCLIENTS * sizeof(int));
-    if ((class | DynamicClass) == DirectColor)
-	sizebytes *= 3;
-    sizebytes += sizeof(ColormapRec);
-    if (mid == pScreen->defColormap) {
-	pmap = malloc(sizebytes);
-	if (!pmap)
-	    return BadAlloc;
-	if (!dixAllocatePrivates(&pmap->devPrivates, PRIVATE_COLORMAP)) {
-	    free (pmap);
-	    return BadAlloc;
-	}
-    } else {
-	pmap = _dixAllocateObjectWithPrivates(sizebytes, sizebytes,
-					      offsetof(ColormapRec, devPrivates), PRIVATE_COLORMAP);
-	if (!pmap)
-	    return BadAlloc;
-    }
-#if defined(_XSERVER64)
-    pmap->pad0 = 0;
-    pmap->pad1 = 0;
-#if (X_BYTE_ORDER == X_LITTLE_ENDIAN)
-    pmap->pad2 = 0;
-#endif
-#endif
-    pmap->red = (EntryPtr)((char *)pmap + sizeof(ColormapRec));    
-    sizebytes = size * sizeof(Entry);
-    pmap->clientPixelsRed = (Pixel **)((char *)pmap->red + sizebytes);
-    pmap->numPixelsRed = (int *)((char *)pmap->clientPixelsRed +
-				 (MAXCLIENTS * sizeof(Pixel *)));
-    pmap->mid = mid;
-    pmap->flags = 0; 	/* start out with all flags clear */
-    if(mid == pScreen->defColormap)
-	pmap->flags |= IsDefault;
-    pmap->pScreen = pScreen;
-    pmap->pVisual = pVisual;
-    pmap->class = class;
-    if ((class | DynamicClass) == DirectColor)
-	size = NUMRED(pVisual);
-    pmap->freeRed = size;
-    memset((char *) pmap->red, 0, (int)sizebytes);
-    memset((char *) pmap->numPixelsRed, 0, MAXCLIENTS * sizeof(int));
-    for (pptr = &pmap->clientPixelsRed[MAXCLIENTS]; --pptr >= pmap->clientPixelsRed; )
-	*pptr = (Pixel *)NULL;
-    if (alloc == AllocAll)
-    {
-	if (class & DynamicClass)
-	    pmap->flags |= AllAllocated;
-	for (pent = &pmap->red[size - 1]; pent >= pmap->red; pent--)
-	    pent->refcnt = AllocPrivate;
-	pmap->freeRed = 0;
-	ppix = malloc(size * sizeof(Pixel));
-	if (!ppix)
-	{
-	    free(pmap);
-	    return BadAlloc;
-	}
-	pmap->clientPixelsRed[client] = ppix;
-	for(i = 0; i < size; i++)
-	    ppix[i] = i;
-	pmap->numPixelsRed[client] = size;
-    }
-
-    if ((class | DynamicClass) == DirectColor)
-    {
-	pmap->freeGreen = NUMGREEN(pVisual);
-	pmap->green = (EntryPtr)((char *)pmap->numPixelsRed +
-				 (MAXCLIENTS * sizeof(int)));
-	pmap->clientPixelsGreen = (Pixel **)((char *)pmap->green + sizebytes);
-	pmap->numPixelsGreen = (int *)((char *)pmap->clientPixelsGreen +
-				       (MAXCLIENTS * sizeof(Pixel *)));
-	pmap->freeBlue = NUMBLUE(pVisual);
-	pmap->blue = (EntryPtr)((char *)pmap->numPixelsGreen +
-				(MAXCLIENTS * sizeof(int)));
-	pmap->clientPixelsBlue = (Pixel **)((char *)pmap->blue + sizebytes);
-	pmap->numPixelsBlue = (int *)((char *)pmap->clientPixelsBlue +
-				      (MAXCLIENTS * sizeof(Pixel *)));
-
-	memset((char *) pmap->green, 0, (int)sizebytes);
-	memset((char *) pmap->blue, 0, (int)sizebytes);
-
-	memmove((char *) pmap->clientPixelsGreen,
-		(char *) pmap->clientPixelsRed,
-	      MAXCLIENTS * sizeof(Pixel *));
-	memmove((char *) pmap->clientPixelsBlue,
-		(char *) pmap->clientPixelsRed,
-	      MAXCLIENTS * sizeof(Pixel *));
-	memset((char *) pmap->numPixelsGreen, 0, MAXCLIENTS * sizeof(int));
-	memset((char *) pmap->numPixelsBlue, 0, MAXCLIENTS * sizeof(int));
-
-	/* If every cell is allocated, mark its refcnt */
-	if (alloc == AllocAll)
-	{
-	    size = pmap->freeGreen;
-	    for(pent = &pmap->green[size-1]; pent >= pmap->green; pent--)
-		pent->refcnt = AllocPrivate;
-	    pmap->freeGreen = 0;
-	    ppix = malloc(size * sizeof(Pixel));
-	    if (!ppix)
-	    {
-		free(pmap->clientPixelsRed[client]);
-		free(pmap);
-		return BadAlloc;
-	    }
-	    pmap->clientPixelsGreen[client] = ppix;
-	    for(i = 0; i < size; i++)
-		ppix[i] = i;
-	    pmap->numPixelsGreen[client] = size;
-
-	    size = pmap->freeBlue;
-	    for(pent = &pmap->blue[size-1]; pent >= pmap->blue; pent--)
-		pent->refcnt = AllocPrivate;
-	    pmap->freeBlue = 0;
-	    ppix = malloc(size * sizeof(Pixel));
-	    if (!ppix)
-	    {
-		free(pmap->clientPixelsGreen[client]);
-		free(pmap->clientPixelsRed[client]);
-		free(pmap);
-		return BadAlloc;
-	    }
-	    pmap->clientPixelsBlue[client] = ppix;
-	    for(i = 0; i < size; i++)
-		ppix[i] = i;
-	    pmap->numPixelsBlue[client] = size;
-	}
-    }
-    pmap->flags |= BeingCreated;
-
-    if (!AddResource(mid, RT_COLORMAP, (pointer)pmap))
-	return BadAlloc;
-
-    /*  
-     * Security creation/labeling check
-     */
-    i = XaceHook(XACE_RESOURCE_ACCESS, clients[client], mid, RT_COLORMAP,
-		 pmap, RT_NONE, NULL, DixCreateAccess);
-    if (i != Success) {
-	FreeResource(mid, RT_NONE);
-	return i;
-    }
-
-    /* If the device wants a chance to initialize the colormap in any way,
-     * this is it.  In specific, if this is a Static colormap, this is the
-     * time to fill in the colormap's values */
-    if (!(*pScreen->CreateColormap)(pmap))
-    {
-	FreeResource (mid, RT_NONE);
-	return BadAlloc;
-    }
-    pmap->flags &= ~BeingCreated;
-    *ppcmap = pmap;
-    return Success;
-}
-
-/**
- *
- * \param value  must conform to DeleteType
- */
-int
-FreeColormap (pointer value, XID mid)
-{
-    int	i;
-    EntryPtr pent;
-    ColormapPtr	pmap = (ColormapPtr)value;
-
-    if(CLIENT_ID(mid) != SERVER_ID)
-    {
-        (*pmap->pScreen->UninstallColormap) (pmap);
-        WalkTree(pmap->pScreen, (VisitWindowProcPtr)TellNoMap, (pointer) &mid);
-    }
-
-    /* This is the device's chance to undo anything it needs to, especially
-     * to free any storage it allocated */
-    (*pmap->pScreen->DestroyColormap)(pmap);
-
-    if(pmap->clientPixelsRed)
-    {
-	for(i = 0; i < MAXCLIENTS; i++)
-	    free(pmap->clientPixelsRed[i]);
-    }
-
-    if ((pmap->class == PseudoColor) || (pmap->class == GrayScale))
-    {
-	for(pent = &pmap->red[pmap->pVisual->ColormapEntries - 1];
-	    pent >= pmap->red;
-	    pent--)
-	{
-	    if(pent->fShared)
-	    {
-		if (--pent->co.shco.red->refcnt == 0)
-		    free(pent->co.shco.red);
-		if (--pent->co.shco.green->refcnt == 0)
-		    free(pent->co.shco.green);
-		if (--pent->co.shco.blue->refcnt == 0)
-		    free(pent->co.shco.blue);
-	    }
-	}
-    }
-    if((pmap->class | DynamicClass) == DirectColor)
-    {
-        for(i = 0; i < MAXCLIENTS; i++)
-	{
-            free(pmap->clientPixelsGreen[i]);
-            free(pmap->clientPixelsBlue[i]);
-        }
-    }
-
-    if (pmap->flags & IsDefault) {
-	dixFreePrivates(pmap->devPrivates, PRIVATE_COLORMAP);
-	free(pmap);
-    } else
-	dixFreeObjectWithPrivates(pmap, PRIVATE_COLORMAP);
-    return Success;
-}
-
-/* Tell window that pmid has disappeared */
-static int
-TellNoMap (WindowPtr pwin, Colormap *pmid)
-{
-    xEvent 	xE;
-
-    if (wColormap(pwin) == *pmid)
-    {
-	/* This should be call to DeliverEvent */
-	xE.u.u.type = ColormapNotify;
-	xE.u.colormap.window = pwin->drawable.id;
-	xE.u.colormap.colormap = None;
-	xE.u.colormap.new = TRUE;
-	xE.u.colormap.state = ColormapUninstalled;
-#ifdef PANORAMIX
-        if(noPanoramiXExtension || !pwin->drawable.pScreen->myNum)
-#endif
-	   DeliverEvents(pwin, &xE, 1, (WindowPtr)NULL);
-	if (pwin->optional) {
-	    pwin->optional->colormap = None;
-	    CheckWindowOptionalNeed (pwin);
-	}
-    }
-
-    return WT_WALKCHILDREN;
-}
-
-/* Tell window that pmid got uninstalled */
-int
-TellLostMap (WindowPtr pwin, pointer value)
-{
-    Colormap 	*pmid = (Colormap *)value;
-    xEvent 	xE;
-
-#ifdef PANORAMIX
-    if(!noPanoramiXExtension && pwin->drawable.pScreen->myNum)
-	return WT_STOPWALKING;
-#endif
-    if (wColormap(pwin) == *pmid)
-    {
-	/* This should be call to DeliverEvent */
-	xE.u.u.type = ColormapNotify;
-	xE.u.colormap.window = pwin->drawable.id;
-	xE.u.colormap.colormap = *pmid;
-	xE.u.colormap.new = FALSE;
-	xE.u.colormap.state = ColormapUninstalled;
-	DeliverEvents(pwin, &xE, 1, (WindowPtr)NULL);
-    }
-
-    return WT_WALKCHILDREN;
-}
-
-/* Tell window that pmid got installed */
-int
-TellGainedMap (WindowPtr pwin, pointer value)
-{
-    Colormap 	*pmid = (Colormap *)value;
-    xEvent 	xE;
-
-#ifdef PANORAMIX
-    if(!noPanoramiXExtension && pwin->drawable.pScreen->myNum)
-	return WT_STOPWALKING;
-#endif
-    if (wColormap (pwin) == *pmid)
-    {
-	/* This should be call to DeliverEvent */
-	xE.u.u.type = ColormapNotify;
-	xE.u.colormap.window = pwin->drawable.id;
-	xE.u.colormap.colormap = *pmid;
-	xE.u.colormap.new = FALSE;
-	xE.u.colormap.state = ColormapInstalled;
-	DeliverEvents(pwin, &xE, 1, (WindowPtr)NULL);
-    }
-
-    return WT_WALKCHILDREN;
-}
-
-  
-int
-CopyColormapAndFree (Colormap mid, ColormapPtr pSrc, int client)
-{
-    ColormapPtr	pmap = (ColormapPtr) NULL;
-    int		result, alloc, size;
-    Colormap	midSrc;
-    ScreenPtr	pScreen;
-    VisualPtr	pVisual;
-
-    pScreen = pSrc->pScreen;
-    pVisual = pSrc->pVisual;
-    midSrc = pSrc->mid;
-    alloc = ((pSrc->flags & AllAllocated) && CLIENT_ID(midSrc) == client) ?
-            AllocAll : AllocNone;
-    size = pVisual->ColormapEntries;
-
-    /* If the create returns non-0, it failed */
-    result = CreateColormap (mid, pScreen, pVisual, &pmap, alloc, client);
-    if(result != Success)
-        return result;
-    if(alloc == AllocAll)
-    {
-	memmove((char *)pmap->red, (char *)pSrc->red, size * sizeof(Entry));
-	if((pmap->class | DynamicClass) == DirectColor)
-	{
-	    memmove((char *)pmap->green, (char *)pSrc->green, size * sizeof(Entry));
-	    memmove((char *)pmap->blue, (char *)pSrc->blue, size * sizeof(Entry));
-	}
-	pSrc->flags &= ~AllAllocated;
-	FreePixels(pSrc, client);
-	UpdateColors(pmap);
-	return Success;
-    }
-
-    CopyFree(REDMAP, client, pSrc, pmap);
-    if ((pmap->class | DynamicClass) == DirectColor)
-    {
-	CopyFree(GREENMAP, client, pSrc, pmap);
-	CopyFree(BLUEMAP, client, pSrc, pmap);
-    }
-    if (pmap->class & DynamicClass)
-	UpdateColors(pmap);
-    /* XXX should worry about removing any RT_CMAPENTRY resource */
-    return Success;
-}
-
-/* Helper routine for freeing large numbers of cells from a map */
-static void
-CopyFree (int channel, int client, ColormapPtr pmapSrc, ColormapPtr pmapDst)
-{
-    int		z, npix;
-    EntryPtr	pentSrcFirst, pentDstFirst;
-    EntryPtr	pentSrc, pentDst;
-    Pixel	*ppix;
-    int		nalloc;
-
-    switch(channel)
-    {
-      default:	/* so compiler can see that everything gets initialized */
-      case REDMAP:
-	ppix = (pmapSrc->clientPixelsRed)[client];
-	npix = (pmapSrc->numPixelsRed)[client];
-	pentSrcFirst = pmapSrc->red;
-	pentDstFirst = pmapDst->red;
-	break;
-      case GREENMAP:
-	ppix = (pmapSrc->clientPixelsGreen)[client];
-	npix = (pmapSrc->numPixelsGreen)[client];
-	pentSrcFirst = pmapSrc->green;
-	pentDstFirst = pmapDst->green;
-	break;
-      case BLUEMAP:
-	ppix = (pmapSrc->clientPixelsBlue)[client];
-	npix = (pmapSrc->numPixelsBlue)[client];
-	pentSrcFirst = pmapSrc->blue;
-	pentDstFirst = pmapDst->blue;
-	break;
-    }
-    nalloc = 0;
-    if (pmapSrc->class & DynamicClass)
-    {
-	for(z = npix; --z >= 0; ppix++)
-	{
-	    /* Copy entries */
-	    pentSrc = pentSrcFirst + *ppix;
-	    pentDst = pentDstFirst + *ppix;
-	    if (pentDst->refcnt > 0)
-	    {
-		pentDst->refcnt++;
-	    }
-	    else
-	    {
-		*pentDst = *pentSrc;
-		nalloc++;
-		if (pentSrc->refcnt > 0)
-		    pentDst->refcnt = 1;
-		else
-		    pentSrc->fShared = FALSE;
-	    }
-	    FreeCell(pmapSrc, *ppix, channel);
-	}
-    }
-
-    /* Note that FreeCell has already fixed pmapSrc->free{Color} */
-    switch(channel)
-    {
-      case REDMAP:
-        pmapDst->freeRed -= nalloc;
-        (pmapDst->clientPixelsRed)[client] =
-	    (pmapSrc->clientPixelsRed)[client];
-        (pmapSrc->clientPixelsRed)[client] = (Pixel *) NULL;
-        (pmapDst->numPixelsRed)[client] = (pmapSrc->numPixelsRed)[client];
-        (pmapSrc->numPixelsRed)[client] = 0;
-	break;
-      case GREENMAP:
-        pmapDst->freeGreen -= nalloc;
-        (pmapDst->clientPixelsGreen)[client] =
-	    (pmapSrc->clientPixelsGreen)[client];
-        (pmapSrc->clientPixelsGreen)[client] = (Pixel *) NULL;
-        (pmapDst->numPixelsGreen)[client] = (pmapSrc->numPixelsGreen)[client];
-        (pmapSrc->numPixelsGreen)[client] = 0;
-	break;
-      case BLUEMAP:
-        pmapDst->freeBlue -= nalloc;
-        pmapDst->clientPixelsBlue[client] = pmapSrc->clientPixelsBlue[client];
-        pmapSrc->clientPixelsBlue[client] = (Pixel *) NULL;
-        pmapDst->numPixelsBlue[client] = pmapSrc->numPixelsBlue[client];
-        pmapSrc->numPixelsBlue[client] = 0;
-	break;
-    }
-}
-
-/* Free the ith entry in a color map.  Must handle freeing of
- * colors allocated through AllocColorPlanes */
-static void
-FreeCell (ColormapPtr pmap, Pixel i, int channel)
-{
-    EntryPtr pent;
-    int	*pCount;
-
-
-    switch (channel)
-    {
-      default:	/* so compiler can see that everything gets initialized */
-      case PSEUDOMAP:
-      case REDMAP:
-          pent = (EntryPtr) &pmap->red[i];
-	  pCount = &pmap->freeRed;
-	  break;
-      case GREENMAP:
-          pent = (EntryPtr) &pmap->green[i];
-	  pCount = &pmap->freeGreen;
-	  break;
-      case BLUEMAP:
-          pent = (EntryPtr) &pmap->blue[i];
-	  pCount = &pmap->freeBlue;
-	  break;
-    }
-    /* If it's not privately allocated and it's not time to free it, just
-     * decrement the count */
-    if (pent->refcnt > 1)
-	pent->refcnt--;
-    else
-    {
-        /* If the color type is shared, find the sharedcolor. If decremented
-         * refcnt is 0, free the shared cell. */
-        if (pent->fShared)
-	{
-	    if(--pent->co.shco.red->refcnt == 0)
-		free(pent->co.shco.red);
-	    if(--pent->co.shco.green->refcnt == 0)
-		free(pent->co.shco.green);
-	    if(--pent->co.shco.blue->refcnt == 0)
-		free(pent->co.shco.blue);
-	    pent->fShared = FALSE;
-	}
-	pent->refcnt = 0;
-	*pCount += 1;
-    }
-}
-
-static void
-UpdateColors (ColormapPtr pmap)
-{
-    xColorItem		*defs;
-    xColorItem *pdef;
-    EntryPtr 	pent;
-    VisualPtr	pVisual;
-    int			i, n, size;
-
-    pVisual = pmap->pVisual;
-    size = pVisual->ColormapEntries;
-    defs = malloc(size * sizeof(xColorItem));
-    if (!defs)
-	return;
-    n = 0;
-    pdef = defs;
-    if (pmap->class == DirectColor)
-    {
-        for (i = 0; i < size; i++)
-	{
-	    if (!pmap->red[i].refcnt &&
-		!pmap->green[i].refcnt &&
-		!pmap->blue[i].refcnt)
-		continue;
-	    pdef->pixel = ((Pixel)i << pVisual->offsetRed) |
-			  ((Pixel)i << pVisual->offsetGreen) |
-			  ((Pixel)i << pVisual->offsetBlue);
-	    pdef->red = pmap->red[i].co.local.red;
-	    pdef->green = pmap->green[i].co.local.green;
-	    pdef->blue = pmap->blue[i].co.local.blue;
-	    pdef->flags = DoRed|DoGreen|DoBlue;
-	    pdef++;
-	    n++;
-	}
-    }
-    else
-    {
-        for (i = 0, pent = pmap->red; i < size; i++, pent++)
-	{
-	    if (!pent->refcnt)
-		continue;
-	    pdef->pixel = i;
-	    if(pent->fShared)
-	    {
-		pdef->red = pent->co.shco.red->color;
-		pdef->green = pent->co.shco.green->color;
-		pdef->blue = pent->co.shco.blue->color;
-	    }
-	    else
-	    {
-		pdef->red = pent->co.local.red;
-		pdef->green = pent->co.local.green;
-		pdef->blue = pent->co.local.blue;
-	    }
-	    pdef->flags = DoRed|DoGreen|DoBlue;
-	    pdef++;
-	    n++;
-	}
-    }
-    if (n)
-	(*pmap->pScreen->StoreColors)(pmap, n, defs);
-    free(defs);
-}
-
-/* Get a read-only color from a ColorMap (probably slow for large maps)
- * Returns by changing the value in pred, pgreen, pblue and pPix
- */
-int
-AllocColor (ColormapPtr pmap, 
-            unsigned short *pred, unsigned short *pgreen, unsigned short *pblue, 
-            Pixel *pPix, int client)
-{
-    Pixel	pixR, pixG, pixB;
-    int		entries;
-    xrgb	rgb;
-    int		class;
-    VisualPtr	pVisual;
-    int		npix;
-    Pixel	*ppix;
-
-    pVisual = pmap->pVisual;
-    (*pmap->pScreen->ResolveColor) (pred, pgreen, pblue, pVisual);
-    rgb.red = *pred;
-    rgb.green = *pgreen;
-    rgb.blue = *pblue;
-    class = pmap->class;
-    entries = pVisual->ColormapEntries;
-
-    /* If the colormap is being created, then we want to be able to change
-     * the colormap, even if it's a static type. Otherwise, we'd never be
-     * able to initialize static colormaps
-     */
-    if(pmap->flags & BeingCreated)
-	class |= DynamicClass;
-
-    /* If this is one of the static storage classes, and we're not initializing
-     * it, the best we can do is to find the closest color entry to the
-     * requested one and return that.
-     */
-    switch (class) {
-    case StaticColor:
-    case StaticGray:
-	/* Look up all three components in the same pmap */
-	*pPix = pixR = FindBestPixel(pmap->red, entries, &rgb, PSEUDOMAP);
-	*pred = pmap->red[pixR].co.local.red;
-	*pgreen = pmap->red[pixR].co.local.green;
-	*pblue = pmap->red[pixR].co.local.blue;
-	npix = pmap->numPixelsRed[client];
-	ppix = (Pixel *) realloc(pmap->clientPixelsRed[client],
-				  (npix + 1) * sizeof(Pixel));
-	if (!ppix)
-	    return BadAlloc;
-	ppix[npix] = pixR;
-	pmap->clientPixelsRed[client] = ppix;
-	pmap->numPixelsRed[client]++;
-	break;
-
-    case TrueColor:
-	/* Look up each component in its own map, then OR them together */
-	pixR = FindBestPixel(pmap->red, NUMRED(pVisual), &rgb, REDMAP);
-	pixG = FindBestPixel(pmap->green, NUMGREEN(pVisual), &rgb, GREENMAP);
-	pixB = FindBestPixel(pmap->blue, NUMBLUE(pVisual), &rgb, BLUEMAP);
-	*pPix = (pixR << pVisual->offsetRed) |
-		(pixG << pVisual->offsetGreen) |
-		(pixB << pVisual->offsetBlue) |
-		ALPHAMASK(pVisual);
-	
-	*pred = pmap->red[pixR].co.local.red;
-	*pgreen = pmap->green[pixG].co.local.green;
-	*pblue = pmap->blue[pixB].co.local.blue;
-	npix = pmap->numPixelsRed[client];
-	ppix = (Pixel *) realloc(pmap->clientPixelsRed[client],
-				  (npix + 1) * sizeof(Pixel));
-	if (!ppix)
-	    return BadAlloc;
-	ppix[npix] = pixR;
-	pmap->clientPixelsRed[client] = ppix;
-	npix = pmap->numPixelsGreen[client];
-	ppix = (Pixel *) realloc(pmap->clientPixelsGreen[client],
-				  (npix + 1) * sizeof(Pixel));
-	if (!ppix)
-	    return BadAlloc;
-	ppix[npix] = pixG;
-	pmap->clientPixelsGreen[client] = ppix;
-	npix = pmap->numPixelsBlue[client];
-	ppix = (Pixel *) realloc(pmap->clientPixelsBlue[client],
-				  (npix + 1) * sizeof(Pixel));
-	if (!ppix)
-	    return BadAlloc;
-	ppix[npix] = pixB;
-	pmap->clientPixelsBlue[client] = ppix;
-	pmap->numPixelsRed[client]++;
-	pmap->numPixelsGreen[client]++;
-	pmap->numPixelsBlue[client]++;
-	break;
-
-    case GrayScale:
-    case PseudoColor:
-	if (pmap->mid != pmap->pScreen->defColormap &&
-	    pmap->pVisual->vid == pmap->pScreen->rootVisual)
-	{
-	    ColormapPtr prootmap;
-	    dixLookupResourceByType((pointer *)&prootmap, pmap->pScreen->defColormap,
-				    RT_COLORMAP, clients[client], DixReadAccess);
-
-	    if (pmap->class == prootmap->class)
-		FindColorInRootCmap (prootmap, prootmap->red, entries, &rgb, 
-			pPix, PSEUDOMAP, AllComp);
-	}
-	if (FindColor(pmap, pmap->red, entries, &rgb, pPix, PSEUDOMAP,
-		      client, AllComp) != Success)
-	    return BadAlloc;
-        break;
-
-    case DirectColor:
-	if (pmap->mid != pmap->pScreen->defColormap &&
-	    pmap->pVisual->vid == pmap->pScreen->rootVisual)
-	{
-	    ColormapPtr prootmap;
-	    dixLookupResourceByType((pointer *)&prootmap, pmap->pScreen->defColormap,
-				    RT_COLORMAP, clients[client], DixReadAccess);
-
-	    if (pmap->class == prootmap->class)
-	    {
-		pixR = (*pPix & pVisual->redMask) >> pVisual->offsetRed; 
-		FindColorInRootCmap (prootmap, prootmap->red, entries, &rgb, 
-			&pixR, REDMAP, RedComp);
-		pixG = (*pPix & pVisual->greenMask) >> pVisual->offsetGreen; 
-		FindColorInRootCmap (prootmap, prootmap->green, entries, &rgb, 
-			&pixG, GREENMAP, GreenComp);
-		pixB = (*pPix & pVisual->blueMask) >> pVisual->offsetBlue; 
-		FindColorInRootCmap (prootmap, prootmap->blue, entries, &rgb, 
-			&pixB, BLUEMAP, BlueComp);
-		*pPix = pixR | pixG | pixB;
-	    }
-	}
-
-	pixR = (*pPix & pVisual->redMask) >> pVisual->offsetRed; 
-	if (FindColor(pmap, pmap->red, NUMRED(pVisual), &rgb, &pixR, REDMAP,
-		      client, RedComp) != Success)
-	    return BadAlloc;
-	pixG = (*pPix & pVisual->greenMask) >> pVisual->offsetGreen; 
-	if (FindColor(pmap, pmap->green, NUMGREEN(pVisual), &rgb, &pixG,
-		      GREENMAP, client, GreenComp) != Success)
-	{
-	    (void)FreeCo(pmap, client, REDMAP, 1, &pixR, (Pixel)0);
-	    return BadAlloc;
-	}
-	pixB = (*pPix & pVisual->blueMask) >> pVisual->offsetBlue; 
-	if (FindColor(pmap, pmap->blue, NUMBLUE(pVisual), &rgb, &pixB, BLUEMAP,
-		      client, BlueComp) != Success)
-	{
-	    (void)FreeCo(pmap, client, GREENMAP, 1, &pixG, (Pixel)0);
-	    (void)FreeCo(pmap, client, REDMAP, 1, &pixR, (Pixel)0);
-	    return BadAlloc;
-	}
-	*pPix = pixR | pixG | pixB | ALPHAMASK(pVisual);
-
-	break;
-    }
-
-    /* if this is the client's first pixel in this colormap, tell the
-     * resource manager that the client has pixels in this colormap which
-     * should be freed when the client dies */
-    if ((pmap->numPixelsRed[client] == 1) &&
-	(CLIENT_ID(pmap->mid) != client) &&
-	!(pmap->flags & BeingCreated))
-    {
-	colorResource	*pcr;
-
-	pcr = malloc(sizeof(colorResource));
-	if (!pcr)
-	{
-	    (void)FreeColors(pmap, client, 1, pPix, (Pixel)0);
-	    return BadAlloc;
-	}
-	pcr->mid = pmap->mid;
-	pcr->client = client;
-	if (!AddResource(FakeClientID(client), RT_CMAPENTRY, (pointer)pcr))
-	    return BadAlloc;
-    }
-    return Success;
-}
-
-/*
- * FakeAllocColor -- fake an AllocColor request by
- * returning a free pixel if availible, otherwise returning
- * the closest matching pixel.  This is used by the mi
- * software sprite code to recolor cursors.  A nice side-effect
- * is that this routine will never return failure.
- */
-
-void
-FakeAllocColor (ColormapPtr pmap, xColorItem *item)
-{
-    Pixel pixR, pixG, pixB;
-    Pixel temp;
-    int	entries;
-    xrgb rgb;
-    int	class;
-    VisualPtr pVisual;
-
-    pVisual = pmap->pVisual;
-    rgb.red = item->red;
-    rgb.green = item->green;
-    rgb.blue = item->blue;
-    (*pmap->pScreen->ResolveColor) (&rgb.red, &rgb.green, &rgb.blue, pVisual);
-    class = pmap->class;
-    entries = pVisual->ColormapEntries;
-
-    switch (class) {
-    case GrayScale:
-    case PseudoColor:
-	temp = 0;
-	item->pixel = 0;
-	if (FindColor(pmap, pmap->red, entries, &rgb, &temp, PSEUDOMAP,
-		      -1, AllComp) == Success) {
-	    item->pixel = temp;
-	    break;
-	}
-	/* fall through ... */
-    case StaticColor:
-    case StaticGray:
-	item->pixel = FindBestPixel(pmap->red, entries, &rgb, PSEUDOMAP);
-	break;
-
-    case DirectColor:
-	/* Look up each component in its own map, then OR them together */
-	pixR = (item->pixel & pVisual->redMask) >> pVisual->offsetRed; 
-	pixG = (item->pixel & pVisual->greenMask) >> pVisual->offsetGreen; 
-	pixB = (item->pixel & pVisual->blueMask) >> pVisual->offsetBlue; 
-	if (FindColor(pmap, pmap->red, NUMRED(pVisual), &rgb, &pixR, REDMAP,
-		      -1, RedComp) != Success)
-	    pixR = FindBestPixel(pmap->red, NUMRED(pVisual), &rgb, REDMAP)
-			<< pVisual->offsetRed;
-	if (FindColor(pmap, pmap->green, NUMGREEN(pVisual), &rgb, &pixG,
-		      GREENMAP, -1, GreenComp) != Success)
-	    pixG = FindBestPixel(pmap->green, NUMGREEN(pVisual), &rgb,
-				 GREENMAP) << pVisual->offsetGreen;
-	if (FindColor(pmap, pmap->blue, NUMBLUE(pVisual), &rgb, &pixB, BLUEMAP,
-		      -1, BlueComp) != Success)
-	    pixB = FindBestPixel(pmap->blue, NUMBLUE(pVisual), &rgb, BLUEMAP)
-			<< pVisual->offsetBlue;
-	item->pixel = pixR | pixG | pixB;
-	break;
-
-    case TrueColor:
-	/* Look up each component in its own map, then OR them together */
-	pixR = FindBestPixel(pmap->red, NUMRED(pVisual), &rgb, REDMAP);
-	pixG = FindBestPixel(pmap->green, NUMGREEN(pVisual), &rgb, GREENMAP);
-	pixB = FindBestPixel(pmap->blue, NUMBLUE(pVisual), &rgb, BLUEMAP);
-	item->pixel = (pixR << pVisual->offsetRed) |
-		      (pixG << pVisual->offsetGreen) |
-		      (pixB << pVisual->offsetBlue);
-	break;
-    }
-}
-
-/* free a pixel value obtained from FakeAllocColor */
-void
-FakeFreeColor(ColormapPtr pmap, Pixel pixel)
-{
-    VisualPtr pVisual;
-    Pixel pixR, pixG, pixB;
-
-    switch (pmap->class) {
-    case GrayScale:
-    case PseudoColor:
-	if (pmap->red[pixel].refcnt == AllocTemporary)
-	    pmap->red[pixel].refcnt = 0;
-	break;
-    case DirectColor:
-	pVisual = pmap->pVisual;
-	pixR = (pixel & pVisual->redMask) >> pVisual->offsetRed; 
-	pixG = (pixel & pVisual->greenMask) >> pVisual->offsetGreen; 
-	pixB = (pixel & pVisual->blueMask) >> pVisual->offsetBlue; 
-	if (pmap->red[pixR].refcnt == AllocTemporary)
-	    pmap->red[pixR].refcnt = 0;
-	if (pmap->green[pixG].refcnt == AllocTemporary)
-	    pmap->green[pixG].refcnt = 0;
-	if (pmap->blue[pixB].refcnt == AllocTemporary)
-	    pmap->blue[pixB].refcnt = 0;
-	break;
-    }
-}
-
-typedef unsigned short	BigNumUpper;
-typedef unsigned long	BigNumLower;
-
-#define BIGNUMLOWERBITS	24
-#define BIGNUMUPPERBITS	16
-#define BIGNUMLOWER (1 << BIGNUMLOWERBITS)
-#define BIGNUMUPPER (1 << BIGNUMUPPERBITS)
-#define UPPERPART(i)	((i) >> BIGNUMLOWERBITS)
-#define LOWERPART(i)	((i) & (BIGNUMLOWER - 1))
-
-typedef struct _bignum {
-    BigNumUpper	upper;
-    BigNumLower	lower;
-} BigNumRec, *BigNumPtr;
-
-#define BigNumGreater(x,y) (((x)->upper > (y)->upper) ||\
-			    ((x)->upper == (y)->upper && (x)->lower > (y)->lower))
-
-#define UnsignedToBigNum(u,r)	(((r)->upper = UPPERPART(u)), \
-				 ((r)->lower = LOWERPART(u)))
-
-#define MaxBigNum(r)		(((r)->upper = BIGNUMUPPER-1), \
-				 ((r)->lower = BIGNUMLOWER-1))
-
-static void
-BigNumAdd (BigNumPtr x, BigNumPtr y, BigNumPtr r)
-{
-    BigNumLower	lower, carry = 0;
-
-    lower = x->lower + y->lower;
-    if (lower >= BIGNUMLOWER) {
-	lower -= BIGNUMLOWER;
-	carry = 1;
-    }
-    r->lower = lower;
-    r->upper = x->upper + y->upper + carry;
-}
-
-static Pixel
-FindBestPixel(EntryPtr pentFirst, int size, xrgb *prgb, int channel)
-{
-    EntryPtr	pent;
-    Pixel	pixel, final;
-    long	dr, dg, db;
-    unsigned long   sq;
-    BigNumRec	minval, sum, temp;
-
-    final = 0;
-    MaxBigNum(&minval);
-    /* look for the minimal difference */
-    for (pent = pentFirst, pixel = 0; pixel < size; pent++, pixel++)
-    {
-	dr = dg = db = 0;
-	switch(channel)
-	{
-	  case PSEUDOMAP:
-	      dg = (long) pent->co.local.green - prgb->green;
-	      db = (long) pent->co.local.blue - prgb->blue;
-	  case REDMAP:
-	      dr = (long) pent->co.local.red - prgb->red;
-	      break;
-	  case GREENMAP:
-	      dg = (long) pent->co.local.green - prgb->green;
-	      break;
-	  case BLUEMAP:
-	      db = (long) pent->co.local.blue - prgb->blue;
-	      break;
-	}
-	sq = dr * dr;
-	UnsignedToBigNum (sq, &sum);
-	sq = dg * dg;
-	UnsignedToBigNum (sq, &temp);
-	BigNumAdd (&sum, &temp, &sum);
-	sq = db * db;
-	UnsignedToBigNum (sq, &temp);
-	BigNumAdd (&sum, &temp, &sum);
-	if (BigNumGreater (&minval, &sum))
-	{
-	    final = pixel;
-	    minval = sum;
-	}
-    }
-    return final;
-}
-
-static void
-FindColorInRootCmap (ColormapPtr pmap, EntryPtr pentFirst, int size, 
-                     xrgb *prgb, Pixel *pPixel, int channel, 
-                     ColorCompareProcPtr comp)
-{
-    EntryPtr    pent;
-    Pixel	pixel;
-    int         count;
-
-    if ((pixel = *pPixel) >= size)
-	pixel = 0;
-    for (pent = pentFirst + pixel, count = size; --count >= 0; pent++, pixel++)
-    {
-	if (pent->refcnt > 0 && (*comp) (pent, prgb))
-	{
-	    switch (channel)
-	    {
-	    case REDMAP:
-		pixel <<= pmap->pVisual->offsetRed;
-		break;
-	    case GREENMAP:
-		pixel <<= pmap->pVisual->offsetGreen;
-		break;
-	    case BLUEMAP:
-		pixel <<= pmap->pVisual->offsetBlue;
-		break;
-	    default: /* PSEUDOMAP */
-		break;
-	    }
-	    *pPixel = pixel;
-	}
-    }
-}
-
-/* Tries to find a color in pmap that exactly matches the one requested in prgb
- * if it can't it allocates one.
- * Starts looking at pentFirst + *pPixel, so if you want a specific pixel,
- * load *pPixel with that value, otherwise set it to 0
- */
-int
-FindColor (ColormapPtr pmap, EntryPtr pentFirst, int size, xrgb *prgb, 
-           Pixel *pPixel, int channel, int client, 
-           ColorCompareProcPtr comp)
-{
-    EntryPtr	pent;
-    Bool	foundFree;
-    Pixel	pixel, Free = 0;
-    int		npix, count, *nump = NULL;
-    Pixel	**pixp = NULL, *ppix;
-    xColorItem	def;
-
-    foundFree = FALSE;
-
-    if((pixel = *pPixel) >= size)
-	pixel = 0;
-    /* see if there is a match, and also look for a free entry */
-    for (pent = pentFirst + pixel, count = size; --count >= 0; )
-    {
-        if (pent->refcnt > 0)
-	{
-    	    if ((*comp) (pent, prgb))
-	    {
-		if (client >= 0)
-		    pent->refcnt++;
-		*pPixel = pixel;
-		switch(channel)
-		{
-		  case REDMAP:
-		    *pPixel <<= pmap->pVisual->offsetRed;
-		  case PSEUDOMAP:
-		    break;
-		  case GREENMAP:
-		    *pPixel <<= pmap->pVisual->offsetGreen;
-		    break;
-		  case BLUEMAP:
-		    *pPixel <<= pmap->pVisual->offsetBlue;
-		    break;
-		}
-		goto gotit;
-    	    }
-        }
-	else if (!foundFree && pent->refcnt == 0)
-	{
-	    Free = pixel;
-	    foundFree = TRUE;
-	    /* If we're initializing the colormap, then we are looking for
-	     * the first free cell we can find, not to minimize the number
-	     * of entries we use.  So don't look any further. */
-	    if(pmap->flags & BeingCreated)
-		break;
-	}
-	pixel++;
-	if(pixel >= size)
-	{
-	    pent = pentFirst;
-	    pixel = 0;
-	}
-	else
-	    pent++;
-    }
-
-    /* If we got here, we didn't find a match.  If we also didn't find
-     * a free entry, we're out of luck.  Otherwise, we'll usurp a free
-     * entry and fill it in */
-    if (!foundFree)
-	return BadAlloc;
-    pent = pentFirst + Free;
-    pent->fShared = FALSE;
-    pent->refcnt = (client >= 0) ? 1 : AllocTemporary;
-
-    switch (channel)
-    {
-      case PSEUDOMAP:
-        pent->co.local.red = prgb->red;
-        pent->co.local.green = prgb->green;
-        pent->co.local.blue = prgb->blue;
-        def.red = prgb->red;
-	def.green = prgb->green;
-	def.blue = prgb->blue;
-	def.flags = (DoRed|DoGreen|DoBlue);
-	if (client >= 0)
-	    pmap->freeRed--;
-	def.pixel = Free;
-	break;
-
-      case REDMAP:
-        pent->co.local.red = prgb->red;
-        def.red = prgb->red;
-	def.green = pmap->green[0].co.local.green;
-	def.blue = pmap->blue[0].co.local.blue;
-	def.flags = DoRed;
-	if (client >= 0)
-	    pmap->freeRed--;
-	def.pixel = Free << pmap->pVisual->offsetRed;
-	break;
-
-      case GREENMAP:
-	pent->co.local.green = prgb->green;
-	def.red = pmap->red[0].co.local.red;
-        def.green = prgb->green;
-	def.blue = pmap->blue[0].co.local.blue;
-	def.flags = DoGreen;
-	if (client >= 0)
-	    pmap->freeGreen--;
-	def.pixel = Free << pmap->pVisual->offsetGreen;
-	break;
-
-      case BLUEMAP:
-	pent->co.local.blue = prgb->blue;
-	def.red = pmap->red[0].co.local.red;
-	def.green = pmap->green[0].co.local.green;
-	def.blue = prgb->blue;
-	def.flags = DoBlue;
-	if (client >= 0)
-	    pmap->freeBlue--;
-	def.pixel = Free << pmap->pVisual->offsetBlue;
-	break;
-    }
-    (*pmap->pScreen->StoreColors) (pmap, 1, &def);
-    pixel = Free;	
-    *pPixel = def.pixel;
-
-gotit:
-    if (pmap->flags & BeingCreated || client == -1)
-	return Success;
-    /* Now remember the pixel, for freeing later */
-    switch (channel)
-    {
-      case PSEUDOMAP:
-      case REDMAP:
-	nump = pmap->numPixelsRed;
-	pixp = pmap->clientPixelsRed;
-	break;
-
-      case GREENMAP:
-	nump = pmap->numPixelsGreen;
-	pixp = pmap->clientPixelsGreen;
-	break;
-
-      case BLUEMAP:
-	nump = pmap->numPixelsBlue;
-	pixp = pmap->clientPixelsBlue;
-	break;
-    }
-    npix = nump[client];
-    ppix = (Pixel *) realloc(pixp[client], (npix + 1) * sizeof(Pixel));
-    if (!ppix)
-    {
-	pent->refcnt--;
-	if (!pent->fShared)
-	    switch (channel)
-	    {
-	      case PSEUDOMAP:
-	      case REDMAP:
-		pmap->freeRed++;
-		break;
-	      case GREENMAP:
-		pmap->freeGreen++;
-		break;
-	      case BLUEMAP:
-		pmap->freeBlue++;
-		break;
-	    }
-	return BadAlloc;
-    }
-    ppix[npix] = pixel;
-    pixp[client] = ppix;
-    nump[client]++;
-
-    return Success;
-}
-
-/* Comparison functions -- passed to FindColor to determine if an
- * entry is already the color we're looking for or not */
-static int
-AllComp (EntryPtr pent, xrgb *prgb)
-{
-    if((pent->co.local.red == prgb->red) &&
-       (pent->co.local.green == prgb->green) &&
-       (pent->co.local.blue == prgb->blue) )
-       return 1;
-    return 0;
-}
-
-static int
-RedComp (EntryPtr pent, xrgb *prgb)
-{
-    if (pent->co.local.red == prgb->red) 
-	return 1;
-    return 0;
-}
-
-static int
-GreenComp (EntryPtr pent, xrgb *prgb)
-{
-    if (pent->co.local.green == prgb->green) 
-	return 1;
-    return 0;
-}
-
-static int
-BlueComp (EntryPtr pent, xrgb *prgb)
-{
-    if (pent->co.local.blue == prgb->blue) 
-	return 1;
-    return 0;
-}
-
-
-/* Read the color value of a cell */
-
-int
-QueryColors (ColormapPtr pmap, int count, Pixel *ppixIn, xrgb *prgbList, ClientPtr client)
-{
-    Pixel	*ppix, pixel;
-    xrgb	*prgb;
-    VisualPtr	pVisual;
-    EntryPtr	pent;
-    Pixel	i;
-    int		errVal = Success;
-
-    pVisual = pmap->pVisual;
-    if ((pmap->class | DynamicClass) == DirectColor)
-    {
-	int numred, numgreen, numblue;
-	Pixel rgbbad;
-
-	numred = NUMRED(pVisual);
-	numgreen = NUMGREEN(pVisual);
-	numblue = NUMBLUE(pVisual);
-	rgbbad = ~RGBMASK(pVisual);
-	for( ppix = ppixIn, prgb = prgbList; --count >= 0; ppix++, prgb++)
-	{
-	    pixel = *ppix;
-	    if (pixel & rgbbad) {
-		client->errorValue = pixel;
-		errVal =  BadValue;
-		continue;
-	    }
-	    i  = (pixel & pVisual->redMask) >> pVisual->offsetRed;
-	    if (i >= numred)
-	    {
-		client->errorValue = pixel;
-		errVal =  BadValue;
-		continue;
-	    }
-	    prgb->red = pmap->red[i].co.local.red;
-	    i  = (pixel & pVisual->greenMask) >> pVisual->offsetGreen;
-	    if (i >= numgreen)
-	    {
-		client->errorValue = pixel;
-		errVal =  BadValue;
-		continue;
-	    }
-	    prgb->green = pmap->green[i].co.local.green;
-	    i  = (pixel & pVisual->blueMask) >> pVisual->offsetBlue;
-	    if (i >= numblue)
-	    {
-		client->errorValue = pixel;
-		errVal =  BadValue;
-		continue;
-	    }
-	    prgb->blue = pmap->blue[i].co.local.blue;
-	}
-    }
-    else
-    {
-	for( ppix = ppixIn, prgb = prgbList; --count >= 0; ppix++, prgb++)
-	{
-	    pixel = *ppix;
-	    if (pixel >= pVisual->ColormapEntries)
-	    {
-		client->errorValue = pixel;
-		errVal = BadValue;
-	    }
-	    else
-	    {
-		pent = (EntryPtr)&pmap->red[pixel];
-		if (pent->fShared)
-		{
-		    prgb->red = pent->co.shco.red->color;
-		    prgb->green = pent->co.shco.green->color;
-		    prgb->blue = pent->co.shco.blue->color;
-		}
-		else
-		{
-		    prgb->red = pent->co.local.red;
-		    prgb->green = pent->co.local.green;
-		    prgb->blue = pent->co.local.blue;
-		}
-	    }
-	}
-    }
-    return errVal;
-}
-
-static void
-FreePixels(ColormapPtr pmap, int client)
-{
-    Pixel *ppix, *ppixStart;
-    int n;
-    int	class;
-
-    class = pmap->class;
-    ppixStart = pmap->clientPixelsRed[client];
-    if (class & DynamicClass)
-    {
-	n = pmap->numPixelsRed[client];
-	for (ppix = ppixStart; --n >= 0; )
-	{
-	    FreeCell(pmap, *ppix, REDMAP);
-	    ppix++;
-	}
-    }
-
-    free(ppixStart);
-    pmap->clientPixelsRed[client] = (Pixel *) NULL;
-    pmap->numPixelsRed[client] = 0;
-    if ((class | DynamicClass) == DirectColor) 
-    {
-        ppixStart = pmap->clientPixelsGreen[client];
-	if (class & DynamicClass)
-	    for (ppix = ppixStart, n = pmap->numPixelsGreen[client]; --n >= 0;)
-		FreeCell(pmap, *ppix++, GREENMAP);
-	free(ppixStart);
-	pmap->clientPixelsGreen[client] = (Pixel *) NULL;
-	pmap->numPixelsGreen[client] = 0;
-
-        ppixStart = pmap->clientPixelsBlue[client];
-	if (class & DynamicClass)
-	    for (ppix = ppixStart, n = pmap->numPixelsBlue[client]; --n >= 0; )
-		FreeCell(pmap, *ppix++, BLUEMAP);
-	free(ppixStart);
-	pmap->clientPixelsBlue[client] = (Pixel *) NULL;
-	pmap->numPixelsBlue[client] = 0;
-    }
-}
-
-/** 
- * Frees all of a client's colors and cells.
- *
- *  \param value  must conform to DeleteType
- *  \unused fakeid
- */
-int
-FreeClientPixels (pointer value, XID fakeid)
-{
-    pointer pmap;
-    colorResource *pcr = value;
-    int rc;
-
-    rc = dixLookupResourceByType(&pmap, pcr->mid, RT_COLORMAP, serverClient,
-				 DixRemoveAccess);
-    if (rc == Success)
-	FreePixels((ColormapPtr)pmap, pcr->client);
-    free(pcr);
-    return Success;
-}
-
-int
-AllocColorCells (int client, ColormapPtr pmap, int colors, int planes, 
-                 Bool contig, Pixel *ppix, Pixel *masks)
-{
-    Pixel	rmask, gmask, bmask, *ppixFirst, r, g, b;
-    int		n, class;
-    int		ok;
-    int		oldcount;
-    colorResource *pcr = (colorResource *)NULL;
-
-    class = pmap->class;
-    if (!(class & DynamicClass))
-	return BadAlloc; /* Shouldn't try on this type */
-    oldcount = pmap->numPixelsRed[client];
-    if (pmap->class == DirectColor)
-	oldcount += pmap->numPixelsGreen[client] + pmap->numPixelsBlue[client];
-    if (!oldcount && (CLIENT_ID(pmap->mid) != client))
-    {
-	pcr = malloc(sizeof(colorResource));
-	if (!pcr)
-	    return BadAlloc;
-    }
-
-    if (pmap->class == DirectColor)
-    {
-        ok = AllocDirect (client, pmap, colors, planes, planes, planes,
-			  contig, ppix, &rmask, &gmask, &bmask);
-	if(ok == Success)
-	{
-	    for (r = g = b = 1, n = planes; --n >= 0; r += r, g += g, b += b)
-	    {
-		while(!(rmask & r))
-		    r += r;
-		while(!(gmask & g))
-		    g += g;
-		while(!(bmask & b))
-		    b += b;
-		*masks++ = r | g | b;
-	    }
-	}
-    }
-    else
-    {
-        ok = AllocPseudo (client, pmap, colors, planes, contig, ppix, &rmask,
-			  &ppixFirst);
-	if(ok == Success)
-	{
-	    for (r = 1, n = planes; --n >= 0; r += r)
-	    {
-		while(!(rmask & r))
-		    r += r;
-		*masks++ = r;
-	    }
-	}
-    }
-
-    /* if this is the client's first pixels in this colormap, tell the
-     * resource manager that the client has pixels in this colormap which
-     * should be freed when the client dies */
-    if ((ok == Success) && pcr)
-    {
-	pcr->mid = pmap->mid;
-	pcr->client = client;
-	if (!AddResource(FakeClientID(client), RT_CMAPENTRY, (pointer)pcr))
-	    ok = BadAlloc;
-    } else free(pcr);
-
-    return ok;
-}
-
-
-int
-AllocColorPlanes (int client, ColormapPtr pmap, int colors, 
-                  int r, int g, int b, Bool contig, Pixel *pixels, 
-                  Pixel *prmask, Pixel *pgmask, Pixel *pbmask)
-{
-    int		ok;
-    Pixel	mask, *ppixFirst;
-    Pixel shift;
-    int i;
-    int		class;
-    int		oldcount;
-    colorResource *pcr = (colorResource *)NULL;
-
-    class = pmap->class;
-    if (!(class & DynamicClass))
-	return BadAlloc; /* Shouldn't try on this type */
-    oldcount = pmap->numPixelsRed[client];
-    if (class == DirectColor)
-	oldcount += pmap->numPixelsGreen[client] + pmap->numPixelsBlue[client];
-    if (!oldcount && (CLIENT_ID(pmap->mid) != client))
-    {
-	pcr = malloc(sizeof(colorResource));
-	if (!pcr)
-	    return BadAlloc;
-    }
-
-    if (class == DirectColor)
-    {
-        ok = AllocDirect (client, pmap, colors, r, g, b, contig, pixels,
-			  prmask, pgmask, pbmask);
-    }
-    else
-    {
-	/* Allocate the proper pixels */
-	/* XXX This is sort of bad, because of contig is set, we force all
-	 * r + g + b bits to be contiguous.  Should only force contiguity
-	 * per mask 
-	 */
-        ok = AllocPseudo (client, pmap, colors, r + g + b, contig, pixels,
-			  &mask, &ppixFirst);
-
-	if(ok == Success)
-	{
-	    /* now split that mask into three */
-	    *prmask = *pgmask = *pbmask = 0;
-	    shift = 1;
-	    for (i = r; --i >= 0; shift += shift)
-	    {
-		while (!(mask & shift))
-		    shift += shift;
-		*prmask |= shift;
-	    }
-	    for (i = g; --i >= 0; shift += shift)
-	    {
-		while (!(mask & shift))
-		    shift += shift;
-		*pgmask |= shift;
-	    }
-	    for (i = b; --i >= 0; shift += shift)
-	    {
-		while (!(mask & shift))
-		    shift += shift;
-		*pbmask |= shift;
-	    }
-
-	    /* set up the shared color cells */
-	    if (!AllocShared(pmap, pixels, colors, r, g, b,
-			     *prmask, *pgmask, *pbmask, ppixFirst))
-	    {
-		(void)FreeColors(pmap, client, colors, pixels, mask);
-		ok = BadAlloc;
-	    }
-	}
-    }
-
-    /* if this is the client's first pixels in this colormap, tell the
-     * resource manager that the client has pixels in this colormap which
-     * should be freed when the client dies */
-    if ((ok == Success) && pcr)
-    {
-	pcr->mid = pmap->mid;
-	pcr->client = client;
-	if (!AddResource(FakeClientID(client), RT_CMAPENTRY, (pointer)pcr))
-	    ok = BadAlloc;
-    } else free(pcr);
-
-    return ok;
-}
-
-static int
-AllocDirect (int client, ColormapPtr pmap, int c, int r, int g, int b, Bool contig, 
-             Pixel *pixels, Pixel *prmask, Pixel *pgmask, Pixel *pbmask)
-{
-    Pixel	*ppixRed, *ppixGreen, *ppixBlue;
-    Pixel	*ppix, *pDst, *p;
-    int		npix, npixR, npixG, npixB;
-    Bool	okR, okG, okB;
-    Pixel	*rpix = 0, *gpix = 0, *bpix = 0;
-
-    npixR = c << r;
-    npixG = c << g;
-    npixB = c << b;
-    if ((r >= 32) || (g >= 32) || (b >= 32) ||
-	(npixR > pmap->freeRed) || (npixR < c) ||
-	(npixG > pmap->freeGreen) || (npixG < c) ||
-	(npixB > pmap->freeBlue) || (npixB < c))
-	return BadAlloc;
-
-    /* start out with empty pixels */
-    for(p = pixels; p < pixels + c; p++)
-	*p = 0;
-
-    ppixRed = malloc(npixR * sizeof(Pixel));
-    ppixGreen = malloc(npixG * sizeof(Pixel));
-    ppixBlue = malloc(npixB * sizeof(Pixel));
-    if (!ppixRed || !ppixGreen || !ppixBlue)
-    {
-	free(ppixBlue);
-	free(ppixGreen);
-	free(ppixRed);
-	return BadAlloc;
-    }
-
-    okR = AllocCP(pmap, pmap->red, c, r, contig, ppixRed, prmask);
-    okG = AllocCP(pmap, pmap->green, c, g, contig, ppixGreen, pgmask);
-    okB = AllocCP(pmap, pmap->blue, c, b, contig, ppixBlue, pbmask);
-
-    if (okR && okG && okB)
-    {
-	rpix = (Pixel *) realloc(pmap->clientPixelsRed[client],
-				  (pmap->numPixelsRed[client] + (c << r)) *
-				  sizeof(Pixel));
-	if (rpix)
-	    pmap->clientPixelsRed[client] = rpix;
-	gpix = (Pixel *) realloc(pmap->clientPixelsGreen[client],
-				  (pmap->numPixelsGreen[client] + (c << g)) *
-				  sizeof(Pixel));
-	if (gpix)
-	    pmap->clientPixelsGreen[client] = gpix;
-	bpix = (Pixel *) realloc(pmap->clientPixelsBlue[client],
-				  (pmap->numPixelsBlue[client] + (c << b)) *
-				  sizeof(Pixel));
-	if (bpix)
-	    pmap->clientPixelsBlue[client] = bpix;
-    }
-
-    if (!okR || !okG || !okB || !rpix || !gpix || !bpix)
-    {
-	if (okR)
-	    for(ppix = ppixRed, npix = npixR; --npix >= 0; ppix++)
-		pmap->red[*ppix].refcnt = 0;
-	if (okG)
-	    for(ppix = ppixGreen, npix = npixG; --npix >= 0; ppix++)
-		pmap->green[*ppix].refcnt = 0;
-	if (okB)
-	    for(ppix = ppixBlue, npix = npixB; --npix >= 0; ppix++)
-		pmap->blue[*ppix].refcnt = 0;
-	free(ppixBlue);
-	free(ppixGreen);
-	free(ppixRed);
-	return BadAlloc;
-    }
-
-    *prmask <<= pmap->pVisual->offsetRed;
-    *pgmask <<= pmap->pVisual->offsetGreen;
-    *pbmask <<= pmap->pVisual->offsetBlue;
-
-    ppix = rpix + pmap->numPixelsRed[client];
-    for (pDst = pixels, p = ppixRed; p < ppixRed + npixR; p++)
-    {
-	*ppix++ = *p;
-	if(p < ppixRed + c)
-	    *pDst++ |= *p << pmap->pVisual->offsetRed;
-    }
-    pmap->numPixelsRed[client] += npixR;
-    pmap->freeRed -= npixR;
-
-    ppix = gpix + pmap->numPixelsGreen[client];
-    for (pDst = pixels, p = ppixGreen; p < ppixGreen + npixG; p++)
-    {
-	*ppix++ = *p;
-	if(p < ppixGreen + c)
-	    *pDst++ |= *p << pmap->pVisual->offsetGreen;
-    }
-    pmap->numPixelsGreen[client] += npixG;
-    pmap->freeGreen -= npixG;
-
-    ppix = bpix + pmap->numPixelsBlue[client];
-    for (pDst = pixels, p = ppixBlue; p < ppixBlue + npixB; p++)
-    {
-	*ppix++ = *p;
-	if(p < ppixBlue + c)
-	    *pDst++ |= *p << pmap->pVisual->offsetBlue;
-    }
-    pmap->numPixelsBlue[client] += npixB;
-    pmap->freeBlue -= npixB;
-
-
-    for (pDst = pixels; pDst < pixels + c; pDst++)
-	*pDst |= ALPHAMASK(pmap->pVisual);
-
-    free(ppixBlue);
-    free(ppixGreen);
-    free(ppixRed);
-
-    return Success;
-}
-
-static int
-AllocPseudo (int client, ColormapPtr pmap, int c, int r, Bool contig, 
-             Pixel *pixels, Pixel *pmask, Pixel **pppixFirst)
-{
-    Pixel	*ppix, *p, *pDst, *ppixTemp;
-    int		npix;
-    Bool	ok;
-
-    npix = c << r;
-    if ((r >= 32) || (npix > pmap->freeRed) || (npix < c))
-	return BadAlloc;
-    if(!(ppixTemp = malloc(npix * sizeof(Pixel))))
-	return BadAlloc;
-    ok = AllocCP(pmap, pmap->red, c, r, contig, ppixTemp, pmask);
-
-    if (ok)
-    {
-
-	/* all the allocated pixels are added to the client pixel list,
-	 * but only the unique ones are returned to the client */
-	ppix = (Pixel *)realloc(pmap->clientPixelsRed[client],
-			 (pmap->numPixelsRed[client] + npix) * sizeof(Pixel));
-	if (!ppix)
-	{
-	    for (p = ppixTemp; p < ppixTemp + npix; p++)
-		pmap->red[*p].refcnt = 0;
-	    return BadAlloc;
-	}
-	pmap->clientPixelsRed[client] = ppix;
-	ppix += pmap->numPixelsRed[client];
-	*pppixFirst = ppix;
-	pDst = pixels;
-	for (p = ppixTemp; p < ppixTemp + npix; p++)
-	{
-	    *ppix++ = *p;
-	    if(p < ppixTemp + c)
-	        *pDst++ = *p;
-	}
-	pmap->numPixelsRed[client] += npix;
-	pmap->freeRed -= npix;
-    }
-    free(ppixTemp);
-    return ok ? Success : BadAlloc;
-}
-
-/* Allocates count << planes pixels from colormap pmap for client. If
- * contig, then the plane mask is made of consecutive bits.  Returns
- * all count << pixels in the array pixels. The first count of those
- * pixels are the unique pixels.  *pMask has the mask to Or with the
- * unique pixels to get the rest of them.
- *
- * Returns True iff all pixels could be allocated 
- * All cells allocated will have refcnt set to AllocPrivate and shared to FALSE
- * (see AllocShared for why we care)
- */
-static Bool
-AllocCP (ColormapPtr pmap, EntryPtr pentFirst, int count, int planes, 
-         Bool contig, Pixel *pixels, Pixel *pMask)
-{
-    EntryPtr	ent;
-    Pixel	pixel, base, entries, maxp, save;
-    int		dplanes, found;
-    Pixel	*ppix;
-    Pixel	mask;
-    Pixel	finalmask;
-
-    dplanes = pmap->pVisual->nplanes;
-
-    /* Easy case.  Allocate pixels only */
-    if (planes == 0)
-    {
-        /* allocate writable entries */
-	ppix = pixels;
-        ent = pentFirst;
-        pixel = 0;
-        while (--count >= 0)
-	{
-            /* Just find count unallocated cells */
-    	    while (ent->refcnt)
-	    {
-    	        ent++;
-    	        pixel++;
-    	    }
-    	    ent->refcnt = AllocPrivate;
-    	    *ppix++ = pixel;
-	    ent->fShared = FALSE;
-        }
-        *pMask = 0;
-        return TRUE;
-    }
-    else if (planes > dplanes)
-    {
-	return FALSE;
-    }
-
-    /* General case count pixels * 2 ^ planes cells to be allocated */
-
-    /* make room for new pixels */
-    ent = pentFirst;
-
-    /* first try for contiguous planes, since it's fastest */
-    for (mask = (((Pixel)1) << planes) - 1, base = 1, dplanes -= (planes - 1);
-         --dplanes >= 0;
-         mask += mask, base += base)
-    {
-        ppix = pixels;
-        found = 0;
-        pixel = 0;
-        entries = pmap->pVisual->ColormapEntries - mask;
-        while (pixel < entries)
-	{
-    	    save = pixel;
-    	    maxp = pixel + mask + base;
-    	    /* check if all are free */
-    	    while (pixel != maxp && ent[pixel].refcnt == 0)
-    	        pixel += base;
-	    if (pixel == maxp)
-		{
-		    /* this one works */
-		    *ppix++ = save;
-		    found++;
-		    if (found == count)
-		    {
-			/* found enough, allocate them all */
-			while (--count >= 0)
-			{
-			    pixel = pixels[count];
-			    maxp = pixel + mask;
-			    while (1)
-			    {
-				ent[pixel].refcnt = AllocPrivate;
-				ent[pixel].fShared = FALSE;
-				if (pixel == maxp)
-				    break;
-				pixel += base;
-				*ppix++ = pixel;
-			    }
-			}
-			*pMask = mask;
-			return TRUE;
-		    }
-		}
-    	    pixel = save + 1;
-    	    if (pixel & mask)
-    	        pixel += mask;
-        }
-    }
-
-    dplanes = pmap->pVisual->nplanes;
-    if (contig || planes == 1 || dplanes < 3)
-	return FALSE;
-
-    /* this will be very slow for large maps, need a better algorithm */
-
-    /*
-       we can generate the smallest and largest numbers that fits in dplanes
-       bits and contain exactly planes bits set as follows. First, we need to
-       check that it is possible to generate such a mask at all.
-       (Non-contiguous masks need one more bit than contiguous masks). Then
-       the smallest such mask consists of the rightmost planes-1 bits set, then
-       a zero, then a one in position planes + 1. The formula is
-         (3 << (planes-1)) -1
-       The largest such masks consists of the leftmost planes-1 bits set, then
-       a zero, then a one bit in position dplanes-planes-1. If dplanes is
-       smaller than 32 (the number of bits in a word) then the formula is:
-         (1<<dplanes) - (1<<(dplanes-planes+1) + (1<<dplanes-planes-1)
-       If dplanes = 32, then we can't calculate (1<<dplanes) and we have
-       to use:
-         ( (1<<(planes-1)) - 1) << (dplanes-planes+1) + (1<<(dplanes-planes-1))
-	  
-	  << Thank you, Loretta>>>
-
-    */
-
-    finalmask =
-        (((((Pixel)1)<<(planes-1)) - 1) << (dplanes-planes+1)) +
-	  (((Pixel)1)<<(dplanes-planes-1));
-    for (mask = (((Pixel)3) << (planes -1)) - 1; mask <= finalmask; mask++)
-    {
-        /* next 3 magic statements count number of ones (HAKMEM #169) */
-        pixel = (mask >> 1) & 033333333333;
-        pixel = mask - pixel - ((pixel >> 1) & 033333333333);
-        if ((((pixel + (pixel >> 3)) & 030707070707) % 077) != planes)
-    	    continue;
-        ppix = pixels;
-        found = 0;
-        entries = pmap->pVisual->ColormapEntries - mask;
-        base = lowbit (mask);
-        for (pixel = 0; pixel < entries; pixel++)
-	{
-	    if (pixel & mask)
-	        continue;
-	    maxp = 0;
-	    /* check if all are free */
-	    while (ent[pixel + maxp].refcnt == 0)
-	    {
-		GetNextBitsOrBreak(maxp, mask, base);
-	    }
-	    if ((maxp < mask) || (ent[pixel + mask].refcnt != 0))
-		continue;
-	    /* this one works */
-	    *ppix++ = pixel;
-	    found++;
-	    if (found < count)
-		continue;
-	    /* found enough, allocate them all */
-	    while (--count >= 0)
-	    {
-		pixel = (pixels)[count];
-		maxp = 0;
-		while (1)
-		{
-		    ent[pixel + maxp].refcnt = AllocPrivate;
-		    ent[pixel + maxp].fShared = FALSE;
-		    GetNextBitsOrBreak(maxp, mask, base);
-		    *ppix++ = pixel + maxp;
-		}
-	    }
-
-	    *pMask = mask;
-	    return TRUE;
-	}
-    }
-    return FALSE;
-}
-
-/**
- *
- *  \param ppixFirst  First of the client's new pixels
- */
-static Bool
-AllocShared (ColormapPtr pmap, Pixel *ppix, int c, int r, int g, int b, 
-             Pixel rmask, Pixel gmask, Pixel bmask, Pixel *ppixFirst)
-{
-    Pixel	*pptr, *cptr;
-    int		npix, z, npixClientNew, npixShared;
-    Pixel	basemask, base, bits, common;
-    SHAREDCOLOR *pshared, **ppshared, **psharedList;
-
-    npixClientNew = c << (r + g + b);
-    npixShared = (c << r) + (c << g) + (c << b);
-    psharedList = malloc(npixShared * sizeof(SHAREDCOLOR *));
-    if (!psharedList)
-	return FALSE;
-    ppshared = psharedList;
-    for (z = npixShared; --z >= 0; )
-    {
-	if (!(ppshared[z] = malloc(sizeof(SHAREDCOLOR))))
-	{
-	    for (z++ ; z < npixShared; z++)
-		free(ppshared[z]);
-	    return FALSE;
-	}
-    }
-    for(pptr = ppix, npix = c; --npix >= 0; pptr++)
-    {
-	basemask = ~(gmask | bmask);
-	common = *pptr & basemask;
-	if (rmask)
-	{
-	    bits = 0;
-	    base = lowbit (rmask);
-	    while(1)
-	    {
-		pshared = *ppshared++;
-		pshared->refcnt = 1 << (g + b);
-		for (cptr = ppixFirst, z = npixClientNew; --z >= 0; cptr++)
-		{
-		    if ((*cptr & basemask) == (common | bits))
-		    {
-			pmap->red[*cptr].fShared = TRUE;
-			pmap->red[*cptr].co.shco.red = pshared;
-		    }
-		}
-		GetNextBitsOrBreak(bits, rmask, base);
-	    }
-	}
-	else
-	{
-	    pshared = *ppshared++;
-	    pshared->refcnt = 1 << (g + b);
-	    for (cptr = ppixFirst, z = npixClientNew; --z >= 0; cptr++)
-	    {
-		if ((*cptr & basemask) == common)
-		{
-		    pmap->red[*cptr].fShared = TRUE;
-		    pmap->red[*cptr].co.shco.red = pshared;
-		}
-	    }
-	}
-	basemask = ~(rmask | bmask);
-	common = *pptr & basemask;
-	if (gmask)
-	{
-	    bits = 0;
-	    base = lowbit (gmask);
-	    while(1)
-	    {
-		pshared = *ppshared++;
-		pshared->refcnt = 1 << (r + b);
-		for (cptr = ppixFirst, z = npixClientNew; --z >= 0; cptr++)
-		{
-		    if ((*cptr & basemask) == (common | bits))
-		    {
-			pmap->red[*cptr].co.shco.green = pshared;
-		    }
-		}
-		GetNextBitsOrBreak(bits, gmask, base);
-	    }
-	}
-	else
-	{
-	    pshared = *ppshared++;
-	    pshared->refcnt = 1 << (g + b);
-	    for (cptr = ppixFirst, z = npixClientNew; --z >= 0; cptr++)
-	    {
-		if ((*cptr & basemask) == common)
-		{
-		    pmap->red[*cptr].co.shco.green = pshared;
-		}
-	    }
-	}
-	basemask = ~(rmask | gmask);
-	common = *pptr & basemask;
-	if (bmask)
-	{
-	    bits = 0;
-	    base = lowbit (bmask);
-	    while(1)
-	    {
-		pshared = *ppshared++;
-		pshared->refcnt = 1 << (r + g);
-		for (cptr = ppixFirst, z = npixClientNew; --z >= 0; cptr++)
-		{
-		    if ((*cptr & basemask) == (common | bits))
-		    {
-			pmap->red[*cptr].co.shco.blue = pshared;
-		    }
-		}
-		GetNextBitsOrBreak(bits, bmask, base);
-	    }
-	}
-	else
-	{
-	    pshared = *ppshared++;
-	    pshared->refcnt = 1 << (g + b);
-	    for (cptr = ppixFirst, z = npixClientNew; --z >= 0; cptr++)
-	    {
-		if ((*cptr & basemask) == common)
-		{
-		    pmap->red[*cptr].co.shco.blue = pshared;
-		}
-	    }
-	}
-    }
-    free(psharedList);
-    return TRUE;
-}
-
-
-/** FreeColors
- * Free colors and/or cells (probably slow for large numbers) 
- */
-int
-FreeColors (ColormapPtr pmap, int client, int count, Pixel *pixels, Pixel mask)
-{
-    int		rval, result, class;
-    Pixel	rmask;
-
-    class = pmap->class;
-    if (pmap->flags & AllAllocated)
-	return BadAccess;
-    if ((class | DynamicClass) == DirectColor)
-    {
-	rmask = mask & RGBMASK(pmap->pVisual);
-        result = FreeCo(pmap, client, REDMAP, count, pixels,
-			mask & pmap->pVisual->redMask);
-	/* If any of the three calls fails, we must report that, if more
-	 * than one fails, it's ok that we report the last one */
-        rval = FreeCo(pmap, client, GREENMAP, count, pixels,
-		      mask & pmap->pVisual->greenMask);
-	if(rval != Success)
-	    result = rval;
-	rval = FreeCo(pmap, client, BLUEMAP, count, pixels,
-		      mask & pmap->pVisual->blueMask);
-	if(rval != Success)
-	    result = rval;
-    }
-    else
-    {
-	rmask = mask & ((((Pixel)1) << pmap->pVisual->nplanes) - 1);
-        result = FreeCo(pmap, client, PSEUDOMAP, count, pixels, rmask);
-    }
-    if ((mask != rmask) && count)
-    {
-	clients[client]->errorValue = *pixels | mask;
-	result = BadValue;
-    }
-    /* XXX should worry about removing any RT_CMAPENTRY resource */
-    return result;
-}
-
-/**
- * Helper for FreeColors -- frees all combinations of *newpixels and mask bits
- * which the client has allocated in channel colormap cells of pmap.
- * doesn't change newpixels if it doesn't need to 
- *
- *  \param pmap   which colormap head
- *  \param color  which sub-map, eg, RED, BLUE, PSEUDO
- *  \param npixIn number of pixels passed in
- *  \param ppixIn number of base pixels
- *  \param mask   mask client gave us
- */
-static int
-FreeCo (ColormapPtr pmap, int client, int color, int npixIn, Pixel *ppixIn, Pixel mask)
-{
-    Pixel	*ppixClient, pixTest;
-    int		npixClient, npixNew, npix;
-    Pixel	bits, base, cmask, rgbbad;
-    Pixel	*pptr, *cptr;
-    int 	n, zapped;
-    int		errVal = Success;
-    int		offset, numents;
-
-    if (npixIn == 0)
-        return errVal;
-    bits = 0;
-    zapped = 0;
-    base = lowbit (mask);
-
-    switch(color)
-    {
-      case REDMAP:
-	cmask = pmap->pVisual->redMask;
-	rgbbad = ~RGBMASK(pmap->pVisual);
-	offset = pmap->pVisual->offsetRed;
-	numents = (cmask >> offset) + 1;
-	ppixClient = pmap->clientPixelsRed[client];
-	npixClient = pmap->numPixelsRed[client];
-	break;
-      case GREENMAP:
-	cmask = pmap->pVisual->greenMask;
-	rgbbad = ~RGBMASK(pmap->pVisual);
-	offset = pmap->pVisual->offsetGreen;
-	numents = (cmask >> offset) + 1;
-	ppixClient = pmap->clientPixelsGreen[client];
-	npixClient = pmap->numPixelsGreen[client];
-	break;
-      case BLUEMAP:
-	cmask = pmap->pVisual->blueMask;
-	rgbbad = ~RGBMASK(pmap->pVisual);
-	offset = pmap->pVisual->offsetBlue;
-	numents = (cmask >> offset) + 1;
-	ppixClient = pmap->clientPixelsBlue[client];
-	npixClient = pmap->numPixelsBlue[client];
-	break;
-      default:	/* so compiler can see that everything gets initialized */
-      case PSEUDOMAP:
-	cmask = ~((Pixel)0);
-	rgbbad = 0;
-	offset = 0;
-	numents = pmap->pVisual->ColormapEntries;
-	ppixClient = pmap->clientPixelsRed[client];
-	npixClient = pmap->numPixelsRed[client];
-	break;
-    }
-
-
-    /* zap all pixels which match */
-    while (1)
-    {
-        /* go through pixel list */
-        for (pptr = ppixIn, n = npixIn; --n >= 0; pptr++)
-	{
-	    pixTest = ((*pptr | bits) & cmask) >> offset;
-	    if ((pixTest >= numents) || (*pptr & rgbbad))
-	    {
-		clients[client]->errorValue = *pptr | bits;
-		errVal = BadValue;
-		continue;
-	    }
-
-	    /* find match in client list */
-	    for (cptr = ppixClient, npix = npixClient;
-	         --npix >= 0 && *cptr != pixTest;
-		 cptr++) ;
-
-	    if (npix >= 0)
-	    {
-		if (pmap->class & DynamicClass)
-		{
-		    FreeCell(pmap, pixTest, color);
-		}
-		*cptr = ~((Pixel)0);
-		zapped++;
-	    }
-	    else
-		errVal = BadAccess;
-	}
-        /* generate next bits value */
-	GetNextBitsOrBreak(bits, mask, base);
-    }
-
-    /* delete freed pixels from client pixel list */
-    if (zapped)
-    {
-        npixNew = npixClient - zapped;
-        if (npixNew)
-	{
-	    /* Since the list can only get smaller, we can do a copy in
-	     * place and then realloc to a smaller size */
-    	    pptr = cptr = ppixClient;
-
-	    /* If we have all the new pixels, we don't have to examine the
-	     * rest of the old ones */
-	    for(npix = 0; npix < npixNew; cptr++)
-	    {
-    	        if (*cptr != ~((Pixel)0))
-		{
-    		    *pptr++ = *cptr;
-		    npix++;
-    	        }
-    	    }
-	    pptr = (Pixel *)realloc(ppixClient, npixNew * sizeof(Pixel));
-	    if (pptr)
-		ppixClient = pptr;
-	    npixClient = npixNew;
-        }
-	else
-	{
-	    npixClient = 0;
-	    free(ppixClient);
-    	    ppixClient = (Pixel *)NULL;
-	}
-	switch(color)
-	{
-	  case PSEUDOMAP:
-	  case REDMAP:
-	    pmap->clientPixelsRed[client] = ppixClient;
-	    pmap->numPixelsRed[client] = npixClient;
-	    break;
-	  case GREENMAP:
-	    pmap->clientPixelsGreen[client] = ppixClient;
-	    pmap->numPixelsGreen[client] = npixClient;
-	    break;
-	  case BLUEMAP:
-	    pmap->clientPixelsBlue[client] = ppixClient;
-	    pmap->numPixelsBlue[client] = npixClient;
-	    break;
-	}
-    }
-    return errVal;
-}
-
-
-
-/* Redefine color values */
-int
-StoreColors (ColormapPtr pmap, int count, xColorItem *defs, ClientPtr client)
-{
-    Pixel 	pix;
-    xColorItem *pdef;
-    EntryPtr 	pent, pentT, pentLast;
-    VisualPtr	pVisual;
-    SHAREDCOLOR		*pred, *pgreen, *pblue;
-    int			n, ChgRed, ChgGreen, ChgBlue, idef;
-    int			class, errVal = Success;
-    int			ok;
-
-
-    class = pmap->class;
-    if(!(class & DynamicClass) && !(pmap->flags & BeingCreated))
-    {
-	return BadAccess;
-    }
-    pVisual = pmap->pVisual;
-
-    idef = 0;
-    if((class | DynamicClass) == DirectColor)
-    {
-	int numred, numgreen, numblue;
-	Pixel rgbbad;
-
-	numred = NUMRED(pVisual);
-	numgreen = NUMGREEN(pVisual);
-	numblue = NUMBLUE(pVisual);
-	rgbbad = ~RGBMASK(pVisual);
-        for (pdef = defs, n = 0; n < count; pdef++, n++)
-	{
-	    ok = TRUE;
-            (*pmap->pScreen->ResolveColor)
-	        (&pdef->red, &pdef->green, &pdef->blue, pmap->pVisual);
-
-	    if (pdef->pixel & rgbbad)
-	    {
-		errVal = BadValue;
-		client->errorValue = pdef->pixel;
-		continue;
-	    }
-	    pix = (pdef->pixel & pVisual->redMask) >> pVisual->offsetRed;
-	    if (pix >= numred)
-	    {
-		errVal = BadValue;
-		ok = FALSE;
-	    }
-	    else if (pmap->red[pix].refcnt != AllocPrivate)
-	    {
-		errVal = BadAccess;
-		ok = FALSE;
-	    }
-	    else if (pdef->flags & DoRed)
-	    {
-		pmap->red[pix].co.local.red = pdef->red;
-	    }
-	    else
-	    {
-		pdef->red = pmap->red[pix].co.local.red;
-	    }
-
-	    pix = (pdef->pixel & pVisual->greenMask) >> pVisual->offsetGreen;
-	    if (pix >= numgreen)
-	    {
-		errVal = BadValue;
-		ok = FALSE;
-	    }
-	    else if (pmap->green[pix].refcnt != AllocPrivate)
-	    {
-		errVal = BadAccess;
-		ok = FALSE;
-	    }
-	    else if (pdef->flags & DoGreen)
-	    {
-		pmap->green[pix].co.local.green = pdef->green;
-	    }
-	    else
-	    {
-		pdef->green = pmap->green[pix].co.local.green;
-	    }
-
-	    pix = (pdef->pixel & pVisual->blueMask) >> pVisual->offsetBlue;
-	    if (pix >= numblue)
-	    {
-		errVal = BadValue;
-		ok = FALSE;
-	    }
-	    else if (pmap->blue[pix].refcnt != AllocPrivate)
-	    {
-		errVal = BadAccess;
-		ok = FALSE;
-	    }
-	    else if (pdef->flags & DoBlue)
-	    {
-		pmap->blue[pix].co.local.blue = pdef->blue;
-	    }
-	    else
-	    {
-		pdef->blue = pmap->blue[pix].co.local.blue;
-	    }
-	    /* If this is an o.k. entry, then it gets added to the list
-	     * to be sent to the hardware.  If not, skip it.  Once we've
-	     * skipped one, we have to copy all the others.
-	     */
-	    if(ok)
-	    {
-		if(idef != n)
-		    defs[idef] = defs[n];
-		idef++;
-	    } else
-		client->errorValue = pdef->pixel;
-	}
-    }
-    else
-    {
-        for (pdef = defs, n = 0; n < count; pdef++, n++)
-	{
-
-	    ok = TRUE;
-	    if (pdef->pixel >= pVisual->ColormapEntries)
-	    {
-		client->errorValue = pdef->pixel;
-	        errVal = BadValue;
-		ok = FALSE;
-	    }
-	    else if (pmap->red[pdef->pixel].refcnt != AllocPrivate)
-	    {
-		errVal = BadAccess;
-		ok = FALSE;
-	    }
-
-	    /* If this is an o.k. entry, then it gets added to the list
-	     * to be sent to the hardware.  If not, skip it.  Once we've
-	     * skipped one, we have to copy all the others.
-	     */
-	    if(ok)
-	    {
-		if(idef != n)
-		    defs[idef] = defs[n];
-		idef++;
-	    }
-	    else
-		continue;
-
-            (*pmap->pScreen->ResolveColor)
-	        (&pdef->red, &pdef->green, &pdef->blue, pmap->pVisual);
-
-	    pent = &pmap->red[pdef->pixel];
-
-	    if(pdef->flags & DoRed)
-	    {
-		if(pent->fShared)
-		{
-		    pent->co.shco.red->color = pdef->red;
-		    if (pent->co.shco.red->refcnt > 1)
-			ok = FALSE;
-		}
-		else
-		    pent->co.local.red = pdef->red;
-	    }
-	    else
-	    {
-		if(pent->fShared)
-		    pdef->red = pent->co.shco.red->color;
-		else
-		    pdef->red = pent->co.local.red;
-	    }
-	    if(pdef->flags & DoGreen)
-	    {
-		if(pent->fShared)
-		{
-		    pent->co.shco.green->color = pdef->green;
-		    if (pent->co.shco.green->refcnt > 1)
-			ok = FALSE;
-		}
-		else
-		    pent->co.local.green = pdef->green;
-	    }
-	    else
-	    {
-		if(pent->fShared)
-		    pdef->green = pent->co.shco.green->color;
-		else
-		    pdef->green = pent->co.local.green;
-	    }
-	    if(pdef->flags & DoBlue)
-	    {
-		if(pent->fShared)
-		{
-		    pent->co.shco.blue->color = pdef->blue;
-		    if (pent->co.shco.blue->refcnt > 1)
-			ok = FALSE;
-		}
-		else
-		    pent->co.local.blue = pdef->blue;
-	    }
-	    else
-	    {
-		if(pent->fShared)
-		    pdef->blue = pent->co.shco.blue->color;
-		else
-		    pdef->blue = pent->co.local.blue;
-	    }
-
-	    if(!ok)
-	    {
-                /* have to run through the colormap and change anybody who
-		 * shares this value */
-	        pred = pent->co.shco.red;
-	        pgreen = pent->co.shco.green;
-	        pblue = pent->co.shco.blue;
-	        ChgRed = pdef->flags & DoRed;
-	        ChgGreen = pdef->flags & DoGreen;
-	        ChgBlue = pdef->flags & DoBlue;
-	        pentLast = pmap->red + pVisual->ColormapEntries;
-
-	        for(pentT = pmap->red; pentT < pentLast; pentT++)
-		{
-		    if(pentT->fShared && (pentT != pent))
-		    {
-			xColorItem	defChg;
-
-			/* There are, alas, devices in this world too dumb
-			 * to read their own hardware colormaps.  Sick, but
-			 * true.  So we're going to be really nice and load
-			 * the xColorItem with the proper value for all the
-			 * fields.  We will only set the flags for those
-			 * fields that actually change.  Smart devices can
-			 * arrange to change only those fields.  Dumb devices
-			 * can rest assured that we have provided for them,
-			 * and can change all three fields */
-
-			defChg.flags = 0;
-			if(ChgRed && pentT->co.shco.red == pred)
-			{
-			    defChg.flags |= DoRed;
-			}
-			if(ChgGreen && pentT->co.shco.green == pgreen)
-			{
-			    defChg.flags |= DoGreen;
-			}
-			if(ChgBlue && pentT->co.shco.blue == pblue)
-			{
-			    defChg.flags |= DoBlue;
-			}
-			if(defChg.flags != 0)
-			{
-			    defChg.pixel = pentT - pmap->red;
-			    defChg.red = pentT->co.shco.red->color;
-			    defChg.green = pentT->co.shco.green->color;
-			    defChg.blue = pentT->co.shco.blue->color;
-			    (*pmap->pScreen->StoreColors) (pmap, 1, &defChg);
-			}
-		    }
-		}
-
-	    }
-	}
-    }
-    /* Note that we use idef, the count of acceptable entries, and not
-     * count, the count of proposed entries */
-    if (idef != 0)
-	( *pmap->pScreen->StoreColors) (pmap, idef, defs);
-    return errVal;
-}
-
-int
-IsMapInstalled(Colormap map, WindowPtr pWin)
-{
-    Colormap	*pmaps;
-    int		imap, nummaps, found;
-
-    pmaps = malloc(pWin->drawable.pScreen->maxInstalledCmaps*sizeof(Colormap));
-    if(!pmaps)
-	return FALSE;
-    nummaps = (*pWin->drawable.pScreen->ListInstalledColormaps)
-        (pWin->drawable.pScreen, pmaps);
-    found = FALSE;
-    for(imap = 0; imap < nummaps; imap++)
-    {
-	if(pmaps[imap] == map)
-	{
-	    found = TRUE;
-	    break;
-	}
-    }
-    free(pmaps);
-    return found;
-}
-
-struct colormap_lookup_data {
-    ScreenPtr pScreen;
-    VisualPtr visuals;
-};
-
-static void _colormap_find_resource(pointer value, XID id,
-				    pointer cdata)
-{
-    struct colormap_lookup_data *cmap_data = cdata;
-    VisualPtr visuals = cmap_data->visuals;
-    ScreenPtr pScreen = cmap_data->pScreen;
-    ColormapPtr cmap = value;
-    int j;
-
-    if (pScreen != cmap->pScreen)
-	return;
-
-    j = cmap->pVisual - pScreen->visuals;
-    cmap->pVisual = &visuals[j];
-}
-
-/* something has realloced the visuals, instead of breaking
-   ABI fix it up here - glx and compsite did this wrong */
-Bool
-ResizeVisualArray(ScreenPtr pScreen, int new_visual_count,
-		  DepthPtr depth)
-{
-    struct colormap_lookup_data cdata;
-    int numVisuals;
-    VisualPtr visuals;
-    XID *vids, vid;
-    int first_new_vid, first_new_visual, i;
-
-    first_new_vid = depth->numVids;
-    first_new_visual = pScreen->numVisuals;
-
-    vids = realloc(depth->vids, (depth->numVids + new_visual_count) * sizeof(XID));
-    if (!vids)
-        return FALSE;
-
-    /* its realloced now no going back if we fail the next one */
-    depth->vids = vids;
-
-    numVisuals = pScreen->numVisuals + new_visual_count;
-    visuals = realloc(pScreen->visuals, numVisuals * sizeof(VisualRec));
-    if (!visuals) {
-	return FALSE;
-    }
-
-    cdata.visuals = visuals;
-    cdata.pScreen = pScreen;
-    FindClientResourcesByType(serverClient, RT_COLORMAP, _colormap_find_resource, &cdata);
-
-    pScreen->visuals = visuals;
-
-    for (i = 0; i < new_visual_count; i++) {
-	vid = FakeClientID(0);
-	pScreen->visuals[first_new_visual + i].vid = vid;
-	vids[first_new_vid + i] = vid;
-    }
-
-    depth->numVids += new_visual_count;
-    pScreen->numVisuals += new_visual_count;
-
-    return TRUE;
-}
-=======
-/***********************************************************
-
-Copyright 1987, 1998  The Open Group
-
-Permission to use, copy, modify, distribute, and sell this software and its
-documentation for any purpose is hereby granted without fee, provided that
-the above copyright notice appear in all copies and that both that
-copyright notice and this permission notice appear in supporting
-documentation.
-
-The above copyright notice and this permission notice shall be included in
-all copies or substantial portions of the Software.
-
-THE SOFTWARE IS PROVIDED "AS IS", WITHOUT WARRANTY OF ANY KIND, EXPRESS OR
-IMPLIED, INCLUDING BUT NOT LIMITED TO THE WARRANTIES OF MERCHANTABILITY,
-FITNESS FOR A PARTICULAR PURPOSE AND NONINFRINGEMENT.  IN NO EVENT SHALL THE
-OPEN GROUP BE LIABLE FOR ANY CLAIM, DAMAGES OR OTHER LIABILITY, WHETHER IN
-AN ACTION OF CONTRACT, TORT OR OTHERWISE, ARISING FROM, OUT OF OR IN
-CONNECTION WITH THE SOFTWARE OR THE USE OR OTHER DEALINGS IN THE SOFTWARE.
-
-Except as contained in this notice, the name of The Open Group shall not be
-used in advertising or otherwise to promote the sale, use or other dealings
-in this Software without prior written authorization from The Open Group.
-
-
-Copyright 1987 by Digital Equipment Corporation, Maynard, Massachusetts.
-
-                        All Rights Reserved
-
-Permission to use, copy, modify, and distribute this software and its 
-documentation for any purpose and without fee is hereby granted, 
-provided that the above copyright notice appear in all copies and that
-both that copyright notice and this permission notice appear in 
-supporting documentation, and that the name of Digital not be
-used in advertising or publicity pertaining to distribution of the
-software without specific, written prior permission.  
-
-DIGITAL DISCLAIMS ALL WARRANTIES WITH REGARD TO THIS SOFTWARE, INCLUDING
-ALL IMPLIED WARRANTIES OF MERCHANTABILITY AND FITNESS, IN NO EVENT SHALL
-DIGITAL BE LIABLE FOR ANY SPECIAL, INDIRECT OR CONSEQUENTIAL DAMAGES OR
-ANY DAMAGES WHATSOEVER RESULTING FROM LOSS OF USE, DATA OR PROFITS,
-WHETHER IN AN ACTION OF CONTRACT, NEGLIGENCE OR OTHER TORTIOUS ACTION,
-ARISING OUT OF OR IN CONNECTION WITH THE USE OR PERFORMANCE OF THIS
-SOFTWARE.
-
-******************************************************************/
-
-
-#ifdef HAVE_DIX_CONFIG_H
-#include <dix-config.h>
-#endif
-
-#include <X11/X.h>
-#include <X11/Xproto.h>
-#include <stdio.h>
-#include <string.h>
-#include <strings.h>
-#include "misc.h"
-#include "dix.h"
-#include "dixstruct.h"
-#include "colormapst.h"
-#include "os.h"
-#include "scrnintstr.h"
-#include "resource.h"
-#include "windowstr.h"
-#include "privates.h"
-#include "xace.h"
-
-static Pixel FindBestPixel(
-    EntryPtr /*pentFirst*/,
-    int /*size*/,
-    xrgb * /*prgb*/,
-    int /*channel*/
-);
-
-static int AllComp(
-    EntryPtr /*pent*/,
-    xrgb * /*prgb*/
-);
-
-static int RedComp(
-    EntryPtr /*pent*/,
-    xrgb * /*prgb*/
-);
-
-static int GreenComp(
-    EntryPtr /*pent*/,
-    xrgb * /*prgb*/
-);
-
-static int BlueComp(
-    EntryPtr /*pent*/,
-    xrgb * /*prgb*/
-);
-
-static void FreePixels(
-    ColormapPtr /*pmap*/,
-    int /*client*/
-);
-
-static void CopyFree(
-    int /*channel*/,
-    int /*client*/,
-    ColormapPtr /*pmapSrc*/,
-    ColormapPtr /*pmapDst*/
-);
-
-static void FreeCell(
-    ColormapPtr /*pmap*/,
-    Pixel /*i*/,
-    int /*channel*/
-);
-
-static void UpdateColors(
-    ColormapPtr /*pmap*/
-);
-
-static int AllocDirect(
-    int /*client*/,
-    ColormapPtr /*pmap*/,
-    int /*c*/,
-    int /*r*/,
-    int /*g*/,
-    int /*b*/,
-    Bool /*contig*/,
-    Pixel * /*pixels*/,
-    Pixel * /*prmask*/,
-    Pixel * /*pgmask*/,
-    Pixel * /*pbmask*/
-);
-
-static int AllocPseudo(
-    int /*client*/,
-    ColormapPtr /*pmap*/,
-    int /*c*/,
-    int /*r*/,
-    Bool /*contig*/,
-    Pixel * /*pixels*/,
-    Pixel * /*pmask*/,
-    Pixel ** /*pppixFirst*/
-);
-
-static Bool AllocCP(
-    ColormapPtr /*pmap*/,
-    EntryPtr /*pentFirst*/,
-    int /*count*/,
-    int /*planes*/,
-    Bool /*contig*/,
-    Pixel * /*pixels*/,
-    Pixel * /*pMask*/
-);
-
-static Bool AllocShared(
-    ColormapPtr /*pmap*/,
-    Pixel * /*ppix*/,
-    int /*c*/,
-    int /*r*/,
-    int /*g*/,
-    int /*b*/,
-    Pixel /*rmask*/,
-    Pixel /*gmask*/,
-    Pixel /*bmask*/,
-    Pixel * /*ppixFirst*/
-);
-
-static int FreeCo(
-    ColormapPtr /*pmap*/,
-    int /*client*/,
-    int /*color*/,
-    int /*npixIn*/,
-    Pixel * /*ppixIn*/,
-    Pixel /*mask*/
-);
-
-static int   TellNoMap(
-    WindowPtr	/*pwin*/,
-    Colormap 	* /*pmid*/
-);
-
-static void FindColorInRootCmap (
-    ColormapPtr	/* pmap */,
-    EntryPtr	/* pentFirst */,
-    int		/* size */,
-    xrgb*	/* prgb */,
-    Pixel*	/* pPixel */,
-    int		/* channel */,
-    ColorCompareProcPtr /* comp */
-);
-
-#define NUMRED(vis) ((vis->redMask >> vis->offsetRed) + 1)
-#define NUMGREEN(vis) ((vis->greenMask >> vis->offsetGreen) + 1)
-#define NUMBLUE(vis) ((vis->blueMask >> vis->offsetBlue) + 1)
-#if COMPOSITE
-#define ALPHAMASK(vis)	((vis)->nplanes < 32 ? 0 : \
-			 (CARD32) ~((vis)->redMask|(vis)->greenMask|(vis)->blueMask))
-#else
-#define ALPHAMASK(vis)	0
-#endif
-
-#define RGBMASK(vis) (vis->redMask | vis->greenMask | vis->blueMask | ALPHAMASK(vis))
-
-/* GetNextBitsOrBreak(bits, mask, base)  -- 
- * (Suggestion: First read the macro, then read this explanation.
- *
- * Either generate the next value to OR in to a pixel or break out of this
- * while loop 
- *
- * This macro is used when we're trying to generate all 2^n combinations of
- * bits in mask.  What we're doing here is counting in binary, except that
- * the bits we use to count may not be contiguous.  This macro will be
- * called 2^n times, returning a different value in bits each time. Then
- * it will cause us to break out of a surrounding loop. (It will always be
- * called from within a while loop.)
- * On call: mask is the value we want to find all the combinations for
- * base has 1 bit set where the least significant bit of mask is set
- *
- * For example,if mask is 01010, base should be 0010 and we count like this:
- * 00010 (see this isn't so hard), 
- *     then we add base to bits and get 0100. (bits & ~mask) is (0100 & 0100) so
- *      we add that to bits getting (0100 + 0100) =
- * 01000 for our next value.
- *      then we add 0010 to get 
- * 01010 and we're done (easy as 1, 2, 3)
- */
-#define GetNextBitsOrBreak(bits, mask, base)	\
-	    if((bits) == (mask)) 		\
-		break;		 		\
-	    (bits) += (base);		 	\
-	    while((bits) & ~(mask))		\
-		(bits) += ((bits) & ~(mask));	
-/* ID of server as client */
-#define SERVER_ID	0
-
-typedef struct _colorResource
-{
-	Colormap	mid;
-	int		client;
-} colorResource;
-
-/* Invariants:
- * refcnt == 0 means entry is empty
- * refcnt > 0 means entry is useable by many clients, so it can't be changed
- * refcnt == AllocPrivate means entry owned by one client only
- * fShared should only be set if refcnt == AllocPrivate, and only in red map
- */
-
-
-/** 
- * Create and initialize the color map 
- * 
- * \param mid    resource to use for this colormap
- * \param alloc  1 iff all entries are allocated writable
- */
-int
-CreateColormap (Colormap mid, ScreenPtr pScreen, VisualPtr pVisual, 
-                ColormapPtr *ppcmap, int alloc, int client)
-{
-    int		class, size;
-    unsigned long sizebytes;
-    ColormapPtr	pmap;
-    EntryPtr	pent;
-    int		i;
-    Pixel	*ppix, **pptr;
-
-    class = pVisual->class;
-    if(!(class & DynamicClass) && (alloc != AllocNone) && (client != SERVER_ID))
-	return BadMatch;
-
-    size = pVisual->ColormapEntries;
-    sizebytes = (size * sizeof(Entry)) +
-		(MAXCLIENTS * sizeof(Pixel *)) +
-		(MAXCLIENTS * sizeof(int));
-    if ((class | DynamicClass) == DirectColor)
-	sizebytes *= 3;
-    sizebytes += sizeof(ColormapRec);
-    if (mid == pScreen->defColormap) {
-	pmap = malloc(sizebytes);
-	if (!pmap)
-	    return BadAlloc;
-	if (!dixAllocatePrivates(&pmap->devPrivates, PRIVATE_COLORMAP)) {
-	    free (pmap);
-	    return BadAlloc;
-	}
-    } else {
-	pmap = _dixAllocateObjectWithPrivates(sizebytes, sizebytes,
-					      offsetof(ColormapRec, devPrivates), PRIVATE_COLORMAP);
-	if (!pmap)
-	    return BadAlloc;
-    }
-#if defined(_XSERVER64)
-    pmap->pad0 = 0;
-    pmap->pad1 = 0;
-#if (X_BYTE_ORDER == X_LITTLE_ENDIAN)
-    pmap->pad2 = 0;
-#endif
-#endif
-    pmap->red = (EntryPtr)((char *)pmap + sizeof(ColormapRec));    
-    sizebytes = size * sizeof(Entry);
-    pmap->clientPixelsRed = (Pixel **)((char *)pmap->red + sizebytes);
-    pmap->numPixelsRed = (int *)((char *)pmap->clientPixelsRed +
-				 (MAXCLIENTS * sizeof(Pixel *)));
-    pmap->mid = mid;
-    pmap->flags = 0; 	/* start out with all flags clear */
-    if(mid == pScreen->defColormap)
-	pmap->flags |= IsDefault;
-    pmap->pScreen = pScreen;
-    pmap->pVisual = pVisual;
-    pmap->class = class;
-    if ((class | DynamicClass) == DirectColor)
-	size = NUMRED(pVisual);
-    pmap->freeRed = size;
-    memset((char *) pmap->red, 0, (int)sizebytes);
-    memset((char *) pmap->numPixelsRed, 0, MAXCLIENTS * sizeof(int));
-    for (pptr = &pmap->clientPixelsRed[MAXCLIENTS]; --pptr >= pmap->clientPixelsRed; )
-	*pptr = (Pixel *)NULL;
-    if (alloc == AllocAll)
-    {
-	if (class & DynamicClass)
-	    pmap->flags |= AllAllocated;
-	for (pent = &pmap->red[size - 1]; pent >= pmap->red; pent--)
-	    pent->refcnt = AllocPrivate;
-	pmap->freeRed = 0;
-	ppix = malloc(size * sizeof(Pixel));
-	if (!ppix)
-	{
-	    free(pmap);
-	    return BadAlloc;
-	}
-	pmap->clientPixelsRed[client] = ppix;
-	for(i = 0; i < size; i++)
-	    ppix[i] = i;
-	pmap->numPixelsRed[client] = size;
-    }
-
-    if ((class | DynamicClass) == DirectColor)
-    {
-	pmap->freeGreen = NUMGREEN(pVisual);
-	pmap->green = (EntryPtr)((char *)pmap->numPixelsRed +
-				 (MAXCLIENTS * sizeof(int)));
-	pmap->clientPixelsGreen = (Pixel **)((char *)pmap->green + sizebytes);
-	pmap->numPixelsGreen = (int *)((char *)pmap->clientPixelsGreen +
-				       (MAXCLIENTS * sizeof(Pixel *)));
-	pmap->freeBlue = NUMBLUE(pVisual);
-	pmap->blue = (EntryPtr)((char *)pmap->numPixelsGreen +
-				(MAXCLIENTS * sizeof(int)));
-	pmap->clientPixelsBlue = (Pixel **)((char *)pmap->blue + sizebytes);
-	pmap->numPixelsBlue = (int *)((char *)pmap->clientPixelsBlue +
-				      (MAXCLIENTS * sizeof(Pixel *)));
-
-	memset((char *) pmap->green, 0, (int)sizebytes);
-	memset((char *) pmap->blue, 0, (int)sizebytes);
-
-	memmove((char *) pmap->clientPixelsGreen,
-		(char *) pmap->clientPixelsRed,
-	      MAXCLIENTS * sizeof(Pixel *));
-	memmove((char *) pmap->clientPixelsBlue,
-		(char *) pmap->clientPixelsRed,
-	      MAXCLIENTS * sizeof(Pixel *));
-	memset((char *) pmap->numPixelsGreen, 0, MAXCLIENTS * sizeof(int));
-	memset((char *) pmap->numPixelsBlue, 0, MAXCLIENTS * sizeof(int));
-
-	/* If every cell is allocated, mark its refcnt */
-	if (alloc == AllocAll)
-	{
-	    size = pmap->freeGreen;
-	    for(pent = &pmap->green[size-1]; pent >= pmap->green; pent--)
-		pent->refcnt = AllocPrivate;
-	    pmap->freeGreen = 0;
-	    ppix = malloc(size * sizeof(Pixel));
-	    if (!ppix)
-	    {
-		free(pmap->clientPixelsRed[client]);
-		free(pmap);
-		return BadAlloc;
-	    }
-	    pmap->clientPixelsGreen[client] = ppix;
-	    for(i = 0; i < size; i++)
-		ppix[i] = i;
-	    pmap->numPixelsGreen[client] = size;
-
-	    size = pmap->freeBlue;
-	    for(pent = &pmap->blue[size-1]; pent >= pmap->blue; pent--)
-		pent->refcnt = AllocPrivate;
-	    pmap->freeBlue = 0;
-	    ppix = malloc(size * sizeof(Pixel));
-	    if (!ppix)
-	    {
-		free(pmap->clientPixelsGreen[client]);
-		free(pmap->clientPixelsRed[client]);
-		free(pmap);
-		return BadAlloc;
-	    }
-	    pmap->clientPixelsBlue[client] = ppix;
-	    for(i = 0; i < size; i++)
-		ppix[i] = i;
-	    pmap->numPixelsBlue[client] = size;
-	}
-    }
-    pmap->flags |= BeingCreated;
-
-    if (!AddResource(mid, RT_COLORMAP, (pointer)pmap))
-	return BadAlloc;
-
-    /*  
-     * Security creation/labeling check
-     */
-    i = XaceHook(XACE_RESOURCE_ACCESS, clients[client], mid, RT_COLORMAP,
-		 pmap, RT_NONE, NULL, DixCreateAccess);
-    if (i != Success) {
-	FreeResource(mid, RT_NONE);
-	return i;
-    }
-
-    /* If the device wants a chance to initialize the colormap in any way,
-     * this is it.  In specific, if this is a Static colormap, this is the
-     * time to fill in the colormap's values */
-    if (!(*pScreen->CreateColormap)(pmap))
-    {
-	FreeResource (mid, RT_NONE);
-	return BadAlloc;
-    }
-    pmap->flags &= ~BeingCreated;
-    *ppcmap = pmap;
-    return Success;
-}
-
-/**
- *
- * \param value  must conform to DeleteType
- */
-int
-FreeColormap (pointer value, XID mid)
-{
-    int	i;
-    EntryPtr pent;
-    ColormapPtr	pmap = (ColormapPtr)value;
-
-    if(CLIENT_ID(mid) != SERVER_ID)
-    {
-        (*pmap->pScreen->UninstallColormap) (pmap);
-        WalkTree(pmap->pScreen, (VisitWindowProcPtr)TellNoMap, (pointer) &mid);
-    }
-
-    /* This is the device's chance to undo anything it needs to, especially
-     * to free any storage it allocated */
-    (*pmap->pScreen->DestroyColormap)(pmap);
-
-    if(pmap->clientPixelsRed)
-    {
-	for(i = 0; i < MAXCLIENTS; i++)
-	    free(pmap->clientPixelsRed[i]);
-    }
-
-    if ((pmap->class == PseudoColor) || (pmap->class == GrayScale))
-    {
-	for(pent = &pmap->red[pmap->pVisual->ColormapEntries - 1];
-	    pent >= pmap->red;
-	    pent--)
-	{
-	    if(pent->fShared)
-	    {
-		if (--pent->co.shco.red->refcnt == 0)
-		    free(pent->co.shco.red);
-		if (--pent->co.shco.green->refcnt == 0)
-		    free(pent->co.shco.green);
-		if (--pent->co.shco.blue->refcnt == 0)
-		    free(pent->co.shco.blue);
-	    }
-	}
-    }
-    if((pmap->class | DynamicClass) == DirectColor)
-    {
-        for(i = 0; i < MAXCLIENTS; i++)
-	{
-            free(pmap->clientPixelsGreen[i]);
-            free(pmap->clientPixelsBlue[i]);
-        }
-    }
-
-    if (pmap->flags & IsDefault) {
-	dixFreePrivates(pmap->devPrivates, PRIVATE_COLORMAP);
-	free(pmap);
-    } else
-	dixFreeObjectWithPrivates(pmap, PRIVATE_COLORMAP);
-    return Success;
-}
-
-/* Tell window that pmid has disappeared */
-static int
-TellNoMap (WindowPtr pwin, Colormap *pmid)
-{
-    xEvent 	xE;
-
-    if (wColormap(pwin) == *pmid)
-    {
-	/* This should be call to DeliverEvent */
-	xE.u.u.type = ColormapNotify;
-	xE.u.colormap.window = pwin->drawable.id;
-	xE.u.colormap.colormap = None;
-	xE.u.colormap.new = TRUE;
-	xE.u.colormap.state = ColormapUninstalled;
-#ifdef PANORAMIX
-        if(noPanoramiXExtension || !pwin->drawable.pScreen->myNum)
-#endif
-	   DeliverEvents(pwin, &xE, 1, (WindowPtr)NULL);
-	if (pwin->optional) {
-	    pwin->optional->colormap = None;
-	    CheckWindowOptionalNeed (pwin);
-	}
-    }
-
-    return WT_WALKCHILDREN;
-}
-
-/* Tell window that pmid got uninstalled */
-int
-TellLostMap (WindowPtr pwin, pointer value)
-{
-    Colormap 	*pmid = (Colormap *)value;
-    xEvent 	xE;
-
-#ifdef PANORAMIX
-    if(!noPanoramiXExtension && pwin->drawable.pScreen->myNum)
-	return WT_STOPWALKING;
-#endif
-    if (wColormap(pwin) == *pmid)
-    {
-	/* This should be call to DeliverEvent */
-	xE.u.u.type = ColormapNotify;
-	xE.u.colormap.window = pwin->drawable.id;
-	xE.u.colormap.colormap = *pmid;
-	xE.u.colormap.new = FALSE;
-	xE.u.colormap.state = ColormapUninstalled;
-	DeliverEvents(pwin, &xE, 1, (WindowPtr)NULL);
-    }
-
-    return WT_WALKCHILDREN;
-}
-
-/* Tell window that pmid got installed */
-int
-TellGainedMap (WindowPtr pwin, pointer value)
-{
-    Colormap 	*pmid = (Colormap *)value;
-    xEvent 	xE;
-
-#ifdef PANORAMIX
-    if(!noPanoramiXExtension && pwin->drawable.pScreen->myNum)
-	return WT_STOPWALKING;
-#endif
-    if (wColormap (pwin) == *pmid)
-    {
-	/* This should be call to DeliverEvent */
-	xE.u.u.type = ColormapNotify;
-	xE.u.colormap.window = pwin->drawable.id;
-	xE.u.colormap.colormap = *pmid;
-	xE.u.colormap.new = FALSE;
-	xE.u.colormap.state = ColormapInstalled;
-	DeliverEvents(pwin, &xE, 1, (WindowPtr)NULL);
-    }
-
-    return WT_WALKCHILDREN;
-}
-
-  
-int
-CopyColormapAndFree (Colormap mid, ColormapPtr pSrc, int client)
-{
-    ColormapPtr	pmap = (ColormapPtr) NULL;
-    int		result, alloc, size;
-    Colormap	midSrc;
-    ScreenPtr	pScreen;
-    VisualPtr	pVisual;
-
-    pScreen = pSrc->pScreen;
-    pVisual = pSrc->pVisual;
-    midSrc = pSrc->mid;
-    alloc = ((pSrc->flags & AllAllocated) && CLIENT_ID(midSrc) == client) ?
-            AllocAll : AllocNone;
-    size = pVisual->ColormapEntries;
-
-    /* If the create returns non-0, it failed */
-    result = CreateColormap (mid, pScreen, pVisual, &pmap, alloc, client);
-    if(result != Success)
-        return result;
-    if(alloc == AllocAll)
-    {
-	memmove((char *)pmap->red, (char *)pSrc->red, size * sizeof(Entry));
-	if((pmap->class | DynamicClass) == DirectColor)
-	{
-	    memmove((char *)pmap->green, (char *)pSrc->green, size * sizeof(Entry));
-	    memmove((char *)pmap->blue, (char *)pSrc->blue, size * sizeof(Entry));
-	}
-	pSrc->flags &= ~AllAllocated;
-	FreePixels(pSrc, client);
-	UpdateColors(pmap);
-	return Success;
-    }
-
-    CopyFree(REDMAP, client, pSrc, pmap);
-    if ((pmap->class | DynamicClass) == DirectColor)
-    {
-	CopyFree(GREENMAP, client, pSrc, pmap);
-	CopyFree(BLUEMAP, client, pSrc, pmap);
-    }
-    if (pmap->class & DynamicClass)
-	UpdateColors(pmap);
-    /* XXX should worry about removing any RT_CMAPENTRY resource */
-    return Success;
-}
-
-/* Helper routine for freeing large numbers of cells from a map */
-static void
-CopyFree (int channel, int client, ColormapPtr pmapSrc, ColormapPtr pmapDst)
-{
-    int		z, npix;
-    EntryPtr	pentSrcFirst, pentDstFirst;
-    EntryPtr	pentSrc, pentDst;
-    Pixel	*ppix;
-    int		nalloc;
-
-    switch(channel)
-    {
-      default:	/* so compiler can see that everything gets initialized */
-      case REDMAP:
-	ppix = (pmapSrc->clientPixelsRed)[client];
-	npix = (pmapSrc->numPixelsRed)[client];
-	pentSrcFirst = pmapSrc->red;
-	pentDstFirst = pmapDst->red;
-	break;
-      case GREENMAP:
-	ppix = (pmapSrc->clientPixelsGreen)[client];
-	npix = (pmapSrc->numPixelsGreen)[client];
-	pentSrcFirst = pmapSrc->green;
-	pentDstFirst = pmapDst->green;
-	break;
-      case BLUEMAP:
-	ppix = (pmapSrc->clientPixelsBlue)[client];
-	npix = (pmapSrc->numPixelsBlue)[client];
-	pentSrcFirst = pmapSrc->blue;
-	pentDstFirst = pmapDst->blue;
-	break;
-    }
-    nalloc = 0;
-    if (pmapSrc->class & DynamicClass)
-    {
-	for(z = npix; --z >= 0; ppix++)
-	{
-	    /* Copy entries */
-	    pentSrc = pentSrcFirst + *ppix;
-	    pentDst = pentDstFirst + *ppix;
-	    if (pentDst->refcnt > 0)
-	    {
-		pentDst->refcnt++;
-	    }
-	    else
-	    {
-		*pentDst = *pentSrc;
-		nalloc++;
-		if (pentSrc->refcnt > 0)
-		    pentDst->refcnt = 1;
-		else
-		    pentSrc->fShared = FALSE;
-	    }
-	    FreeCell(pmapSrc, *ppix, channel);
-	}
-    }
-
-    /* Note that FreeCell has already fixed pmapSrc->free{Color} */
-    switch(channel)
-    {
-      case REDMAP:
-        pmapDst->freeRed -= nalloc;
-        (pmapDst->clientPixelsRed)[client] =
-	    (pmapSrc->clientPixelsRed)[client];
-        (pmapSrc->clientPixelsRed)[client] = (Pixel *) NULL;
-        (pmapDst->numPixelsRed)[client] = (pmapSrc->numPixelsRed)[client];
-        (pmapSrc->numPixelsRed)[client] = 0;
-	break;
-      case GREENMAP:
-        pmapDst->freeGreen -= nalloc;
-        (pmapDst->clientPixelsGreen)[client] =
-	    (pmapSrc->clientPixelsGreen)[client];
-        (pmapSrc->clientPixelsGreen)[client] = (Pixel *) NULL;
-        (pmapDst->numPixelsGreen)[client] = (pmapSrc->numPixelsGreen)[client];
-        (pmapSrc->numPixelsGreen)[client] = 0;
-	break;
-      case BLUEMAP:
-        pmapDst->freeBlue -= nalloc;
-        pmapDst->clientPixelsBlue[client] = pmapSrc->clientPixelsBlue[client];
-        pmapSrc->clientPixelsBlue[client] = (Pixel *) NULL;
-        pmapDst->numPixelsBlue[client] = pmapSrc->numPixelsBlue[client];
-        pmapSrc->numPixelsBlue[client] = 0;
-	break;
-    }
-}
-
-/* Free the ith entry in a color map.  Must handle freeing of
- * colors allocated through AllocColorPlanes */
-static void
-FreeCell (ColormapPtr pmap, Pixel i, int channel)
-{
-    EntryPtr pent;
-    int	*pCount;
-
-
-    switch (channel)
-    {
-      default:	/* so compiler can see that everything gets initialized */
-      case PSEUDOMAP:
-      case REDMAP:
-          pent = (EntryPtr) &pmap->red[i];
-	  pCount = &pmap->freeRed;
-	  break;
-      case GREENMAP:
-          pent = (EntryPtr) &pmap->green[i];
-	  pCount = &pmap->freeGreen;
-	  break;
-      case BLUEMAP:
-          pent = (EntryPtr) &pmap->blue[i];
-	  pCount = &pmap->freeBlue;
-	  break;
-    }
-    /* If it's not privately allocated and it's not time to free it, just
-     * decrement the count */
-    if (pent->refcnt > 1)
-	pent->refcnt--;
-    else
-    {
-        /* If the color type is shared, find the sharedcolor. If decremented
-         * refcnt is 0, free the shared cell. */
-        if (pent->fShared)
-	{
-	    if(--pent->co.shco.red->refcnt == 0)
-		free(pent->co.shco.red);
-	    if(--pent->co.shco.green->refcnt == 0)
-		free(pent->co.shco.green);
-	    if(--pent->co.shco.blue->refcnt == 0)
-		free(pent->co.shco.blue);
-	    pent->fShared = FALSE;
-	}
-	pent->refcnt = 0;
-	*pCount += 1;
-    }
-}
-
-static void
-UpdateColors (ColormapPtr pmap)
-{
-    xColorItem		*defs;
-    xColorItem *pdef;
-    EntryPtr 	pent;
-    VisualPtr	pVisual;
-    int			i, n, size;
-
-    pVisual = pmap->pVisual;
-    size = pVisual->ColormapEntries;
-    defs = malloc(size * sizeof(xColorItem));
-    if (!defs)
-	return;
-    n = 0;
-    pdef = defs;
-    if (pmap->class == DirectColor)
-    {
-        for (i = 0; i < size; i++)
-	{
-	    if (!pmap->red[i].refcnt &&
-		!pmap->green[i].refcnt &&
-		!pmap->blue[i].refcnt)
-		continue;
-	    pdef->pixel = ((Pixel)i << pVisual->offsetRed) |
-			  ((Pixel)i << pVisual->offsetGreen) |
-			  ((Pixel)i << pVisual->offsetBlue);
-	    pdef->red = pmap->red[i].co.local.red;
-	    pdef->green = pmap->green[i].co.local.green;
-	    pdef->blue = pmap->blue[i].co.local.blue;
-	    pdef->flags = DoRed|DoGreen|DoBlue;
-	    pdef++;
-	    n++;
-	}
-    }
-    else
-    {
-        for (i = 0, pent = pmap->red; i < size; i++, pent++)
-	{
-	    if (!pent->refcnt)
-		continue;
-	    pdef->pixel = i;
-	    if(pent->fShared)
-	    {
-		pdef->red = pent->co.shco.red->color;
-		pdef->green = pent->co.shco.green->color;
-		pdef->blue = pent->co.shco.blue->color;
-	    }
-	    else
-	    {
-		pdef->red = pent->co.local.red;
-		pdef->green = pent->co.local.green;
-		pdef->blue = pent->co.local.blue;
-	    }
-	    pdef->flags = DoRed|DoGreen|DoBlue;
-	    pdef++;
-	    n++;
-	}
-    }
-    if (n)
-	(*pmap->pScreen->StoreColors)(pmap, n, defs);
-    free(defs);
-}
-
-/* Get a read-only color from a ColorMap (probably slow for large maps)
- * Returns by changing the value in pred, pgreen, pblue and pPix
- */
-int
-AllocColor (ColormapPtr pmap, 
-            unsigned short *pred, unsigned short *pgreen, unsigned short *pblue, 
-            Pixel *pPix, int client)
-{
-    Pixel	pixR, pixG, pixB;
-    int		entries;
-    xrgb	rgb;
-    int		class;
-    VisualPtr	pVisual;
-    int		npix;
-    Pixel	*ppix;
-
-    pVisual = pmap->pVisual;
-    (*pmap->pScreen->ResolveColor) (pred, pgreen, pblue, pVisual);
-    rgb.red = *pred;
-    rgb.green = *pgreen;
-    rgb.blue = *pblue;
-    class = pmap->class;
-    entries = pVisual->ColormapEntries;
-
-    /* If the colormap is being created, then we want to be able to change
-     * the colormap, even if it's a static type. Otherwise, we'd never be
-     * able to initialize static colormaps
-     */
-    if(pmap->flags & BeingCreated)
-	class |= DynamicClass;
-
-    /* If this is one of the static storage classes, and we're not initializing
-     * it, the best we can do is to find the closest color entry to the
-     * requested one and return that.
-     */
-    switch (class) {
-    case StaticColor:
-    case StaticGray:
-	/* Look up all three components in the same pmap */
-	*pPix = pixR = FindBestPixel(pmap->red, entries, &rgb, PSEUDOMAP);
-	*pred = pmap->red[pixR].co.local.red;
-	*pgreen = pmap->red[pixR].co.local.green;
-	*pblue = pmap->red[pixR].co.local.blue;
-	npix = pmap->numPixelsRed[client];
-	ppix = (Pixel *) realloc(pmap->clientPixelsRed[client],
-				  (npix + 1) * sizeof(Pixel));
-	if (!ppix)
-	    return BadAlloc;
-	ppix[npix] = pixR;
-	pmap->clientPixelsRed[client] = ppix;
-	pmap->numPixelsRed[client]++;
-	break;
-
-    case TrueColor:
-	/* Look up each component in its own map, then OR them together */
-	pixR = FindBestPixel(pmap->red, NUMRED(pVisual), &rgb, REDMAP);
-	pixG = FindBestPixel(pmap->green, NUMGREEN(pVisual), &rgb, GREENMAP);
-	pixB = FindBestPixel(pmap->blue, NUMBLUE(pVisual), &rgb, BLUEMAP);
-	*pPix = (pixR << pVisual->offsetRed) |
-		(pixG << pVisual->offsetGreen) |
-		(pixB << pVisual->offsetBlue) |
-		ALPHAMASK(pVisual);
-	
-	*pred = pmap->red[pixR].co.local.red;
-	*pgreen = pmap->green[pixG].co.local.green;
-	*pblue = pmap->blue[pixB].co.local.blue;
-	npix = pmap->numPixelsRed[client];
-	ppix = (Pixel *) realloc(pmap->clientPixelsRed[client],
-				  (npix + 1) * sizeof(Pixel));
-	if (!ppix)
-	    return BadAlloc;
-	ppix[npix] = pixR;
-	pmap->clientPixelsRed[client] = ppix;
-	npix = pmap->numPixelsGreen[client];
-	ppix = (Pixel *) realloc(pmap->clientPixelsGreen[client],
-				  (npix + 1) * sizeof(Pixel));
-	if (!ppix)
-	    return BadAlloc;
-	ppix[npix] = pixG;
-	pmap->clientPixelsGreen[client] = ppix;
-	npix = pmap->numPixelsBlue[client];
-	ppix = (Pixel *) realloc(pmap->clientPixelsBlue[client],
-				  (npix + 1) * sizeof(Pixel));
-	if (!ppix)
-	    return BadAlloc;
-	ppix[npix] = pixB;
-	pmap->clientPixelsBlue[client] = ppix;
-	pmap->numPixelsRed[client]++;
-	pmap->numPixelsGreen[client]++;
-	pmap->numPixelsBlue[client]++;
-	break;
-
-    case GrayScale:
-    case PseudoColor:
-	if (pmap->mid != pmap->pScreen->defColormap &&
-	    pmap->pVisual->vid == pmap->pScreen->rootVisual)
-	{
-	    ColormapPtr prootmap;
-	    dixLookupResourceByType((pointer *)&prootmap, pmap->pScreen->defColormap,
-				    RT_COLORMAP, clients[client], DixReadAccess);
-
-	    if (pmap->class == prootmap->class)
-		FindColorInRootCmap (prootmap, prootmap->red, entries, &rgb, 
-			pPix, PSEUDOMAP, AllComp);
-	}
-	if (FindColor(pmap, pmap->red, entries, &rgb, pPix, PSEUDOMAP,
-		      client, AllComp) != Success)
-	    return BadAlloc;
-        break;
-
-    case DirectColor:
-	if (pmap->mid != pmap->pScreen->defColormap &&
-	    pmap->pVisual->vid == pmap->pScreen->rootVisual)
-	{
-	    ColormapPtr prootmap;
-	    dixLookupResourceByType((pointer *)&prootmap, pmap->pScreen->defColormap,
-				    RT_COLORMAP, clients[client], DixReadAccess);
-
-	    if (pmap->class == prootmap->class)
-	    {
-		pixR = (*pPix & pVisual->redMask) >> pVisual->offsetRed; 
-		FindColorInRootCmap (prootmap, prootmap->red, entries, &rgb, 
-			&pixR, REDMAP, RedComp);
-		pixG = (*pPix & pVisual->greenMask) >> pVisual->offsetGreen; 
-		FindColorInRootCmap (prootmap, prootmap->green, entries, &rgb, 
-			&pixG, GREENMAP, GreenComp);
-		pixB = (*pPix & pVisual->blueMask) >> pVisual->offsetBlue; 
-		FindColorInRootCmap (prootmap, prootmap->blue, entries, &rgb, 
-			&pixB, BLUEMAP, BlueComp);
-		*pPix = pixR | pixG | pixB;
-	    }
-	}
-
-	pixR = (*pPix & pVisual->redMask) >> pVisual->offsetRed; 
-	if (FindColor(pmap, pmap->red, NUMRED(pVisual), &rgb, &pixR, REDMAP,
-		      client, RedComp) != Success)
-	    return BadAlloc;
-	pixG = (*pPix & pVisual->greenMask) >> pVisual->offsetGreen; 
-	if (FindColor(pmap, pmap->green, NUMGREEN(pVisual), &rgb, &pixG,
-		      GREENMAP, client, GreenComp) != Success)
-	{
-	    (void)FreeCo(pmap, client, REDMAP, 1, &pixR, (Pixel)0);
-	    return BadAlloc;
-	}
-	pixB = (*pPix & pVisual->blueMask) >> pVisual->offsetBlue; 
-	if (FindColor(pmap, pmap->blue, NUMBLUE(pVisual), &rgb, &pixB, BLUEMAP,
-		      client, BlueComp) != Success)
-	{
-	    (void)FreeCo(pmap, client, GREENMAP, 1, &pixG, (Pixel)0);
-	    (void)FreeCo(pmap, client, REDMAP, 1, &pixR, (Pixel)0);
-	    return BadAlloc;
-	}
-	*pPix = pixR | pixG | pixB | ALPHAMASK(pVisual);
-
-	break;
-    }
-
-    /* if this is the client's first pixel in this colormap, tell the
-     * resource manager that the client has pixels in this colormap which
-     * should be freed when the client dies */
-    if ((pmap->numPixelsRed[client] == 1) &&
-	(CLIENT_ID(pmap->mid) != client) &&
-	!(pmap->flags & BeingCreated))
-    {
-	colorResource	*pcr;
-
-	pcr = malloc(sizeof(colorResource));
-	if (!pcr)
-	{
-	    (void)FreeColors(pmap, client, 1, pPix, (Pixel)0);
-	    return BadAlloc;
-	}
-	pcr->mid = pmap->mid;
-	pcr->client = client;
-	if (!AddResource(FakeClientID(client), RT_CMAPENTRY, (pointer)pcr))
-	    return BadAlloc;
-    }
-    return Success;
-}
-
-/*
- * FakeAllocColor -- fake an AllocColor request by
- * returning a free pixel if availible, otherwise returning
- * the closest matching pixel.  This is used by the mi
- * software sprite code to recolor cursors.  A nice side-effect
- * is that this routine will never return failure.
- */
-
-void
-FakeAllocColor (ColormapPtr pmap, xColorItem *item)
-{
-    Pixel pixR, pixG, pixB;
-    Pixel temp;
-    int	entries;
-    xrgb rgb;
-    int	class;
-    VisualPtr pVisual;
-
-    pVisual = pmap->pVisual;
-    rgb.red = item->red;
-    rgb.green = item->green;
-    rgb.blue = item->blue;
-    (*pmap->pScreen->ResolveColor) (&rgb.red, &rgb.green, &rgb.blue, pVisual);
-    class = pmap->class;
-    entries = pVisual->ColormapEntries;
-
-    switch (class) {
-    case GrayScale:
-    case PseudoColor:
-	temp = 0;
-	item->pixel = 0;
-	if (FindColor(pmap, pmap->red, entries, &rgb, &temp, PSEUDOMAP,
-		      -1, AllComp) == Success) {
-	    item->pixel = temp;
-	    break;
-	}
-	/* fall through ... */
-    case StaticColor:
-    case StaticGray:
-	item->pixel = FindBestPixel(pmap->red, entries, &rgb, PSEUDOMAP);
-	break;
-
-    case DirectColor:
-	/* Look up each component in its own map, then OR them together */
-	pixR = (item->pixel & pVisual->redMask) >> pVisual->offsetRed; 
-	pixG = (item->pixel & pVisual->greenMask) >> pVisual->offsetGreen; 
-	pixB = (item->pixel & pVisual->blueMask) >> pVisual->offsetBlue; 
-	if (FindColor(pmap, pmap->red, NUMRED(pVisual), &rgb, &pixR, REDMAP,
-		      -1, RedComp) != Success)
-	    pixR = FindBestPixel(pmap->red, NUMRED(pVisual), &rgb, REDMAP)
-			<< pVisual->offsetRed;
-	if (FindColor(pmap, pmap->green, NUMGREEN(pVisual), &rgb, &pixG,
-		      GREENMAP, -1, GreenComp) != Success)
-	    pixG = FindBestPixel(pmap->green, NUMGREEN(pVisual), &rgb,
-				 GREENMAP) << pVisual->offsetGreen;
-	if (FindColor(pmap, pmap->blue, NUMBLUE(pVisual), &rgb, &pixB, BLUEMAP,
-		      -1, BlueComp) != Success)
-	    pixB = FindBestPixel(pmap->blue, NUMBLUE(pVisual), &rgb, BLUEMAP)
-			<< pVisual->offsetBlue;
-	item->pixel = pixR | pixG | pixB;
-	break;
-
-    case TrueColor:
-	/* Look up each component in its own map, then OR them together */
-	pixR = FindBestPixel(pmap->red, NUMRED(pVisual), &rgb, REDMAP);
-	pixG = FindBestPixel(pmap->green, NUMGREEN(pVisual), &rgb, GREENMAP);
-	pixB = FindBestPixel(pmap->blue, NUMBLUE(pVisual), &rgb, BLUEMAP);
-	item->pixel = (pixR << pVisual->offsetRed) |
-		      (pixG << pVisual->offsetGreen) |
-		      (pixB << pVisual->offsetBlue);
-	break;
-    }
-}
-
-/* free a pixel value obtained from FakeAllocColor */
-void
-FakeFreeColor(ColormapPtr pmap, Pixel pixel)
-{
-    VisualPtr pVisual;
-    Pixel pixR, pixG, pixB;
-
-    switch (pmap->class) {
-    case GrayScale:
-    case PseudoColor:
-	if (pmap->red[pixel].refcnt == AllocTemporary)
-	    pmap->red[pixel].refcnt = 0;
-	break;
-    case DirectColor:
-	pVisual = pmap->pVisual;
-	pixR = (pixel & pVisual->redMask) >> pVisual->offsetRed; 
-	pixG = (pixel & pVisual->greenMask) >> pVisual->offsetGreen; 
-	pixB = (pixel & pVisual->blueMask) >> pVisual->offsetBlue; 
-	if (pmap->red[pixR].refcnt == AllocTemporary)
-	    pmap->red[pixR].refcnt = 0;
-	if (pmap->green[pixG].refcnt == AllocTemporary)
-	    pmap->green[pixG].refcnt = 0;
-	if (pmap->blue[pixB].refcnt == AllocTemporary)
-	    pmap->blue[pixB].refcnt = 0;
-	break;
-    }
-}
-
-typedef unsigned short	BigNumUpper;
-typedef unsigned long	BigNumLower;
-
-#define BIGNUMLOWERBITS	24
-#define BIGNUMUPPERBITS	16
-#define BIGNUMLOWER (1 << BIGNUMLOWERBITS)
-#define BIGNUMUPPER (1 << BIGNUMUPPERBITS)
-#define UPPERPART(i)	((i) >> BIGNUMLOWERBITS)
-#define LOWERPART(i)	((i) & (BIGNUMLOWER - 1))
-
-typedef struct _bignum {
-    BigNumUpper	upper;
-    BigNumLower	lower;
-} BigNumRec, *BigNumPtr;
-
-#define BigNumGreater(x,y) (((x)->upper > (y)->upper) ||\
-			    ((x)->upper == (y)->upper && (x)->lower > (y)->lower))
-
-#define UnsignedToBigNum(u,r)	(((r)->upper = UPPERPART(u)), \
-				 ((r)->lower = LOWERPART(u)))
-
-#define MaxBigNum(r)		(((r)->upper = BIGNUMUPPER-1), \
-				 ((r)->lower = BIGNUMLOWER-1))
-
-static void
-BigNumAdd (BigNumPtr x, BigNumPtr y, BigNumPtr r)
-{
-    BigNumLower	lower, carry = 0;
-
-    lower = x->lower + y->lower;
-    if (lower >= BIGNUMLOWER) {
-	lower -= BIGNUMLOWER;
-	carry = 1;
-    }
-    r->lower = lower;
-    r->upper = x->upper + y->upper + carry;
-}
-
-static Pixel
-FindBestPixel(EntryPtr pentFirst, int size, xrgb *prgb, int channel)
-{
-    EntryPtr	pent;
-    Pixel	pixel, final;
-    long	dr, dg, db;
-    unsigned long   sq;
-    BigNumRec	minval, sum, temp;
-
-    final = 0;
-    MaxBigNum(&minval);
-    /* look for the minimal difference */
-    for (pent = pentFirst, pixel = 0; pixel < size; pent++, pixel++)
-    {
-	dr = dg = db = 0;
-	switch(channel)
-	{
-	  case PSEUDOMAP:
-	      dg = (long) pent->co.local.green - prgb->green;
-	      db = (long) pent->co.local.blue - prgb->blue;
-	  case REDMAP:
-	      dr = (long) pent->co.local.red - prgb->red;
-	      break;
-	  case GREENMAP:
-	      dg = (long) pent->co.local.green - prgb->green;
-	      break;
-	  case BLUEMAP:
-	      db = (long) pent->co.local.blue - prgb->blue;
-	      break;
-	}
-	sq = dr * dr;
-	UnsignedToBigNum (sq, &sum);
-	sq = dg * dg;
-	UnsignedToBigNum (sq, &temp);
-	BigNumAdd (&sum, &temp, &sum);
-	sq = db * db;
-	UnsignedToBigNum (sq, &temp);
-	BigNumAdd (&sum, &temp, &sum);
-	if (BigNumGreater (&minval, &sum))
-	{
-	    final = pixel;
-	    minval = sum;
-	}
-    }
-    return final;
-}
-
-static void
-FindColorInRootCmap (ColormapPtr pmap, EntryPtr pentFirst, int size, 
-                     xrgb *prgb, Pixel *pPixel, int channel, 
-                     ColorCompareProcPtr comp)
-{
-    EntryPtr    pent;
-    Pixel	pixel;
-    int         count;
-
-    if ((pixel = *pPixel) >= size)
-	pixel = 0;
-    for (pent = pentFirst + pixel, count = size; --count >= 0; pent++, pixel++)
-    {
-	if (pent->refcnt > 0 && (*comp) (pent, prgb))
-	{
-	    switch (channel)
-	    {
-	    case REDMAP:
-		pixel <<= pmap->pVisual->offsetRed;
-		break;
-	    case GREENMAP:
-		pixel <<= pmap->pVisual->offsetGreen;
-		break;
-	    case BLUEMAP:
-		pixel <<= pmap->pVisual->offsetBlue;
-		break;
-	    default: /* PSEUDOMAP */
-		break;
-	    }
-	    *pPixel = pixel;
-	}
-    }
-}
-
-/* Tries to find a color in pmap that exactly matches the one requested in prgb
- * if it can't it allocates one.
- * Starts looking at pentFirst + *pPixel, so if you want a specific pixel,
- * load *pPixel with that value, otherwise set it to 0
- */
-int
-FindColor (ColormapPtr pmap, EntryPtr pentFirst, int size, xrgb *prgb, 
-           Pixel *pPixel, int channel, int client, 
-           ColorCompareProcPtr comp)
-{
-    EntryPtr	pent;
-    Bool	foundFree;
-    Pixel	pixel, Free = 0;
-    int		npix, count, *nump = NULL;
-    Pixel	**pixp = NULL, *ppix;
-    xColorItem	def;
-
-    foundFree = FALSE;
-
-    if((pixel = *pPixel) >= size)
-	pixel = 0;
-    /* see if there is a match, and also look for a free entry */
-    for (pent = pentFirst + pixel, count = size; --count >= 0; )
-    {
-        if (pent->refcnt > 0)
-	{
-    	    if ((*comp) (pent, prgb))
-	    {
-		if (client >= 0)
-		    pent->refcnt++;
-		*pPixel = pixel;
-		switch(channel)
-		{
-		  case REDMAP:
-		    *pPixel <<= pmap->pVisual->offsetRed;
-		  case PSEUDOMAP:
-		    break;
-		  case GREENMAP:
-		    *pPixel <<= pmap->pVisual->offsetGreen;
-		    break;
-		  case BLUEMAP:
-		    *pPixel <<= pmap->pVisual->offsetBlue;
-		    break;
-		}
-		goto gotit;
-    	    }
-        }
-	else if (!foundFree && pent->refcnt == 0)
-	{
-	    Free = pixel;
-	    foundFree = TRUE;
-	    /* If we're initializing the colormap, then we are looking for
-	     * the first free cell we can find, not to minimize the number
-	     * of entries we use.  So don't look any further. */
-	    if(pmap->flags & BeingCreated)
-		break;
-	}
-	pixel++;
-	if(pixel >= size)
-	{
-	    pent = pentFirst;
-	    pixel = 0;
-	}
-	else
-	    pent++;
-    }
-
-    /* If we got here, we didn't find a match.  If we also didn't find
-     * a free entry, we're out of luck.  Otherwise, we'll usurp a free
-     * entry and fill it in */
-    if (!foundFree)
-	return BadAlloc;
-    pent = pentFirst + Free;
-    pent->fShared = FALSE;
-    pent->refcnt = (client >= 0) ? 1 : AllocTemporary;
-
-    switch (channel)
-    {
-      case PSEUDOMAP:
-        pent->co.local.red = prgb->red;
-        pent->co.local.green = prgb->green;
-        pent->co.local.blue = prgb->blue;
-        def.red = prgb->red;
-	def.green = prgb->green;
-	def.blue = prgb->blue;
-	def.flags = (DoRed|DoGreen|DoBlue);
-	if (client >= 0)
-	    pmap->freeRed--;
-	def.pixel = Free;
-	break;
-
-      case REDMAP:
-        pent->co.local.red = prgb->red;
-        def.red = prgb->red;
-	def.green = pmap->green[0].co.local.green;
-	def.blue = pmap->blue[0].co.local.blue;
-	def.flags = DoRed;
-	if (client >= 0)
-	    pmap->freeRed--;
-	def.pixel = Free << pmap->pVisual->offsetRed;
-	break;
-
-      case GREENMAP:
-	pent->co.local.green = prgb->green;
-	def.red = pmap->red[0].co.local.red;
-        def.green = prgb->green;
-	def.blue = pmap->blue[0].co.local.blue;
-	def.flags = DoGreen;
-	if (client >= 0)
-	    pmap->freeGreen--;
-	def.pixel = Free << pmap->pVisual->offsetGreen;
-	break;
-
-      case BLUEMAP:
-	pent->co.local.blue = prgb->blue;
-	def.red = pmap->red[0].co.local.red;
-	def.green = pmap->green[0].co.local.green;
-	def.blue = prgb->blue;
-	def.flags = DoBlue;
-	if (client >= 0)
-	    pmap->freeBlue--;
-	def.pixel = Free << pmap->pVisual->offsetBlue;
-	break;
-    }
-    (*pmap->pScreen->StoreColors) (pmap, 1, &def);
-    pixel = Free;	
-    *pPixel = def.pixel;
-
-gotit:
-    if (pmap->flags & BeingCreated || client == -1)
-	return Success;
-    /* Now remember the pixel, for freeing later */
-    switch (channel)
-    {
-      case PSEUDOMAP:
-      case REDMAP:
-	nump = pmap->numPixelsRed;
-	pixp = pmap->clientPixelsRed;
-	break;
-
-      case GREENMAP:
-	nump = pmap->numPixelsGreen;
-	pixp = pmap->clientPixelsGreen;
-	break;
-
-      case BLUEMAP:
-	nump = pmap->numPixelsBlue;
-	pixp = pmap->clientPixelsBlue;
-	break;
-    }
-    npix = nump[client];
-    ppix = (Pixel *) realloc(pixp[client], (npix + 1) * sizeof(Pixel));
-    if (!ppix)
-    {
-	pent->refcnt--;
-	if (!pent->fShared)
-	    switch (channel)
-	    {
-	      case PSEUDOMAP:
-	      case REDMAP:
-		pmap->freeRed++;
-		break;
-	      case GREENMAP:
-		pmap->freeGreen++;
-		break;
-	      case BLUEMAP:
-		pmap->freeBlue++;
-		break;
-	    }
-	return BadAlloc;
-    }
-    ppix[npix] = pixel;
-    pixp[client] = ppix;
-    nump[client]++;
-
-    return Success;
-}
-
-/* Comparison functions -- passed to FindColor to determine if an
- * entry is already the color we're looking for or not */
-static int
-AllComp (EntryPtr pent, xrgb *prgb)
-{
-    if((pent->co.local.red == prgb->red) &&
-       (pent->co.local.green == prgb->green) &&
-       (pent->co.local.blue == prgb->blue) )
-       return 1;
-    return 0;
-}
-
-static int
-RedComp (EntryPtr pent, xrgb *prgb)
-{
-    if (pent->co.local.red == prgb->red) 
-	return 1;
-    return 0;
-}
-
-static int
-GreenComp (EntryPtr pent, xrgb *prgb)
-{
-    if (pent->co.local.green == prgb->green) 
-	return 1;
-    return 0;
-}
-
-static int
-BlueComp (EntryPtr pent, xrgb *prgb)
-{
-    if (pent->co.local.blue == prgb->blue) 
-	return 1;
-    return 0;
-}
-
-
-/* Read the color value of a cell */
-
-int
-QueryColors (ColormapPtr pmap, int count, Pixel *ppixIn, xrgb *prgbList, ClientPtr client)
-{
-    Pixel	*ppix, pixel;
-    xrgb	*prgb;
-    VisualPtr	pVisual;
-    EntryPtr	pent;
-    Pixel	i;
-    int		errVal = Success;
-
-    pVisual = pmap->pVisual;
-    if ((pmap->class | DynamicClass) == DirectColor)
-    {
-	int numred, numgreen, numblue;
-	Pixel rgbbad;
-
-	numred = NUMRED(pVisual);
-	numgreen = NUMGREEN(pVisual);
-	numblue = NUMBLUE(pVisual);
-	rgbbad = ~RGBMASK(pVisual);
-	for( ppix = ppixIn, prgb = prgbList; --count >= 0; ppix++, prgb++)
-	{
-	    pixel = *ppix;
-	    if (pixel & rgbbad) {
-		client->errorValue = pixel;
-		errVal =  BadValue;
-		continue;
-	    }
-	    i  = (pixel & pVisual->redMask) >> pVisual->offsetRed;
-	    if (i >= numred)
-	    {
-		client->errorValue = pixel;
-		errVal =  BadValue;
-		continue;
-	    }
-	    prgb->red = pmap->red[i].co.local.red;
-	    i  = (pixel & pVisual->greenMask) >> pVisual->offsetGreen;
-	    if (i >= numgreen)
-	    {
-		client->errorValue = pixel;
-		errVal =  BadValue;
-		continue;
-	    }
-	    prgb->green = pmap->green[i].co.local.green;
-	    i  = (pixel & pVisual->blueMask) >> pVisual->offsetBlue;
-	    if (i >= numblue)
-	    {
-		client->errorValue = pixel;
-		errVal =  BadValue;
-		continue;
-	    }
-	    prgb->blue = pmap->blue[i].co.local.blue;
-	}
-    }
-    else
-    {
-	for( ppix = ppixIn, prgb = prgbList; --count >= 0; ppix++, prgb++)
-	{
-	    pixel = *ppix;
-	    if (pixel >= pVisual->ColormapEntries)
-	    {
-		client->errorValue = pixel;
-		errVal = BadValue;
-	    }
-	    else
-	    {
-		pent = (EntryPtr)&pmap->red[pixel];
-		if (pent->fShared)
-		{
-		    prgb->red = pent->co.shco.red->color;
-		    prgb->green = pent->co.shco.green->color;
-		    prgb->blue = pent->co.shco.blue->color;
-		}
-		else
-		{
-		    prgb->red = pent->co.local.red;
-		    prgb->green = pent->co.local.green;
-		    prgb->blue = pent->co.local.blue;
-		}
-	    }
-	}
-    }
-    return errVal;
-}
-
-static void
-FreePixels(ColormapPtr pmap, int client)
-{
-    Pixel *ppix, *ppixStart;
-    int n;
-    int	class;
-
-    class = pmap->class;
-    ppixStart = pmap->clientPixelsRed[client];
-    if (class & DynamicClass)
-    {
-	n = pmap->numPixelsRed[client];
-	for (ppix = ppixStart; --n >= 0; )
-	{
-	    FreeCell(pmap, *ppix, REDMAP);
-	    ppix++;
-	}
-    }
-
-    free(ppixStart);
-    pmap->clientPixelsRed[client] = (Pixel *) NULL;
-    pmap->numPixelsRed[client] = 0;
-    if ((class | DynamicClass) == DirectColor) 
-    {
-        ppixStart = pmap->clientPixelsGreen[client];
-	if (class & DynamicClass)
-	    for (ppix = ppixStart, n = pmap->numPixelsGreen[client]; --n >= 0;)
-		FreeCell(pmap, *ppix++, GREENMAP);
-	free(ppixStart);
-	pmap->clientPixelsGreen[client] = (Pixel *) NULL;
-	pmap->numPixelsGreen[client] = 0;
-
-        ppixStart = pmap->clientPixelsBlue[client];
-	if (class & DynamicClass)
-	    for (ppix = ppixStart, n = pmap->numPixelsBlue[client]; --n >= 0; )
-		FreeCell(pmap, *ppix++, BLUEMAP);
-	free(ppixStart);
-	pmap->clientPixelsBlue[client] = (Pixel *) NULL;
-	pmap->numPixelsBlue[client] = 0;
-    }
-}
-
-/** 
- * Frees all of a client's colors and cells.
- *
- *  \param value  must conform to DeleteType
- *  \unused fakeid
- */
-int
-FreeClientPixels (pointer value, XID fakeid)
-{
-    pointer pmap;
-    colorResource *pcr = value;
-    int rc;
-
-    rc = dixLookupResourceByType(&pmap, pcr->mid, RT_COLORMAP, serverClient,
-				 DixRemoveAccess);
-    if (rc == Success)
-	FreePixels((ColormapPtr)pmap, pcr->client);
-    free(pcr);
-    return Success;
-}
-
-int
-AllocColorCells (int client, ColormapPtr pmap, int colors, int planes, 
-                 Bool contig, Pixel *ppix, Pixel *masks)
-{
-    Pixel	rmask, gmask, bmask, *ppixFirst, r, g, b;
-    int		n, class;
-    int		ok;
-    int		oldcount;
-    colorResource *pcr = (colorResource *)NULL;
-
-    class = pmap->class;
-    if (!(class & DynamicClass))
-	return BadAlloc; /* Shouldn't try on this type */
-    oldcount = pmap->numPixelsRed[client];
-    if (pmap->class == DirectColor)
-	oldcount += pmap->numPixelsGreen[client] + pmap->numPixelsBlue[client];
-    if (!oldcount && (CLIENT_ID(pmap->mid) != client))
-    {
-	pcr = malloc(sizeof(colorResource));
-	if (!pcr)
-	    return BadAlloc;
-    }
-
-    if (pmap->class == DirectColor)
-    {
-        ok = AllocDirect (client, pmap, colors, planes, planes, planes,
-			  contig, ppix, &rmask, &gmask, &bmask);
-	if(ok == Success)
-	{
-	    for (r = g = b = 1, n = planes; --n >= 0; r += r, g += g, b += b)
-	    {
-		while(!(rmask & r))
-		    r += r;
-		while(!(gmask & g))
-		    g += g;
-		while(!(bmask & b))
-		    b += b;
-		*masks++ = r | g | b;
-	    }
-	}
-    }
-    else
-    {
-        ok = AllocPseudo (client, pmap, colors, planes, contig, ppix, &rmask,
-			  &ppixFirst);
-	if(ok == Success)
-	{
-	    for (r = 1, n = planes; --n >= 0; r += r)
-	    {
-		while(!(rmask & r))
-		    r += r;
-		*masks++ = r;
-	    }
-	}
-    }
-
-    /* if this is the client's first pixels in this colormap, tell the
-     * resource manager that the client has pixels in this colormap which
-     * should be freed when the client dies */
-    if ((ok == Success) && pcr)
-    {
-	pcr->mid = pmap->mid;
-	pcr->client = client;
-	if (!AddResource(FakeClientID(client), RT_CMAPENTRY, (pointer)pcr))
-	    ok = BadAlloc;
-    } else free(pcr);
-
-    return ok;
-}
-
-
-int
-AllocColorPlanes (int client, ColormapPtr pmap, int colors, 
-                  int r, int g, int b, Bool contig, Pixel *pixels, 
-                  Pixel *prmask, Pixel *pgmask, Pixel *pbmask)
-{
-    int		ok;
-    Pixel	mask, *ppixFirst;
-    Pixel shift;
-    int i;
-    int		class;
-    int		oldcount;
-    colorResource *pcr = (colorResource *)NULL;
-
-    class = pmap->class;
-    if (!(class & DynamicClass))
-	return BadAlloc; /* Shouldn't try on this type */
-    oldcount = pmap->numPixelsRed[client];
-    if (class == DirectColor)
-	oldcount += pmap->numPixelsGreen[client] + pmap->numPixelsBlue[client];
-    if (!oldcount && (CLIENT_ID(pmap->mid) != client))
-    {
-	pcr = malloc(sizeof(colorResource));
-	if (!pcr)
-	    return BadAlloc;
-    }
-
-    if (class == DirectColor)
-    {
-        ok = AllocDirect (client, pmap, colors, r, g, b, contig, pixels,
-			  prmask, pgmask, pbmask);
-    }
-    else
-    {
-	/* Allocate the proper pixels */
-	/* XXX This is sort of bad, because of contig is set, we force all
-	 * r + g + b bits to be contiguous.  Should only force contiguity
-	 * per mask 
-	 */
-        ok = AllocPseudo (client, pmap, colors, r + g + b, contig, pixels,
-			  &mask, &ppixFirst);
-
-	if(ok == Success)
-	{
-	    /* now split that mask into three */
-	    *prmask = *pgmask = *pbmask = 0;
-	    shift = 1;
-	    for (i = r; --i >= 0; shift += shift)
-	    {
-		while (!(mask & shift))
-		    shift += shift;
-		*prmask |= shift;
-	    }
-	    for (i = g; --i >= 0; shift += shift)
-	    {
-		while (!(mask & shift))
-		    shift += shift;
-		*pgmask |= shift;
-	    }
-	    for (i = b; --i >= 0; shift += shift)
-	    {
-		while (!(mask & shift))
-		    shift += shift;
-		*pbmask |= shift;
-	    }
-
-	    /* set up the shared color cells */
-	    if (!AllocShared(pmap, pixels, colors, r, g, b,
-			     *prmask, *pgmask, *pbmask, ppixFirst))
-	    {
-		(void)FreeColors(pmap, client, colors, pixels, mask);
-		ok = BadAlloc;
-	    }
-	}
-    }
-
-    /* if this is the client's first pixels in this colormap, tell the
-     * resource manager that the client has pixels in this colormap which
-     * should be freed when the client dies */
-    if ((ok == Success) && pcr)
-    {
-	pcr->mid = pmap->mid;
-	pcr->client = client;
-	if (!AddResource(FakeClientID(client), RT_CMAPENTRY, (pointer)pcr))
-	    ok = BadAlloc;
-    } else free(pcr);
-
-    return ok;
-}
-
-static int
-AllocDirect (int client, ColormapPtr pmap, int c, int r, int g, int b, Bool contig, 
-             Pixel *pixels, Pixel *prmask, Pixel *pgmask, Pixel *pbmask)
-{
-    Pixel	*ppixRed, *ppixGreen, *ppixBlue;
-    Pixel	*ppix, *pDst, *p;
-    int		npix, npixR, npixG, npixB;
-    Bool	okR, okG, okB;
-    Pixel	*rpix = 0, *gpix = 0, *bpix = 0;
-
-    npixR = c << r;
-    npixG = c << g;
-    npixB = c << b;
-    if ((r >= 32) || (g >= 32) || (b >= 32) ||
-	(npixR > pmap->freeRed) || (npixR < c) ||
-	(npixG > pmap->freeGreen) || (npixG < c) ||
-	(npixB > pmap->freeBlue) || (npixB < c))
-	return BadAlloc;
-
-    /* start out with empty pixels */
-    for(p = pixels; p < pixels + c; p++)
-	*p = 0;
-
-    ppixRed = malloc(npixR * sizeof(Pixel));
-    ppixGreen = malloc(npixG * sizeof(Pixel));
-    ppixBlue = malloc(npixB * sizeof(Pixel));
-    if (!ppixRed || !ppixGreen || !ppixBlue)
-    {
-	free(ppixBlue);
-	free(ppixGreen);
-	free(ppixRed);
-	return BadAlloc;
-    }
-
-    okR = AllocCP(pmap, pmap->red, c, r, contig, ppixRed, prmask);
-    okG = AllocCP(pmap, pmap->green, c, g, contig, ppixGreen, pgmask);
-    okB = AllocCP(pmap, pmap->blue, c, b, contig, ppixBlue, pbmask);
-
-    if (okR && okG && okB)
-    {
-	rpix = (Pixel *) realloc(pmap->clientPixelsRed[client],
-				  (pmap->numPixelsRed[client] + (c << r)) *
-				  sizeof(Pixel));
-	if (rpix)
-	    pmap->clientPixelsRed[client] = rpix;
-	gpix = (Pixel *) realloc(pmap->clientPixelsGreen[client],
-				  (pmap->numPixelsGreen[client] + (c << g)) *
-				  sizeof(Pixel));
-	if (gpix)
-	    pmap->clientPixelsGreen[client] = gpix;
-	bpix = (Pixel *) realloc(pmap->clientPixelsBlue[client],
-				  (pmap->numPixelsBlue[client] + (c << b)) *
-				  sizeof(Pixel));
-	if (bpix)
-	    pmap->clientPixelsBlue[client] = bpix;
-    }
-
-    if (!okR || !okG || !okB || !rpix || !gpix || !bpix)
-    {
-	if (okR)
-	    for(ppix = ppixRed, npix = npixR; --npix >= 0; ppix++)
-		pmap->red[*ppix].refcnt = 0;
-	if (okG)
-	    for(ppix = ppixGreen, npix = npixG; --npix >= 0; ppix++)
-		pmap->green[*ppix].refcnt = 0;
-	if (okB)
-	    for(ppix = ppixBlue, npix = npixB; --npix >= 0; ppix++)
-		pmap->blue[*ppix].refcnt = 0;
-	free(ppixBlue);
-	free(ppixGreen);
-	free(ppixRed);
-	return BadAlloc;
-    }
-
-    *prmask <<= pmap->pVisual->offsetRed;
-    *pgmask <<= pmap->pVisual->offsetGreen;
-    *pbmask <<= pmap->pVisual->offsetBlue;
-
-    ppix = rpix + pmap->numPixelsRed[client];
-    for (pDst = pixels, p = ppixRed; p < ppixRed + npixR; p++)
-    {
-	*ppix++ = *p;
-	if(p < ppixRed + c)
-	    *pDst++ |= *p << pmap->pVisual->offsetRed;
-    }
-    pmap->numPixelsRed[client] += npixR;
-    pmap->freeRed -= npixR;
-
-    ppix = gpix + pmap->numPixelsGreen[client];
-    for (pDst = pixels, p = ppixGreen; p < ppixGreen + npixG; p++)
-    {
-	*ppix++ = *p;
-	if(p < ppixGreen + c)
-	    *pDst++ |= *p << pmap->pVisual->offsetGreen;
-    }
-    pmap->numPixelsGreen[client] += npixG;
-    pmap->freeGreen -= npixG;
-
-    ppix = bpix + pmap->numPixelsBlue[client];
-    for (pDst = pixels, p = ppixBlue; p < ppixBlue + npixB; p++)
-    {
-	*ppix++ = *p;
-	if(p < ppixBlue + c)
-	    *pDst++ |= *p << pmap->pVisual->offsetBlue;
-    }
-    pmap->numPixelsBlue[client] += npixB;
-    pmap->freeBlue -= npixB;
-
-
-    for (pDst = pixels; pDst < pixels + c; pDst++)
-	*pDst |= ALPHAMASK(pmap->pVisual);
-
-    free(ppixBlue);
-    free(ppixGreen);
-    free(ppixRed);
-
-    return Success;
-}
-
-static int
-AllocPseudo (int client, ColormapPtr pmap, int c, int r, Bool contig, 
-             Pixel *pixels, Pixel *pmask, Pixel **pppixFirst)
-{
-    Pixel	*ppix, *p, *pDst, *ppixTemp;
-    int		npix;
-    Bool	ok;
-
-    npix = c << r;
-    if ((r >= 32) || (npix > pmap->freeRed) || (npix < c))
-	return BadAlloc;
-    if(!(ppixTemp = malloc(npix * sizeof(Pixel))))
-	return BadAlloc;
-    ok = AllocCP(pmap, pmap->red, c, r, contig, ppixTemp, pmask);
-
-    if (ok)
-    {
-
-	/* all the allocated pixels are added to the client pixel list,
-	 * but only the unique ones are returned to the client */
-	ppix = (Pixel *)realloc(pmap->clientPixelsRed[client],
-			 (pmap->numPixelsRed[client] + npix) * sizeof(Pixel));
-	if (!ppix)
-	{
-	    for (p = ppixTemp; p < ppixTemp + npix; p++)
-		pmap->red[*p].refcnt = 0;
-	    free(ppixTemp);
-	    return BadAlloc;
-	}
-	pmap->clientPixelsRed[client] = ppix;
-	ppix += pmap->numPixelsRed[client];
-	*pppixFirst = ppix;
-	pDst = pixels;
-	for (p = ppixTemp; p < ppixTemp + npix; p++)
-	{
-	    *ppix++ = *p;
-	    if(p < ppixTemp + c)
-	        *pDst++ = *p;
-	}
-	pmap->numPixelsRed[client] += npix;
-	pmap->freeRed -= npix;
-    }
-    free(ppixTemp);
-    return ok ? Success : BadAlloc;
-}
-
-/* Allocates count << planes pixels from colormap pmap for client. If
- * contig, then the plane mask is made of consecutive bits.  Returns
- * all count << pixels in the array pixels. The first count of those
- * pixels are the unique pixels.  *pMask has the mask to Or with the
- * unique pixels to get the rest of them.
- *
- * Returns True iff all pixels could be allocated 
- * All cells allocated will have refcnt set to AllocPrivate and shared to FALSE
- * (see AllocShared for why we care)
- */
-static Bool
-AllocCP (ColormapPtr pmap, EntryPtr pentFirst, int count, int planes, 
-         Bool contig, Pixel *pixels, Pixel *pMask)
-{
-    EntryPtr	ent;
-    Pixel	pixel, base, entries, maxp, save;
-    int		dplanes, found;
-    Pixel	*ppix;
-    Pixel	mask;
-    Pixel	finalmask;
-
-    dplanes = pmap->pVisual->nplanes;
-
-    /* Easy case.  Allocate pixels only */
-    if (planes == 0)
-    {
-        /* allocate writable entries */
-	ppix = pixels;
-        ent = pentFirst;
-        pixel = 0;
-        while (--count >= 0)
-	{
-            /* Just find count unallocated cells */
-    	    while (ent->refcnt)
-	    {
-    	        ent++;
-    	        pixel++;
-    	    }
-    	    ent->refcnt = AllocPrivate;
-    	    *ppix++ = pixel;
-	    ent->fShared = FALSE;
-        }
-        *pMask = 0;
-        return TRUE;
-    }
-    else if (planes > dplanes)
-    {
-	return FALSE;
-    }
-
-    /* General case count pixels * 2 ^ planes cells to be allocated */
-
-    /* make room for new pixels */
-    ent = pentFirst;
-
-    /* first try for contiguous planes, since it's fastest */
-    for (mask = (((Pixel)1) << planes) - 1, base = 1, dplanes -= (planes - 1);
-         --dplanes >= 0;
-         mask += mask, base += base)
-    {
-        ppix = pixels;
-        found = 0;
-        pixel = 0;
-        entries = pmap->pVisual->ColormapEntries - mask;
-        while (pixel < entries)
-	{
-    	    save = pixel;
-    	    maxp = pixel + mask + base;
-    	    /* check if all are free */
-    	    while (pixel != maxp && ent[pixel].refcnt == 0)
-    	        pixel += base;
-	    if (pixel == maxp)
-		{
-		    /* this one works */
-		    *ppix++ = save;
-		    found++;
-		    if (found == count)
-		    {
-			/* found enough, allocate them all */
-			while (--count >= 0)
-			{
-			    pixel = pixels[count];
-			    maxp = pixel + mask;
-			    while (1)
-			    {
-				ent[pixel].refcnt = AllocPrivate;
-				ent[pixel].fShared = FALSE;
-				if (pixel == maxp)
-				    break;
-				pixel += base;
-				*ppix++ = pixel;
-			    }
-			}
-			*pMask = mask;
-			return TRUE;
-		    }
-		}
-    	    pixel = save + 1;
-    	    if (pixel & mask)
-    	        pixel += mask;
-        }
-    }
-
-    dplanes = pmap->pVisual->nplanes;
-    if (contig || planes == 1 || dplanes < 3)
-	return FALSE;
-
-    /* this will be very slow for large maps, need a better algorithm */
-
-    /*
-       we can generate the smallest and largest numbers that fits in dplanes
-       bits and contain exactly planes bits set as follows. First, we need to
-       check that it is possible to generate such a mask at all.
-       (Non-contiguous masks need one more bit than contiguous masks). Then
-       the smallest such mask consists of the rightmost planes-1 bits set, then
-       a zero, then a one in position planes + 1. The formula is
-         (3 << (planes-1)) -1
-       The largest such masks consists of the leftmost planes-1 bits set, then
-       a zero, then a one bit in position dplanes-planes-1. If dplanes is
-       smaller than 32 (the number of bits in a word) then the formula is:
-         (1<<dplanes) - (1<<(dplanes-planes+1) + (1<<dplanes-planes-1)
-       If dplanes = 32, then we can't calculate (1<<dplanes) and we have
-       to use:
-         ( (1<<(planes-1)) - 1) << (dplanes-planes+1) + (1<<(dplanes-planes-1))
-	  
-	  << Thank you, Loretta>>>
-
-    */
-
-    finalmask =
-        (((((Pixel)1)<<(planes-1)) - 1) << (dplanes-planes+1)) +
-	  (((Pixel)1)<<(dplanes-planes-1));
-    for (mask = (((Pixel)3) << (planes -1)) - 1; mask <= finalmask; mask++)
-    {
-        /* next 3 magic statements count number of ones (HAKMEM #169) */
-        pixel = (mask >> 1) & 033333333333;
-        pixel = mask - pixel - ((pixel >> 1) & 033333333333);
-        if ((((pixel + (pixel >> 3)) & 030707070707) % 077) != planes)
-    	    continue;
-        ppix = pixels;
-        found = 0;
-        entries = pmap->pVisual->ColormapEntries - mask;
-        base = lowbit (mask);
-        for (pixel = 0; pixel < entries; pixel++)
-	{
-	    if (pixel & mask)
-	        continue;
-	    maxp = 0;
-	    /* check if all are free */
-	    while (ent[pixel + maxp].refcnt == 0)
-	    {
-		GetNextBitsOrBreak(maxp, mask, base);
-	    }
-	    if ((maxp < mask) || (ent[pixel + mask].refcnt != 0))
-		continue;
-	    /* this one works */
-	    *ppix++ = pixel;
-	    found++;
-	    if (found < count)
-		continue;
-	    /* found enough, allocate them all */
-	    while (--count >= 0)
-	    {
-		pixel = (pixels)[count];
-		maxp = 0;
-		while (1)
-		{
-		    ent[pixel + maxp].refcnt = AllocPrivate;
-		    ent[pixel + maxp].fShared = FALSE;
-		    GetNextBitsOrBreak(maxp, mask, base);
-		    *ppix++ = pixel + maxp;
-		}
-	    }
-
-	    *pMask = mask;
-	    return TRUE;
-	}
-    }
-    return FALSE;
-}
-
-/**
- *
- *  \param ppixFirst  First of the client's new pixels
- */
-static Bool
-AllocShared (ColormapPtr pmap, Pixel *ppix, int c, int r, int g, int b, 
-             Pixel rmask, Pixel gmask, Pixel bmask, Pixel *ppixFirst)
-{
-    Pixel	*pptr, *cptr;
-    int		npix, z, npixClientNew, npixShared;
-    Pixel	basemask, base, bits, common;
-    SHAREDCOLOR *pshared, **ppshared, **psharedList;
-
-    npixClientNew = c << (r + g + b);
-    npixShared = (c << r) + (c << g) + (c << b);
-    psharedList = malloc(npixShared * sizeof(SHAREDCOLOR *));
-    if (!psharedList)
-	return FALSE;
-    ppshared = psharedList;
-    for (z = npixShared; --z >= 0; )
-    {
-	if (!(ppshared[z] = malloc(sizeof(SHAREDCOLOR))))
-	{
-	    for (z++ ; z < npixShared; z++)
-		free(ppshared[z]);
-	    free(psharedList);
-	    return FALSE;
-	}
-    }
-    for(pptr = ppix, npix = c; --npix >= 0; pptr++)
-    {
-	basemask = ~(gmask | bmask);
-	common = *pptr & basemask;
-	if (rmask)
-	{
-	    bits = 0;
-	    base = lowbit (rmask);
-	    while(1)
-	    {
-		pshared = *ppshared++;
-		pshared->refcnt = 1 << (g + b);
-		for (cptr = ppixFirst, z = npixClientNew; --z >= 0; cptr++)
-		{
-		    if ((*cptr & basemask) == (common | bits))
-		    {
-			pmap->red[*cptr].fShared = TRUE;
-			pmap->red[*cptr].co.shco.red = pshared;
-		    }
-		}
-		GetNextBitsOrBreak(bits, rmask, base);
-	    }
-	}
-	else
-	{
-	    pshared = *ppshared++;
-	    pshared->refcnt = 1 << (g + b);
-	    for (cptr = ppixFirst, z = npixClientNew; --z >= 0; cptr++)
-	    {
-		if ((*cptr & basemask) == common)
-		{
-		    pmap->red[*cptr].fShared = TRUE;
-		    pmap->red[*cptr].co.shco.red = pshared;
-		}
-	    }
-	}
-	basemask = ~(rmask | bmask);
-	common = *pptr & basemask;
-	if (gmask)
-	{
-	    bits = 0;
-	    base = lowbit (gmask);
-	    while(1)
-	    {
-		pshared = *ppshared++;
-		pshared->refcnt = 1 << (r + b);
-		for (cptr = ppixFirst, z = npixClientNew; --z >= 0; cptr++)
-		{
-		    if ((*cptr & basemask) == (common | bits))
-		    {
-			pmap->red[*cptr].co.shco.green = pshared;
-		    }
-		}
-		GetNextBitsOrBreak(bits, gmask, base);
-	    }
-	}
-	else
-	{
-	    pshared = *ppshared++;
-	    pshared->refcnt = 1 << (g + b);
-	    for (cptr = ppixFirst, z = npixClientNew; --z >= 0; cptr++)
-	    {
-		if ((*cptr & basemask) == common)
-		{
-		    pmap->red[*cptr].co.shco.green = pshared;
-		}
-	    }
-	}
-	basemask = ~(rmask | gmask);
-	common = *pptr & basemask;
-	if (bmask)
-	{
-	    bits = 0;
-	    base = lowbit (bmask);
-	    while(1)
-	    {
-		pshared = *ppshared++;
-		pshared->refcnt = 1 << (r + g);
-		for (cptr = ppixFirst, z = npixClientNew; --z >= 0; cptr++)
-		{
-		    if ((*cptr & basemask) == (common | bits))
-		    {
-			pmap->red[*cptr].co.shco.blue = pshared;
-		    }
-		}
-		GetNextBitsOrBreak(bits, bmask, base);
-	    }
-	}
-	else
-	{
-	    pshared = *ppshared++;
-	    pshared->refcnt = 1 << (g + b);
-	    for (cptr = ppixFirst, z = npixClientNew; --z >= 0; cptr++)
-	    {
-		if ((*cptr & basemask) == common)
-		{
-		    pmap->red[*cptr].co.shco.blue = pshared;
-		}
-	    }
-	}
-    }
-    free(psharedList);
-    return TRUE;
-}
-
-
-/** FreeColors
- * Free colors and/or cells (probably slow for large numbers) 
- */
-int
-FreeColors (ColormapPtr pmap, int client, int count, Pixel *pixels, Pixel mask)
-{
-    int		rval, result, class;
-    Pixel	rmask;
-
-    class = pmap->class;
-    if (pmap->flags & AllAllocated)
-	return BadAccess;
-    if ((class | DynamicClass) == DirectColor)
-    {
-	rmask = mask & RGBMASK(pmap->pVisual);
-        result = FreeCo(pmap, client, REDMAP, count, pixels,
-			mask & pmap->pVisual->redMask);
-	/* If any of the three calls fails, we must report that, if more
-	 * than one fails, it's ok that we report the last one */
-        rval = FreeCo(pmap, client, GREENMAP, count, pixels,
-		      mask & pmap->pVisual->greenMask);
-	if(rval != Success)
-	    result = rval;
-	rval = FreeCo(pmap, client, BLUEMAP, count, pixels,
-		      mask & pmap->pVisual->blueMask);
-	if(rval != Success)
-	    result = rval;
-    }
-    else
-    {
-	rmask = mask & ((((Pixel)1) << pmap->pVisual->nplanes) - 1);
-        result = FreeCo(pmap, client, PSEUDOMAP, count, pixels, rmask);
-    }
-    if ((mask != rmask) && count)
-    {
-	clients[client]->errorValue = *pixels | mask;
-	result = BadValue;
-    }
-    /* XXX should worry about removing any RT_CMAPENTRY resource */
-    return result;
-}
-
-/**
- * Helper for FreeColors -- frees all combinations of *newpixels and mask bits
- * which the client has allocated in channel colormap cells of pmap.
- * doesn't change newpixels if it doesn't need to 
- *
- *  \param pmap   which colormap head
- *  \param color  which sub-map, eg, RED, BLUE, PSEUDO
- *  \param npixIn number of pixels passed in
- *  \param ppixIn number of base pixels
- *  \param mask   mask client gave us
- */
-static int
-FreeCo (ColormapPtr pmap, int client, int color, int npixIn, Pixel *ppixIn, Pixel mask)
-{
-    Pixel	*ppixClient, pixTest;
-    int		npixClient, npixNew, npix;
-    Pixel	bits, base, cmask, rgbbad;
-    Pixel	*pptr, *cptr;
-    int 	n, zapped;
-    int		errVal = Success;
-    int		offset, numents;
-
-    if (npixIn == 0)
-        return errVal;
-    bits = 0;
-    zapped = 0;
-    base = lowbit (mask);
-
-    switch(color)
-    {
-      case REDMAP:
-	cmask = pmap->pVisual->redMask;
-	rgbbad = ~RGBMASK(pmap->pVisual);
-	offset = pmap->pVisual->offsetRed;
-	numents = (cmask >> offset) + 1;
-	ppixClient = pmap->clientPixelsRed[client];
-	npixClient = pmap->numPixelsRed[client];
-	break;
-      case GREENMAP:
-	cmask = pmap->pVisual->greenMask;
-	rgbbad = ~RGBMASK(pmap->pVisual);
-	offset = pmap->pVisual->offsetGreen;
-	numents = (cmask >> offset) + 1;
-	ppixClient = pmap->clientPixelsGreen[client];
-	npixClient = pmap->numPixelsGreen[client];
-	break;
-      case BLUEMAP:
-	cmask = pmap->pVisual->blueMask;
-	rgbbad = ~RGBMASK(pmap->pVisual);
-	offset = pmap->pVisual->offsetBlue;
-	numents = (cmask >> offset) + 1;
-	ppixClient = pmap->clientPixelsBlue[client];
-	npixClient = pmap->numPixelsBlue[client];
-	break;
-      default:	/* so compiler can see that everything gets initialized */
-      case PSEUDOMAP:
-	cmask = ~((Pixel)0);
-	rgbbad = 0;
-	offset = 0;
-	numents = pmap->pVisual->ColormapEntries;
-	ppixClient = pmap->clientPixelsRed[client];
-	npixClient = pmap->numPixelsRed[client];
-	break;
-    }
-
-
-    /* zap all pixels which match */
-    while (1)
-    {
-        /* go through pixel list */
-        for (pptr = ppixIn, n = npixIn; --n >= 0; pptr++)
-	{
-	    pixTest = ((*pptr | bits) & cmask) >> offset;
-	    if ((pixTest >= numents) || (*pptr & rgbbad))
-	    {
-		clients[client]->errorValue = *pptr | bits;
-		errVal = BadValue;
-		continue;
-	    }
-
-	    /* find match in client list */
-	    for (cptr = ppixClient, npix = npixClient;
-	         --npix >= 0 && *cptr != pixTest;
-		 cptr++) ;
-
-	    if (npix >= 0)
-	    {
-		if (pmap->class & DynamicClass)
-		{
-		    FreeCell(pmap, pixTest, color);
-		}
-		*cptr = ~((Pixel)0);
-		zapped++;
-	    }
-	    else
-		errVal = BadAccess;
-	}
-        /* generate next bits value */
-	GetNextBitsOrBreak(bits, mask, base);
-    }
-
-    /* delete freed pixels from client pixel list */
-    if (zapped)
-    {
-        npixNew = npixClient - zapped;
-        if (npixNew)
-	{
-	    /* Since the list can only get smaller, we can do a copy in
-	     * place and then realloc to a smaller size */
-    	    pptr = cptr = ppixClient;
-
-	    /* If we have all the new pixels, we don't have to examine the
-	     * rest of the old ones */
-	    for(npix = 0; npix < npixNew; cptr++)
-	    {
-    	        if (*cptr != ~((Pixel)0))
-		{
-    		    *pptr++ = *cptr;
-		    npix++;
-    	        }
-    	    }
-	    pptr = (Pixel *)realloc(ppixClient, npixNew * sizeof(Pixel));
-	    if (pptr)
-		ppixClient = pptr;
-	    npixClient = npixNew;
-        }
-	else
-	{
-	    npixClient = 0;
-	    free(ppixClient);
-    	    ppixClient = (Pixel *)NULL;
-	}
-	switch(color)
-	{
-	  case PSEUDOMAP:
-	  case REDMAP:
-	    pmap->clientPixelsRed[client] = ppixClient;
-	    pmap->numPixelsRed[client] = npixClient;
-	    break;
-	  case GREENMAP:
-	    pmap->clientPixelsGreen[client] = ppixClient;
-	    pmap->numPixelsGreen[client] = npixClient;
-	    break;
-	  case BLUEMAP:
-	    pmap->clientPixelsBlue[client] = ppixClient;
-	    pmap->numPixelsBlue[client] = npixClient;
-	    break;
-	}
-    }
-    return errVal;
-}
-
-
-
-/* Redefine color values */
-int
-StoreColors (ColormapPtr pmap, int count, xColorItem *defs, ClientPtr client)
-{
-    Pixel 	pix;
-    xColorItem *pdef;
-    EntryPtr 	pent, pentT, pentLast;
-    VisualPtr	pVisual;
-    SHAREDCOLOR		*pred, *pgreen, *pblue;
-    int			n, ChgRed, ChgGreen, ChgBlue, idef;
-    int			class, errVal = Success;
-    int			ok;
-
-
-    class = pmap->class;
-    if(!(class & DynamicClass) && !(pmap->flags & BeingCreated))
-    {
-	return BadAccess;
-    }
-    pVisual = pmap->pVisual;
-
-    idef = 0;
-    if((class | DynamicClass) == DirectColor)
-    {
-	int numred, numgreen, numblue;
-	Pixel rgbbad;
-
-	numred = NUMRED(pVisual);
-	numgreen = NUMGREEN(pVisual);
-	numblue = NUMBLUE(pVisual);
-	rgbbad = ~RGBMASK(pVisual);
-        for (pdef = defs, n = 0; n < count; pdef++, n++)
-	{
-	    ok = TRUE;
-            (*pmap->pScreen->ResolveColor)
-	        (&pdef->red, &pdef->green, &pdef->blue, pmap->pVisual);
-
-	    if (pdef->pixel & rgbbad)
-	    {
-		errVal = BadValue;
-		client->errorValue = pdef->pixel;
-		continue;
-	    }
-	    pix = (pdef->pixel & pVisual->redMask) >> pVisual->offsetRed;
-	    if (pix >= numred)
-	    {
-		errVal = BadValue;
-		ok = FALSE;
-	    }
-	    else if (pmap->red[pix].refcnt != AllocPrivate)
-	    {
-		errVal = BadAccess;
-		ok = FALSE;
-	    }
-	    else if (pdef->flags & DoRed)
-	    {
-		pmap->red[pix].co.local.red = pdef->red;
-	    }
-	    else
-	    {
-		pdef->red = pmap->red[pix].co.local.red;
-	    }
-
-	    pix = (pdef->pixel & pVisual->greenMask) >> pVisual->offsetGreen;
-	    if (pix >= numgreen)
-	    {
-		errVal = BadValue;
-		ok = FALSE;
-	    }
-	    else if (pmap->green[pix].refcnt != AllocPrivate)
-	    {
-		errVal = BadAccess;
-		ok = FALSE;
-	    }
-	    else if (pdef->flags & DoGreen)
-	    {
-		pmap->green[pix].co.local.green = pdef->green;
-	    }
-	    else
-	    {
-		pdef->green = pmap->green[pix].co.local.green;
-	    }
-
-	    pix = (pdef->pixel & pVisual->blueMask) >> pVisual->offsetBlue;
-	    if (pix >= numblue)
-	    {
-		errVal = BadValue;
-		ok = FALSE;
-	    }
-	    else if (pmap->blue[pix].refcnt != AllocPrivate)
-	    {
-		errVal = BadAccess;
-		ok = FALSE;
-	    }
-	    else if (pdef->flags & DoBlue)
-	    {
-		pmap->blue[pix].co.local.blue = pdef->blue;
-	    }
-	    else
-	    {
-		pdef->blue = pmap->blue[pix].co.local.blue;
-	    }
-	    /* If this is an o.k. entry, then it gets added to the list
-	     * to be sent to the hardware.  If not, skip it.  Once we've
-	     * skipped one, we have to copy all the others.
-	     */
-	    if(ok)
-	    {
-		if(idef != n)
-		    defs[idef] = defs[n];
-		idef++;
-	    } else
-		client->errorValue = pdef->pixel;
-	}
-    }
-    else
-    {
-        for (pdef = defs, n = 0; n < count; pdef++, n++)
-	{
-
-	    ok = TRUE;
-	    if (pdef->pixel >= pVisual->ColormapEntries)
-	    {
-		client->errorValue = pdef->pixel;
-	        errVal = BadValue;
-		ok = FALSE;
-	    }
-	    else if (pmap->red[pdef->pixel].refcnt != AllocPrivate)
-	    {
-		errVal = BadAccess;
-		ok = FALSE;
-	    }
-
-	    /* If this is an o.k. entry, then it gets added to the list
-	     * to be sent to the hardware.  If not, skip it.  Once we've
-	     * skipped one, we have to copy all the others.
-	     */
-	    if(ok)
-	    {
-		if(idef != n)
-		    defs[idef] = defs[n];
-		idef++;
-	    }
-	    else
-		continue;
-
-            (*pmap->pScreen->ResolveColor)
-	        (&pdef->red, &pdef->green, &pdef->blue, pmap->pVisual);
-
-	    pent = &pmap->red[pdef->pixel];
-
-	    if(pdef->flags & DoRed)
-	    {
-		if(pent->fShared)
-		{
-		    pent->co.shco.red->color = pdef->red;
-		    if (pent->co.shco.red->refcnt > 1)
-			ok = FALSE;
-		}
-		else
-		    pent->co.local.red = pdef->red;
-	    }
-	    else
-	    {
-		if(pent->fShared)
-		    pdef->red = pent->co.shco.red->color;
-		else
-		    pdef->red = pent->co.local.red;
-	    }
-	    if(pdef->flags & DoGreen)
-	    {
-		if(pent->fShared)
-		{
-		    pent->co.shco.green->color = pdef->green;
-		    if (pent->co.shco.green->refcnt > 1)
-			ok = FALSE;
-		}
-		else
-		    pent->co.local.green = pdef->green;
-	    }
-	    else
-	    {
-		if(pent->fShared)
-		    pdef->green = pent->co.shco.green->color;
-		else
-		    pdef->green = pent->co.local.green;
-	    }
-	    if(pdef->flags & DoBlue)
-	    {
-		if(pent->fShared)
-		{
-		    pent->co.shco.blue->color = pdef->blue;
-		    if (pent->co.shco.blue->refcnt > 1)
-			ok = FALSE;
-		}
-		else
-		    pent->co.local.blue = pdef->blue;
-	    }
-	    else
-	    {
-		if(pent->fShared)
-		    pdef->blue = pent->co.shco.blue->color;
-		else
-		    pdef->blue = pent->co.local.blue;
-	    }
-
-	    if(!ok)
-	    {
-                /* have to run through the colormap and change anybody who
-		 * shares this value */
-	        pred = pent->co.shco.red;
-	        pgreen = pent->co.shco.green;
-	        pblue = pent->co.shco.blue;
-	        ChgRed = pdef->flags & DoRed;
-	        ChgGreen = pdef->flags & DoGreen;
-	        ChgBlue = pdef->flags & DoBlue;
-	        pentLast = pmap->red + pVisual->ColormapEntries;
-
-	        for(pentT = pmap->red; pentT < pentLast; pentT++)
-		{
-		    if(pentT->fShared && (pentT != pent))
-		    {
-			xColorItem	defChg;
-
-			/* There are, alas, devices in this world too dumb
-			 * to read their own hardware colormaps.  Sick, but
-			 * true.  So we're going to be really nice and load
-			 * the xColorItem with the proper value for all the
-			 * fields.  We will only set the flags for those
-			 * fields that actually change.  Smart devices can
-			 * arrange to change only those fields.  Dumb devices
-			 * can rest assured that we have provided for them,
-			 * and can change all three fields */
-
-			defChg.flags = 0;
-			if(ChgRed && pentT->co.shco.red == pred)
-			{
-			    defChg.flags |= DoRed;
-			}
-			if(ChgGreen && pentT->co.shco.green == pgreen)
-			{
-			    defChg.flags |= DoGreen;
-			}
-			if(ChgBlue && pentT->co.shco.blue == pblue)
-			{
-			    defChg.flags |= DoBlue;
-			}
-			if(defChg.flags != 0)
-			{
-			    defChg.pixel = pentT - pmap->red;
-			    defChg.red = pentT->co.shco.red->color;
-			    defChg.green = pentT->co.shco.green->color;
-			    defChg.blue = pentT->co.shco.blue->color;
-			    (*pmap->pScreen->StoreColors) (pmap, 1, &defChg);
-			}
-		    }
-		}
-
-	    }
-	}
-    }
-    /* Note that we use idef, the count of acceptable entries, and not
-     * count, the count of proposed entries */
-    if (idef != 0)
-	( *pmap->pScreen->StoreColors) (pmap, idef, defs);
-    return errVal;
-}
-
-int
-IsMapInstalled(Colormap map, WindowPtr pWin)
-{
-    Colormap	*pmaps;
-    int		imap, nummaps, found;
-
-    pmaps = malloc(pWin->drawable.pScreen->maxInstalledCmaps*sizeof(Colormap));
-    if(!pmaps)
-	return FALSE;
-    nummaps = (*pWin->drawable.pScreen->ListInstalledColormaps)
-        (pWin->drawable.pScreen, pmaps);
-    found = FALSE;
-    for(imap = 0; imap < nummaps; imap++)
-    {
-	if(pmaps[imap] == map)
-	{
-	    found = TRUE;
-	    break;
-	}
-    }
-    free(pmaps);
-    return found;
-}
-
-struct colormap_lookup_data {
-    ScreenPtr pScreen;
-    VisualPtr visuals;
-};
-
-static void _colormap_find_resource(pointer value, XID id,
-				    pointer cdata)
-{
-    struct colormap_lookup_data *cmap_data = cdata;
-    VisualPtr visuals = cmap_data->visuals;
-    ScreenPtr pScreen = cmap_data->pScreen;
-    ColormapPtr cmap = value;
-    int j;
-
-    if (pScreen != cmap->pScreen)
-	return;
-
-    j = cmap->pVisual - pScreen->visuals;
-    cmap->pVisual = &visuals[j];
-}
-
-/* something has realloced the visuals, instead of breaking
-   ABI fix it up here - glx and compsite did this wrong */
-Bool
-ResizeVisualArray(ScreenPtr pScreen, int new_visual_count,
-		  DepthPtr depth)
-{
-    struct colormap_lookup_data cdata;
-    int numVisuals;
-    VisualPtr visuals;
-    XID *vids, vid;
-    int first_new_vid, first_new_visual, i;
-
-    first_new_vid = depth->numVids;
-    first_new_visual = pScreen->numVisuals;
-
-    vids = realloc(depth->vids, (depth->numVids + new_visual_count) * sizeof(XID));
-    if (!vids)
-        return FALSE;
-
-    /* its realloced now no going back if we fail the next one */
-    depth->vids = vids;
-
-    numVisuals = pScreen->numVisuals + new_visual_count;
-    visuals = realloc(pScreen->visuals, numVisuals * sizeof(VisualRec));
-    if (!visuals) {
-	return FALSE;
-    }
-
-    cdata.visuals = visuals;
-    cdata.pScreen = pScreen;
-    FindClientResourcesByType(serverClient, RT_COLORMAP, _colormap_find_resource, &cdata);
-
-    pScreen->visuals = visuals;
-
-    for (i = 0; i < new_visual_count; i++) {
-	vid = FakeClientID(0);
-	pScreen->visuals[first_new_visual + i].vid = vid;
-	vids[first_new_vid + i] = vid;
-    }
-
-    depth->numVids += new_visual_count;
-    pScreen->numVisuals += new_visual_count;
-
-    return TRUE;
-}
->>>>>>> eaedc21f
+/***********************************************************
+
+Copyright 1987, 1998  The Open Group
+
+Permission to use, copy, modify, distribute, and sell this software and its
+documentation for any purpose is hereby granted without fee, provided that
+the above copyright notice appear in all copies and that both that
+copyright notice and this permission notice appear in supporting
+documentation.
+
+The above copyright notice and this permission notice shall be included in
+all copies or substantial portions of the Software.
+
+THE SOFTWARE IS PROVIDED "AS IS", WITHOUT WARRANTY OF ANY KIND, EXPRESS OR
+IMPLIED, INCLUDING BUT NOT LIMITED TO THE WARRANTIES OF MERCHANTABILITY,
+FITNESS FOR A PARTICULAR PURPOSE AND NONINFRINGEMENT.  IN NO EVENT SHALL THE
+OPEN GROUP BE LIABLE FOR ANY CLAIM, DAMAGES OR OTHER LIABILITY, WHETHER IN
+AN ACTION OF CONTRACT, TORT OR OTHERWISE, ARISING FROM, OUT OF OR IN
+CONNECTION WITH THE SOFTWARE OR THE USE OR OTHER DEALINGS IN THE SOFTWARE.
+
+Except as contained in this notice, the name of The Open Group shall not be
+used in advertising or otherwise to promote the sale, use or other dealings
+in this Software without prior written authorization from The Open Group.
+
+
+Copyright 1987 by Digital Equipment Corporation, Maynard, Massachusetts.
+
+                        All Rights Reserved
+
+Permission to use, copy, modify, and distribute this software and its 
+documentation for any purpose and without fee is hereby granted, 
+provided that the above copyright notice appear in all copies and that
+both that copyright notice and this permission notice appear in 
+supporting documentation, and that the name of Digital not be
+used in advertising or publicity pertaining to distribution of the
+software without specific, written prior permission.  
+
+DIGITAL DISCLAIMS ALL WARRANTIES WITH REGARD TO THIS SOFTWARE, INCLUDING
+ALL IMPLIED WARRANTIES OF MERCHANTABILITY AND FITNESS, IN NO EVENT SHALL
+DIGITAL BE LIABLE FOR ANY SPECIAL, INDIRECT OR CONSEQUENTIAL DAMAGES OR
+ANY DAMAGES WHATSOEVER RESULTING FROM LOSS OF USE, DATA OR PROFITS,
+WHETHER IN AN ACTION OF CONTRACT, NEGLIGENCE OR OTHER TORTIOUS ACTION,
+ARISING OUT OF OR IN CONNECTION WITH THE USE OR PERFORMANCE OF THIS
+SOFTWARE.
+
+******************************************************************/
+
+
+#ifdef HAVE_DIX_CONFIG_H
+#include <dix-config.h>
+#endif
+
+#include <X11/X.h>
+#include <X11/Xproto.h>
+#include <stdio.h>
+#include <string.h>
+#include <strings.h>
+#include "misc.h"
+#include "dix.h"
+#include "dixstruct.h"
+#include "colormapst.h"
+#include "os.h"
+#include "scrnintstr.h"
+#include "resource.h"
+#include "windowstr.h"
+#include "privates.h"
+#include "xace.h"
+
+#ifdef _MSC_VER
+#define UpdateColors thisUpdateColors
+#endif
+
+static Pixel FindBestPixel(
+    EntryPtr /*pentFirst*/,
+    int /*size*/,
+    xrgb * /*prgb*/,
+    int /*channel*/
+);
+
+static int AllComp(
+    EntryPtr /*pent*/,
+    xrgb * /*prgb*/
+);
+
+static int RedComp(
+    EntryPtr /*pent*/,
+    xrgb * /*prgb*/
+);
+
+static int GreenComp(
+    EntryPtr /*pent*/,
+    xrgb * /*prgb*/
+);
+
+static int BlueComp(
+    EntryPtr /*pent*/,
+    xrgb * /*prgb*/
+);
+
+static void FreePixels(
+    ColormapPtr /*pmap*/,
+    int /*client*/
+);
+
+static void CopyFree(
+    int /*channel*/,
+    int /*client*/,
+    ColormapPtr /*pmapSrc*/,
+    ColormapPtr /*pmapDst*/
+);
+
+static void FreeCell(
+    ColormapPtr /*pmap*/,
+    Pixel /*i*/,
+    int /*channel*/
+);
+
+static void UpdateColors(
+    ColormapPtr /*pmap*/
+);
+
+static int AllocDirect(
+    int /*client*/,
+    ColormapPtr /*pmap*/,
+    int /*c*/,
+    int /*r*/,
+    int /*g*/,
+    int /*b*/,
+    Bool /*contig*/,
+    Pixel * /*pixels*/,
+    Pixel * /*prmask*/,
+    Pixel * /*pgmask*/,
+    Pixel * /*pbmask*/
+);
+
+static int AllocPseudo(
+    int /*client*/,
+    ColormapPtr /*pmap*/,
+    int /*c*/,
+    int /*r*/,
+    Bool /*contig*/,
+    Pixel * /*pixels*/,
+    Pixel * /*pmask*/,
+    Pixel ** /*pppixFirst*/
+);
+
+static Bool AllocCP(
+    ColormapPtr /*pmap*/,
+    EntryPtr /*pentFirst*/,
+    int /*count*/,
+    int /*planes*/,
+    Bool /*contig*/,
+    Pixel * /*pixels*/,
+    Pixel * /*pMask*/
+);
+
+static Bool AllocShared(
+    ColormapPtr /*pmap*/,
+    Pixel * /*ppix*/,
+    int /*c*/,
+    int /*r*/,
+    int /*g*/,
+    int /*b*/,
+    Pixel /*rmask*/,
+    Pixel /*gmask*/,
+    Pixel /*bmask*/,
+    Pixel * /*ppixFirst*/
+);
+
+static int FreeCo(
+    ColormapPtr /*pmap*/,
+    int /*client*/,
+    int /*color*/,
+    int /*npixIn*/,
+    Pixel * /*ppixIn*/,
+    Pixel /*mask*/
+);
+
+static int   TellNoMap(
+    WindowPtr	/*pwin*/,
+    Colormap 	* /*pmid*/
+);
+
+static void FindColorInRootCmap (
+    ColormapPtr	/* pmap */,
+    EntryPtr	/* pentFirst */,
+    int		/* size */,
+    xrgb*	/* prgb */,
+    Pixel*	/* pPixel */,
+    int		/* channel */,
+    ColorCompareProcPtr /* comp */
+);
+
+#define NUMRED(vis) ((vis->redMask >> vis->offsetRed) + 1)
+#define NUMGREEN(vis) ((vis->greenMask >> vis->offsetGreen) + 1)
+#define NUMBLUE(vis) ((vis->blueMask >> vis->offsetBlue) + 1)
+#if COMPOSITE
+#define ALPHAMASK(vis)	((vis)->nplanes < 32 ? 0 : \
+			 (CARD32) ~((vis)->redMask|(vis)->greenMask|(vis)->blueMask))
+#else
+#define ALPHAMASK(vis)	0
+#endif
+
+#define RGBMASK(vis) (vis->redMask | vis->greenMask | vis->blueMask | ALPHAMASK(vis))
+
+/* GetNextBitsOrBreak(bits, mask, base)  -- 
+ * (Suggestion: First read the macro, then read this explanation.
+ *
+ * Either generate the next value to OR in to a pixel or break out of this
+ * while loop 
+ *
+ * This macro is used when we're trying to generate all 2^n combinations of
+ * bits in mask.  What we're doing here is counting in binary, except that
+ * the bits we use to count may not be contiguous.  This macro will be
+ * called 2^n times, returning a different value in bits each time. Then
+ * it will cause us to break out of a surrounding loop. (It will always be
+ * called from within a while loop.)
+ * On call: mask is the value we want to find all the combinations for
+ * base has 1 bit set where the least significant bit of mask is set
+ *
+ * For example,if mask is 01010, base should be 0010 and we count like this:
+ * 00010 (see this isn't so hard), 
+ *     then we add base to bits and get 0100. (bits & ~mask) is (0100 & 0100) so
+ *      we add that to bits getting (0100 + 0100) =
+ * 01000 for our next value.
+ *      then we add 0010 to get 
+ * 01010 and we're done (easy as 1, 2, 3)
+ */
+#define GetNextBitsOrBreak(bits, mask, base)	\
+	    if((bits) == (mask)) 		\
+		break;		 		\
+	    (bits) += (base);		 	\
+	    while((bits) & ~(mask))		\
+		(bits) += ((bits) & ~(mask));	
+/* ID of server as client */
+#define SERVER_ID	0
+
+typedef struct _colorResource
+{
+	Colormap	mid;
+	int		client;
+} colorResource;
+
+/* Invariants:
+ * refcnt == 0 means entry is empty
+ * refcnt > 0 means entry is useable by many clients, so it can't be changed
+ * refcnt == AllocPrivate means entry owned by one client only
+ * fShared should only be set if refcnt == AllocPrivate, and only in red map
+ */
+
+
+/** 
+ * Create and initialize the color map 
+ * 
+ * \param mid    resource to use for this colormap
+ * \param alloc  1 iff all entries are allocated writable
+ */
+int
+CreateColormap (Colormap mid, ScreenPtr pScreen, VisualPtr pVisual, 
+                ColormapPtr *ppcmap, int alloc, int client)
+{
+    int		class, size;
+    unsigned long sizebytes;
+    ColormapPtr	pmap;
+    EntryPtr	pent;
+    int		i;
+    Pixel	*ppix, **pptr;
+
+    class = pVisual->class;
+    if(!(class & DynamicClass) && (alloc != AllocNone) && (client != SERVER_ID))
+	return BadMatch;
+
+    size = pVisual->ColormapEntries;
+    sizebytes = (size * sizeof(Entry)) +
+		(MAXCLIENTS * sizeof(Pixel *)) +
+		(MAXCLIENTS * sizeof(int));
+    if ((class | DynamicClass) == DirectColor)
+	sizebytes *= 3;
+    sizebytes += sizeof(ColormapRec);
+    if (mid == pScreen->defColormap) {
+	pmap = malloc(sizebytes);
+	if (!pmap)
+	    return BadAlloc;
+	if (!dixAllocatePrivates(&pmap->devPrivates, PRIVATE_COLORMAP)) {
+	    free (pmap);
+	    return BadAlloc;
+	}
+    } else {
+	pmap = _dixAllocateObjectWithPrivates(sizebytes, sizebytes,
+					      offsetof(ColormapRec, devPrivates), PRIVATE_COLORMAP);
+	if (!pmap)
+	    return BadAlloc;
+    }
+#if defined(_XSERVER64)
+    pmap->pad0 = 0;
+    pmap->pad1 = 0;
+#if (X_BYTE_ORDER == X_LITTLE_ENDIAN)
+    pmap->pad2 = 0;
+#endif
+#endif
+    pmap->red = (EntryPtr)((char *)pmap + sizeof(ColormapRec));    
+    sizebytes = size * sizeof(Entry);
+    pmap->clientPixelsRed = (Pixel **)((char *)pmap->red + sizebytes);
+    pmap->numPixelsRed = (int *)((char *)pmap->clientPixelsRed +
+				 (MAXCLIENTS * sizeof(Pixel *)));
+    pmap->mid = mid;
+    pmap->flags = 0; 	/* start out with all flags clear */
+    if(mid == pScreen->defColormap)
+	pmap->flags |= IsDefault;
+    pmap->pScreen = pScreen;
+    pmap->pVisual = pVisual;
+    pmap->class = class;
+    if ((class | DynamicClass) == DirectColor)
+	size = NUMRED(pVisual);
+    pmap->freeRed = size;
+    memset((char *) pmap->red, 0, (int)sizebytes);
+    memset((char *) pmap->numPixelsRed, 0, MAXCLIENTS * sizeof(int));
+    for (pptr = &pmap->clientPixelsRed[MAXCLIENTS]; --pptr >= pmap->clientPixelsRed; )
+	*pptr = (Pixel *)NULL;
+    if (alloc == AllocAll)
+    {
+	if (class & DynamicClass)
+	    pmap->flags |= AllAllocated;
+	for (pent = &pmap->red[size - 1]; pent >= pmap->red; pent--)
+	    pent->refcnt = AllocPrivate;
+	pmap->freeRed = 0;
+	ppix = malloc(size * sizeof(Pixel));
+	if (!ppix)
+	{
+	    free(pmap);
+	    return BadAlloc;
+	}
+	pmap->clientPixelsRed[client] = ppix;
+	for(i = 0; i < size; i++)
+	    ppix[i] = i;
+	pmap->numPixelsRed[client] = size;
+    }
+
+    if ((class | DynamicClass) == DirectColor)
+    {
+	pmap->freeGreen = NUMGREEN(pVisual);
+	pmap->green = (EntryPtr)((char *)pmap->numPixelsRed +
+				 (MAXCLIENTS * sizeof(int)));
+	pmap->clientPixelsGreen = (Pixel **)((char *)pmap->green + sizebytes);
+	pmap->numPixelsGreen = (int *)((char *)pmap->clientPixelsGreen +
+				       (MAXCLIENTS * sizeof(Pixel *)));
+	pmap->freeBlue = NUMBLUE(pVisual);
+	pmap->blue = (EntryPtr)((char *)pmap->numPixelsGreen +
+				(MAXCLIENTS * sizeof(int)));
+	pmap->clientPixelsBlue = (Pixel **)((char *)pmap->blue + sizebytes);
+	pmap->numPixelsBlue = (int *)((char *)pmap->clientPixelsBlue +
+				      (MAXCLIENTS * sizeof(Pixel *)));
+
+	memset((char *) pmap->green, 0, (int)sizebytes);
+	memset((char *) pmap->blue, 0, (int)sizebytes);
+
+	memmove((char *) pmap->clientPixelsGreen,
+		(char *) pmap->clientPixelsRed,
+	      MAXCLIENTS * sizeof(Pixel *));
+	memmove((char *) pmap->clientPixelsBlue,
+		(char *) pmap->clientPixelsRed,
+	      MAXCLIENTS * sizeof(Pixel *));
+	memset((char *) pmap->numPixelsGreen, 0, MAXCLIENTS * sizeof(int));
+	memset((char *) pmap->numPixelsBlue, 0, MAXCLIENTS * sizeof(int));
+
+	/* If every cell is allocated, mark its refcnt */
+	if (alloc == AllocAll)
+	{
+	    size = pmap->freeGreen;
+	    for(pent = &pmap->green[size-1]; pent >= pmap->green; pent--)
+		pent->refcnt = AllocPrivate;
+	    pmap->freeGreen = 0;
+	    ppix = malloc(size * sizeof(Pixel));
+	    if (!ppix)
+	    {
+		free(pmap->clientPixelsRed[client]);
+		free(pmap);
+		return BadAlloc;
+	    }
+	    pmap->clientPixelsGreen[client] = ppix;
+	    for(i = 0; i < size; i++)
+		ppix[i] = i;
+	    pmap->numPixelsGreen[client] = size;
+
+	    size = pmap->freeBlue;
+	    for(pent = &pmap->blue[size-1]; pent >= pmap->blue; pent--)
+		pent->refcnt = AllocPrivate;
+	    pmap->freeBlue = 0;
+	    ppix = malloc(size * sizeof(Pixel));
+	    if (!ppix)
+	    {
+		free(pmap->clientPixelsGreen[client]);
+		free(pmap->clientPixelsRed[client]);
+		free(pmap);
+		return BadAlloc;
+	    }
+	    pmap->clientPixelsBlue[client] = ppix;
+	    for(i = 0; i < size; i++)
+		ppix[i] = i;
+	    pmap->numPixelsBlue[client] = size;
+	}
+    }
+    pmap->flags |= BeingCreated;
+
+    if (!AddResource(mid, RT_COLORMAP, (pointer)pmap))
+	return BadAlloc;
+
+    /*  
+     * Security creation/labeling check
+     */
+    i = XaceHook(XACE_RESOURCE_ACCESS, clients[client], mid, RT_COLORMAP,
+		 pmap, RT_NONE, NULL, DixCreateAccess);
+    if (i != Success) {
+	FreeResource(mid, RT_NONE);
+	return i;
+    }
+
+    /* If the device wants a chance to initialize the colormap in any way,
+     * this is it.  In specific, if this is a Static colormap, this is the
+     * time to fill in the colormap's values */
+    if (!(*pScreen->CreateColormap)(pmap))
+    {
+	FreeResource (mid, RT_NONE);
+	return BadAlloc;
+    }
+    pmap->flags &= ~BeingCreated;
+    *ppcmap = pmap;
+    return Success;
+}
+
+/**
+ *
+ * \param value  must conform to DeleteType
+ */
+int
+FreeColormap (pointer value, XID mid)
+{
+    int	i;
+    EntryPtr pent;
+    ColormapPtr	pmap = (ColormapPtr)value;
+
+    if(CLIENT_ID(mid) != SERVER_ID)
+    {
+        (*pmap->pScreen->UninstallColormap) (pmap);
+        WalkTree(pmap->pScreen, (VisitWindowProcPtr)TellNoMap, (pointer) &mid);
+    }
+
+    /* This is the device's chance to undo anything it needs to, especially
+     * to free any storage it allocated */
+    (*pmap->pScreen->DestroyColormap)(pmap);
+
+    if(pmap->clientPixelsRed)
+    {
+	for(i = 0; i < MAXCLIENTS; i++)
+	    free(pmap->clientPixelsRed[i]);
+    }
+
+    if ((pmap->class == PseudoColor) || (pmap->class == GrayScale))
+    {
+	for(pent = &pmap->red[pmap->pVisual->ColormapEntries - 1];
+	    pent >= pmap->red;
+	    pent--)
+	{
+	    if(pent->fShared)
+	    {
+		if (--pent->co.shco.red->refcnt == 0)
+		    free(pent->co.shco.red);
+		if (--pent->co.shco.green->refcnt == 0)
+		    free(pent->co.shco.green);
+		if (--pent->co.shco.blue->refcnt == 0)
+		    free(pent->co.shco.blue);
+	    }
+	}
+    }
+    if((pmap->class | DynamicClass) == DirectColor)
+    {
+        for(i = 0; i < MAXCLIENTS; i++)
+	{
+            free(pmap->clientPixelsGreen[i]);
+            free(pmap->clientPixelsBlue[i]);
+        }
+    }
+
+    if (pmap->flags & IsDefault) {
+	dixFreePrivates(pmap->devPrivates, PRIVATE_COLORMAP);
+	free(pmap);
+    } else
+	dixFreeObjectWithPrivates(pmap, PRIVATE_COLORMAP);
+    return Success;
+}
+
+/* Tell window that pmid has disappeared */
+static int
+TellNoMap (WindowPtr pwin, Colormap *pmid)
+{
+    xEvent 	xE;
+
+    if (wColormap(pwin) == *pmid)
+    {
+	/* This should be call to DeliverEvent */
+	xE.u.u.type = ColormapNotify;
+	xE.u.colormap.window = pwin->drawable.id;
+	xE.u.colormap.colormap = None;
+	xE.u.colormap.new = TRUE;
+	xE.u.colormap.state = ColormapUninstalled;
+#ifdef PANORAMIX
+        if(noPanoramiXExtension || !pwin->drawable.pScreen->myNum)
+#endif
+	   DeliverEvents(pwin, &xE, 1, (WindowPtr)NULL);
+	if (pwin->optional) {
+	    pwin->optional->colormap = None;
+	    CheckWindowOptionalNeed (pwin);
+	}
+    }
+
+    return WT_WALKCHILDREN;
+}
+
+/* Tell window that pmid got uninstalled */
+int
+TellLostMap (WindowPtr pwin, pointer value)
+{
+    Colormap 	*pmid = (Colormap *)value;
+    xEvent 	xE;
+
+#ifdef PANORAMIX
+    if(!noPanoramiXExtension && pwin->drawable.pScreen->myNum)
+	return WT_STOPWALKING;
+#endif
+    if (wColormap(pwin) == *pmid)
+    {
+	/* This should be call to DeliverEvent */
+	xE.u.u.type = ColormapNotify;
+	xE.u.colormap.window = pwin->drawable.id;
+	xE.u.colormap.colormap = *pmid;
+	xE.u.colormap.new = FALSE;
+	xE.u.colormap.state = ColormapUninstalled;
+	DeliverEvents(pwin, &xE, 1, (WindowPtr)NULL);
+    }
+
+    return WT_WALKCHILDREN;
+}
+
+/* Tell window that pmid got installed */
+int
+TellGainedMap (WindowPtr pwin, pointer value)
+{
+    Colormap 	*pmid = (Colormap *)value;
+    xEvent 	xE;
+
+#ifdef PANORAMIX
+    if(!noPanoramiXExtension && pwin->drawable.pScreen->myNum)
+	return WT_STOPWALKING;
+#endif
+    if (wColormap (pwin) == *pmid)
+    {
+	/* This should be call to DeliverEvent */
+	xE.u.u.type = ColormapNotify;
+	xE.u.colormap.window = pwin->drawable.id;
+	xE.u.colormap.colormap = *pmid;
+	xE.u.colormap.new = FALSE;
+	xE.u.colormap.state = ColormapInstalled;
+	DeliverEvents(pwin, &xE, 1, (WindowPtr)NULL);
+    }
+
+    return WT_WALKCHILDREN;
+}
+
+  
+int
+CopyColormapAndFree (Colormap mid, ColormapPtr pSrc, int client)
+{
+    ColormapPtr	pmap = (ColormapPtr) NULL;
+    int		result, alloc, size;
+    Colormap	midSrc;
+    ScreenPtr	pScreen;
+    VisualPtr	pVisual;
+
+    pScreen = pSrc->pScreen;
+    pVisual = pSrc->pVisual;
+    midSrc = pSrc->mid;
+    alloc = ((pSrc->flags & AllAllocated) && CLIENT_ID(midSrc) == client) ?
+            AllocAll : AllocNone;
+    size = pVisual->ColormapEntries;
+
+    /* If the create returns non-0, it failed */
+    result = CreateColormap (mid, pScreen, pVisual, &pmap, alloc, client);
+    if(result != Success)
+        return result;
+    if(alloc == AllocAll)
+    {
+	memmove((char *)pmap->red, (char *)pSrc->red, size * sizeof(Entry));
+	if((pmap->class | DynamicClass) == DirectColor)
+	{
+	    memmove((char *)pmap->green, (char *)pSrc->green, size * sizeof(Entry));
+	    memmove((char *)pmap->blue, (char *)pSrc->blue, size * sizeof(Entry));
+	}
+	pSrc->flags &= ~AllAllocated;
+	FreePixels(pSrc, client);
+	UpdateColors(pmap);
+	return Success;
+    }
+
+    CopyFree(REDMAP, client, pSrc, pmap);
+    if ((pmap->class | DynamicClass) == DirectColor)
+    {
+	CopyFree(GREENMAP, client, pSrc, pmap);
+	CopyFree(BLUEMAP, client, pSrc, pmap);
+    }
+    if (pmap->class & DynamicClass)
+	UpdateColors(pmap);
+    /* XXX should worry about removing any RT_CMAPENTRY resource */
+    return Success;
+}
+
+/* Helper routine for freeing large numbers of cells from a map */
+static void
+CopyFree (int channel, int client, ColormapPtr pmapSrc, ColormapPtr pmapDst)
+{
+    int		z, npix;
+    EntryPtr	pentSrcFirst, pentDstFirst;
+    EntryPtr	pentSrc, pentDst;
+    Pixel	*ppix;
+    int		nalloc;
+
+    switch(channel)
+    {
+      default:	/* so compiler can see that everything gets initialized */
+      case REDMAP:
+	ppix = (pmapSrc->clientPixelsRed)[client];
+	npix = (pmapSrc->numPixelsRed)[client];
+	pentSrcFirst = pmapSrc->red;
+	pentDstFirst = pmapDst->red;
+	break;
+      case GREENMAP:
+	ppix = (pmapSrc->clientPixelsGreen)[client];
+	npix = (pmapSrc->numPixelsGreen)[client];
+	pentSrcFirst = pmapSrc->green;
+	pentDstFirst = pmapDst->green;
+	break;
+      case BLUEMAP:
+	ppix = (pmapSrc->clientPixelsBlue)[client];
+	npix = (pmapSrc->numPixelsBlue)[client];
+	pentSrcFirst = pmapSrc->blue;
+	pentDstFirst = pmapDst->blue;
+	break;
+    }
+    nalloc = 0;
+    if (pmapSrc->class & DynamicClass)
+    {
+	for(z = npix; --z >= 0; ppix++)
+	{
+	    /* Copy entries */
+	    pentSrc = pentSrcFirst + *ppix;
+	    pentDst = pentDstFirst + *ppix;
+	    if (pentDst->refcnt > 0)
+	    {
+		pentDst->refcnt++;
+	    }
+	    else
+	    {
+		*pentDst = *pentSrc;
+		nalloc++;
+		if (pentSrc->refcnt > 0)
+		    pentDst->refcnt = 1;
+		else
+		    pentSrc->fShared = FALSE;
+	    }
+	    FreeCell(pmapSrc, *ppix, channel);
+	}
+    }
+
+    /* Note that FreeCell has already fixed pmapSrc->free{Color} */
+    switch(channel)
+    {
+      case REDMAP:
+        pmapDst->freeRed -= nalloc;
+        (pmapDst->clientPixelsRed)[client] =
+	    (pmapSrc->clientPixelsRed)[client];
+        (pmapSrc->clientPixelsRed)[client] = (Pixel *) NULL;
+        (pmapDst->numPixelsRed)[client] = (pmapSrc->numPixelsRed)[client];
+        (pmapSrc->numPixelsRed)[client] = 0;
+	break;
+      case GREENMAP:
+        pmapDst->freeGreen -= nalloc;
+        (pmapDst->clientPixelsGreen)[client] =
+	    (pmapSrc->clientPixelsGreen)[client];
+        (pmapSrc->clientPixelsGreen)[client] = (Pixel *) NULL;
+        (pmapDst->numPixelsGreen)[client] = (pmapSrc->numPixelsGreen)[client];
+        (pmapSrc->numPixelsGreen)[client] = 0;
+	break;
+      case BLUEMAP:
+        pmapDst->freeBlue -= nalloc;
+        pmapDst->clientPixelsBlue[client] = pmapSrc->clientPixelsBlue[client];
+        pmapSrc->clientPixelsBlue[client] = (Pixel *) NULL;
+        pmapDst->numPixelsBlue[client] = pmapSrc->numPixelsBlue[client];
+        pmapSrc->numPixelsBlue[client] = 0;
+	break;
+    }
+}
+
+/* Free the ith entry in a color map.  Must handle freeing of
+ * colors allocated through AllocColorPlanes */
+static void
+FreeCell (ColormapPtr pmap, Pixel i, int channel)
+{
+    EntryPtr pent;
+    int	*pCount;
+
+
+    switch (channel)
+    {
+      default:	/* so compiler can see that everything gets initialized */
+      case PSEUDOMAP:
+      case REDMAP:
+          pent = (EntryPtr) &pmap->red[i];
+	  pCount = &pmap->freeRed;
+	  break;
+      case GREENMAP:
+          pent = (EntryPtr) &pmap->green[i];
+	  pCount = &pmap->freeGreen;
+	  break;
+      case BLUEMAP:
+          pent = (EntryPtr) &pmap->blue[i];
+	  pCount = &pmap->freeBlue;
+	  break;
+    }
+    /* If it's not privately allocated and it's not time to free it, just
+     * decrement the count */
+    if (pent->refcnt > 1)
+	pent->refcnt--;
+    else
+    {
+        /* If the color type is shared, find the sharedcolor. If decremented
+         * refcnt is 0, free the shared cell. */
+        if (pent->fShared)
+	{
+	    if(--pent->co.shco.red->refcnt == 0)
+		free(pent->co.shco.red);
+	    if(--pent->co.shco.green->refcnt == 0)
+		free(pent->co.shco.green);
+	    if(--pent->co.shco.blue->refcnt == 0)
+		free(pent->co.shco.blue);
+	    pent->fShared = FALSE;
+	}
+	pent->refcnt = 0;
+	*pCount += 1;
+    }
+}
+
+static void
+UpdateColors (ColormapPtr pmap)
+{
+    xColorItem		*defs;
+    xColorItem *pdef;
+    EntryPtr 	pent;
+    VisualPtr	pVisual;
+    int			i, n, size;
+
+    pVisual = pmap->pVisual;
+    size = pVisual->ColormapEntries;
+    defs = malloc(size * sizeof(xColorItem));
+    if (!defs)
+	return;
+    n = 0;
+    pdef = defs;
+    if (pmap->class == DirectColor)
+    {
+        for (i = 0; i < size; i++)
+	{
+	    if (!pmap->red[i].refcnt &&
+		!pmap->green[i].refcnt &&
+		!pmap->blue[i].refcnt)
+		continue;
+	    pdef->pixel = ((Pixel)i << pVisual->offsetRed) |
+			  ((Pixel)i << pVisual->offsetGreen) |
+			  ((Pixel)i << pVisual->offsetBlue);
+	    pdef->red = pmap->red[i].co.local.red;
+	    pdef->green = pmap->green[i].co.local.green;
+	    pdef->blue = pmap->blue[i].co.local.blue;
+	    pdef->flags = DoRed|DoGreen|DoBlue;
+	    pdef++;
+	    n++;
+	}
+    }
+    else
+    {
+        for (i = 0, pent = pmap->red; i < size; i++, pent++)
+	{
+	    if (!pent->refcnt)
+		continue;
+	    pdef->pixel = i;
+	    if(pent->fShared)
+	    {
+		pdef->red = pent->co.shco.red->color;
+		pdef->green = pent->co.shco.green->color;
+		pdef->blue = pent->co.shco.blue->color;
+	    }
+	    else
+	    {
+		pdef->red = pent->co.local.red;
+		pdef->green = pent->co.local.green;
+		pdef->blue = pent->co.local.blue;
+	    }
+	    pdef->flags = DoRed|DoGreen|DoBlue;
+	    pdef++;
+	    n++;
+	}
+    }
+    if (n)
+	(*pmap->pScreen->StoreColors)(pmap, n, defs);
+    free(defs);
+}
+
+/* Get a read-only color from a ColorMap (probably slow for large maps)
+ * Returns by changing the value in pred, pgreen, pblue and pPix
+ */
+int
+AllocColor (ColormapPtr pmap, 
+            unsigned short *pred, unsigned short *pgreen, unsigned short *pblue, 
+            Pixel *pPix, int client)
+{
+    Pixel	pixR, pixG, pixB;
+    int		entries;
+    xrgb	rgb;
+    int		class;
+    VisualPtr	pVisual;
+    int		npix;
+    Pixel	*ppix;
+
+    pVisual = pmap->pVisual;
+    (*pmap->pScreen->ResolveColor) (pred, pgreen, pblue, pVisual);
+    rgb.red = *pred;
+    rgb.green = *pgreen;
+    rgb.blue = *pblue;
+    class = pmap->class;
+    entries = pVisual->ColormapEntries;
+
+    /* If the colormap is being created, then we want to be able to change
+     * the colormap, even if it's a static type. Otherwise, we'd never be
+     * able to initialize static colormaps
+     */
+    if(pmap->flags & BeingCreated)
+	class |= DynamicClass;
+
+    /* If this is one of the static storage classes, and we're not initializing
+     * it, the best we can do is to find the closest color entry to the
+     * requested one and return that.
+     */
+    switch (class) {
+    case StaticColor:
+    case StaticGray:
+	/* Look up all three components in the same pmap */
+	*pPix = pixR = FindBestPixel(pmap->red, entries, &rgb, PSEUDOMAP);
+	*pred = pmap->red[pixR].co.local.red;
+	*pgreen = pmap->red[pixR].co.local.green;
+	*pblue = pmap->red[pixR].co.local.blue;
+	npix = pmap->numPixelsRed[client];
+	ppix = (Pixel *) realloc(pmap->clientPixelsRed[client],
+				  (npix + 1) * sizeof(Pixel));
+	if (!ppix)
+	    return BadAlloc;
+	ppix[npix] = pixR;
+	pmap->clientPixelsRed[client] = ppix;
+	pmap->numPixelsRed[client]++;
+	break;
+
+    case TrueColor:
+	/* Look up each component in its own map, then OR them together */
+	pixR = FindBestPixel(pmap->red, NUMRED(pVisual), &rgb, REDMAP);
+	pixG = FindBestPixel(pmap->green, NUMGREEN(pVisual), &rgb, GREENMAP);
+	pixB = FindBestPixel(pmap->blue, NUMBLUE(pVisual), &rgb, BLUEMAP);
+	*pPix = (pixR << pVisual->offsetRed) |
+		(pixG << pVisual->offsetGreen) |
+		(pixB << pVisual->offsetBlue) |
+		ALPHAMASK(pVisual);
+	
+	*pred = pmap->red[pixR].co.local.red;
+	*pgreen = pmap->green[pixG].co.local.green;
+	*pblue = pmap->blue[pixB].co.local.blue;
+	npix = pmap->numPixelsRed[client];
+	ppix = (Pixel *) realloc(pmap->clientPixelsRed[client],
+				  (npix + 1) * sizeof(Pixel));
+	if (!ppix)
+	    return BadAlloc;
+	ppix[npix] = pixR;
+	pmap->clientPixelsRed[client] = ppix;
+	npix = pmap->numPixelsGreen[client];
+	ppix = (Pixel *) realloc(pmap->clientPixelsGreen[client],
+				  (npix + 1) * sizeof(Pixel));
+	if (!ppix)
+	    return BadAlloc;
+	ppix[npix] = pixG;
+	pmap->clientPixelsGreen[client] = ppix;
+	npix = pmap->numPixelsBlue[client];
+	ppix = (Pixel *) realloc(pmap->clientPixelsBlue[client],
+				  (npix + 1) * sizeof(Pixel));
+	if (!ppix)
+	    return BadAlloc;
+	ppix[npix] = pixB;
+	pmap->clientPixelsBlue[client] = ppix;
+	pmap->numPixelsRed[client]++;
+	pmap->numPixelsGreen[client]++;
+	pmap->numPixelsBlue[client]++;
+	break;
+
+    case GrayScale:
+    case PseudoColor:
+	if (pmap->mid != pmap->pScreen->defColormap &&
+	    pmap->pVisual->vid == pmap->pScreen->rootVisual)
+	{
+	    ColormapPtr prootmap;
+	    dixLookupResourceByType((pointer *)&prootmap, pmap->pScreen->defColormap,
+				    RT_COLORMAP, clients[client], DixReadAccess);
+
+	    if (pmap->class == prootmap->class)
+		FindColorInRootCmap (prootmap, prootmap->red, entries, &rgb, 
+			pPix, PSEUDOMAP, AllComp);
+	}
+	if (FindColor(pmap, pmap->red, entries, &rgb, pPix, PSEUDOMAP,
+		      client, AllComp) != Success)
+	    return BadAlloc;
+        break;
+
+    case DirectColor:
+	if (pmap->mid != pmap->pScreen->defColormap &&
+	    pmap->pVisual->vid == pmap->pScreen->rootVisual)
+	{
+	    ColormapPtr prootmap;
+	    dixLookupResourceByType((pointer *)&prootmap, pmap->pScreen->defColormap,
+				    RT_COLORMAP, clients[client], DixReadAccess);
+
+	    if (pmap->class == prootmap->class)
+	    {
+		pixR = (*pPix & pVisual->redMask) >> pVisual->offsetRed; 
+		FindColorInRootCmap (prootmap, prootmap->red, entries, &rgb, 
+			&pixR, REDMAP, RedComp);
+		pixG = (*pPix & pVisual->greenMask) >> pVisual->offsetGreen; 
+		FindColorInRootCmap (prootmap, prootmap->green, entries, &rgb, 
+			&pixG, GREENMAP, GreenComp);
+		pixB = (*pPix & pVisual->blueMask) >> pVisual->offsetBlue; 
+		FindColorInRootCmap (prootmap, prootmap->blue, entries, &rgb, 
+			&pixB, BLUEMAP, BlueComp);
+		*pPix = pixR | pixG | pixB;
+	    }
+	}
+
+	pixR = (*pPix & pVisual->redMask) >> pVisual->offsetRed; 
+	if (FindColor(pmap, pmap->red, NUMRED(pVisual), &rgb, &pixR, REDMAP,
+		      client, RedComp) != Success)
+	    return BadAlloc;
+	pixG = (*pPix & pVisual->greenMask) >> pVisual->offsetGreen; 
+	if (FindColor(pmap, pmap->green, NUMGREEN(pVisual), &rgb, &pixG,
+		      GREENMAP, client, GreenComp) != Success)
+	{
+	    (void)FreeCo(pmap, client, REDMAP, 1, &pixR, (Pixel)0);
+	    return BadAlloc;
+	}
+	pixB = (*pPix & pVisual->blueMask) >> pVisual->offsetBlue; 
+	if (FindColor(pmap, pmap->blue, NUMBLUE(pVisual), &rgb, &pixB, BLUEMAP,
+		      client, BlueComp) != Success)
+	{
+	    (void)FreeCo(pmap, client, GREENMAP, 1, &pixG, (Pixel)0);
+	    (void)FreeCo(pmap, client, REDMAP, 1, &pixR, (Pixel)0);
+	    return BadAlloc;
+	}
+	*pPix = pixR | pixG | pixB | ALPHAMASK(pVisual);
+
+	break;
+    }
+
+    /* if this is the client's first pixel in this colormap, tell the
+     * resource manager that the client has pixels in this colormap which
+     * should be freed when the client dies */
+    if ((pmap->numPixelsRed[client] == 1) &&
+	(CLIENT_ID(pmap->mid) != client) &&
+	!(pmap->flags & BeingCreated))
+    {
+	colorResource	*pcr;
+
+	pcr = malloc(sizeof(colorResource));
+	if (!pcr)
+	{
+	    (void)FreeColors(pmap, client, 1, pPix, (Pixel)0);
+	    return BadAlloc;
+	}
+	pcr->mid = pmap->mid;
+	pcr->client = client;
+	if (!AddResource(FakeClientID(client), RT_CMAPENTRY, (pointer)pcr))
+	    return BadAlloc;
+    }
+    return Success;
+}
+
+/*
+ * FakeAllocColor -- fake an AllocColor request by
+ * returning a free pixel if availible, otherwise returning
+ * the closest matching pixel.  This is used by the mi
+ * software sprite code to recolor cursors.  A nice side-effect
+ * is that this routine will never return failure.
+ */
+
+void
+FakeAllocColor (ColormapPtr pmap, xColorItem *item)
+{
+    Pixel pixR, pixG, pixB;
+    Pixel temp;
+    int	entries;
+    xrgb rgb;
+    int	class;
+    VisualPtr pVisual;
+
+    pVisual = pmap->pVisual;
+    rgb.red = item->red;
+    rgb.green = item->green;
+    rgb.blue = item->blue;
+    (*pmap->pScreen->ResolveColor) (&rgb.red, &rgb.green, &rgb.blue, pVisual);
+    class = pmap->class;
+    entries = pVisual->ColormapEntries;
+
+    switch (class) {
+    case GrayScale:
+    case PseudoColor:
+	temp = 0;
+	item->pixel = 0;
+	if (FindColor(pmap, pmap->red, entries, &rgb, &temp, PSEUDOMAP,
+		      -1, AllComp) == Success) {
+	    item->pixel = temp;
+	    break;
+	}
+	/* fall through ... */
+    case StaticColor:
+    case StaticGray:
+	item->pixel = FindBestPixel(pmap->red, entries, &rgb, PSEUDOMAP);
+	break;
+
+    case DirectColor:
+	/* Look up each component in its own map, then OR them together */
+	pixR = (item->pixel & pVisual->redMask) >> pVisual->offsetRed; 
+	pixG = (item->pixel & pVisual->greenMask) >> pVisual->offsetGreen; 
+	pixB = (item->pixel & pVisual->blueMask) >> pVisual->offsetBlue; 
+	if (FindColor(pmap, pmap->red, NUMRED(pVisual), &rgb, &pixR, REDMAP,
+		      -1, RedComp) != Success)
+	    pixR = FindBestPixel(pmap->red, NUMRED(pVisual), &rgb, REDMAP)
+			<< pVisual->offsetRed;
+	if (FindColor(pmap, pmap->green, NUMGREEN(pVisual), &rgb, &pixG,
+		      GREENMAP, -1, GreenComp) != Success)
+	    pixG = FindBestPixel(pmap->green, NUMGREEN(pVisual), &rgb,
+				 GREENMAP) << pVisual->offsetGreen;
+	if (FindColor(pmap, pmap->blue, NUMBLUE(pVisual), &rgb, &pixB, BLUEMAP,
+		      -1, BlueComp) != Success)
+	    pixB = FindBestPixel(pmap->blue, NUMBLUE(pVisual), &rgb, BLUEMAP)
+			<< pVisual->offsetBlue;
+	item->pixel = pixR | pixG | pixB;
+	break;
+
+    case TrueColor:
+	/* Look up each component in its own map, then OR them together */
+	pixR = FindBestPixel(pmap->red, NUMRED(pVisual), &rgb, REDMAP);
+	pixG = FindBestPixel(pmap->green, NUMGREEN(pVisual), &rgb, GREENMAP);
+	pixB = FindBestPixel(pmap->blue, NUMBLUE(pVisual), &rgb, BLUEMAP);
+	item->pixel = (pixR << pVisual->offsetRed) |
+		      (pixG << pVisual->offsetGreen) |
+		      (pixB << pVisual->offsetBlue);
+	break;
+    }
+}
+
+/* free a pixel value obtained from FakeAllocColor */
+void
+FakeFreeColor(ColormapPtr pmap, Pixel pixel)
+{
+    VisualPtr pVisual;
+    Pixel pixR, pixG, pixB;
+
+    switch (pmap->class) {
+    case GrayScale:
+    case PseudoColor:
+	if (pmap->red[pixel].refcnt == AllocTemporary)
+	    pmap->red[pixel].refcnt = 0;
+	break;
+    case DirectColor:
+	pVisual = pmap->pVisual;
+	pixR = (pixel & pVisual->redMask) >> pVisual->offsetRed; 
+	pixG = (pixel & pVisual->greenMask) >> pVisual->offsetGreen; 
+	pixB = (pixel & pVisual->blueMask) >> pVisual->offsetBlue; 
+	if (pmap->red[pixR].refcnt == AllocTemporary)
+	    pmap->red[pixR].refcnt = 0;
+	if (pmap->green[pixG].refcnt == AllocTemporary)
+	    pmap->green[pixG].refcnt = 0;
+	if (pmap->blue[pixB].refcnt == AllocTemporary)
+	    pmap->blue[pixB].refcnt = 0;
+	break;
+    }
+}
+
+typedef unsigned short	BigNumUpper;
+typedef unsigned long	BigNumLower;
+
+#define BIGNUMLOWERBITS	24
+#define BIGNUMUPPERBITS	16
+#define BIGNUMLOWER (1 << BIGNUMLOWERBITS)
+#define BIGNUMUPPER (1 << BIGNUMUPPERBITS)
+#define UPPERPART(i)	((i) >> BIGNUMLOWERBITS)
+#define LOWERPART(i)	((i) & (BIGNUMLOWER - 1))
+
+typedef struct _bignum {
+    BigNumUpper	upper;
+    BigNumLower	lower;
+} BigNumRec, *BigNumPtr;
+
+#define BigNumGreater(x,y) (((x)->upper > (y)->upper) ||\
+			    ((x)->upper == (y)->upper && (x)->lower > (y)->lower))
+
+#define UnsignedToBigNum(u,r)	(((r)->upper = UPPERPART(u)), \
+				 ((r)->lower = LOWERPART(u)))
+
+#define MaxBigNum(r)		(((r)->upper = BIGNUMUPPER-1), \
+				 ((r)->lower = BIGNUMLOWER-1))
+
+static void
+BigNumAdd (BigNumPtr x, BigNumPtr y, BigNumPtr r)
+{
+    BigNumLower	lower, carry = 0;
+
+    lower = x->lower + y->lower;
+    if (lower >= BIGNUMLOWER) {
+	lower -= BIGNUMLOWER;
+	carry = 1;
+    }
+    r->lower = lower;
+    r->upper = x->upper + y->upper + carry;
+}
+
+static Pixel
+FindBestPixel(EntryPtr pentFirst, int size, xrgb *prgb, int channel)
+{
+    EntryPtr	pent;
+    Pixel	pixel, final;
+    long	dr, dg, db;
+    unsigned long   sq;
+    BigNumRec	minval, sum, temp;
+
+    final = 0;
+    MaxBigNum(&minval);
+    /* look for the minimal difference */
+    for (pent = pentFirst, pixel = 0; pixel < size; pent++, pixel++)
+    {
+	dr = dg = db = 0;
+	switch(channel)
+	{
+	  case PSEUDOMAP:
+	      dg = (long) pent->co.local.green - prgb->green;
+	      db = (long) pent->co.local.blue - prgb->blue;
+	  case REDMAP:
+	      dr = (long) pent->co.local.red - prgb->red;
+	      break;
+	  case GREENMAP:
+	      dg = (long) pent->co.local.green - prgb->green;
+	      break;
+	  case BLUEMAP:
+	      db = (long) pent->co.local.blue - prgb->blue;
+	      break;
+	}
+	sq = dr * dr;
+	UnsignedToBigNum (sq, &sum);
+	sq = dg * dg;
+	UnsignedToBigNum (sq, &temp);
+	BigNumAdd (&sum, &temp, &sum);
+	sq = db * db;
+	UnsignedToBigNum (sq, &temp);
+	BigNumAdd (&sum, &temp, &sum);
+	if (BigNumGreater (&minval, &sum))
+	{
+	    final = pixel;
+	    minval = sum;
+	}
+    }
+    return final;
+}
+
+static void
+FindColorInRootCmap (ColormapPtr pmap, EntryPtr pentFirst, int size, 
+                     xrgb *prgb, Pixel *pPixel, int channel, 
+                     ColorCompareProcPtr comp)
+{
+    EntryPtr    pent;
+    Pixel	pixel;
+    int         count;
+
+    if ((pixel = *pPixel) >= size)
+	pixel = 0;
+    for (pent = pentFirst + pixel, count = size; --count >= 0; pent++, pixel++)
+    {
+	if (pent->refcnt > 0 && (*comp) (pent, prgb))
+	{
+	    switch (channel)
+	    {
+	    case REDMAP:
+		pixel <<= pmap->pVisual->offsetRed;
+		break;
+	    case GREENMAP:
+		pixel <<= pmap->pVisual->offsetGreen;
+		break;
+	    case BLUEMAP:
+		pixel <<= pmap->pVisual->offsetBlue;
+		break;
+	    default: /* PSEUDOMAP */
+		break;
+	    }
+	    *pPixel = pixel;
+	}
+    }
+}
+
+/* Tries to find a color in pmap that exactly matches the one requested in prgb
+ * if it can't it allocates one.
+ * Starts looking at pentFirst + *pPixel, so if you want a specific pixel,
+ * load *pPixel with that value, otherwise set it to 0
+ */
+int
+FindColor (ColormapPtr pmap, EntryPtr pentFirst, int size, xrgb *prgb, 
+           Pixel *pPixel, int channel, int client, 
+           ColorCompareProcPtr comp)
+{
+    EntryPtr	pent;
+    Bool	foundFree;
+    Pixel	pixel, Free = 0;
+    int		npix, count, *nump = NULL;
+    Pixel	**pixp = NULL, *ppix;
+    xColorItem	def;
+
+    foundFree = FALSE;
+
+    if((pixel = *pPixel) >= size)
+	pixel = 0;
+    /* see if there is a match, and also look for a free entry */
+    for (pent = pentFirst + pixel, count = size; --count >= 0; )
+    {
+        if (pent->refcnt > 0)
+	{
+    	    if ((*comp) (pent, prgb))
+	    {
+		if (client >= 0)
+		    pent->refcnt++;
+		*pPixel = pixel;
+		switch(channel)
+		{
+		  case REDMAP:
+		    *pPixel <<= pmap->pVisual->offsetRed;
+		  case PSEUDOMAP:
+		    break;
+		  case GREENMAP:
+		    *pPixel <<= pmap->pVisual->offsetGreen;
+		    break;
+		  case BLUEMAP:
+		    *pPixel <<= pmap->pVisual->offsetBlue;
+		    break;
+		}
+		goto gotit;
+    	    }
+        }
+	else if (!foundFree && pent->refcnt == 0)
+	{
+	    Free = pixel;
+	    foundFree = TRUE;
+	    /* If we're initializing the colormap, then we are looking for
+	     * the first free cell we can find, not to minimize the number
+	     * of entries we use.  So don't look any further. */
+	    if(pmap->flags & BeingCreated)
+		break;
+	}
+	pixel++;
+	if(pixel >= size)
+	{
+	    pent = pentFirst;
+	    pixel = 0;
+	}
+	else
+	    pent++;
+    }
+
+    /* If we got here, we didn't find a match.  If we also didn't find
+     * a free entry, we're out of luck.  Otherwise, we'll usurp a free
+     * entry and fill it in */
+    if (!foundFree)
+	return BadAlloc;
+    pent = pentFirst + Free;
+    pent->fShared = FALSE;
+    pent->refcnt = (client >= 0) ? 1 : AllocTemporary;
+
+    switch (channel)
+    {
+      case PSEUDOMAP:
+        pent->co.local.red = prgb->red;
+        pent->co.local.green = prgb->green;
+        pent->co.local.blue = prgb->blue;
+        def.red = prgb->red;
+	def.green = prgb->green;
+	def.blue = prgb->blue;
+	def.flags = (DoRed|DoGreen|DoBlue);
+	if (client >= 0)
+	    pmap->freeRed--;
+	def.pixel = Free;
+	break;
+
+      case REDMAP:
+        pent->co.local.red = prgb->red;
+        def.red = prgb->red;
+	def.green = pmap->green[0].co.local.green;
+	def.blue = pmap->blue[0].co.local.blue;
+	def.flags = DoRed;
+	if (client >= 0)
+	    pmap->freeRed--;
+	def.pixel = Free << pmap->pVisual->offsetRed;
+	break;
+
+      case GREENMAP:
+	pent->co.local.green = prgb->green;
+	def.red = pmap->red[0].co.local.red;
+        def.green = prgb->green;
+	def.blue = pmap->blue[0].co.local.blue;
+	def.flags = DoGreen;
+	if (client >= 0)
+	    pmap->freeGreen--;
+	def.pixel = Free << pmap->pVisual->offsetGreen;
+	break;
+
+      case BLUEMAP:
+	pent->co.local.blue = prgb->blue;
+	def.red = pmap->red[0].co.local.red;
+	def.green = pmap->green[0].co.local.green;
+	def.blue = prgb->blue;
+	def.flags = DoBlue;
+	if (client >= 0)
+	    pmap->freeBlue--;
+	def.pixel = Free << pmap->pVisual->offsetBlue;
+	break;
+    }
+    (*pmap->pScreen->StoreColors) (pmap, 1, &def);
+    pixel = Free;	
+    *pPixel = def.pixel;
+
+gotit:
+    if (pmap->flags & BeingCreated || client == -1)
+	return Success;
+    /* Now remember the pixel, for freeing later */
+    switch (channel)
+    {
+      case PSEUDOMAP:
+      case REDMAP:
+	nump = pmap->numPixelsRed;
+	pixp = pmap->clientPixelsRed;
+	break;
+
+      case GREENMAP:
+	nump = pmap->numPixelsGreen;
+	pixp = pmap->clientPixelsGreen;
+	break;
+
+      case BLUEMAP:
+	nump = pmap->numPixelsBlue;
+	pixp = pmap->clientPixelsBlue;
+	break;
+    }
+    npix = nump[client];
+    ppix = (Pixel *) realloc(pixp[client], (npix + 1) * sizeof(Pixel));
+    if (!ppix)
+    {
+	pent->refcnt--;
+	if (!pent->fShared)
+	    switch (channel)
+	    {
+	      case PSEUDOMAP:
+	      case REDMAP:
+		pmap->freeRed++;
+		break;
+	      case GREENMAP:
+		pmap->freeGreen++;
+		break;
+	      case BLUEMAP:
+		pmap->freeBlue++;
+		break;
+	    }
+	return BadAlloc;
+    }
+    ppix[npix] = pixel;
+    pixp[client] = ppix;
+    nump[client]++;
+
+    return Success;
+}
+
+/* Comparison functions -- passed to FindColor to determine if an
+ * entry is already the color we're looking for or not */
+static int
+AllComp (EntryPtr pent, xrgb *prgb)
+{
+    if((pent->co.local.red == prgb->red) &&
+       (pent->co.local.green == prgb->green) &&
+       (pent->co.local.blue == prgb->blue) )
+       return 1;
+    return 0;
+}
+
+static int
+RedComp (EntryPtr pent, xrgb *prgb)
+{
+    if (pent->co.local.red == prgb->red) 
+	return 1;
+    return 0;
+}
+
+static int
+GreenComp (EntryPtr pent, xrgb *prgb)
+{
+    if (pent->co.local.green == prgb->green) 
+	return 1;
+    return 0;
+}
+
+static int
+BlueComp (EntryPtr pent, xrgb *prgb)
+{
+    if (pent->co.local.blue == prgb->blue) 
+	return 1;
+    return 0;
+}
+
+
+/* Read the color value of a cell */
+
+int
+QueryColors (ColormapPtr pmap, int count, Pixel *ppixIn, xrgb *prgbList, ClientPtr client)
+{
+    Pixel	*ppix, pixel;
+    xrgb	*prgb;
+    VisualPtr	pVisual;
+    EntryPtr	pent;
+    Pixel	i;
+    int		errVal = Success;
+
+    pVisual = pmap->pVisual;
+    if ((pmap->class | DynamicClass) == DirectColor)
+    {
+	int numred, numgreen, numblue;
+	Pixel rgbbad;
+
+	numred = NUMRED(pVisual);
+	numgreen = NUMGREEN(pVisual);
+	numblue = NUMBLUE(pVisual);
+	rgbbad = ~RGBMASK(pVisual);
+	for( ppix = ppixIn, prgb = prgbList; --count >= 0; ppix++, prgb++)
+	{
+	    pixel = *ppix;
+	    if (pixel & rgbbad) {
+		client->errorValue = pixel;
+		errVal =  BadValue;
+		continue;
+	    }
+	    i  = (pixel & pVisual->redMask) >> pVisual->offsetRed;
+	    if (i >= numred)
+	    {
+		client->errorValue = pixel;
+		errVal =  BadValue;
+		continue;
+	    }
+	    prgb->red = pmap->red[i].co.local.red;
+	    i  = (pixel & pVisual->greenMask) >> pVisual->offsetGreen;
+	    if (i >= numgreen)
+	    {
+		client->errorValue = pixel;
+		errVal =  BadValue;
+		continue;
+	    }
+	    prgb->green = pmap->green[i].co.local.green;
+	    i  = (pixel & pVisual->blueMask) >> pVisual->offsetBlue;
+	    if (i >= numblue)
+	    {
+		client->errorValue = pixel;
+		errVal =  BadValue;
+		continue;
+	    }
+	    prgb->blue = pmap->blue[i].co.local.blue;
+	}
+    }
+    else
+    {
+	for( ppix = ppixIn, prgb = prgbList; --count >= 0; ppix++, prgb++)
+	{
+	    pixel = *ppix;
+	    if (pixel >= pVisual->ColormapEntries)
+	    {
+		client->errorValue = pixel;
+		errVal = BadValue;
+	    }
+	    else
+	    {
+		pent = (EntryPtr)&pmap->red[pixel];
+		if (pent->fShared)
+		{
+		    prgb->red = pent->co.shco.red->color;
+		    prgb->green = pent->co.shco.green->color;
+		    prgb->blue = pent->co.shco.blue->color;
+		}
+		else
+		{
+		    prgb->red = pent->co.local.red;
+		    prgb->green = pent->co.local.green;
+		    prgb->blue = pent->co.local.blue;
+		}
+	    }
+	}
+    }
+    return errVal;
+}
+
+static void
+FreePixels(ColormapPtr pmap, int client)
+{
+    Pixel *ppix, *ppixStart;
+    int n;
+    int	class;
+
+    class = pmap->class;
+    ppixStart = pmap->clientPixelsRed[client];
+    if (class & DynamicClass)
+    {
+	n = pmap->numPixelsRed[client];
+	for (ppix = ppixStart; --n >= 0; )
+	{
+	    FreeCell(pmap, *ppix, REDMAP);
+	    ppix++;
+	}
+    }
+
+    free(ppixStart);
+    pmap->clientPixelsRed[client] = (Pixel *) NULL;
+    pmap->numPixelsRed[client] = 0;
+    if ((class | DynamicClass) == DirectColor) 
+    {
+        ppixStart = pmap->clientPixelsGreen[client];
+	if (class & DynamicClass)
+	    for (ppix = ppixStart, n = pmap->numPixelsGreen[client]; --n >= 0;)
+		FreeCell(pmap, *ppix++, GREENMAP);
+	free(ppixStart);
+	pmap->clientPixelsGreen[client] = (Pixel *) NULL;
+	pmap->numPixelsGreen[client] = 0;
+
+        ppixStart = pmap->clientPixelsBlue[client];
+	if (class & DynamicClass)
+	    for (ppix = ppixStart, n = pmap->numPixelsBlue[client]; --n >= 0; )
+		FreeCell(pmap, *ppix++, BLUEMAP);
+	free(ppixStart);
+	pmap->clientPixelsBlue[client] = (Pixel *) NULL;
+	pmap->numPixelsBlue[client] = 0;
+    }
+}
+
+/** 
+ * Frees all of a client's colors and cells.
+ *
+ *  \param value  must conform to DeleteType
+ *  \unused fakeid
+ */
+int
+FreeClientPixels (pointer value, XID fakeid)
+{
+    pointer pmap;
+    colorResource *pcr = value;
+    int rc;
+
+    rc = dixLookupResourceByType(&pmap, pcr->mid, RT_COLORMAP, serverClient,
+				 DixRemoveAccess);
+    if (rc == Success)
+	FreePixels((ColormapPtr)pmap, pcr->client);
+    free(pcr);
+    return Success;
+}
+
+int
+AllocColorCells (int client, ColormapPtr pmap, int colors, int planes, 
+                 Bool contig, Pixel *ppix, Pixel *masks)
+{
+    Pixel	rmask, gmask, bmask, *ppixFirst, r, g, b;
+    int		n, class;
+    int		ok;
+    int		oldcount;
+    colorResource *pcr = (colorResource *)NULL;
+
+    class = pmap->class;
+    if (!(class & DynamicClass))
+	return BadAlloc; /* Shouldn't try on this type */
+    oldcount = pmap->numPixelsRed[client];
+    if (pmap->class == DirectColor)
+	oldcount += pmap->numPixelsGreen[client] + pmap->numPixelsBlue[client];
+    if (!oldcount && (CLIENT_ID(pmap->mid) != client))
+    {
+	pcr = malloc(sizeof(colorResource));
+	if (!pcr)
+	    return BadAlloc;
+    }
+
+    if (pmap->class == DirectColor)
+    {
+        ok = AllocDirect (client, pmap, colors, planes, planes, planes,
+			  contig, ppix, &rmask, &gmask, &bmask);
+	if(ok == Success)
+	{
+	    for (r = g = b = 1, n = planes; --n >= 0; r += r, g += g, b += b)
+	    {
+		while(!(rmask & r))
+		    r += r;
+		while(!(gmask & g))
+		    g += g;
+		while(!(bmask & b))
+		    b += b;
+		*masks++ = r | g | b;
+	    }
+	}
+    }
+    else
+    {
+        ok = AllocPseudo (client, pmap, colors, planes, contig, ppix, &rmask,
+			  &ppixFirst);
+	if(ok == Success)
+	{
+	    for (r = 1, n = planes; --n >= 0; r += r)
+	    {
+		while(!(rmask & r))
+		    r += r;
+		*masks++ = r;
+	    }
+	}
+    }
+
+    /* if this is the client's first pixels in this colormap, tell the
+     * resource manager that the client has pixels in this colormap which
+     * should be freed when the client dies */
+    if ((ok == Success) && pcr)
+    {
+	pcr->mid = pmap->mid;
+	pcr->client = client;
+	if (!AddResource(FakeClientID(client), RT_CMAPENTRY, (pointer)pcr))
+	    ok = BadAlloc;
+    } else free(pcr);
+
+    return ok;
+}
+
+
+int
+AllocColorPlanes (int client, ColormapPtr pmap, int colors, 
+                  int r, int g, int b, Bool contig, Pixel *pixels, 
+                  Pixel *prmask, Pixel *pgmask, Pixel *pbmask)
+{
+    int		ok;
+    Pixel	mask, *ppixFirst;
+    Pixel shift;
+    int i;
+    int		class;
+    int		oldcount;
+    colorResource *pcr = (colorResource *)NULL;
+
+    class = pmap->class;
+    if (!(class & DynamicClass))
+	return BadAlloc; /* Shouldn't try on this type */
+    oldcount = pmap->numPixelsRed[client];
+    if (class == DirectColor)
+	oldcount += pmap->numPixelsGreen[client] + pmap->numPixelsBlue[client];
+    if (!oldcount && (CLIENT_ID(pmap->mid) != client))
+    {
+	pcr = malloc(sizeof(colorResource));
+	if (!pcr)
+	    return BadAlloc;
+    }
+
+    if (class == DirectColor)
+    {
+        ok = AllocDirect (client, pmap, colors, r, g, b, contig, pixels,
+			  prmask, pgmask, pbmask);
+    }
+    else
+    {
+	/* Allocate the proper pixels */
+	/* XXX This is sort of bad, because of contig is set, we force all
+	 * r + g + b bits to be contiguous.  Should only force contiguity
+	 * per mask 
+	 */
+        ok = AllocPseudo (client, pmap, colors, r + g + b, contig, pixels,
+			  &mask, &ppixFirst);
+
+	if(ok == Success)
+	{
+	    /* now split that mask into three */
+	    *prmask = *pgmask = *pbmask = 0;
+	    shift = 1;
+	    for (i = r; --i >= 0; shift += shift)
+	    {
+		while (!(mask & shift))
+		    shift += shift;
+		*prmask |= shift;
+	    }
+	    for (i = g; --i >= 0; shift += shift)
+	    {
+		while (!(mask & shift))
+		    shift += shift;
+		*pgmask |= shift;
+	    }
+	    for (i = b; --i >= 0; shift += shift)
+	    {
+		while (!(mask & shift))
+		    shift += shift;
+		*pbmask |= shift;
+	    }
+
+	    /* set up the shared color cells */
+	    if (!AllocShared(pmap, pixels, colors, r, g, b,
+			     *prmask, *pgmask, *pbmask, ppixFirst))
+	    {
+		(void)FreeColors(pmap, client, colors, pixels, mask);
+		ok = BadAlloc;
+	    }
+	}
+    }
+
+    /* if this is the client's first pixels in this colormap, tell the
+     * resource manager that the client has pixels in this colormap which
+     * should be freed when the client dies */
+    if ((ok == Success) && pcr)
+    {
+	pcr->mid = pmap->mid;
+	pcr->client = client;
+	if (!AddResource(FakeClientID(client), RT_CMAPENTRY, (pointer)pcr))
+	    ok = BadAlloc;
+    } else free(pcr);
+
+    return ok;
+}
+
+static int
+AllocDirect (int client, ColormapPtr pmap, int c, int r, int g, int b, Bool contig, 
+             Pixel *pixels, Pixel *prmask, Pixel *pgmask, Pixel *pbmask)
+{
+    Pixel	*ppixRed, *ppixGreen, *ppixBlue;
+    Pixel	*ppix, *pDst, *p;
+    int		npix, npixR, npixG, npixB;
+    Bool	okR, okG, okB;
+    Pixel	*rpix = 0, *gpix = 0, *bpix = 0;
+
+    npixR = c << r;
+    npixG = c << g;
+    npixB = c << b;
+    if ((r >= 32) || (g >= 32) || (b >= 32) ||
+	(npixR > pmap->freeRed) || (npixR < c) ||
+	(npixG > pmap->freeGreen) || (npixG < c) ||
+	(npixB > pmap->freeBlue) || (npixB < c))
+	return BadAlloc;
+
+    /* start out with empty pixels */
+    for(p = pixels; p < pixels + c; p++)
+	*p = 0;
+
+    ppixRed = malloc(npixR * sizeof(Pixel));
+    ppixGreen = malloc(npixG * sizeof(Pixel));
+    ppixBlue = malloc(npixB * sizeof(Pixel));
+    if (!ppixRed || !ppixGreen || !ppixBlue)
+    {
+	free(ppixBlue);
+	free(ppixGreen);
+	free(ppixRed);
+	return BadAlloc;
+    }
+
+    okR = AllocCP(pmap, pmap->red, c, r, contig, ppixRed, prmask);
+    okG = AllocCP(pmap, pmap->green, c, g, contig, ppixGreen, pgmask);
+    okB = AllocCP(pmap, pmap->blue, c, b, contig, ppixBlue, pbmask);
+
+    if (okR && okG && okB)
+    {
+	rpix = (Pixel *) realloc(pmap->clientPixelsRed[client],
+				  (pmap->numPixelsRed[client] + (c << r)) *
+				  sizeof(Pixel));
+	if (rpix)
+	    pmap->clientPixelsRed[client] = rpix;
+	gpix = (Pixel *) realloc(pmap->clientPixelsGreen[client],
+				  (pmap->numPixelsGreen[client] + (c << g)) *
+				  sizeof(Pixel));
+	if (gpix)
+	    pmap->clientPixelsGreen[client] = gpix;
+	bpix = (Pixel *) realloc(pmap->clientPixelsBlue[client],
+				  (pmap->numPixelsBlue[client] + (c << b)) *
+				  sizeof(Pixel));
+	if (bpix)
+	    pmap->clientPixelsBlue[client] = bpix;
+    }
+
+    if (!okR || !okG || !okB || !rpix || !gpix || !bpix)
+    {
+	if (okR)
+	    for(ppix = ppixRed, npix = npixR; --npix >= 0; ppix++)
+		pmap->red[*ppix].refcnt = 0;
+	if (okG)
+	    for(ppix = ppixGreen, npix = npixG; --npix >= 0; ppix++)
+		pmap->green[*ppix].refcnt = 0;
+	if (okB)
+	    for(ppix = ppixBlue, npix = npixB; --npix >= 0; ppix++)
+		pmap->blue[*ppix].refcnt = 0;
+	free(ppixBlue);
+	free(ppixGreen);
+	free(ppixRed);
+	return BadAlloc;
+    }
+
+    *prmask <<= pmap->pVisual->offsetRed;
+    *pgmask <<= pmap->pVisual->offsetGreen;
+    *pbmask <<= pmap->pVisual->offsetBlue;
+
+    ppix = rpix + pmap->numPixelsRed[client];
+    for (pDst = pixels, p = ppixRed; p < ppixRed + npixR; p++)
+    {
+	*ppix++ = *p;
+	if(p < ppixRed + c)
+	    *pDst++ |= *p << pmap->pVisual->offsetRed;
+    }
+    pmap->numPixelsRed[client] += npixR;
+    pmap->freeRed -= npixR;
+
+    ppix = gpix + pmap->numPixelsGreen[client];
+    for (pDst = pixels, p = ppixGreen; p < ppixGreen + npixG; p++)
+    {
+	*ppix++ = *p;
+	if(p < ppixGreen + c)
+	    *pDst++ |= *p << pmap->pVisual->offsetGreen;
+    }
+    pmap->numPixelsGreen[client] += npixG;
+    pmap->freeGreen -= npixG;
+
+    ppix = bpix + pmap->numPixelsBlue[client];
+    for (pDst = pixels, p = ppixBlue; p < ppixBlue + npixB; p++)
+    {
+	*ppix++ = *p;
+	if(p < ppixBlue + c)
+	    *pDst++ |= *p << pmap->pVisual->offsetBlue;
+    }
+    pmap->numPixelsBlue[client] += npixB;
+    pmap->freeBlue -= npixB;
+
+
+    for (pDst = pixels; pDst < pixels + c; pDst++)
+	*pDst |= ALPHAMASK(pmap->pVisual);
+
+    free(ppixBlue);
+    free(ppixGreen);
+    free(ppixRed);
+
+    return Success;
+}
+
+static int
+AllocPseudo (int client, ColormapPtr pmap, int c, int r, Bool contig, 
+             Pixel *pixels, Pixel *pmask, Pixel **pppixFirst)
+{
+    Pixel	*ppix, *p, *pDst, *ppixTemp;
+    int		npix;
+    Bool	ok;
+
+    npix = c << r;
+    if ((r >= 32) || (npix > pmap->freeRed) || (npix < c))
+	return BadAlloc;
+    if(!(ppixTemp = malloc(npix * sizeof(Pixel))))
+	return BadAlloc;
+    ok = AllocCP(pmap, pmap->red, c, r, contig, ppixTemp, pmask);
+
+    if (ok)
+    {
+
+	/* all the allocated pixels are added to the client pixel list,
+	 * but only the unique ones are returned to the client */
+	ppix = (Pixel *)realloc(pmap->clientPixelsRed[client],
+			 (pmap->numPixelsRed[client] + npix) * sizeof(Pixel));
+	if (!ppix)
+	{
+	    for (p = ppixTemp; p < ppixTemp + npix; p++)
+		pmap->red[*p].refcnt = 0;
+	    free(ppixTemp);
+	    return BadAlloc;
+	}
+	pmap->clientPixelsRed[client] = ppix;
+	ppix += pmap->numPixelsRed[client];
+	*pppixFirst = ppix;
+	pDst = pixels;
+	for (p = ppixTemp; p < ppixTemp + npix; p++)
+	{
+	    *ppix++ = *p;
+	    if(p < ppixTemp + c)
+	        *pDst++ = *p;
+	}
+	pmap->numPixelsRed[client] += npix;
+	pmap->freeRed -= npix;
+    }
+    free(ppixTemp);
+    return ok ? Success : BadAlloc;
+}
+
+/* Allocates count << planes pixels from colormap pmap for client. If
+ * contig, then the plane mask is made of consecutive bits.  Returns
+ * all count << pixels in the array pixels. The first count of those
+ * pixels are the unique pixels.  *pMask has the mask to Or with the
+ * unique pixels to get the rest of them.
+ *
+ * Returns True iff all pixels could be allocated 
+ * All cells allocated will have refcnt set to AllocPrivate and shared to FALSE
+ * (see AllocShared for why we care)
+ */
+static Bool
+AllocCP (ColormapPtr pmap, EntryPtr pentFirst, int count, int planes, 
+         Bool contig, Pixel *pixels, Pixel *pMask)
+{
+    EntryPtr	ent;
+    Pixel	pixel, base, entries, maxp, save;
+    int		dplanes, found;
+    Pixel	*ppix;
+    Pixel	mask;
+    Pixel	finalmask;
+
+    dplanes = pmap->pVisual->nplanes;
+
+    /* Easy case.  Allocate pixels only */
+    if (planes == 0)
+    {
+        /* allocate writable entries */
+	ppix = pixels;
+        ent = pentFirst;
+        pixel = 0;
+        while (--count >= 0)
+	{
+            /* Just find count unallocated cells */
+    	    while (ent->refcnt)
+	    {
+    	        ent++;
+    	        pixel++;
+    	    }
+    	    ent->refcnt = AllocPrivate;
+    	    *ppix++ = pixel;
+	    ent->fShared = FALSE;
+        }
+        *pMask = 0;
+        return TRUE;
+    }
+    else if (planes > dplanes)
+    {
+	return FALSE;
+    }
+
+    /* General case count pixels * 2 ^ planes cells to be allocated */
+
+    /* make room for new pixels */
+    ent = pentFirst;
+
+    /* first try for contiguous planes, since it's fastest */
+    for (mask = (((Pixel)1) << planes) - 1, base = 1, dplanes -= (planes - 1);
+         --dplanes >= 0;
+         mask += mask, base += base)
+    {
+        ppix = pixels;
+        found = 0;
+        pixel = 0;
+        entries = pmap->pVisual->ColormapEntries - mask;
+        while (pixel < entries)
+	{
+    	    save = pixel;
+    	    maxp = pixel + mask + base;
+    	    /* check if all are free */
+    	    while (pixel != maxp && ent[pixel].refcnt == 0)
+    	        pixel += base;
+	    if (pixel == maxp)
+		{
+		    /* this one works */
+		    *ppix++ = save;
+		    found++;
+		    if (found == count)
+		    {
+			/* found enough, allocate them all */
+			while (--count >= 0)
+			{
+			    pixel = pixels[count];
+			    maxp = pixel + mask;
+			    while (1)
+			    {
+				ent[pixel].refcnt = AllocPrivate;
+				ent[pixel].fShared = FALSE;
+				if (pixel == maxp)
+				    break;
+				pixel += base;
+				*ppix++ = pixel;
+			    }
+			}
+			*pMask = mask;
+			return TRUE;
+		    }
+		}
+    	    pixel = save + 1;
+    	    if (pixel & mask)
+    	        pixel += mask;
+        }
+    }
+
+    dplanes = pmap->pVisual->nplanes;
+    if (contig || planes == 1 || dplanes < 3)
+	return FALSE;
+
+    /* this will be very slow for large maps, need a better algorithm */
+
+    /*
+       we can generate the smallest and largest numbers that fits in dplanes
+       bits and contain exactly planes bits set as follows. First, we need to
+       check that it is possible to generate such a mask at all.
+       (Non-contiguous masks need one more bit than contiguous masks). Then
+       the smallest such mask consists of the rightmost planes-1 bits set, then
+       a zero, then a one in position planes + 1. The formula is
+         (3 << (planes-1)) -1
+       The largest such masks consists of the leftmost planes-1 bits set, then
+       a zero, then a one bit in position dplanes-planes-1. If dplanes is
+       smaller than 32 (the number of bits in a word) then the formula is:
+         (1<<dplanes) - (1<<(dplanes-planes+1) + (1<<dplanes-planes-1)
+       If dplanes = 32, then we can't calculate (1<<dplanes) and we have
+       to use:
+         ( (1<<(planes-1)) - 1) << (dplanes-planes+1) + (1<<(dplanes-planes-1))
+	  
+	  << Thank you, Loretta>>>
+
+    */
+
+    finalmask =
+        (((((Pixel)1)<<(planes-1)) - 1) << (dplanes-planes+1)) +
+	  (((Pixel)1)<<(dplanes-planes-1));
+    for (mask = (((Pixel)3) << (planes -1)) - 1; mask <= finalmask; mask++)
+    {
+        /* next 3 magic statements count number of ones (HAKMEM #169) */
+        pixel = (mask >> 1) & 033333333333;
+        pixel = mask - pixel - ((pixel >> 1) & 033333333333);
+        if ((((pixel + (pixel >> 3)) & 030707070707) % 077) != planes)
+    	    continue;
+        ppix = pixels;
+        found = 0;
+        entries = pmap->pVisual->ColormapEntries - mask;
+        base = lowbit (mask);
+        for (pixel = 0; pixel < entries; pixel++)
+	{
+	    if (pixel & mask)
+	        continue;
+	    maxp = 0;
+	    /* check if all are free */
+	    while (ent[pixel + maxp].refcnt == 0)
+	    {
+		GetNextBitsOrBreak(maxp, mask, base);
+	    }
+	    if ((maxp < mask) || (ent[pixel + mask].refcnt != 0))
+		continue;
+	    /* this one works */
+	    *ppix++ = pixel;
+	    found++;
+	    if (found < count)
+		continue;
+	    /* found enough, allocate them all */
+	    while (--count >= 0)
+	    {
+		pixel = (pixels)[count];
+		maxp = 0;
+		while (1)
+		{
+		    ent[pixel + maxp].refcnt = AllocPrivate;
+		    ent[pixel + maxp].fShared = FALSE;
+		    GetNextBitsOrBreak(maxp, mask, base);
+		    *ppix++ = pixel + maxp;
+		}
+	    }
+
+	    *pMask = mask;
+	    return TRUE;
+	}
+    }
+    return FALSE;
+}
+
+/**
+ *
+ *  \param ppixFirst  First of the client's new pixels
+ */
+static Bool
+AllocShared (ColormapPtr pmap, Pixel *ppix, int c, int r, int g, int b, 
+             Pixel rmask, Pixel gmask, Pixel bmask, Pixel *ppixFirst)
+{
+    Pixel	*pptr, *cptr;
+    int		npix, z, npixClientNew, npixShared;
+    Pixel	basemask, base, bits, common;
+    SHAREDCOLOR *pshared, **ppshared, **psharedList;
+
+    npixClientNew = c << (r + g + b);
+    npixShared = (c << r) + (c << g) + (c << b);
+    psharedList = malloc(npixShared * sizeof(SHAREDCOLOR *));
+    if (!psharedList)
+	return FALSE;
+    ppshared = psharedList;
+    for (z = npixShared; --z >= 0; )
+    {
+	if (!(ppshared[z] = malloc(sizeof(SHAREDCOLOR))))
+	{
+	    for (z++ ; z < npixShared; z++)
+		free(ppshared[z]);
+	    free(psharedList);
+	    return FALSE;
+	}
+    }
+    for(pptr = ppix, npix = c; --npix >= 0; pptr++)
+    {
+	basemask = ~(gmask | bmask);
+	common = *pptr & basemask;
+	if (rmask)
+	{
+	    bits = 0;
+	    base = lowbit (rmask);
+	    while(1)
+	    {
+		pshared = *ppshared++;
+		pshared->refcnt = 1 << (g + b);
+		for (cptr = ppixFirst, z = npixClientNew; --z >= 0; cptr++)
+		{
+		    if ((*cptr & basemask) == (common | bits))
+		    {
+			pmap->red[*cptr].fShared = TRUE;
+			pmap->red[*cptr].co.shco.red = pshared;
+		    }
+		}
+		GetNextBitsOrBreak(bits, rmask, base);
+	    }
+	}
+	else
+	{
+	    pshared = *ppshared++;
+	    pshared->refcnt = 1 << (g + b);
+	    for (cptr = ppixFirst, z = npixClientNew; --z >= 0; cptr++)
+	    {
+		if ((*cptr & basemask) == common)
+		{
+		    pmap->red[*cptr].fShared = TRUE;
+		    pmap->red[*cptr].co.shco.red = pshared;
+		}
+	    }
+	}
+	basemask = ~(rmask | bmask);
+	common = *pptr & basemask;
+	if (gmask)
+	{
+	    bits = 0;
+	    base = lowbit (gmask);
+	    while(1)
+	    {
+		pshared = *ppshared++;
+		pshared->refcnt = 1 << (r + b);
+		for (cptr = ppixFirst, z = npixClientNew; --z >= 0; cptr++)
+		{
+		    if ((*cptr & basemask) == (common | bits))
+		    {
+			pmap->red[*cptr].co.shco.green = pshared;
+		    }
+		}
+		GetNextBitsOrBreak(bits, gmask, base);
+	    }
+	}
+	else
+	{
+	    pshared = *ppshared++;
+	    pshared->refcnt = 1 << (g + b);
+	    for (cptr = ppixFirst, z = npixClientNew; --z >= 0; cptr++)
+	    {
+		if ((*cptr & basemask) == common)
+		{
+		    pmap->red[*cptr].co.shco.green = pshared;
+		}
+	    }
+	}
+	basemask = ~(rmask | gmask);
+	common = *pptr & basemask;
+	if (bmask)
+	{
+	    bits = 0;
+	    base = lowbit (bmask);
+	    while(1)
+	    {
+		pshared = *ppshared++;
+		pshared->refcnt = 1 << (r + g);
+		for (cptr = ppixFirst, z = npixClientNew; --z >= 0; cptr++)
+		{
+		    if ((*cptr & basemask) == (common | bits))
+		    {
+			pmap->red[*cptr].co.shco.blue = pshared;
+		    }
+		}
+		GetNextBitsOrBreak(bits, bmask, base);
+	    }
+	}
+	else
+	{
+	    pshared = *ppshared++;
+	    pshared->refcnt = 1 << (g + b);
+	    for (cptr = ppixFirst, z = npixClientNew; --z >= 0; cptr++)
+	    {
+		if ((*cptr & basemask) == common)
+		{
+		    pmap->red[*cptr].co.shco.blue = pshared;
+		}
+	    }
+	}
+    }
+    free(psharedList);
+    return TRUE;
+}
+
+
+/** FreeColors
+ * Free colors and/or cells (probably slow for large numbers) 
+ */
+int
+FreeColors (ColormapPtr pmap, int client, int count, Pixel *pixels, Pixel mask)
+{
+    int		rval, result, class;
+    Pixel	rmask;
+
+    class = pmap->class;
+    if (pmap->flags & AllAllocated)
+	return BadAccess;
+    if ((class | DynamicClass) == DirectColor)
+    {
+	rmask = mask & RGBMASK(pmap->pVisual);
+        result = FreeCo(pmap, client, REDMAP, count, pixels,
+			mask & pmap->pVisual->redMask);
+	/* If any of the three calls fails, we must report that, if more
+	 * than one fails, it's ok that we report the last one */
+        rval = FreeCo(pmap, client, GREENMAP, count, pixels,
+		      mask & pmap->pVisual->greenMask);
+	if(rval != Success)
+	    result = rval;
+	rval = FreeCo(pmap, client, BLUEMAP, count, pixels,
+		      mask & pmap->pVisual->blueMask);
+	if(rval != Success)
+	    result = rval;
+    }
+    else
+    {
+	rmask = mask & ((((Pixel)1) << pmap->pVisual->nplanes) - 1);
+        result = FreeCo(pmap, client, PSEUDOMAP, count, pixels, rmask);
+    }
+    if ((mask != rmask) && count)
+    {
+	clients[client]->errorValue = *pixels | mask;
+	result = BadValue;
+    }
+    /* XXX should worry about removing any RT_CMAPENTRY resource */
+    return result;
+}
+
+/**
+ * Helper for FreeColors -- frees all combinations of *newpixels and mask bits
+ * which the client has allocated in channel colormap cells of pmap.
+ * doesn't change newpixels if it doesn't need to 
+ *
+ *  \param pmap   which colormap head
+ *  \param color  which sub-map, eg, RED, BLUE, PSEUDO
+ *  \param npixIn number of pixels passed in
+ *  \param ppixIn number of base pixels
+ *  \param mask   mask client gave us
+ */
+static int
+FreeCo (ColormapPtr pmap, int client, int color, int npixIn, Pixel *ppixIn, Pixel mask)
+{
+    Pixel	*ppixClient, pixTest;
+    int		npixClient, npixNew, npix;
+    Pixel	bits, base, cmask, rgbbad;
+    Pixel	*pptr, *cptr;
+    int 	n, zapped;
+    int		errVal = Success;
+    int		offset, numents;
+
+    if (npixIn == 0)
+        return errVal;
+    bits = 0;
+    zapped = 0;
+    base = lowbit (mask);
+
+    switch(color)
+    {
+      case REDMAP:
+	cmask = pmap->pVisual->redMask;
+	rgbbad = ~RGBMASK(pmap->pVisual);
+	offset = pmap->pVisual->offsetRed;
+	numents = (cmask >> offset) + 1;
+	ppixClient = pmap->clientPixelsRed[client];
+	npixClient = pmap->numPixelsRed[client];
+	break;
+      case GREENMAP:
+	cmask = pmap->pVisual->greenMask;
+	rgbbad = ~RGBMASK(pmap->pVisual);
+	offset = pmap->pVisual->offsetGreen;
+	numents = (cmask >> offset) + 1;
+	ppixClient = pmap->clientPixelsGreen[client];
+	npixClient = pmap->numPixelsGreen[client];
+	break;
+      case BLUEMAP:
+	cmask = pmap->pVisual->blueMask;
+	rgbbad = ~RGBMASK(pmap->pVisual);
+	offset = pmap->pVisual->offsetBlue;
+	numents = (cmask >> offset) + 1;
+	ppixClient = pmap->clientPixelsBlue[client];
+	npixClient = pmap->numPixelsBlue[client];
+	break;
+      default:	/* so compiler can see that everything gets initialized */
+      case PSEUDOMAP:
+	cmask = ~((Pixel)0);
+	rgbbad = 0;
+	offset = 0;
+	numents = pmap->pVisual->ColormapEntries;
+	ppixClient = pmap->clientPixelsRed[client];
+	npixClient = pmap->numPixelsRed[client];
+	break;
+    }
+
+
+    /* zap all pixels which match */
+    while (1)
+    {
+        /* go through pixel list */
+        for (pptr = ppixIn, n = npixIn; --n >= 0; pptr++)
+	{
+	    pixTest = ((*pptr | bits) & cmask) >> offset;
+	    if ((pixTest >= numents) || (*pptr & rgbbad))
+	    {
+		clients[client]->errorValue = *pptr | bits;
+		errVal = BadValue;
+		continue;
+	    }
+
+	    /* find match in client list */
+	    for (cptr = ppixClient, npix = npixClient;
+	         --npix >= 0 && *cptr != pixTest;
+		 cptr++) ;
+
+	    if (npix >= 0)
+	    {
+		if (pmap->class & DynamicClass)
+		{
+		    FreeCell(pmap, pixTest, color);
+		}
+		*cptr = ~((Pixel)0);
+		zapped++;
+	    }
+	    else
+		errVal = BadAccess;
+	}
+        /* generate next bits value */
+	GetNextBitsOrBreak(bits, mask, base);
+    }
+
+    /* delete freed pixels from client pixel list */
+    if (zapped)
+    {
+        npixNew = npixClient - zapped;
+        if (npixNew)
+	{
+	    /* Since the list can only get smaller, we can do a copy in
+	     * place and then realloc to a smaller size */
+    	    pptr = cptr = ppixClient;
+
+	    /* If we have all the new pixels, we don't have to examine the
+	     * rest of the old ones */
+	    for(npix = 0; npix < npixNew; cptr++)
+	    {
+    	        if (*cptr != ~((Pixel)0))
+		{
+    		    *pptr++ = *cptr;
+		    npix++;
+    	        }
+    	    }
+	    pptr = (Pixel *)realloc(ppixClient, npixNew * sizeof(Pixel));
+	    if (pptr)
+		ppixClient = pptr;
+	    npixClient = npixNew;
+        }
+	else
+	{
+	    npixClient = 0;
+	    free(ppixClient);
+    	    ppixClient = (Pixel *)NULL;
+	}
+	switch(color)
+	{
+	  case PSEUDOMAP:
+	  case REDMAP:
+	    pmap->clientPixelsRed[client] = ppixClient;
+	    pmap->numPixelsRed[client] = npixClient;
+	    break;
+	  case GREENMAP:
+	    pmap->clientPixelsGreen[client] = ppixClient;
+	    pmap->numPixelsGreen[client] = npixClient;
+	    break;
+	  case BLUEMAP:
+	    pmap->clientPixelsBlue[client] = ppixClient;
+	    pmap->numPixelsBlue[client] = npixClient;
+	    break;
+	}
+    }
+    return errVal;
+}
+
+
+
+/* Redefine color values */
+int
+StoreColors (ColormapPtr pmap, int count, xColorItem *defs, ClientPtr client)
+{
+    Pixel 	pix;
+    xColorItem *pdef;
+    EntryPtr 	pent, pentT, pentLast;
+    VisualPtr	pVisual;
+    SHAREDCOLOR		*pred, *pgreen, *pblue;
+    int			n, ChgRed, ChgGreen, ChgBlue, idef;
+    int			class, errVal = Success;
+    int			ok;
+
+
+    class = pmap->class;
+    if(!(class & DynamicClass) && !(pmap->flags & BeingCreated))
+    {
+	return BadAccess;
+    }
+    pVisual = pmap->pVisual;
+
+    idef = 0;
+    if((class | DynamicClass) == DirectColor)
+    {
+	int numred, numgreen, numblue;
+	Pixel rgbbad;
+
+	numred = NUMRED(pVisual);
+	numgreen = NUMGREEN(pVisual);
+	numblue = NUMBLUE(pVisual);
+	rgbbad = ~RGBMASK(pVisual);
+        for (pdef = defs, n = 0; n < count; pdef++, n++)
+	{
+	    ok = TRUE;
+            (*pmap->pScreen->ResolveColor)
+	        (&pdef->red, &pdef->green, &pdef->blue, pmap->pVisual);
+
+	    if (pdef->pixel & rgbbad)
+	    {
+		errVal = BadValue;
+		client->errorValue = pdef->pixel;
+		continue;
+	    }
+	    pix = (pdef->pixel & pVisual->redMask) >> pVisual->offsetRed;
+	    if (pix >= numred)
+	    {
+		errVal = BadValue;
+		ok = FALSE;
+	    }
+	    else if (pmap->red[pix].refcnt != AllocPrivate)
+	    {
+		errVal = BadAccess;
+		ok = FALSE;
+	    }
+	    else if (pdef->flags & DoRed)
+	    {
+		pmap->red[pix].co.local.red = pdef->red;
+	    }
+	    else
+	    {
+		pdef->red = pmap->red[pix].co.local.red;
+	    }
+
+	    pix = (pdef->pixel & pVisual->greenMask) >> pVisual->offsetGreen;
+	    if (pix >= numgreen)
+	    {
+		errVal = BadValue;
+		ok = FALSE;
+	    }
+	    else if (pmap->green[pix].refcnt != AllocPrivate)
+	    {
+		errVal = BadAccess;
+		ok = FALSE;
+	    }
+	    else if (pdef->flags & DoGreen)
+	    {
+		pmap->green[pix].co.local.green = pdef->green;
+	    }
+	    else
+	    {
+		pdef->green = pmap->green[pix].co.local.green;
+	    }
+
+	    pix = (pdef->pixel & pVisual->blueMask) >> pVisual->offsetBlue;
+	    if (pix >= numblue)
+	    {
+		errVal = BadValue;
+		ok = FALSE;
+	    }
+	    else if (pmap->blue[pix].refcnt != AllocPrivate)
+	    {
+		errVal = BadAccess;
+		ok = FALSE;
+	    }
+	    else if (pdef->flags & DoBlue)
+	    {
+		pmap->blue[pix].co.local.blue = pdef->blue;
+	    }
+	    else
+	    {
+		pdef->blue = pmap->blue[pix].co.local.blue;
+	    }
+	    /* If this is an o.k. entry, then it gets added to the list
+	     * to be sent to the hardware.  If not, skip it.  Once we've
+	     * skipped one, we have to copy all the others.
+	     */
+	    if(ok)
+	    {
+		if(idef != n)
+		    defs[idef] = defs[n];
+		idef++;
+	    } else
+		client->errorValue = pdef->pixel;
+	}
+    }
+    else
+    {
+        for (pdef = defs, n = 0; n < count; pdef++, n++)
+	{
+
+	    ok = TRUE;
+	    if (pdef->pixel >= pVisual->ColormapEntries)
+	    {
+		client->errorValue = pdef->pixel;
+	        errVal = BadValue;
+		ok = FALSE;
+	    }
+	    else if (pmap->red[pdef->pixel].refcnt != AllocPrivate)
+	    {
+		errVal = BadAccess;
+		ok = FALSE;
+	    }
+
+	    /* If this is an o.k. entry, then it gets added to the list
+	     * to be sent to the hardware.  If not, skip it.  Once we've
+	     * skipped one, we have to copy all the others.
+	     */
+	    if(ok)
+	    {
+		if(idef != n)
+		    defs[idef] = defs[n];
+		idef++;
+	    }
+	    else
+		continue;
+
+            (*pmap->pScreen->ResolveColor)
+	        (&pdef->red, &pdef->green, &pdef->blue, pmap->pVisual);
+
+	    pent = &pmap->red[pdef->pixel];
+
+	    if(pdef->flags & DoRed)
+	    {
+		if(pent->fShared)
+		{
+		    pent->co.shco.red->color = pdef->red;
+		    if (pent->co.shco.red->refcnt > 1)
+			ok = FALSE;
+		}
+		else
+		    pent->co.local.red = pdef->red;
+	    }
+	    else
+	    {
+		if(pent->fShared)
+		    pdef->red = pent->co.shco.red->color;
+		else
+		    pdef->red = pent->co.local.red;
+	    }
+	    if(pdef->flags & DoGreen)
+	    {
+		if(pent->fShared)
+		{
+		    pent->co.shco.green->color = pdef->green;
+		    if (pent->co.shco.green->refcnt > 1)
+			ok = FALSE;
+		}
+		else
+		    pent->co.local.green = pdef->green;
+	    }
+	    else
+	    {
+		if(pent->fShared)
+		    pdef->green = pent->co.shco.green->color;
+		else
+		    pdef->green = pent->co.local.green;
+	    }
+	    if(pdef->flags & DoBlue)
+	    {
+		if(pent->fShared)
+		{
+		    pent->co.shco.blue->color = pdef->blue;
+		    if (pent->co.shco.blue->refcnt > 1)
+			ok = FALSE;
+		}
+		else
+		    pent->co.local.blue = pdef->blue;
+	    }
+	    else
+	    {
+		if(pent->fShared)
+		    pdef->blue = pent->co.shco.blue->color;
+		else
+		    pdef->blue = pent->co.local.blue;
+	    }
+
+	    if(!ok)
+	    {
+                /* have to run through the colormap and change anybody who
+		 * shares this value */
+	        pred = pent->co.shco.red;
+	        pgreen = pent->co.shco.green;
+	        pblue = pent->co.shco.blue;
+	        ChgRed = pdef->flags & DoRed;
+	        ChgGreen = pdef->flags & DoGreen;
+	        ChgBlue = pdef->flags & DoBlue;
+	        pentLast = pmap->red + pVisual->ColormapEntries;
+
+	        for(pentT = pmap->red; pentT < pentLast; pentT++)
+		{
+		    if(pentT->fShared && (pentT != pent))
+		    {
+			xColorItem	defChg;
+
+			/* There are, alas, devices in this world too dumb
+			 * to read their own hardware colormaps.  Sick, but
+			 * true.  So we're going to be really nice and load
+			 * the xColorItem with the proper value for all the
+			 * fields.  We will only set the flags for those
+			 * fields that actually change.  Smart devices can
+			 * arrange to change only those fields.  Dumb devices
+			 * can rest assured that we have provided for them,
+			 * and can change all three fields */
+
+			defChg.flags = 0;
+			if(ChgRed && pentT->co.shco.red == pred)
+			{
+			    defChg.flags |= DoRed;
+			}
+			if(ChgGreen && pentT->co.shco.green == pgreen)
+			{
+			    defChg.flags |= DoGreen;
+			}
+			if(ChgBlue && pentT->co.shco.blue == pblue)
+			{
+			    defChg.flags |= DoBlue;
+			}
+			if(defChg.flags != 0)
+			{
+			    defChg.pixel = pentT - pmap->red;
+			    defChg.red = pentT->co.shco.red->color;
+			    defChg.green = pentT->co.shco.green->color;
+			    defChg.blue = pentT->co.shco.blue->color;
+			    (*pmap->pScreen->StoreColors) (pmap, 1, &defChg);
+			}
+		    }
+		}
+
+	    }
+	}
+    }
+    /* Note that we use idef, the count of acceptable entries, and not
+     * count, the count of proposed entries */
+    if (idef != 0)
+	( *pmap->pScreen->StoreColors) (pmap, idef, defs);
+    return errVal;
+}
+
+int
+IsMapInstalled(Colormap map, WindowPtr pWin)
+{
+    Colormap	*pmaps;
+    int		imap, nummaps, found;
+
+    pmaps = malloc(pWin->drawable.pScreen->maxInstalledCmaps*sizeof(Colormap));
+    if(!pmaps)
+	return FALSE;
+    nummaps = (*pWin->drawable.pScreen->ListInstalledColormaps)
+        (pWin->drawable.pScreen, pmaps);
+    found = FALSE;
+    for(imap = 0; imap < nummaps; imap++)
+    {
+	if(pmaps[imap] == map)
+	{
+	    found = TRUE;
+	    break;
+	}
+    }
+    free(pmaps);
+    return found;
+}
+
+struct colormap_lookup_data {
+    ScreenPtr pScreen;
+    VisualPtr visuals;
+};
+
+static void _colormap_find_resource(pointer value, XID id,
+				    pointer cdata)
+{
+    struct colormap_lookup_data *cmap_data = cdata;
+    VisualPtr visuals = cmap_data->visuals;
+    ScreenPtr pScreen = cmap_data->pScreen;
+    ColormapPtr cmap = value;
+    int j;
+
+    if (pScreen != cmap->pScreen)
+	return;
+
+    j = cmap->pVisual - pScreen->visuals;
+    cmap->pVisual = &visuals[j];
+}
+
+/* something has realloced the visuals, instead of breaking
+   ABI fix it up here - glx and compsite did this wrong */
+Bool
+ResizeVisualArray(ScreenPtr pScreen, int new_visual_count,
+		  DepthPtr depth)
+{
+    struct colormap_lookup_data cdata;
+    int numVisuals;
+    VisualPtr visuals;
+    XID *vids, vid;
+    int first_new_vid, first_new_visual, i;
+
+    first_new_vid = depth->numVids;
+    first_new_visual = pScreen->numVisuals;
+
+    vids = realloc(depth->vids, (depth->numVids + new_visual_count) * sizeof(XID));
+    if (!vids)
+        return FALSE;
+
+    /* its realloced now no going back if we fail the next one */
+    depth->vids = vids;
+
+    numVisuals = pScreen->numVisuals + new_visual_count;
+    visuals = realloc(pScreen->visuals, numVisuals * sizeof(VisualRec));
+    if (!visuals) {
+	return FALSE;
+    }
+
+    cdata.visuals = visuals;
+    cdata.pScreen = pScreen;
+    FindClientResourcesByType(serverClient, RT_COLORMAP, _colormap_find_resource, &cdata);
+
+    pScreen->visuals = visuals;
+
+    for (i = 0; i < new_visual_count; i++) {
+	vid = FakeClientID(0);
+	pScreen->visuals[first_new_visual + i].vid = vid;
+	vids[first_new_vid + i] = vid;
+    }
+
+    depth->numVids += new_visual_count;
+    pScreen->numVisuals += new_visual_count;
+
+    return TRUE;
+}