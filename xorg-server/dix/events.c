--- conflicted
+++ resolved
@@ -745,14 +745,10 @@
         (new.x != pSprite->hotPhys.x) || (new.y != pSprite->hotPhys.y)) {
 #ifdef PANORAMIX
         if (!noPanoramiXExtension)
-<<<<<<< HEAD
         {
             if (pScreen && ((new.x != pSprite->hotPhys.x) || (new.y != pSprite->hotPhys.y)))
-              XineramaSetCursorPosition (pDev, new.x, new.y, generateEvents);
-        }
-=======
-            XineramaSetCursorPosition(pDev, new.x, new.y, generateEvents);
->>>>>>> 0f834b91
+                XineramaSetCursorPosition(pDev, new.x, new.y, generateEvents);
+        }
         else
 #endif
         {
@@ -2223,11 +2219,7 @@
     rc = EventToXI2((InternalEvent *) ev, (xEvent **) &xi);
     if (rc != Success) {
         ErrorF("[Xi] %s: XI2 conversion failed in %s (%d)\n",
-<<<<<<< HEAD
-                __FUNCTION__, device->name, rc);
-=======
-               __func__, device->name, rc);
->>>>>>> 0f834b91
+               __FUNCTION__, device->name, rc);
         return;
     }
 
