<<<<<<< HEAD
/************************************************************

Copyright 1987, 1998  The Open Group

Permission to use, copy, modify, distribute, and sell this software and its
documentation for any purpose is hereby granted without fee, provided that
the above copyright notice appear in all copies and that both that
copyright notice and this permission notice appear in supporting
documentation.

The above copyright notice and this permission notice shall be included in
all copies or substantial portions of the Software.

THE SOFTWARE IS PROVIDED "AS IS", WITHOUT WARRANTY OF ANY KIND, EXPRESS OR
IMPLIED, INCLUDING BUT NOT LIMITED TO THE WARRANTIES OF MERCHANTABILITY,
FITNESS FOR A PARTICULAR PURPOSE AND NONINFRINGEMENT.  IN NO EVENT SHALL THE
OPEN GROUP BE LIABLE FOR ANY CLAIM, DAMAGES OR OTHER LIABILITY, WHETHER IN
AN ACTION OF CONTRACT, TORT OR OTHERWISE, ARISING FROM, OUT OF OR IN
CONNECTION WITH THE SOFTWARE OR THE USE OR OTHER DEALINGS IN THE SOFTWARE.

Except as contained in this notice, the name of The Open Group shall not be
used in advertising or otherwise to promote the sale, use or other dealings
in this Software without prior written authorization from The Open Group.


Copyright 1987 by Digital Equipment Corporation, Maynard, Massachusetts.

                        All Rights Reserved

Permission to use, copy, modify, and distribute this software and its
documentation for any purpose and without fee is hereby granted,
provided that the above copyright notice appear in all copies and that
both that copyright notice and this permission notice appear in
supporting documentation, and that the name of Digital not be
used in advertising or publicity pertaining to distribution of the
software without specific, written prior permission.

DIGITAL DISCLAIMS ALL WARRANTIES WITH REGARD TO THIS SOFTWARE, INCLUDING
ALL IMPLIED WARRANTIES OF MERCHANTABILITY AND FITNESS, IN NO EVENT SHALL
DIGITAL BE LIABLE FOR ANY SPECIAL, INDIRECT OR CONSEQUENTIAL DAMAGES OR
ANY DAMAGES WHATSOEVER RESULTING FROM LOSS OF USE, DATA OR PROFITS,
WHETHER IN AN ACTION OF CONTRACT, NEGLIGENCE OR OTHER TORTIOUS ACTION,
ARISING OUT OF OR IN CONNECTION WITH THE USE OR PERFORMANCE OF THIS
SOFTWARE.

********************************************************/

/* The panoramix components contained the following notice */
/*****************************************************************

Copyright (c) 1991, 1997 Digital Equipment Corporation, Maynard, Massachusetts.

Permission is hereby granted, free of charge, to any person obtaining a copy
of this software and associated documentation files (the "Software"), to deal
in the Software without restriction, including without limitation the rights
to use, copy, modify, merge, publish, distribute, sublicense, and/or sell
copies of the Software.

The above copyright notice and this permission notice shall be included in
all copies or substantial portions of the Software.

THE SOFTWARE IS PROVIDED "AS IS", WITHOUT WARRANTY OF ANY KIND, EXPRESS OR
IMPLIED, INCLUDING BUT NOT LIMITED TO THE WARRANTIES OF MERCHANTABILITY,
FITNESS FOR A PARTICULAR PURPOSE AND NONINFRINGEMENT.  IN NO EVENT SHALL
DIGITAL EQUIPMENT CORPORATION BE LIABLE FOR ANY CLAIM, DAMAGES, INCLUDING,
BUT NOT LIMITED TO CONSEQUENTIAL OR INCIDENTAL DAMAGES, OR OTHER LIABILITY,
WHETHER IN AN ACTION OF CONTRACT, TORT OR OTHERWISE, ARISING FROM, OUT OF OR
IN CONNECTION WITH THE SOFTWARE OR THE USE OR OTHER DEALINGS IN THE SOFTWARE.

Except as contained in this notice, the name of Digital Equipment Corporation
shall not be used in advertising or otherwise to promote the sale, use or other
dealings in this Software without prior written authorization from Digital
Equipment Corporation.

******************************************************************/

/*
 * Copyright © 2003-2005 Sun Microsystems, Inc.  All rights reserved.
 *
 * Permission is hereby granted, free of charge, to any person obtaining a
 * copy of this software and associated documentation files (the "Software"),
 * to deal in the Software without restriction, including without limitation
 * the rights to use, copy, modify, merge, publish, distribute, sublicense,
 * and/or sell copies of the Software, and to permit persons to whom the
 * Software is furnished to do so, subject to the following conditions:
 *
 * The above copyright notice and this permission notice (including the next
 * paragraph) shall be included in all copies or substantial portions of the
 * Software.
 *
 * THE SOFTWARE IS PROVIDED "AS IS", WITHOUT WARRANTY OF ANY KIND, EXPRESS OR
 * IMPLIED, INCLUDING BUT NOT LIMITED TO THE WARRANTIES OF MERCHANTABILITY,
 * FITNESS FOR A PARTICULAR PURPOSE AND NONINFRINGEMENT.  IN NO EVENT SHALL
 * THE AUTHORS OR COPYRIGHT HOLDERS BE LIABLE FOR ANY CLAIM, DAMAGES OR OTHER
 * LIABILITY, WHETHER IN AN ACTION OF CONTRACT, TORT OR OTHERWISE, ARISING
 * FROM, OUT OF OR IN CONNECTION WITH THE SOFTWARE OR THE USE OR OTHER
 * DEALINGS IN THE SOFTWARE.
 */

/** @file events.c
 * This file handles event delivery and a big part of the server-side protocol
 * handling (the parts for input devices).
 */

#ifdef HAVE_DIX_CONFIG_H
#include <dix-config.h>
#endif

#include <X11/X.h>
#include "misc.h"
#include "resource.h"
#include <X11/Xproto.h>
#include "windowstr.h"
#include "inputstr.h"
#include "scrnintstr.h"
#include "cursorstr.h"

#include "dixstruct.h"
#ifdef PANORAMIX
#include "panoramiX.h"
#include "panoramiXsrv.h"
#endif
#include "globals.h"

#include <X11/extensions/XKBproto.h>
#include "xkbsrv.h"
#include "xace.h"

#ifdef XSERVER_DTRACE
#include <sys/types.h>
typedef const char *string;
#include "Xserver-dtrace.h"
#endif

#include <X11/extensions/XIproto.h>
#include <X11/extensions/XI2proto.h>
#include <X11/extensions/XI.h>
#include <X11/extensions/XI2.h>
#include "exglobals.h"
#include "exevents.h"
#include "exglobals.h"
#include "extnsionst.h"

#include "dixevents.h"
#include "dixgrabs.h"
#include "dispatch.h"

#include <X11/extensions/ge.h>
#include "geext.h"
#include "geint.h"

#include "eventstr.h"
#include "enterleave.h"
#include "eventconvert.h"

/* Extension events type numbering starts at EXTENSION_EVENT_BASE.  */
#define NoSuchEvent 0x80000000	/* so doesn't match NoEventMask */
#define StructureAndSubMask ( StructureNotifyMask | SubstructureNotifyMask )
#define AllButtonsMask ( \
	Button1Mask | Button2Mask | Button3Mask | Button4Mask | Button5Mask )
#define MotionMask ( \
	PointerMotionMask | Button1MotionMask | \
	Button2MotionMask | Button3MotionMask | Button4MotionMask | \
	Button5MotionMask | ButtonMotionMask )
#define PropagateMask ( \
	KeyPressMask | KeyReleaseMask | ButtonPressMask | ButtonReleaseMask | \
	MotionMask )
#define PointerGrabMask ( \
	ButtonPressMask | ButtonReleaseMask | \
	EnterWindowMask | LeaveWindowMask | \
	PointerMotionHintMask | KeymapStateMask | \
	MotionMask )
#define AllModifiersMask ( \
	ShiftMask | LockMask | ControlMask | Mod1Mask | Mod2Mask | \
	Mod3Mask | Mod4Mask | Mod5Mask )
#define LastEventMask OwnerGrabButtonMask
#define AllEventMasks (LastEventMask|(LastEventMask-1))


#define CORE_EVENT(event) \
    (!((event)->u.u.type & EXTENSION_EVENT_BASE) && \
      (event)->u.u.type != GenericEvent)
#define XI2_EVENT(event) \
    (((event)->u.u.type == GenericEvent) && \
    ((xGenericEvent*)(event))->extension == IReqCode)

/**
 * Used to indicate a implicit passive grab created by a ButtonPress event.
 * See DeliverEventsToWindow().
 */
#define ImplicitGrabMask (1 << 7)

#define WID(w) ((w) ? ((w)->drawable.id) : 0)

#define XE_KBPTR (xE->u.keyButtonPointer)


#define rClient(obj) (clients[CLIENT_ID((obj)->resource)])

CallbackListPtr EventCallback;
CallbackListPtr DeviceEventCallback;

#define DNPMCOUNT 8

Mask DontPropagateMasks[DNPMCOUNT];
static int DontPropagateRefCnts[DNPMCOUNT];

static void CheckVirtualMotion( DeviceIntPtr pDev, QdEventPtr qe, WindowPtr pWin);
static void CheckPhysLimits(DeviceIntPtr pDev,
                            CursorPtr cursor,
                            Bool generateEvents,
                            Bool confineToScreen,
                            ScreenPtr pScreen);
static Bool CheckPassiveGrabsOnWindow(WindowPtr pWin,
                                      DeviceIntPtr device,
                                      DeviceEvent *event,
                                      BOOL checkCore);

/** Key repeat hack. Do not use but in TryClientEvents */
extern BOOL EventIsKeyRepeat(xEvent *event);

/**
 * Main input device struct.
 *     inputInfo.pointer
 *     is the core pointer. Referred to as "virtual core pointer", "VCP",
 *     "core pointer" or inputInfo.pointer. The VCP is the first master
 *     pointer device and cannot be deleted.
 *
 *     inputInfo.keyboard
 *     is the core keyboard ("virtual core keyboard", "VCK", "core keyboard").
 *     See inputInfo.pointer.
 *
 *     inputInfo.devices
 *     linked list containing all devices including VCP and VCK.
 *
 *     inputInfo.off_devices
 *     Devices that have not been initialized and are thus turned off.
 *
 *     inputInfo.numDevices
 *     Total number of devices.
 *
 *     inputInfo.all_devices
 *     Virtual device used for XIAllDevices passive grabs. This device is
 *     not part of the inputInfo.devices list and mostly unset except for
 *     the deviceid. It exists because passivegrabs need a valid device
 *     reference.
 *
 *     inputInfo.all_master_devices
 *     Virtual device used for XIAllMasterDevices passive grabs. This device
 *     is not part of the inputInfo.devices list and mostly unset except for
 *     the deviceid. It exists because passivegrabs need a valid device
 *     reference.
 */
InputInfo inputInfo;

/**
 * syncEvents is the global structure for queued events.
 *
 * Devices can be frozen through GrabModeSync pointer grabs. If this is the
 * case, events from these devices are added to "pending" instead of being
 * processed normally. When the device is unfrozen, events in "pending" are
 * replayed and processed as if they would come from the device directly.
 */
static struct {
    QdEventPtr		pending, /**<  list of queued events */
                        *pendtail; /**< last event in list */
    /** The device to replay events for. Only set in AllowEvents(), in which
     * case it is set to the device specified in the request. */
    DeviceIntPtr	replayDev;	/* kludgy rock to put flag for */

    /**
     * The window the events are supposed to be replayed on.
     * This window may be set to the grab's window (but only when
     * Replay{Pointer|Keyboard} is given in the XAllowEvents()
     * request. */
    WindowPtr		replayWin;	/*   ComputeFreezes            */
    /**
     * Flag to indicate whether we're in the process of
     * replaying events. Only set in ComputeFreezes(). */
    Bool		playingEvents;
    TimeStamp		time;
} syncEvents;

/**
 * The root window the given device is currently on.
 */
#define RootWindow(dev) dev->spriteInfo->sprite->spriteTrace[0]

static xEvent* swapEvent = NULL;
static int swapEventLen = 0;

void
NotImplemented(xEvent *from, xEvent *to)
{
    FatalError("Not implemented");
}

/**
 * Convert the given event type from an XI event to a core event.
 * @param[in] The XI 1.x event type.
 * @return The matching core event type or 0 if there is none.
 */
int
XItoCoreType(int xitype)
{
    int coretype = 0;
    if (xitype == DeviceMotionNotify)
        coretype = MotionNotify;
    else if (xitype == DeviceButtonPress)
        coretype = ButtonPress;
    else if (xitype == DeviceButtonRelease)
        coretype = ButtonRelease;
    else if (xitype == DeviceKeyPress)
        coretype = KeyPress;
    else if (xitype == DeviceKeyRelease)
        coretype = KeyRelease;

    return coretype;
}

/**
 * @return true if the device owns a cursor, false if device shares a cursor
 * sprite with another device.
 */
Bool
DevHasCursor(DeviceIntPtr pDev)
{
    return pDev->spriteInfo->spriteOwner;
}

/*
 * @return true if a device is a pointer, check is the same as used by XI to
 * fill the 'use' field.
 */
Bool
IsPointerDevice(DeviceIntPtr dev)
{
    return (dev->type == MASTER_POINTER) ||
            (dev->valuator && dev->button) ||
            (dev->valuator && !dev->key);
}

/*
 * @return true if a device is a keyboard, check is the same as used by XI to
 * fill the 'use' field.
 *
 * Some pointer devices have keys as well (e.g. multimedia keys). Try to not
 * count them as keyboard devices.
 */
Bool
IsKeyboardDevice(DeviceIntPtr dev)
{
    return (dev->type == MASTER_KEYBOARD) ||
            ((dev->key && dev->kbdfeed) && !IsPointerDevice(dev));
}

Bool
IsMaster(DeviceIntPtr dev)
{
    return (dev->type == MASTER_POINTER || dev->type == MASTER_KEYBOARD);
}

static WindowPtr XYToWindow(
    DeviceIntPtr pDev,
    int x,
    int y
);

/**
 * Max event opcode.
 */
extern int lastEvent;

extern int DeviceMotionNotify;

#define CantBeFiltered NoEventMask
/**
 * Event masks for each event type.
 *
 * One set of filters for each device, but only the first layer
 * is initialized. The rest is memcpy'd in InitEvents.
 *
 * Filters are used whether a given event may be delivered to a client,
 * usually in the form of if (window-event-mask & filter); then deliver event.
 *
 * One notable filter is for PointerMotion/DevicePointerMotion events. Each
 * time a button is pressed, the filter is modified to also contain the
 * matching ButtonXMotion mask.
 */
static Mask filters[MAXDEVICES][128] = {
{
	NoSuchEvent,		       /* 0 */
	NoSuchEvent,		       /* 1 */
	KeyPressMask,		       /* KeyPress */
	KeyReleaseMask,		       /* KeyRelease */
	ButtonPressMask,	       /* ButtonPress */
	ButtonReleaseMask,	       /* ButtonRelease */
	PointerMotionMask,	       /* MotionNotify (initial state) */
	EnterWindowMask,	       /* EnterNotify */
	LeaveWindowMask,	       /* LeaveNotify */
	FocusChangeMask,	       /* FocusIn */
	FocusChangeMask,	       /* FocusOut */
	KeymapStateMask,	       /* KeymapNotify */
	ExposureMask,		       /* Expose */
	CantBeFiltered,		       /* GraphicsExpose */
	CantBeFiltered,		       /* NoExpose */
	VisibilityChangeMask,	       /* VisibilityNotify */
	SubstructureNotifyMask,	       /* CreateNotify */
	StructureAndSubMask,	       /* DestroyNotify */
	StructureAndSubMask,	       /* UnmapNotify */
	StructureAndSubMask,	       /* MapNotify */
	SubstructureRedirectMask,      /* MapRequest */
	StructureAndSubMask,	       /* ReparentNotify */
	StructureAndSubMask,	       /* ConfigureNotify */
	SubstructureRedirectMask,      /* ConfigureRequest */
	StructureAndSubMask,	       /* GravityNotify */
	ResizeRedirectMask,	       /* ResizeRequest */
	StructureAndSubMask,	       /* CirculateNotify */
	SubstructureRedirectMask,      /* CirculateRequest */
	PropertyChangeMask,	       /* PropertyNotify */
	CantBeFiltered,		       /* SelectionClear */
	CantBeFiltered,		       /* SelectionRequest */
	CantBeFiltered,		       /* SelectionNotify */
	ColormapChangeMask,	       /* ColormapNotify */
	CantBeFiltered,		       /* ClientMessage */
	CantBeFiltered		       /* MappingNotify */
}};

/**
 * For the given event, return the matching event filter. This filter may then
 * be AND'ed with the selected event mask.
 *
 * For XI2 events, the returned filter is simply the byte containing the event
 * mask we're interested in. E.g. for a mask of (1 << 13), this would be
 * byte[1].
 *
 * @param[in] dev The device the event belongs to, may be NULL.
 * @param[in] event The event to get the filter for. Only the type of the
 *                  event matters, or the extension + evtype for GenericEvents.
 * @return The filter mask for the given event.
 *
 * @see GetEventMask
 */
Mask
GetEventFilter(DeviceIntPtr dev, xEvent *event)
{
    if (event->u.u.type != GenericEvent)
        return filters[dev ? dev->id : 0][event->u.u.type];
    else if (XI2_EVENT(event))
        return (1 << (((xXIDeviceEvent*)event)->evtype % 8));
    ErrorF("[dix] Unknown device type %d. No filter\n", event->u.u.type);
    return 0;
}

/**
 * Return the windows complete XI2 mask for the given XI2 event type.
 */
Mask
GetWindowXI2Mask(DeviceIntPtr dev, WindowPtr win, xEvent* ev)
{
    OtherInputMasks *inputMasks = wOtherInputMasks(win);
    int filter;
    int evtype;

    if (!inputMasks || !XI2_EVENT(ev))
        return 0;

    evtype = ((xGenericEvent*)ev)->evtype;
    filter = GetEventFilter(dev, ev);

    return ((inputMasks->xi2mask[dev->id][evtype/8] & filter) ||
            inputMasks->xi2mask[XIAllDevices][evtype/8] ||
            (inputMasks->xi2mask[XIAllMasterDevices][evtype/8] && IsMaster(dev)));
}

static Mask
GetEventMask(DeviceIntPtr dev, xEvent *event, InputClients* other)
{
    /* XI2 filters are only ever 8 bit, so let's return a 8 bit mask */
    if (XI2_EVENT(event))
    {
        int byte = ((xGenericEvent*)event)->evtype / 8;
        return (other->xi2mask[dev->id][byte] |
                other->xi2mask[XIAllDevices][byte] |
                (IsMaster(dev)? other->xi2mask[XIAllMasterDevices][byte] : 0));
    } else if (CORE_EVENT(event))
        return other->mask[XIAllDevices];
    else
        return other->mask[dev->id];
}


static CARD8 criticalEvents[32] =
{
    0x7c, 0x30, 0x40			/* key, button, expose, and configure events */
};

static void
SyntheticMotion(DeviceIntPtr dev, int x, int y) {
    int screenno = 0;

#ifdef PANORAMIX
    if (!noPanoramiXExtension)
        screenno = dev->spriteInfo->sprite->screen->myNum;
#endif
    PostSyntheticMotion(dev, x, y, screenno,
            (syncEvents.playingEvents) ?  syncEvents.time.milliseconds : currentTime.milliseconds);

}

#ifdef PANORAMIX
static void PostNewCursor(DeviceIntPtr pDev);

static Bool
XineramaSetCursorPosition(
    DeviceIntPtr pDev,
    int x,
    int y,
    Bool generateEvent
){
    ScreenPtr pScreen;
    BoxRec box;
    int i;
    SpritePtr pSprite = pDev->spriteInfo->sprite;

    /* x,y are in Screen 0 coordinates.  We need to decide what Screen
       to send the message too and what the coordinates relative to
       that screen are. */

    pScreen = pSprite->screen;
    x += panoramiXdataPtr[0].x;
    y += panoramiXdataPtr[0].y;

    if(!POINT_IN_REGION(pScreen, &XineramaScreenRegions[pScreen->myNum],
								x, y, &box))
    {
	FOR_NSCREENS(i)
	{
	    if(i == pScreen->myNum)
		continue;
	    if(POINT_IN_REGION(pScreen, &XineramaScreenRegions[i], x, y, &box))
	    {
		pScreen = screenInfo.screens[i];
		break;
	    }
	}
    }

    pSprite->screen = pScreen;
    pSprite->hotPhys.x = x - panoramiXdataPtr[0].x;
    pSprite->hotPhys.y = y - panoramiXdataPtr[0].y;
    x -= panoramiXdataPtr[pScreen->myNum].x;
    y -= panoramiXdataPtr[pScreen->myNum].y;

    return (*pScreen->SetCursorPosition)(pDev, pScreen, x, y, generateEvent);
}


static void
XineramaConstrainCursor(DeviceIntPtr pDev)
{
    SpritePtr pSprite = pDev->spriteInfo->sprite;
    ScreenPtr pScreen;
    BoxRec newBox;

    pScreen = pSprite->screen;
    newBox = pSprite->physLimits;

    /* Translate the constraining box to the screen
       the sprite is actually on */
    newBox.x1 += panoramiXdataPtr[0].x - panoramiXdataPtr[pScreen->myNum].x;
    newBox.x2 += panoramiXdataPtr[0].x - panoramiXdataPtr[pScreen->myNum].x;
    newBox.y1 += panoramiXdataPtr[0].y - panoramiXdataPtr[pScreen->myNum].y;
    newBox.y2 += panoramiXdataPtr[0].y - panoramiXdataPtr[pScreen->myNum].y;

    (* pScreen->ConstrainCursor)(pDev, pScreen, &newBox);
}


static Bool
XineramaSetWindowPntrs(DeviceIntPtr pDev, WindowPtr pWin)
{
    SpritePtr pSprite = pDev->spriteInfo->sprite;

    if(pWin == WindowTable[0]) {
	    memcpy(pSprite->windows, WindowTable,
				PanoramiXNumScreens*sizeof(WindowPtr));
    } else {
	PanoramiXRes *win;
	int rc, i;

	rc = dixLookupResourceByType((pointer *)&win, pWin->drawable.id,
				     XRT_WINDOW, serverClient, DixReadAccess);
	if (rc != Success)
	    return FALSE;

	for(i = 0; i < PanoramiXNumScreens; i++) {
	    rc = dixLookupWindow(pSprite->windows + i, win->info[i].id,
				 serverClient, DixReadAccess);
	    if (rc != Success)  /* window is being unmapped */
		return FALSE;
	}
    }
    return TRUE;
}

static void
XineramaConfineCursorToWindow(DeviceIntPtr pDev,
                              WindowPtr pWin,
                              Bool generateEvents)
{
    SpritePtr pSprite = pDev->spriteInfo->sprite;

    int x, y, off_x, off_y, i;

    if(!XineramaSetWindowPntrs(pDev, pWin))
        return;

    i = PanoramiXNumScreens - 1;

    REGION_COPY(pSprite->screen, &pSprite->Reg1,
            &pSprite->windows[i]->borderSize);
    off_x = panoramiXdataPtr[i].x;
    off_y = panoramiXdataPtr[i].y;

    while(i--) {
        x = off_x - panoramiXdataPtr[i].x;
        y = off_y - panoramiXdataPtr[i].y;

        if(x || y)
            REGION_TRANSLATE(pSprite->screen, &pSprite->Reg1, x, y);

        REGION_UNION(pSprite->screen, &pSprite->Reg1, &pSprite->Reg1,
                &pSprite->windows[i]->borderSize);

        off_x = panoramiXdataPtr[i].x;
        off_y = panoramiXdataPtr[i].y;
    }

    pSprite->hotLimits = *REGION_EXTENTS(pSprite->screen, &pSprite->Reg1);

    if(REGION_NUM_RECTS(&pSprite->Reg1) > 1)
        pSprite->hotShape = &pSprite->Reg1;
    else
        pSprite->hotShape = NullRegion;

    pSprite->confined = FALSE;
    pSprite->confineWin = (pWin == WindowTable[0]) ? NullWindow : pWin;

    CheckPhysLimits(pDev, pSprite->current, generateEvents, FALSE, NULL);
}

#endif  /* PANORAMIX */

/**
 * Modifies the filter for the given protocol event type to the given masks.
 *
 * There's only two callers: UpdateDeviceState() and XI's SetMaskForExtEvent().
 * The latter initialises masks for the matching XI events, it's a once-off
 * setting.
 * UDS however changes the mask for MotionNotify and DeviceMotionNotify each
 * time a button is pressed to include the matching ButtonXMotion mask in the
 * filter.
 *
 * @param[in] deviceid The device to modify the filter for.
 * @param[in] mask The new filter mask.
 * @param[in] event Protocol event type.
 */
void
SetMaskForEvent(int deviceid, Mask mask, int event)
{
    if (deviceid < 0 || deviceid >= MAXDEVICES)
        FatalError("SetMaskForEvent: bogus device id");
    filters[deviceid][event] = mask;
}

void
SetCriticalEvent(int event)
{
    if (event >= 128)
	FatalError("SetCriticalEvent: bogus event number");
    criticalEvents[event >> 3] |= 1 << (event & 7);
}

void
ConfineToShape(DeviceIntPtr pDev, RegionPtr shape, int *px, int *py)
{
    BoxRec box;
    int x = *px, y = *py;
    int incx = 1, incy = 1;
    SpritePtr pSprite;

    pSprite = pDev->spriteInfo->sprite;
    if (POINT_IN_REGION(pSprite->hot.pScreen, shape, x, y, &box))
	return;
    box = *REGION_EXTENTS(pSprite->hot.pScreen, shape);
    /* this is rather crude */
    do {
	x += incx;
	if (x >= box.x2)
	{
	    incx = -1;
	    x = *px - 1;
	}
	else if (x < box.x1)
	{
	    incx = 1;
	    x = *px;
	    y += incy;
	    if (y >= box.y2)
	    {
		incy = -1;
		y = *py - 1;
	    }
	    else if (y < box.y1)
		return; /* should never get here! */
	}
    } while (!POINT_IN_REGION(pSprite->hot.pScreen, shape, x, y, &box));
    *px = x;
    *py = y;
}

static void
CheckPhysLimits(
    DeviceIntPtr pDev,
    CursorPtr cursor,
    Bool generateEvents,
    Bool confineToScreen, /* unused if PanoramiX on */
    ScreenPtr pScreen)    /* unused if PanoramiX on */
{
    HotSpot new;
    SpritePtr pSprite = pDev->spriteInfo->sprite;

    if (!cursor)
	return;
    new = pSprite->hotPhys;
#ifdef PANORAMIX
    if (!noPanoramiXExtension)
        /* I don't care what the DDX has to say about it */
        pSprite->physLimits = pSprite->hotLimits;
    else
#endif
    {
        if (pScreen)
            new.pScreen = pScreen;
        else
            pScreen = new.pScreen;
        (*pScreen->CursorLimits) (pDev, pScreen, cursor, &pSprite->hotLimits,
                &pSprite->physLimits);
        pSprite->confined = confineToScreen;
        (* pScreen->ConstrainCursor)(pDev, pScreen, &pSprite->physLimits);
    }

    /* constrain the pointer to those limits */
    if (new.x < pSprite->physLimits.x1)
	new.x = pSprite->physLimits.x1;
    else
	if (new.x >= pSprite->physLimits.x2)
	    new.x = pSprite->physLimits.x2 - 1;
    if (new.y < pSprite->physLimits.y1)
	new.y = pSprite->physLimits.y1;
    else
	if (new.y >= pSprite->physLimits.y2)
	    new.y = pSprite->physLimits.y2 - 1;
    if (pSprite->hotShape)
	ConfineToShape(pDev, pSprite->hotShape, &new.x, &new.y);
    if ((pScreen != pSprite->hotPhys.pScreen) ||
	(new.x != pSprite->hotPhys.x) || (new.y != pSprite->hotPhys.y))
    {
#ifdef PANORAMIX
        if (!noPanoramiXExtension)
        {
            if (pScreen && ((new.x != pSprite->hotPhys.x) || (new.y != pSprite->hotPhys.y)))
              XineramaSetCursorPosition (pDev, new.x, new.y, generateEvents);
        }
        else
#endif
        {
            if (pScreen != pSprite->hotPhys.pScreen)
                pSprite->hotPhys = new;
            (*pScreen->SetCursorPosition)
                (pDev, pScreen, new.x, new.y, generateEvents);
        }
        if (!generateEvents)
            SyntheticMotion(pDev, new.x, new.y);
    }

#ifdef PANORAMIX
    /* Tell DDX what the limits are */
    if (!noPanoramiXExtension)
        XineramaConstrainCursor(pDev);
#endif
}

static void
CheckVirtualMotion(
    DeviceIntPtr pDev,
    QdEventPtr qe,
    WindowPtr pWin)
{
    SpritePtr pSprite = pDev->spriteInfo->sprite;
    RegionPtr reg = NULL;
    DeviceEvent *ev = NULL;

    if (qe)
    {
        ev = &qe->event->device_event;
        switch(ev->type)
        {
            case ET_Motion:
            case ET_ButtonPress:
            case ET_ButtonRelease:
            case ET_KeyPress:
            case ET_KeyRelease:
            case ET_ProximityIn:
            case ET_ProximityOut:
                pSprite->hot.pScreen = qe->pScreen;
                pSprite->hot.x = ev->root_x;
                pSprite->hot.y = ev->root_y;
                pWin = pDev->deviceGrab.grab ? pDev->deviceGrab.grab->confineTo : NullWindow;
                break;
            default:
                break;
        }
    }
    if (pWin)
    {
	BoxRec lims;

#ifdef PANORAMIX
        if (!noPanoramiXExtension) {
            int x, y, off_x, off_y, i;

            if(!XineramaSetWindowPntrs(pDev, pWin))
                return;

            i = PanoramiXNumScreens - 1;

            REGION_COPY(pSprite->screen, &pSprite->Reg2,
                    &pSprite->windows[i]->borderSize);
            off_x = panoramiXdataPtr[i].x;
            off_y = panoramiXdataPtr[i].y;

            while(i--) {
                x = off_x - panoramiXdataPtr[i].x;
                y = off_y - panoramiXdataPtr[i].y;

                if(x || y)
                    REGION_TRANSLATE(pSprite->screen, &pSprite->Reg2, x, y);

                REGION_UNION(pSprite->screen, &pSprite->Reg2, &pSprite->Reg2,
                        &pSprite->windows[i]->borderSize);

                off_x = panoramiXdataPtr[i].x;
                off_y = panoramiXdataPtr[i].y;
            }
        } else
#endif
        {
            if (pSprite->hot.pScreen != pWin->drawable.pScreen)
            {
                pSprite->hot.pScreen = pWin->drawable.pScreen;
                pSprite->hot.x = pSprite->hot.y = 0;
            }
        }

	lims = *REGION_EXTENTS(pWin->drawable.pScreen, &pWin->borderSize);
	if (pSprite->hot.x < lims.x1)
	    pSprite->hot.x = lims.x1;
	else if (pSprite->hot.x >= lims.x2)
	    pSprite->hot.x = lims.x2 - 1;
	if (pSprite->hot.y < lims.y1)
	    pSprite->hot.y = lims.y1;
	else if (pSprite->hot.y >= lims.y2)
	    pSprite->hot.y = lims.y2 - 1;

#ifdef PANORAMIX
        if (!noPanoramiXExtension)
        {
            if (REGION_NUM_RECTS(&pSprite->Reg2) > 1)
                reg = &pSprite->Reg2;

        } else
#endif
        {
            if (wBoundingShape(pWin))
                reg = &pWin->borderSize;
        }

        if (reg)
            ConfineToShape(pDev, reg, &pSprite->hot.x, &pSprite->hot.y);

	if (qe && ev)
	{
	    qe->pScreen = pSprite->hot.pScreen;
	    ev->root_x = pSprite->hot.x;
	    ev->root_y = pSprite->hot.y;
	}
    }
#ifdef PANORAMIX
    if (noPanoramiXExtension) /* No typo. Only set the root win if disabled */
#endif
        RootWindow(pDev) = WindowTable[pSprite->hot.pScreen->myNum];
}

static void
ConfineCursorToWindow(DeviceIntPtr pDev, WindowPtr pWin, Bool generateEvents, Bool confineToScreen)
{
    ScreenPtr pScreen = pWin->drawable.pScreen;
    SpritePtr pSprite = pDev->spriteInfo->sprite;

    if (syncEvents.playingEvents)
    {
	CheckVirtualMotion(pDev, (QdEventPtr)NULL, pWin);
	SyntheticMotion(pDev, pSprite->hot.x, pSprite->hot.y);
    }
    else
    {
#ifdef PANORAMIX
        if(!noPanoramiXExtension) {
            XineramaConfineCursorToWindow(pDev, pWin, generateEvents);
            return;
        }
#endif
	pSprite->hotLimits = *REGION_EXTENTS( pScreen, &pWin->borderSize);
	pSprite->hotShape = wBoundingShape(pWin) ? &pWin->borderSize
					       : NullRegion;
        CheckPhysLimits(pDev, pSprite->current, generateEvents,
                        confineToScreen, pScreen);
    }
}

Bool
PointerConfinedToScreen(DeviceIntPtr pDev)
{
    return pDev->spriteInfo->sprite->confined;
}

/**
 * Update the sprite cursor to the given cursor.
 *
 * ChangeToCursor() will display the new cursor and free the old cursor (if
 * applicable). If the provided cursor is already the updated cursor, nothing
 * happens.
 */
static void
ChangeToCursor(DeviceIntPtr pDev, CursorPtr cursor)
{
    SpritePtr pSprite = pDev->spriteInfo->sprite;
    ScreenPtr pScreen;

    if (cursor != pSprite->current)
    {
	if ((pSprite->current->bits->xhot != cursor->bits->xhot) ||
		(pSprite->current->bits->yhot != cursor->bits->yhot))
	    CheckPhysLimits(pDev, cursor, FALSE, pSprite->confined,
			    (ScreenPtr)NULL);
#ifdef PANORAMIX
        /* XXX: is this really necessary?? (whot) */
        if (!noPanoramiXExtension)
            pScreen = pSprite->screen;
        else
#endif
            pScreen = pSprite->hotPhys.pScreen;

        (*pScreen->DisplayCursor)(pDev, pScreen, cursor);
	FreeCursor(pSprite->current, (Cursor)0);
	pSprite->current = cursor;
	pSprite->current->refcnt++;
    }
}

/**
 * @returns true if b is a descendent of a
 */
Bool
IsParent(WindowPtr a, WindowPtr b)
{
    for (b = b->parent; b; b = b->parent)
	if (b == a) return TRUE;
    return FALSE;
}

/**
 * Update the cursor displayed on the screen.
 *
 * Called whenever a cursor may have changed shape or position.
 */
static void
PostNewCursor(DeviceIntPtr pDev)
{
    WindowPtr win;
    GrabPtr grab = pDev->deviceGrab.grab;
    SpritePtr   pSprite = pDev->spriteInfo->sprite;
    CursorPtr   pCursor;

    if (syncEvents.playingEvents)
	return;
    if (grab)
    {
	if (grab->cursor)
	{
	    ChangeToCursor(pDev, grab->cursor);
	    return;
	}
	if (IsParent(grab->window, pSprite->win))
	    win = pSprite->win;
	else
	    win = grab->window;
    }
    else
	win = pSprite->win;
    for (; win; win = win->parent)
    {
	if (win->optional)
        {
            pCursor = WindowGetDeviceCursor(win, pDev);
            if (!pCursor && win->optional->cursor != NullCursor)
                pCursor = win->optional->cursor;
            if (pCursor)
            {
                ChangeToCursor(pDev, pCursor);
                return;
            }
	}
    }
}


/**
 * @param dev device which you want to know its current root window
 * @return root window where dev's sprite is located
 */
WindowPtr
GetCurrentRootWindow(DeviceIntPtr dev)
{
    return RootWindow(dev);
}

/**
 * @return window underneath the cursor sprite.
 */
WindowPtr
GetSpriteWindow(DeviceIntPtr pDev)
{
    return pDev->spriteInfo->sprite->win;
}

/**
 * @return current sprite cursor.
 */
CursorPtr
GetSpriteCursor(DeviceIntPtr pDev)
{
    return pDev->spriteInfo->sprite->current;
}

/**
 * Set x/y current sprite position in screen coordinates.
 */
void
GetSpritePosition(DeviceIntPtr pDev, int *px, int *py)
{
    SpritePtr pSprite = pDev->spriteInfo->sprite;
    *px = pSprite->hotPhys.x;
    *py = pSprite->hotPhys.y;
}

#ifdef PANORAMIX
int
XineramaGetCursorScreen(DeviceIntPtr pDev)
{
    if(!noPanoramiXExtension) {
	return pDev->spriteInfo->sprite->screen->myNum;
    } else {
	return 0;
    }
}
#endif /* PANORAMIX */

#define TIMESLOP (5 * 60 * 1000) /* 5 minutes */

static void
MonthChangedOrBadTime(InternalEvent *ev)
{
    /* If the ddx/OS is careless about not processing timestamped events from
     * different sources in sorted order, then it's possible for time to go
     * backwards when it should not.  Here we ensure a decent time.
     */
    if ((currentTime.milliseconds - ev->any.time) > TIMESLOP)
	currentTime.months++;
    else
        ev->any.time = currentTime.milliseconds;
}

static void
NoticeTime(InternalEvent *ev)
{
    if (ev->any.time < currentTime.milliseconds)
        MonthChangedOrBadTime(ev);
    currentTime.milliseconds = ev->any.time;
    lastDeviceEventTime = currentTime;
}

void
NoticeEventTime(InternalEvent *ev)
{
    if (!syncEvents.playingEvents)
	NoticeTime(ev);
}

/**************************************************************************
 *            The following procedures deal with synchronous events       *
 **************************************************************************/

/**
 * EnqueueEvent is a device's processInputProc if a device is frozen.
 * Instead of delivering the events to the client, the event is tacked onto a
 * linked list for later delivery.
 */
void
EnqueueEvent(InternalEvent *ev, DeviceIntPtr device)
{
    QdEventPtr	tail = *syncEvents.pendtail;
    QdEventPtr	qe;
    SpritePtr	pSprite = device->spriteInfo->sprite;
    int		eventlen;
    DeviceEvent *event = &ev->device_event;

    NoticeTime((InternalEvent*)event);

    /* Fix for key repeating bug. */
    if (device->key != NULL && device->key->xkbInfo != NULL &&
        event->type == ET_KeyRelease)
	AccessXCancelRepeatKey(device->key->xkbInfo, event->detail.key);

    if (DeviceEventCallback)
    {
	DeviceEventInfoRec eventinfo;

	/*  The RECORD spec says that the root window field of motion events
	 *  must be valid.  At this point, it hasn't been filled in yet, so
	 *  we do it here.  The long expression below is necessary to get
	 *  the current root window; the apparently reasonable alternative
	 *  GetCurrentRootWindow()->drawable.id doesn't give you the right
	 *  answer on the first motion event after a screen change because
	 *  the data that GetCurrentRootWindow relies on hasn't been
	 *  updated yet.
	 */
	if (ev->any.type == ET_Motion)
	    ev->device_event.root = WindowTable[pSprite->hotPhys.pScreen->myNum]->drawable.id;

	eventinfo.event = ev;
	eventinfo.device = device;
	CallCallbacks(&DeviceEventCallback, (pointer)&eventinfo);
    }

    if (event->type == ET_Motion)
    {
#ifdef PANORAMIX
	if(!noPanoramiXExtension) {
            event->root_x += panoramiXdataPtr[pSprite->screen->myNum].x -
			      panoramiXdataPtr[0].x;
	    event->root_y += panoramiXdataPtr[pSprite->screen->myNum].y -
			      panoramiXdataPtr[0].y;
	}
#endif
	pSprite->hotPhys.x = event->root_x;
	pSprite->hotPhys.y = event->root_y;
	/* do motion compression, but not if from different devices */
	if (tail &&
	    (tail->event->any.type == ET_Motion) &&
            (tail->device == device) &&
	    (tail->pScreen == pSprite->hotPhys.pScreen))
	{
            DeviceEvent *tailev = &tail->event->device_event;
	    tailev->root_x = pSprite->hotPhys.x;
	    tailev->root_y = pSprite->hotPhys.y;
	    tailev->time = event->time;
	    tail->months = currentTime.months;
	    return;
	}
    }

    eventlen = event->length;

    qe = xalloc(sizeof(QdEventRec) + eventlen);
    if (!qe)
	return;
    qe->next = (QdEventPtr)NULL;
    qe->device = device;
    qe->pScreen = pSprite->hotPhys.pScreen;
    qe->months = currentTime.months;
    qe->event = (InternalEvent *)(qe + 1);
    memcpy(qe->event, event, eventlen);
    if (tail)
	syncEvents.pendtail = &tail->next;
    *syncEvents.pendtail = qe;
}

/**
 * Run through the list of events queued up in syncEvents.
 * For each event do:
 * If the device for this event is not frozen anymore, take it and process it
 * as usually.
 * After that, check if there's any devices in the list that are not frozen.
 * If there is none, we're done. If there is at least one device that is not
 * frozen, then re-run from the beginning of the event queue.
 */
static void
PlayReleasedEvents(void)
{
    QdEventPtr *prev, qe;
    DeviceIntPtr dev;
    DeviceIntPtr pDev;

    prev = &syncEvents.pending;
    while ( (qe = *prev) )
    {
	if (!qe->device->deviceGrab.sync.frozen)
	{
	    *prev = qe->next;
            pDev = qe->device;
	    if (*syncEvents.pendtail == *prev)
		syncEvents.pendtail = prev;
	    if (qe->event->any.type == ET_Motion)
		CheckVirtualMotion(pDev, qe, NullWindow);
	    syncEvents.time.months = qe->months;
            syncEvents.time.milliseconds = qe->event->any.time;
#ifdef PANORAMIX
	   /* Translate back to the sprite screen since processInputProc
	      will translate from sprite screen to screen 0 upon reentry
	      to the DIX layer */
	    if(!noPanoramiXExtension) {
                DeviceEvent *ev = &qe->event->device_event;
                switch(ev->type)
                {
                    case ET_Motion:
                    case ET_ButtonPress:
                    case ET_ButtonRelease:
                    case ET_KeyPress:
                    case ET_KeyRelease:
                    case ET_ProximityIn:
                    case ET_ProximityOut:
                        ev->root_x += panoramiXdataPtr[0].x -
                            panoramiXdataPtr[pDev->spriteInfo->sprite->screen->myNum].x;
                        ev->root_y += panoramiXdataPtr[0].y -
                            panoramiXdataPtr[pDev->spriteInfo->sprite->screen->myNum].y;
                        break;
                    default:
                        break;
                }

	    }
#endif
	    (*qe->device->public.processInputProc)(qe->event, qe->device);
	    xfree(qe);
	    for (dev = inputInfo.devices; dev && dev->deviceGrab.sync.frozen; dev = dev->next)
		;
	    if (!dev)
		break;
	    /* Playing the event may have unfrozen another device. */
	    /* So to play it safe, restart at the head of the queue */
	    prev = &syncEvents.pending;
	}
	else
	    prev = &qe->next;
    }
}

/**
 * Freeze or thaw the given devices. The device's processing proc is
 * switched to either the real processing proc (in case of thawing) or an
 * enqueuing processing proc (usually EnqueueEvent()).
 *
 * @param dev The device to freeze/thaw
 * @param frozen True to freeze or false to thaw.
 */
static void
FreezeThaw(DeviceIntPtr dev, Bool frozen)
{
    dev->deviceGrab.sync.frozen = frozen;
    if (frozen)
	dev->public.processInputProc = dev->public.enqueueInputProc;
    else
	dev->public.processInputProc = dev->public.realInputProc;
}

/**
 * Unfreeze devices and replay all events to the respective clients.
 *
 * ComputeFreezes takes the first event in the device's frozen event queue. It
 * runs up the sprite tree (spriteTrace) and searches for the window to replay
 * the events from. If it is found, it checks for passive grabs one down from
 * the window or delivers the events.
 */
static void
ComputeFreezes(void)
{
    DeviceIntPtr replayDev = syncEvents.replayDev;
    int i;
    WindowPtr w;
    GrabPtr grab;
    DeviceIntPtr dev;

    for (dev = inputInfo.devices; dev; dev = dev->next)
	FreezeThaw(dev, dev->deviceGrab.sync.other ||
                (dev->deviceGrab.sync.state >= FROZEN));
    if (syncEvents.playingEvents || (!replayDev && !syncEvents.pending))
	return;
    syncEvents.playingEvents = TRUE;
    if (replayDev)
    {
        DeviceEvent* event = replayDev->deviceGrab.sync.event;

	syncEvents.replayDev = (DeviceIntPtr)NULL;

        w = XYToWindow(replayDev, event->root_x, event->root_y);
	for (i = 0; i < replayDev->spriteInfo->sprite->spriteTraceGood; i++)
	{
	    if (syncEvents.replayWin ==
		replayDev->spriteInfo->sprite->spriteTrace[i])
	    {
		if (!CheckDeviceGrabs(replayDev, event, i+1)) {
		    if (replayDev->focus && !IsPointerEvent((InternalEvent*)event))
			DeliverFocusedEvent(replayDev, (InternalEvent*)event, w);
		    else
			DeliverDeviceEvents(w, (InternalEvent*)event, NullGrab,
                                            NullWindow, replayDev);
		}
		goto playmore;
	    }
	}
	/* must not still be in the same stack */
	if (replayDev->focus && !IsPointerEvent((InternalEvent*)event))
	    DeliverFocusedEvent(replayDev, (InternalEvent*)event, w);
	else
	    DeliverDeviceEvents(w, (InternalEvent*)event, NullGrab,
                                NullWindow, replayDev);
    }
playmore:
    for (dev = inputInfo.devices; dev; dev = dev->next)
    {
	if (!dev->deviceGrab.sync.frozen)
	{
	    PlayReleasedEvents();
	    break;
	}
    }
    syncEvents.playingEvents = FALSE;
    for (dev = inputInfo.devices; dev; dev = dev->next)
    {
        if (DevHasCursor(dev))
        {
            /* the following may have been skipped during replay,
              so do it now */
            if ((grab = dev->deviceGrab.grab) && grab->confineTo)
            {
                if (grab->confineTo->drawable.pScreen !=
                        dev->spriteInfo->sprite->hotPhys.pScreen)
                    dev->spriteInfo->sprite->hotPhys.x =
                        dev->spriteInfo->sprite->hotPhys.y = 0;
                ConfineCursorToWindow(dev, grab->confineTo, TRUE, TRUE);
            }
            else
                ConfineCursorToWindow(dev,
                        WindowTable[dev->spriteInfo->sprite->hotPhys.pScreen->myNum],
                        TRUE, FALSE);
            PostNewCursor(dev);
        }
    }
}

#ifdef RANDR
void
ScreenRestructured (ScreenPtr pScreen)
{
    GrabPtr grab;
    DeviceIntPtr pDev;

    for (pDev = inputInfo.devices; pDev; pDev = pDev->next)
    {
        if (!DevHasCursor(pDev))
            continue;

        /* GrabDevice doesn't have a confineTo field, so we don't need to
         * worry about it. */
        if ((grab = pDev->deviceGrab.grab) && grab->confineTo)
        {
            if (grab->confineTo->drawable.pScreen
                    != pDev->spriteInfo->sprite->hotPhys.pScreen)
                pDev->spriteInfo->sprite->hotPhys.x = pDev->spriteInfo->sprite->hotPhys.y = 0;
            ConfineCursorToWindow(pDev, grab->confineTo, TRUE, TRUE);
        }
        else
            ConfineCursorToWindow(pDev,
                    WindowTable[pDev->spriteInfo->sprite->hotPhys.pScreen->myNum],
                    TRUE, FALSE);
    }
}
#endif

static void
CheckGrabForSyncs(DeviceIntPtr thisDev, Bool thisMode, Bool otherMode)
{
    GrabPtr grab = thisDev->deviceGrab.grab;
    DeviceIntPtr dev;

    if (thisMode == GrabModeSync)
	thisDev->deviceGrab.sync.state = FROZEN_NO_EVENT;
    else
    {	/* free both if same client owns both */
	thisDev->deviceGrab.sync.state = THAWED;
	if (thisDev->deviceGrab.sync.other &&
	    (CLIENT_BITS(thisDev->deviceGrab.sync.other->resource) ==
	     CLIENT_BITS(grab->resource)))
	    thisDev->deviceGrab.sync.other = NullGrab;
    }

    if (IsMaster(thisDev))
    {
        dev = GetPairedDevice(thisDev);
        if (otherMode == GrabModeSync)
            dev->deviceGrab.sync.other = grab;
        else
        {	/* free both if same client owns both */
            if (dev->deviceGrab.sync.other &&
                    (CLIENT_BITS(dev->deviceGrab.sync.other->resource) ==
                     CLIENT_BITS(grab->resource)))
                dev->deviceGrab.sync.other = NullGrab;
        }
    }
    ComputeFreezes();
}

/* Only ever used if a grab is called on an attached slave device. */
static int GrabPrivateKeyIndex;
static DevPrivateKey GrabPrivateKey = &GrabPrivateKeyIndex;

/**
 * Save the device's master device in the devPrivates. This needs to be done
 * if a client directly grabs a slave device that is attached to a master. For
 * the duration of the grab, the device is detached, ungrabbing re-attaches it
 * though.
 *
 * We store the ID of the master device only in case the master disappears
 * while the device has a grab.
 */
static void
DetachFromMaster(DeviceIntPtr dev)
{
    intptr_t id;
    if (!dev->u.master)
        return;

    id = dev->u.master->id;

    dixSetPrivate(&dev->devPrivates, GrabPrivateKey, (void *)id);
    AttachDevice(NULL, dev, NULL);
}

static void
ReattachToOldMaster(DeviceIntPtr dev)
{
    int id;
    void *p;
    DeviceIntPtr master = NULL;

    if (IsMaster(dev))
        return;


    p = dixLookupPrivate(&dev->devPrivates, GrabPrivateKey);
    id = (intptr_t) p; /* silence gcc warnings */
    dixLookupDevice(&master, id, serverClient, DixUseAccess);

    if (master)
    {
        AttachDevice(serverClient, dev, master);
        dixSetPrivate(&dev->devPrivates, GrabPrivateKey, NULL);
    }
}

/**
 * Activate a pointer grab on the given device. A pointer grab will cause all
 * core pointer events of this device to be delivered to the grabbing client only.
 * No other device will send core events to the grab client while the grab is
 * on, but core events will be sent to other clients.
 * Can cause the cursor to change if a grab cursor is set.
 *
 * Note that parameter autoGrab may be (True & ImplicitGrabMask) if the grab
 * is an implicit grab caused by a ButtonPress event.
 *
 * @param mouse The device to grab.
 * @param grab The grab structure, needs to be setup.
 * @param autoGrab True if the grab was caused by a button down event and not
 * explicitely by a client.
 */
void
ActivatePointerGrab(DeviceIntPtr mouse, GrabPtr grab,
                    TimeStamp time, Bool autoGrab)
{
    GrabInfoPtr grabinfo = &mouse->deviceGrab;
    WindowPtr oldWin = (grabinfo->grab) ?
                        grabinfo->grab->window
                        : mouse->spriteInfo->sprite->win;
    Bool isPassive = autoGrab & ~ImplicitGrabMask;

    /* slave devices need to float for the duration of the grab. */
    if (grab->grabtype == GRABTYPE_XI2 &&
        !(autoGrab & ImplicitGrabMask) && !IsMaster(mouse))
        DetachFromMaster(mouse);

    if (grab->confineTo)
    {
	if (grab->confineTo->drawable.pScreen
                != mouse->spriteInfo->sprite->hotPhys.pScreen)
	    mouse->spriteInfo->sprite->hotPhys.x =
                mouse->spriteInfo->sprite->hotPhys.y = 0;
	ConfineCursorToWindow(mouse, grab->confineTo, FALSE, TRUE);
    }
    DoEnterLeaveEvents(mouse, mouse->id, oldWin, grab->window, NotifyGrab);
    mouse->valuator->motionHintWindow = NullWindow;
    if (syncEvents.playingEvents)
        grabinfo->grabTime = syncEvents.time;
    else
	grabinfo->grabTime = time;
    if (grab->cursor)
	grab->cursor->refcnt++;
    grabinfo->activeGrab = *grab;
    grabinfo->grab = &grabinfo->activeGrab;
    grabinfo->fromPassiveGrab = isPassive;
    grabinfo->implicitGrab = autoGrab & ImplicitGrabMask;
    PostNewCursor(mouse);
    CheckGrabForSyncs(mouse,(Bool)grab->pointerMode, (Bool)grab->keyboardMode);
}

/**
 * Delete grab on given device, update the sprite.
 *
 * Extension devices are set up for ActivateKeyboardGrab().
 */
void
DeactivatePointerGrab(DeviceIntPtr mouse)
{
    GrabPtr grab = mouse->deviceGrab.grab;
    DeviceIntPtr dev;
    Bool wasImplicit = (mouse->deviceGrab.fromPassiveGrab &&
                        mouse->deviceGrab.implicitGrab);

    mouse->valuator->motionHintWindow = NullWindow;
    mouse->deviceGrab.grab = NullGrab;
    mouse->deviceGrab.sync.state = NOT_GRABBED;
    mouse->deviceGrab.fromPassiveGrab = FALSE;

    for (dev = inputInfo.devices; dev; dev = dev->next)
    {
	if (dev->deviceGrab.sync.other == grab)
	    dev->deviceGrab.sync.other = NullGrab;
    }
    DoEnterLeaveEvents(mouse, mouse->id, grab->window,
                       mouse->spriteInfo->sprite->win, NotifyUngrab);
    if (grab->confineTo)
	ConfineCursorToWindow(mouse, RootWindow(mouse), FALSE, FALSE);
    PostNewCursor(mouse);
    if (grab->cursor)
	FreeCursor(grab->cursor, (Cursor)0);

    if (!wasImplicit && grab->grabtype == GRABTYPE_XI2)
        ReattachToOldMaster(mouse);

    ComputeFreezes();
}

/**
 * Activate a keyboard grab on the given device.
 *
 * Extension devices have ActivateKeyboardGrab() set as their grabbing proc.
 */
void
ActivateKeyboardGrab(DeviceIntPtr keybd, GrabPtr grab, TimeStamp time, Bool passive)
{
    GrabInfoPtr grabinfo = &keybd->deviceGrab;
    WindowPtr oldWin;

    /* slave devices need to float for the duration of the grab. */
    if (grab->grabtype == GRABTYPE_XI2 &&
        !(passive & ImplicitGrabMask) &&
        !IsMaster(keybd))
        DetachFromMaster(keybd);

    if (grabinfo->grab)
	oldWin = grabinfo->grab->window;
    else if (keybd->focus)
	oldWin = keybd->focus->win;
    else
	oldWin = keybd->spriteInfo->sprite->win;
    if (oldWin == FollowKeyboardWin)
	oldWin = keybd->focus->win;
    if (keybd->valuator)
	keybd->valuator->motionHintWindow = NullWindow;
    DoFocusEvents(keybd, oldWin, grab->window, NotifyGrab);
    if (syncEvents.playingEvents)
	grabinfo->grabTime = syncEvents.time;
    else
	grabinfo->grabTime = time;
    grabinfo->activeGrab = *grab;
    grabinfo->grab = &grabinfo->activeGrab;
    grabinfo->fromPassiveGrab = passive;
    grabinfo->implicitGrab = passive & ImplicitGrabMask;
    CheckGrabForSyncs(keybd, (Bool)grab->keyboardMode, (Bool)grab->pointerMode);
}

/**
 * Delete keyboard grab for the given device.
 */
void
DeactivateKeyboardGrab(DeviceIntPtr keybd)
{
    GrabPtr grab = keybd->deviceGrab.grab;
    DeviceIntPtr dev;
    WindowPtr focusWin = keybd->focus ? keybd->focus->win
                                           : keybd->spriteInfo->sprite->win;
    Bool wasImplicit = (keybd->deviceGrab.fromPassiveGrab &&
                        keybd->deviceGrab.implicitGrab);

    if (focusWin == FollowKeyboardWin)
	focusWin = inputInfo.keyboard->focus->win;
    if (keybd->valuator)
	keybd->valuator->motionHintWindow = NullWindow;
    keybd->deviceGrab.grab = NullGrab;
    keybd->deviceGrab.sync.state = NOT_GRABBED;
    keybd->deviceGrab.fromPassiveGrab = FALSE;

    for (dev = inputInfo.devices; dev; dev = dev->next)
    {
	if (dev->deviceGrab.sync.other == grab)
	    dev->deviceGrab.sync.other = NullGrab;
    }
    DoFocusEvents(keybd, grab->window, focusWin, NotifyUngrab);

    if (!wasImplicit && grab->grabtype == GRABTYPE_XI2)
        ReattachToOldMaster(keybd);

    ComputeFreezes();
}

void
AllowSome(ClientPtr client,
          TimeStamp time,
          DeviceIntPtr thisDev,
          int newState)
{
    Bool thisGrabbed, otherGrabbed, othersFrozen, thisSynced;
    TimeStamp grabTime;
    DeviceIntPtr dev;
    GrabInfoPtr devgrabinfo,
                grabinfo = &thisDev->deviceGrab;

    thisGrabbed = grabinfo->grab && SameClient(grabinfo->grab, client);
    thisSynced = FALSE;
    otherGrabbed = FALSE;
    othersFrozen = FALSE;
    grabTime = grabinfo->grabTime;
    for (dev = inputInfo.devices; dev; dev = dev->next)
    {
        devgrabinfo = &dev->deviceGrab;

	if (dev == thisDev)
	    continue;
	if (devgrabinfo->grab && SameClient(devgrabinfo->grab, client))
	{
	    if (!(thisGrabbed || otherGrabbed) ||
		(CompareTimeStamps(devgrabinfo->grabTime, grabTime) == LATER))
		grabTime = devgrabinfo->grabTime;
	    otherGrabbed = TRUE;
	    if (grabinfo->sync.other == devgrabinfo->grab)
		thisSynced = TRUE;
	    if (devgrabinfo->sync.state >= FROZEN)
		othersFrozen = TRUE;
	}
    }
    if (!((thisGrabbed && grabinfo->sync.state >= FROZEN) || thisSynced))
	return;
    if ((CompareTimeStamps(time, currentTime) == LATER) ||
	(CompareTimeStamps(time, grabTime) == EARLIER))
	return;
    switch (newState)
    {
	case THAWED:		       /* Async */
	    if (thisGrabbed)
		grabinfo->sync.state = THAWED;
	    if (thisSynced)
		grabinfo->sync.other = NullGrab;
	    ComputeFreezes();
	    break;
	case FREEZE_NEXT_EVENT:		/* Sync */
	    if (thisGrabbed)
	    {
		grabinfo->sync.state = FREEZE_NEXT_EVENT;
		if (thisSynced)
		    grabinfo->sync.other = NullGrab;
		ComputeFreezes();
	    }
	    break;
	case THAWED_BOTH:		/* AsyncBoth */
	    if (othersFrozen)
	    {
		for (dev = inputInfo.devices; dev; dev = dev->next)
		{
                    devgrabinfo = &dev->deviceGrab;
		    if (devgrabinfo->grab
                            && SameClient(devgrabinfo->grab, client))
			devgrabinfo->sync.state = THAWED;
		    if (devgrabinfo->sync.other &&
                            SameClient(devgrabinfo->sync.other, client))
			devgrabinfo->sync.other = NullGrab;
		}
		ComputeFreezes();
	    }
	    break;
	case FREEZE_BOTH_NEXT_EVENT:	/* SyncBoth */
	    if (othersFrozen)
	    {
		for (dev = inputInfo.devices; dev; dev = dev->next)
		{
                    devgrabinfo = &dev->deviceGrab;
		    if (devgrabinfo->grab
                            && SameClient(devgrabinfo->grab, client))
			devgrabinfo->sync.state = FREEZE_BOTH_NEXT_EVENT;
		    if (devgrabinfo->sync.other
                            && SameClient(devgrabinfo->sync.other, client))
			devgrabinfo->sync.other = NullGrab;
		}
		ComputeFreezes();
	    }
	    break;
	case NOT_GRABBED:		/* Replay */
	    if (thisGrabbed && grabinfo->sync.state == FROZEN_WITH_EVENT)
	    {
		if (thisSynced)
		    grabinfo->sync.other = NullGrab;
		syncEvents.replayDev = thisDev;
		syncEvents.replayWin = grabinfo->grab->window;
		(*grabinfo->DeactivateGrab)(thisDev);
		syncEvents.replayDev = (DeviceIntPtr)NULL;
	    }
	    break;
	case THAW_OTHERS:		/* AsyncOthers */
	    if (othersFrozen)
	    {
		for (dev = inputInfo.devices; dev; dev = dev->next)
		{
		    if (dev == thisDev)
			continue;
                    devgrabinfo = &dev->deviceGrab;
		    if (devgrabinfo->grab
                            && SameClient(devgrabinfo->grab, client))
			devgrabinfo->sync.state = THAWED;
		    if (devgrabinfo->sync.other
                            && SameClient(devgrabinfo->sync.other, client))
			devgrabinfo->sync.other = NullGrab;
		}
		ComputeFreezes();
	    }
	    break;
    }
}

/**
 * Server-side protocol handling for AllowEvents request.
 *
 * Release some events from a frozen device.
 */
int
ProcAllowEvents(ClientPtr client)
{
    TimeStamp		time;
    DeviceIntPtr	mouse = NULL;
    DeviceIntPtr	keybd = NULL;
    REQUEST(xAllowEventsReq);

    REQUEST_SIZE_MATCH(xAllowEventsReq);
    time = ClientTimeToServerTime(stuff->time);

    mouse = PickPointer(client);
    keybd = PickKeyboard(client);

    switch (stuff->mode)
    {
	case ReplayPointer:
	    AllowSome(client, time, mouse, NOT_GRABBED);
	    break;
	case SyncPointer:
	    AllowSome(client, time, mouse, FREEZE_NEXT_EVENT);
	    break;
	case AsyncPointer:
	    AllowSome(client, time, mouse, THAWED);
	    break;
	case ReplayKeyboard:
	    AllowSome(client, time, keybd, NOT_GRABBED);
	    break;
	case SyncKeyboard:
	    AllowSome(client, time, keybd, FREEZE_NEXT_EVENT);
	    break;
	case AsyncKeyboard:
	    AllowSome(client, time, keybd, THAWED);
	    break;
	case SyncBoth:
	    AllowSome(client, time, keybd, FREEZE_BOTH_NEXT_EVENT);
	    break;
	case AsyncBoth:
	    AllowSome(client, time, keybd, THAWED_BOTH);
	    break;
	default:
	    client->errorValue = stuff->mode;
	    return BadValue;
    }
    return Success;
}

/**
 * Deactivate grabs from any device that has been grabbed by the client.
 */
void
ReleaseActiveGrabs(ClientPtr client)
{
    DeviceIntPtr dev;
    Bool    done;

    /* XXX CloseDownClient should remove passive grabs before
     * releasing active grabs.
     */
    do {
	done = TRUE;
	for (dev = inputInfo.devices; dev; dev = dev->next)
	{
	    if (dev->deviceGrab.grab && SameClient(dev->deviceGrab.grab, client))
	    {
		(*dev->deviceGrab.DeactivateGrab)(dev);
		done = FALSE;
	    }
	}
    } while (!done);
}

/**************************************************************************
 *            The following procedures deal with delivering events        *
 **************************************************************************/

/**
 * Deliver the given events to the given client.
 *
 * More than one event may be delivered at a time. This is the case with
 * DeviceMotionNotifies which may be followed by DeviceValuator events.
 *
 * TryClientEvents() is the last station before actually writing the events to
 * the socket. Anything that is not filtered here, will get delivered to the
 * client.
 * An event is only delivered if
 *   - mask and filter match up.
 *   - no other client has a grab on the device that caused the event.
 *
 *
 * @param client The target client to deliver to.
 * @param dev The device the event came from. May be NULL.
 * @param pEvents The events to be delivered.
 * @param count Number of elements in pEvents.
 * @param mask Event mask as set by the window.
 * @param filter Mask based on event type.
 * @param grab Possible grab on the device that caused the event.
 *
 * @return 1 if event was delivered, 0 if not or -1 if grab was not set by the
 * client.
 */
int
TryClientEvents (ClientPtr client, DeviceIntPtr dev, xEvent *pEvents,
                 int count, Mask mask, Mask filter, GrabPtr grab)
{
    int i;
    int type;

#ifdef DEBUG_EVENTS
    ErrorF("[dix] Event([%d, %d], mask=0x%lx), client=%d%s",
           pEvents->u.u.type, pEvents->u.u.detail, mask,
           client ? client->index : -1,
           (client && client->clientGone) ? " (gone)" : "");
#endif

    if (!client || client == serverClient || client->clientGone) {
#ifdef DEBUG_EVENTS
        ErrorF(" not delivered to fake/dead client\n");
#endif
        return 0;
    }

    if (filter != CantBeFiltered && !(mask & filter))
    {
 #ifdef DEBUG_EVENTS
        ErrorF(" filtered\n");
 #endif
        return 0;
    }

    if (grab && !SameClient(grab, client))
    {
#ifdef DEBUG_EVENTS
        ErrorF(" not delivered due to grab\n");
#endif
        return -1; /* don't send, but notify caller */
    }

    type = pEvents->u.u.type;
    if (type == MotionNotify)
    {
        if (mask & PointerMotionHintMask)
        {
            if (WID(dev->valuator->motionHintWindow) ==
                    pEvents->u.keyButtonPointer.event)
            {
#ifdef DEBUG_EVENTS
                ErrorF("[dix] \n");
                ErrorF("[dix] motionHintWindow == keyButtonPointer.event\n");
#endif
                return 1; /* don't send, but pretend we did */
            }
            pEvents->u.u.detail = NotifyHint;
        }
        else
        {
            pEvents->u.u.detail = NotifyNormal;
        }
    }
    else if (type == DeviceMotionNotify)
    {
        if (MaybeSendDeviceMotionNotifyHint((deviceKeyButtonPointer*)pEvents,
                                            mask) != 0)
            return 1;
    } else if (type == KeyPress)
    {
        if (EventIsKeyRepeat(pEvents))
        {
            if (!_XkbWantsDetectableAutoRepeat(client))
            {
                xEvent release = *pEvents;
                release.u.u.type = KeyRelease;
                release.u.u.sequenceNumber = client->sequence;
                WriteEventsToClient(client, 1, &release);
#ifdef DEBUG_EVENTS
                ErrorF(" (plus fake core release for repeat)");
#endif
            } else
            {
#ifdef DEBUG_EVENTS
                ErrorF(" (detectable autorepeat for core)");
#endif
            }
        }

    } else if (type == DeviceKeyPress)
    {
        if (EventIsKeyRepeat(pEvents))
        {
            if (!_XkbWantsDetectableAutoRepeat(client))
            {
                deviceKeyButtonPointer release = *(deviceKeyButtonPointer *)pEvents;
                release.type = DeviceKeyRelease;
                release.sequenceNumber = client->sequence;
#ifdef DEBUG_EVENTS
                ErrorF(" (plus fake xi1 release for repeat)");
#endif
                WriteEventsToClient(client, 1, (xEvent *) &release);
            }
            else {
#ifdef DEBUG_EVENTS
                ErrorF(" (detectable autorepeat for core)");
#endif
            }
        }
    }

    type &= 0177;
    if (type != KeymapNotify)
    {
        /* all extension events must have a sequence number */
        for (i = 0; i < count; i++)
            pEvents[i].u.u.sequenceNumber = client->sequence;
    }

    if (BitIsOn(criticalEvents, type))
    {
        if (client->smart_priority < SMART_MAX_PRIORITY)
            client->smart_priority++;
        SetCriticalOutputPending();
    }

    WriteEventsToClient(client, count, pEvents);
#ifdef DEBUG_EVENTS
    ErrorF("[dix]  delivered\n");
#endif
    return 1;
}

/**
 * Deliver events to a window. At this point, we do not yet know if the event
 * actually needs to be delivered. May activate a grab if the event is a
 * button press.
 *
 * Core events are always delivered to the window owner. If the filter is
 * something other than CantBeFiltered, the event is also delivered to other
 * clients with the matching mask on the window.
 *
 * More than one event may be delivered at a time. This is the case with
 * DeviceMotionNotifies which may be followed by DeviceValuator events.
 *
 * @param pWin The window that would get the event.
 * @param pEvents The events to be delivered.
 * @param count Number of elements in pEvents.
 * @param filter Mask based on event type.
 * @param grab Possible grab on the device that caused the event.
 *
 * @return Number of events delivered to various clients.
 */
int
DeliverEventsToWindow(DeviceIntPtr pDev, WindowPtr pWin, xEvent
        *pEvents, int count, Mask filter, GrabPtr grab)
{
    int deliveries = 0, nondeliveries = 0;
    int attempt;
    InputClients *other;
    ClientPtr client = NullClient;
    Mask deliveryMask = 0; /* If a grab occurs due to a button press, then
		              this mask is the mask of the grab. */
    int type = pEvents->u.u.type;


    /* Deliver to window owner */
    if ((filter == CantBeFiltered) || CORE_EVENT(pEvents))
    {
	/* if nobody ever wants to see this event, skip some work */
	if (filter != CantBeFiltered &&
	    !((wOtherEventMasks(pWin)|pWin->eventMask) & filter))
	    return 0;

        if (IsInterferingGrab(wClient(pWin), pDev, pEvents))
                return 0;

	if (XaceHook(XACE_RECEIVE_ACCESS, wClient(pWin), pWin, pEvents, count))
	    /* do nothing */;
        else if ( (attempt = TryClientEvents(wClient(pWin), pDev, pEvents,
                                             count, pWin->eventMask,
                                             filter, grab)) )
	{
	    if (attempt > 0)
	    {
		deliveries++;
		client = wClient(pWin);
		deliveryMask = pWin->eventMask;
	    } else
		nondeliveries--;
	}
    }

    /* CantBeFiltered means only window owner gets the event */
    if (filter != CantBeFiltered)
    {
        if (CORE_EVENT(pEvents))
            other = (InputClients *)wOtherClients(pWin);
        else if (XI2_EVENT(pEvents))
        {
            OtherInputMasks *inputMasks = wOtherInputMasks(pWin);
            /* Has any client selected for the event? */
            if (!GetWindowXI2Mask(pDev, pWin, pEvents))
                return 0;
            other = inputMasks->inputClients;
        } else {
            OtherInputMasks *inputMasks = wOtherInputMasks(pWin);
            /* Has any client selected for the event? */
            if (!inputMasks ||
                !(inputMasks->inputEvents[pDev->id] & filter))
                return 0;

            other = inputMasks->inputClients;
        }

        for (; other; other = other->next)
        {
            Mask mask;
            if (IsInterferingGrab(rClient(other), pDev, pEvents))
                continue;

            mask = GetEventMask(pDev, pEvents, other);

            if (XaceHook(XACE_RECEIVE_ACCESS, rClient(other), pWin,
                        pEvents, count))
                /* do nothing */;
            else if ( (attempt = TryClientEvents(rClient(other), pDev,
                            pEvents, count,
                            mask, filter, grab)) )
            {
                if (attempt > 0)
                {
                    deliveries++;
                    client = rClient(other);
                    deliveryMask = mask;
                } else
                    nondeliveries--;
            }
        }
    }
    /*
     * Note that since core events are delivered first, an implicit grab may
     * be activated on a core grab, stopping the XI events.
     */
    if ((type == DeviceButtonPress || type == ButtonPress ||
        ((XI2_EVENT(pEvents) && ((xGenericEvent*)pEvents)->evtype == XI_ButtonPress)))
            && deliveries
            && (!grab))
    {
	GrabRec tempGrab;
        OtherInputMasks *inputMasks;

        memset(&tempGrab, 0, sizeof(GrabRec));
        tempGrab.next = NULL;
	tempGrab.device = pDev;
	tempGrab.resource = client->clientAsMask;
	tempGrab.window = pWin;
	tempGrab.ownerEvents = (deliveryMask & OwnerGrabButtonMask) ? TRUE : FALSE;
	tempGrab.eventMask = deliveryMask;
	tempGrab.keyboardMode = GrabModeAsync;
	tempGrab.pointerMode = GrabModeAsync;
	tempGrab.confineTo = NullWindow;
	tempGrab.cursor = NullCursor;
        tempGrab.type = type;
        if (type == ButtonPress)
            tempGrab.grabtype = GRABTYPE_CORE;
        else if (type == DeviceButtonPress)
            tempGrab.grabtype = GRABTYPE_XI;
        else
        {
            tempGrab.type = ((xGenericEvent*)pEvents)->evtype;
            tempGrab.grabtype = GRABTYPE_XI2;
        }

        /* get the XI and XI2 device mask */
        inputMasks = wOtherInputMasks(pWin);
        tempGrab.deviceMask = (inputMasks) ? inputMasks->inputEvents[pDev->id]: 0;

        if (inputMasks)
            memcpy(tempGrab.xi2mask, inputMasks->xi2mask,
                    sizeof(tempGrab.xi2mask));

	(*pDev->deviceGrab.ActivateGrab)(pDev, &tempGrab,
                                        currentTime, TRUE | ImplicitGrabMask);
    }
    else if ((type == MotionNotify) && deliveries)
	pDev->valuator->motionHintWindow = pWin;
    else
    {
	if ((type == DeviceMotionNotify || type == DeviceButtonPress) &&
	    deliveries)
	    CheckDeviceGrabAndHintWindow (pWin, type,
					  (deviceKeyButtonPointer*) pEvents,
					  grab, client, deliveryMask);
    }
    if (deliveries)
	return deliveries;
    return nondeliveries;
}

/* If the event goes to dontClient, don't send it and return 0.  if
   send works,  return 1 or if send didn't work, return 2.
   Only works for core events.
*/

#ifdef PANORAMIX
static int
XineramaTryClientEventsResult(
    ClientPtr client,
    GrabPtr grab,
    Mask mask,
    Mask filter
){
    if ((client) && (client != serverClient) && (!client->clientGone) &&
        ((filter == CantBeFiltered) || (mask & filter)))
    {
        if (grab && !SameClient(grab, client)) return -1;
	else return 1;
    }
    return 0;
}
#endif

/**
 * Try to deliver events to the interested parties.
 *
 * @param pWin The window that would get the event.
 * @param pEvents The events to be delivered.
 * @param count Number of elements in pEvents.
 * @param filter Mask based on event type.
 * @param dontClient Don't deliver to the dontClient.
 */
int
MaybeDeliverEventsToClient(WindowPtr pWin, xEvent *pEvents,
                           int count, Mask filter, ClientPtr dontClient)
{
    OtherClients *other;


    if (pWin->eventMask & filter)
    {
        if (wClient(pWin) == dontClient)
	    return 0;
#ifdef PANORAMIX
	if(!noPanoramiXExtension && pWin->drawable.pScreen->myNum)
	    return XineramaTryClientEventsResult(
			wClient(pWin), NullGrab, pWin->eventMask, filter);
#endif
	if (XaceHook(XACE_RECEIVE_ACCESS, wClient(pWin), pWin, pEvents, count))
	    return 1; /* don't send, but pretend we did */
	return TryClientEvents(wClient(pWin), NULL, pEvents, count,
			       pWin->eventMask, filter, NullGrab);
    }
    for (other = wOtherClients(pWin); other; other = other->next)
    {
	if (other->mask & filter)
	{
            if (SameClient(other, dontClient))
		return 0;
#ifdef PANORAMIX
	    if(!noPanoramiXExtension && pWin->drawable.pScreen->myNum)
	      return XineramaTryClientEventsResult(
			rClient(other), NullGrab, other->mask, filter);
#endif
	    if (XaceHook(XACE_RECEIVE_ACCESS, rClient(other), pWin, pEvents,
			 count))
		return 1; /* don't send, but pretend we did */
	    return TryClientEvents(rClient(other), NULL, pEvents, count,
				   other->mask, filter, NullGrab);
	}
    }
    return 2;
}

static Window FindChildForEvent(DeviceIntPtr dev, WindowPtr event)
{
    SpritePtr pSprite = dev->spriteInfo->sprite;
    WindowPtr w = pSprite->spriteTrace[pSprite->spriteTraceGood-1];
    Window child = None;

    /* If the search ends up past the root should the child field be
       set to none or should the value in the argument be passed
       through. It probably doesn't matter since everyone calls
       this function with child == None anyway. */
    while (w)
    {
        /* If the source window is same as event window, child should be
           none.  Don't bother going all all the way back to the root. */

        if (w == event)
        {
            child = None;
            break;
        }

        if (w->parent == event)
        {
            child = w->drawable.id;
            break;
        }
        w = w->parent;
    }
    return child;
}

/**
 * Adjust event fields to comply with the window properties.
 *
 * @param xE Event to be modified in place
 * @param pWin The window to get the information from.
 * @param child Child window setting for event (if applicable)
 * @param calcChild If True, calculate the child window.
 */
void
FixUpEventFromWindow(
    DeviceIntPtr pDev,
    xEvent *xE,
    WindowPtr pWin,
    Window child,
    Bool calcChild)
{
    SpritePtr pSprite = pDev->spriteInfo->sprite;

    if (calcChild)
        child = FindChildForEvent(pDev, pWin);

    if (XI2_EVENT(xE))
    {
        xXIDeviceEvent* event = (xXIDeviceEvent*)xE;

        if (event->evtype == XI_RawKeyPress ||
            event->evtype == XI_RawKeyRelease ||
            event->evtype == XI_RawButtonPress ||
            event->evtype == XI_RawButtonRelease ||
            event->evtype == XI_RawMotion ||
            event->evtype == XI_DeviceChanged ||
            event->evtype == XI_HierarchyChanged ||
            event->evtype == XI_PropertyEvent)
            return;

        event->root = RootWindow(pDev)->drawable.id;
        event->event = pWin->drawable.id;
        if (pSprite->hot.pScreen == pWin->drawable.pScreen)
        {
            event->event_x = event->root_x - FP1616(pWin->drawable.x, 0);
            event->event_y = event->root_y - FP1616(pWin->drawable.y, 0);
            event->child = child;
        } else
        {
            event->event_x = 0;
            event->event_y = 0;
            event->child = None;
        }

        if (event->evtype == XI_Enter || event->evtype == XI_Leave ||
            event->evtype == XI_FocusIn || event->evtype == XI_FocusOut)
            ((xXIEnterEvent*)event)->same_screen =
                (pSprite->hot.pScreen == pWin->drawable.pScreen);

    } else
    {
        XE_KBPTR.root = RootWindow(pDev)->drawable.id;
        XE_KBPTR.event = pWin->drawable.id;
        if (pSprite->hot.pScreen == pWin->drawable.pScreen)
        {
            XE_KBPTR.sameScreen = xTrue;
            XE_KBPTR.child = child;
            XE_KBPTR.eventX =
                XE_KBPTR.rootX - pWin->drawable.x;
            XE_KBPTR.eventY =
                XE_KBPTR.rootY - pWin->drawable.y;
        }
        else
        {
            XE_KBPTR.sameScreen = xFalse;
            XE_KBPTR.child = None;
            XE_KBPTR.eventX = 0;
            XE_KBPTR.eventY = 0;
        }
    }
}

/**
 * Return masks for EventIsDeliverable.
 * @defgroup EventIsDeliverable return flags
 * @{
 */
#define XI_MASK                 (1 << 0) /**< XI mask set on window */
#define CORE_MASK               (1 << 1) /**< Core mask set on window */
#define DONT_PROPAGATE_MASK     (1 << 2) /**< DontPropagate mask set on window */
#define XI2_MASK                (1 << 3) /**< XI2 mask set on window */
/* @} */

/**
 * Check if a given event is deliverable at all on a given window.
 *
 * This function only checks if any client wants it, not for a specific
 * client.
 *
 * @param[in] dev The device this event is being sent for.
 * @param[in] event The event that is to be sent.
 * @param[in] win The current event window.
 *
 * @return Bitmask of ::XI2_MASK, ::XI_MASK, ::CORE_MASK, and
 * ::DONT_PROPAGATE_MASK.
 */
static int
EventIsDeliverable(DeviceIntPtr dev, InternalEvent* event, WindowPtr win)
{
    int rc = 0;
    int filter = 0;
    int type;
    OtherInputMasks *inputMasks = wOtherInputMasks(win);
    xEvent ev;

    /* XXX: this makes me gag */
    type = GetXI2Type(event);
    ev.u.u.type = GenericEvent; /* GetEventFilter only cares about type and evtype*/
    ((xGenericEvent*)&ev)->extension = IReqCode;
    ((xGenericEvent*)&ev)->evtype = type;
    filter = GetEventFilter(dev, &ev);
    if (type && inputMasks &&
        ((inputMasks->xi2mask[XIAllDevices][type/8] & filter) ||
         ((inputMasks->xi2mask[XIAllMasterDevices][type/8] & filter) && IsMaster(dev)) ||
         (inputMasks->xi2mask[dev->id][type/8] & filter)))
        rc |= XI2_MASK;

    type = GetXIType(event);
    ev.u.u.type = type;
    filter = GetEventFilter(dev, &ev);

    /* Check for XI mask */
    if (type && inputMasks &&
        (inputMasks->deliverableEvents[dev->id] & filter) &&
        (inputMasks->inputEvents[dev->id] & filter))
        rc |= XI_MASK;

    /* Check for XI DontPropagate mask */
    if (type && inputMasks &&
        (inputMasks->dontPropagateMask[dev->id] & filter))
        rc |= DONT_PROPAGATE_MASK;

    /* Check for core mask */
    type = GetCoreType(event);
    if (type && (win->deliverableEvents & filter) &&
        ((wOtherEventMasks(win) | win->eventMask) & filter))
        rc |= CORE_MASK;

    /* Check for core DontPropagate mask */
    if (type && (filter & wDontPropagateMask(win)))
        rc |= DONT_PROPAGATE_MASK;

    return rc;
}

/**
 * Deliver events caused by input devices.
 *
 * For events from a non-grabbed, non-focus device, DeliverDeviceEvents is
 * called directly from the processInputProc.
 * For grabbed devices, DeliverGrabbedEvent is called first, and _may_ call
 * DeliverDeviceEvents.
 * For focused events, DeliverFocusedEvent is called first, and _may_ call
 * DeliverDeviceEvents.
 *
 * @param pWin Window to deliver event to.
 * @param event The events to deliver, not yet in wire format.
 * @param grab Possible grab on a device.
 * @param stopAt Don't recurse up to the root window.
 * @param dev The device that is responsible for the event.
 *
 * @see DeliverGrabbedEvent
 * @see DeliverFocusedEvent
 */
int
DeliverDeviceEvents(WindowPtr pWin, InternalEvent *event, GrabPtr grab,
                    WindowPtr stopAt, DeviceIntPtr dev)
{
    Window child = None;
    Mask filter;
    int deliveries = 0;
    xEvent core;
    xEvent *xE = NULL;
    int rc, mask, count = 0;

    CHECKEVENT(event);

    while (pWin)
    {
        if ((mask = EventIsDeliverable(dev, event, pWin)))
        {
            /* XI2 events first */
            if (mask & XI2_MASK)
            {
                xEvent *xi2 = NULL;
                rc = EventToXI2(event, &xi2);
                if (rc == Success)
                {
                    /* XXX: XACE */
                    filter = GetEventFilter(dev, xi2);
                    FixUpEventFromWindow(dev, xi2, pWin, child, FALSE);
                    deliveries = DeliverEventsToWindow(dev, pWin, xi2, 1,
                                                       filter, grab);
                    xfree(xi2);
                    if (deliveries > 0)
                        goto unwind;
                } else if (rc != BadMatch)
                    ErrorF("[dix] %s: XI2 conversion failed in DDE (%d).\n",
                            dev->name, rc);
            }

            /* XI events */
            if (mask & XI_MASK)
            {
                rc = EventToXI(event, &xE, &count);
                if (rc == Success) {
                    if (XaceHook(XACE_SEND_ACCESS, NULL, dev, pWin, xE, count) == Success) {
                        filter = GetEventFilter(dev, xE);
                        FixUpEventFromWindow(dev, xE, pWin, child, FALSE);
                        deliveries = DeliverEventsToWindow(dev, pWin, xE, count,
                                                           filter, grab);
                        if (deliveries > 0)
                            goto unwind;
                    }
                } else if (rc != BadMatch)
                    ErrorF("[dix] %s: XI conversion failed in DDE (%d, %d). Skipping delivery.\n",
                            dev->name, event->any.type, rc);
            }

            /* Core event */
            if ((mask & CORE_MASK) && IsMaster(dev) && dev->coreEvents)
            {
                rc = EventToCore(event, &core);
                if (rc == Success) {
                    if (XaceHook(XACE_SEND_ACCESS, NULL, dev, pWin, &core, 1) == Success) {
                        filter = GetEventFilter(dev, &core);
                        FixUpEventFromWindow(dev, &core, pWin, child, FALSE);
                        deliveries = DeliverEventsToWindow(dev, pWin, &core, 1,
                                                           filter, grab);
                        if (deliveries > 0)
                            goto unwind;
                    }
                } else if (rc != BadMatch)
                        ErrorF("[dix] %s: Core conversion failed in DDE (%d, %d).\n",
                                dev->name, event->any.type, rc);
            }

            if ((deliveries < 0) || (pWin == stopAt) ||
                (mask & DONT_PROPAGATE_MASK))
            {
                deliveries = 0;
                goto unwind;
            }
        }

        child = pWin->drawable.id;
        pWin = pWin->parent;
    }

unwind:
    xfree(xE);
    return deliveries;
}

#undef XI_MASK
#undef CORE_MASK
#undef DONT_PROPAGATE_MASK

/**
 * Deliver event to a window and it's immediate parent. Used for most window
 * events (CreateNotify, ConfigureNotify, etc.). Not useful for events that
 * propagate up the tree or extension events
 *
 * In case of a ReparentNotify event, the event will be delivered to the
 * otherParent as well.
 *
 * @param pWin Window to deliver events to.
 * @param xE Events to deliver.
 * @param count number of events in xE.
 * @param otherParent Used for ReparentNotify events.
 */
int
DeliverEvents(WindowPtr pWin, xEvent *xE, int count,
              WindowPtr otherParent)
{
    Mask filter;
    int     deliveries;
    DeviceIntRec dummy;

#ifdef PANORAMIX
    if(!noPanoramiXExtension && pWin->drawable.pScreen->myNum)
	return count;
#endif

    if (!count)
	return 0;

    dummy.id = XIAllDevices;
    filter = GetEventFilter(&dummy, xE);
    if ((filter & SubstructureNotifyMask) && (xE->u.u.type != CreateNotify))
	xE->u.destroyNotify.event = pWin->drawable.id;
    if (filter != StructureAndSubMask)
	return DeliverEventsToWindow(&dummy, pWin, xE, count, filter, NullGrab);
    deliveries = DeliverEventsToWindow(&dummy, pWin, xE, count,
                                       StructureNotifyMask, NullGrab);
    if (pWin->parent)
    {
	xE->u.destroyNotify.event = pWin->parent->drawable.id;
	deliveries += DeliverEventsToWindow(&dummy, pWin->parent, xE, count,
					    SubstructureNotifyMask, NullGrab);
	if (xE->u.u.type == ReparentNotify)
	{
	    xE->u.destroyNotify.event = otherParent->drawable.id;
            deliveries += DeliverEventsToWindow(&dummy,
                    otherParent, xE, count, SubstructureNotifyMask,
						NullGrab);
	}
    }
    return deliveries;
}


static Bool
PointInBorderSize(WindowPtr pWin, int x, int y)
{
    BoxRec box;
    SpritePtr pSprite = inputInfo.pointer->spriteInfo->sprite;

    if(POINT_IN_REGION(pWin->drawable.pScreen, &pWin->borderSize, x, y, &box))
	return TRUE;

#ifdef PANORAMIX
    if(!noPanoramiXExtension &&
            XineramaSetWindowPntrs(inputInfo.pointer, pWin)) {
	int i;

	for(i = 1; i < PanoramiXNumScreens; i++) {
	   if(POINT_IN_REGION(pSprite->screen,
			&pSprite->windows[i]->borderSize,
			x + panoramiXdataPtr[0].x - panoramiXdataPtr[i].x,
			y + panoramiXdataPtr[0].y - panoramiXdataPtr[i].y,
			&box))
		return TRUE;
	}
    }
#endif
    return FALSE;
}

/**
 * Traversed from the root window to the window at the position x/y. While
 * traversing, it sets up the traversal history in the spriteTrace array.
 * After completing, the spriteTrace history is set in the following way:
 *   spriteTrace[0] ... root window
 *   spriteTrace[1] ... top level window that encloses x/y
 *       ...
 *   spriteTrace[spriteTraceGood - 1] ... window at x/y
 *
 * @returns the window at the given coordinates.
 */
static WindowPtr
XYToWindow(DeviceIntPtr pDev, int x, int y)
{
    WindowPtr  pWin;
    BoxRec		box;
    SpritePtr pSprite;

    pSprite = pDev->spriteInfo->sprite;
    pSprite->spriteTraceGood = 1;	/* root window still there */
    pWin = RootWindow(pDev)->firstChild;
    while (pWin)
    {
	if ((pWin->mapped) &&
	    (x >= pWin->drawable.x - wBorderWidth (pWin)) &&
	    (x < pWin->drawable.x + (int)pWin->drawable.width +
	     wBorderWidth(pWin)) &&
	    (y >= pWin->drawable.y - wBorderWidth (pWin)) &&
	    (y < pWin->drawable.y + (int)pWin->drawable.height +
	     wBorderWidth (pWin))
	    /* When a window is shaped, a further check
	     * is made to see if the point is inside
	     * borderSize
	     */
	    && (!wBoundingShape(pWin) || PointInBorderSize(pWin, x, y))
	    && (!wInputShape(pWin) ||
		POINT_IN_REGION(pWin->drawable.pScreen,
				wInputShape(pWin),
				x - pWin->drawable.x,
				y - pWin->drawable.y, &box))
#ifdef ROOTLESS
    /* In rootless mode windows may be offscreen, even when
     * they're in X's stack. (E.g. if the native window system
     * implements some form of virtual desktop system).
     */
		&& !pWin->rootlessUnhittable
#endif
	    )
	{
	    if (pSprite->spriteTraceGood >= pSprite->spriteTraceSize)
	    {
		pSprite->spriteTraceSize += 10;
		pSprite->spriteTrace = xrealloc(pSprite->spriteTrace,
		                    pSprite->spriteTraceSize*sizeof(WindowPtr));
	    }
	    pSprite->spriteTrace[pSprite->spriteTraceGood++] = pWin;
	    pWin = pWin->firstChild;
	}
	else
	    pWin = pWin->nextSib;
    }
    return pSprite->spriteTrace[pSprite->spriteTraceGood-1];
}

/**
 * Ungrab a currently FocusIn grabbed device and grab the device on the
 * given window. If the win given is the NoneWin, the device is ungrabbed if
 * applicable and FALSE is returned.
 *
 * @returns TRUE if the device has been grabbed, or FALSE otherwise.
 */
BOOL
ActivateFocusInGrab(DeviceIntPtr dev, WindowPtr old, WindowPtr win)
{
    BOOL rc = FALSE;
    DeviceEvent event;

    if (dev->deviceGrab.grab &&
        dev->deviceGrab.fromPassiveGrab &&
        dev->deviceGrab.grab->type == XI_Enter)
    {
        if (dev->deviceGrab.grab->window == win ||
            IsParent(dev->deviceGrab.grab->window, win))
            return FALSE;
        DoEnterLeaveEvents(dev, dev->id, old, win, XINotifyPassiveUngrab);
        (*dev->deviceGrab.DeactivateGrab)(dev);
    }

    if (win == NoneWin || win == PointerRootWin)
        return FALSE;

    memset(&event, 0, sizeof(DeviceEvent));
    event.header = ET_Internal;
    event.type = ET_FocusIn;
    event.length = sizeof(DeviceEvent);
    event.time = GetTimeInMillis();
    event.deviceid = dev->id;
    event.sourceid = dev->id;
    event.detail.button = 0;
    rc = CheckPassiveGrabsOnWindow(win, dev, &event, FALSE);
    if (rc)
        DoEnterLeaveEvents(dev, dev->id, old, win, XINotifyPassiveUngrab);
    return rc;
}

/**
 * Ungrab a currently Enter grabbed device and grab the device for the given
 * window.
 *
 * @returns TRUE if the device has been grabbed, or FALSE otherwise.
 */
static BOOL
ActivateEnterGrab(DeviceIntPtr dev, WindowPtr old, WindowPtr win)
{
    BOOL rc = FALSE;
    DeviceEvent event;

    if (dev->deviceGrab.grab &&
        dev->deviceGrab.fromPassiveGrab &&
        dev->deviceGrab.grab->type == XI_Enter)
    {
        if (dev->deviceGrab.grab->window == win ||
            IsParent(dev->deviceGrab.grab->window, win))
            return FALSE;
        DoEnterLeaveEvents(dev, dev->id, old, win, XINotifyPassiveUngrab);
        (*dev->deviceGrab.DeactivateGrab)(dev);
    }

    memset(&event, 0, sizeof(DeviceEvent));
    event.header = ET_Internal;
    event.type = ET_Enter;
    event.length = sizeof(DeviceEvent);
    event.time = GetTimeInMillis();
    event.deviceid = dev->id;
    event.sourceid = dev->id;
    event.detail.button = 0;
    rc = CheckPassiveGrabsOnWindow(win, dev, &event, FALSE);
    if (rc)
        DoEnterLeaveEvents(dev, dev->id, old, win, XINotifyPassiveGrab);

    return rc;
}

/**
 * Update the sprite coordinates based on the event. Update the cursor
 * position, then update the event with the new coordinates that may have been
 * changed. If the window underneath the sprite has changed, change to new
 * cursor and send enter/leave events.
 *
 * CheckMotion() will not do anything and return FALSE if the event is not a
 * pointer event.
 *
 * @return TRUE if the sprite has moved or FALSE otherwise.
 */
Bool
CheckMotion(DeviceEvent *ev, DeviceIntPtr pDev)
{
    WindowPtr prevSpriteWin, newSpriteWin;
    SpritePtr pSprite = pDev->spriteInfo->sprite;

    CHECKEVENT(ev);

    prevSpriteWin = pSprite->win;

    if (ev && !syncEvents.playingEvents)
    {
        /* GetPointerEvents() guarantees that pointer events have the correct
           rootX/Y set already. */
        switch (ev->type)
        {
            case ET_ButtonPress:
            case ET_ButtonRelease:
            case ET_Motion:
                break;
            default:
                /* all other events return FALSE */
                return FALSE;
        }


#ifdef PANORAMIX
        if (!noPanoramiXExtension)
        {
            /* Motion events entering DIX get translated to Screen 0
               coordinates.  Replayed events have already been
               translated since they've entered DIX before */
            ev->root_x += panoramiXdataPtr[pSprite->screen->myNum].x -
                                       panoramiXdataPtr[0].x;
            ev->root_y += panoramiXdataPtr[pSprite->screen->myNum].y -
                                       panoramiXdataPtr[0].y;
        } else
#endif
        {
            if (pSprite->hot.pScreen != pSprite->hotPhys.pScreen)
            {
                pSprite->hot.pScreen = pSprite->hotPhys.pScreen;
                RootWindow(pDev) = WindowTable[pSprite->hot.pScreen->myNum];
            }
        }

        pSprite->hot.x = ev->root_x;
        pSprite->hot.y = ev->root_y;
        if (pSprite->hot.x < pSprite->physLimits.x1)
            pSprite->hot.x = pSprite->physLimits.x1;
        else if (pSprite->hot.x >= pSprite->physLimits.x2)
            pSprite->hot.x = pSprite->physLimits.x2 - 1;
        if (pSprite->hot.y < pSprite->physLimits.y1)
            pSprite->hot.y = pSprite->physLimits.y1;
        else if (pSprite->hot.y >= pSprite->physLimits.y2)
            pSprite->hot.y = pSprite->physLimits.y2 - 1;
	if (pSprite->hotShape)
	    ConfineToShape(pDev, pSprite->hotShape, &pSprite->hot.x, &pSprite->hot.y);
	pSprite->hotPhys = pSprite->hot;

	if ((pSprite->hotPhys.x != ev->root_x) ||
	    (pSprite->hotPhys.y != ev->root_y))
	{
#ifdef PANORAMIX
            if (!noPanoramiXExtension)
            {
                XineramaSetCursorPosition(
                        pDev, pSprite->hotPhys.x, pSprite->hotPhys.y, FALSE);
            } else
#endif
            {
                (*pSprite->hotPhys.pScreen->SetCursorPosition)(
                        pDev, pSprite->hotPhys.pScreen,
                        pSprite->hotPhys.x, pSprite->hotPhys.y, FALSE);
            }
	}

	ev->root_x = pSprite->hot.x;
	ev->root_y = pSprite->hot.y;
    }

    newSpriteWin = XYToWindow(pDev, pSprite->hot.x, pSprite->hot.y);

    if (newSpriteWin != prevSpriteWin)
    {
        int sourceid;
        if (!ev) {
            UpdateCurrentTimeIf();
            sourceid = pDev->id; /* when from WindowsRestructured */
        } else
            sourceid = ev->sourceid;

	if (prevSpriteWin != NullWindow) {
            if (!ActivateEnterGrab(pDev, prevSpriteWin, newSpriteWin))
                DoEnterLeaveEvents(pDev, sourceid, prevSpriteWin,
                                   newSpriteWin, NotifyNormal);
        }
        /* set pSprite->win after ActivateEnterGrab, otherwise
           sprite window == grab_window and no enter/leave events are
           sent. */
        pSprite->win = newSpriteWin;
        PostNewCursor(pDev);
        return FALSE;
    }
    return TRUE;
}

/**
 * Windows have restructured, we need to update the sprite position and the
 * sprite's cursor.
 */
void
WindowsRestructured(void)
{
    DeviceIntPtr pDev = inputInfo.devices;
    while(pDev)
    {
        if (IsMaster(pDev) || !pDev->u.master)
            CheckMotion(NULL, pDev);
        pDev = pDev->next;
    }
}

#ifdef PANORAMIX
/* This was added to support reconfiguration under Xdmx.  The problem is
 * that if the 0th screen (i.e., WindowTable[0]) is moved to an origin
 * other than 0,0, the information in the private sprite structure must
 * be updated accordingly, or XYToWindow (and other routines) will not
 * compute correctly. */
void ReinitializeRootWindow(WindowPtr win, int xoff, int yoff)
{
    GrabPtr   grab;
    DeviceIntPtr pDev;
    SpritePtr pSprite;

    if (noPanoramiXExtension) return;

    pDev = inputInfo.devices;
    while(pDev)
    {
        if (DevHasCursor(pDev))
        {
            pSprite = pDev->spriteInfo->sprite;
            pSprite->hot.x        -= xoff;
            pSprite->hot.y        -= yoff;

            pSprite->hotPhys.x    -= xoff;
            pSprite->hotPhys.y    -= yoff;

            pSprite->hotLimits.x1 -= xoff;
            pSprite->hotLimits.y1 -= yoff;
            pSprite->hotLimits.x2 -= xoff;
            pSprite->hotLimits.y2 -= yoff;

            if (REGION_NOTEMPTY(pSprite->screen, &pSprite->Reg1))
                REGION_TRANSLATE(pSprite->screen, &pSprite->Reg1,    xoff, yoff);
            if (REGION_NOTEMPTY(pSprite->screen, &pSprite->Reg2))
                REGION_TRANSLATE(pSprite->screen, &pSprite->Reg2,    xoff, yoff);

            /* FIXME: if we call ConfineCursorToWindow, must we do anything else? */
            if ((grab = pDev->deviceGrab.grab) && grab->confineTo) {
                if (grab->confineTo->drawable.pScreen
                        != pSprite->hotPhys.pScreen)
                    pSprite->hotPhys.x = pSprite->hotPhys.y = 0;
                ConfineCursorToWindow(pDev, grab->confineTo, TRUE, TRUE);
            } else
                ConfineCursorToWindow(
                        pDev,
                        WindowTable[pSprite->hotPhys.pScreen->myNum],
                        TRUE, FALSE);

        }
        pDev = pDev->next;
    }
}
#endif

/**
 * Initialize a sprite for the given device and set it to some sane values. If
 * the device already has a sprite alloc'd, don't realloc but just reset to
 * default values.
 * If a window is supplied, the sprite will be initialized with the window's
 * cursor and positioned in the center of the window's screen. The root window
 * is a good choice to pass in here.
 *
 * It's a good idea to call it only for pointer devices, unless you have a
 * really talented keyboard.
 *
 * @param pDev The device to initialize.
 * @param pWin The window where to generate the sprite in.
 *
 */
void
InitializeSprite(DeviceIntPtr pDev, WindowPtr pWin)
{
    SpritePtr pSprite;
    ScreenPtr pScreen;

    if (!pDev->spriteInfo->sprite)
    {
        DeviceIntPtr it;

        pDev->spriteInfo->sprite = (SpritePtr)xcalloc(1, sizeof(SpriteRec));
        if (!pDev->spriteInfo->sprite)
            FatalError("InitializeSprite: failed to allocate sprite struct");

        /* We may have paired another device with this device before our
         * device had a actual sprite. We need to check for this and reset the
         * sprite field for all paired devices.
         *
         * The VCK is always paired with the VCP before the VCP has a sprite.
         */
        for (it = inputInfo.devices; it; it = it->next)
        {
            if (it->spriteInfo->paired == pDev)
                it->spriteInfo->sprite = pDev->spriteInfo->sprite;
        }
        if (inputInfo.keyboard->spriteInfo->paired == pDev)
            inputInfo.keyboard->spriteInfo->sprite = pDev->spriteInfo->sprite;
    }

    pSprite = pDev->spriteInfo->sprite;
    pDev->spriteInfo->spriteOwner = TRUE;

    pScreen = (pWin) ? pWin->drawable.pScreen : (ScreenPtr)NULL;
    pSprite->hot.pScreen = pScreen;
    pSprite->hotPhys.pScreen = pScreen;
    if (pScreen)
    {
        pSprite->hotPhys.x = pScreen->width / 2;
        pSprite->hotPhys.y = pScreen->height / 2;
        pSprite->hotLimits.x2 = pScreen->width;
        pSprite->hotLimits.y2 = pScreen->height;
    }

    pSprite->hot = pSprite->hotPhys;
    pSprite->win = pWin;

    if (pWin)
    {
        pSprite->current = wCursor(pWin);
        pSprite->current->refcnt++;
	pSprite->spriteTrace = (WindowPtr *)xcalloc(1, 32*sizeof(WindowPtr));
	if (!pSprite->spriteTrace)
	    FatalError("Failed to allocate spriteTrace");
	pSprite->spriteTraceSize = 32;

	RootWindow(pDev) = pWin;
	pSprite->spriteTraceGood = 1;

	pSprite->pEnqueueScreen = pScreen;
	pSprite->pDequeueScreen = pSprite->pEnqueueScreen;

    } else {
        pSprite->current = NullCursor;
	pSprite->spriteTrace = NULL;
	pSprite->spriteTraceSize = 0;
	pSprite->spriteTraceGood = 0;
	pSprite->pEnqueueScreen = screenInfo.screens[0];
	pSprite->pDequeueScreen = pSprite->pEnqueueScreen;
    }

    if (pScreen)
    {
        (*pScreen->RealizeCursor) ( pDev, pScreen, pSprite->current);
        (*pScreen->CursorLimits) ( pDev, pScreen, pSprite->current,
                                   &pSprite->hotLimits, &pSprite->physLimits);
        pSprite->confined = FALSE;

        (*pScreen->ConstrainCursor) (pDev, pScreen,
                                     &pSprite->physLimits);
        (*pScreen->SetCursorPosition) (pDev, pScreen, pSprite->hot.x,
                                       pSprite->hot.y,
                                       FALSE);
        (*pScreen->DisplayCursor) (pDev, pScreen, pSprite->current);
    }
#ifdef PANORAMIX
    if(!noPanoramiXExtension) {
        pSprite->hotLimits.x1 = -panoramiXdataPtr[0].x;
        pSprite->hotLimits.y1 = -panoramiXdataPtr[0].y;
        pSprite->hotLimits.x2 = PanoramiXPixWidth  - panoramiXdataPtr[0].x;
        pSprite->hotLimits.y2 = PanoramiXPixHeight - panoramiXdataPtr[0].y;
        pSprite->physLimits = pSprite->hotLimits;
        pSprite->confineWin = NullWindow;
        pSprite->hotShape = NullRegion;
        pSprite->screen = pScreen;
        /* gotta UNINIT these someplace */
        REGION_NULL(pScreen, &pSprite->Reg1);
        REGION_NULL(pScreen, &pSprite->Reg2);
    }
#endif
}

/**
 * Update the mouse sprite info when the server switches from a pScreen to another.
 * Otherwise, the pScreen of the mouse sprite is never updated when we switch
 * from a pScreen to another. Never updating the pScreen of the mouse sprite
 * implies that windows that are in pScreen whose pScreen->myNum >0 will never
 * get pointer events. This is  because in CheckMotion(), sprite.hotPhys.pScreen
 * always points to the first pScreen it has been set by
 * DefineInitialRootWindow().
 *
 * Calling this function is useful for use cases where the server
 * has more than one pScreen.
 * This function is similar to DefineInitialRootWindow() but it does not
 * reset the mouse pointer position.
 * @param win must be the new pScreen we are switching to.
 */
void
UpdateSpriteForScreen(DeviceIntPtr pDev, ScreenPtr pScreen)
{
    SpritePtr pSprite = NULL;
    WindowPtr win = NULL;
    if (!pScreen)
        return ;

    if (!pDev->spriteInfo->sprite)
        return;

    pSprite = pDev->spriteInfo->sprite;

    win = WindowTable[pScreen->myNum];

    pSprite->hotPhys.pScreen = pScreen;
    pSprite->hot = pSprite->hotPhys;
    pSprite->hotLimits.x2 = pScreen->width;
    pSprite->hotLimits.y2 = pScreen->height;
    pSprite->win = win;
    pSprite->current = wCursor (win);
    pSprite->current->refcnt++;
    pSprite->spriteTraceGood = 1;
    pSprite->spriteTrace[0] = win;
    (*pScreen->CursorLimits) (pDev,
                              pScreen,
                              pSprite->current,
                              &pSprite->hotLimits,
                              &pSprite->physLimits);
    pSprite->confined = FALSE;
    (*pScreen->ConstrainCursor) (pDev, pScreen, &pSprite->physLimits);
    (*pScreen->DisplayCursor) (pDev, pScreen, pSprite->current);

#ifdef PANORAMIX
    if(!noPanoramiXExtension) {
        pSprite->hotLimits.x1 = -panoramiXdataPtr[0].x;
        pSprite->hotLimits.y1 = -panoramiXdataPtr[0].y;
        pSprite->hotLimits.x2 = PanoramiXPixWidth  - panoramiXdataPtr[0].x;
        pSprite->hotLimits.y2 = PanoramiXPixHeight - panoramiXdataPtr[0].y;
        pSprite->physLimits = pSprite->hotLimits;
        pSprite->screen = pScreen;
    }
#endif
}

/*
 * This does not take any shortcuts, and even ignores its argument, since
 * it does not happen very often, and one has to walk up the tree since
 * this might be a newly instantiated cursor for an intermediate window
 * between the one the pointer is in and the one that the last cursor was
 * instantiated from.
 */
void
WindowHasNewCursor(WindowPtr pWin)
{
    DeviceIntPtr pDev;

    for(pDev = inputInfo.devices; pDev; pDev = pDev->next)
        if (DevHasCursor(pDev))
            PostNewCursor(pDev);
}

void
NewCurrentScreen(DeviceIntPtr pDev, ScreenPtr newScreen, int x, int y)
{
    SpritePtr pSprite = pDev->spriteInfo->sprite;

    pSprite->hotPhys.x = x;
    pSprite->hotPhys.y = y;
#ifdef PANORAMIX
    if(!noPanoramiXExtension) {
	pSprite->hotPhys.x += panoramiXdataPtr[newScreen->myNum].x -
			    panoramiXdataPtr[0].x;
	pSprite->hotPhys.y += panoramiXdataPtr[newScreen->myNum].y -
			    panoramiXdataPtr[0].y;
	if (newScreen != pSprite->screen) {
	    pSprite->screen = newScreen;
	    /* Make sure we tell the DDX to update its copy of the screen */
	    if(pSprite->confineWin)
		XineramaConfineCursorToWindow(pDev,
                        pSprite->confineWin, TRUE);
	    else
		XineramaConfineCursorToWindow(pDev, WindowTable[0], TRUE);
	    /* if the pointer wasn't confined, the DDX won't get
	       told of the pointer warp so we reposition it here */
	    if(!syncEvents.playingEvents)
		(*pSprite->screen->SetCursorPosition)(
                                                      pDev,
                                                      pSprite->screen,
		    pSprite->hotPhys.x + panoramiXdataPtr[0].x -
			panoramiXdataPtr[pSprite->screen->myNum].x,
		    pSprite->hotPhys.y + panoramiXdataPtr[0].y -
			panoramiXdataPtr[pSprite->screen->myNum].y, FALSE);
	}
    } else
#endif
    if (newScreen != pSprite->hotPhys.pScreen)
	ConfineCursorToWindow(pDev, WindowTable[newScreen->myNum],
                TRUE, FALSE);
}

#ifdef PANORAMIX

static Bool
XineramaPointInWindowIsVisible(
    WindowPtr pWin,
    int x,
    int y
)
{
    ScreenPtr pScreen = pWin->drawable.pScreen;
    BoxRec box;
    int i, xoff, yoff;

    if (!pWin->realized) return FALSE;

    if (POINT_IN_REGION(pScreen, &pWin->borderClip, x, y, &box))
        return TRUE;

    if(!XineramaSetWindowPntrs(inputInfo.pointer, pWin)) return FALSE;

    xoff = x + panoramiXdataPtr[0].x;
    yoff = y + panoramiXdataPtr[0].y;

    for(i = 1; i < PanoramiXNumScreens; i++) {
	pWin = inputInfo.pointer->spriteInfo->sprite->windows[i];
	pScreen = pWin->drawable.pScreen;
	x = xoff - panoramiXdataPtr[i].x;
	y = yoff - panoramiXdataPtr[i].y;

	if(POINT_IN_REGION(pScreen, &pWin->borderClip, x, y, &box)
	   && (!wInputShape(pWin) ||
	       POINT_IN_REGION(pWin->drawable.pScreen,
			       wInputShape(pWin),
			       x - pWin->drawable.x,
			       y - pWin->drawable.y, &box)))
            return TRUE;

    }

    return FALSE;
}

static int
XineramaWarpPointer(ClientPtr client)
{
    WindowPtr	dest = NULL;
    int		x, y, rc;
    SpritePtr   pSprite = PickPointer(client)->spriteInfo->sprite;

    REQUEST(xWarpPointerReq);


    if (stuff->dstWid != None) {
	rc = dixLookupWindow(&dest, stuff->dstWid, client, DixReadAccess);
	if (rc != Success)
	    return rc;
    }
    x = pSprite->hotPhys.x;
    y = pSprite->hotPhys.y;

    if (stuff->srcWid != None)
    {
	int     winX, winY;
	XID	winID = stuff->srcWid;
        WindowPtr source;

	rc = dixLookupWindow(&source, winID, client, DixReadAccess);
	if (rc != Success)
	    return rc;

	winX = source->drawable.x;
	winY = source->drawable.y;
	if(source == WindowTable[0]) {
	    winX -= panoramiXdataPtr[0].x;
	    winY -= panoramiXdataPtr[0].y;
	}
	if (x < winX + stuff->srcX ||
	    y < winY + stuff->srcY ||
	    (stuff->srcWidth != 0 &&
	     winX + stuff->srcX + (int)stuff->srcWidth < x) ||
	    (stuff->srcHeight != 0 &&
	     winY + stuff->srcY + (int)stuff->srcHeight < y) ||
	    !XineramaPointInWindowIsVisible(source, x, y))
	    return Success;
    }
    if (dest) {
	x = dest->drawable.x;
	y = dest->drawable.y;
	if(dest == WindowTable[0]) {
	    x -= panoramiXdataPtr[0].x;
	    y -= panoramiXdataPtr[0].y;
	}
    }

    x += stuff->dstX;
    y += stuff->dstY;

    if (x < pSprite->physLimits.x1)
	x = pSprite->physLimits.x1;
    else if (x >= pSprite->physLimits.x2)
	x = pSprite->physLimits.x2 - 1;
    if (y < pSprite->physLimits.y1)
	y = pSprite->physLimits.y1;
    else if (y >= pSprite->physLimits.y2)
	y = pSprite->physLimits.y2 - 1;
    if (pSprite->hotShape)
	ConfineToShape(PickPointer(client), pSprite->hotShape, &x, &y);

    XineramaSetCursorPosition(PickPointer(client), x, y, TRUE);

    return Success;
}

#endif


/**
 * Server-side protocol handling for WarpPointer request.
 * Warps the cursor position to the coordinates given in the request.
 */
int
ProcWarpPointer(ClientPtr client)
{
    WindowPtr	dest = NULL;
    int		x, y, rc;
    ScreenPtr	newScreen;
    DeviceIntPtr dev, tmp;
    SpritePtr   pSprite;

    REQUEST(xWarpPointerReq);
    REQUEST_SIZE_MATCH(xWarpPointerReq);

    dev = PickPointer(client);

    for (tmp = inputInfo.devices; tmp; tmp = tmp->next) {
        if ((tmp == dev) || (!IsMaster(tmp) && tmp->u.master == dev)) {
	    rc = XaceHook(XACE_DEVICE_ACCESS, client, dev, DixWriteAccess);
	    if (rc != Success)
		return rc;
	}
    }

    if (dev->u.lastSlave)
        dev = dev->u.lastSlave;
    pSprite = dev->spriteInfo->sprite;

#ifdef PANORAMIX
    if(!noPanoramiXExtension)
	return XineramaWarpPointer(client);
#endif

    if (stuff->dstWid != None) {
	rc = dixLookupWindow(&dest, stuff->dstWid, client, DixGetAttrAccess);
	if (rc != Success)
	    return rc;
    }
    x = pSprite->hotPhys.x;
    y = pSprite->hotPhys.y;

    if (stuff->srcWid != None)
    {
	int     winX, winY;
	XID	winID = stuff->srcWid;
        WindowPtr source;

	rc = dixLookupWindow(&source, winID, client, DixGetAttrAccess);
	if (rc != Success)
	    return rc;

	winX = source->drawable.x;
	winY = source->drawable.y;
	if (source->drawable.pScreen != pSprite->hotPhys.pScreen ||
	    x < winX + stuff->srcX ||
	    y < winY + stuff->srcY ||
	    (stuff->srcWidth != 0 &&
	     winX + stuff->srcX + (int)stuff->srcWidth < x) ||
	    (stuff->srcHeight != 0 &&
	     winY + stuff->srcY + (int)stuff->srcHeight < y) ||
	    !PointInWindowIsVisible(source, x, y))
	    return Success;
    }
    if (dest)
    {
	x = dest->drawable.x;
	y = dest->drawable.y;
	newScreen = dest->drawable.pScreen;
    } else
	newScreen = pSprite->hotPhys.pScreen;

    x += stuff->dstX;
    y += stuff->dstY;

    if (x < 0)
	x = 0;
    else if (x >= newScreen->width)
	x = newScreen->width - 1;
    if (y < 0)
	y = 0;
    else if (y >= newScreen->height)
	y = newScreen->height - 1;

    if (newScreen == pSprite->hotPhys.pScreen)
    {
	if (x < pSprite->physLimits.x1)
	    x = pSprite->physLimits.x1;
	else if (x >= pSprite->physLimits.x2)
	    x = pSprite->physLimits.x2 - 1;
	if (y < pSprite->physLimits.y1)
	    y = pSprite->physLimits.y1;
	else if (y >= pSprite->physLimits.y2)
	    y = pSprite->physLimits.y2 - 1;
	if (pSprite->hotShape)
	    ConfineToShape(dev, pSprite->hotShape, &x, &y);
        (*newScreen->SetCursorPosition)(dev, newScreen, x, y, TRUE);
    }
    else if (!PointerConfinedToScreen(dev))
    {
	NewCurrentScreen(dev, newScreen, x, y);
    }
    return Success;
}

static Bool
BorderSizeNotEmpty(DeviceIntPtr pDev, WindowPtr pWin)
{
     if(REGION_NOTEMPTY(pDev->spriteInfo->sprite->hotPhys.pScreen, &pWin->borderSize))
	return TRUE;

#ifdef PANORAMIX
     if(!noPanoramiXExtension && XineramaSetWindowPntrs(pDev, pWin)) {
	int i;

	for(i = 1; i < PanoramiXNumScreens; i++) {
	    if(REGION_NOTEMPTY(pDev->spriteInfo->sprite->screen,
                        &pDev->spriteInfo->sprite->windows[i]->borderSize))
		return TRUE;
	}
     }
#endif
     return FALSE;
}

/**
 * "CheckPassiveGrabsOnWindow" checks to see if the event passed in causes a
 * passive grab set on the window to be activated.
 * If a passive grab is activated, the event will be delivered to the client.
 *
 * @param pWin The window that may be subject to a passive grab.
 * @param device Device that caused the event.
 * @param event The current device event.
 * @param checkCore Check for core grabs too.
 */

static Bool
CheckPassiveGrabsOnWindow(
    WindowPtr pWin,
    DeviceIntPtr device,
    DeviceEvent *event,
    BOOL checkCore)
{
    GrabPtr grab = wPassiveGrabs(pWin);
    GrabRec tempGrab;
    GrabInfoPtr grabinfo;
#define CORE_MATCH      0x1
#define XI_MATCH        0x2
#define XI2_MATCH        0x4
    int match = 0;

    if (device->deviceGrab.grab)
        return FALSE;

    if (!grab)
	return FALSE;
    /* Fill out the grab details, but leave the type for later before
     * comparing */
    tempGrab.window = pWin;
    tempGrab.device = device;
    tempGrab.detail.exact = event->detail.key;
    tempGrab.detail.pMask = NULL;
    tempGrab.modifiersDetail.pMask = NULL;
    tempGrab.next = NULL;
    for (; grab; grab = grab->next)
    {
	DeviceIntPtr	gdev;
	XkbSrvInfoPtr	xkbi = NULL;

	gdev= grab->modifierDevice;
        if (grab->grabtype == GRABTYPE_CORE)
        {
            if (IsPointerDevice(device))
                gdev = GetPairedDevice(device);
            else
                gdev = device;
        } else if (grab->grabtype == GRABTYPE_XI2)
        {
            /* if the device is an attached slave device, gdev must be the
             * attached master keyboard. Since the slave may have been
             * reattached after the grab, the modifier device may not be the
             * same. */
            if (!IsMaster(grab->device) && device->u.master)
                gdev = GetMaster(device, MASTER_KEYBOARD);
        }


        if (gdev && gdev->key)
            xkbi= gdev->key->xkbInfo;
	tempGrab.modifierDevice = grab->modifierDevice;
        tempGrab.modifiersDetail.exact = xkbi ? xkbi->state.grab_mods : 0;

        /* Check for XI2 and XI grabs first */
        tempGrab.type = GetXI2Type((InternalEvent*)event);
        tempGrab.grabtype = GRABTYPE_XI2;
        if (GrabMatchesSecond(&tempGrab, grab, FALSE))
            match = XI2_MATCH;

        tempGrab.detail.exact = event->detail.key;
        if (!match)
        {
            tempGrab.type = GetXIType((InternalEvent*)event);
            tempGrab.grabtype = GRABTYPE_XI;
            if (GrabMatchesSecond(&tempGrab, grab, FALSE))
                match = XI_MATCH;
        }

        /* Check for a core grab (ignore the device when comparing) */
        if (!match && checkCore)
        {
            tempGrab.grabtype = GRABTYPE_CORE;
            if ((tempGrab.type = GetCoreType((InternalEvent*)event)) &&
                (GrabMatchesSecond(&tempGrab, grab, TRUE)))
                match = CORE_MATCH;
        }

        if (match && (!grab->confineTo ||
	     (grab->confineTo->realized &&
				BorderSizeNotEmpty(device, grab->confineTo))))
	{
            event->corestate &= 0x1f00;
            event->corestate |= tempGrab.modifiersDetail.exact & (~0x1f00);
            grabinfo = &device->deviceGrab;
            /* In some cases a passive core grab may exist, but the client
             * already has a core grab on some other device. In this case we
             * must not get the grab, otherwise we may never ungrab the
             * device.
             */

            if (grab->grabtype == GRABTYPE_CORE)
            {
                DeviceIntPtr other;
                BOOL interfering = FALSE;

                /* A passive grab may have been created for a different device
                   than it is assigned to at this point in time.
                   Update the grab's device and modifier device to reflect the
                   current state.
                   Since XGrabDeviceButton requires to specify the
                   modifierDevice explicitly, we don't override this choice.
                   */
                if (tempGrab.type < GenericEvent)
                {
                    grab->device = device;
                    grab->modifierDevice = GetPairedDevice(device);
                }

                for (other = inputInfo.devices; other; other = other->next)
                {
                    GrabPtr othergrab = other->deviceGrab.grab;
                    if (othergrab && othergrab->grabtype == GRABTYPE_CORE &&
                        SameClient(grab, rClient(othergrab)) &&
                        ((IsPointerDevice(grab->device) &&
                         IsPointerDevice(othergrab->device)) ||
                         (IsKeyboardDevice(grab->device) &&
                          IsKeyboardDevice(othergrab->device))))
                    {
                        interfering = TRUE;
                        break;
                    }
                }
                if (interfering)
                    continue;
            }


	    (*grabinfo->ActivateGrab)(device, grab, currentTime, TRUE);
            DeliverGrabbedEvent((InternalEvent*)event, device, FALSE);

	    if (grabinfo->sync.state == FROZEN_NO_EVENT)
	    {
                if (!grabinfo->sync.event)
                    grabinfo->sync.event = xcalloc(1, sizeof(InternalEvent));
                *grabinfo->sync.event = *event;
		grabinfo->sync.state = FROZEN_WITH_EVENT;
            }

	    return TRUE;
	}
    }
    return FALSE;
#undef CORE_MATCH
#undef XI_MATCH
#undef XI2_MATCH
}

/**
 * CheckDeviceGrabs handles both keyboard and pointer events that may cause
 * a passive grab to be activated.
 *
 * If the event is a keyboard event, the ancestors of the focus window are
 * traced down and tried to see if they have any passive grabs to be
 * activated.  If the focus window itself is reached and it's descendants
 * contain the pointer, the ancestors of the window that the pointer is in
 * are then traced down starting at the focus window, otherwise no grabs are
 * activated.
 * If the event is a pointer event, the ancestors of the window that the
 * pointer is in are traced down starting at the root until CheckPassiveGrabs
 * causes a passive grab to activate or all the windows are
 * tried. PRH
 *
 * If a grab is activated, the event has been sent to the client already!
 *
 * The event we pass in must always be an XI event. From this, we then emulate
 * the core event and then check for grabs.
 *
 * @param device The device that caused the event.
 * @param xE The event to handle (Device{Button|Key}Press).
 * @param count Number of events in list.
 * @return TRUE if a grab has been activated or false otherwise.
*/

Bool
CheckDeviceGrabs(DeviceIntPtr device, DeviceEvent *event, int checkFirst)
{
    int i;
    WindowPtr pWin = NULL;
    FocusClassPtr focus = IsPointerEvent((InternalEvent*)event) ? NULL : device->focus;
    BOOL sendCore = (IsMaster(device) && device->coreEvents);

    if (event->type != ET_ButtonPress &&
        event->type != ET_KeyPress)
        return FALSE;

    if (event->type == ET_ButtonPress
        && (device->button->buttonsDown != 1))
	return FALSE;

    i = checkFirst;

    if (focus)
    {
	for (; i < focus->traceGood; i++)
	{
	    pWin = focus->trace[i];
	    if (pWin->optional &&
	        CheckPassiveGrabsOnWindow(pWin, device, event, sendCore))
		return TRUE;
	}

	if ((focus->win == NoneWin) ||
	    (i >= device->spriteInfo->sprite->spriteTraceGood) ||
	    ((i > checkFirst) &&
             (pWin != device->spriteInfo->sprite->spriteTrace[i-1])))
	    return FALSE;
    }

    for (; i < device->spriteInfo->sprite->spriteTraceGood; i++)
    {
	pWin = device->spriteInfo->sprite->spriteTrace[i];
	if (pWin->optional &&
	    CheckPassiveGrabsOnWindow(pWin, device, event, sendCore))
	    return TRUE;
    }

    return FALSE;
}

/**
 * Called for keyboard events to deliver event to whatever client owns the
 * focus.
 *
 * The event is delivered to the keyboard's focus window, the root window or
 * to the window owning the input focus.
 *
 * @param keybd The keyboard originating the event.
 * @param event The event, not yet in wire format.
 * @param window Window underneath the sprite.
 */
void
DeliverFocusedEvent(DeviceIntPtr keybd, InternalEvent *event, WindowPtr window)
{
    DeviceIntPtr ptr;
    WindowPtr focus = keybd->focus->win;
    BOOL sendCore = (IsMaster(keybd) && keybd->coreEvents);
    xEvent core;
    xEvent *xE = NULL, *xi2 = NULL;
    int count, rc;
    int deliveries = 0;

    if (focus == FollowKeyboardWin)
	focus = inputInfo.keyboard->focus->win;
    if (!focus)
	return;
    if (focus == PointerRootWin)
    {
	DeliverDeviceEvents(window, event, NullGrab, NullWindow, keybd);
	return;
    }
    if ((focus == window) || IsParent(focus, window))
    {
	if (DeliverDeviceEvents(window, event, NullGrab, focus, keybd))
	    return;
    }

    /* just deliver it to the focus window */
    ptr = GetPairedDevice(keybd);


    rc = EventToXI2(event, &xi2);
    if (rc == Success)
    {
        /* XXX: XACE */
        int filter = GetEventFilter(keybd, xi2);
        FixUpEventFromWindow(ptr, xi2, focus, None, FALSE);
        deliveries = DeliverEventsToWindow(keybd, focus, xi2, 1,
                                           filter, NullGrab);
        if (deliveries > 0)
            goto unwind;
    } else if (rc != BadMatch)
        ErrorF("[dix] %s: XI2 conversion failed in DFE (%d, %d). Skipping delivery.\n",
               keybd->name, event->any.type, rc);

    rc = EventToXI(event, &xE, &count);
    if (rc == Success &&
        XaceHook(XACE_SEND_ACCESS, NULL, keybd, focus, xE, count) == Success)
    {
        FixUpEventFromWindow(ptr, xE, focus, None, FALSE);
        deliveries = DeliverEventsToWindow(keybd, focus, xE, count,
                GetEventFilter(keybd, xE),
                NullGrab);

        if (deliveries > 0)
            goto unwind;
    } else if (rc != BadMatch)
        ErrorF("[dix] %s: XI conversion failed in DFE (%d, %d). Skipping delivery.\n",
               keybd->name, event->any.type, rc);

    if (sendCore)
    {
        rc = EventToCore(event, &core);
        if (rc == Success) {
            if (XaceHook(XACE_SEND_ACCESS, NULL, keybd, focus, &core, 1) == Success) {
                FixUpEventFromWindow(keybd, &core, focus, None, FALSE);
                deliveries = DeliverEventsToWindow(keybd, focus, &core, 1,
                                                   GetEventFilter(keybd, &core),
                                                   NullGrab);
            }
        } else if (rc != BadMatch)
            ErrorF("[dix] %s: core conversion failed DFE (%d, %d). Skipping delivery.\n",
                    keybd->name, event->any.type, rc);
    }

unwind:
    if (xE)
        xfree(xE);
    if (xi2)
        xfree(xi2);
    return;
}

/**
 * Deliver an event from a device that is currently grabbed. Uses
 * DeliverDeviceEvents() for further delivery if a ownerEvents is set on the
 * grab. If not, TryClientEvents() is used.
 *
 * @param deactivateGrab True if the device's grab should be deactivated.
 */
void
DeliverGrabbedEvent(InternalEvent *event, DeviceIntPtr thisDev,
                    Bool deactivateGrab)
{
    GrabPtr grab;
    GrabInfoPtr grabinfo;
    int deliveries = 0;
    DeviceIntPtr dev;
    SpritePtr pSprite = thisDev->spriteInfo->sprite;
    BOOL sendCore = FALSE;
    int rc, count = 0;
    xEvent *xi = NULL;
    xEvent *xi2 = NULL;

    grabinfo = &thisDev->deviceGrab;
    grab = grabinfo->grab;

    if (grab->ownerEvents)
    {
	WindowPtr focus;

        /* Hack: Some pointer device have a focus class. So we need to check
         * for the type of event, to see if we really want to deliver it to
         * the focus window. For pointer events, the answer is no.
         */
        if (IsPointerEvent(event))
            focus = PointerRootWin;
        else if (thisDev->focus)
	{
	    focus = thisDev->focus->win;
	    if (focus == FollowKeyboardWin)
		focus = inputInfo.keyboard->focus->win;
	}
	else
	    focus = PointerRootWin;
	if (focus == PointerRootWin)
	    deliveries = DeliverDeviceEvents(pSprite->win, event, grab,
                                             NullWindow, thisDev);
	else if (focus && (focus == pSprite->win ||
                    IsParent(focus, pSprite->win)))
	    deliveries = DeliverDeviceEvents(pSprite->win, event, grab, focus,
					     thisDev);
	else if (focus)
	    deliveries = DeliverDeviceEvents(focus, event, grab, focus,
					     thisDev);
    }
    if (!deliveries)
    {
        Mask mask;

        /* XXX: In theory, we could pass the internal events through to
         * everything and only convert just before hitting the wire. We can't
         * do that yet, so DGE is the last stop for internal events. From here
         * onwards, we deal with core/XI events.
         */

        mask = grab->eventMask;

        sendCore = (IsMaster(thisDev) && thisDev->coreEvents);
        /* try core event */
        if (sendCore && grab->grabtype == GRABTYPE_CORE)
        {
            xEvent core;

            rc = EventToCore(event, &core);
            if (rc == Success)
            {
                FixUpEventFromWindow(thisDev, &core, grab->window,
                        None, TRUE);
                if (XaceHook(XACE_SEND_ACCESS, 0, thisDev,
                            grab->window, &core, 1) ||
                        XaceHook(XACE_RECEIVE_ACCESS, rClient(grab),
                            grab->window, &core, 1))
                    deliveries = 1; /* don't send, but pretend we did */
                else if (!IsInterferingGrab(rClient(grab), thisDev, &core))
                {
                    deliveries = TryClientEvents(rClient(grab), thisDev,
                            &core, 1, mask,
                            GetEventFilter(thisDev, &core),
                            grab);
                }
            } else if (rc != BadMatch)
                ErrorF("[dix] DeliverGrabbedEvent. Core conversion failed.\n");
        }

        if (!deliveries)
        {
            rc = EventToXI2(event, &xi2);
            if (rc == Success)
            {
                int evtype = ((xGenericEvent*)xi2)->evtype;
                mask = grab->xi2mask[XIAllDevices][evtype/8] |
                    grab->xi2mask[XIAllMasterDevices][evtype/8] |
                    grab->xi2mask[thisDev->id][evtype/8];
                /* try XI2 event */
                FixUpEventFromWindow(thisDev, xi2, grab->window, None, TRUE);
                /* XXX: XACE */
                deliveries = TryClientEvents(rClient(grab), thisDev, xi2, 1, mask,
                        GetEventFilter(thisDev, xi2), grab);
            } else if (rc != BadMatch)
                ErrorF("[dix] %s: XI2 conversion failed in DGE (%d, %d). Skipping delivery.\n",
                        thisDev->name, event->any.type, rc);
        }

        if (!deliveries)
        {
            rc = EventToXI(event, &xi, &count);
            if (rc == Success)
            {
                /* try XI event */
                if (grabinfo->fromPassiveGrab  &&
                        grabinfo->implicitGrab)
                    mask = grab->deviceMask;
                else
                    mask = grab->eventMask;

                FixUpEventFromWindow(thisDev, xi, grab->window,
                        None, TRUE);

                if (XaceHook(XACE_SEND_ACCESS, 0, thisDev,
                            grab->window, xi, count) ||
                        XaceHook(XACE_RECEIVE_ACCESS, rClient(grab),
                            grab->window, xi, count))
                    deliveries = 1; /* don't send, but pretend we did */
                else
                {
                    deliveries =
                        TryClientEvents(rClient(grab), thisDev,
                                xi, count,
                                mask,
                                GetEventFilter(thisDev, xi),
                                grab);
                }
            } else if (rc != BadMatch)
                ErrorF("[dix] %s: XI conversion failed in DGE (%d, %d). Skipping delivery.\n",
                        thisDev->name, event->any.type, rc);
        }

        if (deliveries && (event->any.type == ET_Motion))
            thisDev->valuator->motionHintWindow = grab->window;
    }
    if (deliveries && !deactivateGrab && event->any.type != ET_Motion)
    {
	switch (grabinfo->sync.state)
	{
	case FREEZE_BOTH_NEXT_EVENT:
	    for (dev = inputInfo.devices; dev; dev = dev->next)
	    {
		if (dev == thisDev)
		    continue;
		FreezeThaw(dev, TRUE);
		if ((dev->deviceGrab.sync.state == FREEZE_BOTH_NEXT_EVENT) &&
		    (CLIENT_BITS(grab->resource) ==
		     CLIENT_BITS(dev->deviceGrab.sync.other->resource)))
		    dev->deviceGrab.sync.state = FROZEN_NO_EVENT;
		else
                    dev->deviceGrab.sync.other = grab;
	    }
	    /* fall through */
	case FREEZE_NEXT_EVENT:
	    grabinfo->sync.state = FROZEN_WITH_EVENT;
	    FreezeThaw(thisDev, TRUE);
	    if (!grabinfo->sync.event)
		grabinfo->sync.event = xcalloc(1, sizeof(InternalEvent));
	    *grabinfo->sync.event = event->device_event;
	    break;
	}
    }

    if (xi)
        xfree(xi);
    if (xi2)
        xfree(xi2);
}

/* This function is used to set the key pressed or key released state -
   this is only used when the pressing of keys does not cause
   the device's processInputProc to be called, as in for example Mouse Keys.
*/
void
FixKeyState (DeviceEvent *event, DeviceIntPtr keybd)
{
    int             key, bit;
    BYTE   *kptr;
    KeyClassPtr keyc = keybd->key;

    key = event->detail.key;
    kptr = &keyc->down[key >> 3];
    bit = 1 << (key & 7);

    if (event->type == ET_KeyPress) {
	DebugF("FixKeyState: Key %d %s\n",key,
               ((event->type == ET_KeyPress) ? "down" : "up"));
    }

    if (event->type == ET_KeyPress)
	    *kptr |= bit;
    else if (event->type == ET_KeyRelease)
	    *kptr &= ~bit;
    else
        FatalError("Impossible keyboard event");
}

#define AtMostOneClient \
	(SubstructureRedirectMask | ResizeRedirectMask | ButtonPressMask)
#define ManagerMask \
	(SubstructureRedirectMask | ResizeRedirectMask)

/**
 * Recalculate which events may be deliverable for the given window.
 * Recalculated mask is used for quicker determination which events may be
 * delivered to a window.
 *
 * The otherEventMasks on a WindowOptional is the combination of all event
 * masks set by all clients on the window.
 * deliverableEventMask is the combination of the eventMask and the
 * otherEventMask plus the events that may be propagated to the parent.
 *
 * Traverses to siblings and parents of the window.
 */
void
RecalculateDeliverableEvents(WindowPtr pWin)
{
    OtherClients *others;
    WindowPtr pChild;

    pChild = pWin;
    while (1)
    {
	if (pChild->optional)
	{
	    pChild->optional->otherEventMasks = 0;
	    for (others = wOtherClients(pChild); others; others = others->next)
	    {
		pChild->optional->otherEventMasks |= others->mask;
	    }
	}
	pChild->deliverableEvents = pChild->eventMask|
				    wOtherEventMasks(pChild);
	if (pChild->parent)
	    pChild->deliverableEvents |=
		(pChild->parent->deliverableEvents &
		 ~wDontPropagateMask(pChild) & PropagateMask);
	if (pChild->firstChild)
	{
	    pChild = pChild->firstChild;
	    continue;
	}
	while (!pChild->nextSib && (pChild != pWin))
	    pChild = pChild->parent;
	if (pChild == pWin)
	    break;
	pChild = pChild->nextSib;
    }
}

/**
 *
 *  \param value must conform to DeleteType
 */
int
OtherClientGone(pointer value, XID id)
{
    OtherClientsPtr other, prev;
    WindowPtr pWin = (WindowPtr)value;

    prev = 0;
    for (other = wOtherClients(pWin); other; other = other->next)
    {
	if (other->resource == id)
	{
	    if (prev)
		prev->next = other->next;
	    else
	    {
		if (!(pWin->optional->otherClients = other->next))
		    CheckWindowOptionalNeed (pWin);
	    }
	    xfree(other);
	    RecalculateDeliverableEvents(pWin);
	    return(Success);
	}
	prev = other;
    }
    FatalError("client not on event list");
    /*NOTREACHED*/
    return -1; /* make compiler happy */
}

int
EventSelectForWindow(WindowPtr pWin, ClientPtr client, Mask mask)
{
    Mask check;
    OtherClients * others;
    DeviceIntPtr dev;
    int rc;

    if (mask & ~AllEventMasks)
    {
	client->errorValue = mask;
	return BadValue;
    }
    check = (mask & ManagerMask);
    if (check) {
	rc = XaceHook(XACE_RESOURCE_ACCESS, client, pWin->drawable.id,
		      RT_WINDOW, pWin, RT_NONE, NULL, DixManageAccess);
	if (rc != Success)
	    return rc;
    }
    check = (mask & AtMostOneClient);
    if (check & (pWin->eventMask|wOtherEventMasks(pWin)))
    {				       /* It is illegal for two different
				          clients to select on any of the
				          events for AtMostOneClient. However,
				          it is OK, for some client to
				          continue selecting on one of those
				          events.  */
	if ((wClient(pWin) != client) && (check & pWin->eventMask))
	    return BadAccess;
	for (others = wOtherClients (pWin); others; others = others->next)
	{
	    if (!SameClient(others, client) && (check & others->mask))
		return BadAccess;
	}
    }
    if (wClient (pWin) == client)
    {
	check = pWin->eventMask;
	pWin->eventMask = mask;
    }
    else
    {
	for (others = wOtherClients (pWin); others; others = others->next)
	{
	    if (SameClient(others, client))
	    {
		check = others->mask;
		if (mask == 0)
		{
		    FreeResource(others->resource, RT_NONE);
		    return Success;
		}
		else
		    others->mask = mask;
		goto maskSet;
	    }
	}
	check = 0;
	if (!pWin->optional && !MakeWindowOptional (pWin))
	    return BadAlloc;
	others = xalloc(sizeof(OtherClients));
	if (!others)
	    return BadAlloc;
	others->mask = mask;
	others->resource = FakeClientID(client->index);
	others->next = pWin->optional->otherClients;
	pWin->optional->otherClients = others;
	if (!AddResource(others->resource, RT_OTHERCLIENT, (pointer)pWin))
	    return BadAlloc;
    }
maskSet:
    if ((mask & PointerMotionHintMask) && !(check & PointerMotionHintMask))
    {
        for (dev = inputInfo.devices; dev; dev = dev->next)
        {
            if (dev->valuator && dev->valuator->motionHintWindow == pWin)
                dev->valuator->motionHintWindow = NullWindow;
        }
    }
    RecalculateDeliverableEvents(pWin);
    return Success;
}

int
EventSuppressForWindow(WindowPtr pWin, ClientPtr client,
                       Mask mask, Bool *checkOptional)
{
    int i, free;

    if (mask & ~PropagateMask)
    {
	client->errorValue = mask;
	return BadValue;
    }
    if (pWin->dontPropagate)
	DontPropagateRefCnts[pWin->dontPropagate]--;
    if (!mask)
	i = 0;
    else
    {
	for (i = DNPMCOUNT, free = 0; --i > 0; )
	{
	    if (!DontPropagateRefCnts[i])
		free = i;
	    else if (mask == DontPropagateMasks[i])
		break;
	}
	if (!i && free)
	{
	    i = free;
	    DontPropagateMasks[i] = mask;
	}
    }
    if (i || !mask)
    {
	pWin->dontPropagate = i;
	if (i)
	    DontPropagateRefCnts[i]++;
	if (pWin->optional)
	{
	    pWin->optional->dontPropagateMask = mask;
	    *checkOptional = TRUE;
	}
    }
    else
    {
	if (!pWin->optional && !MakeWindowOptional (pWin))
	{
	    if (pWin->dontPropagate)
		DontPropagateRefCnts[pWin->dontPropagate]++;
	    return BadAlloc;
	}
	pWin->dontPropagate = 0;
        pWin->optional->dontPropagateMask = mask;
    }
    RecalculateDeliverableEvents(pWin);
    return Success;
}

/**
 * Assembles an EnterNotify or LeaveNotify and sends it event to the client.
 * Uses the paired keyboard to get some additional information.
 */
void
CoreEnterLeaveEvent(
    DeviceIntPtr mouse,
    int type,
    int mode,
    int detail,
    WindowPtr pWin,
    Window child)
{
    xEvent              event;
    WindowPtr		focus;
    DeviceIntPtr        keybd;
    GrabPtr	        grab = mouse->deviceGrab.grab;
    Mask		mask;

    keybd = GetPairedDevice(mouse);

    if ((pWin == mouse->valuator->motionHintWindow) &&
	(detail != NotifyInferior))
	mouse->valuator->motionHintWindow = NullWindow;
    if (grab)
    {
	mask = (pWin == grab->window) ? grab->eventMask : 0;
	if (grab->ownerEvents)
	    mask |= EventMaskForClient(pWin, rClient(grab));
    }
    else
    {
	mask = pWin->eventMask | wOtherEventMasks(pWin);
    }

    memset(&event, 0, sizeof(xEvent));
    event.u.u.type = type;
    event.u.u.detail = detail;
    event.u.enterLeave.time = currentTime.milliseconds;
    event.u.enterLeave.rootX = mouse->spriteInfo->sprite->hot.x;
    event.u.enterLeave.rootY = mouse->spriteInfo->sprite->hot.y;
    /* Counts on the same initial structure of crossing & button events! */
    FixUpEventFromWindow(mouse, &event, pWin, None, FALSE);
    /* Enter/Leave events always set child */
    event.u.enterLeave.child = child;
    event.u.enterLeave.flags = event.u.keyButtonPointer.sameScreen ?
        ELFlagSameScreen : 0;
    event.u.enterLeave.state = mouse->button ? (mouse->button->state & 0x1f00) : 0;
    if (keybd)
        event.u.enterLeave.state |=
                XkbGrabStateFromRec(&keybd->key->xkbInfo->state);
    event.u.enterLeave.mode = mode;
    focus = (keybd) ? keybd->focus->win : None;
    if ((focus != NoneWin) &&
            ((pWin == focus) || (focus == PointerRootWin) ||
             IsParent(focus, pWin)))
        event.u.enterLeave.flags |= ELFlagFocus;

    if ((mask & GetEventFilter(mouse, &event)))
    {
        if (grab)
            TryClientEvents(rClient(grab), mouse, &event, 1, mask,
                            GetEventFilter(mouse, &event), grab);
        else
            DeliverEventsToWindow(mouse, pWin, &event, 1,
                                  GetEventFilter(mouse, &event),
                                  NullGrab);
    }

    if ((type == EnterNotify) && (mask & KeymapStateMask))
    {
        xKeymapEvent ke;
        ClientPtr client = grab ? rClient(grab) : wClient(pWin);
        if (XaceHook(XACE_DEVICE_ACCESS, client, keybd, DixReadAccess))
            bzero((char *)&ke.map[0], 31);
        else
            memmove((char *)&ke.map[0], (char *)&keybd->key->down[1], 31);

        ke.type = KeymapNotify;
        if (grab)
            TryClientEvents(rClient(grab), keybd, (xEvent *)&ke, 1,
                            mask, KeymapStateMask, grab);
        else
            DeliverEventsToWindow(mouse, pWin, (xEvent *)&ke, 1,
                                  KeymapStateMask, NullGrab);
    }
}

void
DeviceEnterLeaveEvent(
    DeviceIntPtr mouse,
    int sourceid,
    int type,
    int mode,
    int detail,
    WindowPtr pWin,
    Window child)
{
    GrabPtr             grab = mouse->deviceGrab.grab;
    xXIEnterEvent       *event;
    int                 filter;
    int                 btlen, len, i;
    DeviceIntPtr        kbd;

    if ((mode == XINotifyPassiveGrab && type == XI_Leave) ||
        (mode == XINotifyPassiveUngrab && type == XI_Enter))
        return;

    btlen = (mouse->button) ? bits_to_bytes(mouse->button->numButtons) : 0;
    btlen = bytes_to_int32(btlen);
    len = sizeof(xXIEnterEvent) + btlen * 4;

    event = xcalloc(1, len);
    event->type         = GenericEvent;
    event->extension    = IReqCode;
    event->evtype       = type;
    event->length       = (len - sizeof(xEvent))/4;
    event->buttons_len  = btlen;
    event->detail       = detail;
    event->time         = currentTime.milliseconds;
    event->deviceid     = mouse->id;
    event->sourceid     = sourceid;
    event->mode         = mode;
    event->root_x       = FP1616(mouse->spriteInfo->sprite->hot.x, 0);
    event->root_y       = FP1616(mouse->spriteInfo->sprite->hot.y, 0);

    for (i = 0; mouse && mouse->button && i < mouse->button->numButtons; i++)
        if (BitIsOn(mouse->button->down, i))
            SetBit(&event[1], i);

    kbd = (IsMaster(mouse) || mouse->u.master) ? GetPairedDevice(mouse) : NULL;
    if (kbd && kbd->key)
    {
        event->mods.base_mods = kbd->key->xkbInfo->state.base_mods;
        event->mods.latched_mods = kbd->key->xkbInfo->state.latched_mods;
        event->mods.locked_mods = kbd->key->xkbInfo->state.locked_mods;

        event->group.base_group = kbd->key->xkbInfo->state.base_group;
        event->group.latched_group = kbd->key->xkbInfo->state.latched_group;
        event->group.locked_group = kbd->key->xkbInfo->state.locked_group;
    }

    FixUpEventFromWindow(mouse, (xEvent*)event, pWin, None, FALSE);

    filter = GetEventFilter(mouse, (xEvent*)event);

    if (grab)
    {
        Mask mask;
        mask = grab->xi2mask[XIAllDevices][type/8] |
               grab->xi2mask[XIAllMasterDevices][type/8] |
               grab->xi2mask[mouse->id][type/8];
        TryClientEvents(rClient(grab), mouse, (xEvent*)event, 1, mask,
                        filter, grab);
    } else {
        if (!GetWindowXI2Mask(mouse, pWin, (xEvent*)event))
            goto out;
        DeliverEventsToWindow(mouse, pWin, (xEvent*)event, 1, filter,
                              NullGrab);
    }

out:
    xfree(event);
}

void
CoreFocusEvent(DeviceIntPtr dev, int type, int mode, int detail, WindowPtr pWin)
{
    xEvent event;

    memset(&event, 0, sizeof(xEvent));
    event.u.focus.mode = mode;
    event.u.u.type = type;
    event.u.u.detail = detail;
    event.u.focus.window = pWin->drawable.id;

    DeliverEventsToWindow(dev, pWin, &event, 1,
                          GetEventFilter(dev, &event), NullGrab);
    if ((type == FocusIn) &&
            ((pWin->eventMask | wOtherEventMasks(pWin)) & KeymapStateMask))
    {
        xKeymapEvent ke;
        ClientPtr client = wClient(pWin);
        if (XaceHook(XACE_DEVICE_ACCESS, client, dev, DixReadAccess))
            bzero((char *)&ke.map[0], 31);
        else
            memmove((char *)&ke.map[0], (char *)&dev->key->down[1], 31);

        ke.type = KeymapNotify;
        DeliverEventsToWindow(dev, pWin, (xEvent *)&ke, 1,
                KeymapStateMask, NullGrab);
    }
}

/**
 * Set the input focus to the given window. Subsequent keyboard events will be
 * delivered to the given window.
 *
 * Usually called from ProcSetInputFocus as result of a client request. If so,
 * the device is the inputInfo.keyboard.
 * If called from ProcXSetInputFocus as result of a client xinput request, the
 * device is set to the device specified by the client.
 *
 * @param client Client that requested input focus change.
 * @param dev Focus device.
 * @param focusID The window to obtain the focus. Can be PointerRoot or None.
 * @param revertTo Specifies where the focus reverts to when window becomes
 * unviewable.
 * @param ctime Specifies the time.
 * @param followOK True if pointer is allowed to follow the keyboard.
 */
int
SetInputFocus(
    ClientPtr client,
    DeviceIntPtr dev,
    Window focusID,
    CARD8 revertTo,
    Time ctime,
    Bool followOK)
{
    FocusClassPtr focus;
    WindowPtr focusWin;
    int mode, rc;
    TimeStamp time;
    DeviceIntPtr keybd; /* used for FollowKeyboard or FollowKeyboardWin */


    UpdateCurrentTime();
    if ((revertTo != RevertToParent) &&
	(revertTo != RevertToPointerRoot) &&
	(revertTo != RevertToNone) &&
	((revertTo != RevertToFollowKeyboard) || !followOK))
    {
	client->errorValue = revertTo;
	return BadValue;
    }
    time = ClientTimeToServerTime(ctime);

    if (IsKeyboardDevice(dev))
        keybd = dev;
    else
        keybd = GetPairedDevice(dev);

    if ((focusID == None) || (focusID == PointerRoot))
	focusWin = (WindowPtr)(long)focusID;
    else if ((focusID == FollowKeyboard) && followOK)
    {
	focusWin = keybd->focus->win;
    }
    else {
	rc = dixLookupWindow(&focusWin, focusID, client, DixSetAttrAccess);
	if (rc != Success)
	    return rc;
	/* It is a match error to try to set the input focus to an
	unviewable window. */
	if(!focusWin->realized)
	    return(BadMatch);
    }
    rc = XaceHook(XACE_DEVICE_ACCESS, client, dev, DixSetFocusAccess);
    if (rc != Success)
	return Success;

    focus = dev->focus;
    if ((CompareTimeStamps(time, currentTime) == LATER) ||
	(CompareTimeStamps(time, focus->time) == EARLIER))
	return Success;
    mode = (dev->deviceGrab.grab) ? NotifyWhileGrabbed : NotifyNormal;
    if (focus->win == FollowKeyboardWin)
    {
        if (!ActivateFocusInGrab(dev, keybd->focus->win, focusWin))
            DoFocusEvents(dev, keybd->focus->win, focusWin, mode);
    } else
    {
        if (!ActivateFocusInGrab(dev, focus->win, focusWin))
            DoFocusEvents(dev, focus->win, focusWin, mode);
    }
    focus->time = time;
    focus->revert = revertTo;
    if (focusID == FollowKeyboard)
	focus->win = FollowKeyboardWin;
    else
	focus->win = focusWin;
    if ((focusWin == NoneWin) || (focusWin == PointerRootWin))
	focus->traceGood = 0;
    else
    {
        int depth = 0;
	WindowPtr pWin;

        for (pWin = focusWin; pWin; pWin = pWin->parent) depth++;
        if (depth > focus->traceSize)
        {
	    focus->traceSize = depth+1;
	    focus->trace = xrealloc(focus->trace,
				    focus->traceSize * sizeof(WindowPtr));
	}
	focus->traceGood = depth;
        for (pWin = focusWin, depth--; pWin; pWin = pWin->parent, depth--)
	    focus->trace[depth] = pWin;
    }
    return Success;
}

/**
 * Server-side protocol handling for SetInputFocus request.
 *
 * Sets the input focus for the virtual core keyboard.
 */
int
ProcSetInputFocus(ClientPtr client)
{
    DeviceIntPtr kbd = PickKeyboard(client);
    REQUEST(xSetInputFocusReq);

    REQUEST_SIZE_MATCH(xSetInputFocusReq);

    return SetInputFocus(client, kbd, stuff->focus,
			 stuff->revertTo, stuff->time, FALSE);
}

/**
 * Server-side protocol handling for GetInputFocus request.
 *
 * Sends the current input focus for the client's keyboard back to the
 * client.
 */
int
ProcGetInputFocus(ClientPtr client)
{
    DeviceIntPtr kbd = PickKeyboard(client);
    xGetInputFocusReply rep;
    FocusClassPtr focus = kbd->focus;
    int rc;
    /* REQUEST(xReq); */
    REQUEST_SIZE_MATCH(xReq);

    rc = XaceHook(XACE_DEVICE_ACCESS, client, kbd, DixGetFocusAccess);
    if (rc != Success)
	return rc;

    memset(&rep, 0, sizeof(xGetInputFocusReply));
    rep.type = X_Reply;
    rep.length = 0;
    rep.sequenceNumber = client->sequence;
    if (focus->win == NoneWin)
	rep.focus = None;
    else if (focus->win == PointerRootWin)
	rep.focus = PointerRoot;
    else rep.focus = focus->win->drawable.id;
    rep.revertTo = focus->revert;
    WriteReplyToClient(client, sizeof(xGetInputFocusReply), &rep);
    return Success;
}

/**
 * Server-side protocol handling for GrabPointer request.
 *
 * Sets an active grab on the client's ClientPointer and returns success
 * status to client.
 */
int
ProcGrabPointer(ClientPtr client)
{
    xGrabPointerReply rep;
    DeviceIntPtr device = PickPointer(client);
    GrabPtr grab;
    GrabMask mask;
    WindowPtr confineTo;
    CursorPtr oldCursor;
    REQUEST(xGrabPointerReq);
    TimeStamp time;
    int rc;

    REQUEST_SIZE_MATCH(xGrabPointerReq);
    UpdateCurrentTime();

    if (stuff->eventMask & ~PointerGrabMask)
    {
	client->errorValue = stuff->eventMask;
        return BadValue;
    }

    if (stuff->confineTo == None)
	confineTo = NullWindow;
    else
    {
	rc = dixLookupWindow(&confineTo, stuff->confineTo, client,
			     DixSetAttrAccess);
	if (rc != Success)
	    return rc;
    }

    memset(&rep, 0, sizeof(xGrabPointerReply));
    oldCursor = NullCursor;
    grab = device->deviceGrab.grab;

    if (grab)
    {
        if (grab->confineTo && !confineTo)
            ConfineCursorToWindow(device, RootWindow(device), FALSE, FALSE);
        oldCursor = grab->cursor;
    }

    mask.core = stuff->eventMask;

    rc = GrabDevice(client, device, stuff->pointerMode, stuff->keyboardMode,
                    stuff->grabWindow, stuff->ownerEvents, stuff->time,
                    &mask, GRABTYPE_CORE, stuff->cursor,
                    stuff->confineTo, &rep.status);
    if (rc != Success)
        return rc;

    if (oldCursor && rep.status == GrabSuccess)
        FreeCursor (oldCursor, (Cursor)0);

    time = ClientTimeToServerTime(stuff->time);
    rep.type = X_Reply;
    rep.sequenceNumber = client->sequence;
    rep.length = 0;
    WriteReplyToClient(client, sizeof(xGrabPointerReply), &rep);
    return Success;
}

/**
 * Server-side protocol handling for ChangeActivePointerGrab request.
 *
 * Changes properties of the grab hold by the client. If the client does not
 * hold an active grab on the device, nothing happens.
 */
int
ProcChangeActivePointerGrab(ClientPtr client)
{
    DeviceIntPtr device;
    GrabPtr      grab;
    CursorPtr newCursor, oldCursor;
    REQUEST(xChangeActivePointerGrabReq);
    TimeStamp time;

    REQUEST_SIZE_MATCH(xChangeActivePointerGrabReq);
    if (stuff->eventMask & ~PointerGrabMask)
    {
	client->errorValue = stuff->eventMask;
        return BadValue;
    }
    if (stuff->cursor == None)
	newCursor = NullCursor;
    else
    {
	int rc = dixLookupResourceByType((pointer *)&newCursor, stuff->cursor,
					 RT_CURSOR, client, DixUseAccess);
	if (rc != Success)
	{
	    client->errorValue = stuff->cursor;
	    return (rc == BadValue) ? BadCursor : rc;
	}
    }

    device = PickPointer(client);
    grab = device->deviceGrab.grab;

    if (!grab)
	return Success;
    if (!SameClient(grab, client))
	return Success;
    time = ClientTimeToServerTime(stuff->time);
    if ((CompareTimeStamps(time, currentTime) == LATER) ||
	     (CompareTimeStamps(time, device->deviceGrab.grabTime) == EARLIER))
	return Success;
    oldCursor = grab->cursor;
    grab->cursor = newCursor;
    if (newCursor)
	newCursor->refcnt++;
    PostNewCursor(device);
    if (oldCursor)
	FreeCursor(oldCursor, (Cursor)0);
    grab->eventMask = stuff->eventMask;
    return Success;
}

/**
 * Server-side protocol handling for UngrabPointer request.
 *
 * Deletes a pointer grab on a device the client has grabbed.
 */
int
ProcUngrabPointer(ClientPtr client)
{
    DeviceIntPtr device = PickPointer(client);
    GrabPtr grab;
    TimeStamp time;
    REQUEST(xResourceReq);

    REQUEST_SIZE_MATCH(xResourceReq);
    UpdateCurrentTime();
    grab = device->deviceGrab.grab;

    time = ClientTimeToServerTime(stuff->id);
    if ((CompareTimeStamps(time, currentTime) != LATER) &&
	    (CompareTimeStamps(time, device->deviceGrab.grabTime) != EARLIER) &&
	    (grab) && SameClient(grab, client))
	(*device->deviceGrab.DeactivateGrab)(device);
    return Success;
}

/**
 * Sets a grab on the given device.
 *
 * Called from ProcGrabKeyboard to work on the client's keyboard.
 * Called from ProcXGrabDevice to work on the device specified by the client.
 *
 * The parameters this_mode and other_mode represent the keyboard_mode and
 * pointer_mode parameters of XGrabKeyboard().
 * See man page for details on all the parameters
 *
 * @param client Client that owns the grab.
 * @param dev The device to grab.
 * @param this_mode GrabModeSync or GrabModeAsync
 * @param other_mode GrabModeSync or GrabModeAsync
 * @param status Return code to be returned to the caller.
 *
 * @returns Success or BadValue.
 */
int
GrabDevice(ClientPtr client, DeviceIntPtr dev,
           unsigned pointer_mode, unsigned keyboard_mode, Window grabWindow,
           unsigned ownerEvents, Time ctime, GrabMask *mask,
           int grabtype, Cursor curs, Window confineToWin, CARD8 *status)
{
    WindowPtr pWin, confineTo;
    GrabPtr grab;
    TimeStamp time;
    Mask access_mode = DixGrabAccess;
    int rc;
    GrabInfoPtr grabInfo = &dev->deviceGrab;
    CursorPtr cursor;

    UpdateCurrentTime();
    if ((keyboard_mode != GrabModeSync) && (keyboard_mode != GrabModeAsync))
    {
	client->errorValue = keyboard_mode;
        return BadValue;
    }
    if ((pointer_mode != GrabModeSync) && (pointer_mode != GrabModeAsync))
    {
	client->errorValue = pointer_mode;
        return BadValue;
    }
    if ((ownerEvents != xFalse) && (ownerEvents != xTrue))
    {
	client->errorValue = ownerEvents;
        return BadValue;
    }

    rc = dixLookupWindow(&pWin, grabWindow, client, DixSetAttrAccess);
    if (rc != Success)
	return rc;

    if (confineToWin == None)
	confineTo = NullWindow;
    else
    {
	rc = dixLookupWindow(&confineTo, confineToWin, client,
			     DixSetAttrAccess);
	if (rc != Success)
	    return rc;
    }

    if (curs == None)
	cursor = NullCursor;
    else
    {
	rc = dixLookupResourceByType((pointer *)&cursor, curs, RT_CURSOR,
			       client, DixUseAccess);
	if (rc != Success)
	{
	    client->errorValue = curs;
	    return (rc == BadValue) ? BadCursor : rc;
	}
	access_mode |= DixForceAccess;
    }

    if (keyboard_mode == GrabModeSync || pointer_mode == GrabModeSync)
	access_mode |= DixFreezeAccess;
    rc = XaceHook(XACE_DEVICE_ACCESS, client, dev, access_mode);
    if (rc != Success)
	return rc;

    time = ClientTimeToServerTime(ctime);
    grab = grabInfo->grab;
    if (grab && grab->grabtype != grabtype)
        *status = AlreadyGrabbed;
    if (grab && !SameClient(grab, client))
	*status = AlreadyGrabbed;
    else if ((!pWin->realized) ||
             (confineTo &&
                !(confineTo->realized
                    && BorderSizeNotEmpty(dev, confineTo))))
	*status = GrabNotViewable;
    else if ((CompareTimeStamps(time, currentTime) == LATER) ||
	     (CompareTimeStamps(time, grabInfo->grabTime) == EARLIER))
	*status = GrabInvalidTime;
    else if (grabInfo->sync.frozen &&
	     grabInfo->sync.other && !SameClient(grabInfo->sync.other, client))
	*status = GrabFrozen;
    else
    {
	GrabRec tempGrab;

        /* Otherwise segfaults happen on grabbed MPX devices */
        memset(&tempGrab, 0, sizeof(GrabRec));

        tempGrab.next = NULL;
	tempGrab.window = pWin;
	tempGrab.resource = client->clientAsMask;
	tempGrab.ownerEvents = ownerEvents;
	tempGrab.keyboardMode = keyboard_mode;
	tempGrab.pointerMode = pointer_mode;
	if (grabtype == GRABTYPE_CORE)
	    tempGrab.eventMask = mask->core;
	else if (grabtype == GRABTYPE_XI)
	    tempGrab.eventMask = mask->xi;
	else
	    memcpy(tempGrab.xi2mask, mask->xi2mask, sizeof(tempGrab.xi2mask));
	tempGrab.device = dev;
	tempGrab.cursor = cursor;
	tempGrab.confineTo = confineTo;
	tempGrab.grabtype = grabtype;
	(*grabInfo->ActivateGrab)(dev, &tempGrab, time, FALSE);
	*status = GrabSuccess;
    }
    return Success;
}

/**
 * Server-side protocol handling for GrabKeyboard request.
 *
 * Grabs the client's keyboard and returns success status to client.
 */
int
ProcGrabKeyboard(ClientPtr client)
{
    xGrabKeyboardReply rep;
    REQUEST(xGrabKeyboardReq);
    int result;
    DeviceIntPtr keyboard = PickKeyboard(client);
    GrabMask mask;

    REQUEST_SIZE_MATCH(xGrabKeyboardReq);

    memset(&rep, 0, sizeof(xGrabKeyboardReply));
    mask.core = KeyPressMask | KeyReleaseMask;

    result = GrabDevice(client, keyboard, stuff->pointerMode,
            stuff->keyboardMode, stuff->grabWindow, stuff->ownerEvents,
            stuff->time, &mask, GRABTYPE_CORE, None, None,
            &rep.status);

    if (result != Success)
	return result;
    rep.type = X_Reply;
    rep.sequenceNumber = client->sequence;
    rep.length = 0;
    WriteReplyToClient(client, sizeof(xGrabKeyboardReply), &rep);
    return Success;
}

/**
 * Server-side protocol handling for UngrabKeyboard request.
 *
 * Deletes a possible grab on the client's keyboard.
 */
int
ProcUngrabKeyboard(ClientPtr client)
{
    DeviceIntPtr device = PickKeyboard(client);
    GrabPtr grab;
    TimeStamp time;
    REQUEST(xResourceReq);

    REQUEST_SIZE_MATCH(xResourceReq);
    UpdateCurrentTime();

    grab = device->deviceGrab.grab;

    time = ClientTimeToServerTime(stuff->id);
    if ((CompareTimeStamps(time, currentTime) != LATER) &&
	(CompareTimeStamps(time, device->deviceGrab.grabTime) != EARLIER) &&
	(grab) && SameClient(grab, client) && grab->grabtype == GRABTYPE_CORE)
	(*device->deviceGrab.DeactivateGrab)(device);
    return Success;
}

/**
 * Server-side protocol handling for QueryPointer request.
 *
 * Returns the current state and position of the client's ClientPointer to the
 * client.
 */
int
ProcQueryPointer(ClientPtr client)
{
    xQueryPointerReply rep;
    WindowPtr pWin, t;
    DeviceIntPtr mouse = PickPointer(client);
    DeviceIntPtr keyboard;
    SpritePtr pSprite;
    int rc;
    REQUEST(xResourceReq);
    REQUEST_SIZE_MATCH(xResourceReq);

    rc = dixLookupWindow(&pWin, stuff->id, client, DixGetAttrAccess);
    if (rc != Success)
	return rc;
    rc = XaceHook(XACE_DEVICE_ACCESS, client, mouse, DixReadAccess);
    if (rc != Success && rc != BadAccess)
	return rc;

    keyboard = GetPairedDevice(mouse);

    pSprite = mouse->spriteInfo->sprite;
    if (mouse->valuator->motionHintWindow)
	MaybeStopHint(mouse, client);
    memset(&rep, 0, sizeof(xQueryPointerReply));
    rep.type = X_Reply;
    rep.sequenceNumber = client->sequence;
    rep.mask = mouse->button ? (mouse->button->state) : 0;
    rep.mask |= XkbStateFieldFromRec(&keyboard->key->xkbInfo->state);
    rep.length = 0;
    rep.root = (RootWindow(mouse))->drawable.id;
    rep.rootX = pSprite->hot.x;
    rep.rootY = pSprite->hot.y;
    rep.child = None;
    if (pSprite->hot.pScreen == pWin->drawable.pScreen)
    {
	rep.sameScreen = xTrue;
	rep.winX = pSprite->hot.x - pWin->drawable.x;
	rep.winY = pSprite->hot.y - pWin->drawable.y;
	for (t = pSprite->win; t; t = t->parent)
	    if (t->parent == pWin)
	    {
		rep.child = t->drawable.id;
		break;
	    }
    }
    else
    {
	rep.sameScreen = xFalse;
	rep.winX = 0;
	rep.winY = 0;
    }

#ifdef PANORAMIX
    if(!noPanoramiXExtension) {
	rep.rootX += panoramiXdataPtr[0].x;
	rep.rootY += panoramiXdataPtr[0].y;
	if(stuff->id == rep.root) {
	    rep.winX += panoramiXdataPtr[0].x;
	    rep.winY += panoramiXdataPtr[0].y;
	}
    }
#endif

    if (rc == BadAccess) {
	rep.mask = 0;
	rep.child = None;
	rep.rootX = 0;
	rep.rootY = 0;
	rep.winX = 0;
	rep.winY = 0;
    }

    WriteReplyToClient(client, sizeof(xQueryPointerReply), &rep);

    return(Success);
}

/**
 * Initializes the device list and the DIX sprite to sane values. Allocates
 * trace memory used for quick window traversal.
 */
void
InitEvents(void)
{
    int i;

    inputInfo.numDevices = 0;
    inputInfo.devices = (DeviceIntPtr)NULL;
    inputInfo.off_devices = (DeviceIntPtr)NULL;
    inputInfo.keyboard = (DeviceIntPtr)NULL;
    inputInfo.pointer = (DeviceIntPtr)NULL;
    /* The mask for pointer motion events may have changed in the last server
     * generation. See comment above definition of filters. */
    filters[0][PointerMotionMask] = MotionNotify;
    for (i = 1; i < MAXDEVICES; i++)
    {
        memcpy(&filters[i], filters[0], sizeof(filters[0]));
    }

    syncEvents.replayDev = (DeviceIntPtr)NULL;
    syncEvents.replayWin = NullWindow;
    while (syncEvents.pending)
    {
	QdEventPtr next = syncEvents.pending->next;
	xfree(syncEvents.pending);
	syncEvents.pending = next;
    }
    syncEvents.pendtail = &syncEvents.pending;
    syncEvents.playingEvents = FALSE;
    syncEvents.time.months = 0;
    syncEvents.time.milliseconds = 0;	/* hardly matters */
    currentTime.months = 0;
    currentTime.milliseconds = GetTimeInMillis();
    lastDeviceEventTime = currentTime;
    for (i = 0; i < DNPMCOUNT; i++)
    {
	DontPropagateMasks[i] = 0;
	DontPropagateRefCnts[i] = 0;
    }

    InputEventListLen = GetMaximumEventsNum();
    InputEventList = InitEventList(InputEventListLen);
    if (!InputEventList)
        FatalError("[dix] Failed to allocate input event list.\n");
}

void
CloseDownEvents(void)
{
    FreeEventList(InputEventList, InputEventListLen);
    InputEventListLen = 0;
    InputEventList = NULL;
}

/**
 * Server-side protocol handling for SendEvent request.
 *
 * Locates the window to send the event to and forwards the event.
 */
int
ProcSendEvent(ClientPtr client)
{
    WindowPtr pWin;
    WindowPtr effectiveFocus = NullWindow; /* only set if dest==InputFocus */
    DeviceIntPtr dev = PickPointer(client);
    DeviceIntPtr keybd = GetPairedDevice(dev);
    SpritePtr pSprite = dev->spriteInfo->sprite;
    REQUEST(xSendEventReq);

    REQUEST_SIZE_MATCH(xSendEventReq);

    /* The client's event type must be a core event type or one defined by an
	extension. */

    if ( ! ((stuff->event.u.u.type > X_Reply &&
	     stuff->event.u.u.type < LASTEvent) ||
	    (stuff->event.u.u.type >= EXTENSION_EVENT_BASE &&
	     stuff->event.u.u.type < (unsigned)lastEvent)))
    {
	client->errorValue = stuff->event.u.u.type;
	return BadValue;
    }
    if (stuff->event.u.u.type == ClientMessage &&
	stuff->event.u.u.detail != 8 &&
	stuff->event.u.u.detail != 16 &&
	stuff->event.u.u.detail != 32)
    {
	client->errorValue = stuff->event.u.u.detail;
	return BadValue;
    }
    if (stuff->eventMask & ~AllEventMasks)
    {
	client->errorValue = stuff->eventMask;
	return BadValue;
    }

    if (stuff->destination == PointerWindow)
	pWin = pSprite->win;
    else if (stuff->destination == InputFocus)
    {
	WindowPtr inputFocus = (keybd) ? keybd->focus->win : NoneWin;

	if (inputFocus == NoneWin)
	    return Success;

	/* If the input focus is PointerRootWin, send the event to where
	the pointer is if possible, then perhaps propogate up to root. */
	if (inputFocus == PointerRootWin)
	    inputFocus = pSprite->spriteTrace[0]; /* Root window! */

	if (IsParent(inputFocus, pSprite->win))
	{
	    effectiveFocus = inputFocus;
	    pWin = pSprite->win;
	}
	else
	    effectiveFocus = pWin = inputFocus;
    }
    else
	dixLookupWindow(&pWin, stuff->destination, client, DixSendAccess);

    if (!pWin)
	return BadWindow;
    if ((stuff->propagate != xFalse) && (stuff->propagate != xTrue))
    {
	client->errorValue = stuff->propagate;
	return BadValue;
    }
    stuff->event.u.u.type |= 0x80;
    if (stuff->propagate)
    {
	for (;pWin; pWin = pWin->parent)
	{
	    if (XaceHook(XACE_SEND_ACCESS, client, NULL, pWin,
			 &stuff->event, 1))
		return Success;
            if (DeliverEventsToWindow(dev, pWin,
                        &stuff->event, 1, stuff->eventMask, NullGrab))
		return Success;
	    if (pWin == effectiveFocus)
		return Success;
	    stuff->eventMask &= ~wDontPropagateMask(pWin);
	    if (!stuff->eventMask)
		break;
	}
    }
    else if (!XaceHook(XACE_SEND_ACCESS, client, NULL, pWin, &stuff->event, 1))
        DeliverEventsToWindow(dev, pWin, &stuff->event,
                                    1, stuff->eventMask, NullGrab);
    return Success;
}

/**
 * Server-side protocol handling for UngrabKey request.
 *
 * Deletes a passive grab for the given key. Works on the
 * client's keyboard.
 */
int
ProcUngrabKey(ClientPtr client)
{
    REQUEST(xUngrabKeyReq);
    WindowPtr pWin;
    GrabRec tempGrab;
    DeviceIntPtr keybd = PickKeyboard(client);
    int rc;

    REQUEST_SIZE_MATCH(xUngrabKeyReq);
    rc = dixLookupWindow(&pWin, stuff->grabWindow, client, DixGetAttrAccess);
    if (rc != Success)
	return rc;

    if (((stuff->key > keybd->key->xkbInfo->desc->max_key_code) ||
	 (stuff->key < keybd->key->xkbInfo->desc->min_key_code))
	&& (stuff->key != AnyKey))
    {
	client->errorValue = stuff->key;
        return BadValue;
    }
    if ((stuff->modifiers != AnyModifier) &&
	(stuff->modifiers & ~AllModifiersMask))
    {
	client->errorValue = stuff->modifiers;
	return BadValue;
    }
    tempGrab.resource = client->clientAsMask;
    tempGrab.device = keybd;
    tempGrab.window = pWin;
    tempGrab.modifiersDetail.exact = stuff->modifiers;
    tempGrab.modifiersDetail.pMask = NULL;
    tempGrab.modifierDevice = GetPairedDevice(keybd);
    tempGrab.type = KeyPress;
    tempGrab.grabtype = GRABTYPE_CORE;
    tempGrab.detail.exact = stuff->key;
    tempGrab.detail.pMask = NULL;
    tempGrab.next = NULL;

    if (!DeletePassiveGrabFromList(&tempGrab))
	return(BadAlloc);
    return(Success);
}

/**
 * Server-side protocol handling for GrabKey request.
 *
 * Creates a grab for the client's keyboard and adds it to the list of passive
 * grabs.
 */
int
ProcGrabKey(ClientPtr client)
{
    WindowPtr pWin;
    REQUEST(xGrabKeyReq);
    GrabPtr grab;
    DeviceIntPtr keybd = PickKeyboard(client);
    int rc;
    GrabParameters param;
    GrabMask mask;

    REQUEST_SIZE_MATCH(xGrabKeyReq);

    memset(&param, 0, sizeof(param));
    param.grabtype = GRABTYPE_CORE;
    param.ownerEvents = stuff->ownerEvents;
    param.this_device_mode = stuff->keyboardMode;
    param.other_devices_mode = stuff->pointerMode;
    param.modifiers = stuff->modifiers;

    rc = CheckGrabValues(client, &param);
    if (rc != Success)
        return rc;

    if (((stuff->key > keybd->key->xkbInfo->desc->max_key_code) ||
	 (stuff->key < keybd->key->xkbInfo->desc->min_key_code))
	&& (stuff->key != AnyKey))
    {
	client->errorValue = stuff->key;
        return BadValue;
    }
    rc = dixLookupWindow(&pWin, stuff->grabWindow, client, DixSetAttrAccess);
    if (rc != Success)
	return rc;


    mask.core = (KeyPressMask | KeyReleaseMask);

    grab = CreateGrab(client->index, keybd, keybd, pWin, GRABTYPE_CORE, &mask,
                      &param, KeyPress, stuff->key, NullWindow, NullCursor);
    if (!grab)
	return BadAlloc;
    return AddPassiveGrabToList(client, grab);
}


/**
 * Server-side protocol handling for GrabButton request.
 *
 * Creates a grab for the client's ClientPointer and adds it as a passive grab
 * to the list.
 */
int
ProcGrabButton(ClientPtr client)
{
    WindowPtr pWin, confineTo;
    REQUEST(xGrabButtonReq);
    CursorPtr cursor;
    GrabPtr grab;
    DeviceIntPtr ptr, modifierDevice;
    Mask access_mode = DixGrabAccess;
    GrabMask mask;
    GrabParameters param;
    int rc;

    REQUEST_SIZE_MATCH(xGrabButtonReq);
    if ((stuff->pointerMode != GrabModeSync) &&
	(stuff->pointerMode != GrabModeAsync))
    {
	client->errorValue = stuff->pointerMode;
        return BadValue;
    }
    if ((stuff->keyboardMode != GrabModeSync) &&
	(stuff->keyboardMode != GrabModeAsync))
    {
	client->errorValue = stuff->keyboardMode;
        return BadValue;
    }
    if ((stuff->modifiers != AnyModifier) &&
	(stuff->modifiers & ~AllModifiersMask))
    {
	client->errorValue = stuff->modifiers;
	return BadValue;
    }
    if ((stuff->ownerEvents != xFalse) && (stuff->ownerEvents != xTrue))
    {
	client->errorValue = stuff->ownerEvents;
	return BadValue;
    }
    if (stuff->eventMask & ~PointerGrabMask)
    {
	client->errorValue = stuff->eventMask;
        return BadValue;
    }
    rc = dixLookupWindow(&pWin, stuff->grabWindow, client, DixSetAttrAccess);
    if (rc != Success)
	return rc;
    if (stuff->confineTo == None)
       confineTo = NullWindow;
    else {
	rc = dixLookupWindow(&confineTo, stuff->confineTo, client,
			     DixSetAttrAccess);
	if (rc != Success)
	    return rc;
    }
    if (stuff->cursor == None)
	cursor = NullCursor;
    else
    {
	rc = dixLookupResourceByType((pointer *)&cursor, stuff->cursor, RT_CURSOR,
			       client, DixUseAccess);
	if (rc != Success)
	if (!cursor)
	{
	    client->errorValue = stuff->cursor;
	    return (rc == BadValue) ? BadCursor : rc;
	}
	access_mode |= DixForceAccess;
    }

    ptr = PickPointer(client);
    modifierDevice = GetPairedDevice(ptr);
    if (stuff->pointerMode == GrabModeSync ||
	stuff->keyboardMode == GrabModeSync)
	access_mode |= DixFreezeAccess;
    rc = XaceHook(XACE_DEVICE_ACCESS, client, ptr, access_mode);
    if (rc != Success)
	return rc;

    memset(&param, 0, sizeof(param));
    param.grabtype = GRABTYPE_CORE;
    param.ownerEvents = stuff->ownerEvents;
    param.this_device_mode = stuff->keyboardMode;
    param.other_devices_mode = stuff->pointerMode;
    param.modifiers = stuff->modifiers;

    mask.core = stuff->eventMask;

    grab = CreateGrab(client->index, ptr, modifierDevice, pWin,
                      GRABTYPE_CORE, &mask, &param, ButtonPress,
                      stuff->button, confineTo, cursor);
    if (!grab)
	return BadAlloc;
    return AddPassiveGrabToList(client, grab);
}

/**
 * Server-side protocol handling for UngrabButton request.
 *
 * Deletes a passive grab on the client's ClientPointer from the list.
 */
int
ProcUngrabButton(ClientPtr client)
{
    REQUEST(xUngrabButtonReq);
    WindowPtr pWin;
    GrabRec tempGrab;
    int rc;
    DeviceIntPtr ptr;

    REQUEST_SIZE_MATCH(xUngrabButtonReq);
    if ((stuff->modifiers != AnyModifier) &&
	(stuff->modifiers & ~AllModifiersMask))
    {
	client->errorValue = stuff->modifiers;
	return BadValue;
    }
    rc = dixLookupWindow(&pWin, stuff->grabWindow, client, DixReadAccess);
    if (rc != Success)
	return rc;

    ptr = PickPointer(client);

    tempGrab.resource = client->clientAsMask;
    tempGrab.device = ptr;
    tempGrab.window = pWin;
    tempGrab.modifiersDetail.exact = stuff->modifiers;
    tempGrab.modifiersDetail.pMask = NULL;
    tempGrab.modifierDevice = GetPairedDevice(ptr);
    tempGrab.type = ButtonPress;
    tempGrab.detail.exact = stuff->button;
    tempGrab.grabtype = GRABTYPE_CORE;
    tempGrab.detail.pMask = NULL;
    tempGrab.next = NULL;

    if (!DeletePassiveGrabFromList(&tempGrab))
	return(BadAlloc);
    return(Success);
}

/**
 * Deactivate any grab that may be on the window, remove the focus.
 * Delete any XInput extension events from the window too. Does not change the
 * window mask. Use just before the window is deleted.
 *
 * If freeResources is set, passive grabs on the window are deleted.
 *
 * @param pWin The window to delete events from.
 * @param freeResources True if resources associated with the window should be
 * deleted.
 */
void
DeleteWindowFromAnyEvents(WindowPtr pWin, Bool freeResources)
{
    WindowPtr		parent;
    DeviceIntPtr	mouse = inputInfo.pointer;
    DeviceIntPtr	keybd = inputInfo.keyboard;
    FocusClassPtr	focus;
    OtherClientsPtr	oc;
    GrabPtr		passive;
    GrabPtr             grab;


    /* Deactivate any grabs performed on this window, before making any
	input focus changes. */
    grab = mouse->deviceGrab.grab;
    if (grab &&
	((grab->window == pWin) || (grab->confineTo == pWin)))
	(*mouse->deviceGrab.DeactivateGrab)(mouse);


    /* Deactivating a keyboard grab should cause focus events. */
    grab = keybd->deviceGrab.grab;
    if (grab && (grab->window == pWin))
	(*keybd->deviceGrab.DeactivateGrab)(keybd);

    /* And now the real devices */
    for (mouse = inputInfo.devices; mouse; mouse = mouse->next)
    {
        grab = mouse->deviceGrab.grab;
        if (grab && ((grab->window == pWin) || (grab->confineTo == pWin)))
            (*mouse->deviceGrab.DeactivateGrab)(mouse);
    }


    for (keybd = inputInfo.devices; keybd; keybd = keybd->next)
    {
        if (IsKeyboardDevice(keybd))
        {
            focus = keybd->focus;

            /* If the focus window is a root window (ie. has no parent) then don't
               delete the focus from it. */

            if ((pWin == focus->win) && (pWin->parent != NullWindow))
            {
                int focusEventMode = NotifyNormal;

                /* If a grab is in progress, then alter the mode of focus events. */

                if (keybd->deviceGrab.grab)
                    focusEventMode = NotifyWhileGrabbed;

                switch (focus->revert)
                {
                    case RevertToNone:
                        DoFocusEvents(keybd, pWin, NoneWin, focusEventMode);
                        focus->win = NoneWin;
                        focus->traceGood = 0;
                        break;
                    case RevertToParent:
                        parent = pWin;
                        do
                        {
                            parent = parent->parent;
                            focus->traceGood--;
                        } while (!parent->realized
                                /* This would be a good protocol change -- windows being reparented
                                   during SaveSet processing would cause the focus to revert to the
                                   nearest enclosing window which will survive the death of the exiting
                                   client, instead of ending up reverting to a dying window and thence
                                   to None
                                 */
#ifdef NOTDEF
				 || wClient(parent)->clientGone
#endif
                                );
                        if (!ActivateFocusInGrab(keybd, pWin, parent))
                            DoFocusEvents(keybd, pWin, parent, focusEventMode);
                        focus->win = parent;
                        focus->revert = RevertToNone;
                        break;
                    case RevertToPointerRoot:
                        if (!ActivateFocusInGrab(keybd, pWin, PointerRootWin))
                            DoFocusEvents(keybd, pWin, PointerRootWin, focusEventMode);
                        focus->win = PointerRootWin;
                        focus->traceGood = 0;
                        break;
                }
            }
        }

        if (IsPointerDevice(keybd))
        {
            if (keybd->valuator->motionHintWindow == pWin)
                keybd->valuator->motionHintWindow = NullWindow;
        }
    }

    if (freeResources)
    {
	if (pWin->dontPropagate)
	    DontPropagateRefCnts[pWin->dontPropagate]--;
	while ( (oc = wOtherClients(pWin)) )
	    FreeResource(oc->resource, RT_NONE);
	while ( (passive = wPassiveGrabs(pWin)) )
	    FreeResource(passive->resource, RT_NONE);
     }

    DeleteWindowFromAnyExtEvents(pWin, freeResources);
}

/**
 * Call this whenever some window at or below pWin has changed geometry. If
 * there is a grab on the window, the cursor will be re-confined into the
 * window.
 */
void
CheckCursorConfinement(WindowPtr pWin)
{
    GrabPtr grab;
    WindowPtr confineTo;
    DeviceIntPtr pDev;

#ifdef PANORAMIX
    if(!noPanoramiXExtension && pWin->drawable.pScreen->myNum) return;
#endif

    for (pDev = inputInfo.devices; pDev; pDev = pDev->next)
    {
        if (DevHasCursor(pDev))
        {
            grab = pDev->deviceGrab.grab;
            if (grab && (confineTo = grab->confineTo))
            {
                if (!BorderSizeNotEmpty(pDev, confineTo))
                    (*pDev->deviceGrab.DeactivateGrab)(pDev);
                else if ((pWin == confineTo) || IsParent(pWin, confineTo))
                    ConfineCursorToWindow(pDev, confineTo, TRUE, TRUE);
            }
        }
    }
}

Mask
EventMaskForClient(WindowPtr pWin, ClientPtr client)
{
    OtherClientsPtr	other;

    if (wClient (pWin) == client)
	return pWin->eventMask;
    for (other = wOtherClients(pWin); other; other = other->next)
    {
	if (SameClient(other, client))
	    return other->mask;
    }
    return 0;
}

/**
 * Server-side protocol handling for RecolorCursor request.
 */
int
ProcRecolorCursor(ClientPtr client)
{
    CursorPtr pCursor;
    int		rc, nscr;
    ScreenPtr	pscr;
    Bool	displayed;
    SpritePtr   pSprite = PickPointer(client)->spriteInfo->sprite;
    REQUEST(xRecolorCursorReq);

    REQUEST_SIZE_MATCH(xRecolorCursorReq);
    rc = dixLookupResourceByType((pointer *)&pCursor, stuff->cursor, RT_CURSOR,
			   client, DixWriteAccess);
    if (rc != Success)
    {
	client->errorValue = stuff->cursor;
	return (rc == BadValue) ? BadCursor : rc;
    }

    pCursor->foreRed = stuff->foreRed;
    pCursor->foreGreen = stuff->foreGreen;
    pCursor->foreBlue = stuff->foreBlue;

    pCursor->backRed = stuff->backRed;
    pCursor->backGreen = stuff->backGreen;
    pCursor->backBlue = stuff->backBlue;

    for (nscr = 0; nscr < screenInfo.numScreens; nscr++)
    {
	pscr = screenInfo.screens[nscr];
#ifdef PANORAMIX
	if(!noPanoramiXExtension)
	    displayed = (pscr == pSprite->screen);
	else
#endif
	    displayed = (pscr == pSprite->hotPhys.pScreen);
	( *pscr->RecolorCursor)(PickPointer(client), pscr, pCursor,
				(pCursor == pSprite->current) && displayed);
    }
    return (Success);
}

/**
 * Write the given events to a client, swapping the byte order if necessary.
 * To swap the byte ordering, a callback is called that has to be set up for
 * the given event type.
 *
 * In the case of DeviceMotionNotify trailed by DeviceValuators, the events
 * can be more than one. Usually it's just one event.
 *
 * Do not modify the event structure passed in. See comment below.
 *
 * @param pClient Client to send events to.
 * @param count Number of events.
 * @param events The event list.
 */
void
WriteEventsToClient(ClientPtr pClient, int count, xEvent *events)
{
#ifdef PANORAMIX
    xEvent    eventCopy;
#endif
    xEvent    *eventTo, *eventFrom;
    int       i,
              eventlength = sizeof(xEvent);

    /* Let XKB rewrite the state, as it depends on client preferences. */
    XkbFilterEvents(pClient, count, events);

#ifdef PANORAMIX
    if(!noPanoramiXExtension &&
       (panoramiXdataPtr[0].x || panoramiXdataPtr[0].y))
    {
	switch(events->u.u.type) {
	case MotionNotify:
	case ButtonPress:
	case ButtonRelease:
	case KeyPress:
	case KeyRelease:
	case EnterNotify:
	case LeaveNotify:
	/*
	   When multiple clients want the same event DeliverEventsToWindow
	   passes the same event structure multiple times so we can't
	   modify the one passed to us
        */
	    count = 1;  /* should always be 1 */
	    memcpy(&eventCopy, events, sizeof(xEvent));
	    eventCopy.u.keyButtonPointer.rootX += panoramiXdataPtr[0].x;
	    eventCopy.u.keyButtonPointer.rootY += panoramiXdataPtr[0].y;
	    if(eventCopy.u.keyButtonPointer.event ==
	       eventCopy.u.keyButtonPointer.root)
	    {
		eventCopy.u.keyButtonPointer.eventX += panoramiXdataPtr[0].x;
		eventCopy.u.keyButtonPointer.eventY += panoramiXdataPtr[0].y;
	    }
	    events = &eventCopy;
	    break;
	default: break;
	}
    }
#endif

    if (EventCallback)
    {
	EventInfoRec eventinfo;
	eventinfo.client = pClient;
	eventinfo.events = events;
	eventinfo.count = count;
	CallCallbacks(&EventCallback, (pointer)&eventinfo);
    }
#ifdef XSERVER_DTRACE
    if (XSERVER_SEND_EVENT_ENABLED()) {
	for (i = 0; i < count; i++)
	{
	    XSERVER_SEND_EVENT(pClient->index, events[i].u.u.type, &events[i]);
	}
    }
#endif
    /* Just a safety check to make sure we only have one GenericEvent, it just
     * makes things easier for me right now. (whot) */
    for (i = 1; i < count; i++)
    {
        if (events[i].u.u.type == GenericEvent)
        {
            ErrorF("[dix] TryClientEvents: Only one GenericEvent at a time.\n");
            return;
        }
    }

    if (events->u.u.type == GenericEvent)
    {
        eventlength += ((xGenericEvent*)events)->length * 4;
    }

    if(pClient->swapped)
    {
        if (eventlength > swapEventLen)
        {
            swapEventLen = eventlength;
            swapEvent = Xrealloc(swapEvent, swapEventLen);
            if (!swapEvent)
            {
                FatalError("WriteEventsToClient: Out of memory.\n");
                return;
            }
        }

	for(i = 0; i < count; i++)
	{
	    eventFrom = &events[i];
            eventTo = swapEvent;

	    /* Remember to strip off the leading bit of type in case
	       this event was sent with "SendEvent." */
	    (*EventSwapVector[eventFrom->u.u.type & 0177])
		(eventFrom, eventTo);

	    WriteToClient(pClient, eventlength, (char *)eventTo);
	}
    }
    else
    {
        /* only one GenericEvent, remember? that means either count is 1 and
         * eventlength is arbitrary or eventlength is 32 and count doesn't
         * matter. And we're all set. Woohoo. */
	WriteToClient(pClient, count * eventlength, (char *) events);
    }
}

/*
 * Set the client pointer for the given client.
 *
 * A client can have exactly one ClientPointer. Each time a
 * request/reply/event is processed and the choice of devices is ambiguous
 * (e.g. QueryPointer request), the server will pick the ClientPointer (see
 * PickPointer()).
 * If a keyboard is needed, the first keyboard paired with the CP is used.
 */
int
SetClientPointer(ClientPtr client, DeviceIntPtr device)
{
    int rc = XaceHook(XACE_DEVICE_ACCESS, client, device, DixUseAccess);
    if (rc != Success)
	return rc;

    if (!IsMaster(device))
    {
        ErrorF("[dix] Need master device for ClientPointer. This is a bug.\n");
        return BadDevice;
    } else if (!device->spriteInfo->spriteOwner)
    {
        ErrorF("[dix] Device %d does not have a sprite. "
                "Cannot be ClientPointer\n", device->id);
        return BadDevice;
    }
    client->clientPtr = device;
    return Success;
}

/* PickPointer will pick an appropriate pointer for the given client.
 *
 * An "appropriate device" is (in order of priority):
 *  1) A device the given client has a core grab on.
 *  2) A device set as ClientPointer for the given client.
 *  3) The first master device.
 */
DeviceIntPtr
PickPointer(ClientPtr client)
{
    DeviceIntPtr it = inputInfo.devices;

    /* First, check if the client currently has a grab on a device. Even
     * keyboards count. */
    for(it = inputInfo.devices; it; it = it->next)
    {
        GrabPtr grab = it->deviceGrab.grab;
        if (grab && grab->grabtype == GRABTYPE_CORE && SameClient(grab, client))
        {
            it = GetMaster(it, MASTER_POINTER);
            return it; /* Always return a core grabbed device */
        }
    }

    if (!client->clientPtr)
    {
        DeviceIntPtr it = inputInfo.devices;
        while (it)
        {
            if (IsMaster(it) && it->spriteInfo->spriteOwner)
            {
                client->clientPtr = it;
                break;
            }
            it = it->next;
        }
    }
    return client->clientPtr;
}

/* PickKeyboard will pick an appropriate keyboard for the given client by
 * searching the list of devices for the keyboard device that is paired with
 * the client's pointer.
 */
DeviceIntPtr
PickKeyboard(ClientPtr client)
{
    DeviceIntPtr ptr = PickPointer(client);
    DeviceIntPtr kbd = GetMaster(ptr, MASTER_KEYBOARD);

    if (!kbd)
    {
        ErrorF("[dix] ClientPointer not paired with a keyboard. This "
                "is a bug.\n");
    }

    return kbd;
}

/* A client that has one or more core grabs does not get core events from
 * devices it does not have a grab on. Legacy applications behave bad
 * otherwise because they are not used to it and the events interfere.
 * Only applies for core events.
 *
 * Return true if a core event from the device would interfere and should not
 * be delivered.
 */
Bool
IsInterferingGrab(ClientPtr client, DeviceIntPtr dev, xEvent* event)
{
    DeviceIntPtr it = inputInfo.devices;

    switch(event->u.u.type)
    {
        case KeyPress:
        case KeyRelease:
        case ButtonPress:
        case ButtonRelease:
        case MotionNotify:
        case EnterNotify:
        case LeaveNotify:
            break;
        default:
            return FALSE;
    }

    if (dev->deviceGrab.grab && SameClient(dev->deviceGrab.grab, client))
        return FALSE;

    while(it)
    {
        if (it != dev)
        {
            if (it->deviceGrab.grab && SameClient(it->deviceGrab.grab, client)
                        && !it->deviceGrab.fromPassiveGrab)
            {
                if ((IsPointerDevice(it) && IsPointerDevice(dev)) ||
                        (IsKeyboardDevice(it) && IsKeyboardDevice(dev)))
                    return TRUE;
            }
        }
        it = it->next;
    }

    return FALSE;
}

=======
/************************************************************

Copyright 1987, 1998  The Open Group

Permission to use, copy, modify, distribute, and sell this software and its
documentation for any purpose is hereby granted without fee, provided that
the above copyright notice appear in all copies and that both that
copyright notice and this permission notice appear in supporting
documentation.

The above copyright notice and this permission notice shall be included in
all copies or substantial portions of the Software.

THE SOFTWARE IS PROVIDED "AS IS", WITHOUT WARRANTY OF ANY KIND, EXPRESS OR
IMPLIED, INCLUDING BUT NOT LIMITED TO THE WARRANTIES OF MERCHANTABILITY,
FITNESS FOR A PARTICULAR PURPOSE AND NONINFRINGEMENT.  IN NO EVENT SHALL THE
OPEN GROUP BE LIABLE FOR ANY CLAIM, DAMAGES OR OTHER LIABILITY, WHETHER IN
AN ACTION OF CONTRACT, TORT OR OTHERWISE, ARISING FROM, OUT OF OR IN
CONNECTION WITH THE SOFTWARE OR THE USE OR OTHER DEALINGS IN THE SOFTWARE.

Except as contained in this notice, the name of The Open Group shall not be
used in advertising or otherwise to promote the sale, use or other dealings
in this Software without prior written authorization from The Open Group.


Copyright 1987 by Digital Equipment Corporation, Maynard, Massachusetts.

                        All Rights Reserved

Permission to use, copy, modify, and distribute this software and its
documentation for any purpose and without fee is hereby granted,
provided that the above copyright notice appear in all copies and that
both that copyright notice and this permission notice appear in
supporting documentation, and that the name of Digital not be
used in advertising or publicity pertaining to distribution of the
software without specific, written prior permission.

DIGITAL DISCLAIMS ALL WARRANTIES WITH REGARD TO THIS SOFTWARE, INCLUDING
ALL IMPLIED WARRANTIES OF MERCHANTABILITY AND FITNESS, IN NO EVENT SHALL
DIGITAL BE LIABLE FOR ANY SPECIAL, INDIRECT OR CONSEQUENTIAL DAMAGES OR
ANY DAMAGES WHATSOEVER RESULTING FROM LOSS OF USE, DATA OR PROFITS,
WHETHER IN AN ACTION OF CONTRACT, NEGLIGENCE OR OTHER TORTIOUS ACTION,
ARISING OUT OF OR IN CONNECTION WITH THE USE OR PERFORMANCE OF THIS
SOFTWARE.

********************************************************/

/* The panoramix components contained the following notice */
/*****************************************************************

Copyright (c) 1991, 1997 Digital Equipment Corporation, Maynard, Massachusetts.

Permission is hereby granted, free of charge, to any person obtaining a copy
of this software and associated documentation files (the "Software"), to deal
in the Software without restriction, including without limitation the rights
to use, copy, modify, merge, publish, distribute, sublicense, and/or sell
copies of the Software.

The above copyright notice and this permission notice shall be included in
all copies or substantial portions of the Software.

THE SOFTWARE IS PROVIDED "AS IS", WITHOUT WARRANTY OF ANY KIND, EXPRESS OR
IMPLIED, INCLUDING BUT NOT LIMITED TO THE WARRANTIES OF MERCHANTABILITY,
FITNESS FOR A PARTICULAR PURPOSE AND NONINFRINGEMENT.  IN NO EVENT SHALL
DIGITAL EQUIPMENT CORPORATION BE LIABLE FOR ANY CLAIM, DAMAGES, INCLUDING,
BUT NOT LIMITED TO CONSEQUENTIAL OR INCIDENTAL DAMAGES, OR OTHER LIABILITY,
WHETHER IN AN ACTION OF CONTRACT, TORT OR OTHERWISE, ARISING FROM, OUT OF OR
IN CONNECTION WITH THE SOFTWARE OR THE USE OR OTHER DEALINGS IN THE SOFTWARE.

Except as contained in this notice, the name of Digital Equipment Corporation
shall not be used in advertising or otherwise to promote the sale, use or other
dealings in this Software without prior written authorization from Digital
Equipment Corporation.

******************************************************************/

/*
 * Copyright © 2003-2005 Sun Microsystems, Inc.  All rights reserved.
 *
 * Permission is hereby granted, free of charge, to any person obtaining a
 * copy of this software and associated documentation files (the "Software"),
 * to deal in the Software without restriction, including without limitation
 * the rights to use, copy, modify, merge, publish, distribute, sublicense,
 * and/or sell copies of the Software, and to permit persons to whom the
 * Software is furnished to do so, subject to the following conditions:
 *
 * The above copyright notice and this permission notice (including the next
 * paragraph) shall be included in all copies or substantial portions of the
 * Software.
 *
 * THE SOFTWARE IS PROVIDED "AS IS", WITHOUT WARRANTY OF ANY KIND, EXPRESS OR
 * IMPLIED, INCLUDING BUT NOT LIMITED TO THE WARRANTIES OF MERCHANTABILITY,
 * FITNESS FOR A PARTICULAR PURPOSE AND NONINFRINGEMENT.  IN NO EVENT SHALL
 * THE AUTHORS OR COPYRIGHT HOLDERS BE LIABLE FOR ANY CLAIM, DAMAGES OR OTHER
 * LIABILITY, WHETHER IN AN ACTION OF CONTRACT, TORT OR OTHERWISE, ARISING
 * FROM, OUT OF OR IN CONNECTION WITH THE SOFTWARE OR THE USE OR OTHER
 * DEALINGS IN THE SOFTWARE.
 */

/** @file events.c
 * This file handles event delivery and a big part of the server-side protocol
 * handling (the parts for input devices).
 */

#ifdef HAVE_DIX_CONFIG_H
#include <dix-config.h>
#endif

#include <X11/X.h>
#include "misc.h"
#include "resource.h"
#include <X11/Xproto.h>
#include "windowstr.h"
#include "inputstr.h"
#include "scrnintstr.h"
#include "cursorstr.h"

#include "dixstruct.h"
#ifdef PANORAMIX
#include "panoramiX.h"
#include "panoramiXsrv.h"
#endif
#include "globals.h"

#include <X11/extensions/XKBproto.h>
#include "xkbsrv.h"
#include "xace.h"

#ifdef XSERVER_DTRACE
#include <sys/types.h>
typedef const char *string;
#include "Xserver-dtrace.h"
#endif

#include <X11/extensions/XIproto.h>
#include <X11/extensions/XI2proto.h>
#include <X11/extensions/XI.h>
#include <X11/extensions/XI2.h>
#include "exglobals.h"
#include "exevents.h"
#include "exglobals.h"
#include "extnsionst.h"

#include "dixevents.h"
#include "dixgrabs.h"
#include "dispatch.h"

#include <X11/extensions/ge.h>
#include "geext.h"
#include "geint.h"

#include "eventstr.h"
#include "enterleave.h"
#include "eventconvert.h"

/* Extension events type numbering starts at EXTENSION_EVENT_BASE.  */
#define NoSuchEvent 0x80000000	/* so doesn't match NoEventMask */
#define StructureAndSubMask ( StructureNotifyMask | SubstructureNotifyMask )
#define AllButtonsMask ( \
	Button1Mask | Button2Mask | Button3Mask | Button4Mask | Button5Mask )
#define MotionMask ( \
	PointerMotionMask | Button1MotionMask | \
	Button2MotionMask | Button3MotionMask | Button4MotionMask | \
	Button5MotionMask | ButtonMotionMask )
#define PropagateMask ( \
	KeyPressMask | KeyReleaseMask | ButtonPressMask | ButtonReleaseMask | \
	MotionMask )
#define PointerGrabMask ( \
	ButtonPressMask | ButtonReleaseMask | \
	EnterWindowMask | LeaveWindowMask | \
	PointerMotionHintMask | KeymapStateMask | \
	MotionMask )
#define AllModifiersMask ( \
	ShiftMask | LockMask | ControlMask | Mod1Mask | Mod2Mask | \
	Mod3Mask | Mod4Mask | Mod5Mask )
#define LastEventMask OwnerGrabButtonMask
#define AllEventMasks (LastEventMask|(LastEventMask-1))


#define CORE_EVENT(event) \
    (!((event)->u.u.type & EXTENSION_EVENT_BASE) && \
      (event)->u.u.type != GenericEvent)
#define XI2_EVENT(event) \
    (((event)->u.u.type == GenericEvent) && \
    ((xGenericEvent*)(event))->extension == IReqCode)

/**
 * Used to indicate a implicit passive grab created by a ButtonPress event.
 * See DeliverEventsToWindow().
 */
#define ImplicitGrabMask (1 << 7)

#define WID(w) ((w) ? ((w)->drawable.id) : 0)

#define XE_KBPTR (xE->u.keyButtonPointer)


#define rClient(obj) (clients[CLIENT_ID((obj)->resource)])

CallbackListPtr EventCallback;
CallbackListPtr DeviceEventCallback;

#define DNPMCOUNT 8

Mask DontPropagateMasks[DNPMCOUNT];
static int DontPropagateRefCnts[DNPMCOUNT];

static void CheckVirtualMotion( DeviceIntPtr pDev, QdEventPtr qe, WindowPtr pWin);
static void CheckPhysLimits(DeviceIntPtr pDev,
                            CursorPtr cursor,
                            Bool generateEvents,
                            Bool confineToScreen,
                            ScreenPtr pScreen);
static Bool CheckPassiveGrabsOnWindow(WindowPtr pWin,
                                      DeviceIntPtr device,
                                      DeviceEvent *event,
                                      BOOL checkCore);

/** Key repeat hack. Do not use but in TryClientEvents */
extern BOOL EventIsKeyRepeat(xEvent *event);

/**
 * Main input device struct.
 *     inputInfo.pointer
 *     is the core pointer. Referred to as "virtual core pointer", "VCP",
 *     "core pointer" or inputInfo.pointer. The VCP is the first master
 *     pointer device and cannot be deleted.
 *
 *     inputInfo.keyboard
 *     is the core keyboard ("virtual core keyboard", "VCK", "core keyboard").
 *     See inputInfo.pointer.
 *
 *     inputInfo.devices
 *     linked list containing all devices including VCP and VCK.
 *
 *     inputInfo.off_devices
 *     Devices that have not been initialized and are thus turned off.
 *
 *     inputInfo.numDevices
 *     Total number of devices.
 *
 *     inputInfo.all_devices
 *     Virtual device used for XIAllDevices passive grabs. This device is
 *     not part of the inputInfo.devices list and mostly unset except for
 *     the deviceid. It exists because passivegrabs need a valid device
 *     reference.
 *
 *     inputInfo.all_master_devices
 *     Virtual device used for XIAllMasterDevices passive grabs. This device
 *     is not part of the inputInfo.devices list and mostly unset except for
 *     the deviceid. It exists because passivegrabs need a valid device
 *     reference.
 */
InputInfo inputInfo;

/**
 * syncEvents is the global structure for queued events.
 *
 * Devices can be frozen through GrabModeSync pointer grabs. If this is the
 * case, events from these devices are added to "pending" instead of being
 * processed normally. When the device is unfrozen, events in "pending" are
 * replayed and processed as if they would come from the device directly.
 */
static struct {
    QdEventPtr		pending, /**<  list of queued events */
                        *pendtail; /**< last event in list */
    /** The device to replay events for. Only set in AllowEvents(), in which
     * case it is set to the device specified in the request. */
    DeviceIntPtr	replayDev;	/* kludgy rock to put flag for */

    /**
     * The window the events are supposed to be replayed on.
     * This window may be set to the grab's window (but only when
     * Replay{Pointer|Keyboard} is given in the XAllowEvents()
     * request. */
    WindowPtr		replayWin;	/*   ComputeFreezes            */
    /**
     * Flag to indicate whether we're in the process of
     * replaying events. Only set in ComputeFreezes(). */
    Bool		playingEvents;
    TimeStamp		time;
} syncEvents;

/**
 * The root window the given device is currently on.
 */
#define RootWindow(dev) dev->spriteInfo->sprite->spriteTrace[0]

static xEvent* swapEvent = NULL;
static int swapEventLen = 0;

void
NotImplemented(xEvent *from, xEvent *to)
{
    FatalError("Not implemented");
}

/**
 * Convert the given event type from an XI event to a core event.
 * @param[in] The XI 1.x event type.
 * @return The matching core event type or 0 if there is none.
 */
int
XItoCoreType(int xitype)
{
    int coretype = 0;
    if (xitype == DeviceMotionNotify)
        coretype = MotionNotify;
    else if (xitype == DeviceButtonPress)
        coretype = ButtonPress;
    else if (xitype == DeviceButtonRelease)
        coretype = ButtonRelease;
    else if (xitype == DeviceKeyPress)
        coretype = KeyPress;
    else if (xitype == DeviceKeyRelease)
        coretype = KeyRelease;

    return coretype;
}

/**
 * @return true if the device owns a cursor, false if device shares a cursor
 * sprite with another device.
 */
Bool
DevHasCursor(DeviceIntPtr pDev)
{
    return pDev->spriteInfo->spriteOwner;
}

/*
 * @return true if a device is a pointer, check is the same as used by XI to
 * fill the 'use' field.
 */
Bool
IsPointerDevice(DeviceIntPtr dev)
{
    return (dev->type == MASTER_POINTER) ||
            (dev->valuator && dev->button) ||
            (dev->valuator && !dev->key);
}

/*
 * @return true if a device is a keyboard, check is the same as used by XI to
 * fill the 'use' field.
 *
 * Some pointer devices have keys as well (e.g. multimedia keys). Try to not
 * count them as keyboard devices.
 */
Bool
IsKeyboardDevice(DeviceIntPtr dev)
{
    return (dev->type == MASTER_KEYBOARD) ||
            ((dev->key && dev->kbdfeed) && !IsPointerDevice(dev));
}

Bool
IsMaster(DeviceIntPtr dev)
{
    return (dev->type == MASTER_POINTER || dev->type == MASTER_KEYBOARD);
}

static WindowPtr XYToWindow(
    DeviceIntPtr pDev,
    int x,
    int y
);

/**
 * Max event opcode.
 */
extern int lastEvent;

extern int DeviceMotionNotify;

#define CantBeFiltered NoEventMask
/**
 * Event masks for each event type.
 *
 * One set of filters for each device, but only the first layer
 * is initialized. The rest is memcpy'd in InitEvents.
 *
 * Filters are used whether a given event may be delivered to a client,
 * usually in the form of if (window-event-mask & filter); then deliver event.
 *
 * One notable filter is for PointerMotion/DevicePointerMotion events. Each
 * time a button is pressed, the filter is modified to also contain the
 * matching ButtonXMotion mask.
 */
static Mask filters[MAXDEVICES][128] = {
{
	NoSuchEvent,		       /* 0 */
	NoSuchEvent,		       /* 1 */
	KeyPressMask,		       /* KeyPress */
	KeyReleaseMask,		       /* KeyRelease */
	ButtonPressMask,	       /* ButtonPress */
	ButtonReleaseMask,	       /* ButtonRelease */
	PointerMotionMask,	       /* MotionNotify (initial state) */
	EnterWindowMask,	       /* EnterNotify */
	LeaveWindowMask,	       /* LeaveNotify */
	FocusChangeMask,	       /* FocusIn */
	FocusChangeMask,	       /* FocusOut */
	KeymapStateMask,	       /* KeymapNotify */
	ExposureMask,		       /* Expose */
	CantBeFiltered,		       /* GraphicsExpose */
	CantBeFiltered,		       /* NoExpose */
	VisibilityChangeMask,	       /* VisibilityNotify */
	SubstructureNotifyMask,	       /* CreateNotify */
	StructureAndSubMask,	       /* DestroyNotify */
	StructureAndSubMask,	       /* UnmapNotify */
	StructureAndSubMask,	       /* MapNotify */
	SubstructureRedirectMask,      /* MapRequest */
	StructureAndSubMask,	       /* ReparentNotify */
	StructureAndSubMask,	       /* ConfigureNotify */
	SubstructureRedirectMask,      /* ConfigureRequest */
	StructureAndSubMask,	       /* GravityNotify */
	ResizeRedirectMask,	       /* ResizeRequest */
	StructureAndSubMask,	       /* CirculateNotify */
	SubstructureRedirectMask,      /* CirculateRequest */
	PropertyChangeMask,	       /* PropertyNotify */
	CantBeFiltered,		       /* SelectionClear */
	CantBeFiltered,		       /* SelectionRequest */
	CantBeFiltered,		       /* SelectionNotify */
	ColormapChangeMask,	       /* ColormapNotify */
	CantBeFiltered,		       /* ClientMessage */
	CantBeFiltered		       /* MappingNotify */
}};

/**
 * For the given event, return the matching event filter. This filter may then
 * be AND'ed with the selected event mask.
 *
 * For XI2 events, the returned filter is simply the byte containing the event
 * mask we're interested in. E.g. for a mask of (1 << 13), this would be
 * byte[1].
 *
 * @param[in] dev The device the event belongs to, may be NULL.
 * @param[in] event The event to get the filter for. Only the type of the
 *                  event matters, or the extension + evtype for GenericEvents.
 * @return The filter mask for the given event.
 *
 * @see GetEventMask
 */
Mask
GetEventFilter(DeviceIntPtr dev, xEvent *event)
{
    if (event->u.u.type != GenericEvent)
        return filters[dev ? dev->id : 0][event->u.u.type];
    else if (XI2_EVENT(event))
        return (1 << (((xXIDeviceEvent*)event)->evtype % 8));
    ErrorF("[dix] Unknown device type %d. No filter\n", event->u.u.type);
    return 0;
}

/**
 * Return the windows complete XI2 mask for the given XI2 event type.
 */
Mask
GetWindowXI2Mask(DeviceIntPtr dev, WindowPtr win, xEvent* ev)
{
    OtherInputMasks *inputMasks = wOtherInputMasks(win);
    int filter;
    int evtype;

    if (!inputMasks || !XI2_EVENT(ev))
        return 0;

    evtype = ((xGenericEvent*)ev)->evtype;
    filter = GetEventFilter(dev, ev);

    return ((inputMasks->xi2mask[dev->id][evtype/8] & filter) ||
            inputMasks->xi2mask[XIAllDevices][evtype/8] ||
            (inputMasks->xi2mask[XIAllMasterDevices][evtype/8] && IsMaster(dev)));
}

static Mask
GetEventMask(DeviceIntPtr dev, xEvent *event, InputClients* other)
{
    /* XI2 filters are only ever 8 bit, so let's return a 8 bit mask */
    if (XI2_EVENT(event))
    {
        int byte = ((xGenericEvent*)event)->evtype / 8;
        return (other->xi2mask[dev->id][byte] |
                other->xi2mask[XIAllDevices][byte] |
                (IsMaster(dev)? other->xi2mask[XIAllMasterDevices][byte] : 0));
    } else if (CORE_EVENT(event))
        return other->mask[XIAllDevices];
    else
        return other->mask[dev->id];
}


static CARD8 criticalEvents[32] =
{
    0x7c, 0x30, 0x40			/* key, button, expose, and configure events */
};

static void
SyntheticMotion(DeviceIntPtr dev, int x, int y) {
    int screenno = 0;

#ifdef PANORAMIX
    if (!noPanoramiXExtension)
        screenno = dev->spriteInfo->sprite->screen->myNum;
#endif
    PostSyntheticMotion(dev, x, y, screenno,
            (syncEvents.playingEvents) ?  syncEvents.time.milliseconds : currentTime.milliseconds);

}

#ifdef PANORAMIX
static void PostNewCursor(DeviceIntPtr pDev);

static Bool
XineramaSetCursorPosition(
    DeviceIntPtr pDev,
    int x,
    int y,
    Bool generateEvent
){
    ScreenPtr pScreen;
    BoxRec box;
    int i;
    SpritePtr pSprite = pDev->spriteInfo->sprite;

    /* x,y are in Screen 0 coordinates.  We need to decide what Screen
       to send the message too and what the coordinates relative to
       that screen are. */

    pScreen = pSprite->screen;
    x += panoramiXdataPtr[0].x;
    y += panoramiXdataPtr[0].y;

    if(!POINT_IN_REGION(pScreen, &XineramaScreenRegions[pScreen->myNum],
								x, y, &box))
    {
	FOR_NSCREENS(i)
	{
	    if(i == pScreen->myNum)
		continue;
	    if(POINT_IN_REGION(pScreen, &XineramaScreenRegions[i], x, y, &box))
	    {
		pScreen = screenInfo.screens[i];
		break;
	    }
	}
    }

    pSprite->screen = pScreen;
    pSprite->hotPhys.x = x - panoramiXdataPtr[0].x;
    pSprite->hotPhys.y = y - panoramiXdataPtr[0].y;
    x -= panoramiXdataPtr[pScreen->myNum].x;
    y -= panoramiXdataPtr[pScreen->myNum].y;

    return (*pScreen->SetCursorPosition)(pDev, pScreen, x, y, generateEvent);
}


static void
XineramaConstrainCursor(DeviceIntPtr pDev)
{
    SpritePtr pSprite = pDev->spriteInfo->sprite;
    ScreenPtr pScreen;
    BoxRec newBox;

    pScreen = pSprite->screen;
    newBox = pSprite->physLimits;

    /* Translate the constraining box to the screen
       the sprite is actually on */
    newBox.x1 += panoramiXdataPtr[0].x - panoramiXdataPtr[pScreen->myNum].x;
    newBox.x2 += panoramiXdataPtr[0].x - panoramiXdataPtr[pScreen->myNum].x;
    newBox.y1 += panoramiXdataPtr[0].y - panoramiXdataPtr[pScreen->myNum].y;
    newBox.y2 += panoramiXdataPtr[0].y - panoramiXdataPtr[pScreen->myNum].y;

    (* pScreen->ConstrainCursor)(pDev, pScreen, &newBox);
}


static Bool
XineramaSetWindowPntrs(DeviceIntPtr pDev, WindowPtr pWin)
{
    SpritePtr pSprite = pDev->spriteInfo->sprite;

    if(pWin == WindowTable[0]) {
	    memcpy(pSprite->windows, WindowTable,
				PanoramiXNumScreens*sizeof(WindowPtr));
    } else {
	PanoramiXRes *win;
	int rc, i;

	rc = dixLookupResourceByType((pointer *)&win, pWin->drawable.id,
				     XRT_WINDOW, serverClient, DixReadAccess);
	if (rc != Success)
	    return FALSE;

	for(i = 0; i < PanoramiXNumScreens; i++) {
	    rc = dixLookupWindow(pSprite->windows + i, win->info[i].id,
				 serverClient, DixReadAccess);
	    if (rc != Success)  /* window is being unmapped */
		return FALSE;
	}
    }
    return TRUE;
}

static void
XineramaConfineCursorToWindow(DeviceIntPtr pDev,
                              WindowPtr pWin,
                              Bool generateEvents)
{
    SpritePtr pSprite = pDev->spriteInfo->sprite;

    int x, y, off_x, off_y, i;

    if(!XineramaSetWindowPntrs(pDev, pWin))
        return;

    i = PanoramiXNumScreens - 1;

    REGION_COPY(pSprite->screen, &pSprite->Reg1,
            &pSprite->windows[i]->borderSize);
    off_x = panoramiXdataPtr[i].x;
    off_y = panoramiXdataPtr[i].y;

    while(i--) {
        x = off_x - panoramiXdataPtr[i].x;
        y = off_y - panoramiXdataPtr[i].y;

        if(x || y)
            REGION_TRANSLATE(pSprite->screen, &pSprite->Reg1, x, y);

        REGION_UNION(pSprite->screen, &pSprite->Reg1, &pSprite->Reg1,
                &pSprite->windows[i]->borderSize);

        off_x = panoramiXdataPtr[i].x;
        off_y = panoramiXdataPtr[i].y;
    }

    pSprite->hotLimits = *REGION_EXTENTS(pSprite->screen, &pSprite->Reg1);

    if(REGION_NUM_RECTS(&pSprite->Reg1) > 1)
        pSprite->hotShape = &pSprite->Reg1;
    else
        pSprite->hotShape = NullRegion;

    pSprite->confined = FALSE;
    pSprite->confineWin = (pWin == WindowTable[0]) ? NullWindow : pWin;

    CheckPhysLimits(pDev, pSprite->current, generateEvents, FALSE, NULL);
}

#endif  /* PANORAMIX */

/**
 * Modifies the filter for the given protocol event type to the given masks.
 *
 * There's only two callers: UpdateDeviceState() and XI's SetMaskForExtEvent().
 * The latter initialises masks for the matching XI events, it's a once-off
 * setting.
 * UDS however changes the mask for MotionNotify and DeviceMotionNotify each
 * time a button is pressed to include the matching ButtonXMotion mask in the
 * filter.
 *
 * @param[in] deviceid The device to modify the filter for.
 * @param[in] mask The new filter mask.
 * @param[in] event Protocol event type.
 */
void
SetMaskForEvent(int deviceid, Mask mask, int event)
{
    if (deviceid < 0 || deviceid >= MAXDEVICES)
        FatalError("SetMaskForEvent: bogus device id");
    filters[deviceid][event] = mask;
}

void
SetCriticalEvent(int event)
{
    if (event >= 128)
	FatalError("SetCriticalEvent: bogus event number");
    criticalEvents[event >> 3] |= 1 << (event & 7);
}

void
ConfineToShape(DeviceIntPtr pDev, RegionPtr shape, int *px, int *py)
{
    BoxRec box;
    int x = *px, y = *py;
    int incx = 1, incy = 1;
    SpritePtr pSprite;

    pSprite = pDev->spriteInfo->sprite;
    if (POINT_IN_REGION(pSprite->hot.pScreen, shape, x, y, &box))
	return;
    box = *REGION_EXTENTS(pSprite->hot.pScreen, shape);
    /* this is rather crude */
    do {
	x += incx;
	if (x >= box.x2)
	{
	    incx = -1;
	    x = *px - 1;
	}
	else if (x < box.x1)
	{
	    incx = 1;
	    x = *px;
	    y += incy;
	    if (y >= box.y2)
	    {
		incy = -1;
		y = *py - 1;
	    }
	    else if (y < box.y1)
		return; /* should never get here! */
	}
    } while (!POINT_IN_REGION(pSprite->hot.pScreen, shape, x, y, &box));
    *px = x;
    *py = y;
}

static void
CheckPhysLimits(
    DeviceIntPtr pDev,
    CursorPtr cursor,
    Bool generateEvents,
    Bool confineToScreen, /* unused if PanoramiX on */
    ScreenPtr pScreen)    /* unused if PanoramiX on */
{
    HotSpot new;
    SpritePtr pSprite = pDev->spriteInfo->sprite;

    if (!cursor)
	return;
    new = pSprite->hotPhys;
#ifdef PANORAMIX
    if (!noPanoramiXExtension)
        /* I don't care what the DDX has to say about it */
        pSprite->physLimits = pSprite->hotLimits;
    else
#endif
    {
        if (pScreen)
            new.pScreen = pScreen;
        else
            pScreen = new.pScreen;
        (*pScreen->CursorLimits) (pDev, pScreen, cursor, &pSprite->hotLimits,
                &pSprite->physLimits);
        pSprite->confined = confineToScreen;
        (* pScreen->ConstrainCursor)(pDev, pScreen, &pSprite->physLimits);
    }

    /* constrain the pointer to those limits */
    if (new.x < pSprite->physLimits.x1)
	new.x = pSprite->physLimits.x1;
    else
	if (new.x >= pSprite->physLimits.x2)
	    new.x = pSprite->physLimits.x2 - 1;
    if (new.y < pSprite->physLimits.y1)
	new.y = pSprite->physLimits.y1;
    else
	if (new.y >= pSprite->physLimits.y2)
	    new.y = pSprite->physLimits.y2 - 1;
    if (pSprite->hotShape)
	ConfineToShape(pDev, pSprite->hotShape, &new.x, &new.y);
    if ((pScreen != pSprite->hotPhys.pScreen) ||
	(new.x != pSprite->hotPhys.x) || (new.y != pSprite->hotPhys.y))
    {
#ifdef PANORAMIX
        if (!noPanoramiXExtension)
            XineramaSetCursorPosition (pDev, new.x, new.y, generateEvents);
        else
#endif
        {
            if (pScreen != pSprite->hotPhys.pScreen)
                pSprite->hotPhys = new;
            (*pScreen->SetCursorPosition)
                (pDev, pScreen, new.x, new.y, generateEvents);
        }
        if (!generateEvents)
            SyntheticMotion(pDev, new.x, new.y);
    }

#ifdef PANORAMIX
    /* Tell DDX what the limits are */
    if (!noPanoramiXExtension)
        XineramaConstrainCursor(pDev);
#endif
}

static void
CheckVirtualMotion(
    DeviceIntPtr pDev,
    QdEventPtr qe,
    WindowPtr pWin)
{
    SpritePtr pSprite = pDev->spriteInfo->sprite;
    RegionPtr reg = NULL;
    DeviceEvent *ev = NULL;

    if (qe)
    {
        ev = &qe->event->device_event;
        switch(ev->type)
        {
            case ET_Motion:
            case ET_ButtonPress:
            case ET_ButtonRelease:
            case ET_KeyPress:
            case ET_KeyRelease:
            case ET_ProximityIn:
            case ET_ProximityOut:
                pSprite->hot.pScreen = qe->pScreen;
                pSprite->hot.x = ev->root_x;
                pSprite->hot.y = ev->root_y;
                pWin = pDev->deviceGrab.grab ? pDev->deviceGrab.grab->confineTo : NullWindow;
                break;
            default:
                break;
        }
    }
    if (pWin)
    {
	BoxRec lims;

#ifdef PANORAMIX
        if (!noPanoramiXExtension) {
            int x, y, off_x, off_y, i;

            if(!XineramaSetWindowPntrs(pDev, pWin))
                return;

            i = PanoramiXNumScreens - 1;

            REGION_COPY(pSprite->screen, &pSprite->Reg2,
                    &pSprite->windows[i]->borderSize);
            off_x = panoramiXdataPtr[i].x;
            off_y = panoramiXdataPtr[i].y;

            while(i--) {
                x = off_x - panoramiXdataPtr[i].x;
                y = off_y - panoramiXdataPtr[i].y;

                if(x || y)
                    REGION_TRANSLATE(pSprite->screen, &pSprite->Reg2, x, y);

                REGION_UNION(pSprite->screen, &pSprite->Reg2, &pSprite->Reg2,
                        &pSprite->windows[i]->borderSize);

                off_x = panoramiXdataPtr[i].x;
                off_y = panoramiXdataPtr[i].y;
            }
        } else
#endif
        {
            if (pSprite->hot.pScreen != pWin->drawable.pScreen)
            {
                pSprite->hot.pScreen = pWin->drawable.pScreen;
                pSprite->hot.x = pSprite->hot.y = 0;
            }
        }

	lims = *REGION_EXTENTS(pWin->drawable.pScreen, &pWin->borderSize);
	if (pSprite->hot.x < lims.x1)
	    pSprite->hot.x = lims.x1;
	else if (pSprite->hot.x >= lims.x2)
	    pSprite->hot.x = lims.x2 - 1;
	if (pSprite->hot.y < lims.y1)
	    pSprite->hot.y = lims.y1;
	else if (pSprite->hot.y >= lims.y2)
	    pSprite->hot.y = lims.y2 - 1;

#ifdef PANORAMIX
        if (!noPanoramiXExtension)
        {
            if (REGION_NUM_RECTS(&pSprite->Reg2) > 1)
                reg = &pSprite->Reg2;

        } else
#endif
        {
            if (wBoundingShape(pWin))
                reg = &pWin->borderSize;
        }

        if (reg)
            ConfineToShape(pDev, reg, &pSprite->hot.x, &pSprite->hot.y);

	if (qe && ev)
	{
	    qe->pScreen = pSprite->hot.pScreen;
	    ev->root_x = pSprite->hot.x;
	    ev->root_y = pSprite->hot.y;
	}
    }
#ifdef PANORAMIX
    if (noPanoramiXExtension) /* No typo. Only set the root win if disabled */
#endif
        RootWindow(pDev) = WindowTable[pSprite->hot.pScreen->myNum];
}

static void
ConfineCursorToWindow(DeviceIntPtr pDev, WindowPtr pWin, Bool generateEvents, Bool confineToScreen)
{
    ScreenPtr pScreen = pWin->drawable.pScreen;
    SpritePtr pSprite = pDev->spriteInfo->sprite;

    if (syncEvents.playingEvents)
    {
	CheckVirtualMotion(pDev, (QdEventPtr)NULL, pWin);
	SyntheticMotion(pDev, pSprite->hot.x, pSprite->hot.y);
    }
    else
    {
#ifdef PANORAMIX
        if(!noPanoramiXExtension) {
            XineramaConfineCursorToWindow(pDev, pWin, generateEvents);
            return;
        }
#endif
	pSprite->hotLimits = *REGION_EXTENTS( pScreen, &pWin->borderSize);
	pSprite->hotShape = wBoundingShape(pWin) ? &pWin->borderSize
					       : NullRegion;
        CheckPhysLimits(pDev, pSprite->current, generateEvents,
                        confineToScreen, pScreen);
    }
}

Bool
PointerConfinedToScreen(DeviceIntPtr pDev)
{
    return pDev->spriteInfo->sprite->confined;
}

/**
 * Update the sprite cursor to the given cursor.
 *
 * ChangeToCursor() will display the new cursor and free the old cursor (if
 * applicable). If the provided cursor is already the updated cursor, nothing
 * happens.
 */
static void
ChangeToCursor(DeviceIntPtr pDev, CursorPtr cursor)
{
    SpritePtr pSprite = pDev->spriteInfo->sprite;
    ScreenPtr pScreen;

    if (cursor != pSprite->current)
    {
	if ((pSprite->current->bits->xhot != cursor->bits->xhot) ||
		(pSprite->current->bits->yhot != cursor->bits->yhot))
	    CheckPhysLimits(pDev, cursor, FALSE, pSprite->confined,
			    (ScreenPtr)NULL);
#ifdef PANORAMIX
        /* XXX: is this really necessary?? (whot) */
        if (!noPanoramiXExtension)
            pScreen = pSprite->screen;
        else
#endif
            pScreen = pSprite->hotPhys.pScreen;

        (*pScreen->DisplayCursor)(pDev, pScreen, cursor);
	FreeCursor(pSprite->current, (Cursor)0);
	pSprite->current = cursor;
	pSprite->current->refcnt++;
    }
}

/**
 * @returns true if b is a descendent of a
 */
Bool
IsParent(WindowPtr a, WindowPtr b)
{
    for (b = b->parent; b; b = b->parent)
	if (b == a) return TRUE;
    return FALSE;
}

/**
 * Update the cursor displayed on the screen.
 *
 * Called whenever a cursor may have changed shape or position.
 */
static void
PostNewCursor(DeviceIntPtr pDev)
{
    WindowPtr win;
    GrabPtr grab = pDev->deviceGrab.grab;
    SpritePtr   pSprite = pDev->spriteInfo->sprite;
    CursorPtr   pCursor;

    if (syncEvents.playingEvents)
	return;
    if (grab)
    {
	if (grab->cursor)
	{
	    ChangeToCursor(pDev, grab->cursor);
	    return;
	}
	if (IsParent(grab->window, pSprite->win))
	    win = pSprite->win;
	else
	    win = grab->window;
    }
    else
	win = pSprite->win;
    for (; win; win = win->parent)
    {
	if (win->optional)
        {
            pCursor = WindowGetDeviceCursor(win, pDev);
            if (!pCursor && win->optional->cursor != NullCursor)
                pCursor = win->optional->cursor;
            if (pCursor)
            {
                ChangeToCursor(pDev, pCursor);
                return;
            }
	}
    }
}


/**
 * @param dev device which you want to know its current root window
 * @return root window where dev's sprite is located
 */
WindowPtr
GetCurrentRootWindow(DeviceIntPtr dev)
{
    return RootWindow(dev);
}

/**
 * @return window underneath the cursor sprite.
 */
WindowPtr
GetSpriteWindow(DeviceIntPtr pDev)
{
    return pDev->spriteInfo->sprite->win;
}

/**
 * @return current sprite cursor.
 */
CursorPtr
GetSpriteCursor(DeviceIntPtr pDev)
{
    return pDev->spriteInfo->sprite->current;
}

/**
 * Set x/y current sprite position in screen coordinates.
 */
void
GetSpritePosition(DeviceIntPtr pDev, int *px, int *py)
{
    SpritePtr pSprite = pDev->spriteInfo->sprite;
    *px = pSprite->hotPhys.x;
    *py = pSprite->hotPhys.y;
}

#ifdef PANORAMIX
int
XineramaGetCursorScreen(DeviceIntPtr pDev)
{
    if(!noPanoramiXExtension) {
	return pDev->spriteInfo->sprite->screen->myNum;
    } else {
	return 0;
    }
}
#endif /* PANORAMIX */

#define TIMESLOP (5 * 60 * 1000) /* 5 minutes */

static void
MonthChangedOrBadTime(InternalEvent *ev)
{
    /* If the ddx/OS is careless about not processing timestamped events from
     * different sources in sorted order, then it's possible for time to go
     * backwards when it should not.  Here we ensure a decent time.
     */
    if ((currentTime.milliseconds - ev->any.time) > TIMESLOP)
	currentTime.months++;
    else
        ev->any.time = currentTime.milliseconds;
}

static void
NoticeTime(InternalEvent *ev)
{
    if (ev->any.time < currentTime.milliseconds)
        MonthChangedOrBadTime(ev);
    currentTime.milliseconds = ev->any.time;
    lastDeviceEventTime = currentTime;
}

void
NoticeEventTime(InternalEvent *ev)
{
    if (!syncEvents.playingEvents)
	NoticeTime(ev);
}

/**************************************************************************
 *            The following procedures deal with synchronous events       *
 **************************************************************************/

/**
 * EnqueueEvent is a device's processInputProc if a device is frozen.
 * Instead of delivering the events to the client, the event is tacked onto a
 * linked list for later delivery.
 */
void
EnqueueEvent(InternalEvent *ev, DeviceIntPtr device)
{
    QdEventPtr	tail = *syncEvents.pendtail;
    QdEventPtr	qe;
    SpritePtr	pSprite = device->spriteInfo->sprite;
    int		eventlen;
    DeviceEvent *event = &ev->device_event;

    NoticeTime((InternalEvent*)event);

    /* Fix for key repeating bug. */
    if (device->key != NULL && device->key->xkbInfo != NULL &&
        event->type == ET_KeyRelease)
	AccessXCancelRepeatKey(device->key->xkbInfo, event->detail.key);

    if (DeviceEventCallback)
    {
	DeviceEventInfoRec eventinfo;

	/*  The RECORD spec says that the root window field of motion events
	 *  must be valid.  At this point, it hasn't been filled in yet, so
	 *  we do it here.  The long expression below is necessary to get
	 *  the current root window; the apparently reasonable alternative
	 *  GetCurrentRootWindow()->drawable.id doesn't give you the right
	 *  answer on the first motion event after a screen change because
	 *  the data that GetCurrentRootWindow relies on hasn't been
	 *  updated yet.
	 */
	if (ev->any.type == ET_Motion)
	    ev->device_event.root = WindowTable[pSprite->hotPhys.pScreen->myNum]->drawable.id;

	eventinfo.event = ev;
	eventinfo.device = device;
	CallCallbacks(&DeviceEventCallback, (pointer)&eventinfo);
    }

    if (event->type == ET_Motion)
    {
#ifdef PANORAMIX
	if(!noPanoramiXExtension) {
            event->root_x += panoramiXdataPtr[pSprite->screen->myNum].x -
			      panoramiXdataPtr[0].x;
	    event->root_y += panoramiXdataPtr[pSprite->screen->myNum].y -
			      panoramiXdataPtr[0].y;
	}
#endif
	pSprite->hotPhys.x = event->root_x;
	pSprite->hotPhys.y = event->root_y;
	/* do motion compression, but not if from different devices */
	if (tail &&
	    (tail->event->any.type == ET_Motion) &&
            (tail->device == device) &&
	    (tail->pScreen == pSprite->hotPhys.pScreen))
	{
            DeviceEvent *tailev = &tail->event->device_event;
	    tailev->root_x = pSprite->hotPhys.x;
	    tailev->root_y = pSprite->hotPhys.y;
	    tailev->time = event->time;
	    tail->months = currentTime.months;
	    return;
	}
    }

    eventlen = event->length;

    qe = xalloc(sizeof(QdEventRec) + eventlen);
    if (!qe)
	return;
    qe->next = (QdEventPtr)NULL;
    qe->device = device;
    qe->pScreen = pSprite->hotPhys.pScreen;
    qe->months = currentTime.months;
    qe->event = (InternalEvent *)(qe + 1);
    memcpy(qe->event, event, eventlen);
    if (tail)
	syncEvents.pendtail = &tail->next;
    *syncEvents.pendtail = qe;
}

/**
 * Run through the list of events queued up in syncEvents.
 * For each event do:
 * If the device for this event is not frozen anymore, take it and process it
 * as usually.
 * After that, check if there's any devices in the list that are not frozen.
 * If there is none, we're done. If there is at least one device that is not
 * frozen, then re-run from the beginning of the event queue.
 */
static void
PlayReleasedEvents(void)
{
    QdEventPtr *prev, qe;
    DeviceIntPtr dev;
    DeviceIntPtr pDev;

    prev = &syncEvents.pending;
    while ( (qe = *prev) )
    {
	if (!qe->device->deviceGrab.sync.frozen)
	{
	    *prev = qe->next;
            pDev = qe->device;
	    if (*syncEvents.pendtail == *prev)
		syncEvents.pendtail = prev;
	    if (qe->event->any.type == ET_Motion)
		CheckVirtualMotion(pDev, qe, NullWindow);
	    syncEvents.time.months = qe->months;
            syncEvents.time.milliseconds = qe->event->any.time;
#ifdef PANORAMIX
	   /* Translate back to the sprite screen since processInputProc
	      will translate from sprite screen to screen 0 upon reentry
	      to the DIX layer */
	    if(!noPanoramiXExtension) {
                DeviceEvent *ev = &qe->event->device_event;
                switch(ev->type)
                {
                    case ET_Motion:
                    case ET_ButtonPress:
                    case ET_ButtonRelease:
                    case ET_KeyPress:
                    case ET_KeyRelease:
                    case ET_ProximityIn:
                    case ET_ProximityOut:
                        ev->root_x += panoramiXdataPtr[0].x -
                            panoramiXdataPtr[pDev->spriteInfo->sprite->screen->myNum].x;
                        ev->root_y += panoramiXdataPtr[0].y -
                            panoramiXdataPtr[pDev->spriteInfo->sprite->screen->myNum].y;
                        break;
                    default:
                        break;
                }

	    }
#endif
	    (*qe->device->public.processInputProc)(qe->event, qe->device);
	    xfree(qe);
	    for (dev = inputInfo.devices; dev && dev->deviceGrab.sync.frozen; dev = dev->next)
		;
	    if (!dev)
		break;
	    /* Playing the event may have unfrozen another device. */
	    /* So to play it safe, restart at the head of the queue */
	    prev = &syncEvents.pending;
	}
	else
	    prev = &qe->next;
    }
}

/**
 * Freeze or thaw the given devices. The device's processing proc is
 * switched to either the real processing proc (in case of thawing) or an
 * enqueuing processing proc (usually EnqueueEvent()).
 *
 * @param dev The device to freeze/thaw
 * @param frozen True to freeze or false to thaw.
 */
static void
FreezeThaw(DeviceIntPtr dev, Bool frozen)
{
    dev->deviceGrab.sync.frozen = frozen;
    if (frozen)
	dev->public.processInputProc = dev->public.enqueueInputProc;
    else
	dev->public.processInputProc = dev->public.realInputProc;
}

/**
 * Unfreeze devices and replay all events to the respective clients.
 *
 * ComputeFreezes takes the first event in the device's frozen event queue. It
 * runs up the sprite tree (spriteTrace) and searches for the window to replay
 * the events from. If it is found, it checks for passive grabs one down from
 * the window or delivers the events.
 */
static void
ComputeFreezes(void)
{
    DeviceIntPtr replayDev = syncEvents.replayDev;
    int i;
    WindowPtr w;
    GrabPtr grab;
    DeviceIntPtr dev;

    for (dev = inputInfo.devices; dev; dev = dev->next)
	FreezeThaw(dev, dev->deviceGrab.sync.other ||
                (dev->deviceGrab.sync.state >= FROZEN));
    if (syncEvents.playingEvents || (!replayDev && !syncEvents.pending))
	return;
    syncEvents.playingEvents = TRUE;
    if (replayDev)
    {
        DeviceEvent* event = replayDev->deviceGrab.sync.event;

	syncEvents.replayDev = (DeviceIntPtr)NULL;

        w = XYToWindow(replayDev, event->root_x, event->root_y);
	for (i = 0; i < replayDev->spriteInfo->sprite->spriteTraceGood; i++)
	{
	    if (syncEvents.replayWin ==
		replayDev->spriteInfo->sprite->spriteTrace[i])
	    {
		if (!CheckDeviceGrabs(replayDev, event, i+1)) {
		    if (replayDev->focus && !IsPointerEvent((InternalEvent*)event))
			DeliverFocusedEvent(replayDev, (InternalEvent*)event, w);
		    else
			DeliverDeviceEvents(w, (InternalEvent*)event, NullGrab,
                                            NullWindow, replayDev);
		}
		goto playmore;
	    }
	}
	/* must not still be in the same stack */
	if (replayDev->focus && !IsPointerEvent((InternalEvent*)event))
	    DeliverFocusedEvent(replayDev, (InternalEvent*)event, w);
	else
	    DeliverDeviceEvents(w, (InternalEvent*)event, NullGrab,
                                NullWindow, replayDev);
    }
playmore:
    for (dev = inputInfo.devices; dev; dev = dev->next)
    {
	if (!dev->deviceGrab.sync.frozen)
	{
	    PlayReleasedEvents();
	    break;
	}
    }
    syncEvents.playingEvents = FALSE;
    for (dev = inputInfo.devices; dev; dev = dev->next)
    {
        if (DevHasCursor(dev))
        {
            /* the following may have been skipped during replay,
              so do it now */
            if ((grab = dev->deviceGrab.grab) && grab->confineTo)
            {
                if (grab->confineTo->drawable.pScreen !=
                        dev->spriteInfo->sprite->hotPhys.pScreen)
                    dev->spriteInfo->sprite->hotPhys.x =
                        dev->spriteInfo->sprite->hotPhys.y = 0;
                ConfineCursorToWindow(dev, grab->confineTo, TRUE, TRUE);
            }
            else
                ConfineCursorToWindow(dev,
                        WindowTable[dev->spriteInfo->sprite->hotPhys.pScreen->myNum],
                        TRUE, FALSE);
            PostNewCursor(dev);
        }
    }
}

#ifdef RANDR
void
ScreenRestructured (ScreenPtr pScreen)
{
    GrabPtr grab;
    DeviceIntPtr pDev;

    for (pDev = inputInfo.devices; pDev; pDev = pDev->next)
    {
        if (!DevHasCursor(pDev))
            continue;

        /* GrabDevice doesn't have a confineTo field, so we don't need to
         * worry about it. */
        if ((grab = pDev->deviceGrab.grab) && grab->confineTo)
        {
            if (grab->confineTo->drawable.pScreen
                    != pDev->spriteInfo->sprite->hotPhys.pScreen)
                pDev->spriteInfo->sprite->hotPhys.x = pDev->spriteInfo->sprite->hotPhys.y = 0;
            ConfineCursorToWindow(pDev, grab->confineTo, TRUE, TRUE);
        }
        else
            ConfineCursorToWindow(pDev,
                    WindowTable[pDev->spriteInfo->sprite->hotPhys.pScreen->myNum],
                    TRUE, FALSE);
    }
}
#endif

static void
CheckGrabForSyncs(DeviceIntPtr thisDev, Bool thisMode, Bool otherMode)
{
    GrabPtr grab = thisDev->deviceGrab.grab;
    DeviceIntPtr dev;

    if (thisMode == GrabModeSync)
	thisDev->deviceGrab.sync.state = FROZEN_NO_EVENT;
    else
    {	/* free both if same client owns both */
	thisDev->deviceGrab.sync.state = THAWED;
	if (thisDev->deviceGrab.sync.other &&
	    (CLIENT_BITS(thisDev->deviceGrab.sync.other->resource) ==
	     CLIENT_BITS(grab->resource)))
	    thisDev->deviceGrab.sync.other = NullGrab;
    }

    if (IsMaster(thisDev))
    {
        dev = GetPairedDevice(thisDev);
        if (otherMode == GrabModeSync)
            dev->deviceGrab.sync.other = grab;
        else
        {	/* free both if same client owns both */
            if (dev->deviceGrab.sync.other &&
                    (CLIENT_BITS(dev->deviceGrab.sync.other->resource) ==
                     CLIENT_BITS(grab->resource)))
                dev->deviceGrab.sync.other = NullGrab;
        }
    }
    ComputeFreezes();
}

/* Only ever used if a grab is called on an attached slave device. */
static int GrabPrivateKeyIndex;
static DevPrivateKey GrabPrivateKey = &GrabPrivateKeyIndex;

/**
 * Save the device's master device in the devPrivates. This needs to be done
 * if a client directly grabs a slave device that is attached to a master. For
 * the duration of the grab, the device is detached, ungrabbing re-attaches it
 * though.
 *
 * We store the ID of the master device only in case the master disappears
 * while the device has a grab.
 */
static void
DetachFromMaster(DeviceIntPtr dev)
{
    intptr_t id;
    if (!dev->u.master)
        return;

    id = dev->u.master->id;

    dixSetPrivate(&dev->devPrivates, GrabPrivateKey, (void *)id);
    AttachDevice(NULL, dev, NULL);
}

static void
ReattachToOldMaster(DeviceIntPtr dev)
{
    int id;
    void *p;
    DeviceIntPtr master = NULL;

    if (IsMaster(dev))
        return;


    p = dixLookupPrivate(&dev->devPrivates, GrabPrivateKey);
    id = (intptr_t) p; /* silence gcc warnings */
    dixLookupDevice(&master, id, serverClient, DixUseAccess);

    if (master)
    {
        AttachDevice(serverClient, dev, master);
        dixSetPrivate(&dev->devPrivates, GrabPrivateKey, NULL);
    }
}

/**
 * Activate a pointer grab on the given device. A pointer grab will cause all
 * core pointer events of this device to be delivered to the grabbing client only.
 * No other device will send core events to the grab client while the grab is
 * on, but core events will be sent to other clients.
 * Can cause the cursor to change if a grab cursor is set.
 *
 * Note that parameter autoGrab may be (True & ImplicitGrabMask) if the grab
 * is an implicit grab caused by a ButtonPress event.
 *
 * @param mouse The device to grab.
 * @param grab The grab structure, needs to be setup.
 * @param autoGrab True if the grab was caused by a button down event and not
 * explicitely by a client.
 */
void
ActivatePointerGrab(DeviceIntPtr mouse, GrabPtr grab,
                    TimeStamp time, Bool autoGrab)
{
    GrabInfoPtr grabinfo = &mouse->deviceGrab;
    WindowPtr oldWin = (grabinfo->grab) ?
                        grabinfo->grab->window
                        : mouse->spriteInfo->sprite->win;
    Bool isPassive = autoGrab & ~ImplicitGrabMask;

    /* slave devices need to float for the duration of the grab. */
    if (grab->grabtype == GRABTYPE_XI2 &&
        !(autoGrab & ImplicitGrabMask) && !IsMaster(mouse))
        DetachFromMaster(mouse);

    if (grab->confineTo)
    {
	if (grab->confineTo->drawable.pScreen
                != mouse->spriteInfo->sprite->hotPhys.pScreen)
	    mouse->spriteInfo->sprite->hotPhys.x =
                mouse->spriteInfo->sprite->hotPhys.y = 0;
	ConfineCursorToWindow(mouse, grab->confineTo, FALSE, TRUE);
    }
    DoEnterLeaveEvents(mouse, mouse->id, oldWin, grab->window, NotifyGrab);
    mouse->valuator->motionHintWindow = NullWindow;
    if (syncEvents.playingEvents)
        grabinfo->grabTime = syncEvents.time;
    else
	grabinfo->grabTime = time;
    if (grab->cursor)
	grab->cursor->refcnt++;
    grabinfo->activeGrab = *grab;
    grabinfo->grab = &grabinfo->activeGrab;
    grabinfo->fromPassiveGrab = isPassive;
    grabinfo->implicitGrab = autoGrab & ImplicitGrabMask;
    PostNewCursor(mouse);
    CheckGrabForSyncs(mouse,(Bool)grab->pointerMode, (Bool)grab->keyboardMode);
}

/**
 * Delete grab on given device, update the sprite.
 *
 * Extension devices are set up for ActivateKeyboardGrab().
 */
void
DeactivatePointerGrab(DeviceIntPtr mouse)
{
    GrabPtr grab = mouse->deviceGrab.grab;
    DeviceIntPtr dev;
    Bool wasImplicit = (mouse->deviceGrab.fromPassiveGrab &&
                        mouse->deviceGrab.implicitGrab);

    mouse->valuator->motionHintWindow = NullWindow;
    mouse->deviceGrab.grab = NullGrab;
    mouse->deviceGrab.sync.state = NOT_GRABBED;
    mouse->deviceGrab.fromPassiveGrab = FALSE;

    for (dev = inputInfo.devices; dev; dev = dev->next)
    {
	if (dev->deviceGrab.sync.other == grab)
	    dev->deviceGrab.sync.other = NullGrab;
    }
    DoEnterLeaveEvents(mouse, mouse->id, grab->window,
                       mouse->spriteInfo->sprite->win, NotifyUngrab);
    if (grab->confineTo)
	ConfineCursorToWindow(mouse, RootWindow(mouse), FALSE, FALSE);
    PostNewCursor(mouse);
    if (grab->cursor)
	FreeCursor(grab->cursor, (Cursor)0);

    if (!wasImplicit && grab->grabtype == GRABTYPE_XI2)
        ReattachToOldMaster(mouse);

    ComputeFreezes();
}

/**
 * Activate a keyboard grab on the given device.
 *
 * Extension devices have ActivateKeyboardGrab() set as their grabbing proc.
 */
void
ActivateKeyboardGrab(DeviceIntPtr keybd, GrabPtr grab, TimeStamp time, Bool passive)
{
    GrabInfoPtr grabinfo = &keybd->deviceGrab;
    WindowPtr oldWin;

    /* slave devices need to float for the duration of the grab. */
    if (grab->grabtype == GRABTYPE_XI2 &&
        !(passive & ImplicitGrabMask) &&
        !IsMaster(keybd))
        DetachFromMaster(keybd);

    if (grabinfo->grab)
	oldWin = grabinfo->grab->window;
    else if (keybd->focus)
	oldWin = keybd->focus->win;
    else
	oldWin = keybd->spriteInfo->sprite->win;
    if (oldWin == FollowKeyboardWin)
	oldWin = keybd->focus->win;
    if (keybd->valuator)
	keybd->valuator->motionHintWindow = NullWindow;
    DoFocusEvents(keybd, oldWin, grab->window, NotifyGrab);
    if (syncEvents.playingEvents)
	grabinfo->grabTime = syncEvents.time;
    else
	grabinfo->grabTime = time;
    grabinfo->activeGrab = *grab;
    grabinfo->grab = &grabinfo->activeGrab;
    grabinfo->fromPassiveGrab = passive;
    grabinfo->implicitGrab = passive & ImplicitGrabMask;
    CheckGrabForSyncs(keybd, (Bool)grab->keyboardMode, (Bool)grab->pointerMode);
}

/**
 * Delete keyboard grab for the given device.
 */
void
DeactivateKeyboardGrab(DeviceIntPtr keybd)
{
    GrabPtr grab = keybd->deviceGrab.grab;
    DeviceIntPtr dev;
    WindowPtr focusWin = keybd->focus ? keybd->focus->win
                                           : keybd->spriteInfo->sprite->win;
    Bool wasImplicit = (keybd->deviceGrab.fromPassiveGrab &&
                        keybd->deviceGrab.implicitGrab);

    if (focusWin == FollowKeyboardWin)
	focusWin = inputInfo.keyboard->focus->win;
    if (keybd->valuator)
	keybd->valuator->motionHintWindow = NullWindow;
    keybd->deviceGrab.grab = NullGrab;
    keybd->deviceGrab.sync.state = NOT_GRABBED;
    keybd->deviceGrab.fromPassiveGrab = FALSE;

    for (dev = inputInfo.devices; dev; dev = dev->next)
    {
	if (dev->deviceGrab.sync.other == grab)
	    dev->deviceGrab.sync.other = NullGrab;
    }
    DoFocusEvents(keybd, grab->window, focusWin, NotifyUngrab);

    if (!wasImplicit && grab->grabtype == GRABTYPE_XI2)
        ReattachToOldMaster(keybd);

    ComputeFreezes();
}

void
AllowSome(ClientPtr client,
          TimeStamp time,
          DeviceIntPtr thisDev,
          int newState)
{
    Bool thisGrabbed, otherGrabbed, othersFrozen, thisSynced;
    TimeStamp grabTime;
    DeviceIntPtr dev;
    GrabInfoPtr devgrabinfo,
                grabinfo = &thisDev->deviceGrab;

    thisGrabbed = grabinfo->grab && SameClient(grabinfo->grab, client);
    thisSynced = FALSE;
    otherGrabbed = FALSE;
    othersFrozen = FALSE;
    grabTime = grabinfo->grabTime;
    for (dev = inputInfo.devices; dev; dev = dev->next)
    {
        devgrabinfo = &dev->deviceGrab;

	if (dev == thisDev)
	    continue;
	if (devgrabinfo->grab && SameClient(devgrabinfo->grab, client))
	{
	    if (!(thisGrabbed || otherGrabbed) ||
		(CompareTimeStamps(devgrabinfo->grabTime, grabTime) == LATER))
		grabTime = devgrabinfo->grabTime;
	    otherGrabbed = TRUE;
	    if (grabinfo->sync.other == devgrabinfo->grab)
		thisSynced = TRUE;
	    if (devgrabinfo->sync.state >= FROZEN)
		othersFrozen = TRUE;
	}
    }
    if (!((thisGrabbed && grabinfo->sync.state >= FROZEN) || thisSynced))
	return;
    if ((CompareTimeStamps(time, currentTime) == LATER) ||
	(CompareTimeStamps(time, grabTime) == EARLIER))
	return;
    switch (newState)
    {
	case THAWED:		       /* Async */
	    if (thisGrabbed)
		grabinfo->sync.state = THAWED;
	    if (thisSynced)
		grabinfo->sync.other = NullGrab;
	    ComputeFreezes();
	    break;
	case FREEZE_NEXT_EVENT:		/* Sync */
	    if (thisGrabbed)
	    {
		grabinfo->sync.state = FREEZE_NEXT_EVENT;
		if (thisSynced)
		    grabinfo->sync.other = NullGrab;
		ComputeFreezes();
	    }
	    break;
	case THAWED_BOTH:		/* AsyncBoth */
	    if (othersFrozen)
	    {
		for (dev = inputInfo.devices; dev; dev = dev->next)
		{
                    devgrabinfo = &dev->deviceGrab;
		    if (devgrabinfo->grab
                            && SameClient(devgrabinfo->grab, client))
			devgrabinfo->sync.state = THAWED;
		    if (devgrabinfo->sync.other &&
                            SameClient(devgrabinfo->sync.other, client))
			devgrabinfo->sync.other = NullGrab;
		}
		ComputeFreezes();
	    }
	    break;
	case FREEZE_BOTH_NEXT_EVENT:	/* SyncBoth */
	    if (othersFrozen)
	    {
		for (dev = inputInfo.devices; dev; dev = dev->next)
		{
                    devgrabinfo = &dev->deviceGrab;
		    if (devgrabinfo->grab
                            && SameClient(devgrabinfo->grab, client))
			devgrabinfo->sync.state = FREEZE_BOTH_NEXT_EVENT;
		    if (devgrabinfo->sync.other
                            && SameClient(devgrabinfo->sync.other, client))
			devgrabinfo->sync.other = NullGrab;
		}
		ComputeFreezes();
	    }
	    break;
	case NOT_GRABBED:		/* Replay */
	    if (thisGrabbed && grabinfo->sync.state == FROZEN_WITH_EVENT)
	    {
		if (thisSynced)
		    grabinfo->sync.other = NullGrab;
		syncEvents.replayDev = thisDev;
		syncEvents.replayWin = grabinfo->grab->window;
		(*grabinfo->DeactivateGrab)(thisDev);
		syncEvents.replayDev = (DeviceIntPtr)NULL;
	    }
	    break;
	case THAW_OTHERS:		/* AsyncOthers */
	    if (othersFrozen)
	    {
		for (dev = inputInfo.devices; dev; dev = dev->next)
		{
		    if (dev == thisDev)
			continue;
                    devgrabinfo = &dev->deviceGrab;
		    if (devgrabinfo->grab
                            && SameClient(devgrabinfo->grab, client))
			devgrabinfo->sync.state = THAWED;
		    if (devgrabinfo->sync.other
                            && SameClient(devgrabinfo->sync.other, client))
			devgrabinfo->sync.other = NullGrab;
		}
		ComputeFreezes();
	    }
	    break;
    }
}

/**
 * Server-side protocol handling for AllowEvents request.
 *
 * Release some events from a frozen device.
 */
int
ProcAllowEvents(ClientPtr client)
{
    TimeStamp		time;
    DeviceIntPtr	mouse = NULL;
    DeviceIntPtr	keybd = NULL;
    REQUEST(xAllowEventsReq);

    REQUEST_SIZE_MATCH(xAllowEventsReq);
    time = ClientTimeToServerTime(stuff->time);

    mouse = PickPointer(client);
    keybd = PickKeyboard(client);

    switch (stuff->mode)
    {
	case ReplayPointer:
	    AllowSome(client, time, mouse, NOT_GRABBED);
	    break;
	case SyncPointer:
	    AllowSome(client, time, mouse, FREEZE_NEXT_EVENT);
	    break;
	case AsyncPointer:
	    AllowSome(client, time, mouse, THAWED);
	    break;
	case ReplayKeyboard:
	    AllowSome(client, time, keybd, NOT_GRABBED);
	    break;
	case SyncKeyboard:
	    AllowSome(client, time, keybd, FREEZE_NEXT_EVENT);
	    break;
	case AsyncKeyboard:
	    AllowSome(client, time, keybd, THAWED);
	    break;
	case SyncBoth:
	    AllowSome(client, time, keybd, FREEZE_BOTH_NEXT_EVENT);
	    break;
	case AsyncBoth:
	    AllowSome(client, time, keybd, THAWED_BOTH);
	    break;
	default:
	    client->errorValue = stuff->mode;
	    return BadValue;
    }
    return Success;
}

/**
 * Deactivate grabs from any device that has been grabbed by the client.
 */
void
ReleaseActiveGrabs(ClientPtr client)
{
    DeviceIntPtr dev;
    Bool    done;

    /* XXX CloseDownClient should remove passive grabs before
     * releasing active grabs.
     */
    do {
	done = TRUE;
	for (dev = inputInfo.devices; dev; dev = dev->next)
	{
	    if (dev->deviceGrab.grab && SameClient(dev->deviceGrab.grab, client))
	    {
		(*dev->deviceGrab.DeactivateGrab)(dev);
		done = FALSE;
	    }
	}
    } while (!done);
}

/**************************************************************************
 *            The following procedures deal with delivering events        *
 **************************************************************************/

/**
 * Deliver the given events to the given client.
 *
 * More than one event may be delivered at a time. This is the case with
 * DeviceMotionNotifies which may be followed by DeviceValuator events.
 *
 * TryClientEvents() is the last station before actually writing the events to
 * the socket. Anything that is not filtered here, will get delivered to the
 * client.
 * An event is only delivered if
 *   - mask and filter match up.
 *   - no other client has a grab on the device that caused the event.
 *
 *
 * @param client The target client to deliver to.
 * @param dev The device the event came from. May be NULL.
 * @param pEvents The events to be delivered.
 * @param count Number of elements in pEvents.
 * @param mask Event mask as set by the window.
 * @param filter Mask based on event type.
 * @param grab Possible grab on the device that caused the event.
 *
 * @return 1 if event was delivered, 0 if not or -1 if grab was not set by the
 * client.
 */
int
TryClientEvents (ClientPtr client, DeviceIntPtr dev, xEvent *pEvents,
                 int count, Mask mask, Mask filter, GrabPtr grab)
{
    int i;
    int type;

#ifdef DEBUG_EVENTS
    ErrorF("[dix] Event([%d, %d], mask=0x%lx), client=%d%s",
           pEvents->u.u.type, pEvents->u.u.detail, mask,
           client ? client->index : -1,
           (client && client->clientGone) ? " (gone)" : "");
#endif

    if (!client || client == serverClient || client->clientGone) {
#ifdef DEBUG_EVENTS
        ErrorF(" not delivered to fake/dead client\n");
#endif
        return 0;
    }

    if (filter != CantBeFiltered && !(mask & filter))
    {
 #ifdef DEBUG_EVENTS
        ErrorF(" filtered\n");
 #endif
        return 0;
    }

    if (grab && !SameClient(grab, client))
    {
#ifdef DEBUG_EVENTS
        ErrorF(" not delivered due to grab\n");
#endif
        return -1; /* don't send, but notify caller */
    }

    type = pEvents->u.u.type;
    if (type == MotionNotify)
    {
        if (mask & PointerMotionHintMask)
        {
            if (WID(dev->valuator->motionHintWindow) ==
                    pEvents->u.keyButtonPointer.event)
            {
#ifdef DEBUG_EVENTS
                ErrorF("[dix] \n");
                ErrorF("[dix] motionHintWindow == keyButtonPointer.event\n");
#endif
                return 1; /* don't send, but pretend we did */
            }
            pEvents->u.u.detail = NotifyHint;
        }
        else
        {
            pEvents->u.u.detail = NotifyNormal;
        }
    }
    else if (type == DeviceMotionNotify)
    {
        if (MaybeSendDeviceMotionNotifyHint((deviceKeyButtonPointer*)pEvents,
                                            mask) != 0)
            return 1;
    } else if (type == KeyPress)
    {
        if (EventIsKeyRepeat(pEvents))
        {
            if (!_XkbWantsDetectableAutoRepeat(client))
            {
                xEvent release = *pEvents;
                release.u.u.type = KeyRelease;
                release.u.u.sequenceNumber = client->sequence;
                WriteEventsToClient(client, 1, &release);
#ifdef DEBUG_EVENTS
                ErrorF(" (plus fake core release for repeat)");
#endif
            } else
            {
#ifdef DEBUG_EVENTS
                ErrorF(" (detectable autorepeat for core)");
#endif
            }
        }

    } else if (type == DeviceKeyPress)
    {
        if (EventIsKeyRepeat(pEvents))
        {
            if (!_XkbWantsDetectableAutoRepeat(client))
            {
                deviceKeyButtonPointer release = *(deviceKeyButtonPointer *)pEvents;
                release.type = DeviceKeyRelease;
                release.sequenceNumber = client->sequence;
#ifdef DEBUG_EVENTS
                ErrorF(" (plus fake xi1 release for repeat)");
#endif
                WriteEventsToClient(client, 1, (xEvent *) &release);
            }
            else {
#ifdef DEBUG_EVENTS
                ErrorF(" (detectable autorepeat for core)");
#endif
            }
        }
    }

    type &= 0177;
    if (type != KeymapNotify)
    {
        /* all extension events must have a sequence number */
        for (i = 0; i < count; i++)
            pEvents[i].u.u.sequenceNumber = client->sequence;
    }

    if (BitIsOn(criticalEvents, type))
    {
        if (client->smart_priority < SMART_MAX_PRIORITY)
            client->smart_priority++;
        SetCriticalOutputPending();
    }

    WriteEventsToClient(client, count, pEvents);
#ifdef DEBUG_EVENTS
    ErrorF("[dix]  delivered\n");
#endif
    return 1;
}

/**
 * Deliver events to a window. At this point, we do not yet know if the event
 * actually needs to be delivered. May activate a grab if the event is a
 * button press.
 *
 * Core events are always delivered to the window owner. If the filter is
 * something other than CantBeFiltered, the event is also delivered to other
 * clients with the matching mask on the window.
 *
 * More than one event may be delivered at a time. This is the case with
 * DeviceMotionNotifies which may be followed by DeviceValuator events.
 *
 * @param pWin The window that would get the event.
 * @param pEvents The events to be delivered.
 * @param count Number of elements in pEvents.
 * @param filter Mask based on event type.
 * @param grab Possible grab on the device that caused the event.
 *
 * @return Number of events delivered to various clients.
 */
int
DeliverEventsToWindow(DeviceIntPtr pDev, WindowPtr pWin, xEvent
        *pEvents, int count, Mask filter, GrabPtr grab)
{
    int deliveries = 0, nondeliveries = 0;
    int attempt;
    InputClients *other;
    ClientPtr client = NullClient;
    Mask deliveryMask = 0; /* If a grab occurs due to a button press, then
		              this mask is the mask of the grab. */
    int type = pEvents->u.u.type;


    /* Deliver to window owner */
    if ((filter == CantBeFiltered) || CORE_EVENT(pEvents))
    {
	/* if nobody ever wants to see this event, skip some work */
	if (filter != CantBeFiltered &&
	    !((wOtherEventMasks(pWin)|pWin->eventMask) & filter))
	    return 0;

        if (IsInterferingGrab(wClient(pWin), pDev, pEvents))
                return 0;

	if (XaceHook(XACE_RECEIVE_ACCESS, wClient(pWin), pWin, pEvents, count))
	    /* do nothing */;
        else if ( (attempt = TryClientEvents(wClient(pWin), pDev, pEvents,
                                             count, pWin->eventMask,
                                             filter, grab)) )
	{
	    if (attempt > 0)
	    {
		deliveries++;
		client = wClient(pWin);
		deliveryMask = pWin->eventMask;
	    } else
		nondeliveries--;
	}
    }

    /* CantBeFiltered means only window owner gets the event */
    if (filter != CantBeFiltered)
    {
        if (CORE_EVENT(pEvents))
            other = (InputClients *)wOtherClients(pWin);
        else if (XI2_EVENT(pEvents))
        {
            OtherInputMasks *inputMasks = wOtherInputMasks(pWin);
            /* Has any client selected for the event? */
            if (!GetWindowXI2Mask(pDev, pWin, pEvents))
                return 0;
            other = inputMasks->inputClients;
        } else {
            OtherInputMasks *inputMasks = wOtherInputMasks(pWin);
            /* Has any client selected for the event? */
            if (!inputMasks ||
                !(inputMasks->inputEvents[pDev->id] & filter))
                return 0;

            other = inputMasks->inputClients;
        }

        for (; other; other = other->next)
        {
            Mask mask;
            if (IsInterferingGrab(rClient(other), pDev, pEvents))
                continue;

            mask = GetEventMask(pDev, pEvents, other);

            if (XaceHook(XACE_RECEIVE_ACCESS, rClient(other), pWin,
                        pEvents, count))
                /* do nothing */;
            else if ( (attempt = TryClientEvents(rClient(other), pDev,
                            pEvents, count,
                            mask, filter, grab)) )
            {
                if (attempt > 0)
                {
                    deliveries++;
                    client = rClient(other);
                    deliveryMask = mask;
                } else
                    nondeliveries--;
            }
        }
    }
    /*
     * Note that since core events are delivered first, an implicit grab may
     * be activated on a core grab, stopping the XI events.
     */
    if ((type == DeviceButtonPress || type == ButtonPress ||
        ((XI2_EVENT(pEvents) && ((xGenericEvent*)pEvents)->evtype == XI_ButtonPress)))
            && deliveries
            && (!grab))
    {
	GrabRec tempGrab;
        OtherInputMasks *inputMasks;

        memset(&tempGrab, 0, sizeof(GrabRec));
        tempGrab.next = NULL;
	tempGrab.device = pDev;
	tempGrab.resource = client->clientAsMask;
	tempGrab.window = pWin;
	tempGrab.ownerEvents = (deliveryMask & OwnerGrabButtonMask) ? TRUE : FALSE;
	tempGrab.eventMask = deliveryMask;
	tempGrab.keyboardMode = GrabModeAsync;
	tempGrab.pointerMode = GrabModeAsync;
	tempGrab.confineTo = NullWindow;
	tempGrab.cursor = NullCursor;
        tempGrab.type = type;
        if (type == ButtonPress)
            tempGrab.grabtype = GRABTYPE_CORE;
        else if (type == DeviceButtonPress)
            tempGrab.grabtype = GRABTYPE_XI;
        else
        {
            tempGrab.type = ((xGenericEvent*)pEvents)->evtype;
            tempGrab.grabtype = GRABTYPE_XI2;
        }

        /* get the XI and XI2 device mask */
        inputMasks = wOtherInputMasks(pWin);
        tempGrab.deviceMask = (inputMasks) ? inputMasks->inputEvents[pDev->id]: 0;

        if (inputMasks)
            memcpy(tempGrab.xi2mask, inputMasks->xi2mask,
                    sizeof(tempGrab.xi2mask));

	(*pDev->deviceGrab.ActivateGrab)(pDev, &tempGrab,
                                        currentTime, TRUE | ImplicitGrabMask);
    }
    else if ((type == MotionNotify) && deliveries)
	pDev->valuator->motionHintWindow = pWin;
    else
    {
	if ((type == DeviceMotionNotify || type == DeviceButtonPress) &&
	    deliveries)
	    CheckDeviceGrabAndHintWindow (pWin, type,
					  (deviceKeyButtonPointer*) pEvents,
					  grab, client, deliveryMask);
    }
    if (deliveries)
	return deliveries;
    return nondeliveries;
}

/* If the event goes to dontClient, don't send it and return 0.  if
   send works,  return 1 or if send didn't work, return 2.
   Only works for core events.
*/

#ifdef PANORAMIX
static int
XineramaTryClientEventsResult(
    ClientPtr client,
    GrabPtr grab,
    Mask mask,
    Mask filter
){
    if ((client) && (client != serverClient) && (!client->clientGone) &&
        ((filter == CantBeFiltered) || (mask & filter)))
    {
        if (grab && !SameClient(grab, client)) return -1;
	else return 1;
    }
    return 0;
}
#endif

/**
 * Try to deliver events to the interested parties.
 *
 * @param pWin The window that would get the event.
 * @param pEvents The events to be delivered.
 * @param count Number of elements in pEvents.
 * @param filter Mask based on event type.
 * @param dontClient Don't deliver to the dontClient.
 */
int
MaybeDeliverEventsToClient(WindowPtr pWin, xEvent *pEvents,
                           int count, Mask filter, ClientPtr dontClient)
{
    OtherClients *other;


    if (pWin->eventMask & filter)
    {
        if (wClient(pWin) == dontClient)
	    return 0;
#ifdef PANORAMIX
	if(!noPanoramiXExtension && pWin->drawable.pScreen->myNum)
	    return XineramaTryClientEventsResult(
			wClient(pWin), NullGrab, pWin->eventMask, filter);
#endif
	if (XaceHook(XACE_RECEIVE_ACCESS, wClient(pWin), pWin, pEvents, count))
	    return 1; /* don't send, but pretend we did */
	return TryClientEvents(wClient(pWin), NULL, pEvents, count,
			       pWin->eventMask, filter, NullGrab);
    }
    for (other = wOtherClients(pWin); other; other = other->next)
    {
	if (other->mask & filter)
	{
            if (SameClient(other, dontClient))
		return 0;
#ifdef PANORAMIX
	    if(!noPanoramiXExtension && pWin->drawable.pScreen->myNum)
	      return XineramaTryClientEventsResult(
			rClient(other), NullGrab, other->mask, filter);
#endif
	    if (XaceHook(XACE_RECEIVE_ACCESS, rClient(other), pWin, pEvents,
			 count))
		return 1; /* don't send, but pretend we did */
	    return TryClientEvents(rClient(other), NULL, pEvents, count,
				   other->mask, filter, NullGrab);
	}
    }
    return 2;
}

static Window FindChildForEvent(DeviceIntPtr dev, WindowPtr event)
{
    SpritePtr pSprite = dev->spriteInfo->sprite;
    WindowPtr w = pSprite->spriteTrace[pSprite->spriteTraceGood-1];
    Window child = None;

    /* If the search ends up past the root should the child field be
       set to none or should the value in the argument be passed
       through. It probably doesn't matter since everyone calls
       this function with child == None anyway. */
    while (w)
    {
        /* If the source window is same as event window, child should be
           none.  Don't bother going all all the way back to the root. */

        if (w == event)
        {
            child = None;
            break;
        }

        if (w->parent == event)
        {
            child = w->drawable.id;
            break;
        }
        w = w->parent;
    }
    return child;
}

/**
 * Adjust event fields to comply with the window properties.
 *
 * @param xE Event to be modified in place
 * @param pWin The window to get the information from.
 * @param child Child window setting for event (if applicable)
 * @param calcChild If True, calculate the child window.
 */
void
FixUpEventFromWindow(
    DeviceIntPtr pDev,
    xEvent *xE,
    WindowPtr pWin,
    Window child,
    Bool calcChild)
{
    SpritePtr pSprite = pDev->spriteInfo->sprite;

    if (calcChild)
        child = FindChildForEvent(pDev, pWin);

    if (XI2_EVENT(xE))
    {
        xXIDeviceEvent* event = (xXIDeviceEvent*)xE;

        if (event->evtype == XI_RawKeyPress ||
            event->evtype == XI_RawKeyRelease ||
            event->evtype == XI_RawButtonPress ||
            event->evtype == XI_RawButtonRelease ||
            event->evtype == XI_RawMotion ||
            event->evtype == XI_DeviceChanged ||
            event->evtype == XI_HierarchyChanged ||
            event->evtype == XI_PropertyEvent)
            return;

        event->root = RootWindow(pDev)->drawable.id;
        event->event = pWin->drawable.id;
        if (pSprite->hot.pScreen == pWin->drawable.pScreen)
        {
            event->event_x = event->root_x - FP1616(pWin->drawable.x, 0);
            event->event_y = event->root_y - FP1616(pWin->drawable.y, 0);
            event->child = child;
        } else
        {
            event->event_x = 0;
            event->event_y = 0;
            event->child = None;
        }

        if (event->evtype == XI_Enter || event->evtype == XI_Leave ||
            event->evtype == XI_FocusIn || event->evtype == XI_FocusOut)
            ((xXIEnterEvent*)event)->same_screen =
                (pSprite->hot.pScreen == pWin->drawable.pScreen);

    } else
    {
        XE_KBPTR.root = RootWindow(pDev)->drawable.id;
        XE_KBPTR.event = pWin->drawable.id;
        if (pSprite->hot.pScreen == pWin->drawable.pScreen)
        {
            XE_KBPTR.sameScreen = xTrue;
            XE_KBPTR.child = child;
            XE_KBPTR.eventX =
                XE_KBPTR.rootX - pWin->drawable.x;
            XE_KBPTR.eventY =
                XE_KBPTR.rootY - pWin->drawable.y;
        }
        else
        {
            XE_KBPTR.sameScreen = xFalse;
            XE_KBPTR.child = None;
            XE_KBPTR.eventX = 0;
            XE_KBPTR.eventY = 0;
        }
    }
}

/**
 * Return masks for EventIsDeliverable.
 * @defgroup EventIsDeliverable return flags
 * @{
 */
#define XI_MASK                 (1 << 0) /**< XI mask set on window */
#define CORE_MASK               (1 << 1) /**< Core mask set on window */
#define DONT_PROPAGATE_MASK     (1 << 2) /**< DontPropagate mask set on window */
#define XI2_MASK                (1 << 3) /**< XI2 mask set on window */
/* @} */

/**
 * Check if a given event is deliverable at all on a given window.
 *
 * This function only checks if any client wants it, not for a specific
 * client.
 *
 * @param[in] dev The device this event is being sent for.
 * @param[in] event The event that is to be sent.
 * @param[in] win The current event window.
 *
 * @return Bitmask of ::XI2_MASK, ::XI_MASK, ::CORE_MASK, and
 * ::DONT_PROPAGATE_MASK.
 */
static int
EventIsDeliverable(DeviceIntPtr dev, InternalEvent* event, WindowPtr win)
{
    int rc = 0;
    int filter = 0;
    int type;
    OtherInputMasks *inputMasks = wOtherInputMasks(win);
    xEvent ev;

    /* XXX: this makes me gag */
    type = GetXI2Type(event);
    ev.u.u.type = GenericEvent; /* GetEventFilter only cares about type and evtype*/
    ((xGenericEvent*)&ev)->extension = IReqCode;
    ((xGenericEvent*)&ev)->evtype = type;
    filter = GetEventFilter(dev, &ev);
    if (type && inputMasks &&
        ((inputMasks->xi2mask[XIAllDevices][type/8] & filter) ||
         ((inputMasks->xi2mask[XIAllMasterDevices][type/8] & filter) && IsMaster(dev)) ||
         (inputMasks->xi2mask[dev->id][type/8] & filter)))
        rc |= XI2_MASK;

    type = GetXIType(event);
    ev.u.u.type = type;
    filter = GetEventFilter(dev, &ev);

    /* Check for XI mask */
    if (type && inputMasks &&
        (inputMasks->deliverableEvents[dev->id] & filter) &&
        (inputMasks->inputEvents[dev->id] & filter))
        rc |= XI_MASK;

    /* Check for XI DontPropagate mask */
    if (type && inputMasks &&
        (inputMasks->dontPropagateMask[dev->id] & filter))
        rc |= DONT_PROPAGATE_MASK;

    /* Check for core mask */
    type = GetCoreType(event);
    if (type && (win->deliverableEvents & filter) &&
        ((wOtherEventMasks(win) | win->eventMask) & filter))
        rc |= CORE_MASK;

    /* Check for core DontPropagate mask */
    if (type && (filter & wDontPropagateMask(win)))
        rc |= DONT_PROPAGATE_MASK;

    return rc;
}

/**
 * Deliver events caused by input devices.
 *
 * For events from a non-grabbed, non-focus device, DeliverDeviceEvents is
 * called directly from the processInputProc.
 * For grabbed devices, DeliverGrabbedEvent is called first, and _may_ call
 * DeliverDeviceEvents.
 * For focused events, DeliverFocusedEvent is called first, and _may_ call
 * DeliverDeviceEvents.
 *
 * @param pWin Window to deliver event to.
 * @param event The events to deliver, not yet in wire format.
 * @param grab Possible grab on a device.
 * @param stopAt Don't recurse up to the root window.
 * @param dev The device that is responsible for the event.
 *
 * @see DeliverGrabbedEvent
 * @see DeliverFocusedEvent
 */
int
DeliverDeviceEvents(WindowPtr pWin, InternalEvent *event, GrabPtr grab,
                    WindowPtr stopAt, DeviceIntPtr dev)
{
    Window child = None;
    Mask filter;
    int deliveries = 0;
    xEvent core;
    xEvent *xE = NULL;
    int rc, mask, count = 0;

    CHECKEVENT(event);

    while (pWin)
    {
        if ((mask = EventIsDeliverable(dev, event, pWin)))
        {
            /* XI2 events first */
            if (mask & XI2_MASK)
            {
                xEvent *xi2 = NULL;
                rc = EventToXI2(event, &xi2);
                if (rc == Success)
                {
                    /* XXX: XACE */
                    filter = GetEventFilter(dev, xi2);
                    FixUpEventFromWindow(dev, xi2, pWin, child, FALSE);
                    deliveries = DeliverEventsToWindow(dev, pWin, xi2, 1,
                                                       filter, grab);
                    xfree(xi2);
                    if (deliveries > 0)
                        goto unwind;
                } else if (rc != BadMatch)
                    ErrorF("[dix] %s: XI2 conversion failed in DDE (%d).\n",
                            dev->name, rc);
            }

            /* XI events */
            if (mask & XI_MASK)
            {
                rc = EventToXI(event, &xE, &count);
                if (rc == Success) {
                    if (XaceHook(XACE_SEND_ACCESS, NULL, dev, pWin, xE, count) == Success) {
                        filter = GetEventFilter(dev, xE);
                        FixUpEventFromWindow(dev, xE, pWin, child, FALSE);
                        deliveries = DeliverEventsToWindow(dev, pWin, xE, count,
                                                           filter, grab);
                        if (deliveries > 0)
                            goto unwind;
                    }
                } else if (rc != BadMatch)
                    ErrorF("[dix] %s: XI conversion failed in DDE (%d, %d). Skipping delivery.\n",
                            dev->name, event->any.type, rc);
            }

            /* Core event */
            if ((mask & CORE_MASK) && IsMaster(dev) && dev->coreEvents)
            {
                rc = EventToCore(event, &core);
                if (rc == Success) {
                    if (XaceHook(XACE_SEND_ACCESS, NULL, dev, pWin, &core, 1) == Success) {
                        filter = GetEventFilter(dev, &core);
                        FixUpEventFromWindow(dev, &core, pWin, child, FALSE);
                        deliveries = DeliverEventsToWindow(dev, pWin, &core, 1,
                                                           filter, grab);
                        if (deliveries > 0)
                            goto unwind;
                    }
                } else if (rc != BadMatch)
                        ErrorF("[dix] %s: Core conversion failed in DDE (%d, %d).\n",
                                dev->name, event->any.type, rc);
            }

            if ((deliveries < 0) || (pWin == stopAt) ||
                (mask & DONT_PROPAGATE_MASK))
            {
                deliveries = 0;
                goto unwind;
            }
        }

        child = pWin->drawable.id;
        pWin = pWin->parent;
    }

unwind:
    xfree(xE);
    return deliveries;
}

#undef XI_MASK
#undef CORE_MASK
#undef DONT_PROPAGATE_MASK

/**
 * Deliver event to a window and it's immediate parent. Used for most window
 * events (CreateNotify, ConfigureNotify, etc.). Not useful for events that
 * propagate up the tree or extension events
 *
 * In case of a ReparentNotify event, the event will be delivered to the
 * otherParent as well.
 *
 * @param pWin Window to deliver events to.
 * @param xE Events to deliver.
 * @param count number of events in xE.
 * @param otherParent Used for ReparentNotify events.
 */
int
DeliverEvents(WindowPtr pWin, xEvent *xE, int count,
              WindowPtr otherParent)
{
    Mask filter;
    int     deliveries;
    DeviceIntRec dummy;

#ifdef PANORAMIX
    if(!noPanoramiXExtension && pWin->drawable.pScreen->myNum)
	return count;
#endif

    if (!count)
	return 0;

    dummy.id = XIAllDevices;
    filter = GetEventFilter(&dummy, xE);
    if ((filter & SubstructureNotifyMask) && (xE->u.u.type != CreateNotify))
	xE->u.destroyNotify.event = pWin->drawable.id;
    if (filter != StructureAndSubMask)
	return DeliverEventsToWindow(&dummy, pWin, xE, count, filter, NullGrab);
    deliveries = DeliverEventsToWindow(&dummy, pWin, xE, count,
                                       StructureNotifyMask, NullGrab);
    if (pWin->parent)
    {
	xE->u.destroyNotify.event = pWin->parent->drawable.id;
	deliveries += DeliverEventsToWindow(&dummy, pWin->parent, xE, count,
					    SubstructureNotifyMask, NullGrab);
	if (xE->u.u.type == ReparentNotify)
	{
	    xE->u.destroyNotify.event = otherParent->drawable.id;
            deliveries += DeliverEventsToWindow(&dummy,
                    otherParent, xE, count, SubstructureNotifyMask,
						NullGrab);
	}
    }
    return deliveries;
}


static Bool
PointInBorderSize(WindowPtr pWin, int x, int y)
{
    BoxRec box;
    SpritePtr pSprite = inputInfo.pointer->spriteInfo->sprite;

    if(POINT_IN_REGION(pWin->drawable.pScreen, &pWin->borderSize, x, y, &box))
	return TRUE;

#ifdef PANORAMIX
    if(!noPanoramiXExtension &&
            XineramaSetWindowPntrs(inputInfo.pointer, pWin)) {
	int i;

	for(i = 1; i < PanoramiXNumScreens; i++) {
	   if(POINT_IN_REGION(pSprite->screen,
			&pSprite->windows[i]->borderSize,
			x + panoramiXdataPtr[0].x - panoramiXdataPtr[i].x,
			y + panoramiXdataPtr[0].y - panoramiXdataPtr[i].y,
			&box))
		return TRUE;
	}
    }
#endif
    return FALSE;
}

/**
 * Traversed from the root window to the window at the position x/y. While
 * traversing, it sets up the traversal history in the spriteTrace array.
 * After completing, the spriteTrace history is set in the following way:
 *   spriteTrace[0] ... root window
 *   spriteTrace[1] ... top level window that encloses x/y
 *       ...
 *   spriteTrace[spriteTraceGood - 1] ... window at x/y
 *
 * @returns the window at the given coordinates.
 */
static WindowPtr
XYToWindow(DeviceIntPtr pDev, int x, int y)
{
    WindowPtr  pWin;
    BoxRec		box;
    SpritePtr pSprite;

    pSprite = pDev->spriteInfo->sprite;
    pSprite->spriteTraceGood = 1;	/* root window still there */
    pWin = RootWindow(pDev)->firstChild;
    while (pWin)
    {
	if ((pWin->mapped) &&
	    (x >= pWin->drawable.x - wBorderWidth (pWin)) &&
	    (x < pWin->drawable.x + (int)pWin->drawable.width +
	     wBorderWidth(pWin)) &&
	    (y >= pWin->drawable.y - wBorderWidth (pWin)) &&
	    (y < pWin->drawable.y + (int)pWin->drawable.height +
	     wBorderWidth (pWin))
	    /* When a window is shaped, a further check
	     * is made to see if the point is inside
	     * borderSize
	     */
	    && (!wBoundingShape(pWin) || PointInBorderSize(pWin, x, y))
	    && (!wInputShape(pWin) ||
		POINT_IN_REGION(pWin->drawable.pScreen,
				wInputShape(pWin),
				x - pWin->drawable.x,
				y - pWin->drawable.y, &box))
#ifdef ROOTLESS
    /* In rootless mode windows may be offscreen, even when
     * they're in X's stack. (E.g. if the native window system
     * implements some form of virtual desktop system).
     */
		&& !pWin->rootlessUnhittable
#endif
	    )
	{
	    if (pSprite->spriteTraceGood >= pSprite->spriteTraceSize)
	    {
		pSprite->spriteTraceSize += 10;
		pSprite->spriteTrace = xrealloc(pSprite->spriteTrace,
		                    pSprite->spriteTraceSize*sizeof(WindowPtr));
	    }
	    pSprite->spriteTrace[pSprite->spriteTraceGood++] = pWin;
	    pWin = pWin->firstChild;
	}
	else
	    pWin = pWin->nextSib;
    }
    return pSprite->spriteTrace[pSprite->spriteTraceGood-1];
}

/**
 * Ungrab a currently FocusIn grabbed device and grab the device on the
 * given window. If the win given is the NoneWin, the device is ungrabbed if
 * applicable and FALSE is returned.
 *
 * @returns TRUE if the device has been grabbed, or FALSE otherwise.
 */
BOOL
ActivateFocusInGrab(DeviceIntPtr dev, WindowPtr old, WindowPtr win)
{
    BOOL rc = FALSE;
    DeviceEvent event;

    if (dev->deviceGrab.grab &&
        dev->deviceGrab.fromPassiveGrab &&
        dev->deviceGrab.grab->type == XI_Enter)
    {
        if (dev->deviceGrab.grab->window == win ||
            IsParent(dev->deviceGrab.grab->window, win))
            return FALSE;
        DoEnterLeaveEvents(dev, dev->id, old, win, XINotifyPassiveUngrab);
        (*dev->deviceGrab.DeactivateGrab)(dev);
    }

    if (win == NoneWin || win == PointerRootWin)
        return FALSE;

    memset(&event, 0, sizeof(DeviceEvent));
    event.header = ET_Internal;
    event.type = ET_FocusIn;
    event.length = sizeof(DeviceEvent);
    event.time = GetTimeInMillis();
    event.deviceid = dev->id;
    event.sourceid = dev->id;
    event.detail.button = 0;
    rc = CheckPassiveGrabsOnWindow(win, dev, &event, FALSE);
    if (rc)
        DoEnterLeaveEvents(dev, dev->id, old, win, XINotifyPassiveUngrab);
    return rc;
}

/**
 * Ungrab a currently Enter grabbed device and grab the device for the given
 * window.
 *
 * @returns TRUE if the device has been grabbed, or FALSE otherwise.
 */
static BOOL
ActivateEnterGrab(DeviceIntPtr dev, WindowPtr old, WindowPtr win)
{
    BOOL rc = FALSE;
    DeviceEvent event;

    if (dev->deviceGrab.grab &&
        dev->deviceGrab.fromPassiveGrab &&
        dev->deviceGrab.grab->type == XI_Enter)
    {
        if (dev->deviceGrab.grab->window == win ||
            IsParent(dev->deviceGrab.grab->window, win))
            return FALSE;
        DoEnterLeaveEvents(dev, dev->id, old, win, XINotifyPassiveUngrab);
        (*dev->deviceGrab.DeactivateGrab)(dev);
    }

    memset(&event, 0, sizeof(DeviceEvent));
    event.header = ET_Internal;
    event.type = ET_Enter;
    event.length = sizeof(DeviceEvent);
    event.time = GetTimeInMillis();
    event.deviceid = dev->id;
    event.sourceid = dev->id;
    event.detail.button = 0;
    rc = CheckPassiveGrabsOnWindow(win, dev, &event, FALSE);
    if (rc)
        DoEnterLeaveEvents(dev, dev->id, old, win, XINotifyPassiveGrab);

    return rc;
}

/**
 * Update the sprite coordinates based on the event. Update the cursor
 * position, then update the event with the new coordinates that may have been
 * changed. If the window underneath the sprite has changed, change to new
 * cursor and send enter/leave events.
 *
 * CheckMotion() will not do anything and return FALSE if the event is not a
 * pointer event.
 *
 * @return TRUE if the sprite has moved or FALSE otherwise.
 */
Bool
CheckMotion(DeviceEvent *ev, DeviceIntPtr pDev)
{
    WindowPtr prevSpriteWin, newSpriteWin;
    SpritePtr pSprite = pDev->spriteInfo->sprite;

    CHECKEVENT(ev);

    prevSpriteWin = pSprite->win;

    if (ev && !syncEvents.playingEvents)
    {
        /* GetPointerEvents() guarantees that pointer events have the correct
           rootX/Y set already. */
        switch (ev->type)
        {
            case ET_ButtonPress:
            case ET_ButtonRelease:
            case ET_Motion:
                break;
            default:
                /* all other events return FALSE */
                return FALSE;
        }


#ifdef PANORAMIX
        if (!noPanoramiXExtension)
        {
            /* Motion events entering DIX get translated to Screen 0
               coordinates.  Replayed events have already been
               translated since they've entered DIX before */
            ev->root_x += panoramiXdataPtr[pSprite->screen->myNum].x -
                                       panoramiXdataPtr[0].x;
            ev->root_y += panoramiXdataPtr[pSprite->screen->myNum].y -
                                       panoramiXdataPtr[0].y;
        } else
#endif
        {
            if (pSprite->hot.pScreen != pSprite->hotPhys.pScreen)
            {
                pSprite->hot.pScreen = pSprite->hotPhys.pScreen;
                RootWindow(pDev) = WindowTable[pSprite->hot.pScreen->myNum];
            }
        }

        pSprite->hot.x = ev->root_x;
        pSprite->hot.y = ev->root_y;
        if (pSprite->hot.x < pSprite->physLimits.x1)
            pSprite->hot.x = pSprite->physLimits.x1;
        else if (pSprite->hot.x >= pSprite->physLimits.x2)
            pSprite->hot.x = pSprite->physLimits.x2 - 1;
        if (pSprite->hot.y < pSprite->physLimits.y1)
            pSprite->hot.y = pSprite->physLimits.y1;
        else if (pSprite->hot.y >= pSprite->physLimits.y2)
            pSprite->hot.y = pSprite->physLimits.y2 - 1;
	if (pSprite->hotShape)
	    ConfineToShape(pDev, pSprite->hotShape, &pSprite->hot.x, &pSprite->hot.y);
	pSprite->hotPhys = pSprite->hot;

	if ((pSprite->hotPhys.x != ev->root_x) ||
	    (pSprite->hotPhys.y != ev->root_y))
	{
#ifdef PANORAMIX
            if (!noPanoramiXExtension)
            {
                XineramaSetCursorPosition(
                        pDev, pSprite->hotPhys.x, pSprite->hotPhys.y, FALSE);
            } else
#endif
            {
                (*pSprite->hotPhys.pScreen->SetCursorPosition)(
                        pDev, pSprite->hotPhys.pScreen,
                        pSprite->hotPhys.x, pSprite->hotPhys.y, FALSE);
            }
	}

	ev->root_x = pSprite->hot.x;
	ev->root_y = pSprite->hot.y;
    }

    newSpriteWin = XYToWindow(pDev, pSprite->hot.x, pSprite->hot.y);

    if (newSpriteWin != prevSpriteWin)
    {
        int sourceid;
        if (!ev) {
            UpdateCurrentTimeIf();
            sourceid = pDev->id; /* when from WindowsRestructured */
        } else
            sourceid = ev->sourceid;

	if (prevSpriteWin != NullWindow) {
            if (!ActivateEnterGrab(pDev, prevSpriteWin, newSpriteWin))
                DoEnterLeaveEvents(pDev, sourceid, prevSpriteWin,
                                   newSpriteWin, NotifyNormal);
        }
        /* set pSprite->win after ActivateEnterGrab, otherwise
           sprite window == grab_window and no enter/leave events are
           sent. */
        pSprite->win = newSpriteWin;
        PostNewCursor(pDev);
        return FALSE;
    }
    return TRUE;
}

/**
 * Windows have restructured, we need to update the sprite position and the
 * sprite's cursor.
 */
void
WindowsRestructured(void)
{
    DeviceIntPtr pDev = inputInfo.devices;
    while(pDev)
    {
        if (IsMaster(pDev) || !pDev->u.master)
            CheckMotion(NULL, pDev);
        pDev = pDev->next;
    }
}

#ifdef PANORAMIX
/* This was added to support reconfiguration under Xdmx.  The problem is
 * that if the 0th screen (i.e., WindowTable[0]) is moved to an origin
 * other than 0,0, the information in the private sprite structure must
 * be updated accordingly, or XYToWindow (and other routines) will not
 * compute correctly. */
void ReinitializeRootWindow(WindowPtr win, int xoff, int yoff)
{
    GrabPtr   grab;
    DeviceIntPtr pDev;
    SpritePtr pSprite;

    if (noPanoramiXExtension) return;

    pDev = inputInfo.devices;
    while(pDev)
    {
        if (DevHasCursor(pDev))
        {
            pSprite = pDev->spriteInfo->sprite;
            pSprite->hot.x        -= xoff;
            pSprite->hot.y        -= yoff;

            pSprite->hotPhys.x    -= xoff;
            pSprite->hotPhys.y    -= yoff;

            pSprite->hotLimits.x1 -= xoff;
            pSprite->hotLimits.y1 -= yoff;
            pSprite->hotLimits.x2 -= xoff;
            pSprite->hotLimits.y2 -= yoff;

            if (REGION_NOTEMPTY(pSprite->screen, &pSprite->Reg1))
                REGION_TRANSLATE(pSprite->screen, &pSprite->Reg1,    xoff, yoff);
            if (REGION_NOTEMPTY(pSprite->screen, &pSprite->Reg2))
                REGION_TRANSLATE(pSprite->screen, &pSprite->Reg2,    xoff, yoff);

            /* FIXME: if we call ConfineCursorToWindow, must we do anything else? */
            if ((grab = pDev->deviceGrab.grab) && grab->confineTo) {
                if (grab->confineTo->drawable.pScreen
                        != pSprite->hotPhys.pScreen)
                    pSprite->hotPhys.x = pSprite->hotPhys.y = 0;
                ConfineCursorToWindow(pDev, grab->confineTo, TRUE, TRUE);
            } else
                ConfineCursorToWindow(
                        pDev,
                        WindowTable[pSprite->hotPhys.pScreen->myNum],
                        TRUE, FALSE);

        }
        pDev = pDev->next;
    }
}
#endif

/**
 * Initialize a sprite for the given device and set it to some sane values. If
 * the device already has a sprite alloc'd, don't realloc but just reset to
 * default values.
 * If a window is supplied, the sprite will be initialized with the window's
 * cursor and positioned in the center of the window's screen. The root window
 * is a good choice to pass in here.
 *
 * It's a good idea to call it only for pointer devices, unless you have a
 * really talented keyboard.
 *
 * @param pDev The device to initialize.
 * @param pWin The window where to generate the sprite in.
 *
 */
void
InitializeSprite(DeviceIntPtr pDev, WindowPtr pWin)
{
    SpritePtr pSprite;
    ScreenPtr pScreen;

    if (!pDev->spriteInfo->sprite)
    {
        DeviceIntPtr it;

        pDev->spriteInfo->sprite = (SpritePtr)xcalloc(1, sizeof(SpriteRec));
        if (!pDev->spriteInfo->sprite)
            FatalError("InitializeSprite: failed to allocate sprite struct");

        /* We may have paired another device with this device before our
         * device had a actual sprite. We need to check for this and reset the
         * sprite field for all paired devices.
         *
         * The VCK is always paired with the VCP before the VCP has a sprite.
         */
        for (it = inputInfo.devices; it; it = it->next)
        {
            if (it->spriteInfo->paired == pDev)
                it->spriteInfo->sprite = pDev->spriteInfo->sprite;
        }
        if (inputInfo.keyboard->spriteInfo->paired == pDev)
            inputInfo.keyboard->spriteInfo->sprite = pDev->spriteInfo->sprite;
    }

    pSprite = pDev->spriteInfo->sprite;
    pDev->spriteInfo->spriteOwner = TRUE;

    pScreen = (pWin) ? pWin->drawable.pScreen : (ScreenPtr)NULL;
    pSprite->hot.pScreen = pScreen;
    pSprite->hotPhys.pScreen = pScreen;
    if (pScreen)
    {
        pSprite->hotPhys.x = pScreen->width / 2;
        pSprite->hotPhys.y = pScreen->height / 2;
        pSprite->hotLimits.x2 = pScreen->width;
        pSprite->hotLimits.y2 = pScreen->height;
    }

    pSprite->hot = pSprite->hotPhys;
    pSprite->win = pWin;

    if (pWin)
    {
        pSprite->current = wCursor(pWin);
        pSprite->current->refcnt++;
	pSprite->spriteTrace = (WindowPtr *)xcalloc(1, 32*sizeof(WindowPtr));
	if (!pSprite->spriteTrace)
	    FatalError("Failed to allocate spriteTrace");
	pSprite->spriteTraceSize = 32;

	RootWindow(pDev) = pWin;
	pSprite->spriteTraceGood = 1;

	pSprite->pEnqueueScreen = pScreen;
	pSprite->pDequeueScreen = pSprite->pEnqueueScreen;

    } else {
        pSprite->current = NullCursor;
	pSprite->spriteTrace = NULL;
	pSprite->spriteTraceSize = 0;
	pSprite->spriteTraceGood = 0;
	pSprite->pEnqueueScreen = screenInfo.screens[0];
	pSprite->pDequeueScreen = pSprite->pEnqueueScreen;
    }

    if (pScreen)
    {
        (*pScreen->RealizeCursor) ( pDev, pScreen, pSprite->current);
        (*pScreen->CursorLimits) ( pDev, pScreen, pSprite->current,
                                   &pSprite->hotLimits, &pSprite->physLimits);
        pSprite->confined = FALSE;

        (*pScreen->ConstrainCursor) (pDev, pScreen,
                                     &pSprite->physLimits);
        (*pScreen->SetCursorPosition) (pDev, pScreen, pSprite->hot.x,
                                       pSprite->hot.y,
                                       FALSE);
        (*pScreen->DisplayCursor) (pDev, pScreen, pSprite->current);
    }
#ifdef PANORAMIX
    if(!noPanoramiXExtension) {
        pSprite->hotLimits.x1 = -panoramiXdataPtr[0].x;
        pSprite->hotLimits.y1 = -panoramiXdataPtr[0].y;
        pSprite->hotLimits.x2 = PanoramiXPixWidth  - panoramiXdataPtr[0].x;
        pSprite->hotLimits.y2 = PanoramiXPixHeight - panoramiXdataPtr[0].y;
        pSprite->physLimits = pSprite->hotLimits;
        pSprite->confineWin = NullWindow;
        pSprite->hotShape = NullRegion;
        pSprite->screen = pScreen;
        /* gotta UNINIT these someplace */
        REGION_NULL(pScreen, &pSprite->Reg1);
        REGION_NULL(pScreen, &pSprite->Reg2);
    }
#endif
}

/**
 * Update the mouse sprite info when the server switches from a pScreen to another.
 * Otherwise, the pScreen of the mouse sprite is never updated when we switch
 * from a pScreen to another. Never updating the pScreen of the mouse sprite
 * implies that windows that are in pScreen whose pScreen->myNum >0 will never
 * get pointer events. This is  because in CheckMotion(), sprite.hotPhys.pScreen
 * always points to the first pScreen it has been set by
 * DefineInitialRootWindow().
 *
 * Calling this function is useful for use cases where the server
 * has more than one pScreen.
 * This function is similar to DefineInitialRootWindow() but it does not
 * reset the mouse pointer position.
 * @param win must be the new pScreen we are switching to.
 */
void
UpdateSpriteForScreen(DeviceIntPtr pDev, ScreenPtr pScreen)
{
    SpritePtr pSprite = NULL;
    WindowPtr win = NULL;
    if (!pScreen)
        return ;

    if (!pDev->spriteInfo->sprite)
        return;

    pSprite = pDev->spriteInfo->sprite;

    win = WindowTable[pScreen->myNum];

    pSprite->hotPhys.pScreen = pScreen;
    pSprite->hot = pSprite->hotPhys;
    pSprite->hotLimits.x2 = pScreen->width;
    pSprite->hotLimits.y2 = pScreen->height;
    pSprite->win = win;
    pSprite->current = wCursor (win);
    pSprite->current->refcnt++;
    pSprite->spriteTraceGood = 1;
    pSprite->spriteTrace[0] = win;
    (*pScreen->CursorLimits) (pDev,
                              pScreen,
                              pSprite->current,
                              &pSprite->hotLimits,
                              &pSprite->physLimits);
    pSprite->confined = FALSE;
    (*pScreen->ConstrainCursor) (pDev, pScreen, &pSprite->physLimits);
    (*pScreen->DisplayCursor) (pDev, pScreen, pSprite->current);

#ifdef PANORAMIX
    if(!noPanoramiXExtension) {
        pSprite->hotLimits.x1 = -panoramiXdataPtr[0].x;
        pSprite->hotLimits.y1 = -panoramiXdataPtr[0].y;
        pSprite->hotLimits.x2 = PanoramiXPixWidth  - panoramiXdataPtr[0].x;
        pSprite->hotLimits.y2 = PanoramiXPixHeight - panoramiXdataPtr[0].y;
        pSprite->physLimits = pSprite->hotLimits;
        pSprite->screen = pScreen;
    }
#endif
}

/*
 * This does not take any shortcuts, and even ignores its argument, since
 * it does not happen very often, and one has to walk up the tree since
 * this might be a newly instantiated cursor for an intermediate window
 * between the one the pointer is in and the one that the last cursor was
 * instantiated from.
 */
void
WindowHasNewCursor(WindowPtr pWin)
{
    DeviceIntPtr pDev;

    for(pDev = inputInfo.devices; pDev; pDev = pDev->next)
        if (DevHasCursor(pDev))
            PostNewCursor(pDev);
}

void
NewCurrentScreen(DeviceIntPtr pDev, ScreenPtr newScreen, int x, int y)
{
    SpritePtr pSprite = pDev->spriteInfo->sprite;

    pSprite->hotPhys.x = x;
    pSprite->hotPhys.y = y;
#ifdef PANORAMIX
    if(!noPanoramiXExtension) {
	pSprite->hotPhys.x += panoramiXdataPtr[newScreen->myNum].x -
			    panoramiXdataPtr[0].x;
	pSprite->hotPhys.y += panoramiXdataPtr[newScreen->myNum].y -
			    panoramiXdataPtr[0].y;
	if (newScreen != pSprite->screen) {
	    pSprite->screen = newScreen;
	    /* Make sure we tell the DDX to update its copy of the screen */
	    if(pSprite->confineWin)
		XineramaConfineCursorToWindow(pDev,
                        pSprite->confineWin, TRUE);
	    else
		XineramaConfineCursorToWindow(pDev, WindowTable[0], TRUE);
	    /* if the pointer wasn't confined, the DDX won't get
	       told of the pointer warp so we reposition it here */
	    if(!syncEvents.playingEvents)
		(*pSprite->screen->SetCursorPosition)(
                                                      pDev,
                                                      pSprite->screen,
		    pSprite->hotPhys.x + panoramiXdataPtr[0].x -
			panoramiXdataPtr[pSprite->screen->myNum].x,
		    pSprite->hotPhys.y + panoramiXdataPtr[0].y -
			panoramiXdataPtr[pSprite->screen->myNum].y, FALSE);
	}
    } else
#endif
    if (newScreen != pSprite->hotPhys.pScreen)
	ConfineCursorToWindow(pDev, WindowTable[newScreen->myNum],
                TRUE, FALSE);
}

#ifdef PANORAMIX

static Bool
XineramaPointInWindowIsVisible(
    WindowPtr pWin,
    int x,
    int y
)
{
    ScreenPtr pScreen = pWin->drawable.pScreen;
    BoxRec box;
    int i, xoff, yoff;

    if (!pWin->realized) return FALSE;

    if (POINT_IN_REGION(pScreen, &pWin->borderClip, x, y, &box))
        return TRUE;

    if(!XineramaSetWindowPntrs(inputInfo.pointer, pWin)) return FALSE;

    xoff = x + panoramiXdataPtr[0].x;
    yoff = y + panoramiXdataPtr[0].y;

    for(i = 1; i < PanoramiXNumScreens; i++) {
	pWin = inputInfo.pointer->spriteInfo->sprite->windows[i];
	pScreen = pWin->drawable.pScreen;
	x = xoff - panoramiXdataPtr[i].x;
	y = yoff - panoramiXdataPtr[i].y;

	if(POINT_IN_REGION(pScreen, &pWin->borderClip, x, y, &box)
	   && (!wInputShape(pWin) ||
	       POINT_IN_REGION(pWin->drawable.pScreen,
			       wInputShape(pWin),
			       x - pWin->drawable.x,
			       y - pWin->drawable.y, &box)))
            return TRUE;

    }

    return FALSE;
}

static int
XineramaWarpPointer(ClientPtr client)
{
    WindowPtr	dest = NULL;
    int		x, y, rc;
    SpritePtr   pSprite = PickPointer(client)->spriteInfo->sprite;

    REQUEST(xWarpPointerReq);


    if (stuff->dstWid != None) {
	rc = dixLookupWindow(&dest, stuff->dstWid, client, DixReadAccess);
	if (rc != Success)
	    return rc;
    }
    x = pSprite->hotPhys.x;
    y = pSprite->hotPhys.y;

    if (stuff->srcWid != None)
    {
	int     winX, winY;
	XID	winID = stuff->srcWid;
        WindowPtr source;

	rc = dixLookupWindow(&source, winID, client, DixReadAccess);
	if (rc != Success)
	    return rc;

	winX = source->drawable.x;
	winY = source->drawable.y;
	if(source == WindowTable[0]) {
	    winX -= panoramiXdataPtr[0].x;
	    winY -= panoramiXdataPtr[0].y;
	}
	if (x < winX + stuff->srcX ||
	    y < winY + stuff->srcY ||
	    (stuff->srcWidth != 0 &&
	     winX + stuff->srcX + (int)stuff->srcWidth < x) ||
	    (stuff->srcHeight != 0 &&
	     winY + stuff->srcY + (int)stuff->srcHeight < y) ||
	    !XineramaPointInWindowIsVisible(source, x, y))
	    return Success;
    }
    if (dest) {
	x = dest->drawable.x;
	y = dest->drawable.y;
	if(dest == WindowTable[0]) {
	    x -= panoramiXdataPtr[0].x;
	    y -= panoramiXdataPtr[0].y;
	}
    }

    x += stuff->dstX;
    y += stuff->dstY;

    if (x < pSprite->physLimits.x1)
	x = pSprite->physLimits.x1;
    else if (x >= pSprite->physLimits.x2)
	x = pSprite->physLimits.x2 - 1;
    if (y < pSprite->physLimits.y1)
	y = pSprite->physLimits.y1;
    else if (y >= pSprite->physLimits.y2)
	y = pSprite->physLimits.y2 - 1;
    if (pSprite->hotShape)
	ConfineToShape(PickPointer(client), pSprite->hotShape, &x, &y);

    XineramaSetCursorPosition(PickPointer(client), x, y, TRUE);

    return Success;
}

#endif


/**
 * Server-side protocol handling for WarpPointer request.
 * Warps the cursor position to the coordinates given in the request.
 */
int
ProcWarpPointer(ClientPtr client)
{
    WindowPtr	dest = NULL;
    int		x, y, rc;
    ScreenPtr	newScreen;
    DeviceIntPtr dev, tmp;
    SpritePtr   pSprite;

    REQUEST(xWarpPointerReq);
    REQUEST_SIZE_MATCH(xWarpPointerReq);

    dev = PickPointer(client);

    for (tmp = inputInfo.devices; tmp; tmp = tmp->next) {
        if ((tmp == dev) || (!IsMaster(tmp) && tmp->u.master == dev)) {
	    rc = XaceHook(XACE_DEVICE_ACCESS, client, dev, DixWriteAccess);
	    if (rc != Success)
		return rc;
	}
    }

    if (dev->u.lastSlave)
        dev = dev->u.lastSlave;
    pSprite = dev->spriteInfo->sprite;

#ifdef PANORAMIX
    if(!noPanoramiXExtension)
	return XineramaWarpPointer(client);
#endif

    if (stuff->dstWid != None) {
	rc = dixLookupWindow(&dest, stuff->dstWid, client, DixGetAttrAccess);
	if (rc != Success)
	    return rc;
    }
    x = pSprite->hotPhys.x;
    y = pSprite->hotPhys.y;

    if (stuff->srcWid != None)
    {
	int     winX, winY;
	XID	winID = stuff->srcWid;
        WindowPtr source;

	rc = dixLookupWindow(&source, winID, client, DixGetAttrAccess);
	if (rc != Success)
	    return rc;

	winX = source->drawable.x;
	winY = source->drawable.y;
	if (source->drawable.pScreen != pSprite->hotPhys.pScreen ||
	    x < winX + stuff->srcX ||
	    y < winY + stuff->srcY ||
	    (stuff->srcWidth != 0 &&
	     winX + stuff->srcX + (int)stuff->srcWidth < x) ||
	    (stuff->srcHeight != 0 &&
	     winY + stuff->srcY + (int)stuff->srcHeight < y) ||
	    !PointInWindowIsVisible(source, x, y))
	    return Success;
    }
    if (dest)
    {
	x = dest->drawable.x;
	y = dest->drawable.y;
	newScreen = dest->drawable.pScreen;
    } else
	newScreen = pSprite->hotPhys.pScreen;

    x += stuff->dstX;
    y += stuff->dstY;

    if (x < 0)
	x = 0;
    else if (x >= newScreen->width)
	x = newScreen->width - 1;
    if (y < 0)
	y = 0;
    else if (y >= newScreen->height)
	y = newScreen->height - 1;

    if (newScreen == pSprite->hotPhys.pScreen)
    {
	if (x < pSprite->physLimits.x1)
	    x = pSprite->physLimits.x1;
	else if (x >= pSprite->physLimits.x2)
	    x = pSprite->physLimits.x2 - 1;
	if (y < pSprite->physLimits.y1)
	    y = pSprite->physLimits.y1;
	else if (y >= pSprite->physLimits.y2)
	    y = pSprite->physLimits.y2 - 1;
	if (pSprite->hotShape)
	    ConfineToShape(dev, pSprite->hotShape, &x, &y);
        (*newScreen->SetCursorPosition)(dev, newScreen, x, y, TRUE);
    }
    else if (!PointerConfinedToScreen(dev))
    {
	NewCurrentScreen(dev, newScreen, x, y);
    }
    return Success;
}

static Bool
BorderSizeNotEmpty(DeviceIntPtr pDev, WindowPtr pWin)
{
     if(REGION_NOTEMPTY(pDev->spriteInfo->sprite->hotPhys.pScreen, &pWin->borderSize))
	return TRUE;

#ifdef PANORAMIX
     if(!noPanoramiXExtension && XineramaSetWindowPntrs(pDev, pWin)) {
	int i;

	for(i = 1; i < PanoramiXNumScreens; i++) {
	    if(REGION_NOTEMPTY(pDev->spriteInfo->sprite->screen,
                        &pDev->spriteInfo->sprite->windows[i]->borderSize))
		return TRUE;
	}
     }
#endif
     return FALSE;
}

/**
 * "CheckPassiveGrabsOnWindow" checks to see if the event passed in causes a
 * passive grab set on the window to be activated.
 * If a passive grab is activated, the event will be delivered to the client.
 *
 * @param pWin The window that may be subject to a passive grab.
 * @param device Device that caused the event.
 * @param event The current device event.
 * @param checkCore Check for core grabs too.
 */

static Bool
CheckPassiveGrabsOnWindow(
    WindowPtr pWin,
    DeviceIntPtr device,
    DeviceEvent *event,
    BOOL checkCore)
{
    GrabPtr grab = wPassiveGrabs(pWin);
    GrabRec tempGrab;
    GrabInfoPtr grabinfo;
#define CORE_MATCH      0x1
#define XI_MATCH        0x2
#define XI2_MATCH        0x4
    int match = 0;

    if (device->deviceGrab.grab)
        return FALSE;

    if (!grab)
	return FALSE;
    /* Fill out the grab details, but leave the type for later before
     * comparing */
    tempGrab.window = pWin;
    tempGrab.device = device;
    tempGrab.detail.exact = event->detail.key;
    tempGrab.detail.pMask = NULL;
    tempGrab.modifiersDetail.pMask = NULL;
    tempGrab.next = NULL;
    for (; grab; grab = grab->next)
    {
	DeviceIntPtr	gdev;
	XkbSrvInfoPtr	xkbi = NULL;
	Mask		mask = 0;

	gdev= grab->modifierDevice;
        if (grab->grabtype == GRABTYPE_CORE)
        {
            if (IsPointerDevice(device))
                gdev = GetPairedDevice(device);
            else
                gdev = device;
        } else if (grab->grabtype == GRABTYPE_XI2)
        {
            /* if the device is an attached slave device, gdev must be the
             * attached master keyboard. Since the slave may have been
             * reattached after the grab, the modifier device may not be the
             * same. */
            if (!IsMaster(grab->device) && device->u.master)
                gdev = GetMaster(device, MASTER_KEYBOARD);
        }


        if (gdev && gdev->key)
            xkbi= gdev->key->xkbInfo;
	tempGrab.modifierDevice = grab->modifierDevice;
        tempGrab.modifiersDetail.exact = xkbi ? xkbi->state.grab_mods : 0;

        /* Check for XI2 and XI grabs first */
        tempGrab.type = GetXI2Type((InternalEvent*)event);
        tempGrab.grabtype = GRABTYPE_XI2;
        if (GrabMatchesSecond(&tempGrab, grab, FALSE))
            match = XI2_MATCH;

        tempGrab.detail.exact = event->detail.key;
        if (!match)
        {
            tempGrab.type = GetXIType((InternalEvent*)event);
            tempGrab.grabtype = GRABTYPE_XI;
            if (GrabMatchesSecond(&tempGrab, grab, FALSE))
                match = XI_MATCH;
        }

        /* Check for a core grab (ignore the device when comparing) */
        if (!match && checkCore)
        {
            tempGrab.grabtype = GRABTYPE_CORE;
            if ((tempGrab.type = GetCoreType((InternalEvent*)event)) &&
                (GrabMatchesSecond(&tempGrab, grab, TRUE)))
                match = CORE_MATCH;
        }

        if (match && (!grab->confineTo ||
	     (grab->confineTo->realized &&
				BorderSizeNotEmpty(device, grab->confineTo))))
	{
            int rc, count = 0;
            xEvent *xE = NULL;
            xEvent core;

            event->corestate &= 0x1f00;
            event->corestate |= tempGrab.modifiersDetail.exact & (~0x1f00);
            grabinfo = &device->deviceGrab;
            /* In some cases a passive core grab may exist, but the client
             * already has a core grab on some other device. In this case we
             * must not get the grab, otherwise we may never ungrab the
             * device.
             */

            if (grab->grabtype == GRABTYPE_CORE)
            {
                DeviceIntPtr other;
                BOOL interfering = FALSE;

                /* A passive grab may have been created for a different device
                   than it is assigned to at this point in time.
                   Update the grab's device and modifier device to reflect the
                   current state.
                   Since XGrabDeviceButton requires to specify the
                   modifierDevice explicitly, we don't override this choice.
                   */
                if (tempGrab.type < GenericEvent)
                {
                    grab->device = device;
                    grab->modifierDevice = GetPairedDevice(device);
                }

                for (other = inputInfo.devices; other; other = other->next)
                {
                    GrabPtr othergrab = other->deviceGrab.grab;
                    if (othergrab && othergrab->grabtype == GRABTYPE_CORE &&
                        SameClient(grab, rClient(othergrab)) &&
                        ((IsPointerDevice(grab->device) &&
                         IsPointerDevice(othergrab->device)) ||
                         (IsKeyboardDevice(grab->device) &&
                          IsKeyboardDevice(othergrab->device))))
                    {
                        interfering = TRUE;
                        break;
                    }
                }
                if (interfering)
                    continue;
            }


            if (match & CORE_MATCH)
            {
                rc = EventToCore((InternalEvent*)event, &core);
                if (rc != Success)
                {
                    if (rc != BadMatch)
                        ErrorF("[dix] %s: core conversion failed in CPGFW "
                                "(%d, %d).\n", device->name, event->type, rc);
                    continue;
                }
                xE = &core;
                count = 1;
                mask = grab->eventMask;
            } else if (match & XI2_MATCH)
            {
                rc = EventToXI2((InternalEvent*)event, &xE);
                if (rc != Success)
                {
                    if (rc != BadMatch)
                        ErrorF("[dix] %s: XI2 conversion failed in CPGFW "
                                "(%d, %d).\n", device->name, event->type, rc);
                    continue;
                }
                count = 1;

                /* FIXME: EventToXI2 returns NULL for enter events, so
                 * dereferencing the event is bad. Internal event types are
                 * aligned with core events, so the else clause is valid.
                 * long-term we should use internal events for enter/focus
                 * as well */
                if (xE)
                    mask = grab->xi2mask[device->id][((xGenericEvent*)xE)->evtype/8];
                else if (event->type == XI_Enter || event->type == XI_FocusIn)
                    mask = grab->xi2mask[device->id][event->type/8];
            } else
            {
                rc = EventToXI((InternalEvent*)event, &xE, &count);
                if (rc != Success)
                {
                    if (rc != BadMatch)
                        ErrorF("[dix] %s: XI conversion failed in CPGFW "
                                "(%d, %d).\n", device->name, event->type, rc);
                    continue;
                }
                mask = grab->eventMask;
            }

	    (*grabinfo->ActivateGrab)(device, grab, currentTime, TRUE);

            if (xE)
            {
                FixUpEventFromWindow(device, xE, grab->window, None, TRUE);

                TryClientEvents(rClient(grab), device, xE, count, mask,
                                       GetEventFilter(device, xE), grab);
            }

	    if (grabinfo->sync.state == FROZEN_NO_EVENT)
	    {
                if (!grabinfo->sync.event)
                    grabinfo->sync.event = xcalloc(1, sizeof(InternalEvent));
                *grabinfo->sync.event = *event;
		grabinfo->sync.state = FROZEN_WITH_EVENT;
            }

            if (match & (XI_MATCH | XI2_MATCH))
                xfree(xE); /* on core match xE == &core */
	    return TRUE;
	}
    }
    return FALSE;
#undef CORE_MATCH
#undef XI_MATCH
#undef XI2_MATCH
}

/**
 * CheckDeviceGrabs handles both keyboard and pointer events that may cause
 * a passive grab to be activated.
 *
 * If the event is a keyboard event, the ancestors of the focus window are
 * traced down and tried to see if they have any passive grabs to be
 * activated.  If the focus window itself is reached and it's descendants
 * contain the pointer, the ancestors of the window that the pointer is in
 * are then traced down starting at the focus window, otherwise no grabs are
 * activated.
 * If the event is a pointer event, the ancestors of the window that the
 * pointer is in are traced down starting at the root until CheckPassiveGrabs
 * causes a passive grab to activate or all the windows are
 * tried. PRH
 *
 * If a grab is activated, the event has been sent to the client already!
 *
 * The event we pass in must always be an XI event. From this, we then emulate
 * the core event and then check for grabs.
 *
 * @param device The device that caused the event.
 * @param xE The event to handle (Device{Button|Key}Press).
 * @param count Number of events in list.
 * @return TRUE if a grab has been activated or false otherwise.
*/

Bool
CheckDeviceGrabs(DeviceIntPtr device, DeviceEvent *event, int checkFirst)
{
    int i;
    WindowPtr pWin = NULL;
    FocusClassPtr focus = IsPointerEvent((InternalEvent*)event) ? NULL : device->focus;
    BOOL sendCore = (IsMaster(device) && device->coreEvents);

    if (event->type != ET_ButtonPress &&
        event->type != ET_KeyPress)
        return FALSE;

    if (event->type == ET_ButtonPress
        && (device->button->buttonsDown != 1))
	return FALSE;

    i = checkFirst;

    if (focus)
    {
	for (; i < focus->traceGood; i++)
	{
	    pWin = focus->trace[i];
	    if (pWin->optional &&
	        CheckPassiveGrabsOnWindow(pWin, device, event, sendCore))
		return TRUE;
	}

	if ((focus->win == NoneWin) ||
	    (i >= device->spriteInfo->sprite->spriteTraceGood) ||
	    ((i > checkFirst) &&
             (pWin != device->spriteInfo->sprite->spriteTrace[i-1])))
	    return FALSE;
    }

    for (; i < device->spriteInfo->sprite->spriteTraceGood; i++)
    {
	pWin = device->spriteInfo->sprite->spriteTrace[i];
	if (pWin->optional &&
	    CheckPassiveGrabsOnWindow(pWin, device, event, sendCore))
	    return TRUE;
    }

    return FALSE;
}

/**
 * Called for keyboard events to deliver event to whatever client owns the
 * focus.
 *
 * The event is delivered to the keyboard's focus window, the root window or
 * to the window owning the input focus.
 *
 * @param keybd The keyboard originating the event.
 * @param event The event, not yet in wire format.
 * @param window Window underneath the sprite.
 */
void
DeliverFocusedEvent(DeviceIntPtr keybd, InternalEvent *event, WindowPtr window)
{
    DeviceIntPtr ptr;
    WindowPtr focus = keybd->focus->win;
    BOOL sendCore = (IsMaster(keybd) && keybd->coreEvents);
    xEvent core;
    xEvent *xE = NULL, *xi2 = NULL;
    int count, rc;
    int deliveries = 0;

    if (focus == FollowKeyboardWin)
	focus = inputInfo.keyboard->focus->win;
    if (!focus)
	return;
    if (focus == PointerRootWin)
    {
	DeliverDeviceEvents(window, event, NullGrab, NullWindow, keybd);
	return;
    }
    if ((focus == window) || IsParent(focus, window))
    {
	if (DeliverDeviceEvents(window, event, NullGrab, focus, keybd))
	    return;
    }

    /* just deliver it to the focus window */
    ptr = GetPairedDevice(keybd);


    rc = EventToXI2(event, &xi2);
    if (rc == Success)
    {
        /* XXX: XACE */
        int filter = GetEventFilter(keybd, xi2);
        FixUpEventFromWindow(ptr, xi2, focus, None, FALSE);
        deliveries = DeliverEventsToWindow(keybd, focus, xi2, 1,
                                           filter, NullGrab);
        if (deliveries > 0)
            goto unwind;
    } else if (rc != BadMatch)
        ErrorF("[dix] %s: XI2 conversion failed in DFE (%d, %d). Skipping delivery.\n",
               keybd->name, event->any.type, rc);

    rc = EventToXI(event, &xE, &count);
    if (rc == Success &&
        XaceHook(XACE_SEND_ACCESS, NULL, keybd, focus, xE, count) == Success)
    {
        FixUpEventFromWindow(ptr, xE, focus, None, FALSE);
        deliveries = DeliverEventsToWindow(keybd, focus, xE, count,
                GetEventFilter(keybd, xE),
                NullGrab);

        if (deliveries > 0)
            goto unwind;
    } else if (rc != BadMatch)
        ErrorF("[dix] %s: XI conversion failed in DFE (%d, %d). Skipping delivery.\n",
               keybd->name, event->any.type, rc);

    if (sendCore)
    {
        rc = EventToCore(event, &core);
        if (rc == Success) {
            if (XaceHook(XACE_SEND_ACCESS, NULL, keybd, focus, &core, 1) == Success) {
                FixUpEventFromWindow(keybd, &core, focus, None, FALSE);
                deliveries = DeliverEventsToWindow(keybd, focus, &core, 1,
                                                   GetEventFilter(keybd, &core),
                                                   NullGrab);
            }
        } else if (rc != BadMatch)
            ErrorF("[dix] %s: core conversion failed DFE (%d, %d). Skipping delivery.\n",
                    keybd->name, event->any.type, rc);
    }

unwind:
    if (xE)
        xfree(xE);
    if (xi2)
        xfree(xi2);
    return;
}

/**
 * Deliver an event from a device that is currently grabbed. Uses
 * DeliverDeviceEvents() for further delivery if a ownerEvents is set on the
 * grab. If not, TryClientEvents() is used.
 *
 * @param deactivateGrab True if the device's grab should be deactivated.
 */
void
DeliverGrabbedEvent(InternalEvent *event, DeviceIntPtr thisDev,
                    Bool deactivateGrab)
{
    GrabPtr grab;
    GrabInfoPtr grabinfo;
    int deliveries = 0;
    DeviceIntPtr dev;
    SpritePtr pSprite = thisDev->spriteInfo->sprite;
    BOOL sendCore = FALSE;
    int rc, count = 0;
    xEvent *xi = NULL;
    xEvent *xi2 = NULL;

    grabinfo = &thisDev->deviceGrab;
    grab = grabinfo->grab;

    if (grab->ownerEvents)
    {
	WindowPtr focus;

        /* Hack: Some pointer device have a focus class. So we need to check
         * for the type of event, to see if we really want to deliver it to
         * the focus window. For pointer events, the answer is no.
         */
        if (IsPointerEvent(event))
            focus = PointerRootWin;
        else if (thisDev->focus)
	{
	    focus = thisDev->focus->win;
	    if (focus == FollowKeyboardWin)
		focus = inputInfo.keyboard->focus->win;
	}
	else
	    focus = PointerRootWin;
	if (focus == PointerRootWin)
	    deliveries = DeliverDeviceEvents(pSprite->win, event, grab,
                                             NullWindow, thisDev);
	else if (focus && (focus == pSprite->win ||
                    IsParent(focus, pSprite->win)))
	    deliveries = DeliverDeviceEvents(pSprite->win, event, grab, focus,
					     thisDev);
	else if (focus)
	    deliveries = DeliverDeviceEvents(focus, event, grab, focus,
					     thisDev);
    }
    if (!deliveries)
    {
        Mask mask;

        /* XXX: In theory, we could pass the internal events through to
         * everything and only convert just before hitting the wire. We can't
         * do that yet, so DGE is the last stop for internal events. From here
         * onwards, we deal with core/XI events.
         */

        mask = grab->eventMask;

        sendCore = (IsMaster(thisDev) && thisDev->coreEvents);
        /* try core event */
        if (sendCore && grab->grabtype == GRABTYPE_CORE)
        {
            xEvent core;

            rc = EventToCore(event, &core);
            if (rc == Success)
            {
                FixUpEventFromWindow(thisDev, &core, grab->window,
                        None, TRUE);
                if (XaceHook(XACE_SEND_ACCESS, 0, thisDev,
                            grab->window, &core, 1) ||
                        XaceHook(XACE_RECEIVE_ACCESS, rClient(grab),
                            grab->window, &core, 1))
                    deliveries = 1; /* don't send, but pretend we did */
                else if (!IsInterferingGrab(rClient(grab), thisDev, &core))
                {
                    deliveries = TryClientEvents(rClient(grab), thisDev,
                            &core, 1, mask,
                            GetEventFilter(thisDev, &core),
                            grab);
                }
            } else if (rc != BadMatch)
                ErrorF("[dix] DeliverGrabbedEvent. Core conversion failed.\n");
        }

        if (!deliveries)
        {
            rc = EventToXI2(event, &xi2);
            if (rc == Success)
            {
                int evtype = ((xGenericEvent*)xi2)->evtype;
                mask = grab->xi2mask[XIAllDevices][evtype/8] |
                    grab->xi2mask[XIAllMasterDevices][evtype/8] |
                    grab->xi2mask[thisDev->id][evtype/8];
                /* try XI2 event */
                FixUpEventFromWindow(thisDev, xi2, grab->window, None, TRUE);
                /* XXX: XACE */
                deliveries = TryClientEvents(rClient(grab), thisDev, xi2, 1, mask,
                        GetEventFilter(thisDev, xi2), grab);
            } else if (rc != BadMatch)
                ErrorF("[dix] %s: XI2 conversion failed in DGE (%d, %d). Skipping delivery.\n",
                        thisDev->name, event->any.type, rc);
        }

        if (!deliveries)
        {
            rc = EventToXI(event, &xi, &count);
            if (rc == Success)
            {
                /* try XI event */
                if (grabinfo->fromPassiveGrab  &&
                        grabinfo->implicitGrab)
                    mask = grab->deviceMask;
                else
                    mask = grab->eventMask;

                FixUpEventFromWindow(thisDev, xi, grab->window,
                        None, TRUE);

                if (XaceHook(XACE_SEND_ACCESS, 0, thisDev,
                            grab->window, xi, count) ||
                        XaceHook(XACE_RECEIVE_ACCESS, rClient(grab),
                            grab->window, xi, count))
                    deliveries = 1; /* don't send, but pretend we did */
                else
                {
                    deliveries =
                        TryClientEvents(rClient(grab), thisDev,
                                xi, count,
                                mask,
                                GetEventFilter(thisDev, xi),
                                grab);
                }
            } else if (rc != BadMatch)
                ErrorF("[dix] %s: XI conversion failed in DGE (%d, %d). Skipping delivery.\n",
                        thisDev->name, event->any.type, rc);
        }

        if (deliveries && (event->any.type == ET_Motion))
            thisDev->valuator->motionHintWindow = grab->window;
    }
    if (deliveries && !deactivateGrab && event->any.type != ET_Motion)
    {
	switch (grabinfo->sync.state)
	{
	case FREEZE_BOTH_NEXT_EVENT:
	    for (dev = inputInfo.devices; dev; dev = dev->next)
	    {
		if (dev == thisDev)
		    continue;
		FreezeThaw(dev, TRUE);
		if ((dev->deviceGrab.sync.state == FREEZE_BOTH_NEXT_EVENT) &&
		    (CLIENT_BITS(grab->resource) ==
		     CLIENT_BITS(dev->deviceGrab.sync.other->resource)))
		    dev->deviceGrab.sync.state = FROZEN_NO_EVENT;
		else
                    dev->deviceGrab.sync.other = grab;
	    }
	    /* fall through */
	case FREEZE_NEXT_EVENT:
	    grabinfo->sync.state = FROZEN_WITH_EVENT;
	    FreezeThaw(thisDev, TRUE);
	    if (!grabinfo->sync.event)
		grabinfo->sync.event = xcalloc(1, sizeof(InternalEvent));
	    *grabinfo->sync.event = event->device_event;
	    break;
	}
    }

    if (xi)
        xfree(xi);
    if (xi2)
        xfree(xi2);
}

/* This function is used to set the key pressed or key released state -
   this is only used when the pressing of keys does not cause
   the device's processInputProc to be called, as in for example Mouse Keys.
*/
void
FixKeyState (DeviceEvent *event, DeviceIntPtr keybd)
{
    int             key, bit;
    BYTE   *kptr;
    KeyClassPtr keyc = keybd->key;

    key = event->detail.key;
    kptr = &keyc->down[key >> 3];
    bit = 1 << (key & 7);

    if (event->type == ET_KeyPress) {
	DebugF("FixKeyState: Key %d %s\n",key,
               ((event->type == ET_KeyPress) ? "down" : "up"));
    }

    if (event->type == ET_KeyPress)
	    *kptr |= bit;
    else if (event->type == ET_KeyRelease)
	    *kptr &= ~bit;
    else
        FatalError("Impossible keyboard event");
}

#define AtMostOneClient \
	(SubstructureRedirectMask | ResizeRedirectMask | ButtonPressMask)
#define ManagerMask \
	(SubstructureRedirectMask | ResizeRedirectMask)

/**
 * Recalculate which events may be deliverable for the given window.
 * Recalculated mask is used for quicker determination which events may be
 * delivered to a window.
 *
 * The otherEventMasks on a WindowOptional is the combination of all event
 * masks set by all clients on the window.
 * deliverableEventMask is the combination of the eventMask and the
 * otherEventMask plus the events that may be propagated to the parent.
 *
 * Traverses to siblings and parents of the window.
 */
void
RecalculateDeliverableEvents(WindowPtr pWin)
{
    OtherClients *others;
    WindowPtr pChild;

    pChild = pWin;
    while (1)
    {
	if (pChild->optional)
	{
	    pChild->optional->otherEventMasks = 0;
	    for (others = wOtherClients(pChild); others; others = others->next)
	    {
		pChild->optional->otherEventMasks |= others->mask;
	    }
	}
	pChild->deliverableEvents = pChild->eventMask|
				    wOtherEventMasks(pChild);
	if (pChild->parent)
	    pChild->deliverableEvents |=
		(pChild->parent->deliverableEvents &
		 ~wDontPropagateMask(pChild) & PropagateMask);
	if (pChild->firstChild)
	{
	    pChild = pChild->firstChild;
	    continue;
	}
	while (!pChild->nextSib && (pChild != pWin))
	    pChild = pChild->parent;
	if (pChild == pWin)
	    break;
	pChild = pChild->nextSib;
    }
}

/**
 *
 *  \param value must conform to DeleteType
 */
int
OtherClientGone(pointer value, XID id)
{
    OtherClientsPtr other, prev;
    WindowPtr pWin = (WindowPtr)value;

    prev = 0;
    for (other = wOtherClients(pWin); other; other = other->next)
    {
	if (other->resource == id)
	{
	    if (prev)
		prev->next = other->next;
	    else
	    {
		if (!(pWin->optional->otherClients = other->next))
		    CheckWindowOptionalNeed (pWin);
	    }
	    xfree(other);
	    RecalculateDeliverableEvents(pWin);
	    return(Success);
	}
	prev = other;
    }
    FatalError("client not on event list");
    /*NOTREACHED*/
    return -1; /* make compiler happy */
}

int
EventSelectForWindow(WindowPtr pWin, ClientPtr client, Mask mask)
{
    Mask check;
    OtherClients * others;
    DeviceIntPtr dev;
    int rc;

    if (mask & ~AllEventMasks)
    {
	client->errorValue = mask;
	return BadValue;
    }
    check = (mask & ManagerMask);
    if (check) {
	rc = XaceHook(XACE_RESOURCE_ACCESS, client, pWin->drawable.id,
		      RT_WINDOW, pWin, RT_NONE, NULL, DixManageAccess);
	if (rc != Success)
	    return rc;
    }
    check = (mask & AtMostOneClient);
    if (check & (pWin->eventMask|wOtherEventMasks(pWin)))
    {				       /* It is illegal for two different
				          clients to select on any of the
				          events for AtMostOneClient. However,
				          it is OK, for some client to
				          continue selecting on one of those
				          events.  */
	if ((wClient(pWin) != client) && (check & pWin->eventMask))
	    return BadAccess;
	for (others = wOtherClients (pWin); others; others = others->next)
	{
	    if (!SameClient(others, client) && (check & others->mask))
		return BadAccess;
	}
    }
    if (wClient (pWin) == client)
    {
	check = pWin->eventMask;
	pWin->eventMask = mask;
    }
    else
    {
	for (others = wOtherClients (pWin); others; others = others->next)
	{
	    if (SameClient(others, client))
	    {
		check = others->mask;
		if (mask == 0)
		{
		    FreeResource(others->resource, RT_NONE);
		    return Success;
		}
		else
		    others->mask = mask;
		goto maskSet;
	    }
	}
	check = 0;
	if (!pWin->optional && !MakeWindowOptional (pWin))
	    return BadAlloc;
	others = xalloc(sizeof(OtherClients));
	if (!others)
	    return BadAlloc;
	others->mask = mask;
	others->resource = FakeClientID(client->index);
	others->next = pWin->optional->otherClients;
	pWin->optional->otherClients = others;
	if (!AddResource(others->resource, RT_OTHERCLIENT, (pointer)pWin))
	    return BadAlloc;
    }
maskSet:
    if ((mask & PointerMotionHintMask) && !(check & PointerMotionHintMask))
    {
        for (dev = inputInfo.devices; dev; dev = dev->next)
        {
            if (dev->valuator && dev->valuator->motionHintWindow == pWin)
                dev->valuator->motionHintWindow = NullWindow;
        }
    }
    RecalculateDeliverableEvents(pWin);
    return Success;
}

int
EventSuppressForWindow(WindowPtr pWin, ClientPtr client,
                       Mask mask, Bool *checkOptional)
{
    int i, free;

    if (mask & ~PropagateMask)
    {
	client->errorValue = mask;
	return BadValue;
    }
    if (pWin->dontPropagate)
	DontPropagateRefCnts[pWin->dontPropagate]--;
    if (!mask)
	i = 0;
    else
    {
	for (i = DNPMCOUNT, free = 0; --i > 0; )
	{
	    if (!DontPropagateRefCnts[i])
		free = i;
	    else if (mask == DontPropagateMasks[i])
		break;
	}
	if (!i && free)
	{
	    i = free;
	    DontPropagateMasks[i] = mask;
	}
    }
    if (i || !mask)
    {
	pWin->dontPropagate = i;
	if (i)
	    DontPropagateRefCnts[i]++;
	if (pWin->optional)
	{
	    pWin->optional->dontPropagateMask = mask;
	    *checkOptional = TRUE;
	}
    }
    else
    {
	if (!pWin->optional && !MakeWindowOptional (pWin))
	{
	    if (pWin->dontPropagate)
		DontPropagateRefCnts[pWin->dontPropagate]++;
	    return BadAlloc;
	}
	pWin->dontPropagate = 0;
        pWin->optional->dontPropagateMask = mask;
    }
    RecalculateDeliverableEvents(pWin);
    return Success;
}

/**
 * Assembles an EnterNotify or LeaveNotify and sends it event to the client.
 * Uses the paired keyboard to get some additional information.
 */
void
CoreEnterLeaveEvent(
    DeviceIntPtr mouse,
    int type,
    int mode,
    int detail,
    WindowPtr pWin,
    Window child)
{
    xEvent              event;
    WindowPtr		focus;
    DeviceIntPtr        keybd;
    GrabPtr	        grab = mouse->deviceGrab.grab;
    Mask		mask;

    keybd = GetPairedDevice(mouse);

    if ((pWin == mouse->valuator->motionHintWindow) &&
	(detail != NotifyInferior))
	mouse->valuator->motionHintWindow = NullWindow;
    if (grab)
    {
	mask = (pWin == grab->window) ? grab->eventMask : 0;
	if (grab->ownerEvents)
	    mask |= EventMaskForClient(pWin, rClient(grab));
    }
    else
    {
	mask = pWin->eventMask | wOtherEventMasks(pWin);
    }

    memset(&event, 0, sizeof(xEvent));
    event.u.u.type = type;
    event.u.u.detail = detail;
    event.u.enterLeave.time = currentTime.milliseconds;
    event.u.enterLeave.rootX = mouse->spriteInfo->sprite->hot.x;
    event.u.enterLeave.rootY = mouse->spriteInfo->sprite->hot.y;
    /* Counts on the same initial structure of crossing & button events! */
    FixUpEventFromWindow(mouse, &event, pWin, None, FALSE);
    /* Enter/Leave events always set child */
    event.u.enterLeave.child = child;
    event.u.enterLeave.flags = event.u.keyButtonPointer.sameScreen ?
        ELFlagSameScreen : 0;
    event.u.enterLeave.state = mouse->button ? (mouse->button->state & 0x1f00) : 0;
    if (keybd)
        event.u.enterLeave.state |=
                XkbGrabStateFromRec(&keybd->key->xkbInfo->state);
    event.u.enterLeave.mode = mode;
    focus = (keybd) ? keybd->focus->win : None;
    if ((focus != NoneWin) &&
            ((pWin == focus) || (focus == PointerRootWin) ||
             IsParent(focus, pWin)))
        event.u.enterLeave.flags |= ELFlagFocus;

    if ((mask & GetEventFilter(mouse, &event)))
    {
        if (grab)
            TryClientEvents(rClient(grab), mouse, &event, 1, mask,
                            GetEventFilter(mouse, &event), grab);
        else
            DeliverEventsToWindow(mouse, pWin, &event, 1,
                                  GetEventFilter(mouse, &event),
                                  NullGrab);
    }

    if ((type == EnterNotify) && (mask & KeymapStateMask))
    {
        xKeymapEvent ke;
        ClientPtr client = grab ? rClient(grab) : wClient(pWin);
        if (XaceHook(XACE_DEVICE_ACCESS, client, keybd, DixReadAccess))
            bzero((char *)&ke.map[0], 31);
        else
            memmove((char *)&ke.map[0], (char *)&keybd->key->down[1], 31);

        ke.type = KeymapNotify;
        if (grab)
            TryClientEvents(rClient(grab), keybd, (xEvent *)&ke, 1,
                            mask, KeymapStateMask, grab);
        else
            DeliverEventsToWindow(mouse, pWin, (xEvent *)&ke, 1,
                                  KeymapStateMask, NullGrab);
    }
}

void
DeviceEnterLeaveEvent(
    DeviceIntPtr mouse,
    int sourceid,
    int type,
    int mode,
    int detail,
    WindowPtr pWin,
    Window child)
{
    GrabPtr             grab = mouse->deviceGrab.grab;
    xXIEnterEvent       *event;
    int                 filter;
    int                 btlen, len, i;
    DeviceIntPtr        kbd;

    if ((mode == XINotifyPassiveGrab && type == XI_Leave) ||
        (mode == XINotifyPassiveUngrab && type == XI_Enter))
        return;

    btlen = (mouse->button) ? bits_to_bytes(mouse->button->numButtons) : 0;
    btlen = bytes_to_int32(btlen);
    len = sizeof(xXIEnterEvent) + btlen * 4;

    event = xcalloc(1, len);
    event->type         = GenericEvent;
    event->extension    = IReqCode;
    event->evtype       = type;
    event->length       = (len - sizeof(xEvent))/4;
    event->buttons_len  = btlen;
    event->detail       = detail;
    event->time         = currentTime.milliseconds;
    event->deviceid     = mouse->id;
    event->sourceid     = sourceid;
    event->mode         = mode;
    event->root_x       = FP1616(mouse->spriteInfo->sprite->hot.x, 0);
    event->root_y       = FP1616(mouse->spriteInfo->sprite->hot.y, 0);

    for (i = 0; mouse && mouse->button && i < mouse->button->numButtons; i++)
        if (BitIsOn(mouse->button->down, i))
            SetBit(&event[1], i);

    kbd = (IsMaster(mouse) || mouse->u.master) ? GetPairedDevice(mouse) : NULL;
    if (kbd && kbd->key)
    {
        event->mods.base_mods = kbd->key->xkbInfo->state.base_mods;
        event->mods.latched_mods = kbd->key->xkbInfo->state.latched_mods;
        event->mods.locked_mods = kbd->key->xkbInfo->state.locked_mods;

        event->group.base_group = kbd->key->xkbInfo->state.base_group;
        event->group.latched_group = kbd->key->xkbInfo->state.latched_group;
        event->group.locked_group = kbd->key->xkbInfo->state.locked_group;
    }

    FixUpEventFromWindow(mouse, (xEvent*)event, pWin, None, FALSE);

    filter = GetEventFilter(mouse, (xEvent*)event);

    if (grab)
    {
        Mask mask;
        mask = grab->xi2mask[XIAllDevices][type/8] |
               grab->xi2mask[XIAllMasterDevices][type/8] |
               grab->xi2mask[mouse->id][type/8];
        TryClientEvents(rClient(grab), mouse, (xEvent*)event, 1, mask,
                        filter, grab);
    } else {
        if (!GetWindowXI2Mask(mouse, pWin, (xEvent*)event))
            goto out;
        DeliverEventsToWindow(mouse, pWin, (xEvent*)event, 1, filter,
                              NullGrab);
    }

out:
    xfree(event);
}

void
CoreFocusEvent(DeviceIntPtr dev, int type, int mode, int detail, WindowPtr pWin)
{
    xEvent event;

    memset(&event, 0, sizeof(xEvent));
    event.u.focus.mode = mode;
    event.u.u.type = type;
    event.u.u.detail = detail;
    event.u.focus.window = pWin->drawable.id;

    DeliverEventsToWindow(dev, pWin, &event, 1,
                          GetEventFilter(dev, &event), NullGrab);
    if ((type == FocusIn) &&
            ((pWin->eventMask | wOtherEventMasks(pWin)) & KeymapStateMask))
    {
        xKeymapEvent ke;
        ClientPtr client = wClient(pWin);
        if (XaceHook(XACE_DEVICE_ACCESS, client, dev, DixReadAccess))
            bzero((char *)&ke.map[0], 31);
        else
            memmove((char *)&ke.map[0], (char *)&dev->key->down[1], 31);

        ke.type = KeymapNotify;
        DeliverEventsToWindow(dev, pWin, (xEvent *)&ke, 1,
                KeymapStateMask, NullGrab);
    }
}

/**
 * Set the input focus to the given window. Subsequent keyboard events will be
 * delivered to the given window.
 *
 * Usually called from ProcSetInputFocus as result of a client request. If so,
 * the device is the inputInfo.keyboard.
 * If called from ProcXSetInputFocus as result of a client xinput request, the
 * device is set to the device specified by the client.
 *
 * @param client Client that requested input focus change.
 * @param dev Focus device.
 * @param focusID The window to obtain the focus. Can be PointerRoot or None.
 * @param revertTo Specifies where the focus reverts to when window becomes
 * unviewable.
 * @param ctime Specifies the time.
 * @param followOK True if pointer is allowed to follow the keyboard.
 */
int
SetInputFocus(
    ClientPtr client,
    DeviceIntPtr dev,
    Window focusID,
    CARD8 revertTo,
    Time ctime,
    Bool followOK)
{
    FocusClassPtr focus;
    WindowPtr focusWin;
    int mode, rc;
    TimeStamp time;
    DeviceIntPtr keybd; /* used for FollowKeyboard or FollowKeyboardWin */


    UpdateCurrentTime();
    if ((revertTo != RevertToParent) &&
	(revertTo != RevertToPointerRoot) &&
	(revertTo != RevertToNone) &&
	((revertTo != RevertToFollowKeyboard) || !followOK))
    {
	client->errorValue = revertTo;
	return BadValue;
    }
    time = ClientTimeToServerTime(ctime);

    if (IsKeyboardDevice(dev))
        keybd = dev;
    else
        keybd = GetPairedDevice(dev);

    if ((focusID == None) || (focusID == PointerRoot))
	focusWin = (WindowPtr)(long)focusID;
    else if ((focusID == FollowKeyboard) && followOK)
    {
	focusWin = keybd->focus->win;
    }
    else {
	rc = dixLookupWindow(&focusWin, focusID, client, DixSetAttrAccess);
	if (rc != Success)
	    return rc;
	/* It is a match error to try to set the input focus to an
	unviewable window. */
	if(!focusWin->realized)
	    return(BadMatch);
    }
    rc = XaceHook(XACE_DEVICE_ACCESS, client, dev, DixSetFocusAccess);
    if (rc != Success)
	return Success;

    focus = dev->focus;
    if ((CompareTimeStamps(time, currentTime) == LATER) ||
	(CompareTimeStamps(time, focus->time) == EARLIER))
	return Success;
    mode = (dev->deviceGrab.grab) ? NotifyWhileGrabbed : NotifyNormal;
    if (focus->win == FollowKeyboardWin)
    {
        if (!ActivateFocusInGrab(dev, keybd->focus->win, focusWin))
            DoFocusEvents(dev, keybd->focus->win, focusWin, mode);
    } else
    {
        if (!ActivateFocusInGrab(dev, focus->win, focusWin))
            DoFocusEvents(dev, focus->win, focusWin, mode);
    }
    focus->time = time;
    focus->revert = revertTo;
    if (focusID == FollowKeyboard)
	focus->win = FollowKeyboardWin;
    else
	focus->win = focusWin;
    if ((focusWin == NoneWin) || (focusWin == PointerRootWin))
	focus->traceGood = 0;
    else
    {
        int depth = 0;
	WindowPtr pWin;

        for (pWin = focusWin; pWin; pWin = pWin->parent) depth++;
        if (depth > focus->traceSize)
        {
	    focus->traceSize = depth+1;
	    focus->trace = xrealloc(focus->trace,
				    focus->traceSize * sizeof(WindowPtr));
	}
	focus->traceGood = depth;
        for (pWin = focusWin, depth--; pWin; pWin = pWin->parent, depth--)
	    focus->trace[depth] = pWin;
    }
    return Success;
}

/**
 * Server-side protocol handling for SetInputFocus request.
 *
 * Sets the input focus for the virtual core keyboard.
 */
int
ProcSetInputFocus(ClientPtr client)
{
    DeviceIntPtr kbd = PickKeyboard(client);
    REQUEST(xSetInputFocusReq);

    REQUEST_SIZE_MATCH(xSetInputFocusReq);

    return SetInputFocus(client, kbd, stuff->focus,
			 stuff->revertTo, stuff->time, FALSE);
}

/**
 * Server-side protocol handling for GetInputFocus request.
 *
 * Sends the current input focus for the client's keyboard back to the
 * client.
 */
int
ProcGetInputFocus(ClientPtr client)
{
    DeviceIntPtr kbd = PickKeyboard(client);
    xGetInputFocusReply rep;
    FocusClassPtr focus = kbd->focus;
    int rc;
    /* REQUEST(xReq); */
    REQUEST_SIZE_MATCH(xReq);

    rc = XaceHook(XACE_DEVICE_ACCESS, client, kbd, DixGetFocusAccess);
    if (rc != Success)
	return rc;

    memset(&rep, 0, sizeof(xGetInputFocusReply));
    rep.type = X_Reply;
    rep.length = 0;
    rep.sequenceNumber = client->sequence;
    if (focus->win == NoneWin)
	rep.focus = None;
    else if (focus->win == PointerRootWin)
	rep.focus = PointerRoot;
    else rep.focus = focus->win->drawable.id;
    rep.revertTo = focus->revert;
    WriteReplyToClient(client, sizeof(xGetInputFocusReply), &rep);
    return Success;
}

/**
 * Server-side protocol handling for GrabPointer request.
 *
 * Sets an active grab on the client's ClientPointer and returns success
 * status to client.
 */
int
ProcGrabPointer(ClientPtr client)
{
    xGrabPointerReply rep;
    DeviceIntPtr device = PickPointer(client);
    GrabPtr grab;
    GrabMask mask;
    WindowPtr confineTo;
    CursorPtr oldCursor;
    REQUEST(xGrabPointerReq);
    TimeStamp time;
    int rc;

    REQUEST_SIZE_MATCH(xGrabPointerReq);
    UpdateCurrentTime();

    if (stuff->eventMask & ~PointerGrabMask)
    {
	client->errorValue = stuff->eventMask;
        return BadValue;
    }

    if (stuff->confineTo == None)
	confineTo = NullWindow;
    else
    {
	rc = dixLookupWindow(&confineTo, stuff->confineTo, client,
			     DixSetAttrAccess);
	if (rc != Success)
	    return rc;
    }

    memset(&rep, 0, sizeof(xGrabPointerReply));
    oldCursor = NullCursor;
    grab = device->deviceGrab.grab;

    if (grab)
    {
        if (grab->confineTo && !confineTo)
            ConfineCursorToWindow(device, RootWindow(device), FALSE, FALSE);
        oldCursor = grab->cursor;
    }

    mask.core = stuff->eventMask;

    rc = GrabDevice(client, device, stuff->pointerMode, stuff->keyboardMode,
                    stuff->grabWindow, stuff->ownerEvents, stuff->time,
                    &mask, GRABTYPE_CORE, stuff->cursor,
                    stuff->confineTo, &rep.status);
    if (rc != Success)
        return rc;

    if (oldCursor && rep.status == GrabSuccess)
        FreeCursor (oldCursor, (Cursor)0);

    time = ClientTimeToServerTime(stuff->time);
    rep.type = X_Reply;
    rep.sequenceNumber = client->sequence;
    rep.length = 0;
    WriteReplyToClient(client, sizeof(xGrabPointerReply), &rep);
    return Success;
}

/**
 * Server-side protocol handling for ChangeActivePointerGrab request.
 *
 * Changes properties of the grab hold by the client. If the client does not
 * hold an active grab on the device, nothing happens.
 */
int
ProcChangeActivePointerGrab(ClientPtr client)
{
    DeviceIntPtr device;
    GrabPtr      grab;
    CursorPtr newCursor, oldCursor;
    REQUEST(xChangeActivePointerGrabReq);
    TimeStamp time;

    REQUEST_SIZE_MATCH(xChangeActivePointerGrabReq);
    if (stuff->eventMask & ~PointerGrabMask)
    {
	client->errorValue = stuff->eventMask;
        return BadValue;
    }
    if (stuff->cursor == None)
	newCursor = NullCursor;
    else
    {
	int rc = dixLookupResourceByType((pointer *)&newCursor, stuff->cursor,
					 RT_CURSOR, client, DixUseAccess);
	if (rc != Success)
	{
	    client->errorValue = stuff->cursor;
	    return (rc == BadValue) ? BadCursor : rc;
	}
    }

    device = PickPointer(client);
    grab = device->deviceGrab.grab;

    if (!grab)
	return Success;
    if (!SameClient(grab, client))
	return Success;
    time = ClientTimeToServerTime(stuff->time);
    if ((CompareTimeStamps(time, currentTime) == LATER) ||
	     (CompareTimeStamps(time, device->deviceGrab.grabTime) == EARLIER))
	return Success;
    oldCursor = grab->cursor;
    grab->cursor = newCursor;
    if (newCursor)
	newCursor->refcnt++;
    PostNewCursor(device);
    if (oldCursor)
	FreeCursor(oldCursor, (Cursor)0);
    grab->eventMask = stuff->eventMask;
    return Success;
}

/**
 * Server-side protocol handling for UngrabPointer request.
 *
 * Deletes a pointer grab on a device the client has grabbed.
 */
int
ProcUngrabPointer(ClientPtr client)
{
    DeviceIntPtr device = PickPointer(client);
    GrabPtr grab;
    TimeStamp time;
    REQUEST(xResourceReq);

    REQUEST_SIZE_MATCH(xResourceReq);
    UpdateCurrentTime();
    grab = device->deviceGrab.grab;

    time = ClientTimeToServerTime(stuff->id);
    if ((CompareTimeStamps(time, currentTime) != LATER) &&
	    (CompareTimeStamps(time, device->deviceGrab.grabTime) != EARLIER) &&
	    (grab) && SameClient(grab, client))
	(*device->deviceGrab.DeactivateGrab)(device);
    return Success;
}

/**
 * Sets a grab on the given device.
 *
 * Called from ProcGrabKeyboard to work on the client's keyboard.
 * Called from ProcXGrabDevice to work on the device specified by the client.
 *
 * The parameters this_mode and other_mode represent the keyboard_mode and
 * pointer_mode parameters of XGrabKeyboard().
 * See man page for details on all the parameters
 *
 * @param client Client that owns the grab.
 * @param dev The device to grab.
 * @param this_mode GrabModeSync or GrabModeAsync
 * @param other_mode GrabModeSync or GrabModeAsync
 * @param status Return code to be returned to the caller.
 *
 * @returns Success or BadValue.
 */
int
GrabDevice(ClientPtr client, DeviceIntPtr dev,
           unsigned pointer_mode, unsigned keyboard_mode, Window grabWindow,
           unsigned ownerEvents, Time ctime, GrabMask *mask,
           int grabtype, Cursor curs, Window confineToWin, CARD8 *status)
{
    WindowPtr pWin, confineTo;
    GrabPtr grab;
    TimeStamp time;
    Mask access_mode = DixGrabAccess;
    int rc;
    GrabInfoPtr grabInfo = &dev->deviceGrab;
    CursorPtr cursor;

    UpdateCurrentTime();
    if ((keyboard_mode != GrabModeSync) && (keyboard_mode != GrabModeAsync))
    {
	client->errorValue = keyboard_mode;
        return BadValue;
    }
    if ((pointer_mode != GrabModeSync) && (pointer_mode != GrabModeAsync))
    {
	client->errorValue = pointer_mode;
        return BadValue;
    }
    if ((ownerEvents != xFalse) && (ownerEvents != xTrue))
    {
	client->errorValue = ownerEvents;
        return BadValue;
    }

    rc = dixLookupWindow(&pWin, grabWindow, client, DixSetAttrAccess);
    if (rc != Success)
	return rc;

    if (confineToWin == None)
	confineTo = NullWindow;
    else
    {
	rc = dixLookupWindow(&confineTo, confineToWin, client,
			     DixSetAttrAccess);
	if (rc != Success)
	    return rc;
    }

    if (curs == None)
	cursor = NullCursor;
    else
    {
	rc = dixLookupResourceByType((pointer *)&cursor, curs, RT_CURSOR,
			       client, DixUseAccess);
	if (rc != Success)
	{
	    client->errorValue = curs;
	    return (rc == BadValue) ? BadCursor : rc;
	}
	access_mode |= DixForceAccess;
    }

    if (keyboard_mode == GrabModeSync || pointer_mode == GrabModeSync)
	access_mode |= DixFreezeAccess;
    rc = XaceHook(XACE_DEVICE_ACCESS, client, dev, access_mode);
    if (rc != Success)
	return rc;

    time = ClientTimeToServerTime(ctime);
    grab = grabInfo->grab;
    if (grab && grab->grabtype != grabtype)
        *status = AlreadyGrabbed;
    if (grab && !SameClient(grab, client))
	*status = AlreadyGrabbed;
    else if ((!pWin->realized) ||
             (confineTo &&
                !(confineTo->realized
                    && BorderSizeNotEmpty(dev, confineTo))))
	*status = GrabNotViewable;
    else if ((CompareTimeStamps(time, currentTime) == LATER) ||
	     (CompareTimeStamps(time, grabInfo->grabTime) == EARLIER))
	*status = GrabInvalidTime;
    else if (grabInfo->sync.frozen &&
	     grabInfo->sync.other && !SameClient(grabInfo->sync.other, client))
	*status = GrabFrozen;
    else
    {
	GrabRec tempGrab;

        /* Otherwise segfaults happen on grabbed MPX devices */
        memset(&tempGrab, 0, sizeof(GrabRec));

        tempGrab.next = NULL;
	tempGrab.window = pWin;
	tempGrab.resource = client->clientAsMask;
	tempGrab.ownerEvents = ownerEvents;
	tempGrab.keyboardMode = keyboard_mode;
	tempGrab.pointerMode = pointer_mode;
	if (grabtype == GRABTYPE_CORE)
	    tempGrab.eventMask = mask->core;
	else if (grabtype == GRABTYPE_XI)
	    tempGrab.eventMask = mask->xi;
	else
	    memcpy(tempGrab.xi2mask, mask->xi2mask, sizeof(tempGrab.xi2mask));
	tempGrab.device = dev;
	tempGrab.cursor = cursor;
	tempGrab.confineTo = confineTo;
	tempGrab.grabtype = grabtype;
	(*grabInfo->ActivateGrab)(dev, &tempGrab, time, FALSE);
	*status = GrabSuccess;
    }
    return Success;
}

/**
 * Server-side protocol handling for GrabKeyboard request.
 *
 * Grabs the client's keyboard and returns success status to client.
 */
int
ProcGrabKeyboard(ClientPtr client)
{
    xGrabKeyboardReply rep;
    REQUEST(xGrabKeyboardReq);
    int result;
    DeviceIntPtr keyboard = PickKeyboard(client);
    GrabMask mask;

    REQUEST_SIZE_MATCH(xGrabKeyboardReq);

    memset(&rep, 0, sizeof(xGrabKeyboardReply));
    mask.core = KeyPressMask | KeyReleaseMask;

    result = GrabDevice(client, keyboard, stuff->pointerMode,
            stuff->keyboardMode, stuff->grabWindow, stuff->ownerEvents,
            stuff->time, &mask, GRABTYPE_CORE, None, None,
            &rep.status);

    if (result != Success)
	return result;
    rep.type = X_Reply;
    rep.sequenceNumber = client->sequence;
    rep.length = 0;
    WriteReplyToClient(client, sizeof(xGrabKeyboardReply), &rep);
    return Success;
}

/**
 * Server-side protocol handling for UngrabKeyboard request.
 *
 * Deletes a possible grab on the client's keyboard.
 */
int
ProcUngrabKeyboard(ClientPtr client)
{
    DeviceIntPtr device = PickKeyboard(client);
    GrabPtr grab;
    TimeStamp time;
    REQUEST(xResourceReq);

    REQUEST_SIZE_MATCH(xResourceReq);
    UpdateCurrentTime();

    grab = device->deviceGrab.grab;

    time = ClientTimeToServerTime(stuff->id);
    if ((CompareTimeStamps(time, currentTime) != LATER) &&
	(CompareTimeStamps(time, device->deviceGrab.grabTime) != EARLIER) &&
	(grab) && SameClient(grab, client) && grab->grabtype == GRABTYPE_CORE)
	(*device->deviceGrab.DeactivateGrab)(device);
    return Success;
}

/**
 * Server-side protocol handling for QueryPointer request.
 *
 * Returns the current state and position of the client's ClientPointer to the
 * client.
 */
int
ProcQueryPointer(ClientPtr client)
{
    xQueryPointerReply rep;
    WindowPtr pWin, t;
    DeviceIntPtr mouse = PickPointer(client);
    DeviceIntPtr keyboard;
    SpritePtr pSprite;
    int rc;
    REQUEST(xResourceReq);
    REQUEST_SIZE_MATCH(xResourceReq);

    rc = dixLookupWindow(&pWin, stuff->id, client, DixGetAttrAccess);
    if (rc != Success)
	return rc;
    rc = XaceHook(XACE_DEVICE_ACCESS, client, mouse, DixReadAccess);
    if (rc != Success && rc != BadAccess)
	return rc;

    keyboard = GetPairedDevice(mouse);

    pSprite = mouse->spriteInfo->sprite;
    if (mouse->valuator->motionHintWindow)
	MaybeStopHint(mouse, client);
    memset(&rep, 0, sizeof(xQueryPointerReply));
    rep.type = X_Reply;
    rep.sequenceNumber = client->sequence;
    rep.mask = mouse->button ? (mouse->button->state) : 0;
    rep.mask |= XkbStateFieldFromRec(&keyboard->key->xkbInfo->state);
    rep.length = 0;
    rep.root = (RootWindow(mouse))->drawable.id;
    rep.rootX = pSprite->hot.x;
    rep.rootY = pSprite->hot.y;
    rep.child = None;
    if (pSprite->hot.pScreen == pWin->drawable.pScreen)
    {
	rep.sameScreen = xTrue;
	rep.winX = pSprite->hot.x - pWin->drawable.x;
	rep.winY = pSprite->hot.y - pWin->drawable.y;
	for (t = pSprite->win; t; t = t->parent)
	    if (t->parent == pWin)
	    {
		rep.child = t->drawable.id;
		break;
	    }
    }
    else
    {
	rep.sameScreen = xFalse;
	rep.winX = 0;
	rep.winY = 0;
    }

#ifdef PANORAMIX
    if(!noPanoramiXExtension) {
	rep.rootX += panoramiXdataPtr[0].x;
	rep.rootY += panoramiXdataPtr[0].y;
	if(stuff->id == rep.root) {
	    rep.winX += panoramiXdataPtr[0].x;
	    rep.winY += panoramiXdataPtr[0].y;
	}
    }
#endif

    if (rc == BadAccess) {
	rep.mask = 0;
	rep.child = None;
	rep.rootX = 0;
	rep.rootY = 0;
	rep.winX = 0;
	rep.winY = 0;
    }

    WriteReplyToClient(client, sizeof(xQueryPointerReply), &rep);

    return(Success);
}

/**
 * Initializes the device list and the DIX sprite to sane values. Allocates
 * trace memory used for quick window traversal.
 */
void
InitEvents(void)
{
    int i;

    inputInfo.numDevices = 0;
    inputInfo.devices = (DeviceIntPtr)NULL;
    inputInfo.off_devices = (DeviceIntPtr)NULL;
    inputInfo.keyboard = (DeviceIntPtr)NULL;
    inputInfo.pointer = (DeviceIntPtr)NULL;
    /* The mask for pointer motion events may have changed in the last server
     * generation. See comment above definition of filters. */
    filters[0][PointerMotionMask] = MotionNotify;
    for (i = 1; i < MAXDEVICES; i++)
    {
        memcpy(&filters[i], filters[0], sizeof(filters[0]));
    }

    syncEvents.replayDev = (DeviceIntPtr)NULL;
    syncEvents.replayWin = NullWindow;
    while (syncEvents.pending)
    {
	QdEventPtr next = syncEvents.pending->next;
	xfree(syncEvents.pending);
	syncEvents.pending = next;
    }
    syncEvents.pendtail = &syncEvents.pending;
    syncEvents.playingEvents = FALSE;
    syncEvents.time.months = 0;
    syncEvents.time.milliseconds = 0;	/* hardly matters */
    currentTime.months = 0;
    currentTime.milliseconds = GetTimeInMillis();
    lastDeviceEventTime = currentTime;
    for (i = 0; i < DNPMCOUNT; i++)
    {
	DontPropagateMasks[i] = 0;
	DontPropagateRefCnts[i] = 0;
    }

    InputEventListLen = GetMaximumEventsNum();
    InputEventList = InitEventList(InputEventListLen);
    if (!InputEventList)
        FatalError("[dix] Failed to allocate input event list.\n");
}

void
CloseDownEvents(void)
{
    FreeEventList(InputEventList, InputEventListLen);
    InputEventListLen = 0;
    InputEventList = NULL;
}

/**
 * Server-side protocol handling for SendEvent request.
 *
 * Locates the window to send the event to and forwards the event.
 */
int
ProcSendEvent(ClientPtr client)
{
    WindowPtr pWin;
    WindowPtr effectiveFocus = NullWindow; /* only set if dest==InputFocus */
    DeviceIntPtr dev = PickPointer(client);
    DeviceIntPtr keybd = GetPairedDevice(dev);
    SpritePtr pSprite = dev->spriteInfo->sprite;
    REQUEST(xSendEventReq);

    REQUEST_SIZE_MATCH(xSendEventReq);

    /* The client's event type must be a core event type or one defined by an
	extension. */

    if ( ! ((stuff->event.u.u.type > X_Reply &&
	     stuff->event.u.u.type < LASTEvent) ||
	    (stuff->event.u.u.type >= EXTENSION_EVENT_BASE &&
	     stuff->event.u.u.type < (unsigned)lastEvent)))
    {
	client->errorValue = stuff->event.u.u.type;
	return BadValue;
    }
    if (stuff->event.u.u.type == ClientMessage &&
	stuff->event.u.u.detail != 8 &&
	stuff->event.u.u.detail != 16 &&
	stuff->event.u.u.detail != 32)
    {
	client->errorValue = stuff->event.u.u.detail;
	return BadValue;
    }
    if (stuff->eventMask & ~AllEventMasks)
    {
	client->errorValue = stuff->eventMask;
	return BadValue;
    }

    if (stuff->destination == PointerWindow)
	pWin = pSprite->win;
    else if (stuff->destination == InputFocus)
    {
	WindowPtr inputFocus = (keybd) ? keybd->focus->win : NoneWin;

	if (inputFocus == NoneWin)
	    return Success;

	/* If the input focus is PointerRootWin, send the event to where
	the pointer is if possible, then perhaps propogate up to root. */
	if (inputFocus == PointerRootWin)
	    inputFocus = pSprite->spriteTrace[0]; /* Root window! */

	if (IsParent(inputFocus, pSprite->win))
	{
	    effectiveFocus = inputFocus;
	    pWin = pSprite->win;
	}
	else
	    effectiveFocus = pWin = inputFocus;
    }
    else
	dixLookupWindow(&pWin, stuff->destination, client, DixSendAccess);

    if (!pWin)
	return BadWindow;
    if ((stuff->propagate != xFalse) && (stuff->propagate != xTrue))
    {
	client->errorValue = stuff->propagate;
	return BadValue;
    }
    stuff->event.u.u.type |= 0x80;
    if (stuff->propagate)
    {
	for (;pWin; pWin = pWin->parent)
	{
	    if (XaceHook(XACE_SEND_ACCESS, client, NULL, pWin,
			 &stuff->event, 1))
		return Success;
            if (DeliverEventsToWindow(dev, pWin,
                        &stuff->event, 1, stuff->eventMask, NullGrab))
		return Success;
	    if (pWin == effectiveFocus)
		return Success;
	    stuff->eventMask &= ~wDontPropagateMask(pWin);
	    if (!stuff->eventMask)
		break;
	}
    }
    else if (!XaceHook(XACE_SEND_ACCESS, client, NULL, pWin, &stuff->event, 1))
        DeliverEventsToWindow(dev, pWin, &stuff->event,
                                    1, stuff->eventMask, NullGrab);
    return Success;
}

/**
 * Server-side protocol handling for UngrabKey request.
 *
 * Deletes a passive grab for the given key. Works on the
 * client's keyboard.
 */
int
ProcUngrabKey(ClientPtr client)
{
    REQUEST(xUngrabKeyReq);
    WindowPtr pWin;
    GrabRec tempGrab;
    DeviceIntPtr keybd = PickKeyboard(client);
    int rc;

    REQUEST_SIZE_MATCH(xUngrabKeyReq);
    rc = dixLookupWindow(&pWin, stuff->grabWindow, client, DixGetAttrAccess);
    if (rc != Success)
	return rc;

    if (((stuff->key > keybd->key->xkbInfo->desc->max_key_code) ||
	 (stuff->key < keybd->key->xkbInfo->desc->min_key_code))
	&& (stuff->key != AnyKey))
    {
	client->errorValue = stuff->key;
        return BadValue;
    }
    if ((stuff->modifiers != AnyModifier) &&
	(stuff->modifiers & ~AllModifiersMask))
    {
	client->errorValue = stuff->modifiers;
	return BadValue;
    }
    tempGrab.resource = client->clientAsMask;
    tempGrab.device = keybd;
    tempGrab.window = pWin;
    tempGrab.modifiersDetail.exact = stuff->modifiers;
    tempGrab.modifiersDetail.pMask = NULL;
    tempGrab.modifierDevice = GetPairedDevice(keybd);
    tempGrab.type = KeyPress;
    tempGrab.grabtype = GRABTYPE_CORE;
    tempGrab.detail.exact = stuff->key;
    tempGrab.detail.pMask = NULL;
    tempGrab.next = NULL;

    if (!DeletePassiveGrabFromList(&tempGrab))
	return(BadAlloc);
    return(Success);
}

/**
 * Server-side protocol handling for GrabKey request.
 *
 * Creates a grab for the client's keyboard and adds it to the list of passive
 * grabs.
 */
int
ProcGrabKey(ClientPtr client)
{
    WindowPtr pWin;
    REQUEST(xGrabKeyReq);
    GrabPtr grab;
    DeviceIntPtr keybd = PickKeyboard(client);
    int rc;
    GrabParameters param;
    GrabMask mask;

    REQUEST_SIZE_MATCH(xGrabKeyReq);

    memset(&param, 0, sizeof(param));
    param.grabtype = GRABTYPE_CORE;
    param.ownerEvents = stuff->ownerEvents;
    param.this_device_mode = stuff->keyboardMode;
    param.other_devices_mode = stuff->pointerMode;
    param.modifiers = stuff->modifiers;

    rc = CheckGrabValues(client, &param);
    if (rc != Success)
        return rc;

    if (((stuff->key > keybd->key->xkbInfo->desc->max_key_code) ||
	 (stuff->key < keybd->key->xkbInfo->desc->min_key_code))
	&& (stuff->key != AnyKey))
    {
	client->errorValue = stuff->key;
        return BadValue;
    }
    rc = dixLookupWindow(&pWin, stuff->grabWindow, client, DixSetAttrAccess);
    if (rc != Success)
	return rc;


    mask.core = (KeyPressMask | KeyReleaseMask);

    grab = CreateGrab(client->index, keybd, keybd, pWin, GRABTYPE_CORE, &mask,
                      &param, KeyPress, stuff->key, NullWindow, NullCursor);
    if (!grab)
	return BadAlloc;
    return AddPassiveGrabToList(client, grab);
}


/**
 * Server-side protocol handling for GrabButton request.
 *
 * Creates a grab for the client's ClientPointer and adds it as a passive grab
 * to the list.
 */
int
ProcGrabButton(ClientPtr client)
{
    WindowPtr pWin, confineTo;
    REQUEST(xGrabButtonReq);
    CursorPtr cursor;
    GrabPtr grab;
    DeviceIntPtr ptr, modifierDevice;
    Mask access_mode = DixGrabAccess;
    GrabMask mask;
    GrabParameters param;
    int rc;

    REQUEST_SIZE_MATCH(xGrabButtonReq);
    if ((stuff->pointerMode != GrabModeSync) &&
	(stuff->pointerMode != GrabModeAsync))
    {
	client->errorValue = stuff->pointerMode;
        return BadValue;
    }
    if ((stuff->keyboardMode != GrabModeSync) &&
	(stuff->keyboardMode != GrabModeAsync))
    {
	client->errorValue = stuff->keyboardMode;
        return BadValue;
    }
    if ((stuff->modifiers != AnyModifier) &&
	(stuff->modifiers & ~AllModifiersMask))
    {
	client->errorValue = stuff->modifiers;
	return BadValue;
    }
    if ((stuff->ownerEvents != xFalse) && (stuff->ownerEvents != xTrue))
    {
	client->errorValue = stuff->ownerEvents;
	return BadValue;
    }
    if (stuff->eventMask & ~PointerGrabMask)
    {
	client->errorValue = stuff->eventMask;
        return BadValue;
    }
    rc = dixLookupWindow(&pWin, stuff->grabWindow, client, DixSetAttrAccess);
    if (rc != Success)
	return rc;
    if (stuff->confineTo == None)
       confineTo = NullWindow;
    else {
	rc = dixLookupWindow(&confineTo, stuff->confineTo, client,
			     DixSetAttrAccess);
	if (rc != Success)
	    return rc;
    }
    if (stuff->cursor == None)
	cursor = NullCursor;
    else
    {
	rc = dixLookupResourceByType((pointer *)&cursor, stuff->cursor, RT_CURSOR,
			       client, DixUseAccess);
	if (rc != Success)
	if (!cursor)
	{
	    client->errorValue = stuff->cursor;
	    return (rc == BadValue) ? BadCursor : rc;
	}
	access_mode |= DixForceAccess;
    }

    ptr = PickPointer(client);
    modifierDevice = GetPairedDevice(ptr);
    if (stuff->pointerMode == GrabModeSync ||
	stuff->keyboardMode == GrabModeSync)
	access_mode |= DixFreezeAccess;
    rc = XaceHook(XACE_DEVICE_ACCESS, client, ptr, access_mode);
    if (rc != Success)
	return rc;

    memset(&param, 0, sizeof(param));
    param.grabtype = GRABTYPE_CORE;
    param.ownerEvents = stuff->ownerEvents;
    param.this_device_mode = stuff->keyboardMode;
    param.other_devices_mode = stuff->pointerMode;
    param.modifiers = stuff->modifiers;

    mask.core = stuff->eventMask;

    grab = CreateGrab(client->index, ptr, modifierDevice, pWin,
                      GRABTYPE_CORE, &mask, &param, ButtonPress,
                      stuff->button, confineTo, cursor);
    if (!grab)
	return BadAlloc;
    return AddPassiveGrabToList(client, grab);
}

/**
 * Server-side protocol handling for UngrabButton request.
 *
 * Deletes a passive grab on the client's ClientPointer from the list.
 */
int
ProcUngrabButton(ClientPtr client)
{
    REQUEST(xUngrabButtonReq);
    WindowPtr pWin;
    GrabRec tempGrab;
    int rc;
    DeviceIntPtr ptr;

    REQUEST_SIZE_MATCH(xUngrabButtonReq);
    if ((stuff->modifiers != AnyModifier) &&
	(stuff->modifiers & ~AllModifiersMask))
    {
	client->errorValue = stuff->modifiers;
	return BadValue;
    }
    rc = dixLookupWindow(&pWin, stuff->grabWindow, client, DixReadAccess);
    if (rc != Success)
	return rc;

    ptr = PickPointer(client);

    tempGrab.resource = client->clientAsMask;
    tempGrab.device = ptr;
    tempGrab.window = pWin;
    tempGrab.modifiersDetail.exact = stuff->modifiers;
    tempGrab.modifiersDetail.pMask = NULL;
    tempGrab.modifierDevice = GetPairedDevice(ptr);
    tempGrab.type = ButtonPress;
    tempGrab.detail.exact = stuff->button;
    tempGrab.grabtype = GRABTYPE_CORE;
    tempGrab.detail.pMask = NULL;
    tempGrab.next = NULL;

    if (!DeletePassiveGrabFromList(&tempGrab))
	return(BadAlloc);
    return(Success);
}

/**
 * Deactivate any grab that may be on the window, remove the focus.
 * Delete any XInput extension events from the window too. Does not change the
 * window mask. Use just before the window is deleted.
 *
 * If freeResources is set, passive grabs on the window are deleted.
 *
 * @param pWin The window to delete events from.
 * @param freeResources True if resources associated with the window should be
 * deleted.
 */
void
DeleteWindowFromAnyEvents(WindowPtr pWin, Bool freeResources)
{
    WindowPtr		parent;
    DeviceIntPtr	mouse = inputInfo.pointer;
    DeviceIntPtr	keybd = inputInfo.keyboard;
    FocusClassPtr	focus;
    OtherClientsPtr	oc;
    GrabPtr		passive;
    GrabPtr             grab;


    /* Deactivate any grabs performed on this window, before making any
	input focus changes. */
    grab = mouse->deviceGrab.grab;
    if (grab &&
	((grab->window == pWin) || (grab->confineTo == pWin)))
	(*mouse->deviceGrab.DeactivateGrab)(mouse);


    /* Deactivating a keyboard grab should cause focus events. */
    grab = keybd->deviceGrab.grab;
    if (grab && (grab->window == pWin))
	(*keybd->deviceGrab.DeactivateGrab)(keybd);

    /* And now the real devices */
    for (mouse = inputInfo.devices; mouse; mouse = mouse->next)
    {
        grab = mouse->deviceGrab.grab;
        if (grab && ((grab->window == pWin) || (grab->confineTo == pWin)))
            (*mouse->deviceGrab.DeactivateGrab)(mouse);
    }


    for (keybd = inputInfo.devices; keybd; keybd = keybd->next)
    {
        if (IsKeyboardDevice(keybd))
        {
            focus = keybd->focus;

            /* If the focus window is a root window (ie. has no parent) then don't
               delete the focus from it. */

            if ((pWin == focus->win) && (pWin->parent != NullWindow))
            {
                int focusEventMode = NotifyNormal;

                /* If a grab is in progress, then alter the mode of focus events. */

                if (keybd->deviceGrab.grab)
                    focusEventMode = NotifyWhileGrabbed;

                switch (focus->revert)
                {
                    case RevertToNone:
                        DoFocusEvents(keybd, pWin, NoneWin, focusEventMode);
                        focus->win = NoneWin;
                        focus->traceGood = 0;
                        break;
                    case RevertToParent:
                        parent = pWin;
                        do
                        {
                            parent = parent->parent;
                            focus->traceGood--;
                        } while (!parent->realized
                                /* This would be a good protocol change -- windows being reparented
                                   during SaveSet processing would cause the focus to revert to the
                                   nearest enclosing window which will survive the death of the exiting
                                   client, instead of ending up reverting to a dying window and thence
                                   to None
                                 */
#ifdef NOTDEF
				 || wClient(parent)->clientGone
#endif
                                );
                        if (!ActivateFocusInGrab(keybd, pWin, parent))
                            DoFocusEvents(keybd, pWin, parent, focusEventMode);
                        focus->win = parent;
                        focus->revert = RevertToNone;
                        break;
                    case RevertToPointerRoot:
                        if (!ActivateFocusInGrab(keybd, pWin, PointerRootWin))
                            DoFocusEvents(keybd, pWin, PointerRootWin, focusEventMode);
                        focus->win = PointerRootWin;
                        focus->traceGood = 0;
                        break;
                }
            }
        }

        if (IsPointerDevice(keybd))
        {
            if (keybd->valuator->motionHintWindow == pWin)
                keybd->valuator->motionHintWindow = NullWindow;
        }
    }

    if (freeResources)
    {
	if (pWin->dontPropagate)
	    DontPropagateRefCnts[pWin->dontPropagate]--;
	while ( (oc = wOtherClients(pWin)) )
	    FreeResource(oc->resource, RT_NONE);
	while ( (passive = wPassiveGrabs(pWin)) )
	    FreeResource(passive->resource, RT_NONE);
     }

    DeleteWindowFromAnyExtEvents(pWin, freeResources);
}

/**
 * Call this whenever some window at or below pWin has changed geometry. If
 * there is a grab on the window, the cursor will be re-confined into the
 * window.
 */
void
CheckCursorConfinement(WindowPtr pWin)
{
    GrabPtr grab;
    WindowPtr confineTo;
    DeviceIntPtr pDev;

#ifdef PANORAMIX
    if(!noPanoramiXExtension && pWin->drawable.pScreen->myNum) return;
#endif

    for (pDev = inputInfo.devices; pDev; pDev = pDev->next)
    {
        if (DevHasCursor(pDev))
        {
            grab = pDev->deviceGrab.grab;
            if (grab && (confineTo = grab->confineTo))
            {
                if (!BorderSizeNotEmpty(pDev, confineTo))
                    (*pDev->deviceGrab.DeactivateGrab)(pDev);
                else if ((pWin == confineTo) || IsParent(pWin, confineTo))
                    ConfineCursorToWindow(pDev, confineTo, TRUE, TRUE);
            }
        }
    }
}

Mask
EventMaskForClient(WindowPtr pWin, ClientPtr client)
{
    OtherClientsPtr	other;

    if (wClient (pWin) == client)
	return pWin->eventMask;
    for (other = wOtherClients(pWin); other; other = other->next)
    {
	if (SameClient(other, client))
	    return other->mask;
    }
    return 0;
}

/**
 * Server-side protocol handling for RecolorCursor request.
 */
int
ProcRecolorCursor(ClientPtr client)
{
    CursorPtr pCursor;
    int		rc, nscr;
    ScreenPtr	pscr;
    Bool	displayed;
    SpritePtr   pSprite = PickPointer(client)->spriteInfo->sprite;
    REQUEST(xRecolorCursorReq);

    REQUEST_SIZE_MATCH(xRecolorCursorReq);
    rc = dixLookupResourceByType((pointer *)&pCursor, stuff->cursor, RT_CURSOR,
			   client, DixWriteAccess);
    if (rc != Success)
    {
	client->errorValue = stuff->cursor;
	return (rc == BadValue) ? BadCursor : rc;
    }

    pCursor->foreRed = stuff->foreRed;
    pCursor->foreGreen = stuff->foreGreen;
    pCursor->foreBlue = stuff->foreBlue;

    pCursor->backRed = stuff->backRed;
    pCursor->backGreen = stuff->backGreen;
    pCursor->backBlue = stuff->backBlue;

    for (nscr = 0; nscr < screenInfo.numScreens; nscr++)
    {
	pscr = screenInfo.screens[nscr];
#ifdef PANORAMIX
	if(!noPanoramiXExtension)
	    displayed = (pscr == pSprite->screen);
	else
#endif
	    displayed = (pscr == pSprite->hotPhys.pScreen);
	( *pscr->RecolorCursor)(PickPointer(client), pscr, pCursor,
				(pCursor == pSprite->current) && displayed);
    }
    return (Success);
}

/**
 * Write the given events to a client, swapping the byte order if necessary.
 * To swap the byte ordering, a callback is called that has to be set up for
 * the given event type.
 *
 * In the case of DeviceMotionNotify trailed by DeviceValuators, the events
 * can be more than one. Usually it's just one event.
 *
 * Do not modify the event structure passed in. See comment below.
 *
 * @param pClient Client to send events to.
 * @param count Number of events.
 * @param events The event list.
 */
void
WriteEventsToClient(ClientPtr pClient, int count, xEvent *events)
{
#ifdef PANORAMIX
    xEvent    eventCopy;
#endif
    xEvent    *eventTo, *eventFrom;
    int       i,
              eventlength = sizeof(xEvent);

    /* Let XKB rewrite the state, as it depends on client preferences. */
    XkbFilterEvents(pClient, count, events);

#ifdef PANORAMIX
    if(!noPanoramiXExtension &&
       (panoramiXdataPtr[0].x || panoramiXdataPtr[0].y))
    {
	switch(events->u.u.type) {
	case MotionNotify:
	case ButtonPress:
	case ButtonRelease:
	case KeyPress:
	case KeyRelease:
	case EnterNotify:
	case LeaveNotify:
	/*
	   When multiple clients want the same event DeliverEventsToWindow
	   passes the same event structure multiple times so we can't
	   modify the one passed to us
        */
	    count = 1;  /* should always be 1 */
	    memcpy(&eventCopy, events, sizeof(xEvent));
	    eventCopy.u.keyButtonPointer.rootX += panoramiXdataPtr[0].x;
	    eventCopy.u.keyButtonPointer.rootY += panoramiXdataPtr[0].y;
	    if(eventCopy.u.keyButtonPointer.event ==
	       eventCopy.u.keyButtonPointer.root)
	    {
		eventCopy.u.keyButtonPointer.eventX += panoramiXdataPtr[0].x;
		eventCopy.u.keyButtonPointer.eventY += panoramiXdataPtr[0].y;
	    }
	    events = &eventCopy;
	    break;
	default: break;
	}
    }
#endif

    if (EventCallback)
    {
	EventInfoRec eventinfo;
	eventinfo.client = pClient;
	eventinfo.events = events;
	eventinfo.count = count;
	CallCallbacks(&EventCallback, (pointer)&eventinfo);
    }
#ifdef XSERVER_DTRACE
    if (XSERVER_SEND_EVENT_ENABLED()) {
	for (i = 0; i < count; i++)
	{
	    XSERVER_SEND_EVENT(pClient->index, events[i].u.u.type, &events[i]);
	}
    }
#endif
    /* Just a safety check to make sure we only have one GenericEvent, it just
     * makes things easier for me right now. (whot) */
    for (i = 1; i < count; i++)
    {
        if (events[i].u.u.type == GenericEvent)
        {
            ErrorF("[dix] TryClientEvents: Only one GenericEvent at a time.\n");
            return;
        }
    }

    if (events->u.u.type == GenericEvent)
    {
        eventlength += ((xGenericEvent*)events)->length * 4;
    }

    if(pClient->swapped)
    {
        if (eventlength > swapEventLen)
        {
            swapEventLen = eventlength;
            swapEvent = Xrealloc(swapEvent, swapEventLen);
            if (!swapEvent)
            {
                FatalError("WriteEventsToClient: Out of memory.\n");
                return;
            }
        }

	for(i = 0; i < count; i++)
	{
	    eventFrom = &events[i];
            eventTo = swapEvent;

	    /* Remember to strip off the leading bit of type in case
	       this event was sent with "SendEvent." */
	    (*EventSwapVector[eventFrom->u.u.type & 0177])
		(eventFrom, eventTo);

	    WriteToClient(pClient, eventlength, (char *)eventTo);
	}
    }
    else
    {
        /* only one GenericEvent, remember? that means either count is 1 and
         * eventlength is arbitrary or eventlength is 32 and count doesn't
         * matter. And we're all set. Woohoo. */
	WriteToClient(pClient, count * eventlength, (char *) events);
    }
}

/*
 * Set the client pointer for the given client.
 *
 * A client can have exactly one ClientPointer. Each time a
 * request/reply/event is processed and the choice of devices is ambiguous
 * (e.g. QueryPointer request), the server will pick the ClientPointer (see
 * PickPointer()).
 * If a keyboard is needed, the first keyboard paired with the CP is used.
 */
int
SetClientPointer(ClientPtr client, DeviceIntPtr device)
{
    int rc = XaceHook(XACE_DEVICE_ACCESS, client, device, DixUseAccess);
    if (rc != Success)
	return rc;

    if (!IsMaster(device))
    {
        ErrorF("[dix] Need master device for ClientPointer. This is a bug.\n");
        return BadDevice;
    } else if (!device->spriteInfo->spriteOwner)
    {
        ErrorF("[dix] Device %d does not have a sprite. "
                "Cannot be ClientPointer\n", device->id);
        return BadDevice;
    }
    client->clientPtr = device;
    return Success;
}

/* PickPointer will pick an appropriate pointer for the given client.
 *
 * An "appropriate device" is (in order of priority):
 *  1) A device the given client has a core grab on.
 *  2) A device set as ClientPointer for the given client.
 *  3) The first master device.
 */
DeviceIntPtr
PickPointer(ClientPtr client)
{
    DeviceIntPtr it = inputInfo.devices;

    /* First, check if the client currently has a grab on a device. Even
     * keyboards count. */
    for(it = inputInfo.devices; it; it = it->next)
    {
        GrabPtr grab = it->deviceGrab.grab;
        if (grab && grab->grabtype == GRABTYPE_CORE && SameClient(grab, client))
        {
            it = GetMaster(it, MASTER_POINTER);
            return it; /* Always return a core grabbed device */
        }
    }

    if (!client->clientPtr)
    {
        DeviceIntPtr it = inputInfo.devices;
        while (it)
        {
            if (IsMaster(it) && it->spriteInfo->spriteOwner)
            {
                client->clientPtr = it;
                break;
            }
            it = it->next;
        }
    }
    return client->clientPtr;
}

/* PickKeyboard will pick an appropriate keyboard for the given client by
 * searching the list of devices for the keyboard device that is paired with
 * the client's pointer.
 */
DeviceIntPtr
PickKeyboard(ClientPtr client)
{
    DeviceIntPtr ptr = PickPointer(client);
    DeviceIntPtr kbd = GetMaster(ptr, MASTER_KEYBOARD);

    if (!kbd)
    {
        ErrorF("[dix] ClientPointer not paired with a keyboard. This "
                "is a bug.\n");
    }

    return kbd;
}

/* A client that has one or more core grabs does not get core events from
 * devices it does not have a grab on. Legacy applications behave bad
 * otherwise because they are not used to it and the events interfere.
 * Only applies for core events.
 *
 * Return true if a core event from the device would interfere and should not
 * be delivered.
 */
Bool
IsInterferingGrab(ClientPtr client, DeviceIntPtr dev, xEvent* event)
{
    DeviceIntPtr it = inputInfo.devices;

    switch(event->u.u.type)
    {
        case KeyPress:
        case KeyRelease:
        case ButtonPress:
        case ButtonRelease:
        case MotionNotify:
        case EnterNotify:
        case LeaveNotify:
            break;
        default:
            return FALSE;
    }

    if (dev->deviceGrab.grab && SameClient(dev->deviceGrab.grab, client))
        return FALSE;

    while(it)
    {
        if (it != dev)
        {
            if (it->deviceGrab.grab && SameClient(it->deviceGrab.grab, client)
                        && !it->deviceGrab.fromPassiveGrab)
            {
                if ((IsPointerDevice(it) && IsPointerDevice(dev)) ||
                        (IsKeyboardDevice(it) && IsKeyboardDevice(dev)))
                    return TRUE;
            }
        }
        it = it->next;
    }

    return FALSE;
}
>>>>>>> b958ead0
<|MERGE_RESOLUTION|>--- conflicted
+++ resolved
@@ -1,4 +1,3 @@
-<<<<<<< HEAD
 /************************************************************
 
 Copyright 1987, 1998  The Open Group
@@ -3466,6 +3465,7 @@
     {
 	DeviceIntPtr	gdev;
 	XkbSrvInfoPtr	xkbi = NULL;
+	Mask		mask = 0;
 
 	gdev= grab->modifierDevice;
         if (grab->grabtype == GRABTYPE_CORE)
@@ -3518,6 +3518,10 @@
 	     (grab->confineTo->realized &&
 				BorderSizeNotEmpty(device, grab->confineTo))))
 	{
+            int rc, count = 0;
+            xEvent *xE = NULL;
+            xEvent core;
+
             event->corestate &= 0x1f00;
             event->corestate |= tempGrab.modifiersDetail.exact & (~0x1f00);
             grabinfo = &device->deviceGrab;
@@ -3564,8 +3568,62 @@
             }
 
 
+            if (match & CORE_MATCH)
+            {
+                rc = EventToCore((InternalEvent*)event, &core);
+                if (rc != Success)
+                {
+                    if (rc != BadMatch)
+                        ErrorF("[dix] %s: core conversion failed in CPGFW "
+                                "(%d, %d).\n", device->name, event->type, rc);
+                    continue;
+                }
+                xE = &core;
+                count = 1;
+                mask = grab->eventMask;
+            } else if (match & XI2_MATCH)
+            {
+                rc = EventToXI2((InternalEvent*)event, &xE);
+                if (rc != Success)
+                {
+                    if (rc != BadMatch)
+                        ErrorF("[dix] %s: XI2 conversion failed in CPGFW "
+                                "(%d, %d).\n", device->name, event->type, rc);
+                    continue;
+                }
+                count = 1;
+
+                /* FIXME: EventToXI2 returns NULL for enter events, so
+                 * dereferencing the event is bad. Internal event types are
+                 * aligned with core events, so the else clause is valid.
+                 * long-term we should use internal events for enter/focus
+                 * as well */
+                if (xE)
+                    mask = grab->xi2mask[device->id][((xGenericEvent*)xE)->evtype/8];
+                else if (event->type == XI_Enter || event->type == XI_FocusIn)
+                    mask = grab->xi2mask[device->id][event->type/8];
+            } else
+            {
+                rc = EventToXI((InternalEvent*)event, &xE, &count);
+                if (rc != Success)
+                {
+                    if (rc != BadMatch)
+                        ErrorF("[dix] %s: XI conversion failed in CPGFW "
+                                "(%d, %d).\n", device->name, event->type, rc);
+                    continue;
+                }
+                mask = grab->eventMask;
+            }
+
 	    (*grabinfo->ActivateGrab)(device, grab, currentTime, TRUE);
-            DeliverGrabbedEvent((InternalEvent*)event, device, FALSE);
+
+            if (xE)
+            {
+                FixUpEventFromWindow(device, xE, grab->window, None, TRUE);
+
+                TryClientEvents(rClient(grab), device, xE, count, mask,
+                                       GetEventFilter(device, xE), grab);
+            }
 
 	    if (grabinfo->sync.state == FROZEN_NO_EVENT)
 	    {
@@ -3575,6 +3633,8 @@
 		grabinfo->sync.state = FROZEN_WITH_EVENT;
             }
 
+            if (match & (XI_MATCH | XI2_MATCH))
+                xfree(xE); /* on core match xE == &core */
 	    return TRUE;
 	}
     }
@@ -5840,5905 +5900,3 @@
 
     return FALSE;
 }
-
-=======
-/************************************************************
-
-Copyright 1987, 1998  The Open Group
-
-Permission to use, copy, modify, distribute, and sell this software and its
-documentation for any purpose is hereby granted without fee, provided that
-the above copyright notice appear in all copies and that both that
-copyright notice and this permission notice appear in supporting
-documentation.
-
-The above copyright notice and this permission notice shall be included in
-all copies or substantial portions of the Software.
-
-THE SOFTWARE IS PROVIDED "AS IS", WITHOUT WARRANTY OF ANY KIND, EXPRESS OR
-IMPLIED, INCLUDING BUT NOT LIMITED TO THE WARRANTIES OF MERCHANTABILITY,
-FITNESS FOR A PARTICULAR PURPOSE AND NONINFRINGEMENT.  IN NO EVENT SHALL THE
-OPEN GROUP BE LIABLE FOR ANY CLAIM, DAMAGES OR OTHER LIABILITY, WHETHER IN
-AN ACTION OF CONTRACT, TORT OR OTHERWISE, ARISING FROM, OUT OF OR IN
-CONNECTION WITH THE SOFTWARE OR THE USE OR OTHER DEALINGS IN THE SOFTWARE.
-
-Except as contained in this notice, the name of The Open Group shall not be
-used in advertising or otherwise to promote the sale, use or other dealings
-in this Software without prior written authorization from The Open Group.
-
-
-Copyright 1987 by Digital Equipment Corporation, Maynard, Massachusetts.
-
-                        All Rights Reserved
-
-Permission to use, copy, modify, and distribute this software and its
-documentation for any purpose and without fee is hereby granted,
-provided that the above copyright notice appear in all copies and that
-both that copyright notice and this permission notice appear in
-supporting documentation, and that the name of Digital not be
-used in advertising or publicity pertaining to distribution of the
-software without specific, written prior permission.
-
-DIGITAL DISCLAIMS ALL WARRANTIES WITH REGARD TO THIS SOFTWARE, INCLUDING
-ALL IMPLIED WARRANTIES OF MERCHANTABILITY AND FITNESS, IN NO EVENT SHALL
-DIGITAL BE LIABLE FOR ANY SPECIAL, INDIRECT OR CONSEQUENTIAL DAMAGES OR
-ANY DAMAGES WHATSOEVER RESULTING FROM LOSS OF USE, DATA OR PROFITS,
-WHETHER IN AN ACTION OF CONTRACT, NEGLIGENCE OR OTHER TORTIOUS ACTION,
-ARISING OUT OF OR IN CONNECTION WITH THE USE OR PERFORMANCE OF THIS
-SOFTWARE.
-
-********************************************************/
-
-/* The panoramix components contained the following notice */
-/*****************************************************************
-
-Copyright (c) 1991, 1997 Digital Equipment Corporation, Maynard, Massachusetts.
-
-Permission is hereby granted, free of charge, to any person obtaining a copy
-of this software and associated documentation files (the "Software"), to deal
-in the Software without restriction, including without limitation the rights
-to use, copy, modify, merge, publish, distribute, sublicense, and/or sell
-copies of the Software.
-
-The above copyright notice and this permission notice shall be included in
-all copies or substantial portions of the Software.
-
-THE SOFTWARE IS PROVIDED "AS IS", WITHOUT WARRANTY OF ANY KIND, EXPRESS OR
-IMPLIED, INCLUDING BUT NOT LIMITED TO THE WARRANTIES OF MERCHANTABILITY,
-FITNESS FOR A PARTICULAR PURPOSE AND NONINFRINGEMENT.  IN NO EVENT SHALL
-DIGITAL EQUIPMENT CORPORATION BE LIABLE FOR ANY CLAIM, DAMAGES, INCLUDING,
-BUT NOT LIMITED TO CONSEQUENTIAL OR INCIDENTAL DAMAGES, OR OTHER LIABILITY,
-WHETHER IN AN ACTION OF CONTRACT, TORT OR OTHERWISE, ARISING FROM, OUT OF OR
-IN CONNECTION WITH THE SOFTWARE OR THE USE OR OTHER DEALINGS IN THE SOFTWARE.
-
-Except as contained in this notice, the name of Digital Equipment Corporation
-shall not be used in advertising or otherwise to promote the sale, use or other
-dealings in this Software without prior written authorization from Digital
-Equipment Corporation.
-
-******************************************************************/
-
-/*
- * Copyright © 2003-2005 Sun Microsystems, Inc.  All rights reserved.
- *
- * Permission is hereby granted, free of charge, to any person obtaining a
- * copy of this software and associated documentation files (the "Software"),
- * to deal in the Software without restriction, including without limitation
- * the rights to use, copy, modify, merge, publish, distribute, sublicense,
- * and/or sell copies of the Software, and to permit persons to whom the
- * Software is furnished to do so, subject to the following conditions:
- *
- * The above copyright notice and this permission notice (including the next
- * paragraph) shall be included in all copies or substantial portions of the
- * Software.
- *
- * THE SOFTWARE IS PROVIDED "AS IS", WITHOUT WARRANTY OF ANY KIND, EXPRESS OR
- * IMPLIED, INCLUDING BUT NOT LIMITED TO THE WARRANTIES OF MERCHANTABILITY,
- * FITNESS FOR A PARTICULAR PURPOSE AND NONINFRINGEMENT.  IN NO EVENT SHALL
- * THE AUTHORS OR COPYRIGHT HOLDERS BE LIABLE FOR ANY CLAIM, DAMAGES OR OTHER
- * LIABILITY, WHETHER IN AN ACTION OF CONTRACT, TORT OR OTHERWISE, ARISING
- * FROM, OUT OF OR IN CONNECTION WITH THE SOFTWARE OR THE USE OR OTHER
- * DEALINGS IN THE SOFTWARE.
- */
-
-/** @file events.c
- * This file handles event delivery and a big part of the server-side protocol
- * handling (the parts for input devices).
- */
-
-#ifdef HAVE_DIX_CONFIG_H
-#include <dix-config.h>
-#endif
-
-#include <X11/X.h>
-#include "misc.h"
-#include "resource.h"
-#include <X11/Xproto.h>
-#include "windowstr.h"
-#include "inputstr.h"
-#include "scrnintstr.h"
-#include "cursorstr.h"
-
-#include "dixstruct.h"
-#ifdef PANORAMIX
-#include "panoramiX.h"
-#include "panoramiXsrv.h"
-#endif
-#include "globals.h"
-
-#include <X11/extensions/XKBproto.h>
-#include "xkbsrv.h"
-#include "xace.h"
-
-#ifdef XSERVER_DTRACE
-#include <sys/types.h>
-typedef const char *string;
-#include "Xserver-dtrace.h"
-#endif
-
-#include <X11/extensions/XIproto.h>
-#include <X11/extensions/XI2proto.h>
-#include <X11/extensions/XI.h>
-#include <X11/extensions/XI2.h>
-#include "exglobals.h"
-#include "exevents.h"
-#include "exglobals.h"
-#include "extnsionst.h"
-
-#include "dixevents.h"
-#include "dixgrabs.h"
-#include "dispatch.h"
-
-#include <X11/extensions/ge.h>
-#include "geext.h"
-#include "geint.h"
-
-#include "eventstr.h"
-#include "enterleave.h"
-#include "eventconvert.h"
-
-/* Extension events type numbering starts at EXTENSION_EVENT_BASE.  */
-#define NoSuchEvent 0x80000000	/* so doesn't match NoEventMask */
-#define StructureAndSubMask ( StructureNotifyMask | SubstructureNotifyMask )
-#define AllButtonsMask ( \
-	Button1Mask | Button2Mask | Button3Mask | Button4Mask | Button5Mask )
-#define MotionMask ( \
-	PointerMotionMask | Button1MotionMask | \
-	Button2MotionMask | Button3MotionMask | Button4MotionMask | \
-	Button5MotionMask | ButtonMotionMask )
-#define PropagateMask ( \
-	KeyPressMask | KeyReleaseMask | ButtonPressMask | ButtonReleaseMask | \
-	MotionMask )
-#define PointerGrabMask ( \
-	ButtonPressMask | ButtonReleaseMask | \
-	EnterWindowMask | LeaveWindowMask | \
-	PointerMotionHintMask | KeymapStateMask | \
-	MotionMask )
-#define AllModifiersMask ( \
-	ShiftMask | LockMask | ControlMask | Mod1Mask | Mod2Mask | \
-	Mod3Mask | Mod4Mask | Mod5Mask )
-#define LastEventMask OwnerGrabButtonMask
-#define AllEventMasks (LastEventMask|(LastEventMask-1))
-
-
-#define CORE_EVENT(event) \
-    (!((event)->u.u.type & EXTENSION_EVENT_BASE) && \
-      (event)->u.u.type != GenericEvent)
-#define XI2_EVENT(event) \
-    (((event)->u.u.type == GenericEvent) && \
-    ((xGenericEvent*)(event))->extension == IReqCode)
-
-/**
- * Used to indicate a implicit passive grab created by a ButtonPress event.
- * See DeliverEventsToWindow().
- */
-#define ImplicitGrabMask (1 << 7)
-
-#define WID(w) ((w) ? ((w)->drawable.id) : 0)
-
-#define XE_KBPTR (xE->u.keyButtonPointer)
-
-
-#define rClient(obj) (clients[CLIENT_ID((obj)->resource)])
-
-CallbackListPtr EventCallback;
-CallbackListPtr DeviceEventCallback;
-
-#define DNPMCOUNT 8
-
-Mask DontPropagateMasks[DNPMCOUNT];
-static int DontPropagateRefCnts[DNPMCOUNT];
-
-static void CheckVirtualMotion( DeviceIntPtr pDev, QdEventPtr qe, WindowPtr pWin);
-static void CheckPhysLimits(DeviceIntPtr pDev,
-                            CursorPtr cursor,
-                            Bool generateEvents,
-                            Bool confineToScreen,
-                            ScreenPtr pScreen);
-static Bool CheckPassiveGrabsOnWindow(WindowPtr pWin,
-                                      DeviceIntPtr device,
-                                      DeviceEvent *event,
-                                      BOOL checkCore);
-
-/** Key repeat hack. Do not use but in TryClientEvents */
-extern BOOL EventIsKeyRepeat(xEvent *event);
-
-/**
- * Main input device struct.
- *     inputInfo.pointer
- *     is the core pointer. Referred to as "virtual core pointer", "VCP",
- *     "core pointer" or inputInfo.pointer. The VCP is the first master
- *     pointer device and cannot be deleted.
- *
- *     inputInfo.keyboard
- *     is the core keyboard ("virtual core keyboard", "VCK", "core keyboard").
- *     See inputInfo.pointer.
- *
- *     inputInfo.devices
- *     linked list containing all devices including VCP and VCK.
- *
- *     inputInfo.off_devices
- *     Devices that have not been initialized and are thus turned off.
- *
- *     inputInfo.numDevices
- *     Total number of devices.
- *
- *     inputInfo.all_devices
- *     Virtual device used for XIAllDevices passive grabs. This device is
- *     not part of the inputInfo.devices list and mostly unset except for
- *     the deviceid. It exists because passivegrabs need a valid device
- *     reference.
- *
- *     inputInfo.all_master_devices
- *     Virtual device used for XIAllMasterDevices passive grabs. This device
- *     is not part of the inputInfo.devices list and mostly unset except for
- *     the deviceid. It exists because passivegrabs need a valid device
- *     reference.
- */
-InputInfo inputInfo;
-
-/**
- * syncEvents is the global structure for queued events.
- *
- * Devices can be frozen through GrabModeSync pointer grabs. If this is the
- * case, events from these devices are added to "pending" instead of being
- * processed normally. When the device is unfrozen, events in "pending" are
- * replayed and processed as if they would come from the device directly.
- */
-static struct {
-    QdEventPtr		pending, /**<  list of queued events */
-                        *pendtail; /**< last event in list */
-    /** The device to replay events for. Only set in AllowEvents(), in which
-     * case it is set to the device specified in the request. */
-    DeviceIntPtr	replayDev;	/* kludgy rock to put flag for */
-
-    /**
-     * The window the events are supposed to be replayed on.
-     * This window may be set to the grab's window (but only when
-     * Replay{Pointer|Keyboard} is given in the XAllowEvents()
-     * request. */
-    WindowPtr		replayWin;	/*   ComputeFreezes            */
-    /**
-     * Flag to indicate whether we're in the process of
-     * replaying events. Only set in ComputeFreezes(). */
-    Bool		playingEvents;
-    TimeStamp		time;
-} syncEvents;
-
-/**
- * The root window the given device is currently on.
- */
-#define RootWindow(dev) dev->spriteInfo->sprite->spriteTrace[0]
-
-static xEvent* swapEvent = NULL;
-static int swapEventLen = 0;
-
-void
-NotImplemented(xEvent *from, xEvent *to)
-{
-    FatalError("Not implemented");
-}
-
-/**
- * Convert the given event type from an XI event to a core event.
- * @param[in] The XI 1.x event type.
- * @return The matching core event type or 0 if there is none.
- */
-int
-XItoCoreType(int xitype)
-{
-    int coretype = 0;
-    if (xitype == DeviceMotionNotify)
-        coretype = MotionNotify;
-    else if (xitype == DeviceButtonPress)
-        coretype = ButtonPress;
-    else if (xitype == DeviceButtonRelease)
-        coretype = ButtonRelease;
-    else if (xitype == DeviceKeyPress)
-        coretype = KeyPress;
-    else if (xitype == DeviceKeyRelease)
-        coretype = KeyRelease;
-
-    return coretype;
-}
-
-/**
- * @return true if the device owns a cursor, false if device shares a cursor
- * sprite with another device.
- */
-Bool
-DevHasCursor(DeviceIntPtr pDev)
-{
-    return pDev->spriteInfo->spriteOwner;
-}
-
-/*
- * @return true if a device is a pointer, check is the same as used by XI to
- * fill the 'use' field.
- */
-Bool
-IsPointerDevice(DeviceIntPtr dev)
-{
-    return (dev->type == MASTER_POINTER) ||
-            (dev->valuator && dev->button) ||
-            (dev->valuator && !dev->key);
-}
-
-/*
- * @return true if a device is a keyboard, check is the same as used by XI to
- * fill the 'use' field.
- *
- * Some pointer devices have keys as well (e.g. multimedia keys). Try to not
- * count them as keyboard devices.
- */
-Bool
-IsKeyboardDevice(DeviceIntPtr dev)
-{
-    return (dev->type == MASTER_KEYBOARD) ||
-            ((dev->key && dev->kbdfeed) && !IsPointerDevice(dev));
-}
-
-Bool
-IsMaster(DeviceIntPtr dev)
-{
-    return (dev->type == MASTER_POINTER || dev->type == MASTER_KEYBOARD);
-}
-
-static WindowPtr XYToWindow(
-    DeviceIntPtr pDev,
-    int x,
-    int y
-);
-
-/**
- * Max event opcode.
- */
-extern int lastEvent;
-
-extern int DeviceMotionNotify;
-
-#define CantBeFiltered NoEventMask
-/**
- * Event masks for each event type.
- *
- * One set of filters for each device, but only the first layer
- * is initialized. The rest is memcpy'd in InitEvents.
- *
- * Filters are used whether a given event may be delivered to a client,
- * usually in the form of if (window-event-mask & filter); then deliver event.
- *
- * One notable filter is for PointerMotion/DevicePointerMotion events. Each
- * time a button is pressed, the filter is modified to also contain the
- * matching ButtonXMotion mask.
- */
-static Mask filters[MAXDEVICES][128] = {
-{
-	NoSuchEvent,		       /* 0 */
-	NoSuchEvent,		       /* 1 */
-	KeyPressMask,		       /* KeyPress */
-	KeyReleaseMask,		       /* KeyRelease */
-	ButtonPressMask,	       /* ButtonPress */
-	ButtonReleaseMask,	       /* ButtonRelease */
-	PointerMotionMask,	       /* MotionNotify (initial state) */
-	EnterWindowMask,	       /* EnterNotify */
-	LeaveWindowMask,	       /* LeaveNotify */
-	FocusChangeMask,	       /* FocusIn */
-	FocusChangeMask,	       /* FocusOut */
-	KeymapStateMask,	       /* KeymapNotify */
-	ExposureMask,		       /* Expose */
-	CantBeFiltered,		       /* GraphicsExpose */
-	CantBeFiltered,		       /* NoExpose */
-	VisibilityChangeMask,	       /* VisibilityNotify */
-	SubstructureNotifyMask,	       /* CreateNotify */
-	StructureAndSubMask,	       /* DestroyNotify */
-	StructureAndSubMask,	       /* UnmapNotify */
-	StructureAndSubMask,	       /* MapNotify */
-	SubstructureRedirectMask,      /* MapRequest */
-	StructureAndSubMask,	       /* ReparentNotify */
-	StructureAndSubMask,	       /* ConfigureNotify */
-	SubstructureRedirectMask,      /* ConfigureRequest */
-	StructureAndSubMask,	       /* GravityNotify */
-	ResizeRedirectMask,	       /* ResizeRequest */
-	StructureAndSubMask,	       /* CirculateNotify */
-	SubstructureRedirectMask,      /* CirculateRequest */
-	PropertyChangeMask,	       /* PropertyNotify */
-	CantBeFiltered,		       /* SelectionClear */
-	CantBeFiltered,		       /* SelectionRequest */
-	CantBeFiltered,		       /* SelectionNotify */
-	ColormapChangeMask,	       /* ColormapNotify */
-	CantBeFiltered,		       /* ClientMessage */
-	CantBeFiltered		       /* MappingNotify */
-}};
-
-/**
- * For the given event, return the matching event filter. This filter may then
- * be AND'ed with the selected event mask.
- *
- * For XI2 events, the returned filter is simply the byte containing the event
- * mask we're interested in. E.g. for a mask of (1 << 13), this would be
- * byte[1].
- *
- * @param[in] dev The device the event belongs to, may be NULL.
- * @param[in] event The event to get the filter for. Only the type of the
- *                  event matters, or the extension + evtype for GenericEvents.
- * @return The filter mask for the given event.
- *
- * @see GetEventMask
- */
-Mask
-GetEventFilter(DeviceIntPtr dev, xEvent *event)
-{
-    if (event->u.u.type != GenericEvent)
-        return filters[dev ? dev->id : 0][event->u.u.type];
-    else if (XI2_EVENT(event))
-        return (1 << (((xXIDeviceEvent*)event)->evtype % 8));
-    ErrorF("[dix] Unknown device type %d. No filter\n", event->u.u.type);
-    return 0;
-}
-
-/**
- * Return the windows complete XI2 mask for the given XI2 event type.
- */
-Mask
-GetWindowXI2Mask(DeviceIntPtr dev, WindowPtr win, xEvent* ev)
-{
-    OtherInputMasks *inputMasks = wOtherInputMasks(win);
-    int filter;
-    int evtype;
-
-    if (!inputMasks || !XI2_EVENT(ev))
-        return 0;
-
-    evtype = ((xGenericEvent*)ev)->evtype;
-    filter = GetEventFilter(dev, ev);
-
-    return ((inputMasks->xi2mask[dev->id][evtype/8] & filter) ||
-            inputMasks->xi2mask[XIAllDevices][evtype/8] ||
-            (inputMasks->xi2mask[XIAllMasterDevices][evtype/8] && IsMaster(dev)));
-}
-
-static Mask
-GetEventMask(DeviceIntPtr dev, xEvent *event, InputClients* other)
-{
-    /* XI2 filters are only ever 8 bit, so let's return a 8 bit mask */
-    if (XI2_EVENT(event))
-    {
-        int byte = ((xGenericEvent*)event)->evtype / 8;
-        return (other->xi2mask[dev->id][byte] |
-                other->xi2mask[XIAllDevices][byte] |
-                (IsMaster(dev)? other->xi2mask[XIAllMasterDevices][byte] : 0));
-    } else if (CORE_EVENT(event))
-        return other->mask[XIAllDevices];
-    else
-        return other->mask[dev->id];
-}
-
-
-static CARD8 criticalEvents[32] =
-{
-    0x7c, 0x30, 0x40			/* key, button, expose, and configure events */
-};
-
-static void
-SyntheticMotion(DeviceIntPtr dev, int x, int y) {
-    int screenno = 0;
-
-#ifdef PANORAMIX
-    if (!noPanoramiXExtension)
-        screenno = dev->spriteInfo->sprite->screen->myNum;
-#endif
-    PostSyntheticMotion(dev, x, y, screenno,
-            (syncEvents.playingEvents) ?  syncEvents.time.milliseconds : currentTime.milliseconds);
-
-}
-
-#ifdef PANORAMIX
-static void PostNewCursor(DeviceIntPtr pDev);
-
-static Bool
-XineramaSetCursorPosition(
-    DeviceIntPtr pDev,
-    int x,
-    int y,
-    Bool generateEvent
-){
-    ScreenPtr pScreen;
-    BoxRec box;
-    int i;
-    SpritePtr pSprite = pDev->spriteInfo->sprite;
-
-    /* x,y are in Screen 0 coordinates.  We need to decide what Screen
-       to send the message too and what the coordinates relative to
-       that screen are. */
-
-    pScreen = pSprite->screen;
-    x += panoramiXdataPtr[0].x;
-    y += panoramiXdataPtr[0].y;
-
-    if(!POINT_IN_REGION(pScreen, &XineramaScreenRegions[pScreen->myNum],
-								x, y, &box))
-    {
-	FOR_NSCREENS(i)
-	{
-	    if(i == pScreen->myNum)
-		continue;
-	    if(POINT_IN_REGION(pScreen, &XineramaScreenRegions[i], x, y, &box))
-	    {
-		pScreen = screenInfo.screens[i];
-		break;
-	    }
-	}
-    }
-
-    pSprite->screen = pScreen;
-    pSprite->hotPhys.x = x - panoramiXdataPtr[0].x;
-    pSprite->hotPhys.y = y - panoramiXdataPtr[0].y;
-    x -= panoramiXdataPtr[pScreen->myNum].x;
-    y -= panoramiXdataPtr[pScreen->myNum].y;
-
-    return (*pScreen->SetCursorPosition)(pDev, pScreen, x, y, generateEvent);
-}
-
-
-static void
-XineramaConstrainCursor(DeviceIntPtr pDev)
-{
-    SpritePtr pSprite = pDev->spriteInfo->sprite;
-    ScreenPtr pScreen;
-    BoxRec newBox;
-
-    pScreen = pSprite->screen;
-    newBox = pSprite->physLimits;
-
-    /* Translate the constraining box to the screen
-       the sprite is actually on */
-    newBox.x1 += panoramiXdataPtr[0].x - panoramiXdataPtr[pScreen->myNum].x;
-    newBox.x2 += panoramiXdataPtr[0].x - panoramiXdataPtr[pScreen->myNum].x;
-    newBox.y1 += panoramiXdataPtr[0].y - panoramiXdataPtr[pScreen->myNum].y;
-    newBox.y2 += panoramiXdataPtr[0].y - panoramiXdataPtr[pScreen->myNum].y;
-
-    (* pScreen->ConstrainCursor)(pDev, pScreen, &newBox);
-}
-
-
-static Bool
-XineramaSetWindowPntrs(DeviceIntPtr pDev, WindowPtr pWin)
-{
-    SpritePtr pSprite = pDev->spriteInfo->sprite;
-
-    if(pWin == WindowTable[0]) {
-	    memcpy(pSprite->windows, WindowTable,
-				PanoramiXNumScreens*sizeof(WindowPtr));
-    } else {
-	PanoramiXRes *win;
-	int rc, i;
-
-	rc = dixLookupResourceByType((pointer *)&win, pWin->drawable.id,
-				     XRT_WINDOW, serverClient, DixReadAccess);
-	if (rc != Success)
-	    return FALSE;
-
-	for(i = 0; i < PanoramiXNumScreens; i++) {
-	    rc = dixLookupWindow(pSprite->windows + i, win->info[i].id,
-				 serverClient, DixReadAccess);
-	    if (rc != Success)  /* window is being unmapped */
-		return FALSE;
-	}
-    }
-    return TRUE;
-}
-
-static void
-XineramaConfineCursorToWindow(DeviceIntPtr pDev,
-                              WindowPtr pWin,
-                              Bool generateEvents)
-{
-    SpritePtr pSprite = pDev->spriteInfo->sprite;
-
-    int x, y, off_x, off_y, i;
-
-    if(!XineramaSetWindowPntrs(pDev, pWin))
-        return;
-
-    i = PanoramiXNumScreens - 1;
-
-    REGION_COPY(pSprite->screen, &pSprite->Reg1,
-            &pSprite->windows[i]->borderSize);
-    off_x = panoramiXdataPtr[i].x;
-    off_y = panoramiXdataPtr[i].y;
-
-    while(i--) {
-        x = off_x - panoramiXdataPtr[i].x;
-        y = off_y - panoramiXdataPtr[i].y;
-
-        if(x || y)
-            REGION_TRANSLATE(pSprite->screen, &pSprite->Reg1, x, y);
-
-        REGION_UNION(pSprite->screen, &pSprite->Reg1, &pSprite->Reg1,
-                &pSprite->windows[i]->borderSize);
-
-        off_x = panoramiXdataPtr[i].x;
-        off_y = panoramiXdataPtr[i].y;
-    }
-
-    pSprite->hotLimits = *REGION_EXTENTS(pSprite->screen, &pSprite->Reg1);
-
-    if(REGION_NUM_RECTS(&pSprite->Reg1) > 1)
-        pSprite->hotShape = &pSprite->Reg1;
-    else
-        pSprite->hotShape = NullRegion;
-
-    pSprite->confined = FALSE;
-    pSprite->confineWin = (pWin == WindowTable[0]) ? NullWindow : pWin;
-
-    CheckPhysLimits(pDev, pSprite->current, generateEvents, FALSE, NULL);
-}
-
-#endif  /* PANORAMIX */
-
-/**
- * Modifies the filter for the given protocol event type to the given masks.
- *
- * There's only two callers: UpdateDeviceState() and XI's SetMaskForExtEvent().
- * The latter initialises masks for the matching XI events, it's a once-off
- * setting.
- * UDS however changes the mask for MotionNotify and DeviceMotionNotify each
- * time a button is pressed to include the matching ButtonXMotion mask in the
- * filter.
- *
- * @param[in] deviceid The device to modify the filter for.
- * @param[in] mask The new filter mask.
- * @param[in] event Protocol event type.
- */
-void
-SetMaskForEvent(int deviceid, Mask mask, int event)
-{
-    if (deviceid < 0 || deviceid >= MAXDEVICES)
-        FatalError("SetMaskForEvent: bogus device id");
-    filters[deviceid][event] = mask;
-}
-
-void
-SetCriticalEvent(int event)
-{
-    if (event >= 128)
-	FatalError("SetCriticalEvent: bogus event number");
-    criticalEvents[event >> 3] |= 1 << (event & 7);
-}
-
-void
-ConfineToShape(DeviceIntPtr pDev, RegionPtr shape, int *px, int *py)
-{
-    BoxRec box;
-    int x = *px, y = *py;
-    int incx = 1, incy = 1;
-    SpritePtr pSprite;
-
-    pSprite = pDev->spriteInfo->sprite;
-    if (POINT_IN_REGION(pSprite->hot.pScreen, shape, x, y, &box))
-	return;
-    box = *REGION_EXTENTS(pSprite->hot.pScreen, shape);
-    /* this is rather crude */
-    do {
-	x += incx;
-	if (x >= box.x2)
-	{
-	    incx = -1;
-	    x = *px - 1;
-	}
-	else if (x < box.x1)
-	{
-	    incx = 1;
-	    x = *px;
-	    y += incy;
-	    if (y >= box.y2)
-	    {
-		incy = -1;
-		y = *py - 1;
-	    }
-	    else if (y < box.y1)
-		return; /* should never get here! */
-	}
-    } while (!POINT_IN_REGION(pSprite->hot.pScreen, shape, x, y, &box));
-    *px = x;
-    *py = y;
-}
-
-static void
-CheckPhysLimits(
-    DeviceIntPtr pDev,
-    CursorPtr cursor,
-    Bool generateEvents,
-    Bool confineToScreen, /* unused if PanoramiX on */
-    ScreenPtr pScreen)    /* unused if PanoramiX on */
-{
-    HotSpot new;
-    SpritePtr pSprite = pDev->spriteInfo->sprite;
-
-    if (!cursor)
-	return;
-    new = pSprite->hotPhys;
-#ifdef PANORAMIX
-    if (!noPanoramiXExtension)
-        /* I don't care what the DDX has to say about it */
-        pSprite->physLimits = pSprite->hotLimits;
-    else
-#endif
-    {
-        if (pScreen)
-            new.pScreen = pScreen;
-        else
-            pScreen = new.pScreen;
-        (*pScreen->CursorLimits) (pDev, pScreen, cursor, &pSprite->hotLimits,
-                &pSprite->physLimits);
-        pSprite->confined = confineToScreen;
-        (* pScreen->ConstrainCursor)(pDev, pScreen, &pSprite->physLimits);
-    }
-
-    /* constrain the pointer to those limits */
-    if (new.x < pSprite->physLimits.x1)
-	new.x = pSprite->physLimits.x1;
-    else
-	if (new.x >= pSprite->physLimits.x2)
-	    new.x = pSprite->physLimits.x2 - 1;
-    if (new.y < pSprite->physLimits.y1)
-	new.y = pSprite->physLimits.y1;
-    else
-	if (new.y >= pSprite->physLimits.y2)
-	    new.y = pSprite->physLimits.y2 - 1;
-    if (pSprite->hotShape)
-	ConfineToShape(pDev, pSprite->hotShape, &new.x, &new.y);
-    if ((pScreen != pSprite->hotPhys.pScreen) ||
-	(new.x != pSprite->hotPhys.x) || (new.y != pSprite->hotPhys.y))
-    {
-#ifdef PANORAMIX
-        if (!noPanoramiXExtension)
-            XineramaSetCursorPosition (pDev, new.x, new.y, generateEvents);
-        else
-#endif
-        {
-            if (pScreen != pSprite->hotPhys.pScreen)
-                pSprite->hotPhys = new;
-            (*pScreen->SetCursorPosition)
-                (pDev, pScreen, new.x, new.y, generateEvents);
-        }
-        if (!generateEvents)
-            SyntheticMotion(pDev, new.x, new.y);
-    }
-
-#ifdef PANORAMIX
-    /* Tell DDX what the limits are */
-    if (!noPanoramiXExtension)
-        XineramaConstrainCursor(pDev);
-#endif
-}
-
-static void
-CheckVirtualMotion(
-    DeviceIntPtr pDev,
-    QdEventPtr qe,
-    WindowPtr pWin)
-{
-    SpritePtr pSprite = pDev->spriteInfo->sprite;
-    RegionPtr reg = NULL;
-    DeviceEvent *ev = NULL;
-
-    if (qe)
-    {
-        ev = &qe->event->device_event;
-        switch(ev->type)
-        {
-            case ET_Motion:
-            case ET_ButtonPress:
-            case ET_ButtonRelease:
-            case ET_KeyPress:
-            case ET_KeyRelease:
-            case ET_ProximityIn:
-            case ET_ProximityOut:
-                pSprite->hot.pScreen = qe->pScreen;
-                pSprite->hot.x = ev->root_x;
-                pSprite->hot.y = ev->root_y;
-                pWin = pDev->deviceGrab.grab ? pDev->deviceGrab.grab->confineTo : NullWindow;
-                break;
-            default:
-                break;
-        }
-    }
-    if (pWin)
-    {
-	BoxRec lims;
-
-#ifdef PANORAMIX
-        if (!noPanoramiXExtension) {
-            int x, y, off_x, off_y, i;
-
-            if(!XineramaSetWindowPntrs(pDev, pWin))
-                return;
-
-            i = PanoramiXNumScreens - 1;
-
-            REGION_COPY(pSprite->screen, &pSprite->Reg2,
-                    &pSprite->windows[i]->borderSize);
-            off_x = panoramiXdataPtr[i].x;
-            off_y = panoramiXdataPtr[i].y;
-
-            while(i--) {
-                x = off_x - panoramiXdataPtr[i].x;
-                y = off_y - panoramiXdataPtr[i].y;
-
-                if(x || y)
-                    REGION_TRANSLATE(pSprite->screen, &pSprite->Reg2, x, y);
-
-                REGION_UNION(pSprite->screen, &pSprite->Reg2, &pSprite->Reg2,
-                        &pSprite->windows[i]->borderSize);
-
-                off_x = panoramiXdataPtr[i].x;
-                off_y = panoramiXdataPtr[i].y;
-            }
-        } else
-#endif
-        {
-            if (pSprite->hot.pScreen != pWin->drawable.pScreen)
-            {
-                pSprite->hot.pScreen = pWin->drawable.pScreen;
-                pSprite->hot.x = pSprite->hot.y = 0;
-            }
-        }
-
-	lims = *REGION_EXTENTS(pWin->drawable.pScreen, &pWin->borderSize);
-	if (pSprite->hot.x < lims.x1)
-	    pSprite->hot.x = lims.x1;
-	else if (pSprite->hot.x >= lims.x2)
-	    pSprite->hot.x = lims.x2 - 1;
-	if (pSprite->hot.y < lims.y1)
-	    pSprite->hot.y = lims.y1;
-	else if (pSprite->hot.y >= lims.y2)
-	    pSprite->hot.y = lims.y2 - 1;
-
-#ifdef PANORAMIX
-        if (!noPanoramiXExtension)
-        {
-            if (REGION_NUM_RECTS(&pSprite->Reg2) > 1)
-                reg = &pSprite->Reg2;
-
-        } else
-#endif
-        {
-            if (wBoundingShape(pWin))
-                reg = &pWin->borderSize;
-        }
-
-        if (reg)
-            ConfineToShape(pDev, reg, &pSprite->hot.x, &pSprite->hot.y);
-
-	if (qe && ev)
-	{
-	    qe->pScreen = pSprite->hot.pScreen;
-	    ev->root_x = pSprite->hot.x;
-	    ev->root_y = pSprite->hot.y;
-	}
-    }
-#ifdef PANORAMIX
-    if (noPanoramiXExtension) /* No typo. Only set the root win if disabled */
-#endif
-        RootWindow(pDev) = WindowTable[pSprite->hot.pScreen->myNum];
-}
-
-static void
-ConfineCursorToWindow(DeviceIntPtr pDev, WindowPtr pWin, Bool generateEvents, Bool confineToScreen)
-{
-    ScreenPtr pScreen = pWin->drawable.pScreen;
-    SpritePtr pSprite = pDev->spriteInfo->sprite;
-
-    if (syncEvents.playingEvents)
-    {
-	CheckVirtualMotion(pDev, (QdEventPtr)NULL, pWin);
-	SyntheticMotion(pDev, pSprite->hot.x, pSprite->hot.y);
-    }
-    else
-    {
-#ifdef PANORAMIX
-        if(!noPanoramiXExtension) {
-            XineramaConfineCursorToWindow(pDev, pWin, generateEvents);
-            return;
-        }
-#endif
-	pSprite->hotLimits = *REGION_EXTENTS( pScreen, &pWin->borderSize);
-	pSprite->hotShape = wBoundingShape(pWin) ? &pWin->borderSize
-					       : NullRegion;
-        CheckPhysLimits(pDev, pSprite->current, generateEvents,
-                        confineToScreen, pScreen);
-    }
-}
-
-Bool
-PointerConfinedToScreen(DeviceIntPtr pDev)
-{
-    return pDev->spriteInfo->sprite->confined;
-}
-
-/**
- * Update the sprite cursor to the given cursor.
- *
- * ChangeToCursor() will display the new cursor and free the old cursor (if
- * applicable). If the provided cursor is already the updated cursor, nothing
- * happens.
- */
-static void
-ChangeToCursor(DeviceIntPtr pDev, CursorPtr cursor)
-{
-    SpritePtr pSprite = pDev->spriteInfo->sprite;
-    ScreenPtr pScreen;
-
-    if (cursor != pSprite->current)
-    {
-	if ((pSprite->current->bits->xhot != cursor->bits->xhot) ||
-		(pSprite->current->bits->yhot != cursor->bits->yhot))
-	    CheckPhysLimits(pDev, cursor, FALSE, pSprite->confined,
-			    (ScreenPtr)NULL);
-#ifdef PANORAMIX
-        /* XXX: is this really necessary?? (whot) */
-        if (!noPanoramiXExtension)
-            pScreen = pSprite->screen;
-        else
-#endif
-            pScreen = pSprite->hotPhys.pScreen;
-
-        (*pScreen->DisplayCursor)(pDev, pScreen, cursor);
-	FreeCursor(pSprite->current, (Cursor)0);
-	pSprite->current = cursor;
-	pSprite->current->refcnt++;
-    }
-}
-
-/**
- * @returns true if b is a descendent of a
- */
-Bool
-IsParent(WindowPtr a, WindowPtr b)
-{
-    for (b = b->parent; b; b = b->parent)
-	if (b == a) return TRUE;
-    return FALSE;
-}
-
-/**
- * Update the cursor displayed on the screen.
- *
- * Called whenever a cursor may have changed shape or position.
- */
-static void
-PostNewCursor(DeviceIntPtr pDev)
-{
-    WindowPtr win;
-    GrabPtr grab = pDev->deviceGrab.grab;
-    SpritePtr   pSprite = pDev->spriteInfo->sprite;
-    CursorPtr   pCursor;
-
-    if (syncEvents.playingEvents)
-	return;
-    if (grab)
-    {
-	if (grab->cursor)
-	{
-	    ChangeToCursor(pDev, grab->cursor);
-	    return;
-	}
-	if (IsParent(grab->window, pSprite->win))
-	    win = pSprite->win;
-	else
-	    win = grab->window;
-    }
-    else
-	win = pSprite->win;
-    for (; win; win = win->parent)
-    {
-	if (win->optional)
-        {
-            pCursor = WindowGetDeviceCursor(win, pDev);
-            if (!pCursor && win->optional->cursor != NullCursor)
-                pCursor = win->optional->cursor;
-            if (pCursor)
-            {
-                ChangeToCursor(pDev, pCursor);
-                return;
-            }
-	}
-    }
-}
-
-
-/**
- * @param dev device which you want to know its current root window
- * @return root window where dev's sprite is located
- */
-WindowPtr
-GetCurrentRootWindow(DeviceIntPtr dev)
-{
-    return RootWindow(dev);
-}
-
-/**
- * @return window underneath the cursor sprite.
- */
-WindowPtr
-GetSpriteWindow(DeviceIntPtr pDev)
-{
-    return pDev->spriteInfo->sprite->win;
-}
-
-/**
- * @return current sprite cursor.
- */
-CursorPtr
-GetSpriteCursor(DeviceIntPtr pDev)
-{
-    return pDev->spriteInfo->sprite->current;
-}
-
-/**
- * Set x/y current sprite position in screen coordinates.
- */
-void
-GetSpritePosition(DeviceIntPtr pDev, int *px, int *py)
-{
-    SpritePtr pSprite = pDev->spriteInfo->sprite;
-    *px = pSprite->hotPhys.x;
-    *py = pSprite->hotPhys.y;
-}
-
-#ifdef PANORAMIX
-int
-XineramaGetCursorScreen(DeviceIntPtr pDev)
-{
-    if(!noPanoramiXExtension) {
-	return pDev->spriteInfo->sprite->screen->myNum;
-    } else {
-	return 0;
-    }
-}
-#endif /* PANORAMIX */
-
-#define TIMESLOP (5 * 60 * 1000) /* 5 minutes */
-
-static void
-MonthChangedOrBadTime(InternalEvent *ev)
-{
-    /* If the ddx/OS is careless about not processing timestamped events from
-     * different sources in sorted order, then it's possible for time to go
-     * backwards when it should not.  Here we ensure a decent time.
-     */
-    if ((currentTime.milliseconds - ev->any.time) > TIMESLOP)
-	currentTime.months++;
-    else
-        ev->any.time = currentTime.milliseconds;
-}
-
-static void
-NoticeTime(InternalEvent *ev)
-{
-    if (ev->any.time < currentTime.milliseconds)
-        MonthChangedOrBadTime(ev);
-    currentTime.milliseconds = ev->any.time;
-    lastDeviceEventTime = currentTime;
-}
-
-void
-NoticeEventTime(InternalEvent *ev)
-{
-    if (!syncEvents.playingEvents)
-	NoticeTime(ev);
-}
-
-/**************************************************************************
- *            The following procedures deal with synchronous events       *
- **************************************************************************/
-
-/**
- * EnqueueEvent is a device's processInputProc if a device is frozen.
- * Instead of delivering the events to the client, the event is tacked onto a
- * linked list for later delivery.
- */
-void
-EnqueueEvent(InternalEvent *ev, DeviceIntPtr device)
-{
-    QdEventPtr	tail = *syncEvents.pendtail;
-    QdEventPtr	qe;
-    SpritePtr	pSprite = device->spriteInfo->sprite;
-    int		eventlen;
-    DeviceEvent *event = &ev->device_event;
-
-    NoticeTime((InternalEvent*)event);
-
-    /* Fix for key repeating bug. */
-    if (device->key != NULL && device->key->xkbInfo != NULL &&
-        event->type == ET_KeyRelease)
-	AccessXCancelRepeatKey(device->key->xkbInfo, event->detail.key);
-
-    if (DeviceEventCallback)
-    {
-	DeviceEventInfoRec eventinfo;
-
-	/*  The RECORD spec says that the root window field of motion events
-	 *  must be valid.  At this point, it hasn't been filled in yet, so
-	 *  we do it here.  The long expression below is necessary to get
-	 *  the current root window; the apparently reasonable alternative
-	 *  GetCurrentRootWindow()->drawable.id doesn't give you the right
-	 *  answer on the first motion event after a screen change because
-	 *  the data that GetCurrentRootWindow relies on hasn't been
-	 *  updated yet.
-	 */
-	if (ev->any.type == ET_Motion)
-	    ev->device_event.root = WindowTable[pSprite->hotPhys.pScreen->myNum]->drawable.id;
-
-	eventinfo.event = ev;
-	eventinfo.device = device;
-	CallCallbacks(&DeviceEventCallback, (pointer)&eventinfo);
-    }
-
-    if (event->type == ET_Motion)
-    {
-#ifdef PANORAMIX
-	if(!noPanoramiXExtension) {
-            event->root_x += panoramiXdataPtr[pSprite->screen->myNum].x -
-			      panoramiXdataPtr[0].x;
-	    event->root_y += panoramiXdataPtr[pSprite->screen->myNum].y -
-			      panoramiXdataPtr[0].y;
-	}
-#endif
-	pSprite->hotPhys.x = event->root_x;
-	pSprite->hotPhys.y = event->root_y;
-	/* do motion compression, but not if from different devices */
-	if (tail &&
-	    (tail->event->any.type == ET_Motion) &&
-            (tail->device == device) &&
-	    (tail->pScreen == pSprite->hotPhys.pScreen))
-	{
-            DeviceEvent *tailev = &tail->event->device_event;
-	    tailev->root_x = pSprite->hotPhys.x;
-	    tailev->root_y = pSprite->hotPhys.y;
-	    tailev->time = event->time;
-	    tail->months = currentTime.months;
-	    return;
-	}
-    }
-
-    eventlen = event->length;
-
-    qe = xalloc(sizeof(QdEventRec) + eventlen);
-    if (!qe)
-	return;
-    qe->next = (QdEventPtr)NULL;
-    qe->device = device;
-    qe->pScreen = pSprite->hotPhys.pScreen;
-    qe->months = currentTime.months;
-    qe->event = (InternalEvent *)(qe + 1);
-    memcpy(qe->event, event, eventlen);
-    if (tail)
-	syncEvents.pendtail = &tail->next;
-    *syncEvents.pendtail = qe;
-}
-
-/**
- * Run through the list of events queued up in syncEvents.
- * For each event do:
- * If the device for this event is not frozen anymore, take it and process it
- * as usually.
- * After that, check if there's any devices in the list that are not frozen.
- * If there is none, we're done. If there is at least one device that is not
- * frozen, then re-run from the beginning of the event queue.
- */
-static void
-PlayReleasedEvents(void)
-{
-    QdEventPtr *prev, qe;
-    DeviceIntPtr dev;
-    DeviceIntPtr pDev;
-
-    prev = &syncEvents.pending;
-    while ( (qe = *prev) )
-    {
-	if (!qe->device->deviceGrab.sync.frozen)
-	{
-	    *prev = qe->next;
-            pDev = qe->device;
-	    if (*syncEvents.pendtail == *prev)
-		syncEvents.pendtail = prev;
-	    if (qe->event->any.type == ET_Motion)
-		CheckVirtualMotion(pDev, qe, NullWindow);
-	    syncEvents.time.months = qe->months;
-            syncEvents.time.milliseconds = qe->event->any.time;
-#ifdef PANORAMIX
-	   /* Translate back to the sprite screen since processInputProc
-	      will translate from sprite screen to screen 0 upon reentry
-	      to the DIX layer */
-	    if(!noPanoramiXExtension) {
-                DeviceEvent *ev = &qe->event->device_event;
-                switch(ev->type)
-                {
-                    case ET_Motion:
-                    case ET_ButtonPress:
-                    case ET_ButtonRelease:
-                    case ET_KeyPress:
-                    case ET_KeyRelease:
-                    case ET_ProximityIn:
-                    case ET_ProximityOut:
-                        ev->root_x += panoramiXdataPtr[0].x -
-                            panoramiXdataPtr[pDev->spriteInfo->sprite->screen->myNum].x;
-                        ev->root_y += panoramiXdataPtr[0].y -
-                            panoramiXdataPtr[pDev->spriteInfo->sprite->screen->myNum].y;
-                        break;
-                    default:
-                        break;
-                }
-
-	    }
-#endif
-	    (*qe->device->public.processInputProc)(qe->event, qe->device);
-	    xfree(qe);
-	    for (dev = inputInfo.devices; dev && dev->deviceGrab.sync.frozen; dev = dev->next)
-		;
-	    if (!dev)
-		break;
-	    /* Playing the event may have unfrozen another device. */
-	    /* So to play it safe, restart at the head of the queue */
-	    prev = &syncEvents.pending;
-	}
-	else
-	    prev = &qe->next;
-    }
-}
-
-/**
- * Freeze or thaw the given devices. The device's processing proc is
- * switched to either the real processing proc (in case of thawing) or an
- * enqueuing processing proc (usually EnqueueEvent()).
- *
- * @param dev The device to freeze/thaw
- * @param frozen True to freeze or false to thaw.
- */
-static void
-FreezeThaw(DeviceIntPtr dev, Bool frozen)
-{
-    dev->deviceGrab.sync.frozen = frozen;
-    if (frozen)
-	dev->public.processInputProc = dev->public.enqueueInputProc;
-    else
-	dev->public.processInputProc = dev->public.realInputProc;
-}
-
-/**
- * Unfreeze devices and replay all events to the respective clients.
- *
- * ComputeFreezes takes the first event in the device's frozen event queue. It
- * runs up the sprite tree (spriteTrace) and searches for the window to replay
- * the events from. If it is found, it checks for passive grabs one down from
- * the window or delivers the events.
- */
-static void
-ComputeFreezes(void)
-{
-    DeviceIntPtr replayDev = syncEvents.replayDev;
-    int i;
-    WindowPtr w;
-    GrabPtr grab;
-    DeviceIntPtr dev;
-
-    for (dev = inputInfo.devices; dev; dev = dev->next)
-	FreezeThaw(dev, dev->deviceGrab.sync.other ||
-                (dev->deviceGrab.sync.state >= FROZEN));
-    if (syncEvents.playingEvents || (!replayDev && !syncEvents.pending))
-	return;
-    syncEvents.playingEvents = TRUE;
-    if (replayDev)
-    {
-        DeviceEvent* event = replayDev->deviceGrab.sync.event;
-
-	syncEvents.replayDev = (DeviceIntPtr)NULL;
-
-        w = XYToWindow(replayDev, event->root_x, event->root_y);
-	for (i = 0; i < replayDev->spriteInfo->sprite->spriteTraceGood; i++)
-	{
-	    if (syncEvents.replayWin ==
-		replayDev->spriteInfo->sprite->spriteTrace[i])
-	    {
-		if (!CheckDeviceGrabs(replayDev, event, i+1)) {
-		    if (replayDev->focus && !IsPointerEvent((InternalEvent*)event))
-			DeliverFocusedEvent(replayDev, (InternalEvent*)event, w);
-		    else
-			DeliverDeviceEvents(w, (InternalEvent*)event, NullGrab,
-                                            NullWindow, replayDev);
-		}
-		goto playmore;
-	    }
-	}
-	/* must not still be in the same stack */
-	if (replayDev->focus && !IsPointerEvent((InternalEvent*)event))
-	    DeliverFocusedEvent(replayDev, (InternalEvent*)event, w);
-	else
-	    DeliverDeviceEvents(w, (InternalEvent*)event, NullGrab,
-                                NullWindow, replayDev);
-    }
-playmore:
-    for (dev = inputInfo.devices; dev; dev = dev->next)
-    {
-	if (!dev->deviceGrab.sync.frozen)
-	{
-	    PlayReleasedEvents();
-	    break;
-	}
-    }
-    syncEvents.playingEvents = FALSE;
-    for (dev = inputInfo.devices; dev; dev = dev->next)
-    {
-        if (DevHasCursor(dev))
-        {
-            /* the following may have been skipped during replay,
-              so do it now */
-            if ((grab = dev->deviceGrab.grab) && grab->confineTo)
-            {
-                if (grab->confineTo->drawable.pScreen !=
-                        dev->spriteInfo->sprite->hotPhys.pScreen)
-                    dev->spriteInfo->sprite->hotPhys.x =
-                        dev->spriteInfo->sprite->hotPhys.y = 0;
-                ConfineCursorToWindow(dev, grab->confineTo, TRUE, TRUE);
-            }
-            else
-                ConfineCursorToWindow(dev,
-                        WindowTable[dev->spriteInfo->sprite->hotPhys.pScreen->myNum],
-                        TRUE, FALSE);
-            PostNewCursor(dev);
-        }
-    }
-}
-
-#ifdef RANDR
-void
-ScreenRestructured (ScreenPtr pScreen)
-{
-    GrabPtr grab;
-    DeviceIntPtr pDev;
-
-    for (pDev = inputInfo.devices; pDev; pDev = pDev->next)
-    {
-        if (!DevHasCursor(pDev))
-            continue;
-
-        /* GrabDevice doesn't have a confineTo field, so we don't need to
-         * worry about it. */
-        if ((grab = pDev->deviceGrab.grab) && grab->confineTo)
-        {
-            if (grab->confineTo->drawable.pScreen
-                    != pDev->spriteInfo->sprite->hotPhys.pScreen)
-                pDev->spriteInfo->sprite->hotPhys.x = pDev->spriteInfo->sprite->hotPhys.y = 0;
-            ConfineCursorToWindow(pDev, grab->confineTo, TRUE, TRUE);
-        }
-        else
-            ConfineCursorToWindow(pDev,
-                    WindowTable[pDev->spriteInfo->sprite->hotPhys.pScreen->myNum],
-                    TRUE, FALSE);
-    }
-}
-#endif
-
-static void
-CheckGrabForSyncs(DeviceIntPtr thisDev, Bool thisMode, Bool otherMode)
-{
-    GrabPtr grab = thisDev->deviceGrab.grab;
-    DeviceIntPtr dev;
-
-    if (thisMode == GrabModeSync)
-	thisDev->deviceGrab.sync.state = FROZEN_NO_EVENT;
-    else
-    {	/* free both if same client owns both */
-	thisDev->deviceGrab.sync.state = THAWED;
-	if (thisDev->deviceGrab.sync.other &&
-	    (CLIENT_BITS(thisDev->deviceGrab.sync.other->resource) ==
-	     CLIENT_BITS(grab->resource)))
-	    thisDev->deviceGrab.sync.other = NullGrab;
-    }
-
-    if (IsMaster(thisDev))
-    {
-        dev = GetPairedDevice(thisDev);
-        if (otherMode == GrabModeSync)
-            dev->deviceGrab.sync.other = grab;
-        else
-        {	/* free both if same client owns both */
-            if (dev->deviceGrab.sync.other &&
-                    (CLIENT_BITS(dev->deviceGrab.sync.other->resource) ==
-                     CLIENT_BITS(grab->resource)))
-                dev->deviceGrab.sync.other = NullGrab;
-        }
-    }
-    ComputeFreezes();
-}
-
-/* Only ever used if a grab is called on an attached slave device. */
-static int GrabPrivateKeyIndex;
-static DevPrivateKey GrabPrivateKey = &GrabPrivateKeyIndex;
-
-/**
- * Save the device's master device in the devPrivates. This needs to be done
- * if a client directly grabs a slave device that is attached to a master. For
- * the duration of the grab, the device is detached, ungrabbing re-attaches it
- * though.
- *
- * We store the ID of the master device only in case the master disappears
- * while the device has a grab.
- */
-static void
-DetachFromMaster(DeviceIntPtr dev)
-{
-    intptr_t id;
-    if (!dev->u.master)
-        return;
-
-    id = dev->u.master->id;
-
-    dixSetPrivate(&dev->devPrivates, GrabPrivateKey, (void *)id);
-    AttachDevice(NULL, dev, NULL);
-}
-
-static void
-ReattachToOldMaster(DeviceIntPtr dev)
-{
-    int id;
-    void *p;
-    DeviceIntPtr master = NULL;
-
-    if (IsMaster(dev))
-        return;
-
-
-    p = dixLookupPrivate(&dev->devPrivates, GrabPrivateKey);
-    id = (intptr_t) p; /* silence gcc warnings */
-    dixLookupDevice(&master, id, serverClient, DixUseAccess);
-
-    if (master)
-    {
-        AttachDevice(serverClient, dev, master);
-        dixSetPrivate(&dev->devPrivates, GrabPrivateKey, NULL);
-    }
-}
-
-/**
- * Activate a pointer grab on the given device. A pointer grab will cause all
- * core pointer events of this device to be delivered to the grabbing client only.
- * No other device will send core events to the grab client while the grab is
- * on, but core events will be sent to other clients.
- * Can cause the cursor to change if a grab cursor is set.
- *
- * Note that parameter autoGrab may be (True & ImplicitGrabMask) if the grab
- * is an implicit grab caused by a ButtonPress event.
- *
- * @param mouse The device to grab.
- * @param grab The grab structure, needs to be setup.
- * @param autoGrab True if the grab was caused by a button down event and not
- * explicitely by a client.
- */
-void
-ActivatePointerGrab(DeviceIntPtr mouse, GrabPtr grab,
-                    TimeStamp time, Bool autoGrab)
-{
-    GrabInfoPtr grabinfo = &mouse->deviceGrab;
-    WindowPtr oldWin = (grabinfo->grab) ?
-                        grabinfo->grab->window
-                        : mouse->spriteInfo->sprite->win;
-    Bool isPassive = autoGrab & ~ImplicitGrabMask;
-
-    /* slave devices need to float for the duration of the grab. */
-    if (grab->grabtype == GRABTYPE_XI2 &&
-        !(autoGrab & ImplicitGrabMask) && !IsMaster(mouse))
-        DetachFromMaster(mouse);
-
-    if (grab->confineTo)
-    {
-	if (grab->confineTo->drawable.pScreen
-                != mouse->spriteInfo->sprite->hotPhys.pScreen)
-	    mouse->spriteInfo->sprite->hotPhys.x =
-                mouse->spriteInfo->sprite->hotPhys.y = 0;
-	ConfineCursorToWindow(mouse, grab->confineTo, FALSE, TRUE);
-    }
-    DoEnterLeaveEvents(mouse, mouse->id, oldWin, grab->window, NotifyGrab);
-    mouse->valuator->motionHintWindow = NullWindow;
-    if (syncEvents.playingEvents)
-        grabinfo->grabTime = syncEvents.time;
-    else
-	grabinfo->grabTime = time;
-    if (grab->cursor)
-	grab->cursor->refcnt++;
-    grabinfo->activeGrab = *grab;
-    grabinfo->grab = &grabinfo->activeGrab;
-    grabinfo->fromPassiveGrab = isPassive;
-    grabinfo->implicitGrab = autoGrab & ImplicitGrabMask;
-    PostNewCursor(mouse);
-    CheckGrabForSyncs(mouse,(Bool)grab->pointerMode, (Bool)grab->keyboardMode);
-}
-
-/**
- * Delete grab on given device, update the sprite.
- *
- * Extension devices are set up for ActivateKeyboardGrab().
- */
-void
-DeactivatePointerGrab(DeviceIntPtr mouse)
-{
-    GrabPtr grab = mouse->deviceGrab.grab;
-    DeviceIntPtr dev;
-    Bool wasImplicit = (mouse->deviceGrab.fromPassiveGrab &&
-                        mouse->deviceGrab.implicitGrab);
-
-    mouse->valuator->motionHintWindow = NullWindow;
-    mouse->deviceGrab.grab = NullGrab;
-    mouse->deviceGrab.sync.state = NOT_GRABBED;
-    mouse->deviceGrab.fromPassiveGrab = FALSE;
-
-    for (dev = inputInfo.devices; dev; dev = dev->next)
-    {
-	if (dev->deviceGrab.sync.other == grab)
-	    dev->deviceGrab.sync.other = NullGrab;
-    }
-    DoEnterLeaveEvents(mouse, mouse->id, grab->window,
-                       mouse->spriteInfo->sprite->win, NotifyUngrab);
-    if (grab->confineTo)
-	ConfineCursorToWindow(mouse, RootWindow(mouse), FALSE, FALSE);
-    PostNewCursor(mouse);
-    if (grab->cursor)
-	FreeCursor(grab->cursor, (Cursor)0);
-
-    if (!wasImplicit && grab->grabtype == GRABTYPE_XI2)
-        ReattachToOldMaster(mouse);
-
-    ComputeFreezes();
-}
-
-/**
- * Activate a keyboard grab on the given device.
- *
- * Extension devices have ActivateKeyboardGrab() set as their grabbing proc.
- */
-void
-ActivateKeyboardGrab(DeviceIntPtr keybd, GrabPtr grab, TimeStamp time, Bool passive)
-{
-    GrabInfoPtr grabinfo = &keybd->deviceGrab;
-    WindowPtr oldWin;
-
-    /* slave devices need to float for the duration of the grab. */
-    if (grab->grabtype == GRABTYPE_XI2 &&
-        !(passive & ImplicitGrabMask) &&
-        !IsMaster(keybd))
-        DetachFromMaster(keybd);
-
-    if (grabinfo->grab)
-	oldWin = grabinfo->grab->window;
-    else if (keybd->focus)
-	oldWin = keybd->focus->win;
-    else
-	oldWin = keybd->spriteInfo->sprite->win;
-    if (oldWin == FollowKeyboardWin)
-	oldWin = keybd->focus->win;
-    if (keybd->valuator)
-	keybd->valuator->motionHintWindow = NullWindow;
-    DoFocusEvents(keybd, oldWin, grab->window, NotifyGrab);
-    if (syncEvents.playingEvents)
-	grabinfo->grabTime = syncEvents.time;
-    else
-	grabinfo->grabTime = time;
-    grabinfo->activeGrab = *grab;
-    grabinfo->grab = &grabinfo->activeGrab;
-    grabinfo->fromPassiveGrab = passive;
-    grabinfo->implicitGrab = passive & ImplicitGrabMask;
-    CheckGrabForSyncs(keybd, (Bool)grab->keyboardMode, (Bool)grab->pointerMode);
-}
-
-/**
- * Delete keyboard grab for the given device.
- */
-void
-DeactivateKeyboardGrab(DeviceIntPtr keybd)
-{
-    GrabPtr grab = keybd->deviceGrab.grab;
-    DeviceIntPtr dev;
-    WindowPtr focusWin = keybd->focus ? keybd->focus->win
-                                           : keybd->spriteInfo->sprite->win;
-    Bool wasImplicit = (keybd->deviceGrab.fromPassiveGrab &&
-                        keybd->deviceGrab.implicitGrab);
-
-    if (focusWin == FollowKeyboardWin)
-	focusWin = inputInfo.keyboard->focus->win;
-    if (keybd->valuator)
-	keybd->valuator->motionHintWindow = NullWindow;
-    keybd->deviceGrab.grab = NullGrab;
-    keybd->deviceGrab.sync.state = NOT_GRABBED;
-    keybd->deviceGrab.fromPassiveGrab = FALSE;
-
-    for (dev = inputInfo.devices; dev; dev = dev->next)
-    {
-	if (dev->deviceGrab.sync.other == grab)
-	    dev->deviceGrab.sync.other = NullGrab;
-    }
-    DoFocusEvents(keybd, grab->window, focusWin, NotifyUngrab);
-
-    if (!wasImplicit && grab->grabtype == GRABTYPE_XI2)
-        ReattachToOldMaster(keybd);
-
-    ComputeFreezes();
-}
-
-void
-AllowSome(ClientPtr client,
-          TimeStamp time,
-          DeviceIntPtr thisDev,
-          int newState)
-{
-    Bool thisGrabbed, otherGrabbed, othersFrozen, thisSynced;
-    TimeStamp grabTime;
-    DeviceIntPtr dev;
-    GrabInfoPtr devgrabinfo,
-                grabinfo = &thisDev->deviceGrab;
-
-    thisGrabbed = grabinfo->grab && SameClient(grabinfo->grab, client);
-    thisSynced = FALSE;
-    otherGrabbed = FALSE;
-    othersFrozen = FALSE;
-    grabTime = grabinfo->grabTime;
-    for (dev = inputInfo.devices; dev; dev = dev->next)
-    {
-        devgrabinfo = &dev->deviceGrab;
-
-	if (dev == thisDev)
-	    continue;
-	if (devgrabinfo->grab && SameClient(devgrabinfo->grab, client))
-	{
-	    if (!(thisGrabbed || otherGrabbed) ||
-		(CompareTimeStamps(devgrabinfo->grabTime, grabTime) == LATER))
-		grabTime = devgrabinfo->grabTime;
-	    otherGrabbed = TRUE;
-	    if (grabinfo->sync.other == devgrabinfo->grab)
-		thisSynced = TRUE;
-	    if (devgrabinfo->sync.state >= FROZEN)
-		othersFrozen = TRUE;
-	}
-    }
-    if (!((thisGrabbed && grabinfo->sync.state >= FROZEN) || thisSynced))
-	return;
-    if ((CompareTimeStamps(time, currentTime) == LATER) ||
-	(CompareTimeStamps(time, grabTime) == EARLIER))
-	return;
-    switch (newState)
-    {
-	case THAWED:		       /* Async */
-	    if (thisGrabbed)
-		grabinfo->sync.state = THAWED;
-	    if (thisSynced)
-		grabinfo->sync.other = NullGrab;
-	    ComputeFreezes();
-	    break;
-	case FREEZE_NEXT_EVENT:		/* Sync */
-	    if (thisGrabbed)
-	    {
-		grabinfo->sync.state = FREEZE_NEXT_EVENT;
-		if (thisSynced)
-		    grabinfo->sync.other = NullGrab;
-		ComputeFreezes();
-	    }
-	    break;
-	case THAWED_BOTH:		/* AsyncBoth */
-	    if (othersFrozen)
-	    {
-		for (dev = inputInfo.devices; dev; dev = dev->next)
-		{
-                    devgrabinfo = &dev->deviceGrab;
-		    if (devgrabinfo->grab
-                            && SameClient(devgrabinfo->grab, client))
-			devgrabinfo->sync.state = THAWED;
-		    if (devgrabinfo->sync.other &&
-                            SameClient(devgrabinfo->sync.other, client))
-			devgrabinfo->sync.other = NullGrab;
-		}
-		ComputeFreezes();
-	    }
-	    break;
-	case FREEZE_BOTH_NEXT_EVENT:	/* SyncBoth */
-	    if (othersFrozen)
-	    {
-		for (dev = inputInfo.devices; dev; dev = dev->next)
-		{
-                    devgrabinfo = &dev->deviceGrab;
-		    if (devgrabinfo->grab
-                            && SameClient(devgrabinfo->grab, client))
-			devgrabinfo->sync.state = FREEZE_BOTH_NEXT_EVENT;
-		    if (devgrabinfo->sync.other
-                            && SameClient(devgrabinfo->sync.other, client))
-			devgrabinfo->sync.other = NullGrab;
-		}
-		ComputeFreezes();
-	    }
-	    break;
-	case NOT_GRABBED:		/* Replay */
-	    if (thisGrabbed && grabinfo->sync.state == FROZEN_WITH_EVENT)
-	    {
-		if (thisSynced)
-		    grabinfo->sync.other = NullGrab;
-		syncEvents.replayDev = thisDev;
-		syncEvents.replayWin = grabinfo->grab->window;
-		(*grabinfo->DeactivateGrab)(thisDev);
-		syncEvents.replayDev = (DeviceIntPtr)NULL;
-	    }
-	    break;
-	case THAW_OTHERS:		/* AsyncOthers */
-	    if (othersFrozen)
-	    {
-		for (dev = inputInfo.devices; dev; dev = dev->next)
-		{
-		    if (dev == thisDev)
-			continue;
-                    devgrabinfo = &dev->deviceGrab;
-		    if (devgrabinfo->grab
-                            && SameClient(devgrabinfo->grab, client))
-			devgrabinfo->sync.state = THAWED;
-		    if (devgrabinfo->sync.other
-                            && SameClient(devgrabinfo->sync.other, client))
-			devgrabinfo->sync.other = NullGrab;
-		}
-		ComputeFreezes();
-	    }
-	    break;
-    }
-}
-
-/**
- * Server-side protocol handling for AllowEvents request.
- *
- * Release some events from a frozen device.
- */
-int
-ProcAllowEvents(ClientPtr client)
-{
-    TimeStamp		time;
-    DeviceIntPtr	mouse = NULL;
-    DeviceIntPtr	keybd = NULL;
-    REQUEST(xAllowEventsReq);
-
-    REQUEST_SIZE_MATCH(xAllowEventsReq);
-    time = ClientTimeToServerTime(stuff->time);
-
-    mouse = PickPointer(client);
-    keybd = PickKeyboard(client);
-
-    switch (stuff->mode)
-    {
-	case ReplayPointer:
-	    AllowSome(client, time, mouse, NOT_GRABBED);
-	    break;
-	case SyncPointer:
-	    AllowSome(client, time, mouse, FREEZE_NEXT_EVENT);
-	    break;
-	case AsyncPointer:
-	    AllowSome(client, time, mouse, THAWED);
-	    break;
-	case ReplayKeyboard:
-	    AllowSome(client, time, keybd, NOT_GRABBED);
-	    break;
-	case SyncKeyboard:
-	    AllowSome(client, time, keybd, FREEZE_NEXT_EVENT);
-	    break;
-	case AsyncKeyboard:
-	    AllowSome(client, time, keybd, THAWED);
-	    break;
-	case SyncBoth:
-	    AllowSome(client, time, keybd, FREEZE_BOTH_NEXT_EVENT);
-	    break;
-	case AsyncBoth:
-	    AllowSome(client, time, keybd, THAWED_BOTH);
-	    break;
-	default:
-	    client->errorValue = stuff->mode;
-	    return BadValue;
-    }
-    return Success;
-}
-
-/**
- * Deactivate grabs from any device that has been grabbed by the client.
- */
-void
-ReleaseActiveGrabs(ClientPtr client)
-{
-    DeviceIntPtr dev;
-    Bool    done;
-
-    /* XXX CloseDownClient should remove passive grabs before
-     * releasing active grabs.
-     */
-    do {
-	done = TRUE;
-	for (dev = inputInfo.devices; dev; dev = dev->next)
-	{
-	    if (dev->deviceGrab.grab && SameClient(dev->deviceGrab.grab, client))
-	    {
-		(*dev->deviceGrab.DeactivateGrab)(dev);
-		done = FALSE;
-	    }
-	}
-    } while (!done);
-}
-
-/**************************************************************************
- *            The following procedures deal with delivering events        *
- **************************************************************************/
-
-/**
- * Deliver the given events to the given client.
- *
- * More than one event may be delivered at a time. This is the case with
- * DeviceMotionNotifies which may be followed by DeviceValuator events.
- *
- * TryClientEvents() is the last station before actually writing the events to
- * the socket. Anything that is not filtered here, will get delivered to the
- * client.
- * An event is only delivered if
- *   - mask and filter match up.
- *   - no other client has a grab on the device that caused the event.
- *
- *
- * @param client The target client to deliver to.
- * @param dev The device the event came from. May be NULL.
- * @param pEvents The events to be delivered.
- * @param count Number of elements in pEvents.
- * @param mask Event mask as set by the window.
- * @param filter Mask based on event type.
- * @param grab Possible grab on the device that caused the event.
- *
- * @return 1 if event was delivered, 0 if not or -1 if grab was not set by the
- * client.
- */
-int
-TryClientEvents (ClientPtr client, DeviceIntPtr dev, xEvent *pEvents,
-                 int count, Mask mask, Mask filter, GrabPtr grab)
-{
-    int i;
-    int type;
-
-#ifdef DEBUG_EVENTS
-    ErrorF("[dix] Event([%d, %d], mask=0x%lx), client=%d%s",
-           pEvents->u.u.type, pEvents->u.u.detail, mask,
-           client ? client->index : -1,
-           (client && client->clientGone) ? " (gone)" : "");
-#endif
-
-    if (!client || client == serverClient || client->clientGone) {
-#ifdef DEBUG_EVENTS
-        ErrorF(" not delivered to fake/dead client\n");
-#endif
-        return 0;
-    }
-
-    if (filter != CantBeFiltered && !(mask & filter))
-    {
- #ifdef DEBUG_EVENTS
-        ErrorF(" filtered\n");
- #endif
-        return 0;
-    }
-
-    if (grab && !SameClient(grab, client))
-    {
-#ifdef DEBUG_EVENTS
-        ErrorF(" not delivered due to grab\n");
-#endif
-        return -1; /* don't send, but notify caller */
-    }
-
-    type = pEvents->u.u.type;
-    if (type == MotionNotify)
-    {
-        if (mask & PointerMotionHintMask)
-        {
-            if (WID(dev->valuator->motionHintWindow) ==
-                    pEvents->u.keyButtonPointer.event)
-            {
-#ifdef DEBUG_EVENTS
-                ErrorF("[dix] \n");
-                ErrorF("[dix] motionHintWindow == keyButtonPointer.event\n");
-#endif
-                return 1; /* don't send, but pretend we did */
-            }
-            pEvents->u.u.detail = NotifyHint;
-        }
-        else
-        {
-            pEvents->u.u.detail = NotifyNormal;
-        }
-    }
-    else if (type == DeviceMotionNotify)
-    {
-        if (MaybeSendDeviceMotionNotifyHint((deviceKeyButtonPointer*)pEvents,
-                                            mask) != 0)
-            return 1;
-    } else if (type == KeyPress)
-    {
-        if (EventIsKeyRepeat(pEvents))
-        {
-            if (!_XkbWantsDetectableAutoRepeat(client))
-            {
-                xEvent release = *pEvents;
-                release.u.u.type = KeyRelease;
-                release.u.u.sequenceNumber = client->sequence;
-                WriteEventsToClient(client, 1, &release);
-#ifdef DEBUG_EVENTS
-                ErrorF(" (plus fake core release for repeat)");
-#endif
-            } else
-            {
-#ifdef DEBUG_EVENTS
-                ErrorF(" (detectable autorepeat for core)");
-#endif
-            }
-        }
-
-    } else if (type == DeviceKeyPress)
-    {
-        if (EventIsKeyRepeat(pEvents))
-        {
-            if (!_XkbWantsDetectableAutoRepeat(client))
-            {
-                deviceKeyButtonPointer release = *(deviceKeyButtonPointer *)pEvents;
-                release.type = DeviceKeyRelease;
-                release.sequenceNumber = client->sequence;
-#ifdef DEBUG_EVENTS
-                ErrorF(" (plus fake xi1 release for repeat)");
-#endif
-                WriteEventsToClient(client, 1, (xEvent *) &release);
-            }
-            else {
-#ifdef DEBUG_EVENTS
-                ErrorF(" (detectable autorepeat for core)");
-#endif
-            }
-        }
-    }
-
-    type &= 0177;
-    if (type != KeymapNotify)
-    {
-        /* all extension events must have a sequence number */
-        for (i = 0; i < count; i++)
-            pEvents[i].u.u.sequenceNumber = client->sequence;
-    }
-
-    if (BitIsOn(criticalEvents, type))
-    {
-        if (client->smart_priority < SMART_MAX_PRIORITY)
-            client->smart_priority++;
-        SetCriticalOutputPending();
-    }
-
-    WriteEventsToClient(client, count, pEvents);
-#ifdef DEBUG_EVENTS
-    ErrorF("[dix]  delivered\n");
-#endif
-    return 1;
-}
-
-/**
- * Deliver events to a window. At this point, we do not yet know if the event
- * actually needs to be delivered. May activate a grab if the event is a
- * button press.
- *
- * Core events are always delivered to the window owner. If the filter is
- * something other than CantBeFiltered, the event is also delivered to other
- * clients with the matching mask on the window.
- *
- * More than one event may be delivered at a time. This is the case with
- * DeviceMotionNotifies which may be followed by DeviceValuator events.
- *
- * @param pWin The window that would get the event.
- * @param pEvents The events to be delivered.
- * @param count Number of elements in pEvents.
- * @param filter Mask based on event type.
- * @param grab Possible grab on the device that caused the event.
- *
- * @return Number of events delivered to various clients.
- */
-int
-DeliverEventsToWindow(DeviceIntPtr pDev, WindowPtr pWin, xEvent
-        *pEvents, int count, Mask filter, GrabPtr grab)
-{
-    int deliveries = 0, nondeliveries = 0;
-    int attempt;
-    InputClients *other;
-    ClientPtr client = NullClient;
-    Mask deliveryMask = 0; /* If a grab occurs due to a button press, then
-		              this mask is the mask of the grab. */
-    int type = pEvents->u.u.type;
-
-
-    /* Deliver to window owner */
-    if ((filter == CantBeFiltered) || CORE_EVENT(pEvents))
-    {
-	/* if nobody ever wants to see this event, skip some work */
-	if (filter != CantBeFiltered &&
-	    !((wOtherEventMasks(pWin)|pWin->eventMask) & filter))
-	    return 0;
-
-        if (IsInterferingGrab(wClient(pWin), pDev, pEvents))
-                return 0;
-
-	if (XaceHook(XACE_RECEIVE_ACCESS, wClient(pWin), pWin, pEvents, count))
-	    /* do nothing */;
-        else if ( (attempt = TryClientEvents(wClient(pWin), pDev, pEvents,
-                                             count, pWin->eventMask,
-                                             filter, grab)) )
-	{
-	    if (attempt > 0)
-	    {
-		deliveries++;
-		client = wClient(pWin);
-		deliveryMask = pWin->eventMask;
-	    } else
-		nondeliveries--;
-	}
-    }
-
-    /* CantBeFiltered means only window owner gets the event */
-    if (filter != CantBeFiltered)
-    {
-        if (CORE_EVENT(pEvents))
-            other = (InputClients *)wOtherClients(pWin);
-        else if (XI2_EVENT(pEvents))
-        {
-            OtherInputMasks *inputMasks = wOtherInputMasks(pWin);
-            /* Has any client selected for the event? */
-            if (!GetWindowXI2Mask(pDev, pWin, pEvents))
-                return 0;
-            other = inputMasks->inputClients;
-        } else {
-            OtherInputMasks *inputMasks = wOtherInputMasks(pWin);
-            /* Has any client selected for the event? */
-            if (!inputMasks ||
-                !(inputMasks->inputEvents[pDev->id] & filter))
-                return 0;
-
-            other = inputMasks->inputClients;
-        }
-
-        for (; other; other = other->next)
-        {
-            Mask mask;
-            if (IsInterferingGrab(rClient(other), pDev, pEvents))
-                continue;
-
-            mask = GetEventMask(pDev, pEvents, other);
-
-            if (XaceHook(XACE_RECEIVE_ACCESS, rClient(other), pWin,
-                        pEvents, count))
-                /* do nothing */;
-            else if ( (attempt = TryClientEvents(rClient(other), pDev,
-                            pEvents, count,
-                            mask, filter, grab)) )
-            {
-                if (attempt > 0)
-                {
-                    deliveries++;
-                    client = rClient(other);
-                    deliveryMask = mask;
-                } else
-                    nondeliveries--;
-            }
-        }
-    }
-    /*
-     * Note that since core events are delivered first, an implicit grab may
-     * be activated on a core grab, stopping the XI events.
-     */
-    if ((type == DeviceButtonPress || type == ButtonPress ||
-        ((XI2_EVENT(pEvents) && ((xGenericEvent*)pEvents)->evtype == XI_ButtonPress)))
-            && deliveries
-            && (!grab))
-    {
-	GrabRec tempGrab;
-        OtherInputMasks *inputMasks;
-
-        memset(&tempGrab, 0, sizeof(GrabRec));
-        tempGrab.next = NULL;
-	tempGrab.device = pDev;
-	tempGrab.resource = client->clientAsMask;
-	tempGrab.window = pWin;
-	tempGrab.ownerEvents = (deliveryMask & OwnerGrabButtonMask) ? TRUE : FALSE;
-	tempGrab.eventMask = deliveryMask;
-	tempGrab.keyboardMode = GrabModeAsync;
-	tempGrab.pointerMode = GrabModeAsync;
-	tempGrab.confineTo = NullWindow;
-	tempGrab.cursor = NullCursor;
-        tempGrab.type = type;
-        if (type == ButtonPress)
-            tempGrab.grabtype = GRABTYPE_CORE;
-        else if (type == DeviceButtonPress)
-            tempGrab.grabtype = GRABTYPE_XI;
-        else
-        {
-            tempGrab.type = ((xGenericEvent*)pEvents)->evtype;
-            tempGrab.grabtype = GRABTYPE_XI2;
-        }
-
-        /* get the XI and XI2 device mask */
-        inputMasks = wOtherInputMasks(pWin);
-        tempGrab.deviceMask = (inputMasks) ? inputMasks->inputEvents[pDev->id]: 0;
-
-        if (inputMasks)
-            memcpy(tempGrab.xi2mask, inputMasks->xi2mask,
-                    sizeof(tempGrab.xi2mask));
-
-	(*pDev->deviceGrab.ActivateGrab)(pDev, &tempGrab,
-                                        currentTime, TRUE | ImplicitGrabMask);
-    }
-    else if ((type == MotionNotify) && deliveries)
-	pDev->valuator->motionHintWindow = pWin;
-    else
-    {
-	if ((type == DeviceMotionNotify || type == DeviceButtonPress) &&
-	    deliveries)
-	    CheckDeviceGrabAndHintWindow (pWin, type,
-					  (deviceKeyButtonPointer*) pEvents,
-					  grab, client, deliveryMask);
-    }
-    if (deliveries)
-	return deliveries;
-    return nondeliveries;
-}
-
-/* If the event goes to dontClient, don't send it and return 0.  if
-   send works,  return 1 or if send didn't work, return 2.
-   Only works for core events.
-*/
-
-#ifdef PANORAMIX
-static int
-XineramaTryClientEventsResult(
-    ClientPtr client,
-    GrabPtr grab,
-    Mask mask,
-    Mask filter
-){
-    if ((client) && (client != serverClient) && (!client->clientGone) &&
-        ((filter == CantBeFiltered) || (mask & filter)))
-    {
-        if (grab && !SameClient(grab, client)) return -1;
-	else return 1;
-    }
-    return 0;
-}
-#endif
-
-/**
- * Try to deliver events to the interested parties.
- *
- * @param pWin The window that would get the event.
- * @param pEvents The events to be delivered.
- * @param count Number of elements in pEvents.
- * @param filter Mask based on event type.
- * @param dontClient Don't deliver to the dontClient.
- */
-int
-MaybeDeliverEventsToClient(WindowPtr pWin, xEvent *pEvents,
-                           int count, Mask filter, ClientPtr dontClient)
-{
-    OtherClients *other;
-
-
-    if (pWin->eventMask & filter)
-    {
-        if (wClient(pWin) == dontClient)
-	    return 0;
-#ifdef PANORAMIX
-	if(!noPanoramiXExtension && pWin->drawable.pScreen->myNum)
-	    return XineramaTryClientEventsResult(
-			wClient(pWin), NullGrab, pWin->eventMask, filter);
-#endif
-	if (XaceHook(XACE_RECEIVE_ACCESS, wClient(pWin), pWin, pEvents, count))
-	    return 1; /* don't send, but pretend we did */
-	return TryClientEvents(wClient(pWin), NULL, pEvents, count,
-			       pWin->eventMask, filter, NullGrab);
-    }
-    for (other = wOtherClients(pWin); other; other = other->next)
-    {
-	if (other->mask & filter)
-	{
-            if (SameClient(other, dontClient))
-		return 0;
-#ifdef PANORAMIX
-	    if(!noPanoramiXExtension && pWin->drawable.pScreen->myNum)
-	      return XineramaTryClientEventsResult(
-			rClient(other), NullGrab, other->mask, filter);
-#endif
-	    if (XaceHook(XACE_RECEIVE_ACCESS, rClient(other), pWin, pEvents,
-			 count))
-		return 1; /* don't send, but pretend we did */
-	    return TryClientEvents(rClient(other), NULL, pEvents, count,
-				   other->mask, filter, NullGrab);
-	}
-    }
-    return 2;
-}
-
-static Window FindChildForEvent(DeviceIntPtr dev, WindowPtr event)
-{
-    SpritePtr pSprite = dev->spriteInfo->sprite;
-    WindowPtr w = pSprite->spriteTrace[pSprite->spriteTraceGood-1];
-    Window child = None;
-
-    /* If the search ends up past the root should the child field be
-       set to none or should the value in the argument be passed
-       through. It probably doesn't matter since everyone calls
-       this function with child == None anyway. */
-    while (w)
-    {
-        /* If the source window is same as event window, child should be
-           none.  Don't bother going all all the way back to the root. */
-
-        if (w == event)
-        {
-            child = None;
-            break;
-        }
-
-        if (w->parent == event)
-        {
-            child = w->drawable.id;
-            break;
-        }
-        w = w->parent;
-    }
-    return child;
-}
-
-/**
- * Adjust event fields to comply with the window properties.
- *
- * @param xE Event to be modified in place
- * @param pWin The window to get the information from.
- * @param child Child window setting for event (if applicable)
- * @param calcChild If True, calculate the child window.
- */
-void
-FixUpEventFromWindow(
-    DeviceIntPtr pDev,
-    xEvent *xE,
-    WindowPtr pWin,
-    Window child,
-    Bool calcChild)
-{
-    SpritePtr pSprite = pDev->spriteInfo->sprite;
-
-    if (calcChild)
-        child = FindChildForEvent(pDev, pWin);
-
-    if (XI2_EVENT(xE))
-    {
-        xXIDeviceEvent* event = (xXIDeviceEvent*)xE;
-
-        if (event->evtype == XI_RawKeyPress ||
-            event->evtype == XI_RawKeyRelease ||
-            event->evtype == XI_RawButtonPress ||
-            event->evtype == XI_RawButtonRelease ||
-            event->evtype == XI_RawMotion ||
-            event->evtype == XI_DeviceChanged ||
-            event->evtype == XI_HierarchyChanged ||
-            event->evtype == XI_PropertyEvent)
-            return;
-
-        event->root = RootWindow(pDev)->drawable.id;
-        event->event = pWin->drawable.id;
-        if (pSprite->hot.pScreen == pWin->drawable.pScreen)
-        {
-            event->event_x = event->root_x - FP1616(pWin->drawable.x, 0);
-            event->event_y = event->root_y - FP1616(pWin->drawable.y, 0);
-            event->child = child;
-        } else
-        {
-            event->event_x = 0;
-            event->event_y = 0;
-            event->child = None;
-        }
-
-        if (event->evtype == XI_Enter || event->evtype == XI_Leave ||
-            event->evtype == XI_FocusIn || event->evtype == XI_FocusOut)
-            ((xXIEnterEvent*)event)->same_screen =
-                (pSprite->hot.pScreen == pWin->drawable.pScreen);
-
-    } else
-    {
-        XE_KBPTR.root = RootWindow(pDev)->drawable.id;
-        XE_KBPTR.event = pWin->drawable.id;
-        if (pSprite->hot.pScreen == pWin->drawable.pScreen)
-        {
-            XE_KBPTR.sameScreen = xTrue;
-            XE_KBPTR.child = child;
-            XE_KBPTR.eventX =
-                XE_KBPTR.rootX - pWin->drawable.x;
-            XE_KBPTR.eventY =
-                XE_KBPTR.rootY - pWin->drawable.y;
-        }
-        else
-        {
-            XE_KBPTR.sameScreen = xFalse;
-            XE_KBPTR.child = None;
-            XE_KBPTR.eventX = 0;
-            XE_KBPTR.eventY = 0;
-        }
-    }
-}
-
-/**
- * Return masks for EventIsDeliverable.
- * @defgroup EventIsDeliverable return flags
- * @{
- */
-#define XI_MASK                 (1 << 0) /**< XI mask set on window */
-#define CORE_MASK               (1 << 1) /**< Core mask set on window */
-#define DONT_PROPAGATE_MASK     (1 << 2) /**< DontPropagate mask set on window */
-#define XI2_MASK                (1 << 3) /**< XI2 mask set on window */
-/* @} */
-
-/**
- * Check if a given event is deliverable at all on a given window.
- *
- * This function only checks if any client wants it, not for a specific
- * client.
- *
- * @param[in] dev The device this event is being sent for.
- * @param[in] event The event that is to be sent.
- * @param[in] win The current event window.
- *
- * @return Bitmask of ::XI2_MASK, ::XI_MASK, ::CORE_MASK, and
- * ::DONT_PROPAGATE_MASK.
- */
-static int
-EventIsDeliverable(DeviceIntPtr dev, InternalEvent* event, WindowPtr win)
-{
-    int rc = 0;
-    int filter = 0;
-    int type;
-    OtherInputMasks *inputMasks = wOtherInputMasks(win);
-    xEvent ev;
-
-    /* XXX: this makes me gag */
-    type = GetXI2Type(event);
-    ev.u.u.type = GenericEvent; /* GetEventFilter only cares about type and evtype*/
-    ((xGenericEvent*)&ev)->extension = IReqCode;
-    ((xGenericEvent*)&ev)->evtype = type;
-    filter = GetEventFilter(dev, &ev);
-    if (type && inputMasks &&
-        ((inputMasks->xi2mask[XIAllDevices][type/8] & filter) ||
-         ((inputMasks->xi2mask[XIAllMasterDevices][type/8] & filter) && IsMaster(dev)) ||
-         (inputMasks->xi2mask[dev->id][type/8] & filter)))
-        rc |= XI2_MASK;
-
-    type = GetXIType(event);
-    ev.u.u.type = type;
-    filter = GetEventFilter(dev, &ev);
-
-    /* Check for XI mask */
-    if (type && inputMasks &&
-        (inputMasks->deliverableEvents[dev->id] & filter) &&
-        (inputMasks->inputEvents[dev->id] & filter))
-        rc |= XI_MASK;
-
-    /* Check for XI DontPropagate mask */
-    if (type && inputMasks &&
-        (inputMasks->dontPropagateMask[dev->id] & filter))
-        rc |= DONT_PROPAGATE_MASK;
-
-    /* Check for core mask */
-    type = GetCoreType(event);
-    if (type && (win->deliverableEvents & filter) &&
-        ((wOtherEventMasks(win) | win->eventMask) & filter))
-        rc |= CORE_MASK;
-
-    /* Check for core DontPropagate mask */
-    if (type && (filter & wDontPropagateMask(win)))
-        rc |= DONT_PROPAGATE_MASK;
-
-    return rc;
-}
-
-/**
- * Deliver events caused by input devices.
- *
- * For events from a non-grabbed, non-focus device, DeliverDeviceEvents is
- * called directly from the processInputProc.
- * For grabbed devices, DeliverGrabbedEvent is called first, and _may_ call
- * DeliverDeviceEvents.
- * For focused events, DeliverFocusedEvent is called first, and _may_ call
- * DeliverDeviceEvents.
- *
- * @param pWin Window to deliver event to.
- * @param event The events to deliver, not yet in wire format.
- * @param grab Possible grab on a device.
- * @param stopAt Don't recurse up to the root window.
- * @param dev The device that is responsible for the event.
- *
- * @see DeliverGrabbedEvent
- * @see DeliverFocusedEvent
- */
-int
-DeliverDeviceEvents(WindowPtr pWin, InternalEvent *event, GrabPtr grab,
-                    WindowPtr stopAt, DeviceIntPtr dev)
-{
-    Window child = None;
-    Mask filter;
-    int deliveries = 0;
-    xEvent core;
-    xEvent *xE = NULL;
-    int rc, mask, count = 0;
-
-    CHECKEVENT(event);
-
-    while (pWin)
-    {
-        if ((mask = EventIsDeliverable(dev, event, pWin)))
-        {
-            /* XI2 events first */
-            if (mask & XI2_MASK)
-            {
-                xEvent *xi2 = NULL;
-                rc = EventToXI2(event, &xi2);
-                if (rc == Success)
-                {
-                    /* XXX: XACE */
-                    filter = GetEventFilter(dev, xi2);
-                    FixUpEventFromWindow(dev, xi2, pWin, child, FALSE);
-                    deliveries = DeliverEventsToWindow(dev, pWin, xi2, 1,
-                                                       filter, grab);
-                    xfree(xi2);
-                    if (deliveries > 0)
-                        goto unwind;
-                } else if (rc != BadMatch)
-                    ErrorF("[dix] %s: XI2 conversion failed in DDE (%d).\n",
-                            dev->name, rc);
-            }
-
-            /* XI events */
-            if (mask & XI_MASK)
-            {
-                rc = EventToXI(event, &xE, &count);
-                if (rc == Success) {
-                    if (XaceHook(XACE_SEND_ACCESS, NULL, dev, pWin, xE, count) == Success) {
-                        filter = GetEventFilter(dev, xE);
-                        FixUpEventFromWindow(dev, xE, pWin, child, FALSE);
-                        deliveries = DeliverEventsToWindow(dev, pWin, xE, count,
-                                                           filter, grab);
-                        if (deliveries > 0)
-                            goto unwind;
-                    }
-                } else if (rc != BadMatch)
-                    ErrorF("[dix] %s: XI conversion failed in DDE (%d, %d). Skipping delivery.\n",
-                            dev->name, event->any.type, rc);
-            }
-
-            /* Core event */
-            if ((mask & CORE_MASK) && IsMaster(dev) && dev->coreEvents)
-            {
-                rc = EventToCore(event, &core);
-                if (rc == Success) {
-                    if (XaceHook(XACE_SEND_ACCESS, NULL, dev, pWin, &core, 1) == Success) {
-                        filter = GetEventFilter(dev, &core);
-                        FixUpEventFromWindow(dev, &core, pWin, child, FALSE);
-                        deliveries = DeliverEventsToWindow(dev, pWin, &core, 1,
-                                                           filter, grab);
-                        if (deliveries > 0)
-                            goto unwind;
-                    }
-                } else if (rc != BadMatch)
-                        ErrorF("[dix] %s: Core conversion failed in DDE (%d, %d).\n",
-                                dev->name, event->any.type, rc);
-            }
-
-            if ((deliveries < 0) || (pWin == stopAt) ||
-                (mask & DONT_PROPAGATE_MASK))
-            {
-                deliveries = 0;
-                goto unwind;
-            }
-        }
-
-        child = pWin->drawable.id;
-        pWin = pWin->parent;
-    }
-
-unwind:
-    xfree(xE);
-    return deliveries;
-}
-
-#undef XI_MASK
-#undef CORE_MASK
-#undef DONT_PROPAGATE_MASK
-
-/**
- * Deliver event to a window and it's immediate parent. Used for most window
- * events (CreateNotify, ConfigureNotify, etc.). Not useful for events that
- * propagate up the tree or extension events
- *
- * In case of a ReparentNotify event, the event will be delivered to the
- * otherParent as well.
- *
- * @param pWin Window to deliver events to.
- * @param xE Events to deliver.
- * @param count number of events in xE.
- * @param otherParent Used for ReparentNotify events.
- */
-int
-DeliverEvents(WindowPtr pWin, xEvent *xE, int count,
-              WindowPtr otherParent)
-{
-    Mask filter;
-    int     deliveries;
-    DeviceIntRec dummy;
-
-#ifdef PANORAMIX
-    if(!noPanoramiXExtension && pWin->drawable.pScreen->myNum)
-	return count;
-#endif
-
-    if (!count)
-	return 0;
-
-    dummy.id = XIAllDevices;
-    filter = GetEventFilter(&dummy, xE);
-    if ((filter & SubstructureNotifyMask) && (xE->u.u.type != CreateNotify))
-	xE->u.destroyNotify.event = pWin->drawable.id;
-    if (filter != StructureAndSubMask)
-	return DeliverEventsToWindow(&dummy, pWin, xE, count, filter, NullGrab);
-    deliveries = DeliverEventsToWindow(&dummy, pWin, xE, count,
-                                       StructureNotifyMask, NullGrab);
-    if (pWin->parent)
-    {
-	xE->u.destroyNotify.event = pWin->parent->drawable.id;
-	deliveries += DeliverEventsToWindow(&dummy, pWin->parent, xE, count,
-					    SubstructureNotifyMask, NullGrab);
-	if (xE->u.u.type == ReparentNotify)
-	{
-	    xE->u.destroyNotify.event = otherParent->drawable.id;
-            deliveries += DeliverEventsToWindow(&dummy,
-                    otherParent, xE, count, SubstructureNotifyMask,
-						NullGrab);
-	}
-    }
-    return deliveries;
-}
-
-
-static Bool
-PointInBorderSize(WindowPtr pWin, int x, int y)
-{
-    BoxRec box;
-    SpritePtr pSprite = inputInfo.pointer->spriteInfo->sprite;
-
-    if(POINT_IN_REGION(pWin->drawable.pScreen, &pWin->borderSize, x, y, &box))
-	return TRUE;
-
-#ifdef PANORAMIX
-    if(!noPanoramiXExtension &&
-            XineramaSetWindowPntrs(inputInfo.pointer, pWin)) {
-	int i;
-
-	for(i = 1; i < PanoramiXNumScreens; i++) {
-	   if(POINT_IN_REGION(pSprite->screen,
-			&pSprite->windows[i]->borderSize,
-			x + panoramiXdataPtr[0].x - panoramiXdataPtr[i].x,
-			y + panoramiXdataPtr[0].y - panoramiXdataPtr[i].y,
-			&box))
-		return TRUE;
-	}
-    }
-#endif
-    return FALSE;
-}
-
-/**
- * Traversed from the root window to the window at the position x/y. While
- * traversing, it sets up the traversal history in the spriteTrace array.
- * After completing, the spriteTrace history is set in the following way:
- *   spriteTrace[0] ... root window
- *   spriteTrace[1] ... top level window that encloses x/y
- *       ...
- *   spriteTrace[spriteTraceGood - 1] ... window at x/y
- *
- * @returns the window at the given coordinates.
- */
-static WindowPtr
-XYToWindow(DeviceIntPtr pDev, int x, int y)
-{
-    WindowPtr  pWin;
-    BoxRec		box;
-    SpritePtr pSprite;
-
-    pSprite = pDev->spriteInfo->sprite;
-    pSprite->spriteTraceGood = 1;	/* root window still there */
-    pWin = RootWindow(pDev)->firstChild;
-    while (pWin)
-    {
-	if ((pWin->mapped) &&
-	    (x >= pWin->drawable.x - wBorderWidth (pWin)) &&
-	    (x < pWin->drawable.x + (int)pWin->drawable.width +
-	     wBorderWidth(pWin)) &&
-	    (y >= pWin->drawable.y - wBorderWidth (pWin)) &&
-	    (y < pWin->drawable.y + (int)pWin->drawable.height +
-	     wBorderWidth (pWin))
-	    /* When a window is shaped, a further check
-	     * is made to see if the point is inside
-	     * borderSize
-	     */
-	    && (!wBoundingShape(pWin) || PointInBorderSize(pWin, x, y))
-	    && (!wInputShape(pWin) ||
-		POINT_IN_REGION(pWin->drawable.pScreen,
-				wInputShape(pWin),
-				x - pWin->drawable.x,
-				y - pWin->drawable.y, &box))
-#ifdef ROOTLESS
-    /* In rootless mode windows may be offscreen, even when
-     * they're in X's stack. (E.g. if the native window system
-     * implements some form of virtual desktop system).
-     */
-		&& !pWin->rootlessUnhittable
-#endif
-	    )
-	{
-	    if (pSprite->spriteTraceGood >= pSprite->spriteTraceSize)
-	    {
-		pSprite->spriteTraceSize += 10;
-		pSprite->spriteTrace = xrealloc(pSprite->spriteTrace,
-		                    pSprite->spriteTraceSize*sizeof(WindowPtr));
-	    }
-	    pSprite->spriteTrace[pSprite->spriteTraceGood++] = pWin;
-	    pWin = pWin->firstChild;
-	}
-	else
-	    pWin = pWin->nextSib;
-    }
-    return pSprite->spriteTrace[pSprite->spriteTraceGood-1];
-}
-
-/**
- * Ungrab a currently FocusIn grabbed device and grab the device on the
- * given window. If the win given is the NoneWin, the device is ungrabbed if
- * applicable and FALSE is returned.
- *
- * @returns TRUE if the device has been grabbed, or FALSE otherwise.
- */
-BOOL
-ActivateFocusInGrab(DeviceIntPtr dev, WindowPtr old, WindowPtr win)
-{
-    BOOL rc = FALSE;
-    DeviceEvent event;
-
-    if (dev->deviceGrab.grab &&
-        dev->deviceGrab.fromPassiveGrab &&
-        dev->deviceGrab.grab->type == XI_Enter)
-    {
-        if (dev->deviceGrab.grab->window == win ||
-            IsParent(dev->deviceGrab.grab->window, win))
-            return FALSE;
-        DoEnterLeaveEvents(dev, dev->id, old, win, XINotifyPassiveUngrab);
-        (*dev->deviceGrab.DeactivateGrab)(dev);
-    }
-
-    if (win == NoneWin || win == PointerRootWin)
-        return FALSE;
-
-    memset(&event, 0, sizeof(DeviceEvent));
-    event.header = ET_Internal;
-    event.type = ET_FocusIn;
-    event.length = sizeof(DeviceEvent);
-    event.time = GetTimeInMillis();
-    event.deviceid = dev->id;
-    event.sourceid = dev->id;
-    event.detail.button = 0;
-    rc = CheckPassiveGrabsOnWindow(win, dev, &event, FALSE);
-    if (rc)
-        DoEnterLeaveEvents(dev, dev->id, old, win, XINotifyPassiveUngrab);
-    return rc;
-}
-
-/**
- * Ungrab a currently Enter grabbed device and grab the device for the given
- * window.
- *
- * @returns TRUE if the device has been grabbed, or FALSE otherwise.
- */
-static BOOL
-ActivateEnterGrab(DeviceIntPtr dev, WindowPtr old, WindowPtr win)
-{
-    BOOL rc = FALSE;
-    DeviceEvent event;
-
-    if (dev->deviceGrab.grab &&
-        dev->deviceGrab.fromPassiveGrab &&
-        dev->deviceGrab.grab->type == XI_Enter)
-    {
-        if (dev->deviceGrab.grab->window == win ||
-            IsParent(dev->deviceGrab.grab->window, win))
-            return FALSE;
-        DoEnterLeaveEvents(dev, dev->id, old, win, XINotifyPassiveUngrab);
-        (*dev->deviceGrab.DeactivateGrab)(dev);
-    }
-
-    memset(&event, 0, sizeof(DeviceEvent));
-    event.header = ET_Internal;
-    event.type = ET_Enter;
-    event.length = sizeof(DeviceEvent);
-    event.time = GetTimeInMillis();
-    event.deviceid = dev->id;
-    event.sourceid = dev->id;
-    event.detail.button = 0;
-    rc = CheckPassiveGrabsOnWindow(win, dev, &event, FALSE);
-    if (rc)
-        DoEnterLeaveEvents(dev, dev->id, old, win, XINotifyPassiveGrab);
-
-    return rc;
-}
-
-/**
- * Update the sprite coordinates based on the event. Update the cursor
- * position, then update the event with the new coordinates that may have been
- * changed. If the window underneath the sprite has changed, change to new
- * cursor and send enter/leave events.
- *
- * CheckMotion() will not do anything and return FALSE if the event is not a
- * pointer event.
- *
- * @return TRUE if the sprite has moved or FALSE otherwise.
- */
-Bool
-CheckMotion(DeviceEvent *ev, DeviceIntPtr pDev)
-{
-    WindowPtr prevSpriteWin, newSpriteWin;
-    SpritePtr pSprite = pDev->spriteInfo->sprite;
-
-    CHECKEVENT(ev);
-
-    prevSpriteWin = pSprite->win;
-
-    if (ev && !syncEvents.playingEvents)
-    {
-        /* GetPointerEvents() guarantees that pointer events have the correct
-           rootX/Y set already. */
-        switch (ev->type)
-        {
-            case ET_ButtonPress:
-            case ET_ButtonRelease:
-            case ET_Motion:
-                break;
-            default:
-                /* all other events return FALSE */
-                return FALSE;
-        }
-
-
-#ifdef PANORAMIX
-        if (!noPanoramiXExtension)
-        {
-            /* Motion events entering DIX get translated to Screen 0
-               coordinates.  Replayed events have already been
-               translated since they've entered DIX before */
-            ev->root_x += panoramiXdataPtr[pSprite->screen->myNum].x -
-                                       panoramiXdataPtr[0].x;
-            ev->root_y += panoramiXdataPtr[pSprite->screen->myNum].y -
-                                       panoramiXdataPtr[0].y;
-        } else
-#endif
-        {
-            if (pSprite->hot.pScreen != pSprite->hotPhys.pScreen)
-            {
-                pSprite->hot.pScreen = pSprite->hotPhys.pScreen;
-                RootWindow(pDev) = WindowTable[pSprite->hot.pScreen->myNum];
-            }
-        }
-
-        pSprite->hot.x = ev->root_x;
-        pSprite->hot.y = ev->root_y;
-        if (pSprite->hot.x < pSprite->physLimits.x1)
-            pSprite->hot.x = pSprite->physLimits.x1;
-        else if (pSprite->hot.x >= pSprite->physLimits.x2)
-            pSprite->hot.x = pSprite->physLimits.x2 - 1;
-        if (pSprite->hot.y < pSprite->physLimits.y1)
-            pSprite->hot.y = pSprite->physLimits.y1;
-        else if (pSprite->hot.y >= pSprite->physLimits.y2)
-            pSprite->hot.y = pSprite->physLimits.y2 - 1;
-	if (pSprite->hotShape)
-	    ConfineToShape(pDev, pSprite->hotShape, &pSprite->hot.x, &pSprite->hot.y);
-	pSprite->hotPhys = pSprite->hot;
-
-	if ((pSprite->hotPhys.x != ev->root_x) ||
-	    (pSprite->hotPhys.y != ev->root_y))
-	{
-#ifdef PANORAMIX
-            if (!noPanoramiXExtension)
-            {
-                XineramaSetCursorPosition(
-                        pDev, pSprite->hotPhys.x, pSprite->hotPhys.y, FALSE);
-            } else
-#endif
-            {
-                (*pSprite->hotPhys.pScreen->SetCursorPosition)(
-                        pDev, pSprite->hotPhys.pScreen,
-                        pSprite->hotPhys.x, pSprite->hotPhys.y, FALSE);
-            }
-	}
-
-	ev->root_x = pSprite->hot.x;
-	ev->root_y = pSprite->hot.y;
-    }
-
-    newSpriteWin = XYToWindow(pDev, pSprite->hot.x, pSprite->hot.y);
-
-    if (newSpriteWin != prevSpriteWin)
-    {
-        int sourceid;
-        if (!ev) {
-            UpdateCurrentTimeIf();
-            sourceid = pDev->id; /* when from WindowsRestructured */
-        } else
-            sourceid = ev->sourceid;
-
-	if (prevSpriteWin != NullWindow) {
-            if (!ActivateEnterGrab(pDev, prevSpriteWin, newSpriteWin))
-                DoEnterLeaveEvents(pDev, sourceid, prevSpriteWin,
-                                   newSpriteWin, NotifyNormal);
-        }
-        /* set pSprite->win after ActivateEnterGrab, otherwise
-           sprite window == grab_window and no enter/leave events are
-           sent. */
-        pSprite->win = newSpriteWin;
-        PostNewCursor(pDev);
-        return FALSE;
-    }
-    return TRUE;
-}
-
-/**
- * Windows have restructured, we need to update the sprite position and the
- * sprite's cursor.
- */
-void
-WindowsRestructured(void)
-{
-    DeviceIntPtr pDev = inputInfo.devices;
-    while(pDev)
-    {
-        if (IsMaster(pDev) || !pDev->u.master)
-            CheckMotion(NULL, pDev);
-        pDev = pDev->next;
-    }
-}
-
-#ifdef PANORAMIX
-/* This was added to support reconfiguration under Xdmx.  The problem is
- * that if the 0th screen (i.e., WindowTable[0]) is moved to an origin
- * other than 0,0, the information in the private sprite structure must
- * be updated accordingly, or XYToWindow (and other routines) will not
- * compute correctly. */
-void ReinitializeRootWindow(WindowPtr win, int xoff, int yoff)
-{
-    GrabPtr   grab;
-    DeviceIntPtr pDev;
-    SpritePtr pSprite;
-
-    if (noPanoramiXExtension) return;
-
-    pDev = inputInfo.devices;
-    while(pDev)
-    {
-        if (DevHasCursor(pDev))
-        {
-            pSprite = pDev->spriteInfo->sprite;
-            pSprite->hot.x        -= xoff;
-            pSprite->hot.y        -= yoff;
-
-            pSprite->hotPhys.x    -= xoff;
-            pSprite->hotPhys.y    -= yoff;
-
-            pSprite->hotLimits.x1 -= xoff;
-            pSprite->hotLimits.y1 -= yoff;
-            pSprite->hotLimits.x2 -= xoff;
-            pSprite->hotLimits.y2 -= yoff;
-
-            if (REGION_NOTEMPTY(pSprite->screen, &pSprite->Reg1))
-                REGION_TRANSLATE(pSprite->screen, &pSprite->Reg1,    xoff, yoff);
-            if (REGION_NOTEMPTY(pSprite->screen, &pSprite->Reg2))
-                REGION_TRANSLATE(pSprite->screen, &pSprite->Reg2,    xoff, yoff);
-
-            /* FIXME: if we call ConfineCursorToWindow, must we do anything else? */
-            if ((grab = pDev->deviceGrab.grab) && grab->confineTo) {
-                if (grab->confineTo->drawable.pScreen
-                        != pSprite->hotPhys.pScreen)
-                    pSprite->hotPhys.x = pSprite->hotPhys.y = 0;
-                ConfineCursorToWindow(pDev, grab->confineTo, TRUE, TRUE);
-            } else
-                ConfineCursorToWindow(
-                        pDev,
-                        WindowTable[pSprite->hotPhys.pScreen->myNum],
-                        TRUE, FALSE);
-
-        }
-        pDev = pDev->next;
-    }
-}
-#endif
-
-/**
- * Initialize a sprite for the given device and set it to some sane values. If
- * the device already has a sprite alloc'd, don't realloc but just reset to
- * default values.
- * If a window is supplied, the sprite will be initialized with the window's
- * cursor and positioned in the center of the window's screen. The root window
- * is a good choice to pass in here.
- *
- * It's a good idea to call it only for pointer devices, unless you have a
- * really talented keyboard.
- *
- * @param pDev The device to initialize.
- * @param pWin The window where to generate the sprite in.
- *
- */
-void
-InitializeSprite(DeviceIntPtr pDev, WindowPtr pWin)
-{
-    SpritePtr pSprite;
-    ScreenPtr pScreen;
-
-    if (!pDev->spriteInfo->sprite)
-    {
-        DeviceIntPtr it;
-
-        pDev->spriteInfo->sprite = (SpritePtr)xcalloc(1, sizeof(SpriteRec));
-        if (!pDev->spriteInfo->sprite)
-            FatalError("InitializeSprite: failed to allocate sprite struct");
-
-        /* We may have paired another device with this device before our
-         * device had a actual sprite. We need to check for this and reset the
-         * sprite field for all paired devices.
-         *
-         * The VCK is always paired with the VCP before the VCP has a sprite.
-         */
-        for (it = inputInfo.devices; it; it = it->next)
-        {
-            if (it->spriteInfo->paired == pDev)
-                it->spriteInfo->sprite = pDev->spriteInfo->sprite;
-        }
-        if (inputInfo.keyboard->spriteInfo->paired == pDev)
-            inputInfo.keyboard->spriteInfo->sprite = pDev->spriteInfo->sprite;
-    }
-
-    pSprite = pDev->spriteInfo->sprite;
-    pDev->spriteInfo->spriteOwner = TRUE;
-
-    pScreen = (pWin) ? pWin->drawable.pScreen : (ScreenPtr)NULL;
-    pSprite->hot.pScreen = pScreen;
-    pSprite->hotPhys.pScreen = pScreen;
-    if (pScreen)
-    {
-        pSprite->hotPhys.x = pScreen->width / 2;
-        pSprite->hotPhys.y = pScreen->height / 2;
-        pSprite->hotLimits.x2 = pScreen->width;
-        pSprite->hotLimits.y2 = pScreen->height;
-    }
-
-    pSprite->hot = pSprite->hotPhys;
-    pSprite->win = pWin;
-
-    if (pWin)
-    {
-        pSprite->current = wCursor(pWin);
-        pSprite->current->refcnt++;
-	pSprite->spriteTrace = (WindowPtr *)xcalloc(1, 32*sizeof(WindowPtr));
-	if (!pSprite->spriteTrace)
-	    FatalError("Failed to allocate spriteTrace");
-	pSprite->spriteTraceSize = 32;
-
-	RootWindow(pDev) = pWin;
-	pSprite->spriteTraceGood = 1;
-
-	pSprite->pEnqueueScreen = pScreen;
-	pSprite->pDequeueScreen = pSprite->pEnqueueScreen;
-
-    } else {
-        pSprite->current = NullCursor;
-	pSprite->spriteTrace = NULL;
-	pSprite->spriteTraceSize = 0;
-	pSprite->spriteTraceGood = 0;
-	pSprite->pEnqueueScreen = screenInfo.screens[0];
-	pSprite->pDequeueScreen = pSprite->pEnqueueScreen;
-    }
-
-    if (pScreen)
-    {
-        (*pScreen->RealizeCursor) ( pDev, pScreen, pSprite->current);
-        (*pScreen->CursorLimits) ( pDev, pScreen, pSprite->current,
-                                   &pSprite->hotLimits, &pSprite->physLimits);
-        pSprite->confined = FALSE;
-
-        (*pScreen->ConstrainCursor) (pDev, pScreen,
-                                     &pSprite->physLimits);
-        (*pScreen->SetCursorPosition) (pDev, pScreen, pSprite->hot.x,
-                                       pSprite->hot.y,
-                                       FALSE);
-        (*pScreen->DisplayCursor) (pDev, pScreen, pSprite->current);
-    }
-#ifdef PANORAMIX
-    if(!noPanoramiXExtension) {
-        pSprite->hotLimits.x1 = -panoramiXdataPtr[0].x;
-        pSprite->hotLimits.y1 = -panoramiXdataPtr[0].y;
-        pSprite->hotLimits.x2 = PanoramiXPixWidth  - panoramiXdataPtr[0].x;
-        pSprite->hotLimits.y2 = PanoramiXPixHeight - panoramiXdataPtr[0].y;
-        pSprite->physLimits = pSprite->hotLimits;
-        pSprite->confineWin = NullWindow;
-        pSprite->hotShape = NullRegion;
-        pSprite->screen = pScreen;
-        /* gotta UNINIT these someplace */
-        REGION_NULL(pScreen, &pSprite->Reg1);
-        REGION_NULL(pScreen, &pSprite->Reg2);
-    }
-#endif
-}
-
-/**
- * Update the mouse sprite info when the server switches from a pScreen to another.
- * Otherwise, the pScreen of the mouse sprite is never updated when we switch
- * from a pScreen to another. Never updating the pScreen of the mouse sprite
- * implies that windows that are in pScreen whose pScreen->myNum >0 will never
- * get pointer events. This is  because in CheckMotion(), sprite.hotPhys.pScreen
- * always points to the first pScreen it has been set by
- * DefineInitialRootWindow().
- *
- * Calling this function is useful for use cases where the server
- * has more than one pScreen.
- * This function is similar to DefineInitialRootWindow() but it does not
- * reset the mouse pointer position.
- * @param win must be the new pScreen we are switching to.
- */
-void
-UpdateSpriteForScreen(DeviceIntPtr pDev, ScreenPtr pScreen)
-{
-    SpritePtr pSprite = NULL;
-    WindowPtr win = NULL;
-    if (!pScreen)
-        return ;
-
-    if (!pDev->spriteInfo->sprite)
-        return;
-
-    pSprite = pDev->spriteInfo->sprite;
-
-    win = WindowTable[pScreen->myNum];
-
-    pSprite->hotPhys.pScreen = pScreen;
-    pSprite->hot = pSprite->hotPhys;
-    pSprite->hotLimits.x2 = pScreen->width;
-    pSprite->hotLimits.y2 = pScreen->height;
-    pSprite->win = win;
-    pSprite->current = wCursor (win);
-    pSprite->current->refcnt++;
-    pSprite->spriteTraceGood = 1;
-    pSprite->spriteTrace[0] = win;
-    (*pScreen->CursorLimits) (pDev,
-                              pScreen,
-                              pSprite->current,
-                              &pSprite->hotLimits,
-                              &pSprite->physLimits);
-    pSprite->confined = FALSE;
-    (*pScreen->ConstrainCursor) (pDev, pScreen, &pSprite->physLimits);
-    (*pScreen->DisplayCursor) (pDev, pScreen, pSprite->current);
-
-#ifdef PANORAMIX
-    if(!noPanoramiXExtension) {
-        pSprite->hotLimits.x1 = -panoramiXdataPtr[0].x;
-        pSprite->hotLimits.y1 = -panoramiXdataPtr[0].y;
-        pSprite->hotLimits.x2 = PanoramiXPixWidth  - panoramiXdataPtr[0].x;
-        pSprite->hotLimits.y2 = PanoramiXPixHeight - panoramiXdataPtr[0].y;
-        pSprite->physLimits = pSprite->hotLimits;
-        pSprite->screen = pScreen;
-    }
-#endif
-}
-
-/*
- * This does not take any shortcuts, and even ignores its argument, since
- * it does not happen very often, and one has to walk up the tree since
- * this might be a newly instantiated cursor for an intermediate window
- * between the one the pointer is in and the one that the last cursor was
- * instantiated from.
- */
-void
-WindowHasNewCursor(WindowPtr pWin)
-{
-    DeviceIntPtr pDev;
-
-    for(pDev = inputInfo.devices; pDev; pDev = pDev->next)
-        if (DevHasCursor(pDev))
-            PostNewCursor(pDev);
-}
-
-void
-NewCurrentScreen(DeviceIntPtr pDev, ScreenPtr newScreen, int x, int y)
-{
-    SpritePtr pSprite = pDev->spriteInfo->sprite;
-
-    pSprite->hotPhys.x = x;
-    pSprite->hotPhys.y = y;
-#ifdef PANORAMIX
-    if(!noPanoramiXExtension) {
-	pSprite->hotPhys.x += panoramiXdataPtr[newScreen->myNum].x -
-			    panoramiXdataPtr[0].x;
-	pSprite->hotPhys.y += panoramiXdataPtr[newScreen->myNum].y -
-			    panoramiXdataPtr[0].y;
-	if (newScreen != pSprite->screen) {
-	    pSprite->screen = newScreen;
-	    /* Make sure we tell the DDX to update its copy of the screen */
-	    if(pSprite->confineWin)
-		XineramaConfineCursorToWindow(pDev,
-                        pSprite->confineWin, TRUE);
-	    else
-		XineramaConfineCursorToWindow(pDev, WindowTable[0], TRUE);
-	    /* if the pointer wasn't confined, the DDX won't get
-	       told of the pointer warp so we reposition it here */
-	    if(!syncEvents.playingEvents)
-		(*pSprite->screen->SetCursorPosition)(
-                                                      pDev,
-                                                      pSprite->screen,
-		    pSprite->hotPhys.x + panoramiXdataPtr[0].x -
-			panoramiXdataPtr[pSprite->screen->myNum].x,
-		    pSprite->hotPhys.y + panoramiXdataPtr[0].y -
-			panoramiXdataPtr[pSprite->screen->myNum].y, FALSE);
-	}
-    } else
-#endif
-    if (newScreen != pSprite->hotPhys.pScreen)
-	ConfineCursorToWindow(pDev, WindowTable[newScreen->myNum],
-                TRUE, FALSE);
-}
-
-#ifdef PANORAMIX
-
-static Bool
-XineramaPointInWindowIsVisible(
-    WindowPtr pWin,
-    int x,
-    int y
-)
-{
-    ScreenPtr pScreen = pWin->drawable.pScreen;
-    BoxRec box;
-    int i, xoff, yoff;
-
-    if (!pWin->realized) return FALSE;
-
-    if (POINT_IN_REGION(pScreen, &pWin->borderClip, x, y, &box))
-        return TRUE;
-
-    if(!XineramaSetWindowPntrs(inputInfo.pointer, pWin)) return FALSE;
-
-    xoff = x + panoramiXdataPtr[0].x;
-    yoff = y + panoramiXdataPtr[0].y;
-
-    for(i = 1; i < PanoramiXNumScreens; i++) {
-	pWin = inputInfo.pointer->spriteInfo->sprite->windows[i];
-	pScreen = pWin->drawable.pScreen;
-	x = xoff - panoramiXdataPtr[i].x;
-	y = yoff - panoramiXdataPtr[i].y;
-
-	if(POINT_IN_REGION(pScreen, &pWin->borderClip, x, y, &box)
-	   && (!wInputShape(pWin) ||
-	       POINT_IN_REGION(pWin->drawable.pScreen,
-			       wInputShape(pWin),
-			       x - pWin->drawable.x,
-			       y - pWin->drawable.y, &box)))
-            return TRUE;
-
-    }
-
-    return FALSE;
-}
-
-static int
-XineramaWarpPointer(ClientPtr client)
-{
-    WindowPtr	dest = NULL;
-    int		x, y, rc;
-    SpritePtr   pSprite = PickPointer(client)->spriteInfo->sprite;
-
-    REQUEST(xWarpPointerReq);
-
-
-    if (stuff->dstWid != None) {
-	rc = dixLookupWindow(&dest, stuff->dstWid, client, DixReadAccess);
-	if (rc != Success)
-	    return rc;
-    }
-    x = pSprite->hotPhys.x;
-    y = pSprite->hotPhys.y;
-
-    if (stuff->srcWid != None)
-    {
-	int     winX, winY;
-	XID	winID = stuff->srcWid;
-        WindowPtr source;
-
-	rc = dixLookupWindow(&source, winID, client, DixReadAccess);
-	if (rc != Success)
-	    return rc;
-
-	winX = source->drawable.x;
-	winY = source->drawable.y;
-	if(source == WindowTable[0]) {
-	    winX -= panoramiXdataPtr[0].x;
-	    winY -= panoramiXdataPtr[0].y;
-	}
-	if (x < winX + stuff->srcX ||
-	    y < winY + stuff->srcY ||
-	    (stuff->srcWidth != 0 &&
-	     winX + stuff->srcX + (int)stuff->srcWidth < x) ||
-	    (stuff->srcHeight != 0 &&
-	     winY + stuff->srcY + (int)stuff->srcHeight < y) ||
-	    !XineramaPointInWindowIsVisible(source, x, y))
-	    return Success;
-    }
-    if (dest) {
-	x = dest->drawable.x;
-	y = dest->drawable.y;
-	if(dest == WindowTable[0]) {
-	    x -= panoramiXdataPtr[0].x;
-	    y -= panoramiXdataPtr[0].y;
-	}
-    }
-
-    x += stuff->dstX;
-    y += stuff->dstY;
-
-    if (x < pSprite->physLimits.x1)
-	x = pSprite->physLimits.x1;
-    else if (x >= pSprite->physLimits.x2)
-	x = pSprite->physLimits.x2 - 1;
-    if (y < pSprite->physLimits.y1)
-	y = pSprite->physLimits.y1;
-    else if (y >= pSprite->physLimits.y2)
-	y = pSprite->physLimits.y2 - 1;
-    if (pSprite->hotShape)
-	ConfineToShape(PickPointer(client), pSprite->hotShape, &x, &y);
-
-    XineramaSetCursorPosition(PickPointer(client), x, y, TRUE);
-
-    return Success;
-}
-
-#endif
-
-
-/**
- * Server-side protocol handling for WarpPointer request.
- * Warps the cursor position to the coordinates given in the request.
- */
-int
-ProcWarpPointer(ClientPtr client)
-{
-    WindowPtr	dest = NULL;
-    int		x, y, rc;
-    ScreenPtr	newScreen;
-    DeviceIntPtr dev, tmp;
-    SpritePtr   pSprite;
-
-    REQUEST(xWarpPointerReq);
-    REQUEST_SIZE_MATCH(xWarpPointerReq);
-
-    dev = PickPointer(client);
-
-    for (tmp = inputInfo.devices; tmp; tmp = tmp->next) {
-        if ((tmp == dev) || (!IsMaster(tmp) && tmp->u.master == dev)) {
-	    rc = XaceHook(XACE_DEVICE_ACCESS, client, dev, DixWriteAccess);
-	    if (rc != Success)
-		return rc;
-	}
-    }
-
-    if (dev->u.lastSlave)
-        dev = dev->u.lastSlave;
-    pSprite = dev->spriteInfo->sprite;
-
-#ifdef PANORAMIX
-    if(!noPanoramiXExtension)
-	return XineramaWarpPointer(client);
-#endif
-
-    if (stuff->dstWid != None) {
-	rc = dixLookupWindow(&dest, stuff->dstWid, client, DixGetAttrAccess);
-	if (rc != Success)
-	    return rc;
-    }
-    x = pSprite->hotPhys.x;
-    y = pSprite->hotPhys.y;
-
-    if (stuff->srcWid != None)
-    {
-	int     winX, winY;
-	XID	winID = stuff->srcWid;
-        WindowPtr source;
-
-	rc = dixLookupWindow(&source, winID, client, DixGetAttrAccess);
-	if (rc != Success)
-	    return rc;
-
-	winX = source->drawable.x;
-	winY = source->drawable.y;
-	if (source->drawable.pScreen != pSprite->hotPhys.pScreen ||
-	    x < winX + stuff->srcX ||
-	    y < winY + stuff->srcY ||
-	    (stuff->srcWidth != 0 &&
-	     winX + stuff->srcX + (int)stuff->srcWidth < x) ||
-	    (stuff->srcHeight != 0 &&
-	     winY + stuff->srcY + (int)stuff->srcHeight < y) ||
-	    !PointInWindowIsVisible(source, x, y))
-	    return Success;
-    }
-    if (dest)
-    {
-	x = dest->drawable.x;
-	y = dest->drawable.y;
-	newScreen = dest->drawable.pScreen;
-    } else
-	newScreen = pSprite->hotPhys.pScreen;
-
-    x += stuff->dstX;
-    y += stuff->dstY;
-
-    if (x < 0)
-	x = 0;
-    else if (x >= newScreen->width)
-	x = newScreen->width - 1;
-    if (y < 0)
-	y = 0;
-    else if (y >= newScreen->height)
-	y = newScreen->height - 1;
-
-    if (newScreen == pSprite->hotPhys.pScreen)
-    {
-	if (x < pSprite->physLimits.x1)
-	    x = pSprite->physLimits.x1;
-	else if (x >= pSprite->physLimits.x2)
-	    x = pSprite->physLimits.x2 - 1;
-	if (y < pSprite->physLimits.y1)
-	    y = pSprite->physLimits.y1;
-	else if (y >= pSprite->physLimits.y2)
-	    y = pSprite->physLimits.y2 - 1;
-	if (pSprite->hotShape)
-	    ConfineToShape(dev, pSprite->hotShape, &x, &y);
-        (*newScreen->SetCursorPosition)(dev, newScreen, x, y, TRUE);
-    }
-    else if (!PointerConfinedToScreen(dev))
-    {
-	NewCurrentScreen(dev, newScreen, x, y);
-    }
-    return Success;
-}
-
-static Bool
-BorderSizeNotEmpty(DeviceIntPtr pDev, WindowPtr pWin)
-{
-     if(REGION_NOTEMPTY(pDev->spriteInfo->sprite->hotPhys.pScreen, &pWin->borderSize))
-	return TRUE;
-
-#ifdef PANORAMIX
-     if(!noPanoramiXExtension && XineramaSetWindowPntrs(pDev, pWin)) {
-	int i;
-
-	for(i = 1; i < PanoramiXNumScreens; i++) {
-	    if(REGION_NOTEMPTY(pDev->spriteInfo->sprite->screen,
-                        &pDev->spriteInfo->sprite->windows[i]->borderSize))
-		return TRUE;
-	}
-     }
-#endif
-     return FALSE;
-}
-
-/**
- * "CheckPassiveGrabsOnWindow" checks to see if the event passed in causes a
- * passive grab set on the window to be activated.
- * If a passive grab is activated, the event will be delivered to the client.
- *
- * @param pWin The window that may be subject to a passive grab.
- * @param device Device that caused the event.
- * @param event The current device event.
- * @param checkCore Check for core grabs too.
- */
-
-static Bool
-CheckPassiveGrabsOnWindow(
-    WindowPtr pWin,
-    DeviceIntPtr device,
-    DeviceEvent *event,
-    BOOL checkCore)
-{
-    GrabPtr grab = wPassiveGrabs(pWin);
-    GrabRec tempGrab;
-    GrabInfoPtr grabinfo;
-#define CORE_MATCH      0x1
-#define XI_MATCH        0x2
-#define XI2_MATCH        0x4
-    int match = 0;
-
-    if (device->deviceGrab.grab)
-        return FALSE;
-
-    if (!grab)
-	return FALSE;
-    /* Fill out the grab details, but leave the type for later before
-     * comparing */
-    tempGrab.window = pWin;
-    tempGrab.device = device;
-    tempGrab.detail.exact = event->detail.key;
-    tempGrab.detail.pMask = NULL;
-    tempGrab.modifiersDetail.pMask = NULL;
-    tempGrab.next = NULL;
-    for (; grab; grab = grab->next)
-    {
-	DeviceIntPtr	gdev;
-	XkbSrvInfoPtr	xkbi = NULL;
-	Mask		mask = 0;
-
-	gdev= grab->modifierDevice;
-        if (grab->grabtype == GRABTYPE_CORE)
-        {
-            if (IsPointerDevice(device))
-                gdev = GetPairedDevice(device);
-            else
-                gdev = device;
-        } else if (grab->grabtype == GRABTYPE_XI2)
-        {
-            /* if the device is an attached slave device, gdev must be the
-             * attached master keyboard. Since the slave may have been
-             * reattached after the grab, the modifier device may not be the
-             * same. */
-            if (!IsMaster(grab->device) && device->u.master)
-                gdev = GetMaster(device, MASTER_KEYBOARD);
-        }
-
-
-        if (gdev && gdev->key)
-            xkbi= gdev->key->xkbInfo;
-	tempGrab.modifierDevice = grab->modifierDevice;
-        tempGrab.modifiersDetail.exact = xkbi ? xkbi->state.grab_mods : 0;
-
-        /* Check for XI2 and XI grabs first */
-        tempGrab.type = GetXI2Type((InternalEvent*)event);
-        tempGrab.grabtype = GRABTYPE_XI2;
-        if (GrabMatchesSecond(&tempGrab, grab, FALSE))
-            match = XI2_MATCH;
-
-        tempGrab.detail.exact = event->detail.key;
-        if (!match)
-        {
-            tempGrab.type = GetXIType((InternalEvent*)event);
-            tempGrab.grabtype = GRABTYPE_XI;
-            if (GrabMatchesSecond(&tempGrab, grab, FALSE))
-                match = XI_MATCH;
-        }
-
-        /* Check for a core grab (ignore the device when comparing) */
-        if (!match && checkCore)
-        {
-            tempGrab.grabtype = GRABTYPE_CORE;
-            if ((tempGrab.type = GetCoreType((InternalEvent*)event)) &&
-                (GrabMatchesSecond(&tempGrab, grab, TRUE)))
-                match = CORE_MATCH;
-        }
-
-        if (match && (!grab->confineTo ||
-	     (grab->confineTo->realized &&
-				BorderSizeNotEmpty(device, grab->confineTo))))
-	{
-            int rc, count = 0;
-            xEvent *xE = NULL;
-            xEvent core;
-
-            event->corestate &= 0x1f00;
-            event->corestate |= tempGrab.modifiersDetail.exact & (~0x1f00);
-            grabinfo = &device->deviceGrab;
-            /* In some cases a passive core grab may exist, but the client
-             * already has a core grab on some other device. In this case we
-             * must not get the grab, otherwise we may never ungrab the
-             * device.
-             */
-
-            if (grab->grabtype == GRABTYPE_CORE)
-            {
-                DeviceIntPtr other;
-                BOOL interfering = FALSE;
-
-                /* A passive grab may have been created for a different device
-                   than it is assigned to at this point in time.
-                   Update the grab's device and modifier device to reflect the
-                   current state.
-                   Since XGrabDeviceButton requires to specify the
-                   modifierDevice explicitly, we don't override this choice.
-                   */
-                if (tempGrab.type < GenericEvent)
-                {
-                    grab->device = device;
-                    grab->modifierDevice = GetPairedDevice(device);
-                }
-
-                for (other = inputInfo.devices; other; other = other->next)
-                {
-                    GrabPtr othergrab = other->deviceGrab.grab;
-                    if (othergrab && othergrab->grabtype == GRABTYPE_CORE &&
-                        SameClient(grab, rClient(othergrab)) &&
-                        ((IsPointerDevice(grab->device) &&
-                         IsPointerDevice(othergrab->device)) ||
-                         (IsKeyboardDevice(grab->device) &&
-                          IsKeyboardDevice(othergrab->device))))
-                    {
-                        interfering = TRUE;
-                        break;
-                    }
-                }
-                if (interfering)
-                    continue;
-            }
-
-
-            if (match & CORE_MATCH)
-            {
-                rc = EventToCore((InternalEvent*)event, &core);
-                if (rc != Success)
-                {
-                    if (rc != BadMatch)
-                        ErrorF("[dix] %s: core conversion failed in CPGFW "
-                                "(%d, %d).\n", device->name, event->type, rc);
-                    continue;
-                }
-                xE = &core;
-                count = 1;
-                mask = grab->eventMask;
-            } else if (match & XI2_MATCH)
-            {
-                rc = EventToXI2((InternalEvent*)event, &xE);
-                if (rc != Success)
-                {
-                    if (rc != BadMatch)
-                        ErrorF("[dix] %s: XI2 conversion failed in CPGFW "
-                                "(%d, %d).\n", device->name, event->type, rc);
-                    continue;
-                }
-                count = 1;
-
-                /* FIXME: EventToXI2 returns NULL for enter events, so
-                 * dereferencing the event is bad. Internal event types are
-                 * aligned with core events, so the else clause is valid.
-                 * long-term we should use internal events for enter/focus
-                 * as well */
-                if (xE)
-                    mask = grab->xi2mask[device->id][((xGenericEvent*)xE)->evtype/8];
-                else if (event->type == XI_Enter || event->type == XI_FocusIn)
-                    mask = grab->xi2mask[device->id][event->type/8];
-            } else
-            {
-                rc = EventToXI((InternalEvent*)event, &xE, &count);
-                if (rc != Success)
-                {
-                    if (rc != BadMatch)
-                        ErrorF("[dix] %s: XI conversion failed in CPGFW "
-                                "(%d, %d).\n", device->name, event->type, rc);
-                    continue;
-                }
-                mask = grab->eventMask;
-            }
-
-	    (*grabinfo->ActivateGrab)(device, grab, currentTime, TRUE);
-
-            if (xE)
-            {
-                FixUpEventFromWindow(device, xE, grab->window, None, TRUE);
-
-                TryClientEvents(rClient(grab), device, xE, count, mask,
-                                       GetEventFilter(device, xE), grab);
-            }
-
-	    if (grabinfo->sync.state == FROZEN_NO_EVENT)
-	    {
-                if (!grabinfo->sync.event)
-                    grabinfo->sync.event = xcalloc(1, sizeof(InternalEvent));
-                *grabinfo->sync.event = *event;
-		grabinfo->sync.state = FROZEN_WITH_EVENT;
-            }
-
-            if (match & (XI_MATCH | XI2_MATCH))
-                xfree(xE); /* on core match xE == &core */
-	    return TRUE;
-	}
-    }
-    return FALSE;
-#undef CORE_MATCH
-#undef XI_MATCH
-#undef XI2_MATCH
-}
-
-/**
- * CheckDeviceGrabs handles both keyboard and pointer events that may cause
- * a passive grab to be activated.
- *
- * If the event is a keyboard event, the ancestors of the focus window are
- * traced down and tried to see if they have any passive grabs to be
- * activated.  If the focus window itself is reached and it's descendants
- * contain the pointer, the ancestors of the window that the pointer is in
- * are then traced down starting at the focus window, otherwise no grabs are
- * activated.
- * If the event is a pointer event, the ancestors of the window that the
- * pointer is in are traced down starting at the root until CheckPassiveGrabs
- * causes a passive grab to activate or all the windows are
- * tried. PRH
- *
- * If a grab is activated, the event has been sent to the client already!
- *
- * The event we pass in must always be an XI event. From this, we then emulate
- * the core event and then check for grabs.
- *
- * @param device The device that caused the event.
- * @param xE The event to handle (Device{Button|Key}Press).
- * @param count Number of events in list.
- * @return TRUE if a grab has been activated or false otherwise.
-*/
-
-Bool
-CheckDeviceGrabs(DeviceIntPtr device, DeviceEvent *event, int checkFirst)
-{
-    int i;
-    WindowPtr pWin = NULL;
-    FocusClassPtr focus = IsPointerEvent((InternalEvent*)event) ? NULL : device->focus;
-    BOOL sendCore = (IsMaster(device) && device->coreEvents);
-
-    if (event->type != ET_ButtonPress &&
-        event->type != ET_KeyPress)
-        return FALSE;
-
-    if (event->type == ET_ButtonPress
-        && (device->button->buttonsDown != 1))
-	return FALSE;
-
-    i = checkFirst;
-
-    if (focus)
-    {
-	for (; i < focus->traceGood; i++)
-	{
-	    pWin = focus->trace[i];
-	    if (pWin->optional &&
-	        CheckPassiveGrabsOnWindow(pWin, device, event, sendCore))
-		return TRUE;
-	}
-
-	if ((focus->win == NoneWin) ||
-	    (i >= device->spriteInfo->sprite->spriteTraceGood) ||
-	    ((i > checkFirst) &&
-             (pWin != device->spriteInfo->sprite->spriteTrace[i-1])))
-	    return FALSE;
-    }
-
-    for (; i < device->spriteInfo->sprite->spriteTraceGood; i++)
-    {
-	pWin = device->spriteInfo->sprite->spriteTrace[i];
-	if (pWin->optional &&
-	    CheckPassiveGrabsOnWindow(pWin, device, event, sendCore))
-	    return TRUE;
-    }
-
-    return FALSE;
-}
-
-/**
- * Called for keyboard events to deliver event to whatever client owns the
- * focus.
- *
- * The event is delivered to the keyboard's focus window, the root window or
- * to the window owning the input focus.
- *
- * @param keybd The keyboard originating the event.
- * @param event The event, not yet in wire format.
- * @param window Window underneath the sprite.
- */
-void
-DeliverFocusedEvent(DeviceIntPtr keybd, InternalEvent *event, WindowPtr window)
-{
-    DeviceIntPtr ptr;
-    WindowPtr focus = keybd->focus->win;
-    BOOL sendCore = (IsMaster(keybd) && keybd->coreEvents);
-    xEvent core;
-    xEvent *xE = NULL, *xi2 = NULL;
-    int count, rc;
-    int deliveries = 0;
-
-    if (focus == FollowKeyboardWin)
-	focus = inputInfo.keyboard->focus->win;
-    if (!focus)
-	return;
-    if (focus == PointerRootWin)
-    {
-	DeliverDeviceEvents(window, event, NullGrab, NullWindow, keybd);
-	return;
-    }
-    if ((focus == window) || IsParent(focus, window))
-    {
-	if (DeliverDeviceEvents(window, event, NullGrab, focus, keybd))
-	    return;
-    }
-
-    /* just deliver it to the focus window */
-    ptr = GetPairedDevice(keybd);
-
-
-    rc = EventToXI2(event, &xi2);
-    if (rc == Success)
-    {
-        /* XXX: XACE */
-        int filter = GetEventFilter(keybd, xi2);
-        FixUpEventFromWindow(ptr, xi2, focus, None, FALSE);
-        deliveries = DeliverEventsToWindow(keybd, focus, xi2, 1,
-                                           filter, NullGrab);
-        if (deliveries > 0)
-            goto unwind;
-    } else if (rc != BadMatch)
-        ErrorF("[dix] %s: XI2 conversion failed in DFE (%d, %d). Skipping delivery.\n",
-               keybd->name, event->any.type, rc);
-
-    rc = EventToXI(event, &xE, &count);
-    if (rc == Success &&
-        XaceHook(XACE_SEND_ACCESS, NULL, keybd, focus, xE, count) == Success)
-    {
-        FixUpEventFromWindow(ptr, xE, focus, None, FALSE);
-        deliveries = DeliverEventsToWindow(keybd, focus, xE, count,
-                GetEventFilter(keybd, xE),
-                NullGrab);
-
-        if (deliveries > 0)
-            goto unwind;
-    } else if (rc != BadMatch)
-        ErrorF("[dix] %s: XI conversion failed in DFE (%d, %d). Skipping delivery.\n",
-               keybd->name, event->any.type, rc);
-
-    if (sendCore)
-    {
-        rc = EventToCore(event, &core);
-        if (rc == Success) {
-            if (XaceHook(XACE_SEND_ACCESS, NULL, keybd, focus, &core, 1) == Success) {
-                FixUpEventFromWindow(keybd, &core, focus, None, FALSE);
-                deliveries = DeliverEventsToWindow(keybd, focus, &core, 1,
-                                                   GetEventFilter(keybd, &core),
-                                                   NullGrab);
-            }
-        } else if (rc != BadMatch)
-            ErrorF("[dix] %s: core conversion failed DFE (%d, %d). Skipping delivery.\n",
-                    keybd->name, event->any.type, rc);
-    }
-
-unwind:
-    if (xE)
-        xfree(xE);
-    if (xi2)
-        xfree(xi2);
-    return;
-}
-
-/**
- * Deliver an event from a device that is currently grabbed. Uses
- * DeliverDeviceEvents() for further delivery if a ownerEvents is set on the
- * grab. If not, TryClientEvents() is used.
- *
- * @param deactivateGrab True if the device's grab should be deactivated.
- */
-void
-DeliverGrabbedEvent(InternalEvent *event, DeviceIntPtr thisDev,
-                    Bool deactivateGrab)
-{
-    GrabPtr grab;
-    GrabInfoPtr grabinfo;
-    int deliveries = 0;
-    DeviceIntPtr dev;
-    SpritePtr pSprite = thisDev->spriteInfo->sprite;
-    BOOL sendCore = FALSE;
-    int rc, count = 0;
-    xEvent *xi = NULL;
-    xEvent *xi2 = NULL;
-
-    grabinfo = &thisDev->deviceGrab;
-    grab = grabinfo->grab;
-
-    if (grab->ownerEvents)
-    {
-	WindowPtr focus;
-
-        /* Hack: Some pointer device have a focus class. So we need to check
-         * for the type of event, to see if we really want to deliver it to
-         * the focus window. For pointer events, the answer is no.
-         */
-        if (IsPointerEvent(event))
-            focus = PointerRootWin;
-        else if (thisDev->focus)
-	{
-	    focus = thisDev->focus->win;
-	    if (focus == FollowKeyboardWin)
-		focus = inputInfo.keyboard->focus->win;
-	}
-	else
-	    focus = PointerRootWin;
-	if (focus == PointerRootWin)
-	    deliveries = DeliverDeviceEvents(pSprite->win, event, grab,
-                                             NullWindow, thisDev);
-	else if (focus && (focus == pSprite->win ||
-                    IsParent(focus, pSprite->win)))
-	    deliveries = DeliverDeviceEvents(pSprite->win, event, grab, focus,
-					     thisDev);
-	else if (focus)
-	    deliveries = DeliverDeviceEvents(focus, event, grab, focus,
-					     thisDev);
-    }
-    if (!deliveries)
-    {
-        Mask mask;
-
-        /* XXX: In theory, we could pass the internal events through to
-         * everything and only convert just before hitting the wire. We can't
-         * do that yet, so DGE is the last stop for internal events. From here
-         * onwards, we deal with core/XI events.
-         */
-
-        mask = grab->eventMask;
-
-        sendCore = (IsMaster(thisDev) && thisDev->coreEvents);
-        /* try core event */
-        if (sendCore && grab->grabtype == GRABTYPE_CORE)
-        {
-            xEvent core;
-
-            rc = EventToCore(event, &core);
-            if (rc == Success)
-            {
-                FixUpEventFromWindow(thisDev, &core, grab->window,
-                        None, TRUE);
-                if (XaceHook(XACE_SEND_ACCESS, 0, thisDev,
-                            grab->window, &core, 1) ||
-                        XaceHook(XACE_RECEIVE_ACCESS, rClient(grab),
-                            grab->window, &core, 1))
-                    deliveries = 1; /* don't send, but pretend we did */
-                else if (!IsInterferingGrab(rClient(grab), thisDev, &core))
-                {
-                    deliveries = TryClientEvents(rClient(grab), thisDev,
-                            &core, 1, mask,
-                            GetEventFilter(thisDev, &core),
-                            grab);
-                }
-            } else if (rc != BadMatch)
-                ErrorF("[dix] DeliverGrabbedEvent. Core conversion failed.\n");
-        }
-
-        if (!deliveries)
-        {
-            rc = EventToXI2(event, &xi2);
-            if (rc == Success)
-            {
-                int evtype = ((xGenericEvent*)xi2)->evtype;
-                mask = grab->xi2mask[XIAllDevices][evtype/8] |
-                    grab->xi2mask[XIAllMasterDevices][evtype/8] |
-                    grab->xi2mask[thisDev->id][evtype/8];
-                /* try XI2 event */
-                FixUpEventFromWindow(thisDev, xi2, grab->window, None, TRUE);
-                /* XXX: XACE */
-                deliveries = TryClientEvents(rClient(grab), thisDev, xi2, 1, mask,
-                        GetEventFilter(thisDev, xi2), grab);
-            } else if (rc != BadMatch)
-                ErrorF("[dix] %s: XI2 conversion failed in DGE (%d, %d). Skipping delivery.\n",
-                        thisDev->name, event->any.type, rc);
-        }
-
-        if (!deliveries)
-        {
-            rc = EventToXI(event, &xi, &count);
-            if (rc == Success)
-            {
-                /* try XI event */
-                if (grabinfo->fromPassiveGrab  &&
-                        grabinfo->implicitGrab)
-                    mask = grab->deviceMask;
-                else
-                    mask = grab->eventMask;
-
-                FixUpEventFromWindow(thisDev, xi, grab->window,
-                        None, TRUE);
-
-                if (XaceHook(XACE_SEND_ACCESS, 0, thisDev,
-                            grab->window, xi, count) ||
-                        XaceHook(XACE_RECEIVE_ACCESS, rClient(grab),
-                            grab->window, xi, count))
-                    deliveries = 1; /* don't send, but pretend we did */
-                else
-                {
-                    deliveries =
-                        TryClientEvents(rClient(grab), thisDev,
-                                xi, count,
-                                mask,
-                                GetEventFilter(thisDev, xi),
-                                grab);
-                }
-            } else if (rc != BadMatch)
-                ErrorF("[dix] %s: XI conversion failed in DGE (%d, %d). Skipping delivery.\n",
-                        thisDev->name, event->any.type, rc);
-        }
-
-        if (deliveries && (event->any.type == ET_Motion))
-            thisDev->valuator->motionHintWindow = grab->window;
-    }
-    if (deliveries && !deactivateGrab && event->any.type != ET_Motion)
-    {
-	switch (grabinfo->sync.state)
-	{
-	case FREEZE_BOTH_NEXT_EVENT:
-	    for (dev = inputInfo.devices; dev; dev = dev->next)
-	    {
-		if (dev == thisDev)
-		    continue;
-		FreezeThaw(dev, TRUE);
-		if ((dev->deviceGrab.sync.state == FREEZE_BOTH_NEXT_EVENT) &&
-		    (CLIENT_BITS(grab->resource) ==
-		     CLIENT_BITS(dev->deviceGrab.sync.other->resource)))
-		    dev->deviceGrab.sync.state = FROZEN_NO_EVENT;
-		else
-                    dev->deviceGrab.sync.other = grab;
-	    }
-	    /* fall through */
-	case FREEZE_NEXT_EVENT:
-	    grabinfo->sync.state = FROZEN_WITH_EVENT;
-	    FreezeThaw(thisDev, TRUE);
-	    if (!grabinfo->sync.event)
-		grabinfo->sync.event = xcalloc(1, sizeof(InternalEvent));
-	    *grabinfo->sync.event = event->device_event;
-	    break;
-	}
-    }
-
-    if (xi)
-        xfree(xi);
-    if (xi2)
-        xfree(xi2);
-}
-
-/* This function is used to set the key pressed or key released state -
-   this is only used when the pressing of keys does not cause
-   the device's processInputProc to be called, as in for example Mouse Keys.
-*/
-void
-FixKeyState (DeviceEvent *event, DeviceIntPtr keybd)
-{
-    int             key, bit;
-    BYTE   *kptr;
-    KeyClassPtr keyc = keybd->key;
-
-    key = event->detail.key;
-    kptr = &keyc->down[key >> 3];
-    bit = 1 << (key & 7);
-
-    if (event->type == ET_KeyPress) {
-	DebugF("FixKeyState: Key %d %s\n",key,
-               ((event->type == ET_KeyPress) ? "down" : "up"));
-    }
-
-    if (event->type == ET_KeyPress)
-	    *kptr |= bit;
-    else if (event->type == ET_KeyRelease)
-	    *kptr &= ~bit;
-    else
-        FatalError("Impossible keyboard event");
-}
-
-#define AtMostOneClient \
-	(SubstructureRedirectMask | ResizeRedirectMask | ButtonPressMask)
-#define ManagerMask \
-	(SubstructureRedirectMask | ResizeRedirectMask)
-
-/**
- * Recalculate which events may be deliverable for the given window.
- * Recalculated mask is used for quicker determination which events may be
- * delivered to a window.
- *
- * The otherEventMasks on a WindowOptional is the combination of all event
- * masks set by all clients on the window.
- * deliverableEventMask is the combination of the eventMask and the
- * otherEventMask plus the events that may be propagated to the parent.
- *
- * Traverses to siblings and parents of the window.
- */
-void
-RecalculateDeliverableEvents(WindowPtr pWin)
-{
-    OtherClients *others;
-    WindowPtr pChild;
-
-    pChild = pWin;
-    while (1)
-    {
-	if (pChild->optional)
-	{
-	    pChild->optional->otherEventMasks = 0;
-	    for (others = wOtherClients(pChild); others; others = others->next)
-	    {
-		pChild->optional->otherEventMasks |= others->mask;
-	    }
-	}
-	pChild->deliverableEvents = pChild->eventMask|
-				    wOtherEventMasks(pChild);
-	if (pChild->parent)
-	    pChild->deliverableEvents |=
-		(pChild->parent->deliverableEvents &
-		 ~wDontPropagateMask(pChild) & PropagateMask);
-	if (pChild->firstChild)
-	{
-	    pChild = pChild->firstChild;
-	    continue;
-	}
-	while (!pChild->nextSib && (pChild != pWin))
-	    pChild = pChild->parent;
-	if (pChild == pWin)
-	    break;
-	pChild = pChild->nextSib;
-    }
-}
-
-/**
- *
- *  \param value must conform to DeleteType
- */
-int
-OtherClientGone(pointer value, XID id)
-{
-    OtherClientsPtr other, prev;
-    WindowPtr pWin = (WindowPtr)value;
-
-    prev = 0;
-    for (other = wOtherClients(pWin); other; other = other->next)
-    {
-	if (other->resource == id)
-	{
-	    if (prev)
-		prev->next = other->next;
-	    else
-	    {
-		if (!(pWin->optional->otherClients = other->next))
-		    CheckWindowOptionalNeed (pWin);
-	    }
-	    xfree(other);
-	    RecalculateDeliverableEvents(pWin);
-	    return(Success);
-	}
-	prev = other;
-    }
-    FatalError("client not on event list");
-    /*NOTREACHED*/
-    return -1; /* make compiler happy */
-}
-
-int
-EventSelectForWindow(WindowPtr pWin, ClientPtr client, Mask mask)
-{
-    Mask check;
-    OtherClients * others;
-    DeviceIntPtr dev;
-    int rc;
-
-    if (mask & ~AllEventMasks)
-    {
-	client->errorValue = mask;
-	return BadValue;
-    }
-    check = (mask & ManagerMask);
-    if (check) {
-	rc = XaceHook(XACE_RESOURCE_ACCESS, client, pWin->drawable.id,
-		      RT_WINDOW, pWin, RT_NONE, NULL, DixManageAccess);
-	if (rc != Success)
-	    return rc;
-    }
-    check = (mask & AtMostOneClient);
-    if (check & (pWin->eventMask|wOtherEventMasks(pWin)))
-    {				       /* It is illegal for two different
-				          clients to select on any of the
-				          events for AtMostOneClient. However,
-				          it is OK, for some client to
-				          continue selecting on one of those
-				          events.  */
-	if ((wClient(pWin) != client) && (check & pWin->eventMask))
-	    return BadAccess;
-	for (others = wOtherClients (pWin); others; others = others->next)
-	{
-	    if (!SameClient(others, client) && (check & others->mask))
-		return BadAccess;
-	}
-    }
-    if (wClient (pWin) == client)
-    {
-	check = pWin->eventMask;
-	pWin->eventMask = mask;
-    }
-    else
-    {
-	for (others = wOtherClients (pWin); others; others = others->next)
-	{
-	    if (SameClient(others, client))
-	    {
-		check = others->mask;
-		if (mask == 0)
-		{
-		    FreeResource(others->resource, RT_NONE);
-		    return Success;
-		}
-		else
-		    others->mask = mask;
-		goto maskSet;
-	    }
-	}
-	check = 0;
-	if (!pWin->optional && !MakeWindowOptional (pWin))
-	    return BadAlloc;
-	others = xalloc(sizeof(OtherClients));
-	if (!others)
-	    return BadAlloc;
-	others->mask = mask;
-	others->resource = FakeClientID(client->index);
-	others->next = pWin->optional->otherClients;
-	pWin->optional->otherClients = others;
-	if (!AddResource(others->resource, RT_OTHERCLIENT, (pointer)pWin))
-	    return BadAlloc;
-    }
-maskSet:
-    if ((mask & PointerMotionHintMask) && !(check & PointerMotionHintMask))
-    {
-        for (dev = inputInfo.devices; dev; dev = dev->next)
-        {
-            if (dev->valuator && dev->valuator->motionHintWindow == pWin)
-                dev->valuator->motionHintWindow = NullWindow;
-        }
-    }
-    RecalculateDeliverableEvents(pWin);
-    return Success;
-}
-
-int
-EventSuppressForWindow(WindowPtr pWin, ClientPtr client,
-                       Mask mask, Bool *checkOptional)
-{
-    int i, free;
-
-    if (mask & ~PropagateMask)
-    {
-	client->errorValue = mask;
-	return BadValue;
-    }
-    if (pWin->dontPropagate)
-	DontPropagateRefCnts[pWin->dontPropagate]--;
-    if (!mask)
-	i = 0;
-    else
-    {
-	for (i = DNPMCOUNT, free = 0; --i > 0; )
-	{
-	    if (!DontPropagateRefCnts[i])
-		free = i;
-	    else if (mask == DontPropagateMasks[i])
-		break;
-	}
-	if (!i && free)
-	{
-	    i = free;
-	    DontPropagateMasks[i] = mask;
-	}
-    }
-    if (i || !mask)
-    {
-	pWin->dontPropagate = i;
-	if (i)
-	    DontPropagateRefCnts[i]++;
-	if (pWin->optional)
-	{
-	    pWin->optional->dontPropagateMask = mask;
-	    *checkOptional = TRUE;
-	}
-    }
-    else
-    {
-	if (!pWin->optional && !MakeWindowOptional (pWin))
-	{
-	    if (pWin->dontPropagate)
-		DontPropagateRefCnts[pWin->dontPropagate]++;
-	    return BadAlloc;
-	}
-	pWin->dontPropagate = 0;
-        pWin->optional->dontPropagateMask = mask;
-    }
-    RecalculateDeliverableEvents(pWin);
-    return Success;
-}
-
-/**
- * Assembles an EnterNotify or LeaveNotify and sends it event to the client.
- * Uses the paired keyboard to get some additional information.
- */
-void
-CoreEnterLeaveEvent(
-    DeviceIntPtr mouse,
-    int type,
-    int mode,
-    int detail,
-    WindowPtr pWin,
-    Window child)
-{
-    xEvent              event;
-    WindowPtr		focus;
-    DeviceIntPtr        keybd;
-    GrabPtr	        grab = mouse->deviceGrab.grab;
-    Mask		mask;
-
-    keybd = GetPairedDevice(mouse);
-
-    if ((pWin == mouse->valuator->motionHintWindow) &&
-	(detail != NotifyInferior))
-	mouse->valuator->motionHintWindow = NullWindow;
-    if (grab)
-    {
-	mask = (pWin == grab->window) ? grab->eventMask : 0;
-	if (grab->ownerEvents)
-	    mask |= EventMaskForClient(pWin, rClient(grab));
-    }
-    else
-    {
-	mask = pWin->eventMask | wOtherEventMasks(pWin);
-    }
-
-    memset(&event, 0, sizeof(xEvent));
-    event.u.u.type = type;
-    event.u.u.detail = detail;
-    event.u.enterLeave.time = currentTime.milliseconds;
-    event.u.enterLeave.rootX = mouse->spriteInfo->sprite->hot.x;
-    event.u.enterLeave.rootY = mouse->spriteInfo->sprite->hot.y;
-    /* Counts on the same initial structure of crossing & button events! */
-    FixUpEventFromWindow(mouse, &event, pWin, None, FALSE);
-    /* Enter/Leave events always set child */
-    event.u.enterLeave.child = child;
-    event.u.enterLeave.flags = event.u.keyButtonPointer.sameScreen ?
-        ELFlagSameScreen : 0;
-    event.u.enterLeave.state = mouse->button ? (mouse->button->state & 0x1f00) : 0;
-    if (keybd)
-        event.u.enterLeave.state |=
-                XkbGrabStateFromRec(&keybd->key->xkbInfo->state);
-    event.u.enterLeave.mode = mode;
-    focus = (keybd) ? keybd->focus->win : None;
-    if ((focus != NoneWin) &&
-            ((pWin == focus) || (focus == PointerRootWin) ||
-             IsParent(focus, pWin)))
-        event.u.enterLeave.flags |= ELFlagFocus;
-
-    if ((mask & GetEventFilter(mouse, &event)))
-    {
-        if (grab)
-            TryClientEvents(rClient(grab), mouse, &event, 1, mask,
-                            GetEventFilter(mouse, &event), grab);
-        else
-            DeliverEventsToWindow(mouse, pWin, &event, 1,
-                                  GetEventFilter(mouse, &event),
-                                  NullGrab);
-    }
-
-    if ((type == EnterNotify) && (mask & KeymapStateMask))
-    {
-        xKeymapEvent ke;
-        ClientPtr client = grab ? rClient(grab) : wClient(pWin);
-        if (XaceHook(XACE_DEVICE_ACCESS, client, keybd, DixReadAccess))
-            bzero((char *)&ke.map[0], 31);
-        else
-            memmove((char *)&ke.map[0], (char *)&keybd->key->down[1], 31);
-
-        ke.type = KeymapNotify;
-        if (grab)
-            TryClientEvents(rClient(grab), keybd, (xEvent *)&ke, 1,
-                            mask, KeymapStateMask, grab);
-        else
-            DeliverEventsToWindow(mouse, pWin, (xEvent *)&ke, 1,
-                                  KeymapStateMask, NullGrab);
-    }
-}
-
-void
-DeviceEnterLeaveEvent(
-    DeviceIntPtr mouse,
-    int sourceid,
-    int type,
-    int mode,
-    int detail,
-    WindowPtr pWin,
-    Window child)
-{
-    GrabPtr             grab = mouse->deviceGrab.grab;
-    xXIEnterEvent       *event;
-    int                 filter;
-    int                 btlen, len, i;
-    DeviceIntPtr        kbd;
-
-    if ((mode == XINotifyPassiveGrab && type == XI_Leave) ||
-        (mode == XINotifyPassiveUngrab && type == XI_Enter))
-        return;
-
-    btlen = (mouse->button) ? bits_to_bytes(mouse->button->numButtons) : 0;
-    btlen = bytes_to_int32(btlen);
-    len = sizeof(xXIEnterEvent) + btlen * 4;
-
-    event = xcalloc(1, len);
-    event->type         = GenericEvent;
-    event->extension    = IReqCode;
-    event->evtype       = type;
-    event->length       = (len - sizeof(xEvent))/4;
-    event->buttons_len  = btlen;
-    event->detail       = detail;
-    event->time         = currentTime.milliseconds;
-    event->deviceid     = mouse->id;
-    event->sourceid     = sourceid;
-    event->mode         = mode;
-    event->root_x       = FP1616(mouse->spriteInfo->sprite->hot.x, 0);
-    event->root_y       = FP1616(mouse->spriteInfo->sprite->hot.y, 0);
-
-    for (i = 0; mouse && mouse->button && i < mouse->button->numButtons; i++)
-        if (BitIsOn(mouse->button->down, i))
-            SetBit(&event[1], i);
-
-    kbd = (IsMaster(mouse) || mouse->u.master) ? GetPairedDevice(mouse) : NULL;
-    if (kbd && kbd->key)
-    {
-        event->mods.base_mods = kbd->key->xkbInfo->state.base_mods;
-        event->mods.latched_mods = kbd->key->xkbInfo->state.latched_mods;
-        event->mods.locked_mods = kbd->key->xkbInfo->state.locked_mods;
-
-        event->group.base_group = kbd->key->xkbInfo->state.base_group;
-        event->group.latched_group = kbd->key->xkbInfo->state.latched_group;
-        event->group.locked_group = kbd->key->xkbInfo->state.locked_group;
-    }
-
-    FixUpEventFromWindow(mouse, (xEvent*)event, pWin, None, FALSE);
-
-    filter = GetEventFilter(mouse, (xEvent*)event);
-
-    if (grab)
-    {
-        Mask mask;
-        mask = grab->xi2mask[XIAllDevices][type/8] |
-               grab->xi2mask[XIAllMasterDevices][type/8] |
-               grab->xi2mask[mouse->id][type/8];
-        TryClientEvents(rClient(grab), mouse, (xEvent*)event, 1, mask,
-                        filter, grab);
-    } else {
-        if (!GetWindowXI2Mask(mouse, pWin, (xEvent*)event))
-            goto out;
-        DeliverEventsToWindow(mouse, pWin, (xEvent*)event, 1, filter,
-                              NullGrab);
-    }
-
-out:
-    xfree(event);
-}
-
-void
-CoreFocusEvent(DeviceIntPtr dev, int type, int mode, int detail, WindowPtr pWin)
-{
-    xEvent event;
-
-    memset(&event, 0, sizeof(xEvent));
-    event.u.focus.mode = mode;
-    event.u.u.type = type;
-    event.u.u.detail = detail;
-    event.u.focus.window = pWin->drawable.id;
-
-    DeliverEventsToWindow(dev, pWin, &event, 1,
-                          GetEventFilter(dev, &event), NullGrab);
-    if ((type == FocusIn) &&
-            ((pWin->eventMask | wOtherEventMasks(pWin)) & KeymapStateMask))
-    {
-        xKeymapEvent ke;
-        ClientPtr client = wClient(pWin);
-        if (XaceHook(XACE_DEVICE_ACCESS, client, dev, DixReadAccess))
-            bzero((char *)&ke.map[0], 31);
-        else
-            memmove((char *)&ke.map[0], (char *)&dev->key->down[1], 31);
-
-        ke.type = KeymapNotify;
-        DeliverEventsToWindow(dev, pWin, (xEvent *)&ke, 1,
-                KeymapStateMask, NullGrab);
-    }
-}
-
-/**
- * Set the input focus to the given window. Subsequent keyboard events will be
- * delivered to the given window.
- *
- * Usually called from ProcSetInputFocus as result of a client request. If so,
- * the device is the inputInfo.keyboard.
- * If called from ProcXSetInputFocus as result of a client xinput request, the
- * device is set to the device specified by the client.
- *
- * @param client Client that requested input focus change.
- * @param dev Focus device.
- * @param focusID The window to obtain the focus. Can be PointerRoot or None.
- * @param revertTo Specifies where the focus reverts to when window becomes
- * unviewable.
- * @param ctime Specifies the time.
- * @param followOK True if pointer is allowed to follow the keyboard.
- */
-int
-SetInputFocus(
-    ClientPtr client,
-    DeviceIntPtr dev,
-    Window focusID,
-    CARD8 revertTo,
-    Time ctime,
-    Bool followOK)
-{
-    FocusClassPtr focus;
-    WindowPtr focusWin;
-    int mode, rc;
-    TimeStamp time;
-    DeviceIntPtr keybd; /* used for FollowKeyboard or FollowKeyboardWin */
-
-
-    UpdateCurrentTime();
-    if ((revertTo != RevertToParent) &&
-	(revertTo != RevertToPointerRoot) &&
-	(revertTo != RevertToNone) &&
-	((revertTo != RevertToFollowKeyboard) || !followOK))
-    {
-	client->errorValue = revertTo;
-	return BadValue;
-    }
-    time = ClientTimeToServerTime(ctime);
-
-    if (IsKeyboardDevice(dev))
-        keybd = dev;
-    else
-        keybd = GetPairedDevice(dev);
-
-    if ((focusID == None) || (focusID == PointerRoot))
-	focusWin = (WindowPtr)(long)focusID;
-    else if ((focusID == FollowKeyboard) && followOK)
-    {
-	focusWin = keybd->focus->win;
-    }
-    else {
-	rc = dixLookupWindow(&focusWin, focusID, client, DixSetAttrAccess);
-	if (rc != Success)
-	    return rc;
-	/* It is a match error to try to set the input focus to an
-	unviewable window. */
-	if(!focusWin->realized)
-	    return(BadMatch);
-    }
-    rc = XaceHook(XACE_DEVICE_ACCESS, client, dev, DixSetFocusAccess);
-    if (rc != Success)
-	return Success;
-
-    focus = dev->focus;
-    if ((CompareTimeStamps(time, currentTime) == LATER) ||
-	(CompareTimeStamps(time, focus->time) == EARLIER))
-	return Success;
-    mode = (dev->deviceGrab.grab) ? NotifyWhileGrabbed : NotifyNormal;
-    if (focus->win == FollowKeyboardWin)
-    {
-        if (!ActivateFocusInGrab(dev, keybd->focus->win, focusWin))
-            DoFocusEvents(dev, keybd->focus->win, focusWin, mode);
-    } else
-    {
-        if (!ActivateFocusInGrab(dev, focus->win, focusWin))
-            DoFocusEvents(dev, focus->win, focusWin, mode);
-    }
-    focus->time = time;
-    focus->revert = revertTo;
-    if (focusID == FollowKeyboard)
-	focus->win = FollowKeyboardWin;
-    else
-	focus->win = focusWin;
-    if ((focusWin == NoneWin) || (focusWin == PointerRootWin))
-	focus->traceGood = 0;
-    else
-    {
-        int depth = 0;
-	WindowPtr pWin;
-
-        for (pWin = focusWin; pWin; pWin = pWin->parent) depth++;
-        if (depth > focus->traceSize)
-        {
-	    focus->traceSize = depth+1;
-	    focus->trace = xrealloc(focus->trace,
-				    focus->traceSize * sizeof(WindowPtr));
-	}
-	focus->traceGood = depth;
-        for (pWin = focusWin, depth--; pWin; pWin = pWin->parent, depth--)
-	    focus->trace[depth] = pWin;
-    }
-    return Success;
-}
-
-/**
- * Server-side protocol handling for SetInputFocus request.
- *
- * Sets the input focus for the virtual core keyboard.
- */
-int
-ProcSetInputFocus(ClientPtr client)
-{
-    DeviceIntPtr kbd = PickKeyboard(client);
-    REQUEST(xSetInputFocusReq);
-
-    REQUEST_SIZE_MATCH(xSetInputFocusReq);
-
-    return SetInputFocus(client, kbd, stuff->focus,
-			 stuff->revertTo, stuff->time, FALSE);
-}
-
-/**
- * Server-side protocol handling for GetInputFocus request.
- *
- * Sends the current input focus for the client's keyboard back to the
- * client.
- */
-int
-ProcGetInputFocus(ClientPtr client)
-{
-    DeviceIntPtr kbd = PickKeyboard(client);
-    xGetInputFocusReply rep;
-    FocusClassPtr focus = kbd->focus;
-    int rc;
-    /* REQUEST(xReq); */
-    REQUEST_SIZE_MATCH(xReq);
-
-    rc = XaceHook(XACE_DEVICE_ACCESS, client, kbd, DixGetFocusAccess);
-    if (rc != Success)
-	return rc;
-
-    memset(&rep, 0, sizeof(xGetInputFocusReply));
-    rep.type = X_Reply;
-    rep.length = 0;
-    rep.sequenceNumber = client->sequence;
-    if (focus->win == NoneWin)
-	rep.focus = None;
-    else if (focus->win == PointerRootWin)
-	rep.focus = PointerRoot;
-    else rep.focus = focus->win->drawable.id;
-    rep.revertTo = focus->revert;
-    WriteReplyToClient(client, sizeof(xGetInputFocusReply), &rep);
-    return Success;
-}
-
-/**
- * Server-side protocol handling for GrabPointer request.
- *
- * Sets an active grab on the client's ClientPointer and returns success
- * status to client.
- */
-int
-ProcGrabPointer(ClientPtr client)
-{
-    xGrabPointerReply rep;
-    DeviceIntPtr device = PickPointer(client);
-    GrabPtr grab;
-    GrabMask mask;
-    WindowPtr confineTo;
-    CursorPtr oldCursor;
-    REQUEST(xGrabPointerReq);
-    TimeStamp time;
-    int rc;
-
-    REQUEST_SIZE_MATCH(xGrabPointerReq);
-    UpdateCurrentTime();
-
-    if (stuff->eventMask & ~PointerGrabMask)
-    {
-	client->errorValue = stuff->eventMask;
-        return BadValue;
-    }
-
-    if (stuff->confineTo == None)
-	confineTo = NullWindow;
-    else
-    {
-	rc = dixLookupWindow(&confineTo, stuff->confineTo, client,
-			     DixSetAttrAccess);
-	if (rc != Success)
-	    return rc;
-    }
-
-    memset(&rep, 0, sizeof(xGrabPointerReply));
-    oldCursor = NullCursor;
-    grab = device->deviceGrab.grab;
-
-    if (grab)
-    {
-        if (grab->confineTo && !confineTo)
-            ConfineCursorToWindow(device, RootWindow(device), FALSE, FALSE);
-        oldCursor = grab->cursor;
-    }
-
-    mask.core = stuff->eventMask;
-
-    rc = GrabDevice(client, device, stuff->pointerMode, stuff->keyboardMode,
-                    stuff->grabWindow, stuff->ownerEvents, stuff->time,
-                    &mask, GRABTYPE_CORE, stuff->cursor,
-                    stuff->confineTo, &rep.status);
-    if (rc != Success)
-        return rc;
-
-    if (oldCursor && rep.status == GrabSuccess)
-        FreeCursor (oldCursor, (Cursor)0);
-
-    time = ClientTimeToServerTime(stuff->time);
-    rep.type = X_Reply;
-    rep.sequenceNumber = client->sequence;
-    rep.length = 0;
-    WriteReplyToClient(client, sizeof(xGrabPointerReply), &rep);
-    return Success;
-}
-
-/**
- * Server-side protocol handling for ChangeActivePointerGrab request.
- *
- * Changes properties of the grab hold by the client. If the client does not
- * hold an active grab on the device, nothing happens.
- */
-int
-ProcChangeActivePointerGrab(ClientPtr client)
-{
-    DeviceIntPtr device;
-    GrabPtr      grab;
-    CursorPtr newCursor, oldCursor;
-    REQUEST(xChangeActivePointerGrabReq);
-    TimeStamp time;
-
-    REQUEST_SIZE_MATCH(xChangeActivePointerGrabReq);
-    if (stuff->eventMask & ~PointerGrabMask)
-    {
-	client->errorValue = stuff->eventMask;
-        return BadValue;
-    }
-    if (stuff->cursor == None)
-	newCursor = NullCursor;
-    else
-    {
-	int rc = dixLookupResourceByType((pointer *)&newCursor, stuff->cursor,
-					 RT_CURSOR, client, DixUseAccess);
-	if (rc != Success)
-	{
-	    client->errorValue = stuff->cursor;
-	    return (rc == BadValue) ? BadCursor : rc;
-	}
-    }
-
-    device = PickPointer(client);
-    grab = device->deviceGrab.grab;
-
-    if (!grab)
-	return Success;
-    if (!SameClient(grab, client))
-	return Success;
-    time = ClientTimeToServerTime(stuff->time);
-    if ((CompareTimeStamps(time, currentTime) == LATER) ||
-	     (CompareTimeStamps(time, device->deviceGrab.grabTime) == EARLIER))
-	return Success;
-    oldCursor = grab->cursor;
-    grab->cursor = newCursor;
-    if (newCursor)
-	newCursor->refcnt++;
-    PostNewCursor(device);
-    if (oldCursor)
-	FreeCursor(oldCursor, (Cursor)0);
-    grab->eventMask = stuff->eventMask;
-    return Success;
-}
-
-/**
- * Server-side protocol handling for UngrabPointer request.
- *
- * Deletes a pointer grab on a device the client has grabbed.
- */
-int
-ProcUngrabPointer(ClientPtr client)
-{
-    DeviceIntPtr device = PickPointer(client);
-    GrabPtr grab;
-    TimeStamp time;
-    REQUEST(xResourceReq);
-
-    REQUEST_SIZE_MATCH(xResourceReq);
-    UpdateCurrentTime();
-    grab = device->deviceGrab.grab;
-
-    time = ClientTimeToServerTime(stuff->id);
-    if ((CompareTimeStamps(time, currentTime) != LATER) &&
-	    (CompareTimeStamps(time, device->deviceGrab.grabTime) != EARLIER) &&
-	    (grab) && SameClient(grab, client))
-	(*device->deviceGrab.DeactivateGrab)(device);
-    return Success;
-}
-
-/**
- * Sets a grab on the given device.
- *
- * Called from ProcGrabKeyboard to work on the client's keyboard.
- * Called from ProcXGrabDevice to work on the device specified by the client.
- *
- * The parameters this_mode and other_mode represent the keyboard_mode and
- * pointer_mode parameters of XGrabKeyboard().
- * See man page for details on all the parameters
- *
- * @param client Client that owns the grab.
- * @param dev The device to grab.
- * @param this_mode GrabModeSync or GrabModeAsync
- * @param other_mode GrabModeSync or GrabModeAsync
- * @param status Return code to be returned to the caller.
- *
- * @returns Success or BadValue.
- */
-int
-GrabDevice(ClientPtr client, DeviceIntPtr dev,
-           unsigned pointer_mode, unsigned keyboard_mode, Window grabWindow,
-           unsigned ownerEvents, Time ctime, GrabMask *mask,
-           int grabtype, Cursor curs, Window confineToWin, CARD8 *status)
-{
-    WindowPtr pWin, confineTo;
-    GrabPtr grab;
-    TimeStamp time;
-    Mask access_mode = DixGrabAccess;
-    int rc;
-    GrabInfoPtr grabInfo = &dev->deviceGrab;
-    CursorPtr cursor;
-
-    UpdateCurrentTime();
-    if ((keyboard_mode != GrabModeSync) && (keyboard_mode != GrabModeAsync))
-    {
-	client->errorValue = keyboard_mode;
-        return BadValue;
-    }
-    if ((pointer_mode != GrabModeSync) && (pointer_mode != GrabModeAsync))
-    {
-	client->errorValue = pointer_mode;
-        return BadValue;
-    }
-    if ((ownerEvents != xFalse) && (ownerEvents != xTrue))
-    {
-	client->errorValue = ownerEvents;
-        return BadValue;
-    }
-
-    rc = dixLookupWindow(&pWin, grabWindow, client, DixSetAttrAccess);
-    if (rc != Success)
-	return rc;
-
-    if (confineToWin == None)
-	confineTo = NullWindow;
-    else
-    {
-	rc = dixLookupWindow(&confineTo, confineToWin, client,
-			     DixSetAttrAccess);
-	if (rc != Success)
-	    return rc;
-    }
-
-    if (curs == None)
-	cursor = NullCursor;
-    else
-    {
-	rc = dixLookupResourceByType((pointer *)&cursor, curs, RT_CURSOR,
-			       client, DixUseAccess);
-	if (rc != Success)
-	{
-	    client->errorValue = curs;
-	    return (rc == BadValue) ? BadCursor : rc;
-	}
-	access_mode |= DixForceAccess;
-    }
-
-    if (keyboard_mode == GrabModeSync || pointer_mode == GrabModeSync)
-	access_mode |= DixFreezeAccess;
-    rc = XaceHook(XACE_DEVICE_ACCESS, client, dev, access_mode);
-    if (rc != Success)
-	return rc;
-
-    time = ClientTimeToServerTime(ctime);
-    grab = grabInfo->grab;
-    if (grab && grab->grabtype != grabtype)
-        *status = AlreadyGrabbed;
-    if (grab && !SameClient(grab, client))
-	*status = AlreadyGrabbed;
-    else if ((!pWin->realized) ||
-             (confineTo &&
-                !(confineTo->realized
-                    && BorderSizeNotEmpty(dev, confineTo))))
-	*status = GrabNotViewable;
-    else if ((CompareTimeStamps(time, currentTime) == LATER) ||
-	     (CompareTimeStamps(time, grabInfo->grabTime) == EARLIER))
-	*status = GrabInvalidTime;
-    else if (grabInfo->sync.frozen &&
-	     grabInfo->sync.other && !SameClient(grabInfo->sync.other, client))
-	*status = GrabFrozen;
-    else
-    {
-	GrabRec tempGrab;
-
-        /* Otherwise segfaults happen on grabbed MPX devices */
-        memset(&tempGrab, 0, sizeof(GrabRec));
-
-        tempGrab.next = NULL;
-	tempGrab.window = pWin;
-	tempGrab.resource = client->clientAsMask;
-	tempGrab.ownerEvents = ownerEvents;
-	tempGrab.keyboardMode = keyboard_mode;
-	tempGrab.pointerMode = pointer_mode;
-	if (grabtype == GRABTYPE_CORE)
-	    tempGrab.eventMask = mask->core;
-	else if (grabtype == GRABTYPE_XI)
-	    tempGrab.eventMask = mask->xi;
-	else
-	    memcpy(tempGrab.xi2mask, mask->xi2mask, sizeof(tempGrab.xi2mask));
-	tempGrab.device = dev;
-	tempGrab.cursor = cursor;
-	tempGrab.confineTo = confineTo;
-	tempGrab.grabtype = grabtype;
-	(*grabInfo->ActivateGrab)(dev, &tempGrab, time, FALSE);
-	*status = GrabSuccess;
-    }
-    return Success;
-}
-
-/**
- * Server-side protocol handling for GrabKeyboard request.
- *
- * Grabs the client's keyboard and returns success status to client.
- */
-int
-ProcGrabKeyboard(ClientPtr client)
-{
-    xGrabKeyboardReply rep;
-    REQUEST(xGrabKeyboardReq);
-    int result;
-    DeviceIntPtr keyboard = PickKeyboard(client);
-    GrabMask mask;
-
-    REQUEST_SIZE_MATCH(xGrabKeyboardReq);
-
-    memset(&rep, 0, sizeof(xGrabKeyboardReply));
-    mask.core = KeyPressMask | KeyReleaseMask;
-
-    result = GrabDevice(client, keyboard, stuff->pointerMode,
-            stuff->keyboardMode, stuff->grabWindow, stuff->ownerEvents,
-            stuff->time, &mask, GRABTYPE_CORE, None, None,
-            &rep.status);
-
-    if (result != Success)
-	return result;
-    rep.type = X_Reply;
-    rep.sequenceNumber = client->sequence;
-    rep.length = 0;
-    WriteReplyToClient(client, sizeof(xGrabKeyboardReply), &rep);
-    return Success;
-}
-
-/**
- * Server-side protocol handling for UngrabKeyboard request.
- *
- * Deletes a possible grab on the client's keyboard.
- */
-int
-ProcUngrabKeyboard(ClientPtr client)
-{
-    DeviceIntPtr device = PickKeyboard(client);
-    GrabPtr grab;
-    TimeStamp time;
-    REQUEST(xResourceReq);
-
-    REQUEST_SIZE_MATCH(xResourceReq);
-    UpdateCurrentTime();
-
-    grab = device->deviceGrab.grab;
-
-    time = ClientTimeToServerTime(stuff->id);
-    if ((CompareTimeStamps(time, currentTime) != LATER) &&
-	(CompareTimeStamps(time, device->deviceGrab.grabTime) != EARLIER) &&
-	(grab) && SameClient(grab, client) && grab->grabtype == GRABTYPE_CORE)
-	(*device->deviceGrab.DeactivateGrab)(device);
-    return Success;
-}
-
-/**
- * Server-side protocol handling for QueryPointer request.
- *
- * Returns the current state and position of the client's ClientPointer to the
- * client.
- */
-int
-ProcQueryPointer(ClientPtr client)
-{
-    xQueryPointerReply rep;
-    WindowPtr pWin, t;
-    DeviceIntPtr mouse = PickPointer(client);
-    DeviceIntPtr keyboard;
-    SpritePtr pSprite;
-    int rc;
-    REQUEST(xResourceReq);
-    REQUEST_SIZE_MATCH(xResourceReq);
-
-    rc = dixLookupWindow(&pWin, stuff->id, client, DixGetAttrAccess);
-    if (rc != Success)
-	return rc;
-    rc = XaceHook(XACE_DEVICE_ACCESS, client, mouse, DixReadAccess);
-    if (rc != Success && rc != BadAccess)
-	return rc;
-
-    keyboard = GetPairedDevice(mouse);
-
-    pSprite = mouse->spriteInfo->sprite;
-    if (mouse->valuator->motionHintWindow)
-	MaybeStopHint(mouse, client);
-    memset(&rep, 0, sizeof(xQueryPointerReply));
-    rep.type = X_Reply;
-    rep.sequenceNumber = client->sequence;
-    rep.mask = mouse->button ? (mouse->button->state) : 0;
-    rep.mask |= XkbStateFieldFromRec(&keyboard->key->xkbInfo->state);
-    rep.length = 0;
-    rep.root = (RootWindow(mouse))->drawable.id;
-    rep.rootX = pSprite->hot.x;
-    rep.rootY = pSprite->hot.y;
-    rep.child = None;
-    if (pSprite->hot.pScreen == pWin->drawable.pScreen)
-    {
-	rep.sameScreen = xTrue;
-	rep.winX = pSprite->hot.x - pWin->drawable.x;
-	rep.winY = pSprite->hot.y - pWin->drawable.y;
-	for (t = pSprite->win; t; t = t->parent)
-	    if (t->parent == pWin)
-	    {
-		rep.child = t->drawable.id;
-		break;
-	    }
-    }
-    else
-    {
-	rep.sameScreen = xFalse;
-	rep.winX = 0;
-	rep.winY = 0;
-    }
-
-#ifdef PANORAMIX
-    if(!noPanoramiXExtension) {
-	rep.rootX += panoramiXdataPtr[0].x;
-	rep.rootY += panoramiXdataPtr[0].y;
-	if(stuff->id == rep.root) {
-	    rep.winX += panoramiXdataPtr[0].x;
-	    rep.winY += panoramiXdataPtr[0].y;
-	}
-    }
-#endif
-
-    if (rc == BadAccess) {
-	rep.mask = 0;
-	rep.child = None;
-	rep.rootX = 0;
-	rep.rootY = 0;
-	rep.winX = 0;
-	rep.winY = 0;
-    }
-
-    WriteReplyToClient(client, sizeof(xQueryPointerReply), &rep);
-
-    return(Success);
-}
-
-/**
- * Initializes the device list and the DIX sprite to sane values. Allocates
- * trace memory used for quick window traversal.
- */
-void
-InitEvents(void)
-{
-    int i;
-
-    inputInfo.numDevices = 0;
-    inputInfo.devices = (DeviceIntPtr)NULL;
-    inputInfo.off_devices = (DeviceIntPtr)NULL;
-    inputInfo.keyboard = (DeviceIntPtr)NULL;
-    inputInfo.pointer = (DeviceIntPtr)NULL;
-    /* The mask for pointer motion events may have changed in the last server
-     * generation. See comment above definition of filters. */
-    filters[0][PointerMotionMask] = MotionNotify;
-    for (i = 1; i < MAXDEVICES; i++)
-    {
-        memcpy(&filters[i], filters[0], sizeof(filters[0]));
-    }
-
-    syncEvents.replayDev = (DeviceIntPtr)NULL;
-    syncEvents.replayWin = NullWindow;
-    while (syncEvents.pending)
-    {
-	QdEventPtr next = syncEvents.pending->next;
-	xfree(syncEvents.pending);
-	syncEvents.pending = next;
-    }
-    syncEvents.pendtail = &syncEvents.pending;
-    syncEvents.playingEvents = FALSE;
-    syncEvents.time.months = 0;
-    syncEvents.time.milliseconds = 0;	/* hardly matters */
-    currentTime.months = 0;
-    currentTime.milliseconds = GetTimeInMillis();
-    lastDeviceEventTime = currentTime;
-    for (i = 0; i < DNPMCOUNT; i++)
-    {
-	DontPropagateMasks[i] = 0;
-	DontPropagateRefCnts[i] = 0;
-    }
-
-    InputEventListLen = GetMaximumEventsNum();
-    InputEventList = InitEventList(InputEventListLen);
-    if (!InputEventList)
-        FatalError("[dix] Failed to allocate input event list.\n");
-}
-
-void
-CloseDownEvents(void)
-{
-    FreeEventList(InputEventList, InputEventListLen);
-    InputEventListLen = 0;
-    InputEventList = NULL;
-}
-
-/**
- * Server-side protocol handling for SendEvent request.
- *
- * Locates the window to send the event to and forwards the event.
- */
-int
-ProcSendEvent(ClientPtr client)
-{
-    WindowPtr pWin;
-    WindowPtr effectiveFocus = NullWindow; /* only set if dest==InputFocus */
-    DeviceIntPtr dev = PickPointer(client);
-    DeviceIntPtr keybd = GetPairedDevice(dev);
-    SpritePtr pSprite = dev->spriteInfo->sprite;
-    REQUEST(xSendEventReq);
-
-    REQUEST_SIZE_MATCH(xSendEventReq);
-
-    /* The client's event type must be a core event type or one defined by an
-	extension. */
-
-    if ( ! ((stuff->event.u.u.type > X_Reply &&
-	     stuff->event.u.u.type < LASTEvent) ||
-	    (stuff->event.u.u.type >= EXTENSION_EVENT_BASE &&
-	     stuff->event.u.u.type < (unsigned)lastEvent)))
-    {
-	client->errorValue = stuff->event.u.u.type;
-	return BadValue;
-    }
-    if (stuff->event.u.u.type == ClientMessage &&
-	stuff->event.u.u.detail != 8 &&
-	stuff->event.u.u.detail != 16 &&
-	stuff->event.u.u.detail != 32)
-    {
-	client->errorValue = stuff->event.u.u.detail;
-	return BadValue;
-    }
-    if (stuff->eventMask & ~AllEventMasks)
-    {
-	client->errorValue = stuff->eventMask;
-	return BadValue;
-    }
-
-    if (stuff->destination == PointerWindow)
-	pWin = pSprite->win;
-    else if (stuff->destination == InputFocus)
-    {
-	WindowPtr inputFocus = (keybd) ? keybd->focus->win : NoneWin;
-
-	if (inputFocus == NoneWin)
-	    return Success;
-
-	/* If the input focus is PointerRootWin, send the event to where
-	the pointer is if possible, then perhaps propogate up to root. */
-	if (inputFocus == PointerRootWin)
-	    inputFocus = pSprite->spriteTrace[0]; /* Root window! */
-
-	if (IsParent(inputFocus, pSprite->win))
-	{
-	    effectiveFocus = inputFocus;
-	    pWin = pSprite->win;
-	}
-	else
-	    effectiveFocus = pWin = inputFocus;
-    }
-    else
-	dixLookupWindow(&pWin, stuff->destination, client, DixSendAccess);
-
-    if (!pWin)
-	return BadWindow;
-    if ((stuff->propagate != xFalse) && (stuff->propagate != xTrue))
-    {
-	client->errorValue = stuff->propagate;
-	return BadValue;
-    }
-    stuff->event.u.u.type |= 0x80;
-    if (stuff->propagate)
-    {
-	for (;pWin; pWin = pWin->parent)
-	{
-	    if (XaceHook(XACE_SEND_ACCESS, client, NULL, pWin,
-			 &stuff->event, 1))
-		return Success;
-            if (DeliverEventsToWindow(dev, pWin,
-                        &stuff->event, 1, stuff->eventMask, NullGrab))
-		return Success;
-	    if (pWin == effectiveFocus)
-		return Success;
-	    stuff->eventMask &= ~wDontPropagateMask(pWin);
-	    if (!stuff->eventMask)
-		break;
-	}
-    }
-    else if (!XaceHook(XACE_SEND_ACCESS, client, NULL, pWin, &stuff->event, 1))
-        DeliverEventsToWindow(dev, pWin, &stuff->event,
-                                    1, stuff->eventMask, NullGrab);
-    return Success;
-}
-
-/**
- * Server-side protocol handling for UngrabKey request.
- *
- * Deletes a passive grab for the given key. Works on the
- * client's keyboard.
- */
-int
-ProcUngrabKey(ClientPtr client)
-{
-    REQUEST(xUngrabKeyReq);
-    WindowPtr pWin;
-    GrabRec tempGrab;
-    DeviceIntPtr keybd = PickKeyboard(client);
-    int rc;
-
-    REQUEST_SIZE_MATCH(xUngrabKeyReq);
-    rc = dixLookupWindow(&pWin, stuff->grabWindow, client, DixGetAttrAccess);
-    if (rc != Success)
-	return rc;
-
-    if (((stuff->key > keybd->key->xkbInfo->desc->max_key_code) ||
-	 (stuff->key < keybd->key->xkbInfo->desc->min_key_code))
-	&& (stuff->key != AnyKey))
-    {
-	client->errorValue = stuff->key;
-        return BadValue;
-    }
-    if ((stuff->modifiers != AnyModifier) &&
-	(stuff->modifiers & ~AllModifiersMask))
-    {
-	client->errorValue = stuff->modifiers;
-	return BadValue;
-    }
-    tempGrab.resource = client->clientAsMask;
-    tempGrab.device = keybd;
-    tempGrab.window = pWin;
-    tempGrab.modifiersDetail.exact = stuff->modifiers;
-    tempGrab.modifiersDetail.pMask = NULL;
-    tempGrab.modifierDevice = GetPairedDevice(keybd);
-    tempGrab.type = KeyPress;
-    tempGrab.grabtype = GRABTYPE_CORE;
-    tempGrab.detail.exact = stuff->key;
-    tempGrab.detail.pMask = NULL;
-    tempGrab.next = NULL;
-
-    if (!DeletePassiveGrabFromList(&tempGrab))
-	return(BadAlloc);
-    return(Success);
-}
-
-/**
- * Server-side protocol handling for GrabKey request.
- *
- * Creates a grab for the client's keyboard and adds it to the list of passive
- * grabs.
- */
-int
-ProcGrabKey(ClientPtr client)
-{
-    WindowPtr pWin;
-    REQUEST(xGrabKeyReq);
-    GrabPtr grab;
-    DeviceIntPtr keybd = PickKeyboard(client);
-    int rc;
-    GrabParameters param;
-    GrabMask mask;
-
-    REQUEST_SIZE_MATCH(xGrabKeyReq);
-
-    memset(&param, 0, sizeof(param));
-    param.grabtype = GRABTYPE_CORE;
-    param.ownerEvents = stuff->ownerEvents;
-    param.this_device_mode = stuff->keyboardMode;
-    param.other_devices_mode = stuff->pointerMode;
-    param.modifiers = stuff->modifiers;
-
-    rc = CheckGrabValues(client, &param);
-    if (rc != Success)
-        return rc;
-
-    if (((stuff->key > keybd->key->xkbInfo->desc->max_key_code) ||
-	 (stuff->key < keybd->key->xkbInfo->desc->min_key_code))
-	&& (stuff->key != AnyKey))
-    {
-	client->errorValue = stuff->key;
-        return BadValue;
-    }
-    rc = dixLookupWindow(&pWin, stuff->grabWindow, client, DixSetAttrAccess);
-    if (rc != Success)
-	return rc;
-
-
-    mask.core = (KeyPressMask | KeyReleaseMask);
-
-    grab = CreateGrab(client->index, keybd, keybd, pWin, GRABTYPE_CORE, &mask,
-                      &param, KeyPress, stuff->key, NullWindow, NullCursor);
-    if (!grab)
-	return BadAlloc;
-    return AddPassiveGrabToList(client, grab);
-}
-
-
-/**
- * Server-side protocol handling for GrabButton request.
- *
- * Creates a grab for the client's ClientPointer and adds it as a passive grab
- * to the list.
- */
-int
-ProcGrabButton(ClientPtr client)
-{
-    WindowPtr pWin, confineTo;
-    REQUEST(xGrabButtonReq);
-    CursorPtr cursor;
-    GrabPtr grab;
-    DeviceIntPtr ptr, modifierDevice;
-    Mask access_mode = DixGrabAccess;
-    GrabMask mask;
-    GrabParameters param;
-    int rc;
-
-    REQUEST_SIZE_MATCH(xGrabButtonReq);
-    if ((stuff->pointerMode != GrabModeSync) &&
-	(stuff->pointerMode != GrabModeAsync))
-    {
-	client->errorValue = stuff->pointerMode;
-        return BadValue;
-    }
-    if ((stuff->keyboardMode != GrabModeSync) &&
-	(stuff->keyboardMode != GrabModeAsync))
-    {
-	client->errorValue = stuff->keyboardMode;
-        return BadValue;
-    }
-    if ((stuff->modifiers != AnyModifier) &&
-	(stuff->modifiers & ~AllModifiersMask))
-    {
-	client->errorValue = stuff->modifiers;
-	return BadValue;
-    }
-    if ((stuff->ownerEvents != xFalse) && (stuff->ownerEvents != xTrue))
-    {
-	client->errorValue = stuff->ownerEvents;
-	return BadValue;
-    }
-    if (stuff->eventMask & ~PointerGrabMask)
-    {
-	client->errorValue = stuff->eventMask;
-        return BadValue;
-    }
-    rc = dixLookupWindow(&pWin, stuff->grabWindow, client, DixSetAttrAccess);
-    if (rc != Success)
-	return rc;
-    if (stuff->confineTo == None)
-       confineTo = NullWindow;
-    else {
-	rc = dixLookupWindow(&confineTo, stuff->confineTo, client,
-			     DixSetAttrAccess);
-	if (rc != Success)
-	    return rc;
-    }
-    if (stuff->cursor == None)
-	cursor = NullCursor;
-    else
-    {
-	rc = dixLookupResourceByType((pointer *)&cursor, stuff->cursor, RT_CURSOR,
-			       client, DixUseAccess);
-	if (rc != Success)
-	if (!cursor)
-	{
-	    client->errorValue = stuff->cursor;
-	    return (rc == BadValue) ? BadCursor : rc;
-	}
-	access_mode |= DixForceAccess;
-    }
-
-    ptr = PickPointer(client);
-    modifierDevice = GetPairedDevice(ptr);
-    if (stuff->pointerMode == GrabModeSync ||
-	stuff->keyboardMode == GrabModeSync)
-	access_mode |= DixFreezeAccess;
-    rc = XaceHook(XACE_DEVICE_ACCESS, client, ptr, access_mode);
-    if (rc != Success)
-	return rc;
-
-    memset(&param, 0, sizeof(param));
-    param.grabtype = GRABTYPE_CORE;
-    param.ownerEvents = stuff->ownerEvents;
-    param.this_device_mode = stuff->keyboardMode;
-    param.other_devices_mode = stuff->pointerMode;
-    param.modifiers = stuff->modifiers;
-
-    mask.core = stuff->eventMask;
-
-    grab = CreateGrab(client->index, ptr, modifierDevice, pWin,
-                      GRABTYPE_CORE, &mask, &param, ButtonPress,
-                      stuff->button, confineTo, cursor);
-    if (!grab)
-	return BadAlloc;
-    return AddPassiveGrabToList(client, grab);
-}
-
-/**
- * Server-side protocol handling for UngrabButton request.
- *
- * Deletes a passive grab on the client's ClientPointer from the list.
- */
-int
-ProcUngrabButton(ClientPtr client)
-{
-    REQUEST(xUngrabButtonReq);
-    WindowPtr pWin;
-    GrabRec tempGrab;
-    int rc;
-    DeviceIntPtr ptr;
-
-    REQUEST_SIZE_MATCH(xUngrabButtonReq);
-    if ((stuff->modifiers != AnyModifier) &&
-	(stuff->modifiers & ~AllModifiersMask))
-    {
-	client->errorValue = stuff->modifiers;
-	return BadValue;
-    }
-    rc = dixLookupWindow(&pWin, stuff->grabWindow, client, DixReadAccess);
-    if (rc != Success)
-	return rc;
-
-    ptr = PickPointer(client);
-
-    tempGrab.resource = client->clientAsMask;
-    tempGrab.device = ptr;
-    tempGrab.window = pWin;
-    tempGrab.modifiersDetail.exact = stuff->modifiers;
-    tempGrab.modifiersDetail.pMask = NULL;
-    tempGrab.modifierDevice = GetPairedDevice(ptr);
-    tempGrab.type = ButtonPress;
-    tempGrab.detail.exact = stuff->button;
-    tempGrab.grabtype = GRABTYPE_CORE;
-    tempGrab.detail.pMask = NULL;
-    tempGrab.next = NULL;
-
-    if (!DeletePassiveGrabFromList(&tempGrab))
-	return(BadAlloc);
-    return(Success);
-}
-
-/**
- * Deactivate any grab that may be on the window, remove the focus.
- * Delete any XInput extension events from the window too. Does not change the
- * window mask. Use just before the window is deleted.
- *
- * If freeResources is set, passive grabs on the window are deleted.
- *
- * @param pWin The window to delete events from.
- * @param freeResources True if resources associated with the window should be
- * deleted.
- */
-void
-DeleteWindowFromAnyEvents(WindowPtr pWin, Bool freeResources)
-{
-    WindowPtr		parent;
-    DeviceIntPtr	mouse = inputInfo.pointer;
-    DeviceIntPtr	keybd = inputInfo.keyboard;
-    FocusClassPtr	focus;
-    OtherClientsPtr	oc;
-    GrabPtr		passive;
-    GrabPtr             grab;
-
-
-    /* Deactivate any grabs performed on this window, before making any
-	input focus changes. */
-    grab = mouse->deviceGrab.grab;
-    if (grab &&
-	((grab->window == pWin) || (grab->confineTo == pWin)))
-	(*mouse->deviceGrab.DeactivateGrab)(mouse);
-
-
-    /* Deactivating a keyboard grab should cause focus events. */
-    grab = keybd->deviceGrab.grab;
-    if (grab && (grab->window == pWin))
-	(*keybd->deviceGrab.DeactivateGrab)(keybd);
-
-    /* And now the real devices */
-    for (mouse = inputInfo.devices; mouse; mouse = mouse->next)
-    {
-        grab = mouse->deviceGrab.grab;
-        if (grab && ((grab->window == pWin) || (grab->confineTo == pWin)))
-            (*mouse->deviceGrab.DeactivateGrab)(mouse);
-    }
-
-
-    for (keybd = inputInfo.devices; keybd; keybd = keybd->next)
-    {
-        if (IsKeyboardDevice(keybd))
-        {
-            focus = keybd->focus;
-
-            /* If the focus window is a root window (ie. has no parent) then don't
-               delete the focus from it. */
-
-            if ((pWin == focus->win) && (pWin->parent != NullWindow))
-            {
-                int focusEventMode = NotifyNormal;
-
-                /* If a grab is in progress, then alter the mode of focus events. */
-
-                if (keybd->deviceGrab.grab)
-                    focusEventMode = NotifyWhileGrabbed;
-
-                switch (focus->revert)
-                {
-                    case RevertToNone:
-                        DoFocusEvents(keybd, pWin, NoneWin, focusEventMode);
-                        focus->win = NoneWin;
-                        focus->traceGood = 0;
-                        break;
-                    case RevertToParent:
-                        parent = pWin;
-                        do
-                        {
-                            parent = parent->parent;
-                            focus->traceGood--;
-                        } while (!parent->realized
-                                /* This would be a good protocol change -- windows being reparented
-                                   during SaveSet processing would cause the focus to revert to the
-                                   nearest enclosing window which will survive the death of the exiting
-                                   client, instead of ending up reverting to a dying window and thence
-                                   to None
-                                 */
-#ifdef NOTDEF
-				 || wClient(parent)->clientGone
-#endif
-                                );
-                        if (!ActivateFocusInGrab(keybd, pWin, parent))
-                            DoFocusEvents(keybd, pWin, parent, focusEventMode);
-                        focus->win = parent;
-                        focus->revert = RevertToNone;
-                        break;
-                    case RevertToPointerRoot:
-                        if (!ActivateFocusInGrab(keybd, pWin, PointerRootWin))
-                            DoFocusEvents(keybd, pWin, PointerRootWin, focusEventMode);
-                        focus->win = PointerRootWin;
-                        focus->traceGood = 0;
-                        break;
-                }
-            }
-        }
-
-        if (IsPointerDevice(keybd))
-        {
-            if (keybd->valuator->motionHintWindow == pWin)
-                keybd->valuator->motionHintWindow = NullWindow;
-        }
-    }
-
-    if (freeResources)
-    {
-	if (pWin->dontPropagate)
-	    DontPropagateRefCnts[pWin->dontPropagate]--;
-	while ( (oc = wOtherClients(pWin)) )
-	    FreeResource(oc->resource, RT_NONE);
-	while ( (passive = wPassiveGrabs(pWin)) )
-	    FreeResource(passive->resource, RT_NONE);
-     }
-
-    DeleteWindowFromAnyExtEvents(pWin, freeResources);
-}
-
-/**
- * Call this whenever some window at or below pWin has changed geometry. If
- * there is a grab on the window, the cursor will be re-confined into the
- * window.
- */
-void
-CheckCursorConfinement(WindowPtr pWin)
-{
-    GrabPtr grab;
-    WindowPtr confineTo;
-    DeviceIntPtr pDev;
-
-#ifdef PANORAMIX
-    if(!noPanoramiXExtension && pWin->drawable.pScreen->myNum) return;
-#endif
-
-    for (pDev = inputInfo.devices; pDev; pDev = pDev->next)
-    {
-        if (DevHasCursor(pDev))
-        {
-            grab = pDev->deviceGrab.grab;
-            if (grab && (confineTo = grab->confineTo))
-            {
-                if (!BorderSizeNotEmpty(pDev, confineTo))
-                    (*pDev->deviceGrab.DeactivateGrab)(pDev);
-                else if ((pWin == confineTo) || IsParent(pWin, confineTo))
-                    ConfineCursorToWindow(pDev, confineTo, TRUE, TRUE);
-            }
-        }
-    }
-}
-
-Mask
-EventMaskForClient(WindowPtr pWin, ClientPtr client)
-{
-    OtherClientsPtr	other;
-
-    if (wClient (pWin) == client)
-	return pWin->eventMask;
-    for (other = wOtherClients(pWin); other; other = other->next)
-    {
-	if (SameClient(other, client))
-	    return other->mask;
-    }
-    return 0;
-}
-
-/**
- * Server-side protocol handling for RecolorCursor request.
- */
-int
-ProcRecolorCursor(ClientPtr client)
-{
-    CursorPtr pCursor;
-    int		rc, nscr;
-    ScreenPtr	pscr;
-    Bool	displayed;
-    SpritePtr   pSprite = PickPointer(client)->spriteInfo->sprite;
-    REQUEST(xRecolorCursorReq);
-
-    REQUEST_SIZE_MATCH(xRecolorCursorReq);
-    rc = dixLookupResourceByType((pointer *)&pCursor, stuff->cursor, RT_CURSOR,
-			   client, DixWriteAccess);
-    if (rc != Success)
-    {
-	client->errorValue = stuff->cursor;
-	return (rc == BadValue) ? BadCursor : rc;
-    }
-
-    pCursor->foreRed = stuff->foreRed;
-    pCursor->foreGreen = stuff->foreGreen;
-    pCursor->foreBlue = stuff->foreBlue;
-
-    pCursor->backRed = stuff->backRed;
-    pCursor->backGreen = stuff->backGreen;
-    pCursor->backBlue = stuff->backBlue;
-
-    for (nscr = 0; nscr < screenInfo.numScreens; nscr++)
-    {
-	pscr = screenInfo.screens[nscr];
-#ifdef PANORAMIX
-	if(!noPanoramiXExtension)
-	    displayed = (pscr == pSprite->screen);
-	else
-#endif
-	    displayed = (pscr == pSprite->hotPhys.pScreen);
-	( *pscr->RecolorCursor)(PickPointer(client), pscr, pCursor,
-				(pCursor == pSprite->current) && displayed);
-    }
-    return (Success);
-}
-
-/**
- * Write the given events to a client, swapping the byte order if necessary.
- * To swap the byte ordering, a callback is called that has to be set up for
- * the given event type.
- *
- * In the case of DeviceMotionNotify trailed by DeviceValuators, the events
- * can be more than one. Usually it's just one event.
- *
- * Do not modify the event structure passed in. See comment below.
- *
- * @param pClient Client to send events to.
- * @param count Number of events.
- * @param events The event list.
- */
-void
-WriteEventsToClient(ClientPtr pClient, int count, xEvent *events)
-{
-#ifdef PANORAMIX
-    xEvent    eventCopy;
-#endif
-    xEvent    *eventTo, *eventFrom;
-    int       i,
-              eventlength = sizeof(xEvent);
-
-    /* Let XKB rewrite the state, as it depends on client preferences. */
-    XkbFilterEvents(pClient, count, events);
-
-#ifdef PANORAMIX
-    if(!noPanoramiXExtension &&
-       (panoramiXdataPtr[0].x || panoramiXdataPtr[0].y))
-    {
-	switch(events->u.u.type) {
-	case MotionNotify:
-	case ButtonPress:
-	case ButtonRelease:
-	case KeyPress:
-	case KeyRelease:
-	case EnterNotify:
-	case LeaveNotify:
-	/*
-	   When multiple clients want the same event DeliverEventsToWindow
-	   passes the same event structure multiple times so we can't
-	   modify the one passed to us
-        */
-	    count = 1;  /* should always be 1 */
-	    memcpy(&eventCopy, events, sizeof(xEvent));
-	    eventCopy.u.keyButtonPointer.rootX += panoramiXdataPtr[0].x;
-	    eventCopy.u.keyButtonPointer.rootY += panoramiXdataPtr[0].y;
-	    if(eventCopy.u.keyButtonPointer.event ==
-	       eventCopy.u.keyButtonPointer.root)
-	    {
-		eventCopy.u.keyButtonPointer.eventX += panoramiXdataPtr[0].x;
-		eventCopy.u.keyButtonPointer.eventY += panoramiXdataPtr[0].y;
-	    }
-	    events = &eventCopy;
-	    break;
-	default: break;
-	}
-    }
-#endif
-
-    if (EventCallback)
-    {
-	EventInfoRec eventinfo;
-	eventinfo.client = pClient;
-	eventinfo.events = events;
-	eventinfo.count = count;
-	CallCallbacks(&EventCallback, (pointer)&eventinfo);
-    }
-#ifdef XSERVER_DTRACE
-    if (XSERVER_SEND_EVENT_ENABLED()) {
-	for (i = 0; i < count; i++)
-	{
-	    XSERVER_SEND_EVENT(pClient->index, events[i].u.u.type, &events[i]);
-	}
-    }
-#endif
-    /* Just a safety check to make sure we only have one GenericEvent, it just
-     * makes things easier for me right now. (whot) */
-    for (i = 1; i < count; i++)
-    {
-        if (events[i].u.u.type == GenericEvent)
-        {
-            ErrorF("[dix] TryClientEvents: Only one GenericEvent at a time.\n");
-            return;
-        }
-    }
-
-    if (events->u.u.type == GenericEvent)
-    {
-        eventlength += ((xGenericEvent*)events)->length * 4;
-    }
-
-    if(pClient->swapped)
-    {
-        if (eventlength > swapEventLen)
-        {
-            swapEventLen = eventlength;
-            swapEvent = Xrealloc(swapEvent, swapEventLen);
-            if (!swapEvent)
-            {
-                FatalError("WriteEventsToClient: Out of memory.\n");
-                return;
-            }
-        }
-
-	for(i = 0; i < count; i++)
-	{
-	    eventFrom = &events[i];
-            eventTo = swapEvent;
-
-	    /* Remember to strip off the leading bit of type in case
-	       this event was sent with "SendEvent." */
-	    (*EventSwapVector[eventFrom->u.u.type & 0177])
-		(eventFrom, eventTo);
-
-	    WriteToClient(pClient, eventlength, (char *)eventTo);
-	}
-    }
-    else
-    {
-        /* only one GenericEvent, remember? that means either count is 1 and
-         * eventlength is arbitrary or eventlength is 32 and count doesn't
-         * matter. And we're all set. Woohoo. */
-	WriteToClient(pClient, count * eventlength, (char *) events);
-    }
-}
-
-/*
- * Set the client pointer for the given client.
- *
- * A client can have exactly one ClientPointer. Each time a
- * request/reply/event is processed and the choice of devices is ambiguous
- * (e.g. QueryPointer request), the server will pick the ClientPointer (see
- * PickPointer()).
- * If a keyboard is needed, the first keyboard paired with the CP is used.
- */
-int
-SetClientPointer(ClientPtr client, DeviceIntPtr device)
-{
-    int rc = XaceHook(XACE_DEVICE_ACCESS, client, device, DixUseAccess);
-    if (rc != Success)
-	return rc;
-
-    if (!IsMaster(device))
-    {
-        ErrorF("[dix] Need master device for ClientPointer. This is a bug.\n");
-        return BadDevice;
-    } else if (!device->spriteInfo->spriteOwner)
-    {
-        ErrorF("[dix] Device %d does not have a sprite. "
-                "Cannot be ClientPointer\n", device->id);
-        return BadDevice;
-    }
-    client->clientPtr = device;
-    return Success;
-}
-
-/* PickPointer will pick an appropriate pointer for the given client.
- *
- * An "appropriate device" is (in order of priority):
- *  1) A device the given client has a core grab on.
- *  2) A device set as ClientPointer for the given client.
- *  3) The first master device.
- */
-DeviceIntPtr
-PickPointer(ClientPtr client)
-{
-    DeviceIntPtr it = inputInfo.devices;
-
-    /* First, check if the client currently has a grab on a device. Even
-     * keyboards count. */
-    for(it = inputInfo.devices; it; it = it->next)
-    {
-        GrabPtr grab = it->deviceGrab.grab;
-        if (grab && grab->grabtype == GRABTYPE_CORE && SameClient(grab, client))
-        {
-            it = GetMaster(it, MASTER_POINTER);
-            return it; /* Always return a core grabbed device */
-        }
-    }
-
-    if (!client->clientPtr)
-    {
-        DeviceIntPtr it = inputInfo.devices;
-        while (it)
-        {
-            if (IsMaster(it) && it->spriteInfo->spriteOwner)
-            {
-                client->clientPtr = it;
-                break;
-            }
-            it = it->next;
-        }
-    }
-    return client->clientPtr;
-}
-
-/* PickKeyboard will pick an appropriate keyboard for the given client by
- * searching the list of devices for the keyboard device that is paired with
- * the client's pointer.
- */
-DeviceIntPtr
-PickKeyboard(ClientPtr client)
-{
-    DeviceIntPtr ptr = PickPointer(client);
-    DeviceIntPtr kbd = GetMaster(ptr, MASTER_KEYBOARD);
-
-    if (!kbd)
-    {
-        ErrorF("[dix] ClientPointer not paired with a keyboard. This "
-                "is a bug.\n");
-    }
-
-    return kbd;
-}
-
-/* A client that has one or more core grabs does not get core events from
- * devices it does not have a grab on. Legacy applications behave bad
- * otherwise because they are not used to it and the events interfere.
- * Only applies for core events.
- *
- * Return true if a core event from the device would interfere and should not
- * be delivered.
- */
-Bool
-IsInterferingGrab(ClientPtr client, DeviceIntPtr dev, xEvent* event)
-{
-    DeviceIntPtr it = inputInfo.devices;
-
-    switch(event->u.u.type)
-    {
-        case KeyPress:
-        case KeyRelease:
-        case ButtonPress:
-        case ButtonRelease:
-        case MotionNotify:
-        case EnterNotify:
-        case LeaveNotify:
-            break;
-        default:
-            return FALSE;
-    }
-
-    if (dev->deviceGrab.grab && SameClient(dev->deviceGrab.grab, client))
-        return FALSE;
-
-    while(it)
-    {
-        if (it != dev)
-        {
-            if (it->deviceGrab.grab && SameClient(it->deviceGrab.grab, client)
-                        && !it->deviceGrab.fromPassiveGrab)
-            {
-                if ((IsPointerDevice(it) && IsPointerDevice(dev)) ||
-                        (IsKeyboardDevice(it) && IsKeyboardDevice(dev)))
-                    return TRUE;
-            }
-        }
-        it = it->next;
-    }
-
-    return FALSE;
-}
->>>>>>> b958ead0
