--- conflicted
+++ resolved
@@ -1,773 +1,770 @@
-/*
- * Copyright © 2009 Red Hat, Inc.
- *
- * Permission is hereby granted, free of charge, to any person obtaining a
- * copy of this software and associated documentation files (the "Software"),
- * to deal in the Software without restriction, including without limitation
- * the rights to use, copy, modify, merge, publish, distribute, sublicense,
- * and/or sell copies of the Software, and to permit persons to whom the
- * Software is furnished to do so, subject to the following conditions:
- *
- * The above copyright notice and this permission notice (including the next
- * paragraph) shall be included in all copies or substantial portions of the
- * Software.
- *
- * THE SOFTWARE IS PROVIDED "AS IS", WITHOUT WARRANTY OF ANY KIND, EXPRESS OR
- * IMPLIED, INCLUDING BUT NOT LIMITED TO THE WARRANTIES OF MERCHANTABILITY,
- * FITNESS FOR A PARTICULAR PURPOSE AND NONINFRINGEMENT.  IN NO EVENT SHALL
- * THE AUTHORS OR COPYRIGHT HOLDERS BE LIABLE FOR ANY CLAIM, DAMAGES OR OTHER
- * LIABILITY, WHETHER IN AN ACTION OF CONTRACT, TORT OR OTHERWISE, ARISING
- * FROM, OUT OF OR IN CONNECTION WITH THE SOFTWARE OR THE USE OR OTHER
- * DEALINGS IN THE SOFTWARE.
- *
- */
-
-/**
- * @file eventconvert.c
- * This file contains event conversion routines from InternalEvent to the
- * matching protocol events.
- */
-
-#ifdef HAVE_DIX_CONFIG_H
-#include <dix-config.h>
-#endif
-
-#include <stdint.h>
-#include <X11/X.h>
-#include <X11/extensions/XIproto.h>
-#include <X11/extensions/XI2proto.h>
-#include <X11/extensions/XI.h>
-#include <X11/extensions/XI2.h>
-
-#include "dix.h"
-#include "inputstr.h"
-#include "misc.h"
-#include "eventstr.h"
-#include "exglobals.h"
-#include "eventconvert.h"
-#include "xiquerydevice.h"
-#include "xkbsrv.h"
-
-
-static int countValuators(DeviceEvent *ev, int *first);
-static int getValuatorEvents(DeviceEvent *ev, deviceValuator *xv);
-static int eventToKeyButtonPointer(DeviceEvent *ev, xEvent **xi, int *count);
-static int eventToDeviceChanged(DeviceChangedEvent *ev, xEvent **dcce);
-static int eventToDeviceEvent(DeviceEvent *ev, xEvent **xi);
-static int eventToRawEvent(RawDeviceEvent *ev, xEvent **xi);
-
-/* Do not use, read comments below */
-BOOL EventIsKeyRepeat(xEvent *event);
-
-/**
- * Hack to allow detectable autorepeat for core and XI1 events.
- * The sequence number is unused until we send to the client and can be
- * misused to store data. More or less, anyway.
- *
- * Do not use this. It may change any time without warning, eat your babies
- * and piss on your cat.
- */
-static void
-EventSetKeyRepeatFlag(xEvent *event, BOOL on)
-{
-    event->u.u.sequenceNumber = on;
-}
-
-/**
- * Check if the event was marked as a repeat event before.
- * NOTE: This is a nasty hack and should NOT be used by anyone else but
- * TryClientEvents.
- */
-BOOL
-EventIsKeyRepeat(xEvent *event)
-{
-    return !!event->u.u.sequenceNumber;
-}
-
-/**
- * Convert the given event to the respective core event.
- *
- * Return values:
- * Success ... core contains the matching core event.
- * BadValue .. One or more values in the internal event are invalid.
- * BadMatch .. The event has no core equivalent.
- *
- * @param[in] event The event to convert into a core event.
- * @param[in] core The memory location to store the core event at.
- * @return Success or the matching error code.
- */
-int
-EventToCore(InternalEvent *event, xEvent **core_out, int *count_out)
-{
-    xEvent *core = NULL;
-    int count = 0;
-    int ret = BadImplementation;
-
-    switch(event->any.type)
-    {
-        case ET_Motion:
-            {
-                DeviceEvent *e = &event->device_event;
-                /* Don't create core motion event if neither x nor y are
-                 * present */
-                if (!BitIsOn(e->valuators.mask, 0) &&
-                    !BitIsOn(e->valuators.mask, 1))
-                {
-                    ret = BadMatch;
-                    goto out;
-                }
-            }
-            /* fallthrough */
-        case ET_ButtonPress:
-        case ET_ButtonRelease:
-        case ET_KeyPress:
-        case ET_KeyRelease:
-            {
-                DeviceEvent *e = &event->device_event;
-
-                if (e->detail.key > 0xFF)
-                {
-                    ret = BadMatch;
-                    goto out;
-                }
-
-                core = calloc(1, sizeof(*core));
-                if (!core)
-                    return BadAlloc;
-                count = 1;
-                core->u.u.type = e->type - ET_KeyPress + KeyPress;
-                core->u.u.detail = e->detail.key & 0xFF;
-                core->u.keyButtonPointer.time = e->time;
-                core->u.keyButtonPointer.rootX = e->root_x;
-                core->u.keyButtonPointer.rootY = e->root_y;
-                core->u.keyButtonPointer.state = e->corestate;
-                core->u.keyButtonPointer.root = e->root;
-                EventSetKeyRepeatFlag(core,
-                                      (e->type == ET_KeyPress &&
-                                       e->key_repeat));
-                ret = Success;
-            }
-            break;
-        case ET_ProximityIn:
-        case ET_ProximityOut:
-        case ET_RawKeyPress:
-        case ET_RawKeyRelease:
-        case ET_RawButtonPress:
-        case ET_RawButtonRelease:
-        case ET_RawMotion:
-            ret = BadMatch;
-            goto out;
-        default:
-            /* XXX: */
-            ErrorF("[dix] EventToCore: Not implemented yet \n");
-            ret = BadImplementation;
-    }
-
-out:
-    *core_out = core;
-    *count_out = count;
-    return ret;
-}
-
-/**
- * Convert the given event to the respective XI 1.x event and store it in
- * xi. xi is allocated on demand and must be freed by the caller.
- * count returns the number of events in xi. If count is 1, and the type of
- * xi is GenericEvent, then xi may be larger than 32 bytes.
- *
- * Return values:
- * Success ... core contains the matching core event.
- * BadValue .. One or more values in the internal event are invalid.
- * BadMatch .. The event has no XI equivalent.
- *
- * @param[in] ev The event to convert into an XI 1 event.
- * @param[out] xi Future memory location for the XI event.
- * @param[out] count Number of elements in xi.
- *
- * @return Success or the error code.
- */
-int
-EventToXI(InternalEvent *ev, xEvent **xi, int *count)
-{
-    switch (ev->any.type)
-    {
-        case ET_Motion:
-        case ET_ButtonPress:
-        case ET_ButtonRelease:
-        case ET_KeyPress:
-        case ET_KeyRelease:
-        case ET_ProximityIn:
-        case ET_ProximityOut:
-            return eventToKeyButtonPointer(&ev->device_event, xi, count);
-        case ET_DeviceChanged:
-        case ET_RawKeyPress:
-        case ET_RawKeyRelease:
-        case ET_RawButtonPress:
-        case ET_RawButtonRelease:
-        case ET_RawMotion:
-            *count = 0;
-            *xi = NULL;
-            return BadMatch;
-        default:
-            break;
-    }
-
-    ErrorF("[dix] EventToXI: Not implemented for %d \n", ev->any.type);
-    return BadImplementation;
-}
-
-/**
- * Convert the given event to the respective XI 2.x event and store it in xi.
- * xi is allocated on demand and must be freed by the caller.
- *
- * Return values:
- * Success ... core contains the matching core event.
- * BadValue .. One or more values in the internal event are invalid.
- * BadMatch .. The event has no XI2 equivalent.
- *
- * @param[in] ev The event to convert into an XI2 event
- * @param[out] xi Future memory location for the XI2 event.
- *
- * @return Success or the error code.
- */
-int
-EventToXI2(InternalEvent *ev, xEvent **xi)
-{
-    switch (ev->any.type)
-    {
-        /* Enter/FocusIn are for grabs. We don't need an actual event, since
-         * the real events delivered are triggered elsewhere */
-        case ET_Enter:
-        case ET_FocusIn:
-            *xi = NULL;
-            return Success;
-        case ET_Motion:
-        case ET_ButtonPress:
-        case ET_ButtonRelease:
-        case ET_KeyPress:
-        case ET_KeyRelease:
-            return eventToDeviceEvent(&ev->device_event, xi);
-        case ET_ProximityIn:
-        case ET_ProximityOut:
-            *xi = NULL;
-            return BadMatch;
-        case ET_DeviceChanged:
-            return eventToDeviceChanged(&ev->changed_event, xi);
-        case ET_RawKeyPress:
-        case ET_RawKeyRelease:
-        case ET_RawButtonPress:
-        case ET_RawButtonRelease:
-        case ET_RawMotion:
-            return eventToRawEvent(&ev->raw_event, xi);
-        default:
-            break;
-    }
-
-    ErrorF("[dix] EventToXI2: Not implemented for %d \n", ev->any.type);
-    return BadImplementation;
-}
-
-static int
-eventToKeyButtonPointer(DeviceEvent *ev, xEvent **xi, int *count)
-{
-    int num_events;
-    int first; /* dummy */
-    deviceKeyButtonPointer *kbp;
-
-    /* Sorry, XI 1.x protocol restrictions. */
-    if (ev->detail.button > 0xFF || ev->deviceid >= 0x80)
-    {
-        *count = 0;
-        return Success;
-    }
-
-    num_events = (countValuators(ev, &first) + 5)/6; /* valuator ev */
-    if (num_events <= 0)
-    {
-        switch (ev->type)
-        {
-            case ET_KeyPress:
-            case ET_KeyRelease:
-            case ET_ButtonPress:
-            case ET_ButtonRelease:
-                /* no axes is ok */
-                break;
-            case ET_Motion:
-            case ET_ProximityIn:
-            case ET_ProximityOut:
-                *count = 0;
-                return BadMatch;
-<<<<<<< HEAD
-=======
-	    default:
-		*count = 0;
-		return BadImplementation;
->>>>>>> 5e633abc
-        }
-    }
-
-    num_events++; /* the actual event event */
-
-    *xi = calloc(num_events, sizeof(xEvent));
-    if (!(*xi))
-    {
-        return BadAlloc;
-    }
-
-    kbp           = (deviceKeyButtonPointer*)(*xi);
-    kbp->detail   = ev->detail.button;
-    kbp->time     = ev->time;
-    kbp->root     = ev->root;
-    kbp->root_x   = ev->root_x;
-    kbp->root_y   = ev->root_y;
-    kbp->deviceid = ev->deviceid;
-    kbp->state    = ev->corestate;
-    EventSetKeyRepeatFlag((xEvent*)kbp,
-                          (ev->type == ET_KeyPress && ev->key_repeat));
-
-    if (num_events > 1)
-        kbp->deviceid |= MORE_EVENTS;
-
-    switch(ev->type)
-    {
-        case ET_Motion:        kbp->type = DeviceMotionNotify;  break;
-        case ET_ButtonPress:   kbp->type = DeviceButtonPress;   break;
-        case ET_ButtonRelease: kbp->type = DeviceButtonRelease; break;
-        case ET_KeyPress:      kbp->type = DeviceKeyPress;      break;
-        case ET_KeyRelease:    kbp->type = DeviceKeyRelease;    break;
-        case ET_ProximityIn:   kbp->type = ProximityIn;         break;
-        case ET_ProximityOut:  kbp->type = ProximityOut;        break;
-        default:
-            break;
-    }
-
-    if (num_events > 1)
-    {
-        getValuatorEvents(ev, (deviceValuator*)(kbp + 1));
-    }
-
-    *count = num_events;
-    return Success;
-}
-
-
-/**
- * Set first to the first valuator in the event ev and return the number of
- * valuators from first to the last set valuator.
- */
-static int
-countValuators(DeviceEvent *ev, int *first)
-{
-    int first_valuator = -1, last_valuator = -1, num_valuators = 0;
-    int i;
-
-    for (i = 0; i < sizeof(ev->valuators.mask) * 8; i++)
-    {
-        if (BitIsOn(ev->valuators.mask, i))
-        {
-            if (first_valuator == -1)
-                first_valuator = i;
-            last_valuator = i;
-        }
-    }
-
-    if (first_valuator != -1)
-    {
-        num_valuators = last_valuator - first_valuator + 1;
-        *first = first_valuator;
-    }
-
-    return num_valuators;
-}
-
-static int
-getValuatorEvents(DeviceEvent *ev, deviceValuator *xv)
-{
-    int i;
-    int state = 0;
-    int first_valuator, num_valuators;
-
-
-    num_valuators = countValuators(ev, &first_valuator);
-    if (num_valuators > 0)
-    {
-        DeviceIntPtr dev = NULL;
-        dixLookupDevice(&dev, ev->deviceid, serverClient, DixUseAccess);
-        /* State needs to be assembled BEFORE the device is updated. */
-        state = (dev && dev->key) ? XkbStateFieldFromRec(&dev->key->xkbInfo->state) : 0;
-        state |= (dev && dev->button) ? (dev->button->state) : 0;
-    }
-
-    /* FIXME: non-continuous valuator data in internal events*/
-    for (i = 0; i < num_valuators; i += 6, xv++) {
-        xv->type = DeviceValuator;
-        xv->first_valuator = first_valuator + i;
-        xv->num_valuators = ((num_valuators - i) > 6) ? 6 : (num_valuators - i);
-        xv->deviceid = ev->deviceid;
-        xv->device_state = state;
-        switch (xv->num_valuators) {
-        case 6:
-            xv->valuator5 = ev->valuators.data[xv->first_valuator + 5];
-        case 5:
-            xv->valuator4 = ev->valuators.data[xv->first_valuator + 4];
-        case 4:
-            xv->valuator3 = ev->valuators.data[xv->first_valuator + 3];
-        case 3:
-            xv->valuator2 = ev->valuators.data[xv->first_valuator + 2];
-        case 2:
-            xv->valuator1 = ev->valuators.data[xv->first_valuator + 1];
-        case 1:
-            xv->valuator0 = ev->valuators.data[xv->first_valuator + 0];
-        }
-
-        if (i + 6 < num_valuators)
-            xv->deviceid |= MORE_EVENTS;
-    }
-
-    return (num_valuators + 5) / 6;
-}
-
-
-static int
-appendKeyInfo(DeviceChangedEvent *dce, xXIKeyInfo* info)
-{
-    uint32_t *kc;
-    int i;
-
-    info->type = XIKeyClass;
-    info->num_keycodes = dce->keys.max_keycode - dce->keys.min_keycode + 1;
-    info->length = sizeof(xXIKeyInfo)/4 + info->num_keycodes;
-    info->sourceid = dce->sourceid;
-
-    kc = (uint32_t*)&info[1];
-    for (i = 0; i < info->num_keycodes; i++)
-        *kc++ = i + dce->keys.min_keycode;
-
-    return info->length * 4;
-}
-
-static int
-appendButtonInfo(DeviceChangedEvent *dce, xXIButtonInfo *info)
-{
-    unsigned char *bits;
-    int mask_len;
-
-    mask_len = bytes_to_int32(bits_to_bytes(dce->buttons.num_buttons));
-
-    info->type = XIButtonClass;
-    info->num_buttons = dce->buttons.num_buttons;
-    info->length = bytes_to_int32(sizeof(xXIButtonInfo)) +
-                   info->num_buttons + mask_len;
-    info->sourceid = dce->sourceid;
-
-    bits = (unsigned char*)&info[1];
-    memset(bits, 0, mask_len * 4);
-    /* FIXME: is_down? */
-
-    bits += mask_len * 4;
-    memcpy(bits, dce->buttons.names, dce->buttons.num_buttons * sizeof(Atom));
-
-    return info->length * 4;
-}
-
-static int
-appendValuatorInfo(DeviceChangedEvent *dce, xXIValuatorInfo *info, int axisnumber)
-{
-    info->type = XIValuatorClass;
-    info->length = sizeof(xXIValuatorInfo)/4;
-    info->label = dce->valuators[axisnumber].name;
-    info->min.integral = dce->valuators[axisnumber].min;
-    info->min.frac = 0;
-    info->max.integral = dce->valuators[axisnumber].max;
-    info->max.frac = 0;
-    /* FIXME: value */
-    info->value.integral = 0;
-    info->value.frac = 0;
-    info->resolution = dce->valuators[axisnumber].resolution;
-    info->number = axisnumber;
-    info->mode = dce->valuators[axisnumber].mode;
-    info->sourceid = dce->sourceid;
-
-    return info->length * 4;
-}
-
-static int
-eventToDeviceChanged(DeviceChangedEvent *dce, xEvent **xi)
-{
-    xXIDeviceChangedEvent *dcce;
-    int len = sizeof(xXIDeviceChangedEvent);
-    int nkeys;
-    char *ptr;
-
-    if (dce->buttons.num_buttons)
-    {
-        len += sizeof(xXIButtonInfo);
-        len += dce->buttons.num_buttons * sizeof(Atom); /* button names */
-        len += pad_to_int32(bits_to_bytes(dce->buttons.num_buttons));
-    }
-    if (dce->num_valuators)
-        len += sizeof(xXIValuatorInfo) * dce->num_valuators;
-
-    nkeys = (dce->keys.max_keycode > 0) ?
-                dce->keys.max_keycode - dce->keys.min_keycode + 1 : 0;
-    if (nkeys > 0)
-    {
-        len += sizeof(xXIKeyInfo);
-        len += sizeof(CARD32) * nkeys; /* keycodes */
-    }
-
-    dcce = calloc(1, len);
-    if (!dcce)
-    {
-        ErrorF("[Xi] BadAlloc in SendDeviceChangedEvent.\n");
-        return BadAlloc;
-    }
-
-    dcce->type         = GenericEvent;
-    dcce->extension    = IReqCode;
-    dcce->evtype       = XI_DeviceChanged;
-    dcce->time         = dce->time;
-    dcce->deviceid     = dce->deviceid;
-    dcce->sourceid     = dce->sourceid;
-    dcce->reason       = (dce->flags & DEVCHANGE_DEVICE_CHANGE) ? XIDeviceChange : XISlaveSwitch;
-    dcce->num_classes  = 0;
-    dcce->length = bytes_to_int32(len - sizeof(xEvent));
-
-    ptr = (char*)&dcce[1];
-    if (dce->buttons.num_buttons)
-    {
-        dcce->num_classes++;
-        ptr += appendButtonInfo(dce, (xXIButtonInfo*)ptr);
-    }
-
-    if (nkeys)
-    {
-        dcce->num_classes++;
-        ptr += appendKeyInfo(dce, (xXIKeyInfo*)ptr);
-    }
-
-    if (dce->num_valuators)
-    {
-        int i;
-
-        dcce->num_classes += dce->num_valuators;
-        for (i = 0; i < dce->num_valuators; i++)
-            ptr += appendValuatorInfo(dce, (xXIValuatorInfo*)ptr, i);
-    }
-
-    *xi = (xEvent*)dcce;
-
-    return Success;
-}
-
-static int count_bits(unsigned char* ptr, int len)
-{
-    int bits = 0;
-    unsigned int i;
-    unsigned char x;
-
-    for (i = 0; i < len; i++)
-    {
-        x = ptr[i];
-        while(x > 0)
-        {
-            bits += (x & 0x1);
-            x >>= 1;
-        }
-    }
-    return bits;
-}
-
-static int
-eventToDeviceEvent(DeviceEvent *ev, xEvent **xi)
-{
-    int len = sizeof(xXIDeviceEvent);
-    xXIDeviceEvent *xde;
-    int i, btlen, vallen;
-    char *ptr;
-    FP3232 *axisval;
-
-    /* FIXME: this should just send the buttons we have, not MAX_BUTTONs. Same
-     * with MAX_VALUATORS below */
-    /* btlen is in 4 byte units */
-    btlen = bytes_to_int32(bits_to_bytes(MAX_BUTTONS));
-    len += btlen * 4; /* buttonmask len */
-
-
-    vallen = count_bits(ev->valuators.mask, sizeof(ev->valuators.mask)/sizeof(ev->valuators.mask[0]));
-    len += vallen * 2 * sizeof(uint32_t); /* axisvalues */
-    vallen = bytes_to_int32(bits_to_bytes(MAX_VALUATORS));
-    len += vallen * 4; /* valuators mask */
-
-    *xi = calloc(1, len);
-    xde = (xXIDeviceEvent*)*xi;
-    xde->type           = GenericEvent;
-    xde->extension      = IReqCode;
-    xde->evtype         = GetXI2Type((InternalEvent*)ev);
-    xde->time           = ev->time;
-    xde->length         = bytes_to_int32(len - sizeof(xEvent));
-    xde->detail         = ev->detail.button;
-    xde->root           = ev->root;
-    xde->buttons_len    = btlen;
-    xde->valuators_len  = vallen;
-    xde->deviceid       = ev->deviceid;
-    xde->sourceid       = ev->sourceid;
-    xde->root_x         = FP1616(ev->root_x, ev->root_x_frac);
-    xde->root_y         = FP1616(ev->root_y, ev->root_y_frac);
-
-    if (ev->key_repeat)
-        xde->flags      |= XIKeyRepeat;
-
-    xde->mods.base_mods         = ev->mods.base;
-    xde->mods.latched_mods      = ev->mods.latched;
-    xde->mods.locked_mods       = ev->mods.locked;
-    xde->mods.effective_mods    = ev->mods.effective;
-
-    xde->group.base_group       = ev->group.base;
-    xde->group.latched_group    = ev->group.latched;
-    xde->group.locked_group     = ev->group.locked;
-    xde->group.effective_group  = ev->group.effective;
-
-    ptr = (char*)&xde[1];
-    for (i = 0; i < sizeof(ev->buttons) * 8; i++)
-    {
-        if (BitIsOn(ev->buttons, i))
-            SetBit(ptr, i);
-    }
-
-    ptr += xde->buttons_len * 4;
-    axisval = (FP3232*)(ptr + xde->valuators_len * 4);
-    for (i = 0; i < sizeof(ev->valuators.mask) * 8; i++)
-    {
-        if (BitIsOn(ev->valuators.mask, i))
-        {
-            SetBit(ptr, i);
-            axisval->integral = ev->valuators.data[i];
-            axisval->frac = ev->valuators.data_frac[i];
-            axisval++;
-        }
-    }
-
-    return Success;
-}
-
-static int
-eventToRawEvent(RawDeviceEvent *ev, xEvent **xi)
-{
-    xXIRawEvent* raw;
-    int vallen, nvals;
-    int i, len = sizeof(xXIRawEvent);
-    char *ptr;
-    FP3232 *axisval;
-
-    nvals = count_bits(ev->valuators.mask, sizeof(ev->valuators.mask));
-    len += nvals * sizeof(FP3232) * 2; /* 8 byte per valuator, once
-                                    raw, once processed */
-    vallen = bytes_to_int32(bits_to_bytes(MAX_VALUATORS));
-    len += vallen * 4; /* valuators mask */
-
-    *xi = calloc(1, len);
-    raw = (xXIRawEvent*)*xi;
-    raw->type           = GenericEvent;
-    raw->extension      = IReqCode;
-    raw->evtype         = GetXI2Type((InternalEvent*)ev);
-    raw->time           = ev->time;
-    raw->length         = bytes_to_int32(len - sizeof(xEvent));
-    raw->detail         = ev->detail.button;
-    raw->deviceid       = ev->deviceid;
-    raw->valuators_len  = vallen;
-
-    ptr = (char*)&raw[1];
-    axisval = (FP3232*)(ptr + raw->valuators_len * 4);
-    for (i = 0; i < sizeof(ev->valuators.mask) * 8; i++)
-    {
-        if (BitIsOn(ev->valuators.mask, i))
-        {
-            SetBit(ptr, i);
-            axisval->integral = ev->valuators.data[i];
-            axisval->frac = ev->valuators.data_frac[i];
-            (axisval + nvals)->integral = ev->valuators.data_raw[i];
-            (axisval + nvals)->frac = ev->valuators.data_raw_frac[i];
-            axisval++;
-        }
-    }
-
-    return Success;
-}
-
-/**
- * Return the corresponding core type for the given event or 0 if no core
- * equivalent exists.
- */
-int
-GetCoreType(InternalEvent *event)
-{
-    int coretype = 0;
-    switch(event->any.type)
-    {
-        case ET_Motion:         coretype = MotionNotify;  break;
-        case ET_ButtonPress:    coretype = ButtonPress;   break;
-        case ET_ButtonRelease:  coretype = ButtonRelease; break;
-        case ET_KeyPress:       coretype = KeyPress;      break;
-        case ET_KeyRelease:     coretype = KeyRelease;    break;
-        default:
-            break;
-    }
-    return coretype;
-}
-
-/**
- * Return the corresponding XI 1.x type for the given event or 0 if no
- * equivalent exists.
- */
-int
-GetXIType(InternalEvent *event)
-{
-    int xitype = 0;
-    switch(event->any.type)
-    {
-        case ET_Motion:         xitype = DeviceMotionNotify;  break;
-        case ET_ButtonPress:    xitype = DeviceButtonPress;   break;
-        case ET_ButtonRelease:  xitype = DeviceButtonRelease; break;
-        case ET_KeyPress:       xitype = DeviceKeyPress;      break;
-        case ET_KeyRelease:     xitype = DeviceKeyRelease;    break;
-        case ET_ProximityIn:    xitype = ProximityIn;         break;
-        case ET_ProximityOut:   xitype = ProximityOut;        break;
-        default:
-            break;
-    }
-    return xitype;
-}
-
-/**
- * Return the corresponding XI 2.x type for the given event or 0 if no
- * equivalent exists.
- */
-int
-GetXI2Type(InternalEvent *event)
-{
-    int xi2type = 0;
-
-    switch(event->any.type)
-    {
-        case ET_Motion:         xi2type = XI_Motion;           break;
-        case ET_ButtonPress:    xi2type = XI_ButtonPress;      break;
-        case ET_ButtonRelease:  xi2type = XI_ButtonRelease;    break;
-        case ET_KeyPress:       xi2type = XI_KeyPress;         break;
-        case ET_KeyRelease:     xi2type = XI_KeyRelease;       break;
-        case ET_Enter:          xi2type = XI_Enter;            break;
-        case ET_Leave:          xi2type = XI_Leave;            break;
-        case ET_Hierarchy:      xi2type = XI_HierarchyChanged; break;
-        case ET_DeviceChanged:  xi2type = XI_DeviceChanged;    break;
-        case ET_RawKeyPress:    xi2type = XI_RawKeyPress;      break;
-        case ET_RawKeyRelease:  xi2type = XI_RawKeyRelease;    break;
-        case ET_RawButtonPress: xi2type = XI_RawButtonPress;   break;
-        case ET_RawButtonRelease: xi2type = XI_RawButtonRelease; break;
-        case ET_RawMotion:      xi2type = XI_RawMotion;        break;
-        case ET_FocusIn:        xi2type = XI_FocusIn;          break;
-        case ET_FocusOut:       xi2type = XI_FocusOut;         break;
-        default:
-            break;
-    }
-    return xi2type;
-}
+/*
+ * Copyright © 2009 Red Hat, Inc.
+ *
+ * Permission is hereby granted, free of charge, to any person obtaining a
+ * copy of this software and associated documentation files (the "Software"),
+ * to deal in the Software without restriction, including without limitation
+ * the rights to use, copy, modify, merge, publish, distribute, sublicense,
+ * and/or sell copies of the Software, and to permit persons to whom the
+ * Software is furnished to do so, subject to the following conditions:
+ *
+ * The above copyright notice and this permission notice (including the next
+ * paragraph) shall be included in all copies or substantial portions of the
+ * Software.
+ *
+ * THE SOFTWARE IS PROVIDED "AS IS", WITHOUT WARRANTY OF ANY KIND, EXPRESS OR
+ * IMPLIED, INCLUDING BUT NOT LIMITED TO THE WARRANTIES OF MERCHANTABILITY,
+ * FITNESS FOR A PARTICULAR PURPOSE AND NONINFRINGEMENT.  IN NO EVENT SHALL
+ * THE AUTHORS OR COPYRIGHT HOLDERS BE LIABLE FOR ANY CLAIM, DAMAGES OR OTHER
+ * LIABILITY, WHETHER IN AN ACTION OF CONTRACT, TORT OR OTHERWISE, ARISING
+ * FROM, OUT OF OR IN CONNECTION WITH THE SOFTWARE OR THE USE OR OTHER
+ * DEALINGS IN THE SOFTWARE.
+ *
+ */
+
+/**
+ * @file eventconvert.c
+ * This file contains event conversion routines from InternalEvent to the
+ * matching protocol events.
+ */
+
+#ifdef HAVE_DIX_CONFIG_H
+#include <dix-config.h>
+#endif
+
+#include <stdint.h>
+#include <X11/X.h>
+#include <X11/extensions/XIproto.h>
+#include <X11/extensions/XI2proto.h>
+#include <X11/extensions/XI.h>
+#include <X11/extensions/XI2.h>
+
+#include "dix.h"
+#include "inputstr.h"
+#include "misc.h"
+#include "eventstr.h"
+#include "exglobals.h"
+#include "eventconvert.h"
+#include "xiquerydevice.h"
+#include "xkbsrv.h"
+
+
+static int countValuators(DeviceEvent *ev, int *first);
+static int getValuatorEvents(DeviceEvent *ev, deviceValuator *xv);
+static int eventToKeyButtonPointer(DeviceEvent *ev, xEvent **xi, int *count);
+static int eventToDeviceChanged(DeviceChangedEvent *ev, xEvent **dcce);
+static int eventToDeviceEvent(DeviceEvent *ev, xEvent **xi);
+static int eventToRawEvent(RawDeviceEvent *ev, xEvent **xi);
+
+/* Do not use, read comments below */
+BOOL EventIsKeyRepeat(xEvent *event);
+
+/**
+ * Hack to allow detectable autorepeat for core and XI1 events.
+ * The sequence number is unused until we send to the client and can be
+ * misused to store data. More or less, anyway.
+ *
+ * Do not use this. It may change any time without warning, eat your babies
+ * and piss on your cat.
+ */
+static void
+EventSetKeyRepeatFlag(xEvent *event, BOOL on)
+{
+    event->u.u.sequenceNumber = on;
+}
+
+/**
+ * Check if the event was marked as a repeat event before.
+ * NOTE: This is a nasty hack and should NOT be used by anyone else but
+ * TryClientEvents.
+ */
+BOOL
+EventIsKeyRepeat(xEvent *event)
+{
+    return !!event->u.u.sequenceNumber;
+}
+
+/**
+ * Convert the given event to the respective core event.
+ *
+ * Return values:
+ * Success ... core contains the matching core event.
+ * BadValue .. One or more values in the internal event are invalid.
+ * BadMatch .. The event has no core equivalent.
+ *
+ * @param[in] event The event to convert into a core event.
+ * @param[in] core The memory location to store the core event at.
+ * @return Success or the matching error code.
+ */
+int
+EventToCore(InternalEvent *event, xEvent **core_out, int *count_out)
+{
+    xEvent *core = NULL;
+    int count = 0;
+    int ret = BadImplementation;
+
+    switch(event->any.type)
+    {
+        case ET_Motion:
+            {
+                DeviceEvent *e = &event->device_event;
+                /* Don't create core motion event if neither x nor y are
+                 * present */
+                if (!BitIsOn(e->valuators.mask, 0) &&
+                    !BitIsOn(e->valuators.mask, 1))
+                {
+                    ret = BadMatch;
+                    goto out;
+                }
+            }
+            /* fallthrough */
+        case ET_ButtonPress:
+        case ET_ButtonRelease:
+        case ET_KeyPress:
+        case ET_KeyRelease:
+            {
+                DeviceEvent *e = &event->device_event;
+
+                if (e->detail.key > 0xFF)
+                {
+                    ret = BadMatch;
+                    goto out;
+                }
+
+                core = calloc(1, sizeof(*core));
+                if (!core)
+                    return BadAlloc;
+                count = 1;
+                core->u.u.type = e->type - ET_KeyPress + KeyPress;
+                core->u.u.detail = e->detail.key & 0xFF;
+                core->u.keyButtonPointer.time = e->time;
+                core->u.keyButtonPointer.rootX = e->root_x;
+                core->u.keyButtonPointer.rootY = e->root_y;
+                core->u.keyButtonPointer.state = e->corestate;
+                core->u.keyButtonPointer.root = e->root;
+                EventSetKeyRepeatFlag(core,
+                                      (e->type == ET_KeyPress &&
+                                       e->key_repeat));
+                ret = Success;
+            }
+            break;
+        case ET_ProximityIn:
+        case ET_ProximityOut:
+        case ET_RawKeyPress:
+        case ET_RawKeyRelease:
+        case ET_RawButtonPress:
+        case ET_RawButtonRelease:
+        case ET_RawMotion:
+            ret = BadMatch;
+            goto out;
+        default:
+            /* XXX: */
+            ErrorF("[dix] EventToCore: Not implemented yet \n");
+            ret = BadImplementation;
+    }
+
+out:
+    *core_out = core;
+    *count_out = count;
+    return ret;
+}
+
+/**
+ * Convert the given event to the respective XI 1.x event and store it in
+ * xi. xi is allocated on demand and must be freed by the caller.
+ * count returns the number of events in xi. If count is 1, and the type of
+ * xi is GenericEvent, then xi may be larger than 32 bytes.
+ *
+ * Return values:
+ * Success ... core contains the matching core event.
+ * BadValue .. One or more values in the internal event are invalid.
+ * BadMatch .. The event has no XI equivalent.
+ *
+ * @param[in] ev The event to convert into an XI 1 event.
+ * @param[out] xi Future memory location for the XI event.
+ * @param[out] count Number of elements in xi.
+ *
+ * @return Success or the error code.
+ */
+int
+EventToXI(InternalEvent *ev, xEvent **xi, int *count)
+{
+    switch (ev->any.type)
+    {
+        case ET_Motion:
+        case ET_ButtonPress:
+        case ET_ButtonRelease:
+        case ET_KeyPress:
+        case ET_KeyRelease:
+        case ET_ProximityIn:
+        case ET_ProximityOut:
+            return eventToKeyButtonPointer(&ev->device_event, xi, count);
+        case ET_DeviceChanged:
+        case ET_RawKeyPress:
+        case ET_RawKeyRelease:
+        case ET_RawButtonPress:
+        case ET_RawButtonRelease:
+        case ET_RawMotion:
+            *count = 0;
+            *xi = NULL;
+            return BadMatch;
+        default:
+            break;
+    }
+
+    ErrorF("[dix] EventToXI: Not implemented for %d \n", ev->any.type);
+    return BadImplementation;
+}
+
+/**
+ * Convert the given event to the respective XI 2.x event and store it in xi.
+ * xi is allocated on demand and must be freed by the caller.
+ *
+ * Return values:
+ * Success ... core contains the matching core event.
+ * BadValue .. One or more values in the internal event are invalid.
+ * BadMatch .. The event has no XI2 equivalent.
+ *
+ * @param[in] ev The event to convert into an XI2 event
+ * @param[out] xi Future memory location for the XI2 event.
+ *
+ * @return Success or the error code.
+ */
+int
+EventToXI2(InternalEvent *ev, xEvent **xi)
+{
+    switch (ev->any.type)
+    {
+        /* Enter/FocusIn are for grabs. We don't need an actual event, since
+         * the real events delivered are triggered elsewhere */
+        case ET_Enter:
+        case ET_FocusIn:
+            *xi = NULL;
+            return Success;
+        case ET_Motion:
+        case ET_ButtonPress:
+        case ET_ButtonRelease:
+        case ET_KeyPress:
+        case ET_KeyRelease:
+            return eventToDeviceEvent(&ev->device_event, xi);
+        case ET_ProximityIn:
+        case ET_ProximityOut:
+            *xi = NULL;
+            return BadMatch;
+        case ET_DeviceChanged:
+            return eventToDeviceChanged(&ev->changed_event, xi);
+        case ET_RawKeyPress:
+        case ET_RawKeyRelease:
+        case ET_RawButtonPress:
+        case ET_RawButtonRelease:
+        case ET_RawMotion:
+            return eventToRawEvent(&ev->raw_event, xi);
+        default:
+            break;
+    }
+
+    ErrorF("[dix] EventToXI2: Not implemented for %d \n", ev->any.type);
+    return BadImplementation;
+}
+
+static int
+eventToKeyButtonPointer(DeviceEvent *ev, xEvent **xi, int *count)
+{
+    int num_events;
+    int first; /* dummy */
+    deviceKeyButtonPointer *kbp;
+
+    /* Sorry, XI 1.x protocol restrictions. */
+    if (ev->detail.button > 0xFF || ev->deviceid >= 0x80)
+    {
+        *count = 0;
+        return Success;
+    }
+
+    num_events = (countValuators(ev, &first) + 5)/6; /* valuator ev */
+    if (num_events <= 0)
+    {
+        switch (ev->type)
+        {
+            case ET_KeyPress:
+            case ET_KeyRelease:
+            case ET_ButtonPress:
+            case ET_ButtonRelease:
+                /* no axes is ok */
+                break;
+            case ET_Motion:
+            case ET_ProximityIn:
+            case ET_ProximityOut:
+                *count = 0;
+                return BadMatch;
+	    default:
+		*count = 0;
+		return BadImplementation;
+        }
+    }
+
+    num_events++; /* the actual event event */
+
+    *xi = calloc(num_events, sizeof(xEvent));
+    if (!(*xi))
+    {
+        return BadAlloc;
+    }
+
+    kbp           = (deviceKeyButtonPointer*)(*xi);
+    kbp->detail   = ev->detail.button;
+    kbp->time     = ev->time;
+    kbp->root     = ev->root;
+    kbp->root_x   = ev->root_x;
+    kbp->root_y   = ev->root_y;
+    kbp->deviceid = ev->deviceid;
+    kbp->state    = ev->corestate;
+    EventSetKeyRepeatFlag((xEvent*)kbp,
+                          (ev->type == ET_KeyPress && ev->key_repeat));
+
+    if (num_events > 1)
+        kbp->deviceid |= MORE_EVENTS;
+
+    switch(ev->type)
+    {
+        case ET_Motion:        kbp->type = DeviceMotionNotify;  break;
+        case ET_ButtonPress:   kbp->type = DeviceButtonPress;   break;
+        case ET_ButtonRelease: kbp->type = DeviceButtonRelease; break;
+        case ET_KeyPress:      kbp->type = DeviceKeyPress;      break;
+        case ET_KeyRelease:    kbp->type = DeviceKeyRelease;    break;
+        case ET_ProximityIn:   kbp->type = ProximityIn;         break;
+        case ET_ProximityOut:  kbp->type = ProximityOut;        break;
+        default:
+            break;
+    }
+
+    if (num_events > 1)
+    {
+        getValuatorEvents(ev, (deviceValuator*)(kbp + 1));
+    }
+
+    *count = num_events;
+    return Success;
+}
+
+
+/**
+ * Set first to the first valuator in the event ev and return the number of
+ * valuators from first to the last set valuator.
+ */
+static int
+countValuators(DeviceEvent *ev, int *first)
+{
+    int first_valuator = -1, last_valuator = -1, num_valuators = 0;
+    int i;
+
+    for (i = 0; i < sizeof(ev->valuators.mask) * 8; i++)
+    {
+        if (BitIsOn(ev->valuators.mask, i))
+        {
+            if (first_valuator == -1)
+                first_valuator = i;
+            last_valuator = i;
+        }
+    }
+
+    if (first_valuator != -1)
+    {
+        num_valuators = last_valuator - first_valuator + 1;
+        *first = first_valuator;
+    }
+
+    return num_valuators;
+}
+
+static int
+getValuatorEvents(DeviceEvent *ev, deviceValuator *xv)
+{
+    int i;
+    int state = 0;
+    int first_valuator, num_valuators;
+
+
+    num_valuators = countValuators(ev, &first_valuator);
+    if (num_valuators > 0)
+    {
+        DeviceIntPtr dev = NULL;
+        dixLookupDevice(&dev, ev->deviceid, serverClient, DixUseAccess);
+        /* State needs to be assembled BEFORE the device is updated. */
+        state = (dev && dev->key) ? XkbStateFieldFromRec(&dev->key->xkbInfo->state) : 0;
+        state |= (dev && dev->button) ? (dev->button->state) : 0;
+    }
+
+    /* FIXME: non-continuous valuator data in internal events*/
+    for (i = 0; i < num_valuators; i += 6, xv++) {
+        xv->type = DeviceValuator;
+        xv->first_valuator = first_valuator + i;
+        xv->num_valuators = ((num_valuators - i) > 6) ? 6 : (num_valuators - i);
+        xv->deviceid = ev->deviceid;
+        xv->device_state = state;
+        switch (xv->num_valuators) {
+        case 6:
+            xv->valuator5 = ev->valuators.data[xv->first_valuator + 5];
+        case 5:
+            xv->valuator4 = ev->valuators.data[xv->first_valuator + 4];
+        case 4:
+            xv->valuator3 = ev->valuators.data[xv->first_valuator + 3];
+        case 3:
+            xv->valuator2 = ev->valuators.data[xv->first_valuator + 2];
+        case 2:
+            xv->valuator1 = ev->valuators.data[xv->first_valuator + 1];
+        case 1:
+            xv->valuator0 = ev->valuators.data[xv->first_valuator + 0];
+        }
+
+        if (i + 6 < num_valuators)
+            xv->deviceid |= MORE_EVENTS;
+    }
+
+    return (num_valuators + 5) / 6;
+}
+
+
+static int
+appendKeyInfo(DeviceChangedEvent *dce, xXIKeyInfo* info)
+{
+    uint32_t *kc;
+    int i;
+
+    info->type = XIKeyClass;
+    info->num_keycodes = dce->keys.max_keycode - dce->keys.min_keycode + 1;
+    info->length = sizeof(xXIKeyInfo)/4 + info->num_keycodes;
+    info->sourceid = dce->sourceid;
+
+    kc = (uint32_t*)&info[1];
+    for (i = 0; i < info->num_keycodes; i++)
+        *kc++ = i + dce->keys.min_keycode;
+
+    return info->length * 4;
+}
+
+static int
+appendButtonInfo(DeviceChangedEvent *dce, xXIButtonInfo *info)
+{
+    unsigned char *bits;
+    int mask_len;
+
+    mask_len = bytes_to_int32(bits_to_bytes(dce->buttons.num_buttons));
+
+    info->type = XIButtonClass;
+    info->num_buttons = dce->buttons.num_buttons;
+    info->length = bytes_to_int32(sizeof(xXIButtonInfo)) +
+                   info->num_buttons + mask_len;
+    info->sourceid = dce->sourceid;
+
+    bits = (unsigned char*)&info[1];
+    memset(bits, 0, mask_len * 4);
+    /* FIXME: is_down? */
+
+    bits += mask_len * 4;
+    memcpy(bits, dce->buttons.names, dce->buttons.num_buttons * sizeof(Atom));
+
+    return info->length * 4;
+}
+
+static int
+appendValuatorInfo(DeviceChangedEvent *dce, xXIValuatorInfo *info, int axisnumber)
+{
+    info->type = XIValuatorClass;
+    info->length = sizeof(xXIValuatorInfo)/4;
+    info->label = dce->valuators[axisnumber].name;
+    info->min.integral = dce->valuators[axisnumber].min;
+    info->min.frac = 0;
+    info->max.integral = dce->valuators[axisnumber].max;
+    info->max.frac = 0;
+    /* FIXME: value */
+    info->value.integral = 0;
+    info->value.frac = 0;
+    info->resolution = dce->valuators[axisnumber].resolution;
+    info->number = axisnumber;
+    info->mode = dce->valuators[axisnumber].mode;
+    info->sourceid = dce->sourceid;
+
+    return info->length * 4;
+}
+
+static int
+eventToDeviceChanged(DeviceChangedEvent *dce, xEvent **xi)
+{
+    xXIDeviceChangedEvent *dcce;
+    int len = sizeof(xXIDeviceChangedEvent);
+    int nkeys;
+    char *ptr;
+
+    if (dce->buttons.num_buttons)
+    {
+        len += sizeof(xXIButtonInfo);
+        len += dce->buttons.num_buttons * sizeof(Atom); /* button names */
+        len += pad_to_int32(bits_to_bytes(dce->buttons.num_buttons));
+    }
+    if (dce->num_valuators)
+        len += sizeof(xXIValuatorInfo) * dce->num_valuators;
+
+    nkeys = (dce->keys.max_keycode > 0) ?
+                dce->keys.max_keycode - dce->keys.min_keycode + 1 : 0;
+    if (nkeys > 0)
+    {
+        len += sizeof(xXIKeyInfo);
+        len += sizeof(CARD32) * nkeys; /* keycodes */
+    }
+
+    dcce = calloc(1, len);
+    if (!dcce)
+    {
+        ErrorF("[Xi] BadAlloc in SendDeviceChangedEvent.\n");
+        return BadAlloc;
+    }
+
+    dcce->type         = GenericEvent;
+    dcce->extension    = IReqCode;
+    dcce->evtype       = XI_DeviceChanged;
+    dcce->time         = dce->time;
+    dcce->deviceid     = dce->deviceid;
+    dcce->sourceid     = dce->sourceid;
+    dcce->reason       = (dce->flags & DEVCHANGE_DEVICE_CHANGE) ? XIDeviceChange : XISlaveSwitch;
+    dcce->num_classes  = 0;
+    dcce->length = bytes_to_int32(len - sizeof(xEvent));
+
+    ptr = (char*)&dcce[1];
+    if (dce->buttons.num_buttons)
+    {
+        dcce->num_classes++;
+        ptr += appendButtonInfo(dce, (xXIButtonInfo*)ptr);
+    }
+
+    if (nkeys)
+    {
+        dcce->num_classes++;
+        ptr += appendKeyInfo(dce, (xXIKeyInfo*)ptr);
+    }
+
+    if (dce->num_valuators)
+    {
+        int i;
+
+        dcce->num_classes += dce->num_valuators;
+        for (i = 0; i < dce->num_valuators; i++)
+            ptr += appendValuatorInfo(dce, (xXIValuatorInfo*)ptr, i);
+    }
+
+    *xi = (xEvent*)dcce;
+
+    return Success;
+}
+
+static int count_bits(unsigned char* ptr, int len)
+{
+    int bits = 0;
+    unsigned int i;
+    unsigned char x;
+
+    for (i = 0; i < len; i++)
+    {
+        x = ptr[i];
+        while(x > 0)
+        {
+            bits += (x & 0x1);
+            x >>= 1;
+        }
+    }
+    return bits;
+}
+
+static int
+eventToDeviceEvent(DeviceEvent *ev, xEvent **xi)
+{
+    int len = sizeof(xXIDeviceEvent);
+    xXIDeviceEvent *xde;
+    int i, btlen, vallen;
+    char *ptr;
+    FP3232 *axisval;
+
+    /* FIXME: this should just send the buttons we have, not MAX_BUTTONs. Same
+     * with MAX_VALUATORS below */
+    /* btlen is in 4 byte units */
+    btlen = bytes_to_int32(bits_to_bytes(MAX_BUTTONS));
+    len += btlen * 4; /* buttonmask len */
+
+
+    vallen = count_bits(ev->valuators.mask, sizeof(ev->valuators.mask)/sizeof(ev->valuators.mask[0]));
+    len += vallen * 2 * sizeof(uint32_t); /* axisvalues */
+    vallen = bytes_to_int32(bits_to_bytes(MAX_VALUATORS));
+    len += vallen * 4; /* valuators mask */
+
+    *xi = calloc(1, len);
+    xde = (xXIDeviceEvent*)*xi;
+    xde->type           = GenericEvent;
+    xde->extension      = IReqCode;
+    xde->evtype         = GetXI2Type((InternalEvent*)ev);
+    xde->time           = ev->time;
+    xde->length         = bytes_to_int32(len - sizeof(xEvent));
+    xde->detail         = ev->detail.button;
+    xde->root           = ev->root;
+    xde->buttons_len    = btlen;
+    xde->valuators_len  = vallen;
+    xde->deviceid       = ev->deviceid;
+    xde->sourceid       = ev->sourceid;
+    xde->root_x         = FP1616(ev->root_x, ev->root_x_frac);
+    xde->root_y         = FP1616(ev->root_y, ev->root_y_frac);
+
+    if (ev->key_repeat)
+        xde->flags      |= XIKeyRepeat;
+
+    xde->mods.base_mods         = ev->mods.base;
+    xde->mods.latched_mods      = ev->mods.latched;
+    xde->mods.locked_mods       = ev->mods.locked;
+    xde->mods.effective_mods    = ev->mods.effective;
+
+    xde->group.base_group       = ev->group.base;
+    xde->group.latched_group    = ev->group.latched;
+    xde->group.locked_group     = ev->group.locked;
+    xde->group.effective_group  = ev->group.effective;
+
+    ptr = (char*)&xde[1];
+    for (i = 0; i < sizeof(ev->buttons) * 8; i++)
+    {
+        if (BitIsOn(ev->buttons, i))
+            SetBit(ptr, i);
+    }
+
+    ptr += xde->buttons_len * 4;
+    axisval = (FP3232*)(ptr + xde->valuators_len * 4);
+    for (i = 0; i < sizeof(ev->valuators.mask) * 8; i++)
+    {
+        if (BitIsOn(ev->valuators.mask, i))
+        {
+            SetBit(ptr, i);
+            axisval->integral = ev->valuators.data[i];
+            axisval->frac = ev->valuators.data_frac[i];
+            axisval++;
+        }
+    }
+
+    return Success;
+}
+
+static int
+eventToRawEvent(RawDeviceEvent *ev, xEvent **xi)
+{
+    xXIRawEvent* raw;
+    int vallen, nvals;
+    int i, len = sizeof(xXIRawEvent);
+    char *ptr;
+    FP3232 *axisval;
+
+    nvals = count_bits(ev->valuators.mask, sizeof(ev->valuators.mask));
+    len += nvals * sizeof(FP3232) * 2; /* 8 byte per valuator, once
+                                    raw, once processed */
+    vallen = bytes_to_int32(bits_to_bytes(MAX_VALUATORS));
+    len += vallen * 4; /* valuators mask */
+
+    *xi = calloc(1, len);
+    raw = (xXIRawEvent*)*xi;
+    raw->type           = GenericEvent;
+    raw->extension      = IReqCode;
+    raw->evtype         = GetXI2Type((InternalEvent*)ev);
+    raw->time           = ev->time;
+    raw->length         = bytes_to_int32(len - sizeof(xEvent));
+    raw->detail         = ev->detail.button;
+    raw->deviceid       = ev->deviceid;
+    raw->valuators_len  = vallen;
+
+    ptr = (char*)&raw[1];
+    axisval = (FP3232*)(ptr + raw->valuators_len * 4);
+    for (i = 0; i < sizeof(ev->valuators.mask) * 8; i++)
+    {
+        if (BitIsOn(ev->valuators.mask, i))
+        {
+            SetBit(ptr, i);
+            axisval->integral = ev->valuators.data[i];
+            axisval->frac = ev->valuators.data_frac[i];
+            (axisval + nvals)->integral = ev->valuators.data_raw[i];
+            (axisval + nvals)->frac = ev->valuators.data_raw_frac[i];
+            axisval++;
+        }
+    }
+
+    return Success;
+}
+
+/**
+ * Return the corresponding core type for the given event or 0 if no core
+ * equivalent exists.
+ */
+int
+GetCoreType(InternalEvent *event)
+{
+    int coretype = 0;
+    switch(event->any.type)
+    {
+        case ET_Motion:         coretype = MotionNotify;  break;
+        case ET_ButtonPress:    coretype = ButtonPress;   break;
+        case ET_ButtonRelease:  coretype = ButtonRelease; break;
+        case ET_KeyPress:       coretype = KeyPress;      break;
+        case ET_KeyRelease:     coretype = KeyRelease;    break;
+        default:
+            break;
+    }
+    return coretype;
+}
+
+/**
+ * Return the corresponding XI 1.x type for the given event or 0 if no
+ * equivalent exists.
+ */
+int
+GetXIType(InternalEvent *event)
+{
+    int xitype = 0;
+    switch(event->any.type)
+    {
+        case ET_Motion:         xitype = DeviceMotionNotify;  break;
+        case ET_ButtonPress:    xitype = DeviceButtonPress;   break;
+        case ET_ButtonRelease:  xitype = DeviceButtonRelease; break;
+        case ET_KeyPress:       xitype = DeviceKeyPress;      break;
+        case ET_KeyRelease:     xitype = DeviceKeyRelease;    break;
+        case ET_ProximityIn:    xitype = ProximityIn;         break;
+        case ET_ProximityOut:   xitype = ProximityOut;        break;
+        default:
+            break;
+    }
+    return xitype;
+}
+
+/**
+ * Return the corresponding XI 2.x type for the given event or 0 if no
+ * equivalent exists.
+ */
+int
+GetXI2Type(InternalEvent *event)
+{
+    int xi2type = 0;
+
+    switch(event->any.type)
+    {
+        case ET_Motion:         xi2type = XI_Motion;           break;
+        case ET_ButtonPress:    xi2type = XI_ButtonPress;      break;
+        case ET_ButtonRelease:  xi2type = XI_ButtonRelease;    break;
+        case ET_KeyPress:       xi2type = XI_KeyPress;         break;
+        case ET_KeyRelease:     xi2type = XI_KeyRelease;       break;
+        case ET_Enter:          xi2type = XI_Enter;            break;
+        case ET_Leave:          xi2type = XI_Leave;            break;
+        case ET_Hierarchy:      xi2type = XI_HierarchyChanged; break;
+        case ET_DeviceChanged:  xi2type = XI_DeviceChanged;    break;
+        case ET_RawKeyPress:    xi2type = XI_RawKeyPress;      break;
+        case ET_RawKeyRelease:  xi2type = XI_RawKeyRelease;    break;
+        case ET_RawButtonPress: xi2type = XI_RawButtonPress;   break;
+        case ET_RawButtonRelease: xi2type = XI_RawButtonRelease; break;
+        case ET_RawMotion:      xi2type = XI_RawMotion;        break;
+        case ET_FocusIn:        xi2type = XI_FocusIn;          break;
+        case ET_FocusOut:       xi2type = XI_FocusOut;         break;
+        default:
+            break;
+    }
+    return xi2type;
+}