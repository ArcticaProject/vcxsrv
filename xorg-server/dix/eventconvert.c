--- conflicted
+++ resolved
@@ -109,71 +109,11 @@
     switch (event->any.type) {
     case ET_Motion:
     {
-<<<<<<< HEAD
-        case ET_Motion:
-            {
-                DeviceEvent *e = &event->device_event;
-                /* Don't create core motion event if neither x nor y are
-                 * present */
-                if (!BitIsOn(e->valuators.mask, 0) &&
-                    !BitIsOn(e->valuators.mask, 1))
-                {
-                    ret = BadMatch;
-                    goto out;
-                }
-            }
-            /* fallthrough */
-        case ET_ButtonPress:
-        case ET_ButtonRelease:
-        case ET_KeyPress:
-        case ET_KeyRelease:
-            {
-                DeviceEvent *e = &event->device_event;
-
-                if (e->detail.key > 0xFF)
-                {
-                    ret = BadMatch;
-                    goto out;
-                }
-
-                core = calloc(1, sizeof(*core));
-                if (!core)
-                    return BadAlloc;
-                count = 1;
-                core->u.u.type = e->type - ET_KeyPress + KeyPress;
-                core->u.u.detail = e->detail.key & 0xFF;
-                core->u.keyButtonPointer.time = e->time;
-                core->u.keyButtonPointer.rootX = e->root_x;
-                core->u.keyButtonPointer.rootY = e->root_y;
-                core->u.keyButtonPointer.state = e->corestate&0xffff;
-                core->u.keyButtonPointer.root = e->root;
-                EventSetKeyRepeatFlag(core,
-                                      (e->type == ET_KeyPress &&
-                                       e->key_repeat));
-                ret = Success;
-            }
-            break;
-        case ET_ProximityIn:
-        case ET_ProximityOut:
-        case ET_RawKeyPress:
-        case ET_RawKeyRelease:
-        case ET_RawButtonPress:
-        case ET_RawButtonRelease:
-        case ET_RawMotion:
-        case ET_RawTouchBegin:
-        case ET_RawTouchUpdate:
-        case ET_RawTouchEnd:
-        case ET_TouchBegin:
-        case ET_TouchUpdate:
-        case ET_TouchEnd:
-        case ET_TouchOwnership:
-=======
         DeviceEvent *e = &event->device_event;
 
         /* Don't create core motion event if neither x nor y are
          * present */
         if (!BitIsOn(e->valuators.mask, 0) && !BitIsOn(e->valuators.mask, 1)) {
->>>>>>> 0f834b91
             ret = BadMatch;
             goto out;
         }
@@ -200,7 +140,7 @@
         core->u.keyButtonPointer.time = e->time;
         core->u.keyButtonPointer.rootX = e->root_x;
         core->u.keyButtonPointer.rootY = e->root_y;
-        core->u.keyButtonPointer.state = e->corestate;
+        core->u.keyButtonPointer.state = e->corestate&0xffff;
         core->u.keyButtonPointer.root = e->root;
         EventSetKeyRepeatFlag(core, (e->type == ET_KeyPress && e->key_repeat));
         ret = Success;
