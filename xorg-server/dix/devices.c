/************************************************************

Copyright 1987, 1998  The Open Group

Permission to use, copy, modify, distribute, and sell this software and its
documentation for any purpose is hereby granted without fee, provided that
the above copyright notice appear in all copies and that both that
copyright notice and this permission notice appear in supporting
documentation.

The above copyright notice and this permission notice shall be included in
all copies or substantial portions of the Software.

THE SOFTWARE IS PROVIDED "AS IS", WITHOUT WARRANTY OF ANY KIND, EXPRESS OR
IMPLIED, INCLUDING BUT NOT LIMITED TO THE WARRANTIES OF MERCHANTABILITY,
FITNESS FOR A PARTICULAR PURPOSE AND NONINFRINGEMENT.  IN NO EVENT SHALL THE
OPEN GROUP BE LIABLE FOR ANY CLAIM, DAMAGES OR OTHER LIABILITY, WHETHER IN
AN ACTION OF CONTRACT, TORT OR OTHERWISE, ARISING FROM, OUT OF OR IN
CONNECTION WITH THE SOFTWARE OR THE USE OR OTHER DEALINGS IN THE SOFTWARE.

Except as contained in this notice, the name of The Open Group shall not be
used in advertising or otherwise to promote the sale, use or other dealings
in this Software without prior written authorization from The Open Group.

Copyright 1987 by Digital Equipment Corporation, Maynard, Massachusetts.

                        All Rights Reserved

Permission to use, copy, modify, and distribute this software and its
documentation for any purpose and without fee is hereby granted,
provided that the above copyright notice appear in all copies and that
both that copyright notice and this permission notice appear in
supporting documentation, and that the name of Digital not be
used in advertising or publicity pertaining to distribution of the
software without specific, written prior permission.

DIGITAL DISCLAIMS ALL WARRANTIES WITH REGARD TO THIS SOFTWARE, INCLUDING
ALL IMPLIED WARRANTIES OF MERCHANTABILITY AND FITNESS, IN NO EVENT SHALL
DIGITAL BE LIABLE FOR ANY SPECIAL, INDIRECT OR CONSEQUENTIAL DAMAGES OR
ANY DAMAGES WHATSOEVER RESULTING FROM LOSS OF USE, DATA OR PROFITS,
WHETHER IN AN ACTION OF CONTRACT, NEGLIGENCE OR OTHER TORTIOUS ACTION,
ARISING OUT OF OR IN CONNECTION WITH THE USE OR PERFORMANCE OF THIS
SOFTWARE.

********************************************************/

#ifdef HAVE_DIX_CONFIG_H
#include <dix-config.h>
#endif

#include <X11/X.h>
#include "misc.h"
#include "resource.h"
#include <X11/Xproto.h>
#include <X11/Xatom.h>
#include "windowstr.h"
#include "inputstr.h"
#include "scrnintstr.h"
#include "cursorstr.h"
#include "dixstruct.h"
#include "ptrveloc.h"
#include "site.h"
#include "xkbsrv.h"
#include "privates.h"
#include "xace.h"
#include "mi.h"

#include "dispatch.h"
#include "swaprep.h"
#include "dixevents.h"
#include "mipointer.h"
#include "eventstr.h"
#include "dixgrabs.h"

#include <X11/extensions/XI.h>
#include <X11/extensions/XI2.h>
#include <X11/extensions/XIproto.h>
#include <math.h>
#include <pixman.h>
#include "exglobals.h"
#include "exevents.h"
#include "xiquerydevice.h"      /* for SizeDeviceClasses */
#include "xiproperty.h"
#include "enterleave.h"         /* for EnterWindow() */
#include "xserver-properties.h"
#include "xichangehierarchy.h"  /* For XISendDeviceHierarchyEvent */
#include "syncsrv.h"

#ifdef _MSC_VER
#define isfinite(val) _finite(val)
#endif

/** @file
 * This file handles input device-related stuff.
 */

static void RecalculateMasterButtons(DeviceIntPtr slave);

static void
DeviceSetTransform(DeviceIntPtr dev, float *transform)
{
    struct pixman_f_transform scale;
    double sx, sy;
    int x, y;

    /**
     * calculate combined transformation matrix:
     *
     * M = InvScale * Transform * Scale
     *
     * So we can later transform points using M * p
     *
     * Where:
     *  Scale scales coordinates into 0..1 range
     *  Transform is the user supplied (affine) transform
     *  InvScale scales coordinates back up into their native range
     */
    sx = dev->valuator->axes[0].max_value - dev->valuator->axes[0].min_value;
    sy = dev->valuator->axes[1].max_value - dev->valuator->axes[1].min_value;

    /* invscale */
    pixman_f_transform_init_scale(&scale, sx, sy);
    scale.m[0][2] = dev->valuator->axes[0].min_value;
    scale.m[1][2] = dev->valuator->axes[1].min_value;

    /* transform */
    for (y = 0; y < 3; y++)
        for (x = 0; x < 3; x++)
            dev->transform.m[y][x] = *transform++;

    pixman_f_transform_multiply(&dev->transform, &scale, &dev->transform);

    /* scale */
    pixman_f_transform_init_scale(&scale, 1.0 / sx, 1.0 / sy);
    scale.m[0][2] = -dev->valuator->axes[0].min_value / sx;
    scale.m[1][2] = -dev->valuator->axes[1].min_value / sy;

    pixman_f_transform_multiply(&dev->transform, &dev->transform, &scale);
}

/**
 * DIX property handler.
 */
static int
DeviceSetProperty(DeviceIntPtr dev, Atom property, XIPropertyValuePtr prop,
                  BOOL checkonly)
{
    if (property == XIGetKnownProperty(XI_PROP_ENABLED)) {
        if (prop->format != 8 || prop->type != XA_INTEGER || prop->size != 1)
            return BadValue;

        /* Don't allow disabling of VCP/VCK */
        if ((dev == inputInfo.pointer ||dev ==
             inputInfo.keyboard) &&!(*(CARD8 *) prop->data))
            return BadAccess;

        if (!checkonly) {
            if ((*((CARD8 *) prop->data)) && !dev->enabled)
                EnableDevice(dev, TRUE);
            else if (!(*((CARD8 *) prop->data)) && dev->enabled)
                DisableDevice(dev, TRUE);
        }
    }
    else if (property == XIGetKnownProperty(XI_PROP_TRANSFORM)) {
        float *f = (float *) prop->data;
        int i;

        if (prop->format != 32 || prop->size != 9 ||
            prop->type != XIGetKnownProperty(XATOM_FLOAT))
            return BadValue;

        for (i = 0; i < 9; i++)
            if (!isfinite(f[i]))
                return BadValue;

        if (!checkonly)
            DeviceSetTransform(dev, f);
    }

    return Success;
}

/* Pair the keyboard to the pointer device. Keyboard events will follow the
 * pointer sprite. Only applicable for master devices.
 */
static int
PairDevices(DeviceIntPtr ptr, DeviceIntPtr kbd)
{
    if (!ptr)
        return BadDevice;

    /* Don't allow pairing for slave devices */
    if (!IsMaster(ptr) || !IsMaster(kbd))
        return BadDevice;

    if (ptr->spriteInfo->paired)
        return BadDevice;

    if (kbd->spriteInfo->spriteOwner) {
        free(kbd->spriteInfo->sprite);
        kbd->spriteInfo->sprite = NULL;
        kbd->spriteInfo->spriteOwner = FALSE;
    }

    kbd->spriteInfo->sprite = ptr->spriteInfo->sprite;
    kbd->spriteInfo->paired = ptr;
    ptr->spriteInfo->paired = kbd;
    return Success;
}

/**
 * Find and return the next unpaired MD pointer device.
 */
static DeviceIntPtr
NextFreePointerDevice(void)
{
    DeviceIntPtr dev;

    for (dev = inputInfo.devices; dev; dev = dev->next)
        if (IsMaster(dev) &&
            dev->spriteInfo->spriteOwner && !dev->spriteInfo->paired)
            return dev;
    return NULL;
}

/**
 * Create a new input device and init it to sane values. The device is added
 * to the server's off_devices list.
 *
 * @param deviceProc Callback for device control function (switch dev on/off).
 * @return The newly created device.
 */
DeviceIntPtr
AddInputDevice(ClientPtr client, DeviceProc deviceProc, Bool autoStart)
{
    DeviceIntPtr dev, *prev;    /* not a typo */
    DeviceIntPtr devtmp;
    int devid;
    char devind[MAXDEVICES];
    BOOL enabled;
    float transform[9];

    /* Find next available id, 0 and 1 are reserved */
    memset(devind, 0, sizeof(char) * MAXDEVICES);
    for (devtmp = inputInfo.devices; devtmp; devtmp = devtmp->next)
        devind[devtmp->id]++;
    for (devtmp = inputInfo.off_devices; devtmp; devtmp = devtmp->next)
        devind[devtmp->id]++;
    for (devid = 2; devid < MAXDEVICES && devind[devid]; devid++);

    if (devid >= MAXDEVICES)
        return (DeviceIntPtr) NULL;
    dev = calloc(1,
                 sizeof(DeviceIntRec) +
                 sizeof(SpriteInfoRec));
    if (!dev)
        return (DeviceIntPtr) NULL;

    if (!dixAllocatePrivates(&dev->devPrivates, PRIVATE_DEVICE)) {
        free(dev);
        return NULL;
    }

    if (!dev)
        return (DeviceIntPtr) NULL;

    dev->last.scroll = NULL;
    dev->last.touches = NULL;
    dev->id = devid;
    dev->public.processInputProc = ProcessOtherEvent;
    dev->public.realInputProc = ProcessOtherEvent;
    dev->public.enqueueInputProc = EnqueueEvent;
    dev->deviceProc = deviceProc;
    dev->startup = autoStart;

    /* device grab defaults */
    dev->deviceGrab.grabTime = currentTime;
    dev->deviceGrab.ActivateGrab = ActivateKeyboardGrab;
    dev->deviceGrab.DeactivateGrab = DeactivateKeyboardGrab;
    dev->deviceGrab.activeGrab = AllocGrab();
    dev->deviceGrab.sync.event = calloc(1, sizeof(DeviceEvent));

    XkbSetExtension(dev, ProcessKeyboardEvent);

    dev->coreEvents = TRUE;

    /* sprite defaults */
    dev->spriteInfo = (SpriteInfoPtr) & dev[1];

    /*  security creation/labeling check
     */
    if (XaceHook(XACE_DEVICE_ACCESS, client, dev, DixCreateAccess)) {
        dixFreePrivates(dev->devPrivates, PRIVATE_DEVICE);
        free(dev);
        return NULL;
    }

    inputInfo.numDevices++;

    for (prev = &inputInfo.off_devices; *prev; prev = &(*prev)->next);
    *prev = dev;
    dev->next = NULL;

    enabled = FALSE;
    XIChangeDeviceProperty(dev, XIGetKnownProperty(XI_PROP_ENABLED),
                           XA_INTEGER, 8, PropModeReplace, 1, &enabled, FALSE);
    XISetDevicePropertyDeletable(dev, XIGetKnownProperty(XI_PROP_ENABLED),
                                 FALSE);

    /* unity matrix */
    memset(transform, 0, sizeof(transform));
    transform[0] = transform[4] = transform[8] = 1.0f;

    XIChangeDeviceProperty(dev, XIGetKnownProperty(XI_PROP_TRANSFORM),
                           XIGetKnownProperty(XATOM_FLOAT), 32,
                           PropModeReplace, 9, transform, FALSE);
    XISetDevicePropertyDeletable(dev, XIGetKnownProperty(XI_PROP_TRANSFORM),
                                 FALSE);

    XIRegisterPropertyHandler(dev, DeviceSetProperty, NULL, NULL);

    return dev;
}

void
SendDevicePresenceEvent(int deviceid, int type)
{
    DeviceIntRec dummyDev;
    devicePresenceNotify ev;

    memset(&dummyDev, 0, sizeof(DeviceIntRec));
    ev.type = DevicePresenceNotify;
    ev.time = currentTime.milliseconds;
    ev.devchange = type;
    ev.deviceid = deviceid;
    dummyDev.id = XIAllDevices;
    SendEventToAllWindows(&dummyDev, DevicePresenceNotifyMask,
                          (xEvent *) &ev, 1);
}

/**
 * Enable the device through the driver, add the device to the device list.
 * Switch device ON through the driver and push it onto the global device
 * list. Initialize the DIX sprite or pair the device. All clients are
 * notified about the device being enabled.
 *
 * A master pointer device needs to be enabled before a master keyboard
 * device.
 *
 * @param The device to be enabled.
 * @param sendevent True if an XI2 event should be sent.
 * @return TRUE on success or FALSE otherwise.
 */
Bool
EnableDevice(DeviceIntPtr dev, BOOL sendevent)
{
    DeviceIntPtr *prev;
    int ret;
    DeviceIntPtr other;
    BOOL enabled;
    int flags[MAXDEVICES] = { 0 };

    for (prev = &inputInfo.off_devices;
         *prev && (*prev != dev); prev = &(*prev)->next);

    if (!dev->spriteInfo->sprite) {
        if (IsMaster(dev)) {
            /* Sprites appear on first root window, so we can hardcode it */
            if (dev->spriteInfo->spriteOwner) {
                InitializeSprite(dev, screenInfo.screens[0]->root);
                /* mode doesn't matter */
                EnterWindow(dev, screenInfo.screens[0]->root, NotifyAncestor);
            }
            else {
                other = NextFreePointerDevice();
                BUG_RETURN_VAL_MSG(other == NULL, FALSE,
                                   "[dix] cannot find pointer to pair with.\n");
                PairDevices(other, dev);
            }
        }
        else {
            if (dev->coreEvents)
                other = (IsPointerDevice(dev)) ? inputInfo.pointer :
                    inputInfo.keyboard;
            else
                other = NULL;   /* auto-float non-core devices */
            AttachDevice(NULL, dev, other);
        }
    }

    if ((*prev != dev) || !dev->inited ||
        ((ret = (*dev->deviceProc) (dev, DEVICE_ON)) != Success)) {
        ErrorF("[dix] couldn't enable device %d\n", dev->id);
        return FALSE;
    }
    dev->enabled = TRUE;
    *prev = dev->next;

    for (prev = &inputInfo.devices; *prev; prev = &(*prev)->next);
    *prev = dev;
    dev->next = NULL;

    enabled = TRUE;
    XIChangeDeviceProperty(dev, XIGetKnownProperty(XI_PROP_ENABLED),
                           XA_INTEGER, 8, PropModeReplace, 1, &enabled, TRUE);

    SendDevicePresenceEvent(dev->id, DeviceEnabled);
    if (sendevent) {
        flags[dev->id] |= XIDeviceEnabled;
        XISendDeviceHierarchyEvent(flags);
    }

    RecalculateMasterButtons(dev);

    /* initialise an idle timer for this device*/
    dev->idle_counter = SyncInitDeviceIdleTime(dev);

    return TRUE;
}


/**
 * Switch a device off through the driver and push it onto the off_devices
 * list. A device will not send events while disabled. All clients are
 * notified about the device being disabled.
 *
 * Master keyboard devices have to be disabled before master pointer devices
 * otherwise things turn bad.
 *
 * @param sendevent True if an XI2 event should be sent.
 * @return TRUE on success or FALSE otherwise.
 */
Bool
DisableDevice(DeviceIntPtr dev, BOOL sendevent)
{
    DeviceIntPtr *prev, other;
    BOOL enabled;
    int flags[MAXDEVICES] = { 0 };

    if (!dev->enabled)
        return TRUE;

    for (prev = &inputInfo.devices;
         *prev && (*prev != dev); prev = &(*prev)->next);
    if (*prev != dev)
        return FALSE;

    ReleaseButtonsAndKeys(dev);
    SyncRemoveDeviceIdleTime(dev->idle_counter);
    dev->idle_counter = NULL;

    /* float attached devices */
    if (IsMaster(dev)) {
        for (other = inputInfo.devices; other; other = other->next) {
            if (!IsMaster(other) && GetMaster(other, MASTER_ATTACHED) == dev) {
                AttachDevice(NULL, other, NULL);
                flags[other->id] |= XISlaveDetached;
            }
        }
    }
    else {
        for (other = inputInfo.devices; other; other = other->next) {
            if (IsMaster(other) && other->lastSlave == dev)
                other->lastSlave = NULL;
        }
    }

    if (IsMaster(dev) && dev->spriteInfo->sprite) {
        for (other = inputInfo.devices; other; other = other->next)
            if (other->spriteInfo->paired == dev && !other->spriteInfo->spriteOwner)
                DisableDevice(other, sendevent);
    }

    if (dev->spriteInfo->paired)
        dev->spriteInfo->paired = NULL;

    (void) (*dev->deviceProc) (dev, DEVICE_OFF);
    dev->enabled = FALSE;

    FreeSprite(dev);

    /* now that the device is disabled, we can reset the signal handler's
     * last.slave */
    OsBlockSignals();
    for (other = inputInfo.devices; other; other = other->next) {
        if (other->last.slave == dev)
            other->last.slave = NULL;
    }
    OsReleaseSignals();

    LeaveWindow(dev);
    SetFocusOut(dev);

    *prev = dev->next;
    dev->next = inputInfo.off_devices;
    inputInfo.off_devices = dev;

    enabled = FALSE;
    XIChangeDeviceProperty(dev, XIGetKnownProperty(XI_PROP_ENABLED),
                           XA_INTEGER, 8, PropModeReplace, 1, &enabled, TRUE);

    SendDevicePresenceEvent(dev->id, DeviceDisabled);
    if (sendevent) {
        flags[dev->id] = XIDeviceDisabled;
        XISendDeviceHierarchyEvent(flags);
    }

    RecalculateMasterButtons(dev);

    return TRUE;
}

void
DisableAllDevices(void)
{
    DeviceIntPtr dev, tmp;

    nt_list_for_each_entry_safe(dev, tmp, inputInfo.devices, next) {
        if (!IsMaster(dev))
            DisableDevice(dev, FALSE);
    }
    /* master keyboards need to be disabled first */
    nt_list_for_each_entry_safe(dev, tmp, inputInfo.devices, next) {
        if (dev->enabled && IsMaster(dev) && IsKeyboardDevice(dev))
            DisableDevice(dev, FALSE);
    }
    nt_list_for_each_entry_safe(dev, tmp, inputInfo.devices, next) {
        if (dev->enabled)
            DisableDevice(dev, FALSE);
    }
}

/**
 * Initialise a new device through the driver and tell all clients about the
 * new device.
 *
 * Must be called before EnableDevice.
 * The device will NOT send events until it is enabled!
 *
 * @param sendevent True if an XI2 event should be sent.
 * @return Success or an error code on failure.
 */
int
ActivateDevice(DeviceIntPtr dev, BOOL sendevent)
{
    int ret = Success;
    ScreenPtr pScreen = screenInfo.screens[0];

    if (!dev || !dev->deviceProc)
        return BadImplementation;

    ret = (*dev->deviceProc) (dev, DEVICE_INIT);
    dev->inited = (ret == Success);
    if (!dev->inited)
        return ret;

    /* Initialize memory for sprites. */
    if (IsMaster(dev) && dev->spriteInfo->spriteOwner)
        if (!pScreen->DeviceCursorInitialize(dev, pScreen))
            ret = BadAlloc;

    SendDevicePresenceEvent(dev->id, DeviceAdded);
    if (sendevent) {
        int flags[MAXDEVICES] = { 0 };
        flags[dev->id] = XISlaveAdded;
        XISendDeviceHierarchyEvent(flags);
    }
    return ret;
}

/**
 * Ring the bell.
 * The actual task of ringing the bell is the job of the DDX.
 */
static void
CoreKeyboardBell(int volume, DeviceIntPtr pDev, pointer arg, int something)
{
    KeybdCtrl *ctrl = arg;

    DDXRingBell(volume, ctrl->bell_pitch, ctrl->bell_duration);
}

static void
CoreKeyboardCtl(DeviceIntPtr pDev, KeybdCtrl * ctrl)
{
    return;
}

/**
 * Device control function for the Virtual Core Keyboard.
 */
int
CoreKeyboardProc(DeviceIntPtr pDev, int what)
{

    switch (what) {
    case DEVICE_INIT:
        if (!InitKeyboardDeviceStruct(pDev, NULL, CoreKeyboardBell,
                                      CoreKeyboardCtl)) {
            ErrorF("Keyboard initialization failed. This could be a missing "
                   "or incorrect setup of xkeyboard-config.\n");
            return BadValue;
        }
        return Success;

    case DEVICE_ON:
    case DEVICE_OFF:
        return Success;

    case DEVICE_CLOSE:
        return Success;
    }

    return BadMatch;
}

/**
 * Device control function for the Virtual Core Pointer.
 */
int
CorePointerProc(DeviceIntPtr pDev, int what)
{
#define NBUTTONS 10
#define NAXES 2
    BYTE map[NBUTTONS + 1];
    int i = 0;
    Atom btn_labels[NBUTTONS] = { 0 };
    Atom axes_labels[NAXES] = { 0 };
    ScreenPtr scr = screenInfo.screens[0];

    switch (what) {
    case DEVICE_INIT:
        for (i = 1; i <= NBUTTONS; i++)
            map[i] = i;

        btn_labels[0] = XIGetKnownProperty(BTN_LABEL_PROP_BTN_LEFT);
        btn_labels[1] = XIGetKnownProperty(BTN_LABEL_PROP_BTN_MIDDLE);
        btn_labels[2] = XIGetKnownProperty(BTN_LABEL_PROP_BTN_RIGHT);
        btn_labels[3] = XIGetKnownProperty(BTN_LABEL_PROP_BTN_WHEEL_UP);
        btn_labels[4] = XIGetKnownProperty(BTN_LABEL_PROP_BTN_WHEEL_DOWN);
        btn_labels[5] = XIGetKnownProperty(BTN_LABEL_PROP_BTN_HWHEEL_LEFT);
        btn_labels[6] = XIGetKnownProperty(BTN_LABEL_PROP_BTN_HWHEEL_RIGHT);
        /* don't know about the rest */

        axes_labels[0] = XIGetKnownProperty(AXIS_LABEL_PROP_REL_X);
        axes_labels[1] = XIGetKnownProperty(AXIS_LABEL_PROP_REL_Y);

        if (!InitPointerDeviceStruct
            ((DevicePtr) pDev, map, NBUTTONS, btn_labels,
             (PtrCtrlProcPtr) NoopDDA, GetMotionHistorySize(), NAXES,
             axes_labels)) {
            ErrorF("Could not initialize device '%s'. Out of memory.\n",
                   pDev->name);
            return BadAlloc;    /* IPDS only fails on allocs */
        }
        /* axisVal is per-screen, last.valuators is desktop-wide */
        pDev->valuator->axisVal[0] = scr->width / 2;
        pDev->last.valuators[0] = pDev->valuator->axisVal[0] + scr->x;
        pDev->valuator->axisVal[1] = scr->height / 2;
        pDev->last.valuators[1] = pDev->valuator->axisVal[1] + scr->y;
        break;

    case DEVICE_CLOSE:
        break;

    default:
        break;
    }

    return Success;

#undef NBUTTONS
#undef NAXES
}

/**
 * Initialise the two core devices, VCP and VCK (see events.c).
 * Both devices are not tied to physical devices, but guarantee that there is
 * always a keyboard and a pointer present and keep the protocol semantics.
 *
 * Note that the server MUST have two core devices at all times, even if there
 * is no physical device connected.
 */
void
InitCoreDevices(void)
{
    if (AllocDevicePair(serverClient, "Virtual core",
                        &inputInfo.pointer, &inputInfo.keyboard,
                        CorePointerProc, CoreKeyboardProc, TRUE) != Success)
         FatalError("Failed to allocate core devices");

    if (ActivateDevice(inputInfo.pointer, TRUE) != Success ||
        ActivateDevice(inputInfo.keyboard, TRUE) != Success)
         FatalError("Failed to activate core devices.");
    if (!EnableDevice(inputInfo.pointer, TRUE) ||
        !EnableDevice(inputInfo.keyboard, TRUE))
         FatalError("Failed to enable core devices.");

    InitXTestDevices();
}

/**
 * Activate all switched-off devices and then enable all those devices.
 *
 * Will return an error if no core keyboard or core pointer is present.
 * In theory this should never happen if you call InitCoreDevices() first.
 *
 * InitAndStartDevices needs to be called AFTER the windows are initialized.
 * Devices will start sending events after InitAndStartDevices() has
 * completed.
 *
 * @return Success or error code on failure.
 */
int
InitAndStartDevices(void)
{
    DeviceIntPtr dev, next;

    for (dev = inputInfo.off_devices; dev; dev = dev->next) {
        DebugF("(dix) initialising device %d\n", dev->id);
        if (!dev->inited)
            ActivateDevice(dev, TRUE);
    }

    /* enable real devices */
    for (dev = inputInfo.off_devices; dev; dev = next) {
        DebugF("(dix) enabling device %d\n", dev->id);
        next = dev->next;
        if (dev->inited && dev->startup)
            EnableDevice(dev, TRUE);
    }

    return Success;
}

/**
 * Free the given device class and reset the pointer to NULL.
 */
static void
FreeDeviceClass(int type, pointer *class)
{
    if (!(*class))
        return;

    switch (type) {
    case KeyClass:
    {
        KeyClassPtr *k = (KeyClassPtr *) class;

        if ((*k)->xkbInfo) {
            XkbFreeInfo((*k)->xkbInfo);
            (*k)->xkbInfo = NULL;
        }
        free((*k));
        break;
    }
    case ButtonClass:
    {
        ButtonClassPtr *b = (ButtonClassPtr *) class;

        free((*b)->xkb_acts);
        free((*b));
        break;
    }
    case ValuatorClass:
    {
        ValuatorClassPtr *v = (ValuatorClassPtr *) class;

        free((*v)->motion);
        free((*v));
        break;
    }
    case XITouchClass:
    {
        TouchClassPtr *t = (TouchClassPtr *) class;
        int i;

        for (i = 0; i < (*t)->num_touches; i++) {
            free((*t)->touches[i].sprite.spriteTrace);
            free((*t)->touches[i].listeners);
            free((*t)->touches[i].valuators);
        }

        free((*t));
        break;
    }
    case FocusClass:
    {
        FocusClassPtr *f = (FocusClassPtr *) class;

        free((*f)->trace);
        free((*f));
        break;
    }
    case ProximityClass:
    {
        ProximityClassPtr *p = (ProximityClassPtr *) class;

        free((*p));
        break;
    }
    }
    *class = NULL;
}

static void
FreeFeedbackClass(int type, pointer *class)
{
    if (!(*class))
        return;

    switch (type) {
    case KbdFeedbackClass:
    {
        KbdFeedbackPtr *kbdfeed = (KbdFeedbackPtr *) class;
        KbdFeedbackPtr k, knext;

        for (k = (*kbdfeed); k; k = knext) {
            knext = k->next;
            if (k->xkb_sli)
                XkbFreeSrvLedInfo(k->xkb_sli);
            free(k);
        }
        break;
    }
    case PtrFeedbackClass:
    {
        PtrFeedbackPtr *ptrfeed = (PtrFeedbackPtr *) class;
        PtrFeedbackPtr p, pnext;

        for (p = (*ptrfeed); p; p = pnext) {
            pnext = p->next;
            free(p);
        }
        break;
    }
    case IntegerFeedbackClass:
    {
        IntegerFeedbackPtr *intfeed = (IntegerFeedbackPtr *) class;
        IntegerFeedbackPtr i, inext;

        for (i = (*intfeed); i; i = inext) {
            inext = i->next;
            free(i);
        }
        break;
    }
    case StringFeedbackClass:
    {
        StringFeedbackPtr *stringfeed = (StringFeedbackPtr *) class;
        StringFeedbackPtr s, snext;

        for (s = (*stringfeed); s; s = snext) {
            snext = s->next;
            free(s->ctrl.symbols_supported);
            free(s->ctrl.symbols_displayed);
            free(s);
        }
        break;
    }
    case BellFeedbackClass:
    {
        BellFeedbackPtr *bell = (BellFeedbackPtr *) class;
        BellFeedbackPtr b, bnext;

        for (b = (*bell); b; b = bnext) {
            bnext = b->next;
            free(b);
        }
        break;
    }
    case LedFeedbackClass:
    {
        LedFeedbackPtr *leds = (LedFeedbackPtr *) class;
        LedFeedbackPtr l, lnext;

        for (l = (*leds); l; l = lnext) {
            lnext = l->next;
            if (l->xkb_sli)
                XkbFreeSrvLedInfo(l->xkb_sli);
            free(l);
        }
        break;
    }
    }
    *class = NULL;
}

static void
FreeAllDeviceClasses(ClassesPtr classes)
{
    if (!classes)
        return;

    FreeDeviceClass(KeyClass, (pointer) &classes->key);
    FreeDeviceClass(ValuatorClass, (pointer) &classes->valuator);
    FreeDeviceClass(XITouchClass, (pointer) &classes->touch);
    FreeDeviceClass(ButtonClass, (pointer) &classes->button);
    FreeDeviceClass(FocusClass, (pointer) &classes->focus);
    FreeDeviceClass(ProximityClass, (pointer) &classes->proximity);

    FreeFeedbackClass(KbdFeedbackClass, (pointer) &classes->kbdfeed);
    FreeFeedbackClass(PtrFeedbackClass, (pointer) &classes->ptrfeed);
    FreeFeedbackClass(IntegerFeedbackClass, (pointer) &classes->intfeed);
    FreeFeedbackClass(StringFeedbackClass, (pointer) &classes->stringfeed);
    FreeFeedbackClass(BellFeedbackClass, (pointer) &classes->bell);
    FreeFeedbackClass(LedFeedbackClass, (pointer) &classes->leds);

}

/**
 * Close down a device and free all resources.
 * Once closed down, the driver will probably not expect you that you'll ever
 * enable it again and free associated structs. If you want the device to just
 * be disabled, DisableDevice().
 * Don't call this function directly, use RemoveDevice() instead.
 */
static void
CloseDevice(DeviceIntPtr dev)
{
    ScreenPtr screen = screenInfo.screens[0];
    ClassesPtr classes;
    int j;

    if (!dev)
        return;

    XIDeleteAllDeviceProperties(dev);

    if (dev->inited)
        (void) (*dev->deviceProc) (dev, DEVICE_CLOSE);

    /* free sprite memory */
    if (IsMaster(dev) && dev->spriteInfo->sprite)
        screen->DeviceCursorCleanup(dev, screen);

    /* free acceleration info */
    if (dev->valuator && dev->valuator->accelScheme.AccelCleanupProc)
        dev->valuator->accelScheme.AccelCleanupProc(dev);

    while (dev->xkb_interest)
        XkbRemoveResourceClient((DevicePtr) dev, dev->xkb_interest->resource);

    free(dev->name);

    classes = (ClassesPtr) & dev->key;
    FreeAllDeviceClasses(classes);

    if (IsMaster(dev)) {
        classes = dev->unused_classes;
        FreeAllDeviceClasses(classes);
        free(classes);
    }

    FreeSprite(dev);

    /* a client may have the device set as client pointer */
    for (j = 0; j < currentMaxClients; j++) {
        if (clients[j] && clients[j]->clientPtr == dev) {
            clients[j]->clientPtr = NULL;
            clients[j]->clientPtr = PickPointer(clients[j]);
        }
    }

    FreeGrab(dev->deviceGrab.activeGrab);
    free(dev->deviceGrab.sync.event);
    free(dev->config_info);     /* Allocated in xf86ActivateDevice. */
    free(dev->last.scroll);
    for (j = 0; j < dev->last.num_touches; j++)
        free(dev->last.touches[j].valuators);
    free(dev->last.touches);
    dev->config_info = NULL;
    dixFreePrivates(dev->devPrivates, PRIVATE_DEVICE);
    free(dev);
}

/**
 * Shut down all devices of one list and free all resources.
 */
static
    void
CloseDeviceList(DeviceIntPtr *listHead)
{
    /* Used to mark devices that we tried to free */
    Bool freedIds[MAXDEVICES];
    DeviceIntPtr dev;
    int i;

    if (listHead == NULL)
        return;

    for (i = 0; i < MAXDEVICES; i++)
        freedIds[i] = FALSE;

    dev = *listHead;
    while (dev != NULL) {
        freedIds[dev->id] = TRUE;
        DeleteInputDeviceRequest(dev);

        dev = *listHead;
        while (dev != NULL && freedIds[dev->id])
            dev = dev->next;
    }
}

/**
 * Shut down all devices, free all resources, etc.
 * Only useful if you're shutting down the server!
 */
void
CloseDownDevices(void)
{
    DeviceIntPtr dev;

    OsBlockSignals();

    /* Float all SDs before closing them. Note that at this point resources
     * (e.g. cursors) have been freed already, so we can't just call
     * AttachDevice(NULL, dev, NULL). Instead, we have to forcibly set master
     * to NULL and pretend nothing happened.
     */
    for (dev = inputInfo.devices; dev; dev = dev->next) {
        if (!IsMaster(dev) && !IsFloating(dev))
            dev->master = NULL;
        /* Initialise the sprite and paired members of all devices
           to avoid crashes in CloseDevice later */
        dev->spriteInfo->sprite=NULL;
        dev->spriteInfo->paired=NULL;
    }

    CloseDeviceList(&inputInfo.devices);
    CloseDeviceList(&inputInfo.off_devices);

    CloseDevice(inputInfo.pointer);

    CloseDevice(inputInfo.keyboard);

    inputInfo.devices = NULL;
    inputInfo.off_devices = NULL;
    inputInfo.keyboard = NULL;
    inputInfo.pointer = NULL;

    XkbDeleteRulesDflts();

    OsReleaseSignals();
}

/**
 * Remove the cursor sprite for all devices. This needs to be done before any
 * resources are freed or any device is deleted.
 */
void
UndisplayDevices(void)
{
    DeviceIntPtr dev;
    ScreenPtr screen = screenInfo.screens[0];

    for (dev = inputInfo.devices; dev; dev = dev->next)
        screen->DisplayCursor(dev, screen, NullCursor);
}

/**
 * Remove a device from the device list, closes it and thus frees all
 * resources.
 * Removes both enabled and disabled devices and notifies all devices about
 * the removal of the device.
 *
 * No PresenceNotify is sent for device that the client never saw. This can
 * happen if a malloc fails during the addition of master devices. If
 * dev->init is FALSE it means the client never received a DeviceAdded event,
 * so let's not send a DeviceRemoved event either.
 *
 * @param sendevent True if an XI2 event should be sent.
 */
int
RemoveDevice(DeviceIntPtr dev, BOOL sendevent)
{
    DeviceIntPtr prev, tmp, next;
    int ret = BadMatch;
    ScreenPtr screen = screenInfo.screens[0];
    int deviceid;
    int initialized;
    int flags[MAXDEVICES] = { 0 };

    DebugF("(dix) removing device %d\n", dev->id);

    if (!dev || dev == inputInfo.keyboard || dev == inputInfo.pointer)
        return BadImplementation;

    initialized = dev->inited;
    deviceid = dev->id;

    if (initialized) {
        if (DevHasCursor(dev))
            screen->DisplayCursor(dev, screen, NullCursor);

        DisableDevice(dev, sendevent);
        flags[dev->id] = XIDeviceDisabled;
    }

    prev = NULL;
    for (tmp = inputInfo.devices; tmp; (prev = tmp), (tmp = next)) {
        next = tmp->next;
        if (tmp == dev) {

            if (prev == NULL)
                inputInfo.devices = next;
            else
                prev->next = next;

            flags[tmp->id] = IsMaster(tmp) ? XIMasterRemoved : XISlaveRemoved;
            CloseDevice(tmp);
            ret = Success;
        }
    }

    prev = NULL;
    for (tmp = inputInfo.off_devices; tmp; (prev = tmp), (tmp = next)) {
        next = tmp->next;
        if (tmp == dev) {
            flags[tmp->id] = IsMaster(tmp) ? XIMasterRemoved : XISlaveRemoved;
            CloseDevice(tmp);

            if (prev == NULL)
                inputInfo.off_devices = next;
            else
                prev->next = next;

            ret = Success;
        }
    }

    if (ret == Success && initialized) {
        inputInfo.numDevices--;
        SendDevicePresenceEvent(deviceid, DeviceRemoved);
        if (sendevent)
            XISendDeviceHierarchyEvent(flags);
    }

    return ret;
}

int
NumMotionEvents(void)
{
    /* only called to fill data in initial connection reply.
     * VCP is ok here, it is the only fixed device we have. */
    return inputInfo.pointer->valuator->numMotionEvents;
}

int
dixLookupDevice(DeviceIntPtr *pDev, int id, ClientPtr client, Mask access_mode)
{
    DeviceIntPtr dev;
    int rc;

    *pDev = NULL;

    for (dev = inputInfo.devices; dev; dev = dev->next) {
        if (dev->id == id)
            goto found;
    }
    for (dev = inputInfo.off_devices; dev; dev = dev->next) {
        if (dev->id == id)
            goto found;
    }
    return BadDevice;

 found:
    rc = XaceHook(XACE_DEVICE_ACCESS, client, dev, access_mode);
    if (rc == Success)
        *pDev = dev;
    return rc;
}

void
QueryMinMaxKeyCodes(KeyCode *minCode, KeyCode *maxCode)
{
    if (inputInfo.keyboard) {
        *minCode = inputInfo.keyboard->key->xkbInfo->desc->min_key_code;
        *maxCode = inputInfo.keyboard->key->xkbInfo->desc->max_key_code;
    }
}

/* Notably, this function does not expand the destination's keycode range, or
 * notify clients. */
Bool
SetKeySymsMap(KeySymsPtr dst, KeySymsPtr src)
{
    int i, j;
    KeySym *tmp;
    int rowDif = src->minKeyCode - dst->minKeyCode;

    /* if keysym map size changes, grow map first */
    if (src->mapWidth < dst->mapWidth) {
        for (i = src->minKeyCode; i <= src->maxKeyCode; i++) {
#define SI(r, c) (((r - src->minKeyCode) * src->mapWidth) + (c))
#define DI(r, c) (((r - dst->minKeyCode) * dst->mapWidth) + (c))
            for (j = 0; j < src->mapWidth; j++)
                dst->map[DI(i, j)] = src->map[SI(i, j)];
            for (j = src->mapWidth; j < dst->mapWidth; j++)
                dst->map[DI(i, j)] = NoSymbol;
#undef SI
#undef DI
        }
        return TRUE;
    }
    else if (src->mapWidth > dst->mapWidth) {
        i = sizeof(KeySym) * src->mapWidth *
            (dst->maxKeyCode - dst->minKeyCode + 1);
        tmp = calloc(sizeof(KeySym), i);
        if (!tmp)
            return FALSE;

        if (dst->map) {
            for (i = 0; i <= dst->maxKeyCode - dst->minKeyCode; i++)
                memmove(&tmp[i * src->mapWidth], &dst->map[i * dst->mapWidth],
                        dst->mapWidth * sizeof(KeySym));
            free(dst->map);
        }
        dst->mapWidth = src->mapWidth;
        dst->map = tmp;
    }
    else if (!dst->map) {
        i = sizeof(KeySym) * src->mapWidth *
            (dst->maxKeyCode - dst->minKeyCode + 1);
        tmp = calloc(sizeof(KeySym), i);
        if (!tmp)
            return FALSE;

        dst->map = tmp;
        dst->mapWidth = src->mapWidth;
    }

    memmove(&dst->map[rowDif * dst->mapWidth], src->map,
            (src->maxKeyCode - src->minKeyCode + 1) *
            dst->mapWidth * sizeof(KeySym));

    return TRUE;
}

Bool
InitButtonClassDeviceStruct(DeviceIntPtr dev, int numButtons, Atom *labels,
                            CARD8 *map)
{
    ButtonClassPtr butc;
    int i;

    butc = calloc(1, sizeof(ButtonClassRec));
    if (!butc)
        return FALSE;
    butc->numButtons = numButtons;
    butc->sourceid = dev->id;
    for (i = 1; i <= numButtons; i++)
        butc->map[i] = map[i];
    for (i = numButtons + 1; i < MAP_LENGTH; i++)
        butc->map[i] = i;
    memcpy(butc->labels, labels, numButtons * sizeof(Atom));
    dev->button = butc;
    return TRUE;
}

/**
 * Allocate a valuator class and set up the pointers for the axis values
 * appropriately.
 *
 * @param src If non-NULL, the memory is reallocated from src. If NULL, the
 * memory is calloc'd.
 * @parma numAxes Number of axes to allocate.
 * @return The allocated valuator struct.
 */
ValuatorClassPtr
AllocValuatorClass(ValuatorClassPtr src, int numAxes)
{
    ValuatorClassPtr v;

    /* force alignment with double */
    union align_u {
        ValuatorClassRec valc;
        double d;
    } *align;
    int size;

    size =
        sizeof(union align_u) + numAxes * (sizeof(double) + sizeof(AxisInfo));
    align = (union align_u *) realloc(src, size);

    if (!align)
        return NULL;

    if (!src)
        memset(align, 0, size);

    v = &align->valc;
    v->numAxes = numAxes;
    v->axisVal = (double *) (align + 1);
    v->axes = (AxisInfoPtr) (v->axisVal + numAxes);

    return v;
}

Bool
InitValuatorClassDeviceStruct(DeviceIntPtr dev, int numAxes, Atom *labels,
                              int numMotionEvents, int mode)
{
    int i;
    ValuatorClassPtr valc;

    if (!dev)
        return FALSE;

    if (numAxes > MAX_VALUATORS) {
        LogMessage(X_WARNING,
                   "Device '%s' has %d axes, only using first %d.\n",
                   dev->name, numAxes, MAX_VALUATORS);
        numAxes = MAX_VALUATORS;
    }

    valc = AllocValuatorClass(NULL, numAxes);
    if (!valc)
        return FALSE;

    dev->last.scroll = valuator_mask_new(numAxes);
    if (!dev->last.scroll) {
        free(valc);
        return FALSE;
    }

    valc->sourceid = dev->id;
    valc->motion = NULL;
    valc->first_motion = 0;
    valc->last_motion = 0;
    valc->h_scroll_axis = -1;
    valc->v_scroll_axis = -1;

    valc->numMotionEvents = numMotionEvents;
    valc->motionHintWindow = NullWindow;

    if (mode & OutOfProximity)
        InitProximityClassDeviceStruct(dev);

    dev->valuator = valc;

    AllocateMotionHistory(dev);

    for (i = 0; i < numAxes; i++) {
        InitValuatorAxisStruct(dev, i, labels[i], NO_AXIS_LIMITS,
                               NO_AXIS_LIMITS, 0, 0, 0, mode);
        valc->axisVal[i] = 0;
    }

    dev->last.numValuators = numAxes;

    if (IsMaster(dev) ||        /* do not accelerate master or xtest devices */
        IsXTestDevice(dev, NULL))
        InitPointerAccelerationScheme(dev, PtrAccelNoOp);
    else
        InitPointerAccelerationScheme(dev, PtrAccelDefault);
    return TRUE;
}

/* global list of acceleration schemes */
ValuatorAccelerationRec pointerAccelerationScheme[] = {
    {PtrAccelNoOp, NULL, NULL, NULL, NULL},
    {PtrAccelPredictable, acceleratePointerPredictable, NULL,
     InitPredictableAccelerationScheme, AccelerationDefaultCleanup},
    {PtrAccelLightweight, acceleratePointerLightweight, NULL, NULL, NULL},
    {-1, NULL, NULL, NULL, NULL}        /* terminator */
};

/**
 * install an acceleration scheme. returns TRUE on success, and should not
 * change anything if unsuccessful.
 */
Bool
InitPointerAccelerationScheme(DeviceIntPtr dev, int scheme)
{
    int x, i = -1;
    ValuatorClassPtr val;

    val = dev->valuator;

    if (!val)
        return FALSE;

    if (IsMaster(dev) && scheme != PtrAccelNoOp)
        return FALSE;

    for (x = 0; pointerAccelerationScheme[x].number >= 0; x++) {
        if (pointerAccelerationScheme[x].number == scheme) {
            i = x;
            break;
        }
    }

    if (-1 == i)
        return FALSE;

    if (val->accelScheme.AccelCleanupProc)
        val->accelScheme.AccelCleanupProc(dev);

    if (pointerAccelerationScheme[i].AccelInitProc) {
        if (!pointerAccelerationScheme[i].AccelInitProc(dev,
                                            &pointerAccelerationScheme[i])) {
            return FALSE;
        }
    }
    else {
        val->accelScheme = pointerAccelerationScheme[i];
    }
    return TRUE;
}

Bool
InitFocusClassDeviceStruct(DeviceIntPtr dev)
{
    FocusClassPtr focc;

    focc = malloc(sizeof(FocusClassRec));
    if (!focc)
        return FALSE;
    focc->win = PointerRootWin;
    focc->revert = None;
    focc->time = currentTime;
    focc->trace = (WindowPtr *) NULL;
    focc->traceSize = 0;
    focc->traceGood = 0;
    focc->sourceid = dev->id;
    dev->focus = focc;
    return TRUE;
}

Bool
InitPtrFeedbackClassDeviceStruct(DeviceIntPtr dev, PtrCtrlProcPtr controlProc)
{
    PtrFeedbackPtr feedc;

    feedc = malloc(sizeof(PtrFeedbackClassRec));
    if (!feedc)
        return FALSE;
    feedc->CtrlProc = controlProc;
    feedc->ctrl = defaultPointerControl;
    feedc->ctrl.id = 0;
    if ((feedc->next = dev->ptrfeed))
        feedc->ctrl.id = dev->ptrfeed->ctrl.id + 1;
    dev->ptrfeed = feedc;
    (*controlProc) (dev, &feedc->ctrl);
    return TRUE;
}

static LedCtrl defaultLedControl = {
    DEFAULT_LEDS, DEFAULT_LEDS_MASK, 0
};

static BellCtrl defaultBellControl = {
    DEFAULT_BELL,
    DEFAULT_BELL_PITCH,
    DEFAULT_BELL_DURATION,
    0
};

static IntegerCtrl defaultIntegerControl = {
    DEFAULT_INT_RESOLUTION,
    DEFAULT_INT_MIN_VALUE,
    DEFAULT_INT_MAX_VALUE,
    DEFAULT_INT_DISPLAYED,
    0
};

Bool
InitStringFeedbackClassDeviceStruct(DeviceIntPtr dev,
                                    StringCtrlProcPtr controlProc,
                                    int max_symbols, int num_symbols_supported,
                                    KeySym * symbols)
{
    int i;
    StringFeedbackPtr feedc;

    feedc = malloc(sizeof(StringFeedbackClassRec));
    if (!feedc)
        return FALSE;
    feedc->CtrlProc = controlProc;
    feedc->ctrl.num_symbols_supported = num_symbols_supported;
    feedc->ctrl.num_symbols_displayed = 0;
    feedc->ctrl.max_symbols = max_symbols;
    feedc->ctrl.symbols_supported =
        malloc(sizeof(KeySym) * num_symbols_supported);
    feedc->ctrl.symbols_displayed = malloc(sizeof(KeySym) * max_symbols);
    if (!feedc->ctrl.symbols_supported || !feedc->ctrl.symbols_displayed) {
        free(feedc->ctrl.symbols_supported);
        free(feedc->ctrl.symbols_displayed);
        free(feedc);
        return FALSE;
    }
    for (i = 0; i < num_symbols_supported; i++)
        *(feedc->ctrl.symbols_supported + i) = *symbols++;
    for (i = 0; i < max_symbols; i++)
        *(feedc->ctrl.symbols_displayed + i) = (KeySym) 0;
    feedc->ctrl.id = 0;
    if ((feedc->next = dev->stringfeed))
        feedc->ctrl.id = dev->stringfeed->ctrl.id + 1;
    dev->stringfeed = feedc;
    (*controlProc) (dev, &feedc->ctrl);
    return TRUE;
}

Bool
InitBellFeedbackClassDeviceStruct(DeviceIntPtr dev, BellProcPtr bellProc,
                                  BellCtrlProcPtr controlProc)
{
    BellFeedbackPtr feedc;

    feedc = malloc(sizeof(BellFeedbackClassRec));
    if (!feedc)
        return FALSE;
    feedc->CtrlProc = controlProc;
    feedc->BellProc = bellProc;
    feedc->ctrl = defaultBellControl;
    feedc->ctrl.id = 0;
    if ((feedc->next = dev->bell))
        feedc->ctrl.id = dev->bell->ctrl.id + 1;
    dev->bell = feedc;
    (*controlProc) (dev, &feedc->ctrl);
    return TRUE;
}

Bool
InitLedFeedbackClassDeviceStruct(DeviceIntPtr dev, LedCtrlProcPtr controlProc)
{
    LedFeedbackPtr feedc;

    feedc = malloc(sizeof(LedFeedbackClassRec));
    if (!feedc)
        return FALSE;
    feedc->CtrlProc = controlProc;
    feedc->ctrl = defaultLedControl;
    feedc->ctrl.id = 0;
    if ((feedc->next = dev->leds))
        feedc->ctrl.id = dev->leds->ctrl.id + 1;
    feedc->xkb_sli = NULL;
    dev->leds = feedc;
    (*controlProc) (dev, &feedc->ctrl);
    return TRUE;
}

Bool
InitIntegerFeedbackClassDeviceStruct(DeviceIntPtr dev,
                                     IntegerCtrlProcPtr controlProc)
{
    IntegerFeedbackPtr feedc;

    feedc = malloc(sizeof(IntegerFeedbackClassRec));
    if (!feedc)
        return FALSE;
    feedc->CtrlProc = controlProc;
    feedc->ctrl = defaultIntegerControl;
    feedc->ctrl.id = 0;
    if ((feedc->next = dev->intfeed))
        feedc->ctrl.id = dev->intfeed->ctrl.id + 1;
    dev->intfeed = feedc;
    (*controlProc) (dev, &feedc->ctrl);
    return TRUE;
}

Bool
InitPointerDeviceStruct(DevicePtr device, CARD8 *map, int numButtons,
                        Atom *btn_labels, PtrCtrlProcPtr controlProc,
                        int numMotionEvents, int numAxes, Atom *axes_labels)
{
    DeviceIntPtr dev = (DeviceIntPtr) device;

    return (InitButtonClassDeviceStruct(dev, numButtons, btn_labels, map) &&
            InitValuatorClassDeviceStruct(dev, numAxes, axes_labels,
                                          numMotionEvents, Relative) &&
            InitPtrFeedbackClassDeviceStruct(dev, controlProc));
}

/**
 * Sets up multitouch capabilities on @device.
 *
 * @max_touches The maximum number of simultaneous touches, or 0 for unlimited.
 * @mode The mode of the touch device (XIDirectTouch or XIDependentTouch).
 * @num_axes The number of touch valuator axes.
 */
Bool
InitTouchClassDeviceStruct(DeviceIntPtr device, unsigned int max_touches,
                           unsigned int mode, unsigned int num_axes)
{
    TouchClassPtr touch;
    int i;

    if (device->touch || !device->valuator)
        return FALSE;

    /* Check the mode is valid, and at least X and Y axes. */
    if (mode != XIDirectTouch && mode != XIDependentTouch)
        return FALSE;
    if (num_axes < 2)
        return FALSE;

    if (num_axes > MAX_VALUATORS) {
        LogMessage(X_WARNING,
                   "Device '%s' has %d touch axes, only using first %d.\n",
                   device->name, num_axes, MAX_VALUATORS);
        num_axes = MAX_VALUATORS;
    }

    touch = calloc(1, sizeof(*touch));
    if (!touch)
        return FALSE;

    touch->max_touches = max_touches;
    if (max_touches == 0)
        max_touches = 5;        /* arbitrary number plucked out of the air */
    touch->touches = calloc(max_touches, sizeof(*touch->touches));
    if (!touch->touches)
        goto err;
    touch->num_touches = max_touches;
    for (i = 0; i < max_touches; i++)
        TouchInitTouchPoint(touch, device->valuator, i);

    touch->mode = mode;
    touch->sourceid = device->id;

    device->touch = touch;
    device->last.touches = calloc(max_touches, sizeof(*device->last.touches));
    device->last.num_touches = touch->num_touches;
    for (i = 0; i < touch->num_touches; i++)
        TouchInitDDXTouchPoint(device, &device->last.touches[i]);

    return TRUE;

 err:
    for (i = 0; i < touch->num_touches; i++)
        TouchFreeTouchPoint(device, i);

    free(touch->touches);
    free(touch);

    return FALSE;
}

/*
 * Check if the given buffer contains elements between low (inclusive) and
 * high (inclusive) only.
 *
 * @return TRUE if the device map is invalid, FALSE otherwise.
 */
Bool
BadDeviceMap(BYTE * buff, int length, unsigned low, unsigned high, XID *errval)
{
    int i;

    for (i = 0; i < length; i++)
        if (buff[i]) {          /* only check non-zero elements */
            if ((low > buff[i]) || (high < buff[i])) {
                *errval = buff[i];
                return TRUE;
            }
        }
    return FALSE;
}

int
ProcSetModifierMapping(ClientPtr client)
{
    xSetModifierMappingReply rep;
    int rc;

    REQUEST(xSetModifierMappingReq);
    REQUEST_AT_LEAST_SIZE(xSetModifierMappingReq);

    if (client->req_len != ((stuff->numKeyPerModifier << 1) +
                            bytes_to_int32(sizeof(xSetModifierMappingReq))))
        return BadLength;


    rep.type = X_Reply;
    rep.sequenceNumber = client->sequence;
    rep.length = 0;

    rc = change_modmap(client, PickKeyboard(client), (KeyCode *) &stuff[1],
                       stuff->numKeyPerModifier);
    if (rc == MappingFailed || rc == -1)
        return BadValue;
    if (rc != Success && rc != MappingSuccess && rc != MappingFailed &&
        rc != MappingBusy)
        return rc;

    rep.success = rc;

    WriteReplyToClient(client, sizeof(xSetModifierMappingReply), &rep);
    return Success;
}

int
ProcGetModifierMapping(ClientPtr client)
{
    xGetModifierMappingReply rep;
    int max_keys_per_mod = 0;
    KeyCode *modkeymap = NULL;

    REQUEST_SIZE_MATCH(xReq);

    generate_modkeymap(client, PickKeyboard(client), &modkeymap,
                       &max_keys_per_mod);

    memset(&rep, 0, sizeof(xGetModifierMappingReply));
    rep.type = X_Reply;
    rep.numKeyPerModifier = max_keys_per_mod;
    rep.sequenceNumber = client->sequence;
    /* length counts 4 byte quantities - there are 8 modifiers 1 byte big */
    rep.length = max_keys_per_mod << 1;

    WriteReplyToClient(client, sizeof(xGetModifierMappingReply), &rep);
    WriteToClient(client, max_keys_per_mod * 8, modkeymap);

    free(modkeymap);

    return Success;
}

int
ProcChangeKeyboardMapping(ClientPtr client)
{
    REQUEST(xChangeKeyboardMappingReq);
    unsigned len;
    KeySymsRec keysyms;
    DeviceIntPtr pDev, tmp;
    int rc;

    REQUEST_AT_LEAST_SIZE(xChangeKeyboardMappingReq);

    len = client->req_len - bytes_to_int32(sizeof(xChangeKeyboardMappingReq));
    if (len != (stuff->keyCodes * stuff->keySymsPerKeyCode))
        return BadLength;

    pDev = PickKeyboard(client);

    if ((stuff->firstKeyCode < pDev->key->xkbInfo->desc->min_key_code) ||
        (stuff->firstKeyCode > pDev->key->xkbInfo->desc->max_key_code)) {
        client->errorValue = stuff->firstKeyCode;
        return BadValue;

    }
    if (((unsigned) (stuff->firstKeyCode + stuff->keyCodes - 1) >
         pDev->key->xkbInfo->desc->max_key_code) ||
        (stuff->keySymsPerKeyCode == 0)) {
        client->errorValue = stuff->keySymsPerKeyCode;
        return BadValue;
    }

    keysyms.minKeyCode = stuff->firstKeyCode;
    keysyms.maxKeyCode = stuff->firstKeyCode + stuff->keyCodes - 1;
    keysyms.mapWidth = stuff->keySymsPerKeyCode;
    keysyms.map = (KeySym *) &stuff[1];

    rc = XaceHook(XACE_DEVICE_ACCESS, client, pDev, DixManageAccess);
    if (rc != Success)
        return rc;

    XkbApplyMappingChange(pDev, &keysyms, stuff->firstKeyCode,
                          stuff->keyCodes, NULL, client);

    for (tmp = inputInfo.devices; tmp; tmp = tmp->next) {
        if (IsMaster(tmp) || GetMaster(tmp, MASTER_KEYBOARD) != pDev)
            continue;
        if (!tmp->key)
            continue;

        rc = XaceHook(XACE_DEVICE_ACCESS, client, pDev, DixManageAccess);
        if (rc != Success)
            continue;

        XkbApplyMappingChange(tmp, &keysyms, stuff->firstKeyCode,
                              stuff->keyCodes, NULL, client);
    }

    return Success;
}

int
ProcSetPointerMapping(ClientPtr client)
{
    BYTE *map;
    int ret;
    int i, j;
    DeviceIntPtr ptr = PickPointer(client);
    xSetPointerMappingReply rep;

    REQUEST(xSetPointerMappingReq);
    REQUEST_AT_LEAST_SIZE(xSetPointerMappingReq);

    if (client->req_len !=
        bytes_to_int32(sizeof(xSetPointerMappingReq) + stuff->nElts))
        return BadLength;


    rep.type = X_Reply;
    rep.success = MappingSuccess;
    rep.sequenceNumber = client->sequence;
    rep.length = 0;
    
    map = (BYTE *) &stuff[1];

    /* So we're bounded here by the number of core buttons.  This check
     * probably wants disabling through XFixes. */
    /* MPX: With ClientPointer, we can return the right number of buttons.
     * Let's just hope nobody changed ClientPointer between GetPointerMapping
     * and SetPointerMapping
     */
    if (stuff->nElts != ptr->button->numButtons) {
        client->errorValue = stuff->nElts;
        return BadValue;
    }

    /* Core protocol specs don't allow for duplicate mappings; this check
     * almost certainly wants disabling through XFixes too. */
    for (i = 0; i < stuff->nElts; i++) {
        for (j = i + 1; j < stuff->nElts; j++) {
            if (map[i] && map[i] == map[j]) {
                client->errorValue = map[i];
                return BadValue;
            }
        }
    }

    ret = ApplyPointerMapping(ptr, map, stuff->nElts, client);
    if (ret == MappingBusy)
        rep.success = ret;
    else if (ret == -1)
        return BadValue;
    else if (ret != Success)
        return ret;

    WriteReplyToClient(client, sizeof(xSetPointerMappingReply), &rep);
    return Success;
}

int
ProcGetKeyboardMapping(ClientPtr client)
{
    xGetKeyboardMappingReply rep;
    DeviceIntPtr kbd = PickKeyboard(client);
    XkbDescPtr xkb;
    KeySymsPtr syms;
    int rc;

    REQUEST(xGetKeyboardMappingReq);
    REQUEST_SIZE_MATCH(xGetKeyboardMappingReq);

    rc = XaceHook(XACE_DEVICE_ACCESS, client, kbd, DixGetAttrAccess);
    if (rc != Success)
        return rc;

    xkb = kbd->key->xkbInfo->desc;

    if ((stuff->firstKeyCode < xkb->min_key_code) ||
        (stuff->firstKeyCode > xkb->max_key_code)) {
        client->errorValue = stuff->firstKeyCode;
        return BadValue;
    }
    if (stuff->firstKeyCode + stuff->count > xkb->max_key_code + 1) {
        client->errorValue = stuff->count;
        return BadValue;
    }

    syms = XkbGetCoreMap(kbd);
    if (!syms)
        return BadAlloc;

    memset(&rep, 0, sizeof(xGetKeyboardMappingReply));
    rep.type = X_Reply;
    rep.keySymsPerKeyCode = syms->mapWidth;
    rep.sequenceNumber = client->sequence;
    /* length is a count of 4 byte quantities and KeySyms are 4 bytes */
    rep.length = syms->mapWidth * stuff->count;

    WriteReplyToClient(client, sizeof(xGetKeyboardMappingReply), &rep);
    client->pSwapReplyFunc = (ReplySwapPtr) CopySwap32Write;
    WriteSwappedDataToClient(client,
                             syms->mapWidth * stuff->count * sizeof(KeySym),
                             &syms->map[syms->mapWidth * (stuff->firstKeyCode -
                                                          syms->minKeyCode)]);
    free(syms->map);
    free(syms);

    return Success;
}

int
ProcGetPointerMapping(ClientPtr client)
{
    xGetPointerMappingReply rep;

    /* Apps may get different values each time they call GetPointerMapping as
     * the ClientPointer could change. */
    DeviceIntPtr ptr = PickPointer(client);
    ButtonClassPtr butc = ptr->button;
    int nElts;
    int rc;

    REQUEST_SIZE_MATCH(xReq);

    rc = XaceHook(XACE_DEVICE_ACCESS, client, ptr, DixGetAttrAccess);
    if (rc != Success)
        return rc;

<<<<<<< HEAD

    rep.type = X_Reply;
    rep.nElts = (butc) ? butc->numButtons : 0;
    rep.sequenceNumber = client->sequence;
    rep.length = ((unsigned) rep.nElts + (4 - 1)) / 4;

=======
    nElts = (butc) ? butc->numButtons : 0;
    rep = (xGetPointerMappingReply) {
        .type = X_Reply,
        .nElts = nElts,
        .sequenceNumber = client->sequence,
        .length = ((unsigned) nElts + (4 - 1)) / 4
    };
>>>>>>> 0bef1350
    WriteReplyToClient(client, sizeof(xGetPointerMappingReply), &rep);
    if (butc)
        WriteToClient(client, nElts, &butc->map[1]);
    return Success;
}

void
NoteLedState(DeviceIntPtr keybd, int led, Bool on)
{
    KeybdCtrl *ctrl = &keybd->kbdfeed->ctrl;

    if (on)
        ctrl->leds |= ((Leds) 1 << (led - 1));
    else
        ctrl->leds &= ~((Leds) 1 << (led - 1));
}

int
Ones(unsigned long mask)
{                               /* HACKMEM 169 */
    unsigned long y;

    y = (mask >> 1) & 033333333333;
    y = mask - y - ((y >> 1) & 033333333333);
    return (((y + (y >> 3)) & 030707070707) % 077);
}

static int
DoChangeKeyboardControl(ClientPtr client, DeviceIntPtr keybd, XID *vlist,
                        BITS32 vmask)
{
#define DO_ALL    (-1)
    KeybdCtrl ctrl;
    int t;
    int led = DO_ALL;
    int key = DO_ALL;
    BITS32 index2;
    int mask = vmask, i;
    XkbEventCauseRec cause;

    ctrl = keybd->kbdfeed->ctrl;
    while (vmask) {
        index2 = (BITS32) lowbit(vmask);
        vmask &= ~index2;
        switch (index2) {
        case KBKeyClickPercent:
            t = *vlist;
            vlist++;
            if (t == -1) {
                t = defaultKeyboardControl.click;
            }
            else if (t < 0 || t > 100) {
                client->errorValue = t;
                return BadValue;
            }
            ctrl.click = t;
            break;
        case KBBellPercent:
            t = (INT8) *vlist;
            vlist++;
            if (t == -1) {
                t = defaultKeyboardControl.bell;
            }
            else if (t < 0 || t > 100) {
                client->errorValue = t;
                return BadValue;
            }
            ctrl.bell = t;
            break;
        case KBBellPitch:
            t = (INT16) *vlist;
            vlist++;
            if (t == -1) {
                t = defaultKeyboardControl.bell_pitch;
            }
            else if (t < 0) {
                client->errorValue = t;
                return BadValue;
            }
            ctrl.bell_pitch = t;
            break;
        case KBBellDuration:
            t = (INT16) *vlist;
            vlist++;
            if (t == -1)
                t = defaultKeyboardControl.bell_duration;
            else if (t < 0) {
                client->errorValue = t;
                return BadValue;
            }
            ctrl.bell_duration = t;
            break;
        case KBLed:
            led = (CARD8) *vlist;
            vlist++;
            if (led < 1 || led > 32) {
                client->errorValue = led;
                return BadValue;
            }
            if (!(mask & KBLedMode))
                return BadMatch;
            break;
        case KBLedMode:
            t = (CARD8) *vlist;
            vlist++;
            if (t == LedModeOff) {
                if (led == DO_ALL)
                    ctrl.leds = 0x0;
                else
                    ctrl.leds &= ~(((Leds) (1)) << (led - 1));
            }
            else if (t == LedModeOn) {
                if (led == DO_ALL)
                    ctrl.leds = ~0L;
                else
                    ctrl.leds |= (((Leds) (1)) << (led - 1));
            }
            else {
                client->errorValue = t;
                return BadValue;
            }

            XkbSetCauseCoreReq(&cause, X_ChangeKeyboardControl, client);
            XkbSetIndicators(keybd, ((led == DO_ALL) ? ~0L : (1L << (led - 1))),
                             ctrl.leds, &cause);
            ctrl.leds = keybd->kbdfeed->ctrl.leds;

            break;
        case KBKey:
            key = (KeyCode) *vlist;
            vlist++;
            if ((KeyCode) key < keybd->key->xkbInfo->desc->min_key_code ||
                (KeyCode) key > keybd->key->xkbInfo->desc->max_key_code) {
                client->errorValue = key;
                return BadValue;
            }
            if (!(mask & KBAutoRepeatMode))
                return BadMatch;
            break;
        case KBAutoRepeatMode:
            i = (key >> 3);
            mask = (1 << (key & 7));
            t = (CARD8) *vlist;
            vlist++;
            if (key != DO_ALL)
                XkbDisableComputedAutoRepeats(keybd, key);
            if (t == AutoRepeatModeOff) {
                if (key == DO_ALL)
                    ctrl.autoRepeat = FALSE;
                else
                    ctrl.autoRepeats[i] &= ~mask;
            }
            else if (t == AutoRepeatModeOn) {
                if (key == DO_ALL)
                    ctrl.autoRepeat = TRUE;
                else
                    ctrl.autoRepeats[i] |= mask;
            }
            else if (t == AutoRepeatModeDefault) {
                if (key == DO_ALL)
                    ctrl.autoRepeat = defaultKeyboardControl.autoRepeat;
                else
                    ctrl.autoRepeats[i] =
                        (ctrl.autoRepeats[i] & ~mask) |
                        (defaultKeyboardControl.autoRepeats[i] & mask);
            }
            else {
                client->errorValue = t;
                return BadValue;
            }
            break;
        default:
            client->errorValue = mask;
            return BadValue;
        }
    }
    keybd->kbdfeed->ctrl = ctrl;

    /* The XKB RepeatKeys control and core protocol global autorepeat */
    /* value are linked */
    XkbSetRepeatKeys(keybd, key, keybd->kbdfeed->ctrl.autoRepeat);

    return Success;

#undef DO_ALL
}

/**
 * Changes kbd control on the ClientPointer and all attached SDs.
 */
int
ProcChangeKeyboardControl(ClientPtr client)
{
    XID *vlist;
    BITS32 vmask;
    int ret = Success, error = Success;
    DeviceIntPtr pDev = NULL, keyboard;

    REQUEST(xChangeKeyboardControlReq);

    REQUEST_AT_LEAST_SIZE(xChangeKeyboardControlReq);

    vmask = stuff->mask;
    vlist = (XID *) &stuff[1];

    if (client->req_len !=
        (sizeof(xChangeKeyboardControlReq) >> 2) + Ones(vmask))
        return BadLength;

    keyboard = PickKeyboard(client);

    for (pDev = inputInfo.devices; pDev; pDev = pDev->next) {
        if ((pDev == keyboard ||
             (!IsMaster(pDev) && GetMaster(pDev, MASTER_KEYBOARD) == keyboard))
            && pDev->kbdfeed && pDev->kbdfeed->CtrlProc) {
            ret = XaceHook(XACE_DEVICE_ACCESS, client, pDev, DixManageAccess);
            if (ret != Success)
                return ret;
        }
    }

    for (pDev = inputInfo.devices; pDev; pDev = pDev->next) {
        if ((pDev == keyboard ||
             (!IsMaster(pDev) && GetMaster(pDev, MASTER_KEYBOARD) == keyboard))
            && pDev->kbdfeed && pDev->kbdfeed->CtrlProc) {
            ret = DoChangeKeyboardControl(client, pDev, vlist, vmask);
            if (ret != Success)
                error = ret;
        }
    }

    return error;
}

int
ProcGetKeyboardControl(ClientPtr client)
{
    int rc, i;
    DeviceIntPtr kbd = PickKeyboard(client);
    KeybdCtrl *ctrl = &kbd->kbdfeed->ctrl;
    xGetKeyboardControlReply rep;

    REQUEST_SIZE_MATCH(xReq);

    rc = XaceHook(XACE_DEVICE_ACCESS, client, kbd, DixGetAttrAccess);
    if (rc != Success)
        return rc;


    rep.type = X_Reply;
    rep.globalAutoRepeat = ctrl->autoRepeat;
    rep.sequenceNumber = client->sequence;
    rep.length = 5;
    rep.ledMask = ctrl->leds;
    rep.keyClickPercent = ctrl->click;
    rep.bellPercent = ctrl->bell;
    rep.bellPitch = ctrl->bell_pitch;
    rep.bellDuration = ctrl->bell_duration;
    
    for (i = 0; i < 32; i++)
        rep.map[i] = ctrl->autoRepeats[i];
    WriteReplyToClient(client, sizeof(xGetKeyboardControlReply), &rep);
    return Success;
}

int
ProcBell(ClientPtr client)
{
    DeviceIntPtr dev, keybd = PickKeyboard(client);
    int base = keybd->kbdfeed->ctrl.bell;
    int newpercent;
    int rc;

    REQUEST(xBellReq);
    REQUEST_SIZE_MATCH(xBellReq);

    if (stuff->percent < -100 || stuff->percent > 100) {
        client->errorValue = stuff->percent;
        return BadValue;
    }

    newpercent = (base * stuff->percent) / 100;
    if (stuff->percent < 0)
        newpercent = base + newpercent;
    else
        newpercent = base - newpercent + stuff->percent;

    for (dev = inputInfo.devices; dev; dev = dev->next) {
        if ((dev == keybd ||
             (!IsMaster(dev) && GetMaster(dev, MASTER_KEYBOARD) == keybd)) &&
            dev->kbdfeed && dev->kbdfeed->BellProc) {

            rc = XaceHook(XACE_DEVICE_ACCESS, client, dev, DixBellAccess);
            if (rc != Success)
                return rc;
            XkbHandleBell(FALSE, FALSE, dev, newpercent,
                          &dev->kbdfeed->ctrl, 0, None, NULL, client);
        }
    }

    return Success;
}

int
ProcChangePointerControl(ClientPtr client)
{
    DeviceIntPtr dev, mouse = PickPointer(client);
    PtrCtrl ctrl;               /* might get BadValue part way through */
    int rc;

    REQUEST(xChangePointerControlReq);
    REQUEST_SIZE_MATCH(xChangePointerControlReq);

    ctrl = mouse->ptrfeed->ctrl;
    if ((stuff->doAccel != xTrue) && (stuff->doAccel != xFalse)) {
        client->errorValue = stuff->doAccel;
        return BadValue;
    }
    if ((stuff->doThresh != xTrue) && (stuff->doThresh != xFalse)) {
        client->errorValue = stuff->doThresh;
        return BadValue;
    }
    if (stuff->doAccel) {
        if (stuff->accelNum == -1) {
            ctrl.num = defaultPointerControl.num;
        }
        else if (stuff->accelNum < 0) {
            client->errorValue = stuff->accelNum;
            return BadValue;
        }
        else {
            ctrl.num = stuff->accelNum;
        }

        if (stuff->accelDenum == -1) {
            ctrl.den = defaultPointerControl.den;
        }
        else if (stuff->accelDenum <= 0) {
            client->errorValue = stuff->accelDenum;
            return BadValue;
        }
        else {
            ctrl.den = stuff->accelDenum;
        }
    }
    if (stuff->doThresh) {
        if (stuff->threshold == -1) {
            ctrl.threshold = defaultPointerControl.threshold;
        }
        else if (stuff->threshold < 0) {
            client->errorValue = stuff->threshold;
            return BadValue;
        }
        else {
            ctrl.threshold = stuff->threshold;
        }
    }

    for (dev = inputInfo.devices; dev; dev = dev->next) {
        if ((dev == mouse ||
             (!IsMaster(dev) && GetMaster(dev, MASTER_POINTER) == mouse)) &&
            dev->ptrfeed) {
            rc = XaceHook(XACE_DEVICE_ACCESS, client, dev, DixManageAccess);
            if (rc != Success)
                return rc;
        }
    }

    for (dev = inputInfo.devices; dev; dev = dev->next) {
        if ((dev == mouse ||
             (!IsMaster(dev) && GetMaster(dev, MASTER_POINTER) == mouse)) &&
            dev->ptrfeed) {
            dev->ptrfeed->ctrl = ctrl;
        }
    }

    return Success;
}

int
ProcGetPointerControl(ClientPtr client)
{
    DeviceIntPtr ptr = PickPointer(client);
    PtrCtrl *ctrl = &ptr->ptrfeed->ctrl;
    xGetPointerControlReply rep;
    int rc;

    REQUEST_SIZE_MATCH(xReq);

    rc = XaceHook(XACE_DEVICE_ACCESS, client, ptr, DixGetAttrAccess);
    if (rc != Success)
        return rc;


    rep.type = X_Reply;
    rep.sequenceNumber = client->sequence;
    rep.length = 0;
    rep.accelNumerator = ctrl->num;
    rep.accelDenominator = ctrl->den;
    rep.threshold = ctrl->threshold;
    
    WriteReplyToClient(client, sizeof(xGenericReply), &rep);
    return Success;
}

void
MaybeStopHint(DeviceIntPtr dev, ClientPtr client)
{
    GrabPtr grab = dev->deviceGrab.grab;

    if ((grab && SameClient(grab, client) &&
         ((grab->eventMask & PointerMotionHintMask) ||
          (grab->ownerEvents &&
           (EventMaskForClient(dev->valuator->motionHintWindow, client) &
            PointerMotionHintMask)))) ||
        (!grab &&
         (EventMaskForClient(dev->valuator->motionHintWindow, client) &
          PointerMotionHintMask)))
        dev->valuator->motionHintWindow = NullWindow;
}

int
ProcGetMotionEvents(ClientPtr client)
{
    WindowPtr pWin;
    xTimecoord *coords = (xTimecoord *) NULL;
    xGetMotionEventsReply rep;
    int i, count, xmin, xmax, ymin, ymax, rc;
    unsigned long nEvents;
    DeviceIntPtr mouse = PickPointer(client);
    TimeStamp start, stop;

    REQUEST(xGetMotionEventsReq);
    REQUEST_SIZE_MATCH(xGetMotionEventsReq);

    rc = dixLookupWindow(&pWin, stuff->window, client, DixGetAttrAccess);
    if (rc != Success)
        return rc;
    rc = XaceHook(XACE_DEVICE_ACCESS, client, mouse, DixReadAccess);
    if (rc != Success)
        return rc;

    if (mouse->valuator->motionHintWindow)
        MaybeStopHint(mouse, client);

    rep.type = X_Reply;
    rep.sequenceNumber = client->sequence;
    
    nEvents = 0;
    start = ClientTimeToServerTime(stuff->start);
    stop = ClientTimeToServerTime(stuff->stop);
    if ((CompareTimeStamps(start, stop) != LATER) &&
        (CompareTimeStamps(start, currentTime) != LATER) &&
        mouse->valuator->numMotionEvents) {
        if (CompareTimeStamps(stop, currentTime) == LATER)
            stop = currentTime;
        count = GetMotionHistory(mouse, &coords, start.milliseconds,
                                 stop.milliseconds, pWin->drawable.pScreen,
                                 TRUE);
        xmin = pWin->drawable.x - wBorderWidth(pWin);
        xmax = pWin->drawable.x + (int) pWin->drawable.width +
            wBorderWidth(pWin);
        ymin = pWin->drawable.y - wBorderWidth(pWin);
        ymax = pWin->drawable.y + (int) pWin->drawable.height +
            wBorderWidth(pWin);
        for (i = 0; i < count; i++)
            if ((xmin <= coords[i].x) && (coords[i].x < xmax) &&
                (ymin <= coords[i].y) && (coords[i].y < ymax)) {
                coords[nEvents].time = coords[i].time;
                coords[nEvents].x = coords[i].x - pWin->drawable.x;
                coords[nEvents].y = coords[i].y - pWin->drawable.y;
                nEvents++;
            }
    }
    rep.length = nEvents * bytes_to_int32(sizeof(xTimecoord));
    rep.nEvents = nEvents;
    WriteReplyToClient(client, sizeof(xGetMotionEventsReply), &rep);
    if (nEvents) {
        client->pSwapReplyFunc = (ReplySwapPtr) SwapTimeCoordWrite;
        WriteSwappedDataToClient(client, nEvents * sizeof(xTimecoord),
                                 (char *) coords);
    }
    free(coords);
    return Success;
}

int
ProcQueryKeymap(ClientPtr client)
{
    xQueryKeymapReply rep;
    int rc, i;
    DeviceIntPtr keybd = PickKeyboard(client);
    CARD8 *down = keybd->key->down;

    REQUEST_SIZE_MATCH(xReq);

    rep.type = X_Reply;
    rep.sequenceNumber = client->sequence;
    rep.length = 2;

    rc = XaceHook(XACE_DEVICE_ACCESS, client, keybd, DixReadAccess);
    /* If rc is Success, we're allowed to copy out the keymap.
     * If it's BadAccess, we leave it empty & lie to the client.
     */
    if (rc == Success) {
        for (i = 0; i < 32; i++)
            rep.map[i] = down[i];
    }
    else if (rc != BadAccess)
        return rc;

    WriteReplyToClient(client, sizeof(xQueryKeymapReply), &rep);

    return Success;
}

/**
 * Recalculate the number of buttons for the master device. The number of
 * buttons on the master device is equal to the number of buttons on the
 * slave device with the highest number of buttons.
 */
static void
RecalculateMasterButtons(DeviceIntPtr slave)
{
    DeviceIntPtr dev, master;
    int maxbuttons = 0;

    if (!slave->button || IsMaster(slave))
        return;

    master = GetMaster(slave, MASTER_POINTER);
    if (!master)
        return;

    for (dev = inputInfo.devices; dev; dev = dev->next) {
        if (IsMaster(dev) ||
            GetMaster(dev, MASTER_ATTACHED) != master || !dev->button)
            continue;

        maxbuttons = max(maxbuttons, dev->button->numButtons);
    }

    if (master->button && master->button->numButtons != maxbuttons) {
        int i;
        DeviceChangedEvent event; memset(&event, 0, sizeof(event));
        event.header = ET_Internal;
        event.type = ET_DeviceChanged;
        event.time = GetTimeInMillis();
        event.deviceid = master->id;
        event.flags = DEVCHANGE_POINTER_EVENT | DEVCHANGE_DEVICE_CHANGE;
        event.buttons.num_buttons = maxbuttons;

        master->button->numButtons = maxbuttons;

        memcpy(&event.buttons.names, master->button->labels, maxbuttons *
               sizeof(Atom));

        if (master->valuator) {
            event.num_valuators = master->valuator->numAxes;
            for (i = 0; i < event.num_valuators; i++) {
                event.valuators[i].min = master->valuator->axes[i].min_value;
                event.valuators[i].max = master->valuator->axes[i].max_value;
                event.valuators[i].resolution =
                    master->valuator->axes[i].resolution;
                event.valuators[i].mode = master->valuator->axes[i].mode;
                event.valuators[i].name = master->valuator->axes[i].label;
            }
        }

        if (master->key) {
            event.keys.min_keycode = master->key->xkbInfo->desc->min_key_code;
            event.keys.max_keycode = master->key->xkbInfo->desc->max_key_code;
        }

        XISendDeviceChangedEvent(master, &event);
    }
}

/**
 * Generate release events for all keys/button currently down on this
 * device.
 */
void
ReleaseButtonsAndKeys(DeviceIntPtr dev)
{
    InternalEvent *eventlist = InitEventList(GetMaximumEventsNum());
    ButtonClassPtr b = dev->button;
    KeyClassPtr k = dev->key;
    int i, j, nevents;

    if (!eventlist)             /* no release events for you */
        return;

    /* Release all buttons */
    for (i = 0; b && i < b->numButtons; i++) {
        if (BitIsOn(b->down, i)) {
            nevents =
                GetPointerEvents(eventlist, dev, ButtonRelease, i, 0, NULL);
            for (j = 0; j < nevents; j++)
                mieqProcessDeviceEvent(dev, &eventlist[j], NULL);
        }
    }

    /* Release all keys */
    for (i = 0; k && i < MAP_LENGTH; i++) {
        if (BitIsOn(k->down, i)) {
            nevents = GetKeyboardEvents(eventlist, dev, KeyRelease, i, NULL);
            for (j = 0; j < nevents; j++)
                mieqProcessDeviceEvent(dev, &eventlist[j], NULL);
        }
    }

    FreeEventList(eventlist, GetMaximumEventsNum());
}

/**
 * Attach device 'dev' to device 'master'.
 * Client is set to the client that issued the request, or NULL if it comes
 * from some internal automatic pairing.
 *
 * Master may be NULL to set the device floating.
 *
 * We don't allow multi-layer hierarchies right now. You can't attach a slave
 * to another slave.
 */
int
AttachDevice(ClientPtr client, DeviceIntPtr dev, DeviceIntPtr master)
{
    ScreenPtr screen;

    if (!dev || IsMaster(dev))
        return BadDevice;

    if (master && !IsMaster(master))    /* can't attach to slaves */
        return BadDevice;

    /* set from floating to floating? */
    if (IsFloating(dev) && !master && dev->enabled)
        return Success;

    /* free the existing sprite. */
    if (IsFloating(dev) && dev->spriteInfo->paired == dev) {
        screen = miPointerGetScreen(dev);
        screen->DeviceCursorCleanup(dev, screen);
        free(dev->spriteInfo->sprite);
    }

    dev->master = master;

    /* If device is set to floating, we need to create a sprite for it,
     * otherwise things go bad. However, we don't want to render the cursor,
     * so we reset spriteOwner.
     * Sprite has to be forced to NULL first, otherwise InitializeSprite won't
     * alloc new memory but overwrite the previous one.
     */
    if (!master) {
        WindowPtr currentRoot;

        if (dev->spriteInfo->sprite)
            currentRoot = GetCurrentRootWindow(dev);
        else                    /* new device auto-set to floating */
            currentRoot = screenInfo.screens[0]->root;

        /* we need to init a fake sprite */
        screen = currentRoot->drawable.pScreen;
        screen->DeviceCursorInitialize(dev, screen);
        dev->spriteInfo->sprite = NULL;
        InitializeSprite(dev, currentRoot);
        dev->spriteInfo->spriteOwner = FALSE;
        dev->spriteInfo->paired = dev;
    }
    else {
        dev->spriteInfo->sprite = master->spriteInfo->sprite;
        dev->spriteInfo->paired = master;
        dev->spriteInfo->spriteOwner = FALSE;

        RecalculateMasterButtons(master);
    }

    /* XXX: in theory, the MD should change back to its old, original
     * classes when the last SD is detached. Thanks to the XTEST devices,
     * we'll always have an SD attached until the MD is removed.
     * So let's not worry about that.
     */

    return Success;
}

/**
 * Return the device paired with the given device or NULL.
 * Returns the device paired with the parent master if the given device is a
 * slave device.
 */
DeviceIntPtr
GetPairedDevice(DeviceIntPtr dev)
{
    if (!IsMaster(dev) && !IsFloating(dev))
        dev = GetMaster(dev, MASTER_ATTACHED);

    return dev->spriteInfo->paired;
}

/**
 * Returns the requested master for this device.
 * The return values are:
 * - MASTER_ATTACHED: the master for this device or NULL for a floating
 *   slave.
 * - MASTER_KEYBOARD: the master keyboard for this device or NULL for a
 *   floating slave
 * - MASTER_POINTER: the master keyboard for this device or NULL for a
 *   floating slave
 * - POINTER_OR_FLOAT: the master pointer for this device or the device for
 *   a floating slave
 * - KEYBOARD_OR_FLOAT: the master keyboard for this device or the device for
 *   a floating slave
 *
 * @param which ::MASTER_KEYBOARD or ::MASTER_POINTER, ::MASTER_ATTACHED,
 * ::POINTER_OR_FLOAT or ::KEYBOARD_OR_FLOAT.
 * @return The requested master device
 */
DeviceIntPtr
GetMaster(DeviceIntPtr dev, int which)
{
    DeviceIntPtr master;

    if (IsMaster(dev))
        master = dev;
    else {
        master = dev->master;
        if (!master &&
            (which == POINTER_OR_FLOAT || which == KEYBOARD_OR_FLOAT))
            return dev;
    }

    if (master && which != MASTER_ATTACHED) {
        if (which == MASTER_KEYBOARD || which == KEYBOARD_OR_FLOAT) {
            if (master->type != MASTER_KEYBOARD)
                master = GetPairedDevice(master);
        }
        else {
            if (master->type != MASTER_POINTER)
                master = GetPairedDevice(master);
        }
    }

    return master;
}

/**
 * Create a new device pair (== one pointer, one keyboard device).
 * Only allocates the devices, you will need to call ActivateDevice() and
 * EnableDevice() manually.
 * Either a master or a slave device can be created depending on
 * the value for master.
 */
int
AllocDevicePair(ClientPtr client, const char *name,
                DeviceIntPtr *ptr,
                DeviceIntPtr *keybd,
                DeviceProc ptr_proc, DeviceProc keybd_proc, Bool master)
{
    DeviceIntPtr pointer;
    DeviceIntPtr keyboard;

    *ptr = *keybd = NULL;

    XkbInitPrivates();

    pointer = AddInputDevice(client, ptr_proc, TRUE);

    if (!pointer)
        return BadAlloc;

    if (asprintf(&pointer->name, "%s pointer", name) == -1) {
        pointer->name = NULL;
        RemoveDevice(pointer, FALSE);

        return BadAlloc;
    }

    pointer->public.processInputProc = ProcessOtherEvent;
    pointer->public.realInputProc = ProcessOtherEvent;
    XkbSetExtension(pointer, ProcessPointerEvent);
    pointer->deviceGrab.ActivateGrab = ActivatePointerGrab;
    pointer->deviceGrab.DeactivateGrab = DeactivatePointerGrab;
    pointer->coreEvents = TRUE;
    pointer->spriteInfo->spriteOwner = TRUE;

    pointer->lastSlave = NULL;
    pointer->last.slave = NULL;
    pointer->type = (master) ? MASTER_POINTER : SLAVE;

    keyboard = AddInputDevice(client, keybd_proc, TRUE);
    if (!keyboard) {
        RemoveDevice(pointer, FALSE);

        return BadAlloc;
    }

    if (asprintf(&keyboard->name, "%s keyboard", name) == -1) {
        keyboard->name = NULL;
        RemoveDevice(keyboard, FALSE);
        RemoveDevice(pointer, FALSE);

        return BadAlloc;
    }

    keyboard->public.processInputProc = ProcessOtherEvent;
    keyboard->public.realInputProc = ProcessOtherEvent;
    XkbSetExtension(keyboard, ProcessKeyboardEvent);
    keyboard->deviceGrab.ActivateGrab = ActivateKeyboardGrab;
    keyboard->deviceGrab.DeactivateGrab = DeactivateKeyboardGrab;
    keyboard->coreEvents = TRUE;
    keyboard->spriteInfo->spriteOwner = FALSE;

    keyboard->lastSlave = NULL;
    keyboard->last.slave = NULL;
    keyboard->type = (master) ? MASTER_KEYBOARD : SLAVE;

    /* The ClassesRec stores the device classes currently not used. */
    pointer->unused_classes = calloc(1, sizeof(ClassesRec));

    keyboard->unused_classes = calloc(1, sizeof(ClassesRec));

    *ptr = pointer;

    *keybd = keyboard;

    return Success;
}

/**
 * Return Relative or Absolute for the device.
 */
int
valuator_get_mode(DeviceIntPtr dev, int axis)
{
    return (dev->valuator->axes[axis].mode & DeviceMode);
}

/**
 * Set the given mode for the axis. If axis is VALUATOR_MODE_ALL_AXES, then
 * set the mode for all axes.
 */
void
valuator_set_mode(DeviceIntPtr dev, int axis, int mode)
{
    if (axis != VALUATOR_MODE_ALL_AXES)
        dev->valuator->axes[axis].mode = mode;
    else {
        int i;

        for (i = 0; i < dev->valuator->numAxes; i++)
            dev->valuator->axes[i].mode = mode;
    }
}<|MERGE_RESOLUTION|>--- conflicted
+++ resolved
@@ -1906,22 +1906,13 @@
     if (rc != Success)
         return rc;
 
-<<<<<<< HEAD
+    nElts = (butc) ? butc->numButtons : 0;
 
     rep.type = X_Reply;
-    rep.nElts = (butc) ? butc->numButtons : 0;
+    rep.nElts = nElts;
     rep.sequenceNumber = client->sequence;
-    rep.length = ((unsigned) rep.nElts + (4 - 1)) / 4;
-
-=======
-    nElts = (butc) ? butc->numButtons : 0;
-    rep = (xGetPointerMappingReply) {
-        .type = X_Reply,
-        .nElts = nElts,
-        .sequenceNumber = client->sequence,
-        .length = ((unsigned) nElts + (4 - 1)) / 4
-    };
->>>>>>> 0bef1350
+    rep.length = ((unsigned) nElts + (4 - 1)) / 4;
+
     WriteReplyToClient(client, sizeof(xGetPointerMappingReply), &rep);
     if (butc)
         WriteToClient(client, nElts, &butc->map[1]);
