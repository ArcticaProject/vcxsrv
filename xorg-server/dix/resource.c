--- conflicted
+++ resolved
@@ -432,109 +432,66 @@
 static struct ResourceType *resourceTypes;
 
 static const struct ResourceType predefTypes[] = {
-<<<<<<< HEAD
    /* [RT_NONE & (RC_LASTPREDEF - 1)] = */ {
 	/*.deleteFunc = */(DeleteType)NoopDDA,
+  /*.sizeFunc = */GetDefaultBytes,
+  /*.findSubResFunc = */DefaultFindSubRes,
 	/*.errorValue = */BadValue,
     },
    /* [RT_WINDOW & (RC_LASTPREDEF - 1)] = */ {
 	/*.deleteFunc = */DeleteWindow,
+  /*.sizeFunc = */GetWindowBytes,
+  /*.findSubResFunc = */FindWindowSubRes,
 	/*.errorValue = */BadWindow,
     },
    /* [RT_PIXMAP & (RC_LASTPREDEF - 1)] = */ {
 	/*.deleteFunc = */dixDestroyPixmap,
+  /*.sizeFunc = */GetPixmapBytes,
+  /*.findSubResFunc = */DefaultFindSubRes,
 	/*.errorValue = */BadPixmap,
     },
    /* [RT_GC & (RC_LASTPREDEF - 1)] = */ {
 	/*.deleteFunc = */FreeGC,
+  /*.sizeFunc = */GetGcBytes,
+  /*.findSubResFunc = */FindGCSubRes,
 	/*.errorValue = */BadGC,
     },
    /* [RT_FONT & (RC_LASTPREDEF - 1)] = */ {
 	/*.deleteFunc = */CloseFont,
+  /*.sizeFunc = */GetDefaultBytes,
+  /*.findSubResFunc = */DefaultFindSubRes,
 	/*.errorValue = */BadFont,
     },
    /* [RT_CURSOR & (RC_LASTPREDEF - 1)] = */ {
 	/*.deleteFunc = */FreeCursor,
+  /*.sizeFunc = */GetDefaultBytes,
+  /*.findSubResFunc = */DefaultFindSubRes,
 	/*.errorValue = */BadCursor,
     },
    /* [RT_COLORMAP & (RC_LASTPREDEF - 1)] = */ {
 	/*.deleteFunc = */FreeColormap,
+  /*.sizeFunc = */GetDefaultBytes,
+  /*.findSubResFunc = */DefaultFindSubRes,
 	/*.errorValue = */BadColor,
     },
    /* [RT_CMAPENTRY & (RC_LASTPREDEF - 1)] = */ {
 	/*.deleteFunc = */FreeClientPixels,
+  /*.sizeFunc = */GetDefaultBytes,
+  /*.findSubResFunc = */DefaultFindSubRes,
 	/*.errorValue = */BadColor,
     },
    /* [RT_OTHERCLIENT & (RC_LASTPREDEF - 1)] = */ {
 	/*.deleteFunc = */OtherClientGone,
+  /*.sizeFunc = */GetDefaultBytes,
+  /*.findSubResFunc = */DefaultFindSubRes,
 	/*.errorValue = */BadValue,
     },
    /* [RT_PASSIVEGRAB & (RC_LASTPREDEF - 1)] = */ {
 	/*.deleteFunc = */DeletePassiveGrab,
+  /*.deleteFunc = */DeletePassiveGrab,
+  /*.sizeFunc = */GetDefaultBytes,
 	/*.errorValue = */BadValue,
     },
-=======
-    [RT_NONE & (RC_LASTPREDEF - 1)] = {
-                                       .deleteFunc = (DeleteType) NoopDDA,
-                                       .sizeFunc = GetDefaultBytes,
-                                       .findSubResFunc = DefaultFindSubRes,
-                                       .errorValue = BadValue,
-                                       },
-    [RT_WINDOW & (RC_LASTPREDEF - 1)] = {
-                                         .deleteFunc = DeleteWindow,
-                                         .sizeFunc = GetWindowBytes,
-                                         .findSubResFunc = FindWindowSubRes,
-                                         .errorValue = BadWindow,
-                                         },
-    [RT_PIXMAP & (RC_LASTPREDEF - 1)] = {
-                                         .deleteFunc = dixDestroyPixmap,
-                                         .sizeFunc = GetPixmapBytes,
-                                         .findSubResFunc = DefaultFindSubRes,
-                                         .errorValue = BadPixmap,
-                                         },
-    [RT_GC & (RC_LASTPREDEF - 1)] = {
-                                     .deleteFunc = FreeGC,
-                                     .sizeFunc = GetGcBytes,
-                                     .findSubResFunc = FindGCSubRes,
-                                     .errorValue = BadGC,
-                                     },
-    [RT_FONT & (RC_LASTPREDEF - 1)] = {
-                                       .deleteFunc = CloseFont,
-                                       .sizeFunc = GetDefaultBytes,
-                                       .findSubResFunc = DefaultFindSubRes,
-                                       .errorValue = BadFont,
-                                       },
-    [RT_CURSOR & (RC_LASTPREDEF - 1)] = {
-                                         .deleteFunc = FreeCursor,
-                                         .sizeFunc = GetDefaultBytes,
-                                         .findSubResFunc = DefaultFindSubRes,
-                                         .errorValue = BadCursor,
-                                         },
-    [RT_COLORMAP & (RC_LASTPREDEF - 1)] = {
-                                           .deleteFunc = FreeColormap,
-                                           .sizeFunc = GetDefaultBytes,
-                                           .findSubResFunc = DefaultFindSubRes,
-                                           .errorValue = BadColor,
-                                           },
-    [RT_CMAPENTRY & (RC_LASTPREDEF - 1)] = {
-                                            .deleteFunc = FreeClientPixels,
-                                            .sizeFunc = GetDefaultBytes,
-                                            .findSubResFunc = DefaultFindSubRes,
-                                            .errorValue = BadColor,
-                                            },
-    [RT_OTHERCLIENT & (RC_LASTPREDEF - 1)] = {
-                                              .deleteFunc = OtherClientGone,
-                                              .sizeFunc = GetDefaultBytes,
-                                              .findSubResFunc = DefaultFindSubRes,
-                                              .errorValue = BadValue,
-                                              },
-    [RT_PASSIVEGRAB & (RC_LASTPREDEF - 1)] = {
-                                              .deleteFunc = DeletePassiveGrab,
-                                              .sizeFunc = GetDefaultBytes,
-                                              .findSubResFunc = DefaultFindSubRes,
-                                              .errorValue = BadValue,
-                                              },
->>>>>>> 0e369933
 };
 
 CallbackListPtr ResourceStateCallback;
