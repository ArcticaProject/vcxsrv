--- conflicted
+++ resolved
@@ -1,149 +1,72 @@
-<<<<<<< HEAD
-noinst_LTLIBRARIES = libdix.la libmain.la
-
-AM_CPPFLAGS = -I$(top_srcdir)/include
-AM_CFLAGS = $(DIX_CFLAGS)
-
-libmain_la_SOURCES =    \
-	main.c
-
-libdix_la_SOURCES = 	\
-	atom.c		\
-	colormap.c	\
-	cursor.c	\
-	devices.c	\
-	dispatch.c	\
-	dispatch.h	\
-	dixfonts.c	\
-	dixutils.c	\
-	enterleave.c	\
-	enterleave.h	\
-	events.c	\
-	eventconvert.c  \
-	extension.c	\
-	ffs.c		\
-	gc.c		\
-	getevents.c	\
-	globals.c	\
-	glyphcurs.c	\
-	grabs.c		\
-	initatoms.c	\
-	inpututils.c	\
-	pixmap.c	\
-	privates.c	\
-	property.c	\
-	ptrveloc.c	\
-	region.c	\
-	registry.c	\
-	resource.c	\
-	selection.c	\
-	swaprep.c	\
-	swapreq.c	\
-	tables.c	\
-	window.c
-
-EXTRA_DIST = buildatoms BuiltInAtoms Xserver.d Xserver-dtrace.h.in
-
-# Install list of protocol names
-miscconfigdir = $(SERVER_MISC_CONFIG_PATH)
-dist_miscconfig_DATA = protocol.txt
-
-if XSERVER_DTRACE
-# Generate dtrace header file for C sources to include
-BUILT_SOURCES = Xserver-dtrace.h
-
-Xserver-dtrace.h: $(srcdir)/Xserver.d
-	$(AM_V_GEN)$(DTRACE) -C -h -o $@ -s $(srcdir)/Xserver.d \
-		|| cp Xserver-dtrace.h.in $@
-
-endif
-
-if SPECIAL_DTRACE_OBJECTS
-# Generate dtrace object code for probes in libdix
-dtrace-dix.o: $(top_srcdir)/dix/Xserver.d $(am_libdix_la_OBJECTS)
-	$(AM_V_GEN)$(DTRACE) -G -C -o $@ -s $(top_srcdir)/dix/Xserver.d $(am_libdix_la_OBJECTS:%.lo=.libs/%.o)
-
-noinst_PROGRAMS = dix.O
-
-dix.O: dtrace-dix.o $(am_libdix_la_OBJECTS)
-	$(AM_V_GEN)ld -r -o $@ $(am_libdix_la_OBJECTS:%.lo=.libs/%.o)
-endif
-
-dix.c:
-	touch $@
-
-CLEANFILES = dix.c Xserver-dtrace.h
-=======
-noinst_LTLIBRARIES = libdix.la libmain.la
-
-AM_CPPFLAGS = -I$(top_srcdir)/include
-AM_CFLAGS = $(DIX_CFLAGS)
-
-libmain_la_SOURCES =    \
-	main.c
-
-libdix_la_SOURCES = 	\
-	atom.c		\
-	colormap.c	\
-	cursor.c	\
-	devices.c	\
-	dispatch.c	\
-	dispatch.h	\
-	dixfonts.c	\
-	dixutils.c	\
-	enterleave.c	\
-	enterleave.h	\
-	events.c	\
-	eventconvert.c  \
-	extension.c	\
-	ffs.c		\
-	gc.c		\
-	getevents.c	\
-	globals.c	\
-	glyphcurs.c	\
-	grabs.c		\
-	initatoms.c	\
-	inpututils.c	\
-	pixmap.c	\
-	privates.c	\
-	property.c	\
-	ptrveloc.c	\
-	region.c	\
-	registry.c	\
-	resource.c	\
-	selection.c	\
-	swaprep.c	\
-	swapreq.c	\
-	tables.c	\
-	window.c
-
-EXTRA_DIST = buildatoms BuiltInAtoms Xserver.d Xserver-dtrace.h.in
-
-# Install list of protocol names
-miscconfigdir = $(SERVER_MISC_CONFIG_PATH)
-dist_miscconfig_DATA = protocol.txt
-
-if XSERVER_DTRACE
-# Generate dtrace header file for C sources to include
-BUILT_SOURCES = Xserver-dtrace.h
-
-Xserver-dtrace.h: $(srcdir)/Xserver.d
-	$(AM_V_GEN)$(DTRACE) -C -h -o $@ -s $(srcdir)/Xserver.d \
-		|| cp Xserver-dtrace.h.in $@
-
-endif
-
-if SPECIAL_DTRACE_OBJECTS
-# Generate dtrace object code for probes in libdix
-dtrace-dix.o: $(top_srcdir)/dix/Xserver.d $(am_libdix_la_OBJECTS)
-	$(AM_V_GEN)$(DTRACE) -G -C -o $@ -s $(top_srcdir)/dix/Xserver.d $(am_libdix_la_OBJECTS:%.lo=.libs/%.o)
-
-noinst_PROGRAMS = dix.O
-
-dix_O_SOURCES =
-dix.O: dtrace-dix.o $(am_libdix_la_OBJECTS)
-	$(AM_V_GEN)ld -r -o $@ $(am_libdix_la_OBJECTS:%.lo=.libs/%.o)
-endif
-
-CLEANFILES = Xserver-dtrace.h
->>>>>>> d9f970a8
+noinst_LTLIBRARIES = libdix.la libmain.la
+
+AM_CPPFLAGS = -I$(top_srcdir)/include
+AM_CFLAGS = $(DIX_CFLAGS)
+
+libmain_la_SOURCES =    \
+	main.c
+
+libdix_la_SOURCES = 	\
+	atom.c		\
+	colormap.c	\
+	cursor.c	\
+	devices.c	\
+	dispatch.c	\
+	dispatch.h	\
+	dixfonts.c	\
+	dixutils.c	\
+	enterleave.c	\
+	enterleave.h	\
+	events.c	\
+	eventconvert.c  \
+	extension.c	\
+	ffs.c		\
+	gc.c		\
+	getevents.c	\
+	globals.c	\
+	glyphcurs.c	\
+	grabs.c		\
+	initatoms.c	\
+	inpututils.c	\
+	pixmap.c	\
+	privates.c	\
+	property.c	\
+	ptrveloc.c	\
+	region.c	\
+	registry.c	\
+	resource.c	\
+	selection.c	\
+	swaprep.c	\
+	swapreq.c	\
+	tables.c	\
+	window.c
+
+EXTRA_DIST = buildatoms BuiltInAtoms Xserver.d Xserver-dtrace.h.in
+
+# Install list of protocol names
+miscconfigdir = $(SERVER_MISC_CONFIG_PATH)
+dist_miscconfig_DATA = protocol.txt
+
+if XSERVER_DTRACE
+# Generate dtrace header file for C sources to include
+BUILT_SOURCES = Xserver-dtrace.h
+
+Xserver-dtrace.h: $(srcdir)/Xserver.d
+	$(AM_V_GEN)$(DTRACE) -C -h -o $@ -s $(srcdir)/Xserver.d \
+		|| cp Xserver-dtrace.h.in $@
+
+endif
+
+if SPECIAL_DTRACE_OBJECTS
+# Generate dtrace object code for probes in libdix
+dtrace-dix.o: $(top_srcdir)/dix/Xserver.d $(am_libdix_la_OBJECTS)
+	$(AM_V_GEN)$(DTRACE) -G -C -o $@ -s $(top_srcdir)/dix/Xserver.d $(am_libdix_la_OBJECTS:%.lo=.libs/%.o)
+
+noinst_PROGRAMS = dix.O
+
+dix_O_SOURCES =
+dix.O: dtrace-dix.o $(am_libdix_la_OBJECTS)
+	$(AM_V_GEN)ld -r -o $@ $(am_libdix_la_OBJECTS:%.lo=.libs/%.o)
+endif
+
+CLEANFILES = Xserver-dtrace.h