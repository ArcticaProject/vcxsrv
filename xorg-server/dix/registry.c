<<<<<<< HEAD
/************************************************************

Author: Eamon Walsh <ewalsh@tycho.nsa.gov>

Permission to use, copy, modify, distribute, and sell this software and its
documentation for any purpose is hereby granted without fee, provided that
this permission notice appear in supporting documentation.  This permission
notice shall be included in all copies or substantial portions of the
Software.

THE SOFTWARE IS PROVIDED "AS IS", WITHOUT WARRANTY OF ANY KIND, EXPRESS OR
IMPLIED, INCLUDING BUT NOT LIMITED TO THE WARRANTIES OF MERCHANTABILITY,
FITNESS FOR A PARTICULAR PURPOSE AND NONINFRINGEMENT.  IN NO EVENT SHALL THE
AUTHOR BE LIABLE FOR ANY CLAIM, DAMAGES OR OTHER LIABILITY, WHETHER IN
AN ACTION OF CONTRACT, TORT OR OTHERWISE, ARISING FROM, OUT OF OR IN
CONNECTION WITH THE SOFTWARE OR THE USE OR OTHER DEALINGS IN THE SOFTWARE.

********************************************************/

#ifdef HAVE_DIX_CONFIG_H
#include <dix-config.h>
#endif

#ifdef XREGISTRY

#include <stdlib.h>
#include <string.h>
#include <unistd.h>
#include <X11/X.h>
#include <X11/Xproto.h>
#include "resource.h"
#include "registry.h"

#define BASE_SIZE 16
#define CORE "X11"
#define FILENAME SERVER_MISC_CONFIG_PATH "/protocol.txt"

#define PROT_COMMENT '#'
#define PROT_REQUEST 'R'
#define PROT_EVENT 'V'
#define PROT_ERROR 'E'

static FILE *fh;

static char ***requests, **events, **errors, **resources;
static unsigned nmajor, *nminor, nevent, nerror, nresource;

/*
 * File parsing routines
 */
static int double_size(void *p, unsigned n, unsigned size)
{
    char **ptr = (char **)p;
    unsigned s, f;

    if (n) {
	s = n * size;
	n *= 2 * size;
	f = n;
    } else {
	s = 0;
	n = f = BASE_SIZE * size;
    }

    *ptr = xrealloc(*ptr, n);
    if (!*ptr) {
	dixResetRegistry();
	return FALSE;
    }
    memset(*ptr + s, 0, f - s);
    return TRUE;
}       

static void
RegisterRequestName(unsigned major, unsigned minor, char *name)
{
    while (major >= nmajor) {
	if (!double_size(&requests, nmajor, sizeof(char **)))
	    return;
	if (!double_size(&nminor, nmajor, sizeof(unsigned)))
	    return;
	nmajor = nmajor ? nmajor * 2 : BASE_SIZE;
    }
    while (minor >= nminor[major]) {
	if (!double_size(requests+major, nminor[major], sizeof(char *)))
	    return;
	nminor[major] = nminor[major] ? nminor[major] * 2 : BASE_SIZE;
    }

    free(requests[major][minor]);
    requests[major][minor] = name;
}

static void
RegisterEventName(unsigned event, char *name) {
    while (event >= nevent) {
	if (!double_size(&events, nevent, sizeof(char *)))
	    return;
	nevent = nevent ? nevent * 2 : BASE_SIZE;
    }

    free(events[event]);
    events[event] = name;
}

static void
RegisterErrorName(unsigned error, char *name) {
    while (error >= nerror) {
	if (!double_size(&errors, nerror, sizeof(char *)))
	    return;
	nerror = nerror ? nerror * 2 : BASE_SIZE;
    }

    free(errors[error]);
    errors[error] = name;
}

void
RegisterExtensionNames(ExtensionEntry *extEntry)
{
    char buf[256], *lineobj, *ptr;
    unsigned offset;

    if (fh == NULL)
	return;

    rewind(fh);

    while (fgets(buf, sizeof(buf), fh)) {
	lineobj = NULL;
	ptr = strchr(buf, '\n');
	if (ptr)
	    *ptr = 0;

	/* Check for comments or empty lines */
	switch (buf[0]) {
	case PROT_REQUEST:
	case PROT_EVENT:
	case PROT_ERROR:
	    break;
	case PROT_COMMENT:
	case '\0':
	    continue;
	default:
	    goto invalid;
	}

	/* Check for space character in the fifth position */
	ptr = strchr(buf, ' ');
	if (!ptr || ptr != buf + 4)
	    goto invalid;

	/* Duplicate the string after the space */
	lineobj = strdup(ptr + 1);
	if (!lineobj)
	    continue;

	/* Check for a colon somewhere on the line */
	ptr = strchr(buf, ':');
	if (!ptr)
	    goto invalid;

	/* Compare the part before colon with the target extension name */
	*ptr = 0;
	if (strcmp(buf + 5, extEntry->name))
	    goto skip;

	/* Get the opcode for the request, event, or error */
	offset = strtol(buf + 1, &ptr, 10);
	if (offset == 0 && ptr == buf + 1)
	    goto invalid;

	/* Save the strdup result in the registry */
	switch(buf[0]) {
	case PROT_REQUEST:
	    if (extEntry->base)
		RegisterRequestName(extEntry->base, offset, lineobj);
	    else
		RegisterRequestName(offset, 0, lineobj);
	    continue;
	case PROT_EVENT:
	    RegisterEventName(extEntry->eventBase + offset, lineobj);
	    continue;
	case PROT_ERROR:
	    RegisterErrorName(extEntry->errorBase + offset, lineobj);
	    continue;
	}

    invalid:
	LogMessage(X_WARNING, "Invalid line in " FILENAME ", skipping\n");
    skip:
	free(lineobj);
    }
}

/*
 * Registration functions
 */

void
RegisterResourceName(RESTYPE resource, char *name)
{
    resource &= TypeMask;

    while (resource >= nresource) {
	if (!double_size(&resources, nresource, sizeof(char *)))
	    return;
	nresource = nresource ? nresource * 2 : BASE_SIZE;
    }

    resources[resource] = name;
}

/*
 * Lookup functions
 */

const char *
LookupRequestName(int major, int minor)
{
    if (major >= nmajor)
	return XREGISTRY_UNKNOWN;
    if (minor >= nminor[major])
	return XREGISTRY_UNKNOWN;

    return requests[major][minor] ? requests[major][minor] : XREGISTRY_UNKNOWN;
}

const char *
LookupMajorName(int major)
{
    if (major < 128) {
	const char *retval;

	if (major >= nmajor)
	    return XREGISTRY_UNKNOWN;
	if (0 >= nminor[major])
	    return XREGISTRY_UNKNOWN;

	retval = requests[major][0];
	return retval ? retval + sizeof(CORE) : XREGISTRY_UNKNOWN;
    } else {
	ExtensionEntry *extEntry = GetExtensionEntry(major);
	return extEntry ? extEntry->name : XREGISTRY_UNKNOWN;
    }
}

const char *
LookupEventName(int event)
{
    event &= 127;
    if (event >= nevent)
	return XREGISTRY_UNKNOWN;

    return events[event] ? events[event] : XREGISTRY_UNKNOWN;
}

const char *
LookupErrorName(int error)
{
    if (error >= nerror)
	return XREGISTRY_UNKNOWN;

    return errors[error] ? errors[error] : XREGISTRY_UNKNOWN;
}

const char *
LookupResourceName(RESTYPE resource)
{
    resource &= TypeMask;
    if (resource >= nresource)
	return XREGISTRY_UNKNOWN;

    return resources[resource] ? resources[resource] : XREGISTRY_UNKNOWN;
}

/*
 * Setup and teardown
 */
void
dixResetRegistry(void)
{
    ExtensionEntry extEntry;

    /* Free all memory */
    while (nmajor--) {
	while (nminor[nmajor])
	    free(requests[nmajor][--nminor[nmajor]]);
	xfree(requests[nmajor]);
    }
    xfree(requests);
    xfree(nminor);

    while (nevent--)
	free(events[nevent]);
    xfree(events);

    while (nerror--)
	free(errors[nerror]);
    xfree(errors);

    xfree(resources);

    requests = NULL;
    nminor = NULL;
    events = NULL;
    errors = NULL;
    resources = NULL;

    nmajor = nevent = nerror = nresource = 0;

    /* Open the protocol file */
    if (fh)
	fclose(fh);
    fh = fopen(FILENAME, "r");
    if (!fh)
	LogMessage(X_WARNING, "Failed to open protocol names file " FILENAME);

    /* Add built-in resources */
    RegisterResourceName(RT_NONE, "NONE");
    RegisterResourceName(RT_WINDOW, "WINDOW");
    RegisterResourceName(RT_PIXMAP, "PIXMAP");
    RegisterResourceName(RT_GC, "GC");
    RegisterResourceName(RT_FONT, "FONT");
    RegisterResourceName(RT_CURSOR, "CURSOR");
    RegisterResourceName(RT_COLORMAP, "COLORMAP");
    RegisterResourceName(RT_CMAPENTRY, "COLORMAP ENTRY");
    RegisterResourceName(RT_OTHERCLIENT, "OTHER CLIENT");
    RegisterResourceName(RT_PASSIVEGRAB, "PASSIVE GRAB");

    /* Add the core protocol */
    memset(&extEntry, 0, sizeof(extEntry));
    extEntry.name = CORE;
    RegisterExtensionNames(&extEntry);
}

#endif /* XREGISTRY */
=======
/************************************************************

Author: Eamon Walsh <ewalsh@tycho.nsa.gov>

Permission to use, copy, modify, distribute, and sell this software and its
documentation for any purpose is hereby granted without fee, provided that
this permission notice appear in supporting documentation.  This permission
notice shall be included in all copies or substantial portions of the
Software.

THE SOFTWARE IS PROVIDED "AS IS", WITHOUT WARRANTY OF ANY KIND, EXPRESS OR
IMPLIED, INCLUDING BUT NOT LIMITED TO THE WARRANTIES OF MERCHANTABILITY,
FITNESS FOR A PARTICULAR PURPOSE AND NONINFRINGEMENT.  IN NO EVENT SHALL THE
AUTHOR BE LIABLE FOR ANY CLAIM, DAMAGES OR OTHER LIABILITY, WHETHER IN
AN ACTION OF CONTRACT, TORT OR OTHERWISE, ARISING FROM, OUT OF OR IN
CONNECTION WITH THE SOFTWARE OR THE USE OR OTHER DEALINGS IN THE SOFTWARE.

********************************************************/

#ifdef HAVE_DIX_CONFIG_H
#include <dix-config.h>
#endif

#ifdef XREGISTRY

#include <stdlib.h>
#include <string.h>
#include <X11/X.h>
#include <X11/Xproto.h>
#include "resource.h"
#include "registry.h"

#define BASE_SIZE 16
#define CORE "X11"
#define FILENAME SERVER_MISC_CONFIG_PATH "/protocol.txt"

#define PROT_COMMENT '#'
#define PROT_REQUEST 'R'
#define PROT_EVENT 'V'
#define PROT_ERROR 'E'

static FILE *fh;

static char ***requests, **events, **errors, **resources;
static unsigned nmajor, *nminor, nevent, nerror, nresource;

/*
 * File parsing routines
 */
static int double_size(void *p, unsigned n, unsigned size)
{
    char **ptr = (char **)p;
    unsigned s, f;

    if (n) {
	s = n * size;
	n *= 2 * size;
	f = n;
    } else {
	s = 0;
	n = f = BASE_SIZE * size;
    }

    *ptr = xrealloc(*ptr, n);
    if (!*ptr) {
	dixResetRegistry();
	return FALSE;
    }
    memset(*ptr + s, 0, f - s);
    return TRUE;
}       

static void
RegisterRequestName(unsigned major, unsigned minor, char *name)
{
    while (major >= nmajor) {
	if (!double_size(&requests, nmajor, sizeof(char **)))
	    return;
	if (!double_size(&nminor, nmajor, sizeof(unsigned)))
	    return;
	nmajor = nmajor ? nmajor * 2 : BASE_SIZE;
    }
    while (minor >= nminor[major]) {
	if (!double_size(requests+major, nminor[major], sizeof(char *)))
	    return;
	nminor[major] = nminor[major] ? nminor[major] * 2 : BASE_SIZE;
    }

    free(requests[major][minor]);
    requests[major][minor] = name;
}

static void
RegisterEventName(unsigned event, char *name) {
    while (event >= nevent) {
	if (!double_size(&events, nevent, sizeof(char *)))
	    return;
	nevent = nevent ? nevent * 2 : BASE_SIZE;
    }

    free(events[event]);
    events[event] = name;
}

static void
RegisterErrorName(unsigned error, char *name) {
    while (error >= nerror) {
	if (!double_size(&errors, nerror, sizeof(char *)))
	    return;
	nerror = nerror ? nerror * 2 : BASE_SIZE;
    }

    free(errors[error]);
    errors[error] = name;
}

void
RegisterExtensionNames(ExtensionEntry *extEntry)
{
    char buf[256], *lineobj, *ptr;
    unsigned offset;

    if (fh == NULL)
	return;

    rewind(fh);

    while (fgets(buf, sizeof(buf), fh)) {
	lineobj = NULL;
	ptr = strchr(buf, '\n');
	if (ptr)
	    *ptr = 0;

	/* Check for comments or empty lines */
	switch (buf[0]) {
	case PROT_REQUEST:
	case PROT_EVENT:
	case PROT_ERROR:
	    break;
	case PROT_COMMENT:
	case '\0':
	    continue;
	default:
	    goto invalid;
	}

	/* Check for space character in the fifth position */
	ptr = strchr(buf, ' ');
	if (!ptr || ptr != buf + 4)
	    goto invalid;

	/* Duplicate the string after the space */
	lineobj = strdup(ptr + 1);
	if (!lineobj)
	    continue;

	/* Check for a colon somewhere on the line */
	ptr = strchr(buf, ':');
	if (!ptr)
	    goto invalid;

	/* Compare the part before colon with the target extension name */
	*ptr = 0;
	if (strcmp(buf + 5, extEntry->name))
	    goto skip;

	/* Get the opcode for the request, event, or error */
	offset = strtol(buf + 1, &ptr, 10);
	if (offset == 0 && ptr == buf + 1)
	    goto invalid;

	/* Save the strdup result in the registry */
	switch(buf[0]) {
	case PROT_REQUEST:
	    if (extEntry->base)
		RegisterRequestName(extEntry->base, offset, lineobj);
	    else
		RegisterRequestName(offset, 0, lineobj);
	    continue;
	case PROT_EVENT:
	    RegisterEventName(extEntry->eventBase + offset, lineobj);
	    continue;
	case PROT_ERROR:
	    RegisterErrorName(extEntry->errorBase + offset, lineobj);
	    continue;
	}

    invalid:
	LogMessage(X_WARNING, "Invalid line in " FILENAME ", skipping\n");
    skip:
	free(lineobj);
    }
}

/*
 * Registration functions
 */

void
RegisterResourceName(RESTYPE resource, char *name)
{
    resource &= TypeMask;

    while (resource >= nresource) {
	if (!double_size(&resources, nresource, sizeof(char *)))
	    return;
	nresource = nresource ? nresource * 2 : BASE_SIZE;
    }

    resources[resource] = name;
}

/*
 * Lookup functions
 */

const char *
LookupRequestName(int major, int minor)
{
    if (major >= nmajor)
	return XREGISTRY_UNKNOWN;
    if (minor >= nminor[major])
	return XREGISTRY_UNKNOWN;

    return requests[major][minor] ? requests[major][minor] : XREGISTRY_UNKNOWN;
}

const char *
LookupMajorName(int major)
{
    if (major < 128) {
	const char *retval;

	if (major >= nmajor)
	    return XREGISTRY_UNKNOWN;
	if (0 >= nminor[major])
	    return XREGISTRY_UNKNOWN;

	retval = requests[major][0];
	return retval ? retval + sizeof(CORE) : XREGISTRY_UNKNOWN;
    } else {
	ExtensionEntry *extEntry = GetExtensionEntry(major);
	return extEntry ? extEntry->name : XREGISTRY_UNKNOWN;
    }
}

const char *
LookupEventName(int event)
{
    event &= 127;
    if (event >= nevent)
	return XREGISTRY_UNKNOWN;

    return events[event] ? events[event] : XREGISTRY_UNKNOWN;
}

const char *
LookupErrorName(int error)
{
    if (error >= nerror)
	return XREGISTRY_UNKNOWN;

    return errors[error] ? errors[error] : XREGISTRY_UNKNOWN;
}

const char *
LookupResourceName(RESTYPE resource)
{
    resource &= TypeMask;
    if (resource >= nresource)
	return XREGISTRY_UNKNOWN;

    return resources[resource] ? resources[resource] : XREGISTRY_UNKNOWN;
}

/*
 * Setup and teardown
 */
void
dixResetRegistry(void)
{
    ExtensionEntry extEntry;

    /* Free all memory */
    while (nmajor--) {
	while (nminor[nmajor])
	    free(requests[nmajor][--nminor[nmajor]]);
	xfree(requests[nmajor]);
    }
    xfree(requests);
    xfree(nminor);

    while (nevent--)
	free(events[nevent]);
    xfree(events);

    while (nerror--)
	free(errors[nerror]);
    xfree(errors);

    xfree(resources);

    requests = NULL;
    nminor = NULL;
    events = NULL;
    errors = NULL;
    resources = NULL;

    nmajor = nevent = nerror = nresource = 0;

    /* Open the protocol file */
    if (fh)
	fclose(fh);
    fh = fopen(FILENAME, "r");
    if (!fh)
	LogMessage(X_WARNING, "Failed to open protocol names file " FILENAME "\n");

    /* Add built-in resources */
    RegisterResourceName(RT_NONE, "NONE");
    RegisterResourceName(RT_WINDOW, "WINDOW");
    RegisterResourceName(RT_PIXMAP, "PIXMAP");
    RegisterResourceName(RT_GC, "GC");
    RegisterResourceName(RT_FONT, "FONT");
    RegisterResourceName(RT_CURSOR, "CURSOR");
    RegisterResourceName(RT_COLORMAP, "COLORMAP");
    RegisterResourceName(RT_CMAPENTRY, "COLORMAP ENTRY");
    RegisterResourceName(RT_OTHERCLIENT, "OTHER CLIENT");
    RegisterResourceName(RT_PASSIVEGRAB, "PASSIVE GRAB");

    /* Add the core protocol */
    memset(&extEntry, 0, sizeof(extEntry));
    extEntry.name = CORE;
    RegisterExtensionNames(&extEntry);
}

#endif /* XREGISTRY */
>>>>>>> 1ad46cbf
<|MERGE_RESOLUTION|>--- conflicted
+++ resolved
@@ -1,676 +1,337 @@
-<<<<<<< HEAD
-/************************************************************
-
-Author: Eamon Walsh <ewalsh@tycho.nsa.gov>
-
-Permission to use, copy, modify, distribute, and sell this software and its
-documentation for any purpose is hereby granted without fee, provided that
-this permission notice appear in supporting documentation.  This permission
-notice shall be included in all copies or substantial portions of the
-Software.
-
-THE SOFTWARE IS PROVIDED "AS IS", WITHOUT WARRANTY OF ANY KIND, EXPRESS OR
-IMPLIED, INCLUDING BUT NOT LIMITED TO THE WARRANTIES OF MERCHANTABILITY,
-FITNESS FOR A PARTICULAR PURPOSE AND NONINFRINGEMENT.  IN NO EVENT SHALL THE
-AUTHOR BE LIABLE FOR ANY CLAIM, DAMAGES OR OTHER LIABILITY, WHETHER IN
-AN ACTION OF CONTRACT, TORT OR OTHERWISE, ARISING FROM, OUT OF OR IN
-CONNECTION WITH THE SOFTWARE OR THE USE OR OTHER DEALINGS IN THE SOFTWARE.
-
-********************************************************/
-
-#ifdef HAVE_DIX_CONFIG_H
-#include <dix-config.h>
-#endif
-
-#ifdef XREGISTRY
-
-#include <stdlib.h>
-#include <string.h>
-#include <unistd.h>
-#include <X11/X.h>
-#include <X11/Xproto.h>
-#include "resource.h"
-#include "registry.h"
-
-#define BASE_SIZE 16
-#define CORE "X11"
-#define FILENAME SERVER_MISC_CONFIG_PATH "/protocol.txt"
-
-#define PROT_COMMENT '#'
-#define PROT_REQUEST 'R'
-#define PROT_EVENT 'V'
-#define PROT_ERROR 'E'
-
-static FILE *fh;
-
-static char ***requests, **events, **errors, **resources;
-static unsigned nmajor, *nminor, nevent, nerror, nresource;
-
-/*
- * File parsing routines
- */
-static int double_size(void *p, unsigned n, unsigned size)
-{
-    char **ptr = (char **)p;
-    unsigned s, f;
-
-    if (n) {
-	s = n * size;
-	n *= 2 * size;
-	f = n;
-    } else {
-	s = 0;
-	n = f = BASE_SIZE * size;
-    }
-
-    *ptr = xrealloc(*ptr, n);
-    if (!*ptr) {
-	dixResetRegistry();
-	return FALSE;
-    }
-    memset(*ptr + s, 0, f - s);
-    return TRUE;
-}       
-
-static void
-RegisterRequestName(unsigned major, unsigned minor, char *name)
-{
-    while (major >= nmajor) {
-	if (!double_size(&requests, nmajor, sizeof(char **)))
-	    return;
-	if (!double_size(&nminor, nmajor, sizeof(unsigned)))
-	    return;
-	nmajor = nmajor ? nmajor * 2 : BASE_SIZE;
-    }
-    while (minor >= nminor[major]) {
-	if (!double_size(requests+major, nminor[major], sizeof(char *)))
-	    return;
-	nminor[major] = nminor[major] ? nminor[major] * 2 : BASE_SIZE;
-    }
-
-    free(requests[major][minor]);
-    requests[major][minor] = name;
-}
-
-static void
-RegisterEventName(unsigned event, char *name) {
-    while (event >= nevent) {
-	if (!double_size(&events, nevent, sizeof(char *)))
-	    return;
-	nevent = nevent ? nevent * 2 : BASE_SIZE;
-    }
-
-    free(events[event]);
-    events[event] = name;
-}
-
-static void
-RegisterErrorName(unsigned error, char *name) {
-    while (error >= nerror) {
-	if (!double_size(&errors, nerror, sizeof(char *)))
-	    return;
-	nerror = nerror ? nerror * 2 : BASE_SIZE;
-    }
-
-    free(errors[error]);
-    errors[error] = name;
-}
-
-void
-RegisterExtensionNames(ExtensionEntry *extEntry)
-{
-    char buf[256], *lineobj, *ptr;
-    unsigned offset;
-
-    if (fh == NULL)
-	return;
-
-    rewind(fh);
-
-    while (fgets(buf, sizeof(buf), fh)) {
-	lineobj = NULL;
-	ptr = strchr(buf, '\n');
-	if (ptr)
-	    *ptr = 0;
-
-	/* Check for comments or empty lines */
-	switch (buf[0]) {
-	case PROT_REQUEST:
-	case PROT_EVENT:
-	case PROT_ERROR:
-	    break;
-	case PROT_COMMENT:
-	case '\0':
-	    continue;
-	default:
-	    goto invalid;
-	}
-
-	/* Check for space character in the fifth position */
-	ptr = strchr(buf, ' ');
-	if (!ptr || ptr != buf + 4)
-	    goto invalid;
-
-	/* Duplicate the string after the space */
-	lineobj = strdup(ptr + 1);
-	if (!lineobj)
-	    continue;
-
-	/* Check for a colon somewhere on the line */
-	ptr = strchr(buf, ':');
-	if (!ptr)
-	    goto invalid;
-
-	/* Compare the part before colon with the target extension name */
-	*ptr = 0;
-	if (strcmp(buf + 5, extEntry->name))
-	    goto skip;
-
-	/* Get the opcode for the request, event, or error */
-	offset = strtol(buf + 1, &ptr, 10);
-	if (offset == 0 && ptr == buf + 1)
-	    goto invalid;
-
-	/* Save the strdup result in the registry */
-	switch(buf[0]) {
-	case PROT_REQUEST:
-	    if (extEntry->base)
-		RegisterRequestName(extEntry->base, offset, lineobj);
-	    else
-		RegisterRequestName(offset, 0, lineobj);
-	    continue;
-	case PROT_EVENT:
-	    RegisterEventName(extEntry->eventBase + offset, lineobj);
-	    continue;
-	case PROT_ERROR:
-	    RegisterErrorName(extEntry->errorBase + offset, lineobj);
-	    continue;
-	}
-
-    invalid:
-	LogMessage(X_WARNING, "Invalid line in " FILENAME ", skipping\n");
-    skip:
-	free(lineobj);
-    }
-}
-
-/*
- * Registration functions
- */
-
-void
-RegisterResourceName(RESTYPE resource, char *name)
-{
-    resource &= TypeMask;
-
-    while (resource >= nresource) {
-	if (!double_size(&resources, nresource, sizeof(char *)))
-	    return;
-	nresource = nresource ? nresource * 2 : BASE_SIZE;
-    }
-
-    resources[resource] = name;
-}
-
-/*
- * Lookup functions
- */
-
-const char *
-LookupRequestName(int major, int minor)
-{
-    if (major >= nmajor)
-	return XREGISTRY_UNKNOWN;
-    if (minor >= nminor[major])
-	return XREGISTRY_UNKNOWN;
-
-    return requests[major][minor] ? requests[major][minor] : XREGISTRY_UNKNOWN;
-}
-
-const char *
-LookupMajorName(int major)
-{
-    if (major < 128) {
-	const char *retval;
-
-	if (major >= nmajor)
-	    return XREGISTRY_UNKNOWN;
-	if (0 >= nminor[major])
-	    return XREGISTRY_UNKNOWN;
-
-	retval = requests[major][0];
-	return retval ? retval + sizeof(CORE) : XREGISTRY_UNKNOWN;
-    } else {
-	ExtensionEntry *extEntry = GetExtensionEntry(major);
-	return extEntry ? extEntry->name : XREGISTRY_UNKNOWN;
-    }
-}
-
-const char *
-LookupEventName(int event)
-{
-    event &= 127;
-    if (event >= nevent)
-	return XREGISTRY_UNKNOWN;
-
-    return events[event] ? events[event] : XREGISTRY_UNKNOWN;
-}
-
-const char *
-LookupErrorName(int error)
-{
-    if (error >= nerror)
-	return XREGISTRY_UNKNOWN;
-
-    return errors[error] ? errors[error] : XREGISTRY_UNKNOWN;
-}
-
-const char *
-LookupResourceName(RESTYPE resource)
-{
-    resource &= TypeMask;
-    if (resource >= nresource)
-	return XREGISTRY_UNKNOWN;
-
-    return resources[resource] ? resources[resource] : XREGISTRY_UNKNOWN;
-}
-
-/*
- * Setup and teardown
- */
-void
-dixResetRegistry(void)
-{
-    ExtensionEntry extEntry;
-
-    /* Free all memory */
-    while (nmajor--) {
-	while (nminor[nmajor])
-	    free(requests[nmajor][--nminor[nmajor]]);
-	xfree(requests[nmajor]);
-    }
-    xfree(requests);
-    xfree(nminor);
-
-    while (nevent--)
-	free(events[nevent]);
-    xfree(events);
-
-    while (nerror--)
-	free(errors[nerror]);
-    xfree(errors);
-
-    xfree(resources);
-
-    requests = NULL;
-    nminor = NULL;
-    events = NULL;
-    errors = NULL;
-    resources = NULL;
-
-    nmajor = nevent = nerror = nresource = 0;
-
-    /* Open the protocol file */
-    if (fh)
-	fclose(fh);
-    fh = fopen(FILENAME, "r");
-    if (!fh)
-	LogMessage(X_WARNING, "Failed to open protocol names file " FILENAME);
-
-    /* Add built-in resources */
-    RegisterResourceName(RT_NONE, "NONE");
-    RegisterResourceName(RT_WINDOW, "WINDOW");
-    RegisterResourceName(RT_PIXMAP, "PIXMAP");
-    RegisterResourceName(RT_GC, "GC");
-    RegisterResourceName(RT_FONT, "FONT");
-    RegisterResourceName(RT_CURSOR, "CURSOR");
-    RegisterResourceName(RT_COLORMAP, "COLORMAP");
-    RegisterResourceName(RT_CMAPENTRY, "COLORMAP ENTRY");
-    RegisterResourceName(RT_OTHERCLIENT, "OTHER CLIENT");
-    RegisterResourceName(RT_PASSIVEGRAB, "PASSIVE GRAB");
-
-    /* Add the core protocol */
-    memset(&extEntry, 0, sizeof(extEntry));
-    extEntry.name = CORE;
-    RegisterExtensionNames(&extEntry);
-}
-
-#endif /* XREGISTRY */
-=======
-/************************************************************
-
-Author: Eamon Walsh <ewalsh@tycho.nsa.gov>
-
-Permission to use, copy, modify, distribute, and sell this software and its
-documentation for any purpose is hereby granted without fee, provided that
-this permission notice appear in supporting documentation.  This permission
-notice shall be included in all copies or substantial portions of the
-Software.
-
-THE SOFTWARE IS PROVIDED "AS IS", WITHOUT WARRANTY OF ANY KIND, EXPRESS OR
-IMPLIED, INCLUDING BUT NOT LIMITED TO THE WARRANTIES OF MERCHANTABILITY,
-FITNESS FOR A PARTICULAR PURPOSE AND NONINFRINGEMENT.  IN NO EVENT SHALL THE
-AUTHOR BE LIABLE FOR ANY CLAIM, DAMAGES OR OTHER LIABILITY, WHETHER IN
-AN ACTION OF CONTRACT, TORT OR OTHERWISE, ARISING FROM, OUT OF OR IN
-CONNECTION WITH THE SOFTWARE OR THE USE OR OTHER DEALINGS IN THE SOFTWARE.
-
-********************************************************/
-
-#ifdef HAVE_DIX_CONFIG_H
-#include <dix-config.h>
-#endif
-
-#ifdef XREGISTRY
-
-#include <stdlib.h>
-#include <string.h>
-#include <X11/X.h>
-#include <X11/Xproto.h>
-#include "resource.h"
-#include "registry.h"
-
-#define BASE_SIZE 16
-#define CORE "X11"
-#define FILENAME SERVER_MISC_CONFIG_PATH "/protocol.txt"
-
-#define PROT_COMMENT '#'
-#define PROT_REQUEST 'R'
-#define PROT_EVENT 'V'
-#define PROT_ERROR 'E'
-
-static FILE *fh;
-
-static char ***requests, **events, **errors, **resources;
-static unsigned nmajor, *nminor, nevent, nerror, nresource;
-
-/*
- * File parsing routines
- */
-static int double_size(void *p, unsigned n, unsigned size)
-{
-    char **ptr = (char **)p;
-    unsigned s, f;
-
-    if (n) {
-	s = n * size;
-	n *= 2 * size;
-	f = n;
-    } else {
-	s = 0;
-	n = f = BASE_SIZE * size;
-    }
-
-    *ptr = xrealloc(*ptr, n);
-    if (!*ptr) {
-	dixResetRegistry();
-	return FALSE;
-    }
-    memset(*ptr + s, 0, f - s);
-    return TRUE;
-}       
-
-static void
-RegisterRequestName(unsigned major, unsigned minor, char *name)
-{
-    while (major >= nmajor) {
-	if (!double_size(&requests, nmajor, sizeof(char **)))
-	    return;
-	if (!double_size(&nminor, nmajor, sizeof(unsigned)))
-	    return;
-	nmajor = nmajor ? nmajor * 2 : BASE_SIZE;
-    }
-    while (minor >= nminor[major]) {
-	if (!double_size(requests+major, nminor[major], sizeof(char *)))
-	    return;
-	nminor[major] = nminor[major] ? nminor[major] * 2 : BASE_SIZE;
-    }
-
-    free(requests[major][minor]);
-    requests[major][minor] = name;
-}
-
-static void
-RegisterEventName(unsigned event, char *name) {
-    while (event >= nevent) {
-	if (!double_size(&events, nevent, sizeof(char *)))
-	    return;
-	nevent = nevent ? nevent * 2 : BASE_SIZE;
-    }
-
-    free(events[event]);
-    events[event] = name;
-}
-
-static void
-RegisterErrorName(unsigned error, char *name) {
-    while (error >= nerror) {
-	if (!double_size(&errors, nerror, sizeof(char *)))
-	    return;
-	nerror = nerror ? nerror * 2 : BASE_SIZE;
-    }
-
-    free(errors[error]);
-    errors[error] = name;
-}
-
-void
-RegisterExtensionNames(ExtensionEntry *extEntry)
-{
-    char buf[256], *lineobj, *ptr;
-    unsigned offset;
-
-    if (fh == NULL)
-	return;
-
-    rewind(fh);
-
-    while (fgets(buf, sizeof(buf), fh)) {
-	lineobj = NULL;
-	ptr = strchr(buf, '\n');
-	if (ptr)
-	    *ptr = 0;
-
-	/* Check for comments or empty lines */
-	switch (buf[0]) {
-	case PROT_REQUEST:
-	case PROT_EVENT:
-	case PROT_ERROR:
-	    break;
-	case PROT_COMMENT:
-	case '\0':
-	    continue;
-	default:
-	    goto invalid;
-	}
-
-	/* Check for space character in the fifth position */
-	ptr = strchr(buf, ' ');
-	if (!ptr || ptr != buf + 4)
-	    goto invalid;
-
-	/* Duplicate the string after the space */
-	lineobj = strdup(ptr + 1);
-	if (!lineobj)
-	    continue;
-
-	/* Check for a colon somewhere on the line */
-	ptr = strchr(buf, ':');
-	if (!ptr)
-	    goto invalid;
-
-	/* Compare the part before colon with the target extension name */
-	*ptr = 0;
-	if (strcmp(buf + 5, extEntry->name))
-	    goto skip;
-
-	/* Get the opcode for the request, event, or error */
-	offset = strtol(buf + 1, &ptr, 10);
-	if (offset == 0 && ptr == buf + 1)
-	    goto invalid;
-
-	/* Save the strdup result in the registry */
-	switch(buf[0]) {
-	case PROT_REQUEST:
-	    if (extEntry->base)
-		RegisterRequestName(extEntry->base, offset, lineobj);
-	    else
-		RegisterRequestName(offset, 0, lineobj);
-	    continue;
-	case PROT_EVENT:
-	    RegisterEventName(extEntry->eventBase + offset, lineobj);
-	    continue;
-	case PROT_ERROR:
-	    RegisterErrorName(extEntry->errorBase + offset, lineobj);
-	    continue;
-	}
-
-    invalid:
-	LogMessage(X_WARNING, "Invalid line in " FILENAME ", skipping\n");
-    skip:
-	free(lineobj);
-    }
-}
-
-/*
- * Registration functions
- */
-
-void
-RegisterResourceName(RESTYPE resource, char *name)
-{
-    resource &= TypeMask;
-
-    while (resource >= nresource) {
-	if (!double_size(&resources, nresource, sizeof(char *)))
-	    return;
-	nresource = nresource ? nresource * 2 : BASE_SIZE;
-    }
-
-    resources[resource] = name;
-}
-
-/*
- * Lookup functions
- */
-
-const char *
-LookupRequestName(int major, int minor)
-{
-    if (major >= nmajor)
-	return XREGISTRY_UNKNOWN;
-    if (minor >= nminor[major])
-	return XREGISTRY_UNKNOWN;
-
-    return requests[major][minor] ? requests[major][minor] : XREGISTRY_UNKNOWN;
-}
-
-const char *
-LookupMajorName(int major)
-{
-    if (major < 128) {
-	const char *retval;
-
-	if (major >= nmajor)
-	    return XREGISTRY_UNKNOWN;
-	if (0 >= nminor[major])
-	    return XREGISTRY_UNKNOWN;
-
-	retval = requests[major][0];
-	return retval ? retval + sizeof(CORE) : XREGISTRY_UNKNOWN;
-    } else {
-	ExtensionEntry *extEntry = GetExtensionEntry(major);
-	return extEntry ? extEntry->name : XREGISTRY_UNKNOWN;
-    }
-}
-
-const char *
-LookupEventName(int event)
-{
-    event &= 127;
-    if (event >= nevent)
-	return XREGISTRY_UNKNOWN;
-
-    return events[event] ? events[event] : XREGISTRY_UNKNOWN;
-}
-
-const char *
-LookupErrorName(int error)
-{
-    if (error >= nerror)
-	return XREGISTRY_UNKNOWN;
-
-    return errors[error] ? errors[error] : XREGISTRY_UNKNOWN;
-}
-
-const char *
-LookupResourceName(RESTYPE resource)
-{
-    resource &= TypeMask;
-    if (resource >= nresource)
-	return XREGISTRY_UNKNOWN;
-
-    return resources[resource] ? resources[resource] : XREGISTRY_UNKNOWN;
-}
-
-/*
- * Setup and teardown
- */
-void
-dixResetRegistry(void)
-{
-    ExtensionEntry extEntry;
-
-    /* Free all memory */
-    while (nmajor--) {
-	while (nminor[nmajor])
-	    free(requests[nmajor][--nminor[nmajor]]);
-	xfree(requests[nmajor]);
-    }
-    xfree(requests);
-    xfree(nminor);
-
-    while (nevent--)
-	free(events[nevent]);
-    xfree(events);
-
-    while (nerror--)
-	free(errors[nerror]);
-    xfree(errors);
-
-    xfree(resources);
-
-    requests = NULL;
-    nminor = NULL;
-    events = NULL;
-    errors = NULL;
-    resources = NULL;
-
-    nmajor = nevent = nerror = nresource = 0;
-
-    /* Open the protocol file */
-    if (fh)
-	fclose(fh);
-    fh = fopen(FILENAME, "r");
-    if (!fh)
-	LogMessage(X_WARNING, "Failed to open protocol names file " FILENAME "\n");
-
-    /* Add built-in resources */
-    RegisterResourceName(RT_NONE, "NONE");
-    RegisterResourceName(RT_WINDOW, "WINDOW");
-    RegisterResourceName(RT_PIXMAP, "PIXMAP");
-    RegisterResourceName(RT_GC, "GC");
-    RegisterResourceName(RT_FONT, "FONT");
-    RegisterResourceName(RT_CURSOR, "CURSOR");
-    RegisterResourceName(RT_COLORMAP, "COLORMAP");
-    RegisterResourceName(RT_CMAPENTRY, "COLORMAP ENTRY");
-    RegisterResourceName(RT_OTHERCLIENT, "OTHER CLIENT");
-    RegisterResourceName(RT_PASSIVEGRAB, "PASSIVE GRAB");
-
-    /* Add the core protocol */
-    memset(&extEntry, 0, sizeof(extEntry));
-    extEntry.name = CORE;
-    RegisterExtensionNames(&extEntry);
-}
-
-#endif /* XREGISTRY */
->>>>>>> 1ad46cbf
+/************************************************************
+
+Author: Eamon Walsh <ewalsh@tycho.nsa.gov>
+
+Permission to use, copy, modify, distribute, and sell this software and its
+documentation for any purpose is hereby granted without fee, provided that
+this permission notice appear in supporting documentation.  This permission
+notice shall be included in all copies or substantial portions of the
+Software.
+
+THE SOFTWARE IS PROVIDED "AS IS", WITHOUT WARRANTY OF ANY KIND, EXPRESS OR
+IMPLIED, INCLUDING BUT NOT LIMITED TO THE WARRANTIES OF MERCHANTABILITY,
+FITNESS FOR A PARTICULAR PURPOSE AND NONINFRINGEMENT.  IN NO EVENT SHALL THE
+AUTHOR BE LIABLE FOR ANY CLAIM, DAMAGES OR OTHER LIABILITY, WHETHER IN
+AN ACTION OF CONTRACT, TORT OR OTHERWISE, ARISING FROM, OUT OF OR IN
+CONNECTION WITH THE SOFTWARE OR THE USE OR OTHER DEALINGS IN THE SOFTWARE.
+
+********************************************************/
+
+#ifdef HAVE_DIX_CONFIG_H
+#include <dix-config.h>
+#endif
+
+#ifdef XREGISTRY
+
+#include <stdlib.h>
+#include <string.h>
+#include <unistd.h>
+#include <X11/X.h>
+#include <X11/Xproto.h>
+#include "resource.h"
+#include "registry.h"
+
+#define BASE_SIZE 16
+#define CORE "X11"
+#define FILENAME SERVER_MISC_CONFIG_PATH "/protocol.txt"
+
+#define PROT_COMMENT '#'
+#define PROT_REQUEST 'R'
+#define PROT_EVENT 'V'
+#define PROT_ERROR 'E'
+
+static FILE *fh;
+
+static char ***requests, **events, **errors, **resources;
+static unsigned nmajor, *nminor, nevent, nerror, nresource;
+
+/*
+ * File parsing routines
+ */
+static int double_size(void *p, unsigned n, unsigned size)
+{
+    char **ptr = (char **)p;
+    unsigned s, f;
+
+    if (n) {
+	s = n * size;
+	n *= 2 * size;
+	f = n;
+    } else {
+	s = 0;
+	n = f = BASE_SIZE * size;
+    }
+
+    *ptr = xrealloc(*ptr, n);
+    if (!*ptr) {
+	dixResetRegistry();
+	return FALSE;
+    }
+    memset(*ptr + s, 0, f - s);
+    return TRUE;
+}       
+
+static void
+RegisterRequestName(unsigned major, unsigned minor, char *name)
+{
+    while (major >= nmajor) {
+	if (!double_size(&requests, nmajor, sizeof(char **)))
+	    return;
+	if (!double_size(&nminor, nmajor, sizeof(unsigned)))
+	    return;
+	nmajor = nmajor ? nmajor * 2 : BASE_SIZE;
+    }
+    while (minor >= nminor[major]) {
+	if (!double_size(requests+major, nminor[major], sizeof(char *)))
+	    return;
+	nminor[major] = nminor[major] ? nminor[major] * 2 : BASE_SIZE;
+    }
+
+    free(requests[major][minor]);
+    requests[major][minor] = name;
+}
+
+static void
+RegisterEventName(unsigned event, char *name) {
+    while (event >= nevent) {
+	if (!double_size(&events, nevent, sizeof(char *)))
+	    return;
+	nevent = nevent ? nevent * 2 : BASE_SIZE;
+    }
+
+    free(events[event]);
+    events[event] = name;
+}
+
+static void
+RegisterErrorName(unsigned error, char *name) {
+    while (error >= nerror) {
+	if (!double_size(&errors, nerror, sizeof(char *)))
+	    return;
+	nerror = nerror ? nerror * 2 : BASE_SIZE;
+    }
+
+    free(errors[error]);
+    errors[error] = name;
+}
+
+void
+RegisterExtensionNames(ExtensionEntry *extEntry)
+{
+    char buf[256], *lineobj, *ptr;
+    unsigned offset;
+
+    if (fh == NULL)
+	return;
+
+    rewind(fh);
+
+    while (fgets(buf, sizeof(buf), fh)) {
+	lineobj = NULL;
+	ptr = strchr(buf, '\n');
+	if (ptr)
+	    *ptr = 0;
+
+	/* Check for comments or empty lines */
+	switch (buf[0]) {
+	case PROT_REQUEST:
+	case PROT_EVENT:
+	case PROT_ERROR:
+	    break;
+	case PROT_COMMENT:
+	case '\0':
+	    continue;
+	default:
+	    goto invalid;
+	}
+
+	/* Check for space character in the fifth position */
+	ptr = strchr(buf, ' ');
+	if (!ptr || ptr != buf + 4)
+	    goto invalid;
+
+	/* Duplicate the string after the space */
+	lineobj = strdup(ptr + 1);
+	if (!lineobj)
+	    continue;
+
+	/* Check for a colon somewhere on the line */
+	ptr = strchr(buf, ':');
+	if (!ptr)
+	    goto invalid;
+
+	/* Compare the part before colon with the target extension name */
+	*ptr = 0;
+	if (strcmp(buf + 5, extEntry->name))
+	    goto skip;
+
+	/* Get the opcode for the request, event, or error */
+	offset = strtol(buf + 1, &ptr, 10);
+	if (offset == 0 && ptr == buf + 1)
+	    goto invalid;
+
+	/* Save the strdup result in the registry */
+	switch(buf[0]) {
+	case PROT_REQUEST:
+	    if (extEntry->base)
+		RegisterRequestName(extEntry->base, offset, lineobj);
+	    else
+		RegisterRequestName(offset, 0, lineobj);
+	    continue;
+	case PROT_EVENT:
+	    RegisterEventName(extEntry->eventBase + offset, lineobj);
+	    continue;
+	case PROT_ERROR:
+	    RegisterErrorName(extEntry->errorBase + offset, lineobj);
+	    continue;
+	}
+
+    invalid:
+	LogMessage(X_WARNING, "Invalid line in " FILENAME ", skipping\n");
+    skip:
+	free(lineobj);
+    }
+}
+
+/*
+ * Registration functions
+ */
+
+void
+RegisterResourceName(RESTYPE resource, char *name)
+{
+    resource &= TypeMask;
+
+    while (resource >= nresource) {
+	if (!double_size(&resources, nresource, sizeof(char *)))
+	    return;
+	nresource = nresource ? nresource * 2 : BASE_SIZE;
+    }
+
+    resources[resource] = name;
+}
+
+/*
+ * Lookup functions
+ */
+
+const char *
+LookupRequestName(int major, int minor)
+{
+    if (major >= nmajor)
+	return XREGISTRY_UNKNOWN;
+    if (minor >= nminor[major])
+	return XREGISTRY_UNKNOWN;
+
+    return requests[major][minor] ? requests[major][minor] : XREGISTRY_UNKNOWN;
+}
+
+const char *
+LookupMajorName(int major)
+{
+    if (major < 128) {
+	const char *retval;
+
+	if (major >= nmajor)
+	    return XREGISTRY_UNKNOWN;
+	if (0 >= nminor[major])
+	    return XREGISTRY_UNKNOWN;
+
+	retval = requests[major][0];
+	return retval ? retval + sizeof(CORE) : XREGISTRY_UNKNOWN;
+    } else {
+	ExtensionEntry *extEntry = GetExtensionEntry(major);
+	return extEntry ? extEntry->name : XREGISTRY_UNKNOWN;
+    }
+}
+
+const char *
+LookupEventName(int event)
+{
+    event &= 127;
+    if (event >= nevent)
+	return XREGISTRY_UNKNOWN;
+
+    return events[event] ? events[event] : XREGISTRY_UNKNOWN;
+}
+
+const char *
+LookupErrorName(int error)
+{
+    if (error >= nerror)
+	return XREGISTRY_UNKNOWN;
+
+    return errors[error] ? errors[error] : XREGISTRY_UNKNOWN;
+}
+
+const char *
+LookupResourceName(RESTYPE resource)
+{
+    resource &= TypeMask;
+    if (resource >= nresource)
+	return XREGISTRY_UNKNOWN;
+
+    return resources[resource] ? resources[resource] : XREGISTRY_UNKNOWN;
+}
+
+/*
+ * Setup and teardown
+ */
+void
+dixResetRegistry(void)
+{
+    ExtensionEntry extEntry;
+
+    /* Free all memory */
+    while (nmajor--) {
+	while (nminor[nmajor])
+	    free(requests[nmajor][--nminor[nmajor]]);
+	xfree(requests[nmajor]);
+    }
+    xfree(requests);
+    xfree(nminor);
+
+    while (nevent--)
+	free(events[nevent]);
+    xfree(events);
+
+    while (nerror--)
+	free(errors[nerror]);
+    xfree(errors);
+
+    xfree(resources);
+
+    requests = NULL;
+    nminor = NULL;
+    events = NULL;
+    errors = NULL;
+    resources = NULL;
+
+    nmajor = nevent = nerror = nresource = 0;
+
+    /* Open the protocol file */
+    if (fh)
+	fclose(fh);
+    fh = fopen(FILENAME, "r");
+    if (!fh)
+	LogMessage(X_WARNING, "Failed to open protocol names file " FILENAME "\n");
+
+    /* Add built-in resources */
+    RegisterResourceName(RT_NONE, "NONE");
+    RegisterResourceName(RT_WINDOW, "WINDOW");
+    RegisterResourceName(RT_PIXMAP, "PIXMAP");
+    RegisterResourceName(RT_GC, "GC");
+    RegisterResourceName(RT_FONT, "FONT");
+    RegisterResourceName(RT_CURSOR, "CURSOR");
+    RegisterResourceName(RT_COLORMAP, "COLORMAP");
+    RegisterResourceName(RT_CMAPENTRY, "COLORMAP ENTRY");
+    RegisterResourceName(RT_OTHERCLIENT, "OTHER CLIENT");
+    RegisterResourceName(RT_PASSIVEGRAB, "PASSIVE GRAB");
+
+    /* Add the core protocol */
+    memset(&extEntry, 0, sizeof(extEntry));
+    extEntry.name = CORE;
+    RegisterExtensionNames(&extEntry);
+}
+
+#endif /* XREGISTRY */