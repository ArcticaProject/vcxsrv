--- conflicted
+++ resolved
@@ -1224,42 +1224,15 @@
                    GCPtr pGC, int nRects, xRectangle *pRects)
 {
     DAMAGE_GC_OP_PROLOGUE(pGC, pDrawable);
-<<<<<<< HEAD
-    if (nRects && checkGCDamage (pDrawable, pGC))
-    {
-	BoxRec	    box;
-	xRectangle  *pRectsTmp = pRects;
-	int	    nRectsTmp = nRects;
-
-	box.x1 = pRectsTmp->x;
-	box.x2 = box.x1 + (short)pRectsTmp->width;
-	box.y1 = pRectsTmp->y;
-	box.y2 = box.y1 + (short)pRectsTmp->height;
-
-	while(--nRectsTmp) 
-	{
-	    pRectsTmp++;
-	    if(box.x1 > pRectsTmp->x) box.x1 = pRectsTmp->x;
-	    if(box.x2 < (pRectsTmp->x + pRectsTmp->width))
-		box.x2 = pRectsTmp->x + pRectsTmp->width;
-	    if(box.y1 > pRectsTmp->y) box.y1 = pRectsTmp->y;
-	    if(box.y2 < (pRectsTmp->y + pRectsTmp->height))
-		box.y2 = pRectsTmp->y + pRectsTmp->height;
-	}
-
-	TRIM_AND_TRANSLATE_BOX(box, pDrawable, pGC);
-	if(BOX_NOT_EMPTY(box))
-	    damageDamageBox (pDrawable, &box, pGC->subWindowMode);
-=======
     if (nRects && checkGCDamage(pDrawable, pGC)) {
         BoxRec box;
         xRectangle *pRectsTmp = pRects;
         int nRectsTmp = nRects;
 
         box.x1 = pRectsTmp->x;
-        box.x2 = box.x1 + pRectsTmp->width;
+        box.x2 = box.x1 + (short)pRectsTmp->width;
         box.y1 = pRectsTmp->y;
-        box.y2 = box.y1 + pRectsTmp->height;
+        box.y2 = box.y1 + (short)pRectsTmp->height;
 
         while (--nRectsTmp) {
             pRectsTmp++;
@@ -1276,7 +1249,6 @@
         TRIM_AND_TRANSLATE_BOX(box, pDrawable, pGC);
         if (BOX_NOT_EMPTY(box))
             damageDamageBox(pDrawable, &box, pGC->subWindowMode);
->>>>>>> 0f834b91
     }
     (*pGC->ops->PolyFillRect) (pDrawable, pGC, nRects, pRects);
     damageRegionProcessPending(pDrawable);
@@ -1972,12 +1944,7 @@
 
 /* This call is very odd, i'm leaving it intact for API sake, but please don't use it. */
 void
-<<<<<<< HEAD
-DamageDamageRegion (DrawablePtr	pDrawable,
-		    const RegionPtr	pRegion)
-=======
-DamageDamageRegion(DrawablePtr pDrawable, RegionPtr pRegion)
->>>>>>> 0f834b91
+DamageDamageRegion(DrawablePtr pDrawable, const RegionPtr pRegion)
 {
     damageRegionAppend(pDrawable, pRegion, FALSE, -1);
 
