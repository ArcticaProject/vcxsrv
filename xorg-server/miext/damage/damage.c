<<<<<<< HEAD
/*
 * Copyright © 2003 Keith Packard
 *
 * Permission to use, copy, modify, distribute, and sell this software and its
 * documentation for any purpose is hereby granted without fee, provided that
 * the above copyright notice appear in all copies and that both that
 * copyright notice and this permission notice appear in supporting
 * documentation, and that the name of Keith Packard not be used in
 * advertising or publicity pertaining to distribution of the software without
 * specific, written prior permission.  Keith Packard makes no
 * representations about the suitability of this software for any purpose.  It
 * is provided "as is" without express or implied warranty.
 *
 * KEITH PACKARD DISCLAIMS ALL WARRANTIES WITH REGARD TO THIS SOFTWARE,
 * INCLUDING ALL IMPLIED WARRANTIES OF MERCHANTABILITY AND FITNESS, IN NO
 * EVENT SHALL KEITH PACKARD BE LIABLE FOR ANY SPECIAL, INDIRECT OR
 * CONSEQUENTIAL DAMAGES OR ANY DAMAGES WHATSOEVER RESULTING FROM LOSS OF USE,
 * DATA OR PROFITS, WHETHER IN AN ACTION OF CONTRACT, NEGLIGENCE OR OTHER
 * TORTIOUS ACTION, ARISING OUT OF OR IN CONNECTION WITH THE USE OR
 * PERFORMANCE OF THIS SOFTWARE.
 */

#ifdef HAVE_DIX_CONFIG_H
#include <dix-config.h>
#endif

#include <stdlib.h>

#include    <X11/X.h>
#include    "scrnintstr.h"
#include    "windowstr.h"
#include    <X11/fonts/font.h>
#include    "dixfontstr.h"
#include    <X11/fonts/fontstruct.h>
#include    "mi.h"
#include    "regionstr.h"
#include    "globals.h"
#include    "gcstruct.h"
#include    "damage.h"
#include    "damagestr.h"
#ifdef COMPOSITE
#include    "cw.h"
#endif

#define wrap(priv, real, mem, func) {\
    priv->mem = real->mem; \
    real->mem = func; \
}

#define unwrap(priv, real, mem) {\
    real->mem = priv->mem; \
}

#define BOX_SAME(a,b) \
    ((a)->x1 == (b)->x1 && \
     (a)->y1 == (b)->y1 && \
     (a)->x2 == (b)->x2 && \
     (a)->y2 == (b)->y2)

#define DAMAGE_VALIDATE_ENABLE 0
#define DAMAGE_DEBUG_ENABLE 0
#if DAMAGE_DEBUG_ENABLE
#define DAMAGE_DEBUG(x)	ErrorF x
#else
#define DAMAGE_DEBUG(x)
#endif

#define getPixmapDamageRef(pPixmap) ((DamagePtr *) \
    dixLookupPrivateAddr(&(pPixmap)->devPrivates, damagePixPrivateKey))

#define pixmapDamage(pPixmap)		damagePixPriv(pPixmap)

static DevPrivateKeyRec damageScrPrivateKeyRec;
#define damageScrPrivateKey (&damageScrPrivateKeyRec)
static DevPrivateKeyRec damagePixPrivateKeyRec;
#define damagePixPrivateKey (&damagePixPrivateKeyRec)
static DevPrivateKeyRec damageGCPrivateKeyRec;
#define damageGCPrivateKey (&damageGCPrivateKeyRec)
static DevPrivateKeyRec damageWinPrivateKeyRec;
#define damageWinPrivateKey (&damageWinPrivateKeyRec)

static DamagePtr *
getDrawableDamageRef (DrawablePtr pDrawable)
{
    PixmapPtr   pPixmap;
    
    if (WindowDrawable(pDrawable->type))
    {
	ScreenPtr   pScreen = pDrawable->pScreen;

	pPixmap = 0;
	if (pScreen->GetWindowPixmap
#ifdef ROOTLESS_WORKAROUND
	    && ((WindowPtr)pDrawable)->viewable
#endif
	    )
	    pPixmap = (*pScreen->GetWindowPixmap) ((WindowPtr)pDrawable);

	if (!pPixmap)
	{
	    damageScrPriv(pScreen);

	    return &pScrPriv->pScreenDamage;
	}
    }
    else
	pPixmap = (PixmapPtr) pDrawable;
    return getPixmapDamageRef (pPixmap);
}

#define getDrawableDamage(pDrawable)	(*getDrawableDamageRef (pDrawable))
#define getWindowDamage(pWin)		getDrawableDamage(&(pWin)->drawable)

#define drawableDamage(pDrawable)	\
    DamagePtr	pDamage = getDrawableDamage(pDrawable)

#define windowDamage(pWin)		drawableDamage(&(pWin)->drawable)

#define winDamageRef(pWindow) \
    DamagePtr	*pPrev = (DamagePtr *) \
	dixLookupPrivateAddr(&(pWindow)->devPrivates, damageWinPrivateKey)

static void
damageReportDamage (DamagePtr pDamage, RegionPtr pDamageRegion)
{
    BoxRec tmpBox;
    RegionRec tmpRegion;
    Bool was_empty;

    switch (pDamage->damageLevel) {
    case DamageReportRawRegion:
	RegionUnion(&pDamage->damage, &pDamage->damage,
			 pDamageRegion);
	(*pDamage->damageReport) (pDamage, pDamageRegion, pDamage->closure);
	break;
    case DamageReportDeltaRegion:
	RegionNull(&tmpRegion);
	RegionSubtract(&tmpRegion, pDamageRegion, &pDamage->damage);
	if (RegionNotEmpty(&tmpRegion)) {
	    RegionUnion(&pDamage->damage, &pDamage->damage,
			 pDamageRegion);
	    (*pDamage->damageReport) (pDamage, &tmpRegion, pDamage->closure);
	}
	RegionUninit(&tmpRegion);
	break;
    case DamageReportBoundingBox:
	tmpBox = *RegionExtents(&pDamage->damage);
	RegionUnion(&pDamage->damage, &pDamage->damage,
		     pDamageRegion);
	if (!BOX_SAME (&tmpBox, RegionExtents(&pDamage->damage))) {
	    (*pDamage->damageReport) (pDamage, &pDamage->damage,
				      pDamage->closure);
	}
	break;
    case DamageReportNonEmpty:
	was_empty = !RegionNotEmpty(&pDamage->damage);
	RegionUnion(&pDamage->damage, &pDamage->damage,
		     pDamageRegion);
	if (was_empty && RegionNotEmpty(&pDamage->damage)) {
	    (*pDamage->damageReport) (pDamage, &pDamage->damage,
				      pDamage->closure);
	}
	break;
    case DamageReportNone:
	RegionUnion(&pDamage->damage, &pDamage->damage,
		     pDamageRegion);
	break;
    }
}

static void
damageReportDamagePostRendering (DamagePtr pDamage, RegionPtr pOldDamage, RegionPtr pDamageRegion)
{
    BoxRec tmpBox;
    RegionRec tmpRegion, newDamage;
    Bool was_empty;

    RegionUnion(&newDamage, pOldDamage, pDamageRegion);

    switch (pDamage->damageLevel) {
    case DamageReportRawRegion:
	(*pDamage->damageReportPostRendering) (pDamage, pDamageRegion, pDamage->closure);
	break;
    case DamageReportDeltaRegion:
	RegionNull(&tmpRegion);
	RegionSubtract(&tmpRegion, pDamageRegion, pOldDamage);
	if (RegionNotEmpty(&tmpRegion)) {
	    (*pDamage->damageReportPostRendering) (pDamage, &tmpRegion, pDamage->closure);
	}
	RegionUninit(&tmpRegion);
	break;
    case DamageReportBoundingBox:
	tmpBox = *RegionExtents(pOldDamage);
	if (!BOX_SAME (&tmpBox, RegionExtents(&newDamage))) {
	    (*pDamage->damageReportPostRendering) (pDamage, &newDamage,
				      pDamage->closure);
	}
	break;
    case DamageReportNonEmpty:
	was_empty = !RegionNotEmpty(pOldDamage);
	if (was_empty && RegionNotEmpty(&newDamage)) {
	    (*pDamage->damageReportPostRendering) (pDamage, &newDamage,
				      pDamage->closure);
	}
	break;
    case DamageReportNone:
	break;
    }

    RegionUninit(&newDamage);
}

#if DAMAGE_DEBUG_ENABLE
static void
_damageRegionAppend (DrawablePtr pDrawable, RegionPtr pRegion, Bool clip, int subWindowMode, const char *where)
#define damageRegionAppend(d,r,c,m) _damageRegionAppend(d,r,c,m,__FUNCTION__)
#else
static void
damageRegionAppend (DrawablePtr pDrawable, RegionPtr pRegion, Bool clip,
			int subWindowMode)
#endif
{
    ScreenPtr	    pScreen = pDrawable->pScreen;
    damageScrPriv(pScreen);
    drawableDamage(pDrawable);
    DamagePtr	    pNext;
    RegionRec	    clippedRec;
    RegionPtr	    pDamageRegion;
    RegionRec	    pixClip;
    int		    draw_x, draw_y;
#ifdef COMPOSITE
    int		    screen_x = 0, screen_y = 0;
#endif

    /* short circuit for empty regions */
    if (!RegionNotEmpty(pRegion))
	return;
    
#ifdef COMPOSITE
    /*
     * When drawing to a pixmap which is storing window contents,
     * the region presented is in pixmap relative coordinates which
     * need to be converted to screen relative coordinates
     */
    if (pDrawable->type != DRAWABLE_WINDOW)
    {
	screen_x = ((PixmapPtr) pDrawable)->screen_x - pDrawable->x;
	screen_y = ((PixmapPtr) pDrawable)->screen_y - pDrawable->y;
    }
    if (screen_x || screen_y)
        RegionTranslate(pRegion, screen_x, screen_y);
#endif
	
    if (pDrawable->type == DRAWABLE_WINDOW &&
	((WindowPtr)(pDrawable))->backingStore == NotUseful)
    {
	if (subWindowMode == ClipByChildren)
	{
	    RegionIntersect(pRegion, pRegion,
			     &((WindowPtr)(pDrawable))->clipList);
	}
	else if (subWindowMode == IncludeInferiors)
	{
	    RegionPtr pTempRegion =
		NotClippedByChildren((WindowPtr)(pDrawable));
	    RegionIntersect(pRegion, pRegion, pTempRegion);
	    RegionDestroy(pTempRegion);
	}
	/* If subWindowMode is set to an invalid value, don't perform
	 * any drawable-based clipping. */
    }
        

    RegionNull(&clippedRec);
    for (; pDamage; pDamage = pNext)
    {
	pNext = pDamage->pNext;
	/*
	 * Check for internal damage and don't send events
	 */
	if (pScrPriv->internalLevel > 0 && !pDamage->isInternal)
	{
	    DAMAGE_DEBUG (("non internal damage, skipping at %d\n",
			   pScrPriv->internalLevel));
	    continue;
	}
	/*
	 * Check for unrealized windows
	 */
	if (pDamage->pDrawable->type == DRAWABLE_WINDOW &&
	    !((WindowPtr) (pDamage->pDrawable))->realized)
	{
	    continue;
	}
	
	draw_x = pDamage->pDrawable->x;
	draw_y = pDamage->pDrawable->y;
#ifdef COMPOSITE
	/*
	 * Need to move everyone to screen coordinates
	 * XXX what about off-screen pixmaps with non-zero x/y?
	 */
	if (!WindowDrawable(pDamage->pDrawable->type))
	{
	    draw_x += ((PixmapPtr) pDamage->pDrawable)->screen_x;
	    draw_y += ((PixmapPtr) pDamage->pDrawable)->screen_y;
	}
#endif
	
	/*
	 * Clip against border or pixmap bounds
	 */
	
	pDamageRegion = pRegion;
	if (clip || pDamage->pDrawable != pDrawable)
	{
	    pDamageRegion = &clippedRec;
	    if (pDamage->pDrawable->type == DRAWABLE_WINDOW) {
		RegionIntersect(pDamageRegion, pRegion,
		    &((WindowPtr)(pDamage->pDrawable))->borderClip);
	    } else {
		BoxRec	box;
		box.x1 = draw_x;
		box.y1 = draw_y;
		box.x2 = draw_x + pDamage->pDrawable->width;
		box.y2 = draw_y + pDamage->pDrawable->height;
		RegionInit(&pixClip, &box, 1);
		RegionIntersect(pDamageRegion, pRegion, &pixClip);
		RegionUninit(&pixClip);
	    }
	    /*
	     * Short circuit empty results
	     */
	    if (!RegionNotEmpty(pDamageRegion))
		continue;
	}
	
	DAMAGE_DEBUG (("%s %d x %d +%d +%d (target 0x%lx monitor 0x%lx)\n",
		       where,
		       pDamageRegion->extents.x2 - pDamageRegion->extents.x1,
		       pDamageRegion->extents.y2 - pDamageRegion->extents.y1,
		       pDamageRegion->extents.x1, pDamageRegion->extents.y1,
		       pDrawable->id, pDamage->pDrawable->id));
	
	/*
	 * Move region to target coordinate space
	 */
	if (draw_x || draw_y)
	    RegionTranslate(pDamageRegion, -draw_x, -draw_y);

	/* Store damage region if needed after submission. */
	if (pDamage->reportAfter || pDamage->damageMarker)
	    RegionUnion(&pDamage->pendingDamage,
			 &pDamage->pendingDamage, pDamageRegion);

	/* Duplicate current damage if needed. */
	if (pDamage->damageMarker)
	    RegionCopy(&pDamage->backupDamage, &pDamage->damage);

	/* Report damage now, if desired. */
	if (!pDamage->reportAfter) {
	    if (pDamage->damageReport)
		damageReportDamage (pDamage, pDamageRegion);
	    else
		RegionUnion(&pDamage->damage,
			 &pDamage->damage, pDamageRegion);
	}

	/*
	 * translate original region back
	 */
	if (pDamageRegion == pRegion && (draw_x || draw_y))
	    RegionTranslate(pDamageRegion, draw_x, draw_y);
    }
#ifdef COMPOSITE
    if (screen_x || screen_y)
	RegionTranslate(pRegion, -screen_x, -screen_y);
#endif
    
    RegionUninit(&clippedRec);
}

static void
damageRegionProcessPending (DrawablePtr pDrawable)
{
    drawableDamage(pDrawable);

    for (; pDamage != NULL; pDamage = pDamage->pNext)
    {
	/* submit damage marker whenever possible. */
	if (pDamage->damageMarker)
	    (*pDamage->damageMarker) (pDrawable, pDamage, &pDamage->backupDamage, &pDamage->pendingDamage, pDamage->closure);
	if (pDamage->reportAfter) {
	    /* It's possible that there is only interest in postRendering reporting. */
	    if (pDamage->damageReport)
		damageReportDamage (pDamage, &pDamage->pendingDamage);
	    else
		RegionUnion(&pDamage->damage, &pDamage->damage,
			&pDamage->pendingDamage);
	}

	if (pDamage->reportAfter || pDamage->damageMarker)
	    RegionEmpty(&pDamage->pendingDamage);
	if (pDamage->damageMarker)
	    RegionEmpty(&pDamage->backupDamage);
    }
    
}

#if DAMAGE_DEBUG_ENABLE
#define damageDamageBox(d,b,m) _damageDamageBox(d,b,m,__FUNCTION__)
static void
_damageDamageBox (DrawablePtr pDrawable, BoxPtr pBox, int subWindowMode, const char *where)
#else
static void
damageDamageBox (DrawablePtr pDrawable, BoxPtr pBox, int subWindowMode)
#endif
{
    RegionRec	region;

    RegionInit(&region, pBox, 1);
#if DAMAGE_DEBUG_ENABLE
    _damageRegionAppend (pDrawable, &region, TRUE, subWindowMode, where);
#else
    damageRegionAppend (pDrawable, &region, TRUE, subWindowMode);
#endif
    RegionUninit(&region);
}

static void damageValidateGC(GCPtr, unsigned long, DrawablePtr);
static void damageChangeGC(GCPtr, unsigned long);
static void damageCopyGC(GCPtr, unsigned long, GCPtr);
static void damageDestroyGC(GCPtr);
static void damageChangeClip(GCPtr, int, pointer, int);
static void damageDestroyClip(GCPtr);
static void damageCopyClip(GCPtr, GCPtr);

static GCFuncs damageGCFuncs = {
    damageValidateGC, damageChangeGC, damageCopyGC, damageDestroyGC,
    damageChangeClip, damageDestroyClip, damageCopyClip
};

static GCOps damageGCOps;

static Bool
damageCreateGC(GCPtr pGC)
{
    ScreenPtr pScreen = pGC->pScreen;
    damageScrPriv(pScreen);
    damageGCPriv(pGC);
    Bool ret;

    unwrap (pScrPriv, pScreen, CreateGC);
    if((ret = (*pScreen->CreateGC) (pGC))) {
	pGCPriv->ops = NULL;
	pGCPriv->funcs = pGC->funcs;
	pGC->funcs = &damageGCFuncs;
    }
    wrap (pScrPriv, pScreen, CreateGC, damageCreateGC);

    return ret;
}

#define DAMAGE_GC_OP_PROLOGUE(pGC, pDrawable) \
    damageGCPriv(pGC);  \
    GCFuncs *oldFuncs = pGC->funcs; \
    unwrap(pGCPriv, pGC, funcs);  \
    unwrap(pGCPriv, pGC, ops); \

#define DAMAGE_GC_OP_EPILOGUE(pGC, pDrawable) \
    wrap(pGCPriv, pGC, funcs, oldFuncs); \
    wrap(pGCPriv, pGC, ops, &damageGCOps)

#define DAMAGE_GC_FUNC_PROLOGUE(pGC) \
    damageGCPriv(pGC); \
    unwrap(pGCPriv, pGC, funcs); \
    if (pGCPriv->ops) unwrap(pGCPriv, pGC, ops)

#define DAMAGE_GC_FUNC_EPILOGUE(pGC) \
    wrap(pGCPriv, pGC, funcs, &damageGCFuncs);  \
    if (pGCPriv->ops) wrap(pGCPriv, pGC, ops, &damageGCOps)

static void
damageValidateGC(GCPtr         pGC,
		 unsigned long changes,
		 DrawablePtr   pDrawable)
{
    DAMAGE_GC_FUNC_PROLOGUE (pGC);
    (*pGC->funcs->ValidateGC)(pGC, changes, pDrawable);
    pGCPriv->ops = pGC->ops;  /* just so it's not NULL */
    DAMAGE_GC_FUNC_EPILOGUE (pGC);
}

static void
damageDestroyGC(GCPtr pGC)
{
    DAMAGE_GC_FUNC_PROLOGUE (pGC);
    (*pGC->funcs->DestroyGC)(pGC);
    DAMAGE_GC_FUNC_EPILOGUE (pGC);
}

static void
damageChangeGC (GCPtr		pGC,
		unsigned long   mask)
{
    DAMAGE_GC_FUNC_PROLOGUE (pGC);
    (*pGC->funcs->ChangeGC) (pGC, mask);
    DAMAGE_GC_FUNC_EPILOGUE (pGC);
}

static void
damageCopyGC (GCPtr	    pGCSrc,
	      unsigned long mask,
	      GCPtr	    pGCDst)
{
    DAMAGE_GC_FUNC_PROLOGUE (pGCDst);
    (*pGCDst->funcs->CopyGC) (pGCSrc, mask, pGCDst);
    DAMAGE_GC_FUNC_EPILOGUE (pGCDst);
}

static void
damageChangeClip (GCPtr	    pGC,
		  int	    type,
		  pointer   pvalue,
		  int	    nrects)
{
    DAMAGE_GC_FUNC_PROLOGUE (pGC);
    (*pGC->funcs->ChangeClip) (pGC, type, pvalue, nrects);
    DAMAGE_GC_FUNC_EPILOGUE (pGC);
}

static void
damageCopyClip(GCPtr pgcDst, GCPtr pgcSrc)
{
    DAMAGE_GC_FUNC_PROLOGUE (pgcDst);
    (* pgcDst->funcs->CopyClip)(pgcDst, pgcSrc);
    DAMAGE_GC_FUNC_EPILOGUE (pgcDst);
}

static void
damageDestroyClip(GCPtr pGC)
{
    DAMAGE_GC_FUNC_PROLOGUE (pGC);
    (* pGC->funcs->DestroyClip)(pGC);
    DAMAGE_GC_FUNC_EPILOGUE (pGC);
}

#define TRIM_BOX(box, pGC) if (pGC->pCompositeClip) { \
    BoxPtr extents = &pGC->pCompositeClip->extents;\
    if(box.x1 < extents->x1) box.x1 = extents->x1; \
    if(box.x2 > extents->x2) box.x2 = extents->x2; \
    if(box.y1 < extents->y1) box.y1 = extents->y1; \
    if(box.y2 > extents->y2) box.y2 = extents->y2; \
    }

#define TRANSLATE_BOX(box, pDrawable) { \
    box.x1 += pDrawable->x; \
    box.x2 += pDrawable->x; \
    box.y1 += pDrawable->y; \
    box.y2 += pDrawable->y; \
    }

#define TRIM_AND_TRANSLATE_BOX(box, pDrawable, pGC) { \
    TRANSLATE_BOX(box, pDrawable); \
    TRIM_BOX(box, pGC); \
    }

#define BOX_NOT_EMPTY(box) \
    (((box.x2 - box.x1) > 0) && ((box.y2 - box.y1) > 0))

#define checkGCDamage(d,g)	(getDrawableDamage(d) && \
				 (!g->pCompositeClip ||\
				  RegionNotEmpty(g->pCompositeClip)))

#define TRIM_PICTURE_BOX(box, pDst) { \
    BoxPtr extents = &pDst->pCompositeClip->extents;\
    if(box.x1 < extents->x1) box.x1 = extents->x1; \
    if(box.x2 > extents->x2) box.x2 = extents->x2; \
    if(box.y1 < extents->y1) box.y1 = extents->y1; \
    if(box.y2 > extents->y2) box.y2 = extents->y2; \
    }
    
#define checkPictureDamage(p)	(getDrawableDamage(p->pDrawable) && \
				 RegionNotEmpty(p->pCompositeClip))

static void
damageComposite (CARD8      op,
		   PicturePtr pSrc,
		   PicturePtr pMask,
		   PicturePtr pDst,
		   INT16      xSrc,
		   INT16      ySrc,
		   INT16      xMask,
		   INT16      yMask,
		   INT16      xDst,
		   INT16      yDst,
		   CARD16     width,
		   CARD16     height)
{
    ScreenPtr		pScreen = pDst->pDrawable->pScreen;
    PictureScreenPtr	ps = GetPictureScreen(pScreen);
    damageScrPriv(pScreen);

    if (checkPictureDamage (pDst))
    {
	BoxRec	box;

	box.x1 = xDst + pDst->pDrawable->x;
	box.y1 = yDst + pDst->pDrawable->y;
	box.x2 = box.x1 + width;
	box.y2 = box.y1 + height;
	TRIM_PICTURE_BOX(box, pDst);
	if (BOX_NOT_EMPTY(box))
	    damageDamageBox (pDst->pDrawable, &box, pDst->subWindowMode);
    }
    unwrap (pScrPriv, ps, Composite);
    (*ps->Composite) (op,
		       pSrc,
		       pMask,
		       pDst,
		       xSrc,
		       ySrc,
		       xMask,
		       yMask,
		       xDst,
		       yDst,
		       width,
		       height);
    damageRegionProcessPending (pDst->pDrawable);
    wrap (pScrPriv, ps, Composite, damageComposite);
}

static void
damageGlyphs (CARD8		op,
		PicturePtr	pSrc,
		PicturePtr	pDst,
		PictFormatPtr	maskFormat,
		INT16		xSrc,
		INT16		ySrc,
		int		nlist,
		GlyphListPtr	list,
		GlyphPtr	*glyphs)
{
    ScreenPtr		pScreen = pDst->pDrawable->pScreen;
    PictureScreenPtr	ps = GetPictureScreen(pScreen);
    damageScrPriv(pScreen);

    if (checkPictureDamage (pDst))
    {
	int		nlistTmp = nlist;
	GlyphListPtr	listTmp = list;
	GlyphPtr	*glyphsTmp = glyphs;
	int		x, y;
	int		n;
	GlyphPtr	glyph;
	BoxRec		box;
	int		x1, y1, x2, y2;

	box.x1 = 32767;
	box.y1 = 32767;
	box.x2 = -32767;
	box.y2 = -32767;
	x = pDst->pDrawable->x;
	y = pDst->pDrawable->y;
	while (nlistTmp--)
	{
	    x += listTmp->xOff;
	    y += listTmp->yOff;
	    n = listTmp->len;
	    while (n--)
	    {
		glyph = *glyphsTmp++;
		x1 = x - glyph->info.x;
		y1 = y - glyph->info.y;
		x2 = x1 + glyph->info.width;
		y2 = y1 + glyph->info.height;
		if (x1 < box.x1)
		    box.x1 = x1;
		if (y1 < box.y1)
		    box.y1 = y1;
		if (x2 > box.x2)
		    box.x2 = x2;
		if (y2 > box.y2)
		    box.y2 = y2;
		x += glyph->info.xOff;
		y += glyph->info.yOff;
	    }
	    listTmp++;
	}
	TRIM_PICTURE_BOX (box, pDst);
	if (BOX_NOT_EMPTY(box))
	    damageDamageBox (pDst->pDrawable, &box, pDst->subWindowMode);
    }
    unwrap (pScrPriv, ps, Glyphs);
    (*ps->Glyphs) (op, pSrc, pDst, maskFormat, xSrc, ySrc, nlist, list, glyphs);
    damageRegionProcessPending (pDst->pDrawable);
    wrap (pScrPriv, ps, Glyphs, damageGlyphs);
}

static void
damageAddTraps (PicturePtr  pPicture,
		INT16	    x_off,
		INT16	    y_off,
		int	    ntrap,
		xTrap	    *traps)
{
    ScreenPtr		pScreen = pPicture->pDrawable->pScreen;
    PictureScreenPtr	ps = GetPictureScreen(pScreen);
    damageScrPriv(pScreen);

    if (checkPictureDamage (pPicture))
    {
	BoxRec	box;
	int	i;
	int	x, y;
	xTrap	*t = traps;

	box.x1 = 32767;
	box.y1 = 32767;
	box.x2 = -32767;
	box.y2 = -32767;
	x = pPicture->pDrawable->x + x_off;
	y = pPicture->pDrawable->y + y_off;
	for (i = 0; i < ntrap; i++)
	{
	    pixman_fixed_t   l = min (t->top.l, t->bot.l);
	    pixman_fixed_t   r = max (t->top.r, t->bot.r);
	    int	    x1 = x + pixman_fixed_to_int (l);
	    int	    x2 = x + pixman_fixed_to_int (pixman_fixed_ceil (r));
	    int	    y1 = y + pixman_fixed_to_int (t->top.y);
	    int	    y2 = y + pixman_fixed_to_int (pixman_fixed_ceil (t->bot.y));
	    
	    if (x1 < box.x1)
		box.x1 = x1;
	    if (x2 > box.x2)
		box.x2 = x2;
	    if (y1 < box.y1)
		box.y1 = y1;
	    if (y2 > box.y2)
		box.y2 = y2;
	}
	TRIM_PICTURE_BOX (box, pPicture);
	if (BOX_NOT_EMPTY(box))
	    damageDamageBox (pPicture->pDrawable, &box, pPicture->subWindowMode);
    }
    unwrap (pScrPriv, ps, AddTraps);
    (*ps->AddTraps) (pPicture, x_off, y_off, ntrap, traps);
    damageRegionProcessPending (pPicture->pDrawable);
    wrap (pScrPriv, ps, AddTraps, damageAddTraps);
}

/**********************************************************/


static void
damageFillSpans(DrawablePtr pDrawable,
		GC	    *pGC,
		int	    npt,
		DDXPointPtr ppt,
		int	    *pwidth,
		int	    fSorted)
{
    DAMAGE_GC_OP_PROLOGUE(pGC, pDrawable);

    if (npt && checkGCDamage (pDrawable, pGC))
    {
	int	    nptTmp = npt;
	DDXPointPtr pptTmp = ppt;
	int	    *pwidthTmp = pwidth;
	BoxRec	    box;

	box.x1 = pptTmp->x;
	box.x2 = box.x1 + *pwidthTmp;
	box.y2 = box.y1 = pptTmp->y;

	while(--nptTmp) 
	{
	   pptTmp++;
	   pwidthTmp++;
	   if(box.x1 > pptTmp->x) box.x1 = pptTmp->x;
	   if(box.x2 < (pptTmp->x + *pwidthTmp))
		box.x2 = pptTmp->x + *pwidthTmp;
	   if(box.y1 > pptTmp->y) box.y1 = pptTmp->y;
	   else if(box.y2 < pptTmp->y) box.y2 = pptTmp->y;
	}

	box.y2++;

        if(!pGC->miTranslate) {
           TRANSLATE_BOX(box, pDrawable);
        }
        TRIM_BOX(box, pGC); 

	if(BOX_NOT_EMPTY(box))
	   damageDamageBox (pDrawable, &box, pGC->subWindowMode);
    }
    
    (*pGC->ops->FillSpans)(pDrawable, pGC, npt, ppt, pwidth, fSorted);

    damageRegionProcessPending (pDrawable);
    DAMAGE_GC_OP_EPILOGUE(pGC, pDrawable);
}

static void
damageSetSpans(DrawablePtr  pDrawable,
	       GCPtr	    pGC,
	       char	    *pcharsrc,
	       DDXPointPtr  ppt,
	       int	    *pwidth,
	       int	    npt,
	       int	    fSorted)
{
    DAMAGE_GC_OP_PROLOGUE(pGC, pDrawable);

    if (npt && checkGCDamage (pDrawable, pGC))
    {
	DDXPointPtr pptTmp = ppt;
	int	    *pwidthTmp = pwidth;
	int	    nptTmp = npt;
	BoxRec	    box;

	box.x1 = pptTmp->x;
	box.x2 = box.x1 + *pwidthTmp;
	box.y2 = box.y1 = pptTmp->y;

	while(--nptTmp) 
	{
	   pptTmp++;
	   pwidthTmp++;
	   if(box.x1 > pptTmp->x) box.x1 = pptTmp->x;
	   if(box.x2 < (pptTmp->x + *pwidthTmp))
		box.x2 = pptTmp->x + *pwidthTmp;
	   if(box.y1 > pptTmp->y) box.y1 = pptTmp->y;
	   else if(box.y2 < pptTmp->y) box.y2 = pptTmp->y;
	}

	box.y2++;

        if(!pGC->miTranslate) {
           TRANSLATE_BOX(box, pDrawable);
        }
        TRIM_BOX(box, pGC); 

	if(BOX_NOT_EMPTY(box))
	   damageDamageBox (pDrawable, &box, pGC->subWindowMode);
    }
    (*pGC->ops->SetSpans)(pDrawable, pGC, pcharsrc, ppt, pwidth, npt, fSorted);
    damageRegionProcessPending (pDrawable);
    DAMAGE_GC_OP_EPILOGUE(pGC, pDrawable);
}

static void
damagePutImage(DrawablePtr  pDrawable,
	       GCPtr	    pGC,
	       int	    depth,
	       int	    x,
	       int	    y,
	       int	    w,
	       int	    h,
	       int	    leftPad,
	       int	    format,
	       char	    *pImage)
{
    DAMAGE_GC_OP_PROLOGUE(pGC, pDrawable);
    if (checkGCDamage (pDrawable, pGC))
    {
	BoxRec box;

	box.x1 = x + pDrawable->x;
	box.x2 = box.x1 + w;
	box.y1 = y + pDrawable->y;
	box.y2 = box.y1 + h;

	TRIM_BOX(box, pGC);
	if(BOX_NOT_EMPTY(box))
	   damageDamageBox (pDrawable, &box, pGC->subWindowMode);
    }
    (*pGC->ops->PutImage)(pDrawable, pGC, depth, x, y, w, h,
		leftPad, format, pImage);
    damageRegionProcessPending (pDrawable);
    DAMAGE_GC_OP_EPILOGUE(pGC, pDrawable);
}

static RegionPtr
damageCopyArea(DrawablePtr   pSrc,
	       DrawablePtr  pDst,
	       GC	    *pGC,
	       int	    srcx,
	       int	    srcy,
	       int	    width,
	       int	    height,
	       int	    dstx,
	       int	    dsty)
{
    RegionPtr ret;
    DAMAGE_GC_OP_PROLOGUE(pGC, pDst);
    
    if (checkGCDamage (pDst, pGC))
    {
	BoxRec box;

	box.x1 = dstx + pDst->x;
	box.x2 = box.x1 + width;
	box.y1 = dsty + pDst->y;
	box.y2 = box.y1 + height;

	TRIM_BOX(box, pGC);
	if(BOX_NOT_EMPTY(box))
	   damageDamageBox (pDst, &box, pGC->subWindowMode);
    }

    ret = (*pGC->ops->CopyArea)(pSrc, pDst,
            pGC, srcx, srcy, width, height, dstx, dsty);
    damageRegionProcessPending (pDst);
    DAMAGE_GC_OP_EPILOGUE(pGC, pDst);
    return ret;
}

static RegionPtr
damageCopyPlane(DrawablePtr	pSrc,
		DrawablePtr	pDst,
		GCPtr		pGC,
		int		srcx,
		int		srcy,
		int		width,
		int		height,
		int		dstx,
		int		dsty,
		unsigned long	bitPlane)
{
    RegionPtr ret;
    DAMAGE_GC_OP_PROLOGUE(pGC, pDst);

    if (checkGCDamage (pDst, pGC))
    {
	BoxRec box;

	box.x1 = dstx + pDst->x;
	box.x2 = box.x1 + width;
	box.y1 = dsty + pDst->y;
	box.y2 = box.y1 + height;

	TRIM_BOX(box, pGC);
	if(BOX_NOT_EMPTY(box))
	   damageDamageBox (pDst, &box, pGC->subWindowMode);
    }

    ret = (*pGC->ops->CopyPlane)(pSrc, pDst,
	       pGC, srcx, srcy, width, height, dstx, dsty, bitPlane);
    damageRegionProcessPending (pDst);
    DAMAGE_GC_OP_EPILOGUE(pGC, pDst);
    return ret;
}

static void
damagePolyPoint(DrawablePtr pDrawable,
		GCPtr	    pGC,
		int	    mode,
		int	    npt,
		xPoint	    *ppt)
{
    DAMAGE_GC_OP_PROLOGUE(pGC, pDrawable);

    if (npt && checkGCDamage (pDrawable, pGC))
    {
	BoxRec	box;
	int	nptTmp = npt;
	xPoint	*pptTmp = ppt;

	box.x2 = box.x1 = pptTmp->x;
	box.y2 = box.y1 = pptTmp->y;

	/* this could be slow if the points were spread out */

	while(--nptTmp) 
	{
	   pptTmp++;
	   if(box.x1 > pptTmp->x) box.x1 = pptTmp->x;
	   else if(box.x2 < pptTmp->x) box.x2 = pptTmp->x;
	   if(box.y1 > pptTmp->y) box.y1 = pptTmp->y;
	   else if(box.y2 < pptTmp->y) box.y2 = pptTmp->y;
	}

	box.x2++;
	box.y2++;

	TRIM_AND_TRANSLATE_BOX(box, pDrawable, pGC);
	if(BOX_NOT_EMPTY(box))
	   damageDamageBox (pDrawable, &box, pGC->subWindowMode);
    }
    (*pGC->ops->PolyPoint)(pDrawable, pGC, mode, npt, ppt);
    damageRegionProcessPending (pDrawable);
    DAMAGE_GC_OP_EPILOGUE(pGC, pDrawable);
}

static void
damagePolylines(DrawablePtr pDrawable,
		GCPtr	    pGC,
		int	    mode,
		int	    npt,
		DDXPointPtr ppt)
{
    DAMAGE_GC_OP_PROLOGUE(pGC, pDrawable);

    if (npt && checkGCDamage (pDrawable, pGC))
    {
	int	    nptTmp = npt;
	DDXPointPtr pptTmp = ppt;
	BoxRec	    box;
	int	    extra = pGC->lineWidth >> 1;

	box.x2 = box.x1 = pptTmp->x;
	box.y2 = box.y1 = pptTmp->y;

	if(nptTmp > 1) 
	{
	   if(pGC->joinStyle == JoinMiter)
		extra = 6 * pGC->lineWidth;
	   else if(pGC->capStyle == CapProjecting)
		extra = pGC->lineWidth;
        }

	if(mode == CoordModePrevious) 
	{
	   int x = box.x1;
	   int y = box.y1;
	   while(--nptTmp) 
	   {
		pptTmp++;
		x += pptTmp->x;
		y += pptTmp->y;
		if(box.x1 > x) box.x1 = x;
		else if(box.x2 < x) box.x2 = x;
		if(box.y1 > y) box.y1 = y;
		else if(box.y2 < y) box.y2 = y;
	    }
	}
	else 
	{
	   while(--nptTmp) 
	   {
		pptTmp++;
		if(box.x1 > pptTmp->x) box.x1 = pptTmp->x;
		else if(box.x2 < pptTmp->x) box.x2 = pptTmp->x;
		if(box.y1 > pptTmp->y) box.y1 = pptTmp->y;
		else if(box.y2 < pptTmp->y) box.y2 = pptTmp->y;
	    }
	}

	box.x2++;
	box.y2++;

	if(extra) 
	{
	   box.x1 -= extra;
	   box.x2 += extra;
	   box.y1 -= extra;
	   box.y2 += extra;
        }

	TRIM_AND_TRANSLATE_BOX(box, pDrawable, pGC);
	if(BOX_NOT_EMPTY(box))
	   damageDamageBox (pDrawable, &box, pGC->subWindowMode);
    }
    (*pGC->ops->Polylines)(pDrawable, pGC, mode, npt, ppt);
    damageRegionProcessPending (pDrawable);
    DAMAGE_GC_OP_EPILOGUE(pGC, pDrawable);
}

static void
damagePolySegment(DrawablePtr	pDrawable,
		  GCPtr		pGC,
		  int		nSeg,
		  xSegment	*pSeg)
{
    DAMAGE_GC_OP_PROLOGUE(pGC, pDrawable);

    if (nSeg && checkGCDamage (pDrawable, pGC))
    {
	BoxRec	    box;
	int	    extra = pGC->lineWidth;
	int	    nsegTmp = nSeg;
	xSegment    *pSegTmp = pSeg;

        if(pGC->capStyle != CapProjecting)
	   extra >>= 1;

	if(pSegTmp->x2 > pSegTmp->x1) {
	    box.x1 = pSegTmp->x1;
	    box.x2 = pSegTmp->x2;
	} else {
	    box.x2 = pSegTmp->x1;
	    box.x1 = pSegTmp->x2;
	}

	if(pSegTmp->y2 > pSegTmp->y1) {
	    box.y1 = pSegTmp->y1;
	    box.y2 = pSegTmp->y2;
	} else {
	    box.y2 = pSegTmp->y1;
	    box.y1 = pSegTmp->y2;
	}

	while(--nsegTmp) 
	{
	    pSegTmp++;
	    if(pSegTmp->x2 > pSegTmp->x1) 
	    {
		if(pSegTmp->x1 < box.x1) box.x1 = pSegTmp->x1;
		if(pSegTmp->x2 > box.x2) box.x2 = pSegTmp->x2;
	    }
	    else 
	    {
		if(pSegTmp->x2 < box.x1) box.x1 = pSegTmp->x2;
		if(pSegTmp->x1 > box.x2) box.x2 = pSegTmp->x1;
	    }
	    if(pSegTmp->y2 > pSegTmp->y1) 
	    {
		if(pSegTmp->y1 < box.y1) box.y1 = pSegTmp->y1;
		if(pSegTmp->y2 > box.y2) box.y2 = pSegTmp->y2;
	    }
	    else
	    {
		if(pSegTmp->y2 < box.y1) box.y1 = pSegTmp->y2;
		if(pSegTmp->y1 > box.y2) box.y2 = pSegTmp->y1;
	    }
	}

	box.x2++;
	box.y2++;

	if(extra) 
	{
	   box.x1 -= extra;
	   box.x2 += extra;
	   box.y1 -= extra;
	   box.y2 += extra;
        }

	TRIM_AND_TRANSLATE_BOX(box, pDrawable, pGC);
	if(BOX_NOT_EMPTY(box))
	   damageDamageBox (pDrawable, &box, pGC->subWindowMode);
    }
    (*pGC->ops->PolySegment)(pDrawable, pGC, nSeg, pSeg);
    damageRegionProcessPending (pDrawable);
    DAMAGE_GC_OP_EPILOGUE(pGC, pDrawable);
}

static void
damagePolyRectangle(DrawablePtr  pDrawable,
		    GCPtr        pGC,
		    int	         nRects,
		    xRectangle  *pRects)
{
    DAMAGE_GC_OP_PROLOGUE(pGC, pDrawable);

    if (nRects && checkGCDamage (pDrawable, pGC))
    {
	BoxRec	    box;
	int	    offset1, offset2, offset3;
	int	    nRectsTmp = nRects;
	xRectangle  *pRectsTmp = pRects;

	offset2 = pGC->lineWidth;
	if(!offset2) offset2 = 1;
	offset1 = offset2 >> 1;
	offset3 = offset2 - offset1;

	while(nRectsTmp--)
	{
	    box.x1 = pRectsTmp->x - offset1;
	    box.y1 = pRectsTmp->y - offset1;
	    box.x2 = box.x1 + pRectsTmp->width + offset2;
	    box.y2 = box.y1 + offset2;
	    TRIM_AND_TRANSLATE_BOX(box, pDrawable, pGC);
	    if(BOX_NOT_EMPTY(box))
		damageDamageBox (pDrawable, &box, pGC->subWindowMode);

	    box.x1 = pRectsTmp->x - offset1;
	    box.y1 = pRectsTmp->y + offset3;
	    box.x2 = box.x1 + offset2;
	    box.y2 = box.y1 + pRectsTmp->height - offset2;
	    TRIM_AND_TRANSLATE_BOX(box, pDrawable, pGC);
	    if(BOX_NOT_EMPTY(box))
		damageDamageBox (pDrawable, &box, pGC->subWindowMode);

	    box.x1 = pRectsTmp->x + pRectsTmp->width - offset1;
	    box.y1 = pRectsTmp->y + offset3;
	    box.x2 = box.x1 + offset2;
	    box.y2 = box.y1 + pRectsTmp->height - offset2;
	    TRIM_AND_TRANSLATE_BOX(box, pDrawable, pGC);
	    if(BOX_NOT_EMPTY(box))
		damageDamageBox (pDrawable, &box, pGC->subWindowMode);

	    box.x1 = pRectsTmp->x - offset1;
	    box.y1 = pRectsTmp->y + pRectsTmp->height - offset1;
	    box.x2 = box.x1 + pRectsTmp->width + offset2;
	    box.y2 = box.y1 + offset2;
	    TRIM_AND_TRANSLATE_BOX(box, pDrawable, pGC);
	    if(BOX_NOT_EMPTY(box))
		damageDamageBox (pDrawable, &box, pGC->subWindowMode);

	    pRectsTmp++;
	}
    }
    (*pGC->ops->PolyRectangle)(pDrawable, pGC, nRects, pRects);
    damageRegionProcessPending (pDrawable);
    DAMAGE_GC_OP_EPILOGUE(pGC, pDrawable);
}

static void
damagePolyArc(DrawablePtr   pDrawable,
	      GCPtr	    pGC,
	      int	    nArcs,
	      xArc	    *pArcs)
{
    DAMAGE_GC_OP_PROLOGUE(pGC, pDrawable);

    if (nArcs && checkGCDamage (pDrawable, pGC))
    {
	int	extra = pGC->lineWidth >> 1;
	BoxRec	box;
	int	nArcsTmp = nArcs;
	xArc	*pArcsTmp = pArcs;

	box.x1 = pArcsTmp->x;
	box.x2 = box.x1 + pArcsTmp->width;
	box.y1 = pArcsTmp->y;
	box.y2 = box.y1 + pArcsTmp->height;

	while(--nArcsTmp) 
	{
	    pArcsTmp++;
	    if(box.x1 > pArcsTmp->x)
		box.x1 = pArcsTmp->x;
	    if(box.x2 < (pArcsTmp->x + pArcsTmp->width))
		box.x2 = pArcsTmp->x + pArcsTmp->width;
	    if(box.y1 > pArcsTmp->y) 
		box.y1 = pArcsTmp->y;
	    if(box.y2 < (pArcsTmp->y + pArcsTmp->height))
		box.y2 = pArcsTmp->y + pArcsTmp->height;
        }

	if(extra) 
	{
	   box.x1 -= extra;
	   box.x2 += extra;
	   box.y1 -= extra;
	   box.y2 += extra;
        }

	box.x2++;
	box.y2++;

	TRIM_AND_TRANSLATE_BOX(box, pDrawable, pGC);
	if(BOX_NOT_EMPTY(box))
	   damageDamageBox (pDrawable, &box, pGC->subWindowMode);
    }
    (*pGC->ops->PolyArc)(pDrawable, pGC, nArcs, pArcs);
    damageRegionProcessPending (pDrawable);
    DAMAGE_GC_OP_EPILOGUE(pGC, pDrawable);
}

static void
damageFillPolygon(DrawablePtr	pDrawable,
		  GCPtr		pGC,
		  int		shape,
		  int		mode,
		  int		npt,
		  DDXPointPtr	ppt)
{
    DAMAGE_GC_OP_PROLOGUE(pGC, pDrawable);

    if (npt > 2 && checkGCDamage (pDrawable, pGC))
    {
	DDXPointPtr pptTmp = ppt;
	int	    nptTmp = npt;
	BoxRec	    box;

	box.x2 = box.x1 = pptTmp->x;
	box.y2 = box.y1 = pptTmp->y;

	if(mode != CoordModeOrigin) 
	{
	   int x = box.x1;
	   int y = box.y1;
	   while(--nptTmp) 
	   {
		pptTmp++;
		x += pptTmp->x;
		y += pptTmp->y;
		if(box.x1 > x) box.x1 = x;
		else if(box.x2 < x) box.x2 = x;
		if(box.y1 > y) box.y1 = y;
		else if(box.y2 < y) box.y2 = y;
	    }
	}
	else 
	{
	   while(--nptTmp) 
	   {
		pptTmp++;
		if(box.x1 > pptTmp->x) box.x1 = pptTmp->x;
		else if(box.x2 < pptTmp->x) box.x2 = pptTmp->x;
		if(box.y1 > pptTmp->y) box.y1 = pptTmp->y;
		else if(box.y2 < pptTmp->y) box.y2 = pptTmp->y;
	    }
	}

	box.x2++;
	box.y2++;

	TRIM_AND_TRANSLATE_BOX(box, pDrawable, pGC);
	if(BOX_NOT_EMPTY(box))
	   damageDamageBox (pDrawable, &box, pGC->subWindowMode);
    }
    
    (*pGC->ops->FillPolygon)(pDrawable, pGC, shape, mode, npt, ppt);
    damageRegionProcessPending (pDrawable);
    DAMAGE_GC_OP_EPILOGUE(pGC, pDrawable);
}


static void
damagePolyFillRect(DrawablePtr	pDrawable,
		   GCPtr	pGC,
		   int		nRects,
		   xRectangle	*pRects)
{
    DAMAGE_GC_OP_PROLOGUE(pGC, pDrawable);
    if (nRects && checkGCDamage (pDrawable, pGC))
    {
	BoxRec	    box;
	xRectangle  *pRectsTmp = pRects;
	int	    nRectsTmp = nRects;

	box.x1 = pRectsTmp->x;
	box.x2 = box.x1 + (short)pRectsTmp->width;
	box.y1 = pRectsTmp->y;
	box.y2 = box.y1 + (short)pRectsTmp->height;

	while(--nRectsTmp) 
	{
	    pRectsTmp++;
	    if(box.x1 > pRectsTmp->x) box.x1 = pRectsTmp->x;
	    if(box.x2 < (pRectsTmp->x + pRectsTmp->width))
		box.x2 = pRectsTmp->x + pRectsTmp->width;
	    if(box.y1 > pRectsTmp->y) box.y1 = pRectsTmp->y;
	    if(box.y2 < (pRectsTmp->y + pRectsTmp->height))
		box.y2 = pRectsTmp->y + pRectsTmp->height;
	}

	TRIM_AND_TRANSLATE_BOX(box, pDrawable, pGC);
	if(BOX_NOT_EMPTY(box))
	    damageDamageBox (pDrawable, &box, pGC->subWindowMode);
    }
    (*pGC->ops->PolyFillRect)(pDrawable, pGC, nRects, pRects);
    damageRegionProcessPending (pDrawable);
    DAMAGE_GC_OP_EPILOGUE(pGC, pDrawable);
}


static void
damagePolyFillArc(DrawablePtr	pDrawable,
		  GCPtr		pGC,
		  int		nArcs,
		  xArc		*pArcs)
{
    DAMAGE_GC_OP_PROLOGUE(pGC, pDrawable);

    if (nArcs && checkGCDamage (pDrawable, pGC))
    {
	BoxRec	box;
	int	nArcsTmp = nArcs;
	xArc	*pArcsTmp = pArcs;

	box.x1 = pArcsTmp->x;
	box.x2 = box.x1 + pArcsTmp->width;
	box.y1 = pArcsTmp->y;
	box.y2 = box.y1 + pArcsTmp->height;

	while(--nArcsTmp) 
	{
	    pArcsTmp++;
	    if(box.x1 > pArcsTmp->x)
		box.x1 = pArcsTmp->x;
	    if(box.x2 < (pArcsTmp->x + pArcsTmp->width))
		box.x2 = pArcsTmp->x + pArcsTmp->width;
	    if(box.y1 > pArcsTmp->y)
		box.y1 = pArcsTmp->y;
	    if(box.y2 < (pArcsTmp->y + pArcsTmp->height))
		box.y2 = pArcsTmp->y + pArcsTmp->height;
        }

	TRIM_AND_TRANSLATE_BOX(box, pDrawable, pGC);
	if(BOX_NOT_EMPTY(box))
	   damageDamageBox (pDrawable, &box, pGC->subWindowMode);
    }
    (*pGC->ops->PolyFillArc)(pDrawable, pGC, nArcs, pArcs);
    damageRegionProcessPending (pDrawable);
    DAMAGE_GC_OP_EPILOGUE(pGC, pDrawable);
}

/*
 * general Poly/Image text function.  Extract glyph information,
 * compute bounding box and remove cursor if it is overlapped.
 */

static void
damageDamageChars (DrawablePtr	pDrawable,
		   FontPtr	font,
		   int		x,
		   int		y,
		   unsigned int	n,
		   CharInfoPtr	*charinfo,
		   Bool		imageblt,
		   int		subWindowMode)
{
    ExtentInfoRec   extents;
    BoxRec	    box;

    QueryGlyphExtents(font, charinfo, n, &extents);
    if (imageblt)
    {
	if (extents.overallWidth > extents.overallRight)
	    extents.overallRight = extents.overallWidth;
	if (extents.overallWidth < extents.overallLeft)
	    extents.overallLeft = extents.overallWidth;
	if (extents.overallLeft > 0)
	    extents.overallLeft = 0;
	if (extents.fontAscent > extents.overallAscent)
	    extents.overallAscent = extents.fontAscent;
	if (extents.fontDescent > extents.overallDescent)
	    extents.overallDescent = extents.fontDescent;
    }
    box.x1 = x + extents.overallLeft;
    box.y1 = y - extents.overallAscent;
    box.x2 = x + extents.overallRight;
    box.y2 = y + extents.overallDescent;
    damageDamageBox (pDrawable, &box, subWindowMode);
}

/*
 * values for textType:
 */
#define TT_POLY8   0
#define TT_IMAGE8  1
#define TT_POLY16  2
#define TT_IMAGE16 3

static int 
damageText (DrawablePtr	    pDrawable,
	    GCPtr	    pGC,
	    int		    x,
	    int		    y,
	    unsigned long   count,
	    char	    *chars,
	    FontEncoding    fontEncoding,
	    Bool	    textType)
{
    CharInfoPtr	    *charinfo;
    CharInfoPtr	    *info;
    unsigned long   i;
    unsigned int    n;
    int		    w;
    Bool	    imageblt;

    imageblt = (textType == TT_IMAGE8) || (textType == TT_IMAGE16);

    charinfo = malloc(count * sizeof(CharInfoPtr));
    if (!charinfo)
	return x;

    GetGlyphs(pGC->font, count, (unsigned char *)chars,
	      fontEncoding, &i, charinfo);
    n = (unsigned int)i;
    w = 0;
    if (!imageblt)
	for (info = charinfo; i--; info++)
	    w += (*info)->metrics.characterWidth;

    if (n != 0) {
	damageDamageChars (pDrawable, pGC->font, x + pDrawable->x, y + pDrawable->y, n,
			   charinfo, imageblt, pGC->subWindowMode);
	if (imageblt)
	    (*pGC->ops->ImageGlyphBlt)(pDrawable, pGC, x, y, n, charinfo,
				       FONTGLYPHS(pGC->font));
	else
	    (*pGC->ops->PolyGlyphBlt)(pDrawable, pGC, x, y, n, charinfo,
				      FONTGLYPHS(pGC->font));
    }
    free(charinfo);
    return x + w;
}

static int
damagePolyText8(DrawablePtr pDrawable,
		GCPtr	    pGC,
		int	    x,
		int	    y,
		int	    count,
		char	    *chars)
{
    DAMAGE_GC_OP_PROLOGUE(pGC, pDrawable);

    if (checkGCDamage (pDrawable, pGC))
	x = damageText (pDrawable, pGC, x, y, (unsigned long) count, chars,
		    Linear8Bit, TT_POLY8);
    else
	x = (*pGC->ops->PolyText8)(pDrawable, pGC, x, y, count, chars);
    damageRegionProcessPending (pDrawable);
    DAMAGE_GC_OP_EPILOGUE(pGC, pDrawable);
    return x;
}

static int
damagePolyText16(DrawablePtr	pDrawable,
		 GCPtr		pGC,
		 int		x,
		 int		y,
		 int		count,
		 unsigned short	*chars)
{
    DAMAGE_GC_OP_PROLOGUE(pGC, pDrawable);

    if (checkGCDamage (pDrawable, pGC))
	x = damageText (pDrawable, pGC, x, y, (unsigned long) count, (char *) chars,
		    FONTLASTROW(pGC->font) == 0 ? Linear16Bit : TwoD16Bit,
		    TT_POLY16);
    else
	x = (*pGC->ops->PolyText16)(pDrawable, pGC, x, y, count, chars);
    damageRegionProcessPending (pDrawable);
    DAMAGE_GC_OP_EPILOGUE(pGC, pDrawable);
    return x;
}

static void
damageImageText8(DrawablePtr	pDrawable,
		 GCPtr		pGC,
		 int		x,
		 int		y,
		 int		count,
		 char		*chars)
{
    DAMAGE_GC_OP_PROLOGUE(pGC, pDrawable);

    if (checkGCDamage (pDrawable, pGC))
	damageText (pDrawable, pGC, x, y, (unsigned long) count, chars,
		    Linear8Bit, TT_IMAGE8);
    else
	(*pGC->ops->ImageText8)(pDrawable, pGC, x, y, count, chars);
    damageRegionProcessPending (pDrawable);
    DAMAGE_GC_OP_EPILOGUE(pGC, pDrawable);
}

static void
damageImageText16(DrawablePtr	pDrawable,
		  GCPtr		pGC,
		  int		x,
		  int		y,
		  int		count,
		  unsigned short *chars)
{
    DAMAGE_GC_OP_PROLOGUE(pGC, pDrawable);

    if (checkGCDamage (pDrawable, pGC))
	damageText (pDrawable, pGC, x, y, (unsigned long) count, (char *) chars,
		    FONTLASTROW(pGC->font) == 0 ? Linear16Bit : TwoD16Bit,
		    TT_IMAGE16);
    else
	(*pGC->ops->ImageText16)(pDrawable, pGC, x, y, count, chars);
    damageRegionProcessPending (pDrawable);
    DAMAGE_GC_OP_EPILOGUE(pGC, pDrawable);
}


static void
damageImageGlyphBlt(DrawablePtr	    pDrawable,
		    GCPtr	    pGC,
		    int		    x,
		    int		    y,
		    unsigned int    nglyph,
		    CharInfoPtr	    *ppci,
		    pointer	    pglyphBase)
{
    DAMAGE_GC_OP_PROLOGUE(pGC, pDrawable);
    damageDamageChars (pDrawable, pGC->font, x + pDrawable->x, y + pDrawable->y,
		       nglyph, ppci, TRUE, pGC->subWindowMode);
    (*pGC->ops->ImageGlyphBlt)(pDrawable, pGC, x, y, nglyph,
					ppci, pglyphBase);
    damageRegionProcessPending (pDrawable);
    DAMAGE_GC_OP_EPILOGUE(pGC, pDrawable);
}

static void
damagePolyGlyphBlt(DrawablePtr	pDrawable,
		   GCPtr	pGC,
		   int		x,
		   int		y,
		   unsigned int	nglyph,
		   CharInfoPtr	*ppci,
		   pointer	pglyphBase)
{
    DAMAGE_GC_OP_PROLOGUE(pGC, pDrawable);
    damageDamageChars (pDrawable, pGC->font, x + pDrawable->x, y + pDrawable->y,
		       nglyph, ppci, FALSE, pGC->subWindowMode);
    (*pGC->ops->PolyGlyphBlt)(pDrawable, pGC, x, y, nglyph,
				ppci, pglyphBase);
    damageRegionProcessPending (pDrawable);
    DAMAGE_GC_OP_EPILOGUE(pGC, pDrawable);
}

static void
damagePushPixels(GCPtr		pGC,
		 PixmapPtr	pBitMap,
		 DrawablePtr	pDrawable,
		 int		dx,
		 int		dy,
		 int		xOrg,
		 int		yOrg)
{
    DAMAGE_GC_OP_PROLOGUE(pGC, pDrawable);
    if(checkGCDamage (pDrawable, pGC))
    {
	BoxRec box;

        box.x1 = xOrg;
        box.y1 = yOrg;

        if(!pGC->miTranslate) {
           box.x1 += pDrawable->x;          
           box.y1 += pDrawable->y;          
        }

	box.x2 = box.x1 + dx;
	box.y2 = box.y1 + dy;

	TRIM_BOX(box, pGC);
	if(BOX_NOT_EMPTY(box))
	   damageDamageBox (pDrawable, &box, pGC->subWindowMode);
    }
    (*pGC->ops->PushPixels)(pGC, pBitMap, pDrawable, dx, dy, xOrg, yOrg);
    damageRegionProcessPending (pDrawable);
    DAMAGE_GC_OP_EPILOGUE(pGC, pDrawable);
}

static void
damageRemoveDamage (DamagePtr *pPrev, DamagePtr pDamage)
{
    while (*pPrev)
    {
	if (*pPrev == pDamage)
	{
	    *pPrev = pDamage->pNext;
	    return;
	}
	pPrev = &(*pPrev)->pNext;
    }
#if DAMAGE_VALIDATE_ENABLE
    ErrorF ("Damage not on list\n");
    OsAbort ();
#endif
}

static void
damageInsertDamage (DamagePtr *pPrev, DamagePtr pDamage)
{
#if DAMAGE_VALIDATE_ENABLE
    DamagePtr	pOld;

    for (pOld = *pPrev; pOld; pOld = pOld->pNext)
	if (pOld == pDamage) {
	    ErrorF ("Damage already on list\n");
	    OsAbort ();
	}
#endif
    pDamage->pNext = *pPrev;
    *pPrev = pDamage;
}

static Bool
damageDestroyPixmap (PixmapPtr pPixmap)
{
    ScreenPtr	pScreen = pPixmap->drawable.pScreen;
    damageScrPriv(pScreen);

    if (pPixmap->refcnt == 1)
    {
	DamagePtr	*pPrev = getPixmapDamageRef (pPixmap);
	DamagePtr	pDamage;

	while ((pDamage = *pPrev))
	{
	    damageRemoveDamage (pPrev, pDamage);
	    if (!pDamage->isWindow)
		DamageDestroy (pDamage);
	}
    }
    unwrap (pScrPriv, pScreen, DestroyPixmap);
    (*pScreen->DestroyPixmap) (pPixmap);
    wrap (pScrPriv, pScreen, DestroyPixmap, damageDestroyPixmap);
    return TRUE;
}

static void
damageCopyWindow(WindowPtr	pWindow,
		 DDXPointRec	ptOldOrg,
		 RegionPtr	prgnSrc)
{
    ScreenPtr pScreen = pWindow->drawable.pScreen;
    damageScrPriv(pScreen);

    if (getWindowDamage (pWindow))
    {
	int dx = pWindow->drawable.x - ptOldOrg.x;
	int dy = pWindow->drawable.y - ptOldOrg.y;
	
	/*
	 * The region comes in source relative, but the damage occurs
	 * at the destination location.  Translate back and forth.
	 */
	RegionTranslate(prgnSrc, dx, dy);
	damageRegionAppend (&pWindow->drawable, prgnSrc, FALSE, -1);
	RegionTranslate(prgnSrc, -dx, -dy);
    }
    unwrap (pScrPriv, pScreen, CopyWindow);
    (*pScreen->CopyWindow) (pWindow, ptOldOrg, prgnSrc);
    damageRegionProcessPending (&pWindow->drawable);
    wrap (pScrPriv, pScreen, CopyWindow, damageCopyWindow);
}

static GCOps damageGCOps = {
    damageFillSpans, damageSetSpans,
    damagePutImage, damageCopyArea,
    damageCopyPlane, damagePolyPoint,
    damagePolylines, damagePolySegment,
    damagePolyRectangle, damagePolyArc,
    damageFillPolygon, damagePolyFillRect,
    damagePolyFillArc, damagePolyText8,
    damagePolyText16, damageImageText8,
    damageImageText16, damageImageGlyphBlt,
    damagePolyGlyphBlt, damagePushPixels,
};

static void
damageSetWindowPixmap (WindowPtr pWindow, PixmapPtr pPixmap)
{
    DamagePtr	pDamage;
    ScreenPtr	pScreen = pWindow->drawable.pScreen;
    damageScrPriv(pScreen);

    if ((pDamage = damageGetWinPriv(pWindow)))
    {
	PixmapPtr   pOldPixmap = (*pScreen->GetWindowPixmap) (pWindow);
	DamagePtr   *pPrev = getPixmapDamageRef(pOldPixmap);
	
	while (pDamage)
	{
	    damageRemoveDamage (pPrev, pDamage);
	    pDamage = pDamage->pNextWin;
	}
    }
    unwrap (pScrPriv, pScreen, SetWindowPixmap);
    (*pScreen->SetWindowPixmap) (pWindow, pPixmap);
    wrap (pScrPriv, pScreen, SetWindowPixmap, damageSetWindowPixmap);
    if ((pDamage = damageGetWinPriv(pWindow)))
    {
	DamagePtr   *pPrev = getPixmapDamageRef(pPixmap);
	
	while (pDamage)
	{
	    damageInsertDamage (pPrev, pDamage);
	    pDamage = pDamage->pNextWin;
	}
    }
}

static Bool
damageDestroyWindow (WindowPtr pWindow)
{
    DamagePtr	pDamage;
    ScreenPtr	pScreen = pWindow->drawable.pScreen;
    Bool	ret;
    damageScrPriv(pScreen);

    while ((pDamage = damageGetWinPriv(pWindow)))
    {
	DamageUnregister (&pWindow->drawable, pDamage);
	DamageDestroy (pDamage);
    }
    unwrap (pScrPriv, pScreen, DestroyWindow);
    ret = (*pScreen->DestroyWindow) (pWindow);
    wrap (pScrPriv, pScreen, DestroyWindow, damageDestroyWindow);
    return ret;
}

static Bool
damageCloseScreen (int i, ScreenPtr pScreen)
{
    damageScrPriv(pScreen);

    unwrap (pScrPriv, pScreen, DestroyPixmap);
    unwrap (pScrPriv, pScreen, CreateGC);
    unwrap (pScrPriv, pScreen, CopyWindow);
    unwrap (pScrPriv, pScreen, CloseScreen);
    free(pScrPriv);
    return (*pScreen->CloseScreen) (i, pScreen);
}

/**
 * Default implementations of the damage management functions.
 */
void miDamageCreate (DamagePtr pDamage)
{
}

void miDamageRegister (DrawablePtr pDrawable, DamagePtr pDamage)
{
}

void miDamageUnregister (DrawablePtr pDrawable, DamagePtr pDamage)
{
}

void miDamageDestroy (DamagePtr pDamage)
{
}

/**
 * Public functions for consumption outside this file.
 */

Bool
DamageSetup (ScreenPtr pScreen)
{
    DamageScrPrivPtr	pScrPriv;
    PictureScreenPtr	ps = GetPictureScreenIfSet(pScreen);
    const DamageScreenFuncsRec miFuncs = {
	miDamageCreate, miDamageRegister, miDamageUnregister, miDamageDestroy
    };

    if (!dixRegisterPrivateKey(&damageScrPrivateKeyRec, PRIVATE_SCREEN, 0))
	return FALSE;

    if (dixLookupPrivate(&pScreen->devPrivates, damageScrPrivateKey))
	return TRUE;

    if (!dixRegisterPrivateKey(&damageGCPrivateKeyRec, PRIVATE_GC, sizeof(DamageGCPrivRec)))
	return FALSE;

    if (!dixRegisterPrivateKey(&damagePixPrivateKeyRec, PRIVATE_PIXMAP, 0))
	return FALSE;

    if (!dixRegisterPrivateKey(&damageWinPrivateKeyRec, PRIVATE_WINDOW, 0))
	return FALSE;

    pScrPriv = malloc(sizeof (DamageScrPrivRec));
    if (!pScrPriv)
	return FALSE;

    pScrPriv->internalLevel = 0;
    pScrPriv->pScreenDamage = 0;

    wrap (pScrPriv, pScreen, DestroyPixmap, damageDestroyPixmap);
    wrap (pScrPriv, pScreen, CreateGC, damageCreateGC);
    wrap (pScrPriv, pScreen, DestroyWindow, damageDestroyWindow);
    wrap (pScrPriv, pScreen, SetWindowPixmap, damageSetWindowPixmap);
    wrap (pScrPriv, pScreen, CopyWindow, damageCopyWindow);
    wrap (pScrPriv, pScreen, CloseScreen, damageCloseScreen);
    if (ps) {
	wrap (pScrPriv, ps, Glyphs, damageGlyphs);
	wrap (pScrPriv, ps, Composite, damageComposite);
	wrap (pScrPriv, ps, AddTraps, damageAddTraps);
    }

    pScrPriv->funcs = miFuncs;

    dixSetPrivate(&pScreen->devPrivates, damageScrPrivateKey, pScrPriv);
    return TRUE;
}

DamagePtr
DamageCreate (DamageReportFunc  damageReport,
	      DamageDestroyFunc	damageDestroy,
	      DamageReportLevel	damageLevel,
	      Bool		isInternal,
	      ScreenPtr		pScreen,
	      void		*closure)
{
    damageScrPriv(pScreen);
    DamagePtr	pDamage;

    pDamage = dixAllocateObjectWithPrivates(DamageRec, PRIVATE_DAMAGE);
    if (!pDamage)
	return 0;
    pDamage->pNext = 0;
    pDamage->pNextWin = 0;
    RegionNull(&pDamage->damage);
    RegionNull(&pDamage->pendingDamage);
    
    pDamage->damageLevel = damageLevel;
    pDamage->isInternal = isInternal;
    pDamage->closure = closure;
    pDamage->isWindow = FALSE;
    pDamage->pDrawable = 0;
    pDamage->reportAfter = FALSE;

    pDamage->damageReport = damageReport;
    pDamage->damageReportPostRendering = NULL;
    pDamage->damageDestroy = damageDestroy;
    pDamage->damageMarker = NULL;
    pDamage->pScreen = pScreen;

    (*pScrPriv->funcs.Create) (pDamage);

    return pDamage;
}

void
DamageRegister (DrawablePtr pDrawable,
		DamagePtr   pDamage)
{
    ScreenPtr pScreen = pDrawable->pScreen;
    damageScrPriv(pScreen);

#if DAMAGE_VALIDATE_ENABLE
    if (pDrawable->pScreen != pDamage->pScreen)
    {
	ErrorF ("DamageRegister called with mismatched screens\n");
	OsAbort ();
    }
#endif

    if (pDrawable->type == DRAWABLE_WINDOW)
    {
	WindowPtr   pWindow = (WindowPtr) pDrawable;
	winDamageRef(pWindow);

#if DAMAGE_VALIDATE_ENABLE
	DamagePtr   pOld;
	
	for (pOld = *pPrev; pOld; pOld = pOld->pNextWin)
	    if (pOld == pDamage) {
		ErrorF ("Damage already on window list\n");
		OsAbort ();
	    }
#endif
	pDamage->pNextWin = *pPrev;
	*pPrev = pDamage;
	pDamage->isWindow = TRUE;
    }
    else
	pDamage->isWindow = FALSE;
    pDamage->pDrawable = pDrawable;
    damageInsertDamage (getDrawableDamageRef (pDrawable), pDamage);
    (*pScrPriv->funcs.Register) (pDrawable, pDamage);
}

void
DamageDrawInternal (ScreenPtr pScreen, Bool enable)
{
    damageScrPriv (pScreen);

    pScrPriv->internalLevel += enable ? 1 : -1;
}

void
DamageUnregister (DrawablePtr	    pDrawable,
		  DamagePtr	    pDamage)
{
    ScreenPtr pScreen = pDrawable->pScreen;
    damageScrPriv(pScreen);

    (*pScrPriv->funcs.Unregister) (pDrawable, pDamage);

    if (pDrawable->type == DRAWABLE_WINDOW)
    {
	WindowPtr   pWindow = (WindowPtr) pDrawable;
	winDamageRef (pWindow);
#if DAMAGE_VALIDATE_ENABLE
	int	found = 0;
#endif

	while (*pPrev)
	{
	    if (*pPrev == pDamage)
	    {
		*pPrev = pDamage->pNextWin;
#if DAMAGE_VALIDATE_ENABLE
		found = 1;
#endif
		break;
	    }
	    pPrev = &(*pPrev)->pNextWin;
	}
#if DAMAGE_VALIDATE_ENABLE
	if (!found) {
	    ErrorF ("Damage not on window list\n");
	    OsAbort ();
	}
#endif
    }
    pDamage->pDrawable = 0;
    damageRemoveDamage (getDrawableDamageRef (pDrawable), pDamage);
}

void
DamageDestroy (DamagePtr    pDamage)
{
    ScreenPtr pScreen = pDamage->pScreen;
    damageScrPriv(pScreen);

    if (pDamage->damageDestroy)
	(*pDamage->damageDestroy) (pDamage, pDamage->closure);
    (*pScrPriv->funcs.Destroy) (pDamage);
    RegionUninit(&pDamage->damage);
    RegionUninit(&pDamage->pendingDamage);
    dixFreeObjectWithPrivates(pDamage, PRIVATE_DAMAGE);
}

Bool
DamageSubtract (DamagePtr	    pDamage,
		const RegionPtr	    pRegion)
{
    RegionPtr	pClip;
    RegionRec	pixmapClip;
    DrawablePtr	pDrawable = pDamage->pDrawable;
    
    RegionSubtract(&pDamage->damage, &pDamage->damage, pRegion);
    if (pDrawable)
    {
	if (pDrawable->type == DRAWABLE_WINDOW)
	    pClip = &((WindowPtr) pDrawable)->borderClip;
	else
	{
	    BoxRec  box;

	    box.x1 = pDrawable->x;
	    box.y1 = pDrawable->y;
	    box.x2 = pDrawable->x + pDrawable->width;
	    box.y2 = pDrawable->y + pDrawable->height;
	    RegionInit(&pixmapClip, &box, 1);
	    pClip = &pixmapClip;
	}
	RegionTranslate(&pDamage->damage, pDrawable->x, pDrawable->y);
	RegionIntersect(&pDamage->damage, &pDamage->damage, pClip);
	RegionTranslate(&pDamage->damage, -pDrawable->x, -pDrawable->y);
	if (pDrawable->type != DRAWABLE_WINDOW)
	    RegionUninit(&pixmapClip);
    }
    return RegionNotEmpty(&pDamage->damage);
}

void
DamageEmpty (DamagePtr	    pDamage)
{
    RegionEmpty(&pDamage->damage);
}

RegionPtr
DamageRegion (DamagePtr		    pDamage)
{
    return &pDamage->damage;
}

RegionPtr
DamagePendingRegion (DamagePtr	    pDamage)
{
    return &pDamage->pendingDamage;
}

void
DamageRegionAppend (DrawablePtr pDrawable, RegionPtr pRegion)
{
    damageRegionAppend (pDrawable, pRegion, FALSE, -1);
}

void
DamageRegionProcessPending (DrawablePtr pDrawable)
{
    damageRegionProcessPending (pDrawable);
}

/* If a damage marker is provided, then this function must be called after rendering is done. */
/* Please do call back so any future enhancements can assume this function is called. */
/* There are no strict timing requirements for calling this function, just as soon as (is cheaply) possible. */
void
DamageRegionRendered (DrawablePtr pDrawable, DamagePtr pDamage, RegionPtr pOldDamage, RegionPtr pRegion)
{
    if (pDamage->damageReportPostRendering)
	damageReportDamagePostRendering (pDamage, pOldDamage, pRegion);
}

/* This call is very odd, i'm leaving it intact for API sake, but please don't use it. */
void
DamageDamageRegion (DrawablePtr	pDrawable,
		    const RegionPtr	pRegion)
{
    damageRegionAppend (pDrawable, pRegion, FALSE, -1);

    /* Go back and report this damage for DamagePtrs with reportAfter set, since
     * this call isn't part of an in-progress drawing op in the call chain and
     * the DDX probably just wants to know about it right away.
     */
    damageRegionProcessPending (pDrawable);
}

void
DamageSetReportAfterOp (DamagePtr pDamage, Bool reportAfter)
{
    pDamage->reportAfter = reportAfter;
}

void
DamageSetPostRenderingFunctions(DamagePtr pDamage, DamageReportFunc damageReportPostRendering,
				DamageMarkerFunc damageMarker)
{
    pDamage->damageReportPostRendering = damageReportPostRendering;
    pDamage->damageMarker = damageMarker;
}

DamageScreenFuncsPtr
DamageGetScreenFuncs (ScreenPtr pScreen)
{
    damageScrPriv(pScreen);
    return &pScrPriv->funcs;
}
=======
/*
 * Copyright © 2003 Keith Packard
 *
 * Permission to use, copy, modify, distribute, and sell this software and its
 * documentation for any purpose is hereby granted without fee, provided that
 * the above copyright notice appear in all copies and that both that
 * copyright notice and this permission notice appear in supporting
 * documentation, and that the name of Keith Packard not be used in
 * advertising or publicity pertaining to distribution of the software without
 * specific, written prior permission.  Keith Packard makes no
 * representations about the suitability of this software for any purpose.  It
 * is provided "as is" without express or implied warranty.
 *
 * KEITH PACKARD DISCLAIMS ALL WARRANTIES WITH REGARD TO THIS SOFTWARE,
 * INCLUDING ALL IMPLIED WARRANTIES OF MERCHANTABILITY AND FITNESS, IN NO
 * EVENT SHALL KEITH PACKARD BE LIABLE FOR ANY SPECIAL, INDIRECT OR
 * CONSEQUENTIAL DAMAGES OR ANY DAMAGES WHATSOEVER RESULTING FROM LOSS OF USE,
 * DATA OR PROFITS, WHETHER IN AN ACTION OF CONTRACT, NEGLIGENCE OR OTHER
 * TORTIOUS ACTION, ARISING OUT OF OR IN CONNECTION WITH THE USE OR
 * PERFORMANCE OF THIS SOFTWARE.
 */

#ifdef HAVE_DIX_CONFIG_H
#include <dix-config.h>
#endif

#include <stdlib.h>

#include    <X11/X.h>
#include    "scrnintstr.h"
#include    "windowstr.h"
#include    <X11/fonts/font.h>
#include    "dixfontstr.h"
#include    <X11/fonts/fontstruct.h>
#include    "mi.h"
#include    "regionstr.h"
#include    "globals.h"
#include    "gcstruct.h"
#include    "damage.h"
#include    "damagestr.h"
#ifdef COMPOSITE
#include    "cw.h"
#endif

#define wrap(priv, real, mem, func) {\
    priv->mem = real->mem; \
    real->mem = func; \
}

#define unwrap(priv, real, mem) {\
    real->mem = priv->mem; \
}

#define BOX_SAME(a,b) \
    ((a)->x1 == (b)->x1 && \
     (a)->y1 == (b)->y1 && \
     (a)->x2 == (b)->x2 && \
     (a)->y2 == (b)->y2)

#define DAMAGE_VALIDATE_ENABLE 0
#define DAMAGE_DEBUG_ENABLE 0
#if DAMAGE_DEBUG_ENABLE
#define DAMAGE_DEBUG(x)	ErrorF x
#else
#define DAMAGE_DEBUG(x)
#endif

#define getPixmapDamageRef(pPixmap) ((DamagePtr *) \
    dixLookupPrivateAddr(&(pPixmap)->devPrivates, damagePixPrivateKey))

#define pixmapDamage(pPixmap)		damagePixPriv(pPixmap)

static DevPrivateKeyRec damageScrPrivateKeyRec;
#define damageScrPrivateKey (&damageScrPrivateKeyRec)
static DevPrivateKeyRec damagePixPrivateKeyRec;
#define damagePixPrivateKey (&damagePixPrivateKeyRec)
static DevPrivateKeyRec damageGCPrivateKeyRec;
#define damageGCPrivateKey (&damageGCPrivateKeyRec)
static DevPrivateKeyRec damageWinPrivateKeyRec;
#define damageWinPrivateKey (&damageWinPrivateKeyRec)

static DamagePtr *
getDrawableDamageRef (DrawablePtr pDrawable)
{
    PixmapPtr   pPixmap;
    
    if (WindowDrawable(pDrawable->type))
    {
	ScreenPtr   pScreen = pDrawable->pScreen;

	pPixmap = 0;
	if (pScreen->GetWindowPixmap
#ifdef ROOTLESS_WORKAROUND
	    && ((WindowPtr)pDrawable)->viewable
#endif
	    )
	    pPixmap = (*pScreen->GetWindowPixmap) ((WindowPtr)pDrawable);

	if (!pPixmap)
	{
	    damageScrPriv(pScreen);

	    return &pScrPriv->pScreenDamage;
	}
    }
    else
	pPixmap = (PixmapPtr) pDrawable;
    return getPixmapDamageRef (pPixmap);
}

#define getDrawableDamage(pDrawable)	(*getDrawableDamageRef (pDrawable))
#define getWindowDamage(pWin)		getDrawableDamage(&(pWin)->drawable)

#define drawableDamage(pDrawable)	\
    DamagePtr	pDamage = getDrawableDamage(pDrawable)

#define windowDamage(pWin)		drawableDamage(&(pWin)->drawable)

#define winDamageRef(pWindow) \
    DamagePtr	*pPrev = (DamagePtr *) \
	dixLookupPrivateAddr(&(pWindow)->devPrivates, damageWinPrivateKey)

static void
damageReportDamagePostRendering (DamagePtr pDamage, RegionPtr pOldDamage, RegionPtr pDamageRegion)
{
    BoxRec tmpBox;
    RegionRec tmpRegion, newDamage;
    Bool was_empty;

    RegionUnion(&newDamage, pOldDamage, pDamageRegion);

    switch (pDamage->damageLevel) {
    case DamageReportRawRegion:
	(*pDamage->damageReportPostRendering) (pDamage, pDamageRegion, pDamage->closure);
	break;
    case DamageReportDeltaRegion:
	RegionNull(&tmpRegion);
	RegionSubtract(&tmpRegion, pDamageRegion, pOldDamage);
	if (RegionNotEmpty(&tmpRegion)) {
	    (*pDamage->damageReportPostRendering) (pDamage, &tmpRegion, pDamage->closure);
	}
	RegionUninit(&tmpRegion);
	break;
    case DamageReportBoundingBox:
	tmpBox = *RegionExtents(pOldDamage);
	if (!BOX_SAME (&tmpBox, RegionExtents(&newDamage))) {
	    (*pDamage->damageReportPostRendering) (pDamage, &newDamage,
				      pDamage->closure);
	}
	break;
    case DamageReportNonEmpty:
	was_empty = !RegionNotEmpty(pOldDamage);
	if (was_empty && RegionNotEmpty(&newDamage)) {
	    (*pDamage->damageReportPostRendering) (pDamage, &newDamage,
				      pDamage->closure);
	}
	break;
    case DamageReportNone:
	break;
    }

    RegionUninit(&newDamage);
}

#if DAMAGE_DEBUG_ENABLE
static void
_damageRegionAppend (DrawablePtr pDrawable, RegionPtr pRegion, Bool clip, int subWindowMode, const char *where)
#define damageRegionAppend(d,r,c,m) _damageRegionAppend(d,r,c,m,__FUNCTION__)
#else
static void
damageRegionAppend (DrawablePtr pDrawable, RegionPtr pRegion, Bool clip,
			int subWindowMode)
#endif
{
    ScreenPtr	    pScreen = pDrawable->pScreen;
    damageScrPriv(pScreen);
    drawableDamage(pDrawable);
    DamagePtr	    pNext;
    RegionRec	    clippedRec;
    RegionPtr	    pDamageRegion;
    RegionRec	    pixClip;
    int		    draw_x, draw_y;
#ifdef COMPOSITE
    int		    screen_x = 0, screen_y = 0;
#endif

    /* short circuit for empty regions */
    if (!RegionNotEmpty(pRegion))
	return;
    
#ifdef COMPOSITE
    /*
     * When drawing to a pixmap which is storing window contents,
     * the region presented is in pixmap relative coordinates which
     * need to be converted to screen relative coordinates
     */
    if (pDrawable->type != DRAWABLE_WINDOW)
    {
	screen_x = ((PixmapPtr) pDrawable)->screen_x - pDrawable->x;
	screen_y = ((PixmapPtr) pDrawable)->screen_y - pDrawable->y;
    }
    if (screen_x || screen_y)
        RegionTranslate(pRegion, screen_x, screen_y);
#endif
	
    if (pDrawable->type == DRAWABLE_WINDOW &&
	((WindowPtr)(pDrawable))->backingStore == NotUseful)
    {
	if (subWindowMode == ClipByChildren)
	{
	    RegionIntersect(pRegion, pRegion,
			     &((WindowPtr)(pDrawable))->clipList);
	}
	else if (subWindowMode == IncludeInferiors)
	{
	    RegionPtr pTempRegion =
		NotClippedByChildren((WindowPtr)(pDrawable));
	    RegionIntersect(pRegion, pRegion, pTempRegion);
	    RegionDestroy(pTempRegion);
	}
	/* If subWindowMode is set to an invalid value, don't perform
	 * any drawable-based clipping. */
    }
        

    RegionNull(&clippedRec);
    for (; pDamage; pDamage = pNext)
    {
	pNext = pDamage->pNext;
	/*
	 * Check for internal damage and don't send events
	 */
	if (pScrPriv->internalLevel > 0 && !pDamage->isInternal)
	{
	    DAMAGE_DEBUG (("non internal damage, skipping at %d\n",
			   pScrPriv->internalLevel));
	    continue;
	}
	/*
	 * Check for unrealized windows
	 */
	if (pDamage->pDrawable->type == DRAWABLE_WINDOW &&
	    !((WindowPtr) (pDamage->pDrawable))->realized)
	{
	    continue;
	}
	
	draw_x = pDamage->pDrawable->x;
	draw_y = pDamage->pDrawable->y;
#ifdef COMPOSITE
	/*
	 * Need to move everyone to screen coordinates
	 * XXX what about off-screen pixmaps with non-zero x/y?
	 */
	if (!WindowDrawable(pDamage->pDrawable->type))
	{
	    draw_x += ((PixmapPtr) pDamage->pDrawable)->screen_x;
	    draw_y += ((PixmapPtr) pDamage->pDrawable)->screen_y;
	}
#endif
	
	/*
	 * Clip against border or pixmap bounds
	 */
	
	pDamageRegion = pRegion;
	if (clip || pDamage->pDrawable != pDrawable)
	{
	    pDamageRegion = &clippedRec;
	    if (pDamage->pDrawable->type == DRAWABLE_WINDOW) {
		RegionIntersect(pDamageRegion, pRegion,
		    &((WindowPtr)(pDamage->pDrawable))->borderClip);
	    } else {
		BoxRec	box;
		box.x1 = draw_x;
		box.y1 = draw_y;
		box.x2 = draw_x + pDamage->pDrawable->width;
		box.y2 = draw_y + pDamage->pDrawable->height;
		RegionInit(&pixClip, &box, 1);
		RegionIntersect(pDamageRegion, pRegion, &pixClip);
		RegionUninit(&pixClip);
	    }
	    /*
	     * Short circuit empty results
	     */
	    if (!RegionNotEmpty(pDamageRegion))
		continue;
	}
	
	DAMAGE_DEBUG (("%s %d x %d +%d +%d (target 0x%lx monitor 0x%lx)\n",
		       where,
		       pDamageRegion->extents.x2 - pDamageRegion->extents.x1,
		       pDamageRegion->extents.y2 - pDamageRegion->extents.y1,
		       pDamageRegion->extents.x1, pDamageRegion->extents.y1,
		       pDrawable->id, pDamage->pDrawable->id));
	
	/*
	 * Move region to target coordinate space
	 */
	if (draw_x || draw_y)
	    RegionTranslate(pDamageRegion, -draw_x, -draw_y);

	/* Store damage region if needed after submission. */
	if (pDamage->reportAfter || pDamage->damageMarker)
	    RegionUnion(&pDamage->pendingDamage,
			 &pDamage->pendingDamage, pDamageRegion);

	/* Duplicate current damage if needed. */
	if (pDamage->damageMarker)
	    RegionCopy(&pDamage->backupDamage, &pDamage->damage);

	/* Report damage now, if desired. */
	if (!pDamage->reportAfter) {
	    if (pDamage->damageReport)
		DamageReportDamage (pDamage, pDamageRegion);
	    else
		RegionUnion(&pDamage->damage,
			 &pDamage->damage, pDamageRegion);
	}

	/*
	 * translate original region back
	 */
	if (pDamageRegion == pRegion && (draw_x || draw_y))
	    RegionTranslate(pDamageRegion, draw_x, draw_y);
    }
#ifdef COMPOSITE
    if (screen_x || screen_y)
	RegionTranslate(pRegion, -screen_x, -screen_y);
#endif
    
    RegionUninit(&clippedRec);
}

static void
damageRegionProcessPending (DrawablePtr pDrawable)
{
    drawableDamage(pDrawable);

    for (; pDamage != NULL; pDamage = pDamage->pNext)
    {
	/* submit damage marker whenever possible. */
	if (pDamage->damageMarker)
	    (*pDamage->damageMarker) (pDrawable, pDamage, &pDamage->backupDamage, &pDamage->pendingDamage, pDamage->closure);
	if (pDamage->reportAfter) {
	    /* It's possible that there is only interest in postRendering reporting. */
	    if (pDamage->damageReport)
		DamageReportDamage (pDamage, &pDamage->pendingDamage);
	    else
		RegionUnion(&pDamage->damage, &pDamage->damage,
			&pDamage->pendingDamage);
	}

	if (pDamage->reportAfter || pDamage->damageMarker)
	    RegionEmpty(&pDamage->pendingDamage);
	if (pDamage->damageMarker)
	    RegionEmpty(&pDamage->backupDamage);
    }
    
}

#if DAMAGE_DEBUG_ENABLE
#define damageDamageBox(d,b,m) _damageDamageBox(d,b,m,__FUNCTION__)
static void
_damageDamageBox (DrawablePtr pDrawable, BoxPtr pBox, int subWindowMode, const char *where)
#else
static void
damageDamageBox (DrawablePtr pDrawable, BoxPtr pBox, int subWindowMode)
#endif
{
    RegionRec	region;

    RegionInit(&region, pBox, 1);
#if DAMAGE_DEBUG_ENABLE
    _damageRegionAppend (pDrawable, &region, TRUE, subWindowMode, where);
#else
    damageRegionAppend (pDrawable, &region, TRUE, subWindowMode);
#endif
    RegionUninit(&region);
}

static void damageValidateGC(GCPtr, unsigned long, DrawablePtr);
static void damageChangeGC(GCPtr, unsigned long);
static void damageCopyGC(GCPtr, unsigned long, GCPtr);
static void damageDestroyGC(GCPtr);
static void damageChangeClip(GCPtr, int, pointer, int);
static void damageDestroyClip(GCPtr);
static void damageCopyClip(GCPtr, GCPtr);

static GCFuncs damageGCFuncs = {
    damageValidateGC, damageChangeGC, damageCopyGC, damageDestroyGC,
    damageChangeClip, damageDestroyClip, damageCopyClip
};

static GCOps damageGCOps;

static Bool
damageCreateGC(GCPtr pGC)
{
    ScreenPtr pScreen = pGC->pScreen;
    damageScrPriv(pScreen);
    damageGCPriv(pGC);
    Bool ret;

    unwrap (pScrPriv, pScreen, CreateGC);
    if((ret = (*pScreen->CreateGC) (pGC))) {
	pGCPriv->ops = NULL;
	pGCPriv->funcs = pGC->funcs;
	pGC->funcs = &damageGCFuncs;
    }
    wrap (pScrPriv, pScreen, CreateGC, damageCreateGC);

    return ret;
}

#define DAMAGE_GC_OP_PROLOGUE(pGC, pDrawable) \
    damageGCPriv(pGC);  \
    GCFuncs *oldFuncs = pGC->funcs; \
    unwrap(pGCPriv, pGC, funcs);  \
    unwrap(pGCPriv, pGC, ops); \

#define DAMAGE_GC_OP_EPILOGUE(pGC, pDrawable) \
    wrap(pGCPriv, pGC, funcs, oldFuncs); \
    wrap(pGCPriv, pGC, ops, &damageGCOps)

#define DAMAGE_GC_FUNC_PROLOGUE(pGC) \
    damageGCPriv(pGC); \
    unwrap(pGCPriv, pGC, funcs); \
    if (pGCPriv->ops) unwrap(pGCPriv, pGC, ops)

#define DAMAGE_GC_FUNC_EPILOGUE(pGC) \
    wrap(pGCPriv, pGC, funcs, &damageGCFuncs);  \
    if (pGCPriv->ops) wrap(pGCPriv, pGC, ops, &damageGCOps)

static void
damageValidateGC(GCPtr         pGC,
		 unsigned long changes,
		 DrawablePtr   pDrawable)
{
    DAMAGE_GC_FUNC_PROLOGUE (pGC);
    (*pGC->funcs->ValidateGC)(pGC, changes, pDrawable);
    pGCPriv->ops = pGC->ops;  /* just so it's not NULL */
    DAMAGE_GC_FUNC_EPILOGUE (pGC);
}

static void
damageDestroyGC(GCPtr pGC)
{
    DAMAGE_GC_FUNC_PROLOGUE (pGC);
    (*pGC->funcs->DestroyGC)(pGC);
    DAMAGE_GC_FUNC_EPILOGUE (pGC);
}

static void
damageChangeGC (GCPtr		pGC,
		unsigned long   mask)
{
    DAMAGE_GC_FUNC_PROLOGUE (pGC);
    (*pGC->funcs->ChangeGC) (pGC, mask);
    DAMAGE_GC_FUNC_EPILOGUE (pGC);
}

static void
damageCopyGC (GCPtr	    pGCSrc,
	      unsigned long mask,
	      GCPtr	    pGCDst)
{
    DAMAGE_GC_FUNC_PROLOGUE (pGCDst);
    (*pGCDst->funcs->CopyGC) (pGCSrc, mask, pGCDst);
    DAMAGE_GC_FUNC_EPILOGUE (pGCDst);
}

static void
damageChangeClip (GCPtr	    pGC,
		  int	    type,
		  pointer   pvalue,
		  int	    nrects)
{
    DAMAGE_GC_FUNC_PROLOGUE (pGC);
    (*pGC->funcs->ChangeClip) (pGC, type, pvalue, nrects);
    DAMAGE_GC_FUNC_EPILOGUE (pGC);
}

static void
damageCopyClip(GCPtr pgcDst, GCPtr pgcSrc)
{
    DAMAGE_GC_FUNC_PROLOGUE (pgcDst);
    (* pgcDst->funcs->CopyClip)(pgcDst, pgcSrc);
    DAMAGE_GC_FUNC_EPILOGUE (pgcDst);
}

static void
damageDestroyClip(GCPtr pGC)
{
    DAMAGE_GC_FUNC_PROLOGUE (pGC);
    (* pGC->funcs->DestroyClip)(pGC);
    DAMAGE_GC_FUNC_EPILOGUE (pGC);
}

#define TRIM_BOX(box, pGC) if (pGC->pCompositeClip) { \
    BoxPtr extents = &pGC->pCompositeClip->extents;\
    if(box.x1 < extents->x1) box.x1 = extents->x1; \
    if(box.x2 > extents->x2) box.x2 = extents->x2; \
    if(box.y1 < extents->y1) box.y1 = extents->y1; \
    if(box.y2 > extents->y2) box.y2 = extents->y2; \
    }

#define TRANSLATE_BOX(box, pDrawable) { \
    box.x1 += pDrawable->x; \
    box.x2 += pDrawable->x; \
    box.y1 += pDrawable->y; \
    box.y2 += pDrawable->y; \
    }

#define TRIM_AND_TRANSLATE_BOX(box, pDrawable, pGC) { \
    TRANSLATE_BOX(box, pDrawable); \
    TRIM_BOX(box, pGC); \
    }

#define BOX_NOT_EMPTY(box) \
    (((box.x2 - box.x1) > 0) && ((box.y2 - box.y1) > 0))

#define checkGCDamage(d,g)	(getDrawableDamage(d) && \
				 (!g->pCompositeClip ||\
				  RegionNotEmpty(g->pCompositeClip)))

#define TRIM_PICTURE_BOX(box, pDst) { \
    BoxPtr extents = &pDst->pCompositeClip->extents;\
    if(box.x1 < extents->x1) box.x1 = extents->x1; \
    if(box.x2 > extents->x2) box.x2 = extents->x2; \
    if(box.y1 < extents->y1) box.y1 = extents->y1; \
    if(box.y2 > extents->y2) box.y2 = extents->y2; \
    }
    
#define checkPictureDamage(p)	(getDrawableDamage(p->pDrawable) && \
				 RegionNotEmpty(p->pCompositeClip))

static void
damageComposite (CARD8      op,
		   PicturePtr pSrc,
		   PicturePtr pMask,
		   PicturePtr pDst,
		   INT16      xSrc,
		   INT16      ySrc,
		   INT16      xMask,
		   INT16      yMask,
		   INT16      xDst,
		   INT16      yDst,
		   CARD16     width,
		   CARD16     height)
{
    ScreenPtr		pScreen = pDst->pDrawable->pScreen;
    PictureScreenPtr	ps = GetPictureScreen(pScreen);
    damageScrPriv(pScreen);

    if (checkPictureDamage (pDst))
    {
	BoxRec	box;

	box.x1 = xDst + pDst->pDrawable->x;
	box.y1 = yDst + pDst->pDrawable->y;
	box.x2 = box.x1 + width;
	box.y2 = box.y1 + height;
	TRIM_PICTURE_BOX(box, pDst);
	if (BOX_NOT_EMPTY(box))
	    damageDamageBox (pDst->pDrawable, &box, pDst->subWindowMode);
    }
    unwrap (pScrPriv, ps, Composite);
    (*ps->Composite) (op,
		       pSrc,
		       pMask,
		       pDst,
		       xSrc,
		       ySrc,
		       xMask,
		       yMask,
		       xDst,
		       yDst,
		       width,
		       height);
    damageRegionProcessPending (pDst->pDrawable);
    wrap (pScrPriv, ps, Composite, damageComposite);
}

static void
damageGlyphs (CARD8		op,
		PicturePtr	pSrc,
		PicturePtr	pDst,
		PictFormatPtr	maskFormat,
		INT16		xSrc,
		INT16		ySrc,
		int		nlist,
		GlyphListPtr	list,
		GlyphPtr	*glyphs)
{
    ScreenPtr		pScreen = pDst->pDrawable->pScreen;
    PictureScreenPtr	ps = GetPictureScreen(pScreen);
    damageScrPriv(pScreen);

    if (checkPictureDamage (pDst))
    {
	int		nlistTmp = nlist;
	GlyphListPtr	listTmp = list;
	GlyphPtr	*glyphsTmp = glyphs;
	int		x, y;
	int		n;
	GlyphPtr	glyph;
	BoxRec		box;
	int		x1, y1, x2, y2;

	box.x1 = 32767;
	box.y1 = 32767;
	box.x2 = -32767;
	box.y2 = -32767;
	x = pDst->pDrawable->x;
	y = pDst->pDrawable->y;
	while (nlistTmp--)
	{
	    x += listTmp->xOff;
	    y += listTmp->yOff;
	    n = listTmp->len;
	    while (n--)
	    {
		glyph = *glyphsTmp++;
		x1 = x - glyph->info.x;
		y1 = y - glyph->info.y;
		x2 = x1 + glyph->info.width;
		y2 = y1 + glyph->info.height;
		if (x1 < box.x1)
		    box.x1 = x1;
		if (y1 < box.y1)
		    box.y1 = y1;
		if (x2 > box.x2)
		    box.x2 = x2;
		if (y2 > box.y2)
		    box.y2 = y2;
		x += glyph->info.xOff;
		y += glyph->info.yOff;
	    }
	    listTmp++;
	}
	TRIM_PICTURE_BOX (box, pDst);
	if (BOX_NOT_EMPTY(box))
	    damageDamageBox (pDst->pDrawable, &box, pDst->subWindowMode);
    }
    unwrap (pScrPriv, ps, Glyphs);
    (*ps->Glyphs) (op, pSrc, pDst, maskFormat, xSrc, ySrc, nlist, list, glyphs);
    damageRegionProcessPending (pDst->pDrawable);
    wrap (pScrPriv, ps, Glyphs, damageGlyphs);
}

static void
damageAddTraps (PicturePtr  pPicture,
		INT16	    x_off,
		INT16	    y_off,
		int	    ntrap,
		xTrap	    *traps)
{
    ScreenPtr		pScreen = pPicture->pDrawable->pScreen;
    PictureScreenPtr	ps = GetPictureScreen(pScreen);
    damageScrPriv(pScreen);

    if (checkPictureDamage (pPicture))
    {
	BoxRec	box;
	int	i;
	int	x, y;
	xTrap	*t = traps;

	box.x1 = 32767;
	box.y1 = 32767;
	box.x2 = -32767;
	box.y2 = -32767;
	x = pPicture->pDrawable->x + x_off;
	y = pPicture->pDrawable->y + y_off;
	for (i = 0; i < ntrap; i++)
	{
	    pixman_fixed_t   l = min (t->top.l, t->bot.l);
	    pixman_fixed_t   r = max (t->top.r, t->bot.r);
	    int	    x1 = x + pixman_fixed_to_int (l);
	    int	    x2 = x + pixman_fixed_to_int (pixman_fixed_ceil (r));
	    int	    y1 = y + pixman_fixed_to_int (t->top.y);
	    int	    y2 = y + pixman_fixed_to_int (pixman_fixed_ceil (t->bot.y));
	    
	    if (x1 < box.x1)
		box.x1 = x1;
	    if (x2 > box.x2)
		box.x2 = x2;
	    if (y1 < box.y1)
		box.y1 = y1;
	    if (y2 > box.y2)
		box.y2 = y2;
	}
	TRIM_PICTURE_BOX (box, pPicture);
	if (BOX_NOT_EMPTY(box))
	    damageDamageBox (pPicture->pDrawable, &box, pPicture->subWindowMode);
    }
    unwrap (pScrPriv, ps, AddTraps);
    (*ps->AddTraps) (pPicture, x_off, y_off, ntrap, traps);
    damageRegionProcessPending (pPicture->pDrawable);
    wrap (pScrPriv, ps, AddTraps, damageAddTraps);
}

/**********************************************************/


static void
damageFillSpans(DrawablePtr pDrawable,
		GC	    *pGC,
		int	    npt,
		DDXPointPtr ppt,
		int	    *pwidth,
		int	    fSorted)
{
    DAMAGE_GC_OP_PROLOGUE(pGC, pDrawable);

    if (npt && checkGCDamage (pDrawable, pGC))
    {
	int	    nptTmp = npt;
	DDXPointPtr pptTmp = ppt;
	int	    *pwidthTmp = pwidth;
	BoxRec	    box;

	box.x1 = pptTmp->x;
	box.x2 = box.x1 + *pwidthTmp;
	box.y2 = box.y1 = pptTmp->y;

	while(--nptTmp) 
	{
	   pptTmp++;
	   pwidthTmp++;
	   if(box.x1 > pptTmp->x) box.x1 = pptTmp->x;
	   if(box.x2 < (pptTmp->x + *pwidthTmp))
		box.x2 = pptTmp->x + *pwidthTmp;
	   if(box.y1 > pptTmp->y) box.y1 = pptTmp->y;
	   else if(box.y2 < pptTmp->y) box.y2 = pptTmp->y;
	}

	box.y2++;

        if(!pGC->miTranslate) {
           TRANSLATE_BOX(box, pDrawable);
        }
        TRIM_BOX(box, pGC); 

	if(BOX_NOT_EMPTY(box))
	   damageDamageBox (pDrawable, &box, pGC->subWindowMode);
    }
    
    (*pGC->ops->FillSpans)(pDrawable, pGC, npt, ppt, pwidth, fSorted);

    damageRegionProcessPending (pDrawable);
    DAMAGE_GC_OP_EPILOGUE(pGC, pDrawable);
}

static void
damageSetSpans(DrawablePtr  pDrawable,
	       GCPtr	    pGC,
	       char	    *pcharsrc,
	       DDXPointPtr  ppt,
	       int	    *pwidth,
	       int	    npt,
	       int	    fSorted)
{
    DAMAGE_GC_OP_PROLOGUE(pGC, pDrawable);

    if (npt && checkGCDamage (pDrawable, pGC))
    {
	DDXPointPtr pptTmp = ppt;
	int	    *pwidthTmp = pwidth;
	int	    nptTmp = npt;
	BoxRec	    box;

	box.x1 = pptTmp->x;
	box.x2 = box.x1 + *pwidthTmp;
	box.y2 = box.y1 = pptTmp->y;

	while(--nptTmp) 
	{
	   pptTmp++;
	   pwidthTmp++;
	   if(box.x1 > pptTmp->x) box.x1 = pptTmp->x;
	   if(box.x2 < (pptTmp->x + *pwidthTmp))
		box.x2 = pptTmp->x + *pwidthTmp;
	   if(box.y1 > pptTmp->y) box.y1 = pptTmp->y;
	   else if(box.y2 < pptTmp->y) box.y2 = pptTmp->y;
	}

	box.y2++;

        if(!pGC->miTranslate) {
           TRANSLATE_BOX(box, pDrawable);
        }
        TRIM_BOX(box, pGC); 

	if(BOX_NOT_EMPTY(box))
	   damageDamageBox (pDrawable, &box, pGC->subWindowMode);
    }
    (*pGC->ops->SetSpans)(pDrawable, pGC, pcharsrc, ppt, pwidth, npt, fSorted);
    damageRegionProcessPending (pDrawable);
    DAMAGE_GC_OP_EPILOGUE(pGC, pDrawable);
}

static void
damagePutImage(DrawablePtr  pDrawable,
	       GCPtr	    pGC,
	       int	    depth,
	       int	    x,
	       int	    y,
	       int	    w,
	       int	    h,
	       int	    leftPad,
	       int	    format,
	       char	    *pImage)
{
    DAMAGE_GC_OP_PROLOGUE(pGC, pDrawable);
    if (checkGCDamage (pDrawable, pGC))
    {
	BoxRec box;

	box.x1 = x + pDrawable->x;
	box.x2 = box.x1 + w;
	box.y1 = y + pDrawable->y;
	box.y2 = box.y1 + h;

	TRIM_BOX(box, pGC);
	if(BOX_NOT_EMPTY(box))
	   damageDamageBox (pDrawable, &box, pGC->subWindowMode);
    }
    (*pGC->ops->PutImage)(pDrawable, pGC, depth, x, y, w, h,
		leftPad, format, pImage);
    damageRegionProcessPending (pDrawable);
    DAMAGE_GC_OP_EPILOGUE(pGC, pDrawable);
}

static RegionPtr
damageCopyArea(DrawablePtr   pSrc,
	       DrawablePtr  pDst,
	       GC	    *pGC,
	       int	    srcx,
	       int	    srcy,
	       int	    width,
	       int	    height,
	       int	    dstx,
	       int	    dsty)
{
    RegionPtr ret;
    DAMAGE_GC_OP_PROLOGUE(pGC, pDst);
    
    if (checkGCDamage (pDst, pGC))
    {
	BoxRec box;

	box.x1 = dstx + pDst->x;
	box.x2 = box.x1 + width;
	box.y1 = dsty + pDst->y;
	box.y2 = box.y1 + height;

	TRIM_BOX(box, pGC);
	if(BOX_NOT_EMPTY(box))
	   damageDamageBox (pDst, &box, pGC->subWindowMode);
    }

    ret = (*pGC->ops->CopyArea)(pSrc, pDst,
            pGC, srcx, srcy, width, height, dstx, dsty);
    damageRegionProcessPending (pDst);
    DAMAGE_GC_OP_EPILOGUE(pGC, pDst);
    return ret;
}

static RegionPtr
damageCopyPlane(DrawablePtr	pSrc,
		DrawablePtr	pDst,
		GCPtr		pGC,
		int		srcx,
		int		srcy,
		int		width,
		int		height,
		int		dstx,
		int		dsty,
		unsigned long	bitPlane)
{
    RegionPtr ret;
    DAMAGE_GC_OP_PROLOGUE(pGC, pDst);

    if (checkGCDamage (pDst, pGC))
    {
	BoxRec box;

	box.x1 = dstx + pDst->x;
	box.x2 = box.x1 + width;
	box.y1 = dsty + pDst->y;
	box.y2 = box.y1 + height;

	TRIM_BOX(box, pGC);
	if(BOX_NOT_EMPTY(box))
	   damageDamageBox (pDst, &box, pGC->subWindowMode);
    }

    ret = (*pGC->ops->CopyPlane)(pSrc, pDst,
	       pGC, srcx, srcy, width, height, dstx, dsty, bitPlane);
    damageRegionProcessPending (pDst);
    DAMAGE_GC_OP_EPILOGUE(pGC, pDst);
    return ret;
}

static void
damagePolyPoint(DrawablePtr pDrawable,
		GCPtr	    pGC,
		int	    mode,
		int	    npt,
		xPoint	    *ppt)
{
    DAMAGE_GC_OP_PROLOGUE(pGC, pDrawable);

    if (npt && checkGCDamage (pDrawable, pGC))
    {
	BoxRec	box;
	int	nptTmp = npt;
	xPoint	*pptTmp = ppt;

	box.x2 = box.x1 = pptTmp->x;
	box.y2 = box.y1 = pptTmp->y;

	/* this could be slow if the points were spread out */

	while(--nptTmp) 
	{
	   pptTmp++;
	   if(box.x1 > pptTmp->x) box.x1 = pptTmp->x;
	   else if(box.x2 < pptTmp->x) box.x2 = pptTmp->x;
	   if(box.y1 > pptTmp->y) box.y1 = pptTmp->y;
	   else if(box.y2 < pptTmp->y) box.y2 = pptTmp->y;
	}

	box.x2++;
	box.y2++;

	TRIM_AND_TRANSLATE_BOX(box, pDrawable, pGC);
	if(BOX_NOT_EMPTY(box))
	   damageDamageBox (pDrawable, &box, pGC->subWindowMode);
    }
    (*pGC->ops->PolyPoint)(pDrawable, pGC, mode, npt, ppt);
    damageRegionProcessPending (pDrawable);
    DAMAGE_GC_OP_EPILOGUE(pGC, pDrawable);
}

static void
damagePolylines(DrawablePtr pDrawable,
		GCPtr	    pGC,
		int	    mode,
		int	    npt,
		DDXPointPtr ppt)
{
    DAMAGE_GC_OP_PROLOGUE(pGC, pDrawable);

    if (npt && checkGCDamage (pDrawable, pGC))
    {
	int	    nptTmp = npt;
	DDXPointPtr pptTmp = ppt;
	BoxRec	    box;
	int	    extra = pGC->lineWidth >> 1;

	box.x2 = box.x1 = pptTmp->x;
	box.y2 = box.y1 = pptTmp->y;

	if(nptTmp > 1) 
	{
	   if(pGC->joinStyle == JoinMiter)
		extra = 6 * pGC->lineWidth;
	   else if(pGC->capStyle == CapProjecting)
		extra = pGC->lineWidth;
        }

	if(mode == CoordModePrevious) 
	{
	   int x = box.x1;
	   int y = box.y1;
	   while(--nptTmp) 
	   {
		pptTmp++;
		x += pptTmp->x;
		y += pptTmp->y;
		if(box.x1 > x) box.x1 = x;
		else if(box.x2 < x) box.x2 = x;
		if(box.y1 > y) box.y1 = y;
		else if(box.y2 < y) box.y2 = y;
	    }
	}
	else 
	{
	   while(--nptTmp) 
	   {
		pptTmp++;
		if(box.x1 > pptTmp->x) box.x1 = pptTmp->x;
		else if(box.x2 < pptTmp->x) box.x2 = pptTmp->x;
		if(box.y1 > pptTmp->y) box.y1 = pptTmp->y;
		else if(box.y2 < pptTmp->y) box.y2 = pptTmp->y;
	    }
	}

	box.x2++;
	box.y2++;

	if(extra) 
	{
	   box.x1 -= extra;
	   box.x2 += extra;
	   box.y1 -= extra;
	   box.y2 += extra;
        }

	TRIM_AND_TRANSLATE_BOX(box, pDrawable, pGC);
	if(BOX_NOT_EMPTY(box))
	   damageDamageBox (pDrawable, &box, pGC->subWindowMode);
    }
    (*pGC->ops->Polylines)(pDrawable, pGC, mode, npt, ppt);
    damageRegionProcessPending (pDrawable);
    DAMAGE_GC_OP_EPILOGUE(pGC, pDrawable);
}

static void
damagePolySegment(DrawablePtr	pDrawable,
		  GCPtr		pGC,
		  int		nSeg,
		  xSegment	*pSeg)
{
    DAMAGE_GC_OP_PROLOGUE(pGC, pDrawable);

    if (nSeg && checkGCDamage (pDrawable, pGC))
    {
	BoxRec	    box;
	int	    extra = pGC->lineWidth;
	int	    nsegTmp = nSeg;
	xSegment    *pSegTmp = pSeg;

        if(pGC->capStyle != CapProjecting)
	   extra >>= 1;

	if(pSegTmp->x2 > pSegTmp->x1) {
	    box.x1 = pSegTmp->x1;
	    box.x2 = pSegTmp->x2;
	} else {
	    box.x2 = pSegTmp->x1;
	    box.x1 = pSegTmp->x2;
	}

	if(pSegTmp->y2 > pSegTmp->y1) {
	    box.y1 = pSegTmp->y1;
	    box.y2 = pSegTmp->y2;
	} else {
	    box.y2 = pSegTmp->y1;
	    box.y1 = pSegTmp->y2;
	}

	while(--nsegTmp) 
	{
	    pSegTmp++;
	    if(pSegTmp->x2 > pSegTmp->x1) 
	    {
		if(pSegTmp->x1 < box.x1) box.x1 = pSegTmp->x1;
		if(pSegTmp->x2 > box.x2) box.x2 = pSegTmp->x2;
	    }
	    else 
	    {
		if(pSegTmp->x2 < box.x1) box.x1 = pSegTmp->x2;
		if(pSegTmp->x1 > box.x2) box.x2 = pSegTmp->x1;
	    }
	    if(pSegTmp->y2 > pSegTmp->y1) 
	    {
		if(pSegTmp->y1 < box.y1) box.y1 = pSegTmp->y1;
		if(pSegTmp->y2 > box.y2) box.y2 = pSegTmp->y2;
	    }
	    else
	    {
		if(pSegTmp->y2 < box.y1) box.y1 = pSegTmp->y2;
		if(pSegTmp->y1 > box.y2) box.y2 = pSegTmp->y1;
	    }
	}

	box.x2++;
	box.y2++;

	if(extra) 
	{
	   box.x1 -= extra;
	   box.x2 += extra;
	   box.y1 -= extra;
	   box.y2 += extra;
        }

	TRIM_AND_TRANSLATE_BOX(box, pDrawable, pGC);
	if(BOX_NOT_EMPTY(box))
	   damageDamageBox (pDrawable, &box, pGC->subWindowMode);
    }
    (*pGC->ops->PolySegment)(pDrawable, pGC, nSeg, pSeg);
    damageRegionProcessPending (pDrawable);
    DAMAGE_GC_OP_EPILOGUE(pGC, pDrawable);
}

static void
damagePolyRectangle(DrawablePtr  pDrawable,
		    GCPtr        pGC,
		    int	         nRects,
		    xRectangle  *pRects)
{
    DAMAGE_GC_OP_PROLOGUE(pGC, pDrawable);

    if (nRects && checkGCDamage (pDrawable, pGC))
    {
	BoxRec	    box;
	int	    offset1, offset2, offset3;
	int	    nRectsTmp = nRects;
	xRectangle  *pRectsTmp = pRects;

	offset2 = pGC->lineWidth;
	if(!offset2) offset2 = 1;
	offset1 = offset2 >> 1;
	offset3 = offset2 - offset1;

	while(nRectsTmp--)
	{
	    box.x1 = pRectsTmp->x - offset1;
	    box.y1 = pRectsTmp->y - offset1;
	    box.x2 = box.x1 + pRectsTmp->width + offset2;
	    box.y2 = box.y1 + offset2;
	    TRIM_AND_TRANSLATE_BOX(box, pDrawable, pGC);
	    if(BOX_NOT_EMPTY(box))
		damageDamageBox (pDrawable, &box, pGC->subWindowMode);

	    box.x1 = pRectsTmp->x - offset1;
	    box.y1 = pRectsTmp->y + offset3;
	    box.x2 = box.x1 + offset2;
	    box.y2 = box.y1 + pRectsTmp->height - offset2;
	    TRIM_AND_TRANSLATE_BOX(box, pDrawable, pGC);
	    if(BOX_NOT_EMPTY(box))
		damageDamageBox (pDrawable, &box, pGC->subWindowMode);

	    box.x1 = pRectsTmp->x + pRectsTmp->width - offset1;
	    box.y1 = pRectsTmp->y + offset3;
	    box.x2 = box.x1 + offset2;
	    box.y2 = box.y1 + pRectsTmp->height - offset2;
	    TRIM_AND_TRANSLATE_BOX(box, pDrawable, pGC);
	    if(BOX_NOT_EMPTY(box))
		damageDamageBox (pDrawable, &box, pGC->subWindowMode);

	    box.x1 = pRectsTmp->x - offset1;
	    box.y1 = pRectsTmp->y + pRectsTmp->height - offset1;
	    box.x2 = box.x1 + pRectsTmp->width + offset2;
	    box.y2 = box.y1 + offset2;
	    TRIM_AND_TRANSLATE_BOX(box, pDrawable, pGC);
	    if(BOX_NOT_EMPTY(box))
		damageDamageBox (pDrawable, &box, pGC->subWindowMode);

	    pRectsTmp++;
	}
    }
    (*pGC->ops->PolyRectangle)(pDrawable, pGC, nRects, pRects);
    damageRegionProcessPending (pDrawable);
    DAMAGE_GC_OP_EPILOGUE(pGC, pDrawable);
}

static void
damagePolyArc(DrawablePtr   pDrawable,
	      GCPtr	    pGC,
	      int	    nArcs,
	      xArc	    *pArcs)
{
    DAMAGE_GC_OP_PROLOGUE(pGC, pDrawable);

    if (nArcs && checkGCDamage (pDrawable, pGC))
    {
	int	extra = pGC->lineWidth >> 1;
	BoxRec	box;
	int	nArcsTmp = nArcs;
	xArc	*pArcsTmp = pArcs;

	box.x1 = pArcsTmp->x;
	box.x2 = box.x1 + pArcsTmp->width;
	box.y1 = pArcsTmp->y;
	box.y2 = box.y1 + pArcsTmp->height;

	while(--nArcsTmp) 
	{
	    pArcsTmp++;
	    if(box.x1 > pArcsTmp->x)
		box.x1 = pArcsTmp->x;
	    if(box.x2 < (pArcsTmp->x + pArcsTmp->width))
		box.x2 = pArcsTmp->x + pArcsTmp->width;
	    if(box.y1 > pArcsTmp->y) 
		box.y1 = pArcsTmp->y;
	    if(box.y2 < (pArcsTmp->y + pArcsTmp->height))
		box.y2 = pArcsTmp->y + pArcsTmp->height;
        }

	if(extra) 
	{
	   box.x1 -= extra;
	   box.x2 += extra;
	   box.y1 -= extra;
	   box.y2 += extra;
        }

	box.x2++;
	box.y2++;

	TRIM_AND_TRANSLATE_BOX(box, pDrawable, pGC);
	if(BOX_NOT_EMPTY(box))
	   damageDamageBox (pDrawable, &box, pGC->subWindowMode);
    }
    (*pGC->ops->PolyArc)(pDrawable, pGC, nArcs, pArcs);
    damageRegionProcessPending (pDrawable);
    DAMAGE_GC_OP_EPILOGUE(pGC, pDrawable);
}

static void
damageFillPolygon(DrawablePtr	pDrawable,
		  GCPtr		pGC,
		  int		shape,
		  int		mode,
		  int		npt,
		  DDXPointPtr	ppt)
{
    DAMAGE_GC_OP_PROLOGUE(pGC, pDrawable);

    if (npt > 2 && checkGCDamage (pDrawable, pGC))
    {
	DDXPointPtr pptTmp = ppt;
	int	    nptTmp = npt;
	BoxRec	    box;

	box.x2 = box.x1 = pptTmp->x;
	box.y2 = box.y1 = pptTmp->y;

	if(mode != CoordModeOrigin) 
	{
	   int x = box.x1;
	   int y = box.y1;
	   while(--nptTmp) 
	   {
		pptTmp++;
		x += pptTmp->x;
		y += pptTmp->y;
		if(box.x1 > x) box.x1 = x;
		else if(box.x2 < x) box.x2 = x;
		if(box.y1 > y) box.y1 = y;
		else if(box.y2 < y) box.y2 = y;
	    }
	}
	else 
	{
	   while(--nptTmp) 
	   {
		pptTmp++;
		if(box.x1 > pptTmp->x) box.x1 = pptTmp->x;
		else if(box.x2 < pptTmp->x) box.x2 = pptTmp->x;
		if(box.y1 > pptTmp->y) box.y1 = pptTmp->y;
		else if(box.y2 < pptTmp->y) box.y2 = pptTmp->y;
	    }
	}

	box.x2++;
	box.y2++;

	TRIM_AND_TRANSLATE_BOX(box, pDrawable, pGC);
	if(BOX_NOT_EMPTY(box))
	   damageDamageBox (pDrawable, &box, pGC->subWindowMode);
    }
    
    (*pGC->ops->FillPolygon)(pDrawable, pGC, shape, mode, npt, ppt);
    damageRegionProcessPending (pDrawable);
    DAMAGE_GC_OP_EPILOGUE(pGC, pDrawable);
}


static void
damagePolyFillRect(DrawablePtr	pDrawable,
		   GCPtr	pGC,
		   int		nRects,
		   xRectangle	*pRects)
{
    DAMAGE_GC_OP_PROLOGUE(pGC, pDrawable);
    if (nRects && checkGCDamage (pDrawable, pGC))
    {
	BoxRec	    box;
	xRectangle  *pRectsTmp = pRects;
	int	    nRectsTmp = nRects;

	box.x1 = pRectsTmp->x;
	box.x2 = box.x1 + pRectsTmp->width;
	box.y1 = pRectsTmp->y;
	box.y2 = box.y1 + pRectsTmp->height;

	while(--nRectsTmp) 
	{
	    pRectsTmp++;
	    if(box.x1 > pRectsTmp->x) box.x1 = pRectsTmp->x;
	    if(box.x2 < (pRectsTmp->x + pRectsTmp->width))
		box.x2 = pRectsTmp->x + pRectsTmp->width;
	    if(box.y1 > pRectsTmp->y) box.y1 = pRectsTmp->y;
	    if(box.y2 < (pRectsTmp->y + pRectsTmp->height))
		box.y2 = pRectsTmp->y + pRectsTmp->height;
	}

	TRIM_AND_TRANSLATE_BOX(box, pDrawable, pGC);
	if(BOX_NOT_EMPTY(box))
	    damageDamageBox (pDrawable, &box, pGC->subWindowMode);
    }
    (*pGC->ops->PolyFillRect)(pDrawable, pGC, nRects, pRects);
    damageRegionProcessPending (pDrawable);
    DAMAGE_GC_OP_EPILOGUE(pGC, pDrawable);
}


static void
damagePolyFillArc(DrawablePtr	pDrawable,
		  GCPtr		pGC,
		  int		nArcs,
		  xArc		*pArcs)
{
    DAMAGE_GC_OP_PROLOGUE(pGC, pDrawable);

    if (nArcs && checkGCDamage (pDrawable, pGC))
    {
	BoxRec	box;
	int	nArcsTmp = nArcs;
	xArc	*pArcsTmp = pArcs;

	box.x1 = pArcsTmp->x;
	box.x2 = box.x1 + pArcsTmp->width;
	box.y1 = pArcsTmp->y;
	box.y2 = box.y1 + pArcsTmp->height;

	while(--nArcsTmp) 
	{
	    pArcsTmp++;
	    if(box.x1 > pArcsTmp->x)
		box.x1 = pArcsTmp->x;
	    if(box.x2 < (pArcsTmp->x + pArcsTmp->width))
		box.x2 = pArcsTmp->x + pArcsTmp->width;
	    if(box.y1 > pArcsTmp->y)
		box.y1 = pArcsTmp->y;
	    if(box.y2 < (pArcsTmp->y + pArcsTmp->height))
		box.y2 = pArcsTmp->y + pArcsTmp->height;
        }

	TRIM_AND_TRANSLATE_BOX(box, pDrawable, pGC);
	if(BOX_NOT_EMPTY(box))
	   damageDamageBox (pDrawable, &box, pGC->subWindowMode);
    }
    (*pGC->ops->PolyFillArc)(pDrawable, pGC, nArcs, pArcs);
    damageRegionProcessPending (pDrawable);
    DAMAGE_GC_OP_EPILOGUE(pGC, pDrawable);
}

/*
 * general Poly/Image text function.  Extract glyph information,
 * compute bounding box and remove cursor if it is overlapped.
 */

static void
damageDamageChars (DrawablePtr	pDrawable,
		   FontPtr	font,
		   int		x,
		   int		y,
		   unsigned int	n,
		   CharInfoPtr	*charinfo,
		   Bool		imageblt,
		   int		subWindowMode)
{
    ExtentInfoRec   extents;
    BoxRec	    box;

    QueryGlyphExtents(font, charinfo, n, &extents);
    if (imageblt)
    {
	if (extents.overallWidth > extents.overallRight)
	    extents.overallRight = extents.overallWidth;
	if (extents.overallWidth < extents.overallLeft)
	    extents.overallLeft = extents.overallWidth;
	if (extents.overallLeft > 0)
	    extents.overallLeft = 0;
	if (extents.fontAscent > extents.overallAscent)
	    extents.overallAscent = extents.fontAscent;
	if (extents.fontDescent > extents.overallDescent)
	    extents.overallDescent = extents.fontDescent;
    }
    box.x1 = x + extents.overallLeft;
    box.y1 = y - extents.overallAscent;
    box.x2 = x + extents.overallRight;
    box.y2 = y + extents.overallDescent;
    damageDamageBox (pDrawable, &box, subWindowMode);
}

/*
 * values for textType:
 */
#define TT_POLY8   0
#define TT_IMAGE8  1
#define TT_POLY16  2
#define TT_IMAGE16 3

static int 
damageText (DrawablePtr	    pDrawable,
	    GCPtr	    pGC,
	    int		    x,
	    int		    y,
	    unsigned long   count,
	    char	    *chars,
	    FontEncoding    fontEncoding,
	    Bool	    textType)
{
    CharInfoPtr	    *charinfo;
    CharInfoPtr	    *info;
    unsigned long   i;
    unsigned int    n;
    int		    w;
    Bool	    imageblt;

    imageblt = (textType == TT_IMAGE8) || (textType == TT_IMAGE16);

    charinfo = malloc(count * sizeof(CharInfoPtr));
    if (!charinfo)
	return x;

    GetGlyphs(pGC->font, count, (unsigned char *)chars,
	      fontEncoding, &i, charinfo);
    n = (unsigned int)i;
    w = 0;
    if (!imageblt)
	for (info = charinfo; i--; info++)
	    w += (*info)->metrics.characterWidth;

    if (n != 0) {
	damageDamageChars (pDrawable, pGC->font, x + pDrawable->x, y + pDrawable->y, n,
			   charinfo, imageblt, pGC->subWindowMode);
	if (imageblt)
	    (*pGC->ops->ImageGlyphBlt)(pDrawable, pGC, x, y, n, charinfo,
				       FONTGLYPHS(pGC->font));
	else
	    (*pGC->ops->PolyGlyphBlt)(pDrawable, pGC, x, y, n, charinfo,
				      FONTGLYPHS(pGC->font));
    }
    free(charinfo);
    return x + w;
}

static int
damagePolyText8(DrawablePtr pDrawable,
		GCPtr	    pGC,
		int	    x,
		int	    y,
		int	    count,
		char	    *chars)
{
    DAMAGE_GC_OP_PROLOGUE(pGC, pDrawable);

    if (checkGCDamage (pDrawable, pGC))
	x = damageText (pDrawable, pGC, x, y, (unsigned long) count, chars,
		    Linear8Bit, TT_POLY8);
    else
	x = (*pGC->ops->PolyText8)(pDrawable, pGC, x, y, count, chars);
    damageRegionProcessPending (pDrawable);
    DAMAGE_GC_OP_EPILOGUE(pGC, pDrawable);
    return x;
}

static int
damagePolyText16(DrawablePtr	pDrawable,
		 GCPtr		pGC,
		 int		x,
		 int		y,
		 int		count,
		 unsigned short	*chars)
{
    DAMAGE_GC_OP_PROLOGUE(pGC, pDrawable);

    if (checkGCDamage (pDrawable, pGC))
	x = damageText (pDrawable, pGC, x, y, (unsigned long) count, (char *) chars,
		    FONTLASTROW(pGC->font) == 0 ? Linear16Bit : TwoD16Bit,
		    TT_POLY16);
    else
	x = (*pGC->ops->PolyText16)(pDrawable, pGC, x, y, count, chars);
    damageRegionProcessPending (pDrawable);
    DAMAGE_GC_OP_EPILOGUE(pGC, pDrawable);
    return x;
}

static void
damageImageText8(DrawablePtr	pDrawable,
		 GCPtr		pGC,
		 int		x,
		 int		y,
		 int		count,
		 char		*chars)
{
    DAMAGE_GC_OP_PROLOGUE(pGC, pDrawable);

    if (checkGCDamage (pDrawable, pGC))
	damageText (pDrawable, pGC, x, y, (unsigned long) count, chars,
		    Linear8Bit, TT_IMAGE8);
    else
	(*pGC->ops->ImageText8)(pDrawable, pGC, x, y, count, chars);
    damageRegionProcessPending (pDrawable);
    DAMAGE_GC_OP_EPILOGUE(pGC, pDrawable);
}

static void
damageImageText16(DrawablePtr	pDrawable,
		  GCPtr		pGC,
		  int		x,
		  int		y,
		  int		count,
		  unsigned short *chars)
{
    DAMAGE_GC_OP_PROLOGUE(pGC, pDrawable);

    if (checkGCDamage (pDrawable, pGC))
	damageText (pDrawable, pGC, x, y, (unsigned long) count, (char *) chars,
		    FONTLASTROW(pGC->font) == 0 ? Linear16Bit : TwoD16Bit,
		    TT_IMAGE16);
    else
	(*pGC->ops->ImageText16)(pDrawable, pGC, x, y, count, chars);
    damageRegionProcessPending (pDrawable);
    DAMAGE_GC_OP_EPILOGUE(pGC, pDrawable);
}


static void
damageImageGlyphBlt(DrawablePtr	    pDrawable,
		    GCPtr	    pGC,
		    int		    x,
		    int		    y,
		    unsigned int    nglyph,
		    CharInfoPtr	    *ppci,
		    pointer	    pglyphBase)
{
    DAMAGE_GC_OP_PROLOGUE(pGC, pDrawable);
    damageDamageChars (pDrawable, pGC->font, x + pDrawable->x, y + pDrawable->y,
		       nglyph, ppci, TRUE, pGC->subWindowMode);
    (*pGC->ops->ImageGlyphBlt)(pDrawable, pGC, x, y, nglyph,
					ppci, pglyphBase);
    damageRegionProcessPending (pDrawable);
    DAMAGE_GC_OP_EPILOGUE(pGC, pDrawable);
}

static void
damagePolyGlyphBlt(DrawablePtr	pDrawable,
		   GCPtr	pGC,
		   int		x,
		   int		y,
		   unsigned int	nglyph,
		   CharInfoPtr	*ppci,
		   pointer	pglyphBase)
{
    DAMAGE_GC_OP_PROLOGUE(pGC, pDrawable);
    damageDamageChars (pDrawable, pGC->font, x + pDrawable->x, y + pDrawable->y,
		       nglyph, ppci, FALSE, pGC->subWindowMode);
    (*pGC->ops->PolyGlyphBlt)(pDrawable, pGC, x, y, nglyph,
				ppci, pglyphBase);
    damageRegionProcessPending (pDrawable);
    DAMAGE_GC_OP_EPILOGUE(pGC, pDrawable);
}

static void
damagePushPixels(GCPtr		pGC,
		 PixmapPtr	pBitMap,
		 DrawablePtr	pDrawable,
		 int		dx,
		 int		dy,
		 int		xOrg,
		 int		yOrg)
{
    DAMAGE_GC_OP_PROLOGUE(pGC, pDrawable);
    if(checkGCDamage (pDrawable, pGC))
    {
	BoxRec box;

        box.x1 = xOrg;
        box.y1 = yOrg;

        if(!pGC->miTranslate) {
           box.x1 += pDrawable->x;          
           box.y1 += pDrawable->y;          
        }

	box.x2 = box.x1 + dx;
	box.y2 = box.y1 + dy;

	TRIM_BOX(box, pGC);
	if(BOX_NOT_EMPTY(box))
	   damageDamageBox (pDrawable, &box, pGC->subWindowMode);
    }
    (*pGC->ops->PushPixels)(pGC, pBitMap, pDrawable, dx, dy, xOrg, yOrg);
    damageRegionProcessPending (pDrawable);
    DAMAGE_GC_OP_EPILOGUE(pGC, pDrawable);
}

static void
damageRemoveDamage (DamagePtr *pPrev, DamagePtr pDamage)
{
    while (*pPrev)
    {
	if (*pPrev == pDamage)
	{
	    *pPrev = pDamage->pNext;
	    return;
	}
	pPrev = &(*pPrev)->pNext;
    }
#if DAMAGE_VALIDATE_ENABLE
    ErrorF ("Damage not on list\n");
    OsAbort ();
#endif
}

static void
damageInsertDamage (DamagePtr *pPrev, DamagePtr pDamage)
{
#if DAMAGE_VALIDATE_ENABLE
    DamagePtr	pOld;

    for (pOld = *pPrev; pOld; pOld = pOld->pNext)
	if (pOld == pDamage) {
	    ErrorF ("Damage already on list\n");
	    OsAbort ();
	}
#endif
    pDamage->pNext = *pPrev;
    *pPrev = pDamage;
}

static Bool
damageDestroyPixmap (PixmapPtr pPixmap)
{
    ScreenPtr	pScreen = pPixmap->drawable.pScreen;
    damageScrPriv(pScreen);

    if (pPixmap->refcnt == 1)
    {
	DamagePtr	*pPrev = getPixmapDamageRef (pPixmap);
	DamagePtr	pDamage;

	while ((pDamage = *pPrev))
	{
	    damageRemoveDamage (pPrev, pDamage);
	    if (!pDamage->isWindow)
		DamageDestroy (pDamage);
	}
    }
    unwrap (pScrPriv, pScreen, DestroyPixmap);
    (*pScreen->DestroyPixmap) (pPixmap);
    wrap (pScrPriv, pScreen, DestroyPixmap, damageDestroyPixmap);
    return TRUE;
}

static void
damageCopyWindow(WindowPtr	pWindow,
		 DDXPointRec	ptOldOrg,
		 RegionPtr	prgnSrc)
{
    ScreenPtr pScreen = pWindow->drawable.pScreen;
    damageScrPriv(pScreen);

    if (getWindowDamage (pWindow))
    {
	int dx = pWindow->drawable.x - ptOldOrg.x;
	int dy = pWindow->drawable.y - ptOldOrg.y;
	
	/*
	 * The region comes in source relative, but the damage occurs
	 * at the destination location.  Translate back and forth.
	 */
	RegionTranslate(prgnSrc, dx, dy);
	damageRegionAppend (&pWindow->drawable, prgnSrc, FALSE, -1);
	RegionTranslate(prgnSrc, -dx, -dy);
    }
    unwrap (pScrPriv, pScreen, CopyWindow);
    (*pScreen->CopyWindow) (pWindow, ptOldOrg, prgnSrc);
    damageRegionProcessPending (&pWindow->drawable);
    wrap (pScrPriv, pScreen, CopyWindow, damageCopyWindow);
}

static GCOps damageGCOps = {
    damageFillSpans, damageSetSpans,
    damagePutImage, damageCopyArea,
    damageCopyPlane, damagePolyPoint,
    damagePolylines, damagePolySegment,
    damagePolyRectangle, damagePolyArc,
    damageFillPolygon, damagePolyFillRect,
    damagePolyFillArc, damagePolyText8,
    damagePolyText16, damageImageText8,
    damageImageText16, damageImageGlyphBlt,
    damagePolyGlyphBlt, damagePushPixels,
};

static void
damageSetWindowPixmap (WindowPtr pWindow, PixmapPtr pPixmap)
{
    DamagePtr	pDamage;
    ScreenPtr	pScreen = pWindow->drawable.pScreen;
    damageScrPriv(pScreen);

    if ((pDamage = damageGetWinPriv(pWindow)))
    {
	PixmapPtr   pOldPixmap = (*pScreen->GetWindowPixmap) (pWindow);
	DamagePtr   *pPrev = getPixmapDamageRef(pOldPixmap);
	
	while (pDamage)
	{
	    damageRemoveDamage (pPrev, pDamage);
	    pDamage = pDamage->pNextWin;
	}
    }
    unwrap (pScrPriv, pScreen, SetWindowPixmap);
    (*pScreen->SetWindowPixmap) (pWindow, pPixmap);
    wrap (pScrPriv, pScreen, SetWindowPixmap, damageSetWindowPixmap);
    if ((pDamage = damageGetWinPriv(pWindow)))
    {
	DamagePtr   *pPrev = getPixmapDamageRef(pPixmap);
	
	while (pDamage)
	{
	    damageInsertDamage (pPrev, pDamage);
	    pDamage = pDamage->pNextWin;
	}
    }
}

static Bool
damageDestroyWindow (WindowPtr pWindow)
{
    DamagePtr	pDamage;
    ScreenPtr	pScreen = pWindow->drawable.pScreen;
    Bool	ret;
    damageScrPriv(pScreen);

    while ((pDamage = damageGetWinPriv(pWindow)))
    {
	DamageUnregister (&pWindow->drawable, pDamage);
	DamageDestroy (pDamage);
    }
    unwrap (pScrPriv, pScreen, DestroyWindow);
    ret = (*pScreen->DestroyWindow) (pWindow);
    wrap (pScrPriv, pScreen, DestroyWindow, damageDestroyWindow);
    return ret;
}

static Bool
damageCloseScreen (int i, ScreenPtr pScreen)
{
    damageScrPriv(pScreen);

    unwrap (pScrPriv, pScreen, DestroyPixmap);
    unwrap (pScrPriv, pScreen, CreateGC);
    unwrap (pScrPriv, pScreen, CopyWindow);
    unwrap (pScrPriv, pScreen, CloseScreen);
    free(pScrPriv);
    return (*pScreen->CloseScreen) (i, pScreen);
}

/**
 * Default implementations of the damage management functions.
 */
void miDamageCreate (DamagePtr pDamage)
{
}

void miDamageRegister (DrawablePtr pDrawable, DamagePtr pDamage)
{
}

void miDamageUnregister (DrawablePtr pDrawable, DamagePtr pDamage)
{
}

void miDamageDestroy (DamagePtr pDamage)
{
}

/**
 * Public functions for consumption outside this file.
 */

Bool
DamageSetup (ScreenPtr pScreen)
{
    DamageScrPrivPtr	pScrPriv;
    PictureScreenPtr	ps = GetPictureScreenIfSet(pScreen);
    const DamageScreenFuncsRec miFuncs = {
	miDamageCreate, miDamageRegister, miDamageUnregister, miDamageDestroy
    };

    if (!dixRegisterPrivateKey(&damageScrPrivateKeyRec, PRIVATE_SCREEN, 0))
	return FALSE;

    if (dixLookupPrivate(&pScreen->devPrivates, damageScrPrivateKey))
	return TRUE;

    if (!dixRegisterPrivateKey(&damageGCPrivateKeyRec, PRIVATE_GC, sizeof(DamageGCPrivRec)))
	return FALSE;

    if (!dixRegisterPrivateKey(&damagePixPrivateKeyRec, PRIVATE_PIXMAP, 0))
	return FALSE;

    if (!dixRegisterPrivateKey(&damageWinPrivateKeyRec, PRIVATE_WINDOW, 0))
	return FALSE;

    pScrPriv = malloc(sizeof (DamageScrPrivRec));
    if (!pScrPriv)
	return FALSE;

    pScrPriv->internalLevel = 0;
    pScrPriv->pScreenDamage = 0;

    wrap (pScrPriv, pScreen, DestroyPixmap, damageDestroyPixmap);
    wrap (pScrPriv, pScreen, CreateGC, damageCreateGC);
    wrap (pScrPriv, pScreen, DestroyWindow, damageDestroyWindow);
    wrap (pScrPriv, pScreen, SetWindowPixmap, damageSetWindowPixmap);
    wrap (pScrPriv, pScreen, CopyWindow, damageCopyWindow);
    wrap (pScrPriv, pScreen, CloseScreen, damageCloseScreen);
    if (ps) {
	wrap (pScrPriv, ps, Glyphs, damageGlyphs);
	wrap (pScrPriv, ps, Composite, damageComposite);
	wrap (pScrPriv, ps, AddTraps, damageAddTraps);
    }

    pScrPriv->funcs = miFuncs;

    dixSetPrivate(&pScreen->devPrivates, damageScrPrivateKey, pScrPriv);
    return TRUE;
}

DamagePtr
DamageCreate (DamageReportFunc  damageReport,
	      DamageDestroyFunc	damageDestroy,
	      DamageReportLevel	damageLevel,
	      Bool		isInternal,
	      ScreenPtr		pScreen,
	      void		*closure)
{
    damageScrPriv(pScreen);
    DamagePtr	pDamage;

    pDamage = dixAllocateObjectWithPrivates(DamageRec, PRIVATE_DAMAGE);
    if (!pDamage)
	return 0;
    pDamage->pNext = 0;
    pDamage->pNextWin = 0;
    RegionNull(&pDamage->damage);
    RegionNull(&pDamage->pendingDamage);
    
    pDamage->damageLevel = damageLevel;
    pDamage->isInternal = isInternal;
    pDamage->closure = closure;
    pDamage->isWindow = FALSE;
    pDamage->pDrawable = 0;
    pDamage->reportAfter = FALSE;

    pDamage->damageReport = damageReport;
    pDamage->damageReportPostRendering = NULL;
    pDamage->damageDestroy = damageDestroy;
    pDamage->damageMarker = NULL;
    pDamage->pScreen = pScreen;

    (*pScrPriv->funcs.Create) (pDamage);

    return pDamage;
}

void
DamageRegister (DrawablePtr pDrawable,
		DamagePtr   pDamage)
{
    ScreenPtr pScreen = pDrawable->pScreen;
    damageScrPriv(pScreen);

#if DAMAGE_VALIDATE_ENABLE
    if (pDrawable->pScreen != pDamage->pScreen)
    {
	ErrorF ("DamageRegister called with mismatched screens\n");
	OsAbort ();
    }
#endif

    if (pDrawable->type == DRAWABLE_WINDOW)
    {
	WindowPtr   pWindow = (WindowPtr) pDrawable;
	winDamageRef(pWindow);

#if DAMAGE_VALIDATE_ENABLE
	DamagePtr   pOld;
	
	for (pOld = *pPrev; pOld; pOld = pOld->pNextWin)
	    if (pOld == pDamage) {
		ErrorF ("Damage already on window list\n");
		OsAbort ();
	    }
#endif
	pDamage->pNextWin = *pPrev;
	*pPrev = pDamage;
	pDamage->isWindow = TRUE;
    }
    else
	pDamage->isWindow = FALSE;
    pDamage->pDrawable = pDrawable;
    damageInsertDamage (getDrawableDamageRef (pDrawable), pDamage);
    (*pScrPriv->funcs.Register) (pDrawable, pDamage);
}

void
DamageDrawInternal (ScreenPtr pScreen, Bool enable)
{
    damageScrPriv (pScreen);

    pScrPriv->internalLevel += enable ? 1 : -1;
}

void
DamageUnregister (DrawablePtr	    pDrawable,
		  DamagePtr	    pDamage)
{
    ScreenPtr pScreen = pDrawable->pScreen;
    damageScrPriv(pScreen);

    (*pScrPriv->funcs.Unregister) (pDrawable, pDamage);

    if (pDrawable->type == DRAWABLE_WINDOW)
    {
	WindowPtr   pWindow = (WindowPtr) pDrawable;
	winDamageRef (pWindow);
#if DAMAGE_VALIDATE_ENABLE
	int	found = 0;
#endif

	while (*pPrev)
	{
	    if (*pPrev == pDamage)
	    {
		*pPrev = pDamage->pNextWin;
#if DAMAGE_VALIDATE_ENABLE
		found = 1;
#endif
		break;
	    }
	    pPrev = &(*pPrev)->pNextWin;
	}
#if DAMAGE_VALIDATE_ENABLE
	if (!found) {
	    ErrorF ("Damage not on window list\n");
	    OsAbort ();
	}
#endif
    }
    pDamage->pDrawable = 0;
    damageRemoveDamage (getDrawableDamageRef (pDrawable), pDamage);
}

void
DamageDestroy (DamagePtr    pDamage)
{
    ScreenPtr pScreen = pDamage->pScreen;
    damageScrPriv(pScreen);

    if (pDamage->damageDestroy)
	(*pDamage->damageDestroy) (pDamage, pDamage->closure);
    (*pScrPriv->funcs.Destroy) (pDamage);
    RegionUninit(&pDamage->damage);
    RegionUninit(&pDamage->pendingDamage);
    dixFreeObjectWithPrivates(pDamage, PRIVATE_DAMAGE);
}

Bool
DamageSubtract (DamagePtr	    pDamage,
		const RegionPtr	    pRegion)
{
    RegionPtr	pClip;
    RegionRec	pixmapClip;
    DrawablePtr	pDrawable = pDamage->pDrawable;
    
    RegionSubtract(&pDamage->damage, &pDamage->damage, pRegion);
    if (pDrawable)
    {
	if (pDrawable->type == DRAWABLE_WINDOW)
	    pClip = &((WindowPtr) pDrawable)->borderClip;
	else
	{
	    BoxRec  box;

	    box.x1 = pDrawable->x;
	    box.y1 = pDrawable->y;
	    box.x2 = pDrawable->x + pDrawable->width;
	    box.y2 = pDrawable->y + pDrawable->height;
	    RegionInit(&pixmapClip, &box, 1);
	    pClip = &pixmapClip;
	}
	RegionTranslate(&pDamage->damage, pDrawable->x, pDrawable->y);
	RegionIntersect(&pDamage->damage, &pDamage->damage, pClip);
	RegionTranslate(&pDamage->damage, -pDrawable->x, -pDrawable->y);
	if (pDrawable->type != DRAWABLE_WINDOW)
	    RegionUninit(&pixmapClip);
    }
    return RegionNotEmpty(&pDamage->damage);
}

void
DamageEmpty (DamagePtr	    pDamage)
{
    RegionEmpty(&pDamage->damage);
}

RegionPtr
DamageRegion (DamagePtr		    pDamage)
{
    return &pDamage->damage;
}

RegionPtr
DamagePendingRegion (DamagePtr	    pDamage)
{
    return &pDamage->pendingDamage;
}

void
DamageRegionAppend (DrawablePtr pDrawable, RegionPtr pRegion)
{
    damageRegionAppend (pDrawable, pRegion, FALSE, -1);
}

void
DamageRegionProcessPending (DrawablePtr pDrawable)
{
    damageRegionProcessPending (pDrawable);
}

/* If a damage marker is provided, then this function must be called after rendering is done. */
/* Please do call back so any future enhancements can assume this function is called. */
/* There are no strict timing requirements for calling this function, just as soon as (is cheaply) possible. */
void
DamageRegionRendered (DrawablePtr pDrawable, DamagePtr pDamage, RegionPtr pOldDamage, RegionPtr pRegion)
{
    if (pDamage->damageReportPostRendering)
	damageReportDamagePostRendering (pDamage, pOldDamage, pRegion);
}

/* This call is very odd, i'm leaving it intact for API sake, but please don't use it. */
void
DamageDamageRegion (DrawablePtr	pDrawable,
		    RegionPtr	pRegion)
{
    damageRegionAppend (pDrawable, pRegion, FALSE, -1);

    /* Go back and report this damage for DamagePtrs with reportAfter set, since
     * this call isn't part of an in-progress drawing op in the call chain and
     * the DDX probably just wants to know about it right away.
     */
    damageRegionProcessPending (pDrawable);
}

void
DamageSetReportAfterOp (DamagePtr pDamage, Bool reportAfter)
{
    pDamage->reportAfter = reportAfter;
}

void
DamageSetPostRenderingFunctions(DamagePtr pDamage, DamageReportFunc damageReportPostRendering,
				DamageMarkerFunc damageMarker)
{
    pDamage->damageReportPostRendering = damageReportPostRendering;
    pDamage->damageMarker = damageMarker;
}

DamageScreenFuncsPtr
DamageGetScreenFuncs (ScreenPtr pScreen)
{
    damageScrPriv(pScreen);
    return &pScrPriv->funcs;
}

void
DamageReportDamage (DamagePtr pDamage, RegionPtr pDamageRegion)
{
    BoxRec tmpBox;
    RegionRec tmpRegion;
    Bool was_empty;

    switch (pDamage->damageLevel) {
    case DamageReportRawRegion:
	RegionUnion(&pDamage->damage, &pDamage->damage,
			 pDamageRegion);
	(*pDamage->damageReport) (pDamage, pDamageRegion, pDamage->closure);
	break;
    case DamageReportDeltaRegion:
	RegionNull(&tmpRegion);
	RegionSubtract(&tmpRegion, pDamageRegion, &pDamage->damage);
	if (RegionNotEmpty(&tmpRegion)) {
	    RegionUnion(&pDamage->damage, &pDamage->damage,
			 pDamageRegion);
	    (*pDamage->damageReport) (pDamage, &tmpRegion, pDamage->closure);
	}
	RegionUninit(&tmpRegion);
	break;
    case DamageReportBoundingBox:
	tmpBox = *RegionExtents(&pDamage->damage);
	RegionUnion(&pDamage->damage, &pDamage->damage,
		     pDamageRegion);
	if (!BOX_SAME (&tmpBox, RegionExtents(&pDamage->damage))) {
	    (*pDamage->damageReport) (pDamage, &pDamage->damage,
				      pDamage->closure);
	}
	break;
    case DamageReportNonEmpty:
	was_empty = !RegionNotEmpty(&pDamage->damage);
	RegionUnion(&pDamage->damage, &pDamage->damage,
		     pDamageRegion);
	if (was_empty && RegionNotEmpty(&pDamage->damage)) {
	    (*pDamage->damageReport) (pDamage, &pDamage->damage,
				      pDamage->closure);
	}
	break;
    case DamageReportNone:
	RegionUnion(&pDamage->damage, &pDamage->damage,
		     pDamageRegion);
	break;
    }
}
>>>>>>> 019fc27c
<|MERGE_RESOLUTION|>--- conflicted
+++ resolved
@@ -1,4257 +1,2128 @@
-<<<<<<< HEAD
-/*
- * Copyright © 2003 Keith Packard
- *
- * Permission to use, copy, modify, distribute, and sell this software and its
- * documentation for any purpose is hereby granted without fee, provided that
- * the above copyright notice appear in all copies and that both that
- * copyright notice and this permission notice appear in supporting
- * documentation, and that the name of Keith Packard not be used in
- * advertising or publicity pertaining to distribution of the software without
- * specific, written prior permission.  Keith Packard makes no
- * representations about the suitability of this software for any purpose.  It
- * is provided "as is" without express or implied warranty.
- *
- * KEITH PACKARD DISCLAIMS ALL WARRANTIES WITH REGARD TO THIS SOFTWARE,
- * INCLUDING ALL IMPLIED WARRANTIES OF MERCHANTABILITY AND FITNESS, IN NO
- * EVENT SHALL KEITH PACKARD BE LIABLE FOR ANY SPECIAL, INDIRECT OR
- * CONSEQUENTIAL DAMAGES OR ANY DAMAGES WHATSOEVER RESULTING FROM LOSS OF USE,
- * DATA OR PROFITS, WHETHER IN AN ACTION OF CONTRACT, NEGLIGENCE OR OTHER
- * TORTIOUS ACTION, ARISING OUT OF OR IN CONNECTION WITH THE USE OR
- * PERFORMANCE OF THIS SOFTWARE.
- */
-
-#ifdef HAVE_DIX_CONFIG_H
-#include <dix-config.h>
-#endif
-
-#include <stdlib.h>
-
-#include    <X11/X.h>
-#include    "scrnintstr.h"
-#include    "windowstr.h"
-#include    <X11/fonts/font.h>
-#include    "dixfontstr.h"
-#include    <X11/fonts/fontstruct.h>
-#include    "mi.h"
-#include    "regionstr.h"
-#include    "globals.h"
-#include    "gcstruct.h"
-#include    "damage.h"
-#include    "damagestr.h"
-#ifdef COMPOSITE
-#include    "cw.h"
-#endif
-
-#define wrap(priv, real, mem, func) {\
-    priv->mem = real->mem; \
-    real->mem = func; \
-}
-
-#define unwrap(priv, real, mem) {\
-    real->mem = priv->mem; \
-}
-
-#define BOX_SAME(a,b) \
-    ((a)->x1 == (b)->x1 && \
-     (a)->y1 == (b)->y1 && \
-     (a)->x2 == (b)->x2 && \
-     (a)->y2 == (b)->y2)
-
-#define DAMAGE_VALIDATE_ENABLE 0
-#define DAMAGE_DEBUG_ENABLE 0
-#if DAMAGE_DEBUG_ENABLE
-#define DAMAGE_DEBUG(x)	ErrorF x
-#else
-#define DAMAGE_DEBUG(x)
-#endif
-
-#define getPixmapDamageRef(pPixmap) ((DamagePtr *) \
-    dixLookupPrivateAddr(&(pPixmap)->devPrivates, damagePixPrivateKey))
-
-#define pixmapDamage(pPixmap)		damagePixPriv(pPixmap)
-
-static DevPrivateKeyRec damageScrPrivateKeyRec;
-#define damageScrPrivateKey (&damageScrPrivateKeyRec)
-static DevPrivateKeyRec damagePixPrivateKeyRec;
-#define damagePixPrivateKey (&damagePixPrivateKeyRec)
-static DevPrivateKeyRec damageGCPrivateKeyRec;
-#define damageGCPrivateKey (&damageGCPrivateKeyRec)
-static DevPrivateKeyRec damageWinPrivateKeyRec;
-#define damageWinPrivateKey (&damageWinPrivateKeyRec)
-
-static DamagePtr *
-getDrawableDamageRef (DrawablePtr pDrawable)
-{
-    PixmapPtr   pPixmap;
-    
-    if (WindowDrawable(pDrawable->type))
-    {
-	ScreenPtr   pScreen = pDrawable->pScreen;
-
-	pPixmap = 0;
-	if (pScreen->GetWindowPixmap
-#ifdef ROOTLESS_WORKAROUND
-	    && ((WindowPtr)pDrawable)->viewable
-#endif
-	    )
-	    pPixmap = (*pScreen->GetWindowPixmap) ((WindowPtr)pDrawable);
-
-	if (!pPixmap)
-	{
-	    damageScrPriv(pScreen);
-
-	    return &pScrPriv->pScreenDamage;
-	}
-    }
-    else
-	pPixmap = (PixmapPtr) pDrawable;
-    return getPixmapDamageRef (pPixmap);
-}
-
-#define getDrawableDamage(pDrawable)	(*getDrawableDamageRef (pDrawable))
-#define getWindowDamage(pWin)		getDrawableDamage(&(pWin)->drawable)
-
-#define drawableDamage(pDrawable)	\
-    DamagePtr	pDamage = getDrawableDamage(pDrawable)
-
-#define windowDamage(pWin)		drawableDamage(&(pWin)->drawable)
-
-#define winDamageRef(pWindow) \
-    DamagePtr	*pPrev = (DamagePtr *) \
-	dixLookupPrivateAddr(&(pWindow)->devPrivates, damageWinPrivateKey)
-
-static void
-damageReportDamage (DamagePtr pDamage, RegionPtr pDamageRegion)
-{
-    BoxRec tmpBox;
-    RegionRec tmpRegion;
-    Bool was_empty;
-
-    switch (pDamage->damageLevel) {
-    case DamageReportRawRegion:
-	RegionUnion(&pDamage->damage, &pDamage->damage,
-			 pDamageRegion);
-	(*pDamage->damageReport) (pDamage, pDamageRegion, pDamage->closure);
-	break;
-    case DamageReportDeltaRegion:
-	RegionNull(&tmpRegion);
-	RegionSubtract(&tmpRegion, pDamageRegion, &pDamage->damage);
-	if (RegionNotEmpty(&tmpRegion)) {
-	    RegionUnion(&pDamage->damage, &pDamage->damage,
-			 pDamageRegion);
-	    (*pDamage->damageReport) (pDamage, &tmpRegion, pDamage->closure);
-	}
-	RegionUninit(&tmpRegion);
-	break;
-    case DamageReportBoundingBox:
-	tmpBox = *RegionExtents(&pDamage->damage);
-	RegionUnion(&pDamage->damage, &pDamage->damage,
-		     pDamageRegion);
-	if (!BOX_SAME (&tmpBox, RegionExtents(&pDamage->damage))) {
-	    (*pDamage->damageReport) (pDamage, &pDamage->damage,
-				      pDamage->closure);
-	}
-	break;
-    case DamageReportNonEmpty:
-	was_empty = !RegionNotEmpty(&pDamage->damage);
-	RegionUnion(&pDamage->damage, &pDamage->damage,
-		     pDamageRegion);
-	if (was_empty && RegionNotEmpty(&pDamage->damage)) {
-	    (*pDamage->damageReport) (pDamage, &pDamage->damage,
-				      pDamage->closure);
-	}
-	break;
-    case DamageReportNone:
-	RegionUnion(&pDamage->damage, &pDamage->damage,
-		     pDamageRegion);
-	break;
-    }
-}
-
-static void
-damageReportDamagePostRendering (DamagePtr pDamage, RegionPtr pOldDamage, RegionPtr pDamageRegion)
-{
-    BoxRec tmpBox;
-    RegionRec tmpRegion, newDamage;
-    Bool was_empty;
-
-    RegionUnion(&newDamage, pOldDamage, pDamageRegion);
-
-    switch (pDamage->damageLevel) {
-    case DamageReportRawRegion:
-	(*pDamage->damageReportPostRendering) (pDamage, pDamageRegion, pDamage->closure);
-	break;
-    case DamageReportDeltaRegion:
-	RegionNull(&tmpRegion);
-	RegionSubtract(&tmpRegion, pDamageRegion, pOldDamage);
-	if (RegionNotEmpty(&tmpRegion)) {
-	    (*pDamage->damageReportPostRendering) (pDamage, &tmpRegion, pDamage->closure);
-	}
-	RegionUninit(&tmpRegion);
-	break;
-    case DamageReportBoundingBox:
-	tmpBox = *RegionExtents(pOldDamage);
-	if (!BOX_SAME (&tmpBox, RegionExtents(&newDamage))) {
-	    (*pDamage->damageReportPostRendering) (pDamage, &newDamage,
-				      pDamage->closure);
-	}
-	break;
-    case DamageReportNonEmpty:
-	was_empty = !RegionNotEmpty(pOldDamage);
-	if (was_empty && RegionNotEmpty(&newDamage)) {
-	    (*pDamage->damageReportPostRendering) (pDamage, &newDamage,
-				      pDamage->closure);
-	}
-	break;
-    case DamageReportNone:
-	break;
-    }
-
-    RegionUninit(&newDamage);
-}
-
-#if DAMAGE_DEBUG_ENABLE
-static void
-_damageRegionAppend (DrawablePtr pDrawable, RegionPtr pRegion, Bool clip, int subWindowMode, const char *where)
-#define damageRegionAppend(d,r,c,m) _damageRegionAppend(d,r,c,m,__FUNCTION__)
-#else
-static void
-damageRegionAppend (DrawablePtr pDrawable, RegionPtr pRegion, Bool clip,
-			int subWindowMode)
-#endif
-{
-    ScreenPtr	    pScreen = pDrawable->pScreen;
-    damageScrPriv(pScreen);
-    drawableDamage(pDrawable);
-    DamagePtr	    pNext;
-    RegionRec	    clippedRec;
-    RegionPtr	    pDamageRegion;
-    RegionRec	    pixClip;
-    int		    draw_x, draw_y;
-#ifdef COMPOSITE
-    int		    screen_x = 0, screen_y = 0;
-#endif
-
-    /* short circuit for empty regions */
-    if (!RegionNotEmpty(pRegion))
-	return;
-    
-#ifdef COMPOSITE
-    /*
-     * When drawing to a pixmap which is storing window contents,
-     * the region presented is in pixmap relative coordinates which
-     * need to be converted to screen relative coordinates
-     */
-    if (pDrawable->type != DRAWABLE_WINDOW)
-    {
-	screen_x = ((PixmapPtr) pDrawable)->screen_x - pDrawable->x;
-	screen_y = ((PixmapPtr) pDrawable)->screen_y - pDrawable->y;
-    }
-    if (screen_x || screen_y)
-        RegionTranslate(pRegion, screen_x, screen_y);
-#endif
-	
-    if (pDrawable->type == DRAWABLE_WINDOW &&
-	((WindowPtr)(pDrawable))->backingStore == NotUseful)
-    {
-	if (subWindowMode == ClipByChildren)
-	{
-	    RegionIntersect(pRegion, pRegion,
-			     &((WindowPtr)(pDrawable))->clipList);
-	}
-	else if (subWindowMode == IncludeInferiors)
-	{
-	    RegionPtr pTempRegion =
-		NotClippedByChildren((WindowPtr)(pDrawable));
-	    RegionIntersect(pRegion, pRegion, pTempRegion);
-	    RegionDestroy(pTempRegion);
-	}
-	/* If subWindowMode is set to an invalid value, don't perform
-	 * any drawable-based clipping. */
-    }
-        
-
-    RegionNull(&clippedRec);
-    for (; pDamage; pDamage = pNext)
-    {
-	pNext = pDamage->pNext;
-	/*
-	 * Check for internal damage and don't send events
-	 */
-	if (pScrPriv->internalLevel > 0 && !pDamage->isInternal)
-	{
-	    DAMAGE_DEBUG (("non internal damage, skipping at %d\n",
-			   pScrPriv->internalLevel));
-	    continue;
-	}
-	/*
-	 * Check for unrealized windows
-	 */
-	if (pDamage->pDrawable->type == DRAWABLE_WINDOW &&
-	    !((WindowPtr) (pDamage->pDrawable))->realized)
-	{
-	    continue;
-	}
-	
-	draw_x = pDamage->pDrawable->x;
-	draw_y = pDamage->pDrawable->y;
-#ifdef COMPOSITE
-	/*
-	 * Need to move everyone to screen coordinates
-	 * XXX what about off-screen pixmaps with non-zero x/y?
-	 */
-	if (!WindowDrawable(pDamage->pDrawable->type))
-	{
-	    draw_x += ((PixmapPtr) pDamage->pDrawable)->screen_x;
-	    draw_y += ((PixmapPtr) pDamage->pDrawable)->screen_y;
-	}
-#endif
-	
-	/*
-	 * Clip against border or pixmap bounds
-	 */
-	
-	pDamageRegion = pRegion;
-	if (clip || pDamage->pDrawable != pDrawable)
-	{
-	    pDamageRegion = &clippedRec;
-	    if (pDamage->pDrawable->type == DRAWABLE_WINDOW) {
-		RegionIntersect(pDamageRegion, pRegion,
-		    &((WindowPtr)(pDamage->pDrawable))->borderClip);
-	    } else {
-		BoxRec	box;
-		box.x1 = draw_x;
-		box.y1 = draw_y;
-		box.x2 = draw_x + pDamage->pDrawable->width;
-		box.y2 = draw_y + pDamage->pDrawable->height;
-		RegionInit(&pixClip, &box, 1);
-		RegionIntersect(pDamageRegion, pRegion, &pixClip);
-		RegionUninit(&pixClip);
-	    }
-	    /*
-	     * Short circuit empty results
-	     */
-	    if (!RegionNotEmpty(pDamageRegion))
-		continue;
-	}
-	
-	DAMAGE_DEBUG (("%s %d x %d +%d +%d (target 0x%lx monitor 0x%lx)\n",
-		       where,
-		       pDamageRegion->extents.x2 - pDamageRegion->extents.x1,
-		       pDamageRegion->extents.y2 - pDamageRegion->extents.y1,
-		       pDamageRegion->extents.x1, pDamageRegion->extents.y1,
-		       pDrawable->id, pDamage->pDrawable->id));
-	
-	/*
-	 * Move region to target coordinate space
-	 */
-	if (draw_x || draw_y)
-	    RegionTranslate(pDamageRegion, -draw_x, -draw_y);
-
-	/* Store damage region if needed after submission. */
-	if (pDamage->reportAfter || pDamage->damageMarker)
-	    RegionUnion(&pDamage->pendingDamage,
-			 &pDamage->pendingDamage, pDamageRegion);
-
-	/* Duplicate current damage if needed. */
-	if (pDamage->damageMarker)
-	    RegionCopy(&pDamage->backupDamage, &pDamage->damage);
-
-	/* Report damage now, if desired. */
-	if (!pDamage->reportAfter) {
-	    if (pDamage->damageReport)
-		damageReportDamage (pDamage, pDamageRegion);
-	    else
-		RegionUnion(&pDamage->damage,
-			 &pDamage->damage, pDamageRegion);
-	}
-
-	/*
-	 * translate original region back
-	 */
-	if (pDamageRegion == pRegion && (draw_x || draw_y))
-	    RegionTranslate(pDamageRegion, draw_x, draw_y);
-    }
-#ifdef COMPOSITE
-    if (screen_x || screen_y)
-	RegionTranslate(pRegion, -screen_x, -screen_y);
-#endif
-    
-    RegionUninit(&clippedRec);
-}
-
-static void
-damageRegionProcessPending (DrawablePtr pDrawable)
-{
-    drawableDamage(pDrawable);
-
-    for (; pDamage != NULL; pDamage = pDamage->pNext)
-    {
-	/* submit damage marker whenever possible. */
-	if (pDamage->damageMarker)
-	    (*pDamage->damageMarker) (pDrawable, pDamage, &pDamage->backupDamage, &pDamage->pendingDamage, pDamage->closure);
-	if (pDamage->reportAfter) {
-	    /* It's possible that there is only interest in postRendering reporting. */
-	    if (pDamage->damageReport)
-		damageReportDamage (pDamage, &pDamage->pendingDamage);
-	    else
-		RegionUnion(&pDamage->damage, &pDamage->damage,
-			&pDamage->pendingDamage);
-	}
-
-	if (pDamage->reportAfter || pDamage->damageMarker)
-	    RegionEmpty(&pDamage->pendingDamage);
-	if (pDamage->damageMarker)
-	    RegionEmpty(&pDamage->backupDamage);
-    }
-    
-}
-
-#if DAMAGE_DEBUG_ENABLE
-#define damageDamageBox(d,b,m) _damageDamageBox(d,b,m,__FUNCTION__)
-static void
-_damageDamageBox (DrawablePtr pDrawable, BoxPtr pBox, int subWindowMode, const char *where)
-#else
-static void
-damageDamageBox (DrawablePtr pDrawable, BoxPtr pBox, int subWindowMode)
-#endif
-{
-    RegionRec	region;
-
-    RegionInit(&region, pBox, 1);
-#if DAMAGE_DEBUG_ENABLE
-    _damageRegionAppend (pDrawable, &region, TRUE, subWindowMode, where);
-#else
-    damageRegionAppend (pDrawable, &region, TRUE, subWindowMode);
-#endif
-    RegionUninit(&region);
-}
-
-static void damageValidateGC(GCPtr, unsigned long, DrawablePtr);
-static void damageChangeGC(GCPtr, unsigned long);
-static void damageCopyGC(GCPtr, unsigned long, GCPtr);
-static void damageDestroyGC(GCPtr);
-static void damageChangeClip(GCPtr, int, pointer, int);
-static void damageDestroyClip(GCPtr);
-static void damageCopyClip(GCPtr, GCPtr);
-
-static GCFuncs damageGCFuncs = {
-    damageValidateGC, damageChangeGC, damageCopyGC, damageDestroyGC,
-    damageChangeClip, damageDestroyClip, damageCopyClip
-};
-
-static GCOps damageGCOps;
-
-static Bool
-damageCreateGC(GCPtr pGC)
-{
-    ScreenPtr pScreen = pGC->pScreen;
-    damageScrPriv(pScreen);
-    damageGCPriv(pGC);
-    Bool ret;
-
-    unwrap (pScrPriv, pScreen, CreateGC);
-    if((ret = (*pScreen->CreateGC) (pGC))) {
-	pGCPriv->ops = NULL;
-	pGCPriv->funcs = pGC->funcs;
-	pGC->funcs = &damageGCFuncs;
-    }
-    wrap (pScrPriv, pScreen, CreateGC, damageCreateGC);
-
-    return ret;
-}
-
-#define DAMAGE_GC_OP_PROLOGUE(pGC, pDrawable) \
-    damageGCPriv(pGC);  \
-    GCFuncs *oldFuncs = pGC->funcs; \
-    unwrap(pGCPriv, pGC, funcs);  \
-    unwrap(pGCPriv, pGC, ops); \
-
-#define DAMAGE_GC_OP_EPILOGUE(pGC, pDrawable) \
-    wrap(pGCPriv, pGC, funcs, oldFuncs); \
-    wrap(pGCPriv, pGC, ops, &damageGCOps)
-
-#define DAMAGE_GC_FUNC_PROLOGUE(pGC) \
-    damageGCPriv(pGC); \
-    unwrap(pGCPriv, pGC, funcs); \
-    if (pGCPriv->ops) unwrap(pGCPriv, pGC, ops)
-
-#define DAMAGE_GC_FUNC_EPILOGUE(pGC) \
-    wrap(pGCPriv, pGC, funcs, &damageGCFuncs);  \
-    if (pGCPriv->ops) wrap(pGCPriv, pGC, ops, &damageGCOps)
-
-static void
-damageValidateGC(GCPtr         pGC,
-		 unsigned long changes,
-		 DrawablePtr   pDrawable)
-{
-    DAMAGE_GC_FUNC_PROLOGUE (pGC);
-    (*pGC->funcs->ValidateGC)(pGC, changes, pDrawable);
-    pGCPriv->ops = pGC->ops;  /* just so it's not NULL */
-    DAMAGE_GC_FUNC_EPILOGUE (pGC);
-}
-
-static void
-damageDestroyGC(GCPtr pGC)
-{
-    DAMAGE_GC_FUNC_PROLOGUE (pGC);
-    (*pGC->funcs->DestroyGC)(pGC);
-    DAMAGE_GC_FUNC_EPILOGUE (pGC);
-}
-
-static void
-damageChangeGC (GCPtr		pGC,
-		unsigned long   mask)
-{
-    DAMAGE_GC_FUNC_PROLOGUE (pGC);
-    (*pGC->funcs->ChangeGC) (pGC, mask);
-    DAMAGE_GC_FUNC_EPILOGUE (pGC);
-}
-
-static void
-damageCopyGC (GCPtr	    pGCSrc,
-	      unsigned long mask,
-	      GCPtr	    pGCDst)
-{
-    DAMAGE_GC_FUNC_PROLOGUE (pGCDst);
-    (*pGCDst->funcs->CopyGC) (pGCSrc, mask, pGCDst);
-    DAMAGE_GC_FUNC_EPILOGUE (pGCDst);
-}
-
-static void
-damageChangeClip (GCPtr	    pGC,
-		  int	    type,
-		  pointer   pvalue,
-		  int	    nrects)
-{
-    DAMAGE_GC_FUNC_PROLOGUE (pGC);
-    (*pGC->funcs->ChangeClip) (pGC, type, pvalue, nrects);
-    DAMAGE_GC_FUNC_EPILOGUE (pGC);
-}
-
-static void
-damageCopyClip(GCPtr pgcDst, GCPtr pgcSrc)
-{
-    DAMAGE_GC_FUNC_PROLOGUE (pgcDst);
-    (* pgcDst->funcs->CopyClip)(pgcDst, pgcSrc);
-    DAMAGE_GC_FUNC_EPILOGUE (pgcDst);
-}
-
-static void
-damageDestroyClip(GCPtr pGC)
-{
-    DAMAGE_GC_FUNC_PROLOGUE (pGC);
-    (* pGC->funcs->DestroyClip)(pGC);
-    DAMAGE_GC_FUNC_EPILOGUE (pGC);
-}
-
-#define TRIM_BOX(box, pGC) if (pGC->pCompositeClip) { \
-    BoxPtr extents = &pGC->pCompositeClip->extents;\
-    if(box.x1 < extents->x1) box.x1 = extents->x1; \
-    if(box.x2 > extents->x2) box.x2 = extents->x2; \
-    if(box.y1 < extents->y1) box.y1 = extents->y1; \
-    if(box.y2 > extents->y2) box.y2 = extents->y2; \
-    }
-
-#define TRANSLATE_BOX(box, pDrawable) { \
-    box.x1 += pDrawable->x; \
-    box.x2 += pDrawable->x; \
-    box.y1 += pDrawable->y; \
-    box.y2 += pDrawable->y; \
-    }
-
-#define TRIM_AND_TRANSLATE_BOX(box, pDrawable, pGC) { \
-    TRANSLATE_BOX(box, pDrawable); \
-    TRIM_BOX(box, pGC); \
-    }
-
-#define BOX_NOT_EMPTY(box) \
-    (((box.x2 - box.x1) > 0) && ((box.y2 - box.y1) > 0))
-
-#define checkGCDamage(d,g)	(getDrawableDamage(d) && \
-				 (!g->pCompositeClip ||\
-				  RegionNotEmpty(g->pCompositeClip)))
-
-#define TRIM_PICTURE_BOX(box, pDst) { \
-    BoxPtr extents = &pDst->pCompositeClip->extents;\
-    if(box.x1 < extents->x1) box.x1 = extents->x1; \
-    if(box.x2 > extents->x2) box.x2 = extents->x2; \
-    if(box.y1 < extents->y1) box.y1 = extents->y1; \
-    if(box.y2 > extents->y2) box.y2 = extents->y2; \
-    }
-    
-#define checkPictureDamage(p)	(getDrawableDamage(p->pDrawable) && \
-				 RegionNotEmpty(p->pCompositeClip))
-
-static void
-damageComposite (CARD8      op,
-		   PicturePtr pSrc,
-		   PicturePtr pMask,
-		   PicturePtr pDst,
-		   INT16      xSrc,
-		   INT16      ySrc,
-		   INT16      xMask,
-		   INT16      yMask,
-		   INT16      xDst,
-		   INT16      yDst,
-		   CARD16     width,
-		   CARD16     height)
-{
-    ScreenPtr		pScreen = pDst->pDrawable->pScreen;
-    PictureScreenPtr	ps = GetPictureScreen(pScreen);
-    damageScrPriv(pScreen);
-
-    if (checkPictureDamage (pDst))
-    {
-	BoxRec	box;
-
-	box.x1 = xDst + pDst->pDrawable->x;
-	box.y1 = yDst + pDst->pDrawable->y;
-	box.x2 = box.x1 + width;
-	box.y2 = box.y1 + height;
-	TRIM_PICTURE_BOX(box, pDst);
-	if (BOX_NOT_EMPTY(box))
-	    damageDamageBox (pDst->pDrawable, &box, pDst->subWindowMode);
-    }
-    unwrap (pScrPriv, ps, Composite);
-    (*ps->Composite) (op,
-		       pSrc,
-		       pMask,
-		       pDst,
-		       xSrc,
-		       ySrc,
-		       xMask,
-		       yMask,
-		       xDst,
-		       yDst,
-		       width,
-		       height);
-    damageRegionProcessPending (pDst->pDrawable);
-    wrap (pScrPriv, ps, Composite, damageComposite);
-}
-
-static void
-damageGlyphs (CARD8		op,
-		PicturePtr	pSrc,
-		PicturePtr	pDst,
-		PictFormatPtr	maskFormat,
-		INT16		xSrc,
-		INT16		ySrc,
-		int		nlist,
-		GlyphListPtr	list,
-		GlyphPtr	*glyphs)
-{
-    ScreenPtr		pScreen = pDst->pDrawable->pScreen;
-    PictureScreenPtr	ps = GetPictureScreen(pScreen);
-    damageScrPriv(pScreen);
-
-    if (checkPictureDamage (pDst))
-    {
-	int		nlistTmp = nlist;
-	GlyphListPtr	listTmp = list;
-	GlyphPtr	*glyphsTmp = glyphs;
-	int		x, y;
-	int		n;
-	GlyphPtr	glyph;
-	BoxRec		box;
-	int		x1, y1, x2, y2;
-
-	box.x1 = 32767;
-	box.y1 = 32767;
-	box.x2 = -32767;
-	box.y2 = -32767;
-	x = pDst->pDrawable->x;
-	y = pDst->pDrawable->y;
-	while (nlistTmp--)
-	{
-	    x += listTmp->xOff;
-	    y += listTmp->yOff;
-	    n = listTmp->len;
-	    while (n--)
-	    {
-		glyph = *glyphsTmp++;
-		x1 = x - glyph->info.x;
-		y1 = y - glyph->info.y;
-		x2 = x1 + glyph->info.width;
-		y2 = y1 + glyph->info.height;
-		if (x1 < box.x1)
-		    box.x1 = x1;
-		if (y1 < box.y1)
-		    box.y1 = y1;
-		if (x2 > box.x2)
-		    box.x2 = x2;
-		if (y2 > box.y2)
-		    box.y2 = y2;
-		x += glyph->info.xOff;
-		y += glyph->info.yOff;
-	    }
-	    listTmp++;
-	}
-	TRIM_PICTURE_BOX (box, pDst);
-	if (BOX_NOT_EMPTY(box))
-	    damageDamageBox (pDst->pDrawable, &box, pDst->subWindowMode);
-    }
-    unwrap (pScrPriv, ps, Glyphs);
-    (*ps->Glyphs) (op, pSrc, pDst, maskFormat, xSrc, ySrc, nlist, list, glyphs);
-    damageRegionProcessPending (pDst->pDrawable);
-    wrap (pScrPriv, ps, Glyphs, damageGlyphs);
-}
-
-static void
-damageAddTraps (PicturePtr  pPicture,
-		INT16	    x_off,
-		INT16	    y_off,
-		int	    ntrap,
-		xTrap	    *traps)
-{
-    ScreenPtr		pScreen = pPicture->pDrawable->pScreen;
-    PictureScreenPtr	ps = GetPictureScreen(pScreen);
-    damageScrPriv(pScreen);
-
-    if (checkPictureDamage (pPicture))
-    {
-	BoxRec	box;
-	int	i;
-	int	x, y;
-	xTrap	*t = traps;
-
-	box.x1 = 32767;
-	box.y1 = 32767;
-	box.x2 = -32767;
-	box.y2 = -32767;
-	x = pPicture->pDrawable->x + x_off;
-	y = pPicture->pDrawable->y + y_off;
-	for (i = 0; i < ntrap; i++)
-	{
-	    pixman_fixed_t   l = min (t->top.l, t->bot.l);
-	    pixman_fixed_t   r = max (t->top.r, t->bot.r);
-	    int	    x1 = x + pixman_fixed_to_int (l);
-	    int	    x2 = x + pixman_fixed_to_int (pixman_fixed_ceil (r));
-	    int	    y1 = y + pixman_fixed_to_int (t->top.y);
-	    int	    y2 = y + pixman_fixed_to_int (pixman_fixed_ceil (t->bot.y));
-	    
-	    if (x1 < box.x1)
-		box.x1 = x1;
-	    if (x2 > box.x2)
-		box.x2 = x2;
-	    if (y1 < box.y1)
-		box.y1 = y1;
-	    if (y2 > box.y2)
-		box.y2 = y2;
-	}
-	TRIM_PICTURE_BOX (box, pPicture);
-	if (BOX_NOT_EMPTY(box))
-	    damageDamageBox (pPicture->pDrawable, &box, pPicture->subWindowMode);
-    }
-    unwrap (pScrPriv, ps, AddTraps);
-    (*ps->AddTraps) (pPicture, x_off, y_off, ntrap, traps);
-    damageRegionProcessPending (pPicture->pDrawable);
-    wrap (pScrPriv, ps, AddTraps, damageAddTraps);
-}
-
-/**********************************************************/
-
-
-static void
-damageFillSpans(DrawablePtr pDrawable,
-		GC	    *pGC,
-		int	    npt,
-		DDXPointPtr ppt,
-		int	    *pwidth,
-		int	    fSorted)
-{
-    DAMAGE_GC_OP_PROLOGUE(pGC, pDrawable);
-
-    if (npt && checkGCDamage (pDrawable, pGC))
-    {
-	int	    nptTmp = npt;
-	DDXPointPtr pptTmp = ppt;
-	int	    *pwidthTmp = pwidth;
-	BoxRec	    box;
-
-	box.x1 = pptTmp->x;
-	box.x2 = box.x1 + *pwidthTmp;
-	box.y2 = box.y1 = pptTmp->y;
-
-	while(--nptTmp) 
-	{
-	   pptTmp++;
-	   pwidthTmp++;
-	   if(box.x1 > pptTmp->x) box.x1 = pptTmp->x;
-	   if(box.x2 < (pptTmp->x + *pwidthTmp))
-		box.x2 = pptTmp->x + *pwidthTmp;
-	   if(box.y1 > pptTmp->y) box.y1 = pptTmp->y;
-	   else if(box.y2 < pptTmp->y) box.y2 = pptTmp->y;
-	}
-
-	box.y2++;
-
-        if(!pGC->miTranslate) {
-           TRANSLATE_BOX(box, pDrawable);
-        }
-        TRIM_BOX(box, pGC); 
-
-	if(BOX_NOT_EMPTY(box))
-	   damageDamageBox (pDrawable, &box, pGC->subWindowMode);
-    }
-    
-    (*pGC->ops->FillSpans)(pDrawable, pGC, npt, ppt, pwidth, fSorted);
-
-    damageRegionProcessPending (pDrawable);
-    DAMAGE_GC_OP_EPILOGUE(pGC, pDrawable);
-}
-
-static void
-damageSetSpans(DrawablePtr  pDrawable,
-	       GCPtr	    pGC,
-	       char	    *pcharsrc,
-	       DDXPointPtr  ppt,
-	       int	    *pwidth,
-	       int	    npt,
-	       int	    fSorted)
-{
-    DAMAGE_GC_OP_PROLOGUE(pGC, pDrawable);
-
-    if (npt && checkGCDamage (pDrawable, pGC))
-    {
-	DDXPointPtr pptTmp = ppt;
-	int	    *pwidthTmp = pwidth;
-	int	    nptTmp = npt;
-	BoxRec	    box;
-
-	box.x1 = pptTmp->x;
-	box.x2 = box.x1 + *pwidthTmp;
-	box.y2 = box.y1 = pptTmp->y;
-
-	while(--nptTmp) 
-	{
-	   pptTmp++;
-	   pwidthTmp++;
-	   if(box.x1 > pptTmp->x) box.x1 = pptTmp->x;
-	   if(box.x2 < (pptTmp->x + *pwidthTmp))
-		box.x2 = pptTmp->x + *pwidthTmp;
-	   if(box.y1 > pptTmp->y) box.y1 = pptTmp->y;
-	   else if(box.y2 < pptTmp->y) box.y2 = pptTmp->y;
-	}
-
-	box.y2++;
-
-        if(!pGC->miTranslate) {
-           TRANSLATE_BOX(box, pDrawable);
-        }
-        TRIM_BOX(box, pGC); 
-
-	if(BOX_NOT_EMPTY(box))
-	   damageDamageBox (pDrawable, &box, pGC->subWindowMode);
-    }
-    (*pGC->ops->SetSpans)(pDrawable, pGC, pcharsrc, ppt, pwidth, npt, fSorted);
-    damageRegionProcessPending (pDrawable);
-    DAMAGE_GC_OP_EPILOGUE(pGC, pDrawable);
-}
-
-static void
-damagePutImage(DrawablePtr  pDrawable,
-	       GCPtr	    pGC,
-	       int	    depth,
-	       int	    x,
-	       int	    y,
-	       int	    w,
-	       int	    h,
-	       int	    leftPad,
-	       int	    format,
-	       char	    *pImage)
-{
-    DAMAGE_GC_OP_PROLOGUE(pGC, pDrawable);
-    if (checkGCDamage (pDrawable, pGC))
-    {
-	BoxRec box;
-
-	box.x1 = x + pDrawable->x;
-	box.x2 = box.x1 + w;
-	box.y1 = y + pDrawable->y;
-	box.y2 = box.y1 + h;
-
-	TRIM_BOX(box, pGC);
-	if(BOX_NOT_EMPTY(box))
-	   damageDamageBox (pDrawable, &box, pGC->subWindowMode);
-    }
-    (*pGC->ops->PutImage)(pDrawable, pGC, depth, x, y, w, h,
-		leftPad, format, pImage);
-    damageRegionProcessPending (pDrawable);
-    DAMAGE_GC_OP_EPILOGUE(pGC, pDrawable);
-}
-
-static RegionPtr
-damageCopyArea(DrawablePtr   pSrc,
-	       DrawablePtr  pDst,
-	       GC	    *pGC,
-	       int	    srcx,
-	       int	    srcy,
-	       int	    width,
-	       int	    height,
-	       int	    dstx,
-	       int	    dsty)
-{
-    RegionPtr ret;
-    DAMAGE_GC_OP_PROLOGUE(pGC, pDst);
-    
-    if (checkGCDamage (pDst, pGC))
-    {
-	BoxRec box;
-
-	box.x1 = dstx + pDst->x;
-	box.x2 = box.x1 + width;
-	box.y1 = dsty + pDst->y;
-	box.y2 = box.y1 + height;
-
-	TRIM_BOX(box, pGC);
-	if(BOX_NOT_EMPTY(box))
-	   damageDamageBox (pDst, &box, pGC->subWindowMode);
-    }
-
-    ret = (*pGC->ops->CopyArea)(pSrc, pDst,
-            pGC, srcx, srcy, width, height, dstx, dsty);
-    damageRegionProcessPending (pDst);
-    DAMAGE_GC_OP_EPILOGUE(pGC, pDst);
-    return ret;
-}
-
-static RegionPtr
-damageCopyPlane(DrawablePtr	pSrc,
-		DrawablePtr	pDst,
-		GCPtr		pGC,
-		int		srcx,
-		int		srcy,
-		int		width,
-		int		height,
-		int		dstx,
-		int		dsty,
-		unsigned long	bitPlane)
-{
-    RegionPtr ret;
-    DAMAGE_GC_OP_PROLOGUE(pGC, pDst);
-
-    if (checkGCDamage (pDst, pGC))
-    {
-	BoxRec box;
-
-	box.x1 = dstx + pDst->x;
-	box.x2 = box.x1 + width;
-	box.y1 = dsty + pDst->y;
-	box.y2 = box.y1 + height;
-
-	TRIM_BOX(box, pGC);
-	if(BOX_NOT_EMPTY(box))
-	   damageDamageBox (pDst, &box, pGC->subWindowMode);
-    }
-
-    ret = (*pGC->ops->CopyPlane)(pSrc, pDst,
-	       pGC, srcx, srcy, width, height, dstx, dsty, bitPlane);
-    damageRegionProcessPending (pDst);
-    DAMAGE_GC_OP_EPILOGUE(pGC, pDst);
-    return ret;
-}
-
-static void
-damagePolyPoint(DrawablePtr pDrawable,
-		GCPtr	    pGC,
-		int	    mode,
-		int	    npt,
-		xPoint	    *ppt)
-{
-    DAMAGE_GC_OP_PROLOGUE(pGC, pDrawable);
-
-    if (npt && checkGCDamage (pDrawable, pGC))
-    {
-	BoxRec	box;
-	int	nptTmp = npt;
-	xPoint	*pptTmp = ppt;
-
-	box.x2 = box.x1 = pptTmp->x;
-	box.y2 = box.y1 = pptTmp->y;
-
-	/* this could be slow if the points were spread out */
-
-	while(--nptTmp) 
-	{
-	   pptTmp++;
-	   if(box.x1 > pptTmp->x) box.x1 = pptTmp->x;
-	   else if(box.x2 < pptTmp->x) box.x2 = pptTmp->x;
-	   if(box.y1 > pptTmp->y) box.y1 = pptTmp->y;
-	   else if(box.y2 < pptTmp->y) box.y2 = pptTmp->y;
-	}
-
-	box.x2++;
-	box.y2++;
-
-	TRIM_AND_TRANSLATE_BOX(box, pDrawable, pGC);
-	if(BOX_NOT_EMPTY(box))
-	   damageDamageBox (pDrawable, &box, pGC->subWindowMode);
-    }
-    (*pGC->ops->PolyPoint)(pDrawable, pGC, mode, npt, ppt);
-    damageRegionProcessPending (pDrawable);
-    DAMAGE_GC_OP_EPILOGUE(pGC, pDrawable);
-}
-
-static void
-damagePolylines(DrawablePtr pDrawable,
-		GCPtr	    pGC,
-		int	    mode,
-		int	    npt,
-		DDXPointPtr ppt)
-{
-    DAMAGE_GC_OP_PROLOGUE(pGC, pDrawable);
-
-    if (npt && checkGCDamage (pDrawable, pGC))
-    {
-	int	    nptTmp = npt;
-	DDXPointPtr pptTmp = ppt;
-	BoxRec	    box;
-	int	    extra = pGC->lineWidth >> 1;
-
-	box.x2 = box.x1 = pptTmp->x;
-	box.y2 = box.y1 = pptTmp->y;
-
-	if(nptTmp > 1) 
-	{
-	   if(pGC->joinStyle == JoinMiter)
-		extra = 6 * pGC->lineWidth;
-	   else if(pGC->capStyle == CapProjecting)
-		extra = pGC->lineWidth;
-        }
-
-	if(mode == CoordModePrevious) 
-	{
-	   int x = box.x1;
-	   int y = box.y1;
-	   while(--nptTmp) 
-	   {
-		pptTmp++;
-		x += pptTmp->x;
-		y += pptTmp->y;
-		if(box.x1 > x) box.x1 = x;
-		else if(box.x2 < x) box.x2 = x;
-		if(box.y1 > y) box.y1 = y;
-		else if(box.y2 < y) box.y2 = y;
-	    }
-	}
-	else 
-	{
-	   while(--nptTmp) 
-	   {
-		pptTmp++;
-		if(box.x1 > pptTmp->x) box.x1 = pptTmp->x;
-		else if(box.x2 < pptTmp->x) box.x2 = pptTmp->x;
-		if(box.y1 > pptTmp->y) box.y1 = pptTmp->y;
-		else if(box.y2 < pptTmp->y) box.y2 = pptTmp->y;
-	    }
-	}
-
-	box.x2++;
-	box.y2++;
-
-	if(extra) 
-	{
-	   box.x1 -= extra;
-	   box.x2 += extra;
-	   box.y1 -= extra;
-	   box.y2 += extra;
-        }
-
-	TRIM_AND_TRANSLATE_BOX(box, pDrawable, pGC);
-	if(BOX_NOT_EMPTY(box))
-	   damageDamageBox (pDrawable, &box, pGC->subWindowMode);
-    }
-    (*pGC->ops->Polylines)(pDrawable, pGC, mode, npt, ppt);
-    damageRegionProcessPending (pDrawable);
-    DAMAGE_GC_OP_EPILOGUE(pGC, pDrawable);
-}
-
-static void
-damagePolySegment(DrawablePtr	pDrawable,
-		  GCPtr		pGC,
-		  int		nSeg,
-		  xSegment	*pSeg)
-{
-    DAMAGE_GC_OP_PROLOGUE(pGC, pDrawable);
-
-    if (nSeg && checkGCDamage (pDrawable, pGC))
-    {
-	BoxRec	    box;
-	int	    extra = pGC->lineWidth;
-	int	    nsegTmp = nSeg;
-	xSegment    *pSegTmp = pSeg;
-
-        if(pGC->capStyle != CapProjecting)
-	   extra >>= 1;
-
-	if(pSegTmp->x2 > pSegTmp->x1) {
-	    box.x1 = pSegTmp->x1;
-	    box.x2 = pSegTmp->x2;
-	} else {
-	    box.x2 = pSegTmp->x1;
-	    box.x1 = pSegTmp->x2;
-	}
-
-	if(pSegTmp->y2 > pSegTmp->y1) {
-	    box.y1 = pSegTmp->y1;
-	    box.y2 = pSegTmp->y2;
-	} else {
-	    box.y2 = pSegTmp->y1;
-	    box.y1 = pSegTmp->y2;
-	}
-
-	while(--nsegTmp) 
-	{
-	    pSegTmp++;
-	    if(pSegTmp->x2 > pSegTmp->x1) 
-	    {
-		if(pSegTmp->x1 < box.x1) box.x1 = pSegTmp->x1;
-		if(pSegTmp->x2 > box.x2) box.x2 = pSegTmp->x2;
-	    }
-	    else 
-	    {
-		if(pSegTmp->x2 < box.x1) box.x1 = pSegTmp->x2;
-		if(pSegTmp->x1 > box.x2) box.x2 = pSegTmp->x1;
-	    }
-	    if(pSegTmp->y2 > pSegTmp->y1) 
-	    {
-		if(pSegTmp->y1 < box.y1) box.y1 = pSegTmp->y1;
-		if(pSegTmp->y2 > box.y2) box.y2 = pSegTmp->y2;
-	    }
-	    else
-	    {
-		if(pSegTmp->y2 < box.y1) box.y1 = pSegTmp->y2;
-		if(pSegTmp->y1 > box.y2) box.y2 = pSegTmp->y1;
-	    }
-	}
-
-	box.x2++;
-	box.y2++;
-
-	if(extra) 
-	{
-	   box.x1 -= extra;
-	   box.x2 += extra;
-	   box.y1 -= extra;
-	   box.y2 += extra;
-        }
-
-	TRIM_AND_TRANSLATE_BOX(box, pDrawable, pGC);
-	if(BOX_NOT_EMPTY(box))
-	   damageDamageBox (pDrawable, &box, pGC->subWindowMode);
-    }
-    (*pGC->ops->PolySegment)(pDrawable, pGC, nSeg, pSeg);
-    damageRegionProcessPending (pDrawable);
-    DAMAGE_GC_OP_EPILOGUE(pGC, pDrawable);
-}
-
-static void
-damagePolyRectangle(DrawablePtr  pDrawable,
-		    GCPtr        pGC,
-		    int	         nRects,
-		    xRectangle  *pRects)
-{
-    DAMAGE_GC_OP_PROLOGUE(pGC, pDrawable);
-
-    if (nRects && checkGCDamage (pDrawable, pGC))
-    {
-	BoxRec	    box;
-	int	    offset1, offset2, offset3;
-	int	    nRectsTmp = nRects;
-	xRectangle  *pRectsTmp = pRects;
-
-	offset2 = pGC->lineWidth;
-	if(!offset2) offset2 = 1;
-	offset1 = offset2 >> 1;
-	offset3 = offset2 - offset1;
-
-	while(nRectsTmp--)
-	{
-	    box.x1 = pRectsTmp->x - offset1;
-	    box.y1 = pRectsTmp->y - offset1;
-	    box.x2 = box.x1 + pRectsTmp->width + offset2;
-	    box.y2 = box.y1 + offset2;
-	    TRIM_AND_TRANSLATE_BOX(box, pDrawable, pGC);
-	    if(BOX_NOT_EMPTY(box))
-		damageDamageBox (pDrawable, &box, pGC->subWindowMode);
-
-	    box.x1 = pRectsTmp->x - offset1;
-	    box.y1 = pRectsTmp->y + offset3;
-	    box.x2 = box.x1 + offset2;
-	    box.y2 = box.y1 + pRectsTmp->height - offset2;
-	    TRIM_AND_TRANSLATE_BOX(box, pDrawable, pGC);
-	    if(BOX_NOT_EMPTY(box))
-		damageDamageBox (pDrawable, &box, pGC->subWindowMode);
-
-	    box.x1 = pRectsTmp->x + pRectsTmp->width - offset1;
-	    box.y1 = pRectsTmp->y + offset3;
-	    box.x2 = box.x1 + offset2;
-	    box.y2 = box.y1 + pRectsTmp->height - offset2;
-	    TRIM_AND_TRANSLATE_BOX(box, pDrawable, pGC);
-	    if(BOX_NOT_EMPTY(box))
-		damageDamageBox (pDrawable, &box, pGC->subWindowMode);
-
-	    box.x1 = pRectsTmp->x - offset1;
-	    box.y1 = pRectsTmp->y + pRectsTmp->height - offset1;
-	    box.x2 = box.x1 + pRectsTmp->width + offset2;
-	    box.y2 = box.y1 + offset2;
-	    TRIM_AND_TRANSLATE_BOX(box, pDrawable, pGC);
-	    if(BOX_NOT_EMPTY(box))
-		damageDamageBox (pDrawable, &box, pGC->subWindowMode);
-
-	    pRectsTmp++;
-	}
-    }
-    (*pGC->ops->PolyRectangle)(pDrawable, pGC, nRects, pRects);
-    damageRegionProcessPending (pDrawable);
-    DAMAGE_GC_OP_EPILOGUE(pGC, pDrawable);
-}
-
-static void
-damagePolyArc(DrawablePtr   pDrawable,
-	      GCPtr	    pGC,
-	      int	    nArcs,
-	      xArc	    *pArcs)
-{
-    DAMAGE_GC_OP_PROLOGUE(pGC, pDrawable);
-
-    if (nArcs && checkGCDamage (pDrawable, pGC))
-    {
-	int	extra = pGC->lineWidth >> 1;
-	BoxRec	box;
-	int	nArcsTmp = nArcs;
-	xArc	*pArcsTmp = pArcs;
-
-	box.x1 = pArcsTmp->x;
-	box.x2 = box.x1 + pArcsTmp->width;
-	box.y1 = pArcsTmp->y;
-	box.y2 = box.y1 + pArcsTmp->height;
-
-	while(--nArcsTmp) 
-	{
-	    pArcsTmp++;
-	    if(box.x1 > pArcsTmp->x)
-		box.x1 = pArcsTmp->x;
-	    if(box.x2 < (pArcsTmp->x + pArcsTmp->width))
-		box.x2 = pArcsTmp->x + pArcsTmp->width;
-	    if(box.y1 > pArcsTmp->y) 
-		box.y1 = pArcsTmp->y;
-	    if(box.y2 < (pArcsTmp->y + pArcsTmp->height))
-		box.y2 = pArcsTmp->y + pArcsTmp->height;
-        }
-
-	if(extra) 
-	{
-	   box.x1 -= extra;
-	   box.x2 += extra;
-	   box.y1 -= extra;
-	   box.y2 += extra;
-        }
-
-	box.x2++;
-	box.y2++;
-
-	TRIM_AND_TRANSLATE_BOX(box, pDrawable, pGC);
-	if(BOX_NOT_EMPTY(box))
-	   damageDamageBox (pDrawable, &box, pGC->subWindowMode);
-    }
-    (*pGC->ops->PolyArc)(pDrawable, pGC, nArcs, pArcs);
-    damageRegionProcessPending (pDrawable);
-    DAMAGE_GC_OP_EPILOGUE(pGC, pDrawable);
-}
-
-static void
-damageFillPolygon(DrawablePtr	pDrawable,
-		  GCPtr		pGC,
-		  int		shape,
-		  int		mode,
-		  int		npt,
-		  DDXPointPtr	ppt)
-{
-    DAMAGE_GC_OP_PROLOGUE(pGC, pDrawable);
-
-    if (npt > 2 && checkGCDamage (pDrawable, pGC))
-    {
-	DDXPointPtr pptTmp = ppt;
-	int	    nptTmp = npt;
-	BoxRec	    box;
-
-	box.x2 = box.x1 = pptTmp->x;
-	box.y2 = box.y1 = pptTmp->y;
-
-	if(mode != CoordModeOrigin) 
-	{
-	   int x = box.x1;
-	   int y = box.y1;
-	   while(--nptTmp) 
-	   {
-		pptTmp++;
-		x += pptTmp->x;
-		y += pptTmp->y;
-		if(box.x1 > x) box.x1 = x;
-		else if(box.x2 < x) box.x2 = x;
-		if(box.y1 > y) box.y1 = y;
-		else if(box.y2 < y) box.y2 = y;
-	    }
-	}
-	else 
-	{
-	   while(--nptTmp) 
-	   {
-		pptTmp++;
-		if(box.x1 > pptTmp->x) box.x1 = pptTmp->x;
-		else if(box.x2 < pptTmp->x) box.x2 = pptTmp->x;
-		if(box.y1 > pptTmp->y) box.y1 = pptTmp->y;
-		else if(box.y2 < pptTmp->y) box.y2 = pptTmp->y;
-	    }
-	}
-
-	box.x2++;
-	box.y2++;
-
-	TRIM_AND_TRANSLATE_BOX(box, pDrawable, pGC);
-	if(BOX_NOT_EMPTY(box))
-	   damageDamageBox (pDrawable, &box, pGC->subWindowMode);
-    }
-    
-    (*pGC->ops->FillPolygon)(pDrawable, pGC, shape, mode, npt, ppt);
-    damageRegionProcessPending (pDrawable);
-    DAMAGE_GC_OP_EPILOGUE(pGC, pDrawable);
-}
-
-
-static void
-damagePolyFillRect(DrawablePtr	pDrawable,
-		   GCPtr	pGC,
-		   int		nRects,
-		   xRectangle	*pRects)
-{
-    DAMAGE_GC_OP_PROLOGUE(pGC, pDrawable);
-    if (nRects && checkGCDamage (pDrawable, pGC))
-    {
-	BoxRec	    box;
-	xRectangle  *pRectsTmp = pRects;
-	int	    nRectsTmp = nRects;
-
-	box.x1 = pRectsTmp->x;
-	box.x2 = box.x1 + (short)pRectsTmp->width;
-	box.y1 = pRectsTmp->y;
-	box.y2 = box.y1 + (short)pRectsTmp->height;
-
-	while(--nRectsTmp) 
-	{
-	    pRectsTmp++;
-	    if(box.x1 > pRectsTmp->x) box.x1 = pRectsTmp->x;
-	    if(box.x2 < (pRectsTmp->x + pRectsTmp->width))
-		box.x2 = pRectsTmp->x + pRectsTmp->width;
-	    if(box.y1 > pRectsTmp->y) box.y1 = pRectsTmp->y;
-	    if(box.y2 < (pRectsTmp->y + pRectsTmp->height))
-		box.y2 = pRectsTmp->y + pRectsTmp->height;
-	}
-
-	TRIM_AND_TRANSLATE_BOX(box, pDrawable, pGC);
-	if(BOX_NOT_EMPTY(box))
-	    damageDamageBox (pDrawable, &box, pGC->subWindowMode);
-    }
-    (*pGC->ops->PolyFillRect)(pDrawable, pGC, nRects, pRects);
-    damageRegionProcessPending (pDrawable);
-    DAMAGE_GC_OP_EPILOGUE(pGC, pDrawable);
-}
-
-
-static void
-damagePolyFillArc(DrawablePtr	pDrawable,
-		  GCPtr		pGC,
-		  int		nArcs,
-		  xArc		*pArcs)
-{
-    DAMAGE_GC_OP_PROLOGUE(pGC, pDrawable);
-
-    if (nArcs && checkGCDamage (pDrawable, pGC))
-    {
-	BoxRec	box;
-	int	nArcsTmp = nArcs;
-	xArc	*pArcsTmp = pArcs;
-
-	box.x1 = pArcsTmp->x;
-	box.x2 = box.x1 + pArcsTmp->width;
-	box.y1 = pArcsTmp->y;
-	box.y2 = box.y1 + pArcsTmp->height;
-
-	while(--nArcsTmp) 
-	{
-	    pArcsTmp++;
-	    if(box.x1 > pArcsTmp->x)
-		box.x1 = pArcsTmp->x;
-	    if(box.x2 < (pArcsTmp->x + pArcsTmp->width))
-		box.x2 = pArcsTmp->x + pArcsTmp->width;
-	    if(box.y1 > pArcsTmp->y)
-		box.y1 = pArcsTmp->y;
-	    if(box.y2 < (pArcsTmp->y + pArcsTmp->height))
-		box.y2 = pArcsTmp->y + pArcsTmp->height;
-        }
-
-	TRIM_AND_TRANSLATE_BOX(box, pDrawable, pGC);
-	if(BOX_NOT_EMPTY(box))
-	   damageDamageBox (pDrawable, &box, pGC->subWindowMode);
-    }
-    (*pGC->ops->PolyFillArc)(pDrawable, pGC, nArcs, pArcs);
-    damageRegionProcessPending (pDrawable);
-    DAMAGE_GC_OP_EPILOGUE(pGC, pDrawable);
-}
-
-/*
- * general Poly/Image text function.  Extract glyph information,
- * compute bounding box and remove cursor if it is overlapped.
- */
-
-static void
-damageDamageChars (DrawablePtr	pDrawable,
-		   FontPtr	font,
-		   int		x,
-		   int		y,
-		   unsigned int	n,
-		   CharInfoPtr	*charinfo,
-		   Bool		imageblt,
-		   int		subWindowMode)
-{
-    ExtentInfoRec   extents;
-    BoxRec	    box;
-
-    QueryGlyphExtents(font, charinfo, n, &extents);
-    if (imageblt)
-    {
-	if (extents.overallWidth > extents.overallRight)
-	    extents.overallRight = extents.overallWidth;
-	if (extents.overallWidth < extents.overallLeft)
-	    extents.overallLeft = extents.overallWidth;
-	if (extents.overallLeft > 0)
-	    extents.overallLeft = 0;
-	if (extents.fontAscent > extents.overallAscent)
-	    extents.overallAscent = extents.fontAscent;
-	if (extents.fontDescent > extents.overallDescent)
-	    extents.overallDescent = extents.fontDescent;
-    }
-    box.x1 = x + extents.overallLeft;
-    box.y1 = y - extents.overallAscent;
-    box.x2 = x + extents.overallRight;
-    box.y2 = y + extents.overallDescent;
-    damageDamageBox (pDrawable, &box, subWindowMode);
-}
-
-/*
- * values for textType:
- */
-#define TT_POLY8   0
-#define TT_IMAGE8  1
-#define TT_POLY16  2
-#define TT_IMAGE16 3
-
-static int 
-damageText (DrawablePtr	    pDrawable,
-	    GCPtr	    pGC,
-	    int		    x,
-	    int		    y,
-	    unsigned long   count,
-	    char	    *chars,
-	    FontEncoding    fontEncoding,
-	    Bool	    textType)
-{
-    CharInfoPtr	    *charinfo;
-    CharInfoPtr	    *info;
-    unsigned long   i;
-    unsigned int    n;
-    int		    w;
-    Bool	    imageblt;
-
-    imageblt = (textType == TT_IMAGE8) || (textType == TT_IMAGE16);
-
-    charinfo = malloc(count * sizeof(CharInfoPtr));
-    if (!charinfo)
-	return x;
-
-    GetGlyphs(pGC->font, count, (unsigned char *)chars,
-	      fontEncoding, &i, charinfo);
-    n = (unsigned int)i;
-    w = 0;
-    if (!imageblt)
-	for (info = charinfo; i--; info++)
-	    w += (*info)->metrics.characterWidth;
-
-    if (n != 0) {
-	damageDamageChars (pDrawable, pGC->font, x + pDrawable->x, y + pDrawable->y, n,
-			   charinfo, imageblt, pGC->subWindowMode);
-	if (imageblt)
-	    (*pGC->ops->ImageGlyphBlt)(pDrawable, pGC, x, y, n, charinfo,
-				       FONTGLYPHS(pGC->font));
-	else
-	    (*pGC->ops->PolyGlyphBlt)(pDrawable, pGC, x, y, n, charinfo,
-				      FONTGLYPHS(pGC->font));
-    }
-    free(charinfo);
-    return x + w;
-}
-
-static int
-damagePolyText8(DrawablePtr pDrawable,
-		GCPtr	    pGC,
-		int	    x,
-		int	    y,
-		int	    count,
-		char	    *chars)
-{
-    DAMAGE_GC_OP_PROLOGUE(pGC, pDrawable);
-
-    if (checkGCDamage (pDrawable, pGC))
-	x = damageText (pDrawable, pGC, x, y, (unsigned long) count, chars,
-		    Linear8Bit, TT_POLY8);
-    else
-	x = (*pGC->ops->PolyText8)(pDrawable, pGC, x, y, count, chars);
-    damageRegionProcessPending (pDrawable);
-    DAMAGE_GC_OP_EPILOGUE(pGC, pDrawable);
-    return x;
-}
-
-static int
-damagePolyText16(DrawablePtr	pDrawable,
-		 GCPtr		pGC,
-		 int		x,
-		 int		y,
-		 int		count,
-		 unsigned short	*chars)
-{
-    DAMAGE_GC_OP_PROLOGUE(pGC, pDrawable);
-
-    if (checkGCDamage (pDrawable, pGC))
-	x = damageText (pDrawable, pGC, x, y, (unsigned long) count, (char *) chars,
-		    FONTLASTROW(pGC->font) == 0 ? Linear16Bit : TwoD16Bit,
-		    TT_POLY16);
-    else
-	x = (*pGC->ops->PolyText16)(pDrawable, pGC, x, y, count, chars);
-    damageRegionProcessPending (pDrawable);
-    DAMAGE_GC_OP_EPILOGUE(pGC, pDrawable);
-    return x;
-}
-
-static void
-damageImageText8(DrawablePtr	pDrawable,
-		 GCPtr		pGC,
-		 int		x,
-		 int		y,
-		 int		count,
-		 char		*chars)
-{
-    DAMAGE_GC_OP_PROLOGUE(pGC, pDrawable);
-
-    if (checkGCDamage (pDrawable, pGC))
-	damageText (pDrawable, pGC, x, y, (unsigned long) count, chars,
-		    Linear8Bit, TT_IMAGE8);
-    else
-	(*pGC->ops->ImageText8)(pDrawable, pGC, x, y, count, chars);
-    damageRegionProcessPending (pDrawable);
-    DAMAGE_GC_OP_EPILOGUE(pGC, pDrawable);
-}
-
-static void
-damageImageText16(DrawablePtr	pDrawable,
-		  GCPtr		pGC,
-		  int		x,
-		  int		y,
-		  int		count,
-		  unsigned short *chars)
-{
-    DAMAGE_GC_OP_PROLOGUE(pGC, pDrawable);
-
-    if (checkGCDamage (pDrawable, pGC))
-	damageText (pDrawable, pGC, x, y, (unsigned long) count, (char *) chars,
-		    FONTLASTROW(pGC->font) == 0 ? Linear16Bit : TwoD16Bit,
-		    TT_IMAGE16);
-    else
-	(*pGC->ops->ImageText16)(pDrawable, pGC, x, y, count, chars);
-    damageRegionProcessPending (pDrawable);
-    DAMAGE_GC_OP_EPILOGUE(pGC, pDrawable);
-}
-
-
-static void
-damageImageGlyphBlt(DrawablePtr	    pDrawable,
-		    GCPtr	    pGC,
-		    int		    x,
-		    int		    y,
-		    unsigned int    nglyph,
-		    CharInfoPtr	    *ppci,
-		    pointer	    pglyphBase)
-{
-    DAMAGE_GC_OP_PROLOGUE(pGC, pDrawable);
-    damageDamageChars (pDrawable, pGC->font, x + pDrawable->x, y + pDrawable->y,
-		       nglyph, ppci, TRUE, pGC->subWindowMode);
-    (*pGC->ops->ImageGlyphBlt)(pDrawable, pGC, x, y, nglyph,
-					ppci, pglyphBase);
-    damageRegionProcessPending (pDrawable);
-    DAMAGE_GC_OP_EPILOGUE(pGC, pDrawable);
-}
-
-static void
-damagePolyGlyphBlt(DrawablePtr	pDrawable,
-		   GCPtr	pGC,
-		   int		x,
-		   int		y,
-		   unsigned int	nglyph,
-		   CharInfoPtr	*ppci,
-		   pointer	pglyphBase)
-{
-    DAMAGE_GC_OP_PROLOGUE(pGC, pDrawable);
-    damageDamageChars (pDrawable, pGC->font, x + pDrawable->x, y + pDrawable->y,
-		       nglyph, ppci, FALSE, pGC->subWindowMode);
-    (*pGC->ops->PolyGlyphBlt)(pDrawable, pGC, x, y, nglyph,
-				ppci, pglyphBase);
-    damageRegionProcessPending (pDrawable);
-    DAMAGE_GC_OP_EPILOGUE(pGC, pDrawable);
-}
-
-static void
-damagePushPixels(GCPtr		pGC,
-		 PixmapPtr	pBitMap,
-		 DrawablePtr	pDrawable,
-		 int		dx,
-		 int		dy,
-		 int		xOrg,
-		 int		yOrg)
-{
-    DAMAGE_GC_OP_PROLOGUE(pGC, pDrawable);
-    if(checkGCDamage (pDrawable, pGC))
-    {
-	BoxRec box;
-
-        box.x1 = xOrg;
-        box.y1 = yOrg;
-
-        if(!pGC->miTranslate) {
-           box.x1 += pDrawable->x;          
-           box.y1 += pDrawable->y;          
-        }
-
-	box.x2 = box.x1 + dx;
-	box.y2 = box.y1 + dy;
-
-	TRIM_BOX(box, pGC);
-	if(BOX_NOT_EMPTY(box))
-	   damageDamageBox (pDrawable, &box, pGC->subWindowMode);
-    }
-    (*pGC->ops->PushPixels)(pGC, pBitMap, pDrawable, dx, dy, xOrg, yOrg);
-    damageRegionProcessPending (pDrawable);
-    DAMAGE_GC_OP_EPILOGUE(pGC, pDrawable);
-}
-
-static void
-damageRemoveDamage (DamagePtr *pPrev, DamagePtr pDamage)
-{
-    while (*pPrev)
-    {
-	if (*pPrev == pDamage)
-	{
-	    *pPrev = pDamage->pNext;
-	    return;
-	}
-	pPrev = &(*pPrev)->pNext;
-    }
-#if DAMAGE_VALIDATE_ENABLE
-    ErrorF ("Damage not on list\n");
-    OsAbort ();
-#endif
-}
-
-static void
-damageInsertDamage (DamagePtr *pPrev, DamagePtr pDamage)
-{
-#if DAMAGE_VALIDATE_ENABLE
-    DamagePtr	pOld;
-
-    for (pOld = *pPrev; pOld; pOld = pOld->pNext)
-	if (pOld == pDamage) {
-	    ErrorF ("Damage already on list\n");
-	    OsAbort ();
-	}
-#endif
-    pDamage->pNext = *pPrev;
-    *pPrev = pDamage;
-}
-
-static Bool
-damageDestroyPixmap (PixmapPtr pPixmap)
-{
-    ScreenPtr	pScreen = pPixmap->drawable.pScreen;
-    damageScrPriv(pScreen);
-
-    if (pPixmap->refcnt == 1)
-    {
-	DamagePtr	*pPrev = getPixmapDamageRef (pPixmap);
-	DamagePtr	pDamage;
-
-	while ((pDamage = *pPrev))
-	{
-	    damageRemoveDamage (pPrev, pDamage);
-	    if (!pDamage->isWindow)
-		DamageDestroy (pDamage);
-	}
-    }
-    unwrap (pScrPriv, pScreen, DestroyPixmap);
-    (*pScreen->DestroyPixmap) (pPixmap);
-    wrap (pScrPriv, pScreen, DestroyPixmap, damageDestroyPixmap);
-    return TRUE;
-}
-
-static void
-damageCopyWindow(WindowPtr	pWindow,
-		 DDXPointRec	ptOldOrg,
-		 RegionPtr	prgnSrc)
-{
-    ScreenPtr pScreen = pWindow->drawable.pScreen;
-    damageScrPriv(pScreen);
-
-    if (getWindowDamage (pWindow))
-    {
-	int dx = pWindow->drawable.x - ptOldOrg.x;
-	int dy = pWindow->drawable.y - ptOldOrg.y;
-	
-	/*
-	 * The region comes in source relative, but the damage occurs
-	 * at the destination location.  Translate back and forth.
-	 */
-	RegionTranslate(prgnSrc, dx, dy);
-	damageRegionAppend (&pWindow->drawable, prgnSrc, FALSE, -1);
-	RegionTranslate(prgnSrc, -dx, -dy);
-    }
-    unwrap (pScrPriv, pScreen, CopyWindow);
-    (*pScreen->CopyWindow) (pWindow, ptOldOrg, prgnSrc);
-    damageRegionProcessPending (&pWindow->drawable);
-    wrap (pScrPriv, pScreen, CopyWindow, damageCopyWindow);
-}
-
-static GCOps damageGCOps = {
-    damageFillSpans, damageSetSpans,
-    damagePutImage, damageCopyArea,
-    damageCopyPlane, damagePolyPoint,
-    damagePolylines, damagePolySegment,
-    damagePolyRectangle, damagePolyArc,
-    damageFillPolygon, damagePolyFillRect,
-    damagePolyFillArc, damagePolyText8,
-    damagePolyText16, damageImageText8,
-    damageImageText16, damageImageGlyphBlt,
-    damagePolyGlyphBlt, damagePushPixels,
-};
-
-static void
-damageSetWindowPixmap (WindowPtr pWindow, PixmapPtr pPixmap)
-{
-    DamagePtr	pDamage;
-    ScreenPtr	pScreen = pWindow->drawable.pScreen;
-    damageScrPriv(pScreen);
-
-    if ((pDamage = damageGetWinPriv(pWindow)))
-    {
-	PixmapPtr   pOldPixmap = (*pScreen->GetWindowPixmap) (pWindow);
-	DamagePtr   *pPrev = getPixmapDamageRef(pOldPixmap);
-	
-	while (pDamage)
-	{
-	    damageRemoveDamage (pPrev, pDamage);
-	    pDamage = pDamage->pNextWin;
-	}
-    }
-    unwrap (pScrPriv, pScreen, SetWindowPixmap);
-    (*pScreen->SetWindowPixmap) (pWindow, pPixmap);
-    wrap (pScrPriv, pScreen, SetWindowPixmap, damageSetWindowPixmap);
-    if ((pDamage = damageGetWinPriv(pWindow)))
-    {
-	DamagePtr   *pPrev = getPixmapDamageRef(pPixmap);
-	
-	while (pDamage)
-	{
-	    damageInsertDamage (pPrev, pDamage);
-	    pDamage = pDamage->pNextWin;
-	}
-    }
-}
-
-static Bool
-damageDestroyWindow (WindowPtr pWindow)
-{
-    DamagePtr	pDamage;
-    ScreenPtr	pScreen = pWindow->drawable.pScreen;
-    Bool	ret;
-    damageScrPriv(pScreen);
-
-    while ((pDamage = damageGetWinPriv(pWindow)))
-    {
-	DamageUnregister (&pWindow->drawable, pDamage);
-	DamageDestroy (pDamage);
-    }
-    unwrap (pScrPriv, pScreen, DestroyWindow);
-    ret = (*pScreen->DestroyWindow) (pWindow);
-    wrap (pScrPriv, pScreen, DestroyWindow, damageDestroyWindow);
-    return ret;
-}
-
-static Bool
-damageCloseScreen (int i, ScreenPtr pScreen)
-{
-    damageScrPriv(pScreen);
-
-    unwrap (pScrPriv, pScreen, DestroyPixmap);
-    unwrap (pScrPriv, pScreen, CreateGC);
-    unwrap (pScrPriv, pScreen, CopyWindow);
-    unwrap (pScrPriv, pScreen, CloseScreen);
-    free(pScrPriv);
-    return (*pScreen->CloseScreen) (i, pScreen);
-}
-
-/**
- * Default implementations of the damage management functions.
- */
-void miDamageCreate (DamagePtr pDamage)
-{
-}
-
-void miDamageRegister (DrawablePtr pDrawable, DamagePtr pDamage)
-{
-}
-
-void miDamageUnregister (DrawablePtr pDrawable, DamagePtr pDamage)
-{
-}
-
-void miDamageDestroy (DamagePtr pDamage)
-{
-}
-
-/**
- * Public functions for consumption outside this file.
- */
-
-Bool
-DamageSetup (ScreenPtr pScreen)
-{
-    DamageScrPrivPtr	pScrPriv;
-    PictureScreenPtr	ps = GetPictureScreenIfSet(pScreen);
-    const DamageScreenFuncsRec miFuncs = {
-	miDamageCreate, miDamageRegister, miDamageUnregister, miDamageDestroy
-    };
-
-    if (!dixRegisterPrivateKey(&damageScrPrivateKeyRec, PRIVATE_SCREEN, 0))
-	return FALSE;
-
-    if (dixLookupPrivate(&pScreen->devPrivates, damageScrPrivateKey))
-	return TRUE;
-
-    if (!dixRegisterPrivateKey(&damageGCPrivateKeyRec, PRIVATE_GC, sizeof(DamageGCPrivRec)))
-	return FALSE;
-
-    if (!dixRegisterPrivateKey(&damagePixPrivateKeyRec, PRIVATE_PIXMAP, 0))
-	return FALSE;
-
-    if (!dixRegisterPrivateKey(&damageWinPrivateKeyRec, PRIVATE_WINDOW, 0))
-	return FALSE;
-
-    pScrPriv = malloc(sizeof (DamageScrPrivRec));
-    if (!pScrPriv)
-	return FALSE;
-
-    pScrPriv->internalLevel = 0;
-    pScrPriv->pScreenDamage = 0;
-
-    wrap (pScrPriv, pScreen, DestroyPixmap, damageDestroyPixmap);
-    wrap (pScrPriv, pScreen, CreateGC, damageCreateGC);
-    wrap (pScrPriv, pScreen, DestroyWindow, damageDestroyWindow);
-    wrap (pScrPriv, pScreen, SetWindowPixmap, damageSetWindowPixmap);
-    wrap (pScrPriv, pScreen, CopyWindow, damageCopyWindow);
-    wrap (pScrPriv, pScreen, CloseScreen, damageCloseScreen);
-    if (ps) {
-	wrap (pScrPriv, ps, Glyphs, damageGlyphs);
-	wrap (pScrPriv, ps, Composite, damageComposite);
-	wrap (pScrPriv, ps, AddTraps, damageAddTraps);
-    }
-
-    pScrPriv->funcs = miFuncs;
-
-    dixSetPrivate(&pScreen->devPrivates, damageScrPrivateKey, pScrPriv);
-    return TRUE;
-}
-
-DamagePtr
-DamageCreate (DamageReportFunc  damageReport,
-	      DamageDestroyFunc	damageDestroy,
-	      DamageReportLevel	damageLevel,
-	      Bool		isInternal,
-	      ScreenPtr		pScreen,
-	      void		*closure)
-{
-    damageScrPriv(pScreen);
-    DamagePtr	pDamage;
-
-    pDamage = dixAllocateObjectWithPrivates(DamageRec, PRIVATE_DAMAGE);
-    if (!pDamage)
-	return 0;
-    pDamage->pNext = 0;
-    pDamage->pNextWin = 0;
-    RegionNull(&pDamage->damage);
-    RegionNull(&pDamage->pendingDamage);
-    
-    pDamage->damageLevel = damageLevel;
-    pDamage->isInternal = isInternal;
-    pDamage->closure = closure;
-    pDamage->isWindow = FALSE;
-    pDamage->pDrawable = 0;
-    pDamage->reportAfter = FALSE;
-
-    pDamage->damageReport = damageReport;
-    pDamage->damageReportPostRendering = NULL;
-    pDamage->damageDestroy = damageDestroy;
-    pDamage->damageMarker = NULL;
-    pDamage->pScreen = pScreen;
-
-    (*pScrPriv->funcs.Create) (pDamage);
-
-    return pDamage;
-}
-
-void
-DamageRegister (DrawablePtr pDrawable,
-		DamagePtr   pDamage)
-{
-    ScreenPtr pScreen = pDrawable->pScreen;
-    damageScrPriv(pScreen);
-
-#if DAMAGE_VALIDATE_ENABLE
-    if (pDrawable->pScreen != pDamage->pScreen)
-    {
-	ErrorF ("DamageRegister called with mismatched screens\n");
-	OsAbort ();
-    }
-#endif
-
-    if (pDrawable->type == DRAWABLE_WINDOW)
-    {
-	WindowPtr   pWindow = (WindowPtr) pDrawable;
-	winDamageRef(pWindow);
-
-#if DAMAGE_VALIDATE_ENABLE
-	DamagePtr   pOld;
-	
-	for (pOld = *pPrev; pOld; pOld = pOld->pNextWin)
-	    if (pOld == pDamage) {
-		ErrorF ("Damage already on window list\n");
-		OsAbort ();
-	    }
-#endif
-	pDamage->pNextWin = *pPrev;
-	*pPrev = pDamage;
-	pDamage->isWindow = TRUE;
-    }
-    else
-	pDamage->isWindow = FALSE;
-    pDamage->pDrawable = pDrawable;
-    damageInsertDamage (getDrawableDamageRef (pDrawable), pDamage);
-    (*pScrPriv->funcs.Register) (pDrawable, pDamage);
-}
-
-void
-DamageDrawInternal (ScreenPtr pScreen, Bool enable)
-{
-    damageScrPriv (pScreen);
-
-    pScrPriv->internalLevel += enable ? 1 : -1;
-}
-
-void
-DamageUnregister (DrawablePtr	    pDrawable,
-		  DamagePtr	    pDamage)
-{
-    ScreenPtr pScreen = pDrawable->pScreen;
-    damageScrPriv(pScreen);
-
-    (*pScrPriv->funcs.Unregister) (pDrawable, pDamage);
-
-    if (pDrawable->type == DRAWABLE_WINDOW)
-    {
-	WindowPtr   pWindow = (WindowPtr) pDrawable;
-	winDamageRef (pWindow);
-#if DAMAGE_VALIDATE_ENABLE
-	int	found = 0;
-#endif
-
-	while (*pPrev)
-	{
-	    if (*pPrev == pDamage)
-	    {
-		*pPrev = pDamage->pNextWin;
-#if DAMAGE_VALIDATE_ENABLE
-		found = 1;
-#endif
-		break;
-	    }
-	    pPrev = &(*pPrev)->pNextWin;
-	}
-#if DAMAGE_VALIDATE_ENABLE
-	if (!found) {
-	    ErrorF ("Damage not on window list\n");
-	    OsAbort ();
-	}
-#endif
-    }
-    pDamage->pDrawable = 0;
-    damageRemoveDamage (getDrawableDamageRef (pDrawable), pDamage);
-}
-
-void
-DamageDestroy (DamagePtr    pDamage)
-{
-    ScreenPtr pScreen = pDamage->pScreen;
-    damageScrPriv(pScreen);
-
-    if (pDamage->damageDestroy)
-	(*pDamage->damageDestroy) (pDamage, pDamage->closure);
-    (*pScrPriv->funcs.Destroy) (pDamage);
-    RegionUninit(&pDamage->damage);
-    RegionUninit(&pDamage->pendingDamage);
-    dixFreeObjectWithPrivates(pDamage, PRIVATE_DAMAGE);
-}
-
-Bool
-DamageSubtract (DamagePtr	    pDamage,
-		const RegionPtr	    pRegion)
-{
-    RegionPtr	pClip;
-    RegionRec	pixmapClip;
-    DrawablePtr	pDrawable = pDamage->pDrawable;
-    
-    RegionSubtract(&pDamage->damage, &pDamage->damage, pRegion);
-    if (pDrawable)
-    {
-	if (pDrawable->type == DRAWABLE_WINDOW)
-	    pClip = &((WindowPtr) pDrawable)->borderClip;
-	else
-	{
-	    BoxRec  box;
-
-	    box.x1 = pDrawable->x;
-	    box.y1 = pDrawable->y;
-	    box.x2 = pDrawable->x + pDrawable->width;
-	    box.y2 = pDrawable->y + pDrawable->height;
-	    RegionInit(&pixmapClip, &box, 1);
-	    pClip = &pixmapClip;
-	}
-	RegionTranslate(&pDamage->damage, pDrawable->x, pDrawable->y);
-	RegionIntersect(&pDamage->damage, &pDamage->damage, pClip);
-	RegionTranslate(&pDamage->damage, -pDrawable->x, -pDrawable->y);
-	if (pDrawable->type != DRAWABLE_WINDOW)
-	    RegionUninit(&pixmapClip);
-    }
-    return RegionNotEmpty(&pDamage->damage);
-}
-
-void
-DamageEmpty (DamagePtr	    pDamage)
-{
-    RegionEmpty(&pDamage->damage);
-}
-
-RegionPtr
-DamageRegion (DamagePtr		    pDamage)
-{
-    return &pDamage->damage;
-}
-
-RegionPtr
-DamagePendingRegion (DamagePtr	    pDamage)
-{
-    return &pDamage->pendingDamage;
-}
-
-void
-DamageRegionAppend (DrawablePtr pDrawable, RegionPtr pRegion)
-{
-    damageRegionAppend (pDrawable, pRegion, FALSE, -1);
-}
-
-void
-DamageRegionProcessPending (DrawablePtr pDrawable)
-{
-    damageRegionProcessPending (pDrawable);
-}
-
-/* If a damage marker is provided, then this function must be called after rendering is done. */
-/* Please do call back so any future enhancements can assume this function is called. */
-/* There are no strict timing requirements for calling this function, just as soon as (is cheaply) possible. */
-void
-DamageRegionRendered (DrawablePtr pDrawable, DamagePtr pDamage, RegionPtr pOldDamage, RegionPtr pRegion)
-{
-    if (pDamage->damageReportPostRendering)
-	damageReportDamagePostRendering (pDamage, pOldDamage, pRegion);
-}
-
-/* This call is very odd, i'm leaving it intact for API sake, but please don't use it. */
-void
-DamageDamageRegion (DrawablePtr	pDrawable,
-		    const RegionPtr	pRegion)
-{
-    damageRegionAppend (pDrawable, pRegion, FALSE, -1);
-
-    /* Go back and report this damage for DamagePtrs with reportAfter set, since
-     * this call isn't part of an in-progress drawing op in the call chain and
-     * the DDX probably just wants to know about it right away.
-     */
-    damageRegionProcessPending (pDrawable);
-}
-
-void
-DamageSetReportAfterOp (DamagePtr pDamage, Bool reportAfter)
-{
-    pDamage->reportAfter = reportAfter;
-}
-
-void
-DamageSetPostRenderingFunctions(DamagePtr pDamage, DamageReportFunc damageReportPostRendering,
-				DamageMarkerFunc damageMarker)
-{
-    pDamage->damageReportPostRendering = damageReportPostRendering;
-    pDamage->damageMarker = damageMarker;
-}
-
-DamageScreenFuncsPtr
-DamageGetScreenFuncs (ScreenPtr pScreen)
-{
-    damageScrPriv(pScreen);
-    return &pScrPriv->funcs;
-}
-=======
-/*
- * Copyright © 2003 Keith Packard
- *
- * Permission to use, copy, modify, distribute, and sell this software and its
- * documentation for any purpose is hereby granted without fee, provided that
- * the above copyright notice appear in all copies and that both that
- * copyright notice and this permission notice appear in supporting
- * documentation, and that the name of Keith Packard not be used in
- * advertising or publicity pertaining to distribution of the software without
- * specific, written prior permission.  Keith Packard makes no
- * representations about the suitability of this software for any purpose.  It
- * is provided "as is" without express or implied warranty.
- *
- * KEITH PACKARD DISCLAIMS ALL WARRANTIES WITH REGARD TO THIS SOFTWARE,
- * INCLUDING ALL IMPLIED WARRANTIES OF MERCHANTABILITY AND FITNESS, IN NO
- * EVENT SHALL KEITH PACKARD BE LIABLE FOR ANY SPECIAL, INDIRECT OR
- * CONSEQUENTIAL DAMAGES OR ANY DAMAGES WHATSOEVER RESULTING FROM LOSS OF USE,
- * DATA OR PROFITS, WHETHER IN AN ACTION OF CONTRACT, NEGLIGENCE OR OTHER
- * TORTIOUS ACTION, ARISING OUT OF OR IN CONNECTION WITH THE USE OR
- * PERFORMANCE OF THIS SOFTWARE.
- */
-
-#ifdef HAVE_DIX_CONFIG_H
-#include <dix-config.h>
-#endif
-
-#include <stdlib.h>
-
-#include    <X11/X.h>
-#include    "scrnintstr.h"
-#include    "windowstr.h"
-#include    <X11/fonts/font.h>
-#include    "dixfontstr.h"
-#include    <X11/fonts/fontstruct.h>
-#include    "mi.h"
-#include    "regionstr.h"
-#include    "globals.h"
-#include    "gcstruct.h"
-#include    "damage.h"
-#include    "damagestr.h"
-#ifdef COMPOSITE
-#include    "cw.h"
-#endif
-
-#define wrap(priv, real, mem, func) {\
-    priv->mem = real->mem; \
-    real->mem = func; \
-}
-
-#define unwrap(priv, real, mem) {\
-    real->mem = priv->mem; \
-}
-
-#define BOX_SAME(a,b) \
-    ((a)->x1 == (b)->x1 && \
-     (a)->y1 == (b)->y1 && \
-     (a)->x2 == (b)->x2 && \
-     (a)->y2 == (b)->y2)
-
-#define DAMAGE_VALIDATE_ENABLE 0
-#define DAMAGE_DEBUG_ENABLE 0
-#if DAMAGE_DEBUG_ENABLE
-#define DAMAGE_DEBUG(x)	ErrorF x
-#else
-#define DAMAGE_DEBUG(x)
-#endif
-
-#define getPixmapDamageRef(pPixmap) ((DamagePtr *) \
-    dixLookupPrivateAddr(&(pPixmap)->devPrivates, damagePixPrivateKey))
-
-#define pixmapDamage(pPixmap)		damagePixPriv(pPixmap)
-
-static DevPrivateKeyRec damageScrPrivateKeyRec;
-#define damageScrPrivateKey (&damageScrPrivateKeyRec)
-static DevPrivateKeyRec damagePixPrivateKeyRec;
-#define damagePixPrivateKey (&damagePixPrivateKeyRec)
-static DevPrivateKeyRec damageGCPrivateKeyRec;
-#define damageGCPrivateKey (&damageGCPrivateKeyRec)
-static DevPrivateKeyRec damageWinPrivateKeyRec;
-#define damageWinPrivateKey (&damageWinPrivateKeyRec)
-
-static DamagePtr *
-getDrawableDamageRef (DrawablePtr pDrawable)
-{
-    PixmapPtr   pPixmap;
-    
-    if (WindowDrawable(pDrawable->type))
-    {
-	ScreenPtr   pScreen = pDrawable->pScreen;
-
-	pPixmap = 0;
-	if (pScreen->GetWindowPixmap
-#ifdef ROOTLESS_WORKAROUND
-	    && ((WindowPtr)pDrawable)->viewable
-#endif
-	    )
-	    pPixmap = (*pScreen->GetWindowPixmap) ((WindowPtr)pDrawable);
-
-	if (!pPixmap)
-	{
-	    damageScrPriv(pScreen);
-
-	    return &pScrPriv->pScreenDamage;
-	}
-    }
-    else
-	pPixmap = (PixmapPtr) pDrawable;
-    return getPixmapDamageRef (pPixmap);
-}
-
-#define getDrawableDamage(pDrawable)	(*getDrawableDamageRef (pDrawable))
-#define getWindowDamage(pWin)		getDrawableDamage(&(pWin)->drawable)
-
-#define drawableDamage(pDrawable)	\
-    DamagePtr	pDamage = getDrawableDamage(pDrawable)
-
-#define windowDamage(pWin)		drawableDamage(&(pWin)->drawable)
-
-#define winDamageRef(pWindow) \
-    DamagePtr	*pPrev = (DamagePtr *) \
-	dixLookupPrivateAddr(&(pWindow)->devPrivates, damageWinPrivateKey)
-
-static void
-damageReportDamagePostRendering (DamagePtr pDamage, RegionPtr pOldDamage, RegionPtr pDamageRegion)
-{
-    BoxRec tmpBox;
-    RegionRec tmpRegion, newDamage;
-    Bool was_empty;
-
-    RegionUnion(&newDamage, pOldDamage, pDamageRegion);
-
-    switch (pDamage->damageLevel) {
-    case DamageReportRawRegion:
-	(*pDamage->damageReportPostRendering) (pDamage, pDamageRegion, pDamage->closure);
-	break;
-    case DamageReportDeltaRegion:
-	RegionNull(&tmpRegion);
-	RegionSubtract(&tmpRegion, pDamageRegion, pOldDamage);
-	if (RegionNotEmpty(&tmpRegion)) {
-	    (*pDamage->damageReportPostRendering) (pDamage, &tmpRegion, pDamage->closure);
-	}
-	RegionUninit(&tmpRegion);
-	break;
-    case DamageReportBoundingBox:
-	tmpBox = *RegionExtents(pOldDamage);
-	if (!BOX_SAME (&tmpBox, RegionExtents(&newDamage))) {
-	    (*pDamage->damageReportPostRendering) (pDamage, &newDamage,
-				      pDamage->closure);
-	}
-	break;
-    case DamageReportNonEmpty:
-	was_empty = !RegionNotEmpty(pOldDamage);
-	if (was_empty && RegionNotEmpty(&newDamage)) {
-	    (*pDamage->damageReportPostRendering) (pDamage, &newDamage,
-				      pDamage->closure);
-	}
-	break;
-    case DamageReportNone:
-	break;
-    }
-
-    RegionUninit(&newDamage);
-}
-
-#if DAMAGE_DEBUG_ENABLE
-static void
-_damageRegionAppend (DrawablePtr pDrawable, RegionPtr pRegion, Bool clip, int subWindowMode, const char *where)
-#define damageRegionAppend(d,r,c,m) _damageRegionAppend(d,r,c,m,__FUNCTION__)
-#else
-static void
-damageRegionAppend (DrawablePtr pDrawable, RegionPtr pRegion, Bool clip,
-			int subWindowMode)
-#endif
-{
-    ScreenPtr	    pScreen = pDrawable->pScreen;
-    damageScrPriv(pScreen);
-    drawableDamage(pDrawable);
-    DamagePtr	    pNext;
-    RegionRec	    clippedRec;
-    RegionPtr	    pDamageRegion;
-    RegionRec	    pixClip;
-    int		    draw_x, draw_y;
-#ifdef COMPOSITE
-    int		    screen_x = 0, screen_y = 0;
-#endif
-
-    /* short circuit for empty regions */
-    if (!RegionNotEmpty(pRegion))
-	return;
-    
-#ifdef COMPOSITE
-    /*
-     * When drawing to a pixmap which is storing window contents,
-     * the region presented is in pixmap relative coordinates which
-     * need to be converted to screen relative coordinates
-     */
-    if (pDrawable->type != DRAWABLE_WINDOW)
-    {
-	screen_x = ((PixmapPtr) pDrawable)->screen_x - pDrawable->x;
-	screen_y = ((PixmapPtr) pDrawable)->screen_y - pDrawable->y;
-    }
-    if (screen_x || screen_y)
-        RegionTranslate(pRegion, screen_x, screen_y);
-#endif
-	
-    if (pDrawable->type == DRAWABLE_WINDOW &&
-	((WindowPtr)(pDrawable))->backingStore == NotUseful)
-    {
-	if (subWindowMode == ClipByChildren)
-	{
-	    RegionIntersect(pRegion, pRegion,
-			     &((WindowPtr)(pDrawable))->clipList);
-	}
-	else if (subWindowMode == IncludeInferiors)
-	{
-	    RegionPtr pTempRegion =
-		NotClippedByChildren((WindowPtr)(pDrawable));
-	    RegionIntersect(pRegion, pRegion, pTempRegion);
-	    RegionDestroy(pTempRegion);
-	}
-	/* If subWindowMode is set to an invalid value, don't perform
-	 * any drawable-based clipping. */
-    }
-        
-
-    RegionNull(&clippedRec);
-    for (; pDamage; pDamage = pNext)
-    {
-	pNext = pDamage->pNext;
-	/*
-	 * Check for internal damage and don't send events
-	 */
-	if (pScrPriv->internalLevel > 0 && !pDamage->isInternal)
-	{
-	    DAMAGE_DEBUG (("non internal damage, skipping at %d\n",
-			   pScrPriv->internalLevel));
-	    continue;
-	}
-	/*
-	 * Check for unrealized windows
-	 */
-	if (pDamage->pDrawable->type == DRAWABLE_WINDOW &&
-	    !((WindowPtr) (pDamage->pDrawable))->realized)
-	{
-	    continue;
-	}
-	
-	draw_x = pDamage->pDrawable->x;
-	draw_y = pDamage->pDrawable->y;
-#ifdef COMPOSITE
-	/*
-	 * Need to move everyone to screen coordinates
-	 * XXX what about off-screen pixmaps with non-zero x/y?
-	 */
-	if (!WindowDrawable(pDamage->pDrawable->type))
-	{
-	    draw_x += ((PixmapPtr) pDamage->pDrawable)->screen_x;
-	    draw_y += ((PixmapPtr) pDamage->pDrawable)->screen_y;
-	}
-#endif
-	
-	/*
-	 * Clip against border or pixmap bounds
-	 */
-	
-	pDamageRegion = pRegion;
-	if (clip || pDamage->pDrawable != pDrawable)
-	{
-	    pDamageRegion = &clippedRec;
-	    if (pDamage->pDrawable->type == DRAWABLE_WINDOW) {
-		RegionIntersect(pDamageRegion, pRegion,
-		    &((WindowPtr)(pDamage->pDrawable))->borderClip);
-	    } else {
-		BoxRec	box;
-		box.x1 = draw_x;
-		box.y1 = draw_y;
-		box.x2 = draw_x + pDamage->pDrawable->width;
-		box.y2 = draw_y + pDamage->pDrawable->height;
-		RegionInit(&pixClip, &box, 1);
-		RegionIntersect(pDamageRegion, pRegion, &pixClip);
-		RegionUninit(&pixClip);
-	    }
-	    /*
-	     * Short circuit empty results
-	     */
-	    if (!RegionNotEmpty(pDamageRegion))
-		continue;
-	}
-	
-	DAMAGE_DEBUG (("%s %d x %d +%d +%d (target 0x%lx monitor 0x%lx)\n",
-		       where,
-		       pDamageRegion->extents.x2 - pDamageRegion->extents.x1,
-		       pDamageRegion->extents.y2 - pDamageRegion->extents.y1,
-		       pDamageRegion->extents.x1, pDamageRegion->extents.y1,
-		       pDrawable->id, pDamage->pDrawable->id));
-	
-	/*
-	 * Move region to target coordinate space
-	 */
-	if (draw_x || draw_y)
-	    RegionTranslate(pDamageRegion, -draw_x, -draw_y);
-
-	/* Store damage region if needed after submission. */
-	if (pDamage->reportAfter || pDamage->damageMarker)
-	    RegionUnion(&pDamage->pendingDamage,
-			 &pDamage->pendingDamage, pDamageRegion);
-
-	/* Duplicate current damage if needed. */
-	if (pDamage->damageMarker)
-	    RegionCopy(&pDamage->backupDamage, &pDamage->damage);
-
-	/* Report damage now, if desired. */
-	if (!pDamage->reportAfter) {
-	    if (pDamage->damageReport)
-		DamageReportDamage (pDamage, pDamageRegion);
-	    else
-		RegionUnion(&pDamage->damage,
-			 &pDamage->damage, pDamageRegion);
-	}
-
-	/*
-	 * translate original region back
-	 */
-	if (pDamageRegion == pRegion && (draw_x || draw_y))
-	    RegionTranslate(pDamageRegion, draw_x, draw_y);
-    }
-#ifdef COMPOSITE
-    if (screen_x || screen_y)
-	RegionTranslate(pRegion, -screen_x, -screen_y);
-#endif
-    
-    RegionUninit(&clippedRec);
-}
-
-static void
-damageRegionProcessPending (DrawablePtr pDrawable)
-{
-    drawableDamage(pDrawable);
-
-    for (; pDamage != NULL; pDamage = pDamage->pNext)
-    {
-	/* submit damage marker whenever possible. */
-	if (pDamage->damageMarker)
-	    (*pDamage->damageMarker) (pDrawable, pDamage, &pDamage->backupDamage, &pDamage->pendingDamage, pDamage->closure);
-	if (pDamage->reportAfter) {
-	    /* It's possible that there is only interest in postRendering reporting. */
-	    if (pDamage->damageReport)
-		DamageReportDamage (pDamage, &pDamage->pendingDamage);
-	    else
-		RegionUnion(&pDamage->damage, &pDamage->damage,
-			&pDamage->pendingDamage);
-	}
-
-	if (pDamage->reportAfter || pDamage->damageMarker)
-	    RegionEmpty(&pDamage->pendingDamage);
-	if (pDamage->damageMarker)
-	    RegionEmpty(&pDamage->backupDamage);
-    }
-    
-}
-
-#if DAMAGE_DEBUG_ENABLE
-#define damageDamageBox(d,b,m) _damageDamageBox(d,b,m,__FUNCTION__)
-static void
-_damageDamageBox (DrawablePtr pDrawable, BoxPtr pBox, int subWindowMode, const char *where)
-#else
-static void
-damageDamageBox (DrawablePtr pDrawable, BoxPtr pBox, int subWindowMode)
-#endif
-{
-    RegionRec	region;
-
-    RegionInit(&region, pBox, 1);
-#if DAMAGE_DEBUG_ENABLE
-    _damageRegionAppend (pDrawable, &region, TRUE, subWindowMode, where);
-#else
-    damageRegionAppend (pDrawable, &region, TRUE, subWindowMode);
-#endif
-    RegionUninit(&region);
-}
-
-static void damageValidateGC(GCPtr, unsigned long, DrawablePtr);
-static void damageChangeGC(GCPtr, unsigned long);
-static void damageCopyGC(GCPtr, unsigned long, GCPtr);
-static void damageDestroyGC(GCPtr);
-static void damageChangeClip(GCPtr, int, pointer, int);
-static void damageDestroyClip(GCPtr);
-static void damageCopyClip(GCPtr, GCPtr);
-
-static GCFuncs damageGCFuncs = {
-    damageValidateGC, damageChangeGC, damageCopyGC, damageDestroyGC,
-    damageChangeClip, damageDestroyClip, damageCopyClip
-};
-
-static GCOps damageGCOps;
-
-static Bool
-damageCreateGC(GCPtr pGC)
-{
-    ScreenPtr pScreen = pGC->pScreen;
-    damageScrPriv(pScreen);
-    damageGCPriv(pGC);
-    Bool ret;
-
-    unwrap (pScrPriv, pScreen, CreateGC);
-    if((ret = (*pScreen->CreateGC) (pGC))) {
-	pGCPriv->ops = NULL;
-	pGCPriv->funcs = pGC->funcs;
-	pGC->funcs = &damageGCFuncs;
-    }
-    wrap (pScrPriv, pScreen, CreateGC, damageCreateGC);
-
-    return ret;
-}
-
-#define DAMAGE_GC_OP_PROLOGUE(pGC, pDrawable) \
-    damageGCPriv(pGC);  \
-    GCFuncs *oldFuncs = pGC->funcs; \
-    unwrap(pGCPriv, pGC, funcs);  \
-    unwrap(pGCPriv, pGC, ops); \
-
-#define DAMAGE_GC_OP_EPILOGUE(pGC, pDrawable) \
-    wrap(pGCPriv, pGC, funcs, oldFuncs); \
-    wrap(pGCPriv, pGC, ops, &damageGCOps)
-
-#define DAMAGE_GC_FUNC_PROLOGUE(pGC) \
-    damageGCPriv(pGC); \
-    unwrap(pGCPriv, pGC, funcs); \
-    if (pGCPriv->ops) unwrap(pGCPriv, pGC, ops)
-
-#define DAMAGE_GC_FUNC_EPILOGUE(pGC) \
-    wrap(pGCPriv, pGC, funcs, &damageGCFuncs);  \
-    if (pGCPriv->ops) wrap(pGCPriv, pGC, ops, &damageGCOps)
-
-static void
-damageValidateGC(GCPtr         pGC,
-		 unsigned long changes,
-		 DrawablePtr   pDrawable)
-{
-    DAMAGE_GC_FUNC_PROLOGUE (pGC);
-    (*pGC->funcs->ValidateGC)(pGC, changes, pDrawable);
-    pGCPriv->ops = pGC->ops;  /* just so it's not NULL */
-    DAMAGE_GC_FUNC_EPILOGUE (pGC);
-}
-
-static void
-damageDestroyGC(GCPtr pGC)
-{
-    DAMAGE_GC_FUNC_PROLOGUE (pGC);
-    (*pGC->funcs->DestroyGC)(pGC);
-    DAMAGE_GC_FUNC_EPILOGUE (pGC);
-}
-
-static void
-damageChangeGC (GCPtr		pGC,
-		unsigned long   mask)
-{
-    DAMAGE_GC_FUNC_PROLOGUE (pGC);
-    (*pGC->funcs->ChangeGC) (pGC, mask);
-    DAMAGE_GC_FUNC_EPILOGUE (pGC);
-}
-
-static void
-damageCopyGC (GCPtr	    pGCSrc,
-	      unsigned long mask,
-	      GCPtr	    pGCDst)
-{
-    DAMAGE_GC_FUNC_PROLOGUE (pGCDst);
-    (*pGCDst->funcs->CopyGC) (pGCSrc, mask, pGCDst);
-    DAMAGE_GC_FUNC_EPILOGUE (pGCDst);
-}
-
-static void
-damageChangeClip (GCPtr	    pGC,
-		  int	    type,
-		  pointer   pvalue,
-		  int	    nrects)
-{
-    DAMAGE_GC_FUNC_PROLOGUE (pGC);
-    (*pGC->funcs->ChangeClip) (pGC, type, pvalue, nrects);
-    DAMAGE_GC_FUNC_EPILOGUE (pGC);
-}
-
-static void
-damageCopyClip(GCPtr pgcDst, GCPtr pgcSrc)
-{
-    DAMAGE_GC_FUNC_PROLOGUE (pgcDst);
-    (* pgcDst->funcs->CopyClip)(pgcDst, pgcSrc);
-    DAMAGE_GC_FUNC_EPILOGUE (pgcDst);
-}
-
-static void
-damageDestroyClip(GCPtr pGC)
-{
-    DAMAGE_GC_FUNC_PROLOGUE (pGC);
-    (* pGC->funcs->DestroyClip)(pGC);
-    DAMAGE_GC_FUNC_EPILOGUE (pGC);
-}
-
-#define TRIM_BOX(box, pGC) if (pGC->pCompositeClip) { \
-    BoxPtr extents = &pGC->pCompositeClip->extents;\
-    if(box.x1 < extents->x1) box.x1 = extents->x1; \
-    if(box.x2 > extents->x2) box.x2 = extents->x2; \
-    if(box.y1 < extents->y1) box.y1 = extents->y1; \
-    if(box.y2 > extents->y2) box.y2 = extents->y2; \
-    }
-
-#define TRANSLATE_BOX(box, pDrawable) { \
-    box.x1 += pDrawable->x; \
-    box.x2 += pDrawable->x; \
-    box.y1 += pDrawable->y; \
-    box.y2 += pDrawable->y; \
-    }
-
-#define TRIM_AND_TRANSLATE_BOX(box, pDrawable, pGC) { \
-    TRANSLATE_BOX(box, pDrawable); \
-    TRIM_BOX(box, pGC); \
-    }
-
-#define BOX_NOT_EMPTY(box) \
-    (((box.x2 - box.x1) > 0) && ((box.y2 - box.y1) > 0))
-
-#define checkGCDamage(d,g)	(getDrawableDamage(d) && \
-				 (!g->pCompositeClip ||\
-				  RegionNotEmpty(g->pCompositeClip)))
-
-#define TRIM_PICTURE_BOX(box, pDst) { \
-    BoxPtr extents = &pDst->pCompositeClip->extents;\
-    if(box.x1 < extents->x1) box.x1 = extents->x1; \
-    if(box.x2 > extents->x2) box.x2 = extents->x2; \
-    if(box.y1 < extents->y1) box.y1 = extents->y1; \
-    if(box.y2 > extents->y2) box.y2 = extents->y2; \
-    }
-    
-#define checkPictureDamage(p)	(getDrawableDamage(p->pDrawable) && \
-				 RegionNotEmpty(p->pCompositeClip))
-
-static void
-damageComposite (CARD8      op,
-		   PicturePtr pSrc,
-		   PicturePtr pMask,
-		   PicturePtr pDst,
-		   INT16      xSrc,
-		   INT16      ySrc,
-		   INT16      xMask,
-		   INT16      yMask,
-		   INT16      xDst,
-		   INT16      yDst,
-		   CARD16     width,
-		   CARD16     height)
-{
-    ScreenPtr		pScreen = pDst->pDrawable->pScreen;
-    PictureScreenPtr	ps = GetPictureScreen(pScreen);
-    damageScrPriv(pScreen);
-
-    if (checkPictureDamage (pDst))
-    {
-	BoxRec	box;
-
-	box.x1 = xDst + pDst->pDrawable->x;
-	box.y1 = yDst + pDst->pDrawable->y;
-	box.x2 = box.x1 + width;
-	box.y2 = box.y1 + height;
-	TRIM_PICTURE_BOX(box, pDst);
-	if (BOX_NOT_EMPTY(box))
-	    damageDamageBox (pDst->pDrawable, &box, pDst->subWindowMode);
-    }
-    unwrap (pScrPriv, ps, Composite);
-    (*ps->Composite) (op,
-		       pSrc,
-		       pMask,
-		       pDst,
-		       xSrc,
-		       ySrc,
-		       xMask,
-		       yMask,
-		       xDst,
-		       yDst,
-		       width,
-		       height);
-    damageRegionProcessPending (pDst->pDrawable);
-    wrap (pScrPriv, ps, Composite, damageComposite);
-}
-
-static void
-damageGlyphs (CARD8		op,
-		PicturePtr	pSrc,
-		PicturePtr	pDst,
-		PictFormatPtr	maskFormat,
-		INT16		xSrc,
-		INT16		ySrc,
-		int		nlist,
-		GlyphListPtr	list,
-		GlyphPtr	*glyphs)
-{
-    ScreenPtr		pScreen = pDst->pDrawable->pScreen;
-    PictureScreenPtr	ps = GetPictureScreen(pScreen);
-    damageScrPriv(pScreen);
-
-    if (checkPictureDamage (pDst))
-    {
-	int		nlistTmp = nlist;
-	GlyphListPtr	listTmp = list;
-	GlyphPtr	*glyphsTmp = glyphs;
-	int		x, y;
-	int		n;
-	GlyphPtr	glyph;
-	BoxRec		box;
-	int		x1, y1, x2, y2;
-
-	box.x1 = 32767;
-	box.y1 = 32767;
-	box.x2 = -32767;
-	box.y2 = -32767;
-	x = pDst->pDrawable->x;
-	y = pDst->pDrawable->y;
-	while (nlistTmp--)
-	{
-	    x += listTmp->xOff;
-	    y += listTmp->yOff;
-	    n = listTmp->len;
-	    while (n--)
-	    {
-		glyph = *glyphsTmp++;
-		x1 = x - glyph->info.x;
-		y1 = y - glyph->info.y;
-		x2 = x1 + glyph->info.width;
-		y2 = y1 + glyph->info.height;
-		if (x1 < box.x1)
-		    box.x1 = x1;
-		if (y1 < box.y1)
-		    box.y1 = y1;
-		if (x2 > box.x2)
-		    box.x2 = x2;
-		if (y2 > box.y2)
-		    box.y2 = y2;
-		x += glyph->info.xOff;
-		y += glyph->info.yOff;
-	    }
-	    listTmp++;
-	}
-	TRIM_PICTURE_BOX (box, pDst);
-	if (BOX_NOT_EMPTY(box))
-	    damageDamageBox (pDst->pDrawable, &box, pDst->subWindowMode);
-    }
-    unwrap (pScrPriv, ps, Glyphs);
-    (*ps->Glyphs) (op, pSrc, pDst, maskFormat, xSrc, ySrc, nlist, list, glyphs);
-    damageRegionProcessPending (pDst->pDrawable);
-    wrap (pScrPriv, ps, Glyphs, damageGlyphs);
-}
-
-static void
-damageAddTraps (PicturePtr  pPicture,
-		INT16	    x_off,
-		INT16	    y_off,
-		int	    ntrap,
-		xTrap	    *traps)
-{
-    ScreenPtr		pScreen = pPicture->pDrawable->pScreen;
-    PictureScreenPtr	ps = GetPictureScreen(pScreen);
-    damageScrPriv(pScreen);
-
-    if (checkPictureDamage (pPicture))
-    {
-	BoxRec	box;
-	int	i;
-	int	x, y;
-	xTrap	*t = traps;
-
-	box.x1 = 32767;
-	box.y1 = 32767;
-	box.x2 = -32767;
-	box.y2 = -32767;
-	x = pPicture->pDrawable->x + x_off;
-	y = pPicture->pDrawable->y + y_off;
-	for (i = 0; i < ntrap; i++)
-	{
-	    pixman_fixed_t   l = min (t->top.l, t->bot.l);
-	    pixman_fixed_t   r = max (t->top.r, t->bot.r);
-	    int	    x1 = x + pixman_fixed_to_int (l);
-	    int	    x2 = x + pixman_fixed_to_int (pixman_fixed_ceil (r));
-	    int	    y1 = y + pixman_fixed_to_int (t->top.y);
-	    int	    y2 = y + pixman_fixed_to_int (pixman_fixed_ceil (t->bot.y));
-	    
-	    if (x1 < box.x1)
-		box.x1 = x1;
-	    if (x2 > box.x2)
-		box.x2 = x2;
-	    if (y1 < box.y1)
-		box.y1 = y1;
-	    if (y2 > box.y2)
-		box.y2 = y2;
-	}
-	TRIM_PICTURE_BOX (box, pPicture);
-	if (BOX_NOT_EMPTY(box))
-	    damageDamageBox (pPicture->pDrawable, &box, pPicture->subWindowMode);
-    }
-    unwrap (pScrPriv, ps, AddTraps);
-    (*ps->AddTraps) (pPicture, x_off, y_off, ntrap, traps);
-    damageRegionProcessPending (pPicture->pDrawable);
-    wrap (pScrPriv, ps, AddTraps, damageAddTraps);
-}
-
-/**********************************************************/
-
-
-static void
-damageFillSpans(DrawablePtr pDrawable,
-		GC	    *pGC,
-		int	    npt,
-		DDXPointPtr ppt,
-		int	    *pwidth,
-		int	    fSorted)
-{
-    DAMAGE_GC_OP_PROLOGUE(pGC, pDrawable);
-
-    if (npt && checkGCDamage (pDrawable, pGC))
-    {
-	int	    nptTmp = npt;
-	DDXPointPtr pptTmp = ppt;
-	int	    *pwidthTmp = pwidth;
-	BoxRec	    box;
-
-	box.x1 = pptTmp->x;
-	box.x2 = box.x1 + *pwidthTmp;
-	box.y2 = box.y1 = pptTmp->y;
-
-	while(--nptTmp) 
-	{
-	   pptTmp++;
-	   pwidthTmp++;
-	   if(box.x1 > pptTmp->x) box.x1 = pptTmp->x;
-	   if(box.x2 < (pptTmp->x + *pwidthTmp))
-		box.x2 = pptTmp->x + *pwidthTmp;
-	   if(box.y1 > pptTmp->y) box.y1 = pptTmp->y;
-	   else if(box.y2 < pptTmp->y) box.y2 = pptTmp->y;
-	}
-
-	box.y2++;
-
-        if(!pGC->miTranslate) {
-           TRANSLATE_BOX(box, pDrawable);
-        }
-        TRIM_BOX(box, pGC); 
-
-	if(BOX_NOT_EMPTY(box))
-	   damageDamageBox (pDrawable, &box, pGC->subWindowMode);
-    }
-    
-    (*pGC->ops->FillSpans)(pDrawable, pGC, npt, ppt, pwidth, fSorted);
-
-    damageRegionProcessPending (pDrawable);
-    DAMAGE_GC_OP_EPILOGUE(pGC, pDrawable);
-}
-
-static void
-damageSetSpans(DrawablePtr  pDrawable,
-	       GCPtr	    pGC,
-	       char	    *pcharsrc,
-	       DDXPointPtr  ppt,
-	       int	    *pwidth,
-	       int	    npt,
-	       int	    fSorted)
-{
-    DAMAGE_GC_OP_PROLOGUE(pGC, pDrawable);
-
-    if (npt && checkGCDamage (pDrawable, pGC))
-    {
-	DDXPointPtr pptTmp = ppt;
-	int	    *pwidthTmp = pwidth;
-	int	    nptTmp = npt;
-	BoxRec	    box;
-
-	box.x1 = pptTmp->x;
-	box.x2 = box.x1 + *pwidthTmp;
-	box.y2 = box.y1 = pptTmp->y;
-
-	while(--nptTmp) 
-	{
-	   pptTmp++;
-	   pwidthTmp++;
-	   if(box.x1 > pptTmp->x) box.x1 = pptTmp->x;
-	   if(box.x2 < (pptTmp->x + *pwidthTmp))
-		box.x2 = pptTmp->x + *pwidthTmp;
-	   if(box.y1 > pptTmp->y) box.y1 = pptTmp->y;
-	   else if(box.y2 < pptTmp->y) box.y2 = pptTmp->y;
-	}
-
-	box.y2++;
-
-        if(!pGC->miTranslate) {
-           TRANSLATE_BOX(box, pDrawable);
-        }
-        TRIM_BOX(box, pGC); 
-
-	if(BOX_NOT_EMPTY(box))
-	   damageDamageBox (pDrawable, &box, pGC->subWindowMode);
-    }
-    (*pGC->ops->SetSpans)(pDrawable, pGC, pcharsrc, ppt, pwidth, npt, fSorted);
-    damageRegionProcessPending (pDrawable);
-    DAMAGE_GC_OP_EPILOGUE(pGC, pDrawable);
-}
-
-static void
-damagePutImage(DrawablePtr  pDrawable,
-	       GCPtr	    pGC,
-	       int	    depth,
-	       int	    x,
-	       int	    y,
-	       int	    w,
-	       int	    h,
-	       int	    leftPad,
-	       int	    format,
-	       char	    *pImage)
-{
-    DAMAGE_GC_OP_PROLOGUE(pGC, pDrawable);
-    if (checkGCDamage (pDrawable, pGC))
-    {
-	BoxRec box;
-
-	box.x1 = x + pDrawable->x;
-	box.x2 = box.x1 + w;
-	box.y1 = y + pDrawable->y;
-	box.y2 = box.y1 + h;
-
-	TRIM_BOX(box, pGC);
-	if(BOX_NOT_EMPTY(box))
-	   damageDamageBox (pDrawable, &box, pGC->subWindowMode);
-    }
-    (*pGC->ops->PutImage)(pDrawable, pGC, depth, x, y, w, h,
-		leftPad, format, pImage);
-    damageRegionProcessPending (pDrawable);
-    DAMAGE_GC_OP_EPILOGUE(pGC, pDrawable);
-}
-
-static RegionPtr
-damageCopyArea(DrawablePtr   pSrc,
-	       DrawablePtr  pDst,
-	       GC	    *pGC,
-	       int	    srcx,
-	       int	    srcy,
-	       int	    width,
-	       int	    height,
-	       int	    dstx,
-	       int	    dsty)
-{
-    RegionPtr ret;
-    DAMAGE_GC_OP_PROLOGUE(pGC, pDst);
-    
-    if (checkGCDamage (pDst, pGC))
-    {
-	BoxRec box;
-
-	box.x1 = dstx + pDst->x;
-	box.x2 = box.x1 + width;
-	box.y1 = dsty + pDst->y;
-	box.y2 = box.y1 + height;
-
-	TRIM_BOX(box, pGC);
-	if(BOX_NOT_EMPTY(box))
-	   damageDamageBox (pDst, &box, pGC->subWindowMode);
-    }
-
-    ret = (*pGC->ops->CopyArea)(pSrc, pDst,
-            pGC, srcx, srcy, width, height, dstx, dsty);
-    damageRegionProcessPending (pDst);
-    DAMAGE_GC_OP_EPILOGUE(pGC, pDst);
-    return ret;
-}
-
-static RegionPtr
-damageCopyPlane(DrawablePtr	pSrc,
-		DrawablePtr	pDst,
-		GCPtr		pGC,
-		int		srcx,
-		int		srcy,
-		int		width,
-		int		height,
-		int		dstx,
-		int		dsty,
-		unsigned long	bitPlane)
-{
-    RegionPtr ret;
-    DAMAGE_GC_OP_PROLOGUE(pGC, pDst);
-
-    if (checkGCDamage (pDst, pGC))
-    {
-	BoxRec box;
-
-	box.x1 = dstx + pDst->x;
-	box.x2 = box.x1 + width;
-	box.y1 = dsty + pDst->y;
-	box.y2 = box.y1 + height;
-
-	TRIM_BOX(box, pGC);
-	if(BOX_NOT_EMPTY(box))
-	   damageDamageBox (pDst, &box, pGC->subWindowMode);
-    }
-
-    ret = (*pGC->ops->CopyPlane)(pSrc, pDst,
-	       pGC, srcx, srcy, width, height, dstx, dsty, bitPlane);
-    damageRegionProcessPending (pDst);
-    DAMAGE_GC_OP_EPILOGUE(pGC, pDst);
-    return ret;
-}
-
-static void
-damagePolyPoint(DrawablePtr pDrawable,
-		GCPtr	    pGC,
-		int	    mode,
-		int	    npt,
-		xPoint	    *ppt)
-{
-    DAMAGE_GC_OP_PROLOGUE(pGC, pDrawable);
-
-    if (npt && checkGCDamage (pDrawable, pGC))
-    {
-	BoxRec	box;
-	int	nptTmp = npt;
-	xPoint	*pptTmp = ppt;
-
-	box.x2 = box.x1 = pptTmp->x;
-	box.y2 = box.y1 = pptTmp->y;
-
-	/* this could be slow if the points were spread out */
-
-	while(--nptTmp) 
-	{
-	   pptTmp++;
-	   if(box.x1 > pptTmp->x) box.x1 = pptTmp->x;
-	   else if(box.x2 < pptTmp->x) box.x2 = pptTmp->x;
-	   if(box.y1 > pptTmp->y) box.y1 = pptTmp->y;
-	   else if(box.y2 < pptTmp->y) box.y2 = pptTmp->y;
-	}
-
-	box.x2++;
-	box.y2++;
-
-	TRIM_AND_TRANSLATE_BOX(box, pDrawable, pGC);
-	if(BOX_NOT_EMPTY(box))
-	   damageDamageBox (pDrawable, &box, pGC->subWindowMode);
-    }
-    (*pGC->ops->PolyPoint)(pDrawable, pGC, mode, npt, ppt);
-    damageRegionProcessPending (pDrawable);
-    DAMAGE_GC_OP_EPILOGUE(pGC, pDrawable);
-}
-
-static void
-damagePolylines(DrawablePtr pDrawable,
-		GCPtr	    pGC,
-		int	    mode,
-		int	    npt,
-		DDXPointPtr ppt)
-{
-    DAMAGE_GC_OP_PROLOGUE(pGC, pDrawable);
-
-    if (npt && checkGCDamage (pDrawable, pGC))
-    {
-	int	    nptTmp = npt;
-	DDXPointPtr pptTmp = ppt;
-	BoxRec	    box;
-	int	    extra = pGC->lineWidth >> 1;
-
-	box.x2 = box.x1 = pptTmp->x;
-	box.y2 = box.y1 = pptTmp->y;
-
-	if(nptTmp > 1) 
-	{
-	   if(pGC->joinStyle == JoinMiter)
-		extra = 6 * pGC->lineWidth;
-	   else if(pGC->capStyle == CapProjecting)
-		extra = pGC->lineWidth;
-        }
-
-	if(mode == CoordModePrevious) 
-	{
-	   int x = box.x1;
-	   int y = box.y1;
-	   while(--nptTmp) 
-	   {
-		pptTmp++;
-		x += pptTmp->x;
-		y += pptTmp->y;
-		if(box.x1 > x) box.x1 = x;
-		else if(box.x2 < x) box.x2 = x;
-		if(box.y1 > y) box.y1 = y;
-		else if(box.y2 < y) box.y2 = y;
-	    }
-	}
-	else 
-	{
-	   while(--nptTmp) 
-	   {
-		pptTmp++;
-		if(box.x1 > pptTmp->x) box.x1 = pptTmp->x;
-		else if(box.x2 < pptTmp->x) box.x2 = pptTmp->x;
-		if(box.y1 > pptTmp->y) box.y1 = pptTmp->y;
-		else if(box.y2 < pptTmp->y) box.y2 = pptTmp->y;
-	    }
-	}
-
-	box.x2++;
-	box.y2++;
-
-	if(extra) 
-	{
-	   box.x1 -= extra;
-	   box.x2 += extra;
-	   box.y1 -= extra;
-	   box.y2 += extra;
-        }
-
-	TRIM_AND_TRANSLATE_BOX(box, pDrawable, pGC);
-	if(BOX_NOT_EMPTY(box))
-	   damageDamageBox (pDrawable, &box, pGC->subWindowMode);
-    }
-    (*pGC->ops->Polylines)(pDrawable, pGC, mode, npt, ppt);
-    damageRegionProcessPending (pDrawable);
-    DAMAGE_GC_OP_EPILOGUE(pGC, pDrawable);
-}
-
-static void
-damagePolySegment(DrawablePtr	pDrawable,
-		  GCPtr		pGC,
-		  int		nSeg,
-		  xSegment	*pSeg)
-{
-    DAMAGE_GC_OP_PROLOGUE(pGC, pDrawable);
-
-    if (nSeg && checkGCDamage (pDrawable, pGC))
-    {
-	BoxRec	    box;
-	int	    extra = pGC->lineWidth;
-	int	    nsegTmp = nSeg;
-	xSegment    *pSegTmp = pSeg;
-
-        if(pGC->capStyle != CapProjecting)
-	   extra >>= 1;
-
-	if(pSegTmp->x2 > pSegTmp->x1) {
-	    box.x1 = pSegTmp->x1;
-	    box.x2 = pSegTmp->x2;
-	} else {
-	    box.x2 = pSegTmp->x1;
-	    box.x1 = pSegTmp->x2;
-	}
-
-	if(pSegTmp->y2 > pSegTmp->y1) {
-	    box.y1 = pSegTmp->y1;
-	    box.y2 = pSegTmp->y2;
-	} else {
-	    box.y2 = pSegTmp->y1;
-	    box.y1 = pSegTmp->y2;
-	}
-
-	while(--nsegTmp) 
-	{
-	    pSegTmp++;
-	    if(pSegTmp->x2 > pSegTmp->x1) 
-	    {
-		if(pSegTmp->x1 < box.x1) box.x1 = pSegTmp->x1;
-		if(pSegTmp->x2 > box.x2) box.x2 = pSegTmp->x2;
-	    }
-	    else 
-	    {
-		if(pSegTmp->x2 < box.x1) box.x1 = pSegTmp->x2;
-		if(pSegTmp->x1 > box.x2) box.x2 = pSegTmp->x1;
-	    }
-	    if(pSegTmp->y2 > pSegTmp->y1) 
-	    {
-		if(pSegTmp->y1 < box.y1) box.y1 = pSegTmp->y1;
-		if(pSegTmp->y2 > box.y2) box.y2 = pSegTmp->y2;
-	    }
-	    else
-	    {
-		if(pSegTmp->y2 < box.y1) box.y1 = pSegTmp->y2;
-		if(pSegTmp->y1 > box.y2) box.y2 = pSegTmp->y1;
-	    }
-	}
-
-	box.x2++;
-	box.y2++;
-
-	if(extra) 
-	{
-	   box.x1 -= extra;
-	   box.x2 += extra;
-	   box.y1 -= extra;
-	   box.y2 += extra;
-        }
-
-	TRIM_AND_TRANSLATE_BOX(box, pDrawable, pGC);
-	if(BOX_NOT_EMPTY(box))
-	   damageDamageBox (pDrawable, &box, pGC->subWindowMode);
-    }
-    (*pGC->ops->PolySegment)(pDrawable, pGC, nSeg, pSeg);
-    damageRegionProcessPending (pDrawable);
-    DAMAGE_GC_OP_EPILOGUE(pGC, pDrawable);
-}
-
-static void
-damagePolyRectangle(DrawablePtr  pDrawable,
-		    GCPtr        pGC,
-		    int	         nRects,
-		    xRectangle  *pRects)
-{
-    DAMAGE_GC_OP_PROLOGUE(pGC, pDrawable);
-
-    if (nRects && checkGCDamage (pDrawable, pGC))
-    {
-	BoxRec	    box;
-	int	    offset1, offset2, offset3;
-	int	    nRectsTmp = nRects;
-	xRectangle  *pRectsTmp = pRects;
-
-	offset2 = pGC->lineWidth;
-	if(!offset2) offset2 = 1;
-	offset1 = offset2 >> 1;
-	offset3 = offset2 - offset1;
-
-	while(nRectsTmp--)
-	{
-	    box.x1 = pRectsTmp->x - offset1;
-	    box.y1 = pRectsTmp->y - offset1;
-	    box.x2 = box.x1 + pRectsTmp->width + offset2;
-	    box.y2 = box.y1 + offset2;
-	    TRIM_AND_TRANSLATE_BOX(box, pDrawable, pGC);
-	    if(BOX_NOT_EMPTY(box))
-		damageDamageBox (pDrawable, &box, pGC->subWindowMode);
-
-	    box.x1 = pRectsTmp->x - offset1;
-	    box.y1 = pRectsTmp->y + offset3;
-	    box.x2 = box.x1 + offset2;
-	    box.y2 = box.y1 + pRectsTmp->height - offset2;
-	    TRIM_AND_TRANSLATE_BOX(box, pDrawable, pGC);
-	    if(BOX_NOT_EMPTY(box))
-		damageDamageBox (pDrawable, &box, pGC->subWindowMode);
-
-	    box.x1 = pRectsTmp->x + pRectsTmp->width - offset1;
-	    box.y1 = pRectsTmp->y + offset3;
-	    box.x2 = box.x1 + offset2;
-	    box.y2 = box.y1 + pRectsTmp->height - offset2;
-	    TRIM_AND_TRANSLATE_BOX(box, pDrawable, pGC);
-	    if(BOX_NOT_EMPTY(box))
-		damageDamageBox (pDrawable, &box, pGC->subWindowMode);
-
-	    box.x1 = pRectsTmp->x - offset1;
-	    box.y1 = pRectsTmp->y + pRectsTmp->height - offset1;
-	    box.x2 = box.x1 + pRectsTmp->width + offset2;
-	    box.y2 = box.y1 + offset2;
-	    TRIM_AND_TRANSLATE_BOX(box, pDrawable, pGC);
-	    if(BOX_NOT_EMPTY(box))
-		damageDamageBox (pDrawable, &box, pGC->subWindowMode);
-
-	    pRectsTmp++;
-	}
-    }
-    (*pGC->ops->PolyRectangle)(pDrawable, pGC, nRects, pRects);
-    damageRegionProcessPending (pDrawable);
-    DAMAGE_GC_OP_EPILOGUE(pGC, pDrawable);
-}
-
-static void
-damagePolyArc(DrawablePtr   pDrawable,
-	      GCPtr	    pGC,
-	      int	    nArcs,
-	      xArc	    *pArcs)
-{
-    DAMAGE_GC_OP_PROLOGUE(pGC, pDrawable);
-
-    if (nArcs && checkGCDamage (pDrawable, pGC))
-    {
-	int	extra = pGC->lineWidth >> 1;
-	BoxRec	box;
-	int	nArcsTmp = nArcs;
-	xArc	*pArcsTmp = pArcs;
-
-	box.x1 = pArcsTmp->x;
-	box.x2 = box.x1 + pArcsTmp->width;
-	box.y1 = pArcsTmp->y;
-	box.y2 = box.y1 + pArcsTmp->height;
-
-	while(--nArcsTmp) 
-	{
-	    pArcsTmp++;
-	    if(box.x1 > pArcsTmp->x)
-		box.x1 = pArcsTmp->x;
-	    if(box.x2 < (pArcsTmp->x + pArcsTmp->width))
-		box.x2 = pArcsTmp->x + pArcsTmp->width;
-	    if(box.y1 > pArcsTmp->y) 
-		box.y1 = pArcsTmp->y;
-	    if(box.y2 < (pArcsTmp->y + pArcsTmp->height))
-		box.y2 = pArcsTmp->y + pArcsTmp->height;
-        }
-
-	if(extra) 
-	{
-	   box.x1 -= extra;
-	   box.x2 += extra;
-	   box.y1 -= extra;
-	   box.y2 += extra;
-        }
-
-	box.x2++;
-	box.y2++;
-
-	TRIM_AND_TRANSLATE_BOX(box, pDrawable, pGC);
-	if(BOX_NOT_EMPTY(box))
-	   damageDamageBox (pDrawable, &box, pGC->subWindowMode);
-    }
-    (*pGC->ops->PolyArc)(pDrawable, pGC, nArcs, pArcs);
-    damageRegionProcessPending (pDrawable);
-    DAMAGE_GC_OP_EPILOGUE(pGC, pDrawable);
-}
-
-static void
-damageFillPolygon(DrawablePtr	pDrawable,
-		  GCPtr		pGC,
-		  int		shape,
-		  int		mode,
-		  int		npt,
-		  DDXPointPtr	ppt)
-{
-    DAMAGE_GC_OP_PROLOGUE(pGC, pDrawable);
-
-    if (npt > 2 && checkGCDamage (pDrawable, pGC))
-    {
-	DDXPointPtr pptTmp = ppt;
-	int	    nptTmp = npt;
-	BoxRec	    box;
-
-	box.x2 = box.x1 = pptTmp->x;
-	box.y2 = box.y1 = pptTmp->y;
-
-	if(mode != CoordModeOrigin) 
-	{
-	   int x = box.x1;
-	   int y = box.y1;
-	   while(--nptTmp) 
-	   {
-		pptTmp++;
-		x += pptTmp->x;
-		y += pptTmp->y;
-		if(box.x1 > x) box.x1 = x;
-		else if(box.x2 < x) box.x2 = x;
-		if(box.y1 > y) box.y1 = y;
-		else if(box.y2 < y) box.y2 = y;
-	    }
-	}
-	else 
-	{
-	   while(--nptTmp) 
-	   {
-		pptTmp++;
-		if(box.x1 > pptTmp->x) box.x1 = pptTmp->x;
-		else if(box.x2 < pptTmp->x) box.x2 = pptTmp->x;
-		if(box.y1 > pptTmp->y) box.y1 = pptTmp->y;
-		else if(box.y2 < pptTmp->y) box.y2 = pptTmp->y;
-	    }
-	}
-
-	box.x2++;
-	box.y2++;
-
-	TRIM_AND_TRANSLATE_BOX(box, pDrawable, pGC);
-	if(BOX_NOT_EMPTY(box))
-	   damageDamageBox (pDrawable, &box, pGC->subWindowMode);
-    }
-    
-    (*pGC->ops->FillPolygon)(pDrawable, pGC, shape, mode, npt, ppt);
-    damageRegionProcessPending (pDrawable);
-    DAMAGE_GC_OP_EPILOGUE(pGC, pDrawable);
-}
-
-
-static void
-damagePolyFillRect(DrawablePtr	pDrawable,
-		   GCPtr	pGC,
-		   int		nRects,
-		   xRectangle	*pRects)
-{
-    DAMAGE_GC_OP_PROLOGUE(pGC, pDrawable);
-    if (nRects && checkGCDamage (pDrawable, pGC))
-    {
-	BoxRec	    box;
-	xRectangle  *pRectsTmp = pRects;
-	int	    nRectsTmp = nRects;
-
-	box.x1 = pRectsTmp->x;
-	box.x2 = box.x1 + pRectsTmp->width;
-	box.y1 = pRectsTmp->y;
-	box.y2 = box.y1 + pRectsTmp->height;
-
-	while(--nRectsTmp) 
-	{
-	    pRectsTmp++;
-	    if(box.x1 > pRectsTmp->x) box.x1 = pRectsTmp->x;
-	    if(box.x2 < (pRectsTmp->x + pRectsTmp->width))
-		box.x2 = pRectsTmp->x + pRectsTmp->width;
-	    if(box.y1 > pRectsTmp->y) box.y1 = pRectsTmp->y;
-	    if(box.y2 < (pRectsTmp->y + pRectsTmp->height))
-		box.y2 = pRectsTmp->y + pRectsTmp->height;
-	}
-
-	TRIM_AND_TRANSLATE_BOX(box, pDrawable, pGC);
-	if(BOX_NOT_EMPTY(box))
-	    damageDamageBox (pDrawable, &box, pGC->subWindowMode);
-    }
-    (*pGC->ops->PolyFillRect)(pDrawable, pGC, nRects, pRects);
-    damageRegionProcessPending (pDrawable);
-    DAMAGE_GC_OP_EPILOGUE(pGC, pDrawable);
-}
-
-
-static void
-damagePolyFillArc(DrawablePtr	pDrawable,
-		  GCPtr		pGC,
-		  int		nArcs,
-		  xArc		*pArcs)
-{
-    DAMAGE_GC_OP_PROLOGUE(pGC, pDrawable);
-
-    if (nArcs && checkGCDamage (pDrawable, pGC))
-    {
-	BoxRec	box;
-	int	nArcsTmp = nArcs;
-	xArc	*pArcsTmp = pArcs;
-
-	box.x1 = pArcsTmp->x;
-	box.x2 = box.x1 + pArcsTmp->width;
-	box.y1 = pArcsTmp->y;
-	box.y2 = box.y1 + pArcsTmp->height;
-
-	while(--nArcsTmp) 
-	{
-	    pArcsTmp++;
-	    if(box.x1 > pArcsTmp->x)
-		box.x1 = pArcsTmp->x;
-	    if(box.x2 < (pArcsTmp->x + pArcsTmp->width))
-		box.x2 = pArcsTmp->x + pArcsTmp->width;
-	    if(box.y1 > pArcsTmp->y)
-		box.y1 = pArcsTmp->y;
-	    if(box.y2 < (pArcsTmp->y + pArcsTmp->height))
-		box.y2 = pArcsTmp->y + pArcsTmp->height;
-        }
-
-	TRIM_AND_TRANSLATE_BOX(box, pDrawable, pGC);
-	if(BOX_NOT_EMPTY(box))
-	   damageDamageBox (pDrawable, &box, pGC->subWindowMode);
-    }
-    (*pGC->ops->PolyFillArc)(pDrawable, pGC, nArcs, pArcs);
-    damageRegionProcessPending (pDrawable);
-    DAMAGE_GC_OP_EPILOGUE(pGC, pDrawable);
-}
-
-/*
- * general Poly/Image text function.  Extract glyph information,
- * compute bounding box and remove cursor if it is overlapped.
- */
-
-static void
-damageDamageChars (DrawablePtr	pDrawable,
-		   FontPtr	font,
-		   int		x,
-		   int		y,
-		   unsigned int	n,
-		   CharInfoPtr	*charinfo,
-		   Bool		imageblt,
-		   int		subWindowMode)
-{
-    ExtentInfoRec   extents;
-    BoxRec	    box;
-
-    QueryGlyphExtents(font, charinfo, n, &extents);
-    if (imageblt)
-    {
-	if (extents.overallWidth > extents.overallRight)
-	    extents.overallRight = extents.overallWidth;
-	if (extents.overallWidth < extents.overallLeft)
-	    extents.overallLeft = extents.overallWidth;
-	if (extents.overallLeft > 0)
-	    extents.overallLeft = 0;
-	if (extents.fontAscent > extents.overallAscent)
-	    extents.overallAscent = extents.fontAscent;
-	if (extents.fontDescent > extents.overallDescent)
-	    extents.overallDescent = extents.fontDescent;
-    }
-    box.x1 = x + extents.overallLeft;
-    box.y1 = y - extents.overallAscent;
-    box.x2 = x + extents.overallRight;
-    box.y2 = y + extents.overallDescent;
-    damageDamageBox (pDrawable, &box, subWindowMode);
-}
-
-/*
- * values for textType:
- */
-#define TT_POLY8   0
-#define TT_IMAGE8  1
-#define TT_POLY16  2
-#define TT_IMAGE16 3
-
-static int 
-damageText (DrawablePtr	    pDrawable,
-	    GCPtr	    pGC,
-	    int		    x,
-	    int		    y,
-	    unsigned long   count,
-	    char	    *chars,
-	    FontEncoding    fontEncoding,
-	    Bool	    textType)
-{
-    CharInfoPtr	    *charinfo;
-    CharInfoPtr	    *info;
-    unsigned long   i;
-    unsigned int    n;
-    int		    w;
-    Bool	    imageblt;
-
-    imageblt = (textType == TT_IMAGE8) || (textType == TT_IMAGE16);
-
-    charinfo = malloc(count * sizeof(CharInfoPtr));
-    if (!charinfo)
-	return x;
-
-    GetGlyphs(pGC->font, count, (unsigned char *)chars,
-	      fontEncoding, &i, charinfo);
-    n = (unsigned int)i;
-    w = 0;
-    if (!imageblt)
-	for (info = charinfo; i--; info++)
-	    w += (*info)->metrics.characterWidth;
-
-    if (n != 0) {
-	damageDamageChars (pDrawable, pGC->font, x + pDrawable->x, y + pDrawable->y, n,
-			   charinfo, imageblt, pGC->subWindowMode);
-	if (imageblt)
-	    (*pGC->ops->ImageGlyphBlt)(pDrawable, pGC, x, y, n, charinfo,
-				       FONTGLYPHS(pGC->font));
-	else
-	    (*pGC->ops->PolyGlyphBlt)(pDrawable, pGC, x, y, n, charinfo,
-				      FONTGLYPHS(pGC->font));
-    }
-    free(charinfo);
-    return x + w;
-}
-
-static int
-damagePolyText8(DrawablePtr pDrawable,
-		GCPtr	    pGC,
-		int	    x,
-		int	    y,
-		int	    count,
-		char	    *chars)
-{
-    DAMAGE_GC_OP_PROLOGUE(pGC, pDrawable);
-
-    if (checkGCDamage (pDrawable, pGC))
-	x = damageText (pDrawable, pGC, x, y, (unsigned long) count, chars,
-		    Linear8Bit, TT_POLY8);
-    else
-	x = (*pGC->ops->PolyText8)(pDrawable, pGC, x, y, count, chars);
-    damageRegionProcessPending (pDrawable);
-    DAMAGE_GC_OP_EPILOGUE(pGC, pDrawable);
-    return x;
-}
-
-static int
-damagePolyText16(DrawablePtr	pDrawable,
-		 GCPtr		pGC,
-		 int		x,
-		 int		y,
-		 int		count,
-		 unsigned short	*chars)
-{
-    DAMAGE_GC_OP_PROLOGUE(pGC, pDrawable);
-
-    if (checkGCDamage (pDrawable, pGC))
-	x = damageText (pDrawable, pGC, x, y, (unsigned long) count, (char *) chars,
-		    FONTLASTROW(pGC->font) == 0 ? Linear16Bit : TwoD16Bit,
-		    TT_POLY16);
-    else
-	x = (*pGC->ops->PolyText16)(pDrawable, pGC, x, y, count, chars);
-    damageRegionProcessPending (pDrawable);
-    DAMAGE_GC_OP_EPILOGUE(pGC, pDrawable);
-    return x;
-}
-
-static void
-damageImageText8(DrawablePtr	pDrawable,
-		 GCPtr		pGC,
-		 int		x,
-		 int		y,
-		 int		count,
-		 char		*chars)
-{
-    DAMAGE_GC_OP_PROLOGUE(pGC, pDrawable);
-
-    if (checkGCDamage (pDrawable, pGC))
-	damageText (pDrawable, pGC, x, y, (unsigned long) count, chars,
-		    Linear8Bit, TT_IMAGE8);
-    else
-	(*pGC->ops->ImageText8)(pDrawable, pGC, x, y, count, chars);
-    damageRegionProcessPending (pDrawable);
-    DAMAGE_GC_OP_EPILOGUE(pGC, pDrawable);
-}
-
-static void
-damageImageText16(DrawablePtr	pDrawable,
-		  GCPtr		pGC,
-		  int		x,
-		  int		y,
-		  int		count,
-		  unsigned short *chars)
-{
-    DAMAGE_GC_OP_PROLOGUE(pGC, pDrawable);
-
-    if (checkGCDamage (pDrawable, pGC))
-	damageText (pDrawable, pGC, x, y, (unsigned long) count, (char *) chars,
-		    FONTLASTROW(pGC->font) == 0 ? Linear16Bit : TwoD16Bit,
-		    TT_IMAGE16);
-    else
-	(*pGC->ops->ImageText16)(pDrawable, pGC, x, y, count, chars);
-    damageRegionProcessPending (pDrawable);
-    DAMAGE_GC_OP_EPILOGUE(pGC, pDrawable);
-}
-
-
-static void
-damageImageGlyphBlt(DrawablePtr	    pDrawable,
-		    GCPtr	    pGC,
-		    int		    x,
-		    int		    y,
-		    unsigned int    nglyph,
-		    CharInfoPtr	    *ppci,
-		    pointer	    pglyphBase)
-{
-    DAMAGE_GC_OP_PROLOGUE(pGC, pDrawable);
-    damageDamageChars (pDrawable, pGC->font, x + pDrawable->x, y + pDrawable->y,
-		       nglyph, ppci, TRUE, pGC->subWindowMode);
-    (*pGC->ops->ImageGlyphBlt)(pDrawable, pGC, x, y, nglyph,
-					ppci, pglyphBase);
-    damageRegionProcessPending (pDrawable);
-    DAMAGE_GC_OP_EPILOGUE(pGC, pDrawable);
-}
-
-static void
-damagePolyGlyphBlt(DrawablePtr	pDrawable,
-		   GCPtr	pGC,
-		   int		x,
-		   int		y,
-		   unsigned int	nglyph,
-		   CharInfoPtr	*ppci,
-		   pointer	pglyphBase)
-{
-    DAMAGE_GC_OP_PROLOGUE(pGC, pDrawable);
-    damageDamageChars (pDrawable, pGC->font, x + pDrawable->x, y + pDrawable->y,
-		       nglyph, ppci, FALSE, pGC->subWindowMode);
-    (*pGC->ops->PolyGlyphBlt)(pDrawable, pGC, x, y, nglyph,
-				ppci, pglyphBase);
-    damageRegionProcessPending (pDrawable);
-    DAMAGE_GC_OP_EPILOGUE(pGC, pDrawable);
-}
-
-static void
-damagePushPixels(GCPtr		pGC,
-		 PixmapPtr	pBitMap,
-		 DrawablePtr	pDrawable,
-		 int		dx,
-		 int		dy,
-		 int		xOrg,
-		 int		yOrg)
-{
-    DAMAGE_GC_OP_PROLOGUE(pGC, pDrawable);
-    if(checkGCDamage (pDrawable, pGC))
-    {
-	BoxRec box;
-
-        box.x1 = xOrg;
-        box.y1 = yOrg;
-
-        if(!pGC->miTranslate) {
-           box.x1 += pDrawable->x;          
-           box.y1 += pDrawable->y;          
-        }
-
-	box.x2 = box.x1 + dx;
-	box.y2 = box.y1 + dy;
-
-	TRIM_BOX(box, pGC);
-	if(BOX_NOT_EMPTY(box))
-	   damageDamageBox (pDrawable, &box, pGC->subWindowMode);
-    }
-    (*pGC->ops->PushPixels)(pGC, pBitMap, pDrawable, dx, dy, xOrg, yOrg);
-    damageRegionProcessPending (pDrawable);
-    DAMAGE_GC_OP_EPILOGUE(pGC, pDrawable);
-}
-
-static void
-damageRemoveDamage (DamagePtr *pPrev, DamagePtr pDamage)
-{
-    while (*pPrev)
-    {
-	if (*pPrev == pDamage)
-	{
-	    *pPrev = pDamage->pNext;
-	    return;
-	}
-	pPrev = &(*pPrev)->pNext;
-    }
-#if DAMAGE_VALIDATE_ENABLE
-    ErrorF ("Damage not on list\n");
-    OsAbort ();
-#endif
-}
-
-static void
-damageInsertDamage (DamagePtr *pPrev, DamagePtr pDamage)
-{
-#if DAMAGE_VALIDATE_ENABLE
-    DamagePtr	pOld;
-
-    for (pOld = *pPrev; pOld; pOld = pOld->pNext)
-	if (pOld == pDamage) {
-	    ErrorF ("Damage already on list\n");
-	    OsAbort ();
-	}
-#endif
-    pDamage->pNext = *pPrev;
-    *pPrev = pDamage;
-}
-
-static Bool
-damageDestroyPixmap (PixmapPtr pPixmap)
-{
-    ScreenPtr	pScreen = pPixmap->drawable.pScreen;
-    damageScrPriv(pScreen);
-
-    if (pPixmap->refcnt == 1)
-    {
-	DamagePtr	*pPrev = getPixmapDamageRef (pPixmap);
-	DamagePtr	pDamage;
-
-	while ((pDamage = *pPrev))
-	{
-	    damageRemoveDamage (pPrev, pDamage);
-	    if (!pDamage->isWindow)
-		DamageDestroy (pDamage);
-	}
-    }
-    unwrap (pScrPriv, pScreen, DestroyPixmap);
-    (*pScreen->DestroyPixmap) (pPixmap);
-    wrap (pScrPriv, pScreen, DestroyPixmap, damageDestroyPixmap);
-    return TRUE;
-}
-
-static void
-damageCopyWindow(WindowPtr	pWindow,
-		 DDXPointRec	ptOldOrg,
-		 RegionPtr	prgnSrc)
-{
-    ScreenPtr pScreen = pWindow->drawable.pScreen;
-    damageScrPriv(pScreen);
-
-    if (getWindowDamage (pWindow))
-    {
-	int dx = pWindow->drawable.x - ptOldOrg.x;
-	int dy = pWindow->drawable.y - ptOldOrg.y;
-	
-	/*
-	 * The region comes in source relative, but the damage occurs
-	 * at the destination location.  Translate back and forth.
-	 */
-	RegionTranslate(prgnSrc, dx, dy);
-	damageRegionAppend (&pWindow->drawable, prgnSrc, FALSE, -1);
-	RegionTranslate(prgnSrc, -dx, -dy);
-    }
-    unwrap (pScrPriv, pScreen, CopyWindow);
-    (*pScreen->CopyWindow) (pWindow, ptOldOrg, prgnSrc);
-    damageRegionProcessPending (&pWindow->drawable);
-    wrap (pScrPriv, pScreen, CopyWindow, damageCopyWindow);
-}
-
-static GCOps damageGCOps = {
-    damageFillSpans, damageSetSpans,
-    damagePutImage, damageCopyArea,
-    damageCopyPlane, damagePolyPoint,
-    damagePolylines, damagePolySegment,
-    damagePolyRectangle, damagePolyArc,
-    damageFillPolygon, damagePolyFillRect,
-    damagePolyFillArc, damagePolyText8,
-    damagePolyText16, damageImageText8,
-    damageImageText16, damageImageGlyphBlt,
-    damagePolyGlyphBlt, damagePushPixels,
-};
-
-static void
-damageSetWindowPixmap (WindowPtr pWindow, PixmapPtr pPixmap)
-{
-    DamagePtr	pDamage;
-    ScreenPtr	pScreen = pWindow->drawable.pScreen;
-    damageScrPriv(pScreen);
-
-    if ((pDamage = damageGetWinPriv(pWindow)))
-    {
-	PixmapPtr   pOldPixmap = (*pScreen->GetWindowPixmap) (pWindow);
-	DamagePtr   *pPrev = getPixmapDamageRef(pOldPixmap);
-	
-	while (pDamage)
-	{
-	    damageRemoveDamage (pPrev, pDamage);
-	    pDamage = pDamage->pNextWin;
-	}
-    }
-    unwrap (pScrPriv, pScreen, SetWindowPixmap);
-    (*pScreen->SetWindowPixmap) (pWindow, pPixmap);
-    wrap (pScrPriv, pScreen, SetWindowPixmap, damageSetWindowPixmap);
-    if ((pDamage = damageGetWinPriv(pWindow)))
-    {
-	DamagePtr   *pPrev = getPixmapDamageRef(pPixmap);
-	
-	while (pDamage)
-	{
-	    damageInsertDamage (pPrev, pDamage);
-	    pDamage = pDamage->pNextWin;
-	}
-    }
-}
-
-static Bool
-damageDestroyWindow (WindowPtr pWindow)
-{
-    DamagePtr	pDamage;
-    ScreenPtr	pScreen = pWindow->drawable.pScreen;
-    Bool	ret;
-    damageScrPriv(pScreen);
-
-    while ((pDamage = damageGetWinPriv(pWindow)))
-    {
-	DamageUnregister (&pWindow->drawable, pDamage);
-	DamageDestroy (pDamage);
-    }
-    unwrap (pScrPriv, pScreen, DestroyWindow);
-    ret = (*pScreen->DestroyWindow) (pWindow);
-    wrap (pScrPriv, pScreen, DestroyWindow, damageDestroyWindow);
-    return ret;
-}
-
-static Bool
-damageCloseScreen (int i, ScreenPtr pScreen)
-{
-    damageScrPriv(pScreen);
-
-    unwrap (pScrPriv, pScreen, DestroyPixmap);
-    unwrap (pScrPriv, pScreen, CreateGC);
-    unwrap (pScrPriv, pScreen, CopyWindow);
-    unwrap (pScrPriv, pScreen, CloseScreen);
-    free(pScrPriv);
-    return (*pScreen->CloseScreen) (i, pScreen);
-}
-
-/**
- * Default implementations of the damage management functions.
- */
-void miDamageCreate (DamagePtr pDamage)
-{
-}
-
-void miDamageRegister (DrawablePtr pDrawable, DamagePtr pDamage)
-{
-}
-
-void miDamageUnregister (DrawablePtr pDrawable, DamagePtr pDamage)
-{
-}
-
-void miDamageDestroy (DamagePtr pDamage)
-{
-}
-
-/**
- * Public functions for consumption outside this file.
- */
-
-Bool
-DamageSetup (ScreenPtr pScreen)
-{
-    DamageScrPrivPtr	pScrPriv;
-    PictureScreenPtr	ps = GetPictureScreenIfSet(pScreen);
-    const DamageScreenFuncsRec miFuncs = {
-	miDamageCreate, miDamageRegister, miDamageUnregister, miDamageDestroy
-    };
-
-    if (!dixRegisterPrivateKey(&damageScrPrivateKeyRec, PRIVATE_SCREEN, 0))
-	return FALSE;
-
-    if (dixLookupPrivate(&pScreen->devPrivates, damageScrPrivateKey))
-	return TRUE;
-
-    if (!dixRegisterPrivateKey(&damageGCPrivateKeyRec, PRIVATE_GC, sizeof(DamageGCPrivRec)))
-	return FALSE;
-
-    if (!dixRegisterPrivateKey(&damagePixPrivateKeyRec, PRIVATE_PIXMAP, 0))
-	return FALSE;
-
-    if (!dixRegisterPrivateKey(&damageWinPrivateKeyRec, PRIVATE_WINDOW, 0))
-	return FALSE;
-
-    pScrPriv = malloc(sizeof (DamageScrPrivRec));
-    if (!pScrPriv)
-	return FALSE;
-
-    pScrPriv->internalLevel = 0;
-    pScrPriv->pScreenDamage = 0;
-
-    wrap (pScrPriv, pScreen, DestroyPixmap, damageDestroyPixmap);
-    wrap (pScrPriv, pScreen, CreateGC, damageCreateGC);
-    wrap (pScrPriv, pScreen, DestroyWindow, damageDestroyWindow);
-    wrap (pScrPriv, pScreen, SetWindowPixmap, damageSetWindowPixmap);
-    wrap (pScrPriv, pScreen, CopyWindow, damageCopyWindow);
-    wrap (pScrPriv, pScreen, CloseScreen, damageCloseScreen);
-    if (ps) {
-	wrap (pScrPriv, ps, Glyphs, damageGlyphs);
-	wrap (pScrPriv, ps, Composite, damageComposite);
-	wrap (pScrPriv, ps, AddTraps, damageAddTraps);
-    }
-
-    pScrPriv->funcs = miFuncs;
-
-    dixSetPrivate(&pScreen->devPrivates, damageScrPrivateKey, pScrPriv);
-    return TRUE;
-}
-
-DamagePtr
-DamageCreate (DamageReportFunc  damageReport,
-	      DamageDestroyFunc	damageDestroy,
-	      DamageReportLevel	damageLevel,
-	      Bool		isInternal,
-	      ScreenPtr		pScreen,
-	      void		*closure)
-{
-    damageScrPriv(pScreen);
-    DamagePtr	pDamage;
-
-    pDamage = dixAllocateObjectWithPrivates(DamageRec, PRIVATE_DAMAGE);
-    if (!pDamage)
-	return 0;
-    pDamage->pNext = 0;
-    pDamage->pNextWin = 0;
-    RegionNull(&pDamage->damage);
-    RegionNull(&pDamage->pendingDamage);
-    
-    pDamage->damageLevel = damageLevel;
-    pDamage->isInternal = isInternal;
-    pDamage->closure = closure;
-    pDamage->isWindow = FALSE;
-    pDamage->pDrawable = 0;
-    pDamage->reportAfter = FALSE;
-
-    pDamage->damageReport = damageReport;
-    pDamage->damageReportPostRendering = NULL;
-    pDamage->damageDestroy = damageDestroy;
-    pDamage->damageMarker = NULL;
-    pDamage->pScreen = pScreen;
-
-    (*pScrPriv->funcs.Create) (pDamage);
-
-    return pDamage;
-}
-
-void
-DamageRegister (DrawablePtr pDrawable,
-		DamagePtr   pDamage)
-{
-    ScreenPtr pScreen = pDrawable->pScreen;
-    damageScrPriv(pScreen);
-
-#if DAMAGE_VALIDATE_ENABLE
-    if (pDrawable->pScreen != pDamage->pScreen)
-    {
-	ErrorF ("DamageRegister called with mismatched screens\n");
-	OsAbort ();
-    }
-#endif
-
-    if (pDrawable->type == DRAWABLE_WINDOW)
-    {
-	WindowPtr   pWindow = (WindowPtr) pDrawable;
-	winDamageRef(pWindow);
-
-#if DAMAGE_VALIDATE_ENABLE
-	DamagePtr   pOld;
-	
-	for (pOld = *pPrev; pOld; pOld = pOld->pNextWin)
-	    if (pOld == pDamage) {
-		ErrorF ("Damage already on window list\n");
-		OsAbort ();
-	    }
-#endif
-	pDamage->pNextWin = *pPrev;
-	*pPrev = pDamage;
-	pDamage->isWindow = TRUE;
-    }
-    else
-	pDamage->isWindow = FALSE;
-    pDamage->pDrawable = pDrawable;
-    damageInsertDamage (getDrawableDamageRef (pDrawable), pDamage);
-    (*pScrPriv->funcs.Register) (pDrawable, pDamage);
-}
-
-void
-DamageDrawInternal (ScreenPtr pScreen, Bool enable)
-{
-    damageScrPriv (pScreen);
-
-    pScrPriv->internalLevel += enable ? 1 : -1;
-}
-
-void
-DamageUnregister (DrawablePtr	    pDrawable,
-		  DamagePtr	    pDamage)
-{
-    ScreenPtr pScreen = pDrawable->pScreen;
-    damageScrPriv(pScreen);
-
-    (*pScrPriv->funcs.Unregister) (pDrawable, pDamage);
-
-    if (pDrawable->type == DRAWABLE_WINDOW)
-    {
-	WindowPtr   pWindow = (WindowPtr) pDrawable;
-	winDamageRef (pWindow);
-#if DAMAGE_VALIDATE_ENABLE
-	int	found = 0;
-#endif
-
-	while (*pPrev)
-	{
-	    if (*pPrev == pDamage)
-	    {
-		*pPrev = pDamage->pNextWin;
-#if DAMAGE_VALIDATE_ENABLE
-		found = 1;
-#endif
-		break;
-	    }
-	    pPrev = &(*pPrev)->pNextWin;
-	}
-#if DAMAGE_VALIDATE_ENABLE
-	if (!found) {
-	    ErrorF ("Damage not on window list\n");
-	    OsAbort ();
-	}
-#endif
-    }
-    pDamage->pDrawable = 0;
-    damageRemoveDamage (getDrawableDamageRef (pDrawable), pDamage);
-}
-
-void
-DamageDestroy (DamagePtr    pDamage)
-{
-    ScreenPtr pScreen = pDamage->pScreen;
-    damageScrPriv(pScreen);
-
-    if (pDamage->damageDestroy)
-	(*pDamage->damageDestroy) (pDamage, pDamage->closure);
-    (*pScrPriv->funcs.Destroy) (pDamage);
-    RegionUninit(&pDamage->damage);
-    RegionUninit(&pDamage->pendingDamage);
-    dixFreeObjectWithPrivates(pDamage, PRIVATE_DAMAGE);
-}
-
-Bool
-DamageSubtract (DamagePtr	    pDamage,
-		const RegionPtr	    pRegion)
-{
-    RegionPtr	pClip;
-    RegionRec	pixmapClip;
-    DrawablePtr	pDrawable = pDamage->pDrawable;
-    
-    RegionSubtract(&pDamage->damage, &pDamage->damage, pRegion);
-    if (pDrawable)
-    {
-	if (pDrawable->type == DRAWABLE_WINDOW)
-	    pClip = &((WindowPtr) pDrawable)->borderClip;
-	else
-	{
-	    BoxRec  box;
-
-	    box.x1 = pDrawable->x;
-	    box.y1 = pDrawable->y;
-	    box.x2 = pDrawable->x + pDrawable->width;
-	    box.y2 = pDrawable->y + pDrawable->height;
-	    RegionInit(&pixmapClip, &box, 1);
-	    pClip = &pixmapClip;
-	}
-	RegionTranslate(&pDamage->damage, pDrawable->x, pDrawable->y);
-	RegionIntersect(&pDamage->damage, &pDamage->damage, pClip);
-	RegionTranslate(&pDamage->damage, -pDrawable->x, -pDrawable->y);
-	if (pDrawable->type != DRAWABLE_WINDOW)
-	    RegionUninit(&pixmapClip);
-    }
-    return RegionNotEmpty(&pDamage->damage);
-}
-
-void
-DamageEmpty (DamagePtr	    pDamage)
-{
-    RegionEmpty(&pDamage->damage);
-}
-
-RegionPtr
-DamageRegion (DamagePtr		    pDamage)
-{
-    return &pDamage->damage;
-}
-
-RegionPtr
-DamagePendingRegion (DamagePtr	    pDamage)
-{
-    return &pDamage->pendingDamage;
-}
-
-void
-DamageRegionAppend (DrawablePtr pDrawable, RegionPtr pRegion)
-{
-    damageRegionAppend (pDrawable, pRegion, FALSE, -1);
-}
-
-void
-DamageRegionProcessPending (DrawablePtr pDrawable)
-{
-    damageRegionProcessPending (pDrawable);
-}
-
-/* If a damage marker is provided, then this function must be called after rendering is done. */
-/* Please do call back so any future enhancements can assume this function is called. */
-/* There are no strict timing requirements for calling this function, just as soon as (is cheaply) possible. */
-void
-DamageRegionRendered (DrawablePtr pDrawable, DamagePtr pDamage, RegionPtr pOldDamage, RegionPtr pRegion)
-{
-    if (pDamage->damageReportPostRendering)
-	damageReportDamagePostRendering (pDamage, pOldDamage, pRegion);
-}
-
-/* This call is very odd, i'm leaving it intact for API sake, but please don't use it. */
-void
-DamageDamageRegion (DrawablePtr	pDrawable,
-		    RegionPtr	pRegion)
-{
-    damageRegionAppend (pDrawable, pRegion, FALSE, -1);
-
-    /* Go back and report this damage for DamagePtrs with reportAfter set, since
-     * this call isn't part of an in-progress drawing op in the call chain and
-     * the DDX probably just wants to know about it right away.
-     */
-    damageRegionProcessPending (pDrawable);
-}
-
-void
-DamageSetReportAfterOp (DamagePtr pDamage, Bool reportAfter)
-{
-    pDamage->reportAfter = reportAfter;
-}
-
-void
-DamageSetPostRenderingFunctions(DamagePtr pDamage, DamageReportFunc damageReportPostRendering,
-				DamageMarkerFunc damageMarker)
-{
-    pDamage->damageReportPostRendering = damageReportPostRendering;
-    pDamage->damageMarker = damageMarker;
-}
-
-DamageScreenFuncsPtr
-DamageGetScreenFuncs (ScreenPtr pScreen)
-{
-    damageScrPriv(pScreen);
-    return &pScrPriv->funcs;
-}
-
-void
-DamageReportDamage (DamagePtr pDamage, RegionPtr pDamageRegion)
-{
-    BoxRec tmpBox;
-    RegionRec tmpRegion;
-    Bool was_empty;
-
-    switch (pDamage->damageLevel) {
-    case DamageReportRawRegion:
-	RegionUnion(&pDamage->damage, &pDamage->damage,
-			 pDamageRegion);
-	(*pDamage->damageReport) (pDamage, pDamageRegion, pDamage->closure);
-	break;
-    case DamageReportDeltaRegion:
-	RegionNull(&tmpRegion);
-	RegionSubtract(&tmpRegion, pDamageRegion, &pDamage->damage);
-	if (RegionNotEmpty(&tmpRegion)) {
-	    RegionUnion(&pDamage->damage, &pDamage->damage,
-			 pDamageRegion);
-	    (*pDamage->damageReport) (pDamage, &tmpRegion, pDamage->closure);
-	}
-	RegionUninit(&tmpRegion);
-	break;
-    case DamageReportBoundingBox:
-	tmpBox = *RegionExtents(&pDamage->damage);
-	RegionUnion(&pDamage->damage, &pDamage->damage,
-		     pDamageRegion);
-	if (!BOX_SAME (&tmpBox, RegionExtents(&pDamage->damage))) {
-	    (*pDamage->damageReport) (pDamage, &pDamage->damage,
-				      pDamage->closure);
-	}
-	break;
-    case DamageReportNonEmpty:
-	was_empty = !RegionNotEmpty(&pDamage->damage);
-	RegionUnion(&pDamage->damage, &pDamage->damage,
-		     pDamageRegion);
-	if (was_empty && RegionNotEmpty(&pDamage->damage)) {
-	    (*pDamage->damageReport) (pDamage, &pDamage->damage,
-				      pDamage->closure);
-	}
-	break;
-    case DamageReportNone:
-	RegionUnion(&pDamage->damage, &pDamage->damage,
-		     pDamageRegion);
-	break;
-    }
-}
->>>>>>> 019fc27c
+/*
+ * Copyright © 2003 Keith Packard
+ *
+ * Permission to use, copy, modify, distribute, and sell this software and its
+ * documentation for any purpose is hereby granted without fee, provided that
+ * the above copyright notice appear in all copies and that both that
+ * copyright notice and this permission notice appear in supporting
+ * documentation, and that the name of Keith Packard not be used in
+ * advertising or publicity pertaining to distribution of the software without
+ * specific, written prior permission.  Keith Packard makes no
+ * representations about the suitability of this software for any purpose.  It
+ * is provided "as is" without express or implied warranty.
+ *
+ * KEITH PACKARD DISCLAIMS ALL WARRANTIES WITH REGARD TO THIS SOFTWARE,
+ * INCLUDING ALL IMPLIED WARRANTIES OF MERCHANTABILITY AND FITNESS, IN NO
+ * EVENT SHALL KEITH PACKARD BE LIABLE FOR ANY SPECIAL, INDIRECT OR
+ * CONSEQUENTIAL DAMAGES OR ANY DAMAGES WHATSOEVER RESULTING FROM LOSS OF USE,
+ * DATA OR PROFITS, WHETHER IN AN ACTION OF CONTRACT, NEGLIGENCE OR OTHER
+ * TORTIOUS ACTION, ARISING OUT OF OR IN CONNECTION WITH THE USE OR
+ * PERFORMANCE OF THIS SOFTWARE.
+ */
+
+#ifdef HAVE_DIX_CONFIG_H
+#include <dix-config.h>
+#endif
+
+#include <stdlib.h>
+
+#include    <X11/X.h>
+#include    "scrnintstr.h"
+#include    "windowstr.h"
+#include    <X11/fonts/font.h>
+#include    "dixfontstr.h"
+#include    <X11/fonts/fontstruct.h>
+#include    "mi.h"
+#include    "regionstr.h"
+#include    "globals.h"
+#include    "gcstruct.h"
+#include    "damage.h"
+#include    "damagestr.h"
+#ifdef COMPOSITE
+#include    "cw.h"
+#endif
+
+#define wrap(priv, real, mem, func) {\
+    priv->mem = real->mem; \
+    real->mem = func; \
+}
+
+#define unwrap(priv, real, mem) {\
+    real->mem = priv->mem; \
+}
+
+#define BOX_SAME(a,b) \
+    ((a)->x1 == (b)->x1 && \
+     (a)->y1 == (b)->y1 && \
+     (a)->x2 == (b)->x2 && \
+     (a)->y2 == (b)->y2)
+
+#define DAMAGE_VALIDATE_ENABLE 0
+#define DAMAGE_DEBUG_ENABLE 0
+#if DAMAGE_DEBUG_ENABLE
+#define DAMAGE_DEBUG(x)	ErrorF x
+#else
+#define DAMAGE_DEBUG(x)
+#endif
+
+#define getPixmapDamageRef(pPixmap) ((DamagePtr *) \
+    dixLookupPrivateAddr(&(pPixmap)->devPrivates, damagePixPrivateKey))
+
+#define pixmapDamage(pPixmap)		damagePixPriv(pPixmap)
+
+static DevPrivateKeyRec damageScrPrivateKeyRec;
+#define damageScrPrivateKey (&damageScrPrivateKeyRec)
+static DevPrivateKeyRec damagePixPrivateKeyRec;
+#define damagePixPrivateKey (&damagePixPrivateKeyRec)
+static DevPrivateKeyRec damageGCPrivateKeyRec;
+#define damageGCPrivateKey (&damageGCPrivateKeyRec)
+static DevPrivateKeyRec damageWinPrivateKeyRec;
+#define damageWinPrivateKey (&damageWinPrivateKeyRec)
+
+static DamagePtr *
+getDrawableDamageRef (DrawablePtr pDrawable)
+{
+    PixmapPtr   pPixmap;
+    
+    if (WindowDrawable(pDrawable->type))
+    {
+	ScreenPtr   pScreen = pDrawable->pScreen;
+
+	pPixmap = 0;
+	if (pScreen->GetWindowPixmap
+#ifdef ROOTLESS_WORKAROUND
+	    && ((WindowPtr)pDrawable)->viewable
+#endif
+	    )
+	    pPixmap = (*pScreen->GetWindowPixmap) ((WindowPtr)pDrawable);
+
+	if (!pPixmap)
+	{
+	    damageScrPriv(pScreen);
+
+	    return &pScrPriv->pScreenDamage;
+	}
+    }
+    else
+	pPixmap = (PixmapPtr) pDrawable;
+    return getPixmapDamageRef (pPixmap);
+}
+
+#define getDrawableDamage(pDrawable)	(*getDrawableDamageRef (pDrawable))
+#define getWindowDamage(pWin)		getDrawableDamage(&(pWin)->drawable)
+
+#define drawableDamage(pDrawable)	\
+    DamagePtr	pDamage = getDrawableDamage(pDrawable)
+
+#define windowDamage(pWin)		drawableDamage(&(pWin)->drawable)
+
+#define winDamageRef(pWindow) \
+    DamagePtr	*pPrev = (DamagePtr *) \
+	dixLookupPrivateAddr(&(pWindow)->devPrivates, damageWinPrivateKey)
+
+static void
+damageReportDamagePostRendering (DamagePtr pDamage, RegionPtr pOldDamage, RegionPtr pDamageRegion)
+{
+    BoxRec tmpBox;
+    RegionRec tmpRegion, newDamage;
+    Bool was_empty;
+
+    RegionUnion(&newDamage, pOldDamage, pDamageRegion);
+
+    switch (pDamage->damageLevel) {
+    case DamageReportRawRegion:
+	(*pDamage->damageReportPostRendering) (pDamage, pDamageRegion, pDamage->closure);
+	break;
+    case DamageReportDeltaRegion:
+	RegionNull(&tmpRegion);
+	RegionSubtract(&tmpRegion, pDamageRegion, pOldDamage);
+	if (RegionNotEmpty(&tmpRegion)) {
+	    (*pDamage->damageReportPostRendering) (pDamage, &tmpRegion, pDamage->closure);
+	}
+	RegionUninit(&tmpRegion);
+	break;
+    case DamageReportBoundingBox:
+	tmpBox = *RegionExtents(pOldDamage);
+	if (!BOX_SAME (&tmpBox, RegionExtents(&newDamage))) {
+	    (*pDamage->damageReportPostRendering) (pDamage, &newDamage,
+				      pDamage->closure);
+	}
+	break;
+    case DamageReportNonEmpty:
+	was_empty = !RegionNotEmpty(pOldDamage);
+	if (was_empty && RegionNotEmpty(&newDamage)) {
+	    (*pDamage->damageReportPostRendering) (pDamage, &newDamage,
+				      pDamage->closure);
+	}
+	break;
+    case DamageReportNone:
+	break;
+    }
+
+    RegionUninit(&newDamage);
+}
+
+#if DAMAGE_DEBUG_ENABLE
+static void
+_damageRegionAppend (DrawablePtr pDrawable, RegionPtr pRegion, Bool clip, int subWindowMode, const char *where)
+#define damageRegionAppend(d,r,c,m) _damageRegionAppend(d,r,c,m,__FUNCTION__)
+#else
+static void
+damageRegionAppend (DrawablePtr pDrawable, RegionPtr pRegion, Bool clip,
+			int subWindowMode)
+#endif
+{
+    ScreenPtr	    pScreen = pDrawable->pScreen;
+    damageScrPriv(pScreen);
+    drawableDamage(pDrawable);
+    DamagePtr	    pNext;
+    RegionRec	    clippedRec;
+    RegionPtr	    pDamageRegion;
+    RegionRec	    pixClip;
+    int		    draw_x, draw_y;
+#ifdef COMPOSITE
+    int		    screen_x = 0, screen_y = 0;
+#endif
+
+    /* short circuit for empty regions */
+    if (!RegionNotEmpty(pRegion))
+	return;
+    
+#ifdef COMPOSITE
+    /*
+     * When drawing to a pixmap which is storing window contents,
+     * the region presented is in pixmap relative coordinates which
+     * need to be converted to screen relative coordinates
+     */
+    if (pDrawable->type != DRAWABLE_WINDOW)
+    {
+	screen_x = ((PixmapPtr) pDrawable)->screen_x - pDrawable->x;
+	screen_y = ((PixmapPtr) pDrawable)->screen_y - pDrawable->y;
+    }
+    if (screen_x || screen_y)
+        RegionTranslate(pRegion, screen_x, screen_y);
+#endif
+	
+    if (pDrawable->type == DRAWABLE_WINDOW &&
+	((WindowPtr)(pDrawable))->backingStore == NotUseful)
+    {
+	if (subWindowMode == ClipByChildren)
+	{
+	    RegionIntersect(pRegion, pRegion,
+			     &((WindowPtr)(pDrawable))->clipList);
+	}
+	else if (subWindowMode == IncludeInferiors)
+	{
+	    RegionPtr pTempRegion =
+		NotClippedByChildren((WindowPtr)(pDrawable));
+	    RegionIntersect(pRegion, pRegion, pTempRegion);
+	    RegionDestroy(pTempRegion);
+	}
+	/* If subWindowMode is set to an invalid value, don't perform
+	 * any drawable-based clipping. */
+    }
+        
+
+    RegionNull(&clippedRec);
+    for (; pDamage; pDamage = pNext)
+    {
+	pNext = pDamage->pNext;
+	/*
+	 * Check for internal damage and don't send events
+	 */
+	if (pScrPriv->internalLevel > 0 && !pDamage->isInternal)
+	{
+	    DAMAGE_DEBUG (("non internal damage, skipping at %d\n",
+			   pScrPriv->internalLevel));
+	    continue;
+	}
+	/*
+	 * Check for unrealized windows
+	 */
+	if (pDamage->pDrawable->type == DRAWABLE_WINDOW &&
+	    !((WindowPtr) (pDamage->pDrawable))->realized)
+	{
+	    continue;
+	}
+	
+	draw_x = pDamage->pDrawable->x;
+	draw_y = pDamage->pDrawable->y;
+#ifdef COMPOSITE
+	/*
+	 * Need to move everyone to screen coordinates
+	 * XXX what about off-screen pixmaps with non-zero x/y?
+	 */
+	if (!WindowDrawable(pDamage->pDrawable->type))
+	{
+	    draw_x += ((PixmapPtr) pDamage->pDrawable)->screen_x;
+	    draw_y += ((PixmapPtr) pDamage->pDrawable)->screen_y;
+	}
+#endif
+	
+	/*
+	 * Clip against border or pixmap bounds
+	 */
+	
+	pDamageRegion = pRegion;
+	if (clip || pDamage->pDrawable != pDrawable)
+	{
+	    pDamageRegion = &clippedRec;
+	    if (pDamage->pDrawable->type == DRAWABLE_WINDOW) {
+		RegionIntersect(pDamageRegion, pRegion,
+		    &((WindowPtr)(pDamage->pDrawable))->borderClip);
+	    } else {
+		BoxRec	box;
+		box.x1 = draw_x;
+		box.y1 = draw_y;
+		box.x2 = draw_x + pDamage->pDrawable->width;
+		box.y2 = draw_y + pDamage->pDrawable->height;
+		RegionInit(&pixClip, &box, 1);
+		RegionIntersect(pDamageRegion, pRegion, &pixClip);
+		RegionUninit(&pixClip);
+	    }
+	    /*
+	     * Short circuit empty results
+	     */
+	    if (!RegionNotEmpty(pDamageRegion))
+		continue;
+	}
+	
+	DAMAGE_DEBUG (("%s %d x %d +%d +%d (target 0x%lx monitor 0x%lx)\n",
+		       where,
+		       pDamageRegion->extents.x2 - pDamageRegion->extents.x1,
+		       pDamageRegion->extents.y2 - pDamageRegion->extents.y1,
+		       pDamageRegion->extents.x1, pDamageRegion->extents.y1,
+		       pDrawable->id, pDamage->pDrawable->id));
+	
+	/*
+	 * Move region to target coordinate space
+	 */
+	if (draw_x || draw_y)
+	    RegionTranslate(pDamageRegion, -draw_x, -draw_y);
+
+	/* Store damage region if needed after submission. */
+	if (pDamage->reportAfter || pDamage->damageMarker)
+	    RegionUnion(&pDamage->pendingDamage,
+			 &pDamage->pendingDamage, pDamageRegion);
+
+	/* Duplicate current damage if needed. */
+	if (pDamage->damageMarker)
+	    RegionCopy(&pDamage->backupDamage, &pDamage->damage);
+
+	/* Report damage now, if desired. */
+	if (!pDamage->reportAfter) {
+	    if (pDamage->damageReport)
+		DamageReportDamage (pDamage, pDamageRegion);
+	    else
+		RegionUnion(&pDamage->damage,
+			 &pDamage->damage, pDamageRegion);
+	}
+
+	/*
+	 * translate original region back
+	 */
+	if (pDamageRegion == pRegion && (draw_x || draw_y))
+	    RegionTranslate(pDamageRegion, draw_x, draw_y);
+    }
+#ifdef COMPOSITE
+    if (screen_x || screen_y)
+	RegionTranslate(pRegion, -screen_x, -screen_y);
+#endif
+    
+    RegionUninit(&clippedRec);
+}
+
+static void
+damageRegionProcessPending (DrawablePtr pDrawable)
+{
+    drawableDamage(pDrawable);
+
+    for (; pDamage != NULL; pDamage = pDamage->pNext)
+    {
+	/* submit damage marker whenever possible. */
+	if (pDamage->damageMarker)
+	    (*pDamage->damageMarker) (pDrawable, pDamage, &pDamage->backupDamage, &pDamage->pendingDamage, pDamage->closure);
+	if (pDamage->reportAfter) {
+	    /* It's possible that there is only interest in postRendering reporting. */
+	    if (pDamage->damageReport)
+		DamageReportDamage (pDamage, &pDamage->pendingDamage);
+	    else
+		RegionUnion(&pDamage->damage, &pDamage->damage,
+			&pDamage->pendingDamage);
+	}
+
+	if (pDamage->reportAfter || pDamage->damageMarker)
+	    RegionEmpty(&pDamage->pendingDamage);
+	if (pDamage->damageMarker)
+	    RegionEmpty(&pDamage->backupDamage);
+    }
+    
+}
+
+#if DAMAGE_DEBUG_ENABLE
+#define damageDamageBox(d,b,m) _damageDamageBox(d,b,m,__FUNCTION__)
+static void
+_damageDamageBox (DrawablePtr pDrawable, BoxPtr pBox, int subWindowMode, const char *where)
+#else
+static void
+damageDamageBox (DrawablePtr pDrawable, BoxPtr pBox, int subWindowMode)
+#endif
+{
+    RegionRec	region;
+
+    RegionInit(&region, pBox, 1);
+#if DAMAGE_DEBUG_ENABLE
+    _damageRegionAppend (pDrawable, &region, TRUE, subWindowMode, where);
+#else
+    damageRegionAppend (pDrawable, &region, TRUE, subWindowMode);
+#endif
+    RegionUninit(&region);
+}
+
+static void damageValidateGC(GCPtr, unsigned long, DrawablePtr);
+static void damageChangeGC(GCPtr, unsigned long);
+static void damageCopyGC(GCPtr, unsigned long, GCPtr);
+static void damageDestroyGC(GCPtr);
+static void damageChangeClip(GCPtr, int, pointer, int);
+static void damageDestroyClip(GCPtr);
+static void damageCopyClip(GCPtr, GCPtr);
+
+static GCFuncs damageGCFuncs = {
+    damageValidateGC, damageChangeGC, damageCopyGC, damageDestroyGC,
+    damageChangeClip, damageDestroyClip, damageCopyClip
+};
+
+static GCOps damageGCOps;
+
+static Bool
+damageCreateGC(GCPtr pGC)
+{
+    ScreenPtr pScreen = pGC->pScreen;
+    damageScrPriv(pScreen);
+    damageGCPriv(pGC);
+    Bool ret;
+
+    unwrap (pScrPriv, pScreen, CreateGC);
+    if((ret = (*pScreen->CreateGC) (pGC))) {
+	pGCPriv->ops = NULL;
+	pGCPriv->funcs = pGC->funcs;
+	pGC->funcs = &damageGCFuncs;
+    }
+    wrap (pScrPriv, pScreen, CreateGC, damageCreateGC);
+
+    return ret;
+}
+
+#define DAMAGE_GC_OP_PROLOGUE(pGC, pDrawable) \
+    damageGCPriv(pGC);  \
+    GCFuncs *oldFuncs = pGC->funcs; \
+    unwrap(pGCPriv, pGC, funcs);  \
+    unwrap(pGCPriv, pGC, ops); \
+
+#define DAMAGE_GC_OP_EPILOGUE(pGC, pDrawable) \
+    wrap(pGCPriv, pGC, funcs, oldFuncs); \
+    wrap(pGCPriv, pGC, ops, &damageGCOps)
+
+#define DAMAGE_GC_FUNC_PROLOGUE(pGC) \
+    damageGCPriv(pGC); \
+    unwrap(pGCPriv, pGC, funcs); \
+    if (pGCPriv->ops) unwrap(pGCPriv, pGC, ops)
+
+#define DAMAGE_GC_FUNC_EPILOGUE(pGC) \
+    wrap(pGCPriv, pGC, funcs, &damageGCFuncs);  \
+    if (pGCPriv->ops) wrap(pGCPriv, pGC, ops, &damageGCOps)
+
+static void
+damageValidateGC(GCPtr         pGC,
+		 unsigned long changes,
+		 DrawablePtr   pDrawable)
+{
+    DAMAGE_GC_FUNC_PROLOGUE (pGC);
+    (*pGC->funcs->ValidateGC)(pGC, changes, pDrawable);
+    pGCPriv->ops = pGC->ops;  /* just so it's not NULL */
+    DAMAGE_GC_FUNC_EPILOGUE (pGC);
+}
+
+static void
+damageDestroyGC(GCPtr pGC)
+{
+    DAMAGE_GC_FUNC_PROLOGUE (pGC);
+    (*pGC->funcs->DestroyGC)(pGC);
+    DAMAGE_GC_FUNC_EPILOGUE (pGC);
+}
+
+static void
+damageChangeGC (GCPtr		pGC,
+		unsigned long   mask)
+{
+    DAMAGE_GC_FUNC_PROLOGUE (pGC);
+    (*pGC->funcs->ChangeGC) (pGC, mask);
+    DAMAGE_GC_FUNC_EPILOGUE (pGC);
+}
+
+static void
+damageCopyGC (GCPtr	    pGCSrc,
+	      unsigned long mask,
+	      GCPtr	    pGCDst)
+{
+    DAMAGE_GC_FUNC_PROLOGUE (pGCDst);
+    (*pGCDst->funcs->CopyGC) (pGCSrc, mask, pGCDst);
+    DAMAGE_GC_FUNC_EPILOGUE (pGCDst);
+}
+
+static void
+damageChangeClip (GCPtr	    pGC,
+		  int	    type,
+		  pointer   pvalue,
+		  int	    nrects)
+{
+    DAMAGE_GC_FUNC_PROLOGUE (pGC);
+    (*pGC->funcs->ChangeClip) (pGC, type, pvalue, nrects);
+    DAMAGE_GC_FUNC_EPILOGUE (pGC);
+}
+
+static void
+damageCopyClip(GCPtr pgcDst, GCPtr pgcSrc)
+{
+    DAMAGE_GC_FUNC_PROLOGUE (pgcDst);
+    (* pgcDst->funcs->CopyClip)(pgcDst, pgcSrc);
+    DAMAGE_GC_FUNC_EPILOGUE (pgcDst);
+}
+
+static void
+damageDestroyClip(GCPtr pGC)
+{
+    DAMAGE_GC_FUNC_PROLOGUE (pGC);
+    (* pGC->funcs->DestroyClip)(pGC);
+    DAMAGE_GC_FUNC_EPILOGUE (pGC);
+}
+
+#define TRIM_BOX(box, pGC) if (pGC->pCompositeClip) { \
+    BoxPtr extents = &pGC->pCompositeClip->extents;\
+    if(box.x1 < extents->x1) box.x1 = extents->x1; \
+    if(box.x2 > extents->x2) box.x2 = extents->x2; \
+    if(box.y1 < extents->y1) box.y1 = extents->y1; \
+    if(box.y2 > extents->y2) box.y2 = extents->y2; \
+    }
+
+#define TRANSLATE_BOX(box, pDrawable) { \
+    box.x1 += pDrawable->x; \
+    box.x2 += pDrawable->x; \
+    box.y1 += pDrawable->y; \
+    box.y2 += pDrawable->y; \
+    }
+
+#define TRIM_AND_TRANSLATE_BOX(box, pDrawable, pGC) { \
+    TRANSLATE_BOX(box, pDrawable); \
+    TRIM_BOX(box, pGC); \
+    }
+
+#define BOX_NOT_EMPTY(box) \
+    (((box.x2 - box.x1) > 0) && ((box.y2 - box.y1) > 0))
+
+#define checkGCDamage(d,g)	(getDrawableDamage(d) && \
+				 (!g->pCompositeClip ||\
+				  RegionNotEmpty(g->pCompositeClip)))
+
+#define TRIM_PICTURE_BOX(box, pDst) { \
+    BoxPtr extents = &pDst->pCompositeClip->extents;\
+    if(box.x1 < extents->x1) box.x1 = extents->x1; \
+    if(box.x2 > extents->x2) box.x2 = extents->x2; \
+    if(box.y1 < extents->y1) box.y1 = extents->y1; \
+    if(box.y2 > extents->y2) box.y2 = extents->y2; \
+    }
+    
+#define checkPictureDamage(p)	(getDrawableDamage(p->pDrawable) && \
+				 RegionNotEmpty(p->pCompositeClip))
+
+static void
+damageComposite (CARD8      op,
+		   PicturePtr pSrc,
+		   PicturePtr pMask,
+		   PicturePtr pDst,
+		   INT16      xSrc,
+		   INT16      ySrc,
+		   INT16      xMask,
+		   INT16      yMask,
+		   INT16      xDst,
+		   INT16      yDst,
+		   CARD16     width,
+		   CARD16     height)
+{
+    ScreenPtr		pScreen = pDst->pDrawable->pScreen;
+    PictureScreenPtr	ps = GetPictureScreen(pScreen);
+    damageScrPriv(pScreen);
+
+    if (checkPictureDamage (pDst))
+    {
+	BoxRec	box;
+
+	box.x1 = xDst + pDst->pDrawable->x;
+	box.y1 = yDst + pDst->pDrawable->y;
+	box.x2 = box.x1 + width;
+	box.y2 = box.y1 + height;
+	TRIM_PICTURE_BOX(box, pDst);
+	if (BOX_NOT_EMPTY(box))
+	    damageDamageBox (pDst->pDrawable, &box, pDst->subWindowMode);
+    }
+    unwrap (pScrPriv, ps, Composite);
+    (*ps->Composite) (op,
+		       pSrc,
+		       pMask,
+		       pDst,
+		       xSrc,
+		       ySrc,
+		       xMask,
+		       yMask,
+		       xDst,
+		       yDst,
+		       width,
+		       height);
+    damageRegionProcessPending (pDst->pDrawable);
+    wrap (pScrPriv, ps, Composite, damageComposite);
+}
+
+static void
+damageGlyphs (CARD8		op,
+		PicturePtr	pSrc,
+		PicturePtr	pDst,
+		PictFormatPtr	maskFormat,
+		INT16		xSrc,
+		INT16		ySrc,
+		int		nlist,
+		GlyphListPtr	list,
+		GlyphPtr	*glyphs)
+{
+    ScreenPtr		pScreen = pDst->pDrawable->pScreen;
+    PictureScreenPtr	ps = GetPictureScreen(pScreen);
+    damageScrPriv(pScreen);
+
+    if (checkPictureDamage (pDst))
+    {
+	int		nlistTmp = nlist;
+	GlyphListPtr	listTmp = list;
+	GlyphPtr	*glyphsTmp = glyphs;
+	int		x, y;
+	int		n;
+	GlyphPtr	glyph;
+	BoxRec		box;
+	int		x1, y1, x2, y2;
+
+	box.x1 = 32767;
+	box.y1 = 32767;
+	box.x2 = -32767;
+	box.y2 = -32767;
+	x = pDst->pDrawable->x;
+	y = pDst->pDrawable->y;
+	while (nlistTmp--)
+	{
+	    x += listTmp->xOff;
+	    y += listTmp->yOff;
+	    n = listTmp->len;
+	    while (n--)
+	    {
+		glyph = *glyphsTmp++;
+		x1 = x - glyph->info.x;
+		y1 = y - glyph->info.y;
+		x2 = x1 + glyph->info.width;
+		y2 = y1 + glyph->info.height;
+		if (x1 < box.x1)
+		    box.x1 = x1;
+		if (y1 < box.y1)
+		    box.y1 = y1;
+		if (x2 > box.x2)
+		    box.x2 = x2;
+		if (y2 > box.y2)
+		    box.y2 = y2;
+		x += glyph->info.xOff;
+		y += glyph->info.yOff;
+	    }
+	    listTmp++;
+	}
+	TRIM_PICTURE_BOX (box, pDst);
+	if (BOX_NOT_EMPTY(box))
+	    damageDamageBox (pDst->pDrawable, &box, pDst->subWindowMode);
+    }
+    unwrap (pScrPriv, ps, Glyphs);
+    (*ps->Glyphs) (op, pSrc, pDst, maskFormat, xSrc, ySrc, nlist, list, glyphs);
+    damageRegionProcessPending (pDst->pDrawable);
+    wrap (pScrPriv, ps, Glyphs, damageGlyphs);
+}
+
+static void
+damageAddTraps (PicturePtr  pPicture,
+		INT16	    x_off,
+		INT16	    y_off,
+		int	    ntrap,
+		xTrap	    *traps)
+{
+    ScreenPtr		pScreen = pPicture->pDrawable->pScreen;
+    PictureScreenPtr	ps = GetPictureScreen(pScreen);
+    damageScrPriv(pScreen);
+
+    if (checkPictureDamage (pPicture))
+    {
+	BoxRec	box;
+	int	i;
+	int	x, y;
+	xTrap	*t = traps;
+
+	box.x1 = 32767;
+	box.y1 = 32767;
+	box.x2 = -32767;
+	box.y2 = -32767;
+	x = pPicture->pDrawable->x + x_off;
+	y = pPicture->pDrawable->y + y_off;
+	for (i = 0; i < ntrap; i++)
+	{
+	    pixman_fixed_t   l = min (t->top.l, t->bot.l);
+	    pixman_fixed_t   r = max (t->top.r, t->bot.r);
+	    int	    x1 = x + pixman_fixed_to_int (l);
+	    int	    x2 = x + pixman_fixed_to_int (pixman_fixed_ceil (r));
+	    int	    y1 = y + pixman_fixed_to_int (t->top.y);
+	    int	    y2 = y + pixman_fixed_to_int (pixman_fixed_ceil (t->bot.y));
+	    
+	    if (x1 < box.x1)
+		box.x1 = x1;
+	    if (x2 > box.x2)
+		box.x2 = x2;
+	    if (y1 < box.y1)
+		box.y1 = y1;
+	    if (y2 > box.y2)
+		box.y2 = y2;
+	}
+	TRIM_PICTURE_BOX (box, pPicture);
+	if (BOX_NOT_EMPTY(box))
+	    damageDamageBox (pPicture->pDrawable, &box, pPicture->subWindowMode);
+    }
+    unwrap (pScrPriv, ps, AddTraps);
+    (*ps->AddTraps) (pPicture, x_off, y_off, ntrap, traps);
+    damageRegionProcessPending (pPicture->pDrawable);
+    wrap (pScrPriv, ps, AddTraps, damageAddTraps);
+}
+
+/**********************************************************/
+
+
+static void
+damageFillSpans(DrawablePtr pDrawable,
+		GC	    *pGC,
+		int	    npt,
+		DDXPointPtr ppt,
+		int	    *pwidth,
+		int	    fSorted)
+{
+    DAMAGE_GC_OP_PROLOGUE(pGC, pDrawable);
+
+    if (npt && checkGCDamage (pDrawable, pGC))
+    {
+	int	    nptTmp = npt;
+	DDXPointPtr pptTmp = ppt;
+	int	    *pwidthTmp = pwidth;
+	BoxRec	    box;
+
+	box.x1 = pptTmp->x;
+	box.x2 = box.x1 + *pwidthTmp;
+	box.y2 = box.y1 = pptTmp->y;
+
+	while(--nptTmp) 
+	{
+	   pptTmp++;
+	   pwidthTmp++;
+	   if(box.x1 > pptTmp->x) box.x1 = pptTmp->x;
+	   if(box.x2 < (pptTmp->x + *pwidthTmp))
+		box.x2 = pptTmp->x + *pwidthTmp;
+	   if(box.y1 > pptTmp->y) box.y1 = pptTmp->y;
+	   else if(box.y2 < pptTmp->y) box.y2 = pptTmp->y;
+	}
+
+	box.y2++;
+
+        if(!pGC->miTranslate) {
+           TRANSLATE_BOX(box, pDrawable);
+        }
+        TRIM_BOX(box, pGC); 
+
+	if(BOX_NOT_EMPTY(box))
+	   damageDamageBox (pDrawable, &box, pGC->subWindowMode);
+    }
+    
+    (*pGC->ops->FillSpans)(pDrawable, pGC, npt, ppt, pwidth, fSorted);
+
+    damageRegionProcessPending (pDrawable);
+    DAMAGE_GC_OP_EPILOGUE(pGC, pDrawable);
+}
+
+static void
+damageSetSpans(DrawablePtr  pDrawable,
+	       GCPtr	    pGC,
+	       char	    *pcharsrc,
+	       DDXPointPtr  ppt,
+	       int	    *pwidth,
+	       int	    npt,
+	       int	    fSorted)
+{
+    DAMAGE_GC_OP_PROLOGUE(pGC, pDrawable);
+
+    if (npt && checkGCDamage (pDrawable, pGC))
+    {
+	DDXPointPtr pptTmp = ppt;
+	int	    *pwidthTmp = pwidth;
+	int	    nptTmp = npt;
+	BoxRec	    box;
+
+	box.x1 = pptTmp->x;
+	box.x2 = box.x1 + *pwidthTmp;
+	box.y2 = box.y1 = pptTmp->y;
+
+	while(--nptTmp) 
+	{
+	   pptTmp++;
+	   pwidthTmp++;
+	   if(box.x1 > pptTmp->x) box.x1 = pptTmp->x;
+	   if(box.x2 < (pptTmp->x + *pwidthTmp))
+		box.x2 = pptTmp->x + *pwidthTmp;
+	   if(box.y1 > pptTmp->y) box.y1 = pptTmp->y;
+	   else if(box.y2 < pptTmp->y) box.y2 = pptTmp->y;
+	}
+
+	box.y2++;
+
+        if(!pGC->miTranslate) {
+           TRANSLATE_BOX(box, pDrawable);
+        }
+        TRIM_BOX(box, pGC); 
+
+	if(BOX_NOT_EMPTY(box))
+	   damageDamageBox (pDrawable, &box, pGC->subWindowMode);
+    }
+    (*pGC->ops->SetSpans)(pDrawable, pGC, pcharsrc, ppt, pwidth, npt, fSorted);
+    damageRegionProcessPending (pDrawable);
+    DAMAGE_GC_OP_EPILOGUE(pGC, pDrawable);
+}
+
+static void
+damagePutImage(DrawablePtr  pDrawable,
+	       GCPtr	    pGC,
+	       int	    depth,
+	       int	    x,
+	       int	    y,
+	       int	    w,
+	       int	    h,
+	       int	    leftPad,
+	       int	    format,
+	       char	    *pImage)
+{
+    DAMAGE_GC_OP_PROLOGUE(pGC, pDrawable);
+    if (checkGCDamage (pDrawable, pGC))
+    {
+	BoxRec box;
+
+	box.x1 = x + pDrawable->x;
+	box.x2 = box.x1 + w;
+	box.y1 = y + pDrawable->y;
+	box.y2 = box.y1 + h;
+
+	TRIM_BOX(box, pGC);
+	if(BOX_NOT_EMPTY(box))
+	   damageDamageBox (pDrawable, &box, pGC->subWindowMode);
+    }
+    (*pGC->ops->PutImage)(pDrawable, pGC, depth, x, y, w, h,
+		leftPad, format, pImage);
+    damageRegionProcessPending (pDrawable);
+    DAMAGE_GC_OP_EPILOGUE(pGC, pDrawable);
+}
+
+static RegionPtr
+damageCopyArea(DrawablePtr   pSrc,
+	       DrawablePtr  pDst,
+	       GC	    *pGC,
+	       int	    srcx,
+	       int	    srcy,
+	       int	    width,
+	       int	    height,
+	       int	    dstx,
+	       int	    dsty)
+{
+    RegionPtr ret;
+    DAMAGE_GC_OP_PROLOGUE(pGC, pDst);
+    
+    if (checkGCDamage (pDst, pGC))
+    {
+	BoxRec box;
+
+	box.x1 = dstx + pDst->x;
+	box.x2 = box.x1 + width;
+	box.y1 = dsty + pDst->y;
+	box.y2 = box.y1 + height;
+
+	TRIM_BOX(box, pGC);
+	if(BOX_NOT_EMPTY(box))
+	   damageDamageBox (pDst, &box, pGC->subWindowMode);
+    }
+
+    ret = (*pGC->ops->CopyArea)(pSrc, pDst,
+            pGC, srcx, srcy, width, height, dstx, dsty);
+    damageRegionProcessPending (pDst);
+    DAMAGE_GC_OP_EPILOGUE(pGC, pDst);
+    return ret;
+}
+
+static RegionPtr
+damageCopyPlane(DrawablePtr	pSrc,
+		DrawablePtr	pDst,
+		GCPtr		pGC,
+		int		srcx,
+		int		srcy,
+		int		width,
+		int		height,
+		int		dstx,
+		int		dsty,
+		unsigned long	bitPlane)
+{
+    RegionPtr ret;
+    DAMAGE_GC_OP_PROLOGUE(pGC, pDst);
+
+    if (checkGCDamage (pDst, pGC))
+    {
+	BoxRec box;
+
+	box.x1 = dstx + pDst->x;
+	box.x2 = box.x1 + width;
+	box.y1 = dsty + pDst->y;
+	box.y2 = box.y1 + height;
+
+	TRIM_BOX(box, pGC);
+	if(BOX_NOT_EMPTY(box))
+	   damageDamageBox (pDst, &box, pGC->subWindowMode);
+    }
+
+    ret = (*pGC->ops->CopyPlane)(pSrc, pDst,
+	       pGC, srcx, srcy, width, height, dstx, dsty, bitPlane);
+    damageRegionProcessPending (pDst);
+    DAMAGE_GC_OP_EPILOGUE(pGC, pDst);
+    return ret;
+}
+
+static void
+damagePolyPoint(DrawablePtr pDrawable,
+		GCPtr	    pGC,
+		int	    mode,
+		int	    npt,
+		xPoint	    *ppt)
+{
+    DAMAGE_GC_OP_PROLOGUE(pGC, pDrawable);
+
+    if (npt && checkGCDamage (pDrawable, pGC))
+    {
+	BoxRec	box;
+	int	nptTmp = npt;
+	xPoint	*pptTmp = ppt;
+
+	box.x2 = box.x1 = pptTmp->x;
+	box.y2 = box.y1 = pptTmp->y;
+
+	/* this could be slow if the points were spread out */
+
+	while(--nptTmp) 
+	{
+	   pptTmp++;
+	   if(box.x1 > pptTmp->x) box.x1 = pptTmp->x;
+	   else if(box.x2 < pptTmp->x) box.x2 = pptTmp->x;
+	   if(box.y1 > pptTmp->y) box.y1 = pptTmp->y;
+	   else if(box.y2 < pptTmp->y) box.y2 = pptTmp->y;
+	}
+
+	box.x2++;
+	box.y2++;
+
+	TRIM_AND_TRANSLATE_BOX(box, pDrawable, pGC);
+	if(BOX_NOT_EMPTY(box))
+	   damageDamageBox (pDrawable, &box, pGC->subWindowMode);
+    }
+    (*pGC->ops->PolyPoint)(pDrawable, pGC, mode, npt, ppt);
+    damageRegionProcessPending (pDrawable);
+    DAMAGE_GC_OP_EPILOGUE(pGC, pDrawable);
+}
+
+static void
+damagePolylines(DrawablePtr pDrawable,
+		GCPtr	    pGC,
+		int	    mode,
+		int	    npt,
+		DDXPointPtr ppt)
+{
+    DAMAGE_GC_OP_PROLOGUE(pGC, pDrawable);
+
+    if (npt && checkGCDamage (pDrawable, pGC))
+    {
+	int	    nptTmp = npt;
+	DDXPointPtr pptTmp = ppt;
+	BoxRec	    box;
+	int	    extra = pGC->lineWidth >> 1;
+
+	box.x2 = box.x1 = pptTmp->x;
+	box.y2 = box.y1 = pptTmp->y;
+
+	if(nptTmp > 1) 
+	{
+	   if(pGC->joinStyle == JoinMiter)
+		extra = 6 * pGC->lineWidth;
+	   else if(pGC->capStyle == CapProjecting)
+		extra = pGC->lineWidth;
+        }
+
+	if(mode == CoordModePrevious) 
+	{
+	   int x = box.x1;
+	   int y = box.y1;
+	   while(--nptTmp) 
+	   {
+		pptTmp++;
+		x += pptTmp->x;
+		y += pptTmp->y;
+		if(box.x1 > x) box.x1 = x;
+		else if(box.x2 < x) box.x2 = x;
+		if(box.y1 > y) box.y1 = y;
+		else if(box.y2 < y) box.y2 = y;
+	    }
+	}
+	else 
+	{
+	   while(--nptTmp) 
+	   {
+		pptTmp++;
+		if(box.x1 > pptTmp->x) box.x1 = pptTmp->x;
+		else if(box.x2 < pptTmp->x) box.x2 = pptTmp->x;
+		if(box.y1 > pptTmp->y) box.y1 = pptTmp->y;
+		else if(box.y2 < pptTmp->y) box.y2 = pptTmp->y;
+	    }
+	}
+
+	box.x2++;
+	box.y2++;
+
+	if(extra) 
+	{
+	   box.x1 -= extra;
+	   box.x2 += extra;
+	   box.y1 -= extra;
+	   box.y2 += extra;
+        }
+
+	TRIM_AND_TRANSLATE_BOX(box, pDrawable, pGC);
+	if(BOX_NOT_EMPTY(box))
+	   damageDamageBox (pDrawable, &box, pGC->subWindowMode);
+    }
+    (*pGC->ops->Polylines)(pDrawable, pGC, mode, npt, ppt);
+    damageRegionProcessPending (pDrawable);
+    DAMAGE_GC_OP_EPILOGUE(pGC, pDrawable);
+}
+
+static void
+damagePolySegment(DrawablePtr	pDrawable,
+		  GCPtr		pGC,
+		  int		nSeg,
+		  xSegment	*pSeg)
+{
+    DAMAGE_GC_OP_PROLOGUE(pGC, pDrawable);
+
+    if (nSeg && checkGCDamage (pDrawable, pGC))
+    {
+	BoxRec	    box;
+	int	    extra = pGC->lineWidth;
+	int	    nsegTmp = nSeg;
+	xSegment    *pSegTmp = pSeg;
+
+        if(pGC->capStyle != CapProjecting)
+	   extra >>= 1;
+
+	if(pSegTmp->x2 > pSegTmp->x1) {
+	    box.x1 = pSegTmp->x1;
+	    box.x2 = pSegTmp->x2;
+	} else {
+	    box.x2 = pSegTmp->x1;
+	    box.x1 = pSegTmp->x2;
+	}
+
+	if(pSegTmp->y2 > pSegTmp->y1) {
+	    box.y1 = pSegTmp->y1;
+	    box.y2 = pSegTmp->y2;
+	} else {
+	    box.y2 = pSegTmp->y1;
+	    box.y1 = pSegTmp->y2;
+	}
+
+	while(--nsegTmp) 
+	{
+	    pSegTmp++;
+	    if(pSegTmp->x2 > pSegTmp->x1) 
+	    {
+		if(pSegTmp->x1 < box.x1) box.x1 = pSegTmp->x1;
+		if(pSegTmp->x2 > box.x2) box.x2 = pSegTmp->x2;
+	    }
+	    else 
+	    {
+		if(pSegTmp->x2 < box.x1) box.x1 = pSegTmp->x2;
+		if(pSegTmp->x1 > box.x2) box.x2 = pSegTmp->x1;
+	    }
+	    if(pSegTmp->y2 > pSegTmp->y1) 
+	    {
+		if(pSegTmp->y1 < box.y1) box.y1 = pSegTmp->y1;
+		if(pSegTmp->y2 > box.y2) box.y2 = pSegTmp->y2;
+	    }
+	    else
+	    {
+		if(pSegTmp->y2 < box.y1) box.y1 = pSegTmp->y2;
+		if(pSegTmp->y1 > box.y2) box.y2 = pSegTmp->y1;
+	    }
+	}
+
+	box.x2++;
+	box.y2++;
+
+	if(extra) 
+	{
+	   box.x1 -= extra;
+	   box.x2 += extra;
+	   box.y1 -= extra;
+	   box.y2 += extra;
+        }
+
+	TRIM_AND_TRANSLATE_BOX(box, pDrawable, pGC);
+	if(BOX_NOT_EMPTY(box))
+	   damageDamageBox (pDrawable, &box, pGC->subWindowMode);
+    }
+    (*pGC->ops->PolySegment)(pDrawable, pGC, nSeg, pSeg);
+    damageRegionProcessPending (pDrawable);
+    DAMAGE_GC_OP_EPILOGUE(pGC, pDrawable);
+}
+
+static void
+damagePolyRectangle(DrawablePtr  pDrawable,
+		    GCPtr        pGC,
+		    int	         nRects,
+		    xRectangle  *pRects)
+{
+    DAMAGE_GC_OP_PROLOGUE(pGC, pDrawable);
+
+    if (nRects && checkGCDamage (pDrawable, pGC))
+    {
+	BoxRec	    box;
+	int	    offset1, offset2, offset3;
+	int	    nRectsTmp = nRects;
+	xRectangle  *pRectsTmp = pRects;
+
+	offset2 = pGC->lineWidth;
+	if(!offset2) offset2 = 1;
+	offset1 = offset2 >> 1;
+	offset3 = offset2 - offset1;
+
+	while(nRectsTmp--)
+	{
+	    box.x1 = pRectsTmp->x - offset1;
+	    box.y1 = pRectsTmp->y - offset1;
+	    box.x2 = box.x1 + pRectsTmp->width + offset2;
+	    box.y2 = box.y1 + offset2;
+	    TRIM_AND_TRANSLATE_BOX(box, pDrawable, pGC);
+	    if(BOX_NOT_EMPTY(box))
+		damageDamageBox (pDrawable, &box, pGC->subWindowMode);
+
+	    box.x1 = pRectsTmp->x - offset1;
+	    box.y1 = pRectsTmp->y + offset3;
+	    box.x2 = box.x1 + offset2;
+	    box.y2 = box.y1 + pRectsTmp->height - offset2;
+	    TRIM_AND_TRANSLATE_BOX(box, pDrawable, pGC);
+	    if(BOX_NOT_EMPTY(box))
+		damageDamageBox (pDrawable, &box, pGC->subWindowMode);
+
+	    box.x1 = pRectsTmp->x + pRectsTmp->width - offset1;
+	    box.y1 = pRectsTmp->y + offset3;
+	    box.x2 = box.x1 + offset2;
+	    box.y2 = box.y1 + pRectsTmp->height - offset2;
+	    TRIM_AND_TRANSLATE_BOX(box, pDrawable, pGC);
+	    if(BOX_NOT_EMPTY(box))
+		damageDamageBox (pDrawable, &box, pGC->subWindowMode);
+
+	    box.x1 = pRectsTmp->x - offset1;
+	    box.y1 = pRectsTmp->y + pRectsTmp->height - offset1;
+	    box.x2 = box.x1 + pRectsTmp->width + offset2;
+	    box.y2 = box.y1 + offset2;
+	    TRIM_AND_TRANSLATE_BOX(box, pDrawable, pGC);
+	    if(BOX_NOT_EMPTY(box))
+		damageDamageBox (pDrawable, &box, pGC->subWindowMode);
+
+	    pRectsTmp++;
+	}
+    }
+    (*pGC->ops->PolyRectangle)(pDrawable, pGC, nRects, pRects);
+    damageRegionProcessPending (pDrawable);
+    DAMAGE_GC_OP_EPILOGUE(pGC, pDrawable);
+}
+
+static void
+damagePolyArc(DrawablePtr   pDrawable,
+	      GCPtr	    pGC,
+	      int	    nArcs,
+	      xArc	    *pArcs)
+{
+    DAMAGE_GC_OP_PROLOGUE(pGC, pDrawable);
+
+    if (nArcs && checkGCDamage (pDrawable, pGC))
+    {
+	int	extra = pGC->lineWidth >> 1;
+	BoxRec	box;
+	int	nArcsTmp = nArcs;
+	xArc	*pArcsTmp = pArcs;
+
+	box.x1 = pArcsTmp->x;
+	box.x2 = box.x1 + pArcsTmp->width;
+	box.y1 = pArcsTmp->y;
+	box.y2 = box.y1 + pArcsTmp->height;
+
+	while(--nArcsTmp) 
+	{
+	    pArcsTmp++;
+	    if(box.x1 > pArcsTmp->x)
+		box.x1 = pArcsTmp->x;
+	    if(box.x2 < (pArcsTmp->x + pArcsTmp->width))
+		box.x2 = pArcsTmp->x + pArcsTmp->width;
+	    if(box.y1 > pArcsTmp->y) 
+		box.y1 = pArcsTmp->y;
+	    if(box.y2 < (pArcsTmp->y + pArcsTmp->height))
+		box.y2 = pArcsTmp->y + pArcsTmp->height;
+        }
+
+	if(extra) 
+	{
+	   box.x1 -= extra;
+	   box.x2 += extra;
+	   box.y1 -= extra;
+	   box.y2 += extra;
+        }
+
+	box.x2++;
+	box.y2++;
+
+	TRIM_AND_TRANSLATE_BOX(box, pDrawable, pGC);
+	if(BOX_NOT_EMPTY(box))
+	   damageDamageBox (pDrawable, &box, pGC->subWindowMode);
+    }
+    (*pGC->ops->PolyArc)(pDrawable, pGC, nArcs, pArcs);
+    damageRegionProcessPending (pDrawable);
+    DAMAGE_GC_OP_EPILOGUE(pGC, pDrawable);
+}
+
+static void
+damageFillPolygon(DrawablePtr	pDrawable,
+		  GCPtr		pGC,
+		  int		shape,
+		  int		mode,
+		  int		npt,
+		  DDXPointPtr	ppt)
+{
+    DAMAGE_GC_OP_PROLOGUE(pGC, pDrawable);
+
+    if (npt > 2 && checkGCDamage (pDrawable, pGC))
+    {
+	DDXPointPtr pptTmp = ppt;
+	int	    nptTmp = npt;
+	BoxRec	    box;
+
+	box.x2 = box.x1 = pptTmp->x;
+	box.y2 = box.y1 = pptTmp->y;
+
+	if(mode != CoordModeOrigin) 
+	{
+	   int x = box.x1;
+	   int y = box.y1;
+	   while(--nptTmp) 
+	   {
+		pptTmp++;
+		x += pptTmp->x;
+		y += pptTmp->y;
+		if(box.x1 > x) box.x1 = x;
+		else if(box.x2 < x) box.x2 = x;
+		if(box.y1 > y) box.y1 = y;
+		else if(box.y2 < y) box.y2 = y;
+	    }
+	}
+	else 
+	{
+	   while(--nptTmp) 
+	   {
+		pptTmp++;
+		if(box.x1 > pptTmp->x) box.x1 = pptTmp->x;
+		else if(box.x2 < pptTmp->x) box.x2 = pptTmp->x;
+		if(box.y1 > pptTmp->y) box.y1 = pptTmp->y;
+		else if(box.y2 < pptTmp->y) box.y2 = pptTmp->y;
+	    }
+	}
+
+	box.x2++;
+	box.y2++;
+
+	TRIM_AND_TRANSLATE_BOX(box, pDrawable, pGC);
+	if(BOX_NOT_EMPTY(box))
+	   damageDamageBox (pDrawable, &box, pGC->subWindowMode);
+    }
+    
+    (*pGC->ops->FillPolygon)(pDrawable, pGC, shape, mode, npt, ppt);
+    damageRegionProcessPending (pDrawable);
+    DAMAGE_GC_OP_EPILOGUE(pGC, pDrawable);
+}
+
+
+static void
+damagePolyFillRect(DrawablePtr	pDrawable,
+		   GCPtr	pGC,
+		   int		nRects,
+		   xRectangle	*pRects)
+{
+    DAMAGE_GC_OP_PROLOGUE(pGC, pDrawable);
+    if (nRects && checkGCDamage (pDrawable, pGC))
+    {
+	BoxRec	    box;
+	xRectangle  *pRectsTmp = pRects;
+	int	    nRectsTmp = nRects;
+
+	box.x1 = pRectsTmp->x;
+	box.x2 = box.x1 + (short)pRectsTmp->width;
+	box.y1 = pRectsTmp->y;
+	box.y2 = box.y1 + (short)pRectsTmp->height;
+
+	while(--nRectsTmp) 
+	{
+	    pRectsTmp++;
+	    if(box.x1 > pRectsTmp->x) box.x1 = pRectsTmp->x;
+	    if(box.x2 < (pRectsTmp->x + pRectsTmp->width))
+		box.x2 = pRectsTmp->x + pRectsTmp->width;
+	    if(box.y1 > pRectsTmp->y) box.y1 = pRectsTmp->y;
+	    if(box.y2 < (pRectsTmp->y + pRectsTmp->height))
+		box.y2 = pRectsTmp->y + pRectsTmp->height;
+	}
+
+	TRIM_AND_TRANSLATE_BOX(box, pDrawable, pGC);
+	if(BOX_NOT_EMPTY(box))
+	    damageDamageBox (pDrawable, &box, pGC->subWindowMode);
+    }
+    (*pGC->ops->PolyFillRect)(pDrawable, pGC, nRects, pRects);
+    damageRegionProcessPending (pDrawable);
+    DAMAGE_GC_OP_EPILOGUE(pGC, pDrawable);
+}
+
+
+static void
+damagePolyFillArc(DrawablePtr	pDrawable,
+		  GCPtr		pGC,
+		  int		nArcs,
+		  xArc		*pArcs)
+{
+    DAMAGE_GC_OP_PROLOGUE(pGC, pDrawable);
+
+    if (nArcs && checkGCDamage (pDrawable, pGC))
+    {
+	BoxRec	box;
+	int	nArcsTmp = nArcs;
+	xArc	*pArcsTmp = pArcs;
+
+	box.x1 = pArcsTmp->x;
+	box.x2 = box.x1 + pArcsTmp->width;
+	box.y1 = pArcsTmp->y;
+	box.y2 = box.y1 + pArcsTmp->height;
+
+	while(--nArcsTmp) 
+	{
+	    pArcsTmp++;
+	    if(box.x1 > pArcsTmp->x)
+		box.x1 = pArcsTmp->x;
+	    if(box.x2 < (pArcsTmp->x + pArcsTmp->width))
+		box.x2 = pArcsTmp->x + pArcsTmp->width;
+	    if(box.y1 > pArcsTmp->y)
+		box.y1 = pArcsTmp->y;
+	    if(box.y2 < (pArcsTmp->y + pArcsTmp->height))
+		box.y2 = pArcsTmp->y + pArcsTmp->height;
+        }
+
+	TRIM_AND_TRANSLATE_BOX(box, pDrawable, pGC);
+	if(BOX_NOT_EMPTY(box))
+	   damageDamageBox (pDrawable, &box, pGC->subWindowMode);
+    }
+    (*pGC->ops->PolyFillArc)(pDrawable, pGC, nArcs, pArcs);
+    damageRegionProcessPending (pDrawable);
+    DAMAGE_GC_OP_EPILOGUE(pGC, pDrawable);
+}
+
+/*
+ * general Poly/Image text function.  Extract glyph information,
+ * compute bounding box and remove cursor if it is overlapped.
+ */
+
+static void
+damageDamageChars (DrawablePtr	pDrawable,
+		   FontPtr	font,
+		   int		x,
+		   int		y,
+		   unsigned int	n,
+		   CharInfoPtr	*charinfo,
+		   Bool		imageblt,
+		   int		subWindowMode)
+{
+    ExtentInfoRec   extents;
+    BoxRec	    box;
+
+    QueryGlyphExtents(font, charinfo, n, &extents);
+    if (imageblt)
+    {
+	if (extents.overallWidth > extents.overallRight)
+	    extents.overallRight = extents.overallWidth;
+	if (extents.overallWidth < extents.overallLeft)
+	    extents.overallLeft = extents.overallWidth;
+	if (extents.overallLeft > 0)
+	    extents.overallLeft = 0;
+	if (extents.fontAscent > extents.overallAscent)
+	    extents.overallAscent = extents.fontAscent;
+	if (extents.fontDescent > extents.overallDescent)
+	    extents.overallDescent = extents.fontDescent;
+    }
+    box.x1 = x + extents.overallLeft;
+    box.y1 = y - extents.overallAscent;
+    box.x2 = x + extents.overallRight;
+    box.y2 = y + extents.overallDescent;
+    damageDamageBox (pDrawable, &box, subWindowMode);
+}
+
+/*
+ * values for textType:
+ */
+#define TT_POLY8   0
+#define TT_IMAGE8  1
+#define TT_POLY16  2
+#define TT_IMAGE16 3
+
+static int 
+damageText (DrawablePtr	    pDrawable,
+	    GCPtr	    pGC,
+	    int		    x,
+	    int		    y,
+	    unsigned long   count,
+	    char	    *chars,
+	    FontEncoding    fontEncoding,
+	    Bool	    textType)
+{
+    CharInfoPtr	    *charinfo;
+    CharInfoPtr	    *info;
+    unsigned long   i;
+    unsigned int    n;
+    int		    w;
+    Bool	    imageblt;
+
+    imageblt = (textType == TT_IMAGE8) || (textType == TT_IMAGE16);
+
+    charinfo = malloc(count * sizeof(CharInfoPtr));
+    if (!charinfo)
+	return x;
+
+    GetGlyphs(pGC->font, count, (unsigned char *)chars,
+	      fontEncoding, &i, charinfo);
+    n = (unsigned int)i;
+    w = 0;
+    if (!imageblt)
+	for (info = charinfo; i--; info++)
+	    w += (*info)->metrics.characterWidth;
+
+    if (n != 0) {
+	damageDamageChars (pDrawable, pGC->font, x + pDrawable->x, y + pDrawable->y, n,
+			   charinfo, imageblt, pGC->subWindowMode);
+	if (imageblt)
+	    (*pGC->ops->ImageGlyphBlt)(pDrawable, pGC, x, y, n, charinfo,
+				       FONTGLYPHS(pGC->font));
+	else
+	    (*pGC->ops->PolyGlyphBlt)(pDrawable, pGC, x, y, n, charinfo,
+				      FONTGLYPHS(pGC->font));
+    }
+    free(charinfo);
+    return x + w;
+}
+
+static int
+damagePolyText8(DrawablePtr pDrawable,
+		GCPtr	    pGC,
+		int	    x,
+		int	    y,
+		int	    count,
+		char	    *chars)
+{
+    DAMAGE_GC_OP_PROLOGUE(pGC, pDrawable);
+
+    if (checkGCDamage (pDrawable, pGC))
+	x = damageText (pDrawable, pGC, x, y, (unsigned long) count, chars,
+		    Linear8Bit, TT_POLY8);
+    else
+	x = (*pGC->ops->PolyText8)(pDrawable, pGC, x, y, count, chars);
+    damageRegionProcessPending (pDrawable);
+    DAMAGE_GC_OP_EPILOGUE(pGC, pDrawable);
+    return x;
+}
+
+static int
+damagePolyText16(DrawablePtr	pDrawable,
+		 GCPtr		pGC,
+		 int		x,
+		 int		y,
+		 int		count,
+		 unsigned short	*chars)
+{
+    DAMAGE_GC_OP_PROLOGUE(pGC, pDrawable);
+
+    if (checkGCDamage (pDrawable, pGC))
+	x = damageText (pDrawable, pGC, x, y, (unsigned long) count, (char *) chars,
+		    FONTLASTROW(pGC->font) == 0 ? Linear16Bit : TwoD16Bit,
+		    TT_POLY16);
+    else
+	x = (*pGC->ops->PolyText16)(pDrawable, pGC, x, y, count, chars);
+    damageRegionProcessPending (pDrawable);
+    DAMAGE_GC_OP_EPILOGUE(pGC, pDrawable);
+    return x;
+}
+
+static void
+damageImageText8(DrawablePtr	pDrawable,
+		 GCPtr		pGC,
+		 int		x,
+		 int		y,
+		 int		count,
+		 char		*chars)
+{
+    DAMAGE_GC_OP_PROLOGUE(pGC, pDrawable);
+
+    if (checkGCDamage (pDrawable, pGC))
+	damageText (pDrawable, pGC, x, y, (unsigned long) count, chars,
+		    Linear8Bit, TT_IMAGE8);
+    else
+	(*pGC->ops->ImageText8)(pDrawable, pGC, x, y, count, chars);
+    damageRegionProcessPending (pDrawable);
+    DAMAGE_GC_OP_EPILOGUE(pGC, pDrawable);
+}
+
+static void
+damageImageText16(DrawablePtr	pDrawable,
+		  GCPtr		pGC,
+		  int		x,
+		  int		y,
+		  int		count,
+		  unsigned short *chars)
+{
+    DAMAGE_GC_OP_PROLOGUE(pGC, pDrawable);
+
+    if (checkGCDamage (pDrawable, pGC))
+	damageText (pDrawable, pGC, x, y, (unsigned long) count, (char *) chars,
+		    FONTLASTROW(pGC->font) == 0 ? Linear16Bit : TwoD16Bit,
+		    TT_IMAGE16);
+    else
+	(*pGC->ops->ImageText16)(pDrawable, pGC, x, y, count, chars);
+    damageRegionProcessPending (pDrawable);
+    DAMAGE_GC_OP_EPILOGUE(pGC, pDrawable);
+}
+
+
+static void
+damageImageGlyphBlt(DrawablePtr	    pDrawable,
+		    GCPtr	    pGC,
+		    int		    x,
+		    int		    y,
+		    unsigned int    nglyph,
+		    CharInfoPtr	    *ppci,
+		    pointer	    pglyphBase)
+{
+    DAMAGE_GC_OP_PROLOGUE(pGC, pDrawable);
+    damageDamageChars (pDrawable, pGC->font, x + pDrawable->x, y + pDrawable->y,
+		       nglyph, ppci, TRUE, pGC->subWindowMode);
+    (*pGC->ops->ImageGlyphBlt)(pDrawable, pGC, x, y, nglyph,
+					ppci, pglyphBase);
+    damageRegionProcessPending (pDrawable);
+    DAMAGE_GC_OP_EPILOGUE(pGC, pDrawable);
+}
+
+static void
+damagePolyGlyphBlt(DrawablePtr	pDrawable,
+		   GCPtr	pGC,
+		   int		x,
+		   int		y,
+		   unsigned int	nglyph,
+		   CharInfoPtr	*ppci,
+		   pointer	pglyphBase)
+{
+    DAMAGE_GC_OP_PROLOGUE(pGC, pDrawable);
+    damageDamageChars (pDrawable, pGC->font, x + pDrawable->x, y + pDrawable->y,
+		       nglyph, ppci, FALSE, pGC->subWindowMode);
+    (*pGC->ops->PolyGlyphBlt)(pDrawable, pGC, x, y, nglyph,
+				ppci, pglyphBase);
+    damageRegionProcessPending (pDrawable);
+    DAMAGE_GC_OP_EPILOGUE(pGC, pDrawable);
+}
+
+static void
+damagePushPixels(GCPtr		pGC,
+		 PixmapPtr	pBitMap,
+		 DrawablePtr	pDrawable,
+		 int		dx,
+		 int		dy,
+		 int		xOrg,
+		 int		yOrg)
+{
+    DAMAGE_GC_OP_PROLOGUE(pGC, pDrawable);
+    if(checkGCDamage (pDrawable, pGC))
+    {
+	BoxRec box;
+
+        box.x1 = xOrg;
+        box.y1 = yOrg;
+
+        if(!pGC->miTranslate) {
+           box.x1 += pDrawable->x;          
+           box.y1 += pDrawable->y;          
+        }
+
+	box.x2 = box.x1 + dx;
+	box.y2 = box.y1 + dy;
+
+	TRIM_BOX(box, pGC);
+	if(BOX_NOT_EMPTY(box))
+	   damageDamageBox (pDrawable, &box, pGC->subWindowMode);
+    }
+    (*pGC->ops->PushPixels)(pGC, pBitMap, pDrawable, dx, dy, xOrg, yOrg);
+    damageRegionProcessPending (pDrawable);
+    DAMAGE_GC_OP_EPILOGUE(pGC, pDrawable);
+}
+
+static void
+damageRemoveDamage (DamagePtr *pPrev, DamagePtr pDamage)
+{
+    while (*pPrev)
+    {
+	if (*pPrev == pDamage)
+	{
+	    *pPrev = pDamage->pNext;
+	    return;
+	}
+	pPrev = &(*pPrev)->pNext;
+    }
+#if DAMAGE_VALIDATE_ENABLE
+    ErrorF ("Damage not on list\n");
+    OsAbort ();
+#endif
+}
+
+static void
+damageInsertDamage (DamagePtr *pPrev, DamagePtr pDamage)
+{
+#if DAMAGE_VALIDATE_ENABLE
+    DamagePtr	pOld;
+
+    for (pOld = *pPrev; pOld; pOld = pOld->pNext)
+	if (pOld == pDamage) {
+	    ErrorF ("Damage already on list\n");
+	    OsAbort ();
+	}
+#endif
+    pDamage->pNext = *pPrev;
+    *pPrev = pDamage;
+}
+
+static Bool
+damageDestroyPixmap (PixmapPtr pPixmap)
+{
+    ScreenPtr	pScreen = pPixmap->drawable.pScreen;
+    damageScrPriv(pScreen);
+
+    if (pPixmap->refcnt == 1)
+    {
+	DamagePtr	*pPrev = getPixmapDamageRef (pPixmap);
+	DamagePtr	pDamage;
+
+	while ((pDamage = *pPrev))
+	{
+	    damageRemoveDamage (pPrev, pDamage);
+	    if (!pDamage->isWindow)
+		DamageDestroy (pDamage);
+	}
+    }
+    unwrap (pScrPriv, pScreen, DestroyPixmap);
+    (*pScreen->DestroyPixmap) (pPixmap);
+    wrap (pScrPriv, pScreen, DestroyPixmap, damageDestroyPixmap);
+    return TRUE;
+}
+
+static void
+damageCopyWindow(WindowPtr	pWindow,
+		 DDXPointRec	ptOldOrg,
+		 RegionPtr	prgnSrc)
+{
+    ScreenPtr pScreen = pWindow->drawable.pScreen;
+    damageScrPriv(pScreen);
+
+    if (getWindowDamage (pWindow))
+    {
+	int dx = pWindow->drawable.x - ptOldOrg.x;
+	int dy = pWindow->drawable.y - ptOldOrg.y;
+	
+	/*
+	 * The region comes in source relative, but the damage occurs
+	 * at the destination location.  Translate back and forth.
+	 */
+	RegionTranslate(prgnSrc, dx, dy);
+	damageRegionAppend (&pWindow->drawable, prgnSrc, FALSE, -1);
+	RegionTranslate(prgnSrc, -dx, -dy);
+    }
+    unwrap (pScrPriv, pScreen, CopyWindow);
+    (*pScreen->CopyWindow) (pWindow, ptOldOrg, prgnSrc);
+    damageRegionProcessPending (&pWindow->drawable);
+    wrap (pScrPriv, pScreen, CopyWindow, damageCopyWindow);
+}
+
+static GCOps damageGCOps = {
+    damageFillSpans, damageSetSpans,
+    damagePutImage, damageCopyArea,
+    damageCopyPlane, damagePolyPoint,
+    damagePolylines, damagePolySegment,
+    damagePolyRectangle, damagePolyArc,
+    damageFillPolygon, damagePolyFillRect,
+    damagePolyFillArc, damagePolyText8,
+    damagePolyText16, damageImageText8,
+    damageImageText16, damageImageGlyphBlt,
+    damagePolyGlyphBlt, damagePushPixels,
+};
+
+static void
+damageSetWindowPixmap (WindowPtr pWindow, PixmapPtr pPixmap)
+{
+    DamagePtr	pDamage;
+    ScreenPtr	pScreen = pWindow->drawable.pScreen;
+    damageScrPriv(pScreen);
+
+    if ((pDamage = damageGetWinPriv(pWindow)))
+    {
+	PixmapPtr   pOldPixmap = (*pScreen->GetWindowPixmap) (pWindow);
+	DamagePtr   *pPrev = getPixmapDamageRef(pOldPixmap);
+	
+	while (pDamage)
+	{
+	    damageRemoveDamage (pPrev, pDamage);
+	    pDamage = pDamage->pNextWin;
+	}
+    }
+    unwrap (pScrPriv, pScreen, SetWindowPixmap);
+    (*pScreen->SetWindowPixmap) (pWindow, pPixmap);
+    wrap (pScrPriv, pScreen, SetWindowPixmap, damageSetWindowPixmap);
+    if ((pDamage = damageGetWinPriv(pWindow)))
+    {
+	DamagePtr   *pPrev = getPixmapDamageRef(pPixmap);
+	
+	while (pDamage)
+	{
+	    damageInsertDamage (pPrev, pDamage);
+	    pDamage = pDamage->pNextWin;
+	}
+    }
+}
+
+static Bool
+damageDestroyWindow (WindowPtr pWindow)
+{
+    DamagePtr	pDamage;
+    ScreenPtr	pScreen = pWindow->drawable.pScreen;
+    Bool	ret;
+    damageScrPriv(pScreen);
+
+    while ((pDamage = damageGetWinPriv(pWindow)))
+    {
+	DamageUnregister (&pWindow->drawable, pDamage);
+	DamageDestroy (pDamage);
+    }
+    unwrap (pScrPriv, pScreen, DestroyWindow);
+    ret = (*pScreen->DestroyWindow) (pWindow);
+    wrap (pScrPriv, pScreen, DestroyWindow, damageDestroyWindow);
+    return ret;
+}
+
+static Bool
+damageCloseScreen (int i, ScreenPtr pScreen)
+{
+    damageScrPriv(pScreen);
+
+    unwrap (pScrPriv, pScreen, DestroyPixmap);
+    unwrap (pScrPriv, pScreen, CreateGC);
+    unwrap (pScrPriv, pScreen, CopyWindow);
+    unwrap (pScrPriv, pScreen, CloseScreen);
+    free(pScrPriv);
+    return (*pScreen->CloseScreen) (i, pScreen);
+}
+
+/**
+ * Default implementations of the damage management functions.
+ */
+void miDamageCreate (DamagePtr pDamage)
+{
+}
+
+void miDamageRegister (DrawablePtr pDrawable, DamagePtr pDamage)
+{
+}
+
+void miDamageUnregister (DrawablePtr pDrawable, DamagePtr pDamage)
+{
+}
+
+void miDamageDestroy (DamagePtr pDamage)
+{
+}
+
+/**
+ * Public functions for consumption outside this file.
+ */
+
+Bool
+DamageSetup (ScreenPtr pScreen)
+{
+    DamageScrPrivPtr	pScrPriv;
+    PictureScreenPtr	ps = GetPictureScreenIfSet(pScreen);
+    const DamageScreenFuncsRec miFuncs = {
+	miDamageCreate, miDamageRegister, miDamageUnregister, miDamageDestroy
+    };
+
+    if (!dixRegisterPrivateKey(&damageScrPrivateKeyRec, PRIVATE_SCREEN, 0))
+	return FALSE;
+
+    if (dixLookupPrivate(&pScreen->devPrivates, damageScrPrivateKey))
+	return TRUE;
+
+    if (!dixRegisterPrivateKey(&damageGCPrivateKeyRec, PRIVATE_GC, sizeof(DamageGCPrivRec)))
+	return FALSE;
+
+    if (!dixRegisterPrivateKey(&damagePixPrivateKeyRec, PRIVATE_PIXMAP, 0))
+	return FALSE;
+
+    if (!dixRegisterPrivateKey(&damageWinPrivateKeyRec, PRIVATE_WINDOW, 0))
+	return FALSE;
+
+    pScrPriv = malloc(sizeof (DamageScrPrivRec));
+    if (!pScrPriv)
+	return FALSE;
+
+    pScrPriv->internalLevel = 0;
+    pScrPriv->pScreenDamage = 0;
+
+    wrap (pScrPriv, pScreen, DestroyPixmap, damageDestroyPixmap);
+    wrap (pScrPriv, pScreen, CreateGC, damageCreateGC);
+    wrap (pScrPriv, pScreen, DestroyWindow, damageDestroyWindow);
+    wrap (pScrPriv, pScreen, SetWindowPixmap, damageSetWindowPixmap);
+    wrap (pScrPriv, pScreen, CopyWindow, damageCopyWindow);
+    wrap (pScrPriv, pScreen, CloseScreen, damageCloseScreen);
+    if (ps) {
+	wrap (pScrPriv, ps, Glyphs, damageGlyphs);
+	wrap (pScrPriv, ps, Composite, damageComposite);
+	wrap (pScrPriv, ps, AddTraps, damageAddTraps);
+    }
+
+    pScrPriv->funcs = miFuncs;
+
+    dixSetPrivate(&pScreen->devPrivates, damageScrPrivateKey, pScrPriv);
+    return TRUE;
+}
+
+DamagePtr
+DamageCreate (DamageReportFunc  damageReport,
+	      DamageDestroyFunc	damageDestroy,
+	      DamageReportLevel	damageLevel,
+	      Bool		isInternal,
+	      ScreenPtr		pScreen,
+	      void		*closure)
+{
+    damageScrPriv(pScreen);
+    DamagePtr	pDamage;
+
+    pDamage = dixAllocateObjectWithPrivates(DamageRec, PRIVATE_DAMAGE);
+    if (!pDamage)
+	return 0;
+    pDamage->pNext = 0;
+    pDamage->pNextWin = 0;
+    RegionNull(&pDamage->damage);
+    RegionNull(&pDamage->pendingDamage);
+    
+    pDamage->damageLevel = damageLevel;
+    pDamage->isInternal = isInternal;
+    pDamage->closure = closure;
+    pDamage->isWindow = FALSE;
+    pDamage->pDrawable = 0;
+    pDamage->reportAfter = FALSE;
+
+    pDamage->damageReport = damageReport;
+    pDamage->damageReportPostRendering = NULL;
+    pDamage->damageDestroy = damageDestroy;
+    pDamage->damageMarker = NULL;
+    pDamage->pScreen = pScreen;
+
+    (*pScrPriv->funcs.Create) (pDamage);
+
+    return pDamage;
+}
+
+void
+DamageRegister (DrawablePtr pDrawable,
+		DamagePtr   pDamage)
+{
+    ScreenPtr pScreen = pDrawable->pScreen;
+    damageScrPriv(pScreen);
+
+#if DAMAGE_VALIDATE_ENABLE
+    if (pDrawable->pScreen != pDamage->pScreen)
+    {
+	ErrorF ("DamageRegister called with mismatched screens\n");
+	OsAbort ();
+    }
+#endif
+
+    if (pDrawable->type == DRAWABLE_WINDOW)
+    {
+	WindowPtr   pWindow = (WindowPtr) pDrawable;
+	winDamageRef(pWindow);
+
+#if DAMAGE_VALIDATE_ENABLE
+	DamagePtr   pOld;
+	
+	for (pOld = *pPrev; pOld; pOld = pOld->pNextWin)
+	    if (pOld == pDamage) {
+		ErrorF ("Damage already on window list\n");
+		OsAbort ();
+	    }
+#endif
+	pDamage->pNextWin = *pPrev;
+	*pPrev = pDamage;
+	pDamage->isWindow = TRUE;
+    }
+    else
+	pDamage->isWindow = FALSE;
+    pDamage->pDrawable = pDrawable;
+    damageInsertDamage (getDrawableDamageRef (pDrawable), pDamage);
+    (*pScrPriv->funcs.Register) (pDrawable, pDamage);
+}
+
+void
+DamageDrawInternal (ScreenPtr pScreen, Bool enable)
+{
+    damageScrPriv (pScreen);
+
+    pScrPriv->internalLevel += enable ? 1 : -1;
+}
+
+void
+DamageUnregister (DrawablePtr	    pDrawable,
+		  DamagePtr	    pDamage)
+{
+    ScreenPtr pScreen = pDrawable->pScreen;
+    damageScrPriv(pScreen);
+
+    (*pScrPriv->funcs.Unregister) (pDrawable, pDamage);
+
+    if (pDrawable->type == DRAWABLE_WINDOW)
+    {
+	WindowPtr   pWindow = (WindowPtr) pDrawable;
+	winDamageRef (pWindow);
+#if DAMAGE_VALIDATE_ENABLE
+	int	found = 0;
+#endif
+
+	while (*pPrev)
+	{
+	    if (*pPrev == pDamage)
+	    {
+		*pPrev = pDamage->pNextWin;
+#if DAMAGE_VALIDATE_ENABLE
+		found = 1;
+#endif
+		break;
+	    }
+	    pPrev = &(*pPrev)->pNextWin;
+	}
+#if DAMAGE_VALIDATE_ENABLE
+	if (!found) {
+	    ErrorF ("Damage not on window list\n");
+	    OsAbort ();
+	}
+#endif
+    }
+    pDamage->pDrawable = 0;
+    damageRemoveDamage (getDrawableDamageRef (pDrawable), pDamage);
+}
+
+void
+DamageDestroy (DamagePtr    pDamage)
+{
+    ScreenPtr pScreen = pDamage->pScreen;
+    damageScrPriv(pScreen);
+
+    if (pDamage->damageDestroy)
+	(*pDamage->damageDestroy) (pDamage, pDamage->closure);
+    (*pScrPriv->funcs.Destroy) (pDamage);
+    RegionUninit(&pDamage->damage);
+    RegionUninit(&pDamage->pendingDamage);
+    dixFreeObjectWithPrivates(pDamage, PRIVATE_DAMAGE);
+}
+
+Bool
+DamageSubtract (DamagePtr	    pDamage,
+		const RegionPtr	    pRegion)
+{
+    RegionPtr	pClip;
+    RegionRec	pixmapClip;
+    DrawablePtr	pDrawable = pDamage->pDrawable;
+    
+    RegionSubtract(&pDamage->damage, &pDamage->damage, pRegion);
+    if (pDrawable)
+    {
+	if (pDrawable->type == DRAWABLE_WINDOW)
+	    pClip = &((WindowPtr) pDrawable)->borderClip;
+	else
+	{
+	    BoxRec  box;
+
+	    box.x1 = pDrawable->x;
+	    box.y1 = pDrawable->y;
+	    box.x2 = pDrawable->x + pDrawable->width;
+	    box.y2 = pDrawable->y + pDrawable->height;
+	    RegionInit(&pixmapClip, &box, 1);
+	    pClip = &pixmapClip;
+	}
+	RegionTranslate(&pDamage->damage, pDrawable->x, pDrawable->y);
+	RegionIntersect(&pDamage->damage, &pDamage->damage, pClip);
+	RegionTranslate(&pDamage->damage, -pDrawable->x, -pDrawable->y);
+	if (pDrawable->type != DRAWABLE_WINDOW)
+	    RegionUninit(&pixmapClip);
+    }
+    return RegionNotEmpty(&pDamage->damage);
+}
+
+void
+DamageEmpty (DamagePtr	    pDamage)
+{
+    RegionEmpty(&pDamage->damage);
+}
+
+RegionPtr
+DamageRegion (DamagePtr		    pDamage)
+{
+    return &pDamage->damage;
+}
+
+RegionPtr
+DamagePendingRegion (DamagePtr	    pDamage)
+{
+    return &pDamage->pendingDamage;
+}
+
+void
+DamageRegionAppend (DrawablePtr pDrawable, RegionPtr pRegion)
+{
+    damageRegionAppend (pDrawable, pRegion, FALSE, -1);
+}
+
+void
+DamageRegionProcessPending (DrawablePtr pDrawable)
+{
+    damageRegionProcessPending (pDrawable);
+}
+
+/* If a damage marker is provided, then this function must be called after rendering is done. */
+/* Please do call back so any future enhancements can assume this function is called. */
+/* There are no strict timing requirements for calling this function, just as soon as (is cheaply) possible. */
+void
+DamageRegionRendered (DrawablePtr pDrawable, DamagePtr pDamage, RegionPtr pOldDamage, RegionPtr pRegion)
+{
+    if (pDamage->damageReportPostRendering)
+	damageReportDamagePostRendering (pDamage, pOldDamage, pRegion);
+}
+
+/* This call is very odd, i'm leaving it intact for API sake, but please don't use it. */
+void
+DamageDamageRegion (DrawablePtr	pDrawable,
+		    const RegionPtr	pRegion)
+{
+    damageRegionAppend (pDrawable, pRegion, FALSE, -1);
+
+    /* Go back and report this damage for DamagePtrs with reportAfter set, since
+     * this call isn't part of an in-progress drawing op in the call chain and
+     * the DDX probably just wants to know about it right away.
+     */
+    damageRegionProcessPending (pDrawable);
+}
+
+void
+DamageSetReportAfterOp (DamagePtr pDamage, Bool reportAfter)
+{
+    pDamage->reportAfter = reportAfter;
+}
+
+void
+DamageSetPostRenderingFunctions(DamagePtr pDamage, DamageReportFunc damageReportPostRendering,
+				DamageMarkerFunc damageMarker)
+{
+    pDamage->damageReportPostRendering = damageReportPostRendering;
+    pDamage->damageMarker = damageMarker;
+}
+
+DamageScreenFuncsPtr
+DamageGetScreenFuncs (ScreenPtr pScreen)
+{
+    damageScrPriv(pScreen);
+    return &pScrPriv->funcs;
+}
+
+void
+DamageReportDamage (DamagePtr pDamage, RegionPtr pDamageRegion)
+{
+    BoxRec tmpBox;
+    RegionRec tmpRegion;
+    Bool was_empty;
+
+    switch (pDamage->damageLevel) {
+    case DamageReportRawRegion:
+	RegionUnion(&pDamage->damage, &pDamage->damage,
+			 pDamageRegion);
+	(*pDamage->damageReport) (pDamage, pDamageRegion, pDamage->closure);
+	break;
+    case DamageReportDeltaRegion:
+	RegionNull(&tmpRegion);
+	RegionSubtract(&tmpRegion, pDamageRegion, &pDamage->damage);
+	if (RegionNotEmpty(&tmpRegion)) {
+	    RegionUnion(&pDamage->damage, &pDamage->damage,
+			 pDamageRegion);
+	    (*pDamage->damageReport) (pDamage, &tmpRegion, pDamage->closure);
+	}
+	RegionUninit(&tmpRegion);
+	break;
+    case DamageReportBoundingBox:
+	tmpBox = *RegionExtents(&pDamage->damage);
+	RegionUnion(&pDamage->damage, &pDamage->damage,
+		     pDamageRegion);
+	if (!BOX_SAME (&tmpBox, RegionExtents(&pDamage->damage))) {
+	    (*pDamage->damageReport) (pDamage, &pDamage->damage,
+				      pDamage->closure);
+	}
+	break;
+    case DamageReportNonEmpty:
+	was_empty = !RegionNotEmpty(&pDamage->damage);
+	RegionUnion(&pDamage->damage, &pDamage->damage,
+		     pDamageRegion);
+	if (was_empty && RegionNotEmpty(&pDamage->damage)) {
+	    (*pDamage->damageReport) (pDamage, &pDamage->damage,
+				      pDamage->closure);
+	}
+	break;
+    case DamageReportNone:
+	RegionUnion(&pDamage->damage, &pDamage->damage,
+		     pDamageRegion);
+	break;
+    }
+}
+