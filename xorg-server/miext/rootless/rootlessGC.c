<<<<<<< HEAD
/*
 * Graphics Context support for generic rootless X server
 */
/*
 * Copyright (c) 2001 Greg Parker. All Rights Reserved.
 * Copyright (c) 2002-2003 Torrey T. Lyons. All Rights Reserved.
 * Copyright (c) 2002 Apple Computer, Inc. All rights reserved.
 *
 * Permission is hereby granted, free of charge, to any person obtaining a
 * copy of this software and associated documentation files (the "Software"),
 * to deal in the Software without restriction, including without limitation
 * the rights to use, copy, modify, merge, publish, distribute, sublicense,
 * and/or sell copies of the Software, and to permit persons to whom the
 * Software is furnished to do so, subject to the following conditions:
 *
 * The above copyright notice and this permission notice shall be included in
 * all copies or substantial portions of the Software.
 *
 * THE SOFTWARE IS PROVIDED "AS IS", WITHOUT WARRANTY OF ANY KIND, EXPRESS OR
 * IMPLIED, INCLUDING BUT NOT LIMITED TO THE WARRANTIES OF MERCHANTABILITY,
 * FITNESS FOR A PARTICULAR PURPOSE AND NONINFRINGEMENT. IN NO EVENT SHALL
 * THE ABOVE LISTED COPYRIGHT HOLDER(S) BE LIABLE FOR ANY CLAIM, DAMAGES OR
 * OTHER LIABILITY, WHETHER IN AN ACTION OF CONTRACT, TORT OR OTHERWISE,
 * ARISING FROM, OUT OF OR IN CONNECTION WITH THE SOFTWARE OR THE USE OR OTHER
 * DEALINGS IN THE SOFTWARE.
 *
 * Except as contained in this notice, the name(s) of the above copyright
 * holders shall not be used in advertising or otherwise to promote the sale,
 * use or other dealings in this Software without prior written authorization.
 */

#ifdef HAVE_DIX_CONFIG_H
#include <dix-config.h>
#endif

#include <stddef.h> /* For NULL */
#include "mi.h"
#include "scrnintstr.h"
#include "gcstruct.h"
#include "pixmapstr.h"
#include "windowstr.h"
#include "dixfontstr.h"
#include "mivalidate.h"
#include "fb.h"

#include <sys/types.h>
#include <sys/stat.h>
#include <fcntl.h>

#include "rootlessCommon.h"

#ifdef _MSC_VER
#define inline __inline
#endif

// GC functions
static void RootlessValidateGC(GCPtr pGC, unsigned long changes,
                               DrawablePtr pDrawable);
static void RootlessChangeGC(GCPtr pGC, unsigned long mask);
static void RootlessCopyGC(GCPtr pGCSrc, unsigned long mask, GCPtr pGCDst);
static void RootlessDestroyGC(GCPtr pGC);
static void RootlessChangeClip(GCPtr pGC, int type, pointer pvalue,
                               int nrects);
static void RootlessDestroyClip(GCPtr pGC);
static void RootlessCopyClip(GCPtr pgcDst, GCPtr pgcSrc);

Bool RootlessCreateGC(GCPtr pGC);

GCFuncs rootlessGCFuncs = {
    RootlessValidateGC,
    RootlessChangeGC,
    RootlessCopyGC,
    RootlessDestroyGC,
    RootlessChangeClip,
    RootlessDestroyClip,
    RootlessCopyClip,
};

// GC operations
static void RootlessFillSpans(DrawablePtr dst, GCPtr pGC, int nInit,
			      DDXPointPtr pptInit, int *pwidthInit, 
			      int sorted);
static void RootlessSetSpans(DrawablePtr dst, GCPtr pGC, char *pSrc,
			     DDXPointPtr pptInit, int *pwidthInit,
			     int nspans, int sorted);
static void RootlessPutImage(DrawablePtr dst, GCPtr pGC,
			     int depth, int x, int y, int w, int h,
			     int leftPad, int format, char *pBits);
static RegionPtr RootlessCopyArea(DrawablePtr pSrc, DrawablePtr dst, GCPtr pGC,
				  int srcx, int srcy, int w, int h,
				  int dstx, int dsty);
static RegionPtr RootlessCopyPlane(DrawablePtr pSrc, DrawablePtr dst,
                                   GCPtr pGC, int srcx, int srcy,
                                   int w, int h, int dstx, int dsty,
                                   unsigned long plane);
static void RootlessPolyPoint(DrawablePtr dst, GCPtr pGC,
                              int mode, int npt, DDXPointPtr pptInit);
static void RootlessPolylines(DrawablePtr dst, GCPtr pGC,
                              int mode, int npt, DDXPointPtr pptInit);
static void RootlessPolySegment(DrawablePtr dst, GCPtr pGC,
                                int nseg, xSegment *pSeg);
static void RootlessPolyRectangle(DrawablePtr dst, GCPtr pGC,
                                  int nRects, xRectangle *pRects);
static void RootlessPolyArc(DrawablePtr dst, GCPtr pGC, int narcs, xArc *parcs);
static void RootlessFillPolygon(DrawablePtr dst, GCPtr pGC,
                                int shape, int mode, int count,
                                DDXPointPtr pptInit);
static void RootlessPolyFillRect(DrawablePtr dst, GCPtr pGC,
                                 int nRectsInit, xRectangle *pRectsInit);
static void RootlessPolyFillArc(DrawablePtr dst, GCPtr pGC,
                                int narcsInit, xArc *parcsInit);
static int RootlessPolyText8(DrawablePtr dst, GCPtr pGC,
			     int x, int y, int count, char *chars);
static int RootlessPolyText16(DrawablePtr dst, GCPtr pGC,
			      int x, int y, int count, unsigned short *chars);
static void RootlessImageText8(DrawablePtr dst, GCPtr pGC,
                               int x, int y, int count, char *chars);
static void RootlessImageText16(DrawablePtr dst, GCPtr pGC,
                                int x, int y, int count, unsigned short *chars);
static void RootlessImageGlyphBlt(DrawablePtr dst, GCPtr pGC,
                                  int x, int y, unsigned int nglyphInit,
                                  CharInfoPtr *ppciInit, pointer unused);
static void RootlessPolyGlyphBlt(DrawablePtr dst, GCPtr pGC,
                                 int x, int y, unsigned int nglyph,
                                 CharInfoPtr *ppci, pointer pglyphBase);
static void RootlessPushPixels(GCPtr pGC, PixmapPtr pBitMap, DrawablePtr dst,
			       int dx, int dy, int xOrg, int yOrg);


static GCOps rootlessGCOps = {
    RootlessFillSpans,
    RootlessSetSpans,
    RootlessPutImage,
    RootlessCopyArea,
    RootlessCopyPlane,
    RootlessPolyPoint,
    RootlessPolylines,
    RootlessPolySegment,
    RootlessPolyRectangle,
    RootlessPolyArc,
    RootlessFillPolygon,
    RootlessPolyFillRect,
    RootlessPolyFillArc,
    RootlessPolyText8,
    RootlessPolyText16,
    RootlessImageText8,
    RootlessImageText16,
    RootlessImageGlyphBlt,
    RootlessPolyGlyphBlt,
    RootlessPushPixels
};

/*
   If ROOTLESS_PROTECT_ALPHA is set, we have to make sure that the alpha
   channel of the on screen windows is always opaque. fb makes this harder
   than it would otherwise be by noticing that a planemask of 0x00ffffff
   includes all bits when depth==24, and so it "optimizes" the planemask to
   0xffffffff. We work around this by temporarily setting depth=bpp while
   changing the GC.

   So the normal situation (in 32 bit mode) is that the planemask is
   0x00ffffff and thus fb leaves the alpha channel alone. The rootless
   implementation is responsible for setting the alpha channel opaque
   initially.

   Unfortunately drawing with a planemask that doesn't have all bits set
   normally causes fb to fall off its fastest paths when blitting and
   filling.  So we try to recognize when we can relax the planemask back to
   0xffffffff, and do that for the duration of the drawing operation,
   setting the alpha channel in fg/bg pixels to opaque at the same time. We
   can do this when drawing op is GXcopy. We can also do this when copying
   from another window since its alpha channel must also be opaque.

   The three macros below are used to implement this. Drawing ops that can
   potentially have their planemask relaxed look like:

   OP {
       GC_SAVE(gc);
       GCOP_UNWRAP(gc);

       ...

       if (canAccelxxx(..) && otherwise-suitable)
            GC_UNSET_PM(gc, dst);

       gc->funcs->OP(gc, ...);

       GC_RESTORE(gc, dst);
       GCOP_WRAP(gc);
   }

 */

#define GC_SAVE(pGC) 				\
    unsigned long _save_fg = (pGC)->fgPixel;	\
    unsigned long _save_bg = (pGC)->bgPixel;	\
    unsigned long _save_pm = (pGC)->planemask;	\
    Bool _changed = FALSE

#define GC_RESTORE(pGC, pDraw)					\
    do {							\
        if (_changed) {						\
            unsigned int depth = (pDraw)->depth;		\
            (pGC)->fgPixel = _save_fg;				\
            (pGC)->bgPixel = _save_bg;				\
            (pGC)->planemask = _save_pm;			\
            (pDraw)->depth = (pDraw)->bitsPerPixel;		\
            VALIDATE_GC(pGC, GCForeground | GCBackground |	\
                        GCPlaneMask, pDraw);			\
            (pDraw)->depth = depth;				\
        }							\
    } while (0)

#define GC_UNSET_PM(pGC, pDraw)						\
    do {								\
        unsigned int mask = RootlessAlphaMask ((pDraw)->bitsPerPixel);	\
        if (((pGC)->planemask & mask) != mask) {			\
            unsigned int depth = (pDraw)->depth;			\
            (pGC)->fgPixel |= mask;					\
            (pGC)->bgPixel |= mask;					\
            (pGC)->planemask |= mask;					\
            (pDraw)->depth = (pDraw)->bitsPerPixel;			\
            VALIDATE_GC(pGC, GCForeground |				\
                        GCBackground | GCPlaneMask, pDraw);		\
            (pDraw)->depth = depth;					\
            _changed = TRUE;						\
        }								\
    } while (0)

#define VALIDATE_GC(pGC, changes, pDrawable)				\
    do {								\
        pGC->funcs->ValidateGC(pGC, changes, pDrawable);		\
        if (((WindowPtr) pDrawable)->viewable) {			\
            gcrec->originalOps = pGC->ops;				\
        }								\
    } while(0)

static RootlessWindowRec *
canAccelBlit (DrawablePtr pDraw, GCPtr pGC)
{
    WindowPtr pTop;
    RootlessWindowRec *winRec;
    unsigned int pm;

    if (pGC->alu != GXcopy)
        return NULL;

    if (pDraw->type != DRAWABLE_WINDOW)
        return NULL;

    pm = ~RootlessAlphaMask(pDraw->bitsPerPixel);
    if ((pGC->planemask & pm) != pm)
        return NULL;

    pTop = TopLevelParent((WindowPtr) pDraw);
    if (pTop == NULL)
        return NULL;

    winRec = WINREC(pTop);
    if (winRec == NULL)
        return NULL;

    return winRec;
}

static inline RootlessWindowRec *
canAccelFill(DrawablePtr pDraw, GCPtr pGC)
{
    if (pGC->fillStyle != FillSolid)
        return NULL;

    return canAccelBlit(pDraw, pGC);
}


/*
 * Screen function to create a graphics context
 */
Bool
RootlessCreateGC(GCPtr pGC)
{
    RootlessGCRec *gcrec;
    RootlessScreenRec *s;
    Bool result;

    SCREEN_UNWRAP(pGC->pScreen, CreateGC);
    s = SCREENREC(pGC->pScreen);
    result = s->CreateGC(pGC);

    gcrec = (RootlessGCRec *)
	dixLookupPrivate(&pGC->devPrivates, rootlessGCPrivateKey);
    gcrec->originalOps = NULL; // don't wrap ops yet
    gcrec->originalFuncs = pGC->funcs;
    pGC->funcs = &rootlessGCFuncs;

    SCREEN_WRAP(pGC->pScreen, CreateGC);
    return result;
}


/*
 * GC funcs
 *
 * These wrap lower level GC funcs.
 * ValidateGC wraps the GC ops iff dest is viewable.
 * All the others just unwrap and call.
 */

// GCFUNC_UNRAP assumes funcs have been wrapped and 
// does not assume ops have been wrapped
#define GCFUNC_UNWRAP(pGC) \
    RootlessGCRec *gcrec = (RootlessGCRec *) \
	dixLookupPrivate(&(pGC)->devPrivates, rootlessGCPrivateKey); \
    (pGC)->funcs = gcrec->originalFuncs; \
    if (gcrec->originalOps) { \
        (pGC)->ops = gcrec->originalOps; \
}

#define GCFUNC_WRAP(pGC) \
    gcrec->originalFuncs = (pGC)->funcs; \
    (pGC)->funcs = &rootlessGCFuncs; \
    if (gcrec->originalOps) { \
        gcrec->originalOps = (pGC)->ops; \
        (pGC)->ops = &rootlessGCOps; \
}


static void
RootlessValidateGC(GCPtr pGC, unsigned long changes, DrawablePtr pDrawable)
{
    GCFUNC_UNWRAP(pGC);

    gcrec->originalOps = NULL;

    if (pDrawable->type == DRAWABLE_WINDOW)
    {
#ifdef ROOTLESS_PROTECT_ALPHA
        unsigned int depth = pDrawable->depth;

        // We force a planemask so fb doesn't overwrite the alpha channel.
        // Left to its own devices, fb will optimize away the planemask.
        pDrawable->depth = pDrawable->bitsPerPixel;
        pGC->planemask &= ~RootlessAlphaMask(pDrawable->bitsPerPixel);
        VALIDATE_GC(pGC, changes | GCPlaneMask, pDrawable);
        pDrawable->depth = depth;
#else
        VALIDATE_GC(pGC, changes, pDrawable);
#endif
    } else {
        pGC->funcs->ValidateGC(pGC, changes, pDrawable);
    }

    GCFUNC_WRAP(pGC);
}

static void RootlessChangeGC(GCPtr pGC, unsigned long mask)
{
    GCFUNC_UNWRAP(pGC);
    pGC->funcs->ChangeGC(pGC, mask);
    GCFUNC_WRAP(pGC);
}

static void RootlessCopyGC(GCPtr pGCSrc, unsigned long mask, GCPtr pGCDst)
{
    GCFUNC_UNWRAP(pGCDst);
    pGCDst->funcs->CopyGC(pGCSrc, mask, pGCDst);
    GCFUNC_WRAP(pGCDst);
}

static void RootlessDestroyGC(GCPtr pGC)
{
    GCFUNC_UNWRAP(pGC);
    pGC->funcs->DestroyGC(pGC);
    GCFUNC_WRAP(pGC);
}

static void RootlessChangeClip(GCPtr pGC, int type, pointer pvalue, int nrects)
{
    GCFUNC_UNWRAP(pGC);
    pGC->funcs->ChangeClip(pGC, type, pvalue, nrects);
    GCFUNC_WRAP(pGC);
}

static void RootlessDestroyClip(GCPtr pGC)
{
    GCFUNC_UNWRAP(pGC);
    pGC->funcs->DestroyClip(pGC);
    GCFUNC_WRAP(pGC);
}

static void RootlessCopyClip(GCPtr pgcDst, GCPtr pgcSrc)
{
    GCFUNC_UNWRAP(pgcDst);
    pgcDst->funcs->CopyClip(pgcDst, pgcSrc);
    GCFUNC_WRAP(pgcDst);
}


/*
 * GC ops
 *
 * We can't use shadowfb because shadowfb assumes one pixmap
 * and our root window is a special case.
 * However, much of this code is copied from shadowfb.
 */

// assumes both funcs and ops are wrapped
#define GCOP_UNWRAP(pGC) \
    RootlessGCRec *gcrec = (RootlessGCRec *) \
        dixLookupPrivate(&(pGC)->devPrivates, rootlessGCPrivateKey); \
    GCFuncs *saveFuncs = pGC->funcs; \
    (pGC)->funcs = gcrec->originalFuncs; \
    (pGC)->ops = gcrec->originalOps;

#define GCOP_WRAP(pGC) \
    gcrec->originalOps = (pGC)->ops; \
    (pGC)->funcs = saveFuncs; \
    (pGC)->ops = &rootlessGCOps;

static void
RootlessFillSpans(DrawablePtr dst, GCPtr pGC, int nInit,
                  DDXPointPtr pptInit, int *pwidthInit, int sorted)
{
    GC_SAVE(pGC);
    GCOP_UNWRAP(pGC);
    RL_DEBUG_MSG("fill spans start ");

    if (nInit <= 0) {
        pGC->ops->FillSpans(dst, pGC, nInit, pptInit, pwidthInit, sorted);
    } else {
        DDXPointPtr ppt = pptInit;
        int *pwidth = pwidthInit;
        int i = nInit;
        BoxRec box;

        box.x1 = ppt->x;
        box.x2 = box.x1 + *pwidth;
        box.y2 = box.y1 = ppt->y;

        while (--i) {
            ppt++;
            pwidth++;
            if (box.x1 > ppt->x)
                box.x1 = ppt->x;
            if (box.x2 < (ppt->x + *pwidth))
                box.x2 = ppt->x + *pwidth;
            if (box.y1 > ppt->y)
                box.y1 = ppt->y;
            else if (box.y2 < ppt->y)
                box.y2 = ppt->y;
        }

        box.y2++;

        RootlessStartDrawing((WindowPtr) dst);

        if (canAccelFill(dst, pGC))
        {
            GC_UNSET_PM(pGC, dst);
        }

        pGC->ops->FillSpans(dst, pGC, nInit, pptInit, pwidthInit, sorted);

        TRIM_AND_TRANSLATE_BOX(box, dst, pGC);
        if (BOX_NOT_EMPTY(box))
            RootlessDamageBox ((WindowPtr) dst, &box);
    }

    GC_RESTORE(pGC, dst);
    GCOP_WRAP(pGC);
    RL_DEBUG_MSG("fill spans end\n");
}

static void
RootlessSetSpans(DrawablePtr dst, GCPtr pGC, char *pSrc,
                 DDXPointPtr pptInit, int *pwidthInit,
                 int nspans, int sorted)
{
    GCOP_UNWRAP(pGC);
    RL_DEBUG_MSG("set spans start ");

    if (nspans <= 0) {
        pGC->ops->SetSpans(dst, pGC, pSrc, pptInit, pwidthInit,
                           nspans, sorted);
    } else {
        DDXPointPtr ppt = pptInit;
        int *pwidth = pwidthInit;
        int i = nspans;
        BoxRec box;

        box.x1 = ppt->x;
        box.x2 = box.x1 + *pwidth;
        box.y2 = box.y1 = ppt->y;

        while (--i) {
            ppt++;
            pwidth++;
            if (box.x1 > ppt->x)
                box.x1 = ppt->x;
            if (box.x2 < (ppt->x + *pwidth))
                box.x2 = ppt->x + *pwidth;
            if (box.y1 > ppt->y)
                box.y1 = ppt->y;
            else if (box.y2 < ppt->y)
                box.y2 = ppt->y;
        }

        box.y2++;

        RootlessStartDrawing((WindowPtr) dst);
        pGC->ops->SetSpans(dst, pGC, pSrc, pptInit, pwidthInit,
                           nspans, sorted);

        TRIM_AND_TRANSLATE_BOX(box, dst, pGC);
        if (BOX_NOT_EMPTY(box))
            RootlessDamageBox ((WindowPtr) dst, &box);
    }
    GCOP_WRAP(pGC);
    RL_DEBUG_MSG("set spans end\n");
}

static void
RootlessPutImage(DrawablePtr dst, GCPtr pGC,
                 int depth, int x, int y, int w, int h,
                 int leftPad, int format, char *pBits)
{
    BoxRec box;

    GCOP_UNWRAP(pGC);
    RL_DEBUG_MSG("put image start ");

    RootlessStartDrawing((WindowPtr) dst);
    pGC->ops->PutImage(dst, pGC, depth, x,y,w,h, leftPad, format, pBits);

    box.x1 = x + dst->x;
    box.x2 = box.x1 + w;
    box.y1 = y + dst->y;
    box.y2 = box.y1 + h;

    TRIM_BOX(box, pGC);
    if (BOX_NOT_EMPTY(box))
        RootlessDamageBox ((WindowPtr) dst, &box);

    GCOP_WRAP(pGC);
    RL_DEBUG_MSG("put image end\n");
}

/* changed area is *dest* rect */
static RegionPtr
RootlessCopyArea(DrawablePtr pSrc, DrawablePtr dst, GCPtr pGC,
                 int srcx, int srcy, int w, int h,
                 int dstx, int dsty)
{
    RegionPtr result;
    BoxRec box;

    GC_SAVE(pGC);
    GCOP_UNWRAP(pGC);

    RL_DEBUG_MSG("copy area start (src 0x%x, dst 0x%x)", pSrc, dst);

    if (pSrc->type == DRAWABLE_WINDOW && IsFramedWindow((WindowPtr)pSrc)) {
        /* If both source and dest are windows, and we're doing
           a simple copy operation, we can remove the alpha-protecting
           planemask (since source has opaque alpha as well) */

        if (canAccelBlit(pSrc, pGC))
        {
            GC_UNSET_PM(pGC, dst);
        }

        RootlessStartDrawing((WindowPtr) pSrc);
    }
    RootlessStartDrawing((WindowPtr) dst);
    result = pGC->ops->CopyArea(pSrc, dst, pGC, srcx, srcy, w, h, dstx, dsty);

    box.x1 = dstx + dst->x;
    box.x2 = box.x1 + w;
    box.y1 = dsty + dst->y;
    box.y2 = box.y1 + h;

    TRIM_BOX(box, pGC);
    if (BOX_NOT_EMPTY(box))
        RootlessDamageBox ((WindowPtr) dst, &box);

    GC_RESTORE(pGC, dst);
    GCOP_WRAP(pGC);
    RL_DEBUG_MSG("copy area end\n");
    return result;
}

/* changed area is *dest* rect */
static RegionPtr RootlessCopyPlane(DrawablePtr pSrc, DrawablePtr dst,
                                   GCPtr pGC, int srcx, int srcy,
                                   int w, int h, int dstx, int dsty,
                                   unsigned long plane)
{
    RegionPtr result;
    BoxRec box;

    GCOP_UNWRAP(pGC);

    RL_DEBUG_MSG("copy plane start ");

    if (pSrc->type == DRAWABLE_WINDOW && IsFramedWindow((WindowPtr)pSrc)) {
        RootlessStartDrawing((WindowPtr) pSrc);
    }
    RootlessStartDrawing((WindowPtr) dst);
    result = pGC->ops->CopyPlane(pSrc, dst, pGC, srcx, srcy, w, h,
                                 dstx, dsty, plane);

    box.x1 = dstx + dst->x;
    box.x2 = box.x1 + w;
    box.y1 = dsty + dst->y;
    box.y2 = box.y1 + h;

    TRIM_BOX(box, pGC);
    if (BOX_NOT_EMPTY(box))
        RootlessDamageBox ((WindowPtr) dst, &box);

    GCOP_WRAP(pGC);
    RL_DEBUG_MSG("copy plane end\n");
    return result;
}

// Options for size of changed area:
//  0 = box per point
//  1 = big box around all points
//  2 = accumulate point in 20 pixel radius
#define ROOTLESS_CHANGED_AREA 1
#define abs(a) ((a) > 0 ? (a) : -(a))

/* changed area is box around all points */
static void RootlessPolyPoint(DrawablePtr dst, GCPtr pGC,
                              int mode, int npt, DDXPointPtr pptInit)
{
    GCOP_UNWRAP(pGC);
    RL_DEBUG_MSG("polypoint start ");

    RootlessStartDrawing((WindowPtr) dst);
    pGC->ops->PolyPoint(dst, pGC, mode, npt, pptInit);

    if (npt > 0) {
#if ROOTLESS_CHANGED_AREA==0
        // box per point
        BoxRec box;

        while (npt) {
            box.x1 = pptInit->x;
            box.y1 = pptInit->y;
            box.x2 = box.x1 + 1;
            box.y2 = box.y1 + 1;

            TRIM_AND_TRANSLATE_BOX(box, dst, pGC);
            if (BOX_NOT_EMPTY(box))
                RootlessDamageBox ((WindowPtr) dst, &box);

            npt--;
            pptInit++;
        }

#elif ROOTLESS_CHANGED_AREA==1
        // one big box
        BoxRec box;

        box.x2 = box.x1 = pptInit->x;
        box.y2 = box.y1 = pptInit->y;
        while (--npt) {
            pptInit++;
            if (box.x1 > pptInit->x)
                box.x1 = pptInit->x;
            else if (box.x2 < pptInit->x)
                box.x2 = pptInit->x;
            if (box.y1 > pptInit->y)
                box.y1 = pptInit->y;
            else if (box.y2 < pptInit->y)
                box.y2 = pptInit->y;
        }

        box.x2++;
        box.y2++;

        TRIM_AND_TRANSLATE_BOX(box, dst, pGC);
        if (BOX_NOT_EMPTY(box))
            RootlessDamageBox ((WindowPtr) dst, &box);

#elif ROOTLESS_CHANGED_AREA==2
        // clever(?) method: accumulate point in 20-pixel radius
        BoxRec box;
        int firstx, firsty;

        box.x2 = box.x1 = firstx = pptInit->x;
        box.y2 = box.y1 = firsty = pptInit->y;
        while (--npt) {
            pptInit++;
            if (abs(pptInit->x - firstx) > 20 ||
                abs(pptInit->y - firsty) > 20) {
                box.x2++;
                box.y2++;
                TRIM_AND_TRANSLATE_BOX(box, dst, pGC);
                if (BOX_NOT_EMPTY(box))
                    RootlessDamageBox ((WindowPtr) dst, &box);
                box.x2 = box.x1 = firstx = pptInit->x;
                box.y2 = box.y1 = firsty = pptInit->y;
            } else {
                if (box.x1 > pptInit->x) box.x1 = pptInit->x;
                else if (box.x2 < pptInit->x) box.x2 = pptInit->x;
                if (box.y1 > pptInit->y) box.y1 = pptInit->y;
                else if (box.y2 < pptInit->y) box.y2 = pptInit->y;
            }
        }
        box.x2++;
        box.y2++;
        TRIM_AND_TRANSLATE_BOX(box, dst, pGC);
        if (BOX_NOT_EMPTY(box))
            RootlessDamageBox((WindowPtr) dst, &box);
#endif  /* ROOTLESS_CHANGED_AREA */
    }

    GCOP_WRAP(pGC);
    RL_DEBUG_MSG("polypoint end\n");
}

#undef ROOTLESS_CHANGED_AREA

/* changed area is box around each line */
static void RootlessPolylines(DrawablePtr dst, GCPtr pGC,
                              int mode, int npt, DDXPointPtr pptInit)
{
    GCOP_UNWRAP(pGC);
    RL_DEBUG_MSG("poly lines start ");

    RootlessStartDrawing((WindowPtr) dst);
    pGC->ops->Polylines(dst, pGC, mode, npt, pptInit);

    if (npt > 0) {
        BoxRec box;
        int extra = pGC->lineWidth >> 1;

        box.x2 = box.x1 = pptInit->x;
        box.y2 = box.y1 = pptInit->y;

        if (npt > 1) {
            if (pGC->joinStyle == JoinMiter)
                extra = 6 * pGC->lineWidth;
            else if (pGC->capStyle == CapProjecting)
                extra = pGC->lineWidth;
        }

        if (mode == CoordModePrevious) {
            int x = box.x1;
            int y = box.y1;

            while (--npt) {
                pptInit++;
                x += pptInit->x;
                y += pptInit->y;
                if (box.x1 > x)
                    box.x1 = x;
                else if (box.x2 < x)
                    box.x2 = x;
                if (box.y1 > y)
                    box.y1 = y;
                else if (box.y2 < y)
                    box.y2 = y;
            }
        } else {
            while (--npt) {
                pptInit++;
                if (box.x1 > pptInit->x)
                    box.x1 = pptInit->x;
                else if (box.x2 < pptInit->x)
                    box.x2 = pptInit->x;
                if (box.y1 > pptInit->y)
                    box.y1 = pptInit->y;
                else if (box.y2 < pptInit->y)
                    box.y2 = pptInit->y;
            }
        }

        box.x2++;
        box.y2++;

        if (extra) {
            box.x1 -= extra;
            box.x2 += extra;
            box.y1 -= extra;
            box.y2 += extra;
        }

        TRIM_AND_TRANSLATE_BOX(box, dst, pGC);
        if (BOX_NOT_EMPTY(box))
            RootlessDamageBox ((WindowPtr) dst, &box);
    }

    GCOP_WRAP(pGC);
    RL_DEBUG_MSG("poly lines end\n");
}

/* changed area is box around each line segment */
static void RootlessPolySegment(DrawablePtr dst, GCPtr pGC,
                                int nseg, xSegment *pSeg)
{
    GCOP_UNWRAP(pGC);
    RL_DEBUG_MSG("poly segment start (win 0x%x)", dst);

    RootlessStartDrawing((WindowPtr) dst);
    pGC->ops->PolySegment(dst, pGC, nseg, pSeg);

    if (nseg > 0) {
        BoxRec box;
        int extra = pGC->lineWidth;

        if (pGC->capStyle != CapProjecting)
        extra >>= 1;

        if (pSeg->x2 > pSeg->x1) {
            box.x1 = pSeg->x1;
            box.x2 = pSeg->x2;
        } else {
            box.x2 = pSeg->x1;
            box.x1 = pSeg->x2;
        }

        if (pSeg->y2 > pSeg->y1) {
            box.y1 = pSeg->y1;
            box.y2 = pSeg->y2;
        } else {
            box.y2 = pSeg->y1;
            box.y1 = pSeg->y2;
        }

        while (--nseg) {
            pSeg++;
            if (pSeg->x2 > pSeg->x1) {
                if (pSeg->x1 < box.x1) box.x1 = pSeg->x1;
                if (pSeg->x2 > box.x2) box.x2 = pSeg->x2;
            } else {
                if (pSeg->x2 < box.x1) box.x1 = pSeg->x2;
                if (pSeg->x1 > box.x2) box.x2 = pSeg->x1;
            }
            if (pSeg->y2 > pSeg->y1) {
                if (pSeg->y1 < box.y1) box.y1 = pSeg->y1;
                if (pSeg->y2 > box.y2) box.y2 = pSeg->y2;
            } else {
                if (pSeg->y2 < box.y1) box.y1 = pSeg->y2;
                if (pSeg->y1 > box.y2) box.y2 = pSeg->y1;
            }
        }

        box.x2++;
        box.y2++;

        if (extra) {
            box.x1 -= extra;
            box.x2 += extra;
            box.y1 -= extra;
            box.y2 += extra;
        }

        TRIM_AND_TRANSLATE_BOX(box, dst, pGC);
        if (BOX_NOT_EMPTY(box))
            RootlessDamageBox ((WindowPtr) dst, &box);
    }

    GCOP_WRAP(pGC);
    RL_DEBUG_MSG("poly segment end\n");
}

/* changed area is box around each line (not entire rects) */
static void RootlessPolyRectangle(DrawablePtr dst, GCPtr pGC,
                                  int nRects, xRectangle *pRects)
{
    GCOP_UNWRAP(pGC);
    RL_DEBUG_MSG("poly rectangle start ");

    RootlessStartDrawing((WindowPtr) dst);
    pGC->ops->PolyRectangle(dst, pGC, nRects, pRects);

    if (nRects > 0) {
        BoxRec box;
        int offset1, offset2, offset3;

        offset2 = pGC->lineWidth;
        if (!offset2) offset2 = 1;
        offset1 = offset2 >> 1;
        offset3 = offset2 - offset1;

        while (nRects--) {
            box.x1 = pRects->x - offset1;
            box.y1 = pRects->y - offset1;
            box.x2 = box.x1 + pRects->width + offset2;
            box.y2 = box.y1 + offset2;
            TRIM_AND_TRANSLATE_BOX(box, dst, pGC);
            if (BOX_NOT_EMPTY(box))
                RootlessDamageBox ((WindowPtr) dst, &box);

            box.x1 = pRects->x - offset1;
            box.y1 = pRects->y + offset3;
            box.x2 = box.x1 + offset2;
            box.y2 = box.y1 + pRects->height - offset2;
            TRIM_AND_TRANSLATE_BOX(box, dst, pGC);
            if (BOX_NOT_EMPTY(box))
                RootlessDamageBox ((WindowPtr) dst, &box);

            box.x1 = pRects->x + pRects->width - offset1;
            box.y1 = pRects->y + offset3;
            box.x2 = box.x1 + offset2;
            box.y2 = box.y1 + pRects->height - offset2;
            TRIM_AND_TRANSLATE_BOX(box, dst, pGC);
            if (BOX_NOT_EMPTY(box))
                RootlessDamageBox ((WindowPtr) dst, &box);

            box.x1 = pRects->x - offset1;
            box.y1 = pRects->y + pRects->height - offset1;
            box.x2 = box.x1 + pRects->width + offset2;
            box.y2 = box.y1 + offset2;
            TRIM_AND_TRANSLATE_BOX(box, dst, pGC);
            if (BOX_NOT_EMPTY(box))
                RootlessDamageBox ((WindowPtr) dst, &box);

            pRects++;
        }
    }

    GCOP_WRAP(pGC);
    RL_DEBUG_MSG("poly rectangle end\n");
}


/* changed area is box around each arc (assumes all arcs are 360 degrees) */
static void RootlessPolyArc(DrawablePtr dst, GCPtr pGC, int narcs, xArc *parcs)
{
    GCOP_UNWRAP(pGC);
    RL_DEBUG_MSG("poly arc start ");

    RootlessStartDrawing((WindowPtr) dst);
    pGC->ops->PolyArc(dst, pGC, narcs, parcs);

    if (narcs > 0) {
        int extra = pGC->lineWidth >> 1;
        BoxRec box;

        box.x1 = parcs->x;
        box.x2 = box.x1 + parcs->width;
        box.y1 = parcs->y;
        box.y2 = box.y1 + parcs->height;

        /* should I break these up instead ? */

        while (--narcs) {
            parcs++;
            if (box.x1 > parcs->x)
                box.x1 = parcs->x;
            if (box.x2 < (parcs->x + parcs->width))
                box.x2 = parcs->x + parcs->width;
            if (box.y1 > parcs->y)
                box.y1 = parcs->y;
            if (box.y2 < (parcs->y + parcs->height))
                box.y2 = parcs->y + parcs->height;
        }

        if (extra) {
            box.x1 -= extra;
            box.x2 += extra;
            box.y1 -= extra;
            box.y2 += extra;
        }

        box.x2++;
        box.y2++;

        TRIM_AND_TRANSLATE_BOX(box, dst, pGC);
        if (BOX_NOT_EMPTY(box))
            RootlessDamageBox ((WindowPtr) dst, &box);
    }

    GCOP_WRAP(pGC);
    RL_DEBUG_MSG("poly arc end\n");
}


/* changed area is box around each poly */
static void RootlessFillPolygon(DrawablePtr dst, GCPtr pGC,
                                int shape, int mode, int count,
                                DDXPointPtr pptInit)
{
    GC_SAVE(pGC);
    GCOP_UNWRAP(pGC);
    RL_DEBUG_MSG("fill poly start (win 0x%x, fillStyle 0x%x)", dst,
                 pGC->fillStyle);

    if (count <= 2) {
        pGC->ops->FillPolygon(dst, pGC, shape, mode, count, pptInit);
    } else {
        DDXPointPtr ppt = pptInit;
        int i = count;
        BoxRec box;

        box.x2 = box.x1 = ppt->x;
        box.y2 = box.y1 = ppt->y;

        if (mode != CoordModeOrigin) {
            int x = box.x1;
            int y = box.y1;

            while (--i) {
                ppt++;
                x += ppt->x;
                y += ppt->y;
                if (box.x1 > x)
                    box.x1 = x;
                else if (box.x2 < x)
                    box.x2 = x;
                if (box.y1 > y)
                    box.y1 = y;
                else if (box.y2 < y)
                    box.y2 = y;
            }
        } else {
            while (--i) {
                ppt++;
                if (box.x1 > ppt->x)
                    box.x1 = ppt->x;
                else if (box.x2 < ppt->x)
                    box.x2 = ppt->x;
                if (box.y1 > ppt->y)
                    box.y1 = ppt->y;
                else if (box.y2 < ppt->y)
                    box.y2 = ppt->y;
            }
        }

        box.x2++;
        box.y2++;

        RootlessStartDrawing((WindowPtr) dst);

        if (canAccelFill(dst, pGC))
        {
            GC_UNSET_PM(pGC, dst);
        }

        pGC->ops->FillPolygon(dst, pGC, shape, mode, count, pptInit);

        TRIM_AND_TRANSLATE_BOX(box, dst, pGC);
        if (BOX_NOT_EMPTY(box))
            RootlessDamageBox ((WindowPtr) dst, &box);
    }

    GC_RESTORE(pGC, dst);
    GCOP_WRAP(pGC);
    RL_DEBUG_MSG("fill poly end\n");
}

/* changed area is the rects */
static void RootlessPolyFillRect(DrawablePtr dst, GCPtr pGC,
                                 int nRectsInit, xRectangle *pRectsInit)
{
    GC_SAVE(pGC);
    GCOP_UNWRAP(pGC);
    RL_DEBUG_MSG("fill rect start (win 0x%x, fillStyle 0x%x)", dst,
                 pGC->fillStyle);

    if (nRectsInit <= 0) {
        pGC->ops->PolyFillRect(dst, pGC, nRectsInit, pRectsInit);
    } else {
        BoxRec box;
        xRectangle *pRects = pRectsInit;
        int nRects = nRectsInit;

        box.x1 = pRects->x;
        box.x2 = box.x1 + pRects->width;
        box.y1 = pRects->y;
        box.y2 = box.y1 + pRects->height;

        while (--nRects) {
            pRects++;
            if (box.x1 > pRects->x)
                box.x1 = pRects->x;
            if (box.x2 < (pRects->x + pRects->width))
                box.x2 = pRects->x + pRects->width;
            if (box.y1 > pRects->y)
                box.y1 = pRects->y;
            if (box.y2 < (pRects->y + pRects->height))
                box.y2 = pRects->y + pRects->height;
        }

        RootlessStartDrawing((WindowPtr) dst);
 
        if (canAccelFill(dst, pGC))
        {
            GC_UNSET_PM(pGC, dst);
        }

       pGC->ops->PolyFillRect(dst, pGC, nRectsInit, pRectsInit);

        TRIM_AND_TRANSLATE_BOX(box, dst, pGC);
        if (BOX_NOT_EMPTY(box))
            RootlessDamageBox ((WindowPtr) dst, &box);
    }

    GC_RESTORE(pGC, dst);
    GCOP_WRAP(pGC);
    RL_DEBUG_MSG("fill rect end\n");
}


/* changed area is box around each arc (assuming arcs are all 360 degrees) */
static void RootlessPolyFillArc(DrawablePtr dst, GCPtr pGC,
                                int narcsInit, xArc *parcsInit)
{
    GC_SAVE(pGC);
    GCOP_UNWRAP(pGC);
    RL_DEBUG_MSG("fill arc start ");

    if (narcsInit > 0) {
        BoxRec box;
        int narcs = narcsInit;
        xArc *parcs = parcsInit;

        box.x1 = parcs->x;
        box.x2 = box.x1 + parcs->width;
        box.y1 = parcs->y;
        box.y2 = box.y1 + parcs->height;

        /* should I break these up instead ? */

        while (--narcs) {
            parcs++;
            if (box.x1 > parcs->x)
                box.x1 = parcs->x;
            if (box.x2 < (parcs->x + parcs->width))
                box.x2 = parcs->x + parcs->width;
            if (box.y1 > parcs->y)
                box.y1 = parcs->y;
            if (box.y2 < (parcs->y + parcs->height))
                box.y2 = parcs->y + parcs->height;
        }

        RootlessStartDrawing((WindowPtr) dst);

        if (canAccelFill(dst, pGC))
        {
            GC_UNSET_PM(pGC, dst);
        }

        pGC->ops->PolyFillArc(dst, pGC, narcsInit, parcsInit);

        TRIM_AND_TRANSLATE_BOX(box, dst, pGC);
        if (BOX_NOT_EMPTY(box))
            RootlessDamageBox ((WindowPtr) dst, &box);
    } else {
        pGC->ops->PolyFillArc(dst, pGC, narcsInit, parcsInit);
    }

    GC_RESTORE(pGC, dst);
    GCOP_WRAP(pGC);
    RL_DEBUG_MSG("fill arc end\n");
}


static void RootlessImageText8(DrawablePtr dst, GCPtr pGC,
                               int x, int y, int count, char *chars)
{
    GC_SAVE(pGC);
    GCOP_UNWRAP(pGC);
    RL_DEBUG_MSG("imagetext8 start ");

    if (count > 0) {
        int top, bot, Min, Max;
        BoxRec box;

        top = max(FONTMAXBOUNDS(pGC->font, ascent), FONTASCENT(pGC->font));
        bot = max(FONTMAXBOUNDS(pGC->font, descent), FONTDESCENT(pGC->font));

        Min = count * FONTMINBOUNDS(pGC->font, characterWidth);
        if (Min > 0) Min = 0;
        Max = count * FONTMAXBOUNDS(pGC->font, characterWidth);
        if (Max < 0) Max = 0;

        /* ugh */
        box.x1 = dst->x + x + Min +
        FONTMINBOUNDS(pGC->font, leftSideBearing);
        box.x2 = dst->x + x + Max +
        FONTMAXBOUNDS(pGC->font, rightSideBearing);

        box.y1 = dst->y + y - top;
        box.y2 = dst->y + y + bot;

        RootlessStartDrawing((WindowPtr) dst);

        if (canAccelFill(dst, pGC))
        {
            GC_UNSET_PM(pGC, dst);
        }

        pGC->ops->ImageText8(dst, pGC, x, y, count, chars);

        TRIM_BOX(box, pGC);
        if (BOX_NOT_EMPTY(box))
            RootlessDamageBox ((WindowPtr) dst, &box);
    } else {
        pGC->ops->ImageText8(dst, pGC, x, y, count, chars);
    }

    GC_RESTORE(pGC, dst);
    GCOP_WRAP(pGC);
    RL_DEBUG_MSG("imagetext8 end\n");
}

static int RootlessPolyText8(DrawablePtr dst, GCPtr pGC,
                             int x, int y, int count, char *chars)
{
    int width; // the result, sorta

    GCOP_UNWRAP(pGC);

    RL_DEBUG_MSG("polytext8 start ");

    RootlessStartDrawing((WindowPtr) dst);
    width = pGC->ops->PolyText8(dst, pGC, x, y, count, chars);
    width -= x;

    if (width > 0) {
        BoxRec box;

        /* ugh */
        box.x1 = dst->x + x + FONTMINBOUNDS(pGC->font, leftSideBearing);
        box.x2 = dst->x + x + FONTMAXBOUNDS(pGC->font, rightSideBearing);

        if (count > 1) {
            if (width > 0) box.x2 += width;
            else box.x1 += width;
        }

        box.y1 = dst->y + y - FONTMAXBOUNDS(pGC->font, ascent);
        box.y2 = dst->y + y + FONTMAXBOUNDS(pGC->font, descent);

        TRIM_BOX(box, pGC);
        if (BOX_NOT_EMPTY(box))
            RootlessDamageBox ((WindowPtr) dst, &box);
    }

    GCOP_WRAP(pGC);
    RL_DEBUG_MSG("polytext8 end\n");
    return width + x;
}

static void RootlessImageText16(DrawablePtr dst, GCPtr pGC,
                                int x, int y, int count, unsigned short *chars)
{
    GC_SAVE(pGC);
    GCOP_UNWRAP(pGC);
    RL_DEBUG_MSG("imagetext16 start ");

    if (count > 0) {
        int top, bot, Min, Max;
        BoxRec box;

        top = max(FONTMAXBOUNDS(pGC->font, ascent), FONTASCENT(pGC->font));
        bot = max(FONTMAXBOUNDS(pGC->font, descent), FONTDESCENT(pGC->font));

        Min = count * FONTMINBOUNDS(pGC->font, characterWidth);
        if (Min > 0) Min = 0;
        Max = count * FONTMAXBOUNDS(pGC->font, characterWidth);
        if (Max < 0) Max = 0;

        /* ugh */
        box.x1 = dst->x + x + Min +
            FONTMINBOUNDS(pGC->font, leftSideBearing);
        box.x2 = dst->x + x + Max +
            FONTMAXBOUNDS(pGC->font, rightSideBearing);

        box.y1 = dst->y + y - top;
        box.y2 = dst->y + y + bot;

        RootlessStartDrawing((WindowPtr) dst);

        if (canAccelFill(dst, pGC))
        {
            GC_UNSET_PM(pGC, dst);
        }

        pGC->ops->ImageText16(dst, pGC, x, y, count, chars);

        TRIM_BOX(box, pGC);
        if (BOX_NOT_EMPTY(box))
            RootlessDamageBox ((WindowPtr) dst, &box);
    } else {
        pGC->ops->ImageText16(dst, pGC, x, y, count, chars);
    }

    GC_RESTORE(pGC, dst);
    GCOP_WRAP(pGC);
    RL_DEBUG_MSG("imagetext16 end\n");
}

static int RootlessPolyText16(DrawablePtr dst, GCPtr pGC,
                            int x, int y, int count, unsigned short *chars)
{
    int width; // the result, sorta

    GCOP_UNWRAP(pGC);

    RL_DEBUG_MSG("polytext16 start ");

    RootlessStartDrawing((WindowPtr) dst);
    width = pGC->ops->PolyText16(dst, pGC, x, y, count, chars);
    width -= x;

    if (width > 0) {
        BoxRec box;

        /* ugh */
        box.x1 = dst->x + x + FONTMINBOUNDS(pGC->font, leftSideBearing);
        box.x2 = dst->x + x + FONTMAXBOUNDS(pGC->font, rightSideBearing);

        if (count > 1) {
            if (width > 0) box.x2 += width;
            else box.x1 += width;
        }

        box.y1 = dst->y + y - FONTMAXBOUNDS(pGC->font, ascent);
        box.y2 = dst->y + y + FONTMAXBOUNDS(pGC->font, descent);

        TRIM_BOX(box, pGC);
        if (BOX_NOT_EMPTY(box))
            RootlessDamageBox ((WindowPtr) dst, &box);
    }

    GCOP_WRAP(pGC);
    RL_DEBUG_MSG("polytext16 end\n");
    return width + x;
}

static void RootlessImageGlyphBlt(DrawablePtr dst, GCPtr pGC,
                                  int x, int y, unsigned int nglyphInit,
                                  CharInfoPtr *ppciInit, pointer unused)
{
    GC_SAVE(pGC);
    GCOP_UNWRAP(pGC);
    RL_DEBUG_MSG("imageglyph start ");

    if (nglyphInit > 0) {
        int top, bot, width = 0;
        BoxRec box;
        unsigned int nglyph = nglyphInit;
        CharInfoPtr *ppci = ppciInit;

        top = max(FONTMAXBOUNDS(pGC->font, ascent), FONTASCENT(pGC->font));
        bot = max(FONTMAXBOUNDS(pGC->font, descent), FONTDESCENT(pGC->font));

        box.x1 = ppci[0]->metrics.leftSideBearing;
        if (box.x1 > 0) box.x1 = 0;
        box.x2 = ppci[nglyph - 1]->metrics.rightSideBearing -
            ppci[nglyph - 1]->metrics.characterWidth;
        if (box.x2 < 0) box.x2 = 0;

        box.x2 += dst->x + x;
        box.x1 += dst->x + x;

        while (nglyph--) {
            width += (*ppci)->metrics.characterWidth;
            ppci++;
        }

        if (width > 0)
            box.x2 += width;
        else
            box.x1 += width;

        box.y1 = dst->y + y - top;
        box.y2 = dst->y + y + bot;

        RootlessStartDrawing((WindowPtr) dst);

        if (canAccelFill(dst, pGC))
        {
            GC_UNSET_PM(pGC, dst);
        }

        pGC->ops->ImageGlyphBlt(dst, pGC, x, y, nglyphInit, ppciInit, unused);

        TRIM_BOX(box, pGC);
        if (BOX_NOT_EMPTY(box))
            RootlessDamageBox ((WindowPtr) dst, &box);
    } else {
        pGC->ops->ImageGlyphBlt(dst, pGC, x, y, nglyphInit, ppciInit, unused);
    }

    GC_RESTORE(pGC, dst);
    GCOP_WRAP(pGC);
    RL_DEBUG_MSG("imageglyph end\n");
}

static void RootlessPolyGlyphBlt(DrawablePtr dst, GCPtr pGC,
                                 int x, int y, unsigned int nglyph,
                                 CharInfoPtr *ppci, pointer pglyphBase)
{
    GCOP_UNWRAP(pGC);
    RL_DEBUG_MSG("polyglyph start ");

    RootlessStartDrawing((WindowPtr) dst);
    pGC->ops->PolyGlyphBlt(dst, pGC, x, y, nglyph, ppci, pglyphBase);

    if (nglyph > 0) {
        BoxRec box;

        /* ugh */
        box.x1 = dst->x + x + ppci[0]->metrics.leftSideBearing;
        box.x2 = dst->x + x + ppci[nglyph - 1]->metrics.rightSideBearing;

        if (nglyph > 1) {
            int width = 0;

            while (--nglyph) {
                width += (*ppci)->metrics.characterWidth;
                ppci++;
            }

            if (width > 0) box.x2 += width;
            else box.x1 += width;
        }

        box.y1 = dst->y + y - FONTMAXBOUNDS(pGC->font, ascent);
        box.y2 = dst->y + y + FONTMAXBOUNDS(pGC->font, descent);

        TRIM_BOX(box, pGC);
        if (BOX_NOT_EMPTY(box))
            RootlessDamageBox ((WindowPtr) dst, &box);
    }

    GCOP_WRAP(pGC);
    RL_DEBUG_MSG("polyglyph end\n");
}


/* changed area is in dest */
static void
RootlessPushPixels(GCPtr pGC, PixmapPtr pBitMap, DrawablePtr dst,
                   int dx, int dy, int xOrg, int yOrg)
{
    BoxRec box;

    GCOP_UNWRAP(pGC);
    RL_DEBUG_MSG("push pixels start ");

    RootlessStartDrawing((WindowPtr) dst);
    pGC->ops->PushPixels(pGC, pBitMap, dst, dx, dy, xOrg, yOrg);

    box.x1 = xOrg + dst->x;
    box.x2 = box.x1 + dx;
    box.y1 = yOrg + dst->y;
    box.y2 = box.y1 + dy;

    TRIM_BOX(box, pGC);
    if (BOX_NOT_EMPTY(box))
        RootlessDamageBox ((WindowPtr) dst, &box);

    GCOP_WRAP(pGC);
    RL_DEBUG_MSG("push pixels end\n");
}
=======
/*
 * Graphics Context support for generic rootless X server
 */
/*
 * Copyright (c) 2001 Greg Parker. All Rights Reserved.
 * Copyright (c) 2002-2003 Torrey T. Lyons. All Rights Reserved.
 * Copyright (c) 2002 Apple Computer, Inc. All rights reserved.
 *
 * Permission is hereby granted, free of charge, to any person obtaining a
 * copy of this software and associated documentation files (the "Software"),
 * to deal in the Software without restriction, including without limitation
 * the rights to use, copy, modify, merge, publish, distribute, sublicense,
 * and/or sell copies of the Software, and to permit persons to whom the
 * Software is furnished to do so, subject to the following conditions:
 *
 * The above copyright notice and this permission notice shall be included in
 * all copies or substantial portions of the Software.
 *
 * THE SOFTWARE IS PROVIDED "AS IS", WITHOUT WARRANTY OF ANY KIND, EXPRESS OR
 * IMPLIED, INCLUDING BUT NOT LIMITED TO THE WARRANTIES OF MERCHANTABILITY,
 * FITNESS FOR A PARTICULAR PURPOSE AND NONINFRINGEMENT. IN NO EVENT SHALL
 * THE ABOVE LISTED COPYRIGHT HOLDER(S) BE LIABLE FOR ANY CLAIM, DAMAGES OR
 * OTHER LIABILITY, WHETHER IN AN ACTION OF CONTRACT, TORT OR OTHERWISE,
 * ARISING FROM, OUT OF OR IN CONNECTION WITH THE SOFTWARE OR THE USE OR OTHER
 * DEALINGS IN THE SOFTWARE.
 *
 * Except as contained in this notice, the name(s) of the above copyright
 * holders shall not be used in advertising or otherwise to promote the sale,
 * use or other dealings in this Software without prior written authorization.
 */

#ifdef HAVE_DIX_CONFIG_H
#include <dix-config.h>
#endif

#include <stddef.h>             /* For NULL */
#include "mi.h"
#include "scrnintstr.h"
#include "gcstruct.h"
#include "pixmapstr.h"
#include "windowstr.h"
#include "dixfontstr.h"
#include "mivalidate.h"
#include "fb.h"

#include <sys/types.h>
#include <sys/stat.h>
#include <fcntl.h>

#include "rootlessCommon.h"

// GC functions
static void RootlessValidateGC(GCPtr pGC, unsigned long changes,
                               DrawablePtr pDrawable);
static void RootlessChangeGC(GCPtr pGC, unsigned long mask);
static void RootlessCopyGC(GCPtr pGCSrc, unsigned long mask, GCPtr pGCDst);
static void RootlessDestroyGC(GCPtr pGC);
static void RootlessChangeClip(GCPtr pGC, int type, pointer pvalue, int nrects);
static void RootlessDestroyClip(GCPtr pGC);
static void RootlessCopyClip(GCPtr pgcDst, GCPtr pgcSrc);

Bool RootlessCreateGC(GCPtr pGC);

GCFuncs rootlessGCFuncs = {
    RootlessValidateGC,
    RootlessChangeGC,
    RootlessCopyGC,
    RootlessDestroyGC,
    RootlessChangeClip,
    RootlessDestroyClip,
    RootlessCopyClip,
};

// GC operations
static void RootlessFillSpans(DrawablePtr dst, GCPtr pGC, int nInit,
                              DDXPointPtr pptInit, int *pwidthInit, int sorted);
static void RootlessSetSpans(DrawablePtr dst, GCPtr pGC, char *pSrc,
                             DDXPointPtr pptInit, int *pwidthInit,
                             int nspans, int sorted);
static void RootlessPutImage(DrawablePtr dst, GCPtr pGC,
                             int depth, int x, int y, int w, int h,
                             int leftPad, int format, char *pBits);
static RegionPtr RootlessCopyArea(DrawablePtr pSrc, DrawablePtr dst, GCPtr pGC,
                                  int srcx, int srcy, int w, int h,
                                  int dstx, int dsty);
static RegionPtr RootlessCopyPlane(DrawablePtr pSrc, DrawablePtr dst,
                                   GCPtr pGC, int srcx, int srcy,
                                   int w, int h, int dstx, int dsty,
                                   unsigned long plane);
static void RootlessPolyPoint(DrawablePtr dst, GCPtr pGC,
                              int mode, int npt, DDXPointPtr pptInit);
static void RootlessPolylines(DrawablePtr dst, GCPtr pGC,
                              int mode, int npt, DDXPointPtr pptInit);
static void RootlessPolySegment(DrawablePtr dst, GCPtr pGC,
                                int nseg, xSegment * pSeg);
static void RootlessPolyRectangle(DrawablePtr dst, GCPtr pGC,
                                  int nRects, xRectangle *pRects);
static void RootlessPolyArc(DrawablePtr dst, GCPtr pGC, int narcs,
                            xArc * parcs);
static void RootlessFillPolygon(DrawablePtr dst, GCPtr pGC, int shape, int mode,
                                int count, DDXPointPtr pptInit);
static void RootlessPolyFillRect(DrawablePtr dst, GCPtr pGC, int nRectsInit,
                                 xRectangle *pRectsInit);
static void RootlessPolyFillArc(DrawablePtr dst, GCPtr pGC, int narcsInit,
                                xArc * parcsInit);
static int RootlessPolyText8(DrawablePtr dst, GCPtr pGC, int x, int y,
                             int count, char *chars);
static int RootlessPolyText16(DrawablePtr dst, GCPtr pGC, int x, int y,
                              int count, unsigned short *chars);
static void RootlessImageText8(DrawablePtr dst, GCPtr pGC, int x, int y,
                               int count, char *chars);
static void RootlessImageText16(DrawablePtr dst, GCPtr pGC, int x, int y,
                                int count, unsigned short *chars);
static void RootlessImageGlyphBlt(DrawablePtr dst, GCPtr pGC, int x, int y,
                                  unsigned int nglyphInit,
                                  CharInfoPtr * ppciInit, pointer unused);
static void RootlessPolyGlyphBlt(DrawablePtr dst, GCPtr pGC, int x, int y,
                                 unsigned int nglyph, CharInfoPtr * ppci,
                                 pointer pglyphBase);
static void RootlessPushPixels(GCPtr pGC, PixmapPtr pBitMap, DrawablePtr dst,
                               int dx, int dy, int xOrg, int yOrg);

static GCOps rootlessGCOps = {
    RootlessFillSpans,
    RootlessSetSpans,
    RootlessPutImage,
    RootlessCopyArea,
    RootlessCopyPlane,
    RootlessPolyPoint,
    RootlessPolylines,
    RootlessPolySegment,
    RootlessPolyRectangle,
    RootlessPolyArc,
    RootlessFillPolygon,
    RootlessPolyFillRect,
    RootlessPolyFillArc,
    RootlessPolyText8,
    RootlessPolyText16,
    RootlessImageText8,
    RootlessImageText16,
    RootlessImageGlyphBlt,
    RootlessPolyGlyphBlt,
    RootlessPushPixels
};

/*
   If ROOTLESS_PROTECT_ALPHA is set, we have to make sure that the alpha
   channel of the on screen windows is always opaque. fb makes this harder
   than it would otherwise be by noticing that a planemask of 0x00ffffff
   includes all bits when depth==24, and so it "optimizes" the planemask to
   0xffffffff. We work around this by temporarily setting depth=bpp while
   changing the GC.

   So the normal situation (in 32 bit mode) is that the planemask is
   0x00ffffff and thus fb leaves the alpha channel alone. The rootless
   implementation is responsible for setting the alpha channel opaque
   initially.

   Unfortunately drawing with a planemask that doesn't have all bits set
   normally causes fb to fall off its fastest paths when blitting and
   filling.  So we try to recognize when we can relax the planemask back to
   0xffffffff, and do that for the duration of the drawing operation,
   setting the alpha channel in fg/bg pixels to opaque at the same time. We
   can do this when drawing op is GXcopy. We can also do this when copying
   from another window since its alpha channel must also be opaque.

   The three macros below are used to implement this. Drawing ops that can
   potentially have their planemask relaxed look like:

   OP {
       GC_SAVE(gc);
       GCOP_UNWRAP(gc);

       ...

       if (canAccelxxx(..) && otherwise-suitable)
            GC_UNSET_PM(gc, dst);

       gc->funcs->OP(gc, ...);

       GC_RESTORE(gc, dst);
       GCOP_WRAP(gc);
   }

 */

#define GC_SAVE(pGC) 				\
    unsigned long _save_fg = (pGC)->fgPixel;	\
    unsigned long _save_bg = (pGC)->bgPixel;	\
    unsigned long _save_pm = (pGC)->planemask;	\
    Bool _changed = FALSE

#define GC_RESTORE(pGC, pDraw)					\
    do {							\
        if (_changed) {						\
            unsigned int depth = (pDraw)->depth;		\
            (pGC)->fgPixel = _save_fg;				\
            (pGC)->bgPixel = _save_bg;				\
            (pGC)->planemask = _save_pm;			\
            (pDraw)->depth = (pDraw)->bitsPerPixel;		\
            VALIDATE_GC(pGC, GCForeground | GCBackground |	\
                        GCPlaneMask, pDraw);			\
            (pDraw)->depth = depth;				\
        }							\
    } while (0)

#define GC_UNSET_PM(pGC, pDraw)						\
    do {								\
        unsigned int mask = RootlessAlphaMask ((pDraw)->bitsPerPixel);	\
        if (((pGC)->planemask & mask) != mask) {			\
            unsigned int depth = (pDraw)->depth;			\
            (pGC)->fgPixel |= mask;					\
            (pGC)->bgPixel |= mask;					\
            (pGC)->planemask |= mask;					\
            (pDraw)->depth = (pDraw)->bitsPerPixel;			\
            VALIDATE_GC(pGC, GCForeground |				\
                        GCBackground | GCPlaneMask, pDraw);		\
            (pDraw)->depth = depth;					\
            _changed = TRUE;						\
        }								\
    } while (0)

#define VALIDATE_GC(pGC, changes, pDrawable)				\
    do {								\
        pGC->funcs->ValidateGC(pGC, changes, pDrawable);		\
        if (((WindowPtr) pDrawable)->viewable) {			\
            gcrec->originalOps = pGC->ops;				\
        }								\
    } while(0)

static RootlessWindowRec *
canAccelBlit(DrawablePtr pDraw, GCPtr pGC)
{
    WindowPtr pTop;
    RootlessWindowRec *winRec;
    unsigned int pm;

    if (pGC->alu != GXcopy)
        return NULL;

    if (pDraw->type != DRAWABLE_WINDOW)
        return NULL;

    pm = ~RootlessAlphaMask(pDraw->bitsPerPixel);
    if ((pGC->planemask & pm) != pm)
        return NULL;

    pTop = TopLevelParent((WindowPtr) pDraw);
    if (pTop == NULL)
        return NULL;

    winRec = WINREC(pTop);
    if (winRec == NULL)
        return NULL;

    return winRec;
}

static inline RootlessWindowRec *
canAccelFill(DrawablePtr pDraw, GCPtr pGC)
{
    if (pGC->fillStyle != FillSolid)
        return NULL;

    return canAccelBlit(pDraw, pGC);
}

/*
 * Screen function to create a graphics context
 */
Bool
RootlessCreateGC(GCPtr pGC)
{
    RootlessGCRec *gcrec;
    RootlessScreenRec *s;
    Bool result;

    SCREEN_UNWRAP(pGC->pScreen, CreateGC);
    s = SCREENREC(pGC->pScreen);
    result = s->CreateGC(pGC);

    gcrec = (RootlessGCRec *)
        dixLookupPrivate(&pGC->devPrivates, rootlessGCPrivateKey);
    gcrec->originalOps = NULL;  // don't wrap ops yet
    gcrec->originalFuncs = pGC->funcs;
    pGC->funcs = &rootlessGCFuncs;

    SCREEN_WRAP(pGC->pScreen, CreateGC);
    return result;
}

/*
 * GC funcs
 *
 * These wrap lower level GC funcs.
 * ValidateGC wraps the GC ops iff dest is viewable.
 * All the others just unwrap and call.
 */

// GCFUNC_UNRAP assumes funcs have been wrapped and 
// does not assume ops have been wrapped
#define GCFUNC_UNWRAP(pGC) \
    RootlessGCRec *gcrec = (RootlessGCRec *) \
	dixLookupPrivate(&(pGC)->devPrivates, rootlessGCPrivateKey); \
    (pGC)->funcs = gcrec->originalFuncs; \
    if (gcrec->originalOps) { \
        (pGC)->ops = gcrec->originalOps; \
}

#define GCFUNC_WRAP(pGC) \
    gcrec->originalFuncs = (pGC)->funcs; \
    (pGC)->funcs = &rootlessGCFuncs; \
    if (gcrec->originalOps) { \
        gcrec->originalOps = (pGC)->ops; \
        (pGC)->ops = &rootlessGCOps; \
}

static void
RootlessValidateGC(GCPtr pGC, unsigned long changes, DrawablePtr pDrawable)
{
    GCFUNC_UNWRAP(pGC);

    gcrec->originalOps = NULL;

    if (pDrawable->type == DRAWABLE_WINDOW) {
#ifdef ROOTLESS_PROTECT_ALPHA
        unsigned int depth = pDrawable->depth;

        // We force a planemask so fb doesn't overwrite the alpha channel.
        // Left to its own devices, fb will optimize away the planemask.
        pDrawable->depth = pDrawable->bitsPerPixel;
        pGC->planemask &= ~RootlessAlphaMask(pDrawable->bitsPerPixel);
        VALIDATE_GC(pGC, changes | GCPlaneMask, pDrawable);
        pDrawable->depth = depth;
#else
        VALIDATE_GC(pGC, changes, pDrawable);
#endif
    }
    else {
        pGC->funcs->ValidateGC(pGC, changes, pDrawable);
    }

    GCFUNC_WRAP(pGC);
}

static void
RootlessChangeGC(GCPtr pGC, unsigned long mask)
{
    GCFUNC_UNWRAP(pGC);
    pGC->funcs->ChangeGC(pGC, mask);
    GCFUNC_WRAP(pGC);
}

static void
RootlessCopyGC(GCPtr pGCSrc, unsigned long mask, GCPtr pGCDst)
{
    GCFUNC_UNWRAP(pGCDst);
    pGCDst->funcs->CopyGC(pGCSrc, mask, pGCDst);
    GCFUNC_WRAP(pGCDst);
}

static void
RootlessDestroyGC(GCPtr pGC)
{
    GCFUNC_UNWRAP(pGC);
    pGC->funcs->DestroyGC(pGC);
    GCFUNC_WRAP(pGC);
}

static void
RootlessChangeClip(GCPtr pGC, int type, pointer pvalue, int nrects)
{
    GCFUNC_UNWRAP(pGC);
    pGC->funcs->ChangeClip(pGC, type, pvalue, nrects);
    GCFUNC_WRAP(pGC);
}

static void
RootlessDestroyClip(GCPtr pGC)
{
    GCFUNC_UNWRAP(pGC);
    pGC->funcs->DestroyClip(pGC);
    GCFUNC_WRAP(pGC);
}

static void
RootlessCopyClip(GCPtr pgcDst, GCPtr pgcSrc)
{
    GCFUNC_UNWRAP(pgcDst);
    pgcDst->funcs->CopyClip(pgcDst, pgcSrc);
    GCFUNC_WRAP(pgcDst);
}

/*
 * GC ops
 *
 * We can't use shadowfb because shadowfb assumes one pixmap
 * and our root window is a special case.
 * However, much of this code is copied from shadowfb.
 */

// assumes both funcs and ops are wrapped
#define GCOP_UNWRAP(pGC) \
    RootlessGCRec *gcrec = (RootlessGCRec *) \
        dixLookupPrivate(&(pGC)->devPrivates, rootlessGCPrivateKey); \
    GCFuncs *saveFuncs = pGC->funcs; \
    (pGC)->funcs = gcrec->originalFuncs; \
    (pGC)->ops = gcrec->originalOps;

#define GCOP_WRAP(pGC) \
    gcrec->originalOps = (pGC)->ops; \
    (pGC)->funcs = saveFuncs; \
    (pGC)->ops = &rootlessGCOps;

static void
RootlessFillSpans(DrawablePtr dst, GCPtr pGC, int nInit,
                  DDXPointPtr pptInit, int *pwidthInit, int sorted)
{
    GC_SAVE(pGC);
    GCOP_UNWRAP(pGC);
    RL_DEBUG_MSG("fill spans start ");

    if (nInit <= 0) {
        pGC->ops->FillSpans(dst, pGC, nInit, pptInit, pwidthInit, sorted);
    }
    else {
        DDXPointPtr ppt = pptInit;
        int *pwidth = pwidthInit;
        int i = nInit;
        BoxRec box;

        box.x1 = ppt->x;
        box.x2 = box.x1 + *pwidth;
        box.y2 = box.y1 = ppt->y;

        while (--i) {
            ppt++;
            pwidth++;
            if (box.x1 > ppt->x)
                box.x1 = ppt->x;
            if (box.x2 < (ppt->x + *pwidth))
                box.x2 = ppt->x + *pwidth;
            if (box.y1 > ppt->y)
                box.y1 = ppt->y;
            else if (box.y2 < ppt->y)
                box.y2 = ppt->y;
        }

        box.y2++;

        RootlessStartDrawing((WindowPtr) dst);

        if (canAccelFill(dst, pGC)) {
            GC_UNSET_PM(pGC, dst);
        }

        pGC->ops->FillSpans(dst, pGC, nInit, pptInit, pwidthInit, sorted);

        TRIM_AND_TRANSLATE_BOX(box, dst, pGC);
        if (BOX_NOT_EMPTY(box))
            RootlessDamageBox((WindowPtr) dst, &box);
    }

    GC_RESTORE(pGC, dst);
    GCOP_WRAP(pGC);
    RL_DEBUG_MSG("fill spans end\n");
}

static void
RootlessSetSpans(DrawablePtr dst, GCPtr pGC, char *pSrc,
                 DDXPointPtr pptInit, int *pwidthInit, int nspans, int sorted)
{
    GCOP_UNWRAP(pGC);
    RL_DEBUG_MSG("set spans start ");

    if (nspans <= 0) {
        pGC->ops->SetSpans(dst, pGC, pSrc, pptInit, pwidthInit, nspans, sorted);
    }
    else {
        DDXPointPtr ppt = pptInit;
        int *pwidth = pwidthInit;
        int i = nspans;
        BoxRec box;

        box.x1 = ppt->x;
        box.x2 = box.x1 + *pwidth;
        box.y2 = box.y1 = ppt->y;

        while (--i) {
            ppt++;
            pwidth++;
            if (box.x1 > ppt->x)
                box.x1 = ppt->x;
            if (box.x2 < (ppt->x + *pwidth))
                box.x2 = ppt->x + *pwidth;
            if (box.y1 > ppt->y)
                box.y1 = ppt->y;
            else if (box.y2 < ppt->y)
                box.y2 = ppt->y;
        }

        box.y2++;

        RootlessStartDrawing((WindowPtr) dst);
        pGC->ops->SetSpans(dst, pGC, pSrc, pptInit, pwidthInit, nspans, sorted);

        TRIM_AND_TRANSLATE_BOX(box, dst, pGC);
        if (BOX_NOT_EMPTY(box))
            RootlessDamageBox((WindowPtr) dst, &box);
    }
    GCOP_WRAP(pGC);
    RL_DEBUG_MSG("set spans end\n");
}

static void
RootlessPutImage(DrawablePtr dst, GCPtr pGC,
                 int depth, int x, int y, int w, int h,
                 int leftPad, int format, char *pBits)
{
    BoxRec box;

    GCOP_UNWRAP(pGC);
    RL_DEBUG_MSG("put image start ");

    RootlessStartDrawing((WindowPtr) dst);
    pGC->ops->PutImage(dst, pGC, depth, x, y, w, h, leftPad, format, pBits);

    box.x1 = x + dst->x;
    box.x2 = box.x1 + w;
    box.y1 = y + dst->y;
    box.y2 = box.y1 + h;

    TRIM_BOX(box, pGC);
    if (BOX_NOT_EMPTY(box))
        RootlessDamageBox((WindowPtr) dst, &box);

    GCOP_WRAP(pGC);
    RL_DEBUG_MSG("put image end\n");
}

/* changed area is *dest* rect */
static RegionPtr
RootlessCopyArea(DrawablePtr pSrc, DrawablePtr dst, GCPtr pGC,
                 int srcx, int srcy, int w, int h, int dstx, int dsty)
{
    RegionPtr result;
    BoxRec box;

    GC_SAVE(pGC);
    GCOP_UNWRAP(pGC);

    RL_DEBUG_MSG("copy area start (src 0x%x, dst 0x%x)", pSrc, dst);

    if (pSrc->type == DRAWABLE_WINDOW && IsFramedWindow((WindowPtr) pSrc)) {
        /* If both source and dest are windows, and we're doing
           a simple copy operation, we can remove the alpha-protecting
           planemask (since source has opaque alpha as well) */

        if (canAccelBlit(pSrc, pGC)) {
            GC_UNSET_PM(pGC, dst);
        }

        RootlessStartDrawing((WindowPtr) pSrc);
    }
    RootlessStartDrawing((WindowPtr) dst);
    result = pGC->ops->CopyArea(pSrc, dst, pGC, srcx, srcy, w, h, dstx, dsty);

    box.x1 = dstx + dst->x;
    box.x2 = box.x1 + w;
    box.y1 = dsty + dst->y;
    box.y2 = box.y1 + h;

    TRIM_BOX(box, pGC);
    if (BOX_NOT_EMPTY(box))
        RootlessDamageBox((WindowPtr) dst, &box);

    GC_RESTORE(pGC, dst);
    GCOP_WRAP(pGC);
    RL_DEBUG_MSG("copy area end\n");
    return result;
}

/* changed area is *dest* rect */
static RegionPtr
RootlessCopyPlane(DrawablePtr pSrc, DrawablePtr dst,
                  GCPtr pGC, int srcx, int srcy,
                  int w, int h, int dstx, int dsty, unsigned long plane)
{
    RegionPtr result;
    BoxRec box;

    GCOP_UNWRAP(pGC);

    RL_DEBUG_MSG("copy plane start ");

    if (pSrc->type == DRAWABLE_WINDOW && IsFramedWindow((WindowPtr) pSrc)) {
        RootlessStartDrawing((WindowPtr) pSrc);
    }
    RootlessStartDrawing((WindowPtr) dst);
    result = pGC->ops->CopyPlane(pSrc, dst, pGC, srcx, srcy, w, h,
                                 dstx, dsty, plane);

    box.x1 = dstx + dst->x;
    box.x2 = box.x1 + w;
    box.y1 = dsty + dst->y;
    box.y2 = box.y1 + h;

    TRIM_BOX(box, pGC);
    if (BOX_NOT_EMPTY(box))
        RootlessDamageBox((WindowPtr) dst, &box);

    GCOP_WRAP(pGC);
    RL_DEBUG_MSG("copy plane end\n");
    return result;
}

// Options for size of changed area:
//  0 = box per point
//  1 = big box around all points
//  2 = accumulate point in 20 pixel radius
#define ROOTLESS_CHANGED_AREA 1
#define abs(a) ((a) > 0 ? (a) : -(a))

/* changed area is box around all points */
static void
RootlessPolyPoint(DrawablePtr dst, GCPtr pGC,
                  int mode, int npt, DDXPointPtr pptInit)
{
    GCOP_UNWRAP(pGC);
    RL_DEBUG_MSG("polypoint start ");

    RootlessStartDrawing((WindowPtr) dst);
    pGC->ops->PolyPoint(dst, pGC, mode, npt, pptInit);

    if (npt > 0) {
#if ROOTLESS_CHANGED_AREA==0
        // box per point
        BoxRec box;

        while (npt) {
            box.x1 = pptInit->x;
            box.y1 = pptInit->y;
            box.x2 = box.x1 + 1;
            box.y2 = box.y1 + 1;

            TRIM_AND_TRANSLATE_BOX(box, dst, pGC);
            if (BOX_NOT_EMPTY(box))
                RootlessDamageBox((WindowPtr) dst, &box);

            npt--;
            pptInit++;
        }

#elif ROOTLESS_CHANGED_AREA==1
        // one big box
        BoxRec box;

        box.x2 = box.x1 = pptInit->x;
        box.y2 = box.y1 = pptInit->y;
        while (--npt) {
            pptInit++;
            if (box.x1 > pptInit->x)
                box.x1 = pptInit->x;
            else if (box.x2 < pptInit->x)
                box.x2 = pptInit->x;
            if (box.y1 > pptInit->y)
                box.y1 = pptInit->y;
            else if (box.y2 < pptInit->y)
                box.y2 = pptInit->y;
        }

        box.x2++;
        box.y2++;

        TRIM_AND_TRANSLATE_BOX(box, dst, pGC);
        if (BOX_NOT_EMPTY(box))
            RootlessDamageBox((WindowPtr) dst, &box);

#elif ROOTLESS_CHANGED_AREA==2
        // clever(?) method: accumulate point in 20-pixel radius
        BoxRec box;
        int firstx, firsty;

        box.x2 = box.x1 = firstx = pptInit->x;
        box.y2 = box.y1 = firsty = pptInit->y;
        while (--npt) {
            pptInit++;
            if (abs(pptInit->x - firstx) > 20 || abs(pptInit->y - firsty) > 20) {
                box.x2++;
                box.y2++;
                TRIM_AND_TRANSLATE_BOX(box, dst, pGC);
                if (BOX_NOT_EMPTY(box))
                    RootlessDamageBox((WindowPtr) dst, &box);
                box.x2 = box.x1 = firstx = pptInit->x;
                box.y2 = box.y1 = firsty = pptInit->y;
            }
            else {
                if (box.x1 > pptInit->x)
                    box.x1 = pptInit->x;
                else if (box.x2 < pptInit->x)
                    box.x2 = pptInit->x;
                if (box.y1 > pptInit->y)
                    box.y1 = pptInit->y;
                else if (box.y2 < pptInit->y)
                    box.y2 = pptInit->y;
            }
        }
        box.x2++;
        box.y2++;
        TRIM_AND_TRANSLATE_BOX(box, dst, pGC);
        if (BOX_NOT_EMPTY(box))
            RootlessDamageBox((WindowPtr) dst, &box);
#endif                          /* ROOTLESS_CHANGED_AREA */
    }

    GCOP_WRAP(pGC);
    RL_DEBUG_MSG("polypoint end\n");
}

#undef ROOTLESS_CHANGED_AREA

/* changed area is box around each line */
static void
RootlessPolylines(DrawablePtr dst, GCPtr pGC,
                  int mode, int npt, DDXPointPtr pptInit)
{
    GCOP_UNWRAP(pGC);
    RL_DEBUG_MSG("poly lines start ");

    RootlessStartDrawing((WindowPtr) dst);
    pGC->ops->Polylines(dst, pGC, mode, npt, pptInit);

    if (npt > 0) {
        BoxRec box;
        int extra = pGC->lineWidth >> 1;

        box.x2 = box.x1 = pptInit->x;
        box.y2 = box.y1 = pptInit->y;

        if (npt > 1) {
            if (pGC->joinStyle == JoinMiter)
                extra = 6 * pGC->lineWidth;
            else if (pGC->capStyle == CapProjecting)
                extra = pGC->lineWidth;
        }

        if (mode == CoordModePrevious) {
            int x = box.x1;
            int y = box.y1;

            while (--npt) {
                pptInit++;
                x += pptInit->x;
                y += pptInit->y;
                if (box.x1 > x)
                    box.x1 = x;
                else if (box.x2 < x)
                    box.x2 = x;
                if (box.y1 > y)
                    box.y1 = y;
                else if (box.y2 < y)
                    box.y2 = y;
            }
        }
        else {
            while (--npt) {
                pptInit++;
                if (box.x1 > pptInit->x)
                    box.x1 = pptInit->x;
                else if (box.x2 < pptInit->x)
                    box.x2 = pptInit->x;
                if (box.y1 > pptInit->y)
                    box.y1 = pptInit->y;
                else if (box.y2 < pptInit->y)
                    box.y2 = pptInit->y;
            }
        }

        box.x2++;
        box.y2++;

        if (extra) {
            box.x1 -= extra;
            box.x2 += extra;
            box.y1 -= extra;
            box.y2 += extra;
        }

        TRIM_AND_TRANSLATE_BOX(box, dst, pGC);
        if (BOX_NOT_EMPTY(box))
            RootlessDamageBox((WindowPtr) dst, &box);
    }

    GCOP_WRAP(pGC);
    RL_DEBUG_MSG("poly lines end\n");
}

/* changed area is box around each line segment */
static void
RootlessPolySegment(DrawablePtr dst, GCPtr pGC, int nseg, xSegment * pSeg)
{
    GCOP_UNWRAP(pGC);
    RL_DEBUG_MSG("poly segment start (win 0x%x)", dst);

    RootlessStartDrawing((WindowPtr) dst);
    pGC->ops->PolySegment(dst, pGC, nseg, pSeg);

    if (nseg > 0) {
        BoxRec box;
        int extra = pGC->lineWidth;

        if (pGC->capStyle != CapProjecting)
            extra >>= 1;

        if (pSeg->x2 > pSeg->x1) {
            box.x1 = pSeg->x1;
            box.x2 = pSeg->x2;
        }
        else {
            box.x2 = pSeg->x1;
            box.x1 = pSeg->x2;
        }

        if (pSeg->y2 > pSeg->y1) {
            box.y1 = pSeg->y1;
            box.y2 = pSeg->y2;
        }
        else {
            box.y2 = pSeg->y1;
            box.y1 = pSeg->y2;
        }

        while (--nseg) {
            pSeg++;
            if (pSeg->x2 > pSeg->x1) {
                if (pSeg->x1 < box.x1)
                    box.x1 = pSeg->x1;
                if (pSeg->x2 > box.x2)
                    box.x2 = pSeg->x2;
            }
            else {
                if (pSeg->x2 < box.x1)
                    box.x1 = pSeg->x2;
                if (pSeg->x1 > box.x2)
                    box.x2 = pSeg->x1;
            }
            if (pSeg->y2 > pSeg->y1) {
                if (pSeg->y1 < box.y1)
                    box.y1 = pSeg->y1;
                if (pSeg->y2 > box.y2)
                    box.y2 = pSeg->y2;
            }
            else {
                if (pSeg->y2 < box.y1)
                    box.y1 = pSeg->y2;
                if (pSeg->y1 > box.y2)
                    box.y2 = pSeg->y1;
            }
        }

        box.x2++;
        box.y2++;

        if (extra) {
            box.x1 -= extra;
            box.x2 += extra;
            box.y1 -= extra;
            box.y2 += extra;
        }

        TRIM_AND_TRANSLATE_BOX(box, dst, pGC);
        if (BOX_NOT_EMPTY(box))
            RootlessDamageBox((WindowPtr) dst, &box);
    }

    GCOP_WRAP(pGC);
    RL_DEBUG_MSG("poly segment end\n");
}

/* changed area is box around each line (not entire rects) */
static void
RootlessPolyRectangle(DrawablePtr dst, GCPtr pGC,
                      int nRects, xRectangle *pRects)
{
    GCOP_UNWRAP(pGC);
    RL_DEBUG_MSG("poly rectangle start ");

    RootlessStartDrawing((WindowPtr) dst);
    pGC->ops->PolyRectangle(dst, pGC, nRects, pRects);

    if (nRects > 0) {
        BoxRec box;
        int offset1, offset2, offset3;

        offset2 = pGC->lineWidth;
        if (!offset2)
            offset2 = 1;
        offset1 = offset2 >> 1;
        offset3 = offset2 - offset1;

        while (nRects--) {
            box.x1 = pRects->x - offset1;
            box.y1 = pRects->y - offset1;
            box.x2 = box.x1 + pRects->width + offset2;
            box.y2 = box.y1 + offset2;
            TRIM_AND_TRANSLATE_BOX(box, dst, pGC);
            if (BOX_NOT_EMPTY(box))
                RootlessDamageBox((WindowPtr) dst, &box);

            box.x1 = pRects->x - offset1;
            box.y1 = pRects->y + offset3;
            box.x2 = box.x1 + offset2;
            box.y2 = box.y1 + pRects->height - offset2;
            TRIM_AND_TRANSLATE_BOX(box, dst, pGC);
            if (BOX_NOT_EMPTY(box))
                RootlessDamageBox((WindowPtr) dst, &box);

            box.x1 = pRects->x + pRects->width - offset1;
            box.y1 = pRects->y + offset3;
            box.x2 = box.x1 + offset2;
            box.y2 = box.y1 + pRects->height - offset2;
            TRIM_AND_TRANSLATE_BOX(box, dst, pGC);
            if (BOX_NOT_EMPTY(box))
                RootlessDamageBox((WindowPtr) dst, &box);

            box.x1 = pRects->x - offset1;
            box.y1 = pRects->y + pRects->height - offset1;
            box.x2 = box.x1 + pRects->width + offset2;
            box.y2 = box.y1 + offset2;
            TRIM_AND_TRANSLATE_BOX(box, dst, pGC);
            if (BOX_NOT_EMPTY(box))
                RootlessDamageBox((WindowPtr) dst, &box);

            pRects++;
        }
    }

    GCOP_WRAP(pGC);
    RL_DEBUG_MSG("poly rectangle end\n");
}

/* changed area is box around each arc (assumes all arcs are 360 degrees) */
static void
RootlessPolyArc(DrawablePtr dst, GCPtr pGC, int narcs, xArc * parcs)
{
    GCOP_UNWRAP(pGC);
    RL_DEBUG_MSG("poly arc start ");

    RootlessStartDrawing((WindowPtr) dst);
    pGC->ops->PolyArc(dst, pGC, narcs, parcs);

    if (narcs > 0) {
        int extra = pGC->lineWidth >> 1;
        BoxRec box;

        box.x1 = parcs->x;
        box.x2 = box.x1 + parcs->width;
        box.y1 = parcs->y;
        box.y2 = box.y1 + parcs->height;

        /* should I break these up instead ? */

        while (--narcs) {
            parcs++;
            if (box.x1 > parcs->x)
                box.x1 = parcs->x;
            if (box.x2 < (parcs->x + parcs->width))
                box.x2 = parcs->x + parcs->width;
            if (box.y1 > parcs->y)
                box.y1 = parcs->y;
            if (box.y2 < (parcs->y + parcs->height))
                box.y2 = parcs->y + parcs->height;
        }

        if (extra) {
            box.x1 -= extra;
            box.x2 += extra;
            box.y1 -= extra;
            box.y2 += extra;
        }

        box.x2++;
        box.y2++;

        TRIM_AND_TRANSLATE_BOX(box, dst, pGC);
        if (BOX_NOT_EMPTY(box))
            RootlessDamageBox((WindowPtr) dst, &box);
    }

    GCOP_WRAP(pGC);
    RL_DEBUG_MSG("poly arc end\n");
}

/* changed area is box around each poly */
static void
RootlessFillPolygon(DrawablePtr dst, GCPtr pGC,
                    int shape, int mode, int count, DDXPointPtr pptInit)
{
    GC_SAVE(pGC);
    GCOP_UNWRAP(pGC);
    RL_DEBUG_MSG("fill poly start (win 0x%x, fillStyle 0x%x)", dst,
                 pGC->fillStyle);

    if (count <= 2) {
        pGC->ops->FillPolygon(dst, pGC, shape, mode, count, pptInit);
    }
    else {
        DDXPointPtr ppt = pptInit;
        int i = count;
        BoxRec box;

        box.x2 = box.x1 = ppt->x;
        box.y2 = box.y1 = ppt->y;

        if (mode != CoordModeOrigin) {
            int x = box.x1;
            int y = box.y1;

            while (--i) {
                ppt++;
                x += ppt->x;
                y += ppt->y;
                if (box.x1 > x)
                    box.x1 = x;
                else if (box.x2 < x)
                    box.x2 = x;
                if (box.y1 > y)
                    box.y1 = y;
                else if (box.y2 < y)
                    box.y2 = y;
            }
        }
        else {
            while (--i) {
                ppt++;
                if (box.x1 > ppt->x)
                    box.x1 = ppt->x;
                else if (box.x2 < ppt->x)
                    box.x2 = ppt->x;
                if (box.y1 > ppt->y)
                    box.y1 = ppt->y;
                else if (box.y2 < ppt->y)
                    box.y2 = ppt->y;
            }
        }

        box.x2++;
        box.y2++;

        RootlessStartDrawing((WindowPtr) dst);

        if (canAccelFill(dst, pGC)) {
            GC_UNSET_PM(pGC, dst);
        }

        pGC->ops->FillPolygon(dst, pGC, shape, mode, count, pptInit);

        TRIM_AND_TRANSLATE_BOX(box, dst, pGC);
        if (BOX_NOT_EMPTY(box))
            RootlessDamageBox((WindowPtr) dst, &box);
    }

    GC_RESTORE(pGC, dst);
    GCOP_WRAP(pGC);
    RL_DEBUG_MSG("fill poly end\n");
}

/* changed area is the rects */
static void
RootlessPolyFillRect(DrawablePtr dst, GCPtr pGC,
                     int nRectsInit, xRectangle *pRectsInit)
{
    GC_SAVE(pGC);
    GCOP_UNWRAP(pGC);
    RL_DEBUG_MSG("fill rect start (win 0x%x, fillStyle 0x%x)", dst,
                 pGC->fillStyle);

    if (nRectsInit <= 0) {
        pGC->ops->PolyFillRect(dst, pGC, nRectsInit, pRectsInit);
    }
    else {
        BoxRec box;
        xRectangle *pRects = pRectsInit;
        int nRects = nRectsInit;

        box.x1 = pRects->x;
        box.x2 = box.x1 + pRects->width;
        box.y1 = pRects->y;
        box.y2 = box.y1 + pRects->height;

        while (--nRects) {
            pRects++;
            if (box.x1 > pRects->x)
                box.x1 = pRects->x;
            if (box.x2 < (pRects->x + pRects->width))
                box.x2 = pRects->x + pRects->width;
            if (box.y1 > pRects->y)
                box.y1 = pRects->y;
            if (box.y2 < (pRects->y + pRects->height))
                box.y2 = pRects->y + pRects->height;
        }

        RootlessStartDrawing((WindowPtr) dst);

        if (canAccelFill(dst, pGC)) {
            GC_UNSET_PM(pGC, dst);
        }

        pGC->ops->PolyFillRect(dst, pGC, nRectsInit, pRectsInit);

        TRIM_AND_TRANSLATE_BOX(box, dst, pGC);
        if (BOX_NOT_EMPTY(box))
            RootlessDamageBox((WindowPtr) dst, &box);
    }

    GC_RESTORE(pGC, dst);
    GCOP_WRAP(pGC);
    RL_DEBUG_MSG("fill rect end\n");
}

/* changed area is box around each arc (assuming arcs are all 360 degrees) */
static void
RootlessPolyFillArc(DrawablePtr dst, GCPtr pGC, int narcsInit, xArc * parcsInit)
{
    GC_SAVE(pGC);
    GCOP_UNWRAP(pGC);
    RL_DEBUG_MSG("fill arc start ");

    if (narcsInit > 0) {
        BoxRec box;
        int narcs = narcsInit;
        xArc *parcs = parcsInit;

        box.x1 = parcs->x;
        box.x2 = box.x1 + parcs->width;
        box.y1 = parcs->y;
        box.y2 = box.y1 + parcs->height;

        /* should I break these up instead ? */

        while (--narcs) {
            parcs++;
            if (box.x1 > parcs->x)
                box.x1 = parcs->x;
            if (box.x2 < (parcs->x + parcs->width))
                box.x2 = parcs->x + parcs->width;
            if (box.y1 > parcs->y)
                box.y1 = parcs->y;
            if (box.y2 < (parcs->y + parcs->height))
                box.y2 = parcs->y + parcs->height;
        }

        RootlessStartDrawing((WindowPtr) dst);

        if (canAccelFill(dst, pGC)) {
            GC_UNSET_PM(pGC, dst);
        }

        pGC->ops->PolyFillArc(dst, pGC, narcsInit, parcsInit);

        TRIM_AND_TRANSLATE_BOX(box, dst, pGC);
        if (BOX_NOT_EMPTY(box))
            RootlessDamageBox((WindowPtr) dst, &box);
    }
    else {
        pGC->ops->PolyFillArc(dst, pGC, narcsInit, parcsInit);
    }

    GC_RESTORE(pGC, dst);
    GCOP_WRAP(pGC);
    RL_DEBUG_MSG("fill arc end\n");
}

static void
RootlessImageText8(DrawablePtr dst, GCPtr pGC,
                   int x, int y, int count, char *chars)
{
    GC_SAVE(pGC);
    GCOP_UNWRAP(pGC);
    RL_DEBUG_MSG("imagetext8 start ");

    if (count > 0) {
        int top, bot, Min, Max;
        BoxRec box;

        top = max(FONTMAXBOUNDS(pGC->font, ascent), FONTASCENT(pGC->font));
        bot = max(FONTMAXBOUNDS(pGC->font, descent), FONTDESCENT(pGC->font));

        Min = count * FONTMINBOUNDS(pGC->font, characterWidth);
        if (Min > 0)
            Min = 0;
        Max = count * FONTMAXBOUNDS(pGC->font, characterWidth);
        if (Max < 0)
            Max = 0;

        /* ugh */
        box.x1 = dst->x + x + Min + FONTMINBOUNDS(pGC->font, leftSideBearing);
        box.x2 = dst->x + x + Max + FONTMAXBOUNDS(pGC->font, rightSideBearing);

        box.y1 = dst->y + y - top;
        box.y2 = dst->y + y + bot;

        RootlessStartDrawing((WindowPtr) dst);

        if (canAccelFill(dst, pGC)) {
            GC_UNSET_PM(pGC, dst);
        }

        pGC->ops->ImageText8(dst, pGC, x, y, count, chars);

        TRIM_BOX(box, pGC);
        if (BOX_NOT_EMPTY(box))
            RootlessDamageBox((WindowPtr) dst, &box);
    }
    else {
        pGC->ops->ImageText8(dst, pGC, x, y, count, chars);
    }

    GC_RESTORE(pGC, dst);
    GCOP_WRAP(pGC);
    RL_DEBUG_MSG("imagetext8 end\n");
}

static int
RootlessPolyText8(DrawablePtr dst, GCPtr pGC,
                  int x, int y, int count, char *chars)
{
    int width;                  // the result, sorta

    GCOP_UNWRAP(pGC);

    RL_DEBUG_MSG("polytext8 start ");

    RootlessStartDrawing((WindowPtr) dst);
    width = pGC->ops->PolyText8(dst, pGC, x, y, count, chars);
    width -= x;

    if (width > 0) {
        BoxRec box;

        /* ugh */
        box.x1 = dst->x + x + FONTMINBOUNDS(pGC->font, leftSideBearing);
        box.x2 = dst->x + x + FONTMAXBOUNDS(pGC->font, rightSideBearing);

        if (count > 1) {
            if (width > 0)
                box.x2 += width;
            else
                box.x1 += width;
        }

        box.y1 = dst->y + y - FONTMAXBOUNDS(pGC->font, ascent);
        box.y2 = dst->y + y + FONTMAXBOUNDS(pGC->font, descent);

        TRIM_BOX(box, pGC);
        if (BOX_NOT_EMPTY(box))
            RootlessDamageBox((WindowPtr) dst, &box);
    }

    GCOP_WRAP(pGC);
    RL_DEBUG_MSG("polytext8 end\n");
    return width + x;
}

static void
RootlessImageText16(DrawablePtr dst, GCPtr pGC,
                    int x, int y, int count, unsigned short *chars)
{
    GC_SAVE(pGC);
    GCOP_UNWRAP(pGC);
    RL_DEBUG_MSG("imagetext16 start ");

    if (count > 0) {
        int top, bot, Min, Max;
        BoxRec box;

        top = max(FONTMAXBOUNDS(pGC->font, ascent), FONTASCENT(pGC->font));
        bot = max(FONTMAXBOUNDS(pGC->font, descent), FONTDESCENT(pGC->font));

        Min = count * FONTMINBOUNDS(pGC->font, characterWidth);
        if (Min > 0)
            Min = 0;
        Max = count * FONTMAXBOUNDS(pGC->font, characterWidth);
        if (Max < 0)
            Max = 0;

        /* ugh */
        box.x1 = dst->x + x + Min + FONTMINBOUNDS(pGC->font, leftSideBearing);
        box.x2 = dst->x + x + Max + FONTMAXBOUNDS(pGC->font, rightSideBearing);

        box.y1 = dst->y + y - top;
        box.y2 = dst->y + y + bot;

        RootlessStartDrawing((WindowPtr) dst);

        if (canAccelFill(dst, pGC)) {
            GC_UNSET_PM(pGC, dst);
        }

        pGC->ops->ImageText16(dst, pGC, x, y, count, chars);

        TRIM_BOX(box, pGC);
        if (BOX_NOT_EMPTY(box))
            RootlessDamageBox((WindowPtr) dst, &box);
    }
    else {
        pGC->ops->ImageText16(dst, pGC, x, y, count, chars);
    }

    GC_RESTORE(pGC, dst);
    GCOP_WRAP(pGC);
    RL_DEBUG_MSG("imagetext16 end\n");
}

static int
RootlessPolyText16(DrawablePtr dst, GCPtr pGC,
                   int x, int y, int count, unsigned short *chars)
{
    int width;                  // the result, sorta

    GCOP_UNWRAP(pGC);

    RL_DEBUG_MSG("polytext16 start ");

    RootlessStartDrawing((WindowPtr) dst);
    width = pGC->ops->PolyText16(dst, pGC, x, y, count, chars);
    width -= x;

    if (width > 0) {
        BoxRec box;

        /* ugh */
        box.x1 = dst->x + x + FONTMINBOUNDS(pGC->font, leftSideBearing);
        box.x2 = dst->x + x + FONTMAXBOUNDS(pGC->font, rightSideBearing);

        if (count > 1) {
            if (width > 0)
                box.x2 += width;
            else
                box.x1 += width;
        }

        box.y1 = dst->y + y - FONTMAXBOUNDS(pGC->font, ascent);
        box.y2 = dst->y + y + FONTMAXBOUNDS(pGC->font, descent);

        TRIM_BOX(box, pGC);
        if (BOX_NOT_EMPTY(box))
            RootlessDamageBox((WindowPtr) dst, &box);
    }

    GCOP_WRAP(pGC);
    RL_DEBUG_MSG("polytext16 end\n");
    return width + x;
}

static void
RootlessImageGlyphBlt(DrawablePtr dst, GCPtr pGC,
                      int x, int y, unsigned int nglyphInit,
                      CharInfoPtr * ppciInit, pointer unused)
{
    GC_SAVE(pGC);
    GCOP_UNWRAP(pGC);
    RL_DEBUG_MSG("imageglyph start ");

    if (nglyphInit > 0) {
        int top, bot, width = 0;
        BoxRec box;
        unsigned int nglyph = nglyphInit;
        CharInfoPtr *ppci = ppciInit;

        top = max(FONTMAXBOUNDS(pGC->font, ascent), FONTASCENT(pGC->font));
        bot = max(FONTMAXBOUNDS(pGC->font, descent), FONTDESCENT(pGC->font));

        box.x1 = ppci[0]->metrics.leftSideBearing;
        if (box.x1 > 0)
            box.x1 = 0;
        box.x2 = ppci[nglyph - 1]->metrics.rightSideBearing -
            ppci[nglyph - 1]->metrics.characterWidth;
        if (box.x2 < 0)
            box.x2 = 0;

        box.x2 += dst->x + x;
        box.x1 += dst->x + x;

        while (nglyph--) {
            width += (*ppci)->metrics.characterWidth;
            ppci++;
        }

        if (width > 0)
            box.x2 += width;
        else
            box.x1 += width;

        box.y1 = dst->y + y - top;
        box.y2 = dst->y + y + bot;

        RootlessStartDrawing((WindowPtr) dst);

        if (canAccelFill(dst, pGC)) {
            GC_UNSET_PM(pGC, dst);
        }

        pGC->ops->ImageGlyphBlt(dst, pGC, x, y, nglyphInit, ppciInit, unused);

        TRIM_BOX(box, pGC);
        if (BOX_NOT_EMPTY(box))
            RootlessDamageBox((WindowPtr) dst, &box);
    }
    else {
        pGC->ops->ImageGlyphBlt(dst, pGC, x, y, nglyphInit, ppciInit, unused);
    }

    GC_RESTORE(pGC, dst);
    GCOP_WRAP(pGC);
    RL_DEBUG_MSG("imageglyph end\n");
}

static void
RootlessPolyGlyphBlt(DrawablePtr dst, GCPtr pGC,
                     int x, int y, unsigned int nglyph,
                     CharInfoPtr * ppci, pointer pglyphBase)
{
    GCOP_UNWRAP(pGC);
    RL_DEBUG_MSG("polyglyph start ");

    RootlessStartDrawing((WindowPtr) dst);
    pGC->ops->PolyGlyphBlt(dst, pGC, x, y, nglyph, ppci, pglyphBase);

    if (nglyph > 0) {
        BoxRec box;

        /* ugh */
        box.x1 = dst->x + x + ppci[0]->metrics.leftSideBearing;
        box.x2 = dst->x + x + ppci[nglyph - 1]->metrics.rightSideBearing;

        if (nglyph > 1) {
            int width = 0;

            while (--nglyph) {
                width += (*ppci)->metrics.characterWidth;
                ppci++;
            }

            if (width > 0)
                box.x2 += width;
            else
                box.x1 += width;
        }

        box.y1 = dst->y + y - FONTMAXBOUNDS(pGC->font, ascent);
        box.y2 = dst->y + y + FONTMAXBOUNDS(pGC->font, descent);

        TRIM_BOX(box, pGC);
        if (BOX_NOT_EMPTY(box))
            RootlessDamageBox((WindowPtr) dst, &box);
    }

    GCOP_WRAP(pGC);
    RL_DEBUG_MSG("polyglyph end\n");
}

/* changed area is in dest */
static void
RootlessPushPixels(GCPtr pGC, PixmapPtr pBitMap, DrawablePtr dst,
                   int dx, int dy, int xOrg, int yOrg)
{
    BoxRec box;

    GCOP_UNWRAP(pGC);
    RL_DEBUG_MSG("push pixels start ");

    RootlessStartDrawing((WindowPtr) dst);
    pGC->ops->PushPixels(pGC, pBitMap, dst, dx, dy, xOrg, yOrg);

    box.x1 = xOrg + dst->x;
    box.x2 = box.x1 + dx;
    box.y1 = yOrg + dst->y;
    box.y2 = box.y1 + dy;

    TRIM_BOX(box, pGC);
    if (BOX_NOT_EMPTY(box))
        RootlessDamageBox((WindowPtr) dst, &box);

    GCOP_WRAP(pGC);
    RL_DEBUG_MSG("push pixels end\n");
}
>>>>>>> 0f834b91
<|MERGE_RESOLUTION|>--- conflicted
+++ resolved
@@ -1,4 +1,3 @@
-<<<<<<< HEAD
 /*
  * Graphics Context support for generic rootless X server
  */
@@ -34,1470 +33,6 @@
 #include <dix-config.h>
 #endif
 
-#include <stddef.h> /* For NULL */
-#include "mi.h"
-#include "scrnintstr.h"
-#include "gcstruct.h"
-#include "pixmapstr.h"
-#include "windowstr.h"
-#include "dixfontstr.h"
-#include "mivalidate.h"
-#include "fb.h"
-
-#include <sys/types.h>
-#include <sys/stat.h>
-#include <fcntl.h>
-
-#include "rootlessCommon.h"
-
-#ifdef _MSC_VER
-#define inline __inline
-#endif
-
-// GC functions
-static void RootlessValidateGC(GCPtr pGC, unsigned long changes,
-                               DrawablePtr pDrawable);
-static void RootlessChangeGC(GCPtr pGC, unsigned long mask);
-static void RootlessCopyGC(GCPtr pGCSrc, unsigned long mask, GCPtr pGCDst);
-static void RootlessDestroyGC(GCPtr pGC);
-static void RootlessChangeClip(GCPtr pGC, int type, pointer pvalue,
-                               int nrects);
-static void RootlessDestroyClip(GCPtr pGC);
-static void RootlessCopyClip(GCPtr pgcDst, GCPtr pgcSrc);
-
-Bool RootlessCreateGC(GCPtr pGC);
-
-GCFuncs rootlessGCFuncs = {
-    RootlessValidateGC,
-    RootlessChangeGC,
-    RootlessCopyGC,
-    RootlessDestroyGC,
-    RootlessChangeClip,
-    RootlessDestroyClip,
-    RootlessCopyClip,
-};
-
-// GC operations
-static void RootlessFillSpans(DrawablePtr dst, GCPtr pGC, int nInit,
-			      DDXPointPtr pptInit, int *pwidthInit, 
-			      int sorted);
-static void RootlessSetSpans(DrawablePtr dst, GCPtr pGC, char *pSrc,
-			     DDXPointPtr pptInit, int *pwidthInit,
-			     int nspans, int sorted);
-static void RootlessPutImage(DrawablePtr dst, GCPtr pGC,
-			     int depth, int x, int y, int w, int h,
-			     int leftPad, int format, char *pBits);
-static RegionPtr RootlessCopyArea(DrawablePtr pSrc, DrawablePtr dst, GCPtr pGC,
-				  int srcx, int srcy, int w, int h,
-				  int dstx, int dsty);
-static RegionPtr RootlessCopyPlane(DrawablePtr pSrc, DrawablePtr dst,
-                                   GCPtr pGC, int srcx, int srcy,
-                                   int w, int h, int dstx, int dsty,
-                                   unsigned long plane);
-static void RootlessPolyPoint(DrawablePtr dst, GCPtr pGC,
-                              int mode, int npt, DDXPointPtr pptInit);
-static void RootlessPolylines(DrawablePtr dst, GCPtr pGC,
-                              int mode, int npt, DDXPointPtr pptInit);
-static void RootlessPolySegment(DrawablePtr dst, GCPtr pGC,
-                                int nseg, xSegment *pSeg);
-static void RootlessPolyRectangle(DrawablePtr dst, GCPtr pGC,
-                                  int nRects, xRectangle *pRects);
-static void RootlessPolyArc(DrawablePtr dst, GCPtr pGC, int narcs, xArc *parcs);
-static void RootlessFillPolygon(DrawablePtr dst, GCPtr pGC,
-                                int shape, int mode, int count,
-                                DDXPointPtr pptInit);
-static void RootlessPolyFillRect(DrawablePtr dst, GCPtr pGC,
-                                 int nRectsInit, xRectangle *pRectsInit);
-static void RootlessPolyFillArc(DrawablePtr dst, GCPtr pGC,
-                                int narcsInit, xArc *parcsInit);
-static int RootlessPolyText8(DrawablePtr dst, GCPtr pGC,
-			     int x, int y, int count, char *chars);
-static int RootlessPolyText16(DrawablePtr dst, GCPtr pGC,
-			      int x, int y, int count, unsigned short *chars);
-static void RootlessImageText8(DrawablePtr dst, GCPtr pGC,
-                               int x, int y, int count, char *chars);
-static void RootlessImageText16(DrawablePtr dst, GCPtr pGC,
-                                int x, int y, int count, unsigned short *chars);
-static void RootlessImageGlyphBlt(DrawablePtr dst, GCPtr pGC,
-                                  int x, int y, unsigned int nglyphInit,
-                                  CharInfoPtr *ppciInit, pointer unused);
-static void RootlessPolyGlyphBlt(DrawablePtr dst, GCPtr pGC,
-                                 int x, int y, unsigned int nglyph,
-                                 CharInfoPtr *ppci, pointer pglyphBase);
-static void RootlessPushPixels(GCPtr pGC, PixmapPtr pBitMap, DrawablePtr dst,
-			       int dx, int dy, int xOrg, int yOrg);
-
-
-static GCOps rootlessGCOps = {
-    RootlessFillSpans,
-    RootlessSetSpans,
-    RootlessPutImage,
-    RootlessCopyArea,
-    RootlessCopyPlane,
-    RootlessPolyPoint,
-    RootlessPolylines,
-    RootlessPolySegment,
-    RootlessPolyRectangle,
-    RootlessPolyArc,
-    RootlessFillPolygon,
-    RootlessPolyFillRect,
-    RootlessPolyFillArc,
-    RootlessPolyText8,
-    RootlessPolyText16,
-    RootlessImageText8,
-    RootlessImageText16,
-    RootlessImageGlyphBlt,
-    RootlessPolyGlyphBlt,
-    RootlessPushPixels
-};
-
-/*
-   If ROOTLESS_PROTECT_ALPHA is set, we have to make sure that the alpha
-   channel of the on screen windows is always opaque. fb makes this harder
-   than it would otherwise be by noticing that a planemask of 0x00ffffff
-   includes all bits when depth==24, and so it "optimizes" the planemask to
-   0xffffffff. We work around this by temporarily setting depth=bpp while
-   changing the GC.
-
-   So the normal situation (in 32 bit mode) is that the planemask is
-   0x00ffffff and thus fb leaves the alpha channel alone. The rootless
-   implementation is responsible for setting the alpha channel opaque
-   initially.
-
-   Unfortunately drawing with a planemask that doesn't have all bits set
-   normally causes fb to fall off its fastest paths when blitting and
-   filling.  So we try to recognize when we can relax the planemask back to
-   0xffffffff, and do that for the duration of the drawing operation,
-   setting the alpha channel in fg/bg pixels to opaque at the same time. We
-   can do this when drawing op is GXcopy. We can also do this when copying
-   from another window since its alpha channel must also be opaque.
-
-   The three macros below are used to implement this. Drawing ops that can
-   potentially have their planemask relaxed look like:
-
-   OP {
-       GC_SAVE(gc);
-       GCOP_UNWRAP(gc);
-
-       ...
-
-       if (canAccelxxx(..) && otherwise-suitable)
-            GC_UNSET_PM(gc, dst);
-
-       gc->funcs->OP(gc, ...);
-
-       GC_RESTORE(gc, dst);
-       GCOP_WRAP(gc);
-   }
-
- */
-
-#define GC_SAVE(pGC) 				\
-    unsigned long _save_fg = (pGC)->fgPixel;	\
-    unsigned long _save_bg = (pGC)->bgPixel;	\
-    unsigned long _save_pm = (pGC)->planemask;	\
-    Bool _changed = FALSE
-
-#define GC_RESTORE(pGC, pDraw)					\
-    do {							\
-        if (_changed) {						\
-            unsigned int depth = (pDraw)->depth;		\
-            (pGC)->fgPixel = _save_fg;				\
-            (pGC)->bgPixel = _save_bg;				\
-            (pGC)->planemask = _save_pm;			\
-            (pDraw)->depth = (pDraw)->bitsPerPixel;		\
-            VALIDATE_GC(pGC, GCForeground | GCBackground |	\
-                        GCPlaneMask, pDraw);			\
-            (pDraw)->depth = depth;				\
-        }							\
-    } while (0)
-
-#define GC_UNSET_PM(pGC, pDraw)						\
-    do {								\
-        unsigned int mask = RootlessAlphaMask ((pDraw)->bitsPerPixel);	\
-        if (((pGC)->planemask & mask) != mask) {			\
-            unsigned int depth = (pDraw)->depth;			\
-            (pGC)->fgPixel |= mask;					\
-            (pGC)->bgPixel |= mask;					\
-            (pGC)->planemask |= mask;					\
-            (pDraw)->depth = (pDraw)->bitsPerPixel;			\
-            VALIDATE_GC(pGC, GCForeground |				\
-                        GCBackground | GCPlaneMask, pDraw);		\
-            (pDraw)->depth = depth;					\
-            _changed = TRUE;						\
-        }								\
-    } while (0)
-
-#define VALIDATE_GC(pGC, changes, pDrawable)				\
-    do {								\
-        pGC->funcs->ValidateGC(pGC, changes, pDrawable);		\
-        if (((WindowPtr) pDrawable)->viewable) {			\
-            gcrec->originalOps = pGC->ops;				\
-        }								\
-    } while(0)
-
-static RootlessWindowRec *
-canAccelBlit (DrawablePtr pDraw, GCPtr pGC)
-{
-    WindowPtr pTop;
-    RootlessWindowRec *winRec;
-    unsigned int pm;
-
-    if (pGC->alu != GXcopy)
-        return NULL;
-
-    if (pDraw->type != DRAWABLE_WINDOW)
-        return NULL;
-
-    pm = ~RootlessAlphaMask(pDraw->bitsPerPixel);
-    if ((pGC->planemask & pm) != pm)
-        return NULL;
-
-    pTop = TopLevelParent((WindowPtr) pDraw);
-    if (pTop == NULL)
-        return NULL;
-
-    winRec = WINREC(pTop);
-    if (winRec == NULL)
-        return NULL;
-
-    return winRec;
-}
-
-static inline RootlessWindowRec *
-canAccelFill(DrawablePtr pDraw, GCPtr pGC)
-{
-    if (pGC->fillStyle != FillSolid)
-        return NULL;
-
-    return canAccelBlit(pDraw, pGC);
-}
-
-
-/*
- * Screen function to create a graphics context
- */
-Bool
-RootlessCreateGC(GCPtr pGC)
-{
-    RootlessGCRec *gcrec;
-    RootlessScreenRec *s;
-    Bool result;
-
-    SCREEN_UNWRAP(pGC->pScreen, CreateGC);
-    s = SCREENREC(pGC->pScreen);
-    result = s->CreateGC(pGC);
-
-    gcrec = (RootlessGCRec *)
-	dixLookupPrivate(&pGC->devPrivates, rootlessGCPrivateKey);
-    gcrec->originalOps = NULL; // don't wrap ops yet
-    gcrec->originalFuncs = pGC->funcs;
-    pGC->funcs = &rootlessGCFuncs;
-
-    SCREEN_WRAP(pGC->pScreen, CreateGC);
-    return result;
-}
-
-
-/*
- * GC funcs
- *
- * These wrap lower level GC funcs.
- * ValidateGC wraps the GC ops iff dest is viewable.
- * All the others just unwrap and call.
- */
-
-// GCFUNC_UNRAP assumes funcs have been wrapped and 
-// does not assume ops have been wrapped
-#define GCFUNC_UNWRAP(pGC) \
-    RootlessGCRec *gcrec = (RootlessGCRec *) \
-	dixLookupPrivate(&(pGC)->devPrivates, rootlessGCPrivateKey); \
-    (pGC)->funcs = gcrec->originalFuncs; \
-    if (gcrec->originalOps) { \
-        (pGC)->ops = gcrec->originalOps; \
-}
-
-#define GCFUNC_WRAP(pGC) \
-    gcrec->originalFuncs = (pGC)->funcs; \
-    (pGC)->funcs = &rootlessGCFuncs; \
-    if (gcrec->originalOps) { \
-        gcrec->originalOps = (pGC)->ops; \
-        (pGC)->ops = &rootlessGCOps; \
-}
-
-
-static void
-RootlessValidateGC(GCPtr pGC, unsigned long changes, DrawablePtr pDrawable)
-{
-    GCFUNC_UNWRAP(pGC);
-
-    gcrec->originalOps = NULL;
-
-    if (pDrawable->type == DRAWABLE_WINDOW)
-    {
-#ifdef ROOTLESS_PROTECT_ALPHA
-        unsigned int depth = pDrawable->depth;
-
-        // We force a planemask so fb doesn't overwrite the alpha channel.
-        // Left to its own devices, fb will optimize away the planemask.
-        pDrawable->depth = pDrawable->bitsPerPixel;
-        pGC->planemask &= ~RootlessAlphaMask(pDrawable->bitsPerPixel);
-        VALIDATE_GC(pGC, changes | GCPlaneMask, pDrawable);
-        pDrawable->depth = depth;
-#else
-        VALIDATE_GC(pGC, changes, pDrawable);
-#endif
-    } else {
-        pGC->funcs->ValidateGC(pGC, changes, pDrawable);
-    }
-
-    GCFUNC_WRAP(pGC);
-}
-
-static void RootlessChangeGC(GCPtr pGC, unsigned long mask)
-{
-    GCFUNC_UNWRAP(pGC);
-    pGC->funcs->ChangeGC(pGC, mask);
-    GCFUNC_WRAP(pGC);
-}
-
-static void RootlessCopyGC(GCPtr pGCSrc, unsigned long mask, GCPtr pGCDst)
-{
-    GCFUNC_UNWRAP(pGCDst);
-    pGCDst->funcs->CopyGC(pGCSrc, mask, pGCDst);
-    GCFUNC_WRAP(pGCDst);
-}
-
-static void RootlessDestroyGC(GCPtr pGC)
-{
-    GCFUNC_UNWRAP(pGC);
-    pGC->funcs->DestroyGC(pGC);
-    GCFUNC_WRAP(pGC);
-}
-
-static void RootlessChangeClip(GCPtr pGC, int type, pointer pvalue, int nrects)
-{
-    GCFUNC_UNWRAP(pGC);
-    pGC->funcs->ChangeClip(pGC, type, pvalue, nrects);
-    GCFUNC_WRAP(pGC);
-}
-
-static void RootlessDestroyClip(GCPtr pGC)
-{
-    GCFUNC_UNWRAP(pGC);
-    pGC->funcs->DestroyClip(pGC);
-    GCFUNC_WRAP(pGC);
-}
-
-static void RootlessCopyClip(GCPtr pgcDst, GCPtr pgcSrc)
-{
-    GCFUNC_UNWRAP(pgcDst);
-    pgcDst->funcs->CopyClip(pgcDst, pgcSrc);
-    GCFUNC_WRAP(pgcDst);
-}
-
-
-/*
- * GC ops
- *
- * We can't use shadowfb because shadowfb assumes one pixmap
- * and our root window is a special case.
- * However, much of this code is copied from shadowfb.
- */
-
-// assumes both funcs and ops are wrapped
-#define GCOP_UNWRAP(pGC) \
-    RootlessGCRec *gcrec = (RootlessGCRec *) \
-        dixLookupPrivate(&(pGC)->devPrivates, rootlessGCPrivateKey); \
-    GCFuncs *saveFuncs = pGC->funcs; \
-    (pGC)->funcs = gcrec->originalFuncs; \
-    (pGC)->ops = gcrec->originalOps;
-
-#define GCOP_WRAP(pGC) \
-    gcrec->originalOps = (pGC)->ops; \
-    (pGC)->funcs = saveFuncs; \
-    (pGC)->ops = &rootlessGCOps;
-
-static void
-RootlessFillSpans(DrawablePtr dst, GCPtr pGC, int nInit,
-                  DDXPointPtr pptInit, int *pwidthInit, int sorted)
-{
-    GC_SAVE(pGC);
-    GCOP_UNWRAP(pGC);
-    RL_DEBUG_MSG("fill spans start ");
-
-    if (nInit <= 0) {
-        pGC->ops->FillSpans(dst, pGC, nInit, pptInit, pwidthInit, sorted);
-    } else {
-        DDXPointPtr ppt = pptInit;
-        int *pwidth = pwidthInit;
-        int i = nInit;
-        BoxRec box;
-
-        box.x1 = ppt->x;
-        box.x2 = box.x1 + *pwidth;
-        box.y2 = box.y1 = ppt->y;
-
-        while (--i) {
-            ppt++;
-            pwidth++;
-            if (box.x1 > ppt->x)
-                box.x1 = ppt->x;
-            if (box.x2 < (ppt->x + *pwidth))
-                box.x2 = ppt->x + *pwidth;
-            if (box.y1 > ppt->y)
-                box.y1 = ppt->y;
-            else if (box.y2 < ppt->y)
-                box.y2 = ppt->y;
-        }
-
-        box.y2++;
-
-        RootlessStartDrawing((WindowPtr) dst);
-
-        if (canAccelFill(dst, pGC))
-        {
-            GC_UNSET_PM(pGC, dst);
-        }
-
-        pGC->ops->FillSpans(dst, pGC, nInit, pptInit, pwidthInit, sorted);
-
-        TRIM_AND_TRANSLATE_BOX(box, dst, pGC);
-        if (BOX_NOT_EMPTY(box))
-            RootlessDamageBox ((WindowPtr) dst, &box);
-    }
-
-    GC_RESTORE(pGC, dst);
-    GCOP_WRAP(pGC);
-    RL_DEBUG_MSG("fill spans end\n");
-}
-
-static void
-RootlessSetSpans(DrawablePtr dst, GCPtr pGC, char *pSrc,
-                 DDXPointPtr pptInit, int *pwidthInit,
-                 int nspans, int sorted)
-{
-    GCOP_UNWRAP(pGC);
-    RL_DEBUG_MSG("set spans start ");
-
-    if (nspans <= 0) {
-        pGC->ops->SetSpans(dst, pGC, pSrc, pptInit, pwidthInit,
-                           nspans, sorted);
-    } else {
-        DDXPointPtr ppt = pptInit;
-        int *pwidth = pwidthInit;
-        int i = nspans;
-        BoxRec box;
-
-        box.x1 = ppt->x;
-        box.x2 = box.x1 + *pwidth;
-        box.y2 = box.y1 = ppt->y;
-
-        while (--i) {
-            ppt++;
-            pwidth++;
-            if (box.x1 > ppt->x)
-                box.x1 = ppt->x;
-            if (box.x2 < (ppt->x + *pwidth))
-                box.x2 = ppt->x + *pwidth;
-            if (box.y1 > ppt->y)
-                box.y1 = ppt->y;
-            else if (box.y2 < ppt->y)
-                box.y2 = ppt->y;
-        }
-
-        box.y2++;
-
-        RootlessStartDrawing((WindowPtr) dst);
-        pGC->ops->SetSpans(dst, pGC, pSrc, pptInit, pwidthInit,
-                           nspans, sorted);
-
-        TRIM_AND_TRANSLATE_BOX(box, dst, pGC);
-        if (BOX_NOT_EMPTY(box))
-            RootlessDamageBox ((WindowPtr) dst, &box);
-    }
-    GCOP_WRAP(pGC);
-    RL_DEBUG_MSG("set spans end\n");
-}
-
-static void
-RootlessPutImage(DrawablePtr dst, GCPtr pGC,
-                 int depth, int x, int y, int w, int h,
-                 int leftPad, int format, char *pBits)
-{
-    BoxRec box;
-
-    GCOP_UNWRAP(pGC);
-    RL_DEBUG_MSG("put image start ");
-
-    RootlessStartDrawing((WindowPtr) dst);
-    pGC->ops->PutImage(dst, pGC, depth, x,y,w,h, leftPad, format, pBits);
-
-    box.x1 = x + dst->x;
-    box.x2 = box.x1 + w;
-    box.y1 = y + dst->y;
-    box.y2 = box.y1 + h;
-
-    TRIM_BOX(box, pGC);
-    if (BOX_NOT_EMPTY(box))
-        RootlessDamageBox ((WindowPtr) dst, &box);
-
-    GCOP_WRAP(pGC);
-    RL_DEBUG_MSG("put image end\n");
-}
-
-/* changed area is *dest* rect */
-static RegionPtr
-RootlessCopyArea(DrawablePtr pSrc, DrawablePtr dst, GCPtr pGC,
-                 int srcx, int srcy, int w, int h,
-                 int dstx, int dsty)
-{
-    RegionPtr result;
-    BoxRec box;
-
-    GC_SAVE(pGC);
-    GCOP_UNWRAP(pGC);
-
-    RL_DEBUG_MSG("copy area start (src 0x%x, dst 0x%x)", pSrc, dst);
-
-    if (pSrc->type == DRAWABLE_WINDOW && IsFramedWindow((WindowPtr)pSrc)) {
-        /* If both source and dest are windows, and we're doing
-           a simple copy operation, we can remove the alpha-protecting
-           planemask (since source has opaque alpha as well) */
-
-        if (canAccelBlit(pSrc, pGC))
-        {
-            GC_UNSET_PM(pGC, dst);
-        }
-
-        RootlessStartDrawing((WindowPtr) pSrc);
-    }
-    RootlessStartDrawing((WindowPtr) dst);
-    result = pGC->ops->CopyArea(pSrc, dst, pGC, srcx, srcy, w, h, dstx, dsty);
-
-    box.x1 = dstx + dst->x;
-    box.x2 = box.x1 + w;
-    box.y1 = dsty + dst->y;
-    box.y2 = box.y1 + h;
-
-    TRIM_BOX(box, pGC);
-    if (BOX_NOT_EMPTY(box))
-        RootlessDamageBox ((WindowPtr) dst, &box);
-
-    GC_RESTORE(pGC, dst);
-    GCOP_WRAP(pGC);
-    RL_DEBUG_MSG("copy area end\n");
-    return result;
-}
-
-/* changed area is *dest* rect */
-static RegionPtr RootlessCopyPlane(DrawablePtr pSrc, DrawablePtr dst,
-                                   GCPtr pGC, int srcx, int srcy,
-                                   int w, int h, int dstx, int dsty,
-                                   unsigned long plane)
-{
-    RegionPtr result;
-    BoxRec box;
-
-    GCOP_UNWRAP(pGC);
-
-    RL_DEBUG_MSG("copy plane start ");
-
-    if (pSrc->type == DRAWABLE_WINDOW && IsFramedWindow((WindowPtr)pSrc)) {
-        RootlessStartDrawing((WindowPtr) pSrc);
-    }
-    RootlessStartDrawing((WindowPtr) dst);
-    result = pGC->ops->CopyPlane(pSrc, dst, pGC, srcx, srcy, w, h,
-                                 dstx, dsty, plane);
-
-    box.x1 = dstx + dst->x;
-    box.x2 = box.x1 + w;
-    box.y1 = dsty + dst->y;
-    box.y2 = box.y1 + h;
-
-    TRIM_BOX(box, pGC);
-    if (BOX_NOT_EMPTY(box))
-        RootlessDamageBox ((WindowPtr) dst, &box);
-
-    GCOP_WRAP(pGC);
-    RL_DEBUG_MSG("copy plane end\n");
-    return result;
-}
-
-// Options for size of changed area:
-//  0 = box per point
-//  1 = big box around all points
-//  2 = accumulate point in 20 pixel radius
-#define ROOTLESS_CHANGED_AREA 1
-#define abs(a) ((a) > 0 ? (a) : -(a))
-
-/* changed area is box around all points */
-static void RootlessPolyPoint(DrawablePtr dst, GCPtr pGC,
-                              int mode, int npt, DDXPointPtr pptInit)
-{
-    GCOP_UNWRAP(pGC);
-    RL_DEBUG_MSG("polypoint start ");
-
-    RootlessStartDrawing((WindowPtr) dst);
-    pGC->ops->PolyPoint(dst, pGC, mode, npt, pptInit);
-
-    if (npt > 0) {
-#if ROOTLESS_CHANGED_AREA==0
-        // box per point
-        BoxRec box;
-
-        while (npt) {
-            box.x1 = pptInit->x;
-            box.y1 = pptInit->y;
-            box.x2 = box.x1 + 1;
-            box.y2 = box.y1 + 1;
-
-            TRIM_AND_TRANSLATE_BOX(box, dst, pGC);
-            if (BOX_NOT_EMPTY(box))
-                RootlessDamageBox ((WindowPtr) dst, &box);
-
-            npt--;
-            pptInit++;
-        }
-
-#elif ROOTLESS_CHANGED_AREA==1
-        // one big box
-        BoxRec box;
-
-        box.x2 = box.x1 = pptInit->x;
-        box.y2 = box.y1 = pptInit->y;
-        while (--npt) {
-            pptInit++;
-            if (box.x1 > pptInit->x)
-                box.x1 = pptInit->x;
-            else if (box.x2 < pptInit->x)
-                box.x2 = pptInit->x;
-            if (box.y1 > pptInit->y)
-                box.y1 = pptInit->y;
-            else if (box.y2 < pptInit->y)
-                box.y2 = pptInit->y;
-        }
-
-        box.x2++;
-        box.y2++;
-
-        TRIM_AND_TRANSLATE_BOX(box, dst, pGC);
-        if (BOX_NOT_EMPTY(box))
-            RootlessDamageBox ((WindowPtr) dst, &box);
-
-#elif ROOTLESS_CHANGED_AREA==2
-        // clever(?) method: accumulate point in 20-pixel radius
-        BoxRec box;
-        int firstx, firsty;
-
-        box.x2 = box.x1 = firstx = pptInit->x;
-        box.y2 = box.y1 = firsty = pptInit->y;
-        while (--npt) {
-            pptInit++;
-            if (abs(pptInit->x - firstx) > 20 ||
-                abs(pptInit->y - firsty) > 20) {
-                box.x2++;
-                box.y2++;
-                TRIM_AND_TRANSLATE_BOX(box, dst, pGC);
-                if (BOX_NOT_EMPTY(box))
-                    RootlessDamageBox ((WindowPtr) dst, &box);
-                box.x2 = box.x1 = firstx = pptInit->x;
-                box.y2 = box.y1 = firsty = pptInit->y;
-            } else {
-                if (box.x1 > pptInit->x) box.x1 = pptInit->x;
-                else if (box.x2 < pptInit->x) box.x2 = pptInit->x;
-                if (box.y1 > pptInit->y) box.y1 = pptInit->y;
-                else if (box.y2 < pptInit->y) box.y2 = pptInit->y;
-            }
-        }
-        box.x2++;
-        box.y2++;
-        TRIM_AND_TRANSLATE_BOX(box, dst, pGC);
-        if (BOX_NOT_EMPTY(box))
-            RootlessDamageBox((WindowPtr) dst, &box);
-#endif  /* ROOTLESS_CHANGED_AREA */
-    }
-
-    GCOP_WRAP(pGC);
-    RL_DEBUG_MSG("polypoint end\n");
-}
-
-#undef ROOTLESS_CHANGED_AREA
-
-/* changed area is box around each line */
-static void RootlessPolylines(DrawablePtr dst, GCPtr pGC,
-                              int mode, int npt, DDXPointPtr pptInit)
-{
-    GCOP_UNWRAP(pGC);
-    RL_DEBUG_MSG("poly lines start ");
-
-    RootlessStartDrawing((WindowPtr) dst);
-    pGC->ops->Polylines(dst, pGC, mode, npt, pptInit);
-
-    if (npt > 0) {
-        BoxRec box;
-        int extra = pGC->lineWidth >> 1;
-
-        box.x2 = box.x1 = pptInit->x;
-        box.y2 = box.y1 = pptInit->y;
-
-        if (npt > 1) {
-            if (pGC->joinStyle == JoinMiter)
-                extra = 6 * pGC->lineWidth;
-            else if (pGC->capStyle == CapProjecting)
-                extra = pGC->lineWidth;
-        }
-
-        if (mode == CoordModePrevious) {
-            int x = box.x1;
-            int y = box.y1;
-
-            while (--npt) {
-                pptInit++;
-                x += pptInit->x;
-                y += pptInit->y;
-                if (box.x1 > x)
-                    box.x1 = x;
-                else if (box.x2 < x)
-                    box.x2 = x;
-                if (box.y1 > y)
-                    box.y1 = y;
-                else if (box.y2 < y)
-                    box.y2 = y;
-            }
-        } else {
-            while (--npt) {
-                pptInit++;
-                if (box.x1 > pptInit->x)
-                    box.x1 = pptInit->x;
-                else if (box.x2 < pptInit->x)
-                    box.x2 = pptInit->x;
-                if (box.y1 > pptInit->y)
-                    box.y1 = pptInit->y;
-                else if (box.y2 < pptInit->y)
-                    box.y2 = pptInit->y;
-            }
-        }
-
-        box.x2++;
-        box.y2++;
-
-        if (extra) {
-            box.x1 -= extra;
-            box.x2 += extra;
-            box.y1 -= extra;
-            box.y2 += extra;
-        }
-
-        TRIM_AND_TRANSLATE_BOX(box, dst, pGC);
-        if (BOX_NOT_EMPTY(box))
-            RootlessDamageBox ((WindowPtr) dst, &box);
-    }
-
-    GCOP_WRAP(pGC);
-    RL_DEBUG_MSG("poly lines end\n");
-}
-
-/* changed area is box around each line segment */
-static void RootlessPolySegment(DrawablePtr dst, GCPtr pGC,
-                                int nseg, xSegment *pSeg)
-{
-    GCOP_UNWRAP(pGC);
-    RL_DEBUG_MSG("poly segment start (win 0x%x)", dst);
-
-    RootlessStartDrawing((WindowPtr) dst);
-    pGC->ops->PolySegment(dst, pGC, nseg, pSeg);
-
-    if (nseg > 0) {
-        BoxRec box;
-        int extra = pGC->lineWidth;
-
-        if (pGC->capStyle != CapProjecting)
-        extra >>= 1;
-
-        if (pSeg->x2 > pSeg->x1) {
-            box.x1 = pSeg->x1;
-            box.x2 = pSeg->x2;
-        } else {
-            box.x2 = pSeg->x1;
-            box.x1 = pSeg->x2;
-        }
-
-        if (pSeg->y2 > pSeg->y1) {
-            box.y1 = pSeg->y1;
-            box.y2 = pSeg->y2;
-        } else {
-            box.y2 = pSeg->y1;
-            box.y1 = pSeg->y2;
-        }
-
-        while (--nseg) {
-            pSeg++;
-            if (pSeg->x2 > pSeg->x1) {
-                if (pSeg->x1 < box.x1) box.x1 = pSeg->x1;
-                if (pSeg->x2 > box.x2) box.x2 = pSeg->x2;
-            } else {
-                if (pSeg->x2 < box.x1) box.x1 = pSeg->x2;
-                if (pSeg->x1 > box.x2) box.x2 = pSeg->x1;
-            }
-            if (pSeg->y2 > pSeg->y1) {
-                if (pSeg->y1 < box.y1) box.y1 = pSeg->y1;
-                if (pSeg->y2 > box.y2) box.y2 = pSeg->y2;
-            } else {
-                if (pSeg->y2 < box.y1) box.y1 = pSeg->y2;
-                if (pSeg->y1 > box.y2) box.y2 = pSeg->y1;
-            }
-        }
-
-        box.x2++;
-        box.y2++;
-
-        if (extra) {
-            box.x1 -= extra;
-            box.x2 += extra;
-            box.y1 -= extra;
-            box.y2 += extra;
-        }
-
-        TRIM_AND_TRANSLATE_BOX(box, dst, pGC);
-        if (BOX_NOT_EMPTY(box))
-            RootlessDamageBox ((WindowPtr) dst, &box);
-    }
-
-    GCOP_WRAP(pGC);
-    RL_DEBUG_MSG("poly segment end\n");
-}
-
-/* changed area is box around each line (not entire rects) */
-static void RootlessPolyRectangle(DrawablePtr dst, GCPtr pGC,
-                                  int nRects, xRectangle *pRects)
-{
-    GCOP_UNWRAP(pGC);
-    RL_DEBUG_MSG("poly rectangle start ");
-
-    RootlessStartDrawing((WindowPtr) dst);
-    pGC->ops->PolyRectangle(dst, pGC, nRects, pRects);
-
-    if (nRects > 0) {
-        BoxRec box;
-        int offset1, offset2, offset3;
-
-        offset2 = pGC->lineWidth;
-        if (!offset2) offset2 = 1;
-        offset1 = offset2 >> 1;
-        offset3 = offset2 - offset1;
-
-        while (nRects--) {
-            box.x1 = pRects->x - offset1;
-            box.y1 = pRects->y - offset1;
-            box.x2 = box.x1 + pRects->width + offset2;
-            box.y2 = box.y1 + offset2;
-            TRIM_AND_TRANSLATE_BOX(box, dst, pGC);
-            if (BOX_NOT_EMPTY(box))
-                RootlessDamageBox ((WindowPtr) dst, &box);
-
-            box.x1 = pRects->x - offset1;
-            box.y1 = pRects->y + offset3;
-            box.x2 = box.x1 + offset2;
-            box.y2 = box.y1 + pRects->height - offset2;
-            TRIM_AND_TRANSLATE_BOX(box, dst, pGC);
-            if (BOX_NOT_EMPTY(box))
-                RootlessDamageBox ((WindowPtr) dst, &box);
-
-            box.x1 = pRects->x + pRects->width - offset1;
-            box.y1 = pRects->y + offset3;
-            box.x2 = box.x1 + offset2;
-            box.y2 = box.y1 + pRects->height - offset2;
-            TRIM_AND_TRANSLATE_BOX(box, dst, pGC);
-            if (BOX_NOT_EMPTY(box))
-                RootlessDamageBox ((WindowPtr) dst, &box);
-
-            box.x1 = pRects->x - offset1;
-            box.y1 = pRects->y + pRects->height - offset1;
-            box.x2 = box.x1 + pRects->width + offset2;
-            box.y2 = box.y1 + offset2;
-            TRIM_AND_TRANSLATE_BOX(box, dst, pGC);
-            if (BOX_NOT_EMPTY(box))
-                RootlessDamageBox ((WindowPtr) dst, &box);
-
-            pRects++;
-        }
-    }
-
-    GCOP_WRAP(pGC);
-    RL_DEBUG_MSG("poly rectangle end\n");
-}
-
-
-/* changed area is box around each arc (assumes all arcs are 360 degrees) */
-static void RootlessPolyArc(DrawablePtr dst, GCPtr pGC, int narcs, xArc *parcs)
-{
-    GCOP_UNWRAP(pGC);
-    RL_DEBUG_MSG("poly arc start ");
-
-    RootlessStartDrawing((WindowPtr) dst);
-    pGC->ops->PolyArc(dst, pGC, narcs, parcs);
-
-    if (narcs > 0) {
-        int extra = pGC->lineWidth >> 1;
-        BoxRec box;
-
-        box.x1 = parcs->x;
-        box.x2 = box.x1 + parcs->width;
-        box.y1 = parcs->y;
-        box.y2 = box.y1 + parcs->height;
-
-        /* should I break these up instead ? */
-
-        while (--narcs) {
-            parcs++;
-            if (box.x1 > parcs->x)
-                box.x1 = parcs->x;
-            if (box.x2 < (parcs->x + parcs->width))
-                box.x2 = parcs->x + parcs->width;
-            if (box.y1 > parcs->y)
-                box.y1 = parcs->y;
-            if (box.y2 < (parcs->y + parcs->height))
-                box.y2 = parcs->y + parcs->height;
-        }
-
-        if (extra) {
-            box.x1 -= extra;
-            box.x2 += extra;
-            box.y1 -= extra;
-            box.y2 += extra;
-        }
-
-        box.x2++;
-        box.y2++;
-
-        TRIM_AND_TRANSLATE_BOX(box, dst, pGC);
-        if (BOX_NOT_EMPTY(box))
-            RootlessDamageBox ((WindowPtr) dst, &box);
-    }
-
-    GCOP_WRAP(pGC);
-    RL_DEBUG_MSG("poly arc end\n");
-}
-
-
-/* changed area is box around each poly */
-static void RootlessFillPolygon(DrawablePtr dst, GCPtr pGC,
-                                int shape, int mode, int count,
-                                DDXPointPtr pptInit)
-{
-    GC_SAVE(pGC);
-    GCOP_UNWRAP(pGC);
-    RL_DEBUG_MSG("fill poly start (win 0x%x, fillStyle 0x%x)", dst,
-                 pGC->fillStyle);
-
-    if (count <= 2) {
-        pGC->ops->FillPolygon(dst, pGC, shape, mode, count, pptInit);
-    } else {
-        DDXPointPtr ppt = pptInit;
-        int i = count;
-        BoxRec box;
-
-        box.x2 = box.x1 = ppt->x;
-        box.y2 = box.y1 = ppt->y;
-
-        if (mode != CoordModeOrigin) {
-            int x = box.x1;
-            int y = box.y1;
-
-            while (--i) {
-                ppt++;
-                x += ppt->x;
-                y += ppt->y;
-                if (box.x1 > x)
-                    box.x1 = x;
-                else if (box.x2 < x)
-                    box.x2 = x;
-                if (box.y1 > y)
-                    box.y1 = y;
-                else if (box.y2 < y)
-                    box.y2 = y;
-            }
-        } else {
-            while (--i) {
-                ppt++;
-                if (box.x1 > ppt->x)
-                    box.x1 = ppt->x;
-                else if (box.x2 < ppt->x)
-                    box.x2 = ppt->x;
-                if (box.y1 > ppt->y)
-                    box.y1 = ppt->y;
-                else if (box.y2 < ppt->y)
-                    box.y2 = ppt->y;
-            }
-        }
-
-        box.x2++;
-        box.y2++;
-
-        RootlessStartDrawing((WindowPtr) dst);
-
-        if (canAccelFill(dst, pGC))
-        {
-            GC_UNSET_PM(pGC, dst);
-        }
-
-        pGC->ops->FillPolygon(dst, pGC, shape, mode, count, pptInit);
-
-        TRIM_AND_TRANSLATE_BOX(box, dst, pGC);
-        if (BOX_NOT_EMPTY(box))
-            RootlessDamageBox ((WindowPtr) dst, &box);
-    }
-
-    GC_RESTORE(pGC, dst);
-    GCOP_WRAP(pGC);
-    RL_DEBUG_MSG("fill poly end\n");
-}
-
-/* changed area is the rects */
-static void RootlessPolyFillRect(DrawablePtr dst, GCPtr pGC,
-                                 int nRectsInit, xRectangle *pRectsInit)
-{
-    GC_SAVE(pGC);
-    GCOP_UNWRAP(pGC);
-    RL_DEBUG_MSG("fill rect start (win 0x%x, fillStyle 0x%x)", dst,
-                 pGC->fillStyle);
-
-    if (nRectsInit <= 0) {
-        pGC->ops->PolyFillRect(dst, pGC, nRectsInit, pRectsInit);
-    } else {
-        BoxRec box;
-        xRectangle *pRects = pRectsInit;
-        int nRects = nRectsInit;
-
-        box.x1 = pRects->x;
-        box.x2 = box.x1 + pRects->width;
-        box.y1 = pRects->y;
-        box.y2 = box.y1 + pRects->height;
-
-        while (--nRects) {
-            pRects++;
-            if (box.x1 > pRects->x)
-                box.x1 = pRects->x;
-            if (box.x2 < (pRects->x + pRects->width))
-                box.x2 = pRects->x + pRects->width;
-            if (box.y1 > pRects->y)
-                box.y1 = pRects->y;
-            if (box.y2 < (pRects->y + pRects->height))
-                box.y2 = pRects->y + pRects->height;
-        }
-
-        RootlessStartDrawing((WindowPtr) dst);
- 
-        if (canAccelFill(dst, pGC))
-        {
-            GC_UNSET_PM(pGC, dst);
-        }
-
-       pGC->ops->PolyFillRect(dst, pGC, nRectsInit, pRectsInit);
-
-        TRIM_AND_TRANSLATE_BOX(box, dst, pGC);
-        if (BOX_NOT_EMPTY(box))
-            RootlessDamageBox ((WindowPtr) dst, &box);
-    }
-
-    GC_RESTORE(pGC, dst);
-    GCOP_WRAP(pGC);
-    RL_DEBUG_MSG("fill rect end\n");
-}
-
-
-/* changed area is box around each arc (assuming arcs are all 360 degrees) */
-static void RootlessPolyFillArc(DrawablePtr dst, GCPtr pGC,
-                                int narcsInit, xArc *parcsInit)
-{
-    GC_SAVE(pGC);
-    GCOP_UNWRAP(pGC);
-    RL_DEBUG_MSG("fill arc start ");
-
-    if (narcsInit > 0) {
-        BoxRec box;
-        int narcs = narcsInit;
-        xArc *parcs = parcsInit;
-
-        box.x1 = parcs->x;
-        box.x2 = box.x1 + parcs->width;
-        box.y1 = parcs->y;
-        box.y2 = box.y1 + parcs->height;
-
-        /* should I break these up instead ? */
-
-        while (--narcs) {
-            parcs++;
-            if (box.x1 > parcs->x)
-                box.x1 = parcs->x;
-            if (box.x2 < (parcs->x + parcs->width))
-                box.x2 = parcs->x + parcs->width;
-            if (box.y1 > parcs->y)
-                box.y1 = parcs->y;
-            if (box.y2 < (parcs->y + parcs->height))
-                box.y2 = parcs->y + parcs->height;
-        }
-
-        RootlessStartDrawing((WindowPtr) dst);
-
-        if (canAccelFill(dst, pGC))
-        {
-            GC_UNSET_PM(pGC, dst);
-        }
-
-        pGC->ops->PolyFillArc(dst, pGC, narcsInit, parcsInit);
-
-        TRIM_AND_TRANSLATE_BOX(box, dst, pGC);
-        if (BOX_NOT_EMPTY(box))
-            RootlessDamageBox ((WindowPtr) dst, &box);
-    } else {
-        pGC->ops->PolyFillArc(dst, pGC, narcsInit, parcsInit);
-    }
-
-    GC_RESTORE(pGC, dst);
-    GCOP_WRAP(pGC);
-    RL_DEBUG_MSG("fill arc end\n");
-}
-
-
-static void RootlessImageText8(DrawablePtr dst, GCPtr pGC,
-                               int x, int y, int count, char *chars)
-{
-    GC_SAVE(pGC);
-    GCOP_UNWRAP(pGC);
-    RL_DEBUG_MSG("imagetext8 start ");
-
-    if (count > 0) {
-        int top, bot, Min, Max;
-        BoxRec box;
-
-        top = max(FONTMAXBOUNDS(pGC->font, ascent), FONTASCENT(pGC->font));
-        bot = max(FONTMAXBOUNDS(pGC->font, descent), FONTDESCENT(pGC->font));
-
-        Min = count * FONTMINBOUNDS(pGC->font, characterWidth);
-        if (Min > 0) Min = 0;
-        Max = count * FONTMAXBOUNDS(pGC->font, characterWidth);
-        if (Max < 0) Max = 0;
-
-        /* ugh */
-        box.x1 = dst->x + x + Min +
-        FONTMINBOUNDS(pGC->font, leftSideBearing);
-        box.x2 = dst->x + x + Max +
-        FONTMAXBOUNDS(pGC->font, rightSideBearing);
-
-        box.y1 = dst->y + y - top;
-        box.y2 = dst->y + y + bot;
-
-        RootlessStartDrawing((WindowPtr) dst);
-
-        if (canAccelFill(dst, pGC))
-        {
-            GC_UNSET_PM(pGC, dst);
-        }
-
-        pGC->ops->ImageText8(dst, pGC, x, y, count, chars);
-
-        TRIM_BOX(box, pGC);
-        if (BOX_NOT_EMPTY(box))
-            RootlessDamageBox ((WindowPtr) dst, &box);
-    } else {
-        pGC->ops->ImageText8(dst, pGC, x, y, count, chars);
-    }
-
-    GC_RESTORE(pGC, dst);
-    GCOP_WRAP(pGC);
-    RL_DEBUG_MSG("imagetext8 end\n");
-}
-
-static int RootlessPolyText8(DrawablePtr dst, GCPtr pGC,
-                             int x, int y, int count, char *chars)
-{
-    int width; // the result, sorta
-
-    GCOP_UNWRAP(pGC);
-
-    RL_DEBUG_MSG("polytext8 start ");
-
-    RootlessStartDrawing((WindowPtr) dst);
-    width = pGC->ops->PolyText8(dst, pGC, x, y, count, chars);
-    width -= x;
-
-    if (width > 0) {
-        BoxRec box;
-
-        /* ugh */
-        box.x1 = dst->x + x + FONTMINBOUNDS(pGC->font, leftSideBearing);
-        box.x2 = dst->x + x + FONTMAXBOUNDS(pGC->font, rightSideBearing);
-
-        if (count > 1) {
-            if (width > 0) box.x2 += width;
-            else box.x1 += width;
-        }
-
-        box.y1 = dst->y + y - FONTMAXBOUNDS(pGC->font, ascent);
-        box.y2 = dst->y + y + FONTMAXBOUNDS(pGC->font, descent);
-
-        TRIM_BOX(box, pGC);
-        if (BOX_NOT_EMPTY(box))
-            RootlessDamageBox ((WindowPtr) dst, &box);
-    }
-
-    GCOP_WRAP(pGC);
-    RL_DEBUG_MSG("polytext8 end\n");
-    return width + x;
-}
-
-static void RootlessImageText16(DrawablePtr dst, GCPtr pGC,
-                                int x, int y, int count, unsigned short *chars)
-{
-    GC_SAVE(pGC);
-    GCOP_UNWRAP(pGC);
-    RL_DEBUG_MSG("imagetext16 start ");
-
-    if (count > 0) {
-        int top, bot, Min, Max;
-        BoxRec box;
-
-        top = max(FONTMAXBOUNDS(pGC->font, ascent), FONTASCENT(pGC->font));
-        bot = max(FONTMAXBOUNDS(pGC->font, descent), FONTDESCENT(pGC->font));
-
-        Min = count * FONTMINBOUNDS(pGC->font, characterWidth);
-        if (Min > 0) Min = 0;
-        Max = count * FONTMAXBOUNDS(pGC->font, characterWidth);
-        if (Max < 0) Max = 0;
-
-        /* ugh */
-        box.x1 = dst->x + x + Min +
-            FONTMINBOUNDS(pGC->font, leftSideBearing);
-        box.x2 = dst->x + x + Max +
-            FONTMAXBOUNDS(pGC->font, rightSideBearing);
-
-        box.y1 = dst->y + y - top;
-        box.y2 = dst->y + y + bot;
-
-        RootlessStartDrawing((WindowPtr) dst);
-
-        if (canAccelFill(dst, pGC))
-        {
-            GC_UNSET_PM(pGC, dst);
-        }
-
-        pGC->ops->ImageText16(dst, pGC, x, y, count, chars);
-
-        TRIM_BOX(box, pGC);
-        if (BOX_NOT_EMPTY(box))
-            RootlessDamageBox ((WindowPtr) dst, &box);
-    } else {
-        pGC->ops->ImageText16(dst, pGC, x, y, count, chars);
-    }
-
-    GC_RESTORE(pGC, dst);
-    GCOP_WRAP(pGC);
-    RL_DEBUG_MSG("imagetext16 end\n");
-}
-
-static int RootlessPolyText16(DrawablePtr dst, GCPtr pGC,
-                            int x, int y, int count, unsigned short *chars)
-{
-    int width; // the result, sorta
-
-    GCOP_UNWRAP(pGC);
-
-    RL_DEBUG_MSG("polytext16 start ");
-
-    RootlessStartDrawing((WindowPtr) dst);
-    width = pGC->ops->PolyText16(dst, pGC, x, y, count, chars);
-    width -= x;
-
-    if (width > 0) {
-        BoxRec box;
-
-        /* ugh */
-        box.x1 = dst->x + x + FONTMINBOUNDS(pGC->font, leftSideBearing);
-        box.x2 = dst->x + x + FONTMAXBOUNDS(pGC->font, rightSideBearing);
-
-        if (count > 1) {
-            if (width > 0) box.x2 += width;
-            else box.x1 += width;
-        }
-
-        box.y1 = dst->y + y - FONTMAXBOUNDS(pGC->font, ascent);
-        box.y2 = dst->y + y + FONTMAXBOUNDS(pGC->font, descent);
-
-        TRIM_BOX(box, pGC);
-        if (BOX_NOT_EMPTY(box))
-            RootlessDamageBox ((WindowPtr) dst, &box);
-    }
-
-    GCOP_WRAP(pGC);
-    RL_DEBUG_MSG("polytext16 end\n");
-    return width + x;
-}
-
-static void RootlessImageGlyphBlt(DrawablePtr dst, GCPtr pGC,
-                                  int x, int y, unsigned int nglyphInit,
-                                  CharInfoPtr *ppciInit, pointer unused)
-{
-    GC_SAVE(pGC);
-    GCOP_UNWRAP(pGC);
-    RL_DEBUG_MSG("imageglyph start ");
-
-    if (nglyphInit > 0) {
-        int top, bot, width = 0;
-        BoxRec box;
-        unsigned int nglyph = nglyphInit;
-        CharInfoPtr *ppci = ppciInit;
-
-        top = max(FONTMAXBOUNDS(pGC->font, ascent), FONTASCENT(pGC->font));
-        bot = max(FONTMAXBOUNDS(pGC->font, descent), FONTDESCENT(pGC->font));
-
-        box.x1 = ppci[0]->metrics.leftSideBearing;
-        if (box.x1 > 0) box.x1 = 0;
-        box.x2 = ppci[nglyph - 1]->metrics.rightSideBearing -
-            ppci[nglyph - 1]->metrics.characterWidth;
-        if (box.x2 < 0) box.x2 = 0;
-
-        box.x2 += dst->x + x;
-        box.x1 += dst->x + x;
-
-        while (nglyph--) {
-            width += (*ppci)->metrics.characterWidth;
-            ppci++;
-        }
-
-        if (width > 0)
-            box.x2 += width;
-        else
-            box.x1 += width;
-
-        box.y1 = dst->y + y - top;
-        box.y2 = dst->y + y + bot;
-
-        RootlessStartDrawing((WindowPtr) dst);
-
-        if (canAccelFill(dst, pGC))
-        {
-            GC_UNSET_PM(pGC, dst);
-        }
-
-        pGC->ops->ImageGlyphBlt(dst, pGC, x, y, nglyphInit, ppciInit, unused);
-
-        TRIM_BOX(box, pGC);
-        if (BOX_NOT_EMPTY(box))
-            RootlessDamageBox ((WindowPtr) dst, &box);
-    } else {
-        pGC->ops->ImageGlyphBlt(dst, pGC, x, y, nglyphInit, ppciInit, unused);
-    }
-
-    GC_RESTORE(pGC, dst);
-    GCOP_WRAP(pGC);
-    RL_DEBUG_MSG("imageglyph end\n");
-}
-
-static void RootlessPolyGlyphBlt(DrawablePtr dst, GCPtr pGC,
-                                 int x, int y, unsigned int nglyph,
-                                 CharInfoPtr *ppci, pointer pglyphBase)
-{
-    GCOP_UNWRAP(pGC);
-    RL_DEBUG_MSG("polyglyph start ");
-
-    RootlessStartDrawing((WindowPtr) dst);
-    pGC->ops->PolyGlyphBlt(dst, pGC, x, y, nglyph, ppci, pglyphBase);
-
-    if (nglyph > 0) {
-        BoxRec box;
-
-        /* ugh */
-        box.x1 = dst->x + x + ppci[0]->metrics.leftSideBearing;
-        box.x2 = dst->x + x + ppci[nglyph - 1]->metrics.rightSideBearing;
-
-        if (nglyph > 1) {
-            int width = 0;
-
-            while (--nglyph) {
-                width += (*ppci)->metrics.characterWidth;
-                ppci++;
-            }
-
-            if (width > 0) box.x2 += width;
-            else box.x1 += width;
-        }
-
-        box.y1 = dst->y + y - FONTMAXBOUNDS(pGC->font, ascent);
-        box.y2 = dst->y + y + FONTMAXBOUNDS(pGC->font, descent);
-
-        TRIM_BOX(box, pGC);
-        if (BOX_NOT_EMPTY(box))
-            RootlessDamageBox ((WindowPtr) dst, &box);
-    }
-
-    GCOP_WRAP(pGC);
-    RL_DEBUG_MSG("polyglyph end\n");
-}
-
-
-/* changed area is in dest */
-static void
-RootlessPushPixels(GCPtr pGC, PixmapPtr pBitMap, DrawablePtr dst,
-                   int dx, int dy, int xOrg, int yOrg)
-{
-    BoxRec box;
-
-    GCOP_UNWRAP(pGC);
-    RL_DEBUG_MSG("push pixels start ");
-
-    RootlessStartDrawing((WindowPtr) dst);
-    pGC->ops->PushPixels(pGC, pBitMap, dst, dx, dy, xOrg, yOrg);
-
-    box.x1 = xOrg + dst->x;
-    box.x2 = box.x1 + dx;
-    box.y1 = yOrg + dst->y;
-    box.y2 = box.y1 + dy;
-
-    TRIM_BOX(box, pGC);
-    if (BOX_NOT_EMPTY(box))
-        RootlessDamageBox ((WindowPtr) dst, &box);
-
-    GCOP_WRAP(pGC);
-    RL_DEBUG_MSG("push pixels end\n");
-}
-=======
-/*
- * Graphics Context support for generic rootless X server
- */
-/*
- * Copyright (c) 2001 Greg Parker. All Rights Reserved.
- * Copyright (c) 2002-2003 Torrey T. Lyons. All Rights Reserved.
- * Copyright (c) 2002 Apple Computer, Inc. All rights reserved.
- *
- * Permission is hereby granted, free of charge, to any person obtaining a
- * copy of this software and associated documentation files (the "Software"),
- * to deal in the Software without restriction, including without limitation
- * the rights to use, copy, modify, merge, publish, distribute, sublicense,
- * and/or sell copies of the Software, and to permit persons to whom the
- * Software is furnished to do so, subject to the following conditions:
- *
- * The above copyright notice and this permission notice shall be included in
- * all copies or substantial portions of the Software.
- *
- * THE SOFTWARE IS PROVIDED "AS IS", WITHOUT WARRANTY OF ANY KIND, EXPRESS OR
- * IMPLIED, INCLUDING BUT NOT LIMITED TO THE WARRANTIES OF MERCHANTABILITY,
- * FITNESS FOR A PARTICULAR PURPOSE AND NONINFRINGEMENT. IN NO EVENT SHALL
- * THE ABOVE LISTED COPYRIGHT HOLDER(S) BE LIABLE FOR ANY CLAIM, DAMAGES OR
- * OTHER LIABILITY, WHETHER IN AN ACTION OF CONTRACT, TORT OR OTHERWISE,
- * ARISING FROM, OUT OF OR IN CONNECTION WITH THE SOFTWARE OR THE USE OR OTHER
- * DEALINGS IN THE SOFTWARE.
- *
- * Except as contained in this notice, the name(s) of the above copyright
- * holders shall not be used in advertising or otherwise to promote the sale,
- * use or other dealings in this Software without prior written authorization.
- */
-
-#ifdef HAVE_DIX_CONFIG_H
-#include <dix-config.h>
-#endif
-
 #include <stddef.h>             /* For NULL */
 #include "mi.h"
 #include "scrnintstr.h"
@@ -1514,6 +49,9 @@
 
 #include "rootlessCommon.h"
 
+#ifdef _MSC_VER
+#define inline __inline
+#endif
 // GC functions
 static void RootlessValidateGC(GCPtr pGC, unsigned long changes,
                                DrawablePtr pDrawable);
@@ -2949,5 +1487,4 @@
 
     GCOP_WRAP(pGC);
     RL_DEBUG_MSG("push pixels end\n");
-}
->>>>>>> 0f834b91
+}