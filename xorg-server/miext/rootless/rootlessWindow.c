<<<<<<< HEAD
/*
 * Rootless window management
 */
/*
 * Copyright (c) 2001 Greg Parker. All Rights Reserved.
 * Copyright (c) 2002-2004 Torrey T. Lyons. All Rights Reserved.
 * Copyright (c) 2002 Apple Computer, Inc. All rights reserved.
 *
 * Permission is hereby granted, free of charge, to any person obtaining a
 * copy of this software and associated documentation files (the "Software"),
 * to deal in the Software without restriction, including without limitation
 * the rights to use, copy, modify, merge, publish, distribute, sublicense,
 * and/or sell copies of the Software, and to permit persons to whom the
 * Software is furnished to do so, subject to the following conditions:
 *
 * The above copyright notice and this permission notice shall be included in
 * all copies or substantial portions of the Software.
 *
 * THE SOFTWARE IS PROVIDED "AS IS", WITHOUT WARRANTY OF ANY KIND, EXPRESS OR
 * IMPLIED, INCLUDING BUT NOT LIMITED TO THE WARRANTIES OF MERCHANTABILITY,
 * FITNESS FOR A PARTICULAR PURPOSE AND NONINFRINGEMENT. IN NO EVENT SHALL
 * THE ABOVE LISTED COPYRIGHT HOLDER(S) BE LIABLE FOR ANY CLAIM, DAMAGES OR
 * OTHER LIABILITY, WHETHER IN AN ACTION OF CONTRACT, TORT OR OTHERWISE,
 * ARISING FROM, OUT OF OR IN CONNECTION WITH THE SOFTWARE OR THE USE OR OTHER
 * DEALINGS IN THE SOFTWARE.
 *
 * Except as contained in this notice, the name(s) of the above copyright
 * holders shall not be used in advertising or otherwise to promote the sale,
 * use or other dealings in this Software without prior written authorization.
 */

#ifdef HAVE_DIX_CONFIG_H
#include <dix-config.h>
#endif

#include <stddef.h> /* For NULL */
#include <limits.h> /* For CHAR_BIT */
#include <assert.h>
#include <X11/Xatom.h>
#ifdef __APPLE__
#include <Xplugin.h>
#include "mi.h"
#include "pixmapstr.h"
#include "windowstr.h"
//#include <X11/extensions/applewm.h>
extern int darwinMainScreenX, darwinMainScreenY;
extern Bool no_configure_window;
#endif
#include "fb.h"

#include "rootlessCommon.h"
#include "rootlessWindow.h"

#ifdef _MSC_VER
#define inline __inline
#include "xplugin.h"
extern int darwinMainScreenX, darwinMainScreenY;
#endif

#define SCREEN_TO_GLOBAL_X \
    (pScreen->x + rootlessGlobalOffsetX)
#define SCREEN_TO_GLOBAL_Y \
    (pScreen->y + rootlessGlobalOffsetY)

#define DEFINE_ATOM_HELPER(func,atom_name)                      \
  static Atom func (void) {                                       \
    static unsigned int generation = 0;                             \
    static Atom atom;                                           \
    if (generation != serverGeneration) {                       \
      generation = serverGeneration;                          \
      atom = MakeAtom (atom_name, strlen (atom_name), TRUE);  \
    }                                                           \
    return atom;                                                \
  }

DEFINE_ATOM_HELPER (xa_native_window_id, "_NATIVE_WINDOW_ID")

static Bool windows_hidden;
// TODO - abstract xp functions

#ifdef __APPLE__

// XXX: identical to x_cvt_vptr_to_uint ?
#define MAKE_WINDOW_ID(x)		((xp_window_id)((size_t)(x)))

void
RootlessNativeWindowStateChanged (WindowPtr pWin, unsigned int state)
{
  RootlessWindowRec *winRec;

  if (pWin == NULL) return;

  winRec = WINREC (pWin);
  if (winRec == NULL) return;

  winRec->is_offscreen = ((state & XP_WINDOW_STATE_OFFSCREEN) != 0);
  winRec->is_obscured = ((state & XP_WINDOW_STATE_OBSCURED) != 0);
  pWin->rootlessUnhittable = winRec->is_offscreen;
}

void RootlessNativeWindowMoved (WindowPtr pWin) {
    xp_box bounds;
    int sx, sy, err;
    XID vlist[2];
    Mask mask;
    ClientPtr pClient;
    RootlessWindowRec *winRec;
    
    winRec = WINREC(pWin);
    
    if (xp_get_window_bounds (MAKE_WINDOW_ID(winRec->wid), &bounds) != Success) return;
    
    sx = pWin->drawable.pScreen->x + darwinMainScreenX;
    sy = pWin->drawable.pScreen->y + darwinMainScreenY;
    
    /* Fake up a ConfigureWindow packet to resize the window to the current bounds. */
    vlist[0] = (INT16) bounds.x1 - sx;
    vlist[1] = (INT16) bounds.y1 - sy;
    mask = CWX | CWY;
    
    /* pretend we're the owner of the window! */
    err = dixLookupClient(&pClient, pWin->drawable.id, serverClient, DixUnknownAccess);
    if(err != Success) {
        ErrorF("RootlessNativeWindowMoved(): Failed to lookup window: 0x%x\n", (unsigned int)pWin->drawable.id);
        return;
    }
    
    /* Don't want to do anything to the physical window (avoids 
     notification-response feedback loops) */
    
    no_configure_window = TRUE;
    ConfigureWindow (pWin, mask, vlist, pClient);
    no_configure_window = FALSE;
}

#endif /* __APPLE__ */

/*
 * RootlessCreateWindow
 *  For now, don't create a physical window until either the window is
 *  realized, or we really need it (e.g. to attach VRAM surfaces to).
 *  Do reset the window size so it's not clipped by the root window.
 */
Bool
RootlessCreateWindow(WindowPtr pWin)
{
    Bool result;
    RegionRec saveRoot;

    SETWINREC(pWin, NULL);
    dixSetPrivate(&pWin->devPrivates, rootlessWindowOldPixmapPrivateKey, NULL);

    SCREEN_UNWRAP(pWin->drawable.pScreen, CreateWindow);

    if (!IsRoot(pWin)) {
        /* win/border size set by DIX, not by wrapped CreateWindow, so
           correct it here. Don't HUGE_ROOT when pWin is the root! */

        HUGE_ROOT(pWin);
        SetWinSize(pWin);
        SetBorderSize(pWin);
    }

    result = pWin->drawable.pScreen->CreateWindow(pWin);

    if (pWin->parent) {
        NORMAL_ROOT(pWin);
    }

    SCREEN_WRAP(pWin->drawable.pScreen, CreateWindow);

    return result;
}


/*
 * RootlessDestroyFrame
 *  Destroy the physical window associated with the given window.
 */
static void
RootlessDestroyFrame(WindowPtr pWin, RootlessWindowPtr winRec)
{
    SCREENREC(pWin->drawable.pScreen)->imp->DestroyFrame(winRec->wid);
    free(winRec);
    SETWINREC(pWin, NULL);
}


/*
 * RootlessDestroyWindow
 *  Destroy the physical window associated with the given window.
 */
Bool
RootlessDestroyWindow(WindowPtr pWin)
{
    RootlessWindowRec *winRec = WINREC(pWin);
    Bool result;

    if (winRec != NULL) {
        RootlessDestroyFrame(pWin, winRec);
    }

    SCREEN_UNWRAP(pWin->drawable.pScreen, DestroyWindow);
    result = pWin->drawable.pScreen->DestroyWindow(pWin);
    SCREEN_WRAP(pWin->drawable.pScreen, DestroyWindow);

    return result;
}



static Bool
RootlessGetShape(WindowPtr pWin, RegionPtr pShape)
{
    if (wBoundingShape(pWin) == NULL)
        return FALSE;

    /* wBoundingShape is relative to *inner* origin of window.
       Translate by borderWidth to get the outside-relative position. */

    RegionNull(pShape);
    RegionCopy(pShape, wBoundingShape(pWin));
    RegionTranslate(pShape, pWin->borderWidth, pWin->borderWidth);

    return TRUE;
}


/*
 * RootlessReshapeFrame
 *  Set the frame shape.
 */
static void RootlessReshapeFrame(WindowPtr pWin)
{
    RootlessWindowRec *winRec = WINREC(pWin);
    RegionRec newShape;
    RegionPtr pShape;

    // If the window is not yet framed, do nothing
    if (winRec == NULL)
        return;

    if (IsRoot(pWin))
        return;

    RootlessStopDrawing(pWin, FALSE);

    pShape = RootlessGetShape(pWin, &newShape) ? &newShape : NULL;

#ifdef ROOTLESSDEBUG
    RL_DEBUG_MSG("reshaping...");
    if (pShape != NULL) {
        RL_DEBUG_MSG("numrects %d, extents %d %d %d %d ",
                     RegionNumRects(&newShape),
                     newShape.extents.x1, newShape.extents.y1,
                     newShape.extents.x2, newShape.extents.y2);
    } else {
        RL_DEBUG_MSG("no shape ");
    }
#endif

    SCREENREC(pWin->drawable.pScreen)->imp->ReshapeFrame(winRec->wid, pShape);

    if (pShape != NULL)
        RegionUninit(&newShape);
}


/*
 * RootlessSetShape
 *  Shape is usually set before a window is mapped and the window will
 *  not have a frame associated with it. In this case, the frame will be
 *  shaped when the window is framed.
 */
void
RootlessSetShape(WindowPtr pWin, int kind)
{
    ScreenPtr pScreen = pWin->drawable.pScreen;

    SCREEN_UNWRAP(pScreen, SetShape);
    pScreen->SetShape(pWin, kind);
    SCREEN_WRAP(pScreen, SetShape);

    RootlessReshapeFrame(pWin);
}



/* Disallow ParentRelative background on top-level windows
   because the root window doesn't really have the right background.
 */
Bool
RootlessChangeWindowAttributes(WindowPtr pWin, unsigned long vmask)
{
    Bool result;
    ScreenPtr pScreen = pWin->drawable.pScreen;

    RL_DEBUG_MSG("change window attributes start ");

    SCREEN_UNWRAP(pScreen, ChangeWindowAttributes);
    result = pScreen->ChangeWindowAttributes(pWin, vmask);
    SCREEN_WRAP(pScreen, ChangeWindowAttributes);

    if (WINREC(pWin)) {
        // disallow ParentRelative background state
        if (pWin->backgroundState == ParentRelative) {
            XID pixel = 0;
            ChangeWindowAttributes(pWin, CWBackPixel, &pixel, serverClient);
        }
    }

    RL_DEBUG_MSG("change window attributes end\n");
    return result;
}


/*
 * RootlessPositionWindow
 *  This is a hook for when DIX moves or resizes a window.
 *  Update the frame position now although the physical window is moved
 *  in RootlessMoveWindow. (x, y) are *inside* position. After this,
 *  mi and fb are expecting the pixmap to be at the new location.
 */
Bool
RootlessPositionWindow(WindowPtr pWin, int x, int y)
{
    ScreenPtr pScreen = pWin->drawable.pScreen;
    RootlessWindowRec *winRec = WINREC(pWin);
    Bool result;

    RL_DEBUG_MSG("positionwindow start (win 0x%x @ %i, %i)\n", pWin, x, y);

    if (winRec) {
        if (winRec->is_drawing) {
            // Reset frame's pixmap and move it to the new position.
            int bw = wBorderWidth(pWin);

            winRec->pixmap->devPrivate.ptr = winRec->pixelData;
            SetPixmapBaseToScreen(winRec->pixmap, x - bw, y - bw);
        }
    }

    SCREEN_UNWRAP(pScreen, PositionWindow);
    result = pScreen->PositionWindow(pWin, x, y);
    SCREEN_WRAP(pScreen, PositionWindow);

    RL_DEBUG_MSG("positionwindow end\n");
    return result;
}


/*
 * RootlessInitializeFrame
 *  Initialize some basic attributes of the frame. Note that winRec
 *  may already have valid data in it, so don't overwrite anything
 *  valuable.
 */
static void
RootlessInitializeFrame(WindowPtr pWin, RootlessWindowRec *winRec)
{
    DrawablePtr d = &pWin->drawable;
    int bw = wBorderWidth(pWin);

    winRec->win = pWin;

    winRec->x = d->x - bw;
    winRec->y = d->y - bw;
    winRec->width = d->width + 2*bw;
    winRec->height = d->height + 2*bw;
    winRec->borderWidth = bw;
}

/*
 * RootlessEnsureFrame
 *  Make sure the given window is framed. If the window doesn't have a
 *  physical window associated with it, attempt to create one. If that
 *  is unsuccessful, return NULL.
 */
static RootlessWindowRec *
RootlessEnsureFrame(WindowPtr pWin)
{
    ScreenPtr pScreen = pWin->drawable.pScreen;
    RootlessWindowRec *winRec;
    RegionRec shape;
    RegionPtr pShape = NULL;

    if (WINREC(pWin) != NULL)
        return WINREC(pWin);

    if (!IsTopLevel(pWin) && !IsRoot(pWin))
        return NULL;

    if (pWin->drawable.class != InputOutput)
        return NULL;

    winRec = malloc(sizeof(RootlessWindowRec));

    if (!winRec)
        return NULL;

    RootlessInitializeFrame(pWin, winRec);

    winRec->is_drawing = FALSE;
    winRec->is_reorder_pending = FALSE;
    winRec->pixmap = NULL;
    winRec->wid = NULL;
    winRec->level = 0;

    SETWINREC(pWin, winRec);

    // Set the frame's shape if the window is shaped
    if (RootlessGetShape(pWin, &shape))
        pShape = &shape;

    RL_DEBUG_MSG("creating frame ");

    if (!SCREENREC(pScreen)->imp->CreateFrame(winRec, pScreen,
                                              winRec->x + SCREEN_TO_GLOBAL_X,
                                              winRec->y + SCREEN_TO_GLOBAL_Y,
                                              pShape))
    {
        RL_DEBUG_MSG("implementation failed to create frame!\n");
        free(winRec);
        SETWINREC(pWin, NULL);
        return NULL;
    }

    if (pWin->drawable.depth == 8)
      RootlessFlushWindowColormap(pWin);

    if (pShape != NULL)
        RegionUninit(&shape);

    return winRec;
}


/*
 * RootlessRealizeWindow
 *  The frame is usually created here and not in CreateWindow so that
 *  windows do not eat memory until they are realized.
 */
Bool
RootlessRealizeWindow(WindowPtr pWin)
{
    Bool result;
    RegionRec saveRoot;
    ScreenPtr pScreen = pWin->drawable.pScreen;

    RL_DEBUG_MSG("realizewindow start (win 0x%x) ", pWin);

    if ((IsTopLevel(pWin) && pWin->drawable.class == InputOutput)) {
        RootlessWindowRec *winRec;

        winRec = RootlessEnsureFrame(pWin);
        if (winRec == NULL)
            return FALSE;

        winRec->is_reorder_pending = TRUE;

        RL_DEBUG_MSG("Top level window ");

        // Disallow ParentRelative background state on top-level windows.
        // This might have been set before the window was mapped.
        if (pWin->backgroundState == ParentRelative) {
            XID pixel = 0;
            ChangeWindowAttributes(pWin, CWBackPixel, &pixel, serverClient);
        }
    }

    if (!IsRoot(pWin)) HUGE_ROOT(pWin);
    SCREEN_UNWRAP(pScreen, RealizeWindow);
    result = pScreen->RealizeWindow(pWin);
    SCREEN_WRAP(pScreen, RealizeWindow);
    if (!IsRoot(pWin)) NORMAL_ROOT(pWin);

    RL_DEBUG_MSG("realizewindow end\n");
    return result;
}


/*
 * RootlessFrameForWindow
 *  Returns the frame ID for the physical window displaying the given window. 
 *  If CREATE is true and the window has no frame, attempt to create one.
 */
RootlessFrameID
RootlessFrameForWindow(WindowPtr pWin, Bool create)
{
    WindowPtr pTopWin;
    RootlessWindowRec *winRec;

    pTopWin = TopLevelParent(pWin);
    if (pTopWin == NULL)
        return NULL;

    winRec = WINREC(pTopWin);

    if (winRec == NULL && create && pWin->drawable.class == InputOutput) {
        winRec = RootlessEnsureFrame(pTopWin);
    }

    if (winRec == NULL)
        return NULL;

    return winRec->wid;
}


/*
 * RootlessUnrealizeWindow
 *  Unmap the physical window.
 */
Bool
RootlessUnrealizeWindow(WindowPtr pWin)
{
    ScreenPtr pScreen = pWin->drawable.pScreen;
    RootlessWindowRec *winRec = WINREC(pWin);
    Bool result;

    RL_DEBUG_MSG("unrealizewindow start ");

    if (winRec) {
        RootlessStopDrawing(pWin, FALSE);

        SCREENREC(pScreen)->imp->UnmapFrame(winRec->wid);

        winRec->is_reorder_pending = FALSE;
    }

    SCREEN_UNWRAP(pScreen, UnrealizeWindow);
    result = pScreen->UnrealizeWindow(pWin);
    SCREEN_WRAP(pScreen, UnrealizeWindow);

    RL_DEBUG_MSG("unrealizewindow end\n");
    return result;
}


/*
 * RootlessReorderWindow
 *  Reorder the frame associated with the given window so that it's
 *  physically above the window below it in the X stacking order.
 */
void
RootlessReorderWindow(WindowPtr pWin)
{
    RootlessWindowRec *winRec = WINREC(pWin);

    if (pWin->realized && winRec != NULL && !winRec->is_reorder_pending && !windows_hidden) {
        WindowPtr newPrevW;
        RootlessWindowRec *newPrev;
        RootlessFrameID newPrevID;
        ScreenPtr pScreen = pWin->drawable.pScreen;

        /* Check if the implementation wants the frame to not be reordered
           even though the X11 window is restacked. This can be useful if
           frames are ordered-in with animation so that the reordering is not
           done until the animation is complete. */
        if (SCREENREC(pScreen)->imp->DoReorderWindow) {
            if (!SCREENREC(pScreen)->imp->DoReorderWindow(winRec))
                return;
        }

        RootlessStopDrawing(pWin, FALSE);

        /* Find the next window above this one that has a mapped frame. 
         * Only include cases where the windows are in the same category of
         * hittability to ensure offscreen windows dont get restacked
         * relative to onscreen ones (but that the offscreen ones maintain
         * their stacking order if they are explicitly asked to Reorder
         */

        newPrevW = pWin->prevSib;
        while (newPrevW && (WINREC(newPrevW) == NULL || !newPrevW->realized || newPrevW->rootlessUnhittable != pWin->rootlessUnhittable))
            newPrevW = newPrevW->prevSib;

        newPrev = newPrevW != NULL ? WINREC(newPrevW) : NULL;
        newPrevID = newPrev != NULL ? newPrev->wid : 0;

        /* If it exists, reorder the frame above us first. */

        if (newPrev && newPrev->is_reorder_pending) {
            newPrev->is_reorder_pending = FALSE;
            RootlessReorderWindow(newPrevW);
        }

        SCREENREC(pScreen)->imp->RestackFrame(winRec->wid, newPrevID);
    }
}


/*
 * RootlessRestackWindow
 *  This is a hook for when DIX changes the window stacking order.
 *  The window has already been inserted into its new position in the
 *  DIX window stack. We need to change the order of the physical
 *  window to match.
 */
void
RootlessRestackWindow(WindowPtr pWin, WindowPtr pOldNextSib)
{
    RegionRec saveRoot;
    RootlessWindowRec *winRec = WINREC(pWin);
    ScreenPtr pScreen = pWin->drawable.pScreen;

    RL_DEBUG_MSG("restackwindow start ");
    if (winRec)
        RL_DEBUG_MSG("restack top level \n");

    HUGE_ROOT(pWin);
    SCREEN_UNWRAP(pScreen, RestackWindow);

    if (pScreen->RestackWindow)
        pScreen->RestackWindow(pWin, pOldNextSib);

    SCREEN_WRAP(pScreen, RestackWindow);
    NORMAL_ROOT(pWin);

    if (winRec && pWin->viewable) {
        RootlessReorderWindow(pWin);
    }

    RL_DEBUG_MSG("restackwindow end\n");
}

/*
 * Specialized window copy procedures
 */

// Globals needed during window resize and move.
static pointer gResizeDeathBits = NULL;
static int gResizeDeathCount = 0;
static PixmapPtr gResizeDeathPix[2] = {NULL, NULL};
static BoxRec gResizeDeathBounds[2];
static CopyWindowProcPtr gResizeOldCopyWindowProc = NULL;

/*
 * RootlessNoCopyWindow
 *  CopyWindow() that doesn't do anything. For MoveWindow() of
 *  top-level windows.
 */
static void
RootlessNoCopyWindow(WindowPtr pWin, DDXPointRec ptOldOrg,
                     RegionPtr prgnSrc)
{
    // some code expects the region to be translated
    int dx = ptOldOrg.x - pWin->drawable.x;
    int dy = ptOldOrg.y - pWin->drawable.y;

    RL_DEBUG_MSG("ROOTLESSNOCOPYWINDOW ");

    RegionTranslate(prgnSrc, -dx, -dy);
}


/*
 * RootlessResizeCopyWindow
 *  CopyWindow used during ResizeWindow for gravity moves. Based on
 *  fbCopyWindow. The original always draws on the root pixmap, which
 *  we don't have. Instead, draw on the parent window's pixmap.
 *  Resize version: the old location's pixels are in gResizeCopyWindowSource.
 */
static void
RootlessResizeCopyWindow(WindowPtr pWin, DDXPointRec ptOldOrg,
                         RegionPtr prgnSrc)
{
    ScreenPtr pScreen = pWin->drawable.pScreen;
    RegionRec   rgnDst;
    int         dx, dy;

    RL_DEBUG_MSG("resizecopywindowFB start (win 0x%x) ", pWin);

    /* Don't unwrap pScreen->CopyWindow.
       The bogus rewrap with RootlessCopyWindow causes a crash if
       CopyWindow is called again during the same resize. */

    if (gResizeDeathCount == 0)
        return;

    RootlessStartDrawing(pWin);

    dx = ptOldOrg.x - pWin->drawable.x;
    dy = ptOldOrg.y - pWin->drawable.y;
    RegionTranslate(prgnSrc, -dx, -dy);
    RegionNull(&rgnDst);
    RegionIntersect(&rgnDst, &pWin->borderClip, prgnSrc);

    if (gResizeDeathCount == 1) {
        /* Simple case, we only have a single source pixmap. */

        miCopyRegion(&gResizeDeathPix[0]->drawable,
                     &pScreen->GetWindowPixmap(pWin)->drawable, 0,
                     &rgnDst, dx, dy, fbCopyWindowProc, 0, 0);
    }
    else {
        int i;
        RegionRec clip, clipped;

        /* More complex case, N source pixmaps (usually two). So we
           intersect the destination with each source and copy those bits. */

        for (i = 0; i < gResizeDeathCount; i++) {
            RegionInit(&clip, gResizeDeathBounds + 0, 1);
            RegionNull(&clipped);
            RegionIntersect(&rgnDst, &clip, &clipped);

            miCopyRegion(&gResizeDeathPix[i]->drawable,
                         &pScreen->GetWindowPixmap(pWin)->drawable, 0,
                         &clipped, dx, dy, fbCopyWindowProc, 0, 0);

            RegionUninit(&clipped);
            RegionUninit(&clip);
        }
    }

    /* Don't update - resize will update everything */
    RegionUninit(&rgnDst);

    fbValidateDrawable(&pWin->drawable);

    RL_DEBUG_MSG("resizecopywindowFB end\n");
}


/*
 * RootlessCopyWindow
 *  Update *new* location of window. Old location is redrawn with
 *  miPaintWindow. Cloned from fbCopyWindow.
 *  The original always draws on the root pixmap, which we don't have.
 *  Instead, draw on the parent window's pixmap.
 */
void
RootlessCopyWindow(WindowPtr pWin, DDXPointRec ptOldOrg, RegionPtr prgnSrc)
{
    ScreenPtr pScreen = pWin->drawable.pScreen;
    RegionRec   rgnDst;
    int         dx, dy;
    BoxPtr extents;
    int area;

    RL_DEBUG_MSG("copywindowFB start (win 0x%x) ", pWin);

    SCREEN_UNWRAP(pScreen, CopyWindow);

    dx = ptOldOrg.x - pWin->drawable.x;
    dy = ptOldOrg.y - pWin->drawable.y;
    RegionTranslate(prgnSrc, -dx, -dy);

    RegionNull(&rgnDst);
    RegionIntersect(&rgnDst, &pWin->borderClip, prgnSrc);

    extents = RegionExtents(&rgnDst);
    area = (extents->x2 - extents->x1) * (extents->y2 - extents->y1);

    /* If the area exceeds threshold, use the implementation's
       accelerated version. */
    if (area > rootless_CopyWindow_threshold &&
        SCREENREC(pScreen)->imp->CopyWindow)
    {
        RootlessWindowRec *winRec;
        WindowPtr top;

        top = TopLevelParent(pWin);
        if (top == NULL) {
            RL_DEBUG_MSG("no parent\n");
            goto out;
        }

        winRec = WINREC(top);
        if (winRec == NULL) {
            RL_DEBUG_MSG("not framed\n");
            goto out;
        }

        /* Move region to window local coords */
        RegionTranslate(&rgnDst, -winRec->x, -winRec->y);

        RootlessStopDrawing(pWin, FALSE);

        SCREENREC(pScreen)->imp->CopyWindow(winRec->wid,
                                            RegionNumRects(&rgnDst),
                                            RegionRects(&rgnDst),
                                            dx, dy);
    }
    else {
        RootlessStartDrawing(pWin);

        miCopyRegion((DrawablePtr) pWin, (DrawablePtr) pWin,
                     0, &rgnDst, dx, dy, fbCopyWindowProc, 0, 0);

        /* prgnSrc has been translated to dst position */
        RootlessDamageRegion(pWin, prgnSrc);
    }

out:
    RegionUninit(&rgnDst);
    fbValidateDrawable(&pWin->drawable);

    SCREEN_WRAP(pScreen, CopyWindow);

    RL_DEBUG_MSG("copywindowFB end\n");
}


/*
 * Window resize procedures
 */

enum {
    WIDTH_SMALLER = 1,
    HEIGHT_SMALLER = 2,
};


/*
 * ResizeWeighting
 *  Choose gravity to avoid local copies. Do that by looking for
 *  a corner that doesn't move _relative to the screen_.
 */
static inline unsigned int
ResizeWeighting(int oldX1, int oldY1, int oldX2, int oldY2, int oldBW,
                int newX1, int newY1, int newX2, int newY2, int newBW)
{
#ifdef ROOTLESS_RESIZE_GRAVITY
    if (newBW != oldBW)
        return RL_GRAVITY_NONE;

    if (newX1 == oldX1 && newY1 == oldY1)
        return RL_GRAVITY_NORTH_WEST;
    else if (newX1 == oldX1 && newY2 == oldY2)
        return RL_GRAVITY_SOUTH_WEST;
    else if (newX2 == oldX2 && newY2 == oldY2)
        return RL_GRAVITY_SOUTH_EAST;
    else if (newX2 == oldX2 && newY1 == oldY1)
        return RL_GRAVITY_NORTH_EAST;
    else
        return RL_GRAVITY_NONE;
#else
    return RL_GRAVITY_NONE;
#endif
}


/*
 * StartFrameResize
 *  Prepare to resize a top-level window. The old window's pixels are
 *  saved and the implementation is told to change the window size.
 *  (x,y,w,h) is outer frame of window (outside border)
 */
static Bool
StartFrameResize(WindowPtr pWin, Bool gravity,
                 int oldX, int oldY, int oldW, int oldH, int oldBW,
                 int newX, int newY, int newW, int newH, int newBW)
{
    ScreenPtr pScreen = pWin->drawable.pScreen;
    RootlessWindowRec *winRec = WINREC(pWin);
    Bool need_window_source = FALSE, resize_after = FALSE;

    BoxRec rect;
    int oldX2, newX2;
    int oldY2, newY2;
    unsigned int weight;

    oldX2 = oldX + oldW, newX2 = newX + newW;
    oldY2 = oldY + oldH, newY2 = newY + newH;

    /* Decide which resize weighting to use */
    weight = ResizeWeighting(oldX, oldY, oldW, oldH, oldBW,
                             newX, newY, newW, newH, newBW);

    /* Compute intersection between old and new rects */
    rect.x1 = max(oldX, newX);
    rect.y1 = max(oldY, newY);
    rect.x2 = min(oldX2, newX2);
    rect.y2 = min(oldY2, newY2);

    RL_DEBUG_MSG("RESIZE TOPLEVEL WINDOW with gravity %i ", gravity);
    RL_DEBUG_MSG("%d %d %d %d %d   %d %d %d %d %d\n",
                 oldX, oldY, oldW, oldH, oldBW,
                 newX, newY, newW, newH, newBW);

    RootlessRedisplay(pWin);

    /* If gravity is true, then we need to have a way of recovering all
       the original bits in the window for when X rearranges the contents
       based on the various gravity settings. The obvious way is to just
       snapshot the entire backing store before resizing it, but that
       it slow on large windows.

       So the optimization here is to use the implementation's resize
       weighting options (if available) to allow us to reason about what
       is left in the backing store after the resize. We can then only
       copy what won't be there after the resize, and do a two-stage copy
       operation.

       Most of these optimizations are only applied when the top-left
       corner of the window is fixed, since that's the common case. They
       could probably be extended with some thought. */

    gResizeDeathCount = 0;

    if (gravity && weight == RL_GRAVITY_NORTH_WEST) {
        unsigned int code = 0;

        /* Top left corner is anchored. We never need to copy the
           entire window. */

        need_window_source = TRUE;

        /* These comparisons were chosen to avoid setting bits when the sizes
        are the same. (So the fastest case automatically gets taken when
        dimensions are unchanging.) */

        if (newW < oldW)
            code |= WIDTH_SMALLER;
        if (newH < oldH)
            code |= HEIGHT_SMALLER;

        if (((code ^ (code >> 1)) & 1) == 0) {
            /* Both dimensions are either getting larger, or both
               are getting smaller. No need to copy anything. */

            if (code == (WIDTH_SMALLER | HEIGHT_SMALLER)) {
                /* Since the window is getting smaller, we can do gravity
                   repair on it with it's current size, then resize it
                   afterwards. */

                resize_after = TRUE;
            }

            gResizeDeathCount = 1;
        }
        else {
            unsigned int copy_rowbytes, Bpp;
            unsigned int copy_rect_width, copy_rect_height;
            BoxRec copy_rect;

            /* We can get away with a partial copy. 'rect' is the
               intersection between old and new bounds, so copy
               everything to the right of or below the intersection. */

            RootlessStartDrawing(pWin);

            if (code == WIDTH_SMALLER) {
                copy_rect.x1 = rect.x2;
                copy_rect.y1 = rect.y1;
                copy_rect.x2 = oldX2;
                copy_rect.y2 = oldY2;
            }
            else if (code == HEIGHT_SMALLER) {
                copy_rect.x1 = rect.x1;
                copy_rect.y1 = rect.y2;
                copy_rect.x2 = oldX2;
                copy_rect.y2 = oldY2;
            }
            else
                OsAbort();

            Bpp = winRec->win->drawable.bitsPerPixel / 8;
            copy_rect_width = copy_rect.x2 - copy_rect.x1;
            copy_rect_height = copy_rect.y2 - copy_rect.y1;
            copy_rowbytes = ((copy_rect_width * Bpp) + 31) & ~31;
            gResizeDeathBits = malloc(copy_rowbytes
                                      * copy_rect_height);

            if (copy_rect_width * copy_rect_height >
                        rootless_CopyBytes_threshold &&
                SCREENREC(pScreen)->imp->CopyBytes)
            {
                SCREENREC(pScreen)->imp->CopyBytes(
                    copy_rect_width * Bpp, copy_rect_height,
                    ((char *) winRec->pixelData)
                    + ((copy_rect.y1 - oldY) * winRec->bytesPerRow)
                    + (copy_rect.x1 - oldX) * Bpp, winRec->bytesPerRow,
                    gResizeDeathBits, copy_rowbytes);
            } else {
                fbBlt((FbBits *) (winRec->pixelData
                      + ((copy_rect.y1 - oldY) * winRec->bytesPerRow)
                      + (copy_rect.x1 - oldX) * Bpp),
                      winRec->bytesPerRow / sizeof(FbBits), 0,
                      (FbBits *) gResizeDeathBits,
                      copy_rowbytes / sizeof(FbBits), 0,
                      copy_rect_width * Bpp, copy_rect_height,
                      GXcopy, FB_ALLONES, Bpp, 0, 0);
            }

            gResizeDeathBounds[1] = copy_rect;
            gResizeDeathPix[1]
                = GetScratchPixmapHeader(pScreen, copy_rect_width,
                                         copy_rect_height,
                                         winRec->win->drawable.depth,
                                         winRec->win->drawable.bitsPerPixel,
                                         winRec->bytesPerRow,
                                         (void *) gResizeDeathBits);

            SetPixmapBaseToScreen(gResizeDeathPix[1],
                                  copy_rect.x1, copy_rect.y1);

            gResizeDeathCount = 2;
        }
    }
    else if (gravity) {
        /* The general case. Just copy everything. */
        BoxRec tmpBoxRec={oldX, oldY, oldX2, oldY2};

        RootlessStartDrawing(pWin);

        gResizeDeathBits = malloc(winRec->bytesPerRow * winRec->height);

        memcpy(gResizeDeathBits, winRec->pixelData,
               winRec->bytesPerRow * winRec->height);

        gResizeDeathBounds[0] = tmpBoxRec;
        gResizeDeathPix[0]
            = GetScratchPixmapHeader(pScreen, winRec->width,
                                     winRec->height,
                                     winRec->win->drawable.depth,
                                     winRec->win->drawable.bitsPerPixel,
                                     winRec->bytesPerRow,
                                     (void *) gResizeDeathBits);

        SetPixmapBaseToScreen(gResizeDeathPix[0], oldX, oldY);
        gResizeDeathCount = 1;
    }

    RootlessStopDrawing(pWin, FALSE);

    winRec->x = newX;
    winRec->y = newY;
    winRec->width = newW;
    winRec->height = newH;
    winRec->borderWidth = newBW;

    /* Unless both dimensions are getting smaller, Resize the frame
       before doing gravity repair */

    if (!resize_after) {
        SCREENREC(pScreen)->imp->ResizeFrame(winRec->wid, pScreen,
                                             newX + SCREEN_TO_GLOBAL_X,
                                             newY + SCREEN_TO_GLOBAL_Y,
                                             newW, newH, weight);
    }

    RootlessStartDrawing(pWin);

    /* If necessary, create a source pixmap pointing at the current
       window bits. */

    if (need_window_source) {
        BoxRec tmpBoxRec={oldX, oldY, oldX2, oldY2};
        gResizeDeathBounds[0] = tmpBoxRec;
        gResizeDeathPix[0]
            = GetScratchPixmapHeader(pScreen, oldW, oldH,
                                     winRec->win->drawable.depth,
                                     winRec->win->drawable.bitsPerPixel,
                                     winRec->bytesPerRow, winRec->pixelData);

        SetPixmapBaseToScreen(gResizeDeathPix[0], oldX, oldY);
    }

    /* Use custom CopyWindow when moving gravity bits around
       ResizeWindow assumes the old window contents are in the same
       pixmap, but here they're in deathPix instead. */

    if (gravity) {
        gResizeOldCopyWindowProc = pScreen->CopyWindow;
        pScreen->CopyWindow = RootlessResizeCopyWindow;
    }

    /* If we can't rely on the window server preserving the bits we
       need in the position we need, copy the pixels in the
       intersection from src to dst. ResizeWindow assumes these pixels
       are already present when making gravity adjustments. pWin
       currently has new-sized pixmap but is in old position.

       FIXME: border width change! (?) */

    if (gravity && weight == RL_GRAVITY_NONE) {
        PixmapPtr src, dst;

        assert(gResizeDeathCount == 1);

        src = gResizeDeathPix[0];
        dst = pScreen->GetWindowPixmap(pWin);

        RL_DEBUG_MSG("Resize copy rect %d %d %d %d\n",
                     rect.x1, rect.y1, rect.x2, rect.y2);

        /* rect is the intersection of the old location and new location */
        if (BOX_NOT_EMPTY(rect) && src != NULL && dst != NULL) {
            /* The window drawable still has the old frame position, which
               means that DST doesn't actually point at the origin of our
               physical backing store when adjusted by the drawable.x,y
               position. So sneakily adjust it temporarily while copying.. */

            ((PixmapPtr) dst)->devPrivate.ptr = winRec->pixelData;
            SetPixmapBaseToScreen(dst, newX, newY);

            fbCopyWindowProc(&src->drawable, &dst->drawable, NULL,
                             &rect, 1, 0, 0, FALSE, FALSE, 0, 0);

            ((PixmapPtr) dst)->devPrivate.ptr = winRec->pixelData;
            SetPixmapBaseToScreen(dst, oldX, oldY);
        }
    }

    return resize_after;
}


static void
FinishFrameResize(WindowPtr pWin, Bool gravity, int oldX, int oldY,
                  unsigned int oldW, unsigned int oldH, unsigned int oldBW,
                  int newX, int newY, unsigned int newW, unsigned int newH,
                  unsigned int newBW, Bool resize_now)
{
    ScreenPtr pScreen = pWin->drawable.pScreen;
    RootlessWindowRec *winRec = WINREC(pWin);
    int i;

    RootlessStopDrawing(pWin, FALSE);

    if (resize_now) {
        unsigned int weight;

        /* We didn't resize anything earlier, so do it now, now that
           we've finished gravitating the bits. */

        weight = ResizeWeighting(oldX, oldY, oldW, oldH, oldBW,
                                 newX, newY, newW, newH, newBW);

        SCREENREC(pScreen)->imp->ResizeFrame(winRec->wid, pScreen,
                                             newX + SCREEN_TO_GLOBAL_X,
                                             newY + SCREEN_TO_GLOBAL_Y,
                                             newW, newH, weight);
    }

    /* Redraw everything. FIXME: there must be times when we don't need
       to do this. Perhaps when top-left weighting and no gravity? */

    RootlessDamageRect(pWin, -newBW, -newBW, newW, newH);

    for (i = 0; i < 2; i++) {
        if (gResizeDeathPix[i] != NULL) {
            FreeScratchPixmapHeader(gResizeDeathPix[i]);
            gResizeDeathPix[i] = NULL;
        }
    }

    free(gResizeDeathBits);
    gResizeDeathBits = NULL;

    if (gravity) {
        pScreen->CopyWindow = gResizeOldCopyWindowProc;
    }
}


/*
 * RootlessMoveWindow
 *  If kind==VTOther, window border is resizing (and borderWidth is
 *  already changed!!@#$)  This case works like window resize, not move.
 */
void
RootlessMoveWindow(WindowPtr pWin, int x, int y, WindowPtr pSib, VTKind kind)
{
    RootlessWindowRec *winRec = WINREC(pWin);
    ScreenPtr pScreen = pWin->drawable.pScreen;
    CopyWindowProcPtr oldCopyWindowProc = NULL;
    int oldX = 0, oldY = 0, newX = 0, newY = 0;
    unsigned int oldW = 0, oldH = 0, oldBW = 0;
    unsigned int newW = 0, newH = 0, newBW = 0;
    Bool resize_after = FALSE;
    RegionRec saveRoot;

    RL_DEBUG_MSG("movewindow start \n");

    if (winRec) {
        if (kind == VTMove) {
            oldX = winRec->x;
            oldY = winRec->y;
            RootlessRedisplay(pWin);
            RootlessStartDrawing(pWin);
        } else {
            RL_DEBUG_MSG("movewindow border resizing ");

            oldBW = winRec->borderWidth;
            oldX = winRec->x;
            oldY = winRec->y;
            oldW = winRec->width;
            oldH = winRec->height;

            newBW = wBorderWidth(pWin);
            newX = x;
            newY = y;
            newW = pWin->drawable.width  + 2*newBW;
            newH = pWin->drawable.height + 2*newBW;

            resize_after = StartFrameResize(pWin, FALSE,
                                            oldX, oldY, oldW, oldH, oldBW,
                                            newX, newY, newW, newH, newBW);
        }
    }

    HUGE_ROOT(pWin);
    SCREEN_UNWRAP(pScreen, MoveWindow);

    if (winRec) {
        oldCopyWindowProc = pScreen->CopyWindow;
        pScreen->CopyWindow = RootlessNoCopyWindow;
    }
    pScreen->MoveWindow(pWin, x, y, pSib, kind);
    if (winRec) {
        pScreen->CopyWindow = oldCopyWindowProc;
    }

    NORMAL_ROOT(pWin);
    SCREEN_WRAP(pScreen, MoveWindow);

    if (winRec) {
        if (kind == VTMove) {
            winRec->x = x;
            winRec->y = y;
            RootlessStopDrawing(pWin, FALSE);
            SCREENREC(pScreen)->imp->MoveFrame(winRec->wid, pScreen,
                                               x + SCREEN_TO_GLOBAL_X,
                                               y + SCREEN_TO_GLOBAL_Y);
        } else {
            FinishFrameResize(pWin, FALSE, oldX, oldY, oldW, oldH, oldBW,
                              newX, newY, newW, newH, newBW, resize_after);
        }
    }

    RL_DEBUG_MSG("movewindow end\n");
}


/*
 * RootlessResizeWindow
 *  Note: (x, y, w, h) as passed to this procedure don't match the frame
 *  definition. (x,y) is corner of very outer edge, *outside* border.
 *  w,h is width and height *inside* border, *ignoring* border width.
 *  The rect (x, y, w, h) doesn't mean anything. (x, y, w+2*bw, h+2*bw)
 *  is total rect and (x+bw, y+bw, w, h) is inner rect.
 */
void
RootlessResizeWindow(WindowPtr pWin, int x, int y,
                     unsigned int w, unsigned int h, WindowPtr pSib)
{
    RootlessWindowRec *winRec = WINREC(pWin);
    ScreenPtr pScreen = pWin->drawable.pScreen;
    int oldX = 0, oldY = 0, newX = 0, newY = 0;
    unsigned int oldW = 0, oldH = 0, oldBW = 0, newW = 0, newH = 0, newBW = 0;
    Bool resize_after = FALSE;
    RegionRec saveRoot;

    RL_DEBUG_MSG("resizewindow start (win 0x%x) ", pWin);
    
    if(pWin->parent) {
        if (winRec) {
            oldBW = winRec->borderWidth;
            oldX = winRec->x;
            oldY = winRec->y;
            oldW = winRec->width;
            oldH = winRec->height;

            newBW = oldBW;
            newX = x;
            newY = y;
            newW = w + 2*newBW;
            newH = h + 2*newBW;

            resize_after = StartFrameResize(pWin, TRUE,
                                            oldX, oldY, oldW, oldH, oldBW,
                                            newX, newY, newW, newH, newBW);
        }

        HUGE_ROOT(pWin);
        SCREEN_UNWRAP(pScreen, ResizeWindow);
        pScreen->ResizeWindow(pWin, x, y, w, h, pSib);
        SCREEN_WRAP(pScreen, ResizeWindow);
        NORMAL_ROOT(pWin);

        if (winRec) {
            FinishFrameResize(pWin, TRUE, oldX, oldY, oldW, oldH, oldBW,
                              newX, newY, newW, newH, newBW, resize_after);
        }
    } else {
        /* Special case for resizing the root window */
        BoxRec box;

        pWin->drawable.x = x;
        pWin->drawable.y = y;
        pWin->drawable.width = w;
        pWin->drawable.height = h;

        box.x1 = x; box.y1 = y;
        box.x2 = x + w; box.y2 = y + h;
        RegionUninit(&pWin->winSize);
        RegionInit(&pWin->winSize, &box, 1);
        RegionCopy(&pWin->borderSize, &pWin->winSize);
        RegionCopy(&pWin->clipList, &pWin->winSize);
        RegionCopy(&pWin->borderClip, &pWin->winSize);

        if (winRec) {
            SCREENREC(pScreen)->imp->ResizeFrame(winRec->wid, pScreen,
                                                 x + SCREEN_TO_GLOBAL_X,
                                                 y + SCREEN_TO_GLOBAL_Y,
                                                 w, h, RL_GRAVITY_NONE);
        }

        miSendExposures(pWin, &pWin->borderClip,
                        pWin->drawable.x, pWin->drawable.y);        
    }

    RL_DEBUG_MSG("resizewindow end\n");
}


/*
 * RootlessRepositionWindow
 *  Called by the implementation when a window needs to be repositioned to
 *  its correct location on the screen. This routine is typically needed
 *  due to changes in the underlying window system, such as a screen layout
 *  change.
 */
void
RootlessRepositionWindow(WindowPtr pWin)
{
    RootlessWindowRec *winRec = WINREC(pWin);
    ScreenPtr pScreen = pWin->drawable.pScreen;

    if (winRec == NULL)
        return;

    RootlessStopDrawing(pWin, FALSE);
    SCREENREC(pScreen)->imp->MoveFrame(winRec->wid, pScreen,
                                       winRec->x + SCREEN_TO_GLOBAL_X,
                                       winRec->y + SCREEN_TO_GLOBAL_Y);

    RootlessReorderWindow(pWin);
}


/*
 * RootlessReparentWindow
 *  Called after a window has been reparented. Generally windows are not
 *  framed until they are mapped. However, a window may be framed early by the
 *  implementation calling RootlessFrameForWindow. (e.g. this could be needed
 *  to attach a VRAM surface to it.) If the window is subsequently reparented
 *  by the window manager before being mapped, we need to give the frame to
 *  the new top-level window.
 */
void
RootlessReparentWindow(WindowPtr pWin, WindowPtr pPriorParent)
{
    ScreenPtr pScreen = pWin->drawable.pScreen;
    RootlessWindowRec *winRec = WINREC(pWin);
    WindowPtr pTopWin;

    /* Check that window is not top-level now, but used to be. */
    if (IsRoot(pWin) || IsRoot(pWin->parent)
        || IsTopLevel(pWin) || winRec == NULL)
    {
        goto out;
    }

    /* If the formerly top-level window has a frame, we want to give the
       frame to its new top-level parent. If we can't do that, we'll just
       have to jettison it... */

    pTopWin = TopLevelParent(pWin);
    assert(pTopWin != pWin);
    
    pWin->rootlessUnhittable = FALSE;
    
    DeleteProperty (serverClient, pWin, xa_native_window_id ());

    if (WINREC(pTopWin) != NULL) {
        /* We're screwed. */
        RootlessDestroyFrame(pWin, winRec);
    } else {
        if (!pTopWin->realized && pWin->realized) {
            SCREENREC(pScreen)->imp->UnmapFrame(winRec->wid);
        }

        /* Switch the frame record from one to the other. */

        SETWINREC(pWin, NULL);
        SETWINREC(pTopWin, winRec);

        RootlessInitializeFrame(pTopWin, winRec);
        RootlessReshapeFrame(pTopWin);

        SCREENREC(pScreen)->imp->ResizeFrame(winRec->wid, pScreen,
                                             winRec->x + SCREEN_TO_GLOBAL_X,
                                             winRec->y + SCREEN_TO_GLOBAL_Y,
                                             winRec->width, winRec->height,
                                             RL_GRAVITY_NONE);

        if (SCREENREC(pScreen)->imp->SwitchWindow) {
            SCREENREC(pScreen)->imp->SwitchWindow(winRec, pWin);
        }

        if (pTopWin->realized && !pWin->realized)
            winRec->is_reorder_pending = TRUE;
    }

out:
    if (SCREENREC(pScreen)->ReparentWindow) {
        SCREEN_UNWRAP(pScreen, ReparentWindow);
        pScreen->ReparentWindow(pWin, pPriorParent);
        SCREEN_WRAP(pScreen, ReparentWindow);
    }
}


void
RootlessFlushWindowColormap (WindowPtr pWin)
{
  RootlessWindowRec *winRec = WINREC (pWin);
  ScreenPtr pScreen = pWin->drawable.pScreen;

  if (winRec == NULL)
    return;

  RootlessStopDrawing (pWin, FALSE);

  if (SCREENREC(pScreen)->imp->UpdateColormap)
    SCREENREC(pScreen)->imp->UpdateColormap(winRec->wid, pScreen);
}

/*
 * RootlessChangeBorderWidth
 *  FIXME: untested!
 *  pWin inside corner stays the same; pWin->drawable.[xy] stays the same
 *  Frame moves and resizes.
 */
void
RootlessChangeBorderWidth(WindowPtr pWin, unsigned int width)
{
    RegionRec saveRoot;
    Bool resize_after = FALSE;

    RL_DEBUG_MSG("change border width ");

    if (width != wBorderWidth(pWin)) {
        RootlessWindowRec *winRec = WINREC(pWin);
        int oldX = 0, oldY = 0, newX = 0, newY = 0;
        unsigned int oldW = 0, oldH = 0, oldBW = 0;
        unsigned int newW = 0, newH = 0, newBW = 0;

        if (winRec) {
            oldBW = winRec->borderWidth;
            oldX = winRec->x;
            oldY = winRec->y;
            oldW = winRec->width;
            oldH = winRec->height;

            newBW = width;
            newX = pWin->drawable.x - newBW;
            newY = pWin->drawable.y - newBW;
            newW = pWin->drawable.width  + 2*newBW;
            newH = pWin->drawable.height + 2*newBW;

            resize_after = StartFrameResize(pWin, FALSE,
                                            oldX, oldY, oldW, oldH, oldBW,
                                            newX, newY, newW, newH, newBW);
        }

        HUGE_ROOT(pWin);
        SCREEN_UNWRAP(pWin->drawable.pScreen, ChangeBorderWidth);
        pWin->drawable.pScreen->ChangeBorderWidth(pWin, width);
        SCREEN_WRAP(pWin->drawable.pScreen, ChangeBorderWidth);
        NORMAL_ROOT(pWin);

        if (winRec) {
            FinishFrameResize(pWin, FALSE, oldX, oldY, oldW, oldH, oldBW,
                              newX, newY, newW, newH, newBW, resize_after);
        }
    }

    RL_DEBUG_MSG("change border width end\n");
}

/*
 * RootlessOrderAllWindows
 * Brings all X11 windows to the top of the window stack
 * (i.e in front of Aqua windows) -- called when X11.app is given focus
 */
void
RootlessOrderAllWindows (Bool include_unhitable)
{
    int i;
    WindowPtr pWin;

    if (windows_hidden)
        return;    

    RL_DEBUG_MSG("RootlessOrderAllWindows() ");
    for (i = 0; i < screenInfo.numScreens; i++) {
      if (screenInfo.screens[i] == NULL) continue;
      pWin = screenInfo.screens[i]->root;
      if (pWin == NULL) continue;
      
      for (pWin = pWin->firstChild; pWin != NULL; pWin = pWin->nextSib) {
	if (!pWin->realized) continue;
	if (RootlessEnsureFrame(pWin) == NULL) continue;
        if (!include_unhitable && pWin->rootlessUnhittable) continue;
	RootlessReorderWindow (pWin);
      }
    }
    RL_DEBUG_MSG("RootlessOrderAllWindows() done");
}

void
RootlessEnableRoot (ScreenPtr pScreen)
{
    WindowPtr pRoot;
    pRoot = pScreen->root;
    
    RootlessEnsureFrame (pRoot);
    (*pScreen->ClearToBackground) (pRoot, 0, 0, 0, 0, TRUE);
    RootlessReorderWindow (pRoot);
}

void
RootlessDisableRoot (ScreenPtr pScreen)
{
    WindowPtr pRoot;
    RootlessWindowRec *winRec;

    pRoot = pScreen->root;
    winRec = WINREC (pRoot);

    if (NULL == winRec)
	return;
           
    RootlessDestroyFrame (pRoot, winRec);
    DeleteProperty (serverClient, pRoot, xa_native_window_id ());
}

void
RootlessHideAllWindows (void)
{
    int i;
    ScreenPtr pScreen;
    WindowPtr pWin;
    RootlessWindowRec *winRec;
    
    if (windows_hidden)
        return;
    
    windows_hidden = TRUE;
    
    for (i = 0; i < screenInfo.numScreens; i++)
    {
        pScreen = screenInfo.screens[i];
	if (pScreen == NULL)
	    continue;
	pWin = pScreen->root;
	if (pWin == NULL)
            continue;
        
        for (pWin = pWin->firstChild; pWin != NULL; pWin = pWin->nextSib)
        {
            if (!pWin->realized)
                continue;
            
            RootlessStopDrawing (pWin, FALSE);
            
            winRec = WINREC (pWin);
            if (winRec != NULL)
            {
              if (SCREENREC(pScreen)->imp->HideWindow)
                SCREENREC(pScreen)->imp->HideWindow(winRec->wid);
            }
        }
    }
}

void
RootlessShowAllWindows (void)
{
    int i;
    ScreenPtr pScreen;
    WindowPtr pWin;
    RootlessWindowRec *winRec;
    
    if (!windows_hidden)
        return;
    
    windows_hidden = FALSE;
    
    for (i = 0; i < screenInfo.numScreens; i++)
    {
        pScreen = screenInfo.screens[i];
	if (pScreen == NULL)
	    continue;
	pWin = pScreen->root;
	if (pWin == NULL)
            continue;
        
        for (pWin = pWin->firstChild; pWin != NULL; pWin = pWin->nextSib)
        {
            if (!pWin->realized)
                continue;
            
            winRec = RootlessEnsureFrame (pWin);
            if (winRec == NULL)
                continue;
            
            RootlessReorderWindow (pWin);
        }
        
        RootlessScreenExpose (pScreen);
    }
}

/*
 * SetPixmapOfAncestors
 *  Set the Pixmaps on all ParentRelative windows up the ancestor chain.
 */
void
RootlessSetPixmapOfAncestors(WindowPtr pWin)
{
    ScreenPtr pScreen = pWin->drawable.pScreen;
    WindowPtr topWin = TopLevelParent(pWin);
    RootlessWindowRec *topWinRec = WINREC(topWin);
    
    while (pWin->backgroundState == ParentRelative) {
        if (pWin == topWin) {
            // disallow ParentRelative background state on top level
            XID pixel = 0;
            ChangeWindowAttributes(pWin, CWBackPixel, &pixel, serverClient);
            RL_DEBUG_MSG("Cleared ParentRelative on 0x%x.\n", pWin);
            break;
        }
        
        pWin = pWin->parent;
        pScreen->SetWindowPixmap(pWin, topWinRec->pixmap);
    }
}

=======
/*
 * Rootless window management
 */
/*
 * Copyright (c) 2001 Greg Parker. All Rights Reserved.
 * Copyright (c) 2002-2004 Torrey T. Lyons. All Rights Reserved.
 * Copyright (c) 2002 Apple Computer, Inc. All rights reserved.
 *
 * Permission is hereby granted, free of charge, to any person obtaining a
 * copy of this software and associated documentation files (the "Software"),
 * to deal in the Software without restriction, including without limitation
 * the rights to use, copy, modify, merge, publish, distribute, sublicense,
 * and/or sell copies of the Software, and to permit persons to whom the
 * Software is furnished to do so, subject to the following conditions:
 *
 * The above copyright notice and this permission notice shall be included in
 * all copies or substantial portions of the Software.
 *
 * THE SOFTWARE IS PROVIDED "AS IS", WITHOUT WARRANTY OF ANY KIND, EXPRESS OR
 * IMPLIED, INCLUDING BUT NOT LIMITED TO THE WARRANTIES OF MERCHANTABILITY,
 * FITNESS FOR A PARTICULAR PURPOSE AND NONINFRINGEMENT. IN NO EVENT SHALL
 * THE ABOVE LISTED COPYRIGHT HOLDER(S) BE LIABLE FOR ANY CLAIM, DAMAGES OR
 * OTHER LIABILITY, WHETHER IN AN ACTION OF CONTRACT, TORT OR OTHERWISE,
 * ARISING FROM, OUT OF OR IN CONNECTION WITH THE SOFTWARE OR THE USE OR OTHER
 * DEALINGS IN THE SOFTWARE.
 *
 * Except as contained in this notice, the name(s) of the above copyright
 * holders shall not be used in advertising or otherwise to promote the sale,
 * use or other dealings in this Software without prior written authorization.
 */

#ifdef HAVE_DIX_CONFIG_H
#include <dix-config.h>
#endif

#include <stddef.h>             /* For NULL */
#include <limits.h>             /* For CHAR_BIT */
#include <assert.h>
#include <X11/Xatom.h>
#ifdef __APPLE__
#include <Xplugin.h>
#include "mi.h"
#include "pixmapstr.h"
#include "windowstr.h"
//#include <X11/extensions/applewm.h>
extern int darwinMainScreenX, darwinMainScreenY;
extern Bool no_configure_window;
#endif
#include "fb.h"

#include "rootlessCommon.h"
#include "rootlessWindow.h"

#define SCREEN_TO_GLOBAL_X \
    (pScreen->x + rootlessGlobalOffsetX)
#define SCREEN_TO_GLOBAL_Y \
    (pScreen->y + rootlessGlobalOffsetY)

#define DEFINE_ATOM_HELPER(func,atom_name)                      \
  static Atom func (void) {                                       \
    static unsigned int generation = 0;                             \
    static Atom atom;                                           \
    if (generation != serverGeneration) {                       \
      generation = serverGeneration;                          \
      atom = MakeAtom (atom_name, strlen (atom_name), TRUE);  \
    }                                                           \
    return atom;                                                \
  }

DEFINE_ATOM_HELPER(xa_native_window_id, "_NATIVE_WINDOW_ID")

static Bool windows_hidden;

// TODO - abstract xp functions

#ifdef __APPLE__

// XXX: identical to x_cvt_vptr_to_uint ?
#define MAKE_WINDOW_ID(x)		((xp_window_id)((size_t)(x)))

void
RootlessNativeWindowStateChanged(WindowPtr pWin, unsigned int state)
{
    RootlessWindowRec *winRec;

    if (pWin == NULL)
        return;

    winRec = WINREC(pWin);
    if (winRec == NULL)
        return;

    winRec->is_offscreen = ((state & XP_WINDOW_STATE_OFFSCREEN) != 0);
    winRec->is_obscured = ((state & XP_WINDOW_STATE_OBSCURED) != 0);
    pWin->rootlessUnhittable = winRec->is_offscreen;
}

void
RootlessNativeWindowMoved(WindowPtr pWin)
{
    xp_box bounds;
    int sx, sy, err;
    XID vlist[2];
    Mask mask;
    ClientPtr pClient;
    RootlessWindowRec *winRec;

    winRec = WINREC(pWin);

    if (xp_get_window_bounds(MAKE_WINDOW_ID(winRec->wid), &bounds) != Success)
        return;

    sx = pWin->drawable.pScreen->x + darwinMainScreenX;
    sy = pWin->drawable.pScreen->y + darwinMainScreenY;

    /* Fake up a ConfigureWindow packet to resize the window to the current bounds. */
    vlist[0] = (INT16) bounds.x1 - sx;
    vlist[1] = (INT16) bounds.y1 - sy;
    mask = CWX | CWY;

    /* pretend we're the owner of the window! */
    err =
        dixLookupClient(&pClient, pWin->drawable.id, serverClient,
                        DixUnknownAccess);
    if (err != Success) {
        ErrorF("RootlessNativeWindowMoved(): Failed to lookup window: 0x%x\n",
               (unsigned int) pWin->drawable.id);
        return;
    }

    /* Don't want to do anything to the physical window (avoids 
       notification-response feedback loops) */

    no_configure_window = TRUE;
    ConfigureWindow(pWin, mask, vlist, pClient);
    no_configure_window = FALSE;
}

#endif                          /* __APPLE__ */

/*
 * RootlessCreateWindow
 *  For now, don't create a physical window until either the window is
 *  realized, or we really need it (e.g. to attach VRAM surfaces to).
 *  Do reset the window size so it's not clipped by the root window.
 */
Bool
RootlessCreateWindow(WindowPtr pWin)
{
    Bool result;
    RegionRec saveRoot;

    SETWINREC(pWin, NULL);
    dixSetPrivate(&pWin->devPrivates, rootlessWindowOldPixmapPrivateKey, NULL);

    SCREEN_UNWRAP(pWin->drawable.pScreen, CreateWindow);

    if (!IsRoot(pWin)) {
        /* win/border size set by DIX, not by wrapped CreateWindow, so
           correct it here. Don't HUGE_ROOT when pWin is the root! */

        HUGE_ROOT(pWin);
        SetWinSize(pWin);
        SetBorderSize(pWin);
    }

    result = pWin->drawable.pScreen->CreateWindow(pWin);

    if (pWin->parent) {
        NORMAL_ROOT(pWin);
    }

    SCREEN_WRAP(pWin->drawable.pScreen, CreateWindow);

    return result;
}

/*
 * RootlessDestroyFrame
 *  Destroy the physical window associated with the given window.
 */
static void
RootlessDestroyFrame(WindowPtr pWin, RootlessWindowPtr winRec)
{
    SCREENREC(pWin->drawable.pScreen)->imp->DestroyFrame(winRec->wid);
    free(winRec);
    SETWINREC(pWin, NULL);
}

/*
 * RootlessDestroyWindow
 *  Destroy the physical window associated with the given window.
 */
Bool
RootlessDestroyWindow(WindowPtr pWin)
{
    RootlessWindowRec *winRec = WINREC(pWin);
    Bool result;

    if (winRec != NULL) {
        RootlessDestroyFrame(pWin, winRec);
    }

    SCREEN_UNWRAP(pWin->drawable.pScreen, DestroyWindow);
    result = pWin->drawable.pScreen->DestroyWindow(pWin);
    SCREEN_WRAP(pWin->drawable.pScreen, DestroyWindow);

    return result;
}

static Bool
RootlessGetShape(WindowPtr pWin, RegionPtr pShape)
{
    if (wBoundingShape(pWin) == NULL)
        return FALSE;

    /* wBoundingShape is relative to *inner* origin of window.
       Translate by borderWidth to get the outside-relative position. */

    RegionNull(pShape);
    RegionCopy(pShape, wBoundingShape(pWin));
    RegionTranslate(pShape, pWin->borderWidth, pWin->borderWidth);

    return TRUE;
}

/*
 * RootlessReshapeFrame
 *  Set the frame shape.
 */
static void
RootlessReshapeFrame(WindowPtr pWin)
{
    RootlessWindowRec *winRec = WINREC(pWin);
    RegionRec newShape;
    RegionPtr pShape;

    // If the window is not yet framed, do nothing
    if (winRec == NULL)
        return;

    if (IsRoot(pWin))
        return;

    RootlessStopDrawing(pWin, FALSE);

    pShape = RootlessGetShape(pWin, &newShape) ? &newShape : NULL;

#ifdef ROOTLESSDEBUG
    RL_DEBUG_MSG("reshaping...");
    if (pShape != NULL) {
        RL_DEBUG_MSG("numrects %d, extents %d %d %d %d ",
                     RegionNumRects(&newShape),
                     newShape.extents.x1, newShape.extents.y1,
                     newShape.extents.x2, newShape.extents.y2);
    }
    else {
        RL_DEBUG_MSG("no shape ");
    }
#endif

    SCREENREC(pWin->drawable.pScreen)->imp->ReshapeFrame(winRec->wid, pShape);

    if (pShape != NULL)
        RegionUninit(&newShape);
}

/*
 * RootlessSetShape
 *  Shape is usually set before a window is mapped and the window will
 *  not have a frame associated with it. In this case, the frame will be
 *  shaped when the window is framed.
 */
void
RootlessSetShape(WindowPtr pWin, int kind)
{
    ScreenPtr pScreen = pWin->drawable.pScreen;

    SCREEN_UNWRAP(pScreen, SetShape);
    pScreen->SetShape(pWin, kind);
    SCREEN_WRAP(pScreen, SetShape);

    RootlessReshapeFrame(pWin);
}

/* Disallow ParentRelative background on top-level windows
   because the root window doesn't really have the right background.
 */
Bool
RootlessChangeWindowAttributes(WindowPtr pWin, unsigned long vmask)
{
    Bool result;
    ScreenPtr pScreen = pWin->drawable.pScreen;

    RL_DEBUG_MSG("change window attributes start ");

    SCREEN_UNWRAP(pScreen, ChangeWindowAttributes);
    result = pScreen->ChangeWindowAttributes(pWin, vmask);
    SCREEN_WRAP(pScreen, ChangeWindowAttributes);

    if (WINREC(pWin)) {
        // disallow ParentRelative background state
        if (pWin->backgroundState == ParentRelative) {
            XID pixel = 0;

            ChangeWindowAttributes(pWin, CWBackPixel, &pixel, serverClient);
        }
    }

    RL_DEBUG_MSG("change window attributes end\n");
    return result;
}

/*
 * RootlessPositionWindow
 *  This is a hook for when DIX moves or resizes a window.
 *  Update the frame position now although the physical window is moved
 *  in RootlessMoveWindow. (x, y) are *inside* position. After this,
 *  mi and fb are expecting the pixmap to be at the new location.
 */
Bool
RootlessPositionWindow(WindowPtr pWin, int x, int y)
{
    ScreenPtr pScreen = pWin->drawable.pScreen;
    RootlessWindowRec *winRec = WINREC(pWin);
    Bool result;

    RL_DEBUG_MSG("positionwindow start (win 0x%x @ %i, %i)\n", pWin, x, y);

    if (winRec) {
        if (winRec->is_drawing) {
            // Reset frame's pixmap and move it to the new position.
            int bw = wBorderWidth(pWin);

            winRec->pixmap->devPrivate.ptr = winRec->pixelData;
            SetPixmapBaseToScreen(winRec->pixmap, x - bw, y - bw);
        }
    }

    SCREEN_UNWRAP(pScreen, PositionWindow);
    result = pScreen->PositionWindow(pWin, x, y);
    SCREEN_WRAP(pScreen, PositionWindow);

    RL_DEBUG_MSG("positionwindow end\n");
    return result;
}

/*
 * RootlessInitializeFrame
 *  Initialize some basic attributes of the frame. Note that winRec
 *  may already have valid data in it, so don't overwrite anything
 *  valuable.
 */
static void
RootlessInitializeFrame(WindowPtr pWin, RootlessWindowRec * winRec)
{
    DrawablePtr d = &pWin->drawable;
    int bw = wBorderWidth(pWin);

    winRec->win = pWin;

    winRec->x = d->x - bw;
    winRec->y = d->y - bw;
    winRec->width = d->width + 2 * bw;
    winRec->height = d->height + 2 * bw;
    winRec->borderWidth = bw;
}

/*
 * RootlessEnsureFrame
 *  Make sure the given window is framed. If the window doesn't have a
 *  physical window associated with it, attempt to create one. If that
 *  is unsuccessful, return NULL.
 */
static RootlessWindowRec *
RootlessEnsureFrame(WindowPtr pWin)
{
    ScreenPtr pScreen = pWin->drawable.pScreen;
    RootlessWindowRec *winRec;
    RegionRec shape;
    RegionPtr pShape = NULL;

    if (WINREC(pWin) != NULL)
        return WINREC(pWin);

    if (!IsTopLevel(pWin) && !IsRoot(pWin))
        return NULL;

    if (pWin->drawable.class != InputOutput)
        return NULL;

    winRec = malloc(sizeof(RootlessWindowRec));

    if (!winRec)
        return NULL;

    RootlessInitializeFrame(pWin, winRec);

    winRec->is_drawing = FALSE;
    winRec->is_reorder_pending = FALSE;
    winRec->pixmap = NULL;
    winRec->wid = NULL;
    winRec->level = 0;

    SETWINREC(pWin, winRec);

    // Set the frame's shape if the window is shaped
    if (RootlessGetShape(pWin, &shape))
        pShape = &shape;

    RL_DEBUG_MSG("creating frame ");

    if (!SCREENREC(pScreen)->imp->CreateFrame(winRec, pScreen,
                                              winRec->x + SCREEN_TO_GLOBAL_X,
                                              winRec->y + SCREEN_TO_GLOBAL_Y,
                                              pShape)) {
        RL_DEBUG_MSG("implementation failed to create frame!\n");
        free(winRec);
        SETWINREC(pWin, NULL);
        return NULL;
    }

    if (pWin->drawable.depth == 8)
        RootlessFlushWindowColormap(pWin);

    if (pShape != NULL)
        RegionUninit(&shape);

    return winRec;
}

/*
 * RootlessRealizeWindow
 *  The frame is usually created here and not in CreateWindow so that
 *  windows do not eat memory until they are realized.
 */
Bool
RootlessRealizeWindow(WindowPtr pWin)
{
    Bool result;
    RegionRec saveRoot;
    ScreenPtr pScreen = pWin->drawable.pScreen;

    RL_DEBUG_MSG("realizewindow start (win 0x%x) ", pWin);

    if ((IsTopLevel(pWin) && pWin->drawable.class == InputOutput)) {
        RootlessWindowRec *winRec;

        winRec = RootlessEnsureFrame(pWin);
        if (winRec == NULL)
            return FALSE;

        winRec->is_reorder_pending = TRUE;

        RL_DEBUG_MSG("Top level window ");

        // Disallow ParentRelative background state on top-level windows.
        // This might have been set before the window was mapped.
        if (pWin->backgroundState == ParentRelative) {
            XID pixel = 0;

            ChangeWindowAttributes(pWin, CWBackPixel, &pixel, serverClient);
        }
    }

    if (!IsRoot(pWin))
        HUGE_ROOT(pWin);
    SCREEN_UNWRAP(pScreen, RealizeWindow);
    result = pScreen->RealizeWindow(pWin);
    SCREEN_WRAP(pScreen, RealizeWindow);
    if (!IsRoot(pWin))
        NORMAL_ROOT(pWin);

    RL_DEBUG_MSG("realizewindow end\n");
    return result;
}

/*
 * RootlessFrameForWindow
 *  Returns the frame ID for the physical window displaying the given window. 
 *  If CREATE is true and the window has no frame, attempt to create one.
 */
RootlessFrameID
RootlessFrameForWindow(WindowPtr pWin, Bool create)
{
    WindowPtr pTopWin;
    RootlessWindowRec *winRec;

    pTopWin = TopLevelParent(pWin);
    if (pTopWin == NULL)
        return NULL;

    winRec = WINREC(pTopWin);

    if (winRec == NULL && create && pWin->drawable.class == InputOutput) {
        winRec = RootlessEnsureFrame(pTopWin);
    }

    if (winRec == NULL)
        return NULL;

    return winRec->wid;
}

/*
 * RootlessUnrealizeWindow
 *  Unmap the physical window.
 */
Bool
RootlessUnrealizeWindow(WindowPtr pWin)
{
    ScreenPtr pScreen = pWin->drawable.pScreen;
    RootlessWindowRec *winRec = WINREC(pWin);
    Bool result;

    RL_DEBUG_MSG("unrealizewindow start ");

    if (winRec) {
        RootlessStopDrawing(pWin, FALSE);

        SCREENREC(pScreen)->imp->UnmapFrame(winRec->wid);

        winRec->is_reorder_pending = FALSE;
    }

    SCREEN_UNWRAP(pScreen, UnrealizeWindow);
    result = pScreen->UnrealizeWindow(pWin);
    SCREEN_WRAP(pScreen, UnrealizeWindow);

    RL_DEBUG_MSG("unrealizewindow end\n");
    return result;
}

/*
 * RootlessReorderWindow
 *  Reorder the frame associated with the given window so that it's
 *  physically above the window below it in the X stacking order.
 */
void
RootlessReorderWindow(WindowPtr pWin)
{
    RootlessWindowRec *winRec = WINREC(pWin);

    if (pWin->realized && winRec != NULL && !winRec->is_reorder_pending &&
        !windows_hidden) {
        WindowPtr newPrevW;
        RootlessWindowRec *newPrev;
        RootlessFrameID newPrevID;
        ScreenPtr pScreen = pWin->drawable.pScreen;

        /* Check if the implementation wants the frame to not be reordered
           even though the X11 window is restacked. This can be useful if
           frames are ordered-in with animation so that the reordering is not
           done until the animation is complete. */
        if (SCREENREC(pScreen)->imp->DoReorderWindow) {
            if (!SCREENREC(pScreen)->imp->DoReorderWindow(winRec))
                return;
        }

        RootlessStopDrawing(pWin, FALSE);

        /* Find the next window above this one that has a mapped frame. 
         * Only include cases where the windows are in the same category of
         * hittability to ensure offscreen windows dont get restacked
         * relative to onscreen ones (but that the offscreen ones maintain
         * their stacking order if they are explicitly asked to Reorder
         */

        newPrevW = pWin->prevSib;
        while (newPrevW &&
               (WINREC(newPrevW) == NULL || !newPrevW->realized ||
                newPrevW->rootlessUnhittable != pWin->rootlessUnhittable))
            newPrevW = newPrevW->prevSib;

        newPrev = newPrevW != NULL ? WINREC(newPrevW) : NULL;
        newPrevID = newPrev != NULL ? newPrev->wid : 0;

        /* If it exists, reorder the frame above us first. */

        if (newPrev && newPrev->is_reorder_pending) {
            newPrev->is_reorder_pending = FALSE;
            RootlessReorderWindow(newPrevW);
        }

        SCREENREC(pScreen)->imp->RestackFrame(winRec->wid, newPrevID);
    }
}

/*
 * RootlessRestackWindow
 *  This is a hook for when DIX changes the window stacking order.
 *  The window has already been inserted into its new position in the
 *  DIX window stack. We need to change the order of the physical
 *  window to match.
 */
void
RootlessRestackWindow(WindowPtr pWin, WindowPtr pOldNextSib)
{
    RegionRec saveRoot;
    RootlessWindowRec *winRec = WINREC(pWin);
    ScreenPtr pScreen = pWin->drawable.pScreen;

    RL_DEBUG_MSG("restackwindow start ");
    if (winRec)
        RL_DEBUG_MSG("restack top level \n");

    HUGE_ROOT(pWin);
    SCREEN_UNWRAP(pScreen, RestackWindow);

    if (pScreen->RestackWindow)
        pScreen->RestackWindow(pWin, pOldNextSib);

    SCREEN_WRAP(pScreen, RestackWindow);
    NORMAL_ROOT(pWin);

    if (winRec && pWin->viewable) {
        RootlessReorderWindow(pWin);
    }

    RL_DEBUG_MSG("restackwindow end\n");
}

/*
 * Specialized window copy procedures
 */

// Globals needed during window resize and move.
static pointer gResizeDeathBits = NULL;
static int gResizeDeathCount = 0;
static PixmapPtr gResizeDeathPix[2] = { NULL, NULL };

static BoxRec gResizeDeathBounds[2];
static CopyWindowProcPtr gResizeOldCopyWindowProc = NULL;

/*
 * RootlessNoCopyWindow
 *  CopyWindow() that doesn't do anything. For MoveWindow() of
 *  top-level windows.
 */
static void
RootlessNoCopyWindow(WindowPtr pWin, DDXPointRec ptOldOrg, RegionPtr prgnSrc)
{
    // some code expects the region to be translated
    int dx = ptOldOrg.x - pWin->drawable.x;
    int dy = ptOldOrg.y - pWin->drawable.y;

    RL_DEBUG_MSG("ROOTLESSNOCOPYWINDOW ");

    RegionTranslate(prgnSrc, -dx, -dy);
}

/*
 * RootlessResizeCopyWindow
 *  CopyWindow used during ResizeWindow for gravity moves. Based on
 *  fbCopyWindow. The original always draws on the root pixmap, which
 *  we don't have. Instead, draw on the parent window's pixmap.
 *  Resize version: the old location's pixels are in gResizeCopyWindowSource.
 */
static void
RootlessResizeCopyWindow(WindowPtr pWin, DDXPointRec ptOldOrg,
                         RegionPtr prgnSrc)
{
    ScreenPtr pScreen = pWin->drawable.pScreen;
    RegionRec rgnDst;
    int dx, dy;

    RL_DEBUG_MSG("resizecopywindowFB start (win 0x%x) ", pWin);

    /* Don't unwrap pScreen->CopyWindow.
       The bogus rewrap with RootlessCopyWindow causes a crash if
       CopyWindow is called again during the same resize. */

    if (gResizeDeathCount == 0)
        return;

    RootlessStartDrawing(pWin);

    dx = ptOldOrg.x - pWin->drawable.x;
    dy = ptOldOrg.y - pWin->drawable.y;
    RegionTranslate(prgnSrc, -dx, -dy);
    RegionNull(&rgnDst);
    RegionIntersect(&rgnDst, &pWin->borderClip, prgnSrc);

    if (gResizeDeathCount == 1) {
        /* Simple case, we only have a single source pixmap. */

        fbCopyRegion(&gResizeDeathPix[0]->drawable,
                     &pScreen->GetWindowPixmap(pWin)->drawable, 0,
                     &rgnDst, dx, dy, fbCopyWindowProc, 0, 0);
    }
    else {
        int i;
        RegionRec clip, clipped;

        /* More complex case, N source pixmaps (usually two). So we
           intersect the destination with each source and copy those bits. */

        for (i = 0; i < gResizeDeathCount; i++) {
            RegionInit(&clip, gResizeDeathBounds + 0, 1);
            RegionNull(&clipped);
            RegionIntersect(&rgnDst, &clip, &clipped);

            fbCopyRegion(&gResizeDeathPix[i]->drawable,
                         &pScreen->GetWindowPixmap(pWin)->drawable, 0,
                         &clipped, dx, dy, fbCopyWindowProc, 0, 0);

            RegionUninit(&clipped);
            RegionUninit(&clip);
        }
    }

    /* Don't update - resize will update everything */
    RegionUninit(&rgnDst);

    fbValidateDrawable(&pWin->drawable);

    RL_DEBUG_MSG("resizecopywindowFB end\n");
}

/*
 * RootlessCopyWindow
 *  Update *new* location of window. Old location is redrawn with
 *  miPaintWindow. Cloned from fbCopyWindow.
 *  The original always draws on the root pixmap, which we don't have.
 *  Instead, draw on the parent window's pixmap.
 */
void
RootlessCopyWindow(WindowPtr pWin, DDXPointRec ptOldOrg, RegionPtr prgnSrc)
{
    ScreenPtr pScreen = pWin->drawable.pScreen;
    RegionRec rgnDst;
    int dx, dy;
    BoxPtr extents;
    int area;

    RL_DEBUG_MSG("copywindowFB start (win 0x%x) ", pWin);

    SCREEN_UNWRAP(pScreen, CopyWindow);

    dx = ptOldOrg.x - pWin->drawable.x;
    dy = ptOldOrg.y - pWin->drawable.y;
    RegionTranslate(prgnSrc, -dx, -dy);

    RegionNull(&rgnDst);
    RegionIntersect(&rgnDst, &pWin->borderClip, prgnSrc);

    extents = RegionExtents(&rgnDst);
    area = (extents->x2 - extents->x1) * (extents->y2 - extents->y1);

    /* If the area exceeds threshold, use the implementation's
       accelerated version. */
    if (area > rootless_CopyWindow_threshold &&
        SCREENREC(pScreen)->imp->CopyWindow) {
        RootlessWindowRec *winRec;
        WindowPtr top;

        top = TopLevelParent(pWin);
        if (top == NULL) {
            RL_DEBUG_MSG("no parent\n");
            goto out;
        }

        winRec = WINREC(top);
        if (winRec == NULL) {
            RL_DEBUG_MSG("not framed\n");
            goto out;
        }

        /* Move region to window local coords */
        RegionTranslate(&rgnDst, -winRec->x, -winRec->y);

        RootlessStopDrawing(pWin, FALSE);

        SCREENREC(pScreen)->imp->CopyWindow(winRec->wid,
                                            RegionNumRects(&rgnDst),
                                            RegionRects(&rgnDst), dx, dy);
    }
    else {
        RootlessStartDrawing(pWin);

        fbCopyRegion((DrawablePtr) pWin, (DrawablePtr) pWin,
                     0, &rgnDst, dx, dy, fbCopyWindowProc, 0, 0);

        /* prgnSrc has been translated to dst position */
        RootlessDamageRegion(pWin, prgnSrc);
    }

 out:
    RegionUninit(&rgnDst);
    fbValidateDrawable(&pWin->drawable);

    SCREEN_WRAP(pScreen, CopyWindow);

    RL_DEBUG_MSG("copywindowFB end\n");
}

/*
 * Window resize procedures
 */

enum {
    WIDTH_SMALLER = 1,
    HEIGHT_SMALLER = 2,
};

/*
 * ResizeWeighting
 *  Choose gravity to avoid local copies. Do that by looking for
 *  a corner that doesn't move _relative to the screen_.
 */
static inline unsigned int
ResizeWeighting(int oldX1, int oldY1, int oldX2, int oldY2, int oldBW,
                int newX1, int newY1, int newX2, int newY2, int newBW)
{
#ifdef ROOTLESS_RESIZE_GRAVITY
    if (newBW != oldBW)
        return RL_GRAVITY_NONE;

    if (newX1 == oldX1 && newY1 == oldY1)
        return RL_GRAVITY_NORTH_WEST;
    else if (newX1 == oldX1 && newY2 == oldY2)
        return RL_GRAVITY_SOUTH_WEST;
    else if (newX2 == oldX2 && newY2 == oldY2)
        return RL_GRAVITY_SOUTH_EAST;
    else if (newX2 == oldX2 && newY1 == oldY1)
        return RL_GRAVITY_NORTH_EAST;
    else
        return RL_GRAVITY_NONE;
#else
    return RL_GRAVITY_NONE;
#endif
}

/*
 * StartFrameResize
 *  Prepare to resize a top-level window. The old window's pixels are
 *  saved and the implementation is told to change the window size.
 *  (x,y,w,h) is outer frame of window (outside border)
 */
static Bool
StartFrameResize(WindowPtr pWin, Bool gravity,
                 int oldX, int oldY, int oldW, int oldH, int oldBW,
                 int newX, int newY, int newW, int newH, int newBW)
{
    ScreenPtr pScreen = pWin->drawable.pScreen;
    RootlessWindowRec *winRec = WINREC(pWin);
    Bool need_window_source = FALSE, resize_after = FALSE;

    BoxRec rect;
    int oldX2, newX2;
    int oldY2, newY2;
    unsigned int weight;

    oldX2 = oldX + oldW, newX2 = newX + newW;
    oldY2 = oldY + oldH, newY2 = newY + newH;

    /* Decide which resize weighting to use */
    weight = ResizeWeighting(oldX, oldY, oldW, oldH, oldBW,
                             newX, newY, newW, newH, newBW);

    /* Compute intersection between old and new rects */
    rect.x1 = max(oldX, newX);
    rect.y1 = max(oldY, newY);
    rect.x2 = min(oldX2, newX2);
    rect.y2 = min(oldY2, newY2);

    RL_DEBUG_MSG("RESIZE TOPLEVEL WINDOW with gravity %i ", gravity);
    RL_DEBUG_MSG("%d %d %d %d %d   %d %d %d %d %d\n",
                 oldX, oldY, oldW, oldH, oldBW, newX, newY, newW, newH, newBW);

    RootlessRedisplay(pWin);

    /* If gravity is true, then we need to have a way of recovering all
       the original bits in the window for when X rearranges the contents
       based on the various gravity settings. The obvious way is to just
       snapshot the entire backing store before resizing it, but that
       it slow on large windows.

       So the optimization here is to use the implementation's resize
       weighting options (if available) to allow us to reason about what
       is left in the backing store after the resize. We can then only
       copy what won't be there after the resize, and do a two-stage copy
       operation.

       Most of these optimizations are only applied when the top-left
       corner of the window is fixed, since that's the common case. They
       could probably be extended with some thought. */

    gResizeDeathCount = 0;

    if (gravity && weight == RL_GRAVITY_NORTH_WEST) {
        unsigned int code = 0;

        /* Top left corner is anchored. We never need to copy the
           entire window. */

        need_window_source = TRUE;

        /* These comparisons were chosen to avoid setting bits when the sizes
           are the same. (So the fastest case automatically gets taken when
           dimensions are unchanging.) */

        if (newW < oldW)
            code |= WIDTH_SMALLER;
        if (newH < oldH)
            code |= HEIGHT_SMALLER;

        if (((code ^ (code >> 1)) & 1) == 0) {
            /* Both dimensions are either getting larger, or both
               are getting smaller. No need to copy anything. */

            if (code == (WIDTH_SMALLER | HEIGHT_SMALLER)) {
                /* Since the window is getting smaller, we can do gravity
                   repair on it with it's current size, then resize it
                   afterwards. */

                resize_after = TRUE;
            }

            gResizeDeathCount = 1;
        }
        else {
            unsigned int copy_rowbytes, Bpp;
            unsigned int copy_rect_width, copy_rect_height;
            BoxRec copy_rect;

            /* We can get away with a partial copy. 'rect' is the
               intersection between old and new bounds, so copy
               everything to the right of or below the intersection. */

            RootlessStartDrawing(pWin);

            if (code == WIDTH_SMALLER) {
                copy_rect.x1 = rect.x2;
                copy_rect.y1 = rect.y1;
                copy_rect.x2 = oldX2;
                copy_rect.y2 = oldY2;
            }
            else if (code == HEIGHT_SMALLER) {
                copy_rect.x1 = rect.x1;
                copy_rect.y1 = rect.y2;
                copy_rect.x2 = oldX2;
                copy_rect.y2 = oldY2;
            }
            else
                OsAbort();

            Bpp = winRec->win->drawable.bitsPerPixel / 8;
            copy_rect_width = copy_rect.x2 - copy_rect.x1;
            copy_rect_height = copy_rect.y2 - copy_rect.y1;
            copy_rowbytes = ((copy_rect_width * Bpp) + 31) & ~31;
            gResizeDeathBits = malloc(copy_rowbytes * copy_rect_height);

            if (copy_rect_width * copy_rect_height >
                rootless_CopyBytes_threshold &&
                SCREENREC(pScreen)->imp->CopyBytes) {
                SCREENREC(pScreen)->imp->CopyBytes(copy_rect_width * Bpp,
                                                   copy_rect_height,
                                                   ((char *) winRec->pixelData)
                                                   +
                                                   ((copy_rect.y1 -
                                                     oldY) *
                                                    winRec->bytesPerRow)
                                                   + (copy_rect.x1 -
                                                      oldX) * Bpp,
                                                   winRec->bytesPerRow,
                                                   gResizeDeathBits,
                                                   copy_rowbytes);
            }
            else {
                fbBlt((FbBits *) (winRec->pixelData
                                  +
                                  ((copy_rect.y1 - oldY) * winRec->bytesPerRow)
                                  + (copy_rect.x1 - oldX) * Bpp),
                      winRec->bytesPerRow / sizeof(FbBits), 0,
                      (FbBits *) gResizeDeathBits,
                      copy_rowbytes / sizeof(FbBits), 0, copy_rect_width * Bpp,
                      copy_rect_height, GXcopy, FB_ALLONES, Bpp, 0, 0);
            }

            gResizeDeathBounds[1] = copy_rect;
            gResizeDeathPix[1]
                = GetScratchPixmapHeader(pScreen, copy_rect_width,
                                         copy_rect_height,
                                         winRec->win->drawable.depth,
                                         winRec->win->drawable.bitsPerPixel,
                                         winRec->bytesPerRow,
                                         (void *) gResizeDeathBits);

            SetPixmapBaseToScreen(gResizeDeathPix[1],
                                  copy_rect.x1, copy_rect.y1);

            gResizeDeathCount = 2;
        }
    }
    else if (gravity) {
        /* The general case. Just copy everything. */

        RootlessStartDrawing(pWin);

        gResizeDeathBits = malloc(winRec->bytesPerRow * winRec->height);

        memcpy(gResizeDeathBits, winRec->pixelData,
               winRec->bytesPerRow * winRec->height);

        gResizeDeathBounds[0] = (BoxRec) {
        oldX, oldY, oldX2, oldY2};
        gResizeDeathPix[0]
            = GetScratchPixmapHeader(pScreen, winRec->width,
                                     winRec->height,
                                     winRec->win->drawable.depth,
                                     winRec->win->drawable.bitsPerPixel,
                                     winRec->bytesPerRow,
                                     (void *) gResizeDeathBits);

        SetPixmapBaseToScreen(gResizeDeathPix[0], oldX, oldY);
        gResizeDeathCount = 1;
    }

    RootlessStopDrawing(pWin, FALSE);

    winRec->x = newX;
    winRec->y = newY;
    winRec->width = newW;
    winRec->height = newH;
    winRec->borderWidth = newBW;

    /* Unless both dimensions are getting smaller, Resize the frame
       before doing gravity repair */

    if (!resize_after) {
        SCREENREC(pScreen)->imp->ResizeFrame(winRec->wid, pScreen,
                                             newX + SCREEN_TO_GLOBAL_X,
                                             newY + SCREEN_TO_GLOBAL_Y,
                                             newW, newH, weight);
    }

    RootlessStartDrawing(pWin);

    /* If necessary, create a source pixmap pointing at the current
       window bits. */

    if (need_window_source) {
        gResizeDeathBounds[0] = (BoxRec) {
        oldX, oldY, oldX2, oldY2};
        gResizeDeathPix[0]
            = GetScratchPixmapHeader(pScreen, oldW, oldH,
                                     winRec->win->drawable.depth,
                                     winRec->win->drawable.bitsPerPixel,
                                     winRec->bytesPerRow, winRec->pixelData);

        SetPixmapBaseToScreen(gResizeDeathPix[0], oldX, oldY);
    }

    /* Use custom CopyWindow when moving gravity bits around
       ResizeWindow assumes the old window contents are in the same
       pixmap, but here they're in deathPix instead. */

    if (gravity) {
        gResizeOldCopyWindowProc = pScreen->CopyWindow;
        pScreen->CopyWindow = RootlessResizeCopyWindow;
    }

    /* If we can't rely on the window server preserving the bits we
       need in the position we need, copy the pixels in the
       intersection from src to dst. ResizeWindow assumes these pixels
       are already present when making gravity adjustments. pWin
       currently has new-sized pixmap but is in old position.

       FIXME: border width change! (?) */

    if (gravity && weight == RL_GRAVITY_NONE) {
        PixmapPtr src, dst;

        assert(gResizeDeathCount == 1);

        src = gResizeDeathPix[0];
        dst = pScreen->GetWindowPixmap(pWin);

        RL_DEBUG_MSG("Resize copy rect %d %d %d %d\n",
                     rect.x1, rect.y1, rect.x2, rect.y2);

        /* rect is the intersection of the old location and new location */
        if (BOX_NOT_EMPTY(rect) && src != NULL && dst != NULL) {
            /* The window drawable still has the old frame position, which
               means that DST doesn't actually point at the origin of our
               physical backing store when adjusted by the drawable.x,y
               position. So sneakily adjust it temporarily while copying.. */

            ((PixmapPtr) dst)->devPrivate.ptr = winRec->pixelData;
            SetPixmapBaseToScreen(dst, newX, newY);

            fbCopyWindowProc(&src->drawable, &dst->drawable, NULL,
                             &rect, 1, 0, 0, FALSE, FALSE, 0, 0);

            ((PixmapPtr) dst)->devPrivate.ptr = winRec->pixelData;
            SetPixmapBaseToScreen(dst, oldX, oldY);
        }
    }

    return resize_after;
}

static void
FinishFrameResize(WindowPtr pWin, Bool gravity, int oldX, int oldY,
                  unsigned int oldW, unsigned int oldH, unsigned int oldBW,
                  int newX, int newY, unsigned int newW, unsigned int newH,
                  unsigned int newBW, Bool resize_now)
{
    ScreenPtr pScreen = pWin->drawable.pScreen;
    RootlessWindowRec *winRec = WINREC(pWin);
    int i;

    RootlessStopDrawing(pWin, FALSE);

    if (resize_now) {
        unsigned int weight;

        /* We didn't resize anything earlier, so do it now, now that
           we've finished gravitating the bits. */

        weight = ResizeWeighting(oldX, oldY, oldW, oldH, oldBW,
                                 newX, newY, newW, newH, newBW);

        SCREENREC(pScreen)->imp->ResizeFrame(winRec->wid, pScreen,
                                             newX + SCREEN_TO_GLOBAL_X,
                                             newY + SCREEN_TO_GLOBAL_Y,
                                             newW, newH, weight);
    }

    /* Redraw everything. FIXME: there must be times when we don't need
       to do this. Perhaps when top-left weighting and no gravity? */

    RootlessDamageRect(pWin, -newBW, -newBW, newW, newH);

    for (i = 0; i < 2; i++) {
        if (gResizeDeathPix[i] != NULL) {
            FreeScratchPixmapHeader(gResizeDeathPix[i]);
            gResizeDeathPix[i] = NULL;
        }
    }

    free(gResizeDeathBits);
    gResizeDeathBits = NULL;

    if (gravity) {
        pScreen->CopyWindow = gResizeOldCopyWindowProc;
    }
}

/*
 * RootlessMoveWindow
 *  If kind==VTOther, window border is resizing (and borderWidth is
 *  already changed!!@#$)  This case works like window resize, not move.
 */
void
RootlessMoveWindow(WindowPtr pWin, int x, int y, WindowPtr pSib, VTKind kind)
{
    RootlessWindowRec *winRec = WINREC(pWin);
    ScreenPtr pScreen = pWin->drawable.pScreen;
    CopyWindowProcPtr oldCopyWindowProc = NULL;
    int oldX = 0, oldY = 0, newX = 0, newY = 0;
    unsigned int oldW = 0, oldH = 0, oldBW = 0;
    unsigned int newW = 0, newH = 0, newBW = 0;
    Bool resize_after = FALSE;
    RegionRec saveRoot;

    RL_DEBUG_MSG("movewindow start \n");

    if (winRec) {
        if (kind == VTMove) {
            oldX = winRec->x;
            oldY = winRec->y;
            RootlessRedisplay(pWin);
            RootlessStartDrawing(pWin);
        }
        else {
            RL_DEBUG_MSG("movewindow border resizing ");

            oldBW = winRec->borderWidth;
            oldX = winRec->x;
            oldY = winRec->y;
            oldW = winRec->width;
            oldH = winRec->height;

            newBW = wBorderWidth(pWin);
            newX = x;
            newY = y;
            newW = pWin->drawable.width + 2 * newBW;
            newH = pWin->drawable.height + 2 * newBW;

            resize_after = StartFrameResize(pWin, FALSE,
                                            oldX, oldY, oldW, oldH, oldBW,
                                            newX, newY, newW, newH, newBW);
        }
    }

    HUGE_ROOT(pWin);
    SCREEN_UNWRAP(pScreen, MoveWindow);

    if (winRec) {
        oldCopyWindowProc = pScreen->CopyWindow;
        pScreen->CopyWindow = RootlessNoCopyWindow;
    }
    pScreen->MoveWindow(pWin, x, y, pSib, kind);
    if (winRec) {
        pScreen->CopyWindow = oldCopyWindowProc;
    }

    NORMAL_ROOT(pWin);
    SCREEN_WRAP(pScreen, MoveWindow);

    if (winRec) {
        if (kind == VTMove) {
            winRec->x = x;
            winRec->y = y;
            RootlessStopDrawing(pWin, FALSE);
            SCREENREC(pScreen)->imp->MoveFrame(winRec->wid, pScreen,
                                               x + SCREEN_TO_GLOBAL_X,
                                               y + SCREEN_TO_GLOBAL_Y);
        }
        else {
            FinishFrameResize(pWin, FALSE, oldX, oldY, oldW, oldH, oldBW,
                              newX, newY, newW, newH, newBW, resize_after);
        }
    }

    RL_DEBUG_MSG("movewindow end\n");
}

/*
 * RootlessResizeWindow
 *  Note: (x, y, w, h) as passed to this procedure don't match the frame
 *  definition. (x,y) is corner of very outer edge, *outside* border.
 *  w,h is width and height *inside* border, *ignoring* border width.
 *  The rect (x, y, w, h) doesn't mean anything. (x, y, w+2*bw, h+2*bw)
 *  is total rect and (x+bw, y+bw, w, h) is inner rect.
 */
void
RootlessResizeWindow(WindowPtr pWin, int x, int y,
                     unsigned int w, unsigned int h, WindowPtr pSib)
{
    RootlessWindowRec *winRec = WINREC(pWin);
    ScreenPtr pScreen = pWin->drawable.pScreen;
    int oldX = 0, oldY = 0, newX = 0, newY = 0;
    unsigned int oldW = 0, oldH = 0, oldBW = 0, newW = 0, newH = 0, newBW = 0;
    Bool resize_after = FALSE;
    RegionRec saveRoot;

    RL_DEBUG_MSG("resizewindow start (win 0x%x) ", pWin);

    if (pWin->parent) {
        if (winRec) {
            oldBW = winRec->borderWidth;
            oldX = winRec->x;
            oldY = winRec->y;
            oldW = winRec->width;
            oldH = winRec->height;

            newBW = oldBW;
            newX = x;
            newY = y;
            newW = w + 2 * newBW;
            newH = h + 2 * newBW;

            resize_after = StartFrameResize(pWin, TRUE,
                                            oldX, oldY, oldW, oldH, oldBW,
                                            newX, newY, newW, newH, newBW);
        }

        HUGE_ROOT(pWin);
        SCREEN_UNWRAP(pScreen, ResizeWindow);
        pScreen->ResizeWindow(pWin, x, y, w, h, pSib);
        SCREEN_WRAP(pScreen, ResizeWindow);
        NORMAL_ROOT(pWin);

        if (winRec) {
            FinishFrameResize(pWin, TRUE, oldX, oldY, oldW, oldH, oldBW,
                              newX, newY, newW, newH, newBW, resize_after);
        }
    }
    else {
        /* Special case for resizing the root window */
        BoxRec box;

        pWin->drawable.x = x;
        pWin->drawable.y = y;
        pWin->drawable.width = w;
        pWin->drawable.height = h;

        box.x1 = x;
        box.y1 = y;
        box.x2 = x + w;
        box.y2 = y + h;
        RegionUninit(&pWin->winSize);
        RegionInit(&pWin->winSize, &box, 1);
        RegionCopy(&pWin->borderSize, &pWin->winSize);
        RegionCopy(&pWin->clipList, &pWin->winSize);
        RegionCopy(&pWin->borderClip, &pWin->winSize);

        if (winRec) {
            SCREENREC(pScreen)->imp->ResizeFrame(winRec->wid, pScreen,
                                                 x + SCREEN_TO_GLOBAL_X,
                                                 y + SCREEN_TO_GLOBAL_Y,
                                                 w, h, RL_GRAVITY_NONE);
        }

        miSendExposures(pWin, &pWin->borderClip,
                        pWin->drawable.x, pWin->drawable.y);
    }

    RL_DEBUG_MSG("resizewindow end\n");
}

/*
 * RootlessRepositionWindow
 *  Called by the implementation when a window needs to be repositioned to
 *  its correct location on the screen. This routine is typically needed
 *  due to changes in the underlying window system, such as a screen layout
 *  change.
 */
void
RootlessRepositionWindow(WindowPtr pWin)
{
    RootlessWindowRec *winRec = WINREC(pWin);
    ScreenPtr pScreen = pWin->drawable.pScreen;

    if (winRec == NULL)
        return;

    RootlessStopDrawing(pWin, FALSE);
    SCREENREC(pScreen)->imp->MoveFrame(winRec->wid, pScreen,
                                       winRec->x + SCREEN_TO_GLOBAL_X,
                                       winRec->y + SCREEN_TO_GLOBAL_Y);

    RootlessReorderWindow(pWin);
}

/*
 * RootlessReparentWindow
 *  Called after a window has been reparented. Generally windows are not
 *  framed until they are mapped. However, a window may be framed early by the
 *  implementation calling RootlessFrameForWindow. (e.g. this could be needed
 *  to attach a VRAM surface to it.) If the window is subsequently reparented
 *  by the window manager before being mapped, we need to give the frame to
 *  the new top-level window.
 */
void
RootlessReparentWindow(WindowPtr pWin, WindowPtr pPriorParent)
{
    ScreenPtr pScreen = pWin->drawable.pScreen;
    RootlessWindowRec *winRec = WINREC(pWin);
    WindowPtr pTopWin;

    /* Check that window is not top-level now, but used to be. */
    if (IsRoot(pWin) || IsRoot(pWin->parent)
        || IsTopLevel(pWin) || winRec == NULL) {
        goto out;
    }

    /* If the formerly top-level window has a frame, we want to give the
       frame to its new top-level parent. If we can't do that, we'll just
       have to jettison it... */

    pTopWin = TopLevelParent(pWin);
    assert(pTopWin != pWin);

    pWin->rootlessUnhittable = FALSE;

    DeleteProperty(serverClient, pWin, xa_native_window_id());

    if (WINREC(pTopWin) != NULL) {
        /* We're screwed. */
        RootlessDestroyFrame(pWin, winRec);
    }
    else {
        if (!pTopWin->realized && pWin->realized) {
            SCREENREC(pScreen)->imp->UnmapFrame(winRec->wid);
        }

        /* Switch the frame record from one to the other. */

        SETWINREC(pWin, NULL);
        SETWINREC(pTopWin, winRec);

        RootlessInitializeFrame(pTopWin, winRec);
        RootlessReshapeFrame(pTopWin);

        SCREENREC(pScreen)->imp->ResizeFrame(winRec->wid, pScreen,
                                             winRec->x + SCREEN_TO_GLOBAL_X,
                                             winRec->y + SCREEN_TO_GLOBAL_Y,
                                             winRec->width, winRec->height,
                                             RL_GRAVITY_NONE);

        if (SCREENREC(pScreen)->imp->SwitchWindow) {
            SCREENREC(pScreen)->imp->SwitchWindow(winRec, pWin);
        }

        if (pTopWin->realized && !pWin->realized)
            winRec->is_reorder_pending = TRUE;
    }

 out:
    if (SCREENREC(pScreen)->ReparentWindow) {
        SCREEN_UNWRAP(pScreen, ReparentWindow);
        pScreen->ReparentWindow(pWin, pPriorParent);
        SCREEN_WRAP(pScreen, ReparentWindow);
    }
}

void
RootlessFlushWindowColormap(WindowPtr pWin)
{
    RootlessWindowRec *winRec = WINREC(pWin);
    ScreenPtr pScreen = pWin->drawable.pScreen;

    if (winRec == NULL)
        return;

    RootlessStopDrawing(pWin, FALSE);

    if (SCREENREC(pScreen)->imp->UpdateColormap)
        SCREENREC(pScreen)->imp->UpdateColormap(winRec->wid, pScreen);
}

/*
 * RootlessChangeBorderWidth
 *  FIXME: untested!
 *  pWin inside corner stays the same; pWin->drawable.[xy] stays the same
 *  Frame moves and resizes.
 */
void
RootlessChangeBorderWidth(WindowPtr pWin, unsigned int width)
{
    RegionRec saveRoot;
    Bool resize_after = FALSE;

    RL_DEBUG_MSG("change border width ");

    if (width != wBorderWidth(pWin)) {
        RootlessWindowRec *winRec = WINREC(pWin);
        int oldX = 0, oldY = 0, newX = 0, newY = 0;
        unsigned int oldW = 0, oldH = 0, oldBW = 0;
        unsigned int newW = 0, newH = 0, newBW = 0;

        if (winRec) {
            oldBW = winRec->borderWidth;
            oldX = winRec->x;
            oldY = winRec->y;
            oldW = winRec->width;
            oldH = winRec->height;

            newBW = width;
            newX = pWin->drawable.x - newBW;
            newY = pWin->drawable.y - newBW;
            newW = pWin->drawable.width + 2 * newBW;
            newH = pWin->drawable.height + 2 * newBW;

            resize_after = StartFrameResize(pWin, FALSE,
                                            oldX, oldY, oldW, oldH, oldBW,
                                            newX, newY, newW, newH, newBW);
        }

        HUGE_ROOT(pWin);
        SCREEN_UNWRAP(pWin->drawable.pScreen, ChangeBorderWidth);
        pWin->drawable.pScreen->ChangeBorderWidth(pWin, width);
        SCREEN_WRAP(pWin->drawable.pScreen, ChangeBorderWidth);
        NORMAL_ROOT(pWin);

        if (winRec) {
            FinishFrameResize(pWin, FALSE, oldX, oldY, oldW, oldH, oldBW,
                              newX, newY, newW, newH, newBW, resize_after);
        }
    }

    RL_DEBUG_MSG("change border width end\n");
}

/*
 * RootlessOrderAllWindows
 * Brings all X11 windows to the top of the window stack
 * (i.e in front of Aqua windows) -- called when X11.app is given focus
 */
void
RootlessOrderAllWindows(Bool include_unhitable)
{
    int i;
    WindowPtr pWin;

    if (windows_hidden)
        return;

    RL_DEBUG_MSG("RootlessOrderAllWindows() ");
    for (i = 0; i < screenInfo.numScreens; i++) {
        if (screenInfo.screens[i] == NULL)
            continue;
        pWin = screenInfo.screens[i]->root;
        if (pWin == NULL)
            continue;

        for (pWin = pWin->firstChild; pWin != NULL; pWin = pWin->nextSib) {
            if (!pWin->realized)
                continue;
            if (RootlessEnsureFrame(pWin) == NULL)
                continue;
            if (!include_unhitable && pWin->rootlessUnhittable)
                continue;
            RootlessReorderWindow(pWin);
        }
    }
    RL_DEBUG_MSG("RootlessOrderAllWindows() done");
}

void
RootlessEnableRoot(ScreenPtr pScreen)
{
    WindowPtr pRoot;

    pRoot = pScreen->root;

    RootlessEnsureFrame(pRoot);
    (*pScreen->ClearToBackground) (pRoot, 0, 0, 0, 0, TRUE);
    RootlessReorderWindow(pRoot);
}

void
RootlessDisableRoot(ScreenPtr pScreen)
{
    WindowPtr pRoot;
    RootlessWindowRec *winRec;

    pRoot = pScreen->root;
    winRec = WINREC(pRoot);

    if (NULL == winRec)
        return;

    RootlessDestroyFrame(pRoot, winRec);
    DeleteProperty(serverClient, pRoot, xa_native_window_id());
}

void
RootlessHideAllWindows(void)
{
    int i;
    ScreenPtr pScreen;
    WindowPtr pWin;
    RootlessWindowRec *winRec;

    if (windows_hidden)
        return;

    windows_hidden = TRUE;

    for (i = 0; i < screenInfo.numScreens; i++) {
        pScreen = screenInfo.screens[i];
        if (pScreen == NULL)
            continue;
        pWin = pScreen->root;
        if (pWin == NULL)
            continue;

        for (pWin = pWin->firstChild; pWin != NULL; pWin = pWin->nextSib) {
            if (!pWin->realized)
                continue;

            RootlessStopDrawing(pWin, FALSE);

            winRec = WINREC(pWin);
            if (winRec != NULL) {
                if (SCREENREC(pScreen)->imp->HideWindow)
                    SCREENREC(pScreen)->imp->HideWindow(winRec->wid);
            }
        }
    }
}

void
RootlessShowAllWindows(void)
{
    int i;
    ScreenPtr pScreen;
    WindowPtr pWin;
    RootlessWindowRec *winRec;

    if (!windows_hidden)
        return;

    windows_hidden = FALSE;

    for (i = 0; i < screenInfo.numScreens; i++) {
        pScreen = screenInfo.screens[i];
        if (pScreen == NULL)
            continue;
        pWin = pScreen->root;
        if (pWin == NULL)
            continue;

        for (pWin = pWin->firstChild; pWin != NULL; pWin = pWin->nextSib) {
            if (!pWin->realized)
                continue;

            winRec = RootlessEnsureFrame(pWin);
            if (winRec == NULL)
                continue;

            RootlessReorderWindow(pWin);
        }

        RootlessScreenExpose(pScreen);
    }
}

/*
 * SetPixmapOfAncestors
 *  Set the Pixmaps on all ParentRelative windows up the ancestor chain.
 */
void
RootlessSetPixmapOfAncestors(WindowPtr pWin)
{
    ScreenPtr pScreen = pWin->drawable.pScreen;
    WindowPtr topWin = TopLevelParent(pWin);
    RootlessWindowRec *topWinRec = WINREC(topWin);

    while (pWin->backgroundState == ParentRelative) {
        if (pWin == topWin) {
            // disallow ParentRelative background state on top level
            XID pixel = 0;

            ChangeWindowAttributes(pWin, CWBackPixel, &pixel, serverClient);
            RL_DEBUG_MSG("Cleared ParentRelative on 0x%x.\n", pWin);
            break;
        }

        pWin = pWin->parent;
        pScreen->SetWindowPixmap(pWin, topWinRec->pixmap);
    }
}
>>>>>>> 0f834b91
<|MERGE_RESOLUTION|>--- conflicted
+++ resolved
@@ -1,4 +1,3 @@
-<<<<<<< HEAD
 /*
  * Rootless window management
  */
@@ -34,1652 +33,6 @@
 #include <dix-config.h>
 #endif
 
-#include <stddef.h> /* For NULL */
-#include <limits.h> /* For CHAR_BIT */
-#include <assert.h>
-#include <X11/Xatom.h>
-#ifdef __APPLE__
-#include <Xplugin.h>
-#include "mi.h"
-#include "pixmapstr.h"
-#include "windowstr.h"
-//#include <X11/extensions/applewm.h>
-extern int darwinMainScreenX, darwinMainScreenY;
-extern Bool no_configure_window;
-#endif
-#include "fb.h"
-
-#include "rootlessCommon.h"
-#include "rootlessWindow.h"
-
-#ifdef _MSC_VER
-#define inline __inline
-#include "xplugin.h"
-extern int darwinMainScreenX, darwinMainScreenY;
-#endif
-
-#define SCREEN_TO_GLOBAL_X \
-    (pScreen->x + rootlessGlobalOffsetX)
-#define SCREEN_TO_GLOBAL_Y \
-    (pScreen->y + rootlessGlobalOffsetY)
-
-#define DEFINE_ATOM_HELPER(func,atom_name)                      \
-  static Atom func (void) {                                       \
-    static unsigned int generation = 0;                             \
-    static Atom atom;                                           \
-    if (generation != serverGeneration) {                       \
-      generation = serverGeneration;                          \
-      atom = MakeAtom (atom_name, strlen (atom_name), TRUE);  \
-    }                                                           \
-    return atom;                                                \
-  }
-
-DEFINE_ATOM_HELPER (xa_native_window_id, "_NATIVE_WINDOW_ID")
-
-static Bool windows_hidden;
-// TODO - abstract xp functions
-
-#ifdef __APPLE__
-
-// XXX: identical to x_cvt_vptr_to_uint ?
-#define MAKE_WINDOW_ID(x)		((xp_window_id)((size_t)(x)))
-
-void
-RootlessNativeWindowStateChanged (WindowPtr pWin, unsigned int state)
-{
-  RootlessWindowRec *winRec;
-
-  if (pWin == NULL) return;
-
-  winRec = WINREC (pWin);
-  if (winRec == NULL) return;
-
-  winRec->is_offscreen = ((state & XP_WINDOW_STATE_OFFSCREEN) != 0);
-  winRec->is_obscured = ((state & XP_WINDOW_STATE_OBSCURED) != 0);
-  pWin->rootlessUnhittable = winRec->is_offscreen;
-}
-
-void RootlessNativeWindowMoved (WindowPtr pWin) {
-    xp_box bounds;
-    int sx, sy, err;
-    XID vlist[2];
-    Mask mask;
-    ClientPtr pClient;
-    RootlessWindowRec *winRec;
-    
-    winRec = WINREC(pWin);
-    
-    if (xp_get_window_bounds (MAKE_WINDOW_ID(winRec->wid), &bounds) != Success) return;
-    
-    sx = pWin->drawable.pScreen->x + darwinMainScreenX;
-    sy = pWin->drawable.pScreen->y + darwinMainScreenY;
-    
-    /* Fake up a ConfigureWindow packet to resize the window to the current bounds. */
-    vlist[0] = (INT16) bounds.x1 - sx;
-    vlist[1] = (INT16) bounds.y1 - sy;
-    mask = CWX | CWY;
-    
-    /* pretend we're the owner of the window! */
-    err = dixLookupClient(&pClient, pWin->drawable.id, serverClient, DixUnknownAccess);
-    if(err != Success) {
-        ErrorF("RootlessNativeWindowMoved(): Failed to lookup window: 0x%x\n", (unsigned int)pWin->drawable.id);
-        return;
-    }
-    
-    /* Don't want to do anything to the physical window (avoids 
-     notification-response feedback loops) */
-    
-    no_configure_window = TRUE;
-    ConfigureWindow (pWin, mask, vlist, pClient);
-    no_configure_window = FALSE;
-}
-
-#endif /* __APPLE__ */
-
-/*
- * RootlessCreateWindow
- *  For now, don't create a physical window until either the window is
- *  realized, or we really need it (e.g. to attach VRAM surfaces to).
- *  Do reset the window size so it's not clipped by the root window.
- */
-Bool
-RootlessCreateWindow(WindowPtr pWin)
-{
-    Bool result;
-    RegionRec saveRoot;
-
-    SETWINREC(pWin, NULL);
-    dixSetPrivate(&pWin->devPrivates, rootlessWindowOldPixmapPrivateKey, NULL);
-
-    SCREEN_UNWRAP(pWin->drawable.pScreen, CreateWindow);
-
-    if (!IsRoot(pWin)) {
-        /* win/border size set by DIX, not by wrapped CreateWindow, so
-           correct it here. Don't HUGE_ROOT when pWin is the root! */
-
-        HUGE_ROOT(pWin);
-        SetWinSize(pWin);
-        SetBorderSize(pWin);
-    }
-
-    result = pWin->drawable.pScreen->CreateWindow(pWin);
-
-    if (pWin->parent) {
-        NORMAL_ROOT(pWin);
-    }
-
-    SCREEN_WRAP(pWin->drawable.pScreen, CreateWindow);
-
-    return result;
-}
-
-
-/*
- * RootlessDestroyFrame
- *  Destroy the physical window associated with the given window.
- */
-static void
-RootlessDestroyFrame(WindowPtr pWin, RootlessWindowPtr winRec)
-{
-    SCREENREC(pWin->drawable.pScreen)->imp->DestroyFrame(winRec->wid);
-    free(winRec);
-    SETWINREC(pWin, NULL);
-}
-
-
-/*
- * RootlessDestroyWindow
- *  Destroy the physical window associated with the given window.
- */
-Bool
-RootlessDestroyWindow(WindowPtr pWin)
-{
-    RootlessWindowRec *winRec = WINREC(pWin);
-    Bool result;
-
-    if (winRec != NULL) {
-        RootlessDestroyFrame(pWin, winRec);
-    }
-
-    SCREEN_UNWRAP(pWin->drawable.pScreen, DestroyWindow);
-    result = pWin->drawable.pScreen->DestroyWindow(pWin);
-    SCREEN_WRAP(pWin->drawable.pScreen, DestroyWindow);
-
-    return result;
-}
-
-
-
-static Bool
-RootlessGetShape(WindowPtr pWin, RegionPtr pShape)
-{
-    if (wBoundingShape(pWin) == NULL)
-        return FALSE;
-
-    /* wBoundingShape is relative to *inner* origin of window.
-       Translate by borderWidth to get the outside-relative position. */
-
-    RegionNull(pShape);
-    RegionCopy(pShape, wBoundingShape(pWin));
-    RegionTranslate(pShape, pWin->borderWidth, pWin->borderWidth);
-
-    return TRUE;
-}
-
-
-/*
- * RootlessReshapeFrame
- *  Set the frame shape.
- */
-static void RootlessReshapeFrame(WindowPtr pWin)
-{
-    RootlessWindowRec *winRec = WINREC(pWin);
-    RegionRec newShape;
-    RegionPtr pShape;
-
-    // If the window is not yet framed, do nothing
-    if (winRec == NULL)
-        return;
-
-    if (IsRoot(pWin))
-        return;
-
-    RootlessStopDrawing(pWin, FALSE);
-
-    pShape = RootlessGetShape(pWin, &newShape) ? &newShape : NULL;
-
-#ifdef ROOTLESSDEBUG
-    RL_DEBUG_MSG("reshaping...");
-    if (pShape != NULL) {
-        RL_DEBUG_MSG("numrects %d, extents %d %d %d %d ",
-                     RegionNumRects(&newShape),
-                     newShape.extents.x1, newShape.extents.y1,
-                     newShape.extents.x2, newShape.extents.y2);
-    } else {
-        RL_DEBUG_MSG("no shape ");
-    }
-#endif
-
-    SCREENREC(pWin->drawable.pScreen)->imp->ReshapeFrame(winRec->wid, pShape);
-
-    if (pShape != NULL)
-        RegionUninit(&newShape);
-}
-
-
-/*
- * RootlessSetShape
- *  Shape is usually set before a window is mapped and the window will
- *  not have a frame associated with it. In this case, the frame will be
- *  shaped when the window is framed.
- */
-void
-RootlessSetShape(WindowPtr pWin, int kind)
-{
-    ScreenPtr pScreen = pWin->drawable.pScreen;
-
-    SCREEN_UNWRAP(pScreen, SetShape);
-    pScreen->SetShape(pWin, kind);
-    SCREEN_WRAP(pScreen, SetShape);
-
-    RootlessReshapeFrame(pWin);
-}
-
-
-
-/* Disallow ParentRelative background on top-level windows
-   because the root window doesn't really have the right background.
- */
-Bool
-RootlessChangeWindowAttributes(WindowPtr pWin, unsigned long vmask)
-{
-    Bool result;
-    ScreenPtr pScreen = pWin->drawable.pScreen;
-
-    RL_DEBUG_MSG("change window attributes start ");
-
-    SCREEN_UNWRAP(pScreen, ChangeWindowAttributes);
-    result = pScreen->ChangeWindowAttributes(pWin, vmask);
-    SCREEN_WRAP(pScreen, ChangeWindowAttributes);
-
-    if (WINREC(pWin)) {
-        // disallow ParentRelative background state
-        if (pWin->backgroundState == ParentRelative) {
-            XID pixel = 0;
-            ChangeWindowAttributes(pWin, CWBackPixel, &pixel, serverClient);
-        }
-    }
-
-    RL_DEBUG_MSG("change window attributes end\n");
-    return result;
-}
-
-
-/*
- * RootlessPositionWindow
- *  This is a hook for when DIX moves or resizes a window.
- *  Update the frame position now although the physical window is moved
- *  in RootlessMoveWindow. (x, y) are *inside* position. After this,
- *  mi and fb are expecting the pixmap to be at the new location.
- */
-Bool
-RootlessPositionWindow(WindowPtr pWin, int x, int y)
-{
-    ScreenPtr pScreen = pWin->drawable.pScreen;
-    RootlessWindowRec *winRec = WINREC(pWin);
-    Bool result;
-
-    RL_DEBUG_MSG("positionwindow start (win 0x%x @ %i, %i)\n", pWin, x, y);
-
-    if (winRec) {
-        if (winRec->is_drawing) {
-            // Reset frame's pixmap and move it to the new position.
-            int bw = wBorderWidth(pWin);
-
-            winRec->pixmap->devPrivate.ptr = winRec->pixelData;
-            SetPixmapBaseToScreen(winRec->pixmap, x - bw, y - bw);
-        }
-    }
-
-    SCREEN_UNWRAP(pScreen, PositionWindow);
-    result = pScreen->PositionWindow(pWin, x, y);
-    SCREEN_WRAP(pScreen, PositionWindow);
-
-    RL_DEBUG_MSG("positionwindow end\n");
-    return result;
-}
-
-
-/*
- * RootlessInitializeFrame
- *  Initialize some basic attributes of the frame. Note that winRec
- *  may already have valid data in it, so don't overwrite anything
- *  valuable.
- */
-static void
-RootlessInitializeFrame(WindowPtr pWin, RootlessWindowRec *winRec)
-{
-    DrawablePtr d = &pWin->drawable;
-    int bw = wBorderWidth(pWin);
-
-    winRec->win = pWin;
-
-    winRec->x = d->x - bw;
-    winRec->y = d->y - bw;
-    winRec->width = d->width + 2*bw;
-    winRec->height = d->height + 2*bw;
-    winRec->borderWidth = bw;
-}
-
-/*
- * RootlessEnsureFrame
- *  Make sure the given window is framed. If the window doesn't have a
- *  physical window associated with it, attempt to create one. If that
- *  is unsuccessful, return NULL.
- */
-static RootlessWindowRec *
-RootlessEnsureFrame(WindowPtr pWin)
-{
-    ScreenPtr pScreen = pWin->drawable.pScreen;
-    RootlessWindowRec *winRec;
-    RegionRec shape;
-    RegionPtr pShape = NULL;
-
-    if (WINREC(pWin) != NULL)
-        return WINREC(pWin);
-
-    if (!IsTopLevel(pWin) && !IsRoot(pWin))
-        return NULL;
-
-    if (pWin->drawable.class != InputOutput)
-        return NULL;
-
-    winRec = malloc(sizeof(RootlessWindowRec));
-
-    if (!winRec)
-        return NULL;
-
-    RootlessInitializeFrame(pWin, winRec);
-
-    winRec->is_drawing = FALSE;
-    winRec->is_reorder_pending = FALSE;
-    winRec->pixmap = NULL;
-    winRec->wid = NULL;
-    winRec->level = 0;
-
-    SETWINREC(pWin, winRec);
-
-    // Set the frame's shape if the window is shaped
-    if (RootlessGetShape(pWin, &shape))
-        pShape = &shape;
-
-    RL_DEBUG_MSG("creating frame ");
-
-    if (!SCREENREC(pScreen)->imp->CreateFrame(winRec, pScreen,
-                                              winRec->x + SCREEN_TO_GLOBAL_X,
-                                              winRec->y + SCREEN_TO_GLOBAL_Y,
-                                              pShape))
-    {
-        RL_DEBUG_MSG("implementation failed to create frame!\n");
-        free(winRec);
-        SETWINREC(pWin, NULL);
-        return NULL;
-    }
-
-    if (pWin->drawable.depth == 8)
-      RootlessFlushWindowColormap(pWin);
-
-    if (pShape != NULL)
-        RegionUninit(&shape);
-
-    return winRec;
-}
-
-
-/*
- * RootlessRealizeWindow
- *  The frame is usually created here and not in CreateWindow so that
- *  windows do not eat memory until they are realized.
- */
-Bool
-RootlessRealizeWindow(WindowPtr pWin)
-{
-    Bool result;
-    RegionRec saveRoot;
-    ScreenPtr pScreen = pWin->drawable.pScreen;
-
-    RL_DEBUG_MSG("realizewindow start (win 0x%x) ", pWin);
-
-    if ((IsTopLevel(pWin) && pWin->drawable.class == InputOutput)) {
-        RootlessWindowRec *winRec;
-
-        winRec = RootlessEnsureFrame(pWin);
-        if (winRec == NULL)
-            return FALSE;
-
-        winRec->is_reorder_pending = TRUE;
-
-        RL_DEBUG_MSG("Top level window ");
-
-        // Disallow ParentRelative background state on top-level windows.
-        // This might have been set before the window was mapped.
-        if (pWin->backgroundState == ParentRelative) {
-            XID pixel = 0;
-            ChangeWindowAttributes(pWin, CWBackPixel, &pixel, serverClient);
-        }
-    }
-
-    if (!IsRoot(pWin)) HUGE_ROOT(pWin);
-    SCREEN_UNWRAP(pScreen, RealizeWindow);
-    result = pScreen->RealizeWindow(pWin);
-    SCREEN_WRAP(pScreen, RealizeWindow);
-    if (!IsRoot(pWin)) NORMAL_ROOT(pWin);
-
-    RL_DEBUG_MSG("realizewindow end\n");
-    return result;
-}
-
-
-/*
- * RootlessFrameForWindow
- *  Returns the frame ID for the physical window displaying the given window. 
- *  If CREATE is true and the window has no frame, attempt to create one.
- */
-RootlessFrameID
-RootlessFrameForWindow(WindowPtr pWin, Bool create)
-{
-    WindowPtr pTopWin;
-    RootlessWindowRec *winRec;
-
-    pTopWin = TopLevelParent(pWin);
-    if (pTopWin == NULL)
-        return NULL;
-
-    winRec = WINREC(pTopWin);
-
-    if (winRec == NULL && create && pWin->drawable.class == InputOutput) {
-        winRec = RootlessEnsureFrame(pTopWin);
-    }
-
-    if (winRec == NULL)
-        return NULL;
-
-    return winRec->wid;
-}
-
-
-/*
- * RootlessUnrealizeWindow
- *  Unmap the physical window.
- */
-Bool
-RootlessUnrealizeWindow(WindowPtr pWin)
-{
-    ScreenPtr pScreen = pWin->drawable.pScreen;
-    RootlessWindowRec *winRec = WINREC(pWin);
-    Bool result;
-
-    RL_DEBUG_MSG("unrealizewindow start ");
-
-    if (winRec) {
-        RootlessStopDrawing(pWin, FALSE);
-
-        SCREENREC(pScreen)->imp->UnmapFrame(winRec->wid);
-
-        winRec->is_reorder_pending = FALSE;
-    }
-
-    SCREEN_UNWRAP(pScreen, UnrealizeWindow);
-    result = pScreen->UnrealizeWindow(pWin);
-    SCREEN_WRAP(pScreen, UnrealizeWindow);
-
-    RL_DEBUG_MSG("unrealizewindow end\n");
-    return result;
-}
-
-
-/*
- * RootlessReorderWindow
- *  Reorder the frame associated with the given window so that it's
- *  physically above the window below it in the X stacking order.
- */
-void
-RootlessReorderWindow(WindowPtr pWin)
-{
-    RootlessWindowRec *winRec = WINREC(pWin);
-
-    if (pWin->realized && winRec != NULL && !winRec->is_reorder_pending && !windows_hidden) {
-        WindowPtr newPrevW;
-        RootlessWindowRec *newPrev;
-        RootlessFrameID newPrevID;
-        ScreenPtr pScreen = pWin->drawable.pScreen;
-
-        /* Check if the implementation wants the frame to not be reordered
-           even though the X11 window is restacked. This can be useful if
-           frames are ordered-in with animation so that the reordering is not
-           done until the animation is complete. */
-        if (SCREENREC(pScreen)->imp->DoReorderWindow) {
-            if (!SCREENREC(pScreen)->imp->DoReorderWindow(winRec))
-                return;
-        }
-
-        RootlessStopDrawing(pWin, FALSE);
-
-        /* Find the next window above this one that has a mapped frame. 
-         * Only include cases where the windows are in the same category of
-         * hittability to ensure offscreen windows dont get restacked
-         * relative to onscreen ones (but that the offscreen ones maintain
-         * their stacking order if they are explicitly asked to Reorder
-         */
-
-        newPrevW = pWin->prevSib;
-        while (newPrevW && (WINREC(newPrevW) == NULL || !newPrevW->realized || newPrevW->rootlessUnhittable != pWin->rootlessUnhittable))
-            newPrevW = newPrevW->prevSib;
-
-        newPrev = newPrevW != NULL ? WINREC(newPrevW) : NULL;
-        newPrevID = newPrev != NULL ? newPrev->wid : 0;
-
-        /* If it exists, reorder the frame above us first. */
-
-        if (newPrev && newPrev->is_reorder_pending) {
-            newPrev->is_reorder_pending = FALSE;
-            RootlessReorderWindow(newPrevW);
-        }
-
-        SCREENREC(pScreen)->imp->RestackFrame(winRec->wid, newPrevID);
-    }
-}
-
-
-/*
- * RootlessRestackWindow
- *  This is a hook for when DIX changes the window stacking order.
- *  The window has already been inserted into its new position in the
- *  DIX window stack. We need to change the order of the physical
- *  window to match.
- */
-void
-RootlessRestackWindow(WindowPtr pWin, WindowPtr pOldNextSib)
-{
-    RegionRec saveRoot;
-    RootlessWindowRec *winRec = WINREC(pWin);
-    ScreenPtr pScreen = pWin->drawable.pScreen;
-
-    RL_DEBUG_MSG("restackwindow start ");
-    if (winRec)
-        RL_DEBUG_MSG("restack top level \n");
-
-    HUGE_ROOT(pWin);
-    SCREEN_UNWRAP(pScreen, RestackWindow);
-
-    if (pScreen->RestackWindow)
-        pScreen->RestackWindow(pWin, pOldNextSib);
-
-    SCREEN_WRAP(pScreen, RestackWindow);
-    NORMAL_ROOT(pWin);
-
-    if (winRec && pWin->viewable) {
-        RootlessReorderWindow(pWin);
-    }
-
-    RL_DEBUG_MSG("restackwindow end\n");
-}
-
-/*
- * Specialized window copy procedures
- */
-
-// Globals needed during window resize and move.
-static pointer gResizeDeathBits = NULL;
-static int gResizeDeathCount = 0;
-static PixmapPtr gResizeDeathPix[2] = {NULL, NULL};
-static BoxRec gResizeDeathBounds[2];
-static CopyWindowProcPtr gResizeOldCopyWindowProc = NULL;
-
-/*
- * RootlessNoCopyWindow
- *  CopyWindow() that doesn't do anything. For MoveWindow() of
- *  top-level windows.
- */
-static void
-RootlessNoCopyWindow(WindowPtr pWin, DDXPointRec ptOldOrg,
-                     RegionPtr prgnSrc)
-{
-    // some code expects the region to be translated
-    int dx = ptOldOrg.x - pWin->drawable.x;
-    int dy = ptOldOrg.y - pWin->drawable.y;
-
-    RL_DEBUG_MSG("ROOTLESSNOCOPYWINDOW ");
-
-    RegionTranslate(prgnSrc, -dx, -dy);
-}
-
-
-/*
- * RootlessResizeCopyWindow
- *  CopyWindow used during ResizeWindow for gravity moves. Based on
- *  fbCopyWindow. The original always draws on the root pixmap, which
- *  we don't have. Instead, draw on the parent window's pixmap.
- *  Resize version: the old location's pixels are in gResizeCopyWindowSource.
- */
-static void
-RootlessResizeCopyWindow(WindowPtr pWin, DDXPointRec ptOldOrg,
-                         RegionPtr prgnSrc)
-{
-    ScreenPtr pScreen = pWin->drawable.pScreen;
-    RegionRec   rgnDst;
-    int         dx, dy;
-
-    RL_DEBUG_MSG("resizecopywindowFB start (win 0x%x) ", pWin);
-
-    /* Don't unwrap pScreen->CopyWindow.
-       The bogus rewrap with RootlessCopyWindow causes a crash if
-       CopyWindow is called again during the same resize. */
-
-    if (gResizeDeathCount == 0)
-        return;
-
-    RootlessStartDrawing(pWin);
-
-    dx = ptOldOrg.x - pWin->drawable.x;
-    dy = ptOldOrg.y - pWin->drawable.y;
-    RegionTranslate(prgnSrc, -dx, -dy);
-    RegionNull(&rgnDst);
-    RegionIntersect(&rgnDst, &pWin->borderClip, prgnSrc);
-
-    if (gResizeDeathCount == 1) {
-        /* Simple case, we only have a single source pixmap. */
-
-        miCopyRegion(&gResizeDeathPix[0]->drawable,
-                     &pScreen->GetWindowPixmap(pWin)->drawable, 0,
-                     &rgnDst, dx, dy, fbCopyWindowProc, 0, 0);
-    }
-    else {
-        int i;
-        RegionRec clip, clipped;
-
-        /* More complex case, N source pixmaps (usually two). So we
-           intersect the destination with each source and copy those bits. */
-
-        for (i = 0; i < gResizeDeathCount; i++) {
-            RegionInit(&clip, gResizeDeathBounds + 0, 1);
-            RegionNull(&clipped);
-            RegionIntersect(&rgnDst, &clip, &clipped);
-
-            miCopyRegion(&gResizeDeathPix[i]->drawable,
-                         &pScreen->GetWindowPixmap(pWin)->drawable, 0,
-                         &clipped, dx, dy, fbCopyWindowProc, 0, 0);
-
-            RegionUninit(&clipped);
-            RegionUninit(&clip);
-        }
-    }
-
-    /* Don't update - resize will update everything */
-    RegionUninit(&rgnDst);
-
-    fbValidateDrawable(&pWin->drawable);
-
-    RL_DEBUG_MSG("resizecopywindowFB end\n");
-}
-
-
-/*
- * RootlessCopyWindow
- *  Update *new* location of window. Old location is redrawn with
- *  miPaintWindow. Cloned from fbCopyWindow.
- *  The original always draws on the root pixmap, which we don't have.
- *  Instead, draw on the parent window's pixmap.
- */
-void
-RootlessCopyWindow(WindowPtr pWin, DDXPointRec ptOldOrg, RegionPtr prgnSrc)
-{
-    ScreenPtr pScreen = pWin->drawable.pScreen;
-    RegionRec   rgnDst;
-    int         dx, dy;
-    BoxPtr extents;
-    int area;
-
-    RL_DEBUG_MSG("copywindowFB start (win 0x%x) ", pWin);
-
-    SCREEN_UNWRAP(pScreen, CopyWindow);
-
-    dx = ptOldOrg.x - pWin->drawable.x;
-    dy = ptOldOrg.y - pWin->drawable.y;
-    RegionTranslate(prgnSrc, -dx, -dy);
-
-    RegionNull(&rgnDst);
-    RegionIntersect(&rgnDst, &pWin->borderClip, prgnSrc);
-
-    extents = RegionExtents(&rgnDst);
-    area = (extents->x2 - extents->x1) * (extents->y2 - extents->y1);
-
-    /* If the area exceeds threshold, use the implementation's
-       accelerated version. */
-    if (area > rootless_CopyWindow_threshold &&
-        SCREENREC(pScreen)->imp->CopyWindow)
-    {
-        RootlessWindowRec *winRec;
-        WindowPtr top;
-
-        top = TopLevelParent(pWin);
-        if (top == NULL) {
-            RL_DEBUG_MSG("no parent\n");
-            goto out;
-        }
-
-        winRec = WINREC(top);
-        if (winRec == NULL) {
-            RL_DEBUG_MSG("not framed\n");
-            goto out;
-        }
-
-        /* Move region to window local coords */
-        RegionTranslate(&rgnDst, -winRec->x, -winRec->y);
-
-        RootlessStopDrawing(pWin, FALSE);
-
-        SCREENREC(pScreen)->imp->CopyWindow(winRec->wid,
-                                            RegionNumRects(&rgnDst),
-                                            RegionRects(&rgnDst),
-                                            dx, dy);
-    }
-    else {
-        RootlessStartDrawing(pWin);
-
-        miCopyRegion((DrawablePtr) pWin, (DrawablePtr) pWin,
-                     0, &rgnDst, dx, dy, fbCopyWindowProc, 0, 0);
-
-        /* prgnSrc has been translated to dst position */
-        RootlessDamageRegion(pWin, prgnSrc);
-    }
-
-out:
-    RegionUninit(&rgnDst);
-    fbValidateDrawable(&pWin->drawable);
-
-    SCREEN_WRAP(pScreen, CopyWindow);
-
-    RL_DEBUG_MSG("copywindowFB end\n");
-}
-
-
-/*
- * Window resize procedures
- */
-
-enum {
-    WIDTH_SMALLER = 1,
-    HEIGHT_SMALLER = 2,
-};
-
-
-/*
- * ResizeWeighting
- *  Choose gravity to avoid local copies. Do that by looking for
- *  a corner that doesn't move _relative to the screen_.
- */
-static inline unsigned int
-ResizeWeighting(int oldX1, int oldY1, int oldX2, int oldY2, int oldBW,
-                int newX1, int newY1, int newX2, int newY2, int newBW)
-{
-#ifdef ROOTLESS_RESIZE_GRAVITY
-    if (newBW != oldBW)
-        return RL_GRAVITY_NONE;
-
-    if (newX1 == oldX1 && newY1 == oldY1)
-        return RL_GRAVITY_NORTH_WEST;
-    else if (newX1 == oldX1 && newY2 == oldY2)
-        return RL_GRAVITY_SOUTH_WEST;
-    else if (newX2 == oldX2 && newY2 == oldY2)
-        return RL_GRAVITY_SOUTH_EAST;
-    else if (newX2 == oldX2 && newY1 == oldY1)
-        return RL_GRAVITY_NORTH_EAST;
-    else
-        return RL_GRAVITY_NONE;
-#else
-    return RL_GRAVITY_NONE;
-#endif
-}
-
-
-/*
- * StartFrameResize
- *  Prepare to resize a top-level window. The old window's pixels are
- *  saved and the implementation is told to change the window size.
- *  (x,y,w,h) is outer frame of window (outside border)
- */
-static Bool
-StartFrameResize(WindowPtr pWin, Bool gravity,
-                 int oldX, int oldY, int oldW, int oldH, int oldBW,
-                 int newX, int newY, int newW, int newH, int newBW)
-{
-    ScreenPtr pScreen = pWin->drawable.pScreen;
-    RootlessWindowRec *winRec = WINREC(pWin);
-    Bool need_window_source = FALSE, resize_after = FALSE;
-
-    BoxRec rect;
-    int oldX2, newX2;
-    int oldY2, newY2;
-    unsigned int weight;
-
-    oldX2 = oldX + oldW, newX2 = newX + newW;
-    oldY2 = oldY + oldH, newY2 = newY + newH;
-
-    /* Decide which resize weighting to use */
-    weight = ResizeWeighting(oldX, oldY, oldW, oldH, oldBW,
-                             newX, newY, newW, newH, newBW);
-
-    /* Compute intersection between old and new rects */
-    rect.x1 = max(oldX, newX);
-    rect.y1 = max(oldY, newY);
-    rect.x2 = min(oldX2, newX2);
-    rect.y2 = min(oldY2, newY2);
-
-    RL_DEBUG_MSG("RESIZE TOPLEVEL WINDOW with gravity %i ", gravity);
-    RL_DEBUG_MSG("%d %d %d %d %d   %d %d %d %d %d\n",
-                 oldX, oldY, oldW, oldH, oldBW,
-                 newX, newY, newW, newH, newBW);
-
-    RootlessRedisplay(pWin);
-
-    /* If gravity is true, then we need to have a way of recovering all
-       the original bits in the window for when X rearranges the contents
-       based on the various gravity settings. The obvious way is to just
-       snapshot the entire backing store before resizing it, but that
-       it slow on large windows.
-
-       So the optimization here is to use the implementation's resize
-       weighting options (if available) to allow us to reason about what
-       is left in the backing store after the resize. We can then only
-       copy what won't be there after the resize, and do a two-stage copy
-       operation.
-
-       Most of these optimizations are only applied when the top-left
-       corner of the window is fixed, since that's the common case. They
-       could probably be extended with some thought. */
-
-    gResizeDeathCount = 0;
-
-    if (gravity && weight == RL_GRAVITY_NORTH_WEST) {
-        unsigned int code = 0;
-
-        /* Top left corner is anchored. We never need to copy the
-           entire window. */
-
-        need_window_source = TRUE;
-
-        /* These comparisons were chosen to avoid setting bits when the sizes
-        are the same. (So the fastest case automatically gets taken when
-        dimensions are unchanging.) */
-
-        if (newW < oldW)
-            code |= WIDTH_SMALLER;
-        if (newH < oldH)
-            code |= HEIGHT_SMALLER;
-
-        if (((code ^ (code >> 1)) & 1) == 0) {
-            /* Both dimensions are either getting larger, or both
-               are getting smaller. No need to copy anything. */
-
-            if (code == (WIDTH_SMALLER | HEIGHT_SMALLER)) {
-                /* Since the window is getting smaller, we can do gravity
-                   repair on it with it's current size, then resize it
-                   afterwards. */
-
-                resize_after = TRUE;
-            }
-
-            gResizeDeathCount = 1;
-        }
-        else {
-            unsigned int copy_rowbytes, Bpp;
-            unsigned int copy_rect_width, copy_rect_height;
-            BoxRec copy_rect;
-
-            /* We can get away with a partial copy. 'rect' is the
-               intersection between old and new bounds, so copy
-               everything to the right of or below the intersection. */
-
-            RootlessStartDrawing(pWin);
-
-            if (code == WIDTH_SMALLER) {
-                copy_rect.x1 = rect.x2;
-                copy_rect.y1 = rect.y1;
-                copy_rect.x2 = oldX2;
-                copy_rect.y2 = oldY2;
-            }
-            else if (code == HEIGHT_SMALLER) {
-                copy_rect.x1 = rect.x1;
-                copy_rect.y1 = rect.y2;
-                copy_rect.x2 = oldX2;
-                copy_rect.y2 = oldY2;
-            }
-            else
-                OsAbort();
-
-            Bpp = winRec->win->drawable.bitsPerPixel / 8;
-            copy_rect_width = copy_rect.x2 - copy_rect.x1;
-            copy_rect_height = copy_rect.y2 - copy_rect.y1;
-            copy_rowbytes = ((copy_rect_width * Bpp) + 31) & ~31;
-            gResizeDeathBits = malloc(copy_rowbytes
-                                      * copy_rect_height);
-
-            if (copy_rect_width * copy_rect_height >
-                        rootless_CopyBytes_threshold &&
-                SCREENREC(pScreen)->imp->CopyBytes)
-            {
-                SCREENREC(pScreen)->imp->CopyBytes(
-                    copy_rect_width * Bpp, copy_rect_height,
-                    ((char *) winRec->pixelData)
-                    + ((copy_rect.y1 - oldY) * winRec->bytesPerRow)
-                    + (copy_rect.x1 - oldX) * Bpp, winRec->bytesPerRow,
-                    gResizeDeathBits, copy_rowbytes);
-            } else {
-                fbBlt((FbBits *) (winRec->pixelData
-                      + ((copy_rect.y1 - oldY) * winRec->bytesPerRow)
-                      + (copy_rect.x1 - oldX) * Bpp),
-                      winRec->bytesPerRow / sizeof(FbBits), 0,
-                      (FbBits *) gResizeDeathBits,
-                      copy_rowbytes / sizeof(FbBits), 0,
-                      copy_rect_width * Bpp, copy_rect_height,
-                      GXcopy, FB_ALLONES, Bpp, 0, 0);
-            }
-
-            gResizeDeathBounds[1] = copy_rect;
-            gResizeDeathPix[1]
-                = GetScratchPixmapHeader(pScreen, copy_rect_width,
-                                         copy_rect_height,
-                                         winRec->win->drawable.depth,
-                                         winRec->win->drawable.bitsPerPixel,
-                                         winRec->bytesPerRow,
-                                         (void *) gResizeDeathBits);
-
-            SetPixmapBaseToScreen(gResizeDeathPix[1],
-                                  copy_rect.x1, copy_rect.y1);
-
-            gResizeDeathCount = 2;
-        }
-    }
-    else if (gravity) {
-        /* The general case. Just copy everything. */
-        BoxRec tmpBoxRec={oldX, oldY, oldX2, oldY2};
-
-        RootlessStartDrawing(pWin);
-
-        gResizeDeathBits = malloc(winRec->bytesPerRow * winRec->height);
-
-        memcpy(gResizeDeathBits, winRec->pixelData,
-               winRec->bytesPerRow * winRec->height);
-
-        gResizeDeathBounds[0] = tmpBoxRec;
-        gResizeDeathPix[0]
-            = GetScratchPixmapHeader(pScreen, winRec->width,
-                                     winRec->height,
-                                     winRec->win->drawable.depth,
-                                     winRec->win->drawable.bitsPerPixel,
-                                     winRec->bytesPerRow,
-                                     (void *) gResizeDeathBits);
-
-        SetPixmapBaseToScreen(gResizeDeathPix[0], oldX, oldY);
-        gResizeDeathCount = 1;
-    }
-
-    RootlessStopDrawing(pWin, FALSE);
-
-    winRec->x = newX;
-    winRec->y = newY;
-    winRec->width = newW;
-    winRec->height = newH;
-    winRec->borderWidth = newBW;
-
-    /* Unless both dimensions are getting smaller, Resize the frame
-       before doing gravity repair */
-
-    if (!resize_after) {
-        SCREENREC(pScreen)->imp->ResizeFrame(winRec->wid, pScreen,
-                                             newX + SCREEN_TO_GLOBAL_X,
-                                             newY + SCREEN_TO_GLOBAL_Y,
-                                             newW, newH, weight);
-    }
-
-    RootlessStartDrawing(pWin);
-
-    /* If necessary, create a source pixmap pointing at the current
-       window bits. */
-
-    if (need_window_source) {
-        BoxRec tmpBoxRec={oldX, oldY, oldX2, oldY2};
-        gResizeDeathBounds[0] = tmpBoxRec;
-        gResizeDeathPix[0]
-            = GetScratchPixmapHeader(pScreen, oldW, oldH,
-                                     winRec->win->drawable.depth,
-                                     winRec->win->drawable.bitsPerPixel,
-                                     winRec->bytesPerRow, winRec->pixelData);
-
-        SetPixmapBaseToScreen(gResizeDeathPix[0], oldX, oldY);
-    }
-
-    /* Use custom CopyWindow when moving gravity bits around
-       ResizeWindow assumes the old window contents are in the same
-       pixmap, but here they're in deathPix instead. */
-
-    if (gravity) {
-        gResizeOldCopyWindowProc = pScreen->CopyWindow;
-        pScreen->CopyWindow = RootlessResizeCopyWindow;
-    }
-
-    /* If we can't rely on the window server preserving the bits we
-       need in the position we need, copy the pixels in the
-       intersection from src to dst. ResizeWindow assumes these pixels
-       are already present when making gravity adjustments. pWin
-       currently has new-sized pixmap but is in old position.
-
-       FIXME: border width change! (?) */
-
-    if (gravity && weight == RL_GRAVITY_NONE) {
-        PixmapPtr src, dst;
-
-        assert(gResizeDeathCount == 1);
-
-        src = gResizeDeathPix[0];
-        dst = pScreen->GetWindowPixmap(pWin);
-
-        RL_DEBUG_MSG("Resize copy rect %d %d %d %d\n",
-                     rect.x1, rect.y1, rect.x2, rect.y2);
-
-        /* rect is the intersection of the old location and new location */
-        if (BOX_NOT_EMPTY(rect) && src != NULL && dst != NULL) {
-            /* The window drawable still has the old frame position, which
-               means that DST doesn't actually point at the origin of our
-               physical backing store when adjusted by the drawable.x,y
-               position. So sneakily adjust it temporarily while copying.. */
-
-            ((PixmapPtr) dst)->devPrivate.ptr = winRec->pixelData;
-            SetPixmapBaseToScreen(dst, newX, newY);
-
-            fbCopyWindowProc(&src->drawable, &dst->drawable, NULL,
-                             &rect, 1, 0, 0, FALSE, FALSE, 0, 0);
-
-            ((PixmapPtr) dst)->devPrivate.ptr = winRec->pixelData;
-            SetPixmapBaseToScreen(dst, oldX, oldY);
-        }
-    }
-
-    return resize_after;
-}
-
-
-static void
-FinishFrameResize(WindowPtr pWin, Bool gravity, int oldX, int oldY,
-                  unsigned int oldW, unsigned int oldH, unsigned int oldBW,
-                  int newX, int newY, unsigned int newW, unsigned int newH,
-                  unsigned int newBW, Bool resize_now)
-{
-    ScreenPtr pScreen = pWin->drawable.pScreen;
-    RootlessWindowRec *winRec = WINREC(pWin);
-    int i;
-
-    RootlessStopDrawing(pWin, FALSE);
-
-    if (resize_now) {
-        unsigned int weight;
-
-        /* We didn't resize anything earlier, so do it now, now that
-           we've finished gravitating the bits. */
-
-        weight = ResizeWeighting(oldX, oldY, oldW, oldH, oldBW,
-                                 newX, newY, newW, newH, newBW);
-
-        SCREENREC(pScreen)->imp->ResizeFrame(winRec->wid, pScreen,
-                                             newX + SCREEN_TO_GLOBAL_X,
-                                             newY + SCREEN_TO_GLOBAL_Y,
-                                             newW, newH, weight);
-    }
-
-    /* Redraw everything. FIXME: there must be times when we don't need
-       to do this. Perhaps when top-left weighting and no gravity? */
-
-    RootlessDamageRect(pWin, -newBW, -newBW, newW, newH);
-
-    for (i = 0; i < 2; i++) {
-        if (gResizeDeathPix[i] != NULL) {
-            FreeScratchPixmapHeader(gResizeDeathPix[i]);
-            gResizeDeathPix[i] = NULL;
-        }
-    }
-
-    free(gResizeDeathBits);
-    gResizeDeathBits = NULL;
-
-    if (gravity) {
-        pScreen->CopyWindow = gResizeOldCopyWindowProc;
-    }
-}
-
-
-/*
- * RootlessMoveWindow
- *  If kind==VTOther, window border is resizing (and borderWidth is
- *  already changed!!@#$)  This case works like window resize, not move.
- */
-void
-RootlessMoveWindow(WindowPtr pWin, int x, int y, WindowPtr pSib, VTKind kind)
-{
-    RootlessWindowRec *winRec = WINREC(pWin);
-    ScreenPtr pScreen = pWin->drawable.pScreen;
-    CopyWindowProcPtr oldCopyWindowProc = NULL;
-    int oldX = 0, oldY = 0, newX = 0, newY = 0;
-    unsigned int oldW = 0, oldH = 0, oldBW = 0;
-    unsigned int newW = 0, newH = 0, newBW = 0;
-    Bool resize_after = FALSE;
-    RegionRec saveRoot;
-
-    RL_DEBUG_MSG("movewindow start \n");
-
-    if (winRec) {
-        if (kind == VTMove) {
-            oldX = winRec->x;
-            oldY = winRec->y;
-            RootlessRedisplay(pWin);
-            RootlessStartDrawing(pWin);
-        } else {
-            RL_DEBUG_MSG("movewindow border resizing ");
-
-            oldBW = winRec->borderWidth;
-            oldX = winRec->x;
-            oldY = winRec->y;
-            oldW = winRec->width;
-            oldH = winRec->height;
-
-            newBW = wBorderWidth(pWin);
-            newX = x;
-            newY = y;
-            newW = pWin->drawable.width  + 2*newBW;
-            newH = pWin->drawable.height + 2*newBW;
-
-            resize_after = StartFrameResize(pWin, FALSE,
-                                            oldX, oldY, oldW, oldH, oldBW,
-                                            newX, newY, newW, newH, newBW);
-        }
-    }
-
-    HUGE_ROOT(pWin);
-    SCREEN_UNWRAP(pScreen, MoveWindow);
-
-    if (winRec) {
-        oldCopyWindowProc = pScreen->CopyWindow;
-        pScreen->CopyWindow = RootlessNoCopyWindow;
-    }
-    pScreen->MoveWindow(pWin, x, y, pSib, kind);
-    if (winRec) {
-        pScreen->CopyWindow = oldCopyWindowProc;
-    }
-
-    NORMAL_ROOT(pWin);
-    SCREEN_WRAP(pScreen, MoveWindow);
-
-    if (winRec) {
-        if (kind == VTMove) {
-            winRec->x = x;
-            winRec->y = y;
-            RootlessStopDrawing(pWin, FALSE);
-            SCREENREC(pScreen)->imp->MoveFrame(winRec->wid, pScreen,
-                                               x + SCREEN_TO_GLOBAL_X,
-                                               y + SCREEN_TO_GLOBAL_Y);
-        } else {
-            FinishFrameResize(pWin, FALSE, oldX, oldY, oldW, oldH, oldBW,
-                              newX, newY, newW, newH, newBW, resize_after);
-        }
-    }
-
-    RL_DEBUG_MSG("movewindow end\n");
-}
-
-
-/*
- * RootlessResizeWindow
- *  Note: (x, y, w, h) as passed to this procedure don't match the frame
- *  definition. (x,y) is corner of very outer edge, *outside* border.
- *  w,h is width and height *inside* border, *ignoring* border width.
- *  The rect (x, y, w, h) doesn't mean anything. (x, y, w+2*bw, h+2*bw)
- *  is total rect and (x+bw, y+bw, w, h) is inner rect.
- */
-void
-RootlessResizeWindow(WindowPtr pWin, int x, int y,
-                     unsigned int w, unsigned int h, WindowPtr pSib)
-{
-    RootlessWindowRec *winRec = WINREC(pWin);
-    ScreenPtr pScreen = pWin->drawable.pScreen;
-    int oldX = 0, oldY = 0, newX = 0, newY = 0;
-    unsigned int oldW = 0, oldH = 0, oldBW = 0, newW = 0, newH = 0, newBW = 0;
-    Bool resize_after = FALSE;
-    RegionRec saveRoot;
-
-    RL_DEBUG_MSG("resizewindow start (win 0x%x) ", pWin);
-    
-    if(pWin->parent) {
-        if (winRec) {
-            oldBW = winRec->borderWidth;
-            oldX = winRec->x;
-            oldY = winRec->y;
-            oldW = winRec->width;
-            oldH = winRec->height;
-
-            newBW = oldBW;
-            newX = x;
-            newY = y;
-            newW = w + 2*newBW;
-            newH = h + 2*newBW;
-
-            resize_after = StartFrameResize(pWin, TRUE,
-                                            oldX, oldY, oldW, oldH, oldBW,
-                                            newX, newY, newW, newH, newBW);
-        }
-
-        HUGE_ROOT(pWin);
-        SCREEN_UNWRAP(pScreen, ResizeWindow);
-        pScreen->ResizeWindow(pWin, x, y, w, h, pSib);
-        SCREEN_WRAP(pScreen, ResizeWindow);
-        NORMAL_ROOT(pWin);
-
-        if (winRec) {
-            FinishFrameResize(pWin, TRUE, oldX, oldY, oldW, oldH, oldBW,
-                              newX, newY, newW, newH, newBW, resize_after);
-        }
-    } else {
-        /* Special case for resizing the root window */
-        BoxRec box;
-
-        pWin->drawable.x = x;
-        pWin->drawable.y = y;
-        pWin->drawable.width = w;
-        pWin->drawable.height = h;
-
-        box.x1 = x; box.y1 = y;
-        box.x2 = x + w; box.y2 = y + h;
-        RegionUninit(&pWin->winSize);
-        RegionInit(&pWin->winSize, &box, 1);
-        RegionCopy(&pWin->borderSize, &pWin->winSize);
-        RegionCopy(&pWin->clipList, &pWin->winSize);
-        RegionCopy(&pWin->borderClip, &pWin->winSize);
-
-        if (winRec) {
-            SCREENREC(pScreen)->imp->ResizeFrame(winRec->wid, pScreen,
-                                                 x + SCREEN_TO_GLOBAL_X,
-                                                 y + SCREEN_TO_GLOBAL_Y,
-                                                 w, h, RL_GRAVITY_NONE);
-        }
-
-        miSendExposures(pWin, &pWin->borderClip,
-                        pWin->drawable.x, pWin->drawable.y);        
-    }
-
-    RL_DEBUG_MSG("resizewindow end\n");
-}
-
-
-/*
- * RootlessRepositionWindow
- *  Called by the implementation when a window needs to be repositioned to
- *  its correct location on the screen. This routine is typically needed
- *  due to changes in the underlying window system, such as a screen layout
- *  change.
- */
-void
-RootlessRepositionWindow(WindowPtr pWin)
-{
-    RootlessWindowRec *winRec = WINREC(pWin);
-    ScreenPtr pScreen = pWin->drawable.pScreen;
-
-    if (winRec == NULL)
-        return;
-
-    RootlessStopDrawing(pWin, FALSE);
-    SCREENREC(pScreen)->imp->MoveFrame(winRec->wid, pScreen,
-                                       winRec->x + SCREEN_TO_GLOBAL_X,
-                                       winRec->y + SCREEN_TO_GLOBAL_Y);
-
-    RootlessReorderWindow(pWin);
-}
-
-
-/*
- * RootlessReparentWindow
- *  Called after a window has been reparented. Generally windows are not
- *  framed until they are mapped. However, a window may be framed early by the
- *  implementation calling RootlessFrameForWindow. (e.g. this could be needed
- *  to attach a VRAM surface to it.) If the window is subsequently reparented
- *  by the window manager before being mapped, we need to give the frame to
- *  the new top-level window.
- */
-void
-RootlessReparentWindow(WindowPtr pWin, WindowPtr pPriorParent)
-{
-    ScreenPtr pScreen = pWin->drawable.pScreen;
-    RootlessWindowRec *winRec = WINREC(pWin);
-    WindowPtr pTopWin;
-
-    /* Check that window is not top-level now, but used to be. */
-    if (IsRoot(pWin) || IsRoot(pWin->parent)
-        || IsTopLevel(pWin) || winRec == NULL)
-    {
-        goto out;
-    }
-
-    /* If the formerly top-level window has a frame, we want to give the
-       frame to its new top-level parent. If we can't do that, we'll just
-       have to jettison it... */
-
-    pTopWin = TopLevelParent(pWin);
-    assert(pTopWin != pWin);
-    
-    pWin->rootlessUnhittable = FALSE;
-    
-    DeleteProperty (serverClient, pWin, xa_native_window_id ());
-
-    if (WINREC(pTopWin) != NULL) {
-        /* We're screwed. */
-        RootlessDestroyFrame(pWin, winRec);
-    } else {
-        if (!pTopWin->realized && pWin->realized) {
-            SCREENREC(pScreen)->imp->UnmapFrame(winRec->wid);
-        }
-
-        /* Switch the frame record from one to the other. */
-
-        SETWINREC(pWin, NULL);
-        SETWINREC(pTopWin, winRec);
-
-        RootlessInitializeFrame(pTopWin, winRec);
-        RootlessReshapeFrame(pTopWin);
-
-        SCREENREC(pScreen)->imp->ResizeFrame(winRec->wid, pScreen,
-                                             winRec->x + SCREEN_TO_GLOBAL_X,
-                                             winRec->y + SCREEN_TO_GLOBAL_Y,
-                                             winRec->width, winRec->height,
-                                             RL_GRAVITY_NONE);
-
-        if (SCREENREC(pScreen)->imp->SwitchWindow) {
-            SCREENREC(pScreen)->imp->SwitchWindow(winRec, pWin);
-        }
-
-        if (pTopWin->realized && !pWin->realized)
-            winRec->is_reorder_pending = TRUE;
-    }
-
-out:
-    if (SCREENREC(pScreen)->ReparentWindow) {
-        SCREEN_UNWRAP(pScreen, ReparentWindow);
-        pScreen->ReparentWindow(pWin, pPriorParent);
-        SCREEN_WRAP(pScreen, ReparentWindow);
-    }
-}
-
-
-void
-RootlessFlushWindowColormap (WindowPtr pWin)
-{
-  RootlessWindowRec *winRec = WINREC (pWin);
-  ScreenPtr pScreen = pWin->drawable.pScreen;
-
-  if (winRec == NULL)
-    return;
-
-  RootlessStopDrawing (pWin, FALSE);
-
-  if (SCREENREC(pScreen)->imp->UpdateColormap)
-    SCREENREC(pScreen)->imp->UpdateColormap(winRec->wid, pScreen);
-}
-
-/*
- * RootlessChangeBorderWidth
- *  FIXME: untested!
- *  pWin inside corner stays the same; pWin->drawable.[xy] stays the same
- *  Frame moves and resizes.
- */
-void
-RootlessChangeBorderWidth(WindowPtr pWin, unsigned int width)
-{
-    RegionRec saveRoot;
-    Bool resize_after = FALSE;
-
-    RL_DEBUG_MSG("change border width ");
-
-    if (width != wBorderWidth(pWin)) {
-        RootlessWindowRec *winRec = WINREC(pWin);
-        int oldX = 0, oldY = 0, newX = 0, newY = 0;
-        unsigned int oldW = 0, oldH = 0, oldBW = 0;
-        unsigned int newW = 0, newH = 0, newBW = 0;
-
-        if (winRec) {
-            oldBW = winRec->borderWidth;
-            oldX = winRec->x;
-            oldY = winRec->y;
-            oldW = winRec->width;
-            oldH = winRec->height;
-
-            newBW = width;
-            newX = pWin->drawable.x - newBW;
-            newY = pWin->drawable.y - newBW;
-            newW = pWin->drawable.width  + 2*newBW;
-            newH = pWin->drawable.height + 2*newBW;
-
-            resize_after = StartFrameResize(pWin, FALSE,
-                                            oldX, oldY, oldW, oldH, oldBW,
-                                            newX, newY, newW, newH, newBW);
-        }
-
-        HUGE_ROOT(pWin);
-        SCREEN_UNWRAP(pWin->drawable.pScreen, ChangeBorderWidth);
-        pWin->drawable.pScreen->ChangeBorderWidth(pWin, width);
-        SCREEN_WRAP(pWin->drawable.pScreen, ChangeBorderWidth);
-        NORMAL_ROOT(pWin);
-
-        if (winRec) {
-            FinishFrameResize(pWin, FALSE, oldX, oldY, oldW, oldH, oldBW,
-                              newX, newY, newW, newH, newBW, resize_after);
-        }
-    }
-
-    RL_DEBUG_MSG("change border width end\n");
-}
-
-/*
- * RootlessOrderAllWindows
- * Brings all X11 windows to the top of the window stack
- * (i.e in front of Aqua windows) -- called when X11.app is given focus
- */
-void
-RootlessOrderAllWindows (Bool include_unhitable)
-{
-    int i;
-    WindowPtr pWin;
-
-    if (windows_hidden)
-        return;    
-
-    RL_DEBUG_MSG("RootlessOrderAllWindows() ");
-    for (i = 0; i < screenInfo.numScreens; i++) {
-      if (screenInfo.screens[i] == NULL) continue;
-      pWin = screenInfo.screens[i]->root;
-      if (pWin == NULL) continue;
-      
-      for (pWin = pWin->firstChild; pWin != NULL; pWin = pWin->nextSib) {
-	if (!pWin->realized) continue;
-	if (RootlessEnsureFrame(pWin) == NULL) continue;
-        if (!include_unhitable && pWin->rootlessUnhittable) continue;
-	RootlessReorderWindow (pWin);
-      }
-    }
-    RL_DEBUG_MSG("RootlessOrderAllWindows() done");
-}
-
-void
-RootlessEnableRoot (ScreenPtr pScreen)
-{
-    WindowPtr pRoot;
-    pRoot = pScreen->root;
-    
-    RootlessEnsureFrame (pRoot);
-    (*pScreen->ClearToBackground) (pRoot, 0, 0, 0, 0, TRUE);
-    RootlessReorderWindow (pRoot);
-}
-
-void
-RootlessDisableRoot (ScreenPtr pScreen)
-{
-    WindowPtr pRoot;
-    RootlessWindowRec *winRec;
-
-    pRoot = pScreen->root;
-    winRec = WINREC (pRoot);
-
-    if (NULL == winRec)
-	return;
-           
-    RootlessDestroyFrame (pRoot, winRec);
-    DeleteProperty (serverClient, pRoot, xa_native_window_id ());
-}
-
-void
-RootlessHideAllWindows (void)
-{
-    int i;
-    ScreenPtr pScreen;
-    WindowPtr pWin;
-    RootlessWindowRec *winRec;
-    
-    if (windows_hidden)
-        return;
-    
-    windows_hidden = TRUE;
-    
-    for (i = 0; i < screenInfo.numScreens; i++)
-    {
-        pScreen = screenInfo.screens[i];
-	if (pScreen == NULL)
-	    continue;
-	pWin = pScreen->root;
-	if (pWin == NULL)
-            continue;
-        
-        for (pWin = pWin->firstChild; pWin != NULL; pWin = pWin->nextSib)
-        {
-            if (!pWin->realized)
-                continue;
-            
-            RootlessStopDrawing (pWin, FALSE);
-            
-            winRec = WINREC (pWin);
-            if (winRec != NULL)
-            {
-              if (SCREENREC(pScreen)->imp->HideWindow)
-                SCREENREC(pScreen)->imp->HideWindow(winRec->wid);
-            }
-        }
-    }
-}
-
-void
-RootlessShowAllWindows (void)
-{
-    int i;
-    ScreenPtr pScreen;
-    WindowPtr pWin;
-    RootlessWindowRec *winRec;
-    
-    if (!windows_hidden)
-        return;
-    
-    windows_hidden = FALSE;
-    
-    for (i = 0; i < screenInfo.numScreens; i++)
-    {
-        pScreen = screenInfo.screens[i];
-	if (pScreen == NULL)
-	    continue;
-	pWin = pScreen->root;
-	if (pWin == NULL)
-            continue;
-        
-        for (pWin = pWin->firstChild; pWin != NULL; pWin = pWin->nextSib)
-        {
-            if (!pWin->realized)
-                continue;
-            
-            winRec = RootlessEnsureFrame (pWin);
-            if (winRec == NULL)
-                continue;
-            
-            RootlessReorderWindow (pWin);
-        }
-        
-        RootlessScreenExpose (pScreen);
-    }
-}
-
-/*
- * SetPixmapOfAncestors
- *  Set the Pixmaps on all ParentRelative windows up the ancestor chain.
- */
-void
-RootlessSetPixmapOfAncestors(WindowPtr pWin)
-{
-    ScreenPtr pScreen = pWin->drawable.pScreen;
-    WindowPtr topWin = TopLevelParent(pWin);
-    RootlessWindowRec *topWinRec = WINREC(topWin);
-    
-    while (pWin->backgroundState == ParentRelative) {
-        if (pWin == topWin) {
-            // disallow ParentRelative background state on top level
-            XID pixel = 0;
-            ChangeWindowAttributes(pWin, CWBackPixel, &pixel, serverClient);
-            RL_DEBUG_MSG("Cleared ParentRelative on 0x%x.\n", pWin);
-            break;
-        }
-        
-        pWin = pWin->parent;
-        pScreen->SetWindowPixmap(pWin, topWinRec->pixmap);
-    }
-}
-
-=======
-/*
- * Rootless window management
- */
-/*
- * Copyright (c) 2001 Greg Parker. All Rights Reserved.
- * Copyright (c) 2002-2004 Torrey T. Lyons. All Rights Reserved.
- * Copyright (c) 2002 Apple Computer, Inc. All rights reserved.
- *
- * Permission is hereby granted, free of charge, to any person obtaining a
- * copy of this software and associated documentation files (the "Software"),
- * to deal in the Software without restriction, including without limitation
- * the rights to use, copy, modify, merge, publish, distribute, sublicense,
- * and/or sell copies of the Software, and to permit persons to whom the
- * Software is furnished to do so, subject to the following conditions:
- *
- * The above copyright notice and this permission notice shall be included in
- * all copies or substantial portions of the Software.
- *
- * THE SOFTWARE IS PROVIDED "AS IS", WITHOUT WARRANTY OF ANY KIND, EXPRESS OR
- * IMPLIED, INCLUDING BUT NOT LIMITED TO THE WARRANTIES OF MERCHANTABILITY,
- * FITNESS FOR A PARTICULAR PURPOSE AND NONINFRINGEMENT. IN NO EVENT SHALL
- * THE ABOVE LISTED COPYRIGHT HOLDER(S) BE LIABLE FOR ANY CLAIM, DAMAGES OR
- * OTHER LIABILITY, WHETHER IN AN ACTION OF CONTRACT, TORT OR OTHERWISE,
- * ARISING FROM, OUT OF OR IN CONNECTION WITH THE SOFTWARE OR THE USE OR OTHER
- * DEALINGS IN THE SOFTWARE.
- *
- * Except as contained in this notice, the name(s) of the above copyright
- * holders shall not be used in advertising or otherwise to promote the sale,
- * use or other dealings in this Software without prior written authorization.
- */
-
-#ifdef HAVE_DIX_CONFIG_H
-#include <dix-config.h>
-#endif
-
 #include <stddef.h>             /* For NULL */
 #include <limits.h>             /* For CHAR_BIT */
 #include <assert.h>
@@ -1698,6 +51,12 @@
 #include "rootlessCommon.h"
 #include "rootlessWindow.h"
 
+#ifdef _MSC_VER
+#define inline __inline
+#include "xplugin.h"
+extern int darwinMainScreenX, darwinMainScreenY;
+#endif
+
 #define SCREEN_TO_GLOBAL_X \
     (pScreen->x + rootlessGlobalOffsetX)
 #define SCREEN_TO_GLOBAL_Y \
@@ -2331,7 +690,7 @@
     if (gResizeDeathCount == 1) {
         /* Simple case, we only have a single source pixmap. */
 
-        fbCopyRegion(&gResizeDeathPix[0]->drawable,
+        miCopyRegion(&gResizeDeathPix[0]->drawable,
                      &pScreen->GetWindowPixmap(pWin)->drawable, 0,
                      &rgnDst, dx, dy, fbCopyWindowProc, 0, 0);
     }
@@ -2347,7 +706,7 @@
             RegionNull(&clipped);
             RegionIntersect(&rgnDst, &clip, &clipped);
 
-            fbCopyRegion(&gResizeDeathPix[i]->drawable,
+            miCopyRegion(&gResizeDeathPix[i]->drawable,
                          &pScreen->GetWindowPixmap(pWin)->drawable, 0,
                          &clipped, dx, dy, fbCopyWindowProc, 0, 0);
 
@@ -2425,7 +784,7 @@
     else {
         RootlessStartDrawing(pWin);
 
-        fbCopyRegion((DrawablePtr) pWin, (DrawablePtr) pWin,
+        miCopyRegion((DrawablePtr) pWin, (DrawablePtr) pWin,
                      0, &rgnDst, dx, dy, fbCopyWindowProc, 0, 0);
 
         /* prgnSrc has been translated to dst position */
@@ -2642,6 +1001,7 @@
     }
     else if (gravity) {
         /* The general case. Just copy everything. */
+        BoxRec tmpBoxRec={oldX, oldY, oldX2, oldY2};
 
         RootlessStartDrawing(pWin);
 
@@ -2650,8 +1010,7 @@
         memcpy(gResizeDeathBits, winRec->pixelData,
                winRec->bytesPerRow * winRec->height);
 
-        gResizeDeathBounds[0] = (BoxRec) {
-        oldX, oldY, oldX2, oldY2};
+        gResizeDeathBounds[0] = tmpBoxRec;
         gResizeDeathPix[0]
             = GetScratchPixmapHeader(pScreen, winRec->width,
                                      winRec->height,
@@ -2688,8 +1047,8 @@
        window bits. */
 
     if (need_window_source) {
-        gResizeDeathBounds[0] = (BoxRec) {
-        oldX, oldY, oldX2, oldY2};
+        BoxRec tmpBoxRec={oldX, oldY, oldX2, oldY2};
+        gResizeDeathBounds[0] = tmpBoxRec;
         gResizeDeathPix[0]
             = GetScratchPixmapHeader(pScreen, oldW, oldH,
                                      winRec->win->drawable.depth,
@@ -3282,5 +1641,4 @@
         pWin = pWin->parent;
         pScreen->SetWindowPixmap(pWin, topWinRec->pixmap);
     }
-}
->>>>>>> 0f834b91
+}