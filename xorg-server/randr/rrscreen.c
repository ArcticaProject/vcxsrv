--- conflicted
+++ resolved
@@ -1,4 +1,3 @@
-<<<<<<< HEAD
 /*
  * Copyright © 2006 Keith Packard
  *
@@ -945,6 +944,18 @@
 	width = mode->mode.height;
 	height = mode->mode.width;
     }
+
+    if (width < pScrPriv->minWidth || pScrPriv->maxWidth < width) {
+	client->errorValue = width;
+	free(pData);
+	return BadValue;
+    }
+    if (height < pScrPriv->minHeight || pScrPriv->maxHeight < height) {
+	client->errorValue = height;
+	free(pData);
+	return BadValue;
+    }
+
     if (width != pScreen->width || height != pScreen->height)
     {
 	int	c;
@@ -1028,1043 +1039,4 @@
 	}
     }
     return sizeID;
-}
-=======
-/*
- * Copyright © 2006 Keith Packard
- *
- * Permission to use, copy, modify, distribute, and sell this software and its
- * documentation for any purpose is hereby granted without fee, provided that
- * the above copyright notice appear in all copies and that both that copyright
- * notice and this permission notice appear in supporting documentation, and
- * that the name of the copyright holders not be used in advertising or
- * publicity pertaining to distribution of the software without specific,
- * written prior permission.  The copyright holders make no representations
- * about the suitability of this software for any purpose.  It is provided "as
- * is" without express or implied warranty.
- *
- * THE COPYRIGHT HOLDERS DISCLAIM ALL WARRANTIES WITH REGARD TO THIS SOFTWARE,
- * INCLUDING ALL IMPLIED WARRANTIES OF MERCHANTABILITY AND FITNESS, IN NO
- * EVENT SHALL THE COPYRIGHT HOLDERS BE LIABLE FOR ANY SPECIAL, INDIRECT OR
- * CONSEQUENTIAL DAMAGES OR ANY DAMAGES WHATSOEVER RESULTING FROM LOSS OF USE,
- * DATA OR PROFITS, WHETHER IN AN ACTION OF CONTRACT, NEGLIGENCE OR OTHER
- * TORTIOUS ACTION, ARISING OUT OF OR IN CONNECTION WITH THE USE OR PERFORMANCE
- * OF THIS SOFTWARE.
- */
-
-#include "randrstr.h"
-
-static const int padlength[4] = {0, 3, 2, 1};
-
-static CARD16
-RR10CurrentSizeID (ScreenPtr pScreen);
-
-/*
- * Edit connection information block so that new clients
- * see the current screen size on connect
- */
-static void
-RREditConnectionInfo (ScreenPtr pScreen)
-{
-    xConnSetup	    *connSetup;
-    char	    *vendor;
-    xPixmapFormat   *formats;
-    xWindowRoot	    *root;
-    xDepth	    *depth;
-    xVisualType	    *visual;
-    int		    screen = 0;
-    int		    d;
-
-    connSetup = (xConnSetup *) ConnectionInfo;
-    vendor = (char *) connSetup + sizeof (xConnSetup);
-    formats = (xPixmapFormat *) ((char *) vendor +
-				 connSetup->nbytesVendor +
-				 padlength[connSetup->nbytesVendor & 3]);
-    root = (xWindowRoot *) ((char *) formats +
-			    sizeof (xPixmapFormat) * screenInfo.numPixmapFormats);
-    while (screen != pScreen->myNum)
-    {
-	depth = (xDepth *) ((char *) root + 
-			    sizeof (xWindowRoot));
-	for (d = 0; d < root->nDepths; d++)
-	{
-	    visual = (xVisualType *) ((char *) depth +
-				      sizeof (xDepth));
-	    depth = (xDepth *) ((char *) visual +
-				depth->nVisuals * sizeof (xVisualType));
-	}
-	root = (xWindowRoot *) ((char *) depth);
-	screen++;
-    }
-    root->pixWidth = pScreen->width;
-    root->pixHeight = pScreen->height;
-    root->mmWidth = pScreen->mmWidth;
-    root->mmHeight = pScreen->mmHeight;
-}
-
-void
-RRSendConfigNotify (ScreenPtr pScreen)
-{
-    WindowPtr	pWin = pScreen->root;
-    xEvent	event;
-
-    event.u.u.type = ConfigureNotify;
-    event.u.configureNotify.window = pWin->drawable.id;
-    event.u.configureNotify.aboveSibling = None;
-    event.u.configureNotify.x = 0;
-    event.u.configureNotify.y = 0;
-
-    /* XXX xinerama stuff ? */
-    
-    event.u.configureNotify.width = pWin->drawable.width;
-    event.u.configureNotify.height = pWin->drawable.height;
-    event.u.configureNotify.borderWidth = wBorderWidth (pWin);
-    event.u.configureNotify.override = pWin->overrideRedirect;
-    DeliverEvents(pWin, &event, 1, NullWindow);
-}
-
-void
-RRDeliverScreenEvent (ClientPtr client, WindowPtr pWin, ScreenPtr pScreen)
-{
-    rrScrPriv (pScreen);
-    xRRScreenChangeNotifyEvent	se;
-    RRCrtcPtr	crtc = pScrPriv->numCrtcs ? pScrPriv->crtcs[0] : NULL;
-    WindowPtr	pRoot = pScreen->root;
-    
-    se.type = RRScreenChangeNotify + RREventBase;
-    se.rotation = (CARD8) (crtc ? crtc->rotation : RR_Rotate_0);
-    se.timestamp = pScrPriv->lastSetTime.milliseconds;
-    se.configTimestamp = pScrPriv->lastConfigTime.milliseconds;
-    se.root =  pRoot->drawable.id;
-    se.window = pWin->drawable.id;
-    se.subpixelOrder = PictureGetSubpixelOrder (pScreen);
-
-    se.sizeID = RR10CurrentSizeID (pScreen);
-
-    if (se.rotation & (RR_Rotate_90 | RR_Rotate_270)) {
-	se.widthInPixels = pScreen->height;
-	se.heightInPixels = pScreen->width;
-	se.widthInMillimeters = pScreen->mmHeight;
-	se.heightInMillimeters = pScreen->mmWidth;
-    } else {
-	se.widthInPixels = pScreen->width;
-	se.heightInPixels = pScreen->height;
-	se.widthInMillimeters = pScreen->mmWidth;
-	se.heightInMillimeters = pScreen->mmHeight;
-    }
-
-    WriteEventsToClient (client, 1, (xEvent *) &se);
-}
-
-/*
- * Notify the extension that the screen size has been changed.
- * The driver is responsible for calling this whenever it has changed
- * the size of the screen
- */
-void
-RRScreenSizeNotify (ScreenPtr	pScreen)
-{
-    rrScrPriv(pScreen);
-    /*
-     * Deliver ConfigureNotify events when root changes
-     * pixel size
-     */
-    if (pScrPriv->width == pScreen->width &&
-	pScrPriv->height == pScreen->height &&
-	pScrPriv->mmWidth == pScreen->mmWidth &&
-	pScrPriv->mmHeight == pScreen->mmHeight)
-	return;
-    
-    pScrPriv->width = pScreen->width;
-    pScrPriv->height = pScreen->height;
-    pScrPriv->mmWidth = pScreen->mmWidth;
-    pScrPriv->mmHeight = pScreen->mmHeight;
-    pScrPriv->changed = TRUE;
-/*    pScrPriv->sizeChanged = TRUE; */
-
-    RRTellChanged (pScreen);
-    RRSendConfigNotify (pScreen);
-    RREditConnectionInfo (pScreen);
-    
-    RRPointerScreenConfigured (pScreen);
-    /*
-     * Fix pointer bounds and location
-     */
-    ScreenRestructured (pScreen);
-}
-
-/*
- * Request that the screen be resized
- */
-Bool
-RRScreenSizeSet (ScreenPtr  pScreen,
-		 CARD16	    width,
-		 CARD16	    height,
-		 CARD16	    pixWidth,
-		 CARD16	    pixHeight,
-		 CARD32	    mmWidth,
-		 CARD32	    mmHeight)
-{
-    rrScrPriv(pScreen);
-
-#if RANDR_12_INTERFACE
-    if (pScrPriv->rrScreenSetSize)
-    {
-	return (*pScrPriv->rrScreenSetSize) (pScreen,
-					     width, height,
-					     pixWidth, pixHeight,
-					     mmWidth, mmHeight);
-    }
-#endif
-#if RANDR_10_INTERFACE
-    if (pScrPriv->rrSetConfig)
-    {
-	return TRUE;	/* can't set size separately */
-    }
-#endif
-    return FALSE;
-}
-
-/*
- * Compute an RRScreenConfig from the current screen information
- */
-void
-RRScreenCurrentConfig(ScreenPtr screen,
-		      RRScreenConfigPtr screen_config)
-{
-    PixmapPtr		screen_pixmap = screen->GetScreenPixmap(screen);
-    WindowPtr		root = screen->root;
-
-    screen_config->screen_pixmap_width = screen_pixmap->drawable.width;
-    screen_config->screen_pixmap_height = screen_pixmap->drawable.height;
-    screen_config->screen_width = root->drawable.width;
-    screen_config->screen_height = root->drawable.height;
-    screen_config->mm_width = screen->mmWidth;
-    screen_config->mm_height = screen->mmHeight;
-}
-
-/*
- * Retrieve valid screen size range
- */
-int
-ProcRRGetScreenSizeRange (ClientPtr client)
-{
-    REQUEST(xRRGetScreenSizeRangeReq);
-    xRRGetScreenSizeRangeReply	rep;
-    WindowPtr			pWin;
-    ScreenPtr			pScreen;
-    rrScrPrivPtr		pScrPriv;
-    int				rc;
-    
-    REQUEST_SIZE_MATCH(xRRGetScreenInfoReq);
-    rc = dixLookupWindow(&pWin, stuff->window, client, DixGetAttrAccess);
-    if (rc != Success)
-	return rc;
-
-    pScreen = pWin->drawable.pScreen;
-    pScrPriv = rrGetScrPriv(pScreen);
-    
-    rep.type = X_Reply;
-    rep.pad = 0;
-    rep.sequenceNumber = client->sequence;
-    rep.length = 0;
-    
-    if (pScrPriv) 
-    {
-	if (!RRGetInfo (pScreen, FALSE))
-	    return BadAlloc;
-	rep.minWidth  = pScrPriv->minWidth;
-	rep.minHeight = pScrPriv->minHeight;
-	rep.maxWidth  = pScrPriv->maxWidth;
-	rep.maxHeight = pScrPriv->maxHeight;
-    }
-    else
-    {
-	rep.maxWidth  = rep.minWidth  = pScreen->width;
-	rep.maxHeight = rep.minHeight = pScreen->height;
-    }
-    if (client->swapped) 
-    {
-	int n;
-	
-    	swaps(&rep.sequenceNumber, n);
-    	swapl(&rep.length, n);
-	swaps(&rep.minWidth, n);
-	swaps(&rep.minHeight, n);
-	swaps(&rep.maxWidth, n);
-	swaps(&rep.maxHeight, n);
-    }
-    WriteToClient(client, sizeof(xRRGetScreenSizeRangeReply), (char *)&rep);
-    return Success;
-}
-
-int
-ProcRRSetScreenSize (ClientPtr client)
-{
-    REQUEST(xRRSetScreenSizeReq);
-    WindowPtr		pWin;
-    ScreenPtr		pScreen;
-    rrScrPrivPtr	pScrPriv;
-    int			i, rc;
-    
-    REQUEST_SIZE_MATCH(xRRSetScreenSizeReq);
-    rc = dixLookupWindow(&pWin, stuff->window, client, DixGetAttrAccess);
-    if (rc != Success)
-	return rc;
-
-    pScreen = pWin->drawable.pScreen;
-    pScrPriv = rrGetScrPriv(pScreen);
-    if (stuff->width < pScrPriv->minWidth || pScrPriv->maxWidth < stuff->width)
-    {
-	client->errorValue = stuff->width;
-	return BadValue;
-    }
-    if (stuff->height < pScrPriv->minHeight || 
-	pScrPriv->maxHeight < stuff->height)
-    {
-	client->errorValue = stuff->height;
-	return BadValue;
-    }
-    for (i = 0; i < pScrPriv->numCrtcs; i++) 
-    {
-	RRCrtcPtr   crtc = pScrPriv->crtcs[i];
-	RRModePtr   mode = crtc->mode;
-	if (mode)
-	{
-	    int		source_width = mode->mode.width;
-	    int		source_height = mode->mode.height;
-	    Rotation	rotation = crtc->rotation;
-
-	    if (rotation == RR_Rotate_90 || rotation == RR_Rotate_270)
-	    {
-		source_width = mode->mode.height;
-		source_height = mode->mode.width;
-	    }
-	    
-	    if (crtc->x + source_width > stuff->width ||
-		crtc->y + source_height > stuff->height)
-	    return BadMatch;
-	}
-    }
-    if (stuff->widthInMillimeters == 0 || stuff->heightInMillimeters == 0)
-    {
-	client->errorValue = 0;
-	return BadValue;
-    }
-    if (!RRScreenSizeSet (pScreen, 
-			  stuff->width, stuff->height,
-			  stuff->width, stuff->height,
-			  stuff->widthInMillimeters,
-			  stuff->heightInMillimeters))
-    {
-	return BadMatch;
-    }
-    return Success;
-}
-
-static int
-rrGetScreenResources(ClientPtr client, Bool query)
-{
-    REQUEST(xRRGetScreenResourcesReq);
-    xRRGetScreenResourcesReply  rep;
-    WindowPtr			pWin;
-    ScreenPtr			pScreen;
-    rrScrPrivPtr		pScrPriv;
-    CARD8			*extra;
-    unsigned long		extraLen;
-    int				i, n, rc, has_primary = 0;
-    RRCrtc			*crtcs;
-    RROutput			*outputs;
-    xRRModeInfo			*modeinfos;
-    CARD8			*names;
-    
-    REQUEST_SIZE_MATCH(xRRGetScreenResourcesReq);
-    rc = dixLookupWindow(&pWin, stuff->window, client, DixGetAttrAccess);
-    if (rc != Success)
-	return rc;
-    
-    pScreen = pWin->drawable.pScreen;
-    pScrPriv = rrGetScrPriv(pScreen);
-    rep.pad = 0;
-    
-    if (query && pScrPriv)
-	if (!RRGetInfo (pScreen, query))
-	    return BadAlloc;
-
-    if (!pScrPriv)
-    {
-	rep.type = X_Reply;
-	rep.sequenceNumber = client->sequence;
-	rep.length = 0;
-	rep.timestamp = currentTime.milliseconds;
-	rep.configTimestamp = currentTime.milliseconds;
-	rep.nCrtcs = 0;
-	rep.nOutputs = 0;
-	rep.nModes = 0;
-	rep.nbytesNames = 0;
-	extra = NULL;
-	extraLen = 0;
-    }
-    else
-    {
-	RRModePtr   *modes;
-	int	    num_modes;
-
-	modes = RRModesForScreen (pScreen, &num_modes);
-	if (!modes)
-	    return BadAlloc;
-	
-	rep.type = X_Reply;
-	rep.sequenceNumber = client->sequence;
-	rep.length = 0;
-	rep.timestamp = pScrPriv->lastSetTime.milliseconds;
-	rep.configTimestamp = pScrPriv->lastConfigTime.milliseconds;
-	rep.nCrtcs = pScrPriv->numCrtcs;
-	rep.nOutputs = pScrPriv->numOutputs;
-	rep.nModes = num_modes;
-	rep.nbytesNames = 0;
-
-	for (i = 0; i < num_modes; i++)
-	    rep.nbytesNames += modes[i]->mode.nameLength;
-
-	rep.length = (pScrPriv->numCrtcs + 
-		      pScrPriv->numOutputs + 
-		      num_modes * bytes_to_int32(SIZEOF(xRRModeInfo)) +
-		      bytes_to_int32(rep.nbytesNames));
-	
-	extraLen = rep.length << 2;
-	if (extraLen)
-	{
-	    extra = malloc(extraLen);
-	    if (!extra)
-	    {
-		free(modes);
-		return BadAlloc;
-	    }
-	}
-	else
-	    extra = NULL;
-
-	crtcs = (RRCrtc *) extra;
-	outputs = (RROutput *) (crtcs + pScrPriv->numCrtcs);
-	modeinfos = (xRRModeInfo *) (outputs + pScrPriv->numOutputs);
-	names = (CARD8 *) (modeinfos + num_modes);
-
-	if (pScrPriv->primaryOutput && pScrPriv->primaryOutput->crtc)
-	{
-	    has_primary = 1;
-	    crtcs[0] = pScrPriv->primaryOutput->crtc->id;
-	    if (client->swapped)
-		swapl (&crtcs[0], n);
-	}
-	
-	for (i = 0; i < pScrPriv->numCrtcs; i++)
-	{
-	    if (has_primary &&
-		pScrPriv->primaryOutput->crtc == pScrPriv->crtcs[i])
-	    {
-		has_primary = 0;
-		continue;
-	    }
-	    crtcs[i + has_primary] = pScrPriv->crtcs[i]->id;
-	    if (client->swapped)
-		swapl (&crtcs[i + has_primary], n);
-	}
-	
-	for (i = 0; i < pScrPriv->numOutputs; i++)
-	{
-	    outputs[i] = pScrPriv->outputs[i]->id;
-	    if (client->swapped)
-		swapl (&outputs[i], n);
-	}
-	
-	for (i = 0; i < num_modes; i++)
-	{
-	    RRModePtr	mode = modes[i];
-	    modeinfos[i] = mode->mode;
-	    if (client->swapped)
-	    {
-		swapl (&modeinfos[i].id, n);
-		swaps (&modeinfos[i].width, n);
-		swaps (&modeinfos[i].height, n);
-		swapl (&modeinfos[i].dotClock, n);
-		swaps (&modeinfos[i].hSyncStart, n);
-		swaps (&modeinfos[i].hSyncEnd, n);
-		swaps (&modeinfos[i].hTotal, n);
-		swaps (&modeinfos[i].hSkew, n);
-		swaps (&modeinfos[i].vSyncStart, n);
-		swaps (&modeinfos[i].vSyncEnd, n);
-		swaps (&modeinfos[i].vTotal, n);
-		swaps (&modeinfos[i].nameLength, n);
-		swapl (&modeinfos[i].modeFlags, n);
-	    }
-	    memcpy (names, mode->name, 
-		    mode->mode.nameLength);
-	    names += mode->mode.nameLength;
-	}
-        free(modes);
-	assert (bytes_to_int32((char *) names - (char *) extra) == rep.length);
-    }
-    
-    if (client->swapped) {
-	swaps(&rep.sequenceNumber, n);
-	swapl(&rep.length, n);
-	swapl(&rep.timestamp, n);
-	swapl(&rep.configTimestamp, n);
-	swaps(&rep.nCrtcs, n);
-	swaps(&rep.nOutputs, n);
-	swaps(&rep.nModes, n);
-	swaps(&rep.nbytesNames, n);
-    }
-    WriteToClient(client, sizeof(xRRGetScreenResourcesReply), (char *)&rep);
-    if (extraLen)
-    {
-	WriteToClient (client, extraLen, (char *) extra);
-	free(extra);
-    }
-    return Success;
-}
-
-int
-ProcRRGetScreenResources (ClientPtr client)
-{
-    return rrGetScreenResources(client, TRUE);
-}
-    
-int
-ProcRRGetScreenResourcesCurrent (ClientPtr client)
-{
-    return rrGetScreenResources(client, FALSE);
-}
-
-typedef struct _RR10Data {
-    RRScreenSizePtr sizes;
-    int		    nsize;
-    int		    nrefresh;
-    int		    size;
-    CARD16	    refresh;
-} RR10DataRec, *RR10DataPtr;
-
-/*
- * Convert 1.2 monitor data into 1.0 screen data
- */
-static RR10DataPtr
-RR10GetData (ScreenPtr pScreen, RROutputPtr output)
-{
-    RR10DataPtr	    data;
-    RRScreenSizePtr size;
-    int		    nmode = output->numModes + output->numUserModes;
-    int		    o, os, l, r;
-    RRScreenRatePtr refresh;
-    CARD16	    vRefresh;
-    RRModePtr	    mode;
-    Bool	    *used;
-
-    /* Make sure there is plenty of space for any combination */
-    data = malloc (sizeof (RR10DataRec) + 
-		   sizeof (RRScreenSize) * nmode + 
-		   sizeof (RRScreenRate) * nmode +
-		   sizeof (Bool) * nmode);
-    if (!data)
-	return NULL;
-    size = (RRScreenSizePtr) (data + 1);
-    refresh = (RRScreenRatePtr) (size + nmode);
-    used = (Bool *) (refresh + nmode);
-    memset (used, '\0', sizeof (Bool) * nmode);
-    data->sizes = size;
-    data->nsize = 0;
-    data->nrefresh = 0;
-    data->size = 0;
-    data->refresh = 0;
-    
-    /*
-     * find modes not yet listed
-     */
-    for (o = 0; o < output->numModes + output->numUserModes; o++)
-    {
-	if (used[o]) continue;
-	
-	if (o < output->numModes)
-	    mode = output->modes[o];
-	else
-	    mode = output->userModes[o - output->numModes];
-	
-	l = data->nsize;
-	size[l].id = data->nsize;
-	size[l].width = mode->mode.width;
-	size[l].height = mode->mode.height;
-	if (output->mmWidth && output->mmHeight) {
-	    size[l].mmWidth = output->mmWidth;
-	    size[l].mmHeight = output->mmHeight;
-	} else {
-	    size[l].mmWidth = pScreen->mmWidth;
-	    size[l].mmHeight = pScreen->mmHeight;
-	}
-	size[l].nRates = 0;
-	size[l].pRates = &refresh[data->nrefresh];
-	data->nsize++;
-	
-	/*
-	 * Find all modes with matching size
-	 */
-	for (os = o; os < output->numModes + output->numUserModes; os++)
-	{
-	    if (os < output->numModes)
-		mode = output->modes[os];
-	    else
-		mode = output->userModes[os - output->numModes];
-	    if (mode->mode.width == size[l].width &&
-		mode->mode.height == size[l].height)
-	    {
-		vRefresh = RRVerticalRefresh (&mode->mode);
-		used[os] = TRUE;
-		
-		for (r = 0; r < size[l].nRates; r++)
-		    if (vRefresh == size[l].pRates[r].rate)
-			break;
-		if (r == size[l].nRates)
-		{
-		    size[l].pRates[r].rate = vRefresh;
-		    size[l].pRates[r].mode = mode;
-		    size[l].nRates++;
-		    data->nrefresh++;
-		}
-		if (mode == output->crtc->mode)
-		{
-		    data->size = l;
-		    data->refresh = vRefresh;
-		}
-	    }
-	}
-    }
-    return data;
-}
-
-int
-ProcRRGetScreenInfo (ClientPtr client)
-{
-    REQUEST(xRRGetScreenInfoReq);
-    xRRGetScreenInfoReply   rep;
-    WindowPtr	    	    pWin;
-    int			    n, rc;
-    ScreenPtr		    pScreen;
-    rrScrPrivPtr	    pScrPriv;
-    CARD8		    *extra;
-    unsigned long	    extraLen;
-    RROutputPtr		    output;
-
-    REQUEST_SIZE_MATCH(xRRGetScreenInfoReq);
-    rc = dixLookupWindow(&pWin, stuff->window, client, DixGetAttrAccess);
-    if (rc != Success)
-	return rc;
-
-    pScreen = pWin->drawable.pScreen;
-    pScrPriv = rrGetScrPriv(pScreen);
-    rep.pad = 0;
-    
-    if (pScrPriv)
-	if (!RRGetInfo (pScreen, TRUE))
-	    return BadAlloc;
-
-    output = RRFirstOutput (pScreen);
-    
-    if (!pScrPriv || !output)
-    {
-	rep.type = X_Reply;
-	rep.setOfRotations = RR_Rotate_0;
-	rep.sequenceNumber = client->sequence;
-	rep.length = 0;
-	rep.root = pWin->drawable.pScreen->root->drawable.id;
-	rep.timestamp = currentTime.milliseconds;
-	rep.configTimestamp = currentTime.milliseconds;
-	rep.nSizes = 0;
-	rep.sizeID = 0;
-	rep.rotation = RR_Rotate_0;
-	rep.rate = 0;
-	rep.nrateEnts = 0;
-	extra = 0;
-	extraLen = 0;
-    }
-    else
-    {
-	int			i, j;
-	xScreenSizes		*size;
-	CARD16			*rates;
-	CARD8			*data8;
-	Bool			has_rate = RRClientKnowsRates (client);
-	RR10DataPtr		pData;
-	RRScreenSizePtr		pSize;
-    
-	pData = RR10GetData (pScreen, output);
-	if (!pData)
-	    return BadAlloc;
-	
-	rep.type = X_Reply;
-	rep.setOfRotations = output->crtc->rotations;
-	rep.sequenceNumber = client->sequence;
-	rep.length = 0;
-	rep.root = pWin->drawable.pScreen->root->drawable.id;
-	rep.timestamp = pScrPriv->lastSetTime.milliseconds;
-	rep.configTimestamp = pScrPriv->lastConfigTime.milliseconds;
-	rep.rotation = output->crtc->rotation;
-	rep.nSizes = pData->nsize;
-        rep.nrateEnts = pData->nrefresh + pData->nsize;
-	rep.sizeID = pData->size;
-	rep.rate = pData->refresh;
-
-	extraLen = rep.nSizes * sizeof (xScreenSizes);
-	if (has_rate)
-		extraLen += rep.nrateEnts * sizeof (CARD16);
-
-	if (extraLen)
-	{
-	    extra = (CARD8 *) malloc(extraLen);
-	    if (!extra)
-	    {
-		free(pData);
-		return BadAlloc;
-	    }
-	}
-	else
-	    extra = NULL;
-
-	/*
-	 * First comes the size information
-	 */
-	size = (xScreenSizes *) extra;
-	rates = (CARD16 *) (size + rep.nSizes);
-	for (i = 0; i < pData->nsize; i++)
-	{
-	    pSize = &pData->sizes[i];
-	    size->widthInPixels = pSize->width;
-	    size->heightInPixels = pSize->height;
-	    size->widthInMillimeters = pSize->mmWidth;
-	    size->heightInMillimeters = pSize->mmHeight;
-	    if (client->swapped)
-	    {
-	        swaps (&size->widthInPixels, n);
-	        swaps (&size->heightInPixels, n);
-	        swaps (&size->widthInMillimeters, n);
-	        swaps (&size->heightInMillimeters, n);
-	    }
-	    size++;
-	    if (has_rate)
-	    {
-		*rates = pSize->nRates;
-		if (client->swapped)
-		{
-		    swaps (rates, n);
-		}
-		rates++;
-		for (j = 0; j < pSize->nRates; j++)
-		{
-		    *rates = pSize->pRates[j].rate;
-		    if (client->swapped)
-		    {
-			swaps (rates, n);
-		    }
-		    rates++;
-		}
-	    }
-	}
-        free(pData);
-	
-	data8 = (CARD8 *) rates;
-
-	if (data8 - (CARD8 *) extra != extraLen)
-	    FatalError ("RRGetScreenInfo bad extra len %ld != %ld\n",
-			(unsigned long)(data8 - (CARD8 *) extra), extraLen);
-	rep.length =  bytes_to_int32(extraLen);
-    }
-    if (client->swapped) {
-	swaps(&rep.sequenceNumber, n);
-	swapl(&rep.length, n);
-	swapl(&rep.timestamp, n);
-	swaps(&rep.rotation, n);
-	swaps(&rep.nSizes, n);
-	swaps(&rep.sizeID, n);
-	swaps(&rep.rate, n);
-	swaps(&rep.nrateEnts, n);
-    }
-    WriteToClient(client, sizeof(xRRGetScreenInfoReply), (char *)&rep);
-    if (extraLen)
-    {
-	WriteToClient (client, extraLen, (char *) extra);
-	free(extra);
-    }
-    return Success;
-}
-
-int
-ProcRRSetScreenConfig (ClientPtr client)
-{
-    REQUEST(xRRSetScreenConfigReq);
-    xRRSetScreenConfigReply rep;
-    DrawablePtr		    pDraw;
-    int			    n, rc;
-    ScreenPtr		    pScreen;
-    rrScrPrivPtr	    pScrPriv;
-    TimeStamp		    time;
-    int			    i;
-    Rotation		    rotation;
-    int			    rate;
-    Bool		    has_rate;
-    RROutputPtr		    output;
-    RRCrtcPtr		    crtc;
-    RRModePtr		    mode;
-    RR10DataPtr		    pData = NULL;
-    RRScreenSizePtr    	    pSize;
-    int			    width, height;
-    
-    UpdateCurrentTime ();
-
-    if (RRClientKnowsRates (client))
-    {
-	REQUEST_SIZE_MATCH (xRRSetScreenConfigReq);
-	has_rate = TRUE;
-    }
-    else
-    {
-	REQUEST_SIZE_MATCH (xRR1_0SetScreenConfigReq);
-	has_rate = FALSE;
-    }
-    
-    rc = dixLookupDrawable(&pDraw, stuff->drawable, client, 0, DixWriteAccess);
-    if (rc != Success) {
-	client->errorValue = stuff->drawable;
-	return rc;
-    }
-
-    pScreen = pDraw->pScreen;
-
-    pScrPriv = rrGetScrPriv(pScreen);
-    
-    time = ClientTimeToServerTime(stuff->timestamp);
-    
-    if (!pScrPriv)
-    {
-	time = currentTime;
-	rep.status = RRSetConfigFailed;
-	goto sendReply;
-    }
-    if (!RRGetInfo (pScreen, FALSE))
-	return BadAlloc;
-    
-    output = RRFirstOutput (pScreen);
-    if (!output)
-    {
-	time = currentTime;
-	rep.status = RRSetConfigFailed;
-	goto sendReply;
-    }
-
-    crtc = output->crtc;
-
-    /*
-     * If the client's config timestamp is not the same as the last config
-     * timestamp, then the config information isn't up-to-date and
-     * can't even be validated.
-     *
-     * Note that the client only knows about the milliseconds part of the
-     * timestamp, so using CompareTimeStamps here would cause randr to suddenly
-     * stop working after several hours have passed (freedesktop bug #6502).
-     */
-    if (stuff->configTimestamp != pScrPriv->lastConfigTime.milliseconds)
-    {
-	rep.status = RRSetConfigInvalidConfigTime;
-	goto sendReply;
-    }
-    
-    pData = RR10GetData (pScreen, output);
-    if (!pData)
-	return BadAlloc;
-    
-    if (stuff->sizeID >= pData->nsize)
-    {
-	/*
-	 * Invalid size ID
-	 */
-	client->errorValue = stuff->sizeID;
-	free(pData);
-	return BadValue;
-    }
-    pSize = &pData->sizes[stuff->sizeID];
-    
-    /*
-     * Validate requested rotation
-     */
-    rotation = (Rotation) stuff->rotation;
-
-    /* test the rotation bits only! */
-    switch (rotation & 0xf) {
-    case RR_Rotate_0:
-    case RR_Rotate_90:
-    case RR_Rotate_180:
-    case RR_Rotate_270:
-	break;
-    default:
-	/*
-	 * Invalid rotation
-	 */
-	client->errorValue = stuff->rotation;
-	free(pData);
-	return BadValue;
-    }
-
-    if ((~crtc->rotations) & rotation)
-    {
-	/*
-	 * requested rotation or reflection not supported by screen
-	 */
-	client->errorValue = stuff->rotation;
-	free(pData);
-	return BadMatch;
-    }
-
-    /*
-     * Validate requested refresh
-     */
-    if (has_rate)
-	rate = (int) stuff->rate;
-    else
-	rate = 0;
-
-    if (rate)
-    {
-	for (i = 0; i < pSize->nRates; i++)
-	{
-	    if (pSize->pRates[i].rate == rate)
-		break;
-	}
-	if (i == pSize->nRates)
-	{
-	    /*
-	     * Invalid rate
-	     */
-	    client->errorValue = rate;
-	    free(pData);
-	    return BadValue;
-	}
-	mode = pSize->pRates[i].mode;
-    }
-    else
-	mode = pSize->pRates[0].mode;
-    
-    /*
-     * Make sure the requested set-time is not older than
-     * the last set-time
-     */
-    if (CompareTimeStamps (time, pScrPriv->lastSetTime) < 0)
-    {
-	rep.status = RRSetConfigInvalidTime;
-	goto sendReply;
-    }
-
-    /*
-     * If the screen size is changing, adjust all of the other outputs
-     * to fit the new size, mirroring as much as possible
-     */
-    width = mode->mode.width;
-    height = mode->mode.height;
-    if (rotation & (RR_Rotate_90|RR_Rotate_270))
-    {
-	width = mode->mode.height;
-	height = mode->mode.width;
-    }
-
-    if (width < pScrPriv->minWidth || pScrPriv->maxWidth < width) {
-	client->errorValue = width;
-	free(pData);
-	return BadValue;
-    }
-    if (height < pScrPriv->minHeight || pScrPriv->maxHeight < height) {
-	client->errorValue = height;
-	free(pData);
-	return BadValue;
-    }
-
-    if (width != pScreen->width || height != pScreen->height)
-    {
-	int	c;
-
-	for (c = 0; c < pScrPriv->numCrtcs; c++)
-	{
-	    if (!RRCrtcSet (pScrPriv->crtcs[c], NULL, 0, 0, RR_Rotate_0,
-			    0, NULL, NULL))
-	    {
-		rep.status = RRSetConfigFailed;
-		/* XXX recover from failure */
-		goto sendReply;
-	    }
-	}
-	if (!RRScreenSizeSet (pScreen, width, height, width, height,
-			      pScreen->mmWidth, pScreen->mmHeight))
-	{
-	    rep.status = RRSetConfigFailed;
-	    /* XXX recover from failure */
-	    goto sendReply;
-	}
-    }
-
-    if (!RRCrtcSet (crtc, mode, 0, 0, stuff->rotation, 1, &output, NULL))
-	rep.status = RRSetConfigFailed;
-    else {
-	pScrPriv->lastSetTime = time;
-	rep.status = RRSetConfigSuccess;
-    }
-
-    /*
-     * XXX Configure other crtcs to mirror as much as possible
-     */
-    
-sendReply:
-    
-    free(pData);
-
-    rep.type = X_Reply;
-    /* rep.status has already been filled in */
-    rep.length = 0;
-    rep.sequenceNumber = client->sequence;
-
-    rep.newTimestamp = pScrPriv->lastSetTime.milliseconds;
-    rep.newConfigTimestamp = pScrPriv->lastConfigTime.milliseconds;
-    rep.root = pDraw->pScreen->root->drawable.id;
-
-    if (client->swapped) 
-    {
-    	swaps(&rep.sequenceNumber, n);
-    	swapl(&rep.length, n);
-	swapl(&rep.newTimestamp, n);
-	swapl(&rep.newConfigTimestamp, n);
-	swapl(&rep.root, n);
-    }
-    WriteToClient(client, sizeof(xRRSetScreenConfigReply), (char *)&rep);
-
-    return Success;
-}
-
-static CARD16
-RR10CurrentSizeID (ScreenPtr pScreen)
-{
-    CARD16	sizeID = 0xffff;
-    RROutputPtr output = RRFirstOutput (pScreen);
-    
-    if (output)
-    {
-	RR10DataPtr data = RR10GetData (pScreen, output);
-	if (data)
-	{
-	    int i;
-	    for (i = 0; i < data->nsize; i++)
-		if (data->sizes[i].width == pScreen->width &&
-		    data->sizes[i].height == pScreen->height)
-		{
-		    sizeID = (CARD16) i;
-		    break;
-		}
-	    free(data);
-	}
-    }
-    return sizeID;
-}
->>>>>>> 8fd06c45
+}