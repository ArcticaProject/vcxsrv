/*
 * Copyright © 2006 Keith Packard
<<<<<<< HEAD
=======
 * Copyright 2010 Red Hat, Inc
>>>>>>> 5e633abc
 *
 * Permission to use, copy, modify, distribute, and sell this software and its
 * documentation for any purpose is hereby granted without fee, provided that
 * the above copyright notice appear in all copies and that both that copyright
 * notice and this permission notice appear in supporting documentation, and
 * that the name of the copyright holders not be used in advertising or
 * publicity pertaining to distribution of the software without specific,
 * written prior permission.  The copyright holders make no representations
 * about the suitability of this software for any purpose.  It is provided "as
 * is" without express or implied warranty.
 *
 * THE COPYRIGHT HOLDERS DISCLAIM ALL WARRANTIES WITH REGARD TO THIS SOFTWARE,
 * INCLUDING ALL IMPLIED WARRANTIES OF MERCHANTABILITY AND FITNESS, IN NO
 * EVENT SHALL THE COPYRIGHT HOLDERS BE LIABLE FOR ANY SPECIAL, INDIRECT OR
 * CONSEQUENTIAL DAMAGES OR ANY DAMAGES WHATSOEVER RESULTING FROM LOSS OF USE,
 * DATA OR PROFITS, WHETHER IN AN ACTION OF CONTRACT, NEGLIGENCE OR OTHER
 * TORTIOUS ACTION, ARISING OUT OF OR IN CONNECTION WITH THE USE OR PERFORMANCE
 * OF THIS SOFTWARE.
 */

#include "randrstr.h"
#include "swaprep.h"
<<<<<<< HEAD
=======
#include "mipointer.h"
>>>>>>> 5e633abc

RESTYPE	RRCrtcType;

/*
 * Notify the CRTC of some change
 */
void
RRCrtcChanged (RRCrtcPtr crtc, Bool layoutChanged)
{
    ScreenPtr	pScreen = crtc->pScreen;

    crtc->changed = TRUE;
    if (pScreen)
    {
	rrScrPriv(pScreen);
    
	pScrPriv->changed = TRUE;
	/*
	 * Send ConfigureNotify on any layout change
	 */
	if (layoutChanged)
	    pScrPriv->layoutChanged = TRUE;
    }
}

/*
 * Create a CRTC
 */
RRCrtcPtr
RRCrtcCreate (ScreenPtr pScreen, void *devPrivate)
{
    RRCrtcPtr	    crtc;
    RRCrtcPtr	    *crtcs;
    rrScrPrivPtr    pScrPriv;

    if (!RRInit())
	return NULL;
    
    pScrPriv = rrGetScrPriv(pScreen);

    /* make space for the crtc pointer */
    if (pScrPriv->numCrtcs)
	crtcs = realloc(pScrPriv->crtcs, 
			  (pScrPriv->numCrtcs + 1) * sizeof (RRCrtcPtr));
    else
	crtcs = malloc(sizeof (RRCrtcPtr));
    if (!crtcs)
	return FALSE;
    pScrPriv->crtcs = crtcs;
    
    crtc = calloc(1, sizeof (RRCrtcRec));
    if (!crtc)
	return NULL;
    crtc->id = FakeClientID (0);
    crtc->pScreen = pScreen;
    crtc->mode = NULL;
    crtc->x = 0;
    crtc->y = 0;
    crtc->rotation = RR_Rotate_0;
    crtc->rotations = RR_Rotate_0;
    crtc->outputs = NULL;
    crtc->numOutputs = 0;
    crtc->gammaSize = 0;
    crtc->gammaRed = crtc->gammaBlue = crtc->gammaGreen = NULL;
    crtc->changed = FALSE;
    crtc->devPrivate = devPrivate;
    RRTransformInit (&crtc->client_pending_transform);
    RRTransformInit (&crtc->client_current_transform);
    pixman_transform_init_identity (&crtc->transform);
    pixman_f_transform_init_identity (&crtc->f_transform);
    pixman_f_transform_init_identity (&crtc->f_inverse);

    if (!AddResource (crtc->id, RRCrtcType, (pointer) crtc))
	return NULL;

    /* attach the screen and crtc together */
    crtc->pScreen = pScreen;
    pScrPriv->crtcs[pScrPriv->numCrtcs++] = crtc;
    
    return crtc;
}

/*
 * Set the allowed rotations on a CRTC
 */
void
RRCrtcSetRotations (RRCrtcPtr crtc, Rotation rotations)
{
    crtc->rotations = rotations;
}

/*
 * Set whether transforms are allowed on a CRTC
 */
void
RRCrtcSetTransformSupport (RRCrtcPtr crtc, Bool transforms)
{
    crtc->transforms = transforms;
}

/*
 * Notify the extension that the Crtc has been reconfigured,
 * the driver calls this whenever it has updated the mode
 */
Bool
RRCrtcNotify (RRCrtcPtr	    crtc,
	      RRModePtr	    mode,
	      int	    x,
	      int	    y,
	      Rotation	    rotation,
	      RRTransformPtr transform,
	      int	    numOutputs,
	      RROutputPtr   *outputs)
{
    int	    i, j;
    
    /*
     * Check to see if any of the new outputs were
     * not in the old list and mark them as changed
     */
    for (i = 0; i < numOutputs; i++)
    {
	for (j = 0; j < crtc->numOutputs; j++)
	    if (outputs[i] == crtc->outputs[j])
		break;
	if (j == crtc->numOutputs)
	{
	    outputs[i]->crtc = crtc;
	    RROutputChanged (outputs[i], FALSE);
	    RRCrtcChanged (crtc, FALSE);
	}
    }
    /*
     * Check to see if any of the old outputs are
     * not in the new list and mark them as changed
     */
    for (j = 0; j < crtc->numOutputs; j++)
    {
	for (i = 0; i < numOutputs; i++)
	    if (outputs[i] == crtc->outputs[j])
		break;
	if (i == numOutputs)
	{
	    if (crtc->outputs[j]->crtc == crtc)
		crtc->outputs[j]->crtc = NULL;
	    RROutputChanged (crtc->outputs[j], FALSE);
	    RRCrtcChanged (crtc, FALSE);
	}
    }
    /*
     * Reallocate the crtc output array if necessary
     */
    if (numOutputs != crtc->numOutputs)
    {
	RROutputPtr *newoutputs;
	
	if (numOutputs)
	{
	    if (crtc->numOutputs)
		newoutputs = realloc(crtc->outputs,
				    numOutputs * sizeof (RROutputPtr));
	    else
		newoutputs = malloc(numOutputs * sizeof (RROutputPtr));
	    if (!newoutputs)
		return FALSE;
	}
	else
	{
	    free(crtc->outputs);
	    newoutputs = NULL;
	}
	crtc->outputs = newoutputs;
	crtc->numOutputs = numOutputs;
    }
    /*
     * Copy the new list of outputs into the crtc
     */
    memcpy (crtc->outputs, outputs, numOutputs * sizeof (RROutputPtr));
    /*
     * Update remaining crtc fields
     */
    if (mode != crtc->mode)
    {
	if (crtc->mode)
	    RRModeDestroy (crtc->mode);
	crtc->mode = mode;
	if (mode != NULL)
	    mode->refcnt++;
	RRCrtcChanged (crtc, TRUE);
    }
    if (x != crtc->x)
    {
	crtc->x = x;
	RRCrtcChanged (crtc, TRUE);
    }
    if (y != crtc->y)
    {
	crtc->y = y;
	RRCrtcChanged (crtc, TRUE);
    }
    if (rotation != crtc->rotation)
    {
	crtc->rotation = rotation;
	RRCrtcChanged (crtc, TRUE);
    }
    if (!RRTransformEqual (transform, &crtc->client_current_transform)) {
	RRTransformCopy (&crtc->client_current_transform, transform);
	RRCrtcChanged (crtc, TRUE);
    }
    if (crtc->changed && mode)
    {
	RRTransformCompute (x, y,
			    mode->mode.width, mode->mode.height,
			    rotation,
			    &crtc->client_current_transform,
			    &crtc->transform, &crtc->f_transform,
			    &crtc->f_inverse);
    }
    return TRUE;
}

void
RRDeliverCrtcEvent (ClientPtr client, WindowPtr pWin, RRCrtcPtr crtc)
{
    ScreenPtr pScreen = pWin->drawable.pScreen;
    rrScrPriv (pScreen);
    xRRCrtcChangeNotifyEvent	ce;
    RRModePtr	mode = crtc->mode;
    
    ce.type = RRNotify + RREventBase;
    ce.subCode = RRNotify_CrtcChange;
    ce.timestamp = pScrPriv->lastSetTime.milliseconds;
    ce.window = pWin->drawable.id;
    ce.crtc = crtc->id;
    ce.rotation = crtc->rotation;
    if (mode)
    {
	ce.mode = mode->mode.id;
	ce.x = crtc->x;
	ce.y = crtc->y;
	ce.width = mode->mode.width;
	ce.height = mode->mode.height;
    }
    else
    {
	ce.mode = None;
	ce.x = 0;
	ce.y = 0;
	ce.width = 0;
	ce.height = 0;
    }
    WriteEventsToClient (client, 1, (xEvent *) &ce);
}

static Bool
RRCrtcPendingProperties (RRCrtcPtr crtc)
{
    ScreenPtr	pScreen = crtc->pScreen;
    rrScrPriv(pScreen);
    int		o;

    for (o = 0; o < pScrPriv->numOutputs; o++)
    {
	RROutputPtr output = pScrPriv->outputs[o];
	if (output->crtc == crtc && output->pendingProperties)
	    return TRUE;
    }
    return FALSE;
}

<<<<<<< HEAD
=======
static void
crtc_bounds(RRCrtcPtr crtc, int *left, int *right, int *top, int *bottom)
{
    *left = crtc->x;
    *top = crtc->y;

    switch (crtc->rotation) {
    case RR_Rotate_0:
    case RR_Rotate_180:
    default:
       *right = crtc->x + crtc->mode->mode.width;
       *bottom = crtc->y + crtc->mode->mode.height;
       return;
    case RR_Rotate_90:
    case RR_Rotate_270:
       *right = crtc->x + crtc->mode->mode.height;
       *bottom = crtc->y + crtc->mode->mode.width;
       return;
    }
}

/* overlapping counts as adjacent */
static Bool
crtcs_adjacent(const RRCrtcPtr a, const RRCrtcPtr b)
{
    /* left, right, top, bottom... */
    int al, ar, at, ab;
    int bl, br, bt, bb;
    int cl, cr, ct, cb; /* the overlap, if any */

    crtc_bounds(a, &al, &ar, &at, &ab);
    crtc_bounds(b, &bl, &br, &bt, &bb);

    cl = max(al, bl);
    cr = min(ar, br);
    ct = max(at, bt);
    cb = min(ab, bb);

    return (cl <= cr) && (ct <= cb);
}

/* Depth-first search and mark all CRTCs reachable from cur */
static void
mark_crtcs (rrScrPrivPtr pScrPriv, int *reachable, int cur)
{
    int i;
    reachable[cur] = TRUE;
    for (i = 0; i < pScrPriv->numCrtcs; ++i) {
        if (reachable[i] || !pScrPriv->crtcs[i]->mode)
            continue;
        if (crtcs_adjacent(pScrPriv->crtcs[cur], pScrPriv->crtcs[i]))
            mark_crtcs(pScrPriv, reachable, i);
    }
}

static void
RRComputeContiguity (ScreenPtr pScreen)
{
    rrScrPriv(pScreen);
    Bool discontiguous = TRUE;
    int i, n = pScrPriv->numCrtcs;

    int *reachable = calloc(n, sizeof(int));
    if (!reachable)
        goto out;

    /* Find first enabled CRTC and start search for reachable CRTCs from it */
    for (i = 0; i < n; ++i) {
        if (pScrPriv->crtcs[i]->mode) {
            mark_crtcs(pScrPriv, reachable, i);
            break;
        }
    }

    /* Check that all enabled CRTCs were marked as reachable */
    for (i = 0; i < n; ++i)
        if (pScrPriv->crtcs[i]->mode && !reachable[i])
            goto out;

    discontiguous = FALSE;

out:
    free(reachable);
    pScrPriv->discontiguous = discontiguous;
}

>>>>>>> 5e633abc
/*
 * Request that the Crtc be reconfigured
 */
Bool
RRCrtcSet (RRCrtcPtr    crtc,
	   RRModePtr	mode,
	   int		x,
	   int		y,
	   Rotation	rotation,
	   int		numOutputs,
	   RROutputPtr  *outputs)
{
    ScreenPtr	pScreen = crtc->pScreen;
    Bool	ret = FALSE;
<<<<<<< HEAD
=======
    Bool	recompute = TRUE;
>>>>>>> 5e633abc
    rrScrPriv(pScreen);

    /* See if nothing changed */
    if (crtc->mode == mode &&
	crtc->x == x &&
	crtc->y == y &&
	crtc->rotation == rotation &&
	crtc->numOutputs == numOutputs &&
	!memcmp (crtc->outputs, outputs, numOutputs * sizeof (RROutputPtr)) &&
	!RRCrtcPendingProperties (crtc) &&
	!RRCrtcPendingTransform (crtc))
    {
<<<<<<< HEAD
=======
	recompute = FALSE;
>>>>>>> 5e633abc
	ret = TRUE;
    }
    else
    {
#if RANDR_12_INTERFACE
	if (pScrPriv->rrCrtcSet)
	{
	    ret = (*pScrPriv->rrCrtcSet) (pScreen, crtc, mode, x, y, 
					  rotation, numOutputs, outputs);
	}
	else
#endif
	{
#if RANDR_10_INTERFACE
	    if (pScrPriv->rrSetConfig)
	    {
		RRScreenSize	    size;
		RRScreenRate	    rate;

		if (!mode)
		{
		    RRCrtcNotify (crtc, NULL, x, y, rotation, NULL, 0, NULL);
		    ret = TRUE;
		}
		else
		{
		    size.width = mode->mode.width;
		    size.height = mode->mode.height;
		    if (outputs[0]->mmWidth && outputs[0]->mmHeight)
		    {
			size.mmWidth = outputs[0]->mmWidth;
			size.mmHeight = outputs[0]->mmHeight;
		    }
		    else
		    {
			size.mmWidth = pScreen->mmWidth;
			size.mmHeight = pScreen->mmHeight;
		    }
		    size.nRates = 1;
		    rate.rate = RRVerticalRefresh (&mode->mode);
		    size.pRates = &rate;
		    ret = (*pScrPriv->rrSetConfig) (pScreen, rotation, rate.rate, &size);
		    /*
		     * Old 1.0 interface tied screen size to mode size
		     */
		    if (ret)
		    {
			RRCrtcNotify (crtc, mode, x, y, rotation, NULL, 1, outputs);
			RRScreenSizeNotify (pScreen);
		    }
		}
	    }
#endif
	}
	if (ret)
	{
	    int	o;
	    RRTellChanged (pScreen);

	    for (o = 0; o < numOutputs; o++)
		RRPostPendingProperties (outputs[o]);
	}
    }
<<<<<<< HEAD
=======

    if (recompute)
       RRComputeContiguity(pScreen);

>>>>>>> 5e633abc
    return ret;
}

/*
 * Return crtc transform
 */
RRTransformPtr
RRCrtcGetTransform (RRCrtcPtr crtc)
{
    RRTransformPtr  transform = &crtc->client_pending_transform;

    if (pixman_transform_is_identity (&transform->transform))
	return NULL;
    return transform;
}

/*
 * Check whether the pending and current transforms are the same
 */
Bool
RRCrtcPendingTransform (RRCrtcPtr crtc)
{
    return memcmp (&crtc->client_current_transform.transform,
		   &crtc->client_pending_transform.transform,
		   sizeof (PictTransform)) != 0;
}

/*
 * Destroy a Crtc at shutdown
 */
void
RRCrtcDestroy (RRCrtcPtr crtc)
{
    FreeResource (crtc->id, 0);
}

static int
RRCrtcDestroyResource (pointer value, XID pid)
{
    RRCrtcPtr	crtc = (RRCrtcPtr) value;
    ScreenPtr	pScreen = crtc->pScreen;

    if (pScreen)
    {
	rrScrPriv(pScreen);
	int		i;
    
	for (i = 0; i < pScrPriv->numCrtcs; i++)
	{
	    if (pScrPriv->crtcs[i] == crtc)
	    {
		memmove (pScrPriv->crtcs + i, pScrPriv->crtcs + i + 1,
			 (pScrPriv->numCrtcs - (i + 1)) * sizeof (RRCrtcPtr));
		--pScrPriv->numCrtcs;
		break;
	    }
	}
    }
    free(crtc->gammaRed);
    if (crtc->mode)
	RRModeDestroy (crtc->mode);
    free(crtc);
    return 1;
}

/*
 * Request that the Crtc gamma be changed
 */

Bool
RRCrtcGammaSet (RRCrtcPtr   crtc,
		CARD16	    *red,
		CARD16	    *green,
		CARD16	    *blue)
{
    Bool	ret = TRUE;
#if RANDR_12_INTERFACE
    ScreenPtr	pScreen = crtc->pScreen;
#endif
    
    memcpy (crtc->gammaRed, red, crtc->gammaSize * sizeof (CARD16));
    memcpy (crtc->gammaGreen, green, crtc->gammaSize * sizeof (CARD16));
    memcpy (crtc->gammaBlue, blue, crtc->gammaSize * sizeof (CARD16));
#if RANDR_12_INTERFACE
    if (pScreen)
    {
	rrScrPriv(pScreen);
	if (pScrPriv->rrCrtcSetGamma)
	    ret = (*pScrPriv->rrCrtcSetGamma) (pScreen, crtc);
    }
#endif
    return ret;
}

/*
 * Request current gamma back from the DDX (if possible).
 * This includes gamma size.
 */
Bool
RRCrtcGammaGet(RRCrtcPtr crtc)
{
    Bool ret = TRUE;
#if RANDR_12_INTERFACE
    ScreenPtr	pScreen = crtc->pScreen;
#endif

#if RANDR_12_INTERFACE
    if (pScreen)
    {
        rrScrPriv(pScreen);
        if (pScrPriv->rrCrtcGetGamma)
            ret = (*pScrPriv->rrCrtcGetGamma) (pScreen, crtc);
    }
#endif
    return ret;
}

/*
 * Notify the extension that the Crtc gamma has been changed
 * The driver calls this whenever it has changed the gamma values
 * in the RRCrtcRec
 */

Bool
RRCrtcGammaNotify (RRCrtcPtr	crtc)
{
    return TRUE;    /* not much going on here */
}

static void
RRModeGetScanoutSize (RRModePtr mode, PictTransformPtr transform,
		      int *width, int *height)
{
    BoxRec  box;

    if (mode == NULL) {
	*width = 0;
	*height = 0;
	return;
    }

    box.x1 = 0;
    box.y1 = 0;
    box.x2 = mode->mode.width;
    box.y2 = mode->mode.height;

    pixman_transform_bounds (transform, &box);
    *width = box.x2 - box.x1;
    *height = box.y2 - box.y1;
}

/**
 * Returns the width/height that the crtc scans out from the framebuffer
 */
void
RRCrtcGetScanoutSize(RRCrtcPtr crtc, int *width, int *height)
{
<<<<<<< HEAD
    RRModeGetScanoutSize (crtc->mode, &crtc->transform, width, height);
=======
    return RRModeGetScanoutSize (crtc->mode, &crtc->transform, width, height);
>>>>>>> 5e633abc
}

/*
 * Set the size of the gamma table at server startup time
 */

Bool
RRCrtcGammaSetSize (RRCrtcPtr	crtc,
		    int		size)
{
    CARD16  *gamma;

    if (size == crtc->gammaSize)
	return TRUE;
    if (size)
    {
	gamma = malloc(size * 3 * sizeof (CARD16));
	if (!gamma)
	    return FALSE;
    }
    else
	gamma = NULL;
    free(crtc->gammaRed);
    crtc->gammaRed = gamma;
    crtc->gammaGreen = gamma + size;
    crtc->gammaBlue = gamma + size*2;
    crtc->gammaSize = size;
    return TRUE;
}

/*
 * Set the pending CRTC transformation
 */

int
RRCrtcTransformSet (RRCrtcPtr		crtc,
		    PictTransformPtr	transform,
		    struct pixman_f_transform *f_transform,
		    struct pixman_f_transform *f_inverse,
		    char		*filter_name,
		    int			filter_len,
		    xFixed		*params,
		    int			nparams)
{
    PictFilterPtr   filter = NULL;
    int		    width = 0, height = 0;

    if (!crtc->transforms)
	return BadValue;

    if (filter_len)
    {
	filter = PictureFindFilter (crtc->pScreen,
				    filter_name,
				    filter_len);
	if (!filter)
	    return BadName;
	if (filter->ValidateParams)
	{
	    if (!filter->ValidateParams (crtc->pScreen, filter->id,
					 params, nparams, &width, &height))
		return BadMatch;
	}
	else {
	    width = filter->width;
	    height = filter->height;
	}
    }
    else
    {
	if (nparams)
	    return BadMatch;
    }
    if (!RRTransformSetFilter (&crtc->client_pending_transform,
			       filter, params, nparams, width, height))
	return BadAlloc;

    crtc->client_pending_transform.transform = *transform;
    crtc->client_pending_transform.f_transform = *f_transform;
    crtc->client_pending_transform.f_inverse = *f_inverse;
    return Success;
}

/*
 * Initialize crtc type
 */
Bool
RRCrtcInit (void)
{
    RRCrtcType = CreateNewResourceType (RRCrtcDestroyResource, "CRTC");
    if (!RRCrtcType)
	return FALSE;
    
    return TRUE;
}

/*
 * Initialize crtc type error value
 */
void
RRCrtcInitErrorValue(void)
{
    SetResourceTypeErrorValue(RRCrtcType, RRErrorBase + BadRRCrtc);
}

int
ProcRRGetCrtcInfo (ClientPtr client)
{
    REQUEST(xRRGetCrtcInfoReq);
    xRRGetCrtcInfoReply	rep;
    RRCrtcPtr			crtc;
    CARD8			*extra;
    unsigned long		extraLen;
    ScreenPtr			pScreen;
    rrScrPrivPtr		pScrPriv;
    RRModePtr			mode;
    RROutput			*outputs;
    RROutput			*possible;
    int				i, j, k, n;
    int				width, height;
    BoxRec			panned_area;
    
    REQUEST_SIZE_MATCH(xRRGetCrtcInfoReq);
    VERIFY_RR_CRTC(stuff->crtc, crtc, DixReadAccess);

    /* All crtcs must be associated with screens before client
     * requests are processed
     */
    pScreen = crtc->pScreen;
    pScrPriv = rrGetScrPriv(pScreen);

    mode = crtc->mode;
    
    rep.type = X_Reply;
    rep.status = RRSetConfigSuccess;
    rep.sequenceNumber = client->sequence;
    rep.length = 0;
    rep.timestamp = pScrPriv->lastSetTime.milliseconds;
    if (pScrPriv->rrGetPanning &&
	pScrPriv->rrGetPanning (pScreen, crtc, &panned_area, NULL, NULL) &&
	(panned_area.x2 > panned_area.x1) && (panned_area.y2 > panned_area.y1))
    {
 	rep.x = panned_area.x1;
	rep.y = panned_area.y1;
	rep.width = panned_area.x2 - panned_area.x1;
	rep.height = panned_area.y2 - panned_area.y1;
    }
    else
    {
	RRCrtcGetScanoutSize (crtc, &width, &height);
	rep.x = crtc->x;
	rep.y = crtc->y;
	rep.width = width;
	rep.height = height;
    }
    rep.mode = mode ? mode->mode.id : 0;
    rep.rotation = crtc->rotation;
    rep.rotations = crtc->rotations;
    rep.nOutput = crtc->numOutputs;
    k = 0;
    for (i = 0; i < pScrPriv->numOutputs; i++)
	for (j = 0; j < pScrPriv->outputs[i]->numCrtcs; j++)
	    if (pScrPriv->outputs[i]->crtcs[j] == crtc)
		k++;
    rep.nPossibleOutput = k;
    
    rep.length = rep.nOutput + rep.nPossibleOutput;

    extraLen = rep.length << 2;
    if (extraLen)
    {
	extra = malloc(extraLen);
	if (!extra)
	    return BadAlloc;
    }
    else
	extra = NULL;

    outputs = (RROutput *) extra;
    possible = (RROutput *) (outputs + rep.nOutput);
    
    for (i = 0; i < crtc->numOutputs; i++)
    {
	outputs[i] = crtc->outputs[i]->id;
	if (client->swapped)
	    swapl (&outputs[i], n);
    }
    k = 0;
    for (i = 0; i < pScrPriv->numOutputs; i++)
	for (j = 0; j < pScrPriv->outputs[i]->numCrtcs; j++)
	    if (pScrPriv->outputs[i]->crtcs[j] == crtc)
	    {
		possible[k] = pScrPriv->outputs[i]->id;
		if (client->swapped)
		    swapl (&possible[k], n);
		k++;
	    }
    
    if (client->swapped) {
	swaps(&rep.sequenceNumber, n);
	swapl(&rep.length, n);
	swapl(&rep.timestamp, n);
	swaps(&rep.x, n);
	swaps(&rep.y, n);
	swaps(&rep.width, n);
	swaps(&rep.height, n);
	swapl(&rep.mode, n);
	swaps(&rep.rotation, n);
	swaps(&rep.rotations, n);
	swaps(&rep.nOutput, n);
	swaps(&rep.nPossibleOutput, n);
    }
    WriteToClient(client, sizeof(xRRGetCrtcInfoReply), (char *)&rep);
    if (extraLen)
    {
	WriteToClient (client, extraLen, (char *) extra);
	free(extra);
    }
    
    return Success;
}

int
ProcRRSetCrtcConfig (ClientPtr client)
{
    REQUEST(xRRSetCrtcConfigReq);
    xRRSetCrtcConfigReply   rep;
    ScreenPtr		    pScreen;
    rrScrPrivPtr	    pScrPriv;
    RRCrtcPtr		    crtc;
    RRModePtr		    mode;
    int			    numOutputs;
    RROutputPtr		    *outputs = NULL;
    RROutput		    *outputIds;
    TimeStamp		    configTime;
    TimeStamp		    time;
    Rotation		    rotation;
    int			    rc, i, j;
    
    REQUEST_AT_LEAST_SIZE(xRRSetCrtcConfigReq);
    numOutputs = (stuff->length - bytes_to_int32(SIZEOF (xRRSetCrtcConfigReq)));
    
    VERIFY_RR_CRTC(stuff->crtc, crtc, DixSetAttrAccess);

    if (stuff->mode == None)
    {
	mode = NULL;
	if (numOutputs > 0)
	    return BadMatch;
    }
    else
    {
	VERIFY_RR_MODE(stuff->mode, mode, DixSetAttrAccess);
	if (numOutputs == 0)
	    return BadMatch;
    }
    if (numOutputs)
    {
	outputs = malloc(numOutputs * sizeof (RROutputPtr));
	if (!outputs)
	    return BadAlloc;
    }
    else
	outputs = NULL;
    
    outputIds = (RROutput *) (stuff + 1);
    for (i = 0; i < numOutputs; i++)
    {
	rc = dixLookupResourceByType((pointer *)(outputs + i), outputIds[i],
				     RROutputType, client, DixSetAttrAccess);
	if (rc != Success)
	{
	    free(outputs);
	    return rc;
	}
	/* validate crtc for this output */
	for (j = 0; j < outputs[i]->numCrtcs; j++)
	    if (outputs[i]->crtcs[j] == crtc)
		break;
	if (j == outputs[i]->numCrtcs)
	{
	    free(outputs);
	    return BadMatch;
	}
	/* validate mode for this output */
	for (j = 0; j < outputs[i]->numModes + outputs[i]->numUserModes; j++)
	{
	    RRModePtr	m = (j < outputs[i]->numModes ? 
			     outputs[i]->modes[j] :
			     outputs[i]->userModes[j - outputs[i]->numModes]);
	    if (m == mode)
		break;
	}
	if (j == outputs[i]->numModes + outputs[i]->numUserModes)
	{
	    free(outputs);
	    return BadMatch;
	}
    }
    /* validate clones */
    for (i = 0; i < numOutputs; i++)
    {
	for (j = 0; j < numOutputs; j++)
	{
	    int k;
	    if (i == j)
		continue;
	    for (k = 0; k < outputs[i]->numClones; k++)
	    {
		if (outputs[i]->clones[k] == outputs[j])
		    break;
	    }
	    if (k == outputs[i]->numClones)
	    {
		free(outputs);
		return BadMatch;
	    }
	}
    }

    pScreen = crtc->pScreen;
    pScrPriv = rrGetScrPriv(pScreen);
    
    time = ClientTimeToServerTime(stuff->timestamp);
    configTime = ClientTimeToServerTime(stuff->configTimestamp);
    
    if (!pScrPriv)
    {
	time = currentTime;
	rep.status = RRSetConfigFailed;
	goto sendReply;
    }
    
    /*
     * Validate requested rotation
     */
    rotation = (Rotation) stuff->rotation;

    /* test the rotation bits only! */
    switch (rotation & 0xf) {
    case RR_Rotate_0:
    case RR_Rotate_90:
    case RR_Rotate_180:
    case RR_Rotate_270:
	break;
    default:
	/*
	 * Invalid rotation
	 */
	client->errorValue = stuff->rotation;
	free(outputs);
	return BadValue;
    }

    if (mode)
    {
	if ((~crtc->rotations) & rotation)
	{
	    /*
	     * requested rotation or reflection not supported by screen
	     */
	    client->errorValue = stuff->rotation;
	    free(outputs);
	    return BadMatch;
	}
    
#ifdef RANDR_12_INTERFACE
	/*
	 * Check screen size bounds if the DDX provides a 1.2 interface
	 * for setting screen size. Else, assume the CrtcSet sets
	 * the size along with the mode. If the driver supports transforms,
	 * then it must allow crtcs to display a subset of the screen, so
	 * only do this check for drivers without transform support.
	 */
	if (pScrPriv->rrScreenSetSize && !crtc->transforms)
	{
	    int source_width;
	    int	source_height;
	    PictTransform transform;
	    struct pixman_f_transform f_transform, f_inverse;

	    RRTransformCompute (stuff->x, stuff->y,
				mode->mode.width, mode->mode.height,
				rotation,
				&crtc->client_pending_transform,
				&transform, &f_transform, &f_inverse);

	    RRModeGetScanoutSize (mode, &transform, &source_width, &source_height);
	    if (stuff->x + source_width > pScreen->width)
	    {
		client->errorValue = stuff->x;
		free(outputs);
		return BadValue;
	    }
	    
	    if (stuff->y + source_height > pScreen->height)
	    {
		client->errorValue = stuff->y;
		free(outputs);
		return BadValue;
	    }
	}
#endif
    }
    
    if (!RRCrtcSet (crtc, mode, stuff->x, stuff->y,
		   rotation, numOutputs, outputs))
    {
	rep.status = RRSetConfigFailed;
	goto sendReply;
    }
    rep.status = RRSetConfigSuccess;
    pScrPriv->lastSetTime = time;
    
sendReply:
    free(outputs);
    
    rep.type = X_Reply;
    /* rep.status has already been filled in */
    rep.length = 0;
    rep.sequenceNumber = client->sequence;
    rep.newTimestamp = pScrPriv->lastSetTime.milliseconds;

    if (client->swapped) 
    {
	int n;
    	swaps(&rep.sequenceNumber, n);
    	swapl(&rep.length, n);
	swapl(&rep.newTimestamp, n);
    }
    WriteToClient(client, sizeof(xRRSetCrtcConfigReply), (char *)&rep);
    
    return Success;
}

int
ProcRRGetPanning (ClientPtr client)
{
    REQUEST(xRRGetPanningReq);
    xRRGetPanningReply	rep;
    RRCrtcPtr		crtc;
    ScreenPtr		pScreen;
    rrScrPrivPtr	pScrPriv;
    BoxRec		total;
    BoxRec		tracking;
    INT16		border[4];
    int			n;
    
    REQUEST_SIZE_MATCH(xRRGetPanningReq);
    VERIFY_RR_CRTC(stuff->crtc, crtc, DixReadAccess);

    /* All crtcs must be associated with screens before client
     * requests are processed
     */
    pScreen = crtc->pScreen;
    pScrPriv = rrGetScrPriv(pScreen);

    if (!pScrPriv)
	return RRErrorBase + BadRRCrtc;

    memset(&rep, 0, sizeof(rep));
    rep.type = X_Reply;
    rep.status = RRSetConfigSuccess;
    rep.sequenceNumber = client->sequence;
    rep.length = 1;
    rep.timestamp = pScrPriv->lastSetTime.milliseconds;

    if (pScrPriv->rrGetPanning &&
	pScrPriv->rrGetPanning (pScreen, crtc, &total, &tracking, border)) {
	rep.left          = total.x1;
	rep.top           = total.y1;
	rep.width         = total.x2 - total.x1;
	rep.height        = total.y2 - total.y1;
	rep.track_left    = tracking.x1;
	rep.track_top     = tracking.y1;
	rep.track_width   = tracking.x2 - tracking.x1;
	rep.track_height  = tracking.y2 - tracking.y1;
	rep.border_left   = border[0];
	rep.border_top    = border[1];
	rep.border_right  = border[2];
	rep.border_bottom = border[3];
    }

    if (client->swapped) {
	swaps(&rep.sequenceNumber, n);
	swapl(&rep.length, n);
	swaps(&rep.timestamp, n);
	swaps(&rep.left, n);
	swaps(&rep.top, n);
	swaps(&rep.width, n);
	swaps(&rep.height, n);
	swaps(&rep.track_left, n);
	swaps(&rep.track_top, n);
	swaps(&rep.track_width, n);
	swaps(&rep.track_height, n);
	swaps(&rep.border_left, n);
	swaps(&rep.border_top, n);
	swaps(&rep.border_right, n);
	swaps(&rep.border_bottom, n);
    }
    WriteToClient(client, sizeof(xRRGetPanningReply), (char *)&rep);
    return Success;
}

int
ProcRRSetPanning (ClientPtr client)
{
    REQUEST(xRRSetPanningReq);
    xRRSetPanningReply	rep;
    RRCrtcPtr		crtc;
    ScreenPtr		pScreen;
    rrScrPrivPtr	pScrPriv;
    TimeStamp		time;
    BoxRec		total;
    BoxRec		tracking;
    INT16		border[4];
    int			n;
    
    REQUEST_SIZE_MATCH(xRRSetPanningReq);
    VERIFY_RR_CRTC(stuff->crtc, crtc, DixReadAccess);

    /* All crtcs must be associated with screens before client
     * requests are processed
     */
    pScreen = crtc->pScreen;
    pScrPriv = rrGetScrPriv(pScreen);

    if (!pScrPriv) {
	time = currentTime;
	rep.status = RRSetConfigFailed;
	goto sendReply;
    }
    
    time = ClientTimeToServerTime(stuff->timestamp);
    
    if (!pScrPriv->rrGetPanning)
	return RRErrorBase + BadRRCrtc;

    total.x1    = stuff->left;
    total.y1    = stuff->top;
    total.x2    = total.x1 + stuff->width;
    total.y2    = total.y1 + stuff->height;
    tracking.x1 = stuff->track_left;
    tracking.y1 = stuff->track_top;
    tracking.x2 = tracking.x1 + stuff->track_width;
    tracking.y2 = tracking.y1 + stuff->track_height;
    border[0]   = stuff->border_left;
    border[1]   = stuff->border_top;
    border[2]   = stuff->border_right;
    border[3]   = stuff->border_bottom;

    if (! pScrPriv->rrSetPanning (pScreen, crtc, &total, &tracking, border))
	return BadMatch;

    pScrPriv->lastSetTime = time;

    rep.status = RRSetConfigSuccess;

sendReply:
    rep.type = X_Reply;
    rep.sequenceNumber = client->sequence;
    rep.length = 0;
    rep.newTimestamp = pScrPriv->lastSetTime.milliseconds;

    if (client->swapped) {
	swaps(&rep.sequenceNumber, n);
	swapl(&rep.length, n);
	swaps(&rep.newTimestamp, n);
    }
    WriteToClient(client, sizeof(xRRSetPanningReply), (char *)&rep);
    return Success;
}

int
ProcRRGetCrtcGammaSize (ClientPtr client)
{
    REQUEST(xRRGetCrtcGammaSizeReq);
    xRRGetCrtcGammaSizeReply	reply;
    RRCrtcPtr			crtc;
    int				n;

    REQUEST_SIZE_MATCH(xRRGetCrtcGammaSizeReq);
    VERIFY_RR_CRTC(stuff->crtc, crtc, DixReadAccess);

    /* Gamma retrieval failed, any better error? */
    if (!RRCrtcGammaGet(crtc))
        return RRErrorBase + BadRRCrtc;

    reply.type = X_Reply;
    reply.sequenceNumber = client->sequence;
    reply.length = 0;
    reply.size = crtc->gammaSize;
    if (client->swapped) {
	swaps (&reply.sequenceNumber, n);
	swapl (&reply.length, n);
	swaps (&reply.size, n);
    }
    WriteToClient (client, sizeof (xRRGetCrtcGammaSizeReply), (char *) &reply);
    return Success;
}

int
ProcRRGetCrtcGamma (ClientPtr client)
{
    REQUEST(xRRGetCrtcGammaReq);
    xRRGetCrtcGammaReply	reply;
    RRCrtcPtr			crtc;
    int				n;
    unsigned long		len;
    char			*extra = NULL;
    
    REQUEST_SIZE_MATCH(xRRGetCrtcGammaReq);
    VERIFY_RR_CRTC(stuff->crtc, crtc, DixReadAccess);

    /* Gamma retrieval failed, any better error? */
    if (!RRCrtcGammaGet(crtc))
        return RRErrorBase + BadRRCrtc;

    len = crtc->gammaSize * 3 * 2;
    
    if (crtc->gammaSize) {
	extra = malloc(len);
	if (!extra)
	    return BadAlloc;
    }

    reply.type = X_Reply;
    reply.sequenceNumber = client->sequence;
    reply.length = bytes_to_int32(len);
    reply.size = crtc->gammaSize;
    if (client->swapped) {
	swaps (&reply.sequenceNumber, n);
	swapl (&reply.length, n);
	swaps (&reply.size, n);
    }
    WriteToClient (client, sizeof (xRRGetCrtcGammaReply), (char *) &reply);
    if (crtc->gammaSize)
    {
	memcpy(extra, crtc->gammaRed, len);
	client->pSwapReplyFunc = (ReplySwapPtr)CopySwap16Write;
	WriteSwappedDataToClient (client, len, extra);
	free(extra);
    }
    return Success;
}

int
ProcRRSetCrtcGamma (ClientPtr client)
{
    REQUEST(xRRSetCrtcGammaReq);
    RRCrtcPtr			crtc;
    unsigned long		len;
    CARD16			*red, *green, *blue;
    
    REQUEST_AT_LEAST_SIZE(xRRSetCrtcGammaReq);
    VERIFY_RR_CRTC(stuff->crtc, crtc, DixReadAccess);
    
    len = client->req_len - bytes_to_int32(sizeof (xRRSetCrtcGammaReq));
    if (len < (stuff->size * 3 + 1) >> 1)
	return BadLength;

    if (stuff->size != crtc->gammaSize)
	return BadMatch;
    
    red = (CARD16 *) (stuff + 1);
    green = red + crtc->gammaSize;
    blue = green + crtc->gammaSize;
    
    RRCrtcGammaSet (crtc, red, green, blue);

    return Success;
}

/* Version 1.3 additions */

int
ProcRRSetCrtcTransform (ClientPtr client)
{
    REQUEST(xRRSetCrtcTransformReq);
    RRCrtcPtr		    crtc;
    PictTransform	    transform;
    struct pixman_f_transform f_transform, f_inverse;
    char		    *filter;
    int			    nbytes;
    xFixed		    *params;
    int			    nparams;

    REQUEST_AT_LEAST_SIZE(xRRSetCrtcTransformReq);
    VERIFY_RR_CRTC(stuff->crtc, crtc, DixReadAccess);

    PictTransform_from_xRenderTransform (&transform, &stuff->transform);
    pixman_f_transform_from_pixman_transform (&f_transform, &transform);
    if (!pixman_f_transform_invert (&f_inverse, &f_transform))
	return BadMatch;

    filter = (char *) (stuff + 1);
    nbytes = stuff->nbytesFilter;
    params = (xFixed *) (filter + pad_to_int32(nbytes));
    nparams = ((xFixed *) stuff + client->req_len) - params;
    if (nparams < 0)
	return BadLength;

    return RRCrtcTransformSet (crtc, &transform, &f_transform, &f_inverse,
			       filter, nbytes, params, nparams);
}


#define CrtcTransformExtra	(SIZEOF(xRRGetCrtcTransformReply) - 32)
				
static int
transform_filter_length (RRTransformPtr transform)
{
    int	nbytes, nparams;

    if (transform->filter == NULL)
	return 0;
    nbytes = strlen (transform->filter->name);
    nparams = transform->nparams;
    return pad_to_int32(nbytes) + (nparams * sizeof (xFixed));
}

static int
transform_filter_encode (ClientPtr client, char *output,
			 CARD16	*nbytesFilter,
			 CARD16	*nparamsFilter,
			 RRTransformPtr transform)
{
    int	    nbytes, nparams;
    int	    n;

    if (transform->filter == NULL) {
	*nbytesFilter = 0;
	*nparamsFilter = 0;
	return 0;
    }
    nbytes = strlen (transform->filter->name);
    nparams = transform->nparams;
    *nbytesFilter = nbytes;
    *nparamsFilter = nparams;
    memcpy (output, transform->filter->name, nbytes);
    while ((nbytes & 3) != 0)
	output[nbytes++] = 0;
    memcpy (output + nbytes, transform->params, nparams * sizeof (xFixed));
    if (client->swapped) {
	swaps (nbytesFilter, n);
	swaps (nparamsFilter, n);
	SwapLongs ((CARD32 *) (output + nbytes), nparams);
    }
    nbytes += nparams * sizeof (xFixed);
    return nbytes;
}

static void
transform_encode (ClientPtr client, xRenderTransform *wire, PictTransform *pict)
{
    xRenderTransform_from_PictTransform (wire, pict);
    if (client->swapped)
	SwapLongs ((CARD32 *) wire, bytes_to_int32(sizeof(xRenderTransform)));
}

int
ProcRRGetCrtcTransform (ClientPtr client)
{
    REQUEST(xRRGetCrtcTransformReq);
    xRRGetCrtcTransformReply	*reply;
    RRCrtcPtr			crtc;
    int				n, nextra;
    RRTransformPtr		current, pending;
    char			*extra;

    REQUEST_SIZE_MATCH (xRRGetCrtcTransformReq);
    VERIFY_RR_CRTC(stuff->crtc, crtc, DixReadAccess);

    pending = &crtc->client_pending_transform;
    current = &crtc->client_current_transform;

    nextra = (transform_filter_length (pending) +
	      transform_filter_length (current));

    reply = malloc(sizeof (xRRGetCrtcTransformReply) + nextra);
    if (!reply)
	return BadAlloc;

    extra = (char *) (reply + 1);
    reply->type = X_Reply;
    reply->sequenceNumber = client->sequence;
    reply->length = bytes_to_int32(CrtcTransformExtra + nextra);

    reply->hasTransforms = crtc->transforms;

    transform_encode (client, &reply->pendingTransform, &pending->transform);
    extra += transform_filter_encode (client, extra,
				      &reply->pendingNbytesFilter,
				      &reply->pendingNparamsFilter,
				      pending);

    transform_encode (client, &reply->currentTransform, &current->transform);
    extra += transform_filter_encode (client, extra,
				      &reply->currentNbytesFilter,
				      &reply->currentNparamsFilter,
				      current);

    if (client->swapped) {
	swaps (&reply->sequenceNumber, n);
	swapl (&reply->length, n);
    }
    WriteToClient (client, sizeof (xRRGetCrtcTransformReply) + nextra, (char *) reply);
    free(reply);
    return Success;
<<<<<<< HEAD
=======
}

void
RRConstrainCursorHarder(DeviceIntPtr pDev, ScreenPtr pScreen, int mode, int *x, int *y)
{
    rrScrPriv (pScreen);
    int i;

    /* intentional dead space -> let it float */
    if (pScrPriv->discontiguous)
       return;

    /* if we're moving inside a crtc, we're fine */
    for (i = 0; i < pScrPriv->numCrtcs; i++) {
       RRCrtcPtr crtc = pScrPriv->crtcs[i];

       int left, right, top, bottom;

       if (!crtc->mode)
           continue;

       crtc_bounds(crtc, &left, &right, &top, &bottom);

       if ((*x >= left) && (*x <= right) && (*y >= top) && (*y <= bottom))
           return;
    }

    /* if we're trying to escape, clamp to the CRTC we're coming from */
    for (i = 0; i < pScrPriv->numCrtcs; i++) {
       RRCrtcPtr crtc = pScrPriv->crtcs[i];
       int nx, ny;
       int left, right, top, bottom;

       if (!crtc->mode)
           continue;

       crtc_bounds(crtc, &left, &right, &top, &bottom);
       miPointerGetPosition(pDev, &nx, &ny);

       if ((nx >= left) && (nx <= right) && (ny >= top) && (ny <= bottom)) {
           if ((*x <= left) || (*x >= right)) {
               int dx = *x - nx;

               if (dx > 0)
                   *x = right;
               else if (dx < 0)
                   *x = left;
           }

           if ((*y <= top) || (*y >= bottom)) {
               int dy = *y - ny;

               if (dy > 0)
                   *y = bottom;
               else if (dy < 0)
                   *y = top;
           }

           return;
       }
    }
>>>>>>> 5e633abc
}
<|MERGE_RESOLUTION|>--- conflicted
+++ resolved
@@ -1,1531 +1,1506 @@
-/*
- * Copyright © 2006 Keith Packard
-<<<<<<< HEAD
-=======
- * Copyright 2010 Red Hat, Inc
->>>>>>> 5e633abc
- *
- * Permission to use, copy, modify, distribute, and sell this software and its
- * documentation for any purpose is hereby granted without fee, provided that
- * the above copyright notice appear in all copies and that both that copyright
- * notice and this permission notice appear in supporting documentation, and
- * that the name of the copyright holders not be used in advertising or
- * publicity pertaining to distribution of the software without specific,
- * written prior permission.  The copyright holders make no representations
- * about the suitability of this software for any purpose.  It is provided "as
- * is" without express or implied warranty.
- *
- * THE COPYRIGHT HOLDERS DISCLAIM ALL WARRANTIES WITH REGARD TO THIS SOFTWARE,
- * INCLUDING ALL IMPLIED WARRANTIES OF MERCHANTABILITY AND FITNESS, IN NO
- * EVENT SHALL THE COPYRIGHT HOLDERS BE LIABLE FOR ANY SPECIAL, INDIRECT OR
- * CONSEQUENTIAL DAMAGES OR ANY DAMAGES WHATSOEVER RESULTING FROM LOSS OF USE,
- * DATA OR PROFITS, WHETHER IN AN ACTION OF CONTRACT, NEGLIGENCE OR OTHER
- * TORTIOUS ACTION, ARISING OUT OF OR IN CONNECTION WITH THE USE OR PERFORMANCE
- * OF THIS SOFTWARE.
- */
-
-#include "randrstr.h"
-#include "swaprep.h"
-<<<<<<< HEAD
-=======
-#include "mipointer.h"
->>>>>>> 5e633abc
-
-RESTYPE	RRCrtcType;
-
-/*
- * Notify the CRTC of some change
- */
-void
-RRCrtcChanged (RRCrtcPtr crtc, Bool layoutChanged)
-{
-    ScreenPtr	pScreen = crtc->pScreen;
-
-    crtc->changed = TRUE;
-    if (pScreen)
-    {
-	rrScrPriv(pScreen);
-    
-	pScrPriv->changed = TRUE;
-	/*
-	 * Send ConfigureNotify on any layout change
-	 */
-	if (layoutChanged)
-	    pScrPriv->layoutChanged = TRUE;
-    }
-}
-
-/*
- * Create a CRTC
- */
-RRCrtcPtr
-RRCrtcCreate (ScreenPtr pScreen, void *devPrivate)
-{
-    RRCrtcPtr	    crtc;
-    RRCrtcPtr	    *crtcs;
-    rrScrPrivPtr    pScrPriv;
-
-    if (!RRInit())
-	return NULL;
-    
-    pScrPriv = rrGetScrPriv(pScreen);
-
-    /* make space for the crtc pointer */
-    if (pScrPriv->numCrtcs)
-	crtcs = realloc(pScrPriv->crtcs, 
-			  (pScrPriv->numCrtcs + 1) * sizeof (RRCrtcPtr));
-    else
-	crtcs = malloc(sizeof (RRCrtcPtr));
-    if (!crtcs)
-	return FALSE;
-    pScrPriv->crtcs = crtcs;
-    
-    crtc = calloc(1, sizeof (RRCrtcRec));
-    if (!crtc)
-	return NULL;
-    crtc->id = FakeClientID (0);
-    crtc->pScreen = pScreen;
-    crtc->mode = NULL;
-    crtc->x = 0;
-    crtc->y = 0;
-    crtc->rotation = RR_Rotate_0;
-    crtc->rotations = RR_Rotate_0;
-    crtc->outputs = NULL;
-    crtc->numOutputs = 0;
-    crtc->gammaSize = 0;
-    crtc->gammaRed = crtc->gammaBlue = crtc->gammaGreen = NULL;
-    crtc->changed = FALSE;
-    crtc->devPrivate = devPrivate;
-    RRTransformInit (&crtc->client_pending_transform);
-    RRTransformInit (&crtc->client_current_transform);
-    pixman_transform_init_identity (&crtc->transform);
-    pixman_f_transform_init_identity (&crtc->f_transform);
-    pixman_f_transform_init_identity (&crtc->f_inverse);
-
-    if (!AddResource (crtc->id, RRCrtcType, (pointer) crtc))
-	return NULL;
-
-    /* attach the screen and crtc together */
-    crtc->pScreen = pScreen;
-    pScrPriv->crtcs[pScrPriv->numCrtcs++] = crtc;
-    
-    return crtc;
-}
-
-/*
- * Set the allowed rotations on a CRTC
- */
-void
-RRCrtcSetRotations (RRCrtcPtr crtc, Rotation rotations)
-{
-    crtc->rotations = rotations;
-}
-
-/*
- * Set whether transforms are allowed on a CRTC
- */
-void
-RRCrtcSetTransformSupport (RRCrtcPtr crtc, Bool transforms)
-{
-    crtc->transforms = transforms;
-}
-
-/*
- * Notify the extension that the Crtc has been reconfigured,
- * the driver calls this whenever it has updated the mode
- */
-Bool
-RRCrtcNotify (RRCrtcPtr	    crtc,
-	      RRModePtr	    mode,
-	      int	    x,
-	      int	    y,
-	      Rotation	    rotation,
-	      RRTransformPtr transform,
-	      int	    numOutputs,
-	      RROutputPtr   *outputs)
-{
-    int	    i, j;
-    
-    /*
-     * Check to see if any of the new outputs were
-     * not in the old list and mark them as changed
-     */
-    for (i = 0; i < numOutputs; i++)
-    {
-	for (j = 0; j < crtc->numOutputs; j++)
-	    if (outputs[i] == crtc->outputs[j])
-		break;
-	if (j == crtc->numOutputs)
-	{
-	    outputs[i]->crtc = crtc;
-	    RROutputChanged (outputs[i], FALSE);
-	    RRCrtcChanged (crtc, FALSE);
-	}
-    }
-    /*
-     * Check to see if any of the old outputs are
-     * not in the new list and mark them as changed
-     */
-    for (j = 0; j < crtc->numOutputs; j++)
-    {
-	for (i = 0; i < numOutputs; i++)
-	    if (outputs[i] == crtc->outputs[j])
-		break;
-	if (i == numOutputs)
-	{
-	    if (crtc->outputs[j]->crtc == crtc)
-		crtc->outputs[j]->crtc = NULL;
-	    RROutputChanged (crtc->outputs[j], FALSE);
-	    RRCrtcChanged (crtc, FALSE);
-	}
-    }
-    /*
-     * Reallocate the crtc output array if necessary
-     */
-    if (numOutputs != crtc->numOutputs)
-    {
-	RROutputPtr *newoutputs;
-	
-	if (numOutputs)
-	{
-	    if (crtc->numOutputs)
-		newoutputs = realloc(crtc->outputs,
-				    numOutputs * sizeof (RROutputPtr));
-	    else
-		newoutputs = malloc(numOutputs * sizeof (RROutputPtr));
-	    if (!newoutputs)
-		return FALSE;
-	}
-	else
-	{
-	    free(crtc->outputs);
-	    newoutputs = NULL;
-	}
-	crtc->outputs = newoutputs;
-	crtc->numOutputs = numOutputs;
-    }
-    /*
-     * Copy the new list of outputs into the crtc
-     */
-    memcpy (crtc->outputs, outputs, numOutputs * sizeof (RROutputPtr));
-    /*
-     * Update remaining crtc fields
-     */
-    if (mode != crtc->mode)
-    {
-	if (crtc->mode)
-	    RRModeDestroy (crtc->mode);
-	crtc->mode = mode;
-	if (mode != NULL)
-	    mode->refcnt++;
-	RRCrtcChanged (crtc, TRUE);
-    }
-    if (x != crtc->x)
-    {
-	crtc->x = x;
-	RRCrtcChanged (crtc, TRUE);
-    }
-    if (y != crtc->y)
-    {
-	crtc->y = y;
-	RRCrtcChanged (crtc, TRUE);
-    }
-    if (rotation != crtc->rotation)
-    {
-	crtc->rotation = rotation;
-	RRCrtcChanged (crtc, TRUE);
-    }
-    if (!RRTransformEqual (transform, &crtc->client_current_transform)) {
-	RRTransformCopy (&crtc->client_current_transform, transform);
-	RRCrtcChanged (crtc, TRUE);
-    }
-    if (crtc->changed && mode)
-    {
-	RRTransformCompute (x, y,
-			    mode->mode.width, mode->mode.height,
-			    rotation,
-			    &crtc->client_current_transform,
-			    &crtc->transform, &crtc->f_transform,
-			    &crtc->f_inverse);
-    }
-    return TRUE;
-}
-
-void
-RRDeliverCrtcEvent (ClientPtr client, WindowPtr pWin, RRCrtcPtr crtc)
-{
-    ScreenPtr pScreen = pWin->drawable.pScreen;
-    rrScrPriv (pScreen);
-    xRRCrtcChangeNotifyEvent	ce;
-    RRModePtr	mode = crtc->mode;
-    
-    ce.type = RRNotify + RREventBase;
-    ce.subCode = RRNotify_CrtcChange;
-    ce.timestamp = pScrPriv->lastSetTime.milliseconds;
-    ce.window = pWin->drawable.id;
-    ce.crtc = crtc->id;
-    ce.rotation = crtc->rotation;
-    if (mode)
-    {
-	ce.mode = mode->mode.id;
-	ce.x = crtc->x;
-	ce.y = crtc->y;
-	ce.width = mode->mode.width;
-	ce.height = mode->mode.height;
-    }
-    else
-    {
-	ce.mode = None;
-	ce.x = 0;
-	ce.y = 0;
-	ce.width = 0;
-	ce.height = 0;
-    }
-    WriteEventsToClient (client, 1, (xEvent *) &ce);
-}
-
-static Bool
-RRCrtcPendingProperties (RRCrtcPtr crtc)
-{
-    ScreenPtr	pScreen = crtc->pScreen;
-    rrScrPriv(pScreen);
-    int		o;
-
-    for (o = 0; o < pScrPriv->numOutputs; o++)
-    {
-	RROutputPtr output = pScrPriv->outputs[o];
-	if (output->crtc == crtc && output->pendingProperties)
-	    return TRUE;
-    }
-    return FALSE;
-}
-
-<<<<<<< HEAD
-=======
-static void
-crtc_bounds(RRCrtcPtr crtc, int *left, int *right, int *top, int *bottom)
-{
-    *left = crtc->x;
-    *top = crtc->y;
-
-    switch (crtc->rotation) {
-    case RR_Rotate_0:
-    case RR_Rotate_180:
-    default:
-       *right = crtc->x + crtc->mode->mode.width;
-       *bottom = crtc->y + crtc->mode->mode.height;
-       return;
-    case RR_Rotate_90:
-    case RR_Rotate_270:
-       *right = crtc->x + crtc->mode->mode.height;
-       *bottom = crtc->y + crtc->mode->mode.width;
-       return;
-    }
-}
-
-/* overlapping counts as adjacent */
-static Bool
-crtcs_adjacent(const RRCrtcPtr a, const RRCrtcPtr b)
-{
-    /* left, right, top, bottom... */
-    int al, ar, at, ab;
-    int bl, br, bt, bb;
-    int cl, cr, ct, cb; /* the overlap, if any */
-
-    crtc_bounds(a, &al, &ar, &at, &ab);
-    crtc_bounds(b, &bl, &br, &bt, &bb);
-
-    cl = max(al, bl);
-    cr = min(ar, br);
-    ct = max(at, bt);
-    cb = min(ab, bb);
-
-    return (cl <= cr) && (ct <= cb);
-}
-
-/* Depth-first search and mark all CRTCs reachable from cur */
-static void
-mark_crtcs (rrScrPrivPtr pScrPriv, int *reachable, int cur)
-{
-    int i;
-    reachable[cur] = TRUE;
-    for (i = 0; i < pScrPriv->numCrtcs; ++i) {
-        if (reachable[i] || !pScrPriv->crtcs[i]->mode)
-            continue;
-        if (crtcs_adjacent(pScrPriv->crtcs[cur], pScrPriv->crtcs[i]))
-            mark_crtcs(pScrPriv, reachable, i);
-    }
-}
-
-static void
-RRComputeContiguity (ScreenPtr pScreen)
-{
-    rrScrPriv(pScreen);
-    Bool discontiguous = TRUE;
-    int i, n = pScrPriv->numCrtcs;
-
-    int *reachable = calloc(n, sizeof(int));
-    if (!reachable)
-        goto out;
-
-    /* Find first enabled CRTC and start search for reachable CRTCs from it */
-    for (i = 0; i < n; ++i) {
-        if (pScrPriv->crtcs[i]->mode) {
-            mark_crtcs(pScrPriv, reachable, i);
-            break;
-        }
-    }
-
-    /* Check that all enabled CRTCs were marked as reachable */
-    for (i = 0; i < n; ++i)
-        if (pScrPriv->crtcs[i]->mode && !reachable[i])
-            goto out;
-
-    discontiguous = FALSE;
-
-out:
-    free(reachable);
-    pScrPriv->discontiguous = discontiguous;
-}
-
->>>>>>> 5e633abc
-/*
- * Request that the Crtc be reconfigured
- */
-Bool
-RRCrtcSet (RRCrtcPtr    crtc,
-	   RRModePtr	mode,
-	   int		x,
-	   int		y,
-	   Rotation	rotation,
-	   int		numOutputs,
-	   RROutputPtr  *outputs)
-{
-    ScreenPtr	pScreen = crtc->pScreen;
-    Bool	ret = FALSE;
-<<<<<<< HEAD
-=======
-    Bool	recompute = TRUE;
->>>>>>> 5e633abc
-    rrScrPriv(pScreen);
-
-    /* See if nothing changed */
-    if (crtc->mode == mode &&
-	crtc->x == x &&
-	crtc->y == y &&
-	crtc->rotation == rotation &&
-	crtc->numOutputs == numOutputs &&
-	!memcmp (crtc->outputs, outputs, numOutputs * sizeof (RROutputPtr)) &&
-	!RRCrtcPendingProperties (crtc) &&
-	!RRCrtcPendingTransform (crtc))
-    {
-<<<<<<< HEAD
-=======
-	recompute = FALSE;
->>>>>>> 5e633abc
-	ret = TRUE;
-    }
-    else
-    {
-#if RANDR_12_INTERFACE
-	if (pScrPriv->rrCrtcSet)
-	{
-	    ret = (*pScrPriv->rrCrtcSet) (pScreen, crtc, mode, x, y, 
-					  rotation, numOutputs, outputs);
-	}
-	else
-#endif
-	{
-#if RANDR_10_INTERFACE
-	    if (pScrPriv->rrSetConfig)
-	    {
-		RRScreenSize	    size;
-		RRScreenRate	    rate;
-
-		if (!mode)
-		{
-		    RRCrtcNotify (crtc, NULL, x, y, rotation, NULL, 0, NULL);
-		    ret = TRUE;
-		}
-		else
-		{
-		    size.width = mode->mode.width;
-		    size.height = mode->mode.height;
-		    if (outputs[0]->mmWidth && outputs[0]->mmHeight)
-		    {
-			size.mmWidth = outputs[0]->mmWidth;
-			size.mmHeight = outputs[0]->mmHeight;
-		    }
-		    else
-		    {
-			size.mmWidth = pScreen->mmWidth;
-			size.mmHeight = pScreen->mmHeight;
-		    }
-		    size.nRates = 1;
-		    rate.rate = RRVerticalRefresh (&mode->mode);
-		    size.pRates = &rate;
-		    ret = (*pScrPriv->rrSetConfig) (pScreen, rotation, rate.rate, &size);
-		    /*
-		     * Old 1.0 interface tied screen size to mode size
-		     */
-		    if (ret)
-		    {
-			RRCrtcNotify (crtc, mode, x, y, rotation, NULL, 1, outputs);
-			RRScreenSizeNotify (pScreen);
-		    }
-		}
-	    }
-#endif
-	}
-	if (ret)
-	{
-	    int	o;
-	    RRTellChanged (pScreen);
-
-	    for (o = 0; o < numOutputs; o++)
-		RRPostPendingProperties (outputs[o]);
-	}
-    }
-<<<<<<< HEAD
-=======
-
-    if (recompute)
-       RRComputeContiguity(pScreen);
-
->>>>>>> 5e633abc
-    return ret;
-}
-
-/*
- * Return crtc transform
- */
-RRTransformPtr
-RRCrtcGetTransform (RRCrtcPtr crtc)
-{
-    RRTransformPtr  transform = &crtc->client_pending_transform;
-
-    if (pixman_transform_is_identity (&transform->transform))
-	return NULL;
-    return transform;
-}
-
-/*
- * Check whether the pending and current transforms are the same
- */
-Bool
-RRCrtcPendingTransform (RRCrtcPtr crtc)
-{
-    return memcmp (&crtc->client_current_transform.transform,
-		   &crtc->client_pending_transform.transform,
-		   sizeof (PictTransform)) != 0;
-}
-
-/*
- * Destroy a Crtc at shutdown
- */
-void
-RRCrtcDestroy (RRCrtcPtr crtc)
-{
-    FreeResource (crtc->id, 0);
-}
-
-static int
-RRCrtcDestroyResource (pointer value, XID pid)
-{
-    RRCrtcPtr	crtc = (RRCrtcPtr) value;
-    ScreenPtr	pScreen = crtc->pScreen;
-
-    if (pScreen)
-    {
-	rrScrPriv(pScreen);
-	int		i;
-    
-	for (i = 0; i < pScrPriv->numCrtcs; i++)
-	{
-	    if (pScrPriv->crtcs[i] == crtc)
-	    {
-		memmove (pScrPriv->crtcs + i, pScrPriv->crtcs + i + 1,
-			 (pScrPriv->numCrtcs - (i + 1)) * sizeof (RRCrtcPtr));
-		--pScrPriv->numCrtcs;
-		break;
-	    }
-	}
-    }
-    free(crtc->gammaRed);
-    if (crtc->mode)
-	RRModeDestroy (crtc->mode);
-    free(crtc);
-    return 1;
-}
-
-/*
- * Request that the Crtc gamma be changed
- */
-
-Bool
-RRCrtcGammaSet (RRCrtcPtr   crtc,
-		CARD16	    *red,
-		CARD16	    *green,
-		CARD16	    *blue)
-{
-    Bool	ret = TRUE;
-#if RANDR_12_INTERFACE
-    ScreenPtr	pScreen = crtc->pScreen;
-#endif
-    
-    memcpy (crtc->gammaRed, red, crtc->gammaSize * sizeof (CARD16));
-    memcpy (crtc->gammaGreen, green, crtc->gammaSize * sizeof (CARD16));
-    memcpy (crtc->gammaBlue, blue, crtc->gammaSize * sizeof (CARD16));
-#if RANDR_12_INTERFACE
-    if (pScreen)
-    {
-	rrScrPriv(pScreen);
-	if (pScrPriv->rrCrtcSetGamma)
-	    ret = (*pScrPriv->rrCrtcSetGamma) (pScreen, crtc);
-    }
-#endif
-    return ret;
-}
-
-/*
- * Request current gamma back from the DDX (if possible).
- * This includes gamma size.
- */
-Bool
-RRCrtcGammaGet(RRCrtcPtr crtc)
-{
-    Bool ret = TRUE;
-#if RANDR_12_INTERFACE
-    ScreenPtr	pScreen = crtc->pScreen;
-#endif
-
-#if RANDR_12_INTERFACE
-    if (pScreen)
-    {
-        rrScrPriv(pScreen);
-        if (pScrPriv->rrCrtcGetGamma)
-            ret = (*pScrPriv->rrCrtcGetGamma) (pScreen, crtc);
-    }
-#endif
-    return ret;
-}
-
-/*
- * Notify the extension that the Crtc gamma has been changed
- * The driver calls this whenever it has changed the gamma values
- * in the RRCrtcRec
- */
-
-Bool
-RRCrtcGammaNotify (RRCrtcPtr	crtc)
-{
-    return TRUE;    /* not much going on here */
-}
-
-static void
-RRModeGetScanoutSize (RRModePtr mode, PictTransformPtr transform,
-		      int *width, int *height)
-{
-    BoxRec  box;
-
-    if (mode == NULL) {
-	*width = 0;
-	*height = 0;
-	return;
-    }
-
-    box.x1 = 0;
-    box.y1 = 0;
-    box.x2 = mode->mode.width;
-    box.y2 = mode->mode.height;
-
-    pixman_transform_bounds (transform, &box);
-    *width = box.x2 - box.x1;
-    *height = box.y2 - box.y1;
-}
-
-/**
- * Returns the width/height that the crtc scans out from the framebuffer
- */
-void
-RRCrtcGetScanoutSize(RRCrtcPtr crtc, int *width, int *height)
-{
-<<<<<<< HEAD
-    RRModeGetScanoutSize (crtc->mode, &crtc->transform, width, height);
-=======
-    return RRModeGetScanoutSize (crtc->mode, &crtc->transform, width, height);
->>>>>>> 5e633abc
-}
-
-/*
- * Set the size of the gamma table at server startup time
- */
-
-Bool
-RRCrtcGammaSetSize (RRCrtcPtr	crtc,
-		    int		size)
-{
-    CARD16  *gamma;
-
-    if (size == crtc->gammaSize)
-	return TRUE;
-    if (size)
-    {
-	gamma = malloc(size * 3 * sizeof (CARD16));
-	if (!gamma)
-	    return FALSE;
-    }
-    else
-	gamma = NULL;
-    free(crtc->gammaRed);
-    crtc->gammaRed = gamma;
-    crtc->gammaGreen = gamma + size;
-    crtc->gammaBlue = gamma + size*2;
-    crtc->gammaSize = size;
-    return TRUE;
-}
-
-/*
- * Set the pending CRTC transformation
- */
-
-int
-RRCrtcTransformSet (RRCrtcPtr		crtc,
-		    PictTransformPtr	transform,
-		    struct pixman_f_transform *f_transform,
-		    struct pixman_f_transform *f_inverse,
-		    char		*filter_name,
-		    int			filter_len,
-		    xFixed		*params,
-		    int			nparams)
-{
-    PictFilterPtr   filter = NULL;
-    int		    width = 0, height = 0;
-
-    if (!crtc->transforms)
-	return BadValue;
-
-    if (filter_len)
-    {
-	filter = PictureFindFilter (crtc->pScreen,
-				    filter_name,
-				    filter_len);
-	if (!filter)
-	    return BadName;
-	if (filter->ValidateParams)
-	{
-	    if (!filter->ValidateParams (crtc->pScreen, filter->id,
-					 params, nparams, &width, &height))
-		return BadMatch;
-	}
-	else {
-	    width = filter->width;
-	    height = filter->height;
-	}
-    }
-    else
-    {
-	if (nparams)
-	    return BadMatch;
-    }
-    if (!RRTransformSetFilter (&crtc->client_pending_transform,
-			       filter, params, nparams, width, height))
-	return BadAlloc;
-
-    crtc->client_pending_transform.transform = *transform;
-    crtc->client_pending_transform.f_transform = *f_transform;
-    crtc->client_pending_transform.f_inverse = *f_inverse;
-    return Success;
-}
-
-/*
- * Initialize crtc type
- */
-Bool
-RRCrtcInit (void)
-{
-    RRCrtcType = CreateNewResourceType (RRCrtcDestroyResource, "CRTC");
-    if (!RRCrtcType)
-	return FALSE;
-    
-    return TRUE;
-}
-
-/*
- * Initialize crtc type error value
- */
-void
-RRCrtcInitErrorValue(void)
-{
-    SetResourceTypeErrorValue(RRCrtcType, RRErrorBase + BadRRCrtc);
-}
-
-int
-ProcRRGetCrtcInfo (ClientPtr client)
-{
-    REQUEST(xRRGetCrtcInfoReq);
-    xRRGetCrtcInfoReply	rep;
-    RRCrtcPtr			crtc;
-    CARD8			*extra;
-    unsigned long		extraLen;
-    ScreenPtr			pScreen;
-    rrScrPrivPtr		pScrPriv;
-    RRModePtr			mode;
-    RROutput			*outputs;
-    RROutput			*possible;
-    int				i, j, k, n;
-    int				width, height;
-    BoxRec			panned_area;
-    
-    REQUEST_SIZE_MATCH(xRRGetCrtcInfoReq);
-    VERIFY_RR_CRTC(stuff->crtc, crtc, DixReadAccess);
-
-    /* All crtcs must be associated with screens before client
-     * requests are processed
-     */
-    pScreen = crtc->pScreen;
-    pScrPriv = rrGetScrPriv(pScreen);
-
-    mode = crtc->mode;
-    
-    rep.type = X_Reply;
-    rep.status = RRSetConfigSuccess;
-    rep.sequenceNumber = client->sequence;
-    rep.length = 0;
-    rep.timestamp = pScrPriv->lastSetTime.milliseconds;
-    if (pScrPriv->rrGetPanning &&
-	pScrPriv->rrGetPanning (pScreen, crtc, &panned_area, NULL, NULL) &&
-	(panned_area.x2 > panned_area.x1) && (panned_area.y2 > panned_area.y1))
-    {
- 	rep.x = panned_area.x1;
-	rep.y = panned_area.y1;
-	rep.width = panned_area.x2 - panned_area.x1;
-	rep.height = panned_area.y2 - panned_area.y1;
-    }
-    else
-    {
-	RRCrtcGetScanoutSize (crtc, &width, &height);
-	rep.x = crtc->x;
-	rep.y = crtc->y;
-	rep.width = width;
-	rep.height = height;
-    }
-    rep.mode = mode ? mode->mode.id : 0;
-    rep.rotation = crtc->rotation;
-    rep.rotations = crtc->rotations;
-    rep.nOutput = crtc->numOutputs;
-    k = 0;
-    for (i = 0; i < pScrPriv->numOutputs; i++)
-	for (j = 0; j < pScrPriv->outputs[i]->numCrtcs; j++)
-	    if (pScrPriv->outputs[i]->crtcs[j] == crtc)
-		k++;
-    rep.nPossibleOutput = k;
-    
-    rep.length = rep.nOutput + rep.nPossibleOutput;
-
-    extraLen = rep.length << 2;
-    if (extraLen)
-    {
-	extra = malloc(extraLen);
-	if (!extra)
-	    return BadAlloc;
-    }
-    else
-	extra = NULL;
-
-    outputs = (RROutput *) extra;
-    possible = (RROutput *) (outputs + rep.nOutput);
-    
-    for (i = 0; i < crtc->numOutputs; i++)
-    {
-	outputs[i] = crtc->outputs[i]->id;
-	if (client->swapped)
-	    swapl (&outputs[i], n);
-    }
-    k = 0;
-    for (i = 0; i < pScrPriv->numOutputs; i++)
-	for (j = 0; j < pScrPriv->outputs[i]->numCrtcs; j++)
-	    if (pScrPriv->outputs[i]->crtcs[j] == crtc)
-	    {
-		possible[k] = pScrPriv->outputs[i]->id;
-		if (client->swapped)
-		    swapl (&possible[k], n);
-		k++;
-	    }
-    
-    if (client->swapped) {
-	swaps(&rep.sequenceNumber, n);
-	swapl(&rep.length, n);
-	swapl(&rep.timestamp, n);
-	swaps(&rep.x, n);
-	swaps(&rep.y, n);
-	swaps(&rep.width, n);
-	swaps(&rep.height, n);
-	swapl(&rep.mode, n);
-	swaps(&rep.rotation, n);
-	swaps(&rep.rotations, n);
-	swaps(&rep.nOutput, n);
-	swaps(&rep.nPossibleOutput, n);
-    }
-    WriteToClient(client, sizeof(xRRGetCrtcInfoReply), (char *)&rep);
-    if (extraLen)
-    {
-	WriteToClient (client, extraLen, (char *) extra);
-	free(extra);
-    }
-    
-    return Success;
-}
-
-int
-ProcRRSetCrtcConfig (ClientPtr client)
-{
-    REQUEST(xRRSetCrtcConfigReq);
-    xRRSetCrtcConfigReply   rep;
-    ScreenPtr		    pScreen;
-    rrScrPrivPtr	    pScrPriv;
-    RRCrtcPtr		    crtc;
-    RRModePtr		    mode;
-    int			    numOutputs;
-    RROutputPtr		    *outputs = NULL;
-    RROutput		    *outputIds;
-    TimeStamp		    configTime;
-    TimeStamp		    time;
-    Rotation		    rotation;
-    int			    rc, i, j;
-    
-    REQUEST_AT_LEAST_SIZE(xRRSetCrtcConfigReq);
-    numOutputs = (stuff->length - bytes_to_int32(SIZEOF (xRRSetCrtcConfigReq)));
-    
-    VERIFY_RR_CRTC(stuff->crtc, crtc, DixSetAttrAccess);
-
-    if (stuff->mode == None)
-    {
-	mode = NULL;
-	if (numOutputs > 0)
-	    return BadMatch;
-    }
-    else
-    {
-	VERIFY_RR_MODE(stuff->mode, mode, DixSetAttrAccess);
-	if (numOutputs == 0)
-	    return BadMatch;
-    }
-    if (numOutputs)
-    {
-	outputs = malloc(numOutputs * sizeof (RROutputPtr));
-	if (!outputs)
-	    return BadAlloc;
-    }
-    else
-	outputs = NULL;
-    
-    outputIds = (RROutput *) (stuff + 1);
-    for (i = 0; i < numOutputs; i++)
-    {
-	rc = dixLookupResourceByType((pointer *)(outputs + i), outputIds[i],
-				     RROutputType, client, DixSetAttrAccess);
-	if (rc != Success)
-	{
-	    free(outputs);
-	    return rc;
-	}
-	/* validate crtc for this output */
-	for (j = 0; j < outputs[i]->numCrtcs; j++)
-	    if (outputs[i]->crtcs[j] == crtc)
-		break;
-	if (j == outputs[i]->numCrtcs)
-	{
-	    free(outputs);
-	    return BadMatch;
-	}
-	/* validate mode for this output */
-	for (j = 0; j < outputs[i]->numModes + outputs[i]->numUserModes; j++)
-	{
-	    RRModePtr	m = (j < outputs[i]->numModes ? 
-			     outputs[i]->modes[j] :
-			     outputs[i]->userModes[j - outputs[i]->numModes]);
-	    if (m == mode)
-		break;
-	}
-	if (j == outputs[i]->numModes + outputs[i]->numUserModes)
-	{
-	    free(outputs);
-	    return BadMatch;
-	}
-    }
-    /* validate clones */
-    for (i = 0; i < numOutputs; i++)
-    {
-	for (j = 0; j < numOutputs; j++)
-	{
-	    int k;
-	    if (i == j)
-		continue;
-	    for (k = 0; k < outputs[i]->numClones; k++)
-	    {
-		if (outputs[i]->clones[k] == outputs[j])
-		    break;
-	    }
-	    if (k == outputs[i]->numClones)
-	    {
-		free(outputs);
-		return BadMatch;
-	    }
-	}
-    }
-
-    pScreen = crtc->pScreen;
-    pScrPriv = rrGetScrPriv(pScreen);
-    
-    time = ClientTimeToServerTime(stuff->timestamp);
-    configTime = ClientTimeToServerTime(stuff->configTimestamp);
-    
-    if (!pScrPriv)
-    {
-	time = currentTime;
-	rep.status = RRSetConfigFailed;
-	goto sendReply;
-    }
-    
-    /*
-     * Validate requested rotation
-     */
-    rotation = (Rotation) stuff->rotation;
-
-    /* test the rotation bits only! */
-    switch (rotation & 0xf) {
-    case RR_Rotate_0:
-    case RR_Rotate_90:
-    case RR_Rotate_180:
-    case RR_Rotate_270:
-	break;
-    default:
-	/*
-	 * Invalid rotation
-	 */
-	client->errorValue = stuff->rotation;
-	free(outputs);
-	return BadValue;
-    }
-
-    if (mode)
-    {
-	if ((~crtc->rotations) & rotation)
-	{
-	    /*
-	     * requested rotation or reflection not supported by screen
-	     */
-	    client->errorValue = stuff->rotation;
-	    free(outputs);
-	    return BadMatch;
-	}
-    
-#ifdef RANDR_12_INTERFACE
-	/*
-	 * Check screen size bounds if the DDX provides a 1.2 interface
-	 * for setting screen size. Else, assume the CrtcSet sets
-	 * the size along with the mode. If the driver supports transforms,
-	 * then it must allow crtcs to display a subset of the screen, so
-	 * only do this check for drivers without transform support.
-	 */
-	if (pScrPriv->rrScreenSetSize && !crtc->transforms)
-	{
-	    int source_width;
-	    int	source_height;
-	    PictTransform transform;
-	    struct pixman_f_transform f_transform, f_inverse;
-
-	    RRTransformCompute (stuff->x, stuff->y,
-				mode->mode.width, mode->mode.height,
-				rotation,
-				&crtc->client_pending_transform,
-				&transform, &f_transform, &f_inverse);
-
-	    RRModeGetScanoutSize (mode, &transform, &source_width, &source_height);
-	    if (stuff->x + source_width > pScreen->width)
-	    {
-		client->errorValue = stuff->x;
-		free(outputs);
-		return BadValue;
-	    }
-	    
-	    if (stuff->y + source_height > pScreen->height)
-	    {
-		client->errorValue = stuff->y;
-		free(outputs);
-		return BadValue;
-	    }
-	}
-#endif
-    }
-    
-    if (!RRCrtcSet (crtc, mode, stuff->x, stuff->y,
-		   rotation, numOutputs, outputs))
-    {
-	rep.status = RRSetConfigFailed;
-	goto sendReply;
-    }
-    rep.status = RRSetConfigSuccess;
-    pScrPriv->lastSetTime = time;
-    
-sendReply:
-    free(outputs);
-    
-    rep.type = X_Reply;
-    /* rep.status has already been filled in */
-    rep.length = 0;
-    rep.sequenceNumber = client->sequence;
-    rep.newTimestamp = pScrPriv->lastSetTime.milliseconds;
-
-    if (client->swapped) 
-    {
-	int n;
-    	swaps(&rep.sequenceNumber, n);
-    	swapl(&rep.length, n);
-	swapl(&rep.newTimestamp, n);
-    }
-    WriteToClient(client, sizeof(xRRSetCrtcConfigReply), (char *)&rep);
-    
-    return Success;
-}
-
-int
-ProcRRGetPanning (ClientPtr client)
-{
-    REQUEST(xRRGetPanningReq);
-    xRRGetPanningReply	rep;
-    RRCrtcPtr		crtc;
-    ScreenPtr		pScreen;
-    rrScrPrivPtr	pScrPriv;
-    BoxRec		total;
-    BoxRec		tracking;
-    INT16		border[4];
-    int			n;
-    
-    REQUEST_SIZE_MATCH(xRRGetPanningReq);
-    VERIFY_RR_CRTC(stuff->crtc, crtc, DixReadAccess);
-
-    /* All crtcs must be associated with screens before client
-     * requests are processed
-     */
-    pScreen = crtc->pScreen;
-    pScrPriv = rrGetScrPriv(pScreen);
-
-    if (!pScrPriv)
-	return RRErrorBase + BadRRCrtc;
-
-    memset(&rep, 0, sizeof(rep));
-    rep.type = X_Reply;
-    rep.status = RRSetConfigSuccess;
-    rep.sequenceNumber = client->sequence;
-    rep.length = 1;
-    rep.timestamp = pScrPriv->lastSetTime.milliseconds;
-
-    if (pScrPriv->rrGetPanning &&
-	pScrPriv->rrGetPanning (pScreen, crtc, &total, &tracking, border)) {
-	rep.left          = total.x1;
-	rep.top           = total.y1;
-	rep.width         = total.x2 - total.x1;
-	rep.height        = total.y2 - total.y1;
-	rep.track_left    = tracking.x1;
-	rep.track_top     = tracking.y1;
-	rep.track_width   = tracking.x2 - tracking.x1;
-	rep.track_height  = tracking.y2 - tracking.y1;
-	rep.border_left   = border[0];
-	rep.border_top    = border[1];
-	rep.border_right  = border[2];
-	rep.border_bottom = border[3];
-    }
-
-    if (client->swapped) {
-	swaps(&rep.sequenceNumber, n);
-	swapl(&rep.length, n);
-	swaps(&rep.timestamp, n);
-	swaps(&rep.left, n);
-	swaps(&rep.top, n);
-	swaps(&rep.width, n);
-	swaps(&rep.height, n);
-	swaps(&rep.track_left, n);
-	swaps(&rep.track_top, n);
-	swaps(&rep.track_width, n);
-	swaps(&rep.track_height, n);
-	swaps(&rep.border_left, n);
-	swaps(&rep.border_top, n);
-	swaps(&rep.border_right, n);
-	swaps(&rep.border_bottom, n);
-    }
-    WriteToClient(client, sizeof(xRRGetPanningReply), (char *)&rep);
-    return Success;
-}
-
-int
-ProcRRSetPanning (ClientPtr client)
-{
-    REQUEST(xRRSetPanningReq);
-    xRRSetPanningReply	rep;
-    RRCrtcPtr		crtc;
-    ScreenPtr		pScreen;
-    rrScrPrivPtr	pScrPriv;
-    TimeStamp		time;
-    BoxRec		total;
-    BoxRec		tracking;
-    INT16		border[4];
-    int			n;
-    
-    REQUEST_SIZE_MATCH(xRRSetPanningReq);
-    VERIFY_RR_CRTC(stuff->crtc, crtc, DixReadAccess);
-
-    /* All crtcs must be associated with screens before client
-     * requests are processed
-     */
-    pScreen = crtc->pScreen;
-    pScrPriv = rrGetScrPriv(pScreen);
-
-    if (!pScrPriv) {
-	time = currentTime;
-	rep.status = RRSetConfigFailed;
-	goto sendReply;
-    }
-    
-    time = ClientTimeToServerTime(stuff->timestamp);
-    
-    if (!pScrPriv->rrGetPanning)
-	return RRErrorBase + BadRRCrtc;
-
-    total.x1    = stuff->left;
-    total.y1    = stuff->top;
-    total.x2    = total.x1 + stuff->width;
-    total.y2    = total.y1 + stuff->height;
-    tracking.x1 = stuff->track_left;
-    tracking.y1 = stuff->track_top;
-    tracking.x2 = tracking.x1 + stuff->track_width;
-    tracking.y2 = tracking.y1 + stuff->track_height;
-    border[0]   = stuff->border_left;
-    border[1]   = stuff->border_top;
-    border[2]   = stuff->border_right;
-    border[3]   = stuff->border_bottom;
-
-    if (! pScrPriv->rrSetPanning (pScreen, crtc, &total, &tracking, border))
-	return BadMatch;
-
-    pScrPriv->lastSetTime = time;
-
-    rep.status = RRSetConfigSuccess;
-
-sendReply:
-    rep.type = X_Reply;
-    rep.sequenceNumber = client->sequence;
-    rep.length = 0;
-    rep.newTimestamp = pScrPriv->lastSetTime.milliseconds;
-
-    if (client->swapped) {
-	swaps(&rep.sequenceNumber, n);
-	swapl(&rep.length, n);
-	swaps(&rep.newTimestamp, n);
-    }
-    WriteToClient(client, sizeof(xRRSetPanningReply), (char *)&rep);
-    return Success;
-}
-
-int
-ProcRRGetCrtcGammaSize (ClientPtr client)
-{
-    REQUEST(xRRGetCrtcGammaSizeReq);
-    xRRGetCrtcGammaSizeReply	reply;
-    RRCrtcPtr			crtc;
-    int				n;
-
-    REQUEST_SIZE_MATCH(xRRGetCrtcGammaSizeReq);
-    VERIFY_RR_CRTC(stuff->crtc, crtc, DixReadAccess);
-
-    /* Gamma retrieval failed, any better error? */
-    if (!RRCrtcGammaGet(crtc))
-        return RRErrorBase + BadRRCrtc;
-
-    reply.type = X_Reply;
-    reply.sequenceNumber = client->sequence;
-    reply.length = 0;
-    reply.size = crtc->gammaSize;
-    if (client->swapped) {
-	swaps (&reply.sequenceNumber, n);
-	swapl (&reply.length, n);
-	swaps (&reply.size, n);
-    }
-    WriteToClient (client, sizeof (xRRGetCrtcGammaSizeReply), (char *) &reply);
-    return Success;
-}
-
-int
-ProcRRGetCrtcGamma (ClientPtr client)
-{
-    REQUEST(xRRGetCrtcGammaReq);
-    xRRGetCrtcGammaReply	reply;
-    RRCrtcPtr			crtc;
-    int				n;
-    unsigned long		len;
-    char			*extra = NULL;
-    
-    REQUEST_SIZE_MATCH(xRRGetCrtcGammaReq);
-    VERIFY_RR_CRTC(stuff->crtc, crtc, DixReadAccess);
-
-    /* Gamma retrieval failed, any better error? */
-    if (!RRCrtcGammaGet(crtc))
-        return RRErrorBase + BadRRCrtc;
-
-    len = crtc->gammaSize * 3 * 2;
-    
-    if (crtc->gammaSize) {
-	extra = malloc(len);
-	if (!extra)
-	    return BadAlloc;
-    }
-
-    reply.type = X_Reply;
-    reply.sequenceNumber = client->sequence;
-    reply.length = bytes_to_int32(len);
-    reply.size = crtc->gammaSize;
-    if (client->swapped) {
-	swaps (&reply.sequenceNumber, n);
-	swapl (&reply.length, n);
-	swaps (&reply.size, n);
-    }
-    WriteToClient (client, sizeof (xRRGetCrtcGammaReply), (char *) &reply);
-    if (crtc->gammaSize)
-    {
-	memcpy(extra, crtc->gammaRed, len);
-	client->pSwapReplyFunc = (ReplySwapPtr)CopySwap16Write;
-	WriteSwappedDataToClient (client, len, extra);
-	free(extra);
-    }
-    return Success;
-}
-
-int
-ProcRRSetCrtcGamma (ClientPtr client)
-{
-    REQUEST(xRRSetCrtcGammaReq);
-    RRCrtcPtr			crtc;
-    unsigned long		len;
-    CARD16			*red, *green, *blue;
-    
-    REQUEST_AT_LEAST_SIZE(xRRSetCrtcGammaReq);
-    VERIFY_RR_CRTC(stuff->crtc, crtc, DixReadAccess);
-    
-    len = client->req_len - bytes_to_int32(sizeof (xRRSetCrtcGammaReq));
-    if (len < (stuff->size * 3 + 1) >> 1)
-	return BadLength;
-
-    if (stuff->size != crtc->gammaSize)
-	return BadMatch;
-    
-    red = (CARD16 *) (stuff + 1);
-    green = red + crtc->gammaSize;
-    blue = green + crtc->gammaSize;
-    
-    RRCrtcGammaSet (crtc, red, green, blue);
-
-    return Success;
-}
-
-/* Version 1.3 additions */
-
-int
-ProcRRSetCrtcTransform (ClientPtr client)
-{
-    REQUEST(xRRSetCrtcTransformReq);
-    RRCrtcPtr		    crtc;
-    PictTransform	    transform;
-    struct pixman_f_transform f_transform, f_inverse;
-    char		    *filter;
-    int			    nbytes;
-    xFixed		    *params;
-    int			    nparams;
-
-    REQUEST_AT_LEAST_SIZE(xRRSetCrtcTransformReq);
-    VERIFY_RR_CRTC(stuff->crtc, crtc, DixReadAccess);
-
-    PictTransform_from_xRenderTransform (&transform, &stuff->transform);
-    pixman_f_transform_from_pixman_transform (&f_transform, &transform);
-    if (!pixman_f_transform_invert (&f_inverse, &f_transform))
-	return BadMatch;
-
-    filter = (char *) (stuff + 1);
-    nbytes = stuff->nbytesFilter;
-    params = (xFixed *) (filter + pad_to_int32(nbytes));
-    nparams = ((xFixed *) stuff + client->req_len) - params;
-    if (nparams < 0)
-	return BadLength;
-
-    return RRCrtcTransformSet (crtc, &transform, &f_transform, &f_inverse,
-			       filter, nbytes, params, nparams);
-}
-
-
-#define CrtcTransformExtra	(SIZEOF(xRRGetCrtcTransformReply) - 32)
-				
-static int
-transform_filter_length (RRTransformPtr transform)
-{
-    int	nbytes, nparams;
-
-    if (transform->filter == NULL)
-	return 0;
-    nbytes = strlen (transform->filter->name);
-    nparams = transform->nparams;
-    return pad_to_int32(nbytes) + (nparams * sizeof (xFixed));
-}
-
-static int
-transform_filter_encode (ClientPtr client, char *output,
-			 CARD16	*nbytesFilter,
-			 CARD16	*nparamsFilter,
-			 RRTransformPtr transform)
-{
-    int	    nbytes, nparams;
-    int	    n;
-
-    if (transform->filter == NULL) {
-	*nbytesFilter = 0;
-	*nparamsFilter = 0;
-	return 0;
-    }
-    nbytes = strlen (transform->filter->name);
-    nparams = transform->nparams;
-    *nbytesFilter = nbytes;
-    *nparamsFilter = nparams;
-    memcpy (output, transform->filter->name, nbytes);
-    while ((nbytes & 3) != 0)
-	output[nbytes++] = 0;
-    memcpy (output + nbytes, transform->params, nparams * sizeof (xFixed));
-    if (client->swapped) {
-	swaps (nbytesFilter, n);
-	swaps (nparamsFilter, n);
-	SwapLongs ((CARD32 *) (output + nbytes), nparams);
-    }
-    nbytes += nparams * sizeof (xFixed);
-    return nbytes;
-}
-
-static void
-transform_encode (ClientPtr client, xRenderTransform *wire, PictTransform *pict)
-{
-    xRenderTransform_from_PictTransform (wire, pict);
-    if (client->swapped)
-	SwapLongs ((CARD32 *) wire, bytes_to_int32(sizeof(xRenderTransform)));
-}
-
-int
-ProcRRGetCrtcTransform (ClientPtr client)
-{
-    REQUEST(xRRGetCrtcTransformReq);
-    xRRGetCrtcTransformReply	*reply;
-    RRCrtcPtr			crtc;
-    int				n, nextra;
-    RRTransformPtr		current, pending;
-    char			*extra;
-
-    REQUEST_SIZE_MATCH (xRRGetCrtcTransformReq);
-    VERIFY_RR_CRTC(stuff->crtc, crtc, DixReadAccess);
-
-    pending = &crtc->client_pending_transform;
-    current = &crtc->client_current_transform;
-
-    nextra = (transform_filter_length (pending) +
-	      transform_filter_length (current));
-
-    reply = malloc(sizeof (xRRGetCrtcTransformReply) + nextra);
-    if (!reply)
-	return BadAlloc;
-
-    extra = (char *) (reply + 1);
-    reply->type = X_Reply;
-    reply->sequenceNumber = client->sequence;
-    reply->length = bytes_to_int32(CrtcTransformExtra + nextra);
-
-    reply->hasTransforms = crtc->transforms;
-
-    transform_encode (client, &reply->pendingTransform, &pending->transform);
-    extra += transform_filter_encode (client, extra,
-				      &reply->pendingNbytesFilter,
-				      &reply->pendingNparamsFilter,
-				      pending);
-
-    transform_encode (client, &reply->currentTransform, &current->transform);
-    extra += transform_filter_encode (client, extra,
-				      &reply->currentNbytesFilter,
-				      &reply->currentNparamsFilter,
-				      current);
-
-    if (client->swapped) {
-	swaps (&reply->sequenceNumber, n);
-	swapl (&reply->length, n);
-    }
-    WriteToClient (client, sizeof (xRRGetCrtcTransformReply) + nextra, (char *) reply);
-    free(reply);
-    return Success;
-<<<<<<< HEAD
-=======
-}
-
-void
-RRConstrainCursorHarder(DeviceIntPtr pDev, ScreenPtr pScreen, int mode, int *x, int *y)
-{
-    rrScrPriv (pScreen);
-    int i;
-
-    /* intentional dead space -> let it float */
-    if (pScrPriv->discontiguous)
-       return;
-
-    /* if we're moving inside a crtc, we're fine */
-    for (i = 0; i < pScrPriv->numCrtcs; i++) {
-       RRCrtcPtr crtc = pScrPriv->crtcs[i];
-
-       int left, right, top, bottom;
-
-       if (!crtc->mode)
-           continue;
-
-       crtc_bounds(crtc, &left, &right, &top, &bottom);
-
-       if ((*x >= left) && (*x <= right) && (*y >= top) && (*y <= bottom))
-           return;
-    }
-
-    /* if we're trying to escape, clamp to the CRTC we're coming from */
-    for (i = 0; i < pScrPriv->numCrtcs; i++) {
-       RRCrtcPtr crtc = pScrPriv->crtcs[i];
-       int nx, ny;
-       int left, right, top, bottom;
-
-       if (!crtc->mode)
-           continue;
-
-       crtc_bounds(crtc, &left, &right, &top, &bottom);
-       miPointerGetPosition(pDev, &nx, &ny);
-
-       if ((nx >= left) && (nx <= right) && (ny >= top) && (ny <= bottom)) {
-           if ((*x <= left) || (*x >= right)) {
-               int dx = *x - nx;
-
-               if (dx > 0)
-                   *x = right;
-               else if (dx < 0)
-                   *x = left;
-           }
-
-           if ((*y <= top) || (*y >= bottom)) {
-               int dy = *y - ny;
-
-               if (dy > 0)
-                   *y = bottom;
-               else if (dy < 0)
-                   *y = top;
-           }
-
-           return;
-       }
-    }
->>>>>>> 5e633abc
-}
+/*
+ * Copyright © 2006 Keith Packard
+ * Copyright 2010 Red Hat, Inc
+ *
+ * Permission to use, copy, modify, distribute, and sell this software and its
+ * documentation for any purpose is hereby granted without fee, provided that
+ * the above copyright notice appear in all copies and that both that copyright
+ * notice and this permission notice appear in supporting documentation, and
+ * that the name of the copyright holders not be used in advertising or
+ * publicity pertaining to distribution of the software without specific,
+ * written prior permission.  The copyright holders make no representations
+ * about the suitability of this software for any purpose.  It is provided "as
+ * is" without express or implied warranty.
+ *
+ * THE COPYRIGHT HOLDERS DISCLAIM ALL WARRANTIES WITH REGARD TO THIS SOFTWARE,
+ * INCLUDING ALL IMPLIED WARRANTIES OF MERCHANTABILITY AND FITNESS, IN NO
+ * EVENT SHALL THE COPYRIGHT HOLDERS BE LIABLE FOR ANY SPECIAL, INDIRECT OR
+ * CONSEQUENTIAL DAMAGES OR ANY DAMAGES WHATSOEVER RESULTING FROM LOSS OF USE,
+ * DATA OR PROFITS, WHETHER IN AN ACTION OF CONTRACT, NEGLIGENCE OR OTHER
+ * TORTIOUS ACTION, ARISING OUT OF OR IN CONNECTION WITH THE USE OR PERFORMANCE
+ * OF THIS SOFTWARE.
+ */
+
+#include "randrstr.h"
+#include "swaprep.h"
+#include "mipointer.h"
+
+RESTYPE	RRCrtcType;
+
+/*
+ * Notify the CRTC of some change
+ */
+void
+RRCrtcChanged (RRCrtcPtr crtc, Bool layoutChanged)
+{
+    ScreenPtr	pScreen = crtc->pScreen;
+
+    crtc->changed = TRUE;
+    if (pScreen)
+    {
+	rrScrPriv(pScreen);
+    
+	pScrPriv->changed = TRUE;
+	/*
+	 * Send ConfigureNotify on any layout change
+	 */
+	if (layoutChanged)
+	    pScrPriv->layoutChanged = TRUE;
+    }
+}
+
+/*
+ * Create a CRTC
+ */
+RRCrtcPtr
+RRCrtcCreate (ScreenPtr pScreen, void *devPrivate)
+{
+    RRCrtcPtr	    crtc;
+    RRCrtcPtr	    *crtcs;
+    rrScrPrivPtr    pScrPriv;
+
+    if (!RRInit())
+	return NULL;
+    
+    pScrPriv = rrGetScrPriv(pScreen);
+
+    /* make space for the crtc pointer */
+    if (pScrPriv->numCrtcs)
+	crtcs = realloc(pScrPriv->crtcs, 
+			  (pScrPriv->numCrtcs + 1) * sizeof (RRCrtcPtr));
+    else
+	crtcs = malloc(sizeof (RRCrtcPtr));
+    if (!crtcs)
+	return FALSE;
+    pScrPriv->crtcs = crtcs;
+    
+    crtc = calloc(1, sizeof (RRCrtcRec));
+    if (!crtc)
+	return NULL;
+    crtc->id = FakeClientID (0);
+    crtc->pScreen = pScreen;
+    crtc->mode = NULL;
+    crtc->x = 0;
+    crtc->y = 0;
+    crtc->rotation = RR_Rotate_0;
+    crtc->rotations = RR_Rotate_0;
+    crtc->outputs = NULL;
+    crtc->numOutputs = 0;
+    crtc->gammaSize = 0;
+    crtc->gammaRed = crtc->gammaBlue = crtc->gammaGreen = NULL;
+    crtc->changed = FALSE;
+    crtc->devPrivate = devPrivate;
+    RRTransformInit (&crtc->client_pending_transform);
+    RRTransformInit (&crtc->client_current_transform);
+    pixman_transform_init_identity (&crtc->transform);
+    pixman_f_transform_init_identity (&crtc->f_transform);
+    pixman_f_transform_init_identity (&crtc->f_inverse);
+
+    if (!AddResource (crtc->id, RRCrtcType, (pointer) crtc))
+	return NULL;
+
+    /* attach the screen and crtc together */
+    crtc->pScreen = pScreen;
+    pScrPriv->crtcs[pScrPriv->numCrtcs++] = crtc;
+    
+    return crtc;
+}
+
+/*
+ * Set the allowed rotations on a CRTC
+ */
+void
+RRCrtcSetRotations (RRCrtcPtr crtc, Rotation rotations)
+{
+    crtc->rotations = rotations;
+}
+
+/*
+ * Set whether transforms are allowed on a CRTC
+ */
+void
+RRCrtcSetTransformSupport (RRCrtcPtr crtc, Bool transforms)
+{
+    crtc->transforms = transforms;
+}
+
+/*
+ * Notify the extension that the Crtc has been reconfigured,
+ * the driver calls this whenever it has updated the mode
+ */
+Bool
+RRCrtcNotify (RRCrtcPtr	    crtc,
+	      RRModePtr	    mode,
+	      int	    x,
+	      int	    y,
+	      Rotation	    rotation,
+	      RRTransformPtr transform,
+	      int	    numOutputs,
+	      RROutputPtr   *outputs)
+{
+    int	    i, j;
+    
+    /*
+     * Check to see if any of the new outputs were
+     * not in the old list and mark them as changed
+     */
+    for (i = 0; i < numOutputs; i++)
+    {
+	for (j = 0; j < crtc->numOutputs; j++)
+	    if (outputs[i] == crtc->outputs[j])
+		break;
+	if (j == crtc->numOutputs)
+	{
+	    outputs[i]->crtc = crtc;
+	    RROutputChanged (outputs[i], FALSE);
+	    RRCrtcChanged (crtc, FALSE);
+	}
+    }
+    /*
+     * Check to see if any of the old outputs are
+     * not in the new list and mark them as changed
+     */
+    for (j = 0; j < crtc->numOutputs; j++)
+    {
+	for (i = 0; i < numOutputs; i++)
+	    if (outputs[i] == crtc->outputs[j])
+		break;
+	if (i == numOutputs)
+	{
+	    if (crtc->outputs[j]->crtc == crtc)
+		crtc->outputs[j]->crtc = NULL;
+	    RROutputChanged (crtc->outputs[j], FALSE);
+	    RRCrtcChanged (crtc, FALSE);
+	}
+    }
+    /*
+     * Reallocate the crtc output array if necessary
+     */
+    if (numOutputs != crtc->numOutputs)
+    {
+	RROutputPtr *newoutputs;
+	
+	if (numOutputs)
+	{
+	    if (crtc->numOutputs)
+		newoutputs = realloc(crtc->outputs,
+				    numOutputs * sizeof (RROutputPtr));
+	    else
+		newoutputs = malloc(numOutputs * sizeof (RROutputPtr));
+	    if (!newoutputs)
+		return FALSE;
+	}
+	else
+	{
+	    free(crtc->outputs);
+	    newoutputs = NULL;
+	}
+	crtc->outputs = newoutputs;
+	crtc->numOutputs = numOutputs;
+    }
+    /*
+     * Copy the new list of outputs into the crtc
+     */
+    memcpy (crtc->outputs, outputs, numOutputs * sizeof (RROutputPtr));
+    /*
+     * Update remaining crtc fields
+     */
+    if (mode != crtc->mode)
+    {
+	if (crtc->mode)
+	    RRModeDestroy (crtc->mode);
+	crtc->mode = mode;
+	if (mode != NULL)
+	    mode->refcnt++;
+	RRCrtcChanged (crtc, TRUE);
+    }
+    if (x != crtc->x)
+    {
+	crtc->x = x;
+	RRCrtcChanged (crtc, TRUE);
+    }
+    if (y != crtc->y)
+    {
+	crtc->y = y;
+	RRCrtcChanged (crtc, TRUE);
+    }
+    if (rotation != crtc->rotation)
+    {
+	crtc->rotation = rotation;
+	RRCrtcChanged (crtc, TRUE);
+    }
+    if (!RRTransformEqual (transform, &crtc->client_current_transform)) {
+	RRTransformCopy (&crtc->client_current_transform, transform);
+	RRCrtcChanged (crtc, TRUE);
+    }
+    if (crtc->changed && mode)
+    {
+	RRTransformCompute (x, y,
+			    mode->mode.width, mode->mode.height,
+			    rotation,
+			    &crtc->client_current_transform,
+			    &crtc->transform, &crtc->f_transform,
+			    &crtc->f_inverse);
+    }
+    return TRUE;
+}
+
+void
+RRDeliverCrtcEvent (ClientPtr client, WindowPtr pWin, RRCrtcPtr crtc)
+{
+    ScreenPtr pScreen = pWin->drawable.pScreen;
+    rrScrPriv (pScreen);
+    xRRCrtcChangeNotifyEvent	ce;
+    RRModePtr	mode = crtc->mode;
+    
+    ce.type = RRNotify + RREventBase;
+    ce.subCode = RRNotify_CrtcChange;
+    ce.timestamp = pScrPriv->lastSetTime.milliseconds;
+    ce.window = pWin->drawable.id;
+    ce.crtc = crtc->id;
+    ce.rotation = crtc->rotation;
+    if (mode)
+    {
+	ce.mode = mode->mode.id;
+	ce.x = crtc->x;
+	ce.y = crtc->y;
+	ce.width = mode->mode.width;
+	ce.height = mode->mode.height;
+    }
+    else
+    {
+	ce.mode = None;
+	ce.x = 0;
+	ce.y = 0;
+	ce.width = 0;
+	ce.height = 0;
+    }
+    WriteEventsToClient (client, 1, (xEvent *) &ce);
+}
+
+static Bool
+RRCrtcPendingProperties (RRCrtcPtr crtc)
+{
+    ScreenPtr	pScreen = crtc->pScreen;
+    rrScrPriv(pScreen);
+    int		o;
+
+    for (o = 0; o < pScrPriv->numOutputs; o++)
+    {
+	RROutputPtr output = pScrPriv->outputs[o];
+	if (output->crtc == crtc && output->pendingProperties)
+	    return TRUE;
+    }
+    return FALSE;
+}
+
+static void
+crtc_bounds(RRCrtcPtr crtc, int *left, int *right, int *top, int *bottom)
+{
+    *left = crtc->x;
+    *top = crtc->y;
+
+    switch (crtc->rotation) {
+    case RR_Rotate_0:
+    case RR_Rotate_180:
+    default:
+       *right = crtc->x + crtc->mode->mode.width;
+       *bottom = crtc->y + crtc->mode->mode.height;
+       return;
+    case RR_Rotate_90:
+    case RR_Rotate_270:
+       *right = crtc->x + crtc->mode->mode.height;
+       *bottom = crtc->y + crtc->mode->mode.width;
+       return;
+    }
+}
+
+/* overlapping counts as adjacent */
+static Bool
+crtcs_adjacent(const RRCrtcPtr a, const RRCrtcPtr b)
+{
+    /* left, right, top, bottom... */
+    int al, ar, at, ab;
+    int bl, br, bt, bb;
+    int cl, cr, ct, cb; /* the overlap, if any */
+
+    crtc_bounds(a, &al, &ar, &at, &ab);
+    crtc_bounds(b, &bl, &br, &bt, &bb);
+
+    cl = max(al, bl);
+    cr = min(ar, br);
+    ct = max(at, bt);
+    cb = min(ab, bb);
+
+    return (cl <= cr) && (ct <= cb);
+}
+
+/* Depth-first search and mark all CRTCs reachable from cur */
+static void
+mark_crtcs (rrScrPrivPtr pScrPriv, int *reachable, int cur)
+{
+    int i;
+    reachable[cur] = TRUE;
+    for (i = 0; i < pScrPriv->numCrtcs; ++i) {
+        if (reachable[i] || !pScrPriv->crtcs[i]->mode)
+            continue;
+        if (crtcs_adjacent(pScrPriv->crtcs[cur], pScrPriv->crtcs[i]))
+            mark_crtcs(pScrPriv, reachable, i);
+    }
+}
+
+static void
+RRComputeContiguity (ScreenPtr pScreen)
+{
+    rrScrPriv(pScreen);
+    Bool discontiguous = TRUE;
+    int i, n = pScrPriv->numCrtcs;
+
+    int *reachable = calloc(n, sizeof(int));
+    if (!reachable)
+        goto out;
+
+    /* Find first enabled CRTC and start search for reachable CRTCs from it */
+    for (i = 0; i < n; ++i) {
+        if (pScrPriv->crtcs[i]->mode) {
+            mark_crtcs(pScrPriv, reachable, i);
+            break;
+        }
+    }
+
+    /* Check that all enabled CRTCs were marked as reachable */
+    for (i = 0; i < n; ++i)
+        if (pScrPriv->crtcs[i]->mode && !reachable[i])
+            goto out;
+
+    discontiguous = FALSE;
+
+out:
+    free(reachable);
+    pScrPriv->discontiguous = discontiguous;
+}
+
+/*
+ * Request that the Crtc be reconfigured
+ */
+Bool
+RRCrtcSet (RRCrtcPtr    crtc,
+	   RRModePtr	mode,
+	   int		x,
+	   int		y,
+	   Rotation	rotation,
+	   int		numOutputs,
+	   RROutputPtr  *outputs)
+{
+    ScreenPtr	pScreen = crtc->pScreen;
+    Bool	ret = FALSE;
+    Bool	recompute = TRUE;
+    rrScrPriv(pScreen);
+
+    /* See if nothing changed */
+    if (crtc->mode == mode &&
+	crtc->x == x &&
+	crtc->y == y &&
+	crtc->rotation == rotation &&
+	crtc->numOutputs == numOutputs &&
+	!memcmp (crtc->outputs, outputs, numOutputs * sizeof (RROutputPtr)) &&
+	!RRCrtcPendingProperties (crtc) &&
+	!RRCrtcPendingTransform (crtc))
+    {
+	recompute = FALSE;
+	ret = TRUE;
+    }
+    else
+    {
+#if RANDR_12_INTERFACE
+	if (pScrPriv->rrCrtcSet)
+	{
+	    ret = (*pScrPriv->rrCrtcSet) (pScreen, crtc, mode, x, y, 
+					  rotation, numOutputs, outputs);
+	}
+	else
+#endif
+	{
+#if RANDR_10_INTERFACE
+	    if (pScrPriv->rrSetConfig)
+	    {
+		RRScreenSize	    size;
+		RRScreenRate	    rate;
+
+		if (!mode)
+		{
+		    RRCrtcNotify (crtc, NULL, x, y, rotation, NULL, 0, NULL);
+		    ret = TRUE;
+		}
+		else
+		{
+		    size.width = mode->mode.width;
+		    size.height = mode->mode.height;
+		    if (outputs[0]->mmWidth && outputs[0]->mmHeight)
+		    {
+			size.mmWidth = outputs[0]->mmWidth;
+			size.mmHeight = outputs[0]->mmHeight;
+		    }
+		    else
+		    {
+			size.mmWidth = pScreen->mmWidth;
+			size.mmHeight = pScreen->mmHeight;
+		    }
+		    size.nRates = 1;
+		    rate.rate = RRVerticalRefresh (&mode->mode);
+		    size.pRates = &rate;
+		    ret = (*pScrPriv->rrSetConfig) (pScreen, rotation, rate.rate, &size);
+		    /*
+		     * Old 1.0 interface tied screen size to mode size
+		     */
+		    if (ret)
+		    {
+			RRCrtcNotify (crtc, mode, x, y, rotation, NULL, 1, outputs);
+			RRScreenSizeNotify (pScreen);
+		    }
+		}
+	    }
+#endif
+	}
+	if (ret)
+	{
+	    int	o;
+	    RRTellChanged (pScreen);
+
+	    for (o = 0; o < numOutputs; o++)
+		RRPostPendingProperties (outputs[o]);
+	}
+    }
+
+    if (recompute)
+       RRComputeContiguity(pScreen);
+
+    return ret;
+}
+
+/*
+ * Return crtc transform
+ */
+RRTransformPtr
+RRCrtcGetTransform (RRCrtcPtr crtc)
+{
+    RRTransformPtr  transform = &crtc->client_pending_transform;
+
+    if (pixman_transform_is_identity (&transform->transform))
+	return NULL;
+    return transform;
+}
+
+/*
+ * Check whether the pending and current transforms are the same
+ */
+Bool
+RRCrtcPendingTransform (RRCrtcPtr crtc)
+{
+    return memcmp (&crtc->client_current_transform.transform,
+		   &crtc->client_pending_transform.transform,
+		   sizeof (PictTransform)) != 0;
+}
+
+/*
+ * Destroy a Crtc at shutdown
+ */
+void
+RRCrtcDestroy (RRCrtcPtr crtc)
+{
+    FreeResource (crtc->id, 0);
+}
+
+static int
+RRCrtcDestroyResource (pointer value, XID pid)
+{
+    RRCrtcPtr	crtc = (RRCrtcPtr) value;
+    ScreenPtr	pScreen = crtc->pScreen;
+
+    if (pScreen)
+    {
+	rrScrPriv(pScreen);
+	int		i;
+    
+	for (i = 0; i < pScrPriv->numCrtcs; i++)
+	{
+	    if (pScrPriv->crtcs[i] == crtc)
+	    {
+		memmove (pScrPriv->crtcs + i, pScrPriv->crtcs + i + 1,
+			 (pScrPriv->numCrtcs - (i + 1)) * sizeof (RRCrtcPtr));
+		--pScrPriv->numCrtcs;
+		break;
+	    }
+	}
+    }
+    free(crtc->gammaRed);
+    if (crtc->mode)
+	RRModeDestroy (crtc->mode);
+    free(crtc);
+    return 1;
+}
+
+/*
+ * Request that the Crtc gamma be changed
+ */
+
+Bool
+RRCrtcGammaSet (RRCrtcPtr   crtc,
+		CARD16	    *red,
+		CARD16	    *green,
+		CARD16	    *blue)
+{
+    Bool	ret = TRUE;
+#if RANDR_12_INTERFACE
+    ScreenPtr	pScreen = crtc->pScreen;
+#endif
+    
+    memcpy (crtc->gammaRed, red, crtc->gammaSize * sizeof (CARD16));
+    memcpy (crtc->gammaGreen, green, crtc->gammaSize * sizeof (CARD16));
+    memcpy (crtc->gammaBlue, blue, crtc->gammaSize * sizeof (CARD16));
+#if RANDR_12_INTERFACE
+    if (pScreen)
+    {
+	rrScrPriv(pScreen);
+	if (pScrPriv->rrCrtcSetGamma)
+	    ret = (*pScrPriv->rrCrtcSetGamma) (pScreen, crtc);
+    }
+#endif
+    return ret;
+}
+
+/*
+ * Request current gamma back from the DDX (if possible).
+ * This includes gamma size.
+ */
+Bool
+RRCrtcGammaGet(RRCrtcPtr crtc)
+{
+    Bool ret = TRUE;
+#if RANDR_12_INTERFACE
+    ScreenPtr	pScreen = crtc->pScreen;
+#endif
+
+#if RANDR_12_INTERFACE
+    if (pScreen)
+    {
+        rrScrPriv(pScreen);
+        if (pScrPriv->rrCrtcGetGamma)
+            ret = (*pScrPriv->rrCrtcGetGamma) (pScreen, crtc);
+    }
+#endif
+    return ret;
+}
+
+/*
+ * Notify the extension that the Crtc gamma has been changed
+ * The driver calls this whenever it has changed the gamma values
+ * in the RRCrtcRec
+ */
+
+Bool
+RRCrtcGammaNotify (RRCrtcPtr	crtc)
+{
+    return TRUE;    /* not much going on here */
+}
+
+static void
+RRModeGetScanoutSize (RRModePtr mode, PictTransformPtr transform,
+		      int *width, int *height)
+{
+    BoxRec  box;
+
+    if (mode == NULL) {
+	*width = 0;
+	*height = 0;
+	return;
+    }
+
+    box.x1 = 0;
+    box.y1 = 0;
+    box.x2 = mode->mode.width;
+    box.y2 = mode->mode.height;
+
+    pixman_transform_bounds (transform, &box);
+    *width = box.x2 - box.x1;
+    *height = box.y2 - box.y1;
+}
+
+/**
+ * Returns the width/height that the crtc scans out from the framebuffer
+ */
+void
+RRCrtcGetScanoutSize(RRCrtcPtr crtc, int *width, int *height)
+{
+    RRModeGetScanoutSize (crtc->mode, &crtc->transform, width, height);
+}
+
+/*
+ * Set the size of the gamma table at server startup time
+ */
+
+Bool
+RRCrtcGammaSetSize (RRCrtcPtr	crtc,
+		    int		size)
+{
+    CARD16  *gamma;
+
+    if (size == crtc->gammaSize)
+	return TRUE;
+    if (size)
+    {
+	gamma = malloc(size * 3 * sizeof (CARD16));
+	if (!gamma)
+	    return FALSE;
+    }
+    else
+	gamma = NULL;
+    free(crtc->gammaRed);
+    crtc->gammaRed = gamma;
+    crtc->gammaGreen = gamma + size;
+    crtc->gammaBlue = gamma + size*2;
+    crtc->gammaSize = size;
+    return TRUE;
+}
+
+/*
+ * Set the pending CRTC transformation
+ */
+
+int
+RRCrtcTransformSet (RRCrtcPtr		crtc,
+		    PictTransformPtr	transform,
+		    struct pixman_f_transform *f_transform,
+		    struct pixman_f_transform *f_inverse,
+		    char		*filter_name,
+		    int			filter_len,
+		    xFixed		*params,
+		    int			nparams)
+{
+    PictFilterPtr   filter = NULL;
+    int		    width = 0, height = 0;
+
+    if (!crtc->transforms)
+	return BadValue;
+
+    if (filter_len)
+    {
+	filter = PictureFindFilter (crtc->pScreen,
+				    filter_name,
+				    filter_len);
+	if (!filter)
+	    return BadName;
+	if (filter->ValidateParams)
+	{
+	    if (!filter->ValidateParams (crtc->pScreen, filter->id,
+					 params, nparams, &width, &height))
+		return BadMatch;
+	}
+	else {
+	    width = filter->width;
+	    height = filter->height;
+	}
+    }
+    else
+    {
+	if (nparams)
+	    return BadMatch;
+    }
+    if (!RRTransformSetFilter (&crtc->client_pending_transform,
+			       filter, params, nparams, width, height))
+	return BadAlloc;
+
+    crtc->client_pending_transform.transform = *transform;
+    crtc->client_pending_transform.f_transform = *f_transform;
+    crtc->client_pending_transform.f_inverse = *f_inverse;
+    return Success;
+}
+
+/*
+ * Initialize crtc type
+ */
+Bool
+RRCrtcInit (void)
+{
+    RRCrtcType = CreateNewResourceType (RRCrtcDestroyResource, "CRTC");
+    if (!RRCrtcType)
+	return FALSE;
+    
+    return TRUE;
+}
+
+/*
+ * Initialize crtc type error value
+ */
+void
+RRCrtcInitErrorValue(void)
+{
+    SetResourceTypeErrorValue(RRCrtcType, RRErrorBase + BadRRCrtc);
+}
+
+int
+ProcRRGetCrtcInfo (ClientPtr client)
+{
+    REQUEST(xRRGetCrtcInfoReq);
+    xRRGetCrtcInfoReply	rep;
+    RRCrtcPtr			crtc;
+    CARD8			*extra;
+    unsigned long		extraLen;
+    ScreenPtr			pScreen;
+    rrScrPrivPtr		pScrPriv;
+    RRModePtr			mode;
+    RROutput			*outputs;
+    RROutput			*possible;
+    int				i, j, k, n;
+    int				width, height;
+    BoxRec			panned_area;
+    
+    REQUEST_SIZE_MATCH(xRRGetCrtcInfoReq);
+    VERIFY_RR_CRTC(stuff->crtc, crtc, DixReadAccess);
+
+    /* All crtcs must be associated with screens before client
+     * requests are processed
+     */
+    pScreen = crtc->pScreen;
+    pScrPriv = rrGetScrPriv(pScreen);
+
+    mode = crtc->mode;
+    
+    rep.type = X_Reply;
+    rep.status = RRSetConfigSuccess;
+    rep.sequenceNumber = client->sequence;
+    rep.length = 0;
+    rep.timestamp = pScrPriv->lastSetTime.milliseconds;
+    if (pScrPriv->rrGetPanning &&
+	pScrPriv->rrGetPanning (pScreen, crtc, &panned_area, NULL, NULL) &&
+	(panned_area.x2 > panned_area.x1) && (panned_area.y2 > panned_area.y1))
+    {
+ 	rep.x = panned_area.x1;
+	rep.y = panned_area.y1;
+	rep.width = panned_area.x2 - panned_area.x1;
+	rep.height = panned_area.y2 - panned_area.y1;
+    }
+    else
+    {
+	RRCrtcGetScanoutSize (crtc, &width, &height);
+	rep.x = crtc->x;
+	rep.y = crtc->y;
+	rep.width = width;
+	rep.height = height;
+    }
+    rep.mode = mode ? mode->mode.id : 0;
+    rep.rotation = crtc->rotation;
+    rep.rotations = crtc->rotations;
+    rep.nOutput = crtc->numOutputs;
+    k = 0;
+    for (i = 0; i < pScrPriv->numOutputs; i++)
+	for (j = 0; j < pScrPriv->outputs[i]->numCrtcs; j++)
+	    if (pScrPriv->outputs[i]->crtcs[j] == crtc)
+		k++;
+    rep.nPossibleOutput = k;
+    
+    rep.length = rep.nOutput + rep.nPossibleOutput;
+
+    extraLen = rep.length << 2;
+    if (extraLen)
+    {
+	extra = malloc(extraLen);
+	if (!extra)
+	    return BadAlloc;
+    }
+    else
+	extra = NULL;
+
+    outputs = (RROutput *) extra;
+    possible = (RROutput *) (outputs + rep.nOutput);
+    
+    for (i = 0; i < crtc->numOutputs; i++)
+    {
+	outputs[i] = crtc->outputs[i]->id;
+	if (client->swapped)
+	    swapl (&outputs[i], n);
+    }
+    k = 0;
+    for (i = 0; i < pScrPriv->numOutputs; i++)
+	for (j = 0; j < pScrPriv->outputs[i]->numCrtcs; j++)
+	    if (pScrPriv->outputs[i]->crtcs[j] == crtc)
+	    {
+		possible[k] = pScrPriv->outputs[i]->id;
+		if (client->swapped)
+		    swapl (&possible[k], n);
+		k++;
+	    }
+    
+    if (client->swapped) {
+	swaps(&rep.sequenceNumber, n);
+	swapl(&rep.length, n);
+	swapl(&rep.timestamp, n);
+	swaps(&rep.x, n);
+	swaps(&rep.y, n);
+	swaps(&rep.width, n);
+	swaps(&rep.height, n);
+	swapl(&rep.mode, n);
+	swaps(&rep.rotation, n);
+	swaps(&rep.rotations, n);
+	swaps(&rep.nOutput, n);
+	swaps(&rep.nPossibleOutput, n);
+    }
+    WriteToClient(client, sizeof(xRRGetCrtcInfoReply), (char *)&rep);
+    if (extraLen)
+    {
+	WriteToClient (client, extraLen, (char *) extra);
+	free(extra);
+    }
+    
+    return Success;
+}
+
+int
+ProcRRSetCrtcConfig (ClientPtr client)
+{
+    REQUEST(xRRSetCrtcConfigReq);
+    xRRSetCrtcConfigReply   rep;
+    ScreenPtr		    pScreen;
+    rrScrPrivPtr	    pScrPriv;
+    RRCrtcPtr		    crtc;
+    RRModePtr		    mode;
+    int			    numOutputs;
+    RROutputPtr		    *outputs = NULL;
+    RROutput		    *outputIds;
+    TimeStamp		    configTime;
+    TimeStamp		    time;
+    Rotation		    rotation;
+    int			    rc, i, j;
+    
+    REQUEST_AT_LEAST_SIZE(xRRSetCrtcConfigReq);
+    numOutputs = (stuff->length - bytes_to_int32(SIZEOF (xRRSetCrtcConfigReq)));
+    
+    VERIFY_RR_CRTC(stuff->crtc, crtc, DixSetAttrAccess);
+
+    if (stuff->mode == None)
+    {
+	mode = NULL;
+	if (numOutputs > 0)
+	    return BadMatch;
+    }
+    else
+    {
+	VERIFY_RR_MODE(stuff->mode, mode, DixSetAttrAccess);
+	if (numOutputs == 0)
+	    return BadMatch;
+    }
+    if (numOutputs)
+    {
+	outputs = malloc(numOutputs * sizeof (RROutputPtr));
+	if (!outputs)
+	    return BadAlloc;
+    }
+    else
+	outputs = NULL;
+    
+    outputIds = (RROutput *) (stuff + 1);
+    for (i = 0; i < numOutputs; i++)
+    {
+	rc = dixLookupResourceByType((pointer *)(outputs + i), outputIds[i],
+				     RROutputType, client, DixSetAttrAccess);
+	if (rc != Success)
+	{
+	    free(outputs);
+	    return rc;
+	}
+	/* validate crtc for this output */
+	for (j = 0; j < outputs[i]->numCrtcs; j++)
+	    if (outputs[i]->crtcs[j] == crtc)
+		break;
+	if (j == outputs[i]->numCrtcs)
+	{
+	    free(outputs);
+	    return BadMatch;
+	}
+	/* validate mode for this output */
+	for (j = 0; j < outputs[i]->numModes + outputs[i]->numUserModes; j++)
+	{
+	    RRModePtr	m = (j < outputs[i]->numModes ? 
+			     outputs[i]->modes[j] :
+			     outputs[i]->userModes[j - outputs[i]->numModes]);
+	    if (m == mode)
+		break;
+	}
+	if (j == outputs[i]->numModes + outputs[i]->numUserModes)
+	{
+	    free(outputs);
+	    return BadMatch;
+	}
+    }
+    /* validate clones */
+    for (i = 0; i < numOutputs; i++)
+    {
+	for (j = 0; j < numOutputs; j++)
+	{
+	    int k;
+	    if (i == j)
+		continue;
+	    for (k = 0; k < outputs[i]->numClones; k++)
+	    {
+		if (outputs[i]->clones[k] == outputs[j])
+		    break;
+	    }
+	    if (k == outputs[i]->numClones)
+	    {
+		free(outputs);
+		return BadMatch;
+	    }
+	}
+    }
+
+    pScreen = crtc->pScreen;
+    pScrPriv = rrGetScrPriv(pScreen);
+    
+    time = ClientTimeToServerTime(stuff->timestamp);
+    configTime = ClientTimeToServerTime(stuff->configTimestamp);
+    
+    if (!pScrPriv)
+    {
+	time = currentTime;
+	rep.status = RRSetConfigFailed;
+	goto sendReply;
+    }
+    
+    /*
+     * Validate requested rotation
+     */
+    rotation = (Rotation) stuff->rotation;
+
+    /* test the rotation bits only! */
+    switch (rotation & 0xf) {
+    case RR_Rotate_0:
+    case RR_Rotate_90:
+    case RR_Rotate_180:
+    case RR_Rotate_270:
+	break;
+    default:
+	/*
+	 * Invalid rotation
+	 */
+	client->errorValue = stuff->rotation;
+	free(outputs);
+	return BadValue;
+    }
+
+    if (mode)
+    {
+	if ((~crtc->rotations) & rotation)
+	{
+	    /*
+	     * requested rotation or reflection not supported by screen
+	     */
+	    client->errorValue = stuff->rotation;
+	    free(outputs);
+	    return BadMatch;
+	}
+    
+#ifdef RANDR_12_INTERFACE
+	/*
+	 * Check screen size bounds if the DDX provides a 1.2 interface
+	 * for setting screen size. Else, assume the CrtcSet sets
+	 * the size along with the mode. If the driver supports transforms,
+	 * then it must allow crtcs to display a subset of the screen, so
+	 * only do this check for drivers without transform support.
+	 */
+	if (pScrPriv->rrScreenSetSize && !crtc->transforms)
+	{
+	    int source_width;
+	    int	source_height;
+	    PictTransform transform;
+	    struct pixman_f_transform f_transform, f_inverse;
+
+	    RRTransformCompute (stuff->x, stuff->y,
+				mode->mode.width, mode->mode.height,
+				rotation,
+				&crtc->client_pending_transform,
+				&transform, &f_transform, &f_inverse);
+
+	    RRModeGetScanoutSize (mode, &transform, &source_width, &source_height);
+	    if (stuff->x + source_width > pScreen->width)
+	    {
+		client->errorValue = stuff->x;
+		free(outputs);
+		return BadValue;
+	    }
+	    
+	    if (stuff->y + source_height > pScreen->height)
+	    {
+		client->errorValue = stuff->y;
+		free(outputs);
+		return BadValue;
+	    }
+	}
+#endif
+    }
+    
+    if (!RRCrtcSet (crtc, mode, stuff->x, stuff->y,
+		   rotation, numOutputs, outputs))
+    {
+	rep.status = RRSetConfigFailed;
+	goto sendReply;
+    }
+    rep.status = RRSetConfigSuccess;
+    pScrPriv->lastSetTime = time;
+    
+sendReply:
+    free(outputs);
+    
+    rep.type = X_Reply;
+    /* rep.status has already been filled in */
+    rep.length = 0;
+    rep.sequenceNumber = client->sequence;
+    rep.newTimestamp = pScrPriv->lastSetTime.milliseconds;
+
+    if (client->swapped) 
+    {
+	int n;
+    	swaps(&rep.sequenceNumber, n);
+    	swapl(&rep.length, n);
+	swapl(&rep.newTimestamp, n);
+    }
+    WriteToClient(client, sizeof(xRRSetCrtcConfigReply), (char *)&rep);
+    
+    return Success;
+}
+
+int
+ProcRRGetPanning (ClientPtr client)
+{
+    REQUEST(xRRGetPanningReq);
+    xRRGetPanningReply	rep;
+    RRCrtcPtr		crtc;
+    ScreenPtr		pScreen;
+    rrScrPrivPtr	pScrPriv;
+    BoxRec		total;
+    BoxRec		tracking;
+    INT16		border[4];
+    int			n;
+    
+    REQUEST_SIZE_MATCH(xRRGetPanningReq);
+    VERIFY_RR_CRTC(stuff->crtc, crtc, DixReadAccess);
+
+    /* All crtcs must be associated with screens before client
+     * requests are processed
+     */
+    pScreen = crtc->pScreen;
+    pScrPriv = rrGetScrPriv(pScreen);
+
+    if (!pScrPriv)
+	return RRErrorBase + BadRRCrtc;
+
+    memset(&rep, 0, sizeof(rep));
+    rep.type = X_Reply;
+    rep.status = RRSetConfigSuccess;
+    rep.sequenceNumber = client->sequence;
+    rep.length = 1;
+    rep.timestamp = pScrPriv->lastSetTime.milliseconds;
+
+    if (pScrPriv->rrGetPanning &&
+	pScrPriv->rrGetPanning (pScreen, crtc, &total, &tracking, border)) {
+	rep.left          = total.x1;
+	rep.top           = total.y1;
+	rep.width         = total.x2 - total.x1;
+	rep.height        = total.y2 - total.y1;
+	rep.track_left    = tracking.x1;
+	rep.track_top     = tracking.y1;
+	rep.track_width   = tracking.x2 - tracking.x1;
+	rep.track_height  = tracking.y2 - tracking.y1;
+	rep.border_left   = border[0];
+	rep.border_top    = border[1];
+	rep.border_right  = border[2];
+	rep.border_bottom = border[3];
+    }
+
+    if (client->swapped) {
+	swaps(&rep.sequenceNumber, n);
+	swapl(&rep.length, n);
+	swaps(&rep.timestamp, n);
+	swaps(&rep.left, n);
+	swaps(&rep.top, n);
+	swaps(&rep.width, n);
+	swaps(&rep.height, n);
+	swaps(&rep.track_left, n);
+	swaps(&rep.track_top, n);
+	swaps(&rep.track_width, n);
+	swaps(&rep.track_height, n);
+	swaps(&rep.border_left, n);
+	swaps(&rep.border_top, n);
+	swaps(&rep.border_right, n);
+	swaps(&rep.border_bottom, n);
+    }
+    WriteToClient(client, sizeof(xRRGetPanningReply), (char *)&rep);
+    return Success;
+}
+
+int
+ProcRRSetPanning (ClientPtr client)
+{
+    REQUEST(xRRSetPanningReq);
+    xRRSetPanningReply	rep;
+    RRCrtcPtr		crtc;
+    ScreenPtr		pScreen;
+    rrScrPrivPtr	pScrPriv;
+    TimeStamp		time;
+    BoxRec		total;
+    BoxRec		tracking;
+    INT16		border[4];
+    int			n;
+    
+    REQUEST_SIZE_MATCH(xRRSetPanningReq);
+    VERIFY_RR_CRTC(stuff->crtc, crtc, DixReadAccess);
+
+    /* All crtcs must be associated with screens before client
+     * requests are processed
+     */
+    pScreen = crtc->pScreen;
+    pScrPriv = rrGetScrPriv(pScreen);
+
+    if (!pScrPriv) {
+	time = currentTime;
+	rep.status = RRSetConfigFailed;
+	goto sendReply;
+    }
+    
+    time = ClientTimeToServerTime(stuff->timestamp);
+    
+    if (!pScrPriv->rrGetPanning)
+	return RRErrorBase + BadRRCrtc;
+
+    total.x1    = stuff->left;
+    total.y1    = stuff->top;
+    total.x2    = total.x1 + stuff->width;
+    total.y2    = total.y1 + stuff->height;
+    tracking.x1 = stuff->track_left;
+    tracking.y1 = stuff->track_top;
+    tracking.x2 = tracking.x1 + stuff->track_width;
+    tracking.y2 = tracking.y1 + stuff->track_height;
+    border[0]   = stuff->border_left;
+    border[1]   = stuff->border_top;
+    border[2]   = stuff->border_right;
+    border[3]   = stuff->border_bottom;
+
+    if (! pScrPriv->rrSetPanning (pScreen, crtc, &total, &tracking, border))
+	return BadMatch;
+
+    pScrPriv->lastSetTime = time;
+
+    rep.status = RRSetConfigSuccess;
+
+sendReply:
+    rep.type = X_Reply;
+    rep.sequenceNumber = client->sequence;
+    rep.length = 0;
+    rep.newTimestamp = pScrPriv->lastSetTime.milliseconds;
+
+    if (client->swapped) {
+	swaps(&rep.sequenceNumber, n);
+	swapl(&rep.length, n);
+	swaps(&rep.newTimestamp, n);
+    }
+    WriteToClient(client, sizeof(xRRSetPanningReply), (char *)&rep);
+    return Success;
+}
+
+int
+ProcRRGetCrtcGammaSize (ClientPtr client)
+{
+    REQUEST(xRRGetCrtcGammaSizeReq);
+    xRRGetCrtcGammaSizeReply	reply;
+    RRCrtcPtr			crtc;
+    int				n;
+
+    REQUEST_SIZE_MATCH(xRRGetCrtcGammaSizeReq);
+    VERIFY_RR_CRTC(stuff->crtc, crtc, DixReadAccess);
+
+    /* Gamma retrieval failed, any better error? */
+    if (!RRCrtcGammaGet(crtc))
+        return RRErrorBase + BadRRCrtc;
+
+    reply.type = X_Reply;
+    reply.sequenceNumber = client->sequence;
+    reply.length = 0;
+    reply.size = crtc->gammaSize;
+    if (client->swapped) {
+	swaps (&reply.sequenceNumber, n);
+	swapl (&reply.length, n);
+	swaps (&reply.size, n);
+    }
+    WriteToClient (client, sizeof (xRRGetCrtcGammaSizeReply), (char *) &reply);
+    return Success;
+}
+
+int
+ProcRRGetCrtcGamma (ClientPtr client)
+{
+    REQUEST(xRRGetCrtcGammaReq);
+    xRRGetCrtcGammaReply	reply;
+    RRCrtcPtr			crtc;
+    int				n;
+    unsigned long		len;
+    char			*extra = NULL;
+    
+    REQUEST_SIZE_MATCH(xRRGetCrtcGammaReq);
+    VERIFY_RR_CRTC(stuff->crtc, crtc, DixReadAccess);
+
+    /* Gamma retrieval failed, any better error? */
+    if (!RRCrtcGammaGet(crtc))
+        return RRErrorBase + BadRRCrtc;
+
+    len = crtc->gammaSize * 3 * 2;
+    
+    if (crtc->gammaSize) {
+	extra = malloc(len);
+	if (!extra)
+	    return BadAlloc;
+    }
+
+    reply.type = X_Reply;
+    reply.sequenceNumber = client->sequence;
+    reply.length = bytes_to_int32(len);
+    reply.size = crtc->gammaSize;
+    if (client->swapped) {
+	swaps (&reply.sequenceNumber, n);
+	swapl (&reply.length, n);
+	swaps (&reply.size, n);
+    }
+    WriteToClient (client, sizeof (xRRGetCrtcGammaReply), (char *) &reply);
+    if (crtc->gammaSize)
+    {
+	memcpy(extra, crtc->gammaRed, len);
+	client->pSwapReplyFunc = (ReplySwapPtr)CopySwap16Write;
+	WriteSwappedDataToClient (client, len, extra);
+	free(extra);
+    }
+    return Success;
+}
+
+int
+ProcRRSetCrtcGamma (ClientPtr client)
+{
+    REQUEST(xRRSetCrtcGammaReq);
+    RRCrtcPtr			crtc;
+    unsigned long		len;
+    CARD16			*red, *green, *blue;
+    
+    REQUEST_AT_LEAST_SIZE(xRRSetCrtcGammaReq);
+    VERIFY_RR_CRTC(stuff->crtc, crtc, DixReadAccess);
+    
+    len = client->req_len - bytes_to_int32(sizeof (xRRSetCrtcGammaReq));
+    if (len < (stuff->size * 3 + 1) >> 1)
+	return BadLength;
+
+    if (stuff->size != crtc->gammaSize)
+	return BadMatch;
+    
+    red = (CARD16 *) (stuff + 1);
+    green = red + crtc->gammaSize;
+    blue = green + crtc->gammaSize;
+    
+    RRCrtcGammaSet (crtc, red, green, blue);
+
+    return Success;
+}
+
+/* Version 1.3 additions */
+
+int
+ProcRRSetCrtcTransform (ClientPtr client)
+{
+    REQUEST(xRRSetCrtcTransformReq);
+    RRCrtcPtr		    crtc;
+    PictTransform	    transform;
+    struct pixman_f_transform f_transform, f_inverse;
+    char		    *filter;
+    int			    nbytes;
+    xFixed		    *params;
+    int			    nparams;
+
+    REQUEST_AT_LEAST_SIZE(xRRSetCrtcTransformReq);
+    VERIFY_RR_CRTC(stuff->crtc, crtc, DixReadAccess);
+
+    PictTransform_from_xRenderTransform (&transform, &stuff->transform);
+    pixman_f_transform_from_pixman_transform (&f_transform, &transform);
+    if (!pixman_f_transform_invert (&f_inverse, &f_transform))
+	return BadMatch;
+
+    filter = (char *) (stuff + 1);
+    nbytes = stuff->nbytesFilter;
+    params = (xFixed *) (filter + pad_to_int32(nbytes));
+    nparams = ((xFixed *) stuff + client->req_len) - params;
+    if (nparams < 0)
+	return BadLength;
+
+    return RRCrtcTransformSet (crtc, &transform, &f_transform, &f_inverse,
+			       filter, nbytes, params, nparams);
+}
+
+
+#define CrtcTransformExtra	(SIZEOF(xRRGetCrtcTransformReply) - 32)
+				
+static int
+transform_filter_length (RRTransformPtr transform)
+{
+    int	nbytes, nparams;
+
+    if (transform->filter == NULL)
+	return 0;
+    nbytes = strlen (transform->filter->name);
+    nparams = transform->nparams;
+    return pad_to_int32(nbytes) + (nparams * sizeof (xFixed));
+}
+
+static int
+transform_filter_encode (ClientPtr client, char *output,
+			 CARD16	*nbytesFilter,
+			 CARD16	*nparamsFilter,
+			 RRTransformPtr transform)
+{
+    int	    nbytes, nparams;
+    int	    n;
+
+    if (transform->filter == NULL) {
+	*nbytesFilter = 0;
+	*nparamsFilter = 0;
+	return 0;
+    }
+    nbytes = strlen (transform->filter->name);
+    nparams = transform->nparams;
+    *nbytesFilter = nbytes;
+    *nparamsFilter = nparams;
+    memcpy (output, transform->filter->name, nbytes);
+    while ((nbytes & 3) != 0)
+	output[nbytes++] = 0;
+    memcpy (output + nbytes, transform->params, nparams * sizeof (xFixed));
+    if (client->swapped) {
+	swaps (nbytesFilter, n);
+	swaps (nparamsFilter, n);
+	SwapLongs ((CARD32 *) (output + nbytes), nparams);
+    }
+    nbytes += nparams * sizeof (xFixed);
+    return nbytes;
+}
+
+static void
+transform_encode (ClientPtr client, xRenderTransform *wire, PictTransform *pict)
+{
+    xRenderTransform_from_PictTransform (wire, pict);
+    if (client->swapped)
+	SwapLongs ((CARD32 *) wire, bytes_to_int32(sizeof(xRenderTransform)));
+}
+
+int
+ProcRRGetCrtcTransform (ClientPtr client)
+{
+    REQUEST(xRRGetCrtcTransformReq);
+    xRRGetCrtcTransformReply	*reply;
+    RRCrtcPtr			crtc;
+    int				n, nextra;
+    RRTransformPtr		current, pending;
+    char			*extra;
+
+    REQUEST_SIZE_MATCH (xRRGetCrtcTransformReq);
+    VERIFY_RR_CRTC(stuff->crtc, crtc, DixReadAccess);
+
+    pending = &crtc->client_pending_transform;
+    current = &crtc->client_current_transform;
+
+    nextra = (transform_filter_length (pending) +
+	      transform_filter_length (current));
+
+    reply = malloc(sizeof (xRRGetCrtcTransformReply) + nextra);
+    if (!reply)
+	return BadAlloc;
+
+    extra = (char *) (reply + 1);
+    reply->type = X_Reply;
+    reply->sequenceNumber = client->sequence;
+    reply->length = bytes_to_int32(CrtcTransformExtra + nextra);
+
+    reply->hasTransforms = crtc->transforms;
+
+    transform_encode (client, &reply->pendingTransform, &pending->transform);
+    extra += transform_filter_encode (client, extra,
+				      &reply->pendingNbytesFilter,
+				      &reply->pendingNparamsFilter,
+				      pending);
+
+    transform_encode (client, &reply->currentTransform, &current->transform);
+    extra += transform_filter_encode (client, extra,
+				      &reply->currentNbytesFilter,
+				      &reply->currentNparamsFilter,
+				      current);
+
+    if (client->swapped) {
+	swaps (&reply->sequenceNumber, n);
+	swapl (&reply->length, n);
+    }
+    WriteToClient (client, sizeof (xRRGetCrtcTransformReply) + nextra, (char *) reply);
+    free(reply);
+    return Success;
+}
+
+void
+RRConstrainCursorHarder(DeviceIntPtr pDev, ScreenPtr pScreen, int mode, int *x, int *y)
+{
+    rrScrPriv (pScreen);
+    int i;
+
+    /* intentional dead space -> let it float */
+    if (pScrPriv->discontiguous)
+       return;
+
+    /* if we're moving inside a crtc, we're fine */
+    for (i = 0; i < pScrPriv->numCrtcs; i++) {
+       RRCrtcPtr crtc = pScrPriv->crtcs[i];
+
+       int left, right, top, bottom;
+
+       if (!crtc->mode)
+           continue;
+
+       crtc_bounds(crtc, &left, &right, &top, &bottom);
+
+       if ((*x >= left) && (*x <= right) && (*y >= top) && (*y <= bottom))
+           return;
+    }
+
+    /* if we're trying to escape, clamp to the CRTC we're coming from */
+    for (i = 0; i < pScrPriv->numCrtcs; i++) {
+       RRCrtcPtr crtc = pScrPriv->crtcs[i];
+       int nx, ny;
+       int left, right, top, bottom;
+
+       if (!crtc->mode)
+           continue;
+
+       crtc_bounds(crtc, &left, &right, &top, &bottom);
+       miPointerGetPosition(pDev, &nx, &ny);
+
+       if ((nx >= left) && (nx <= right) && (ny >= top) && (ny <= bottom)) {
+           if ((*x <= left) || (*x >= right)) {
+               int dx = *x - nx;
+
+               if (dx > 0)
+                   *x = right;
+               else if (dx < 0)
+                   *x = left;
+           }
+
+           if ((*y <= top) || (*y >= bottom)) {
+               int dy = *y - ny;
+
+               if (dy > 0)
+                   *y = bottom;
+               else if (dy < 0)
+                   *y = top;
+           }
+
+           return;
+       }
+    }
+}