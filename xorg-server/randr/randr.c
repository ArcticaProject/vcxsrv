--- conflicted
+++ resolved
@@ -1,507 +1,504 @@
-/*
- * Copyright © 2000 Compaq Computer Corporation
- * Copyright © 2002 Hewlett-Packard Company
- * Copyright © 2006 Intel Corporation
- *
- * Permission to use, copy, modify, distribute, and sell this software and its
- * documentation for any purpose is hereby granted without fee, provided that
- * the above copyright notice appear in all copies and that both that copyright
- * notice and this permission notice appear in supporting documentation, and
- * that the name of the copyright holders not be used in advertising or
- * publicity pertaining to distribution of the software without specific,
- * written prior permission.  The copyright holders make no representations
- * about the suitability of this software for any purpose.  It is provided "as
- * is" without express or implied warranty.
- *
- * THE COPYRIGHT HOLDERS DISCLAIM ALL WARRANTIES WITH REGARD TO THIS SOFTWARE,
- * INCLUDING ALL IMPLIED WARRANTIES OF MERCHANTABILITY AND FITNESS, IN NO
- * EVENT SHALL THE COPYRIGHT HOLDERS BE LIABLE FOR ANY SPECIAL, INDIRECT OR
- * CONSEQUENTIAL DAMAGES OR ANY DAMAGES WHATSOEVER RESULTING FROM LOSS OF USE,
- * DATA OR PROFITS, WHETHER IN AN ACTION OF CONTRACT, NEGLIGENCE OR OTHER
- * TORTIOUS ACTION, ARISING OUT OF OR IN CONNECTION WITH THE USE OR PERFORMANCE
- * OF THIS SOFTWARE.
- *
- * Author:  Jim Gettys, Hewlett-Packard Company, Inc.
- *	    Keith Packard, Intel Corporation
- */
-
-#ifdef HAVE_DIX_CONFIG_H
-#include <dix-config.h>
-#endif
-
-#include "randrstr.h"
-
-/* From render.h */
-#ifndef SubPixelUnknown
-#define SubPixelUnknown 0
-#endif
-
-#define RR_VALIDATE
-static int	RRNScreens;
-
-#define wrap(priv,real,mem,func) {\
-    priv->mem = real->mem; \
-    real->mem = func; \
-}
-
-#define unwrap(priv,real,mem) {\
-    real->mem = priv->mem; \
-}
-
-static int ProcRRDispatch (ClientPtr pClient);
-static int SProcRRDispatch (ClientPtr pClient);
-
-int	RREventBase;
-int	RRErrorBase;
-RESTYPE RRClientType, RREventType; /* resource types for event masks */
-DevPrivateKeyRec RRClientPrivateKeyRec;
-
-DevPrivateKeyRec rrPrivKeyRec;
-
-static void
-RRClientCallback (CallbackListPtr	*list,
-		  pointer		closure,
-		  pointer		data)
-{
-    NewClientInfoRec	*clientinfo = (NewClientInfoRec *) data;
-    ClientPtr		pClient = clientinfo->client;
-    rrClientPriv(pClient);
-    RRTimesPtr		pTimes = (RRTimesPtr) (pRRClient + 1);
-    int			i;
-
-    pRRClient->major_version = 0;
-    pRRClient->minor_version = 0;
-    for (i = 0; i < screenInfo.numScreens; i++)
-    {
-	ScreenPtr   pScreen = screenInfo.screens[i];
-	rrScrPriv(pScreen);
-
-	if (pScrPriv)
-	{
-	    pTimes[i].setTime = pScrPriv->lastSetTime;
-	    pTimes[i].configTime = pScrPriv->lastConfigTime;
-	}
-    }
-}
-
-static Bool
-RRCloseScreen (int i, ScreenPtr pScreen)
-{
-    rrScrPriv(pScreen);
-    int		    j;
-
-    unwrap (pScrPriv, pScreen, CloseScreen);
-    for (j = pScrPriv->numCrtcs - 1; j >= 0; j--)
-	RRCrtcDestroy (pScrPriv->crtcs[j]);
-    for (j = pScrPriv->numOutputs - 1; j >= 0; j--)
-	RROutputDestroy (pScrPriv->outputs[j]);
-    
-    free(pScrPriv->crtcs);
-    free(pScrPriv->outputs);
-    free(pScrPriv);
-    RRNScreens -= 1;	/* ok, one fewer screen with RandR running */
-    return (*pScreen->CloseScreen) (i, pScreen);    
-}
-
-static void
-SRRScreenChangeNotifyEvent(xRRScreenChangeNotifyEvent *from,
-			   xRRScreenChangeNotifyEvent *to)
-{
-    to->type = from->type;
-    to->rotation = from->rotation;
-    cpswaps(from->sequenceNumber, to->sequenceNumber);
-    cpswapl(from->timestamp, to->timestamp);
-    cpswapl(from->configTimestamp, to->configTimestamp);
-    cpswapl(from->root, to->root);
-    cpswapl(from->window, to->window);
-    cpswaps(from->sizeID, to->sizeID);
-    cpswaps(from->subpixelOrder, to->subpixelOrder);
-    cpswaps(from->widthInPixels, to->widthInPixels);
-    cpswaps(from->heightInPixels, to->heightInPixels);
-    cpswaps(from->widthInMillimeters, to->widthInMillimeters);
-    cpswaps(from->heightInMillimeters, to->heightInMillimeters);
-}
-
-static void
-SRRCrtcChangeNotifyEvent(xRRCrtcChangeNotifyEvent *from,
-			 xRRCrtcChangeNotifyEvent *to)
-{
-    to->type = from->type;
-    to->subCode = from->subCode;
-    cpswaps(from->sequenceNumber, to->sequenceNumber);
-    cpswapl(from->timestamp, to->timestamp);
-    cpswapl(from->window, to->window);
-    cpswapl(from->crtc, to->crtc);
-    cpswapl(from->mode, to->mode);
-    cpswaps(from->rotation, to->rotation);
-    /* pad1 */
-    cpswaps(from->x, to->x);
-    cpswaps(from->y, to->y);
-    cpswaps(from->width, to->width);
-    cpswaps(from->height, to->height);
-}
-
-static void
-SRROutputChangeNotifyEvent(xRROutputChangeNotifyEvent *from,
-			   xRROutputChangeNotifyEvent *to)
-{
-    to->type = from->type;
-    to->subCode = from->subCode;
-    cpswaps(from->sequenceNumber, to->sequenceNumber);
-    cpswapl(from->timestamp, to->timestamp);
-    cpswapl(from->configTimestamp, to->configTimestamp);
-    cpswapl(from->window, to->window);
-    cpswapl(from->output, to->output);
-    cpswapl(from->crtc, to->crtc);
-    cpswapl(from->mode, to->mode);
-    cpswaps(from->rotation, to->rotation);
-    to->connection = from->connection;
-    to->subpixelOrder = from->subpixelOrder;
-}
-
-static void
-SRROutputPropertyNotifyEvent(xRROutputPropertyNotifyEvent *from,
-			     xRROutputPropertyNotifyEvent *to)
-{
-    to->type = from->type;
-    to->subCode = from->subCode;
-    cpswaps(from->sequenceNumber, to->sequenceNumber);
-    cpswapl(from->window, to->window);
-    cpswapl(from->output, to->output);
-    cpswapl(from->atom, to->atom);
-    cpswapl(from->timestamp, to->timestamp);
-    to->state = from->state;
-    /* pad1 */
-    /* pad2 */
-    /* pad3 */
-    /* pad4 */
-}
-
-static void
-SRRNotifyEvent (xEvent *from,
-		xEvent *to)
-{
-    switch (from->u.u.detail) {
-    case RRNotify_CrtcChange:
-	SRRCrtcChangeNotifyEvent ((xRRCrtcChangeNotifyEvent *) from,
-				  (xRRCrtcChangeNotifyEvent *) to);
-	break;
-    case RRNotify_OutputChange:
-	SRROutputChangeNotifyEvent ((xRROutputChangeNotifyEvent *) from,
-				    (xRROutputChangeNotifyEvent *) to);
-	break;
-    case RRNotify_OutputProperty:
-	SRROutputPropertyNotifyEvent ((xRROutputPropertyNotifyEvent *) from,
-				      (xRROutputPropertyNotifyEvent *) to);
-	break;
-    default:
-	break;
-    }
-}
-
-static int RRGeneration;
-
-Bool RRInit (void)
-{
-    if (RRGeneration != serverGeneration)
-    {
-	if (!RRModeInit ())
-	    return FALSE;
-	if (!RRCrtcInit ())
-	    return FALSE;
-	if (!RROutputInit ())
-	    return FALSE;
-	RRGeneration = serverGeneration;
-    }
-    if (!dixRegisterPrivateKey(&rrPrivKeyRec, PRIVATE_SCREEN, 0))
-	return FALSE;
-
-    return TRUE;
-}
-
-Bool RRScreenInit(ScreenPtr pScreen)
-{
-    rrScrPrivPtr   pScrPriv;
-
-    if (!RRInit ())
-	return FALSE;
-
-    pScrPriv = (rrScrPrivPtr) calloc(1, sizeof (rrScrPrivRec));
-    if (!pScrPriv)
-	return FALSE;
-
-    SetRRScreen(pScreen, pScrPriv);
-
-    /*
-     * Calling function best set these function vectors
-     */
-    pScrPriv->rrGetInfo = 0;
-    pScrPriv->maxWidth = pScrPriv->minWidth = pScreen->width;
-    pScrPriv->maxHeight = pScrPriv->minHeight = pScreen->height;
-    
-    pScrPriv->width = pScreen->width;
-    pScrPriv->height = pScreen->height;
-    pScrPriv->mmWidth = pScreen->mmWidth;
-    pScrPriv->mmHeight = pScreen->mmHeight;
-#if RANDR_12_INTERFACE
-    pScrPriv->rrScreenSetSize = NULL;
-    pScrPriv->rrCrtcSet = NULL;
-    pScrPriv->rrCrtcSetGamma = NULL;
-#endif
-#if RANDR_10_INTERFACE    
-    pScrPriv->rrSetConfig = 0;
-    pScrPriv->rotations = RR_Rotate_0;
-    pScrPriv->reqWidth = pScreen->width;
-    pScrPriv->reqHeight = pScreen->height;
-    pScrPriv->nSizes = 0;
-    pScrPriv->pSizes = NULL;
-    pScrPriv->rotation = RR_Rotate_0;
-    pScrPriv->rate = 0;
-    pScrPriv->size = 0;
-#endif
-    
-    /*
-     * This value doesn't really matter -- any client must call
-     * GetScreenInfo before reading it which will automatically update
-     * the time
-     */
-    pScrPriv->lastSetTime = currentTime;
-    pScrPriv->lastConfigTime = currentTime;
-    
-    wrap (pScrPriv, pScreen, CloseScreen, RRCloseScreen);
-
-<<<<<<< HEAD
-=======
-    pScreen->ConstrainCursorHarder = RRConstrainCursorHarder;
-
->>>>>>> 5e633abc
-    pScrPriv->numOutputs = 0;
-    pScrPriv->outputs = NULL;
-    pScrPriv->numCrtcs = 0;
-    pScrPriv->crtcs = NULL;
-    
-    RRNScreens += 1;	/* keep count of screens that implement randr */
-    return TRUE;
-}
-
-/*ARGSUSED*/
-static int
-RRFreeClient (pointer data, XID id)
-{
-    RREventPtr   pRREvent;
-    WindowPtr	    pWin;
-    RREventPtr   *pHead, pCur, pPrev;
-
-    pRREvent = (RREventPtr) data;
-    pWin = pRREvent->window;
-    dixLookupResourceByType((pointer *)&pHead, pWin->drawable.id,
-			    RREventType, serverClient, DixDestroyAccess);
-    if (pHead) {
-	pPrev = 0;
-	for (pCur = *pHead; pCur && pCur != pRREvent; pCur=pCur->next)
-	    pPrev = pCur;
-	if (pCur)
-	{
-	    if (pPrev)
-	    	pPrev->next = pRREvent->next;
-	    else
-	    	*pHead = pRREvent->next;
-	}
-    }
-    free((pointer) pRREvent);
-    return 1;
-}
-
-/*ARGSUSED*/
-static int
-RRFreeEvents (pointer data, XID id)
-{
-    RREventPtr   *pHead, pCur, pNext;
-
-    pHead = (RREventPtr *) data;
-    for (pCur = *pHead; pCur; pCur = pNext) {
-	pNext = pCur->next;
-	FreeResource (pCur->clientResource, RRClientType);
-	free((pointer) pCur);
-    }
-    free((pointer) pHead);
-    return 1;
-}
-
-void
-RRExtensionInit (void)
-{
-    ExtensionEntry *extEntry;
-
-    if (RRNScreens == 0) return;
-
-    if (!dixRegisterPrivateKey(&RRClientPrivateKeyRec, PRIVATE_CLIENT,
-			       sizeof (RRClientRec) +
-			       screenInfo.numScreens * sizeof (RRTimesRec)))
-	return;
-    if (!AddCallback (&ClientStateCallback, RRClientCallback, 0))
-	return;
-
-    RRClientType = CreateNewResourceType(RRFreeClient, "RandRClient");
-    if (!RRClientType)
-	return;
-    RREventType = CreateNewResourceType(RRFreeEvents, "RandREvent");
-    if (!RREventType)
-	return;
-    extEntry = AddExtension (RANDR_NAME, RRNumberEvents, RRNumberErrors,
-			     ProcRRDispatch, SProcRRDispatch,
-			     NULL, StandardMinorOpcode);
-    if (!extEntry)
-	return;
-    RRErrorBase = extEntry->errorBase;
-    RREventBase = extEntry->eventBase;
-    EventSwapVector[RREventBase + RRScreenChangeNotify] = (EventSwapPtr) 
-	SRRScreenChangeNotifyEvent;
-    EventSwapVector[RREventBase + RRNotify] = (EventSwapPtr)
-	SRRNotifyEvent;
-
-    RRModeInitErrorValue();
-    RRCrtcInitErrorValue();
-    RROutputInitErrorValue();
-
-#ifdef PANORAMIX
-    RRXineramaExtensionInit();
-#endif
-}
-
-static int
-TellChanged (WindowPtr pWin, pointer value)
-{
-    RREventPtr			*pHead, pRREvent;
-    ClientPtr			client;
-    ScreenPtr			pScreen = pWin->drawable.pScreen;
-    rrScrPriv(pScreen);
-    int				i;
-
-    dixLookupResourceByType((pointer *)&pHead, pWin->drawable.id,
-			    RREventType, serverClient, DixReadAccess);
-    if (!pHead)
-	return WT_WALKCHILDREN;
-
-    for (pRREvent = *pHead; pRREvent; pRREvent = pRREvent->next) 
-    {
-	client = pRREvent->client;
-	if (client == serverClient || client->clientGone)
-	    continue;
-
-	if (pRREvent->mask & RRScreenChangeNotifyMask)
-	    RRDeliverScreenEvent (client, pWin, pScreen);
-	
-	if (pRREvent->mask & RRCrtcChangeNotifyMask)
-	{
-	    for (i = 0; i < pScrPriv->numCrtcs; i++)
-	    {
-		RRCrtcPtr   crtc = pScrPriv->crtcs[i];
-		if (crtc->changed)
-		    RRDeliverCrtcEvent (client, pWin, crtc);
-	    }
-	}
-	
-	if (pRREvent->mask & RROutputChangeNotifyMask)
-	{
-	    for (i = 0; i < pScrPriv->numOutputs; i++)
-	    {
-		RROutputPtr   output = pScrPriv->outputs[i];
-		if (output->changed)
-		    RRDeliverOutputEvent (client, pWin, output);
-	    }
-	}
-    }
-    return WT_WALKCHILDREN;
-}
-
-/*
- * Something changed; send events and adjust pointer position
- */
-void
-RRTellChanged (ScreenPtr pScreen)
-{
-    rrScrPriv (pScreen);
-    int i;
-    
-    if (pScrPriv->changed)
-    {
-	UpdateCurrentTime ();
-	if (pScrPriv->configChanged)
-	{
-	    pScrPriv->lastConfigTime = currentTime;
-	    pScrPriv->configChanged = FALSE;
-	}
-	pScrPriv->changed = FALSE;
-	WalkTree (pScreen, TellChanged, (pointer) pScreen);
-	for (i = 0; i < pScrPriv->numOutputs; i++)
-	    pScrPriv->outputs[i]->changed = FALSE;
-	for (i = 0; i < pScrPriv->numCrtcs; i++)
-	    pScrPriv->crtcs[i]->changed = FALSE;
-	if (pScrPriv->layoutChanged)
-	{
-	    pScrPriv->layoutChanged = FALSE;
-	    RRPointerScreenConfigured (pScreen);
-	    RRSendConfigNotify (pScreen);
-	}
-    }
-}
-
-/*
- * Return the first output which is connected to an active CRTC
- * Used in emulating 1.0 behaviour
- */
-RROutputPtr
-RRFirstOutput (ScreenPtr pScreen)
-{
-    rrScrPriv(pScreen);
-    RROutputPtr		    output;
-    int	i, j;
-    
-    if (pScrPriv->primaryOutput && pScrPriv->primaryOutput->crtc)
-	return pScrPriv->primaryOutput;
-
-    for (i = 0; i < pScrPriv->numCrtcs; i++)
-    {
-	RRCrtcPtr   crtc = pScrPriv->crtcs[i];
-	for (j = 0; j < pScrPriv->numOutputs; j++)
-	{
-	    output = pScrPriv->outputs[j];
-	    if (output->crtc == crtc)
-		return output;
-	}
-    }
-    return NULL;
-}
-
-CARD16
-RRVerticalRefresh (xRRModeInfo *mode)
-{
-    CARD32  refresh;
-    CARD32  dots = mode->hTotal * mode->vTotal;
-    if (!dots)
-	return 0;
-    refresh = (mode->dotClock + dots/2) / dots;
-    if (refresh > 0xffff)
-	refresh = 0xffff;
-    return (CARD16) refresh;
-}
-
-static int
-ProcRRDispatch (ClientPtr client)
-{
-    REQUEST(xReq);
-    if (stuff->data >= RRNumberRequests || !ProcRandrVector[stuff->data])
-	return BadRequest;
-    return (*ProcRandrVector[stuff->data]) (client);
-}
-
-static int
-SProcRRDispatch (ClientPtr client)
-{
-    REQUEST(xReq);
-    if (stuff->data >= RRNumberRequests || !ProcRandrVector[stuff->data])
-	return BadRequest;
-    return (*SProcRandrVector[stuff->data]) (client);
-}
-
+/*
+ * Copyright © 2000 Compaq Computer Corporation
+ * Copyright © 2002 Hewlett-Packard Company
+ * Copyright © 2006 Intel Corporation
+ *
+ * Permission to use, copy, modify, distribute, and sell this software and its
+ * documentation for any purpose is hereby granted without fee, provided that
+ * the above copyright notice appear in all copies and that both that copyright
+ * notice and this permission notice appear in supporting documentation, and
+ * that the name of the copyright holders not be used in advertising or
+ * publicity pertaining to distribution of the software without specific,
+ * written prior permission.  The copyright holders make no representations
+ * about the suitability of this software for any purpose.  It is provided "as
+ * is" without express or implied warranty.
+ *
+ * THE COPYRIGHT HOLDERS DISCLAIM ALL WARRANTIES WITH REGARD TO THIS SOFTWARE,
+ * INCLUDING ALL IMPLIED WARRANTIES OF MERCHANTABILITY AND FITNESS, IN NO
+ * EVENT SHALL THE COPYRIGHT HOLDERS BE LIABLE FOR ANY SPECIAL, INDIRECT OR
+ * CONSEQUENTIAL DAMAGES OR ANY DAMAGES WHATSOEVER RESULTING FROM LOSS OF USE,
+ * DATA OR PROFITS, WHETHER IN AN ACTION OF CONTRACT, NEGLIGENCE OR OTHER
+ * TORTIOUS ACTION, ARISING OUT OF OR IN CONNECTION WITH THE USE OR PERFORMANCE
+ * OF THIS SOFTWARE.
+ *
+ * Author:  Jim Gettys, Hewlett-Packard Company, Inc.
+ *	    Keith Packard, Intel Corporation
+ */
+
+#ifdef HAVE_DIX_CONFIG_H
+#include <dix-config.h>
+#endif
+
+#include "randrstr.h"
+
+/* From render.h */
+#ifndef SubPixelUnknown
+#define SubPixelUnknown 0
+#endif
+
+#define RR_VALIDATE
+static int	RRNScreens;
+
+#define wrap(priv,real,mem,func) {\
+    priv->mem = real->mem; \
+    real->mem = func; \
+}
+
+#define unwrap(priv,real,mem) {\
+    real->mem = priv->mem; \
+}
+
+static int ProcRRDispatch (ClientPtr pClient);
+static int SProcRRDispatch (ClientPtr pClient);
+
+int	RREventBase;
+int	RRErrorBase;
+RESTYPE RRClientType, RREventType; /* resource types for event masks */
+DevPrivateKeyRec RRClientPrivateKeyRec;
+
+DevPrivateKeyRec rrPrivKeyRec;
+
+static void
+RRClientCallback (CallbackListPtr	*list,
+		  pointer		closure,
+		  pointer		data)
+{
+    NewClientInfoRec	*clientinfo = (NewClientInfoRec *) data;
+    ClientPtr		pClient = clientinfo->client;
+    rrClientPriv(pClient);
+    RRTimesPtr		pTimes = (RRTimesPtr) (pRRClient + 1);
+    int			i;
+
+    pRRClient->major_version = 0;
+    pRRClient->minor_version = 0;
+    for (i = 0; i < screenInfo.numScreens; i++)
+    {
+	ScreenPtr   pScreen = screenInfo.screens[i];
+	rrScrPriv(pScreen);
+
+	if (pScrPriv)
+	{
+	    pTimes[i].setTime = pScrPriv->lastSetTime;
+	    pTimes[i].configTime = pScrPriv->lastConfigTime;
+	}
+    }
+}
+
+static Bool
+RRCloseScreen (int i, ScreenPtr pScreen)
+{
+    rrScrPriv(pScreen);
+    int		    j;
+
+    unwrap (pScrPriv, pScreen, CloseScreen);
+    for (j = pScrPriv->numCrtcs - 1; j >= 0; j--)
+	RRCrtcDestroy (pScrPriv->crtcs[j]);
+    for (j = pScrPriv->numOutputs - 1; j >= 0; j--)
+	RROutputDestroy (pScrPriv->outputs[j]);
+    
+    free(pScrPriv->crtcs);
+    free(pScrPriv->outputs);
+    free(pScrPriv);
+    RRNScreens -= 1;	/* ok, one fewer screen with RandR running */
+    return (*pScreen->CloseScreen) (i, pScreen);    
+}
+
+static void
+SRRScreenChangeNotifyEvent(xRRScreenChangeNotifyEvent *from,
+			   xRRScreenChangeNotifyEvent *to)
+{
+    to->type = from->type;
+    to->rotation = from->rotation;
+    cpswaps(from->sequenceNumber, to->sequenceNumber);
+    cpswapl(from->timestamp, to->timestamp);
+    cpswapl(from->configTimestamp, to->configTimestamp);
+    cpswapl(from->root, to->root);
+    cpswapl(from->window, to->window);
+    cpswaps(from->sizeID, to->sizeID);
+    cpswaps(from->subpixelOrder, to->subpixelOrder);
+    cpswaps(from->widthInPixels, to->widthInPixels);
+    cpswaps(from->heightInPixels, to->heightInPixels);
+    cpswaps(from->widthInMillimeters, to->widthInMillimeters);
+    cpswaps(from->heightInMillimeters, to->heightInMillimeters);
+}
+
+static void
+SRRCrtcChangeNotifyEvent(xRRCrtcChangeNotifyEvent *from,
+			 xRRCrtcChangeNotifyEvent *to)
+{
+    to->type = from->type;
+    to->subCode = from->subCode;
+    cpswaps(from->sequenceNumber, to->sequenceNumber);
+    cpswapl(from->timestamp, to->timestamp);
+    cpswapl(from->window, to->window);
+    cpswapl(from->crtc, to->crtc);
+    cpswapl(from->mode, to->mode);
+    cpswaps(from->rotation, to->rotation);
+    /* pad1 */
+    cpswaps(from->x, to->x);
+    cpswaps(from->y, to->y);
+    cpswaps(from->width, to->width);
+    cpswaps(from->height, to->height);
+}
+
+static void
+SRROutputChangeNotifyEvent(xRROutputChangeNotifyEvent *from,
+			   xRROutputChangeNotifyEvent *to)
+{
+    to->type = from->type;
+    to->subCode = from->subCode;
+    cpswaps(from->sequenceNumber, to->sequenceNumber);
+    cpswapl(from->timestamp, to->timestamp);
+    cpswapl(from->configTimestamp, to->configTimestamp);
+    cpswapl(from->window, to->window);
+    cpswapl(from->output, to->output);
+    cpswapl(from->crtc, to->crtc);
+    cpswapl(from->mode, to->mode);
+    cpswaps(from->rotation, to->rotation);
+    to->connection = from->connection;
+    to->subpixelOrder = from->subpixelOrder;
+}
+
+static void
+SRROutputPropertyNotifyEvent(xRROutputPropertyNotifyEvent *from,
+			     xRROutputPropertyNotifyEvent *to)
+{
+    to->type = from->type;
+    to->subCode = from->subCode;
+    cpswaps(from->sequenceNumber, to->sequenceNumber);
+    cpswapl(from->window, to->window);
+    cpswapl(from->output, to->output);
+    cpswapl(from->atom, to->atom);
+    cpswapl(from->timestamp, to->timestamp);
+    to->state = from->state;
+    /* pad1 */
+    /* pad2 */
+    /* pad3 */
+    /* pad4 */
+}
+
+static void
+SRRNotifyEvent (xEvent *from,
+		xEvent *to)
+{
+    switch (from->u.u.detail) {
+    case RRNotify_CrtcChange:
+	SRRCrtcChangeNotifyEvent ((xRRCrtcChangeNotifyEvent *) from,
+				  (xRRCrtcChangeNotifyEvent *) to);
+	break;
+    case RRNotify_OutputChange:
+	SRROutputChangeNotifyEvent ((xRROutputChangeNotifyEvent *) from,
+				    (xRROutputChangeNotifyEvent *) to);
+	break;
+    case RRNotify_OutputProperty:
+	SRROutputPropertyNotifyEvent ((xRROutputPropertyNotifyEvent *) from,
+				      (xRROutputPropertyNotifyEvent *) to);
+	break;
+    default:
+	break;
+    }
+}
+
+static int RRGeneration;
+
+Bool RRInit (void)
+{
+    if (RRGeneration != serverGeneration)
+    {
+	if (!RRModeInit ())
+	    return FALSE;
+	if (!RRCrtcInit ())
+	    return FALSE;
+	if (!RROutputInit ())
+	    return FALSE;
+	RRGeneration = serverGeneration;
+    }
+    if (!dixRegisterPrivateKey(&rrPrivKeyRec, PRIVATE_SCREEN, 0))
+	return FALSE;
+
+    return TRUE;
+}
+
+Bool RRScreenInit(ScreenPtr pScreen)
+{
+    rrScrPrivPtr   pScrPriv;
+
+    if (!RRInit ())
+	return FALSE;
+
+    pScrPriv = (rrScrPrivPtr) calloc(1, sizeof (rrScrPrivRec));
+    if (!pScrPriv)
+	return FALSE;
+
+    SetRRScreen(pScreen, pScrPriv);
+
+    /*
+     * Calling function best set these function vectors
+     */
+    pScrPriv->rrGetInfo = 0;
+    pScrPriv->maxWidth = pScrPriv->minWidth = pScreen->width;
+    pScrPriv->maxHeight = pScrPriv->minHeight = pScreen->height;
+    
+    pScrPriv->width = pScreen->width;
+    pScrPriv->height = pScreen->height;
+    pScrPriv->mmWidth = pScreen->mmWidth;
+    pScrPriv->mmHeight = pScreen->mmHeight;
+#if RANDR_12_INTERFACE
+    pScrPriv->rrScreenSetSize = NULL;
+    pScrPriv->rrCrtcSet = NULL;
+    pScrPriv->rrCrtcSetGamma = NULL;
+#endif
+#if RANDR_10_INTERFACE    
+    pScrPriv->rrSetConfig = 0;
+    pScrPriv->rotations = RR_Rotate_0;
+    pScrPriv->reqWidth = pScreen->width;
+    pScrPriv->reqHeight = pScreen->height;
+    pScrPriv->nSizes = 0;
+    pScrPriv->pSizes = NULL;
+    pScrPriv->rotation = RR_Rotate_0;
+    pScrPriv->rate = 0;
+    pScrPriv->size = 0;
+#endif
+    
+    /*
+     * This value doesn't really matter -- any client must call
+     * GetScreenInfo before reading it which will automatically update
+     * the time
+     */
+    pScrPriv->lastSetTime = currentTime;
+    pScrPriv->lastConfigTime = currentTime;
+    
+    wrap (pScrPriv, pScreen, CloseScreen, RRCloseScreen);
+
+    pScreen->ConstrainCursorHarder = RRConstrainCursorHarder;
+
+    pScrPriv->numOutputs = 0;
+    pScrPriv->outputs = NULL;
+    pScrPriv->numCrtcs = 0;
+    pScrPriv->crtcs = NULL;
+    
+    RRNScreens += 1;	/* keep count of screens that implement randr */
+    return TRUE;
+}
+
+/*ARGSUSED*/
+static int
+RRFreeClient (pointer data, XID id)
+{
+    RREventPtr   pRREvent;
+    WindowPtr	    pWin;
+    RREventPtr   *pHead, pCur, pPrev;
+
+    pRREvent = (RREventPtr) data;
+    pWin = pRREvent->window;
+    dixLookupResourceByType((pointer *)&pHead, pWin->drawable.id,
+			    RREventType, serverClient, DixDestroyAccess);
+    if (pHead) {
+	pPrev = 0;
+	for (pCur = *pHead; pCur && pCur != pRREvent; pCur=pCur->next)
+	    pPrev = pCur;
+	if (pCur)
+	{
+	    if (pPrev)
+	    	pPrev->next = pRREvent->next;
+	    else
+	    	*pHead = pRREvent->next;
+	}
+    }
+    free((pointer) pRREvent);
+    return 1;
+}
+
+/*ARGSUSED*/
+static int
+RRFreeEvents (pointer data, XID id)
+{
+    RREventPtr   *pHead, pCur, pNext;
+
+    pHead = (RREventPtr *) data;
+    for (pCur = *pHead; pCur; pCur = pNext) {
+	pNext = pCur->next;
+	FreeResource (pCur->clientResource, RRClientType);
+	free((pointer) pCur);
+    }
+    free((pointer) pHead);
+    return 1;
+}
+
+void
+RRExtensionInit (void)
+{
+    ExtensionEntry *extEntry;
+
+    if (RRNScreens == 0) return;
+
+    if (!dixRegisterPrivateKey(&RRClientPrivateKeyRec, PRIVATE_CLIENT,
+			       sizeof (RRClientRec) +
+			       screenInfo.numScreens * sizeof (RRTimesRec)))
+	return;
+    if (!AddCallback (&ClientStateCallback, RRClientCallback, 0))
+	return;
+
+    RRClientType = CreateNewResourceType(RRFreeClient, "RandRClient");
+    if (!RRClientType)
+	return;
+    RREventType = CreateNewResourceType(RRFreeEvents, "RandREvent");
+    if (!RREventType)
+	return;
+    extEntry = AddExtension (RANDR_NAME, RRNumberEvents, RRNumberErrors,
+			     ProcRRDispatch, SProcRRDispatch,
+			     NULL, StandardMinorOpcode);
+    if (!extEntry)
+	return;
+    RRErrorBase = extEntry->errorBase;
+    RREventBase = extEntry->eventBase;
+    EventSwapVector[RREventBase + RRScreenChangeNotify] = (EventSwapPtr) 
+	SRRScreenChangeNotifyEvent;
+    EventSwapVector[RREventBase + RRNotify] = (EventSwapPtr)
+	SRRNotifyEvent;
+
+    RRModeInitErrorValue();
+    RRCrtcInitErrorValue();
+    RROutputInitErrorValue();
+
+#ifdef PANORAMIX
+    RRXineramaExtensionInit();
+#endif
+}
+
+static int
+TellChanged (WindowPtr pWin, pointer value)
+{
+    RREventPtr			*pHead, pRREvent;
+    ClientPtr			client;
+    ScreenPtr			pScreen = pWin->drawable.pScreen;
+    rrScrPriv(pScreen);
+    int				i;
+
+    dixLookupResourceByType((pointer *)&pHead, pWin->drawable.id,
+			    RREventType, serverClient, DixReadAccess);
+    if (!pHead)
+	return WT_WALKCHILDREN;
+
+    for (pRREvent = *pHead; pRREvent; pRREvent = pRREvent->next) 
+    {
+	client = pRREvent->client;
+	if (client == serverClient || client->clientGone)
+	    continue;
+
+	if (pRREvent->mask & RRScreenChangeNotifyMask)
+	    RRDeliverScreenEvent (client, pWin, pScreen);
+	
+	if (pRREvent->mask & RRCrtcChangeNotifyMask)
+	{
+	    for (i = 0; i < pScrPriv->numCrtcs; i++)
+	    {
+		RRCrtcPtr   crtc = pScrPriv->crtcs[i];
+		if (crtc->changed)
+		    RRDeliverCrtcEvent (client, pWin, crtc);
+	    }
+	}
+	
+	if (pRREvent->mask & RROutputChangeNotifyMask)
+	{
+	    for (i = 0; i < pScrPriv->numOutputs; i++)
+	    {
+		RROutputPtr   output = pScrPriv->outputs[i];
+		if (output->changed)
+		    RRDeliverOutputEvent (client, pWin, output);
+	    }
+	}
+    }
+    return WT_WALKCHILDREN;
+}
+
+/*
+ * Something changed; send events and adjust pointer position
+ */
+void
+RRTellChanged (ScreenPtr pScreen)
+{
+    rrScrPriv (pScreen);
+    int i;
+    
+    if (pScrPriv->changed)
+    {
+	UpdateCurrentTime ();
+	if (pScrPriv->configChanged)
+	{
+	    pScrPriv->lastConfigTime = currentTime;
+	    pScrPriv->configChanged = FALSE;
+	}
+	pScrPriv->changed = FALSE;
+	WalkTree (pScreen, TellChanged, (pointer) pScreen);
+	for (i = 0; i < pScrPriv->numOutputs; i++)
+	    pScrPriv->outputs[i]->changed = FALSE;
+	for (i = 0; i < pScrPriv->numCrtcs; i++)
+	    pScrPriv->crtcs[i]->changed = FALSE;
+	if (pScrPriv->layoutChanged)
+	{
+	    pScrPriv->layoutChanged = FALSE;
+	    RRPointerScreenConfigured (pScreen);
+	    RRSendConfigNotify (pScreen);
+	}
+    }
+}
+
+/*
+ * Return the first output which is connected to an active CRTC
+ * Used in emulating 1.0 behaviour
+ */
+RROutputPtr
+RRFirstOutput (ScreenPtr pScreen)
+{
+    rrScrPriv(pScreen);
+    RROutputPtr		    output;
+    int	i, j;
+    
+    if (pScrPriv->primaryOutput && pScrPriv->primaryOutput->crtc)
+	return pScrPriv->primaryOutput;
+
+    for (i = 0; i < pScrPriv->numCrtcs; i++)
+    {
+	RRCrtcPtr   crtc = pScrPriv->crtcs[i];
+	for (j = 0; j < pScrPriv->numOutputs; j++)
+	{
+	    output = pScrPriv->outputs[j];
+	    if (output->crtc == crtc)
+		return output;
+	}
+    }
+    return NULL;
+}
+
+CARD16
+RRVerticalRefresh (xRRModeInfo *mode)
+{
+    CARD32  refresh;
+    CARD32  dots = mode->hTotal * mode->vTotal;
+    if (!dots)
+	return 0;
+    refresh = (mode->dotClock + dots/2) / dots;
+    if (refresh > 0xffff)
+	refresh = 0xffff;
+    return (CARD16) refresh;
+}
+
+static int
+ProcRRDispatch (ClientPtr client)
+{
+    REQUEST(xReq);
+    if (stuff->data >= RRNumberRequests || !ProcRandrVector[stuff->data])
+	return BadRequest;
+    return (*ProcRandrVector[stuff->data]) (client);
+}
+
+static int
+SProcRRDispatch (ClientPtr client)
+{
+    REQUEST(xReq);
+    if (stuff->data >= RRNumberRequests || !ProcRandrVector[stuff->data])
+	return BadRequest;
+    return (*SProcRandrVector[stuff->data]) (client);
+}
+