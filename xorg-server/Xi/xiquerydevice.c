<<<<<<< HEAD
/*
 * Copyright © 2009 Red Hat, Inc.
 *
 * Permission is hereby granted, free of charge, to any person obtaining a
 * copy of this software and associated documentation files (the "Software"),
 * to deal in the Software without restriction, including without limitation
 * the rights to use, copy, modify, merge, publish, distribute, sublicense,
 * and/or sell copies of the Software, and to permit persons to whom the
 * Software is furnished to do so, subject to the following conditions:
 *
 * The above copyright notice and this permission notice (including the next
 * paragraph) shall be included in all copies or substantial portions of the
 * Software.
 *
 * THE SOFTWARE IS PROVIDED "AS IS", WITHOUT WARRANTY OF ANY KIND, EXPRESS OR
 * IMPLIED, INCLUDING BUT NOT LIMITED TO THE WARRANTIES OF MERCHANTABILITY,
 * FITNESS FOR A PARTICULAR PURPOSE AND NONINFRINGEMENT.  IN NO EVENT SHALL
 * THE AUTHORS OR COPYRIGHT HOLDERS BE LIABLE FOR ANY CLAIM, DAMAGES OR OTHER
 * LIABILITY, WHETHER IN AN ACTION OF CONTRACT, TORT OR OTHERWISE, ARISING
 * FROM, OUT OF OR IN CONNECTION WITH THE SOFTWARE OR THE USE OR OTHER
 * DEALINGS IN THE SOFTWARE.
 *
 * Authors: Peter Hutterer
 *
 */

/**
 * @file Protocol handling for the XIQueryDevice request/reply.
 */

#ifdef HAVE_DIX_CONFIG_H
#include <dix-config.h>
#endif

#include "inputstr.h"
#include <X11/X.h>
#include <X11/Xatom.h>
#include <X11/extensions/XI2proto.h>
#include "xkbstr.h"
#include "xkbsrv.h"
#include "xserver-properties.h"
#include "exevents.h"
#include "xace.h"

#include "xiquerydevice.h"

static Bool ShouldSkipDevice(ClientPtr client, int deviceid, DeviceIntPtr d);
static int
ListDeviceInfo(ClientPtr client, DeviceIntPtr dev, xXIDeviceInfo* info);
static int SizeDeviceInfo(DeviceIntPtr dev);
static void SwapDeviceInfo(DeviceIntPtr dev, xXIDeviceInfo* info);
int
SProcXIQueryDevice(ClientPtr client)
{
    char n;

    REQUEST(xXIQueryDeviceReq);

    swaps(&stuff->length, n);
    swaps(&stuff->deviceid, n);

    return ProcXIQueryDevice(client);
}

int
ProcXIQueryDevice(ClientPtr client)
{
    xXIQueryDeviceReply rep;
    DeviceIntPtr dev = NULL;
    int rc = Success;
    int i = 0, len = 0;
    char *info, *ptr;
    Bool *skip = NULL;

    REQUEST(xXIQueryDeviceReq);
    REQUEST_SIZE_MATCH(xXIQueryDeviceReq);

    if (stuff->deviceid != XIAllDevices && stuff->deviceid != XIAllMasterDevices)
    {
        rc = dixLookupDevice(&dev, stuff->deviceid, client, DixGetAttrAccess);
        if (rc != Success)
        {
            client->errorValue = stuff->deviceid;
            return rc;
        }
        len += SizeDeviceInfo(dev);
    }
    else
    {
        skip = calloc(sizeof(Bool), inputInfo.numDevices);
        if (!skip)
            return BadAlloc;

        for (dev = inputInfo.devices; dev; dev = dev->next, i++)
        {
            skip[i] = ShouldSkipDevice(client, stuff->deviceid, dev);
            if (!skip[i])
                len += SizeDeviceInfo(dev);
        }

        for (dev = inputInfo.off_devices; dev; dev = dev->next, i++)
        {
            skip[i] = ShouldSkipDevice(client, stuff->deviceid, dev);
            if (!skip[i])
                len += SizeDeviceInfo(dev);
        }
    }

    info = calloc(1, len);
    if (!info)
        return BadAlloc;

    memset(&rep, 0, sizeof(xXIQueryDeviceReply));
    rep.repType = X_Reply;
    rep.RepType = X_XIQueryDevice;
    rep.sequenceNumber = client->sequence;
    rep.length = len/4;
    rep.num_devices = 0;

    ptr = info;
    if (dev)
    {
        len = ListDeviceInfo(client, dev, (xXIDeviceInfo*)info);
        if (client->swapped)
            SwapDeviceInfo(dev, (xXIDeviceInfo*)info);
        info += len;
        rep.num_devices = 1;
    } else
    {
        i = 0;
        for (dev = inputInfo.devices; dev; dev = dev->next, i++)
        {
            if (!skip[i])
            {
                len = ListDeviceInfo(client, dev, (xXIDeviceInfo*)info);
                if (client->swapped)
                    SwapDeviceInfo(dev, (xXIDeviceInfo*)info);
                info += len;
                rep.num_devices++;
            }
        }

        for (dev = inputInfo.off_devices; dev; dev = dev->next, i++)
        {
            if (!skip[i])
            {
                len = ListDeviceInfo(client, dev, (xXIDeviceInfo*)info);
                if (client->swapped)
                    SwapDeviceInfo(dev, (xXIDeviceInfo*)info);
                info += len;
                rep.num_devices++;
            }
        }
    }

    WriteReplyToClient(client, sizeof(xXIQueryDeviceReply), &rep);
    WriteToClient(client, rep.length * 4, ptr);
    free(ptr);
    free(skip);
    return rc;
}

void
SRepXIQueryDevice(ClientPtr client, int size, xXIQueryDeviceReply *rep)
{
    char n;

    swaps(&rep->sequenceNumber, n);
    swapl(&rep->length, n);
    swaps(&rep->num_devices, n);

    /* Device info is already swapped, see ProcXIQueryDevice */

    WriteToClient(client, size, (char *)rep);
}


/**
 * @return Whether the device should be included in the returned list.
 */
static Bool
ShouldSkipDevice(ClientPtr client, int deviceid, DeviceIntPtr dev)
{
    /* if all devices are not being queried, only master devices are */
    if (deviceid == XIAllDevices || IsMaster(dev))
    {
        int rc = XaceHook(XACE_DEVICE_ACCESS, client, dev, DixGetAttrAccess);
        if (rc == Success)
            return FALSE;
    }
    return TRUE;
}

/**
 * @return The number of bytes needed to store this device's xXIDeviceInfo
 * (and its classes).
 */
static int
SizeDeviceInfo(DeviceIntPtr dev)
{
    int len = sizeof(xXIDeviceInfo);

    /* 4-padded name */
    len += pad_to_int32(strlen(dev->name));

    return len + SizeDeviceClasses(dev);

}

/*
 * @return The number of bytes needed to store this device's classes.
 */
int
SizeDeviceClasses(DeviceIntPtr dev)
{
    int len = 0;

    if (dev->button)
    {
        len += sizeof(xXIButtonInfo);
        len += dev->button->numButtons * sizeof(Atom);
        len += pad_to_int32(bits_to_bytes(dev->button->numButtons));
    }

    if (dev->key)
    {
        XkbDescPtr xkb = dev->key->xkbInfo->desc;
        len += sizeof(xXIKeyInfo);
        len += (xkb->max_key_code - xkb->min_key_code + 1) * sizeof(uint32_t);
    }

    if (dev->valuator)
        len += sizeof(xXIValuatorInfo) * dev->valuator->numAxes;

    return len;
}


/**
 * Write button information into info.
 * @return Number of bytes written into info.
 */
int
ListButtonInfo(DeviceIntPtr dev, xXIButtonInfo* info, Bool reportState)
{
    unsigned char *bits;
    int mask_len;
    int i;

    if (!dev || !dev->button)
	return 0;

    mask_len = bytes_to_int32(bits_to_bytes(dev->button->numButtons));

    info->type = ButtonClass;
    info->num_buttons = dev->button->numButtons;
    info->length = bytes_to_int32(sizeof(xXIButtonInfo)) +
                   info->num_buttons + mask_len;
    info->sourceid = dev->button->sourceid;

    bits = (unsigned char*)&info[1];
    memset(bits, 0, mask_len * 4);

    if (reportState)
	for (i = 0; i < dev->button->numButtons; i++)
	    if (BitIsOn(dev->button->down, i))
		SetBit(bits, i);

    bits += mask_len * 4;
    memcpy(bits, dev->button->labels, dev->button->numButtons * sizeof(Atom));

    return info->length * 4;
}

static void
SwapButtonInfo(DeviceIntPtr dev, xXIButtonInfo* info)
{
    char n;
    Atom *btn;
    int i;
    swaps(&info->type, n);
    swaps(&info->length, n);
    swaps(&info->sourceid, n);

    for (i = 0, btn = (Atom*)&info[1]; i < info->num_buttons; i++, btn++)
        swaps(btn, n);

    swaps(&info->num_buttons, n);
}

/**
 * Write key information into info.
 * @return Number of bytes written into info.
 */
int
ListKeyInfo(DeviceIntPtr dev, xXIKeyInfo* info)
{
    int i;
    XkbDescPtr xkb = dev->key->xkbInfo->desc;
    uint32_t *kc;

    info->type = KeyClass;
    info->num_keycodes = xkb->max_key_code - xkb->min_key_code + 1;
    info->length = sizeof(xXIKeyInfo)/4 + info->num_keycodes;
    info->sourceid = dev->key->sourceid;

    kc = (uint32_t*)&info[1];
    for (i = xkb->min_key_code; i <= xkb->max_key_code; i++, kc++)
        *kc = i;

    return info->length * 4;
}

static void
SwapKeyInfo(DeviceIntPtr dev, xXIKeyInfo* info)
{
    char n;
    uint32_t *key;
    int i;
    swaps(&info->type, n);
    swaps(&info->length, n);
    swaps(&info->sourceid, n);

    for (i = 0, key = (uint32_t*)&info[1]; i < info->num_keycodes; i++, key++)
        swapl(key, n);

    swaps(&info->num_keycodes, n);
}

/**
 * List axis information for the given axis.
 *
 * @return The number of bytes written into info.
 */
int
ListValuatorInfo(DeviceIntPtr dev, xXIValuatorInfo* info, int axisnumber,
		 Bool reportState)
{
    ValuatorClassPtr v = dev->valuator;

    info->type = ValuatorClass;
    info->length = sizeof(xXIValuatorInfo)/4;
    info->label = v->axes[axisnumber].label;
    info->min.integral = v->axes[axisnumber].min_value;
    info->min.frac = 0;
    info->max.integral = v->axes[axisnumber].max_value;
    info->max.frac = 0;
    info->value.integral = (int)v->axisVal[axisnumber];
    info->value.frac = (int)(v->axisVal[axisnumber] * (1 << 16) * (1 << 16));
    info->resolution = v->axes[axisnumber].resolution;
    info->number = axisnumber;
    info->mode = valuator_get_mode(dev, axisnumber);
    info->sourceid = v->sourceid;

    if (!reportState)
	info->value = info->min;

    return info->length * 4;
}

static void
SwapValuatorInfo(DeviceIntPtr dev, xXIValuatorInfo* info)
{
    char n;
    swaps(&info->type, n);
    swaps(&info->length, n);
    swapl(&info->label, n);
    swapl(&info->min.integral, n);
    swapl(&info->min.frac, n);
    swapl(&info->max.integral, n);
    swapl(&info->max.frac, n);
    swaps(&info->number, n);
    swaps(&info->sourceid, n);
}

int GetDeviceUse(DeviceIntPtr dev, uint16_t *attachment)
{
    DeviceIntPtr master = GetMaster(dev, MASTER_ATTACHED);
    int use;

    if (IsMaster(dev))
    {
        DeviceIntPtr paired = GetPairedDevice(dev);
        use = IsPointerDevice(dev) ? XIMasterPointer : XIMasterKeyboard;
        *attachment = (paired ? paired->id : 0);
    } else if (!IsFloating(dev))
    {
        use = IsPointerDevice(master) ? XISlavePointer : XISlaveKeyboard;
        *attachment = master->id;
    } else
        use = XIFloatingSlave;

    return use;
}

/**
 * Write the info for device dev into the buffer pointed to by info.
 *
 * @return The number of bytes used.
 */
static int
ListDeviceInfo(ClientPtr client, DeviceIntPtr dev, xXIDeviceInfo* info)
{
    char *any = (char*)&info[1];
    int len = 0, total_len = 0;

    info->deviceid = dev->id;
    info->use = GetDeviceUse(dev, &info->attachment);
    info->num_classes = 0;
    info->name_len = strlen(dev->name);
    info->enabled = dev->enabled;
    total_len = sizeof(xXIDeviceInfo);

    len = pad_to_int32(info->name_len);
    memset(any, 0, len);
    strncpy(any, dev->name, info->name_len);
    any += len;
    total_len += len;

    total_len += ListDeviceClasses(client, dev, any, &info->num_classes);
    return total_len;
}

/**
 * Write the class info of the device into the memory pointed to by any, set
 * nclasses to the number of classes in total and return the number of bytes
 * written.
 */
int
ListDeviceClasses(ClientPtr client, DeviceIntPtr dev,
		  char *any, uint16_t *nclasses)
{
    int total_len = 0;
    int len;
    int i;
    int rc;

    /* Check if the current device state should be suppressed */
    rc = XaceHook(XACE_DEVICE_ACCESS, client, dev, DixReadAccess);

    if (dev->button)
    {
        (*nclasses)++;
        len = ListButtonInfo(dev, (xXIButtonInfo*)any, rc == Success);
        any += len;
        total_len += len;
    }

    if (dev->key)
    {
        (*nclasses)++;
        len = ListKeyInfo(dev, (xXIKeyInfo*)any);
        any += len;
        total_len += len;
    }

    for (i = 0; dev->valuator && i < dev->valuator->numAxes; i++)
    {
        (*nclasses)++;
        len = ListValuatorInfo(dev, (xXIValuatorInfo*)any, i, rc == Success);
        any += len;
        total_len += len;
    }

    return total_len;
}

static void
SwapDeviceInfo(DeviceIntPtr dev, xXIDeviceInfo* info)
{
    char n;
    char *any = (char*)&info[1];
    int i;

    /* Skip over name */
    any += pad_to_int32(info->name_len);

    for (i = 0; i < info->num_classes; i++)
    {
        int len = ((xXIAnyInfo*)any)->length;
        switch(((xXIAnyInfo*)any)->type)
        {
            case XIButtonClass:
                SwapButtonInfo(dev, (xXIButtonInfo*)any);
                break;
            case XIKeyClass:
                SwapKeyInfo(dev, (xXIKeyInfo*)any);
                break;
            case XIValuatorClass:
                SwapValuatorInfo(dev, (xXIValuatorInfo*)any);
                break;
        }

        any += len * 4;
    }

    swaps(&info->deviceid, n);
    swaps(&info->use, n);
    swaps(&info->attachment, n);
    swaps(&info->num_classes, n);
    swaps(&info->name_len, n);

}
=======
/*
 * Copyright © 2009 Red Hat, Inc.
 *
 * Permission is hereby granted, free of charge, to any person obtaining a
 * copy of this software and associated documentation files (the "Software"),
 * to deal in the Software without restriction, including without limitation
 * the rights to use, copy, modify, merge, publish, distribute, sublicense,
 * and/or sell copies of the Software, and to permit persons to whom the
 * Software is furnished to do so, subject to the following conditions:
 *
 * The above copyright notice and this permission notice (including the next
 * paragraph) shall be included in all copies or substantial portions of the
 * Software.
 *
 * THE SOFTWARE IS PROVIDED "AS IS", WITHOUT WARRANTY OF ANY KIND, EXPRESS OR
 * IMPLIED, INCLUDING BUT NOT LIMITED TO THE WARRANTIES OF MERCHANTABILITY,
 * FITNESS FOR A PARTICULAR PURPOSE AND NONINFRINGEMENT.  IN NO EVENT SHALL
 * THE AUTHORS OR COPYRIGHT HOLDERS BE LIABLE FOR ANY CLAIM, DAMAGES OR OTHER
 * LIABILITY, WHETHER IN AN ACTION OF CONTRACT, TORT OR OTHERWISE, ARISING
 * FROM, OUT OF OR IN CONNECTION WITH THE SOFTWARE OR THE USE OR OTHER
 * DEALINGS IN THE SOFTWARE.
 *
 * Authors: Peter Hutterer
 *
 */

/**
 * @file Protocol handling for the XIQueryDevice request/reply.
 */

#ifdef HAVE_DIX_CONFIG_H
#include <dix-config.h>
#endif

#include "inputstr.h"
#include <X11/X.h>
#include <X11/Xatom.h>
#include <X11/extensions/XI2proto.h>
#include "xkbstr.h"
#include "xkbsrv.h"
#include "xserver-properties.h"
#include "exevents.h"
#include "xace.h"

#include "xiquerydevice.h"

static Bool ShouldSkipDevice(ClientPtr client, int deviceid, DeviceIntPtr d);
static int
ListDeviceInfo(ClientPtr client, DeviceIntPtr dev, xXIDeviceInfo* info);
static int SizeDeviceInfo(DeviceIntPtr dev);
static void SwapDeviceInfo(DeviceIntPtr dev, xXIDeviceInfo* info);
int
SProcXIQueryDevice(ClientPtr client)
{
    char n;

    REQUEST(xXIQueryDeviceReq);

    swaps(&stuff->length, n);
    swaps(&stuff->deviceid, n);

    return ProcXIQueryDevice(client);
}

int
ProcXIQueryDevice(ClientPtr client)
{
    xXIQueryDeviceReply rep;
    DeviceIntPtr dev = NULL;
    int rc = Success;
    int i = 0, len = 0;
    char *info, *ptr;
    Bool *skip = NULL;

    REQUEST(xXIQueryDeviceReq);
    REQUEST_SIZE_MATCH(xXIQueryDeviceReq);

    if (stuff->deviceid != XIAllDevices && stuff->deviceid != XIAllMasterDevices)
    {
        rc = dixLookupDevice(&dev, stuff->deviceid, client, DixGetAttrAccess);
        if (rc != Success)
        {
            client->errorValue = stuff->deviceid;
            return rc;
        }
        len += SizeDeviceInfo(dev);
    }
    else
    {
        skip = calloc(sizeof(Bool), inputInfo.numDevices);
        if (!skip)
            return BadAlloc;

        for (dev = inputInfo.devices; dev; dev = dev->next, i++)
        {
            skip[i] = ShouldSkipDevice(client, stuff->deviceid, dev);
            if (!skip[i])
                len += SizeDeviceInfo(dev);
        }

        for (dev = inputInfo.off_devices; dev; dev = dev->next, i++)
        {
            skip[i] = ShouldSkipDevice(client, stuff->deviceid, dev);
            if (!skip[i])
                len += SizeDeviceInfo(dev);
        }
    }

    info = calloc(1, len);
    if (!info) {
        free(skip);
        return BadAlloc;
    }

    memset(&rep, 0, sizeof(xXIQueryDeviceReply));
    rep.repType = X_Reply;
    rep.RepType = X_XIQueryDevice;
    rep.sequenceNumber = client->sequence;
    rep.length = len/4;
    rep.num_devices = 0;

    ptr = info;
    if (dev)
    {
        len = ListDeviceInfo(client, dev, (xXIDeviceInfo*)info);
        if (client->swapped)
            SwapDeviceInfo(dev, (xXIDeviceInfo*)info);
        info += len;
        rep.num_devices = 1;
    } else
    {
        i = 0;
        for (dev = inputInfo.devices; dev; dev = dev->next, i++)
        {
            if (!skip[i])
            {
                len = ListDeviceInfo(client, dev, (xXIDeviceInfo*)info);
                if (client->swapped)
                    SwapDeviceInfo(dev, (xXIDeviceInfo*)info);
                info += len;
                rep.num_devices++;
            }
        }

        for (dev = inputInfo.off_devices; dev; dev = dev->next, i++)
        {
            if (!skip[i])
            {
                len = ListDeviceInfo(client, dev, (xXIDeviceInfo*)info);
                if (client->swapped)
                    SwapDeviceInfo(dev, (xXIDeviceInfo*)info);
                info += len;
                rep.num_devices++;
            }
        }
    }

    len = rep.length * 4;
    WriteReplyToClient(client, sizeof(xXIQueryDeviceReply), &rep);
    WriteToClient(client, len, ptr);
    free(ptr);
    free(skip);
    return rc;
}

void
SRepXIQueryDevice(ClientPtr client, int size, xXIQueryDeviceReply *rep)
{
    char n;

    swaps(&rep->sequenceNumber, n);
    swapl(&rep->length, n);
    swaps(&rep->num_devices, n);

    /* Device info is already swapped, see ProcXIQueryDevice */

    WriteToClient(client, size, (char *)rep);
}


/**
 * @return Whether the device should be included in the returned list.
 */
static Bool
ShouldSkipDevice(ClientPtr client, int deviceid, DeviceIntPtr dev)
{
    /* if all devices are not being queried, only master devices are */
    if (deviceid == XIAllDevices || IsMaster(dev))
    {
        int rc = XaceHook(XACE_DEVICE_ACCESS, client, dev, DixGetAttrAccess);
        if (rc == Success)
            return FALSE;
    }
    return TRUE;
}

/**
 * @return The number of bytes needed to store this device's xXIDeviceInfo
 * (and its classes).
 */
static int
SizeDeviceInfo(DeviceIntPtr dev)
{
    int len = sizeof(xXIDeviceInfo);

    /* 4-padded name */
    len += pad_to_int32(strlen(dev->name));

    return len + SizeDeviceClasses(dev);

}

/*
 * @return The number of bytes needed to store this device's classes.
 */
int
SizeDeviceClasses(DeviceIntPtr dev)
{
    int len = 0;

    if (dev->button)
    {
        len += sizeof(xXIButtonInfo);
        len += dev->button->numButtons * sizeof(Atom);
        len += pad_to_int32(bits_to_bytes(dev->button->numButtons));
    }

    if (dev->key)
    {
        XkbDescPtr xkb = dev->key->xkbInfo->desc;
        len += sizeof(xXIKeyInfo);
        len += (xkb->max_key_code - xkb->min_key_code + 1) * sizeof(uint32_t);
    }

    if (dev->valuator)
        len += sizeof(xXIValuatorInfo) * dev->valuator->numAxes;

    return len;
}


/**
 * Write button information into info.
 * @return Number of bytes written into info.
 */
int
ListButtonInfo(DeviceIntPtr dev, xXIButtonInfo* info, Bool reportState)
{
    unsigned char *bits;
    int mask_len;
    int i;

    if (!dev || !dev->button)
	return 0;

    mask_len = bytes_to_int32(bits_to_bytes(dev->button->numButtons));

    info->type = ButtonClass;
    info->num_buttons = dev->button->numButtons;
    info->length = bytes_to_int32(sizeof(xXIButtonInfo)) +
                   info->num_buttons + mask_len;
    info->sourceid = dev->button->sourceid;

    bits = (unsigned char*)&info[1];
    memset(bits, 0, mask_len * 4);

    if (reportState)
	for (i = 0; i < dev->button->numButtons; i++)
	    if (BitIsOn(dev->button->down, i))
		SetBit(bits, i);

    bits += mask_len * 4;
    memcpy(bits, dev->button->labels, dev->button->numButtons * sizeof(Atom));

    return info->length * 4;
}

static void
SwapButtonInfo(DeviceIntPtr dev, xXIButtonInfo* info)
{
    char n;
    Atom *btn;
    int i;
    swaps(&info->type, n);
    swaps(&info->length, n);
    swaps(&info->sourceid, n);

    for (i = 0, btn = (Atom*)&info[1]; i < info->num_buttons; i++, btn++)
        swaps(btn, n);

    swaps(&info->num_buttons, n);
}

/**
 * Write key information into info.
 * @return Number of bytes written into info.
 */
int
ListKeyInfo(DeviceIntPtr dev, xXIKeyInfo* info)
{
    int i;
    XkbDescPtr xkb = dev->key->xkbInfo->desc;
    uint32_t *kc;

    info->type = KeyClass;
    info->num_keycodes = xkb->max_key_code - xkb->min_key_code + 1;
    info->length = sizeof(xXIKeyInfo)/4 + info->num_keycodes;
    info->sourceid = dev->key->sourceid;

    kc = (uint32_t*)&info[1];
    for (i = xkb->min_key_code; i <= xkb->max_key_code; i++, kc++)
        *kc = i;

    return info->length * 4;
}

static void
SwapKeyInfo(DeviceIntPtr dev, xXIKeyInfo* info)
{
    char n;
    uint32_t *key;
    int i;
    swaps(&info->type, n);
    swaps(&info->length, n);
    swaps(&info->sourceid, n);

    for (i = 0, key = (uint32_t*)&info[1]; i < info->num_keycodes; i++, key++)
        swapl(key, n);

    swaps(&info->num_keycodes, n);
}

/**
 * List axis information for the given axis.
 *
 * @return The number of bytes written into info.
 */
int
ListValuatorInfo(DeviceIntPtr dev, xXIValuatorInfo* info, int axisnumber,
		 Bool reportState)
{
    ValuatorClassPtr v = dev->valuator;

    info->type = ValuatorClass;
    info->length = sizeof(xXIValuatorInfo)/4;
    info->label = v->axes[axisnumber].label;
    info->min.integral = v->axes[axisnumber].min_value;
    info->min.frac = 0;
    info->max.integral = v->axes[axisnumber].max_value;
    info->max.frac = 0;
    info->value.integral = (int)v->axisVal[axisnumber];
    info->value.frac = (int)(v->axisVal[axisnumber] * (1 << 16) * (1 << 16));
    info->resolution = v->axes[axisnumber].resolution;
    info->number = axisnumber;
    info->mode = valuator_get_mode(dev, axisnumber);
    info->sourceid = v->sourceid;

    if (!reportState)
	info->value = info->min;

    return info->length * 4;
}

static void
SwapValuatorInfo(DeviceIntPtr dev, xXIValuatorInfo* info)
{
    char n;
    swaps(&info->type, n);
    swaps(&info->length, n);
    swapl(&info->label, n);
    swapl(&info->min.integral, n);
    swapl(&info->min.frac, n);
    swapl(&info->max.integral, n);
    swapl(&info->max.frac, n);
    swaps(&info->number, n);
    swaps(&info->sourceid, n);
}

int GetDeviceUse(DeviceIntPtr dev, uint16_t *attachment)
{
    DeviceIntPtr master = GetMaster(dev, MASTER_ATTACHED);
    int use;

    if (IsMaster(dev))
    {
        DeviceIntPtr paired = GetPairedDevice(dev);
        use = IsPointerDevice(dev) ? XIMasterPointer : XIMasterKeyboard;
        *attachment = (paired ? paired->id : 0);
    } else if (!IsFloating(dev))
    {
        use = IsPointerDevice(master) ? XISlavePointer : XISlaveKeyboard;
        *attachment = master->id;
    } else
        use = XIFloatingSlave;

    return use;
}

/**
 * Write the info for device dev into the buffer pointed to by info.
 *
 * @return The number of bytes used.
 */
static int
ListDeviceInfo(ClientPtr client, DeviceIntPtr dev, xXIDeviceInfo* info)
{
    char *any = (char*)&info[1];
    int len = 0, total_len = 0;

    info->deviceid = dev->id;
    info->use = GetDeviceUse(dev, &info->attachment);
    info->num_classes = 0;
    info->name_len = strlen(dev->name);
    info->enabled = dev->enabled;
    total_len = sizeof(xXIDeviceInfo);

    len = pad_to_int32(info->name_len);
    memset(any, 0, len);
    strncpy(any, dev->name, info->name_len);
    any += len;
    total_len += len;

    total_len += ListDeviceClasses(client, dev, any, &info->num_classes);
    return total_len;
}

/**
 * Write the class info of the device into the memory pointed to by any, set
 * nclasses to the number of classes in total and return the number of bytes
 * written.
 */
int
ListDeviceClasses(ClientPtr client, DeviceIntPtr dev,
		  char *any, uint16_t *nclasses)
{
    int total_len = 0;
    int len;
    int i;
    int rc;

    /* Check if the current device state should be suppressed */
    rc = XaceHook(XACE_DEVICE_ACCESS, client, dev, DixReadAccess);

    if (dev->button)
    {
        (*nclasses)++;
        len = ListButtonInfo(dev, (xXIButtonInfo*)any, rc == Success);
        any += len;
        total_len += len;
    }

    if (dev->key)
    {
        (*nclasses)++;
        len = ListKeyInfo(dev, (xXIKeyInfo*)any);
        any += len;
        total_len += len;
    }

    for (i = 0; dev->valuator && i < dev->valuator->numAxes; i++)
    {
        (*nclasses)++;
        len = ListValuatorInfo(dev, (xXIValuatorInfo*)any, i, rc == Success);
        any += len;
        total_len += len;
    }

    return total_len;
}

static void
SwapDeviceInfo(DeviceIntPtr dev, xXIDeviceInfo* info)
{
    char n;
    char *any = (char*)&info[1];
    int i;

    /* Skip over name */
    any += pad_to_int32(info->name_len);

    for (i = 0; i < info->num_classes; i++)
    {
        int len = ((xXIAnyInfo*)any)->length;
        switch(((xXIAnyInfo*)any)->type)
        {
            case XIButtonClass:
                SwapButtonInfo(dev, (xXIButtonInfo*)any);
                break;
            case XIKeyClass:
                SwapKeyInfo(dev, (xXIKeyInfo*)any);
                break;
            case XIValuatorClass:
                SwapValuatorInfo(dev, (xXIValuatorInfo*)any);
                break;
        }

        any += len * 4;
    }

    swaps(&info->deviceid, n);
    swaps(&info->use, n);
    swaps(&info->attachment, n);
    swaps(&info->num_classes, n);
    swaps(&info->name_len, n);

}
>>>>>>> eaedc21f
<|MERGE_RESOLUTION|>--- conflicted
+++ resolved
@@ -1,1012 +1,506 @@
-<<<<<<< HEAD
-/*
- * Copyright © 2009 Red Hat, Inc.
- *
- * Permission is hereby granted, free of charge, to any person obtaining a
- * copy of this software and associated documentation files (the "Software"),
- * to deal in the Software without restriction, including without limitation
- * the rights to use, copy, modify, merge, publish, distribute, sublicense,
- * and/or sell copies of the Software, and to permit persons to whom the
- * Software is furnished to do so, subject to the following conditions:
- *
- * The above copyright notice and this permission notice (including the next
- * paragraph) shall be included in all copies or substantial portions of the
- * Software.
- *
- * THE SOFTWARE IS PROVIDED "AS IS", WITHOUT WARRANTY OF ANY KIND, EXPRESS OR
- * IMPLIED, INCLUDING BUT NOT LIMITED TO THE WARRANTIES OF MERCHANTABILITY,
- * FITNESS FOR A PARTICULAR PURPOSE AND NONINFRINGEMENT.  IN NO EVENT SHALL
- * THE AUTHORS OR COPYRIGHT HOLDERS BE LIABLE FOR ANY CLAIM, DAMAGES OR OTHER
- * LIABILITY, WHETHER IN AN ACTION OF CONTRACT, TORT OR OTHERWISE, ARISING
- * FROM, OUT OF OR IN CONNECTION WITH THE SOFTWARE OR THE USE OR OTHER
- * DEALINGS IN THE SOFTWARE.
- *
- * Authors: Peter Hutterer
- *
- */
-
-/**
- * @file Protocol handling for the XIQueryDevice request/reply.
- */
-
-#ifdef HAVE_DIX_CONFIG_H
-#include <dix-config.h>
-#endif
-
-#include "inputstr.h"
-#include <X11/X.h>
-#include <X11/Xatom.h>
-#include <X11/extensions/XI2proto.h>
-#include "xkbstr.h"
-#include "xkbsrv.h"
-#include "xserver-properties.h"
-#include "exevents.h"
-#include "xace.h"
-
-#include "xiquerydevice.h"
-
-static Bool ShouldSkipDevice(ClientPtr client, int deviceid, DeviceIntPtr d);
-static int
-ListDeviceInfo(ClientPtr client, DeviceIntPtr dev, xXIDeviceInfo* info);
-static int SizeDeviceInfo(DeviceIntPtr dev);
-static void SwapDeviceInfo(DeviceIntPtr dev, xXIDeviceInfo* info);
-int
-SProcXIQueryDevice(ClientPtr client)
-{
-    char n;
-
-    REQUEST(xXIQueryDeviceReq);
-
-    swaps(&stuff->length, n);
-    swaps(&stuff->deviceid, n);
-
-    return ProcXIQueryDevice(client);
-}
-
-int
-ProcXIQueryDevice(ClientPtr client)
-{
-    xXIQueryDeviceReply rep;
-    DeviceIntPtr dev = NULL;
-    int rc = Success;
-    int i = 0, len = 0;
-    char *info, *ptr;
-    Bool *skip = NULL;
-
-    REQUEST(xXIQueryDeviceReq);
-    REQUEST_SIZE_MATCH(xXIQueryDeviceReq);
-
-    if (stuff->deviceid != XIAllDevices && stuff->deviceid != XIAllMasterDevices)
-    {
-        rc = dixLookupDevice(&dev, stuff->deviceid, client, DixGetAttrAccess);
-        if (rc != Success)
-        {
-            client->errorValue = stuff->deviceid;
-            return rc;
-        }
-        len += SizeDeviceInfo(dev);
-    }
-    else
-    {
-        skip = calloc(sizeof(Bool), inputInfo.numDevices);
-        if (!skip)
-            return BadAlloc;
-
-        for (dev = inputInfo.devices; dev; dev = dev->next, i++)
-        {
-            skip[i] = ShouldSkipDevice(client, stuff->deviceid, dev);
-            if (!skip[i])
-                len += SizeDeviceInfo(dev);
-        }
-
-        for (dev = inputInfo.off_devices; dev; dev = dev->next, i++)
-        {
-            skip[i] = ShouldSkipDevice(client, stuff->deviceid, dev);
-            if (!skip[i])
-                len += SizeDeviceInfo(dev);
-        }
-    }
-
-    info = calloc(1, len);
-    if (!info)
-        return BadAlloc;
-
-    memset(&rep, 0, sizeof(xXIQueryDeviceReply));
-    rep.repType = X_Reply;
-    rep.RepType = X_XIQueryDevice;
-    rep.sequenceNumber = client->sequence;
-    rep.length = len/4;
-    rep.num_devices = 0;
-
-    ptr = info;
-    if (dev)
-    {
-        len = ListDeviceInfo(client, dev, (xXIDeviceInfo*)info);
-        if (client->swapped)
-            SwapDeviceInfo(dev, (xXIDeviceInfo*)info);
-        info += len;
-        rep.num_devices = 1;
-    } else
-    {
-        i = 0;
-        for (dev = inputInfo.devices; dev; dev = dev->next, i++)
-        {
-            if (!skip[i])
-            {
-                len = ListDeviceInfo(client, dev, (xXIDeviceInfo*)info);
-                if (client->swapped)
-                    SwapDeviceInfo(dev, (xXIDeviceInfo*)info);
-                info += len;
-                rep.num_devices++;
-            }
-        }
-
-        for (dev = inputInfo.off_devices; dev; dev = dev->next, i++)
-        {
-            if (!skip[i])
-            {
-                len = ListDeviceInfo(client, dev, (xXIDeviceInfo*)info);
-                if (client->swapped)
-                    SwapDeviceInfo(dev, (xXIDeviceInfo*)info);
-                info += len;
-                rep.num_devices++;
-            }
-        }
-    }
-
-    WriteReplyToClient(client, sizeof(xXIQueryDeviceReply), &rep);
-    WriteToClient(client, rep.length * 4, ptr);
-    free(ptr);
-    free(skip);
-    return rc;
-}
-
-void
-SRepXIQueryDevice(ClientPtr client, int size, xXIQueryDeviceReply *rep)
-{
-    char n;
-
-    swaps(&rep->sequenceNumber, n);
-    swapl(&rep->length, n);
-    swaps(&rep->num_devices, n);
-
-    /* Device info is already swapped, see ProcXIQueryDevice */
-
-    WriteToClient(client, size, (char *)rep);
-}
-
-
-/**
- * @return Whether the device should be included in the returned list.
- */
-static Bool
-ShouldSkipDevice(ClientPtr client, int deviceid, DeviceIntPtr dev)
-{
-    /* if all devices are not being queried, only master devices are */
-    if (deviceid == XIAllDevices || IsMaster(dev))
-    {
-        int rc = XaceHook(XACE_DEVICE_ACCESS, client, dev, DixGetAttrAccess);
-        if (rc == Success)
-            return FALSE;
-    }
-    return TRUE;
-}
-
-/**
- * @return The number of bytes needed to store this device's xXIDeviceInfo
- * (and its classes).
- */
-static int
-SizeDeviceInfo(DeviceIntPtr dev)
-{
-    int len = sizeof(xXIDeviceInfo);
-
-    /* 4-padded name */
-    len += pad_to_int32(strlen(dev->name));
-
-    return len + SizeDeviceClasses(dev);
-
-}
-
-/*
- * @return The number of bytes needed to store this device's classes.
- */
-int
-SizeDeviceClasses(DeviceIntPtr dev)
-{
-    int len = 0;
-
-    if (dev->button)
-    {
-        len += sizeof(xXIButtonInfo);
-        len += dev->button->numButtons * sizeof(Atom);
-        len += pad_to_int32(bits_to_bytes(dev->button->numButtons));
-    }
-
-    if (dev->key)
-    {
-        XkbDescPtr xkb = dev->key->xkbInfo->desc;
-        len += sizeof(xXIKeyInfo);
-        len += (xkb->max_key_code - xkb->min_key_code + 1) * sizeof(uint32_t);
-    }
-
-    if (dev->valuator)
-        len += sizeof(xXIValuatorInfo) * dev->valuator->numAxes;
-
-    return len;
-}
-
-
-/**
- * Write button information into info.
- * @return Number of bytes written into info.
- */
-int
-ListButtonInfo(DeviceIntPtr dev, xXIButtonInfo* info, Bool reportState)
-{
-    unsigned char *bits;
-    int mask_len;
-    int i;
-
-    if (!dev || !dev->button)
-	return 0;
-
-    mask_len = bytes_to_int32(bits_to_bytes(dev->button->numButtons));
-
-    info->type = ButtonClass;
-    info->num_buttons = dev->button->numButtons;
-    info->length = bytes_to_int32(sizeof(xXIButtonInfo)) +
-                   info->num_buttons + mask_len;
-    info->sourceid = dev->button->sourceid;
-
-    bits = (unsigned char*)&info[1];
-    memset(bits, 0, mask_len * 4);
-
-    if (reportState)
-	for (i = 0; i < dev->button->numButtons; i++)
-	    if (BitIsOn(dev->button->down, i))
-		SetBit(bits, i);
-
-    bits += mask_len * 4;
-    memcpy(bits, dev->button->labels, dev->button->numButtons * sizeof(Atom));
-
-    return info->length * 4;
-}
-
-static void
-SwapButtonInfo(DeviceIntPtr dev, xXIButtonInfo* info)
-{
-    char n;
-    Atom *btn;
-    int i;
-    swaps(&info->type, n);
-    swaps(&info->length, n);
-    swaps(&info->sourceid, n);
-
-    for (i = 0, btn = (Atom*)&info[1]; i < info->num_buttons; i++, btn++)
-        swaps(btn, n);
-
-    swaps(&info->num_buttons, n);
-}
-
-/**
- * Write key information into info.
- * @return Number of bytes written into info.
- */
-int
-ListKeyInfo(DeviceIntPtr dev, xXIKeyInfo* info)
-{
-    int i;
-    XkbDescPtr xkb = dev->key->xkbInfo->desc;
-    uint32_t *kc;
-
-    info->type = KeyClass;
-    info->num_keycodes = xkb->max_key_code - xkb->min_key_code + 1;
-    info->length = sizeof(xXIKeyInfo)/4 + info->num_keycodes;
-    info->sourceid = dev->key->sourceid;
-
-    kc = (uint32_t*)&info[1];
-    for (i = xkb->min_key_code; i <= xkb->max_key_code; i++, kc++)
-        *kc = i;
-
-    return info->length * 4;
-}
-
-static void
-SwapKeyInfo(DeviceIntPtr dev, xXIKeyInfo* info)
-{
-    char n;
-    uint32_t *key;
-    int i;
-    swaps(&info->type, n);
-    swaps(&info->length, n);
-    swaps(&info->sourceid, n);
-
-    for (i = 0, key = (uint32_t*)&info[1]; i < info->num_keycodes; i++, key++)
-        swapl(key, n);
-
-    swaps(&info->num_keycodes, n);
-}
-
-/**
- * List axis information for the given axis.
- *
- * @return The number of bytes written into info.
- */
-int
-ListValuatorInfo(DeviceIntPtr dev, xXIValuatorInfo* info, int axisnumber,
-		 Bool reportState)
-{
-    ValuatorClassPtr v = dev->valuator;
-
-    info->type = ValuatorClass;
-    info->length = sizeof(xXIValuatorInfo)/4;
-    info->label = v->axes[axisnumber].label;
-    info->min.integral = v->axes[axisnumber].min_value;
-    info->min.frac = 0;
-    info->max.integral = v->axes[axisnumber].max_value;
-    info->max.frac = 0;
-    info->value.integral = (int)v->axisVal[axisnumber];
-    info->value.frac = (int)(v->axisVal[axisnumber] * (1 << 16) * (1 << 16));
-    info->resolution = v->axes[axisnumber].resolution;
-    info->number = axisnumber;
-    info->mode = valuator_get_mode(dev, axisnumber);
-    info->sourceid = v->sourceid;
-
-    if (!reportState)
-	info->value = info->min;
-
-    return info->length * 4;
-}
-
-static void
-SwapValuatorInfo(DeviceIntPtr dev, xXIValuatorInfo* info)
-{
-    char n;
-    swaps(&info->type, n);
-    swaps(&info->length, n);
-    swapl(&info->label, n);
-    swapl(&info->min.integral, n);
-    swapl(&info->min.frac, n);
-    swapl(&info->max.integral, n);
-    swapl(&info->max.frac, n);
-    swaps(&info->number, n);
-    swaps(&info->sourceid, n);
-}
-
-int GetDeviceUse(DeviceIntPtr dev, uint16_t *attachment)
-{
-    DeviceIntPtr master = GetMaster(dev, MASTER_ATTACHED);
-    int use;
-
-    if (IsMaster(dev))
-    {
-        DeviceIntPtr paired = GetPairedDevice(dev);
-        use = IsPointerDevice(dev) ? XIMasterPointer : XIMasterKeyboard;
-        *attachment = (paired ? paired->id : 0);
-    } else if (!IsFloating(dev))
-    {
-        use = IsPointerDevice(master) ? XISlavePointer : XISlaveKeyboard;
-        *attachment = master->id;
-    } else
-        use = XIFloatingSlave;
-
-    return use;
-}
-
-/**
- * Write the info for device dev into the buffer pointed to by info.
- *
- * @return The number of bytes used.
- */
-static int
-ListDeviceInfo(ClientPtr client, DeviceIntPtr dev, xXIDeviceInfo* info)
-{
-    char *any = (char*)&info[1];
-    int len = 0, total_len = 0;
-
-    info->deviceid = dev->id;
-    info->use = GetDeviceUse(dev, &info->attachment);
-    info->num_classes = 0;
-    info->name_len = strlen(dev->name);
-    info->enabled = dev->enabled;
-    total_len = sizeof(xXIDeviceInfo);
-
-    len = pad_to_int32(info->name_len);
-    memset(any, 0, len);
-    strncpy(any, dev->name, info->name_len);
-    any += len;
-    total_len += len;
-
-    total_len += ListDeviceClasses(client, dev, any, &info->num_classes);
-    return total_len;
-}
-
-/**
- * Write the class info of the device into the memory pointed to by any, set
- * nclasses to the number of classes in total and return the number of bytes
- * written.
- */
-int
-ListDeviceClasses(ClientPtr client, DeviceIntPtr dev,
-		  char *any, uint16_t *nclasses)
-{
-    int total_len = 0;
-    int len;
-    int i;
-    int rc;
-
-    /* Check if the current device state should be suppressed */
-    rc = XaceHook(XACE_DEVICE_ACCESS, client, dev, DixReadAccess);
-
-    if (dev->button)
-    {
-        (*nclasses)++;
-        len = ListButtonInfo(dev, (xXIButtonInfo*)any, rc == Success);
-        any += len;
-        total_len += len;
-    }
-
-    if (dev->key)
-    {
-        (*nclasses)++;
-        len = ListKeyInfo(dev, (xXIKeyInfo*)any);
-        any += len;
-        total_len += len;
-    }
-
-    for (i = 0; dev->valuator && i < dev->valuator->numAxes; i++)
-    {
-        (*nclasses)++;
-        len = ListValuatorInfo(dev, (xXIValuatorInfo*)any, i, rc == Success);
-        any += len;
-        total_len += len;
-    }
-
-    return total_len;
-}
-
-static void
-SwapDeviceInfo(DeviceIntPtr dev, xXIDeviceInfo* info)
-{
-    char n;
-    char *any = (char*)&info[1];
-    int i;
-
-    /* Skip over name */
-    any += pad_to_int32(info->name_len);
-
-    for (i = 0; i < info->num_classes; i++)
-    {
-        int len = ((xXIAnyInfo*)any)->length;
-        switch(((xXIAnyInfo*)any)->type)
-        {
-            case XIButtonClass:
-                SwapButtonInfo(dev, (xXIButtonInfo*)any);
-                break;
-            case XIKeyClass:
-                SwapKeyInfo(dev, (xXIKeyInfo*)any);
-                break;
-            case XIValuatorClass:
-                SwapValuatorInfo(dev, (xXIValuatorInfo*)any);
-                break;
-        }
-
-        any += len * 4;
-    }
-
-    swaps(&info->deviceid, n);
-    swaps(&info->use, n);
-    swaps(&info->attachment, n);
-    swaps(&info->num_classes, n);
-    swaps(&info->name_len, n);
-
-}
-=======
-/*
- * Copyright © 2009 Red Hat, Inc.
- *
- * Permission is hereby granted, free of charge, to any person obtaining a
- * copy of this software and associated documentation files (the "Software"),
- * to deal in the Software without restriction, including without limitation
- * the rights to use, copy, modify, merge, publish, distribute, sublicense,
- * and/or sell copies of the Software, and to permit persons to whom the
- * Software is furnished to do so, subject to the following conditions:
- *
- * The above copyright notice and this permission notice (including the next
- * paragraph) shall be included in all copies or substantial portions of the
- * Software.
- *
- * THE SOFTWARE IS PROVIDED "AS IS", WITHOUT WARRANTY OF ANY KIND, EXPRESS OR
- * IMPLIED, INCLUDING BUT NOT LIMITED TO THE WARRANTIES OF MERCHANTABILITY,
- * FITNESS FOR A PARTICULAR PURPOSE AND NONINFRINGEMENT.  IN NO EVENT SHALL
- * THE AUTHORS OR COPYRIGHT HOLDERS BE LIABLE FOR ANY CLAIM, DAMAGES OR OTHER
- * LIABILITY, WHETHER IN AN ACTION OF CONTRACT, TORT OR OTHERWISE, ARISING
- * FROM, OUT OF OR IN CONNECTION WITH THE SOFTWARE OR THE USE OR OTHER
- * DEALINGS IN THE SOFTWARE.
- *
- * Authors: Peter Hutterer
- *
- */
-
-/**
- * @file Protocol handling for the XIQueryDevice request/reply.
- */
-
-#ifdef HAVE_DIX_CONFIG_H
-#include <dix-config.h>
-#endif
-
-#include "inputstr.h"
-#include <X11/X.h>
-#include <X11/Xatom.h>
-#include <X11/extensions/XI2proto.h>
-#include "xkbstr.h"
-#include "xkbsrv.h"
-#include "xserver-properties.h"
-#include "exevents.h"
-#include "xace.h"
-
-#include "xiquerydevice.h"
-
-static Bool ShouldSkipDevice(ClientPtr client, int deviceid, DeviceIntPtr d);
-static int
-ListDeviceInfo(ClientPtr client, DeviceIntPtr dev, xXIDeviceInfo* info);
-static int SizeDeviceInfo(DeviceIntPtr dev);
-static void SwapDeviceInfo(DeviceIntPtr dev, xXIDeviceInfo* info);
-int
-SProcXIQueryDevice(ClientPtr client)
-{
-    char n;
-
-    REQUEST(xXIQueryDeviceReq);
-
-    swaps(&stuff->length, n);
-    swaps(&stuff->deviceid, n);
-
-    return ProcXIQueryDevice(client);
-}
-
-int
-ProcXIQueryDevice(ClientPtr client)
-{
-    xXIQueryDeviceReply rep;
-    DeviceIntPtr dev = NULL;
-    int rc = Success;
-    int i = 0, len = 0;
-    char *info, *ptr;
-    Bool *skip = NULL;
-
-    REQUEST(xXIQueryDeviceReq);
-    REQUEST_SIZE_MATCH(xXIQueryDeviceReq);
-
-    if (stuff->deviceid != XIAllDevices && stuff->deviceid != XIAllMasterDevices)
-    {
-        rc = dixLookupDevice(&dev, stuff->deviceid, client, DixGetAttrAccess);
-        if (rc != Success)
-        {
-            client->errorValue = stuff->deviceid;
-            return rc;
-        }
-        len += SizeDeviceInfo(dev);
-    }
-    else
-    {
-        skip = calloc(sizeof(Bool), inputInfo.numDevices);
-        if (!skip)
-            return BadAlloc;
-
-        for (dev = inputInfo.devices; dev; dev = dev->next, i++)
-        {
-            skip[i] = ShouldSkipDevice(client, stuff->deviceid, dev);
-            if (!skip[i])
-                len += SizeDeviceInfo(dev);
-        }
-
-        for (dev = inputInfo.off_devices; dev; dev = dev->next, i++)
-        {
-            skip[i] = ShouldSkipDevice(client, stuff->deviceid, dev);
-            if (!skip[i])
-                len += SizeDeviceInfo(dev);
-        }
-    }
-
-    info = calloc(1, len);
-    if (!info) {
-        free(skip);
-        return BadAlloc;
-    }
-
-    memset(&rep, 0, sizeof(xXIQueryDeviceReply));
-    rep.repType = X_Reply;
-    rep.RepType = X_XIQueryDevice;
-    rep.sequenceNumber = client->sequence;
-    rep.length = len/4;
-    rep.num_devices = 0;
-
-    ptr = info;
-    if (dev)
-    {
-        len = ListDeviceInfo(client, dev, (xXIDeviceInfo*)info);
-        if (client->swapped)
-            SwapDeviceInfo(dev, (xXIDeviceInfo*)info);
-        info += len;
-        rep.num_devices = 1;
-    } else
-    {
-        i = 0;
-        for (dev = inputInfo.devices; dev; dev = dev->next, i++)
-        {
-            if (!skip[i])
-            {
-                len = ListDeviceInfo(client, dev, (xXIDeviceInfo*)info);
-                if (client->swapped)
-                    SwapDeviceInfo(dev, (xXIDeviceInfo*)info);
-                info += len;
-                rep.num_devices++;
-            }
-        }
-
-        for (dev = inputInfo.off_devices; dev; dev = dev->next, i++)
-        {
-            if (!skip[i])
-            {
-                len = ListDeviceInfo(client, dev, (xXIDeviceInfo*)info);
-                if (client->swapped)
-                    SwapDeviceInfo(dev, (xXIDeviceInfo*)info);
-                info += len;
-                rep.num_devices++;
-            }
-        }
-    }
-
-    len = rep.length * 4;
-    WriteReplyToClient(client, sizeof(xXIQueryDeviceReply), &rep);
-    WriteToClient(client, len, ptr);
-    free(ptr);
-    free(skip);
-    return rc;
-}
-
-void
-SRepXIQueryDevice(ClientPtr client, int size, xXIQueryDeviceReply *rep)
-{
-    char n;
-
-    swaps(&rep->sequenceNumber, n);
-    swapl(&rep->length, n);
-    swaps(&rep->num_devices, n);
-
-    /* Device info is already swapped, see ProcXIQueryDevice */
-
-    WriteToClient(client, size, (char *)rep);
-}
-
-
-/**
- * @return Whether the device should be included in the returned list.
- */
-static Bool
-ShouldSkipDevice(ClientPtr client, int deviceid, DeviceIntPtr dev)
-{
-    /* if all devices are not being queried, only master devices are */
-    if (deviceid == XIAllDevices || IsMaster(dev))
-    {
-        int rc = XaceHook(XACE_DEVICE_ACCESS, client, dev, DixGetAttrAccess);
-        if (rc == Success)
-            return FALSE;
-    }
-    return TRUE;
-}
-
-/**
- * @return The number of bytes needed to store this device's xXIDeviceInfo
- * (and its classes).
- */
-static int
-SizeDeviceInfo(DeviceIntPtr dev)
-{
-    int len = sizeof(xXIDeviceInfo);
-
-    /* 4-padded name */
-    len += pad_to_int32(strlen(dev->name));
-
-    return len + SizeDeviceClasses(dev);
-
-}
-
-/*
- * @return The number of bytes needed to store this device's classes.
- */
-int
-SizeDeviceClasses(DeviceIntPtr dev)
-{
-    int len = 0;
-
-    if (dev->button)
-    {
-        len += sizeof(xXIButtonInfo);
-        len += dev->button->numButtons * sizeof(Atom);
-        len += pad_to_int32(bits_to_bytes(dev->button->numButtons));
-    }
-
-    if (dev->key)
-    {
-        XkbDescPtr xkb = dev->key->xkbInfo->desc;
-        len += sizeof(xXIKeyInfo);
-        len += (xkb->max_key_code - xkb->min_key_code + 1) * sizeof(uint32_t);
-    }
-
-    if (dev->valuator)
-        len += sizeof(xXIValuatorInfo) * dev->valuator->numAxes;
-
-    return len;
-}
-
-
-/**
- * Write button information into info.
- * @return Number of bytes written into info.
- */
-int
-ListButtonInfo(DeviceIntPtr dev, xXIButtonInfo* info, Bool reportState)
-{
-    unsigned char *bits;
-    int mask_len;
-    int i;
-
-    if (!dev || !dev->button)
-	return 0;
-
-    mask_len = bytes_to_int32(bits_to_bytes(dev->button->numButtons));
-
-    info->type = ButtonClass;
-    info->num_buttons = dev->button->numButtons;
-    info->length = bytes_to_int32(sizeof(xXIButtonInfo)) +
-                   info->num_buttons + mask_len;
-    info->sourceid = dev->button->sourceid;
-
-    bits = (unsigned char*)&info[1];
-    memset(bits, 0, mask_len * 4);
-
-    if (reportState)
-	for (i = 0; i < dev->button->numButtons; i++)
-	    if (BitIsOn(dev->button->down, i))
-		SetBit(bits, i);
-
-    bits += mask_len * 4;
-    memcpy(bits, dev->button->labels, dev->button->numButtons * sizeof(Atom));
-
-    return info->length * 4;
-}
-
-static void
-SwapButtonInfo(DeviceIntPtr dev, xXIButtonInfo* info)
-{
-    char n;
-    Atom *btn;
-    int i;
-    swaps(&info->type, n);
-    swaps(&info->length, n);
-    swaps(&info->sourceid, n);
-
-    for (i = 0, btn = (Atom*)&info[1]; i < info->num_buttons; i++, btn++)
-        swaps(btn, n);
-
-    swaps(&info->num_buttons, n);
-}
-
-/**
- * Write key information into info.
- * @return Number of bytes written into info.
- */
-int
-ListKeyInfo(DeviceIntPtr dev, xXIKeyInfo* info)
-{
-    int i;
-    XkbDescPtr xkb = dev->key->xkbInfo->desc;
-    uint32_t *kc;
-
-    info->type = KeyClass;
-    info->num_keycodes = xkb->max_key_code - xkb->min_key_code + 1;
-    info->length = sizeof(xXIKeyInfo)/4 + info->num_keycodes;
-    info->sourceid = dev->key->sourceid;
-
-    kc = (uint32_t*)&info[1];
-    for (i = xkb->min_key_code; i <= xkb->max_key_code; i++, kc++)
-        *kc = i;
-
-    return info->length * 4;
-}
-
-static void
-SwapKeyInfo(DeviceIntPtr dev, xXIKeyInfo* info)
-{
-    char n;
-    uint32_t *key;
-    int i;
-    swaps(&info->type, n);
-    swaps(&info->length, n);
-    swaps(&info->sourceid, n);
-
-    for (i = 0, key = (uint32_t*)&info[1]; i < info->num_keycodes; i++, key++)
-        swapl(key, n);
-
-    swaps(&info->num_keycodes, n);
-}
-
-/**
- * List axis information for the given axis.
- *
- * @return The number of bytes written into info.
- */
-int
-ListValuatorInfo(DeviceIntPtr dev, xXIValuatorInfo* info, int axisnumber,
-		 Bool reportState)
-{
-    ValuatorClassPtr v = dev->valuator;
-
-    info->type = ValuatorClass;
-    info->length = sizeof(xXIValuatorInfo)/4;
-    info->label = v->axes[axisnumber].label;
-    info->min.integral = v->axes[axisnumber].min_value;
-    info->min.frac = 0;
-    info->max.integral = v->axes[axisnumber].max_value;
-    info->max.frac = 0;
-    info->value.integral = (int)v->axisVal[axisnumber];
-    info->value.frac = (int)(v->axisVal[axisnumber] * (1 << 16) * (1 << 16));
-    info->resolution = v->axes[axisnumber].resolution;
-    info->number = axisnumber;
-    info->mode = valuator_get_mode(dev, axisnumber);
-    info->sourceid = v->sourceid;
-
-    if (!reportState)
-	info->value = info->min;
-
-    return info->length * 4;
-}
-
-static void
-SwapValuatorInfo(DeviceIntPtr dev, xXIValuatorInfo* info)
-{
-    char n;
-    swaps(&info->type, n);
-    swaps(&info->length, n);
-    swapl(&info->label, n);
-    swapl(&info->min.integral, n);
-    swapl(&info->min.frac, n);
-    swapl(&info->max.integral, n);
-    swapl(&info->max.frac, n);
-    swaps(&info->number, n);
-    swaps(&info->sourceid, n);
-}
-
-int GetDeviceUse(DeviceIntPtr dev, uint16_t *attachment)
-{
-    DeviceIntPtr master = GetMaster(dev, MASTER_ATTACHED);
-    int use;
-
-    if (IsMaster(dev))
-    {
-        DeviceIntPtr paired = GetPairedDevice(dev);
-        use = IsPointerDevice(dev) ? XIMasterPointer : XIMasterKeyboard;
-        *attachment = (paired ? paired->id : 0);
-    } else if (!IsFloating(dev))
-    {
-        use = IsPointerDevice(master) ? XISlavePointer : XISlaveKeyboard;
-        *attachment = master->id;
-    } else
-        use = XIFloatingSlave;
-
-    return use;
-}
-
-/**
- * Write the info for device dev into the buffer pointed to by info.
- *
- * @return The number of bytes used.
- */
-static int
-ListDeviceInfo(ClientPtr client, DeviceIntPtr dev, xXIDeviceInfo* info)
-{
-    char *any = (char*)&info[1];
-    int len = 0, total_len = 0;
-
-    info->deviceid = dev->id;
-    info->use = GetDeviceUse(dev, &info->attachment);
-    info->num_classes = 0;
-    info->name_len = strlen(dev->name);
-    info->enabled = dev->enabled;
-    total_len = sizeof(xXIDeviceInfo);
-
-    len = pad_to_int32(info->name_len);
-    memset(any, 0, len);
-    strncpy(any, dev->name, info->name_len);
-    any += len;
-    total_len += len;
-
-    total_len += ListDeviceClasses(client, dev, any, &info->num_classes);
-    return total_len;
-}
-
-/**
- * Write the class info of the device into the memory pointed to by any, set
- * nclasses to the number of classes in total and return the number of bytes
- * written.
- */
-int
-ListDeviceClasses(ClientPtr client, DeviceIntPtr dev,
-		  char *any, uint16_t *nclasses)
-{
-    int total_len = 0;
-    int len;
-    int i;
-    int rc;
-
-    /* Check if the current device state should be suppressed */
-    rc = XaceHook(XACE_DEVICE_ACCESS, client, dev, DixReadAccess);
-
-    if (dev->button)
-    {
-        (*nclasses)++;
-        len = ListButtonInfo(dev, (xXIButtonInfo*)any, rc == Success);
-        any += len;
-        total_len += len;
-    }
-
-    if (dev->key)
-    {
-        (*nclasses)++;
-        len = ListKeyInfo(dev, (xXIKeyInfo*)any);
-        any += len;
-        total_len += len;
-    }
-
-    for (i = 0; dev->valuator && i < dev->valuator->numAxes; i++)
-    {
-        (*nclasses)++;
-        len = ListValuatorInfo(dev, (xXIValuatorInfo*)any, i, rc == Success);
-        any += len;
-        total_len += len;
-    }
-
-    return total_len;
-}
-
-static void
-SwapDeviceInfo(DeviceIntPtr dev, xXIDeviceInfo* info)
-{
-    char n;
-    char *any = (char*)&info[1];
-    int i;
-
-    /* Skip over name */
-    any += pad_to_int32(info->name_len);
-
-    for (i = 0; i < info->num_classes; i++)
-    {
-        int len = ((xXIAnyInfo*)any)->length;
-        switch(((xXIAnyInfo*)any)->type)
-        {
-            case XIButtonClass:
-                SwapButtonInfo(dev, (xXIButtonInfo*)any);
-                break;
-            case XIKeyClass:
-                SwapKeyInfo(dev, (xXIKeyInfo*)any);
-                break;
-            case XIValuatorClass:
-                SwapValuatorInfo(dev, (xXIValuatorInfo*)any);
-                break;
-        }
-
-        any += len * 4;
-    }
-
-    swaps(&info->deviceid, n);
-    swaps(&info->use, n);
-    swaps(&info->attachment, n);
-    swaps(&info->num_classes, n);
-    swaps(&info->name_len, n);
-
-}
->>>>>>> eaedc21f
+/*
+ * Copyright © 2009 Red Hat, Inc.
+ *
+ * Permission is hereby granted, free of charge, to any person obtaining a
+ * copy of this software and associated documentation files (the "Software"),
+ * to deal in the Software without restriction, including without limitation
+ * the rights to use, copy, modify, merge, publish, distribute, sublicense,
+ * and/or sell copies of the Software, and to permit persons to whom the
+ * Software is furnished to do so, subject to the following conditions:
+ *
+ * The above copyright notice and this permission notice (including the next
+ * paragraph) shall be included in all copies or substantial portions of the
+ * Software.
+ *
+ * THE SOFTWARE IS PROVIDED "AS IS", WITHOUT WARRANTY OF ANY KIND, EXPRESS OR
+ * IMPLIED, INCLUDING BUT NOT LIMITED TO THE WARRANTIES OF MERCHANTABILITY,
+ * FITNESS FOR A PARTICULAR PURPOSE AND NONINFRINGEMENT.  IN NO EVENT SHALL
+ * THE AUTHORS OR COPYRIGHT HOLDERS BE LIABLE FOR ANY CLAIM, DAMAGES OR OTHER
+ * LIABILITY, WHETHER IN AN ACTION OF CONTRACT, TORT OR OTHERWISE, ARISING
+ * FROM, OUT OF OR IN CONNECTION WITH THE SOFTWARE OR THE USE OR OTHER
+ * DEALINGS IN THE SOFTWARE.
+ *
+ * Authors: Peter Hutterer
+ *
+ */
+
+/**
+ * @file Protocol handling for the XIQueryDevice request/reply.
+ */
+
+#ifdef HAVE_DIX_CONFIG_H
+#include <dix-config.h>
+#endif
+
+#include "inputstr.h"
+#include <X11/X.h>
+#include <X11/Xatom.h>
+#include <X11/extensions/XI2proto.h>
+#include "xkbstr.h"
+#include "xkbsrv.h"
+#include "xserver-properties.h"
+#include "exevents.h"
+#include "xace.h"
+
+#include "xiquerydevice.h"
+
+static Bool ShouldSkipDevice(ClientPtr client, int deviceid, DeviceIntPtr d);
+static int
+ListDeviceInfo(ClientPtr client, DeviceIntPtr dev, xXIDeviceInfo* info);
+static int SizeDeviceInfo(DeviceIntPtr dev);
+static void SwapDeviceInfo(DeviceIntPtr dev, xXIDeviceInfo* info);
+int
+SProcXIQueryDevice(ClientPtr client)
+{
+    char n;
+
+    REQUEST(xXIQueryDeviceReq);
+
+    swaps(&stuff->length, n);
+    swaps(&stuff->deviceid, n);
+
+    return ProcXIQueryDevice(client);
+}
+
+int
+ProcXIQueryDevice(ClientPtr client)
+{
+    xXIQueryDeviceReply rep;
+    DeviceIntPtr dev = NULL;
+    int rc = Success;
+    int i = 0, len = 0;
+    char *info, *ptr;
+    Bool *skip = NULL;
+
+    REQUEST(xXIQueryDeviceReq);
+    REQUEST_SIZE_MATCH(xXIQueryDeviceReq);
+
+    if (stuff->deviceid != XIAllDevices && stuff->deviceid != XIAllMasterDevices)
+    {
+        rc = dixLookupDevice(&dev, stuff->deviceid, client, DixGetAttrAccess);
+        if (rc != Success)
+        {
+            client->errorValue = stuff->deviceid;
+            return rc;
+        }
+        len += SizeDeviceInfo(dev);
+    }
+    else
+    {
+        skip = calloc(sizeof(Bool), inputInfo.numDevices);
+        if (!skip)
+            return BadAlloc;
+
+        for (dev = inputInfo.devices; dev; dev = dev->next, i++)
+        {
+            skip[i] = ShouldSkipDevice(client, stuff->deviceid, dev);
+            if (!skip[i])
+                len += SizeDeviceInfo(dev);
+        }
+
+        for (dev = inputInfo.off_devices; dev; dev = dev->next, i++)
+        {
+            skip[i] = ShouldSkipDevice(client, stuff->deviceid, dev);
+            if (!skip[i])
+                len += SizeDeviceInfo(dev);
+        }
+    }
+
+    info = calloc(1, len);
+    if (!info) {
+        free(skip);
+        return BadAlloc;
+    }
+
+    memset(&rep, 0, sizeof(xXIQueryDeviceReply));
+    rep.repType = X_Reply;
+    rep.RepType = X_XIQueryDevice;
+    rep.sequenceNumber = client->sequence;
+    rep.length = len/4;
+    rep.num_devices = 0;
+
+    ptr = info;
+    if (dev)
+    {
+        len = ListDeviceInfo(client, dev, (xXIDeviceInfo*)info);
+        if (client->swapped)
+            SwapDeviceInfo(dev, (xXIDeviceInfo*)info);
+        info += len;
+        rep.num_devices = 1;
+    } else
+    {
+        i = 0;
+        for (dev = inputInfo.devices; dev; dev = dev->next, i++)
+        {
+            if (!skip[i])
+            {
+                len = ListDeviceInfo(client, dev, (xXIDeviceInfo*)info);
+                if (client->swapped)
+                    SwapDeviceInfo(dev, (xXIDeviceInfo*)info);
+                info += len;
+                rep.num_devices++;
+            }
+        }
+
+        for (dev = inputInfo.off_devices; dev; dev = dev->next, i++)
+        {
+            if (!skip[i])
+            {
+                len = ListDeviceInfo(client, dev, (xXIDeviceInfo*)info);
+                if (client->swapped)
+                    SwapDeviceInfo(dev, (xXIDeviceInfo*)info);
+                info += len;
+                rep.num_devices++;
+            }
+        }
+    }
+
+    len = rep.length * 4;
+    WriteReplyToClient(client, sizeof(xXIQueryDeviceReply), &rep);
+    WriteToClient(client, len, ptr);
+    free(ptr);
+    free(skip);
+    return rc;
+}
+
+void
+SRepXIQueryDevice(ClientPtr client, int size, xXIQueryDeviceReply *rep)
+{
+    char n;
+
+    swaps(&rep->sequenceNumber, n);
+    swapl(&rep->length, n);
+    swaps(&rep->num_devices, n);
+
+    /* Device info is already swapped, see ProcXIQueryDevice */
+
+    WriteToClient(client, size, (char *)rep);
+}
+
+
+/**
+ * @return Whether the device should be included in the returned list.
+ */
+static Bool
+ShouldSkipDevice(ClientPtr client, int deviceid, DeviceIntPtr dev)
+{
+    /* if all devices are not being queried, only master devices are */
+    if (deviceid == XIAllDevices || IsMaster(dev))
+    {
+        int rc = XaceHook(XACE_DEVICE_ACCESS, client, dev, DixGetAttrAccess);
+        if (rc == Success)
+            return FALSE;
+    }
+    return TRUE;
+}
+
+/**
+ * @return The number of bytes needed to store this device's xXIDeviceInfo
+ * (and its classes).
+ */
+static int
+SizeDeviceInfo(DeviceIntPtr dev)
+{
+    int len = sizeof(xXIDeviceInfo);
+
+    /* 4-padded name */
+    len += pad_to_int32(strlen(dev->name));
+
+    return len + SizeDeviceClasses(dev);
+
+}
+
+/*
+ * @return The number of bytes needed to store this device's classes.
+ */
+int
+SizeDeviceClasses(DeviceIntPtr dev)
+{
+    int len = 0;
+
+    if (dev->button)
+    {
+        len += sizeof(xXIButtonInfo);
+        len += dev->button->numButtons * sizeof(Atom);
+        len += pad_to_int32(bits_to_bytes(dev->button->numButtons));
+    }
+
+    if (dev->key)
+    {
+        XkbDescPtr xkb = dev->key->xkbInfo->desc;
+        len += sizeof(xXIKeyInfo);
+        len += (xkb->max_key_code - xkb->min_key_code + 1) * sizeof(uint32_t);
+    }
+
+    if (dev->valuator)
+        len += sizeof(xXIValuatorInfo) * dev->valuator->numAxes;
+
+    return len;
+}
+
+
+/**
+ * Write button information into info.
+ * @return Number of bytes written into info.
+ */
+int
+ListButtonInfo(DeviceIntPtr dev, xXIButtonInfo* info, Bool reportState)
+{
+    unsigned char *bits;
+    int mask_len;
+    int i;
+
+    if (!dev || !dev->button)
+	return 0;
+
+    mask_len = bytes_to_int32(bits_to_bytes(dev->button->numButtons));
+
+    info->type = ButtonClass;
+    info->num_buttons = dev->button->numButtons;
+    info->length = bytes_to_int32(sizeof(xXIButtonInfo)) +
+                   info->num_buttons + mask_len;
+    info->sourceid = dev->button->sourceid;
+
+    bits = (unsigned char*)&info[1];
+    memset(bits, 0, mask_len * 4);
+
+    if (reportState)
+	for (i = 0; i < dev->button->numButtons; i++)
+	    if (BitIsOn(dev->button->down, i))
+		SetBit(bits, i);
+
+    bits += mask_len * 4;
+    memcpy(bits, dev->button->labels, dev->button->numButtons * sizeof(Atom));
+
+    return info->length * 4;
+}
+
+static void
+SwapButtonInfo(DeviceIntPtr dev, xXIButtonInfo* info)
+{
+    char n;
+    Atom *btn;
+    int i;
+    swaps(&info->type, n);
+    swaps(&info->length, n);
+    swaps(&info->sourceid, n);
+
+    for (i = 0, btn = (Atom*)&info[1]; i < info->num_buttons; i++, btn++)
+        swaps(btn, n);
+
+    swaps(&info->num_buttons, n);
+}
+
+/**
+ * Write key information into info.
+ * @return Number of bytes written into info.
+ */
+int
+ListKeyInfo(DeviceIntPtr dev, xXIKeyInfo* info)
+{
+    int i;
+    XkbDescPtr xkb = dev->key->xkbInfo->desc;
+    uint32_t *kc;
+
+    info->type = KeyClass;
+    info->num_keycodes = xkb->max_key_code - xkb->min_key_code + 1;
+    info->length = sizeof(xXIKeyInfo)/4 + info->num_keycodes;
+    info->sourceid = dev->key->sourceid;
+
+    kc = (uint32_t*)&info[1];
+    for (i = xkb->min_key_code; i <= xkb->max_key_code; i++, kc++)
+        *kc = i;
+
+    return info->length * 4;
+}
+
+static void
+SwapKeyInfo(DeviceIntPtr dev, xXIKeyInfo* info)
+{
+    char n;
+    uint32_t *key;
+    int i;
+    swaps(&info->type, n);
+    swaps(&info->length, n);
+    swaps(&info->sourceid, n);
+
+    for (i = 0, key = (uint32_t*)&info[1]; i < info->num_keycodes; i++, key++)
+        swapl(key, n);
+
+    swaps(&info->num_keycodes, n);
+}
+
+/**
+ * List axis information for the given axis.
+ *
+ * @return The number of bytes written into info.
+ */
+int
+ListValuatorInfo(DeviceIntPtr dev, xXIValuatorInfo* info, int axisnumber,
+		 Bool reportState)
+{
+    ValuatorClassPtr v = dev->valuator;
+
+    info->type = ValuatorClass;
+    info->length = sizeof(xXIValuatorInfo)/4;
+    info->label = v->axes[axisnumber].label;
+    info->min.integral = v->axes[axisnumber].min_value;
+    info->min.frac = 0;
+    info->max.integral = v->axes[axisnumber].max_value;
+    info->max.frac = 0;
+    info->value.integral = (int)v->axisVal[axisnumber];
+    info->value.frac = (int)(v->axisVal[axisnumber] * (1 << 16) * (1 << 16));
+    info->resolution = v->axes[axisnumber].resolution;
+    info->number = axisnumber;
+    info->mode = valuator_get_mode(dev, axisnumber);
+    info->sourceid = v->sourceid;
+
+    if (!reportState)
+	info->value = info->min;
+
+    return info->length * 4;
+}
+
+static void
+SwapValuatorInfo(DeviceIntPtr dev, xXIValuatorInfo* info)
+{
+    char n;
+    swaps(&info->type, n);
+    swaps(&info->length, n);
+    swapl(&info->label, n);
+    swapl(&info->min.integral, n);
+    swapl(&info->min.frac, n);
+    swapl(&info->max.integral, n);
+    swapl(&info->max.frac, n);
+    swaps(&info->number, n);
+    swaps(&info->sourceid, n);
+}
+
+int GetDeviceUse(DeviceIntPtr dev, uint16_t *attachment)
+{
+    DeviceIntPtr master = GetMaster(dev, MASTER_ATTACHED);
+    int use;
+
+    if (IsMaster(dev))
+    {
+        DeviceIntPtr paired = GetPairedDevice(dev);
+        use = IsPointerDevice(dev) ? XIMasterPointer : XIMasterKeyboard;
+        *attachment = (paired ? paired->id : 0);
+    } else if (!IsFloating(dev))
+    {
+        use = IsPointerDevice(master) ? XISlavePointer : XISlaveKeyboard;
+        *attachment = master->id;
+    } else
+        use = XIFloatingSlave;
+
+    return use;
+}
+
+/**
+ * Write the info for device dev into the buffer pointed to by info.
+ *
+ * @return The number of bytes used.
+ */
+static int
+ListDeviceInfo(ClientPtr client, DeviceIntPtr dev, xXIDeviceInfo* info)
+{
+    char *any = (char*)&info[1];
+    int len = 0, total_len = 0;
+
+    info->deviceid = dev->id;
+    info->use = GetDeviceUse(dev, &info->attachment);
+    info->num_classes = 0;
+    info->name_len = strlen(dev->name);
+    info->enabled = dev->enabled;
+    total_len = sizeof(xXIDeviceInfo);
+
+    len = pad_to_int32(info->name_len);
+    memset(any, 0, len);
+    strncpy(any, dev->name, info->name_len);
+    any += len;
+    total_len += len;
+
+    total_len += ListDeviceClasses(client, dev, any, &info->num_classes);
+    return total_len;
+}
+
+/**
+ * Write the class info of the device into the memory pointed to by any, set
+ * nclasses to the number of classes in total and return the number of bytes
+ * written.
+ */
+int
+ListDeviceClasses(ClientPtr client, DeviceIntPtr dev,
+		  char *any, uint16_t *nclasses)
+{
+    int total_len = 0;
+    int len;
+    int i;
+    int rc;
+
+    /* Check if the current device state should be suppressed */
+    rc = XaceHook(XACE_DEVICE_ACCESS, client, dev, DixReadAccess);
+
+    if (dev->button)
+    {
+        (*nclasses)++;
+        len = ListButtonInfo(dev, (xXIButtonInfo*)any, rc == Success);
+        any += len;
+        total_len += len;
+    }
+
+    if (dev->key)
+    {
+        (*nclasses)++;
+        len = ListKeyInfo(dev, (xXIKeyInfo*)any);
+        any += len;
+        total_len += len;
+    }
+
+    for (i = 0; dev->valuator && i < dev->valuator->numAxes; i++)
+    {
+        (*nclasses)++;
+        len = ListValuatorInfo(dev, (xXIValuatorInfo*)any, i, rc == Success);
+        any += len;
+        total_len += len;
+    }
+
+    return total_len;
+}
+
+static void
+SwapDeviceInfo(DeviceIntPtr dev, xXIDeviceInfo* info)
+{
+    char n;
+    char *any = (char*)&info[1];
+    int i;
+
+    /* Skip over name */
+    any += pad_to_int32(info->name_len);
+
+    for (i = 0; i < info->num_classes; i++)
+    {
+        int len = ((xXIAnyInfo*)any)->length;
+        switch(((xXIAnyInfo*)any)->type)
+        {
+            case XIButtonClass:
+                SwapButtonInfo(dev, (xXIButtonInfo*)any);
+                break;
+            case XIKeyClass:
+                SwapKeyInfo(dev, (xXIKeyInfo*)any);
+                break;
+            case XIValuatorClass:
+                SwapValuatorInfo(dev, (xXIValuatorInfo*)any);
+                break;
+        }
+
+        any += len * 4;
+    }
+
+    swaps(&info->deviceid, n);
+    swaps(&info->use, n);
+    swaps(&info->attachment, n);
+    swaps(&info->num_classes, n);
+    swaps(&info->name_len, n);
+
+}