<<<<<<< HEAD
/************************************************************

Copyright 1989, 1998  The Open Group

Permission to use, copy, modify, distribute, and sell this software and its
documentation for any purpose is hereby granted without fee, provided that
the above copyright notice appear in all copies and that both that
copyright notice and this permission notice appear in supporting
documentation.

The above copyright notice and this permission notice shall be included in
all copies or substantial portions of the Software.

THE SOFTWARE IS PROVIDED "AS IS", WITHOUT WARRANTY OF ANY KIND, EXPRESS OR
IMPLIED, INCLUDING BUT NOT LIMITED TO THE WARRANTIES OF MERCHANTABILITY,
FITNESS FOR A PARTICULAR PURPOSE AND NONINFRINGEMENT.  IN NO EVENT SHALL THE
OPEN GROUP BE LIABLE FOR ANY CLAIM, DAMAGES OR OTHER LIABILITY, WHETHER IN
AN ACTION OF CONTRACT, TORT OR OTHERWISE, ARISING FROM, OUT OF OR IN
CONNECTION WITH THE SOFTWARE OR THE USE OR OTHER DEALINGS IN THE SOFTWARE.

Except as contained in this notice, the name of The Open Group shall not be
used in advertising or otherwise to promote the sale, use or other dealings
in this Software without prior written authorization from The Open Group.

Copyright 1989 by Hewlett-Packard Company, Palo Alto, California.

			All Rights Reserved

Permission to use, copy, modify, and distribute this software and its
documentation for any purpose and without fee is hereby granted,
provided that the above copyright notice appear in all copies and that
both that copyright notice and this permission notice appear in
supporting documentation, and that the name of Hewlett-Packard not be
used in advertising or publicity pertaining to distribution of the
software without specific, written prior permission.

HEWLETT-PACKARD DISCLAIMS ALL WARRANTIES WITH REGARD TO THIS SOFTWARE, INCLUDING
ALL IMPLIED WARRANTIES OF MERCHANTABILITY AND FITNESS, IN NO EVENT SHALL
HEWLETT-PACKARD BE LIABLE FOR ANY SPECIAL, INDIRECT OR CONSEQUENTIAL DAMAGES OR
ANY DAMAGES WHATSOEVER RESULTING FROM LOSS OF USE, DATA OR PROFITS,
WHETHER IN AN ACTION OF CONTRACT, NEGLIGENCE OR OTHER TORTIOUS ACTION,
ARISING OUT OF OR IN CONNECTION WITH THE USE OR PERFORMANCE OF THIS
SOFTWARE.

********************************************************/

/***********************************************************************
 *
 * Request to open an extension input device.
 *
 */

#ifdef HAVE_DIX_CONFIG_H
#include <dix-config.h>
#endif

#include "inputstr.h"	/* DeviceIntPtr      */
#include <X11/extensions/XI.h>
#include <X11/extensions/XIproto.h>
#include "XIstubs.h"
#include "windowstr.h"	/* window structure  */
#include "exglobals.h"
#include "exevents.h"

#include "opendev.h"

extern CARD8 event_base[];

/***********************************************************************
 *
 * This procedure swaps the request if the server and client have different
 * byte orderings.
 *
 */

int
SProcXOpenDevice(ClientPtr client)
{
    char n;

    REQUEST(xOpenDeviceReq);
    swaps(&stuff->length, n);
    return (ProcXOpenDevice(client));
}

/***********************************************************************
 *
 * This procedure causes the server to open an input device.
 *
 */

int
ProcXOpenDevice(ClientPtr client)
{
    xInputClassInfo evbase[numInputClasses];
    int j = 0;
    int status = Success;
    xOpenDeviceReply rep;
    DeviceIntPtr dev;

    REQUEST(xOpenDeviceReq);
    REQUEST_SIZE_MATCH(xOpenDeviceReq);

    status = dixLookupDevice(&dev, stuff->deviceid, client, DixUseAccess);

    if (status == BadDevice) {  /* not open */
	for (dev = inputInfo.off_devices; dev; dev = dev->next)
	    if (dev->id == stuff->deviceid)
		break;
	if (dev == NULL)
	    return BadDevice;
    } else if (status != Success)
	return status;

    if (IsMaster(dev))
            return BadDevice;

    memset(&rep, 0, sizeof(xOpenDeviceReply));
    rep.repType = X_Reply;
    rep.RepType = X_OpenDevice;
    rep.sequenceNumber = client->sequence;
    if (dev->key != NULL) {
	evbase[j].class = KeyClass;
	evbase[j++].event_type_base = event_base[KeyClass];
    }
    if (dev->button != NULL) {
	evbase[j].class = ButtonClass;
	evbase[j++].event_type_base = event_base[ButtonClass];
    }
    if (dev->valuator != NULL) {
	evbase[j].class = ValuatorClass;
	evbase[j++].event_type_base = event_base[ValuatorClass];
    }
    if (dev->kbdfeed != NULL || dev->ptrfeed != NULL || dev->leds != NULL ||
	dev->intfeed != NULL || dev->bell != NULL || dev->stringfeed != NULL) {
	evbase[j].class = FeedbackClass;
	evbase[j++].event_type_base = event_base[FeedbackClass];
    }
    if (dev->focus != NULL) {
	evbase[j].class = FocusClass;
	evbase[j++].event_type_base = event_base[FocusClass];
    }
    if (dev->proximity != NULL) {
	evbase[j].class = ProximityClass;
	evbase[j++].event_type_base = event_base[ProximityClass];
    }
    evbase[j].class = OtherClass;
    evbase[j++].event_type_base = event_base[OtherClass];
    rep.length = bytes_to_int32(j * sizeof(xInputClassInfo));
    rep.num_classes = j;
    WriteReplyToClient(client, sizeof(xOpenDeviceReply), &rep);
    WriteToClient(client, j * sizeof(xInputClassInfo), (char *)evbase);
    return Success;
}

/***********************************************************************
 *
 * This procedure writes the reply for the XOpenDevice function,
 * if the client and server have a different byte ordering.
 *
 */

void
SRepXOpenDevice(ClientPtr client, int size, xOpenDeviceReply * rep)
{
    char n;

    swaps(&rep->sequenceNumber, n);
    swapl(&rep->length, n);
    WriteToClient(client, size, (char *)rep);
}
=======
/************************************************************

Copyright 1989, 1998  The Open Group

Permission to use, copy, modify, distribute, and sell this software and its
documentation for any purpose is hereby granted without fee, provided that
the above copyright notice appear in all copies and that both that
copyright notice and this permission notice appear in supporting
documentation.

The above copyright notice and this permission notice shall be included in
all copies or substantial portions of the Software.

THE SOFTWARE IS PROVIDED "AS IS", WITHOUT WARRANTY OF ANY KIND, EXPRESS OR
IMPLIED, INCLUDING BUT NOT LIMITED TO THE WARRANTIES OF MERCHANTABILITY,
FITNESS FOR A PARTICULAR PURPOSE AND NONINFRINGEMENT.  IN NO EVENT SHALL THE
OPEN GROUP BE LIABLE FOR ANY CLAIM, DAMAGES OR OTHER LIABILITY, WHETHER IN
AN ACTION OF CONTRACT, TORT OR OTHERWISE, ARISING FROM, OUT OF OR IN
CONNECTION WITH THE SOFTWARE OR THE USE OR OTHER DEALINGS IN THE SOFTWARE.

Except as contained in this notice, the name of The Open Group shall not be
used in advertising or otherwise to promote the sale, use or other dealings
in this Software without prior written authorization from The Open Group.

Copyright 1989 by Hewlett-Packard Company, Palo Alto, California.

			All Rights Reserved

Permission to use, copy, modify, and distribute this software and its
documentation for any purpose and without fee is hereby granted,
provided that the above copyright notice appear in all copies and that
both that copyright notice and this permission notice appear in
supporting documentation, and that the name of Hewlett-Packard not be
used in advertising or publicity pertaining to distribution of the
software without specific, written prior permission.

HEWLETT-PACKARD DISCLAIMS ALL WARRANTIES WITH REGARD TO THIS SOFTWARE, INCLUDING
ALL IMPLIED WARRANTIES OF MERCHANTABILITY AND FITNESS, IN NO EVENT SHALL
HEWLETT-PACKARD BE LIABLE FOR ANY SPECIAL, INDIRECT OR CONSEQUENTIAL DAMAGES OR
ANY DAMAGES WHATSOEVER RESULTING FROM LOSS OF USE, DATA OR PROFITS,
WHETHER IN AN ACTION OF CONTRACT, NEGLIGENCE OR OTHER TORTIOUS ACTION,
ARISING OUT OF OR IN CONNECTION WITH THE USE OR PERFORMANCE OF THIS
SOFTWARE.

********************************************************/

/***********************************************************************
 *
 * Request to open an extension input device.
 *
 */

#ifdef HAVE_DIX_CONFIG_H
#include <dix-config.h>
#endif

#include "inputstr.h"	/* DeviceIntPtr      */
#include <X11/extensions/XI.h>
#include <X11/extensions/XIproto.h>
#include "XIstubs.h"
#include "windowstr.h"	/* window structure  */
#include "exglobals.h"
#include "exevents.h"

#include "opendev.h"

extern CARD8 event_base[];

/***********************************************************************
 *
 * This procedure swaps the request if the server and client have different
 * byte orderings.
 *
 */

int
SProcXOpenDevice(ClientPtr client)
{
    REQUEST(xOpenDeviceReq);
    swaps(&stuff->length);
    return (ProcXOpenDevice(client));
}

/***********************************************************************
 *
 * This procedure causes the server to open an input device.
 *
 */

int
ProcXOpenDevice(ClientPtr client)
{
    xInputClassInfo evbase[numInputClasses];
    int j = 0;
    int status = Success;
    xOpenDeviceReply rep;
    DeviceIntPtr dev;

    REQUEST(xOpenDeviceReq);
    REQUEST_SIZE_MATCH(xOpenDeviceReq);

    status = dixLookupDevice(&dev, stuff->deviceid, client, DixUseAccess);

    if (status == BadDevice) {  /* not open */
	for (dev = inputInfo.off_devices; dev; dev = dev->next)
	    if (dev->id == stuff->deviceid)
		break;
	if (dev == NULL)
	    return BadDevice;
    } else if (status != Success)
	return status;

    if (IsMaster(dev))
            return BadDevice;

    if (status != Success)
	return status;

    memset(&rep, 0, sizeof(xOpenDeviceReply));
    rep.repType = X_Reply;
    rep.RepType = X_OpenDevice;
    rep.sequenceNumber = client->sequence;
    if (dev->key != NULL) {
	evbase[j].class = KeyClass;
	evbase[j++].event_type_base = event_base[KeyClass];
    }
    if (dev->button != NULL) {
	evbase[j].class = ButtonClass;
	evbase[j++].event_type_base = event_base[ButtonClass];
    }
    if (dev->valuator != NULL) {
	evbase[j].class = ValuatorClass;
	evbase[j++].event_type_base = event_base[ValuatorClass];
    }
    if (dev->kbdfeed != NULL || dev->ptrfeed != NULL || dev->leds != NULL ||
	dev->intfeed != NULL || dev->bell != NULL || dev->stringfeed != NULL) {
	evbase[j].class = FeedbackClass;
	evbase[j++].event_type_base = event_base[FeedbackClass];
    }
    if (dev->focus != NULL) {
	evbase[j].class = FocusClass;
	evbase[j++].event_type_base = event_base[FocusClass];
    }
    if (dev->proximity != NULL) {
	evbase[j].class = ProximityClass;
	evbase[j++].event_type_base = event_base[ProximityClass];
    }
    evbase[j].class = OtherClass;
    evbase[j++].event_type_base = event_base[OtherClass];
    rep.length = bytes_to_int32(j * sizeof(xInputClassInfo));
    rep.num_classes = j;
    WriteReplyToClient(client, sizeof(xOpenDeviceReply), &rep);
    WriteToClient(client, j * sizeof(xInputClassInfo), (char *)evbase);
    return Success;
}

/***********************************************************************
 *
 * This procedure writes the reply for the XOpenDevice function,
 * if the client and server have a different byte ordering.
 *
 */

void
SRepXOpenDevice(ClientPtr client, int size, xOpenDeviceReply * rep)
{
    swaps(&rep->sequenceNumber);
    swapl(&rep->length);
    WriteToClient(client, size, (char *)rep);
}
>>>>>>> c1e6c742
<|MERGE_RESOLUTION|>--- conflicted
+++ resolved
@@ -1,176 +1,3 @@
-<<<<<<< HEAD
-/************************************************************
-
-Copyright 1989, 1998  The Open Group
-
-Permission to use, copy, modify, distribute, and sell this software and its
-documentation for any purpose is hereby granted without fee, provided that
-the above copyright notice appear in all copies and that both that
-copyright notice and this permission notice appear in supporting
-documentation.
-
-The above copyright notice and this permission notice shall be included in
-all copies or substantial portions of the Software.
-
-THE SOFTWARE IS PROVIDED "AS IS", WITHOUT WARRANTY OF ANY KIND, EXPRESS OR
-IMPLIED, INCLUDING BUT NOT LIMITED TO THE WARRANTIES OF MERCHANTABILITY,
-FITNESS FOR A PARTICULAR PURPOSE AND NONINFRINGEMENT.  IN NO EVENT SHALL THE
-OPEN GROUP BE LIABLE FOR ANY CLAIM, DAMAGES OR OTHER LIABILITY, WHETHER IN
-AN ACTION OF CONTRACT, TORT OR OTHERWISE, ARISING FROM, OUT OF OR IN
-CONNECTION WITH THE SOFTWARE OR THE USE OR OTHER DEALINGS IN THE SOFTWARE.
-
-Except as contained in this notice, the name of The Open Group shall not be
-used in advertising or otherwise to promote the sale, use or other dealings
-in this Software without prior written authorization from The Open Group.
-
-Copyright 1989 by Hewlett-Packard Company, Palo Alto, California.
-
-			All Rights Reserved
-
-Permission to use, copy, modify, and distribute this software and its
-documentation for any purpose and without fee is hereby granted,
-provided that the above copyright notice appear in all copies and that
-both that copyright notice and this permission notice appear in
-supporting documentation, and that the name of Hewlett-Packard not be
-used in advertising or publicity pertaining to distribution of the
-software without specific, written prior permission.
-
-HEWLETT-PACKARD DISCLAIMS ALL WARRANTIES WITH REGARD TO THIS SOFTWARE, INCLUDING
-ALL IMPLIED WARRANTIES OF MERCHANTABILITY AND FITNESS, IN NO EVENT SHALL
-HEWLETT-PACKARD BE LIABLE FOR ANY SPECIAL, INDIRECT OR CONSEQUENTIAL DAMAGES OR
-ANY DAMAGES WHATSOEVER RESULTING FROM LOSS OF USE, DATA OR PROFITS,
-WHETHER IN AN ACTION OF CONTRACT, NEGLIGENCE OR OTHER TORTIOUS ACTION,
-ARISING OUT OF OR IN CONNECTION WITH THE USE OR PERFORMANCE OF THIS
-SOFTWARE.
-
-********************************************************/
-
-/***********************************************************************
- *
- * Request to open an extension input device.
- *
- */
-
-#ifdef HAVE_DIX_CONFIG_H
-#include <dix-config.h>
-#endif
-
-#include "inputstr.h"	/* DeviceIntPtr      */
-#include <X11/extensions/XI.h>
-#include <X11/extensions/XIproto.h>
-#include "XIstubs.h"
-#include "windowstr.h"	/* window structure  */
-#include "exglobals.h"
-#include "exevents.h"
-
-#include "opendev.h"
-
-extern CARD8 event_base[];
-
-/***********************************************************************
- *
- * This procedure swaps the request if the server and client have different
- * byte orderings.
- *
- */
-
-int
-SProcXOpenDevice(ClientPtr client)
-{
-    char n;
-
-    REQUEST(xOpenDeviceReq);
-    swaps(&stuff->length, n);
-    return (ProcXOpenDevice(client));
-}
-
-/***********************************************************************
- *
- * This procedure causes the server to open an input device.
- *
- */
-
-int
-ProcXOpenDevice(ClientPtr client)
-{
-    xInputClassInfo evbase[numInputClasses];
-    int j = 0;
-    int status = Success;
-    xOpenDeviceReply rep;
-    DeviceIntPtr dev;
-
-    REQUEST(xOpenDeviceReq);
-    REQUEST_SIZE_MATCH(xOpenDeviceReq);
-
-    status = dixLookupDevice(&dev, stuff->deviceid, client, DixUseAccess);
-
-    if (status == BadDevice) {  /* not open */
-	for (dev = inputInfo.off_devices; dev; dev = dev->next)
-	    if (dev->id == stuff->deviceid)
-		break;
-	if (dev == NULL)
-	    return BadDevice;
-    } else if (status != Success)
-	return status;
-
-    if (IsMaster(dev))
-            return BadDevice;
-
-    memset(&rep, 0, sizeof(xOpenDeviceReply));
-    rep.repType = X_Reply;
-    rep.RepType = X_OpenDevice;
-    rep.sequenceNumber = client->sequence;
-    if (dev->key != NULL) {
-	evbase[j].class = KeyClass;
-	evbase[j++].event_type_base = event_base[KeyClass];
-    }
-    if (dev->button != NULL) {
-	evbase[j].class = ButtonClass;
-	evbase[j++].event_type_base = event_base[ButtonClass];
-    }
-    if (dev->valuator != NULL) {
-	evbase[j].class = ValuatorClass;
-	evbase[j++].event_type_base = event_base[ValuatorClass];
-    }
-    if (dev->kbdfeed != NULL || dev->ptrfeed != NULL || dev->leds != NULL ||
-	dev->intfeed != NULL || dev->bell != NULL || dev->stringfeed != NULL) {
-	evbase[j].class = FeedbackClass;
-	evbase[j++].event_type_base = event_base[FeedbackClass];
-    }
-    if (dev->focus != NULL) {
-	evbase[j].class = FocusClass;
-	evbase[j++].event_type_base = event_base[FocusClass];
-    }
-    if (dev->proximity != NULL) {
-	evbase[j].class = ProximityClass;
-	evbase[j++].event_type_base = event_base[ProximityClass];
-    }
-    evbase[j].class = OtherClass;
-    evbase[j++].event_type_base = event_base[OtherClass];
-    rep.length = bytes_to_int32(j * sizeof(xInputClassInfo));
-    rep.num_classes = j;
-    WriteReplyToClient(client, sizeof(xOpenDeviceReply), &rep);
-    WriteToClient(client, j * sizeof(xInputClassInfo), (char *)evbase);
-    return Success;
-}
-
-/***********************************************************************
- *
- * This procedure writes the reply for the XOpenDevice function,
- * if the client and server have a different byte ordering.
- *
- */
-
-void
-SRepXOpenDevice(ClientPtr client, int size, xOpenDeviceReply * rep)
-{
-    char n;
-
-    swaps(&rep->sequenceNumber, n);
-    swapl(&rep->length, n);
-    WriteToClient(client, size, (char *)rep);
-}
-=======
 /************************************************************
 
 Copyright 1989, 1998  The Open Group
@@ -286,9 +113,6 @@
     if (IsMaster(dev))
             return BadDevice;
 
-    if (status != Success)
-	return status;
-
     memset(&rep, 0, sizeof(xOpenDeviceReply));
     rep.repType = X_Reply;
     rep.RepType = X_OpenDevice;
@@ -340,5 +164,4 @@
     swaps(&rep->sequenceNumber);
     swapl(&rep->length);
     WriteToClient(client, size, (char *)rep);
-}
->>>>>>> c1e6c742
+}