/************************************************************

Copyright 1989, 1998  The Open Group

Permission to use, copy, modify, distribute, and sell this software and its
documentation for any purpose is hereby granted without fee, provided that
the above copyright notice appear in all copies and that both that
copyright notice and this permission notice appear in supporting
documentation.

The above copyright notice and this permission notice shall be included in
all copies or substantial portions of the Software.

THE SOFTWARE IS PROVIDED "AS IS", WITHOUT WARRANTY OF ANY KIND, EXPRESS OR
IMPLIED, INCLUDING BUT NOT LIMITED TO THE WARRANTIES OF MERCHANTABILITY,
FITNESS FOR A PARTICULAR PURPOSE AND NONINFRINGEMENT.  IN NO EVENT SHALL THE
OPEN GROUP BE LIABLE FOR ANY CLAIM, DAMAGES OR OTHER LIABILITY, WHETHER IN
AN ACTION OF CONTRACT, TORT OR OTHERWISE, ARISING FROM, OUT OF OR IN
CONNECTION WITH THE SOFTWARE OR THE USE OR OTHER DEALINGS IN THE SOFTWARE.

Except as contained in this notice, the name of The Open Group shall not be
used in advertising or otherwise to promote the sale, use or other dealings
in this Software without prior written authorization from The Open Group.

Copyright 1989 by Hewlett-Packard Company, Palo Alto, California.

			All Rights Reserved

Permission to use, copy, modify, and distribute this software and its
documentation for any purpose and without fee is hereby granted,
provided that the above copyright notice appear in all copies and that
both that copyright notice and this permission notice appear in
supporting documentation, and that the name of Hewlett-Packard not be
used in advertising or publicity pertaining to distribution of the
software without specific, written prior permission.

HEWLETT-PACKARD DISCLAIMS ALL WARRANTIES WITH REGARD TO THIS SOFTWARE, INCLUDING
ALL IMPLIED WARRANTIES OF MERCHANTABILITY AND FITNESS, IN NO EVENT SHALL
HEWLETT-PACKARD BE LIABLE FOR ANY SPECIAL, INDIRECT OR CONSEQUENTIAL DAMAGES OR
ANY DAMAGES WHATSOEVER RESULTING FROM LOSS OF USE, DATA OR PROFITS,
WHETHER IN AN ACTION OF CONTRACT, NEGLIGENCE OR OTHER TORTIOUS ACTION,
ARISING OUT OF OR IN CONNECTION WITH THE USE OR PERFORMANCE OF THIS
SOFTWARE.

********************************************************/

/***********************************************************************
 *
 * Request to open an extension input device.
 *
 */

#ifdef HAVE_DIX_CONFIG_H
#include <dix-config.h>
#endif

#include "inputstr.h"           /* DeviceIntPtr      */
#include <X11/extensions/XI.h>
#include <X11/extensions/XIproto.h>
#include "XIstubs.h"
#include "windowstr.h"          /* window structure  */
#include "exglobals.h"
#include "exevents.h"

#include "opendev.h"

extern CARD8 event_base[];

/***********************************************************************
 *
 * This procedure swaps the request if the server and client have different
 * byte orderings.
 *
 */

int
SProcXOpenDevice(ClientPtr client)
{
    REQUEST(xOpenDeviceReq);
    swaps(&stuff->length);
    return (ProcXOpenDevice(client));
}

/***********************************************************************
 *
 * This procedure causes the server to open an input device.
 *
 */

int
ProcXOpenDevice(ClientPtr client)
{
    xInputClassInfo evbase[numInputClasses];
    int j = 0;
    int status = Success;
    xOpenDeviceReply rep;
    DeviceIntPtr dev;

    REQUEST(xOpenDeviceReq);
    REQUEST_SIZE_MATCH(xOpenDeviceReq);

    status = dixLookupDevice(&dev, stuff->deviceid, client, DixUseAccess);

    if (status == BadDevice) {  /* not open */
        for (dev = inputInfo.off_devices; dev; dev = dev->next)
            if (dev->id == stuff->deviceid)
                break;
        if (dev == NULL)
            return BadDevice;
    }
    else if (status != Success)
        return status;

    if (IsMaster(dev))
        return BadDevice;

<<<<<<< HEAD
=======
    if (status != Success)
        return status;

>>>>>>> 0f834b91
    memset(&rep, 0, sizeof(xOpenDeviceReply));
    rep.repType = X_Reply;
    rep.RepType = X_OpenDevice;
    rep.sequenceNumber = client->sequence;
    if (dev->key != NULL) {
        evbase[j].class = KeyClass;
        evbase[j++].event_type_base = event_base[KeyClass];
    }
    if (dev->button != NULL) {
        evbase[j].class = ButtonClass;
        evbase[j++].event_type_base = event_base[ButtonClass];
    }
    if (dev->valuator != NULL) {
        evbase[j].class = ValuatorClass;
        evbase[j++].event_type_base = event_base[ValuatorClass];
    }
    if (dev->kbdfeed != NULL || dev->ptrfeed != NULL || dev->leds != NULL ||
        dev->intfeed != NULL || dev->bell != NULL || dev->stringfeed != NULL) {
        evbase[j].class = FeedbackClass;
        evbase[j++].event_type_base = event_base[FeedbackClass];
    }
    if (dev->focus != NULL) {
        evbase[j].class = FocusClass;
        evbase[j++].event_type_base = event_base[FocusClass];
    }
    if (dev->proximity != NULL) {
        evbase[j].class = ProximityClass;
        evbase[j++].event_type_base = event_base[ProximityClass];
    }
    evbase[j].class = OtherClass;
    evbase[j++].event_type_base = event_base[OtherClass];
    rep.length = bytes_to_int32(j * sizeof(xInputClassInfo));
    rep.num_classes = j;
    WriteReplyToClient(client, sizeof(xOpenDeviceReply), &rep);
    WriteToClient(client, j * sizeof(xInputClassInfo), (char *) evbase);
    return Success;
}

/***********************************************************************
 *
 * This procedure writes the reply for the XOpenDevice function,
 * if the client and server have a different byte ordering.
 *
 */

void
SRepXOpenDevice(ClientPtr client, int size, xOpenDeviceReply * rep)
{
    swaps(&rep->sequenceNumber);
    swapl(&rep->length);
    WriteToClient(client, size, (char *) rep);
}<|MERGE_RESOLUTION|>--- conflicted
+++ resolved
@@ -114,12 +114,6 @@
     if (IsMaster(dev))
         return BadDevice;
 
-<<<<<<< HEAD
-=======
-    if (status != Success)
-        return status;
-
->>>>>>> 0f834b91
     memset(&rep, 0, sizeof(xOpenDeviceReply));
     rep.repType = X_Reply;
     rep.RepType = X_OpenDevice;
