--- conflicted
+++ resolved
@@ -122,21 +122,12 @@
     if (ret != Success)
         goto out;
 
-<<<<<<< HEAD
 
     rep.repType = X_Reply;
     rep.RepType = X_ChangeDeviceControl;
     rep.sequenceNumber = client->sequence;
     rep.length = 0;
-=======
-    rep = (xChangeDeviceControlReply) {
-        .repType = X_Reply,
-        .RepType = X_ChangeDeviceControl,
-        .sequenceNumber = client->sequence,
-        .length = 0,
-        .status = Success,
-    };
->>>>>>> 1cc98f5a
+    rep.status = Success;
 
     switch (stuff->control) {
     case DEVICE_RESOLUTION:
