--- conflicted
+++ resolved
@@ -1,315 +1,307 @@
-/*
- * Copyright © 2009 Red Hat, Inc.
- *
- * Permission is hereby granted, free of charge, to any person obtaining a
- * copy of this software and associated documentation files (the "Software"),
- * to deal in the Software without restriction, including without limitation
- * the rights to use, copy, modify, merge, publish, distribute, sublicense,
- * and/or sell copies of the Software, and to permit persons to whom the
- * Software is furnished to do so, subject to the following conditions:
- *
- * The above copyright notice and this permission notice (including the next
- * paragraph) shall be included in all copies or substantial portions of the
- * Software.
- *
- * THE SOFTWARE IS PROVIDED "AS IS", WITHOUT WARRANTY OF ANY KIND, EXPRESS OR
- * IMPLIED, INCLUDING BUT NOT LIMITED TO THE WARRANTIES OF MERCHANTABILITY,
- * FITNESS FOR A PARTICULAR PURPOSE AND NONINFRINGEMENT.  IN NO EVENT SHALL
- * THE AUTHORS OR COPYRIGHT HOLDERS BE LIABLE FOR ANY CLAIM, DAMAGES OR OTHER
- * LIABILITY, WHETHER IN AN ACTION OF CONTRACT, TORT OR OTHERWISE, ARISING
- * FROM, OUT OF OR IN CONNECTION WITH THE SOFTWARE OR THE USE OR OTHER
- * DEALINGS IN THE SOFTWARE.
- *
- * Author: Peter Hutterer
- */
-
-/***********************************************************************
- *
- * Request to grab or ungrab input device.
- *
- */
-
-#ifdef HAVE_DIX_CONFIG_H
-#include <dix-config.h>
-#endif
-
-#include "inputstr.h"	/* DeviceIntPtr      */
-#include "windowstr.h"	/* window structure  */
-#include <X11/extensions/XI2.h>
-#include <X11/extensions/XI2proto.h>
-#include "swaprep.h"
-
-#include "exglobals.h" /* BadDevice */
-#include "exevents.h"
-#include "xipassivegrab.h"
-#include "dixgrabs.h"
-
-int
-SProcXIPassiveGrabDevice(ClientPtr client)
-{
-    int i;
-    char n;
-    xXIModifierInfo *mods;
-
-    REQUEST(xXIPassiveGrabDeviceReq);
-
-    swaps(&stuff->length, n);
-    swaps(&stuff->deviceid, n);
-    swapl(&stuff->grab_window, n);
-    swapl(&stuff->cursor, n);
-    swapl(&stuff->time, n);
-    swapl(&stuff->detail, n);
-    swaps(&stuff->mask_len, n);
-    swaps(&stuff->num_modifiers, n);
-
-    mods = (xXIModifierInfo*)&stuff[1];
-
-    for (i = 0; i < stuff->num_modifiers; i++, mods++)
-    {
-        swapl(&mods->base_mods, n);
-        swapl(&mods->latched_mods, n);
-        swapl(&mods->locked_mods, n);
-    }
-
-    return ProcXIPassiveGrabDevice(client);
-}
-
-int
-ProcXIPassiveGrabDevice(ClientPtr client)
-{
-    DeviceIntPtr dev, mod_dev;
-    xXIPassiveGrabDeviceReply rep;
-    int i, ret = Success;
-    uint8_t status;
-    uint32_t *modifiers;
-    xXIGrabModifierInfo *modifiers_failed;
-    GrabMask mask;
-    GrabParameters param;
-    void *tmp;
-    int mask_len;
-
-    REQUEST(xXIPassiveGrabDeviceReq);
-    REQUEST_AT_LEAST_SIZE(xXIPassiveGrabDeviceReq);
-
-    if (stuff->deviceid == XIAllDevices)
-        dev = inputInfo.all_devices;
-    else if (stuff->deviceid == XIAllMasterDevices)
-        dev = inputInfo.all_master_devices;
-    else
-    {
-        ret = dixLookupDevice(&dev, stuff->deviceid, client, DixGrabAccess);
-        if (ret != Success)
-            return ret;
-    }
-
-    if (stuff->grab_type != XIGrabtypeButton &&
-        stuff->grab_type != XIGrabtypeKeycode &&
-        stuff->grab_type != XIGrabtypeEnter &&
-        stuff->grab_type != XIGrabtypeFocusIn)
-    {
-        client->errorValue = stuff->grab_type;
-        return BadValue;
-    }
-
-    if ((stuff->grab_type == XIGrabtypeEnter ||
-         stuff->grab_type == XIGrabtypeFocusIn) && stuff->detail != 0)
-    {
-        client->errorValue = stuff->detail;
-        return BadValue;
-    }
-
-    if (XICheckInvalidMaskBits(client, (unsigned char*)&stuff[1],
-                               stuff->mask_len * 4) != Success)
-        return BadValue;
-
-    mask_len = min(sizeof(mask.xi2mask[stuff->deviceid]), stuff->mask_len * 4);
-    memset(mask.xi2mask, 0, sizeof(mask.xi2mask));
-    memcpy(mask.xi2mask[stuff->deviceid], &stuff[1], mask_len * 4);
-
-    rep.repType = X_Reply;
-    rep.RepType = X_XIPassiveGrabDevice;
-    rep.length = 0;
-    rep.sequenceNumber = client->sequence;
-    rep.num_modifiers = 0;
-
-    memset(&param, 0, sizeof(param));
-    param.grabtype = GRABTYPE_XI2;
-    param.ownerEvents = stuff->owner_events;
-    param.this_device_mode = stuff->grab_mode;
-    param.other_devices_mode = stuff->paired_device_mode;
-    param.grabWindow = stuff->grab_window;
-    param.cursor = stuff->cursor;
-
-    if (stuff->cursor != None)
-    {
-        status = dixLookupResourceByType(&tmp, stuff->cursor,
-                                         RT_CURSOR, client, DixUseAccess);
-	if (status != Success)
-	{
-	    client->errorValue = stuff->cursor;
-	    return status;
-	}
-    }
-
-    status = dixLookupWindow((WindowPtr*)&tmp, stuff->grab_window, client, DixSetAttrAccess);
-    if (status != Success)
-	return status;
-
-    status = CheckGrabValues(client, &param);
-
-    modifiers = (uint32_t*)&stuff[1] + stuff->mask_len;
-    modifiers_failed = calloc(stuff->num_modifiers, sizeof(xXIGrabModifierInfo));
-    if (!modifiers_failed)
-        return BadAlloc;
-
-    mod_dev = (IsFloating(dev)) ? dev : GetMaster(dev, MASTER_KEYBOARD);
-
-    for (i = 0; i < stuff->num_modifiers; i++, modifiers++)
-    {
-        param.modifiers = *modifiers;
-        switch(stuff->grab_type)
-        {
-            case XIGrabtypeButton:
-                status = GrabButton(client, dev, mod_dev, stuff->detail,
-                                    &param, GRABTYPE_XI2, &mask);
-                break;
-            case XIGrabtypeKeycode:
-                status = GrabKey(client, dev, mod_dev, stuff->detail,
-                                 &param, GRABTYPE_XI2, &mask);
-                break;
-            case XIGrabtypeEnter:
-            case XIGrabtypeFocusIn:
-                status = GrabWindow(client, dev, stuff->grab_type,
-                                    &param, &mask);
-                break;
-        }
-
-        if (status != GrabSuccess)
-        {
-            xXIGrabModifierInfo *info = modifiers_failed + rep.num_modifiers;
-
-            info->status = status;
-            info->modifiers = *modifiers;
-            rep.num_modifiers++;
-<<<<<<< HEAD
-            rep.length++;
-=======
-            rep.length += bytes_to_int32(sizeof(xXIGrabModifierInfo));
->>>>>>> 5e633abc
-        }
-    }
-
-    WriteReplyToClient(client, sizeof(rep), &rep);
-    if (rep.num_modifiers)
-    {
-	client->pSwapReplyFunc = (ReplySwapPtr) Swap32Write;
-<<<<<<< HEAD
-        WriteSwappedDataToClient(client, rep.num_modifiers * 4, (char*)modifiers_failed);
-=======
-        WriteSwappedDataToClient(client, rep.length * 4, (char*)modifiers_failed);
->>>>>>> 5e633abc
-    }
-    free(modifiers_failed);
-    return ret;
-}
-
-void
-SRepXIPassiveGrabDevice(ClientPtr client, int size,
-                        xXIPassiveGrabDeviceReply * rep)
-{
-    char n;
-
-    swaps(&rep->sequenceNumber, n);
-    swapl(&rep->length, n);
-    swaps(&rep->num_modifiers, n);
-
-    WriteToClient(client, size, (char *)rep);
-}
-
-int
-SProcXIPassiveUngrabDevice(ClientPtr client)
-{
-    char n;
-    int i;
-    uint32_t *modifiers;
-
-    REQUEST(xXIPassiveUngrabDeviceReq);
-
-    swaps(&stuff->length, n);
-    swapl(&stuff->grab_window, n);
-    swaps(&stuff->deviceid, n);
-    swapl(&stuff->detail, n);
-    swaps(&stuff->num_modifiers, n);
-
-    modifiers = (uint32_t*)&stuff[1];
-
-    for (i = 0; i < stuff->num_modifiers; i++, modifiers++)
-        swapl(modifiers, n);
-
-    return ProcXIPassiveUngrabDevice(client);
-}
-
-int
-ProcXIPassiveUngrabDevice(ClientPtr client)
-{
-    DeviceIntPtr dev, mod_dev;
-    WindowPtr win;
-    GrabRec tempGrab;
-    uint32_t* modifiers;
-    int i, rc;
-
-    REQUEST(xXIPassiveUngrabDeviceReq);
-    REQUEST_AT_LEAST_SIZE(xXIPassiveUngrabDeviceReq);
-
-    rc = dixLookupDevice(&dev, stuff->deviceid, client, DixGrabAccess);
-    if (rc != Success)
-	return rc;
-
-    if (stuff->grab_type != XIGrabtypeButton &&
-        stuff->grab_type != XIGrabtypeKeycode &&
-        stuff->grab_type != XIGrabtypeEnter &&
-        stuff->grab_type != XIGrabtypeFocusIn)
-    {
-        client->errorValue = stuff->grab_type;
-        return BadValue;
-    }
-
-    if ((stuff->grab_type == XIGrabtypeEnter ||
-         stuff->grab_type == XIGrabtypeFocusIn) && stuff->detail != 0)
-    {
-        client->errorValue = stuff->detail;
-        return BadValue;
-    }
-
-    rc = dixLookupWindow(&win, stuff->grab_window, client, DixSetAttrAccess);
-    if (rc != Success)
-        return rc;
-
-    mod_dev = (IsFloating(dev)) ? dev : GetMaster(dev, MASTER_KEYBOARD);
-
-    tempGrab.resource = client->clientAsMask;
-    tempGrab.device = dev;
-    tempGrab.window = win;
-    switch(stuff->grab_type)
-    {
-        case XIGrabtypeButton:  tempGrab.type = XI_ButtonPress; break;
-        case XIGrabtypeKeycode:  tempGrab.type = XI_KeyPress;    break;
-        case XIGrabtypeEnter:   tempGrab.type = XI_Enter;       break;
-        case XIGrabtypeFocusIn: tempGrab.type = XI_FocusIn;     break;
-    }
-    tempGrab.grabtype = GRABTYPE_XI2;
-    tempGrab.modifierDevice = mod_dev;
-    tempGrab.modifiersDetail.pMask = NULL;
-    tempGrab.detail.exact = stuff->detail;
-    tempGrab.detail.pMask = NULL;
-
-    modifiers = (uint32_t*)&stuff[1];
-
-    for (i = 0; i < stuff->num_modifiers; i++, modifiers++)
-    {
-        tempGrab.modifiersDetail.exact = *modifiers;
-        DeletePassiveGrabFromList(&tempGrab);
-    }
-
-    return Success;
-}
+/*
+ * Copyright © 2009 Red Hat, Inc.
+ *
+ * Permission is hereby granted, free of charge, to any person obtaining a
+ * copy of this software and associated documentation files (the "Software"),
+ * to deal in the Software without restriction, including without limitation
+ * the rights to use, copy, modify, merge, publish, distribute, sublicense,
+ * and/or sell copies of the Software, and to permit persons to whom the
+ * Software is furnished to do so, subject to the following conditions:
+ *
+ * The above copyright notice and this permission notice (including the next
+ * paragraph) shall be included in all copies or substantial portions of the
+ * Software.
+ *
+ * THE SOFTWARE IS PROVIDED "AS IS", WITHOUT WARRANTY OF ANY KIND, EXPRESS OR
+ * IMPLIED, INCLUDING BUT NOT LIMITED TO THE WARRANTIES OF MERCHANTABILITY,
+ * FITNESS FOR A PARTICULAR PURPOSE AND NONINFRINGEMENT.  IN NO EVENT SHALL
+ * THE AUTHORS OR COPYRIGHT HOLDERS BE LIABLE FOR ANY CLAIM, DAMAGES OR OTHER
+ * LIABILITY, WHETHER IN AN ACTION OF CONTRACT, TORT OR OTHERWISE, ARISING
+ * FROM, OUT OF OR IN CONNECTION WITH THE SOFTWARE OR THE USE OR OTHER
+ * DEALINGS IN THE SOFTWARE.
+ *
+ * Author: Peter Hutterer
+ */
+
+/***********************************************************************
+ *
+ * Request to grab or ungrab input device.
+ *
+ */
+
+#ifdef HAVE_DIX_CONFIG_H
+#include <dix-config.h>
+#endif
+
+#include "inputstr.h"	/* DeviceIntPtr      */
+#include "windowstr.h"	/* window structure  */
+#include <X11/extensions/XI2.h>
+#include <X11/extensions/XI2proto.h>
+#include "swaprep.h"
+
+#include "exglobals.h" /* BadDevice */
+#include "exevents.h"
+#include "xipassivegrab.h"
+#include "dixgrabs.h"
+
+int
+SProcXIPassiveGrabDevice(ClientPtr client)
+{
+    int i;
+    char n;
+    xXIModifierInfo *mods;
+
+    REQUEST(xXIPassiveGrabDeviceReq);
+
+    swaps(&stuff->length, n);
+    swaps(&stuff->deviceid, n);
+    swapl(&stuff->grab_window, n);
+    swapl(&stuff->cursor, n);
+    swapl(&stuff->time, n);
+    swapl(&stuff->detail, n);
+    swaps(&stuff->mask_len, n);
+    swaps(&stuff->num_modifiers, n);
+
+    mods = (xXIModifierInfo*)&stuff[1];
+
+    for (i = 0; i < stuff->num_modifiers; i++, mods++)
+    {
+        swapl(&mods->base_mods, n);
+        swapl(&mods->latched_mods, n);
+        swapl(&mods->locked_mods, n);
+    }
+
+    return ProcXIPassiveGrabDevice(client);
+}
+
+int
+ProcXIPassiveGrabDevice(ClientPtr client)
+{
+    DeviceIntPtr dev, mod_dev;
+    xXIPassiveGrabDeviceReply rep;
+    int i, ret = Success;
+    uint8_t status;
+    uint32_t *modifiers;
+    xXIGrabModifierInfo *modifiers_failed;
+    GrabMask mask;
+    GrabParameters param;
+    void *tmp;
+    int mask_len;
+
+    REQUEST(xXIPassiveGrabDeviceReq);
+    REQUEST_AT_LEAST_SIZE(xXIPassiveGrabDeviceReq);
+
+    if (stuff->deviceid == XIAllDevices)
+        dev = inputInfo.all_devices;
+    else if (stuff->deviceid == XIAllMasterDevices)
+        dev = inputInfo.all_master_devices;
+    else
+    {
+        ret = dixLookupDevice(&dev, stuff->deviceid, client, DixGrabAccess);
+        if (ret != Success)
+            return ret;
+    }
+
+    if (stuff->grab_type != XIGrabtypeButton &&
+        stuff->grab_type != XIGrabtypeKeycode &&
+        stuff->grab_type != XIGrabtypeEnter &&
+        stuff->grab_type != XIGrabtypeFocusIn)
+    {
+        client->errorValue = stuff->grab_type;
+        return BadValue;
+    }
+
+    if ((stuff->grab_type == XIGrabtypeEnter ||
+         stuff->grab_type == XIGrabtypeFocusIn) && stuff->detail != 0)
+    {
+        client->errorValue = stuff->detail;
+        return BadValue;
+    }
+
+    if (XICheckInvalidMaskBits(client, (unsigned char*)&stuff[1],
+                               stuff->mask_len * 4) != Success)
+        return BadValue;
+
+    mask_len = min(sizeof(mask.xi2mask[stuff->deviceid]), stuff->mask_len * 4);
+    memset(mask.xi2mask, 0, sizeof(mask.xi2mask));
+    memcpy(mask.xi2mask[stuff->deviceid], &stuff[1], mask_len * 4);
+
+    rep.repType = X_Reply;
+    rep.RepType = X_XIPassiveGrabDevice;
+    rep.length = 0;
+    rep.sequenceNumber = client->sequence;
+    rep.num_modifiers = 0;
+
+    memset(&param, 0, sizeof(param));
+    param.grabtype = GRABTYPE_XI2;
+    param.ownerEvents = stuff->owner_events;
+    param.this_device_mode = stuff->grab_mode;
+    param.other_devices_mode = stuff->paired_device_mode;
+    param.grabWindow = stuff->grab_window;
+    param.cursor = stuff->cursor;
+
+    if (stuff->cursor != None)
+    {
+        status = dixLookupResourceByType(&tmp, stuff->cursor,
+                                         RT_CURSOR, client, DixUseAccess);
+	if (status != Success)
+	{
+	    client->errorValue = stuff->cursor;
+	    return status;
+	}
+    }
+
+    status = dixLookupWindow((WindowPtr*)&tmp, stuff->grab_window, client, DixSetAttrAccess);
+    if (status != Success)
+	return status;
+
+    status = CheckGrabValues(client, &param);
+
+    modifiers = (uint32_t*)&stuff[1] + stuff->mask_len;
+    modifiers_failed = calloc(stuff->num_modifiers, sizeof(xXIGrabModifierInfo));
+    if (!modifiers_failed)
+        return BadAlloc;
+
+    mod_dev = (IsFloating(dev)) ? dev : GetMaster(dev, MASTER_KEYBOARD);
+
+    for (i = 0; i < stuff->num_modifiers; i++, modifiers++)
+    {
+        param.modifiers = *modifiers;
+        switch(stuff->grab_type)
+        {
+            case XIGrabtypeButton:
+                status = GrabButton(client, dev, mod_dev, stuff->detail,
+                                    &param, GRABTYPE_XI2, &mask);
+                break;
+            case XIGrabtypeKeycode:
+                status = GrabKey(client, dev, mod_dev, stuff->detail,
+                                 &param, GRABTYPE_XI2, &mask);
+                break;
+            case XIGrabtypeEnter:
+            case XIGrabtypeFocusIn:
+                status = GrabWindow(client, dev, stuff->grab_type,
+                                    &param, &mask);
+                break;
+        }
+
+        if (status != GrabSuccess)
+        {
+            xXIGrabModifierInfo *info = modifiers_failed + rep.num_modifiers;
+
+            info->status = status;
+            info->modifiers = *modifiers;
+            rep.num_modifiers++;
+            rep.length += bytes_to_int32(sizeof(xXIGrabModifierInfo));
+        }
+    }
+
+    WriteReplyToClient(client, sizeof(rep), &rep);
+    if (rep.num_modifiers)
+    {
+	client->pSwapReplyFunc = (ReplySwapPtr) Swap32Write;
+        WriteSwappedDataToClient(client, rep.length * 4, (char*)modifiers_failed);
+    }
+    free(modifiers_failed);
+    return ret;
+}
+
+void
+SRepXIPassiveGrabDevice(ClientPtr client, int size,
+                        xXIPassiveGrabDeviceReply * rep)
+{
+    char n;
+
+    swaps(&rep->sequenceNumber, n);
+    swapl(&rep->length, n);
+    swaps(&rep->num_modifiers, n);
+
+    WriteToClient(client, size, (char *)rep);
+}
+
+int
+SProcXIPassiveUngrabDevice(ClientPtr client)
+{
+    char n;
+    int i;
+    uint32_t *modifiers;
+
+    REQUEST(xXIPassiveUngrabDeviceReq);
+
+    swaps(&stuff->length, n);
+    swapl(&stuff->grab_window, n);
+    swaps(&stuff->deviceid, n);
+    swapl(&stuff->detail, n);
+    swaps(&stuff->num_modifiers, n);
+
+    modifiers = (uint32_t*)&stuff[1];
+
+    for (i = 0; i < stuff->num_modifiers; i++, modifiers++)
+        swapl(modifiers, n);
+
+    return ProcXIPassiveUngrabDevice(client);
+}
+
+int
+ProcXIPassiveUngrabDevice(ClientPtr client)
+{
+    DeviceIntPtr dev, mod_dev;
+    WindowPtr win;
+    GrabRec tempGrab;
+    uint32_t* modifiers;
+    int i, rc;
+
+    REQUEST(xXIPassiveUngrabDeviceReq);
+    REQUEST_AT_LEAST_SIZE(xXIPassiveUngrabDeviceReq);
+
+    rc = dixLookupDevice(&dev, stuff->deviceid, client, DixGrabAccess);
+    if (rc != Success)
+	return rc;
+
+    if (stuff->grab_type != XIGrabtypeButton &&
+        stuff->grab_type != XIGrabtypeKeycode &&
+        stuff->grab_type != XIGrabtypeEnter &&
+        stuff->grab_type != XIGrabtypeFocusIn)
+    {
+        client->errorValue = stuff->grab_type;
+        return BadValue;
+    }
+
+    if ((stuff->grab_type == XIGrabtypeEnter ||
+         stuff->grab_type == XIGrabtypeFocusIn) && stuff->detail != 0)
+    {
+        client->errorValue = stuff->detail;
+        return BadValue;
+    }
+
+    rc = dixLookupWindow(&win, stuff->grab_window, client, DixSetAttrAccess);
+    if (rc != Success)
+        return rc;
+
+    mod_dev = (IsFloating(dev)) ? dev : GetMaster(dev, MASTER_KEYBOARD);
+
+    tempGrab.resource = client->clientAsMask;
+    tempGrab.device = dev;
+    tempGrab.window = win;
+    switch(stuff->grab_type)
+    {
+        case XIGrabtypeButton:  tempGrab.type = XI_ButtonPress; break;
+        case XIGrabtypeKeycode:  tempGrab.type = XI_KeyPress;    break;
+        case XIGrabtypeEnter:   tempGrab.type = XI_Enter;       break;
+        case XIGrabtypeFocusIn: tempGrab.type = XI_FocusIn;     break;
+    }
+    tempGrab.grabtype = GRABTYPE_XI2;
+    tempGrab.modifierDevice = mod_dev;
+    tempGrab.modifiersDetail.pMask = NULL;
+    tempGrab.detail.exact = stuff->detail;
+    tempGrab.detail.pMask = NULL;
+
+    modifiers = (uint32_t*)&stuff[1];
+
+    for (i = 0; i < stuff->num_modifiers; i++, modifiers++)
+    {
+        tempGrab.modifiersDetail.exact = *modifiers;
+        DeletePassiveGrabFromList(&tempGrab);
+    }
+
+    return Success;
+}