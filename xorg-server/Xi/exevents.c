/************************************************************

Copyright 1989, 1998  The Open Group

Permission to use, copy, modify, distribute, and sell this software and its
documentation for any purpose is hereby granted without fee, provided that
the above copyright notice appear in all copies and that both that
copyright notice and this permission notice appear in supporting
documentation.

The above copyright notice and this permission notice shall be included in
all copies or substantial portions of the Software.

THE SOFTWARE IS PROVIDED "AS IS", WITHOUT WARRANTY OF ANY KIND, EXPRESS OR
IMPLIED, INCLUDING BUT NOT LIMITED TO THE WARRANTIES OF MERCHANTABILITY,
FITNESS FOR A PARTICULAR PURPOSE AND NONINFRINGEMENT.  IN NO EVENT SHALL THE
OPEN GROUP BE LIABLE FOR ANY CLAIM, DAMAGES OR OTHER LIABILITY, WHETHER IN
AN ACTION OF CONTRACT, TORT OR OTHERWISE, ARISING FROM, OUT OF OR IN
CONNECTION WITH THE SOFTWARE OR THE USE OR OTHER DEALINGS IN THE SOFTWARE.

Except as contained in this notice, the name of The Open Group shall not be
used in advertising or otherwise to promote the sale, use or other dealings
in this Software without prior written authorization from The Open Group.

Copyright 1989 by Hewlett-Packard Company, Palo Alto, California.

			All Rights Reserved

Permission to use, copy, modify, and distribute this software and its
documentation for any purpose and without fee is hereby granted,
provided that the above copyright notice appear in all copies and that
both that copyright notice and this permission notice appear in
supporting documentation, and that the name of Hewlett-Packard not be
used in advertising or publicity pertaining to distribution of the
software without specific, written prior permission.

HEWLETT-PACKARD DISCLAIMS ALL WARRANTIES WITH REGARD TO THIS SOFTWARE, INCLUDING
ALL IMPLIED WARRANTIES OF MERCHANTABILITY AND FITNESS, IN NO EVENT SHALL
HEWLETT-PACKARD BE LIABLE FOR ANY SPECIAL, INDIRECT OR CONSEQUENTIAL DAMAGES OR
ANY DAMAGES WHATSOEVER RESULTING FROM LOSS OF USE, DATA OR PROFITS,
WHETHER IN AN ACTION OF CONTRACT, NEGLIGENCE OR OTHER TORTIOUS ACTION,
ARISING OUT OF OR IN CONNECTION WITH THE USE OR PERFORMANCE OF THIS
SOFTWARE.

********************************************************/

/*
 * Copyright © 2010 Collabora Ltd.
 * Copyright © 2011 Red Hat, Inc.
 *
 * Permission is hereby granted, free of charge, to any person obtaining a
 * copy of this software and associated documentation files (the "Software"),
 * to deal in the Software without restriction, including without limitation
 * the rights to use, copy, modify, merge, publish, distribute, sublicense,
 * and/or sell copies of the Software, and to permit persons to whom the
 * Software is furnished to do so, subject to the following conditions:
 *
 * The above copyright notice and this permission notice (including the next
 * paragraph) shall be included in all copies or substantial portions of the
 * Software.
 *
 * THE SOFTWARE IS PROVIDED "AS IS", WITHOUT WARRANTY OF ANY KIND, EXPRESS OR
 * IMPLIED, INCLUDING BUT NOT LIMITED TO THE WARRANTIES OF MERCHANTABILITY,
 * FITNESS FOR A PARTICULAR PURPOSE AND NONINFRINGEMENT.  IN NO EVENT SHALL
 * THE AUTHORS OR COPYRIGHT HOLDERS BE LIABLE FOR ANY CLAIM, DAMAGES OR OTHER
 * LIABILITY, WHETHER IN AN ACTION OF CONTRACT, TORT OR OTHERWISE, ARISING
 * FROM, OUT OF OR IN CONNECTION WITH THE SOFTWARE OR THE USE OR OTHER
 * DEALINGS IN THE SOFTWARE.
 *
 * Author: Daniel Stone <daniel@fooishbar.org>
 */

/********************************************************************
 *
 *  Routines to register and initialize extension input devices.
 *  This also contains ProcessOtherEvent, the routine called from DDX
 *  to route extension events.
 *
 */

#ifdef HAVE_DIX_CONFIG_H
#include <dix-config.h>
#else
#define XINPUT
#endif

#include "inputstr.h"
#include <X11/X.h>
#include <X11/Xproto.h>
#include <X11/extensions/XI.h>
#include <X11/extensions/XIproto.h>
#include <X11/extensions/XI2proto.h>
#include <X11/extensions/geproto.h>
#include "windowstr.h"
#include "miscstruct.h"
#include "region.h"
#include "exevents.h"
#include "extnsionst.h"
#include "exglobals.h"
#include "dixevents.h"          /* DeliverFocusedEvent */
#include "dixgrabs.h"           /* CreateGrab() */
#include "scrnintstr.h"
#include "listdev.h"            /* for CopySwapXXXClass */
#include "xace.h"
#include "xiquerydevice.h"      /* For List*Info */
#include "eventconvert.h"
#include "eventstr.h"
#include "inpututils.h"
#include "mi.h"

#include <X11/extensions/XKBproto.h>
#include "xkbsrv.h"

#define WID(w) ((w) ? ((w)->drawable.id) : 0)
#define AllModifiersMask ( \
	ShiftMask | LockMask | ControlMask | Mod1Mask | Mod2Mask | \
	Mod3Mask | Mod4Mask | Mod5Mask )
#define AllButtonsMask ( \
	Button1Mask | Button2Mask | Button3Mask | Button4Mask | Button5Mask )

Bool ShouldFreeInputMasks(WindowPtr /* pWin */ ,
                          Bool  /* ignoreSelectedEvents */
    );
static Bool MakeInputMasks(WindowPtr    /* pWin */
    );

/*
 * Only let the given client know of core events which will affect its
 * interpretation of input events, if the client's ClientPointer (or the
 * paired keyboard) is the current device.
 */
int
XIShouldNotify(ClientPtr client, DeviceIntPtr dev)
{
    DeviceIntPtr current_ptr = PickPointer(client);
    DeviceIntPtr current_kbd = GetMaster(current_ptr, KEYBOARD_OR_FLOAT);

    if (dev == current_kbd || dev == current_ptr)
        return 1;

    return 0;
}

Bool
IsPointerEvent(InternalEvent *event)
{
    switch (event->any.type) {
    case ET_ButtonPress:
    case ET_ButtonRelease:
    case ET_Motion:
        /* XXX: enter/leave ?? */
        return TRUE;
    default:
        break;
    }
    return FALSE;
}

Bool
IsTouchEvent(InternalEvent *event)
{
    switch (event->any.type) {
    case ET_TouchBegin:
    case ET_TouchUpdate:
    case ET_TouchEnd:
        return TRUE;
    default:
        break;
    }
    return FALSE;
}

/**
 * @return the device matching the deviceid of the device set in the event, or
 * NULL if the event is not an XInput event.
 */
DeviceIntPtr
XIGetDevice(xEvent *xE)
{
    DeviceIntPtr pDev = NULL;

    if (xE->u.u.type == DeviceButtonPress ||
        xE->u.u.type == DeviceButtonRelease ||
        xE->u.u.type == DeviceMotionNotify ||
        xE->u.u.type == ProximityIn ||
        xE->u.u.type == ProximityOut || xE->u.u.type == DevicePropertyNotify) {
        int rc;
        int id;

        id = ((deviceKeyButtonPointer *) xE)->deviceid & ~MORE_EVENTS;

        rc = dixLookupDevice(&pDev, id, serverClient, DixUnknownAccess);
        if (rc != Success)
            ErrorF("[dix] XIGetDevice failed on XACE restrictions (%d)\n", rc);
    }
    return pDev;
}

/**
 * Copy the device->key into master->key and send a mapping notify to the
 * clients if appropriate.
 * master->key needs to be allocated by the caller.
 *
 * Device is the slave device. If it is attached to a master device, we may
 * need to send a mapping notify to the client because it causes the MD
 * to change state.
 *
 * Mapping notify needs to be sent in the following cases:
 *      - different slave device on same master
 *      - different master
 *
 * XXX: They way how the code is we also send a map notify if the slave device
 * stays the same, but the master changes. This isn't really necessary though.
 *
 * XXX: this gives you funny behaviour with the ClientPointer. When a
 * MappingNotify is sent to the client, the client usually responds with a
 * GetKeyboardMapping. This will retrieve the ClientPointer's keyboard
 * mapping, regardless of which keyboard sent the last mapping notify request.
 * So depending on the CP setting, your keyboard may change layout in each
 * app...
 *
 * This code is basically the old SwitchCoreKeyboard.
 */

void
CopyKeyClass(DeviceIntPtr device, DeviceIntPtr master)
{
    KeyClassPtr mk = master->key;

    if (device == master)
        return;

    mk->sourceid = device->id;

    if (!XkbCopyDeviceKeymap(master, device))
        FatalError("Couldn't pivot keymap from device to core!\n");
}

/**
 * Copies the feedback classes from device "from" into device "to". Classes
 * are duplicated (not just flipping the pointers). All feedback classes are
 * linked lists, the full list is duplicated.
 */
static void
DeepCopyFeedbackClasses(DeviceIntPtr from, DeviceIntPtr to)
{
    ClassesPtr classes;

    if (from->intfeed) {
        IntegerFeedbackPtr *i, it;

        if (!to->intfeed) {
            classes = to->unused_classes;
            to->intfeed = classes->intfeed;
            classes->intfeed = NULL;
        }

        i = &to->intfeed;
        for (it = from->intfeed; it; it = it->next) {
            if (!(*i)) {
                *i = calloc(1, sizeof(IntegerFeedbackClassRec));
                if (!(*i)) {
                    ErrorF("[Xi] Cannot alloc memory for class copy.");
                    return;
                }
            }
            (*i)->CtrlProc = it->CtrlProc;
            (*i)->ctrl = it->ctrl;

            i = &(*i)->next;
        }
    }
    else if (to->intfeed && !from->intfeed) {
        ClassesPtr classes;

        classes = to->unused_classes;
        classes->intfeed = to->intfeed;
        to->intfeed = NULL;
    }

    if (from->stringfeed) {
        StringFeedbackPtr *s, it;

        if (!to->stringfeed) {
            classes = to->unused_classes;
            to->stringfeed = classes->stringfeed;
            classes->stringfeed = NULL;
        }

        s = &to->stringfeed;
        for (it = from->stringfeed; it; it = it->next) {
            if (!(*s)) {
                *s = calloc(1, sizeof(StringFeedbackClassRec));
                if (!(*s)) {
                    ErrorF("[Xi] Cannot alloc memory for class copy.");
                    return;
                }
            }
            (*s)->CtrlProc = it->CtrlProc;
            (*s)->ctrl = it->ctrl;

            s = &(*s)->next;
        }
    }
    else if (to->stringfeed && !from->stringfeed) {
        ClassesPtr classes;

        classes = to->unused_classes;
        classes->stringfeed = to->stringfeed;
        to->stringfeed = NULL;
    }

    if (from->bell) {
        BellFeedbackPtr *b, it;

        if (!to->bell) {
            classes = to->unused_classes;
            to->bell = classes->bell;
            classes->bell = NULL;
        }

        b = &to->bell;
        for (it = from->bell; it; it = it->next) {
            if (!(*b)) {
                *b = calloc(1, sizeof(BellFeedbackClassRec));
                if (!(*b)) {
                    ErrorF("[Xi] Cannot alloc memory for class copy.");
                    return;
                }
            }
            (*b)->BellProc = it->BellProc;
            (*b)->CtrlProc = it->CtrlProc;
            (*b)->ctrl = it->ctrl;

            b = &(*b)->next;
        }
    }
    else if (to->bell && !from->bell) {
        ClassesPtr classes;

        classes = to->unused_classes;
        classes->bell = to->bell;
        to->bell = NULL;
    }

    if (from->leds) {
        LedFeedbackPtr *l, it;

        if (!to->leds) {
            classes = to->unused_classes;
            to->leds = classes->leds;
            classes->leds = NULL;
        }

        l = &to->leds;
        for (it = from->leds; it; it = it->next) {
            if (!(*l)) {
                *l = calloc(1, sizeof(LedFeedbackClassRec));
                if (!(*l)) {
                    ErrorF("[Xi] Cannot alloc memory for class copy.");
                    return;
                }
            }
            (*l)->CtrlProc = it->CtrlProc;
            (*l)->ctrl = it->ctrl;
            if ((*l)->xkb_sli)
                XkbFreeSrvLedInfo((*l)->xkb_sli);
            (*l)->xkb_sli = XkbCopySrvLedInfo(from, it->xkb_sli, NULL, *l);

            l = &(*l)->next;
        }
    }
    else if (to->leds && !from->leds) {
        ClassesPtr classes;

        classes = to->unused_classes;
        classes->leds = to->leds;
        to->leds = NULL;
    }
}

static void
DeepCopyKeyboardClasses(DeviceIntPtr from, DeviceIntPtr to)
{
    ClassesPtr classes;

    /* XkbInitDevice (->XkbInitIndicatorMap->XkbFindSrvLedInfo) relies on the
     * kbdfeed to be set up properly, so let's do the feedback classes first.
     */
    if (from->kbdfeed) {
        KbdFeedbackPtr *k, it;

        if (!to->kbdfeed) {
            classes = to->unused_classes;

            to->kbdfeed = classes->kbdfeed;
            if (!to->kbdfeed)
                InitKeyboardDeviceStruct(to, NULL, NULL, NULL);
            classes->kbdfeed = NULL;
        }

        k = &to->kbdfeed;
        for (it = from->kbdfeed; it; it = it->next) {
            if (!(*k)) {
                *k = calloc(1, sizeof(KbdFeedbackClassRec));
                if (!*k) {
                    ErrorF("[Xi] Cannot alloc memory for class copy.");
                    return;
                }
            }
            (*k)->BellProc = it->BellProc;
            (*k)->CtrlProc = it->CtrlProc;
            (*k)->ctrl = it->ctrl;
            if ((*k)->xkb_sli)
                XkbFreeSrvLedInfo((*k)->xkb_sli);
            (*k)->xkb_sli = XkbCopySrvLedInfo(from, it->xkb_sli, *k, NULL);

            k = &(*k)->next;
        }
    }
    else if (to->kbdfeed && !from->kbdfeed) {
        ClassesPtr classes;

        classes = to->unused_classes;
        classes->kbdfeed = to->kbdfeed;
        to->kbdfeed = NULL;
    }

    if (from->key) {
        if (!to->key) {
            classes = to->unused_classes;
            to->key = classes->key;
            if (!to->key)
                InitKeyboardDeviceStruct(to, NULL, NULL, NULL);
            else
                classes->key = NULL;
        }

        CopyKeyClass(from, to);
    }
    else if (to->key && !from->key) {
        ClassesPtr classes;

        classes = to->unused_classes;
        classes->key = to->key;
        to->key = NULL;
    }

    /* If a SrvLedInfoPtr's flags are XkbSLI_IsDefault, the names and maps
     * pointer point into the xkbInfo->desc struct.  XkbCopySrvLedInfo
     * didn't update the pointers so we need to do it manually here.
     */
    if (to->kbdfeed) {
        KbdFeedbackPtr k;

        for (k = to->kbdfeed; k; k = k->next) {
            if (!k->xkb_sli)
                continue;
            if (k->xkb_sli->flags & XkbSLI_IsDefault) {
                k->xkb_sli->names = to->key->xkbInfo->desc->names->indicators;
                k->xkb_sli->maps = to->key->xkbInfo->desc->indicators->maps;
            }
        }
    }

    /* We can't just copy over the focus class. When an app sets the focus,
     * it'll do so on the master device. Copying the SDs focus means losing
     * the focus.
     * So we only copy the focus class if the device didn't have one,
     * otherwise we leave it as it is.
     */
    if (from->focus) {
        if (!to->focus) {
            WindowPtr *oldTrace;

            classes = to->unused_classes;
            to->focus = classes->focus;
            if (!to->focus) {
                to->focus = calloc(1, sizeof(FocusClassRec));
                if (!to->focus)
                    FatalError("[Xi] no memory for class shift.\n");
            }
            else
                classes->focus = NULL;

            oldTrace = to->focus->trace;
            memcpy(to->focus, from->focus, sizeof(FocusClassRec));
            to->focus->trace = realloc(oldTrace,
                                       to->focus->traceSize *
                                       sizeof(WindowPtr));
            if (!to->focus->trace && to->focus->traceSize)
                FatalError("[Xi] no memory for trace.\n");
            memcpy(to->focus->trace, from->focus->trace,
                   from->focus->traceSize * sizeof(WindowPtr));
            to->focus->sourceid = from->id;
        }
    }
    else if (to->focus) {
        ClassesPtr classes;

        classes = to->unused_classes;
        classes->focus = to->focus;
        to->focus = NULL;
    }

}

/* FIXME: this should really be shared with the InitValuatorAxisClassRec and
 * similar */
static void
DeepCopyPointerClasses(DeviceIntPtr from, DeviceIntPtr to)
{
    ClassesPtr classes;

    /* Feedback classes must be copied first */
    if (from->ptrfeed) {
        PtrFeedbackPtr *p, it;

        if (!to->ptrfeed) {
            classes = to->unused_classes;
            to->ptrfeed = classes->ptrfeed;
            classes->ptrfeed = NULL;
        }

        p = &to->ptrfeed;
        for (it = from->ptrfeed; it; it = it->next) {
            if (!(*p)) {
                *p = calloc(1, sizeof(PtrFeedbackClassRec));
                if (!*p) {
                    ErrorF("[Xi] Cannot alloc memory for class copy.");
                    return;
                }
            }
            (*p)->CtrlProc = it->CtrlProc;
            (*p)->ctrl = it->ctrl;

            p = &(*p)->next;
        }
    }
    else if (to->ptrfeed && !from->ptrfeed) {
        ClassesPtr classes;

        classes = to->unused_classes;
        classes->ptrfeed = to->ptrfeed;
        to->ptrfeed = NULL;
    }

    if (from->valuator) {
        ValuatorClassPtr v;

        if (!to->valuator) {
            classes = to->unused_classes;
            to->valuator = classes->valuator;
            if (to->valuator)
                classes->valuator = NULL;
        }

        v = AllocValuatorClass(to->valuator, from->valuator->numAxes);

        if (!v)
            FatalError("[Xi] no memory for class shift.\n");

        to->valuator = v;
        memcpy(v->axes, from->valuator->axes, v->numAxes * sizeof(AxisInfo));

        v->sourceid = from->id;
    }
    else if (to->valuator && !from->valuator) {
        ClassesPtr classes;

        classes = to->unused_classes;
        classes->valuator = to->valuator;
        to->valuator = NULL;
    }

    if (from->button) {
        if (!to->button) {
            classes = to->unused_classes;
            to->button = classes->button;
            if (!to->button) {
                to->button = calloc(1, sizeof(ButtonClassRec));
                if (!to->button)
                    FatalError("[Xi] no memory for class shift.\n");
            }
            else
                classes->button = NULL;
        }

        if (from->button->xkb_acts) {
            if (!to->button->xkb_acts) {
                to->button->xkb_acts = calloc(1, sizeof(XkbAction));
                if (!to->button->xkb_acts)
                    FatalError("[Xi] not enough memory for xkb_acts.\n");
            }
            memcpy(to->button->xkb_acts, from->button->xkb_acts,
                   sizeof(XkbAction));
        }
        else
            free(to->button->xkb_acts);

        memcpy(to->button->labels, from->button->labels,
               from->button->numButtons * sizeof(Atom));
        to->button->sourceid = from->id;
    }
    else if (to->button && !from->button) {
        ClassesPtr classes;

        classes = to->unused_classes;
        classes->button = to->button;
        to->button = NULL;
    }

    if (from->proximity) {
        if (!to->proximity) {
            classes = to->unused_classes;
            to->proximity = classes->proximity;
            if (!to->proximity) {
                to->proximity = calloc(1, sizeof(ProximityClassRec));
                if (!to->proximity)
                    FatalError("[Xi] no memory for class shift.\n");
            }
            else
                classes->proximity = NULL;
        }
        memcpy(to->proximity, from->proximity, sizeof(ProximityClassRec));
        to->proximity->sourceid = from->id;
    }
    else if (to->proximity) {
        ClassesPtr classes;

        classes = to->unused_classes;
        classes->proximity = to->proximity;
        to->proximity = NULL;
    }

    if (from->touch) {
        TouchClassPtr t, f;

        if (!to->touch) {
            classes = to->unused_classes;
            to->touch = classes->touch;
            if (!to->touch) {
                int i;

                to->touch = calloc(1, sizeof(TouchClassRec));
                if (!to->touch)
                    FatalError("[Xi] no memory for class shift.\n");
                to->touch->num_touches = from->touch->num_touches;
                to->touch->touches = calloc(to->touch->num_touches,
                                            sizeof(TouchPointInfoRec));
                for (i = 0; i < to->touch->num_touches; i++)
                    TouchInitTouchPoint(to->touch, to->valuator, i);
                if (!to->touch)
                    FatalError("[Xi] no memory for class shift.\n");
            }
            else
                classes->touch = NULL;
        }

        t = to->touch;
        f = from->touch;
        t->sourceid = f->sourceid;
        t->max_touches = f->max_touches;
        t->mode = f->mode;
        t->buttonsDown = f->buttonsDown;
        t->state = f->state;
        t->motionMask = f->motionMask;
        /* to->touches and to->num_touches are separate on the master,
         * don't copy */
    }
    /* Don't remove touch class if from->touch is non-existent. The to device
     * may have an active touch grab, so we need to keep the touch class record
     * around. */
}

/**
 * Copies the CONTENT of the classes of device from into the classes in device
 * to. From and to are identical after finishing.
 *
 * If to does not have classes from currenly has, the classes are stored in
 * to's devPrivates system. Later, we recover it again from there if needed.
 * Saves a few memory allocations.
 */
void
DeepCopyDeviceClasses(DeviceIntPtr from, DeviceIntPtr to,
                      DeviceChangedEvent *dce)
{
    /* generic feedback classes, not tied to pointer and/or keyboard */
    DeepCopyFeedbackClasses(from, to);

    if ((dce->flags & DEVCHANGE_KEYBOARD_EVENT))
        DeepCopyKeyboardClasses(from, to);
    if ((dce->flags & DEVCHANGE_POINTER_EVENT))
        DeepCopyPointerClasses(from, to);
}

/**
 * Send an XI2 DeviceChangedEvent to all interested clients.
 */
void
XISendDeviceChangedEvent(DeviceIntPtr device, DeviceChangedEvent *dce)
{
    xXIDeviceChangedEvent *dcce;
    int rc;

    rc = EventToXI2((InternalEvent *) dce, (xEvent **) &dcce);
    if (rc != Success) {
        ErrorF("[Xi] event conversion from DCE failed with code %d\n", rc);
        return;
    }

    /* we don't actually swap if there's a NullClient, swapping is done
     * later when event is delivered. */
    SendEventToAllWindows(device, XI_DeviceChangedMask, (xEvent *) dcce, 1);
    free(dcce);
}

static void
ChangeMasterDeviceClasses(DeviceIntPtr device, DeviceChangedEvent *dce)
{
    DeviceIntPtr slave;
    int rc;

    /* For now, we don't have devices that change physically. */
    if (!IsMaster(device))
        return;

    rc = dixLookupDevice(&slave, dce->sourceid, serverClient, DixReadAccess);

    if (rc != Success)
        return;                 /* Device has disappeared */

    if (IsMaster(slave))
        return;

    if (IsFloating(slave))
        return;                 /* set floating since the event */

    if (GetMaster(slave, MASTER_ATTACHED)->id != dce->masterid)
        return;                 /* not our slave anymore, don't care */

    /* FIXME: we probably need to send a DCE for the new slave now */

    device->public.devicePrivate = slave->public.devicePrivate;

    /* FIXME: the classes may have changed since we generated the event. */
    DeepCopyDeviceClasses(slave, device, dce);
    dce->deviceid = device->id;
    XISendDeviceChangedEvent(device, dce);
}

/**
 * Add state and motionMask to the filter for this event. The protocol
 * supports some extra masks for motion when a button is down:
 * ButtonXMotionMask and the DeviceButtonMotionMask to trigger only when at
 * least one button (or that specific button is down). These masks need to
 * be added to the filters for core/XI motion events.
 *
 * @param device The device to update the mask for
 * @param state The current button state mask
 * @param motion_mask The motion mask (DeviceButtonMotionMask or 0)
 */
static void
UpdateDeviceMotionMask(DeviceIntPtr device, unsigned short state,
                       Mask motion_mask)
{
    Mask mask;

    mask = DevicePointerMotionMask | state | motion_mask;
    SetMaskForEvent(device->id, mask, DeviceMotionNotify);
    mask = PointerMotionMask | state | motion_mask;
    SetMaskForEvent(device->id, mask, MotionNotify);
}

static void
IncreaseButtonCount(DeviceIntPtr dev, int key, CARD8 *buttons_down,
                    Mask *motion_mask, unsigned short *state)
{
    if (dev->valuator)
        dev->valuator->motionHintWindow = NullWindow;

    (*buttons_down)++;
    *motion_mask = DeviceButtonMotionMask;
    if (dev->button->map[key] <= 5)
        *state |= (Button1Mask >> 1) << dev->button->map[key];
}

static void
DecreaseButtonCount(DeviceIntPtr dev, int key, CARD8 *buttons_down,
                    Mask *motion_mask, unsigned short *state)
{
    if (dev->valuator)
        dev->valuator->motionHintWindow = NullWindow;

    if (*buttons_down >= 1 && !--(*buttons_down))
        *motion_mask = 0;
    if (dev->button->map[key] <= 5)
        *state &= ~((Button1Mask >> 1) << dev->button->map[key]);
}

/**
 * Update the device state according to the data in the event.
 *
 * return values are
 *   DEFAULT ... process as normal
 *   DONT_PROCESS ... return immediately from caller
 */
#define DEFAULT 0
#define DONT_PROCESS 1
int
UpdateDeviceState(DeviceIntPtr device, DeviceEvent *event)
{
    int i;
    int key = 0, last_valuator;

    KeyClassPtr k = NULL;
    ButtonClassPtr b = NULL;
    ValuatorClassPtr v = NULL;
    TouchClassPtr t = NULL;

    /* This event is always the first we get, before the actual events with
     * the data. However, the way how the DDX is set up, "device" will
     * actually be the slave device that caused the event.
     */
    switch (event->type) {
    case ET_DeviceChanged:
        ChangeMasterDeviceClasses(device, (DeviceChangedEvent *) event);
        return DONT_PROCESS;    /* event has been sent already */
    case ET_Motion:
    case ET_ButtonPress:
    case ET_ButtonRelease:
    case ET_KeyPress:
    case ET_KeyRelease:
    case ET_ProximityIn:
    case ET_ProximityOut:
    case ET_TouchBegin:
    case ET_TouchUpdate:
    case ET_TouchEnd:
        break;
    default:
        /* other events don't update the device */
        return DEFAULT;
    }

    k = device->key;
    v = device->valuator;
    b = device->button;
    t = device->touch;

    key = event->detail.key;

    /* Update device axis */
    /* Check valuators first */
    last_valuator = -1;
    for (i = 0; i < MAX_VALUATORS; i++) {
        if (BitIsOn(&event->valuators.mask, i)) {
            if (!v) {
                ErrorF("[Xi] Valuators reported for non-valuator device '%s'. "
                       "Ignoring event.\n", device->name);
                return DONT_PROCESS;
            }
            else if (v->numAxes < i) {
                ErrorF("[Xi] Too many valuators reported for device '%s'. "
                       "Ignoring event.\n", device->name);
                return DONT_PROCESS;
            }
            last_valuator = i;
        }
    }

    for (i = 0; i <= last_valuator && i < v->numAxes; i++) {
        /* XXX: Relative/Absolute mode */
        if (BitIsOn(&event->valuators.mask, i))
            v->axisVal[i] = event->valuators.data[i];
    }

    if (event->type == ET_KeyPress) {
        if (!k)
            return DONT_PROCESS;

        /* don't allow ddx to generate multiple downs, but repeats are okay */
        if (key_is_down(device, key, KEY_PROCESSED) && !event->key_repeat)
            return DONT_PROCESS;

        if (device->valuator)
            device->valuator->motionHintWindow = NullWindow;
        set_key_down(device, key, KEY_PROCESSED);
    }
    else if (event->type == ET_KeyRelease) {
        if (!k)
            return DONT_PROCESS;

        if (!key_is_down(device, key, KEY_PROCESSED))   /* guard against duplicates */
            return DONT_PROCESS;
        if (device->valuator)
            device->valuator->motionHintWindow = NullWindow;
        set_key_up(device, key, KEY_PROCESSED);
    }
    else if (event->type == ET_ButtonPress) {
        if (!b)
            return DONT_PROCESS;

        if (button_is_down(device, key, BUTTON_PROCESSED))
            return DONT_PROCESS;

        set_button_down(device, key, BUTTON_PROCESSED);

        if (!b->map[key])
            return DONT_PROCESS;

        IncreaseButtonCount(device, key, &b->buttonsDown, &b->motionMask,
                            &b->state);
        UpdateDeviceMotionMask(device, b->state, b->motionMask);
    }
    else if (event->type == ET_ButtonRelease) {
        if (!b)
            return DONT_PROCESS;

        if (!button_is_down(device, key, BUTTON_PROCESSED))
            return DONT_PROCESS;
        if (IsMaster(device)) {
            DeviceIntPtr sd;

            /*
             * Leave the button down if any slave has the
             * button still down. Note that this depends on the
             * event being delivered through the slave first
             */
            for (sd = inputInfo.devices; sd; sd = sd->next) {
                if (IsMaster(sd) || GetMaster(sd, MASTER_POINTER) != device)
                    continue;
                if (!sd->button)
                    continue;
                for (i = 1; i <= sd->button->numButtons; i++)
                    if (sd->button->map[i] == key &&
                        button_is_down(sd, i, BUTTON_PROCESSED))
                        return DONT_PROCESS;
            }
        }
        set_button_up(device, key, BUTTON_PROCESSED);
        if (!b->map[key])
            return DONT_PROCESS;

        DecreaseButtonCount(device, key, &b->buttonsDown, &b->motionMask,
                            &b->state);
        UpdateDeviceMotionMask(device, b->state, b->motionMask);
    }
    else if (event->type == ET_ProximityIn)
        device->proximity->in_proximity = TRUE;
    else if (event->type == ET_ProximityOut)
        device->proximity->in_proximity = FALSE;
    else if (event->type == ET_TouchBegin) {
        BUG_WARN(!b || !v);
        BUG_WARN(!t);

        if (!b || !t || !b->map[key])
            return DONT_PROCESS;

        if (!(event->flags & TOUCH_POINTER_EMULATED) ||
            (event->flags & TOUCH_REPLAYING))
            return DONT_PROCESS;

        IncreaseButtonCount(device, key, &t->buttonsDown, &t->motionMask,
                            &t->state);
        UpdateDeviceMotionMask(device, t->state, DeviceButtonMotionMask);
    }
    else if (event->type == ET_TouchEnd) {
        BUG_WARN(!b || !v);
        BUG_WARN(!t);

        if (!b || !t || t->buttonsDown <= 0 || !b->map[key])
            return DONT_PROCESS;

        if (!(event->flags & TOUCH_POINTER_EMULATED))
            return DONT_PROCESS;
        if (!(event->flags & TOUCH_END))
            return DONT_PROCESS;

        DecreaseButtonCount(device, key, &t->buttonsDown, &t->motionMask,
                            &t->state);
        UpdateDeviceMotionMask(device, t->state, DeviceButtonMotionMask);
    }

    return DEFAULT;
}

/**
 * A client that does not have the TouchOwnership mask set may not receive a
 * TouchBegin event if there is at least one grab active.
 *
 * @return TRUE if the client selected for ownership events on the given
 * window for this device, FALSE otherwise
 */
static inline Bool
TouchClientWantsOwnershipEvents(ClientPtr client, DeviceIntPtr dev,
                                WindowPtr win)
{
    InputClients *iclient;

    nt_list_for_each_entry(iclient, wOtherInputMasks(win)->inputClients, next) {
        if (rClient(iclient) != client)
            continue;

        return xi2mask_isset(iclient->xi2mask, dev, XI_TouchOwnership);
    }

    return FALSE;
}

static void
TouchSendOwnershipEvent(DeviceIntPtr dev, TouchPointInfoPtr ti, int reason,
                        XID resource)
{
    int nev, i;
    InternalEvent *tel = InitEventList(GetMaximumEventsNum());

    nev = GetTouchOwnershipEvents(tel, dev, ti, reason, resource, 0);
    for (i = 0; i < nev; i++)
        mieqProcessDeviceEvent(dev, tel + i, NULL);

    FreeEventList(tel, GetMaximumEventsNum());
}

/**
 * Attempts to deliver a touch event to the given client.
 */
static Bool
DeliverOneTouchEvent(ClientPtr client, DeviceIntPtr dev, TouchPointInfoPtr ti,
                     GrabPtr grab, WindowPtr win, InternalEvent *ev)
{
    int err;
    xEvent *xi2;
    Mask filter;
    Window child = DeepestSpriteWin(&ti->sprite)->drawable.id;

    /* FIXME: owner event handling */

    /* If the client does not have the ownership mask set and is not
     * the current owner of the touch, only pretend we delivered */
    if (!grab && ti->num_grabs != 0 &&
        !TouchClientWantsOwnershipEvents(client, dev, win))
        return TRUE;

    /* If we fail here, we're going to leave a client hanging. */
    err = EventToXI2(ev, &xi2);
    if (err != Success)
        FatalError("[Xi] %s: XI2 conversion failed in %s"
                   " (%d)\n", dev->name, __FUNCTION__, err);

    FixUpEventFromWindow(&ti->sprite, xi2, win, child, FALSE);
    filter = GetEventFilter(dev, xi2);
    if (XaceHook(XACE_RECEIVE_ACCESS, client, win, xi2, 1) != Success)
        return FALSE;
    err = TryClientEvents(client, dev, xi2, 1, filter, filter, NullGrab);
    free(xi2);

    /* Returning the value from TryClientEvents isn't useful, since all our
     * resource-gone cleanups will update the delivery list anyway. */
    return TRUE;
}

static void
ActivateEarlyAccept(DeviceIntPtr dev, TouchPointInfoPtr ti)
{
    int rc;
    ClientPtr client;
    XID error;

    rc = dixLookupClient(&client, ti->listeners[0].listener, serverClient,
                         DixSendAccess);
    if (rc != Success) {
        ErrorF("[Xi] Failed to lookup early accepting client.\n");
        return;
    }

    if (TouchAcceptReject(client, dev, XIAcceptTouch, ti->client_id,
                          ti->listeners[0].window->drawable.id, &error) !=
        Success)
        ErrorF("[Xi] Failed to accept touch grab after early acceptance.\n");
}

/**
 * Generate and deliver a TouchEnd event.
 *
 * @param dev The device to deliver the event for.
 * @param ti The touch point record to deliver the event for.
 * @param flags Internal event flags. The called does not need to provide
 *        TOUCH_CLIENT_ID and TOUCH_POINTER_EMULATED, this function will ensure
 *        they are set appropriately.
 * @param resource The client resource to deliver to, or 0 for all clients.
 */
static void
EmitTouchEnd(DeviceIntPtr dev, TouchPointInfoPtr ti, int flags, XID resource)
{
    InternalEvent *tel = InitEventList(GetMaximumEventsNum());
    ValuatorMask *mask = valuator_mask_new(2);
    int i, nev;

    valuator_mask_set_double(mask, 0,
                             valuator_mask_get_double(ti->valuators, 0));
    valuator_mask_set_double(mask, 1,
                             valuator_mask_get_double(ti->valuators, 1));

    flags |= TOUCH_CLIENT_ID;
    if (ti->emulate_pointer)
        flags |= TOUCH_POINTER_EMULATED;
    nev = GetTouchEvents(tel, dev, ti->client_id, XI_TouchEnd, flags, mask);
    for (i = 0; i < nev; i++)
        DeliverTouchEvents(dev, ti, tel + i, resource);

    valuator_mask_free(&mask);
    FreeEventList(tel, GetMaximumEventsNum());
}

/**
 * If the current owner has rejected the event, deliver the
 * TouchOwnership/TouchBegin to the next item in the sprite stack.
 */
static void
TouchPuntToNextOwner(DeviceIntPtr dev, TouchPointInfoPtr ti,
                     TouchOwnershipEvent *ev)
{
    /* Deliver the ownership */
    if (ti->listeners[0].state == LISTENER_AWAITING_OWNER ||
        ti->listeners[0].state == LISTENER_EARLY_ACCEPT)
        DeliverTouchEvents(dev, ti, (InternalEvent *) ev,
                           ti->listeners[0].listener);
    else if (ti->listeners[0].state == LISTENER_AWAITING_BEGIN)
        TouchEventHistoryReplay(ti, dev, ti->listeners[0].listener);

    /* If we've just removed the last grab and the touch has physically
     * ended, send a TouchEnd event too and finalise the touch. */
    if (ti->num_listeners == 1 && ti->num_grabs == 0 && ti->pending_finish) {
        EmitTouchEnd(dev, ti, 0, 0);
        TouchEndTouch(dev, ti);
        return;
    }

    if (ti->listeners[0].state == LISTENER_EARLY_ACCEPT)
        ActivateEarlyAccept(dev, ti);
}

/**
 * Process a touch rejection.
 *
 * @param sourcedev The source device of the touch sequence.
 * @param ti The touchpoint info record.
 * @param resource The resource of the client rejecting the touch.
 * @param ev TouchOwnership event to send. Set to NULL if no event should be
 *        sent.
 */
void
TouchRejected(DeviceIntPtr sourcedev, TouchPointInfoPtr ti, XID resource,
              TouchOwnershipEvent *ev)
{
    Bool was_owner = (resource == ti->listeners[0].listener);
    void *grab;
    int i;

    /* Send a TouchEnd event to the resource being removed, but only if they
     * haven't received one yet already */
    for (i = 0; i < ti->num_listeners; i++) {
        if (ti->listeners[i].listener == resource) {
            if (ti->listeners[i].state != LISTENER_HAS_END)
                EmitTouchEnd(sourcedev, ti, TOUCH_REJECT, resource);
            break;
        }
    }

    /* If there are no other listeners left, and the touchpoint is pending
     * finish, then we can just kill it now. */
    if (ti->num_listeners == 1 && ti->pending_finish) {
        TouchEndTouch(sourcedev, ti);
        return;
    }

    /* Remove the resource from the listener list, updating
     * ti->num_listeners, as well as ti->num_grabs if it was a grab. */
    if (TouchRemoveListener(ti, resource)) {
        if (dixLookupResourceByType(&grab, resource, RT_PASSIVEGRAB,
                                    serverClient, DixGetAttrAccess) == Success)
            ti->num_grabs--;
    }

    /* If the current owner was removed and there are further listeners, deliver
     * the TouchOwnership or TouchBegin event to the new owner. */
    if (ev && ti->num_listeners > 0 && was_owner)
        TouchPuntToNextOwner(sourcedev, ti, ev);
}

/**
 * Processes a TouchOwnership event, indicating a grab has accepted the touch
 * it currently owns, or a grab or selection has been removed.  Will generate
 * and send TouchEnd events to all clients removed from the delivery list, as
 * well as possibly sending the new TouchOwnership event.  May end the
 * touchpoint if it is pending finish.
 */
static void
ProcessTouchOwnershipEvent(DeviceIntPtr dev, TouchPointInfoPtr ti,
                           TouchOwnershipEvent *ev)
{

    if (ev->reason == XIRejectTouch)
        TouchRejected(dev, ti, ev->resource, ev);
    else if (ev->reason == XIAcceptTouch) {
        /* The touch owner has accepted the touch.  Send TouchEnd events to
         * everyone else, and truncate the list of listeners. */
        EmitTouchEnd(dev, ti, TOUCH_ACCEPT, 0);

        while (ti->num_listeners > 1)
            TouchRemoveListener(ti, ti->listeners[1].listener);
        /* Owner accepted after receiving end */
        if (ti->listeners[0].state == LISTENER_HAS_END)
            TouchEndTouch(dev, ti);
        else
            ti->listeners[0].state = LISTENER_HAS_ACCEPTED;
    }
    else {                      /* this is the very first ownership event for a grab */
        DeliverTouchEvents(dev, ti, (InternalEvent *) ev, ev->resource);
    }
}

/**
 * Copy the event's valuator information into the touchpoint, we may need
 * this for emulated TouchEnd events.
 */
static void
TouchCopyValuatorData(DeviceEvent *ev, TouchPointInfoPtr ti)
{
    int i;

    for (i = 0; i < sizeof(ev->valuators.mask) * 8; i++)
        if (BitIsOn(ev->valuators.mask, i))
            valuator_mask_set_double(ti->valuators, i, ev->valuators.data[i]);
}

/**
 * Given a touch event and a potential listener, retrieve info needed for
 * processing the event.
 *
 * @param dev The device generating the touch event.
 * @param ti The touch point info record for the touch event.
 * @param ev The touch event to process.
 * @param listener The touch event listener that may receive the touch event.
 * @param[out] client The client that should receive the touch event.
 * @param[out] win The window to deliver the event on.
 * @param[out] grab The grab to deliver the event through, if any.
 * @param[out] mask The XI 2.x event mask of the grab or selection, if any.
 * @return TRUE if an event should be delivered to the listener, FALSE
 *         otherwise.
 */
static Bool
RetrieveTouchDeliveryData(DeviceIntPtr dev, TouchPointInfoPtr ti,
                          InternalEvent *ev, TouchListener * listener,
                          ClientPtr *client, WindowPtr *win, GrabPtr *grab,
                          XI2Mask **mask)
{
    int rc;
    InputClients *iclients = NULL;

    if (listener->type == LISTENER_GRAB ||
        listener->type == LISTENER_POINTER_GRAB) {
        rc = dixLookupResourceByType((pointer *) grab, listener->listener,
                                     RT_PASSIVEGRAB,
                                     serverClient, DixSendAccess);
        if (rc != Success) {
            /* the grab doesn't exist but we have a grabbing listener - this
             * is an implicit/active grab */
            rc = dixLookupClient(client, listener->listener, serverClient,
                                 DixSendAccess);
            if (rc != Success)
                return FALSE;

            *grab = dev->deviceGrab.grab;
            if (!*grab)
                return FALSE;
        }

        *client = rClient(*grab);
        *win = (*grab)->window;
        *mask = (*grab)->xi2mask;
    }
    else {
        if (listener->level == CORE)
            rc = dixLookupWindow(win, listener->listener,
                                 serverClient, DixSendAccess);
        else
            rc = dixLookupResourceByType((pointer *) win, listener->listener,
                                         RT_INPUTCLIENT,
                                         serverClient, DixSendAccess);
        if (rc != Success)
            return FALSE;

        if (listener->level == XI2) {
            int evtype;

            if (ti->emulate_pointer &&
                listener->type == LISTENER_POINTER_REGULAR)
                evtype = GetXI2Type(TouchGetPointerEventType(ev));
            else
                evtype = GetXI2Type(ev->any.type);

            nt_list_for_each_entry(iclients,
                                   wOtherInputMasks(*win)->inputClients, next)
                if (xi2mask_isset(iclients->xi2mask, dev, evtype))
                break;
            BUG_WARN(!iclients);
            if (!iclients)
                return FALSE;
        }
        else if (listener->level == XI) {
            int xi_type = GetXIType(TouchGetPointerEventType(ev));
            Mask xi_filter = event_get_filter_from_type(dev, xi_type);

            nt_list_for_each_entry(iclients,
                                   wOtherInputMasks(*win)->inputClients, next)
                if (iclients->mask[dev->id] & xi_filter)
                break;
            BUG_WARN(!iclients);
            if (!iclients)
                return FALSE;
        }
        else {
            int coretype = GetCoreType(TouchGetPointerEventType(ev));
            Mask core_filter = event_get_filter_from_type(dev, coretype);

            /* all others */
            nt_list_for_each_entry(iclients,
                                   (InputClients *) wOtherClients(*win), next)
                if (iclients->mask[XIAllDevices] & core_filter)
                break;
            /* if owner selected, iclients is NULL */
        }

        *client = iclients ? rClient(iclients) : wClient(*win);
        *mask = iclients ? iclients->xi2mask : NULL;
        *grab = NULL;
    }

    return TRUE;
}

static int
DeliverTouchEmulatedEvent(DeviceIntPtr dev, TouchPointInfoPtr ti,
                          InternalEvent *ev, TouchListener * listener,
                          ClientPtr client, WindowPtr win, GrabPtr grab,
                          XI2Mask *xi2mask)
{
    InternalEvent motion, button;
    InternalEvent *ptrev = &motion;
    int nevents;
    DeviceIntPtr kbd;

    /* We don't deliver pointer events to non-owners */
    if (!TouchResourceIsOwner(ti, listener->listener))
        return Success;

    nevents = TouchConvertToPointerEvent(ev, &motion, &button);
    BUG_WARN(nevents == 0);
    if (nevents == 0)
        return BadValue;

    if (nevents > 1)
        ptrev = &button;

    kbd = GetMaster(dev, KEYBOARD_OR_FLOAT);
    event_set_state(dev, kbd, &ptrev->device_event);
    ptrev->device_event.corestate = event_get_corestate(dev, kbd);

    if (grab) {
        /* this side-steps the usual activation mechansims, but... */
        if (ev->any.type == ET_TouchBegin && !dev->deviceGrab.grab)
            ActivatePassiveGrab(dev, grab, ptrev, ev);  /* also delivers the event */
        else {
            int deliveries = 0;

            /* 'grab' is the passive grab, but if the grab isn't active,
             * don't deliver */
            if (!dev->deviceGrab.grab)
                return Success;

            if (grab->ownerEvents) {
                WindowPtr focus = NullWindow;
                WindowPtr win = dev->spriteInfo->sprite->win;

                deliveries = DeliverDeviceEvents(win, ptrev, grab, focus, dev);
            }

            if (!deliveries)
                DeliverOneGrabbedEvent(ptrev, dev, grab->grabtype);

            if (ev->any.type == ET_TouchEnd &&
                !dev->button->buttonsDown &&
                dev->deviceGrab.fromPassiveGrab && GrabIsPointerGrab(grab))
                (*dev->deviceGrab.DeactivateGrab) (dev);
        }
    }
    else {
        GrabPtr devgrab = dev->deviceGrab.grab;

        DeliverDeviceEvents(win, ptrev, grab, win, dev);
        /* FIXME: bad hack
         * Implicit passive grab activated in response to this event. Store
         * the event.
         */
        if (!devgrab && dev->deviceGrab.grab && dev->deviceGrab.implicitGrab) {
            TouchListener *listener;

            devgrab = dev->deviceGrab.grab;

            *dev->deviceGrab.sync.event = ev->device_event;

            /* The listener array has a sequence of grabs and then one event
             * selection. Implicit grab activation occurs through delivering an
             * event selection. Thus, we update the last listener in the array.
             */
            listener = &ti->listeners[ti->num_listeners - 1];
            listener->listener = devgrab->resource;

            if (devgrab->grabtype != XI2 || devgrab->type != XI_TouchBegin)
                listener->type = LISTENER_POINTER_GRAB;
            else
                listener->type = LISTENER_GRAB;
        }

    }
    if (ev->any.type == ET_TouchBegin)
        listener->state = LISTENER_IS_OWNER;
    else if (ev->any.type == ET_TouchEnd)
        listener->state = LISTENER_HAS_END;

    return Success;
}

static void
DeliverEmulatedMotionEvent(DeviceIntPtr dev, TouchPointInfoPtr ti,
                           InternalEvent *ev)
{
    InternalEvent motion;

    if (ti->num_listeners) {
        ClientPtr client;
        WindowPtr win;
        GrabPtr grab;
        XI2Mask *mask;

        if (ti->listeners[0].type != LISTENER_POINTER_REGULAR ||
            ti->listeners[0].type != LISTENER_POINTER_GRAB)
            return;

        motion = *ev;
        motion.any.type = ET_TouchUpdate;
        motion.device_event.detail.button = 0;

        if (!RetrieveTouchDeliveryData(dev, ti, &motion,
                                       &ti->listeners[0], &client, &win, &grab,
                                       &mask))
            return;

        /* There may be a pointer grab on the device */
        if (!grab) {
            grab = dev->deviceGrab.grab;
            if (grab) {
                win = grab->window;
                mask = grab->xi2mask;
                client = rClient(grab);
            }
        }

        DeliverTouchEmulatedEvent(dev, ti, &motion, &ti->listeners[0], client,
                                  win, grab, mask);
    }
    else {
        InternalEvent button;
        int converted;

        converted = TouchConvertToPointerEvent(ev, &motion, &button);

        BUG_WARN(converted == 0);
        if (converted)
            ProcessOtherEvent(&motion, dev);
    }
}

/**
 * Processes and delivers a TouchBegin, TouchUpdate, or a
 * TouchEnd event.
 *
 * Due to having rather different delivery semantics (see the Xi 2.2 protocol
 * spec for more information), this implements its own grab and event-selection
 * delivery logic.
 */
static void
ProcessTouchEvent(InternalEvent *ev, DeviceIntPtr dev)
{
    TouchClassPtr t = dev->touch;
    TouchPointInfoPtr ti;
    uint32_t touchid;
    int type = ev->any.type;
    int emulate_pointer = ! !(ev->device_event.flags & TOUCH_POINTER_EMULATED);

    if (!t)
        return;

    if (ev->any.type == ET_TouchOwnership)
        touchid = ev->touch_ownership_event.touchid;
    else
        touchid = ev->device_event.touchid;

    if (type == ET_TouchBegin) {
        ti = TouchBeginTouch(dev, ev->device_event.sourceid, touchid,
                             emulate_pointer);
    }
    else
        ti = TouchFindByClientID(dev, touchid);

    if (!ti) {
        DebugF("[Xi] %s: Failed to get event %d for touchpoint %d\n",
               dev->name, type, touchid);
        return;
    }

    /* if emulate_pointer is set, emulate the motion event right
     * here, so we can ignore it for button event emulation. TouchUpdate
     * events which _only_ emulate motion just work normally */
    if (emulate_pointer && ev->any.type != ET_TouchUpdate)
        DeliverEmulatedMotionEvent(dev, ti, ev);
    if (emulate_pointer && IsMaster(dev))
        CheckMotion(&ev->device_event, dev);

    /* Make sure we have a valid window trace for event delivery; must be
     * called after event type mutation. */
    /* FIXME: check this */
    if (!TouchEnsureSprite(dev, ti, ev))
        return;

    /* TouchOwnership events are handled separately from the rest, as they
     * have more complex semantics. */
    if (ev->any.type == ET_TouchOwnership)
        ProcessTouchOwnershipEvent(dev, ti, &ev->touch_ownership_event);
    else {
        TouchCopyValuatorData(&ev->device_event, ti);
        /* WARNING: the event type may change to TouchUpdate in
         * DeliverTouchEvents if a TouchEnd was delivered to a grabbing
         * owner */
        DeliverTouchEvents(dev, ti, (InternalEvent *) ev, 0);
        if (ev->any.type == ET_TouchEnd)
            TouchEndTouch(dev, ti);
    }
}

/**
 * Process DeviceEvents and DeviceChangedEvents.
 */
static void
ProcessDeviceEvent(InternalEvent *ev, DeviceIntPtr device)
{
    GrabPtr grab;
    Bool deactivateDeviceGrab = FALSE;
    int key = 0, rootX, rootY;
    ButtonClassPtr b;
    int ret = 0;
    int corestate;
    DeviceIntPtr mouse = NULL, kbd = NULL;
    DeviceEvent *event = &ev->device_event;

    if (IsPointerDevice(device)) {
        kbd = GetMaster(device, KEYBOARD_OR_FLOAT);
        mouse = device;
<<<<<<< HEAD
        if (kbd && !kbd->key) /* can happen with floating SDs */
=======
        if (!kbd->key)          /* can happen with floating SDs */
>>>>>>> 0f834b91
            kbd = NULL;
    }
    else {
        mouse = GetMaster(device, POINTER_OR_FLOAT);
        kbd = device;
        if (!mouse->valuator || !mouse->button) /* may be float. SDs */
            mouse = NULL;
    }

    corestate = event_get_corestate(mouse, kbd);
    event_set_state(mouse, kbd, event);

    ret = UpdateDeviceState(device, event);
    if (ret == DONT_PROCESS)
        return;

    b = device->button;

    if (IsMaster(device) || IsFloating(device))
        CheckMotion(event, device);

<<<<<<< HEAD
    switch (event->type)
    {
        case ET_Motion:
        case ET_ButtonPress:
        case ET_ButtonRelease:
        case ET_KeyPress:
        case ET_KeyRelease:
        case ET_ProximityIn:
        case ET_ProximityOut:
            if (!device->spriteInfo->sprite)
              return;
            GetSpritePosition(device, &rootX, &rootY);
            event->root_x = rootX;
            event->root_y = rootY;
            NoticeEventTime((InternalEvent*)event);
            event->corestate = corestate;
            key = event->detail.key;
            break;
        default:
            break;
=======
    switch (event->type) {
    case ET_Motion:
    case ET_ButtonPress:
    case ET_ButtonRelease:
    case ET_KeyPress:
    case ET_KeyRelease:
    case ET_ProximityIn:
    case ET_ProximityOut:
        GetSpritePosition(device, &rootX, &rootY);
        event->root_x = rootX;
        event->root_y = rootY;
        NoticeEventTime((InternalEvent *) event, device);
        event->corestate = corestate;
        key = event->detail.key;
        break;
    default:
        break;
>>>>>>> 0f834b91
    }

    if (DeviceEventCallback && !syncEvents.playingEvents) {
        DeviceEventInfoRec eventinfo;
        SpritePtr pSprite = device->spriteInfo->sprite;

        /* see comment in EnqueueEvents regarding the next three lines */
        if (ev->any.type == ET_Motion)
            ev->device_event.root = pSprite->hotPhys.pScreen->root->drawable.id;

        eventinfo.device = device;
        eventinfo.event = ev;
        CallCallbacks(&DeviceEventCallback, (pointer) &eventinfo);
    }

    grab = device->deviceGrab.grab;

    switch (event->type) {
    case ET_KeyPress:
        if (!grab && CheckDeviceGrabs(device, event, 0))
            return;
        break;
    case ET_KeyRelease:
        if (grab && device->deviceGrab.fromPassiveGrab &&
            (key == device->deviceGrab.activatingKey) &&
            GrabIsKeyboardGrab(device->deviceGrab.grab))
            deactivateDeviceGrab = TRUE;
        break;
    case ET_ButtonPress:
        if (b->map[key] == 0)   /* there's no button 0 */
            return;
        event->detail.button = b->map[key];
        if (!grab && CheckDeviceGrabs(device, event, 0)) {
            /* if a passive grab was activated, the event has been sent
             * already */
            return;
        }
        break;
    case ET_ButtonRelease:
        if (b->map[key] == 0)   /* there's no button 0 */
            return;
        event->detail.button = b->map[key];
        if (grab && !b->buttonsDown &&
            device->deviceGrab.fromPassiveGrab &&
            GrabIsPointerGrab(device->deviceGrab.grab))
            deactivateDeviceGrab = TRUE;
    default:
        break;
    }

    if (grab)
        DeliverGrabbedEvent((InternalEvent *) event, device,
                            deactivateDeviceGrab);
    else if (device->focus && !IsPointerEvent(ev))
        DeliverFocusedEvent(device, (InternalEvent *) event,
                            GetSpriteWindow(device));
    else
        DeliverDeviceEvents(GetSpriteWindow(device), (InternalEvent *) event,
                            NullGrab, NullWindow, device);

    if (deactivateDeviceGrab == TRUE)
        (*device->deviceGrab.DeactivateGrab) (device);
    event->detail.key = key;
}

/**
 * Main device event processing function.
 * Called from when processing the events from the event queue.
 *
 */
void
ProcessOtherEvent(InternalEvent *ev, DeviceIntPtr device)
{
    verify_internal_event(ev);

    switch (ev->any.type) {
    case ET_RawKeyPress:
    case ET_RawKeyRelease:
    case ET_RawButtonPress:
    case ET_RawButtonRelease:
    case ET_RawMotion:
    case ET_RawTouchBegin:
    case ET_RawTouchUpdate:
    case ET_RawTouchEnd:
        DeliverRawEvent(&ev->raw_event, device);
        break;
    case ET_TouchBegin:
    case ET_TouchUpdate:
    case ET_TouchOwnership:
    case ET_TouchEnd:
        ProcessTouchEvent(ev, device);
        break;
    default:
        ProcessDeviceEvent(ev, device);
        break;
    }
}

static int
DeliverTouchBeginEvent(DeviceIntPtr dev, TouchPointInfoPtr ti,
                       InternalEvent *ev, TouchListener * listener,
                       ClientPtr client, WindowPtr win, GrabPtr grab,
                       XI2Mask *xi2mask)
{
    enum TouchListenerState state;
    int rc = Success;
    Bool has_ownershipmask;

    if (listener->type == LISTENER_POINTER_REGULAR ||
        listener->type == LISTENER_POINTER_GRAB) {
        rc = DeliverTouchEmulatedEvent(dev, ti, ev, listener, client, win,
                                       grab, xi2mask);
        goto out;
    }

    has_ownershipmask = xi2mask_isset(xi2mask, dev, XI_TouchOwnership);

    if (TouchResourceIsOwner(ti, listener->listener) || has_ownershipmask)
        rc = DeliverOneTouchEvent(client, dev, ti, grab, win, ev);
    if (!TouchResourceIsOwner(ti, listener->listener)) {
        if (has_ownershipmask)
            state = LISTENER_AWAITING_OWNER;
        else
            state = LISTENER_AWAITING_BEGIN;
    }
    else {
        if (has_ownershipmask)
            TouchSendOwnershipEvent(dev, ti, 0, listener->listener);

        if (!has_ownershipmask || listener->type == LISTENER_REGULAR)
            state = LISTENER_HAS_ACCEPTED;
        else
            state = LISTENER_IS_OWNER;
    }
    listener->state = state;

 out:
    return rc;
}

static int
DeliverTouchEndEvent(DeviceIntPtr dev, TouchPointInfoPtr ti, InternalEvent *ev,
                     TouchListener * listener, ClientPtr client,
                     WindowPtr win, GrabPtr grab, XI2Mask *xi2mask)
{
    int rc = Success;

    if (listener->type == LISTENER_POINTER_REGULAR ||
        listener->type == LISTENER_POINTER_GRAB) {
        rc = DeliverTouchEmulatedEvent(dev, ti, ev, listener, client, win,
                                       grab, xi2mask);
        goto out;
    }

    /* Event in response to reject */
    if (ev->device_event.flags & TOUCH_REJECT) {
        if (listener->state != LISTENER_HAS_END)
            rc = DeliverOneTouchEvent(client, dev, ti, grab, win, ev);
        listener->state = LISTENER_HAS_END;
    }
    else if (TouchResourceIsOwner(ti, listener->listener)) {
        Bool normal_end = !(ev->device_event.flags & TOUCH_ACCEPT);

        /* FIXME: what about early acceptance */
        if (normal_end && listener->state != LISTENER_HAS_END)
            rc = DeliverOneTouchEvent(client, dev, ti, grab, win, ev);

        if ((ti->num_listeners > 1 ||
             listener->state != LISTENER_HAS_ACCEPTED) &&
            (ev->device_event.flags & (TOUCH_ACCEPT | TOUCH_REJECT)) == 0) {
            ev->any.type = ET_TouchUpdate;
            ev->device_event.flags |= TOUCH_PENDING_END;
            ti->pending_finish = TRUE;
        }

        if (normal_end)
            listener->state = LISTENER_HAS_END;
    }

 out:
    return rc;
}

static int
DeliverTouchEvent(DeviceIntPtr dev, TouchPointInfoPtr ti, InternalEvent *ev,
                  TouchListener * listener, ClientPtr client,
                  WindowPtr win, GrabPtr grab, XI2Mask *xi2mask)
{
    Bool has_ownershipmask = FALSE;
    int rc = Success;

    if (xi2mask)
        has_ownershipmask = xi2mask_isset(xi2mask, dev, XI_TouchOwnership);

    if (ev->any.type == ET_TouchOwnership) {
        ev->touch_ownership_event.deviceid = dev->id;
        if (!TouchResourceIsOwner(ti, listener->listener))
            goto out;
        rc = DeliverOneTouchEvent(client, dev, ti, grab, win, ev);
        listener->state = LISTENER_IS_OWNER;
    }
    else
        ev->device_event.deviceid = dev->id;

    if (ev->any.type == ET_TouchBegin) {
        rc = DeliverTouchBeginEvent(dev, ti, ev, listener, client, win, grab,
                                    xi2mask);
    }
    else if (ev->any.type == ET_TouchUpdate) {
        if (listener->type == LISTENER_POINTER_REGULAR ||
            listener->type == LISTENER_POINTER_GRAB)
            DeliverTouchEmulatedEvent(dev, ti, ev, listener, client, win, grab,
                                      xi2mask);
        else if (TouchResourceIsOwner(ti, listener->listener) ||
                 has_ownershipmask)
            rc = DeliverOneTouchEvent(client, dev, ti, grab, win, ev);
    }
    else if (ev->any.type == ET_TouchEnd)
        rc = DeliverTouchEndEvent(dev, ti, ev, listener, client, win, grab,
                                  xi2mask);

 out:
    return rc;
}

/**
 * Delivers a touch events to all interested clients.  For TouchBegin events,
 * will update ti->listeners, ti->num_listeners, and ti->num_grabs.
 * May also mutate ev (type and flags) upon successful delivery.  If
 * @resource is non-zero, will only attempt delivery to the owner of that
 * resource.
 *
 * @return TRUE if the event was delivered at least once, FALSE otherwise
 */
void
DeliverTouchEvents(DeviceIntPtr dev, TouchPointInfoPtr ti,
                   InternalEvent *ev, XID resource)
{
    int i;

    if (ev->any.type == ET_TouchBegin &&
        !(ev->device_event.flags & (TOUCH_CLIENT_ID | TOUCH_REPLAYING)))
        TouchSetupListeners(dev, ti, ev);

    TouchEventHistoryPush(ti, &ev->device_event);

    for (i = 0; i < ti->num_listeners; i++) {
        GrabPtr grab = NULL;
        ClientPtr client;
        WindowPtr win;
        XI2Mask *mask;
        TouchListener *listener = &ti->listeners[i];

        if (resource && listener->listener != resource)
            continue;

        if (!RetrieveTouchDeliveryData(dev, ti, ev, listener, &client, &win,
                                       &grab, &mask))
            continue;

        DeliverTouchEvent(dev, ti, ev, listener, client, win, grab, mask);
    }

    if (ti->emulate_pointer)
        UpdateDeviceState(dev, &ev->device_event);
}

int
InitProximityClassDeviceStruct(DeviceIntPtr dev)
{
    ProximityClassPtr proxc;

    proxc = (ProximityClassPtr) malloc(sizeof(ProximityClassRec));
    if (!proxc)
        return FALSE;
    proxc->sourceid = dev->id;
    proxc->in_proximity = TRUE;
    dev->proximity = proxc;
    return TRUE;
}

/**
 * Initialise the device's valuators. The memory must already be allocated,
 * this function merely inits the matching axis (specified through axnum) to
 * sane values.
 *
 * It is a condition that (minval < maxval).
 *
 * @see InitValuatorClassDeviceStruct
 */
Bool
InitValuatorAxisStruct(DeviceIntPtr dev, int axnum, Atom label, int minval,
                       int maxval, int resolution, int min_res, int max_res,
                       int mode)
{
    AxisInfoPtr ax;

    if (!dev || !dev->valuator || (minval > maxval && mode == Absolute))
        return FALSE;
    if (axnum >= dev->valuator->numAxes)
        return FALSE;

    ax = dev->valuator->axes + axnum;

    ax->min_value = minval;
    ax->max_value = maxval;
    ax->resolution = resolution;
    ax->min_resolution = min_res;
    ax->max_resolution = max_res;
    ax->label = label;
    ax->mode = mode;

    if (mode & OutOfProximity)
        dev->proximity->in_proximity = FALSE;

    return SetScrollValuator(dev, axnum, SCROLL_TYPE_NONE, 0, SCROLL_FLAG_NONE);
}

/**
 * Set the given axis number as a scrolling valuator.
 */
Bool
SetScrollValuator(DeviceIntPtr dev, int axnum, enum ScrollType type,
                  double increment, int flags)
{
    AxisInfoPtr ax;
    int *current_ax;
    InternalEvent dce;
    DeviceIntPtr master;

    if (!dev || !dev->valuator || axnum >= dev->valuator->numAxes)
        return FALSE;

    switch (type) {
    case SCROLL_TYPE_VERTICAL:
        current_ax = &dev->valuator->v_scroll_axis;
        break;
    case SCROLL_TYPE_HORIZONTAL:
        current_ax = &dev->valuator->h_scroll_axis;
        break;
    case SCROLL_TYPE_NONE:
        ax = &dev->valuator->axes[axnum];
        ax->scroll.type = type;
        return TRUE;
    default:
        return FALSE;
    }

    if (increment == 0.0)
        return FALSE;

    if (*current_ax != -1 && axnum != *current_ax) {
        ax = &dev->valuator->axes[*current_ax];
        if (ax->scroll.type == type &&
            (flags & SCROLL_FLAG_PREFERRED) &&
            (ax->scroll.flags & SCROLL_FLAG_PREFERRED))
            return FALSE;
    }
    *current_ax = axnum;

    ax = &dev->valuator->axes[axnum];
    ax->scroll.type = type;
    ax->scroll.increment = increment;
    ax->scroll.flags = flags;

    master = GetMaster(dev, MASTER_ATTACHED);
    CreateClassesChangedEvent(&dce, master, dev,
                              DEVCHANGE_POINTER_EVENT |
                              DEVCHANGE_DEVICE_CHANGE);
    XISendDeviceChangedEvent(dev, &dce.changed_event);

    /* if the current slave is us, update the master. If not, we'll update
     * whenever the next slave switch happens anyway. CMDC sends the event
     * for us */
    if (master && master->lastSlave == dev)
        ChangeMasterDeviceClasses(master, &dce.changed_event);

    return TRUE;
}

static void
FixDeviceStateNotify(DeviceIntPtr dev, deviceStateNotify * ev, KeyClassPtr k,
                     ButtonClassPtr b, ValuatorClassPtr v, int first)
{
    ev->type = DeviceStateNotify;
    ev->deviceid = dev->id;
    ev->time = currentTime.milliseconds;
    ev->classes_reported = 0;
    ev->num_keys = 0;
    ev->num_buttons = 0;
    ev->num_valuators = 0;

    if (b) {
        ev->classes_reported |= (1 << ButtonClass);
        ev->num_buttons = b->numButtons;
        memcpy((char *) ev->buttons, (char *) b->down, 4);
    }
    else if (k) {
        ev->classes_reported |= (1 << KeyClass);
        ev->num_keys = k->xkbInfo->desc->max_key_code -
            k->xkbInfo->desc->min_key_code;
        memmove((char *) &ev->keys[0], (char *) k->down, 4);
    }
    if (v) {
        int nval = v->numAxes - first;

        ev->classes_reported |= (1 << ValuatorClass);
        ev->classes_reported |= valuator_get_mode(dev, 0) << ModeBitsShift;
        ev->num_valuators = nval < 3 ? nval : 3;
        switch (ev->num_valuators) {
        case 3:
            ev->valuator2 = v->axisVal[first + 2];
        case 2:
            ev->valuator1 = v->axisVal[first + 1];
        case 1:
            ev->valuator0 = v->axisVal[first];
            break;
        }
    }
}

static void
FixDeviceValuator(DeviceIntPtr dev, deviceValuator * ev, ValuatorClassPtr v,
                  int first)
{
    int nval = v->numAxes - first;

    ev->type = DeviceValuator;
    ev->deviceid = dev->id;
    ev->num_valuators = nval < 3 ? nval : 3;
    ev->first_valuator = first;
    switch (ev->num_valuators) {
    case 3:
        ev->valuator2 = v->axisVal[first + 2];
    case 2:
        ev->valuator1 = v->axisVal[first + 1];
    case 1:
        ev->valuator0 = v->axisVal[first];
        break;
    }
    first += ev->num_valuators;
}

static void
DeliverStateNotifyEvent(DeviceIntPtr dev, WindowPtr win)
{
    int evcount = 1;
    deviceStateNotify *ev, *sev;
    deviceKeyStateNotify *kev;
    deviceButtonStateNotify *bev;

    KeyClassPtr k;
    ButtonClassPtr b;
    ValuatorClassPtr v;
    int nval = 0, nkeys = 0, nbuttons = 0, first = 0;

    if (!(wOtherInputMasks(win)) ||
        !(wOtherInputMasks(win)->inputEvents[dev->id] & DeviceStateNotifyMask))
        return;

    if ((b = dev->button) != NULL) {
        nbuttons = b->numButtons;
        if (nbuttons > 32)
            evcount++;
    }
    if ((k = dev->key) != NULL) {
        nkeys = k->xkbInfo->desc->max_key_code - k->xkbInfo->desc->min_key_code;
        if (nkeys > 32)
            evcount++;
        if (nbuttons > 0) {
            evcount++;
        }
    }
    if ((v = dev->valuator) != NULL) {
        nval = v->numAxes;

        if (nval > 3)
            evcount++;
        if (nval > 6) {
            if (!(k && b))
                evcount++;
            if (nval > 9)
                evcount += ((nval - 7) / 3);
        }
    }

    sev = ev = (deviceStateNotify *) malloc(evcount * sizeof(xEvent));
    FixDeviceStateNotify(dev, ev, NULL, NULL, NULL, first);

    if (b != NULL) {
        FixDeviceStateNotify(dev, ev++, NULL, b, v, first);
        first += 3;
        nval -= 3;
        if (nbuttons > 32) {
            (ev - 1)->deviceid |= MORE_EVENTS;
            bev = (deviceButtonStateNotify *) ev++;
            bev->type = DeviceButtonStateNotify;
            bev->deviceid = dev->id;
            memcpy((char *) &bev->buttons[4], (char *) &b->down[4],
                   DOWN_LENGTH - 4);
        }
        if (nval > 0) {
            (ev - 1)->deviceid |= MORE_EVENTS;
            FixDeviceValuator(dev, (deviceValuator *) ev++, v, first);
            first += 3;
            nval -= 3;
        }
    }

    if (k != NULL) {
        FixDeviceStateNotify(dev, ev++, k, NULL, v, first);
        first += 3;
        nval -= 3;
        if (nkeys > 32) {
            (ev - 1)->deviceid |= MORE_EVENTS;
            kev = (deviceKeyStateNotify *) ev++;
            kev->type = DeviceKeyStateNotify;
            kev->deviceid = dev->id;
            memmove((char *) &kev->keys[0], (char *) &k->down[4], 28);
        }
        if (nval > 0) {
            (ev - 1)->deviceid |= MORE_EVENTS;
            FixDeviceValuator(dev, (deviceValuator *) ev++, v, first);
            first += 3;
            nval -= 3;
        }
    }

    while (nval > 0) {
        FixDeviceStateNotify(dev, ev++, NULL, NULL, v, first);
        first += 3;
        nval -= 3;
        if (nval > 0) {
            (ev - 1)->deviceid |= MORE_EVENTS;
            FixDeviceValuator(dev, (deviceValuator *) ev++, v, first);
            first += 3;
            nval -= 3;
        }
    }

    DeliverEventsToWindow(dev, win, (xEvent *) sev, evcount,
                          DeviceStateNotifyMask, NullGrab);
    free(sev);
}

void
DeviceFocusEvent(DeviceIntPtr dev, int type, int mode, int detail,
                 WindowPtr pWin)
{
    deviceFocus event;
    xXIFocusInEvent *xi2event;
    DeviceIntPtr mouse;
    int btlen, len, i;

    mouse = IsFloating(dev) ? dev : GetMaster(dev, MASTER_POINTER);

    /* XI 2 event */
    btlen = (mouse->button) ? bits_to_bytes(mouse->button->numButtons) : 0;
    btlen = bytes_to_int32(btlen);
    len = sizeof(xXIFocusInEvent) + btlen * 4;

    xi2event = calloc(1, len);
    xi2event->type = GenericEvent;
    xi2event->extension = IReqCode;
    xi2event->evtype = type;
    xi2event->length = bytes_to_int32(len - sizeof(xEvent));
    xi2event->buttons_len = btlen;
    xi2event->detail = detail;
    xi2event->time = currentTime.milliseconds;
    xi2event->deviceid = dev->id;
    xi2event->sourceid = dev->id;       /* a device doesn't change focus by itself */
    xi2event->mode = mode;
    xi2event->root_x = FP1616(mouse->spriteInfo->sprite->hot.x, 0);
    xi2event->root_y = FP1616(mouse->spriteInfo->sprite->hot.y, 0);

    for (i = 0; mouse && mouse->button && i < mouse->button->numButtons; i++)
        if (BitIsOn(mouse->button->down, i))
            SetBit(&xi2event[1], mouse->button->map[i]);

    if (dev->key) {
        xi2event->mods.base_mods = dev->key->xkbInfo->state.base_mods;
        xi2event->mods.latched_mods = dev->key->xkbInfo->state.latched_mods;
        xi2event->mods.locked_mods = dev->key->xkbInfo->state.locked_mods;
        xi2event->mods.effective_mods = dev->key->xkbInfo->state.mods;

        xi2event->group.base_group = dev->key->xkbInfo->state.base_group;
        xi2event->group.latched_group = dev->key->xkbInfo->state.latched_group;
        xi2event->group.locked_group = dev->key->xkbInfo->state.locked_group;
        xi2event->group.effective_group = dev->key->xkbInfo->state.group;
    }

    FixUpEventFromWindow(dev->spriteInfo->sprite, (xEvent *) xi2event, pWin,
                         None, FALSE);

    DeliverEventsToWindow(dev, pWin, (xEvent *) xi2event, 1,
                          GetEventFilter(dev, (xEvent *) xi2event), NullGrab);

    free(xi2event);

    /* XI 1.x event */
    event.deviceid = dev->id;
    event.mode = mode;
    event.type = (type == XI_FocusIn) ? DeviceFocusIn : DeviceFocusOut;
    event.detail = detail;
    event.window = pWin->drawable.id;
    event.time = currentTime.milliseconds;

    DeliverEventsToWindow(dev, pWin, (xEvent *) &event, 1,
                          DeviceFocusChangeMask, NullGrab);

    if (event.type == DeviceFocusIn)
        DeliverStateNotifyEvent(dev, pWin);
}

int
CheckGrabValues(ClientPtr client, GrabParameters *param)
{
    if (param->grabtype != CORE &&
        param->grabtype != XI && param->grabtype != XI2) {
        ErrorF("[Xi] grabtype is invalid. This is a bug.\n");
        return BadImplementation;
    }

    if ((param->this_device_mode != GrabModeSync) &&
        (param->this_device_mode != GrabModeAsync) &&
        (param->this_device_mode != XIGrabModeTouch)) {
        client->errorValue = param->this_device_mode;
        return BadValue;
    }
    if ((param->other_devices_mode != GrabModeSync) &&
        (param->other_devices_mode != GrabModeAsync) &&
        (param->other_devices_mode != XIGrabModeTouch)) {
        client->errorValue = param->other_devices_mode;
        return BadValue;
    }

    if (param->grabtype != XI2 && (param->modifiers != AnyModifier) &&
        (param->modifiers & ~AllModifiersMask)) {
        client->errorValue = param->modifiers;
        return BadValue;
    }

    if ((param->ownerEvents != xFalse) && (param->ownerEvents != xTrue)) {
        client->errorValue = param->ownerEvents;
        return BadValue;
    }
    return Success;
}

int
GrabButton(ClientPtr client, DeviceIntPtr dev, DeviceIntPtr modifier_device,
           int button, GrabParameters *param, enum InputLevel grabtype,
           GrabMask *mask)
{
    WindowPtr pWin, confineTo;
    CursorPtr cursor;
    GrabPtr grab;
    int rc, type = -1;
    Mask access_mode = DixGrabAccess;

    rc = CheckGrabValues(client, param);
    if (rc != Success)
        return rc;
    if (param->confineTo == None)
        confineTo = NullWindow;
    else {
        rc = dixLookupWindow(&confineTo, param->confineTo, client,
                             DixSetAttrAccess);
        if (rc != Success)
            return rc;
    }
    if (param->cursor == None)
        cursor = NullCursor;
    else {
        rc = dixLookupResourceByType((pointer *) &cursor, param->cursor,
                                     RT_CURSOR, client, DixUseAccess);
        if (rc != Success) {
            client->errorValue = param->cursor;
            return rc;
        }
        access_mode |= DixForceAccess;
    }
    if (param->this_device_mode == GrabModeSync ||
        param->other_devices_mode == GrabModeSync)
        access_mode |= DixFreezeAccess;
    rc = XaceHook(XACE_DEVICE_ACCESS, client, dev, access_mode);
    if (rc != Success)
        return rc;
    rc = dixLookupWindow(&pWin, param->grabWindow, client, DixSetAttrAccess);
    if (rc != Success)
        return rc;

    if (grabtype == XI)
        type = DeviceButtonPress;
    else if (grabtype == XI2)
        type = XI_ButtonPress;

    grab = CreateGrab(client->index, dev, modifier_device, pWin, grabtype,
                      mask, param, type, button, confineTo, cursor);
    if (!grab)
        return BadAlloc;
    return AddPassiveGrabToList(client, grab);
}

/**
 * Grab the given key. If grabtype is XI, the key is a keycode. If
 * grabtype is XI2, the key is a keysym.
 */
int
GrabKey(ClientPtr client, DeviceIntPtr dev, DeviceIntPtr modifier_device,
        int key, GrabParameters *param, enum InputLevel grabtype,
        GrabMask *mask)
{
    WindowPtr pWin;
    GrabPtr grab;
    KeyClassPtr k = dev->key;
    Mask access_mode = DixGrabAccess;
    int rc, type = -1;

    rc = CheckGrabValues(client, param);
    if (rc != Success)
        return rc;
    if ((dev->id != XIAllDevices && dev->id != XIAllMasterDevices) && k == NULL)
        return BadMatch;
    if (grabtype == XI) {
        if ((key > k->xkbInfo->desc->max_key_code ||
             key < k->xkbInfo->desc->min_key_code)
            && (key != AnyKey)) {
            client->errorValue = key;
            return BadValue;
        }
        type = DeviceKeyPress;
    }
    else if (grabtype == XI2)
        type = XI_KeyPress;

    rc = dixLookupWindow(&pWin, param->grabWindow, client, DixSetAttrAccess);
    if (rc != Success)
        return rc;
    if (param->this_device_mode == GrabModeSync ||
        param->other_devices_mode == GrabModeSync)
        access_mode |= DixFreezeAccess;
    rc = XaceHook(XACE_DEVICE_ACCESS, client, dev, access_mode);
    if (rc != Success)
        return rc;

    grab = CreateGrab(client->index, dev, modifier_device, pWin, grabtype,
                      mask, param, type, key, NULL, NULL);
    if (!grab)
        return BadAlloc;
    return AddPassiveGrabToList(client, grab);
}

/* Enter/FocusIn grab */
int
GrabWindow(ClientPtr client, DeviceIntPtr dev, int type,
           GrabParameters *param, GrabMask *mask)
{
    WindowPtr pWin;
    CursorPtr cursor;
    GrabPtr grab;
    Mask access_mode = DixGrabAccess;
    int rc;

    rc = CheckGrabValues(client, param);
    if (rc != Success)
        return rc;

    rc = dixLookupWindow(&pWin, param->grabWindow, client, DixSetAttrAccess);
    if (rc != Success)
        return rc;
    if (param->cursor == None)
        cursor = NullCursor;
    else {
        rc = dixLookupResourceByType((pointer *) &cursor, param->cursor,
                                     RT_CURSOR, client, DixUseAccess);
        if (rc != Success) {
            client->errorValue = param->cursor;
            return rc;
        }
        access_mode |= DixForceAccess;
    }
    if (param->this_device_mode == GrabModeSync ||
        param->other_devices_mode == GrabModeSync)
        access_mode |= DixFreezeAccess;
    rc = XaceHook(XACE_DEVICE_ACCESS, client, dev, access_mode);
    if (rc != Success)
        return rc;

    grab = CreateGrab(client->index, dev, dev, pWin, XI2,
                      mask, param,
                      (type == XIGrabtypeEnter) ? XI_Enter : XI_FocusIn, 0,
                      NULL, cursor);

    if (!grab)
        return BadAlloc;

    return AddPassiveGrabToList(client, grab);
}

/* Touch grab */
int
GrabTouch(ClientPtr client, DeviceIntPtr dev, DeviceIntPtr mod_dev,
          GrabParameters *param, GrabMask *mask)
{
    WindowPtr pWin;
    GrabPtr grab;
    int rc;

    rc = CheckGrabValues(client, param);
    if (rc != Success)
        return rc;

    rc = dixLookupWindow(&pWin, param->grabWindow, client, DixSetAttrAccess);
    if (rc != Success)
        return rc;
    rc = XaceHook(XACE_DEVICE_ACCESS, client, dev, DixGrabAccess);
    if (rc != Success)
        return rc;

    grab = CreateGrab(client->index, dev, mod_dev, pWin, XI2,
                      mask, param, XI_TouchBegin, 0, NullWindow, NullCursor);
    if (!grab)
        return BadAlloc;

    return AddPassiveGrabToList(client, grab);
}

int
SelectForWindow(DeviceIntPtr dev, WindowPtr pWin, ClientPtr client,
                Mask mask, Mask exclusivemasks)
{
    int mskidx = dev->id;
    int i, ret;
    Mask check;
    InputClientsPtr others;

    check = (mask & exclusivemasks);
    if (wOtherInputMasks(pWin)) {
        if (check & wOtherInputMasks(pWin)->inputEvents[mskidx]) {      /* It is illegal for two different
                                                                         * clients to select on any of the
                                                                         * events for maskcheck. However,
                                                                         * it is OK, for some client to
                                                                         * continue selecting on one of those
                                                                         * events.  */
            for (others = wOtherInputMasks(pWin)->inputClients; others;
                 others = others->next) {
                if (!SameClient(others, client) && (check &
                                                    others->mask[mskidx]))
                    return BadAccess;
            }
        }
        for (others = wOtherInputMasks(pWin)->inputClients; others;
             others = others->next) {
            if (SameClient(others, client)) {
                check = others->mask[mskidx];
                others->mask[mskidx] = mask;
                if (mask == 0) {
                    for (i = 0; i < EMASKSIZE; i++)
                        if (i != mskidx && others->mask[i] != 0)
                            break;
                    if (i == EMASKSIZE) {
                        RecalculateDeviceDeliverableEvents(pWin);
                        if (ShouldFreeInputMasks(pWin, FALSE))
                            FreeResource(others->resource, RT_NONE);
                        return Success;
                    }
                }
                goto maskSet;
            }
        }
    }
    check = 0;
    if ((ret = AddExtensionClient(pWin, client, mask, mskidx)) != Success)
        return ret;
 maskSet:
    if (dev->valuator)
        if ((dev->valuator->motionHintWindow == pWin) &&
            (mask & DevicePointerMotionHintMask) &&
            !(check & DevicePointerMotionHintMask) && !dev->deviceGrab.grab)
            dev->valuator->motionHintWindow = NullWindow;
    RecalculateDeviceDeliverableEvents(pWin);
    return Success;
}

static void
FreeInputClient(InputClientsPtr * other)
{
    xi2mask_free(&(*other)->xi2mask);
    free(*other);
    *other = NULL;
}

static InputClientsPtr
AllocInputClient(void)
{
    return calloc(1, sizeof(InputClients));
}

int
AddExtensionClient(WindowPtr pWin, ClientPtr client, Mask mask, int mskidx)
{
    InputClientsPtr others;

    if (!pWin->optional && !MakeWindowOptional(pWin))
        return BadAlloc;
    others = AllocInputClient();
    if (!others)
        return BadAlloc;
    if (!pWin->optional->inputMasks && !MakeInputMasks(pWin))
        goto bail;
    others->xi2mask = xi2mask_new();
    if (!others->xi2mask)
        goto bail;
    others->mask[mskidx] = mask;
    others->resource = FakeClientID(client->index);
    others->next = pWin->optional->inputMasks->inputClients;
    pWin->optional->inputMasks->inputClients = others;
    if (!AddResource(others->resource, RT_INPUTCLIENT, (pointer) pWin))
        goto bail;
    return Success;

 bail:
    FreeInputClient(&others);
    return BadAlloc;
}

static Bool
MakeInputMasks(WindowPtr pWin)
{
    struct _OtherInputMasks *imasks;

    imasks = calloc(1, sizeof(struct _OtherInputMasks));
    if (!imasks)
        return FALSE;
    imasks->xi2mask = xi2mask_new();
    if (!imasks->xi2mask) {
        free(imasks);
        return FALSE;
    }
    pWin->optional->inputMasks = imasks;
    return TRUE;
}

static void
FreeInputMask(OtherInputMasks ** imask)
{
    xi2mask_free(&(*imask)->xi2mask);
    free(*imask);
    *imask = NULL;
}

void
RecalculateDeviceDeliverableEvents(WindowPtr pWin)
{
    InputClientsPtr others;
    struct _OtherInputMasks *inputMasks;        /* default: NULL */
    WindowPtr pChild, tmp;
    int i;

    pChild = pWin;
    while (1) {
        if ((inputMasks = wOtherInputMasks(pChild)) != 0) {
            xi2mask_zero(inputMasks->xi2mask, -1);
            for (others = inputMasks->inputClients; others;
                 others = others->next) {
                for (i = 0; i < EMASKSIZE; i++)
                    inputMasks->inputEvents[i] |= others->mask[i];
                xi2mask_merge(inputMasks->xi2mask, others->xi2mask);
            }
            for (i = 0; i < EMASKSIZE; i++)
                inputMasks->deliverableEvents[i] = inputMasks->inputEvents[i];
            for (tmp = pChild->parent; tmp; tmp = tmp->parent)
                if (wOtherInputMasks(tmp))
                    for (i = 0; i < EMASKSIZE; i++)
                        inputMasks->deliverableEvents[i] |=
                            (wOtherInputMasks(tmp)->deliverableEvents[i]
                             & ~inputMasks->dontPropagateMask[i] &
                             PropagateMask[i]);
        }
        if (pChild->firstChild) {
            pChild = pChild->firstChild;
            continue;
        }
        while (!pChild->nextSib && (pChild != pWin))
            pChild = pChild->parent;
        if (pChild == pWin)
            break;
        pChild = pChild->nextSib;
    }
}

#ifdef _MSC_VER
#pragma warning(disable:4715) /* Not all control paths return a value */
#endif

int
InputClientGone(WindowPtr pWin, XID id)
{
    InputClientsPtr other, prev;

    if (!wOtherInputMasks(pWin))
        return Success;
    prev = 0;
    for (other = wOtherInputMasks(pWin)->inputClients; other;
         other = other->next) {
        if (other->resource == id) {
            if (prev) {
                prev->next = other->next;
                FreeInputClient(&other);
            }
            else if (!(other->next)) {
                if (ShouldFreeInputMasks(pWin, TRUE)) {
                    OtherInputMasks *mask = wOtherInputMasks(pWin);

                    mask->inputClients = other->next;
                    FreeInputMask(&mask);
                    pWin->optional->inputMasks = (OtherInputMasks *) NULL;
                    CheckWindowOptionalNeed(pWin);
                    FreeInputClient(&other);
                }
                else {
                    other->resource = FakeClientID(0);
                    if (!AddResource(other->resource, RT_INPUTCLIENT,
                                     (pointer) pWin))
                        return BadAlloc;
                }
            }
            else {
                wOtherInputMasks(pWin)->inputClients = other->next;
                FreeInputClient(&other);
            }
            RecalculateDeviceDeliverableEvents(pWin);
            return Success;
        }
        prev = other;
    }
    FatalError("client not on device event list");
}

/**
 * Search for window in each touch trace for each device. Remove the window
 * and all its subwindows from the trace when found. The initial window
 * order is preserved.
 */
void
WindowGone(WindowPtr win)
{
    DeviceIntPtr dev;

    for (dev = inputInfo.devices; dev; dev = dev->next) {
        TouchClassPtr t = dev->touch;
        int i;

        if (!t)
            continue;

        for (i = 0; i < t->num_touches; i++) {
            SpritePtr sprite = &t->touches[i].sprite;
            int j;

            for (j = 0; j < sprite->spriteTraceGood; j++) {
                if (sprite->spriteTrace[j] == win) {
                    sprite->spriteTraceGood = j;
                    break;
                }
            }
        }
    }
}

int
SendEvent(ClientPtr client, DeviceIntPtr d, Window dest, Bool propagate,
          xEvent *ev, Mask mask, int count)
{
    WindowPtr pWin;
    WindowPtr effectiveFocus = NullWindow;      /* only set if dest==InputFocus */
    WindowPtr spriteWin = GetSpriteWindow(d);

    if (dest == PointerWindow)
        pWin = spriteWin;
    else if (dest == InputFocus) {
        WindowPtr inputFocus;

        if (!d->focus)
            inputFocus = spriteWin;
        else
            inputFocus = d->focus->win;

        if (inputFocus == FollowKeyboardWin)
            inputFocus = inputInfo.keyboard->focus->win;

        if (inputFocus == NoneWin)
            return Success;

        /* If the input focus is PointerRootWin, send the event to where
         * the pointer is if possible, then perhaps propogate up to root. */
        if (inputFocus == PointerRootWin)
            inputFocus = GetCurrentRootWindow(d);

        if (IsParent(inputFocus, spriteWin)) {
            effectiveFocus = inputFocus;
            pWin = spriteWin;
        }
        else
            effectiveFocus = pWin = inputFocus;
    }
    else
        dixLookupWindow(&pWin, dest, client, DixSendAccess);
    if (!pWin)
        return BadWindow;
    if ((propagate != xFalse) && (propagate != xTrue)) {
        client->errorValue = propagate;
        return BadValue;
    }
    ev->u.u.type |= 0x80;
    if (propagate) {
        for (; pWin; pWin = pWin->parent) {
            if (DeliverEventsToWindow(d, pWin, ev, count, mask, NullGrab))
                return Success;
            if (pWin == effectiveFocus)
                return Success;
            if (wOtherInputMasks(pWin))
                mask &= ~wOtherInputMasks(pWin)->dontPropagateMask[d->id];
            if (!mask)
                break;
        }
    }
    else if (!XaceHook(XACE_SEND_ACCESS, client, NULL, pWin, ev, count))
        DeliverEventsToWindow(d, pWin, ev, count, mask, NullGrab);
    return Success;
}

int
SetButtonMapping(ClientPtr client, DeviceIntPtr dev, int nElts, BYTE * map)
{
    int i;
    ButtonClassPtr b = dev->button;

    if (b == NULL)
        return BadMatch;

    if (nElts != b->numButtons) {
        client->errorValue = nElts;
        return BadValue;
    }
    if (BadDeviceMap(&map[0], nElts, 1, 255, &client->errorValue))
        return BadValue;
    for (i = 0; i < nElts; i++)
        if ((b->map[i + 1] != map[i]) && BitIsOn(b->down, i + 1))
            return MappingBusy;
    for (i = 0; i < nElts; i++)
        b->map[i + 1] = map[i];
    return Success;
}

int
ChangeKeyMapping(ClientPtr client,
                 DeviceIntPtr dev,
                 unsigned len,
                 int type,
                 KeyCode firstKeyCode,
                 CARD8 keyCodes, CARD8 keySymsPerKeyCode, KeySym * map)
{
    KeySymsRec keysyms;
    KeyClassPtr k = dev->key;

    if (k == NULL)
        return BadMatch;

    if (len != (keyCodes * keySymsPerKeyCode))
        return BadLength;

    if ((firstKeyCode < k->xkbInfo->desc->min_key_code) ||
        (firstKeyCode + keyCodes - 1 > k->xkbInfo->desc->max_key_code)) {
        client->errorValue = firstKeyCode;
        return BadValue;
    }
    if (keySymsPerKeyCode == 0) {
        client->errorValue = 0;
        return BadValue;
    }
    keysyms.minKeyCode = firstKeyCode;
    keysyms.maxKeyCode = firstKeyCode + keyCodes - 1;
    keysyms.mapWidth = keySymsPerKeyCode;
    keysyms.map = map;

    XkbApplyMappingChange(dev, &keysyms, firstKeyCode, keyCodes, NULL,
                          serverClient);

    return Success;
}

static void
DeleteDeviceFromAnyExtEvents(WindowPtr pWin, DeviceIntPtr dev)
{
    WindowPtr parent;

    /* Deactivate any grabs performed on this window, before making
     * any input focus changes.
     * Deactivating a device grab should cause focus events. */

    if (dev->deviceGrab.grab && (dev->deviceGrab.grab->window == pWin))
        (*dev->deviceGrab.DeactivateGrab) (dev);

    /* If the focus window is a root window (ie. has no parent)
     * then don't delete the focus from it. */

    if (dev->focus && (pWin == dev->focus->win) && (pWin->parent != NullWindow)) {
        int focusEventMode = NotifyNormal;

        /* If a grab is in progress, then alter the mode of focus events. */

        if (dev->deviceGrab.grab)
            focusEventMode = NotifyWhileGrabbed;

        switch (dev->focus->revert) {
        case RevertToNone:
            if (!ActivateFocusInGrab(dev, pWin, NoneWin))
                DoFocusEvents(dev, pWin, NoneWin, focusEventMode);
            dev->focus->win = NoneWin;
            dev->focus->traceGood = 0;
            break;
        case RevertToParent:
            parent = pWin;
            do {
                parent = parent->parent;
                dev->focus->traceGood--;
            }
            while (!parent->realized);
            if (!ActivateFocusInGrab(dev, pWin, parent))
                DoFocusEvents(dev, pWin, parent, focusEventMode);
            dev->focus->win = parent;
            dev->focus->revert = RevertToNone;
            break;
        case RevertToPointerRoot:
            if (!ActivateFocusInGrab(dev, pWin, PointerRootWin))
                DoFocusEvents(dev, pWin, PointerRootWin, focusEventMode);
            dev->focus->win = PointerRootWin;
            dev->focus->traceGood = 0;
            break;
        case RevertToFollowKeyboard:
        {
            DeviceIntPtr kbd = GetMaster(dev, MASTER_KEYBOARD);

            if (!kbd || (kbd == dev && kbd != inputInfo.keyboard))
                kbd = inputInfo.keyboard;
            if (kbd->focus->win) {
                if (!ActivateFocusInGrab(dev, pWin, kbd->focus->win))
                    DoFocusEvents(dev, pWin, kbd->focus->win, focusEventMode);
                dev->focus->win = FollowKeyboardWin;
                dev->focus->traceGood = 0;
            }
            else {
                if (!ActivateFocusInGrab(dev, pWin, NoneWin))
                    DoFocusEvents(dev, pWin, NoneWin, focusEventMode);
                dev->focus->win = NoneWin;
                dev->focus->traceGood = 0;
            }
        }
            break;
        }
    }

    if (dev->valuator)
        if (dev->valuator->motionHintWindow == pWin)
            dev->valuator->motionHintWindow = NullWindow;
}

void
DeleteWindowFromAnyExtEvents(WindowPtr pWin, Bool freeResources)
{
    int i;
    DeviceIntPtr dev;
    InputClientsPtr ic;
    struct _OtherInputMasks *inputMasks;

    for (dev = inputInfo.devices; dev; dev = dev->next) {
        DeleteDeviceFromAnyExtEvents(pWin, dev);
    }

    for (dev = inputInfo.off_devices; dev; dev = dev->next)
        DeleteDeviceFromAnyExtEvents(pWin, dev);

    if (freeResources)
        while ((inputMasks = wOtherInputMasks(pWin)) != 0) {
            ic = inputMasks->inputClients;
            for (i = 0; i < EMASKSIZE; i++)
                inputMasks->dontPropagateMask[i] = 0;
            FreeResource(ic->resource, RT_NONE);
        }
}

int
MaybeSendDeviceMotionNotifyHint(deviceKeyButtonPointer *pEvents, Mask mask)
{
    DeviceIntPtr dev;

    dixLookupDevice(&dev, pEvents->deviceid & DEVICE_BITS, serverClient,
                    DixReadAccess);
    if (!dev)
        return 0;

    if (pEvents->type == DeviceMotionNotify) {
        if (mask & DevicePointerMotionHintMask) {
            if (WID(dev->valuator->motionHintWindow) == pEvents->event) {
                return 1;       /* don't send, but pretend we did */
            }
            pEvents->detail = NotifyHint;
        }
        else {
            pEvents->detail = NotifyNormal;
        }
    }
    return 0;
}

void
CheckDeviceGrabAndHintWindow(WindowPtr pWin, int type,
                             deviceKeyButtonPointer *xE, GrabPtr grab,
                             ClientPtr client, Mask deliveryMask)
{
    DeviceIntPtr dev;

    dixLookupDevice(&dev, xE->deviceid & DEVICE_BITS, serverClient,
                    DixGrabAccess);
    if (!dev)
        return;

    if (type == DeviceMotionNotify)
        dev->valuator->motionHintWindow = pWin;
    else if ((type == DeviceButtonPress) && (!grab) &&
             (deliveryMask & DeviceButtonGrabMask)) {
        GrabPtr tempGrab;

        tempGrab = AllocGrab();
        if (!tempGrab)
            return;

        tempGrab->device = dev;
        tempGrab->resource = client->clientAsMask;
        tempGrab->window = pWin;
        tempGrab->ownerEvents =
            (deliveryMask & DeviceOwnerGrabButtonMask) ? TRUE : FALSE;
        tempGrab->eventMask = deliveryMask;
        tempGrab->keyboardMode = GrabModeAsync;
        tempGrab->pointerMode = GrabModeAsync;
        tempGrab->confineTo = NullWindow;
        tempGrab->cursor = NullCursor;
        tempGrab->next = NULL;
        (*dev->deviceGrab.ActivateGrab) (dev, tempGrab, currentTime, TRUE);
        FreeGrab(tempGrab);
    }
}

static Mask
DeviceEventMaskForClient(DeviceIntPtr dev, WindowPtr pWin, ClientPtr client)
{
    InputClientsPtr other;

    if (!wOtherInputMasks(pWin))
        return 0;
    for (other = wOtherInputMasks(pWin)->inputClients; other;
         other = other->next) {
        if (SameClient(other, client))
            return other->mask[dev->id];
    }
    return 0;
}

void
MaybeStopDeviceHint(DeviceIntPtr dev, ClientPtr client)
{
    WindowPtr pWin;
    GrabPtr grab = dev->deviceGrab.grab;

    pWin = dev->valuator->motionHintWindow;

    if ((grab && SameClient(grab, client) &&
         ((grab->eventMask & DevicePointerMotionHintMask) ||
          (grab->ownerEvents &&
           (DeviceEventMaskForClient(dev, pWin, client) &
            DevicePointerMotionHintMask)))) ||
        (!grab &&
         (DeviceEventMaskForClient(dev, pWin, client) &
          DevicePointerMotionHintMask)))
        dev->valuator->motionHintWindow = NullWindow;
}

int
DeviceEventSuppressForWindow(WindowPtr pWin, ClientPtr client, Mask mask,
                             int maskndx)
{
    struct _OtherInputMasks *inputMasks = wOtherInputMasks(pWin);

    if (mask & ~PropagateMask[maskndx]) {
        client->errorValue = mask;
        return BadValue;
    }

    if (mask == 0) {
        if (inputMasks)
            inputMasks->dontPropagateMask[maskndx] = mask;
    }
    else {
        if (!inputMasks)
            AddExtensionClient(pWin, client, 0, 0);
        inputMasks = wOtherInputMasks(pWin);
        inputMasks->dontPropagateMask[maskndx] = mask;
    }
    RecalculateDeviceDeliverableEvents(pWin);
    if (ShouldFreeInputMasks(pWin, FALSE))
        FreeResource(inputMasks->inputClients->resource, RT_NONE);
    return Success;
}

Bool
ShouldFreeInputMasks(WindowPtr pWin, Bool ignoreSelectedEvents)
{
    int i;
    Mask allInputEventMasks = 0;
    struct _OtherInputMasks *inputMasks = wOtherInputMasks(pWin);

    for (i = 0; i < EMASKSIZE; i++)
        allInputEventMasks |= inputMasks->dontPropagateMask[i];
    if (!ignoreSelectedEvents)
        for (i = 0; i < EMASKSIZE; i++)
            allInputEventMasks |= inputMasks->inputEvents[i];
    if (allInputEventMasks == 0)
        return TRUE;
    else
        return FALSE;
}

/***********************************************************************
 *
 * Walk through the window tree, finding all clients that want to know
 * about the Event.
 *
 */

static void
FindInterestedChildren(DeviceIntPtr dev, WindowPtr p1, Mask mask,
                       xEvent *ev, int count)
{
    WindowPtr p2;

    while (p1) {
        p2 = p1->firstChild;
        DeliverEventsToWindow(dev, p1, ev, count, mask, NullGrab);
        FindInterestedChildren(dev, p2, mask, ev, count);
        p1 = p1->nextSib;
    }
}

/***********************************************************************
 *
 * Send an event to interested clients in all windows on all screens.
 *
 */

void
SendEventToAllWindows(DeviceIntPtr dev, Mask mask, xEvent *ev, int count)
{
    int i;
    WindowPtr pWin, p1;

    for (i = 0; i < screenInfo.numScreens; i++) {
        pWin = screenInfo.screens[i]->root;
        if (!pWin)
            continue;
        DeliverEventsToWindow(dev, pWin, ev, count, mask, NullGrab);
        p1 = pWin->firstChild;
        FindInterestedChildren(dev, p1, mask, ev, count);
    }
}

/**
 * Set the XI2 mask for the given client on the given window.
 * @param dev The device to set the mask for.
 * @param win The window to set the mask on.
 * @param client The client setting the mask.
 * @param len Number of bytes in mask.
 * @param mask Event mask in the form of (1 << eventtype)
 */
int
XISetEventMask(DeviceIntPtr dev, WindowPtr win, ClientPtr client,
               unsigned int len, unsigned char *mask)
{
    OtherInputMasks *masks;
    InputClientsPtr others = NULL;

    masks = wOtherInputMasks(win);
    if (masks) {
        for (others = wOtherInputMasks(win)->inputClients; others;
             others = others->next) {
            if (SameClient(others, client)) {
                xi2mask_zero(others->xi2mask, dev->id);
                break;
            }
        }
    }

    if (len && !others) {
        if (AddExtensionClient(win, client, 0, 0) != Success)
            return BadAlloc;
        others = wOtherInputMasks(win)->inputClients;
    }

    if (others) {
        xi2mask_zero(others->xi2mask, dev->id);
        len = min(len, xi2mask_mask_size(others->xi2mask));
    }

    if (len) {
        xi2mask_set_one_mask(others->xi2mask, dev->id, mask, len);
    }

    RecalculateDeviceDeliverableEvents(win);

    return Success;
}<|MERGE_RESOLUTION|>--- conflicted
+++ resolved
@@ -1567,11 +1567,7 @@
     if (IsPointerDevice(device)) {
         kbd = GetMaster(device, KEYBOARD_OR_FLOAT);
         mouse = device;
-<<<<<<< HEAD
-        if (kbd && !kbd->key) /* can happen with floating SDs */
-=======
-        if (!kbd->key)          /* can happen with floating SDs */
->>>>>>> 0f834b91
+        if (kbd && !kbd->key)          /* can happen with floating SDs */
             kbd = NULL;
     }
     else {
@@ -1593,28 +1589,6 @@
     if (IsMaster(device) || IsFloating(device))
         CheckMotion(event, device);
 
-<<<<<<< HEAD
-    switch (event->type)
-    {
-        case ET_Motion:
-        case ET_ButtonPress:
-        case ET_ButtonRelease:
-        case ET_KeyPress:
-        case ET_KeyRelease:
-        case ET_ProximityIn:
-        case ET_ProximityOut:
-            if (!device->spriteInfo->sprite)
-              return;
-            GetSpritePosition(device, &rootX, &rootY);
-            event->root_x = rootX;
-            event->root_y = rootY;
-            NoticeEventTime((InternalEvent*)event);
-            event->corestate = corestate;
-            key = event->detail.key;
-            break;
-        default:
-            break;
-=======
     switch (event->type) {
     case ET_Motion:
     case ET_ButtonPress:
@@ -1623,6 +1597,8 @@
     case ET_KeyRelease:
     case ET_ProximityIn:
     case ET_ProximityOut:
+        if (!device->spriteInfo->sprite)
+          return;
         GetSpritePosition(device, &rootX, &rootY);
         event->root_x = rootX;
         event->root_y = rootY;
@@ -1632,7 +1608,6 @@
         break;
     default:
         break;
->>>>>>> 0f834b91
     }
 
     if (DeviceEventCallback && !syncEvents.playingEvents) {
