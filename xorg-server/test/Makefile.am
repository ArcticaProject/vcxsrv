--- conflicted
+++ resolved
@@ -1,94 +1,46 @@
-<<<<<<< HEAD
-if ENABLE_UNIT_TESTS
-if HAVE_LD_WRAP
-SUBDIRS= . xi2
-noinst_PROGRAMS = xkb input xtest list misc
-check_LTLIBRARIES = libxservertest.la
-
-TESTS=$(noinst_PROGRAMS)
-
-AM_CFLAGS = $(DIX_CFLAGS) @XORG_CFLAGS@
-INCLUDES = @XORG_INCS@
-TEST_LDADD=libxservertest.la $(XORG_SYS_LIBS) $(XSERVER_SYS_LIBS)
-
-if SPECIAL_DTRACE_OBJECTS
-TEST_LDADD += $(OS_LIB) $(DIX_LIB)
-endif
-
-xkb_LDADD=$(TEST_LDADD)
-input_LDADD=$(TEST_LDADD)
-xtest_LDADD=$(TEST_LDADD)
-list_LDADD=$(TEST_LDADD)
-misc_LDADD=$(TEST_LDADD)
-
-libxservertest_la_LIBADD = \
-            $(XSERVER_LIBS) \
-            $(top_builddir)/hw/xfree86/loader/libloader.la \
-            $(top_builddir)/hw/xfree86/os-support/libxorgos.la \
-            $(top_builddir)/hw/xfree86/common/libcommon.la \
-            $(top_builddir)/hw/xfree86/parser/libxf86config_internal.la \
-            $(top_builddir)/hw/xfree86/dixmods/libdixmods.la \
-            $(top_builddir)/hw/xfree86/modes/libxf86modes.la \
-            $(top_builddir)/hw/xfree86/ramdac/libramdac.la \
-            $(top_builddir)/hw/xfree86/ddc/libddc.la \
-            $(top_builddir)/hw/xfree86/i2c/libi2c.la \
-            $(top_builddir)/hw/xfree86/dixmods/libxorgxkb.la \
-            $(top_builddir)/hw/xfree86/libxorg.la \
-            $(top_builddir)/mi/libmi.la \
-            $(top_builddir)/os/libos.la \
-            @XORG_LIBS@
-endif
-endif
-
-CLEANFILES=libxservertest.c
-
-libxservertest.c:
-	touch $@
-=======
-if ENABLE_UNIT_TESTS
-if HAVE_LD_WRAP
-SUBDIRS= . xi2
-noinst_PROGRAMS = xkb input xtest list misc fixes
-check_LTLIBRARIES = libxservertest.la
-
-TESTS=$(noinst_PROGRAMS)
-
-AM_CFLAGS = $(DIX_CFLAGS) @XORG_CFLAGS@
-INCLUDES = @XORG_INCS@
-TEST_LDADD=libxservertest.la $(XORG_SYS_LIBS) $(XSERVER_SYS_LIBS)
-
-if SPECIAL_DTRACE_OBJECTS
-TEST_LDADD += $(OS_LIB) $(DIX_LIB)
-endif
-
-xkb_LDADD=$(TEST_LDADD)
-input_LDADD=$(TEST_LDADD)
-xtest_LDADD=$(TEST_LDADD)
-list_LDADD=$(TEST_LDADD)
-misc_LDADD=$(TEST_LDADD)
-fixes_LDADD=$(TEST_LDADD)
-
-libxservertest_la_LIBADD = \
-            $(XSERVER_LIBS) \
-            $(top_builddir)/hw/xfree86/loader/libloader.la \
-            $(top_builddir)/hw/xfree86/os-support/libxorgos.la \
-            $(top_builddir)/hw/xfree86/common/libcommon.la \
-            $(top_builddir)/hw/xfree86/parser/libxf86config_internal.la \
-            $(top_builddir)/hw/xfree86/dixmods/libdixmods.la \
-            $(top_builddir)/hw/xfree86/modes/libxf86modes.la \
-            $(top_builddir)/hw/xfree86/ramdac/libramdac.la \
-            $(top_builddir)/hw/xfree86/ddc/libddc.la \
-            $(top_builddir)/hw/xfree86/i2c/libi2c.la \
-            $(top_builddir)/hw/xfree86/dixmods/libxorgxkb.la \
-            $(top_builddir)/hw/xfree86/libxorg.la \
-            $(top_builddir)/mi/libmi.la \
-            $(top_builddir)/os/libos.la \
-            @XORG_LIBS@
-endif
-endif
-
-CLEANFILES=libxservertest.c
-
-libxservertest.c:
-	touch $@
->>>>>>> cda19b1d
+if ENABLE_UNIT_TESTS
+if HAVE_LD_WRAP
+SUBDIRS= . xi2
+noinst_PROGRAMS = xkb input xtest list misc fixes
+check_LTLIBRARIES = libxservertest.la
+
+TESTS=$(noinst_PROGRAMS)
+
+AM_CFLAGS = $(DIX_CFLAGS) @XORG_CFLAGS@
+INCLUDES = @XORG_INCS@
+TEST_LDADD=libxservertest.la $(XORG_SYS_LIBS) $(XSERVER_SYS_LIBS)
+
+if SPECIAL_DTRACE_OBJECTS
+TEST_LDADD += $(OS_LIB) $(DIX_LIB)
+endif
+
+xkb_LDADD=$(TEST_LDADD)
+input_LDADD=$(TEST_LDADD)
+xtest_LDADD=$(TEST_LDADD)
+list_LDADD=$(TEST_LDADD)
+misc_LDADD=$(TEST_LDADD)
+fixes_LDADD=$(TEST_LDADD)
+
+libxservertest_la_LIBADD = \
+            $(XSERVER_LIBS) \
+            $(top_builddir)/hw/xfree86/loader/libloader.la \
+            $(top_builddir)/hw/xfree86/os-support/libxorgos.la \
+            $(top_builddir)/hw/xfree86/common/libcommon.la \
+            $(top_builddir)/hw/xfree86/parser/libxf86config_internal.la \
+            $(top_builddir)/hw/xfree86/dixmods/libdixmods.la \
+            $(top_builddir)/hw/xfree86/modes/libxf86modes.la \
+            $(top_builddir)/hw/xfree86/ramdac/libramdac.la \
+            $(top_builddir)/hw/xfree86/ddc/libddc.la \
+            $(top_builddir)/hw/xfree86/i2c/libi2c.la \
+            $(top_builddir)/hw/xfree86/dixmods/libxorgxkb.la \
+            $(top_builddir)/hw/xfree86/libxorg.la \
+            $(top_builddir)/mi/libmi.la \
+            $(top_builddir)/os/libos.la \
+            @XORG_LIBS@
+endif
+endif
+
+CLEANFILES=libxservertest.c
+
+libxservertest.c:
+	touch $@