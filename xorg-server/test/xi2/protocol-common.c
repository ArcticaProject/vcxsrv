--- conflicted
+++ resolved
@@ -1,356 +1,177 @@
-<<<<<<< HEAD
-/**
- * Copyright © 2009 Red Hat, Inc.
- *
- *  Permission is hereby granted, free of charge, to any person obtaining a
- *  copy of this software and associated documentation files (the "Software"),
- *  to deal in the Software without restriction, including without limitation
- *  the rights to use, copy, modify, merge, publish, distribute, sublicense,
- *  and/or sell copies of the Software, and to permit persons to whom the
- *  Software is furnished to do so, subject to the following conditions:
- *
- *  The above copyright notice and this permission notice (including the next
- *  paragraph) shall be included in all copies or substantial portions of the
- *  Software.
- *
- *  THE SOFTWARE IS PROVIDED "AS IS", WITHOUT WARRANTY OF ANY KIND, EXPRESS OR
- *  IMPLIED, INCLUDING BUT NOT LIMITED TO THE WARRANTIES OF MERCHANTABILITY,
- *  FITNESS FOR A PARTICULAR PURPOSE AND NONINFRINGEMENT.  IN NO EVENT SHALL
- *  THE AUTHORS OR COPYRIGHT HOLDERS BE LIABLE FOR ANY CLAIM, DAMAGES OR OTHER
- *  LIABILITY, WHETHER IN AN ACTION OF CONTRACT, TORT OR OTHERWISE, ARISING
- *  FROM, OUT OF OR IN CONNECTION WITH THE SOFTWARE OR THE USE OR OTHER
- *  DEALINGS IN THE SOFTWARE.
- */
-
-#ifdef HAVE_DIX_CONFIG_H
-#include <dix-config.h>
-#endif
-
-#include <stdint.h>
-#include "extinit.h" /* for XInputExtensionInit */
-#include "exglobals.h"
-#include "xkbsrv.h" /* for XkbInitPrivates */
-
-#include "protocol-common.h"
-
-struct devices devices;
-ScreenRec screen;
-WindowRec root;
-WindowRec window;
-
-void *userdata;
-
-extern int CorePointerProc(DeviceIntPtr pDev, int what);
-extern int CoreKeyboardProc(DeviceIntPtr pDev, int what);
-
-static void fake_init_sprite(DeviceIntPtr dev)
-{
-    SpritePtr sprite;
-    sprite = dev->spriteInfo->sprite;
-
-    sprite->spriteTraceSize = 10;
-    sprite->spriteTrace = calloc(sprite->spriteTraceSize, sizeof(WindowPtr));
-    sprite->spriteTraceGood = 1;
-    sprite->spriteTrace[0] = &root;
-    sprite->hot.x = SPRITE_X;
-    sprite->hot.y = SPRITE_Y;
-    sprite->hotPhys.x = sprite->hot.x;
-    sprite->hotPhys.y = sprite->hot.y;
-    sprite->win = &window;
-    sprite->hotPhys.pScreen = &screen;
-    sprite->physLimits.x1 = 0;
-    sprite->physLimits.y1 = 0;
-    sprite->physLimits.x2 = screen.width;
-    sprite->physLimits.y2 = screen.height;
-}
-
-/**
- * Create and init 2 master devices (VCP + VCK) and two slave devices, one
- * default mouse, one default keyboard.
- */
-struct devices init_devices(void)
-{
-    ClientRec client;
-    struct devices devices;
-
-    client = init_client(0, NULL);
-
-    AllocDevicePair(&client, "Virtual core", &devices.vcp, &devices.vck,
-                    CorePointerProc, CoreKeyboardProc, TRUE);
-    inputInfo.pointer = devices.vcp;
-    inputInfo.keyboard = devices.vck;
-    ActivateDevice(devices.vcp, FALSE);
-    ActivateDevice(devices.vck, FALSE);
-    EnableDevice(devices.vcp, FALSE);
-    EnableDevice(devices.vck, FALSE);
-
-    AllocDevicePair(&client, "", &devices.mouse, &devices.kbd,
-                    CorePointerProc, CoreKeyboardProc, FALSE);
-    ActivateDevice(devices.mouse, FALSE);
-    ActivateDevice(devices.kbd, FALSE);
-    EnableDevice(devices.mouse, FALSE);
-    EnableDevice(devices.kbd, FALSE);
-
-    devices.num_devices = 4;
-    devices.num_master_devices = 2;
-
-    fake_init_sprite(devices.mouse);
-    fake_init_sprite(devices.vcp);
-
-    return devices;
-}
-
-
-/* Create minimal client, with the given buffer and len as request buffer */
-ClientRec init_client(int len, void *data)
-{
-    ClientRec client = { 0 };
-
-    /* we store the privates now and reassign it after the memset. this way
-     * we can share them across multiple test runs and don't have to worry
-     * about freeing them after each test run. */
-
-    client.index = CLIENT_INDEX;
-    client.clientAsMask = CLIENT_MASK;
-    client.sequence = CLIENT_SEQUENCE;
-    client.req_len = len;
-
-    client.requestBuffer = data;
-    dixAllocatePrivates(&client.devPrivates, PRIVATE_CLIENT);
-    return client;
-}
-
-void init_window(WindowPtr window, WindowPtr parent, int id)
-{
-    memset(window, 0, sizeof(window));
-
-    window->drawable.id = id;
-    if (parent)
-    {
-        window->drawable.x = 30;
-        window->drawable.y = 50;
-        window->drawable.width = 100;
-        window->drawable.height = 200;
-    }
-    window->parent = parent;
-    window->optional = calloc(1, sizeof(WindowOptRec));
-    assert(window->optional);
-}
-
-extern DevPrivateKeyRec miPointerScreenKeyRec;
-extern DevPrivateKeyRec miPointerPrivKeyRec;
-
-/* Needed for the screen setup, otherwise we crash during sprite initialization */
-static Bool device_cursor_init(DeviceIntPtr dev, ScreenPtr screen) { return TRUE; }
-static Bool set_cursor_pos(DeviceIntPtr dev, ScreenPtr screen, int x, int y, Bool event) { return TRUE; }
-void init_simple(void)
-{
-    screenInfo.numScreens = 1;
-    screenInfo.screens[0] = &screen;
-
-    screen.myNum = 0;
-    screen.id = 100;
-    screen.width = 640;
-    screen.height = 480;
-    screen.DeviceCursorInitialize = device_cursor_init;
-    screen.SetCursorPosition = set_cursor_pos;
-
-    dixResetPrivates();
-    InitAtoms();
-    XkbInitPrivates();
-    dixRegisterPrivateKey(&XIClientPrivateKeyRec, PRIVATE_CLIENT, sizeof(XIClientRec));
-    dixRegisterPrivateKey(&miPointerScreenKeyRec, PRIVATE_SCREEN, 0);
-    dixRegisterPrivateKey(&miPointerPrivKeyRec, PRIVATE_DEVICE, 0);
-    XInputExtensionInit();
-
-    init_window(&root, NULL, ROOT_WINDOW_ID);
-    init_window(&window, &root, CLIENT_WINDOW_ID);
-
-    devices = init_devices();
-}
-
-void __wrap_WriteToClient(ClientPtr client, int len, void *data)
-{
-    assert(reply_handler != NULL);
-
-    (*reply_handler)(client, len, data, userdata);
-}
-
-=======
-/**
- * Copyright © 2009 Red Hat, Inc.
- *
- *  Permission is hereby granted, free of charge, to any person obtaining a
- *  copy of this software and associated documentation files (the "Software"),
- *  to deal in the Software without restriction, including without limitation
- *  the rights to use, copy, modify, merge, publish, distribute, sublicense,
- *  and/or sell copies of the Software, and to permit persons to whom the
- *  Software is furnished to do so, subject to the following conditions:
- *
- *  The above copyright notice and this permission notice (including the next
- *  paragraph) shall be included in all copies or substantial portions of the
- *  Software.
- *
- *  THE SOFTWARE IS PROVIDED "AS IS", WITHOUT WARRANTY OF ANY KIND, EXPRESS OR
- *  IMPLIED, INCLUDING BUT NOT LIMITED TO THE WARRANTIES OF MERCHANTABILITY,
- *  FITNESS FOR A PARTICULAR PURPOSE AND NONINFRINGEMENT.  IN NO EVENT SHALL
- *  THE AUTHORS OR COPYRIGHT HOLDERS BE LIABLE FOR ANY CLAIM, DAMAGES OR OTHER
- *  LIABILITY, WHETHER IN AN ACTION OF CONTRACT, TORT OR OTHERWISE, ARISING
- *  FROM, OUT OF OR IN CONNECTION WITH THE SOFTWARE OR THE USE OR OTHER
- *  DEALINGS IN THE SOFTWARE.
- */
-
-#ifdef HAVE_DIX_CONFIG_H
-#include <dix-config.h>
-#endif
-
-#include <stdint.h>
-#include "extinit.h" /* for XInputExtensionInit */
-#include "exglobals.h"
-#include "xkbsrv.h" /* for XkbInitPrivates */
-
-#include "protocol-common.h"
-
-struct devices devices;
-ScreenRec screen;
-WindowRec root;
-WindowRec window;
-
-void *userdata;
-
-extern int CorePointerProc(DeviceIntPtr pDev, int what);
-extern int CoreKeyboardProc(DeviceIntPtr pDev, int what);
-
-static void fake_init_sprite(DeviceIntPtr dev)
-{
-    SpritePtr sprite;
-    sprite = dev->spriteInfo->sprite;
-
-    sprite->spriteTraceSize = 10;
-    sprite->spriteTrace = calloc(sprite->spriteTraceSize, sizeof(WindowPtr));
-    sprite->spriteTraceGood = 1;
-    sprite->spriteTrace[0] = &root;
-    sprite->hot.x = SPRITE_X;
-    sprite->hot.y = SPRITE_Y;
-    sprite->hotPhys.x = sprite->hot.x;
-    sprite->hotPhys.y = sprite->hot.y;
-    sprite->win = &window;
-    sprite->hotPhys.pScreen = &screen;
-    sprite->physLimits.x1 = 0;
-    sprite->physLimits.y1 = 0;
-    sprite->physLimits.x2 = screen.width;
-    sprite->physLimits.y2 = screen.height;
-}
-
-/**
- * Create and init 2 master devices (VCP + VCK) and two slave devices, one
- * default mouse, one default keyboard.
- */
-struct devices init_devices(void)
-{
-    ClientRec client;
-    struct devices devices;
-
-    client = init_client(0, NULL);
-
-    AllocDevicePair(&client, "Virtual core", &devices.vcp, &devices.vck,
-                    CorePointerProc, CoreKeyboardProc, TRUE);
-    inputInfo.pointer = devices.vcp;
-    inputInfo.keyboard = devices.vck;
-    ActivateDevice(devices.vcp, FALSE);
-    ActivateDevice(devices.vck, FALSE);
-    EnableDevice(devices.vcp, FALSE);
-    EnableDevice(devices.vck, FALSE);
-
-    AllocDevicePair(&client, "", &devices.mouse, &devices.kbd,
-                    CorePointerProc, CoreKeyboardProc, FALSE);
-    ActivateDevice(devices.mouse, FALSE);
-    ActivateDevice(devices.kbd, FALSE);
-    EnableDevice(devices.mouse, FALSE);
-    EnableDevice(devices.kbd, FALSE);
-
-    devices.num_devices = 4;
-    devices.num_master_devices = 2;
-
-    fake_init_sprite(devices.mouse);
-    fake_init_sprite(devices.vcp);
-
-    return devices;
-}
-
-
-/* Create minimal client, with the given buffer and len as request buffer */
-ClientRec init_client(int len, void *data)
-{
-    ClientRec client = { 0 };
-
-    /* we store the privates now and reassign it after the memset. this way
-     * we can share them across multiple test runs and don't have to worry
-     * about freeing them after each test run. */
-
-    client.index = CLIENT_INDEX;
-    client.clientAsMask = CLIENT_MASK;
-    client.sequence = CLIENT_SEQUENCE;
-    client.req_len = len;
-
-    client.requestBuffer = data;
-    dixAllocatePrivates(&client.devPrivates, PRIVATE_CLIENT);
-    return client;
-}
-
-void init_window(WindowPtr window, WindowPtr parent, int id)
-{
-    memset(window, 0, sizeof(*window));
-
-    window->drawable.id = id;
-    if (parent)
-    {
-        window->drawable.x = 30;
-        window->drawable.y = 50;
-        window->drawable.width = 100;
-        window->drawable.height = 200;
-    }
-    window->parent = parent;
-    window->optional = calloc(1, sizeof(WindowOptRec));
-    assert(window->optional);
-}
-
-extern DevPrivateKeyRec miPointerScreenKeyRec;
-extern DevPrivateKeyRec miPointerPrivKeyRec;
-
-/* Needed for the screen setup, otherwise we crash during sprite initialization */
-static Bool device_cursor_init(DeviceIntPtr dev, ScreenPtr screen) { return TRUE; }
-static Bool set_cursor_pos(DeviceIntPtr dev, ScreenPtr screen, int x, int y, Bool event) { return TRUE; }
-void init_simple(void)
-{
-    screenInfo.numScreens = 1;
-    screenInfo.screens[0] = &screen;
-
-    screen.myNum = 0;
-    screen.id = 100;
-    screen.width = 640;
-    screen.height = 480;
-    screen.DeviceCursorInitialize = device_cursor_init;
-    screen.SetCursorPosition = set_cursor_pos;
-
-    dixResetPrivates();
-    InitAtoms();
-    XkbInitPrivates();
-    dixRegisterPrivateKey(&XIClientPrivateKeyRec, PRIVATE_CLIENT, sizeof(XIClientRec));
-    dixRegisterPrivateKey(&miPointerScreenKeyRec, PRIVATE_SCREEN, 0);
-    dixRegisterPrivateKey(&miPointerPrivKeyRec, PRIVATE_DEVICE, 0);
-    XInputExtensionInit();
-
-    init_window(&root, NULL, ROOT_WINDOW_ID);
-    init_window(&window, &root, CLIENT_WINDOW_ID);
-
-    devices = init_devices();
-}
-
-void __wrap_WriteToClient(ClientPtr client, int len, void *data)
-{
-    assert(reply_handler != NULL);
-
-    (*reply_handler)(client, len, data, userdata);
-}
->>>>>>> 41676143
+/**
+ * Copyright © 2009 Red Hat, Inc.
+ *
+ *  Permission is hereby granted, free of charge, to any person obtaining a
+ *  copy of this software and associated documentation files (the "Software"),
+ *  to deal in the Software without restriction, including without limitation
+ *  the rights to use, copy, modify, merge, publish, distribute, sublicense,
+ *  and/or sell copies of the Software, and to permit persons to whom the
+ *  Software is furnished to do so, subject to the following conditions:
+ *
+ *  The above copyright notice and this permission notice (including the next
+ *  paragraph) shall be included in all copies or substantial portions of the
+ *  Software.
+ *
+ *  THE SOFTWARE IS PROVIDED "AS IS", WITHOUT WARRANTY OF ANY KIND, EXPRESS OR
+ *  IMPLIED, INCLUDING BUT NOT LIMITED TO THE WARRANTIES OF MERCHANTABILITY,
+ *  FITNESS FOR A PARTICULAR PURPOSE AND NONINFRINGEMENT.  IN NO EVENT SHALL
+ *  THE AUTHORS OR COPYRIGHT HOLDERS BE LIABLE FOR ANY CLAIM, DAMAGES OR OTHER
+ *  LIABILITY, WHETHER IN AN ACTION OF CONTRACT, TORT OR OTHERWISE, ARISING
+ *  FROM, OUT OF OR IN CONNECTION WITH THE SOFTWARE OR THE USE OR OTHER
+ *  DEALINGS IN THE SOFTWARE.
+ */
+
+#ifdef HAVE_DIX_CONFIG_H
+#include <dix-config.h>
+#endif
+
+#include <stdint.h>
+#include "extinit.h" /* for XInputExtensionInit */
+#include "exglobals.h"
+#include "xkbsrv.h" /* for XkbInitPrivates */
+
+#include "protocol-common.h"
+
+struct devices devices;
+ScreenRec screen;
+WindowRec root;
+WindowRec window;
+
+void *userdata;
+
+extern int CorePointerProc(DeviceIntPtr pDev, int what);
+extern int CoreKeyboardProc(DeviceIntPtr pDev, int what);
+
+static void fake_init_sprite(DeviceIntPtr dev)
+{
+    SpritePtr sprite;
+    sprite = dev->spriteInfo->sprite;
+
+    sprite->spriteTraceSize = 10;
+    sprite->spriteTrace = calloc(sprite->spriteTraceSize, sizeof(WindowPtr));
+    sprite->spriteTraceGood = 1;
+    sprite->spriteTrace[0] = &root;
+    sprite->hot.x = SPRITE_X;
+    sprite->hot.y = SPRITE_Y;
+    sprite->hotPhys.x = sprite->hot.x;
+    sprite->hotPhys.y = sprite->hot.y;
+    sprite->win = &window;
+    sprite->hotPhys.pScreen = &screen;
+    sprite->physLimits.x1 = 0;
+    sprite->physLimits.y1 = 0;
+    sprite->physLimits.x2 = screen.width;
+    sprite->physLimits.y2 = screen.height;
+}
+
+/**
+ * Create and init 2 master devices (VCP + VCK) and two slave devices, one
+ * default mouse, one default keyboard.
+ */
+struct devices init_devices(void)
+{
+    ClientRec client;
+    struct devices devices;
+
+    client = init_client(0, NULL);
+
+    AllocDevicePair(&client, "Virtual core", &devices.vcp, &devices.vck,
+                    CorePointerProc, CoreKeyboardProc, TRUE);
+    inputInfo.pointer = devices.vcp;
+    inputInfo.keyboard = devices.vck;
+    ActivateDevice(devices.vcp, FALSE);
+    ActivateDevice(devices.vck, FALSE);
+    EnableDevice(devices.vcp, FALSE);
+    EnableDevice(devices.vck, FALSE);
+
+    AllocDevicePair(&client, "", &devices.mouse, &devices.kbd,
+                    CorePointerProc, CoreKeyboardProc, FALSE);
+    ActivateDevice(devices.mouse, FALSE);
+    ActivateDevice(devices.kbd, FALSE);
+    EnableDevice(devices.mouse, FALSE);
+    EnableDevice(devices.kbd, FALSE);
+
+    devices.num_devices = 4;
+    devices.num_master_devices = 2;
+
+    fake_init_sprite(devices.mouse);
+    fake_init_sprite(devices.vcp);
+
+    return devices;
+}
+
+
+/* Create minimal client, with the given buffer and len as request buffer */
+ClientRec init_client(int len, void *data)
+{
+    ClientRec client = { 0 };
+
+    /* we store the privates now and reassign it after the memset. this way
+     * we can share them across multiple test runs and don't have to worry
+     * about freeing them after each test run. */
+
+    client.index = CLIENT_INDEX;
+    client.clientAsMask = CLIENT_MASK;
+    client.sequence = CLIENT_SEQUENCE;
+    client.req_len = len;
+
+    client.requestBuffer = data;
+    dixAllocatePrivates(&client.devPrivates, PRIVATE_CLIENT);
+    return client;
+}
+
+void init_window(WindowPtr window, WindowPtr parent, int id)
+{
+    memset(window, 0, sizeof(*window));
+
+    window->drawable.id = id;
+    if (parent)
+    {
+        window->drawable.x = 30;
+        window->drawable.y = 50;
+        window->drawable.width = 100;
+        window->drawable.height = 200;
+    }
+    window->parent = parent;
+    window->optional = calloc(1, sizeof(WindowOptRec));
+    assert(window->optional);
+}
+
+extern DevPrivateKeyRec miPointerScreenKeyRec;
+extern DevPrivateKeyRec miPointerPrivKeyRec;
+
+/* Needed for the screen setup, otherwise we crash during sprite initialization */
+static Bool device_cursor_init(DeviceIntPtr dev, ScreenPtr screen) { return TRUE; }
+static Bool set_cursor_pos(DeviceIntPtr dev, ScreenPtr screen, int x, int y, Bool event) { return TRUE; }
+void init_simple(void)
+{
+    screenInfo.numScreens = 1;
+    screenInfo.screens[0] = &screen;
+
+    screen.myNum = 0;
+    screen.id = 100;
+    screen.width = 640;
+    screen.height = 480;
+    screen.DeviceCursorInitialize = device_cursor_init;
+    screen.SetCursorPosition = set_cursor_pos;
+
+    dixResetPrivates();
+    InitAtoms();
+    XkbInitPrivates();
+    dixRegisterPrivateKey(&XIClientPrivateKeyRec, PRIVATE_CLIENT, sizeof(XIClientRec));
+    dixRegisterPrivateKey(&miPointerScreenKeyRec, PRIVATE_SCREEN, 0);
+    dixRegisterPrivateKey(&miPointerPrivKeyRec, PRIVATE_DEVICE, 0);
+    XInputExtensionInit();
+
+    init_window(&root, NULL, ROOT_WINDOW_ID);
+    init_window(&window, &root, CLIENT_WINDOW_ID);
+
+    devices = init_devices();
+}
+
+void __wrap_WriteToClient(ClientPtr client, int len, void *data)
+{
+    assert(reply_handler != NULL);
+
+    (*reply_handler)(client, len, data, userdata);
+}
+