--- conflicted
+++ resolved
@@ -93,15 +93,6 @@
 #define WindowDrawable(type) \
 	((type == DRAWABLE_WINDOW) || (type == UNDRAWABLE_WINDOW))
 
-<<<<<<< HEAD
-extern _X_EXPORT PixmapPtr GetScratchPixmapHeader(ScreenPtr /*pScreen */ ,
-                                                  int /*width */ ,
-                                                  int /*height */ ,
-                                                  int /*depth */ ,
-                                                  int /*bitsPerPixel */ ,
-                                                  int /*devKind */ ,
-                                                  void * /*pPixData */ );
-=======
 extern _X_EXPORT PixmapPtr GetScratchPixmapHeader(ScreenPtr pScreen,
                                                   int width,
                                                   int height,
@@ -109,7 +100,6 @@
                                                   int bitsPerPixel,
                                                   int devKind,
                                                   void *pPixData);
->>>>>>> d0c30e79
 
 extern _X_EXPORT void FreeScratchPixmapHeader(PixmapPtr /*pPixmap */ );
 
