<<<<<<< HEAD
/***********************************************************

Copyright 1987, 1998  The Open Group

Permission to use, copy, modify, distribute, and sell this software and its
documentation for any purpose is hereby granted without fee, provided that
the above copyright notice appear in all copies and that both that
copyright notice and this permission notice appear in supporting
documentation.

The above copyright notice and this permission notice shall be included in
all copies or substantial portions of the Software.

THE SOFTWARE IS PROVIDED "AS IS", WITHOUT WARRANTY OF ANY KIND, EXPRESS OR
IMPLIED, INCLUDING BUT NOT LIMITED TO THE WARRANTIES OF MERCHANTABILITY,
FITNESS FOR A PARTICULAR PURPOSE AND NONINFRINGEMENT.  IN NO EVENT SHALL THE
OPEN GROUP BE LIABLE FOR ANY CLAIM, DAMAGES OR OTHER LIABILITY, WHETHER IN
AN ACTION OF CONTRACT, TORT OR OTHERWISE, ARISING FROM, OUT OF OR IN
CONNECTION WITH THE SOFTWARE OR THE USE OR OTHER DEALINGS IN THE SOFTWARE.

Except as contained in this notice, the name of The Open Group shall not be
used in advertising or otherwise to promote the sale, use or other dealings
in this Software without prior written authorization from The Open Group.


Copyright 1987 by Digital Equipment Corporation, Maynard, Massachusetts.

                        All Rights Reserved

Permission to use, copy, modify, and distribute this software and its 
documentation for any purpose and without fee is hereby granted, 
provided that the above copyright notice appear in all copies and that
both that copyright notice and this permission notice appear in 
supporting documentation, and that the name of Digital not be
used in advertising or publicity pertaining to distribution of the
software without specific, written prior permission.  

DIGITAL DISCLAIMS ALL WARRANTIES WITH REGARD TO THIS SOFTWARE, INCLUDING
ALL IMPLIED WARRANTIES OF MERCHANTABILITY AND FITNESS, IN NO EVENT SHALL
DIGITAL BE LIABLE FOR ANY SPECIAL, INDIRECT OR CONSEQUENTIAL DAMAGES OR
ANY DAMAGES WHATSOEVER RESULTING FROM LOSS OF USE, DATA OR PROFITS,
WHETHER IN AN ACTION OF CONTRACT, NEGLIGENCE OR OTHER TORTIOUS ACTION,
ARISING OUT OF OR IN CONNECTION WITH THE USE OR PERFORMANCE OF THIS
SOFTWARE.

******************************************************************/

#ifndef WINDOWSTRUCT_H
#define WINDOWSTRUCT_H

#include "window.h"
#include "pixmapstr.h"
#include "regionstr.h"
#include "cursor.h"
#include "property.h"
#include "resource.h"	/* for ROOT_WINDOW_ID_BASE */
#include "dix.h"
#include "privates.h"
#include "miscstruct.h"
#include <X11/Xprotostr.h>
#include "opaque.h"

#define GuaranteeNothing	0
#define GuaranteeVisBack	1

#define SameBackground(as, a, bs, b)				\
    ((as) == (bs) && ((as) == None ||				\
		      (as) == ParentRelative ||			\
 		      SamePixUnion(a,b,as == BackgroundPixel)))

#define SameBorder(as, a, bs, b)				\
    EqualPixUnion(as, a, bs, b)

/* used as NULL-terminated list */
typedef struct _DevCursorNode {
    CursorPtr                   cursor;
    DeviceIntPtr                dev;
    struct _DevCursorNode*      next;
} DevCursNodeRec, *DevCursNodePtr, *DevCursorList;

typedef struct _WindowOpt {
    VisualID		visual;		   /* default: same as parent */
    CursorPtr		cursor;		   /* default: window.cursorNone */
    Colormap		colormap;	   /* default: same as parent */
    Mask		dontPropagateMask; /* default: window.dontPropagate */
    Mask		otherEventMasks;   /* default: 0 */
    struct _OtherClients *otherClients;	   /* default: NULL */
    struct _GrabRec	*passiveGrabs;	   /* default: NULL */
    PropertyPtr		userProps;	   /* default: NULL */
    unsigned long	backingBitPlanes;  /* default: ~0L */
    unsigned long	backingPixel;	   /* default: 0 */
    RegionPtr		boundingShape;	   /* default: NULL */
    RegionPtr		clipShape;	   /* default: NULL */
    RegionPtr		inputShape;	   /* default: NULL */
    struct _OtherInputMasks *inputMasks;   /* default: NULL */
    DevCursorList       deviceCursors;     /* default: NULL */
} WindowOptRec, *WindowOptPtr;

#define BackgroundPixel	    2L
#define BackgroundPixmap    3L

/*
 * The redirectDraw field can have one of three values:
 *
 *  RedirectDrawNone
 *	A normal window; painted into the same pixmap as the parent
 *	and clipping parent and siblings to its geometry. These
 *	windows get a clip list equal to the intersection of their
 *	geometry with the parent geometry, minus the geometry
 *	of overlapping None and Clipped siblings.
 *  RedirectDrawAutomatic
 *	A redirected window which clips parent and sibling drawing.
 *	Contents for these windows are manage inside the server.
 *	These windows get an internal clip list equal to their
 *	geometry.
 *  RedirectDrawManual
 *	A redirected window which does not clip parent and sibling
 *	drawing; the window must be represented within the parent
 *	geometry by the client performing the redirection management.
 *	Contents for these windows are managed outside the server.
 *	These windows get an internal clip list equal to their
 *	geometry.
 */

#define RedirectDrawNone	0
#define RedirectDrawAutomatic	1
#define RedirectDrawManual	2

typedef struct _Window {
    DrawableRec		drawable;
    PrivateRec		*devPrivates;
    WindowPtr		parent;		/* ancestor chain */
    WindowPtr		nextSib;	/* next lower sibling */
    WindowPtr		prevSib;	/* next higher sibling */
    WindowPtr		firstChild;	/* top-most child */
    WindowPtr		lastChild;	/* bottom-most child */
    RegionRec		clipList;	/* clipping rectangle for output */
    RegionRec		borderClip;	/* NotClippedByChildren + border */
    union _Validate	*valdata;
    RegionRec		winSize;
    RegionRec		borderSize;
    DDXPointRec		origin;		/* position relative to parent */
    unsigned short	borderWidth;
    unsigned long	deliverableEvents; /* all masks from all clients */
    Mask		eventMask;      /* mask from the creating client */
    PixUnion		background;
    PixUnion		border;
    pointer		backStorage;	/* null when BS disabled */
    WindowOptPtr	optional;
    unsigned		backgroundState:2; /* None, Relative, Pixel, Pixmap */
    unsigned		borderIsPixel:1;
    unsigned		cursorIsNone:1;	/* else real cursor (might inherit) */
    unsigned		backingStore:2;
    unsigned		saveUnder:1;
    unsigned		DIXsaveUnder:1;
    unsigned		bitGravity:4;
    unsigned		winGravity:4;
    unsigned		overrideRedirect:1;
    unsigned		visibility:2;
    unsigned		mapped:1;
    unsigned		realized:1;	/* ancestors are all mapped */
    unsigned		viewable:1;	/* realized && InputOutput */
    unsigned		dontPropagate:3;/* index into DontPropagateMasks */
    unsigned		forcedBS:1;	/* system-supplied backingStore */
    unsigned		redirectDraw:2;	/* COMPOSITE rendering redirect */
    unsigned		forcedBG:1;	/* must have an opaque background */
#ifdef ROOTLESS
    unsigned		rootlessUnhittable:1;	/* doesn't hit-test */
#endif
} WindowRec;

/*
 * Ok, a bunch of macros for accessing the optional record
 * fields (or filling the appropriate default value)
 */

extern _X_EXPORT Mask	DontPropagateMasks[];

#define wTrackParent(w,field)	((w)->optional ? \
				    (w)->optional->field \
 				 : FindWindowWithOptional(w)->optional->field)
#define wUseDefault(w,field,def)	((w)->optional ? \
				    (w)->optional->field \
				 : def)

#define wVisual(w)		wTrackParent(w, visual)
#define wCursor(w)		((w)->cursorIsNone ? None : wTrackParent(w, cursor))
#define wColormap(w)		((w)->drawable.class == InputOnly ? None : wTrackParent(w, colormap))
#define wDontPropagateMask(w)	wUseDefault(w, dontPropagateMask, DontPropagateMasks[(w)->dontPropagate])
#define wOtherEventMasks(w)	wUseDefault(w, otherEventMasks, 0)
#define wOtherClients(w)	wUseDefault(w, otherClients, NULL)
#define wOtherInputMasks(w)	wUseDefault(w, inputMasks, NULL)
#define wPassiveGrabs(w)	wUseDefault(w, passiveGrabs, NULL)
#define wUserProps(w)		wUseDefault(w, userProps, NULL)
#define wBackingBitPlanes(w)	wUseDefault(w, backingBitPlanes, ~0L)
#define wBackingPixel(w)	wUseDefault(w, backingPixel, 0)
#define wBoundingShape(w)	wUseDefault(w, boundingShape, NULL)
#define wClipShape(w)		wUseDefault(w, clipShape, NULL)
#define wInputShape(w)          wUseDefault(w, inputShape, NULL)
#define wClient(w)		(clients[CLIENT_ID((w)->drawable.id)])
#define wBorderWidth(w)		((int) (w)->borderWidth)

/* true when w needs a border drawn. */

#define HasBorder(w)	((w)->borderWidth || wClipShape(w))

typedef struct _ScreenSaverStuff {
    WindowPtr pWindow;
    XID       wid;
    char      blanked;
    Bool      (*ExternalScreenSaver)(
	ScreenPtr	/*pScreen*/,
	int		/*xstate*/,
	Bool		/*force*/);
} ScreenSaverStuffRec, *ScreenSaverStuffPtr;

#define SCREEN_IS_BLANKED   0
#define SCREEN_ISNT_SAVED   1
#define SCREEN_IS_TILED     2
#define SCREEN_IS_BLACK	    3

#define HasSaverWindow(i)   (savedScreenInfo[i].pWindow != NullWindow)

extern _X_EXPORT int screenIsSaved;
extern _X_EXPORT ScreenSaverStuffRec savedScreenInfo[MAXSCREENS];

#endif /* WINDOWSTRUCT_H */
=======
/***********************************************************

Copyright 1987, 1998  The Open Group

Permission to use, copy, modify, distribute, and sell this software and its
documentation for any purpose is hereby granted without fee, provided that
the above copyright notice appear in all copies and that both that
copyright notice and this permission notice appear in supporting
documentation.

The above copyright notice and this permission notice shall be included in
all copies or substantial portions of the Software.

THE SOFTWARE IS PROVIDED "AS IS", WITHOUT WARRANTY OF ANY KIND, EXPRESS OR
IMPLIED, INCLUDING BUT NOT LIMITED TO THE WARRANTIES OF MERCHANTABILITY,
FITNESS FOR A PARTICULAR PURPOSE AND NONINFRINGEMENT.  IN NO EVENT SHALL THE
OPEN GROUP BE LIABLE FOR ANY CLAIM, DAMAGES OR OTHER LIABILITY, WHETHER IN
AN ACTION OF CONTRACT, TORT OR OTHERWISE, ARISING FROM, OUT OF OR IN
CONNECTION WITH THE SOFTWARE OR THE USE OR OTHER DEALINGS IN THE SOFTWARE.

Except as contained in this notice, the name of The Open Group shall not be
used in advertising or otherwise to promote the sale, use or other dealings
in this Software without prior written authorization from The Open Group.


Copyright 1987 by Digital Equipment Corporation, Maynard, Massachusetts.

                        All Rights Reserved

Permission to use, copy, modify, and distribute this software and its 
documentation for any purpose and without fee is hereby granted, 
provided that the above copyright notice appear in all copies and that
both that copyright notice and this permission notice appear in 
supporting documentation, and that the name of Digital not be
used in advertising or publicity pertaining to distribution of the
software without specific, written prior permission.  

DIGITAL DISCLAIMS ALL WARRANTIES WITH REGARD TO THIS SOFTWARE, INCLUDING
ALL IMPLIED WARRANTIES OF MERCHANTABILITY AND FITNESS, IN NO EVENT SHALL
DIGITAL BE LIABLE FOR ANY SPECIAL, INDIRECT OR CONSEQUENTIAL DAMAGES OR
ANY DAMAGES WHATSOEVER RESULTING FROM LOSS OF USE, DATA OR PROFITS,
WHETHER IN AN ACTION OF CONTRACT, NEGLIGENCE OR OTHER TORTIOUS ACTION,
ARISING OUT OF OR IN CONNECTION WITH THE USE OR PERFORMANCE OF THIS
SOFTWARE.

******************************************************************/

#ifndef WINDOWSTRUCT_H
#define WINDOWSTRUCT_H

#include "window.h"
#include "pixmapstr.h"
#include "regionstr.h"
#include "cursor.h"
#include "property.h"
#include "resource.h"	/* for ROOT_WINDOW_ID_BASE */
#include "dix.h"
#include "privates.h"
#include "miscstruct.h"
#include <X11/Xprotostr.h>
#include "opaque.h"

#define GuaranteeNothing	0
#define GuaranteeVisBack	1

#define SameBackground(as, a, bs, b)				\
    ((as) == (bs) && ((as) == None ||				\
		      (as) == ParentRelative ||			\
 		      SamePixUnion(a,b,as == BackgroundPixel)))

#define SameBorder(as, a, bs, b)				\
    EqualPixUnion(as, a, bs, b)

/* used as NULL-terminated list */
typedef struct _DevCursorNode {
    CursorPtr                   cursor;
    DeviceIntPtr                dev;
    struct _DevCursorNode*      next;
} DevCursNodeRec, *DevCursNodePtr, *DevCursorList;

typedef struct _WindowOpt {
    VisualID		visual;		   /* default: same as parent */
    CursorPtr		cursor;		   /* default: window.cursorNone */
    Colormap		colormap;	   /* default: same as parent */
    Mask		dontPropagateMask; /* default: window.dontPropagate */
    Mask		otherEventMasks;   /* default: 0 */
    struct _OtherClients *otherClients;	   /* default: NULL */
    struct _GrabRec	*passiveGrabs;	   /* default: NULL */
    PropertyPtr		userProps;	   /* default: NULL */
    unsigned long	backingBitPlanes;  /* default: ~0L */
    unsigned long	backingPixel;	   /* default: 0 */
    RegionPtr		boundingShape;	   /* default: NULL */
    RegionPtr		clipShape;	   /* default: NULL */
    RegionPtr		inputShape;	   /* default: NULL */
    struct _OtherInputMasks *inputMasks;   /* default: NULL */
    DevCursorList       deviceCursors;     /* default: NULL */
} WindowOptRec, *WindowOptPtr;

#define BackgroundPixel	    2L
#define BackgroundPixmap    3L

/*
 * The redirectDraw field can have one of three values:
 *
 *  RedirectDrawNone
 *	A normal window; painted into the same pixmap as the parent
 *	and clipping parent and siblings to its geometry. These
 *	windows get a clip list equal to the intersection of their
 *	geometry with the parent geometry, minus the geometry
 *	of overlapping None and Clipped siblings.
 *  RedirectDrawAutomatic
 *	A redirected window which clips parent and sibling drawing.
 *	Contents for these windows are manage inside the server.
 *	These windows get an internal clip list equal to their
 *	geometry.
 *  RedirectDrawManual
 *	A redirected window which does not clip parent and sibling
 *	drawing; the window must be represented within the parent
 *	geometry by the client performing the redirection management.
 *	Contents for these windows are managed outside the server.
 *	These windows get an internal clip list equal to their
 *	geometry.
 */

#define RedirectDrawNone	0
#define RedirectDrawAutomatic	1
#define RedirectDrawManual	2

typedef struct _Window {
    DrawableRec		drawable;
    PrivateRec		*devPrivates;
    WindowPtr		parent;		/* ancestor chain */
    WindowPtr		nextSib;	/* next lower sibling */
    WindowPtr		prevSib;	/* next higher sibling */
    WindowPtr		firstChild;	/* top-most child */
    WindowPtr		lastChild;	/* bottom-most child */
    RegionRec		clipList;	/* clipping rectangle for output */
    RegionRec		borderClip;	/* NotClippedByChildren + border */
    union _Validate	*valdata;
    RegionRec		winSize;
    RegionRec		borderSize;
    DDXPointRec		origin;		/* position relative to parent */
    unsigned short	borderWidth;
    unsigned short	deliverableEvents; /* all masks from all clients */
    Mask		eventMask;      /* mask from the creating client */
    PixUnion		background;
    PixUnion		border;
    pointer		backStorage;	/* null when BS disabled */
    WindowOptPtr	optional;
    unsigned		backgroundState:2; /* None, Relative, Pixel, Pixmap */
    unsigned		borderIsPixel:1;
    unsigned		cursorIsNone:1;	/* else real cursor (might inherit) */
    unsigned		backingStore:2;
    unsigned		saveUnder:1;
    unsigned		DIXsaveUnder:1;
    unsigned		bitGravity:4;
    unsigned		winGravity:4;
    unsigned		overrideRedirect:1;
    unsigned		visibility:2;
    unsigned		mapped:1;
    unsigned		realized:1;	/* ancestors are all mapped */
    unsigned		viewable:1;	/* realized && InputOutput */
    unsigned		dontPropagate:3;/* index into DontPropagateMasks */
    unsigned		forcedBS:1;	/* system-supplied backingStore */
    unsigned		redirectDraw:2;	/* COMPOSITE rendering redirect */
    unsigned		forcedBG:1;	/* must have an opaque background */
#ifdef ROOTLESS
    unsigned		rootlessUnhittable:1;	/* doesn't hit-test */
#endif
} WindowRec;

/*
 * Ok, a bunch of macros for accessing the optional record
 * fields (or filling the appropriate default value)
 */

extern _X_EXPORT Mask	DontPropagateMasks[];

#define wTrackParent(w,field)	((w)->optional ? \
				    (w)->optional->field \
 				 : FindWindowWithOptional(w)->optional->field)
#define wUseDefault(w,field,def)	((w)->optional ? \
				    (w)->optional->field \
				 : def)

#define wVisual(w)		wTrackParent(w, visual)
#define wCursor(w)		((w)->cursorIsNone ? None : wTrackParent(w, cursor))
#define wColormap(w)		((w)->drawable.class == InputOnly ? None : wTrackParent(w, colormap))
#define wDontPropagateMask(w)	wUseDefault(w, dontPropagateMask, DontPropagateMasks[(w)->dontPropagate])
#define wOtherEventMasks(w)	wUseDefault(w, otherEventMasks, 0)
#define wOtherClients(w)	wUseDefault(w, otherClients, NULL)
#define wOtherInputMasks(w)	wUseDefault(w, inputMasks, NULL)
#define wPassiveGrabs(w)	wUseDefault(w, passiveGrabs, NULL)
#define wUserProps(w)		wUseDefault(w, userProps, NULL)
#define wBackingBitPlanes(w)	wUseDefault(w, backingBitPlanes, ~0L)
#define wBackingPixel(w)	wUseDefault(w, backingPixel, 0)
#define wBoundingShape(w)	wUseDefault(w, boundingShape, NULL)
#define wClipShape(w)		wUseDefault(w, clipShape, NULL)
#define wInputShape(w)          wUseDefault(w, inputShape, NULL)
#define wClient(w)		(clients[CLIENT_ID((w)->drawable.id)])
#define wBorderWidth(w)		((int) (w)->borderWidth)

/* true when w needs a border drawn. */

#define HasBorder(w)	((w)->borderWidth || wClipShape(w))

typedef struct _ScreenSaverStuff *ScreenSaverStuffPtr;

#define SCREEN_IS_BLANKED   0
#define SCREEN_ISNT_SAVED   1
#define SCREEN_IS_TILED     2
#define SCREEN_IS_BLACK	    3

#define HasSaverWindow(pScreen)   (pScreen->screensaver.pWindow != NullWindow)

extern _X_EXPORT int screenIsSaved;

#endif /* WINDOWSTRUCT_H */
>>>>>>> 4c61bf84
<|MERGE_RESOLUTION|>--- conflicted
+++ resolved
@@ -1,448 +1,218 @@
-<<<<<<< HEAD
-/***********************************************************
-
-Copyright 1987, 1998  The Open Group
-
-Permission to use, copy, modify, distribute, and sell this software and its
-documentation for any purpose is hereby granted without fee, provided that
-the above copyright notice appear in all copies and that both that
-copyright notice and this permission notice appear in supporting
-documentation.
-
-The above copyright notice and this permission notice shall be included in
-all copies or substantial portions of the Software.
-
-THE SOFTWARE IS PROVIDED "AS IS", WITHOUT WARRANTY OF ANY KIND, EXPRESS OR
-IMPLIED, INCLUDING BUT NOT LIMITED TO THE WARRANTIES OF MERCHANTABILITY,
-FITNESS FOR A PARTICULAR PURPOSE AND NONINFRINGEMENT.  IN NO EVENT SHALL THE
-OPEN GROUP BE LIABLE FOR ANY CLAIM, DAMAGES OR OTHER LIABILITY, WHETHER IN
-AN ACTION OF CONTRACT, TORT OR OTHERWISE, ARISING FROM, OUT OF OR IN
-CONNECTION WITH THE SOFTWARE OR THE USE OR OTHER DEALINGS IN THE SOFTWARE.
-
-Except as contained in this notice, the name of The Open Group shall not be
-used in advertising or otherwise to promote the sale, use or other dealings
-in this Software without prior written authorization from The Open Group.
-
-
-Copyright 1987 by Digital Equipment Corporation, Maynard, Massachusetts.
-
-                        All Rights Reserved
-
-Permission to use, copy, modify, and distribute this software and its 
-documentation for any purpose and without fee is hereby granted, 
-provided that the above copyright notice appear in all copies and that
-both that copyright notice and this permission notice appear in 
-supporting documentation, and that the name of Digital not be
-used in advertising or publicity pertaining to distribution of the
-software without specific, written prior permission.  
-
-DIGITAL DISCLAIMS ALL WARRANTIES WITH REGARD TO THIS SOFTWARE, INCLUDING
-ALL IMPLIED WARRANTIES OF MERCHANTABILITY AND FITNESS, IN NO EVENT SHALL
-DIGITAL BE LIABLE FOR ANY SPECIAL, INDIRECT OR CONSEQUENTIAL DAMAGES OR
-ANY DAMAGES WHATSOEVER RESULTING FROM LOSS OF USE, DATA OR PROFITS,
-WHETHER IN AN ACTION OF CONTRACT, NEGLIGENCE OR OTHER TORTIOUS ACTION,
-ARISING OUT OF OR IN CONNECTION WITH THE USE OR PERFORMANCE OF THIS
-SOFTWARE.
-
-******************************************************************/
-
-#ifndef WINDOWSTRUCT_H
-#define WINDOWSTRUCT_H
-
-#include "window.h"
-#include "pixmapstr.h"
-#include "regionstr.h"
-#include "cursor.h"
-#include "property.h"
-#include "resource.h"	/* for ROOT_WINDOW_ID_BASE */
-#include "dix.h"
-#include "privates.h"
-#include "miscstruct.h"
-#include <X11/Xprotostr.h>
-#include "opaque.h"
-
-#define GuaranteeNothing	0
-#define GuaranteeVisBack	1
-
-#define SameBackground(as, a, bs, b)				\
-    ((as) == (bs) && ((as) == None ||				\
-		      (as) == ParentRelative ||			\
- 		      SamePixUnion(a,b,as == BackgroundPixel)))
-
-#define SameBorder(as, a, bs, b)				\
-    EqualPixUnion(as, a, bs, b)
-
-/* used as NULL-terminated list */
-typedef struct _DevCursorNode {
-    CursorPtr                   cursor;
-    DeviceIntPtr                dev;
-    struct _DevCursorNode*      next;
-} DevCursNodeRec, *DevCursNodePtr, *DevCursorList;
-
-typedef struct _WindowOpt {
-    VisualID		visual;		   /* default: same as parent */
-    CursorPtr		cursor;		   /* default: window.cursorNone */
-    Colormap		colormap;	   /* default: same as parent */
-    Mask		dontPropagateMask; /* default: window.dontPropagate */
-    Mask		otherEventMasks;   /* default: 0 */
-    struct _OtherClients *otherClients;	   /* default: NULL */
-    struct _GrabRec	*passiveGrabs;	   /* default: NULL */
-    PropertyPtr		userProps;	   /* default: NULL */
-    unsigned long	backingBitPlanes;  /* default: ~0L */
-    unsigned long	backingPixel;	   /* default: 0 */
-    RegionPtr		boundingShape;	   /* default: NULL */
-    RegionPtr		clipShape;	   /* default: NULL */
-    RegionPtr		inputShape;	   /* default: NULL */
-    struct _OtherInputMasks *inputMasks;   /* default: NULL */
-    DevCursorList       deviceCursors;     /* default: NULL */
-} WindowOptRec, *WindowOptPtr;
-
-#define BackgroundPixel	    2L
-#define BackgroundPixmap    3L
-
-/*
- * The redirectDraw field can have one of three values:
- *
- *  RedirectDrawNone
- *	A normal window; painted into the same pixmap as the parent
- *	and clipping parent and siblings to its geometry. These
- *	windows get a clip list equal to the intersection of their
- *	geometry with the parent geometry, minus the geometry
- *	of overlapping None and Clipped siblings.
- *  RedirectDrawAutomatic
- *	A redirected window which clips parent and sibling drawing.
- *	Contents for these windows are manage inside the server.
- *	These windows get an internal clip list equal to their
- *	geometry.
- *  RedirectDrawManual
- *	A redirected window which does not clip parent and sibling
- *	drawing; the window must be represented within the parent
- *	geometry by the client performing the redirection management.
- *	Contents for these windows are managed outside the server.
- *	These windows get an internal clip list equal to their
- *	geometry.
- */
-
-#define RedirectDrawNone	0
-#define RedirectDrawAutomatic	1
-#define RedirectDrawManual	2
-
-typedef struct _Window {
-    DrawableRec		drawable;
-    PrivateRec		*devPrivates;
-    WindowPtr		parent;		/* ancestor chain */
-    WindowPtr		nextSib;	/* next lower sibling */
-    WindowPtr		prevSib;	/* next higher sibling */
-    WindowPtr		firstChild;	/* top-most child */
-    WindowPtr		lastChild;	/* bottom-most child */
-    RegionRec		clipList;	/* clipping rectangle for output */
-    RegionRec		borderClip;	/* NotClippedByChildren + border */
-    union _Validate	*valdata;
-    RegionRec		winSize;
-    RegionRec		borderSize;
-    DDXPointRec		origin;		/* position relative to parent */
-    unsigned short	borderWidth;
-    unsigned long	deliverableEvents; /* all masks from all clients */
-    Mask		eventMask;      /* mask from the creating client */
-    PixUnion		background;
-    PixUnion		border;
-    pointer		backStorage;	/* null when BS disabled */
-    WindowOptPtr	optional;
-    unsigned		backgroundState:2; /* None, Relative, Pixel, Pixmap */
-    unsigned		borderIsPixel:1;
-    unsigned		cursorIsNone:1;	/* else real cursor (might inherit) */
-    unsigned		backingStore:2;
-    unsigned		saveUnder:1;
-    unsigned		DIXsaveUnder:1;
-    unsigned		bitGravity:4;
-    unsigned		winGravity:4;
-    unsigned		overrideRedirect:1;
-    unsigned		visibility:2;
-    unsigned		mapped:1;
-    unsigned		realized:1;	/* ancestors are all mapped */
-    unsigned		viewable:1;	/* realized && InputOutput */
-    unsigned		dontPropagate:3;/* index into DontPropagateMasks */
-    unsigned		forcedBS:1;	/* system-supplied backingStore */
-    unsigned		redirectDraw:2;	/* COMPOSITE rendering redirect */
-    unsigned		forcedBG:1;	/* must have an opaque background */
-#ifdef ROOTLESS
-    unsigned		rootlessUnhittable:1;	/* doesn't hit-test */
-#endif
-} WindowRec;
-
-/*
- * Ok, a bunch of macros for accessing the optional record
- * fields (or filling the appropriate default value)
- */
-
-extern _X_EXPORT Mask	DontPropagateMasks[];
-
-#define wTrackParent(w,field)	((w)->optional ? \
-				    (w)->optional->field \
- 				 : FindWindowWithOptional(w)->optional->field)
-#define wUseDefault(w,field,def)	((w)->optional ? \
-				    (w)->optional->field \
-				 : def)
-
-#define wVisual(w)		wTrackParent(w, visual)
-#define wCursor(w)		((w)->cursorIsNone ? None : wTrackParent(w, cursor))
-#define wColormap(w)		((w)->drawable.class == InputOnly ? None : wTrackParent(w, colormap))
-#define wDontPropagateMask(w)	wUseDefault(w, dontPropagateMask, DontPropagateMasks[(w)->dontPropagate])
-#define wOtherEventMasks(w)	wUseDefault(w, otherEventMasks, 0)
-#define wOtherClients(w)	wUseDefault(w, otherClients, NULL)
-#define wOtherInputMasks(w)	wUseDefault(w, inputMasks, NULL)
-#define wPassiveGrabs(w)	wUseDefault(w, passiveGrabs, NULL)
-#define wUserProps(w)		wUseDefault(w, userProps, NULL)
-#define wBackingBitPlanes(w)	wUseDefault(w, backingBitPlanes, ~0L)
-#define wBackingPixel(w)	wUseDefault(w, backingPixel, 0)
-#define wBoundingShape(w)	wUseDefault(w, boundingShape, NULL)
-#define wClipShape(w)		wUseDefault(w, clipShape, NULL)
-#define wInputShape(w)          wUseDefault(w, inputShape, NULL)
-#define wClient(w)		(clients[CLIENT_ID((w)->drawable.id)])
-#define wBorderWidth(w)		((int) (w)->borderWidth)
-
-/* true when w needs a border drawn. */
-
-#define HasBorder(w)	((w)->borderWidth || wClipShape(w))
-
-typedef struct _ScreenSaverStuff {
-    WindowPtr pWindow;
-    XID       wid;
-    char      blanked;
-    Bool      (*ExternalScreenSaver)(
-	ScreenPtr	/*pScreen*/,
-	int		/*xstate*/,
-	Bool		/*force*/);
-} ScreenSaverStuffRec, *ScreenSaverStuffPtr;
-
-#define SCREEN_IS_BLANKED   0
-#define SCREEN_ISNT_SAVED   1
-#define SCREEN_IS_TILED     2
-#define SCREEN_IS_BLACK	    3
-
-#define HasSaverWindow(i)   (savedScreenInfo[i].pWindow != NullWindow)
-
-extern _X_EXPORT int screenIsSaved;
-extern _X_EXPORT ScreenSaverStuffRec savedScreenInfo[MAXSCREENS];
-
-#endif /* WINDOWSTRUCT_H */
-=======
-/***********************************************************
-
-Copyright 1987, 1998  The Open Group
-
-Permission to use, copy, modify, distribute, and sell this software and its
-documentation for any purpose is hereby granted without fee, provided that
-the above copyright notice appear in all copies and that both that
-copyright notice and this permission notice appear in supporting
-documentation.
-
-The above copyright notice and this permission notice shall be included in
-all copies or substantial portions of the Software.
-
-THE SOFTWARE IS PROVIDED "AS IS", WITHOUT WARRANTY OF ANY KIND, EXPRESS OR
-IMPLIED, INCLUDING BUT NOT LIMITED TO THE WARRANTIES OF MERCHANTABILITY,
-FITNESS FOR A PARTICULAR PURPOSE AND NONINFRINGEMENT.  IN NO EVENT SHALL THE
-OPEN GROUP BE LIABLE FOR ANY CLAIM, DAMAGES OR OTHER LIABILITY, WHETHER IN
-AN ACTION OF CONTRACT, TORT OR OTHERWISE, ARISING FROM, OUT OF OR IN
-CONNECTION WITH THE SOFTWARE OR THE USE OR OTHER DEALINGS IN THE SOFTWARE.
-
-Except as contained in this notice, the name of The Open Group shall not be
-used in advertising or otherwise to promote the sale, use or other dealings
-in this Software without prior written authorization from The Open Group.
-
-
-Copyright 1987 by Digital Equipment Corporation, Maynard, Massachusetts.
-
-                        All Rights Reserved
-
-Permission to use, copy, modify, and distribute this software and its 
-documentation for any purpose and without fee is hereby granted, 
-provided that the above copyright notice appear in all copies and that
-both that copyright notice and this permission notice appear in 
-supporting documentation, and that the name of Digital not be
-used in advertising or publicity pertaining to distribution of the
-software without specific, written prior permission.  
-
-DIGITAL DISCLAIMS ALL WARRANTIES WITH REGARD TO THIS SOFTWARE, INCLUDING
-ALL IMPLIED WARRANTIES OF MERCHANTABILITY AND FITNESS, IN NO EVENT SHALL
-DIGITAL BE LIABLE FOR ANY SPECIAL, INDIRECT OR CONSEQUENTIAL DAMAGES OR
-ANY DAMAGES WHATSOEVER RESULTING FROM LOSS OF USE, DATA OR PROFITS,
-WHETHER IN AN ACTION OF CONTRACT, NEGLIGENCE OR OTHER TORTIOUS ACTION,
-ARISING OUT OF OR IN CONNECTION WITH THE USE OR PERFORMANCE OF THIS
-SOFTWARE.
-
-******************************************************************/
-
-#ifndef WINDOWSTRUCT_H
-#define WINDOWSTRUCT_H
-
-#include "window.h"
-#include "pixmapstr.h"
-#include "regionstr.h"
-#include "cursor.h"
-#include "property.h"
-#include "resource.h"	/* for ROOT_WINDOW_ID_BASE */
-#include "dix.h"
-#include "privates.h"
-#include "miscstruct.h"
-#include <X11/Xprotostr.h>
-#include "opaque.h"
-
-#define GuaranteeNothing	0
-#define GuaranteeVisBack	1
-
-#define SameBackground(as, a, bs, b)				\
-    ((as) == (bs) && ((as) == None ||				\
-		      (as) == ParentRelative ||			\
- 		      SamePixUnion(a,b,as == BackgroundPixel)))
-
-#define SameBorder(as, a, bs, b)				\
-    EqualPixUnion(as, a, bs, b)
-
-/* used as NULL-terminated list */
-typedef struct _DevCursorNode {
-    CursorPtr                   cursor;
-    DeviceIntPtr                dev;
-    struct _DevCursorNode*      next;
-} DevCursNodeRec, *DevCursNodePtr, *DevCursorList;
-
-typedef struct _WindowOpt {
-    VisualID		visual;		   /* default: same as parent */
-    CursorPtr		cursor;		   /* default: window.cursorNone */
-    Colormap		colormap;	   /* default: same as parent */
-    Mask		dontPropagateMask; /* default: window.dontPropagate */
-    Mask		otherEventMasks;   /* default: 0 */
-    struct _OtherClients *otherClients;	   /* default: NULL */
-    struct _GrabRec	*passiveGrabs;	   /* default: NULL */
-    PropertyPtr		userProps;	   /* default: NULL */
-    unsigned long	backingBitPlanes;  /* default: ~0L */
-    unsigned long	backingPixel;	   /* default: 0 */
-    RegionPtr		boundingShape;	   /* default: NULL */
-    RegionPtr		clipShape;	   /* default: NULL */
-    RegionPtr		inputShape;	   /* default: NULL */
-    struct _OtherInputMasks *inputMasks;   /* default: NULL */
-    DevCursorList       deviceCursors;     /* default: NULL */
-} WindowOptRec, *WindowOptPtr;
-
-#define BackgroundPixel	    2L
-#define BackgroundPixmap    3L
-
-/*
- * The redirectDraw field can have one of three values:
- *
- *  RedirectDrawNone
- *	A normal window; painted into the same pixmap as the parent
- *	and clipping parent and siblings to its geometry. These
- *	windows get a clip list equal to the intersection of their
- *	geometry with the parent geometry, minus the geometry
- *	of overlapping None and Clipped siblings.
- *  RedirectDrawAutomatic
- *	A redirected window which clips parent and sibling drawing.
- *	Contents for these windows are manage inside the server.
- *	These windows get an internal clip list equal to their
- *	geometry.
- *  RedirectDrawManual
- *	A redirected window which does not clip parent and sibling
- *	drawing; the window must be represented within the parent
- *	geometry by the client performing the redirection management.
- *	Contents for these windows are managed outside the server.
- *	These windows get an internal clip list equal to their
- *	geometry.
- */
-
-#define RedirectDrawNone	0
-#define RedirectDrawAutomatic	1
-#define RedirectDrawManual	2
-
-typedef struct _Window {
-    DrawableRec		drawable;
-    PrivateRec		*devPrivates;
-    WindowPtr		parent;		/* ancestor chain */
-    WindowPtr		nextSib;	/* next lower sibling */
-    WindowPtr		prevSib;	/* next higher sibling */
-    WindowPtr		firstChild;	/* top-most child */
-    WindowPtr		lastChild;	/* bottom-most child */
-    RegionRec		clipList;	/* clipping rectangle for output */
-    RegionRec		borderClip;	/* NotClippedByChildren + border */
-    union _Validate	*valdata;
-    RegionRec		winSize;
-    RegionRec		borderSize;
-    DDXPointRec		origin;		/* position relative to parent */
-    unsigned short	borderWidth;
-    unsigned short	deliverableEvents; /* all masks from all clients */
-    Mask		eventMask;      /* mask from the creating client */
-    PixUnion		background;
-    PixUnion		border;
-    pointer		backStorage;	/* null when BS disabled */
-    WindowOptPtr	optional;
-    unsigned		backgroundState:2; /* None, Relative, Pixel, Pixmap */
-    unsigned		borderIsPixel:1;
-    unsigned		cursorIsNone:1;	/* else real cursor (might inherit) */
-    unsigned		backingStore:2;
-    unsigned		saveUnder:1;
-    unsigned		DIXsaveUnder:1;
-    unsigned		bitGravity:4;
-    unsigned		winGravity:4;
-    unsigned		overrideRedirect:1;
-    unsigned		visibility:2;
-    unsigned		mapped:1;
-    unsigned		realized:1;	/* ancestors are all mapped */
-    unsigned		viewable:1;	/* realized && InputOutput */
-    unsigned		dontPropagate:3;/* index into DontPropagateMasks */
-    unsigned		forcedBS:1;	/* system-supplied backingStore */
-    unsigned		redirectDraw:2;	/* COMPOSITE rendering redirect */
-    unsigned		forcedBG:1;	/* must have an opaque background */
-#ifdef ROOTLESS
-    unsigned		rootlessUnhittable:1;	/* doesn't hit-test */
-#endif
-} WindowRec;
-
-/*
- * Ok, a bunch of macros for accessing the optional record
- * fields (or filling the appropriate default value)
- */
-
-extern _X_EXPORT Mask	DontPropagateMasks[];
-
-#define wTrackParent(w,field)	((w)->optional ? \
-				    (w)->optional->field \
- 				 : FindWindowWithOptional(w)->optional->field)
-#define wUseDefault(w,field,def)	((w)->optional ? \
-				    (w)->optional->field \
-				 : def)
-
-#define wVisual(w)		wTrackParent(w, visual)
-#define wCursor(w)		((w)->cursorIsNone ? None : wTrackParent(w, cursor))
-#define wColormap(w)		((w)->drawable.class == InputOnly ? None : wTrackParent(w, colormap))
-#define wDontPropagateMask(w)	wUseDefault(w, dontPropagateMask, DontPropagateMasks[(w)->dontPropagate])
-#define wOtherEventMasks(w)	wUseDefault(w, otherEventMasks, 0)
-#define wOtherClients(w)	wUseDefault(w, otherClients, NULL)
-#define wOtherInputMasks(w)	wUseDefault(w, inputMasks, NULL)
-#define wPassiveGrabs(w)	wUseDefault(w, passiveGrabs, NULL)
-#define wUserProps(w)		wUseDefault(w, userProps, NULL)
-#define wBackingBitPlanes(w)	wUseDefault(w, backingBitPlanes, ~0L)
-#define wBackingPixel(w)	wUseDefault(w, backingPixel, 0)
-#define wBoundingShape(w)	wUseDefault(w, boundingShape, NULL)
-#define wClipShape(w)		wUseDefault(w, clipShape, NULL)
-#define wInputShape(w)          wUseDefault(w, inputShape, NULL)
-#define wClient(w)		(clients[CLIENT_ID((w)->drawable.id)])
-#define wBorderWidth(w)		((int) (w)->borderWidth)
-
-/* true when w needs a border drawn. */
-
-#define HasBorder(w)	((w)->borderWidth || wClipShape(w))
-
-typedef struct _ScreenSaverStuff *ScreenSaverStuffPtr;
-
-#define SCREEN_IS_BLANKED   0
-#define SCREEN_ISNT_SAVED   1
-#define SCREEN_IS_TILED     2
-#define SCREEN_IS_BLACK	    3
-
-#define HasSaverWindow(pScreen)   (pScreen->screensaver.pWindow != NullWindow)
-
-extern _X_EXPORT int screenIsSaved;
-
-#endif /* WINDOWSTRUCT_H */
->>>>>>> 4c61bf84
+/***********************************************************
+
+Copyright 1987, 1998  The Open Group
+
+Permission to use, copy, modify, distribute, and sell this software and its
+documentation for any purpose is hereby granted without fee, provided that
+the above copyright notice appear in all copies and that both that
+copyright notice and this permission notice appear in supporting
+documentation.
+
+The above copyright notice and this permission notice shall be included in
+all copies or substantial portions of the Software.
+
+THE SOFTWARE IS PROVIDED "AS IS", WITHOUT WARRANTY OF ANY KIND, EXPRESS OR
+IMPLIED, INCLUDING BUT NOT LIMITED TO THE WARRANTIES OF MERCHANTABILITY,
+FITNESS FOR A PARTICULAR PURPOSE AND NONINFRINGEMENT.  IN NO EVENT SHALL THE
+OPEN GROUP BE LIABLE FOR ANY CLAIM, DAMAGES OR OTHER LIABILITY, WHETHER IN
+AN ACTION OF CONTRACT, TORT OR OTHERWISE, ARISING FROM, OUT OF OR IN
+CONNECTION WITH THE SOFTWARE OR THE USE OR OTHER DEALINGS IN THE SOFTWARE.
+
+Except as contained in this notice, the name of The Open Group shall not be
+used in advertising or otherwise to promote the sale, use or other dealings
+in this Software without prior written authorization from The Open Group.
+
+
+Copyright 1987 by Digital Equipment Corporation, Maynard, Massachusetts.
+
+                        All Rights Reserved
+
+Permission to use, copy, modify, and distribute this software and its 
+documentation for any purpose and without fee is hereby granted, 
+provided that the above copyright notice appear in all copies and that
+both that copyright notice and this permission notice appear in 
+supporting documentation, and that the name of Digital not be
+used in advertising or publicity pertaining to distribution of the
+software without specific, written prior permission.  
+
+DIGITAL DISCLAIMS ALL WARRANTIES WITH REGARD TO THIS SOFTWARE, INCLUDING
+ALL IMPLIED WARRANTIES OF MERCHANTABILITY AND FITNESS, IN NO EVENT SHALL
+DIGITAL BE LIABLE FOR ANY SPECIAL, INDIRECT OR CONSEQUENTIAL DAMAGES OR
+ANY DAMAGES WHATSOEVER RESULTING FROM LOSS OF USE, DATA OR PROFITS,
+WHETHER IN AN ACTION OF CONTRACT, NEGLIGENCE OR OTHER TORTIOUS ACTION,
+ARISING OUT OF OR IN CONNECTION WITH THE USE OR PERFORMANCE OF THIS
+SOFTWARE.
+
+******************************************************************/
+
+#ifndef WINDOWSTRUCT_H
+#define WINDOWSTRUCT_H
+
+#include "window.h"
+#include "pixmapstr.h"
+#include "regionstr.h"
+#include "cursor.h"
+#include "property.h"
+#include "resource.h"	/* for ROOT_WINDOW_ID_BASE */
+#include "dix.h"
+#include "privates.h"
+#include "miscstruct.h"
+#include <X11/Xprotostr.h>
+#include "opaque.h"
+
+#define GuaranteeNothing	0
+#define GuaranteeVisBack	1
+
+#define SameBackground(as, a, bs, b)				\
+    ((as) == (bs) && ((as) == None ||				\
+		      (as) == ParentRelative ||			\
+ 		      SamePixUnion(a,b,as == BackgroundPixel)))
+
+#define SameBorder(as, a, bs, b)				\
+    EqualPixUnion(as, a, bs, b)
+
+/* used as NULL-terminated list */
+typedef struct _DevCursorNode {
+    CursorPtr                   cursor;
+    DeviceIntPtr                dev;
+    struct _DevCursorNode*      next;
+} DevCursNodeRec, *DevCursNodePtr, *DevCursorList;
+
+typedef struct _WindowOpt {
+    VisualID		visual;		   /* default: same as parent */
+    CursorPtr		cursor;		   /* default: window.cursorNone */
+    Colormap		colormap;	   /* default: same as parent */
+    Mask		dontPropagateMask; /* default: window.dontPropagate */
+    Mask		otherEventMasks;   /* default: 0 */
+    struct _OtherClients *otherClients;	   /* default: NULL */
+    struct _GrabRec	*passiveGrabs;	   /* default: NULL */
+    PropertyPtr		userProps;	   /* default: NULL */
+    unsigned long	backingBitPlanes;  /* default: ~0L */
+    unsigned long	backingPixel;	   /* default: 0 */
+    RegionPtr		boundingShape;	   /* default: NULL */
+    RegionPtr		clipShape;	   /* default: NULL */
+    RegionPtr		inputShape;	   /* default: NULL */
+    struct _OtherInputMasks *inputMasks;   /* default: NULL */
+    DevCursorList       deviceCursors;     /* default: NULL */
+} WindowOptRec, *WindowOptPtr;
+
+#define BackgroundPixel	    2L
+#define BackgroundPixmap    3L
+
+/*
+ * The redirectDraw field can have one of three values:
+ *
+ *  RedirectDrawNone
+ *	A normal window; painted into the same pixmap as the parent
+ *	and clipping parent and siblings to its geometry. These
+ *	windows get a clip list equal to the intersection of their
+ *	geometry with the parent geometry, minus the geometry
+ *	of overlapping None and Clipped siblings.
+ *  RedirectDrawAutomatic
+ *	A redirected window which clips parent and sibling drawing.
+ *	Contents for these windows are manage inside the server.
+ *	These windows get an internal clip list equal to their
+ *	geometry.
+ *  RedirectDrawManual
+ *	A redirected window which does not clip parent and sibling
+ *	drawing; the window must be represented within the parent
+ *	geometry by the client performing the redirection management.
+ *	Contents for these windows are managed outside the server.
+ *	These windows get an internal clip list equal to their
+ *	geometry.
+ */
+
+#define RedirectDrawNone	0
+#define RedirectDrawAutomatic	1
+#define RedirectDrawManual	2
+
+typedef struct _Window {
+    DrawableRec		drawable;
+    PrivateRec		*devPrivates;
+    WindowPtr		parent;		/* ancestor chain */
+    WindowPtr		nextSib;	/* next lower sibling */
+    WindowPtr		prevSib;	/* next higher sibling */
+    WindowPtr		firstChild;	/* top-most child */
+    WindowPtr		lastChild;	/* bottom-most child */
+    RegionRec		clipList;	/* clipping rectangle for output */
+    RegionRec		borderClip;	/* NotClippedByChildren + border */
+    union _Validate	*valdata;
+    RegionRec		winSize;
+    RegionRec		borderSize;
+    DDXPointRec		origin;		/* position relative to parent */
+    unsigned short	borderWidth;
+    unsigned long	deliverableEvents; /* all masks from all clients */
+    Mask		eventMask;      /* mask from the creating client */
+    PixUnion		background;
+    PixUnion		border;
+    pointer		backStorage;	/* null when BS disabled */
+    WindowOptPtr	optional;
+    unsigned		backgroundState:2; /* None, Relative, Pixel, Pixmap */
+    unsigned		borderIsPixel:1;
+    unsigned		cursorIsNone:1;	/* else real cursor (might inherit) */
+    unsigned		backingStore:2;
+    unsigned		saveUnder:1;
+    unsigned		DIXsaveUnder:1;
+    unsigned		bitGravity:4;
+    unsigned		winGravity:4;
+    unsigned		overrideRedirect:1;
+    unsigned		visibility:2;
+    unsigned		mapped:1;
+    unsigned		realized:1;	/* ancestors are all mapped */
+    unsigned		viewable:1;	/* realized && InputOutput */
+    unsigned		dontPropagate:3;/* index into DontPropagateMasks */
+    unsigned		forcedBS:1;	/* system-supplied backingStore */
+    unsigned		redirectDraw:2;	/* COMPOSITE rendering redirect */
+    unsigned		forcedBG:1;	/* must have an opaque background */
+#ifdef ROOTLESS
+    unsigned		rootlessUnhittable:1;	/* doesn't hit-test */
+#endif
+} WindowRec;
+
+/*
+ * Ok, a bunch of macros for accessing the optional record
+ * fields (or filling the appropriate default value)
+ */
+
+extern _X_EXPORT Mask	DontPropagateMasks[];
+
+#define wTrackParent(w,field)	((w)->optional ? \
+				    (w)->optional->field \
+ 				 : FindWindowWithOptional(w)->optional->field)
+#define wUseDefault(w,field,def)	((w)->optional ? \
+				    (w)->optional->field \
+				 : def)
+
+#define wVisual(w)		wTrackParent(w, visual)
+#define wCursor(w)		((w)->cursorIsNone ? None : wTrackParent(w, cursor))
+#define wColormap(w)		((w)->drawable.class == InputOnly ? None : wTrackParent(w, colormap))
+#define wDontPropagateMask(w)	wUseDefault(w, dontPropagateMask, DontPropagateMasks[(w)->dontPropagate])
+#define wOtherEventMasks(w)	wUseDefault(w, otherEventMasks, 0)
+#define wOtherClients(w)	wUseDefault(w, otherClients, NULL)
+#define wOtherInputMasks(w)	wUseDefault(w, inputMasks, NULL)
+#define wPassiveGrabs(w)	wUseDefault(w, passiveGrabs, NULL)
+#define wUserProps(w)		wUseDefault(w, userProps, NULL)
+#define wBackingBitPlanes(w)	wUseDefault(w, backingBitPlanes, ~0L)
+#define wBackingPixel(w)	wUseDefault(w, backingPixel, 0)
+#define wBoundingShape(w)	wUseDefault(w, boundingShape, NULL)
+#define wClipShape(w)		wUseDefault(w, clipShape, NULL)
+#define wInputShape(w)          wUseDefault(w, inputShape, NULL)
+#define wClient(w)		(clients[CLIENT_ID((w)->drawable.id)])
+#define wBorderWidth(w)		((int) (w)->borderWidth)
+
+/* true when w needs a border drawn. */
+
+#define HasBorder(w)	((w)->borderWidth || wClipShape(w))
+
+typedef struct _ScreenSaverStuff *ScreenSaverStuffPtr;
+
+#define SCREEN_IS_BLANKED   0
+#define SCREEN_ISNT_SAVED   1
+#define SCREEN_IS_TILED     2
+#define SCREEN_IS_BLACK	    3
+
+#define HasSaverWindow(pScreen)   (pScreen->screensaver.pWindow != NullWindow)
+
+extern _X_EXPORT int screenIsSaved;
+
+#endif /* WINDOWSTRUCT_H */