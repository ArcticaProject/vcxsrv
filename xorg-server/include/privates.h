--- conflicted
+++ resolved
@@ -1,4 +1,3 @@
-<<<<<<< HEAD
 /***********************************************************
 
 THE SOFTWARE IS PROVIDED "AS IS", WITHOUT WARRANTY OF ANY KIND, EXPRESS OR
@@ -296,304 +295,4 @@
  */
 #define DEVPRIV_AT(ptr, offset) ((PrivatePtr *)((char *)(ptr) + offset))
 
-#endif /* PRIVATES_H */
-=======
-/***********************************************************
-
-THE SOFTWARE IS PROVIDED "AS IS", WITHOUT WARRANTY OF ANY KIND, EXPRESS OR
-IMPLIED, INCLUDING BUT NOT LIMITED TO THE WARRANTIES OF MERCHANTABILITY,
-FITNESS FOR A PARTICULAR PURPOSE AND NONINFRINGEMENT.  IN NO EVENT SHALL THE
-AUTHOR BE LIABLE FOR ANY CLAIM, DAMAGES OR OTHER LIABILITY, WHETHER IN
-AN ACTION OF CONTRACT, TORT OR OTHERWISE, ARISING FROM, OUT OF OR IN
-CONNECTION WITH THE SOFTWARE OR THE USE OR OTHER DEALINGS IN THE SOFTWARE.
-
-******************************************************************/
-
-#ifndef PRIVATES_H
-#define PRIVATES_H 1
-
-#include <X11/Xdefs.h>
-#include <X11/Xosdefs.h>
-#include <X11/Xfuncproto.h>
-#include "misc.h"
-
-/*****************************************************************
- * STUFF FOR PRIVATES
- *****************************************************************/
-
-typedef struct _Private PrivateRec, *PrivatePtr;
-
-typedef enum {
-    /* XSELinux uses the same private keys for numerous objects */
-    PRIVATE_XSELINUX,
-
-    /* Otherwise, you get a private in just the requested structure
-     */
-    /* These can have objects created before all of the keys are registered */
-    PRIVATE_SCREEN,
-    PRIVATE_EXTENSION,
-    PRIVATE_COLORMAP,
-
-    /* These cannot have any objects before all relevant keys are registered */
-    PRIVATE_DEVICE,
-    PRIVATE_CLIENT,
-    PRIVATE_PROPERTY,
-    PRIVATE_SELECTION,
-    PRIVATE_WINDOW,
-    PRIVATE_PIXMAP,
-    PRIVATE_GC,
-    PRIVATE_CURSOR,
-    PRIVATE_CURSOR_BITS,
-
-    /* extension privates */
-    PRIVATE_DBE_WINDOW,
-    PRIVATE_DAMAGE,
-    PRIVATE_GLYPH,
-    PRIVATE_GLYPHSET,
-    PRIVATE_PICTURE,
-    PRIVATE_SYNC_FENCE,
-
-    /* last private type */
-    PRIVATE_LAST,
-} DevPrivateType;
-
-typedef struct _DevPrivateKeyRec {
-    int			offset;
-    int			size;
-    Bool		initialized;
-    Bool		allocated;
-    DevPrivateType	type;
-    struct _DevPrivateKeyRec	*next;
-} DevPrivateKeyRec, *DevPrivateKey;
-
-typedef struct _DevScreenPrivateKeyRec {
-    DevPrivateKeyRec	screenKey;
-} DevScreenPrivateKeyRec, *DevScreenPrivateKey;
-
-/*
- * Let drivers know how to initialize private keys
- */
-
-#define HAS_DEVPRIVATEKEYREC		1
-#define HAS_DIXREGISTERPRIVATEKEY	1
-
-/*
- * Register a new private index for the private type.
- *
- * This initializes the specified key and optionally requests pre-allocated
- * private space for your driver/module. If you request no extra space, you
- * may set and get a single pointer value using this private key. Otherwise,
- * you can get the address of the extra space and store whatever data you like
- * there.
- *
- * You may call dixRegisterPrivateKey more than once on the same key, but the
- * size and type must match or the server will abort.
- *
- * dixRegisterPrivateKey returns FALSE if it fails to allocate memory
- * during its operation.
- */
-extern _X_EXPORT Bool
-dixRegisterPrivateKey(DevPrivateKey key, DevPrivateType type, unsigned size);
-
-/*
- * Check whether a private key has been registered
- */
-static inline Bool
-dixPrivateKeyRegistered(DevPrivateKey key)
-{
-    return key->initialized;
-}
-
-/*
- * Get the address of the private storage.
- *
- * For keys with pre-defined storage, this gets the base of that storage
- * Otherwise, it returns the place where the private pointer is stored.
- */
-static inline void *
-dixGetPrivateAddr(PrivatePtr *privates, const DevPrivateKey key)
-{
-    assert(key->initialized);
-    return (char *) (*privates) + key->offset;
-}
-
-/*
- * Fetch a private pointer stored in the object
- *
- * Returns the pointer stored with dixSetPrivate.
- * This must only be used with keys that have
- * no pre-defined storage
- */
-static inline void *
-dixGetPrivate(PrivatePtr *privates, const DevPrivateKey key)
-{
-    assert (key->size == 0);
-    return *(void **) dixGetPrivateAddr(privates, key);
-}
-
-/*
- * Associate 'val' with 'key' in 'privates' so that later calls to
- * dixLookupPrivate(privates, key) will return 'val'.
- */
-static inline void
-dixSetPrivate(PrivatePtr *privates, const DevPrivateKey key, pointer val)
-{
-    assert (key->size == 0);
-    *(pointer *) dixGetPrivateAddr(privates, key) = val;
-}
-
-#include "dix.h"
-#include "resource.h"
-
-/*
- * Lookup a pointer to the private record.
- *
- * For privates with defined storage, return the address of the
- * storage. For privates without defined storage, return the pointer
- * contents
- */
-static inline pointer
-dixLookupPrivate(PrivatePtr *privates, const DevPrivateKey key)
-{
-    if (key->size)
-	return dixGetPrivateAddr(privates, key);
-    else
-	return dixGetPrivate(privates, key);
-}
-
-/*
- * Look up the address of the pointer to the storage
- *
- * This returns the place where the private pointer is stored,
- * which is only valid for privates without predefined storage.
- */
-static inline pointer *
-dixLookupPrivateAddr(PrivatePtr *privates, const DevPrivateKey key)
-{
-    assert (key->size == 0);
-    return (pointer *)dixGetPrivateAddr(privates, key);
-}
-
-extern _X_EXPORT Bool
-dixRegisterScreenPrivateKey(DevScreenPrivateKey key, ScreenPtr pScreen, DevPrivateType type, unsigned size);
-
-extern _X_EXPORT DevPrivateKey
-_dixGetScreenPrivateKey(const DevScreenPrivateKey key, ScreenPtr pScreen);
-
-static inline void *
-dixGetScreenPrivateAddr(PrivatePtr *privates, const DevScreenPrivateKey key, ScreenPtr pScreen)
-{
-    return dixGetPrivateAddr(privates, _dixGetScreenPrivateKey(key, pScreen));
-}
-
-static inline void *
-dixGetScreenPrivate(PrivatePtr *privates, const DevScreenPrivateKey key, ScreenPtr pScreen)
-{
-    return dixGetPrivate(privates, _dixGetScreenPrivateKey(key, pScreen));
-}
-
-static inline void
-dixSetScreenPrivate(PrivatePtr *privates, const DevScreenPrivateKey key, ScreenPtr pScreen, pointer val)
-{
-    dixSetPrivate(privates, _dixGetScreenPrivateKey(key, pScreen), val);
-}
-
-static inline pointer
-dixLookupScreenPrivate(PrivatePtr *privates, const DevScreenPrivateKey key, ScreenPtr pScreen)
-{
-    return dixLookupPrivate(privates, _dixGetScreenPrivateKey(key, pScreen));
-}
-
-static inline pointer *
-dixLookupScreenPrivateAddr(PrivatePtr *privates, const DevScreenPrivateKey key, ScreenPtr pScreen)
-{
-    return dixLookupPrivateAddr(privates, _dixGetScreenPrivateKey(key, pScreen));
-}
-
-/*
- * Allocates private data separately from main object.
- *
- * For objects created during server initialization, this allows those
- * privates to be re-allocated as new private keys are registered.
- *
- * This includes screens, the serverClient, default colormaps and
- * extensions entries.
- */
-extern _X_EXPORT Bool
-dixAllocatePrivates(PrivatePtr *privates, DevPrivateType type);
-
-/*
- * Frees separately allocated private data
- */
-extern _X_EXPORT void
-dixFreePrivates(PrivatePtr privates, DevPrivateType type);
-
-/*
- * Initialize privates by zeroing them
- */
-extern _X_EXPORT void
-_dixInitPrivates(PrivatePtr *privates, void *addr, DevPrivateType type);
-
-#define dixInitPrivates(o, v, type) _dixInitPrivates(&(o)->devPrivates, (v), type);
-
-/*
- * Clean up privates
- */
-extern _X_EXPORT void
-_dixFiniPrivates(PrivatePtr privates, DevPrivateType type);
-
-#define dixFiniPrivates(o,t)	_dixFiniPrivates((o)->devPrivates,t)
-
-/*
- * Allocates private data at object creation time. Required
- * for almost all objects, except for the list described
- * above for dixAllocatePrivates.
- */
-extern _X_EXPORT void *
-_dixAllocateObjectWithPrivates(unsigned size, unsigned clear, unsigned offset, DevPrivateType type);
-
-#define dixAllocateObjectWithPrivates(t, type) (t *) _dixAllocateObjectWithPrivates(sizeof(t), sizeof(t), offsetof(t, devPrivates), type)
-
-extern _X_EXPORT void
-_dixFreeObjectWithPrivates(void *object, PrivatePtr privates, DevPrivateType type);
-
-#define dixFreeObjectWithPrivates(o,t) _dixFreeObjectWithPrivates(o, (o)->devPrivates, t)
-
-/*
- * Return size of privates for the specified type
- */
-extern _X_EXPORT int
-dixPrivatesSize(DevPrivateType type);
-
-/*
- * Dump out private stats to ErrorF
- */
-extern void
-dixPrivateUsage(void);
-
-/*
- * Resets the privates subsystem.  dixResetPrivates is called from the main loop
- * before each server generation.  This function must only be called by main().
- */
-extern _X_EXPORT void
-dixResetPrivates(void);
-
-/*
- * Looks up the offset where the devPrivates field is located.
- *
- * Returns -1 if the specified resource has no dev privates.
- * The position of the devPrivates field varies by structure
- * and calling code might only know the resource type, not the
- * structure definition.
- */
-extern _X_EXPORT int
-dixLookupPrivateOffset(RESTYPE type);
-
-/*
- * Convenience macro for adding an offset to an object pointer
- * when making a call to one of the devPrivates functions
- */
-#define DEVPRIV_AT(ptr, offset) ((PrivatePtr *)((char *)(ptr) + offset))
-
-#endif /* PRIVATES_H */
->>>>>>> cda19b1d
+#endif /* PRIVATES_H */