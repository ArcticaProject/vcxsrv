<<<<<<< HEAD
/***********************************************************

Copyright 1987, 1998  The Open Group

Permission to use, copy, modify, distribute, and sell this software and its
documentation for any purpose is hereby granted without fee, provided that
the above copyright notice appear in all copies and that both that
copyright notice and this permission notice appear in supporting
documentation.

The above copyright notice and this permission notice shall be included in
all copies or substantial portions of the Software.

THE SOFTWARE IS PROVIDED "AS IS", WITHOUT WARRANTY OF ANY KIND, EXPRESS OR
IMPLIED, INCLUDING BUT NOT LIMITED TO THE WARRANTIES OF MERCHANTABILITY,
FITNESS FOR A PARTICULAR PURPOSE AND NONINFRINGEMENT.  IN NO EVENT SHALL THE
OPEN GROUP BE LIABLE FOR ANY CLAIM, DAMAGES OR OTHER LIABILITY, WHETHER IN
AN ACTION OF CONTRACT, TORT OR OTHERWISE, ARISING FROM, OUT OF OR IN
CONNECTION WITH THE SOFTWARE OR THE USE OR OTHER DEALINGS IN THE SOFTWARE.

Except as contained in this notice, the name of The Open Group shall not be
used in advertising or otherwise to promote the sale, use or other dealings
in this Software without prior written authorization from The Open Group.


Copyright 1987 by Digital Equipment Corporation, Maynard, Massachusetts.

                        All Rights Reserved

Permission to use, copy, modify, and distribute this software and its 
documentation for any purpose and without fee is hereby granted, 
provided that the above copyright notice appear in all copies and that
both that copyright notice and this permission notice appear in 
supporting documentation, and that the name of Digital not be
used in advertising or publicity pertaining to distribution of the
software without specific, written prior permission.  

DIGITAL DISCLAIMS ALL WARRANTIES WITH REGARD TO THIS SOFTWARE, INCLUDING
ALL IMPLIED WARRANTIES OF MERCHANTABILITY AND FITNESS, IN NO EVENT SHALL
DIGITAL BE LIABLE FOR ANY SPECIAL, INDIRECT OR CONSEQUENTIAL DAMAGES OR
ANY DAMAGES WHATSOEVER RESULTING FROM LOSS OF USE, DATA OR PROFITS,
WHETHER IN AN ACTION OF CONTRACT, NEGLIGENCE OR OTHER TORTIOUS ACTION,
ARISING OUT OF OR IN CONNECTION WITH THE USE OR PERFORMANCE OF THIS
SOFTWARE.

******************************************************************/

#ifndef DIX_H
#define DIX_H

#include "callback.h"
#include "gc.h"
#include "window.h"
#include "input.h"
#include "cursor.h"
#include "geext.h"
#include "events.h"
#include <X11/extensions/XI.h>

#define EARLIER -1
#define SAMETIME 0
#define LATER 1

#define NullClient ((ClientPtr) 0)
#define REQUEST(type) \
	type *stuff = (type *)client->requestBuffer


#define REQUEST_SIZE_MATCH(req)\
    if ((sizeof(req) >> 2) != client->req_len)\
         return(BadLength)

#define REQUEST_AT_LEAST_SIZE(req) \
    if ((sizeof(req) >> 2) > client->req_len )\
         return(BadLength)

#define REQUEST_FIXED_SIZE(req, n)\
    if (((sizeof(req) >> 2) > client->req_len) || \
        (((sizeof(req) + (n) + 3) >> 2) != client->req_len)) \
         return(BadLength)

#define LEGAL_NEW_RESOURCE(id,client)\
    if (!LegalNewID(id,client)) \
    {\
	client->errorValue = id;\
        return BadIDChoice;\
    }

#define VALIDATE_DRAWABLE_AND_GC(drawID, pDraw, mode)\
    {\
	int rc = dixLookupDrawable(&(pDraw), drawID, client, M_ANY, mode);\
	if (rc != Success)\
	    return rc;\
	rc = dixLookupGC(&(pGC), stuff->gc, client, DixUseAccess);\
	if (rc != Success)\
	    return rc;\
	if ((pGC->depth != pDraw->depth) || (pGC->pScreen != pDraw->pScreen))\
	    return BadMatch;\
    }\
    if (pGC->serialNumber != pDraw->serialNumber)\
	ValidateGC(pDraw, pGC);


#define WriteReplyToClient(pClient, size, pReply) { \
   if ((pClient)->swapped) \
      (*ReplySwapVector[((xReq *)(pClient)->requestBuffer)->reqType]) \
           (pClient, (int)(size), pReply); \
      else (void) WriteToClient(pClient, (int)(size), (char *)(pReply)); }

#define WriteSwappedDataToClient(pClient, size, pbuf) \
   if ((pClient)->swapped) \
      (*(pClient)->pSwapReplyFunc)(pClient, (int)(size), pbuf); \
   else (void) WriteToClient (pClient, (int)(size), (char *)(pbuf));

typedef struct _TimeStamp *TimeStampPtr;

#ifndef _XTYPEDEF_CLIENTPTR
typedef struct _Client *ClientPtr; /* also in misc.h */
#define _XTYPEDEF_CLIENTPTR
#endif

typedef struct _WorkQueue	*WorkQueuePtr;

extern _X_EXPORT ClientPtr clients[MAXCLIENTS];
extern _X_EXPORT ClientPtr serverClient;
extern _X_EXPORT int currentMaxClients;
extern _X_EXPORT char dispatchExceptionAtReset;

typedef int HWEventQueueType;
typedef HWEventQueueType* HWEventQueuePtr;

extern _X_EXPORT HWEventQueuePtr checkForInput[2];

typedef struct _TimeStamp {
    CARD32 months;	/* really ~49.7 days */
    CARD32 milliseconds;
}           TimeStamp;

/* dispatch.c */

extern _X_EXPORT void SetInputCheck(
    HWEventQueuePtr /*c0*/,
    HWEventQueuePtr /*c1*/);

extern _X_EXPORT void CloseDownClient(
    ClientPtr /*client*/);

extern _X_EXPORT void UpdateCurrentTime(void);

extern _X_EXPORT void UpdateCurrentTimeIf(void);

extern _X_EXPORT int dixDestroyPixmap(
    pointer /*value*/,
    XID /*pid*/);

extern _X_EXPORT void InitClient(
    ClientPtr /*client*/,
    int /*i*/,
    pointer /*ospriv*/);

extern _X_EXPORT ClientPtr NextAvailableClient(
    pointer /*ospriv*/);

extern _X_EXPORT void SendErrorToClient(
    ClientPtr /*client*/,
    unsigned int /*majorCode*/,
    unsigned int /*minorCode*/,
    XID /*resId*/,
    int /*errorCode*/);

extern _X_EXPORT void MarkClientException(
    ClientPtr /*client*/);

extern _X_HIDDEN Bool CreateConnectionBlock(void);
/* dixutils.c */

extern _X_EXPORT int CompareISOLatin1Lowered(
    unsigned char * /*a*/,
    int alen,
    unsigned char * /*b*/,
    int blen);

extern _X_EXPORT int dixLookupWindow(
    WindowPtr *result,
    XID id,
    ClientPtr client,
    Mask access_mode);

extern _X_EXPORT int dixLookupDrawable(
    DrawablePtr *result,
    XID id,
    ClientPtr client,
    Mask type_mask,
    Mask access_mode);

extern _X_EXPORT int dixLookupGC(
    GCPtr *result,
    XID id,
    ClientPtr client,
    Mask access_mode);

extern _X_EXPORT int dixLookupFontable(
    FontPtr *result,
    XID id,
    ClientPtr client,
    Mask access_mode);

extern _X_EXPORT int dixLookupClient(
    ClientPtr *result,
    XID id,
    ClientPtr client,
    Mask access_mode);

extern _X_EXPORT void NoopDDA(void);

extern _X_EXPORT int AlterSaveSetForClient(
    ClientPtr /*client*/,
    WindowPtr /*pWin*/,
    unsigned /*mode*/,
    Bool /*toRoot*/,
    Bool /*map*/);
  
extern _X_EXPORT void DeleteWindowFromAnySaveSet(
    WindowPtr /*pWin*/);

extern _X_EXPORT void BlockHandler(
    pointer /*pTimeout*/,
    pointer /*pReadmask*/);

extern _X_EXPORT void WakeupHandler(
    int /*result*/,
    pointer /*pReadmask*/);

void
EnableLimitedSchedulingLatency(void);

void
DisableLimitedSchedulingLatency(void);

typedef void (* WakeupHandlerProcPtr)(
    pointer /* blockData */,
    int /* result */,
    pointer /* pReadmask */);

extern _X_EXPORT Bool RegisterBlockAndWakeupHandlers(
    BlockHandlerProcPtr /*blockHandler*/,
    WakeupHandlerProcPtr /*wakeupHandler*/,
    pointer /*blockData*/);

extern _X_EXPORT void RemoveBlockAndWakeupHandlers(
    BlockHandlerProcPtr /*blockHandler*/,
    WakeupHandlerProcPtr /*wakeupHandler*/,
    pointer /*blockData*/);

extern _X_EXPORT void InitBlockAndWakeupHandlers(void);

extern _X_EXPORT void ProcessWorkQueue(void);

extern _X_EXPORT void ProcessWorkQueueZombies(void);

extern _X_EXPORT Bool QueueWorkProc(
    Bool (* /*function*/)(
        ClientPtr /*clientUnused*/,
        pointer /*closure*/),
    ClientPtr /*client*/,
    pointer /*closure*/
);

typedef Bool (* ClientSleepProcPtr)(
    ClientPtr /*client*/,
    pointer /*closure*/);

extern _X_EXPORT Bool ClientSleep(
    ClientPtr /*client*/,
    ClientSleepProcPtr /* function */,
    pointer /*closure*/);

#ifndef ___CLIENTSIGNAL_DEFINED___
#define ___CLIENTSIGNAL_DEFINED___
extern _X_EXPORT Bool ClientSignal(
    ClientPtr /*client*/);
#endif /* ___CLIENTSIGNAL_DEFINED___ */

extern _X_EXPORT void ClientWakeup(
    ClientPtr /*client*/);

extern _X_EXPORT Bool ClientIsAsleep(
    ClientPtr /*client*/);

/* atom.c */

extern _X_EXPORT Atom MakeAtom(
    const char * /*string*/,
    unsigned /*len*/,
    Bool /*makeit*/);

extern _X_EXPORT Bool ValidAtom(
    Atom /*atom*/);

extern _X_EXPORT const char *NameForAtom(
    Atom /*atom*/);

extern _X_EXPORT void AtomError(void) _X_NORETURN;

extern _X_EXPORT void FreeAllAtoms(void);

extern _X_EXPORT void InitAtoms(void);

/* main.c */

extern _X_EXPORT void SetVendorRelease(int release);

extern _X_EXPORT void SetVendorString(char *string);

/* events.c */

extern void SetMaskForEvent(
    int /* deviceid */,
    Mask /* mask */,
    int /* event */);

extern _X_EXPORT void ConfineToShape(
    DeviceIntPtr /* pDev */, 
    RegionPtr /* shape */, 
    int*      /* px */,
    int*      /* py */);

extern _X_EXPORT Bool IsParent(
    WindowPtr /* maybeparent */,
    WindowPtr /* child */);

extern _X_EXPORT WindowPtr GetCurrentRootWindow(DeviceIntPtr pDev);

extern _X_EXPORT WindowPtr GetSpriteWindow(DeviceIntPtr pDev);


extern _X_EXPORT void NoticeEventTime(InternalEvent *ev);

extern void EnqueueEvent(
    InternalEvent * /* ev */,
    DeviceIntPtr  /* device */);

extern void ActivatePointerGrab(
    DeviceIntPtr /* mouse */,
    GrabPtr /* grab */,
    TimeStamp /* time */,
    Bool /* autoGrab */);

extern void DeactivatePointerGrab(
    DeviceIntPtr /* mouse */);

extern void ActivateKeyboardGrab(
    DeviceIntPtr /* keybd */,
    GrabPtr /* grab */,
    TimeStamp /* time */,
    Bool /* passive */);

extern void DeactivateKeyboardGrab(
    DeviceIntPtr /* keybd */);

extern BOOL ActivateFocusInGrab(
    DeviceIntPtr /* dev */,
    WindowPtr /* old */,
    WindowPtr /* win */);

extern void AllowSome(
    ClientPtr	/* client */,
    TimeStamp /* time */,
    DeviceIntPtr /* thisDev */,
    int /* newState */);

extern void ReleaseActiveGrabs(
    ClientPtr client);

extern GrabPtr CheckPassiveGrabsOnWindow(
    WindowPtr /* pWin */,
    DeviceIntPtr /* device */,
    InternalEvent * /* event */,
    BOOL /* checkCore */,
    BOOL /* activate */);

extern _X_EXPORT int DeliverEventsToWindow(
    DeviceIntPtr /* pWin */,
    WindowPtr /* pWin */,
    xEventPtr /* pEvents */,
    int /* count */,
    Mask /* filter */,
    GrabPtr /* grab */);

extern int DeliverDeviceEvents(
    WindowPtr /* pWin */,
    InternalEvent* /* event */,
    GrabPtr /* grab */,
    WindowPtr /* stopAt */,
    DeviceIntPtr /* dev */);

extern void InitializeSprite(
    DeviceIntPtr /* pDev */,
    WindowPtr    /* pWin */);

extern void UpdateSpriteForScreen(
    DeviceIntPtr /* pDev */,
    ScreenPtr /* pScreen */);

extern _X_EXPORT void WindowHasNewCursor(
    WindowPtr /* pWin */);

extern Bool CheckDeviceGrabs(
    DeviceIntPtr /* device */,
    DeviceEvent* /* event */,
    WindowPtr /* ancestor */);

extern void DeliverFocusedEvent(
    DeviceIntPtr /* keybd */,
    InternalEvent* /* event */,
    WindowPtr /* window */);

extern int DeliverGrabbedEvent(
    InternalEvent* /* event */,
    DeviceIntPtr /* thisDev */,
    Bool /* deactivateGrab */);

extern void FixKeyState(
    DeviceEvent* /* event */,
    DeviceIntPtr /* keybd */);

extern void RecalculateDeliverableEvents(
    WindowPtr /* pWin */);

extern _X_EXPORT int OtherClientGone(
    pointer /* value */,
    XID /* id */);

extern void DoFocusEvents(
    DeviceIntPtr /* dev */,
    WindowPtr /* fromWin */,
    WindowPtr /* toWin */,
    int /* mode */);

extern int SetInputFocus(
    ClientPtr /* client */,
    DeviceIntPtr /* dev */,
    Window /* focusID */,
    CARD8 /* revertTo */,
    Time /* ctime */,
    Bool /* followOK */);

extern int GrabDevice(
    ClientPtr /* client */,
    DeviceIntPtr /* dev */,
    unsigned /* this_mode */,
    unsigned /* other_mode */,
    Window /* grabWindow */,
    unsigned /* ownerEvents */,
    Time /* ctime */,
    GrabMask* /* mask */,
    int /* grabtype */,
    Cursor /* curs */,
    Window /* confineToWin */,
    CARD8 * /* status */);

extern void InitEvents(void);

extern void CloseDownEvents(void);

extern void DeleteWindowFromAnyEvents(
    WindowPtr	/* pWin */,
    Bool /* freeResources */);


extern Mask EventMaskForClient(
    WindowPtr /* pWin */,
    ClientPtr /* client */);



extern _X_EXPORT int DeliverEvents(
    WindowPtr /*pWin*/,
    xEventPtr /*xE*/,
    int /*count*/,
    WindowPtr /*otherParent*/);

extern Bool CheckMotion(
    DeviceEvent* /* ev */,
    DeviceIntPtr /* pDev */);

extern _X_EXPORT void WriteEventsToClient(
    ClientPtr /*pClient*/,
    int	     /*count*/,
    xEventPtr /*events*/);

extern _X_EXPORT int TryClientEvents(
    ClientPtr /*client*/,
    DeviceIntPtr /* device */,
    xEventPtr /*pEvents*/,
    int /*count*/,
    Mask /*mask*/,
    Mask /*filter*/,
    GrabPtr /*grab*/);

extern _X_EXPORT void WindowsRestructured(void);

extern int SetClientPointer(
        ClientPtr /* client */,
        DeviceIntPtr /* device */);

extern _X_EXPORT DeviceIntPtr PickPointer(
    ClientPtr /* client */);

extern _X_EXPORT DeviceIntPtr PickKeyboard(
    ClientPtr /* client */);

extern Bool IsInterferingGrab(
        ClientPtr /* client */,
        DeviceIntPtr /* dev */,
        xEvent* /* events */);

#ifdef PANORAMIX
extern _X_EXPORT void ReinitializeRootWindow(WindowPtr win, int xoff, int yoff);
#endif

#ifdef RANDR
extern _X_EXPORT void
ScreenRestructured (ScreenPtr pScreen);
#endif

extern _X_EXPORT int ffs(int i);


/*
 *  ServerGrabCallback stuff
 */

extern _X_EXPORT CallbackListPtr ServerGrabCallback;

typedef enum {SERVER_GRABBED, SERVER_UNGRABBED,
	      CLIENT_PERVIOUS, CLIENT_IMPERVIOUS } ServerGrabState;

typedef struct {
    ClientPtr client;
    ServerGrabState grabstate;
} ServerGrabInfoRec;

/*
 *  EventCallback stuff
 */

extern _X_EXPORT CallbackListPtr EventCallback;

typedef struct {
    ClientPtr client;
    xEventPtr events;
    int count;
} EventInfoRec;

/*
 *  DeviceEventCallback stuff
 */

extern _X_EXPORT CallbackListPtr DeviceEventCallback;

typedef struct {
    InternalEvent *event;
    DeviceIntPtr device;
} DeviceEventInfoRec;

extern int XItoCoreType(int xi_type);
extern Bool DevHasCursor(DeviceIntPtr pDev);
extern Bool _X_EXPORT IsPointerDevice( DeviceIntPtr dev);
extern Bool _X_EXPORT IsKeyboardDevice(DeviceIntPtr dev);
extern Bool IsPointerEvent(InternalEvent *event);
extern _X_EXPORT Bool IsMaster(DeviceIntPtr dev);
extern _X_EXPORT Bool IsFloating(DeviceIntPtr dev);

extern _X_HIDDEN void CopyKeyClass(DeviceIntPtr device, DeviceIntPtr master);
extern _X_HIDDEN int CorePointerProc(DeviceIntPtr dev, int what);
extern _X_HIDDEN int CoreKeyboardProc(DeviceIntPtr dev, int what);

#endif /* DIX_H */
=======
/***********************************************************

Copyright 1987, 1998  The Open Group

Permission to use, copy, modify, distribute, and sell this software and its
documentation for any purpose is hereby granted without fee, provided that
the above copyright notice appear in all copies and that both that
copyright notice and this permission notice appear in supporting
documentation.

The above copyright notice and this permission notice shall be included in
all copies or substantial portions of the Software.

THE SOFTWARE IS PROVIDED "AS IS", WITHOUT WARRANTY OF ANY KIND, EXPRESS OR
IMPLIED, INCLUDING BUT NOT LIMITED TO THE WARRANTIES OF MERCHANTABILITY,
FITNESS FOR A PARTICULAR PURPOSE AND NONINFRINGEMENT.  IN NO EVENT SHALL THE
OPEN GROUP BE LIABLE FOR ANY CLAIM, DAMAGES OR OTHER LIABILITY, WHETHER IN
AN ACTION OF CONTRACT, TORT OR OTHERWISE, ARISING FROM, OUT OF OR IN
CONNECTION WITH THE SOFTWARE OR THE USE OR OTHER DEALINGS IN THE SOFTWARE.

Except as contained in this notice, the name of The Open Group shall not be
used in advertising or otherwise to promote the sale, use or other dealings
in this Software without prior written authorization from The Open Group.


Copyright 1987 by Digital Equipment Corporation, Maynard, Massachusetts.

                        All Rights Reserved

Permission to use, copy, modify, and distribute this software and its 
documentation for any purpose and without fee is hereby granted, 
provided that the above copyright notice appear in all copies and that
both that copyright notice and this permission notice appear in 
supporting documentation, and that the name of Digital not be
used in advertising or publicity pertaining to distribution of the
software without specific, written prior permission.  

DIGITAL DISCLAIMS ALL WARRANTIES WITH REGARD TO THIS SOFTWARE, INCLUDING
ALL IMPLIED WARRANTIES OF MERCHANTABILITY AND FITNESS, IN NO EVENT SHALL
DIGITAL BE LIABLE FOR ANY SPECIAL, INDIRECT OR CONSEQUENTIAL DAMAGES OR
ANY DAMAGES WHATSOEVER RESULTING FROM LOSS OF USE, DATA OR PROFITS,
WHETHER IN AN ACTION OF CONTRACT, NEGLIGENCE OR OTHER TORTIOUS ACTION,
ARISING OUT OF OR IN CONNECTION WITH THE USE OR PERFORMANCE OF THIS
SOFTWARE.

******************************************************************/

#ifndef DIX_H
#define DIX_H

#include "callback.h"
#include "gc.h"
#include "window.h"
#include "input.h"
#include "cursor.h"
#include "geext.h"
#include "events.h"
#include <X11/extensions/XI.h>

#define EARLIER -1
#define SAMETIME 0
#define LATER 1

#define NullClient ((ClientPtr) 0)
#define REQUEST(type) \
	type *stuff = (type *)client->requestBuffer


#define REQUEST_SIZE_MATCH(req)\
    if ((sizeof(req) >> 2) != client->req_len)\
         return(BadLength)

#define REQUEST_AT_LEAST_SIZE(req) \
    if ((sizeof(req) >> 2) > client->req_len )\
         return(BadLength)

#define REQUEST_FIXED_SIZE(req, n)\
    if (((sizeof(req) >> 2) > client->req_len) || \
        (((sizeof(req) + (n) + 3) >> 2) != client->req_len)) \
         return(BadLength)

#define LEGAL_NEW_RESOURCE(id,client)\
    if (!LegalNewID(id,client)) \
    {\
	client->errorValue = id;\
        return BadIDChoice;\
    }

#define VALIDATE_DRAWABLE_AND_GC(drawID, pDraw, mode)\
    {\
	int rc = dixLookupDrawable(&(pDraw), drawID, client, M_ANY, mode);\
	if (rc != Success)\
	    return rc;\
	rc = dixLookupGC(&(pGC), stuff->gc, client, DixUseAccess);\
	if (rc != Success)\
	    return rc;\
	if ((pGC->depth != pDraw->depth) || (pGC->pScreen != pDraw->pScreen))\
	    return BadMatch;\
    }\
    if (pGC->serialNumber != pDraw->serialNumber)\
	ValidateGC(pDraw, pGC);


#define WriteReplyToClient(pClient, size, pReply) { \
   if ((pClient)->swapped) \
      (*ReplySwapVector[((xReq *)(pClient)->requestBuffer)->reqType]) \
           (pClient, (int)(size), pReply); \
      else (void) WriteToClient(pClient, (int)(size), (char *)(pReply)); }

#define WriteSwappedDataToClient(pClient, size, pbuf) \
   if ((pClient)->swapped) \
      (*(pClient)->pSwapReplyFunc)(pClient, (int)(size), pbuf); \
   else (void) WriteToClient (pClient, (int)(size), (char *)(pbuf));

typedef struct _TimeStamp *TimeStampPtr;

#ifndef _XTYPEDEF_CLIENTPTR
typedef struct _Client *ClientPtr; /* also in misc.h */
#define _XTYPEDEF_CLIENTPTR
#endif

typedef struct _WorkQueue	*WorkQueuePtr;

extern _X_EXPORT ClientPtr clients[MAXCLIENTS];
extern _X_EXPORT ClientPtr serverClient;
extern _X_EXPORT int currentMaxClients;
extern _X_EXPORT char dispatchExceptionAtReset;

typedef int HWEventQueueType;
typedef HWEventQueueType* HWEventQueuePtr;

extern _X_EXPORT HWEventQueuePtr checkForInput[2];

typedef struct _TimeStamp {
    CARD32 months;	/* really ~49.7 days */
    CARD32 milliseconds;
}           TimeStamp;

/* dispatch.c */

extern _X_EXPORT void SetInputCheck(
    HWEventQueuePtr /*c0*/,
    HWEventQueuePtr /*c1*/);

extern _X_EXPORT void CloseDownClient(
    ClientPtr /*client*/);

extern _X_EXPORT void UpdateCurrentTime(void);

extern _X_EXPORT void UpdateCurrentTimeIf(void);

extern _X_EXPORT int dixDestroyPixmap(
    pointer /*value*/,
    XID /*pid*/);

extern _X_EXPORT void InitClient(
    ClientPtr /*client*/,
    int /*i*/,
    pointer /*ospriv*/);

extern _X_EXPORT ClientPtr NextAvailableClient(
    pointer /*ospriv*/);

extern _X_EXPORT void SendErrorToClient(
    ClientPtr /*client*/,
    unsigned int /*majorCode*/,
    unsigned int /*minorCode*/,
    XID /*resId*/,
    int /*errorCode*/);

extern _X_EXPORT void MarkClientException(
    ClientPtr /*client*/);

extern _X_HIDDEN Bool CreateConnectionBlock(void);
/* dixutils.c */

extern _X_EXPORT int CompareISOLatin1Lowered(
    unsigned char * /*a*/,
    int alen,
    unsigned char * /*b*/,
    int blen);

extern _X_EXPORT int dixLookupWindow(
    WindowPtr *result,
    XID id,
    ClientPtr client,
    Mask access_mode);

extern _X_EXPORT int dixLookupDrawable(
    DrawablePtr *result,
    XID id,
    ClientPtr client,
    Mask type_mask,
    Mask access_mode);

extern _X_EXPORT int dixLookupGC(
    GCPtr *result,
    XID id,
    ClientPtr client,
    Mask access_mode);

extern _X_EXPORT int dixLookupFontable(
    FontPtr *result,
    XID id,
    ClientPtr client,
    Mask access_mode);

extern _X_EXPORT int dixLookupClient(
    ClientPtr *result,
    XID id,
    ClientPtr client,
    Mask access_mode);

extern _X_EXPORT void NoopDDA(void);

extern _X_EXPORT int AlterSaveSetForClient(
    ClientPtr /*client*/,
    WindowPtr /*pWin*/,
    unsigned /*mode*/,
    Bool /*toRoot*/,
    Bool /*map*/);
  
extern _X_EXPORT void DeleteWindowFromAnySaveSet(
    WindowPtr /*pWin*/);

extern _X_EXPORT void BlockHandler(
    pointer /*pTimeout*/,
    pointer /*pReadmask*/);

extern _X_EXPORT void WakeupHandler(
    int /*result*/,
    pointer /*pReadmask*/);

void
EnableLimitedSchedulingLatency(void);

void
DisableLimitedSchedulingLatency(void);

typedef void (* WakeupHandlerProcPtr)(
    pointer /* blockData */,
    int /* result */,
    pointer /* pReadmask */);

extern _X_EXPORT Bool RegisterBlockAndWakeupHandlers(
    BlockHandlerProcPtr /*blockHandler*/,
    WakeupHandlerProcPtr /*wakeupHandler*/,
    pointer /*blockData*/);

extern _X_EXPORT void RemoveBlockAndWakeupHandlers(
    BlockHandlerProcPtr /*blockHandler*/,
    WakeupHandlerProcPtr /*wakeupHandler*/,
    pointer /*blockData*/);

extern _X_EXPORT void InitBlockAndWakeupHandlers(void);

extern _X_EXPORT void ProcessWorkQueue(void);

extern _X_EXPORT void ProcessWorkQueueZombies(void);

extern _X_EXPORT Bool QueueWorkProc(
    Bool (* /*function*/)(
        ClientPtr /*clientUnused*/,
        pointer /*closure*/),
    ClientPtr /*client*/,
    pointer /*closure*/
);

typedef Bool (* ClientSleepProcPtr)(
    ClientPtr /*client*/,
    pointer /*closure*/);

extern _X_EXPORT Bool ClientSleep(
    ClientPtr /*client*/,
    ClientSleepProcPtr /* function */,
    pointer /*closure*/);

#ifndef ___CLIENTSIGNAL_DEFINED___
#define ___CLIENTSIGNAL_DEFINED___
extern _X_EXPORT Bool ClientSignal(
    ClientPtr /*client*/);
#endif /* ___CLIENTSIGNAL_DEFINED___ */

extern _X_EXPORT void ClientWakeup(
    ClientPtr /*client*/);

extern _X_EXPORT Bool ClientIsAsleep(
    ClientPtr /*client*/);

/* atom.c */

extern _X_EXPORT Atom MakeAtom(
    const char * /*string*/,
    unsigned /*len*/,
    Bool /*makeit*/);

extern _X_EXPORT Bool ValidAtom(
    Atom /*atom*/);

extern _X_EXPORT const char *NameForAtom(
    Atom /*atom*/);

extern _X_EXPORT void AtomError(void) _X_NORETURN;

extern _X_EXPORT void FreeAllAtoms(void);

extern _X_EXPORT void InitAtoms(void);

/* main.c */

extern _X_EXPORT void SetVendorRelease(int release);

extern _X_EXPORT void SetVendorString(char *string);

/* events.c */

extern void SetMaskForEvent(
    int /* deviceid */,
    Mask /* mask */,
    int /* event */);

extern _X_EXPORT void ConfineToShape(
    DeviceIntPtr /* pDev */, 
    RegionPtr /* shape */, 
    int*      /* px */,
    int*      /* py */);

extern _X_EXPORT Bool IsParent(
    WindowPtr /* maybeparent */,
    WindowPtr /* child */);

extern _X_EXPORT WindowPtr GetCurrentRootWindow(DeviceIntPtr pDev);

extern _X_EXPORT WindowPtr GetSpriteWindow(DeviceIntPtr pDev);


extern _X_EXPORT void NoticeEventTime(InternalEvent *ev);

extern void EnqueueEvent(
    InternalEvent * /* ev */,
    DeviceIntPtr  /* device */);

extern void ActivatePointerGrab(
    DeviceIntPtr /* mouse */,
    GrabPtr /* grab */,
    TimeStamp /* time */,
    Bool /* autoGrab */);

extern void DeactivatePointerGrab(
    DeviceIntPtr /* mouse */);

extern void ActivateKeyboardGrab(
    DeviceIntPtr /* keybd */,
    GrabPtr /* grab */,
    TimeStamp /* time */,
    Bool /* passive */);

extern void DeactivateKeyboardGrab(
    DeviceIntPtr /* keybd */);

extern BOOL ActivateFocusInGrab(
    DeviceIntPtr /* dev */,
    WindowPtr /* old */,
    WindowPtr /* win */);

extern void AllowSome(
    ClientPtr	/* client */,
    TimeStamp /* time */,
    DeviceIntPtr /* thisDev */,
    int /* newState */);

extern void ReleaseActiveGrabs(
    ClientPtr client);

extern GrabPtr CheckPassiveGrabsOnWindow(
    WindowPtr /* pWin */,
    DeviceIntPtr /* device */,
    InternalEvent * /* event */,
    BOOL /* checkCore */,
    BOOL /* activate */);

extern _X_EXPORT int DeliverEventsToWindow(
    DeviceIntPtr /* pWin */,
    WindowPtr /* pWin */,
    xEventPtr /* pEvents */,
    int /* count */,
    Mask /* filter */,
    GrabPtr /* grab */);

extern _X_EXPORT void DeliverRawEvent(
    RawDeviceEvent* /* ev */,
    DeviceIntPtr /* dev */
);

extern int DeliverDeviceEvents(
    WindowPtr /* pWin */,
    InternalEvent* /* event */,
    GrabPtr /* grab */,
    WindowPtr /* stopAt */,
    DeviceIntPtr /* dev */);

extern void InitializeSprite(
    DeviceIntPtr /* pDev */,
    WindowPtr    /* pWin */);

extern void UpdateSpriteForScreen(
    DeviceIntPtr /* pDev */,
    ScreenPtr /* pScreen */);

extern _X_EXPORT void WindowHasNewCursor(
    WindowPtr /* pWin */);

extern Bool CheckDeviceGrabs(
    DeviceIntPtr /* device */,
    DeviceEvent* /* event */,
    WindowPtr /* ancestor */);

extern void DeliverFocusedEvent(
    DeviceIntPtr /* keybd */,
    InternalEvent* /* event */,
    WindowPtr /* window */);

extern int DeliverGrabbedEvent(
    InternalEvent* /* event */,
    DeviceIntPtr /* thisDev */,
    Bool /* deactivateGrab */);

extern void FixKeyState(
    DeviceEvent* /* event */,
    DeviceIntPtr /* keybd */);

extern void RecalculateDeliverableEvents(
    WindowPtr /* pWin */);

extern _X_EXPORT int OtherClientGone(
    pointer /* value */,
    XID /* id */);

extern void DoFocusEvents(
    DeviceIntPtr /* dev */,
    WindowPtr /* fromWin */,
    WindowPtr /* toWin */,
    int /* mode */);

extern int SetInputFocus(
    ClientPtr /* client */,
    DeviceIntPtr /* dev */,
    Window /* focusID */,
    CARD8 /* revertTo */,
    Time /* ctime */,
    Bool /* followOK */);

extern int GrabDevice(
    ClientPtr /* client */,
    DeviceIntPtr /* dev */,
    unsigned /* this_mode */,
    unsigned /* other_mode */,
    Window /* grabWindow */,
    unsigned /* ownerEvents */,
    Time /* ctime */,
    GrabMask* /* mask */,
    int /* grabtype */,
    Cursor /* curs */,
    Window /* confineToWin */,
    CARD8 * /* status */);

extern void InitEvents(void);

extern void CloseDownEvents(void);

extern void DeleteWindowFromAnyEvents(
    WindowPtr	/* pWin */,
    Bool /* freeResources */);


extern Mask EventMaskForClient(
    WindowPtr /* pWin */,
    ClientPtr /* client */);



extern _X_EXPORT int DeliverEvents(
    WindowPtr /*pWin*/,
    xEventPtr /*xE*/,
    int /*count*/,
    WindowPtr /*otherParent*/);

extern Bool CheckMotion(
    DeviceEvent* /* ev */,
    DeviceIntPtr /* pDev */);

extern _X_EXPORT void WriteEventsToClient(
    ClientPtr /*pClient*/,
    int	     /*count*/,
    xEventPtr /*events*/);

extern _X_EXPORT int TryClientEvents(
    ClientPtr /*client*/,
    DeviceIntPtr /* device */,
    xEventPtr /*pEvents*/,
    int /*count*/,
    Mask /*mask*/,
    Mask /*filter*/,
    GrabPtr /*grab*/);

extern _X_EXPORT void WindowsRestructured(void);

extern int SetClientPointer(
        ClientPtr /* client */,
        DeviceIntPtr /* device */);

extern _X_EXPORT DeviceIntPtr PickPointer(
    ClientPtr /* client */);

extern _X_EXPORT DeviceIntPtr PickKeyboard(
    ClientPtr /* client */);

extern Bool IsInterferingGrab(
        ClientPtr /* client */,
        DeviceIntPtr /* dev */,
        xEvent* /* events */);

#ifdef PANORAMIX
extern _X_EXPORT void ReinitializeRootWindow(WindowPtr win, int xoff, int yoff);
#endif

#ifdef RANDR
extern _X_EXPORT void
ScreenRestructured (ScreenPtr pScreen);
#endif

extern _X_EXPORT int ffs(int i);


/*
 *  ServerGrabCallback stuff
 */

extern _X_EXPORT CallbackListPtr ServerGrabCallback;

typedef enum {SERVER_GRABBED, SERVER_UNGRABBED,
	      CLIENT_PERVIOUS, CLIENT_IMPERVIOUS } ServerGrabState;

typedef struct {
    ClientPtr client;
    ServerGrabState grabstate;
} ServerGrabInfoRec;

/*
 *  EventCallback stuff
 */

extern _X_EXPORT CallbackListPtr EventCallback;

typedef struct {
    ClientPtr client;
    xEventPtr events;
    int count;
} EventInfoRec;

/*
 *  DeviceEventCallback stuff
 */

extern _X_EXPORT CallbackListPtr DeviceEventCallback;

typedef struct {
    InternalEvent *event;
    DeviceIntPtr device;
} DeviceEventInfoRec;

extern int XItoCoreType(int xi_type);
extern Bool DevHasCursor(DeviceIntPtr pDev);
extern Bool _X_EXPORT IsPointerDevice( DeviceIntPtr dev);
extern Bool _X_EXPORT IsKeyboardDevice(DeviceIntPtr dev);
extern Bool IsPointerEvent(InternalEvent *event);
extern _X_EXPORT Bool IsMaster(DeviceIntPtr dev);
extern _X_EXPORT Bool IsFloating(DeviceIntPtr dev);

extern _X_HIDDEN void CopyKeyClass(DeviceIntPtr device, DeviceIntPtr master);
extern _X_HIDDEN int CorePointerProc(DeviceIntPtr dev, int what);
extern _X_HIDDEN int CoreKeyboardProc(DeviceIntPtr dev, int what);

#endif /* DIX_H */
>>>>>>> 0e661faf
<|MERGE_RESOLUTION|>--- conflicted
+++ resolved
@@ -1,1166 +1,584 @@
-<<<<<<< HEAD
-/***********************************************************
-
-Copyright 1987, 1998  The Open Group
-
-Permission to use, copy, modify, distribute, and sell this software and its
-documentation for any purpose is hereby granted without fee, provided that
-the above copyright notice appear in all copies and that both that
-copyright notice and this permission notice appear in supporting
-documentation.
-
-The above copyright notice and this permission notice shall be included in
-all copies or substantial portions of the Software.
-
-THE SOFTWARE IS PROVIDED "AS IS", WITHOUT WARRANTY OF ANY KIND, EXPRESS OR
-IMPLIED, INCLUDING BUT NOT LIMITED TO THE WARRANTIES OF MERCHANTABILITY,
-FITNESS FOR A PARTICULAR PURPOSE AND NONINFRINGEMENT.  IN NO EVENT SHALL THE
-OPEN GROUP BE LIABLE FOR ANY CLAIM, DAMAGES OR OTHER LIABILITY, WHETHER IN
-AN ACTION OF CONTRACT, TORT OR OTHERWISE, ARISING FROM, OUT OF OR IN
-CONNECTION WITH THE SOFTWARE OR THE USE OR OTHER DEALINGS IN THE SOFTWARE.
-
-Except as contained in this notice, the name of The Open Group shall not be
-used in advertising or otherwise to promote the sale, use or other dealings
-in this Software without prior written authorization from The Open Group.
-
-
-Copyright 1987 by Digital Equipment Corporation, Maynard, Massachusetts.
-
-                        All Rights Reserved
-
-Permission to use, copy, modify, and distribute this software and its 
-documentation for any purpose and without fee is hereby granted, 
-provided that the above copyright notice appear in all copies and that
-both that copyright notice and this permission notice appear in 
-supporting documentation, and that the name of Digital not be
-used in advertising or publicity pertaining to distribution of the
-software without specific, written prior permission.  
-
-DIGITAL DISCLAIMS ALL WARRANTIES WITH REGARD TO THIS SOFTWARE, INCLUDING
-ALL IMPLIED WARRANTIES OF MERCHANTABILITY AND FITNESS, IN NO EVENT SHALL
-DIGITAL BE LIABLE FOR ANY SPECIAL, INDIRECT OR CONSEQUENTIAL DAMAGES OR
-ANY DAMAGES WHATSOEVER RESULTING FROM LOSS OF USE, DATA OR PROFITS,
-WHETHER IN AN ACTION OF CONTRACT, NEGLIGENCE OR OTHER TORTIOUS ACTION,
-ARISING OUT OF OR IN CONNECTION WITH THE USE OR PERFORMANCE OF THIS
-SOFTWARE.
-
-******************************************************************/
-
-#ifndef DIX_H
-#define DIX_H
-
-#include "callback.h"
-#include "gc.h"
-#include "window.h"
-#include "input.h"
-#include "cursor.h"
-#include "geext.h"
-#include "events.h"
-#include <X11/extensions/XI.h>
-
-#define EARLIER -1
-#define SAMETIME 0
-#define LATER 1
-
-#define NullClient ((ClientPtr) 0)
-#define REQUEST(type) \
-	type *stuff = (type *)client->requestBuffer
-
-
-#define REQUEST_SIZE_MATCH(req)\
-    if ((sizeof(req) >> 2) != client->req_len)\
-         return(BadLength)
-
-#define REQUEST_AT_LEAST_SIZE(req) \
-    if ((sizeof(req) >> 2) > client->req_len )\
-         return(BadLength)
-
-#define REQUEST_FIXED_SIZE(req, n)\
-    if (((sizeof(req) >> 2) > client->req_len) || \
-        (((sizeof(req) + (n) + 3) >> 2) != client->req_len)) \
-         return(BadLength)
-
-#define LEGAL_NEW_RESOURCE(id,client)\
-    if (!LegalNewID(id,client)) \
-    {\
-	client->errorValue = id;\
-        return BadIDChoice;\
-    }
-
-#define VALIDATE_DRAWABLE_AND_GC(drawID, pDraw, mode)\
-    {\
-	int rc = dixLookupDrawable(&(pDraw), drawID, client, M_ANY, mode);\
-	if (rc != Success)\
-	    return rc;\
-	rc = dixLookupGC(&(pGC), stuff->gc, client, DixUseAccess);\
-	if (rc != Success)\
-	    return rc;\
-	if ((pGC->depth != pDraw->depth) || (pGC->pScreen != pDraw->pScreen))\
-	    return BadMatch;\
-    }\
-    if (pGC->serialNumber != pDraw->serialNumber)\
-	ValidateGC(pDraw, pGC);
-
-
-#define WriteReplyToClient(pClient, size, pReply) { \
-   if ((pClient)->swapped) \
-      (*ReplySwapVector[((xReq *)(pClient)->requestBuffer)->reqType]) \
-           (pClient, (int)(size), pReply); \
-      else (void) WriteToClient(pClient, (int)(size), (char *)(pReply)); }
-
-#define WriteSwappedDataToClient(pClient, size, pbuf) \
-   if ((pClient)->swapped) \
-      (*(pClient)->pSwapReplyFunc)(pClient, (int)(size), pbuf); \
-   else (void) WriteToClient (pClient, (int)(size), (char *)(pbuf));
-
-typedef struct _TimeStamp *TimeStampPtr;
-
-#ifndef _XTYPEDEF_CLIENTPTR
-typedef struct _Client *ClientPtr; /* also in misc.h */
-#define _XTYPEDEF_CLIENTPTR
-#endif
-
-typedef struct _WorkQueue	*WorkQueuePtr;
-
-extern _X_EXPORT ClientPtr clients[MAXCLIENTS];
-extern _X_EXPORT ClientPtr serverClient;
-extern _X_EXPORT int currentMaxClients;
-extern _X_EXPORT char dispatchExceptionAtReset;
-
-typedef int HWEventQueueType;
-typedef HWEventQueueType* HWEventQueuePtr;
-
-extern _X_EXPORT HWEventQueuePtr checkForInput[2];
-
-typedef struct _TimeStamp {
-    CARD32 months;	/* really ~49.7 days */
-    CARD32 milliseconds;
-}           TimeStamp;
-
-/* dispatch.c */
-
-extern _X_EXPORT void SetInputCheck(
-    HWEventQueuePtr /*c0*/,
-    HWEventQueuePtr /*c1*/);
-
-extern _X_EXPORT void CloseDownClient(
-    ClientPtr /*client*/);
-
-extern _X_EXPORT void UpdateCurrentTime(void);
-
-extern _X_EXPORT void UpdateCurrentTimeIf(void);
-
-extern _X_EXPORT int dixDestroyPixmap(
-    pointer /*value*/,
-    XID /*pid*/);
-
-extern _X_EXPORT void InitClient(
-    ClientPtr /*client*/,
-    int /*i*/,
-    pointer /*ospriv*/);
-
-extern _X_EXPORT ClientPtr NextAvailableClient(
-    pointer /*ospriv*/);
-
-extern _X_EXPORT void SendErrorToClient(
-    ClientPtr /*client*/,
-    unsigned int /*majorCode*/,
-    unsigned int /*minorCode*/,
-    XID /*resId*/,
-    int /*errorCode*/);
-
-extern _X_EXPORT void MarkClientException(
-    ClientPtr /*client*/);
-
-extern _X_HIDDEN Bool CreateConnectionBlock(void);
-/* dixutils.c */
-
-extern _X_EXPORT int CompareISOLatin1Lowered(
-    unsigned char * /*a*/,
-    int alen,
-    unsigned char * /*b*/,
-    int blen);
-
-extern _X_EXPORT int dixLookupWindow(
-    WindowPtr *result,
-    XID id,
-    ClientPtr client,
-    Mask access_mode);
-
-extern _X_EXPORT int dixLookupDrawable(
-    DrawablePtr *result,
-    XID id,
-    ClientPtr client,
-    Mask type_mask,
-    Mask access_mode);
-
-extern _X_EXPORT int dixLookupGC(
-    GCPtr *result,
-    XID id,
-    ClientPtr client,
-    Mask access_mode);
-
-extern _X_EXPORT int dixLookupFontable(
-    FontPtr *result,
-    XID id,
-    ClientPtr client,
-    Mask access_mode);
-
-extern _X_EXPORT int dixLookupClient(
-    ClientPtr *result,
-    XID id,
-    ClientPtr client,
-    Mask access_mode);
-
-extern _X_EXPORT void NoopDDA(void);
-
-extern _X_EXPORT int AlterSaveSetForClient(
-    ClientPtr /*client*/,
-    WindowPtr /*pWin*/,
-    unsigned /*mode*/,
-    Bool /*toRoot*/,
-    Bool /*map*/);
-  
-extern _X_EXPORT void DeleteWindowFromAnySaveSet(
-    WindowPtr /*pWin*/);
-
-extern _X_EXPORT void BlockHandler(
-    pointer /*pTimeout*/,
-    pointer /*pReadmask*/);
-
-extern _X_EXPORT void WakeupHandler(
-    int /*result*/,
-    pointer /*pReadmask*/);
-
-void
-EnableLimitedSchedulingLatency(void);
-
-void
-DisableLimitedSchedulingLatency(void);
-
-typedef void (* WakeupHandlerProcPtr)(
-    pointer /* blockData */,
-    int /* result */,
-    pointer /* pReadmask */);
-
-extern _X_EXPORT Bool RegisterBlockAndWakeupHandlers(
-    BlockHandlerProcPtr /*blockHandler*/,
-    WakeupHandlerProcPtr /*wakeupHandler*/,
-    pointer /*blockData*/);
-
-extern _X_EXPORT void RemoveBlockAndWakeupHandlers(
-    BlockHandlerProcPtr /*blockHandler*/,
-    WakeupHandlerProcPtr /*wakeupHandler*/,
-    pointer /*blockData*/);
-
-extern _X_EXPORT void InitBlockAndWakeupHandlers(void);
-
-extern _X_EXPORT void ProcessWorkQueue(void);
-
-extern _X_EXPORT void ProcessWorkQueueZombies(void);
-
-extern _X_EXPORT Bool QueueWorkProc(
-    Bool (* /*function*/)(
-        ClientPtr /*clientUnused*/,
-        pointer /*closure*/),
-    ClientPtr /*client*/,
-    pointer /*closure*/
-);
-
-typedef Bool (* ClientSleepProcPtr)(
-    ClientPtr /*client*/,
-    pointer /*closure*/);
-
-extern _X_EXPORT Bool ClientSleep(
-    ClientPtr /*client*/,
-    ClientSleepProcPtr /* function */,
-    pointer /*closure*/);
-
-#ifndef ___CLIENTSIGNAL_DEFINED___
-#define ___CLIENTSIGNAL_DEFINED___
-extern _X_EXPORT Bool ClientSignal(
-    ClientPtr /*client*/);
-#endif /* ___CLIENTSIGNAL_DEFINED___ */
-
-extern _X_EXPORT void ClientWakeup(
-    ClientPtr /*client*/);
-
-extern _X_EXPORT Bool ClientIsAsleep(
-    ClientPtr /*client*/);
-
-/* atom.c */
-
-extern _X_EXPORT Atom MakeAtom(
-    const char * /*string*/,
-    unsigned /*len*/,
-    Bool /*makeit*/);
-
-extern _X_EXPORT Bool ValidAtom(
-    Atom /*atom*/);
-
-extern _X_EXPORT const char *NameForAtom(
-    Atom /*atom*/);
-
-extern _X_EXPORT void AtomError(void) _X_NORETURN;
-
-extern _X_EXPORT void FreeAllAtoms(void);
-
-extern _X_EXPORT void InitAtoms(void);
-
-/* main.c */
-
-extern _X_EXPORT void SetVendorRelease(int release);
-
-extern _X_EXPORT void SetVendorString(char *string);
-
-/* events.c */
-
-extern void SetMaskForEvent(
-    int /* deviceid */,
-    Mask /* mask */,
-    int /* event */);
-
-extern _X_EXPORT void ConfineToShape(
-    DeviceIntPtr /* pDev */, 
-    RegionPtr /* shape */, 
-    int*      /* px */,
-    int*      /* py */);
-
-extern _X_EXPORT Bool IsParent(
-    WindowPtr /* maybeparent */,
-    WindowPtr /* child */);
-
-extern _X_EXPORT WindowPtr GetCurrentRootWindow(DeviceIntPtr pDev);
-
-extern _X_EXPORT WindowPtr GetSpriteWindow(DeviceIntPtr pDev);
-
-
-extern _X_EXPORT void NoticeEventTime(InternalEvent *ev);
-
-extern void EnqueueEvent(
-    InternalEvent * /* ev */,
-    DeviceIntPtr  /* device */);
-
-extern void ActivatePointerGrab(
-    DeviceIntPtr /* mouse */,
-    GrabPtr /* grab */,
-    TimeStamp /* time */,
-    Bool /* autoGrab */);
-
-extern void DeactivatePointerGrab(
-    DeviceIntPtr /* mouse */);
-
-extern void ActivateKeyboardGrab(
-    DeviceIntPtr /* keybd */,
-    GrabPtr /* grab */,
-    TimeStamp /* time */,
-    Bool /* passive */);
-
-extern void DeactivateKeyboardGrab(
-    DeviceIntPtr /* keybd */);
-
-extern BOOL ActivateFocusInGrab(
-    DeviceIntPtr /* dev */,
-    WindowPtr /* old */,
-    WindowPtr /* win */);
-
-extern void AllowSome(
-    ClientPtr	/* client */,
-    TimeStamp /* time */,
-    DeviceIntPtr /* thisDev */,
-    int /* newState */);
-
-extern void ReleaseActiveGrabs(
-    ClientPtr client);
-
-extern GrabPtr CheckPassiveGrabsOnWindow(
-    WindowPtr /* pWin */,
-    DeviceIntPtr /* device */,
-    InternalEvent * /* event */,
-    BOOL /* checkCore */,
-    BOOL /* activate */);
-
-extern _X_EXPORT int DeliverEventsToWindow(
-    DeviceIntPtr /* pWin */,
-    WindowPtr /* pWin */,
-    xEventPtr /* pEvents */,
-    int /* count */,
-    Mask /* filter */,
-    GrabPtr /* grab */);
-
-extern int DeliverDeviceEvents(
-    WindowPtr /* pWin */,
-    InternalEvent* /* event */,
-    GrabPtr /* grab */,
-    WindowPtr /* stopAt */,
-    DeviceIntPtr /* dev */);
-
-extern void InitializeSprite(
-    DeviceIntPtr /* pDev */,
-    WindowPtr    /* pWin */);
-
-extern void UpdateSpriteForScreen(
-    DeviceIntPtr /* pDev */,
-    ScreenPtr /* pScreen */);
-
-extern _X_EXPORT void WindowHasNewCursor(
-    WindowPtr /* pWin */);
-
-extern Bool CheckDeviceGrabs(
-    DeviceIntPtr /* device */,
-    DeviceEvent* /* event */,
-    WindowPtr /* ancestor */);
-
-extern void DeliverFocusedEvent(
-    DeviceIntPtr /* keybd */,
-    InternalEvent* /* event */,
-    WindowPtr /* window */);
-
-extern int DeliverGrabbedEvent(
-    InternalEvent* /* event */,
-    DeviceIntPtr /* thisDev */,
-    Bool /* deactivateGrab */);
-
-extern void FixKeyState(
-    DeviceEvent* /* event */,
-    DeviceIntPtr /* keybd */);
-
-extern void RecalculateDeliverableEvents(
-    WindowPtr /* pWin */);
-
-extern _X_EXPORT int OtherClientGone(
-    pointer /* value */,
-    XID /* id */);
-
-extern void DoFocusEvents(
-    DeviceIntPtr /* dev */,
-    WindowPtr /* fromWin */,
-    WindowPtr /* toWin */,
-    int /* mode */);
-
-extern int SetInputFocus(
-    ClientPtr /* client */,
-    DeviceIntPtr /* dev */,
-    Window /* focusID */,
-    CARD8 /* revertTo */,
-    Time /* ctime */,
-    Bool /* followOK */);
-
-extern int GrabDevice(
-    ClientPtr /* client */,
-    DeviceIntPtr /* dev */,
-    unsigned /* this_mode */,
-    unsigned /* other_mode */,
-    Window /* grabWindow */,
-    unsigned /* ownerEvents */,
-    Time /* ctime */,
-    GrabMask* /* mask */,
-    int /* grabtype */,
-    Cursor /* curs */,
-    Window /* confineToWin */,
-    CARD8 * /* status */);
-
-extern void InitEvents(void);
-
-extern void CloseDownEvents(void);
-
-extern void DeleteWindowFromAnyEvents(
-    WindowPtr	/* pWin */,
-    Bool /* freeResources */);
-
-
-extern Mask EventMaskForClient(
-    WindowPtr /* pWin */,
-    ClientPtr /* client */);
-
-
-
-extern _X_EXPORT int DeliverEvents(
-    WindowPtr /*pWin*/,
-    xEventPtr /*xE*/,
-    int /*count*/,
-    WindowPtr /*otherParent*/);
-
-extern Bool CheckMotion(
-    DeviceEvent* /* ev */,
-    DeviceIntPtr /* pDev */);
-
-extern _X_EXPORT void WriteEventsToClient(
-    ClientPtr /*pClient*/,
-    int	     /*count*/,
-    xEventPtr /*events*/);
-
-extern _X_EXPORT int TryClientEvents(
-    ClientPtr /*client*/,
-    DeviceIntPtr /* device */,
-    xEventPtr /*pEvents*/,
-    int /*count*/,
-    Mask /*mask*/,
-    Mask /*filter*/,
-    GrabPtr /*grab*/);
-
-extern _X_EXPORT void WindowsRestructured(void);
-
-extern int SetClientPointer(
-        ClientPtr /* client */,
-        DeviceIntPtr /* device */);
-
-extern _X_EXPORT DeviceIntPtr PickPointer(
-    ClientPtr /* client */);
-
-extern _X_EXPORT DeviceIntPtr PickKeyboard(
-    ClientPtr /* client */);
-
-extern Bool IsInterferingGrab(
-        ClientPtr /* client */,
-        DeviceIntPtr /* dev */,
-        xEvent* /* events */);
-
-#ifdef PANORAMIX
-extern _X_EXPORT void ReinitializeRootWindow(WindowPtr win, int xoff, int yoff);
-#endif
-
-#ifdef RANDR
-extern _X_EXPORT void
-ScreenRestructured (ScreenPtr pScreen);
-#endif
-
-extern _X_EXPORT int ffs(int i);
-
-
-/*
- *  ServerGrabCallback stuff
- */
-
-extern _X_EXPORT CallbackListPtr ServerGrabCallback;
-
-typedef enum {SERVER_GRABBED, SERVER_UNGRABBED,
-	      CLIENT_PERVIOUS, CLIENT_IMPERVIOUS } ServerGrabState;
-
-typedef struct {
-    ClientPtr client;
-    ServerGrabState grabstate;
-} ServerGrabInfoRec;
-
-/*
- *  EventCallback stuff
- */
-
-extern _X_EXPORT CallbackListPtr EventCallback;
-
-typedef struct {
-    ClientPtr client;
-    xEventPtr events;
-    int count;
-} EventInfoRec;
-
-/*
- *  DeviceEventCallback stuff
- */
-
-extern _X_EXPORT CallbackListPtr DeviceEventCallback;
-
-typedef struct {
-    InternalEvent *event;
-    DeviceIntPtr device;
-} DeviceEventInfoRec;
-
-extern int XItoCoreType(int xi_type);
-extern Bool DevHasCursor(DeviceIntPtr pDev);
-extern Bool _X_EXPORT IsPointerDevice( DeviceIntPtr dev);
-extern Bool _X_EXPORT IsKeyboardDevice(DeviceIntPtr dev);
-extern Bool IsPointerEvent(InternalEvent *event);
-extern _X_EXPORT Bool IsMaster(DeviceIntPtr dev);
-extern _X_EXPORT Bool IsFloating(DeviceIntPtr dev);
-
-extern _X_HIDDEN void CopyKeyClass(DeviceIntPtr device, DeviceIntPtr master);
-extern _X_HIDDEN int CorePointerProc(DeviceIntPtr dev, int what);
-extern _X_HIDDEN int CoreKeyboardProc(DeviceIntPtr dev, int what);
-
-#endif /* DIX_H */
-=======
-/***********************************************************
-
-Copyright 1987, 1998  The Open Group
-
-Permission to use, copy, modify, distribute, and sell this software and its
-documentation for any purpose is hereby granted without fee, provided that
-the above copyright notice appear in all copies and that both that
-copyright notice and this permission notice appear in supporting
-documentation.
-
-The above copyright notice and this permission notice shall be included in
-all copies or substantial portions of the Software.
-
-THE SOFTWARE IS PROVIDED "AS IS", WITHOUT WARRANTY OF ANY KIND, EXPRESS OR
-IMPLIED, INCLUDING BUT NOT LIMITED TO THE WARRANTIES OF MERCHANTABILITY,
-FITNESS FOR A PARTICULAR PURPOSE AND NONINFRINGEMENT.  IN NO EVENT SHALL THE
-OPEN GROUP BE LIABLE FOR ANY CLAIM, DAMAGES OR OTHER LIABILITY, WHETHER IN
-AN ACTION OF CONTRACT, TORT OR OTHERWISE, ARISING FROM, OUT OF OR IN
-CONNECTION WITH THE SOFTWARE OR THE USE OR OTHER DEALINGS IN THE SOFTWARE.
-
-Except as contained in this notice, the name of The Open Group shall not be
-used in advertising or otherwise to promote the sale, use or other dealings
-in this Software without prior written authorization from The Open Group.
-
-
-Copyright 1987 by Digital Equipment Corporation, Maynard, Massachusetts.
-
-                        All Rights Reserved
-
-Permission to use, copy, modify, and distribute this software and its 
-documentation for any purpose and without fee is hereby granted, 
-provided that the above copyright notice appear in all copies and that
-both that copyright notice and this permission notice appear in 
-supporting documentation, and that the name of Digital not be
-used in advertising or publicity pertaining to distribution of the
-software without specific, written prior permission.  
-
-DIGITAL DISCLAIMS ALL WARRANTIES WITH REGARD TO THIS SOFTWARE, INCLUDING
-ALL IMPLIED WARRANTIES OF MERCHANTABILITY AND FITNESS, IN NO EVENT SHALL
-DIGITAL BE LIABLE FOR ANY SPECIAL, INDIRECT OR CONSEQUENTIAL DAMAGES OR
-ANY DAMAGES WHATSOEVER RESULTING FROM LOSS OF USE, DATA OR PROFITS,
-WHETHER IN AN ACTION OF CONTRACT, NEGLIGENCE OR OTHER TORTIOUS ACTION,
-ARISING OUT OF OR IN CONNECTION WITH THE USE OR PERFORMANCE OF THIS
-SOFTWARE.
-
-******************************************************************/
-
-#ifndef DIX_H
-#define DIX_H
-
-#include "callback.h"
-#include "gc.h"
-#include "window.h"
-#include "input.h"
-#include "cursor.h"
-#include "geext.h"
-#include "events.h"
-#include <X11/extensions/XI.h>
-
-#define EARLIER -1
-#define SAMETIME 0
-#define LATER 1
-
-#define NullClient ((ClientPtr) 0)
-#define REQUEST(type) \
-	type *stuff = (type *)client->requestBuffer
-
-
-#define REQUEST_SIZE_MATCH(req)\
-    if ((sizeof(req) >> 2) != client->req_len)\
-         return(BadLength)
-
-#define REQUEST_AT_LEAST_SIZE(req) \
-    if ((sizeof(req) >> 2) > client->req_len )\
-         return(BadLength)
-
-#define REQUEST_FIXED_SIZE(req, n)\
-    if (((sizeof(req) >> 2) > client->req_len) || \
-        (((sizeof(req) + (n) + 3) >> 2) != client->req_len)) \
-         return(BadLength)
-
-#define LEGAL_NEW_RESOURCE(id,client)\
-    if (!LegalNewID(id,client)) \
-    {\
-	client->errorValue = id;\
-        return BadIDChoice;\
-    }
-
-#define VALIDATE_DRAWABLE_AND_GC(drawID, pDraw, mode)\
-    {\
-	int rc = dixLookupDrawable(&(pDraw), drawID, client, M_ANY, mode);\
-	if (rc != Success)\
-	    return rc;\
-	rc = dixLookupGC(&(pGC), stuff->gc, client, DixUseAccess);\
-	if (rc != Success)\
-	    return rc;\
-	if ((pGC->depth != pDraw->depth) || (pGC->pScreen != pDraw->pScreen))\
-	    return BadMatch;\
-    }\
-    if (pGC->serialNumber != pDraw->serialNumber)\
-	ValidateGC(pDraw, pGC);
-
-
-#define WriteReplyToClient(pClient, size, pReply) { \
-   if ((pClient)->swapped) \
-      (*ReplySwapVector[((xReq *)(pClient)->requestBuffer)->reqType]) \
-           (pClient, (int)(size), pReply); \
-      else (void) WriteToClient(pClient, (int)(size), (char *)(pReply)); }
-
-#define WriteSwappedDataToClient(pClient, size, pbuf) \
-   if ((pClient)->swapped) \
-      (*(pClient)->pSwapReplyFunc)(pClient, (int)(size), pbuf); \
-   else (void) WriteToClient (pClient, (int)(size), (char *)(pbuf));
-
-typedef struct _TimeStamp *TimeStampPtr;
-
-#ifndef _XTYPEDEF_CLIENTPTR
-typedef struct _Client *ClientPtr; /* also in misc.h */
-#define _XTYPEDEF_CLIENTPTR
-#endif
-
-typedef struct _WorkQueue	*WorkQueuePtr;
-
-extern _X_EXPORT ClientPtr clients[MAXCLIENTS];
-extern _X_EXPORT ClientPtr serverClient;
-extern _X_EXPORT int currentMaxClients;
-extern _X_EXPORT char dispatchExceptionAtReset;
-
-typedef int HWEventQueueType;
-typedef HWEventQueueType* HWEventQueuePtr;
-
-extern _X_EXPORT HWEventQueuePtr checkForInput[2];
-
-typedef struct _TimeStamp {
-    CARD32 months;	/* really ~49.7 days */
-    CARD32 milliseconds;
-}           TimeStamp;
-
-/* dispatch.c */
-
-extern _X_EXPORT void SetInputCheck(
-    HWEventQueuePtr /*c0*/,
-    HWEventQueuePtr /*c1*/);
-
-extern _X_EXPORT void CloseDownClient(
-    ClientPtr /*client*/);
-
-extern _X_EXPORT void UpdateCurrentTime(void);
-
-extern _X_EXPORT void UpdateCurrentTimeIf(void);
-
-extern _X_EXPORT int dixDestroyPixmap(
-    pointer /*value*/,
-    XID /*pid*/);
-
-extern _X_EXPORT void InitClient(
-    ClientPtr /*client*/,
-    int /*i*/,
-    pointer /*ospriv*/);
-
-extern _X_EXPORT ClientPtr NextAvailableClient(
-    pointer /*ospriv*/);
-
-extern _X_EXPORT void SendErrorToClient(
-    ClientPtr /*client*/,
-    unsigned int /*majorCode*/,
-    unsigned int /*minorCode*/,
-    XID /*resId*/,
-    int /*errorCode*/);
-
-extern _X_EXPORT void MarkClientException(
-    ClientPtr /*client*/);
-
-extern _X_HIDDEN Bool CreateConnectionBlock(void);
-/* dixutils.c */
-
-extern _X_EXPORT int CompareISOLatin1Lowered(
-    unsigned char * /*a*/,
-    int alen,
-    unsigned char * /*b*/,
-    int blen);
-
-extern _X_EXPORT int dixLookupWindow(
-    WindowPtr *result,
-    XID id,
-    ClientPtr client,
-    Mask access_mode);
-
-extern _X_EXPORT int dixLookupDrawable(
-    DrawablePtr *result,
-    XID id,
-    ClientPtr client,
-    Mask type_mask,
-    Mask access_mode);
-
-extern _X_EXPORT int dixLookupGC(
-    GCPtr *result,
-    XID id,
-    ClientPtr client,
-    Mask access_mode);
-
-extern _X_EXPORT int dixLookupFontable(
-    FontPtr *result,
-    XID id,
-    ClientPtr client,
-    Mask access_mode);
-
-extern _X_EXPORT int dixLookupClient(
-    ClientPtr *result,
-    XID id,
-    ClientPtr client,
-    Mask access_mode);
-
-extern _X_EXPORT void NoopDDA(void);
-
-extern _X_EXPORT int AlterSaveSetForClient(
-    ClientPtr /*client*/,
-    WindowPtr /*pWin*/,
-    unsigned /*mode*/,
-    Bool /*toRoot*/,
-    Bool /*map*/);
-  
-extern _X_EXPORT void DeleteWindowFromAnySaveSet(
-    WindowPtr /*pWin*/);
-
-extern _X_EXPORT void BlockHandler(
-    pointer /*pTimeout*/,
-    pointer /*pReadmask*/);
-
-extern _X_EXPORT void WakeupHandler(
-    int /*result*/,
-    pointer /*pReadmask*/);
-
-void
-EnableLimitedSchedulingLatency(void);
-
-void
-DisableLimitedSchedulingLatency(void);
-
-typedef void (* WakeupHandlerProcPtr)(
-    pointer /* blockData */,
-    int /* result */,
-    pointer /* pReadmask */);
-
-extern _X_EXPORT Bool RegisterBlockAndWakeupHandlers(
-    BlockHandlerProcPtr /*blockHandler*/,
-    WakeupHandlerProcPtr /*wakeupHandler*/,
-    pointer /*blockData*/);
-
-extern _X_EXPORT void RemoveBlockAndWakeupHandlers(
-    BlockHandlerProcPtr /*blockHandler*/,
-    WakeupHandlerProcPtr /*wakeupHandler*/,
-    pointer /*blockData*/);
-
-extern _X_EXPORT void InitBlockAndWakeupHandlers(void);
-
-extern _X_EXPORT void ProcessWorkQueue(void);
-
-extern _X_EXPORT void ProcessWorkQueueZombies(void);
-
-extern _X_EXPORT Bool QueueWorkProc(
-    Bool (* /*function*/)(
-        ClientPtr /*clientUnused*/,
-        pointer /*closure*/),
-    ClientPtr /*client*/,
-    pointer /*closure*/
-);
-
-typedef Bool (* ClientSleepProcPtr)(
-    ClientPtr /*client*/,
-    pointer /*closure*/);
-
-extern _X_EXPORT Bool ClientSleep(
-    ClientPtr /*client*/,
-    ClientSleepProcPtr /* function */,
-    pointer /*closure*/);
-
-#ifndef ___CLIENTSIGNAL_DEFINED___
-#define ___CLIENTSIGNAL_DEFINED___
-extern _X_EXPORT Bool ClientSignal(
-    ClientPtr /*client*/);
-#endif /* ___CLIENTSIGNAL_DEFINED___ */
-
-extern _X_EXPORT void ClientWakeup(
-    ClientPtr /*client*/);
-
-extern _X_EXPORT Bool ClientIsAsleep(
-    ClientPtr /*client*/);
-
-/* atom.c */
-
-extern _X_EXPORT Atom MakeAtom(
-    const char * /*string*/,
-    unsigned /*len*/,
-    Bool /*makeit*/);
-
-extern _X_EXPORT Bool ValidAtom(
-    Atom /*atom*/);
-
-extern _X_EXPORT const char *NameForAtom(
-    Atom /*atom*/);
-
-extern _X_EXPORT void AtomError(void) _X_NORETURN;
-
-extern _X_EXPORT void FreeAllAtoms(void);
-
-extern _X_EXPORT void InitAtoms(void);
-
-/* main.c */
-
-extern _X_EXPORT void SetVendorRelease(int release);
-
-extern _X_EXPORT void SetVendorString(char *string);
-
-/* events.c */
-
-extern void SetMaskForEvent(
-    int /* deviceid */,
-    Mask /* mask */,
-    int /* event */);
-
-extern _X_EXPORT void ConfineToShape(
-    DeviceIntPtr /* pDev */, 
-    RegionPtr /* shape */, 
-    int*      /* px */,
-    int*      /* py */);
-
-extern _X_EXPORT Bool IsParent(
-    WindowPtr /* maybeparent */,
-    WindowPtr /* child */);
-
-extern _X_EXPORT WindowPtr GetCurrentRootWindow(DeviceIntPtr pDev);
-
-extern _X_EXPORT WindowPtr GetSpriteWindow(DeviceIntPtr pDev);
-
-
-extern _X_EXPORT void NoticeEventTime(InternalEvent *ev);
-
-extern void EnqueueEvent(
-    InternalEvent * /* ev */,
-    DeviceIntPtr  /* device */);
-
-extern void ActivatePointerGrab(
-    DeviceIntPtr /* mouse */,
-    GrabPtr /* grab */,
-    TimeStamp /* time */,
-    Bool /* autoGrab */);
-
-extern void DeactivatePointerGrab(
-    DeviceIntPtr /* mouse */);
-
-extern void ActivateKeyboardGrab(
-    DeviceIntPtr /* keybd */,
-    GrabPtr /* grab */,
-    TimeStamp /* time */,
-    Bool /* passive */);
-
-extern void DeactivateKeyboardGrab(
-    DeviceIntPtr /* keybd */);
-
-extern BOOL ActivateFocusInGrab(
-    DeviceIntPtr /* dev */,
-    WindowPtr /* old */,
-    WindowPtr /* win */);
-
-extern void AllowSome(
-    ClientPtr	/* client */,
-    TimeStamp /* time */,
-    DeviceIntPtr /* thisDev */,
-    int /* newState */);
-
-extern void ReleaseActiveGrabs(
-    ClientPtr client);
-
-extern GrabPtr CheckPassiveGrabsOnWindow(
-    WindowPtr /* pWin */,
-    DeviceIntPtr /* device */,
-    InternalEvent * /* event */,
-    BOOL /* checkCore */,
-    BOOL /* activate */);
-
-extern _X_EXPORT int DeliverEventsToWindow(
-    DeviceIntPtr /* pWin */,
-    WindowPtr /* pWin */,
-    xEventPtr /* pEvents */,
-    int /* count */,
-    Mask /* filter */,
-    GrabPtr /* grab */);
-
-extern _X_EXPORT void DeliverRawEvent(
-    RawDeviceEvent* /* ev */,
-    DeviceIntPtr /* dev */
-);
-
-extern int DeliverDeviceEvents(
-    WindowPtr /* pWin */,
-    InternalEvent* /* event */,
-    GrabPtr /* grab */,
-    WindowPtr /* stopAt */,
-    DeviceIntPtr /* dev */);
-
-extern void InitializeSprite(
-    DeviceIntPtr /* pDev */,
-    WindowPtr    /* pWin */);
-
-extern void UpdateSpriteForScreen(
-    DeviceIntPtr /* pDev */,
-    ScreenPtr /* pScreen */);
-
-extern _X_EXPORT void WindowHasNewCursor(
-    WindowPtr /* pWin */);
-
-extern Bool CheckDeviceGrabs(
-    DeviceIntPtr /* device */,
-    DeviceEvent* /* event */,
-    WindowPtr /* ancestor */);
-
-extern void DeliverFocusedEvent(
-    DeviceIntPtr /* keybd */,
-    InternalEvent* /* event */,
-    WindowPtr /* window */);
-
-extern int DeliverGrabbedEvent(
-    InternalEvent* /* event */,
-    DeviceIntPtr /* thisDev */,
-    Bool /* deactivateGrab */);
-
-extern void FixKeyState(
-    DeviceEvent* /* event */,
-    DeviceIntPtr /* keybd */);
-
-extern void RecalculateDeliverableEvents(
-    WindowPtr /* pWin */);
-
-extern _X_EXPORT int OtherClientGone(
-    pointer /* value */,
-    XID /* id */);
-
-extern void DoFocusEvents(
-    DeviceIntPtr /* dev */,
-    WindowPtr /* fromWin */,
-    WindowPtr /* toWin */,
-    int /* mode */);
-
-extern int SetInputFocus(
-    ClientPtr /* client */,
-    DeviceIntPtr /* dev */,
-    Window /* focusID */,
-    CARD8 /* revertTo */,
-    Time /* ctime */,
-    Bool /* followOK */);
-
-extern int GrabDevice(
-    ClientPtr /* client */,
-    DeviceIntPtr /* dev */,
-    unsigned /* this_mode */,
-    unsigned /* other_mode */,
-    Window /* grabWindow */,
-    unsigned /* ownerEvents */,
-    Time /* ctime */,
-    GrabMask* /* mask */,
-    int /* grabtype */,
-    Cursor /* curs */,
-    Window /* confineToWin */,
-    CARD8 * /* status */);
-
-extern void InitEvents(void);
-
-extern void CloseDownEvents(void);
-
-extern void DeleteWindowFromAnyEvents(
-    WindowPtr	/* pWin */,
-    Bool /* freeResources */);
-
-
-extern Mask EventMaskForClient(
-    WindowPtr /* pWin */,
-    ClientPtr /* client */);
-
-
-
-extern _X_EXPORT int DeliverEvents(
-    WindowPtr /*pWin*/,
-    xEventPtr /*xE*/,
-    int /*count*/,
-    WindowPtr /*otherParent*/);
-
-extern Bool CheckMotion(
-    DeviceEvent* /* ev */,
-    DeviceIntPtr /* pDev */);
-
-extern _X_EXPORT void WriteEventsToClient(
-    ClientPtr /*pClient*/,
-    int	     /*count*/,
-    xEventPtr /*events*/);
-
-extern _X_EXPORT int TryClientEvents(
-    ClientPtr /*client*/,
-    DeviceIntPtr /* device */,
-    xEventPtr /*pEvents*/,
-    int /*count*/,
-    Mask /*mask*/,
-    Mask /*filter*/,
-    GrabPtr /*grab*/);
-
-extern _X_EXPORT void WindowsRestructured(void);
-
-extern int SetClientPointer(
-        ClientPtr /* client */,
-        DeviceIntPtr /* device */);
-
-extern _X_EXPORT DeviceIntPtr PickPointer(
-    ClientPtr /* client */);
-
-extern _X_EXPORT DeviceIntPtr PickKeyboard(
-    ClientPtr /* client */);
-
-extern Bool IsInterferingGrab(
-        ClientPtr /* client */,
-        DeviceIntPtr /* dev */,
-        xEvent* /* events */);
-
-#ifdef PANORAMIX
-extern _X_EXPORT void ReinitializeRootWindow(WindowPtr win, int xoff, int yoff);
-#endif
-
-#ifdef RANDR
-extern _X_EXPORT void
-ScreenRestructured (ScreenPtr pScreen);
-#endif
-
-extern _X_EXPORT int ffs(int i);
-
-
-/*
- *  ServerGrabCallback stuff
- */
-
-extern _X_EXPORT CallbackListPtr ServerGrabCallback;
-
-typedef enum {SERVER_GRABBED, SERVER_UNGRABBED,
-	      CLIENT_PERVIOUS, CLIENT_IMPERVIOUS } ServerGrabState;
-
-typedef struct {
-    ClientPtr client;
-    ServerGrabState grabstate;
-} ServerGrabInfoRec;
-
-/*
- *  EventCallback stuff
- */
-
-extern _X_EXPORT CallbackListPtr EventCallback;
-
-typedef struct {
-    ClientPtr client;
-    xEventPtr events;
-    int count;
-} EventInfoRec;
-
-/*
- *  DeviceEventCallback stuff
- */
-
-extern _X_EXPORT CallbackListPtr DeviceEventCallback;
-
-typedef struct {
-    InternalEvent *event;
-    DeviceIntPtr device;
-} DeviceEventInfoRec;
-
-extern int XItoCoreType(int xi_type);
-extern Bool DevHasCursor(DeviceIntPtr pDev);
-extern Bool _X_EXPORT IsPointerDevice( DeviceIntPtr dev);
-extern Bool _X_EXPORT IsKeyboardDevice(DeviceIntPtr dev);
-extern Bool IsPointerEvent(InternalEvent *event);
-extern _X_EXPORT Bool IsMaster(DeviceIntPtr dev);
-extern _X_EXPORT Bool IsFloating(DeviceIntPtr dev);
-
-extern _X_HIDDEN void CopyKeyClass(DeviceIntPtr device, DeviceIntPtr master);
-extern _X_HIDDEN int CorePointerProc(DeviceIntPtr dev, int what);
-extern _X_HIDDEN int CoreKeyboardProc(DeviceIntPtr dev, int what);
-
-#endif /* DIX_H */
->>>>>>> 0e661faf
+/***********************************************************
+
+Copyright 1987, 1998  The Open Group
+
+Permission to use, copy, modify, distribute, and sell this software and its
+documentation for any purpose is hereby granted without fee, provided that
+the above copyright notice appear in all copies and that both that
+copyright notice and this permission notice appear in supporting
+documentation.
+
+The above copyright notice and this permission notice shall be included in
+all copies or substantial portions of the Software.
+
+THE SOFTWARE IS PROVIDED "AS IS", WITHOUT WARRANTY OF ANY KIND, EXPRESS OR
+IMPLIED, INCLUDING BUT NOT LIMITED TO THE WARRANTIES OF MERCHANTABILITY,
+FITNESS FOR A PARTICULAR PURPOSE AND NONINFRINGEMENT.  IN NO EVENT SHALL THE
+OPEN GROUP BE LIABLE FOR ANY CLAIM, DAMAGES OR OTHER LIABILITY, WHETHER IN
+AN ACTION OF CONTRACT, TORT OR OTHERWISE, ARISING FROM, OUT OF OR IN
+CONNECTION WITH THE SOFTWARE OR THE USE OR OTHER DEALINGS IN THE SOFTWARE.
+
+Except as contained in this notice, the name of The Open Group shall not be
+used in advertising or otherwise to promote the sale, use or other dealings
+in this Software without prior written authorization from The Open Group.
+
+
+Copyright 1987 by Digital Equipment Corporation, Maynard, Massachusetts.
+
+                        All Rights Reserved
+
+Permission to use, copy, modify, and distribute this software and its 
+documentation for any purpose and without fee is hereby granted, 
+provided that the above copyright notice appear in all copies and that
+both that copyright notice and this permission notice appear in 
+supporting documentation, and that the name of Digital not be
+used in advertising or publicity pertaining to distribution of the
+software without specific, written prior permission.  
+
+DIGITAL DISCLAIMS ALL WARRANTIES WITH REGARD TO THIS SOFTWARE, INCLUDING
+ALL IMPLIED WARRANTIES OF MERCHANTABILITY AND FITNESS, IN NO EVENT SHALL
+DIGITAL BE LIABLE FOR ANY SPECIAL, INDIRECT OR CONSEQUENTIAL DAMAGES OR
+ANY DAMAGES WHATSOEVER RESULTING FROM LOSS OF USE, DATA OR PROFITS,
+WHETHER IN AN ACTION OF CONTRACT, NEGLIGENCE OR OTHER TORTIOUS ACTION,
+ARISING OUT OF OR IN CONNECTION WITH THE USE OR PERFORMANCE OF THIS
+SOFTWARE.
+
+******************************************************************/
+
+#ifndef DIX_H
+#define DIX_H
+
+#include "callback.h"
+#include "gc.h"
+#include "window.h"
+#include "input.h"
+#include "cursor.h"
+#include "geext.h"
+#include "events.h"
+#include <X11/extensions/XI.h>
+
+#define EARLIER -1
+#define SAMETIME 0
+#define LATER 1
+
+#define NullClient ((ClientPtr) 0)
+#define REQUEST(type) \
+	type *stuff = (type *)client->requestBuffer
+
+
+#define REQUEST_SIZE_MATCH(req)\
+    if ((sizeof(req) >> 2) != client->req_len)\
+         return(BadLength)
+
+#define REQUEST_AT_LEAST_SIZE(req) \
+    if ((sizeof(req) >> 2) > client->req_len )\
+         return(BadLength)
+
+#define REQUEST_FIXED_SIZE(req, n)\
+    if (((sizeof(req) >> 2) > client->req_len) || \
+        (((sizeof(req) + (n) + 3) >> 2) != client->req_len)) \
+         return(BadLength)
+
+#define LEGAL_NEW_RESOURCE(id,client)\
+    if (!LegalNewID(id,client)) \
+    {\
+	client->errorValue = id;\
+        return BadIDChoice;\
+    }
+
+#define VALIDATE_DRAWABLE_AND_GC(drawID, pDraw, mode)\
+    {\
+	int rc = dixLookupDrawable(&(pDraw), drawID, client, M_ANY, mode);\
+	if (rc != Success)\
+	    return rc;\
+	rc = dixLookupGC(&(pGC), stuff->gc, client, DixUseAccess);\
+	if (rc != Success)\
+	    return rc;\
+	if ((pGC->depth != pDraw->depth) || (pGC->pScreen != pDraw->pScreen))\
+	    return BadMatch;\
+    }\
+    if (pGC->serialNumber != pDraw->serialNumber)\
+	ValidateGC(pDraw, pGC);
+
+
+#define WriteReplyToClient(pClient, size, pReply) { \
+   if ((pClient)->swapped) \
+      (*ReplySwapVector[((xReq *)(pClient)->requestBuffer)->reqType]) \
+           (pClient, (int)(size), pReply); \
+      else (void) WriteToClient(pClient, (int)(size), (char *)(pReply)); }
+
+#define WriteSwappedDataToClient(pClient, size, pbuf) \
+   if ((pClient)->swapped) \
+      (*(pClient)->pSwapReplyFunc)(pClient, (int)(size), pbuf); \
+   else (void) WriteToClient (pClient, (int)(size), (char *)(pbuf));
+
+typedef struct _TimeStamp *TimeStampPtr;
+
+#ifndef _XTYPEDEF_CLIENTPTR
+typedef struct _Client *ClientPtr; /* also in misc.h */
+#define _XTYPEDEF_CLIENTPTR
+#endif
+
+typedef struct _WorkQueue	*WorkQueuePtr;
+
+extern _X_EXPORT ClientPtr clients[MAXCLIENTS];
+extern _X_EXPORT ClientPtr serverClient;
+extern _X_EXPORT int currentMaxClients;
+extern _X_EXPORT char dispatchExceptionAtReset;
+
+typedef int HWEventQueueType;
+typedef HWEventQueueType* HWEventQueuePtr;
+
+extern _X_EXPORT HWEventQueuePtr checkForInput[2];
+
+typedef struct _TimeStamp {
+    CARD32 months;	/* really ~49.7 days */
+    CARD32 milliseconds;
+}           TimeStamp;
+
+/* dispatch.c */
+
+extern _X_EXPORT void SetInputCheck(
+    HWEventQueuePtr /*c0*/,
+    HWEventQueuePtr /*c1*/);
+
+extern _X_EXPORT void CloseDownClient(
+    ClientPtr /*client*/);
+
+extern _X_EXPORT void UpdateCurrentTime(void);
+
+extern _X_EXPORT void UpdateCurrentTimeIf(void);
+
+extern _X_EXPORT int dixDestroyPixmap(
+    pointer /*value*/,
+    XID /*pid*/);
+
+extern _X_EXPORT void InitClient(
+    ClientPtr /*client*/,
+    int /*i*/,
+    pointer /*ospriv*/);
+
+extern _X_EXPORT ClientPtr NextAvailableClient(
+    pointer /*ospriv*/);
+
+extern _X_EXPORT void SendErrorToClient(
+    ClientPtr /*client*/,
+    unsigned int /*majorCode*/,
+    unsigned int /*minorCode*/,
+    XID /*resId*/,
+    int /*errorCode*/);
+
+extern _X_EXPORT void MarkClientException(
+    ClientPtr /*client*/);
+
+extern _X_HIDDEN Bool CreateConnectionBlock(void);
+/* dixutils.c */
+
+extern _X_EXPORT int CompareISOLatin1Lowered(
+    unsigned char * /*a*/,
+    int alen,
+    unsigned char * /*b*/,
+    int blen);
+
+extern _X_EXPORT int dixLookupWindow(
+    WindowPtr *result,
+    XID id,
+    ClientPtr client,
+    Mask access_mode);
+
+extern _X_EXPORT int dixLookupDrawable(
+    DrawablePtr *result,
+    XID id,
+    ClientPtr client,
+    Mask type_mask,
+    Mask access_mode);
+
+extern _X_EXPORT int dixLookupGC(
+    GCPtr *result,
+    XID id,
+    ClientPtr client,
+    Mask access_mode);
+
+extern _X_EXPORT int dixLookupFontable(
+    FontPtr *result,
+    XID id,
+    ClientPtr client,
+    Mask access_mode);
+
+extern _X_EXPORT int dixLookupClient(
+    ClientPtr *result,
+    XID id,
+    ClientPtr client,
+    Mask access_mode);
+
+extern _X_EXPORT void NoopDDA(void);
+
+extern _X_EXPORT int AlterSaveSetForClient(
+    ClientPtr /*client*/,
+    WindowPtr /*pWin*/,
+    unsigned /*mode*/,
+    Bool /*toRoot*/,
+    Bool /*map*/);
+  
+extern _X_EXPORT void DeleteWindowFromAnySaveSet(
+    WindowPtr /*pWin*/);
+
+extern _X_EXPORT void BlockHandler(
+    pointer /*pTimeout*/,
+    pointer /*pReadmask*/);
+
+extern _X_EXPORT void WakeupHandler(
+    int /*result*/,
+    pointer /*pReadmask*/);
+
+void
+EnableLimitedSchedulingLatency(void);
+
+void
+DisableLimitedSchedulingLatency(void);
+
+typedef void (* WakeupHandlerProcPtr)(
+    pointer /* blockData */,
+    int /* result */,
+    pointer /* pReadmask */);
+
+extern _X_EXPORT Bool RegisterBlockAndWakeupHandlers(
+    BlockHandlerProcPtr /*blockHandler*/,
+    WakeupHandlerProcPtr /*wakeupHandler*/,
+    pointer /*blockData*/);
+
+extern _X_EXPORT void RemoveBlockAndWakeupHandlers(
+    BlockHandlerProcPtr /*blockHandler*/,
+    WakeupHandlerProcPtr /*wakeupHandler*/,
+    pointer /*blockData*/);
+
+extern _X_EXPORT void InitBlockAndWakeupHandlers(void);
+
+extern _X_EXPORT void ProcessWorkQueue(void);
+
+extern _X_EXPORT void ProcessWorkQueueZombies(void);
+
+extern _X_EXPORT Bool QueueWorkProc(
+    Bool (* /*function*/)(
+        ClientPtr /*clientUnused*/,
+        pointer /*closure*/),
+    ClientPtr /*client*/,
+    pointer /*closure*/
+);
+
+typedef Bool (* ClientSleepProcPtr)(
+    ClientPtr /*client*/,
+    pointer /*closure*/);
+
+extern _X_EXPORT Bool ClientSleep(
+    ClientPtr /*client*/,
+    ClientSleepProcPtr /* function */,
+    pointer /*closure*/);
+
+#ifndef ___CLIENTSIGNAL_DEFINED___
+#define ___CLIENTSIGNAL_DEFINED___
+extern _X_EXPORT Bool ClientSignal(
+    ClientPtr /*client*/);
+#endif /* ___CLIENTSIGNAL_DEFINED___ */
+
+extern _X_EXPORT void ClientWakeup(
+    ClientPtr /*client*/);
+
+extern _X_EXPORT Bool ClientIsAsleep(
+    ClientPtr /*client*/);
+
+/* atom.c */
+
+extern _X_EXPORT Atom MakeAtom(
+    const char * /*string*/,
+    unsigned /*len*/,
+    Bool /*makeit*/);
+
+extern _X_EXPORT Bool ValidAtom(
+    Atom /*atom*/);
+
+extern _X_EXPORT const char *NameForAtom(
+    Atom /*atom*/);
+
+extern _X_EXPORT void AtomError(void) _X_NORETURN;
+
+extern _X_EXPORT void FreeAllAtoms(void);
+
+extern _X_EXPORT void InitAtoms(void);
+
+/* main.c */
+
+extern _X_EXPORT void SetVendorRelease(int release);
+
+extern _X_EXPORT void SetVendorString(char *string);
+
+/* events.c */
+
+extern void SetMaskForEvent(
+    int /* deviceid */,
+    Mask /* mask */,
+    int /* event */);
+
+extern _X_EXPORT void ConfineToShape(
+    DeviceIntPtr /* pDev */, 
+    RegionPtr /* shape */, 
+    int*      /* px */,
+    int*      /* py */);
+
+extern _X_EXPORT Bool IsParent(
+    WindowPtr /* maybeparent */,
+    WindowPtr /* child */);
+
+extern _X_EXPORT WindowPtr GetCurrentRootWindow(DeviceIntPtr pDev);
+
+extern _X_EXPORT WindowPtr GetSpriteWindow(DeviceIntPtr pDev);
+
+
+extern _X_EXPORT void NoticeEventTime(InternalEvent *ev);
+
+extern void EnqueueEvent(
+    InternalEvent * /* ev */,
+    DeviceIntPtr  /* device */);
+
+extern void ActivatePointerGrab(
+    DeviceIntPtr /* mouse */,
+    GrabPtr /* grab */,
+    TimeStamp /* time */,
+    Bool /* autoGrab */);
+
+extern void DeactivatePointerGrab(
+    DeviceIntPtr /* mouse */);
+
+extern void ActivateKeyboardGrab(
+    DeviceIntPtr /* keybd */,
+    GrabPtr /* grab */,
+    TimeStamp /* time */,
+    Bool /* passive */);
+
+extern void DeactivateKeyboardGrab(
+    DeviceIntPtr /* keybd */);
+
+extern BOOL ActivateFocusInGrab(
+    DeviceIntPtr /* dev */,
+    WindowPtr /* old */,
+    WindowPtr /* win */);
+
+extern void AllowSome(
+    ClientPtr	/* client */,
+    TimeStamp /* time */,
+    DeviceIntPtr /* thisDev */,
+    int /* newState */);
+
+extern void ReleaseActiveGrabs(
+    ClientPtr client);
+
+extern GrabPtr CheckPassiveGrabsOnWindow(
+    WindowPtr /* pWin */,
+    DeviceIntPtr /* device */,
+    InternalEvent * /* event */,
+    BOOL /* checkCore */,
+    BOOL /* activate */);
+
+extern _X_EXPORT int DeliverEventsToWindow(
+    DeviceIntPtr /* pWin */,
+    WindowPtr /* pWin */,
+    xEventPtr /* pEvents */,
+    int /* count */,
+    Mask /* filter */,
+    GrabPtr /* grab */);
+
+extern _X_EXPORT void DeliverRawEvent(
+    RawDeviceEvent* /* ev */,
+    DeviceIntPtr /* dev */
+);
+
+extern int DeliverDeviceEvents(
+    WindowPtr /* pWin */,
+    InternalEvent* /* event */,
+    GrabPtr /* grab */,
+    WindowPtr /* stopAt */,
+    DeviceIntPtr /* dev */);
+
+extern void InitializeSprite(
+    DeviceIntPtr /* pDev */,
+    WindowPtr    /* pWin */);
+
+extern void UpdateSpriteForScreen(
+    DeviceIntPtr /* pDev */,
+    ScreenPtr /* pScreen */);
+
+extern _X_EXPORT void WindowHasNewCursor(
+    WindowPtr /* pWin */);
+
+extern Bool CheckDeviceGrabs(
+    DeviceIntPtr /* device */,
+    DeviceEvent* /* event */,
+    WindowPtr /* ancestor */);
+
+extern void DeliverFocusedEvent(
+    DeviceIntPtr /* keybd */,
+    InternalEvent* /* event */,
+    WindowPtr /* window */);
+
+extern int DeliverGrabbedEvent(
+    InternalEvent* /* event */,
+    DeviceIntPtr /* thisDev */,
+    Bool /* deactivateGrab */);
+
+extern void FixKeyState(
+    DeviceEvent* /* event */,
+    DeviceIntPtr /* keybd */);
+
+extern void RecalculateDeliverableEvents(
+    WindowPtr /* pWin */);
+
+extern _X_EXPORT int OtherClientGone(
+    pointer /* value */,
+    XID /* id */);
+
+extern void DoFocusEvents(
+    DeviceIntPtr /* dev */,
+    WindowPtr /* fromWin */,
+    WindowPtr /* toWin */,
+    int /* mode */);
+
+extern int SetInputFocus(
+    ClientPtr /* client */,
+    DeviceIntPtr /* dev */,
+    Window /* focusID */,
+    CARD8 /* revertTo */,
+    Time /* ctime */,
+    Bool /* followOK */);
+
+extern int GrabDevice(
+    ClientPtr /* client */,
+    DeviceIntPtr /* dev */,
+    unsigned /* this_mode */,
+    unsigned /* other_mode */,
+    Window /* grabWindow */,
+    unsigned /* ownerEvents */,
+    Time /* ctime */,
+    GrabMask* /* mask */,
+    int /* grabtype */,
+    Cursor /* curs */,
+    Window /* confineToWin */,
+    CARD8 * /* status */);
+
+extern void InitEvents(void);
+
+extern void CloseDownEvents(void);
+
+extern void DeleteWindowFromAnyEvents(
+    WindowPtr	/* pWin */,
+    Bool /* freeResources */);
+
+
+extern Mask EventMaskForClient(
+    WindowPtr /* pWin */,
+    ClientPtr /* client */);
+
+
+
+extern _X_EXPORT int DeliverEvents(
+    WindowPtr /*pWin*/,
+    xEventPtr /*xE*/,
+    int /*count*/,
+    WindowPtr /*otherParent*/);
+
+extern Bool CheckMotion(
+    DeviceEvent* /* ev */,
+    DeviceIntPtr /* pDev */);
+
+extern _X_EXPORT void WriteEventsToClient(
+    ClientPtr /*pClient*/,
+    int	     /*count*/,
+    xEventPtr /*events*/);
+
+extern _X_EXPORT int TryClientEvents(
+    ClientPtr /*client*/,
+    DeviceIntPtr /* device */,
+    xEventPtr /*pEvents*/,
+    int /*count*/,
+    Mask /*mask*/,
+    Mask /*filter*/,
+    GrabPtr /*grab*/);
+
+extern _X_EXPORT void WindowsRestructured(void);
+
+extern int SetClientPointer(
+        ClientPtr /* client */,
+        DeviceIntPtr /* device */);
+
+extern _X_EXPORT DeviceIntPtr PickPointer(
+    ClientPtr /* client */);
+
+extern _X_EXPORT DeviceIntPtr PickKeyboard(
+    ClientPtr /* client */);
+
+extern Bool IsInterferingGrab(
+        ClientPtr /* client */,
+        DeviceIntPtr /* dev */,
+        xEvent* /* events */);
+
+#ifdef PANORAMIX
+extern _X_EXPORT void ReinitializeRootWindow(WindowPtr win, int xoff, int yoff);
+#endif
+
+#ifdef RANDR
+extern _X_EXPORT void
+ScreenRestructured (ScreenPtr pScreen);
+#endif
+
+extern _X_EXPORT int ffs(int i);
+
+
+/*
+ *  ServerGrabCallback stuff
+ */
+
+extern _X_EXPORT CallbackListPtr ServerGrabCallback;
+
+typedef enum {SERVER_GRABBED, SERVER_UNGRABBED,
+	      CLIENT_PERVIOUS, CLIENT_IMPERVIOUS } ServerGrabState;
+
+typedef struct {
+    ClientPtr client;
+    ServerGrabState grabstate;
+} ServerGrabInfoRec;
+
+/*
+ *  EventCallback stuff
+ */
+
+extern _X_EXPORT CallbackListPtr EventCallback;
+
+typedef struct {
+    ClientPtr client;
+    xEventPtr events;
+    int count;
+} EventInfoRec;
+
+/*
+ *  DeviceEventCallback stuff
+ */
+
+extern _X_EXPORT CallbackListPtr DeviceEventCallback;
+
+typedef struct {
+    InternalEvent *event;
+    DeviceIntPtr device;
+} DeviceEventInfoRec;
+
+extern int XItoCoreType(int xi_type);
+extern Bool DevHasCursor(DeviceIntPtr pDev);
+extern Bool _X_EXPORT IsPointerDevice( DeviceIntPtr dev);
+extern Bool _X_EXPORT IsKeyboardDevice(DeviceIntPtr dev);
+extern Bool IsPointerEvent(InternalEvent *event);
+extern _X_EXPORT Bool IsMaster(DeviceIntPtr dev);
+extern _X_EXPORT Bool IsFloating(DeviceIntPtr dev);
+
+extern _X_HIDDEN void CopyKeyClass(DeviceIntPtr device, DeviceIntPtr master);
+extern _X_HIDDEN int CorePointerProc(DeviceIntPtr dev, int what);
+extern _X_HIDDEN int CoreKeyboardProc(DeviceIntPtr dev, int what);
+
+#endif /* DIX_H */