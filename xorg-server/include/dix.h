/***********************************************************

Copyright 1987, 1998  The Open Group

Permission to use, copy, modify, distribute, and sell this software and its
documentation for any purpose is hereby granted without fee, provided that
the above copyright notice appear in all copies and that both that
copyright notice and this permission notice appear in supporting
documentation.

The above copyright notice and this permission notice shall be included in
all copies or substantial portions of the Software.

THE SOFTWARE IS PROVIDED "AS IS", WITHOUT WARRANTY OF ANY KIND, EXPRESS OR
IMPLIED, INCLUDING BUT NOT LIMITED TO THE WARRANTIES OF MERCHANTABILITY,
FITNESS FOR A PARTICULAR PURPOSE AND NONINFRINGEMENT.  IN NO EVENT SHALL THE
OPEN GROUP BE LIABLE FOR ANY CLAIM, DAMAGES OR OTHER LIABILITY, WHETHER IN
AN ACTION OF CONTRACT, TORT OR OTHERWISE, ARISING FROM, OUT OF OR IN
CONNECTION WITH THE SOFTWARE OR THE USE OR OTHER DEALINGS IN THE SOFTWARE.

Except as contained in this notice, the name of The Open Group shall not be
used in advertising or otherwise to promote the sale, use or other dealings
in this Software without prior written authorization from The Open Group.

Copyright 1987 by Digital Equipment Corporation, Maynard, Massachusetts.

                        All Rights Reserved

Permission to use, copy, modify, and distribute this software and its 
documentation for any purpose and without fee is hereby granted, 
provided that the above copyright notice appear in all copies and that
both that copyright notice and this permission notice appear in 
supporting documentation, and that the name of Digital not be
used in advertising or publicity pertaining to distribution of the
software without specific, written prior permission.  

DIGITAL DISCLAIMS ALL WARRANTIES WITH REGARD TO THIS SOFTWARE, INCLUDING
ALL IMPLIED WARRANTIES OF MERCHANTABILITY AND FITNESS, IN NO EVENT SHALL
DIGITAL BE LIABLE FOR ANY SPECIAL, INDIRECT OR CONSEQUENTIAL DAMAGES OR
ANY DAMAGES WHATSOEVER RESULTING FROM LOSS OF USE, DATA OR PROFITS,
WHETHER IN AN ACTION OF CONTRACT, NEGLIGENCE OR OTHER TORTIOUS ACTION,
ARISING OUT OF OR IN CONNECTION WITH THE USE OR PERFORMANCE OF THIS
SOFTWARE.

******************************************************************/

#ifndef DIX_H
#define DIX_H

#include "callback.h"
#include "gc.h"
#include "window.h"
#include "input.h"
#include "cursor.h"
#include "geext.h"
#include "events.h"
#include <X11/extensions/XI.h>

#define EARLIER -1
#define SAMETIME 0
#define LATER 1

#define NullClient ((ClientPtr) 0)
#define REQUEST(type) \
	type *stuff = (type *)client->requestBuffer

#define ARRAY_SIZE(a)  (sizeof((a)) / sizeof((a)[0]))

#define REQUEST_SIZE_MATCH(req)\
    if ((sizeof(req) >> 2) != client->req_len)\
         return(BadLength)

#define REQUEST_AT_LEAST_SIZE(req) \
    if ((sizeof(req) >> 2) > client->req_len )\
         return(BadLength)

#define REQUEST_FIXED_SIZE(req, n)\
    if (((sizeof(req) >> 2) > client->req_len) || \
        (((sizeof(req) + (n) + 3) >> 2) != client->req_len)) \
         return(BadLength)

#define LEGAL_NEW_RESOURCE(id,client)\
    if (!LegalNewID(id,client)) \
    {\
	client->errorValue = id;\
        return BadIDChoice;\
    }

#define VALIDATE_DRAWABLE_AND_GC(drawID, pDraw, mode)\
    {\
	int tmprc = dixLookupDrawable(&(pDraw), drawID, client, M_ANY, mode);\
	if (tmprc != Success)\
	    return tmprc;\
	tmprc = dixLookupGC(&(pGC), stuff->gc, client, DixUseAccess);\
	if (tmprc != Success)\
	    return tmprc;\
	if ((pGC->depth != pDraw->depth) || (pGC->pScreen != pDraw->pScreen))\
	    return BadMatch;\
    }\
    if (pGC->serialNumber != pDraw->serialNumber)\
	ValidateGC(pDraw, pGC);

#define WriteReplyToClient(pClient, size, pReply) { \
   if ((pClient)->swapped) \
      (*ReplySwapVector[((xReq *)(pClient)->requestBuffer)->reqType]) \
           (pClient, (int)(size), pReply); \
   else WriteToClient(pClient, (int)(size), (pReply)); }

#define WriteSwappedDataToClient(pClient, size, pbuf) \
   if ((pClient)->swapped) \
      (*(pClient)->pSwapReplyFunc)(pClient, (int)(size), pbuf); \
   else WriteToClient(pClient, (int)(size), (pbuf));

typedef struct _TimeStamp *TimeStampPtr;

#ifndef _XTYPEDEF_CLIENTPTR
typedef struct _Client *ClientPtr;      /* also in misc.h */

#define _XTYPEDEF_CLIENTPTR
#endif

typedef struct _WorkQueue *WorkQueuePtr;

extern _X_EXPORT ClientPtr clients[MAXCLIENTS];
extern _X_EXPORT ClientPtr serverClient;
extern _X_EXPORT int currentMaxClients;
extern _X_EXPORT char dispatchExceptionAtReset;

typedef int HWEventQueueType;
typedef HWEventQueueType *HWEventQueuePtr;

extern _X_EXPORT HWEventQueuePtr checkForInput[2];

typedef struct _TimeStamp {
    CARD32 months;              /* really ~49.7 days */
    CARD32 milliseconds;
} TimeStamp;

/* dispatch.c */

extern _X_EXPORT void SetInputCheck(HWEventQueuePtr /*c0 */ ,
                                    HWEventQueuePtr /*c1 */ );

extern _X_EXPORT void CloseDownClient(ClientPtr /*client */ );

extern _X_EXPORT void UpdateCurrentTime(void);

extern _X_EXPORT void UpdateCurrentTimeIf(void);

<<<<<<< HEAD
extern _X_EXPORT int dixDestroyPixmap(void * /*value */ ,
                                      XID /*pid */ );

extern _X_EXPORT void InitClient(ClientPtr /*client */ ,
                                 int /*i */ ,
                                 void * /*ospriv */ );

extern _X_EXPORT ClientPtr NextAvailableClient(void * /*ospriv */ );
=======
extern _X_EXPORT int dixDestroyPixmap(void *value,
                                      XID pid);

extern _X_EXPORT void InitClient(ClientPtr client,
                                 int i,
                                 void *ospriv);

extern _X_EXPORT ClientPtr NextAvailableClient(void *ospriv);
>>>>>>> d0c30e79

extern _X_EXPORT void SendErrorToClient(ClientPtr /*client */ ,
                                        unsigned int /*majorCode */ ,
                                        unsigned int /*minorCode */ ,
                                        XID /*resId */ ,
                                        int /*errorCode */ );

extern _X_EXPORT void MarkClientException(ClientPtr /*client */ );

extern _X_HIDDEN Bool CreateConnectionBlock(void);

/* dixutils.c */

extern _X_EXPORT int CompareISOLatin1Lowered(const unsigned char * /*a */ ,
                                             int alen,
                                             const unsigned char * /*b */ ,
                                             int blen);

extern _X_EXPORT int dixLookupWindow(WindowPtr *result,
                                     XID id,
                                     ClientPtr client, Mask access_mode);

extern _X_EXPORT int dixLookupDrawable(DrawablePtr *result,
                                       XID id,
                                       ClientPtr client,
                                       Mask type_mask, Mask access_mode);

extern _X_EXPORT int dixLookupGC(GCPtr *result,
                                 XID id, ClientPtr client, Mask access_mode);

extern _X_EXPORT int dixLookupFontable(FontPtr *result,
                                       XID id,
                                       ClientPtr client, Mask access_mode);

extern _X_EXPORT int dixLookupClient(ClientPtr *result,
                                     XID id,
                                     ClientPtr client, Mask access_mode);

extern _X_EXPORT void NoopDDA(void);

extern _X_EXPORT int AlterSaveSetForClient(ClientPtr /*client */ ,
                                           WindowPtr /*pWin */ ,
                                           unsigned /*mode */ ,
                                           Bool /*toRoot */ ,
                                           Bool /*map */ );

extern _X_EXPORT void DeleteWindowFromAnySaveSet(WindowPtr /*pWin */ );

<<<<<<< HEAD
extern _X_EXPORT void BlockHandler(void * /*pTimeout */ ,
                                   void * /*pReadmask */ );

extern _X_EXPORT void WakeupHandler(int /*result */ ,
                                    void * /*pReadmask */ );
=======
extern _X_EXPORT void BlockHandler(void *pTimeout,
                                   void *pReadmask);

extern _X_EXPORT void WakeupHandler(int result,
                                    void *pReadmask);
>>>>>>> d0c30e79

void
 EnableLimitedSchedulingLatency(void);

void
 DisableLimitedSchedulingLatency(void);

<<<<<<< HEAD
typedef void (*WakeupHandlerProcPtr) (void * /* blockData */ ,
                                      int /* result */ ,
                                      void * /* pReadmask */ );

extern _X_EXPORT Bool RegisterBlockAndWakeupHandlers(BlockHandlerProcPtr
                                                     /*blockHandler */ ,
                                                     WakeupHandlerProcPtr
                                                     /*wakeupHandler */ ,
                                                     void * /*blockData */ );

extern _X_EXPORT void RemoveBlockAndWakeupHandlers(BlockHandlerProcPtr
                                                   /*blockHandler */ ,
                                                   WakeupHandlerProcPtr
                                                   /*wakeupHandler */ ,
                                                   void * /*blockData */ );
=======
typedef void (*WakeupHandlerProcPtr) (void *blockData,
                                      int result,
                                      void *pReadmask);

extern _X_EXPORT Bool RegisterBlockAndWakeupHandlers(BlockHandlerProcPtr blockHandler,
                                                     WakeupHandlerProcPtr wakeupHandler,
                                                     void *blockData);

extern _X_EXPORT void RemoveBlockAndWakeupHandlers(BlockHandlerProcPtr blockHandler,
                                                   WakeupHandlerProcPtr wakeupHandler,
                                                   void *blockData);
>>>>>>> d0c30e79

extern _X_EXPORT void InitBlockAndWakeupHandlers(void);

extern _X_EXPORT void ProcessWorkQueue(void);

extern _X_EXPORT void ProcessWorkQueueZombies(void);

<<<<<<< HEAD
extern _X_EXPORT Bool QueueWorkProc(Bool (* /*function */ )(
                                                               ClientPtr
                                                               /*clientUnused */
                                                               ,
                                                               void *
                                                               /*closure */ ),
                                    ClientPtr /*client */ ,
                                    void * /*closure */
    );

typedef Bool (*ClientSleepProcPtr) (ClientPtr /*client */ ,
                                    void * /*closure */ );

extern _X_EXPORT Bool ClientSleep(ClientPtr /*client */ ,
                                  ClientSleepProcPtr /* function */ ,
                                  void * /*closure */ );
=======
extern _X_EXPORT Bool QueueWorkProc(Bool (*function)(ClientPtr clientUnused,
                                                     void *closure),
                                    ClientPtr client,
                                    void *closure);

typedef Bool (*ClientSleepProcPtr) (ClientPtr client,
                                    void *closure);

extern _X_EXPORT Bool ClientSleep(ClientPtr client,
                                  ClientSleepProcPtr function,
                                  void *closure);
>>>>>>> d0c30e79

#ifndef ___CLIENTSIGNAL_DEFINED___
#define ___CLIENTSIGNAL_DEFINED___
extern _X_EXPORT Bool ClientSignal(ClientPtr /*client */ );
#endif                          /* ___CLIENTSIGNAL_DEFINED___ */

extern _X_EXPORT void ClientWakeup(ClientPtr /*client */ );

extern _X_EXPORT Bool ClientIsAsleep(ClientPtr /*client */ );

/* atom.c */

extern _X_EXPORT Atom MakeAtom(const char * /*string */ ,
                               unsigned /*len */ ,
                               Bool /*makeit */ );

extern _X_EXPORT Bool ValidAtom(Atom /*atom */ );

extern _X_EXPORT const char *NameForAtom(Atom /*atom */ );

extern _X_EXPORT void
AtomError(void)
    _X_NORETURN;

extern _X_EXPORT void
FreeAllAtoms(void);

extern _X_EXPORT void
InitAtoms(void);

/* main.c */

extern _X_EXPORT void
SetVendorRelease(int release);

extern _X_EXPORT void
SetVendorString(const char *string);

int
dix_main(int argc, char *argv[], char *envp[]);

/* events.c */

extern void
SetMaskForEvent(int /* deviceid */ ,
                Mask /* mask */ ,
                int /* event */ );

extern _X_EXPORT void
ConfineToShape(DeviceIntPtr /* pDev */ ,
               RegionPtr /* shape */ ,
               int * /* px */ ,
               int * /* py */ );

extern _X_EXPORT Bool
IsParent(WindowPtr /* maybeparent */ ,
         WindowPtr /* child */ );

extern _X_EXPORT WindowPtr
GetCurrentRootWindow(DeviceIntPtr pDev);

extern _X_EXPORT WindowPtr
GetSpriteWindow(DeviceIntPtr pDev);

extern _X_EXPORT void
NoticeTime(const DeviceIntPtr dev,
           TimeStamp time);
extern _X_EXPORT void
NoticeEventTime(InternalEvent *ev,
                DeviceIntPtr dev);
extern _X_EXPORT TimeStamp
LastEventTime(int deviceid);
extern _X_EXPORT Bool
LastEventTimeWasReset(int deviceid);
extern _X_EXPORT void
LastEventTimeToggleResetFlag(int deviceid, Bool state);
extern _X_EXPORT void
LastEventTimeToggleResetAll(Bool state);

extern void
EnqueueEvent(InternalEvent * /* ev */ ,
             DeviceIntPtr /* device */ );
extern void
PlayReleasedEvents(void);

extern void
ActivatePointerGrab(DeviceIntPtr /* mouse */ ,
                    GrabPtr /* grab */ ,
                    TimeStamp /* time */ ,
                    Bool /* autoGrab */ );

extern void
DeactivatePointerGrab(DeviceIntPtr /* mouse */ );

extern void
ActivateKeyboardGrab(DeviceIntPtr /* keybd */ ,
                     GrabPtr /* grab */ ,
                     TimeStamp /* time */ ,
                     Bool /* passive */ );

extern void
DeactivateKeyboardGrab(DeviceIntPtr /* keybd */ );

extern BOOL
ActivateFocusInGrab(DeviceIntPtr /* dev */ ,
                    WindowPtr /* old */ ,
                    WindowPtr /* win */ );

extern void
AllowSome(ClientPtr /* client */ ,
          TimeStamp /* time */ ,
          DeviceIntPtr /* thisDev */ ,
          int /* newState */ );

extern void
ReleaseActiveGrabs(ClientPtr client);

extern GrabPtr
CheckPassiveGrabsOnWindow(WindowPtr /* pWin */ ,
                          DeviceIntPtr /* device */ ,
                          InternalEvent * /* event */ ,
                          BOOL /* checkCore */ ,
                          BOOL /* activate */ );

extern _X_EXPORT int
DeliverEventsToWindow(DeviceIntPtr /* pWin */ ,
                      WindowPtr /* pWin */ ,
                      xEventPtr /* pEvents */ ,
                      int /* count */ ,
                      Mask /* filter */ ,
                      GrabPtr /* grab */ );

extern _X_EXPORT void
DeliverRawEvent(RawDeviceEvent * /* ev */ ,
                DeviceIntPtr    /* dev */
    );

extern int
DeliverDeviceEvents(WindowPtr /* pWin */ ,
                    InternalEvent * /* event */ ,
                    GrabPtr /* grab */ ,
                    WindowPtr /* stopAt */ ,
                    DeviceIntPtr /* dev */ );

extern int
DeliverOneGrabbedEvent(InternalEvent * /* event */ ,
                       DeviceIntPtr /* dev */ ,
                       enum InputLevel /* level */ );

extern void
DeliverTouchEvents(DeviceIntPtr /* dev */ ,
                   TouchPointInfoPtr /* ti */ ,
                   InternalEvent * /* ev */ ,
                   XID /* resource */ );

extern void
InitializeSprite(DeviceIntPtr /* pDev */ ,
                 WindowPtr /* pWin */ );
extern void
FreeSprite(DeviceIntPtr pDev);

extern void
UpdateSpriteForScreen(DeviceIntPtr /* pDev */ ,
                      ScreenPtr /* pScreen */ );

extern _X_EXPORT void
WindowHasNewCursor(WindowPtr /* pWin */ );

extern Bool
CheckDeviceGrabs(DeviceIntPtr /* device */ ,
                 DeviceEvent * /* event */ ,
                 WindowPtr /* ancestor */ );

extern void
DeliverFocusedEvent(DeviceIntPtr /* keybd */ ,
                    InternalEvent * /* event */ ,
                    WindowPtr /* window */ );

extern int
DeliverGrabbedEvent(InternalEvent * /* event */ ,
                    DeviceIntPtr /* thisDev */ ,
                    Bool /* deactivateGrab */ );

extern void
FixKeyState(DeviceEvent * /* event */ ,
            DeviceIntPtr /* keybd */ );

extern void
RecalculateDeliverableEvents(WindowPtr /* pWin */ );

extern _X_EXPORT int
<<<<<<< HEAD
OtherClientGone(void * /* value */ ,
                XID /* id */ );
=======
OtherClientGone(void *value,
                XID id);
>>>>>>> d0c30e79

extern void
DoFocusEvents(DeviceIntPtr /* dev */ ,
              WindowPtr /* fromWin */ ,
              WindowPtr /* toWin */ ,
              int /* mode */ );

extern int
SetInputFocus(ClientPtr /* client */ ,
              DeviceIntPtr /* dev */ ,
              Window /* focusID */ ,
              CARD8 /* revertTo */ ,
              Time /* ctime */ ,
              Bool /* followOK */ );

extern int
GrabDevice(ClientPtr /* client */ ,
           DeviceIntPtr /* dev */ ,
           unsigned /* this_mode */ ,
           unsigned /* other_mode */ ,
           Window /* grabWindow */ ,
           unsigned /* ownerEvents */ ,
           Time /* ctime */ ,
           GrabMask * /* mask */ ,
           int /* grabtype */ ,
           Cursor /* curs */ ,
           Window /* confineToWin */ ,
           CARD8 * /* status */ );

extern void
InitEvents(void);

extern void
CloseDownEvents(void);

extern void
DeleteWindowFromAnyEvents(WindowPtr /* pWin */ ,
                          Bool /* freeResources */ );

extern Mask
EventMaskForClient(WindowPtr /* pWin */ ,
                   ClientPtr /* client */ );

extern _X_EXPORT int
DeliverEvents(WindowPtr /*pWin */ ,
              xEventPtr /*xE */ ,
              int /*count */ ,
              WindowPtr /*otherParent */ );

extern Bool
CheckMotion(DeviceEvent * /* ev */ ,
            DeviceIntPtr /* pDev */ );

extern _X_EXPORT void
WriteEventsToClient(ClientPtr /*pClient */ ,
                    int /*count */ ,
                    xEventPtr /*events */ );

extern _X_EXPORT int
TryClientEvents(ClientPtr /*client */ ,
                DeviceIntPtr /* device */ ,
                xEventPtr /*pEvents */ ,
                int /*count */ ,
                Mask /*mask */ ,
                Mask /*filter */ ,
                GrabPtr /*grab */ );

extern _X_EXPORT void
WindowsRestructured(void);

extern int
SetClientPointer(ClientPtr /* client */ ,
                 DeviceIntPtr /* device */ );

extern _X_EXPORT DeviceIntPtr
PickPointer(ClientPtr /* client */ );

extern _X_EXPORT DeviceIntPtr
PickKeyboard(ClientPtr /* client */ );

extern Bool
IsInterferingGrab(ClientPtr /* client */ ,
                  DeviceIntPtr /* dev */ ,
                  xEvent * /* events */ );

#ifdef PANORAMIX
extern _X_EXPORT void
ReinitializeRootWindow(WindowPtr win, int xoff, int yoff);
#endif

#ifdef RANDR
extern _X_EXPORT void
ScreenRestructured(ScreenPtr pScreen);
#endif

#ifndef HAVE_FFS
extern _X_EXPORT int
ffs(int i);
#endif

/*
 *  ServerGrabCallback stuff
 */

extern _X_EXPORT CallbackListPtr ServerGrabCallback;

typedef enum { SERVER_GRABBED, SERVER_UNGRABBED,
    CLIENT_PERVIOUS, CLIENT_IMPERVIOUS
} ServerGrabState;

typedef struct {
    ClientPtr client;
    ServerGrabState grabstate;
} ServerGrabInfoRec;

/*
 *  EventCallback stuff
 */

extern _X_EXPORT CallbackListPtr EventCallback;

typedef struct {
    ClientPtr client;
    xEventPtr events;
    int count;
} EventInfoRec;

/*
 *  DeviceEventCallback stuff
 */

extern _X_EXPORT CallbackListPtr DeviceEventCallback;

typedef struct {
    InternalEvent *event;
    DeviceIntPtr device;
} DeviceEventInfoRec;

extern int
XItoCoreType(int xi_type);
extern Bool
DevHasCursor(DeviceIntPtr pDev);
extern _X_EXPORT Bool
IsPointerDevice(DeviceIntPtr dev);
extern _X_EXPORT Bool
IsKeyboardDevice(DeviceIntPtr dev);
extern Bool
IsPointerEvent(InternalEvent *event);
extern Bool
IsTouchEvent(InternalEvent *event);
extern _X_EXPORT Bool
IsMaster(DeviceIntPtr dev);
extern _X_EXPORT Bool
IsFloating(DeviceIntPtr dev);

extern _X_HIDDEN void
CopyKeyClass(DeviceIntPtr device, DeviceIntPtr master);
extern _X_HIDDEN int
CorePointerProc(DeviceIntPtr dev, int what);
extern _X_HIDDEN int
CoreKeyboardProc(DeviceIntPtr dev, int what);

extern _X_EXPORT void *lastGLContext;

#endif                          /* DIX_H */<|MERGE_RESOLUTION|>--- conflicted
+++ resolved
@@ -147,16 +147,6 @@
 
 extern _X_EXPORT void UpdateCurrentTimeIf(void);
 
-<<<<<<< HEAD
-extern _X_EXPORT int dixDestroyPixmap(void * /*value */ ,
-                                      XID /*pid */ );
-
-extern _X_EXPORT void InitClient(ClientPtr /*client */ ,
-                                 int /*i */ ,
-                                 void * /*ospriv */ );
-
-extern _X_EXPORT ClientPtr NextAvailableClient(void * /*ospriv */ );
-=======
 extern _X_EXPORT int dixDestroyPixmap(void *value,
                                       XID pid);
 
@@ -165,7 +155,6 @@
                                  void *ospriv);
 
 extern _X_EXPORT ClientPtr NextAvailableClient(void *ospriv);
->>>>>>> d0c30e79
 
 extern _X_EXPORT void SendErrorToClient(ClientPtr /*client */ ,
                                         unsigned int /*majorCode */ ,
@@ -214,19 +203,11 @@
 
 extern _X_EXPORT void DeleteWindowFromAnySaveSet(WindowPtr /*pWin */ );
 
-<<<<<<< HEAD
-extern _X_EXPORT void BlockHandler(void * /*pTimeout */ ,
-                                   void * /*pReadmask */ );
-
-extern _X_EXPORT void WakeupHandler(int /*result */ ,
-                                    void * /*pReadmask */ );
-=======
 extern _X_EXPORT void BlockHandler(void *pTimeout,
                                    void *pReadmask);
 
 extern _X_EXPORT void WakeupHandler(int result,
                                     void *pReadmask);
->>>>>>> d0c30e79
 
 void
  EnableLimitedSchedulingLatency(void);
@@ -234,23 +215,6 @@
 void
  DisableLimitedSchedulingLatency(void);
 
-<<<<<<< HEAD
-typedef void (*WakeupHandlerProcPtr) (void * /* blockData */ ,
-                                      int /* result */ ,
-                                      void * /* pReadmask */ );
-
-extern _X_EXPORT Bool RegisterBlockAndWakeupHandlers(BlockHandlerProcPtr
-                                                     /*blockHandler */ ,
-                                                     WakeupHandlerProcPtr
-                                                     /*wakeupHandler */ ,
-                                                     void * /*blockData */ );
-
-extern _X_EXPORT void RemoveBlockAndWakeupHandlers(BlockHandlerProcPtr
-                                                   /*blockHandler */ ,
-                                                   WakeupHandlerProcPtr
-                                                   /*wakeupHandler */ ,
-                                                   void * /*blockData */ );
-=======
 typedef void (*WakeupHandlerProcPtr) (void *blockData,
                                       int result,
                                       void *pReadmask);
@@ -262,7 +226,6 @@
 extern _X_EXPORT void RemoveBlockAndWakeupHandlers(BlockHandlerProcPtr blockHandler,
                                                    WakeupHandlerProcPtr wakeupHandler,
                                                    void *blockData);
->>>>>>> d0c30e79
 
 extern _X_EXPORT void InitBlockAndWakeupHandlers(void);
 
@@ -270,24 +233,6 @@
 
 extern _X_EXPORT void ProcessWorkQueueZombies(void);
 
-<<<<<<< HEAD
-extern _X_EXPORT Bool QueueWorkProc(Bool (* /*function */ )(
-                                                               ClientPtr
-                                                               /*clientUnused */
-                                                               ,
-                                                               void *
-                                                               /*closure */ ),
-                                    ClientPtr /*client */ ,
-                                    void * /*closure */
-    );
-
-typedef Bool (*ClientSleepProcPtr) (ClientPtr /*client */ ,
-                                    void * /*closure */ );
-
-extern _X_EXPORT Bool ClientSleep(ClientPtr /*client */ ,
-                                  ClientSleepProcPtr /* function */ ,
-                                  void * /*closure */ );
-=======
 extern _X_EXPORT Bool QueueWorkProc(Bool (*function)(ClientPtr clientUnused,
                                                      void *closure),
                                     ClientPtr client,
@@ -299,7 +244,6 @@
 extern _X_EXPORT Bool ClientSleep(ClientPtr client,
                                   ClientSleepProcPtr function,
                                   void *closure);
->>>>>>> d0c30e79
 
 #ifndef ___CLIENTSIGNAL_DEFINED___
 #define ___CLIENTSIGNAL_DEFINED___
@@ -491,13 +435,8 @@
 RecalculateDeliverableEvents(WindowPtr /* pWin */ );
 
 extern _X_EXPORT int
-<<<<<<< HEAD
-OtherClientGone(void * /* value */ ,
-                XID /* id */ );
-=======
 OtherClientGone(void *value,
                 XID id);
->>>>>>> d0c30e79
 
 extern void
 DoFocusEvents(DeviceIntPtr /* dev */ ,
