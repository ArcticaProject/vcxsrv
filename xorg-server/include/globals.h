--- conflicted
+++ resolved
@@ -42,77 +42,6 @@
 extern _X_EXPORT Bool PanoramiXExtensionDisabledHack;
 #endif
 
-<<<<<<< HEAD
-extern _X_EXPORT Bool noCompositeExtension;
-
-#ifdef DAMAGE
-extern _X_EXPORT Bool noDamageExtension;
-#endif
-
-#ifdef DBE
-extern _X_EXPORT Bool noDbeExtension;
-#endif
-
-#ifdef DPMSExtension
-extern _X_EXPORT Bool noDPMSExtension;
-#endif
-
-#ifdef GLXEXT
-extern _X_EXPORT Bool noGlxExtension;
-#endif
-
-#ifdef SCREENSAVER
-extern _X_EXPORT Bool noScreenSaverExtension;
-#endif
-
-#ifdef MITSHM
-extern _X_EXPORT Bool noMITShmExtension;
-#endif
-
-#ifdef RANDR
-extern _X_EXPORT Bool noRRExtension;
-#endif
-
-extern _X_EXPORT Bool noRenderExtension;
-
-#ifdef XCSECURITY
-extern _X_EXPORT Bool noSecurityExtension;
-#endif
-
-#ifdef RES
-extern _X_EXPORT Bool noResExtension;
-#endif
-
-#ifdef XF86BIGFONT
-extern _X_EXPORT Bool noXFree86BigfontExtension;
-#endif
-
-#ifdef XFreeXDGA
-extern _X_EXPORT Bool noXFree86DGAExtension;
-#endif
-
-#ifdef XF86DRI
-extern _X_EXPORT Bool noXFree86DRIExtension;
-#endif
-
-#ifdef XF86VIDMODE
-extern _X_EXPORT Bool noXFree86VidModeExtension;
-#endif
-
-#ifdef XFIXES
-extern _X_EXPORT Bool noXFixesExtension;
-#endif
-
-#ifdef PANORAMIX
-extern _X_EXPORT Bool noPanoramiXExtension;
-#endif
-
-#ifdef INXQUARTZ
-extern _X_EXPORT Bool noPseudoramiXExtension;
-#endif
-
-=======
->>>>>>> d137057f
 #ifdef XSELINUX
 #define SELINUX_MODE_DEFAULT    0
 #define SELINUX_MODE_DISABLED   1
