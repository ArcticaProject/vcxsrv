/***********************************************************
Copyright 1987 by Digital Equipment Corporation, Maynard, Massachusetts.

                        All Rights Reserved

Permission to use, copy, modify, and distribute this software and its
documentation for any purpose and without fee is hereby granted,
provided that the above copyright notice appear in all copies and that
both that copyright notice and this permission notice appear in
supporting documentation, and that the name of Digital not be
used in advertising or publicity pertaining to distribution of the
software without specific, written prior permission.

DIGITAL DISCLAIMS ALL WARRANTIES WITH REGARD TO THIS SOFTWARE, INCLUDING
ALL IMPLIED WARRANTIES OF MERCHANTABILITY AND FITNESS, IN NO EVENT SHALL
DIGITAL BE LIABLE FOR ANY SPECIAL, INDIRECT OR CONSEQUENTIAL DAMAGES OR
ANY DAMAGES WHATSOEVER RESULTING FROM LOSS OF USE, DATA OR PROFITS,
WHETHER IN AN ACTION OF CONTRACT, NEGLIGENCE OR OTHER TORTIOUS ACTION,
ARISING OUT OF OR IN CONNECTION WITH THE USE OR PERFORMANCE OF THIS
SOFTWARE.

******************************************************************/

#ifndef DIXSTRUCT_H
#define DIXSTRUCT_H

#include "client.h"
#include "dix.h"
#include "resource.h"
#include "cursor.h"
#include "gc.h"
#include "pixmap.h"
#include "privates.h"
#include <X11/Xmd.h>

/*
 * 	direct-mapped hash table, used by resource manager to store
 *      translation from client ids to server addresses.
 */

extern _X_EXPORT CallbackListPtr ClientStateCallback;

typedef struct {
    ClientPtr client;
    xConnSetupPrefix *prefix;
    xConnSetup *setup;
} NewClientInfoRec;

typedef void (*ReplySwapPtr) (ClientPtr /* pClient */ ,
                              int /* size */ ,
                              void * /* pbuf */ );

extern _X_EXPORT void
ReplyNotSwappd(ClientPtr /* pClient */ ,
               int /* size */ ,
               void * /* pbuf */ ) _X_NORETURN;

typedef enum { ClientStateInitial,
    ClientStateRunning,
    ClientStateRetained,
    ClientStateGone
} ClientState;

#ifdef XFIXES
typedef struct _saveSet {
    struct _Window *windowPtr;
    Bool toRoot;
    Bool map;
} SaveSetElt;
#define SaveSetWindow(ss)   ((ss).windowPtr)
#define SaveSetToRoot(ss)   ((ss).toRoot)
#define SaveSetShouldMap(ss)	    ((ss).map)
#define SaveSetAssignWindow(ss,w)   ((ss).windowPtr = (w))
#define SaveSetAssignToRoot(ss,tr)  ((ss).toRoot = (tr))
#define SaveSetAssignMap(ss,m)      ((ss).map = (m))
#else
typedef struct _Window *SaveSetElt;

#define SaveSetWindow(ss)   (ss)
#define SaveSetToRoot(ss)   FALSE
#define SaveSetShouldMap(ss)	    TRUE
#define SaveSetAssignWindow(ss,w)   ((ss) = (w))
#define SaveSetAssignToRoot(ss,tr)
#define SaveSetAssignMap(ss,m)
#endif

typedef struct _Client {
    pointer requestBuffer;
    pointer osPrivate;          /* for OS layer, including scheduler */
    Mask clientAsMask;
    short index;
    unsigned char majorOp, minorOp;
    int swapped:1;
    int local:1;
    int big_requests:1;          /* supports large requests */
    int clientGone:1;
    int closeDownMode:2;
    int clientState:2;
    char smart_priority;
    short noClientException;      /* this client died or needs to be killed */
    int priority;
    ReplySwapPtr pSwapReplyFunc;
    XID errorValue;
<<<<<<< HEAD
    unsigned short sequence;    //MH
    int closeDownMode;
    int clientGone;
    int noClientException;      /* this client died or needs to be
                                 * killed */
=======
    int sequence;
>>>>>>> de8397bc
    int ignoreCount;            /* count for Attend/IgnoreClient */
    int numSaved;
    SaveSetElt *saveSet;
    int (**requestVector) (ClientPtr /* pClient */ );
    CARD32 req_len;             /* length of current request */
    unsigned int replyBytesRemaining;
    PrivateRec *devPrivates;
    unsigned short xkbClientFlags;
    unsigned short mapNotifyMask;
    unsigned short newKeyboardNotifyMask;
    unsigned short vMajor, vMinor;
    KeyCode minKC, maxKC;

    int smart_start_tick;
    int smart_stop_tick;
    int smart_check_tick;

    DeviceIntPtr clientPtr;
    ClientIdPtr clientIds;
} ClientRec;

/*
 * Scheduling interface
 */
extern _X_EXPORT long SmartScheduleTime;
extern _X_EXPORT long SmartScheduleInterval;
extern _X_EXPORT long SmartScheduleSlice;
extern _X_EXPORT long SmartScheduleMaxSlice;
extern _X_EXPORT Bool SmartScheduleDisable;
extern _X_EXPORT void
SmartScheduleStartTimer(void);
extern _X_EXPORT void
SmartScheduleStopTimer(void);

#define SMART_MAX_PRIORITY  (20)
#define SMART_MIN_PRIORITY  (-20)

extern _X_EXPORT void
SmartScheduleInit(void);

/* This prototype is used pervasively in Xext, dix */
#define DISPATCH_PROC(func) int func(ClientPtr /* client */)

typedef struct _WorkQueue {
    struct _WorkQueue *next;
    Bool (*function) (ClientPtr /* pClient */ ,
                      pointer   /* closure */
        );
    ClientPtr client;
    pointer closure;
} WorkQueueRec;

extern _X_EXPORT TimeStamp currentTime;
extern _X_EXPORT TimeStamp lastDeviceEventTime[MAXDEVICES];

extern _X_EXPORT int
CompareTimeStamps(TimeStamp /*a */ ,
                  TimeStamp /*b */ );

extern _X_EXPORT TimeStamp
ClientTimeToServerTime(CARD32 /*c */ );

typedef struct _CallbackRec {
    CallbackProcPtr proc;
    pointer data;
    Bool deleted;
    struct _CallbackRec *next;
} CallbackRec, *CallbackPtr;

typedef struct _CallbackList {
    int inCallback;
    Bool deleted;
    int numDeleted;
    CallbackPtr list;
} CallbackListRec;

/* proc vectors */

extern _X_EXPORT int (*InitialVector[3]) (ClientPtr /*client */ );

extern _X_EXPORT int (*ProcVector[256]) (ClientPtr /*client */ );

extern _X_EXPORT int (*SwappedProcVector[256]) (ClientPtr /*client */ );

extern _X_EXPORT ReplySwapPtr ReplySwapVector[256];

extern _X_EXPORT int
ProcBadRequest(ClientPtr /*client */ );

#endif                          /* DIXSTRUCT_H */<|MERGE_RESOLUTION|>--- conflicted
+++ resolved
@@ -101,15 +101,7 @@
     int priority;
     ReplySwapPtr pSwapReplyFunc;
     XID errorValue;
-<<<<<<< HEAD
     unsigned short sequence;    //MH
-    int closeDownMode;
-    int clientGone;
-    int noClientException;      /* this client died or needs to be
-                                 * killed */
-=======
-    int sequence;
->>>>>>> de8397bc
     int ignoreCount;            /* count for Attend/IgnoreClient */
     int numSaved;
     SaveSetElt *saveSet;
