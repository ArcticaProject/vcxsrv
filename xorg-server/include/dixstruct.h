<<<<<<< HEAD
/***********************************************************
Copyright 1987 by Digital Equipment Corporation, Maynard, Massachusetts.

                        All Rights Reserved

Permission to use, copy, modify, and distribute this software and its
documentation for any purpose and without fee is hereby granted,
provided that the above copyright notice appear in all copies and that
both that copyright notice and this permission notice appear in
supporting documentation, and that the name of Digital not be
used in advertising or publicity pertaining to distribution of the
software without specific, written prior permission.

DIGITAL DISCLAIMS ALL WARRANTIES WITH REGARD TO THIS SOFTWARE, INCLUDING
ALL IMPLIED WARRANTIES OF MERCHANTABILITY AND FITNESS, IN NO EVENT SHALL
DIGITAL BE LIABLE FOR ANY SPECIAL, INDIRECT OR CONSEQUENTIAL DAMAGES OR
ANY DAMAGES WHATSOEVER RESULTING FROM LOSS OF USE, DATA OR PROFITS,
WHETHER IN AN ACTION OF CONTRACT, NEGLIGENCE OR OTHER TORTIOUS ACTION,
ARISING OUT OF OR IN CONNECTION WITH THE USE OR PERFORMANCE OF THIS
SOFTWARE.

******************************************************************/

#ifndef DIXSTRUCT_H
#define DIXSTRUCT_H

#include "dix.h"
#include "resource.h"
#include "cursor.h"
#include "gc.h"
#include "pixmap.h"
#include "privates.h"
#include <X11/Xmd.h>

/*
 * 	direct-mapped hash table, used by resource manager to store
 *      translation from client ids to server addresses.
 */

extern _X_EXPORT CallbackListPtr ClientStateCallback;

typedef struct {
    ClientPtr 		client;
    xConnSetupPrefix 	*prefix; 
    xConnSetup  	*setup;
} NewClientInfoRec;

typedef void (*ReplySwapPtr) (
		ClientPtr	/* pClient */,
		int		/* size */,
		void *		/* pbuf */);

extern _X_EXPORT void ReplyNotSwappd (
		ClientPtr	/* pClient */,
		int		/* size */,
		void *		/* pbuf */);

typedef enum {ClientStateInitial,
	      ClientStateAuthenticating,
	      ClientStateRunning,
	      ClientStateRetained,
	      ClientStateGone,
	      ClientStateCheckingSecurity,
	      ClientStateCheckedSecurity} ClientState;

#ifdef XFIXES
typedef struct _saveSet {
    struct _Window  *windowPtr;
    Bool	    toRoot;
    Bool	    map;
} SaveSetElt;
#define SaveSetWindow(ss)   ((ss).windowPtr)
#define SaveSetToRoot(ss)   ((ss).toRoot)
#define SaveSetShouldMap(ss)	    ((ss).map)
#define SaveSetAssignWindow(ss,w)   ((ss).windowPtr = (w))
#define SaveSetAssignToRoot(ss,tr)  ((ss).toRoot = (tr))
#define SaveSetAssignMap(ss,m)      ((ss).map = (m))
#else
typedef struct _Window *SaveSetElt;
#define SaveSetWindow(ss)   (ss)
#define SaveSetToRoot(ss)   FALSE
#define SaveSetShouldMap(ss)	    TRUE
#define SaveSetAssignWindow(ss,w)   ((ss) = (w))
#define SaveSetAssignToRoot(ss,tr)
#define SaveSetAssignMap(ss,m)
#endif

typedef struct _Client {
    int         index;
    Mask        clientAsMask;
    pointer     requestBuffer;
    pointer     osPrivate;	/* for OS layer, including scheduler */
    Bool        swapped;
    ReplySwapPtr pSwapReplyFunc;
    XID         errorValue;
    unsigned short sequence;    //MH
    int         closeDownMode;
    int         clientGone;
    int         noClientException;	/* this client died or needs to be
					 * killed */
    SaveSetElt	*saveSet;
    int         numSaved;
    int         (**requestVector) (
		ClientPtr /* pClient */);
    CARD32	req_len;		/* length of current request */
    Bool	big_requests;		/* supports large requests */
    int		priority;
    ClientState clientState;
    PrivateRec	*devPrivates;
    unsigned short	xkbClientFlags;
    unsigned short	mapNotifyMask;
    unsigned short	newKeyboardNotifyMask;
    unsigned short	vMajor,vMinor;
    KeyCode		minKC,maxKC;

    unsigned long replyBytesRemaining;
    int	    smart_priority;
    long    smart_start_tick;
    long    smart_stop_tick;
    long    smart_check_tick;
    
    DeviceIntPtr clientPtr;
}           ClientRec;

/*
 * Scheduling interface
 */
extern _X_EXPORT long SmartScheduleTime;
extern _X_EXPORT long SmartScheduleInterval;
extern _X_EXPORT long SmartScheduleSlice;
extern _X_EXPORT long SmartScheduleMaxSlice;
extern _X_EXPORT Bool SmartScheduleDisable;
extern _X_EXPORT void SmartScheduleStartTimer(void);
extern _X_EXPORT void SmartScheduleStopTimer(void);
#define SMART_MAX_PRIORITY  (20)
#define SMART_MIN_PRIORITY  (-20)

extern _X_EXPORT Bool SmartScheduleInit(void);


/* This prototype is used pervasively in Xext, dix */
#define DISPATCH_PROC(func) int func(ClientPtr /* client */)

typedef struct _WorkQueue {
    struct _WorkQueue *next;
    Bool        (*function) (
		ClientPtr	/* pClient */,
		pointer		/* closure */
);
    ClientPtr   client;
    pointer     closure;
}           WorkQueueRec;

extern _X_EXPORT TimeStamp currentTime;
extern _X_EXPORT TimeStamp lastDeviceEventTime;

extern _X_EXPORT int CompareTimeStamps(
    TimeStamp /*a*/,
    TimeStamp /*b*/);

extern _X_EXPORT TimeStamp ClientTimeToServerTime(CARD32 /*c*/);

typedef struct _CallbackRec {
  CallbackProcPtr proc;
  pointer data;
  Bool deleted;
  struct _CallbackRec *next;
} CallbackRec, *CallbackPtr;

typedef struct _CallbackList {
  int inCallback;
  Bool deleted;
  int numDeleted;
  CallbackPtr list;
} CallbackListRec;

/* proc vectors */

extern _X_EXPORT int (* InitialVector[3]) (ClientPtr /*client*/);

extern _X_EXPORT int (* ProcVector[256]) (ClientPtr /*client*/);

extern _X_EXPORT int (* SwappedProcVector[256]) (ClientPtr /*client*/);

extern _X_EXPORT ReplySwapPtr ReplySwapVector[256];

extern _X_EXPORT int ProcBadRequest(ClientPtr /*client*/);

#endif				/* DIXSTRUCT_H */
=======
/***********************************************************
Copyright 1987 by Digital Equipment Corporation, Maynard, Massachusetts.

                        All Rights Reserved

Permission to use, copy, modify, and distribute this software and its
documentation for any purpose and without fee is hereby granted,
provided that the above copyright notice appear in all copies and that
both that copyright notice and this permission notice appear in
supporting documentation, and that the name of Digital not be
used in advertising or publicity pertaining to distribution of the
software without specific, written prior permission.

DIGITAL DISCLAIMS ALL WARRANTIES WITH REGARD TO THIS SOFTWARE, INCLUDING
ALL IMPLIED WARRANTIES OF MERCHANTABILITY AND FITNESS, IN NO EVENT SHALL
DIGITAL BE LIABLE FOR ANY SPECIAL, INDIRECT OR CONSEQUENTIAL DAMAGES OR
ANY DAMAGES WHATSOEVER RESULTING FROM LOSS OF USE, DATA OR PROFITS,
WHETHER IN AN ACTION OF CONTRACT, NEGLIGENCE OR OTHER TORTIOUS ACTION,
ARISING OUT OF OR IN CONNECTION WITH THE USE OR PERFORMANCE OF THIS
SOFTWARE.

******************************************************************/

#ifndef DIXSTRUCT_H
#define DIXSTRUCT_H

#include "dix.h"
#include "resource.h"
#include "cursor.h"
#include "gc.h"
#include "pixmap.h"
#include "privates.h"
#include <X11/Xmd.h>

/*
 * 	direct-mapped hash table, used by resource manager to store
 *      translation from client ids to server addresses.
 */

extern _X_EXPORT CallbackListPtr ClientStateCallback;

typedef struct {
    ClientPtr 		client;
    xConnSetupPrefix 	*prefix; 
    xConnSetup  	*setup;
} NewClientInfoRec;

typedef void (*ReplySwapPtr) (
		ClientPtr	/* pClient */,
		int		/* size */,
		void *		/* pbuf */);

extern _X_EXPORT void ReplyNotSwappd (
		ClientPtr	/* pClient */,
		int		/* size */,
		void *		/* pbuf */) _X_NORETURN;

typedef enum {ClientStateInitial,
	      ClientStateAuthenticating,
	      ClientStateRunning,
	      ClientStateRetained,
	      ClientStateGone,
	      ClientStateCheckingSecurity,
	      ClientStateCheckedSecurity} ClientState;

#ifdef XFIXES
typedef struct _saveSet {
    struct _Window  *windowPtr;
    Bool	    toRoot;
    Bool	    map;
} SaveSetElt;
#define SaveSetWindow(ss)   ((ss).windowPtr)
#define SaveSetToRoot(ss)   ((ss).toRoot)
#define SaveSetShouldMap(ss)	    ((ss).map)
#define SaveSetAssignWindow(ss,w)   ((ss).windowPtr = (w))
#define SaveSetAssignToRoot(ss,tr)  ((ss).toRoot = (tr))
#define SaveSetAssignMap(ss,m)      ((ss).map = (m))
#else
typedef struct _Window *SaveSetElt;
#define SaveSetWindow(ss)   (ss)
#define SaveSetToRoot(ss)   FALSE
#define SaveSetShouldMap(ss)	    TRUE
#define SaveSetAssignWindow(ss,w)   ((ss) = (w))
#define SaveSetAssignToRoot(ss,tr)
#define SaveSetAssignMap(ss,m)
#endif

typedef struct _Client {
    int         index;
    Mask        clientAsMask;
    pointer     requestBuffer;
    pointer     osPrivate;	/* for OS layer, including scheduler */
    Bool        swapped;
    ReplySwapPtr pSwapReplyFunc;
    XID         errorValue;
    int         sequence;
    int         closeDownMode;
    int         clientGone;
    int         noClientException;	/* this client died or needs to be
					 * killed */
    SaveSetElt	*saveSet;
    int         numSaved;
    int         (**requestVector) (
		ClientPtr /* pClient */);
    CARD32	req_len;		/* length of current request */
    Bool	big_requests;		/* supports large requests */
    int		priority;
    ClientState clientState;
    PrivateRec	*devPrivates;
    unsigned short	xkbClientFlags;
    unsigned short	mapNotifyMask;
    unsigned short	newKeyboardNotifyMask;
    unsigned short	vMajor,vMinor;
    KeyCode		minKC,maxKC;

    unsigned long replyBytesRemaining;
    int	    smart_priority;
    long    smart_start_tick;
    long    smart_stop_tick;
    long    smart_check_tick;
    
    DeviceIntPtr clientPtr;
}           ClientRec;

/*
 * Scheduling interface
 */
extern _X_EXPORT long SmartScheduleTime;
extern _X_EXPORT long SmartScheduleInterval;
extern _X_EXPORT long SmartScheduleSlice;
extern _X_EXPORT long SmartScheduleMaxSlice;
extern _X_EXPORT Bool SmartScheduleDisable;
extern _X_EXPORT void SmartScheduleStartTimer(void);
extern _X_EXPORT void SmartScheduleStopTimer(void);
#define SMART_MAX_PRIORITY  (20)
#define SMART_MIN_PRIORITY  (-20)

extern _X_EXPORT Bool SmartScheduleInit(void);


/* This prototype is used pervasively in Xext, dix */
#define DISPATCH_PROC(func) int func(ClientPtr /* client */)

typedef struct _WorkQueue {
    struct _WorkQueue *next;
    Bool        (*function) (
		ClientPtr	/* pClient */,
		pointer		/* closure */
);
    ClientPtr   client;
    pointer     closure;
}           WorkQueueRec;

extern _X_EXPORT TimeStamp currentTime;
extern _X_EXPORT TimeStamp lastDeviceEventTime;

extern _X_EXPORT int CompareTimeStamps(
    TimeStamp /*a*/,
    TimeStamp /*b*/);

extern _X_EXPORT TimeStamp ClientTimeToServerTime(CARD32 /*c*/);

typedef struct _CallbackRec {
  CallbackProcPtr proc;
  pointer data;
  Bool deleted;
  struct _CallbackRec *next;
} CallbackRec, *CallbackPtr;

typedef struct _CallbackList {
  int inCallback;
  Bool deleted;
  int numDeleted;
  CallbackPtr list;
} CallbackListRec;

/* proc vectors */

extern _X_EXPORT int (* InitialVector[3]) (ClientPtr /*client*/);

extern _X_EXPORT int (* ProcVector[256]) (ClientPtr /*client*/);

extern _X_EXPORT int (* SwappedProcVector[256]) (ClientPtr /*client*/);

extern _X_EXPORT ReplySwapPtr ReplySwapVector[256];

extern _X_EXPORT int ProcBadRequest(ClientPtr /*client*/);

#endif				/* DIXSTRUCT_H */
>>>>>>> 23e2ddeb
<|MERGE_RESOLUTION|>--- conflicted
+++ resolved
@@ -1,381 +1,189 @@
-<<<<<<< HEAD
-/***********************************************************
-Copyright 1987 by Digital Equipment Corporation, Maynard, Massachusetts.
-
-                        All Rights Reserved
-
-Permission to use, copy, modify, and distribute this software and its
-documentation for any purpose and without fee is hereby granted,
-provided that the above copyright notice appear in all copies and that
-both that copyright notice and this permission notice appear in
-supporting documentation, and that the name of Digital not be
-used in advertising or publicity pertaining to distribution of the
-software without specific, written prior permission.
-
-DIGITAL DISCLAIMS ALL WARRANTIES WITH REGARD TO THIS SOFTWARE, INCLUDING
-ALL IMPLIED WARRANTIES OF MERCHANTABILITY AND FITNESS, IN NO EVENT SHALL
-DIGITAL BE LIABLE FOR ANY SPECIAL, INDIRECT OR CONSEQUENTIAL DAMAGES OR
-ANY DAMAGES WHATSOEVER RESULTING FROM LOSS OF USE, DATA OR PROFITS,
-WHETHER IN AN ACTION OF CONTRACT, NEGLIGENCE OR OTHER TORTIOUS ACTION,
-ARISING OUT OF OR IN CONNECTION WITH THE USE OR PERFORMANCE OF THIS
-SOFTWARE.
-
-******************************************************************/
-
-#ifndef DIXSTRUCT_H
-#define DIXSTRUCT_H
-
-#include "dix.h"
-#include "resource.h"
-#include "cursor.h"
-#include "gc.h"
-#include "pixmap.h"
-#include "privates.h"
-#include <X11/Xmd.h>
-
-/*
- * 	direct-mapped hash table, used by resource manager to store
- *      translation from client ids to server addresses.
- */
-
-extern _X_EXPORT CallbackListPtr ClientStateCallback;
-
-typedef struct {
-    ClientPtr 		client;
-    xConnSetupPrefix 	*prefix; 
-    xConnSetup  	*setup;
-} NewClientInfoRec;
-
-typedef void (*ReplySwapPtr) (
-		ClientPtr	/* pClient */,
-		int		/* size */,
-		void *		/* pbuf */);
-
-extern _X_EXPORT void ReplyNotSwappd (
-		ClientPtr	/* pClient */,
-		int		/* size */,
-		void *		/* pbuf */);
-
-typedef enum {ClientStateInitial,
-	      ClientStateAuthenticating,
-	      ClientStateRunning,
-	      ClientStateRetained,
-	      ClientStateGone,
-	      ClientStateCheckingSecurity,
-	      ClientStateCheckedSecurity} ClientState;
-
-#ifdef XFIXES
-typedef struct _saveSet {
-    struct _Window  *windowPtr;
-    Bool	    toRoot;
-    Bool	    map;
-} SaveSetElt;
-#define SaveSetWindow(ss)   ((ss).windowPtr)
-#define SaveSetToRoot(ss)   ((ss).toRoot)
-#define SaveSetShouldMap(ss)	    ((ss).map)
-#define SaveSetAssignWindow(ss,w)   ((ss).windowPtr = (w))
-#define SaveSetAssignToRoot(ss,tr)  ((ss).toRoot = (tr))
-#define SaveSetAssignMap(ss,m)      ((ss).map = (m))
-#else
-typedef struct _Window *SaveSetElt;
-#define SaveSetWindow(ss)   (ss)
-#define SaveSetToRoot(ss)   FALSE
-#define SaveSetShouldMap(ss)	    TRUE
-#define SaveSetAssignWindow(ss,w)   ((ss) = (w))
-#define SaveSetAssignToRoot(ss,tr)
-#define SaveSetAssignMap(ss,m)
-#endif
-
-typedef struct _Client {
-    int         index;
-    Mask        clientAsMask;
-    pointer     requestBuffer;
-    pointer     osPrivate;	/* for OS layer, including scheduler */
-    Bool        swapped;
-    ReplySwapPtr pSwapReplyFunc;
-    XID         errorValue;
-    unsigned short sequence;    //MH
-    int         closeDownMode;
-    int         clientGone;
-    int         noClientException;	/* this client died or needs to be
-					 * killed */
-    SaveSetElt	*saveSet;
-    int         numSaved;
-    int         (**requestVector) (
-		ClientPtr /* pClient */);
-    CARD32	req_len;		/* length of current request */
-    Bool	big_requests;		/* supports large requests */
-    int		priority;
-    ClientState clientState;
-    PrivateRec	*devPrivates;
-    unsigned short	xkbClientFlags;
-    unsigned short	mapNotifyMask;
-    unsigned short	newKeyboardNotifyMask;
-    unsigned short	vMajor,vMinor;
-    KeyCode		minKC,maxKC;
-
-    unsigned long replyBytesRemaining;
-    int	    smart_priority;
-    long    smart_start_tick;
-    long    smart_stop_tick;
-    long    smart_check_tick;
-    
-    DeviceIntPtr clientPtr;
-}           ClientRec;
-
-/*
- * Scheduling interface
- */
-extern _X_EXPORT long SmartScheduleTime;
-extern _X_EXPORT long SmartScheduleInterval;
-extern _X_EXPORT long SmartScheduleSlice;
-extern _X_EXPORT long SmartScheduleMaxSlice;
-extern _X_EXPORT Bool SmartScheduleDisable;
-extern _X_EXPORT void SmartScheduleStartTimer(void);
-extern _X_EXPORT void SmartScheduleStopTimer(void);
-#define SMART_MAX_PRIORITY  (20)
-#define SMART_MIN_PRIORITY  (-20)
-
-extern _X_EXPORT Bool SmartScheduleInit(void);
-
-
-/* This prototype is used pervasively in Xext, dix */
-#define DISPATCH_PROC(func) int func(ClientPtr /* client */)
-
-typedef struct _WorkQueue {
-    struct _WorkQueue *next;
-    Bool        (*function) (
-		ClientPtr	/* pClient */,
-		pointer		/* closure */
-);
-    ClientPtr   client;
-    pointer     closure;
-}           WorkQueueRec;
-
-extern _X_EXPORT TimeStamp currentTime;
-extern _X_EXPORT TimeStamp lastDeviceEventTime;
-
-extern _X_EXPORT int CompareTimeStamps(
-    TimeStamp /*a*/,
-    TimeStamp /*b*/);
-
-extern _X_EXPORT TimeStamp ClientTimeToServerTime(CARD32 /*c*/);
-
-typedef struct _CallbackRec {
-  CallbackProcPtr proc;
-  pointer data;
-  Bool deleted;
-  struct _CallbackRec *next;
-} CallbackRec, *CallbackPtr;
-
-typedef struct _CallbackList {
-  int inCallback;
-  Bool deleted;
-  int numDeleted;
-  CallbackPtr list;
-} CallbackListRec;
-
-/* proc vectors */
-
-extern _X_EXPORT int (* InitialVector[3]) (ClientPtr /*client*/);
-
-extern _X_EXPORT int (* ProcVector[256]) (ClientPtr /*client*/);
-
-extern _X_EXPORT int (* SwappedProcVector[256]) (ClientPtr /*client*/);
-
-extern _X_EXPORT ReplySwapPtr ReplySwapVector[256];
-
-extern _X_EXPORT int ProcBadRequest(ClientPtr /*client*/);
-
-#endif				/* DIXSTRUCT_H */
-=======
-/***********************************************************
-Copyright 1987 by Digital Equipment Corporation, Maynard, Massachusetts.
-
-                        All Rights Reserved
-
-Permission to use, copy, modify, and distribute this software and its
-documentation for any purpose and without fee is hereby granted,
-provided that the above copyright notice appear in all copies and that
-both that copyright notice and this permission notice appear in
-supporting documentation, and that the name of Digital not be
-used in advertising or publicity pertaining to distribution of the
-software without specific, written prior permission.
-
-DIGITAL DISCLAIMS ALL WARRANTIES WITH REGARD TO THIS SOFTWARE, INCLUDING
-ALL IMPLIED WARRANTIES OF MERCHANTABILITY AND FITNESS, IN NO EVENT SHALL
-DIGITAL BE LIABLE FOR ANY SPECIAL, INDIRECT OR CONSEQUENTIAL DAMAGES OR
-ANY DAMAGES WHATSOEVER RESULTING FROM LOSS OF USE, DATA OR PROFITS,
-WHETHER IN AN ACTION OF CONTRACT, NEGLIGENCE OR OTHER TORTIOUS ACTION,
-ARISING OUT OF OR IN CONNECTION WITH THE USE OR PERFORMANCE OF THIS
-SOFTWARE.
-
-******************************************************************/
-
-#ifndef DIXSTRUCT_H
-#define DIXSTRUCT_H
-
-#include "dix.h"
-#include "resource.h"
-#include "cursor.h"
-#include "gc.h"
-#include "pixmap.h"
-#include "privates.h"
-#include <X11/Xmd.h>
-
-/*
- * 	direct-mapped hash table, used by resource manager to store
- *      translation from client ids to server addresses.
- */
-
-extern _X_EXPORT CallbackListPtr ClientStateCallback;
-
-typedef struct {
-    ClientPtr 		client;
-    xConnSetupPrefix 	*prefix; 
-    xConnSetup  	*setup;
-} NewClientInfoRec;
-
-typedef void (*ReplySwapPtr) (
-		ClientPtr	/* pClient */,
-		int		/* size */,
-		void *		/* pbuf */);
-
-extern _X_EXPORT void ReplyNotSwappd (
-		ClientPtr	/* pClient */,
-		int		/* size */,
-		void *		/* pbuf */) _X_NORETURN;
-
-typedef enum {ClientStateInitial,
-	      ClientStateAuthenticating,
-	      ClientStateRunning,
-	      ClientStateRetained,
-	      ClientStateGone,
-	      ClientStateCheckingSecurity,
-	      ClientStateCheckedSecurity} ClientState;
-
-#ifdef XFIXES
-typedef struct _saveSet {
-    struct _Window  *windowPtr;
-    Bool	    toRoot;
-    Bool	    map;
-} SaveSetElt;
-#define SaveSetWindow(ss)   ((ss).windowPtr)
-#define SaveSetToRoot(ss)   ((ss).toRoot)
-#define SaveSetShouldMap(ss)	    ((ss).map)
-#define SaveSetAssignWindow(ss,w)   ((ss).windowPtr = (w))
-#define SaveSetAssignToRoot(ss,tr)  ((ss).toRoot = (tr))
-#define SaveSetAssignMap(ss,m)      ((ss).map = (m))
-#else
-typedef struct _Window *SaveSetElt;
-#define SaveSetWindow(ss)   (ss)
-#define SaveSetToRoot(ss)   FALSE
-#define SaveSetShouldMap(ss)	    TRUE
-#define SaveSetAssignWindow(ss,w)   ((ss) = (w))
-#define SaveSetAssignToRoot(ss,tr)
-#define SaveSetAssignMap(ss,m)
-#endif
-
-typedef struct _Client {
-    int         index;
-    Mask        clientAsMask;
-    pointer     requestBuffer;
-    pointer     osPrivate;	/* for OS layer, including scheduler */
-    Bool        swapped;
-    ReplySwapPtr pSwapReplyFunc;
-    XID         errorValue;
-    int         sequence;
-    int         closeDownMode;
-    int         clientGone;
-    int         noClientException;	/* this client died or needs to be
-					 * killed */
-    SaveSetElt	*saveSet;
-    int         numSaved;
-    int         (**requestVector) (
-		ClientPtr /* pClient */);
-    CARD32	req_len;		/* length of current request */
-    Bool	big_requests;		/* supports large requests */
-    int		priority;
-    ClientState clientState;
-    PrivateRec	*devPrivates;
-    unsigned short	xkbClientFlags;
-    unsigned short	mapNotifyMask;
-    unsigned short	newKeyboardNotifyMask;
-    unsigned short	vMajor,vMinor;
-    KeyCode		minKC,maxKC;
-
-    unsigned long replyBytesRemaining;
-    int	    smart_priority;
-    long    smart_start_tick;
-    long    smart_stop_tick;
-    long    smart_check_tick;
-    
-    DeviceIntPtr clientPtr;
-}           ClientRec;
-
-/*
- * Scheduling interface
- */
-extern _X_EXPORT long SmartScheduleTime;
-extern _X_EXPORT long SmartScheduleInterval;
-extern _X_EXPORT long SmartScheduleSlice;
-extern _X_EXPORT long SmartScheduleMaxSlice;
-extern _X_EXPORT Bool SmartScheduleDisable;
-extern _X_EXPORT void SmartScheduleStartTimer(void);
-extern _X_EXPORT void SmartScheduleStopTimer(void);
-#define SMART_MAX_PRIORITY  (20)
-#define SMART_MIN_PRIORITY  (-20)
-
-extern _X_EXPORT Bool SmartScheduleInit(void);
-
-
-/* This prototype is used pervasively in Xext, dix */
-#define DISPATCH_PROC(func) int func(ClientPtr /* client */)
-
-typedef struct _WorkQueue {
-    struct _WorkQueue *next;
-    Bool        (*function) (
-		ClientPtr	/* pClient */,
-		pointer		/* closure */
-);
-    ClientPtr   client;
-    pointer     closure;
-}           WorkQueueRec;
-
-extern _X_EXPORT TimeStamp currentTime;
-extern _X_EXPORT TimeStamp lastDeviceEventTime;
-
-extern _X_EXPORT int CompareTimeStamps(
-    TimeStamp /*a*/,
-    TimeStamp /*b*/);
-
-extern _X_EXPORT TimeStamp ClientTimeToServerTime(CARD32 /*c*/);
-
-typedef struct _CallbackRec {
-  CallbackProcPtr proc;
-  pointer data;
-  Bool deleted;
-  struct _CallbackRec *next;
-} CallbackRec, *CallbackPtr;
-
-typedef struct _CallbackList {
-  int inCallback;
-  Bool deleted;
-  int numDeleted;
-  CallbackPtr list;
-} CallbackListRec;
-
-/* proc vectors */
-
-extern _X_EXPORT int (* InitialVector[3]) (ClientPtr /*client*/);
-
-extern _X_EXPORT int (* ProcVector[256]) (ClientPtr /*client*/);
-
-extern _X_EXPORT int (* SwappedProcVector[256]) (ClientPtr /*client*/);
-
-extern _X_EXPORT ReplySwapPtr ReplySwapVector[256];
-
-extern _X_EXPORT int ProcBadRequest(ClientPtr /*client*/);
-
-#endif				/* DIXSTRUCT_H */
->>>>>>> 23e2ddeb
+/***********************************************************
+Copyright 1987 by Digital Equipment Corporation, Maynard, Massachusetts.
+
+                        All Rights Reserved
+
+Permission to use, copy, modify, and distribute this software and its
+documentation for any purpose and without fee is hereby granted,
+provided that the above copyright notice appear in all copies and that
+both that copyright notice and this permission notice appear in
+supporting documentation, and that the name of Digital not be
+used in advertising or publicity pertaining to distribution of the
+software without specific, written prior permission.
+
+DIGITAL DISCLAIMS ALL WARRANTIES WITH REGARD TO THIS SOFTWARE, INCLUDING
+ALL IMPLIED WARRANTIES OF MERCHANTABILITY AND FITNESS, IN NO EVENT SHALL
+DIGITAL BE LIABLE FOR ANY SPECIAL, INDIRECT OR CONSEQUENTIAL DAMAGES OR
+ANY DAMAGES WHATSOEVER RESULTING FROM LOSS OF USE, DATA OR PROFITS,
+WHETHER IN AN ACTION OF CONTRACT, NEGLIGENCE OR OTHER TORTIOUS ACTION,
+ARISING OUT OF OR IN CONNECTION WITH THE USE OR PERFORMANCE OF THIS
+SOFTWARE.
+
+******************************************************************/
+
+#ifndef DIXSTRUCT_H
+#define DIXSTRUCT_H
+
+#include "dix.h"
+#include "resource.h"
+#include "cursor.h"
+#include "gc.h"
+#include "pixmap.h"
+#include "privates.h"
+#include <X11/Xmd.h>
+
+/*
+ * 	direct-mapped hash table, used by resource manager to store
+ *      translation from client ids to server addresses.
+ */
+
+extern _X_EXPORT CallbackListPtr ClientStateCallback;
+
+typedef struct {
+    ClientPtr 		client;
+    xConnSetupPrefix 	*prefix; 
+    xConnSetup  	*setup;
+} NewClientInfoRec;
+
+typedef void (*ReplySwapPtr) (
+		ClientPtr	/* pClient */,
+		int		/* size */,
+		void *		/* pbuf */);
+
+extern _X_EXPORT void ReplyNotSwappd (
+		ClientPtr	/* pClient */,
+		int		/* size */,
+		void *		/* pbuf */) _X_NORETURN;
+
+typedef enum {ClientStateInitial,
+	      ClientStateAuthenticating,
+	      ClientStateRunning,
+	      ClientStateRetained,
+	      ClientStateGone,
+	      ClientStateCheckingSecurity,
+	      ClientStateCheckedSecurity} ClientState;
+
+#ifdef XFIXES
+typedef struct _saveSet {
+    struct _Window  *windowPtr;
+    Bool	    toRoot;
+    Bool	    map;
+} SaveSetElt;
+#define SaveSetWindow(ss)   ((ss).windowPtr)
+#define SaveSetToRoot(ss)   ((ss).toRoot)
+#define SaveSetShouldMap(ss)	    ((ss).map)
+#define SaveSetAssignWindow(ss,w)   ((ss).windowPtr = (w))
+#define SaveSetAssignToRoot(ss,tr)  ((ss).toRoot = (tr))
+#define SaveSetAssignMap(ss,m)      ((ss).map = (m))
+#else
+typedef struct _Window *SaveSetElt;
+#define SaveSetWindow(ss)   (ss)
+#define SaveSetToRoot(ss)   FALSE
+#define SaveSetShouldMap(ss)	    TRUE
+#define SaveSetAssignWindow(ss,w)   ((ss) = (w))
+#define SaveSetAssignToRoot(ss,tr)
+#define SaveSetAssignMap(ss,m)
+#endif
+
+typedef struct _Client {
+    int         index;
+    Mask        clientAsMask;
+    pointer     requestBuffer;
+    pointer     osPrivate;	/* for OS layer, including scheduler */
+    Bool        swapped;
+    ReplySwapPtr pSwapReplyFunc;
+    XID         errorValue;
+    unsigned short sequence;    //MH
+    int         closeDownMode;
+    int         clientGone;
+    int         noClientException;	/* this client died or needs to be
+					 * killed */
+    SaveSetElt	*saveSet;
+    int         numSaved;
+    int         (**requestVector) (
+		ClientPtr /* pClient */);
+    CARD32	req_len;		/* length of current request */
+    Bool	big_requests;		/* supports large requests */
+    int		priority;
+    ClientState clientState;
+    PrivateRec	*devPrivates;
+    unsigned short	xkbClientFlags;
+    unsigned short	mapNotifyMask;
+    unsigned short	newKeyboardNotifyMask;
+    unsigned short	vMajor,vMinor;
+    KeyCode		minKC,maxKC;
+
+    unsigned long replyBytesRemaining;
+    int	    smart_priority;
+    long    smart_start_tick;
+    long    smart_stop_tick;
+    long    smart_check_tick;
+    
+    DeviceIntPtr clientPtr;
+}           ClientRec;
+
+/*
+ * Scheduling interface
+ */
+extern _X_EXPORT long SmartScheduleTime;
+extern _X_EXPORT long SmartScheduleInterval;
+extern _X_EXPORT long SmartScheduleSlice;
+extern _X_EXPORT long SmartScheduleMaxSlice;
+extern _X_EXPORT Bool SmartScheduleDisable;
+extern _X_EXPORT void SmartScheduleStartTimer(void);
+extern _X_EXPORT void SmartScheduleStopTimer(void);
+#define SMART_MAX_PRIORITY  (20)
+#define SMART_MIN_PRIORITY  (-20)
+
+extern _X_EXPORT Bool SmartScheduleInit(void);
+
+
+/* This prototype is used pervasively in Xext, dix */
+#define DISPATCH_PROC(func) int func(ClientPtr /* client */)
+
+typedef struct _WorkQueue {
+    struct _WorkQueue *next;
+    Bool        (*function) (
+		ClientPtr	/* pClient */,
+		pointer		/* closure */
+);
+    ClientPtr   client;
+    pointer     closure;
+}           WorkQueueRec;
+
+extern _X_EXPORT TimeStamp currentTime;
+extern _X_EXPORT TimeStamp lastDeviceEventTime;
+
+extern _X_EXPORT int CompareTimeStamps(
+    TimeStamp /*a*/,
+    TimeStamp /*b*/);
+
+extern _X_EXPORT TimeStamp ClientTimeToServerTime(CARD32 /*c*/);
+
+typedef struct _CallbackRec {
+  CallbackProcPtr proc;
+  pointer data;
+  Bool deleted;
+  struct _CallbackRec *next;
+} CallbackRec, *CallbackPtr;
+
+typedef struct _CallbackList {
+  int inCallback;
+  Bool deleted;
+  int numDeleted;
+  CallbackPtr list;
+} CallbackListRec;
+
+/* proc vectors */
+
+extern _X_EXPORT int (* InitialVector[3]) (ClientPtr /*client*/);
+
+extern _X_EXPORT int (* ProcVector[256]) (ClientPtr /*client*/);
+
+extern _X_EXPORT int (* SwappedProcVector[256]) (ClientPtr /*client*/);
+
+extern _X_EXPORT ReplySwapPtr ReplySwapVector[256];
+
+extern _X_EXPORT int ProcBadRequest(ClientPtr /*client*/);
+
+#endif				/* DIXSTRUCT_H */