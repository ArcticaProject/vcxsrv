/***********************************************************

Copyright 1987, 1998  The Open Group

Permission to use, copy, modify, distribute, and sell this software and its
documentation for any purpose is hereby granted without fee, provided that
the above copyright notice appear in all copies and that both that
copyright notice and this permission notice appear in supporting
documentation.

The above copyright notice and this permission notice shall be included in
all copies or substantial portions of the Software.

THE SOFTWARE IS PROVIDED "AS IS", WITHOUT WARRANTY OF ANY KIND, EXPRESS OR
IMPLIED, INCLUDING BUT NOT LIMITED TO THE WARRANTIES OF MERCHANTABILITY,
FITNESS FOR A PARTICULAR PURPOSE AND NONINFRINGEMENT.  IN NO EVENT SHALL THE
OPEN GROUP BE LIABLE FOR ANY CLAIM, DAMAGES OR OTHER LIABILITY, WHETHER IN
AN ACTION OF CONTRACT, TORT OR OTHERWISE, ARISING FROM, OUT OF OR IN
CONNECTION WITH THE SOFTWARE OR THE USE OR OTHER DEALINGS IN THE SOFTWARE.

Except as contained in this notice, the name of The Open Group shall not be
used in advertising or otherwise to promote the sale, use or other dealings
in this Software without prior written authorization from The Open Group.

Copyright 1987 by Digital Equipment Corporation, Maynard, Massachusetts.

                        All Rights Reserved

Permission to use, copy, modify, and distribute this software and its 
documentation for any purpose and without fee is hereby granted, 
provided that the above copyright notice appear in all copies and that
both that copyright notice and this permission notice appear in 
supporting documentation, and that the name of Digital not be
used in advertising or publicity pertaining to distribution of the
software without specific, written prior permission.  

DIGITAL DISCLAIMS ALL WARRANTIES WITH REGARD TO THIS SOFTWARE, INCLUDING
ALL IMPLIED WARRANTIES OF MERCHANTABILITY AND FITNESS, IN NO EVENT SHALL
DIGITAL BE LIABLE FOR ANY SPECIAL, INDIRECT OR CONSEQUENTIAL DAMAGES OR
ANY DAMAGES WHATSOEVER RESULTING FROM LOSS OF USE, DATA OR PROFITS,
WHETHER IN AN ACTION OF CONTRACT, NEGLIGENCE OR OTHER TORTIOUS ACTION,
ARISING OUT OF OR IN CONNECTION WITH THE USE OR PERFORMANCE OF THIS
SOFTWARE.

******************************************************************/

#ifndef SERVERMD_H
#define SERVERMD_H 1

#include "dix-config.h"

#if X_BYTE_ORDER == X_LITTLE_ENDIAN
#define IMAGE_BYTE_ORDER        LSBFirst
#define BITMAP_BIT_ORDER        LSBFirst
#elif X_BYTE_ORDER == X_BIG_ENDIAN
#define IMAGE_BYTE_ORDER        MSBFirst
#define BITMAP_BIT_ORDER        MSBFirst
<<<<<<< HEAD
#endif
#define GLYPHPADBYTES           4

#endif                          /* __aarch64__ */

#ifdef WIN32
#define IMAGE_BYTE_ORDER	LSBFirst
#define BITMAP_BIT_ORDER	LSBFirst
#define GLYPHPADBYTES		4
#endif

#if defined(__arc__)

#if defined(__BIG_ENDIAN__)
#define IMAGE_BYTE_ORDER	MSBFirst
#define BITMAP_BIT_ORDER	MSBFirst
=======
>>>>>>> b33b8d8a
#else
#error "Too weird to live."
#endif

#ifndef GLYPHPADBYTES
#define GLYPHPADBYTES           4
#endif

/* size of buffer to use with GetImage, measured in bytes. There's obviously
 * a trade-off between the amount of heap used and the number of times the
 * ddx routine has to be called.
 */
#ifndef IMAGE_BUFSIZE
#define IMAGE_BUFSIZE		(64*1024)
#endif

/* pad scanline to a longword */
#ifndef BITMAP_SCANLINE_UNIT
#define BITMAP_SCANLINE_UNIT	32
#endif

#ifndef BITMAP_SCANLINE_PAD
#define BITMAP_SCANLINE_PAD  32
#define LOG2_BITMAP_PAD		5
#define LOG2_BYTES_PER_SCANLINE_PAD	2
#endif

#include <X11/Xfuncproto.h>
/* 
 *   This returns the number of padding units, for depth d and width w.
 * For bitmaps this can be calculated with the macros above.
 * Other depths require either grovelling over the formats field of the
 * screenInfo or hardwired constants.
 */

typedef struct _PaddingInfo {
    int padRoundUp;             /* pixels per pad unit - 1 */
    int padPixelsLog2;          /* log 2 (pixels per pad unit) */
    int padBytesLog2;           /* log 2 (bytes per pad unit) */
    int notPower2;              /* bitsPerPixel not a power of 2 */
    int bytesPerPixel;          /* only set when notPower2 is TRUE */
    int bitsPerPixel;           /* bits per pixel */
} PaddingInfo;
extern _X_EXPORT PaddingInfo PixmapWidthPaddingInfo[];

/* The only portable way to get the bpp from the depth is to look it up */
#define BitsPerPixel(d) (PixmapWidthPaddingInfo[d].bitsPerPixel)

#define PixmapWidthInPadUnits(w, d) \
    (PixmapWidthPaddingInfo[d].notPower2 ? \
    (((int)(w) * PixmapWidthPaddingInfo[d].bytesPerPixel +  \
	         PixmapWidthPaddingInfo[d].bytesPerPixel) >> \
	PixmapWidthPaddingInfo[d].padBytesLog2) : \
    ((int)((w) + PixmapWidthPaddingInfo[d].padRoundUp) >> \
	PixmapWidthPaddingInfo[d].padPixelsLog2))

/*
 *	Return the number of bytes to which a scanline of the given
 * depth and width will be padded.
 */
#define PixmapBytePad(w, d) \
    (PixmapWidthInPadUnits(w, d) << PixmapWidthPaddingInfo[d].padBytesLog2)

#define BitmapBytePad(w) \
    (((int)((w) + BITMAP_SCANLINE_PAD - 1) >> LOG2_BITMAP_PAD) << LOG2_BYTES_PER_SCANLINE_PAD)

#endif                          /* SERVERMD_H */<|MERGE_RESOLUTION|>--- conflicted
+++ resolved
@@ -55,31 +55,18 @@
 #elif X_BYTE_ORDER == X_BIG_ENDIAN
 #define IMAGE_BYTE_ORDER        MSBFirst
 #define BITMAP_BIT_ORDER        MSBFirst
-<<<<<<< HEAD
-#endif
-#define GLYPHPADBYTES           4
-
-#endif                          /* __aarch64__ */
-
-#ifdef WIN32
-#define IMAGE_BYTE_ORDER	LSBFirst
-#define BITMAP_BIT_ORDER	LSBFirst
-#define GLYPHPADBYTES		4
-#endif
-
-#if defined(__arc__)
-
-#if defined(__BIG_ENDIAN__)
-#define IMAGE_BYTE_ORDER	MSBFirst
-#define BITMAP_BIT_ORDER	MSBFirst
-=======
->>>>>>> b33b8d8a
 #else
 #error "Too weird to live."
 #endif
 
 #ifndef GLYPHPADBYTES
 #define GLYPHPADBYTES           4
+#endif
+
+#ifdef WIN32
+#define IMAGE_BYTE_ORDER	LSBFirst
+#define BITMAP_BIT_ORDER	LSBFirst
+#define GLYPHPADBYTES		4
 #endif
 
 /* size of buffer to use with GetImage, measured in bytes. There's obviously
