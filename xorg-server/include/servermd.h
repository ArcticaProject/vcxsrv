/***********************************************************

Copyright 1987, 1998  The Open Group

Permission to use, copy, modify, distribute, and sell this software and its
documentation for any purpose is hereby granted without fee, provided that
the above copyright notice appear in all copies and that both that
copyright notice and this permission notice appear in supporting
documentation.

The above copyright notice and this permission notice shall be included in
all copies or substantial portions of the Software.

THE SOFTWARE IS PROVIDED "AS IS", WITHOUT WARRANTY OF ANY KIND, EXPRESS OR
IMPLIED, INCLUDING BUT NOT LIMITED TO THE WARRANTIES OF MERCHANTABILITY,
FITNESS FOR A PARTICULAR PURPOSE AND NONINFRINGEMENT.  IN NO EVENT SHALL THE
OPEN GROUP BE LIABLE FOR ANY CLAIM, DAMAGES OR OTHER LIABILITY, WHETHER IN
AN ACTION OF CONTRACT, TORT OR OTHERWISE, ARISING FROM, OUT OF OR IN
CONNECTION WITH THE SOFTWARE OR THE USE OR OTHER DEALINGS IN THE SOFTWARE.

Except as contained in this notice, the name of The Open Group shall not be
used in advertising or otherwise to promote the sale, use or other dealings
in this Software without prior written authorization from The Open Group.

Copyright 1987 by Digital Equipment Corporation, Maynard, Massachusetts.

                        All Rights Reserved

Permission to use, copy, modify, and distribute this software and its 
documentation for any purpose and without fee is hereby granted, 
provided that the above copyright notice appear in all copies and that
both that copyright notice and this permission notice appear in 
supporting documentation, and that the name of Digital not be
used in advertising or publicity pertaining to distribution of the
software without specific, written prior permission.  

DIGITAL DISCLAIMS ALL WARRANTIES WITH REGARD TO THIS SOFTWARE, INCLUDING
ALL IMPLIED WARRANTIES OF MERCHANTABILITY AND FITNESS, IN NO EVENT SHALL
DIGITAL BE LIABLE FOR ANY SPECIAL, INDIRECT OR CONSEQUENTIAL DAMAGES OR
ANY DAMAGES WHATSOEVER RESULTING FROM LOSS OF USE, DATA OR PROFITS,
WHETHER IN AN ACTION OF CONTRACT, NEGLIGENCE OR OTHER TORTIOUS ACTION,
ARISING OUT OF OR IN CONNECTION WITH THE USE OR PERFORMANCE OF THIS
SOFTWARE.

******************************************************************/

#ifndef SERVERMD_H
#define SERVERMD_H 1

/*
 * Note: much of this is vestigial from mfb/cfb times.  This should
 * really be simplified even further.
 */

/*
 * Machine dependent values:
 * GLYPHPADBYTES should be chosen with consideration for the space-time
 * trade-off.  Padding to 0 bytes means that there is no wasted space
 * in the font bitmaps (both on disk and in memory), but that access of
 * the bitmaps will cause odd-address memory references.  Padding to
 * 2 bytes would ensure even address memory references and would
 * be suitable for a 68010-class machine, but at the expense of wasted
 * space in the font bitmaps.  Padding to 4 bytes would be good
 * for real 32 bit machines, etc.  Be sure that you tell the font
 * compiler what kind of padding you want because its defines are
 * kept separate from this.  See server/include/font.h for how
 * GLYPHPADBYTES is used.
 */

#ifdef __avr32__

#define IMAGE_BYTE_ORDER        MSBFirst
#define BITMAP_BIT_ORDER        MSBFirst
#define GLYPHPADBYTES           4

#endif                          /* __avr32__ */

#ifdef __arm32__

#define IMAGE_BYTE_ORDER        LSBFirst
#define BITMAP_BIT_ORDER        LSBFirst
#define GLYPHPADBYTES           4

#endif                          /* __arm32__ */

#if defined(__nds32__)

#define IMAGE_BYTE_ORDER	LSBFirst

#if defined(XF86MONOVGA) || defined(XF86VGA16) || defined(XF86MONO)
#define BITMAP_BIT_ORDER	MSBFirst
#else
#define BITMAP_BIT_ORDER	LSBFirst
#endif

#if defined(XF86MONOVGA) || defined(XF86VGA16)
#define BITMAP_SCANLINE_UNIT	8
#endif

#define GLYPHPADBYTES		4
#define GETLEFTBITS_ALIGNMENT	1
#define LARGE_INSTRUCTION_CACHE
#define AVOID_MEMORY_READ

#endif                          /* __nds32__ */

#if defined __hppa__

#define IMAGE_BYTE_ORDER	MSBFirst
#define BITMAP_BIT_ORDER	MSBFirst
#define GLYPHPADBYTES		4       /* to make fb work */
                                        /* byte boundries */
#endif                          /* hpux || __hppa__ */

#if defined(__powerpc__) || defined(__ppc__) || defined(__ppc64__)

#define IMAGE_BYTE_ORDER        MSBFirst
#define BITMAP_BIT_ORDER        MSBFirst
#define GLYPHPADBYTES           4

#endif                          /* PowerPC */

#if defined(__sh__)

#if defined(__BIG_ENDIAN__)
#define IMAGE_BYTE_ORDER	MSBFirst
#define BITMAP_BIT_ORDER	MSBFirst
#define GLYPHPADBYTES		4
#else
#define IMAGE_BYTE_ORDER	LSBFirst
#define BITMAP_BIT_ORDER	LSBFirst
#define GLYPHPADBYTES		4
#endif

#endif                          /* SuperH */

#if defined(__m32r__)

#if defined(__BIG_ENDIAN__)
#define IMAGE_BYTE_ORDER      MSBFirst
#define BITMAP_BIT_ORDER      MSBFirst
#define GLYPHPADBYTES         4
#else
#define IMAGE_BYTE_ORDER      LSBFirst
#define BITMAP_BIT_ORDER      LSBFirst
#define GLYPHPADBYTES         4
#endif

#endif                          /* __m32r__ */

#if (defined(sun) && (defined(__sparc) || defined(sparc))) || \
    (defined(__uxp__) && (defined(sparc) || defined(mc68000))) || \
    defined(__sparc__) || defined(__mc68000__)

#if defined(__sparc) || defined(__sparc__)
#if !defined(sparc)
#define sparc 1
#endif
#endif

#if defined(sun386) || defined(sun5)
#define IMAGE_BYTE_ORDER	LSBFirst        /* Values for the SUN only */
#define BITMAP_BIT_ORDER	LSBFirst
#else
#define IMAGE_BYTE_ORDER	MSBFirst        /* Values for the SUN only */
#define BITMAP_BIT_ORDER	MSBFirst
#endif

#define	GLYPHPADBYTES		4

#endif                          /* sun && !(i386 && SVR4) */

#if defined(ibm032) || defined (ibm)

#ifdef __i386__
#define IMAGE_BYTE_ORDER	LSBFirst        /* Value for PS/2 only */
#else
#define IMAGE_BYTE_ORDER	MSBFirst        /* Values for the RT only */
#endif
#define BITMAP_BIT_ORDER	MSBFirst
#define	GLYPHPADBYTES		1
/* ibm pcc doesn't understand pragmas. */

#ifdef __i386__
#define BITMAP_SCANLINE_UNIT	8
#endif

#endif                          /* ibm */

#if (defined(mips) || defined(__mips))

#if defined(MIPSEL) || defined(__MIPSEL__)
#define IMAGE_BYTE_ORDER	LSBFirst        /* Values for the PMAX only */
#define BITMAP_BIT_ORDER	LSBFirst
#define GLYPHPADBYTES		4
#else
#define IMAGE_BYTE_ORDER	MSBFirst        /* Values for the MIPS only */
#define BITMAP_BIT_ORDER	MSBFirst
#define GLYPHPADBYTES		4
#endif

#endif                          /* mips */

#if defined(__alpha) || defined(__alpha__)
#define IMAGE_BYTE_ORDER	LSBFirst        /* Values for the Alpha only */
#define BITMAP_BIT_ORDER       LSBFirst
#define GLYPHPADBYTES		4

#endif                          /* alpha */

#if defined (linux) && defined (__s390__)

#define IMAGE_BYTE_ORDER      	MSBFirst
#define BITMAP_BIT_ORDER      	MSBFirst
#define GLYPHPADBYTES         	4

#define BITMAP_SCANLINE_UNIT	8
#define FAST_UNALIGNED_READ

#endif                          /* linux/s390 */

#if defined (linux) && defined (__s390x__)

#define IMAGE_BYTE_ORDER       MSBFirst
#define BITMAP_BIT_ORDER       MSBFirst
#define GLYPHPADBYTES          4

#define BITMAP_SCANLINE_UNIT	8
#define FAST_UNALIGNED_READ

#endif                          /* linux/s390x */

#if defined(__ia64__) || defined(ia64)

#define IMAGE_BYTE_ORDER	LSBFirst
#define BITMAP_BIT_ORDER       LSBFirst
#define GLYPHPADBYTES		4

#endif                          /* ia64 */

#if defined(__amd64__) || defined(amd64) || defined(__amd64)
#define IMAGE_BYTE_ORDER	LSBFirst
#define BITMAP_BIT_ORDER       LSBFirst
#define GLYPHPADBYTES		4
/* ???? */
#endif                          /* AMD64 */

#if	defined(SVR4) && (defined(__i386__) || defined(__i386) ) ||	\
	defined(__alpha__) || defined(__alpha) || \
	defined(__i386__) || \
	defined(__s390x__) || defined(__s390__)

#ifndef IMAGE_BYTE_ORDER
#define IMAGE_BYTE_ORDER	LSBFirst
#endif

#ifndef BITMAP_BIT_ORDER
#define BITMAP_BIT_ORDER      LSBFirst
#endif

#ifndef GLYPHPADBYTES
#define GLYPHPADBYTES           4
#endif

#endif                          /* SVR4 / BSD / i386 */

#if defined (linux) && defined (__mc68000__)

#define IMAGE_BYTE_ORDER       MSBFirst
#define BITMAP_BIT_ORDER       MSBFirst
#define GLYPHPADBYTES          4

#endif                          /* linux/m68k */

/* linux on ARM */
#if defined(linux) && defined(__arm__)
#define IMAGE_BYTE_ORDER	LSBFirst
#define BITMAP_BIT_ORDER	LSBFirst
#define GLYPHPADBYTES		4
#endif

/* linux on IBM S/390 */
#if defined (linux) && defined (__s390__)
#define IMAGE_BYTE_ORDER	MSBFirst
#define BITMAP_BIT_ORDER	MSBFirst
#define GLYPHPADBYTES		4
#endif                          /* linux/s390 */

<<<<<<< HEAD
#ifdef WIN32
#define IMAGE_BYTE_ORDER	LSBFirst
#define BITMAP_BIT_ORDER	LSBFirst
#define GLYPHPADBYTES		4
#endif
=======
#ifdef __aarch64__

#ifdef __AARCH64EL__
#define IMAGE_BYTE_ORDER        LSBFirst
#define BITMAP_BIT_ORDER        LSBFirst
#endif
#ifdef __AARCH64EB__
#define IMAGE_BYTE_ORDER        MSBFirst
#define BITMAP_BIT_ORDER        MSBFirst
#endif
#define GLYPHPADBYTES           4

#endif                          /* __aarch64__ */
>>>>>>> f7050e0f

/* size of buffer to use with GetImage, measured in bytes. There's obviously
 * a trade-off between the amount of heap used and the number of times the
 * ddx routine has to be called.
 */
#ifndef IMAGE_BUFSIZE
#define IMAGE_BUFSIZE		(64*1024)
#endif

/* pad scanline to a longword */
#ifndef BITMAP_SCANLINE_UNIT
#define BITMAP_SCANLINE_UNIT	32
#endif

#ifndef BITMAP_SCANLINE_PAD
#define BITMAP_SCANLINE_PAD  32
#define LOG2_BITMAP_PAD		5
#define LOG2_BYTES_PER_SCANLINE_PAD	2
#endif

#include <X11/Xfuncproto.h>
/* 
 *   This returns the number of padding units, for depth d and width w.
 * For bitmaps this can be calculated with the macros above.
 * Other depths require either grovelling over the formats field of the
 * screenInfo or hardwired constants.
 */

typedef struct _PaddingInfo {
    int padRoundUp;             /* pixels per pad unit - 1 */
    int padPixelsLog2;          /* log 2 (pixels per pad unit) */
    int padBytesLog2;           /* log 2 (bytes per pad unit) */
    int notPower2;              /* bitsPerPixel not a power of 2 */
    int bytesPerPixel;          /* only set when notPower2 is TRUE */
    int bitsPerPixel;           /* bits per pixel */
} PaddingInfo;
extern _X_EXPORT PaddingInfo PixmapWidthPaddingInfo[];

/* The only portable way to get the bpp from the depth is to look it up */
#define BitsPerPixel(d) (PixmapWidthPaddingInfo[d].bitsPerPixel)

#define PixmapWidthInPadUnits(w, d) \
    (PixmapWidthPaddingInfo[d].notPower2 ? \
    (((int)(w) * PixmapWidthPaddingInfo[d].bytesPerPixel +  \
	         PixmapWidthPaddingInfo[d].bytesPerPixel) >> \
	PixmapWidthPaddingInfo[d].padBytesLog2) : \
    ((int)((w) + PixmapWidthPaddingInfo[d].padRoundUp) >> \
	PixmapWidthPaddingInfo[d].padPixelsLog2))

/*
 *	Return the number of bytes to which a scanline of the given
 * depth and width will be padded.
 */
#define PixmapBytePad(w, d) \
    (PixmapWidthInPadUnits(w, d) << PixmapWidthPaddingInfo[d].padBytesLog2)

#define BitmapBytePad(w) \
    (((int)((w) + BITMAP_SCANLINE_PAD - 1) >> LOG2_BITMAP_PAD) << LOG2_BYTES_PER_SCANLINE_PAD)

#define PixmapWidthInPadUnitsProto(w, d) PixmapWidthInPadUnits(w, d)
#define PixmapBytePadProto(w, d) PixmapBytePad(w, d)
#define BitmapBytePadProto(w) BitmapBytePad(w)

#endif                          /* SERVERMD_H */<|MERGE_RESOLUTION|>--- conflicted
+++ resolved
@@ -286,13 +286,6 @@
 #define GLYPHPADBYTES		4
 #endif                          /* linux/s390 */
 
-<<<<<<< HEAD
-#ifdef WIN32
-#define IMAGE_BYTE_ORDER	LSBFirst
-#define BITMAP_BIT_ORDER	LSBFirst
-#define GLYPHPADBYTES		4
-#endif
-=======
 #ifdef __aarch64__
 
 #ifdef __AARCH64EL__
@@ -306,7 +299,12 @@
 #define GLYPHPADBYTES           4
 
 #endif                          /* __aarch64__ */
->>>>>>> f7050e0f
+
+#ifdef WIN32
+#define IMAGE_BYTE_ORDER	LSBFirst
+#define BITMAP_BIT_ORDER	LSBFirst
+#define GLYPHPADBYTES		4
+#endif
 
 /* size of buffer to use with GetImage, measured in bytes. There's obviously
  * a trade-off between the amount of heap used and the number of times the
