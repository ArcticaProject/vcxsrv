/***********************************************************

Copyright 1987, 1998  The Open Group

Permission to use, copy, modify, distribute, and sell this software and its
documentation for any purpose is hereby granted without fee, provided that
the above copyright notice appear in all copies and that both that
copyright notice and this permission notice appear in supporting
documentation.

The above copyright notice and this permission notice shall be included in
all copies or substantial portions of the Software.

THE SOFTWARE IS PROVIDED "AS IS", WITHOUT WARRANTY OF ANY KIND, EXPRESS OR
IMPLIED, INCLUDING BUT NOT LIMITED TO THE WARRANTIES OF MERCHANTABILITY,
FITNESS FOR A PARTICULAR PURPOSE AND NONINFRINGEMENT.  IN NO EVENT SHALL THE
OPEN GROUP BE LIABLE FOR ANY CLAIM, DAMAGES OR OTHER LIABILITY, WHETHER IN
AN ACTION OF CONTRACT, TORT OR OTHERWISE, ARISING FROM, OUT OF OR IN
CONNECTION WITH THE SOFTWARE OR THE USE OR OTHER DEALINGS IN THE SOFTWARE.

Except as contained in this notice, the name of The Open Group shall not be
used in advertising or otherwise to promote the sale, use or other dealings
in this Software without prior written authorization from The Open Group.

Copyright 1987 by Digital Equipment Corporation, Maynard, Massachusetts.

                        All Rights Reserved

Permission to use, copy, modify, and distribute this software and its 
documentation for any purpose and without fee is hereby granted, 
provided that the above copyright notice appear in all copies and that
both that copyright notice and this permission notice appear in 
supporting documentation, and that the name of Digital not be
used in advertising or publicity pertaining to distribution of the
software without specific, written prior permission.  

DIGITAL DISCLAIMS ALL WARRANTIES WITH REGARD TO THIS SOFTWARE, INCLUDING
ALL IMPLIED WARRANTIES OF MERCHANTABILITY AND FITNESS, IN NO EVENT SHALL
DIGITAL BE LIABLE FOR ANY SPECIAL, INDIRECT OR CONSEQUENTIAL DAMAGES OR
ANY DAMAGES WHATSOEVER RESULTING FROM LOSS OF USE, DATA OR PROFITS,
WHETHER IN AN ACTION OF CONTRACT, NEGLIGENCE OR OTHER TORTIOUS ACTION,
ARISING OUT OF OR IN CONNECTION WITH THE USE OR PERFORMANCE OF THIS
SOFTWARE.

******************************************************************/

#ifndef SERVERMD_H
#define SERVERMD_H 1

/*
 * Note: much of this is vestigial from mfb/cfb times.  This should
 * really be simplified even further.
 */

/*
 * Machine dependent values:
 * GLYPHPADBYTES should be chosen with consideration for the space-time
 * trade-off.  Padding to 0 bytes means that there is no wasted space
 * in the font bitmaps (both on disk and in memory), but that access of
 * the bitmaps will cause odd-address memory references.  Padding to
 * 2 bytes would ensure even address memory references and would
 * be suitable for a 68010-class machine, but at the expense of wasted
 * space in the font bitmaps.  Padding to 4 bytes would be good
 * for real 32 bit machines, etc.  Be sure that you tell the font
 * compiler what kind of padding you want because its defines are
 * kept separate from this.  See server/include/font.h for how
 * GLYPHPADBYTES is used.
 */

#ifdef __avr32__

#define IMAGE_BYTE_ORDER        MSBFirst
#define BITMAP_BIT_ORDER        MSBFirst
#define GLYPHPADBYTES           4

#endif                          /* __avr32__ */

#ifdef __arm32__

#define IMAGE_BYTE_ORDER        LSBFirst
#define BITMAP_BIT_ORDER        LSBFirst
#define GLYPHPADBYTES           4

#endif                          /* __arm32__ */

#if defined(__nds32__)

#define IMAGE_BYTE_ORDER	LSBFirst

#if defined(XF86MONOVGA) || defined(XF86VGA16) || defined(XF86MONO)
#define BITMAP_BIT_ORDER	MSBFirst
#else
#define BITMAP_BIT_ORDER	LSBFirst
#endif

#if defined(XF86MONOVGA) || defined(XF86VGA16)
#define BITMAP_SCANLINE_UNIT	8
#endif

#define GLYPHPADBYTES		4
#define GETLEFTBITS_ALIGNMENT	1
#define LARGE_INSTRUCTION_CACHE
#define AVOID_MEMORY_READ

#endif                          /* __nds32__ */

#if defined __hppa__

#define IMAGE_BYTE_ORDER	MSBFirst
#define BITMAP_BIT_ORDER	MSBFirst
#define GLYPHPADBYTES		4       /* to make fb work */
                                        /* byte boundries */
#endif                          /* hpux || __hppa__ */

#if defined(__powerpc__) || defined(__ppc__) || defined(__ppc64__)

#define IMAGE_BYTE_ORDER        MSBFirst
#define BITMAP_BIT_ORDER        MSBFirst
#define GLYPHPADBYTES           4

#endif                          /* PowerPC */

#if defined(__sh__)

#if defined(__BIG_ENDIAN__)
#define IMAGE_BYTE_ORDER	MSBFirst
#define BITMAP_BIT_ORDER	MSBFirst
#define GLYPHPADBYTES		4
#else
#define IMAGE_BYTE_ORDER	LSBFirst
#define BITMAP_BIT_ORDER	LSBFirst
#define GLYPHPADBYTES		4
#endif

#endif                          /* SuperH */

#if defined(__m32r__)

#if defined(__BIG_ENDIAN__)
#define IMAGE_BYTE_ORDER      MSBFirst
#define BITMAP_BIT_ORDER      MSBFirst
#define GLYPHPADBYTES         4
#else
#define IMAGE_BYTE_ORDER      LSBFirst
#define BITMAP_BIT_ORDER      LSBFirst
#define GLYPHPADBYTES         4
#endif

#endif                          /* __m32r__ */

#if (defined(sun) && (defined(__sparc) || defined(sparc))) || \
    (defined(__uxp__) && (defined(sparc) || defined(mc68000))) || \
    defined(__sparc__) || defined(__mc68000__)

#if defined(__sparc) || defined(__sparc__)
#if !defined(sparc)
#define sparc 1
#endif
#endif

#if defined(sun386) || defined(sun5)
#define IMAGE_BYTE_ORDER	LSBFirst        /* Values for the SUN only */
#define BITMAP_BIT_ORDER	LSBFirst
#else
#define IMAGE_BYTE_ORDER	MSBFirst        /* Values for the SUN only */
#define BITMAP_BIT_ORDER	MSBFirst
#endif

#define	GLYPHPADBYTES		4

#endif                          /* sun && !(i386 && SVR4) */

#if defined(ibm032) || defined (ibm)

#ifdef __i386__
#define IMAGE_BYTE_ORDER	LSBFirst        /* Value for PS/2 only */
#else
#define IMAGE_BYTE_ORDER	MSBFirst        /* Values for the RT only */
#endif
#define BITMAP_BIT_ORDER	MSBFirst
#define	GLYPHPADBYTES		1
/* ibm pcc doesn't understand pragmas. */

#ifdef __i386__
#define BITMAP_SCANLINE_UNIT	8
#endif

#endif                          /* ibm */

#if (defined(mips) || defined(__mips))

#if defined(MIPSEL) || defined(__MIPSEL__)
#define IMAGE_BYTE_ORDER	LSBFirst        /* Values for the PMAX only */
#define BITMAP_BIT_ORDER	LSBFirst
#define GLYPHPADBYTES		4
#else
#define IMAGE_BYTE_ORDER	MSBFirst        /* Values for the MIPS only */
#define BITMAP_BIT_ORDER	MSBFirst
#define GLYPHPADBYTES		4
#endif

#endif                          /* mips */

#if defined(__alpha) || defined(__alpha__)
#define IMAGE_BYTE_ORDER	LSBFirst        /* Values for the Alpha only */
#define BITMAP_BIT_ORDER       LSBFirst
#define GLYPHPADBYTES		4

#endif                          /* alpha */

#if defined (linux) && defined (__s390__)

#define IMAGE_BYTE_ORDER      	MSBFirst
#define BITMAP_BIT_ORDER      	MSBFirst
#define GLYPHPADBYTES         	4

#define BITMAP_SCANLINE_UNIT	8
#define FAST_UNALIGNED_READ

#endif                          /* linux/s390 */

#if defined (linux) && defined (__s390x__)

#define IMAGE_BYTE_ORDER       MSBFirst
#define BITMAP_BIT_ORDER       MSBFirst
#define GLYPHPADBYTES          4

#define BITMAP_SCANLINE_UNIT	8
#define FAST_UNALIGNED_READ

#endif                          /* linux/s390x */

#if defined(__ia64__) || defined(ia64)

#define IMAGE_BYTE_ORDER	LSBFirst
#define BITMAP_BIT_ORDER       LSBFirst
#define GLYPHPADBYTES		4

#endif                          /* ia64 */

#if defined(__amd64__) || defined(amd64) || defined(__amd64)
#define IMAGE_BYTE_ORDER	LSBFirst
#define BITMAP_BIT_ORDER       LSBFirst
#define GLYPHPADBYTES		4
/* ???? */
#endif                          /* AMD64 */

#if	defined(SVR4) && (defined(__i386__) || defined(__i386) ) ||	\
	defined(__alpha__) || defined(__alpha) || \
	defined(__i386__) || \
	defined(__s390x__) || defined(__s390__)

#ifndef IMAGE_BYTE_ORDER
#define IMAGE_BYTE_ORDER	LSBFirst
#endif

#ifndef BITMAP_BIT_ORDER
#define BITMAP_BIT_ORDER      LSBFirst
#endif

#ifndef GLYPHPADBYTES
#define GLYPHPADBYTES           4
#endif

#endif                          /* SVR4 / BSD / i386 */

#if defined (linux) && defined (__mc68000__)

#define IMAGE_BYTE_ORDER       MSBFirst
#define BITMAP_BIT_ORDER       MSBFirst
#define GLYPHPADBYTES          4

#endif                          /* linux/m68k */

/* linux on ARM */
#if defined(linux) && defined(__arm__)
#define IMAGE_BYTE_ORDER	LSBFirst
#define BITMAP_BIT_ORDER	LSBFirst
#define GLYPHPADBYTES		4
#endif

/* linux on IBM S/390 */
#if defined (linux) && defined (__s390__)
#define IMAGE_BYTE_ORDER	MSBFirst
#define BITMAP_BIT_ORDER	MSBFirst
#define GLYPHPADBYTES		4
#endif                          /* linux/s390 */

#ifdef __aarch64__

#ifdef __AARCH64EL__
#define IMAGE_BYTE_ORDER        LSBFirst
#define BITMAP_BIT_ORDER        LSBFirst
#endif
#ifdef __AARCH64EB__
#define IMAGE_BYTE_ORDER        MSBFirst
#define BITMAP_BIT_ORDER        MSBFirst
#endif
#define GLYPHPADBYTES           4

#endif                          /* __aarch64__ */

<<<<<<< HEAD
#ifdef WIN32
#define IMAGE_BYTE_ORDER	LSBFirst
#define BITMAP_BIT_ORDER	LSBFirst
#define GLYPHPADBYTES		4
#endif
=======
#if defined(__arc__)

#if defined(__BIG_ENDIAN__)
#define IMAGE_BYTE_ORDER	MSBFirst
#define BITMAP_BIT_ORDER	MSBFirst
#else
#define IMAGE_BYTE_ORDER	LSBFirst
#define BITMAP_BIT_ORDER	LSBFirst
#endif
#define GLYPHPADBYTES		4

#endif                          /* ARC */
>>>>>>> 63bfcd0b

/* size of buffer to use with GetImage, measured in bytes. There's obviously
 * a trade-off between the amount of heap used and the number of times the
 * ddx routine has to be called.
 */
#ifndef IMAGE_BUFSIZE
#define IMAGE_BUFSIZE		(64*1024)
#endif

/* pad scanline to a longword */
#ifndef BITMAP_SCANLINE_UNIT
#define BITMAP_SCANLINE_UNIT	32
#endif

#ifndef BITMAP_SCANLINE_PAD
#define BITMAP_SCANLINE_PAD  32
#define LOG2_BITMAP_PAD		5
#define LOG2_BYTES_PER_SCANLINE_PAD	2
#endif

#include <X11/Xfuncproto.h>
/* 
 *   This returns the number of padding units, for depth d and width w.
 * For bitmaps this can be calculated with the macros above.
 * Other depths require either grovelling over the formats field of the
 * screenInfo or hardwired constants.
 */

typedef struct _PaddingInfo {
    int padRoundUp;             /* pixels per pad unit - 1 */
    int padPixelsLog2;          /* log 2 (pixels per pad unit) */
    int padBytesLog2;           /* log 2 (bytes per pad unit) */
    int notPower2;              /* bitsPerPixel not a power of 2 */
    int bytesPerPixel;          /* only set when notPower2 is TRUE */
    int bitsPerPixel;           /* bits per pixel */
} PaddingInfo;
extern _X_EXPORT PaddingInfo PixmapWidthPaddingInfo[];

/* The only portable way to get the bpp from the depth is to look it up */
#define BitsPerPixel(d) (PixmapWidthPaddingInfo[d].bitsPerPixel)

#define PixmapWidthInPadUnits(w, d) \
    (PixmapWidthPaddingInfo[d].notPower2 ? \
    (((int)(w) * PixmapWidthPaddingInfo[d].bytesPerPixel +  \
	         PixmapWidthPaddingInfo[d].bytesPerPixel) >> \
	PixmapWidthPaddingInfo[d].padBytesLog2) : \
    ((int)((w) + PixmapWidthPaddingInfo[d].padRoundUp) >> \
	PixmapWidthPaddingInfo[d].padPixelsLog2))

/*
 *	Return the number of bytes to which a scanline of the given
 * depth and width will be padded.
 */
#define PixmapBytePad(w, d) \
    (PixmapWidthInPadUnits(w, d) << PixmapWidthPaddingInfo[d].padBytesLog2)

#define BitmapBytePad(w) \
    (((int)((w) + BITMAP_SCANLINE_PAD - 1) >> LOG2_BITMAP_PAD) << LOG2_BYTES_PER_SCANLINE_PAD)

#define PixmapWidthInPadUnitsProto(w, d) PixmapWidthInPadUnits(w, d)
#define PixmapBytePadProto(w, d) PixmapBytePad(w, d)
#define BitmapBytePadProto(w) BitmapBytePad(w)

#endif                          /* SERVERMD_H */<|MERGE_RESOLUTION|>--- conflicted
+++ resolved
@@ -300,13 +300,12 @@
 
 #endif                          /* __aarch64__ */
 
-<<<<<<< HEAD
 #ifdef WIN32
 #define IMAGE_BYTE_ORDER	LSBFirst
 #define BITMAP_BIT_ORDER	LSBFirst
 #define GLYPHPADBYTES		4
 #endif
-=======
+
 #if defined(__arc__)
 
 #if defined(__BIG_ENDIAN__)
@@ -319,7 +318,6 @@
 #define GLYPHPADBYTES		4
 
 #endif                          /* ARC */
->>>>>>> 63bfcd0b
 
 /* size of buffer to use with GetImage, measured in bytes. There's obviously
  * a trade-off between the amount of heap used and the number of times the
