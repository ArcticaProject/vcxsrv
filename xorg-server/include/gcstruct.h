--- conflicted
+++ resolved
@@ -76,17 +76,10 @@
 
     void (*DestroyGC) (GCPtr /*pGC */ );
 
-<<<<<<< HEAD
-    void (*ChangeClip) (GCPtr /*pGC */ ,
-                        int /*type */ ,
-                        void * /*pvalue */ ,
-                        int /*nrects */ );
-=======
     void (*ChangeClip) (GCPtr pGC,
                         int type,
                         void *pvalue,
                         int nrects);
->>>>>>> d0c30e79
 
     void (*DestroyClip) (GCPtr /*pGC */ );
 
@@ -217,23 +210,6 @@
                          int /*count */ ,
                          unsigned short * /*chars */ );
 
-<<<<<<< HEAD
-    void (*ImageGlyphBlt) (DrawablePtr /*pDrawable */ ,
-                           GCPtr /*pGC */ ,
-                           int /*x */ ,
-                           int /*y */ ,
-                           unsigned int /*nglyph */ ,
-                           CharInfoPtr * /*ppci */ ,
-                           void * /*pglyphBase */ );
-
-    void (*PolyGlyphBlt) (DrawablePtr /*pDrawable */ ,
-                          GCPtr /*pGC */ ,
-                          int /*x */ ,
-                          int /*y */ ,
-                          unsigned int /*nglyph */ ,
-                          CharInfoPtr * /*ppci */ ,
-                          void * /*pglyphBase */ );
-=======
     void (*ImageGlyphBlt) (DrawablePtr pDrawable,
                            GCPtr pGC,
                            int x,
@@ -249,7 +225,6 @@
                           unsigned int nglyph,
                           CharInfoPtr *ppci,
                           void *pglyphBase);
->>>>>>> d0c30e79
 
     void (*PushPixels) (GCPtr /*pGC */ ,
                         PixmapPtr /*pBitMap */ ,
