/***********************************************************

Copyright 1987, 1998  The Open Group

Permission to use, copy, modify, distribute, and sell this software and its
documentation for any purpose is hereby granted without fee, provided that
the above copyright notice appear in all copies and that both that
copyright notice and this permission notice appear in supporting
documentation.

The above copyright notice and this permission notice shall be included in
all copies or substantial portions of the Software.

THE SOFTWARE IS PROVIDED "AS IS", WITHOUT WARRANTY OF ANY KIND, EXPRESS OR
IMPLIED, INCLUDING BUT NOT LIMITED TO THE WARRANTIES OF MERCHANTABILITY,
FITNESS FOR A PARTICULAR PURPOSE AND NONINFRINGEMENT.  IN NO EVENT SHALL THE
OPEN GROUP BE LIABLE FOR ANY CLAIM, DAMAGES OR OTHER LIABILITY, WHETHER IN
AN ACTION OF CONTRACT, TORT OR OTHERWISE, ARISING FROM, OUT OF OR IN
CONNECTION WITH THE SOFTWARE OR THE USE OR OTHER DEALINGS IN THE SOFTWARE.

Except as contained in this notice, the name of The Open Group shall not be
used in advertising or otherwise to promote the sale, use or other dealings
in this Software without prior written authorization from The Open Group.

Copyright 1987 by Digital Equipment Corporation, Maynard, Massachusetts.

                        All Rights Reserved

Permission to use, copy, modify, and distribute this software and its 
documentation for any purpose and without fee is hereby granted, 
provided that the above copyright notice appear in all copies and that
both that copyright notice and this permission notice appear in 
supporting documentation, and that the name of Digital not be
used in advertising or publicity pertaining to distribution of the
software without specific, written prior permission.  

DIGITAL DISCLAIMS ALL WARRANTIES WITH REGARD TO THIS SOFTWARE, INCLUDING
ALL IMPLIED WARRANTIES OF MERCHANTABILITY AND FITNESS, IN NO EVENT SHALL
DIGITAL BE LIABLE FOR ANY SPECIAL, INDIRECT OR CONSEQUENTIAL DAMAGES OR
ANY DAMAGES WHATSOEVER RESULTING FROM LOSS OF USE, DATA OR PROFITS,
WHETHER IN AN ACTION OF CONTRACT, NEGLIGENCE OR OTHER TORTIOUS ACTION,
ARISING OUT OF OR IN CONNECTION WITH THE USE OR PERFORMANCE OF THIS
SOFTWARE.

******************************************************************/

#ifndef OS_H
#define OS_H

#include "misc.h"
#include <stdarg.h>
#include <stdint.h>
#include <string.h>

#define SCREEN_SAVER_ON   0
#define SCREEN_SAVER_OFF  1
#define SCREEN_SAVER_FORCER 2
#define SCREEN_SAVER_CYCLE  3

#ifndef MAX_REQUEST_SIZE
#define MAX_REQUEST_SIZE 65535
#endif
#ifndef MAX_BIG_REQUEST_SIZE
#define MAX_BIG_REQUEST_SIZE 4194303
#endif

typedef struct _FontPathRec *FontPathPtr;
typedef struct _NewClientRec *NewClientPtr;

#ifndef xalloc
#define xnfalloc(size) XNFalloc((unsigned long)(size))
#define xnfcalloc(_num, _size) XNFcalloc((unsigned long)(_num)*(unsigned long)(_size))
#define xnfrealloc(ptr, size) XNFrealloc((pointer)(ptr), (unsigned long)(size))

#define xalloc(size) Xalloc((unsigned long)(size))
#define xcalloc(_num, _size) Xcalloc((unsigned long)(_num)*(unsigned long)(_size))
#define xrealloc(ptr, size) Xrealloc((pointer)(ptr), (unsigned long)(size))
#define xfree(ptr) Xfree((pointer)(ptr))
#define xstrdup(s) Xstrdup(s)
#define xnfstrdup(s) XNFstrdup(s)
#endif

#include <stdio.h>
#include <stdarg.h>

#ifdef DDXBEFORERESET
extern void ddxBeforeReset(void);
#endif

#ifdef DDXOSVERRORF
extern _X_EXPORT void (*OsVendorVErrorFProc) (const char *,
                                              va_list args)
_X_ATTRIBUTE_PRINTF(1, 0);
#endif

extern _X_EXPORT int WaitForSomething(int *     /*pClientsReady */
    );

extern _X_EXPORT int ReadRequestFromClient(ClientPtr /*client */ );

#if XTRANS_SEND_FDS
extern _X_EXPORT int ReadFdFromClient(ClientPtr client);

extern _X_EXPORT int WriteFdToClient(ClientPtr client, int fd, Bool do_close);
#endif

extern _X_EXPORT Bool InsertFakeRequest(ClientPtr /*client */ ,
                                        char * /*data */ ,
                                        int /*count */ );

extern _X_EXPORT void ResetCurrentRequest(ClientPtr /*client */ );

extern _X_EXPORT void FlushAllOutput(void);

extern _X_EXPORT void FlushIfCriticalOutputPending(void);

extern _X_EXPORT void SetCriticalOutputPending(void);

extern _X_EXPORT int WriteToClient(ClientPtr /*who */ , int /*count */ ,
                                   const void * /*buf */ );

extern _X_EXPORT void ResetOsBuffers(void);

extern _X_EXPORT int TransIsListening(char *protocol);

extern _X_EXPORT void InitConnectionLimits(void);

extern _X_EXPORT void NotifyParentProcess(void);

extern _X_EXPORT void CreateWellKnownSockets(void);

extern _X_EXPORT void ResetWellKnownSockets(void);

extern _X_EXPORT void CloseWellKnownConnections(void);

extern _X_EXPORT XID AuthorizationIDOfClient(ClientPtr /*client */ );

extern _X_EXPORT const char *ClientAuthorized(ClientPtr /*client */ ,
                                              unsigned int /*proto_n */ ,
                                              char * /*auth_proto */ ,
                                              unsigned int /*string_n */ ,
                                              char * /*auth_string */ );

extern _X_EXPORT Bool EstablishNewConnections(ClientPtr /*clientUnused */ ,
                                              pointer /*closure */ );

extern _X_EXPORT void CheckConnections(void);

extern _X_EXPORT void CloseDownConnection(ClientPtr /*client */ );

extern _X_EXPORT void AddGeneralSocket(int /*fd */ );

extern _X_EXPORT void RemoveGeneralSocket(int /*fd */ );

extern _X_EXPORT void AddEnabledDevice(int /*fd */ );

extern _X_EXPORT void RemoveEnabledDevice(int /*fd */ );

extern _X_EXPORT int OnlyListenToOneClient(ClientPtr /*client */ );

extern _X_EXPORT void ListenToAllClients(void);

extern _X_EXPORT void IgnoreClient(ClientPtr /*client */ );

extern _X_EXPORT void AttendClient(ClientPtr /*client */ );

extern _X_EXPORT void MakeClientGrabImpervious(ClientPtr /*client */ );

extern _X_EXPORT void MakeClientGrabPervious(ClientPtr /*client */ );

#ifdef XQUARTZ
extern void ListenOnOpenFD(int /* fd */ , int /* noxauth */ );
#endif

extern _X_EXPORT CARD32 GetTimeInMillis(void);
extern _X_EXPORT CARD64 GetTimeInMicros(void);

extern _X_EXPORT void AdjustWaitForDelay(pointer /*waitTime */ ,
                                         unsigned long /*newdelay */ );

typedef struct _OsTimerRec *OsTimerPtr;

typedef CARD32 (*OsTimerCallback) (OsTimerPtr /* timer */ ,
                                   CARD32 /* time */ ,
                                   pointer /* arg */ );

extern _X_EXPORT void TimerInit(void);

extern _X_EXPORT Bool TimerForce(OsTimerPtr /* timer */ );

#define TimerAbsolute (1<<0)
#define TimerForceOld (1<<1)

extern _X_EXPORT OsTimerPtr TimerSet(OsTimerPtr /* timer */ ,
                                     int /* flags */ ,
                                     CARD32 /* millis */ ,
                                     OsTimerCallback /* func */ ,
                                     pointer /* arg */ );

extern _X_EXPORT void TimerCheck(void);
extern _X_EXPORT void TimerCancel(OsTimerPtr /* pTimer */ );
extern _X_EXPORT void TimerFree(OsTimerPtr /* pTimer */ );

extern _X_EXPORT void SetScreenSaverTimer(void);
extern _X_EXPORT void FreeScreenSaverTimer(void);

extern _X_EXPORT void AutoResetServer(int /*sig */ );

extern _X_EXPORT void GiveUp(int /*sig */ );

extern _X_EXPORT void UseMsg(void);

extern _X_EXPORT void ProcessCommandLine(int /*argc */ , char * /*argv */ []);

extern _X_EXPORT int set_font_authorizations(char ** /* authorizations */ ,
                                             int * /*authlen */ ,
                                             pointer /* client */ );

#ifndef _HAVE_XALLOC_DECLS
#define _HAVE_XALLOC_DECLS

/*
 * Use malloc(3) instead.
 */
extern _X_EXPORT void *
Xalloc(unsigned long /*amount */ ) _X_DEPRECATED;

/*
 * Use calloc(3) instead
 */
extern _X_EXPORT void *
Xcalloc(unsigned long /*amount */ ) _X_DEPRECATED;

/*
 * Use realloc(3) instead
 */
extern _X_EXPORT void *
Xrealloc(void * /*ptr */ , unsigned long /*amount */ )
 _X_DEPRECATED;

/*
 * Use free(3) instead
 */
extern _X_EXPORT void
Xfree(void * /*ptr */ )
    _X_DEPRECATED;

#endif

/*
 * This function malloc(3)s buffer, terminating the server if there is not
 * enough memory.
 */
extern _X_EXPORT void *
XNFalloc(unsigned long /*amount */ );

/*
 * This function calloc(3)s buffer, terminating the server if there is not
 * enough memory.
 */
extern _X_EXPORT void *
XNFcalloc(unsigned long /*amount */ );

/*
 * This function realloc(3)s passed buffer, terminating the server if there is
 * not enough memory.
 */
extern _X_EXPORT void *
XNFrealloc(void * /*ptr */ , unsigned long /*amount */ );

/*
 * This function strdup(3)s passed string. The only difference from the library
 * function that it is safe to pass NULL, as NULL will be returned.
 */
extern _X_EXPORT char *
Xstrdup(const char *s);

/*
 * This function strdup(3)s passed string, terminating the server if there is
 * not enough memory. If NULL is passed to this function, NULL is returned.
 */
extern _X_EXPORT char *
XNFstrdup(const char *s);

/* Include new X*asprintf API */
#include "Xprintf.h"

/* Older api deprecated in favor of the asprintf versions */
extern _X_EXPORT char *
Xprintf(const char *fmt, ...)
_X_ATTRIBUTE_PRINTF(1, 2)
    _X_DEPRECATED;
extern _X_EXPORT char *
Xvprintf(const char *fmt, va_list va)
_X_ATTRIBUTE_PRINTF(1, 0)
    _X_DEPRECATED;
extern _X_EXPORT char *
XNFprintf(const char *fmt, ...)
_X_ATTRIBUTE_PRINTF(1, 2)
    _X_DEPRECATED;
extern _X_EXPORT char *
XNFvprintf(const char *fmt, va_list va)
_X_ATTRIBUTE_PRINTF(1, 0)
    _X_DEPRECATED;

typedef void (*OsSigHandlerPtr) (int /* sig */ );
typedef int (*OsSigWrapperPtr) (int /* sig */ );

extern _X_EXPORT OsSigHandlerPtr
OsSignal(int /* sig */ , OsSigHandlerPtr /* handler */ );
extern _X_EXPORT OsSigWrapperPtr
OsRegisterSigWrapper(OsSigWrapperPtr newWrap);

extern _X_EXPORT int auditTrailLevel;

extern _X_EXPORT void
LockServer(void);
extern _X_EXPORT void
UnlockServer(void);

extern _X_EXPORT int
OsLookupColor(int /*screen */ ,
              char * /*name */ ,
              unsigned /*len */ ,
              unsigned short * /*pred */ ,
              unsigned short * /*pgreen */ ,
              unsigned short * /*pblue */ );

extern _X_EXPORT void
OsInit(void);

extern _X_EXPORT void
OsCleanup(Bool);

extern _X_EXPORT void
OsVendorFatalError(const char *f, va_list args)
_X_ATTRIBUTE_PRINTF(1, 0);

extern _X_EXPORT void
OsVendorInit(void);

extern _X_EXPORT void
OsBlockSignals(void);

extern _X_EXPORT void
OsReleaseSignals(void);

extern _X_EXPORT int
OsBlockSIGIO(void);

extern _X_EXPORT void
OsReleaseSIGIO(void);

extern void
OsResetSignals(void);

extern _X_EXPORT void
OsAbort(void)
    _X_NORETURN;

#if !defined(WIN32)
extern _X_EXPORT int
System(const char *);
extern _X_EXPORT pointer
Popen(const char *, const char *);
extern _X_EXPORT int
Pclose(pointer);
extern _X_EXPORT pointer
Fopen(const char *, const char *);
extern _X_EXPORT int
Fclose(pointer);
#else

extern const char *
Win32TempDir(void);

extern int
System(const char *cmdline);

#define Fopen(a,b) fopen(a,b)
#define Fclose(a) fclose(a)
#endif

extern _X_EXPORT void
CheckUserParameters(int argc, char **argv, char **envp);
extern _X_EXPORT void
CheckUserAuthorization(void);

extern _X_EXPORT int
AddHost(ClientPtr /*client */ ,
        int /*family */ ,
        unsigned /*length */ ,
        const void * /*pAddr */ );

extern _X_EXPORT Bool
ForEachHostInFamily(int /*family */ ,
                    Bool (* /*func */ )(
                                           unsigned char * /* addr */ ,
                                           short /* len */ ,
                                           pointer /* closure */ ),
                    pointer /*closure */ );

extern _X_EXPORT int
RemoveHost(ClientPtr /*client */ ,
           int /*family */ ,
           unsigned /*length */ ,
           pointer /*pAddr */ );

extern _X_EXPORT int
GetHosts(pointer * /*data */ ,
         int * /*pnHosts */ ,
         int * /*pLen */ ,
         BOOL * /*pEnabled */ );

typedef struct sockaddr *sockaddrPtr;

extern _X_EXPORT int
InvalidHost(sockaddrPtr /*saddr */ , int /*len */ , ClientPtr client);

extern _X_EXPORT int
LocalClientCred(ClientPtr, int *, int *);

#define LCC_UID_SET	(1 << 0)
#define LCC_GID_SET	(1 << 1)
#define LCC_PID_SET	(1 << 2)
#define LCC_ZID_SET	(1 << 3)

typedef struct {
    int fieldsSet;              /* Bit mask of fields set */
    int euid;                   /* Effective uid */
    int egid;                   /* Primary effective group id */
    int nSuppGids;              /* Number of supplementary group ids */
    int *pSuppGids;             /* Array of supplementary group ids */
    int pid;                    /* Process id */
    int zoneid;                 /* Only set on Solaris 10 & later */
} LocalClientCredRec;

extern _X_EXPORT int
GetLocalClientCreds(ClientPtr, LocalClientCredRec **);
extern _X_EXPORT void
FreeLocalClientCreds(LocalClientCredRec *);

extern _X_EXPORT int
ChangeAccessControl(ClientPtr /*client */ , int /*fEnabled */ );

extern _X_EXPORT int
GetAccessControl(void);

extern _X_EXPORT void
AddLocalHosts(void);

extern _X_EXPORT void
ResetHosts(char *display);

extern _X_EXPORT void
EnableLocalHost(void);

extern _X_EXPORT void
DisableLocalHost(void);

extern _X_EXPORT void
AccessUsingXdmcp(void);

extern _X_EXPORT void
DefineSelf(int /*fd */ , const int /*protocol*/);

#if XDMCP
extern _X_EXPORT void
AugmentSelf(pointer /*from */ , int /*len */ );

extern _X_EXPORT void
RegisterAuthorizations(void);
#endif

extern _X_EXPORT void
InitAuthorization(char * /*filename */ );

/* extern int LoadAuthorization(void); */

extern _X_EXPORT int
AuthorizationFromID(XID id,
                    unsigned short *name_lenp,
                    const char **namep,
                    unsigned short *data_lenp, char **datap);

extern _X_EXPORT XID
CheckAuthorization(unsigned int /*namelength */ ,
                   const char * /*name */ ,
                   unsigned int /*datalength */ ,
                   const char * /*data */ ,
                   ClientPtr /*client */ ,
                   const char **        /*reason */
    );

extern _X_EXPORT void
ResetAuthorization(void);

extern _X_EXPORT int
RemoveAuthorization(unsigned short name_length,
                    const char *name,
                    unsigned short data_length, const char *data);

extern _X_EXPORT int
AddAuthorization(unsigned int /*name_length */ ,
                 const char * /*name */ ,
                 unsigned int /*data_length */ ,
                 char * /*data */ );

#ifdef XCSECURITY
extern _X_EXPORT XID
GenerateAuthorization(unsigned int /* name_length */ ,
                      const char * /* name */ ,
                      unsigned int /* data_length */ ,
                      const char * /* data */ ,
                      unsigned int * /* data_length_return */ ,
                      char ** /* data_return */ );
#endif

extern _X_EXPORT int
ddxProcessArgument(int /*argc */ , char * /*argv */ [], int /*i */ );

extern _X_EXPORT void
ddxUseMsg(void);

/* stuff for ReplyCallback */
extern _X_EXPORT CallbackListPtr ReplyCallback;
typedef struct {
    ClientPtr client;
    const void *replyData;
    unsigned long dataLenBytes; /* actual bytes from replyData + pad bytes */
    unsigned long bytesRemaining;
    Bool startOfReply;
    unsigned long padBytes;     /* pad bytes from zeroed array */
} ReplyInfoRec;

/* stuff for FlushCallback */
extern _X_EXPORT CallbackListPtr FlushCallback;

enum ExitCode {
    EXIT_NO_ERROR = 0,
    EXIT_ERR_ABORT = 1,
    EXIT_ERR_CONFIGURE = 2,
    EXIT_ERR_DRIVERS = 3,
};

extern _X_EXPORT void
AbortDDX(enum ExitCode error);
extern _X_EXPORT void
ddxGiveUp(enum ExitCode error);
extern _X_EXPORT int
TimeSinceLastInputEvent(void);

/* strcasecmp.c */
#ifndef HAVE_STRCASECMP
#define strcasecmp xstrcasecmp
extern _X_EXPORT int
xstrcasecmp(const char *s1, const char *s2);
#endif

#ifndef HAVE_STRNCASECMP
#define strncasecmp xstrncasecmp
extern _X_EXPORT int
xstrncasecmp(const char *s1, const char *s2, size_t n);
#endif

#ifndef HAVE_STRCASESTR
#define strcasestr xstrcasestr
extern _X_EXPORT char *
xstrcasestr(const char *s, const char *find);
#endif

#ifndef HAVE_STRLCPY
extern _X_EXPORT size_t
strlcpy(char *dst, const char *src, size_t siz);
extern _X_EXPORT size_t
strlcat(char *dst, const char *src, size_t siz);
#endif

#ifndef HAVE_STRNDUP
extern _X_EXPORT char *
strndup(const char *str, size_t n);
#endif

/* Logging. */
typedef enum _LogParameter {
    XLOG_FLUSH,
    XLOG_SYNC,
    XLOG_VERBOSITY,
    XLOG_FILE_VERBOSITY
} LogParameter;

/* Flags for log messages. */
typedef enum {
    X_PROBED,                   /* Value was probed */
    X_CONFIG,                   /* Value was given in the config file */
    X_DEFAULT,                  /* Value is a default */
    X_CMDLINE,                  /* Value was given on the command line */
    X_NOTICE,                   /* Notice */
    X_ERROR,                    /* Error message */
    X_WARNING,                  /* Warning message */
    X_INFO,                     /* Informational message */
    X_NONE,                     /* No prefix */
    X_NOT_IMPLEMENTED,          /* Not implemented */
    X_DEBUG,                    /* Debug message */
    X_UNKNOWN = -1              /* unknown -- this must always be last */
} MessageType;

extern _X_EXPORT const char *
LogInit(const char *fname, const char *backup);
extern _X_EXPORT void
LogClose(enum ExitCode error);
extern _X_EXPORT Bool
LogSetParameter(LogParameter param, int value);
extern _X_EXPORT void
LogVWrite(int verb, const char *f, va_list args)
_X_ATTRIBUTE_PRINTF(2, 0);
extern _X_EXPORT void
LogWrite(int verb, const char *f, ...)
_X_ATTRIBUTE_PRINTF(2, 3);
extern _X_EXPORT void
LogVMessageVerb(MessageType type, int verb, const char *format, va_list args)
_X_ATTRIBUTE_PRINTF(3, 0);
extern _X_EXPORT void
LogMessageVerb(MessageType type, int verb, const char *format, ...)
_X_ATTRIBUTE_PRINTF(3, 4);
extern _X_EXPORT void
LogMessage(MessageType type, const char *format, ...)
_X_ATTRIBUTE_PRINTF(2, 3);
extern _X_EXPORT void
LogMessageVerbSigSafe(MessageType type, int verb, const char *format, ...)
_X_ATTRIBUTE_PRINTF(3, 4);
extern _X_EXPORT void
LogVMessageVerbSigSafe(MessageType type, int verb, const char *format, va_list args)
_X_ATTRIBUTE_PRINTF(3, 0);

extern _X_EXPORT void
LogVHdrMessageVerb(MessageType type, int verb,
                   const char *msg_format, va_list msg_args,
                   const char *hdr_format, va_list hdr_args)
_X_ATTRIBUTE_PRINTF(3, 0)
_X_ATTRIBUTE_PRINTF(5, 0);
extern _X_EXPORT void
LogHdrMessageVerb(MessageType type, int verb,
                  const char *msg_format, va_list msg_args,
                  const char *hdr_format, ...)
_X_ATTRIBUTE_PRINTF(3, 0)
_X_ATTRIBUTE_PRINTF(5, 6);
extern _X_EXPORT void
LogHdrMessage(MessageType type, const char *msg_format,
              va_list msg_args, const char *hdr_format, ...)
_X_ATTRIBUTE_PRINTF(2, 0)
_X_ATTRIBUTE_PRINTF(4, 5);

extern _X_EXPORT void
FreeAuditTimer(void);
extern _X_EXPORT void
AuditF(const char *f, ...)
_X_ATTRIBUTE_PRINTF(1, 2);
extern _X_EXPORT void
VAuditF(const char *f, va_list args)
_X_ATTRIBUTE_PRINTF(1, 0);
extern _X_EXPORT void
FatalError(const char *f, ...)
_X_ATTRIBUTE_PRINTF(1, 2)
    _X_NORETURN;

#ifdef DEBUG
#define DebugF ErrorF
#else
#define DebugF(...)             /* */
#endif

#ifdef _MSC_VER
#ifdef INSERVER
#define SERVEXTERN _declspec(dllimport)
#else
#define SERVEXTERN _declspec(dllexport)
#endif
#else
#define SERVEXTERN _X_EXPORT
#endif

extern _X_EXPORT void
VErrorF(const char *f, va_list args)
_X_ATTRIBUTE_PRINTF(1, 0);
extern SERVEXTERN void
ErrorF(const char *f, ...)
_X_ATTRIBUTE_PRINTF(1, 2);
extern _X_EXPORT void
VErrorFSigSafe(const char *f, va_list args)
_X_ATTRIBUTE_PRINTF(1, 0);
extern _X_EXPORT void
ErrorFSigSafe(const char *f, ...)
_X_ATTRIBUTE_PRINTF(1, 2);
extern _X_EXPORT void
LogPrintMarkers(void);

extern _X_EXPORT void
xorg_backtrace(void);

<<<<<<< HEAD
#ifdef _MSC_VER
#define snprintf _snprintf
#endif
=======
extern _X_EXPORT int
os_move_fd(int fd);
>>>>>>> c8102055

#endif                          /* OS_H */<|MERGE_RESOLUTION|>--- conflicted
+++ resolved
@@ -698,13 +698,11 @@
 extern _X_EXPORT void
 xorg_backtrace(void);
 
-<<<<<<< HEAD
 #ifdef _MSC_VER
 #define snprintf _snprintf
 #endif
-=======
+
 extern _X_EXPORT int
 os_move_fd(int fd);
->>>>>>> c8102055
 
 #endif                          /* OS_H */