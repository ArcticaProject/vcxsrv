/***********************************************************
Copyright 1987 by Digital Equipment Corporation, Maynard, Massachusetts.

                        All Rights Reserved

Permission to use, copy, modify, and distribute this software and its
documentation for any purpose and without fee is hereby granted,
provided that the above copyright notice appear in all copies and that
both that copyright notice and this permission notice appear in
supporting documentation, and that the name of Digital not be
used in advertising or publicity pertaining to distribution of the
software without specific, written prior permission.

DIGITAL DISCLAIMS ALL WARRANTIES WITH REGARD TO THIS SOFTWARE, INCLUDING
ALL IMPLIED WARRANTIES OF MERCHANTABILITY AND FITNESS, IN NO EVENT SHALL
DIGITAL BE LIABLE FOR ANY SPECIAL, INDIRECT OR CONSEQUENTIAL DAMAGES OR
ANY DAMAGES WHATSOEVER RESULTING FROM LOSS OF USE, DATA OR PROFITS,
WHETHER IN AN ACTION OF CONTRACT, NEGLIGENCE OR OTHER TORTIOUS ACTION,
ARISING OUT OF OR IN CONNECTION WITH THE USE OR PERFORMANCE OF THIS
SOFTWARE.

******************************************************************/

#ifndef DIXFONT_H
#define DIXFONT_H 1

#include "dix.h"
#include <X11/fonts/font.h>
#include "closure.h"
#include <X11/fonts/fontstruct.h>
#include <X11/fonts/fontproto.h>

#define NullDIXFontProp ((DIXFontPropPtr)0)

typedef struct _DIXFontProp *DIXFontPropPtr;

extern _X_EXPORT Bool SetDefaultFont(const char * /*defaultfontname */ );

extern _X_EXPORT void QueueFontWakeup(FontPathElementPtr /*fpe */ );

extern _X_EXPORT void RemoveFontWakeup(FontPathElementPtr /*fpe */ );

<<<<<<< HEAD
extern _X_EXPORT void FontWakeup(void * /*data */ ,
                                 int /*count */ ,
                                 void * /*LastSelectMask */ );
=======
extern _X_EXPORT void FontWakeup(void *data,
                                 int count,
                                 void *LastSelectMask);
>>>>>>> d0c30e79

extern _X_EXPORT int OpenFont(ClientPtr /*client */ ,
                              XID /*fid */ ,
                              Mask /*flags */ ,
                              unsigned /*lenfname */ ,
                              const char * /*pfontname */ );

<<<<<<< HEAD
extern _X_EXPORT int CloseFont(void * /*pfont */ ,
                               XID /*fid */ );
=======
extern _X_EXPORT int CloseFont(void *pfont,
                               XID fid);
>>>>>>> d0c30e79

typedef struct _xQueryFontReply *xQueryFontReplyPtr;

extern _X_EXPORT void QueryFont(FontPtr /*pFont */ ,
                                xQueryFontReplyPtr /*pReply */ ,
                                int /*nProtoCCIStructs */ );

extern _X_EXPORT int ListFonts(ClientPtr /*client */ ,
                               unsigned char * /*pattern */ ,
                               unsigned int /*length */ ,
                               unsigned int /*max_names */ );

extern _X_EXPORT int
 doListFontsWithInfo(ClientPtr /*client */ ,
                     LFWIclosurePtr /*c */ );

extern _X_EXPORT int doPolyText(ClientPtr /*client */ ,
                                PTclosurePtr    /*c */
    );

extern _X_EXPORT int PolyText(ClientPtr /*client */ ,
                              DrawablePtr /*pDraw */ ,
                              GCPtr /*pGC */ ,
                              unsigned char * /*pElt */ ,
                              unsigned char * /*endReq */ ,
                              int /*xorg */ ,
                              int /*yorg */ ,
                              int /*reqType */ ,
                              XID /*did */ );

extern _X_EXPORT int doImageText(ClientPtr /*client */ ,
                                 ITclosurePtr /*c */ );

extern _X_EXPORT int ImageText(ClientPtr /*client */ ,
                               DrawablePtr /*pDraw */ ,
                               GCPtr /*pGC */ ,
                               int /*nChars */ ,
                               unsigned char * /*data */ ,
                               int /*xorg */ ,
                               int /*yorg */ ,
                               int /*reqType */ ,
                               XID /*did */ );

extern _X_EXPORT int SetFontPath(ClientPtr /*client */ ,
                                 int /*npaths */ ,
                                 unsigned char * /*paths */ );

extern _X_EXPORT int SetDefaultFontPath(const char * /*path */ );

extern _X_EXPORT int GetFontPath(ClientPtr client,
                                 int *count,
                                 int *length, unsigned char **result);

extern _X_EXPORT void DeleteClientFontStuff(ClientPtr /*client */ );

/* Quartz support on Mac OS X pulls in the QuickDraw
   framework whose InitFonts function conflicts here. */
#ifdef __APPLE__
#define InitFonts Darwin_X_InitFonts
#endif
extern _X_EXPORT void InitFonts(void);

extern _X_EXPORT void FreeFonts(void);

extern _X_EXPORT FontPtr find_old_font(XID /*id */ );

#define GetGlyphs dixGetGlyphs
extern _X_EXPORT void dixGetGlyphs(FontPtr /*font */ ,
                                   unsigned long /*count */ ,
                                   unsigned char * /*chars */ ,
                                   FontEncoding /*fontEncoding */ ,
                                   unsigned long * /*glyphcount */ ,
                                   CharInfoPtr * /*glyphs */ );

extern _X_EXPORT void QueryGlyphExtents(FontPtr /*pFont */ ,
                                        CharInfoPtr * /*charinfo */ ,
                                        unsigned long /*count */ ,
                                        ExtentInfoPtr /*info */ );

extern _X_EXPORT Bool QueryTextExtents(FontPtr /*pFont */ ,
                                       unsigned long /*count */ ,
                                       unsigned char * /*chars */ ,
                                       ExtentInfoPtr /*info */ );

extern _X_EXPORT Bool ParseGlyphCachingMode(char * /*str */ );

extern _X_EXPORT void InitGlyphCaching(void);

extern _X_EXPORT void SetGlyphCachingMode(int /*newmode */ );

extern _X_EXPORT void register_fpe_functions(void);

#endif                          /* DIXFONT_H */<|MERGE_RESOLUTION|>--- conflicted
+++ resolved
@@ -40,15 +40,9 @@
 
 extern _X_EXPORT void RemoveFontWakeup(FontPathElementPtr /*fpe */ );
 
-<<<<<<< HEAD
-extern _X_EXPORT void FontWakeup(void * /*data */ ,
-                                 int /*count */ ,
-                                 void * /*LastSelectMask */ );
-=======
 extern _X_EXPORT void FontWakeup(void *data,
                                  int count,
                                  void *LastSelectMask);
->>>>>>> d0c30e79
 
 extern _X_EXPORT int OpenFont(ClientPtr /*client */ ,
                               XID /*fid */ ,
@@ -56,13 +50,8 @@
                               unsigned /*lenfname */ ,
                               const char * /*pfontname */ );
 
-<<<<<<< HEAD
-extern _X_EXPORT int CloseFont(void * /*pfont */ ,
-                               XID /*fid */ );
-=======
 extern _X_EXPORT int CloseFont(void *pfont,
                                XID fid);
->>>>>>> d0c30e79
 
 typedef struct _xQueryFontReply *xQueryFontReplyPtr;
 
