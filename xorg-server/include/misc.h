/***********************************************************

Copyright 1987, 1998  The Open Group

Permission to use, copy, modify, distribute, and sell this software and its
documentation for any purpose is hereby granted without fee, provided that
the above copyright notice appear in all copies and that both that
copyright notice and this permission notice appear in supporting
documentation.

The above copyright notice and this permission notice shall be included in
all copies or substantial portions of the Software.

THE SOFTWARE IS PROVIDED "AS IS", WITHOUT WARRANTY OF ANY KIND, EXPRESS OR
IMPLIED, INCLUDING BUT NOT LIMITED TO THE WARRANTIES OF MERCHANTABILITY,
FITNESS FOR A PARTICULAR PURPOSE AND NONINFRINGEMENT.  IN NO EVENT SHALL THE
OPEN GROUP BE LIABLE FOR ANY CLAIM, DAMAGES OR OTHER LIABILITY, WHETHER IN
AN ACTION OF CONTRACT, TORT OR OTHERWISE, ARISING FROM, OUT OF OR IN
CONNECTION WITH THE SOFTWARE OR THE USE OR OTHER DEALINGS IN THE SOFTWARE.

Except as contained in this notice, the name of The Open Group shall not be
used in advertising or otherwise to promote the sale, use or other dealings
in this Software without prior written authorization from The Open Group.


Copyright 1987 by Digital Equipment Corporation, Maynard, Massachusetts.

                        All Rights Reserved

Permission to use, copy, modify, and distribute this software and its 
documentation for any purpose and without fee is hereby granted, 
provided that the above copyright notice appear in all copies and that
both that copyright notice and this permission notice appear in 
supporting documentation, and that the name of Digital not be
used in advertising or publicity pertaining to distribution of the
software without specific, written prior permission.  

DIGITAL DISCLAIMS ALL WARRANTIES WITH REGARD TO THIS SOFTWARE, INCLUDING
ALL IMPLIED WARRANTIES OF MERCHANTABILITY AND FITNESS, IN NO EVENT SHALL
DIGITAL BE LIABLE FOR ANY SPECIAL, INDIRECT OR CONSEQUENTIAL DAMAGES OR
ANY DAMAGES WHATSOEVER RESULTING FROM LOSS OF USE, DATA OR PROFITS,
WHETHER IN AN ACTION OF CONTRACT, NEGLIGENCE OR OTHER TORTIOUS ACTION,
ARISING OUT OF OR IN CONNECTION WITH THE USE OR PERFORMANCE OF THIS
SOFTWARE.

Copyright 1992, 1993 Data General Corporation;
Copyright 1992, 1993 OMRON Corporation  

Permission to use, copy, modify, distribute, and sell this software and its
documentation for any purpose is hereby granted without fee, provided that the
above copyright notice appear in all copies and that both that copyright
notice and this permission notice appear in supporting documentation, and that
neither the name OMRON or DATA GENERAL be used in advertising or publicity
pertaining to distribution of the software without specific, written prior
permission of the party whose name is to be used.  Neither OMRON or 
DATA GENERAL make any representation about the suitability of this software
for any purpose.  It is provided "as is" without express or implied warranty.  

OMRON AND DATA GENERAL EACH DISCLAIM ALL WARRANTIES WITH REGARD TO THIS
SOFTWARE, INCLUDING ALL IMPLIED WARRANTIES OF MERCHANTABILITY AND FITNESS,
IN NO EVENT SHALL OMRON OR DATA GENERAL BE LIABLE FOR ANY SPECIAL, INDIRECT
OR CONSEQUENTIAL DAMAGES OR ANY DAMAGES WHATSOEVER RESULTING FROM LOSS OF USE,
DATA OR PROFITS, WHETHER IN AN ACTION OF CONTRACT, NEGLIGENCE OR OTHER
TORTIOUS ACTION, ARISING OUT OF OR IN CONNECTION WITH THE USE OR PERFORMANCE
OF THIS SOFTWARE.

******************************************************************/
#ifndef MISC_H
#define MISC_H 1
/*
 *  X internal definitions 
 *
 */

#include <X11/Xosdefs.h>
#include <X11/Xfuncproto.h>
#include <X11/Xmd.h>
#include <X11/X.h>
#include <X11/Xdefs.h>

#include <stddef.h>
#include <stdint.h>
#include <unistd.h>

#ifdef _MSC_VER
#define inline __inline
#include <math.h>
static double __inline trunc(double d)
{
  return (d>0) ? floor(d) : ceil(d) ;
}
#endif

#ifndef MAXSCREENS
#define MAXSCREENS	16
#endif
#define MAXCLIENTS	256
#define MAXEXTENSIONS   128
#define MAXFORMATS	8
#define MAXDEVICES	40 /* input devices */

/* 128 event opcodes for core + extension events, excluding GE */
#define MAXEVENTS       128
#define EXTENSION_EVENT_BASE 64
#define EXTENSION_BASE 128

typedef uint32_t ATOM;

#ifndef TRUE
#define TRUE 1
#define FALSE 0
#endif

#ifndef _XTYPEDEF_CALLBACKLISTPTR
typedef struct _CallbackList *CallbackListPtr; /* also in dix.h */
#define _XTYPEDEF_CALLBACKLISTPTR
#endif

typedef struct _xReq *xReqPtr;

#include "os.h" 	/* for ALLOCATE_LOCAL and DEALLOCATE_LOCAL */
#include <X11/Xfuncs.h> /* for bcopy, bzero, and bcmp */

#define NullBox ((BoxPtr)0)
#define MILLI_PER_MIN (1000 * 60)
#define MILLI_PER_SECOND (1000)

    /* this next is used with None and ParentRelative to tell
       PaintWin() what to use to paint the background. Also used
       in the macro IS_VALID_PIXMAP */

#define USE_BACKGROUND_PIXEL 3
#define USE_BORDER_PIXEL 3


/* byte swap a 32-bit literal */
static inline uint32_t lswapl(uint32_t x)
{
	return  ((x & 0xff) << 24) |
		((x & 0xff00) << 8) |
		((x & 0xff0000) >> 8) |
		((x >> 24) & 0xff);
}

/* byte swap a 16-bit literal */
static inline uint16_t lswaps(uint16_t x)
{
	return ((x & 0xff) << 8) | ((x >> 8) & 0xff);
}

#undef min
#undef max

#define min(a, b) (((a) < (b)) ? (a) : (b))
#define max(a, b) (((a) > (b)) ? (a) : (b))
/* abs() is a function, not a macro; include the file declaring
 * it in case we haven't done that yet.
 */
#include <stdlib.h>
#define sign(x) ((x) < 0 ? -1 : ((x) > 0 ? 1 : 0))
/* this assumes b > 0 */
#define modulus(a, b, d)    if (((d) = (a) % (b)) < 0) (d) += (b)
/*
 * return the least significant bit in x which is set
 *
 * This works on 1's complement and 2's complement machines.
 * If you care about the extra instruction on 2's complement
 * machines, change to ((x) & (-(x)))
 */
#define lowbit(x) ((x) & (~(x) + 1))

/* XXX Not for modules */
#include <limits.h>
#if !defined(MAXSHORT) || !defined(MINSHORT) || \
    !defined(MAXINT) || !defined(MININT)
/*
 * Some implementations #define these through <math.h>, so preclude
 * #include'ing it later.
 */

#include <math.h>
#undef MAXSHORT
#define MAXSHORT 32767
#undef MINSHORT
#define MINSHORT -32768
#undef MAXINT
#define MAXINT INT_MAX
#undef MININT
#define MININT INT_MIN

#include <assert.h>
#include <ctype.h>
#include <stdio.h>     /* for fopen, etc... */

#endif

#ifndef PATH_MAX
#include <sys/param.h>
#ifndef PATH_MAX
#ifdef MAXPATHLEN
#define PATH_MAX MAXPATHLEN
#else
#define PATH_MAX 1024
#endif
#endif
#endif

/**
 * Calculate the number of bytes needed to hold bits.
 * @param bits The minimum number of bits needed.
 * @return The number of bytes needed to hold bits.
 */
static __inline int
bits_to_bytes(const int bits) {
    return ((bits + 7) >> 3);
}
/**
 * Calculate the number of 4-byte units needed to hold the given number of
 * bytes.
 * @param bytes The minimum number of bytes needed.
 * @return The number of 4-byte units needed to hold bytes.
 */
static __inline int
bytes_to_int32(const int bytes) {
    return (((bytes) + 3) >> 2);
}

/**
 * Calculate the number of bytes (in multiples of 4) needed to hold bytes.
 * @param bytes The minimum number of bytes needed.
 * @return The closest multiple of 4 that is equal or higher than bytes.
 */
static __inline int
pad_to_int32(const int bytes) {
    return (((bytes) + 3) & ~3);
}

extern char**
xstrtokenize(const char *str, const char* separators);

/**
 * Compare the two version numbers comprising of major.minor.
 *
 * @return A value less than 0 if a is less than b, 0 if a is equal to b,
 * or a value greater than 0
 */
static inline int
version_compare(uint16_t a_major, uint16_t a_minor,
                uint16_t b_major, uint16_t b_minor)
{
    int a, b;

    a = a_major << 16 | a_minor;
    b = b_major << 16 | b_minor;

    return (a - b);
}

/* some macros to help swap requests, replies, and events */

#define LengthRestB(stuff) \
    ((client->req_len << 2) - sizeof(*stuff))

#define LengthRestS(stuff) \
    ((client->req_len << 1) - (sizeof(*stuff) >> 1))

#define LengthRestL(stuff) \
    (client->req_len - (sizeof(*stuff) >> 2))

#define SwapRestS(stuff) \
    SwapShorts((short *)(stuff + 1), LengthRestS(stuff))

#define SwapRestL(stuff) \
    SwapLongs((CARD32 *)(stuff + 1), LengthRestL(stuff))

#if defined(__GNUC__) && ((__GNUC__ > 4) || (__GNUC__ == 4 && __GNUC_MINOR__ >= 3))
void __attribute__((error("wrong sized variable passed to swap"))) wrong_size(void);
#else
static inline void wrong_size(void)
{
}
#endif

#if !(defined(__GNUC__) || (defined(__SUNPRO_C) && (__SUNPRO_C >= 0x590)))
static inline int __builtin_constant_p(int x)
{
	return 0;
}
#endif

/* byte swap a 32-bit value */
static inline void swap_uint32(uint32_t *x)
{
	char n = ((char *) x)[0];
	((char *) x)[0] = ((char *) x)[3];
	((char *) x)[3] = n;
	n = ((char *) x)[1];
	((char *) x)[1] = ((char *) x)[2];
	((char *) x)[2] = n;
}

#define swapl(x) do { \
		if (sizeof(*(x)) != 4) \
			wrong_size(); \
		if (__builtin_constant_p((uintptr_t)(x) & 3) && ((uintptr_t)(x) & 3) == 0) \
			*(x) = lswapl(*(x)); \
		else \
			swap_uint32((uint32_t *)(x)); \
	} while (0)

/* byte swap a 16-bit value */
static inline void swap_uint16(uint16_t *x)
{
	char  n = ((char *) x)[0];
	((char *) x)[0] = ((char *) x)[1];
	((char *) x)[1] = n;
}

#define swaps(x) do { \
		if (sizeof(*(x)) != 2) \
			wrong_size(); \
		if (__builtin_constant_p((uintptr_t)(x) & 1) && ((uintptr_t)(x) & 1) == 0) \
			*(x) = lswaps(*(x)); \
		else \
			swap_uint16((uint16_t *)(x)); \
	} while (0)

/* copy 32-bit value from src to dst byteswapping on the way */
#define cpswapl(src, dst) do { \
		if (sizeof((src)) != 4 || sizeof((dst)) != 4) \
			wrong_size(); \
		(dst) = lswapl((src)); \
	} while (0)

/* copy short from src to dst byteswapping on the way */
#define cpswaps(src, dst) do { \
		if (sizeof((src)) != 2 || sizeof((dst)) != 2) \
			wrong_size(); \
		(dst) = lswaps((src)); \
	} while (0)

extern _X_EXPORT void SwapLongs(
    CARD32 *list,
    unsigned long count);

extern _X_EXPORT void SwapShorts(
    short *list,
    unsigned long count);

extern _X_EXPORT void MakePredeclaredAtoms(void);

extern _X_EXPORT int Ones(
    unsigned long /*mask*/);

typedef struct _xPoint *DDXPointPtr;
typedef struct pixman_box16 *BoxPtr;
typedef struct _xEvent *xEventPtr;
typedef struct _xRectangle *xRectanglePtr;
typedef struct _GrabRec *GrabPtr;

/*  typedefs from other places - duplicated here to minimize the amount
 *  of unnecessary junk that one would normally have to include to get
 *  these symbols defined
 */

#ifndef _XTYPEDEF_CHARINFOPTR
typedef struct _CharInfo *CharInfoPtr; /* also in fonts/include/font.h */
#define _XTYPEDEF_CHARINFOPTR
#endif

extern _X_EXPORT unsigned long globalSerialNumber;
extern _X_EXPORT unsigned long serverGeneration;

/* Don't use this directly, use BUG_WARN or BUG_WARN_MSG instead */
#define __BUG_WARN_MSG(cond, with_msg, ...)                                \
          do { if (cond) {                                                \
<<<<<<< HEAD
              ErrorF("BUG: triggered 'if (" #cond ")'\nBUG: %s:%d in %s()\n",     \
                      __FILE__, __LINE__, __FUNCTION__);                      \
=======
              ErrorF("BUG: triggered 'if (" #cond ")'\n");                \
              ErrorF("BUG: %s:%d in %s()\n",                              \
                      __FILE__, __LINE__, __func__);                      \
>>>>>>> 5cfbe97c
              if (with_msg) ErrorF(__VA_ARGS__);                          \
              xorg_backtrace();                                           \
          } } while(0)

#define BUG_WARN_MSG(cond, ...)                                           \
          __BUG_WARN_MSG(cond, 1, __VA_ARGS__)

#define BUG_WARN(cond)  __BUG_WARN_MSG(cond, 0, NULL)

#endif /* MISC_H */<|MERGE_RESOLUTION|>--- conflicted
+++ resolved
@@ -374,14 +374,9 @@
 /* Don't use this directly, use BUG_WARN or BUG_WARN_MSG instead */
 #define __BUG_WARN_MSG(cond, with_msg, ...)                                \
           do { if (cond) {                                                \
-<<<<<<< HEAD
-              ErrorF("BUG: triggered 'if (" #cond ")'\nBUG: %s:%d in %s()\n",     \
-                      __FILE__, __LINE__, __FUNCTION__);                      \
-=======
               ErrorF("BUG: triggered 'if (" #cond ")'\n");                \
               ErrorF("BUG: %s:%d in %s()\n",                              \
-                      __FILE__, __LINE__, __func__);                      \
->>>>>>> 5cfbe97c
+                      __FILE__, __LINE__, __FUNCTION__);                  \
               if (with_msg) ErrorF(__VA_ARGS__);                          \
               xorg_backtrace();                                           \
           } } while(0)
