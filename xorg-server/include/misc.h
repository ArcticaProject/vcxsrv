--- conflicted
+++ resolved
@@ -1,335 +1,307 @@
-/***********************************************************
-
-Copyright 1987, 1998  The Open Group
-
-Permission to use, copy, modify, distribute, and sell this software and its
-documentation for any purpose is hereby granted without fee, provided that
-the above copyright notice appear in all copies and that both that
-copyright notice and this permission notice appear in supporting
-documentation.
-
-The above copyright notice and this permission notice shall be included in
-all copies or substantial portions of the Software.
-
-THE SOFTWARE IS PROVIDED "AS IS", WITHOUT WARRANTY OF ANY KIND, EXPRESS OR
-IMPLIED, INCLUDING BUT NOT LIMITED TO THE WARRANTIES OF MERCHANTABILITY,
-FITNESS FOR A PARTICULAR PURPOSE AND NONINFRINGEMENT.  IN NO EVENT SHALL THE
-OPEN GROUP BE LIABLE FOR ANY CLAIM, DAMAGES OR OTHER LIABILITY, WHETHER IN
-AN ACTION OF CONTRACT, TORT OR OTHERWISE, ARISING FROM, OUT OF OR IN
-CONNECTION WITH THE SOFTWARE OR THE USE OR OTHER DEALINGS IN THE SOFTWARE.
-
-Except as contained in this notice, the name of The Open Group shall not be
-used in advertising or otherwise to promote the sale, use or other dealings
-in this Software without prior written authorization from The Open Group.
-
-
-Copyright 1987 by Digital Equipment Corporation, Maynard, Massachusetts.
-
-                        All Rights Reserved
-
-Permission to use, copy, modify, and distribute this software and its 
-documentation for any purpose and without fee is hereby granted, 
-provided that the above copyright notice appear in all copies and that
-both that copyright notice and this permission notice appear in 
-supporting documentation, and that the name of Digital not be
-used in advertising or publicity pertaining to distribution of the
-software without specific, written prior permission.  
-
-DIGITAL DISCLAIMS ALL WARRANTIES WITH REGARD TO THIS SOFTWARE, INCLUDING
-ALL IMPLIED WARRANTIES OF MERCHANTABILITY AND FITNESS, IN NO EVENT SHALL
-DIGITAL BE LIABLE FOR ANY SPECIAL, INDIRECT OR CONSEQUENTIAL DAMAGES OR
-ANY DAMAGES WHATSOEVER RESULTING FROM LOSS OF USE, DATA OR PROFITS,
-WHETHER IN AN ACTION OF CONTRACT, NEGLIGENCE OR OTHER TORTIOUS ACTION,
-ARISING OUT OF OR IN CONNECTION WITH THE USE OR PERFORMANCE OF THIS
-SOFTWARE.
-
-Copyright 1992, 1993 Data General Corporation;
-Copyright 1992, 1993 OMRON Corporation  
-
-Permission to use, copy, modify, distribute, and sell this software and its
-documentation for any purpose is hereby granted without fee, provided that the
-above copyright notice appear in all copies and that both that copyright
-notice and this permission notice appear in supporting documentation, and that
-neither the name OMRON or DATA GENERAL be used in advertising or publicity
-pertaining to distribution of the software without specific, written prior
-permission of the party whose name is to be used.  Neither OMRON or 
-DATA GENERAL make any representation about the suitability of this software
-for any purpose.  It is provided "as is" without express or implied warranty.  
-
-OMRON AND DATA GENERAL EACH DISCLAIM ALL WARRANTIES WITH REGARD TO THIS
-SOFTWARE, INCLUDING ALL IMPLIED WARRANTIES OF MERCHANTABILITY AND FITNESS,
-IN NO EVENT SHALL OMRON OR DATA GENERAL BE LIABLE FOR ANY SPECIAL, INDIRECT
-OR CONSEQUENTIAL DAMAGES OR ANY DAMAGES WHATSOEVER RESULTING FROM LOSS OF USE,
-DATA OR PROFITS, WHETHER IN AN ACTION OF CONTRACT, NEGLIGENCE OR OTHER
-TORTIOUS ACTION, ARISING OUT OF OR IN CONNECTION WITH THE USE OR PERFORMANCE
-OF THIS SOFTWARE.
-
-******************************************************************/
-#ifndef MISC_H
-#define MISC_H 1
-/*
- *  X internal definitions 
- *
- */
-
-#include <X11/Xosdefs.h>
-#include <X11/Xfuncproto.h>
-#include <X11/Xmd.h>
-#include <X11/X.h>
-#include <X11/Xdefs.h>
-
-#include <stddef.h>
-<<<<<<< HEAD
-#include <unistd.h>
-
-#ifdef _MSC_VER
-#define inline __inline
-#endif
-=======
-#include <stdint.h>
->>>>>>> 5e633abc
-
-#ifndef MAXSCREENS
-#define MAXSCREENS	16
-#endif
-#define MAXCLIENTS	256
-#define MAXEXTENSIONS   128
-#define MAXFORMATS	8
-#define MAXDEVICES	40 /* input devices */
-
-#define EXTENSION_EVENT_BASE 64
-#define EXTENSION_BASE 128
-
-<<<<<<< HEAD
-typedef unsigned long ATOM;
-=======
-typedef uint32_t ATOM;
->>>>>>> 5e633abc
-
-#ifndef TRUE
-#define TRUE 1
-#define FALSE 0
-#endif
-
-#ifndef _XTYPEDEF_CALLBACKLISTPTR
-typedef struct _CallbackList *CallbackListPtr; /* also in dix.h */
-#define _XTYPEDEF_CALLBACKLISTPTR
-#endif
-
-typedef struct _xReq *xReqPtr;
-
-#include "os.h" 	/* for ALLOCATE_LOCAL and DEALLOCATE_LOCAL */
-#include <X11/Xfuncs.h> /* for bcopy, bzero, and bcmp */
-
-#define NullBox ((BoxPtr)0)
-#define MILLI_PER_MIN (1000 * 60)
-#define MILLI_PER_SECOND (1000)
-
-    /* this next is used with None and ParentRelative to tell
-       PaintWin() what to use to paint the background. Also used
-       in the macro IS_VALID_PIXMAP */
-
-#define USE_BACKGROUND_PIXEL 3
-#define USE_BORDER_PIXEL 3
-
-
-/* byte swap a 32-bit literal */
-#define lswapl(x) ((((x) & 0xff) << 24) |\
-		   (((x) & 0xff00) << 8) |\
-		   (((x) & 0xff0000) >> 8) |\
-		   (((x) >> 24) & 0xff))
-
-/* byte swap a short literal */
-#define lswaps(x) ((((x) & 0xff) << 8) | (((x) >> 8) & 0xff))
-
-#undef min
-#undef max
-
-#define min(a, b) (((a) < (b)) ? (a) : (b))
-#define max(a, b) (((a) > (b)) ? (a) : (b))
-/* abs() is a function, not a macro; include the file declaring
- * it in case we haven't done that yet.
- */
-#include <stdlib.h>
-#ifndef Fabs
-#define Fabs(a) ((a) > 0.0 ? (a) : -(a))	/* floating absolute value */
-#endif
-#define sign(x) ((x) < 0 ? -1 : ((x) > 0 ? 1 : 0))
-/* this assumes b > 0 */
-#define modulus(a, b, d)    if (((d) = (a) % (b)) < 0) (d) += (b)
-/*
- * return the least significant bit in x which is set
- *
- * This works on 1's complement and 2's complement machines.
- * If you care about the extra instruction on 2's complement
- * machines, change to ((x) & (-(x)))
- */
-#define lowbit(x) ((x) & (~(x) + 1))
-
-/* XXX Not for modules */
-#include <limits.h>
-#if !defined(MAXSHORT) || !defined(MINSHORT) || \
-    !defined(MAXINT) || !defined(MININT)
-/*
- * Some implementations #define these through <math.h>, so preclude
- * #include'ing it later.
- */
-
-#include <math.h>
-#undef MAXSHORT
-<<<<<<< HEAD
-#define MAXSHORT 32767
-#undef MINSHORT
-#define MINSHORT -32768
-=======
-#define MAXSHORT SHRT_MAX
-#undef MINSHORT
-#define MINSHORT SHRT_MIN
->>>>>>> 5e633abc
-#undef MAXINT
-#define MAXINT INT_MAX
-#undef MININT
-#define MININT INT_MIN
-
-#include <assert.h>
-#include <ctype.h>
-#include <stdio.h>     /* for fopen, etc... */
-
-#endif
-
-<<<<<<< HEAD
-=======
-#ifndef PATH_MAX
-#include <sys/param.h>
-#ifndef PATH_MAX
-#ifdef MAXPATHLEN
-#define PATH_MAX MAXPATHLEN
-#else
-#define PATH_MAX 1024
-#endif
-#endif
-#endif
-
->>>>>>> 5e633abc
-/**
- * Calculate the number of bytes needed to hold bits.
- * @param bits The minimum number of bits needed.
- * @return The number of bytes needed to hold bits.
- */
-<<<<<<< HEAD
-static __inline int
-=======
-static inline int
->>>>>>> 5e633abc
-bits_to_bytes(const int bits) {
-    return ((bits + 7) >> 3);
-}
-/**
- * Calculate the number of 4-byte units needed to hold the given number of
- * bytes.
- * @param bytes The minimum number of bytes needed.
- * @return The number of 4-byte units needed to hold bytes.
- */
-<<<<<<< HEAD
-static __inline int
-=======
-static inline int
->>>>>>> 5e633abc
-bytes_to_int32(const int bytes) {
-    return (((bytes) + 3) >> 2);
-}
-
-/**
- * Calculate the number of bytes (in multiples of 4) needed to hold bytes.
- * @param bytes The minimum number of bytes needed.
- * @return The closest multiple of 4 that is equal or higher than bytes.
- */
-<<<<<<< HEAD
-static __inline int
-=======
-static inline int
->>>>>>> 5e633abc
-pad_to_int32(const int bytes) {
-    return (((bytes) + 3) & ~3);
-}
-
-extern char**
-xstrtokenize(const char *str, const char* separators);
-
-/* some macros to help swap requests, replies, and events */
-
-#define LengthRestB(stuff) \
-    ((client->req_len << 2) - sizeof(*stuff))
-
-#define LengthRestS(stuff) \
-    ((client->req_len << 1) - (sizeof(*stuff) >> 1))
-
-#define LengthRestL(stuff) \
-    (client->req_len - (sizeof(*stuff) >> 2))
-
-#define SwapRestS(stuff) \
-    SwapShorts((short *)(stuff + 1), LengthRestS(stuff))
-
-#define SwapRestL(stuff) \
-    SwapLongs((CARD32 *)(stuff + 1), LengthRestL(stuff))
-
-/* byte swap a 32-bit value */
-#define swapl(x, n) { \
-		 n = ((char *) (x))[0];\
-		 ((char *) (x))[0] = ((char *) (x))[3];\
-		 ((char *) (x))[3] = n;\
-		 n = ((char *) (x))[1];\
-		 ((char *) (x))[1] = ((char *) (x))[2];\
-		 ((char *) (x))[2] = n; }
-
-/* byte swap a short */
-#define swaps(x, n) { \
-		 n = ((char *) (x))[0];\
-		 ((char *) (x))[0] = ((char *) (x))[1];\
-		 ((char *) (x))[1] = n; }
-
-/* copy 32-bit value from src to dst byteswapping on the way */
-#define cpswapl(src, dst) { \
-                 ((char *)&(dst))[0] = ((char *) &(src))[3];\
-                 ((char *)&(dst))[1] = ((char *) &(src))[2];\
-                 ((char *)&(dst))[2] = ((char *) &(src))[1];\
-                 ((char *)&(dst))[3] = ((char *) &(src))[0]; }
-
-/* copy short from src to dst byteswapping on the way */
-#define cpswaps(src, dst) { \
-		 ((char *) &(dst))[0] = ((char *) &(src))[1];\
-		 ((char *) &(dst))[1] = ((char *) &(src))[0]; }
-
-extern _X_EXPORT void SwapLongs(
-    CARD32 *list,
-    unsigned long count);
-
-extern _X_EXPORT void SwapShorts(
-    short *list,
-    unsigned long count);
-
-extern _X_EXPORT void MakePredeclaredAtoms(void);
-
-extern _X_EXPORT int Ones(
-    unsigned long /*mask*/);
-
-typedef struct _xPoint *DDXPointPtr;
-typedef struct pixman_box16 *BoxPtr;
-typedef struct _xEvent *xEventPtr;
-typedef struct _xRectangle *xRectanglePtr;
-typedef struct _GrabRec *GrabPtr;
-
-/*  typedefs from other places - duplicated here to minimize the amount
- *  of unnecessary junk that one would normally have to include to get
- *  these symbols defined
- */
-
-#ifndef _XTYPEDEF_CHARINFOPTR
-typedef struct _CharInfo *CharInfoPtr; /* also in fonts/include/font.h */
-#define _XTYPEDEF_CHARINFOPTR
-#endif
-
-extern _X_EXPORT unsigned long globalSerialNumber;
-extern _X_EXPORT unsigned long serverGeneration;
-
-#endif /* MISC_H */
+/***********************************************************
+
+Copyright 1987, 1998  The Open Group
+
+Permission to use, copy, modify, distribute, and sell this software and its
+documentation for any purpose is hereby granted without fee, provided that
+the above copyright notice appear in all copies and that both that
+copyright notice and this permission notice appear in supporting
+documentation.
+
+The above copyright notice and this permission notice shall be included in
+all copies or substantial portions of the Software.
+
+THE SOFTWARE IS PROVIDED "AS IS", WITHOUT WARRANTY OF ANY KIND, EXPRESS OR
+IMPLIED, INCLUDING BUT NOT LIMITED TO THE WARRANTIES OF MERCHANTABILITY,
+FITNESS FOR A PARTICULAR PURPOSE AND NONINFRINGEMENT.  IN NO EVENT SHALL THE
+OPEN GROUP BE LIABLE FOR ANY CLAIM, DAMAGES OR OTHER LIABILITY, WHETHER IN
+AN ACTION OF CONTRACT, TORT OR OTHERWISE, ARISING FROM, OUT OF OR IN
+CONNECTION WITH THE SOFTWARE OR THE USE OR OTHER DEALINGS IN THE SOFTWARE.
+
+Except as contained in this notice, the name of The Open Group shall not be
+used in advertising or otherwise to promote the sale, use or other dealings
+in this Software without prior written authorization from The Open Group.
+
+
+Copyright 1987 by Digital Equipment Corporation, Maynard, Massachusetts.
+
+                        All Rights Reserved
+
+Permission to use, copy, modify, and distribute this software and its 
+documentation for any purpose and without fee is hereby granted, 
+provided that the above copyright notice appear in all copies and that
+both that copyright notice and this permission notice appear in 
+supporting documentation, and that the name of Digital not be
+used in advertising or publicity pertaining to distribution of the
+software without specific, written prior permission.  
+
+DIGITAL DISCLAIMS ALL WARRANTIES WITH REGARD TO THIS SOFTWARE, INCLUDING
+ALL IMPLIED WARRANTIES OF MERCHANTABILITY AND FITNESS, IN NO EVENT SHALL
+DIGITAL BE LIABLE FOR ANY SPECIAL, INDIRECT OR CONSEQUENTIAL DAMAGES OR
+ANY DAMAGES WHATSOEVER RESULTING FROM LOSS OF USE, DATA OR PROFITS,
+WHETHER IN AN ACTION OF CONTRACT, NEGLIGENCE OR OTHER TORTIOUS ACTION,
+ARISING OUT OF OR IN CONNECTION WITH THE USE OR PERFORMANCE OF THIS
+SOFTWARE.
+
+Copyright 1992, 1993 Data General Corporation;
+Copyright 1992, 1993 OMRON Corporation  
+
+Permission to use, copy, modify, distribute, and sell this software and its
+documentation for any purpose is hereby granted without fee, provided that the
+above copyright notice appear in all copies and that both that copyright
+notice and this permission notice appear in supporting documentation, and that
+neither the name OMRON or DATA GENERAL be used in advertising or publicity
+pertaining to distribution of the software without specific, written prior
+permission of the party whose name is to be used.  Neither OMRON or 
+DATA GENERAL make any representation about the suitability of this software
+for any purpose.  It is provided "as is" without express or implied warranty.  
+
+OMRON AND DATA GENERAL EACH DISCLAIM ALL WARRANTIES WITH REGARD TO THIS
+SOFTWARE, INCLUDING ALL IMPLIED WARRANTIES OF MERCHANTABILITY AND FITNESS,
+IN NO EVENT SHALL OMRON OR DATA GENERAL BE LIABLE FOR ANY SPECIAL, INDIRECT
+OR CONSEQUENTIAL DAMAGES OR ANY DAMAGES WHATSOEVER RESULTING FROM LOSS OF USE,
+DATA OR PROFITS, WHETHER IN AN ACTION OF CONTRACT, NEGLIGENCE OR OTHER
+TORTIOUS ACTION, ARISING OUT OF OR IN CONNECTION WITH THE USE OR PERFORMANCE
+OF THIS SOFTWARE.
+
+******************************************************************/
+#ifndef MISC_H
+#define MISC_H 1
+/*
+ *  X internal definitions 
+ *
+ */
+
+#include <X11/Xosdefs.h>
+#include <X11/Xfuncproto.h>
+#include <X11/Xmd.h>
+#include <X11/X.h>
+#include <X11/Xdefs.h>
+
+#include <stddef.h>
+#include <stdint.h>
+#include <unistd.h>
+
+#ifdef _MSC_VER
+#define inline __inline
+#endif
+
+#ifndef MAXSCREENS
+#define MAXSCREENS	16
+#endif
+#define MAXCLIENTS	256
+#define MAXEXTENSIONS   128
+#define MAXFORMATS	8
+#define MAXDEVICES	40 /* input devices */
+
+#define EXTENSION_EVENT_BASE 64
+#define EXTENSION_BASE 128
+
+typedef uint32_t ATOM;
+
+#ifndef TRUE
+#define TRUE 1
+#define FALSE 0
+#endif
+
+#ifndef _XTYPEDEF_CALLBACKLISTPTR
+typedef struct _CallbackList *CallbackListPtr; /* also in dix.h */
+#define _XTYPEDEF_CALLBACKLISTPTR
+#endif
+
+typedef struct _xReq *xReqPtr;
+
+#include "os.h" 	/* for ALLOCATE_LOCAL and DEALLOCATE_LOCAL */
+#include <X11/Xfuncs.h> /* for bcopy, bzero, and bcmp */
+
+#define NullBox ((BoxPtr)0)
+#define MILLI_PER_MIN (1000 * 60)
+#define MILLI_PER_SECOND (1000)
+
+    /* this next is used with None and ParentRelative to tell
+       PaintWin() what to use to paint the background. Also used
+       in the macro IS_VALID_PIXMAP */
+
+#define USE_BACKGROUND_PIXEL 3
+#define USE_BORDER_PIXEL 3
+
+
+/* byte swap a 32-bit literal */
+#define lswapl(x) ((((x) & 0xff) << 24) |\
+		   (((x) & 0xff00) << 8) |\
+		   (((x) & 0xff0000) >> 8) |\
+		   (((x) >> 24) & 0xff))
+
+/* byte swap a short literal */
+#define lswaps(x) ((((x) & 0xff) << 8) | (((x) >> 8) & 0xff))
+
+#undef min
+#undef max
+
+#define min(a, b) (((a) < (b)) ? (a) : (b))
+#define max(a, b) (((a) > (b)) ? (a) : (b))
+/* abs() is a function, not a macro; include the file declaring
+ * it in case we haven't done that yet.
+ */
+#include <stdlib.h>
+#ifndef Fabs
+#define Fabs(a) ((a) > 0.0 ? (a) : -(a))	/* floating absolute value */
+#endif
+#define sign(x) ((x) < 0 ? -1 : ((x) > 0 ? 1 : 0))
+/* this assumes b > 0 */
+#define modulus(a, b, d)    if (((d) = (a) % (b)) < 0) (d) += (b)
+/*
+ * return the least significant bit in x which is set
+ *
+ * This works on 1's complement and 2's complement machines.
+ * If you care about the extra instruction on 2's complement
+ * machines, change to ((x) & (-(x)))
+ */
+#define lowbit(x) ((x) & (~(x) + 1))
+
+/* XXX Not for modules */
+#include <limits.h>
+#if !defined(MAXSHORT) || !defined(MINSHORT) || \
+    !defined(MAXINT) || !defined(MININT)
+/*
+ * Some implementations #define these through <math.h>, so preclude
+ * #include'ing it later.
+ */
+
+#include <math.h>
+#undef MAXSHORT
+#define MAXSHORT 32767
+#undef MINSHORT
+#define MINSHORT -32768
+#undef MAXINT
+#define MAXINT INT_MAX
+#undef MININT
+#define MININT INT_MIN
+
+#include <assert.h>
+#include <ctype.h>
+#include <stdio.h>     /* for fopen, etc... */
+
+#endif
+
+#ifndef PATH_MAX
+#include <sys/param.h>
+#ifndef PATH_MAX
+#ifdef MAXPATHLEN
+#define PATH_MAX MAXPATHLEN
+#else
+#define PATH_MAX 1024
+#endif
+#endif
+#endif
+
+/**
+ * Calculate the number of bytes needed to hold bits.
+ * @param bits The minimum number of bits needed.
+ * @return The number of bytes needed to hold bits.
+ */
+static __inline int
+bits_to_bytes(const int bits) {
+    return ((bits + 7) >> 3);
+}
+/**
+ * Calculate the number of 4-byte units needed to hold the given number of
+ * bytes.
+ * @param bytes The minimum number of bytes needed.
+ * @return The number of 4-byte units needed to hold bytes.
+ */
+static __inline int
+bytes_to_int32(const int bytes) {
+    return (((bytes) + 3) >> 2);
+}
+
+/**
+ * Calculate the number of bytes (in multiples of 4) needed to hold bytes.
+ * @param bytes The minimum number of bytes needed.
+ * @return The closest multiple of 4 that is equal or higher than bytes.
+ */
+static __inline int
+pad_to_int32(const int bytes) {
+    return (((bytes) + 3) & ~3);
+}
+
+extern char**
+xstrtokenize(const char *str, const char* separators);
+
+/* some macros to help swap requests, replies, and events */
+
+#define LengthRestB(stuff) \
+    ((client->req_len << 2) - sizeof(*stuff))
+
+#define LengthRestS(stuff) \
+    ((client->req_len << 1) - (sizeof(*stuff) >> 1))
+
+#define LengthRestL(stuff) \
+    (client->req_len - (sizeof(*stuff) >> 2))
+
+#define SwapRestS(stuff) \
+    SwapShorts((short *)(stuff + 1), LengthRestS(stuff))
+
+#define SwapRestL(stuff) \
+    SwapLongs((CARD32 *)(stuff + 1), LengthRestL(stuff))
+
+/* byte swap a 32-bit value */
+#define swapl(x, n) { \
+		 n = ((char *) (x))[0];\
+		 ((char *) (x))[0] = ((char *) (x))[3];\
+		 ((char *) (x))[3] = n;\
+		 n = ((char *) (x))[1];\
+		 ((char *) (x))[1] = ((char *) (x))[2];\
+		 ((char *) (x))[2] = n; }
+
+/* byte swap a short */
+#define swaps(x, n) { \
+		 n = ((char *) (x))[0];\
+		 ((char *) (x))[0] = ((char *) (x))[1];\
+		 ((char *) (x))[1] = n; }
+
+/* copy 32-bit value from src to dst byteswapping on the way */
+#define cpswapl(src, dst) { \
+                 ((char *)&(dst))[0] = ((char *) &(src))[3];\
+                 ((char *)&(dst))[1] = ((char *) &(src))[2];\
+                 ((char *)&(dst))[2] = ((char *) &(src))[1];\
+                 ((char *)&(dst))[3] = ((char *) &(src))[0]; }
+
+/* copy short from src to dst byteswapping on the way */
+#define cpswaps(src, dst) { \
+		 ((char *) &(dst))[0] = ((char *) &(src))[1];\
+		 ((char *) &(dst))[1] = ((char *) &(src))[0]; }
+
+extern _X_EXPORT void SwapLongs(
+    CARD32 *list,
+    unsigned long count);
+
+extern _X_EXPORT void SwapShorts(
+    short *list,
+    unsigned long count);
+
+extern _X_EXPORT void MakePredeclaredAtoms(void);
+
+extern _X_EXPORT int Ones(
+    unsigned long /*mask*/);
+
+typedef struct _xPoint *DDXPointPtr;
+typedef struct pixman_box16 *BoxPtr;
+typedef struct _xEvent *xEventPtr;
+typedef struct _xRectangle *xRectanglePtr;
+typedef struct _GrabRec *GrabPtr;
+
+/*  typedefs from other places - duplicated here to minimize the amount
+ *  of unnecessary junk that one would normally have to include to get
+ *  these symbols defined
+ */
+
+#ifndef _XTYPEDEF_CHARINFOPTR
+typedef struct _CharInfo *CharInfoPtr; /* also in fonts/include/font.h */
+#define _XTYPEDEF_CHARINFOPTR
+#endif
+
+extern _X_EXPORT unsigned long globalSerialNumber;
+extern _X_EXPORT unsigned long serverGeneration;
+
+#endif /* MISC_H */