/***********************************************************

Copyright 1987, 1998  The Open Group

Permission to use, copy, modify, distribute, and sell this software and its
documentation for any purpose is hereby granted without fee, provided that
the above copyright notice appear in all copies and that both that
copyright notice and this permission notice appear in supporting
documentation.

The above copyright notice and this permission notice shall be included in
all copies or substantial portions of the Software.

THE SOFTWARE IS PROVIDED "AS IS", WITHOUT WARRANTY OF ANY KIND, EXPRESS OR
IMPLIED, INCLUDING BUT NOT LIMITED TO THE WARRANTIES OF MERCHANTABILITY,
FITNESS FOR A PARTICULAR PURPOSE AND NONINFRINGEMENT.  IN NO EVENT SHALL THE
OPEN GROUP BE LIABLE FOR ANY CLAIM, DAMAGES OR OTHER LIABILITY, WHETHER IN
AN ACTION OF CONTRACT, TORT OR OTHERWISE, ARISING FROM, OUT OF OR IN
CONNECTION WITH THE SOFTWARE OR THE USE OR OTHER DEALINGS IN THE SOFTWARE.

Except as contained in this notice, the name of The Open Group shall not be
used in advertising or otherwise to promote the sale, use or other dealings
in this Software without prior written authorization from The Open Group.

Copyright 1987 by Digital Equipment Corporation, Maynard, Massachusetts.

                        All Rights Reserved

Permission to use, copy, modify, and distribute this software and its 
documentation for any purpose and without fee is hereby granted, 
provided that the above copyright notice appear in all copies and that
both that copyright notice and this permission notice appear in 
supporting documentation, and that the name of Digital not be
used in advertising or publicity pertaining to distribution of the
software without specific, written prior permission.  

DIGITAL DISCLAIMS ALL WARRANTIES WITH REGARD TO THIS SOFTWARE, INCLUDING
ALL IMPLIED WARRANTIES OF MERCHANTABILITY AND FITNESS, IN NO EVENT SHALL
DIGITAL BE LIABLE FOR ANY SPECIAL, INDIRECT OR CONSEQUENTIAL DAMAGES OR
ANY DAMAGES WHATSOEVER RESULTING FROM LOSS OF USE, DATA OR PROFITS,
WHETHER IN AN ACTION OF CONTRACT, NEGLIGENCE OR OTHER TORTIOUS ACTION,
ARISING OUT OF OR IN CONNECTION WITH THE USE OR PERFORMANCE OF THIS
SOFTWARE.

Copyright 1992, 1993 Data General Corporation;
Copyright 1992, 1993 OMRON Corporation  

Permission to use, copy, modify, distribute, and sell this software and its
documentation for any purpose is hereby granted without fee, provided that the
above copyright notice appear in all copies and that both that copyright
notice and this permission notice appear in supporting documentation, and that
neither the name OMRON or DATA GENERAL be used in advertising or publicity
pertaining to distribution of the software without specific, written prior
permission of the party whose name is to be used.  Neither OMRON or 
DATA GENERAL make any representation about the suitability of this software
for any purpose.  It is provided "as is" without express or implied warranty.  

OMRON AND DATA GENERAL EACH DISCLAIM ALL WARRANTIES WITH REGARD TO THIS
SOFTWARE, INCLUDING ALL IMPLIED WARRANTIES OF MERCHANTABILITY AND FITNESS,
IN NO EVENT SHALL OMRON OR DATA GENERAL BE LIABLE FOR ANY SPECIAL, INDIRECT
OR CONSEQUENTIAL DAMAGES OR ANY DAMAGES WHATSOEVER RESULTING FROM LOSS OF USE,
DATA OR PROFITS, WHETHER IN AN ACTION OF CONTRACT, NEGLIGENCE OR OTHER
TORTIOUS ACTION, ARISING OUT OF OR IN CONNECTION WITH THE USE OR PERFORMANCE
OF THIS SOFTWARE.

******************************************************************/
#ifndef MISC_H
#define MISC_H 1
/*
 *  X internal definitions 
 *
 */

#include <X11/Xosdefs.h>
#include <X11/Xfuncproto.h>
#include <X11/Xmd.h>
#include <X11/X.h>
#include <X11/Xdefs.h>

#include <stddef.h>
#include <stdint.h>
#include <unistd.h>

#ifdef _MSC_VER
#define inline __inline
#include <math.h>
static double __inline trunc(double d)
{
  return (d>0) ? floor(d) : ceil(d) ;
}
#endif

#ifndef MAXSCREENS
#define MAXSCREENS	16
#endif
#define MAXCLIENTS	1024
#define MAXEXTENSIONS   128
#define MAXFORMATS	8
#define MAXDEVICES	40      /* input devices */

/* 128 event opcodes for core + extension events, excluding GE */
#define MAXEVENTS       128
#define EXTENSION_EVENT_BASE 64
#define EXTENSION_BASE 128

typedef uint32_t ATOM;

#ifndef TRUE
#define TRUE 1
#define FALSE 0
#endif

#ifndef _XTYPEDEF_CALLBACKLISTPTR
typedef struct _CallbackList *CallbackListPtr;  /* also in dix.h */

#define _XTYPEDEF_CALLBACKLISTPTR
#endif

typedef struct _xReq *xReqPtr;

#include "os.h"                 /* for ALLOCATE_LOCAL and DEALLOCATE_LOCAL */
#include <X11/Xfuncs.h>         /* for bcopy, bzero, and bcmp */

#define NullBox ((BoxPtr)0)
#define MILLI_PER_MIN (1000 * 60)
#define MILLI_PER_SECOND (1000)

    /* this next is used with None and ParentRelative to tell
       PaintWin() what to use to paint the background. Also used
       in the macro IS_VALID_PIXMAP */

#define USE_BACKGROUND_PIXEL 3
#define USE_BORDER_PIXEL 3

/* byte swap a 32-bit literal */
static inline uint32_t
lswapl(uint32_t x)
{
    return ((x & 0xff) << 24) |
        ((x & 0xff00) << 8) | ((x & 0xff0000) >> 8) | ((x >> 24) & 0xff);
}

/* byte swap a 16-bit literal */
static inline uint16_t
lswaps(uint16_t x)
{
    return ((x & 0xff) << 8) | ((x >> 8) & 0xff);
}

#undef min
#undef max

#define min(a, b) (((a) < (b)) ? (a) : (b))
#define max(a, b) (((a) > (b)) ? (a) : (b))
/* abs() is a function, not a macro; include the file declaring
 * it in case we haven't done that yet.
 */
#include <stdlib.h>
#define sign(x) ((x) < 0 ? -1 : ((x) > 0 ? 1 : 0))
/* this assumes b > 0 */
#define modulus(a, b, d)    if (((d) = (a) % (b)) < 0) (d) += (b)
/*
 * return the least significant bit in x which is set
 *
 * This works on 1's complement and 2's complement machines.
 * If you care about the extra instruction on 2's complement
 * machines, change to ((x) & (-(x)))
 */
#define lowbit(x) ((x) & (~(x) + 1))

/* XXX Not for modules */
#include <limits.h>
#if !defined(MAXSHORT) || !defined(MINSHORT) || \
    !defined(MAXINT) || !defined(MININT)
/*
 * Some implementations #define these through <math.h>, so preclude
 * #include'ing it later.
 */

#include <math.h>
#undef MAXSHORT
#define MAXSHORT 32767
#undef MINSHORT
#define MINSHORT -32768
#undef MAXINT
#define MAXINT INT_MAX
#undef MININT
#define MININT INT_MIN

#include <assert.h>
#include <ctype.h>
#include <stdio.h>              /* for fopen, etc... */

#endif

#ifndef PATH_MAX
#include <sys/param.h>
#ifndef PATH_MAX
#ifdef MAXPATHLEN
#define PATH_MAX MAXPATHLEN
#else
#define PATH_MAX 1024
#endif
#endif
#endif

/**
 * Calculate the number of bytes needed to hold bits.
 * @param bits The minimum number of bits needed.
 * @return The number of bytes needed to hold bits.
 */
static __inline int
bits_to_bytes(const int bits)
{
    return ((bits + 7) >> 3);
}

/**
 * Calculate the number of 4-byte units needed to hold the given number of
 * bytes.
 * @param bytes The minimum number of bytes needed.
 * @return The number of 4-byte units needed to hold bytes.
 */
static __inline int
bytes_to_int32(const int bytes)
{
    return (((bytes) + 3) >> 2);
}

/**
 * Calculate the number of bytes (in multiples of 4) needed to hold bytes.
 * @param bytes The minimum number of bytes needed.
 * @return The closest multiple of 4 that is equal or higher than bytes.
 */
static __inline int
pad_to_int32(const int bytes)
{
    return (((bytes) + 3) & ~3);
}

extern char **xstrtokenize(const char *str, const char *separators);
extern void FormatUInt64(uint64_t num, char *string);
extern void FormatUInt64Hex(uint64_t num, char *string);

/**
 * Compare the two version numbers comprising of major.minor.
 *
 * @return A value less than 0 if a is less than b, 0 if a is equal to b,
 * or a value greater than 0
 */
static inline int
version_compare(uint16_t a_major, uint16_t a_minor,
                uint16_t b_major, uint16_t b_minor)
{
    int a, b;

    a = a_major << 16 | a_minor;
    b = b_major << 16 | b_minor;

    return (a - b);
}

/* some macros to help swap requests, replies, and events */

#define LengthRestB(stuff) \
    ((client->req_len << 2) - sizeof(*stuff))

#define LengthRestS(stuff) \
    ((client->req_len << 1) - (sizeof(*stuff) >> 1))

#define LengthRestL(stuff) \
    (client->req_len - (sizeof(*stuff) >> 2))

#define SwapRestS(stuff) \
    SwapShorts((short *)(stuff + 1), LengthRestS(stuff))

#define SwapRestL(stuff) \
    SwapLongs((CARD32 *)(stuff + 1), LengthRestL(stuff))

#if defined(__GNUC__) && ((__GNUC__ > 4) || (__GNUC__ == 4 && __GNUC_MINOR__ >= 3))
void __attribute__ ((error("wrong sized variable passed to swap")))
wrong_size(void);
#else
static inline void
wrong_size(void)
{
}
#endif

#if !(defined(__GNUC__) || (defined(__SUNPRO_C) && (__SUNPRO_C >= 0x590)))
static inline int
__builtin_constant_p(int x)
{
    return 0;
}
#endif

/* byte swap a 32-bit value */
static inline void
swap_uint32(uint32_t * x)
{
    char n = ((char *) x)[0];

    ((char *) x)[0] = ((char *) x)[3];
    ((char *) x)[3] = n;
    n = ((char *) x)[1];
    ((char *) x)[1] = ((char *) x)[2];
    ((char *) x)[2] = n;
}

#define swapl(x) do { \
		if (sizeof(*(x)) != 4) \
			wrong_size(); \
		if (__builtin_constant_p((uintptr_t)(x) & 3) && ((uintptr_t)(x) & 3) == 0) \
			*(x) = lswapl(*(x)); \
		else \
			swap_uint32((uint32_t *)(x)); \
	} while (0)

/* byte swap a 16-bit value */
static inline void
swap_uint16(uint16_t * x)
{
    char n = ((char *) x)[0];

    ((char *) x)[0] = ((char *) x)[1];
    ((char *) x)[1] = n;
}

#define swaps(x) do { \
		if (sizeof(*(x)) != 2) \
			wrong_size(); \
		if (__builtin_constant_p((uintptr_t)(x) & 1) && ((uintptr_t)(x) & 1) == 0) \
			*(x) = lswaps(*(x)); \
		else \
			swap_uint16((uint16_t *)(x)); \
	} while (0)

/* copy 32-bit value from src to dst byteswapping on the way */
#define cpswapl(src, dst) do { \
		if (sizeof((src)) != 4 || sizeof((dst)) != 4) \
			wrong_size(); \
		(dst) = lswapl((src)); \
	} while (0)

/* copy short from src to dst byteswapping on the way */
#define cpswaps(src, dst) do { \
		if (sizeof((src)) != 2 || sizeof((dst)) != 2) \
			wrong_size(); \
		(dst) = lswaps((src)); \
	} while (0)

extern _X_EXPORT void SwapLongs(CARD32 *list, unsigned long count);

extern _X_EXPORT void SwapShorts(short *list, unsigned long count);

extern _X_EXPORT void MakePredeclaredAtoms(void);

extern _X_EXPORT int Ones(unsigned long /*mask */ );

typedef struct _xPoint *DDXPointPtr;
typedef struct pixman_box16 *BoxPtr;
typedef struct _xEvent *xEventPtr;
typedef struct _xRectangle *xRectanglePtr;
typedef struct _GrabRec *GrabPtr;

/*  typedefs from other places - duplicated here to minimize the amount
 *  of unnecessary junk that one would normally have to include to get
 *  these symbols defined
 */

#ifndef _XTYPEDEF_CHARINFOPTR
typedef struct _CharInfo *CharInfoPtr;  /* also in fonts/include/font.h */

#define _XTYPEDEF_CHARINFOPTR
#endif

extern _X_EXPORT unsigned long globalSerialNumber;
extern _X_EXPORT unsigned long serverGeneration;

/* Don't use this directly, use BUG_WARN or BUG_WARN_MSG instead */
#define __BUG_WARN_MSG(cond, with_msg, ...)                                \
          do { if (cond) {                                                \
<<<<<<< HEAD
              ErrorF("BUG: triggered 'if (" #cond ")'\n");                \
              ErrorF("BUG: %s:%d in %s()\n",                              \
                      __FILE__, __LINE__, __FUNCTION__);                  \
              if (with_msg) ErrorF(__VA_ARGS__);                          \
=======
              ErrorFSigSafe("BUG: triggered 'if (" #cond ")'\n");          \
              ErrorFSigSafe("BUG: %s:%u in %s()\n",                        \
                           __FILE__, __LINE__, __func__);                 \
              if (with_msg) ErrorFSigSafe(__VA_ARGS__);                    \
>>>>>>> fc8f3723
              xorg_backtrace();                                           \
          } } while(0)

#define BUG_WARN_MSG(cond, ...)                                           \
          __BUG_WARN_MSG(cond, 1, __VA_ARGS__)

#define BUG_WARN(cond)  __BUG_WARN_MSG(cond, 0, NULL)

#define BUG_RETURN(cond) \
        do { if (cond) { __BUG_WARN_MSG(cond, 0, NULL); return; } } while(0)

#define BUG_RETURN_MSG(cond, ...) \
        do { if (cond) { __BUG_WARN_MSG(cond, 1, __VA_ARGS__); return; } } while(0)

#define BUG_RETURN_VAL(cond, val) \
        do { if (cond) { __BUG_WARN_MSG(cond, 0, NULL); return (val); } } while(0)

#define BUG_RETURN_VAL_MSG(cond, val, ...) \
        do { if (cond) { __BUG_WARN_MSG(cond, 1, __VA_ARGS__); return (val); } } while(0)

#endif                          /* MISC_H */<|MERGE_RESOLUTION|>--- conflicted
+++ resolved
@@ -381,17 +381,10 @@
 /* Don't use this directly, use BUG_WARN or BUG_WARN_MSG instead */
 #define __BUG_WARN_MSG(cond, with_msg, ...)                                \
           do { if (cond) {                                                \
-<<<<<<< HEAD
-              ErrorF("BUG: triggered 'if (" #cond ")'\n");                \
-              ErrorF("BUG: %s:%d in %s()\n",                              \
-                      __FILE__, __LINE__, __FUNCTION__);                  \
-              if (with_msg) ErrorF(__VA_ARGS__);                          \
-=======
               ErrorFSigSafe("BUG: triggered 'if (" #cond ")'\n");          \
               ErrorFSigSafe("BUG: %s:%u in %s()\n",                        \
-                           __FILE__, __LINE__, __func__);                 \
+                           __FILE__, __LINE__, __FUNCTION__);                 \
               if (with_msg) ErrorFSigSafe(__VA_ARGS__);                    \
->>>>>>> fc8f3723
               xorg_backtrace();                                           \
           } } while(0)
 
