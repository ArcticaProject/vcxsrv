/***********************************************************

Copyright 1987, 1998  The Open Group

Permission to use, copy, modify, distribute, and sell this software and its
documentation for any purpose is hereby granted without fee, provided that
the above copyright notice appear in all copies and that both that
copyright notice and this permission notice appear in supporting
documentation.

The above copyright notice and this permission notice shall be included in
all copies or substantial portions of the Software.

THE SOFTWARE IS PROVIDED "AS IS", WITHOUT WARRANTY OF ANY KIND, EXPRESS OR
IMPLIED, INCLUDING BUT NOT LIMITED TO THE WARRANTIES OF MERCHANTABILITY,
FITNESS FOR A PARTICULAR PURPOSE AND NONINFRINGEMENT.  IN NO EVENT SHALL THE
OPEN GROUP BE LIABLE FOR ANY CLAIM, DAMAGES OR OTHER LIABILITY, WHETHER IN
AN ACTION OF CONTRACT, TORT OR OTHERWISE, ARISING FROM, OUT OF OR IN
CONNECTION WITH THE SOFTWARE OR THE USE OR OTHER DEALINGS IN THE SOFTWARE.

Except as contained in this notice, the name of The Open Group shall not be
used in advertising or otherwise to promote the sale, use or other dealings
in this Software without prior written authorization from The Open Group.

Copyright 1987 by Digital Equipment Corporation, Maynard, Massachusetts.

                        All Rights Reserved

Permission to use, copy, modify, and distribute this software and its 
documentation for any purpose and without fee is hereby granted, 
provided that the above copyright notice appear in all copies and that
both that copyright notice and this permission notice appear in 
supporting documentation, and that the name of Digital not be
used in advertising or publicity pertaining to distribution of the
software without specific, written prior permission.  

DIGITAL DISCLAIMS ALL WARRANTIES WITH REGARD TO THIS SOFTWARE, INCLUDING
ALL IMPLIED WARRANTIES OF MERCHANTABILITY AND FITNESS, IN NO EVENT SHALL
DIGITAL BE LIABLE FOR ANY SPECIAL, INDIRECT OR CONSEQUENTIAL DAMAGES OR
ANY DAMAGES WHATSOEVER RESULTING FROM LOSS OF USE, DATA OR PROFITS,
WHETHER IN AN ACTION OF CONTRACT, NEGLIGENCE OR OTHER TORTIOUS ACTION,
ARISING OUT OF OR IN CONNECTION WITH THE USE OR PERFORMANCE OF THIS
SOFTWARE.

******************************************************************/

#ifndef GC_H
#define GC_H

#include <X11/X.h>              /* for GContext, Mask */
#include <X11/Xdefs.h>          /* for Bool */
#include <X11/Xproto.h>
#include "screenint.h"          /* for ScreenPtr */
#include "pixmap.h"             /* for DrawablePtr */

/* clientClipType field in GC */
#define CT_NONE			0
#define CT_PIXMAP		1
#define CT_REGION		2
#define CT_UNSORTED		6
#define CT_YSORTED		10
#define CT_YXSORTED		14
#define CT_YXBANDED		18

#define GCQREASON_VALIDATE	1
#define GCQREASON_CHANGE	2
#define GCQREASON_COPY_SRC	3
#define GCQREASON_COPY_DST	4
#define GCQREASON_DESTROY	5

#define GC_CHANGE_SERIAL_BIT        (((unsigned long)1)<<31)
#define GC_CALL_VALIDATE_BIT        (1L<<30)
#define GCExtensionInterest   (1L<<29)

#define DRAWABLE_SERIAL_BITS        (~(GC_CHANGE_SERIAL_BIT))

#define MAX_SERIAL_NUM     (1L<<28)

#define NEXT_SERIAL_NUMBER ((++globalSerialNumber) > MAX_SERIAL_NUM ? \
	    (globalSerialNumber  = 1): globalSerialNumber)

typedef struct _GCInterest *GCInterestPtr;
typedef struct _GC *GCPtr;
typedef struct _GCOps *GCOpsPtr;

extern _X_EXPORT void ValidateGC(DrawablePtr /*pDraw */ ,
                                 GCPtr /*pGC */ );

typedef union {
    void *ptr;
    CARD32 val;
} ChangeGCVal, *ChangeGCValPtr;

extern int ChangeGCXIDs(ClientPtr /*client */ ,
                        GCPtr /*pGC */ ,
                        BITS32 /*mask */ ,
                        CARD32 * /*pval */ );

extern _X_EXPORT int ChangeGC(ClientPtr /*client */ ,
                              GCPtr /*pGC */ ,
                              BITS32 /*mask */ ,
                              ChangeGCValPtr /*pCGCV */ );

extern _X_EXPORT GCPtr CreateGC(DrawablePtr /*pDrawable */ ,
                                BITS32 /*mask */ ,
                                XID * /*pval */ ,
                                int * /*pStatus */ ,
                                XID /*gcid */ ,
                                ClientPtr /*client */ );

extern _X_EXPORT int CopyGC(GCPtr /*pgcSrc */ ,
                            GCPtr /*pgcDst */ ,
                            BITS32 /*mask */ );

<<<<<<< HEAD
extern _X_EXPORT int FreeGC(void * /*pGC */ ,
                            XID /*gid */ );
=======
extern _X_EXPORT int FreeGC(void *pGC,
                            XID gid);
>>>>>>> d0c30e79

extern _X_EXPORT void FreeGCperDepth(int /*screenNum */ );

extern _X_EXPORT Bool CreateGCperDepth(int /*screenNum */ );

extern _X_EXPORT Bool CreateDefaultStipple(int /*screenNum */ );

extern _X_EXPORT void FreeDefaultStipple(int /*screenNum */ );

extern _X_EXPORT int SetDashes(GCPtr /*pGC */ ,
                               unsigned /*offset */ ,
                               unsigned /*ndash */ ,
                               unsigned char * /*pdash */ );

extern _X_EXPORT int VerifyRectOrder(int /*nrects */ ,
                                     xRectangle * /*prects */ ,
                                     int /*ordering */ );

extern _X_EXPORT int SetClipRects(GCPtr /*pGC */ ,
                                  int /*xOrigin */ ,
                                  int /*yOrigin */ ,
                                  int /*nrects */ ,
                                  xRectangle * /*prects */ ,
                                  int /*ordering */ );

extern _X_EXPORT GCPtr GetScratchGC(unsigned /*depth */ ,
                                    ScreenPtr /*pScreen */ );

extern _X_EXPORT void FreeScratchGC(GCPtr /*pGC */ );

#endif                          /* GC_H */<|MERGE_RESOLUTION|>--- conflicted
+++ resolved
@@ -112,13 +112,8 @@
                             GCPtr /*pgcDst */ ,
                             BITS32 /*mask */ );
 
-<<<<<<< HEAD
-extern _X_EXPORT int FreeGC(void * /*pGC */ ,
-                            XID /*gid */ );
-=======
 extern _X_EXPORT int FreeGC(void *pGC,
                             XID gid);
->>>>>>> d0c30e79
 
 extern _X_EXPORT void FreeGCperDepth(int /*screenNum */ );
 
