--- conflicted
+++ resolved
@@ -1,1098 +1,549 @@
-<<<<<<< HEAD
-/************************************************************
-
-Copyright 1987, 1998  The Open Group
-
-Permission to use, copy, modify, distribute, and sell this software and its
-documentation for any purpose is hereby granted without fee, provided that
-the above copyright notice appear in all copies and that both that
-copyright notice and this permission notice appear in supporting
-documentation.
-
-The above copyright notice and this permission notice shall be included in
-all copies or substantial portions of the Software.
-
-THE SOFTWARE IS PROVIDED "AS IS", WITHOUT WARRANTY OF ANY KIND, EXPRESS OR
-IMPLIED, INCLUDING BUT NOT LIMITED TO THE WARRANTIES OF MERCHANTABILITY,
-FITNESS FOR A PARTICULAR PURPOSE AND NONINFRINGEMENT.  IN NO EVENT SHALL THE
-OPEN GROUP BE LIABLE FOR ANY CLAIM, DAMAGES OR OTHER LIABILITY, WHETHER IN
-AN ACTION OF CONTRACT, TORT OR OTHERWISE, ARISING FROM, OUT OF OR IN
-CONNECTION WITH THE SOFTWARE OR THE USE OR OTHER DEALINGS IN THE SOFTWARE.
-
-Except as contained in this notice, the name of The Open Group shall not be
-used in advertising or otherwise to promote the sale, use or other dealings
-in this Software without prior written authorization from The Open Group.
-
-
-Copyright 1987 by Digital Equipment Corporation, Maynard, Massachusetts.
-
-                        All Rights Reserved
-
-Permission to use, copy, modify, and distribute this software and its 
-documentation for any purpose and without fee is hereby granted, 
-provided that the above copyright notice appear in all copies and that
-both that copyright notice and this permission notice appear in 
-supporting documentation, and that the name of Digital not be
-used in advertising or publicity pertaining to distribution of the
-software without specific, written prior permission.  
-
-DIGITAL DISCLAIMS ALL WARRANTIES WITH REGARD TO THIS SOFTWARE, INCLUDING
-ALL IMPLIED WARRANTIES OF MERCHANTABILITY AND FITNESS, IN NO EVENT SHALL
-DIGITAL BE LIABLE FOR ANY SPECIAL, INDIRECT OR CONSEQUENTIAL DAMAGES OR
-ANY DAMAGES WHATSOEVER RESULTING FROM LOSS OF USE, DATA OR PROFITS,
-WHETHER IN AN ACTION OF CONTRACT, NEGLIGENCE OR OTHER TORTIOUS ACTION,
-ARISING OUT OF OR IN CONNECTION WITH THE USE OR PERFORMANCE OF THIS
-SOFTWARE.
-
-********************************************************/
-
-#ifndef INPUT_H
-#define INPUT_H
-
-#include "misc.h"
-#include "screenint.h"
-#include <X11/Xmd.h>
-#include <X11/Xproto.h>
-#include <stdint.h>
-#include "window.h"     /* for WindowPtr */
-#include "xkbrules.h"
-#include "events.h"
-
-#define DEVICE_INIT	0
-#define DEVICE_ON	1
-#define DEVICE_OFF	2
-#define DEVICE_CLOSE	3
-
-#define POINTER_RELATIVE (1 << 1)
-#define POINTER_ABSOLUTE (1 << 2)
-#define POINTER_ACCELERATE (1 << 3)
-#define POINTER_SCREEN (1 << 4) /* Data in screen coordinates */
-
-/*int constants for pointer acceleration schemes*/
-#define PtrAccelNoOp            0
-#define PtrAccelPredictable     1
-#define PtrAccelLightweight     2
-#define PtrAccelDefault         PtrAccelPredictable
-
-#define MAX_VALUATORS 36
-/* Maximum number of valuators, divided by six, rounded up, to get number
- * of events. */
-#define MAX_VALUATOR_EVENTS 6
-#define MAX_BUTTONS 256 /* completely arbitrarily chosen */
-
-#define NO_AXIS_LIMITS -1
-
-#define MAP_LENGTH	256
-#define DOWN_LENGTH	32	/* 256/8 => number of bytes to hold 256 bits */
-#define NullGrab ((GrabPtr)NULL)
-#define PointerRootWin ((WindowPtr)PointerRoot)
-#define NoneWin ((WindowPtr)None)
-#define NullDevice ((DevicePtr)NULL)
-
-#ifndef FollowKeyboard
-#define FollowKeyboard 		3
-#endif
-#ifndef FollowKeyboardWin
-#define FollowKeyboardWin  ((WindowPtr) FollowKeyboard)
-#endif
-#ifndef RevertToFollowKeyboard
-#define RevertToFollowKeyboard	3
-#endif
-
-typedef unsigned long Leds;
-typedef struct _OtherClients *OtherClientsPtr;
-typedef struct _InputClients *InputClientsPtr;
-typedef struct _DeviceIntRec *DeviceIntPtr;
-typedef struct _ClassesRec *ClassesPtr;
-typedef union _GrabMask GrabMask;
-
-typedef struct _EventList {
-    xEvent* event;
-    int evlen; /* length of allocated memory for event in bytes.  This is not
-                  the actual length of the event. The event's actual length is
-                  32 for standard events or 32 +
-                  ((xGenericEvent*)event)->length * 4 for GenericEvents.
-                  For events in the EQ, the length is
-                  ((InternalEvent*)event)->u.any.length */
-} EventList, *EventListPtr;
-
-/* The DIX stores incoming input events in this list */
-extern EventListPtr InputEventList;
-extern int InputEventListLen;
-
-typedef int (*DeviceProc)(
-    DeviceIntPtr /*device*/,
-    int /*what*/);
-
-typedef void (*ProcessInputProc)(
-    InternalEvent * /*event*/,
-    DeviceIntPtr /*device*/);
-
-typedef Bool (*DeviceHandleProc)(
-    DeviceIntPtr /*device*/,
-    void* /*data*/
-    );
-
-typedef void (*DeviceUnwrapProc)(
-    DeviceIntPtr /*device*/,
-    DeviceHandleProc /*proc*/,
-    void* /*data*/
-    );
-
-/* pointer acceleration handling */
-typedef void (*PointerAccelSchemeProc)(
-    DeviceIntPtr /*pDev*/,
-    int /*first_valuator*/,
-    int /*num_valuators*/,
-    int* /*valuators*/,
-    int /*evtime*/);
-
-typedef void (*DeviceCallbackProc)(
-              DeviceIntPtr /*pDev*/);
-
-typedef struct _DeviceRec {
-    pointer	devicePrivate;
-    ProcessInputProc processInputProc;	/* current */
-    ProcessInputProc realInputProc;	/* deliver */
-    ProcessInputProc enqueueInputProc;	/* enqueue */
-    Bool	on;			/* used by DDX to keep state */
-} DeviceRec, *DevicePtr;
-
-typedef struct {
-    int			click, bell, bell_pitch, bell_duration;
-    Bool		autoRepeat;
-    unsigned char	autoRepeats[32];
-    Leds		leds;
-    unsigned char	id;
-} KeybdCtrl;
-
-typedef struct {
-    KeySym  *map;
-    KeyCode minKeyCode,
-	    maxKeyCode;
-    int     mapWidth;
-} KeySymsRec, *KeySymsPtr;
-
-typedef struct {
-    int		num, den, threshold;
-    unsigned char id;
-} PtrCtrl;
-
-typedef struct {
-    int         resolution, min_value, max_value;
-    int         integer_displayed;
-    unsigned char id;
-} IntegerCtrl;
-
-typedef struct {
-    int         max_symbols, num_symbols_supported;
-    int         num_symbols_displayed;
-    KeySym      *symbols_supported;
-    KeySym      *symbols_displayed;
-    unsigned char id;
-} StringCtrl;
-
-typedef struct {
-    int         percent, pitch, duration;
-    unsigned char id;
-} BellCtrl;
-
-typedef struct {
-    Leds        led_values;
-    Mask        led_mask;
-    unsigned char id;
-} LedCtrl;
-
-extern _X_EXPORT KeybdCtrl	defaultKeyboardControl;
-extern _X_EXPORT PtrCtrl	defaultPointerControl;
-
-typedef struct _InputOption {
-    char                *key;
-    char                *value;
-    struct _InputOption *next;
-} InputOption;
-
-typedef struct _InputAttributes {
-    char                *product;
-    char                *vendor;
-    char                *device;
-    uint32_t            flags;
-} InputAttributes;
-
-#define ATTR_KEYBOARD (1<<0)
-#define ATTR_POINTER (1<<1)
-#define ATTR_JOYSTICK (1<<2)
-#define ATTR_TABLET (1<<3)
-#define ATTR_TOUCHPAD (1<<4)
-#define ATTR_TOUCHSCREEN (1<<5)
-
-/* Key has been run through all input processing and events sent to clients. */
-#define KEY_PROCESSED 1
-/* Key has not been fully processed, no events have been sent. */
-#define KEY_POSTED 2
-
-extern void set_key_down(DeviceIntPtr pDev, int key_code, int type);
-extern void set_key_up(DeviceIntPtr pDev, int key_code, int type);
-extern int key_is_down(DeviceIntPtr pDev, int key_code, int type);
-
-extern void InitCoreDevices(void);
-extern void InitXTestDevices(void);
-
-extern _X_EXPORT DeviceIntPtr AddInputDevice(
-    ClientPtr /*client*/,
-    DeviceProc /*deviceProc*/,
-    Bool /*autoStart*/);
-
-extern _X_EXPORT Bool EnableDevice(
-    DeviceIntPtr /*device*/,
-    BOOL /* sendevent */);
-
-extern _X_EXPORT Bool ActivateDevice(
-    DeviceIntPtr /*device*/,
-    BOOL /* sendevent */);
-
-extern _X_EXPORT Bool DisableDevice(
-    DeviceIntPtr /*device*/,
-    BOOL /* sendevent */);
-
-extern int InitAndStartDevices(void);
-
-extern void CloseDownDevices(void);
-
-extern void UndisplayDevices(void);
-
-extern _X_EXPORT int RemoveDevice(
-    DeviceIntPtr /*dev*/,
-    BOOL /* sendevent */);
-
-extern _X_EXPORT int NumMotionEvents(void);
-
-extern void RegisterPointerDevice(
-    DeviceIntPtr /*device*/);
-
-extern void RegisterKeyboardDevice(
-    DeviceIntPtr /*device*/);
-
-extern _X_EXPORT int dixLookupDevice(
-    DeviceIntPtr *         /* dev */,
-    int                    /* id */,
-    ClientPtr              /* client */,
-    Mask                   /* access_mode */);
-
-extern _X_EXPORT void QueryMinMaxKeyCodes(
-    KeyCode* /*minCode*/,
-    KeyCode* /*maxCode*/);
-
-extern _X_EXPORT Bool SetKeySymsMap(
-    KeySymsPtr /*dst*/,
-    KeySymsPtr /*src*/);
-
-extern _X_EXPORT Bool InitButtonClassDeviceStruct(
-    DeviceIntPtr /*device*/,
-    int /*numButtons*/,
-    Atom* /* labels */,
-    CARD8* /*map*/);
-
-extern _X_EXPORT Bool InitValuatorClassDeviceStruct(
-    DeviceIntPtr /*device*/,
-    int /*numAxes*/,
-    Atom* /* labels */,
-    int /*numMotionEvents*/,
-    int /*mode*/);
-
-extern _X_EXPORT Bool InitPointerAccelerationScheme(
-    DeviceIntPtr /*dev*/,
-    int /*scheme*/);
-
-extern _X_EXPORT Bool InitAbsoluteClassDeviceStruct(
-    DeviceIntPtr /*device*/);
-
-extern _X_EXPORT Bool InitFocusClassDeviceStruct(
-    DeviceIntPtr /*device*/);
-
-typedef void (*BellProcPtr)(
-    int /*percent*/,
-    DeviceIntPtr /*device*/,
-    pointer /*ctrl*/,
-    int);
-
-typedef void (*KbdCtrlProcPtr)(
-    DeviceIntPtr /*device*/,
-    KeybdCtrl * /*ctrl*/);
-
-typedef void (*PtrCtrlProcPtr)(
-    DeviceIntPtr /*device*/,
-    PtrCtrl * /*ctrl*/);
-
-extern _X_EXPORT Bool InitPtrFeedbackClassDeviceStruct(
-    DeviceIntPtr /*device*/,
-    PtrCtrlProcPtr /*controlProc*/);
-
-typedef void (*StringCtrlProcPtr)(
-    DeviceIntPtr /*device*/,
-    StringCtrl * /*ctrl*/);
-
-extern _X_EXPORT Bool InitStringFeedbackClassDeviceStruct(
-    DeviceIntPtr /*device*/,
-    StringCtrlProcPtr /*controlProc*/,
-    int /*max_symbols*/,
-    int /*num_symbols_supported*/,
-    KeySym* /*symbols*/);
-
-typedef void (*BellCtrlProcPtr)(
-    DeviceIntPtr /*device*/,
-    BellCtrl * /*ctrl*/);
-
-extern _X_EXPORT Bool InitBellFeedbackClassDeviceStruct(
-    DeviceIntPtr /*device*/,
-    BellProcPtr /*bellProc*/,
-    BellCtrlProcPtr /*controlProc*/);
-
-typedef void (*LedCtrlProcPtr)(
-    DeviceIntPtr /*device*/,
-    LedCtrl * /*ctrl*/);
-
-extern _X_EXPORT Bool InitLedFeedbackClassDeviceStruct(
-    DeviceIntPtr /*device*/,
-    LedCtrlProcPtr /*controlProc*/);
-
-typedef void (*IntegerCtrlProcPtr)(
-    DeviceIntPtr /*device*/,
-    IntegerCtrl * /*ctrl*/);
-
-
-extern _X_EXPORT Bool InitIntegerFeedbackClassDeviceStruct(
-    DeviceIntPtr /*device*/,
-    IntegerCtrlProcPtr /*controlProc*/);
-
-extern _X_EXPORT Bool InitPointerDeviceStruct(
-    DevicePtr /*device*/,
-    CARD8* /*map*/,
-    int /*numButtons*/,
-    Atom* /* btn_labels */,
-    PtrCtrlProcPtr /*controlProc*/,
-    int /*numMotionEvents*/,
-    int /*numAxes*/,
-    Atom* /* axes_labels */);
-
-extern _X_EXPORT Bool InitKeyboardDeviceStruct(
-    DeviceIntPtr /*device*/,
-    XkbRMLVOSet * /*rmlvo*/,
-    BellProcPtr /*bellProc*/,
-    KbdCtrlProcPtr /*controlProc*/);
-
-extern int ApplyPointerMapping(
-    DeviceIntPtr /* pDev */,
-    CARD8 *      /* map */,
-    int          /* len */,
-    ClientPtr	/* client */);
-
-extern Bool BadDeviceMap(
-    BYTE* /*buff*/,
-    int /*length*/,
-    unsigned /*low*/,
-    unsigned /*high*/,
-    XID* /*errval*/);
-
-extern void NoteLedState(
-    DeviceIntPtr /*keybd*/,
-    int /*led*/,
-    Bool /*on*/);
-
-extern void MaybeStopHint(
-    DeviceIntPtr /*device*/,
-    ClientPtr /*client*/);
-
-extern void ProcessPointerEvent(
-    InternalEvent* /* ev */,
-    DeviceIntPtr /*mouse*/);
-
-extern void ProcessKeyboardEvent(
-    InternalEvent* /*ev*/,
-    DeviceIntPtr   /*keybd*/);
-
-extern void InputDevicesClosed(void);
-
-extern Bool LegalModifier(
-    unsigned int /*key*/, 
-    DeviceIntPtr /*pDev*/);
-
-extern _X_EXPORT void ProcessInputEvents(void);
-
-extern _X_EXPORT void InitInput(
-    int  /*argc*/,
-    char ** /*argv*/);
-
-extern _X_EXPORT int GetMaximumEventsNum(void);
-
-extern _X_EXPORT int GetEventList(EventListPtr* list);
-extern _X_EXPORT EventListPtr InitEventList(int num_events);
-extern _X_EXPORT void FreeEventList(EventListPtr list, int num_events);
-
-extern void CreateClassesChangedEvent(EventListPtr event,
-                                      DeviceIntPtr master,
-                                      DeviceIntPtr slave,
-                                      int type);
-extern int GetPointerEvents(
-    EventListPtr events,
-    DeviceIntPtr pDev,
-    int type,
-    int buttons,
-    int flags,
-    int first_valuator,
-    int num_valuators,
-    int *valuators);
-
-extern int GetKeyboardEvents(
-    EventListPtr events,
-    DeviceIntPtr pDev,
-    int type,
-    int key_code);
-
-extern int GetKeyboardValuatorEvents(
-    EventListPtr events,
-    DeviceIntPtr pDev,
-    int type,
-    int key_code,
-    int first_valuator,
-    int num_valuator,
-    int *valuators);
-
-extern int GetProximityEvents(
-    EventListPtr events,
-    DeviceIntPtr pDev,
-    int type,
-    int first_valuator,
-    int num_valuators,
-    int *valuators);
-
-extern void PostSyntheticMotion(
-    DeviceIntPtr pDev,
-    int x,
-    int y,
-    int screen,
-    unsigned long time);
-
-extern _X_EXPORT int GetMotionHistorySize(
-    void);
-
-extern _X_EXPORT void AllocateMotionHistory(
-    DeviceIntPtr pDev);
-
-extern _X_EXPORT int GetMotionHistory(
-    DeviceIntPtr pDev,
-    xTimecoord **buff,
-    unsigned long start,
-    unsigned long stop,
-    ScreenPtr pScreen,
-    BOOL core);
-
-extern int AttachDevice(ClientPtr client,
-                        DeviceIntPtr slave,
-                        DeviceIntPtr master);
-
-extern _X_EXPORT DeviceIntPtr GetPairedDevice(DeviceIntPtr kbd);
-extern DeviceIntPtr GetMaster(DeviceIntPtr dev, int type);
-
-extern int AllocDevicePair(ClientPtr client,
-                             char* name,
-                             DeviceIntPtr* ptr,
-                             DeviceIntPtr* keybd,
-                             DeviceProc ptr_proc,
-                             DeviceProc keybd_proc,
-                             Bool master);
-extern void DeepCopyDeviceClasses(DeviceIntPtr from,
-                                  DeviceIntPtr to,
-                                  DeviceChangedEvent *dce);
-
-/* Helper functions. */
-extern int generate_modkeymap(ClientPtr client, DeviceIntPtr dev,
-                              KeyCode **modkeymap, int *max_keys_per_mod);
-extern int change_modmap(ClientPtr client, DeviceIntPtr dev, KeyCode *map,
-                         int max_keys_per_mod);
-extern int AllocXTestDevice(ClientPtr client,
-                             char* name,
-                             DeviceIntPtr* ptr,
-                             DeviceIntPtr* keybd,
-                             DeviceIntPtr master_ptr,
-                             DeviceIntPtr master_keybd);
-extern BOOL IsXTestDevice(DeviceIntPtr dev, DeviceIntPtr master);
-extern DeviceIntPtr GetXTestDevice(DeviceIntPtr master);
-extern void SendDevicePresenceEvent(int deviceid, int type);
-
-/* misc event helpers */
-extern Mask GetEventFilter(DeviceIntPtr dev, xEvent *event);
-extern Mask GetWindowXI2Mask(DeviceIntPtr dev, WindowPtr win, xEvent* ev);
-void FixUpEventFromWindow(DeviceIntPtr pDev,
-                          xEvent *xE,
-                          WindowPtr pWin,
-                          Window child,
-                          Bool calcChild);
-
-/* Implemented by the DDX. */
-extern _X_EXPORT int NewInputDeviceRequest(
-    InputOption *options,
-    InputAttributes *attrs,
-    DeviceIntPtr *dev);
-extern  _X_EXPORT void DeleteInputDeviceRequest(
-    DeviceIntPtr dev);
-
-extern _X_EXPORT void DDXRingBell(
-    int volume,
-    int pitch,
-    int duration);
-
-/* Set to TRUE by default - os/utils.c sets it to FALSE on user request,
-   xfixes/cursor.c uses it to determine if the cursor is enabled */
-extern Bool EnableCursor;
-
-#endif /* INPUT_H */
-=======
-/************************************************************
-
-Copyright 1987, 1998  The Open Group
-
-Permission to use, copy, modify, distribute, and sell this software and its
-documentation for any purpose is hereby granted without fee, provided that
-the above copyright notice appear in all copies and that both that
-copyright notice and this permission notice appear in supporting
-documentation.
-
-The above copyright notice and this permission notice shall be included in
-all copies or substantial portions of the Software.
-
-THE SOFTWARE IS PROVIDED "AS IS", WITHOUT WARRANTY OF ANY KIND, EXPRESS OR
-IMPLIED, INCLUDING BUT NOT LIMITED TO THE WARRANTIES OF MERCHANTABILITY,
-FITNESS FOR A PARTICULAR PURPOSE AND NONINFRINGEMENT.  IN NO EVENT SHALL THE
-OPEN GROUP BE LIABLE FOR ANY CLAIM, DAMAGES OR OTHER LIABILITY, WHETHER IN
-AN ACTION OF CONTRACT, TORT OR OTHERWISE, ARISING FROM, OUT OF OR IN
-CONNECTION WITH THE SOFTWARE OR THE USE OR OTHER DEALINGS IN THE SOFTWARE.
-
-Except as contained in this notice, the name of The Open Group shall not be
-used in advertising or otherwise to promote the sale, use or other dealings
-in this Software without prior written authorization from The Open Group.
-
-
-Copyright 1987 by Digital Equipment Corporation, Maynard, Massachusetts.
-
-                        All Rights Reserved
-
-Permission to use, copy, modify, and distribute this software and its 
-documentation for any purpose and without fee is hereby granted, 
-provided that the above copyright notice appear in all copies and that
-both that copyright notice and this permission notice appear in 
-supporting documentation, and that the name of Digital not be
-used in advertising or publicity pertaining to distribution of the
-software without specific, written prior permission.  
-
-DIGITAL DISCLAIMS ALL WARRANTIES WITH REGARD TO THIS SOFTWARE, INCLUDING
-ALL IMPLIED WARRANTIES OF MERCHANTABILITY AND FITNESS, IN NO EVENT SHALL
-DIGITAL BE LIABLE FOR ANY SPECIAL, INDIRECT OR CONSEQUENTIAL DAMAGES OR
-ANY DAMAGES WHATSOEVER RESULTING FROM LOSS OF USE, DATA OR PROFITS,
-WHETHER IN AN ACTION OF CONTRACT, NEGLIGENCE OR OTHER TORTIOUS ACTION,
-ARISING OUT OF OR IN CONNECTION WITH THE USE OR PERFORMANCE OF THIS
-SOFTWARE.
-
-********************************************************/
-
-#ifndef INPUT_H
-#define INPUT_H
-
-#include "misc.h"
-#include "screenint.h"
-#include <X11/Xmd.h>
-#include <X11/Xproto.h>
-#include <stdint.h>
-#include "window.h"     /* for WindowPtr */
-#include "xkbrules.h"
-#include "events.h"
-
-#define DEVICE_INIT	0
-#define DEVICE_ON	1
-#define DEVICE_OFF	2
-#define DEVICE_CLOSE	3
-
-#define POINTER_RELATIVE (1 << 1)
-#define POINTER_ABSOLUTE (1 << 2)
-#define POINTER_ACCELERATE (1 << 3)
-#define POINTER_SCREEN (1 << 4) /* Data in screen coordinates */
-
-/*int constants for pointer acceleration schemes*/
-#define PtrAccelNoOp            0
-#define PtrAccelPredictable     1
-#define PtrAccelLightweight     2
-#define PtrAccelDefault         PtrAccelPredictable
-
-#define MAX_VALUATORS 36
-/* Maximum number of valuators, divided by six, rounded up, to get number
- * of events. */
-#define MAX_VALUATOR_EVENTS 6
-#define MAX_BUTTONS 256 /* completely arbitrarily chosen */
-
-#define NO_AXIS_LIMITS -1
-
-#define MAP_LENGTH	256
-#define DOWN_LENGTH	32	/* 256/8 => number of bytes to hold 256 bits */
-#define NullGrab ((GrabPtr)NULL)
-#define PointerRootWin ((WindowPtr)PointerRoot)
-#define NoneWin ((WindowPtr)None)
-#define NullDevice ((DevicePtr)NULL)
-
-#ifndef FollowKeyboard
-#define FollowKeyboard 		3
-#endif
-#ifndef FollowKeyboardWin
-#define FollowKeyboardWin  ((WindowPtr) FollowKeyboard)
-#endif
-#ifndef RevertToFollowKeyboard
-#define RevertToFollowKeyboard	3
-#endif
-
-typedef unsigned long Leds;
-typedef struct _OtherClients *OtherClientsPtr;
-typedef struct _InputClients *InputClientsPtr;
-typedef struct _DeviceIntRec *DeviceIntPtr;
-typedef struct _ClassesRec *ClassesPtr;
-typedef union _GrabMask GrabMask;
-
-typedef struct _EventList {
-    xEvent* event;
-    int evlen; /* length of allocated memory for event in bytes.  This is not
-                  the actual length of the event. The event's actual length is
-                  32 for standard events or 32 +
-                  ((xGenericEvent*)event)->length * 4 for GenericEvents.
-                  For events in the EQ, the length is
-                  ((InternalEvent*)event)->u.any.length */
-} EventList, *EventListPtr;
-
-/* The DIX stores incoming input events in this list */
-extern EventListPtr InputEventList;
-extern int InputEventListLen;
-
-typedef int (*DeviceProc)(
-    DeviceIntPtr /*device*/,
-    int /*what*/);
-
-typedef void (*ProcessInputProc)(
-    InternalEvent * /*event*/,
-    DeviceIntPtr /*device*/);
-
-typedef Bool (*DeviceHandleProc)(
-    DeviceIntPtr /*device*/,
-    void* /*data*/
-    );
-
-typedef void (*DeviceUnwrapProc)(
-    DeviceIntPtr /*device*/,
-    DeviceHandleProc /*proc*/,
-    void* /*data*/
-    );
-
-/* pointer acceleration handling */
-typedef void (*PointerAccelSchemeProc)(
-    DeviceIntPtr /*pDev*/,
-    int /*first_valuator*/,
-    int /*num_valuators*/,
-    int* /*valuators*/,
-    int /*evtime*/);
-
-typedef void (*DeviceCallbackProc)(
-              DeviceIntPtr /*pDev*/);
-
-typedef struct _DeviceRec {
-    pointer	devicePrivate;
-    ProcessInputProc processInputProc;	/* current */
-    ProcessInputProc realInputProc;	/* deliver */
-    ProcessInputProc enqueueInputProc;	/* enqueue */
-    Bool	on;			/* used by DDX to keep state */
-} DeviceRec, *DevicePtr;
-
-typedef struct {
-    int			click, bell, bell_pitch, bell_duration;
-    Bool		autoRepeat;
-    unsigned char	autoRepeats[32];
-    Leds		leds;
-    unsigned char	id;
-} KeybdCtrl;
-
-typedef struct {
-    KeySym  *map;
-    KeyCode minKeyCode,
-	    maxKeyCode;
-    int     mapWidth;
-} KeySymsRec, *KeySymsPtr;
-
-typedef struct {
-    int		num, den, threshold;
-    unsigned char id;
-} PtrCtrl;
-
-typedef struct {
-    int         resolution, min_value, max_value;
-    int         integer_displayed;
-    unsigned char id;
-} IntegerCtrl;
-
-typedef struct {
-    int         max_symbols, num_symbols_supported;
-    int         num_symbols_displayed;
-    KeySym      *symbols_supported;
-    KeySym      *symbols_displayed;
-    unsigned char id;
-} StringCtrl;
-
-typedef struct {
-    int         percent, pitch, duration;
-    unsigned char id;
-} BellCtrl;
-
-typedef struct {
-    Leds        led_values;
-    Mask        led_mask;
-    unsigned char id;
-} LedCtrl;
-
-extern _X_EXPORT KeybdCtrl	defaultKeyboardControl;
-extern _X_EXPORT PtrCtrl	defaultPointerControl;
-
-typedef struct _InputOption {
-    char                *key;
-    char                *value;
-    struct _InputOption *next;
-} InputOption;
-
-typedef struct _InputAttributes {
-    char                *product;
-    char                *vendor;
-    char                *device;
-    char                **tags; /* null-terminated */
-    uint32_t            flags;
-} InputAttributes;
-
-#define ATTR_KEYBOARD (1<<0)
-#define ATTR_POINTER (1<<1)
-#define ATTR_JOYSTICK (1<<2)
-#define ATTR_TABLET (1<<3)
-#define ATTR_TOUCHPAD (1<<4)
-#define ATTR_TOUCHSCREEN (1<<5)
-
-/* Key has been run through all input processing and events sent to clients. */
-#define KEY_PROCESSED 1
-/* Key has not been fully processed, no events have been sent. */
-#define KEY_POSTED 2
-
-extern void set_key_down(DeviceIntPtr pDev, int key_code, int type);
-extern void set_key_up(DeviceIntPtr pDev, int key_code, int type);
-extern int key_is_down(DeviceIntPtr pDev, int key_code, int type);
-
-extern void InitCoreDevices(void);
-extern void InitXTestDevices(void);
-
-extern _X_EXPORT DeviceIntPtr AddInputDevice(
-    ClientPtr /*client*/,
-    DeviceProc /*deviceProc*/,
-    Bool /*autoStart*/);
-
-extern _X_EXPORT Bool EnableDevice(
-    DeviceIntPtr /*device*/,
-    BOOL /* sendevent */);
-
-extern _X_EXPORT Bool ActivateDevice(
-    DeviceIntPtr /*device*/,
-    BOOL /* sendevent */);
-
-extern _X_EXPORT Bool DisableDevice(
-    DeviceIntPtr /*device*/,
-    BOOL /* sendevent */);
-
-extern int InitAndStartDevices(void);
-
-extern void CloseDownDevices(void);
-
-extern void UndisplayDevices(void);
-
-extern _X_EXPORT int RemoveDevice(
-    DeviceIntPtr /*dev*/,
-    BOOL /* sendevent */);
-
-extern _X_EXPORT int NumMotionEvents(void);
-
-extern void RegisterPointerDevice(
-    DeviceIntPtr /*device*/);
-
-extern void RegisterKeyboardDevice(
-    DeviceIntPtr /*device*/);
-
-extern _X_EXPORT int dixLookupDevice(
-    DeviceIntPtr *         /* dev */,
-    int                    /* id */,
-    ClientPtr              /* client */,
-    Mask                   /* access_mode */);
-
-extern _X_EXPORT void QueryMinMaxKeyCodes(
-    KeyCode* /*minCode*/,
-    KeyCode* /*maxCode*/);
-
-extern _X_EXPORT Bool SetKeySymsMap(
-    KeySymsPtr /*dst*/,
-    KeySymsPtr /*src*/);
-
-extern _X_EXPORT Bool InitButtonClassDeviceStruct(
-    DeviceIntPtr /*device*/,
-    int /*numButtons*/,
-    Atom* /* labels */,
-    CARD8* /*map*/);
-
-extern _X_EXPORT Bool InitValuatorClassDeviceStruct(
-    DeviceIntPtr /*device*/,
-    int /*numAxes*/,
-    Atom* /* labels */,
-    int /*numMotionEvents*/,
-    int /*mode*/);
-
-extern _X_EXPORT Bool InitPointerAccelerationScheme(
-    DeviceIntPtr /*dev*/,
-    int /*scheme*/);
-
-extern _X_EXPORT Bool InitAbsoluteClassDeviceStruct(
-    DeviceIntPtr /*device*/);
-
-extern _X_EXPORT Bool InitFocusClassDeviceStruct(
-    DeviceIntPtr /*device*/);
-
-typedef void (*BellProcPtr)(
-    int /*percent*/,
-    DeviceIntPtr /*device*/,
-    pointer /*ctrl*/,
-    int);
-
-typedef void (*KbdCtrlProcPtr)(
-    DeviceIntPtr /*device*/,
-    KeybdCtrl * /*ctrl*/);
-
-typedef void (*PtrCtrlProcPtr)(
-    DeviceIntPtr /*device*/,
-    PtrCtrl * /*ctrl*/);
-
-extern _X_EXPORT Bool InitPtrFeedbackClassDeviceStruct(
-    DeviceIntPtr /*device*/,
-    PtrCtrlProcPtr /*controlProc*/);
-
-typedef void (*StringCtrlProcPtr)(
-    DeviceIntPtr /*device*/,
-    StringCtrl * /*ctrl*/);
-
-extern _X_EXPORT Bool InitStringFeedbackClassDeviceStruct(
-    DeviceIntPtr /*device*/,
-    StringCtrlProcPtr /*controlProc*/,
-    int /*max_symbols*/,
-    int /*num_symbols_supported*/,
-    KeySym* /*symbols*/);
-
-typedef void (*BellCtrlProcPtr)(
-    DeviceIntPtr /*device*/,
-    BellCtrl * /*ctrl*/);
-
-extern _X_EXPORT Bool InitBellFeedbackClassDeviceStruct(
-    DeviceIntPtr /*device*/,
-    BellProcPtr /*bellProc*/,
-    BellCtrlProcPtr /*controlProc*/);
-
-typedef void (*LedCtrlProcPtr)(
-    DeviceIntPtr /*device*/,
-    LedCtrl * /*ctrl*/);
-
-extern _X_EXPORT Bool InitLedFeedbackClassDeviceStruct(
-    DeviceIntPtr /*device*/,
-    LedCtrlProcPtr /*controlProc*/);
-
-typedef void (*IntegerCtrlProcPtr)(
-    DeviceIntPtr /*device*/,
-    IntegerCtrl * /*ctrl*/);
-
-
-extern _X_EXPORT Bool InitIntegerFeedbackClassDeviceStruct(
-    DeviceIntPtr /*device*/,
-    IntegerCtrlProcPtr /*controlProc*/);
-
-extern _X_EXPORT Bool InitPointerDeviceStruct(
-    DevicePtr /*device*/,
-    CARD8* /*map*/,
-    int /*numButtons*/,
-    Atom* /* btn_labels */,
-    PtrCtrlProcPtr /*controlProc*/,
-    int /*numMotionEvents*/,
-    int /*numAxes*/,
-    Atom* /* axes_labels */);
-
-extern _X_EXPORT Bool InitKeyboardDeviceStruct(
-    DeviceIntPtr /*device*/,
-    XkbRMLVOSet * /*rmlvo*/,
-    BellProcPtr /*bellProc*/,
-    KbdCtrlProcPtr /*controlProc*/);
-
-extern int ApplyPointerMapping(
-    DeviceIntPtr /* pDev */,
-    CARD8 *      /* map */,
-    int          /* len */,
-    ClientPtr	/* client */);
-
-extern Bool BadDeviceMap(
-    BYTE* /*buff*/,
-    int /*length*/,
-    unsigned /*low*/,
-    unsigned /*high*/,
-    XID* /*errval*/);
-
-extern void NoteLedState(
-    DeviceIntPtr /*keybd*/,
-    int /*led*/,
-    Bool /*on*/);
-
-extern void MaybeStopHint(
-    DeviceIntPtr /*device*/,
-    ClientPtr /*client*/);
-
-extern void ProcessPointerEvent(
-    InternalEvent* /* ev */,
-    DeviceIntPtr /*mouse*/);
-
-extern void ProcessKeyboardEvent(
-    InternalEvent* /*ev*/,
-    DeviceIntPtr   /*keybd*/);
-
-extern Bool LegalModifier(
-    unsigned int /*key*/, 
-    DeviceIntPtr /*pDev*/);
-
-extern _X_EXPORT void ProcessInputEvents(void);
-
-extern _X_EXPORT void InitInput(
-    int  /*argc*/,
-    char ** /*argv*/);
-
-extern _X_EXPORT int GetMaximumEventsNum(void);
-
-extern _X_EXPORT int GetEventList(EventListPtr* list);
-extern _X_EXPORT EventListPtr InitEventList(int num_events);
-extern _X_EXPORT void FreeEventList(EventListPtr list, int num_events);
-
-extern void CreateClassesChangedEvent(EventListPtr event,
-                                      DeviceIntPtr master,
-                                      DeviceIntPtr slave,
-                                      int type);
-extern int GetPointerEvents(
-    EventListPtr events,
-    DeviceIntPtr pDev,
-    int type,
-    int buttons,
-    int flags,
-    int first_valuator,
-    int num_valuators,
-    int *valuators);
-
-extern int GetKeyboardEvents(
-    EventListPtr events,
-    DeviceIntPtr pDev,
-    int type,
-    int key_code);
-
-extern int GetKeyboardValuatorEvents(
-    EventListPtr events,
-    DeviceIntPtr pDev,
-    int type,
-    int key_code,
-    int first_valuator,
-    int num_valuator,
-    int *valuators);
-
-extern int GetProximityEvents(
-    EventListPtr events,
-    DeviceIntPtr pDev,
-    int type,
-    int first_valuator,
-    int num_valuators,
-    int *valuators);
-
-extern void PostSyntheticMotion(
-    DeviceIntPtr pDev,
-    int x,
-    int y,
-    int screen,
-    unsigned long time);
-
-extern _X_EXPORT int GetMotionHistorySize(
-    void);
-
-extern _X_EXPORT void AllocateMotionHistory(
-    DeviceIntPtr pDev);
-
-extern _X_EXPORT int GetMotionHistory(
-    DeviceIntPtr pDev,
-    xTimecoord **buff,
-    unsigned long start,
-    unsigned long stop,
-    ScreenPtr pScreen,
-    BOOL core);
-
-extern int AttachDevice(ClientPtr client,
-                        DeviceIntPtr slave,
-                        DeviceIntPtr master);
-
-extern _X_EXPORT DeviceIntPtr GetPairedDevice(DeviceIntPtr kbd);
-extern DeviceIntPtr GetMaster(DeviceIntPtr dev, int type);
-
-extern int AllocDevicePair(ClientPtr client,
-                             char* name,
-                             DeviceIntPtr* ptr,
-                             DeviceIntPtr* keybd,
-                             DeviceProc ptr_proc,
-                             DeviceProc keybd_proc,
-                             Bool master);
-extern void DeepCopyDeviceClasses(DeviceIntPtr from,
-                                  DeviceIntPtr to,
-                                  DeviceChangedEvent *dce);
-
-/* Helper functions. */
-extern int generate_modkeymap(ClientPtr client, DeviceIntPtr dev,
-                              KeyCode **modkeymap, int *max_keys_per_mod);
-extern int change_modmap(ClientPtr client, DeviceIntPtr dev, KeyCode *map,
-                         int max_keys_per_mod);
-extern int AllocXTestDevice(ClientPtr client,
-                             char* name,
-                             DeviceIntPtr* ptr,
-                             DeviceIntPtr* keybd,
-                             DeviceIntPtr master_ptr,
-                             DeviceIntPtr master_keybd);
-extern BOOL IsXTestDevice(DeviceIntPtr dev, DeviceIntPtr master);
-extern DeviceIntPtr GetXTestDevice(DeviceIntPtr master);
-extern void SendDevicePresenceEvent(int deviceid, int type);
-
-/* misc event helpers */
-extern Mask GetEventFilter(DeviceIntPtr dev, xEvent *event);
-extern Mask GetWindowXI2Mask(DeviceIntPtr dev, WindowPtr win, xEvent* ev);
-void FixUpEventFromWindow(DeviceIntPtr pDev,
-                          xEvent *xE,
-                          WindowPtr pWin,
-                          Window child,
-                          Bool calcChild);
-
-/* Implemented by the DDX. */
-extern _X_EXPORT int NewInputDeviceRequest(
-    InputOption *options,
-    InputAttributes *attrs,
-    DeviceIntPtr *dev);
-extern  _X_EXPORT void DeleteInputDeviceRequest(
-    DeviceIntPtr dev);
-
-extern _X_EXPORT void DDXRingBell(
-    int volume,
-    int pitch,
-    int duration);
-
-/* Set to TRUE by default - os/utils.c sets it to FALSE on user request,
-   xfixes/cursor.c uses it to determine if the cursor is enabled */
-extern Bool EnableCursor;
-
-#endif /* INPUT_H */
->>>>>>> 8d38172d
+/************************************************************
+
+Copyright 1987, 1998  The Open Group
+
+Permission to use, copy, modify, distribute, and sell this software and its
+documentation for any purpose is hereby granted without fee, provided that
+the above copyright notice appear in all copies and that both that
+copyright notice and this permission notice appear in supporting
+documentation.
+
+The above copyright notice and this permission notice shall be included in
+all copies or substantial portions of the Software.
+
+THE SOFTWARE IS PROVIDED "AS IS", WITHOUT WARRANTY OF ANY KIND, EXPRESS OR
+IMPLIED, INCLUDING BUT NOT LIMITED TO THE WARRANTIES OF MERCHANTABILITY,
+FITNESS FOR A PARTICULAR PURPOSE AND NONINFRINGEMENT.  IN NO EVENT SHALL THE
+OPEN GROUP BE LIABLE FOR ANY CLAIM, DAMAGES OR OTHER LIABILITY, WHETHER IN
+AN ACTION OF CONTRACT, TORT OR OTHERWISE, ARISING FROM, OUT OF OR IN
+CONNECTION WITH THE SOFTWARE OR THE USE OR OTHER DEALINGS IN THE SOFTWARE.
+
+Except as contained in this notice, the name of The Open Group shall not be
+used in advertising or otherwise to promote the sale, use or other dealings
+in this Software without prior written authorization from The Open Group.
+
+
+Copyright 1987 by Digital Equipment Corporation, Maynard, Massachusetts.
+
+                        All Rights Reserved
+
+Permission to use, copy, modify, and distribute this software and its 
+documentation for any purpose and without fee is hereby granted, 
+provided that the above copyright notice appear in all copies and that
+both that copyright notice and this permission notice appear in 
+supporting documentation, and that the name of Digital not be
+used in advertising or publicity pertaining to distribution of the
+software without specific, written prior permission.  
+
+DIGITAL DISCLAIMS ALL WARRANTIES WITH REGARD TO THIS SOFTWARE, INCLUDING
+ALL IMPLIED WARRANTIES OF MERCHANTABILITY AND FITNESS, IN NO EVENT SHALL
+DIGITAL BE LIABLE FOR ANY SPECIAL, INDIRECT OR CONSEQUENTIAL DAMAGES OR
+ANY DAMAGES WHATSOEVER RESULTING FROM LOSS OF USE, DATA OR PROFITS,
+WHETHER IN AN ACTION OF CONTRACT, NEGLIGENCE OR OTHER TORTIOUS ACTION,
+ARISING OUT OF OR IN CONNECTION WITH THE USE OR PERFORMANCE OF THIS
+SOFTWARE.
+
+********************************************************/
+
+#ifndef INPUT_H
+#define INPUT_H
+
+#include "misc.h"
+#include "screenint.h"
+#include <X11/Xmd.h>
+#include <X11/Xproto.h>
+#include <stdint.h>
+#include "window.h"     /* for WindowPtr */
+#include "xkbrules.h"
+#include "events.h"
+
+#define DEVICE_INIT	0
+#define DEVICE_ON	1
+#define DEVICE_OFF	2
+#define DEVICE_CLOSE	3
+
+#define POINTER_RELATIVE (1 << 1)
+#define POINTER_ABSOLUTE (1 << 2)
+#define POINTER_ACCELERATE (1 << 3)
+#define POINTER_SCREEN (1 << 4) /* Data in screen coordinates */
+
+/*int constants for pointer acceleration schemes*/
+#define PtrAccelNoOp            0
+#define PtrAccelPredictable     1
+#define PtrAccelLightweight     2
+#define PtrAccelDefault         PtrAccelPredictable
+
+#define MAX_VALUATORS 36
+/* Maximum number of valuators, divided by six, rounded up, to get number
+ * of events. */
+#define MAX_VALUATOR_EVENTS 6
+#define MAX_BUTTONS 256 /* completely arbitrarily chosen */
+
+#define NO_AXIS_LIMITS -1
+
+#define MAP_LENGTH	256
+#define DOWN_LENGTH	32	/* 256/8 => number of bytes to hold 256 bits */
+#define NullGrab ((GrabPtr)NULL)
+#define PointerRootWin ((WindowPtr)PointerRoot)
+#define NoneWin ((WindowPtr)None)
+#define NullDevice ((DevicePtr)NULL)
+
+#ifndef FollowKeyboard
+#define FollowKeyboard 		3
+#endif
+#ifndef FollowKeyboardWin
+#define FollowKeyboardWin  ((WindowPtr) FollowKeyboard)
+#endif
+#ifndef RevertToFollowKeyboard
+#define RevertToFollowKeyboard	3
+#endif
+
+typedef unsigned long Leds;
+typedef struct _OtherClients *OtherClientsPtr;
+typedef struct _InputClients *InputClientsPtr;
+typedef struct _DeviceIntRec *DeviceIntPtr;
+typedef struct _ClassesRec *ClassesPtr;
+typedef union _GrabMask GrabMask;
+
+typedef struct _EventList {
+    xEvent* event;
+    int evlen; /* length of allocated memory for event in bytes.  This is not
+                  the actual length of the event. The event's actual length is
+                  32 for standard events or 32 +
+                  ((xGenericEvent*)event)->length * 4 for GenericEvents.
+                  For events in the EQ, the length is
+                  ((InternalEvent*)event)->u.any.length */
+} EventList, *EventListPtr;
+
+/* The DIX stores incoming input events in this list */
+extern EventListPtr InputEventList;
+extern int InputEventListLen;
+
+typedef int (*DeviceProc)(
+    DeviceIntPtr /*device*/,
+    int /*what*/);
+
+typedef void (*ProcessInputProc)(
+    InternalEvent * /*event*/,
+    DeviceIntPtr /*device*/);
+
+typedef Bool (*DeviceHandleProc)(
+    DeviceIntPtr /*device*/,
+    void* /*data*/
+    );
+
+typedef void (*DeviceUnwrapProc)(
+    DeviceIntPtr /*device*/,
+    DeviceHandleProc /*proc*/,
+    void* /*data*/
+    );
+
+/* pointer acceleration handling */
+typedef void (*PointerAccelSchemeProc)(
+    DeviceIntPtr /*pDev*/,
+    int /*first_valuator*/,
+    int /*num_valuators*/,
+    int* /*valuators*/,
+    int /*evtime*/);
+
+typedef void (*DeviceCallbackProc)(
+              DeviceIntPtr /*pDev*/);
+
+typedef struct _DeviceRec {
+    pointer	devicePrivate;
+    ProcessInputProc processInputProc;	/* current */
+    ProcessInputProc realInputProc;	/* deliver */
+    ProcessInputProc enqueueInputProc;	/* enqueue */
+    Bool	on;			/* used by DDX to keep state */
+} DeviceRec, *DevicePtr;
+
+typedef struct {
+    int			click, bell, bell_pitch, bell_duration;
+    Bool		autoRepeat;
+    unsigned char	autoRepeats[32];
+    Leds		leds;
+    unsigned char	id;
+} KeybdCtrl;
+
+typedef struct {
+    KeySym  *map;
+    KeyCode minKeyCode,
+	    maxKeyCode;
+    int     mapWidth;
+} KeySymsRec, *KeySymsPtr;
+
+typedef struct {
+    int		num, den, threshold;
+    unsigned char id;
+} PtrCtrl;
+
+typedef struct {
+    int         resolution, min_value, max_value;
+    int         integer_displayed;
+    unsigned char id;
+} IntegerCtrl;
+
+typedef struct {
+    int         max_symbols, num_symbols_supported;
+    int         num_symbols_displayed;
+    KeySym      *symbols_supported;
+    KeySym      *symbols_displayed;
+    unsigned char id;
+} StringCtrl;
+
+typedef struct {
+    int         percent, pitch, duration;
+    unsigned char id;
+} BellCtrl;
+
+typedef struct {
+    Leds        led_values;
+    Mask        led_mask;
+    unsigned char id;
+} LedCtrl;
+
+extern _X_EXPORT KeybdCtrl	defaultKeyboardControl;
+extern _X_EXPORT PtrCtrl	defaultPointerControl;
+
+typedef struct _InputOption {
+    char                *key;
+    char                *value;
+    struct _InputOption *next;
+} InputOption;
+
+typedef struct _InputAttributes {
+    char                *product;
+    char                *vendor;
+    char                *device;
+    char                **tags; /* null-terminated */
+    uint32_t            flags;
+} InputAttributes;
+
+#define ATTR_KEYBOARD (1<<0)
+#define ATTR_POINTER (1<<1)
+#define ATTR_JOYSTICK (1<<2)
+#define ATTR_TABLET (1<<3)
+#define ATTR_TOUCHPAD (1<<4)
+#define ATTR_TOUCHSCREEN (1<<5)
+
+/* Key has been run through all input processing and events sent to clients. */
+#define KEY_PROCESSED 1
+/* Key has not been fully processed, no events have been sent. */
+#define KEY_POSTED 2
+
+extern void set_key_down(DeviceIntPtr pDev, int key_code, int type);
+extern void set_key_up(DeviceIntPtr pDev, int key_code, int type);
+extern int key_is_down(DeviceIntPtr pDev, int key_code, int type);
+
+extern void InitCoreDevices(void);
+extern void InitXTestDevices(void);
+
+extern _X_EXPORT DeviceIntPtr AddInputDevice(
+    ClientPtr /*client*/,
+    DeviceProc /*deviceProc*/,
+    Bool /*autoStart*/);
+
+extern _X_EXPORT Bool EnableDevice(
+    DeviceIntPtr /*device*/,
+    BOOL /* sendevent */);
+
+extern _X_EXPORT Bool ActivateDevice(
+    DeviceIntPtr /*device*/,
+    BOOL /* sendevent */);
+
+extern _X_EXPORT Bool DisableDevice(
+    DeviceIntPtr /*device*/,
+    BOOL /* sendevent */);
+
+extern int InitAndStartDevices(void);
+
+extern void CloseDownDevices(void);
+
+extern void UndisplayDevices(void);
+
+extern _X_EXPORT int RemoveDevice(
+    DeviceIntPtr /*dev*/,
+    BOOL /* sendevent */);
+
+extern _X_EXPORT int NumMotionEvents(void);
+
+extern void RegisterPointerDevice(
+    DeviceIntPtr /*device*/);
+
+extern void RegisterKeyboardDevice(
+    DeviceIntPtr /*device*/);
+
+extern _X_EXPORT int dixLookupDevice(
+    DeviceIntPtr *         /* dev */,
+    int                    /* id */,
+    ClientPtr              /* client */,
+    Mask                   /* access_mode */);
+
+extern _X_EXPORT void QueryMinMaxKeyCodes(
+    KeyCode* /*minCode*/,
+    KeyCode* /*maxCode*/);
+
+extern _X_EXPORT Bool SetKeySymsMap(
+    KeySymsPtr /*dst*/,
+    KeySymsPtr /*src*/);
+
+extern _X_EXPORT Bool InitButtonClassDeviceStruct(
+    DeviceIntPtr /*device*/,
+    int /*numButtons*/,
+    Atom* /* labels */,
+    CARD8* /*map*/);
+
+extern _X_EXPORT Bool InitValuatorClassDeviceStruct(
+    DeviceIntPtr /*device*/,
+    int /*numAxes*/,
+    Atom* /* labels */,
+    int /*numMotionEvents*/,
+    int /*mode*/);
+
+extern _X_EXPORT Bool InitPointerAccelerationScheme(
+    DeviceIntPtr /*dev*/,
+    int /*scheme*/);
+
+extern _X_EXPORT Bool InitAbsoluteClassDeviceStruct(
+    DeviceIntPtr /*device*/);
+
+extern _X_EXPORT Bool InitFocusClassDeviceStruct(
+    DeviceIntPtr /*device*/);
+
+typedef void (*BellProcPtr)(
+    int /*percent*/,
+    DeviceIntPtr /*device*/,
+    pointer /*ctrl*/,
+    int);
+
+typedef void (*KbdCtrlProcPtr)(
+    DeviceIntPtr /*device*/,
+    KeybdCtrl * /*ctrl*/);
+
+typedef void (*PtrCtrlProcPtr)(
+    DeviceIntPtr /*device*/,
+    PtrCtrl * /*ctrl*/);
+
+extern _X_EXPORT Bool InitPtrFeedbackClassDeviceStruct(
+    DeviceIntPtr /*device*/,
+    PtrCtrlProcPtr /*controlProc*/);
+
+typedef void (*StringCtrlProcPtr)(
+    DeviceIntPtr /*device*/,
+    StringCtrl * /*ctrl*/);
+
+extern _X_EXPORT Bool InitStringFeedbackClassDeviceStruct(
+    DeviceIntPtr /*device*/,
+    StringCtrlProcPtr /*controlProc*/,
+    int /*max_symbols*/,
+    int /*num_symbols_supported*/,
+    KeySym* /*symbols*/);
+
+typedef void (*BellCtrlProcPtr)(
+    DeviceIntPtr /*device*/,
+    BellCtrl * /*ctrl*/);
+
+extern _X_EXPORT Bool InitBellFeedbackClassDeviceStruct(
+    DeviceIntPtr /*device*/,
+    BellProcPtr /*bellProc*/,
+    BellCtrlProcPtr /*controlProc*/);
+
+typedef void (*LedCtrlProcPtr)(
+    DeviceIntPtr /*device*/,
+    LedCtrl * /*ctrl*/);
+
+extern _X_EXPORT Bool InitLedFeedbackClassDeviceStruct(
+    DeviceIntPtr /*device*/,
+    LedCtrlProcPtr /*controlProc*/);
+
+typedef void (*IntegerCtrlProcPtr)(
+    DeviceIntPtr /*device*/,
+    IntegerCtrl * /*ctrl*/);
+
+
+extern _X_EXPORT Bool InitIntegerFeedbackClassDeviceStruct(
+    DeviceIntPtr /*device*/,
+    IntegerCtrlProcPtr /*controlProc*/);
+
+extern _X_EXPORT Bool InitPointerDeviceStruct(
+    DevicePtr /*device*/,
+    CARD8* /*map*/,
+    int /*numButtons*/,
+    Atom* /* btn_labels */,
+    PtrCtrlProcPtr /*controlProc*/,
+    int /*numMotionEvents*/,
+    int /*numAxes*/,
+    Atom* /* axes_labels */);
+
+extern _X_EXPORT Bool InitKeyboardDeviceStruct(
+    DeviceIntPtr /*device*/,
+    XkbRMLVOSet * /*rmlvo*/,
+    BellProcPtr /*bellProc*/,
+    KbdCtrlProcPtr /*controlProc*/);
+
+extern int ApplyPointerMapping(
+    DeviceIntPtr /* pDev */,
+    CARD8 *      /* map */,
+    int          /* len */,
+    ClientPtr	/* client */);
+
+extern Bool BadDeviceMap(
+    BYTE* /*buff*/,
+    int /*length*/,
+    unsigned /*low*/,
+    unsigned /*high*/,
+    XID* /*errval*/);
+
+extern void NoteLedState(
+    DeviceIntPtr /*keybd*/,
+    int /*led*/,
+    Bool /*on*/);
+
+extern void MaybeStopHint(
+    DeviceIntPtr /*device*/,
+    ClientPtr /*client*/);
+
+extern void ProcessPointerEvent(
+    InternalEvent* /* ev */,
+    DeviceIntPtr /*mouse*/);
+
+extern void ProcessKeyboardEvent(
+    InternalEvent* /*ev*/,
+    DeviceIntPtr   /*keybd*/);
+
+extern void InputDevicesClosed(void);
+
+extern Bool LegalModifier(
+    unsigned int /*key*/, 
+    DeviceIntPtr /*pDev*/);
+
+extern _X_EXPORT void ProcessInputEvents(void);
+
+extern _X_EXPORT void InitInput(
+    int  /*argc*/,
+    char ** /*argv*/);
+
+extern _X_EXPORT int GetMaximumEventsNum(void);
+
+extern _X_EXPORT int GetEventList(EventListPtr* list);
+extern _X_EXPORT EventListPtr InitEventList(int num_events);
+extern _X_EXPORT void FreeEventList(EventListPtr list, int num_events);
+
+extern void CreateClassesChangedEvent(EventListPtr event,
+                                      DeviceIntPtr master,
+                                      DeviceIntPtr slave,
+                                      int type);
+extern int GetPointerEvents(
+    EventListPtr events,
+    DeviceIntPtr pDev,
+    int type,
+    int buttons,
+    int flags,
+    int first_valuator,
+    int num_valuators,
+    int *valuators);
+
+extern int GetKeyboardEvents(
+    EventListPtr events,
+    DeviceIntPtr pDev,
+    int type,
+    int key_code);
+
+extern int GetKeyboardValuatorEvents(
+    EventListPtr events,
+    DeviceIntPtr pDev,
+    int type,
+    int key_code,
+    int first_valuator,
+    int num_valuator,
+    int *valuators);
+
+extern int GetProximityEvents(
+    EventListPtr events,
+    DeviceIntPtr pDev,
+    int type,
+    int first_valuator,
+    int num_valuators,
+    int *valuators);
+
+extern void PostSyntheticMotion(
+    DeviceIntPtr pDev,
+    int x,
+    int y,
+    int screen,
+    unsigned long time);
+
+extern _X_EXPORT int GetMotionHistorySize(
+    void);
+
+extern _X_EXPORT void AllocateMotionHistory(
+    DeviceIntPtr pDev);
+
+extern _X_EXPORT int GetMotionHistory(
+    DeviceIntPtr pDev,
+    xTimecoord **buff,
+    unsigned long start,
+    unsigned long stop,
+    ScreenPtr pScreen,
+    BOOL core);
+
+extern int AttachDevice(ClientPtr client,
+                        DeviceIntPtr slave,
+                        DeviceIntPtr master);
+
+extern _X_EXPORT DeviceIntPtr GetPairedDevice(DeviceIntPtr kbd);
+extern DeviceIntPtr GetMaster(DeviceIntPtr dev, int type);
+
+extern int AllocDevicePair(ClientPtr client,
+                             char* name,
+                             DeviceIntPtr* ptr,
+                             DeviceIntPtr* keybd,
+                             DeviceProc ptr_proc,
+                             DeviceProc keybd_proc,
+                             Bool master);
+extern void DeepCopyDeviceClasses(DeviceIntPtr from,
+                                  DeviceIntPtr to,
+                                  DeviceChangedEvent *dce);
+
+/* Helper functions. */
+extern int generate_modkeymap(ClientPtr client, DeviceIntPtr dev,
+                              KeyCode **modkeymap, int *max_keys_per_mod);
+extern int change_modmap(ClientPtr client, DeviceIntPtr dev, KeyCode *map,
+                         int max_keys_per_mod);
+extern int AllocXTestDevice(ClientPtr client,
+                             char* name,
+                             DeviceIntPtr* ptr,
+                             DeviceIntPtr* keybd,
+                             DeviceIntPtr master_ptr,
+                             DeviceIntPtr master_keybd);
+extern BOOL IsXTestDevice(DeviceIntPtr dev, DeviceIntPtr master);
+extern DeviceIntPtr GetXTestDevice(DeviceIntPtr master);
+extern void SendDevicePresenceEvent(int deviceid, int type);
+
+/* misc event helpers */
+extern Mask GetEventFilter(DeviceIntPtr dev, xEvent *event);
+extern Mask GetWindowXI2Mask(DeviceIntPtr dev, WindowPtr win, xEvent* ev);
+void FixUpEventFromWindow(DeviceIntPtr pDev,
+                          xEvent *xE,
+                          WindowPtr pWin,
+                          Window child,
+                          Bool calcChild);
+
+/* Implemented by the DDX. */
+extern _X_EXPORT int NewInputDeviceRequest(
+    InputOption *options,
+    InputAttributes *attrs,
+    DeviceIntPtr *dev);
+extern  _X_EXPORT void DeleteInputDeviceRequest(
+    DeviceIntPtr dev);
+
+extern _X_EXPORT void DDXRingBell(
+    int volume,
+    int pitch,
+    int duration);
+
+/* Set to TRUE by default - os/utils.c sets it to FALSE on user request,
+   xfixes/cursor.c uses it to determine if the cursor is enabled */
+extern Bool EnableCursor;
+
+#endif /* INPUT_H */