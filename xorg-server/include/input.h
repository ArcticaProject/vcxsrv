/************************************************************

Copyright 1987, 1998  The Open Group

Permission to use, copy, modify, distribute, and sell this software and its
documentation for any purpose is hereby granted without fee, provided that
the above copyright notice appear in all copies and that both that
copyright notice and this permission notice appear in supporting
documentation.

The above copyright notice and this permission notice shall be included in
all copies or substantial portions of the Software.

THE SOFTWARE IS PROVIDED "AS IS", WITHOUT WARRANTY OF ANY KIND, EXPRESS OR
IMPLIED, INCLUDING BUT NOT LIMITED TO THE WARRANTIES OF MERCHANTABILITY,
FITNESS FOR A PARTICULAR PURPOSE AND NONINFRINGEMENT.  IN NO EVENT SHALL THE
OPEN GROUP BE LIABLE FOR ANY CLAIM, DAMAGES OR OTHER LIABILITY, WHETHER IN
AN ACTION OF CONTRACT, TORT OR OTHERWISE, ARISING FROM, OUT OF OR IN
CONNECTION WITH THE SOFTWARE OR THE USE OR OTHER DEALINGS IN THE SOFTWARE.

Except as contained in this notice, the name of The Open Group shall not be
used in advertising or otherwise to promote the sale, use or other dealings
in this Software without prior written authorization from The Open Group.

Copyright 1987 by Digital Equipment Corporation, Maynard, Massachusetts.

                        All Rights Reserved

Permission to use, copy, modify, and distribute this software and its 
documentation for any purpose and without fee is hereby granted, 
provided that the above copyright notice appear in all copies and that
both that copyright notice and this permission notice appear in 
supporting documentation, and that the name of Digital not be
used in advertising or publicity pertaining to distribution of the
software without specific, written prior permission.  

DIGITAL DISCLAIMS ALL WARRANTIES WITH REGARD TO THIS SOFTWARE, INCLUDING
ALL IMPLIED WARRANTIES OF MERCHANTABILITY AND FITNESS, IN NO EVENT SHALL
DIGITAL BE LIABLE FOR ANY SPECIAL, INDIRECT OR CONSEQUENTIAL DAMAGES OR
ANY DAMAGES WHATSOEVER RESULTING FROM LOSS OF USE, DATA OR PROFITS,
WHETHER IN AN ACTION OF CONTRACT, NEGLIGENCE OR OTHER TORTIOUS ACTION,
ARISING OUT OF OR IN CONNECTION WITH THE USE OR PERFORMANCE OF THIS
SOFTWARE.

********************************************************/

#ifndef INPUT_H
#define INPUT_H

#include "misc.h"
#include "screenint.h"
#include <X11/Xmd.h>
#include <X11/Xproto.h>
#include <stdint.h>
#include "window.h"             /* for WindowPtr */
#include "xkbrules.h"
#include "events.h"
#include "list.h"
#include <X11/extensions/XI2.h>

#define DEVICE_INIT	0
#define DEVICE_ON	1
#define DEVICE_OFF	2
#define DEVICE_CLOSE	3
#define DEVICE_ABORT	4

#define POINTER_RELATIVE	(1 << 1)
#define POINTER_ABSOLUTE	(1 << 2)
#define POINTER_ACCELERATE	(1 << 3)
#define POINTER_SCREEN		(1 << 4)        /* Data in screen coordinates */
#define POINTER_NORAW		(1 << 5)        /* Don't generate RawEvents */
#define POINTER_EMULATED	(1 << 6)        /* Event was emulated from another event */
#define POINTER_DESKTOP		(1 << 7)        /* Data in desktop coordinates */

/* GetTouchEvent flags */
#define TOUCH_ACCEPT            (1 << 0)
#define TOUCH_REJECT            (1 << 1)
#define TOUCH_PENDING_END       (1 << 2)
#define TOUCH_CLIENT_ID         (1 << 3)        /* touch ID is the client-visible id */
#define TOUCH_REPLAYING         (1 << 4)        /* event is being replayed */
#define TOUCH_POINTER_EMULATED  (1 << 5)        /* touch event may be pointer emulated */
#define TOUCH_END               (1 << 6)        /* really end this touch now */

/*int constants for pointer acceleration schemes*/
#define PtrAccelNoOp            0
#define PtrAccelPredictable     1
#define PtrAccelLightweight     2
#define PtrAccelDefault         PtrAccelPredictable

#define MAX_VALUATORS 36
/* Maximum number of valuators, divided by six, rounded up, to get number
 * of events. */
#define MAX_VALUATOR_EVENTS 6
#define MAX_BUTTONS 256         /* completely arbitrarily chosen */

#define NO_AXIS_LIMITS -1

#define MAP_LENGTH	MAX_BUTTONS
#define DOWN_LENGTH	(MAX_BUTTONS/8)      /* 256/8 => number of bytes to hold 256 bits */
#define NullGrab ((GrabPtr)NULL)
#define PointerRootWin ((WindowPtr)PointerRoot)
#define NoneWin ((WindowPtr)None)
#define NullDevice ((DevicePtr)NULL)

#ifndef FollowKeyboard
#define FollowKeyboard 		3
#endif
#ifndef FollowKeyboardWin
#define FollowKeyboardWin  ((WindowPtr) FollowKeyboard)
#endif
#ifndef RevertToFollowKeyboard
#define RevertToFollowKeyboard	3
#endif

enum InputLevel {
    CORE = 1,
    XI = 2,
    XI2 = 3,
};

typedef unsigned long Leds;
typedef struct _OtherClients *OtherClientsPtr;
typedef struct _InputClients *InputClientsPtr;
typedef struct _DeviceIntRec *DeviceIntPtr;
typedef struct _ValuatorClassRec *ValuatorClassPtr;
typedef struct _ClassesRec *ClassesPtr;
typedef struct _SpriteRec *SpritePtr;
typedef struct _TouchClassRec *TouchClassPtr;
typedef struct _TouchPointInfo *TouchPointInfoPtr;
typedef struct _DDXTouchPointInfo *DDXTouchPointInfoPtr;
typedef union _GrabMask GrabMask;

typedef struct _ValuatorMask ValuatorMask;

/* The DIX stores incoming input events in this list */
extern InternalEvent *InputEventList;

typedef int (*DeviceProc) (DeviceIntPtr /*device */ ,
                           int /*what */ );

typedef void (*ProcessInputProc) (InternalEvent * /*event */ ,
                                  DeviceIntPtr /*device */ );

typedef Bool (*DeviceHandleProc) (DeviceIntPtr /*device */ ,
                                  void *        /*data */
    );

typedef void (*DeviceUnwrapProc) (DeviceIntPtr /*device */ ,
                                  DeviceHandleProc /*proc */ ,
                                  void *        /*data */
    );

/* pointer acceleration handling */
typedef void (*PointerAccelSchemeProc) (DeviceIntPtr /*device */ ,
                                        ValuatorMask * /*valuators */ ,
                                        CARD32 /*evtime */ );

typedef void (*DeviceCallbackProc) (DeviceIntPtr /*pDev */ );

struct _ValuatorAccelerationRec;
typedef Bool (*PointerAccelSchemeInitProc) (DeviceIntPtr /*dev */ ,
                                            struct _ValuatorAccelerationRec *
                                            /*protoScheme */ );

typedef struct _DeviceRec {
    void *devicePrivate;
    ProcessInputProc processInputProc;  /* current */
    ProcessInputProc realInputProc;     /* deliver */
    ProcessInputProc enqueueInputProc;  /* enqueue */
    Bool on;                    /* used by DDX to keep state */
} DeviceRec, *DevicePtr;

typedef struct {
    int click, bell, bell_pitch, bell_duration;
    Bool autoRepeat;
    unsigned char autoRepeats[32];
    Leds leds;
    unsigned char id;
} KeybdCtrl;

typedef struct {
    KeySym *map;
    KeyCode minKeyCode, maxKeyCode;
    int mapWidth;
} KeySymsRec, *KeySymsPtr;

typedef struct {
    int num, den, threshold;
    unsigned char id;
} PtrCtrl;

typedef struct {
    int resolution, min_value, max_value;
    int integer_displayed;
    unsigned char id;
} IntegerCtrl;

typedef struct {
    int max_symbols, num_symbols_supported;
    int num_symbols_displayed;
    KeySym *symbols_supported;
    KeySym *symbols_displayed;
    unsigned char id;
} StringCtrl;

typedef struct {
    int percent, pitch, duration;
    unsigned char id;
} BellCtrl;

typedef struct {
    Leds led_values;
    Mask led_mask;
    unsigned char id;
} LedCtrl;

extern _X_EXPORT KeybdCtrl defaultKeyboardControl;
extern _X_EXPORT PtrCtrl defaultPointerControl;

typedef struct _InputOption InputOption;
typedef struct _XI2Mask XI2Mask;

typedef struct _InputAttributes {
    char *product;
    char *vendor;
    char *device;
    char *pnp_id;
    char *usb_id;
    char **tags;                /* null-terminated */
    uint32_t flags;
} InputAttributes;

#define ATTR_KEYBOARD (1<<0)
#define ATTR_POINTER (1<<1)
#define ATTR_JOYSTICK (1<<2)
#define ATTR_TABLET (1<<3)
#define ATTR_TOUCHPAD (1<<4)
#define ATTR_TOUCHSCREEN (1<<5)

/* Key/Button has been run through all input processing and events sent to clients. */
#define KEY_PROCESSED 1
#define BUTTON_PROCESSED 1
/* Key/Button has not been fully processed, no events have been sent. */
#define KEY_POSTED 2
#define BUTTON_POSTED 2

extern _X_EXPORT void set_key_down(DeviceIntPtr pDev, int key_code, int type);
extern _X_EXPORT void set_key_up(DeviceIntPtr pDev, int key_code, int type);
extern _X_EXPORT int key_is_down(DeviceIntPtr pDev, int key_code, int type);
extern _X_EXPORT void set_button_down(DeviceIntPtr pDev, int button, int type);
extern _X_EXPORT void set_button_up(DeviceIntPtr pDev, int button, int type);
extern _X_EXPORT int button_is_down(DeviceIntPtr pDev, int button, int type);

extern void InitCoreDevices(void);
extern void InitXTestDevices(void);

extern _X_EXPORT DeviceIntPtr AddInputDevice(ClientPtr /*client */ ,
                                             DeviceProc /*deviceProc */ ,
                                             Bool /*autoStart */ );

extern _X_EXPORT Bool EnableDevice(DeviceIntPtr /*device */ ,
                                   BOOL /* sendevent */ );

extern _X_EXPORT Bool ActivateDevice(DeviceIntPtr /*device */ ,
                                     BOOL /* sendevent */ );

extern _X_EXPORT Bool DisableDevice(DeviceIntPtr /*device */ ,
                                    BOOL /* sendevent */ );
extern void DisableAllDevices(void);
extern int InitAndStartDevices(void);

extern void CloseDownDevices(void);
extern void AbortDevices(void);

extern void UndisplayDevices(void);

extern _X_EXPORT int RemoveDevice(DeviceIntPtr /*dev */ ,
                                  BOOL /* sendevent */ );

extern _X_EXPORT int NumMotionEvents(void);

extern _X_EXPORT int dixLookupDevice(DeviceIntPtr * /* dev */ ,
                                     int /* id */ ,
                                     ClientPtr /* client */ ,
                                     Mask /* access_mode */ );

extern _X_EXPORT void QueryMinMaxKeyCodes(KeyCode * /*minCode */ ,
                                          KeyCode * /*maxCode */ );

extern _X_EXPORT Bool SetKeySymsMap(KeySymsPtr /*dst */ ,
                                    KeySymsPtr /*src */ );

extern _X_EXPORT Bool InitButtonClassDeviceStruct(DeviceIntPtr /*device */ ,
                                                  int /*numButtons */ ,
                                                  Atom * /* labels */ ,
                                                  CARD8 * /*map */ );

extern _X_INTERNAL ValuatorClassPtr AllocValuatorClass(ValuatorClassPtr src,
                                                       int numAxes);

extern _X_EXPORT Bool InitValuatorClassDeviceStruct(DeviceIntPtr /*device */ ,
                                                    int /*numAxes */ ,
                                                    Atom * /* labels */ ,
                                                    int /*numMotionEvents */ ,
                                                    int /*mode */ );

extern _X_EXPORT Bool InitPointerAccelerationScheme(DeviceIntPtr /*dev */ ,
                                                    int /*scheme */ );

extern _X_EXPORT Bool InitFocusClassDeviceStruct(DeviceIntPtr /*device */ );

extern _X_EXPORT Bool InitTouchClassDeviceStruct(DeviceIntPtr /*device */ ,
                                                 unsigned int /*max_touches */ ,
                                                 unsigned int /*mode */ ,
                                                 unsigned int /*numAxes */ );

<<<<<<< HEAD
typedef void (*BellProcPtr) (int /*percent */ ,
                             DeviceIntPtr /*device */ ,
                             void * /*ctrl */ ,
                             int);
=======
typedef void (*BellProcPtr) (int percent,
                             DeviceIntPtr device,
                             void *ctrl,
                             int feedbackClass);
>>>>>>> d0c30e79

typedef void (*KbdCtrlProcPtr) (DeviceIntPtr /*device */ ,
                                KeybdCtrl * /*ctrl */ );

typedef void (*PtrCtrlProcPtr) (DeviceIntPtr /*device */ ,
                                PtrCtrl * /*ctrl */ );

extern _X_EXPORT Bool InitPtrFeedbackClassDeviceStruct(DeviceIntPtr /*device */
                                                       ,
                                                       PtrCtrlProcPtr
                                                       /*controlProc */ );

typedef void (*StringCtrlProcPtr) (DeviceIntPtr /*device */ ,
                                   StringCtrl * /*ctrl */ );

extern _X_EXPORT Bool InitStringFeedbackClassDeviceStruct(DeviceIntPtr
                                                          /*device */ ,
                                                          StringCtrlProcPtr
                                                          /*controlProc */ ,
                                                          int /*max_symbols */ ,
                                                          int
                                                          /*num_symbols_supported */
                                                          ,
                                                          KeySym * /*symbols */
                                                          );

typedef void (*BellCtrlProcPtr) (DeviceIntPtr /*device */ ,
                                 BellCtrl * /*ctrl */ );

extern _X_EXPORT Bool InitBellFeedbackClassDeviceStruct(DeviceIntPtr /*device */
                                                        ,
                                                        BellProcPtr
                                                        /*bellProc */ ,
                                                        BellCtrlProcPtr
                                                        /*controlProc */ );

typedef void (*LedCtrlProcPtr) (DeviceIntPtr /*device */ ,
                                LedCtrl * /*ctrl */ );

extern _X_EXPORT Bool InitLedFeedbackClassDeviceStruct(DeviceIntPtr /*device */
                                                       ,
                                                       LedCtrlProcPtr
                                                       /*controlProc */ );

typedef void (*IntegerCtrlProcPtr) (DeviceIntPtr /*device */ ,
                                    IntegerCtrl * /*ctrl */ );

extern _X_EXPORT Bool InitIntegerFeedbackClassDeviceStruct(DeviceIntPtr
                                                           /*device */ ,
                                                           IntegerCtrlProcPtr
                                                           /*controlProc */ );

extern _X_EXPORT Bool InitPointerDeviceStruct(DevicePtr /*device */ ,
                                              CARD8 * /*map */ ,
                                              int /*numButtons */ ,
                                              Atom * /* btn_labels */ ,
                                              PtrCtrlProcPtr /*controlProc */ ,
                                              int /*numMotionEvents */ ,
                                              int /*numAxes */ ,
                                              Atom * /* axes_labels */ );

extern _X_EXPORT Bool InitKeyboardDeviceStruct(DeviceIntPtr /*device */ ,
                                               XkbRMLVOSet * /*rmlvo */ ,
                                               BellProcPtr /*bellProc */ ,
                                               KbdCtrlProcPtr /*controlProc */
                                               );

extern _X_EXPORT Bool InitKeyboardDeviceStructFromString(DeviceIntPtr dev,
							 const char *keymap,
							 int keymap_length,
							 BellProcPtr bell_func,
							 KbdCtrlProcPtr ctrl_func);

extern int ApplyPointerMapping(DeviceIntPtr /* pDev */ ,
                               CARD8 * /* map */ ,
                               int /* len */ ,
                               ClientPtr /* client */ );

extern Bool BadDeviceMap(BYTE * /*buff */ ,
                         int /*length */ ,
                         unsigned /*low */ ,
                         unsigned /*high */ ,
                         XID * /*errval */ );

extern void NoteLedState(DeviceIntPtr /*keybd */ ,
                         int /*led */ ,
                         Bool /*on */ );

extern void MaybeStopHint(DeviceIntPtr /*device */ ,
                          ClientPtr /*client */ );

extern void ProcessPointerEvent(InternalEvent * /* ev */ ,
                                DeviceIntPtr /*mouse */ );

extern void ProcessKeyboardEvent(InternalEvent * /*ev */ ,
                                 DeviceIntPtr /*keybd */ );

extern Bool LegalModifier(unsigned int /*key */ ,
                          DeviceIntPtr /*pDev */ );

extern _X_EXPORT void ProcessInputEvents(void);

extern _X_EXPORT void InitInput(int /*argc */ ,
                                char ** /*argv */ );
extern _X_EXPORT void CloseInput(void);

extern _X_EXPORT int GetMaximumEventsNum(void);

extern _X_EXPORT InternalEvent *InitEventList(int num_events);
extern _X_EXPORT void FreeEventList(InternalEvent *list, int num_events);

extern void CreateClassesChangedEvent(InternalEvent *event,
                                      DeviceIntPtr master,
                                      DeviceIntPtr slave, int flags);

extern InternalEvent *UpdateFromMaster(InternalEvent *events,
                                       DeviceIntPtr pDev,
                                       int type, int *num_events);

extern _X_EXPORT int GetPointerEvents(InternalEvent *events,
                                      DeviceIntPtr pDev,
                                      int type,
                                      int buttons,
                                      int flags, const ValuatorMask *mask);

extern _X_EXPORT void QueuePointerEvents(DeviceIntPtr pDev,
                                         int type,
                                         int buttons,
                                         int flags, const ValuatorMask *mask);

extern _X_EXPORT int GetKeyboardEvents(InternalEvent *events,
                                       DeviceIntPtr pDev,
                                       int type,
                                       int key_code, const ValuatorMask *mask);

extern _X_EXPORT void QueueKeyboardEvents(DeviceIntPtr pDev,
                                          int type,
                                          int key_code,
                                          const ValuatorMask *mask);

extern int GetTouchEvents(InternalEvent *events,
                          DeviceIntPtr pDev,
                          uint32_t ddx_touchid,
                          uint16_t type,
                          uint32_t flags, const ValuatorMask *mask);

void QueueTouchEvents(DeviceIntPtr device,
                      int type,
                      uint32_t ddx_touchid,
                      int flags, const ValuatorMask *mask);

extern int GetTouchOwnershipEvents(InternalEvent *events,
                                   DeviceIntPtr pDev,
                                   TouchPointInfoPtr ti,
                                   uint8_t mode, XID resource, uint32_t flags);

extern void GetDixTouchEnd(InternalEvent *ievent,
                           DeviceIntPtr dev,
                           TouchPointInfoPtr ti,
                           uint32_t flags);

extern _X_EXPORT int GetProximityEvents(InternalEvent *events,
                                        DeviceIntPtr pDev,
                                        int type, const ValuatorMask *mask);

extern _X_EXPORT void QueueProximityEvents(DeviceIntPtr pDev,
                                           int type, const ValuatorMask *mask);

#ifdef PANORAMIX
_X_EXPORT
#endif
extern void PostSyntheticMotion(DeviceIntPtr pDev,
                                int x, int y, int screen, unsigned long time);

extern _X_EXPORT int GetMotionHistorySize(void);

extern _X_EXPORT void AllocateMotionHistory(DeviceIntPtr pDev);

extern _X_EXPORT int GetMotionHistory(DeviceIntPtr pDev,
                                      xTimecoord ** buff,
                                      unsigned long start,
                                      unsigned long stop,
                                      ScreenPtr pScreen, BOOL core);

extern void ReleaseButtonsAndKeys(DeviceIntPtr dev);

extern int AttachDevice(ClientPtr client,
                        DeviceIntPtr slave, DeviceIntPtr master);

extern _X_EXPORT DeviceIntPtr GetPairedDevice(DeviceIntPtr kbd);
extern DeviceIntPtr GetMaster(DeviceIntPtr dev, int type);

extern _X_EXPORT int AllocDevicePair(ClientPtr client,
                                     const char *name,
                                     DeviceIntPtr *ptr,
                                     DeviceIntPtr *keybd,
                                     DeviceProc ptr_proc,
                                     DeviceProc keybd_proc, Bool master);
extern void DeepCopyDeviceClasses(DeviceIntPtr from,
                                  DeviceIntPtr to, DeviceChangedEvent *dce);

/* Helper functions. */
extern _X_EXPORT int generate_modkeymap(ClientPtr client, DeviceIntPtr dev,
                                        KeyCode **modkeymap,
                                        int *max_keys_per_mod);
extern int change_modmap(ClientPtr client, DeviceIntPtr dev, KeyCode *map,
                         int max_keys_per_mod);
extern int AllocXTestDevice(ClientPtr client, const char *name,
                            DeviceIntPtr *ptr, DeviceIntPtr *keybd,
                            DeviceIntPtr master_ptr, DeviceIntPtr master_keybd);
extern BOOL IsXTestDevice(DeviceIntPtr dev, DeviceIntPtr master);
extern DeviceIntPtr GetXTestDevice(DeviceIntPtr master);
extern void SendDevicePresenceEvent(int deviceid, int type);
extern _X_EXPORT InputAttributes *DuplicateInputAttributes(InputAttributes *
                                                           attrs);
extern _X_EXPORT void FreeInputAttributes(InputAttributes * attrs);

enum TouchListenerState {
    LISTENER_AWAITING_BEGIN = 0,   /**< Waiting for a TouchBegin event */
    LISTENER_AWAITING_OWNER,       /**< Waiting for a TouchOwnership event */
    LISTENER_EARLY_ACCEPT,         /**< Waiting for ownership, has already
                                        accepted */
    LISTENER_IS_OWNER,             /**< Is the current owner, hasn't accepted */
    LISTENER_HAS_ACCEPTED,         /**< Is the current owner, has accepted */
    LISTENER_HAS_END,              /**< Has already received the end event */
};

enum TouchListenerType {
    LISTENER_GRAB,
    LISTENER_POINTER_GRAB,
    LISTENER_REGULAR,
    LISTENER_POINTER_REGULAR,
};

extern void TouchInitDDXTouchPoint(DeviceIntPtr dev,
                                   DDXTouchPointInfoPtr ddxtouch);
extern DDXTouchPointInfoPtr TouchBeginDDXTouch(DeviceIntPtr dev,
                                               uint32_t ddx_id);
extern void TouchEndDDXTouch(DeviceIntPtr dev, DDXTouchPointInfoPtr ti);
extern DDXTouchPointInfoPtr TouchFindByDDXID(DeviceIntPtr dev,
                                             uint32_t ddx_id, Bool create);
extern Bool TouchInitTouchPoint(TouchClassPtr touch, ValuatorClassPtr v,
                                int index);
extern void TouchFreeTouchPoint(DeviceIntPtr dev, int index);
extern TouchPointInfoPtr TouchBeginTouch(DeviceIntPtr dev, int sourceid,
                                         uint32_t touchid,
                                         Bool emulate_pointer);
extern TouchPointInfoPtr TouchFindByClientID(DeviceIntPtr dev,
                                             uint32_t client_id);
extern void TouchEndTouch(DeviceIntPtr dev, TouchPointInfoPtr ti);
extern Bool TouchEventHistoryAllocate(TouchPointInfoPtr ti);
extern void TouchEventHistoryFree(TouchPointInfoPtr ti);
extern void TouchEventHistoryPush(TouchPointInfoPtr ti, const DeviceEvent *ev);
extern void TouchEventHistoryReplay(TouchPointInfoPtr ti, DeviceIntPtr dev,
                                    XID resource);
extern Bool TouchResourceIsOwner(TouchPointInfoPtr ti, XID resource);
extern void TouchAddListener(TouchPointInfoPtr ti, XID resource, int resource_type,
                             enum InputLevel level, enum TouchListenerType type,
                             enum TouchListenerState state, WindowPtr window, const GrabPtr grab);
extern Bool TouchRemoveListener(TouchPointInfoPtr ti, XID resource);
extern void TouchSetupListeners(DeviceIntPtr dev, TouchPointInfoPtr ti,
                                InternalEvent *ev);
extern Bool TouchBuildSprite(DeviceIntPtr sourcedev, TouchPointInfoPtr ti,
                             InternalEvent *ev);
extern Bool TouchBuildDependentSpriteTrace(DeviceIntPtr dev, SpritePtr sprite);
extern int TouchConvertToPointerEvent(const InternalEvent *ev,
                                      InternalEvent *motion,
                                      InternalEvent *button);
extern int TouchGetPointerEventType(const InternalEvent *ev);
extern void TouchRemovePointerGrab(DeviceIntPtr dev);
extern void TouchListenerGone(XID resource);
extern int TouchListenerAcceptReject(DeviceIntPtr dev, TouchPointInfoPtr ti,
                                     int listener, int mode);
extern int TouchAcceptReject(ClientPtr client, DeviceIntPtr dev, int mode,
                             uint32_t touchid, Window grab_window, XID *error);
extern void TouchEndPhysicallyActiveTouches(DeviceIntPtr dev);
extern void TouchDeliverDeviceClassesChangedEvent(TouchPointInfoPtr ti,
                                                  Time time, XID resource);
extern void TouchEmitTouchEnd(DeviceIntPtr dev, TouchPointInfoPtr ti, int flags, XID resource);
extern void TouchAcceptAndEnd(DeviceIntPtr dev, int touchid);

/* misc event helpers */
extern Mask GetEventMask(DeviceIntPtr dev, xEvent *ev, InputClientsPtr clients);
extern Mask GetEventFilter(DeviceIntPtr dev, xEvent *event);
extern Bool WindowXI2MaskIsset(DeviceIntPtr dev, WindowPtr win, xEvent *ev);
extern int GetXI2MaskByte(XI2Mask *mask, DeviceIntPtr dev, int event_type);
void FixUpEventFromWindow(SpritePtr pSprite,
                          xEvent *xE,
                          WindowPtr pWin, Window child, Bool calcChild);
extern Bool PointInBorderSize(WindowPtr pWin, int x, int y);
extern WindowPtr XYToWindow(SpritePtr pSprite, int x, int y);
extern int EventIsDeliverable(DeviceIntPtr dev, int evtype, WindowPtr win);
extern Bool ActivatePassiveGrab(DeviceIntPtr dev, GrabPtr grab,
                                InternalEvent *ev, InternalEvent *real_event);
/**
 * Masks specifying the type of event to deliver for an InternalEvent; used
 * by EventIsDeliverable.
 * @defgroup EventIsDeliverable return flags
 * @{
 */
#define EVENT_XI1_MASK                (1 << 0) /**< XI1.x event */
#define EVENT_CORE_MASK               (1 << 1) /**< Core event */
#define EVENT_DONT_PROPAGATE_MASK     (1 << 2) /**< DontPropagate mask set */
#define EVENT_XI2_MASK                (1 << 3) /**< XI2 mask set on window */
/* @} */

enum EventDeliveryState {
    EVENT_DELIVERED,     /**< Event has been delivered to a client  */
    EVENT_NOT_DELIVERED, /**< Event was not delivered to any client */
    EVENT_SKIP,          /**< Event can be discarded by the caller  */
    EVENT_REJECTED,      /**< Event was rejected for delivery to the client */
};

/* Implemented by the DDX. */
extern _X_EXPORT int NewInputDeviceRequest(InputOption *options,
                                           InputAttributes * attrs,
                                           DeviceIntPtr *dev);
extern _X_EXPORT void DeleteInputDeviceRequest(DeviceIntPtr dev);

extern _X_EXPORT void DDXRingBell(int volume, int pitch, int duration);

#define VALUATOR_MODE_ALL_AXES -1
extern _X_HIDDEN int valuator_get_mode(DeviceIntPtr dev, int axis);
extern _X_HIDDEN void valuator_set_mode(DeviceIntPtr dev, int axis, int mode);

/* Set to TRUE by default - os/utils.c sets it to FALSE on user request,
   xfixes/cursor.c uses it to determine if the cursor is enabled */
extern Bool EnableCursor;

/* Set to FALSE by default - ChangeWindowAttributes sets it to TRUE on
 * CWCursor, xfixes/cursor.c uses it to determine if the cursor is enabled
 */
extern Bool CursorVisible;

extern _X_EXPORT ValuatorMask *valuator_mask_new(int num_valuators);
extern _X_EXPORT void valuator_mask_free(ValuatorMask **mask);
extern _X_EXPORT void valuator_mask_set_range(ValuatorMask *mask,
                                              int first_valuator,
                                              int num_valuators,
                                              const int *valuators);
extern _X_EXPORT void valuator_mask_set(ValuatorMask *mask, int valuator,
                                        int data);
extern _X_EXPORT void valuator_mask_set_double(ValuatorMask *mask, int valuator,
                                               double data);
extern _X_EXPORT void valuator_mask_zero(ValuatorMask *mask);
extern _X_EXPORT int valuator_mask_size(const ValuatorMask *mask);
extern _X_EXPORT int valuator_mask_isset(const ValuatorMask *mask, int bit);
extern _X_EXPORT void valuator_mask_unset(ValuatorMask *mask, int bit);
extern _X_EXPORT int valuator_mask_num_valuators(const ValuatorMask *mask);
extern _X_EXPORT void valuator_mask_copy(ValuatorMask *dest,
                                         const ValuatorMask *src);
extern _X_EXPORT int valuator_mask_get(const ValuatorMask *mask, int valnum);
extern _X_EXPORT double valuator_mask_get_double(const ValuatorMask *mask,
                                                 int valnum);
extern _X_EXPORT Bool valuator_mask_fetch(const ValuatorMask *mask,
                                          int valnum, int *val);
extern _X_EXPORT Bool valuator_mask_fetch_double(const ValuatorMask *mask,
                                                 int valnum, double *val);

/* InputOption handling interface */
extern _X_EXPORT InputOption *input_option_new(InputOption *list,
                                               const char *key,
                                               const char *value);
extern _X_EXPORT void input_option_free_list(InputOption **opt);
extern _X_EXPORT InputOption *input_option_free_element(InputOption *opt,
                                                        const char *key);
extern _X_EXPORT InputOption *input_option_find(InputOption *list,
                                                const char *key);
extern _X_EXPORT const char *input_option_get_key(const InputOption *opt);
extern _X_EXPORT const char *input_option_get_value(const InputOption *opt);
extern _X_EXPORT void input_option_set_key(InputOption *opt, const char *key);
extern _X_EXPORT void input_option_set_value(InputOption *opt,
                                             const char *value);

extern _X_HIDDEN Bool point_on_screen(ScreenPtr pScreen, int x, int y);
extern _X_HIDDEN void update_desktop_dimensions(void);

extern _X_HIDDEN void input_constrain_cursor(DeviceIntPtr pDev, ScreenPtr screen,
                                             int current_x, int current_y,
                                             int dest_x, int dest_y,
                                             int *out_x, int *out_y,
                                             int *nevents, InternalEvent* events);

#endif                          /* INPUT_H */<|MERGE_RESOLUTION|>--- conflicted
+++ resolved
@@ -314,17 +314,10 @@
                                                  unsigned int /*mode */ ,
                                                  unsigned int /*numAxes */ );
 
-<<<<<<< HEAD
-typedef void (*BellProcPtr) (int /*percent */ ,
-                             DeviceIntPtr /*device */ ,
-                             void * /*ctrl */ ,
-                             int);
-=======
 typedef void (*BellProcPtr) (int percent,
                              DeviceIntPtr device,
                              void *ctrl,
                              int feedbackClass);
->>>>>>> d0c30e79
 
 typedef void (*KbdCtrlProcPtr) (DeviceIntPtr /*device */ ,
                                 KeybdCtrl * /*ctrl */ );
