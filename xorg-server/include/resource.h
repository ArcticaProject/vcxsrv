/***********************************************************

Copyright 1987, 1989, 1998  The Open Group

Permission to use, copy, modify, distribute, and sell this software and its
documentation for any purpose is hereby granted without fee, provided that
the above copyright notice appear in all copies and that both that
copyright notice and this permission notice appear in supporting
documentation.

The above copyright notice and this permission notice shall be included in
all copies or substantial portions of the Software.

THE SOFTWARE IS PROVIDED "AS IS", WITHOUT WARRANTY OF ANY KIND, EXPRESS OR
IMPLIED, INCLUDING BUT NOT LIMITED TO THE WARRANTIES OF MERCHANTABILITY,
FITNESS FOR A PARTICULAR PURPOSE AND NONINFRINGEMENT.  IN NO EVENT SHALL THE
OPEN GROUP BE LIABLE FOR ANY CLAIM, DAMAGES OR OTHER LIABILITY, WHETHER IN
AN ACTION OF CONTRACT, TORT OR OTHERWISE, ARISING FROM, OUT OF OR IN
CONNECTION WITH THE SOFTWARE OR THE USE OR OTHER DEALINGS IN THE SOFTWARE.

Except as contained in this notice, the name of The Open Group shall not be
used in advertising or otherwise to promote the sale, use or other dealings
in this Software without prior written authorization from The Open Group.


Copyright 1987, 1989 by Digital Equipment Corporation, Maynard, Massachusetts.

                        All Rights Reserved

Permission to use, copy, modify, and distribute this software and its 
documentation for any purpose and without fee is hereby granted, 
provided that the above copyright notice appear in all copies and that
both that copyright notice and this permission notice appear in 
supporting documentation, and that the name of Digital not be
used in advertising or publicity pertaining to distribution of the
software without specific, written prior permission.  

DIGITAL DISCLAIMS ALL WARRANTIES WITH REGARD TO THIS SOFTWARE, INCLUDING
ALL IMPLIED WARRANTIES OF MERCHANTABILITY AND FITNESS, IN NO EVENT SHALL
DIGITAL BE LIABLE FOR ANY SPECIAL, INDIRECT OR CONSEQUENTIAL DAMAGES OR
ANY DAMAGES WHATSOEVER RESULTING FROM LOSS OF USE, DATA OR PROFITS,
WHETHER IN AN ACTION OF CONTRACT, NEGLIGENCE OR OTHER TORTIOUS ACTION,
ARISING OUT OF OR IN CONNECTION WITH THE USE OR PERFORMANCE OF THIS
SOFTWARE.

******************************************************************/

#ifndef RESOURCE_H
#define RESOURCE_H 1
#include "misc.h"
#include "dixaccess.h"

/*****************************************************************
 * STUFF FOR RESOURCES 
 *****************************************************************/

/* classes for Resource routines */

<<<<<<< HEAD
typedef unsigned long RESTYPE;
=======
typedef uint32_t RESTYPE;
>>>>>>> 5e633abc

#define RC_VANILLA	((RESTYPE)0)
#define RC_CACHED	((RESTYPE)1<<31)
#define RC_DRAWABLE	((RESTYPE)1<<30)
/*  Use class RC_NEVERRETAIN for resources that should not be retained
 *  regardless of the close down mode when the client dies.  (A client's
 *  event selections on objects that it doesn't own are good candidates.)
 *  Extensions can use this too!
 */
#define RC_NEVERRETAIN	((RESTYPE)1<<29)
#define RC_LASTPREDEF	RC_NEVERRETAIN
#define RC_ANY		(~(RESTYPE)0)

<<<<<<< HEAD
/* types for Resource routines. When you change one of them, please also update the predefTypes array in resource.c*/
=======
/* types for Resource routines */
>>>>>>> 5e633abc

#define RT_WINDOW	((RESTYPE)1|RC_DRAWABLE)
#define RT_PIXMAP	((RESTYPE)2|RC_DRAWABLE)
#define RT_GC		((RESTYPE)3)
#undef RT_FONT
#undef RT_CURSOR
#define RT_FONT		((RESTYPE)4)
#define RT_CURSOR	((RESTYPE)5)
#define RT_COLORMAP	((RESTYPE)6)
#define RT_CMAPENTRY	((RESTYPE)7)
#define RT_OTHERCLIENT	((RESTYPE)8|RC_NEVERRETAIN)
#define RT_PASSIVEGRAB	((RESTYPE)9|RC_NEVERRETAIN)
#define RT_LASTPREDEF	((RESTYPE)9)
#define RT_NONE		((RESTYPE)0)

/* bits and fields within a resource id */
#define RESOURCE_AND_CLIENT_COUNT   29			/* 29 bits for XIDs */
#if MAXCLIENTS == 64
#define RESOURCE_CLIENT_BITS	6
#endif
#if MAXCLIENTS == 128
#define RESOURCE_CLIENT_BITS	7
#endif
#if MAXCLIENTS == 256
#define RESOURCE_CLIENT_BITS	8
#endif
#if MAXCLIENTS == 512
#define RESOURCE_CLIENT_BITS	9
#endif
/* client field offset */
#define CLIENTOFFSET	    (RESOURCE_AND_CLIENT_COUNT - RESOURCE_CLIENT_BITS)
/* resource field */
#define RESOURCE_ID_MASK	((1 << CLIENTOFFSET) - 1)
/* client field */
#define RESOURCE_CLIENT_MASK	(((1 << RESOURCE_CLIENT_BITS) - 1) << CLIENTOFFSET)
/* extract the client mask from an XID */
#define CLIENT_BITS(id) ((id) & RESOURCE_CLIENT_MASK)
/* extract the client id from an XID */
#define CLIENT_ID(id) ((int)(CLIENT_BITS(id) >> CLIENTOFFSET))
#define SERVER_BIT		(Mask)0x40000000	/* use illegal bit */

#ifdef INVALID
#undef INVALID	/* needed on HP/UX */
#endif

/* Invalid resource id */
#define INVALID	(0)

#define BAD_RESOURCE 0xe0000000

#define rClient(obj) (clients[CLIENT_ID((obj)->resource)])

/* Resource state callback */
extern _X_EXPORT CallbackListPtr ResourceStateCallback;

typedef enum {ResourceStateAdding,
	      ResourceStateFreeing} ResourceState;

typedef struct {
    ResourceState state;
    XID id;
    RESTYPE type;
    pointer value;
} ResourceStateInfoRec;

typedef int (*DeleteType)(
    pointer /*value*/,
    XID /*id*/);

typedef void (*FindResType)(
    pointer /*value*/,
    XID /*id*/,
    pointer /*cdata*/);

typedef void (*FindAllRes)(
    pointer /*value*/,
    XID /*id*/,
    RESTYPE /*type*/,
    pointer /*cdata*/);

typedef Bool (*FindComplexResType)(
    pointer /*value*/,
    XID /*id*/,
    pointer /*cdata*/);

extern _X_EXPORT RESTYPE CreateNewResourceType(
    DeleteType /*deleteFunc*/, char * /*name*/);

extern _X_EXPORT void SetResourceTypeErrorValue(
    RESTYPE /*type*/, int /*errorValue*/);

extern _X_EXPORT RESTYPE CreateNewResourceClass(void);

extern _X_EXPORT Bool InitClientResources(
    ClientPtr /*client*/);

extern _X_EXPORT XID FakeClientID(
    int /*client*/);

/* Quartz support on Mac OS X uses the CarbonCore
   framework whose AddResource function conflicts here. */
#ifdef __APPLE__
#define AddResource Darwin_X_AddResource
#endif
extern _X_EXPORT Bool AddResource(
    XID /*id*/,
    RESTYPE /*type*/,
    pointer /*value*/);

extern _X_EXPORT void FreeResource(
    XID /*id*/,
    RESTYPE /*skipDeleteFuncType*/);

extern _X_EXPORT void FreeResourceByType(
    XID /*id*/,
    RESTYPE /*type*/,
    Bool /*skipFree*/);

extern _X_EXPORT Bool ChangeResourceValue(
    XID /*id*/,
    RESTYPE /*rtype*/,
    pointer /*value*/);

extern _X_EXPORT void FindClientResourcesByType(
    ClientPtr /*client*/,
    RESTYPE /*type*/,
    FindResType /*func*/,
    pointer /*cdata*/);

extern _X_EXPORT void FindAllClientResources(
    ClientPtr /*client*/,
    FindAllRes /*func*/,
    pointer /*cdata*/);

extern _X_EXPORT void FreeClientNeverRetainResources(
    ClientPtr /*client*/);

extern _X_EXPORT void FreeClientResources(
    ClientPtr /*client*/);

extern _X_EXPORT void FreeAllResources(void);

extern _X_EXPORT Bool LegalNewID(
    XID /*id*/,
    ClientPtr /*client*/);

extern _X_EXPORT pointer LookupClientResourceComplex(
    ClientPtr client,
    RESTYPE type,
    FindComplexResType func,
    pointer cdata);

extern _X_EXPORT int dixLookupResourceByType(
    pointer *result,
    XID id,
    RESTYPE rtype,
    ClientPtr client,
    Mask access_mode);

extern _X_EXPORT int dixLookupResourceByClass(
    pointer *result,
    XID id,
    RESTYPE rclass,
    ClientPtr client,
    Mask access_mode);

extern _X_EXPORT void GetXIDRange(
    int /*client*/,
    Bool /*server*/,
    XID * /*minp*/,
    XID * /*maxp*/);

extern _X_EXPORT unsigned int GetXIDList(
    ClientPtr /*client*/,
    unsigned int /*count*/,
    XID * /*pids*/);

extern _X_EXPORT RESTYPE lastResourceType;
extern _X_EXPORT RESTYPE TypeMask;

#endif /* RESOURCE_H */

<|MERGE_RESOLUTION|>--- conflicted
+++ resolved
@@ -1,263 +1,255 @@
-/***********************************************************
-
-Copyright 1987, 1989, 1998  The Open Group
-
-Permission to use, copy, modify, distribute, and sell this software and its
-documentation for any purpose is hereby granted without fee, provided that
-the above copyright notice appear in all copies and that both that
-copyright notice and this permission notice appear in supporting
-documentation.
-
-The above copyright notice and this permission notice shall be included in
-all copies or substantial portions of the Software.
-
-THE SOFTWARE IS PROVIDED "AS IS", WITHOUT WARRANTY OF ANY KIND, EXPRESS OR
-IMPLIED, INCLUDING BUT NOT LIMITED TO THE WARRANTIES OF MERCHANTABILITY,
-FITNESS FOR A PARTICULAR PURPOSE AND NONINFRINGEMENT.  IN NO EVENT SHALL THE
-OPEN GROUP BE LIABLE FOR ANY CLAIM, DAMAGES OR OTHER LIABILITY, WHETHER IN
-AN ACTION OF CONTRACT, TORT OR OTHERWISE, ARISING FROM, OUT OF OR IN
-CONNECTION WITH THE SOFTWARE OR THE USE OR OTHER DEALINGS IN THE SOFTWARE.
-
-Except as contained in this notice, the name of The Open Group shall not be
-used in advertising or otherwise to promote the sale, use or other dealings
-in this Software without prior written authorization from The Open Group.
-
-
-Copyright 1987, 1989 by Digital Equipment Corporation, Maynard, Massachusetts.
-
-                        All Rights Reserved
-
-Permission to use, copy, modify, and distribute this software and its 
-documentation for any purpose and without fee is hereby granted, 
-provided that the above copyright notice appear in all copies and that
-both that copyright notice and this permission notice appear in 
-supporting documentation, and that the name of Digital not be
-used in advertising or publicity pertaining to distribution of the
-software without specific, written prior permission.  
-
-DIGITAL DISCLAIMS ALL WARRANTIES WITH REGARD TO THIS SOFTWARE, INCLUDING
-ALL IMPLIED WARRANTIES OF MERCHANTABILITY AND FITNESS, IN NO EVENT SHALL
-DIGITAL BE LIABLE FOR ANY SPECIAL, INDIRECT OR CONSEQUENTIAL DAMAGES OR
-ANY DAMAGES WHATSOEVER RESULTING FROM LOSS OF USE, DATA OR PROFITS,
-WHETHER IN AN ACTION OF CONTRACT, NEGLIGENCE OR OTHER TORTIOUS ACTION,
-ARISING OUT OF OR IN CONNECTION WITH THE USE OR PERFORMANCE OF THIS
-SOFTWARE.
-
-******************************************************************/
-
-#ifndef RESOURCE_H
-#define RESOURCE_H 1
-#include "misc.h"
-#include "dixaccess.h"
-
-/*****************************************************************
- * STUFF FOR RESOURCES 
- *****************************************************************/
-
-/* classes for Resource routines */
-
-<<<<<<< HEAD
-typedef unsigned long RESTYPE;
-=======
-typedef uint32_t RESTYPE;
->>>>>>> 5e633abc
-
-#define RC_VANILLA	((RESTYPE)0)
-#define RC_CACHED	((RESTYPE)1<<31)
-#define RC_DRAWABLE	((RESTYPE)1<<30)
-/*  Use class RC_NEVERRETAIN for resources that should not be retained
- *  regardless of the close down mode when the client dies.  (A client's
- *  event selections on objects that it doesn't own are good candidates.)
- *  Extensions can use this too!
- */
-#define RC_NEVERRETAIN	((RESTYPE)1<<29)
-#define RC_LASTPREDEF	RC_NEVERRETAIN
-#define RC_ANY		(~(RESTYPE)0)
-
-<<<<<<< HEAD
-/* types for Resource routines. When you change one of them, please also update the predefTypes array in resource.c*/
-=======
-/* types for Resource routines */
->>>>>>> 5e633abc
-
-#define RT_WINDOW	((RESTYPE)1|RC_DRAWABLE)
-#define RT_PIXMAP	((RESTYPE)2|RC_DRAWABLE)
-#define RT_GC		((RESTYPE)3)
-#undef RT_FONT
-#undef RT_CURSOR
-#define RT_FONT		((RESTYPE)4)
-#define RT_CURSOR	((RESTYPE)5)
-#define RT_COLORMAP	((RESTYPE)6)
-#define RT_CMAPENTRY	((RESTYPE)7)
-#define RT_OTHERCLIENT	((RESTYPE)8|RC_NEVERRETAIN)
-#define RT_PASSIVEGRAB	((RESTYPE)9|RC_NEVERRETAIN)
-#define RT_LASTPREDEF	((RESTYPE)9)
-#define RT_NONE		((RESTYPE)0)
-
-/* bits and fields within a resource id */
-#define RESOURCE_AND_CLIENT_COUNT   29			/* 29 bits for XIDs */
-#if MAXCLIENTS == 64
-#define RESOURCE_CLIENT_BITS	6
-#endif
-#if MAXCLIENTS == 128
-#define RESOURCE_CLIENT_BITS	7
-#endif
-#if MAXCLIENTS == 256
-#define RESOURCE_CLIENT_BITS	8
-#endif
-#if MAXCLIENTS == 512
-#define RESOURCE_CLIENT_BITS	9
-#endif
-/* client field offset */
-#define CLIENTOFFSET	    (RESOURCE_AND_CLIENT_COUNT - RESOURCE_CLIENT_BITS)
-/* resource field */
-#define RESOURCE_ID_MASK	((1 << CLIENTOFFSET) - 1)
-/* client field */
-#define RESOURCE_CLIENT_MASK	(((1 << RESOURCE_CLIENT_BITS) - 1) << CLIENTOFFSET)
-/* extract the client mask from an XID */
-#define CLIENT_BITS(id) ((id) & RESOURCE_CLIENT_MASK)
-/* extract the client id from an XID */
-#define CLIENT_ID(id) ((int)(CLIENT_BITS(id) >> CLIENTOFFSET))
-#define SERVER_BIT		(Mask)0x40000000	/* use illegal bit */
-
-#ifdef INVALID
-#undef INVALID	/* needed on HP/UX */
-#endif
-
-/* Invalid resource id */
-#define INVALID	(0)
-
-#define BAD_RESOURCE 0xe0000000
-
-#define rClient(obj) (clients[CLIENT_ID((obj)->resource)])
-
-/* Resource state callback */
-extern _X_EXPORT CallbackListPtr ResourceStateCallback;
-
-typedef enum {ResourceStateAdding,
-	      ResourceStateFreeing} ResourceState;
-
-typedef struct {
-    ResourceState state;
-    XID id;
-    RESTYPE type;
-    pointer value;
-} ResourceStateInfoRec;
-
-typedef int (*DeleteType)(
-    pointer /*value*/,
-    XID /*id*/);
-
-typedef void (*FindResType)(
-    pointer /*value*/,
-    XID /*id*/,
-    pointer /*cdata*/);
-
-typedef void (*FindAllRes)(
-    pointer /*value*/,
-    XID /*id*/,
-    RESTYPE /*type*/,
-    pointer /*cdata*/);
-
-typedef Bool (*FindComplexResType)(
-    pointer /*value*/,
-    XID /*id*/,
-    pointer /*cdata*/);
-
-extern _X_EXPORT RESTYPE CreateNewResourceType(
-    DeleteType /*deleteFunc*/, char * /*name*/);
-
-extern _X_EXPORT void SetResourceTypeErrorValue(
-    RESTYPE /*type*/, int /*errorValue*/);
-
-extern _X_EXPORT RESTYPE CreateNewResourceClass(void);
-
-extern _X_EXPORT Bool InitClientResources(
-    ClientPtr /*client*/);
-
-extern _X_EXPORT XID FakeClientID(
-    int /*client*/);
-
-/* Quartz support on Mac OS X uses the CarbonCore
-   framework whose AddResource function conflicts here. */
-#ifdef __APPLE__
-#define AddResource Darwin_X_AddResource
-#endif
-extern _X_EXPORT Bool AddResource(
-    XID /*id*/,
-    RESTYPE /*type*/,
-    pointer /*value*/);
-
-extern _X_EXPORT void FreeResource(
-    XID /*id*/,
-    RESTYPE /*skipDeleteFuncType*/);
-
-extern _X_EXPORT void FreeResourceByType(
-    XID /*id*/,
-    RESTYPE /*type*/,
-    Bool /*skipFree*/);
-
-extern _X_EXPORT Bool ChangeResourceValue(
-    XID /*id*/,
-    RESTYPE /*rtype*/,
-    pointer /*value*/);
-
-extern _X_EXPORT void FindClientResourcesByType(
-    ClientPtr /*client*/,
-    RESTYPE /*type*/,
-    FindResType /*func*/,
-    pointer /*cdata*/);
-
-extern _X_EXPORT void FindAllClientResources(
-    ClientPtr /*client*/,
-    FindAllRes /*func*/,
-    pointer /*cdata*/);
-
-extern _X_EXPORT void FreeClientNeverRetainResources(
-    ClientPtr /*client*/);
-
-extern _X_EXPORT void FreeClientResources(
-    ClientPtr /*client*/);
-
-extern _X_EXPORT void FreeAllResources(void);
-
-extern _X_EXPORT Bool LegalNewID(
-    XID /*id*/,
-    ClientPtr /*client*/);
-
-extern _X_EXPORT pointer LookupClientResourceComplex(
-    ClientPtr client,
-    RESTYPE type,
-    FindComplexResType func,
-    pointer cdata);
-
-extern _X_EXPORT int dixLookupResourceByType(
-    pointer *result,
-    XID id,
-    RESTYPE rtype,
-    ClientPtr client,
-    Mask access_mode);
-
-extern _X_EXPORT int dixLookupResourceByClass(
-    pointer *result,
-    XID id,
-    RESTYPE rclass,
-    ClientPtr client,
-    Mask access_mode);
-
-extern _X_EXPORT void GetXIDRange(
-    int /*client*/,
-    Bool /*server*/,
-    XID * /*minp*/,
-    XID * /*maxp*/);
-
-extern _X_EXPORT unsigned int GetXIDList(
-    ClientPtr /*client*/,
-    unsigned int /*count*/,
-    XID * /*pids*/);
-
-extern _X_EXPORT RESTYPE lastResourceType;
-extern _X_EXPORT RESTYPE TypeMask;
-
-#endif /* RESOURCE_H */
-
+/***********************************************************
+
+Copyright 1987, 1989, 1998  The Open Group
+
+Permission to use, copy, modify, distribute, and sell this software and its
+documentation for any purpose is hereby granted without fee, provided that
+the above copyright notice appear in all copies and that both that
+copyright notice and this permission notice appear in supporting
+documentation.
+
+The above copyright notice and this permission notice shall be included in
+all copies or substantial portions of the Software.
+
+THE SOFTWARE IS PROVIDED "AS IS", WITHOUT WARRANTY OF ANY KIND, EXPRESS OR
+IMPLIED, INCLUDING BUT NOT LIMITED TO THE WARRANTIES OF MERCHANTABILITY,
+FITNESS FOR A PARTICULAR PURPOSE AND NONINFRINGEMENT.  IN NO EVENT SHALL THE
+OPEN GROUP BE LIABLE FOR ANY CLAIM, DAMAGES OR OTHER LIABILITY, WHETHER IN
+AN ACTION OF CONTRACT, TORT OR OTHERWISE, ARISING FROM, OUT OF OR IN
+CONNECTION WITH THE SOFTWARE OR THE USE OR OTHER DEALINGS IN THE SOFTWARE.
+
+Except as contained in this notice, the name of The Open Group shall not be
+used in advertising or otherwise to promote the sale, use or other dealings
+in this Software without prior written authorization from The Open Group.
+
+
+Copyright 1987, 1989 by Digital Equipment Corporation, Maynard, Massachusetts.
+
+                        All Rights Reserved
+
+Permission to use, copy, modify, and distribute this software and its 
+documentation for any purpose and without fee is hereby granted, 
+provided that the above copyright notice appear in all copies and that
+both that copyright notice and this permission notice appear in 
+supporting documentation, and that the name of Digital not be
+used in advertising or publicity pertaining to distribution of the
+software without specific, written prior permission.  
+
+DIGITAL DISCLAIMS ALL WARRANTIES WITH REGARD TO THIS SOFTWARE, INCLUDING
+ALL IMPLIED WARRANTIES OF MERCHANTABILITY AND FITNESS, IN NO EVENT SHALL
+DIGITAL BE LIABLE FOR ANY SPECIAL, INDIRECT OR CONSEQUENTIAL DAMAGES OR
+ANY DAMAGES WHATSOEVER RESULTING FROM LOSS OF USE, DATA OR PROFITS,
+WHETHER IN AN ACTION OF CONTRACT, NEGLIGENCE OR OTHER TORTIOUS ACTION,
+ARISING OUT OF OR IN CONNECTION WITH THE USE OR PERFORMANCE OF THIS
+SOFTWARE.
+
+******************************************************************/
+
+#ifndef RESOURCE_H
+#define RESOURCE_H 1
+#include "misc.h"
+#include "dixaccess.h"
+
+/*****************************************************************
+ * STUFF FOR RESOURCES 
+ *****************************************************************/
+
+/* classes for Resource routines */
+
+typedef uint32_t RESTYPE;
+
+#define RC_VANILLA	((RESTYPE)0)
+#define RC_CACHED	((RESTYPE)1<<31)
+#define RC_DRAWABLE	((RESTYPE)1<<30)
+/*  Use class RC_NEVERRETAIN for resources that should not be retained
+ *  regardless of the close down mode when the client dies.  (A client's
+ *  event selections on objects that it doesn't own are good candidates.)
+ *  Extensions can use this too!
+ */
+#define RC_NEVERRETAIN	((RESTYPE)1<<29)
+#define RC_LASTPREDEF	RC_NEVERRETAIN
+#define RC_ANY		(~(RESTYPE)0)
+
+/* types for Resource routines. When you change one of them, please also update the predefTypes array in resource.c*/
+
+#define RT_WINDOW	((RESTYPE)1|RC_DRAWABLE)
+#define RT_PIXMAP	((RESTYPE)2|RC_DRAWABLE)
+#define RT_GC		((RESTYPE)3)
+#undef RT_FONT
+#undef RT_CURSOR
+#define RT_FONT		((RESTYPE)4)
+#define RT_CURSOR	((RESTYPE)5)
+#define RT_COLORMAP	((RESTYPE)6)
+#define RT_CMAPENTRY	((RESTYPE)7)
+#define RT_OTHERCLIENT	((RESTYPE)8|RC_NEVERRETAIN)
+#define RT_PASSIVEGRAB	((RESTYPE)9|RC_NEVERRETAIN)
+#define RT_LASTPREDEF	((RESTYPE)9)
+#define RT_NONE		((RESTYPE)0)
+
+/* bits and fields within a resource id */
+#define RESOURCE_AND_CLIENT_COUNT   29			/* 29 bits for XIDs */
+#if MAXCLIENTS == 64
+#define RESOURCE_CLIENT_BITS	6
+#endif
+#if MAXCLIENTS == 128
+#define RESOURCE_CLIENT_BITS	7
+#endif
+#if MAXCLIENTS == 256
+#define RESOURCE_CLIENT_BITS	8
+#endif
+#if MAXCLIENTS == 512
+#define RESOURCE_CLIENT_BITS	9
+#endif
+/* client field offset */
+#define CLIENTOFFSET	    (RESOURCE_AND_CLIENT_COUNT - RESOURCE_CLIENT_BITS)
+/* resource field */
+#define RESOURCE_ID_MASK	((1 << CLIENTOFFSET) - 1)
+/* client field */
+#define RESOURCE_CLIENT_MASK	(((1 << RESOURCE_CLIENT_BITS) - 1) << CLIENTOFFSET)
+/* extract the client mask from an XID */
+#define CLIENT_BITS(id) ((id) & RESOURCE_CLIENT_MASK)
+/* extract the client id from an XID */
+#define CLIENT_ID(id) ((int)(CLIENT_BITS(id) >> CLIENTOFFSET))
+#define SERVER_BIT		(Mask)0x40000000	/* use illegal bit */
+
+#ifdef INVALID
+#undef INVALID	/* needed on HP/UX */
+#endif
+
+/* Invalid resource id */
+#define INVALID	(0)
+
+#define BAD_RESOURCE 0xe0000000
+
+#define rClient(obj) (clients[CLIENT_ID((obj)->resource)])
+
+/* Resource state callback */
+extern _X_EXPORT CallbackListPtr ResourceStateCallback;
+
+typedef enum {ResourceStateAdding,
+	      ResourceStateFreeing} ResourceState;
+
+typedef struct {
+    ResourceState state;
+    XID id;
+    RESTYPE type;
+    pointer value;
+} ResourceStateInfoRec;
+
+typedef int (*DeleteType)(
+    pointer /*value*/,
+    XID /*id*/);
+
+typedef void (*FindResType)(
+    pointer /*value*/,
+    XID /*id*/,
+    pointer /*cdata*/);
+
+typedef void (*FindAllRes)(
+    pointer /*value*/,
+    XID /*id*/,
+    RESTYPE /*type*/,
+    pointer /*cdata*/);
+
+typedef Bool (*FindComplexResType)(
+    pointer /*value*/,
+    XID /*id*/,
+    pointer /*cdata*/);
+
+extern _X_EXPORT RESTYPE CreateNewResourceType(
+    DeleteType /*deleteFunc*/, char * /*name*/);
+
+extern _X_EXPORT void SetResourceTypeErrorValue(
+    RESTYPE /*type*/, int /*errorValue*/);
+
+extern _X_EXPORT RESTYPE CreateNewResourceClass(void);
+
+extern _X_EXPORT Bool InitClientResources(
+    ClientPtr /*client*/);
+
+extern _X_EXPORT XID FakeClientID(
+    int /*client*/);
+
+/* Quartz support on Mac OS X uses the CarbonCore
+   framework whose AddResource function conflicts here. */
+#ifdef __APPLE__
+#define AddResource Darwin_X_AddResource
+#endif
+extern _X_EXPORT Bool AddResource(
+    XID /*id*/,
+    RESTYPE /*type*/,
+    pointer /*value*/);
+
+extern _X_EXPORT void FreeResource(
+    XID /*id*/,
+    RESTYPE /*skipDeleteFuncType*/);
+
+extern _X_EXPORT void FreeResourceByType(
+    XID /*id*/,
+    RESTYPE /*type*/,
+    Bool /*skipFree*/);
+
+extern _X_EXPORT Bool ChangeResourceValue(
+    XID /*id*/,
+    RESTYPE /*rtype*/,
+    pointer /*value*/);
+
+extern _X_EXPORT void FindClientResourcesByType(
+    ClientPtr /*client*/,
+    RESTYPE /*type*/,
+    FindResType /*func*/,
+    pointer /*cdata*/);
+
+extern _X_EXPORT void FindAllClientResources(
+    ClientPtr /*client*/,
+    FindAllRes /*func*/,
+    pointer /*cdata*/);
+
+extern _X_EXPORT void FreeClientNeverRetainResources(
+    ClientPtr /*client*/);
+
+extern _X_EXPORT void FreeClientResources(
+    ClientPtr /*client*/);
+
+extern _X_EXPORT void FreeAllResources(void);
+
+extern _X_EXPORT Bool LegalNewID(
+    XID /*id*/,
+    ClientPtr /*client*/);
+
+extern _X_EXPORT pointer LookupClientResourceComplex(
+    ClientPtr client,
+    RESTYPE type,
+    FindComplexResType func,
+    pointer cdata);
+
+extern _X_EXPORT int dixLookupResourceByType(
+    pointer *result,
+    XID id,
+    RESTYPE rtype,
+    ClientPtr client,
+    Mask access_mode);
+
+extern _X_EXPORT int dixLookupResourceByClass(
+    pointer *result,
+    XID id,
+    RESTYPE rclass,
+    ClientPtr client,
+    Mask access_mode);
+
+extern _X_EXPORT void GetXIDRange(
+    int /*client*/,
+    Bool /*server*/,
+    XID * /*minp*/,
+    XID * /*maxp*/);
+
+extern _X_EXPORT unsigned int GetXIDList(
+    ClientPtr /*client*/,
+    unsigned int /*count*/,
+    XID * /*pids*/);
+
+extern _X_EXPORT RESTYPE lastResourceType;
+extern _X_EXPORT RESTYPE TypeMask;
+
+#endif /* RESOURCE_H */
+