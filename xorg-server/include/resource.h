/***********************************************************

Copyright 1987, 1989, 1998  The Open Group

Permission to use, copy, modify, distribute, and sell this software and its
documentation for any purpose is hereby granted without fee, provided that
the above copyright notice appear in all copies and that both that
copyright notice and this permission notice appear in supporting
documentation.

The above copyright notice and this permission notice shall be included in
all copies or substantial portions of the Software.

THE SOFTWARE IS PROVIDED "AS IS", WITHOUT WARRANTY OF ANY KIND, EXPRESS OR
IMPLIED, INCLUDING BUT NOT LIMITED TO THE WARRANTIES OF MERCHANTABILITY,
FITNESS FOR A PARTICULAR PURPOSE AND NONINFRINGEMENT.  IN NO EVENT SHALL THE
OPEN GROUP BE LIABLE FOR ANY CLAIM, DAMAGES OR OTHER LIABILITY, WHETHER IN
AN ACTION OF CONTRACT, TORT OR OTHERWISE, ARISING FROM, OUT OF OR IN
CONNECTION WITH THE SOFTWARE OR THE USE OR OTHER DEALINGS IN THE SOFTWARE.

Except as contained in this notice, the name of The Open Group shall not be
used in advertising or otherwise to promote the sale, use or other dealings
in this Software without prior written authorization from The Open Group.

Copyright 1987, 1989 by Digital Equipment Corporation, Maynard, Massachusetts.

                        All Rights Reserved

Permission to use, copy, modify, and distribute this software and its 
documentation for any purpose and without fee is hereby granted, 
provided that the above copyright notice appear in all copies and that
both that copyright notice and this permission notice appear in 
supporting documentation, and that the name of Digital not be
used in advertising or publicity pertaining to distribution of the
software without specific, written prior permission.  

DIGITAL DISCLAIMS ALL WARRANTIES WITH REGARD TO THIS SOFTWARE, INCLUDING
ALL IMPLIED WARRANTIES OF MERCHANTABILITY AND FITNESS, IN NO EVENT SHALL
DIGITAL BE LIABLE FOR ANY SPECIAL, INDIRECT OR CONSEQUENTIAL DAMAGES OR
ANY DAMAGES WHATSOEVER RESULTING FROM LOSS OF USE, DATA OR PROFITS,
WHETHER IN AN ACTION OF CONTRACT, NEGLIGENCE OR OTHER TORTIOUS ACTION,
ARISING OUT OF OR IN CONNECTION WITH THE USE OR PERFORMANCE OF THIS
SOFTWARE.

******************************************************************/

#ifndef RESOURCE_H
#define RESOURCE_H 1
#include "misc.h"
#include "dixaccess.h"

/*****************************************************************
 * STUFF FOR RESOURCES 
 *****************************************************************/

/* classes for Resource routines */

typedef uint32_t RESTYPE;

#define RC_VANILLA	((RESTYPE)0)
#define RC_CACHED	((RESTYPE)1<<31)
#define RC_DRAWABLE	((RESTYPE)1<<30)
/*  Use class RC_NEVERRETAIN for resources that should not be retained
 *  regardless of the close down mode when the client dies.  (A client's
 *  event selections on objects that it doesn't own are good candidates.)
 *  Extensions can use this too!
 */
#define RC_NEVERRETAIN	((RESTYPE)1<<29)
#define RC_LASTPREDEF	RC_NEVERRETAIN
#define RC_ANY		(~(RESTYPE)0)

/* types for Resource routines. When you change one of them, please also update the predefTypes array in resource.c*/

#define RT_WINDOW	((RESTYPE)1|RC_DRAWABLE)
#define RT_PIXMAP	((RESTYPE)2|RC_DRAWABLE)
#define RT_GC		((RESTYPE)3)
#undef RT_FONT
#undef RT_CURSOR
#define RT_FONT		((RESTYPE)4)
#define RT_CURSOR	((RESTYPE)5)
#define RT_COLORMAP	((RESTYPE)6)
#define RT_CMAPENTRY	((RESTYPE)7)
#define RT_OTHERCLIENT	((RESTYPE)8|RC_NEVERRETAIN)
#define RT_PASSIVEGRAB	((RESTYPE)9|RC_NEVERRETAIN)
#define RT_LASTPREDEF	((RESTYPE)9)
#define RT_NONE		((RESTYPE)0)

/* bits and fields within a resource id */
#define RESOURCE_AND_CLIENT_COUNT   29  /* 29 bits for XIDs */
#if MAXCLIENTS == 64
#define RESOURCE_CLIENT_BITS	6
#endif
#if MAXCLIENTS == 128
#define RESOURCE_CLIENT_BITS	7
#endif
#if MAXCLIENTS == 256
#define RESOURCE_CLIENT_BITS	8
#endif
#if MAXCLIENTS == 512
#define RESOURCE_CLIENT_BITS	9
#endif
#if MAXCLIENTS == 1024
#define RESOURCE_CLIENT_BITS	10
#endif
/* client field offset */
#define CLIENTOFFSET	    (RESOURCE_AND_CLIENT_COUNT - RESOURCE_CLIENT_BITS)
/* resource field */
#define RESOURCE_ID_MASK	((1 << CLIENTOFFSET) - 1)
/* client field */
#define RESOURCE_CLIENT_MASK	(((1 << RESOURCE_CLIENT_BITS) - 1) << CLIENTOFFSET)
/* extract the client mask from an XID */
#define CLIENT_BITS(id) ((id) & RESOURCE_CLIENT_MASK)
/* extract the client id from an XID */
#define CLIENT_ID(id) ((int)(CLIENT_BITS(id) >> CLIENTOFFSET))
#define SERVER_BIT		(Mask)0x40000000        /* use illegal bit */

#ifdef INVALID
#undef INVALID                  /* needed on HP/UX */
#endif

/* Invalid resource id */
#define INVALID	(0)

#define BAD_RESOURCE 0xe0000000

#define rClient(obj) (clients[CLIENT_ID((obj)->resource)])

/* Resource state callback */
extern _X_EXPORT CallbackListPtr ResourceStateCallback;

typedef enum { ResourceStateAdding,
    ResourceStateFreeing
} ResourceState;

typedef struct {
    ResourceState state;
    XID id;
    RESTYPE type;
    void *value;
} ResourceStateInfoRec;

<<<<<<< HEAD
typedef int (*DeleteType) (void * /*value */ ,
                           XID /*id */ );

typedef void (*FindResType) (void * /*value */ ,
                             XID /*id */ ,
                             void * /*cdata */ );

typedef void (*FindAllRes) (void * /*value */ ,
                            XID /*id */ ,
                            RESTYPE /*type */ ,
                            void * /*cdata */ );

typedef Bool (*FindComplexResType) (void * /*value */ ,
                                    XID /*id */ ,
                                    void * /*cdata */ );
=======
typedef int (*DeleteType) (void *value,
                           XID id);

typedef void (*FindResType) (void *value,
                             XID id,
                             void *cdata);

typedef void (*FindAllRes) (void *value,
                            XID id,
                            RESTYPE type,
                            void *cdata);

typedef Bool (*FindComplexResType) (void *value,
                                    XID id,
                                    void *cdata);
>>>>>>> d0c30e79

/* Structure for estimating resource memory usage. Memory usage
 * consists of space allocated for the resource itself and of
 * references to other resources. Currently the most important use for
 * this structure is to estimate pixmap usage of different resources
 * more accurately. */
typedef struct {
    /* Size of resource itself. Zero if not implemented. */
    unsigned long resourceSize;
    /* Size attributed to pixmap references from the resource. */
    unsigned long pixmapRefSize;
    /* Number of references to this resource; typically 1 */
    unsigned long refCnt;
} ResourceSizeRec, *ResourceSizePtr;

<<<<<<< HEAD
typedef void (*SizeType)(void * /*value*/,
                         XID /*id*/,
                         ResourceSizePtr /*size*/);
=======
typedef void (*SizeType)(void *value,
                         XID id,
                         ResourceSizePtr size);
>>>>>>> d0c30e79

extern _X_EXPORT RESTYPE CreateNewResourceType(DeleteType deleteFunc,
                                               const char *name);

<<<<<<< HEAD
typedef void (*FindTypeSubResources)(void * /* value */,
                                     FindAllRes /* func */,
                                     void * /* cdata */);
=======
typedef void (*FindTypeSubResources)(void *value,
                                     FindAllRes func,
                                     void *cdata);
>>>>>>> d0c30e79

extern _X_EXPORT SizeType GetResourceTypeSizeFunc(
    RESTYPE /*type*/);

extern _X_EXPORT void SetResourceTypeFindSubResFunc(
    RESTYPE /*type*/, FindTypeSubResources /*findFunc*/);

extern _X_EXPORT void SetResourceTypeSizeFunc(
    RESTYPE /*type*/, SizeType /*sizeFunc*/);

extern _X_EXPORT void SetResourceTypeErrorValue(
    RESTYPE /*type*/, int /*errorValue*/);

extern _X_EXPORT RESTYPE CreateNewResourceClass(void);

extern _X_EXPORT Bool InitClientResources(ClientPtr /*client */ );

extern _X_EXPORT XID FakeClientID(int /*client */ );

/* Quartz support on Mac OS X uses the CarbonCore
   framework whose AddResource function conflicts here. */
#ifdef __APPLE__
#define AddResource Darwin_X_AddResource
#endif
<<<<<<< HEAD
extern _X_EXPORT Bool AddResource(XID /*id */ ,
                                  RESTYPE /*type */ ,
                                  void * /*value */ );
=======
extern _X_EXPORT Bool AddResource(XID id,
                                  RESTYPE type,
                                  void *value);
>>>>>>> d0c30e79

extern _X_EXPORT void FreeResource(XID /*id */ ,
                                   RESTYPE /*skipDeleteFuncType */ );

extern _X_EXPORT void FreeResourceByType(XID /*id */ ,
                                         RESTYPE /*type */ ,
                                         Bool /*skipFree */ );

<<<<<<< HEAD
extern _X_EXPORT Bool ChangeResourceValue(XID /*id */ ,
                                          RESTYPE /*rtype */ ,
                                          void * /*value */ );

extern _X_EXPORT void FindClientResourcesByType(ClientPtr /*client */ ,
                                                RESTYPE /*type */ ,
                                                FindResType /*func */ ,
                                                void * /*cdata */ );

extern _X_EXPORT void FindAllClientResources(ClientPtr /*client */ ,
                                             FindAllRes /*func */ ,
                                             void * /*cdata */ );
=======
extern _X_EXPORT Bool ChangeResourceValue(XID id,
                                          RESTYPE rtype,
                                          void *value);

extern _X_EXPORT void FindClientResourcesByType(ClientPtr client,
                                                RESTYPE type,
                                                FindResType func,
                                                void *cdata);

extern _X_EXPORT void FindAllClientResources(ClientPtr client,
                                             FindAllRes func,
                                             void *cdata);
>>>>>>> d0c30e79

/** @brief Iterate through all subresources of a resource.

    @note The XID argument provided to the FindAllRes function
          may be 0 for subresources that don't have an XID */
<<<<<<< HEAD
extern _X_EXPORT void FindSubResources(void * /*resource*/,
                                       RESTYPE /*type*/,
                                       FindAllRes /*func*/,
                                       void * /*cdata*/);
=======
extern _X_EXPORT void FindSubResources(void *resource,
                                       RESTYPE type,
                                       FindAllRes func,
                                       void *cdata);
>>>>>>> d0c30e79

extern _X_EXPORT void FreeClientNeverRetainResources(ClientPtr /*client */ );

extern _X_EXPORT void FreeClientResources(ClientPtr /*client */ );

extern _X_EXPORT void FreeAllResources(void);

extern _X_EXPORT Bool LegalNewID(XID /*id */ ,
                                 ClientPtr /*client */ );

extern _X_EXPORT void *LookupClientResourceComplex(ClientPtr client,
                                                     RESTYPE type,
                                                     FindComplexResType func,
                                                     void *cdata);

extern _X_EXPORT int dixLookupResourceByType(void **result,
                                             XID id,
                                             RESTYPE rtype,
                                             ClientPtr client,
                                             Mask access_mode);

extern _X_EXPORT int dixLookupResourceByClass(void **result,
                                              XID id,
                                              RESTYPE rclass,
                                              ClientPtr client,
                                              Mask access_mode);

extern _X_EXPORT void GetXIDRange(int /*client */ ,
                                  Bool /*server */ ,
                                  XID * /*minp */ ,
                                  XID * /*maxp */ );

extern _X_EXPORT unsigned int GetXIDList(ClientPtr /*client */ ,
                                         unsigned int /*count */ ,
                                         XID * /*pids */ );

extern _X_EXPORT RESTYPE lastResourceType;
extern _X_EXPORT RESTYPE TypeMask;

/** @brief A hashing function to be used for hashing resource IDs

    @param id The resource ID to hash
    @param numBits The number of bits in the resulting hash. Must be >=0.

    @note This function is really only for handling
    INITHASHSIZE..MAXHASHSIZE bit hashes, but will handle any number
    of bits by either masking numBits lower bits of the ID or by
    providing at most MAXHASHSIZE hashes.
*/
extern _X_EXPORT int HashResourceID(XID id,
                                    int numBits);

#endif /* RESOURCE_H */<|MERGE_RESOLUTION|>--- conflicted
+++ resolved
@@ -139,23 +139,6 @@
     void *value;
 } ResourceStateInfoRec;
 
-<<<<<<< HEAD
-typedef int (*DeleteType) (void * /*value */ ,
-                           XID /*id */ );
-
-typedef void (*FindResType) (void * /*value */ ,
-                             XID /*id */ ,
-                             void * /*cdata */ );
-
-typedef void (*FindAllRes) (void * /*value */ ,
-                            XID /*id */ ,
-                            RESTYPE /*type */ ,
-                            void * /*cdata */ );
-
-typedef Bool (*FindComplexResType) (void * /*value */ ,
-                                    XID /*id */ ,
-                                    void * /*cdata */ );
-=======
 typedef int (*DeleteType) (void *value,
                            XID id);
 
@@ -171,7 +154,6 @@
 typedef Bool (*FindComplexResType) (void *value,
                                     XID id,
                                     void *cdata);
->>>>>>> d0c30e79
 
 /* Structure for estimating resource memory usage. Memory usage
  * consists of space allocated for the resource itself and of
@@ -187,28 +169,16 @@
     unsigned long refCnt;
 } ResourceSizeRec, *ResourceSizePtr;
 
-<<<<<<< HEAD
-typedef void (*SizeType)(void * /*value*/,
-                         XID /*id*/,
-                         ResourceSizePtr /*size*/);
-=======
 typedef void (*SizeType)(void *value,
                          XID id,
                          ResourceSizePtr size);
->>>>>>> d0c30e79
 
 extern _X_EXPORT RESTYPE CreateNewResourceType(DeleteType deleteFunc,
                                                const char *name);
 
-<<<<<<< HEAD
-typedef void (*FindTypeSubResources)(void * /* value */,
-                                     FindAllRes /* func */,
-                                     void * /* cdata */);
-=======
 typedef void (*FindTypeSubResources)(void *value,
                                      FindAllRes func,
                                      void *cdata);
->>>>>>> d0c30e79
 
 extern _X_EXPORT SizeType GetResourceTypeSizeFunc(
     RESTYPE /*type*/);
@@ -233,15 +203,9 @@
 #ifdef __APPLE__
 #define AddResource Darwin_X_AddResource
 #endif
-<<<<<<< HEAD
-extern _X_EXPORT Bool AddResource(XID /*id */ ,
-                                  RESTYPE /*type */ ,
-                                  void * /*value */ );
-=======
 extern _X_EXPORT Bool AddResource(XID id,
                                   RESTYPE type,
                                   void *value);
->>>>>>> d0c30e79
 
 extern _X_EXPORT void FreeResource(XID /*id */ ,
                                    RESTYPE /*skipDeleteFuncType */ );
@@ -250,20 +214,6 @@
                                          RESTYPE /*type */ ,
                                          Bool /*skipFree */ );
 
-<<<<<<< HEAD
-extern _X_EXPORT Bool ChangeResourceValue(XID /*id */ ,
-                                          RESTYPE /*rtype */ ,
-                                          void * /*value */ );
-
-extern _X_EXPORT void FindClientResourcesByType(ClientPtr /*client */ ,
-                                                RESTYPE /*type */ ,
-                                                FindResType /*func */ ,
-                                                void * /*cdata */ );
-
-extern _X_EXPORT void FindAllClientResources(ClientPtr /*client */ ,
-                                             FindAllRes /*func */ ,
-                                             void * /*cdata */ );
-=======
 extern _X_EXPORT Bool ChangeResourceValue(XID id,
                                           RESTYPE rtype,
                                           void *value);
@@ -276,23 +226,15 @@
 extern _X_EXPORT void FindAllClientResources(ClientPtr client,
                                              FindAllRes func,
                                              void *cdata);
->>>>>>> d0c30e79
 
 /** @brief Iterate through all subresources of a resource.
 
     @note The XID argument provided to the FindAllRes function
           may be 0 for subresources that don't have an XID */
-<<<<<<< HEAD
-extern _X_EXPORT void FindSubResources(void * /*resource*/,
-                                       RESTYPE /*type*/,
-                                       FindAllRes /*func*/,
-                                       void * /*cdata*/);
-=======
 extern _X_EXPORT void FindSubResources(void *resource,
                                        RESTYPE type,
                                        FindAllRes func,
                                        void *cdata);
->>>>>>> d0c30e79
 
 extern _X_EXPORT void FreeClientNeverRetainResources(ClientPtr /*client */ );
 
