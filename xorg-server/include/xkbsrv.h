--- conflicted
+++ resolved
@@ -1,1972 +1,987 @@
-<<<<<<< HEAD
-/************************************************************
-Copyright (c) 1993 by Silicon Graphics Computer Systems, Inc.
-
-Permission to use, copy, modify, and distribute this
-software and its documentation for any purpose and without
-fee is hereby granted, provided that the above copyright
-notice appear in all copies and that both that copyright
-notice and this permission notice appear in supporting
-documentation, and that the name of Silicon Graphics not be 
-used in advertising or publicity pertaining to distribution 
-of the software without specific prior written permission.
-Silicon Graphics makes no representation about the suitability 
-of this software for any purpose. It is provided "as is"
-without any express or implied warranty.
-
-SILICON GRAPHICS DISCLAIMS ALL WARRANTIES WITH REGARD TO THIS 
-SOFTWARE, INCLUDING ALL IMPLIED WARRANTIES OF MERCHANTABILITY 
-AND FITNESS FOR A PARTICULAR PURPOSE. IN NO EVENT SHALL SILICON
-GRAPHICS BE LIABLE FOR ANY SPECIAL, INDIRECT OR CONSEQUENTIAL 
-DAMAGES OR ANY DAMAGES WHATSOEVER RESULTING FROM LOSS OF USE, 
-DATA OR PROFITS, WHETHER IN AN ACTION OF CONTRACT, NEGLIGENCE 
-OR OTHER TORTIOUS ACTION, ARISING OUT OF OR IN CONNECTION  WITH
-THE USE OR PERFORMANCE OF THIS SOFTWARE.
-
-********************************************************/
-
-#ifndef _XKBSRV_H_
-#define	_XKBSRV_H_
-
-#define XkbAllocClientMap		SrvXkbAllocClientMap
-#define XkbAllocServerMap		SrvXkbAllocServerMap
-#define XkbChangeTypesOfKey		SrvXkbChangeTypesOfKey
-#define XkbCopyKeyTypes			SrvXkbCopyKeyTypes
-#define XkbFreeClientMap		SrvXkbFreeClientMap
-#define XkbFreeServerMap		SrvXkbFreeServerMap
-#define	XkbKeyTypesForCoreSymbols	SrvXkbKeyTypesForCoreSymbols
-#define	XkbApplyCompatMapToKey		SrvXkbApplyCompatMapToKey
-#define XkbResizeKeyActions		SrvXkbResizeKeyActions
-#define XkbResizeKeySyms		SrvXkbResizeKeySyms
-#define XkbResizeKeyType		SrvXkbResizeKeyType
-#define XkbAllocCompatMap		SrvXkbAllocCompatMap
-#define XkbAllocControls		SrvXkbAllocControls
-#define XkbAllocIndicatorMaps		SrvXkbAllocIndicatorMaps
-#define XkbAllocKeyboard		SrvXkbAllocKeyboard
-#define XkbAllocNames			SrvXkbAllocNames
-#define XkbFreeCompatMap		SrvXkbFreeCompatMap
-#define XkbFreeKeyboard			SrvXkbFreeKeyboard
-#define XkbFreeNames			SrvXkbFreeNames
-#define XkbLatchModifiers		SrvXkbLatchModifiers
-#define XkbLatchGroup			SrvXkbLatchGroup
-#define XkbVirtualModsToReal		SrvXkbVirtualModsToReal
-#define	XkbChangeKeycodeRange		SrvXkbChangeKeycodeRange
-#define	XkbApplyVirtualModChanges	SrvXkbApplyVirtualModChanges
-
-#include <X11/extensions/XKBproto.h>
-#include "xkbstr.h"
-#include "xkbrules.h"
-#include "inputstr.h"
-#include "events.h"
-
-typedef struct _XkbInterest {
-	DeviceIntPtr		dev;
-	ClientPtr		client;
-	XID			resource;
-	struct _XkbInterest *	next;
-	CARD16			extDevNotifyMask;
-	CARD16			stateNotifyMask;
-	CARD16			namesNotifyMask;
-	CARD32 			ctrlsNotifyMask;
-	CARD8			compatNotifyMask;
-	BOOL			bellNotifyMask;
-	BOOL			actionMessageMask;
-	CARD16			accessXNotifyMask;
-	CARD32			iStateNotifyMask;
-	CARD32			iMapNotifyMask;
-	CARD16			altSymsNotifyMask;
-	CARD32			autoCtrls;
-	CARD32			autoCtrlValues;
-} XkbInterestRec,*XkbInterestPtr;
-
-typedef struct _XkbRadioGroup {
-	CARD8		flags;
-	CARD8		nMembers;
-	CARD8		dfltDown;
-	CARD8		currentDown;
-	CARD8		members[XkbRGMaxMembers];
-} XkbRadioGroupRec, *XkbRadioGroupPtr;
-
-typedef struct	_XkbEventCause {
-	CARD8		kc;
-	CARD8		event;
-	CARD8		mjr;
-	CARD8		mnr;
-	ClientPtr	client;
-} XkbEventCauseRec,*XkbEventCausePtr;
-#define	XkbSetCauseKey(c,k,e)	{ (c)->kc= (k),(c)->event= (e),\
-				  (c)->mjr= (c)->mnr= 0; \
-				  (c)->client= NULL; }
-#define	XkbSetCauseReq(c,j,n,cl) { (c)->kc= (c)->event= 0,\
-				  (c)->mjr= (j),(c)->mnr= (n);\
-				  (c)->client= (cl); }
-#define	XkbSetCauseCoreReq(c,e,cl) XkbSetCauseReq(c,e,0,cl)
-#define	XkbSetCauseXkbReq(c,e,cl)  XkbSetCauseReq(c,XkbReqCode,e,cl)
-#define	XkbSetCauseUnknown(c)	   XkbSetCauseKey(c,0,0)
-
-#define	_OFF_TIMER		0
-#define	_KRG_WARN_TIMER		1
-#define	_KRG_TIMER		2
-#define	_SK_TIMEOUT_TIMER	3
-#define	_ALL_TIMEOUT_TIMER	4
-
-#define	_BEEP_NONE		0
-#define	_BEEP_FEATURE_ON	1
-#define	_BEEP_FEATURE_OFF	2
-#define	_BEEP_FEATURE_CHANGE	3
-#define	_BEEP_SLOW_WARN		4
-#define	_BEEP_SLOW_PRESS	5
-#define	_BEEP_SLOW_ACCEPT	6
-#define	_BEEP_SLOW_REJECT	7
-#define	_BEEP_SLOW_RELEASE	8
-#define	_BEEP_STICKY_LATCH	9
-#define	_BEEP_STICKY_LOCK	10
-#define	_BEEP_STICKY_UNLOCK	11
-#define	_BEEP_LED_ON		12
-#define	_BEEP_LED_OFF		13
-#define	_BEEP_LED_CHANGE	14
-#define	_BEEP_BOUNCE_REJECT	15
-
-typedef struct _XkbFilter {
-	CARD16			  keycode;
-	CARD8			  what;
-	CARD8			  active;
-	CARD8			  filterOthers;
-	CARD32			  priv;
-	XkbAction		  upAction;
-	int			(*filter)(
-					struct _XkbSrvInfo* 	/* xkbi */,
-					struct _XkbFilter *	/* filter */,
-					unsigned		/* keycode */,
-					XkbAction *		/* action */
-				  );
-	struct _XkbFilter	 *next;
-} XkbFilterRec,*XkbFilterPtr;
-
-typedef struct _XkbSrvInfo {
-	XkbStateRec	 prev_state;
-	XkbStateRec	 state;
-	XkbDescPtr	 desc;
-
-	DeviceIntPtr	 device;
-	KbdCtrlProcPtr	 kbdProc;
-
-	XkbRadioGroupPtr radioGroups;
-	CARD8		 nRadioGroups;
-	CARD8		 clearMods;
-	CARD8		 setMods;
-	INT16		 groupChange;
-
-	CARD16		 dfltPtrDelta;
-
-	double		 mouseKeysCurve;
-	double		 mouseKeysCurveFactor;
-	INT16		 mouseKeysDX;
-	INT16		 mouseKeysDY;
-	CARD8		 mouseKeysFlags;
-	Bool		 mouseKeysAccel;
-	CARD8		 mouseKeysCounter;
-
-	CARD8		 lockedPtrButtons;
-	CARD8		 shiftKeyCount;
-	KeyCode		 mouseKey;
-	KeyCode		 inactiveKey;
-	KeyCode		 slowKey;
-	KeyCode		 repeatKey;
-	CARD8		 krgTimerActive;
-	CARD8		 beepType;
-	CARD8		 beepCount;
-
-	CARD32		 flags;
-	CARD32		 lastPtrEventTime;
-	CARD32		 lastShiftEventTime;
-	OsTimerPtr	 beepTimer;
-	OsTimerPtr	 mouseKeyTimer;
-	OsTimerPtr	 slowKeysTimer;
-	OsTimerPtr	 bounceKeysTimer;
-	OsTimerPtr	 repeatKeyTimer;
-	OsTimerPtr	 krgTimer;
-
-	int		 szFilters;
-	XkbFilterPtr	 filters;
-} XkbSrvInfoRec, *XkbSrvInfoPtr;
-
-#define	XkbSLI_IsDefault	(1L<<0)
-#define	XkbSLI_HasOwnState	(1L<<1)
-
-typedef struct	_XkbSrvLedInfo {
-	CARD16			flags;
-	CARD16			class;
-	CARD16			id;
-	union {
-	    KbdFeedbackPtr	kf;
-	    LedFeedbackPtr	lf;
-	} 			fb;
-
-	CARD32			physIndicators;
-	CARD32			autoState;
-	CARD32			explicitState;
-	CARD32			effectiveState;
-
-	CARD32			mapsPresent;
-	CARD32			namesPresent;
-	XkbIndicatorMapPtr	maps;
-	Atom *			names;
-
-	CARD32			usesBase;
-	CARD32			usesLatched;
-	CARD32			usesLocked;
-	CARD32			usesEffective;
-	CARD32			usesCompat;
-	CARD32			usesControls;
-
-	CARD32			usedComponents;
-} XkbSrvLedInfoRec, *XkbSrvLedInfoPtr;
-
-/*
- * Settings for xkbClientFlags field (used by DIX)
- * These flags _must_ not overlap with XkbPCF_*
- */
-#define	_XkbClientInitialized		(1<<15)
-
-#define	_XkbWantsDetectableAutoRepeat(c)\
-	((c)->xkbClientFlags&XkbPCF_DetectableAutoRepeatMask)
-
-/*
- * Settings for flags field
- */
-#define	_XkbStateNotifyInProgress	(1<<0)
-
-typedef struct
-{
-    ProcessInputProc processInputProc;
-    /* If processInputProc is set to something different than realInputProc,
-     * UNWRAP and COND_WRAP will not touch processInputProc and update only
-     * realInputProc.  This ensures that
-     *   processInputProc == (frozen ? EnqueueEvent : realInputProc)
-     *
-     * WRAP_PROCESS_INPUT_PROC should only be called during initialization,
-     * since it may destroy this invariant.
-     */
-    ProcessInputProc realInputProc;
-    DeviceUnwrapProc unwrapProc;
-} xkbDeviceInfoRec, *xkbDeviceInfoPtr;
-
-#define WRAP_PROCESS_INPUT_PROC(device, oldprocs, proc, unwrapproc) \
-	device->public.processInputProc = proc; \
-	oldprocs->processInputProc = \
-	oldprocs->realInputProc = device->public.realInputProc; \
-	device->public.realInputProc = proc; \
-	oldprocs->unwrapProc = device->unwrapProc; \
-	device->unwrapProc = unwrapproc;
-
-#define COND_WRAP_PROCESS_INPUT_PROC(device, oldprocs, proc, unwrapproc) \
-	if (device->public.processInputProc == device->public.realInputProc)\
-	    device->public.processInputProc = proc; \
-	oldprocs->processInputProc = \
-	oldprocs->realInputProc = device->public.realInputProc; \
-	device->public.realInputProc = proc; \
-	oldprocs->unwrapProc = device->unwrapProc; \
-	device->unwrapProc = unwrapproc;
-
-#define UNWRAP_PROCESS_INPUT_PROC(device, oldprocs, backupproc) \
-        backupproc = device->public.realInputProc; \
-	if (device->public.processInputProc == device->public.realInputProc)\
-	    device->public.processInputProc = oldprocs->realInputProc; \
-	device->public.realInputProc = oldprocs->realInputProc; \
-	device->unwrapProc = oldprocs->unwrapProc;
-
-extern _X_EXPORT DevPrivateKeyRec xkbDevicePrivateKeyRec;
-#define xkbDevicePrivateKey (&xkbDevicePrivateKeyRec)
-
-#define XKBDEVICEINFO(dev) ((xkbDeviceInfoPtr)dixLookupPrivate(&(dev)->devPrivates, xkbDevicePrivateKey))
-
-extern void xkbUnwrapProc(DeviceIntPtr, DeviceHandleProc, pointer);
-
-/***====================================================================***/
-
-
-/***====================================================================***/
-
-#define XkbAX_KRGMask	 (XkbSlowKeysMask|XkbBounceKeysMask)
-#define	XkbAllFilteredEventsMask \
-	(XkbAccessXKeysMask|XkbRepeatKeysMask|XkbMouseKeysAccelMask|XkbAX_KRGMask)
-
-/***====================================================================***/
-
-extern _X_EXPORT int	XkbReqCode;
-extern _X_EXPORT int	XkbEventBase;
-extern _X_EXPORT int	XkbKeyboardErrorCode;
-extern _X_EXPORT const char *	XkbBaseDirectory;
-extern _X_EXPORT const char *	XkbBinDirectory;
-
-extern _X_EXPORT CARD32	xkbDebugFlags;
-
-#define	_XkbLibError(c,l,d) /* Epoch fail */
-#define	_XkbErrCode2(a,b) ((XID)((((unsigned int)(a))<<24)|((b)&0xffffff)))
-#define	_XkbErrCode3(a,b,c)	_XkbErrCode2(a,(((unsigned int)(b))<<16)|(c))
-#define	_XkbErrCode4(a,b,c,d) _XkbErrCode3(a,b,((((unsigned int)(c))<<8)|(d)))
-
-extern	_X_EXPORT int	DeviceKeyPress,DeviceKeyRelease,DeviceMotionNotify;
-extern	_X_EXPORT int	DeviceButtonPress,DeviceButtonRelease;
-
-#define	Status		int
-
-extern _X_EXPORT void XkbUseMsg(
-    void
-);
-
-extern _X_EXPORT int XkbProcessArguments(
-    int				/* argc */,
-    char **			/* argv */,
-    int				/* i */
-);
-
-extern _X_EXPORT Bool   XkbInitPrivates(void);
-
-extern _X_EXPORT void	XkbSetExtension(DeviceIntPtr device, ProcessInputProc proc);
-
-extern _X_EXPORT void	XkbFreeCompatMap(
-    XkbDescPtr			/* xkb */,
-    unsigned int		/* which */,
-    Bool			/* freeMap */
-);
-
-extern _X_EXPORT void XkbFreeNames(
-	XkbDescPtr		/* xkb */,
-	unsigned int		/* which */,
-	Bool			/* freeMap */
-);
-
-extern _X_EXPORT int _XkbLookupAnyDevice(
-    DeviceIntPtr *pDev,
-    int id,
-    ClientPtr client,
-    Mask access_mode,
-    int *xkb_err
-);
-
-extern _X_EXPORT int _XkbLookupKeyboard(
-    DeviceIntPtr *pDev,
-    int id,
-    ClientPtr client,
-    Mask access_mode,
-    int *xkb_err
-);
-
-extern _X_EXPORT int _XkbLookupBellDevice(
-    DeviceIntPtr *pDev,
-    int id,
-    ClientPtr client,
-    Mask access_mode,
-    int *xkb_err
-);
-
-extern _X_EXPORT int _XkbLookupLedDevice(
-    DeviceIntPtr *pDev,
-    int id,
-    ClientPtr client,
-    Mask access_mode,
-    int *xkb_err
-);
-
-extern _X_EXPORT int _XkbLookupButtonDevice(
-    DeviceIntPtr *pDev,
-    int id,
-    ClientPtr client,
-    Mask access_mode,
-    int *xkb_err
-);
-
-extern _X_EXPORT XkbDescPtr XkbAllocKeyboard(
-	void
-);
-
-extern _X_EXPORT Status XkbAllocClientMap(
-	XkbDescPtr		/* xkb */,
-	unsigned int		/* which */,
-	unsigned int		/* nTypes */
-);
-
-extern _X_EXPORT Status XkbAllocServerMap(
-	XkbDescPtr		/* xkb */,
-	unsigned int		/* which */,
-	unsigned int		/* nNewActions */
-);
-
-extern _X_EXPORT void	XkbFreeClientMap(
-    XkbDescPtr			/* xkb */,
-    unsigned int		/* what */,
-    Bool			/* freeMap */
-);
-
-extern _X_EXPORT void	XkbFreeServerMap(
-    XkbDescPtr			/* xkb */,
-    unsigned int		/* what */,
-    Bool			/* freeMap */
-);
-
-extern _X_EXPORT Status XkbAllocIndicatorMaps(
-	XkbDescPtr		/* xkb */
-);
-
-extern _X_EXPORT Status	XkbAllocCompatMap(
-    XkbDescPtr			/* xkb */,
-    unsigned int		/* which */,
-    unsigned int		/* nInterpret */
-);
-
-extern _X_EXPORT Status XkbAllocNames(
-	XkbDescPtr		/* xkb */,
-	unsigned int		/* which */,
-	int			/* nTotalRG */,
-	int			/* nTotalAliases */
-);
-
-extern _X_EXPORT Status	XkbAllocControls(
-	XkbDescPtr		/* xkb */,
-	unsigned int		/* which*/
-);
-
-extern _X_EXPORT Status	XkbCopyKeyTypes(
-    XkbKeyTypePtr		/* from */,
-    XkbKeyTypePtr		/* into */,
-    int				/* num_types */
-);
-
-extern _X_EXPORT Status	XkbResizeKeyType(
-    XkbDescPtr		/* xkb */,
-    int			/* type_ndx */,
-    int			/* map_count */,
-    Bool		/* want_preserve */,
-    int			/* new_num_lvls */
-);
-
-extern _X_EXPORT void	XkbFreeKeyboard(
-	XkbDescPtr		/* xkb */,
-	unsigned int		/* which */,
-	Bool			/* freeDesc */
-);
-
-extern _X_EXPORT  void XkbSetActionKeyMods(
-	XkbDescPtr		/* xkb */,
-	XkbAction *		/* act */,
-	unsigned int 		/* mods */
-);
-
-extern _X_EXPORT unsigned int XkbMaskForVMask(
-    XkbDescPtr		/* xkb */,
-    unsigned int	/* vmask */
-);
-
-extern _X_EXPORT Bool XkbVirtualModsToReal(
-	XkbDescPtr	/* xkb */,
-	unsigned int	/* virtua_mask */,
-	unsigned int *	/* mask_rtrn */
-);
-
-extern _X_EXPORT unsigned int	XkbAdjustGroup(
-    int			/* group */,
-    XkbControlsPtr	/* ctrls */
-);
-
-extern _X_EXPORT KeySym *XkbResizeKeySyms(
-    XkbDescPtr		/* xkb */,
-    int 		/* key */,
-    int 		/* needed */
-);
-
-extern _X_EXPORT XkbAction *XkbResizeKeyActions(
-    XkbDescPtr		/* xkb */,
-    int 		/* key */,
-    int 		/* needed */
-);
-
-extern _X_EXPORT void XkbUpdateKeyTypesFromCore(
-    DeviceIntPtr	/* pXDev */,
-    KeySymsPtr          /* syms */,
-    KeyCode 		/* first */,
-    CARD8 		/* num */,
-    XkbChangesPtr	/* pChanges */
-);
-
-extern _X_EXPORT void XkbUpdateDescActions(
-    XkbDescPtr		/* xkb */,
-    KeyCode		/* first */,
-    CARD8		/* num */,
-    XkbChangesPtr	/* changes */
-);
-
-extern _X_EXPORT void XkbUpdateActions(
-    DeviceIntPtr	/* pXDev */,
-    KeyCode 		/* first */,
-    CARD8 		/* num */,
-    XkbChangesPtr  	/* pChanges */,
-    unsigned int *	/* needChecksRtrn */,
-    XkbEventCausePtr	/* cause */
-);
-
-extern _X_EXPORT KeySymsPtr XkbGetCoreMap(
-    DeviceIntPtr        /* keybd */
-);
-
-extern _X_EXPORT void XkbApplyMappingChange(
-    DeviceIntPtr	/* pXDev */,
-    KeySymsPtr          /* map */,
-    KeyCode		/* firstKey */,
-    CARD8		/* num */,
-    CARD8 *             /* modmap */,
-    ClientPtr		/* client */
-);
-
-extern _X_EXPORT void XkbSetIndicators(
-    DeviceIntPtr		/* pXDev */,
-    CARD32			/* affect */,
-    CARD32			/* values */,
-    XkbEventCausePtr		/* cause */
-);
-
-extern _X_EXPORT void XkbUpdateIndicators(
-    DeviceIntPtr		/* keybd */,
-    CARD32		 	/* changed */,
-    Bool			/* check_edevs */,
-    XkbChangesPtr		/* pChanges */,
-    XkbEventCausePtr		/* cause */
-);
-
-extern _X_EXPORT XkbSrvLedInfoPtr XkbAllocSrvLedInfo(
-    DeviceIntPtr		/* dev */,
-    KbdFeedbackPtr		/* kf */,
-    LedFeedbackPtr		/* lf */,
-    unsigned int		/* needed_parts */
-);
-
-extern _X_EXPORT XkbSrvLedInfoPtr XkbCopySrvLedInfo(
-    DeviceIntPtr		/* dev */,
-    XkbSrvLedInfoPtr		/* src */,
-    KbdFeedbackPtr		/* kf */,
-    LedFeedbackPtr		/* lf */
-);
-
-
-extern _X_EXPORT XkbSrvLedInfoPtr XkbFindSrvLedInfo(
-    DeviceIntPtr		/* dev */,
-    unsigned int		/* class */,
-    unsigned int		/* id */,
-    unsigned int		/* needed_parts */
-);
-
-extern _X_EXPORT void XkbApplyLedNameChanges(
-    DeviceIntPtr		/* dev */,
-    XkbSrvLedInfoPtr		/* sli */,
-    unsigned int		/* changed_names */,
-    xkbExtensionDeviceNotify *	/* ed */,
-    XkbChangesPtr		/* changes */,
-    XkbEventCausePtr		/* cause */
-);
-
-extern _X_EXPORT void XkbApplyLedMapChanges(
-    DeviceIntPtr		/* dev */,
-    XkbSrvLedInfoPtr		/* sli */,
-    unsigned int		/* changed_maps */,
-    xkbExtensionDeviceNotify *	/* ed */,
-    XkbChangesPtr		/* changes */,
-    XkbEventCausePtr		/* cause */
-);
-
-extern _X_EXPORT void XkbApplyLedStateChanges(
-    DeviceIntPtr		/* dev */,
-    XkbSrvLedInfoPtr		/* sli */,
-    unsigned int		/* changed_leds */,
-    xkbExtensionDeviceNotify *	/* ed */,
-    XkbChangesPtr		/* changes */,
-    XkbEventCausePtr		/* cause */
-);
-
-extern _X_EXPORT void XkbFlushLedEvents(
-    DeviceIntPtr		/* dev */,
-    DeviceIntPtr		/* kbd */,
-    XkbSrvLedInfoPtr		/* sli */,
-    xkbExtensionDeviceNotify *	/* ed */,
-    XkbChangesPtr		/* changes */,
-    XkbEventCausePtr		/* cause */
-);
-
-extern _X_EXPORT unsigned int XkbIndicatorsToUpdate(
-    DeviceIntPtr		/* dev */,
-    unsigned long		/* state_changes */,
-    Bool			/* enabled_ctrl_changes */
-);
-
-extern _X_EXPORT void XkbComputeDerivedState(
-    XkbSrvInfoPtr		/* xkbi */
-);
-
-extern _X_EXPORT void XkbCheckSecondaryEffects(
-    XkbSrvInfoPtr		/* xkbi */,
-    unsigned int		/* which */,
-    XkbChangesPtr		/* changes */,
-    XkbEventCausePtr		/* cause */
-);
-
-extern _X_EXPORT void XkbCheckIndicatorMaps(
-    DeviceIntPtr		/* dev */,
-    XkbSrvLedInfoPtr		/* sli */,
-    unsigned int		/* which */
-);
-
-extern _X_EXPORT unsigned int XkbStateChangedFlags(
-    XkbStatePtr			/* old */,
-    XkbStatePtr			/* new */
-);
-
-extern _X_EXPORT void XkbSendStateNotify(
-       DeviceIntPtr	/* kbd */,
-       xkbStateNotify *	/* pSN */
-);
-
-extern _X_EXPORT void XkbSendMapNotify(
-       DeviceIntPtr	/* kbd */,
-       xkbMapNotify *	/* ev */
-);
-
-extern _X_EXPORT int  XkbComputeControlsNotify(
-	DeviceIntPtr		/* kbd */,
-	XkbControlsPtr		/* old */,
-	XkbControlsPtr		/* new */,
-	xkbControlsNotify *	/* pCN */,
-	Bool			/* forceCtrlProc */
-);
-
-extern _X_EXPORT void XkbSendControlsNotify(
-       DeviceIntPtr		/* kbd */,
-       xkbControlsNotify *	/* ev */
-);
-
-extern _X_EXPORT void XkbSendCompatMapNotify(
-	DeviceIntPtr		/* kbd */,
-	xkbCompatMapNotify *	/* ev */
-);
-
-extern _X_EXPORT void XkbHandleBell(
-       BOOL		/* force */,
-       BOOL		/* eventOnly */,
-       DeviceIntPtr	/* kbd */,
-       CARD8		/* percent */,
-       pointer 		/* ctrl */,
-       CARD8		/* class */,
-       Atom		/* name */,
-       WindowPtr	/* pWin */,
-       ClientPtr	/* pClient */
-);
-
-extern _X_EXPORT void XkbSendAccessXNotify(
-       DeviceIntPtr		/* kbd */,
-       xkbAccessXNotify *	/* pEv */
-);
-
-extern _X_EXPORT void XkbSendNamesNotify(
-       DeviceIntPtr	/* kbd */,
-       xkbNamesNotify *	/* ev */
-);
-
-extern _X_EXPORT void XkbSendActionMessage(
-       DeviceIntPtr		/* kbd */,
-       xkbActionMessage *	/* ev */
-);
-
-extern _X_EXPORT void XkbSendExtensionDeviceNotify(
-       DeviceIntPtr			/* kbd */,
-       ClientPtr			/* client */,
-       xkbExtensionDeviceNotify *	/* ev */
-);
-
-extern _X_EXPORT void XkbSendNotification(
-    DeviceIntPtr		/* kbd */,
-    XkbChangesPtr		/* pChanges */,
-    XkbEventCausePtr		/* cause */
-);
-
-extern _X_EXPORT void XkbProcessKeyboardEvent(
-    DeviceEvent*		/* event */,
-    DeviceIntPtr		/* keybd */
-);
-
-extern _X_EXPORT void XkbHandleActions(
-    DeviceIntPtr		/* dev */,
-    DeviceIntPtr		/* kbd */,
-    DeviceEvent*		/* event */
-);
-
-extern _X_EXPORT Bool XkbEnableDisableControls(
-    XkbSrvInfoPtr	/* xkbi */,
-    unsigned long	/* change */,
-    unsigned long	/* newValues */,
-    XkbChangesPtr	/* changes */,
-    XkbEventCausePtr	/* cause */
-);
-
-extern _X_EXPORT void AccessXInit(
-    DeviceIntPtr        /* dev */
-);
-
-extern _X_EXPORT Bool AccessXFilterPressEvent(
-    DeviceEvent*	/* event */,
-    DeviceIntPtr	/* keybd */
-);
-
-extern _X_EXPORT Bool AccessXFilterReleaseEvent(
-    DeviceEvent*	/* event */,
-    DeviceIntPtr	/* keybd */
-);
-
-extern _X_EXPORT void AccessXCancelRepeatKey(
-    XkbSrvInfoPtr	/* xkbi */,
-    KeyCode		/* key */
-);
-
-extern _X_EXPORT void AccessXComputeCurveFactor(
-    XkbSrvInfoPtr	/* xkbi */,
-    XkbControlsPtr	/* ctrls */
-);
-
-extern _X_EXPORT XkbInterestPtr XkbFindClientResource(
-       DevicePtr	/* inDev */,
-       ClientPtr	/* client */
-);
-
-extern _X_EXPORT XkbInterestPtr XkbAddClientResource(
-       DevicePtr	/* inDev */,
-       ClientPtr	/* client */,
-       XID		/* id */
-);
-
-extern _X_EXPORT int XkbRemoveResourceClient(
-       DevicePtr	/* inDev */,
-       XID		/* id */
-);
-
-extern _X_EXPORT int XkbDDXAccessXBeep(
-    DeviceIntPtr        /* dev */,
-    unsigned int	/* what */,
-    unsigned int	/* which */
-);
-
-extern _X_EXPORT int XkbDDXUsesSoftRepeat(
-    DeviceIntPtr	/* dev */
-);
-
-extern _X_EXPORT void XkbDDXKeybdCtrlProc(
-	DeviceIntPtr	/* dev */,
-	KeybdCtrl *	/* ctrl */
-);
-
-extern _X_EXPORT void XkbDDXChangeControls(
-	DeviceIntPtr	/* dev */,
-	XkbControlsPtr 	/* old */,
-	XkbControlsPtr 	/* new */
-);
-
-extern _X_EXPORT void XkbDDXUpdateDeviceIndicators(
-	DeviceIntPtr		/* dev */,
-	XkbSrvLedInfoPtr	/* sli */,
-	CARD32			/* newState */
-);
-
-extern _X_EXPORT int XkbDDXTerminateServer(
-	DeviceIntPtr	/* dev */,
-	KeyCode		/* key */,
-	XkbAction *	/* act */
-);
-
-extern _X_EXPORT int XkbDDXSwitchScreen(
-	DeviceIntPtr	/* dev */,
-	KeyCode		/* key */,
-	XkbAction *	/* act */
-);
-
-extern _X_EXPORT int XkbDDXPrivate(
-	DeviceIntPtr	/* dev */,
-	KeyCode		/* key */,
-	XkbAction *	/* act */
-);
-
-extern _X_EXPORT void XkbDisableComputedAutoRepeats(
-	DeviceIntPtr 	/* pXDev */,
-	unsigned int	/* key */
-);
-
-extern _X_EXPORT void XkbSetRepeatKeys(
-	DeviceIntPtr 	/* pXDev */,
-	int		/* key */,
-	int	 	/* onoff */
-);
-
-extern _X_EXPORT int XkbLatchModifiers(
-	DeviceIntPtr 	/* pXDev */,
-	CARD8 		/* mask */,
-	CARD8 		/* latches */
-);
-
-extern _X_EXPORT int XkbLatchGroup(
-	DeviceIntPtr  	/* pXDev */,
-	int	  	/* group */
-);
-
-extern _X_EXPORT void XkbClearAllLatchesAndLocks(
-	DeviceIntPtr		/* dev */,
-	XkbSrvInfoPtr		/* xkbi */,
-	Bool			/* genEv */,
-	XkbEventCausePtr	/* cause */
-);
-
-extern _X_EXPORT void	XkbGetRulesDflts(
-        XkbRMLVOSet *           /* rmlvo */
-);
-
-extern _X_EXPORT void   XkbFreeRMLVOSet(
-        XkbRMLVOSet *           /* rmlvo */,
-        Bool                    /* freeRMLVO */
-);
-
-extern _X_EXPORT void	XkbSetRulesDflts(
-        XkbRMLVOSet *           /* rmlvo */
-);
-
-extern _X_EXPORT void	XkbDeleteRulesDflts(
-	void
-);
-
-extern _X_EXPORT int SProcXkbDispatch(
-	ClientPtr		/* client */
-);
-
-extern _X_EXPORT XkbGeometryPtr XkbLookupNamedGeometry(
-	DeviceIntPtr		/* dev */,
-	Atom			/* name */,
-	Bool *			/* shouldFree */
-);
-
-extern _X_EXPORT void	XkbConvertCase(
-	KeySym 			/* sym */,
-	KeySym *		/* lower */,
-	KeySym *		/* upper */
-);
-
-extern _X_EXPORT Status	 XkbChangeKeycodeRange(
-	XkbDescPtr		/* xkb */,
-	int 			/* minKC */,
-	int 			/* maxKC */,
-	XkbChangesPtr		/* changes */
-);
-
-extern _X_EXPORT void XkbFreeSrvLedInfo(
-	XkbSrvLedInfoPtr	/* sli */
-);
-
-extern _X_EXPORT void XkbFreeInfo(
-	XkbSrvInfoPtr		/* xkbi */
-);
-
-extern _X_EXPORT Status XkbChangeTypesOfKey(
-	XkbDescPtr		/* xkb */,
-	int			/* key */,
-	int			/* nGroups */,
-	unsigned int		/* groups */,
-	int *			/* newTypesIn */,
-	XkbMapChangesPtr	/* changes */
-);
-
-extern _X_EXPORT int XkbKeyTypesForCoreSymbols(
-	XkbDescPtr		/* xkb */,
-	int			/* map_width */,
-	KeySym *		/* core_syms */,
-	unsigned int		/* protected */,
-	int *			/* types_inout */,
-	KeySym *		/* xkb_syms_rtrn */
-);
-
-extern _X_EXPORT Bool XkbApplyCompatMapToKey(
-	XkbDescPtr		/* xkb */,
-	KeyCode			/* key */,
-	XkbChangesPtr		/* changes */
-);
-
-extern _X_EXPORT Bool XkbApplyVirtualModChanges(
-	XkbDescPtr		/* xkb */,
-	unsigned int		/* changed */,
-	XkbChangesPtr		/* changes */
-);
-
-extern _X_EXPORT void XkbSendNewKeyboardNotify(
-	DeviceIntPtr		/* kbd */,
-	xkbNewKeyboardNotify *	/* pNKN */
-);
-
-extern Bool XkbCopyKeymap(
-        XkbDescPtr              /* dst */,
-        XkbDescPtr              /* src */);
-
-extern _X_EXPORT Bool XkbCopyDeviceKeymap(
-        DeviceIntPtr            /* dst */,
-        DeviceIntPtr            /* src */);
-
-extern void XkbFilterEvents(
-        ClientPtr               /* pClient */,
-        int                     /* nEvents */,
-        xEvent*                 /* xE */);
-
-extern int XkbGetEffectiveGroup(
-        XkbSrvInfoPtr           /* xkbi */,
-        XkbStatePtr             /* xkbstate */,
-        CARD8                   /* keycode */);
-
-extern void XkbMergeLockedPtrBtns(
-        DeviceIntPtr            /* master */);
-
-extern void XkbFakeDeviceButton(
-        DeviceIntPtr            /* dev */,
-        int                     /* press */,
-        int                     /* button */);
-
-
-#include "xkbfile.h"
-#include "xkbrules.h"
-
-#define	_XkbListKeycodes	0
-#define	_XkbListTypes		1
-#define	_XkbListCompat		2
-#define	_XkbListSymbols		3
-#define	_XkbListGeometry	4
-#define	_XkbListNumComponents	5
-
-typedef struct _XkbSrvListInfo {
-	int		szPool;
-	int		nPool;
-	char *		pool;
-
-	int		maxRtrn;
-	int		nTotal;
-
-	char *		pattern[_XkbListNumComponents];
-	int		nFound[_XkbListNumComponents];
-} XkbSrvListInfoRec,*XkbSrvListInfoPtr;
-
-extern _X_EXPORT Status	XkbDDXList(
-	DeviceIntPtr		/* dev */,
-	XkbSrvListInfoPtr	/* listing */,
-	ClientPtr		/* client */
-);
-
-extern _X_EXPORT unsigned int XkbDDXLoadKeymapByNames(
-	DeviceIntPtr		/* keybd */,
-	XkbComponentNamesPtr	/* names */,
-	unsigned int		/* want */,
-	unsigned int		/* need */,
-	XkbDescPtr *		/* finfoRtrn */,
-	char *			/* keymapNameRtrn */,
-	int 			/* keymapNameRtrnLen */
-);
-
-extern _X_EXPORT Bool XkbDDXNamesFromRules(
-	DeviceIntPtr		/* keybd */,
-	char *			/* rules */,
-	XkbRF_VarDefsPtr	/* defs */,
-	XkbComponentNamesPtr	/* names */
-);
-
-extern _X_EXPORT XkbDescPtr XkbCompileKeymap(
-        DeviceIntPtr    /* dev */,
-        XkbRMLVOSet *   /* rmlvo */
-);
-
-#endif /* _XKBSRV_H_ */
-=======
-/************************************************************
-Copyright (c) 1993 by Silicon Graphics Computer Systems, Inc.
-
-Permission to use, copy, modify, and distribute this
-software and its documentation for any purpose and without
-fee is hereby granted, provided that the above copyright
-notice appear in all copies and that both that copyright
-notice and this permission notice appear in supporting
-documentation, and that the name of Silicon Graphics not be 
-used in advertising or publicity pertaining to distribution 
-of the software without specific prior written permission.
-Silicon Graphics makes no representation about the suitability 
-of this software for any purpose. It is provided "as is"
-without any express or implied warranty.
-
-SILICON GRAPHICS DISCLAIMS ALL WARRANTIES WITH REGARD TO THIS 
-SOFTWARE, INCLUDING ALL IMPLIED WARRANTIES OF MERCHANTABILITY 
-AND FITNESS FOR A PARTICULAR PURPOSE. IN NO EVENT SHALL SILICON
-GRAPHICS BE LIABLE FOR ANY SPECIAL, INDIRECT OR CONSEQUENTIAL 
-DAMAGES OR ANY DAMAGES WHATSOEVER RESULTING FROM LOSS OF USE, 
-DATA OR PROFITS, WHETHER IN AN ACTION OF CONTRACT, NEGLIGENCE 
-OR OTHER TORTIOUS ACTION, ARISING OUT OF OR IN CONNECTION  WITH
-THE USE OR PERFORMANCE OF THIS SOFTWARE.
-
-********************************************************/
-
-#ifndef _XKBSRV_H_
-#define	_XKBSRV_H_
-
-#define XkbAllocClientMap		SrvXkbAllocClientMap
-#define XkbAllocServerMap		SrvXkbAllocServerMap
-#define XkbChangeTypesOfKey		SrvXkbChangeTypesOfKey
-#define XkbCopyKeyTypes			SrvXkbCopyKeyTypes
-#define XkbFreeClientMap		SrvXkbFreeClientMap
-#define XkbFreeServerMap		SrvXkbFreeServerMap
-#define	XkbKeyTypesForCoreSymbols	SrvXkbKeyTypesForCoreSymbols
-#define	XkbApplyCompatMapToKey		SrvXkbApplyCompatMapToKey
-#define XkbResizeKeyActions		SrvXkbResizeKeyActions
-#define XkbResizeKeySyms		SrvXkbResizeKeySyms
-#define XkbResizeKeyType		SrvXkbResizeKeyType
-#define XkbAllocCompatMap		SrvXkbAllocCompatMap
-#define XkbAllocControls		SrvXkbAllocControls
-#define XkbAllocIndicatorMaps		SrvXkbAllocIndicatorMaps
-#define XkbAllocKeyboard		SrvXkbAllocKeyboard
-#define XkbAllocNames			SrvXkbAllocNames
-#define XkbFreeCompatMap		SrvXkbFreeCompatMap
-#define XkbFreeKeyboard			SrvXkbFreeKeyboard
-#define XkbFreeNames			SrvXkbFreeNames
-#define XkbLatchModifiers		SrvXkbLatchModifiers
-#define XkbLatchGroup			SrvXkbLatchGroup
-#define XkbVirtualModsToReal		SrvXkbVirtualModsToReal
-#define	XkbChangeKeycodeRange		SrvXkbChangeKeycodeRange
-#define	XkbApplyVirtualModChanges	SrvXkbApplyVirtualModChanges
-
-#include <X11/extensions/XKBproto.h>
-#include "xkbstr.h"
-#include "xkbrules.h"
-#include "inputstr.h"
-#include "events.h"
-
-typedef struct _XkbInterest {
-	DeviceIntPtr		dev;
-	ClientPtr		client;
-	XID			resource;
-	struct _XkbInterest *	next;
-	CARD16			extDevNotifyMask;
-	CARD16			stateNotifyMask;
-	CARD16			namesNotifyMask;
-	CARD32 			ctrlsNotifyMask;
-	CARD8			compatNotifyMask;
-	BOOL			bellNotifyMask;
-	BOOL			actionMessageMask;
-	CARD16			accessXNotifyMask;
-	CARD32			iStateNotifyMask;
-	CARD32			iMapNotifyMask;
-	CARD16			altSymsNotifyMask;
-	CARD32			autoCtrls;
-	CARD32			autoCtrlValues;
-} XkbInterestRec,*XkbInterestPtr;
-
-typedef struct _XkbRadioGroup {
-	CARD8		flags;
-	CARD8		nMembers;
-	CARD8		dfltDown;
-	CARD8		currentDown;
-	CARD8		members[XkbRGMaxMembers];
-} XkbRadioGroupRec, *XkbRadioGroupPtr;
-
-typedef struct	_XkbEventCause {
-	CARD8		kc;
-	CARD8		event;
-	CARD8		mjr;
-	CARD8		mnr;
-	ClientPtr	client;
-} XkbEventCauseRec,*XkbEventCausePtr;
-#define	XkbSetCauseKey(c,k,e)	{ (c)->kc= (k),(c)->event= (e),\
-				  (c)->mjr= (c)->mnr= 0; \
-				  (c)->client= NULL; }
-#define	XkbSetCauseReq(c,j,n,cl) { (c)->kc= (c)->event= 0,\
-				  (c)->mjr= (j),(c)->mnr= (n);\
-				  (c)->client= (cl); }
-#define	XkbSetCauseCoreReq(c,e,cl) XkbSetCauseReq(c,e,0,cl)
-#define	XkbSetCauseXkbReq(c,e,cl)  XkbSetCauseReq(c,XkbReqCode,e,cl)
-#define	XkbSetCauseUnknown(c)	   XkbSetCauseKey(c,0,0)
-
-#define	_OFF_TIMER		0
-#define	_KRG_WARN_TIMER		1
-#define	_KRG_TIMER		2
-#define	_SK_TIMEOUT_TIMER	3
-#define	_ALL_TIMEOUT_TIMER	4
-
-#define	_BEEP_NONE		0
-#define	_BEEP_FEATURE_ON	1
-#define	_BEEP_FEATURE_OFF	2
-#define	_BEEP_FEATURE_CHANGE	3
-#define	_BEEP_SLOW_WARN		4
-#define	_BEEP_SLOW_PRESS	5
-#define	_BEEP_SLOW_ACCEPT	6
-#define	_BEEP_SLOW_REJECT	7
-#define	_BEEP_SLOW_RELEASE	8
-#define	_BEEP_STICKY_LATCH	9
-#define	_BEEP_STICKY_LOCK	10
-#define	_BEEP_STICKY_UNLOCK	11
-#define	_BEEP_LED_ON		12
-#define	_BEEP_LED_OFF		13
-#define	_BEEP_LED_CHANGE	14
-#define	_BEEP_BOUNCE_REJECT	15
-
-typedef struct _XkbFilter {
-	CARD16			  keycode;
-	CARD8			  what;
-	CARD8			  active;
-	CARD8			  filterOthers;
-	CARD32			  priv;
-	XkbAction		  upAction;
-	int			(*filter)(
-					struct _XkbSrvInfo* 	/* xkbi */,
-					struct _XkbFilter *	/* filter */,
-					unsigned		/* keycode */,
-					XkbAction *		/* action */
-				  );
-	struct _XkbFilter	 *next;
-} XkbFilterRec,*XkbFilterPtr;
-
-typedef struct _XkbSrvInfo {
-	XkbStateRec	 prev_state;
-	XkbStateRec	 state;
-	XkbDescPtr	 desc;
-
-	DeviceIntPtr	 device;
-	KbdCtrlProcPtr	 kbdProc;
-
-	XkbRadioGroupPtr radioGroups;
-	CARD8		 nRadioGroups;
-	CARD8		 clearMods;
-	CARD8		 setMods;
-	INT16		 groupChange;
-
-	CARD16		 dfltPtrDelta;
-
-	double		 mouseKeysCurve;
-	double		 mouseKeysCurveFactor;
-	INT16		 mouseKeysDX;
-	INT16		 mouseKeysDY;
-	CARD8		 mouseKeysFlags;
-	Bool		 mouseKeysAccel;
-	CARD8		 mouseKeysCounter;
-
-	CARD8		 lockedPtrButtons;
-	CARD8		 shiftKeyCount;
-	KeyCode		 mouseKey;
-	KeyCode		 inactiveKey;
-	KeyCode		 slowKey;
-	KeyCode		 repeatKey;
-	CARD8		 krgTimerActive;
-	CARD8		 beepType;
-	CARD8		 beepCount;
-
-	CARD32		 flags;
-	CARD32		 lastPtrEventTime;
-	CARD32		 lastShiftEventTime;
-	OsTimerPtr	 beepTimer;
-	OsTimerPtr	 mouseKeyTimer;
-	OsTimerPtr	 slowKeysTimer;
-	OsTimerPtr	 bounceKeysTimer;
-	OsTimerPtr	 repeatKeyTimer;
-	OsTimerPtr	 krgTimer;
-
-	int		 szFilters;
-	XkbFilterPtr	 filters;
-} XkbSrvInfoRec, *XkbSrvInfoPtr;
-
-#define	XkbSLI_IsDefault	(1L<<0)
-#define	XkbSLI_HasOwnState	(1L<<1)
-
-typedef struct	_XkbSrvLedInfo {
-	CARD16			flags;
-	CARD16			class;
-	CARD16			id;
-	union {
-	    KbdFeedbackPtr	kf;
-	    LedFeedbackPtr	lf;
-	} 			fb;
-
-	CARD32			physIndicators;
-	CARD32			autoState;
-	CARD32			explicitState;
-	CARD32			effectiveState;
-
-	CARD32			mapsPresent;
-	CARD32			namesPresent;
-	XkbIndicatorMapPtr	maps;
-	Atom *			names;
-
-	CARD32			usesBase;
-	CARD32			usesLatched;
-	CARD32			usesLocked;
-	CARD32			usesEffective;
-	CARD32			usesCompat;
-	CARD32			usesControls;
-
-	CARD32			usedComponents;
-} XkbSrvLedInfoRec, *XkbSrvLedInfoPtr;
-
-/*
- * Settings for xkbClientFlags field (used by DIX)
- * These flags _must_ not overlap with XkbPCF_*
- */
-#define	_XkbClientInitialized		(1<<15)
-
-#define	_XkbWantsDetectableAutoRepeat(c)\
-	((c)->xkbClientFlags&XkbPCF_DetectableAutoRepeatMask)
-
-/*
- * Settings for flags field
- */
-#define	_XkbStateNotifyInProgress	(1<<0)
-
-typedef struct
-{
-    ProcessInputProc processInputProc;
-    /* If processInputProc is set to something different than realInputProc,
-     * UNWRAP and COND_WRAP will not touch processInputProc and update only
-     * realInputProc.  This ensures that
-     *   processInputProc == (frozen ? EnqueueEvent : realInputProc)
-     *
-     * WRAP_PROCESS_INPUT_PROC should only be called during initialization,
-     * since it may destroy this invariant.
-     */
-    ProcessInputProc realInputProc;
-    DeviceUnwrapProc unwrapProc;
-} xkbDeviceInfoRec, *xkbDeviceInfoPtr;
-
-#define WRAP_PROCESS_INPUT_PROC(device, oldprocs, proc, unwrapproc) \
-	device->public.processInputProc = proc; \
-	oldprocs->processInputProc = \
-	oldprocs->realInputProc = device->public.realInputProc; \
-	device->public.realInputProc = proc; \
-	oldprocs->unwrapProc = device->unwrapProc; \
-	device->unwrapProc = unwrapproc;
-
-#define COND_WRAP_PROCESS_INPUT_PROC(device, oldprocs, proc, unwrapproc) \
-	if (device->public.processInputProc == device->public.realInputProc)\
-	    device->public.processInputProc = proc; \
-	oldprocs->processInputProc = \
-	oldprocs->realInputProc = device->public.realInputProc; \
-	device->public.realInputProc = proc; \
-	oldprocs->unwrapProc = device->unwrapProc; \
-	device->unwrapProc = unwrapproc;
-
-#define UNWRAP_PROCESS_INPUT_PROC(device, oldprocs, backupproc) \
-        backupproc = device->public.realInputProc; \
-	if (device->public.processInputProc == device->public.realInputProc)\
-	    device->public.processInputProc = oldprocs->realInputProc; \
-	device->public.realInputProc = oldprocs->realInputProc; \
-	device->unwrapProc = oldprocs->unwrapProc;
-
-extern _X_EXPORT DevPrivateKeyRec xkbDevicePrivateKeyRec;
-#define xkbDevicePrivateKey (&xkbDevicePrivateKeyRec)
-
-#define XKBDEVICEINFO(dev) ((xkbDeviceInfoPtr)dixLookupPrivate(&(dev)->devPrivates, xkbDevicePrivateKey))
-
-extern void xkbUnwrapProc(DeviceIntPtr, DeviceHandleProc, pointer);
-
-/***====================================================================***/
-
-
-/***====================================================================***/
-
-#define XkbAX_KRGMask	 (XkbSlowKeysMask|XkbBounceKeysMask)
-#define	XkbAllFilteredEventsMask \
-	(XkbAccessXKeysMask|XkbRepeatKeysMask|XkbMouseKeysAccelMask|XkbAX_KRGMask)
-
-/***====================================================================***/
-
-extern _X_EXPORT int	XkbReqCode;
-extern _X_EXPORT int	XkbEventBase;
-extern _X_EXPORT int	XkbKeyboardErrorCode;
-extern _X_EXPORT char *	XkbBaseDirectory;
-extern _X_EXPORT char *	XkbBinDirectory;
-
-extern _X_EXPORT CARD32	xkbDebugFlags;
-
-#define	_XkbLibError(c,l,d) /* Epoch fail */
-#define	_XkbErrCode2(a,b) ((XID)((((unsigned int)(a))<<24)|((b)&0xffffff)))
-#define	_XkbErrCode3(a,b,c)	_XkbErrCode2(a,(((unsigned int)(b))<<16)|(c))
-#define	_XkbErrCode4(a,b,c,d) _XkbErrCode3(a,b,((((unsigned int)(c))<<8)|(d)))
-
-extern	_X_EXPORT int	DeviceKeyPress,DeviceKeyRelease,DeviceMotionNotify;
-extern	_X_EXPORT int	DeviceButtonPress,DeviceButtonRelease;
-
-#define	Status		int
-
-extern _X_EXPORT void XkbUseMsg(
-    void
-);
-
-extern _X_EXPORT int XkbProcessArguments(
-    int				/* argc */,
-    char **			/* argv */,
-    int				/* i */
-);
-
-extern _X_EXPORT Bool   XkbInitPrivates(void);
-
-extern _X_EXPORT void	XkbSetExtension(DeviceIntPtr device, ProcessInputProc proc);
-
-extern _X_EXPORT void	XkbFreeCompatMap(
-    XkbDescPtr			/* xkb */,
-    unsigned int		/* which */,
-    Bool			/* freeMap */
-);
-
-extern _X_EXPORT void XkbFreeNames(
-	XkbDescPtr		/* xkb */,
-	unsigned int		/* which */,
-	Bool			/* freeMap */
-);
-
-extern _X_EXPORT int _XkbLookupAnyDevice(
-    DeviceIntPtr *pDev,
-    int id,
-    ClientPtr client,
-    Mask access_mode,
-    int *xkb_err
-);
-
-extern _X_EXPORT int _XkbLookupKeyboard(
-    DeviceIntPtr *pDev,
-    int id,
-    ClientPtr client,
-    Mask access_mode,
-    int *xkb_err
-);
-
-extern _X_EXPORT int _XkbLookupBellDevice(
-    DeviceIntPtr *pDev,
-    int id,
-    ClientPtr client,
-    Mask access_mode,
-    int *xkb_err
-);
-
-extern _X_EXPORT int _XkbLookupLedDevice(
-    DeviceIntPtr *pDev,
-    int id,
-    ClientPtr client,
-    Mask access_mode,
-    int *xkb_err
-);
-
-extern _X_EXPORT int _XkbLookupButtonDevice(
-    DeviceIntPtr *pDev,
-    int id,
-    ClientPtr client,
-    Mask access_mode,
-    int *xkb_err
-);
-
-extern _X_EXPORT XkbDescPtr XkbAllocKeyboard(
-	void
-);
-
-extern _X_EXPORT Status XkbAllocClientMap(
-	XkbDescPtr		/* xkb */,
-	unsigned int		/* which */,
-	unsigned int		/* nTypes */
-);
-
-extern _X_EXPORT Status XkbAllocServerMap(
-	XkbDescPtr		/* xkb */,
-	unsigned int		/* which */,
-	unsigned int		/* nNewActions */
-);
-
-extern _X_EXPORT void	XkbFreeClientMap(
-    XkbDescPtr			/* xkb */,
-    unsigned int		/* what */,
-    Bool			/* freeMap */
-);
-
-extern _X_EXPORT void	XkbFreeServerMap(
-    XkbDescPtr			/* xkb */,
-    unsigned int		/* what */,
-    Bool			/* freeMap */
-);
-
-extern _X_EXPORT Status XkbAllocIndicatorMaps(
-	XkbDescPtr		/* xkb */
-);
-
-extern _X_EXPORT Status	XkbAllocCompatMap(
-    XkbDescPtr			/* xkb */,
-    unsigned int		/* which */,
-    unsigned int		/* nInterpret */
-);
-
-extern _X_EXPORT Status XkbAllocNames(
-	XkbDescPtr		/* xkb */,
-	unsigned int		/* which */,
-	int			/* nTotalRG */,
-	int			/* nTotalAliases */
-);
-
-extern _X_EXPORT Status	XkbAllocControls(
-	XkbDescPtr		/* xkb */,
-	unsigned int		/* which*/
-);
-
-extern _X_EXPORT Status	XkbCopyKeyTypes(
-    XkbKeyTypePtr		/* from */,
-    XkbKeyTypePtr		/* into */,
-    int				/* num_types */
-);
-
-extern _X_EXPORT Status	XkbResizeKeyType(
-    XkbDescPtr		/* xkb */,
-    int			/* type_ndx */,
-    int			/* map_count */,
-    Bool		/* want_preserve */,
-    int			/* new_num_lvls */
-);
-
-extern _X_EXPORT void	XkbFreeKeyboard(
-	XkbDescPtr		/* xkb */,
-	unsigned int		/* which */,
-	Bool			/* freeDesc */
-);
-
-extern _X_EXPORT void	XkbFreeComponentNames(
-	XkbComponentNamesPtr	/* names */,
-	Bool			/* freeNames */
-);
-
-extern _X_EXPORT  void XkbSetActionKeyMods(
-	XkbDescPtr		/* xkb */,
-	XkbAction *		/* act */,
-	unsigned int 		/* mods */
-);
-
-extern _X_EXPORT unsigned int XkbMaskForVMask(
-    XkbDescPtr		/* xkb */,
-    unsigned int	/* vmask */
-);
-
-extern _X_EXPORT Bool XkbVirtualModsToReal(
-	XkbDescPtr	/* xkb */,
-	unsigned int	/* virtua_mask */,
-	unsigned int *	/* mask_rtrn */
-);
-
-extern _X_EXPORT unsigned int	XkbAdjustGroup(
-    int			/* group */,
-    XkbControlsPtr	/* ctrls */
-);
-
-extern _X_EXPORT KeySym *XkbResizeKeySyms(
-    XkbDescPtr		/* xkb */,
-    int 		/* key */,
-    int 		/* needed */
-);
-
-extern _X_EXPORT XkbAction *XkbResizeKeyActions(
-    XkbDescPtr		/* xkb */,
-    int 		/* key */,
-    int 		/* needed */
-);
-
-extern _X_EXPORT void XkbUpdateKeyTypesFromCore(
-    DeviceIntPtr	/* pXDev */,
-    KeySymsPtr          /* syms */,
-    KeyCode 		/* first */,
-    CARD8 		/* num */,
-    XkbChangesPtr	/* pChanges */
-);
-
-extern _X_EXPORT void XkbUpdateDescActions(
-    XkbDescPtr		/* xkb */,
-    KeyCode		/* first */,
-    CARD8		/* num */,
-    XkbChangesPtr	/* changes */
-);
-
-extern _X_EXPORT void XkbUpdateActions(
-    DeviceIntPtr	/* pXDev */,
-    KeyCode 		/* first */,
-    CARD8 		/* num */,
-    XkbChangesPtr  	/* pChanges */,
-    unsigned int *	/* needChecksRtrn */,
-    XkbEventCausePtr	/* cause */
-);
-
-extern _X_EXPORT KeySymsPtr XkbGetCoreMap(
-    DeviceIntPtr        /* keybd */
-);
-
-extern _X_EXPORT void XkbApplyMappingChange(
-    DeviceIntPtr	/* pXDev */,
-    KeySymsPtr          /* map */,
-    KeyCode		/* firstKey */,
-    CARD8		/* num */,
-    CARD8 *             /* modmap */,
-    ClientPtr		/* client */
-);
-
-extern _X_EXPORT void XkbSetIndicators(
-    DeviceIntPtr		/* pXDev */,
-    CARD32			/* affect */,
-    CARD32			/* values */,
-    XkbEventCausePtr		/* cause */
-);
-
-extern _X_EXPORT void XkbUpdateIndicators(
-    DeviceIntPtr		/* keybd */,
-    CARD32		 	/* changed */,
-    Bool			/* check_edevs */,
-    XkbChangesPtr		/* pChanges */,
-    XkbEventCausePtr		/* cause */
-);
-
-extern _X_EXPORT XkbSrvLedInfoPtr XkbAllocSrvLedInfo(
-    DeviceIntPtr		/* dev */,
-    KbdFeedbackPtr		/* kf */,
-    LedFeedbackPtr		/* lf */,
-    unsigned int		/* needed_parts */
-);
-
-extern _X_EXPORT XkbSrvLedInfoPtr XkbCopySrvLedInfo(
-    DeviceIntPtr		/* dev */,
-    XkbSrvLedInfoPtr		/* src */,
-    KbdFeedbackPtr		/* kf */,
-    LedFeedbackPtr		/* lf */
-);
-
-
-extern _X_EXPORT XkbSrvLedInfoPtr XkbFindSrvLedInfo(
-    DeviceIntPtr		/* dev */,
-    unsigned int		/* class */,
-    unsigned int		/* id */,
-    unsigned int		/* needed_parts */
-);
-
-extern _X_EXPORT void XkbApplyLedNameChanges(
-    DeviceIntPtr		/* dev */,
-    XkbSrvLedInfoPtr		/* sli */,
-    unsigned int		/* changed_names */,
-    xkbExtensionDeviceNotify *	/* ed */,
-    XkbChangesPtr		/* changes */,
-    XkbEventCausePtr		/* cause */
-);
-
-extern _X_EXPORT void XkbApplyLedMapChanges(
-    DeviceIntPtr		/* dev */,
-    XkbSrvLedInfoPtr		/* sli */,
-    unsigned int		/* changed_maps */,
-    xkbExtensionDeviceNotify *	/* ed */,
-    XkbChangesPtr		/* changes */,
-    XkbEventCausePtr		/* cause */
-);
-
-extern _X_EXPORT void XkbApplyLedStateChanges(
-    DeviceIntPtr		/* dev */,
-    XkbSrvLedInfoPtr		/* sli */,
-    unsigned int		/* changed_leds */,
-    xkbExtensionDeviceNotify *	/* ed */,
-    XkbChangesPtr		/* changes */,
-    XkbEventCausePtr		/* cause */
-);
-
-extern _X_EXPORT void XkbFlushLedEvents(
-    DeviceIntPtr		/* dev */,
-    DeviceIntPtr		/* kbd */,
-    XkbSrvLedInfoPtr		/* sli */,
-    xkbExtensionDeviceNotify *	/* ed */,
-    XkbChangesPtr		/* changes */,
-    XkbEventCausePtr		/* cause */
-);
-
-extern _X_EXPORT unsigned int XkbIndicatorsToUpdate(
-    DeviceIntPtr		/* dev */,
-    unsigned long		/* state_changes */,
-    Bool			/* enabled_ctrl_changes */
-);
-
-extern _X_EXPORT void XkbComputeDerivedState(
-    XkbSrvInfoPtr		/* xkbi */
-);
-
-extern _X_EXPORT void XkbCheckSecondaryEffects(
-    XkbSrvInfoPtr		/* xkbi */,
-    unsigned int		/* which */,
-    XkbChangesPtr		/* changes */,
-    XkbEventCausePtr		/* cause */
-);
-
-extern _X_EXPORT void XkbCheckIndicatorMaps(
-    DeviceIntPtr		/* dev */,
-    XkbSrvLedInfoPtr		/* sli */,
-    unsigned int		/* which */
-);
-
-extern _X_EXPORT unsigned int XkbStateChangedFlags(
-    XkbStatePtr			/* old */,
-    XkbStatePtr			/* new */
-);
-
-extern _X_EXPORT void XkbSendStateNotify(
-       DeviceIntPtr	/* kbd */,
-       xkbStateNotify *	/* pSN */
-);
-
-extern _X_EXPORT void XkbSendMapNotify(
-       DeviceIntPtr	/* kbd */,
-       xkbMapNotify *	/* ev */
-);
-
-extern _X_EXPORT int  XkbComputeControlsNotify(
-	DeviceIntPtr		/* kbd */,
-	XkbControlsPtr		/* old */,
-	XkbControlsPtr		/* new */,
-	xkbControlsNotify *	/* pCN */,
-	Bool			/* forceCtrlProc */
-);
-
-extern _X_EXPORT void XkbSendControlsNotify(
-       DeviceIntPtr		/* kbd */,
-       xkbControlsNotify *	/* ev */
-);
-
-extern _X_EXPORT void XkbSendCompatMapNotify(
-	DeviceIntPtr		/* kbd */,
-	xkbCompatMapNotify *	/* ev */
-);
-
-extern _X_EXPORT void XkbHandleBell(
-       BOOL		/* force */,
-       BOOL		/* eventOnly */,
-       DeviceIntPtr	/* kbd */,
-       CARD8		/* percent */,
-       pointer 		/* ctrl */,
-       CARD8		/* class */,
-       Atom		/* name */,
-       WindowPtr	/* pWin */,
-       ClientPtr	/* pClient */
-);
-
-extern _X_EXPORT void XkbSendAccessXNotify(
-       DeviceIntPtr		/* kbd */,
-       xkbAccessXNotify *	/* pEv */
-);
-
-extern _X_EXPORT void XkbSendNamesNotify(
-       DeviceIntPtr	/* kbd */,
-       xkbNamesNotify *	/* ev */
-);
-
-extern _X_EXPORT void XkbSendActionMessage(
-       DeviceIntPtr		/* kbd */,
-       xkbActionMessage *	/* ev */
-);
-
-extern _X_EXPORT void XkbSendExtensionDeviceNotify(
-       DeviceIntPtr			/* kbd */,
-       ClientPtr			/* client */,
-       xkbExtensionDeviceNotify *	/* ev */
-);
-
-extern _X_EXPORT void XkbSendNotification(
-    DeviceIntPtr		/* kbd */,
-    XkbChangesPtr		/* pChanges */,
-    XkbEventCausePtr		/* cause */
-);
-
-extern _X_EXPORT void XkbProcessKeyboardEvent(
-    DeviceEvent*		/* event */,
-    DeviceIntPtr		/* keybd */
-);
-
-extern _X_EXPORT void XkbHandleActions(
-    DeviceIntPtr		/* dev */,
-    DeviceIntPtr		/* kbd */,
-    DeviceEvent*		/* event */
-);
-
-extern _X_EXPORT Bool XkbEnableDisableControls(
-    XkbSrvInfoPtr	/* xkbi */,
-    unsigned long	/* change */,
-    unsigned long	/* newValues */,
-    XkbChangesPtr	/* changes */,
-    XkbEventCausePtr	/* cause */
-);
-
-extern _X_EXPORT void AccessXInit(
-    DeviceIntPtr        /* dev */
-);
-
-extern _X_EXPORT Bool AccessXFilterPressEvent(
-    DeviceEvent*	/* event */,
-    DeviceIntPtr	/* keybd */
-);
-
-extern _X_EXPORT Bool AccessXFilterReleaseEvent(
-    DeviceEvent*	/* event */,
-    DeviceIntPtr	/* keybd */
-);
-
-extern _X_EXPORT void AccessXCancelRepeatKey(
-    XkbSrvInfoPtr	/* xkbi */,
-    KeyCode		/* key */
-);
-
-extern _X_EXPORT void AccessXComputeCurveFactor(
-    XkbSrvInfoPtr	/* xkbi */,
-    XkbControlsPtr	/* ctrls */
-);
-
-extern _X_EXPORT XkbInterestPtr XkbFindClientResource(
-       DevicePtr	/* inDev */,
-       ClientPtr	/* client */
-);
-
-extern _X_EXPORT XkbInterestPtr XkbAddClientResource(
-       DevicePtr	/* inDev */,
-       ClientPtr	/* client */,
-       XID		/* id */
-);
-
-extern _X_EXPORT int XkbRemoveResourceClient(
-       DevicePtr	/* inDev */,
-       XID		/* id */
-);
-
-extern _X_EXPORT int XkbDDXAccessXBeep(
-    DeviceIntPtr        /* dev */,
-    unsigned int	/* what */,
-    unsigned int	/* which */
-);
-
-extern _X_EXPORT int XkbDDXUsesSoftRepeat(
-    DeviceIntPtr	/* dev */
-);
-
-extern _X_EXPORT void XkbDDXKeybdCtrlProc(
-	DeviceIntPtr	/* dev */,
-	KeybdCtrl *	/* ctrl */
-);
-
-extern _X_EXPORT void XkbDDXChangeControls(
-	DeviceIntPtr	/* dev */,
-	XkbControlsPtr 	/* old */,
-	XkbControlsPtr 	/* new */
-);
-
-extern _X_EXPORT void XkbDDXUpdateDeviceIndicators(
-	DeviceIntPtr		/* dev */,
-	XkbSrvLedInfoPtr	/* sli */,
-	CARD32			/* newState */
-);
-
-extern _X_EXPORT int XkbDDXTerminateServer(
-	DeviceIntPtr	/* dev */,
-	KeyCode		/* key */,
-	XkbAction *	/* act */
-);
-
-extern _X_EXPORT int XkbDDXSwitchScreen(
-	DeviceIntPtr	/* dev */,
-	KeyCode		/* key */,
-	XkbAction *	/* act */
-);
-
-extern _X_EXPORT int XkbDDXPrivate(
-	DeviceIntPtr	/* dev */,
-	KeyCode		/* key */,
-	XkbAction *	/* act */
-);
-
-extern _X_EXPORT void XkbDisableComputedAutoRepeats(
-	DeviceIntPtr 	/* pXDev */,
-	unsigned int	/* key */
-);
-
-extern _X_EXPORT void XkbSetRepeatKeys(
-	DeviceIntPtr 	/* pXDev */,
-	int		/* key */,
-	int	 	/* onoff */
-);
-
-extern _X_EXPORT int XkbLatchModifiers(
-	DeviceIntPtr 	/* pXDev */,
-	CARD8 		/* mask */,
-	CARD8 		/* latches */
-);
-
-extern _X_EXPORT int XkbLatchGroup(
-	DeviceIntPtr  	/* pXDev */,
-	int	  	/* group */
-);
-
-extern _X_EXPORT void XkbClearAllLatchesAndLocks(
-	DeviceIntPtr		/* dev */,
-	XkbSrvInfoPtr		/* xkbi */,
-	Bool			/* genEv */,
-	XkbEventCausePtr	/* cause */
-);
-
-extern _X_EXPORT void	XkbGetRulesDflts(
-        XkbRMLVOSet *           /* rmlvo */
-);
-
-extern _X_EXPORT void   XkbFreeRMLVOSet(
-        XkbRMLVOSet *           /* rmlvo */,
-        Bool                    /* freeRMLVO */
-);
-
-extern _X_EXPORT void	XkbSetRulesDflts(
-        XkbRMLVOSet *           /* rmlvo */
-);
-
-extern _X_EXPORT void	XkbDeleteRulesDflts(
-	void
-);
-
-extern _X_EXPORT int SProcXkbDispatch(
-	ClientPtr		/* client */
-);
-
-extern _X_EXPORT XkbGeometryPtr XkbLookupNamedGeometry(
-	DeviceIntPtr		/* dev */,
-	Atom			/* name */,
-	Bool *			/* shouldFree */
-);
-
-extern _X_EXPORT void	XkbConvertCase(
-	KeySym 			/* sym */,
-	KeySym *		/* lower */,
-	KeySym *		/* upper */
-);
-
-extern _X_EXPORT Status	 XkbChangeKeycodeRange(
-	XkbDescPtr		/* xkb */,
-	int 			/* minKC */,
-	int 			/* maxKC */,
-	XkbChangesPtr		/* changes */
-);
-
-extern _X_EXPORT void XkbFreeSrvLedInfo(
-	XkbSrvLedInfoPtr	/* sli */
-);
-
-extern _X_EXPORT void XkbFreeInfo(
-	XkbSrvInfoPtr		/* xkbi */
-);
-
-extern _X_EXPORT Status XkbChangeTypesOfKey(
-	XkbDescPtr		/* xkb */,
-	int			/* key */,
-	int			/* nGroups */,
-	unsigned int		/* groups */,
-	int *			/* newTypesIn */,
-	XkbMapChangesPtr	/* changes */
-);
-
-extern _X_EXPORT int XkbKeyTypesForCoreSymbols(
-	XkbDescPtr		/* xkb */,
-	int			/* map_width */,
-	KeySym *		/* core_syms */,
-	unsigned int		/* protected */,
-	int *			/* types_inout */,
-	KeySym *		/* xkb_syms_rtrn */
-);
-
-extern _X_EXPORT Bool XkbApplyCompatMapToKey(
-	XkbDescPtr		/* xkb */,
-	KeyCode			/* key */,
-	XkbChangesPtr		/* changes */
-);
-
-extern _X_EXPORT Bool XkbApplyVirtualModChanges(
-	XkbDescPtr		/* xkb */,
-	unsigned int		/* changed */,
-	XkbChangesPtr		/* changes */
-);
-
-extern _X_EXPORT void XkbSendNewKeyboardNotify(
-	DeviceIntPtr		/* kbd */,
-	xkbNewKeyboardNotify *	/* pNKN */
-);
-
-extern Bool XkbCopyKeymap(
-        XkbDescPtr              /* dst */,
-        XkbDescPtr              /* src */);
-
-extern _X_EXPORT Bool XkbCopyDeviceKeymap(
-        DeviceIntPtr            /* dst */,
-        DeviceIntPtr            /* src */);
-
-extern void XkbFilterEvents(
-        ClientPtr               /* pClient */,
-        int                     /* nEvents */,
-        xEvent*                 /* xE */);
-
-extern int XkbGetEffectiveGroup(
-        XkbSrvInfoPtr           /* xkbi */,
-        XkbStatePtr             /* xkbstate */,
-        CARD8                   /* keycode */);
-
-extern void XkbMergeLockedPtrBtns(
-        DeviceIntPtr            /* master */);
-
-extern void XkbFakeDeviceButton(
-        DeviceIntPtr            /* dev */,
-        int                     /* press */,
-        int                     /* button */);
-
-
-#include "xkbfile.h"
-#include "xkbrules.h"
-
-#define	_XkbListKeycodes	0
-#define	_XkbListTypes		1
-#define	_XkbListCompat		2
-#define	_XkbListSymbols		3
-#define	_XkbListGeometry	4
-#define	_XkbListNumComponents	5
-
-typedef struct _XkbSrvListInfo {
-	int		szPool;
-	int		nPool;
-	char *		pool;
-
-	int		maxRtrn;
-	int		nTotal;
-
-	char *		pattern[_XkbListNumComponents];
-	int		nFound[_XkbListNumComponents];
-} XkbSrvListInfoRec,*XkbSrvListInfoPtr;
-
-extern _X_EXPORT Status	XkbDDXList(
-	DeviceIntPtr		/* dev */,
-	XkbSrvListInfoPtr	/* listing */,
-	ClientPtr		/* client */
-);
-
-extern _X_EXPORT unsigned int XkbDDXLoadKeymapByNames(
-	DeviceIntPtr		/* keybd */,
-	XkbComponentNamesPtr	/* names */,
-	unsigned int		/* want */,
-	unsigned int		/* need */,
-	XkbDescPtr *		/* finfoRtrn */,
-	char *			/* keymapNameRtrn */,
-	int 			/* keymapNameRtrnLen */
-);
-
-extern _X_EXPORT Bool XkbDDXNamesFromRules(
-	DeviceIntPtr		/* keybd */,
-	char *			/* rules */,
-	XkbRF_VarDefsPtr	/* defs */,
-	XkbComponentNamesPtr	/* names */
-);
-
-extern _X_EXPORT XkbDescPtr XkbCompileKeymap(
-        DeviceIntPtr    /* dev */,
-        XkbRMLVOSet *   /* rmlvo */
-);
-
-#endif /* _XKBSRV_H_ */
->>>>>>> d7f1bd41
+/************************************************************
+Copyright (c) 1993 by Silicon Graphics Computer Systems, Inc.
+
+Permission to use, copy, modify, and distribute this
+software and its documentation for any purpose and without
+fee is hereby granted, provided that the above copyright
+notice appear in all copies and that both that copyright
+notice and this permission notice appear in supporting
+documentation, and that the name of Silicon Graphics not be 
+used in advertising or publicity pertaining to distribution 
+of the software without specific prior written permission.
+Silicon Graphics makes no representation about the suitability 
+of this software for any purpose. It is provided "as is"
+without any express or implied warranty.
+
+SILICON GRAPHICS DISCLAIMS ALL WARRANTIES WITH REGARD TO THIS 
+SOFTWARE, INCLUDING ALL IMPLIED WARRANTIES OF MERCHANTABILITY 
+AND FITNESS FOR A PARTICULAR PURPOSE. IN NO EVENT SHALL SILICON
+GRAPHICS BE LIABLE FOR ANY SPECIAL, INDIRECT OR CONSEQUENTIAL 
+DAMAGES OR ANY DAMAGES WHATSOEVER RESULTING FROM LOSS OF USE, 
+DATA OR PROFITS, WHETHER IN AN ACTION OF CONTRACT, NEGLIGENCE 
+OR OTHER TORTIOUS ACTION, ARISING OUT OF OR IN CONNECTION  WITH
+THE USE OR PERFORMANCE OF THIS SOFTWARE.
+
+********************************************************/
+
+#ifndef _XKBSRV_H_
+#define	_XKBSRV_H_
+
+#define XkbAllocClientMap		SrvXkbAllocClientMap
+#define XkbAllocServerMap		SrvXkbAllocServerMap
+#define XkbChangeTypesOfKey		SrvXkbChangeTypesOfKey
+#define XkbCopyKeyTypes			SrvXkbCopyKeyTypes
+#define XkbFreeClientMap		SrvXkbFreeClientMap
+#define XkbFreeServerMap		SrvXkbFreeServerMap
+#define	XkbKeyTypesForCoreSymbols	SrvXkbKeyTypesForCoreSymbols
+#define	XkbApplyCompatMapToKey		SrvXkbApplyCompatMapToKey
+#define XkbResizeKeyActions		SrvXkbResizeKeyActions
+#define XkbResizeKeySyms		SrvXkbResizeKeySyms
+#define XkbResizeKeyType		SrvXkbResizeKeyType
+#define XkbAllocCompatMap		SrvXkbAllocCompatMap
+#define XkbAllocControls		SrvXkbAllocControls
+#define XkbAllocIndicatorMaps		SrvXkbAllocIndicatorMaps
+#define XkbAllocKeyboard		SrvXkbAllocKeyboard
+#define XkbAllocNames			SrvXkbAllocNames
+#define XkbFreeCompatMap		SrvXkbFreeCompatMap
+#define XkbFreeKeyboard			SrvXkbFreeKeyboard
+#define XkbFreeNames			SrvXkbFreeNames
+#define XkbLatchModifiers		SrvXkbLatchModifiers
+#define XkbLatchGroup			SrvXkbLatchGroup
+#define XkbVirtualModsToReal		SrvXkbVirtualModsToReal
+#define	XkbChangeKeycodeRange		SrvXkbChangeKeycodeRange
+#define	XkbApplyVirtualModChanges	SrvXkbApplyVirtualModChanges
+
+#include <X11/extensions/XKBproto.h>
+#include "xkbstr.h"
+#include "xkbrules.h"
+#include "inputstr.h"
+#include "events.h"
+
+typedef struct _XkbInterest {
+	DeviceIntPtr		dev;
+	ClientPtr		client;
+	XID			resource;
+	struct _XkbInterest *	next;
+	CARD16			extDevNotifyMask;
+	CARD16			stateNotifyMask;
+	CARD16			namesNotifyMask;
+	CARD32 			ctrlsNotifyMask;
+	CARD8			compatNotifyMask;
+	BOOL			bellNotifyMask;
+	BOOL			actionMessageMask;
+	CARD16			accessXNotifyMask;
+	CARD32			iStateNotifyMask;
+	CARD32			iMapNotifyMask;
+	CARD16			altSymsNotifyMask;
+	CARD32			autoCtrls;
+	CARD32			autoCtrlValues;
+} XkbInterestRec,*XkbInterestPtr;
+
+typedef struct _XkbRadioGroup {
+	CARD8		flags;
+	CARD8		nMembers;
+	CARD8		dfltDown;
+	CARD8		currentDown;
+	CARD8		members[XkbRGMaxMembers];
+} XkbRadioGroupRec, *XkbRadioGroupPtr;
+
+typedef struct	_XkbEventCause {
+	CARD8		kc;
+	CARD8		event;
+	CARD8		mjr;
+	CARD8		mnr;
+	ClientPtr	client;
+} XkbEventCauseRec,*XkbEventCausePtr;
+#define	XkbSetCauseKey(c,k,e)	{ (c)->kc= (k),(c)->event= (e),\
+				  (c)->mjr= (c)->mnr= 0; \
+				  (c)->client= NULL; }
+#define	XkbSetCauseReq(c,j,n,cl) { (c)->kc= (c)->event= 0,\
+				  (c)->mjr= (j),(c)->mnr= (n);\
+				  (c)->client= (cl); }
+#define	XkbSetCauseCoreReq(c,e,cl) XkbSetCauseReq(c,e,0,cl)
+#define	XkbSetCauseXkbReq(c,e,cl)  XkbSetCauseReq(c,XkbReqCode,e,cl)
+#define	XkbSetCauseUnknown(c)	   XkbSetCauseKey(c,0,0)
+
+#define	_OFF_TIMER		0
+#define	_KRG_WARN_TIMER		1
+#define	_KRG_TIMER		2
+#define	_SK_TIMEOUT_TIMER	3
+#define	_ALL_TIMEOUT_TIMER	4
+
+#define	_BEEP_NONE		0
+#define	_BEEP_FEATURE_ON	1
+#define	_BEEP_FEATURE_OFF	2
+#define	_BEEP_FEATURE_CHANGE	3
+#define	_BEEP_SLOW_WARN		4
+#define	_BEEP_SLOW_PRESS	5
+#define	_BEEP_SLOW_ACCEPT	6
+#define	_BEEP_SLOW_REJECT	7
+#define	_BEEP_SLOW_RELEASE	8
+#define	_BEEP_STICKY_LATCH	9
+#define	_BEEP_STICKY_LOCK	10
+#define	_BEEP_STICKY_UNLOCK	11
+#define	_BEEP_LED_ON		12
+#define	_BEEP_LED_OFF		13
+#define	_BEEP_LED_CHANGE	14
+#define	_BEEP_BOUNCE_REJECT	15
+
+typedef struct _XkbFilter {
+	CARD16			  keycode;
+	CARD8			  what;
+	CARD8			  active;
+	CARD8			  filterOthers;
+	CARD32			  priv;
+	XkbAction		  upAction;
+	int			(*filter)(
+					struct _XkbSrvInfo* 	/* xkbi */,
+					struct _XkbFilter *	/* filter */,
+					unsigned		/* keycode */,
+					XkbAction *		/* action */
+				  );
+	struct _XkbFilter	 *next;
+} XkbFilterRec,*XkbFilterPtr;
+
+typedef struct _XkbSrvInfo {
+	XkbStateRec	 prev_state;
+	XkbStateRec	 state;
+	XkbDescPtr	 desc;
+
+	DeviceIntPtr	 device;
+	KbdCtrlProcPtr	 kbdProc;
+
+	XkbRadioGroupPtr radioGroups;
+	CARD8		 nRadioGroups;
+	CARD8		 clearMods;
+	CARD8		 setMods;
+	INT16		 groupChange;
+
+	CARD16		 dfltPtrDelta;
+
+	double		 mouseKeysCurve;
+	double		 mouseKeysCurveFactor;
+	INT16		 mouseKeysDX;
+	INT16		 mouseKeysDY;
+	CARD8		 mouseKeysFlags;
+	Bool		 mouseKeysAccel;
+	CARD8		 mouseKeysCounter;
+
+	CARD8		 lockedPtrButtons;
+	CARD8		 shiftKeyCount;
+	KeyCode		 mouseKey;
+	KeyCode		 inactiveKey;
+	KeyCode		 slowKey;
+	KeyCode		 repeatKey;
+	CARD8		 krgTimerActive;
+	CARD8		 beepType;
+	CARD8		 beepCount;
+
+	CARD32		 flags;
+	CARD32		 lastPtrEventTime;
+	CARD32		 lastShiftEventTime;
+	OsTimerPtr	 beepTimer;
+	OsTimerPtr	 mouseKeyTimer;
+	OsTimerPtr	 slowKeysTimer;
+	OsTimerPtr	 bounceKeysTimer;
+	OsTimerPtr	 repeatKeyTimer;
+	OsTimerPtr	 krgTimer;
+
+	int		 szFilters;
+	XkbFilterPtr	 filters;
+} XkbSrvInfoRec, *XkbSrvInfoPtr;
+
+#define	XkbSLI_IsDefault	(1L<<0)
+#define	XkbSLI_HasOwnState	(1L<<1)
+
+typedef struct	_XkbSrvLedInfo {
+	CARD16			flags;
+	CARD16			class;
+	CARD16			id;
+	union {
+	    KbdFeedbackPtr	kf;
+	    LedFeedbackPtr	lf;
+	} 			fb;
+
+	CARD32			physIndicators;
+	CARD32			autoState;
+	CARD32			explicitState;
+	CARD32			effectiveState;
+
+	CARD32			mapsPresent;
+	CARD32			namesPresent;
+	XkbIndicatorMapPtr	maps;
+	Atom *			names;
+
+	CARD32			usesBase;
+	CARD32			usesLatched;
+	CARD32			usesLocked;
+	CARD32			usesEffective;
+	CARD32			usesCompat;
+	CARD32			usesControls;
+
+	CARD32			usedComponents;
+} XkbSrvLedInfoRec, *XkbSrvLedInfoPtr;
+
+/*
+ * Settings for xkbClientFlags field (used by DIX)
+ * These flags _must_ not overlap with XkbPCF_*
+ */
+#define	_XkbClientInitialized		(1<<15)
+
+#define	_XkbWantsDetectableAutoRepeat(c)\
+	((c)->xkbClientFlags&XkbPCF_DetectableAutoRepeatMask)
+
+/*
+ * Settings for flags field
+ */
+#define	_XkbStateNotifyInProgress	(1<<0)
+
+typedef struct
+{
+    ProcessInputProc processInputProc;
+    /* If processInputProc is set to something different than realInputProc,
+     * UNWRAP and COND_WRAP will not touch processInputProc and update only
+     * realInputProc.  This ensures that
+     *   processInputProc == (frozen ? EnqueueEvent : realInputProc)
+     *
+     * WRAP_PROCESS_INPUT_PROC should only be called during initialization,
+     * since it may destroy this invariant.
+     */
+    ProcessInputProc realInputProc;
+    DeviceUnwrapProc unwrapProc;
+} xkbDeviceInfoRec, *xkbDeviceInfoPtr;
+
+#define WRAP_PROCESS_INPUT_PROC(device, oldprocs, proc, unwrapproc) \
+	device->public.processInputProc = proc; \
+	oldprocs->processInputProc = \
+	oldprocs->realInputProc = device->public.realInputProc; \
+	device->public.realInputProc = proc; \
+	oldprocs->unwrapProc = device->unwrapProc; \
+	device->unwrapProc = unwrapproc;
+
+#define COND_WRAP_PROCESS_INPUT_PROC(device, oldprocs, proc, unwrapproc) \
+	if (device->public.processInputProc == device->public.realInputProc)\
+	    device->public.processInputProc = proc; \
+	oldprocs->processInputProc = \
+	oldprocs->realInputProc = device->public.realInputProc; \
+	device->public.realInputProc = proc; \
+	oldprocs->unwrapProc = device->unwrapProc; \
+	device->unwrapProc = unwrapproc;
+
+#define UNWRAP_PROCESS_INPUT_PROC(device, oldprocs, backupproc) \
+        backupproc = device->public.realInputProc; \
+	if (device->public.processInputProc == device->public.realInputProc)\
+	    device->public.processInputProc = oldprocs->realInputProc; \
+	device->public.realInputProc = oldprocs->realInputProc; \
+	device->unwrapProc = oldprocs->unwrapProc;
+
+extern _X_EXPORT DevPrivateKeyRec xkbDevicePrivateKeyRec;
+#define xkbDevicePrivateKey (&xkbDevicePrivateKeyRec)
+
+#define XKBDEVICEINFO(dev) ((xkbDeviceInfoPtr)dixLookupPrivate(&(dev)->devPrivates, xkbDevicePrivateKey))
+
+extern void xkbUnwrapProc(DeviceIntPtr, DeviceHandleProc, pointer);
+
+/***====================================================================***/
+
+
+/***====================================================================***/
+
+#define XkbAX_KRGMask	 (XkbSlowKeysMask|XkbBounceKeysMask)
+#define	XkbAllFilteredEventsMask \
+	(XkbAccessXKeysMask|XkbRepeatKeysMask|XkbMouseKeysAccelMask|XkbAX_KRGMask)
+
+/***====================================================================***/
+
+extern _X_EXPORT int	XkbReqCode;
+extern _X_EXPORT int	XkbEventBase;
+extern _X_EXPORT int	XkbKeyboardErrorCode;
+extern _X_EXPORT const char *	XkbBaseDirectory;
+extern _X_EXPORT const char *	XkbBinDirectory;
+
+extern _X_EXPORT CARD32	xkbDebugFlags;
+
+#define	_XkbLibError(c,l,d) /* Epoch fail */
+#define	_XkbErrCode2(a,b) ((XID)((((unsigned int)(a))<<24)|((b)&0xffffff)))
+#define	_XkbErrCode3(a,b,c)	_XkbErrCode2(a,(((unsigned int)(b))<<16)|(c))
+#define	_XkbErrCode4(a,b,c,d) _XkbErrCode3(a,b,((((unsigned int)(c))<<8)|(d)))
+
+extern	_X_EXPORT int	DeviceKeyPress,DeviceKeyRelease,DeviceMotionNotify;
+extern	_X_EXPORT int	DeviceButtonPress,DeviceButtonRelease;
+
+#define	Status		int
+
+extern _X_EXPORT void XkbUseMsg(
+    void
+);
+
+extern _X_EXPORT int XkbProcessArguments(
+    int				/* argc */,
+    char **			/* argv */,
+    int				/* i */
+);
+
+extern _X_EXPORT Bool   XkbInitPrivates(void);
+
+extern _X_EXPORT void	XkbSetExtension(DeviceIntPtr device, ProcessInputProc proc);
+
+extern _X_EXPORT void	XkbFreeCompatMap(
+    XkbDescPtr			/* xkb */,
+    unsigned int		/* which */,
+    Bool			/* freeMap */
+);
+
+extern _X_EXPORT void XkbFreeNames(
+	XkbDescPtr		/* xkb */,
+	unsigned int		/* which */,
+	Bool			/* freeMap */
+);
+
+extern _X_EXPORT int _XkbLookupAnyDevice(
+    DeviceIntPtr *pDev,
+    int id,
+    ClientPtr client,
+    Mask access_mode,
+    int *xkb_err
+);
+
+extern _X_EXPORT int _XkbLookupKeyboard(
+    DeviceIntPtr *pDev,
+    int id,
+    ClientPtr client,
+    Mask access_mode,
+    int *xkb_err
+);
+
+extern _X_EXPORT int _XkbLookupBellDevice(
+    DeviceIntPtr *pDev,
+    int id,
+    ClientPtr client,
+    Mask access_mode,
+    int *xkb_err
+);
+
+extern _X_EXPORT int _XkbLookupLedDevice(
+    DeviceIntPtr *pDev,
+    int id,
+    ClientPtr client,
+    Mask access_mode,
+    int *xkb_err
+);
+
+extern _X_EXPORT int _XkbLookupButtonDevice(
+    DeviceIntPtr *pDev,
+    int id,
+    ClientPtr client,
+    Mask access_mode,
+    int *xkb_err
+);
+
+extern _X_EXPORT XkbDescPtr XkbAllocKeyboard(
+	void
+);
+
+extern _X_EXPORT Status XkbAllocClientMap(
+	XkbDescPtr		/* xkb */,
+	unsigned int		/* which */,
+	unsigned int		/* nTypes */
+);
+
+extern _X_EXPORT Status XkbAllocServerMap(
+	XkbDescPtr		/* xkb */,
+	unsigned int		/* which */,
+	unsigned int		/* nNewActions */
+);
+
+extern _X_EXPORT void	XkbFreeClientMap(
+    XkbDescPtr			/* xkb */,
+    unsigned int		/* what */,
+    Bool			/* freeMap */
+);
+
+extern _X_EXPORT void	XkbFreeServerMap(
+    XkbDescPtr			/* xkb */,
+    unsigned int		/* what */,
+    Bool			/* freeMap */
+);
+
+extern _X_EXPORT Status XkbAllocIndicatorMaps(
+	XkbDescPtr		/* xkb */
+);
+
+extern _X_EXPORT Status	XkbAllocCompatMap(
+    XkbDescPtr			/* xkb */,
+    unsigned int		/* which */,
+    unsigned int		/* nInterpret */
+);
+
+extern _X_EXPORT Status XkbAllocNames(
+	XkbDescPtr		/* xkb */,
+	unsigned int		/* which */,
+	int			/* nTotalRG */,
+	int			/* nTotalAliases */
+);
+
+extern _X_EXPORT Status	XkbAllocControls(
+	XkbDescPtr		/* xkb */,
+	unsigned int		/* which*/
+);
+
+extern _X_EXPORT Status	XkbCopyKeyTypes(
+    XkbKeyTypePtr		/* from */,
+    XkbKeyTypePtr		/* into */,
+    int				/* num_types */
+);
+
+extern _X_EXPORT Status	XkbResizeKeyType(
+    XkbDescPtr		/* xkb */,
+    int			/* type_ndx */,
+    int			/* map_count */,
+    Bool		/* want_preserve */,
+    int			/* new_num_lvls */
+);
+
+extern _X_EXPORT void	XkbFreeKeyboard(
+	XkbDescPtr		/* xkb */,
+	unsigned int		/* which */,
+	Bool			/* freeDesc */
+);
+
+extern _X_EXPORT void	XkbFreeComponentNames(
+	XkbComponentNamesPtr	/* names */,
+	Bool			/* freeNames */
+);
+
+extern _X_EXPORT  void XkbSetActionKeyMods(
+	XkbDescPtr		/* xkb */,
+	XkbAction *		/* act */,
+	unsigned int 		/* mods */
+);
+
+extern _X_EXPORT unsigned int XkbMaskForVMask(
+    XkbDescPtr		/* xkb */,
+    unsigned int	/* vmask */
+);
+
+extern _X_EXPORT Bool XkbVirtualModsToReal(
+	XkbDescPtr	/* xkb */,
+	unsigned int	/* virtua_mask */,
+	unsigned int *	/* mask_rtrn */
+);
+
+extern _X_EXPORT unsigned int	XkbAdjustGroup(
+    int			/* group */,
+    XkbControlsPtr	/* ctrls */
+);
+
+extern _X_EXPORT KeySym *XkbResizeKeySyms(
+    XkbDescPtr		/* xkb */,
+    int 		/* key */,
+    int 		/* needed */
+);
+
+extern _X_EXPORT XkbAction *XkbResizeKeyActions(
+    XkbDescPtr		/* xkb */,
+    int 		/* key */,
+    int 		/* needed */
+);
+
+extern _X_EXPORT void XkbUpdateKeyTypesFromCore(
+    DeviceIntPtr	/* pXDev */,
+    KeySymsPtr          /* syms */,
+    KeyCode 		/* first */,
+    CARD8 		/* num */,
+    XkbChangesPtr	/* pChanges */
+);
+
+extern _X_EXPORT void XkbUpdateDescActions(
+    XkbDescPtr		/* xkb */,
+    KeyCode		/* first */,
+    CARD8		/* num */,
+    XkbChangesPtr	/* changes */
+);
+
+extern _X_EXPORT void XkbUpdateActions(
+    DeviceIntPtr	/* pXDev */,
+    KeyCode 		/* first */,
+    CARD8 		/* num */,
+    XkbChangesPtr  	/* pChanges */,
+    unsigned int *	/* needChecksRtrn */,
+    XkbEventCausePtr	/* cause */
+);
+
+extern _X_EXPORT KeySymsPtr XkbGetCoreMap(
+    DeviceIntPtr        /* keybd */
+);
+
+extern _X_EXPORT void XkbApplyMappingChange(
+    DeviceIntPtr	/* pXDev */,
+    KeySymsPtr          /* map */,
+    KeyCode		/* firstKey */,
+    CARD8		/* num */,
+    CARD8 *             /* modmap */,
+    ClientPtr		/* client */
+);
+
+extern _X_EXPORT void XkbSetIndicators(
+    DeviceIntPtr		/* pXDev */,
+    CARD32			/* affect */,
+    CARD32			/* values */,
+    XkbEventCausePtr		/* cause */
+);
+
+extern _X_EXPORT void XkbUpdateIndicators(
+    DeviceIntPtr		/* keybd */,
+    CARD32		 	/* changed */,
+    Bool			/* check_edevs */,
+    XkbChangesPtr		/* pChanges */,
+    XkbEventCausePtr		/* cause */
+);
+
+extern _X_EXPORT XkbSrvLedInfoPtr XkbAllocSrvLedInfo(
+    DeviceIntPtr		/* dev */,
+    KbdFeedbackPtr		/* kf */,
+    LedFeedbackPtr		/* lf */,
+    unsigned int		/* needed_parts */
+);
+
+extern _X_EXPORT XkbSrvLedInfoPtr XkbCopySrvLedInfo(
+    DeviceIntPtr		/* dev */,
+    XkbSrvLedInfoPtr		/* src */,
+    KbdFeedbackPtr		/* kf */,
+    LedFeedbackPtr		/* lf */
+);
+
+
+extern _X_EXPORT XkbSrvLedInfoPtr XkbFindSrvLedInfo(
+    DeviceIntPtr		/* dev */,
+    unsigned int		/* class */,
+    unsigned int		/* id */,
+    unsigned int		/* needed_parts */
+);
+
+extern _X_EXPORT void XkbApplyLedNameChanges(
+    DeviceIntPtr		/* dev */,
+    XkbSrvLedInfoPtr		/* sli */,
+    unsigned int		/* changed_names */,
+    xkbExtensionDeviceNotify *	/* ed */,
+    XkbChangesPtr		/* changes */,
+    XkbEventCausePtr		/* cause */
+);
+
+extern _X_EXPORT void XkbApplyLedMapChanges(
+    DeviceIntPtr		/* dev */,
+    XkbSrvLedInfoPtr		/* sli */,
+    unsigned int		/* changed_maps */,
+    xkbExtensionDeviceNotify *	/* ed */,
+    XkbChangesPtr		/* changes */,
+    XkbEventCausePtr		/* cause */
+);
+
+extern _X_EXPORT void XkbApplyLedStateChanges(
+    DeviceIntPtr		/* dev */,
+    XkbSrvLedInfoPtr		/* sli */,
+    unsigned int		/* changed_leds */,
+    xkbExtensionDeviceNotify *	/* ed */,
+    XkbChangesPtr		/* changes */,
+    XkbEventCausePtr		/* cause */
+);
+
+extern _X_EXPORT void XkbFlushLedEvents(
+    DeviceIntPtr		/* dev */,
+    DeviceIntPtr		/* kbd */,
+    XkbSrvLedInfoPtr		/* sli */,
+    xkbExtensionDeviceNotify *	/* ed */,
+    XkbChangesPtr		/* changes */,
+    XkbEventCausePtr		/* cause */
+);
+
+extern _X_EXPORT unsigned int XkbIndicatorsToUpdate(
+    DeviceIntPtr		/* dev */,
+    unsigned long		/* state_changes */,
+    Bool			/* enabled_ctrl_changes */
+);
+
+extern _X_EXPORT void XkbComputeDerivedState(
+    XkbSrvInfoPtr		/* xkbi */
+);
+
+extern _X_EXPORT void XkbCheckSecondaryEffects(
+    XkbSrvInfoPtr		/* xkbi */,
+    unsigned int		/* which */,
+    XkbChangesPtr		/* changes */,
+    XkbEventCausePtr		/* cause */
+);
+
+extern _X_EXPORT void XkbCheckIndicatorMaps(
+    DeviceIntPtr		/* dev */,
+    XkbSrvLedInfoPtr		/* sli */,
+    unsigned int		/* which */
+);
+
+extern _X_EXPORT unsigned int XkbStateChangedFlags(
+    XkbStatePtr			/* old */,
+    XkbStatePtr			/* new */
+);
+
+extern _X_EXPORT void XkbSendStateNotify(
+       DeviceIntPtr	/* kbd */,
+       xkbStateNotify *	/* pSN */
+);
+
+extern _X_EXPORT void XkbSendMapNotify(
+       DeviceIntPtr	/* kbd */,
+       xkbMapNotify *	/* ev */
+);
+
+extern _X_EXPORT int  XkbComputeControlsNotify(
+	DeviceIntPtr		/* kbd */,
+	XkbControlsPtr		/* old */,
+	XkbControlsPtr		/* new */,
+	xkbControlsNotify *	/* pCN */,
+	Bool			/* forceCtrlProc */
+);
+
+extern _X_EXPORT void XkbSendControlsNotify(
+       DeviceIntPtr		/* kbd */,
+       xkbControlsNotify *	/* ev */
+);
+
+extern _X_EXPORT void XkbSendCompatMapNotify(
+	DeviceIntPtr		/* kbd */,
+	xkbCompatMapNotify *	/* ev */
+);
+
+extern _X_EXPORT void XkbHandleBell(
+       BOOL		/* force */,
+       BOOL		/* eventOnly */,
+       DeviceIntPtr	/* kbd */,
+       CARD8		/* percent */,
+       pointer 		/* ctrl */,
+       CARD8		/* class */,
+       Atom		/* name */,
+       WindowPtr	/* pWin */,
+       ClientPtr	/* pClient */
+);
+
+extern _X_EXPORT void XkbSendAccessXNotify(
+       DeviceIntPtr		/* kbd */,
+       xkbAccessXNotify *	/* pEv */
+);
+
+extern _X_EXPORT void XkbSendNamesNotify(
+       DeviceIntPtr	/* kbd */,
+       xkbNamesNotify *	/* ev */
+);
+
+extern _X_EXPORT void XkbSendActionMessage(
+       DeviceIntPtr		/* kbd */,
+       xkbActionMessage *	/* ev */
+);
+
+extern _X_EXPORT void XkbSendExtensionDeviceNotify(
+       DeviceIntPtr			/* kbd */,
+       ClientPtr			/* client */,
+       xkbExtensionDeviceNotify *	/* ev */
+);
+
+extern _X_EXPORT void XkbSendNotification(
+    DeviceIntPtr		/* kbd */,
+    XkbChangesPtr		/* pChanges */,
+    XkbEventCausePtr		/* cause */
+);
+
+extern _X_EXPORT void XkbProcessKeyboardEvent(
+    DeviceEvent*		/* event */,
+    DeviceIntPtr		/* keybd */
+);
+
+extern _X_EXPORT void XkbHandleActions(
+    DeviceIntPtr		/* dev */,
+    DeviceIntPtr		/* kbd */,
+    DeviceEvent*		/* event */
+);
+
+extern _X_EXPORT Bool XkbEnableDisableControls(
+    XkbSrvInfoPtr	/* xkbi */,
+    unsigned long	/* change */,
+    unsigned long	/* newValues */,
+    XkbChangesPtr	/* changes */,
+    XkbEventCausePtr	/* cause */
+);
+
+extern _X_EXPORT void AccessXInit(
+    DeviceIntPtr        /* dev */
+);
+
+extern _X_EXPORT Bool AccessXFilterPressEvent(
+    DeviceEvent*	/* event */,
+    DeviceIntPtr	/* keybd */
+);
+
+extern _X_EXPORT Bool AccessXFilterReleaseEvent(
+    DeviceEvent*	/* event */,
+    DeviceIntPtr	/* keybd */
+);
+
+extern _X_EXPORT void AccessXCancelRepeatKey(
+    XkbSrvInfoPtr	/* xkbi */,
+    KeyCode		/* key */
+);
+
+extern _X_EXPORT void AccessXComputeCurveFactor(
+    XkbSrvInfoPtr	/* xkbi */,
+    XkbControlsPtr	/* ctrls */
+);
+
+extern _X_EXPORT XkbInterestPtr XkbFindClientResource(
+       DevicePtr	/* inDev */,
+       ClientPtr	/* client */
+);
+
+extern _X_EXPORT XkbInterestPtr XkbAddClientResource(
+       DevicePtr	/* inDev */,
+       ClientPtr	/* client */,
+       XID		/* id */
+);
+
+extern _X_EXPORT int XkbRemoveResourceClient(
+       DevicePtr	/* inDev */,
+       XID		/* id */
+);
+
+extern _X_EXPORT int XkbDDXAccessXBeep(
+    DeviceIntPtr        /* dev */,
+    unsigned int	/* what */,
+    unsigned int	/* which */
+);
+
+extern _X_EXPORT int XkbDDXUsesSoftRepeat(
+    DeviceIntPtr	/* dev */
+);
+
+extern _X_EXPORT void XkbDDXKeybdCtrlProc(
+	DeviceIntPtr	/* dev */,
+	KeybdCtrl *	/* ctrl */
+);
+
+extern _X_EXPORT void XkbDDXChangeControls(
+	DeviceIntPtr	/* dev */,
+	XkbControlsPtr 	/* old */,
+	XkbControlsPtr 	/* new */
+);
+
+extern _X_EXPORT void XkbDDXUpdateDeviceIndicators(
+	DeviceIntPtr		/* dev */,
+	XkbSrvLedInfoPtr	/* sli */,
+	CARD32			/* newState */
+);
+
+extern _X_EXPORT int XkbDDXTerminateServer(
+	DeviceIntPtr	/* dev */,
+	KeyCode		/* key */,
+	XkbAction *	/* act */
+);
+
+extern _X_EXPORT int XkbDDXSwitchScreen(
+	DeviceIntPtr	/* dev */,
+	KeyCode		/* key */,
+	XkbAction *	/* act */
+);
+
+extern _X_EXPORT int XkbDDXPrivate(
+	DeviceIntPtr	/* dev */,
+	KeyCode		/* key */,
+	XkbAction *	/* act */
+);
+
+extern _X_EXPORT void XkbDisableComputedAutoRepeats(
+	DeviceIntPtr 	/* pXDev */,
+	unsigned int	/* key */
+);
+
+extern _X_EXPORT void XkbSetRepeatKeys(
+	DeviceIntPtr 	/* pXDev */,
+	int		/* key */,
+	int	 	/* onoff */
+);
+
+extern _X_EXPORT int XkbLatchModifiers(
+	DeviceIntPtr 	/* pXDev */,
+	CARD8 		/* mask */,
+	CARD8 		/* latches */
+);
+
+extern _X_EXPORT int XkbLatchGroup(
+	DeviceIntPtr  	/* pXDev */,
+	int	  	/* group */
+);
+
+extern _X_EXPORT void XkbClearAllLatchesAndLocks(
+	DeviceIntPtr		/* dev */,
+	XkbSrvInfoPtr		/* xkbi */,
+	Bool			/* genEv */,
+	XkbEventCausePtr	/* cause */
+);
+
+extern _X_EXPORT void	XkbGetRulesDflts(
+        XkbRMLVOSet *           /* rmlvo */
+);
+
+extern _X_EXPORT void   XkbFreeRMLVOSet(
+        XkbRMLVOSet *           /* rmlvo */,
+        Bool                    /* freeRMLVO */
+);
+
+extern _X_EXPORT void	XkbSetRulesDflts(
+        XkbRMLVOSet *           /* rmlvo */
+);
+
+extern _X_EXPORT void	XkbDeleteRulesDflts(
+	void
+);
+
+extern _X_EXPORT int SProcXkbDispatch(
+	ClientPtr		/* client */
+);
+
+extern _X_EXPORT XkbGeometryPtr XkbLookupNamedGeometry(
+	DeviceIntPtr		/* dev */,
+	Atom			/* name */,
+	Bool *			/* shouldFree */
+);
+
+extern _X_EXPORT void	XkbConvertCase(
+	KeySym 			/* sym */,
+	KeySym *		/* lower */,
+	KeySym *		/* upper */
+);
+
+extern _X_EXPORT Status	 XkbChangeKeycodeRange(
+	XkbDescPtr		/* xkb */,
+	int 			/* minKC */,
+	int 			/* maxKC */,
+	XkbChangesPtr		/* changes */
+);
+
+extern _X_EXPORT void XkbFreeSrvLedInfo(
+	XkbSrvLedInfoPtr	/* sli */
+);
+
+extern _X_EXPORT void XkbFreeInfo(
+	XkbSrvInfoPtr		/* xkbi */
+);
+
+extern _X_EXPORT Status XkbChangeTypesOfKey(
+	XkbDescPtr		/* xkb */,
+	int			/* key */,
+	int			/* nGroups */,
+	unsigned int		/* groups */,
+	int *			/* newTypesIn */,
+	XkbMapChangesPtr	/* changes */
+);
+
+extern _X_EXPORT int XkbKeyTypesForCoreSymbols(
+	XkbDescPtr		/* xkb */,
+	int			/* map_width */,
+	KeySym *		/* core_syms */,
+	unsigned int		/* protected */,
+	int *			/* types_inout */,
+	KeySym *		/* xkb_syms_rtrn */
+);
+
+extern _X_EXPORT Bool XkbApplyCompatMapToKey(
+	XkbDescPtr		/* xkb */,
+	KeyCode			/* key */,
+	XkbChangesPtr		/* changes */
+);
+
+extern _X_EXPORT Bool XkbApplyVirtualModChanges(
+	XkbDescPtr		/* xkb */,
+	unsigned int		/* changed */,
+	XkbChangesPtr		/* changes */
+);
+
+extern _X_EXPORT void XkbSendNewKeyboardNotify(
+	DeviceIntPtr		/* kbd */,
+	xkbNewKeyboardNotify *	/* pNKN */
+);
+
+extern Bool XkbCopyKeymap(
+        XkbDescPtr              /* dst */,
+        XkbDescPtr              /* src */);
+
+extern _X_EXPORT Bool XkbCopyDeviceKeymap(
+        DeviceIntPtr            /* dst */,
+        DeviceIntPtr            /* src */);
+
+extern void XkbFilterEvents(
+        ClientPtr               /* pClient */,
+        int                     /* nEvents */,
+        xEvent*                 /* xE */);
+
+extern int XkbGetEffectiveGroup(
+        XkbSrvInfoPtr           /* xkbi */,
+        XkbStatePtr             /* xkbstate */,
+        CARD8                   /* keycode */);
+
+extern void XkbMergeLockedPtrBtns(
+        DeviceIntPtr            /* master */);
+
+extern void XkbFakeDeviceButton(
+        DeviceIntPtr            /* dev */,
+        int                     /* press */,
+        int                     /* button */);
+
+
+#include "xkbfile.h"
+#include "xkbrules.h"
+
+#define	_XkbListKeycodes	0
+#define	_XkbListTypes		1
+#define	_XkbListCompat		2
+#define	_XkbListSymbols		3
+#define	_XkbListGeometry	4
+#define	_XkbListNumComponents	5
+
+typedef struct _XkbSrvListInfo {
+	int		szPool;
+	int		nPool;
+	char *		pool;
+
+	int		maxRtrn;
+	int		nTotal;
+
+	char *		pattern[_XkbListNumComponents];
+	int		nFound[_XkbListNumComponents];
+} XkbSrvListInfoRec,*XkbSrvListInfoPtr;
+
+extern _X_EXPORT Status	XkbDDXList(
+	DeviceIntPtr		/* dev */,
+	XkbSrvListInfoPtr	/* listing */,
+	ClientPtr		/* client */
+);
+
+extern _X_EXPORT unsigned int XkbDDXLoadKeymapByNames(
+	DeviceIntPtr		/* keybd */,
+	XkbComponentNamesPtr	/* names */,
+	unsigned int		/* want */,
+	unsigned int		/* need */,
+	XkbDescPtr *		/* finfoRtrn */,
+	char *			/* keymapNameRtrn */,
+	int 			/* keymapNameRtrnLen */
+);
+
+extern _X_EXPORT Bool XkbDDXNamesFromRules(
+	DeviceIntPtr		/* keybd */,
+	char *			/* rules */,
+	XkbRF_VarDefsPtr	/* defs */,
+	XkbComponentNamesPtr	/* names */
+);
+
+extern _X_EXPORT XkbDescPtr XkbCompileKeymap(
+        DeviceIntPtr    /* dev */,
+        XkbRMLVOSet *   /* rmlvo */
+);
+
+#endif /* _XKBSRV_H_ */