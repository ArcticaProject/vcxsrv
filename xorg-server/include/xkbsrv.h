--- conflicted
+++ resolved
@@ -596,17 +596,6 @@
                                              xkbCompatMapNotify *       /* ev */
     );
 
-<<<<<<< HEAD
-extern _X_EXPORT void XkbHandleBell(BOOL /* force */ ,
-                                    BOOL /* eventOnly */ ,
-                                    DeviceIntPtr /* kbd */ ,
-                                    CARD8 /* percent */ ,
-                                    void * /* ctrl */ ,
-                                    CARD8 /* class */ ,
-                                    Atom /* name */ ,
-                                    WindowPtr /* pWin */ ,
-                                    ClientPtr   /* pClient */
-=======
 extern _X_EXPORT void XkbHandleBell(BOOL force,
                                     BOOL eventOnly,
                                     DeviceIntPtr kbd,
@@ -616,7 +605,6 @@
                                     Atom name,
                                     WindowPtr pWin,
                                     ClientPtr pClient
->>>>>>> d0c30e79
     );
 
 extern _X_EXPORT void XkbSendAccessXNotify(DeviceIntPtr /* kbd */ ,
