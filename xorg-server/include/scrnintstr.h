--- conflicted
+++ resolved
@@ -1,4 +1,3 @@
-<<<<<<< HEAD
 /***********************************************************
 
 Copyright 1987, 1998  The Open Group
@@ -407,6 +406,9 @@
 typedef    void (* DeviceCursorCleanupProcPtr)(
         DeviceIntPtr /* pDev */,
         ScreenPtr    /* pScreen */);
+
+typedef void (*ConstrainCursorHarderProcPtr)(
+       DeviceIntPtr, ScreenPtr, int *, int *);
 
 typedef struct _Screen {
     int			myNum;	/* index of this instance in Screens[] */
@@ -474,6 +476,7 @@
     /* Cursor Procedures */
 
     ConstrainCursorProcPtr	ConstrainCursor;
+    ConstrainCursorHarderProcPtr ConstrainCursorHarder;
     CursorLimitsProcPtr		CursorLimits;
     DisplayCursorProcPtr	DisplayCursor;
     RealizeCursorProcPtr	RealizeCursor;
@@ -571,579 +574,4 @@
     int     	/*argc*/,
     char    	** /*argv*/);
 
-#endif /* SCREENINTSTRUCT_H */
-=======
-/***********************************************************
-
-Copyright 1987, 1998  The Open Group
-
-Permission to use, copy, modify, distribute, and sell this software and its
-documentation for any purpose is hereby granted without fee, provided that
-the above copyright notice appear in all copies and that both that
-copyright notice and this permission notice appear in supporting
-documentation.
-
-The above copyright notice and this permission notice shall be included in
-all copies or substantial portions of the Software.
-
-THE SOFTWARE IS PROVIDED "AS IS", WITHOUT WARRANTY OF ANY KIND, EXPRESS OR
-IMPLIED, INCLUDING BUT NOT LIMITED TO THE WARRANTIES OF MERCHANTABILITY,
-FITNESS FOR A PARTICULAR PURPOSE AND NONINFRINGEMENT.  IN NO EVENT SHALL THE
-OPEN GROUP BE LIABLE FOR ANY CLAIM, DAMAGES OR OTHER LIABILITY, WHETHER IN
-AN ACTION OF CONTRACT, TORT OR OTHERWISE, ARISING FROM, OUT OF OR IN
-CONNECTION WITH THE SOFTWARE OR THE USE OR OTHER DEALINGS IN THE SOFTWARE.
-
-Except as contained in this notice, the name of The Open Group shall not be
-used in advertising or otherwise to promote the sale, use or other dealings
-in this Software without prior written authorization from The Open Group.
-
-
-Copyright 1987 by Digital Equipment Corporation, Maynard, Massachusetts.
-
-                        All Rights Reserved
-
-Permission to use, copy, modify, and distribute this software and its 
-documentation for any purpose and without fee is hereby granted, 
-provided that the above copyright notice appear in all copies and that
-both that copyright notice and this permission notice appear in 
-supporting documentation, and that the name of Digital not be
-used in advertising or publicity pertaining to distribution of the
-software without specific, written prior permission.  
-
-DIGITAL DISCLAIMS ALL WARRANTIES WITH REGARD TO THIS SOFTWARE, INCLUDING
-ALL IMPLIED WARRANTIES OF MERCHANTABILITY AND FITNESS, IN NO EVENT SHALL
-DIGITAL BE LIABLE FOR ANY SPECIAL, INDIRECT OR CONSEQUENTIAL DAMAGES OR
-ANY DAMAGES WHATSOEVER RESULTING FROM LOSS OF USE, DATA OR PROFITS,
-WHETHER IN AN ACTION OF CONTRACT, NEGLIGENCE OR OTHER TORTIOUS ACTION,
-ARISING OUT OF OR IN CONNECTION WITH THE USE OR PERFORMANCE OF THIS
-SOFTWARE.
-
-******************************************************************/
-
-#ifndef SCREENINTSTRUCT_H
-#define SCREENINTSTRUCT_H
-
-#include "screenint.h"
-#include "regionstr.h"
-#include "colormap.h"
-#include "cursor.h"
-#include "validate.h"
-#include <X11/Xproto.h>
-#include "dix.h"
-#include "privates.h"
-
-typedef struct _PixmapFormat {
-    unsigned char	depth;
-    unsigned char	bitsPerPixel;
-    unsigned char	scanlinePad;
-    } PixmapFormatRec;
-    
-typedef struct _Visual {
-    VisualID		vid;
-    short		class;
-    short		bitsPerRGBValue;
-    short		ColormapEntries;
-    short		nplanes;/* = log2 (ColormapEntries). This does not
-				 * imply that the screen has this many planes.
-				 * it may have more or fewer */
-    unsigned long	redMask, greenMask, blueMask;
-    int			offsetRed, offsetGreen, offsetBlue;
-  } VisualRec;
-
-typedef struct _Depth {
-    unsigned char	depth;
-    short		numVids;
-    VisualID		*vids;    /* block of visual ids for this depth */
-  } DepthRec;
-
-typedef struct _ScreenSaverStuff {
-    WindowPtr pWindow;
-    XID       wid;
-    char      blanked;
-    Bool      (*ExternalScreenSaver)(
-	ScreenPtr	/*pScreen*/,
-	int		/*xstate*/,
-	Bool		/*force*/);
-} ScreenSaverStuffRec;
-
-
-/*
- *  There is a typedef for each screen function pointer so that code that
- *  needs to declare a screen function pointer (e.g. in a screen private
- *  or as a local variable) can easily do so and retain full type checking.
- */
-
-typedef    Bool (* CloseScreenProcPtr)(
-	int /*index*/,
-	ScreenPtr /*pScreen*/);
-
-typedef    void (* QueryBestSizeProcPtr)(
-	int /*class*/,
-	unsigned short * /*pwidth*/,
-	unsigned short * /*pheight*/,
-	ScreenPtr /*pScreen*/);
-
-typedef    Bool (* SaveScreenProcPtr)(
-	 ScreenPtr /*pScreen*/,
-	 int /*on*/);
-
-typedef    void (* GetImageProcPtr)(
-	DrawablePtr /*pDrawable*/,
-	int /*sx*/,
-	int /*sy*/,
-	int /*w*/,
-	int /*h*/,
-	unsigned int /*format*/,
-	unsigned long /*planeMask*/,
-	char * /*pdstLine*/);
-
-typedef    void (* GetSpansProcPtr)(
-	DrawablePtr /*pDrawable*/,
-	int /*wMax*/,
-	DDXPointPtr /*ppt*/,
-	int* /*pwidth*/,
-	int /*nspans*/,
-	char * /*pdstStart*/);
-
-typedef    void (* SourceValidateProcPtr)(
-	DrawablePtr /*pDrawable*/,
-	int /*x*/,
-	int /*y*/,
-	int /*width*/,
-	int /*height*/,
-	unsigned int /*subWindowMode*/);
-
-typedef    Bool (* CreateWindowProcPtr)(
-	WindowPtr /*pWindow*/);
-
-typedef    Bool (* DestroyWindowProcPtr)(
-	WindowPtr /*pWindow*/);
-
-typedef    Bool (* PositionWindowProcPtr)(
-	WindowPtr /*pWindow*/,
-	int /*x*/,
-	int /*y*/);
-
-typedef    Bool (* ChangeWindowAttributesProcPtr)(
-	WindowPtr /*pWindow*/,
-	unsigned long /*mask*/);
-
-typedef    Bool (* RealizeWindowProcPtr)(
-	WindowPtr /*pWindow*/);
-
-typedef    Bool (* UnrealizeWindowProcPtr)(
-	WindowPtr /*pWindow*/);
-
-typedef    void (* RestackWindowProcPtr)(
-	WindowPtr /*pWindow*/,
-	WindowPtr /*pOldNextSib*/);
-
-typedef    int  (* ValidateTreeProcPtr)(
-	WindowPtr /*pParent*/,
-	WindowPtr /*pChild*/,
-	VTKind /*kind*/);
-
-typedef    void (* PostValidateTreeProcPtr)(
-	WindowPtr /*pParent*/,
-	WindowPtr /*pChild*/,
-	VTKind /*kind*/);
-
-typedef    void (* WindowExposuresProcPtr)(
-	WindowPtr /*pWindow*/,
-	RegionPtr /*prgn*/,
-	RegionPtr /*other_exposed*/);
-
-typedef    void (* CopyWindowProcPtr)(
-	WindowPtr /*pWindow*/,
-	DDXPointRec /*ptOldOrg*/,
-	RegionPtr /*prgnSrc*/);
-
-typedef    void (* ClearToBackgroundProcPtr)(
-	WindowPtr /*pWindow*/,
-	int /*x*/,
-	int /*y*/,
-	int /*w*/,
-	int /*h*/,
-	Bool /*generateExposures*/);
-
-typedef    void (* ClipNotifyProcPtr)(
-	WindowPtr /*pWindow*/,
-	int /*dx*/,
-	int /*dy*/);
-
-/* pixmap will exist only for the duration of the current rendering operation */
-#define CREATE_PIXMAP_USAGE_SCRATCH                     1
-/* pixmap will be the backing pixmap for a redirected window */
-#define CREATE_PIXMAP_USAGE_BACKING_PIXMAP              2
-/* pixmap will contain a glyph */
-#define CREATE_PIXMAP_USAGE_GLYPH_PICTURE               3
-
-typedef    PixmapPtr (* CreatePixmapProcPtr)(
-	ScreenPtr /*pScreen*/,
-	int /*width*/,
-	int /*height*/,
-	int /*depth*/,
-	unsigned /*usage_hint*/);
-
-typedef    Bool (* DestroyPixmapProcPtr)(
-	PixmapPtr /*pPixmap*/);
-
-typedef    Bool (* RealizeFontProcPtr)(
-	ScreenPtr /*pScreen*/,
-	FontPtr /*pFont*/);
-
-typedef    Bool (* UnrealizeFontProcPtr)(
-	ScreenPtr /*pScreen*/,
-	FontPtr /*pFont*/);
-
-typedef    void (* ConstrainCursorProcPtr)(
-        DeviceIntPtr /*pDev*/,
-	ScreenPtr /*pScreen*/,
-	BoxPtr /*pBox*/);
-
-typedef    void (* CursorLimitsProcPtr)(
-        DeviceIntPtr /* pDev */,
-	ScreenPtr /*pScreen*/,
-	CursorPtr /*pCursor*/,
-	BoxPtr /*pHotBox*/,
-	BoxPtr /*pTopLeftBox*/);
-
-typedef    Bool (* DisplayCursorProcPtr)(
-        DeviceIntPtr /* pDev */,
-	ScreenPtr /*pScreen*/,
-	CursorPtr /*pCursor*/);
-
-typedef    Bool (* RealizeCursorProcPtr)(
-        DeviceIntPtr /* pDev */,
-	ScreenPtr /*pScreen*/,
-	CursorPtr /*pCursor*/);
-
-typedef    Bool (* UnrealizeCursorProcPtr)(
-        DeviceIntPtr /* pDev */,
-	ScreenPtr /*pScreen*/,
-	CursorPtr /*pCursor*/);
-
-typedef    void (* RecolorCursorProcPtr)(
-        DeviceIntPtr /* pDev */,
-	ScreenPtr /*pScreen*/,
-	CursorPtr /*pCursor*/,
-	Bool /*displayed*/);
-
-typedef    Bool (* SetCursorPositionProcPtr)(
-        DeviceIntPtr /* pDev */,
-	ScreenPtr /*pScreen*/,
-	int /*x*/,
-	int /*y*/,
-	Bool /*generateEvent*/);
-
-typedef    Bool (* CreateGCProcPtr)(
-	GCPtr /*pGC*/);
-
-typedef    Bool (* CreateColormapProcPtr)(
-	ColormapPtr /*pColormap*/);
-
-typedef    void (* DestroyColormapProcPtr)(
-	ColormapPtr /*pColormap*/);
-
-typedef    void (* InstallColormapProcPtr)(
-	ColormapPtr /*pColormap*/);
-
-typedef    void (* UninstallColormapProcPtr)(
-	ColormapPtr /*pColormap*/);
-
-typedef    int (* ListInstalledColormapsProcPtr) (
-	ScreenPtr /*pScreen*/,
-	XID* /*pmaps */);
-
-typedef    void (* StoreColorsProcPtr)(
-	ColormapPtr /*pColormap*/,
-	int /*ndef*/,
-	xColorItem * /*pdef*/);
-
-typedef    void (* ResolveColorProcPtr)(
-	unsigned short* /*pred*/,
-	unsigned short* /*pgreen*/,
-	unsigned short* /*pblue*/,
-	VisualPtr /*pVisual*/);
-
-typedef    RegionPtr (* BitmapToRegionProcPtr)(
-	PixmapPtr /*pPix*/);
-
-typedef    void (* SendGraphicsExposeProcPtr)(
-	ClientPtr /*client*/,
-	RegionPtr /*pRgn*/,
-	XID /*drawable*/,
-	int /*major*/,
-	int /*minor*/);
-
-typedef    void (* ScreenBlockHandlerProcPtr)(
-	int /*screenNum*/,
-	pointer /*blockData*/,
-	pointer /*pTimeout*/,
-	pointer /*pReadmask*/);
-
-typedef    void (* ScreenWakeupHandlerProcPtr)(
-	 int /*screenNum*/,
-	 pointer /*wakeupData*/,
-	 unsigned long /*result*/,
-	 pointer /*pReadMask*/);
-
-typedef    Bool (* CreateScreenResourcesProcPtr)(
-	ScreenPtr /*pScreen*/);
-
-typedef    Bool (* ModifyPixmapHeaderProcPtr)(
-	PixmapPtr /*pPixmap*/,
-	int /*width*/,
-	int /*height*/,
-	int /*depth*/,
-	int /*bitsPerPixel*/,
-	int /*devKind*/,
-	pointer /*pPixData*/);
-
-typedef    PixmapPtr (* GetWindowPixmapProcPtr)(
-	WindowPtr /*pWin*/);
-
-typedef    void (* SetWindowPixmapProcPtr)(
-	WindowPtr /*pWin*/,
-	PixmapPtr /*pPix*/);
-
-typedef    PixmapPtr (* GetScreenPixmapProcPtr)(
-	ScreenPtr /*pScreen*/);
-
-typedef    void (* SetScreenPixmapProcPtr)(
-	PixmapPtr /*pPix*/);
-
-typedef    void (* MarkWindowProcPtr)(
-	WindowPtr /*pWin*/);
-
-typedef    Bool (* MarkOverlappedWindowsProcPtr)(
-	WindowPtr /*parent*/,
-	WindowPtr /*firstChild*/,
-	WindowPtr * /*pLayerWin*/);
-
-typedef    int (* ConfigNotifyProcPtr)(
-	WindowPtr /*pWin*/,
-	int /*x*/,
-	int /*y*/,
-	int /*w*/,
-	int /*h*/,
-	int /*bw*/,
-	WindowPtr /*pSib*/);
-
-typedef    void (* MoveWindowProcPtr)(
-	WindowPtr /*pWin*/,
-	int /*x*/,
-	int /*y*/,
-	WindowPtr /*pSib*/,
-	VTKind /*kind*/);
-
-typedef    void (* ResizeWindowProcPtr)(
-    WindowPtr /*pWin*/,
-    int /*x*/,
-    int /*y*/, 
-    unsigned int /*w*/,
-    unsigned int /*h*/,
-    WindowPtr /*pSib*/
-);
-
-typedef    WindowPtr (* GetLayerWindowProcPtr)(
-    WindowPtr /*pWin*/
-);
-
-typedef    void (* HandleExposuresProcPtr)(
-    WindowPtr /*pWin*/);
-
-typedef    void (* ReparentWindowProcPtr)(
-    WindowPtr /*pWin*/,
-    WindowPtr /*pPriorParent*/);
-
-typedef    void (* SetShapeProcPtr)(
-        WindowPtr /*pWin*/,
-        int /* kind */);
-
-typedef    void (* ChangeBorderWidthProcPtr)(
-	WindowPtr /*pWin*/,
-	unsigned int /*width*/);
-
-typedef    void (* MarkUnrealizedWindowProcPtr)(
-	WindowPtr /*pChild*/,
-	WindowPtr /*pWin*/,
-	Bool /*fromConfigure*/);
-
-typedef    Bool (* DeviceCursorInitializeProcPtr)(
-        DeviceIntPtr /* pDev */,
-        ScreenPtr    /* pScreen */);
-
-typedef    void (* DeviceCursorCleanupProcPtr)(
-        DeviceIntPtr /* pDev */,
-        ScreenPtr    /* pScreen */);
-
-typedef void (*ConstrainCursorHarderProcPtr)(
-       DeviceIntPtr, ScreenPtr, int *, int *);
-
-typedef struct _Screen {
-    int			myNum;	/* index of this instance in Screens[] */
-    ATOM		id;
-    short		x, y, width, height;
-    short		mmWidth, mmHeight;
-    short		numDepths;
-    unsigned char      	rootDepth;
-    DepthPtr       	allowedDepths;
-    unsigned long      	rootVisual;
-    unsigned long	defColormap;
-    short		minInstalledCmaps, maxInstalledCmaps;
-    char                backingStoreSupport, saveUnderSupport;
-    unsigned long	whitePixel, blackPixel;
-    GCPtr		GCperDepth[MAXFORMATS+1];
-			/* next field is a stipple to use as default in
-			   a GC.  we don't build default tiles of all depths
-			   because they are likely to be of a color
-			   different from the default fg pixel, so
-			   we don't win anything by building
-			   a standard one.
-			*/
-    PixmapPtr		PixmapPerDepth[1];
-    pointer		devPrivate;
-    short       	numVisuals;
-    VisualPtr		visuals;
-    WindowPtr		root;
-    ScreenSaverStuffRec screensaver;
-
-    /* Random screen procedures */
-
-    CloseScreenProcPtr		CloseScreen;
-    QueryBestSizeProcPtr	QueryBestSize;
-    SaveScreenProcPtr		SaveScreen;
-    GetImageProcPtr		GetImage;
-    GetSpansProcPtr		GetSpans;
-    SourceValidateProcPtr	SourceValidate;
-
-    /* Window Procedures */
-
-    CreateWindowProcPtr		CreateWindow;
-    DestroyWindowProcPtr	DestroyWindow;
-    PositionWindowProcPtr	PositionWindow;
-    ChangeWindowAttributesProcPtr ChangeWindowAttributes;
-    RealizeWindowProcPtr	RealizeWindow;
-    UnrealizeWindowProcPtr	UnrealizeWindow;
-    ValidateTreeProcPtr		ValidateTree;
-    PostValidateTreeProcPtr	PostValidateTree;
-    WindowExposuresProcPtr	WindowExposures;
-    CopyWindowProcPtr		CopyWindow;
-    ClearToBackgroundProcPtr	ClearToBackground;
-    ClipNotifyProcPtr		ClipNotify;
-    RestackWindowProcPtr	RestackWindow;
-
-    /* Pixmap procedures */
-
-    CreatePixmapProcPtr		CreatePixmap;
-    DestroyPixmapProcPtr	DestroyPixmap;
-
-    /* Font procedures */
-
-    RealizeFontProcPtr		RealizeFont;
-    UnrealizeFontProcPtr	UnrealizeFont;
-
-    /* Cursor Procedures */
-
-    ConstrainCursorProcPtr	ConstrainCursor;
-    ConstrainCursorHarderProcPtr ConstrainCursorHarder;
-    CursorLimitsProcPtr		CursorLimits;
-    DisplayCursorProcPtr	DisplayCursor;
-    RealizeCursorProcPtr	RealizeCursor;
-    UnrealizeCursorProcPtr	UnrealizeCursor;
-    RecolorCursorProcPtr	RecolorCursor;
-    SetCursorPositionProcPtr	SetCursorPosition;
-
-    /* GC procedures */
-
-    CreateGCProcPtr		CreateGC;
-
-    /* Colormap procedures */
-
-    CreateColormapProcPtr	CreateColormap;
-    DestroyColormapProcPtr	DestroyColormap;
-    InstallColormapProcPtr	InstallColormap;
-    UninstallColormapProcPtr	UninstallColormap;
-    ListInstalledColormapsProcPtr ListInstalledColormaps;
-    StoreColorsProcPtr		StoreColors;
-    ResolveColorProcPtr		ResolveColor;
-
-    /* Region procedures */
-
-    BitmapToRegionProcPtr	BitmapToRegion;
-    SendGraphicsExposeProcPtr	SendGraphicsExpose;
-
-    /* os layer procedures */
-
-    ScreenBlockHandlerProcPtr	BlockHandler;
-    ScreenWakeupHandlerProcPtr	WakeupHandler;
-
-    pointer blockData;
-    pointer wakeupData;
-
-    /* anybody can get a piece of this array */
-    PrivateRec	*devPrivates;
-
-    CreateScreenResourcesProcPtr CreateScreenResources;
-    ModifyPixmapHeaderProcPtr	ModifyPixmapHeader;
-
-    GetWindowPixmapProcPtr	GetWindowPixmap;
-    SetWindowPixmapProcPtr	SetWindowPixmap;
-    GetScreenPixmapProcPtr	GetScreenPixmap;
-    SetScreenPixmapProcPtr	SetScreenPixmap;
-
-    PixmapPtr pScratchPixmap;		/* scratch pixmap "pool" */
-
-    unsigned int		totalPixmapSize;
-
-    MarkWindowProcPtr		MarkWindow;
-    MarkOverlappedWindowsProcPtr MarkOverlappedWindows;
-    ConfigNotifyProcPtr		ConfigNotify;
-    MoveWindowProcPtr		MoveWindow;
-    ResizeWindowProcPtr		ResizeWindow;
-    GetLayerWindowProcPtr	GetLayerWindow;
-    HandleExposuresProcPtr	HandleExposures;
-    ReparentWindowProcPtr	ReparentWindow;
-
-    SetShapeProcPtr		SetShape;
-
-    ChangeBorderWidthProcPtr	ChangeBorderWidth;
-    MarkUnrealizedWindowProcPtr	MarkUnrealizedWindow;
-
-    /* Device cursor procedures */
-    DeviceCursorInitializeProcPtr DeviceCursorInitialize;
-    DeviceCursorCleanupProcPtr    DeviceCursorCleanup;
-
-    /* set it in driver side if X server can copy the framebuffer content.
-     * Meant to be used together with '-background none' option, avoiding
-     * malicious users to steal framebuffer's content if that would be the
-     * default */
-    Bool		canDoBGNoneRoot;
-} ScreenRec;
-
-static inline RegionPtr BitmapToRegion(ScreenPtr _pScreen, PixmapPtr pPix) {
-    return (*(_pScreen)->BitmapToRegion)(pPix); /* no mi version?! */
-}
-
-typedef struct _ScreenInfo {
-    int		imageByteOrder;
-    int		bitmapScanlineUnit;
-    int		bitmapScanlinePad;
-    int		bitmapBitOrder;
-    int		numPixmapFormats;
-    PixmapFormatRec
-		formats[MAXFORMATS];
-    int		numScreens;
-    ScreenPtr	screens[MAXSCREENS];
-} ScreenInfo;
-
-extern _X_EXPORT ScreenInfo screenInfo;
-
-extern _X_EXPORT void InitOutput(
-    ScreenInfo 	* /*pScreenInfo*/,
-    int     	/*argc*/,
-    char    	** /*argv*/);
-
-#endif /* SCREENINTSTRUCT_H */
->>>>>>> a13b75f0
+#endif /* SCREENINTSTRUCT_H */