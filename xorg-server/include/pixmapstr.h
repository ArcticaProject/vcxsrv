/***********************************************************

Copyright 1987, 1998  The Open Group

Permission to use, copy, modify, distribute, and sell this software and its
documentation for any purpose is hereby granted without fee, provided that
the above copyright notice appear in all copies and that both that
copyright notice and this permission notice appear in supporting
documentation.

The above copyright notice and this permission notice shall be included in
all copies or substantial portions of the Software.

THE SOFTWARE IS PROVIDED "AS IS", WITHOUT WARRANTY OF ANY KIND, EXPRESS OR
IMPLIED, INCLUDING BUT NOT LIMITED TO THE WARRANTIES OF MERCHANTABILITY,
FITNESS FOR A PARTICULAR PURPOSE AND NONINFRINGEMENT.  IN NO EVENT SHALL THE
OPEN GROUP BE LIABLE FOR ANY CLAIM, DAMAGES OR OTHER LIABILITY, WHETHER IN
AN ACTION OF CONTRACT, TORT OR OTHERWISE, ARISING FROM, OUT OF OR IN
CONNECTION WITH THE SOFTWARE OR THE USE OR OTHER DEALINGS IN THE SOFTWARE.

Except as contained in this notice, the name of The Open Group shall not be
used in advertising or otherwise to promote the sale, use or other dealings
in this Software without prior written authorization from The Open Group.


Copyright 1987 by Digital Equipment Corporation, Maynard, Massachusetts.

                        All Rights Reserved

Permission to use, copy, modify, and distribute this software and its 
documentation for any purpose and without fee is hereby granted, 
provided that the above copyright notice appear in all copies and that
both that copyright notice and this permission notice appear in 
supporting documentation, and that the name of Digital not be
used in advertising or publicity pertaining to distribution of the
software without specific, written prior permission.  

DIGITAL DISCLAIMS ALL WARRANTIES WITH REGARD TO THIS SOFTWARE, INCLUDING
ALL IMPLIED WARRANTIES OF MERCHANTABILITY AND FITNESS, IN NO EVENT SHALL
DIGITAL BE LIABLE FOR ANY SPECIAL, INDIRECT OR CONSEQUENTIAL DAMAGES OR
ANY DAMAGES WHATSOEVER RESULTING FROM LOSS OF USE, DATA OR PROFITS,
WHETHER IN AN ACTION OF CONTRACT, NEGLIGENCE OR OTHER TORTIOUS ACTION,
ARISING OUT OF OR IN CONNECTION WITH THE USE OR PERFORMANCE OF THIS
SOFTWARE.

******************************************************************/

#ifndef PIXMAPSTRUCT_H
#define PIXMAPSTRUCT_H
#include "pixmap.h"
#include "screenint.h"
#include "regionstr.h"
#include "privates.h"

typedef struct _Drawable {
    unsigned char	type;	/* DRAWABLE_<type> */
    unsigned char	class;	/* specific to type */
    unsigned char	depth;
    unsigned char	bitsPerPixel;
    XID			id;	/* resource id */
    short		x;	/* window: screen absolute, pixmap: 0 */
    short		y;	/* window: screen absolute, pixmap: 0 */
    unsigned short	width;
    unsigned short	height;
    ScreenPtr		pScreen;
    unsigned long	serialNumber;
} DrawableRec;

/*
 * PIXMAP -- device dependent 
 */

typedef struct _Pixmap {
    DrawableRec		drawable;
    PrivateRec		*devPrivates;
    int			refcnt;
<<<<<<< HEAD
    int			devKind;
    DevUnion		devPrivate;
=======
    int			devKind; /* This is the pitch of the pixmap, typically width*bpp/8. */
    DevUnion		devPrivate; /* When !NULL, devPrivate.ptr points to the raw pixel data. */
#ifdef COMPOSITE
>>>>>>> 4a3dbb92
    short		screen_x;
    short		screen_y;
    unsigned		usage_hint; /* see CREATE_PIXMAP_USAGE_* */
} PixmapRec;

#endif /* PIXMAPSTRUCT_H */<|MERGE_RESOLUTION|>--- conflicted
+++ resolved
@@ -74,14 +74,8 @@
     DrawableRec		drawable;
     PrivateRec		*devPrivates;
     int			refcnt;
-<<<<<<< HEAD
-    int			devKind;
-    DevUnion		devPrivate;
-=======
     int			devKind; /* This is the pitch of the pixmap, typically width*bpp/8. */
     DevUnion		devPrivate; /* When !NULL, devPrivate.ptr points to the raw pixel data. */
-#ifdef COMPOSITE
->>>>>>> 4a3dbb92
     short		screen_x;
     short		screen_y;
     unsigned		usage_hint; /* see CREATE_PIXMAP_USAGE_* */
