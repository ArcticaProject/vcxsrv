/*

Copyright 1987, 1998  The Open Group

Permission to use, copy, modify, distribute, and sell this software and its
documentation for any purpose is hereby granted without fee, provided that
the above copyright notice appear in all copies and that both that
copyright notice and this permission notice appear in supporting
documentation.

The above copyright notice and this permission notice shall be included in
all copies or substantial portions of the Software.

THE SOFTWARE IS PROVIDED "AS IS", WITHOUT WARRANTY OF ANY KIND, EXPRESS OR
IMPLIED, INCLUDING BUT NOT LIMITED TO THE WARRANTIES OF MERCHANTABILITY,
FITNESS FOR A PARTICULAR PURPOSE AND NONINFRINGEMENT.  IN NO EVENT SHALL THE
OPEN GROUP BE LIABLE FOR ANY CLAIM, DAMAGES OR OTHER LIABILITY, WHETHER IN
AN ACTION OF CONTRACT, TORT OR OTHERWISE, ARISING FROM, OUT OF OR IN
CONNECTION WITH THE SOFTWARE OR THE USE OR OTHER DEALINGS IN THE SOFTWARE.

Except as contained in this notice, the name of The Open Group shall not be
used in advertising or otherwise to promote the sale, use or other dealings
in this Software without prior written authorization from The Open Group.

Copyright 1987 by Digital Equipment Corporation, Maynard, Massachusetts.

                        All Rights Reserved

Permission to use, copy, modify, and distribute this software and its 
documentation for any purpose and without fee is hereby granted, 
provided that the above copyright notice appear in all copies and that
both that copyright notice and this permission notice appear in 
supporting documentation, and that the name of Digital not be
used in advertising or publicity pertaining to distribution of the
software without specific, written prior permission.  

DIGITAL DISCLAIMS ALL WARRANTIES WITH REGARD TO THIS SOFTWARE, INCLUDING
ALL IMPLIED WARRANTIES OF MERCHANTABILITY AND FITNESS, IN NO EVENT SHALL
DIGITAL BE LIABLE FOR ANY SPECIAL, INDIRECT OR CONSEQUENTIAL DAMAGES OR
ANY DAMAGES WHATSOEVER RESULTING FROM LOSS OF USE, DATA OR PROFITS,
WHETHER IN AN ACTION OF CONTRACT, NEGLIGENCE OR OTHER TORTIOUS ACTION,
ARISING OUT OF OR IN CONNECTION WITH THE USE OR PERFORMANCE OF THIS
SOFTWARE.

*/

#ifndef CMAP_H
#define CMAP_H 1

#include <X11/Xproto.h>
#include "screenint.h"
#include "window.h"

/* these follow X.h's AllocNone and AllocAll */
#define CM_PSCREEN 2
#define CM_PWIN	   3
/* Passed internally in colormap.c */
#define REDMAP 0
#define GREENMAP 1
#define BLUEMAP 2
#define PSEUDOMAP 3
#define AllocPrivate (-1)
#define AllocTemporary (-2)
#define DynamicClass  1

/* Values for the flags field of a colormap. These should have 1 bit set
 * and not overlap */
#define IsDefault 1
#define AllAllocated 2
#define BeingCreated 4

typedef CARD32 Pixel;
typedef struct _CMEntry *EntryPtr;

/* moved to screenint.h: typedef struct _ColormapRec *ColormapPtr */
typedef struct _colorResource *colorResourcePtr;

extern _X_EXPORT int CreateColormap(Colormap /*mid */ ,
                                    ScreenPtr /*pScreen */ ,
                                    VisualPtr /*pVisual */ ,
                                    ColormapPtr * /*ppcmap */ ,
                                    int /*alloc */ ,
                                    int /*client */ );

<<<<<<< HEAD
extern _X_EXPORT int FreeColormap(void * /*pmap */ ,
                                  XID /*mid */ );

extern _X_EXPORT int TellLostMap(WindowPtr /*pwin */ ,
                                 void * /* Colormap *pmid */ );

extern _X_EXPORT int TellGainedMap(WindowPtr /*pwin */ ,
                                   void * /* Colormap *pmid */ );
=======
extern _X_EXPORT int FreeColormap(void *pmap,
                                  XID mid);

extern _X_EXPORT int TellLostMap(WindowPtr pwin,
                                 void *value);

extern _X_EXPORT int TellGainedMap(WindowPtr pwin,
                                   void *value);
>>>>>>> d0c30e79

extern _X_EXPORT int CopyColormapAndFree(Colormap /*mid */ ,
                                         ColormapPtr /*pSrc */ ,
                                         int /*client */ );

extern _X_EXPORT int AllocColor(ColormapPtr /*pmap */ ,
                                unsigned short * /*pred */ ,
                                unsigned short * /*pgreen */ ,
                                unsigned short * /*pblue */ ,
                                Pixel * /*pPix */ ,
                                int /*client */ );

extern _X_EXPORT void FakeAllocColor(ColormapPtr /*pmap */ ,
                                     xColorItem * /*item */ );

extern _X_EXPORT void FakeFreeColor(ColormapPtr /*pmap */ ,
                                    Pixel /*pixel */ );

typedef int (*ColorCompareProcPtr) (EntryPtr /*pent */ ,
                                    xrgb * /*prgb */ );

extern _X_EXPORT int FindColor(ColormapPtr /*pmap */ ,
                               EntryPtr /*pentFirst */ ,
                               int /*size */ ,
                               xrgb * /*prgb */ ,
                               Pixel * /*pPixel */ ,
                               int /*channel */ ,
                               int /*client */ ,
                               ColorCompareProcPtr /*comp */ );

extern _X_EXPORT int QueryColors(ColormapPtr /*pmap */ ,
                                 int /*count */ ,
                                 Pixel * /*ppixIn */ ,
                                 xrgb * /*prgbList */ ,
                                 ClientPtr client);

<<<<<<< HEAD
extern _X_EXPORT int FreeClientPixels(void * /*pcr */ ,
                                      XID /*fakeid */ );
=======
extern _X_EXPORT int FreeClientPixels(void *pcr,
                                      XID fakeid);
>>>>>>> d0c30e79

extern _X_EXPORT int AllocColorCells(int /*client */ ,
                                     ColormapPtr /*pmap */ ,
                                     int /*colors */ ,
                                     int /*planes */ ,
                                     Bool /*contig */ ,
                                     Pixel * /*ppix */ ,
                                     Pixel * /*masks */ );

extern _X_EXPORT int AllocColorPlanes(int /*client */ ,
                                      ColormapPtr /*pmap */ ,
                                      int /*colors */ ,
                                      int /*r */ ,
                                      int /*g */ ,
                                      int /*b */ ,
                                      Bool /*contig */ ,
                                      Pixel * /*pixels */ ,
                                      Pixel * /*prmask */ ,
                                      Pixel * /*pgmask */ ,
                                      Pixel * /*pbmask */ );

extern _X_EXPORT int FreeColors(ColormapPtr /*pmap */ ,
                                int /*client */ ,
                                int /*count */ ,
                                Pixel * /*pixels */ ,
                                Pixel /*mask */ );

extern _X_EXPORT int StoreColors(ColormapPtr /*pmap */ ,
                                 int /*count */ ,
                                 xColorItem * /*defs */ ,
                                 ClientPtr client);

extern _X_EXPORT int IsMapInstalled(Colormap /*map */ ,
                                    WindowPtr /*pWin */ );

extern _X_EXPORT Bool ResizeVisualArray(ScreenPtr /* pScreen */ ,
                                        int /* new_vis_count */ ,
                                        DepthPtr /* depth */ );

#endif                          /* CMAP_H */<|MERGE_RESOLUTION|>--- conflicted
+++ resolved
@@ -82,16 +82,6 @@
                                     int /*alloc */ ,
                                     int /*client */ );
 
-<<<<<<< HEAD
-extern _X_EXPORT int FreeColormap(void * /*pmap */ ,
-                                  XID /*mid */ );
-
-extern _X_EXPORT int TellLostMap(WindowPtr /*pwin */ ,
-                                 void * /* Colormap *pmid */ );
-
-extern _X_EXPORT int TellGainedMap(WindowPtr /*pwin */ ,
-                                   void * /* Colormap *pmid */ );
-=======
 extern _X_EXPORT int FreeColormap(void *pmap,
                                   XID mid);
 
@@ -100,7 +90,6 @@
 
 extern _X_EXPORT int TellGainedMap(WindowPtr pwin,
                                    void *value);
->>>>>>> d0c30e79
 
 extern _X_EXPORT int CopyColormapAndFree(Colormap /*mid */ ,
                                          ColormapPtr /*pSrc */ ,
@@ -137,13 +126,8 @@
                                  xrgb * /*prgbList */ ,
                                  ClientPtr client);
 
-<<<<<<< HEAD
-extern _X_EXPORT int FreeClientPixels(void * /*pcr */ ,
-                                      XID /*fakeid */ );
-=======
 extern _X_EXPORT int FreeClientPixels(void *pcr,
                                       XID fakeid);
->>>>>>> d0c30e79
 
 extern _X_EXPORT int AllocColorCells(int /*client */ ,
                                      ColormapPtr /*pmap */ ,
