/*
 * Copyright © 2009 Red Hat, Inc.
 *
 * Permission is hereby granted, free of charge, to any person obtaining a
 * copy of this software and associated documentation files (the "Software"),
 * to deal in the Software without restriction, including without limitation
 * the rights to use, copy, modify, merge, publish, distribute, sublicense,
 * and/or sell copies of the Software, and to permit persons to whom the
 * Software is furnished to do so, subject to the following conditions:
 *
 * The above copyright notice and this permission notice (including the next
 * paragraph) shall be included in all copies or substantial portions of the
 * Software.
 *
 * THE SOFTWARE IS PROVIDED "AS IS", WITHOUT WARRANTY OF ANY KIND, EXPRESS OR
 * IMPLIED, INCLUDING BUT NOT LIMITED TO THE WARRANTIES OF MERCHANTABILITY,
 * FITNESS FOR A PARTICULAR PURPOSE AND NONINFRINGEMENT.  IN NO EVENT SHALL
 * THE AUTHORS OR COPYRIGHT HOLDERS BE LIABLE FOR ANY CLAIM, DAMAGES OR OTHER
 * LIABILITY, WHETHER IN AN ACTION OF CONTRACT, TORT OR OTHERWISE, ARISING
 * FROM, OUT OF OR IN CONNECTION WITH THE SOFTWARE OR THE USE OR OTHER
 * DEALINGS IN THE SOFTWARE.
 *
 */

#ifndef EVENTSTR_H
#define EVENTSTR_H

#include <events.h>
/**
 * @file events.h
 * This file describes the event structures used internally by the X
 * server during event generation and event processing.
 *
 * When are internal events used?
 * Events from input devices are stored as internal events in the EQ and
 * processed as internal events until late in the processing cycle. Only then
 * do they switch to their respective wire events.
 */

/**
 * Event types. Used exclusively internal to the server, not visible on the
 * protocol.
 *
 * Note: Keep KeyPress to Motion aligned with the core events.
 *       Keep ET_Raw* in the same order as KeyPress - Motion
 */
enum EventType {
    ET_KeyPress = 2,
    ET_KeyRelease,
    ET_ButtonPress,
    ET_ButtonRelease,
    ET_Motion,
    ET_Enter,
    ET_Leave,
    ET_FocusIn,
    ET_FocusOut,
    ET_ProximityIn,
    ET_ProximityOut,
    ET_DeviceChanged,
    ET_Hierarchy,
    ET_DGAEvent,
    ET_RawKeyPress,
    ET_RawKeyRelease,
    ET_RawButtonPress,
    ET_RawButtonRelease,
    ET_RawMotion,
    ET_XQuartz,
    ET_Internal = 0xFF /* First byte */
};

#define CHECKEVENT(ev) if (ev && ((InternalEvent*)(ev))->any.header != 0xFF) \
                          FatalError("Wrong event type %d.\n", \
                                     ((InternalEvent*)(ev))->any.header);

/**
 * Used for ALL input device events internal in the server until
 * copied into the matching protocol event.
 *
 * Note: We only use the device id because the DeviceIntPtr may become invalid while
 * the event is in the EQ.
 */
struct _DeviceEvent
{
    unsigned char header; /**< Always ET_Internal */
    enum EventType type;  /**< One of EventType */
    int length;           /**< Length in bytes */
    Time time;            /**< Time in ms */
    int deviceid;         /**< Device to post this event for */
    int sourceid;         /**< The physical source device */
    union {
        uint32_t button;  /**< Button number */
        uint32_t key;     /**< Key code */
    } detail;
    int16_t root_x;       /**< Pos relative to root window in integral data */
    float root_x_frac;    /**< Pos relative to root window in frac part */
    int16_t root_y;       /**< Pos relative to root window in integral part */
    float root_y_frac;    /**< Pos relative to root window in frac part */
    uint8_t    buttons[(MAX_BUTTONS + 7)/8]; /**< Button mask */
    struct {
        uint8_t  mask[(MAX_VALUATORS + 7)/8]; /**< Valuator mask */
        uint8_t  mode[(MAX_VALUATORS + 7)/8]; /**< Valuator mode (Abs or Rel)*/
<<<<<<< HEAD
        int32_t data[MAX_VALUATORS];         /**< Valuator data */
=======
        int32_t  data[MAX_VALUATORS];         /**< Valuator data */
>>>>>>> 6ab3babb
        int32_t  data_frac[MAX_VALUATORS];    /**< Fractional part for data */
    } valuators;
    struct {
        uint32_t base;    /**< XKB base modifiers */
        uint32_t latched; /**< XKB latched modifiers */
        uint32_t locked;  /**< XKB locked modifiers */
        uint32_t effective;/**< XKB effective modifiers */
    } mods;
    struct {
        uint8_t base;    /**< XKB base group */
        uint8_t latched; /**< XKB latched group */
        uint8_t locked;  /**< XKB locked group */
        uint8_t effective;/**< XKB effective group */
    } group;
    Window      root; /**< Root window of the event */
    int corestate;    /**< Core key/button state BEFORE the event */
    int key_repeat;   /**< Internally-generated key repeat event */
};


/* Flags used in DeviceChangedEvent to signal if the slave has changed */
#define DEVCHANGE_SLAVE_SWITCH 0x2
/* Flags used in DeviceChangedEvent to signal whether the event was a
 * pointer event or a keyboard event */
#define DEVCHANGE_POINTER_EVENT 0x4
#define DEVCHANGE_KEYBOARD_EVENT 0x8
/* device capabilities changed */
#define DEVCHANGE_DEVICE_CHANGE 0x10

/**
 * Sent whenever a device's capabilities have changed.
 */
struct _DeviceChangedEvent
{
    unsigned char header; /**< Always ET_Internal */
    enum EventType type;  /**< ET_DeviceChanged */
    int length;           /**< Length in bytes */
    Time time;            /**< Time in ms */
    int deviceid;         /**< Device whose capabilities have changed */
    int flags;            /**< Mask of ::HAS_NEW_SLAVE,
                               ::POINTER_EVENT, ::KEYBOARD_EVENT */
    int masterid;         /**< MD when event was generated */
    int sourceid;         /**< The device that caused the change */

    struct {
        int num_buttons;        /**< Number of buttons */
        Atom names[MAX_BUTTONS];/**< Button names */
    } buttons;

    int num_valuators;          /**< Number of axes */
    struct {
        uint32_t min;           /**< Minimum value */
        uint32_t max;           /**< Maximum value */
        /* FIXME: frac parts of min/max */
        uint32_t resolution;    /**< Resolution counts/m */
        uint8_t mode;           /**< Relative or Absolute */
        Atom name;              /**< Axis name */
    } valuators[MAX_VALUATORS];

    struct {
        int min_keycode;
        int max_keycode;
    } keys;
};

#if XFreeXDGA
/**
 * DGAEvent, used by DGA to intercept and emulate input events.
 */
struct _DGAEvent
{
    unsigned char header; /**<  Always ET_Internal */
    enum EventType type;  /**<  ET_DGAEvent */
    int length;           /**<  Length in bytes */
    Time time;            /**<  Time in ms */
    int subtype;          /**<  KeyPress, KeyRelease, ButtonPress,
                                ButtonRelease, MotionNotify */
    int detail;           /**<  Relative x coordinate */
    int dx;               /**<  Relative x coordinate */
    int dy;               /**<  Relative y coordinate */
    int screen;           /**<  Screen number this event applies to */
    uint16_t state;       /**<  Core modifier/button state */
};
#endif

/**
 * Raw event, contains the data as posted by the device.
 */
struct _RawDeviceEvent
{
    unsigned char header; /**<  Always ET_Internal */
    enum EventType type;  /**<  ET_Raw */
    int length;           /**<  Length in bytes */
    Time time;            /**<  Time in ms */
    int deviceid;         /**< Device to post this event for */
    int sourceid;         /**< The physical source device */
    union {
        uint32_t button;  /**< Button number */
        uint32_t key;     /**< Key code */
    } detail;
    struct {
        uint8_t  mask[(MAX_VALUATORS + 7)/8]; /**< Valuator mask */
        int32_t  data[MAX_VALUATORS];         /**< Valuator data */
        int32_t  data_frac[MAX_VALUATORS];    /**< Fractional part for data */
        int32_t  data_raw[MAX_VALUATORS];     /**< Valuator data as posted */
        int32_t  data_raw_frac[MAX_VALUATORS];/**< Fractional part for data_raw */
    } valuators;
};

#ifdef XQUARTZ
#define XQUARTZ_EVENT_MAXARGS 5
struct _XQuartzEvent {
    unsigned char header; /**< Always ET_Internal */
    enum EventType type;  /**< Always ET_XQuartz */
    int length;           /**< Length in bytes */
    Time time;            /**< Time in ms. */
    int subtype;          /**< Subtype defined by XQuartz DDX */
    uint32_t data[XQUARTZ_EVENT_MAXARGS]; /**< Up to 5 32bit values passed to handler */
};
#endif

/**
 * Event type used inside the X server for input event
 * processing.
 */
union _InternalEvent {
        struct {
            unsigned char header; /**< Always ET_Internal */
            enum EventType type;  /**< One of ET_* */
            int length;           /**< Length in bytes */
            Time time;            /**< Time in ms. */
        } any;
        DeviceEvent device_event;
        DeviceChangedEvent changed_event;
#if XFreeXDGA
        DGAEvent dga_event;
#endif
        RawDeviceEvent raw_event;
#ifdef XQUARTZ
        XQuartzEvent xquartz_event;
#endif
};

#endif
<|MERGE_RESOLUTION|>--- conflicted
+++ resolved
@@ -1,250 +1,246 @@
-/*
- * Copyright © 2009 Red Hat, Inc.
- *
- * Permission is hereby granted, free of charge, to any person obtaining a
- * copy of this software and associated documentation files (the "Software"),
- * to deal in the Software without restriction, including without limitation
- * the rights to use, copy, modify, merge, publish, distribute, sublicense,
- * and/or sell copies of the Software, and to permit persons to whom the
- * Software is furnished to do so, subject to the following conditions:
- *
- * The above copyright notice and this permission notice (including the next
- * paragraph) shall be included in all copies or substantial portions of the
- * Software.
- *
- * THE SOFTWARE IS PROVIDED "AS IS", WITHOUT WARRANTY OF ANY KIND, EXPRESS OR
- * IMPLIED, INCLUDING BUT NOT LIMITED TO THE WARRANTIES OF MERCHANTABILITY,
- * FITNESS FOR A PARTICULAR PURPOSE AND NONINFRINGEMENT.  IN NO EVENT SHALL
- * THE AUTHORS OR COPYRIGHT HOLDERS BE LIABLE FOR ANY CLAIM, DAMAGES OR OTHER
- * LIABILITY, WHETHER IN AN ACTION OF CONTRACT, TORT OR OTHERWISE, ARISING
- * FROM, OUT OF OR IN CONNECTION WITH THE SOFTWARE OR THE USE OR OTHER
- * DEALINGS IN THE SOFTWARE.
- *
- */
-
-#ifndef EVENTSTR_H
-#define EVENTSTR_H
-
-#include <events.h>
-/**
- * @file events.h
- * This file describes the event structures used internally by the X
- * server during event generation and event processing.
- *
- * When are internal events used?
- * Events from input devices are stored as internal events in the EQ and
- * processed as internal events until late in the processing cycle. Only then
- * do they switch to their respective wire events.
- */
-
-/**
- * Event types. Used exclusively internal to the server, not visible on the
- * protocol.
- *
- * Note: Keep KeyPress to Motion aligned with the core events.
- *       Keep ET_Raw* in the same order as KeyPress - Motion
- */
-enum EventType {
-    ET_KeyPress = 2,
-    ET_KeyRelease,
-    ET_ButtonPress,
-    ET_ButtonRelease,
-    ET_Motion,
-    ET_Enter,
-    ET_Leave,
-    ET_FocusIn,
-    ET_FocusOut,
-    ET_ProximityIn,
-    ET_ProximityOut,
-    ET_DeviceChanged,
-    ET_Hierarchy,
-    ET_DGAEvent,
-    ET_RawKeyPress,
-    ET_RawKeyRelease,
-    ET_RawButtonPress,
-    ET_RawButtonRelease,
-    ET_RawMotion,
-    ET_XQuartz,
-    ET_Internal = 0xFF /* First byte */
-};
-
-#define CHECKEVENT(ev) if (ev && ((InternalEvent*)(ev))->any.header != 0xFF) \
-                          FatalError("Wrong event type %d.\n", \
-                                     ((InternalEvent*)(ev))->any.header);
-
-/**
- * Used for ALL input device events internal in the server until
- * copied into the matching protocol event.
- *
- * Note: We only use the device id because the DeviceIntPtr may become invalid while
- * the event is in the EQ.
- */
-struct _DeviceEvent
-{
-    unsigned char header; /**< Always ET_Internal */
-    enum EventType type;  /**< One of EventType */
-    int length;           /**< Length in bytes */
-    Time time;            /**< Time in ms */
-    int deviceid;         /**< Device to post this event for */
-    int sourceid;         /**< The physical source device */
-    union {
-        uint32_t button;  /**< Button number */
-        uint32_t key;     /**< Key code */
-    } detail;
-    int16_t root_x;       /**< Pos relative to root window in integral data */
-    float root_x_frac;    /**< Pos relative to root window in frac part */
-    int16_t root_y;       /**< Pos relative to root window in integral part */
-    float root_y_frac;    /**< Pos relative to root window in frac part */
-    uint8_t    buttons[(MAX_BUTTONS + 7)/8]; /**< Button mask */
-    struct {
-        uint8_t  mask[(MAX_VALUATORS + 7)/8]; /**< Valuator mask */
-        uint8_t  mode[(MAX_VALUATORS + 7)/8]; /**< Valuator mode (Abs or Rel)*/
-<<<<<<< HEAD
-        int32_t data[MAX_VALUATORS];         /**< Valuator data */
-=======
-        int32_t  data[MAX_VALUATORS];         /**< Valuator data */
->>>>>>> 6ab3babb
-        int32_t  data_frac[MAX_VALUATORS];    /**< Fractional part for data */
-    } valuators;
-    struct {
-        uint32_t base;    /**< XKB base modifiers */
-        uint32_t latched; /**< XKB latched modifiers */
-        uint32_t locked;  /**< XKB locked modifiers */
-        uint32_t effective;/**< XKB effective modifiers */
-    } mods;
-    struct {
-        uint8_t base;    /**< XKB base group */
-        uint8_t latched; /**< XKB latched group */
-        uint8_t locked;  /**< XKB locked group */
-        uint8_t effective;/**< XKB effective group */
-    } group;
-    Window      root; /**< Root window of the event */
-    int corestate;    /**< Core key/button state BEFORE the event */
-    int key_repeat;   /**< Internally-generated key repeat event */
-};
-
-
-/* Flags used in DeviceChangedEvent to signal if the slave has changed */
-#define DEVCHANGE_SLAVE_SWITCH 0x2
-/* Flags used in DeviceChangedEvent to signal whether the event was a
- * pointer event or a keyboard event */
-#define DEVCHANGE_POINTER_EVENT 0x4
-#define DEVCHANGE_KEYBOARD_EVENT 0x8
-/* device capabilities changed */
-#define DEVCHANGE_DEVICE_CHANGE 0x10
-
-/**
- * Sent whenever a device's capabilities have changed.
- */
-struct _DeviceChangedEvent
-{
-    unsigned char header; /**< Always ET_Internal */
-    enum EventType type;  /**< ET_DeviceChanged */
-    int length;           /**< Length in bytes */
-    Time time;            /**< Time in ms */
-    int deviceid;         /**< Device whose capabilities have changed */
-    int flags;            /**< Mask of ::HAS_NEW_SLAVE,
-                               ::POINTER_EVENT, ::KEYBOARD_EVENT */
-    int masterid;         /**< MD when event was generated */
-    int sourceid;         /**< The device that caused the change */
-
-    struct {
-        int num_buttons;        /**< Number of buttons */
-        Atom names[MAX_BUTTONS];/**< Button names */
-    } buttons;
-
-    int num_valuators;          /**< Number of axes */
-    struct {
-        uint32_t min;           /**< Minimum value */
-        uint32_t max;           /**< Maximum value */
-        /* FIXME: frac parts of min/max */
-        uint32_t resolution;    /**< Resolution counts/m */
-        uint8_t mode;           /**< Relative or Absolute */
-        Atom name;              /**< Axis name */
-    } valuators[MAX_VALUATORS];
-
-    struct {
-        int min_keycode;
-        int max_keycode;
-    } keys;
-};
-
-#if XFreeXDGA
-/**
- * DGAEvent, used by DGA to intercept and emulate input events.
- */
-struct _DGAEvent
-{
-    unsigned char header; /**<  Always ET_Internal */
-    enum EventType type;  /**<  ET_DGAEvent */
-    int length;           /**<  Length in bytes */
-    Time time;            /**<  Time in ms */
-    int subtype;          /**<  KeyPress, KeyRelease, ButtonPress,
-                                ButtonRelease, MotionNotify */
-    int detail;           /**<  Relative x coordinate */
-    int dx;               /**<  Relative x coordinate */
-    int dy;               /**<  Relative y coordinate */
-    int screen;           /**<  Screen number this event applies to */
-    uint16_t state;       /**<  Core modifier/button state */
-};
-#endif
-
-/**
- * Raw event, contains the data as posted by the device.
- */
-struct _RawDeviceEvent
-{
-    unsigned char header; /**<  Always ET_Internal */
-    enum EventType type;  /**<  ET_Raw */
-    int length;           /**<  Length in bytes */
-    Time time;            /**<  Time in ms */
-    int deviceid;         /**< Device to post this event for */
-    int sourceid;         /**< The physical source device */
-    union {
-        uint32_t button;  /**< Button number */
-        uint32_t key;     /**< Key code */
-    } detail;
-    struct {
-        uint8_t  mask[(MAX_VALUATORS + 7)/8]; /**< Valuator mask */
-        int32_t  data[MAX_VALUATORS];         /**< Valuator data */
-        int32_t  data_frac[MAX_VALUATORS];    /**< Fractional part for data */
-        int32_t  data_raw[MAX_VALUATORS];     /**< Valuator data as posted */
-        int32_t  data_raw_frac[MAX_VALUATORS];/**< Fractional part for data_raw */
-    } valuators;
-};
-
-#ifdef XQUARTZ
-#define XQUARTZ_EVENT_MAXARGS 5
-struct _XQuartzEvent {
-    unsigned char header; /**< Always ET_Internal */
-    enum EventType type;  /**< Always ET_XQuartz */
-    int length;           /**< Length in bytes */
-    Time time;            /**< Time in ms. */
-    int subtype;          /**< Subtype defined by XQuartz DDX */
-    uint32_t data[XQUARTZ_EVENT_MAXARGS]; /**< Up to 5 32bit values passed to handler */
-};
-#endif
-
-/**
- * Event type used inside the X server for input event
- * processing.
- */
-union _InternalEvent {
-        struct {
-            unsigned char header; /**< Always ET_Internal */
-            enum EventType type;  /**< One of ET_* */
-            int length;           /**< Length in bytes */
-            Time time;            /**< Time in ms. */
-        } any;
-        DeviceEvent device_event;
-        DeviceChangedEvent changed_event;
-#if XFreeXDGA
-        DGAEvent dga_event;
-#endif
-        RawDeviceEvent raw_event;
-#ifdef XQUARTZ
-        XQuartzEvent xquartz_event;
-#endif
-};
-
-#endif
+/*
+ * Copyright © 2009 Red Hat, Inc.
+ *
+ * Permission is hereby granted, free of charge, to any person obtaining a
+ * copy of this software and associated documentation files (the "Software"),
+ * to deal in the Software without restriction, including without limitation
+ * the rights to use, copy, modify, merge, publish, distribute, sublicense,
+ * and/or sell copies of the Software, and to permit persons to whom the
+ * Software is furnished to do so, subject to the following conditions:
+ *
+ * The above copyright notice and this permission notice (including the next
+ * paragraph) shall be included in all copies or substantial portions of the
+ * Software.
+ *
+ * THE SOFTWARE IS PROVIDED "AS IS", WITHOUT WARRANTY OF ANY KIND, EXPRESS OR
+ * IMPLIED, INCLUDING BUT NOT LIMITED TO THE WARRANTIES OF MERCHANTABILITY,
+ * FITNESS FOR A PARTICULAR PURPOSE AND NONINFRINGEMENT.  IN NO EVENT SHALL
+ * THE AUTHORS OR COPYRIGHT HOLDERS BE LIABLE FOR ANY CLAIM, DAMAGES OR OTHER
+ * LIABILITY, WHETHER IN AN ACTION OF CONTRACT, TORT OR OTHERWISE, ARISING
+ * FROM, OUT OF OR IN CONNECTION WITH THE SOFTWARE OR THE USE OR OTHER
+ * DEALINGS IN THE SOFTWARE.
+ *
+ */
+
+#ifndef EVENTSTR_H
+#define EVENTSTR_H
+
+#include <events.h>
+/**
+ * @file events.h
+ * This file describes the event structures used internally by the X
+ * server during event generation and event processing.
+ *
+ * When are internal events used?
+ * Events from input devices are stored as internal events in the EQ and
+ * processed as internal events until late in the processing cycle. Only then
+ * do they switch to their respective wire events.
+ */
+
+/**
+ * Event types. Used exclusively internal to the server, not visible on the
+ * protocol.
+ *
+ * Note: Keep KeyPress to Motion aligned with the core events.
+ *       Keep ET_Raw* in the same order as KeyPress - Motion
+ */
+enum EventType {
+    ET_KeyPress = 2,
+    ET_KeyRelease,
+    ET_ButtonPress,
+    ET_ButtonRelease,
+    ET_Motion,
+    ET_Enter,
+    ET_Leave,
+    ET_FocusIn,
+    ET_FocusOut,
+    ET_ProximityIn,
+    ET_ProximityOut,
+    ET_DeviceChanged,
+    ET_Hierarchy,
+    ET_DGAEvent,
+    ET_RawKeyPress,
+    ET_RawKeyRelease,
+    ET_RawButtonPress,
+    ET_RawButtonRelease,
+    ET_RawMotion,
+    ET_XQuartz,
+    ET_Internal = 0xFF /* First byte */
+};
+
+#define CHECKEVENT(ev) if (ev && ((InternalEvent*)(ev))->any.header != 0xFF) \
+                          FatalError("Wrong event type %d.\n", \
+                                     ((InternalEvent*)(ev))->any.header);
+
+/**
+ * Used for ALL input device events internal in the server until
+ * copied into the matching protocol event.
+ *
+ * Note: We only use the device id because the DeviceIntPtr may become invalid while
+ * the event is in the EQ.
+ */
+struct _DeviceEvent
+{
+    unsigned char header; /**< Always ET_Internal */
+    enum EventType type;  /**< One of EventType */
+    int length;           /**< Length in bytes */
+    Time time;            /**< Time in ms */
+    int deviceid;         /**< Device to post this event for */
+    int sourceid;         /**< The physical source device */
+    union {
+        uint32_t button;  /**< Button number */
+        uint32_t key;     /**< Key code */
+    } detail;
+    int16_t root_x;       /**< Pos relative to root window in integral data */
+    float root_x_frac;    /**< Pos relative to root window in frac part */
+    int16_t root_y;       /**< Pos relative to root window in integral part */
+    float root_y_frac;    /**< Pos relative to root window in frac part */
+    uint8_t    buttons[(MAX_BUTTONS + 7)/8]; /**< Button mask */
+    struct {
+        uint8_t  mask[(MAX_VALUATORS + 7)/8]; /**< Valuator mask */
+        uint8_t  mode[(MAX_VALUATORS + 7)/8]; /**< Valuator mode (Abs or Rel)*/
+        int32_t  data[MAX_VALUATORS];         /**< Valuator data */
+        int32_t  data_frac[MAX_VALUATORS];    /**< Fractional part for data */
+    } valuators;
+    struct {
+        uint32_t base;    /**< XKB base modifiers */
+        uint32_t latched; /**< XKB latched modifiers */
+        uint32_t locked;  /**< XKB locked modifiers */
+        uint32_t effective;/**< XKB effective modifiers */
+    } mods;
+    struct {
+        uint8_t base;    /**< XKB base group */
+        uint8_t latched; /**< XKB latched group */
+        uint8_t locked;  /**< XKB locked group */
+        uint8_t effective;/**< XKB effective group */
+    } group;
+    Window      root; /**< Root window of the event */
+    int corestate;    /**< Core key/button state BEFORE the event */
+    int key_repeat;   /**< Internally-generated key repeat event */
+};
+
+
+/* Flags used in DeviceChangedEvent to signal if the slave has changed */
+#define DEVCHANGE_SLAVE_SWITCH 0x2
+/* Flags used in DeviceChangedEvent to signal whether the event was a
+ * pointer event or a keyboard event */
+#define DEVCHANGE_POINTER_EVENT 0x4
+#define DEVCHANGE_KEYBOARD_EVENT 0x8
+/* device capabilities changed */
+#define DEVCHANGE_DEVICE_CHANGE 0x10
+
+/**
+ * Sent whenever a device's capabilities have changed.
+ */
+struct _DeviceChangedEvent
+{
+    unsigned char header; /**< Always ET_Internal */
+    enum EventType type;  /**< ET_DeviceChanged */
+    int length;           /**< Length in bytes */
+    Time time;            /**< Time in ms */
+    int deviceid;         /**< Device whose capabilities have changed */
+    int flags;            /**< Mask of ::HAS_NEW_SLAVE,
+                               ::POINTER_EVENT, ::KEYBOARD_EVENT */
+    int masterid;         /**< MD when event was generated */
+    int sourceid;         /**< The device that caused the change */
+
+    struct {
+        int num_buttons;        /**< Number of buttons */
+        Atom names[MAX_BUTTONS];/**< Button names */
+    } buttons;
+
+    int num_valuators;          /**< Number of axes */
+    struct {
+        uint32_t min;           /**< Minimum value */
+        uint32_t max;           /**< Maximum value */
+        /* FIXME: frac parts of min/max */
+        uint32_t resolution;    /**< Resolution counts/m */
+        uint8_t mode;           /**< Relative or Absolute */
+        Atom name;              /**< Axis name */
+    } valuators[MAX_VALUATORS];
+
+    struct {
+        int min_keycode;
+        int max_keycode;
+    } keys;
+};
+
+#if XFreeXDGA
+/**
+ * DGAEvent, used by DGA to intercept and emulate input events.
+ */
+struct _DGAEvent
+{
+    unsigned char header; /**<  Always ET_Internal */
+    enum EventType type;  /**<  ET_DGAEvent */
+    int length;           /**<  Length in bytes */
+    Time time;            /**<  Time in ms */
+    int subtype;          /**<  KeyPress, KeyRelease, ButtonPress,
+                                ButtonRelease, MotionNotify */
+    int detail;           /**<  Relative x coordinate */
+    int dx;               /**<  Relative x coordinate */
+    int dy;               /**<  Relative y coordinate */
+    int screen;           /**<  Screen number this event applies to */
+    uint16_t state;       /**<  Core modifier/button state */
+};
+#endif
+
+/**
+ * Raw event, contains the data as posted by the device.
+ */
+struct _RawDeviceEvent
+{
+    unsigned char header; /**<  Always ET_Internal */
+    enum EventType type;  /**<  ET_Raw */
+    int length;           /**<  Length in bytes */
+    Time time;            /**<  Time in ms */
+    int deviceid;         /**< Device to post this event for */
+    int sourceid;         /**< The physical source device */
+    union {
+        uint32_t button;  /**< Button number */
+        uint32_t key;     /**< Key code */
+    } detail;
+    struct {
+        uint8_t  mask[(MAX_VALUATORS + 7)/8]; /**< Valuator mask */
+        int32_t  data[MAX_VALUATORS];         /**< Valuator data */
+        int32_t  data_frac[MAX_VALUATORS];    /**< Fractional part for data */
+        int32_t  data_raw[MAX_VALUATORS];     /**< Valuator data as posted */
+        int32_t  data_raw_frac[MAX_VALUATORS];/**< Fractional part for data_raw */
+    } valuators;
+};
+
+#ifdef XQUARTZ
+#define XQUARTZ_EVENT_MAXARGS 5
+struct _XQuartzEvent {
+    unsigned char header; /**< Always ET_Internal */
+    enum EventType type;  /**< Always ET_XQuartz */
+    int length;           /**< Length in bytes */
+    Time time;            /**< Time in ms. */
+    int subtype;          /**< Subtype defined by XQuartz DDX */
+    uint32_t data[XQUARTZ_EVENT_MAXARGS]; /**< Up to 5 32bit values passed to handler */
+};
+#endif
+
+/**
+ * Event type used inside the X server for input event
+ * processing.
+ */
+union _InternalEvent {
+        struct {
+            unsigned char header; /**< Always ET_Internal */
+            enum EventType type;  /**< One of ET_* */
+            int length;           /**< Length in bytes */
+            Time time;            /**< Time in ms. */
+        } any;
+        DeviceEvent device_event;
+        DeviceChangedEvent changed_event;
+#if XFreeXDGA
+        DGAEvent dga_event;
+#endif
+        RawDeviceEvent raw_event;
+#ifdef XQUARTZ
+        XQuartzEvent xquartz_event;
+#endif
+};
+
+#endif