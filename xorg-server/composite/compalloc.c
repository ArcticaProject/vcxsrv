<<<<<<< HEAD
/*
 * Copyright (c) 2006, Oracle and/or its affiliates. All rights reserved.
 *
 * Permission is hereby granted, free of charge, to any person obtaining a
 * copy of this software and associated documentation files (the "Software"),
 * to deal in the Software without restriction, including without limitation
 * the rights to use, copy, modify, merge, publish, distribute, sublicense,
 * and/or sell copies of the Software, and to permit persons to whom the
 * Software is furnished to do so, subject to the following conditions:
 *
 * The above copyright notice and this permission notice (including the next
 * paragraph) shall be included in all copies or substantial portions of the
 * Software.
 *
 * THE SOFTWARE IS PROVIDED "AS IS", WITHOUT WARRANTY OF ANY KIND, EXPRESS OR
 * IMPLIED, INCLUDING BUT NOT LIMITED TO THE WARRANTIES OF MERCHANTABILITY,
 * FITNESS FOR A PARTICULAR PURPOSE AND NONINFRINGEMENT.  IN NO EVENT SHALL
 * THE AUTHORS OR COPYRIGHT HOLDERS BE LIABLE FOR ANY CLAIM, DAMAGES OR OTHER
 * LIABILITY, WHETHER IN AN ACTION OF CONTRACT, TORT OR OTHERWISE, ARISING
 * FROM, OUT OF OR IN CONNECTION WITH THE SOFTWARE OR THE USE OR OTHER
 * DEALINGS IN THE SOFTWARE.
 *
 * Copyright © 2003 Keith Packard
 *
 * Permission to use, copy, modify, distribute, and sell this software and its
 * documentation for any purpose is hereby granted without fee, provided that
 * the above copyright notice appear in all copies and that both that
 * copyright notice and this permission notice appear in supporting
 * documentation, and that the name of Keith Packard not be used in
 * advertising or publicity pertaining to distribution of the software without
 * specific, written prior permission.  Keith Packard makes no
 * representations about the suitability of this software for any purpose.  It
 * is provided "as is" without express or implied warranty.
 *
 * KEITH PACKARD DISCLAIMS ALL WARRANTIES WITH REGARD TO THIS SOFTWARE,
 * INCLUDING ALL IMPLIED WARRANTIES OF MERCHANTABILITY AND FITNESS, IN NO
 * EVENT SHALL KEITH PACKARD BE LIABLE FOR ANY SPECIAL, INDIRECT OR
 * CONSEQUENTIAL DAMAGES OR ANY DAMAGES WHATSOEVER RESULTING FROM LOSS OF USE,
 * DATA OR PROFITS, WHETHER IN AN ACTION OF CONTRACT, NEGLIGENCE OR OTHER
 * TORTIOUS ACTION, ARISING OUT OF OR IN CONNECTION WITH THE USE OR
 * PERFORMANCE OF THIS SOFTWARE.
 */

#ifdef HAVE_DIX_CONFIG_H
#include <dix-config.h>
#endif

#include "compint.h"

static void
compScreenUpdate (ScreenPtr pScreen)
{
    compCheckTree (pScreen);
    compPaintChildrenToWindow (pScreen->root);
}

static void
compBlockHandler (int	    i,
		  pointer   blockData,
		  pointer   pTimeout,
		  pointer   pReadmask)
{
    ScreenPtr	    pScreen = screenInfo.screens[i];
    CompScreenPtr   cs = GetCompScreen (pScreen);

    pScreen->BlockHandler = cs->BlockHandler;
    compScreenUpdate (pScreen);
    (*pScreen->BlockHandler) (i, blockData, pTimeout, pReadmask);

    /* Next damage will restore the block handler */
    cs->BlockHandler = NULL;
}

static void
compReportDamage (DamagePtr pDamage, RegionPtr pRegion, void *closure)
{
    WindowPtr	    pWin = (WindowPtr) closure;
    ScreenPtr	    pScreen = pWin->drawable.pScreen;
    CompScreenPtr   cs = GetCompScreen (pScreen);
    CompWindowPtr   cw = GetCompWindow (pWin);

    if (!cs->BlockHandler) {
        cs->BlockHandler = pScreen->BlockHandler;
        pScreen->BlockHandler = compBlockHandler;
    }
    cw->damaged = TRUE;

    /* Mark the ancestors */
    pWin = pWin->parent;
    while (pWin) {
	if (pWin->damagedDescendants)
	    break;
	pWin->damagedDescendants = TRUE;
	pWin = pWin->parent;
    }
}

static void
compDestroyDamage (DamagePtr pDamage, void *closure)
{
    WindowPtr	    pWin = (WindowPtr) closure;
    CompWindowPtr   cw = GetCompWindow (pWin);

    cw->damage = 0;
}

static Bool
compMarkWindows(WindowPtr pWin,
		WindowPtr *ppLayerWin)
{
    ScreenPtr pScreen = pWin->drawable.pScreen;
    WindowPtr pLayerWin = pWin;

    if (!pWin->viewable)
	return FALSE;

    (*pScreen->MarkOverlappedWindows)(pWin, pWin, &pLayerWin);
    (*pScreen->MarkWindow)(pLayerWin->parent);

    *ppLayerWin = pLayerWin;

    return TRUE;
}

static void
compHandleMarkedWindows(WindowPtr pWin, WindowPtr pLayerWin)
{
    ScreenPtr pScreen = pWin->drawable.pScreen;

    (*pScreen->ValidateTree)(pLayerWin->parent, pLayerWin, VTOther);
    (*pScreen->HandleExposures)(pLayerWin->parent);
    if (pScreen->PostValidateTree)
	(*pScreen->PostValidateTree)(pLayerWin->parent, pLayerWin, VTOther);
}

/*
 * Redirect one window for one client
 */
int
compRedirectWindow (ClientPtr pClient, WindowPtr pWin, int update)
{
    CompWindowPtr	cw = GetCompWindow (pWin);
    CompClientWindowPtr	ccw;
    CompScreenPtr       cs = GetCompScreen(pWin->drawable.pScreen);
    WindowPtr		pLayerWin;
    Bool		anyMarked = FALSE;
    
    if (pWin == cs->pOverlayWin) {
	return Success;
    }

    if (!pWin->parent)
	return BadMatch;

    /*
     * Only one Manual update is allowed
     */
    if (cw && update == CompositeRedirectManual)
	for (ccw = cw->clients; ccw; ccw = ccw->next)
	    if (ccw->update == CompositeRedirectManual)
		return BadAccess;
    
    /*
     * Allocate per-client per-window structure 
     * The client *could* allocate multiple, but while supported,
     * it is not expected to be common
     */
    ccw = malloc(sizeof (CompClientWindowRec));
    if (!ccw)
	return BadAlloc;
    ccw->id = FakeClientID (pClient->index);
    ccw->update = update;
    /*
     * Now make sure there's a per-window structure to hang this from
     */
    if (!cw)
    {
	cw = calloc (1,sizeof (CompWindowRec));
	if (!cw)
	{
	    free(ccw);
	    return BadAlloc;
	}
	cw->damage = DamageCreate (compReportDamage,
				   compDestroyDamage,
				   DamageReportNonEmpty,
				   FALSE,
				   pWin->drawable.pScreen,
				   pWin);
	if (!cw->damage)
	{
	    free(ccw);
	    free(cw);
	    return BadAlloc;
	}

	anyMarked = compMarkWindows (pWin, &pLayerWin);

	/* Make sure our borderClip is correct for ValidateTree */
	RegionNull(&cw->borderClip);
	RegionCopy(&cw->borderClip, &pWin->borderClip);
	cw->borderClipX = pWin->drawable.x;
	cw->borderClipY = pWin->drawable.y;
	cw->update = CompositeRedirectAutomatic;
	cw->clients = 0;
	cw->oldx = COMP_ORIGIN_INVALID;
	cw->oldy = COMP_ORIGIN_INVALID;
	cw->damageRegistered = FALSE;
	cw->damaged = FALSE;
	cw->pOldPixmap = NullPixmap;
	dixSetPrivate(&pWin->devPrivates, CompWindowPrivateKey, cw);
    }
    ccw->next = cw->clients;
    cw->clients = ccw;
    if (!AddResource (ccw->id, CompositeClientWindowType, pWin))
	return BadAlloc;
    if (ccw->update == CompositeRedirectManual)
    {
	if (!anyMarked)
	    anyMarked = compMarkWindows (pWin, &pLayerWin);

	if (cw->damageRegistered)
	{
	    DamageUnregister (&pWin->drawable, cw->damage);
	    cw->damageRegistered = FALSE;
	}
	cw->update = CompositeRedirectManual;
    }
    else if (cw->update == CompositeRedirectAutomatic && !cw->damageRegistered) {
	if (!anyMarked)
	    anyMarked = compMarkWindows (pWin, &pLayerWin);
    }

    if (!compCheckRedirect (pWin))
    {
	FreeResource (ccw->id, RT_NONE);
	return BadAlloc;
    }

    if (anyMarked)
	compHandleMarkedWindows (pWin, pLayerWin);
    
    return Success;
}

void
compRestoreWindow (WindowPtr pWin, PixmapPtr pPixmap)
{
    ScreenPtr pScreen = pWin->drawable.pScreen;
    WindowPtr pParent = pWin->parent;

    if (pParent->drawable.depth == pWin->drawable.depth) {
	GCPtr pGC = GetScratchGC (pWin->drawable.depth, pScreen);
	int bw = (int) pWin->borderWidth;
	int x = bw;
	int y = bw;
	int w = pWin->drawable.width;
	int h = pWin->drawable.height;

	if (pGC) {
	    ChangeGCVal val;
	    val.val = IncludeInferiors;
	    ChangeGC (NullClient, pGC, GCSubwindowMode, &val);
	    ValidateGC(&pWin->drawable, pGC);
	    (*pGC->ops->CopyArea) (&pPixmap->drawable,
				   &pWin->drawable,
				   pGC,
				   x, y, w, h, 0, 0);
	    FreeScratchGC (pGC);
	}
    }
}

/*
 * Free one of the per-client per-window resources, clearing
 * redirect and the per-window pointer as appropriate
 */
void
compFreeClientWindow (WindowPtr pWin, XID id)
{
    ScreenPtr		pScreen = pWin->drawable.pScreen;
    CompWindowPtr	cw = GetCompWindow (pWin);
    CompClientWindowPtr	ccw, *prev;
    Bool		anyMarked = FALSE;
    WindowPtr		pLayerWin;
    PixmapPtr           pPixmap = NULL;

    if (!cw)
	return;
    for (prev = &cw->clients; (ccw = *prev); prev = &ccw->next)
    {
	if (ccw->id == id)
	{
	    *prev = ccw->next;
	    if (ccw->update == CompositeRedirectManual)
		cw->update = CompositeRedirectAutomatic;
	    free(ccw);
	    break;
	}
    }
    if (!cw->clients)
    {
	anyMarked = compMarkWindows (pWin, &pLayerWin);
    
	if (pWin->redirectDraw != RedirectDrawNone) {
	    pPixmap = (*pScreen->GetWindowPixmap) (pWin);
	    compSetParentPixmap (pWin);
	}

	if (cw->damage)
	    DamageDestroy (cw->damage);
	
	RegionUninit(&cw->borderClip);
    
	dixSetPrivate(&pWin->devPrivates, CompWindowPrivateKey, NULL);
	free(cw);
    }
    else if (cw->update == CompositeRedirectAutomatic &&
	     !cw->damageRegistered && pWin->redirectDraw != RedirectDrawNone)
    {
	anyMarked = compMarkWindows (pWin, &pLayerWin);

	DamageRegister (&pWin->drawable, cw->damage);
	cw->damageRegistered = TRUE;
	pWin->redirectDraw = RedirectDrawAutomatic;
	DamageDamageRegion(&pWin->drawable, &pWin->borderSize);
    }

    if (anyMarked)
	compHandleMarkedWindows (pWin, pLayerWin);

    if (pPixmap) {
	compRestoreWindow (pWin, pPixmap);
	(*pScreen->DestroyPixmap) (pPixmap);
    }
}

/*
 * This is easy, just free the appropriate resource.
 */

int
compUnredirectWindow (ClientPtr pClient, WindowPtr pWin, int update)
{
    CompWindowPtr	cw = GetCompWindow (pWin);
    CompClientWindowPtr	ccw;

    if (!cw)
	return BadValue;

    for (ccw = cw->clients; ccw; ccw = ccw->next)
	if (ccw->update == update && CLIENT_ID(ccw->id) == pClient->index)
	{
	    FreeResource (ccw->id, RT_NONE);
	    return Success;
	}
    return BadValue;
}
	
/*
 * Redirect all subwindows for one client
 */

int
compRedirectSubwindows (ClientPtr pClient, WindowPtr pWin, int update)
{
    CompSubwindowsPtr	csw = GetCompSubwindows (pWin);
    CompClientWindowPtr	ccw;
    WindowPtr		pChild;

    /*
     * Only one Manual update is allowed
     */
    if (csw && update == CompositeRedirectManual)
	for (ccw = csw->clients; ccw; ccw = ccw->next)
	    if (ccw->update == CompositeRedirectManual)
		return BadAccess;
    /*
     * Allocate per-client per-window structure 
     * The client *could* allocate multiple, but while supported,
     * it is not expected to be common
     */
    ccw = malloc(sizeof (CompClientWindowRec));
    if (!ccw)
	return BadAlloc;
    ccw->id = FakeClientID (pClient->index);
    ccw->update = update;
    /*
     * Now make sure there's a per-window structure to hang this from
     */
    if (!csw)
    {
	csw = malloc(sizeof (CompSubwindowsRec));
	if (!csw)
	{
	    free(ccw);
	    return BadAlloc;
	}
	csw->update = CompositeRedirectAutomatic;
	csw->clients = 0;
	dixSetPrivate(&pWin->devPrivates, CompSubwindowsPrivateKey, csw);
    }
    /*
     * Redirect all existing windows
     */
    for (pChild = pWin->lastChild; pChild; pChild = pChild->prevSib)
    {
	int ret = compRedirectWindow (pClient, pChild, update);
	if (ret != Success)
	{
	    for (pChild = pChild->nextSib; pChild; pChild = pChild->nextSib)
		(void) compUnredirectWindow (pClient, pChild, update);
	    if (!csw->clients)
	    {
		free(csw);
		dixSetPrivate(&pWin->devPrivates, CompSubwindowsPrivateKey, 0);
	    }
	    free(ccw);
	    return ret;
	}
    }
    /*
     * Hook into subwindows list
     */
    ccw->next = csw->clients;
    csw->clients = ccw;
    if (!AddResource (ccw->id, CompositeClientSubwindowsType, pWin))
	return BadAlloc;
    if (ccw->update == CompositeRedirectManual)
    {
	csw->update = CompositeRedirectManual;
	/* 
	 * tell damage extension that damage events for this client are
	 * critical output
	 */
	DamageExtSetCritical (pClient, TRUE);
    }
    return Success;
}

/*
 * Free one of the per-client per-subwindows resources,
 * which frees one redirect per subwindow
 */
void
compFreeClientSubwindows (WindowPtr pWin, XID id)
{
    CompSubwindowsPtr	csw = GetCompSubwindows (pWin);
    CompClientWindowPtr	ccw, *prev;
    WindowPtr		pChild;

    if (!csw)
	return;
    for (prev = &csw->clients; (ccw = *prev); prev = &ccw->next)
    {
	if (ccw->id == id)
	{
	    ClientPtr	pClient = clients[CLIENT_ID(id)];
	    
	    *prev = ccw->next;
	    if (ccw->update == CompositeRedirectManual)
	    {
		/* 
		 * tell damage extension that damage events for this client are
		 * critical output
		 */
		DamageExtSetCritical (pClient, FALSE);
		csw->update = CompositeRedirectAutomatic;
		if (pWin->mapped)
		    (*pWin->drawable.pScreen->ClearToBackground)(pWin, 0, 0, 0, 0, TRUE);
	    }

	    /*
	     * Unredirect all existing subwindows
	     */
	    for (pChild = pWin->lastChild; pChild; pChild = pChild->prevSib)
		(void) compUnredirectWindow (pClient, pChild, ccw->update);

	    free(ccw);
	    break;
	}
    }

    /*
     * Check if all of the per-client records are gone
     */
    if (!csw->clients)
    {
	dixSetPrivate(&pWin->devPrivates, CompSubwindowsPrivateKey, NULL);
	free(csw);
    }
}

/*
 * This is easy, just free the appropriate resource.
 */

int
compUnredirectSubwindows (ClientPtr pClient, WindowPtr pWin, int update)
{
    CompSubwindowsPtr	csw = GetCompSubwindows (pWin);
    CompClientWindowPtr	ccw;
    
    if (!csw)
	return BadValue;
    for (ccw = csw->clients; ccw; ccw = ccw->next)
	if (ccw->update == update && CLIENT_ID(ccw->id) == pClient->index)
	{
	    FreeResource (ccw->id, RT_NONE);
	    return Success;
	}
    return BadValue;
}

/*
 * Add redirection information for one subwindow (during reparent)
 */

int
compRedirectOneSubwindow (WindowPtr pParent, WindowPtr pWin)
{
    CompSubwindowsPtr	csw = GetCompSubwindows (pParent);
    CompClientWindowPtr	ccw;

    if (!csw)
	return Success;
    for (ccw = csw->clients; ccw; ccw = ccw->next)
    {
	int ret = compRedirectWindow (clients[CLIENT_ID(ccw->id)],
				      pWin, ccw->update);
	if (ret != Success)
	    return ret;
    }
    return Success;
}

/*
 * Remove redirection information for one subwindow (during reparent)
 */

int
compUnredirectOneSubwindow (WindowPtr pParent, WindowPtr pWin)
{
    CompSubwindowsPtr	csw = GetCompSubwindows (pParent);
    CompClientWindowPtr	ccw;

    if (!csw)
	return Success;
    for (ccw = csw->clients; ccw; ccw = ccw->next)
    {
	int ret = compUnredirectWindow (clients[CLIENT_ID(ccw->id)],
					pWin, ccw->update);
	if (ret != Success)
	    return ret;
    }
    return Success;
}

static PixmapPtr
compNewPixmap (WindowPtr pWin, int x, int y, int w, int h, Bool map)
{
    ScreenPtr	    pScreen = pWin->drawable.pScreen;
    WindowPtr	    pParent = pWin->parent;
    PixmapPtr	    pPixmap;

    pPixmap = (*pScreen->CreatePixmap) (pScreen, w, h, pWin->drawable.depth,
					CREATE_PIXMAP_USAGE_BACKING_PIXMAP);

    if (!pPixmap)
	return 0;
    
    pPixmap->screen_x = x;
    pPixmap->screen_y = y;

    /* resize allocations will update later in compCopyWindow, not here */
    if (!map)
	return pPixmap;

    if (pParent->drawable.depth == pWin->drawable.depth)
    {
	GCPtr	pGC = GetScratchGC (pWin->drawable.depth, pScreen);
	
	if (pGC)
	{
	    ChangeGCVal val;
	    val.val = IncludeInferiors;
	    ChangeGC (NullClient, pGC, GCSubwindowMode, &val);
	    ValidateGC(&pPixmap->drawable, pGC);
	    (*pGC->ops->CopyArea) (&pParent->drawable,
				   &pPixmap->drawable,
				   pGC,
				   x - pParent->drawable.x,
				   y - pParent->drawable.y,
				   w, h, 0, 0);
	    FreeScratchGC (pGC);
	}
    }
    else
    {
	PictFormatPtr	pSrcFormat = compWindowFormat (pParent);
	PictFormatPtr	pDstFormat = compWindowFormat (pWin);
	XID		inferiors = IncludeInferiors;
	int		error;

	PicturePtr	pSrcPicture = CreatePicture (None,
						     &pParent->drawable,
						     pSrcFormat,
						     CPSubwindowMode,
						     &inferiors,
						     serverClient, &error);
						    
	PicturePtr	pDstPicture = CreatePicture (None,
						     &pPixmap->drawable,
						     pDstFormat,
						     0, 0,
						     serverClient, &error);

	if (pSrcPicture && pDstPicture)
	{
	    CompositePicture (PictOpSrc,
			      pSrcPicture,
			      NULL,
			      pDstPicture,
			      x - pParent->drawable.x,
			      y - pParent->drawable.y,
			      0, 0, 0, 0, w, h);
	}
	if (pSrcPicture)
	    FreePicture (pSrcPicture, 0);
	if (pDstPicture)
	    FreePicture (pDstPicture, 0);
    }
    return pPixmap;
}

Bool
compAllocPixmap (WindowPtr pWin)
{
    int		    bw = (int) pWin->borderWidth;
    int		    x = pWin->drawable.x - bw;
    int		    y = pWin->drawable.y - bw;
    int		    w = pWin->drawable.width + (bw << 1);
    int		    h = pWin->drawable.height + (bw << 1);
    PixmapPtr	    pPixmap = compNewPixmap (pWin, x, y, w, h, TRUE);
    CompWindowPtr   cw = GetCompWindow (pWin);

    if (!pPixmap)
	return FALSE;
    if (cw->update == CompositeRedirectAutomatic)
	pWin->redirectDraw = RedirectDrawAutomatic;
    else
	pWin->redirectDraw = RedirectDrawManual;

    compSetPixmap (pWin, pPixmap);
    cw->oldx = COMP_ORIGIN_INVALID;
    cw->oldy = COMP_ORIGIN_INVALID;
    cw->damageRegistered = FALSE;
    if (cw->update == CompositeRedirectAutomatic)
    {
	DamageRegister (&pWin->drawable, cw->damage);
	cw->damageRegistered = TRUE;
    }
    return TRUE;
}

void
compSetParentPixmap (WindowPtr pWin)
{
    ScreenPtr	    pScreen = pWin->drawable.pScreen;
    PixmapPtr	    pParentPixmap;
    CompWindowPtr   cw = GetCompWindow (pWin);

    if (cw->damageRegistered)
    {
	DamageUnregister (&pWin->drawable, cw->damage);
	cw->damageRegistered = FALSE;
	DamageEmpty (cw->damage);
    }
    /*
     * Move the parent-constrained border clip region back into
     * the window so that ValidateTree will handle the unmap
     * case correctly.  Unmap adds the window borderClip to the
     * parent exposed area; regions beyond the parent cause crashes
     */
    RegionCopy(&pWin->borderClip, &cw->borderClip);
    pParentPixmap = (*pScreen->GetWindowPixmap) (pWin->parent);
    pWin->redirectDraw = RedirectDrawNone;
    compSetPixmap (pWin, pParentPixmap);
}

/*
 * Make sure the pixmap is the right size and offset.  Allocate a new
 * pixmap to change size, adjust origin to change offset, leaving the
 * old pixmap in cw->pOldPixmap so bits can be recovered
 */
Bool
compReallocPixmap (WindowPtr pWin, int draw_x, int draw_y,
		   unsigned int w, unsigned int h, int bw)
{
    ScreenPtr	    pScreen = pWin->drawable.pScreen;
    PixmapPtr	    pOld = (*pScreen->GetWindowPixmap) (pWin);
    PixmapPtr	    pNew;
    CompWindowPtr   cw = GetCompWindow (pWin);
    int		    pix_x, pix_y;
    int		    pix_w, pix_h;

    assert (cw && pWin->redirectDraw != RedirectDrawNone);
    cw->oldx = pOld->screen_x;
    cw->oldy = pOld->screen_y;
    pix_x = draw_x - bw;
    pix_y = draw_y - bw;
    pix_w = w + (bw << 1);
    pix_h = h + (bw << 1);
    if (pix_w != pOld->drawable.width || pix_h != pOld->drawable.height)
    {
	pNew = compNewPixmap (pWin, pix_x, pix_y, pix_w, pix_h, FALSE);
	if (!pNew)
	    return FALSE;
	cw->pOldPixmap = pOld;
	compSetPixmap (pWin, pNew);
    }
    else
    {
	pNew = pOld;
	cw->pOldPixmap = 0;
    }
    pNew->screen_x = pix_x;
    pNew->screen_y = pix_y;
    return TRUE;
}
=======
/*
 * Copyright (c) 2006, Oracle and/or its affiliates. All rights reserved.
 *
 * Permission is hereby granted, free of charge, to any person obtaining a
 * copy of this software and associated documentation files (the "Software"),
 * to deal in the Software without restriction, including without limitation
 * the rights to use, copy, modify, merge, publish, distribute, sublicense,
 * and/or sell copies of the Software, and to permit persons to whom the
 * Software is furnished to do so, subject to the following conditions:
 *
 * The above copyright notice and this permission notice (including the next
 * paragraph) shall be included in all copies or substantial portions of the
 * Software.
 *
 * THE SOFTWARE IS PROVIDED "AS IS", WITHOUT WARRANTY OF ANY KIND, EXPRESS OR
 * IMPLIED, INCLUDING BUT NOT LIMITED TO THE WARRANTIES OF MERCHANTABILITY,
 * FITNESS FOR A PARTICULAR PURPOSE AND NONINFRINGEMENT.  IN NO EVENT SHALL
 * THE AUTHORS OR COPYRIGHT HOLDERS BE LIABLE FOR ANY CLAIM, DAMAGES OR OTHER
 * LIABILITY, WHETHER IN AN ACTION OF CONTRACT, TORT OR OTHERWISE, ARISING
 * FROM, OUT OF OR IN CONNECTION WITH THE SOFTWARE OR THE USE OR OTHER
 * DEALINGS IN THE SOFTWARE.
 *
 * Copyright © 2003 Keith Packard
 *
 * Permission to use, copy, modify, distribute, and sell this software and its
 * documentation for any purpose is hereby granted without fee, provided that
 * the above copyright notice appear in all copies and that both that
 * copyright notice and this permission notice appear in supporting
 * documentation, and that the name of Keith Packard not be used in
 * advertising or publicity pertaining to distribution of the software without
 * specific, written prior permission.  Keith Packard makes no
 * representations about the suitability of this software for any purpose.  It
 * is provided "as is" without express or implied warranty.
 *
 * KEITH PACKARD DISCLAIMS ALL WARRANTIES WITH REGARD TO THIS SOFTWARE,
 * INCLUDING ALL IMPLIED WARRANTIES OF MERCHANTABILITY AND FITNESS, IN NO
 * EVENT SHALL KEITH PACKARD BE LIABLE FOR ANY SPECIAL, INDIRECT OR
 * CONSEQUENTIAL DAMAGES OR ANY DAMAGES WHATSOEVER RESULTING FROM LOSS OF USE,
 * DATA OR PROFITS, WHETHER IN AN ACTION OF CONTRACT, NEGLIGENCE OR OTHER
 * TORTIOUS ACTION, ARISING OUT OF OR IN CONNECTION WITH THE USE OR
 * PERFORMANCE OF THIS SOFTWARE.
 */

#ifdef HAVE_DIX_CONFIG_H
#include <dix-config.h>
#endif

#include "compint.h"

static void
compScreenUpdate (ScreenPtr pScreen)
{
    compCheckTree (pScreen);
    compPaintChildrenToWindow (pScreen->root);
}

static void
compBlockHandler (int	    i,
		  pointer   blockData,
		  pointer   pTimeout,
		  pointer   pReadmask)
{
    ScreenPtr	    pScreen = screenInfo.screens[i];
    CompScreenPtr   cs = GetCompScreen (pScreen);

    pScreen->BlockHandler = cs->BlockHandler;
    compScreenUpdate (pScreen);
    (*pScreen->BlockHandler) (i, blockData, pTimeout, pReadmask);

    /* Next damage will restore the block handler */
    cs->BlockHandler = NULL;
}

static void
compReportDamage (DamagePtr pDamage, RegionPtr pRegion, void *closure)
{
    WindowPtr	    pWin = (WindowPtr) closure;
    ScreenPtr	    pScreen = pWin->drawable.pScreen;
    CompScreenPtr   cs = GetCompScreen (pScreen);
    CompWindowPtr   cw = GetCompWindow (pWin);

    if (!cs->BlockHandler) {
        cs->BlockHandler = pScreen->BlockHandler;
        pScreen->BlockHandler = compBlockHandler;
    }
    cw->damaged = TRUE;

    /* Mark the ancestors */
    pWin = pWin->parent;
    while (pWin) {
	if (pWin->damagedDescendants)
	    break;
	pWin->damagedDescendants = TRUE;
	pWin = pWin->parent;
    }
}

static void
compDestroyDamage (DamagePtr pDamage, void *closure)
{
    WindowPtr	    pWin = (WindowPtr) closure;
    CompWindowPtr   cw = GetCompWindow (pWin);

    cw->damage = 0;
}

static Bool
compMarkWindows(WindowPtr pWin,
		WindowPtr *ppLayerWin)
{
    ScreenPtr pScreen = pWin->drawable.pScreen;
    WindowPtr pLayerWin = pWin;

    if (!pWin->viewable)
	return FALSE;

    (*pScreen->MarkOverlappedWindows)(pWin, pWin, &pLayerWin);
    (*pScreen->MarkWindow)(pLayerWin->parent);

    *ppLayerWin = pLayerWin;

    return TRUE;
}

static void
compHandleMarkedWindows(WindowPtr pWin, WindowPtr pLayerWin)
{
    ScreenPtr pScreen = pWin->drawable.pScreen;

    (*pScreen->ValidateTree)(pLayerWin->parent, pLayerWin, VTOther);
    (*pScreen->HandleExposures)(pLayerWin->parent);
    if (pScreen->PostValidateTree)
	(*pScreen->PostValidateTree)(pLayerWin->parent, pLayerWin, VTOther);
}

/*
 * Redirect one window for one client
 */
int
compRedirectWindow (ClientPtr pClient, WindowPtr pWin, int update)
{
    CompWindowPtr	cw = GetCompWindow (pWin);
    CompClientWindowPtr	ccw;
    CompScreenPtr       cs = GetCompScreen(pWin->drawable.pScreen);
    WindowPtr		pLayerWin;
    Bool		anyMarked = FALSE;
    
    if (pWin == cs->pOverlayWin) {
	return Success;
    }

    if (!pWin->parent)
	return BadMatch;

    /*
     * Only one Manual update is allowed
     */
    if (cw && update == CompositeRedirectManual)
	for (ccw = cw->clients; ccw; ccw = ccw->next)
	    if (ccw->update == CompositeRedirectManual)
		return BadAccess;
    
    /*
     * Allocate per-client per-window structure 
     * The client *could* allocate multiple, but while supported,
     * it is not expected to be common
     */
    ccw = malloc(sizeof (CompClientWindowRec));
    if (!ccw)
	return BadAlloc;
    ccw->id = FakeClientID (pClient->index);
    ccw->update = update;
    /*
     * Now make sure there's a per-window structure to hang this from
     */
    if (!cw)
    {
	cw = malloc(sizeof (CompWindowRec));
	if (!cw)
	{
	    free(ccw);
	    return BadAlloc;
	}
	cw->damage = DamageCreate (compReportDamage,
				   compDestroyDamage,
				   DamageReportNonEmpty,
				   FALSE,
				   pWin->drawable.pScreen,
				   pWin);
	if (!cw->damage)
	{
	    free(ccw);
	    free(cw);
	    return BadAlloc;
	}

	anyMarked = compMarkWindows (pWin, &pLayerWin);

	/* Make sure our borderClip is correct for ValidateTree */
	RegionNull(&cw->borderClip);
	RegionCopy(&cw->borderClip, &pWin->borderClip);
	cw->borderClipX = pWin->drawable.x;
	cw->borderClipY = pWin->drawable.y;
	cw->update = CompositeRedirectAutomatic;
	cw->clients = 0;
	cw->oldx = COMP_ORIGIN_INVALID;
	cw->oldy = COMP_ORIGIN_INVALID;
	cw->damageRegistered = FALSE;
	cw->damaged = FALSE;
	cw->pOldPixmap = NullPixmap;
	dixSetPrivate(&pWin->devPrivates, CompWindowPrivateKey, cw);
    }
    ccw->next = cw->clients;
    cw->clients = ccw;
    if (!AddResource (ccw->id, CompositeClientWindowType, pWin))
	return BadAlloc;
    if (ccw->update == CompositeRedirectManual)
    {
	if (!anyMarked)
	    anyMarked = compMarkWindows (pWin, &pLayerWin);

	if (cw->damageRegistered)
	{
	    DamageUnregister (&pWin->drawable, cw->damage);
	    cw->damageRegistered = FALSE;
	}
	cw->update = CompositeRedirectManual;
    }
    else if (cw->update == CompositeRedirectAutomatic && !cw->damageRegistered) {
	if (!anyMarked)
	    anyMarked = compMarkWindows (pWin, &pLayerWin);
    }

    if (!compCheckRedirect (pWin))
    {
	FreeResource (ccw->id, RT_NONE);
	return BadAlloc;
    }

    if (anyMarked)
	compHandleMarkedWindows (pWin, pLayerWin);
    
    return Success;
}

void
compRestoreWindow (WindowPtr pWin, PixmapPtr pPixmap)
{
    ScreenPtr pScreen = pWin->drawable.pScreen;
    WindowPtr pParent = pWin->parent;

    if (pParent->drawable.depth == pWin->drawable.depth) {
	GCPtr pGC = GetScratchGC (pWin->drawable.depth, pScreen);
	int bw = (int) pWin->borderWidth;
	int x = bw;
	int y = bw;
	int w = pWin->drawable.width;
	int h = pWin->drawable.height;

	if (pGC) {
	    ChangeGCVal val;
	    val.val = IncludeInferiors;
	    ChangeGC (NullClient, pGC, GCSubwindowMode, &val);
	    ValidateGC(&pWin->drawable, pGC);
	    (*pGC->ops->CopyArea) (&pPixmap->drawable,
				   &pWin->drawable,
				   pGC,
				   x, y, w, h, 0, 0);
	    FreeScratchGC (pGC);
	}
    }
}

/*
 * Free one of the per-client per-window resources, clearing
 * redirect and the per-window pointer as appropriate
 */
void
compFreeClientWindow (WindowPtr pWin, XID id)
{
    ScreenPtr		pScreen = pWin->drawable.pScreen;
    CompWindowPtr	cw = GetCompWindow (pWin);
    CompClientWindowPtr	ccw, *prev;
    Bool		anyMarked = FALSE;
    WindowPtr		pLayerWin;
    PixmapPtr           pPixmap = NULL;

    if (!cw)
	return;
    for (prev = &cw->clients; (ccw = *prev); prev = &ccw->next)
    {
	if (ccw->id == id)
	{
	    *prev = ccw->next;
	    if (ccw->update == CompositeRedirectManual)
		cw->update = CompositeRedirectAutomatic;
	    free(ccw);
	    break;
	}
    }
    if (!cw->clients)
    {
	anyMarked = compMarkWindows (pWin, &pLayerWin);
    
	if (pWin->redirectDraw != RedirectDrawNone) {
	    pPixmap = (*pScreen->GetWindowPixmap) (pWin);
	    compSetParentPixmap (pWin);
	}

	if (cw->damage)
	    DamageDestroy (cw->damage);
	
	RegionUninit(&cw->borderClip);
    
	dixSetPrivate(&pWin->devPrivates, CompWindowPrivateKey, NULL);
	free(cw);
    }
    else if (cw->update == CompositeRedirectAutomatic &&
	     !cw->damageRegistered && pWin->redirectDraw != RedirectDrawNone)
    {
	anyMarked = compMarkWindows (pWin, &pLayerWin);

	DamageRegister (&pWin->drawable, cw->damage);
	cw->damageRegistered = TRUE;
	pWin->redirectDraw = RedirectDrawAutomatic;
	DamageDamageRegion(&pWin->drawable, &pWin->borderSize);
    }

    if (anyMarked)
	compHandleMarkedWindows (pWin, pLayerWin);

    if (pPixmap) {
	compRestoreWindow (pWin, pPixmap);
	(*pScreen->DestroyPixmap) (pPixmap);
    }
}

/*
 * This is easy, just free the appropriate resource.
 */

int
compUnredirectWindow (ClientPtr pClient, WindowPtr pWin, int update)
{
    CompWindowPtr	cw = GetCompWindow (pWin);
    CompClientWindowPtr	ccw;

    if (!cw)
	return BadValue;

    for (ccw = cw->clients; ccw; ccw = ccw->next)
	if (ccw->update == update && CLIENT_ID(ccw->id) == pClient->index)
	{
	    FreeResource (ccw->id, RT_NONE);
	    return Success;
	}
    return BadValue;
}
	
/*
 * Redirect all subwindows for one client
 */

int
compRedirectSubwindows (ClientPtr pClient, WindowPtr pWin, int update)
{
    CompSubwindowsPtr	csw = GetCompSubwindows (pWin);
    CompClientWindowPtr	ccw;
    WindowPtr		pChild;

    /*
     * Only one Manual update is allowed
     */
    if (csw && update == CompositeRedirectManual)
	for (ccw = csw->clients; ccw; ccw = ccw->next)
	    if (ccw->update == CompositeRedirectManual)
		return BadAccess;
    /*
     * Allocate per-client per-window structure 
     * The client *could* allocate multiple, but while supported,
     * it is not expected to be common
     */
    ccw = malloc(sizeof (CompClientWindowRec));
    if (!ccw)
	return BadAlloc;
    ccw->id = FakeClientID (pClient->index);
    ccw->update = update;
    /*
     * Now make sure there's a per-window structure to hang this from
     */
    if (!csw)
    {
	csw = malloc(sizeof (CompSubwindowsRec));
	if (!csw)
	{
	    free(ccw);
	    return BadAlloc;
	}
	csw->update = CompositeRedirectAutomatic;
	csw->clients = 0;
	dixSetPrivate(&pWin->devPrivates, CompSubwindowsPrivateKey, csw);
    }
    /*
     * Redirect all existing windows
     */
    for (pChild = pWin->lastChild; pChild; pChild = pChild->prevSib)
    {
	int ret = compRedirectWindow (pClient, pChild, update);
	if (ret != Success)
	{
	    for (pChild = pChild->nextSib; pChild; pChild = pChild->nextSib)
		(void) compUnredirectWindow (pClient, pChild, update);
	    if (!csw->clients)
	    {
		free(csw);
		dixSetPrivate(&pWin->devPrivates, CompSubwindowsPrivateKey, 0);
	    }
	    free(ccw);
	    return ret;
	}
    }
    /*
     * Hook into subwindows list
     */
    ccw->next = csw->clients;
    csw->clients = ccw;
    if (!AddResource (ccw->id, CompositeClientSubwindowsType, pWin))
	return BadAlloc;
    if (ccw->update == CompositeRedirectManual)
    {
	csw->update = CompositeRedirectManual;
	/* 
	 * tell damage extension that damage events for this client are
	 * critical output
	 */
	DamageExtSetCritical (pClient, TRUE);
	pWin->inhibitBGPaint = TRUE;
    }
    return Success;
}

/*
 * Free one of the per-client per-subwindows resources,
 * which frees one redirect per subwindow
 */
void
compFreeClientSubwindows (WindowPtr pWin, XID id)
{
    CompSubwindowsPtr	csw = GetCompSubwindows (pWin);
    CompClientWindowPtr	ccw, *prev;
    WindowPtr		pChild;

    if (!csw)
	return;
    for (prev = &csw->clients; (ccw = *prev); prev = &ccw->next)
    {
	if (ccw->id == id)
	{
	    ClientPtr	pClient = clients[CLIENT_ID(id)];
	    
	    *prev = ccw->next;
	    if (ccw->update == CompositeRedirectManual)
	    {
		/* 
		 * tell damage extension that damage events for this client are
		 * critical output
		 */
		DamageExtSetCritical (pClient, FALSE);
		csw->update = CompositeRedirectAutomatic;
		pWin->inhibitBGPaint = FALSE;
		if (pWin->mapped)
		    (*pWin->drawable.pScreen->ClearToBackground)(pWin, 0, 0, 0, 0, TRUE);
	    }

	    /*
	     * Unredirect all existing subwindows
	     */
	    for (pChild = pWin->lastChild; pChild; pChild = pChild->prevSib)
		(void) compUnredirectWindow (pClient, pChild, ccw->update);

	    free(ccw);
	    break;
	}
    }

    /*
     * Check if all of the per-client records are gone
     */
    if (!csw->clients)
    {
	dixSetPrivate(&pWin->devPrivates, CompSubwindowsPrivateKey, NULL);
	free(csw);
    }
}

/*
 * This is easy, just free the appropriate resource.
 */

int
compUnredirectSubwindows (ClientPtr pClient, WindowPtr pWin, int update)
{
    CompSubwindowsPtr	csw = GetCompSubwindows (pWin);
    CompClientWindowPtr	ccw;
    
    if (!csw)
	return BadValue;
    for (ccw = csw->clients; ccw; ccw = ccw->next)
	if (ccw->update == update && CLIENT_ID(ccw->id) == pClient->index)
	{
	    FreeResource (ccw->id, RT_NONE);
	    return Success;
	}
    return BadValue;
}

/*
 * Add redirection information for one subwindow (during reparent)
 */

int
compRedirectOneSubwindow (WindowPtr pParent, WindowPtr pWin)
{
    CompSubwindowsPtr	csw = GetCompSubwindows (pParent);
    CompClientWindowPtr	ccw;

    if (!csw)
	return Success;
    for (ccw = csw->clients; ccw; ccw = ccw->next)
    {
	int ret = compRedirectWindow (clients[CLIENT_ID(ccw->id)],
				      pWin, ccw->update);
	if (ret != Success)
	    return ret;
    }
    return Success;
}

/*
 * Remove redirection information for one subwindow (during reparent)
 */

int
compUnredirectOneSubwindow (WindowPtr pParent, WindowPtr pWin)
{
    CompSubwindowsPtr	csw = GetCompSubwindows (pParent);
    CompClientWindowPtr	ccw;

    if (!csw)
	return Success;
    for (ccw = csw->clients; ccw; ccw = ccw->next)
    {
	int ret = compUnredirectWindow (clients[CLIENT_ID(ccw->id)],
					pWin, ccw->update);
	if (ret != Success)
	    return ret;
    }
    return Success;
}

static PixmapPtr
compNewPixmap (WindowPtr pWin, int x, int y, int w, int h)
{
    ScreenPtr	    pScreen = pWin->drawable.pScreen;
    WindowPtr	    pParent = pWin->parent;
    PixmapPtr	    pPixmap;

    pPixmap = (*pScreen->CreatePixmap) (pScreen, w, h, pWin->drawable.depth,
					CREATE_PIXMAP_USAGE_BACKING_PIXMAP);

    if (!pPixmap)
	return 0;
    
    pPixmap->screen_x = x;
    pPixmap->screen_y = y;

    if (pParent->drawable.depth == pWin->drawable.depth)
    {
	GCPtr	pGC = GetScratchGC (pWin->drawable.depth, pScreen);
	
	if (pGC)
	{
	    ChangeGCVal val;
	    val.val = IncludeInferiors;
	    ChangeGC (NullClient, pGC, GCSubwindowMode, &val);
	    ValidateGC(&pPixmap->drawable, pGC);
	    (*pGC->ops->CopyArea) (&pParent->drawable,
				   &pPixmap->drawable,
				   pGC,
				   x - pParent->drawable.x,
				   y - pParent->drawable.y,
				   w, h, 0, 0);
	    FreeScratchGC (pGC);
	}
    }
    else
    {
	PictFormatPtr	pSrcFormat = compWindowFormat (pParent);
	PictFormatPtr	pDstFormat = compWindowFormat (pWin);
	XID		inferiors = IncludeInferiors;
	int		error;

	PicturePtr	pSrcPicture = CreatePicture (None,
						     &pParent->drawable,
						     pSrcFormat,
						     CPSubwindowMode,
						     &inferiors,
						     serverClient, &error);
						    
	PicturePtr	pDstPicture = CreatePicture (None,
						     &pPixmap->drawable,
						     pDstFormat,
						     0, 0,
						     serverClient, &error);

	if (pSrcPicture && pDstPicture)
	{
	    CompositePicture (PictOpSrc,
			      pSrcPicture,
			      NULL,
			      pDstPicture,
			      x - pParent->drawable.x,
			      y - pParent->drawable.y,
			      0, 0, 0, 0, w, h);
	}
	if (pSrcPicture)
	    FreePicture (pSrcPicture, 0);
	if (pDstPicture)
	    FreePicture (pDstPicture, 0);
    }
    return pPixmap;
}

Bool
compAllocPixmap (WindowPtr pWin)
{
    int		    bw = (int) pWin->borderWidth;
    int		    x = pWin->drawable.x - bw;
    int		    y = pWin->drawable.y - bw;
    int		    w = pWin->drawable.width + (bw << 1);
    int		    h = pWin->drawable.height + (bw << 1);
    PixmapPtr	    pPixmap = compNewPixmap (pWin, x, y, w, h);
    CompWindowPtr   cw = GetCompWindow (pWin);

    if (!pPixmap)
	return FALSE;
    if (cw->update == CompositeRedirectAutomatic)
	pWin->redirectDraw = RedirectDrawAutomatic;
    else
	pWin->redirectDraw = RedirectDrawManual;

    compSetPixmap (pWin, pPixmap);
    cw->oldx = COMP_ORIGIN_INVALID;
    cw->oldy = COMP_ORIGIN_INVALID;
    cw->damageRegistered = FALSE;
    if (cw->update == CompositeRedirectAutomatic)
    {
	DamageRegister (&pWin->drawable, cw->damage);
	cw->damageRegistered = TRUE;
    }
    return TRUE;
}

void
compSetParentPixmap (WindowPtr pWin)
{
    ScreenPtr	    pScreen = pWin->drawable.pScreen;
    PixmapPtr	    pParentPixmap;
    CompWindowPtr   cw = GetCompWindow (pWin);

    if (cw->damageRegistered)
    {
	DamageUnregister (&pWin->drawable, cw->damage);
	cw->damageRegistered = FALSE;
	DamageEmpty (cw->damage);
    }
    /*
     * Move the parent-constrained border clip region back into
     * the window so that ValidateTree will handle the unmap
     * case correctly.  Unmap adds the window borderClip to the
     * parent exposed area; regions beyond the parent cause crashes
     */
    RegionCopy(&pWin->borderClip, &cw->borderClip);
    pParentPixmap = (*pScreen->GetWindowPixmap) (pWin->parent);
    pWin->redirectDraw = RedirectDrawNone;
    compSetPixmap (pWin, pParentPixmap);
}

/*
 * Make sure the pixmap is the right size and offset.  Allocate a new
 * pixmap to change size, adjust origin to change offset, leaving the
 * old pixmap in cw->pOldPixmap so bits can be recovered
 */
Bool
compReallocPixmap (WindowPtr pWin, int draw_x, int draw_y,
		   unsigned int w, unsigned int h, int bw)
{
    ScreenPtr	    pScreen = pWin->drawable.pScreen;
    PixmapPtr	    pOld = (*pScreen->GetWindowPixmap) (pWin);
    PixmapPtr	    pNew;
    CompWindowPtr   cw = GetCompWindow (pWin);
    int		    pix_x, pix_y;
    int		    pix_w, pix_h;

    assert (cw && pWin->redirectDraw != RedirectDrawNone);
    cw->oldx = pOld->screen_x;
    cw->oldy = pOld->screen_y;
    pix_x = draw_x - bw;
    pix_y = draw_y - bw;
    pix_w = w + (bw << 1);
    pix_h = h + (bw << 1);
    if (pix_w != pOld->drawable.width || pix_h != pOld->drawable.height)
    {
	pNew = compNewPixmap (pWin, pix_x, pix_y, pix_w, pix_h);
	if (!pNew)
	    return FALSE;
	cw->pOldPixmap = pOld;
	compSetPixmap (pWin, pNew);
    }
    else
    {
	pNew = pOld;
	cw->pOldPixmap = 0;
    }
    pNew->screen_x = pix_x;
    pNew->screen_y = pix_y;
    return TRUE;
}
>>>>>>> 9b009a8b
<|MERGE_RESOLUTION|>--- conflicted
+++ resolved
@@ -1,1461 +1,728 @@
-<<<<<<< HEAD
-/*
- * Copyright (c) 2006, Oracle and/or its affiliates. All rights reserved.
- *
- * Permission is hereby granted, free of charge, to any person obtaining a
- * copy of this software and associated documentation files (the "Software"),
- * to deal in the Software without restriction, including without limitation
- * the rights to use, copy, modify, merge, publish, distribute, sublicense,
- * and/or sell copies of the Software, and to permit persons to whom the
- * Software is furnished to do so, subject to the following conditions:
- *
- * The above copyright notice and this permission notice (including the next
- * paragraph) shall be included in all copies or substantial portions of the
- * Software.
- *
- * THE SOFTWARE IS PROVIDED "AS IS", WITHOUT WARRANTY OF ANY KIND, EXPRESS OR
- * IMPLIED, INCLUDING BUT NOT LIMITED TO THE WARRANTIES OF MERCHANTABILITY,
- * FITNESS FOR A PARTICULAR PURPOSE AND NONINFRINGEMENT.  IN NO EVENT SHALL
- * THE AUTHORS OR COPYRIGHT HOLDERS BE LIABLE FOR ANY CLAIM, DAMAGES OR OTHER
- * LIABILITY, WHETHER IN AN ACTION OF CONTRACT, TORT OR OTHERWISE, ARISING
- * FROM, OUT OF OR IN CONNECTION WITH THE SOFTWARE OR THE USE OR OTHER
- * DEALINGS IN THE SOFTWARE.
- *
- * Copyright © 2003 Keith Packard
- *
- * Permission to use, copy, modify, distribute, and sell this software and its
- * documentation for any purpose is hereby granted without fee, provided that
- * the above copyright notice appear in all copies and that both that
- * copyright notice and this permission notice appear in supporting
- * documentation, and that the name of Keith Packard not be used in
- * advertising or publicity pertaining to distribution of the software without
- * specific, written prior permission.  Keith Packard makes no
- * representations about the suitability of this software for any purpose.  It
- * is provided "as is" without express or implied warranty.
- *
- * KEITH PACKARD DISCLAIMS ALL WARRANTIES WITH REGARD TO THIS SOFTWARE,
- * INCLUDING ALL IMPLIED WARRANTIES OF MERCHANTABILITY AND FITNESS, IN NO
- * EVENT SHALL KEITH PACKARD BE LIABLE FOR ANY SPECIAL, INDIRECT OR
- * CONSEQUENTIAL DAMAGES OR ANY DAMAGES WHATSOEVER RESULTING FROM LOSS OF USE,
- * DATA OR PROFITS, WHETHER IN AN ACTION OF CONTRACT, NEGLIGENCE OR OTHER
- * TORTIOUS ACTION, ARISING OUT OF OR IN CONNECTION WITH THE USE OR
- * PERFORMANCE OF THIS SOFTWARE.
- */
-
-#ifdef HAVE_DIX_CONFIG_H
-#include <dix-config.h>
-#endif
-
-#include "compint.h"
-
-static void
-compScreenUpdate (ScreenPtr pScreen)
-{
-    compCheckTree (pScreen);
-    compPaintChildrenToWindow (pScreen->root);
-}
-
-static void
-compBlockHandler (int	    i,
-		  pointer   blockData,
-		  pointer   pTimeout,
-		  pointer   pReadmask)
-{
-    ScreenPtr	    pScreen = screenInfo.screens[i];
-    CompScreenPtr   cs = GetCompScreen (pScreen);
-
-    pScreen->BlockHandler = cs->BlockHandler;
-    compScreenUpdate (pScreen);
-    (*pScreen->BlockHandler) (i, blockData, pTimeout, pReadmask);
-
-    /* Next damage will restore the block handler */
-    cs->BlockHandler = NULL;
-}
-
-static void
-compReportDamage (DamagePtr pDamage, RegionPtr pRegion, void *closure)
-{
-    WindowPtr	    pWin = (WindowPtr) closure;
-    ScreenPtr	    pScreen = pWin->drawable.pScreen;
-    CompScreenPtr   cs = GetCompScreen (pScreen);
-    CompWindowPtr   cw = GetCompWindow (pWin);
-
-    if (!cs->BlockHandler) {
-        cs->BlockHandler = pScreen->BlockHandler;
-        pScreen->BlockHandler = compBlockHandler;
-    }
-    cw->damaged = TRUE;
-
-    /* Mark the ancestors */
-    pWin = pWin->parent;
-    while (pWin) {
-	if (pWin->damagedDescendants)
-	    break;
-	pWin->damagedDescendants = TRUE;
-	pWin = pWin->parent;
-    }
-}
-
-static void
-compDestroyDamage (DamagePtr pDamage, void *closure)
-{
-    WindowPtr	    pWin = (WindowPtr) closure;
-    CompWindowPtr   cw = GetCompWindow (pWin);
-
-    cw->damage = 0;
-}
-
-static Bool
-compMarkWindows(WindowPtr pWin,
-		WindowPtr *ppLayerWin)
-{
-    ScreenPtr pScreen = pWin->drawable.pScreen;
-    WindowPtr pLayerWin = pWin;
-
-    if (!pWin->viewable)
-	return FALSE;
-
-    (*pScreen->MarkOverlappedWindows)(pWin, pWin, &pLayerWin);
-    (*pScreen->MarkWindow)(pLayerWin->parent);
-
-    *ppLayerWin = pLayerWin;
-
-    return TRUE;
-}
-
-static void
-compHandleMarkedWindows(WindowPtr pWin, WindowPtr pLayerWin)
-{
-    ScreenPtr pScreen = pWin->drawable.pScreen;
-
-    (*pScreen->ValidateTree)(pLayerWin->parent, pLayerWin, VTOther);
-    (*pScreen->HandleExposures)(pLayerWin->parent);
-    if (pScreen->PostValidateTree)
-	(*pScreen->PostValidateTree)(pLayerWin->parent, pLayerWin, VTOther);
-}
-
-/*
- * Redirect one window for one client
- */
-int
-compRedirectWindow (ClientPtr pClient, WindowPtr pWin, int update)
-{
-    CompWindowPtr	cw = GetCompWindow (pWin);
-    CompClientWindowPtr	ccw;
-    CompScreenPtr       cs = GetCompScreen(pWin->drawable.pScreen);
-    WindowPtr		pLayerWin;
-    Bool		anyMarked = FALSE;
-    
-    if (pWin == cs->pOverlayWin) {
-	return Success;
-    }
-
-    if (!pWin->parent)
-	return BadMatch;
-
-    /*
-     * Only one Manual update is allowed
-     */
-    if (cw && update == CompositeRedirectManual)
-	for (ccw = cw->clients; ccw; ccw = ccw->next)
-	    if (ccw->update == CompositeRedirectManual)
-		return BadAccess;
-    
-    /*
-     * Allocate per-client per-window structure 
-     * The client *could* allocate multiple, but while supported,
-     * it is not expected to be common
-     */
-    ccw = malloc(sizeof (CompClientWindowRec));
-    if (!ccw)
-	return BadAlloc;
-    ccw->id = FakeClientID (pClient->index);
-    ccw->update = update;
-    /*
-     * Now make sure there's a per-window structure to hang this from
-     */
-    if (!cw)
-    {
-	cw = calloc (1,sizeof (CompWindowRec));
-	if (!cw)
-	{
-	    free(ccw);
-	    return BadAlloc;
-	}
-	cw->damage = DamageCreate (compReportDamage,
-				   compDestroyDamage,
-				   DamageReportNonEmpty,
-				   FALSE,
-				   pWin->drawable.pScreen,
-				   pWin);
-	if (!cw->damage)
-	{
-	    free(ccw);
-	    free(cw);
-	    return BadAlloc;
-	}
-
-	anyMarked = compMarkWindows (pWin, &pLayerWin);
-
-	/* Make sure our borderClip is correct for ValidateTree */
-	RegionNull(&cw->borderClip);
-	RegionCopy(&cw->borderClip, &pWin->borderClip);
-	cw->borderClipX = pWin->drawable.x;
-	cw->borderClipY = pWin->drawable.y;
-	cw->update = CompositeRedirectAutomatic;
-	cw->clients = 0;
-	cw->oldx = COMP_ORIGIN_INVALID;
-	cw->oldy = COMP_ORIGIN_INVALID;
-	cw->damageRegistered = FALSE;
-	cw->damaged = FALSE;
-	cw->pOldPixmap = NullPixmap;
-	dixSetPrivate(&pWin->devPrivates, CompWindowPrivateKey, cw);
-    }
-    ccw->next = cw->clients;
-    cw->clients = ccw;
-    if (!AddResource (ccw->id, CompositeClientWindowType, pWin))
-	return BadAlloc;
-    if (ccw->update == CompositeRedirectManual)
-    {
-	if (!anyMarked)
-	    anyMarked = compMarkWindows (pWin, &pLayerWin);
-
-	if (cw->damageRegistered)
-	{
-	    DamageUnregister (&pWin->drawable, cw->damage);
-	    cw->damageRegistered = FALSE;
-	}
-	cw->update = CompositeRedirectManual;
-    }
-    else if (cw->update == CompositeRedirectAutomatic && !cw->damageRegistered) {
-	if (!anyMarked)
-	    anyMarked = compMarkWindows (pWin, &pLayerWin);
-    }
-
-    if (!compCheckRedirect (pWin))
-    {
-	FreeResource (ccw->id, RT_NONE);
-	return BadAlloc;
-    }
-
-    if (anyMarked)
-	compHandleMarkedWindows (pWin, pLayerWin);
-    
-    return Success;
-}
-
-void
-compRestoreWindow (WindowPtr pWin, PixmapPtr pPixmap)
-{
-    ScreenPtr pScreen = pWin->drawable.pScreen;
-    WindowPtr pParent = pWin->parent;
-
-    if (pParent->drawable.depth == pWin->drawable.depth) {
-	GCPtr pGC = GetScratchGC (pWin->drawable.depth, pScreen);
-	int bw = (int) pWin->borderWidth;
-	int x = bw;
-	int y = bw;
-	int w = pWin->drawable.width;
-	int h = pWin->drawable.height;
-
-	if (pGC) {
-	    ChangeGCVal val;
-	    val.val = IncludeInferiors;
-	    ChangeGC (NullClient, pGC, GCSubwindowMode, &val);
-	    ValidateGC(&pWin->drawable, pGC);
-	    (*pGC->ops->CopyArea) (&pPixmap->drawable,
-				   &pWin->drawable,
-				   pGC,
-				   x, y, w, h, 0, 0);
-	    FreeScratchGC (pGC);
-	}
-    }
-}
-
-/*
- * Free one of the per-client per-window resources, clearing
- * redirect and the per-window pointer as appropriate
- */
-void
-compFreeClientWindow (WindowPtr pWin, XID id)
-{
-    ScreenPtr		pScreen = pWin->drawable.pScreen;
-    CompWindowPtr	cw = GetCompWindow (pWin);
-    CompClientWindowPtr	ccw, *prev;
-    Bool		anyMarked = FALSE;
-    WindowPtr		pLayerWin;
-    PixmapPtr           pPixmap = NULL;
-
-    if (!cw)
-	return;
-    for (prev = &cw->clients; (ccw = *prev); prev = &ccw->next)
-    {
-	if (ccw->id == id)
-	{
-	    *prev = ccw->next;
-	    if (ccw->update == CompositeRedirectManual)
-		cw->update = CompositeRedirectAutomatic;
-	    free(ccw);
-	    break;
-	}
-    }
-    if (!cw->clients)
-    {
-	anyMarked = compMarkWindows (pWin, &pLayerWin);
-    
-	if (pWin->redirectDraw != RedirectDrawNone) {
-	    pPixmap = (*pScreen->GetWindowPixmap) (pWin);
-	    compSetParentPixmap (pWin);
-	}
-
-	if (cw->damage)
-	    DamageDestroy (cw->damage);
-	
-	RegionUninit(&cw->borderClip);
-    
-	dixSetPrivate(&pWin->devPrivates, CompWindowPrivateKey, NULL);
-	free(cw);
-    }
-    else if (cw->update == CompositeRedirectAutomatic &&
-	     !cw->damageRegistered && pWin->redirectDraw != RedirectDrawNone)
-    {
-	anyMarked = compMarkWindows (pWin, &pLayerWin);
-
-	DamageRegister (&pWin->drawable, cw->damage);
-	cw->damageRegistered = TRUE;
-	pWin->redirectDraw = RedirectDrawAutomatic;
-	DamageDamageRegion(&pWin->drawable, &pWin->borderSize);
-    }
-
-    if (anyMarked)
-	compHandleMarkedWindows (pWin, pLayerWin);
-
-    if (pPixmap) {
-	compRestoreWindow (pWin, pPixmap);
-	(*pScreen->DestroyPixmap) (pPixmap);
-    }
-}
-
-/*
- * This is easy, just free the appropriate resource.
- */
-
-int
-compUnredirectWindow (ClientPtr pClient, WindowPtr pWin, int update)
-{
-    CompWindowPtr	cw = GetCompWindow (pWin);
-    CompClientWindowPtr	ccw;
-
-    if (!cw)
-	return BadValue;
-
-    for (ccw = cw->clients; ccw; ccw = ccw->next)
-	if (ccw->update == update && CLIENT_ID(ccw->id) == pClient->index)
-	{
-	    FreeResource (ccw->id, RT_NONE);
-	    return Success;
-	}
-    return BadValue;
-}
-	
-/*
- * Redirect all subwindows for one client
- */
-
-int
-compRedirectSubwindows (ClientPtr pClient, WindowPtr pWin, int update)
-{
-    CompSubwindowsPtr	csw = GetCompSubwindows (pWin);
-    CompClientWindowPtr	ccw;
-    WindowPtr		pChild;
-
-    /*
-     * Only one Manual update is allowed
-     */
-    if (csw && update == CompositeRedirectManual)
-	for (ccw = csw->clients; ccw; ccw = ccw->next)
-	    if (ccw->update == CompositeRedirectManual)
-		return BadAccess;
-    /*
-     * Allocate per-client per-window structure 
-     * The client *could* allocate multiple, but while supported,
-     * it is not expected to be common
-     */
-    ccw = malloc(sizeof (CompClientWindowRec));
-    if (!ccw)
-	return BadAlloc;
-    ccw->id = FakeClientID (pClient->index);
-    ccw->update = update;
-    /*
-     * Now make sure there's a per-window structure to hang this from
-     */
-    if (!csw)
-    {
-	csw = malloc(sizeof (CompSubwindowsRec));
-	if (!csw)
-	{
-	    free(ccw);
-	    return BadAlloc;
-	}
-	csw->update = CompositeRedirectAutomatic;
-	csw->clients = 0;
-	dixSetPrivate(&pWin->devPrivates, CompSubwindowsPrivateKey, csw);
-    }
-    /*
-     * Redirect all existing windows
-     */
-    for (pChild = pWin->lastChild; pChild; pChild = pChild->prevSib)
-    {
-	int ret = compRedirectWindow (pClient, pChild, update);
-	if (ret != Success)
-	{
-	    for (pChild = pChild->nextSib; pChild; pChild = pChild->nextSib)
-		(void) compUnredirectWindow (pClient, pChild, update);
-	    if (!csw->clients)
-	    {
-		free(csw);
-		dixSetPrivate(&pWin->devPrivates, CompSubwindowsPrivateKey, 0);
-	    }
-	    free(ccw);
-	    return ret;
-	}
-    }
-    /*
-     * Hook into subwindows list
-     */
-    ccw->next = csw->clients;
-    csw->clients = ccw;
-    if (!AddResource (ccw->id, CompositeClientSubwindowsType, pWin))
-	return BadAlloc;
-    if (ccw->update == CompositeRedirectManual)
-    {
-	csw->update = CompositeRedirectManual;
-	/* 
-	 * tell damage extension that damage events for this client are
-	 * critical output
-	 */
-	DamageExtSetCritical (pClient, TRUE);
-    }
-    return Success;
-}
-
-/*
- * Free one of the per-client per-subwindows resources,
- * which frees one redirect per subwindow
- */
-void
-compFreeClientSubwindows (WindowPtr pWin, XID id)
-{
-    CompSubwindowsPtr	csw = GetCompSubwindows (pWin);
-    CompClientWindowPtr	ccw, *prev;
-    WindowPtr		pChild;
-
-    if (!csw)
-	return;
-    for (prev = &csw->clients; (ccw = *prev); prev = &ccw->next)
-    {
-	if (ccw->id == id)
-	{
-	    ClientPtr	pClient = clients[CLIENT_ID(id)];
-	    
-	    *prev = ccw->next;
-	    if (ccw->update == CompositeRedirectManual)
-	    {
-		/* 
-		 * tell damage extension that damage events for this client are
-		 * critical output
-		 */
-		DamageExtSetCritical (pClient, FALSE);
-		csw->update = CompositeRedirectAutomatic;
-		if (pWin->mapped)
-		    (*pWin->drawable.pScreen->ClearToBackground)(pWin, 0, 0, 0, 0, TRUE);
-	    }
-
-	    /*
-	     * Unredirect all existing subwindows
-	     */
-	    for (pChild = pWin->lastChild; pChild; pChild = pChild->prevSib)
-		(void) compUnredirectWindow (pClient, pChild, ccw->update);
-
-	    free(ccw);
-	    break;
-	}
-    }
-
-    /*
-     * Check if all of the per-client records are gone
-     */
-    if (!csw->clients)
-    {
-	dixSetPrivate(&pWin->devPrivates, CompSubwindowsPrivateKey, NULL);
-	free(csw);
-    }
-}
-
-/*
- * This is easy, just free the appropriate resource.
- */
-
-int
-compUnredirectSubwindows (ClientPtr pClient, WindowPtr pWin, int update)
-{
-    CompSubwindowsPtr	csw = GetCompSubwindows (pWin);
-    CompClientWindowPtr	ccw;
-    
-    if (!csw)
-	return BadValue;
-    for (ccw = csw->clients; ccw; ccw = ccw->next)
-	if (ccw->update == update && CLIENT_ID(ccw->id) == pClient->index)
-	{
-	    FreeResource (ccw->id, RT_NONE);
-	    return Success;
-	}
-    return BadValue;
-}
-
-/*
- * Add redirection information for one subwindow (during reparent)
- */
-
-int
-compRedirectOneSubwindow (WindowPtr pParent, WindowPtr pWin)
-{
-    CompSubwindowsPtr	csw = GetCompSubwindows (pParent);
-    CompClientWindowPtr	ccw;
-
-    if (!csw)
-	return Success;
-    for (ccw = csw->clients; ccw; ccw = ccw->next)
-    {
-	int ret = compRedirectWindow (clients[CLIENT_ID(ccw->id)],
-				      pWin, ccw->update);
-	if (ret != Success)
-	    return ret;
-    }
-    return Success;
-}
-
-/*
- * Remove redirection information for one subwindow (during reparent)
- */
-
-int
-compUnredirectOneSubwindow (WindowPtr pParent, WindowPtr pWin)
-{
-    CompSubwindowsPtr	csw = GetCompSubwindows (pParent);
-    CompClientWindowPtr	ccw;
-
-    if (!csw)
-	return Success;
-    for (ccw = csw->clients; ccw; ccw = ccw->next)
-    {
-	int ret = compUnredirectWindow (clients[CLIENT_ID(ccw->id)],
-					pWin, ccw->update);
-	if (ret != Success)
-	    return ret;
-    }
-    return Success;
-}
-
-static PixmapPtr
-compNewPixmap (WindowPtr pWin, int x, int y, int w, int h, Bool map)
-{
-    ScreenPtr	    pScreen = pWin->drawable.pScreen;
-    WindowPtr	    pParent = pWin->parent;
-    PixmapPtr	    pPixmap;
-
-    pPixmap = (*pScreen->CreatePixmap) (pScreen, w, h, pWin->drawable.depth,
-					CREATE_PIXMAP_USAGE_BACKING_PIXMAP);
-
-    if (!pPixmap)
-	return 0;
-    
-    pPixmap->screen_x = x;
-    pPixmap->screen_y = y;
-
-    /* resize allocations will update later in compCopyWindow, not here */
-    if (!map)
-	return pPixmap;
-
-    if (pParent->drawable.depth == pWin->drawable.depth)
-    {
-	GCPtr	pGC = GetScratchGC (pWin->drawable.depth, pScreen);
-	
-	if (pGC)
-	{
-	    ChangeGCVal val;
-	    val.val = IncludeInferiors;
-	    ChangeGC (NullClient, pGC, GCSubwindowMode, &val);
-	    ValidateGC(&pPixmap->drawable, pGC);
-	    (*pGC->ops->CopyArea) (&pParent->drawable,
-				   &pPixmap->drawable,
-				   pGC,
-				   x - pParent->drawable.x,
-				   y - pParent->drawable.y,
-				   w, h, 0, 0);
-	    FreeScratchGC (pGC);
-	}
-    }
-    else
-    {
-	PictFormatPtr	pSrcFormat = compWindowFormat (pParent);
-	PictFormatPtr	pDstFormat = compWindowFormat (pWin);
-	XID		inferiors = IncludeInferiors;
-	int		error;
-
-	PicturePtr	pSrcPicture = CreatePicture (None,
-						     &pParent->drawable,
-						     pSrcFormat,
-						     CPSubwindowMode,
-						     &inferiors,
-						     serverClient, &error);
-						    
-	PicturePtr	pDstPicture = CreatePicture (None,
-						     &pPixmap->drawable,
-						     pDstFormat,
-						     0, 0,
-						     serverClient, &error);
-
-	if (pSrcPicture && pDstPicture)
-	{
-	    CompositePicture (PictOpSrc,
-			      pSrcPicture,
-			      NULL,
-			      pDstPicture,
-			      x - pParent->drawable.x,
-			      y - pParent->drawable.y,
-			      0, 0, 0, 0, w, h);
-	}
-	if (pSrcPicture)
-	    FreePicture (pSrcPicture, 0);
-	if (pDstPicture)
-	    FreePicture (pDstPicture, 0);
-    }
-    return pPixmap;
-}
-
-Bool
-compAllocPixmap (WindowPtr pWin)
-{
-    int		    bw = (int) pWin->borderWidth;
-    int		    x = pWin->drawable.x - bw;
-    int		    y = pWin->drawable.y - bw;
-    int		    w = pWin->drawable.width + (bw << 1);
-    int		    h = pWin->drawable.height + (bw << 1);
-    PixmapPtr	    pPixmap = compNewPixmap (pWin, x, y, w, h, TRUE);
-    CompWindowPtr   cw = GetCompWindow (pWin);
-
-    if (!pPixmap)
-	return FALSE;
-    if (cw->update == CompositeRedirectAutomatic)
-	pWin->redirectDraw = RedirectDrawAutomatic;
-    else
-	pWin->redirectDraw = RedirectDrawManual;
-
-    compSetPixmap (pWin, pPixmap);
-    cw->oldx = COMP_ORIGIN_INVALID;
-    cw->oldy = COMP_ORIGIN_INVALID;
-    cw->damageRegistered = FALSE;
-    if (cw->update == CompositeRedirectAutomatic)
-    {
-	DamageRegister (&pWin->drawable, cw->damage);
-	cw->damageRegistered = TRUE;
-    }
-    return TRUE;
-}
-
-void
-compSetParentPixmap (WindowPtr pWin)
-{
-    ScreenPtr	    pScreen = pWin->drawable.pScreen;
-    PixmapPtr	    pParentPixmap;
-    CompWindowPtr   cw = GetCompWindow (pWin);
-
-    if (cw->damageRegistered)
-    {
-	DamageUnregister (&pWin->drawable, cw->damage);
-	cw->damageRegistered = FALSE;
-	DamageEmpty (cw->damage);
-    }
-    /*
-     * Move the parent-constrained border clip region back into
-     * the window so that ValidateTree will handle the unmap
-     * case correctly.  Unmap adds the window borderClip to the
-     * parent exposed area; regions beyond the parent cause crashes
-     */
-    RegionCopy(&pWin->borderClip, &cw->borderClip);
-    pParentPixmap = (*pScreen->GetWindowPixmap) (pWin->parent);
-    pWin->redirectDraw = RedirectDrawNone;
-    compSetPixmap (pWin, pParentPixmap);
-}
-
-/*
- * Make sure the pixmap is the right size and offset.  Allocate a new
- * pixmap to change size, adjust origin to change offset, leaving the
- * old pixmap in cw->pOldPixmap so bits can be recovered
- */
-Bool
-compReallocPixmap (WindowPtr pWin, int draw_x, int draw_y,
-		   unsigned int w, unsigned int h, int bw)
-{
-    ScreenPtr	    pScreen = pWin->drawable.pScreen;
-    PixmapPtr	    pOld = (*pScreen->GetWindowPixmap) (pWin);
-    PixmapPtr	    pNew;
-    CompWindowPtr   cw = GetCompWindow (pWin);
-    int		    pix_x, pix_y;
-    int		    pix_w, pix_h;
-
-    assert (cw && pWin->redirectDraw != RedirectDrawNone);
-    cw->oldx = pOld->screen_x;
-    cw->oldy = pOld->screen_y;
-    pix_x = draw_x - bw;
-    pix_y = draw_y - bw;
-    pix_w = w + (bw << 1);
-    pix_h = h + (bw << 1);
-    if (pix_w != pOld->drawable.width || pix_h != pOld->drawable.height)
-    {
-	pNew = compNewPixmap (pWin, pix_x, pix_y, pix_w, pix_h, FALSE);
-	if (!pNew)
-	    return FALSE;
-	cw->pOldPixmap = pOld;
-	compSetPixmap (pWin, pNew);
-    }
-    else
-    {
-	pNew = pOld;
-	cw->pOldPixmap = 0;
-    }
-    pNew->screen_x = pix_x;
-    pNew->screen_y = pix_y;
-    return TRUE;
-}
-=======
-/*
- * Copyright (c) 2006, Oracle and/or its affiliates. All rights reserved.
- *
- * Permission is hereby granted, free of charge, to any person obtaining a
- * copy of this software and associated documentation files (the "Software"),
- * to deal in the Software without restriction, including without limitation
- * the rights to use, copy, modify, merge, publish, distribute, sublicense,
- * and/or sell copies of the Software, and to permit persons to whom the
- * Software is furnished to do so, subject to the following conditions:
- *
- * The above copyright notice and this permission notice (including the next
- * paragraph) shall be included in all copies or substantial portions of the
- * Software.
- *
- * THE SOFTWARE IS PROVIDED "AS IS", WITHOUT WARRANTY OF ANY KIND, EXPRESS OR
- * IMPLIED, INCLUDING BUT NOT LIMITED TO THE WARRANTIES OF MERCHANTABILITY,
- * FITNESS FOR A PARTICULAR PURPOSE AND NONINFRINGEMENT.  IN NO EVENT SHALL
- * THE AUTHORS OR COPYRIGHT HOLDERS BE LIABLE FOR ANY CLAIM, DAMAGES OR OTHER
- * LIABILITY, WHETHER IN AN ACTION OF CONTRACT, TORT OR OTHERWISE, ARISING
- * FROM, OUT OF OR IN CONNECTION WITH THE SOFTWARE OR THE USE OR OTHER
- * DEALINGS IN THE SOFTWARE.
- *
- * Copyright © 2003 Keith Packard
- *
- * Permission to use, copy, modify, distribute, and sell this software and its
- * documentation for any purpose is hereby granted without fee, provided that
- * the above copyright notice appear in all copies and that both that
- * copyright notice and this permission notice appear in supporting
- * documentation, and that the name of Keith Packard not be used in
- * advertising or publicity pertaining to distribution of the software without
- * specific, written prior permission.  Keith Packard makes no
- * representations about the suitability of this software for any purpose.  It
- * is provided "as is" without express or implied warranty.
- *
- * KEITH PACKARD DISCLAIMS ALL WARRANTIES WITH REGARD TO THIS SOFTWARE,
- * INCLUDING ALL IMPLIED WARRANTIES OF MERCHANTABILITY AND FITNESS, IN NO
- * EVENT SHALL KEITH PACKARD BE LIABLE FOR ANY SPECIAL, INDIRECT OR
- * CONSEQUENTIAL DAMAGES OR ANY DAMAGES WHATSOEVER RESULTING FROM LOSS OF USE,
- * DATA OR PROFITS, WHETHER IN AN ACTION OF CONTRACT, NEGLIGENCE OR OTHER
- * TORTIOUS ACTION, ARISING OUT OF OR IN CONNECTION WITH THE USE OR
- * PERFORMANCE OF THIS SOFTWARE.
- */
-
-#ifdef HAVE_DIX_CONFIG_H
-#include <dix-config.h>
-#endif
-
-#include "compint.h"
-
-static void
-compScreenUpdate (ScreenPtr pScreen)
-{
-    compCheckTree (pScreen);
-    compPaintChildrenToWindow (pScreen->root);
-}
-
-static void
-compBlockHandler (int	    i,
-		  pointer   blockData,
-		  pointer   pTimeout,
-		  pointer   pReadmask)
-{
-    ScreenPtr	    pScreen = screenInfo.screens[i];
-    CompScreenPtr   cs = GetCompScreen (pScreen);
-
-    pScreen->BlockHandler = cs->BlockHandler;
-    compScreenUpdate (pScreen);
-    (*pScreen->BlockHandler) (i, blockData, pTimeout, pReadmask);
-
-    /* Next damage will restore the block handler */
-    cs->BlockHandler = NULL;
-}
-
-static void
-compReportDamage (DamagePtr pDamage, RegionPtr pRegion, void *closure)
-{
-    WindowPtr	    pWin = (WindowPtr) closure;
-    ScreenPtr	    pScreen = pWin->drawable.pScreen;
-    CompScreenPtr   cs = GetCompScreen (pScreen);
-    CompWindowPtr   cw = GetCompWindow (pWin);
-
-    if (!cs->BlockHandler) {
-        cs->BlockHandler = pScreen->BlockHandler;
-        pScreen->BlockHandler = compBlockHandler;
-    }
-    cw->damaged = TRUE;
-
-    /* Mark the ancestors */
-    pWin = pWin->parent;
-    while (pWin) {
-	if (pWin->damagedDescendants)
-	    break;
-	pWin->damagedDescendants = TRUE;
-	pWin = pWin->parent;
-    }
-}
-
-static void
-compDestroyDamage (DamagePtr pDamage, void *closure)
-{
-    WindowPtr	    pWin = (WindowPtr) closure;
-    CompWindowPtr   cw = GetCompWindow (pWin);
-
-    cw->damage = 0;
-}
-
-static Bool
-compMarkWindows(WindowPtr pWin,
-		WindowPtr *ppLayerWin)
-{
-    ScreenPtr pScreen = pWin->drawable.pScreen;
-    WindowPtr pLayerWin = pWin;
-
-    if (!pWin->viewable)
-	return FALSE;
-
-    (*pScreen->MarkOverlappedWindows)(pWin, pWin, &pLayerWin);
-    (*pScreen->MarkWindow)(pLayerWin->parent);
-
-    *ppLayerWin = pLayerWin;
-
-    return TRUE;
-}
-
-static void
-compHandleMarkedWindows(WindowPtr pWin, WindowPtr pLayerWin)
-{
-    ScreenPtr pScreen = pWin->drawable.pScreen;
-
-    (*pScreen->ValidateTree)(pLayerWin->parent, pLayerWin, VTOther);
-    (*pScreen->HandleExposures)(pLayerWin->parent);
-    if (pScreen->PostValidateTree)
-	(*pScreen->PostValidateTree)(pLayerWin->parent, pLayerWin, VTOther);
-}
-
-/*
- * Redirect one window for one client
- */
-int
-compRedirectWindow (ClientPtr pClient, WindowPtr pWin, int update)
-{
-    CompWindowPtr	cw = GetCompWindow (pWin);
-    CompClientWindowPtr	ccw;
-    CompScreenPtr       cs = GetCompScreen(pWin->drawable.pScreen);
-    WindowPtr		pLayerWin;
-    Bool		anyMarked = FALSE;
-    
-    if (pWin == cs->pOverlayWin) {
-	return Success;
-    }
-
-    if (!pWin->parent)
-	return BadMatch;
-
-    /*
-     * Only one Manual update is allowed
-     */
-    if (cw && update == CompositeRedirectManual)
-	for (ccw = cw->clients; ccw; ccw = ccw->next)
-	    if (ccw->update == CompositeRedirectManual)
-		return BadAccess;
-    
-    /*
-     * Allocate per-client per-window structure 
-     * The client *could* allocate multiple, but while supported,
-     * it is not expected to be common
-     */
-    ccw = malloc(sizeof (CompClientWindowRec));
-    if (!ccw)
-	return BadAlloc;
-    ccw->id = FakeClientID (pClient->index);
-    ccw->update = update;
-    /*
-     * Now make sure there's a per-window structure to hang this from
-     */
-    if (!cw)
-    {
-	cw = malloc(sizeof (CompWindowRec));
-	if (!cw)
-	{
-	    free(ccw);
-	    return BadAlloc;
-	}
-	cw->damage = DamageCreate (compReportDamage,
-				   compDestroyDamage,
-				   DamageReportNonEmpty,
-				   FALSE,
-				   pWin->drawable.pScreen,
-				   pWin);
-	if (!cw->damage)
-	{
-	    free(ccw);
-	    free(cw);
-	    return BadAlloc;
-	}
-
-	anyMarked = compMarkWindows (pWin, &pLayerWin);
-
-	/* Make sure our borderClip is correct for ValidateTree */
-	RegionNull(&cw->borderClip);
-	RegionCopy(&cw->borderClip, &pWin->borderClip);
-	cw->borderClipX = pWin->drawable.x;
-	cw->borderClipY = pWin->drawable.y;
-	cw->update = CompositeRedirectAutomatic;
-	cw->clients = 0;
-	cw->oldx = COMP_ORIGIN_INVALID;
-	cw->oldy = COMP_ORIGIN_INVALID;
-	cw->damageRegistered = FALSE;
-	cw->damaged = FALSE;
-	cw->pOldPixmap = NullPixmap;
-	dixSetPrivate(&pWin->devPrivates, CompWindowPrivateKey, cw);
-    }
-    ccw->next = cw->clients;
-    cw->clients = ccw;
-    if (!AddResource (ccw->id, CompositeClientWindowType, pWin))
-	return BadAlloc;
-    if (ccw->update == CompositeRedirectManual)
-    {
-	if (!anyMarked)
-	    anyMarked = compMarkWindows (pWin, &pLayerWin);
-
-	if (cw->damageRegistered)
-	{
-	    DamageUnregister (&pWin->drawable, cw->damage);
-	    cw->damageRegistered = FALSE;
-	}
-	cw->update = CompositeRedirectManual;
-    }
-    else if (cw->update == CompositeRedirectAutomatic && !cw->damageRegistered) {
-	if (!anyMarked)
-	    anyMarked = compMarkWindows (pWin, &pLayerWin);
-    }
-
-    if (!compCheckRedirect (pWin))
-    {
-	FreeResource (ccw->id, RT_NONE);
-	return BadAlloc;
-    }
-
-    if (anyMarked)
-	compHandleMarkedWindows (pWin, pLayerWin);
-    
-    return Success;
-}
-
-void
-compRestoreWindow (WindowPtr pWin, PixmapPtr pPixmap)
-{
-    ScreenPtr pScreen = pWin->drawable.pScreen;
-    WindowPtr pParent = pWin->parent;
-
-    if (pParent->drawable.depth == pWin->drawable.depth) {
-	GCPtr pGC = GetScratchGC (pWin->drawable.depth, pScreen);
-	int bw = (int) pWin->borderWidth;
-	int x = bw;
-	int y = bw;
-	int w = pWin->drawable.width;
-	int h = pWin->drawable.height;
-
-	if (pGC) {
-	    ChangeGCVal val;
-	    val.val = IncludeInferiors;
-	    ChangeGC (NullClient, pGC, GCSubwindowMode, &val);
-	    ValidateGC(&pWin->drawable, pGC);
-	    (*pGC->ops->CopyArea) (&pPixmap->drawable,
-				   &pWin->drawable,
-				   pGC,
-				   x, y, w, h, 0, 0);
-	    FreeScratchGC (pGC);
-	}
-    }
-}
-
-/*
- * Free one of the per-client per-window resources, clearing
- * redirect and the per-window pointer as appropriate
- */
-void
-compFreeClientWindow (WindowPtr pWin, XID id)
-{
-    ScreenPtr		pScreen = pWin->drawable.pScreen;
-    CompWindowPtr	cw = GetCompWindow (pWin);
-    CompClientWindowPtr	ccw, *prev;
-    Bool		anyMarked = FALSE;
-    WindowPtr		pLayerWin;
-    PixmapPtr           pPixmap = NULL;
-
-    if (!cw)
-	return;
-    for (prev = &cw->clients; (ccw = *prev); prev = &ccw->next)
-    {
-	if (ccw->id == id)
-	{
-	    *prev = ccw->next;
-	    if (ccw->update == CompositeRedirectManual)
-		cw->update = CompositeRedirectAutomatic;
-	    free(ccw);
-	    break;
-	}
-    }
-    if (!cw->clients)
-    {
-	anyMarked = compMarkWindows (pWin, &pLayerWin);
-    
-	if (pWin->redirectDraw != RedirectDrawNone) {
-	    pPixmap = (*pScreen->GetWindowPixmap) (pWin);
-	    compSetParentPixmap (pWin);
-	}
-
-	if (cw->damage)
-	    DamageDestroy (cw->damage);
-	
-	RegionUninit(&cw->borderClip);
-    
-	dixSetPrivate(&pWin->devPrivates, CompWindowPrivateKey, NULL);
-	free(cw);
-    }
-    else if (cw->update == CompositeRedirectAutomatic &&
-	     !cw->damageRegistered && pWin->redirectDraw != RedirectDrawNone)
-    {
-	anyMarked = compMarkWindows (pWin, &pLayerWin);
-
-	DamageRegister (&pWin->drawable, cw->damage);
-	cw->damageRegistered = TRUE;
-	pWin->redirectDraw = RedirectDrawAutomatic;
-	DamageDamageRegion(&pWin->drawable, &pWin->borderSize);
-    }
-
-    if (anyMarked)
-	compHandleMarkedWindows (pWin, pLayerWin);
-
-    if (pPixmap) {
-	compRestoreWindow (pWin, pPixmap);
-	(*pScreen->DestroyPixmap) (pPixmap);
-    }
-}
-
-/*
- * This is easy, just free the appropriate resource.
- */
-
-int
-compUnredirectWindow (ClientPtr pClient, WindowPtr pWin, int update)
-{
-    CompWindowPtr	cw = GetCompWindow (pWin);
-    CompClientWindowPtr	ccw;
-
-    if (!cw)
-	return BadValue;
-
-    for (ccw = cw->clients; ccw; ccw = ccw->next)
-	if (ccw->update == update && CLIENT_ID(ccw->id) == pClient->index)
-	{
-	    FreeResource (ccw->id, RT_NONE);
-	    return Success;
-	}
-    return BadValue;
-}
-	
-/*
- * Redirect all subwindows for one client
- */
-
-int
-compRedirectSubwindows (ClientPtr pClient, WindowPtr pWin, int update)
-{
-    CompSubwindowsPtr	csw = GetCompSubwindows (pWin);
-    CompClientWindowPtr	ccw;
-    WindowPtr		pChild;
-
-    /*
-     * Only one Manual update is allowed
-     */
-    if (csw && update == CompositeRedirectManual)
-	for (ccw = csw->clients; ccw; ccw = ccw->next)
-	    if (ccw->update == CompositeRedirectManual)
-		return BadAccess;
-    /*
-     * Allocate per-client per-window structure 
-     * The client *could* allocate multiple, but while supported,
-     * it is not expected to be common
-     */
-    ccw = malloc(sizeof (CompClientWindowRec));
-    if (!ccw)
-	return BadAlloc;
-    ccw->id = FakeClientID (pClient->index);
-    ccw->update = update;
-    /*
-     * Now make sure there's a per-window structure to hang this from
-     */
-    if (!csw)
-    {
-	csw = malloc(sizeof (CompSubwindowsRec));
-	if (!csw)
-	{
-	    free(ccw);
-	    return BadAlloc;
-	}
-	csw->update = CompositeRedirectAutomatic;
-	csw->clients = 0;
-	dixSetPrivate(&pWin->devPrivates, CompSubwindowsPrivateKey, csw);
-    }
-    /*
-     * Redirect all existing windows
-     */
-    for (pChild = pWin->lastChild; pChild; pChild = pChild->prevSib)
-    {
-	int ret = compRedirectWindow (pClient, pChild, update);
-	if (ret != Success)
-	{
-	    for (pChild = pChild->nextSib; pChild; pChild = pChild->nextSib)
-		(void) compUnredirectWindow (pClient, pChild, update);
-	    if (!csw->clients)
-	    {
-		free(csw);
-		dixSetPrivate(&pWin->devPrivates, CompSubwindowsPrivateKey, 0);
-	    }
-	    free(ccw);
-	    return ret;
-	}
-    }
-    /*
-     * Hook into subwindows list
-     */
-    ccw->next = csw->clients;
-    csw->clients = ccw;
-    if (!AddResource (ccw->id, CompositeClientSubwindowsType, pWin))
-	return BadAlloc;
-    if (ccw->update == CompositeRedirectManual)
-    {
-	csw->update = CompositeRedirectManual;
-	/* 
-	 * tell damage extension that damage events for this client are
-	 * critical output
-	 */
-	DamageExtSetCritical (pClient, TRUE);
-	pWin->inhibitBGPaint = TRUE;
-    }
-    return Success;
-}
-
-/*
- * Free one of the per-client per-subwindows resources,
- * which frees one redirect per subwindow
- */
-void
-compFreeClientSubwindows (WindowPtr pWin, XID id)
-{
-    CompSubwindowsPtr	csw = GetCompSubwindows (pWin);
-    CompClientWindowPtr	ccw, *prev;
-    WindowPtr		pChild;
-
-    if (!csw)
-	return;
-    for (prev = &csw->clients; (ccw = *prev); prev = &ccw->next)
-    {
-	if (ccw->id == id)
-	{
-	    ClientPtr	pClient = clients[CLIENT_ID(id)];
-	    
-	    *prev = ccw->next;
-	    if (ccw->update == CompositeRedirectManual)
-	    {
-		/* 
-		 * tell damage extension that damage events for this client are
-		 * critical output
-		 */
-		DamageExtSetCritical (pClient, FALSE);
-		csw->update = CompositeRedirectAutomatic;
-		pWin->inhibitBGPaint = FALSE;
-		if (pWin->mapped)
-		    (*pWin->drawable.pScreen->ClearToBackground)(pWin, 0, 0, 0, 0, TRUE);
-	    }
-
-	    /*
-	     * Unredirect all existing subwindows
-	     */
-	    for (pChild = pWin->lastChild; pChild; pChild = pChild->prevSib)
-		(void) compUnredirectWindow (pClient, pChild, ccw->update);
-
-	    free(ccw);
-	    break;
-	}
-    }
-
-    /*
-     * Check if all of the per-client records are gone
-     */
-    if (!csw->clients)
-    {
-	dixSetPrivate(&pWin->devPrivates, CompSubwindowsPrivateKey, NULL);
-	free(csw);
-    }
-}
-
-/*
- * This is easy, just free the appropriate resource.
- */
-
-int
-compUnredirectSubwindows (ClientPtr pClient, WindowPtr pWin, int update)
-{
-    CompSubwindowsPtr	csw = GetCompSubwindows (pWin);
-    CompClientWindowPtr	ccw;
-    
-    if (!csw)
-	return BadValue;
-    for (ccw = csw->clients; ccw; ccw = ccw->next)
-	if (ccw->update == update && CLIENT_ID(ccw->id) == pClient->index)
-	{
-	    FreeResource (ccw->id, RT_NONE);
-	    return Success;
-	}
-    return BadValue;
-}
-
-/*
- * Add redirection information for one subwindow (during reparent)
- */
-
-int
-compRedirectOneSubwindow (WindowPtr pParent, WindowPtr pWin)
-{
-    CompSubwindowsPtr	csw = GetCompSubwindows (pParent);
-    CompClientWindowPtr	ccw;
-
-    if (!csw)
-	return Success;
-    for (ccw = csw->clients; ccw; ccw = ccw->next)
-    {
-	int ret = compRedirectWindow (clients[CLIENT_ID(ccw->id)],
-				      pWin, ccw->update);
-	if (ret != Success)
-	    return ret;
-    }
-    return Success;
-}
-
-/*
- * Remove redirection information for one subwindow (during reparent)
- */
-
-int
-compUnredirectOneSubwindow (WindowPtr pParent, WindowPtr pWin)
-{
-    CompSubwindowsPtr	csw = GetCompSubwindows (pParent);
-    CompClientWindowPtr	ccw;
-
-    if (!csw)
-	return Success;
-    for (ccw = csw->clients; ccw; ccw = ccw->next)
-    {
-	int ret = compUnredirectWindow (clients[CLIENT_ID(ccw->id)],
-					pWin, ccw->update);
-	if (ret != Success)
-	    return ret;
-    }
-    return Success;
-}
-
-static PixmapPtr
-compNewPixmap (WindowPtr pWin, int x, int y, int w, int h)
-{
-    ScreenPtr	    pScreen = pWin->drawable.pScreen;
-    WindowPtr	    pParent = pWin->parent;
-    PixmapPtr	    pPixmap;
-
-    pPixmap = (*pScreen->CreatePixmap) (pScreen, w, h, pWin->drawable.depth,
-					CREATE_PIXMAP_USAGE_BACKING_PIXMAP);
-
-    if (!pPixmap)
-	return 0;
-    
-    pPixmap->screen_x = x;
-    pPixmap->screen_y = y;
-
-    if (pParent->drawable.depth == pWin->drawable.depth)
-    {
-	GCPtr	pGC = GetScratchGC (pWin->drawable.depth, pScreen);
-	
-	if (pGC)
-	{
-	    ChangeGCVal val;
-	    val.val = IncludeInferiors;
-	    ChangeGC (NullClient, pGC, GCSubwindowMode, &val);
-	    ValidateGC(&pPixmap->drawable, pGC);
-	    (*pGC->ops->CopyArea) (&pParent->drawable,
-				   &pPixmap->drawable,
-				   pGC,
-				   x - pParent->drawable.x,
-				   y - pParent->drawable.y,
-				   w, h, 0, 0);
-	    FreeScratchGC (pGC);
-	}
-    }
-    else
-    {
-	PictFormatPtr	pSrcFormat = compWindowFormat (pParent);
-	PictFormatPtr	pDstFormat = compWindowFormat (pWin);
-	XID		inferiors = IncludeInferiors;
-	int		error;
-
-	PicturePtr	pSrcPicture = CreatePicture (None,
-						     &pParent->drawable,
-						     pSrcFormat,
-						     CPSubwindowMode,
-						     &inferiors,
-						     serverClient, &error);
-						    
-	PicturePtr	pDstPicture = CreatePicture (None,
-						     &pPixmap->drawable,
-						     pDstFormat,
-						     0, 0,
-						     serverClient, &error);
-
-	if (pSrcPicture && pDstPicture)
-	{
-	    CompositePicture (PictOpSrc,
-			      pSrcPicture,
-			      NULL,
-			      pDstPicture,
-			      x - pParent->drawable.x,
-			      y - pParent->drawable.y,
-			      0, 0, 0, 0, w, h);
-	}
-	if (pSrcPicture)
-	    FreePicture (pSrcPicture, 0);
-	if (pDstPicture)
-	    FreePicture (pDstPicture, 0);
-    }
-    return pPixmap;
-}
-
-Bool
-compAllocPixmap (WindowPtr pWin)
-{
-    int		    bw = (int) pWin->borderWidth;
-    int		    x = pWin->drawable.x - bw;
-    int		    y = pWin->drawable.y - bw;
-    int		    w = pWin->drawable.width + (bw << 1);
-    int		    h = pWin->drawable.height + (bw << 1);
-    PixmapPtr	    pPixmap = compNewPixmap (pWin, x, y, w, h);
-    CompWindowPtr   cw = GetCompWindow (pWin);
-
-    if (!pPixmap)
-	return FALSE;
-    if (cw->update == CompositeRedirectAutomatic)
-	pWin->redirectDraw = RedirectDrawAutomatic;
-    else
-	pWin->redirectDraw = RedirectDrawManual;
-
-    compSetPixmap (pWin, pPixmap);
-    cw->oldx = COMP_ORIGIN_INVALID;
-    cw->oldy = COMP_ORIGIN_INVALID;
-    cw->damageRegistered = FALSE;
-    if (cw->update == CompositeRedirectAutomatic)
-    {
-	DamageRegister (&pWin->drawable, cw->damage);
-	cw->damageRegistered = TRUE;
-    }
-    return TRUE;
-}
-
-void
-compSetParentPixmap (WindowPtr pWin)
-{
-    ScreenPtr	    pScreen = pWin->drawable.pScreen;
-    PixmapPtr	    pParentPixmap;
-    CompWindowPtr   cw = GetCompWindow (pWin);
-
-    if (cw->damageRegistered)
-    {
-	DamageUnregister (&pWin->drawable, cw->damage);
-	cw->damageRegistered = FALSE;
-	DamageEmpty (cw->damage);
-    }
-    /*
-     * Move the parent-constrained border clip region back into
-     * the window so that ValidateTree will handle the unmap
-     * case correctly.  Unmap adds the window borderClip to the
-     * parent exposed area; regions beyond the parent cause crashes
-     */
-    RegionCopy(&pWin->borderClip, &cw->borderClip);
-    pParentPixmap = (*pScreen->GetWindowPixmap) (pWin->parent);
-    pWin->redirectDraw = RedirectDrawNone;
-    compSetPixmap (pWin, pParentPixmap);
-}
-
-/*
- * Make sure the pixmap is the right size and offset.  Allocate a new
- * pixmap to change size, adjust origin to change offset, leaving the
- * old pixmap in cw->pOldPixmap so bits can be recovered
- */
-Bool
-compReallocPixmap (WindowPtr pWin, int draw_x, int draw_y,
-		   unsigned int w, unsigned int h, int bw)
-{
-    ScreenPtr	    pScreen = pWin->drawable.pScreen;
-    PixmapPtr	    pOld = (*pScreen->GetWindowPixmap) (pWin);
-    PixmapPtr	    pNew;
-    CompWindowPtr   cw = GetCompWindow (pWin);
-    int		    pix_x, pix_y;
-    int		    pix_w, pix_h;
-
-    assert (cw && pWin->redirectDraw != RedirectDrawNone);
-    cw->oldx = pOld->screen_x;
-    cw->oldy = pOld->screen_y;
-    pix_x = draw_x - bw;
-    pix_y = draw_y - bw;
-    pix_w = w + (bw << 1);
-    pix_h = h + (bw << 1);
-    if (pix_w != pOld->drawable.width || pix_h != pOld->drawable.height)
-    {
-	pNew = compNewPixmap (pWin, pix_x, pix_y, pix_w, pix_h);
-	if (!pNew)
-	    return FALSE;
-	cw->pOldPixmap = pOld;
-	compSetPixmap (pWin, pNew);
-    }
-    else
-    {
-	pNew = pOld;
-	cw->pOldPixmap = 0;
-    }
-    pNew->screen_x = pix_x;
-    pNew->screen_y = pix_y;
-    return TRUE;
-}
->>>>>>> 9b009a8b
+/*
+ * Copyright (c) 2006, Oracle and/or its affiliates. All rights reserved.
+ *
+ * Permission is hereby granted, free of charge, to any person obtaining a
+ * copy of this software and associated documentation files (the "Software"),
+ * to deal in the Software without restriction, including without limitation
+ * the rights to use, copy, modify, merge, publish, distribute, sublicense,
+ * and/or sell copies of the Software, and to permit persons to whom the
+ * Software is furnished to do so, subject to the following conditions:
+ *
+ * The above copyright notice and this permission notice (including the next
+ * paragraph) shall be included in all copies or substantial portions of the
+ * Software.
+ *
+ * THE SOFTWARE IS PROVIDED "AS IS", WITHOUT WARRANTY OF ANY KIND, EXPRESS OR
+ * IMPLIED, INCLUDING BUT NOT LIMITED TO THE WARRANTIES OF MERCHANTABILITY,
+ * FITNESS FOR A PARTICULAR PURPOSE AND NONINFRINGEMENT.  IN NO EVENT SHALL
+ * THE AUTHORS OR COPYRIGHT HOLDERS BE LIABLE FOR ANY CLAIM, DAMAGES OR OTHER
+ * LIABILITY, WHETHER IN AN ACTION OF CONTRACT, TORT OR OTHERWISE, ARISING
+ * FROM, OUT OF OR IN CONNECTION WITH THE SOFTWARE OR THE USE OR OTHER
+ * DEALINGS IN THE SOFTWARE.
+ *
+ * Copyright © 2003 Keith Packard
+ *
+ * Permission to use, copy, modify, distribute, and sell this software and its
+ * documentation for any purpose is hereby granted without fee, provided that
+ * the above copyright notice appear in all copies and that both that
+ * copyright notice and this permission notice appear in supporting
+ * documentation, and that the name of Keith Packard not be used in
+ * advertising or publicity pertaining to distribution of the software without
+ * specific, written prior permission.  Keith Packard makes no
+ * representations about the suitability of this software for any purpose.  It
+ * is provided "as is" without express or implied warranty.
+ *
+ * KEITH PACKARD DISCLAIMS ALL WARRANTIES WITH REGARD TO THIS SOFTWARE,
+ * INCLUDING ALL IMPLIED WARRANTIES OF MERCHANTABILITY AND FITNESS, IN NO
+ * EVENT SHALL KEITH PACKARD BE LIABLE FOR ANY SPECIAL, INDIRECT OR
+ * CONSEQUENTIAL DAMAGES OR ANY DAMAGES WHATSOEVER RESULTING FROM LOSS OF USE,
+ * DATA OR PROFITS, WHETHER IN AN ACTION OF CONTRACT, NEGLIGENCE OR OTHER
+ * TORTIOUS ACTION, ARISING OUT OF OR IN CONNECTION WITH THE USE OR
+ * PERFORMANCE OF THIS SOFTWARE.
+ */
+
+#ifdef HAVE_DIX_CONFIG_H
+#include <dix-config.h>
+#endif
+
+#include "compint.h"
+
+static void
+compScreenUpdate (ScreenPtr pScreen)
+{
+    compCheckTree (pScreen);
+    compPaintChildrenToWindow (pScreen->root);
+}
+
+static void
+compBlockHandler (int	    i,
+		  pointer   blockData,
+		  pointer   pTimeout,
+		  pointer   pReadmask)
+{
+    ScreenPtr	    pScreen = screenInfo.screens[i];
+    CompScreenPtr   cs = GetCompScreen (pScreen);
+
+    pScreen->BlockHandler = cs->BlockHandler;
+    compScreenUpdate (pScreen);
+    (*pScreen->BlockHandler) (i, blockData, pTimeout, pReadmask);
+
+    /* Next damage will restore the block handler */
+    cs->BlockHandler = NULL;
+}
+
+static void
+compReportDamage (DamagePtr pDamage, RegionPtr pRegion, void *closure)
+{
+    WindowPtr	    pWin = (WindowPtr) closure;
+    ScreenPtr	    pScreen = pWin->drawable.pScreen;
+    CompScreenPtr   cs = GetCompScreen (pScreen);
+    CompWindowPtr   cw = GetCompWindow (pWin);
+
+    if (!cs->BlockHandler) {
+        cs->BlockHandler = pScreen->BlockHandler;
+        pScreen->BlockHandler = compBlockHandler;
+    }
+    cw->damaged = TRUE;
+
+    /* Mark the ancestors */
+    pWin = pWin->parent;
+    while (pWin) {
+	if (pWin->damagedDescendants)
+	    break;
+	pWin->damagedDescendants = TRUE;
+	pWin = pWin->parent;
+    }
+}
+
+static void
+compDestroyDamage (DamagePtr pDamage, void *closure)
+{
+    WindowPtr	    pWin = (WindowPtr) closure;
+    CompWindowPtr   cw = GetCompWindow (pWin);
+
+    cw->damage = 0;
+}
+
+static Bool
+compMarkWindows(WindowPtr pWin,
+		WindowPtr *ppLayerWin)
+{
+    ScreenPtr pScreen = pWin->drawable.pScreen;
+    WindowPtr pLayerWin = pWin;
+
+    if (!pWin->viewable)
+	return FALSE;
+
+    (*pScreen->MarkOverlappedWindows)(pWin, pWin, &pLayerWin);
+    (*pScreen->MarkWindow)(pLayerWin->parent);
+
+    *ppLayerWin = pLayerWin;
+
+    return TRUE;
+}
+
+static void
+compHandleMarkedWindows(WindowPtr pWin, WindowPtr pLayerWin)
+{
+    ScreenPtr pScreen = pWin->drawable.pScreen;
+
+    (*pScreen->ValidateTree)(pLayerWin->parent, pLayerWin, VTOther);
+    (*pScreen->HandleExposures)(pLayerWin->parent);
+    if (pScreen->PostValidateTree)
+	(*pScreen->PostValidateTree)(pLayerWin->parent, pLayerWin, VTOther);
+}
+
+/*
+ * Redirect one window for one client
+ */
+int
+compRedirectWindow (ClientPtr pClient, WindowPtr pWin, int update)
+{
+    CompWindowPtr	cw = GetCompWindow (pWin);
+    CompClientWindowPtr	ccw;
+    CompScreenPtr       cs = GetCompScreen(pWin->drawable.pScreen);
+    WindowPtr		pLayerWin;
+    Bool		anyMarked = FALSE;
+    
+    if (pWin == cs->pOverlayWin) {
+	return Success;
+    }
+
+    if (!pWin->parent)
+	return BadMatch;
+
+    /*
+     * Only one Manual update is allowed
+     */
+    if (cw && update == CompositeRedirectManual)
+	for (ccw = cw->clients; ccw; ccw = ccw->next)
+	    if (ccw->update == CompositeRedirectManual)
+		return BadAccess;
+    
+    /*
+     * Allocate per-client per-window structure 
+     * The client *could* allocate multiple, but while supported,
+     * it is not expected to be common
+     */
+    ccw = malloc(sizeof (CompClientWindowRec));
+    if (!ccw)
+	return BadAlloc;
+    ccw->id = FakeClientID (pClient->index);
+    ccw->update = update;
+    /*
+     * Now make sure there's a per-window structure to hang this from
+     */
+    if (!cw)
+    {
+	cw = calloc (1,sizeof (CompWindowRec));
+	if (!cw)
+	{
+	    free(ccw);
+	    return BadAlloc;
+	}
+	cw->damage = DamageCreate (compReportDamage,
+				   compDestroyDamage,
+				   DamageReportNonEmpty,
+				   FALSE,
+				   pWin->drawable.pScreen,
+				   pWin);
+	if (!cw->damage)
+	{
+	    free(ccw);
+	    free(cw);
+	    return BadAlloc;
+	}
+
+	anyMarked = compMarkWindows (pWin, &pLayerWin);
+
+	/* Make sure our borderClip is correct for ValidateTree */
+	RegionNull(&cw->borderClip);
+	RegionCopy(&cw->borderClip, &pWin->borderClip);
+	cw->borderClipX = pWin->drawable.x;
+	cw->borderClipY = pWin->drawable.y;
+	cw->update = CompositeRedirectAutomatic;
+	cw->clients = 0;
+	cw->oldx = COMP_ORIGIN_INVALID;
+	cw->oldy = COMP_ORIGIN_INVALID;
+	cw->damageRegistered = FALSE;
+	cw->damaged = FALSE;
+	cw->pOldPixmap = NullPixmap;
+	dixSetPrivate(&pWin->devPrivates, CompWindowPrivateKey, cw);
+    }
+    ccw->next = cw->clients;
+    cw->clients = ccw;
+    if (!AddResource (ccw->id, CompositeClientWindowType, pWin))
+	return BadAlloc;
+    if (ccw->update == CompositeRedirectManual)
+    {
+	if (!anyMarked)
+	    anyMarked = compMarkWindows (pWin, &pLayerWin);
+
+	if (cw->damageRegistered)
+	{
+	    DamageUnregister (&pWin->drawable, cw->damage);
+	    cw->damageRegistered = FALSE;
+	}
+	cw->update = CompositeRedirectManual;
+    }
+    else if (cw->update == CompositeRedirectAutomatic && !cw->damageRegistered) {
+	if (!anyMarked)
+	    anyMarked = compMarkWindows (pWin, &pLayerWin);
+    }
+
+    if (!compCheckRedirect (pWin))
+    {
+	FreeResource (ccw->id, RT_NONE);
+	return BadAlloc;
+    }
+
+    if (anyMarked)
+	compHandleMarkedWindows (pWin, pLayerWin);
+    
+    return Success;
+}
+
+void
+compRestoreWindow (WindowPtr pWin, PixmapPtr pPixmap)
+{
+    ScreenPtr pScreen = pWin->drawable.pScreen;
+    WindowPtr pParent = pWin->parent;
+
+    if (pParent->drawable.depth == pWin->drawable.depth) {
+	GCPtr pGC = GetScratchGC (pWin->drawable.depth, pScreen);
+	int bw = (int) pWin->borderWidth;
+	int x = bw;
+	int y = bw;
+	int w = pWin->drawable.width;
+	int h = pWin->drawable.height;
+
+	if (pGC) {
+	    ChangeGCVal val;
+	    val.val = IncludeInferiors;
+	    ChangeGC (NullClient, pGC, GCSubwindowMode, &val);
+	    ValidateGC(&pWin->drawable, pGC);
+	    (*pGC->ops->CopyArea) (&pPixmap->drawable,
+				   &pWin->drawable,
+				   pGC,
+				   x, y, w, h, 0, 0);
+	    FreeScratchGC (pGC);
+	}
+    }
+}
+
+/*
+ * Free one of the per-client per-window resources, clearing
+ * redirect and the per-window pointer as appropriate
+ */
+void
+compFreeClientWindow (WindowPtr pWin, XID id)
+{
+    ScreenPtr		pScreen = pWin->drawable.pScreen;
+    CompWindowPtr	cw = GetCompWindow (pWin);
+    CompClientWindowPtr	ccw, *prev;
+    Bool		anyMarked = FALSE;
+    WindowPtr		pLayerWin;
+    PixmapPtr           pPixmap = NULL;
+
+    if (!cw)
+	return;
+    for (prev = &cw->clients; (ccw = *prev); prev = &ccw->next)
+    {
+	if (ccw->id == id)
+	{
+	    *prev = ccw->next;
+	    if (ccw->update == CompositeRedirectManual)
+		cw->update = CompositeRedirectAutomatic;
+	    free(ccw);
+	    break;
+	}
+    }
+    if (!cw->clients)
+    {
+	anyMarked = compMarkWindows (pWin, &pLayerWin);
+    
+	if (pWin->redirectDraw != RedirectDrawNone) {
+	    pPixmap = (*pScreen->GetWindowPixmap) (pWin);
+	    compSetParentPixmap (pWin);
+	}
+
+	if (cw->damage)
+	    DamageDestroy (cw->damage);
+	
+	RegionUninit(&cw->borderClip);
+    
+	dixSetPrivate(&pWin->devPrivates, CompWindowPrivateKey, NULL);
+	free(cw);
+    }
+    else if (cw->update == CompositeRedirectAutomatic &&
+	     !cw->damageRegistered && pWin->redirectDraw != RedirectDrawNone)
+    {
+	anyMarked = compMarkWindows (pWin, &pLayerWin);
+
+	DamageRegister (&pWin->drawable, cw->damage);
+	cw->damageRegistered = TRUE;
+	pWin->redirectDraw = RedirectDrawAutomatic;
+	DamageDamageRegion(&pWin->drawable, &pWin->borderSize);
+    }
+
+    if (anyMarked)
+	compHandleMarkedWindows (pWin, pLayerWin);
+
+    if (pPixmap) {
+	compRestoreWindow (pWin, pPixmap);
+	(*pScreen->DestroyPixmap) (pPixmap);
+    }
+}
+
+/*
+ * This is easy, just free the appropriate resource.
+ */
+
+int
+compUnredirectWindow (ClientPtr pClient, WindowPtr pWin, int update)
+{
+    CompWindowPtr	cw = GetCompWindow (pWin);
+    CompClientWindowPtr	ccw;
+
+    if (!cw)
+	return BadValue;
+
+    for (ccw = cw->clients; ccw; ccw = ccw->next)
+	if (ccw->update == update && CLIENT_ID(ccw->id) == pClient->index)
+	{
+	    FreeResource (ccw->id, RT_NONE);
+	    return Success;
+	}
+    return BadValue;
+}
+	
+/*
+ * Redirect all subwindows for one client
+ */
+
+int
+compRedirectSubwindows (ClientPtr pClient, WindowPtr pWin, int update)
+{
+    CompSubwindowsPtr	csw = GetCompSubwindows (pWin);
+    CompClientWindowPtr	ccw;
+    WindowPtr		pChild;
+
+    /*
+     * Only one Manual update is allowed
+     */
+    if (csw && update == CompositeRedirectManual)
+	for (ccw = csw->clients; ccw; ccw = ccw->next)
+	    if (ccw->update == CompositeRedirectManual)
+		return BadAccess;
+    /*
+     * Allocate per-client per-window structure 
+     * The client *could* allocate multiple, but while supported,
+     * it is not expected to be common
+     */
+    ccw = malloc(sizeof (CompClientWindowRec));
+    if (!ccw)
+	return BadAlloc;
+    ccw->id = FakeClientID (pClient->index);
+    ccw->update = update;
+    /*
+     * Now make sure there's a per-window structure to hang this from
+     */
+    if (!csw)
+    {
+	csw = malloc(sizeof (CompSubwindowsRec));
+	if (!csw)
+	{
+	    free(ccw);
+	    return BadAlloc;
+	}
+	csw->update = CompositeRedirectAutomatic;
+	csw->clients = 0;
+	dixSetPrivate(&pWin->devPrivates, CompSubwindowsPrivateKey, csw);
+    }
+    /*
+     * Redirect all existing windows
+     */
+    for (pChild = pWin->lastChild; pChild; pChild = pChild->prevSib)
+    {
+	int ret = compRedirectWindow (pClient, pChild, update);
+	if (ret != Success)
+	{
+	    for (pChild = pChild->nextSib; pChild; pChild = pChild->nextSib)
+		(void) compUnredirectWindow (pClient, pChild, update);
+	    if (!csw->clients)
+	    {
+		free(csw);
+		dixSetPrivate(&pWin->devPrivates, CompSubwindowsPrivateKey, 0);
+	    }
+	    free(ccw);
+	    return ret;
+	}
+    }
+    /*
+     * Hook into subwindows list
+     */
+    ccw->next = csw->clients;
+    csw->clients = ccw;
+    if (!AddResource (ccw->id, CompositeClientSubwindowsType, pWin))
+	return BadAlloc;
+    if (ccw->update == CompositeRedirectManual)
+    {
+	csw->update = CompositeRedirectManual;
+	/* 
+	 * tell damage extension that damage events for this client are
+	 * critical output
+	 */
+	DamageExtSetCritical (pClient, TRUE);
+	pWin->inhibitBGPaint = TRUE;
+    }
+    return Success;
+}
+
+/*
+ * Free one of the per-client per-subwindows resources,
+ * which frees one redirect per subwindow
+ */
+void
+compFreeClientSubwindows (WindowPtr pWin, XID id)
+{
+    CompSubwindowsPtr	csw = GetCompSubwindows (pWin);
+    CompClientWindowPtr	ccw, *prev;
+    WindowPtr		pChild;
+
+    if (!csw)
+	return;
+    for (prev = &csw->clients; (ccw = *prev); prev = &ccw->next)
+    {
+	if (ccw->id == id)
+	{
+	    ClientPtr	pClient = clients[CLIENT_ID(id)];
+	    
+	    *prev = ccw->next;
+	    if (ccw->update == CompositeRedirectManual)
+	    {
+		/* 
+		 * tell damage extension that damage events for this client are
+		 * critical output
+		 */
+		DamageExtSetCritical (pClient, FALSE);
+		csw->update = CompositeRedirectAutomatic;
+		pWin->inhibitBGPaint = FALSE;
+		if (pWin->mapped)
+		    (*pWin->drawable.pScreen->ClearToBackground)(pWin, 0, 0, 0, 0, TRUE);
+	    }
+
+	    /*
+	     * Unredirect all existing subwindows
+	     */
+	    for (pChild = pWin->lastChild; pChild; pChild = pChild->prevSib)
+		(void) compUnredirectWindow (pClient, pChild, ccw->update);
+
+	    free(ccw);
+	    break;
+	}
+    }
+
+    /*
+     * Check if all of the per-client records are gone
+     */
+    if (!csw->clients)
+    {
+	dixSetPrivate(&pWin->devPrivates, CompSubwindowsPrivateKey, NULL);
+	free(csw);
+    }
+}
+
+/*
+ * This is easy, just free the appropriate resource.
+ */
+
+int
+compUnredirectSubwindows (ClientPtr pClient, WindowPtr pWin, int update)
+{
+    CompSubwindowsPtr	csw = GetCompSubwindows (pWin);
+    CompClientWindowPtr	ccw;
+    
+    if (!csw)
+	return BadValue;
+    for (ccw = csw->clients; ccw; ccw = ccw->next)
+	if (ccw->update == update && CLIENT_ID(ccw->id) == pClient->index)
+	{
+	    FreeResource (ccw->id, RT_NONE);
+	    return Success;
+	}
+    return BadValue;
+}
+
+/*
+ * Add redirection information for one subwindow (during reparent)
+ */
+
+int
+compRedirectOneSubwindow (WindowPtr pParent, WindowPtr pWin)
+{
+    CompSubwindowsPtr	csw = GetCompSubwindows (pParent);
+    CompClientWindowPtr	ccw;
+
+    if (!csw)
+	return Success;
+    for (ccw = csw->clients; ccw; ccw = ccw->next)
+    {
+	int ret = compRedirectWindow (clients[CLIENT_ID(ccw->id)],
+				      pWin, ccw->update);
+	if (ret != Success)
+	    return ret;
+    }
+    return Success;
+}
+
+/*
+ * Remove redirection information for one subwindow (during reparent)
+ */
+
+int
+compUnredirectOneSubwindow (WindowPtr pParent, WindowPtr pWin)
+{
+    CompSubwindowsPtr	csw = GetCompSubwindows (pParent);
+    CompClientWindowPtr	ccw;
+
+    if (!csw)
+	return Success;
+    for (ccw = csw->clients; ccw; ccw = ccw->next)
+    {
+	int ret = compUnredirectWindow (clients[CLIENT_ID(ccw->id)],
+					pWin, ccw->update);
+	if (ret != Success)
+	    return ret;
+    }
+    return Success;
+}
+
+static PixmapPtr
+compNewPixmap (WindowPtr pWin, int x, int y, int w, int h)
+{
+    ScreenPtr	    pScreen = pWin->drawable.pScreen;
+    WindowPtr	    pParent = pWin->parent;
+    PixmapPtr	    pPixmap;
+
+    pPixmap = (*pScreen->CreatePixmap) (pScreen, w, h, pWin->drawable.depth,
+					CREATE_PIXMAP_USAGE_BACKING_PIXMAP);
+
+    if (!pPixmap)
+	return 0;
+    
+    pPixmap->screen_x = x;
+    pPixmap->screen_y = y;
+
+    if (pParent->drawable.depth == pWin->drawable.depth)
+    {
+	GCPtr	pGC = GetScratchGC (pWin->drawable.depth, pScreen);
+	
+	if (pGC)
+	{
+	    ChangeGCVal val;
+	    val.val = IncludeInferiors;
+	    ChangeGC (NullClient, pGC, GCSubwindowMode, &val);
+	    ValidateGC(&pPixmap->drawable, pGC);
+	    (*pGC->ops->CopyArea) (&pParent->drawable,
+				   &pPixmap->drawable,
+				   pGC,
+				   x - pParent->drawable.x,
+				   y - pParent->drawable.y,
+				   w, h, 0, 0);
+	    FreeScratchGC (pGC);
+	}
+    }
+    else
+    {
+	PictFormatPtr	pSrcFormat = compWindowFormat (pParent);
+	PictFormatPtr	pDstFormat = compWindowFormat (pWin);
+	XID		inferiors = IncludeInferiors;
+	int		error;
+
+	PicturePtr	pSrcPicture = CreatePicture (None,
+						     &pParent->drawable,
+						     pSrcFormat,
+						     CPSubwindowMode,
+						     &inferiors,
+						     serverClient, &error);
+						    
+	PicturePtr	pDstPicture = CreatePicture (None,
+						     &pPixmap->drawable,
+						     pDstFormat,
+						     0, 0,
+						     serverClient, &error);
+
+	if (pSrcPicture && pDstPicture)
+	{
+	    CompositePicture (PictOpSrc,
+			      pSrcPicture,
+			      NULL,
+			      pDstPicture,
+			      x - pParent->drawable.x,
+			      y - pParent->drawable.y,
+			      0, 0, 0, 0, w, h);
+	}
+	if (pSrcPicture)
+	    FreePicture (pSrcPicture, 0);
+	if (pDstPicture)
+	    FreePicture (pDstPicture, 0);
+    }
+    return pPixmap;
+}
+
+Bool
+compAllocPixmap (WindowPtr pWin)
+{
+    int		    bw = (int) pWin->borderWidth;
+    int		    x = pWin->drawable.x - bw;
+    int		    y = pWin->drawable.y - bw;
+    int		    w = pWin->drawable.width + (bw << 1);
+    int		    h = pWin->drawable.height + (bw << 1);
+    PixmapPtr	    pPixmap = compNewPixmap (pWin, x, y, w, h);
+    CompWindowPtr   cw = GetCompWindow (pWin);
+
+    if (!pPixmap)
+	return FALSE;
+    if (cw->update == CompositeRedirectAutomatic)
+	pWin->redirectDraw = RedirectDrawAutomatic;
+    else
+	pWin->redirectDraw = RedirectDrawManual;
+
+    compSetPixmap (pWin, pPixmap);
+    cw->oldx = COMP_ORIGIN_INVALID;
+    cw->oldy = COMP_ORIGIN_INVALID;
+    cw->damageRegistered = FALSE;
+    if (cw->update == CompositeRedirectAutomatic)
+    {
+	DamageRegister (&pWin->drawable, cw->damage);
+	cw->damageRegistered = TRUE;
+    }
+    return TRUE;
+}
+
+void
+compSetParentPixmap (WindowPtr pWin)
+{
+    ScreenPtr	    pScreen = pWin->drawable.pScreen;
+    PixmapPtr	    pParentPixmap;
+    CompWindowPtr   cw = GetCompWindow (pWin);
+
+    if (cw->damageRegistered)
+    {
+	DamageUnregister (&pWin->drawable, cw->damage);
+	cw->damageRegistered = FALSE;
+	DamageEmpty (cw->damage);
+    }
+    /*
+     * Move the parent-constrained border clip region back into
+     * the window so that ValidateTree will handle the unmap
+     * case correctly.  Unmap adds the window borderClip to the
+     * parent exposed area; regions beyond the parent cause crashes
+     */
+    RegionCopy(&pWin->borderClip, &cw->borderClip);
+    pParentPixmap = (*pScreen->GetWindowPixmap) (pWin->parent);
+    pWin->redirectDraw = RedirectDrawNone;
+    compSetPixmap (pWin, pParentPixmap);
+}
+
+/*
+ * Make sure the pixmap is the right size and offset.  Allocate a new
+ * pixmap to change size, adjust origin to change offset, leaving the
+ * old pixmap in cw->pOldPixmap so bits can be recovered
+ */
+Bool
+compReallocPixmap (WindowPtr pWin, int draw_x, int draw_y,
+		   unsigned int w, unsigned int h, int bw)
+{
+    ScreenPtr	    pScreen = pWin->drawable.pScreen;
+    PixmapPtr	    pOld = (*pScreen->GetWindowPixmap) (pWin);
+    PixmapPtr	    pNew;
+    CompWindowPtr   cw = GetCompWindow (pWin);
+    int		    pix_x, pix_y;
+    int		    pix_w, pix_h;
+
+    assert (cw && pWin->redirectDraw != RedirectDrawNone);
+    cw->oldx = pOld->screen_x;
+    cw->oldy = pOld->screen_y;
+    pix_x = draw_x - bw;
+    pix_y = draw_y - bw;
+    pix_w = w + (bw << 1);
+    pix_h = h + (bw << 1);
+    if (pix_w != pOld->drawable.width || pix_h != pOld->drawable.height)
+    {
+	pNew = compNewPixmap (pWin, pix_x, pix_y, pix_w, pix_h);
+	if (!pNew)
+	    return FALSE;
+	cw->pOldPixmap = pOld;
+	compSetPixmap (pWin, pNew);
+    }
+    else
+    {
+	pNew = pOld;
+	cw->pOldPixmap = 0;
+    }
+    pNew->screen_x = pix_x;
+    pNew->screen_y = pix_y;
+    return TRUE;
+}