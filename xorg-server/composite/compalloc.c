--- conflicted
+++ resolved
@@ -169,42 +169,8 @@
     /*
      * Now make sure there's a per-window structure to hang this from
      */
-<<<<<<< HEAD
-    if (!cw)
-    {
-	cw = calloc (1,sizeof (CompWindowRec));
-	if (!cw)
-	{
-	    free(ccw);
-	    return BadAlloc;
-	}
-	cw->damage = DamageCreate (compReportDamage,
-				   compDestroyDamage,
-				   DamageReportNonEmpty,
-				   FALSE,
-				   pWin->drawable.pScreen,
-				   pWin);
-	if (!cw->damage)
-	{
-	    free(ccw);
-	    free(cw);
-	    return BadAlloc;
-	}
-
-	anyMarked = compMarkWindows (pWin, &pLayerWin);
-
-	RegionNull(&cw->borderClip);
-	cw->update = CompositeRedirectAutomatic;
-	cw->clients = 0;
-	cw->oldx = COMP_ORIGIN_INVALID;
-	cw->oldy = COMP_ORIGIN_INVALID;
-	cw->damageRegistered = FALSE;
-	cw->damaged = FALSE;
-	cw->pOldPixmap = NullPixmap;
-	dixSetPrivate(&pWin->devPrivates, CompWindowPrivateKey, cw);
-=======
     if (!cw) {
-        cw = malloc(sizeof(CompWindowRec));
+        cw = calloc(1,sizeof(CompWindowRec));
         if (!cw) {
             free(ccw);
             return BadAlloc;
@@ -230,7 +196,6 @@
         cw->damaged = FALSE;
         cw->pOldPixmap = NullPixmap;
         dixSetPrivate(&pWin->devPrivates, CompWindowPrivateKey, cw);
->>>>>>> 0f834b91
     }
     ccw->next = cw->clients;
     cw->clients = ccw;
