--- conflicted
+++ resolved
@@ -88,13 +88,8 @@
 #define	XKB_DFLT_RULES_PROP	TRUE
 #endif
 
-<<<<<<< HEAD
-const char	*		XkbBaseDirectory=	XKB_BASE_DIRECTORY;
-const char	*		XkbBinDirectory=	XKB_BIN_DIRECTORY;
-=======
 const char *		XkbBaseDirectory=	XKB_BASE_DIRECTORY;
 const char *		XkbBinDirectory=	XKB_BIN_DIRECTORY;
->>>>>>> a0b4a133
 static int	 	XkbWantAccessX=		0;	
 
 static char *		XkbRulesDflt=		NULL;
