/************************************************************
Copyright (c) 1993 by Silicon Graphics Computer Systems, Inc.

Permission to use, copy, modify, and distribute this
software and its documentation for any purpose and without
fee is hereby granted, provided that the above copyright
notice appear in all copies and that both that copyright
notice and this permission notice appear in supporting
documentation, and that the name of Silicon Graphics not be 
used in advertising or publicity pertaining to distribution 
of the software without specific prior written permission.
Silicon Graphics makes no representation about the suitability 
of this software for any purpose. It is provided "as is"
without any express or implied warranty.

SILICON GRAPHICS DISCLAIMS ALL WARRANTIES WITH REGARD TO THIS 
SOFTWARE, INCLUDING ALL IMPLIED WARRANTIES OF MERCHANTABILITY 
AND FITNESS FOR A PARTICULAR PURPOSE. IN NO EVENT SHALL SILICON
GRAPHICS BE LIABLE FOR ANY SPECIAL, INDIRECT OR CONSEQUENTIAL 
DAMAGES OR ANY DAMAGES WHATSOEVER RESULTING FROM LOSS OF USE, 
DATA OR PROFITS, WHETHER IN AN ACTION OF CONTRACT, NEGLIGENCE 
OR OTHER TORTIOUS ACTION, ARISING OUT OF OR IN CONNECTION  WITH
THE USE OR PERFORMANCE OF THIS SOFTWARE.

********************************************************/

#ifdef HAVE_DIX_CONFIG_H
#include <dix-config.h>
#endif

#include <xkb-config.h>

#include <stdio.h>
#include <ctype.h>
#include <X11/X.h>
#include <X11/Xos.h>
#include <X11/Xproto.h>
#include <X11/keysym.h>
#include <X11/extensions/XKM.h>
#include "inputstr.h"
#include "scrnintstr.h"
#include "windowstr.h"
#define	XKBSRV_NEED_FILE_FUNCS
#include <xkbsrv.h>
#include <X11/extensions/XI.h>
#include "xkb.h"

	/*
	 * If XKM_OUTPUT_DIR specifies a path without a leading slash, it is
	 * relative to the top-level XKB configuration directory.
	 * Making the server write to a subdirectory of that directory
	 * requires some work in the general case (install procedure
	 * has to create links to /var or somesuch on many machines),
	 * so we just compile into /usr/tmp for now.
	 */
#ifndef XKM_OUTPUT_DIR
#define	XKM_OUTPUT_DIR	"compiled/"
#endif

#define	PRE_ERROR_MSG "\"The XKEYBOARD keymap compiler (xkbcomp) reports:\""
#define	ERROR_PREFIX	"\"> \""
#define	POST_ERROR_MSG1 "\"Errors from xkbcomp are not fatal to the X server\""
#define	POST_ERROR_MSG2 "\"End of messages from xkbcomp\""

#if defined(WIN32)
#define PATHSEPARATOR "\\"
#else
#define PATHSEPARATOR "/"
#endif

#ifdef WIN32

#include <X11/Xwindows.h>
const char* 
Win32TempDir()
{
    static char buffer[PATH_MAX];
    if (GetTempPath(sizeof(buffer), buffer))
    {
        int len;
        buffer[sizeof(buffer)-1] = 0;
        len = strlen(buffer);
        if (len > 0)
            if (buffer[len-1] == '\\')
                buffer[len-1] = 0;
        return buffer;
    }
    if (getenv("TEMP") != NULL)
        return getenv("TEMP");
    else if (getenv("TMP") != NULL)
        return getenv("TEMP");
    else
        return "/tmp";
}

int 
Win32System(const char *cmdline)
{
    STARTUPINFO si;
    PROCESS_INFORMATION pi;
    DWORD dwExitCode;
    char *cmd = strdup(cmdline);

    ZeroMemory( &si, sizeof(si) );
    si.cb = sizeof(si);
    ZeroMemory( &pi, sizeof(pi) );

    if (!CreateProcess(NULL, cmd, NULL, NULL, FALSE, 0, NULL, NULL, &si, &pi)) 
    {
	LPVOID buffer;
	if (!FormatMessage( 
		    FORMAT_MESSAGE_ALLOCATE_BUFFER | 
		    FORMAT_MESSAGE_FROM_SYSTEM | 
		    FORMAT_MESSAGE_IGNORE_INSERTS,
		    NULL,
		    GetLastError(),
		    MAKELANGID(LANG_NEUTRAL, SUBLANG_DEFAULT),
		    (LPTSTR) &buffer,
		    0,
		    NULL ))
	{
	    ErrorF("[xkb] Starting '%s' failed!\n", cmdline); 
	}
	else
	{
	    ErrorF("[xkb] Starting '%s' failed: %s", cmdline, (char *)buffer); 
	    LocalFree(buffer);
	}

	free(cmd);
	return -1;
    }
    /* Wait until child process exits. */
    WaitForSingleObject( pi.hProcess, INFINITE );

    GetExitCodeProcess( pi.hProcess, &dwExitCode);
    
    /* Close process and thread handles. */
    CloseHandle( pi.hProcess );
    CloseHandle( pi.hThread );
    free(cmd);

    return dwExitCode;
}
#undef System
#define System(x) Win32System(x)
#endif

static void
OutputDirectory(
    char* outdir,
    size_t size)
{
#ifndef WIN32
    /* Can we write an xkm and then open it too? */
    if (access(XKM_OUTPUT_DIR, W_OK | X_OK) == 0 && (strlen(XKM_OUTPUT_DIR) < size))
    {
	(void) strcpy (outdir, XKM_OUTPUT_DIR);
    } else
#else
    if (strlen(Win32TempDir()) + 1 < size)
    {
	(void) strcpy(outdir, Win32TempDir());
	(void) strcat(outdir, "\\");
    } else 
#endif
    if (strlen("/tmp/") < size)
    {
	(void) strcpy (outdir, "/tmp/");
    }
}

static Bool
XkbDDXCompileKeymapByNames(	XkbDescPtr		xkb,
				XkbComponentNamesPtr	names,
				unsigned		want,
				unsigned		need,
				char *			nameRtrn,
				int			nameRtrnLen)
{
    FILE *	out;
    char	*buf = NULL, keymap[PATH_MAX], xkm_output_dir[PATH_MAX];

    const char	*emptystring = "";
    char *xkbbasedirflag = NULL;
    const char	*xkbbindir = emptystring;
    const char	*xkbbindirsep = emptystring;

#ifdef WIN32
    /* WIN32 has no popen. The input must be stored in a file which is
       used as input for xkbcomp. xkbcomp does not read from stdin. */
    char tmpname[PATH_MAX];
    const char *xkmfile = tmpname;
#else
    const char *xkmfile = "-";
#endif

    snprintf(keymap, sizeof(keymap), "server-%s", display);

    OutputDirectory(xkm_output_dir, sizeof(xkm_output_dir));

#ifdef WIN32
    strcpy(tmpname, Win32TempDir());
    strcat(tmpname, "\\xkb_XXXXXX");
    (void) mktemp(tmpname);
#endif

    if (XkbBaseDirectory != NULL) {
	if (asprintf(&xkbbasedirflag, "\"-R%s\"", XkbBaseDirectory) == -1)
	    xkbbasedirflag = NULL;
    }

    if (XkbBinDirectory != NULL) {
	int ld = strlen(XkbBinDirectory);
	int lps = strlen(PATHSEPARATOR);

	xkbbindir = XkbBinDirectory;

	if ((ld >= lps) &&
	    (strcmp(xkbbindir + ld - lps, PATHSEPARATOR) != 0)) {
	    xkbbindirsep = PATHSEPARATOR;
	}
    }

    if (asprintf(&buf,
		 "\"%s%sxkbcomp\" -w %d %s -xkm \"%s\" "
		  "-em1 %s -emp %s -eml %s \"%s%s.xkm\"",
		 xkbbindir, xkbbindirsep,
		 ((xkbDebugFlags < 2) ? 1 :
		  ((xkbDebugFlags > 10) ? 10 : (int) xkbDebugFlags)),
		 xkbbasedirflag ? xkbbasedirflag : "", xkmfile,
		 PRE_ERROR_MSG, ERROR_PREFIX, POST_ERROR_MSG1,
		 xkm_output_dir, keymap) == -1)
	buf = NULL;

    free(xkbbasedirflag);

    if (!buf) {
        LogMessage(X_ERROR, "XKB: Could not invoke xkbcomp: not enough memory\n");
        return FALSE;
    }
    
#ifndef WIN32
    out= Popen(buf,"w");
#else
    out= fopen(tmpname, "w");
#endif
    
    if (out!=NULL) {
#ifdef DEBUG
    if (xkbDebugFlags) {
       ErrorF("[xkb] XkbDDXCompileKeymapByNames compiling keymap:\n");
       XkbWriteXKBKeymapForNames(stderr,names,xkb,want,need);
    }
#endif
	XkbWriteXKBKeymapForNames(out,names,xkb,want,need);
#ifndef WIN32
	if (Pclose(out)==0)
#else
	if (fclose(out)==0 && System(buf) >= 0)
#endif
	{
            if (xkbDebugFlags)
                DebugF("[xkb] xkb executes: %s\n",buf);
	    if (nameRtrn) {
		strncpy(nameRtrn,keymap,nameRtrnLen);
		nameRtrn[nameRtrnLen-1]= '\0';
	    }
            free(buf);
#ifdef WIN32
<<<<<<< HEAD
        /* remove the temporary file */
        unlink(tmpname);
=======
	    unlink(tmpname);
>>>>>>> 02f377d5
#endif
	    return TRUE;
	}
	else
	    LogMessage(X_ERROR, "Error compiling keymap (%s)\n", keymap);
#ifdef WIN32
        /* remove the temporary file */
        unlink(tmpname);
#endif
    }
    else {
#ifndef WIN32
	LogMessage(X_ERROR, "XKB: Could not invoke xkbcomp\n");
#else
	LogMessage(X_ERROR, "Could not open file %s\n", tmpname);
#endif
    }
    if (nameRtrn)
	nameRtrn[0]= '\0';
    free(buf);
    return FALSE;
}

static FILE *
XkbDDXOpenConfigFile(char *mapName,char *fileNameRtrn,int fileNameRtrnLen)
{
char	buf[PATH_MAX],xkm_output_dir[PATH_MAX];
FILE *	file;

    buf[0]= '\0';
    if (mapName!=NULL) {
	OutputDirectory(xkm_output_dir, sizeof(xkm_output_dir));
	if ((XkbBaseDirectory!=NULL)&&(xkm_output_dir[0]!='/')
#ifdef WIN32
                &&(!isalpha(xkm_output_dir[0]) || xkm_output_dir[1]!=':')
#endif
                ) {
            if (snprintf(buf, PATH_MAX, "%s/%s%s.xkm", XkbBaseDirectory,
                         xkm_output_dir, mapName) >= PATH_MAX)
                buf[0] = '\0';
	}
	else
	{
            if (snprintf(buf, PATH_MAX, "%s%s.xkm", xkm_output_dir, mapName)
                >= PATH_MAX)
                buf[0] = '\0';
	}
	if (buf[0] != '\0')
	    file= fopen(buf,"rb");
	else file= NULL;
    }
    else file= NULL;
    if ((fileNameRtrn!=NULL)&&(fileNameRtrnLen>0)) {
	strncpy(fileNameRtrn,buf,fileNameRtrnLen);
	buf[fileNameRtrnLen-1]= '\0';
    }
    return file;
}

unsigned
XkbDDXLoadKeymapByNames(	DeviceIntPtr		keybd,
				XkbComponentNamesPtr	names,
				unsigned		want,
				unsigned		need,
				XkbDescPtr *		xkbRtrn,
				char *			nameRtrn,
				int 			nameRtrnLen)
{
XkbDescPtr      xkb;
FILE	*	file;
char		fileName[PATH_MAX];
unsigned	missing;

    *xkbRtrn = NULL;
    if ((keybd==NULL)||(keybd->key==NULL)||(keybd->key->xkbInfo==NULL))
	 xkb= NULL;
    else xkb= keybd->key->xkbInfo->desc;
    if ((names->keycodes==NULL)&&(names->types==NULL)&&
	(names->compat==NULL)&&(names->symbols==NULL)&&
	(names->geometry==NULL)) {
        LogMessage(X_ERROR, "XKB: No components provided for device %s\n",
                   keybd->name ? keybd->name : "(unnamed keyboard)");
        return 0;
    }
    else if (!XkbDDXCompileKeymapByNames(xkb,names,want,need,
                                         nameRtrn,nameRtrnLen)){
	LogMessage(X_ERROR, "XKB: Couldn't compile keymap\n");
	return 0;
    }
    file= XkbDDXOpenConfigFile(nameRtrn,fileName,PATH_MAX);
    if (file==NULL) {
	LogMessage(X_ERROR, "Couldn't open compiled keymap file %s\n",fileName);
	return 0;
    }
    missing= XkmReadFile(file,need,want,xkbRtrn);
    if (*xkbRtrn==NULL) {
	LogMessage(X_ERROR, "Error loading keymap %s\n",fileName);
	fclose(file);
	(void) unlink (fileName);
	return 0;
    }
    else {
	DebugF("Loaded XKB keymap %s, defined=0x%x\n",fileName,(*xkbRtrn)->defined);
    }
    fclose(file);
    (void) unlink (fileName);
    return (need|want)&(~missing);
}

Bool
XkbDDXNamesFromRules(	DeviceIntPtr		keybd,
			char *			rules_name,
			XkbRF_VarDefsPtr	defs,
			XkbComponentNamesPtr	names)
{
char 		buf[PATH_MAX];
FILE *		file;
Bool		complete;
XkbRF_RulesPtr	rules;

    if (!rules_name)
	return FALSE;

    if (snprintf(buf, PATH_MAX, "%s/rules/%s", XkbBaseDirectory, rules_name)
        >= PATH_MAX) {
        LogMessage(X_ERROR, "XKB: Rules name is too long\n");
        return FALSE;
    }

    file = fopen(buf, "r");
    if (!file) {
        LogMessage(X_ERROR, "XKB: Couldn't open rules file %s\n", buf);
	return FALSE;
    }

    rules = XkbRF_Create();
    if (!rules) {
        LogMessage(X_ERROR, "XKB: Couldn't create rules struct\n");
	fclose(file);
	return FALSE;
    }

    if (!XkbRF_LoadRules(file, rules)) {
        LogMessage(X_ERROR, "XKB: Couldn't parse rules file %s\n", rules_name);
	fclose(file);
	XkbRF_Free(rules,TRUE);
	return FALSE;
    }

    memset(names, 0, sizeof(*names));
    complete = XkbRF_GetComponents(rules,defs,names);
    fclose(file);
    XkbRF_Free(rules, TRUE);

    if (!complete)
        LogMessage(X_ERROR, "XKB: Rules returned no components\n");

    return complete;
}

static Bool
XkbRMLVOtoKcCGST(DeviceIntPtr dev, XkbRMLVOSet *rmlvo, XkbComponentNamesPtr kccgst)
{
    XkbRF_VarDefsRec mlvo;

    mlvo.model = rmlvo->model;
    mlvo.layout = rmlvo->layout;
    mlvo.variant = rmlvo->variant;
    mlvo.options = rmlvo->options;

    return XkbDDXNamesFromRules(dev, rmlvo->rules, &mlvo, kccgst);
}

/**
 * Compile the given RMLVO keymap and return it. Returns the XkbDescPtr on
 * success or NULL on failure. If the components compiled are not a superset
 * or equal to need, the compiliation is treated as failure.
 */
static XkbDescPtr
XkbCompileKeymapForDevice(DeviceIntPtr dev, XkbRMLVOSet *rmlvo, int need)
{
    XkbDescPtr xkb = NULL;
    unsigned int provided;
    XkbComponentNamesRec kccgst = {0};
    char name[PATH_MAX];

    if (XkbRMLVOtoKcCGST(dev, rmlvo, &kccgst)) {
        provided = XkbDDXLoadKeymapByNames(dev, &kccgst, XkmAllIndicesMask, need,
                                           &xkb, name, PATH_MAX);
        if ((need & provided) != need) {
            if (xkb) {
                XkbFreeKeyboard(xkb, 0, TRUE);
                xkb = NULL;
            }
        }
    }

    XkbFreeComponentNames(&kccgst, FALSE);
    return xkb;
}

XkbDescPtr
XkbCompileKeymap(DeviceIntPtr dev, XkbRMLVOSet *rmlvo)
{
    XkbDescPtr xkb;
    unsigned int need;

    if (!dev || !rmlvo) {
        LogMessage(X_ERROR, "XKB: No device or RMLVO specified\n");
        return NULL;
    }

    /* These are the components we really really need */
    need = XkmSymbolsMask | XkmCompatMapMask | XkmTypesMask |
           XkmKeyNamesMask | XkmVirtualModsMask;


    xkb = XkbCompileKeymapForDevice(dev, rmlvo, need);

    if (!xkb) {
        XkbRMLVOSet dflts;

        /* we didn't get what we really needed. And that will likely leave
         * us with a keyboard that doesn't work. Use the defaults instead */
        LogMessage(X_ERROR, "XKB: Failed to load keymap. Loading default "
                   "keymap instead.\n");

        XkbGetRulesDflts(&dflts);

        xkb = XkbCompileKeymapForDevice(dev, &dflts, 0);

        XkbFreeRMLVOSet(&dflts, FALSE);
    }

    return xkb;
}<|MERGE_RESOLUTION|>--- conflicted
+++ resolved
@@ -268,12 +268,7 @@
 	    }
             free(buf);
 #ifdef WIN32
-<<<<<<< HEAD
-        /* remove the temporary file */
-        unlink(tmpname);
-=======
 	    unlink(tmpname);
->>>>>>> 02f377d5
 #endif
 	    return TRUE;
 	}
