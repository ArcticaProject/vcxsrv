/************************************************************
Copyright (c) 1993 by Silicon Graphics Computer Systems, Inc.

Permission to use, copy, modify, and distribute this
software and its documentation for any purpose and without
fee is hereby granted, provided that the above copyright
notice appear in all copies and that both that copyright
notice and this permission notice appear in supporting
documentation, and that the name of Silicon Graphics not be 
used in advertising or publicity pertaining to distribution 
of the software without specific prior written permission.
Silicon Graphics makes no representation about the suitability 
of this software for any purpose. It is provided "as is"
without any express or implied warranty.

SILICON GRAPHICS DISCLAIMS ALL WARRANTIES WITH REGARD TO THIS 
SOFTWARE, INCLUDING ALL IMPLIED WARRANTIES OF MERCHANTABILITY 
AND FITNESS FOR A PARTICULAR PURPOSE. IN NO EVENT SHALL SILICON
GRAPHICS BE LIABLE FOR ANY SPECIAL, INDIRECT OR CONSEQUENTIAL 
DAMAGES OR ANY DAMAGES WHATSOEVER RESULTING FROM LOSS OF USE, 
DATA OR PROFITS, WHETHER IN AN ACTION OF CONTRACT, NEGLIGENCE 
OR OTHER TORTIOUS ACTION, ARISING OUT OF OR IN CONNECTION  WITH
THE USE OR PERFORMANCE OF THIS SOFTWARE.

********************************************************/

#ifdef HAVE_DIX_CONFIG_H
#include <dix-config.h>
#endif

#include <xkb-config.h>

#include <stdio.h>
#include <ctype.h>
#include <X11/X.h>
#include <X11/Xos.h>
#include <X11/Xproto.h>
#include <X11/keysym.h>
#include <X11/extensions/XKM.h>
#include "inputstr.h"
#include "scrnintstr.h"
#include "windowstr.h"
#define	XKBSRV_NEED_FILE_FUNCS
#include <xkbsrv.h>
#include <X11/extensions/XI.h>
#include "xkb.h"

#if defined(CSRG_BASED) || defined(linux) || defined(__GNU__)
#include <paths.h>
#endif

	/*
	 * If XKM_OUTPUT_DIR specifies a path without a leading slash, it is
	 * relative to the top-level XKB configuration directory.
	 * Making the server write to a subdirectory of that directory
	 * requires some work in the general case (install procedure
	 * has to create links to /var or somesuch on many machines),
	 * so we just compile into /usr/tmp for now.
	 */
#ifndef XKM_OUTPUT_DIR
#define	XKM_OUTPUT_DIR	"compiled/"
#endif

#define	PRE_ERROR_MSG "\"The XKEYBOARD keymap compiler (xkbcomp) reports:\""
#define	ERROR_PREFIX	"\"> \""
#define	POST_ERROR_MSG1 "\"Errors from xkbcomp are not fatal to the X server\""
#define	POST_ERROR_MSG2 "\"End of messages from xkbcomp\""

#if defined(WIN32)
#define PATHSEPARATOR "\\"
#else
#define PATHSEPARATOR "/"
#endif

#ifdef WIN32

#include <X11/Xwindows.h>
const char* 
Win32TempDir()
{
    static char buffer[PATH_MAX];
    if (GetTempPath(sizeof(buffer), buffer))
    {
        int len;
        buffer[sizeof(buffer)-1] = 0;
        len = strlen(buffer);
        if (len > 0)
            if (buffer[len-1] == '\\')
                buffer[len-1] = 0;
        return buffer;
    }
    if (getenv("TEMP") != NULL)
        return getenv("TEMP");
    else if (getenv("TMP") != NULL)
        return getenv("TEMP");
    else
        return "/tmp";
}

int 
Win32System(const char *cmdline)
{
    STARTUPINFO si;
    PROCESS_INFORMATION pi;
    DWORD dwExitCode;
    char *cmd = xstrdup(cmdline);

    ZeroMemory( &si, sizeof(si) );
    si.cb = sizeof(si);
    ZeroMemory( &pi, sizeof(pi) );

    if (!CreateProcess(NULL, cmd, NULL, NULL, FALSE, 0, NULL, NULL, &si, &pi)) 
    {
	LPVOID buffer;
	if (!FormatMessage( 
		    FORMAT_MESSAGE_ALLOCATE_BUFFER | 
		    FORMAT_MESSAGE_FROM_SYSTEM | 
		    FORMAT_MESSAGE_IGNORE_INSERTS,
		    NULL,
		    GetLastError(),
		    MAKELANGID(LANG_NEUTRAL, SUBLANG_DEFAULT),
		    (LPTSTR) &buffer,
		    0,
		    NULL ))
	{
	    ErrorF("[xkb] Starting '%s' failed!\n", cmdline); 
	}
	else
	{
	    ErrorF("[xkb] Starting '%s' failed: %s", cmdline, (char *)buffer); 
	    LocalFree(buffer);
	}

	xfree(cmd);
	return -1;
    }
    /* Wait until child process exits. */
    WaitForSingleObject( pi.hProcess, INFINITE );

    GetExitCodeProcess( pi.hProcess, &dwExitCode);
    
    /* Close process and thread handles. */
    CloseHandle( pi.hProcess );
    CloseHandle( pi.hThread );
    xfree(cmd);

    return dwExitCode;
}
#undef System
#define System(x) Win32System(x)
#endif

static void
OutputDirectory(
    char* outdir,
    size_t size)
{
#ifndef WIN32
    /* Can we write an xkm and then open it too? */
    if (access(XKM_OUTPUT_DIR, W_OK | X_OK) == 0 && (strlen(XKM_OUTPUT_DIR) < size))
    {
	(void) strcpy (outdir, XKM_OUTPUT_DIR);
    } else
#else
    if (strlen(Win32TempDir()) + 1 < size)
    {
	(void) strcpy(outdir, Win32TempDir());
	(void) strcat(outdir, "\\");
    } else 
#endif
    if (strlen("/tmp/") < size)
    {
	(void) strcpy (outdir, "/tmp/");
    }
}

static Bool
XkbDDXCompileKeymapByNames(	XkbDescPtr		xkb,
				XkbComponentNamesPtr	names,
				unsigned		want,
				unsigned		need,
				char *			nameRtrn,
				int			nameRtrnLen)
{
    FILE *	out;
    char	*buf = NULL, keymap[PATH_MAX], xkm_output_dir[PATH_MAX];

    const char	*emptystring = "";
    const char	*xkbbasedirflag = emptystring;
    const char	*xkbbindir = emptystring;
    const char	*xkbbindirsep = emptystring;

#ifdef WIN32
    /* WIN32 has no popen. The input must be stored in a file which is
       used as input for xkbcomp. xkbcomp does not read from stdin. */
    char tmpname[PATH_MAX];
    const char *xkmfile = tmpname;
#else
    const char *xkmfile = "-";
#endif

    snprintf(keymap, sizeof(keymap), "server-%s", display);

    OutputDirectory(xkm_output_dir, sizeof(xkm_output_dir));

#ifdef WIN32
    strcpy(tmpname, Win32TempDir());
    strcat(tmpname, "\\xkb_XXXXXX");
    (void) mktemp(tmpname);
#endif

    if (XkbBaseDirectory != NULL) {
	xkbbasedirflag = Xprintf("\"-R%s\"", XkbBaseDirectory);
    }

    if (XkbBinDirectory != NULL) {
	int ld = strlen(XkbBinDirectory);
	int lps = strlen(PATHSEPARATOR);

	xkbbindir = XkbBinDirectory;

	if ((ld >= lps) &&
	    (strcmp(xkbbindir + ld - lps, PATHSEPARATOR) != 0)) {
	    xkbbindirsep = PATHSEPARATOR;
	}
    }

    buf = Xprintf("\"%s%sxkbcomp\" -w %d %s -xkm \"%s\" "
		  "-em1 %s -emp %s -eml %s \"%s%s.xkm\"",
		  xkbbindir, xkbbindirsep,
		  ( (xkbDebugFlags < 2) ? 1 :
		    ((xkbDebugFlags > 10) ? 10 : (int)xkbDebugFlags) ),
		  xkbbasedirflag, xkmfile,
		  PRE_ERROR_MSG, ERROR_PREFIX, POST_ERROR_MSG1,
		  xkm_output_dir, keymap);

    if (xkbbasedirflag != emptystring) {
	xfree(xkbbasedirflag);
    }
    
#ifndef WIN32
    out= Popen(buf,"w");
#else
    out= fopen(tmpname, "w");
#endif
    
    if (out!=NULL) {
#ifdef DEBUG
    if (xkbDebugFlags) {
       ErrorF("[xkb] XkbDDXCompileKeymapByNames compiling keymap:\n");
       XkbWriteXKBKeymapForNames(stderr,names,xkb,want,need);
    }
#endif
	XkbWriteXKBKeymapForNames(out,names,xkb,want,need);
#ifndef WIN32
	if (Pclose(out)==0)
#else
	if (fclose(out)==0 && System(buf) >= 0)
#endif
	{
            if (xkbDebugFlags)
                DebugF("[xkb] xkb executes: %s\n",buf);
	    if (nameRtrn) {
		strncpy(nameRtrn,keymap,nameRtrnLen);
		nameRtrn[nameRtrnLen-1]= '\0';
	    }
            if (buf != NULL)
                xfree (buf);
<<<<<<< HEAD
#ifdef WIN32
        /* remove the temporary file */
        unlink(tmpname);
#endif
	    return True;
=======
	    return TRUE;
>>>>>>> 7fe172c9
	}
	else
	    LogMessage(X_ERROR, "Error compiling keymap (%s)\n", keymap);
#ifdef WIN32
        /* remove the temporary file */
        unlink(tmpname);
#endif
    }
    else {
#ifndef WIN32
	LogMessage(X_ERROR, "XKB: Could not invoke xkbcomp\n");
#else
	LogMessage(X_ERROR, "Could not open file %s\n", tmpname);
#endif
    }
    if (nameRtrn)
	nameRtrn[0]= '\0';
    if (buf != NULL)
        xfree (buf);
    return FALSE;
}

static FILE *
XkbDDXOpenConfigFile(char *mapName,char *fileNameRtrn,int fileNameRtrnLen)
{
char	buf[PATH_MAX],xkm_output_dir[PATH_MAX];
FILE *	file;

    buf[0]= '\0';
    if (mapName!=NULL) {
	OutputDirectory(xkm_output_dir, sizeof(xkm_output_dir));
	if ((XkbBaseDirectory!=NULL)&&(xkm_output_dir[0]!='/')
#ifdef WIN32
                &&(!isalpha(xkm_output_dir[0]) || xkm_output_dir[1]!=':')
#endif
                ) {
	    if (strlen(XkbBaseDirectory)+strlen(xkm_output_dir)
		     +strlen(mapName)+6 <= PATH_MAX)
	    {
	        sprintf(buf,"%s/%s%s.xkm",XkbBaseDirectory,
					xkm_output_dir,mapName);
	    }
	}
	else if (strlen(xkm_output_dir)+strlen(mapName)+5 <= PATH_MAX)
	    sprintf(buf,"%s%s.xkm",xkm_output_dir,mapName);
	if (buf[0] != '\0')
	    file= fopen(buf,"rb");
	else file= NULL;
    }
    else file= NULL;
    if ((fileNameRtrn!=NULL)&&(fileNameRtrnLen>0)) {
	strncpy(fileNameRtrn,buf,fileNameRtrnLen);
	buf[fileNameRtrnLen-1]= '\0';
    }
    return file;
}

unsigned
XkbDDXLoadKeymapByNames(	DeviceIntPtr		keybd,
				XkbComponentNamesPtr	names,
				unsigned		want,
				unsigned		need,
				XkbDescPtr *		xkbRtrn,
				char *			nameRtrn,
				int 			nameRtrnLen)
{
XkbDescPtr      xkb;
FILE	*	file;
char		fileName[PATH_MAX];
unsigned	missing;

    *xkbRtrn = NULL;
    if ((keybd==NULL)||(keybd->key==NULL)||(keybd->key->xkbInfo==NULL))
	 xkb= NULL;
    else xkb= keybd->key->xkbInfo->desc;
    if ((names->keycodes==NULL)&&(names->types==NULL)&&
	(names->compat==NULL)&&(names->symbols==NULL)&&
	(names->geometry==NULL)) {
        LogMessage(X_ERROR, "XKB: No components provided for device %s\n",
                   keybd->name ? keybd->name : "(unnamed keyboard)");
        return 0;
    }
    else if (!XkbDDXCompileKeymapByNames(xkb,names,want,need,
                                         nameRtrn,nameRtrnLen)){
	LogMessage(X_ERROR, "XKB: Couldn't compile keymap\n");
	return 0;
    }
    file= XkbDDXOpenConfigFile(nameRtrn,fileName,PATH_MAX);
    if (file==NULL) {
	LogMessage(X_ERROR, "Couldn't open compiled keymap file %s\n",fileName);
	return 0;
    }
    missing= XkmReadFile(file,need,want,xkbRtrn);
    if (*xkbRtrn==NULL) {
	LogMessage(X_ERROR, "Error loading keymap %s\n",fileName);
	fclose(file);
	(void) unlink (fileName);
	return 0;
    }
    else {
	DebugF("Loaded XKB keymap %s, defined=0x%x\n",fileName,(*xkbRtrn)->defined);
    }
    fclose(file);
    (void) unlink (fileName);
    return (need|want)&(~missing);
}

Bool
XkbDDXNamesFromRules(	DeviceIntPtr		keybd,
			char *			rules_name,
			XkbRF_VarDefsPtr	defs,
			XkbComponentNamesPtr	names)
{
char 		buf[PATH_MAX];
FILE *		file;
Bool		complete;
XkbRF_RulesPtr	rules;

    if (!rules_name)
	return FALSE;

    if (strlen(XkbBaseDirectory) + strlen(rules_name) + 8 > PATH_MAX) {
        LogMessage(X_ERROR, "XKB: Rules name is too long\n");
        return FALSE;
    }
    sprintf(buf,"%s/rules/%s", XkbBaseDirectory, rules_name);

    file = fopen(buf, "r");
    if (!file) {
        LogMessage(X_ERROR, "XKB: Couldn't open rules file %s\n", buf);
	return FALSE;
    }

    rules = XkbRF_Create();
    if (!rules) {
        LogMessage(X_ERROR, "XKB: Couldn't create rules struct\n");
	fclose(file);
	return FALSE;
    }

    if (!XkbRF_LoadRules(file, rules)) {
        LogMessage(X_ERROR, "XKB: Couldn't parse rules file %s\n", rules_name);
	fclose(file);
	XkbRF_Free(rules,TRUE);
	return FALSE;
    }

    memset(names, 0, sizeof(*names));
    complete = XkbRF_GetComponents(rules,defs,names);
    fclose(file);
    XkbRF_Free(rules, TRUE);

    if (!complete)
        LogMessage(X_ERROR, "XKB: Rules returned no components\n");

    return complete;
}

XkbDescPtr
XkbCompileKeymap(DeviceIntPtr dev, XkbRMLVOSet *rmlvo)
{
    XkbComponentNamesRec kccgst;
    XkbRF_VarDefsRec mlvo;
    XkbDescPtr xkb;
    char name[PATH_MAX];

    if (!dev || !rmlvo) {
        LogMessage(X_ERROR, "XKB: No device or RMLVO specified\n");
        return NULL;
    }

    mlvo.model = rmlvo->model;
    mlvo.layout = rmlvo->layout;
    mlvo.variant = rmlvo->variant;
    mlvo.options = rmlvo->options;

    /* XDNFR already logs for us. */
    if (!XkbDDXNamesFromRules(dev, rmlvo->rules, &mlvo, &kccgst))
        return NULL;

    /* XDLKBN too, but it might return 0 as well as allocating. */
    if (!XkbDDXLoadKeymapByNames(dev, &kccgst, XkmAllIndicesMask, 0, &xkb, name,
                                 PATH_MAX)) {
        if (xkb)
            XkbFreeKeyboard(xkb, 0, TRUE);
        return NULL;
    }

    return xkb;
}<|MERGE_RESOLUTION|>--- conflicted
+++ resolved
@@ -266,15 +266,11 @@
 	    }
             if (buf != NULL)
                 xfree (buf);
-<<<<<<< HEAD
 #ifdef WIN32
         /* remove the temporary file */
         unlink(tmpname);
 #endif
-	    return True;
-=======
 	    return TRUE;
->>>>>>> 7fe172c9
 	}
 	else
 	    LogMessage(X_ERROR, "Error compiling keymap (%s)\n", keymap);
