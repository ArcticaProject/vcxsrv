--- conflicted
+++ resolved
@@ -1021,19 +1021,13 @@
 DeviceIntPtr	dev;
 int		button;
 
-<<<<<<< HEAD
-=======
-    if (xkbi->device == inputInfo.keyboard)
-        return 0;
-
->>>>>>> 4a3dbb92
     if (filter->keycode==0) {		/* initial press */
 	_XkbLookupButtonDevice(&dev, pAction->devbtn.device, serverClient,
 			       DixUnknownAccess, &button);
 	if (!dev || !dev->public.on || dev == inputInfo.pointer)
 	    return 1;
 
-    if (dev == inputInfo.keyboard)
+    if (xkbi->device == inputInfo.keyboard)
         return 0;
 
 	button= pAction->devbtn.button;
