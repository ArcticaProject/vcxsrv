<<<<<<< HEAD
/************************************************************
Copyright (c) 1993 by Silicon Graphics Computer Systems, Inc.

Permission to use, copy, modify, and distribute this
software and its documentation for any purpose and without
fee is hereby granted, provided that the above copyright
notice appear in all copies and that both that copyright
notice and this permission notice appear in supporting
documentation, and that the name of Silicon Graphics not be 
used in advertising or publicity pertaining to distribution 
of the software without specific prior written permission.
Silicon Graphics makes no representation about the suitability 
of this software for any purpose. It is provided "as is"
without any express or implied warranty.

SILICON GRAPHICS DISCLAIMS ALL WARRANTIES WITH REGARD TO THIS 
SOFTWARE, INCLUDING ALL IMPLIED WARRANTIES OF MERCHANTABILITY 
AND FITNESS FOR A PARTICULAR PURPOSE. IN NO EVENT SHALL SILICON
GRAPHICS BE LIABLE FOR ANY SPECIAL, INDIRECT OR CONSEQUENTIAL 
DAMAGES OR ANY DAMAGES WHATSOEVER RESULTING FROM LOSS OF USE, 
DATA OR PROFITS, WHETHER IN AN ACTION OF CONTRACT, NEGLIGENCE 
OR OTHER TORTIOUS ACTION, ARISING OUT OF OR IN CONNECTION  WITH
THE USE OR PERFORMANCE OF THIS SOFTWARE.

********************************************************/

#ifdef HAVE_DIX_CONFIG_H
#include <dix-config.h>
#endif

#include <stdio.h>
#include <math.h>
#include <X11/X.h>
#include <X11/Xproto.h>
#include <X11/keysym.h>
#include "misc.h"
#include "inputstr.h"
#include "exevents.h"
#include "eventstr.h"
#include <xkbsrv.h>
#include "xkb.h"
#include <ctype.h>
#define EXTENSION_EVENT_BASE 64

static int xkbDevicePrivateKeyIndex;
DevPrivateKey xkbDevicePrivateKey = &xkbDevicePrivateKeyIndex;

void
xkbUnwrapProc(DeviceIntPtr device, DeviceHandleProc proc,
                   pointer data)
{
    xkbDeviceInfoPtr xkbPrivPtr = XKBDEVICEINFO(device);
    ProcessInputProc backupproc;
    if(xkbPrivPtr->unwrapProc)
	xkbPrivPtr->unwrapProc = NULL;

    UNWRAP_PROCESS_INPUT_PROC(device,xkbPrivPtr, backupproc);
    proc(device,data);
    COND_WRAP_PROCESS_INPUT_PROC(device,xkbPrivPtr,
				 backupproc,xkbUnwrapProc);
}


void
XkbSetExtension(DeviceIntPtr device, ProcessInputProc proc)
{
    xkbDeviceInfoPtr xkbPrivPtr;

    xkbPrivPtr = (xkbDeviceInfoPtr) xcalloc(1, sizeof(xkbDeviceInfoRec));
    if (!xkbPrivPtr)
	return;
    xkbPrivPtr->unwrapProc = NULL;

    dixSetPrivate(&device->devPrivates, xkbDevicePrivateKey, xkbPrivPtr);
    WRAP_PROCESS_INPUT_PROC(device, xkbPrivPtr, proc, xkbUnwrapProc);
}

/***====================================================================***/

static XkbAction
_FixUpAction(XkbDescPtr xkb,XkbAction *act)
{
static XkbAction	fake;

    if (XkbIsPtrAction(act)&&(!(xkb->ctrls->enabled_ctrls&XkbMouseKeysMask))) {
	fake.type = XkbSA_NoAction;
	return fake;
    }
    if (xkb->ctrls->enabled_ctrls&XkbStickyKeysMask) {
	if (act->any.type==XkbSA_SetMods) {
	    fake.mods.type = XkbSA_LatchMods;
	    fake.mods.mask = act->mods.mask;
	    if (XkbAX_NeedOption(xkb->ctrls,XkbAX_LatchToLockMask))
		 fake.mods.flags= XkbSA_ClearLocks|XkbSA_LatchToLock;
	    else fake.mods.flags= XkbSA_ClearLocks;
	    return fake;
	}
	if (act->any.type==XkbSA_SetGroup) {
	    fake.group.type = XkbSA_LatchGroup;
	    if (XkbAX_NeedOption(xkb->ctrls,XkbAX_LatchToLockMask))
		 fake.group.flags= XkbSA_ClearLocks|XkbSA_LatchToLock;
	    else fake.group.flags= XkbSA_ClearLocks;
	    XkbSASetGroup(&fake.group,XkbSAGroup(&act->group));
	    return fake;
	}
    }
    return *act;
}

static XkbAction
XkbGetKeyAction(XkbSrvInfoPtr xkbi,XkbStatePtr xkbState,CARD8 key)
{
int			effectiveGroup;
int			col;
XkbDescPtr		xkb;
XkbKeyTypePtr		type;
XkbAction *		pActs;
static XkbAction 	fake;

    xkb= xkbi->desc;
    if (!XkbKeyHasActions(xkb,key) || !XkbKeycodeInRange(xkb,key)) {
	fake.type = XkbSA_NoAction;
	return fake;
    }
    pActs= XkbKeyActionsPtr(xkb,key);
    col= 0;

    effectiveGroup = XkbGetEffectiveGroup(xkbi, xkbState, key);
    if (effectiveGroup != XkbGroup1Index)
        col += (effectiveGroup * XkbKeyGroupsWidth(xkb, key));

    type= XkbKeyKeyType(xkb,key,effectiveGroup);
    if (type->map!=NULL) {
	register unsigned		i,mods;
	register XkbKTMapEntryPtr	entry;
	mods= xkbState->mods&type->mods.mask;
	for (entry= type->map,i=0;i<type->map_count;i++,entry++) {
	    if ((entry->active)&&(entry->mods.mask==mods)) {
		col+= entry->level;
		break;
	    }
	}
    }
    if (pActs[col].any.type==XkbSA_NoAction)
	return pActs[col];
    fake= _FixUpAction(xkb,&pActs[col]);
    return fake;
}

static XkbAction
XkbGetButtonAction(DeviceIntPtr kbd,DeviceIntPtr dev,int button)
{
XkbAction fake;
   if ((dev->button)&&(dev->button->xkb_acts)) {
	if (dev->button->xkb_acts[button-1].any.type!=XkbSA_NoAction) {
	    fake= _FixUpAction(kbd->key->xkbInfo->desc,
					&dev->button->xkb_acts[button-1]);
	    return fake;
	}
   }
   fake.any.type= XkbSA_NoAction;
   return fake;
}

/***====================================================================***/

#define	SYNTHETIC_KEYCODE	1
#define	BTN_ACT_FLAG		0x100

static int
_XkbFilterSetState(	XkbSrvInfoPtr	xkbi,
			XkbFilterPtr	filter,
			unsigned	keycode,
			XkbAction *pAction)
{
    if (filter->keycode==0) {		/* initial press */
	filter->keycode = keycode;
	filter->active = 1;
	filter->filterOthers = ((pAction->mods.mask&XkbSA_ClearLocks)!=0);
	filter->priv = 0;
	filter->filter = _XkbFilterSetState;
	if (pAction->type==XkbSA_SetMods) {
	    filter->upAction = *pAction;
	    xkbi->setMods= pAction->mods.mask;
	}
	else {
	    xkbi->groupChange = XkbSAGroup(&pAction->group);
	    if (pAction->group.flags&XkbSA_GroupAbsolute)
		xkbi->groupChange-= xkbi->state.base_group;
	    filter->upAction= *pAction;
	    XkbSASetGroup(&filter->upAction.group,xkbi->groupChange);
	}
    }
    else if (filter->keycode==keycode) {
	if (filter->upAction.type==XkbSA_SetMods) {
	    xkbi->clearMods = filter->upAction.mods.mask;
	    if (filter->upAction.mods.flags&XkbSA_ClearLocks) {
		xkbi->state.locked_mods&= ~filter->upAction.mods.mask;
	    }
	}
	else {
	    if (filter->upAction.group.flags&XkbSA_ClearLocks) {
		xkbi->state.locked_group = 0;
	    }
	    xkbi->groupChange = -XkbSAGroup(&filter->upAction.group);
	}
	filter->active = 0;
    }
    else {
	filter->upAction.mods.flags&= ~XkbSA_ClearLocks;
	filter->filterOthers = 0;
    }
    return 1;
}

#define	LATCH_KEY_DOWN	1
#define	LATCH_PENDING	2
#define	NO_LATCH	3

static int
_XkbFilterLatchState(	XkbSrvInfoPtr	xkbi,
			XkbFilterPtr	filter,
			unsigned	keycode,
			XkbAction *	pAction)
{

    if (filter->keycode==0) {			/* initial press */
	filter->keycode = keycode;
	filter->active = 1;
	filter->filterOthers = 1;
	filter->priv = LATCH_KEY_DOWN;
	filter->filter = _XkbFilterLatchState;
	if (pAction->type==XkbSA_LatchMods) {
	    filter->upAction = *pAction;
	    xkbi->setMods = pAction->mods.mask;
	}
	else {
	    xkbi->groupChange = XkbSAGroup(&pAction->group);
	    if (pAction->group.flags&XkbSA_GroupAbsolute)
		 xkbi->groupChange-= xkbi->state.base_group;
	    filter->upAction= *pAction;
	    XkbSASetGroup(&filter->upAction.group,xkbi->groupChange);
	}
    }
    else if ( pAction && (filter->priv==LATCH_PENDING) ) {
	if (((1<<pAction->type)&XkbSA_BreakLatch)!=0) {
	    filter->active = 0;
	    if (filter->upAction.type==XkbSA_LatchMods)
		 xkbi->state.latched_mods&= ~filter->upAction.mods.mask;
	    else xkbi->state.latched_group-=XkbSAGroup(&filter->upAction.group);
	}
	else if ((pAction->type==filter->upAction.type)&&
		 (pAction->mods.flags==filter->upAction.mods.flags)&&
		 (pAction->mods.mask==filter->upAction.mods.mask)) {
	    if (filter->upAction.mods.flags&XkbSA_LatchToLock) {
		XkbControlsPtr ctrls= xkbi->desc->ctrls;
		if (filter->upAction.type==XkbSA_LatchMods)
		     pAction->mods.type= XkbSA_LockMods;
		else pAction->group.type= XkbSA_LockGroup;
		if (XkbAX_NeedFeedback(ctrls,XkbAX_StickyKeysFBMask)&&
		    		(ctrls->enabled_ctrls&XkbStickyKeysMask)) {
		    XkbDDXAccessXBeep(xkbi->device,_BEEP_STICKY_LOCK,
						XkbStickyKeysMask);
		}
	    }
	    else {
		if (filter->upAction.type==XkbSA_LatchMods)
		     pAction->mods.type= XkbSA_SetMods;
		else pAction->group.type= XkbSA_SetGroup;
	    }
	    if (filter->upAction.type==XkbSA_LatchMods)
		 xkbi->state.latched_mods&= ~filter->upAction.mods.mask;
	    else xkbi->state.latched_group-=XkbSAGroup(&filter->upAction.group);
	    filter->active = 0;
	}
    }
    else if (filter->keycode==keycode) {	/* release */
	XkbControlsPtr	ctrls= xkbi->desc->ctrls;
	int		needBeep;
	int		beepType= _BEEP_NONE;

	needBeep= ((ctrls->enabled_ctrls&XkbStickyKeysMask)&&
			XkbAX_NeedFeedback(ctrls,XkbAX_StickyKeysFBMask));
	if (filter->upAction.type==XkbSA_LatchMods) {
	    xkbi->clearMods = filter->upAction.mods.mask;
	    if ((filter->upAction.mods.flags&XkbSA_ClearLocks)&&
		 (xkbi->clearMods&xkbi->state.locked_mods)==xkbi->clearMods) {
		xkbi->state.locked_mods&= ~xkbi->clearMods;
		filter->priv= NO_LATCH;
		beepType= _BEEP_STICKY_UNLOCK;
	    }
	}
	else {
	    xkbi->groupChange = -XkbSAGroup(&filter->upAction.group);
	    if ((filter->upAction.group.flags&XkbSA_ClearLocks)&&
						(xkbi->state.locked_group)) {
		xkbi->state.locked_group = 0;
		filter->priv = NO_LATCH;
		beepType= _BEEP_STICKY_UNLOCK;
	    }
	}
	if (filter->priv==NO_LATCH) {
	    filter->active= 0;
	}
	else {
	    filter->priv= LATCH_PENDING;
	    if (filter->upAction.type==XkbSA_LatchMods) {
		xkbi->state.latched_mods |= filter->upAction.mods.mask;
		needBeep = xkbi->state.latched_mods ? needBeep : 0;
		xkbi->state.latched_mods |= filter->upAction.mods.mask;
	    }
	    else {
		xkbi->state.latched_group+= XkbSAGroup(&filter->upAction.group);
	    }
	    if (needBeep && (beepType==_BEEP_NONE))
		beepType= _BEEP_STICKY_LATCH;
	}
	if (needBeep && (beepType!=_BEEP_NONE))
	    XkbDDXAccessXBeep(xkbi->device,beepType,XkbStickyKeysMask);
    }
    else if (filter->priv==LATCH_KEY_DOWN) {
	filter->priv= NO_LATCH;
	filter->filterOthers = 0;
    }
    return 1;
}

static int
_XkbFilterLockState(	XkbSrvInfoPtr	xkbi,
			XkbFilterPtr	filter,
			unsigned	keycode,
			XkbAction *	pAction)
{
    if (pAction&&(pAction->type==XkbSA_LockGroup)) {
	if (pAction->group.flags&XkbSA_GroupAbsolute)
	     xkbi->state.locked_group= XkbSAGroup(&pAction->group);
	else xkbi->state.locked_group+= XkbSAGroup(&pAction->group);
	return 1;
    }
    if (filter->keycode==0) {		/* initial press */
	filter->keycode = keycode;
	filter->active = 1;
	filter->filterOthers = 0;
	filter->priv = 0;
	filter->filter = _XkbFilterLockState;
	filter->upAction = *pAction;
	xkbi->state.locked_mods^= pAction->mods.mask;
	xkbi->setMods = pAction->mods.mask;
    }
    else if (filter->keycode==keycode) {
	filter->active = 0;
	xkbi->clearMods = filter->upAction.mods.mask;
    }
    return 1;
}

#define	ISO_KEY_DOWN		0
#define	NO_ISO_LOCK		1

static int
_XkbFilterISOLock(	XkbSrvInfoPtr	xkbi,
			XkbFilterPtr	filter,
			unsigned	keycode,
			XkbAction *	pAction)
{

    if (filter->keycode==0) {		/* initial press */
	CARD8	flags= pAction->iso.flags;

	filter->keycode = keycode;
	filter->active = 1;
	filter->filterOthers = 1;
	filter->priv = ISO_KEY_DOWN;
	filter->upAction = *pAction;
	filter->filter = _XkbFilterISOLock;
	if (flags&XkbSA_ISODfltIsGroup) {
	    xkbi->groupChange = XkbSAGroup(&pAction->iso);
	    xkbi->setMods = 0;
	}
	else {
	    xkbi->setMods = pAction->iso.mask;
	    xkbi->groupChange = 0;
	}
	if ((!(flags&XkbSA_ISONoAffectMods))&&(xkbi->state.base_mods)) {
	    filter->priv= NO_ISO_LOCK;
	    xkbi->state.locked_mods^= xkbi->state.base_mods;
	}
	if ((!(flags&XkbSA_ISONoAffectGroup))&&(xkbi->state.base_group)) {
/* 6/22/93 (ef) -- lock groups if group key is down first */
	}
	if (!(flags&XkbSA_ISONoAffectPtr)) {
/* 6/22/93 (ef) -- lock mouse buttons if they're down */
	}
    }
    else if (filter->keycode==keycode) {
	CARD8	flags= filter->upAction.iso.flags;

	if (flags&XkbSA_ISODfltIsGroup) {
	    xkbi->groupChange = -XkbSAGroup(&filter->upAction.iso);
	    xkbi->clearMods = 0;
	    if (filter->priv==ISO_KEY_DOWN)
		xkbi->state.locked_group+= XkbSAGroup(&filter->upAction.iso);
	}
	else {
	    xkbi->clearMods= filter->upAction.iso.mask;
	    xkbi->groupChange= 0;
	    if (filter->priv==ISO_KEY_DOWN)
		xkbi->state.locked_mods^= filter->upAction.iso.mask;
	}
	filter->active = 0;
    }
    else if (pAction) {
	CARD8	flags= filter->upAction.iso.flags;

	switch (pAction->type) {
	    case XkbSA_SetMods: case XkbSA_LatchMods:
		if (!(flags&XkbSA_ISONoAffectMods)) {
		    pAction->type= XkbSA_LockMods;
		    filter->priv= NO_ISO_LOCK;
		}
		break;
	    case XkbSA_SetGroup: case XkbSA_LatchGroup:
		if (!(flags&XkbSA_ISONoAffectGroup)) {
		    pAction->type= XkbSA_LockGroup;
		    filter->priv= NO_ISO_LOCK;
		}
		break;
	    case XkbSA_PtrBtn:
		if (!(flags&XkbSA_ISONoAffectPtr)) {
		     pAction->type= XkbSA_LockPtrBtn;
		     filter->priv= NO_ISO_LOCK;
		}
		break;
	    case XkbSA_SetControls:
		if (!(flags&XkbSA_ISONoAffectCtrls)) {
		    pAction->type= XkbSA_LockControls;
		    filter->priv= NO_ISO_LOCK;
		}
		break;
	}
    }
    return 1;
}


static CARD32
_XkbPtrAccelExpire(OsTimerPtr timer,CARD32 now,pointer arg)
{
XkbSrvInfoPtr	xkbi= (XkbSrvInfoPtr)arg;
XkbControlsPtr	ctrls= xkbi->desc->ctrls;
int		dx,dy;

    if (xkbi->mouseKey==0)
	return 0;

    if (xkbi->mouseKeysAccel) {
	if ((xkbi->mouseKeysCounter)<ctrls->mk_time_to_max) {
	    double step;
	    xkbi->mouseKeysCounter++;
	    step= xkbi->mouseKeysCurveFactor*
		 pow((double)xkbi->mouseKeysCounter,xkbi->mouseKeysCurve);
	    if (xkbi->mouseKeysDX<0)
		 dx= floor( ((double)xkbi->mouseKeysDX)*step );
	    else dx=  ceil( ((double)xkbi->mouseKeysDX)*step );
	    if (xkbi->mouseKeysDY<0)
		 dy= floor( ((double)xkbi->mouseKeysDY)*step );
	    else dy=  ceil( ((double)xkbi->mouseKeysDY)*step );
	}
	else {
	    dx= xkbi->mouseKeysDX*ctrls->mk_max_speed;
	    dy= xkbi->mouseKeysDY*ctrls->mk_max_speed;
	}
	if (xkbi->mouseKeysFlags&XkbSA_MoveAbsoluteX)
	    dx= xkbi->mouseKeysDX;
	if (xkbi->mouseKeysFlags&XkbSA_MoveAbsoluteY)
	    dy= xkbi->mouseKeysDY;
    }
    else {
	dx= xkbi->mouseKeysDX;
	dy= xkbi->mouseKeysDY;
    }
    XkbDDXFakePointerMotion(xkbi->mouseKeysFlags,dx,dy);
    return xkbi->desc->ctrls->mk_interval;
}

static int
_XkbFilterPointerMove(	XkbSrvInfoPtr	xkbi,
			XkbFilterPtr	filter,
			unsigned	keycode,
			XkbAction *	pAction)
{
int	x,y;
Bool	accel;

    if (xkbi->device == inputInfo.keyboard)
        return 0;

    if (filter->keycode==0) {		/* initial press */
	filter->keycode = keycode;
	filter->active = 1;
	filter->filterOthers = 0;
	filter->priv=0;
	filter->filter = _XkbFilterPointerMove;
	filter->upAction= *pAction;
	xkbi->mouseKeysCounter= 0;
	xkbi->mouseKey= keycode;
	accel= ((pAction->ptr.flags&XkbSA_NoAcceleration)==0);
	x= XkbPtrActionX(&pAction->ptr);
	y= XkbPtrActionY(&pAction->ptr);
	XkbDDXFakePointerMotion(pAction->ptr.flags,x,y);
	AccessXCancelRepeatKey(xkbi,keycode);
	xkbi->mouseKeysAccel= accel&&
		(xkbi->desc->ctrls->enabled_ctrls&XkbMouseKeysAccelMask);
	xkbi->mouseKeysFlags= pAction->ptr.flags;
	xkbi->mouseKeysDX= XkbPtrActionX(&pAction->ptr);
	xkbi->mouseKeysDY= XkbPtrActionY(&pAction->ptr);
	xkbi->mouseKeyTimer= TimerSet(xkbi->mouseKeyTimer, 0,
				xkbi->desc->ctrls->mk_delay,
				_XkbPtrAccelExpire,(pointer)xkbi);
    }
    else if (filter->keycode==keycode) {
	filter->active = 0;
	if (xkbi->mouseKey==keycode) {
	    xkbi->mouseKey= 0;
	    xkbi->mouseKeyTimer= TimerSet(xkbi->mouseKeyTimer, 0, 0,
							NULL, NULL);
	}
    }
    return 0;
}

static int
_XkbFilterPointerBtn(	XkbSrvInfoPtr	xkbi,
			XkbFilterPtr	filter,
			unsigned	keycode,
			XkbAction *	pAction)
{
    if (filter->keycode==0) {		/* initial press */
	int	button= pAction->btn.button;

	if (button==XkbSA_UseDfltButton)
	    button = xkbi->desc->ctrls->mk_dflt_btn;

	filter->keycode = keycode;
	filter->active = 1;
	filter->filterOthers = 0;
	filter->priv=0;
	filter->filter = _XkbFilterPointerBtn;
	filter->upAction= *pAction;
	filter->upAction.btn.button= button;
	switch (pAction->type) {
	    case XkbSA_LockPtrBtn:
		if (((xkbi->lockedPtrButtons&(1<<button))==0)&&
			((pAction->btn.flags&XkbSA_LockNoLock)==0)) {
		    xkbi->lockedPtrButtons|= (1<<button);
		    AccessXCancelRepeatKey(xkbi,keycode);
		    XkbDDXFakeDeviceButton(xkbi->device, 1, button);
		    filter->upAction.type= XkbSA_NoAction;
		}
		break;
	    case XkbSA_PtrBtn:
		{
		    register int i,nClicks;
		    AccessXCancelRepeatKey(xkbi,keycode);
		    if (pAction->btn.count>0) {
			nClicks= pAction->btn.count;
			for (i=0;i<nClicks;i++) {
			    XkbDDXFakeDeviceButton(xkbi->device, 1, button);
			    XkbDDXFakeDeviceButton(xkbi->device, 0, button);
			}
			filter->upAction.type= XkbSA_NoAction;
		    }
		    else XkbDDXFakeDeviceButton(xkbi->device, 1, button);
		}
		break;
	    case XkbSA_SetPtrDflt:
		{
		    XkbControlsPtr	ctrls= xkbi->desc->ctrls;
		    XkbControlsRec	old;
		    xkbControlsNotify	cn;

		    old= *ctrls;
		    AccessXCancelRepeatKey(xkbi,keycode);
		    switch (pAction->dflt.affect) {
			case XkbSA_AffectDfltBtn:
			    if (pAction->dflt.flags&XkbSA_DfltBtnAbsolute)
				ctrls->mk_dflt_btn= 
					XkbSAPtrDfltValue(&pAction->dflt);
			    else {
				ctrls->mk_dflt_btn+=
					XkbSAPtrDfltValue(&pAction->dflt);
				if (ctrls->mk_dflt_btn>5)
				    ctrls->mk_dflt_btn= 5;
				else if (ctrls->mk_dflt_btn<1)
				    ctrls->mk_dflt_btn= 1;
			    }
			    break;
			default:
			    ErrorF(
		"Attempt to change unknown pointer default (%d) ignored\n",
							pAction->dflt.affect);
			    break;
		    }
		    if (XkbComputeControlsNotify(xkbi->device,
						&old,xkbi->desc->ctrls,
						&cn,False)) {
			cn.keycode = keycode;
                        /* XXX: what about DeviceKeyPress? */
			cn.eventType = KeyPress;
			cn.requestMajor = 0;
			cn.requestMinor = 0;
			XkbSendControlsNotify(xkbi->device,&cn);
		    }
		}
		break;
	}
    }
    else if (filter->keycode==keycode) {
	int	button= filter->upAction.btn.button;

	switch (filter->upAction.type) {
	    case XkbSA_LockPtrBtn:
		if (((filter->upAction.btn.flags&XkbSA_LockNoUnlock)!=0)||
				((xkbi->lockedPtrButtons&(1<<button))==0)) {
		    break;
		}
		xkbi->lockedPtrButtons&= ~(1<<button);
	    case XkbSA_PtrBtn:
		XkbDDXFakeDeviceButton(xkbi->device, 0, button);
		break;
	}
	filter->active = 0;
    }
    return 0;
}

static int
_XkbFilterControls(	XkbSrvInfoPtr	xkbi,
			XkbFilterPtr	filter,
			unsigned	keycode,
			XkbAction *	pAction)
{
XkbControlsRec		old;
XkbControlsPtr		ctrls;
DeviceIntPtr		kbd;
unsigned int		change;
XkbEventCauseRec	cause;

    kbd= xkbi->device;
    ctrls= xkbi->desc->ctrls;
    old= *ctrls;
    if (filter->keycode==0) {		/* initial press */
	filter->keycode = keycode;
	filter->active = 1;
	filter->filterOthers = 0;
	change= XkbActionCtrls(&pAction->ctrls);
	filter->priv = change;
	filter->filter = _XkbFilterControls;
	filter->upAction = *pAction;

	if (pAction->type==XkbSA_LockControls) {
	    filter->priv= (ctrls->enabled_ctrls&change);
	    change&= ~ctrls->enabled_ctrls;
	}

	if (change) {
	    xkbControlsNotify	cn;
	    XkbSrvLedInfoPtr	sli;

	    ctrls->enabled_ctrls|= change;
	    if (XkbComputeControlsNotify(kbd,&old,ctrls,&cn,False)) {
		cn.keycode = keycode;
                /* XXX: what about DeviceKeyPress? */
		cn.eventType = KeyPress;
		cn.requestMajor = 0;
		cn.requestMinor = 0;
		XkbSendControlsNotify(kbd,&cn);
	    }

	    XkbSetCauseKey(&cause,keycode,KeyPress);

	    /* If sticky keys were disabled, clear all locks and latches */
	    if ((old.enabled_ctrls&XkbStickyKeysMask)&&
		(!(ctrls->enabled_ctrls&XkbStickyKeysMask))) {
		XkbClearAllLatchesAndLocks(kbd,xkbi,False,&cause);
    	    }
	    sli= XkbFindSrvLedInfo(kbd,XkbDfltXIClass,XkbDfltXIId,0);
	    XkbUpdateIndicators(kbd,sli->usesControls,True,NULL,&cause);
	    if (XkbAX_NeedFeedback(ctrls,XkbAX_FeatureFBMask))
		XkbDDXAccessXBeep(kbd,_BEEP_FEATURE_ON,change);
	}
    }
    else if (filter->keycode==keycode) {
	change= filter->priv;
	if (change) {
	    xkbControlsNotify 	cn;
	    XkbSrvLedInfoPtr	sli;

	    ctrls->enabled_ctrls&= ~change;
	    if (XkbComputeControlsNotify(kbd,&old,ctrls,&cn,False)) {
		cn.keycode = keycode;
		cn.eventType = KeyRelease;
		cn.requestMajor = 0;
		cn.requestMinor = 0;
		XkbSendControlsNotify(kbd,&cn);
	    }

	    XkbSetCauseKey(&cause,keycode,KeyRelease);
	    /* If sticky keys were disabled, clear all locks and latches */
	    if ((old.enabled_ctrls&XkbStickyKeysMask)&&
		(!(ctrls->enabled_ctrls&XkbStickyKeysMask))) {
		XkbClearAllLatchesAndLocks(kbd,xkbi,False,&cause);
    	    }
	    sli= XkbFindSrvLedInfo(kbd,XkbDfltXIClass,XkbDfltXIId,0);
	    XkbUpdateIndicators(kbd,sli->usesControls,True,NULL,&cause);
	    if (XkbAX_NeedFeedback(ctrls,XkbAX_FeatureFBMask))
		XkbDDXAccessXBeep(kbd,_BEEP_FEATURE_OFF,change);
	}
	filter->keycode= 0;
	filter->active= 0;
    }
    return 1;
}

static int
_XkbFilterActionMessage(XkbSrvInfoPtr	xkbi,
			XkbFilterPtr	filter,
			unsigned	keycode,
			XkbAction *	pAction)
{
XkbMessageAction *	pMsg;
DeviceIntPtr		kbd;

    kbd= xkbi->device;
    if (filter->keycode==0) {		/* initial press */
	pMsg= &pAction->msg;
	if ((pMsg->flags&XkbSA_MessageOnRelease)||
	    ((pMsg->flags&XkbSA_MessageGenKeyEvent)==0)) {
	    filter->keycode = keycode;
	    filter->active = 1;
	    filter->filterOthers = 0;
	    filter->priv = 0;
	    filter->filter = _XkbFilterActionMessage;
	    filter->upAction = *pAction;
	}
	if (pMsg->flags&XkbSA_MessageOnPress)  {
	    xkbActionMessage	msg;

	    msg.keycode= keycode;
	    msg.press= 1;
	    msg.keyEventFollows=((pMsg->flags&XkbSA_MessageGenKeyEvent)!=0);
	    memcpy((char *)msg.message,
				(char *)pMsg->message,XkbActionMessageLength);
	    XkbSendActionMessage(kbd,&msg);
	}
	return ((pAction->msg.flags&XkbSA_MessageGenKeyEvent)!=0);
    }
    else if (filter->keycode==keycode) {
	pMsg= &filter->upAction.msg;
	if (pMsg->flags&XkbSA_MessageOnRelease) {
	    xkbActionMessage	msg;

	    msg.keycode= keycode;
	    msg.press= 0;
	    msg.keyEventFollows=((pMsg->flags&XkbSA_MessageGenKeyEvent)!=0);
	    memcpy((char *)msg.message,(char *)pMsg->message,
						XkbActionMessageLength);
	    XkbSendActionMessage(kbd,&msg);
	}
	filter->keycode= 0;
	filter->active= 0;
	return ((pMsg->flags&XkbSA_MessageGenKeyEvent)!=0);
    }
    return 0;
}

static int
_XkbFilterRedirectKey(	XkbSrvInfoPtr	xkbi,
			XkbFilterPtr	filter,
			unsigned	keycode,
			XkbAction *	pAction)
{
DeviceEvent	ev;
int		x,y;
XkbStateRec	old;
unsigned	mods,mask;
xkbDeviceInfoPtr xkbPrivPtr = XKBDEVICEINFO(xkbi->device);
ProcessInputProc backupproc;

    /* never actually used uninitialised, but gcc isn't smart enough
     * to work that out. */
    memset(&old, 0, sizeof(old));

    if ((filter->keycode!=0)&&(filter->keycode!=keycode))
	return 1;

    GetSpritePosition(xkbi->device, &x,&y);
    ev.header = ET_Internal;
    ev.length = sizeof(DeviceEvent);
    ev.time = GetTimeInMillis();
    ev.root_x = x;
    ev.root_y = y;

    if (filter->keycode==0) {		/* initial press */
	if ((pAction->redirect.new_key<xkbi->desc->min_key_code)||
	    (pAction->redirect.new_key>xkbi->desc->max_key_code)) {
	    return 1;
	}
	filter->keycode = keycode;
	filter->active = 1;
	filter->filterOthers = 0;
	filter->priv = 0;
	filter->filter = _XkbFilterRedirectKey;
	filter->upAction = *pAction;

        ev.type = ET_KeyPress;
        ev.detail.key = pAction->redirect.new_key;

        mask= XkbSARedirectVModsMask(&pAction->redirect);
        mods= XkbSARedirectVMods(&pAction->redirect);
        if (mask) XkbVirtualModsToReal(xkbi->desc,mask,&mask);
        if (mods) XkbVirtualModsToReal(xkbi->desc,mods,&mods);
        mask|= pAction->redirect.mods_mask;
        mods|= pAction->redirect.mods;

	if ( mask || mods ) {
	    old= xkbi->state;
	    xkbi->state.base_mods&= ~mask;
	    xkbi->state.base_mods|= (mods&mask);
	    xkbi->state.latched_mods&= ~mask;
	    xkbi->state.latched_mods|= (mods&mask);
	    xkbi->state.locked_mods&= ~mask;
	    xkbi->state.locked_mods|= (mods&mask);
	    XkbComputeDerivedState(xkbi);
	}

	UNWRAP_PROCESS_INPUT_PROC(xkbi->device,xkbPrivPtr, backupproc);
	xkbi->device->public.processInputProc((InternalEvent*)&ev, xkbi->device);
	COND_WRAP_PROCESS_INPUT_PROC(xkbi->device, xkbPrivPtr,
				     backupproc,xkbUnwrapProc);
	
	if ( mask || mods )
	    xkbi->state= old;
    }
    else if (filter->keycode==keycode) {

        ev.type = ET_KeyRelease;
        ev.detail.key = filter->upAction.redirect.new_key;

        mask= XkbSARedirectVModsMask(&filter->upAction.redirect);
        mods= XkbSARedirectVMods(&filter->upAction.redirect);
        if (mask) XkbVirtualModsToReal(xkbi->desc,mask,&mask);
        if (mods) XkbVirtualModsToReal(xkbi->desc,mods,&mods);
        mask|= filter->upAction.redirect.mods_mask;
        mods|= filter->upAction.redirect.mods;

	if ( mask || mods ) {
	    old= xkbi->state;
	    xkbi->state.base_mods&= ~mask;
	    xkbi->state.base_mods|= (mods&mask);
	    xkbi->state.latched_mods&= ~mask;
	    xkbi->state.latched_mods|= (mods&mask);
	    xkbi->state.locked_mods&= ~mask;
	    xkbi->state.locked_mods|= (mods&mask);
	    XkbComputeDerivedState(xkbi);
	}

	UNWRAP_PROCESS_INPUT_PROC(xkbi->device,xkbPrivPtr, backupproc);
	xkbi->device->public.processInputProc((InternalEvent*)&ev, xkbi->device);
	COND_WRAP_PROCESS_INPUT_PROC(xkbi->device, xkbPrivPtr,
				     backupproc,xkbUnwrapProc);

	if ( mask || mods )
	    xkbi->state= old;

	filter->keycode= 0;
	filter->active= 0;
    }
    return 0;
}

static int
_XkbFilterSwitchScreen(	XkbSrvInfoPtr	xkbi,
			XkbFilterPtr	filter,
			unsigned	keycode,
			XkbAction *	pAction)
{
    DeviceIntPtr dev = xkbi->device;
    if (dev == inputInfo.keyboard)
        return 0;

    if (filter->keycode==0) {		/* initial press */
	filter->keycode = keycode;
	filter->active = 1;
	filter->filterOthers = 0;
	filter->filter = _XkbFilterSwitchScreen;
	AccessXCancelRepeatKey(xkbi, keycode);
	XkbDDXSwitchScreen(dev,keycode,pAction);
        return 0; 
    }
    else if (filter->keycode==keycode) {
	filter->active= 0;
        return 0; 
    }
    return 1;
}

static int
_XkbFilterXF86Private(	XkbSrvInfoPtr	xkbi,
			XkbFilterPtr	filter,
			unsigned	keycode,
			XkbAction *	pAction)
{
    DeviceIntPtr dev = xkbi->device;
    if (dev == inputInfo.keyboard)
        return 0;

    if (filter->keycode==0) {		/* initial press */
	filter->keycode = keycode;
	filter->active = 1;
	filter->filterOthers = 0;
	filter->filter = _XkbFilterXF86Private;
	XkbDDXPrivate(dev,keycode,pAction);
        return 0; 
    }
    else if (filter->keycode==keycode) {
	filter->active= 0;
        return 0; 
    }
    return 1;
}


static int
_XkbFilterDeviceBtn(	XkbSrvInfoPtr	xkbi,
			XkbFilterPtr	filter,
			unsigned	keycode,
			XkbAction *	pAction)
{
DeviceIntPtr	dev;
int		button;

    if (filter->keycode==0) {		/* initial press */
	_XkbLookupButtonDevice(&dev, pAction->devbtn.device, serverClient,
			       DixUnknownAccess, &button);
	if (!dev || !dev->public.on)
	    return 1;

    if (xkbi->device == inputInfo.keyboard)
        return 0;

	button= pAction->devbtn.button;
	if ((button<1)||(button>dev->button->numButtons))
	    return 1;

	filter->keycode = keycode;
	filter->active = 1;
	filter->filterOthers = 0;
	filter->priv=0;
	filter->filter = _XkbFilterDeviceBtn;
	filter->upAction= *pAction;
	switch (pAction->type) {
	    case XkbSA_LockDeviceBtn:
		if ((pAction->devbtn.flags&XkbSA_LockNoLock)||
		    BitIsOn(dev->button->down, button))
		    return 0;
		XkbDDXFakeDeviceButton(dev,True,button);
		filter->upAction.type= XkbSA_NoAction;
		break;
	    case XkbSA_DeviceBtn:
		if (pAction->devbtn.count>0) {
		    int nClicks,i;
		    nClicks= pAction->btn.count;
		    for (i=0;i<nClicks;i++) {
			XkbDDXFakeDeviceButton(dev,True,button);
			XkbDDXFakeDeviceButton(dev,False,button);
		    }
		    filter->upAction.type= XkbSA_NoAction;
		}
		else XkbDDXFakeDeviceButton(dev,True,button);
		break;
	}
    }
    else if (filter->keycode==keycode) {
	int	button;

	filter->active= 0;
	_XkbLookupButtonDevice(&dev, filter->upAction.devbtn.device,
			       serverClient, DixUnknownAccess, &button);
	if (!dev || !dev->public.on)
	    return 1;

	button= filter->upAction.btn.button;
	switch (filter->upAction.type) {
	    case XkbSA_LockDeviceBtn:
		if ((filter->upAction.devbtn.flags&XkbSA_LockNoUnlock)||
		    !BitIsOn(dev->button->down, button))
		    return 0;
		XkbDDXFakeDeviceButton(dev,False,button);
		break;
	    case XkbSA_DeviceBtn:
		XkbDDXFakeDeviceButton(dev,False,button);
		break;
	}
	filter->active = 0;
    }
    return 0;
}

static XkbFilterPtr
_XkbNextFreeFilter(
	XkbSrvInfoPtr xkbi
)
{
register int	i;

    if (xkbi->szFilters==0) {
	xkbi->szFilters = 4;
	xkbi->filters = xcalloc(xkbi->szFilters, sizeof(XkbFilterRec));
	/* 6/21/93 (ef) -- XXX! deal with allocation failure */
    }
    for (i=0;i<xkbi->szFilters;i++) {
	if (!xkbi->filters[i].active) {
	    xkbi->filters[i].keycode = 0;
	    return &xkbi->filters[i];
	}
    }
    xkbi->szFilters*=2;
    xkbi->filters= xrealloc(xkbi->filters,
                            xkbi->szFilters * sizeof(XkbFilterRec));
    /* 6/21/93 (ef) -- XXX! deal with allocation failure */
    bzero(&xkbi->filters[xkbi->szFilters/2],
            (xkbi->szFilters/2)*sizeof(XkbFilterRec));
    return &xkbi->filters[xkbi->szFilters/2];
}

static int
_XkbApplyFilters(XkbSrvInfoPtr xkbi,unsigned kc,XkbAction *pAction)
{
register int	i,send;

    send= 1;
    for (i=0;i<xkbi->szFilters;i++) {
	if ((xkbi->filters[i].active)&&(xkbi->filters[i].filter))
	    send= ((*xkbi->filters[i].filter)(xkbi,&xkbi->filters[i],kc,pAction) 
                    && send);
    }
    return send;
}

void
XkbHandleActions(DeviceIntPtr dev, DeviceIntPtr kbd, DeviceEvent* event)
{
int		key,bit,i;
XkbSrvInfoPtr	xkbi;
KeyClassPtr	keyc;
int		changed,sendEvent;
Bool		genStateNotify;
XkbAction	act;
XkbFilterPtr	filter;
Bool		keyEvent;
Bool		pressEvent;
ProcessInputProc backupproc;
    
xkbDeviceInfoPtr xkbPrivPtr = XKBDEVICEINFO(dev);

    keyc= kbd->key;
    xkbi= keyc->xkbInfo;
    key= event->detail.key;
    /* The state may change, so if we're not in the middle of sending a state
     * notify, prepare for it */
    if ((xkbi->flags&_XkbStateNotifyInProgress)==0) {
	xkbi->prev_state = xkbi->state;
	xkbi->flags|= _XkbStateNotifyInProgress;
	genStateNotify= True;
    }
    else genStateNotify= False;

    xkbi->clearMods = xkbi->setMods = 0;
    xkbi->groupChange = 0;

    sendEvent = 1;
    keyEvent= ((event->type == ET_KeyPress) || (event->type == ET_KeyRelease));
    pressEvent= ((event->type == ET_KeyPress)|| (event->type == ET_ButtonPress));

    if (pressEvent) {
	if (keyEvent)	
	    act = XkbGetKeyAction(xkbi,&xkbi->state,key);
	else {
	    act = XkbGetButtonAction(kbd,dev,key);
	    key|= BTN_ACT_FLAG;
	}
	sendEvent = _XkbApplyFilters(xkbi,key,&act);
	if (sendEvent) {
	    switch (act.type) {
		case XkbSA_SetMods:
		case XkbSA_SetGroup:
		    filter = _XkbNextFreeFilter(xkbi);
		    sendEvent = _XkbFilterSetState(xkbi,filter,key,&act);
		    break;
		case XkbSA_LatchMods:
		case XkbSA_LatchGroup:
		    filter = _XkbNextFreeFilter(xkbi);
		    sendEvent=_XkbFilterLatchState(xkbi,filter,key,&act);
		    break;
		case XkbSA_LockMods:
		case XkbSA_LockGroup:
		    filter = _XkbNextFreeFilter(xkbi);
		    sendEvent=_XkbFilterLockState(xkbi,filter,key,&act);
		    break;
		case XkbSA_ISOLock:
		    filter = _XkbNextFreeFilter(xkbi);
		    sendEvent=_XkbFilterISOLock(xkbi,filter,key,&act);
		    break;
		case XkbSA_MovePtr:
		    filter = _XkbNextFreeFilter(xkbi);
		    sendEvent= _XkbFilterPointerMove(xkbi,filter,key,&act);
		    break;
		case XkbSA_PtrBtn:
		case XkbSA_LockPtrBtn:
		case XkbSA_SetPtrDflt:
		    filter = _XkbNextFreeFilter(xkbi);
		    sendEvent= _XkbFilterPointerBtn(xkbi,filter,key,&act);
		    break;
		case XkbSA_Terminate:
		    sendEvent= XkbDDXTerminateServer(dev,key,&act);
		    break;
		case XkbSA_SwitchScreen:
		    filter = _XkbNextFreeFilter(xkbi);
		    sendEvent=_XkbFilterSwitchScreen(xkbi,filter,key,&act);
		    break;
		case XkbSA_SetControls:
		case XkbSA_LockControls:
		    filter = _XkbNextFreeFilter(xkbi);
		    sendEvent=_XkbFilterControls(xkbi,filter,key,&act);
		    break;
		case XkbSA_ActionMessage:
		    filter = _XkbNextFreeFilter(xkbi);
		    sendEvent=_XkbFilterActionMessage(xkbi,filter,key,&act);
		    break;
		case XkbSA_RedirectKey:
		    filter = _XkbNextFreeFilter(xkbi);
		    sendEvent= _XkbFilterRedirectKey(xkbi,filter,key,&act);
		    break;
		case XkbSA_DeviceBtn:
		case XkbSA_LockDeviceBtn:
		    filter = _XkbNextFreeFilter(xkbi);
		    sendEvent= _XkbFilterDeviceBtn(xkbi,filter,key,&act);
		    break;
		case XkbSA_XFree86Private:
		    filter = _XkbNextFreeFilter(xkbi);
		    sendEvent= _XkbFilterXF86Private(xkbi,filter,key,&act);
		    break;
	    }
	}
    }
    else {
	if (!keyEvent)
	    key|= BTN_ACT_FLAG;
	sendEvent = _XkbApplyFilters(xkbi,key,NULL);
    }

    if (xkbi->groupChange!=0)
	xkbi->state.base_group+= xkbi->groupChange;
    if (xkbi->setMods) {
	for (i=0,bit=1; xkbi->setMods; i++,bit<<=1 ) {
	    if (xkbi->setMods&bit) {
		keyc->modifierKeyCount[i]++;
		xkbi->state.base_mods|= bit;
		xkbi->setMods&= ~bit;
	    }
	}
    }
    if (xkbi->clearMods) {
	for (i=0,bit=1; xkbi->clearMods; i++,bit<<=1 ) {
	    if (xkbi->clearMods&bit) {
		keyc->modifierKeyCount[i]--;
		if (keyc->modifierKeyCount[i]<=0) {
		    xkbi->state.base_mods&= ~bit;
		    keyc->modifierKeyCount[i] = 0;
		}
		xkbi->clearMods&= ~bit;
	    }
	}
    }

    if (sendEvent) {
        DeviceIntPtr tmpdev;
	if (keyEvent)
            tmpdev = dev;
        else
            tmpdev = GetPairedDevice(dev);

        UNWRAP_PROCESS_INPUT_PROC(tmpdev,xkbPrivPtr, backupproc);
        dev->public.processInputProc((InternalEvent*)event, tmpdev);
        COND_WRAP_PROCESS_INPUT_PROC(tmpdev, xkbPrivPtr,
                                     backupproc,xkbUnwrapProc);
    }
    else if (keyEvent) {
	FixKeyState(event, dev);
    }

    XkbComputeDerivedState(xkbi);
    changed = XkbStateChangedFlags(&xkbi->prev_state,&xkbi->state);
    if (genStateNotify) {
	if (changed) {
	    xkbStateNotify	sn;
	    sn.keycode= key;
	    sn.eventType= event->type;
	    sn.requestMajor = sn.requestMinor = 0;
	    sn.changed= changed;
	    XkbSendStateNotify(dev,&sn);
	}
	xkbi->flags&= ~_XkbStateNotifyInProgress;
    }
    changed= XkbIndicatorsToUpdate(dev,changed,False);
    if (changed) {
	XkbEventCauseRec	cause;
	XkbSetCauseKey(&cause, key, event->type);
	XkbUpdateIndicators(dev,changed,False,NULL,&cause);
    }
    return;
}

int
XkbLatchModifiers(DeviceIntPtr pXDev,CARD8 mask,CARD8 latches)
{
XkbSrvInfoPtr	xkbi;
XkbFilterPtr	filter;
XkbAction	act;
unsigned	clear;

    if ( pXDev && pXDev->key && pXDev->key->xkbInfo ) {
	xkbi = pXDev->key->xkbInfo;
	clear= (mask&(~latches));
	xkbi->state.latched_mods&= ~clear;
	/* Clear any pending latch to locks.
	 */
	act.type = XkbSA_NoAction;
	_XkbApplyFilters(xkbi,SYNTHETIC_KEYCODE,&act);
	act.type = XkbSA_LatchMods;
	act.mods.flags = 0;
	act.mods.mask  = mask&latches;
	filter = _XkbNextFreeFilter(xkbi);
	_XkbFilterLatchState(xkbi,filter,SYNTHETIC_KEYCODE,&act);
	_XkbFilterLatchState(xkbi,filter,SYNTHETIC_KEYCODE,(XkbAction *)NULL);
	return Success;
    }
    return BadValue;
}

int
XkbLatchGroup(DeviceIntPtr pXDev,int group)
{
XkbSrvInfoPtr	xkbi;
XkbFilterPtr	filter;
XkbAction	act;

    if ( pXDev && pXDev->key && pXDev->key->xkbInfo ) {
	xkbi = pXDev->key->xkbInfo;
	act.type = XkbSA_LatchGroup;
	act.group.flags = 0;
	XkbSASetGroup(&act.group,group);
	filter = _XkbNextFreeFilter(xkbi);
	_XkbFilterLatchState(xkbi,filter,SYNTHETIC_KEYCODE,&act);
	_XkbFilterLatchState(xkbi,filter,SYNTHETIC_KEYCODE,(XkbAction *)NULL);
	return Success;
    }
    return BadValue;
}

/***====================================================================***/

void
XkbClearAllLatchesAndLocks(	DeviceIntPtr		dev,
				XkbSrvInfoPtr		xkbi,
				Bool			genEv,
				XkbEventCausePtr	cause)
{
XkbStateRec	os;
xkbStateNotify	sn;

    sn.changed= 0;
    os= xkbi->state;
    if (os.latched_mods) { /* clear all latches */
	XkbLatchModifiers(dev,~0,0);
	sn.changed|= XkbModifierLatchMask;
    }
    if (os.latched_group) {
	XkbLatchGroup(dev,0);
	sn.changed|= XkbGroupLatchMask;
    }
    if (os.locked_mods) {
	xkbi->state.locked_mods= 0;
	sn.changed|= XkbModifierLockMask;
    }
    if (os.locked_group) {
	xkbi->state.locked_group= 0;
	sn.changed|= XkbGroupLockMask;
    }
    if ( genEv && sn.changed) {
	CARD32 	changed;

	XkbComputeDerivedState(xkbi);
	sn.keycode= 		cause->kc;
	sn.eventType=		cause->event;
	sn.requestMajor= 	cause->mjr;
	sn.requestMinor= 	cause->mnr;
	sn.changed= XkbStateChangedFlags(&os,&xkbi->state);
	XkbSendStateNotify(dev,&sn);
	changed= XkbIndicatorsToUpdate(dev,sn.changed,False);
	if (changed) {
	    XkbUpdateIndicators(dev,changed,True,NULL,cause);
	}
    }
    return;
}

=======
/************************************************************
Copyright (c) 1993 by Silicon Graphics Computer Systems, Inc.

Permission to use, copy, modify, and distribute this
software and its documentation for any purpose and without
fee is hereby granted, provided that the above copyright
notice appear in all copies and that both that copyright
notice and this permission notice appear in supporting
documentation, and that the name of Silicon Graphics not be 
used in advertising or publicity pertaining to distribution 
of the software without specific prior written permission.
Silicon Graphics makes no representation about the suitability 
of this software for any purpose. It is provided "as is"
without any express or implied warranty.

SILICON GRAPHICS DISCLAIMS ALL WARRANTIES WITH REGARD TO THIS 
SOFTWARE, INCLUDING ALL IMPLIED WARRANTIES OF MERCHANTABILITY 
AND FITNESS FOR A PARTICULAR PURPOSE. IN NO EVENT SHALL SILICON
GRAPHICS BE LIABLE FOR ANY SPECIAL, INDIRECT OR CONSEQUENTIAL 
DAMAGES OR ANY DAMAGES WHATSOEVER RESULTING FROM LOSS OF USE, 
DATA OR PROFITS, WHETHER IN AN ACTION OF CONTRACT, NEGLIGENCE 
OR OTHER TORTIOUS ACTION, ARISING OUT OF OR IN CONNECTION  WITH
THE USE OR PERFORMANCE OF THIS SOFTWARE.

********************************************************/

#ifdef HAVE_DIX_CONFIG_H
#include <dix-config.h>
#endif

#include <stdio.h>
#include <math.h>
#include <X11/X.h>
#include <X11/Xproto.h>
#include <X11/keysym.h>
#include "misc.h"
#include "inputstr.h"
#include "exevents.h"
#include "eventstr.h"
#include <xkbsrv.h>
#include "xkb.h"
#include <ctype.h>
#define EXTENSION_EVENT_BASE 64

static int xkbDevicePrivateKeyIndex;
DevPrivateKey xkbDevicePrivateKey = &xkbDevicePrivateKeyIndex;

void
xkbUnwrapProc(DeviceIntPtr device, DeviceHandleProc proc,
                   pointer data)
{
    xkbDeviceInfoPtr xkbPrivPtr = XKBDEVICEINFO(device);
    ProcessInputProc backupproc;
    if(xkbPrivPtr->unwrapProc)
	xkbPrivPtr->unwrapProc = NULL;

    UNWRAP_PROCESS_INPUT_PROC(device,xkbPrivPtr, backupproc);
    proc(device,data);
    COND_WRAP_PROCESS_INPUT_PROC(device,xkbPrivPtr,
				 backupproc,xkbUnwrapProc);
}


void
XkbSetExtension(DeviceIntPtr device, ProcessInputProc proc)
{
    xkbDeviceInfoPtr xkbPrivPtr;

    xkbPrivPtr = (xkbDeviceInfoPtr) xcalloc(1, sizeof(xkbDeviceInfoRec));
    if (!xkbPrivPtr)
	return;
    xkbPrivPtr->unwrapProc = NULL;

    dixSetPrivate(&device->devPrivates, xkbDevicePrivateKey, xkbPrivPtr);
    WRAP_PROCESS_INPUT_PROC(device, xkbPrivPtr, proc, xkbUnwrapProc);
}

/***====================================================================***/

static XkbAction
_FixUpAction(XkbDescPtr xkb,XkbAction *act)
{
static XkbAction	fake;

    if (XkbIsPtrAction(act)&&(!(xkb->ctrls->enabled_ctrls&XkbMouseKeysMask))) {
	fake.type = XkbSA_NoAction;
	return fake;
    }
    if (xkb->ctrls->enabled_ctrls&XkbStickyKeysMask) {
	if (act->any.type==XkbSA_SetMods) {
	    fake.mods.type = XkbSA_LatchMods;
	    fake.mods.mask = act->mods.mask;
	    if (XkbAX_NeedOption(xkb->ctrls,XkbAX_LatchToLockMask))
		 fake.mods.flags= XkbSA_ClearLocks|XkbSA_LatchToLock;
	    else fake.mods.flags= XkbSA_ClearLocks;
	    return fake;
	}
	if (act->any.type==XkbSA_SetGroup) {
	    fake.group.type = XkbSA_LatchGroup;
	    if (XkbAX_NeedOption(xkb->ctrls,XkbAX_LatchToLockMask))
		 fake.group.flags= XkbSA_ClearLocks|XkbSA_LatchToLock;
	    else fake.group.flags= XkbSA_ClearLocks;
	    XkbSASetGroup(&fake.group,XkbSAGroup(&act->group));
	    return fake;
	}
    }
    return *act;
}

static XkbAction
XkbGetKeyAction(XkbSrvInfoPtr xkbi,XkbStatePtr xkbState,CARD8 key)
{
int			effectiveGroup;
int			col;
XkbDescPtr		xkb;
XkbKeyTypePtr		type;
XkbAction *		pActs;
static XkbAction 	fake;

    xkb= xkbi->desc;
    if (!XkbKeyHasActions(xkb,key) || !XkbKeycodeInRange(xkb,key)) {
	fake.type = XkbSA_NoAction;
	return fake;
    }
    pActs= XkbKeyActionsPtr(xkb,key);
    col= 0;

    effectiveGroup = XkbGetEffectiveGroup(xkbi, xkbState, key);
    if (effectiveGroup != XkbGroup1Index)
        col += (effectiveGroup * XkbKeyGroupsWidth(xkb, key));

    type= XkbKeyKeyType(xkb,key,effectiveGroup);
    if (type->map!=NULL) {
	register unsigned		i,mods;
	register XkbKTMapEntryPtr	entry;
	mods= xkbState->mods&type->mods.mask;
	for (entry= type->map,i=0;i<type->map_count;i++,entry++) {
	    if ((entry->active)&&(entry->mods.mask==mods)) {
		col+= entry->level;
		break;
	    }
	}
    }
    if (pActs[col].any.type==XkbSA_NoAction)
	return pActs[col];
    fake= _FixUpAction(xkb,&pActs[col]);
    return fake;
}

static XkbAction
XkbGetButtonAction(DeviceIntPtr kbd,DeviceIntPtr dev,int button)
{
XkbAction fake;
   if ((dev->button)&&(dev->button->xkb_acts)) {
	if (dev->button->xkb_acts[button-1].any.type!=XkbSA_NoAction) {
	    fake= _FixUpAction(kbd->key->xkbInfo->desc,
					&dev->button->xkb_acts[button-1]);
	    return fake;
	}
   }
   fake.any.type= XkbSA_NoAction;
   return fake;
}

/***====================================================================***/

#define	SYNTHETIC_KEYCODE	1
#define	BTN_ACT_FLAG		0x100

static int
_XkbFilterSetState(	XkbSrvInfoPtr	xkbi,
			XkbFilterPtr	filter,
			unsigned	keycode,
			XkbAction *pAction)
{
    if (filter->keycode==0) {		/* initial press */
	filter->keycode = keycode;
	filter->active = 1;
	filter->filterOthers = ((pAction->mods.mask&XkbSA_ClearLocks)!=0);
	filter->priv = 0;
	filter->filter = _XkbFilterSetState;
	if (pAction->type==XkbSA_SetMods) {
	    filter->upAction = *pAction;
	    xkbi->setMods= pAction->mods.mask;
	}
	else {
	    xkbi->groupChange = XkbSAGroup(&pAction->group);
	    if (pAction->group.flags&XkbSA_GroupAbsolute)
		xkbi->groupChange-= xkbi->state.base_group;
	    filter->upAction= *pAction;
	    XkbSASetGroup(&filter->upAction.group,xkbi->groupChange);
	}
    }
    else if (filter->keycode==keycode) {
	if (filter->upAction.type==XkbSA_SetMods) {
	    xkbi->clearMods = filter->upAction.mods.mask;
	    if (filter->upAction.mods.flags&XkbSA_ClearLocks) {
		xkbi->state.locked_mods&= ~filter->upAction.mods.mask;
	    }
	}
	else {
	    if (filter->upAction.group.flags&XkbSA_ClearLocks) {
		xkbi->state.locked_group = 0;
	    }
	    xkbi->groupChange = -XkbSAGroup(&filter->upAction.group);
	}
	filter->active = 0;
    }
    else {
	filter->upAction.mods.flags&= ~XkbSA_ClearLocks;
	filter->filterOthers = 0;
    }
    return 1;
}

#define	LATCH_KEY_DOWN	1
#define	LATCH_PENDING	2
#define	NO_LATCH	3

static int
_XkbFilterLatchState(	XkbSrvInfoPtr	xkbi,
			XkbFilterPtr	filter,
			unsigned	keycode,
			XkbAction *	pAction)
{

    if (filter->keycode==0) {			/* initial press */
	filter->keycode = keycode;
	filter->active = 1;
	filter->filterOthers = 1;
	filter->priv = LATCH_KEY_DOWN;
	filter->filter = _XkbFilterLatchState;
	if (pAction->type==XkbSA_LatchMods) {
	    filter->upAction = *pAction;
	    xkbi->setMods = pAction->mods.mask;
	}
	else {
	    xkbi->groupChange = XkbSAGroup(&pAction->group);
	    if (pAction->group.flags&XkbSA_GroupAbsolute)
		 xkbi->groupChange-= xkbi->state.base_group;
	    filter->upAction= *pAction;
	    XkbSASetGroup(&filter->upAction.group,xkbi->groupChange);
	}
    }
    else if ( pAction && (filter->priv==LATCH_PENDING) ) {
	if (((1<<pAction->type)&XkbSA_BreakLatch)!=0) {
	    filter->active = 0;
	    if (filter->upAction.type==XkbSA_LatchMods)
		 xkbi->state.latched_mods&= ~filter->upAction.mods.mask;
	    else xkbi->state.latched_group-=XkbSAGroup(&filter->upAction.group);
	}
	else if ((pAction->type==filter->upAction.type)&&
		 (pAction->mods.flags==filter->upAction.mods.flags)&&
		 (pAction->mods.mask==filter->upAction.mods.mask)) {
	    if (filter->upAction.mods.flags&XkbSA_LatchToLock) {
		XkbControlsPtr ctrls= xkbi->desc->ctrls;
		if (filter->upAction.type==XkbSA_LatchMods)
		     pAction->mods.type= XkbSA_LockMods;
		else pAction->group.type= XkbSA_LockGroup;
		if (XkbAX_NeedFeedback(ctrls,XkbAX_StickyKeysFBMask)&&
		    		(ctrls->enabled_ctrls&XkbStickyKeysMask)) {
		    XkbDDXAccessXBeep(xkbi->device,_BEEP_STICKY_LOCK,
						XkbStickyKeysMask);
		}
	    }
	    else {
		if (filter->upAction.type==XkbSA_LatchMods)
		     pAction->mods.type= XkbSA_SetMods;
		else pAction->group.type= XkbSA_SetGroup;
	    }
	    if (filter->upAction.type==XkbSA_LatchMods)
		 xkbi->state.latched_mods&= ~filter->upAction.mods.mask;
	    else xkbi->state.latched_group-=XkbSAGroup(&filter->upAction.group);
	    filter->active = 0;
	}
    }
    else if (filter->keycode==keycode) {	/* release */
	XkbControlsPtr	ctrls= xkbi->desc->ctrls;
	int		needBeep;
	int		beepType= _BEEP_NONE;

	needBeep= ((ctrls->enabled_ctrls&XkbStickyKeysMask)&&
			XkbAX_NeedFeedback(ctrls,XkbAX_StickyKeysFBMask));
	if (filter->upAction.type==XkbSA_LatchMods) {
	    xkbi->clearMods = filter->upAction.mods.mask;
	    if ((filter->upAction.mods.flags&XkbSA_ClearLocks)&&
		 (xkbi->clearMods&xkbi->state.locked_mods)==xkbi->clearMods) {
		xkbi->state.locked_mods&= ~xkbi->clearMods;
		filter->priv= NO_LATCH;
		beepType= _BEEP_STICKY_UNLOCK;
	    }
	}
	else {
	    xkbi->groupChange = -XkbSAGroup(&filter->upAction.group);
	    if ((filter->upAction.group.flags&XkbSA_ClearLocks)&&
						(xkbi->state.locked_group)) {
		xkbi->state.locked_group = 0;
		filter->priv = NO_LATCH;
		beepType= _BEEP_STICKY_UNLOCK;
	    }
	}
	if (filter->priv==NO_LATCH) {
	    filter->active= 0;
	}
	else {
	    filter->priv= LATCH_PENDING;
	    if (filter->upAction.type==XkbSA_LatchMods) {
		xkbi->state.latched_mods |= filter->upAction.mods.mask;
		needBeep = xkbi->state.latched_mods ? needBeep : 0;
		xkbi->state.latched_mods |= filter->upAction.mods.mask;
	    }
	    else {
		xkbi->state.latched_group+= XkbSAGroup(&filter->upAction.group);
	    }
	    if (needBeep && (beepType==_BEEP_NONE))
		beepType= _BEEP_STICKY_LATCH;
	}
	if (needBeep && (beepType!=_BEEP_NONE))
	    XkbDDXAccessXBeep(xkbi->device,beepType,XkbStickyKeysMask);
    }
    else if (filter->priv==LATCH_KEY_DOWN) {
	filter->priv= NO_LATCH;
	filter->filterOthers = 0;
    }
    return 1;
}

static int
_XkbFilterLockState(	XkbSrvInfoPtr	xkbi,
			XkbFilterPtr	filter,
			unsigned	keycode,
			XkbAction *	pAction)
{
    if (pAction&&(pAction->type==XkbSA_LockGroup)) {
	if (pAction->group.flags&XkbSA_GroupAbsolute)
	     xkbi->state.locked_group= XkbSAGroup(&pAction->group);
	else xkbi->state.locked_group+= XkbSAGroup(&pAction->group);
	return 1;
    }
    if (filter->keycode==0) {		/* initial press */
	filter->keycode = keycode;
	filter->active = 1;
	filter->filterOthers = 0;
	filter->priv = 0;
	filter->filter = _XkbFilterLockState;
	filter->upAction = *pAction;
	xkbi->state.locked_mods^= pAction->mods.mask;
	xkbi->setMods = pAction->mods.mask;
    }
    else if (filter->keycode==keycode) {
	filter->active = 0;
	xkbi->clearMods = filter->upAction.mods.mask;
    }
    return 1;
}

#define	ISO_KEY_DOWN		0
#define	NO_ISO_LOCK		1

static int
_XkbFilterISOLock(	XkbSrvInfoPtr	xkbi,
			XkbFilterPtr	filter,
			unsigned	keycode,
			XkbAction *	pAction)
{

    if (filter->keycode==0) {		/* initial press */
	CARD8	flags= pAction->iso.flags;

	filter->keycode = keycode;
	filter->active = 1;
	filter->filterOthers = 1;
	filter->priv = ISO_KEY_DOWN;
	filter->upAction = *pAction;
	filter->filter = _XkbFilterISOLock;
	if (flags&XkbSA_ISODfltIsGroup) {
	    xkbi->groupChange = XkbSAGroup(&pAction->iso);
	    xkbi->setMods = 0;
	}
	else {
	    xkbi->setMods = pAction->iso.mask;
	    xkbi->groupChange = 0;
	}
	if ((!(flags&XkbSA_ISONoAffectMods))&&(xkbi->state.base_mods)) {
	    filter->priv= NO_ISO_LOCK;
	    xkbi->state.locked_mods^= xkbi->state.base_mods;
	}
	if ((!(flags&XkbSA_ISONoAffectGroup))&&(xkbi->state.base_group)) {
/* 6/22/93 (ef) -- lock groups if group key is down first */
	}
	if (!(flags&XkbSA_ISONoAffectPtr)) {
/* 6/22/93 (ef) -- lock mouse buttons if they're down */
	}
    }
    else if (filter->keycode==keycode) {
	CARD8	flags= filter->upAction.iso.flags;

	if (flags&XkbSA_ISODfltIsGroup) {
	    xkbi->groupChange = -XkbSAGroup(&filter->upAction.iso);
	    xkbi->clearMods = 0;
	    if (filter->priv==ISO_KEY_DOWN)
		xkbi->state.locked_group+= XkbSAGroup(&filter->upAction.iso);
	}
	else {
	    xkbi->clearMods= filter->upAction.iso.mask;
	    xkbi->groupChange= 0;
	    if (filter->priv==ISO_KEY_DOWN)
		xkbi->state.locked_mods^= filter->upAction.iso.mask;
	}
	filter->active = 0;
    }
    else if (pAction) {
	CARD8	flags= filter->upAction.iso.flags;

	switch (pAction->type) {
	    case XkbSA_SetMods: case XkbSA_LatchMods:
		if (!(flags&XkbSA_ISONoAffectMods)) {
		    pAction->type= XkbSA_LockMods;
		    filter->priv= NO_ISO_LOCK;
		}
		break;
	    case XkbSA_SetGroup: case XkbSA_LatchGroup:
		if (!(flags&XkbSA_ISONoAffectGroup)) {
		    pAction->type= XkbSA_LockGroup;
		    filter->priv= NO_ISO_LOCK;
		}
		break;
	    case XkbSA_PtrBtn:
		if (!(flags&XkbSA_ISONoAffectPtr)) {
		     pAction->type= XkbSA_LockPtrBtn;
		     filter->priv= NO_ISO_LOCK;
		}
		break;
	    case XkbSA_SetControls:
		if (!(flags&XkbSA_ISONoAffectCtrls)) {
		    pAction->type= XkbSA_LockControls;
		    filter->priv= NO_ISO_LOCK;
		}
		break;
	}
    }
    return 1;
}


static CARD32
_XkbPtrAccelExpire(OsTimerPtr timer,CARD32 now,pointer arg)
{
XkbSrvInfoPtr	xkbi= (XkbSrvInfoPtr)arg;
XkbControlsPtr	ctrls= xkbi->desc->ctrls;
int		dx,dy;

    if (xkbi->mouseKey==0)
	return 0;

    if (xkbi->mouseKeysAccel) {
	if ((xkbi->mouseKeysCounter)<ctrls->mk_time_to_max) {
	    double step;
	    xkbi->mouseKeysCounter++;
	    step= xkbi->mouseKeysCurveFactor*
		 pow((double)xkbi->mouseKeysCounter,xkbi->mouseKeysCurve);
	    if (xkbi->mouseKeysDX<0)
		 dx= floor( ((double)xkbi->mouseKeysDX)*step );
	    else dx=  ceil( ((double)xkbi->mouseKeysDX)*step );
	    if (xkbi->mouseKeysDY<0)
		 dy= floor( ((double)xkbi->mouseKeysDY)*step );
	    else dy=  ceil( ((double)xkbi->mouseKeysDY)*step );
	}
	else {
	    dx= xkbi->mouseKeysDX*ctrls->mk_max_speed;
	    dy= xkbi->mouseKeysDY*ctrls->mk_max_speed;
	}
	if (xkbi->mouseKeysFlags&XkbSA_MoveAbsoluteX)
	    dx= xkbi->mouseKeysDX;
	if (xkbi->mouseKeysFlags&XkbSA_MoveAbsoluteY)
	    dy= xkbi->mouseKeysDY;
    }
    else {
	dx= xkbi->mouseKeysDX;
	dy= xkbi->mouseKeysDY;
    }
    XkbDDXFakePointerMotion(xkbi->mouseKeysFlags,dx,dy);
    return xkbi->desc->ctrls->mk_interval;
}

static int
_XkbFilterPointerMove(	XkbSrvInfoPtr	xkbi,
			XkbFilterPtr	filter,
			unsigned	keycode,
			XkbAction *	pAction)
{
int	x,y;
Bool	accel;

    if (xkbi->device == inputInfo.keyboard)
        return 0;

    if (filter->keycode==0) {		/* initial press */
	filter->keycode = keycode;
	filter->active = 1;
	filter->filterOthers = 0;
	filter->priv=0;
	filter->filter = _XkbFilterPointerMove;
	filter->upAction= *pAction;
	xkbi->mouseKeysCounter= 0;
	xkbi->mouseKey= keycode;
	accel= ((pAction->ptr.flags&XkbSA_NoAcceleration)==0);
	x= XkbPtrActionX(&pAction->ptr);
	y= XkbPtrActionY(&pAction->ptr);
	XkbDDXFakePointerMotion(pAction->ptr.flags,x,y);
	AccessXCancelRepeatKey(xkbi,keycode);
	xkbi->mouseKeysAccel= accel&&
		(xkbi->desc->ctrls->enabled_ctrls&XkbMouseKeysAccelMask);
	xkbi->mouseKeysFlags= pAction->ptr.flags;
	xkbi->mouseKeysDX= XkbPtrActionX(&pAction->ptr);
	xkbi->mouseKeysDY= XkbPtrActionY(&pAction->ptr);
	xkbi->mouseKeyTimer= TimerSet(xkbi->mouseKeyTimer, 0,
				xkbi->desc->ctrls->mk_delay,
				_XkbPtrAccelExpire,(pointer)xkbi);
    }
    else if (filter->keycode==keycode) {
	filter->active = 0;
	if (xkbi->mouseKey==keycode) {
	    xkbi->mouseKey= 0;
	    xkbi->mouseKeyTimer= TimerSet(xkbi->mouseKeyTimer, 0, 0,
							NULL, NULL);
	}
    }
    return 0;
}

static int
_XkbFilterPointerBtn(	XkbSrvInfoPtr	xkbi,
			XkbFilterPtr	filter,
			unsigned	keycode,
			XkbAction *	pAction)
{
    if (filter->keycode==0) {		/* initial press */
	int	button= pAction->btn.button;

	if (button==XkbSA_UseDfltButton)
	    button = xkbi->desc->ctrls->mk_dflt_btn;

	filter->keycode = keycode;
	filter->active = 1;
	filter->filterOthers = 0;
	filter->priv=0;
	filter->filter = _XkbFilterPointerBtn;
	filter->upAction= *pAction;
	filter->upAction.btn.button= button;
	switch (pAction->type) {
	    case XkbSA_LockPtrBtn:
		if (((xkbi->lockedPtrButtons&(1<<button))==0)&&
			((pAction->btn.flags&XkbSA_LockNoLock)==0)) {
		    xkbi->lockedPtrButtons|= (1<<button);
		    AccessXCancelRepeatKey(xkbi,keycode);
		    XkbDDXFakeDeviceButton(xkbi->device, 1, button);
		    filter->upAction.type= XkbSA_NoAction;
		}
		break;
	    case XkbSA_PtrBtn:
		{
		    register int i,nClicks;
		    AccessXCancelRepeatKey(xkbi,keycode);
		    if (pAction->btn.count>0) {
			nClicks= pAction->btn.count;
			for (i=0;i<nClicks;i++) {
			    XkbDDXFakeDeviceButton(xkbi->device, 1, button);
			    XkbDDXFakeDeviceButton(xkbi->device, 0, button);
			}
			filter->upAction.type= XkbSA_NoAction;
		    }
		    else XkbDDXFakeDeviceButton(xkbi->device, 1, button);
		}
		break;
	    case XkbSA_SetPtrDflt:
		{
		    XkbControlsPtr	ctrls= xkbi->desc->ctrls;
		    XkbControlsRec	old;
		    xkbControlsNotify	cn;

		    old= *ctrls;
		    AccessXCancelRepeatKey(xkbi,keycode);
		    switch (pAction->dflt.affect) {
			case XkbSA_AffectDfltBtn:
			    if (pAction->dflt.flags&XkbSA_DfltBtnAbsolute)
				ctrls->mk_dflt_btn= 
					XkbSAPtrDfltValue(&pAction->dflt);
			    else {
				ctrls->mk_dflt_btn+=
					XkbSAPtrDfltValue(&pAction->dflt);
				if (ctrls->mk_dflt_btn>5)
				    ctrls->mk_dflt_btn= 5;
				else if (ctrls->mk_dflt_btn<1)
				    ctrls->mk_dflt_btn= 1;
			    }
			    break;
			default:
			    ErrorF(
		"Attempt to change unknown pointer default (%d) ignored\n",
							pAction->dflt.affect);
			    break;
		    }
		    if (XkbComputeControlsNotify(xkbi->device,
						&old,xkbi->desc->ctrls,
						&cn,FALSE)) {
			cn.keycode = keycode;
                        /* XXX: what about DeviceKeyPress? */
			cn.eventType = KeyPress;
			cn.requestMajor = 0;
			cn.requestMinor = 0;
			XkbSendControlsNotify(xkbi->device,&cn);
		    }
		}
		break;
	}
    }
    else if (filter->keycode==keycode) {
	int	button= filter->upAction.btn.button;

	switch (filter->upAction.type) {
	    case XkbSA_LockPtrBtn:
		if (((filter->upAction.btn.flags&XkbSA_LockNoUnlock)!=0)||
				((xkbi->lockedPtrButtons&(1<<button))==0)) {
		    break;
		}
		xkbi->lockedPtrButtons&= ~(1<<button);
	    case XkbSA_PtrBtn:
		XkbDDXFakeDeviceButton(xkbi->device, 0, button);
		break;
	}
	filter->active = 0;
    }
    return 0;
}

static int
_XkbFilterControls(	XkbSrvInfoPtr	xkbi,
			XkbFilterPtr	filter,
			unsigned	keycode,
			XkbAction *	pAction)
{
XkbControlsRec		old;
XkbControlsPtr		ctrls;
DeviceIntPtr		kbd;
unsigned int		change;
XkbEventCauseRec	cause;

    kbd= xkbi->device;
    ctrls= xkbi->desc->ctrls;
    old= *ctrls;
    if (filter->keycode==0) {		/* initial press */
	filter->keycode = keycode;
	filter->active = 1;
	filter->filterOthers = 0;
	change= XkbActionCtrls(&pAction->ctrls);
	filter->priv = change;
	filter->filter = _XkbFilterControls;
	filter->upAction = *pAction;

	if (pAction->type==XkbSA_LockControls) {
	    filter->priv= (ctrls->enabled_ctrls&change);
	    change&= ~ctrls->enabled_ctrls;
	}

	if (change) {
	    xkbControlsNotify	cn;
	    XkbSrvLedInfoPtr	sli;

	    ctrls->enabled_ctrls|= change;
	    if (XkbComputeControlsNotify(kbd,&old,ctrls,&cn,FALSE)) {
		cn.keycode = keycode;
                /* XXX: what about DeviceKeyPress? */
		cn.eventType = KeyPress;
		cn.requestMajor = 0;
		cn.requestMinor = 0;
		XkbSendControlsNotify(kbd,&cn);
	    }

	    XkbSetCauseKey(&cause,keycode,KeyPress);

	    /* If sticky keys were disabled, clear all locks and latches */
	    if ((old.enabled_ctrls&XkbStickyKeysMask)&&
		(!(ctrls->enabled_ctrls&XkbStickyKeysMask))) {
		XkbClearAllLatchesAndLocks(kbd,xkbi,FALSE,&cause);
    	    }
	    sli= XkbFindSrvLedInfo(kbd,XkbDfltXIClass,XkbDfltXIId,0);
	    XkbUpdateIndicators(kbd,sli->usesControls,TRUE,NULL,&cause);
	    if (XkbAX_NeedFeedback(ctrls,XkbAX_FeatureFBMask))
		XkbDDXAccessXBeep(kbd,_BEEP_FEATURE_ON,change);
	}
    }
    else if (filter->keycode==keycode) {
	change= filter->priv;
	if (change) {
	    xkbControlsNotify 	cn;
	    XkbSrvLedInfoPtr	sli;

	    ctrls->enabled_ctrls&= ~change;
	    if (XkbComputeControlsNotify(kbd,&old,ctrls,&cn,FALSE)) {
		cn.keycode = keycode;
		cn.eventType = KeyRelease;
		cn.requestMajor = 0;
		cn.requestMinor = 0;
		XkbSendControlsNotify(kbd,&cn);
	    }

	    XkbSetCauseKey(&cause,keycode,KeyRelease);
	    /* If sticky keys were disabled, clear all locks and latches */
	    if ((old.enabled_ctrls&XkbStickyKeysMask)&&
		(!(ctrls->enabled_ctrls&XkbStickyKeysMask))) {
		XkbClearAllLatchesAndLocks(kbd,xkbi,FALSE,&cause);
    	    }
	    sli= XkbFindSrvLedInfo(kbd,XkbDfltXIClass,XkbDfltXIId,0);
	    XkbUpdateIndicators(kbd,sli->usesControls,TRUE,NULL,&cause);
	    if (XkbAX_NeedFeedback(ctrls,XkbAX_FeatureFBMask))
		XkbDDXAccessXBeep(kbd,_BEEP_FEATURE_OFF,change);
	}
	filter->keycode= 0;
	filter->active= 0;
    }
    return 1;
}

static int
_XkbFilterActionMessage(XkbSrvInfoPtr	xkbi,
			XkbFilterPtr	filter,
			unsigned	keycode,
			XkbAction *	pAction)
{
XkbMessageAction *	pMsg;
DeviceIntPtr		kbd;

    kbd= xkbi->device;
    if (filter->keycode==0) {		/* initial press */
	pMsg= &pAction->msg;
	if ((pMsg->flags&XkbSA_MessageOnRelease)||
	    ((pMsg->flags&XkbSA_MessageGenKeyEvent)==0)) {
	    filter->keycode = keycode;
	    filter->active = 1;
	    filter->filterOthers = 0;
	    filter->priv = 0;
	    filter->filter = _XkbFilterActionMessage;
	    filter->upAction = *pAction;
	}
	if (pMsg->flags&XkbSA_MessageOnPress)  {
	    xkbActionMessage	msg;

	    msg.keycode= keycode;
	    msg.press= 1;
	    msg.keyEventFollows=((pMsg->flags&XkbSA_MessageGenKeyEvent)!=0);
	    memcpy((char *)msg.message,
				(char *)pMsg->message,XkbActionMessageLength);
	    XkbSendActionMessage(kbd,&msg);
	}
	return ((pAction->msg.flags&XkbSA_MessageGenKeyEvent)!=0);
    }
    else if (filter->keycode==keycode) {
	pMsg= &filter->upAction.msg;
	if (pMsg->flags&XkbSA_MessageOnRelease) {
	    xkbActionMessage	msg;

	    msg.keycode= keycode;
	    msg.press= 0;
	    msg.keyEventFollows=((pMsg->flags&XkbSA_MessageGenKeyEvent)!=0);
	    memcpy((char *)msg.message,(char *)pMsg->message,
						XkbActionMessageLength);
	    XkbSendActionMessage(kbd,&msg);
	}
	filter->keycode= 0;
	filter->active= 0;
	return ((pMsg->flags&XkbSA_MessageGenKeyEvent)!=0);
    }
    return 0;
}

static int
_XkbFilterRedirectKey(	XkbSrvInfoPtr	xkbi,
			XkbFilterPtr	filter,
			unsigned	keycode,
			XkbAction *	pAction)
{
DeviceEvent	ev;
int		x,y;
XkbStateRec	old;
unsigned	mods,mask;
xkbDeviceInfoPtr xkbPrivPtr = XKBDEVICEINFO(xkbi->device);
ProcessInputProc backupproc;

    /* never actually used uninitialised, but gcc isn't smart enough
     * to work that out. */
    memset(&old, 0, sizeof(old));

    if ((filter->keycode!=0)&&(filter->keycode!=keycode))
	return 1;

    GetSpritePosition(xkbi->device, &x,&y);
    ev.header = ET_Internal;
    ev.length = sizeof(DeviceEvent);
    ev.time = GetTimeInMillis();
    ev.root_x = x;
    ev.root_y = y;

    if (filter->keycode==0) {		/* initial press */
	if ((pAction->redirect.new_key<xkbi->desc->min_key_code)||
	    (pAction->redirect.new_key>xkbi->desc->max_key_code)) {
	    return 1;
	}
	filter->keycode = keycode;
	filter->active = 1;
	filter->filterOthers = 0;
	filter->priv = 0;
	filter->filter = _XkbFilterRedirectKey;
	filter->upAction = *pAction;

        ev.type = ET_KeyPress;
        ev.detail.key = pAction->redirect.new_key;

        mask= XkbSARedirectVModsMask(&pAction->redirect);
        mods= XkbSARedirectVMods(&pAction->redirect);
        if (mask) XkbVirtualModsToReal(xkbi->desc,mask,&mask);
        if (mods) XkbVirtualModsToReal(xkbi->desc,mods,&mods);
        mask|= pAction->redirect.mods_mask;
        mods|= pAction->redirect.mods;

	if ( mask || mods ) {
	    old= xkbi->state;
	    xkbi->state.base_mods&= ~mask;
	    xkbi->state.base_mods|= (mods&mask);
	    xkbi->state.latched_mods&= ~mask;
	    xkbi->state.latched_mods|= (mods&mask);
	    xkbi->state.locked_mods&= ~mask;
	    xkbi->state.locked_mods|= (mods&mask);
	    XkbComputeDerivedState(xkbi);
	}

	UNWRAP_PROCESS_INPUT_PROC(xkbi->device,xkbPrivPtr, backupproc);
	xkbi->device->public.processInputProc((InternalEvent*)&ev, xkbi->device);
	COND_WRAP_PROCESS_INPUT_PROC(xkbi->device, xkbPrivPtr,
				     backupproc,xkbUnwrapProc);
	
	if ( mask || mods )
	    xkbi->state= old;
    }
    else if (filter->keycode==keycode) {

        ev.type = ET_KeyRelease;
        ev.detail.key = filter->upAction.redirect.new_key;

        mask= XkbSARedirectVModsMask(&filter->upAction.redirect);
        mods= XkbSARedirectVMods(&filter->upAction.redirect);
        if (mask) XkbVirtualModsToReal(xkbi->desc,mask,&mask);
        if (mods) XkbVirtualModsToReal(xkbi->desc,mods,&mods);
        mask|= filter->upAction.redirect.mods_mask;
        mods|= filter->upAction.redirect.mods;

	if ( mask || mods ) {
	    old= xkbi->state;
	    xkbi->state.base_mods&= ~mask;
	    xkbi->state.base_mods|= (mods&mask);
	    xkbi->state.latched_mods&= ~mask;
	    xkbi->state.latched_mods|= (mods&mask);
	    xkbi->state.locked_mods&= ~mask;
	    xkbi->state.locked_mods|= (mods&mask);
	    XkbComputeDerivedState(xkbi);
	}

	UNWRAP_PROCESS_INPUT_PROC(xkbi->device,xkbPrivPtr, backupproc);
	xkbi->device->public.processInputProc((InternalEvent*)&ev, xkbi->device);
	COND_WRAP_PROCESS_INPUT_PROC(xkbi->device, xkbPrivPtr,
				     backupproc,xkbUnwrapProc);

	if ( mask || mods )
	    xkbi->state= old;

	filter->keycode= 0;
	filter->active= 0;
    }
    return 0;
}

static int
_XkbFilterSwitchScreen(	XkbSrvInfoPtr	xkbi,
			XkbFilterPtr	filter,
			unsigned	keycode,
			XkbAction *	pAction)
{
    DeviceIntPtr dev = xkbi->device;
    if (dev == inputInfo.keyboard)
        return 0;

    if (filter->keycode==0) {		/* initial press */
	filter->keycode = keycode;
	filter->active = 1;
	filter->filterOthers = 0;
	filter->filter = _XkbFilterSwitchScreen;
	AccessXCancelRepeatKey(xkbi, keycode);
	XkbDDXSwitchScreen(dev,keycode,pAction);
        return 0; 
    }
    else if (filter->keycode==keycode) {
	filter->active= 0;
        return 0; 
    }
    return 1;
}

static int
_XkbFilterXF86Private(	XkbSrvInfoPtr	xkbi,
			XkbFilterPtr	filter,
			unsigned	keycode,
			XkbAction *	pAction)
{
    DeviceIntPtr dev = xkbi->device;
    if (dev == inputInfo.keyboard)
        return 0;

    if (filter->keycode==0) {		/* initial press */
	filter->keycode = keycode;
	filter->active = 1;
	filter->filterOthers = 0;
	filter->filter = _XkbFilterXF86Private;
	XkbDDXPrivate(dev,keycode,pAction);
        return 0; 
    }
    else if (filter->keycode==keycode) {
	filter->active= 0;
        return 0; 
    }
    return 1;
}


static int
_XkbFilterDeviceBtn(	XkbSrvInfoPtr	xkbi,
			XkbFilterPtr	filter,
			unsigned	keycode,
			XkbAction *	pAction)
{
DeviceIntPtr	dev;
int		button;

    if (xkbi->device == inputInfo.keyboard)
        return 0;

    if (filter->keycode==0) {		/* initial press */
	_XkbLookupButtonDevice(&dev, pAction->devbtn.device, serverClient,
			       DixUnknownAccess, &button);
	if (!dev || !dev->public.on)
	    return 1;

	button= pAction->devbtn.button;
	if ((button<1)||(button>dev->button->numButtons))
	    return 1;

	filter->keycode = keycode;
	filter->active = 1;
	filter->filterOthers = 0;
	filter->priv=0;
	filter->filter = _XkbFilterDeviceBtn;
	filter->upAction= *pAction;
	switch (pAction->type) {
	    case XkbSA_LockDeviceBtn:
		if ((pAction->devbtn.flags&XkbSA_LockNoLock)||
		    BitIsOn(dev->button->down, button))
		    return 0;
		XkbDDXFakeDeviceButton(dev,TRUE,button);
		filter->upAction.type= XkbSA_NoAction;
		break;
	    case XkbSA_DeviceBtn:
		if (pAction->devbtn.count>0) {
		    int nClicks,i;
		    nClicks= pAction->btn.count;
		    for (i=0;i<nClicks;i++) {
			XkbDDXFakeDeviceButton(dev,TRUE,button);
			XkbDDXFakeDeviceButton(dev,FALSE,button);
		    }
		    filter->upAction.type= XkbSA_NoAction;
		}
		else XkbDDXFakeDeviceButton(dev,TRUE,button);
		break;
	}
    }
    else if (filter->keycode==keycode) {
	int	button;

	filter->active= 0;
	_XkbLookupButtonDevice(&dev, filter->upAction.devbtn.device,
			       serverClient, DixUnknownAccess, &button);
	if (!dev || !dev->public.on)
	    return 1;

	button= filter->upAction.btn.button;
	switch (filter->upAction.type) {
	    case XkbSA_LockDeviceBtn:
		if ((filter->upAction.devbtn.flags&XkbSA_LockNoUnlock)||
		    !BitIsOn(dev->button->down, button))
		    return 0;
		XkbDDXFakeDeviceButton(dev,FALSE,button);
		break;
	    case XkbSA_DeviceBtn:
		XkbDDXFakeDeviceButton(dev,FALSE,button);
		break;
	}
	filter->active = 0;
    }
    return 0;
}

static XkbFilterPtr
_XkbNextFreeFilter(
	XkbSrvInfoPtr xkbi
)
{
register int	i;

    if (xkbi->szFilters==0) {
	xkbi->szFilters = 4;
	xkbi->filters = xcalloc(xkbi->szFilters, sizeof(XkbFilterRec));
	/* 6/21/93 (ef) -- XXX! deal with allocation failure */
    }
    for (i=0;i<xkbi->szFilters;i++) {
	if (!xkbi->filters[i].active) {
	    xkbi->filters[i].keycode = 0;
	    return &xkbi->filters[i];
	}
    }
    xkbi->szFilters*=2;
    xkbi->filters= xrealloc(xkbi->filters,
                            xkbi->szFilters * sizeof(XkbFilterRec));
    /* 6/21/93 (ef) -- XXX! deal with allocation failure */
    bzero(&xkbi->filters[xkbi->szFilters/2],
            (xkbi->szFilters/2)*sizeof(XkbFilterRec));
    return &xkbi->filters[xkbi->szFilters/2];
}

static int
_XkbApplyFilters(XkbSrvInfoPtr xkbi,unsigned kc,XkbAction *pAction)
{
register int	i,send;

    send= 1;
    for (i=0;i<xkbi->szFilters;i++) {
	if ((xkbi->filters[i].active)&&(xkbi->filters[i].filter))
	    send= ((*xkbi->filters[i].filter)(xkbi,&xkbi->filters[i],kc,pAction) 
                    && send);
    }
    return send;
}

void
XkbHandleActions(DeviceIntPtr dev, DeviceIntPtr kbd, DeviceEvent* event)
{
int		key,bit,i;
XkbSrvInfoPtr	xkbi;
KeyClassPtr	keyc;
int		changed,sendEvent;
Bool		genStateNotify;
XkbAction	act;
XkbFilterPtr	filter;
Bool		keyEvent;
Bool		pressEvent;
ProcessInputProc backupproc;
    
xkbDeviceInfoPtr xkbPrivPtr = XKBDEVICEINFO(dev);

    keyc= kbd->key;
    xkbi= keyc->xkbInfo;
    key= event->detail.key;
    /* The state may change, so if we're not in the middle of sending a state
     * notify, prepare for it */
    if ((xkbi->flags&_XkbStateNotifyInProgress)==0) {
	xkbi->prev_state = xkbi->state;
	xkbi->flags|= _XkbStateNotifyInProgress;
	genStateNotify= TRUE;
    }
    else genStateNotify= FALSE;

    xkbi->clearMods = xkbi->setMods = 0;
    xkbi->groupChange = 0;

    sendEvent = 1;
    keyEvent= ((event->type == ET_KeyPress) || (event->type == ET_KeyRelease));
    pressEvent= ((event->type == ET_KeyPress)|| (event->type == ET_ButtonPress));

    if (pressEvent) {
	if (keyEvent)	
	    act = XkbGetKeyAction(xkbi,&xkbi->state,key);
	else {
	    act = XkbGetButtonAction(kbd,dev,key);
	    key|= BTN_ACT_FLAG;
	}
	sendEvent = _XkbApplyFilters(xkbi,key,&act);
	if (sendEvent) {
	    switch (act.type) {
		case XkbSA_SetMods:
		case XkbSA_SetGroup:
		    filter = _XkbNextFreeFilter(xkbi);
		    sendEvent = _XkbFilterSetState(xkbi,filter,key,&act);
		    break;
		case XkbSA_LatchMods:
		case XkbSA_LatchGroup:
		    filter = _XkbNextFreeFilter(xkbi);
		    sendEvent=_XkbFilterLatchState(xkbi,filter,key,&act);
		    break;
		case XkbSA_LockMods:
		case XkbSA_LockGroup:
		    filter = _XkbNextFreeFilter(xkbi);
		    sendEvent=_XkbFilterLockState(xkbi,filter,key,&act);
		    break;
		case XkbSA_ISOLock:
		    filter = _XkbNextFreeFilter(xkbi);
		    sendEvent=_XkbFilterISOLock(xkbi,filter,key,&act);
		    break;
		case XkbSA_MovePtr:
		    filter = _XkbNextFreeFilter(xkbi);
		    sendEvent= _XkbFilterPointerMove(xkbi,filter,key,&act);
		    break;
		case XkbSA_PtrBtn:
		case XkbSA_LockPtrBtn:
		case XkbSA_SetPtrDflt:
		    filter = _XkbNextFreeFilter(xkbi);
		    sendEvent= _XkbFilterPointerBtn(xkbi,filter,key,&act);
		    break;
		case XkbSA_Terminate:
		    sendEvent= XkbDDXTerminateServer(dev,key,&act);
		    break;
		case XkbSA_SwitchScreen:
		    filter = _XkbNextFreeFilter(xkbi);
		    sendEvent=_XkbFilterSwitchScreen(xkbi,filter,key,&act);
		    break;
		case XkbSA_SetControls:
		case XkbSA_LockControls:
		    filter = _XkbNextFreeFilter(xkbi);
		    sendEvent=_XkbFilterControls(xkbi,filter,key,&act);
		    break;
		case XkbSA_ActionMessage:
		    filter = _XkbNextFreeFilter(xkbi);
		    sendEvent=_XkbFilterActionMessage(xkbi,filter,key,&act);
		    break;
		case XkbSA_RedirectKey:
		    filter = _XkbNextFreeFilter(xkbi);
		    sendEvent= _XkbFilterRedirectKey(xkbi,filter,key,&act);
		    break;
		case XkbSA_DeviceBtn:
		case XkbSA_LockDeviceBtn:
		    filter = _XkbNextFreeFilter(xkbi);
		    sendEvent= _XkbFilterDeviceBtn(xkbi,filter,key,&act);
		    break;
		case XkbSA_XFree86Private:
		    filter = _XkbNextFreeFilter(xkbi);
		    sendEvent= _XkbFilterXF86Private(xkbi,filter,key,&act);
		    break;
	    }
	}
    }
    else {
	if (!keyEvent)
	    key|= BTN_ACT_FLAG;
	sendEvent = _XkbApplyFilters(xkbi,key,NULL);
    }

    if (xkbi->groupChange!=0)
	xkbi->state.base_group+= xkbi->groupChange;
    if (xkbi->setMods) {
	for (i=0,bit=1; xkbi->setMods; i++,bit<<=1 ) {
	    if (xkbi->setMods&bit) {
		keyc->modifierKeyCount[i]++;
		xkbi->state.base_mods|= bit;
		xkbi->setMods&= ~bit;
	    }
	}
    }
    if (xkbi->clearMods) {
	for (i=0,bit=1; xkbi->clearMods; i++,bit<<=1 ) {
	    if (xkbi->clearMods&bit) {
		keyc->modifierKeyCount[i]--;
		if (keyc->modifierKeyCount[i]<=0) {
		    xkbi->state.base_mods&= ~bit;
		    keyc->modifierKeyCount[i] = 0;
		}
		xkbi->clearMods&= ~bit;
	    }
	}
    }

    if (sendEvent) {
        DeviceIntPtr tmpdev;
	if (keyEvent)
            tmpdev = dev;
        else
            tmpdev = GetPairedDevice(dev);

        UNWRAP_PROCESS_INPUT_PROC(tmpdev,xkbPrivPtr, backupproc);
        dev->public.processInputProc((InternalEvent*)event, tmpdev);
        COND_WRAP_PROCESS_INPUT_PROC(tmpdev, xkbPrivPtr,
                                     backupproc,xkbUnwrapProc);
    }
    else if (keyEvent) {
	FixKeyState(event, dev);
    }

    XkbComputeDerivedState(xkbi);
    changed = XkbStateChangedFlags(&xkbi->prev_state,&xkbi->state);
    if (genStateNotify) {
	if (changed) {
	    xkbStateNotify	sn;
	    sn.keycode= key;
	    sn.eventType= event->type;
	    sn.requestMajor = sn.requestMinor = 0;
	    sn.changed= changed;
	    XkbSendStateNotify(dev,&sn);
	}
	xkbi->flags&= ~_XkbStateNotifyInProgress;
    }
    changed= XkbIndicatorsToUpdate(dev,changed,FALSE);
    if (changed) {
	XkbEventCauseRec	cause;
	XkbSetCauseKey(&cause, key, event->type);
	XkbUpdateIndicators(dev,changed,FALSE,NULL,&cause);
    }
    return;
}

int
XkbLatchModifiers(DeviceIntPtr pXDev,CARD8 mask,CARD8 latches)
{
XkbSrvInfoPtr	xkbi;
XkbFilterPtr	filter;
XkbAction	act;
unsigned	clear;

    if ( pXDev && pXDev->key && pXDev->key->xkbInfo ) {
	xkbi = pXDev->key->xkbInfo;
	clear= (mask&(~latches));
	xkbi->state.latched_mods&= ~clear;
	/* Clear any pending latch to locks.
	 */
	act.type = XkbSA_NoAction;
	_XkbApplyFilters(xkbi,SYNTHETIC_KEYCODE,&act);
	act.type = XkbSA_LatchMods;
	act.mods.flags = 0;
	act.mods.mask  = mask&latches;
	filter = _XkbNextFreeFilter(xkbi);
	_XkbFilterLatchState(xkbi,filter,SYNTHETIC_KEYCODE,&act);
	_XkbFilterLatchState(xkbi,filter,SYNTHETIC_KEYCODE,(XkbAction *)NULL);
	return Success;
    }
    return BadValue;
}

int
XkbLatchGroup(DeviceIntPtr pXDev,int group)
{
XkbSrvInfoPtr	xkbi;
XkbFilterPtr	filter;
XkbAction	act;

    if ( pXDev && pXDev->key && pXDev->key->xkbInfo ) {
	xkbi = pXDev->key->xkbInfo;
	act.type = XkbSA_LatchGroup;
	act.group.flags = 0;
	XkbSASetGroup(&act.group,group);
	filter = _XkbNextFreeFilter(xkbi);
	_XkbFilterLatchState(xkbi,filter,SYNTHETIC_KEYCODE,&act);
	_XkbFilterLatchState(xkbi,filter,SYNTHETIC_KEYCODE,(XkbAction *)NULL);
	return Success;
    }
    return BadValue;
}

/***====================================================================***/

void
XkbClearAllLatchesAndLocks(	DeviceIntPtr		dev,
				XkbSrvInfoPtr		xkbi,
				Bool			genEv,
				XkbEventCausePtr	cause)
{
XkbStateRec	os;
xkbStateNotify	sn;

    sn.changed= 0;
    os= xkbi->state;
    if (os.latched_mods) { /* clear all latches */
	XkbLatchModifiers(dev,~0,0);
	sn.changed|= XkbModifierLatchMask;
    }
    if (os.latched_group) {
	XkbLatchGroup(dev,0);
	sn.changed|= XkbGroupLatchMask;
    }
    if (os.locked_mods) {
	xkbi->state.locked_mods= 0;
	sn.changed|= XkbModifierLockMask;
    }
    if (os.locked_group) {
	xkbi->state.locked_group= 0;
	sn.changed|= XkbGroupLockMask;
    }
    if ( genEv && sn.changed) {
	CARD32 	changed;

	XkbComputeDerivedState(xkbi);
	sn.keycode= 		cause->kc;
	sn.eventType=		cause->event;
	sn.requestMajor= 	cause->mjr;
	sn.requestMinor= 	cause->mnr;
	sn.changed= XkbStateChangedFlags(&os,&xkbi->state);
	XkbSendStateNotify(dev,&sn);
	changed= XkbIndicatorsToUpdate(dev,sn.changed,FALSE);
	if (changed) {
	    XkbUpdateIndicators(dev,changed,TRUE,NULL,cause);
	}
    }
    return;
}
>>>>>>> 7fe172c9
<|MERGE_RESOLUTION|>--- conflicted
+++ resolved
@@ -1,2638 +1,1318 @@
-<<<<<<< HEAD
-/************************************************************
-Copyright (c) 1993 by Silicon Graphics Computer Systems, Inc.
-
-Permission to use, copy, modify, and distribute this
-software and its documentation for any purpose and without
-fee is hereby granted, provided that the above copyright
-notice appear in all copies and that both that copyright
-notice and this permission notice appear in supporting
-documentation, and that the name of Silicon Graphics not be 
-used in advertising or publicity pertaining to distribution 
-of the software without specific prior written permission.
-Silicon Graphics makes no representation about the suitability 
-of this software for any purpose. It is provided "as is"
-without any express or implied warranty.
-
-SILICON GRAPHICS DISCLAIMS ALL WARRANTIES WITH REGARD TO THIS 
-SOFTWARE, INCLUDING ALL IMPLIED WARRANTIES OF MERCHANTABILITY 
-AND FITNESS FOR A PARTICULAR PURPOSE. IN NO EVENT SHALL SILICON
-GRAPHICS BE LIABLE FOR ANY SPECIAL, INDIRECT OR CONSEQUENTIAL 
-DAMAGES OR ANY DAMAGES WHATSOEVER RESULTING FROM LOSS OF USE, 
-DATA OR PROFITS, WHETHER IN AN ACTION OF CONTRACT, NEGLIGENCE 
-OR OTHER TORTIOUS ACTION, ARISING OUT OF OR IN CONNECTION  WITH
-THE USE OR PERFORMANCE OF THIS SOFTWARE.
-
-********************************************************/
-
-#ifdef HAVE_DIX_CONFIG_H
-#include <dix-config.h>
-#endif
-
-#include <stdio.h>
-#include <math.h>
-#include <X11/X.h>
-#include <X11/Xproto.h>
-#include <X11/keysym.h>
-#include "misc.h"
-#include "inputstr.h"
-#include "exevents.h"
-#include "eventstr.h"
-#include <xkbsrv.h>
-#include "xkb.h"
-#include <ctype.h>
-#define EXTENSION_EVENT_BASE 64
-
-static int xkbDevicePrivateKeyIndex;
-DevPrivateKey xkbDevicePrivateKey = &xkbDevicePrivateKeyIndex;
-
-void
-xkbUnwrapProc(DeviceIntPtr device, DeviceHandleProc proc,
-                   pointer data)
-{
-    xkbDeviceInfoPtr xkbPrivPtr = XKBDEVICEINFO(device);
-    ProcessInputProc backupproc;
-    if(xkbPrivPtr->unwrapProc)
-	xkbPrivPtr->unwrapProc = NULL;
-
-    UNWRAP_PROCESS_INPUT_PROC(device,xkbPrivPtr, backupproc);
-    proc(device,data);
-    COND_WRAP_PROCESS_INPUT_PROC(device,xkbPrivPtr,
-				 backupproc,xkbUnwrapProc);
-}
-
-
-void
-XkbSetExtension(DeviceIntPtr device, ProcessInputProc proc)
-{
-    xkbDeviceInfoPtr xkbPrivPtr;
-
-    xkbPrivPtr = (xkbDeviceInfoPtr) xcalloc(1, sizeof(xkbDeviceInfoRec));
-    if (!xkbPrivPtr)
-	return;
-    xkbPrivPtr->unwrapProc = NULL;
-
-    dixSetPrivate(&device->devPrivates, xkbDevicePrivateKey, xkbPrivPtr);
-    WRAP_PROCESS_INPUT_PROC(device, xkbPrivPtr, proc, xkbUnwrapProc);
-}
-
-/***====================================================================***/
-
-static XkbAction
-_FixUpAction(XkbDescPtr xkb,XkbAction *act)
-{
-static XkbAction	fake;
-
-    if (XkbIsPtrAction(act)&&(!(xkb->ctrls->enabled_ctrls&XkbMouseKeysMask))) {
-	fake.type = XkbSA_NoAction;
-	return fake;
-    }
-    if (xkb->ctrls->enabled_ctrls&XkbStickyKeysMask) {
-	if (act->any.type==XkbSA_SetMods) {
-	    fake.mods.type = XkbSA_LatchMods;
-	    fake.mods.mask = act->mods.mask;
-	    if (XkbAX_NeedOption(xkb->ctrls,XkbAX_LatchToLockMask))
-		 fake.mods.flags= XkbSA_ClearLocks|XkbSA_LatchToLock;
-	    else fake.mods.flags= XkbSA_ClearLocks;
-	    return fake;
-	}
-	if (act->any.type==XkbSA_SetGroup) {
-	    fake.group.type = XkbSA_LatchGroup;
-	    if (XkbAX_NeedOption(xkb->ctrls,XkbAX_LatchToLockMask))
-		 fake.group.flags= XkbSA_ClearLocks|XkbSA_LatchToLock;
-	    else fake.group.flags= XkbSA_ClearLocks;
-	    XkbSASetGroup(&fake.group,XkbSAGroup(&act->group));
-	    return fake;
-	}
-    }
-    return *act;
-}
-
-static XkbAction
-XkbGetKeyAction(XkbSrvInfoPtr xkbi,XkbStatePtr xkbState,CARD8 key)
-{
-int			effectiveGroup;
-int			col;
-XkbDescPtr		xkb;
-XkbKeyTypePtr		type;
-XkbAction *		pActs;
-static XkbAction 	fake;
-
-    xkb= xkbi->desc;
-    if (!XkbKeyHasActions(xkb,key) || !XkbKeycodeInRange(xkb,key)) {
-	fake.type = XkbSA_NoAction;
-	return fake;
-    }
-    pActs= XkbKeyActionsPtr(xkb,key);
-    col= 0;
-
-    effectiveGroup = XkbGetEffectiveGroup(xkbi, xkbState, key);
-    if (effectiveGroup != XkbGroup1Index)
-        col += (effectiveGroup * XkbKeyGroupsWidth(xkb, key));
-
-    type= XkbKeyKeyType(xkb,key,effectiveGroup);
-    if (type->map!=NULL) {
-	register unsigned		i,mods;
-	register XkbKTMapEntryPtr	entry;
-	mods= xkbState->mods&type->mods.mask;
-	for (entry= type->map,i=0;i<type->map_count;i++,entry++) {
-	    if ((entry->active)&&(entry->mods.mask==mods)) {
-		col+= entry->level;
-		break;
-	    }
-	}
-    }
-    if (pActs[col].any.type==XkbSA_NoAction)
-	return pActs[col];
-    fake= _FixUpAction(xkb,&pActs[col]);
-    return fake;
-}
-
-static XkbAction
-XkbGetButtonAction(DeviceIntPtr kbd,DeviceIntPtr dev,int button)
-{
-XkbAction fake;
-   if ((dev->button)&&(dev->button->xkb_acts)) {
-	if (dev->button->xkb_acts[button-1].any.type!=XkbSA_NoAction) {
-	    fake= _FixUpAction(kbd->key->xkbInfo->desc,
-					&dev->button->xkb_acts[button-1]);
-	    return fake;
-	}
-   }
-   fake.any.type= XkbSA_NoAction;
-   return fake;
-}
-
-/***====================================================================***/
-
-#define	SYNTHETIC_KEYCODE	1
-#define	BTN_ACT_FLAG		0x100
-
-static int
-_XkbFilterSetState(	XkbSrvInfoPtr	xkbi,
-			XkbFilterPtr	filter,
-			unsigned	keycode,
-			XkbAction *pAction)
-{
-    if (filter->keycode==0) {		/* initial press */
-	filter->keycode = keycode;
-	filter->active = 1;
-	filter->filterOthers = ((pAction->mods.mask&XkbSA_ClearLocks)!=0);
-	filter->priv = 0;
-	filter->filter = _XkbFilterSetState;
-	if (pAction->type==XkbSA_SetMods) {
-	    filter->upAction = *pAction;
-	    xkbi->setMods= pAction->mods.mask;
-	}
-	else {
-	    xkbi->groupChange = XkbSAGroup(&pAction->group);
-	    if (pAction->group.flags&XkbSA_GroupAbsolute)
-		xkbi->groupChange-= xkbi->state.base_group;
-	    filter->upAction= *pAction;
-	    XkbSASetGroup(&filter->upAction.group,xkbi->groupChange);
-	}
-    }
-    else if (filter->keycode==keycode) {
-	if (filter->upAction.type==XkbSA_SetMods) {
-	    xkbi->clearMods = filter->upAction.mods.mask;
-	    if (filter->upAction.mods.flags&XkbSA_ClearLocks) {
-		xkbi->state.locked_mods&= ~filter->upAction.mods.mask;
-	    }
-	}
-	else {
-	    if (filter->upAction.group.flags&XkbSA_ClearLocks) {
-		xkbi->state.locked_group = 0;
-	    }
-	    xkbi->groupChange = -XkbSAGroup(&filter->upAction.group);
-	}
-	filter->active = 0;
-    }
-    else {
-	filter->upAction.mods.flags&= ~XkbSA_ClearLocks;
-	filter->filterOthers = 0;
-    }
-    return 1;
-}
-
-#define	LATCH_KEY_DOWN	1
-#define	LATCH_PENDING	2
-#define	NO_LATCH	3
-
-static int
-_XkbFilterLatchState(	XkbSrvInfoPtr	xkbi,
-			XkbFilterPtr	filter,
-			unsigned	keycode,
-			XkbAction *	pAction)
-{
-
-    if (filter->keycode==0) {			/* initial press */
-	filter->keycode = keycode;
-	filter->active = 1;
-	filter->filterOthers = 1;
-	filter->priv = LATCH_KEY_DOWN;
-	filter->filter = _XkbFilterLatchState;
-	if (pAction->type==XkbSA_LatchMods) {
-	    filter->upAction = *pAction;
-	    xkbi->setMods = pAction->mods.mask;
-	}
-	else {
-	    xkbi->groupChange = XkbSAGroup(&pAction->group);
-	    if (pAction->group.flags&XkbSA_GroupAbsolute)
-		 xkbi->groupChange-= xkbi->state.base_group;
-	    filter->upAction= *pAction;
-	    XkbSASetGroup(&filter->upAction.group,xkbi->groupChange);
-	}
-    }
-    else if ( pAction && (filter->priv==LATCH_PENDING) ) {
-	if (((1<<pAction->type)&XkbSA_BreakLatch)!=0) {
-	    filter->active = 0;
-	    if (filter->upAction.type==XkbSA_LatchMods)
-		 xkbi->state.latched_mods&= ~filter->upAction.mods.mask;
-	    else xkbi->state.latched_group-=XkbSAGroup(&filter->upAction.group);
-	}
-	else if ((pAction->type==filter->upAction.type)&&
-		 (pAction->mods.flags==filter->upAction.mods.flags)&&
-		 (pAction->mods.mask==filter->upAction.mods.mask)) {
-	    if (filter->upAction.mods.flags&XkbSA_LatchToLock) {
-		XkbControlsPtr ctrls= xkbi->desc->ctrls;
-		if (filter->upAction.type==XkbSA_LatchMods)
-		     pAction->mods.type= XkbSA_LockMods;
-		else pAction->group.type= XkbSA_LockGroup;
-		if (XkbAX_NeedFeedback(ctrls,XkbAX_StickyKeysFBMask)&&
-		    		(ctrls->enabled_ctrls&XkbStickyKeysMask)) {
-		    XkbDDXAccessXBeep(xkbi->device,_BEEP_STICKY_LOCK,
-						XkbStickyKeysMask);
-		}
-	    }
-	    else {
-		if (filter->upAction.type==XkbSA_LatchMods)
-		     pAction->mods.type= XkbSA_SetMods;
-		else pAction->group.type= XkbSA_SetGroup;
-	    }
-	    if (filter->upAction.type==XkbSA_LatchMods)
-		 xkbi->state.latched_mods&= ~filter->upAction.mods.mask;
-	    else xkbi->state.latched_group-=XkbSAGroup(&filter->upAction.group);
-	    filter->active = 0;
-	}
-    }
-    else if (filter->keycode==keycode) {	/* release */
-	XkbControlsPtr	ctrls= xkbi->desc->ctrls;
-	int		needBeep;
-	int		beepType= _BEEP_NONE;
-
-	needBeep= ((ctrls->enabled_ctrls&XkbStickyKeysMask)&&
-			XkbAX_NeedFeedback(ctrls,XkbAX_StickyKeysFBMask));
-	if (filter->upAction.type==XkbSA_LatchMods) {
-	    xkbi->clearMods = filter->upAction.mods.mask;
-	    if ((filter->upAction.mods.flags&XkbSA_ClearLocks)&&
-		 (xkbi->clearMods&xkbi->state.locked_mods)==xkbi->clearMods) {
-		xkbi->state.locked_mods&= ~xkbi->clearMods;
-		filter->priv= NO_LATCH;
-		beepType= _BEEP_STICKY_UNLOCK;
-	    }
-	}
-	else {
-	    xkbi->groupChange = -XkbSAGroup(&filter->upAction.group);
-	    if ((filter->upAction.group.flags&XkbSA_ClearLocks)&&
-						(xkbi->state.locked_group)) {
-		xkbi->state.locked_group = 0;
-		filter->priv = NO_LATCH;
-		beepType= _BEEP_STICKY_UNLOCK;
-	    }
-	}
-	if (filter->priv==NO_LATCH) {
-	    filter->active= 0;
-	}
-	else {
-	    filter->priv= LATCH_PENDING;
-	    if (filter->upAction.type==XkbSA_LatchMods) {
-		xkbi->state.latched_mods |= filter->upAction.mods.mask;
-		needBeep = xkbi->state.latched_mods ? needBeep : 0;
-		xkbi->state.latched_mods |= filter->upAction.mods.mask;
-	    }
-	    else {
-		xkbi->state.latched_group+= XkbSAGroup(&filter->upAction.group);
-	    }
-	    if (needBeep && (beepType==_BEEP_NONE))
-		beepType= _BEEP_STICKY_LATCH;
-	}
-	if (needBeep && (beepType!=_BEEP_NONE))
-	    XkbDDXAccessXBeep(xkbi->device,beepType,XkbStickyKeysMask);
-    }
-    else if (filter->priv==LATCH_KEY_DOWN) {
-	filter->priv= NO_LATCH;
-	filter->filterOthers = 0;
-    }
-    return 1;
-}
-
-static int
-_XkbFilterLockState(	XkbSrvInfoPtr	xkbi,
-			XkbFilterPtr	filter,
-			unsigned	keycode,
-			XkbAction *	pAction)
-{
-    if (pAction&&(pAction->type==XkbSA_LockGroup)) {
-	if (pAction->group.flags&XkbSA_GroupAbsolute)
-	     xkbi->state.locked_group= XkbSAGroup(&pAction->group);
-	else xkbi->state.locked_group+= XkbSAGroup(&pAction->group);
-	return 1;
-    }
-    if (filter->keycode==0) {		/* initial press */
-	filter->keycode = keycode;
-	filter->active = 1;
-	filter->filterOthers = 0;
-	filter->priv = 0;
-	filter->filter = _XkbFilterLockState;
-	filter->upAction = *pAction;
-	xkbi->state.locked_mods^= pAction->mods.mask;
-	xkbi->setMods = pAction->mods.mask;
-    }
-    else if (filter->keycode==keycode) {
-	filter->active = 0;
-	xkbi->clearMods = filter->upAction.mods.mask;
-    }
-    return 1;
-}
-
-#define	ISO_KEY_DOWN		0
-#define	NO_ISO_LOCK		1
-
-static int
-_XkbFilterISOLock(	XkbSrvInfoPtr	xkbi,
-			XkbFilterPtr	filter,
-			unsigned	keycode,
-			XkbAction *	pAction)
-{
-
-    if (filter->keycode==0) {		/* initial press */
-	CARD8	flags= pAction->iso.flags;
-
-	filter->keycode = keycode;
-	filter->active = 1;
-	filter->filterOthers = 1;
-	filter->priv = ISO_KEY_DOWN;
-	filter->upAction = *pAction;
-	filter->filter = _XkbFilterISOLock;
-	if (flags&XkbSA_ISODfltIsGroup) {
-	    xkbi->groupChange = XkbSAGroup(&pAction->iso);
-	    xkbi->setMods = 0;
-	}
-	else {
-	    xkbi->setMods = pAction->iso.mask;
-	    xkbi->groupChange = 0;
-	}
-	if ((!(flags&XkbSA_ISONoAffectMods))&&(xkbi->state.base_mods)) {
-	    filter->priv= NO_ISO_LOCK;
-	    xkbi->state.locked_mods^= xkbi->state.base_mods;
-	}
-	if ((!(flags&XkbSA_ISONoAffectGroup))&&(xkbi->state.base_group)) {
-/* 6/22/93 (ef) -- lock groups if group key is down first */
-	}
-	if (!(flags&XkbSA_ISONoAffectPtr)) {
-/* 6/22/93 (ef) -- lock mouse buttons if they're down */
-	}
-    }
-    else if (filter->keycode==keycode) {
-	CARD8	flags= filter->upAction.iso.flags;
-
-	if (flags&XkbSA_ISODfltIsGroup) {
-	    xkbi->groupChange = -XkbSAGroup(&filter->upAction.iso);
-	    xkbi->clearMods = 0;
-	    if (filter->priv==ISO_KEY_DOWN)
-		xkbi->state.locked_group+= XkbSAGroup(&filter->upAction.iso);
-	}
-	else {
-	    xkbi->clearMods= filter->upAction.iso.mask;
-	    xkbi->groupChange= 0;
-	    if (filter->priv==ISO_KEY_DOWN)
-		xkbi->state.locked_mods^= filter->upAction.iso.mask;
-	}
-	filter->active = 0;
-    }
-    else if (pAction) {
-	CARD8	flags= filter->upAction.iso.flags;
-
-	switch (pAction->type) {
-	    case XkbSA_SetMods: case XkbSA_LatchMods:
-		if (!(flags&XkbSA_ISONoAffectMods)) {
-		    pAction->type= XkbSA_LockMods;
-		    filter->priv= NO_ISO_LOCK;
-		}
-		break;
-	    case XkbSA_SetGroup: case XkbSA_LatchGroup:
-		if (!(flags&XkbSA_ISONoAffectGroup)) {
-		    pAction->type= XkbSA_LockGroup;
-		    filter->priv= NO_ISO_LOCK;
-		}
-		break;
-	    case XkbSA_PtrBtn:
-		if (!(flags&XkbSA_ISONoAffectPtr)) {
-		     pAction->type= XkbSA_LockPtrBtn;
-		     filter->priv= NO_ISO_LOCK;
-		}
-		break;
-	    case XkbSA_SetControls:
-		if (!(flags&XkbSA_ISONoAffectCtrls)) {
-		    pAction->type= XkbSA_LockControls;
-		    filter->priv= NO_ISO_LOCK;
-		}
-		break;
-	}
-    }
-    return 1;
-}
-
-
-static CARD32
-_XkbPtrAccelExpire(OsTimerPtr timer,CARD32 now,pointer arg)
-{
-XkbSrvInfoPtr	xkbi= (XkbSrvInfoPtr)arg;
-XkbControlsPtr	ctrls= xkbi->desc->ctrls;
-int		dx,dy;
-
-    if (xkbi->mouseKey==0)
-	return 0;
-
-    if (xkbi->mouseKeysAccel) {
-	if ((xkbi->mouseKeysCounter)<ctrls->mk_time_to_max) {
-	    double step;
-	    xkbi->mouseKeysCounter++;
-	    step= xkbi->mouseKeysCurveFactor*
-		 pow((double)xkbi->mouseKeysCounter,xkbi->mouseKeysCurve);
-	    if (xkbi->mouseKeysDX<0)
-		 dx= floor( ((double)xkbi->mouseKeysDX)*step );
-	    else dx=  ceil( ((double)xkbi->mouseKeysDX)*step );
-	    if (xkbi->mouseKeysDY<0)
-		 dy= floor( ((double)xkbi->mouseKeysDY)*step );
-	    else dy=  ceil( ((double)xkbi->mouseKeysDY)*step );
-	}
-	else {
-	    dx= xkbi->mouseKeysDX*ctrls->mk_max_speed;
-	    dy= xkbi->mouseKeysDY*ctrls->mk_max_speed;
-	}
-	if (xkbi->mouseKeysFlags&XkbSA_MoveAbsoluteX)
-	    dx= xkbi->mouseKeysDX;
-	if (xkbi->mouseKeysFlags&XkbSA_MoveAbsoluteY)
-	    dy= xkbi->mouseKeysDY;
-    }
-    else {
-	dx= xkbi->mouseKeysDX;
-	dy= xkbi->mouseKeysDY;
-    }
-    XkbDDXFakePointerMotion(xkbi->mouseKeysFlags,dx,dy);
-    return xkbi->desc->ctrls->mk_interval;
-}
-
-static int
-_XkbFilterPointerMove(	XkbSrvInfoPtr	xkbi,
-			XkbFilterPtr	filter,
-			unsigned	keycode,
-			XkbAction *	pAction)
-{
-int	x,y;
-Bool	accel;
-
-    if (xkbi->device == inputInfo.keyboard)
-        return 0;
-
-    if (filter->keycode==0) {		/* initial press */
-	filter->keycode = keycode;
-	filter->active = 1;
-	filter->filterOthers = 0;
-	filter->priv=0;
-	filter->filter = _XkbFilterPointerMove;
-	filter->upAction= *pAction;
-	xkbi->mouseKeysCounter= 0;
-	xkbi->mouseKey= keycode;
-	accel= ((pAction->ptr.flags&XkbSA_NoAcceleration)==0);
-	x= XkbPtrActionX(&pAction->ptr);
-	y= XkbPtrActionY(&pAction->ptr);
-	XkbDDXFakePointerMotion(pAction->ptr.flags,x,y);
-	AccessXCancelRepeatKey(xkbi,keycode);
-	xkbi->mouseKeysAccel= accel&&
-		(xkbi->desc->ctrls->enabled_ctrls&XkbMouseKeysAccelMask);
-	xkbi->mouseKeysFlags= pAction->ptr.flags;
-	xkbi->mouseKeysDX= XkbPtrActionX(&pAction->ptr);
-	xkbi->mouseKeysDY= XkbPtrActionY(&pAction->ptr);
-	xkbi->mouseKeyTimer= TimerSet(xkbi->mouseKeyTimer, 0,
-				xkbi->desc->ctrls->mk_delay,
-				_XkbPtrAccelExpire,(pointer)xkbi);
-    }
-    else if (filter->keycode==keycode) {
-	filter->active = 0;
-	if (xkbi->mouseKey==keycode) {
-	    xkbi->mouseKey= 0;
-	    xkbi->mouseKeyTimer= TimerSet(xkbi->mouseKeyTimer, 0, 0,
-							NULL, NULL);
-	}
-    }
-    return 0;
-}
-
-static int
-_XkbFilterPointerBtn(	XkbSrvInfoPtr	xkbi,
-			XkbFilterPtr	filter,
-			unsigned	keycode,
-			XkbAction *	pAction)
-{
-    if (filter->keycode==0) {		/* initial press */
-	int	button= pAction->btn.button;
-
-	if (button==XkbSA_UseDfltButton)
-	    button = xkbi->desc->ctrls->mk_dflt_btn;
-
-	filter->keycode = keycode;
-	filter->active = 1;
-	filter->filterOthers = 0;
-	filter->priv=0;
-	filter->filter = _XkbFilterPointerBtn;
-	filter->upAction= *pAction;
-	filter->upAction.btn.button= button;
-	switch (pAction->type) {
-	    case XkbSA_LockPtrBtn:
-		if (((xkbi->lockedPtrButtons&(1<<button))==0)&&
-			((pAction->btn.flags&XkbSA_LockNoLock)==0)) {
-		    xkbi->lockedPtrButtons|= (1<<button);
-		    AccessXCancelRepeatKey(xkbi,keycode);
-		    XkbDDXFakeDeviceButton(xkbi->device, 1, button);
-		    filter->upAction.type= XkbSA_NoAction;
-		}
-		break;
-	    case XkbSA_PtrBtn:
-		{
-		    register int i,nClicks;
-		    AccessXCancelRepeatKey(xkbi,keycode);
-		    if (pAction->btn.count>0) {
-			nClicks= pAction->btn.count;
-			for (i=0;i<nClicks;i++) {
-			    XkbDDXFakeDeviceButton(xkbi->device, 1, button);
-			    XkbDDXFakeDeviceButton(xkbi->device, 0, button);
-			}
-			filter->upAction.type= XkbSA_NoAction;
-		    }
-		    else XkbDDXFakeDeviceButton(xkbi->device, 1, button);
-		}
-		break;
-	    case XkbSA_SetPtrDflt:
-		{
-		    XkbControlsPtr	ctrls= xkbi->desc->ctrls;
-		    XkbControlsRec	old;
-		    xkbControlsNotify	cn;
-
-		    old= *ctrls;
-		    AccessXCancelRepeatKey(xkbi,keycode);
-		    switch (pAction->dflt.affect) {
-			case XkbSA_AffectDfltBtn:
-			    if (pAction->dflt.flags&XkbSA_DfltBtnAbsolute)
-				ctrls->mk_dflt_btn= 
-					XkbSAPtrDfltValue(&pAction->dflt);
-			    else {
-				ctrls->mk_dflt_btn+=
-					XkbSAPtrDfltValue(&pAction->dflt);
-				if (ctrls->mk_dflt_btn>5)
-				    ctrls->mk_dflt_btn= 5;
-				else if (ctrls->mk_dflt_btn<1)
-				    ctrls->mk_dflt_btn= 1;
-			    }
-			    break;
-			default:
-			    ErrorF(
-		"Attempt to change unknown pointer default (%d) ignored\n",
-							pAction->dflt.affect);
-			    break;
-		    }
-		    if (XkbComputeControlsNotify(xkbi->device,
-						&old,xkbi->desc->ctrls,
-						&cn,False)) {
-			cn.keycode = keycode;
-                        /* XXX: what about DeviceKeyPress? */
-			cn.eventType = KeyPress;
-			cn.requestMajor = 0;
-			cn.requestMinor = 0;
-			XkbSendControlsNotify(xkbi->device,&cn);
-		    }
-		}
-		break;
-	}
-    }
-    else if (filter->keycode==keycode) {
-	int	button= filter->upAction.btn.button;
-
-	switch (filter->upAction.type) {
-	    case XkbSA_LockPtrBtn:
-		if (((filter->upAction.btn.flags&XkbSA_LockNoUnlock)!=0)||
-				((xkbi->lockedPtrButtons&(1<<button))==0)) {
-		    break;
-		}
-		xkbi->lockedPtrButtons&= ~(1<<button);
-	    case XkbSA_PtrBtn:
-		XkbDDXFakeDeviceButton(xkbi->device, 0, button);
-		break;
-	}
-	filter->active = 0;
-    }
-    return 0;
-}
-
-static int
-_XkbFilterControls(	XkbSrvInfoPtr	xkbi,
-			XkbFilterPtr	filter,
-			unsigned	keycode,
-			XkbAction *	pAction)
-{
-XkbControlsRec		old;
-XkbControlsPtr		ctrls;
-DeviceIntPtr		kbd;
-unsigned int		change;
-XkbEventCauseRec	cause;
-
-    kbd= xkbi->device;
-    ctrls= xkbi->desc->ctrls;
-    old= *ctrls;
-    if (filter->keycode==0) {		/* initial press */
-	filter->keycode = keycode;
-	filter->active = 1;
-	filter->filterOthers = 0;
-	change= XkbActionCtrls(&pAction->ctrls);
-	filter->priv = change;
-	filter->filter = _XkbFilterControls;
-	filter->upAction = *pAction;
-
-	if (pAction->type==XkbSA_LockControls) {
-	    filter->priv= (ctrls->enabled_ctrls&change);
-	    change&= ~ctrls->enabled_ctrls;
-	}
-
-	if (change) {
-	    xkbControlsNotify	cn;
-	    XkbSrvLedInfoPtr	sli;
-
-	    ctrls->enabled_ctrls|= change;
-	    if (XkbComputeControlsNotify(kbd,&old,ctrls,&cn,False)) {
-		cn.keycode = keycode;
-                /* XXX: what about DeviceKeyPress? */
-		cn.eventType = KeyPress;
-		cn.requestMajor = 0;
-		cn.requestMinor = 0;
-		XkbSendControlsNotify(kbd,&cn);
-	    }
-
-	    XkbSetCauseKey(&cause,keycode,KeyPress);
-
-	    /* If sticky keys were disabled, clear all locks and latches */
-	    if ((old.enabled_ctrls&XkbStickyKeysMask)&&
-		(!(ctrls->enabled_ctrls&XkbStickyKeysMask))) {
-		XkbClearAllLatchesAndLocks(kbd,xkbi,False,&cause);
-    	    }
-	    sli= XkbFindSrvLedInfo(kbd,XkbDfltXIClass,XkbDfltXIId,0);
-	    XkbUpdateIndicators(kbd,sli->usesControls,True,NULL,&cause);
-	    if (XkbAX_NeedFeedback(ctrls,XkbAX_FeatureFBMask))
-		XkbDDXAccessXBeep(kbd,_BEEP_FEATURE_ON,change);
-	}
-    }
-    else if (filter->keycode==keycode) {
-	change= filter->priv;
-	if (change) {
-	    xkbControlsNotify 	cn;
-	    XkbSrvLedInfoPtr	sli;
-
-	    ctrls->enabled_ctrls&= ~change;
-	    if (XkbComputeControlsNotify(kbd,&old,ctrls,&cn,False)) {
-		cn.keycode = keycode;
-		cn.eventType = KeyRelease;
-		cn.requestMajor = 0;
-		cn.requestMinor = 0;
-		XkbSendControlsNotify(kbd,&cn);
-	    }
-
-	    XkbSetCauseKey(&cause,keycode,KeyRelease);
-	    /* If sticky keys were disabled, clear all locks and latches */
-	    if ((old.enabled_ctrls&XkbStickyKeysMask)&&
-		(!(ctrls->enabled_ctrls&XkbStickyKeysMask))) {
-		XkbClearAllLatchesAndLocks(kbd,xkbi,False,&cause);
-    	    }
-	    sli= XkbFindSrvLedInfo(kbd,XkbDfltXIClass,XkbDfltXIId,0);
-	    XkbUpdateIndicators(kbd,sli->usesControls,True,NULL,&cause);
-	    if (XkbAX_NeedFeedback(ctrls,XkbAX_FeatureFBMask))
-		XkbDDXAccessXBeep(kbd,_BEEP_FEATURE_OFF,change);
-	}
-	filter->keycode= 0;
-	filter->active= 0;
-    }
-    return 1;
-}
-
-static int
-_XkbFilterActionMessage(XkbSrvInfoPtr	xkbi,
-			XkbFilterPtr	filter,
-			unsigned	keycode,
-			XkbAction *	pAction)
-{
-XkbMessageAction *	pMsg;
-DeviceIntPtr		kbd;
-
-    kbd= xkbi->device;
-    if (filter->keycode==0) {		/* initial press */
-	pMsg= &pAction->msg;
-	if ((pMsg->flags&XkbSA_MessageOnRelease)||
-	    ((pMsg->flags&XkbSA_MessageGenKeyEvent)==0)) {
-	    filter->keycode = keycode;
-	    filter->active = 1;
-	    filter->filterOthers = 0;
-	    filter->priv = 0;
-	    filter->filter = _XkbFilterActionMessage;
-	    filter->upAction = *pAction;
-	}
-	if (pMsg->flags&XkbSA_MessageOnPress)  {
-	    xkbActionMessage	msg;
-
-	    msg.keycode= keycode;
-	    msg.press= 1;
-	    msg.keyEventFollows=((pMsg->flags&XkbSA_MessageGenKeyEvent)!=0);
-	    memcpy((char *)msg.message,
-				(char *)pMsg->message,XkbActionMessageLength);
-	    XkbSendActionMessage(kbd,&msg);
-	}
-	return ((pAction->msg.flags&XkbSA_MessageGenKeyEvent)!=0);
-    }
-    else if (filter->keycode==keycode) {
-	pMsg= &filter->upAction.msg;
-	if (pMsg->flags&XkbSA_MessageOnRelease) {
-	    xkbActionMessage	msg;
-
-	    msg.keycode= keycode;
-	    msg.press= 0;
-	    msg.keyEventFollows=((pMsg->flags&XkbSA_MessageGenKeyEvent)!=0);
-	    memcpy((char *)msg.message,(char *)pMsg->message,
-						XkbActionMessageLength);
-	    XkbSendActionMessage(kbd,&msg);
-	}
-	filter->keycode= 0;
-	filter->active= 0;
-	return ((pMsg->flags&XkbSA_MessageGenKeyEvent)!=0);
-    }
-    return 0;
-}
-
-static int
-_XkbFilterRedirectKey(	XkbSrvInfoPtr	xkbi,
-			XkbFilterPtr	filter,
-			unsigned	keycode,
-			XkbAction *	pAction)
-{
-DeviceEvent	ev;
-int		x,y;
-XkbStateRec	old;
-unsigned	mods,mask;
-xkbDeviceInfoPtr xkbPrivPtr = XKBDEVICEINFO(xkbi->device);
-ProcessInputProc backupproc;
-
-    /* never actually used uninitialised, but gcc isn't smart enough
-     * to work that out. */
-    memset(&old, 0, sizeof(old));
-
-    if ((filter->keycode!=0)&&(filter->keycode!=keycode))
-	return 1;
-
-    GetSpritePosition(xkbi->device, &x,&y);
-    ev.header = ET_Internal;
-    ev.length = sizeof(DeviceEvent);
-    ev.time = GetTimeInMillis();
-    ev.root_x = x;
-    ev.root_y = y;
-
-    if (filter->keycode==0) {		/* initial press */
-	if ((pAction->redirect.new_key<xkbi->desc->min_key_code)||
-	    (pAction->redirect.new_key>xkbi->desc->max_key_code)) {
-	    return 1;
-	}
-	filter->keycode = keycode;
-	filter->active = 1;
-	filter->filterOthers = 0;
-	filter->priv = 0;
-	filter->filter = _XkbFilterRedirectKey;
-	filter->upAction = *pAction;
-
-        ev.type = ET_KeyPress;
-        ev.detail.key = pAction->redirect.new_key;
-
-        mask= XkbSARedirectVModsMask(&pAction->redirect);
-        mods= XkbSARedirectVMods(&pAction->redirect);
-        if (mask) XkbVirtualModsToReal(xkbi->desc,mask,&mask);
-        if (mods) XkbVirtualModsToReal(xkbi->desc,mods,&mods);
-        mask|= pAction->redirect.mods_mask;
-        mods|= pAction->redirect.mods;
-
-	if ( mask || mods ) {
-	    old= xkbi->state;
-	    xkbi->state.base_mods&= ~mask;
-	    xkbi->state.base_mods|= (mods&mask);
-	    xkbi->state.latched_mods&= ~mask;
-	    xkbi->state.latched_mods|= (mods&mask);
-	    xkbi->state.locked_mods&= ~mask;
-	    xkbi->state.locked_mods|= (mods&mask);
-	    XkbComputeDerivedState(xkbi);
-	}
-
-	UNWRAP_PROCESS_INPUT_PROC(xkbi->device,xkbPrivPtr, backupproc);
-	xkbi->device->public.processInputProc((InternalEvent*)&ev, xkbi->device);
-	COND_WRAP_PROCESS_INPUT_PROC(xkbi->device, xkbPrivPtr,
-				     backupproc,xkbUnwrapProc);
-	
-	if ( mask || mods )
-	    xkbi->state= old;
-    }
-    else if (filter->keycode==keycode) {
-
-        ev.type = ET_KeyRelease;
-        ev.detail.key = filter->upAction.redirect.new_key;
-
-        mask= XkbSARedirectVModsMask(&filter->upAction.redirect);
-        mods= XkbSARedirectVMods(&filter->upAction.redirect);
-        if (mask) XkbVirtualModsToReal(xkbi->desc,mask,&mask);
-        if (mods) XkbVirtualModsToReal(xkbi->desc,mods,&mods);
-        mask|= filter->upAction.redirect.mods_mask;
-        mods|= filter->upAction.redirect.mods;
-
-	if ( mask || mods ) {
-	    old= xkbi->state;
-	    xkbi->state.base_mods&= ~mask;
-	    xkbi->state.base_mods|= (mods&mask);
-	    xkbi->state.latched_mods&= ~mask;
-	    xkbi->state.latched_mods|= (mods&mask);
-	    xkbi->state.locked_mods&= ~mask;
-	    xkbi->state.locked_mods|= (mods&mask);
-	    XkbComputeDerivedState(xkbi);
-	}
-
-	UNWRAP_PROCESS_INPUT_PROC(xkbi->device,xkbPrivPtr, backupproc);
-	xkbi->device->public.processInputProc((InternalEvent*)&ev, xkbi->device);
-	COND_WRAP_PROCESS_INPUT_PROC(xkbi->device, xkbPrivPtr,
-				     backupproc,xkbUnwrapProc);
-
-	if ( mask || mods )
-	    xkbi->state= old;
-
-	filter->keycode= 0;
-	filter->active= 0;
-    }
-    return 0;
-}
-
-static int
-_XkbFilterSwitchScreen(	XkbSrvInfoPtr	xkbi,
-			XkbFilterPtr	filter,
-			unsigned	keycode,
-			XkbAction *	pAction)
-{
-    DeviceIntPtr dev = xkbi->device;
-    if (dev == inputInfo.keyboard)
-        return 0;
-
-    if (filter->keycode==0) {		/* initial press */
-	filter->keycode = keycode;
-	filter->active = 1;
-	filter->filterOthers = 0;
-	filter->filter = _XkbFilterSwitchScreen;
-	AccessXCancelRepeatKey(xkbi, keycode);
-	XkbDDXSwitchScreen(dev,keycode,pAction);
-        return 0; 
-    }
-    else if (filter->keycode==keycode) {
-	filter->active= 0;
-        return 0; 
-    }
-    return 1;
-}
-
-static int
-_XkbFilterXF86Private(	XkbSrvInfoPtr	xkbi,
-			XkbFilterPtr	filter,
-			unsigned	keycode,
-			XkbAction *	pAction)
-{
-    DeviceIntPtr dev = xkbi->device;
-    if (dev == inputInfo.keyboard)
-        return 0;
-
-    if (filter->keycode==0) {		/* initial press */
-	filter->keycode = keycode;
-	filter->active = 1;
-	filter->filterOthers = 0;
-	filter->filter = _XkbFilterXF86Private;
-	XkbDDXPrivate(dev,keycode,pAction);
-        return 0; 
-    }
-    else if (filter->keycode==keycode) {
-	filter->active= 0;
-        return 0; 
-    }
-    return 1;
-}
-
-
-static int
-_XkbFilterDeviceBtn(	XkbSrvInfoPtr	xkbi,
-			XkbFilterPtr	filter,
-			unsigned	keycode,
-			XkbAction *	pAction)
-{
-DeviceIntPtr	dev;
-int		button;
-
-    if (filter->keycode==0) {		/* initial press */
-	_XkbLookupButtonDevice(&dev, pAction->devbtn.device, serverClient,
-			       DixUnknownAccess, &button);
-	if (!dev || !dev->public.on)
-	    return 1;
-
-    if (xkbi->device == inputInfo.keyboard)
-        return 0;
-
-	button= pAction->devbtn.button;
-	if ((button<1)||(button>dev->button->numButtons))
-	    return 1;
-
-	filter->keycode = keycode;
-	filter->active = 1;
-	filter->filterOthers = 0;
-	filter->priv=0;
-	filter->filter = _XkbFilterDeviceBtn;
-	filter->upAction= *pAction;
-	switch (pAction->type) {
-	    case XkbSA_LockDeviceBtn:
-		if ((pAction->devbtn.flags&XkbSA_LockNoLock)||
-		    BitIsOn(dev->button->down, button))
-		    return 0;
-		XkbDDXFakeDeviceButton(dev,True,button);
-		filter->upAction.type= XkbSA_NoAction;
-		break;
-	    case XkbSA_DeviceBtn:
-		if (pAction->devbtn.count>0) {
-		    int nClicks,i;
-		    nClicks= pAction->btn.count;
-		    for (i=0;i<nClicks;i++) {
-			XkbDDXFakeDeviceButton(dev,True,button);
-			XkbDDXFakeDeviceButton(dev,False,button);
-		    }
-		    filter->upAction.type= XkbSA_NoAction;
-		}
-		else XkbDDXFakeDeviceButton(dev,True,button);
-		break;
-	}
-    }
-    else if (filter->keycode==keycode) {
-	int	button;
-
-	filter->active= 0;
-	_XkbLookupButtonDevice(&dev, filter->upAction.devbtn.device,
-			       serverClient, DixUnknownAccess, &button);
-	if (!dev || !dev->public.on)
-	    return 1;
-
-	button= filter->upAction.btn.button;
-	switch (filter->upAction.type) {
-	    case XkbSA_LockDeviceBtn:
-		if ((filter->upAction.devbtn.flags&XkbSA_LockNoUnlock)||
-		    !BitIsOn(dev->button->down, button))
-		    return 0;
-		XkbDDXFakeDeviceButton(dev,False,button);
-		break;
-	    case XkbSA_DeviceBtn:
-		XkbDDXFakeDeviceButton(dev,False,button);
-		break;
-	}
-	filter->active = 0;
-    }
-    return 0;
-}
-
-static XkbFilterPtr
-_XkbNextFreeFilter(
-	XkbSrvInfoPtr xkbi
-)
-{
-register int	i;
-
-    if (xkbi->szFilters==0) {
-	xkbi->szFilters = 4;
-	xkbi->filters = xcalloc(xkbi->szFilters, sizeof(XkbFilterRec));
-	/* 6/21/93 (ef) -- XXX! deal with allocation failure */
-    }
-    for (i=0;i<xkbi->szFilters;i++) {
-	if (!xkbi->filters[i].active) {
-	    xkbi->filters[i].keycode = 0;
-	    return &xkbi->filters[i];
-	}
-    }
-    xkbi->szFilters*=2;
-    xkbi->filters= xrealloc(xkbi->filters,
-                            xkbi->szFilters * sizeof(XkbFilterRec));
-    /* 6/21/93 (ef) -- XXX! deal with allocation failure */
-    bzero(&xkbi->filters[xkbi->szFilters/2],
-            (xkbi->szFilters/2)*sizeof(XkbFilterRec));
-    return &xkbi->filters[xkbi->szFilters/2];
-}
-
-static int
-_XkbApplyFilters(XkbSrvInfoPtr xkbi,unsigned kc,XkbAction *pAction)
-{
-register int	i,send;
-
-    send= 1;
-    for (i=0;i<xkbi->szFilters;i++) {
-	if ((xkbi->filters[i].active)&&(xkbi->filters[i].filter))
-	    send= ((*xkbi->filters[i].filter)(xkbi,&xkbi->filters[i],kc,pAction) 
-                    && send);
-    }
-    return send;
-}
-
-void
-XkbHandleActions(DeviceIntPtr dev, DeviceIntPtr kbd, DeviceEvent* event)
-{
-int		key,bit,i;
-XkbSrvInfoPtr	xkbi;
-KeyClassPtr	keyc;
-int		changed,sendEvent;
-Bool		genStateNotify;
-XkbAction	act;
-XkbFilterPtr	filter;
-Bool		keyEvent;
-Bool		pressEvent;
-ProcessInputProc backupproc;
-    
-xkbDeviceInfoPtr xkbPrivPtr = XKBDEVICEINFO(dev);
-
-    keyc= kbd->key;
-    xkbi= keyc->xkbInfo;
-    key= event->detail.key;
-    /* The state may change, so if we're not in the middle of sending a state
-     * notify, prepare for it */
-    if ((xkbi->flags&_XkbStateNotifyInProgress)==0) {
-	xkbi->prev_state = xkbi->state;
-	xkbi->flags|= _XkbStateNotifyInProgress;
-	genStateNotify= True;
-    }
-    else genStateNotify= False;
-
-    xkbi->clearMods = xkbi->setMods = 0;
-    xkbi->groupChange = 0;
-
-    sendEvent = 1;
-    keyEvent= ((event->type == ET_KeyPress) || (event->type == ET_KeyRelease));
-    pressEvent= ((event->type == ET_KeyPress)|| (event->type == ET_ButtonPress));
-
-    if (pressEvent) {
-	if (keyEvent)	
-	    act = XkbGetKeyAction(xkbi,&xkbi->state,key);
-	else {
-	    act = XkbGetButtonAction(kbd,dev,key);
-	    key|= BTN_ACT_FLAG;
-	}
-	sendEvent = _XkbApplyFilters(xkbi,key,&act);
-	if (sendEvent) {
-	    switch (act.type) {
-		case XkbSA_SetMods:
-		case XkbSA_SetGroup:
-		    filter = _XkbNextFreeFilter(xkbi);
-		    sendEvent = _XkbFilterSetState(xkbi,filter,key,&act);
-		    break;
-		case XkbSA_LatchMods:
-		case XkbSA_LatchGroup:
-		    filter = _XkbNextFreeFilter(xkbi);
-		    sendEvent=_XkbFilterLatchState(xkbi,filter,key,&act);
-		    break;
-		case XkbSA_LockMods:
-		case XkbSA_LockGroup:
-		    filter = _XkbNextFreeFilter(xkbi);
-		    sendEvent=_XkbFilterLockState(xkbi,filter,key,&act);
-		    break;
-		case XkbSA_ISOLock:
-		    filter = _XkbNextFreeFilter(xkbi);
-		    sendEvent=_XkbFilterISOLock(xkbi,filter,key,&act);
-		    break;
-		case XkbSA_MovePtr:
-		    filter = _XkbNextFreeFilter(xkbi);
-		    sendEvent= _XkbFilterPointerMove(xkbi,filter,key,&act);
-		    break;
-		case XkbSA_PtrBtn:
-		case XkbSA_LockPtrBtn:
-		case XkbSA_SetPtrDflt:
-		    filter = _XkbNextFreeFilter(xkbi);
-		    sendEvent= _XkbFilterPointerBtn(xkbi,filter,key,&act);
-		    break;
-		case XkbSA_Terminate:
-		    sendEvent= XkbDDXTerminateServer(dev,key,&act);
-		    break;
-		case XkbSA_SwitchScreen:
-		    filter = _XkbNextFreeFilter(xkbi);
-		    sendEvent=_XkbFilterSwitchScreen(xkbi,filter,key,&act);
-		    break;
-		case XkbSA_SetControls:
-		case XkbSA_LockControls:
-		    filter = _XkbNextFreeFilter(xkbi);
-		    sendEvent=_XkbFilterControls(xkbi,filter,key,&act);
-		    break;
-		case XkbSA_ActionMessage:
-		    filter = _XkbNextFreeFilter(xkbi);
-		    sendEvent=_XkbFilterActionMessage(xkbi,filter,key,&act);
-		    break;
-		case XkbSA_RedirectKey:
-		    filter = _XkbNextFreeFilter(xkbi);
-		    sendEvent= _XkbFilterRedirectKey(xkbi,filter,key,&act);
-		    break;
-		case XkbSA_DeviceBtn:
-		case XkbSA_LockDeviceBtn:
-		    filter = _XkbNextFreeFilter(xkbi);
-		    sendEvent= _XkbFilterDeviceBtn(xkbi,filter,key,&act);
-		    break;
-		case XkbSA_XFree86Private:
-		    filter = _XkbNextFreeFilter(xkbi);
-		    sendEvent= _XkbFilterXF86Private(xkbi,filter,key,&act);
-		    break;
-	    }
-	}
-    }
-    else {
-	if (!keyEvent)
-	    key|= BTN_ACT_FLAG;
-	sendEvent = _XkbApplyFilters(xkbi,key,NULL);
-    }
-
-    if (xkbi->groupChange!=0)
-	xkbi->state.base_group+= xkbi->groupChange;
-    if (xkbi->setMods) {
-	for (i=0,bit=1; xkbi->setMods; i++,bit<<=1 ) {
-	    if (xkbi->setMods&bit) {
-		keyc->modifierKeyCount[i]++;
-		xkbi->state.base_mods|= bit;
-		xkbi->setMods&= ~bit;
-	    }
-	}
-    }
-    if (xkbi->clearMods) {
-	for (i=0,bit=1; xkbi->clearMods; i++,bit<<=1 ) {
-	    if (xkbi->clearMods&bit) {
-		keyc->modifierKeyCount[i]--;
-		if (keyc->modifierKeyCount[i]<=0) {
-		    xkbi->state.base_mods&= ~bit;
-		    keyc->modifierKeyCount[i] = 0;
-		}
-		xkbi->clearMods&= ~bit;
-	    }
-	}
-    }
-
-    if (sendEvent) {
-        DeviceIntPtr tmpdev;
-	if (keyEvent)
-            tmpdev = dev;
-        else
-            tmpdev = GetPairedDevice(dev);
-
-        UNWRAP_PROCESS_INPUT_PROC(tmpdev,xkbPrivPtr, backupproc);
-        dev->public.processInputProc((InternalEvent*)event, tmpdev);
-        COND_WRAP_PROCESS_INPUT_PROC(tmpdev, xkbPrivPtr,
-                                     backupproc,xkbUnwrapProc);
-    }
-    else if (keyEvent) {
-	FixKeyState(event, dev);
-    }
-
-    XkbComputeDerivedState(xkbi);
-    changed = XkbStateChangedFlags(&xkbi->prev_state,&xkbi->state);
-    if (genStateNotify) {
-	if (changed) {
-	    xkbStateNotify	sn;
-	    sn.keycode= key;
-	    sn.eventType= event->type;
-	    sn.requestMajor = sn.requestMinor = 0;
-	    sn.changed= changed;
-	    XkbSendStateNotify(dev,&sn);
-	}
-	xkbi->flags&= ~_XkbStateNotifyInProgress;
-    }
-    changed= XkbIndicatorsToUpdate(dev,changed,False);
-    if (changed) {
-	XkbEventCauseRec	cause;
-	XkbSetCauseKey(&cause, key, event->type);
-	XkbUpdateIndicators(dev,changed,False,NULL,&cause);
-    }
-    return;
-}
-
-int
-XkbLatchModifiers(DeviceIntPtr pXDev,CARD8 mask,CARD8 latches)
-{
-XkbSrvInfoPtr	xkbi;
-XkbFilterPtr	filter;
-XkbAction	act;
-unsigned	clear;
-
-    if ( pXDev && pXDev->key && pXDev->key->xkbInfo ) {
-	xkbi = pXDev->key->xkbInfo;
-	clear= (mask&(~latches));
-	xkbi->state.latched_mods&= ~clear;
-	/* Clear any pending latch to locks.
-	 */
-	act.type = XkbSA_NoAction;
-	_XkbApplyFilters(xkbi,SYNTHETIC_KEYCODE,&act);
-	act.type = XkbSA_LatchMods;
-	act.mods.flags = 0;
-	act.mods.mask  = mask&latches;
-	filter = _XkbNextFreeFilter(xkbi);
-	_XkbFilterLatchState(xkbi,filter,SYNTHETIC_KEYCODE,&act);
-	_XkbFilterLatchState(xkbi,filter,SYNTHETIC_KEYCODE,(XkbAction *)NULL);
-	return Success;
-    }
-    return BadValue;
-}
-
-int
-XkbLatchGroup(DeviceIntPtr pXDev,int group)
-{
-XkbSrvInfoPtr	xkbi;
-XkbFilterPtr	filter;
-XkbAction	act;
-
-    if ( pXDev && pXDev->key && pXDev->key->xkbInfo ) {
-	xkbi = pXDev->key->xkbInfo;
-	act.type = XkbSA_LatchGroup;
-	act.group.flags = 0;
-	XkbSASetGroup(&act.group,group);
-	filter = _XkbNextFreeFilter(xkbi);
-	_XkbFilterLatchState(xkbi,filter,SYNTHETIC_KEYCODE,&act);
-	_XkbFilterLatchState(xkbi,filter,SYNTHETIC_KEYCODE,(XkbAction *)NULL);
-	return Success;
-    }
-    return BadValue;
-}
-
-/***====================================================================***/
-
-void
-XkbClearAllLatchesAndLocks(	DeviceIntPtr		dev,
-				XkbSrvInfoPtr		xkbi,
-				Bool			genEv,
-				XkbEventCausePtr	cause)
-{
-XkbStateRec	os;
-xkbStateNotify	sn;
-
-    sn.changed= 0;
-    os= xkbi->state;
-    if (os.latched_mods) { /* clear all latches */
-	XkbLatchModifiers(dev,~0,0);
-	sn.changed|= XkbModifierLatchMask;
-    }
-    if (os.latched_group) {
-	XkbLatchGroup(dev,0);
-	sn.changed|= XkbGroupLatchMask;
-    }
-    if (os.locked_mods) {
-	xkbi->state.locked_mods= 0;
-	sn.changed|= XkbModifierLockMask;
-    }
-    if (os.locked_group) {
-	xkbi->state.locked_group= 0;
-	sn.changed|= XkbGroupLockMask;
-    }
-    if ( genEv && sn.changed) {
-	CARD32 	changed;
-
-	XkbComputeDerivedState(xkbi);
-	sn.keycode= 		cause->kc;
-	sn.eventType=		cause->event;
-	sn.requestMajor= 	cause->mjr;
-	sn.requestMinor= 	cause->mnr;
-	sn.changed= XkbStateChangedFlags(&os,&xkbi->state);
-	XkbSendStateNotify(dev,&sn);
-	changed= XkbIndicatorsToUpdate(dev,sn.changed,False);
-	if (changed) {
-	    XkbUpdateIndicators(dev,changed,True,NULL,cause);
-	}
-    }
-    return;
-}
-
-=======
-/************************************************************
-Copyright (c) 1993 by Silicon Graphics Computer Systems, Inc.
-
-Permission to use, copy, modify, and distribute this
-software and its documentation for any purpose and without
-fee is hereby granted, provided that the above copyright
-notice appear in all copies and that both that copyright
-notice and this permission notice appear in supporting
-documentation, and that the name of Silicon Graphics not be 
-used in advertising or publicity pertaining to distribution 
-of the software without specific prior written permission.
-Silicon Graphics makes no representation about the suitability 
-of this software for any purpose. It is provided "as is"
-without any express or implied warranty.
-
-SILICON GRAPHICS DISCLAIMS ALL WARRANTIES WITH REGARD TO THIS 
-SOFTWARE, INCLUDING ALL IMPLIED WARRANTIES OF MERCHANTABILITY 
-AND FITNESS FOR A PARTICULAR PURPOSE. IN NO EVENT SHALL SILICON
-GRAPHICS BE LIABLE FOR ANY SPECIAL, INDIRECT OR CONSEQUENTIAL 
-DAMAGES OR ANY DAMAGES WHATSOEVER RESULTING FROM LOSS OF USE, 
-DATA OR PROFITS, WHETHER IN AN ACTION OF CONTRACT, NEGLIGENCE 
-OR OTHER TORTIOUS ACTION, ARISING OUT OF OR IN CONNECTION  WITH
-THE USE OR PERFORMANCE OF THIS SOFTWARE.
-
-********************************************************/
-
-#ifdef HAVE_DIX_CONFIG_H
-#include <dix-config.h>
-#endif
-
-#include <stdio.h>
-#include <math.h>
-#include <X11/X.h>
-#include <X11/Xproto.h>
-#include <X11/keysym.h>
-#include "misc.h"
-#include "inputstr.h"
-#include "exevents.h"
-#include "eventstr.h"
-#include <xkbsrv.h>
-#include "xkb.h"
-#include <ctype.h>
-#define EXTENSION_EVENT_BASE 64
-
-static int xkbDevicePrivateKeyIndex;
-DevPrivateKey xkbDevicePrivateKey = &xkbDevicePrivateKeyIndex;
-
-void
-xkbUnwrapProc(DeviceIntPtr device, DeviceHandleProc proc,
-                   pointer data)
-{
-    xkbDeviceInfoPtr xkbPrivPtr = XKBDEVICEINFO(device);
-    ProcessInputProc backupproc;
-    if(xkbPrivPtr->unwrapProc)
-	xkbPrivPtr->unwrapProc = NULL;
-
-    UNWRAP_PROCESS_INPUT_PROC(device,xkbPrivPtr, backupproc);
-    proc(device,data);
-    COND_WRAP_PROCESS_INPUT_PROC(device,xkbPrivPtr,
-				 backupproc,xkbUnwrapProc);
-}
-
-
-void
-XkbSetExtension(DeviceIntPtr device, ProcessInputProc proc)
-{
-    xkbDeviceInfoPtr xkbPrivPtr;
-
-    xkbPrivPtr = (xkbDeviceInfoPtr) xcalloc(1, sizeof(xkbDeviceInfoRec));
-    if (!xkbPrivPtr)
-	return;
-    xkbPrivPtr->unwrapProc = NULL;
-
-    dixSetPrivate(&device->devPrivates, xkbDevicePrivateKey, xkbPrivPtr);
-    WRAP_PROCESS_INPUT_PROC(device, xkbPrivPtr, proc, xkbUnwrapProc);
-}
-
-/***====================================================================***/
-
-static XkbAction
-_FixUpAction(XkbDescPtr xkb,XkbAction *act)
-{
-static XkbAction	fake;
-
-    if (XkbIsPtrAction(act)&&(!(xkb->ctrls->enabled_ctrls&XkbMouseKeysMask))) {
-	fake.type = XkbSA_NoAction;
-	return fake;
-    }
-    if (xkb->ctrls->enabled_ctrls&XkbStickyKeysMask) {
-	if (act->any.type==XkbSA_SetMods) {
-	    fake.mods.type = XkbSA_LatchMods;
-	    fake.mods.mask = act->mods.mask;
-	    if (XkbAX_NeedOption(xkb->ctrls,XkbAX_LatchToLockMask))
-		 fake.mods.flags= XkbSA_ClearLocks|XkbSA_LatchToLock;
-	    else fake.mods.flags= XkbSA_ClearLocks;
-	    return fake;
-	}
-	if (act->any.type==XkbSA_SetGroup) {
-	    fake.group.type = XkbSA_LatchGroup;
-	    if (XkbAX_NeedOption(xkb->ctrls,XkbAX_LatchToLockMask))
-		 fake.group.flags= XkbSA_ClearLocks|XkbSA_LatchToLock;
-	    else fake.group.flags= XkbSA_ClearLocks;
-	    XkbSASetGroup(&fake.group,XkbSAGroup(&act->group));
-	    return fake;
-	}
-    }
-    return *act;
-}
-
-static XkbAction
-XkbGetKeyAction(XkbSrvInfoPtr xkbi,XkbStatePtr xkbState,CARD8 key)
-{
-int			effectiveGroup;
-int			col;
-XkbDescPtr		xkb;
-XkbKeyTypePtr		type;
-XkbAction *		pActs;
-static XkbAction 	fake;
-
-    xkb= xkbi->desc;
-    if (!XkbKeyHasActions(xkb,key) || !XkbKeycodeInRange(xkb,key)) {
-	fake.type = XkbSA_NoAction;
-	return fake;
-    }
-    pActs= XkbKeyActionsPtr(xkb,key);
-    col= 0;
-
-    effectiveGroup = XkbGetEffectiveGroup(xkbi, xkbState, key);
-    if (effectiveGroup != XkbGroup1Index)
-        col += (effectiveGroup * XkbKeyGroupsWidth(xkb, key));
-
-    type= XkbKeyKeyType(xkb,key,effectiveGroup);
-    if (type->map!=NULL) {
-	register unsigned		i,mods;
-	register XkbKTMapEntryPtr	entry;
-	mods= xkbState->mods&type->mods.mask;
-	for (entry= type->map,i=0;i<type->map_count;i++,entry++) {
-	    if ((entry->active)&&(entry->mods.mask==mods)) {
-		col+= entry->level;
-		break;
-	    }
-	}
-    }
-    if (pActs[col].any.type==XkbSA_NoAction)
-	return pActs[col];
-    fake= _FixUpAction(xkb,&pActs[col]);
-    return fake;
-}
-
-static XkbAction
-XkbGetButtonAction(DeviceIntPtr kbd,DeviceIntPtr dev,int button)
-{
-XkbAction fake;
-   if ((dev->button)&&(dev->button->xkb_acts)) {
-	if (dev->button->xkb_acts[button-1].any.type!=XkbSA_NoAction) {
-	    fake= _FixUpAction(kbd->key->xkbInfo->desc,
-					&dev->button->xkb_acts[button-1]);
-	    return fake;
-	}
-   }
-   fake.any.type= XkbSA_NoAction;
-   return fake;
-}
-
-/***====================================================================***/
-
-#define	SYNTHETIC_KEYCODE	1
-#define	BTN_ACT_FLAG		0x100
-
-static int
-_XkbFilterSetState(	XkbSrvInfoPtr	xkbi,
-			XkbFilterPtr	filter,
-			unsigned	keycode,
-			XkbAction *pAction)
-{
-    if (filter->keycode==0) {		/* initial press */
-	filter->keycode = keycode;
-	filter->active = 1;
-	filter->filterOthers = ((pAction->mods.mask&XkbSA_ClearLocks)!=0);
-	filter->priv = 0;
-	filter->filter = _XkbFilterSetState;
-	if (pAction->type==XkbSA_SetMods) {
-	    filter->upAction = *pAction;
-	    xkbi->setMods= pAction->mods.mask;
-	}
-	else {
-	    xkbi->groupChange = XkbSAGroup(&pAction->group);
-	    if (pAction->group.flags&XkbSA_GroupAbsolute)
-		xkbi->groupChange-= xkbi->state.base_group;
-	    filter->upAction= *pAction;
-	    XkbSASetGroup(&filter->upAction.group,xkbi->groupChange);
-	}
-    }
-    else if (filter->keycode==keycode) {
-	if (filter->upAction.type==XkbSA_SetMods) {
-	    xkbi->clearMods = filter->upAction.mods.mask;
-	    if (filter->upAction.mods.flags&XkbSA_ClearLocks) {
-		xkbi->state.locked_mods&= ~filter->upAction.mods.mask;
-	    }
-	}
-	else {
-	    if (filter->upAction.group.flags&XkbSA_ClearLocks) {
-		xkbi->state.locked_group = 0;
-	    }
-	    xkbi->groupChange = -XkbSAGroup(&filter->upAction.group);
-	}
-	filter->active = 0;
-    }
-    else {
-	filter->upAction.mods.flags&= ~XkbSA_ClearLocks;
-	filter->filterOthers = 0;
-    }
-    return 1;
-}
-
-#define	LATCH_KEY_DOWN	1
-#define	LATCH_PENDING	2
-#define	NO_LATCH	3
-
-static int
-_XkbFilterLatchState(	XkbSrvInfoPtr	xkbi,
-			XkbFilterPtr	filter,
-			unsigned	keycode,
-			XkbAction *	pAction)
-{
-
-    if (filter->keycode==0) {			/* initial press */
-	filter->keycode = keycode;
-	filter->active = 1;
-	filter->filterOthers = 1;
-	filter->priv = LATCH_KEY_DOWN;
-	filter->filter = _XkbFilterLatchState;
-	if (pAction->type==XkbSA_LatchMods) {
-	    filter->upAction = *pAction;
-	    xkbi->setMods = pAction->mods.mask;
-	}
-	else {
-	    xkbi->groupChange = XkbSAGroup(&pAction->group);
-	    if (pAction->group.flags&XkbSA_GroupAbsolute)
-		 xkbi->groupChange-= xkbi->state.base_group;
-	    filter->upAction= *pAction;
-	    XkbSASetGroup(&filter->upAction.group,xkbi->groupChange);
-	}
-    }
-    else if ( pAction && (filter->priv==LATCH_PENDING) ) {
-	if (((1<<pAction->type)&XkbSA_BreakLatch)!=0) {
-	    filter->active = 0;
-	    if (filter->upAction.type==XkbSA_LatchMods)
-		 xkbi->state.latched_mods&= ~filter->upAction.mods.mask;
-	    else xkbi->state.latched_group-=XkbSAGroup(&filter->upAction.group);
-	}
-	else if ((pAction->type==filter->upAction.type)&&
-		 (pAction->mods.flags==filter->upAction.mods.flags)&&
-		 (pAction->mods.mask==filter->upAction.mods.mask)) {
-	    if (filter->upAction.mods.flags&XkbSA_LatchToLock) {
-		XkbControlsPtr ctrls= xkbi->desc->ctrls;
-		if (filter->upAction.type==XkbSA_LatchMods)
-		     pAction->mods.type= XkbSA_LockMods;
-		else pAction->group.type= XkbSA_LockGroup;
-		if (XkbAX_NeedFeedback(ctrls,XkbAX_StickyKeysFBMask)&&
-		    		(ctrls->enabled_ctrls&XkbStickyKeysMask)) {
-		    XkbDDXAccessXBeep(xkbi->device,_BEEP_STICKY_LOCK,
-						XkbStickyKeysMask);
-		}
-	    }
-	    else {
-		if (filter->upAction.type==XkbSA_LatchMods)
-		     pAction->mods.type= XkbSA_SetMods;
-		else pAction->group.type= XkbSA_SetGroup;
-	    }
-	    if (filter->upAction.type==XkbSA_LatchMods)
-		 xkbi->state.latched_mods&= ~filter->upAction.mods.mask;
-	    else xkbi->state.latched_group-=XkbSAGroup(&filter->upAction.group);
-	    filter->active = 0;
-	}
-    }
-    else if (filter->keycode==keycode) {	/* release */
-	XkbControlsPtr	ctrls= xkbi->desc->ctrls;
-	int		needBeep;
-	int		beepType= _BEEP_NONE;
-
-	needBeep= ((ctrls->enabled_ctrls&XkbStickyKeysMask)&&
-			XkbAX_NeedFeedback(ctrls,XkbAX_StickyKeysFBMask));
-	if (filter->upAction.type==XkbSA_LatchMods) {
-	    xkbi->clearMods = filter->upAction.mods.mask;
-	    if ((filter->upAction.mods.flags&XkbSA_ClearLocks)&&
-		 (xkbi->clearMods&xkbi->state.locked_mods)==xkbi->clearMods) {
-		xkbi->state.locked_mods&= ~xkbi->clearMods;
-		filter->priv= NO_LATCH;
-		beepType= _BEEP_STICKY_UNLOCK;
-	    }
-	}
-	else {
-	    xkbi->groupChange = -XkbSAGroup(&filter->upAction.group);
-	    if ((filter->upAction.group.flags&XkbSA_ClearLocks)&&
-						(xkbi->state.locked_group)) {
-		xkbi->state.locked_group = 0;
-		filter->priv = NO_LATCH;
-		beepType= _BEEP_STICKY_UNLOCK;
-	    }
-	}
-	if (filter->priv==NO_LATCH) {
-	    filter->active= 0;
-	}
-	else {
-	    filter->priv= LATCH_PENDING;
-	    if (filter->upAction.type==XkbSA_LatchMods) {
-		xkbi->state.latched_mods |= filter->upAction.mods.mask;
-		needBeep = xkbi->state.latched_mods ? needBeep : 0;
-		xkbi->state.latched_mods |= filter->upAction.mods.mask;
-	    }
-	    else {
-		xkbi->state.latched_group+= XkbSAGroup(&filter->upAction.group);
-	    }
-	    if (needBeep && (beepType==_BEEP_NONE))
-		beepType= _BEEP_STICKY_LATCH;
-	}
-	if (needBeep && (beepType!=_BEEP_NONE))
-	    XkbDDXAccessXBeep(xkbi->device,beepType,XkbStickyKeysMask);
-    }
-    else if (filter->priv==LATCH_KEY_DOWN) {
-	filter->priv= NO_LATCH;
-	filter->filterOthers = 0;
-    }
-    return 1;
-}
-
-static int
-_XkbFilterLockState(	XkbSrvInfoPtr	xkbi,
-			XkbFilterPtr	filter,
-			unsigned	keycode,
-			XkbAction *	pAction)
-{
-    if (pAction&&(pAction->type==XkbSA_LockGroup)) {
-	if (pAction->group.flags&XkbSA_GroupAbsolute)
-	     xkbi->state.locked_group= XkbSAGroup(&pAction->group);
-	else xkbi->state.locked_group+= XkbSAGroup(&pAction->group);
-	return 1;
-    }
-    if (filter->keycode==0) {		/* initial press */
-	filter->keycode = keycode;
-	filter->active = 1;
-	filter->filterOthers = 0;
-	filter->priv = 0;
-	filter->filter = _XkbFilterLockState;
-	filter->upAction = *pAction;
-	xkbi->state.locked_mods^= pAction->mods.mask;
-	xkbi->setMods = pAction->mods.mask;
-    }
-    else if (filter->keycode==keycode) {
-	filter->active = 0;
-	xkbi->clearMods = filter->upAction.mods.mask;
-    }
-    return 1;
-}
-
-#define	ISO_KEY_DOWN		0
-#define	NO_ISO_LOCK		1
-
-static int
-_XkbFilterISOLock(	XkbSrvInfoPtr	xkbi,
-			XkbFilterPtr	filter,
-			unsigned	keycode,
-			XkbAction *	pAction)
-{
-
-    if (filter->keycode==0) {		/* initial press */
-	CARD8	flags= pAction->iso.flags;
-
-	filter->keycode = keycode;
-	filter->active = 1;
-	filter->filterOthers = 1;
-	filter->priv = ISO_KEY_DOWN;
-	filter->upAction = *pAction;
-	filter->filter = _XkbFilterISOLock;
-	if (flags&XkbSA_ISODfltIsGroup) {
-	    xkbi->groupChange = XkbSAGroup(&pAction->iso);
-	    xkbi->setMods = 0;
-	}
-	else {
-	    xkbi->setMods = pAction->iso.mask;
-	    xkbi->groupChange = 0;
-	}
-	if ((!(flags&XkbSA_ISONoAffectMods))&&(xkbi->state.base_mods)) {
-	    filter->priv= NO_ISO_LOCK;
-	    xkbi->state.locked_mods^= xkbi->state.base_mods;
-	}
-	if ((!(flags&XkbSA_ISONoAffectGroup))&&(xkbi->state.base_group)) {
-/* 6/22/93 (ef) -- lock groups if group key is down first */
-	}
-	if (!(flags&XkbSA_ISONoAffectPtr)) {
-/* 6/22/93 (ef) -- lock mouse buttons if they're down */
-	}
-    }
-    else if (filter->keycode==keycode) {
-	CARD8	flags= filter->upAction.iso.flags;
-
-	if (flags&XkbSA_ISODfltIsGroup) {
-	    xkbi->groupChange = -XkbSAGroup(&filter->upAction.iso);
-	    xkbi->clearMods = 0;
-	    if (filter->priv==ISO_KEY_DOWN)
-		xkbi->state.locked_group+= XkbSAGroup(&filter->upAction.iso);
-	}
-	else {
-	    xkbi->clearMods= filter->upAction.iso.mask;
-	    xkbi->groupChange= 0;
-	    if (filter->priv==ISO_KEY_DOWN)
-		xkbi->state.locked_mods^= filter->upAction.iso.mask;
-	}
-	filter->active = 0;
-    }
-    else if (pAction) {
-	CARD8	flags= filter->upAction.iso.flags;
-
-	switch (pAction->type) {
-	    case XkbSA_SetMods: case XkbSA_LatchMods:
-		if (!(flags&XkbSA_ISONoAffectMods)) {
-		    pAction->type= XkbSA_LockMods;
-		    filter->priv= NO_ISO_LOCK;
-		}
-		break;
-	    case XkbSA_SetGroup: case XkbSA_LatchGroup:
-		if (!(flags&XkbSA_ISONoAffectGroup)) {
-		    pAction->type= XkbSA_LockGroup;
-		    filter->priv= NO_ISO_LOCK;
-		}
-		break;
-	    case XkbSA_PtrBtn:
-		if (!(flags&XkbSA_ISONoAffectPtr)) {
-		     pAction->type= XkbSA_LockPtrBtn;
-		     filter->priv= NO_ISO_LOCK;
-		}
-		break;
-	    case XkbSA_SetControls:
-		if (!(flags&XkbSA_ISONoAffectCtrls)) {
-		    pAction->type= XkbSA_LockControls;
-		    filter->priv= NO_ISO_LOCK;
-		}
-		break;
-	}
-    }
-    return 1;
-}
-
-
-static CARD32
-_XkbPtrAccelExpire(OsTimerPtr timer,CARD32 now,pointer arg)
-{
-XkbSrvInfoPtr	xkbi= (XkbSrvInfoPtr)arg;
-XkbControlsPtr	ctrls= xkbi->desc->ctrls;
-int		dx,dy;
-
-    if (xkbi->mouseKey==0)
-	return 0;
-
-    if (xkbi->mouseKeysAccel) {
-	if ((xkbi->mouseKeysCounter)<ctrls->mk_time_to_max) {
-	    double step;
-	    xkbi->mouseKeysCounter++;
-	    step= xkbi->mouseKeysCurveFactor*
-		 pow((double)xkbi->mouseKeysCounter,xkbi->mouseKeysCurve);
-	    if (xkbi->mouseKeysDX<0)
-		 dx= floor( ((double)xkbi->mouseKeysDX)*step );
-	    else dx=  ceil( ((double)xkbi->mouseKeysDX)*step );
-	    if (xkbi->mouseKeysDY<0)
-		 dy= floor( ((double)xkbi->mouseKeysDY)*step );
-	    else dy=  ceil( ((double)xkbi->mouseKeysDY)*step );
-	}
-	else {
-	    dx= xkbi->mouseKeysDX*ctrls->mk_max_speed;
-	    dy= xkbi->mouseKeysDY*ctrls->mk_max_speed;
-	}
-	if (xkbi->mouseKeysFlags&XkbSA_MoveAbsoluteX)
-	    dx= xkbi->mouseKeysDX;
-	if (xkbi->mouseKeysFlags&XkbSA_MoveAbsoluteY)
-	    dy= xkbi->mouseKeysDY;
-    }
-    else {
-	dx= xkbi->mouseKeysDX;
-	dy= xkbi->mouseKeysDY;
-    }
-    XkbDDXFakePointerMotion(xkbi->mouseKeysFlags,dx,dy);
-    return xkbi->desc->ctrls->mk_interval;
-}
-
-static int
-_XkbFilterPointerMove(	XkbSrvInfoPtr	xkbi,
-			XkbFilterPtr	filter,
-			unsigned	keycode,
-			XkbAction *	pAction)
-{
-int	x,y;
-Bool	accel;
-
-    if (xkbi->device == inputInfo.keyboard)
-        return 0;
-
-    if (filter->keycode==0) {		/* initial press */
-	filter->keycode = keycode;
-	filter->active = 1;
-	filter->filterOthers = 0;
-	filter->priv=0;
-	filter->filter = _XkbFilterPointerMove;
-	filter->upAction= *pAction;
-	xkbi->mouseKeysCounter= 0;
-	xkbi->mouseKey= keycode;
-	accel= ((pAction->ptr.flags&XkbSA_NoAcceleration)==0);
-	x= XkbPtrActionX(&pAction->ptr);
-	y= XkbPtrActionY(&pAction->ptr);
-	XkbDDXFakePointerMotion(pAction->ptr.flags,x,y);
-	AccessXCancelRepeatKey(xkbi,keycode);
-	xkbi->mouseKeysAccel= accel&&
-		(xkbi->desc->ctrls->enabled_ctrls&XkbMouseKeysAccelMask);
-	xkbi->mouseKeysFlags= pAction->ptr.flags;
-	xkbi->mouseKeysDX= XkbPtrActionX(&pAction->ptr);
-	xkbi->mouseKeysDY= XkbPtrActionY(&pAction->ptr);
-	xkbi->mouseKeyTimer= TimerSet(xkbi->mouseKeyTimer, 0,
-				xkbi->desc->ctrls->mk_delay,
-				_XkbPtrAccelExpire,(pointer)xkbi);
-    }
-    else if (filter->keycode==keycode) {
-	filter->active = 0;
-	if (xkbi->mouseKey==keycode) {
-	    xkbi->mouseKey= 0;
-	    xkbi->mouseKeyTimer= TimerSet(xkbi->mouseKeyTimer, 0, 0,
-							NULL, NULL);
-	}
-    }
-    return 0;
-}
-
-static int
-_XkbFilterPointerBtn(	XkbSrvInfoPtr	xkbi,
-			XkbFilterPtr	filter,
-			unsigned	keycode,
-			XkbAction *	pAction)
-{
-    if (filter->keycode==0) {		/* initial press */
-	int	button= pAction->btn.button;
-
-	if (button==XkbSA_UseDfltButton)
-	    button = xkbi->desc->ctrls->mk_dflt_btn;
-
-	filter->keycode = keycode;
-	filter->active = 1;
-	filter->filterOthers = 0;
-	filter->priv=0;
-	filter->filter = _XkbFilterPointerBtn;
-	filter->upAction= *pAction;
-	filter->upAction.btn.button= button;
-	switch (pAction->type) {
-	    case XkbSA_LockPtrBtn:
-		if (((xkbi->lockedPtrButtons&(1<<button))==0)&&
-			((pAction->btn.flags&XkbSA_LockNoLock)==0)) {
-		    xkbi->lockedPtrButtons|= (1<<button);
-		    AccessXCancelRepeatKey(xkbi,keycode);
-		    XkbDDXFakeDeviceButton(xkbi->device, 1, button);
-		    filter->upAction.type= XkbSA_NoAction;
-		}
-		break;
-	    case XkbSA_PtrBtn:
-		{
-		    register int i,nClicks;
-		    AccessXCancelRepeatKey(xkbi,keycode);
-		    if (pAction->btn.count>0) {
-			nClicks= pAction->btn.count;
-			for (i=0;i<nClicks;i++) {
-			    XkbDDXFakeDeviceButton(xkbi->device, 1, button);
-			    XkbDDXFakeDeviceButton(xkbi->device, 0, button);
-			}
-			filter->upAction.type= XkbSA_NoAction;
-		    }
-		    else XkbDDXFakeDeviceButton(xkbi->device, 1, button);
-		}
-		break;
-	    case XkbSA_SetPtrDflt:
-		{
-		    XkbControlsPtr	ctrls= xkbi->desc->ctrls;
-		    XkbControlsRec	old;
-		    xkbControlsNotify	cn;
-
-		    old= *ctrls;
-		    AccessXCancelRepeatKey(xkbi,keycode);
-		    switch (pAction->dflt.affect) {
-			case XkbSA_AffectDfltBtn:
-			    if (pAction->dflt.flags&XkbSA_DfltBtnAbsolute)
-				ctrls->mk_dflt_btn= 
-					XkbSAPtrDfltValue(&pAction->dflt);
-			    else {
-				ctrls->mk_dflt_btn+=
-					XkbSAPtrDfltValue(&pAction->dflt);
-				if (ctrls->mk_dflt_btn>5)
-				    ctrls->mk_dflt_btn= 5;
-				else if (ctrls->mk_dflt_btn<1)
-				    ctrls->mk_dflt_btn= 1;
-			    }
-			    break;
-			default:
-			    ErrorF(
-		"Attempt to change unknown pointer default (%d) ignored\n",
-							pAction->dflt.affect);
-			    break;
-		    }
-		    if (XkbComputeControlsNotify(xkbi->device,
-						&old,xkbi->desc->ctrls,
-						&cn,FALSE)) {
-			cn.keycode = keycode;
-                        /* XXX: what about DeviceKeyPress? */
-			cn.eventType = KeyPress;
-			cn.requestMajor = 0;
-			cn.requestMinor = 0;
-			XkbSendControlsNotify(xkbi->device,&cn);
-		    }
-		}
-		break;
-	}
-    }
-    else if (filter->keycode==keycode) {
-	int	button= filter->upAction.btn.button;
-
-	switch (filter->upAction.type) {
-	    case XkbSA_LockPtrBtn:
-		if (((filter->upAction.btn.flags&XkbSA_LockNoUnlock)!=0)||
-				((xkbi->lockedPtrButtons&(1<<button))==0)) {
-		    break;
-		}
-		xkbi->lockedPtrButtons&= ~(1<<button);
-	    case XkbSA_PtrBtn:
-		XkbDDXFakeDeviceButton(xkbi->device, 0, button);
-		break;
-	}
-	filter->active = 0;
-    }
-    return 0;
-}
-
-static int
-_XkbFilterControls(	XkbSrvInfoPtr	xkbi,
-			XkbFilterPtr	filter,
-			unsigned	keycode,
-			XkbAction *	pAction)
-{
-XkbControlsRec		old;
-XkbControlsPtr		ctrls;
-DeviceIntPtr		kbd;
-unsigned int		change;
-XkbEventCauseRec	cause;
-
-    kbd= xkbi->device;
-    ctrls= xkbi->desc->ctrls;
-    old= *ctrls;
-    if (filter->keycode==0) {		/* initial press */
-	filter->keycode = keycode;
-	filter->active = 1;
-	filter->filterOthers = 0;
-	change= XkbActionCtrls(&pAction->ctrls);
-	filter->priv = change;
-	filter->filter = _XkbFilterControls;
-	filter->upAction = *pAction;
-
-	if (pAction->type==XkbSA_LockControls) {
-	    filter->priv= (ctrls->enabled_ctrls&change);
-	    change&= ~ctrls->enabled_ctrls;
-	}
-
-	if (change) {
-	    xkbControlsNotify	cn;
-	    XkbSrvLedInfoPtr	sli;
-
-	    ctrls->enabled_ctrls|= change;
-	    if (XkbComputeControlsNotify(kbd,&old,ctrls,&cn,FALSE)) {
-		cn.keycode = keycode;
-                /* XXX: what about DeviceKeyPress? */
-		cn.eventType = KeyPress;
-		cn.requestMajor = 0;
-		cn.requestMinor = 0;
-		XkbSendControlsNotify(kbd,&cn);
-	    }
-
-	    XkbSetCauseKey(&cause,keycode,KeyPress);
-
-	    /* If sticky keys were disabled, clear all locks and latches */
-	    if ((old.enabled_ctrls&XkbStickyKeysMask)&&
-		(!(ctrls->enabled_ctrls&XkbStickyKeysMask))) {
-		XkbClearAllLatchesAndLocks(kbd,xkbi,FALSE,&cause);
-    	    }
-	    sli= XkbFindSrvLedInfo(kbd,XkbDfltXIClass,XkbDfltXIId,0);
-	    XkbUpdateIndicators(kbd,sli->usesControls,TRUE,NULL,&cause);
-	    if (XkbAX_NeedFeedback(ctrls,XkbAX_FeatureFBMask))
-		XkbDDXAccessXBeep(kbd,_BEEP_FEATURE_ON,change);
-	}
-    }
-    else if (filter->keycode==keycode) {
-	change= filter->priv;
-	if (change) {
-	    xkbControlsNotify 	cn;
-	    XkbSrvLedInfoPtr	sli;
-
-	    ctrls->enabled_ctrls&= ~change;
-	    if (XkbComputeControlsNotify(kbd,&old,ctrls,&cn,FALSE)) {
-		cn.keycode = keycode;
-		cn.eventType = KeyRelease;
-		cn.requestMajor = 0;
-		cn.requestMinor = 0;
-		XkbSendControlsNotify(kbd,&cn);
-	    }
-
-	    XkbSetCauseKey(&cause,keycode,KeyRelease);
-	    /* If sticky keys were disabled, clear all locks and latches */
-	    if ((old.enabled_ctrls&XkbStickyKeysMask)&&
-		(!(ctrls->enabled_ctrls&XkbStickyKeysMask))) {
-		XkbClearAllLatchesAndLocks(kbd,xkbi,FALSE,&cause);
-    	    }
-	    sli= XkbFindSrvLedInfo(kbd,XkbDfltXIClass,XkbDfltXIId,0);
-	    XkbUpdateIndicators(kbd,sli->usesControls,TRUE,NULL,&cause);
-	    if (XkbAX_NeedFeedback(ctrls,XkbAX_FeatureFBMask))
-		XkbDDXAccessXBeep(kbd,_BEEP_FEATURE_OFF,change);
-	}
-	filter->keycode= 0;
-	filter->active= 0;
-    }
-    return 1;
-}
-
-static int
-_XkbFilterActionMessage(XkbSrvInfoPtr	xkbi,
-			XkbFilterPtr	filter,
-			unsigned	keycode,
-			XkbAction *	pAction)
-{
-XkbMessageAction *	pMsg;
-DeviceIntPtr		kbd;
-
-    kbd= xkbi->device;
-    if (filter->keycode==0) {		/* initial press */
-	pMsg= &pAction->msg;
-	if ((pMsg->flags&XkbSA_MessageOnRelease)||
-	    ((pMsg->flags&XkbSA_MessageGenKeyEvent)==0)) {
-	    filter->keycode = keycode;
-	    filter->active = 1;
-	    filter->filterOthers = 0;
-	    filter->priv = 0;
-	    filter->filter = _XkbFilterActionMessage;
-	    filter->upAction = *pAction;
-	}
-	if (pMsg->flags&XkbSA_MessageOnPress)  {
-	    xkbActionMessage	msg;
-
-	    msg.keycode= keycode;
-	    msg.press= 1;
-	    msg.keyEventFollows=((pMsg->flags&XkbSA_MessageGenKeyEvent)!=0);
-	    memcpy((char *)msg.message,
-				(char *)pMsg->message,XkbActionMessageLength);
-	    XkbSendActionMessage(kbd,&msg);
-	}
-	return ((pAction->msg.flags&XkbSA_MessageGenKeyEvent)!=0);
-    }
-    else if (filter->keycode==keycode) {
-	pMsg= &filter->upAction.msg;
-	if (pMsg->flags&XkbSA_MessageOnRelease) {
-	    xkbActionMessage	msg;
-
-	    msg.keycode= keycode;
-	    msg.press= 0;
-	    msg.keyEventFollows=((pMsg->flags&XkbSA_MessageGenKeyEvent)!=0);
-	    memcpy((char *)msg.message,(char *)pMsg->message,
-						XkbActionMessageLength);
-	    XkbSendActionMessage(kbd,&msg);
-	}
-	filter->keycode= 0;
-	filter->active= 0;
-	return ((pMsg->flags&XkbSA_MessageGenKeyEvent)!=0);
-    }
-    return 0;
-}
-
-static int
-_XkbFilterRedirectKey(	XkbSrvInfoPtr	xkbi,
-			XkbFilterPtr	filter,
-			unsigned	keycode,
-			XkbAction *	pAction)
-{
-DeviceEvent	ev;
-int		x,y;
-XkbStateRec	old;
-unsigned	mods,mask;
-xkbDeviceInfoPtr xkbPrivPtr = XKBDEVICEINFO(xkbi->device);
-ProcessInputProc backupproc;
-
-    /* never actually used uninitialised, but gcc isn't smart enough
-     * to work that out. */
-    memset(&old, 0, sizeof(old));
-
-    if ((filter->keycode!=0)&&(filter->keycode!=keycode))
-	return 1;
-
-    GetSpritePosition(xkbi->device, &x,&y);
-    ev.header = ET_Internal;
-    ev.length = sizeof(DeviceEvent);
-    ev.time = GetTimeInMillis();
-    ev.root_x = x;
-    ev.root_y = y;
-
-    if (filter->keycode==0) {		/* initial press */
-	if ((pAction->redirect.new_key<xkbi->desc->min_key_code)||
-	    (pAction->redirect.new_key>xkbi->desc->max_key_code)) {
-	    return 1;
-	}
-	filter->keycode = keycode;
-	filter->active = 1;
-	filter->filterOthers = 0;
-	filter->priv = 0;
-	filter->filter = _XkbFilterRedirectKey;
-	filter->upAction = *pAction;
-
-        ev.type = ET_KeyPress;
-        ev.detail.key = pAction->redirect.new_key;
-
-        mask= XkbSARedirectVModsMask(&pAction->redirect);
-        mods= XkbSARedirectVMods(&pAction->redirect);
-        if (mask) XkbVirtualModsToReal(xkbi->desc,mask,&mask);
-        if (mods) XkbVirtualModsToReal(xkbi->desc,mods,&mods);
-        mask|= pAction->redirect.mods_mask;
-        mods|= pAction->redirect.mods;
-
-	if ( mask || mods ) {
-	    old= xkbi->state;
-	    xkbi->state.base_mods&= ~mask;
-	    xkbi->state.base_mods|= (mods&mask);
-	    xkbi->state.latched_mods&= ~mask;
-	    xkbi->state.latched_mods|= (mods&mask);
-	    xkbi->state.locked_mods&= ~mask;
-	    xkbi->state.locked_mods|= (mods&mask);
-	    XkbComputeDerivedState(xkbi);
-	}
-
-	UNWRAP_PROCESS_INPUT_PROC(xkbi->device,xkbPrivPtr, backupproc);
-	xkbi->device->public.processInputProc((InternalEvent*)&ev, xkbi->device);
-	COND_WRAP_PROCESS_INPUT_PROC(xkbi->device, xkbPrivPtr,
-				     backupproc,xkbUnwrapProc);
-	
-	if ( mask || mods )
-	    xkbi->state= old;
-    }
-    else if (filter->keycode==keycode) {
-
-        ev.type = ET_KeyRelease;
-        ev.detail.key = filter->upAction.redirect.new_key;
-
-        mask= XkbSARedirectVModsMask(&filter->upAction.redirect);
-        mods= XkbSARedirectVMods(&filter->upAction.redirect);
-        if (mask) XkbVirtualModsToReal(xkbi->desc,mask,&mask);
-        if (mods) XkbVirtualModsToReal(xkbi->desc,mods,&mods);
-        mask|= filter->upAction.redirect.mods_mask;
-        mods|= filter->upAction.redirect.mods;
-
-	if ( mask || mods ) {
-	    old= xkbi->state;
-	    xkbi->state.base_mods&= ~mask;
-	    xkbi->state.base_mods|= (mods&mask);
-	    xkbi->state.latched_mods&= ~mask;
-	    xkbi->state.latched_mods|= (mods&mask);
-	    xkbi->state.locked_mods&= ~mask;
-	    xkbi->state.locked_mods|= (mods&mask);
-	    XkbComputeDerivedState(xkbi);
-	}
-
-	UNWRAP_PROCESS_INPUT_PROC(xkbi->device,xkbPrivPtr, backupproc);
-	xkbi->device->public.processInputProc((InternalEvent*)&ev, xkbi->device);
-	COND_WRAP_PROCESS_INPUT_PROC(xkbi->device, xkbPrivPtr,
-				     backupproc,xkbUnwrapProc);
-
-	if ( mask || mods )
-	    xkbi->state= old;
-
-	filter->keycode= 0;
-	filter->active= 0;
-    }
-    return 0;
-}
-
-static int
-_XkbFilterSwitchScreen(	XkbSrvInfoPtr	xkbi,
-			XkbFilterPtr	filter,
-			unsigned	keycode,
-			XkbAction *	pAction)
-{
-    DeviceIntPtr dev = xkbi->device;
-    if (dev == inputInfo.keyboard)
-        return 0;
-
-    if (filter->keycode==0) {		/* initial press */
-	filter->keycode = keycode;
-	filter->active = 1;
-	filter->filterOthers = 0;
-	filter->filter = _XkbFilterSwitchScreen;
-	AccessXCancelRepeatKey(xkbi, keycode);
-	XkbDDXSwitchScreen(dev,keycode,pAction);
-        return 0; 
-    }
-    else if (filter->keycode==keycode) {
-	filter->active= 0;
-        return 0; 
-    }
-    return 1;
-}
-
-static int
-_XkbFilterXF86Private(	XkbSrvInfoPtr	xkbi,
-			XkbFilterPtr	filter,
-			unsigned	keycode,
-			XkbAction *	pAction)
-{
-    DeviceIntPtr dev = xkbi->device;
-    if (dev == inputInfo.keyboard)
-        return 0;
-
-    if (filter->keycode==0) {		/* initial press */
-	filter->keycode = keycode;
-	filter->active = 1;
-	filter->filterOthers = 0;
-	filter->filter = _XkbFilterXF86Private;
-	XkbDDXPrivate(dev,keycode,pAction);
-        return 0; 
-    }
-    else if (filter->keycode==keycode) {
-	filter->active= 0;
-        return 0; 
-    }
-    return 1;
-}
-
-
-static int
-_XkbFilterDeviceBtn(	XkbSrvInfoPtr	xkbi,
-			XkbFilterPtr	filter,
-			unsigned	keycode,
-			XkbAction *	pAction)
-{
-DeviceIntPtr	dev;
-int		button;
-
-    if (xkbi->device == inputInfo.keyboard)
-        return 0;
-
-    if (filter->keycode==0) {		/* initial press */
-	_XkbLookupButtonDevice(&dev, pAction->devbtn.device, serverClient,
-			       DixUnknownAccess, &button);
-	if (!dev || !dev->public.on)
-	    return 1;
-
-	button= pAction->devbtn.button;
-	if ((button<1)||(button>dev->button->numButtons))
-	    return 1;
-
-	filter->keycode = keycode;
-	filter->active = 1;
-	filter->filterOthers = 0;
-	filter->priv=0;
-	filter->filter = _XkbFilterDeviceBtn;
-	filter->upAction= *pAction;
-	switch (pAction->type) {
-	    case XkbSA_LockDeviceBtn:
-		if ((pAction->devbtn.flags&XkbSA_LockNoLock)||
-		    BitIsOn(dev->button->down, button))
-		    return 0;
-		XkbDDXFakeDeviceButton(dev,TRUE,button);
-		filter->upAction.type= XkbSA_NoAction;
-		break;
-	    case XkbSA_DeviceBtn:
-		if (pAction->devbtn.count>0) {
-		    int nClicks,i;
-		    nClicks= pAction->btn.count;
-		    for (i=0;i<nClicks;i++) {
-			XkbDDXFakeDeviceButton(dev,TRUE,button);
-			XkbDDXFakeDeviceButton(dev,FALSE,button);
-		    }
-		    filter->upAction.type= XkbSA_NoAction;
-		}
-		else XkbDDXFakeDeviceButton(dev,TRUE,button);
-		break;
-	}
-    }
-    else if (filter->keycode==keycode) {
-	int	button;
-
-	filter->active= 0;
-	_XkbLookupButtonDevice(&dev, filter->upAction.devbtn.device,
-			       serverClient, DixUnknownAccess, &button);
-	if (!dev || !dev->public.on)
-	    return 1;
-
-	button= filter->upAction.btn.button;
-	switch (filter->upAction.type) {
-	    case XkbSA_LockDeviceBtn:
-		if ((filter->upAction.devbtn.flags&XkbSA_LockNoUnlock)||
-		    !BitIsOn(dev->button->down, button))
-		    return 0;
-		XkbDDXFakeDeviceButton(dev,FALSE,button);
-		break;
-	    case XkbSA_DeviceBtn:
-		XkbDDXFakeDeviceButton(dev,FALSE,button);
-		break;
-	}
-	filter->active = 0;
-    }
-    return 0;
-}
-
-static XkbFilterPtr
-_XkbNextFreeFilter(
-	XkbSrvInfoPtr xkbi
-)
-{
-register int	i;
-
-    if (xkbi->szFilters==0) {
-	xkbi->szFilters = 4;
-	xkbi->filters = xcalloc(xkbi->szFilters, sizeof(XkbFilterRec));
-	/* 6/21/93 (ef) -- XXX! deal with allocation failure */
-    }
-    for (i=0;i<xkbi->szFilters;i++) {
-	if (!xkbi->filters[i].active) {
-	    xkbi->filters[i].keycode = 0;
-	    return &xkbi->filters[i];
-	}
-    }
-    xkbi->szFilters*=2;
-    xkbi->filters= xrealloc(xkbi->filters,
-                            xkbi->szFilters * sizeof(XkbFilterRec));
-    /* 6/21/93 (ef) -- XXX! deal with allocation failure */
-    bzero(&xkbi->filters[xkbi->szFilters/2],
-            (xkbi->szFilters/2)*sizeof(XkbFilterRec));
-    return &xkbi->filters[xkbi->szFilters/2];
-}
-
-static int
-_XkbApplyFilters(XkbSrvInfoPtr xkbi,unsigned kc,XkbAction *pAction)
-{
-register int	i,send;
-
-    send= 1;
-    for (i=0;i<xkbi->szFilters;i++) {
-	if ((xkbi->filters[i].active)&&(xkbi->filters[i].filter))
-	    send= ((*xkbi->filters[i].filter)(xkbi,&xkbi->filters[i],kc,pAction) 
-                    && send);
-    }
-    return send;
-}
-
-void
-XkbHandleActions(DeviceIntPtr dev, DeviceIntPtr kbd, DeviceEvent* event)
-{
-int		key,bit,i;
-XkbSrvInfoPtr	xkbi;
-KeyClassPtr	keyc;
-int		changed,sendEvent;
-Bool		genStateNotify;
-XkbAction	act;
-XkbFilterPtr	filter;
-Bool		keyEvent;
-Bool		pressEvent;
-ProcessInputProc backupproc;
-    
-xkbDeviceInfoPtr xkbPrivPtr = XKBDEVICEINFO(dev);
-
-    keyc= kbd->key;
-    xkbi= keyc->xkbInfo;
-    key= event->detail.key;
-    /* The state may change, so if we're not in the middle of sending a state
-     * notify, prepare for it */
-    if ((xkbi->flags&_XkbStateNotifyInProgress)==0) {
-	xkbi->prev_state = xkbi->state;
-	xkbi->flags|= _XkbStateNotifyInProgress;
-	genStateNotify= TRUE;
-    }
-    else genStateNotify= FALSE;
-
-    xkbi->clearMods = xkbi->setMods = 0;
-    xkbi->groupChange = 0;
-
-    sendEvent = 1;
-    keyEvent= ((event->type == ET_KeyPress) || (event->type == ET_KeyRelease));
-    pressEvent= ((event->type == ET_KeyPress)|| (event->type == ET_ButtonPress));
-
-    if (pressEvent) {
-	if (keyEvent)	
-	    act = XkbGetKeyAction(xkbi,&xkbi->state,key);
-	else {
-	    act = XkbGetButtonAction(kbd,dev,key);
-	    key|= BTN_ACT_FLAG;
-	}
-	sendEvent = _XkbApplyFilters(xkbi,key,&act);
-	if (sendEvent) {
-	    switch (act.type) {
-		case XkbSA_SetMods:
-		case XkbSA_SetGroup:
-		    filter = _XkbNextFreeFilter(xkbi);
-		    sendEvent = _XkbFilterSetState(xkbi,filter,key,&act);
-		    break;
-		case XkbSA_LatchMods:
-		case XkbSA_LatchGroup:
-		    filter = _XkbNextFreeFilter(xkbi);
-		    sendEvent=_XkbFilterLatchState(xkbi,filter,key,&act);
-		    break;
-		case XkbSA_LockMods:
-		case XkbSA_LockGroup:
-		    filter = _XkbNextFreeFilter(xkbi);
-		    sendEvent=_XkbFilterLockState(xkbi,filter,key,&act);
-		    break;
-		case XkbSA_ISOLock:
-		    filter = _XkbNextFreeFilter(xkbi);
-		    sendEvent=_XkbFilterISOLock(xkbi,filter,key,&act);
-		    break;
-		case XkbSA_MovePtr:
-		    filter = _XkbNextFreeFilter(xkbi);
-		    sendEvent= _XkbFilterPointerMove(xkbi,filter,key,&act);
-		    break;
-		case XkbSA_PtrBtn:
-		case XkbSA_LockPtrBtn:
-		case XkbSA_SetPtrDflt:
-		    filter = _XkbNextFreeFilter(xkbi);
-		    sendEvent= _XkbFilterPointerBtn(xkbi,filter,key,&act);
-		    break;
-		case XkbSA_Terminate:
-		    sendEvent= XkbDDXTerminateServer(dev,key,&act);
-		    break;
-		case XkbSA_SwitchScreen:
-		    filter = _XkbNextFreeFilter(xkbi);
-		    sendEvent=_XkbFilterSwitchScreen(xkbi,filter,key,&act);
-		    break;
-		case XkbSA_SetControls:
-		case XkbSA_LockControls:
-		    filter = _XkbNextFreeFilter(xkbi);
-		    sendEvent=_XkbFilterControls(xkbi,filter,key,&act);
-		    break;
-		case XkbSA_ActionMessage:
-		    filter = _XkbNextFreeFilter(xkbi);
-		    sendEvent=_XkbFilterActionMessage(xkbi,filter,key,&act);
-		    break;
-		case XkbSA_RedirectKey:
-		    filter = _XkbNextFreeFilter(xkbi);
-		    sendEvent= _XkbFilterRedirectKey(xkbi,filter,key,&act);
-		    break;
-		case XkbSA_DeviceBtn:
-		case XkbSA_LockDeviceBtn:
-		    filter = _XkbNextFreeFilter(xkbi);
-		    sendEvent= _XkbFilterDeviceBtn(xkbi,filter,key,&act);
-		    break;
-		case XkbSA_XFree86Private:
-		    filter = _XkbNextFreeFilter(xkbi);
-		    sendEvent= _XkbFilterXF86Private(xkbi,filter,key,&act);
-		    break;
-	    }
-	}
-    }
-    else {
-	if (!keyEvent)
-	    key|= BTN_ACT_FLAG;
-	sendEvent = _XkbApplyFilters(xkbi,key,NULL);
-    }
-
-    if (xkbi->groupChange!=0)
-	xkbi->state.base_group+= xkbi->groupChange;
-    if (xkbi->setMods) {
-	for (i=0,bit=1; xkbi->setMods; i++,bit<<=1 ) {
-	    if (xkbi->setMods&bit) {
-		keyc->modifierKeyCount[i]++;
-		xkbi->state.base_mods|= bit;
-		xkbi->setMods&= ~bit;
-	    }
-	}
-    }
-    if (xkbi->clearMods) {
-	for (i=0,bit=1; xkbi->clearMods; i++,bit<<=1 ) {
-	    if (xkbi->clearMods&bit) {
-		keyc->modifierKeyCount[i]--;
-		if (keyc->modifierKeyCount[i]<=0) {
-		    xkbi->state.base_mods&= ~bit;
-		    keyc->modifierKeyCount[i] = 0;
-		}
-		xkbi->clearMods&= ~bit;
-	    }
-	}
-    }
-
-    if (sendEvent) {
-        DeviceIntPtr tmpdev;
-	if (keyEvent)
-            tmpdev = dev;
-        else
-            tmpdev = GetPairedDevice(dev);
-
-        UNWRAP_PROCESS_INPUT_PROC(tmpdev,xkbPrivPtr, backupproc);
-        dev->public.processInputProc((InternalEvent*)event, tmpdev);
-        COND_WRAP_PROCESS_INPUT_PROC(tmpdev, xkbPrivPtr,
-                                     backupproc,xkbUnwrapProc);
-    }
-    else if (keyEvent) {
-	FixKeyState(event, dev);
-    }
-
-    XkbComputeDerivedState(xkbi);
-    changed = XkbStateChangedFlags(&xkbi->prev_state,&xkbi->state);
-    if (genStateNotify) {
-	if (changed) {
-	    xkbStateNotify	sn;
-	    sn.keycode= key;
-	    sn.eventType= event->type;
-	    sn.requestMajor = sn.requestMinor = 0;
-	    sn.changed= changed;
-	    XkbSendStateNotify(dev,&sn);
-	}
-	xkbi->flags&= ~_XkbStateNotifyInProgress;
-    }
-    changed= XkbIndicatorsToUpdate(dev,changed,FALSE);
-    if (changed) {
-	XkbEventCauseRec	cause;
-	XkbSetCauseKey(&cause, key, event->type);
-	XkbUpdateIndicators(dev,changed,FALSE,NULL,&cause);
-    }
-    return;
-}
-
-int
-XkbLatchModifiers(DeviceIntPtr pXDev,CARD8 mask,CARD8 latches)
-{
-XkbSrvInfoPtr	xkbi;
-XkbFilterPtr	filter;
-XkbAction	act;
-unsigned	clear;
-
-    if ( pXDev && pXDev->key && pXDev->key->xkbInfo ) {
-	xkbi = pXDev->key->xkbInfo;
-	clear= (mask&(~latches));
-	xkbi->state.latched_mods&= ~clear;
-	/* Clear any pending latch to locks.
-	 */
-	act.type = XkbSA_NoAction;
-	_XkbApplyFilters(xkbi,SYNTHETIC_KEYCODE,&act);
-	act.type = XkbSA_LatchMods;
-	act.mods.flags = 0;
-	act.mods.mask  = mask&latches;
-	filter = _XkbNextFreeFilter(xkbi);
-	_XkbFilterLatchState(xkbi,filter,SYNTHETIC_KEYCODE,&act);
-	_XkbFilterLatchState(xkbi,filter,SYNTHETIC_KEYCODE,(XkbAction *)NULL);
-	return Success;
-    }
-    return BadValue;
-}
-
-int
-XkbLatchGroup(DeviceIntPtr pXDev,int group)
-{
-XkbSrvInfoPtr	xkbi;
-XkbFilterPtr	filter;
-XkbAction	act;
-
-    if ( pXDev && pXDev->key && pXDev->key->xkbInfo ) {
-	xkbi = pXDev->key->xkbInfo;
-	act.type = XkbSA_LatchGroup;
-	act.group.flags = 0;
-	XkbSASetGroup(&act.group,group);
-	filter = _XkbNextFreeFilter(xkbi);
-	_XkbFilterLatchState(xkbi,filter,SYNTHETIC_KEYCODE,&act);
-	_XkbFilterLatchState(xkbi,filter,SYNTHETIC_KEYCODE,(XkbAction *)NULL);
-	return Success;
-    }
-    return BadValue;
-}
-
-/***====================================================================***/
-
-void
-XkbClearAllLatchesAndLocks(	DeviceIntPtr		dev,
-				XkbSrvInfoPtr		xkbi,
-				Bool			genEv,
-				XkbEventCausePtr	cause)
-{
-XkbStateRec	os;
-xkbStateNotify	sn;
-
-    sn.changed= 0;
-    os= xkbi->state;
-    if (os.latched_mods) { /* clear all latches */
-	XkbLatchModifiers(dev,~0,0);
-	sn.changed|= XkbModifierLatchMask;
-    }
-    if (os.latched_group) {
-	XkbLatchGroup(dev,0);
-	sn.changed|= XkbGroupLatchMask;
-    }
-    if (os.locked_mods) {
-	xkbi->state.locked_mods= 0;
-	sn.changed|= XkbModifierLockMask;
-    }
-    if (os.locked_group) {
-	xkbi->state.locked_group= 0;
-	sn.changed|= XkbGroupLockMask;
-    }
-    if ( genEv && sn.changed) {
-	CARD32 	changed;
-
-	XkbComputeDerivedState(xkbi);
-	sn.keycode= 		cause->kc;
-	sn.eventType=		cause->event;
-	sn.requestMajor= 	cause->mjr;
-	sn.requestMinor= 	cause->mnr;
-	sn.changed= XkbStateChangedFlags(&os,&xkbi->state);
-	XkbSendStateNotify(dev,&sn);
-	changed= XkbIndicatorsToUpdate(dev,sn.changed,FALSE);
-	if (changed) {
-	    XkbUpdateIndicators(dev,changed,TRUE,NULL,cause);
-	}
-    }
-    return;
-}
->>>>>>> 7fe172c9
+/************************************************************
+Copyright (c) 1993 by Silicon Graphics Computer Systems, Inc.
+
+Permission to use, copy, modify, and distribute this
+software and its documentation for any purpose and without
+fee is hereby granted, provided that the above copyright
+notice appear in all copies and that both that copyright
+notice and this permission notice appear in supporting
+documentation, and that the name of Silicon Graphics not be 
+used in advertising or publicity pertaining to distribution 
+of the software without specific prior written permission.
+Silicon Graphics makes no representation about the suitability 
+of this software for any purpose. It is provided "as is"
+without any express or implied warranty.
+
+SILICON GRAPHICS DISCLAIMS ALL WARRANTIES WITH REGARD TO THIS 
+SOFTWARE, INCLUDING ALL IMPLIED WARRANTIES OF MERCHANTABILITY 
+AND FITNESS FOR A PARTICULAR PURPOSE. IN NO EVENT SHALL SILICON
+GRAPHICS BE LIABLE FOR ANY SPECIAL, INDIRECT OR CONSEQUENTIAL 
+DAMAGES OR ANY DAMAGES WHATSOEVER RESULTING FROM LOSS OF USE, 
+DATA OR PROFITS, WHETHER IN AN ACTION OF CONTRACT, NEGLIGENCE 
+OR OTHER TORTIOUS ACTION, ARISING OUT OF OR IN CONNECTION  WITH
+THE USE OR PERFORMANCE OF THIS SOFTWARE.
+
+********************************************************/
+
+#ifdef HAVE_DIX_CONFIG_H
+#include <dix-config.h>
+#endif
+
+#include <stdio.h>
+#include <math.h>
+#include <X11/X.h>
+#include <X11/Xproto.h>
+#include <X11/keysym.h>
+#include "misc.h"
+#include "inputstr.h"
+#include "exevents.h"
+#include "eventstr.h"
+#include <xkbsrv.h>
+#include "xkb.h"
+#include <ctype.h>
+#define EXTENSION_EVENT_BASE 64
+
+static int xkbDevicePrivateKeyIndex;
+DevPrivateKey xkbDevicePrivateKey = &xkbDevicePrivateKeyIndex;
+
+void
+xkbUnwrapProc(DeviceIntPtr device, DeviceHandleProc proc,
+                   pointer data)
+{
+    xkbDeviceInfoPtr xkbPrivPtr = XKBDEVICEINFO(device);
+    ProcessInputProc backupproc;
+    if(xkbPrivPtr->unwrapProc)
+	xkbPrivPtr->unwrapProc = NULL;
+
+    UNWRAP_PROCESS_INPUT_PROC(device,xkbPrivPtr, backupproc);
+    proc(device,data);
+    COND_WRAP_PROCESS_INPUT_PROC(device,xkbPrivPtr,
+				 backupproc,xkbUnwrapProc);
+}
+
+
+void
+XkbSetExtension(DeviceIntPtr device, ProcessInputProc proc)
+{
+    xkbDeviceInfoPtr xkbPrivPtr;
+
+    xkbPrivPtr = (xkbDeviceInfoPtr) xcalloc(1, sizeof(xkbDeviceInfoRec));
+    if (!xkbPrivPtr)
+	return;
+    xkbPrivPtr->unwrapProc = NULL;
+
+    dixSetPrivate(&device->devPrivates, xkbDevicePrivateKey, xkbPrivPtr);
+    WRAP_PROCESS_INPUT_PROC(device, xkbPrivPtr, proc, xkbUnwrapProc);
+}
+
+/***====================================================================***/
+
+static XkbAction
+_FixUpAction(XkbDescPtr xkb,XkbAction *act)
+{
+static XkbAction	fake;
+
+    if (XkbIsPtrAction(act)&&(!(xkb->ctrls->enabled_ctrls&XkbMouseKeysMask))) {
+	fake.type = XkbSA_NoAction;
+	return fake;
+    }
+    if (xkb->ctrls->enabled_ctrls&XkbStickyKeysMask) {
+	if (act->any.type==XkbSA_SetMods) {
+	    fake.mods.type = XkbSA_LatchMods;
+	    fake.mods.mask = act->mods.mask;
+	    if (XkbAX_NeedOption(xkb->ctrls,XkbAX_LatchToLockMask))
+		 fake.mods.flags= XkbSA_ClearLocks|XkbSA_LatchToLock;
+	    else fake.mods.flags= XkbSA_ClearLocks;
+	    return fake;
+	}
+	if (act->any.type==XkbSA_SetGroup) {
+	    fake.group.type = XkbSA_LatchGroup;
+	    if (XkbAX_NeedOption(xkb->ctrls,XkbAX_LatchToLockMask))
+		 fake.group.flags= XkbSA_ClearLocks|XkbSA_LatchToLock;
+	    else fake.group.flags= XkbSA_ClearLocks;
+	    XkbSASetGroup(&fake.group,XkbSAGroup(&act->group));
+	    return fake;
+	}
+    }
+    return *act;
+}
+
+static XkbAction
+XkbGetKeyAction(XkbSrvInfoPtr xkbi,XkbStatePtr xkbState,CARD8 key)
+{
+int			effectiveGroup;
+int			col;
+XkbDescPtr		xkb;
+XkbKeyTypePtr		type;
+XkbAction *		pActs;
+static XkbAction 	fake;
+
+    xkb= xkbi->desc;
+    if (!XkbKeyHasActions(xkb,key) || !XkbKeycodeInRange(xkb,key)) {
+	fake.type = XkbSA_NoAction;
+	return fake;
+    }
+    pActs= XkbKeyActionsPtr(xkb,key);
+    col= 0;
+
+    effectiveGroup = XkbGetEffectiveGroup(xkbi, xkbState, key);
+    if (effectiveGroup != XkbGroup1Index)
+        col += (effectiveGroup * XkbKeyGroupsWidth(xkb, key));
+
+    type= XkbKeyKeyType(xkb,key,effectiveGroup);
+    if (type->map!=NULL) {
+	register unsigned		i,mods;
+	register XkbKTMapEntryPtr	entry;
+	mods= xkbState->mods&type->mods.mask;
+	for (entry= type->map,i=0;i<type->map_count;i++,entry++) {
+	    if ((entry->active)&&(entry->mods.mask==mods)) {
+		col+= entry->level;
+		break;
+	    }
+	}
+    }
+    if (pActs[col].any.type==XkbSA_NoAction)
+	return pActs[col];
+    fake= _FixUpAction(xkb,&pActs[col]);
+    return fake;
+}
+
+static XkbAction
+XkbGetButtonAction(DeviceIntPtr kbd,DeviceIntPtr dev,int button)
+{
+XkbAction fake;
+   if ((dev->button)&&(dev->button->xkb_acts)) {
+	if (dev->button->xkb_acts[button-1].any.type!=XkbSA_NoAction) {
+	    fake= _FixUpAction(kbd->key->xkbInfo->desc,
+					&dev->button->xkb_acts[button-1]);
+	    return fake;
+	}
+   }
+   fake.any.type= XkbSA_NoAction;
+   return fake;
+}
+
+/***====================================================================***/
+
+#define	SYNTHETIC_KEYCODE	1
+#define	BTN_ACT_FLAG		0x100
+
+static int
+_XkbFilterSetState(	XkbSrvInfoPtr	xkbi,
+			XkbFilterPtr	filter,
+			unsigned	keycode,
+			XkbAction *pAction)
+{
+    if (filter->keycode==0) {		/* initial press */
+	filter->keycode = keycode;
+	filter->active = 1;
+	filter->filterOthers = ((pAction->mods.mask&XkbSA_ClearLocks)!=0);
+	filter->priv = 0;
+	filter->filter = _XkbFilterSetState;
+	if (pAction->type==XkbSA_SetMods) {
+	    filter->upAction = *pAction;
+	    xkbi->setMods= pAction->mods.mask;
+	}
+	else {
+	    xkbi->groupChange = XkbSAGroup(&pAction->group);
+	    if (pAction->group.flags&XkbSA_GroupAbsolute)
+		xkbi->groupChange-= xkbi->state.base_group;
+	    filter->upAction= *pAction;
+	    XkbSASetGroup(&filter->upAction.group,xkbi->groupChange);
+	}
+    }
+    else if (filter->keycode==keycode) {
+	if (filter->upAction.type==XkbSA_SetMods) {
+	    xkbi->clearMods = filter->upAction.mods.mask;
+	    if (filter->upAction.mods.flags&XkbSA_ClearLocks) {
+		xkbi->state.locked_mods&= ~filter->upAction.mods.mask;
+	    }
+	}
+	else {
+	    if (filter->upAction.group.flags&XkbSA_ClearLocks) {
+		xkbi->state.locked_group = 0;
+	    }
+	    xkbi->groupChange = -XkbSAGroup(&filter->upAction.group);
+	}
+	filter->active = 0;
+    }
+    else {
+	filter->upAction.mods.flags&= ~XkbSA_ClearLocks;
+	filter->filterOthers = 0;
+    }
+    return 1;
+}
+
+#define	LATCH_KEY_DOWN	1
+#define	LATCH_PENDING	2
+#define	NO_LATCH	3
+
+static int
+_XkbFilterLatchState(	XkbSrvInfoPtr	xkbi,
+			XkbFilterPtr	filter,
+			unsigned	keycode,
+			XkbAction *	pAction)
+{
+
+    if (filter->keycode==0) {			/* initial press */
+	filter->keycode = keycode;
+	filter->active = 1;
+	filter->filterOthers = 1;
+	filter->priv = LATCH_KEY_DOWN;
+	filter->filter = _XkbFilterLatchState;
+	if (pAction->type==XkbSA_LatchMods) {
+	    filter->upAction = *pAction;
+	    xkbi->setMods = pAction->mods.mask;
+	}
+	else {
+	    xkbi->groupChange = XkbSAGroup(&pAction->group);
+	    if (pAction->group.flags&XkbSA_GroupAbsolute)
+		 xkbi->groupChange-= xkbi->state.base_group;
+	    filter->upAction= *pAction;
+	    XkbSASetGroup(&filter->upAction.group,xkbi->groupChange);
+	}
+    }
+    else if ( pAction && (filter->priv==LATCH_PENDING) ) {
+	if (((1<<pAction->type)&XkbSA_BreakLatch)!=0) {
+	    filter->active = 0;
+	    if (filter->upAction.type==XkbSA_LatchMods)
+		 xkbi->state.latched_mods&= ~filter->upAction.mods.mask;
+	    else xkbi->state.latched_group-=XkbSAGroup(&filter->upAction.group);
+	}
+	else if ((pAction->type==filter->upAction.type)&&
+		 (pAction->mods.flags==filter->upAction.mods.flags)&&
+		 (pAction->mods.mask==filter->upAction.mods.mask)) {
+	    if (filter->upAction.mods.flags&XkbSA_LatchToLock) {
+		XkbControlsPtr ctrls= xkbi->desc->ctrls;
+		if (filter->upAction.type==XkbSA_LatchMods)
+		     pAction->mods.type= XkbSA_LockMods;
+		else pAction->group.type= XkbSA_LockGroup;
+		if (XkbAX_NeedFeedback(ctrls,XkbAX_StickyKeysFBMask)&&
+		    		(ctrls->enabled_ctrls&XkbStickyKeysMask)) {
+		    XkbDDXAccessXBeep(xkbi->device,_BEEP_STICKY_LOCK,
+						XkbStickyKeysMask);
+		}
+	    }
+	    else {
+		if (filter->upAction.type==XkbSA_LatchMods)
+		     pAction->mods.type= XkbSA_SetMods;
+		else pAction->group.type= XkbSA_SetGroup;
+	    }
+	    if (filter->upAction.type==XkbSA_LatchMods)
+		 xkbi->state.latched_mods&= ~filter->upAction.mods.mask;
+	    else xkbi->state.latched_group-=XkbSAGroup(&filter->upAction.group);
+	    filter->active = 0;
+	}
+    }
+    else if (filter->keycode==keycode) {	/* release */
+	XkbControlsPtr	ctrls= xkbi->desc->ctrls;
+	int		needBeep;
+	int		beepType= _BEEP_NONE;
+
+	needBeep= ((ctrls->enabled_ctrls&XkbStickyKeysMask)&&
+			XkbAX_NeedFeedback(ctrls,XkbAX_StickyKeysFBMask));
+	if (filter->upAction.type==XkbSA_LatchMods) {
+	    xkbi->clearMods = filter->upAction.mods.mask;
+	    if ((filter->upAction.mods.flags&XkbSA_ClearLocks)&&
+		 (xkbi->clearMods&xkbi->state.locked_mods)==xkbi->clearMods) {
+		xkbi->state.locked_mods&= ~xkbi->clearMods;
+		filter->priv= NO_LATCH;
+		beepType= _BEEP_STICKY_UNLOCK;
+	    }
+	}
+	else {
+	    xkbi->groupChange = -XkbSAGroup(&filter->upAction.group);
+	    if ((filter->upAction.group.flags&XkbSA_ClearLocks)&&
+						(xkbi->state.locked_group)) {
+		xkbi->state.locked_group = 0;
+		filter->priv = NO_LATCH;
+		beepType= _BEEP_STICKY_UNLOCK;
+	    }
+	}
+	if (filter->priv==NO_LATCH) {
+	    filter->active= 0;
+	}
+	else {
+	    filter->priv= LATCH_PENDING;
+	    if (filter->upAction.type==XkbSA_LatchMods) {
+		xkbi->state.latched_mods |= filter->upAction.mods.mask;
+		needBeep = xkbi->state.latched_mods ? needBeep : 0;
+		xkbi->state.latched_mods |= filter->upAction.mods.mask;
+	    }
+	    else {
+		xkbi->state.latched_group+= XkbSAGroup(&filter->upAction.group);
+	    }
+	    if (needBeep && (beepType==_BEEP_NONE))
+		beepType= _BEEP_STICKY_LATCH;
+	}
+	if (needBeep && (beepType!=_BEEP_NONE))
+	    XkbDDXAccessXBeep(xkbi->device,beepType,XkbStickyKeysMask);
+    }
+    else if (filter->priv==LATCH_KEY_DOWN) {
+	filter->priv= NO_LATCH;
+	filter->filterOthers = 0;
+    }
+    return 1;
+}
+
+static int
+_XkbFilterLockState(	XkbSrvInfoPtr	xkbi,
+			XkbFilterPtr	filter,
+			unsigned	keycode,
+			XkbAction *	pAction)
+{
+    if (pAction&&(pAction->type==XkbSA_LockGroup)) {
+	if (pAction->group.flags&XkbSA_GroupAbsolute)
+	     xkbi->state.locked_group= XkbSAGroup(&pAction->group);
+	else xkbi->state.locked_group+= XkbSAGroup(&pAction->group);
+	return 1;
+    }
+    if (filter->keycode==0) {		/* initial press */
+	filter->keycode = keycode;
+	filter->active = 1;
+	filter->filterOthers = 0;
+	filter->priv = 0;
+	filter->filter = _XkbFilterLockState;
+	filter->upAction = *pAction;
+	xkbi->state.locked_mods^= pAction->mods.mask;
+	xkbi->setMods = pAction->mods.mask;
+    }
+    else if (filter->keycode==keycode) {
+	filter->active = 0;
+	xkbi->clearMods = filter->upAction.mods.mask;
+    }
+    return 1;
+}
+
+#define	ISO_KEY_DOWN		0
+#define	NO_ISO_LOCK		1
+
+static int
+_XkbFilterISOLock(	XkbSrvInfoPtr	xkbi,
+			XkbFilterPtr	filter,
+			unsigned	keycode,
+			XkbAction *	pAction)
+{
+
+    if (filter->keycode==0) {		/* initial press */
+	CARD8	flags= pAction->iso.flags;
+
+	filter->keycode = keycode;
+	filter->active = 1;
+	filter->filterOthers = 1;
+	filter->priv = ISO_KEY_DOWN;
+	filter->upAction = *pAction;
+	filter->filter = _XkbFilterISOLock;
+	if (flags&XkbSA_ISODfltIsGroup) {
+	    xkbi->groupChange = XkbSAGroup(&pAction->iso);
+	    xkbi->setMods = 0;
+	}
+	else {
+	    xkbi->setMods = pAction->iso.mask;
+	    xkbi->groupChange = 0;
+	}
+	if ((!(flags&XkbSA_ISONoAffectMods))&&(xkbi->state.base_mods)) {
+	    filter->priv= NO_ISO_LOCK;
+	    xkbi->state.locked_mods^= xkbi->state.base_mods;
+	}
+	if ((!(flags&XkbSA_ISONoAffectGroup))&&(xkbi->state.base_group)) {
+/* 6/22/93 (ef) -- lock groups if group key is down first */
+	}
+	if (!(flags&XkbSA_ISONoAffectPtr)) {
+/* 6/22/93 (ef) -- lock mouse buttons if they're down */
+	}
+    }
+    else if (filter->keycode==keycode) {
+	CARD8	flags= filter->upAction.iso.flags;
+
+	if (flags&XkbSA_ISODfltIsGroup) {
+	    xkbi->groupChange = -XkbSAGroup(&filter->upAction.iso);
+	    xkbi->clearMods = 0;
+	    if (filter->priv==ISO_KEY_DOWN)
+		xkbi->state.locked_group+= XkbSAGroup(&filter->upAction.iso);
+	}
+	else {
+	    xkbi->clearMods= filter->upAction.iso.mask;
+	    xkbi->groupChange= 0;
+	    if (filter->priv==ISO_KEY_DOWN)
+		xkbi->state.locked_mods^= filter->upAction.iso.mask;
+	}
+	filter->active = 0;
+    }
+    else if (pAction) {
+	CARD8	flags= filter->upAction.iso.flags;
+
+	switch (pAction->type) {
+	    case XkbSA_SetMods: case XkbSA_LatchMods:
+		if (!(flags&XkbSA_ISONoAffectMods)) {
+		    pAction->type= XkbSA_LockMods;
+		    filter->priv= NO_ISO_LOCK;
+		}
+		break;
+	    case XkbSA_SetGroup: case XkbSA_LatchGroup:
+		if (!(flags&XkbSA_ISONoAffectGroup)) {
+		    pAction->type= XkbSA_LockGroup;
+		    filter->priv= NO_ISO_LOCK;
+		}
+		break;
+	    case XkbSA_PtrBtn:
+		if (!(flags&XkbSA_ISONoAffectPtr)) {
+		     pAction->type= XkbSA_LockPtrBtn;
+		     filter->priv= NO_ISO_LOCK;
+		}
+		break;
+	    case XkbSA_SetControls:
+		if (!(flags&XkbSA_ISONoAffectCtrls)) {
+		    pAction->type= XkbSA_LockControls;
+		    filter->priv= NO_ISO_LOCK;
+		}
+		break;
+	}
+    }
+    return 1;
+}
+
+
+static CARD32
+_XkbPtrAccelExpire(OsTimerPtr timer,CARD32 now,pointer arg)
+{
+XkbSrvInfoPtr	xkbi= (XkbSrvInfoPtr)arg;
+XkbControlsPtr	ctrls= xkbi->desc->ctrls;
+int		dx,dy;
+
+    if (xkbi->mouseKey==0)
+	return 0;
+
+    if (xkbi->mouseKeysAccel) {
+	if ((xkbi->mouseKeysCounter)<ctrls->mk_time_to_max) {
+	    double step;
+	    xkbi->mouseKeysCounter++;
+	    step= xkbi->mouseKeysCurveFactor*
+		 pow((double)xkbi->mouseKeysCounter,xkbi->mouseKeysCurve);
+	    if (xkbi->mouseKeysDX<0)
+		 dx= floor( ((double)xkbi->mouseKeysDX)*step );
+	    else dx=  ceil( ((double)xkbi->mouseKeysDX)*step );
+	    if (xkbi->mouseKeysDY<0)
+		 dy= floor( ((double)xkbi->mouseKeysDY)*step );
+	    else dy=  ceil( ((double)xkbi->mouseKeysDY)*step );
+	}
+	else {
+	    dx= xkbi->mouseKeysDX*ctrls->mk_max_speed;
+	    dy= xkbi->mouseKeysDY*ctrls->mk_max_speed;
+	}
+	if (xkbi->mouseKeysFlags&XkbSA_MoveAbsoluteX)
+	    dx= xkbi->mouseKeysDX;
+	if (xkbi->mouseKeysFlags&XkbSA_MoveAbsoluteY)
+	    dy= xkbi->mouseKeysDY;
+    }
+    else {
+	dx= xkbi->mouseKeysDX;
+	dy= xkbi->mouseKeysDY;
+    }
+    XkbDDXFakePointerMotion(xkbi->mouseKeysFlags,dx,dy);
+    return xkbi->desc->ctrls->mk_interval;
+}
+
+static int
+_XkbFilterPointerMove(	XkbSrvInfoPtr	xkbi,
+			XkbFilterPtr	filter,
+			unsigned	keycode,
+			XkbAction *	pAction)
+{
+int	x,y;
+Bool	accel;
+
+    if (xkbi->device == inputInfo.keyboard)
+        return 0;
+
+    if (filter->keycode==0) {		/* initial press */
+	filter->keycode = keycode;
+	filter->active = 1;
+	filter->filterOthers = 0;
+	filter->priv=0;
+	filter->filter = _XkbFilterPointerMove;
+	filter->upAction= *pAction;
+	xkbi->mouseKeysCounter= 0;
+	xkbi->mouseKey= keycode;
+	accel= ((pAction->ptr.flags&XkbSA_NoAcceleration)==0);
+	x= XkbPtrActionX(&pAction->ptr);
+	y= XkbPtrActionY(&pAction->ptr);
+	XkbDDXFakePointerMotion(pAction->ptr.flags,x,y);
+	AccessXCancelRepeatKey(xkbi,keycode);
+	xkbi->mouseKeysAccel= accel&&
+		(xkbi->desc->ctrls->enabled_ctrls&XkbMouseKeysAccelMask);
+	xkbi->mouseKeysFlags= pAction->ptr.flags;
+	xkbi->mouseKeysDX= XkbPtrActionX(&pAction->ptr);
+	xkbi->mouseKeysDY= XkbPtrActionY(&pAction->ptr);
+	xkbi->mouseKeyTimer= TimerSet(xkbi->mouseKeyTimer, 0,
+				xkbi->desc->ctrls->mk_delay,
+				_XkbPtrAccelExpire,(pointer)xkbi);
+    }
+    else if (filter->keycode==keycode) {
+	filter->active = 0;
+	if (xkbi->mouseKey==keycode) {
+	    xkbi->mouseKey= 0;
+	    xkbi->mouseKeyTimer= TimerSet(xkbi->mouseKeyTimer, 0, 0,
+							NULL, NULL);
+	}
+    }
+    return 0;
+}
+
+static int
+_XkbFilterPointerBtn(	XkbSrvInfoPtr	xkbi,
+			XkbFilterPtr	filter,
+			unsigned	keycode,
+			XkbAction *	pAction)
+{
+    if (filter->keycode==0) {		/* initial press */
+	int	button= pAction->btn.button;
+
+	if (button==XkbSA_UseDfltButton)
+	    button = xkbi->desc->ctrls->mk_dflt_btn;
+
+	filter->keycode = keycode;
+	filter->active = 1;
+	filter->filterOthers = 0;
+	filter->priv=0;
+	filter->filter = _XkbFilterPointerBtn;
+	filter->upAction= *pAction;
+	filter->upAction.btn.button= button;
+	switch (pAction->type) {
+	    case XkbSA_LockPtrBtn:
+		if (((xkbi->lockedPtrButtons&(1<<button))==0)&&
+			((pAction->btn.flags&XkbSA_LockNoLock)==0)) {
+		    xkbi->lockedPtrButtons|= (1<<button);
+		    AccessXCancelRepeatKey(xkbi,keycode);
+		    XkbDDXFakeDeviceButton(xkbi->device, 1, button);
+		    filter->upAction.type= XkbSA_NoAction;
+		}
+		break;
+	    case XkbSA_PtrBtn:
+		{
+		    register int i,nClicks;
+		    AccessXCancelRepeatKey(xkbi,keycode);
+		    if (pAction->btn.count>0) {
+			nClicks= pAction->btn.count;
+			for (i=0;i<nClicks;i++) {
+			    XkbDDXFakeDeviceButton(xkbi->device, 1, button);
+			    XkbDDXFakeDeviceButton(xkbi->device, 0, button);
+			}
+			filter->upAction.type= XkbSA_NoAction;
+		    }
+		    else XkbDDXFakeDeviceButton(xkbi->device, 1, button);
+		}
+		break;
+	    case XkbSA_SetPtrDflt:
+		{
+		    XkbControlsPtr	ctrls= xkbi->desc->ctrls;
+		    XkbControlsRec	old;
+		    xkbControlsNotify	cn;
+
+		    old= *ctrls;
+		    AccessXCancelRepeatKey(xkbi,keycode);
+		    switch (pAction->dflt.affect) {
+			case XkbSA_AffectDfltBtn:
+			    if (pAction->dflt.flags&XkbSA_DfltBtnAbsolute)
+				ctrls->mk_dflt_btn= 
+					XkbSAPtrDfltValue(&pAction->dflt);
+			    else {
+				ctrls->mk_dflt_btn+=
+					XkbSAPtrDfltValue(&pAction->dflt);
+				if (ctrls->mk_dflt_btn>5)
+				    ctrls->mk_dflt_btn= 5;
+				else if (ctrls->mk_dflt_btn<1)
+				    ctrls->mk_dflt_btn= 1;
+			    }
+			    break;
+			default:
+			    ErrorF(
+		"Attempt to change unknown pointer default (%d) ignored\n",
+							pAction->dflt.affect);
+			    break;
+		    }
+		    if (XkbComputeControlsNotify(xkbi->device,
+						&old,xkbi->desc->ctrls,
+						&cn,FALSE)) {
+			cn.keycode = keycode;
+                        /* XXX: what about DeviceKeyPress? */
+			cn.eventType = KeyPress;
+			cn.requestMajor = 0;
+			cn.requestMinor = 0;
+			XkbSendControlsNotify(xkbi->device,&cn);
+		    }
+		}
+		break;
+	}
+    }
+    else if (filter->keycode==keycode) {
+	int	button= filter->upAction.btn.button;
+
+	switch (filter->upAction.type) {
+	    case XkbSA_LockPtrBtn:
+		if (((filter->upAction.btn.flags&XkbSA_LockNoUnlock)!=0)||
+				((xkbi->lockedPtrButtons&(1<<button))==0)) {
+		    break;
+		}
+		xkbi->lockedPtrButtons&= ~(1<<button);
+	    case XkbSA_PtrBtn:
+		XkbDDXFakeDeviceButton(xkbi->device, 0, button);
+		break;
+	}
+	filter->active = 0;
+    }
+    return 0;
+}
+
+static int
+_XkbFilterControls(	XkbSrvInfoPtr	xkbi,
+			XkbFilterPtr	filter,
+			unsigned	keycode,
+			XkbAction *	pAction)
+{
+XkbControlsRec		old;
+XkbControlsPtr		ctrls;
+DeviceIntPtr		kbd;
+unsigned int		change;
+XkbEventCauseRec	cause;
+
+    kbd= xkbi->device;
+    ctrls= xkbi->desc->ctrls;
+    old= *ctrls;
+    if (filter->keycode==0) {		/* initial press */
+	filter->keycode = keycode;
+	filter->active = 1;
+	filter->filterOthers = 0;
+	change= XkbActionCtrls(&pAction->ctrls);
+	filter->priv = change;
+	filter->filter = _XkbFilterControls;
+	filter->upAction = *pAction;
+
+	if (pAction->type==XkbSA_LockControls) {
+	    filter->priv= (ctrls->enabled_ctrls&change);
+	    change&= ~ctrls->enabled_ctrls;
+	}
+
+	if (change) {
+	    xkbControlsNotify	cn;
+	    XkbSrvLedInfoPtr	sli;
+
+	    ctrls->enabled_ctrls|= change;
+	    if (XkbComputeControlsNotify(kbd,&old,ctrls,&cn,FALSE)) {
+		cn.keycode = keycode;
+                /* XXX: what about DeviceKeyPress? */
+		cn.eventType = KeyPress;
+		cn.requestMajor = 0;
+		cn.requestMinor = 0;
+		XkbSendControlsNotify(kbd,&cn);
+	    }
+
+	    XkbSetCauseKey(&cause,keycode,KeyPress);
+
+	    /* If sticky keys were disabled, clear all locks and latches */
+	    if ((old.enabled_ctrls&XkbStickyKeysMask)&&
+		(!(ctrls->enabled_ctrls&XkbStickyKeysMask))) {
+		XkbClearAllLatchesAndLocks(kbd,xkbi,FALSE,&cause);
+    	    }
+	    sli= XkbFindSrvLedInfo(kbd,XkbDfltXIClass,XkbDfltXIId,0);
+	    XkbUpdateIndicators(kbd,sli->usesControls,TRUE,NULL,&cause);
+	    if (XkbAX_NeedFeedback(ctrls,XkbAX_FeatureFBMask))
+		XkbDDXAccessXBeep(kbd,_BEEP_FEATURE_ON,change);
+	}
+    }
+    else if (filter->keycode==keycode) {
+	change= filter->priv;
+	if (change) {
+	    xkbControlsNotify 	cn;
+	    XkbSrvLedInfoPtr	sli;
+
+	    ctrls->enabled_ctrls&= ~change;
+	    if (XkbComputeControlsNotify(kbd,&old,ctrls,&cn,FALSE)) {
+		cn.keycode = keycode;
+		cn.eventType = KeyRelease;
+		cn.requestMajor = 0;
+		cn.requestMinor = 0;
+		XkbSendControlsNotify(kbd,&cn);
+	    }
+
+	    XkbSetCauseKey(&cause,keycode,KeyRelease);
+	    /* If sticky keys were disabled, clear all locks and latches */
+	    if ((old.enabled_ctrls&XkbStickyKeysMask)&&
+		(!(ctrls->enabled_ctrls&XkbStickyKeysMask))) {
+		XkbClearAllLatchesAndLocks(kbd,xkbi,FALSE,&cause);
+    	    }
+	    sli= XkbFindSrvLedInfo(kbd,XkbDfltXIClass,XkbDfltXIId,0);
+	    XkbUpdateIndicators(kbd,sli->usesControls,TRUE,NULL,&cause);
+	    if (XkbAX_NeedFeedback(ctrls,XkbAX_FeatureFBMask))
+		XkbDDXAccessXBeep(kbd,_BEEP_FEATURE_OFF,change);
+	}
+	filter->keycode= 0;
+	filter->active= 0;
+    }
+    return 1;
+}
+
+static int
+_XkbFilterActionMessage(XkbSrvInfoPtr	xkbi,
+			XkbFilterPtr	filter,
+			unsigned	keycode,
+			XkbAction *	pAction)
+{
+XkbMessageAction *	pMsg;
+DeviceIntPtr		kbd;
+
+    kbd= xkbi->device;
+    if (filter->keycode==0) {		/* initial press */
+	pMsg= &pAction->msg;
+	if ((pMsg->flags&XkbSA_MessageOnRelease)||
+	    ((pMsg->flags&XkbSA_MessageGenKeyEvent)==0)) {
+	    filter->keycode = keycode;
+	    filter->active = 1;
+	    filter->filterOthers = 0;
+	    filter->priv = 0;
+	    filter->filter = _XkbFilterActionMessage;
+	    filter->upAction = *pAction;
+	}
+	if (pMsg->flags&XkbSA_MessageOnPress)  {
+	    xkbActionMessage	msg;
+
+	    msg.keycode= keycode;
+	    msg.press= 1;
+	    msg.keyEventFollows=((pMsg->flags&XkbSA_MessageGenKeyEvent)!=0);
+	    memcpy((char *)msg.message,
+				(char *)pMsg->message,XkbActionMessageLength);
+	    XkbSendActionMessage(kbd,&msg);
+	}
+	return ((pAction->msg.flags&XkbSA_MessageGenKeyEvent)!=0);
+    }
+    else if (filter->keycode==keycode) {
+	pMsg= &filter->upAction.msg;
+	if (pMsg->flags&XkbSA_MessageOnRelease) {
+	    xkbActionMessage	msg;
+
+	    msg.keycode= keycode;
+	    msg.press= 0;
+	    msg.keyEventFollows=((pMsg->flags&XkbSA_MessageGenKeyEvent)!=0);
+	    memcpy((char *)msg.message,(char *)pMsg->message,
+						XkbActionMessageLength);
+	    XkbSendActionMessage(kbd,&msg);
+	}
+	filter->keycode= 0;
+	filter->active= 0;
+	return ((pMsg->flags&XkbSA_MessageGenKeyEvent)!=0);
+    }
+    return 0;
+}
+
+static int
+_XkbFilterRedirectKey(	XkbSrvInfoPtr	xkbi,
+			XkbFilterPtr	filter,
+			unsigned	keycode,
+			XkbAction *	pAction)
+{
+DeviceEvent	ev;
+int		x,y;
+XkbStateRec	old;
+unsigned	mods,mask;
+xkbDeviceInfoPtr xkbPrivPtr = XKBDEVICEINFO(xkbi->device);
+ProcessInputProc backupproc;
+
+    /* never actually used uninitialised, but gcc isn't smart enough
+     * to work that out. */
+    memset(&old, 0, sizeof(old));
+
+    if ((filter->keycode!=0)&&(filter->keycode!=keycode))
+	return 1;
+
+    GetSpritePosition(xkbi->device, &x,&y);
+    ev.header = ET_Internal;
+    ev.length = sizeof(DeviceEvent);
+    ev.time = GetTimeInMillis();
+    ev.root_x = x;
+    ev.root_y = y;
+
+    if (filter->keycode==0) {		/* initial press */
+	if ((pAction->redirect.new_key<xkbi->desc->min_key_code)||
+	    (pAction->redirect.new_key>xkbi->desc->max_key_code)) {
+	    return 1;
+	}
+	filter->keycode = keycode;
+	filter->active = 1;
+	filter->filterOthers = 0;
+	filter->priv = 0;
+	filter->filter = _XkbFilterRedirectKey;
+	filter->upAction = *pAction;
+
+        ev.type = ET_KeyPress;
+        ev.detail.key = pAction->redirect.new_key;
+
+        mask= XkbSARedirectVModsMask(&pAction->redirect);
+        mods= XkbSARedirectVMods(&pAction->redirect);
+        if (mask) XkbVirtualModsToReal(xkbi->desc,mask,&mask);
+        if (mods) XkbVirtualModsToReal(xkbi->desc,mods,&mods);
+        mask|= pAction->redirect.mods_mask;
+        mods|= pAction->redirect.mods;
+
+	if ( mask || mods ) {
+	    old= xkbi->state;
+	    xkbi->state.base_mods&= ~mask;
+	    xkbi->state.base_mods|= (mods&mask);
+	    xkbi->state.latched_mods&= ~mask;
+	    xkbi->state.latched_mods|= (mods&mask);
+	    xkbi->state.locked_mods&= ~mask;
+	    xkbi->state.locked_mods|= (mods&mask);
+	    XkbComputeDerivedState(xkbi);
+	}
+
+	UNWRAP_PROCESS_INPUT_PROC(xkbi->device,xkbPrivPtr, backupproc);
+	xkbi->device->public.processInputProc((InternalEvent*)&ev, xkbi->device);
+	COND_WRAP_PROCESS_INPUT_PROC(xkbi->device, xkbPrivPtr,
+				     backupproc,xkbUnwrapProc);
+	
+	if ( mask || mods )
+	    xkbi->state= old;
+    }
+    else if (filter->keycode==keycode) {
+
+        ev.type = ET_KeyRelease;
+        ev.detail.key = filter->upAction.redirect.new_key;
+
+        mask= XkbSARedirectVModsMask(&filter->upAction.redirect);
+        mods= XkbSARedirectVMods(&filter->upAction.redirect);
+        if (mask) XkbVirtualModsToReal(xkbi->desc,mask,&mask);
+        if (mods) XkbVirtualModsToReal(xkbi->desc,mods,&mods);
+        mask|= filter->upAction.redirect.mods_mask;
+        mods|= filter->upAction.redirect.mods;
+
+	if ( mask || mods ) {
+	    old= xkbi->state;
+	    xkbi->state.base_mods&= ~mask;
+	    xkbi->state.base_mods|= (mods&mask);
+	    xkbi->state.latched_mods&= ~mask;
+	    xkbi->state.latched_mods|= (mods&mask);
+	    xkbi->state.locked_mods&= ~mask;
+	    xkbi->state.locked_mods|= (mods&mask);
+	    XkbComputeDerivedState(xkbi);
+	}
+
+	UNWRAP_PROCESS_INPUT_PROC(xkbi->device,xkbPrivPtr, backupproc);
+	xkbi->device->public.processInputProc((InternalEvent*)&ev, xkbi->device);
+	COND_WRAP_PROCESS_INPUT_PROC(xkbi->device, xkbPrivPtr,
+				     backupproc,xkbUnwrapProc);
+
+	if ( mask || mods )
+	    xkbi->state= old;
+
+	filter->keycode= 0;
+	filter->active= 0;
+    }
+    return 0;
+}
+
+static int
+_XkbFilterSwitchScreen(	XkbSrvInfoPtr	xkbi,
+			XkbFilterPtr	filter,
+			unsigned	keycode,
+			XkbAction *	pAction)
+{
+    DeviceIntPtr dev = xkbi->device;
+    if (dev == inputInfo.keyboard)
+        return 0;
+
+    if (filter->keycode==0) {		/* initial press */
+	filter->keycode = keycode;
+	filter->active = 1;
+	filter->filterOthers = 0;
+	filter->filter = _XkbFilterSwitchScreen;
+	AccessXCancelRepeatKey(xkbi, keycode);
+	XkbDDXSwitchScreen(dev,keycode,pAction);
+        return 0; 
+    }
+    else if (filter->keycode==keycode) {
+	filter->active= 0;
+        return 0; 
+    }
+    return 1;
+}
+
+static int
+_XkbFilterXF86Private(	XkbSrvInfoPtr	xkbi,
+			XkbFilterPtr	filter,
+			unsigned	keycode,
+			XkbAction *	pAction)
+{
+    DeviceIntPtr dev = xkbi->device;
+    if (dev == inputInfo.keyboard)
+        return 0;
+
+    if (filter->keycode==0) {		/* initial press */
+	filter->keycode = keycode;
+	filter->active = 1;
+	filter->filterOthers = 0;
+	filter->filter = _XkbFilterXF86Private;
+	XkbDDXPrivate(dev,keycode,pAction);
+        return 0; 
+    }
+    else if (filter->keycode==keycode) {
+	filter->active= 0;
+        return 0; 
+    }
+    return 1;
+}
+
+
+static int
+_XkbFilterDeviceBtn(	XkbSrvInfoPtr	xkbi,
+			XkbFilterPtr	filter,
+			unsigned	keycode,
+			XkbAction *	pAction)
+{
+DeviceIntPtr	dev;
+int		button;
+
+    if (filter->keycode==0) {		/* initial press */
+	_XkbLookupButtonDevice(&dev, pAction->devbtn.device, serverClient,
+			       DixUnknownAccess, &button);
+	if (!dev || !dev->public.on)
+	    return 1;
+
+    if (xkbi->device == inputInfo.keyboard)
+        return 0;
+
+	button= pAction->devbtn.button;
+	if ((button<1)||(button>dev->button->numButtons))
+	    return 1;
+
+	filter->keycode = keycode;
+	filter->active = 1;
+	filter->filterOthers = 0;
+	filter->priv=0;
+	filter->filter = _XkbFilterDeviceBtn;
+	filter->upAction= *pAction;
+	switch (pAction->type) {
+	    case XkbSA_LockDeviceBtn:
+		if ((pAction->devbtn.flags&XkbSA_LockNoLock)||
+		    BitIsOn(dev->button->down, button))
+		    return 0;
+		XkbDDXFakeDeviceButton(dev,TRUE,button);
+		filter->upAction.type= XkbSA_NoAction;
+		break;
+	    case XkbSA_DeviceBtn:
+		if (pAction->devbtn.count>0) {
+		    int nClicks,i;
+		    nClicks= pAction->btn.count;
+		    for (i=0;i<nClicks;i++) {
+			XkbDDXFakeDeviceButton(dev,TRUE,button);
+			XkbDDXFakeDeviceButton(dev,FALSE,button);
+		    }
+		    filter->upAction.type= XkbSA_NoAction;
+		}
+		else XkbDDXFakeDeviceButton(dev,TRUE,button);
+		break;
+	}
+    }
+    else if (filter->keycode==keycode) {
+	int	button;
+
+	filter->active= 0;
+	_XkbLookupButtonDevice(&dev, filter->upAction.devbtn.device,
+			       serverClient, DixUnknownAccess, &button);
+	if (!dev || !dev->public.on)
+	    return 1;
+
+	button= filter->upAction.btn.button;
+	switch (filter->upAction.type) {
+	    case XkbSA_LockDeviceBtn:
+		if ((filter->upAction.devbtn.flags&XkbSA_LockNoUnlock)||
+		    !BitIsOn(dev->button->down, button))
+		    return 0;
+		XkbDDXFakeDeviceButton(dev,FALSE,button);
+		break;
+	    case XkbSA_DeviceBtn:
+		XkbDDXFakeDeviceButton(dev,FALSE,button);
+		break;
+	}
+	filter->active = 0;
+    }
+    return 0;
+}
+
+static XkbFilterPtr
+_XkbNextFreeFilter(
+	XkbSrvInfoPtr xkbi
+)
+{
+register int	i;
+
+    if (xkbi->szFilters==0) {
+	xkbi->szFilters = 4;
+	xkbi->filters = xcalloc(xkbi->szFilters, sizeof(XkbFilterRec));
+	/* 6/21/93 (ef) -- XXX! deal with allocation failure */
+    }
+    for (i=0;i<xkbi->szFilters;i++) {
+	if (!xkbi->filters[i].active) {
+	    xkbi->filters[i].keycode = 0;
+	    return &xkbi->filters[i];
+	}
+    }
+    xkbi->szFilters*=2;
+    xkbi->filters= xrealloc(xkbi->filters,
+                            xkbi->szFilters * sizeof(XkbFilterRec));
+    /* 6/21/93 (ef) -- XXX! deal with allocation failure */
+    bzero(&xkbi->filters[xkbi->szFilters/2],
+            (xkbi->szFilters/2)*sizeof(XkbFilterRec));
+    return &xkbi->filters[xkbi->szFilters/2];
+}
+
+static int
+_XkbApplyFilters(XkbSrvInfoPtr xkbi,unsigned kc,XkbAction *pAction)
+{
+register int	i,send;
+
+    send= 1;
+    for (i=0;i<xkbi->szFilters;i++) {
+	if ((xkbi->filters[i].active)&&(xkbi->filters[i].filter))
+	    send= ((*xkbi->filters[i].filter)(xkbi,&xkbi->filters[i],kc,pAction) 
+                    && send);
+    }
+    return send;
+}
+
+void
+XkbHandleActions(DeviceIntPtr dev, DeviceIntPtr kbd, DeviceEvent* event)
+{
+int		key,bit,i;
+XkbSrvInfoPtr	xkbi;
+KeyClassPtr	keyc;
+int		changed,sendEvent;
+Bool		genStateNotify;
+XkbAction	act;
+XkbFilterPtr	filter;
+Bool		keyEvent;
+Bool		pressEvent;
+ProcessInputProc backupproc;
+    
+xkbDeviceInfoPtr xkbPrivPtr = XKBDEVICEINFO(dev);
+
+    keyc= kbd->key;
+    xkbi= keyc->xkbInfo;
+    key= event->detail.key;
+    /* The state may change, so if we're not in the middle of sending a state
+     * notify, prepare for it */
+    if ((xkbi->flags&_XkbStateNotifyInProgress)==0) {
+	xkbi->prev_state = xkbi->state;
+	xkbi->flags|= _XkbStateNotifyInProgress;
+	genStateNotify= TRUE;
+    }
+    else genStateNotify= FALSE;
+
+    xkbi->clearMods = xkbi->setMods = 0;
+    xkbi->groupChange = 0;
+
+    sendEvent = 1;
+    keyEvent= ((event->type == ET_KeyPress) || (event->type == ET_KeyRelease));
+    pressEvent= ((event->type == ET_KeyPress)|| (event->type == ET_ButtonPress));
+
+    if (pressEvent) {
+	if (keyEvent)	
+	    act = XkbGetKeyAction(xkbi,&xkbi->state,key);
+	else {
+	    act = XkbGetButtonAction(kbd,dev,key);
+	    key|= BTN_ACT_FLAG;
+	}
+	sendEvent = _XkbApplyFilters(xkbi,key,&act);
+	if (sendEvent) {
+	    switch (act.type) {
+		case XkbSA_SetMods:
+		case XkbSA_SetGroup:
+		    filter = _XkbNextFreeFilter(xkbi);
+		    sendEvent = _XkbFilterSetState(xkbi,filter,key,&act);
+		    break;
+		case XkbSA_LatchMods:
+		case XkbSA_LatchGroup:
+		    filter = _XkbNextFreeFilter(xkbi);
+		    sendEvent=_XkbFilterLatchState(xkbi,filter,key,&act);
+		    break;
+		case XkbSA_LockMods:
+		case XkbSA_LockGroup:
+		    filter = _XkbNextFreeFilter(xkbi);
+		    sendEvent=_XkbFilterLockState(xkbi,filter,key,&act);
+		    break;
+		case XkbSA_ISOLock:
+		    filter = _XkbNextFreeFilter(xkbi);
+		    sendEvent=_XkbFilterISOLock(xkbi,filter,key,&act);
+		    break;
+		case XkbSA_MovePtr:
+		    filter = _XkbNextFreeFilter(xkbi);
+		    sendEvent= _XkbFilterPointerMove(xkbi,filter,key,&act);
+		    break;
+		case XkbSA_PtrBtn:
+		case XkbSA_LockPtrBtn:
+		case XkbSA_SetPtrDflt:
+		    filter = _XkbNextFreeFilter(xkbi);
+		    sendEvent= _XkbFilterPointerBtn(xkbi,filter,key,&act);
+		    break;
+		case XkbSA_Terminate:
+		    sendEvent= XkbDDXTerminateServer(dev,key,&act);
+		    break;
+		case XkbSA_SwitchScreen:
+		    filter = _XkbNextFreeFilter(xkbi);
+		    sendEvent=_XkbFilterSwitchScreen(xkbi,filter,key,&act);
+		    break;
+		case XkbSA_SetControls:
+		case XkbSA_LockControls:
+		    filter = _XkbNextFreeFilter(xkbi);
+		    sendEvent=_XkbFilterControls(xkbi,filter,key,&act);
+		    break;
+		case XkbSA_ActionMessage:
+		    filter = _XkbNextFreeFilter(xkbi);
+		    sendEvent=_XkbFilterActionMessage(xkbi,filter,key,&act);
+		    break;
+		case XkbSA_RedirectKey:
+		    filter = _XkbNextFreeFilter(xkbi);
+		    sendEvent= _XkbFilterRedirectKey(xkbi,filter,key,&act);
+		    break;
+		case XkbSA_DeviceBtn:
+		case XkbSA_LockDeviceBtn:
+		    filter = _XkbNextFreeFilter(xkbi);
+		    sendEvent= _XkbFilterDeviceBtn(xkbi,filter,key,&act);
+		    break;
+		case XkbSA_XFree86Private:
+		    filter = _XkbNextFreeFilter(xkbi);
+		    sendEvent= _XkbFilterXF86Private(xkbi,filter,key,&act);
+		    break;
+	    }
+	}
+    }
+    else {
+	if (!keyEvent)
+	    key|= BTN_ACT_FLAG;
+	sendEvent = _XkbApplyFilters(xkbi,key,NULL);
+    }
+
+    if (xkbi->groupChange!=0)
+	xkbi->state.base_group+= xkbi->groupChange;
+    if (xkbi->setMods) {
+	for (i=0,bit=1; xkbi->setMods; i++,bit<<=1 ) {
+	    if (xkbi->setMods&bit) {
+		keyc->modifierKeyCount[i]++;
+		xkbi->state.base_mods|= bit;
+		xkbi->setMods&= ~bit;
+	    }
+	}
+    }
+    if (xkbi->clearMods) {
+	for (i=0,bit=1; xkbi->clearMods; i++,bit<<=1 ) {
+	    if (xkbi->clearMods&bit) {
+		keyc->modifierKeyCount[i]--;
+		if (keyc->modifierKeyCount[i]<=0) {
+		    xkbi->state.base_mods&= ~bit;
+		    keyc->modifierKeyCount[i] = 0;
+		}
+		xkbi->clearMods&= ~bit;
+	    }
+	}
+    }
+
+    if (sendEvent) {
+        DeviceIntPtr tmpdev;
+	if (keyEvent)
+            tmpdev = dev;
+        else
+            tmpdev = GetPairedDevice(dev);
+
+        UNWRAP_PROCESS_INPUT_PROC(tmpdev,xkbPrivPtr, backupproc);
+        dev->public.processInputProc((InternalEvent*)event, tmpdev);
+        COND_WRAP_PROCESS_INPUT_PROC(tmpdev, xkbPrivPtr,
+                                     backupproc,xkbUnwrapProc);
+    }
+    else if (keyEvent) {
+	FixKeyState(event, dev);
+    }
+
+    XkbComputeDerivedState(xkbi);
+    changed = XkbStateChangedFlags(&xkbi->prev_state,&xkbi->state);
+    if (genStateNotify) {
+	if (changed) {
+	    xkbStateNotify	sn;
+	    sn.keycode= key;
+	    sn.eventType= event->type;
+	    sn.requestMajor = sn.requestMinor = 0;
+	    sn.changed= changed;
+	    XkbSendStateNotify(dev,&sn);
+	}
+	xkbi->flags&= ~_XkbStateNotifyInProgress;
+    }
+    changed= XkbIndicatorsToUpdate(dev,changed,FALSE);
+    if (changed) {
+	XkbEventCauseRec	cause;
+	XkbSetCauseKey(&cause, key, event->type);
+	XkbUpdateIndicators(dev,changed,FALSE,NULL,&cause);
+    }
+    return;
+}
+
+int
+XkbLatchModifiers(DeviceIntPtr pXDev,CARD8 mask,CARD8 latches)
+{
+XkbSrvInfoPtr	xkbi;
+XkbFilterPtr	filter;
+XkbAction	act;
+unsigned	clear;
+
+    if ( pXDev && pXDev->key && pXDev->key->xkbInfo ) {
+	xkbi = pXDev->key->xkbInfo;
+	clear= (mask&(~latches));
+	xkbi->state.latched_mods&= ~clear;
+	/* Clear any pending latch to locks.
+	 */
+	act.type = XkbSA_NoAction;
+	_XkbApplyFilters(xkbi,SYNTHETIC_KEYCODE,&act);
+	act.type = XkbSA_LatchMods;
+	act.mods.flags = 0;
+	act.mods.mask  = mask&latches;
+	filter = _XkbNextFreeFilter(xkbi);
+	_XkbFilterLatchState(xkbi,filter,SYNTHETIC_KEYCODE,&act);
+	_XkbFilterLatchState(xkbi,filter,SYNTHETIC_KEYCODE,(XkbAction *)NULL);
+	return Success;
+    }
+    return BadValue;
+}
+
+int
+XkbLatchGroup(DeviceIntPtr pXDev,int group)
+{
+XkbSrvInfoPtr	xkbi;
+XkbFilterPtr	filter;
+XkbAction	act;
+
+    if ( pXDev && pXDev->key && pXDev->key->xkbInfo ) {
+	xkbi = pXDev->key->xkbInfo;
+	act.type = XkbSA_LatchGroup;
+	act.group.flags = 0;
+	XkbSASetGroup(&act.group,group);
+	filter = _XkbNextFreeFilter(xkbi);
+	_XkbFilterLatchState(xkbi,filter,SYNTHETIC_KEYCODE,&act);
+	_XkbFilterLatchState(xkbi,filter,SYNTHETIC_KEYCODE,(XkbAction *)NULL);
+	return Success;
+    }
+    return BadValue;
+}
+
+/***====================================================================***/
+
+void
+XkbClearAllLatchesAndLocks(	DeviceIntPtr		dev,
+				XkbSrvInfoPtr		xkbi,
+				Bool			genEv,
+				XkbEventCausePtr	cause)
+{
+XkbStateRec	os;
+xkbStateNotify	sn;
+
+    sn.changed= 0;
+    os= xkbi->state;
+    if (os.latched_mods) { /* clear all latches */
+	XkbLatchModifiers(dev,~0,0);
+	sn.changed|= XkbModifierLatchMask;
+    }
+    if (os.latched_group) {
+	XkbLatchGroup(dev,0);
+	sn.changed|= XkbGroupLatchMask;
+    }
+    if (os.locked_mods) {
+	xkbi->state.locked_mods= 0;
+	sn.changed|= XkbModifierLockMask;
+    }
+    if (os.locked_group) {
+	xkbi->state.locked_group= 0;
+	sn.changed|= XkbGroupLockMask;
+    }
+    if ( genEv && sn.changed) {
+	CARD32 	changed;
+
+	XkbComputeDerivedState(xkbi);
+	sn.keycode= 		cause->kc;
+	sn.eventType=		cause->event;
+	sn.requestMajor= 	cause->mjr;
+	sn.requestMinor= 	cause->mnr;
+	sn.changed= XkbStateChangedFlags(&os,&xkbi->state);
+	XkbSendStateNotify(dev,&sn);
+	changed= XkbIndicatorsToUpdate(dev,sn.changed,FALSE);
+	if (changed) {
+	    XkbUpdateIndicators(dev,changed,TRUE,NULL,cause);
+	}
+    }
+    return;
+}
+