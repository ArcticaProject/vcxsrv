--- conflicted
+++ resolved
@@ -1,13488 +1,6748 @@
-<<<<<<< HEAD
-/************************************************************
-Copyright (c) 1993 by Silicon Graphics Computer Systems, Inc.
-
-Permission to use, copy, modify, and distribute this
-software and its documentation for any purpose and without
-fee is hereby granted, provided that the above copyright
-notice appear in all copies and that both that copyright
-notice and this permission notice appear in supporting
-documentation, and that the name of Silicon Graphics not be 
-used in advertising or publicity pertaining to distribution 
-of the software without specific prior written permission.
-Silicon Graphics makes no representation about the suitability 
-of this software for any purpose. It is provided "as is"
-without any express or implied warranty.
-
-SILICON GRAPHICS DISCLAIMS ALL WARRANTIES WITH REGARD TO THIS 
-SOFTWARE, INCLUDING ALL IMPLIED WARRANTIES OF MERCHANTABILITY 
-AND FITNESS FOR A PARTICULAR PURPOSE. IN NO EVENT SHALL SILICON
-GRAPHICS BE LIABLE FOR ANY SPECIAL, INDIRECT OR CONSEQUENTIAL 
-DAMAGES OR ANY DAMAGES WHATSOEVER RESULTING FROM LOSS OF USE, 
-DATA OR PROFITS, WHETHER IN AN ACTION OF CONTRACT, NEGLIGENCE 
-OR OTHER TORTIOUS ACTION, ARISING OUT OF OR IN CONNECTION  WITH
-THE USE OR PERFORMANCE OF THIS SOFTWARE.
-
-********************************************************/
-
-#ifdef HAVE_DIX_CONFIG_H
-#include <dix-config.h>
-#endif
-
-#include <stdio.h>
-#include <X11/X.h>
-#include <X11/Xproto.h>
-#include "misc.h"
-#include "inputstr.h"
-#define	XKBSRV_NEED_FILE_FUNCS
-#include <xkbsrv.h>
-#include "extnsionst.h"
-#include "xace.h"
-#include "xkb.h"
-#include "protocol-versions.h"
-
-#include <X11/extensions/XI.h>
-#include <X11/extensions/XKMformat.h>
-
-int		XkbEventBase;
-static	int	XkbErrorBase;
-int		XkbReqCode;
-int		XkbKeyboardErrorCode;
-CARD32		xkbDebugFlags = 0;
-static CARD32	xkbDebugCtrls = 0;
-
-static RESTYPE	RT_XKBCLIENT;
-
-/***====================================================================***/
-
-#define	CHK_DEVICE(dev, id, client, access_mode, lf) {\
-    int why;\
-    int rc = lf(&(dev), id, client, access_mode, &why);\
-    if (rc != Success) {\
-	client->errorValue = _XkbErrCode2(why, id);\
-	return rc;\
-    }\
-}
-
-#define	CHK_KBD_DEVICE(dev, id, client, mode) \
-    CHK_DEVICE(dev, id, client, mode, _XkbLookupKeyboard)
-#define	CHK_LED_DEVICE(dev, id, client, mode) \
-    CHK_DEVICE(dev, id, client, mode, _XkbLookupLedDevice)
-#define	CHK_BELL_DEVICE(dev, id, client, mode) \
-    CHK_DEVICE(dev, id, client, mode, _XkbLookupBellDevice)
-#define	CHK_ANY_DEVICE(dev, id, client, mode) \
-    CHK_DEVICE(dev, id, client, mode, _XkbLookupAnyDevice)
-
-#define	CHK_ATOM_ONLY2(a,ev,er) {\
-	if (((a)==None)||(!ValidAtom((a)))) {\
-	    (ev)= (XID)(a);\
-	    return er;\
-	}\
-}
-#define	CHK_ATOM_ONLY(a) \
-	CHK_ATOM_ONLY2(a,client->errorValue,BadAtom)
-
-#define	CHK_ATOM_OR_NONE3(a,ev,er,ret) {\
-	if (((a)!=None)&&(!ValidAtom((a)))) {\
-	    (ev)= (XID)(a);\
-	    (er)= BadAtom;\
-	    return ret;\
-	}\
-}
-#define	CHK_ATOM_OR_NONE2(a,ev,er) {\
-	if (((a)!=None)&&(!ValidAtom((a)))) {\
-	    (ev)= (XID)(a);\
-	    return er;\
-	}\
-}
-#define	CHK_ATOM_OR_NONE(a) \
-	CHK_ATOM_OR_NONE2(a,client->errorValue,BadAtom)
-
-#define	CHK_MASK_LEGAL3(err,mask,legal,ev,er,ret)	{\
-	if ((mask)&(~(legal))) { \
-	    (ev)= _XkbErrCode2((err),((mask)&(~(legal))));\
-	    (er)= BadValue;\
-	    return ret;\
-	}\
-}
-#define	CHK_MASK_LEGAL2(err,mask,legal,ev,er)	{\
-	if ((mask)&(~(legal))) { \
-	    (ev)= _XkbErrCode2((err),((mask)&(~(legal))));\
-	    return er;\
-	}\
-}
-#define	CHK_MASK_LEGAL(err,mask,legal) \
-	CHK_MASK_LEGAL2(err,mask,legal,client->errorValue,BadValue)
-
-#define	CHK_MASK_MATCH(err,affect,value) {\
-	if ((value)&(~(affect))) { \
-	    client->errorValue= _XkbErrCode2((err),((value)&(~(affect))));\
-	    return BadMatch;\
-	}\
-}
-#define	CHK_MASK_OVERLAP(err,m1,m2) {\
-	if ((m1)&(m2)) { \
-	    client->errorValue= _XkbErrCode2((err),((m1)&(m2)));\
-	    return BadMatch;\
-	}\
-}
-#define	CHK_KEY_RANGE2(err,first,num,x,ev,er) {\
-	if (((unsigned)(first)+(num)-1)>(x)->max_key_code) {\
-	    (ev)=_XkbErrCode4(err,(first),(num),(x)->max_key_code);\
-	    return er;\
-	}\
-	else if ( (first)<(x)->min_key_code ) {\
-	    (ev)=_XkbErrCode3(err+1,(first),xkb->min_key_code);\
-	    return er;\
-	}\
-}
-#define	CHK_KEY_RANGE(err,first,num,x)  \
-	CHK_KEY_RANGE2(err,first,num,x,client->errorValue,BadValue)
-
-#define	CHK_REQ_KEY_RANGE2(err,first,num,r,ev,er) {\
-	if (((unsigned)(first)+(num)-1)>(r)->maxKeyCode) {\
-	    (ev)=_XkbErrCode4(err,(first),(num),(r)->maxKeyCode);\
-	    return er;\
-	}\
-	else if ( (first)<(r)->minKeyCode ) {\
-	    (ev)=_XkbErrCode3(err+1,(first),(r)->minKeyCode);\
-	    return er;\
-	}\
-}
-#define	CHK_REQ_KEY_RANGE(err,first,num,r)  \
-	CHK_REQ_KEY_RANGE2(err,first,num,r,client->errorValue,BadValue)
-
-/***====================================================================***/
-
-int
-ProcXkbUseExtension(ClientPtr client)
-{
-    REQUEST(xkbUseExtensionReq);
-    xkbUseExtensionReply	rep;
-    register int n;
-    int	supported;
-
-    REQUEST_SIZE_MATCH(xkbUseExtensionReq);
-    if (stuff->wantedMajor != SERVER_XKB_MAJOR_VERSION) {
-	/* pre-release version 0.65 is compatible with 1.00 */
-	supported= ((SERVER_XKB_MAJOR_VERSION==1)&&
-		    (stuff->wantedMajor==0)&&(stuff->wantedMinor==65));
-    }
-    else supported = 1;
-
-    if ((supported) && (!(client->xkbClientFlags&_XkbClientInitialized))) {
-	client->xkbClientFlags= _XkbClientInitialized;
-	client->vMajor= stuff->wantedMajor;
-	client->vMinor= stuff->wantedMinor;
-    }
-    else if (xkbDebugFlags&0x1) {
-	ErrorF("[xkb] Rejecting client %d (0x%lx) (wants %d.%02d, have %d.%02d)\n",
-					client->index,
-					(long)client->clientAsMask,
-					stuff->wantedMajor,stuff->wantedMinor,
-					SERVER_XKB_MAJOR_VERSION,SERVER_XKB_MINOR_VERSION);
-    }
-    memset(&rep, 0, sizeof(xkbUseExtensionReply));
-    rep.type = X_Reply;
-    rep.supported = supported;
-    rep.length = 0;
-    rep.sequenceNumber = client->sequence;
-    rep.serverMajor = SERVER_XKB_MAJOR_VERSION;
-    rep.serverMinor = SERVER_XKB_MINOR_VERSION;
-    if ( client->swapped ) {
-	swaps(&rep.sequenceNumber, n);
-	swaps(&rep.serverMajor, n);
-	swaps(&rep.serverMinor, n);
-    }
-    WriteToClient(client,SIZEOF(xkbUseExtensionReply), (char *)&rep);
-    return Success;
-}
-
-/***====================================================================***/
-
-int
-ProcXkbSelectEvents(ClientPtr client)
-{
-    unsigned		legal;
-    DeviceIntPtr 	dev;
-    XkbInterestPtr	masks;
-    REQUEST(xkbSelectEventsReq);
-
-    REQUEST_AT_LEAST_SIZE(xkbSelectEventsReq);
-
-    if (!(client->xkbClientFlags&_XkbClientInitialized))
-	return BadAccess;
-
-    CHK_ANY_DEVICE(dev, stuff->deviceSpec, client, DixUseAccess);
-
-    if (((stuff->affectWhich&XkbMapNotifyMask)!=0)&&(stuff->affectMap)) {
-	client->mapNotifyMask&= ~stuff->affectMap;
-	client->mapNotifyMask|= (stuff->affectMap&stuff->map);
-    }
-    if ((stuff->affectWhich&(~XkbMapNotifyMask))==0) 
-	return Success;
-
-    masks = XkbFindClientResource((DevicePtr)dev,client);
-    if (!masks){
-	XID id = FakeClientID(client->index);
-	if (!AddResource(id,RT_XKBCLIENT,dev))
-	    return BadAlloc;
-	masks= XkbAddClientResource((DevicePtr)dev,client,id);
-    }
-    if (masks) {
-	union {
-	    CARD8	*c8;
-	    CARD16	*c16;
-	    CARD32	*c32;
-	} from,to;
-	register unsigned bit,ndx,maskLeft,dataLeft,size;
-
-	from.c8= (CARD8 *)&stuff[1];
-	dataLeft= (stuff->length*4)-SIZEOF(xkbSelectEventsReq);
-	maskLeft= (stuff->affectWhich&(~XkbMapNotifyMask));
-	for (ndx=0,bit=1; (maskLeft!=0); ndx++, bit<<=1) {
-	    if ((bit&maskLeft)==0)
-		continue;
-	    maskLeft&= ~bit;
-	    switch (ndx) {
-		case XkbNewKeyboardNotify:
-		    to.c16= &client->newKeyboardNotifyMask;
-		    legal= XkbAllNewKeyboardEventsMask;
-		    size= 2;
-		    break;
-		case XkbStateNotify:
-		    to.c16= &masks->stateNotifyMask;
-		    legal= XkbAllStateEventsMask;
-		    size= 2;
-		    break;
-		case XkbControlsNotify:
-		    to.c32= &masks->ctrlsNotifyMask;
-		    legal= XkbAllControlEventsMask;
-		    size= 4;
-		    break;
-		case XkbIndicatorStateNotify:
-		    to.c32= &masks->iStateNotifyMask;
-		    legal= XkbAllIndicatorEventsMask;
-		    size= 4;
-		    break;
-		case XkbIndicatorMapNotify:
-		    to.c32= &masks->iMapNotifyMask;
-		    legal= XkbAllIndicatorEventsMask;
-		    size= 4;
-		    break;
-		case XkbNamesNotify:
-		    to.c16= &masks->namesNotifyMask;
-		    legal= XkbAllNameEventsMask;
-		    size= 2;
-		    break;
-		case XkbCompatMapNotify:
-		    to.c8= &masks->compatNotifyMask;
-		    legal= XkbAllCompatMapEventsMask;
-		    size= 1;
-		    break;
-		case XkbBellNotify:
-		    to.c8= &masks->bellNotifyMask;
-		    legal= XkbAllBellEventsMask;
-		    size= 1;
-		    break;
-		case XkbActionMessage:
-		    to.c8= &masks->actionMessageMask;
-		    legal= XkbAllActionMessagesMask;
-		    size= 1;
-		    break;
-		case XkbAccessXNotify:
-		    to.c16= &masks->accessXNotifyMask;
-		    legal= XkbAllAccessXEventsMask;
-		    size= 2;
-		    break;
-		case XkbExtensionDeviceNotify:
-		    to.c16= &masks->extDevNotifyMask;
-		    legal= XkbAllExtensionDeviceEventsMask;
-		    size= 2;
-		    break;
-		default:
-		    client->errorValue = _XkbErrCode2(33,bit);
-		    return BadValue;
-	    }
-
-	    if (stuff->clear&bit) {
-		if (size==2)		to.c16[0]= 0;
-		else if (size==4)	to.c32[0]= 0;
-		else			to.c8[0]=  0;
-	    }
-	    else if (stuff->selectAll&bit) {
-		if (size==2)		to.c16[0]= ~0;
-		else if (size==4)	to.c32[0]= ~0;
-		else			to.c8[0]=  ~0;
-	    }
-	    else {
-		if (dataLeft<(size*2))
-		    return BadLength;
-		if (size==2) {
-		    CHK_MASK_MATCH(ndx,from.c16[0],from.c16[1]);
-		    CHK_MASK_LEGAL(ndx,from.c16[0],legal);
-		    to.c16[0]&= ~from.c16[0];
-		    to.c16[0]|= (from.c16[0]&from.c16[1]);
-		}
-		else if (size==4) {
-		    CHK_MASK_MATCH(ndx,from.c32[0],from.c32[1]);
-		    CHK_MASK_LEGAL(ndx,from.c32[0],legal);
-		    to.c32[0]&= ~from.c32[0];
-		    to.c32[0]|= (from.c32[0]&from.c32[1]);
-		}
-		else  {
-		    CHK_MASK_MATCH(ndx,from.c8[0],from.c8[1]);
-		    CHK_MASK_LEGAL(ndx,from.c8[0],legal);
-		    to.c8[0]&= ~from.c8[0];
-		    to.c8[0]|= (from.c8[0]&from.c8[1]);
-		    size= 2;
-		}
-		from.c8+= (size*2);
-		dataLeft-= (size*2);
-	    }
-	}
-	if (dataLeft>2) {
-	    ErrorF("[xkb] Extra data (%d bytes) after SelectEvents\n",dataLeft);
-	    return BadLength;
-	}
-	return Success;
-    }
-    return BadAlloc;
-}
-
-/***====================================================================***/
-/**
- * Ring a bell on the given device for the given client.
- */
-static int
-_XkbBell(ClientPtr client, DeviceIntPtr dev, WindowPtr pWin,
-         int bellClass, int bellID, int pitch, int duration,
-         int percent, int forceSound, int eventOnly, Atom name)
-{
-    int         base;
-    pointer     ctrl;
-    int         oldPitch, oldDuration;
-    int         newPercent;
-
-    if (bellClass == KbdFeedbackClass) {
-        KbdFeedbackPtr	k;
-        if (bellID==XkbDfltXIId)
-            k= dev->kbdfeed;
-        else {
-            for (k=dev->kbdfeed; k; k=k->next) {
-                if (k->ctrl.id == bellID)
-                    break;
-            }
-        }
-        if (!k) {
-            client->errorValue = _XkbErrCode2(0x5,bellID);
-            return BadValue;
-        }
-        base = k->ctrl.bell;
-        ctrl = (pointer) &(k->ctrl);
-        oldPitch= k->ctrl.bell_pitch;
-        oldDuration= k->ctrl.bell_duration;
-        if (pitch!=0) {
-            if (pitch==-1)
-                k->ctrl.bell_pitch= defaultKeyboardControl.bell_pitch;
-            else k->ctrl.bell_pitch= pitch;
-        }
-        if (duration!=0) {
-            if (duration==-1)
-                k->ctrl.bell_duration= defaultKeyboardControl.bell_duration;
-            else k->ctrl.bell_duration= duration;
-        }
-    }
-    else if (bellClass == BellFeedbackClass) {
-        BellFeedbackPtr	b;
-        if (bellID==XkbDfltXIId)
-            b= dev->bell;
-        else {
-            for (b=dev->bell; b; b=b->next) {
-                if (b->ctrl.id == bellID)
-                    break;
-            }
-        }
-        if (!b) {
-            client->errorValue = _XkbErrCode2(0x6,bellID);
-            return BadValue;
-        }
-        base = b->ctrl.percent;
-        ctrl = (pointer) &(b->ctrl);
-        oldPitch= b->ctrl.pitch;
-        oldDuration= b->ctrl.duration;
-        if (pitch!=0) {
-            if (pitch==-1)
-                b->ctrl.pitch= defaultKeyboardControl.bell_pitch;
-            else b->ctrl.pitch= pitch;
-        }
-        if (duration!=0) {
-            if (duration==-1)
-                b->ctrl.duration= defaultKeyboardControl.bell_duration;
-            else b->ctrl.duration= duration;
-        }
-    }
-    else {
-        client->errorValue = _XkbErrCode2(0x7, bellClass);
-        return BadValue;
-    }
-
-    newPercent = (base * percent)/100;
-    if (percent < 0)
-         newPercent = base + newPercent;
-    else newPercent = base - newPercent + percent;
-
-    XkbHandleBell(forceSound, eventOnly,
-                  dev, newPercent, ctrl, bellClass,
-                  name, pWin, client);
-    if ((pitch!=0)||(duration!=0)) {
-        if (bellClass == KbdFeedbackClass) {
-            KbdFeedbackPtr      k;
-            k= (KbdFeedbackPtr)ctrl;
-            if (pitch!=0)
-                k->ctrl.bell_pitch= oldPitch;
-            if (duration!=0)
-                k->ctrl.bell_duration= oldDuration;
-        }
-        else {
-            BellFeedbackPtr     b;
-            b= (BellFeedbackPtr)ctrl;
-            if (pitch!=0)
-                b->ctrl.pitch= oldPitch;
-            if (duration!=0)
-                b->ctrl.duration= oldDuration;
-        }
-    }
-
-    return Success;
-}
-
-int
-ProcXkbBell(ClientPtr client)
-{
-    REQUEST(xkbBellReq);
-    DeviceIntPtr dev;
-    WindowPtr	 pWin;
-    int rc;
-
-    REQUEST_SIZE_MATCH(xkbBellReq);
-
-    if (!(client->xkbClientFlags&_XkbClientInitialized))
-	return BadAccess;
-
-    CHK_BELL_DEVICE(dev, stuff->deviceSpec, client, DixBellAccess);
-    CHK_ATOM_OR_NONE(stuff->name);
-
-    /* device-independent checks request for sane values */
-    if ((stuff->forceSound)&&(stuff->eventOnly)) {
-	client->errorValue=_XkbErrCode3(0x1,stuff->forceSound,stuff->eventOnly);
-	return BadMatch;
-    }
-    if (stuff->percent < -100 || stuff->percent > 100) {
-	client->errorValue = _XkbErrCode2(0x2,stuff->percent);
-	return BadValue;
-    }
-    if (stuff->duration<-1) {
-	client->errorValue = _XkbErrCode2(0x3,stuff->duration);
-	return BadValue;
-    }
-    if (stuff->pitch<-1) {
-	client->errorValue = _XkbErrCode2(0x4,stuff->pitch);
-	return BadValue;
-    }
-
-    if (stuff->bellClass == XkbDfltXIClass) {
-	if (dev->kbdfeed!=NULL)
-	     stuff->bellClass= KbdFeedbackClass;
-	else stuff->bellClass= BellFeedbackClass;
-    }
-
-    if (stuff->window!=None) {
-	rc = dixLookupWindow(&pWin, stuff->window, client, DixGetAttrAccess);
-	if (rc != Success) {
-	    client->errorValue= stuff->window;
-	    return rc;
-	}
-    }
-    else pWin= NULL;
-
-    /* Client wants to ring a bell on the core keyboard?
-       Ring the bell on the core keyboard (which does nothing, but if that
-       fails the client is screwed anyway), and then on all extension devices.
-       Fail if the core keyboard fails but not the extension devices.  this
-       may cause some keyboards to ding and others to stay silent. Fix
-       your client to use explicit keyboards to avoid this.
-
-       dev is the device the client requested.
-     */
-    rc = _XkbBell(client, dev, pWin, stuff->bellClass, stuff->bellID,
-                  stuff->pitch, stuff->duration, stuff->percent,
-                  stuff->forceSound, stuff->eventOnly, stuff->name);
-
-    if ((rc == Success) && ((stuff->deviceSpec == XkbUseCoreKbd) ||
-                            (stuff->deviceSpec == XkbUseCorePtr)))
-    {
-        DeviceIntPtr other;
-        for (other = inputInfo.devices; other; other = other->next)
-        {
-            if ((other != dev) && other->key && !IsMaster(other) && GetMaster(other, MASTER_KEYBOARD) == dev)
-            {
-                rc = XaceHook(XACE_DEVICE_ACCESS, client, other, DixBellAccess);
-                if (rc == Success)
-                    _XkbBell(client, other, pWin, stuff->bellClass,
-                             stuff->bellID, stuff->pitch, stuff->duration,
-                             stuff->percent, stuff->forceSound,
-                             stuff->eventOnly, stuff->name);
-            }
-        }
-        rc = Success; /* reset to success, that's what we got for the VCK */
-    }
-
-    return rc;
-}
-
-/***====================================================================***/
-
-int
-ProcXkbGetState(ClientPtr client)
-{
-    REQUEST(xkbGetStateReq);
-    DeviceIntPtr	dev;
-    xkbGetStateReply	 rep;
-    XkbStateRec		*xkb;
-
-    REQUEST_SIZE_MATCH(xkbGetStateReq);
-
-    if (!(client->xkbClientFlags&_XkbClientInitialized))
-	return BadAccess;
-
-    CHK_KBD_DEVICE(dev, stuff->deviceSpec, client, DixGetAttrAccess);
-
-    xkb= &dev->key->xkbInfo->state;
-    memset(&rep, 0, sizeof(xkbGetStateReply));
-    rep.type= X_Reply;
-    rep.sequenceNumber= client->sequence;
-    rep.length = 0;
-    rep.deviceID = dev->id;
-    rep.mods = XkbStateFieldFromRec(xkb) & 0xff;
-    rep.baseMods = xkb->base_mods;
-    rep.lockedMods = xkb->locked_mods;
-    rep.latchedMods = xkb->latched_mods;
-    rep.group = xkb->group;
-    rep.baseGroup = xkb->base_group;
-    rep.latchedGroup = xkb->latched_group;
-    rep.lockedGroup = xkb->locked_group;
-    rep.compatState = xkb->compat_state;
-    rep.ptrBtnState = xkb->ptr_buttons;
-    if (client->swapped) {
-	register int n;
-	swaps(&rep.sequenceNumber,n);
-	swaps(&rep.ptrBtnState,n);
-    }
-    WriteToClient(client, SIZEOF(xkbGetStateReply), (char *)&rep);
-    return Success;
-}
-
-/***====================================================================***/
-
-int
-ProcXkbLatchLockState(ClientPtr client)
-{
-    int status;
-    DeviceIntPtr dev, tmpd;
-    XkbStateRec	oldState,*newState;
-    CARD16 changed;
-    xkbStateNotify sn;
-    XkbEventCauseRec cause;
-
-    REQUEST(xkbLatchLockStateReq);
-    REQUEST_SIZE_MATCH(xkbLatchLockStateReq);
-
-    if (!(client->xkbClientFlags & _XkbClientInitialized))
-	return BadAccess;
-
-    CHK_KBD_DEVICE(dev, stuff->deviceSpec, client, DixSetAttrAccess);
-    CHK_MASK_MATCH(0x01, stuff->affectModLocks, stuff->modLocks);
-    CHK_MASK_MATCH(0x01, stuff->affectModLatches, stuff->modLatches);
-
-    status = Success;
-
-    for (tmpd = inputInfo.devices; tmpd; tmpd = tmpd->next) {
-        if ((tmpd == dev) || (!IsMaster(tmpd) && GetMaster(tmpd, MASTER_KEYBOARD) == dev)) {
-            if (!tmpd->key || !tmpd->key->xkbInfo)
-                continue;
-
-            oldState = tmpd->key->xkbInfo->state;
-            newState = &tmpd->key->xkbInfo->state;
-            if (stuff->affectModLocks) {
-                newState->locked_mods &= ~stuff->affectModLocks;
-                newState->locked_mods |= (stuff->affectModLocks & stuff->modLocks);
-            }
-            if (status == Success && stuff->lockGroup)
-                newState->locked_group = stuff->groupLock;
-            if (status == Success && stuff->affectModLatches)
-                status = XkbLatchModifiers(tmpd, stuff->affectModLatches,
-                                           stuff->modLatches);
-            if (status == Success && stuff->latchGroup)
-                status = XkbLatchGroup(tmpd, stuff->groupLatch);
-
-            if (status != Success)
-                return status;
-
-            XkbComputeDerivedState(tmpd->key->xkbInfo);
-
-            changed = XkbStateChangedFlags(&oldState, newState);
-            if (changed) {
-                sn.keycode = 0;
-                sn.eventType = 0;
-                sn.requestMajor = XkbReqCode;
-                sn.requestMinor = X_kbLatchLockState;
-                sn.changed = changed;
-                XkbSendStateNotify(tmpd, &sn);
-                changed = XkbIndicatorsToUpdate(tmpd, changed, FALSE);
-                if (changed) {
-                    XkbSetCauseXkbReq(&cause, X_kbLatchLockState, client);
-                    XkbUpdateIndicators(tmpd, changed, TRUE, NULL, &cause);
-	        }
-            }
-        }
-    }
-
-    return Success;
-}
-
-/***====================================================================***/
-
-int
-ProcXkbGetControls(ClientPtr client)
-{
-    xkbGetControlsReply rep;
-    XkbControlsPtr	xkb;
-    DeviceIntPtr 	dev;
-    register int 	n;
-
-    REQUEST(xkbGetControlsReq);
-    REQUEST_SIZE_MATCH(xkbGetControlsReq);
-
-    if (!(client->xkbClientFlags&_XkbClientInitialized))
-	return BadAccess;
-
-    CHK_KBD_DEVICE(dev, stuff->deviceSpec, client, DixGetAttrAccess);
-    
-    xkb = dev->key->xkbInfo->desc->ctrls;
-    rep.type = X_Reply;
-    rep.length = bytes_to_int32(SIZEOF(xkbGetControlsReply)-
-		  SIZEOF(xGenericReply));
-    rep.sequenceNumber = client->sequence;
-    rep.deviceID = ((DeviceIntPtr)dev)->id;
-    rep.numGroups = xkb->num_groups;
-    rep.groupsWrap = xkb->groups_wrap;
-    rep.internalMods = xkb->internal.mask;
-    rep.ignoreLockMods = xkb->ignore_lock.mask;
-    rep.internalRealMods = xkb->internal.real_mods;
-    rep.ignoreLockRealMods = xkb->ignore_lock.real_mods;
-    rep.internalVMods = xkb->internal.vmods;
-    rep.ignoreLockVMods = xkb->ignore_lock.vmods;
-    rep.enabledCtrls = xkb->enabled_ctrls;
-    rep.repeatDelay = xkb->repeat_delay;
-    rep.repeatInterval = xkb->repeat_interval;
-    rep.slowKeysDelay = xkb->slow_keys_delay;
-    rep.debounceDelay = xkb->debounce_delay;
-    rep.mkDelay = xkb->mk_delay;
-    rep.mkInterval = xkb->mk_interval;
-    rep.mkTimeToMax = xkb->mk_time_to_max;
-    rep.mkMaxSpeed = xkb->mk_max_speed;
-    rep.mkCurve = xkb->mk_curve;
-    rep.mkDfltBtn = xkb->mk_dflt_btn;
-    rep.axTimeout = xkb->ax_timeout;
-    rep.axtCtrlsMask = xkb->axt_ctrls_mask;
-    rep.axtCtrlsValues = xkb->axt_ctrls_values;
-    rep.axtOptsMask = xkb->axt_opts_mask;
-    rep.axtOptsValues = xkb->axt_opts_values;
-    rep.axOptions = xkb->ax_options;
-    memcpy(rep.perKeyRepeat,xkb->per_key_repeat,XkbPerKeyBitArraySize);
-    if (client->swapped) {
-    	swaps(&rep.sequenceNumber, n);
-	swapl(&rep.length,n);
-	swaps(&rep.internalVMods, n);
-	swaps(&rep.ignoreLockVMods, n);
-	swapl(&rep.enabledCtrls, n);
-	swaps(&rep.repeatDelay, n);
-	swaps(&rep.repeatInterval, n);
-	swaps(&rep.slowKeysDelay, n);
-	swaps(&rep.debounceDelay, n);
-	swaps(&rep.mkDelay, n);
-	swaps(&rep.mkInterval, n);
-	swaps(&rep.mkTimeToMax, n);
-	swaps(&rep.mkMaxSpeed, n);
-	swaps(&rep.mkCurve, n);
-	swaps(&rep.axTimeout, n);
-	swapl(&rep.axtCtrlsMask, n);
-	swapl(&rep.axtCtrlsValues, n);
-	swaps(&rep.axtOptsMask, n);
-	swaps(&rep.axtOptsValues, n);
-	swaps(&rep.axOptions, n);
-    }
-    WriteToClient(client, SIZEOF(xkbGetControlsReply), (char *)&rep);
-    return Success;
-}
-
-int
-ProcXkbSetControls(ClientPtr client)
-{
-    DeviceIntPtr 	dev, tmpd;
-    XkbSrvInfoPtr	xkbi;
-    XkbControlsPtr	ctrl;
-    XkbControlsRec	new,old;
-    xkbControlsNotify	cn;
-    XkbEventCauseRec	cause;
-    XkbSrvLedInfoPtr	sli;
-
-    REQUEST(xkbSetControlsReq);
-    REQUEST_SIZE_MATCH(xkbSetControlsReq);
-
-    if (!(client->xkbClientFlags & _XkbClientInitialized))
-	return BadAccess;
-
-    CHK_KBD_DEVICE(dev, stuff->deviceSpec, client, DixManageAccess);
-    CHK_MASK_LEGAL(0x01, stuff->changeCtrls, XkbAllControlsMask);
-
-    for (tmpd = inputInfo.devices; tmpd; tmpd = tmpd->next) {
-        if (!tmpd->key || !tmpd->key->xkbInfo)
-            continue;
-        if ((tmpd == dev) || (!IsMaster(tmpd) && GetMaster(tmpd, MASTER_KEYBOARD) == dev)) {
-            xkbi = tmpd->key->xkbInfo;
-            ctrl = xkbi->desc->ctrls;
-            new = *ctrl;
-            XkbSetCauseXkbReq(&cause, X_kbSetControls, client);
-
-            if (stuff->changeCtrls & XkbInternalModsMask) {
-                CHK_MASK_MATCH(0x02, stuff->affectInternalMods,
-                               stuff->internalMods);
-                CHK_MASK_MATCH(0x03, stuff->affectInternalVMods,
-                               stuff->internalVMods);
-
-                new.internal.real_mods &= ~(stuff->affectInternalMods);
-                new.internal.real_mods |= (stuff->affectInternalMods &
-                                           stuff->internalMods);
-                new.internal.vmods &= ~(stuff->affectInternalVMods);
-                new.internal.vmods |= (stuff->affectInternalVMods &
-                                       stuff->internalVMods);
-                new.internal.mask = new.internal.real_mods |
-                                    XkbMaskForVMask(xkbi->desc,
-                                                    new.internal.vmods);
-            }
-
-            if (stuff->changeCtrls & XkbIgnoreLockModsMask) {
-                CHK_MASK_MATCH(0x4, stuff->affectIgnoreLockMods,
-                               stuff->ignoreLockMods);
-                CHK_MASK_MATCH(0x5, stuff->affectIgnoreLockVMods,
-                               stuff->ignoreLockVMods);
-
-                new.ignore_lock.real_mods &= ~(stuff->affectIgnoreLockMods);
-                new.ignore_lock.real_mods |= (stuff->affectIgnoreLockMods &
-                                              stuff->ignoreLockMods);
-                new.ignore_lock.vmods &= ~(stuff->affectIgnoreLockVMods);
-                new.ignore_lock.vmods |= (stuff->affectIgnoreLockVMods &
-                                          stuff->ignoreLockVMods);
-                new.ignore_lock.mask = new.ignore_lock.real_mods |
-                                       XkbMaskForVMask(xkbi->desc,
-                                                       new.ignore_lock.vmods);
-            }
-
-            CHK_MASK_MATCH(0x06, stuff->affectEnabledCtrls,
-                           stuff->enabledCtrls);
-            if (stuff->affectEnabledCtrls) {
-                CHK_MASK_LEGAL(0x07, stuff->affectEnabledCtrls,
-                               XkbAllBooleanCtrlsMask);
-
-                new.enabled_ctrls &= ~(stuff->affectEnabledCtrls);
-                new.enabled_ctrls |= (stuff->affectEnabledCtrls &
-                                      stuff->enabledCtrls);
-            }
-
-            if (stuff->changeCtrls & XkbRepeatKeysMask) {
-                if (stuff->repeatDelay < 1 || stuff->repeatInterval < 1) {
-                    client->errorValue = _XkbErrCode3(0x08, stuff->repeatDelay,
-                                                      stuff->repeatInterval);
-                    return BadValue;
-                }
-
-                new.repeat_delay = stuff->repeatDelay;
-                new.repeat_interval = stuff->repeatInterval;
-            }
-
-            if (stuff->changeCtrls & XkbSlowKeysMask) {
-                if (stuff->slowKeysDelay < 1) {
-                    client->errorValue = _XkbErrCode2(0x09,
-                                                      stuff->slowKeysDelay);
-                    return BadValue;
-                }
-
-                new.slow_keys_delay = stuff->slowKeysDelay;
-            }
-
-            if (stuff->changeCtrls & XkbBounceKeysMask) {
-                if (stuff->debounceDelay < 1) {
-                    client->errorValue = _XkbErrCode2(0x0A,
-                                                      stuff->debounceDelay);
-                    return BadValue;
-                }
-
-                new.debounce_delay = stuff->debounceDelay;
-            }
-
-            if (stuff->changeCtrls & XkbMouseKeysMask) {
-                if (stuff->mkDfltBtn > XkbMaxMouseKeysBtn) {
-                    client->errorValue = _XkbErrCode2(0x0B, stuff->mkDfltBtn);
-                    return BadValue;
-                }
-
-                new.mk_dflt_btn = stuff->mkDfltBtn;
-            }
-
-            if (stuff->changeCtrls & XkbMouseKeysAccelMask) {
-                if (stuff->mkDelay < 1 || stuff->mkInterval < 1 ||
-                    stuff->mkTimeToMax < 1 || stuff->mkMaxSpeed < 1 ||
-                    stuff->mkCurve < -1000) {
-                    client->errorValue = _XkbErrCode2(0x0C,0);
-                    return BadValue;
-                }
-
-                new.mk_delay = stuff->mkDelay;
-                new.mk_interval = stuff->mkInterval;
-                new.mk_time_to_max = stuff->mkTimeToMax;
-                new.mk_max_speed = stuff->mkMaxSpeed;
-                new.mk_curve = stuff->mkCurve;
-                AccessXComputeCurveFactor(xkbi, &new);
-            }
-
-            if (stuff->changeCtrls & XkbGroupsWrapMask) {
-                unsigned act, num;
-
-                act = XkbOutOfRangeGroupAction(stuff->groupsWrap);
-                switch (act) {
-                case XkbRedirectIntoRange:
-                    num = XkbOutOfRangeGroupNumber(stuff->groupsWrap);
-                    if (num >= new.num_groups) {
-                        client->errorValue = _XkbErrCode3(0x0D, new.num_groups,
-                                                          num);
-                        return BadValue;
-                    }
-                case XkbWrapIntoRange:
-                case XkbClampIntoRange:
-                    break;
-                default:
-                    client->errorValue = _XkbErrCode2(0x0E, act);
-                    return BadValue;
-                }
-
-                new.groups_wrap= stuff->groupsWrap;
-            }
-
-            CHK_MASK_LEGAL(0x0F, stuff->axOptions, XkbAX_AllOptionsMask);
-            if (stuff->changeCtrls & XkbAccessXKeysMask) {
-                new.ax_options = stuff->axOptions & XkbAX_AllOptionsMask;
-            }
-            else {
-                if (stuff->changeCtrls & XkbStickyKeysMask) {
-                    new.ax_options &= ~(XkbAX_SKOptionsMask);
-                    new.ax_options |= (stuff->axOptions & XkbAX_SKOptionsMask);
-                }
-            
-                if (stuff->changeCtrls & XkbAccessXFeedbackMask) {
-                    new.ax_options &= ~(XkbAX_FBOptionsMask);
-                    new.ax_options |= (stuff->axOptions & XkbAX_FBOptionsMask);
-                }
-            }
-
-            if (stuff->changeCtrls & XkbAccessXTimeoutMask) {
-                if (stuff->axTimeout < 1) {
-                    client->errorValue = _XkbErrCode2(0x10, stuff->axTimeout);
-                    return BadValue;
-                }
-                CHK_MASK_MATCH(0x11, stuff->axtCtrlsMask,
-                               stuff->axtCtrlsValues);
-                CHK_MASK_LEGAL(0x12, stuff->axtCtrlsMask,
-                               XkbAllBooleanCtrlsMask);
-                CHK_MASK_MATCH(0x13, stuff->axtOptsMask, stuff->axtOptsValues);
-                CHK_MASK_LEGAL(0x14, stuff->axtOptsMask, XkbAX_AllOptionsMask);
-                new.ax_timeout = stuff->axTimeout;
-                new.axt_ctrls_mask = stuff->axtCtrlsMask;
-                new.axt_ctrls_values = (stuff->axtCtrlsValues &
-                                        stuff->axtCtrlsMask);
-                new.axt_opts_mask = stuff->axtOptsMask;
-                new.axt_opts_values = (stuff->axtOptsValues &
-                                       stuff->axtOptsMask);
-            }
-
-            if (stuff->changeCtrls & XkbPerKeyRepeatMask) {
-                memcpy(new.per_key_repeat, stuff->perKeyRepeat,
-                       XkbPerKeyBitArraySize);
-                if (xkbi->repeatKey &&
-                    !BitIsOn(new.per_key_repeat, xkbi->repeatKey)) {
-                    AccessXCancelRepeatKey(xkbi, xkbi->repeatKey);
-                }
-            }
-
-            old= *ctrl;
-            *ctrl= new;
-            XkbDDXChangeControls(tmpd, &old, ctrl);
-
-            if (XkbComputeControlsNotify(tmpd, &old, ctrl, &cn, FALSE)) {
-                cn.keycode = 0;
-                cn.eventType = 0;
-                cn.requestMajor = XkbReqCode;
-                cn.requestMinor = X_kbSetControls;
-                XkbSendControlsNotify(tmpd, &cn);
-            }
-
-            sli = XkbFindSrvLedInfo(tmpd, XkbDfltXIClass, XkbDfltXIId, 0);
-            if (sli)
-                XkbUpdateIndicators(tmpd, sli->usesControls, TRUE, NULL,
-                                    &cause);
-
-            /* If sticky keys were disabled, clear all locks and latches */
-            if ((old.enabled_ctrls & XkbStickyKeysMask) &&
-                !(ctrl->enabled_ctrls & XkbStickyKeysMask))
-                XkbClearAllLatchesAndLocks(tmpd, xkbi, TRUE, &cause);
-        }
-    }
-
-    return Success;
-}
-
-/***====================================================================***/
-
-static int
-XkbSizeKeyTypes(XkbDescPtr xkb,xkbGetMapReply *rep)
-{
-    XkbKeyTypeRec 	*type;
-    unsigned		i,len;
-
-    len= 0;
-    if (((rep->present&XkbKeyTypesMask)==0)||(rep->nTypes<1)||
-	(!xkb)||(!xkb->map)||(!xkb->map->types)) {
-	rep->present&= ~XkbKeyTypesMask;
-	rep->firstType= rep->nTypes= 0;
-	return 0;
-    }
-    type= &xkb->map->types[rep->firstType];
-    for (i=0;i<rep->nTypes;i++,type++){
-	len+= SIZEOF(xkbKeyTypeWireDesc);
-	if (type->map_count>0) {
-	    len+= (type->map_count*SIZEOF(xkbKTMapEntryWireDesc));
-	    if (type->preserve)
-		len+= (type->map_count*SIZEOF(xkbModsWireDesc));
-	}
-    }
-    return len;
-}
-
-static char *
-XkbWriteKeyTypes(	XkbDescPtr		xkb,
-			xkbGetMapReply *	rep,
-			char *			buf,
-			ClientPtr 		client)
-{
-    XkbKeyTypePtr	type;
-    unsigned		i;
-    xkbKeyTypeWireDesc *wire;
-
-    type= &xkb->map->types[rep->firstType];
-    for (i=0;i<rep->nTypes;i++,type++) {
-	register unsigned n;
-	wire= (xkbKeyTypeWireDesc *)buf;
-	wire->mask = type->mods.mask;
-	wire->realMods = type->mods.real_mods;
-	wire->virtualMods = type->mods.vmods;
-	wire->numLevels = type->num_levels;
-	wire->nMapEntries = type->map_count;
-	wire->preserve = (type->preserve!=NULL);
-	if (client->swapped) {
-	    register int n;
-	    swaps(&wire->virtualMods,n);
-	}	
-
-	buf= (char *)&wire[1];
-	if (wire->nMapEntries>0) {
-	    xkbKTMapEntryWireDesc *	wire;
-	    XkbKTMapEntryPtr		entry;
-	    wire= (xkbKTMapEntryWireDesc *)buf;
-	    entry= type->map;
-	    for (n=0;n<type->map_count;n++,wire++,entry++) {
-		wire->active= entry->active;
-		wire->mask= entry->mods.mask;
-		wire->level= entry->level;
-		wire->realMods= entry->mods.real_mods;
-		wire->virtualMods= entry->mods.vmods;
-		if (client->swapped) {
-		    register int n;
-		    swaps(&wire->virtualMods,n);
-		}
-	    }
-	    buf= (char *)wire;
-	    if (type->preserve!=NULL) {
-		xkbModsWireDesc *	pwire;
-		XkbModsPtr		preserve;
-		pwire= (xkbModsWireDesc *)buf;
-		preserve= type->preserve;
-		for (n=0;n<type->map_count;n++,pwire++,preserve++) {
-		    pwire->mask= preserve->mask;
-		    pwire->realMods= preserve->real_mods;
-		    pwire->virtualMods= preserve->vmods;
-		    if (client->swapped) {
-			register int n;
-			swaps(&pwire->virtualMods,n);
-		    }
-		}
-		buf= (char *)pwire;
-	    }
-	}
-    }
-    return buf;
-}
-
-static int
-XkbSizeKeySyms(XkbDescPtr xkb,xkbGetMapReply *rep)
-{
-    XkbSymMapPtr	symMap;
-    unsigned		i,len;
-    unsigned		nSyms,nSymsThisKey;
-
-    if (((rep->present&XkbKeySymsMask)==0)||(rep->nKeySyms<1)||
-	(!xkb)||(!xkb->map)||(!xkb->map->key_sym_map)) {
-	rep->present&= ~XkbKeySymsMask;
-	rep->firstKeySym= rep->nKeySyms= 0;
-	rep->totalSyms= 0;
-	return 0;
-    }
-    len= rep->nKeySyms*SIZEOF(xkbSymMapWireDesc);
-    symMap = &xkb->map->key_sym_map[rep->firstKeySym];
-    for (i=nSyms=0;i<rep->nKeySyms;i++,symMap++) {
-	if (symMap->offset!=0) {
-	    nSymsThisKey= XkbNumGroups(symMap->group_info)*symMap->width;
-	    nSyms+= nSymsThisKey;
-	}
-    }
-    len+= nSyms*4;
-    rep->totalSyms= nSyms;
-    return len;
-}
-
-static int
-XkbSizeVirtualMods(XkbDescPtr xkb,xkbGetMapReply *rep)
-{
-register unsigned i,nMods,bit;
-
-    if (((rep->present&XkbVirtualModsMask)==0)||(rep->virtualMods==0)||
-	(!xkb)||(!xkb->server)) {
-	rep->present&= ~XkbVirtualModsMask;
-	rep->virtualMods= 0;
-	return 0;
-    }
-    for (i=nMods=0,bit=1;i<XkbNumVirtualMods;i++,bit<<=1) {
-        if (rep->virtualMods&bit)
-	    nMods++;
-    }
-    return XkbPaddedSize(nMods);
-}
-
-static char *
-XkbWriteKeySyms(XkbDescPtr xkb,xkbGetMapReply *rep,char *buf,ClientPtr client)
-{
-register KeySym *	pSym;
-XkbSymMapPtr		symMap;
-xkbSymMapWireDesc *	outMap;
-register unsigned	i;
-
-    symMap = &xkb->map->key_sym_map[rep->firstKeySym];
-    for (i=0;i<rep->nKeySyms;i++,symMap++) {
-	outMap = (xkbSymMapWireDesc *)buf;
-	outMap->ktIndex[0] = symMap->kt_index[0];
-	outMap->ktIndex[1] = symMap->kt_index[1];
-	outMap->ktIndex[2] = symMap->kt_index[2];
-	outMap->ktIndex[3] = symMap->kt_index[3];
-	outMap->groupInfo = symMap->group_info;
-	outMap->width= symMap->width;
-	outMap->nSyms = symMap->width*XkbNumGroups(symMap->group_info);
-	buf= (char *)&outMap[1];
-	if (outMap->nSyms==0)
-	    continue;
-
-	pSym = &xkb->map->syms[symMap->offset];
-	memcpy((char *)buf,(char *)pSym,outMap->nSyms*4);
-	if (client->swapped) {
-	    register int n,nSyms= outMap->nSyms;
-	    swaps(&outMap->nSyms,n);
-	    while (nSyms-->0) {
-		swapl(buf,n);
-		buf+= 4;
-	    }
-	}
-	else buf+= outMap->nSyms*4;
-    }
-    return buf;
-}
-
-static int
-XkbSizeKeyActions(XkbDescPtr xkb,xkbGetMapReply *rep)
-{
-    unsigned		i,len,nActs;
-    register KeyCode	firstKey;
-
-    if (((rep->present&XkbKeyActionsMask)==0)||(rep->nKeyActs<1)||
-	(!xkb)||(!xkb->server)||(!xkb->server->key_acts)) {
-	rep->present&= ~XkbKeyActionsMask;
-	rep->firstKeyAct= rep->nKeyActs= 0;
-	rep->totalActs= 0;
-	return 0;
-    }
-    firstKey= rep->firstKeyAct;
-    for (nActs=i=0;i<rep->nKeyActs;i++) {
-	if (xkb->server->key_acts[i+firstKey]!=0)
-	    nActs+= XkbKeyNumActions(xkb,i+firstKey);
-    }
-    len= XkbPaddedSize(rep->nKeyActs)+(nActs*SIZEOF(xkbActionWireDesc));
-    rep->totalActs= nActs;
-    return len;
-}
-
-static char *
-XkbWriteKeyActions(XkbDescPtr xkb,xkbGetMapReply *rep,char *buf,
-							ClientPtr client)
-{
-    unsigned		i;
-    CARD8 *		numDesc;
-    XkbAnyAction *	actDesc;
-
-    numDesc = (CARD8 *)buf;
-    for (i=0;i<rep->nKeyActs;i++) {
-	if (xkb->server->key_acts[i+rep->firstKeyAct]==0)
-	     numDesc[i] = 0;
-	else numDesc[i] = XkbKeyNumActions(xkb,(i+rep->firstKeyAct));
-    }
-    buf+= XkbPaddedSize(rep->nKeyActs);
-
-    actDesc = (XkbAnyAction *)buf;
-    for (i=0;i<rep->nKeyActs;i++) {
-	if (xkb->server->key_acts[i+rep->firstKeyAct]!=0) {
-	    unsigned int num;
-	    num = XkbKeyNumActions(xkb,(i+rep->firstKeyAct));
-	    memcpy((char *)actDesc,
-		   (char*)XkbKeyActionsPtr(xkb,(i+rep->firstKeyAct)),
-		   num*SIZEOF(xkbActionWireDesc));
-	    actDesc+= num;
-	}
-    }
-    buf = (char *)actDesc;
-    return buf;
-}
-
-static int
-XkbSizeKeyBehaviors(XkbDescPtr xkb,xkbGetMapReply *rep)
-{
-    unsigned		i,len,nBhvr;
-    XkbBehavior *	bhv;
-
-    if (((rep->present&XkbKeyBehaviorsMask)==0)||(rep->nKeyBehaviors<1)||
-	(!xkb)||(!xkb->server)||(!xkb->server->behaviors)) {
-	rep->present&= ~XkbKeyBehaviorsMask;
-	rep->firstKeyBehavior= rep->nKeyBehaviors= 0;
-	rep->totalKeyBehaviors= 0;
-	return 0;
-    }
-    bhv= &xkb->server->behaviors[rep->firstKeyBehavior];
-    for (nBhvr=i=0;i<rep->nKeyBehaviors;i++,bhv++) {
-	if (bhv->type!=XkbKB_Default)
-	    nBhvr++;
-    }
-    len= nBhvr*SIZEOF(xkbBehaviorWireDesc);
-    rep->totalKeyBehaviors= nBhvr;
-    return len;
-}
-
-static char *
-XkbWriteKeyBehaviors(XkbDescPtr xkb,xkbGetMapReply *rep,char *buf,
-							ClientPtr client)
-{
-    unsigned		i;
-    xkbBehaviorWireDesc	*wire;
-    XkbBehavior		*pBhvr;
-
-    wire = (xkbBehaviorWireDesc *)buf;
-    pBhvr= &xkb->server->behaviors[rep->firstKeyBehavior];
-    for (i=0;i<rep->nKeyBehaviors;i++,pBhvr++) {
-	if (pBhvr->type!=XkbKB_Default) {
-	    wire->key=  i+rep->firstKeyBehavior;
-	    wire->type= pBhvr->type;
-	    wire->data= pBhvr->data;
-	    wire++;
-	}
-    }
-    buf = (char *)wire;
-    return buf;
-}
-
-static int
-XkbSizeExplicit(XkbDescPtr xkb,xkbGetMapReply *rep)
-{
-    unsigned	i,len,nRtrn;
-
-    if (((rep->present&XkbExplicitComponentsMask)==0)||(rep->nKeyExplicit<1)||
-	(!xkb)||(!xkb->server)||(!xkb->server->explicit)) {
-	rep->present&= ~XkbExplicitComponentsMask;
-	rep->firstKeyExplicit= rep->nKeyExplicit= 0;
-	rep->totalKeyExplicit= 0;
-	return 0;
-    }
-    for (nRtrn=i=0;i<rep->nKeyExplicit;i++) {
-	if (xkb->server->explicit[i+rep->firstKeyExplicit]!=0)
-	    nRtrn++;
-    }
-    rep->totalKeyExplicit= nRtrn;
-    len= XkbPaddedSize(nRtrn*2); /* two bytes per non-zero explicit component */
-    return len;
-}
-
-static char *
-XkbWriteExplicit(XkbDescPtr xkb,xkbGetMapReply *rep,char *buf,ClientPtr client)
-{
-unsigned	i;
-char *		start;
-unsigned char *	pExp;
-
-    start= buf;
-    pExp= &xkb->server->explicit[rep->firstKeyExplicit];
-    for (i=0;i<rep->nKeyExplicit;i++,pExp++) {
-	if (*pExp!=0) {
-	    *buf++= i+rep->firstKeyExplicit;
-	    *buf++= *pExp;
-	}
-    }
-    i= XkbPaddedSize(buf-start)-(buf-start); /* pad to word boundary */
-    return buf+i;
-}
-
-static int
-XkbSizeModifierMap(XkbDescPtr xkb,xkbGetMapReply *rep)
-{
-    unsigned	i,len,nRtrn;
-
-    if (((rep->present&XkbModifierMapMask)==0)||(rep->nModMapKeys<1)||
-	(!xkb)||(!xkb->map)||(!xkb->map->modmap)) {
-	rep->present&= ~XkbModifierMapMask;
-	rep->firstModMapKey= rep->nModMapKeys= 0;
-	rep->totalModMapKeys= 0;
-	return 0;
-    }
-    for (nRtrn=i=0;i<rep->nModMapKeys;i++) {
-	if (xkb->map->modmap[i+rep->firstModMapKey]!=0)
-	    nRtrn++;
-    }
-    rep->totalModMapKeys= nRtrn;
-    len= XkbPaddedSize(nRtrn*2); /* two bytes per non-zero modmap component */
-    return len;
-}
-
-static char *
-XkbWriteModifierMap(XkbDescPtr xkb,xkbGetMapReply *rep,char *buf,
-							ClientPtr client)
-{
-unsigned	i;
-char *		start;
-unsigned char *	pMap;
-
-    start= buf;
-    pMap= &xkb->map->modmap[rep->firstModMapKey];
-    for (i=0;i<rep->nModMapKeys;i++,pMap++) {
-	if (*pMap!=0) {
-	    *buf++= i+rep->firstModMapKey;
-	    *buf++= *pMap;
-	}
-    }
-    i= XkbPaddedSize(buf-start)-(buf-start); /* pad to word boundary */
-    return buf+i;
-}
-
-static int
-XkbSizeVirtualModMap(XkbDescPtr xkb,xkbGetMapReply *rep)
-{
-    unsigned	i,len,nRtrn;
-
-    if (((rep->present&XkbVirtualModMapMask)==0)||(rep->nVModMapKeys<1)||
-	(!xkb)||(!xkb->server)||(!xkb->server->vmodmap)) {
-	rep->present&= ~XkbVirtualModMapMask;
-	rep->firstVModMapKey= rep->nVModMapKeys= 0;
-	rep->totalVModMapKeys= 0;
-	return 0;
-    }
-    for (nRtrn=i=0;i<rep->nVModMapKeys;i++) {
-	if (xkb->server->vmodmap[i+rep->firstVModMapKey]!=0)
-	    nRtrn++;
-    }
-    rep->totalVModMapKeys= nRtrn;
-    len= nRtrn*SIZEOF(xkbVModMapWireDesc);
-    return len;
-}
-
-static char *
-XkbWriteVirtualModMap(XkbDescPtr xkb,xkbGetMapReply *rep,char *buf,
-							ClientPtr client)
-{
-unsigned		i;
-xkbVModMapWireDesc *	wire;
-unsigned short *	pMap;
-
-    wire= (xkbVModMapWireDesc *)buf;
-    pMap= &xkb->server->vmodmap[rep->firstVModMapKey];
-    for (i=0;i<rep->nVModMapKeys;i++,pMap++) {
-	if (*pMap!=0) {
-	    wire->key= i+rep->firstVModMapKey;
-	    wire->vmods= *pMap;
-	    wire++;
-	}
-    }
-    return (char *)wire;
-}
-
-static Status
-XkbComputeGetMapReplySize(XkbDescPtr xkb,xkbGetMapReply *rep)
-{
-int	len;
-
-    rep->minKeyCode= xkb->min_key_code;
-    rep->maxKeyCode= xkb->max_key_code;
-    len= XkbSizeKeyTypes(xkb,rep);
-    len+= XkbSizeKeySyms(xkb,rep);
-    len+= XkbSizeKeyActions(xkb,rep);
-    len+= XkbSizeKeyBehaviors(xkb,rep);
-    len+= XkbSizeVirtualMods(xkb,rep);
-    len+= XkbSizeExplicit(xkb,rep);
-    len+= XkbSizeModifierMap(xkb,rep);
-    len+= XkbSizeVirtualModMap(xkb,rep);
-    rep->length+= (len/4);
-    return Success;
-}
-
-static int
-XkbSendMap(ClientPtr client,XkbDescPtr xkb,xkbGetMapReply *rep)
-{
-unsigned	i,len;
-char		*desc,*start;
-
-    len= (rep->length*4)-(SIZEOF(xkbGetMapReply)-SIZEOF(xGenericReply));
-    start= desc= calloc(1, len);
-    if (!start)
-	return BadAlloc;
-    if ( rep->nTypes>0 )
-	desc = XkbWriteKeyTypes(xkb,rep,desc,client);
-    if ( rep->nKeySyms>0 )
-	desc = XkbWriteKeySyms(xkb,rep,desc,client);
-    if ( rep->nKeyActs>0 )
-	desc = XkbWriteKeyActions(xkb,rep,desc,client);
-    if ( rep->totalKeyBehaviors>0 )
-	desc = XkbWriteKeyBehaviors(xkb,rep,desc,client);
-    if ( rep->virtualMods ) {
-	register int sz,bit;
-	for (i=sz=0,bit=1;i<XkbNumVirtualMods;i++,bit<<=1) {
-	    if (rep->virtualMods&bit) {
-		desc[sz++]= xkb->server->vmods[i];
-	    }
-	}
-	desc+= XkbPaddedSize(sz);
-    }
-    if ( rep->totalKeyExplicit>0 )
-	desc= XkbWriteExplicit(xkb,rep,desc,client);
-    if ( rep->totalModMapKeys>0 )
-	desc= XkbWriteModifierMap(xkb,rep,desc,client);
-    if ( rep->totalVModMapKeys>0 )
-	desc= XkbWriteVirtualModMap(xkb,rep,desc,client);
-    if ((desc-start)!=(len)) {
-	ErrorF("[xkb] BOGUS LENGTH in write keyboard desc, expected %d, got %ld\n",
-					len, (unsigned long)(desc-start));
-    }
-    if (client->swapped) {
-	register int n;
-	swaps(&rep->sequenceNumber,n);
-	swapl(&rep->length,n);
-	swaps(&rep->present,n);
-	swaps(&rep->totalSyms,n);
-	swaps(&rep->totalActs,n);
-    }
-    WriteToClient(client, (i=SIZEOF(xkbGetMapReply)), (char *)rep);
-    WriteToClient(client, len, start);
-    free((char *)start);
-    return Success;
-}
-
-int
-ProcXkbGetMap(ClientPtr client)
-{
-    DeviceIntPtr	 dev;
-    xkbGetMapReply	 rep;
-    XkbDescRec		*xkb;
-    int			 n,status;
-
-    REQUEST(xkbGetMapReq);
-    REQUEST_SIZE_MATCH(xkbGetMapReq);
-    
-    if (!(client->xkbClientFlags&_XkbClientInitialized))
-	return BadAccess;
-
-    CHK_KBD_DEVICE(dev, stuff->deviceSpec, client, DixGetAttrAccess);
-    CHK_MASK_OVERLAP(0x01,stuff->full,stuff->partial);
-    CHK_MASK_LEGAL(0x02,stuff->full,XkbAllMapComponentsMask);
-    CHK_MASK_LEGAL(0x03,stuff->partial,XkbAllMapComponentsMask);
-
-    xkb= dev->key->xkbInfo->desc;
-    memset(&rep, 0, sizeof(xkbGetMapReply));
-    rep.type= X_Reply;
-    rep.sequenceNumber= client->sequence;
-    rep.length = (SIZEOF(xkbGetMapReply)-SIZEOF(xGenericReply))>>2;
-    rep.deviceID = dev->id;
-    rep.present = stuff->partial|stuff->full;
-    rep.minKeyCode = xkb->min_key_code;
-    rep.maxKeyCode = xkb->max_key_code;
-    if ( stuff->full&XkbKeyTypesMask ) {
-	rep.firstType = 0;
-	rep.nTypes = xkb->map->num_types;
-    }
-    else if (stuff->partial&XkbKeyTypesMask) {
-	if (((unsigned)stuff->firstType+stuff->nTypes)>xkb->map->num_types) {
-	    client->errorValue = _XkbErrCode4(0x04,xkb->map->num_types,
-					stuff->firstType,stuff->nTypes);
-	    return BadValue;
-	}
-	rep.firstType = stuff->firstType;
-	rep.nTypes = stuff->nTypes;
-    }
-    else rep.nTypes = 0;
-    rep.totalTypes = xkb->map->num_types;
-
-    n= XkbNumKeys(xkb);
-    if ( stuff->full&XkbKeySymsMask ) {
-	rep.firstKeySym = xkb->min_key_code;
-	rep.nKeySyms = n;
-    }
-    else if (stuff->partial&XkbKeySymsMask) {
-	CHK_KEY_RANGE(0x05,stuff->firstKeySym,stuff->nKeySyms,xkb);
-	rep.firstKeySym = stuff->firstKeySym;
-	rep.nKeySyms = stuff->nKeySyms;
-    }
-    else rep.nKeySyms = 0;
-    rep.totalSyms= 0;
-
-    if ( stuff->full&XkbKeyActionsMask ) {
-	rep.firstKeyAct= xkb->min_key_code;
-	rep.nKeyActs= n;
-    }
-    else if (stuff->partial&XkbKeyActionsMask) {
-	CHK_KEY_RANGE(0x07,stuff->firstKeyAct,stuff->nKeyActs,xkb);
-	rep.firstKeyAct= stuff->firstKeyAct;
-	rep.nKeyActs= stuff->nKeyActs;
-    }
-    else rep.nKeyActs= 0;
-    rep.totalActs= 0;
-
-    if ( stuff->full&XkbKeyBehaviorsMask ) {
-	rep.firstKeyBehavior = xkb->min_key_code;
-	rep.nKeyBehaviors = n;
-    }
-    else if (stuff->partial&XkbKeyBehaviorsMask) {
-	CHK_KEY_RANGE(0x09,stuff->firstKeyBehavior,stuff->nKeyBehaviors,xkb);
-	rep.firstKeyBehavior= stuff->firstKeyBehavior;
-	rep.nKeyBehaviors= stuff->nKeyBehaviors;
-    }
-    else rep.nKeyBehaviors = 0;
-    rep.totalKeyBehaviors= 0;
-
-    if (stuff->full&XkbVirtualModsMask)
-	rep.virtualMods= ~0;
-    else if (stuff->partial&XkbVirtualModsMask)
-	rep.virtualMods= stuff->virtualMods;
-    
-    if (stuff->full&XkbExplicitComponentsMask) {
-	rep.firstKeyExplicit= xkb->min_key_code;
-	rep.nKeyExplicit= n;
-    }
-    else if (stuff->partial&XkbExplicitComponentsMask) {
-	CHK_KEY_RANGE(0x0B,stuff->firstKeyExplicit,stuff->nKeyExplicit,xkb);
-	rep.firstKeyExplicit= stuff->firstKeyExplicit;
-	rep.nKeyExplicit= stuff->nKeyExplicit;
-    }
-    else rep.nKeyExplicit = 0;
-    rep.totalKeyExplicit=  0;
-
-    if (stuff->full&XkbModifierMapMask) {
-	rep.firstModMapKey= xkb->min_key_code;
-	rep.nModMapKeys= n;
-    }
-    else if (stuff->partial&XkbModifierMapMask) {
-	CHK_KEY_RANGE(0x0D,stuff->firstModMapKey,stuff->nModMapKeys,xkb);
-	rep.firstModMapKey= stuff->firstModMapKey;
-	rep.nModMapKeys= stuff->nModMapKeys;
-    }
-    else rep.nModMapKeys = 0;
-    rep.totalModMapKeys= 0;
-
-    if (stuff->full&XkbVirtualModMapMask) {
-	rep.firstVModMapKey= xkb->min_key_code;
-	rep.nVModMapKeys= n;
-    }
-    else if (stuff->partial&XkbVirtualModMapMask) {
-	CHK_KEY_RANGE(0x0F,stuff->firstVModMapKey,stuff->nVModMapKeys,xkb);
-	rep.firstVModMapKey= stuff->firstVModMapKey;
-	rep.nVModMapKeys= stuff->nVModMapKeys;
-    }
-    else rep.nVModMapKeys = 0;
-    rep.totalVModMapKeys= 0;
-
-    if ((status=XkbComputeGetMapReplySize(xkb,&rep))!=Success)
-	return status;
-    return XkbSendMap(client,xkb,&rep);
-}
-
-/***====================================================================***/
-
-static int
-CheckKeyTypes(	ClientPtr	client,
-		XkbDescPtr	xkb,
-		xkbSetMapReq *	req,
-		xkbKeyTypeWireDesc **wireRtrn,
-		int	 *	nMapsRtrn,
-		CARD8 *		mapWidthRtrn)
-{
-unsigned		nMaps;
-register unsigned	i,n;
-register CARD8 *	map;
-register xkbKeyTypeWireDesc	*wire = *wireRtrn;
-
-    if (req->firstType>((unsigned)xkb->map->num_types)) {
-	*nMapsRtrn = _XkbErrCode3(0x01,req->firstType,xkb->map->num_types);
-	return 0;
-    }
-    if (req->flags&XkbSetMapResizeTypes) {
-	nMaps = req->firstType+req->nTypes;
-	if (nMaps<XkbNumRequiredTypes) {  /* canonical types must be there */
-	    *nMapsRtrn= _XkbErrCode4(0x02,req->firstType,req->nTypes,4);
-	    return 0;
-	}
-    }
-    else if (req->present&XkbKeyTypesMask) {
-	nMaps = xkb->map->num_types;
-	if ((req->firstType+req->nTypes)>nMaps) {
-	    *nMapsRtrn = req->firstType+req->nTypes;
-	    return 0;
-	}
-    }
-    else {
-	*nMapsRtrn = xkb->map->num_types;
-	for (i=0;i<xkb->map->num_types;i++) {
-	    mapWidthRtrn[i] = xkb->map->types[i].num_levels;
-	}
-	return 1;
-    }
-
-    for (i=0;i<req->firstType;i++) {
-	mapWidthRtrn[i] = xkb->map->types[i].num_levels;
-    }
-    for (i=0;i<req->nTypes;i++) {
-	unsigned	width;
-	if (client->swapped) {
-	    register int s;
-	    swaps(&wire->virtualMods,s);
-	}
-	n= i+req->firstType;
-	width= wire->numLevels;
-	if (width<1) {
-	    *nMapsRtrn= _XkbErrCode3(0x04,n,width);
-	    return 0;
-	}
-	else if ((n==XkbOneLevelIndex)&&(width!=1)) { /* must be width 1 */
-	    *nMapsRtrn= _XkbErrCode3(0x05,n,width);
-	    return 0;
-	}
-	else if ((width!=2)&&
-		 ((n==XkbTwoLevelIndex)||(n==XkbKeypadIndex)||
-		  (n==XkbAlphabeticIndex))) {
-	    /* TWO_LEVEL, ALPHABETIC and KEYPAD must be width 2 */
-	    *nMapsRtrn= _XkbErrCode3(0x05,n,width);
-	    return 0;
-	}
-	if (wire->nMapEntries>0) {
-	    xkbKTSetMapEntryWireDesc *	mapWire;
-	    xkbModsWireDesc *		preWire;
-	    mapWire= (xkbKTSetMapEntryWireDesc *)&wire[1];
-	    preWire= (xkbModsWireDesc *)&mapWire[wire->nMapEntries];
-	    for (n=0;n<wire->nMapEntries;n++) {
-		if (client->swapped) {
-		    register int s;
-		    swaps(&mapWire[n].virtualMods,s);
-		}
-		if (mapWire[n].realMods&(~wire->realMods)) {
-		    *nMapsRtrn= _XkbErrCode4(0x06,n,mapWire[n].realMods,
-						 wire->realMods);
-		    return 0;
-		}
-		if (mapWire[n].virtualMods&(~wire->virtualMods)) {
-		    *nMapsRtrn= _XkbErrCode3(0x07,n,mapWire[n].virtualMods);
-		    return 0;
-		}
-		if (mapWire[n].level>=wire->numLevels) {
-		    *nMapsRtrn= _XkbErrCode4(0x08,n,wire->numLevels,
-						 mapWire[n].level);
-		    return 0;
-		}
-		if (wire->preserve) {
-		    if (client->swapped) {
-			register int s;
-			swaps(&preWire[n].virtualMods,s);
-		    }
-		    if (preWire[n].realMods&(~mapWire[n].realMods)) {
-			*nMapsRtrn= _XkbErrCode4(0x09,n,preWire[n].realMods,
-							mapWire[n].realMods);
-			return 0;
-		    }
-		    if (preWire[n].virtualMods&(~mapWire[n].virtualMods)) {
-			*nMapsRtrn=_XkbErrCode3(0x0a,n,preWire[n].virtualMods);
-			return 0;
-		    }
-		}
-	    }
-	    if (wire->preserve)
-		 map= (CARD8 *)&preWire[wire->nMapEntries];
-	    else map= (CARD8 *)&mapWire[wire->nMapEntries];
-	}
-	else map= (CARD8 *)&wire[1];
-	mapWidthRtrn[i+req->firstType] = wire->numLevels;
-	wire= (xkbKeyTypeWireDesc *)map;
-    }
-    for (i=req->firstType+req->nTypes;i<nMaps;i++) {
-	mapWidthRtrn[i] = xkb->map->types[i].num_levels;
-    }
-    *nMapsRtrn = nMaps;
-    *wireRtrn = wire;
-    return 1;
-}
-
-static int
-CheckKeySyms(	ClientPtr		client,
-		XkbDescPtr		xkb,
-		xkbSetMapReq *		req,
-		int			nTypes,
-		CARD8 *	 		mapWidths,
-		CARD16 *	 	symsPerKey,
-		xkbSymMapWireDesc **	wireRtrn,
-		int *			errorRtrn)
-{
-register unsigned	i;
-XkbSymMapPtr		map;
-xkbSymMapWireDesc*	wire = *wireRtrn;
-
-    if (!(XkbKeySymsMask&req->present))
-	return 1;
-    CHK_REQ_KEY_RANGE2(0x11,req->firstKeySym,req->nKeySyms,req,(*errorRtrn),0);
-    for (i=0;i<req->nKeySyms;i++) {
-	KeySym *pSyms;
-	register unsigned nG;
-	if (client->swapped) {
-	    swaps(&wire->nSyms,nG);
-	}
-	nG = XkbNumGroups(wire->groupInfo);
-	if (nG>XkbNumKbdGroups) {
-	    *errorRtrn = _XkbErrCode3(0x14,i+req->firstKeySym,nG);
-	    return 0;
-	}
-	if (nG>0) {
-	    register int g,w;
-	    for (g=w=0;g<nG;g++) {
-		if (wire->ktIndex[g]>=(unsigned)nTypes) {
-		    *errorRtrn= _XkbErrCode4(0x15,i+req->firstKeySym,g,
-		    					   wire->ktIndex[g]);
-		    return 0;
-		}
-		if (mapWidths[wire->ktIndex[g]]>w)
-		    w= mapWidths[wire->ktIndex[g]];
-	    }
-	    if (wire->width!=w) {
-		*errorRtrn= _XkbErrCode3(0x16,i+req->firstKeySym,wire->width);
-		return 0;
-	    }
-	    w*= nG;
-	    symsPerKey[i+req->firstKeySym] = w;
-	    if (w!=wire->nSyms) {
-		*errorRtrn=_XkbErrCode4(0x16,i+req->firstKeySym,wire->nSyms,w);
-		return 0;
-	    }
-	}
-	else if (wire->nSyms!=0) {
-	    *errorRtrn = _XkbErrCode3(0x17,i+req->firstKeySym,wire->nSyms);
-	    return 0;
-	}
-	pSyms = (KeySym *)&wire[1];
-	wire = (xkbSymMapWireDesc *)&pSyms[wire->nSyms];
-    }
-
-    map = &xkb->map->key_sym_map[i];
-    for (;i<=(unsigned)xkb->max_key_code;i++,map++) {
-	register int g,nG,w;
-	nG= XkbKeyNumGroups(xkb,i);
-	for (w=g=0;g<nG;g++)  {
-	    if (map->kt_index[g]>=(unsigned)nTypes) {
-		*errorRtrn = _XkbErrCode4(0x18,i,g,map->kt_index[g]);
-		return 0;
-	    }
-	    if (mapWidths[map->kt_index[g]]>w)
-		    w= mapWidths[map->kt_index[g]];
-	}
-	symsPerKey[i] = w*nG;
-    }
-    *wireRtrn = wire;
-    return 1;
-}
-
-static int
-CheckKeyActions(	XkbDescPtr	xkb,
-			xkbSetMapReq *	req,
-			int		nTypes,
-			CARD8 *		mapWidths,
-			CARD16 *	symsPerKey,
-			CARD8 **	wireRtrn,
-			int *		nActsRtrn)
-{
-int			 nActs;
-CARD8 *			 wire = *wireRtrn;
-register unsigned	 i;
-
-    if (!(XkbKeyActionsMask&req->present))
-	return 1;
-    CHK_REQ_KEY_RANGE2(0x21,req->firstKeyAct,req->nKeyActs,req,(*nActsRtrn),0);
-    for (nActs=i=0;i<req->nKeyActs;i++) {
-	if (wire[0]!=0) {
-	    if (wire[0]==symsPerKey[i+req->firstKeyAct])
-		nActs+= wire[0];
-	    else {
-		*nActsRtrn= _XkbErrCode3(0x23,i+req->firstKeyAct,wire[0]);
-		return 0;
-	    }
-	}
-	wire++;
-    }
-    if (req->nKeyActs%4)
-	wire+= 4-(req->nKeyActs%4);
-    *wireRtrn = (CARD8 *)(((XkbAnyAction *)wire)+nActs);
-    *nActsRtrn = nActs;
-    return 1;
-}
-
-static int
-CheckKeyBehaviors(	XkbDescPtr 		xkb,
-			xkbSetMapReq *		req,
-			xkbBehaviorWireDesc **	wireRtrn,
-			int *			errorRtrn)
-{
-register xkbBehaviorWireDesc *	wire = *wireRtrn;
-register XkbServerMapPtr	server = xkb->server;
-register unsigned	 	i;
-unsigned			first,last;
-
-    if (((req->present&XkbKeyBehaviorsMask)==0)||(req->nKeyBehaviors<1)) {
-	req->present&= ~XkbKeyBehaviorsMask;
-	req->nKeyBehaviors= 0;
-	return 1;
-    }
-    first= req->firstKeyBehavior;
-    last=  req->firstKeyBehavior+req->nKeyBehaviors-1;
-    if (first<req->minKeyCode) {
-	*errorRtrn = _XkbErrCode3(0x31,first,req->minKeyCode);
-	return 0;
-    }
-    if (last>req->maxKeyCode) {
-	*errorRtrn = _XkbErrCode3(0x32,last,req->maxKeyCode);
-	return 0;
-    }
-	
-    for (i=0;i<req->totalKeyBehaviors;i++,wire++) {
-	if ((wire->key<first)||(wire->key>last)) {
-	    *errorRtrn = _XkbErrCode4(0x33,first,last,wire->key);
-	    return 0;
-	}
-	if ((wire->type&XkbKB_Permanent)&&
-	    ((server->behaviors[wire->key].type!=wire->type)||
-	     (server->behaviors[wire->key].data!=wire->data))) {
-	    *errorRtrn = _XkbErrCode3(0x33,wire->key,wire->type);
-	    return 0;
-	}
-	if ((wire->type==XkbKB_RadioGroup)&&
-		((wire->data&(~XkbKB_RGAllowNone))>XkbMaxRadioGroups)) {
-	    *errorRtrn= _XkbErrCode4(0x34,wire->key,wire->data,
-							XkbMaxRadioGroups);
-	    return 0;
-	}
-	if ((wire->type==XkbKB_Overlay1)||(wire->type==XkbKB_Overlay2)) {
-	    CHK_KEY_RANGE2(0x35,wire->key,1,xkb,*errorRtrn,0);
-	}
-    }
-    *wireRtrn = wire;
-    return 1;
-}
-
-static int
-CheckVirtualMods(	XkbDescRec *	xkb,
-			xkbSetMapReq *	req,
-			CARD8 **	wireRtrn,
-			int *		errorRtrn)
-{
-register CARD8		*wire = *wireRtrn;
-register unsigned 	 i,nMods,bit;
-
-    if (((req->present&XkbVirtualModsMask)==0)||(req->virtualMods==0))
-	return 1;
-    for (i=nMods=0,bit=1;i<XkbNumVirtualMods;i++,bit<<=1) {
-	if (req->virtualMods&bit)
-	    nMods++;
-    }
-    *wireRtrn= (wire+XkbPaddedSize(nMods));
-    return 1;
-}
-
-static int
-CheckKeyExplicit(	XkbDescPtr	xkb,
-			xkbSetMapReq *	req,
-			CARD8 **	wireRtrn,
-			int	*	errorRtrn)
-{
-register CARD8 *	wire = *wireRtrn;
-CARD8	*		start;
-register unsigned 	i;
-int			first,last;
-
-    if (((req->present&XkbExplicitComponentsMask)==0)||(req->nKeyExplicit<1)) {
-	req->present&= ~XkbExplicitComponentsMask;
-	req->nKeyExplicit= 0;
-	return 1;
-    }
-    first= req->firstKeyExplicit;
-    last=  first+req->nKeyExplicit-1;
-    if (first<req->minKeyCode) {
-	*errorRtrn = _XkbErrCode3(0x51,first,req->minKeyCode);
-	return 0;
-    }
-    if (last>req->maxKeyCode) {
-	*errorRtrn = _XkbErrCode3(0x52,last,req->maxKeyCode);
-	return 0;
-    }
-    start= wire; 
-    for (i=0;i<req->totalKeyExplicit;i++,wire+=2) {
-	if ((wire[0]<first)||(wire[0]>last)) {
-	    *errorRtrn = _XkbErrCode4(0x53,first,last,wire[0]);
-	    return 0;
-	}
-	if (wire[1]&(~XkbAllExplicitMask)) {
-	     *errorRtrn= _XkbErrCode3(0x52,~XkbAllExplicitMask,wire[1]);
-	     return 0;
-	}
-    }
-    wire+= XkbPaddedSize(wire-start)-(wire-start);
-    *wireRtrn= wire;
-    return 1;
-}
-
-static int
-CheckModifierMap(XkbDescPtr xkb,xkbSetMapReq *req,CARD8 **wireRtrn,int *errRtrn)
-{
-register CARD8 *	wire = *wireRtrn;
-CARD8	*		start;
-register unsigned 	i;
-int			first,last;
-
-    if (((req->present&XkbModifierMapMask)==0)||(req->nModMapKeys<1)) {
-	req->present&= ~XkbModifierMapMask;
-	req->nModMapKeys= 0;
-	return 1;
-    }
-    first= req->firstModMapKey;
-    last=  first+req->nModMapKeys-1;
-    if (first<req->minKeyCode) {
-	*errRtrn = _XkbErrCode3(0x61,first,req->minKeyCode);
-	return 0;
-    }
-    if (last>req->maxKeyCode) {
-	*errRtrn = _XkbErrCode3(0x62,last,req->maxKeyCode);
-	return 0;
-    }
-    start= wire; 
-    for (i=0;i<req->totalModMapKeys;i++,wire+=2) {
-	if ((wire[0]<first)||(wire[0]>last)) {
-	    *errRtrn = _XkbErrCode4(0x63,first,last,wire[0]);
-	    return 0;
-	}
-    }
-    wire+= XkbPaddedSize(wire-start)-(wire-start);
-    *wireRtrn= wire;
-    return 1;
-}
-
-static int
-CheckVirtualModMap(	XkbDescPtr xkb,
-			xkbSetMapReq *req,
-			xkbVModMapWireDesc **wireRtrn,
-			int *errRtrn)
-{
-register xkbVModMapWireDesc *	wire = *wireRtrn;
-register unsigned 		i;
-int				first,last;
-
-    if (((req->present&XkbVirtualModMapMask)==0)||(req->nVModMapKeys<1)) {
-	req->present&= ~XkbVirtualModMapMask;
-	req->nVModMapKeys= 0;
-	return 1;
-    }
-    first= req->firstVModMapKey;
-    last=  first+req->nVModMapKeys-1;
-    if (first<req->minKeyCode) {
-	*errRtrn = _XkbErrCode3(0x71,first,req->minKeyCode);
-	return 0;
-    }
-    if (last>req->maxKeyCode) {
-	*errRtrn = _XkbErrCode3(0x72,last,req->maxKeyCode);
-	return 0;
-    }
-    for (i=0;i<req->totalVModMapKeys;i++,wire++) {
-	if ((wire->key<first)||(wire->key>last)) {
-	    *errRtrn = _XkbErrCode4(0x73,first,last,wire->key);
-	    return 0;
-	}
-    }
-    *wireRtrn= wire;
-    return 1;
-}
-
-static char *
-SetKeyTypes(	XkbDescPtr		xkb,
-		xkbSetMapReq *		req,
-		xkbKeyTypeWireDesc *	wire,
-		XkbChangesPtr		changes)
-{
-register unsigned	i;
-unsigned		first,last;
-CARD8			*map;
-
-    if ((unsigned)(req->firstType+req->nTypes)>xkb->map->size_types) {
-	i= req->firstType+req->nTypes;
-	if (XkbAllocClientMap(xkb,XkbKeyTypesMask,i)!=Success) {
-	    return NULL;
-	}
-    }
-    if ((unsigned)(req->firstType+req->nTypes)>xkb->map->num_types)
-	xkb->map->num_types= req->firstType+req->nTypes;
-
-    for (i=0;i<req->nTypes;i++) {
-	XkbKeyTypePtr		pOld;
-	register unsigned 	n;
-
-	if (XkbResizeKeyType(xkb,i+req->firstType,wire->nMapEntries,
-				wire->preserve,wire->numLevels)!=Success) {
-	    return NULL;
-	}
-	pOld = &xkb->map->types[i+req->firstType];
-	map = (CARD8 *)&wire[1];
-
-	pOld->mods.real_mods = wire->realMods;
-	pOld->mods.vmods= wire->virtualMods;
-	pOld->num_levels = wire->numLevels;
-	pOld->map_count= wire->nMapEntries;
-
-	pOld->mods.mask= pOld->mods.real_mods|
-					XkbMaskForVMask(xkb,pOld->mods.vmods);
-
-	if (wire->nMapEntries) {
-	    xkbKTSetMapEntryWireDesc *mapWire;
-	    xkbModsWireDesc *preWire;
-	    unsigned tmp;
-	    mapWire= (xkbKTSetMapEntryWireDesc *)map;
-	    preWire= (xkbModsWireDesc *)&mapWire[wire->nMapEntries];
-	    for (n=0;n<wire->nMapEntries;n++) {
-		pOld->map[n].active= 1;
-		pOld->map[n].mods.mask= mapWire[n].realMods;
-		pOld->map[n].mods.real_mods= mapWire[n].realMods;
-		pOld->map[n].mods.vmods= mapWire[n].virtualMods;
-		pOld->map[n].level= mapWire[n].level;
-		if (mapWire[n].virtualMods!=0) {
-		    tmp= XkbMaskForVMask(xkb,mapWire[n].virtualMods);
-		    pOld->map[n].active= (tmp!=0);
-		    pOld->map[n].mods.mask|= tmp;
-		}
-		if (wire->preserve) {
-		    pOld->preserve[n].real_mods= preWire[n].realMods;
-		    pOld->preserve[n].vmods= preWire[n].virtualMods;
-		    tmp= XkbMaskForVMask(xkb,preWire[n].virtualMods);
-		    pOld->preserve[n].mask= preWire[n].realMods|tmp;
-		}
-	    }
-	    if (wire->preserve)
-		 map= (CARD8 *)&preWire[wire->nMapEntries];
-	    else map= (CARD8 *)&mapWire[wire->nMapEntries];
-	}
-	else map= (CARD8 *)&wire[1];
-	wire = (xkbKeyTypeWireDesc *)map;
-    }
-    first= req->firstType;
-    last= first+req->nTypes-1; /* last changed type */
-    if (changes->map.changed&XkbKeyTypesMask) {
-	int oldLast;
-	oldLast= changes->map.first_type+changes->map.num_types-1;
-	if (changes->map.first_type<first)
-	    first= changes->map.first_type;
-	if (oldLast>last)
-	    last= oldLast;
-    }
-    changes->map.changed|= XkbKeyTypesMask;
-    changes->map.first_type = first;
-    changes->map.num_types = (last-first)+1;
-    return (char *)wire;
-}
-
-static char *
-SetKeySyms(	ClientPtr		client,
-		XkbDescPtr		xkb,
-		xkbSetMapReq *		req,
-		xkbSymMapWireDesc *	wire,
-		XkbChangesPtr 		changes,
-		DeviceIntPtr		dev)
-{
-register unsigned 	i,s;
-XkbSymMapPtr		oldMap;
-KeySym *		newSyms;
-KeySym *		pSyms;
-unsigned		first,last;
-
-    oldMap = &xkb->map->key_sym_map[req->firstKeySym];
-    for (i=0;i<req->nKeySyms;i++,oldMap++) {
-	pSyms = (KeySym *)&wire[1];
-	if (wire->nSyms>0) {
-	    newSyms = XkbResizeKeySyms(xkb,i+req->firstKeySym,wire->nSyms);
-	    for (s=0;s<wire->nSyms;s++) {
-		newSyms[s]= pSyms[s];
-	    }
-	    if (client->swapped) {
-		int n;
-		for (s=0;s<wire->nSyms;s++) {
-		    swapl(&newSyms[s],n);
-		}
-	    }
-	}
-	oldMap->kt_index[0] = wire->ktIndex[0];
-	oldMap->kt_index[1] = wire->ktIndex[1];
-	oldMap->kt_index[2] = wire->ktIndex[2];
-	oldMap->kt_index[3] = wire->ktIndex[3];
-	oldMap->group_info = wire->groupInfo;
-	oldMap->width = wire->width;
-	wire= (xkbSymMapWireDesc *)&pSyms[wire->nSyms];
-    }
-    first= req->firstKeySym;
-    last= first+req->nKeySyms-1;
-    if (changes->map.changed&XkbKeySymsMask) {
-	int oldLast= (changes->map.first_key_sym+changes->map.num_key_syms-1);
-	if (changes->map.first_key_sym<first)
-	    first= changes->map.first_key_sym;
-	if (oldLast>last)
-	    last= oldLast;
-    }
-    changes->map.changed|= XkbKeySymsMask;
-    changes->map.first_key_sym = first;
-    changes->map.num_key_syms = (last-first+1);
-
-    s= 0;
-    for (i=xkb->min_key_code;i<=xkb->max_key_code;i++) {
-	if (XkbKeyNumGroups(xkb,i)>s)
-	    s= XkbKeyNumGroups(xkb,i);
-    }
-    if (s!=xkb->ctrls->num_groups) {
-	xkbControlsNotify	cn;
-	XkbControlsRec		old;
-	cn.keycode= 0;
-	cn.eventType= 0;
-	cn.requestMajor= XkbReqCode;
-	cn.requestMinor= X_kbSetMap;
-	old= *xkb->ctrls;
-	xkb->ctrls->num_groups= s;
-	if (XkbComputeControlsNotify(dev,&old,xkb->ctrls,&cn,FALSE))
-	    XkbSendControlsNotify(dev,&cn);
-    }
-    return (char *)wire;
-}
-
-static char *
-SetKeyActions(	XkbDescPtr	xkb,
-		xkbSetMapReq *	req,
-		CARD8 *		wire,
-		XkbChangesPtr	changes)
-{
-register unsigned	i,first,last;
-CARD8 *			nActs = wire;
-XkbAction *		newActs;
-    
-    wire+= XkbPaddedSize(req->nKeyActs);
-    for (i=0;i<req->nKeyActs;i++) {
-	if (nActs[i]==0)
-	    xkb->server->key_acts[i+req->firstKeyAct]= 0;
-	else {
-	    newActs= XkbResizeKeyActions(xkb,i+req->firstKeyAct,nActs[i]);
-	    memcpy((char *)newActs,(char *)wire,
-					nActs[i]*SIZEOF(xkbActionWireDesc));
-	    wire+= nActs[i]*SIZEOF(xkbActionWireDesc);
-	}
-    }
-    first= req->firstKeyAct;
-    last= (first+req->nKeyActs-1);
-    if (changes->map.changed&XkbKeyActionsMask) {
-	int oldLast;
-	oldLast= changes->map.first_key_act+changes->map.num_key_acts-1;
-	if (changes->map.first_key_act<first)
-	    first= changes->map.first_key_act;
-	if (oldLast>last)
-	    last= oldLast;
-    }
-    changes->map.changed|= XkbKeyActionsMask;
-    changes->map.first_key_act= first;
-    changes->map.num_key_acts= (last-first+1);
-    return (char *)wire;
-}
-
-static char *
-SetKeyBehaviors(	XkbSrvInfoPtr	 xkbi,
-    			xkbSetMapReq	*req,
-    			xkbBehaviorWireDesc	*wire,
-    			XkbChangesPtr	 changes)
-{
-register unsigned i;
-int maxRG = -1;
-XkbDescPtr       xkb = xkbi->desc;
-XkbServerMapPtr	 server = xkb->server;
-unsigned	 first,last;
-
-    first= req->firstKeyBehavior;
-    last= req->firstKeyBehavior+req->nKeyBehaviors-1;
-    memset(&server->behaviors[first], 0, req->nKeyBehaviors*sizeof(XkbBehavior));
-    for (i=0;i<req->totalKeyBehaviors;i++) {
-	if ((server->behaviors[wire->key].type&XkbKB_Permanent)==0) {
-	    server->behaviors[wire->key].type= wire->type;
-	    server->behaviors[wire->key].data= wire->data;
-	    if ((wire->type==XkbKB_RadioGroup)&&(((int)wire->data)>maxRG))
-		maxRG= wire->data + 1;
-	}
-	wire++;
-    }
-
-    if (maxRG>(int)xkbi->nRadioGroups) {
-        int sz = maxRG*sizeof(XkbRadioGroupRec);
-        if (xkbi->radioGroups)
-             xkbi->radioGroups= realloc(xkbi->radioGroups,sz);
-        else xkbi->radioGroups= calloc(1, sz);
-        if (xkbi->radioGroups) {
-             if (xkbi->nRadioGroups)
-                 memset(&xkbi->radioGroups[xkbi->nRadioGroups], 0,
-                        (maxRG-xkbi->nRadioGroups)*sizeof(XkbRadioGroupRec));
-             xkbi->nRadioGroups= maxRG;
-        }
-        else xkbi->nRadioGroups= 0;
-        /* should compute members here */
-    }
-    if (changes->map.changed&XkbKeyBehaviorsMask) {
-	unsigned oldLast;
-	oldLast= changes->map.first_key_behavior+
-					changes->map.num_key_behaviors-1;
-        if (changes->map.first_key_behavior<req->firstKeyBehavior)
-             first= changes->map.first_key_behavior;
-        if (oldLast>last)
-            last= oldLast;
-    }
-    changes->map.changed|= XkbKeyBehaviorsMask;
-    changes->map.first_key_behavior = first;
-    changes->map.num_key_behaviors = (last-first+1);
-    return (char *)wire;
-}
-
-static char *
-SetVirtualMods(XkbSrvInfoPtr xkbi,xkbSetMapReq *req,CARD8 *wire,
-						XkbChangesPtr changes)
-{
-register int 		i,bit,nMods;
-XkbServerMapPtr		srv = xkbi->desc->server;
-
-    if (((req->present&XkbVirtualModsMask)==0)||(req->virtualMods==0))
-	return (char *)wire;
-    for (i=nMods=0,bit=1;i<XkbNumVirtualMods;i++,bit<<=1) {
-	if (req->virtualMods&bit) {
-	    if (srv->vmods[i]!=wire[nMods]) {
-		changes->map.changed|= XkbVirtualModsMask;
-		changes->map.vmods|= bit;
-		srv->vmods[i]= wire[nMods];
-	    }
-	    nMods++;
-	}
-    }
-    return (char *)(wire+XkbPaddedSize(nMods));
-}
-
-static char *
-SetKeyExplicit(XkbSrvInfoPtr xkbi,xkbSetMapReq *req,CARD8 *wire,
-							XkbChangesPtr changes)
-{
-register unsigned	i,first,last;
-XkbServerMapPtr		xkb = xkbi->desc->server;
-CARD8 *			start;
-
-    start= wire;
-    first= req->firstKeyExplicit;
-    last=  req->firstKeyExplicit+req->nKeyExplicit-1;
-    memset(&xkb->explicit[first], 0, req->nKeyExplicit);
-    for (i=0;i<req->totalKeyExplicit;i++,wire+= 2) {
-	xkb->explicit[wire[0]]= wire[1];
-    }
-    if (first>0) {
-	if (changes->map.changed&XkbExplicitComponentsMask) {
-	    int oldLast;
-	    oldLast= changes->map.first_key_explicit+
-					changes->map.num_key_explicit-1;
-	    if (changes->map.first_key_explicit<first)
-		first= changes->map.first_key_explicit;
-	    if (oldLast>last)
-		last= oldLast;
-	}
-	changes->map.first_key_explicit= first;
-	changes->map.num_key_explicit= (last-first)+1;
-    }
-    wire+= XkbPaddedSize(wire-start)-(wire-start);
-    return (char *)wire;
-}
-
-static char *
-SetModifierMap(	XkbSrvInfoPtr	xkbi,
-		xkbSetMapReq *	req,
-		CARD8 *		wire,
-		XkbChangesPtr	changes)
-{
-register unsigned	i,first,last;
-XkbClientMapPtr		xkb = xkbi->desc->map;
-CARD8 *			start;
-
-    start= wire;
-    first= req->firstModMapKey;
-    last=  req->firstModMapKey+req->nModMapKeys-1;
-    memset(&xkb->modmap[first], 0, req->nModMapKeys);
-    for (i=0;i<req->totalModMapKeys;i++,wire+= 2) {
-	xkb->modmap[wire[0]]= wire[1];
-    }
-    if (first>0) {
-	if (changes->map.changed&XkbModifierMapMask) {
-	    int oldLast;
-	    oldLast= changes->map.first_modmap_key+
-						changes->map.num_modmap_keys-1;
-	    if (changes->map.first_modmap_key<first)
-		first= changes->map.first_modmap_key;
-	    if (oldLast>last)
-		last= oldLast;
-	}
-	changes->map.first_modmap_key= first;
-	changes->map.num_modmap_keys= (last-first)+1;
-    }
-    wire+= XkbPaddedSize(wire-start)-(wire-start);
-    return (char *)wire;
-}
-
-static char *
-SetVirtualModMap(	XkbSrvInfoPtr		xkbi,
-			xkbSetMapReq *		req,
-			xkbVModMapWireDesc *	wire,
-			XkbChangesPtr 		changes)
-{
-register unsigned	i,first,last;
-XkbServerMapPtr		srv = xkbi->desc->server;
-
-    first= req->firstVModMapKey;
-    last=  req->firstVModMapKey+req->nVModMapKeys-1;
-    memset(&srv->vmodmap[first], 0, req->nVModMapKeys*sizeof(unsigned short));
-    for (i=0;i<req->totalVModMapKeys;i++,wire++) {
-	srv->vmodmap[wire->key]= wire->vmods;
-    }
-    if (first>0) {
-	if (changes->map.changed&XkbVirtualModMapMask) {
-	    int oldLast;
-	    oldLast= changes->map.first_vmodmap_key+
-					changes->map.num_vmodmap_keys-1;
-	    if (changes->map.first_vmodmap_key<first)
-		first= changes->map.first_vmodmap_key;
-	    if (oldLast>last)
-		last= oldLast;
-	}
-	changes->map.first_vmodmap_key= first;
-	changes->map.num_vmodmap_keys= (last-first)+1;
-    }
-    return (char *)wire;
-}
-
-/**
- * Check if the given request can be applied to the given device but don't
- * actually do anything..
- */
-static int
-_XkbSetMapChecks(ClientPtr client, DeviceIntPtr dev, xkbSetMapReq *req, char* values)
-{
-    XkbSrvInfoPtr       xkbi;
-    XkbDescPtr          xkb;
-    int                 error;
-    int                 nTypes = 0, nActions;
-    CARD8               mapWidths[XkbMaxLegalKeyCode + 1] = {0};
-    CARD16              symsPerKey[XkbMaxLegalKeyCode + 1] = {0};
-    XkbSymMapPtr        map;
-    int                 i;
-
-    xkbi= dev->key->xkbInfo;
-    xkb = xkbi->desc;
-
-    if ((xkb->min_key_code != req->minKeyCode)||
-        (xkb->max_key_code != req->maxKeyCode)) {
-	if (client->vMajor!=1) { /* pre 1.0 versions of Xlib have a bug */
-	    req->minKeyCode= xkb->min_key_code;
-	    req->maxKeyCode= xkb->max_key_code;
-	}
-	else {
-	    if (!XkbIsLegalKeycode(req->minKeyCode)) {
-		client->errorValue = _XkbErrCode3(2, req->minKeyCode, req->maxKeyCode);
-		return BadValue;
-	    }
-	    if (req->minKeyCode > req->maxKeyCode) {
-		client->errorValue = _XkbErrCode3(3, req->minKeyCode, req->maxKeyCode);
-		return BadMatch;
-	    }
-	}
-    }
-
-    if ((req->present & XkbKeyTypesMask) &&
-	(!CheckKeyTypes(client,xkb,req,(xkbKeyTypeWireDesc **)&values,
-						&nTypes,mapWidths))) {
-	client->errorValue = nTypes;
-	return BadValue;
-    }
-
-    /* symsPerKey/mapWidths must be filled regardless of client-side flags */
-    map = &xkb->map->key_sym_map[xkb->min_key_code];
-    for (i=xkb->min_key_code;i<xkb->max_key_code;i++,map++) {
-	register int g,ng,w;
-	ng= XkbNumGroups(map->group_info);
-	for (w=g=0;g<ng;g++) {
-	    if (map->kt_index[g]>=(unsigned)nTypes) {
-		client->errorValue = _XkbErrCode4(0x13,i,g,map->kt_index[g]);
-		return 0;
-	    }
-	    if (mapWidths[map->kt_index[g]]>w)
-		w= mapWidths[map->kt_index[g]];
-	}
-	symsPerKey[i] = w*ng;
-    }
-
-    if ((req->present & XkbKeySymsMask) &&
-	(!CheckKeySyms(client,xkb,req,nTypes,mapWidths,symsPerKey,
-					(xkbSymMapWireDesc **)&values,&error))) {
-	client->errorValue = error;
-	return BadValue;
-    }
-
-    if ((req->present & XkbKeyActionsMask) &&
-	(!CheckKeyActions(xkb,req,nTypes,mapWidths,symsPerKey,
-						(CARD8 **)&values,&nActions))) {
-	client->errorValue = nActions;
-	return BadValue;
-    }
-
-    if ((req->present & XkbKeyBehaviorsMask) &&
-	(!CheckKeyBehaviors(xkb,req,(xkbBehaviorWireDesc**)&values,&error))) {
-	client->errorValue = error;
-	return BadValue;
-    }
-
-    if ((req->present & XkbVirtualModsMask) &&
-	(!CheckVirtualMods(xkb,req,(CARD8 **)&values,&error))) {
-	client->errorValue= error;
-	return BadValue;
-    }
-    if ((req->present&XkbExplicitComponentsMask) &&
-	(!CheckKeyExplicit(xkb,req,(CARD8 **)&values,&error))) {
-	client->errorValue= error;
-	return BadValue;
-    }
-    if ((req->present&XkbModifierMapMask) &&
-	(!CheckModifierMap(xkb,req,(CARD8 **)&values,&error))) {
-	client->errorValue= error;
-	return BadValue;
-    }
-    if ((req->present&XkbVirtualModMapMask) &&
-	(!CheckVirtualModMap(xkb,req,(xkbVModMapWireDesc **)&values,&error))) {
-	client->errorValue= error;
-	return BadValue;
-    }
-
-    if (((values-((char *)req))/4)!= req->length) {
-	ErrorF("[xkb] Internal error! Bad length in XkbSetMap (after check)\n");
-	client->errorValue = values-((char *)&req[1]);
-	return BadLength;
-    }
-
-    return Success;
-}
-
-/**
- * Apply the given request on the given device.
- */
-static int
-_XkbSetMap(ClientPtr client, DeviceIntPtr dev, xkbSetMapReq *req, char *values)
-{
-    XkbEventCauseRec	cause;
-    XkbChangesRec	change;
-    Bool		sentNKN;
-    XkbSrvInfoPtr       xkbi;
-    XkbDescPtr          xkb;
-
-    xkbi= dev->key->xkbInfo;
-    xkb = xkbi->desc;
-
-    XkbSetCauseXkbReq(&cause,X_kbSetMap,client);
-    memset(&change, 0, sizeof(change));
-    sentNKN = FALSE;
-    if ((xkb->min_key_code!=req->minKeyCode)||
-        (xkb->max_key_code!=req->maxKeyCode)) {
-	Status			status;
-	xkbNewKeyboardNotify	nkn;
-	nkn.deviceID = nkn.oldDeviceID = dev->id;
-	nkn.oldMinKeyCode = xkb->min_key_code;
-	nkn.oldMaxKeyCode = xkb->max_key_code;
-	status= XkbChangeKeycodeRange(xkb, req->minKeyCode,
-                                      req->maxKeyCode, &change);
-	if (status != Success)
-	    return status; /* oh-oh. what about the other keyboards? */
-	nkn.minKeyCode = xkb->min_key_code;
-	nkn.maxKeyCode = xkb->max_key_code;
-	nkn.requestMajor = XkbReqCode;
-	nkn.requestMinor = X_kbSetMap;
-	nkn.changed = XkbNKN_KeycodesMask;
-	XkbSendNewKeyboardNotify(dev,&nkn);
-	sentNKN = TRUE;
-    }
-
-    if (req->present&XkbKeyTypesMask) {
-	values = SetKeyTypes(xkb,req,(xkbKeyTypeWireDesc *)values,&change);
-	if (!values)	goto allocFailure;
-    }
-    if (req->present&XkbKeySymsMask) {
-	values = SetKeySyms(client,xkb,req,(xkbSymMapWireDesc *)values,&change,dev);
-	if (!values)	goto allocFailure;
-    }
-    if (req->present&XkbKeyActionsMask) {
-	values = SetKeyActions(xkb,req,(CARD8 *)values,&change);
-	if (!values)	goto allocFailure;
-    }
-    if (req->present&XkbKeyBehaviorsMask) {
-	values= SetKeyBehaviors(xkbi,req,(xkbBehaviorWireDesc *)values,&change);
-	if (!values)	goto allocFailure;
-    }
-    if (req->present&XkbVirtualModsMask)
-	values= SetVirtualMods(xkbi,req,(CARD8 *)values,&change);
-    if (req->present&XkbExplicitComponentsMask)
-	values= SetKeyExplicit(xkbi,req,(CARD8 *)values,&change);
-    if (req->present&XkbModifierMapMask)
-	values= SetModifierMap(xkbi,req,(CARD8 *)values,&change);
-    if (req->present&XkbVirtualModMapMask)
-	values= SetVirtualModMap(xkbi,req,(xkbVModMapWireDesc *)values,&change);
-    if (((values-((char *)req))/4)!=req->length) {
-	ErrorF("[xkb] Internal error! Bad length in XkbSetMap (after set)\n");
-	client->errorValue = values-((char *)&req[1]);
-	return BadLength;
-    }
-    if (req->flags&XkbSetMapRecomputeActions) {
-	KeyCode		first,last,firstMM,lastMM;
-	if (change.map.num_key_syms>0) {
-	    first= change.map.first_key_sym;
-	    last= first+change.map.num_key_syms-1;
-	}
-	else first= last= 0;
-	if (change.map.num_modmap_keys>0) {
-	    firstMM= change.map.first_modmap_key;
-	    lastMM= first+change.map.num_modmap_keys-1;
-	}
-	else firstMM= lastMM= 0;
-	if ((last>0) && (lastMM>0)) {
-	    if (firstMM<first)
-		first= firstMM;
-	    if (lastMM>last)
-		last= lastMM;
-	}
-	else if (lastMM>0) {
-	    first= firstMM;
-	    last= lastMM;
-	}
-	if (last>0) {
-	    unsigned check= 0;
-	    XkbUpdateActions(dev,first,(last-first+1),&change,&check,&cause);
-	    if (check)
-		XkbCheckSecondaryEffects(xkbi,check,&change,&cause);
-	}
-    }
-    if (!sentNKN)
-	XkbSendNotification(dev,&change,&cause);
-
-    return Success;
-allocFailure:
-    return BadAlloc;
-}
-
-
-int
-ProcXkbSetMap(ClientPtr client)
-{
-    DeviceIntPtr	dev;
-    char *		tmp;
-    int                 rc;
-
-    REQUEST(xkbSetMapReq);
-    REQUEST_AT_LEAST_SIZE(xkbSetMapReq);
-
-    if (!(client->xkbClientFlags&_XkbClientInitialized))
-	return BadAccess;
-
-    CHK_KBD_DEVICE(dev, stuff->deviceSpec, client, DixManageAccess);
-    CHK_MASK_LEGAL(0x01,stuff->present,XkbAllMapComponentsMask);
-
-    tmp = (char *)&stuff[1];
-
-    /* Check if we can to the SetMap on the requested device. If this
-       succeeds, do the same thing for all extension devices (if needed).
-       If any of them fails, fail.  */
-    rc = _XkbSetMapChecks(client, dev, stuff, tmp);
-
-    if (rc != Success)
-        return rc;
-
-    if (stuff->deviceSpec == XkbUseCoreKbd)
-    {
-        DeviceIntPtr other;
-        for (other = inputInfo.devices; other; other = other->next)
-        {
-            if ((other != dev) && other->key && !IsMaster(other) && GetMaster(other, MASTER_KEYBOARD) == dev)
-            {
-                rc = XaceHook(XACE_DEVICE_ACCESS, client, other, DixManageAccess);
-                if (rc == Success)
-                {
-                    rc = _XkbSetMapChecks(client, other, stuff, tmp);
-                    if (rc != Success)
-                        return rc;
-                }
-            }
-        }
-    }
-
-    /* We know now that we will succed with the SetMap. In theory anyway. */
-    rc = _XkbSetMap(client, dev, stuff, tmp);
-    if (rc != Success)
-        return rc;
-
-    if (stuff->deviceSpec == XkbUseCoreKbd)
-    {
-        DeviceIntPtr other;
-        for (other = inputInfo.devices; other; other = other->next)
-        {
-            if ((other != dev) && other->key && !IsMaster(other) && GetMaster(other, MASTER_KEYBOARD) == dev)
-            {
-                rc = XaceHook(XACE_DEVICE_ACCESS, client, other, DixManageAccess);
-                if (rc == Success)
-                    _XkbSetMap(client, other, stuff, tmp);
-                /* ignore rc. if the SetMap failed although the check above
-                   reported true there isn't much we can do. we still need to
-                   set all other devices, hoping that at least they stay in
-                   sync. */
-            }
-        }
-    }
-
-    return Success;
-}
-
-/***====================================================================***/
-
-static Status
-XkbComputeGetCompatMapReplySize(	XkbCompatMapPtr 	compat,
-					xkbGetCompatMapReply *	rep)
-{
-unsigned	 size,nGroups;
-
-    nGroups= 0;
-    if (rep->groups!=0) {
-	register int i,bit;
-	for (i=0,bit=1;i<XkbNumKbdGroups;i++,bit<<=1) {
-	    if (rep->groups&bit)
-		nGroups++;
-	}
-    }
-    size= nGroups*SIZEOF(xkbModsWireDesc);
-    size+= (rep->nSI*SIZEOF(xkbSymInterpretWireDesc));
-    rep->length= size/4;
-    return Success;
-}
-
-static int
-XkbSendCompatMap(	ClientPtr 		client,
-			XkbCompatMapPtr 	compat,
-			xkbGetCompatMapReply *	rep)
-{
-char	*	data;
-int		size;
-
-    size= rep->length*4;
-    if (size>0) {
-	data = malloc(size);
-	if (data) {
-	    register unsigned i,bit;
-	    xkbModsWireDesc *	grp;
-	    XkbSymInterpretPtr	sym= &compat->sym_interpret[rep->firstSI];
-	    xkbSymInterpretWireDesc *wire = (xkbSymInterpretWireDesc *)data;
-	    for (i=0;i<rep->nSI;i++,sym++,wire++) {
-		wire->sym= sym->sym;
-		wire->mods= sym->mods;
-		wire->match= sym->match;
-		wire->virtualMod= sym->virtual_mod;
-		wire->flags= sym->flags;
-		memcpy((char*)&wire->act,(char*)&sym->act,sz_xkbActionWireDesc);
-		if (client->swapped) {
-		    register int n;
-		    swapl(&wire->sym,n);
-		}
-	    }
-	    if (rep->groups) {
-		grp = (xkbModsWireDesc *)wire;
-		for (i=0,bit=1;i<XkbNumKbdGroups;i++,bit<<=1) {
-		    if (rep->groups&bit) {
-			grp->mask= compat->groups[i].mask;
-			grp->realMods= compat->groups[i].real_mods;
-			grp->virtualMods= compat->groups[i].vmods;
-			if (client->swapped) {
-			    register int n;
-			    swaps(&grp->virtualMods,n);
-			}
-			grp++;
-		    }
-		}
-		wire= (xkbSymInterpretWireDesc*)grp;
-	    }
-	}
-	else return BadAlloc;
-    }
-    else data= NULL;
-
-    if (client->swapped) {
-	register int n;
-	swaps(&rep->sequenceNumber,n);
-	swapl(&rep->length,n);
-	swaps(&rep->firstSI,n);
-	swaps(&rep->nSI,n);
-	swaps(&rep->nTotalSI,n);
-    }
-
-    WriteToClient(client, SIZEOF(xkbGetCompatMapReply), (char *)rep);
-    if (data) {
-	WriteToClient(client, size, data);
-	free((char *)data);
-    }
-    return Success;
-}
-
-int
-ProcXkbGetCompatMap(ClientPtr client)
-{
-    xkbGetCompatMapReply 	rep;
-    DeviceIntPtr 		dev;
-    XkbDescPtr			xkb;
-    XkbCompatMapPtr		compat;
-
-    REQUEST(xkbGetCompatMapReq);
-    REQUEST_SIZE_MATCH(xkbGetCompatMapReq);
-
-    if (!(client->xkbClientFlags&_XkbClientInitialized))
-	return BadAccess;
-
-    CHK_KBD_DEVICE(dev, stuff->deviceSpec, client, DixGetAttrAccess);
-
-    xkb = dev->key->xkbInfo->desc;
-    compat= xkb->compat;
-
-    rep.type = X_Reply;
-    rep.deviceID = dev->id;
-    rep.sequenceNumber = client->sequence;
-    rep.length = 0;
-    rep.firstSI = stuff->firstSI;
-    rep.nSI = stuff->nSI;
-    if (stuff->getAllSI) {
-	rep.firstSI = 0;
-	rep.nSI = compat->num_si;
-    }
-    else if ((((unsigned)stuff->nSI)>0)&&
-		((unsigned)(stuff->firstSI+stuff->nSI-1)>=compat->num_si)) {
-	client->errorValue = _XkbErrCode2(0x05,compat->num_si);
-	return BadValue;
-    }
-    rep.nTotalSI = compat->num_si;
-    rep.groups= stuff->groups;
-    XkbComputeGetCompatMapReplySize(compat,&rep);
-    return XkbSendCompatMap(client,compat,&rep);
-}
-
-/**
- * Apply the given request on the given device.
- * If dryRun is TRUE, then value checks are performed, but the device isn't
- * modified.
- */
-static int
-_XkbSetCompatMap(ClientPtr client, DeviceIntPtr dev,
-                 xkbSetCompatMapReq *req, char* data, BOOL dryRun)
-{
-    XkbSrvInfoPtr       xkbi;
-    XkbDescPtr          xkb;
-    XkbCompatMapPtr     compat;
-    int                 nGroups;
-    unsigned            i,bit;
-
-    xkbi = dev->key->xkbInfo;
-    xkb = xkbi->desc;
-    compat = xkb->compat;
-
-    if ((req->nSI>0)||(req->truncateSI)) {
-	xkbSymInterpretWireDesc *wire;
-	if (req->firstSI>compat->num_si) {
-	    client->errorValue = _XkbErrCode2(0x02,compat->num_si);
-	    return BadValue;
-	}
-	wire= (xkbSymInterpretWireDesc *)data;
-	wire+= req->nSI;
-	data = (char *)wire;
-    }
-
-    nGroups= 0;
-    if (req->groups!=0) {
-	for (i=0,bit=1;i<XkbNumKbdGroups;i++,bit<<=1) {
-	    if ( req->groups&bit )
-		nGroups++;
-	}
-    }
-    data+= nGroups*SIZEOF(xkbModsWireDesc);
-    if (((data-((char *)req))/4)!=req->length) {
-	return BadLength;
-    }
-
-    /* Done all the checks we can do */
-    if (dryRun)
-        return Success;
-
-    data = (char *)&req[1];
-    if (req->nSI>0) {
-	xkbSymInterpretWireDesc *wire = (xkbSymInterpretWireDesc *)data;
-	XkbSymInterpretPtr	sym;
-	if ((unsigned)(req->firstSI+req->nSI)>compat->num_si) {
-	    compat->num_si= req->firstSI+req->nSI;
-	    compat->sym_interpret= realloc(compat->sym_interpret,
-					    compat->num_si * sizeof(XkbSymInterpretRec));
-	    if (!compat->sym_interpret) {
-		compat->num_si= 0;
-		return BadAlloc;
-	    }
-	}
-	else if (req->truncateSI) {
-	    compat->num_si = req->firstSI+req->nSI;
-	}
-	sym = &compat->sym_interpret[req->firstSI];
-	for (i=0;i<req->nSI;i++,wire++,sym++) {
-	    if (client->swapped) {
-		int n;
-		swapl(&wire->sym,n);
-	    }
-	    sym->sym= wire->sym;
-	    sym->mods= wire->mods;
-	    sym->match= wire->match;
-	    sym->flags= wire->flags;
-	    sym->virtual_mod= wire->virtualMod;
-	    memcpy((char *)&sym->act,(char *)&wire->act,
-                   SIZEOF(xkbActionWireDesc));
-	}
-	data = (char *)wire;
-    }
-    else if (req->truncateSI) {
-	compat->num_si = req->firstSI;
-    }
-
-    if (req->groups!=0) {
-	unsigned i, bit;
-	xkbModsWireDesc *wire = (xkbModsWireDesc *)data;
-	for (i = 0, bit = 1; i < XkbNumKbdGroups; i++, bit <<= 1) {
-	    if (req->groups & bit) {
-		if (client->swapped) {
-		    int n;
-		    swaps(&wire->virtualMods,n);
-		}
-		compat->groups[i].mask= wire->realMods;
-		compat->groups[i].real_mods= wire->realMods;
-		compat->groups[i].vmods= wire->virtualMods;
-		if (wire->virtualMods!=0) {
-		    unsigned tmp;
-		    tmp= XkbMaskForVMask(xkb,wire->virtualMods);
-		    compat->groups[i].mask|= tmp;
-		}
-		data+= SIZEOF(xkbModsWireDesc);
-		wire= (xkbModsWireDesc *)data;
-	    }
-	}
-    }
-    i= XkbPaddedSize((data-((char *)req)));
-    if ((i/4)!=req->length) {
-	ErrorF("[xkb] Internal length error on read in _XkbSetCompatMap\n");
-	return BadLength;
-    }
-
-    if (dev->xkb_interest) {
-	xkbCompatMapNotify ev;
-	ev.deviceID = dev->id;
-	ev.changedGroups = req->groups;
-	ev.firstSI = req->firstSI;
-	ev.nSI = req->nSI;
-	ev.nTotalSI = compat->num_si;
-	XkbSendCompatMapNotify(dev,&ev);
-    }
-
-    if (req->recomputeActions) {
-	XkbChangesRec		change;
-	unsigned		check;
-	XkbEventCauseRec	cause;
-
-	XkbSetCauseXkbReq(&cause,X_kbSetCompatMap,client);
-	memset(&change, 0, sizeof(XkbChangesRec));
-	XkbUpdateActions(dev,xkb->min_key_code,XkbNumKeys(xkb),&change,&check,
-									&cause);
-	if (check)
-	    XkbCheckSecondaryEffects(xkbi,check,&change,&cause);
-	XkbSendNotification(dev,&change,&cause);
-    }
-    return Success;
-}
-
-int
-ProcXkbSetCompatMap(ClientPtr client)
-{
-    DeviceIntPtr        dev;
-    char                *data;
-    int                 rc;
-
-    REQUEST(xkbSetCompatMapReq);
-    REQUEST_AT_LEAST_SIZE(xkbSetCompatMapReq);
-
-    if (!(client->xkbClientFlags&_XkbClientInitialized))
-	return BadAccess;
-
-    CHK_KBD_DEVICE(dev, stuff->deviceSpec, client, DixManageAccess);
-
-    data = (char *)&stuff[1];
-
-    /* check first using a dry-run */
-    rc = _XkbSetCompatMap(client, dev, stuff, data, TRUE);
-    if (rc != Success)
-        return rc;
-    if (stuff->deviceSpec == XkbUseCoreKbd)
-    {
-        DeviceIntPtr other;
-        for (other = inputInfo.devices; other; other = other->next)
-        {
-            if ((other != dev) && other->key && !IsMaster(other) && GetMaster(other, MASTER_KEYBOARD) == dev)
-            {
-                rc = XaceHook(XACE_DEVICE_ACCESS, client, other, DixManageAccess);
-                if (rc == Success)
-                {
-                    /* dry-run */
-                    rc = _XkbSetCompatMap(client, other, stuff, data, TRUE);
-                    if (rc != Success)
-                        return rc;
-                }
-            }
-        }
-    }
-
-    /* Yay, the dry-runs succeed. Let's apply */
-    rc = _XkbSetCompatMap(client, dev, stuff, data, FALSE);
-    if (rc != Success)
-        return rc;
-    if (stuff->deviceSpec == XkbUseCoreKbd)
-    {
-        DeviceIntPtr other;
-        for (other = inputInfo.devices; other; other = other->next)
-        {
-            if ((other != dev) && other->key && !IsMaster(other) && GetMaster(other, MASTER_KEYBOARD) == dev)
-            {
-                rc = XaceHook(XACE_DEVICE_ACCESS, client, other, DixManageAccess);
-                if (rc == Success)
-                {
-                    rc = _XkbSetCompatMap(client, other, stuff, data, FALSE);
-                    if (rc != Success)
-                        return rc;
-                }
-            }
-        }
-    }
-
-    return Success;
-}
-
-/***====================================================================***/
-
-int
-ProcXkbGetIndicatorState(ClientPtr client)
-{
-    xkbGetIndicatorStateReply 	rep;
-    XkbSrvLedInfoPtr		sli;
-    DeviceIntPtr 		dev;
-    register int 		i;
-
-    REQUEST(xkbGetIndicatorStateReq);
-    REQUEST_SIZE_MATCH(xkbGetIndicatorStateReq);
-
-    if (!(client->xkbClientFlags&_XkbClientInitialized))
-	return BadAccess;
-
-    CHK_KBD_DEVICE(dev, stuff->deviceSpec, client, DixReadAccess);
-
-    sli= XkbFindSrvLedInfo(dev,XkbDfltXIClass,XkbDfltXIId,
-						XkbXI_IndicatorStateMask);
-    if (!sli)
-	return BadAlloc;
-
-    rep.type = X_Reply;
-    rep.sequenceNumber = client->sequence;
-    rep.length = 0;
-    rep.deviceID = dev->id;
-    rep.state = sli->effectiveState;
-
-    if (client->swapped) {
-	swaps(&rep.sequenceNumber,i);
-	swapl(&rep.state,i);
-    }
-    WriteToClient(client, SIZEOF(xkbGetIndicatorStateReply), (char *)&rep);
-    return Success;
-}
-
-/***====================================================================***/
-
-static Status
-XkbComputeGetIndicatorMapReplySize(
-    XkbIndicatorPtr		indicators,
-    xkbGetIndicatorMapReply	*rep)
-{
-register int 	i,bit;
-int		nIndicators;
-
-    rep->realIndicators = indicators->phys_indicators;
-    for (i=nIndicators=0,bit=1;i<XkbNumIndicators;i++,bit<<=1) {
-	if (rep->which&bit)
-	    nIndicators++;
-    }
-    rep->length = (nIndicators*SIZEOF(xkbIndicatorMapWireDesc))/4;
-    return Success;
-}
-
-static int
-XkbSendIndicatorMap(	ClientPtr			client,
-			XkbIndicatorPtr			indicators,
-			xkbGetIndicatorMapReply *	rep)
-{
-int 			length;
-CARD8 *			map;
-register int		i;
-register unsigned	bit;
-
-    length = rep->length*4;
-    if (length>0) {
-	CARD8 *to;
-	to= map= malloc(length);
-	if (map) {
-	    xkbIndicatorMapWireDesc  *wire = (xkbIndicatorMapWireDesc *)to;
-	    for (i=0,bit=1;i<XkbNumIndicators;i++,bit<<=1) {
-		if (rep->which&bit) {
-		    wire->flags= indicators->maps[i].flags;
-		    wire->whichGroups= indicators->maps[i].which_groups;
-		    wire->groups= indicators->maps[i].groups;
-		    wire->whichMods= indicators->maps[i].which_mods;
-		    wire->mods= indicators->maps[i].mods.mask;
-		    wire->realMods= indicators->maps[i].mods.real_mods;
-		    wire->virtualMods= indicators->maps[i].mods.vmods;
-		    wire->ctrls= indicators->maps[i].ctrls;
-		    if (client->swapped) {
-			register int n;
-			swaps(&wire->virtualMods,n);
-			swapl(&wire->ctrls,n);
-		    }
-		    wire++;
-		}
-	    }
-	    to = (CARD8 *)wire;
-	    if ((to-map)!=length) {
-		client->errorValue = _XkbErrCode2(0xff,length);
-		free(map);
-		return BadLength;
-	    }
-	}
-	else return BadAlloc;
-    }
-    else map = NULL;
-    if (client->swapped) {
-	swaps(&rep->sequenceNumber,i);
-	swapl(&rep->length,i);
-	swapl(&rep->which,i);
-	swapl(&rep->realIndicators,i);
-    }
-    WriteToClient(client, SIZEOF(xkbGetIndicatorMapReply), (char *)rep);
-    if (map) {
-	WriteToClient(client, length, (char *)map);
-	free((char *)map);
-    }
-    return Success;
-}
-
-int
-ProcXkbGetIndicatorMap(ClientPtr client)
-{
-xkbGetIndicatorMapReply rep;
-DeviceIntPtr		dev;
-XkbDescPtr		xkb;
-XkbIndicatorPtr		leds;
-
-    REQUEST(xkbGetIndicatorMapReq);
-    REQUEST_SIZE_MATCH(xkbGetIndicatorMapReq);
-
-    if (!(client->xkbClientFlags&_XkbClientInitialized))
-	return BadAccess;
-
-    CHK_KBD_DEVICE(dev, stuff->deviceSpec, client, DixGetAttrAccess);
-
-    xkb= dev->key->xkbInfo->desc;
-    leds= xkb->indicators;
-
-    rep.type = X_Reply;
-    rep.sequenceNumber = client->sequence;
-    rep.length = 0;
-    rep.deviceID = dev->id;
-    rep.which = stuff->which;
-    XkbComputeGetIndicatorMapReplySize(leds,&rep);
-    return XkbSendIndicatorMap(client,leds,&rep);
-}
-
-/**
- * Apply the given map to the given device. Which specifies which components
- * to apply.
- */
-static int
-_XkbSetIndicatorMap(ClientPtr client, DeviceIntPtr dev,
-                    int which, xkbIndicatorMapWireDesc *desc)
-{
-    XkbSrvInfoPtr       xkbi;
-    XkbSrvLedInfoPtr    sli;
-    XkbEventCauseRec    cause;
-    int                 i, bit;
-
-    xkbi = dev->key->xkbInfo;
-
-    sli= XkbFindSrvLedInfo(dev, XkbDfltXIClass, XkbDfltXIId,
-						XkbXI_IndicatorMapsMask);
-    if (!sli)
-	return BadAlloc;
-
-    for (i = 0, bit = 1; i < XkbNumIndicators; i++, bit <<= 1) {
-	if (which & bit) {
-	    sli->maps[i].flags = desc->flags;
-	    sli->maps[i].which_groups = desc->whichGroups;
-	    sli->maps[i].groups = desc->groups;
-	    sli->maps[i].which_mods = desc->whichMods;
-	    sli->maps[i].mods.mask = desc->mods;
-	    sli->maps[i].mods.real_mods = desc->mods;
-	    sli->maps[i].mods.vmods= desc->virtualMods;
-	    sli->maps[i].ctrls = desc->ctrls;
-	    if (desc->virtualMods!=0) {
-		unsigned tmp;
-		tmp= XkbMaskForVMask(xkbi->desc,desc->virtualMods);
-		sli->maps[i].mods.mask= desc->mods|tmp;
-	    }
-	    desc++;
-	}
-    }
-
-    XkbSetCauseXkbReq(&cause,X_kbSetIndicatorMap,client);
-    XkbApplyLedMapChanges(dev,sli,which,NULL,NULL,&cause);
-
-    return Success;
-}
-
-int
-ProcXkbSetIndicatorMap(ClientPtr client)
-{
-    int                 i, bit;
-    int                 nIndicators;
-    DeviceIntPtr        dev;
-    xkbIndicatorMapWireDesc     *from;
-    int                 rc;
-
-    REQUEST(xkbSetIndicatorMapReq);
-    REQUEST_AT_LEAST_SIZE(xkbSetIndicatorMapReq);
-
-    if (!(client->xkbClientFlags&_XkbClientInitialized))
-	return BadAccess;
-
-    CHK_KBD_DEVICE(dev, stuff->deviceSpec, client, DixSetAttrAccess);
-
-    if (stuff->which==0)
-	return Success;
-
-    for (nIndicators=i=0,bit=1;i<XkbNumIndicators;i++,bit<<=1) {
-	if (stuff->which&bit)
-	    nIndicators++;
-    }
-    if (stuff->length!=((SIZEOF(xkbSetIndicatorMapReq)+
-			(nIndicators*SIZEOF(xkbIndicatorMapWireDesc)))/4)) {
-	return BadLength;
-    }
-
-    from = (xkbIndicatorMapWireDesc *)&stuff[1];
-    for (i=0,bit=1;i<XkbNumIndicators;i++,bit<<=1) {
-	if (stuff->which&bit) {
-	    if (client->swapped) {
-		int n;
-		swaps(&from->virtualMods,n);
-		swapl(&from->ctrls,n);
-	    }
-	    CHK_MASK_LEGAL(i,from->whichGroups,XkbIM_UseAnyGroup);
-	    CHK_MASK_LEGAL(i,from->whichMods,XkbIM_UseAnyMods);
-	    from++;
-	}
-    }
-
-    from = (xkbIndicatorMapWireDesc *)&stuff[1];
-    rc = _XkbSetIndicatorMap(client, dev, stuff->which, from);
-    if (rc != Success)
-        return rc;
-
-    if (stuff->deviceSpec == XkbUseCoreKbd)
-    {
-        DeviceIntPtr other;
-        for (other = inputInfo.devices; other; other = other->next)
-        {
-            if ((other != dev) && other->key && !IsMaster(other) && GetMaster(other, MASTER_KEYBOARD) == dev)
-            {
-                rc = XaceHook(XACE_DEVICE_ACCESS, client, other, DixSetAttrAccess);
-                if (rc == Success)
-                    _XkbSetIndicatorMap(client, other, stuff->which, from);
-            }
-        }
-    }
-
-    return Success;
-}
-
-/***====================================================================***/
-
-int
-ProcXkbGetNamedIndicator(ClientPtr client)
-{
-    DeviceIntPtr 		dev;
-    xkbGetNamedIndicatorReply 	rep;
-    register int		i = 0;
-    XkbSrvLedInfoPtr		sli;
-    XkbIndicatorMapPtr		map = NULL;
-
-    REQUEST(xkbGetNamedIndicatorReq);
-    REQUEST_SIZE_MATCH(xkbGetNamedIndicatorReq);
-
-    if (!(client->xkbClientFlags&_XkbClientInitialized))
-	return BadAccess;
-
-    CHK_LED_DEVICE(dev, stuff->deviceSpec, client, DixReadAccess);
-    CHK_ATOM_ONLY(stuff->indicator);
-
-    sli= XkbFindSrvLedInfo(dev,stuff->ledClass,stuff->ledID,0);
-    if (!sli)
-	return BadAlloc;
-
-    i= 0;
-    map= NULL;
-    if ((sli->names)&&(sli->maps)) {
-        for (i=0;i<XkbNumIndicators;i++) {
-            if (stuff->indicator==sli->names[i]) {
-                map= &sli->maps[i];
-                break;
-            }
-        }
-    }
-
-    rep.type= X_Reply;
-    rep.length = 0;
-    rep.sequenceNumber = client->sequence;
-    rep.deviceID = dev->id;
-    rep.indicator= stuff->indicator;
-    if (map!=NULL) {
-	rep.found= 		TRUE;
-	rep.on=			((sli->effectiveState&(1<<i))!=0);
-	rep.realIndicator=	((sli->physIndicators&(1<<i))!=0);
-	rep.ndx= 		i;
-	rep.flags= 		map->flags;
-	rep.whichGroups= 	map->which_groups;
-	rep.groups= 		map->groups;
-	rep.whichMods= 		map->which_mods;
-	rep.mods= 		map->mods.mask;
-	rep.realMods= 		map->mods.real_mods;
-	rep.virtualMods= 	map->mods.vmods;
-	rep.ctrls= 		map->ctrls;
-	rep.supported= 		TRUE;
-    }
-    else  {
-	rep.found= 		FALSE;
-	rep.on= 		FALSE;
-	rep.realIndicator= 	FALSE;
-	rep.ndx= 		XkbNoIndicator;
-	rep.flags= 		0;
-	rep.whichGroups= 	0;
-	rep.groups= 		0;
-	rep.whichMods= 		0;
-	rep.mods=		0;
-	rep.realMods= 		0;
-	rep.virtualMods= 	0;
-	rep.ctrls= 		0;
-	rep.supported= 		TRUE;
-    }
-    if ( client->swapped ) {
-	register int n;
-	swapl(&rep.length,n);
-	swaps(&rep.sequenceNumber,n);
-	swapl(&rep.indicator,n);
-	swaps(&rep.virtualMods,n);
-	swapl(&rep.ctrls,n);
-    }
-
-    WriteToClient(client,SIZEOF(xkbGetNamedIndicatorReply), (char *)&rep);
-    return Success;
-}
-
-
-/**
- * Find the IM on the device.
- * Returns the map, or NULL if the map doesn't exist.
- * If the return value is NULL, led_return is undefined. Otherwise, led_return
- * is set to the led index of the map.
- */
-static XkbIndicatorMapPtr
-_XkbFindNamedIndicatorMap(XkbSrvLedInfoPtr sli, Atom indicator,
-                          int *led_return)
-{
-    XkbIndicatorMapPtr  map;
-
-    /* search for the right indicator */
-    map = NULL;
-    if (sli->names && sli->maps) {
-	int led;
-
-	for (led = 0; (led < XkbNumIndicators) && (map == NULL); led++) {
-	    if (sli->names[led] == indicator) {
-		map= &sli->maps[led];
-		*led_return = led;
-		break;
-	    }
-	}
-    }
-
-    return map;
-}
-
-/**
- * Creates an indicator map on the device. If dryRun is TRUE, it only checks
- * if creation is possible, but doesn't actually create it.
- */
-static int
-_XkbCreateIndicatorMap(DeviceIntPtr dev, Atom indicator,
-                       int ledClass, int ledID,
-                       XkbIndicatorMapPtr *map_return, int *led_return,
-                       Bool dryRun)
-{
-    XkbSrvLedInfoPtr    sli;
-    XkbIndicatorMapPtr  map;
-    int                 led;
-
-    sli = XkbFindSrvLedInfo(dev, ledClass, ledID, XkbXI_IndicatorsMask);
-    if (!sli)
-        return BadAlloc;
-
-    map = _XkbFindNamedIndicatorMap(sli, indicator, &led);
-
-    if (!map)
-    {
-        /* find first unused indicator maps and assign the name to it */
-        for (led = 0, map = NULL; (led < XkbNumIndicators) && (map == NULL); led++) {
-            if ((sli->names) && (sli->maps) && (sli->names[led] == None) &&
-                    (!XkbIM_InUse(&sli->maps[led])))
-            {
-                map = &sli->maps[led];
-                if (!dryRun)
-                    sli->names[led] = indicator;
-                break;
-            }
-        }
-    }
-
-    if (!map)
-        return BadAlloc;
-
-    *led_return = led;
-    *map_return = map;
-    return Success;
-}
-
-static int
-_XkbSetNamedIndicator(ClientPtr client, DeviceIntPtr dev,
-                      xkbSetNamedIndicatorReq *stuff)
-{
-    unsigned int                extDevReason;
-    unsigned int                statec, namec, mapc;
-    XkbSrvLedInfoPtr            sli;
-    int                         led = 0;
-    XkbIndicatorMapPtr          map;
-    DeviceIntPtr                kbd;
-    XkbEventCauseRec            cause;
-    xkbExtensionDeviceNotify    ed;
-    XkbChangesRec               changes;
-    int                         rc;
-
-    rc = _XkbCreateIndicatorMap(dev, stuff->indicator, stuff->ledClass,
-                                stuff->ledID, &map, &led, FALSE);
-    if (rc != Success || !map) /* oh-oh */
-        return rc;
-
-    sli = XkbFindSrvLedInfo(dev, stuff->ledClass, stuff->ledID,
-                            XkbXI_IndicatorsMask);
-    if (!sli)
-        return BadAlloc;
-
-    namec = mapc = statec = 0;
-    extDevReason = 0;
-
-    namec |= (1<<led);
-    sli->namesPresent |= ((stuff->indicator != None) ? (1 << led) : 0);
-    extDevReason |= XkbXI_IndicatorNamesMask;
-
-    if (stuff->setMap) {
-        map->flags = stuff->flags;
-        map->which_groups = stuff->whichGroups;
-        map->groups = stuff->groups;
-        map->which_mods = stuff->whichMods;
-        map->mods.mask = stuff->realMods;
-        map->mods.real_mods = stuff->realMods;
-        map->mods.vmods= stuff->virtualMods;
-        map->ctrls = stuff->ctrls;
-        mapc|= (1<<led);
-    }
-
-    if ((stuff->setState) && ((map->flags & XkbIM_NoExplicit) == 0))
-    {
-        if (stuff->on)	sli->explicitState |=  (1<<led);
-        else		sli->explicitState &= ~(1<<led);
-        statec |= ((sli->effectiveState ^ sli->explicitState) & (1 << led));
-    }
-
-    memset((char *)&ed, 0, sizeof(xkbExtensionDeviceNotify));
-    memset((char *)&changes, 0, sizeof(XkbChangesRec));
-    XkbSetCauseXkbReq(&cause,X_kbSetNamedIndicator,client);
-    if (namec)
-        XkbApplyLedNameChanges(dev,sli,namec,&ed,&changes,&cause);
-    if (mapc)
-        XkbApplyLedMapChanges(dev,sli,mapc,&ed,&changes,&cause);
-    if (statec)
-        XkbApplyLedStateChanges(dev,sli,statec,&ed,&changes,&cause);
-
-    kbd = dev;
-    if ((sli->flags&XkbSLI_HasOwnState)==0)
-        kbd = inputInfo.keyboard;
-    XkbFlushLedEvents(dev, kbd, sli, &ed, &changes, &cause);
-
-    return Success;
-}
-
-int
-ProcXkbSetNamedIndicator(ClientPtr client)
-{
-    int                         rc;
-    DeviceIntPtr                dev;
-    int                         led = 0;
-    XkbIndicatorMapPtr          map;
-
-    REQUEST(xkbSetNamedIndicatorReq);
-    REQUEST_SIZE_MATCH(xkbSetNamedIndicatorReq);
-
-    if (!(client->xkbClientFlags&_XkbClientInitialized))
-	return BadAccess;
-
-    CHK_LED_DEVICE(dev, stuff->deviceSpec, client, DixSetAttrAccess);
-    CHK_ATOM_ONLY(stuff->indicator);
-    CHK_MASK_LEGAL(0x10,stuff->whichGroups,XkbIM_UseAnyGroup);
-    CHK_MASK_LEGAL(0x11,stuff->whichMods,XkbIM_UseAnyMods);
-
-    /* Dry-run for checks */
-    rc = _XkbCreateIndicatorMap(dev, stuff->indicator,
-                                stuff->ledClass, stuff->ledID,
-                                &map, &led, TRUE);
-    if (rc != Success || !map) /* couldn't be created or didn't exist */
-        return rc;
-
-    if (stuff->deviceSpec == XkbUseCoreKbd ||
-        stuff->deviceSpec == XkbUseCorePtr)
-    {
-        DeviceIntPtr other;
-        for (other = inputInfo.devices; other; other = other->next)
-        {
-            if ((other != dev) && !IsMaster(other) && GetMaster(other, MASTER_KEYBOARD) == dev &&
-                (other->kbdfeed || other->leds) &&
-                (XaceHook(XACE_DEVICE_ACCESS, client, other, DixSetAttrAccess) == Success))
-            {
-                rc = _XkbCreateIndicatorMap(other, stuff->indicator,
-                                            stuff->ledClass, stuff->ledID,
-                                            &map, &led, TRUE);
-                if (rc != Success || !map)
-                    return rc;
-            }
-        }
-    }
-
-    /* All checks passed, let's do it */
-    rc = _XkbSetNamedIndicator(client, dev, stuff);
-    if (rc != Success)
-        return rc;
-
-    if (stuff->deviceSpec == XkbUseCoreKbd ||
-        stuff->deviceSpec == XkbUseCorePtr)
-    {
-        DeviceIntPtr other;
-        for (other = inputInfo.devices; other; other = other->next)
-        {
-            if ((other != dev) && !IsMaster(other) && GetMaster(other, MASTER_KEYBOARD) == dev &&
-                (other->kbdfeed || other->leds) &&
-                (XaceHook(XACE_DEVICE_ACCESS, client, other, DixSetAttrAccess) == Success))
-            {
-                _XkbSetNamedIndicator(client, other, stuff);
-            }
-        }
-    }
-
-    return Success;
-}
-
-/***====================================================================***/
-
-static CARD32
-_XkbCountAtoms(Atom *atoms,int maxAtoms,int *count)
-{
-register unsigned int i,bit,nAtoms;
-register CARD32 atomsPresent;
-
-    for (i=nAtoms=atomsPresent=0,bit=1;i<maxAtoms;i++,bit<<=1) {
-	if (atoms[i]!=None) {
-	    atomsPresent|= bit;
-	    nAtoms++;
-	}
-    }
-    if (count)
-	*count= nAtoms;
-    return atomsPresent;
-}
-
-static char *
-_XkbWriteAtoms(char *wire,Atom *atoms,int maxAtoms,int swap)
-{
-register unsigned int i;
-Atom *atm;
-
-    atm = (Atom *)wire;
-    for (i=0;i<maxAtoms;i++) {
-	if (atoms[i]!=None) {
-	    *atm= atoms[i];
-	    if (swap) {
-		register int n;
-		swapl(atm,n);
-	    }
-	    atm++;
-	}
-    }
-    return (char *)atm;
-}
-
-static Status
-XkbComputeGetNamesReplySize(XkbDescPtr xkb,xkbGetNamesReply *rep)
-{
-register unsigned	which,length;
-register int		i;
-
-    rep->minKeyCode= xkb->min_key_code;
-    rep->maxKeyCode= xkb->max_key_code;
-    which= rep->which;
-    length= 0;
-    if (xkb->names!=NULL) {
-	 if (which&XkbKeycodesNameMask)		length++;
-	 if (which&XkbGeometryNameMask)		length++;
-	 if (which&XkbSymbolsNameMask)		length++;
-	 if (which&XkbPhysSymbolsNameMask)	length++;
-	 if (which&XkbTypesNameMask)		length++;
-	 if (which&XkbCompatNameMask)		length++;
-    }
-    else which&= ~XkbComponentNamesMask;
-
-    if (xkb->map!=NULL) {
-	if (which&XkbKeyTypeNamesMask)
-	    length+= xkb->map->num_types;
-	rep->nTypes= xkb->map->num_types;
-	if (which&XkbKTLevelNamesMask) {
-	    XkbKeyTypePtr	pType = xkb->map->types;
-	    int			nKTLevels = 0;
-
-	    length+= XkbPaddedSize(xkb->map->num_types)/4;
-	    for (i=0;i<xkb->map->num_types;i++,pType++) {
-		if (pType->level_names!=NULL)
-		    nKTLevels+= pType->num_levels;
-	    }
-	    rep->nKTLevels= nKTLevels;
-	    length+= nKTLevels;
-	}
-    }
-    else {
-	rep->nTypes=    0;
-	rep->nKTLevels= 0;
-	which&= ~(XkbKeyTypeNamesMask|XkbKTLevelNamesMask);
-    }
-
-    rep->minKeyCode= xkb->min_key_code;
-    rep->maxKeyCode= xkb->max_key_code;
-    rep->indicators= 0;
-    rep->virtualMods= 0;
-    rep->groupNames= 0;
-    if (xkb->names!=NULL) {
-	if (which&XkbIndicatorNamesMask) {
-	    int nLeds;
-	    rep->indicators= 
-		_XkbCountAtoms(xkb->names->indicators,XkbNumIndicators,&nLeds);
-	    length+= nLeds;
-	    if (nLeds==0)
-		which&= ~XkbIndicatorNamesMask;
-	}
-
-	if (which&XkbVirtualModNamesMask) {
-	    int nVMods;
-	    rep->virtualMods= 
-		_XkbCountAtoms(xkb->names->vmods,XkbNumVirtualMods,&nVMods);
-	    length+= nVMods;
-	    if (nVMods==0)
-		which&= ~XkbVirtualModNamesMask;
-	}
-
-	if (which&XkbGroupNamesMask) {
-	    int nGroups;
-	    rep->groupNames=
-		_XkbCountAtoms(xkb->names->groups,XkbNumKbdGroups,&nGroups);
-	    length+= nGroups;
-	    if (nGroups==0)
-		which&= ~XkbGroupNamesMask;
-	}
-
-	if ((which&XkbKeyNamesMask)&&(xkb->names->keys))
-	     length+= rep->nKeys;
-	else which&= ~XkbKeyNamesMask;
-
-	if ((which&XkbKeyAliasesMask)&&
-	    (xkb->names->key_aliases)&&(xkb->names->num_key_aliases>0)) {
-	    rep->nKeyAliases= xkb->names->num_key_aliases;
-	    length+= rep->nKeyAliases*2;
-	} 
-	else {
-	    which&= ~XkbKeyAliasesMask;
-	    rep->nKeyAliases= 0;
-	}
-
-	if ((which&XkbRGNamesMask)&&(xkb->names->num_rg>0))
-	     length+= xkb->names->num_rg;
-	else which&= ~XkbRGNamesMask;
-    }
-    else {
-	which&= ~(XkbIndicatorNamesMask|XkbVirtualModNamesMask);
-	which&= ~(XkbGroupNamesMask|XkbKeyNamesMask|XkbKeyAliasesMask);
-	which&= ~XkbRGNamesMask;
-    }
-
-    rep->length= length;
-    rep->which= which;
-    return Success;
-}
-
-static int
-XkbSendNames(ClientPtr client,XkbDescPtr xkb,xkbGetNamesReply *rep)
-{
-register unsigned 	i,length,which;
-char *			start;
-char *			desc;
-register int            n;
-
-    length= rep->length*4;
-    which= rep->which;
-    if (client->swapped) {
-	swaps(&rep->sequenceNumber,n);
-	swapl(&rep->length,n);
-	swapl(&rep->which,n);
-	swaps(&rep->virtualMods,n);
-	swapl(&rep->indicators,n);
-    }
-
-    start = desc = calloc(1, length);
-    if ( !start )
-	return BadAlloc;
-    if (xkb->names) {
-        if (which&XkbKeycodesNameMask) {
-            *((CARD32 *)desc)= xkb->names->keycodes;
-            if (client->swapped) {
-                swapl(desc,n);
-            }
-            desc+= 4;
-        }
-        if (which&XkbGeometryNameMask)  {
-            *((CARD32 *)desc)= xkb->names->geometry;
-            if (client->swapped) {
-                swapl(desc,n);
-            }
-            desc+= 4;
-        }
-        if (which&XkbSymbolsNameMask) {
-            *((CARD32 *)desc)= xkb->names->symbols;
-            if (client->swapped) {
-                swapl(desc,n);
-            }
-            desc+= 4;
-        }
-        if (which&XkbPhysSymbolsNameMask) {
-            register CARD32 *atm= (CARD32 *)desc;
-            atm[0]= (CARD32)xkb->names->phys_symbols;
-            if (client->swapped) {
-                swapl(&atm[0],n);
-            }
-            desc+= 4;
-        }
-        if (which&XkbTypesNameMask) {
-            *((CARD32 *)desc)= (CARD32)xkb->names->types;
-            if (client->swapped) {
-                swapl(desc,n);
-            }
-            desc+= 4;
-        }
-        if (which&XkbCompatNameMask) {
-            *((CARD32 *)desc)= (CARD32)xkb->names->compat;
-            if (client->swapped) {
-                swapl(desc,n);
-            }
-            desc+= 4;
-        }
-        if (which&XkbKeyTypeNamesMask) {
-            register CARD32 *atm= (CARD32 *)desc;
-            register XkbKeyTypePtr type= xkb->map->types;
-
-            for (i=0;i<xkb->map->num_types;i++,atm++,type++) {
-                *atm= (CARD32)type->name;
-                if (client->swapped) {
-                    swapl(atm,n);
-                }
-            }
-            desc= (char *)atm;
-        }
-        if (which&XkbKTLevelNamesMask && xkb->map) {
-            XkbKeyTypePtr type = xkb->map->types;
-            register CARD32 *atm;
-            for (i=0;i<rep->nTypes;i++,type++) {
-                *desc++ = type->num_levels;
-            }
-            desc+= XkbPaddedSize(rep->nTypes)-rep->nTypes;
-
-            atm= (CARD32 *)desc;
-            type = xkb->map->types;
-            for (i=0;i<xkb->map->num_types;i++,type++) {
-                register unsigned l;
-                if (type->level_names) {
-                    for (l=0;l<type->num_levels;l++,atm++) {
-                        *atm= type->level_names[l];
-                        if (client->swapped) {
-                            swapl(atm,n);
-                        }
-                    }
-                    desc+= type->num_levels*4;
-                }
-            }
-        }
-        if (which&XkbIndicatorNamesMask) {
-            desc= _XkbWriteAtoms(desc,xkb->names->indicators,XkbNumIndicators,
-                                 client->swapped);
-        }
-        if (which&XkbVirtualModNamesMask) {
-            desc= _XkbWriteAtoms(desc,xkb->names->vmods,XkbNumVirtualMods,
-                                 client->swapped);
-        }
-        if (which&XkbGroupNamesMask) {
-            desc= _XkbWriteAtoms(desc,xkb->names->groups,XkbNumKbdGroups,
-                                 client->swapped);
-        }
-        if (which&XkbKeyNamesMask) {
-            for (i=0;i<rep->nKeys;i++,desc+= sizeof(XkbKeyNameRec)) {
-                *((XkbKeyNamePtr)desc)= xkb->names->keys[i+rep->firstKey];
-            }
-        }
-        if (which&XkbKeyAliasesMask) {
-            XkbKeyAliasPtr	pAl;
-            pAl= xkb->names->key_aliases;
-            for (i=0;i<rep->nKeyAliases;i++,pAl++,desc+=2*XkbKeyNameLength) {
-                *((XkbKeyAliasPtr)desc)= *pAl;
-            }
-        }
-        if ((which&XkbRGNamesMask)&&(rep->nRadioGroups>0)) {
-            register CARD32	*atm= (CARD32 *)desc;
-            for (i=0;i<rep->nRadioGroups;i++,atm++) {
-                *atm= (CARD32)xkb->names->radio_groups[i];
-                if (client->swapped) {
-                    swapl(atm,n);
-                }
-            }
-            desc+= rep->nRadioGroups*4;
-        }
-    }
-
-    if ((desc-start)!=(length)) {
-	ErrorF("[xkb] BOGUS LENGTH in write names, expected %d, got %ld\n",
-					length, (unsigned long)(desc-start));
-    }
-    WriteToClient(client, SIZEOF(xkbGetNamesReply), (char *)rep);
-    WriteToClient(client, length, start);
-    free((char *)start);
-    return Success;
-}
-
-int
-ProcXkbGetNames(ClientPtr client)
-{
-    DeviceIntPtr	dev;
-    XkbDescPtr		xkb;
-    xkbGetNamesReply 	rep;
-
-    REQUEST(xkbGetNamesReq);
-    REQUEST_SIZE_MATCH(xkbGetNamesReq);
-
-    if (!(client->xkbClientFlags&_XkbClientInitialized))
-	return BadAccess;
-
-    CHK_KBD_DEVICE(dev, stuff->deviceSpec, client, DixGetAttrAccess);
-    CHK_MASK_LEGAL(0x01,stuff->which,XkbAllNamesMask);
-
-    xkb = dev->key->xkbInfo->desc;
-    memset(&rep, 0, sizeof(xkbGetNamesReply));
-    rep.type= X_Reply;
-    rep.sequenceNumber= client->sequence;
-    rep.length = 0;
-    rep.deviceID = dev->id;
-    rep.which = stuff->which;
-    rep.nTypes = xkb->map->num_types;
-    rep.firstKey = xkb->min_key_code;
-    rep.nKeys = XkbNumKeys(xkb);
-    if (xkb->names!=NULL) {
-	rep.nKeyAliases= xkb->names->num_key_aliases;
-	rep.nRadioGroups = xkb->names->num_rg;
-    }
-    else {
-	rep.nKeyAliases= rep.nRadioGroups= 0;
-    }
-    XkbComputeGetNamesReplySize(xkb,&rep);
-    return XkbSendNames(client,xkb,&rep);
-}
-
-/***====================================================================***/
-
-static CARD32 *
-_XkbCheckAtoms(CARD32 *wire,int nAtoms,int swapped,Atom *pError)
-{
-register int i;
-
-    for (i=0;i<nAtoms;i++,wire++) {
-	if (swapped) {
-	    register int n;
-	    swapl(wire,n);
-	}
-	if ((((Atom)*wire)!=None)&&(!ValidAtom((Atom)*wire))) {
-	    *pError= ((Atom)*wire);
-	    return NULL;
-	}
-    }
-    return wire;
-}
-
-static CARD32 *
-_XkbCheckMaskedAtoms(CARD32 *wire,int nAtoms,CARD32 present,int swapped,
-								Atom *pError)
-{
-register unsigned i,bit;
-
-    for (i=0,bit=1;(i<nAtoms)&&(present);i++,bit<<=1) {
-	if ((present&bit)==0)
-	    continue;
-	if (swapped) {
-	    register int n;
-	    swapl(wire,n);
-	}
-	if ((((Atom)*wire)!=None)&&(!ValidAtom(((Atom)*wire)))) {
-	    *pError= (Atom)*wire;
-	    return NULL;
-	}
-	wire++;
-    }
-    return wire;
-}
-
-static Atom *
-_XkbCopyMaskedAtoms(	Atom	*wire,
-    			Atom	*dest,
-			int   	 nAtoms,
-			CARD32	 present)
-{
-register int i,bit;
-
-    for (i=0,bit=1;(i<nAtoms)&&(present);i++,bit<<=1) {
-	if ((present&bit)==0)
-	    continue;
-	dest[i]= *wire++;
-    }
-    return wire;
-}
-
-static Bool
-_XkbCheckTypeName(Atom name,int typeNdx)
-{
-const char *	str;
-
-    str= NameForAtom(name);
-    if ((strcmp(str,"ONE_LEVEL")==0)||(strcmp(str,"TWO_LEVEL")==0)||
-	(strcmp(str,"ALPHABETIC")==0)||(strcmp(str,"KEYPAD")==0))
-	return FALSE;
-    return TRUE;
-}
-
-/**
- * Check the device-dependent data in the request against the device. Returns
- * Success, or the appropriate error code.
- */
-static int
-_XkbSetNamesCheck(ClientPtr client, DeviceIntPtr dev,
-                  xkbSetNamesReq *stuff, CARD32 *data)
-{
-    XkbDescRec		*xkb;
-    XkbNamesRec		*names;
-    CARD32		*tmp;
-    Atom		 bad;
-
-    tmp = data;
-    xkb = dev->key->xkbInfo->desc;
-    names = xkb->names;
-
-
-    if (stuff->which & XkbKeyTypeNamesMask) {
-        int i;
-        CARD32	*old;
-        if ( stuff->nTypes<1 ) {
-            client->errorValue = _XkbErrCode2(0x02,stuff->nTypes);
-            return BadValue;
-        }
-        if ((unsigned)(stuff->firstType+stuff->nTypes-1)>=xkb->map->num_types) {
-            client->errorValue = _XkbErrCode4(0x03,stuff->firstType,
-                    stuff->nTypes,
-                    xkb->map->num_types);
-            return BadValue;
-        }
-        if (((unsigned)stuff->firstType)<=XkbLastRequiredType) {
-            client->errorValue = _XkbErrCode2(0x04,stuff->firstType);
-            return BadAccess;
-        }
-        old= tmp;
-        tmp= _XkbCheckAtoms(tmp,stuff->nTypes,client->swapped,&bad);
-        if (!tmp) {
-            client->errorValue= bad;
-            return BadAtom;
-        }
-        for (i=0;i<stuff->nTypes;i++,old++) {
-            if (!_XkbCheckTypeName((Atom)*old,stuff->firstType+i))
-                client->errorValue= _XkbErrCode2(0x05,i);
-        }
-    }
-    if (stuff->which&XkbKTLevelNamesMask) {
-        unsigned i;
-        XkbKeyTypePtr	type;
-        CARD8 *		width;
-        if ( stuff->nKTLevels<1 ) {
-            client->errorValue = _XkbErrCode2(0x05,stuff->nKTLevels);
-            return BadValue;
-        }
-        if ((unsigned)(stuff->firstKTLevel+stuff->nKTLevels-1)>=
-                xkb->map->num_types) {
-            client->errorValue = _XkbErrCode4(0x06,stuff->firstKTLevel,
-                    stuff->nKTLevels,xkb->map->num_types);
-            return BadValue;
-        }
-        width = (CARD8 *)tmp;
-        tmp= (CARD32 *)(((char *)tmp)+XkbPaddedSize(stuff->nKTLevels));
-        type = &xkb->map->types[stuff->firstKTLevel];
-        for (i=0;i<stuff->nKTLevels;i++,type++) {
-            if (width[i]==0)
-                continue;
-            else if (width[i]!=type->num_levels) {
-                client->errorValue= _XkbErrCode4(0x07,i+stuff->firstKTLevel,
-                        type->num_levels,width[i]);
-                return BadMatch;
-            }
-            tmp= _XkbCheckAtoms(tmp,width[i],client->swapped,&bad);
-            if (!tmp) {
-                client->errorValue= bad;
-                return BadAtom;
-            }
-        }
-    }
-    if (stuff->which&XkbIndicatorNamesMask) {
-        if (stuff->indicators==0) {
-            client->errorValue= 0x08;
-            return BadMatch;
-        }
-        tmp= _XkbCheckMaskedAtoms(tmp,XkbNumIndicators,stuff->indicators,
-                client->swapped,&bad);
-        if (!tmp) {
-            client->errorValue= bad;
-            return BadAtom;
-        }
-    }
-    if (stuff->which&XkbVirtualModNamesMask) {
-        if (stuff->virtualMods==0) {
-            client->errorValue= 0x09;
-            return BadMatch;
-        }
-        tmp= _XkbCheckMaskedAtoms(tmp,XkbNumVirtualMods,
-                (CARD32)stuff->virtualMods,
-                client->swapped,&bad);
-        if (!tmp) {
-            client->errorValue = bad;
-            return BadAtom;
-        }
-    }
-    if (stuff->which&XkbGroupNamesMask) {
-        if (stuff->groupNames==0) {
-            client->errorValue= 0x0a;
-            return BadMatch;
-        }
-        tmp= _XkbCheckMaskedAtoms(tmp,XkbNumKbdGroups,
-                (CARD32)stuff->groupNames,
-                client->swapped,&bad);
-        if (!tmp) {
-            client->errorValue = bad;
-            return BadAtom;
-        }
-    }
-    if (stuff->which&XkbKeyNamesMask) {
-        if (stuff->firstKey<(unsigned)xkb->min_key_code) {
-            client->errorValue= _XkbErrCode3(0x0b,xkb->min_key_code,
-                    stuff->firstKey);
-            return BadValue;
-        }
-        if (((unsigned)(stuff->firstKey+stuff->nKeys-1)>xkb->max_key_code)||
-                (stuff->nKeys<1)) {
-            client->errorValue= _XkbErrCode4(0x0c,xkb->max_key_code,
-                    stuff->firstKey,stuff->nKeys);
-            return BadValue;
-        }
-        tmp+= stuff->nKeys;
-    }
-    if ((stuff->which&XkbKeyAliasesMask)&&(stuff->nKeyAliases>0)) {
-        tmp+= stuff->nKeyAliases*2;
-    }
-    if (stuff->which&XkbRGNamesMask) {
-        if ( stuff->nRadioGroups<1 ) {
-            client->errorValue= _XkbErrCode2(0x0d,stuff->nRadioGroups);
-            return BadValue;
-        }
-        tmp= _XkbCheckAtoms(tmp,stuff->nRadioGroups,client->swapped,&bad);
-        if (!tmp) {
-            client->errorValue= bad;
-            return BadAtom;
-        }
-    }
-    if ((tmp-((CARD32 *)stuff))!=stuff->length) {
-        client->errorValue = stuff->length;
-        return BadLength;
-    }
-
-
-
-    return Success;
-}
-
-static int
-_XkbSetNames(ClientPtr client, DeviceIntPtr dev, xkbSetNamesReq *stuff)
-{
-    XkbDescRec		*xkb;
-    XkbNamesRec		*names;
-    CARD32		*tmp;
-    xkbNamesNotify	 nn;
-
-    tmp = (CARD32 *)&stuff[1];
-    xkb = dev->key->xkbInfo->desc;
-    names = xkb->names;
-
-    if (XkbAllocNames(xkb,stuff->which,stuff->nRadioGroups,
-                stuff->nKeyAliases)!=Success) {
-        return BadAlloc;
-    }
-
-    memset(&nn, 0, sizeof(xkbNamesNotify));
-    nn.changed= stuff->which;
-    tmp = (CARD32 *)&stuff[1];
-    if (stuff->which&XkbKeycodesNameMask)
-        names->keycodes= *tmp++;
-    if (stuff->which&XkbGeometryNameMask)
-        names->geometry= *tmp++;
-    if (stuff->which&XkbSymbolsNameMask)
-        names->symbols= *tmp++;
-    if (stuff->which&XkbPhysSymbolsNameMask)
-        names->phys_symbols= *tmp++;
-    if (stuff->which&XkbTypesNameMask)
-        names->types= *tmp++;
-    if (stuff->which&XkbCompatNameMask)
-        names->compat= *tmp++;
-    if ((stuff->which&XkbKeyTypeNamesMask)&&(stuff->nTypes>0)) {
-        register unsigned i;
-        register XkbKeyTypePtr type;
-
-        type= &xkb->map->types[stuff->firstType];
-        for (i=0;i<stuff->nTypes;i++,type++) {
-            type->name= *tmp++;
-        }
-        nn.firstType= stuff->firstType;
-        nn.nTypes= stuff->nTypes;
-    }
-    if (stuff->which&XkbKTLevelNamesMask) {
-        register XkbKeyTypePtr	type;
-        register unsigned i;
-        CARD8 *width;
-
-        width = (CARD8 *)tmp;
-        tmp= (CARD32 *)(((char *)tmp)+XkbPaddedSize(stuff->nKTLevels));
-        type= &xkb->map->types[stuff->firstKTLevel];
-        for (i=0;i<stuff->nKTLevels;i++,type++) {
-            if (width[i]>0) {
-                if (type->level_names) {
-                    register unsigned n;
-                    for (n=0;n<width[i];n++) {
-                        type->level_names[n]= tmp[n];
-                    }
-                }
-                tmp+= width[i];
-            }
-        }
-        nn.firstLevelName= 0;
-        nn.nLevelNames= stuff->nTypes;
-    }
-    if (stuff->which&XkbIndicatorNamesMask) {
-        tmp= _XkbCopyMaskedAtoms(tmp,names->indicators,XkbNumIndicators,
-                stuff->indicators);
-        nn.changedIndicators= stuff->indicators;
-    }
-    if (stuff->which&XkbVirtualModNamesMask) {
-        tmp= _XkbCopyMaskedAtoms(tmp,names->vmods,XkbNumVirtualMods,
-                stuff->virtualMods);
-        nn.changedVirtualMods= stuff->virtualMods;
-    }
-    if (stuff->which&XkbGroupNamesMask) {
-        tmp= _XkbCopyMaskedAtoms(tmp,names->groups,XkbNumKbdGroups,
-                stuff->groupNames);
-        nn.changedVirtualMods= stuff->groupNames;
-    }
-    if (stuff->which&XkbKeyNamesMask) {
-        memcpy((char*)&names->keys[stuff->firstKey],(char *)tmp,
-                stuff->nKeys*XkbKeyNameLength);
-        tmp+= stuff->nKeys;
-        nn.firstKey= stuff->firstKey;
-        nn.nKeys= stuff->nKeys;
-    }
-    if (stuff->which&XkbKeyAliasesMask) {
-        if (stuff->nKeyAliases>0) {
-            register int na= stuff->nKeyAliases;	
-            if (XkbAllocNames(xkb,XkbKeyAliasesMask,0,na)!=Success)
-                return BadAlloc;
-            memcpy((char *)names->key_aliases,(char *)tmp,
-                    stuff->nKeyAliases*sizeof(XkbKeyAliasRec));
-            tmp+= stuff->nKeyAliases*2;
-        }
-        else if (names->key_aliases!=NULL) {
-            free(names->key_aliases);
-            names->key_aliases= NULL;
-            names->num_key_aliases= 0;
-        }
-        nn.nAliases= names->num_key_aliases;
-    }
-    if (stuff->which&XkbRGNamesMask) {
-        if (stuff->nRadioGroups>0) {
-            register unsigned i,nrg;
-            nrg= stuff->nRadioGroups;
-            if (XkbAllocNames(xkb,XkbRGNamesMask,nrg,0)!=Success)
-                return BadAlloc;
-
-            for (i=0;i<stuff->nRadioGroups;i++) {
-                names->radio_groups[i]= tmp[i];
-            }
-            tmp+= stuff->nRadioGroups;
-        }
-        else if (names->radio_groups) {
-            free(names->radio_groups);
-            names->radio_groups= NULL;
-            names->num_rg= 0;
-        }
-        nn.nRadioGroups= names->num_rg;
-    }
-    if (nn.changed) {
-        Bool needExtEvent;
-        needExtEvent= (nn.changed&XkbIndicatorNamesMask)!=0;
-        XkbSendNamesNotify(dev,&nn);
-        if (needExtEvent) {
-            XkbSrvLedInfoPtr		sli;
-            xkbExtensionDeviceNotify	edev;
-            register int		i;
-            register unsigned		bit;
-
-            sli= XkbFindSrvLedInfo(dev,XkbDfltXIClass,XkbDfltXIId,
-                    XkbXI_IndicatorsMask);
-            sli->namesPresent= 0;
-            for (i=0,bit=1;i<XkbNumIndicators;i++,bit<<=1) {
-                if (names->indicators[i]!=None)
-                    sli->namesPresent|= bit;
-            }
-            memset(&edev, 0, sizeof(xkbExtensionDeviceNotify));
-            edev.reason=	XkbXI_IndicatorNamesMask;
-            edev.ledClass=	KbdFeedbackClass;
-            edev.ledID=		dev->kbdfeed->ctrl.id;
-            edev.ledsDefined= 	sli->namesPresent|sli->mapsPresent;
-            edev.ledState=	sli->effectiveState;
-            edev.firstBtn=	0;
-            edev.nBtns=		0;
-            edev.supported=	XkbXI_AllFeaturesMask;
-            edev.unsupported=	0;
-            XkbSendExtensionDeviceNotify(dev,client,&edev);
-        }
-    }
-    return Success;
-}
-
-int
-ProcXkbSetNames(ClientPtr client)
-{
-    DeviceIntPtr	 dev;
-    CARD32		*tmp;
-    Atom                 bad;
-    int                  rc;
-
-    REQUEST(xkbSetNamesReq);
-    REQUEST_AT_LEAST_SIZE(xkbSetNamesReq);
-
-    if (!(client->xkbClientFlags&_XkbClientInitialized))
-	return BadAccess;
-
-    CHK_KBD_DEVICE(dev, stuff->deviceSpec, client, DixManageAccess);
-    CHK_MASK_LEGAL(0x01,stuff->which,XkbAllNamesMask);
-
-    /* check device-independent stuff */
-    tmp = (CARD32 *)&stuff[1];
-
-    if (stuff->which&XkbKeycodesNameMask) {
-	tmp= _XkbCheckAtoms(tmp,1,client->swapped,&bad);
-	if (!tmp) {
-	    client->errorValue = bad;
-	    return BadAtom;
-	}
-    }
-    if (stuff->which&XkbGeometryNameMask) {
-	tmp= _XkbCheckAtoms(tmp,1,client->swapped,&bad);
-	if (!tmp) {
-	    client->errorValue = bad;
-	    return BadAtom;
-	}
-    }
-    if (stuff->which&XkbSymbolsNameMask) {
-	tmp= _XkbCheckAtoms(tmp,1,client->swapped,&bad);
-	if (!tmp) {
-	    client->errorValue = bad;
-	    return BadAtom;
-	}
-    }
-    if (stuff->which&XkbPhysSymbolsNameMask) {
-	tmp= _XkbCheckAtoms(tmp,1,client->swapped,&bad);
-	if (!tmp) {
-	    client->errorValue= bad;
-	    return BadAtom;
-	}
-    }
-    if (stuff->which&XkbTypesNameMask) {
-	tmp= _XkbCheckAtoms(tmp,1,client->swapped,&bad);
-	if (!tmp) {
-	    client->errorValue = bad;
-	    return BadAtom;
-	}
-    }
-    if (stuff->which&XkbCompatNameMask) {
-	tmp= _XkbCheckAtoms(tmp,1,client->swapped,&bad);
-	if (!tmp) {
-	    client->errorValue = bad;
-	    return BadAtom;
-	}
-    }
-
-    /* start of device-dependent tests */
-    rc = _XkbSetNamesCheck(client, dev, stuff, tmp);
-    if (rc != Success)
-        return rc;
-
-    if (stuff->deviceSpec == XkbUseCoreKbd)
-    {
-        DeviceIntPtr other;
-        for (other = inputInfo.devices; other; other = other->next)
-        {
-            if ((other != dev) && other->key && !IsMaster(other) && GetMaster(other, MASTER_KEYBOARD) == dev)
-            {
-
-                rc = XaceHook(XACE_DEVICE_ACCESS, client, other, DixManageAccess);
-                if (rc == Success)
-                {
-                    rc = _XkbSetNamesCheck(client, other, stuff, tmp);
-                    if (rc != Success)
-                        return rc;
-                }
-            }
-        }
-    }
-
-    /* everything is okay -- update names */
-
-    rc = _XkbSetNames(client, dev, stuff);
-    if (rc != Success)
-        return rc;
-
-    if (stuff->deviceSpec == XkbUseCoreKbd)
-    {
-        DeviceIntPtr other;
-        for (other = inputInfo.devices; other; other = other->next)
-        {
-            if ((other != dev) && other->key && !IsMaster(other) && GetMaster(other, MASTER_KEYBOARD) == dev)
-            {
-
-                rc = XaceHook(XACE_DEVICE_ACCESS, client, other, DixManageAccess);
-                if (rc == Success)
-                    _XkbSetNames(client, other, stuff);
-            }
-        }
-    }
-
-    /* everything is okay -- update names */
-
-    return Success;
-}
-
-/***====================================================================***/
-
-#include "xkbgeom.h"
-
-#define	XkbSizeCountedString(s)  ((s)?((((2+strlen(s))+3)/4)*4):4)
-
-static char *
-XkbWriteCountedString(char *wire,char *str,Bool swap)
-{
-    CARD16 len,*pLen;
-
-    if (!str)
-        return wire;
-
-    len= strlen(str);
-    pLen= (CARD16 *)wire;
-    *pLen= len;
-    if (swap) {
-	register int n;
-	swaps(pLen,n);
-    }
-    memcpy(&wire[2],str,len);
-    wire+= ((2+len+3)/4)*4;
-    return wire;
-}
-
-static int
-XkbSizeGeomProperties(XkbGeometryPtr geom)
-{
-register int 	i,size;
-XkbPropertyPtr	prop;
-    
-    for (size=i=0,prop=geom->properties;i<geom->num_properties;i++,prop++) {
-	size+= XkbSizeCountedString(prop->name);
-	size+= XkbSizeCountedString(prop->value);
-    }
-    return size;
-}
-
-static char *
-XkbWriteGeomProperties(char *wire,XkbGeometryPtr geom,Bool swap)
-{
-register int 	i;
-register XkbPropertyPtr	prop;
-    
-    for (i=0,prop=geom->properties;i<geom->num_properties;i++,prop++) {
-	wire= XkbWriteCountedString(wire,prop->name,swap);
-	wire= XkbWriteCountedString(wire,prop->value,swap);
-    }
-    return wire;
-}
-
-static int
-XkbSizeGeomKeyAliases(XkbGeometryPtr geom)
-{
-    return geom->num_key_aliases*(2*XkbKeyNameLength);
-}
-
-static char *
-XkbWriteGeomKeyAliases(char *wire,XkbGeometryPtr geom,Bool swap)
-{
-register int sz;
-    
-    sz= geom->num_key_aliases*(XkbKeyNameLength*2);
-    if (sz>0) {
-	memcpy(wire,(char *)geom->key_aliases,sz);
-	wire+= sz;
-    }
-    return wire;
-}
-
-static int
-XkbSizeGeomColors(XkbGeometryPtr geom)
-{
-register int 		i,size;
-register XkbColorPtr	color;
-
-    for (i=size=0,color=geom->colors;i<geom->num_colors;i++,color++) {
-	size+= XkbSizeCountedString(color->spec);
-    }
-    return size;
-}
-
-static char *
-XkbWriteGeomColors(char *wire,XkbGeometryPtr geom,Bool swap)
-{
-register int		i;
-register XkbColorPtr	color;
-
-    for (i=0,color=geom->colors;i<geom->num_colors;i++,color++) {
-	wire= XkbWriteCountedString(wire,color->spec,swap);
-    }
-    return wire;
-}
-
-static int
-XkbSizeGeomShapes(XkbGeometryPtr geom)
-{
-register int		i,size;
-register XkbShapePtr	shape;
-
-    for (i=size=0,shape=geom->shapes;i<geom->num_shapes;i++,shape++) {
-	register int		n;
-	register XkbOutlinePtr	ol;
-	size+= SIZEOF(xkbShapeWireDesc);
-	for (n=0,ol=shape->outlines;n<shape->num_outlines;n++,ol++) {
-	    size+= SIZEOF(xkbOutlineWireDesc);
-	    size+= ol->num_points*SIZEOF(xkbPointWireDesc);
-	}
-    }
-    return size;
-}
-
-static char *
-XkbWriteGeomShapes(char *wire,XkbGeometryPtr geom,Bool swap)
-{
-int			i;
-XkbShapePtr		shape;
-xkbShapeWireDesc *	shapeWire;
-
-    for (i=0,shape=geom->shapes;i<geom->num_shapes;i++,shape++) {
-	register int 		o;
-	XkbOutlinePtr		ol;
-	xkbOutlineWireDesc *	olWire;
-	shapeWire= (xkbShapeWireDesc *)wire;
-	shapeWire->name= shape->name;
-	shapeWire->nOutlines= shape->num_outlines;
-	if (shape->primary!=NULL)
-	     shapeWire->primaryNdx= XkbOutlineIndex(shape,shape->primary);
-	else shapeWire->primaryNdx= XkbNoShape;
-	if (shape->approx!=NULL)
-	     shapeWire->approxNdx= XkbOutlineIndex(shape,shape->approx);
-	else shapeWire->approxNdx= XkbNoShape;
-	if (swap) {
-	    register int n;
-	    swapl(&shapeWire->name,n);
-	}
-	wire= (char *)&shapeWire[1];
-	for (o=0,ol=shape->outlines;o<shape->num_outlines;o++,ol++) {
-	    register int	p;
-	    XkbPointPtr		pt;
-	    xkbPointWireDesc *	ptWire;
-	    olWire= (xkbOutlineWireDesc *)wire;
-	    olWire->nPoints= ol->num_points;
-	    olWire->cornerRadius= ol->corner_radius;
-	    wire= (char *)&olWire[1];
-	    ptWire= (xkbPointWireDesc *)wire;
-	    for (p=0,pt=ol->points;p<ol->num_points;p++,pt++) {
-		ptWire[p].x= pt->x;
-		ptWire[p].y= pt->y;
-		if (swap) {
-		    register int n;
-		    swaps(&ptWire[p].x,n);
-		    swaps(&ptWire[p].y,n);
-		}
-	    }
-	    wire= (char *)&ptWire[ol->num_points];
-	}
-    }
-    return wire;
-}
-
-static int
-XkbSizeGeomDoodads(int num_doodads,XkbDoodadPtr doodad)
-{
-register int	i,size;
-
-    for (i=size=0;i<num_doodads;i++,doodad++) {
-	size+= SIZEOF(xkbAnyDoodadWireDesc);
-	if (doodad->any.type==XkbTextDoodad) {
-	    size+= XkbSizeCountedString(doodad->text.text);
-	    size+= XkbSizeCountedString(doodad->text.font);
-	}
-	else if (doodad->any.type==XkbLogoDoodad) {
-	    size+= XkbSizeCountedString(doodad->logo.logo_name);
-	}
-    }
-    return size;
-}
-
-static char *
-XkbWriteGeomDoodads(char *wire,int num_doodads,XkbDoodadPtr doodad,Bool swap)
-{
-register int		i;
-xkbDoodadWireDesc *	doodadWire;
-
-    for (i=0;i<num_doodads;i++,doodad++) {
-	doodadWire= (xkbDoodadWireDesc *)wire;
-	wire= (char *)&doodadWire[1];
-	memset(doodadWire, 0, SIZEOF(xkbDoodadWireDesc));
-	doodadWire->any.name= doodad->any.name;
-	doodadWire->any.type= doodad->any.type;
-	doodadWire->any.priority= doodad->any.priority;
-	doodadWire->any.top= doodad->any.top;
-	doodadWire->any.left= doodad->any.left;
-	if (swap) {
-	    register int n;
-	    swapl(&doodadWire->any.name,n);
-	    swaps(&doodadWire->any.top,n);
-	    swaps(&doodadWire->any.left,n);
-	}
-	switch (doodad->any.type) {
-	    case XkbOutlineDoodad:
-	    case XkbSolidDoodad:
-		doodadWire->shape.angle= doodad->shape.angle;
-		doodadWire->shape.colorNdx= doodad->shape.color_ndx;
-		doodadWire->shape.shapeNdx= doodad->shape.shape_ndx;
-		if (swap) {
-		    register int n;
-		    swaps(&doodadWire->shape.angle,n);
-		}
-		break;
-	    case XkbTextDoodad:
-		doodadWire->text.angle= doodad->text.angle;
-		doodadWire->text.width= doodad->text.width;
-		doodadWire->text.height= doodad->text.height;
-		doodadWire->text.colorNdx= doodad->text.color_ndx;
-		if (swap) {
-		    register int n;
-		    swaps(&doodadWire->text.angle,n);
-		    swaps(&doodadWire->text.width,n);
-		    swaps(&doodadWire->text.height,n);
-		}
-		wire= XkbWriteCountedString(wire,doodad->text.text,swap);
-		wire= XkbWriteCountedString(wire,doodad->text.font,swap);
-		break;
-	    case XkbIndicatorDoodad:
-		doodadWire->indicator.shapeNdx= doodad->indicator.shape_ndx;
-		doodadWire->indicator.onColorNdx=doodad->indicator.on_color_ndx;
-		doodadWire->indicator.offColorNdx=
-						doodad->indicator.off_color_ndx;
-		break;
-	    case XkbLogoDoodad:
-		doodadWire->logo.angle= doodad->logo.angle;
-		doodadWire->logo.colorNdx= doodad->logo.color_ndx;
-		doodadWire->logo.shapeNdx= doodad->logo.shape_ndx;
-		wire= XkbWriteCountedString(wire,doodad->logo.logo_name,swap);
-		break;
-	    default:
-		ErrorF("[xkb] Unknown doodad type %d in XkbWriteGeomDoodads\n",
-			doodad->any.type);
-		ErrorF("[xkb] Ignored\n");
-		break;
-	}
-    }
-    return wire;
-}
-
-static char *
-XkbWriteGeomOverlay(char *wire,XkbOverlayPtr ol,Bool swap)
-{
-register int		r;
-XkbOverlayRowPtr	row;
-xkbOverlayWireDesc *	olWire;
-
-   olWire= (xkbOverlayWireDesc *)wire;
-   olWire->name= ol->name;
-   olWire->nRows= ol->num_rows;
-   if (swap) {
-	register int n;
-	swapl(&olWire->name,n);
-   }
-   wire= (char *)&olWire[1];
-   for (r=0,row=ol->rows;r<ol->num_rows;r++,row++) {
-   	unsigned int		k;
-	XkbOverlayKeyPtr	key;
-	xkbOverlayRowWireDesc *	rowWire;
-	rowWire= (xkbOverlayRowWireDesc *)wire;
-	rowWire->rowUnder= row->row_under;
-	rowWire->nKeys= row->num_keys;
-	wire= (char *)&rowWire[1];
-	for (k=0,key=row->keys;k<row->num_keys;k++,key++) {
-	    xkbOverlayKeyWireDesc *	keyWire;
-	    keyWire= (xkbOverlayKeyWireDesc *)wire;
-	    memcpy(keyWire->over,key->over.name,XkbKeyNameLength);
-	    memcpy(keyWire->under,key->under.name,XkbKeyNameLength);
-	    wire= (char *)&keyWire[1];
-	}
-   }
-   return wire;
-}
-
-static int
-XkbSizeGeomSections(XkbGeometryPtr geom)
-{
-register int 	i,size;
-XkbSectionPtr	section;
-
-    for (i=size=0,section=geom->sections;i<geom->num_sections;i++,section++) {
-	size+= SIZEOF(xkbSectionWireDesc);
-	if (section->rows) {
-	    int		r;
-	    XkbRowPtr	row;
-	    for (r=0,row=section->rows;r<section->num_rows;row++,r++) {
-		size+= SIZEOF(xkbRowWireDesc);
-		size+= row->num_keys*SIZEOF(xkbKeyWireDesc);
-	    }
-	}
-	if (section->doodads)
-	    size+= XkbSizeGeomDoodads(section->num_doodads,section->doodads);
-	if (section->overlays) {
-	    int			o;
-	    XkbOverlayPtr	ol;
-	    for (o=0,ol=section->overlays;o<section->num_overlays;o++,ol++) {
-		int			r;
-		XkbOverlayRowPtr	row;
-		size+= SIZEOF(xkbOverlayWireDesc);
-		for (r=0,row=ol->rows;r<ol->num_rows;r++,row++) {
-		   size+= SIZEOF(xkbOverlayRowWireDesc);
-		   size+= row->num_keys*SIZEOF(xkbOverlayKeyWireDesc);
-		}
-	    }
-	}
-    }
-    return size;
-}
-
-static char *
-XkbWriteGeomSections(char *wire,XkbGeometryPtr geom,Bool swap)
-{
-register int		i;
-XkbSectionPtr		section;
-xkbSectionWireDesc *	sectionWire;
-
-    for (i=0,section=geom->sections;i<geom->num_sections;i++,section++) {
-	sectionWire= (xkbSectionWireDesc *)wire;
-	sectionWire->name= section->name;
-	sectionWire->top= section->top;
-	sectionWire->left= section->left;
-	sectionWire->width= section->width;
-	sectionWire->height= section->height;
-	sectionWire->angle= section->angle;
-	sectionWire->priority= section->priority;
-	sectionWire->nRows= section->num_rows;
-	sectionWire->nDoodads= section->num_doodads;
-	sectionWire->nOverlays= section->num_overlays;
-	sectionWire->pad= 0;
-	if (swap) {
-	    register int n;
-	    swapl(&sectionWire->name,n);
-	    swaps(&sectionWire->top,n);
-	    swaps(&sectionWire->left,n);
-	    swaps(&sectionWire->width,n);
-	    swaps(&sectionWire->height,n);
-	    swaps(&sectionWire->angle,n);
-	}
-	wire= (char *)&sectionWire[1];
-	if (section->rows) {
-	    int			r;
-	    XkbRowPtr		row;
-	    xkbRowWireDesc *	rowWire;
-	    for (r=0,row=section->rows;r<section->num_rows;r++,row++) {
-		rowWire= (xkbRowWireDesc *)wire;
-		rowWire->top= row->top;
-		rowWire->left= row->left;
-		rowWire->nKeys= row->num_keys;
-		rowWire->vertical= row->vertical;
-		rowWire->pad= 0;
-		if (swap) {
-		    register int n;
-		    swaps(&rowWire->top,n);
-		    swaps(&rowWire->left,n);
-		}
-		wire= (char *)&rowWire[1];
-		if (row->keys) {
-		    int			k;
-		    XkbKeyPtr		key;
-		    xkbKeyWireDesc *	keyWire;
-		    keyWire= (xkbKeyWireDesc *)wire;
-		    for (k=0,key=row->keys;k<row->num_keys;k++,key++) {
-			memcpy(keyWire[k].name,key->name.name,XkbKeyNameLength);
-			keyWire[k].gap= key->gap;
-			keyWire[k].shapeNdx= key->shape_ndx;
-			keyWire[k].colorNdx= key->color_ndx;
-			if (swap) {
-			    register int n;
-			    swaps(&keyWire[k].gap,n);
-			}
-		    }
-		    wire= (char *)&keyWire[row->num_keys];
-		}
-	    }
-	}
-	if (section->doodads) {
-	    wire= XkbWriteGeomDoodads(wire,
-	    			      section->num_doodads,section->doodads,
-				      swap);
-	}
-	if (section->overlays) {
-	    register int o;
-	    for (o=0;o<section->num_overlays;o++) {
-		wire= XkbWriteGeomOverlay(wire,&section->overlays[o],swap);
-	    }
-	}
-    }
-    return wire;
-}
-
-static Status
-XkbComputeGetGeometryReplySize(	XkbGeometryPtr		geom,
-				xkbGetGeometryReply *	rep,
-				Atom			name)
-{
-int	len;
-
-    if (geom!=NULL) {
-	len= XkbSizeCountedString(geom->label_font);
-	len+= XkbSizeGeomProperties(geom);
-	len+= XkbSizeGeomColors(geom);
-	len+= XkbSizeGeomShapes(geom);
-	len+= XkbSizeGeomSections(geom);
-	len+= XkbSizeGeomDoodads(geom->num_doodads,geom->doodads);
-	len+= XkbSizeGeomKeyAliases(geom);
-	rep->length= len/4;
-	rep->found= TRUE;
-	rep->name= geom->name;
-	rep->widthMM= geom->width_mm;
-	rep->heightMM= geom->height_mm;
-	rep->nProperties= geom->num_properties;
-	rep->nColors= geom->num_colors;
-	rep->nShapes= geom->num_shapes;
-	rep->nSections= geom->num_sections;
-	rep->nDoodads= geom->num_doodads;
-	rep->nKeyAliases= geom->num_key_aliases;
-	rep->baseColorNdx= XkbGeomColorIndex(geom,geom->base_color);
-	rep->labelColorNdx= XkbGeomColorIndex(geom,geom->label_color);
-    }
-    else {
-	rep->length= 0;
-	rep->found= FALSE;
-	rep->name= name;
-	rep->widthMM= rep->heightMM= 0;
-	rep->nProperties= rep->nColors= rep->nShapes= 0;
-	rep->nSections= rep->nDoodads= 0;
-	rep->nKeyAliases= 0;
-	rep->labelColorNdx= rep->baseColorNdx= 0;
-    }
-    return Success;
-}
-
-static int
-XkbSendGeometry(	ClientPtr		client,
-			XkbGeometryPtr		geom,
-			xkbGetGeometryReply *	rep,
-			Bool			freeGeom)
-{
-    char	*desc,*start;
-    int		 len;
-
-    if (geom!=NULL) {
-	len= rep->length*4;
-	start= desc= malloc(len);
-	if (!start)
-	    return BadAlloc;
-	desc=  XkbWriteCountedString(desc,geom->label_font,client->swapped);
-	if ( rep->nProperties>0 )
-	    desc = XkbWriteGeomProperties(desc,geom,client->swapped);
-	if ( rep->nColors>0 )
-	    desc = XkbWriteGeomColors(desc,geom,client->swapped);
-	if ( rep->nShapes>0 )
-	    desc = XkbWriteGeomShapes(desc,geom,client->swapped);
-	if ( rep->nSections>0 )
-	    desc = XkbWriteGeomSections(desc,geom,client->swapped);
-	if ( rep->nDoodads>0 )
-	    desc = XkbWriteGeomDoodads(desc,geom->num_doodads,geom->doodads,
-							  client->swapped);
-	if ( rep->nKeyAliases>0 )
-	    desc = XkbWriteGeomKeyAliases(desc,geom,client->swapped);
-	if ((desc-start)!=(len)) {
-	    ErrorF("[xkb] BOGUS LENGTH in XkbSendGeometry, expected %d, got %ld\n",
-			len, (unsigned long)(desc-start));
-	}
-    }
-    else {
-	len= 0;
-	start= NULL;
-    }
-    if (client->swapped) {
-	register int n;
-	swaps(&rep->sequenceNumber,n);
-	swapl(&rep->length,n);
-	swapl(&rep->name,n);
-	swaps(&rep->widthMM,n);
-	swaps(&rep->heightMM,n);
-	swaps(&rep->nProperties,n);
-	swaps(&rep->nColors,n);
-	swaps(&rep->nShapes,n);
-	swaps(&rep->nSections,n);
-	swaps(&rep->nDoodads,n);
-	swaps(&rep->nKeyAliases,n);
-    }
-    WriteToClient(client, SIZEOF(xkbGetGeometryReply), (char *)rep);
-    if (len>0)
-	WriteToClient(client, len, start);
-    if (start!=NULL)
-	free((char *)start);
-    if (freeGeom)
-	XkbFreeGeometry(geom,XkbGeomAllMask,TRUE);
-    return Success;
-}
-
-int
-ProcXkbGetGeometry(ClientPtr client)
-{
-    DeviceIntPtr 	dev;
-    xkbGetGeometryReply rep;
-    XkbGeometryPtr	geom;
-    Bool		shouldFree;
-    Status		status;
-
-    REQUEST(xkbGetGeometryReq);
-    REQUEST_SIZE_MATCH(xkbGetGeometryReq);
-
-    if (!(client->xkbClientFlags&_XkbClientInitialized))
-	return BadAccess;
-
-    CHK_KBD_DEVICE(dev, stuff->deviceSpec, client, DixGetAttrAccess);
-    CHK_ATOM_OR_NONE(stuff->name);
-
-    geom= XkbLookupNamedGeometry(dev,stuff->name,&shouldFree);
-    rep.type= X_Reply;
-    rep.deviceID= dev->id;
-    rep.sequenceNumber= client->sequence;
-    rep.length= 0;
-    status= XkbComputeGetGeometryReplySize(geom,&rep,stuff->name);
-    if (status!=Success)
-	 return status;
-    else return XkbSendGeometry(client,geom,&rep,shouldFree);
-}
-
-/***====================================================================***/
-
-static char *
-_GetCountedString(char **wire_inout,Bool swap)
-{
-char *	wire,*str;
-CARD16	len,*plen;
-
-    wire= *wire_inout;
-    plen= (CARD16 *)wire;
-    if (swap) {
-	register int n;
-	swaps(plen,n);
-    }
-    len= *plen;
-    str= malloc(len+1);
-    if (str) {
-	memcpy(str,&wire[2],len);
-	str[len]= '\0';
-    }
-    wire+= XkbPaddedSize(len+2);
-    *wire_inout= wire;
-    return str;
-}
-
-static Status
-_CheckSetDoodad(	char **		wire_inout,
-			XkbGeometryPtr	geom,
-			XkbSectionPtr	section,
-			ClientPtr	client)
-{
-char *			wire;
-xkbDoodadWireDesc *	dWire;
-XkbDoodadPtr		doodad;
-
-    dWire= (xkbDoodadWireDesc *)(*wire_inout);
-    wire= (char *)&dWire[1];
-    if (client->swapped) {
-	register int n;
-	swapl(&dWire->any.name,n);
-	swaps(&dWire->any.top,n);
-	swaps(&dWire->any.left,n);
-	swaps(&dWire->any.angle,n);
-    }
-    CHK_ATOM_ONLY(dWire->any.name);
-    doodad= XkbAddGeomDoodad(geom,section,dWire->any.name);
-    if (!doodad)
-	return BadAlloc;
-    doodad->any.type= dWire->any.type;
-    doodad->any.priority= dWire->any.priority;
-    doodad->any.top= dWire->any.top;
-    doodad->any.left= dWire->any.left;
-    doodad->any.angle= dWire->any.angle;
-    switch (doodad->any.type) {
-	case XkbOutlineDoodad:
-	case XkbSolidDoodad:
-	    if (dWire->shape.colorNdx>=geom->num_colors) {
-		client->errorValue= _XkbErrCode3(0x40,geom->num_colors,
-							dWire->shape.colorNdx);
-		return BadMatch;
-	    }
-	    if (dWire->shape.shapeNdx>=geom->num_shapes) {
-		client->errorValue= _XkbErrCode3(0x41,geom->num_shapes,
-							dWire->shape.shapeNdx);
-		return BadMatch;
-	    }
-	    doodad->shape.color_ndx= dWire->shape.colorNdx;
-	    doodad->shape.shape_ndx= dWire->shape.shapeNdx;
-	    break;
-	case XkbTextDoodad:
-	    if (dWire->text.colorNdx>=geom->num_colors) {
-		client->errorValue= _XkbErrCode3(0x42,geom->num_colors,
-							dWire->text.colorNdx);
-		return BadMatch;
-	    }
-	    if (client->swapped) {
-		register int n;
-		swaps(&dWire->text.width,n);
-		swaps(&dWire->text.height,n);
-	    }
-	    doodad->text.width= dWire->text.width;
-	    doodad->text.height= dWire->text.height;
-	    doodad->text.color_ndx= dWire->text.colorNdx;
-	    doodad->text.text= _GetCountedString(&wire,client->swapped);
-	    doodad->text.font= _GetCountedString(&wire,client->swapped);
-	    break;
-	case XkbIndicatorDoodad:
-	    if (dWire->indicator.onColorNdx>=geom->num_colors) {
-		client->errorValue= _XkbErrCode3(0x43,geom->num_colors,
-						dWire->indicator.onColorNdx);
-		return BadMatch;
-	    }
-	    if (dWire->indicator.offColorNdx>=geom->num_colors) {
-		client->errorValue= _XkbErrCode3(0x44,geom->num_colors,
-						dWire->indicator.offColorNdx);
-		return BadMatch;
-	    }
-	    if (dWire->indicator.shapeNdx>=geom->num_shapes) {
-		client->errorValue= _XkbErrCode3(0x45,geom->num_shapes,
-						dWire->indicator.shapeNdx);
-		return BadMatch;
-	    }
-	    doodad->indicator.shape_ndx= dWire->indicator.shapeNdx;
-	    doodad->indicator.on_color_ndx= dWire->indicator.onColorNdx;
-	    doodad->indicator.off_color_ndx= dWire->indicator.offColorNdx;
-	    break;
-	case XkbLogoDoodad:
-	    if (dWire->logo.colorNdx>=geom->num_colors) {
-		client->errorValue= _XkbErrCode3(0x46,geom->num_colors,
-							dWire->logo.colorNdx);
-		return BadMatch;
-	    }
-	    if (dWire->logo.shapeNdx>=geom->num_shapes) {
-		client->errorValue= _XkbErrCode3(0x47,geom->num_shapes,
-							dWire->logo.shapeNdx);
-		return BadMatch;
-	    }
-	    doodad->logo.color_ndx= dWire->logo.colorNdx;
-	    doodad->logo.shape_ndx= dWire->logo.shapeNdx;
-	    doodad->logo.logo_name= _GetCountedString(&wire,client->swapped);
-	    break;
-	default:
-	    client->errorValue= _XkbErrCode2(0x4F,dWire->any.type);
-	    return BadValue;
-    }
-    *wire_inout= wire;
-    return Success;
-}
-
-static Status
-_CheckSetOverlay(	char **		wire_inout,
-			XkbGeometryPtr	geom,
-			XkbSectionPtr	section,
-			ClientPtr	client)
-{
-register int		r;
-char *			wire;
-XkbOverlayPtr		ol;
-xkbOverlayWireDesc *	olWire;
-xkbOverlayRowWireDesc *	rWire;
-
-    wire= *wire_inout;
-    olWire= (xkbOverlayWireDesc *)wire;
-    if (client->swapped) {
-	register int n;
-	swapl(&olWire->name,n);
-    }
-    CHK_ATOM_ONLY(olWire->name);
-    ol= XkbAddGeomOverlay(section,olWire->name,olWire->nRows);
-    rWire= (xkbOverlayRowWireDesc *)&olWire[1];
-    for (r=0;r<olWire->nRows;r++) {
-	register int		k;
-	xkbOverlayKeyWireDesc *	kWire;
-	XkbOverlayRowPtr	row;
-
-	if (rWire->rowUnder>section->num_rows) {
-	    client->errorValue= _XkbErrCode4(0x20,r,section->num_rows,
-							rWire->rowUnder);
-	    return BadMatch;
-	}
-	row= XkbAddGeomOverlayRow(ol,rWire->rowUnder,rWire->nKeys);
-	kWire= (xkbOverlayKeyWireDesc *)&rWire[1];
-	for (k=0;k<rWire->nKeys;k++,kWire++) {
-	    if (XkbAddGeomOverlayKey(ol,row,
-	    		(char *)kWire->over,(char *)kWire->under)==NULL) {
-		client->errorValue= _XkbErrCode3(0x21,r,k);
-		return BadMatch;
-	    }	
-	}
-	rWire= (xkbOverlayRowWireDesc *)kWire;
-    }
-    olWire= (xkbOverlayWireDesc *)rWire;
-    wire= (char *)olWire;
-    *wire_inout= wire;
-    return Success;
-}
-
-static Status
-_CheckSetSections( 	XkbGeometryPtr		geom,
-			xkbSetGeometryReq *	req,
-			char **			wire_inout,
-			ClientPtr		client)
-{
-Status			status;
-register int		s;
-char *			wire;
-xkbSectionWireDesc *	sWire;
-XkbSectionPtr		section;
-
-    wire= *wire_inout;
-    if (req->nSections<1)
-	return Success;
-    sWire= (xkbSectionWireDesc *)wire;
-    for (s=0;s<req->nSections;s++) {
-	register int		r;
-	xkbRowWireDesc *	rWire;
-	if (client->swapped) {
-	    register int n;
-	    swapl(&sWire->name,n);
-	    swaps(&sWire->top,n);
-	    swaps(&sWire->left,n);
-	    swaps(&sWire->width,n);
-	    swaps(&sWire->height,n);
-	    swaps(&sWire->angle,n);
-	}
-	CHK_ATOM_ONLY(sWire->name);
-	section= XkbAddGeomSection(geom,sWire->name,sWire->nRows,
-					sWire->nDoodads,sWire->nOverlays);
-	if (!section)
-	    return BadAlloc;
-	section->priority=	sWire->priority;
-	section->top=		sWire->top;
-	section->left=		sWire->left;
-	section->width=		sWire->width;
-	section->height=	sWire->height;
-	section->angle=		sWire->angle;
-	rWire= (xkbRowWireDesc *)&sWire[1];
-	for (r=0;r<sWire->nRows;r++) {
-	    register int	k;
-	    XkbRowPtr		row;
-	    xkbKeyWireDesc *	kWire;
-	    if (client->swapped) {
-		register int n;
-		swaps(&rWire->top,n);
-		swaps(&rWire->left,n);
-	    }
-	    row= XkbAddGeomRow(section,rWire->nKeys);
-	    if (!row)
-		return BadAlloc;
-	    row->top= rWire->top;
-	    row->left= rWire->left;
-	    row->vertical= rWire->vertical;
-	    kWire= (xkbKeyWireDesc *)&rWire[1];
-	    for (k=0;k<rWire->nKeys;k++) {
-		XkbKeyPtr	key;
-		key= XkbAddGeomKey(row);
-		if (!key)
-		    return BadAlloc;
-		memcpy(key->name.name,kWire[k].name,XkbKeyNameLength);
-		key->gap= kWire[k].gap;
-		key->shape_ndx= kWire[k].shapeNdx;
-		key->color_ndx= kWire[k].colorNdx;
-		if (key->shape_ndx>=geom->num_shapes) {
-		    client->errorValue= _XkbErrCode3(0x10,key->shape_ndx,
-							  geom->num_shapes);
-		    return BadMatch;
-		}
-		if (key->color_ndx>=geom->num_colors) {
-		    client->errorValue= _XkbErrCode3(0x11,key->color_ndx,
-							  geom->num_colors);
-		    return BadMatch;
-		}
-	    }
-	    rWire= (xkbRowWireDesc *)&kWire[rWire->nKeys];
-	}
-	wire= (char *)rWire;
-	if (sWire->nDoodads>0) {
-	    register int d;
-	    for (d=0;d<sWire->nDoodads;d++) {
-		status=_CheckSetDoodad(&wire,geom,section,client);
-		if (status!=Success)
-		    return status;
-	    }
-	}
-	if (sWire->nOverlays>0) {
-	    register int o;
-	    for (o=0;o<sWire->nOverlays;o++) {
-		status= _CheckSetOverlay(&wire,geom,section,client);
-		if (status!=Success)
-		    return status;
-	    }
-	}
-	sWire= (xkbSectionWireDesc *)wire;
-    }
-    wire= (char *)sWire;
-    *wire_inout= wire;
-    return Success;
-}
-
-static Status
-_CheckSetShapes( 	XkbGeometryPtr		geom,
-			xkbSetGeometryReq *	req,
-			char **			wire_inout,
-			ClientPtr		client)
-{
-register int	i;
-char *		wire;
-
-    wire= *wire_inout;
-    if (req->nShapes<1) {
-	client->errorValue= _XkbErrCode2(0x06,req->nShapes);
-	return BadValue;
-    }
-    else {
-	xkbShapeWireDesc *	shapeWire;
-	XkbShapePtr		shape;
-	register int		o;
-	shapeWire= (xkbShapeWireDesc *)wire;
-	for (i=0;i<req->nShapes;i++) {
-	    xkbOutlineWireDesc *	olWire;
-	    XkbOutlinePtr		ol;
-	    shape= XkbAddGeomShape(geom,shapeWire->name,shapeWire->nOutlines);
-	    if (!shape)
-		return BadAlloc;
-	    olWire= (xkbOutlineWireDesc *)(&shapeWire[1]);
-	    for (o=0;o<shapeWire->nOutlines;o++) {
-		register int		p;
-		XkbPointPtr		pt;
-		xkbPointWireDesc *	ptWire;
-
-		ol= XkbAddGeomOutline(shape,olWire->nPoints);
-		if (!ol)
-		    return BadAlloc;
-		ol->corner_radius=	olWire->cornerRadius;
-		ptWire= (xkbPointWireDesc *)&olWire[1];
-		for (p=0,pt=ol->points;p<olWire->nPoints;p++,pt++) {
-		    pt->x= ptWire[p].x;
-		    pt->y= ptWire[p].y;
-		    if (client->swapped) {
-			register int n;
-			swaps(&pt->x,n);
-			swaps(&pt->y,n);
-		    }
-		}
-		ol->num_points= olWire->nPoints;
-		olWire= (xkbOutlineWireDesc *)(&ptWire[olWire->nPoints]);
-	    }
-	    if (shapeWire->primaryNdx!=XkbNoShape)
-		shape->primary= &shape->outlines[shapeWire->primaryNdx];
-	    if (shapeWire->approxNdx!=XkbNoShape)
-		shape->approx= &shape->outlines[shapeWire->approxNdx];
-	    shapeWire= (xkbShapeWireDesc *)olWire;
-	}
-	wire= (char *)shapeWire;
-    }
-    if (geom->num_shapes!=req->nShapes) {
-	client->errorValue= _XkbErrCode3(0x07,geom->num_shapes,req->nShapes);
-	return BadMatch;
-    }
-
-    *wire_inout= wire;
-    return Success;
-}
-
-static Status
-_CheckSetGeom(	XkbGeometryPtr		geom,
-		xkbSetGeometryReq *	req,
-		ClientPtr 		client)
-{
-register int	i;
-Status		status;
-char *		wire;
-
-    wire= (char *)&req[1];
-    geom->label_font= _GetCountedString(&wire,client->swapped);
-
-    for (i=0;i<req->nProperties;i++) {
-	char *name,*val;
-	name= _GetCountedString(&wire,client->swapped);
-        if (!name)
-            return BadAlloc;
-	val= _GetCountedString(&wire,client->swapped);
-        if (!val) {
-            free(name);
-            return BadAlloc;
-        }
-	if (XkbAddGeomProperty(geom,name,val)==NULL) {
-            free(name);
-            free(val);
-	    return BadAlloc;
-        }
-        free(name);
-        free(val);
-    }
-
-    if (req->nColors<2) {
-	client->errorValue= _XkbErrCode3(0x01,2,req->nColors);
-	return BadValue;
-    }
-    if (req->baseColorNdx>req->nColors) {
-	client->errorValue=_XkbErrCode3(0x03,req->nColors,req->baseColorNdx);
-	return BadMatch;
-    }
-    if (req->labelColorNdx>req->nColors) {
-	client->errorValue= _XkbErrCode3(0x03,req->nColors,req->labelColorNdx);
-	return BadMatch;
-    }
-    if (req->labelColorNdx==req->baseColorNdx) {
-	client->errorValue= _XkbErrCode3(0x04,req->baseColorNdx,
-                                         req->labelColorNdx);
-	return BadMatch;
-    }
-
-    for (i=0;i<req->nColors;i++) {
-	char *name;
-	name= _GetCountedString(&wire,client->swapped);
-	if (!name)
-            return BadAlloc;
-        if (!XkbAddGeomColor(geom,name,geom->num_colors)) {
-            free(name);
-	    return BadAlloc;
-        }
-        free(name);
-    }
-    if (req->nColors!=geom->num_colors) {
-	client->errorValue= _XkbErrCode3(0x05,req->nColors,geom->num_colors);
-	return BadMatch;
-    }
-    geom->label_color= &geom->colors[req->labelColorNdx];
-    geom->base_color= &geom->colors[req->baseColorNdx];
-
-    if ((status=_CheckSetShapes(geom,req,&wire,client))!=Success)
-	return status;
-
-    if ((status=_CheckSetSections(geom,req,&wire,client))!=Success)
-	return status;
-
-    for (i=0;i<req->nDoodads;i++) {
-	status=_CheckSetDoodad(&wire,geom,NULL,client);
-	if (status!=Success)
-	    return status;
-    }
-
-    for (i=0;i<req->nKeyAliases;i++) {
-	if (XkbAddGeomKeyAlias(geom,&wire[XkbKeyNameLength],wire)==NULL)
-	    return BadAlloc;
-	wire+= 2*XkbKeyNameLength;
-    }
-    return Success;
-}
-
-static int
-_XkbSetGeometry(ClientPtr client, DeviceIntPtr dev, xkbSetGeometryReq *stuff)
-{
-    XkbDescPtr		xkb;
-    Bool		new_name;
-    xkbNewKeyboardNotify	nkn;
-    XkbGeometryPtr	geom,old;
-    XkbGeometrySizesRec	sizes;
-    Status		status;
-
-    xkb= dev->key->xkbInfo->desc;
-    old= xkb->geom;
-    xkb->geom= NULL;
-
-    sizes.which=		XkbGeomAllMask;
-    sizes.num_properties=	stuff->nProperties;
-    sizes.num_colors=	stuff->nColors;
-    sizes.num_shapes=	stuff->nShapes;
-    sizes.num_sections=	stuff->nSections;
-    sizes.num_doodads=	stuff->nDoodads;
-    sizes.num_key_aliases=	stuff->nKeyAliases;
-    if ((status= XkbAllocGeometry(xkb,&sizes))!=Success) {
-        xkb->geom= old;
-        return status;
-    }
-    geom= xkb->geom;
-    geom->name= stuff->name;
-    geom->width_mm= stuff->widthMM;
-    geom->height_mm= stuff->heightMM;
-    if ((status= _CheckSetGeom(geom,stuff,client))!=Success) {
-        XkbFreeGeometry(geom,XkbGeomAllMask,TRUE);
-        xkb->geom= old;
-        return status;
-    }
-    new_name= (xkb->names->geometry!=geom->name);
-    xkb->names->geometry= geom->name;
-    if (old)
-        XkbFreeGeometry(old,XkbGeomAllMask,TRUE);
-    if (new_name) {
-        xkbNamesNotify	nn;
-        memset(&nn, 0, sizeof(xkbNamesNotify));
-        nn.changed= XkbGeometryNameMask;
-        XkbSendNamesNotify(dev,&nn);
-    }
-    nkn.deviceID= nkn.oldDeviceID= dev->id;
-    nkn.minKeyCode= nkn.oldMinKeyCode= xkb->min_key_code;
-    nkn.maxKeyCode= nkn.oldMaxKeyCode= xkb->max_key_code;
-    nkn.requestMajor=	XkbReqCode;
-    nkn.requestMinor=	X_kbSetGeometry;
-    nkn.changed=	XkbNKN_GeometryMask;
-    XkbSendNewKeyboardNotify(dev,&nkn);
-    return Success;
-}
-
-int
-ProcXkbSetGeometry(ClientPtr client)
-{
-    DeviceIntPtr        dev;
-    int                 rc;
-
-    REQUEST(xkbSetGeometryReq);
-    REQUEST_AT_LEAST_SIZE(xkbSetGeometryReq);
-
-    if (!(client->xkbClientFlags&_XkbClientInitialized))
-	return BadAccess;
-
-    CHK_KBD_DEVICE(dev, stuff->deviceSpec, client, DixManageAccess);
-    CHK_ATOM_OR_NONE(stuff->name);
-
-    rc = _XkbSetGeometry(client, dev, stuff);
-    if (rc != Success)
-        return rc;
-
-    if (stuff->deviceSpec == XkbUseCoreKbd)
-    {
-        DeviceIntPtr other;
-        for (other = inputInfo.devices; other; other = other->next)
-        {
-            if ((other != dev) && other->key && !IsMaster(other) && GetMaster(other, MASTER_KEYBOARD) == dev)
-            {
-                rc = XaceHook(XACE_DEVICE_ACCESS, client, other, DixManageAccess);
-                if (rc == Success)
-                    _XkbSetGeometry(client, other, stuff);
-            }
-        }
-    }
-
-    return Success;
-}
-
-/***====================================================================***/
-
-int
-ProcXkbPerClientFlags(ClientPtr client)
-{
-    DeviceIntPtr 		dev;
-    xkbPerClientFlagsReply 	rep;
-    XkbInterestPtr		interest;
-    Mask access_mode = DixGetAttrAccess | DixSetAttrAccess;
-
-    REQUEST(xkbPerClientFlagsReq);
-    REQUEST_SIZE_MATCH(xkbPerClientFlagsReq);
-
-    if (!(client->xkbClientFlags&_XkbClientInitialized))
-	return BadAccess;
-
-    CHK_KBD_DEVICE(dev, stuff->deviceSpec, client, access_mode);
-    CHK_MASK_LEGAL(0x01,stuff->change,XkbPCF_AllFlagsMask);
-    CHK_MASK_MATCH(0x02,stuff->change,stuff->value);
-
-    interest = XkbFindClientResource((DevicePtr)dev,client);
-    memset(&rep, 0, sizeof(xkbPerClientFlagsReply));
-    rep.type= X_Reply;
-    rep.length = 0;
-    rep.sequenceNumber = client->sequence;
-    if (stuff->change) {
-	client->xkbClientFlags&= ~stuff->change;
-	client->xkbClientFlags|= stuff->value;
-    }
-    if (stuff->change&XkbPCF_AutoResetControlsMask) {
-	Bool	want;
-	want= stuff->value&XkbPCF_AutoResetControlsMask;
-	if (interest && !want) {
-	    interest->autoCtrls= interest->autoCtrlValues= 0;
-	}
-	else if (want && (!interest)) {
-	    XID id = FakeClientID(client->index);
-	    if (!AddResource(id,RT_XKBCLIENT,dev))
-		return BadAlloc;
-	    interest= XkbAddClientResource((DevicePtr)dev,client,id);
-	    if (!interest)
-		return BadAlloc;
-	}
-	if (interest && want ) {
-	    register unsigned affect;
-	    affect= stuff->ctrlsToChange;
-
-	    CHK_MASK_LEGAL(0x03,affect,XkbAllBooleanCtrlsMask);
-	    CHK_MASK_MATCH(0x04,affect,stuff->autoCtrls);
-	    CHK_MASK_MATCH(0x05,stuff->autoCtrls,stuff->autoCtrlValues);
-
-	    interest->autoCtrls&= ~affect;
-	    interest->autoCtrlValues&= ~affect;
-	    interest->autoCtrls|= stuff->autoCtrls&affect;
-	    interest->autoCtrlValues|= stuff->autoCtrlValues&affect;
-	}
-    }
-    rep.supported = XkbPCF_AllFlagsMask;
-    rep.value= client->xkbClientFlags&XkbPCF_AllFlagsMask;
-    if (interest) {
-	rep.autoCtrls= interest->autoCtrls;
-	rep.autoCtrlValues= interest->autoCtrlValues;
-    }
-    else {
-	rep.autoCtrls= rep.autoCtrlValues= 0;
-    }
-    if ( client->swapped ) {
-	register int n;
-	swaps(&rep.sequenceNumber, n);
-	swapl(&rep.supported,n);
-	swapl(&rep.value,n);
-	swapl(&rep.autoCtrls,n);
-	swapl(&rep.autoCtrlValues,n);
-    }
-    WriteToClient(client,SIZEOF(xkbPerClientFlagsReply), (char *)&rep);
-    return Success;
-}
-
-/***====================================================================***/
-
-/* all latin-1 alphanumerics, plus parens, minus, underscore, slash */
-/* and wildcards */
-static unsigned char componentSpecLegal[] = {
-        0x00, 0x00, 0x00, 0x00, 0x00, 0xa7, 0xff, 0x87,
-        0xfe, 0xff, 0xff, 0x87, 0xfe, 0xff, 0xff, 0x07,
-        0x00, 0x00, 0x00, 0x00, 0x00, 0x00, 0x00, 0x00,
-        0xff, 0xff, 0x7f, 0xff, 0xff, 0xff, 0x7f, 0xff
-};
-
-/* same as above but accepts percent, plus and bar too */
-static unsigned char componentExprLegal[] = {
-        0x00, 0x00, 0x00, 0x00, 0x20, 0xaf, 0xff, 0x87,
-        0xfe, 0xff, 0xff, 0x87, 0xfe, 0xff, 0xff, 0x17,
-        0x00, 0x00, 0x00, 0x00, 0x00, 0x00, 0x00, 0x00,
-        0xff, 0xff, 0x7f, 0xff, 0xff, 0xff, 0x7f, 0xff
-};
-
-static char *
-GetComponentSpec(unsigned char **pWire,Bool allowExpr,int *errRtrn)
-{
-int		len;
-register int	i;
-unsigned char	*wire,*str,*tmp,*legal;
-
-    if (allowExpr)	legal= &componentExprLegal[0];
-    else		legal= &componentSpecLegal[0];
-
-    wire= *pWire;
-    len= (*(unsigned char *)wire++);
-    if (len>0) {
-	str= calloc(1, len+1);
-	if (str) {
-	    tmp= str;
-	    for (i=0;i<len;i++) {
-		if (legal[(*wire)/8]&(1<<((*wire)%8)))
-		    *tmp++= *wire++;
-		else wire++;
-	    }
-	    if (tmp!=str)
-		*tmp++= '\0';
-	    else {
-		free(str);
-		str= NULL;
-	    }
-	}
-	else {
-	    *errRtrn= BadAlloc;
-	}
-    }
-    else {
-	str= NULL;
-    }
-    *pWire= wire;
-    return (char *)str;
-}
-
-/***====================================================================***/
-
-int
-ProcXkbListComponents(ClientPtr client)
-{
-    DeviceIntPtr 		dev;
-    xkbListComponentsReply 	rep;
-    unsigned			len;
-    int				status;
-    unsigned char *		str;
-    XkbSrvListInfoRec		list;
-
-    REQUEST(xkbListComponentsReq);
-    REQUEST_AT_LEAST_SIZE(xkbListComponentsReq);
-
-    if (!(client->xkbClientFlags&_XkbClientInitialized))
-	return BadAccess;
-
-    CHK_KBD_DEVICE(dev, stuff->deviceSpec, client, DixGetAttrAccess);
-
-    status= Success;
-    str= (unsigned char *)&stuff[1];
-    memset(&list, 0, sizeof(XkbSrvListInfoRec));
-    list.maxRtrn= stuff->maxNames;
-    list.pattern[_XkbListKeycodes]= GetComponentSpec(&str,FALSE,&status);
-    list.pattern[_XkbListTypes]= GetComponentSpec(&str,FALSE,&status);
-    list.pattern[_XkbListCompat]= GetComponentSpec(&str,FALSE,&status);
-    list.pattern[_XkbListSymbols]= GetComponentSpec(&str,FALSE,&status);
-    list.pattern[_XkbListGeometry]= GetComponentSpec(&str,FALSE,&status);
-    if (status!=Success)
-	return status;
-    len= str-((unsigned char *)stuff);
-    if ((XkbPaddedSize(len)/4)!=stuff->length)
-	return BadLength;
-    if ((status=XkbDDXList(dev,&list,client))!=Success) {
-	free(list.pool);
-	list.pool = NULL;
-	return status;
-    }
-    memset(&rep, 0, sizeof(xkbListComponentsReply));
-    rep.type= X_Reply;
-    rep.deviceID = dev->id;
-    rep.sequenceNumber = client->sequence;
-    rep.length = XkbPaddedSize(list.nPool)/4;
-    rep.nKeymaps = 0;
-    rep.nKeycodes = list.nFound[_XkbListKeycodes];
-    rep.nTypes = list.nFound[_XkbListTypes];
-    rep.nCompatMaps = list.nFound[_XkbListCompat];
-    rep.nSymbols = list.nFound[_XkbListSymbols];
-    rep.nGeometries = list.nFound[_XkbListGeometry];
-    rep.extra=	0;
-    if (list.nTotal>list.maxRtrn)
-	rep.extra = (list.nTotal-list.maxRtrn);
-    if (client->swapped) {
-	register int n;
-	swaps(&rep.sequenceNumber,n);
-	swapl(&rep.length,n);
-	swaps(&rep.nKeymaps,n);
-	swaps(&rep.nKeycodes,n);
-	swaps(&rep.nTypes,n);
-	swaps(&rep.nCompatMaps,n);
-	swaps(&rep.nSymbols,n);
-	swaps(&rep.nGeometries,n);
-	swaps(&rep.extra,n);
-    }
-    WriteToClient(client,SIZEOF(xkbListComponentsReply),(char *)&rep);
-    if (list.nPool && list.pool) {
-	WriteToClient(client,XkbPaddedSize(list.nPool), (char *)list.pool);
-	free(list.pool);
-	list.pool= NULL;
-    }
-    return Success;
-}
-
-/***====================================================================***/
-
-int
-ProcXkbGetKbdByName(ClientPtr client)
-{
-    DeviceIntPtr 		dev;
-    DeviceIntPtr                tmpd;
-    xkbGetKbdByNameReply 	rep = {0};
-    xkbGetMapReply		mrep = {0};
-    xkbGetCompatMapReply	crep = {0};
-    xkbGetIndicatorMapReply	irep = {0};
-    xkbGetNamesReply		nrep = {0};
-    xkbGetGeometryReply		grep = {0};
-    XkbComponentNamesRec	names = {0};
-    XkbDescPtr			xkb, new;
-    unsigned char *		str;
-    char 			mapFile[PATH_MAX];
-    unsigned			len;
-    unsigned			fwant,fneed,reported;
-    int				status;
-    Bool			geom_changed;
-    XkbSrvLedInfoPtr            old_sli;
-    XkbSrvLedInfoPtr            sli;
-    Mask access_mode = DixGetAttrAccess | DixManageAccess;
-
-    REQUEST(xkbGetKbdByNameReq);
-    REQUEST_AT_LEAST_SIZE(xkbGetKbdByNameReq);
-
-    if (!(client->xkbClientFlags&_XkbClientInitialized))
-	return BadAccess;
-
-    memset(&mrep,0,sizeof(mrep));  //MH
-    
-    CHK_KBD_DEVICE(dev, stuff->deviceSpec, client, access_mode);
-
-    xkb = dev->key->xkbInfo->desc;
-    status= Success;
-    str= (unsigned char *)&stuff[1];
-    if (GetComponentSpec(&str,TRUE,&status)) /* keymap, unsupported */
-        return BadMatch;
-    names.keycodes= GetComponentSpec(&str,TRUE,&status);
-    names.types= GetComponentSpec(&str,TRUE,&status);
-    names.compat= GetComponentSpec(&str,TRUE,&status);
-    names.symbols= GetComponentSpec(&str,TRUE,&status);
-    names.geometry= GetComponentSpec(&str,TRUE,&status);
-    if (status!=Success)
-	return status;
-    len= str-((unsigned char *)stuff);
-    if ((XkbPaddedSize(len)/4)!=stuff->length)
-	return BadLength;
-
-    CHK_MASK_LEGAL(0x01,stuff->want,XkbGBN_AllComponentsMask);
-    CHK_MASK_LEGAL(0x02,stuff->need,XkbGBN_AllComponentsMask);
-    
-    if (stuff->load)
-	 fwant= XkbGBN_AllComponentsMask;
-    else fwant= stuff->want|stuff->need;
-    if ((!names.compat)&&
-        (fwant&(XkbGBN_CompatMapMask|XkbGBN_IndicatorMapMask))) {
-        names.compat= Xstrdup("%");
-    }
-    if ((!names.types)&&(fwant&(XkbGBN_TypesMask))) {
-        names.types= Xstrdup("%");
-    }
-    if ((!names.symbols)&&(fwant&XkbGBN_SymbolsMask)) {
-        names.symbols= Xstrdup("%");
-    }
-    geom_changed= ((names.geometry!=NULL)&&(strcmp(names.geometry,"%")!=0));
-    if ((!names.geometry)&&(fwant&XkbGBN_GeometryMask)) {
-        names.geometry= Xstrdup("%");
-        geom_changed= FALSE;
-    }
-
-    memset(mapFile, 0, PATH_MAX);
-    rep.type= X_Reply;
-    rep.deviceID = dev->id;
-    rep.sequenceNumber = client->sequence;
-    rep.length = 0;
-    rep.minKeyCode = xkb->min_key_code;
-    rep.maxKeyCode = xkb->max_key_code;
-    rep.loaded=	FALSE;
-    fwant= XkbConvertGetByNameComponents(TRUE,stuff->want)|XkmVirtualModsMask;
-    fneed= XkbConvertGetByNameComponents(TRUE,stuff->need);
-    rep.reported= XkbConvertGetByNameComponents(FALSE,fwant|fneed);
-    if (stuff->load) {
-	fneed|= XkmKeymapRequired;
-	fwant|= XkmKeymapLegal;
-    }
-    if ((fwant|fneed)&XkmSymbolsMask) {
-	fneed|= XkmKeyNamesIndex|XkmTypesIndex;
-	fwant|= XkmIndicatorsIndex;
-    }
-
-    /* We pass dev in here so we can get the old names out if needed. */
-    rep.found = XkbDDXLoadKeymapByNames(dev,&names,fwant,fneed,&new,
-                                        mapFile,PATH_MAX);
-    rep.newKeyboard= FALSE;
-    rep.pad1= rep.pad2= rep.pad3= rep.pad4= 0;
-
-    stuff->want|= stuff->need;
-    if (new==NULL)
-	rep.reported= 0;
-    else {
-	if (stuff->load)
-	    rep.loaded= TRUE;
-	if (stuff->load || 
-		((rep.reported&XkbGBN_SymbolsMask) && (new->compat))) {
-	    XkbChangesRec changes;
-	    memset(&changes, 0, sizeof(changes));
-	    XkbUpdateDescActions(new,
-			new->min_key_code,XkbNumKeys(new),
-			&changes);
-	}
-
-	if (new->map==NULL)
-	    rep.reported&= ~(XkbGBN_SymbolsMask|XkbGBN_TypesMask);
-	else if (rep.reported&(XkbGBN_SymbolsMask|XkbGBN_TypesMask)) {
-	    mrep.type= X_Reply;
-	    mrep.deviceID = dev->id;
-	    mrep.sequenceNumber= client->sequence;
-	    mrep.length = ((SIZEOF(xkbGetMapReply)-SIZEOF(xGenericReply))>>2);
-	    mrep.minKeyCode = new->min_key_code;
-	    mrep.maxKeyCode = new->max_key_code;
-	    mrep.present = 0;
-	    mrep.totalSyms = mrep.totalActs =
-		mrep.totalKeyBehaviors= mrep.totalKeyExplicit= 
-		mrep.totalModMapKeys= mrep.totalVModMapKeys= 0;
-	    if (rep.reported&(XkbGBN_TypesMask|XkbGBN_ClientSymbolsMask)) {
-		mrep.present|= XkbKeyTypesMask;
-		mrep.firstType = 0;
-		mrep.nTypes = mrep.totalTypes= new->map->num_types;
-	    }
-	    else {
-		mrep.firstType = mrep.nTypes= 0;
-		mrep.totalTypes= 0;
-	    }
-	    if (rep.reported&XkbGBN_ClientSymbolsMask) {
-		mrep.present|= (XkbKeySymsMask|XkbModifierMapMask);
-		mrep.firstKeySym = mrep.firstModMapKey= new->min_key_code;
-		mrep.nKeySyms = mrep.nModMapKeys= XkbNumKeys(new);
-	    }
-	    else {
-		mrep.firstKeySym= mrep.firstModMapKey= 0;
-		mrep.nKeySyms= mrep.nModMapKeys= 0;
-	    }
-	    if (rep.reported&XkbGBN_ServerSymbolsMask) {
-		mrep.present|= XkbAllServerInfoMask;
-		mrep.virtualMods= ~0;
-		mrep.firstKeyAct = mrep.firstKeyBehavior = 
-			mrep.firstKeyExplicit = new->min_key_code;
-		mrep.nKeyActs = mrep.nKeyBehaviors = 
-			mrep.nKeyExplicit = XkbNumKeys(new);
-		mrep.firstVModMapKey= new->min_key_code;
-		mrep.nVModMapKeys= XkbNumKeys(new);
-	    }
-	    else {
-		mrep.virtualMods= 0;
-		mrep.firstKeyAct= mrep.firstKeyBehavior= 
-			mrep.firstKeyExplicit = 0;
-		mrep.nKeyActs= mrep.nKeyBehaviors= mrep.nKeyExplicit= 0;
-	    }
-	    XkbComputeGetMapReplySize(new,&mrep);
-	    rep.length+= SIZEOF(xGenericReply)/4+mrep.length;
-	}
-	if (new->compat==NULL)
-	    rep.reported&= ~XkbGBN_CompatMapMask;
-	else if (rep.reported&XkbGBN_CompatMapMask) {
-	    crep.type= X_Reply;
-	    crep.deviceID= dev->id;
-	    crep.sequenceNumber= client->sequence;
-	    crep.length= 0;
-	    crep.groups= XkbAllGroupsMask;
-	    crep.firstSI= 0;
-	    crep.nSI= crep.nTotalSI= new->compat->num_si;
-	    XkbComputeGetCompatMapReplySize(new->compat,&crep);
-	    rep.length+= SIZEOF(xGenericReply)/4+crep.length;
-	}
-	if (new->indicators==NULL)
-	    rep.reported&= ~XkbGBN_IndicatorMapMask;
-	else if (rep.reported&XkbGBN_IndicatorMapMask) {
-	    irep.type= X_Reply;
-	    irep.deviceID= dev->id;
-	    irep.sequenceNumber= client->sequence;
-	    irep.length= 0;
-	    irep.which= XkbAllIndicatorsMask;
-	    XkbComputeGetIndicatorMapReplySize(new->indicators,&irep);
-	    rep.length+= SIZEOF(xGenericReply)/4+irep.length;
-	}
-	if (new->names==NULL)
-	    rep.reported&= ~(XkbGBN_OtherNamesMask|XkbGBN_KeyNamesMask);
-	else if (rep.reported&(XkbGBN_OtherNamesMask|XkbGBN_KeyNamesMask)) {
-	    nrep.type= X_Reply;
-	    nrep.deviceID= dev->id;
-	    nrep.sequenceNumber= client->sequence;
-	    nrep.length= 0;
-	    nrep.minKeyCode= new->min_key_code;
-	    nrep.maxKeyCode= new->max_key_code;
-	    if (rep.reported&XkbGBN_OtherNamesMask) {
-		nrep.which= XkbAllNamesMask;
-		if (new->map!=NULL)
-		     nrep.nTypes= new->map->num_types;
-		else nrep.nTypes= 0;
-		nrep.nKTLevels= 0;
-		nrep.groupNames= XkbAllGroupsMask;
-		nrep.virtualMods= XkbAllVirtualModsMask;
-		nrep.indicators= XkbAllIndicatorsMask;
-		nrep.nRadioGroups= new->names->num_rg;
-	    }
-	    else {
-		nrep.which= 0;
-		nrep.nTypes= 0;
-		nrep.nKTLevels= 0;
-		nrep.groupNames= 0;
-		nrep.virtualMods= 0;
-		nrep.indicators= 0;
-		nrep.nRadioGroups= 0;
-	    }
-	    if (rep.reported&XkbGBN_KeyNamesMask) {
-		nrep.which|= XkbKeyNamesMask;
-		nrep.firstKey= new->min_key_code;
-		nrep.nKeys= XkbNumKeys(new);
-		nrep.nKeyAliases= new->names->num_key_aliases;
-		if (nrep.nKeyAliases)
-		    nrep.which|= XkbKeyAliasesMask;
-	    }
-	    else {
-		nrep.which&= ~(XkbKeyNamesMask|XkbKeyAliasesMask);
-		nrep.firstKey= nrep.nKeys= 0;
-		nrep.nKeyAliases= 0;
-	    }
-	    XkbComputeGetNamesReplySize(new,&nrep);
-	    rep.length+= SIZEOF(xGenericReply)/4+nrep.length;
-	}
-	if (new->geom==NULL)
-	    rep.reported&= ~XkbGBN_GeometryMask;
-	else if (rep.reported&XkbGBN_GeometryMask) {
-	    grep.type= X_Reply;
-	    grep.deviceID= dev->id;
-	    grep.sequenceNumber= client->sequence;
-	    grep.length= 0;
-	    grep.found= TRUE;
-	    grep.pad= 0;
-	    grep.widthMM= grep.heightMM= 0;
-	    grep.nProperties= grep.nColors= grep.nShapes= 0;
-	    grep.nSections= grep.nDoodads= 0;
-	    grep.baseColorNdx= grep.labelColorNdx= 0;
-	    XkbComputeGetGeometryReplySize(new->geom,&grep,None);
-	    rep.length+= SIZEOF(xGenericReply)/4+grep.length;
-	}
-    }
-
-    reported= rep.reported;
-    if ( client->swapped ) {
-	register int n;
-	swaps(&rep.sequenceNumber,n);
-	swapl(&rep.length,n);
-	swaps(&rep.found,n);
-	swaps(&rep.reported,n);
-    }
-    WriteToClient(client,SIZEOF(xkbGetKbdByNameReply), (char *)&rep);
-    if (reported&(XkbGBN_SymbolsMask|XkbGBN_TypesMask))
-	XkbSendMap(client,new,&mrep);
-    if (reported&XkbGBN_CompatMapMask)
-	XkbSendCompatMap(client,new->compat,&crep);
-    if (reported&XkbGBN_IndicatorMapMask)
-	XkbSendIndicatorMap(client,new->indicators,&irep);
-    if (reported&(XkbGBN_KeyNamesMask|XkbGBN_OtherNamesMask))
-	XkbSendNames(client,new,&nrep);
-    if (reported&XkbGBN_GeometryMask)
-	XkbSendGeometry(client,new->geom,&grep,FALSE);
-    if (rep.loaded) {
-	XkbDescPtr		old_xkb;
-	xkbNewKeyboardNotify 	nkn;
-	int 			i,nG,nTG;
-	old_xkb= xkb;
-	xkb= new;
-	dev->key->xkbInfo->desc= xkb;
-	new= old_xkb; /* so it'll get freed automatically */
-
-	*xkb->ctrls= *old_xkb->ctrls;
-	for (nG=nTG=0,i=xkb->min_key_code;i<=xkb->max_key_code;i++) {
-	    nG= XkbKeyNumGroups(xkb,i);
-	    if (nG>=XkbNumKbdGroups) {
-		nTG= XkbNumKbdGroups;
-		break;
-	    }
-	    if (nG>nTG) {
-		nTG= nG;
-	    }
-	}
-	xkb->ctrls->num_groups= nTG;
-
-        for (tmpd = inputInfo.devices; tmpd; tmpd = tmpd->next) {
-            if ((tmpd == dev) || (!IsMaster(tmpd) && GetMaster(tmpd, MASTER_KEYBOARD) == dev)) {
-                if (tmpd != dev)
-                    XkbCopyDeviceKeymap(tmpd, dev);
-
-                if (tmpd->kbdfeed && tmpd->kbdfeed->xkb_sli) {
-                    old_sli = tmpd->kbdfeed->xkb_sli;
-                    tmpd->kbdfeed->xkb_sli = NULL;
-                    sli = XkbAllocSrvLedInfo(tmpd, tmpd->kbdfeed, NULL, 0);
-                    if (sli) {
-                        sli->explicitState = old_sli->explicitState;
-                        sli->effectiveState = old_sli->effectiveState;
-                    }
-                    tmpd->kbdfeed->xkb_sli = sli;
-                    XkbFreeSrvLedInfo(old_sli);
-                }
-            }
-        }
-
-	nkn.deviceID= nkn.oldDeviceID= dev->id;
-	nkn.minKeyCode= new->min_key_code;
-	nkn.maxKeyCode= new->max_key_code;
-	nkn.oldMinKeyCode= xkb->min_key_code;
-	nkn.oldMaxKeyCode= xkb->max_key_code;
-	nkn.requestMajor= XkbReqCode;
-	nkn.requestMinor= X_kbGetKbdByName;
-	nkn.changed= XkbNKN_KeycodesMask;
-	if (geom_changed)
-	    nkn.changed|= XkbNKN_GeometryMask;
-	XkbSendNewKeyboardNotify(dev,&nkn);
-
-	if (!IsMaster(dev)) {
-	    DeviceIntPtr master = GetMaster(dev, MASTER_KEYBOARD);
-	    if (master && master->lastSlave == dev) {
-		XkbCopyDeviceKeymap(master, dev);
-		XkbSendNewKeyboardNotify(dev,&nkn);
-	    }
-	}
-    }
-    if ((new!=NULL)&&(new!=xkb)) {
-	XkbFreeKeyboard(new,XkbAllComponentsMask,TRUE);
-	new= NULL;
-    }
-    free(names.keycodes);
-    names.keycodes = NULL;
-    free(names.types);
-    names.types = NULL;
-    free(names.compat);
-    names.compat = NULL;
-    free(names.symbols);
-    names.symbols = NULL;
-    free(names.geometry);
-    names.geometry = NULL;
-    return Success;
-}
-
-/***====================================================================***/
-
-static int
-ComputeDeviceLedInfoSize(	DeviceIntPtr		dev,
-				unsigned int		what,
-				XkbSrvLedInfoPtr	sli)
-{
-int			nNames,nMaps;
-register unsigned 	n,bit;
-
-    if (sli==NULL)
-	return 0;
-    nNames= nMaps= 0;
-    if ((what&XkbXI_IndicatorNamesMask)==0)
-	sli->namesPresent= 0;
-    if ((what&XkbXI_IndicatorMapsMask)==0)
-	sli->mapsPresent= 0;
-
-    for (n=0,bit=1;n<XkbNumIndicators;n++,bit<<=1) {
-	if (sli->names && sli->names[n]!=None) {
-	    sli->namesPresent|= bit;
-	    nNames++;
-	}
-	if (sli->maps && XkbIM_InUse(&sli->maps[n])) {
-	    sli->mapsPresent|= bit;
-	    nMaps++;
-	}
-    }
-    return (nNames*4)+(nMaps*SIZEOF(xkbIndicatorMapWireDesc));
-}
-
-static int 
-CheckDeviceLedFBs(	DeviceIntPtr			dev,
-			int				class,
-			int				id,
-			xkbGetDeviceInfoReply *		rep,
-			ClientPtr			client)
-{
-int			nFBs= 0;
-int			length= 0;
-Bool			classOk;
-
-    if (class==XkbDfltXIClass) {
-	if (dev->kbdfeed)	class= KbdFeedbackClass;
-	else if (dev->leds)	class= LedFeedbackClass;
-	else {
-	    client->errorValue= _XkbErrCode2(XkbErr_BadClass,class);
-	    return XkbKeyboardErrorCode;
-	}
-    }
-    classOk= FALSE;
-    if ((dev->kbdfeed)&&((class==KbdFeedbackClass)||(class==XkbAllXIClasses))) {
-	KbdFeedbackPtr kf;
-	classOk= TRUE;
-	for (kf= dev->kbdfeed;(kf);kf=kf->next) {
-	    if ((id!=XkbAllXIIds)&&(id!=XkbDfltXIId)&&(id!=kf->ctrl.id))
-		continue;
-	    nFBs++;
-	    length+= SIZEOF(xkbDeviceLedsWireDesc);
-	    if (!kf->xkb_sli)
-		kf->xkb_sli= XkbAllocSrvLedInfo(dev,kf,NULL,0);
-	    length+= ComputeDeviceLedInfoSize(dev,rep->present,kf->xkb_sli);
-	    if (id!=XkbAllXIIds)
-		break;
-	}
-    }
-    if ((dev->leds)&&((class==LedFeedbackClass)||(class==XkbAllXIClasses))) {
-	LedFeedbackPtr lf;
-	classOk= TRUE;
-	for (lf= dev->leds;(lf);lf=lf->next) {
-	    if ((id!=XkbAllXIIds)&&(id!=XkbDfltXIId)&&(id!=lf->ctrl.id))
-		continue;
-	    nFBs++;
-	    length+= SIZEOF(xkbDeviceLedsWireDesc);
-	    if (!lf->xkb_sli)
-		lf->xkb_sli= XkbAllocSrvLedInfo(dev,NULL,lf,0);
-	    length+= ComputeDeviceLedInfoSize(dev,rep->present,lf->xkb_sli);
-	    if (id!=XkbAllXIIds)
-		break;
-	}
-    }
-    if (nFBs>0) {
-        rep->nDeviceLedFBs= nFBs;
-        rep->length+= (length/4);
-	return Success;
-    }
-    if (classOk) client->errorValue= _XkbErrCode2(XkbErr_BadId,id);
-    else	 client->errorValue= _XkbErrCode2(XkbErr_BadClass,class);
-    return XkbKeyboardErrorCode;
-}
-
-static int
-SendDeviceLedInfo(	XkbSrvLedInfoPtr	sli,
-			ClientPtr		client)
-{
-xkbDeviceLedsWireDesc	wire;
-int			length;
-
-    length= 0;
-    wire.ledClass= 		sli->class;
-    wire.ledID= 		sli->id;
-    wire.namesPresent= 		sli->namesPresent;
-    wire.mapsPresent=   	sli->mapsPresent;
-    wire.physIndicators= 	sli->physIndicators;
-    wire.state=			sli->effectiveState;
-    if (client->swapped) {
-	register int n;
-	swaps(&wire.ledClass,n);
-	swaps(&wire.ledID,n);
-	swapl(&wire.namesPresent,n);
-	swapl(&wire.mapsPresent,n);
-	swapl(&wire.physIndicators,n);
-	swapl(&wire.state,n);
-    }
-    WriteToClient(client,SIZEOF(xkbDeviceLedsWireDesc),(char *)&wire);
-    length+= SIZEOF(xkbDeviceLedsWireDesc);
-    if (sli->namesPresent|sli->mapsPresent) {
-	register unsigned i,bit;
-	if (sli->namesPresent) {
-	    CARD32	awire;
-	    for (i=0,bit=1;i<XkbNumIndicators;i++,bit<<=1) {
-		if (sli->namesPresent&bit) {
-		    awire= (CARD32)sli->names[i];
-		    if (client->swapped) {
-			register int n;
-			swapl(&awire,n);
-		    }
-		    WriteToClient(client,4,(char *)&awire);
-		    length+= 4;
-		}
-	    }
-	}
-	if (sli->mapsPresent) {
-	    for (i=0,bit=1;i<XkbNumIndicators;i++,bit<<=1) {
-		xkbIndicatorMapWireDesc	iwire;
-		if (sli->mapsPresent&bit) {
-		    iwire.flags= 	sli->maps[i].flags;
-		    iwire.whichGroups=	sli->maps[i].which_groups;
-		    iwire.groups=	sli->maps[i].groups;
-		    iwire.whichMods=	sli->maps[i].which_mods;
-		    iwire.mods=		sli->maps[i].mods.mask;
-		    iwire.realMods=	sli->maps[i].mods.real_mods;
-		    iwire.virtualMods=	sli->maps[i].mods.vmods;
-		    iwire.ctrls= 	sli->maps[i].ctrls;
-		    if (client->swapped) {
-			register int n;
-			swaps(&iwire.virtualMods,n);
-			swapl(&iwire.ctrls,n);
-		    }
-		    WriteToClient(client,SIZEOF(xkbIndicatorMapWireDesc),
-								(char *)&iwire);
-		    length+= SIZEOF(xkbIndicatorMapWireDesc);
-		}
-	    }
-	}
-    }
-    return length;
-}
-
-static int
-SendDeviceLedFBs(	DeviceIntPtr	dev,
-			int		class,
-			int		id,
-			unsigned	wantLength,
-			ClientPtr	client)
-{
-int			length= 0;
-
-    if (class==XkbDfltXIClass) {
-	if (dev->kbdfeed)	class= KbdFeedbackClass;
-	else if (dev->leds)	class= LedFeedbackClass;
-    }
-    if ((dev->kbdfeed)&&
-	((class==KbdFeedbackClass)||(class==XkbAllXIClasses))) {
-	KbdFeedbackPtr kf;
-	for (kf= dev->kbdfeed;(kf);kf=kf->next) {
-	    if ((id==XkbAllXIIds)||(id==XkbDfltXIId)||(id==kf->ctrl.id)) {
-		length+= SendDeviceLedInfo(kf->xkb_sli,client);
-		if (id!=XkbAllXIIds)
-		    break;
-	    }
-	}
-    }
-    if ((dev->leds)&&
-	((class==LedFeedbackClass)||(class==XkbAllXIClasses))) {
-	LedFeedbackPtr lf;
-	for (lf= dev->leds;(lf);lf=lf->next) {
-	    if ((id==XkbAllXIIds)||(id==XkbDfltXIId)||(id==lf->ctrl.id)) {
-		length+= SendDeviceLedInfo(lf->xkb_sli,client);
-		if (id!=XkbAllXIIds)
-		    break;
-	    }
-	}
-    }
-    if (length==wantLength)
-	 return Success;
-    else return BadLength;
-}
-
-int
-ProcXkbGetDeviceInfo(ClientPtr client)
-{
-DeviceIntPtr		dev;
-xkbGetDeviceInfoReply	rep;
-int			status,nDeviceLedFBs;
-unsigned		length,nameLen;
-CARD16			ledClass,ledID;
-unsigned		wanted;
-char *			str;
-
-    REQUEST(xkbGetDeviceInfoReq);
-    REQUEST_SIZE_MATCH(xkbGetDeviceInfoReq);
-
-    if (!(client->xkbClientFlags&_XkbClientInitialized))
-	return BadAccess;
-
-    wanted= stuff->wanted;
-
-    CHK_ANY_DEVICE(dev, stuff->deviceSpec, client, DixGetAttrAccess);
-    CHK_MASK_LEGAL(0x01,wanted,XkbXI_AllDeviceFeaturesMask);
-
-    if ((!dev->button)||((stuff->nBtns<1)&&(!stuff->allBtns)))
-	wanted&= ~XkbXI_ButtonActionsMask;
-    if ((!dev->kbdfeed)&&(!dev->leds))
-	wanted&= ~XkbXI_IndicatorsMask;
-
-    nameLen= XkbSizeCountedString(dev->name);
-    memset((char *)&rep, 0, SIZEOF(xkbGetDeviceInfoReply));
-    rep.type = X_Reply;
-    rep.deviceID= dev->id;
-    rep.sequenceNumber = client->sequence;
-    rep.length = nameLen/4;
-    rep.present = wanted;
-    rep.supported = XkbXI_AllDeviceFeaturesMask;
-    rep.unsupported = 0;
-    rep.firstBtnWanted = rep.nBtnsWanted = 0;
-    rep.firstBtnRtrn = rep.nBtnsRtrn = 0;
-    if (dev->button)
-	 rep.totalBtns= dev->button->numButtons;
-    else rep.totalBtns= 0;
-    rep.devType=	dev->xinput_type;
-    rep.hasOwnState=	(dev->key && dev->key->xkbInfo);
-    rep.nDeviceLedFBs = 0;
-    if (dev->kbdfeed)	rep.dfltKbdFB= dev->kbdfeed->ctrl.id;
-    else		rep.dfltKbdFB= XkbXINone;
-    if (dev->leds)	rep.dfltLedFB= dev->leds->ctrl.id;
-    else		rep.dfltLedFB= XkbXINone;
-
-    ledClass= stuff->ledClass;
-    ledID= stuff->ledID;
-
-    rep.firstBtnWanted= rep.nBtnsWanted= 0;
-    rep.firstBtnRtrn= rep.nBtnsRtrn= 0;
-    if (wanted&XkbXI_ButtonActionsMask) {
-	if (stuff->allBtns) {
-	    stuff->firstBtn= 0;
-	    stuff->nBtns= dev->button->numButtons;
-	}
-
-	if ((stuff->firstBtn+stuff->nBtns)>dev->button->numButtons) {
-	    client->errorValue = _XkbErrCode4(0x02,dev->button->numButtons,
-							stuff->firstBtn,
-							stuff->nBtns);
-	    return BadValue;
-	}
-	else {
-	    rep.firstBtnWanted= stuff->firstBtn;
-	    rep.nBtnsWanted= stuff->nBtns;
-	    if (dev->button->xkb_acts!=NULL) {
-		XkbAction *act;
-		register int i;
-
-		rep.firstBtnRtrn= stuff->firstBtn;
-		rep.nBtnsRtrn= stuff->nBtns;
-		act= &dev->button->xkb_acts[rep.firstBtnWanted];
-		for (i=0;i<rep.nBtnsRtrn;i++,act++) {
-		    if (act->type!=XkbSA_NoAction)
-			break;
-		}
-		rep.firstBtnRtrn+=	i;
-		rep.nBtnsRtrn-=		i;
-		act= &dev->button->xkb_acts[rep.firstBtnRtrn+rep.nBtnsRtrn-1];
-		for (i=0;i<rep.nBtnsRtrn;i++,act--) {
-		    if (act->type!=XkbSA_NoAction)
-			break;
-		}
-		rep.nBtnsRtrn-=		i;
-	    }
-	    rep.length+= (rep.nBtnsRtrn*SIZEOF(xkbActionWireDesc))/4;
-	}
-    }
-
-    if (wanted&XkbXI_IndicatorsMask) {
-	status= CheckDeviceLedFBs(dev,ledClass,ledID,&rep,client);
-	if (status!=Success)
-	    return status;
-    }
-    length= rep.length*4;
-    nDeviceLedFBs = rep.nDeviceLedFBs;
-    if (client->swapped) {
-	register int n;
-	swaps(&rep.sequenceNumber,n);
-	swapl(&rep.length,n);
-	swaps(&rep.present,n);
-	swaps(&rep.supported,n);
-	swaps(&rep.unsupported,n);
-	swaps(&rep.nDeviceLedFBs,n);
-	swapl(&rep.type,n);
-    }
-    WriteToClient(client,SIZEOF(xkbGetDeviceInfoReply), (char *)&rep);
-
-    str= malloc(nameLen);
-    if (!str) 
-	return BadAlloc;
-    XkbWriteCountedString(str,dev->name,client->swapped);
-    WriteToClient(client,nameLen,str);
-    free(str);
-    length-= nameLen;
-
-    if (rep.nBtnsRtrn>0) {
-	int			sz;
-	xkbActionWireDesc *	awire;
-	sz= rep.nBtnsRtrn*SIZEOF(xkbActionWireDesc);
-	awire= (xkbActionWireDesc *)&dev->button->xkb_acts[rep.firstBtnRtrn];
-	WriteToClient(client,sz,(char *)awire);
-	length-= sz;
-    }
-    if (nDeviceLedFBs>0) {
-	status= SendDeviceLedFBs(dev,ledClass,ledID,length,client);
-	if (status!=Success)
-	    return status;
-    }
-    else if (length!=0)  {
-	ErrorF("[xkb] Internal Error!  BadLength in ProcXkbGetDeviceInfo\n");
-	ErrorF("[xkb]                  Wrote %d fewer bytes than expected\n",length);
-	return BadLength;
-    }
-    return Success;
-}
-
-static char *
-CheckSetDeviceIndicators(	char *		wire,
-				DeviceIntPtr	dev,
-				int		num,
-				int *		status_rtrn,
-				ClientPtr	client)
-{
-xkbDeviceLedsWireDesc *	ledWire;
-int			i;
-XkbSrvLedInfoPtr 	sli;
-
-    ledWire= (xkbDeviceLedsWireDesc *)wire;
-    for (i=0;i<num;i++) {
-	if (client->swapped) {
-	   register int n;
-	   swaps(&ledWire->ledClass,n);
-	   swaps(&ledWire->ledID,n);
-	   swapl(&ledWire->namesPresent,n);
-	   swapl(&ledWire->mapsPresent,n);
-	   swapl(&ledWire->physIndicators,n);
-	}
-
-        sli= XkbFindSrvLedInfo(dev,ledWire->ledClass,ledWire->ledID,
-							XkbXI_IndicatorsMask);
-	if (sli!=NULL) {
-	    register int n;
-	    register unsigned bit;
-	    int nMaps,nNames;
-	    CARD32 *atomWire;
-	    xkbIndicatorMapWireDesc *mapWire;
-
-	    nMaps= nNames= 0;
-	    for (n=0,bit=1;n<XkbNumIndicators;n++,bit<<=1) {
-		if (ledWire->namesPresent&bit)
-		    nNames++;
-		if (ledWire->mapsPresent&bit)
-		    nMaps++;
-	    }
-	    atomWire= (CARD32 *)&ledWire[1];
-	    if (nNames>0) {
-		for (n=0;n<nNames;n++) {
-		    if (client->swapped) {
-			register int t;
-			swapl(atomWire,t);
-		    }
-		    CHK_ATOM_OR_NONE3(((Atom)(*atomWire)),client->errorValue,
-							*status_rtrn,NULL);
-		    atomWire++;
-		}
-	    }
-	    mapWire= (xkbIndicatorMapWireDesc *)atomWire;
-	    if (nMaps>0) {
-		for (n=0;n<nMaps;n++) {
-		    if (client->swapped) {
-			register int t;
-			swaps(&mapWire->virtualMods,t);
-			swapl(&mapWire->ctrls,t);
-		    }
-		    CHK_MASK_LEGAL3(0x21,mapWire->whichGroups,
-						XkbIM_UseAnyGroup,
-						client->errorValue,
-						*status_rtrn,NULL);
-		    CHK_MASK_LEGAL3(0x22,mapWire->whichMods,XkbIM_UseAnyMods,
-						client->errorValue,
-						*status_rtrn,NULL);
-		    mapWire++;
-		}
-	    }
-	    ledWire= (xkbDeviceLedsWireDesc *)mapWire;
-	}
-	else {
-	    /* SHOULD NEVER HAPPEN */
-	    return (char *)ledWire;
-	}
-    }
-    return (char *)ledWire;
-}
-
-static char *
-SetDeviceIndicators(	char *			wire,
-			DeviceIntPtr		dev,
-			unsigned		changed,
-			int			num,
-			int *			status_rtrn,
-			ClientPtr		client,
-			xkbExtensionDeviceNotify *ev)
-{
-xkbDeviceLedsWireDesc *		ledWire;
-int				i;
-XkbEventCauseRec		cause;
-unsigned			namec,mapc,statec;
-xkbExtensionDeviceNotify	ed;
-XkbChangesRec			changes;
-DeviceIntPtr			kbd;
-
-    memset((char *)&ed, 0, sizeof(xkbExtensionDeviceNotify));
-    memset((char *)&changes, 0, sizeof(XkbChangesRec));
-    XkbSetCauseXkbReq(&cause,X_kbSetDeviceInfo,client);
-    ledWire= (xkbDeviceLedsWireDesc *)wire;
-    for (i=0;i<num;i++) {
-	register int			n;
-	register unsigned 		bit;
-	CARD32 *			atomWire;
-	xkbIndicatorMapWireDesc *	mapWire;
-	XkbSrvLedInfoPtr		sli;
-
-	namec= mapc= statec= 0;
-    	sli= XkbFindSrvLedInfo(dev,ledWire->ledClass,ledWire->ledID,
-						XkbXI_IndicatorMapsMask);
-	if (!sli) {
-	    /* SHOULD NEVER HAPPEN!! */
-	    return (char *)ledWire;
-	}
-
-	atomWire= (CARD32 *)&ledWire[1];
-	if (changed&XkbXI_IndicatorNamesMask) {
-	    namec= sli->namesPresent|ledWire->namesPresent;
-	    memset((char *)sli->names, 0, XkbNumIndicators*sizeof(Atom));
-	}
-	if (ledWire->namesPresent) {
-	    sli->namesPresent= ledWire->namesPresent;
-	    memset((char *)sli->names, 0, XkbNumIndicators*sizeof(Atom));
-	    for (n=0,bit=1;n<XkbNumIndicators;n++,bit<<=1) {
-		if (ledWire->namesPresent&bit) {
-		     sli->names[n]= (Atom)*atomWire;
-		     if (sli->names[n]==None)
-			ledWire->namesPresent&= ~bit;
-		     atomWire++; 
-		}
-	    }
-	}
-	mapWire= (xkbIndicatorMapWireDesc *)atomWire;
-	if (changed&XkbXI_IndicatorMapsMask) {
-	    mapc= sli->mapsPresent|ledWire->mapsPresent;
-	    sli->mapsPresent= ledWire->mapsPresent;
-	    memset((char*)sli->maps, 0, XkbNumIndicators*sizeof(XkbIndicatorMapRec));
-	}
-	if (ledWire->mapsPresent) {
-	    for (n=0,bit=1;n<XkbNumIndicators;n++,bit<<=1) {
-		if (ledWire->mapsPresent&bit) {
-		    sli->maps[n].flags=		mapWire->flags;
-		    sli->maps[n].which_groups=	mapWire->whichGroups;
-		    sli->maps[n].groups=	mapWire->groups;
-		    sli->maps[n].which_mods=	mapWire->whichMods;
-		    sli->maps[n].mods.mask=	mapWire->mods;
-		    sli->maps[n].mods.real_mods=mapWire->realMods;
-		    sli->maps[n].mods.vmods=	mapWire->virtualMods;
-		    sli->maps[n].ctrls=		mapWire->ctrls;
-		    mapWire++; 
-		}
-	    }
-	}
-	if (changed&XkbXI_IndicatorStateMask) {
-	    statec= sli->effectiveState^ledWire->state;
-	    sli->explicitState&= ~statec;
-	    sli->explicitState|= (ledWire->state&statec);
-	}
-	if (namec)
-	    XkbApplyLedNameChanges(dev,sli,namec,&ed,&changes,&cause);
-	if (mapc)
-	    XkbApplyLedMapChanges(dev,sli,mapc,&ed,&changes,&cause);
-	if (statec)
-	    XkbApplyLedStateChanges(dev,sli,statec,&ed,&changes,&cause);
-
-	kbd= dev;
-	if ((sli->flags&XkbSLI_HasOwnState)==0)
-	    kbd = inputInfo.keyboard;
-
-	XkbFlushLedEvents(dev,kbd,sli,&ed,&changes,&cause);
-	ledWire= (xkbDeviceLedsWireDesc *)mapWire;
-    }
-    return (char *)ledWire;
-}
-
-
-static int
-_XkbSetDeviceInfo(ClientPtr client, DeviceIntPtr dev,
-                  xkbSetDeviceInfoReq *stuff)
-{
-    char                       *wire;
-
-    wire= (char *)&stuff[1];
-    if (stuff->change&XkbXI_ButtonActionsMask) {
-	if (!dev->button) {
-	    client->errorValue = _XkbErrCode2(XkbErr_BadClass,ButtonClass);
-	    return XkbKeyboardErrorCode;
-	}
-	if ((stuff->firstBtn+stuff->nBtns)>dev->button->numButtons) {
-	    client->errorValue= _XkbErrCode4(0x02,stuff->firstBtn,stuff->nBtns,
-						dev->button->numButtons);
-	    return BadMatch;
-	}
-	wire+= (stuff->nBtns*SIZEOF(xkbActionWireDesc));
-    }
-    if (stuff->change&XkbXI_IndicatorsMask) {
-	int status= Success;
-	wire= CheckSetDeviceIndicators(wire,dev,stuff->nDeviceLedFBs,
-							&status,client);
-	if (status!=Success)
-	    return status;
-    }
-    if (((wire-((char *)stuff))/4)!=stuff->length)
-	return BadLength;
-
-    return Success;
-}
-
-static int
-_XkbSetDeviceInfoCheck(ClientPtr client, DeviceIntPtr dev,
-                       xkbSetDeviceInfoReq *stuff)
-{
-    char                       *wire;
-    xkbExtensionDeviceNotify    ed;
-
-    memset((char *)&ed, 0, SIZEOF(xkbExtensionDeviceNotify));
-    ed.deviceID=	dev->id;
-    wire= (char *)&stuff[1];
-    if (stuff->change&XkbXI_ButtonActionsMask) {
-	int			nBtns,sz,i;
-	XkbAction *		acts;
-	DeviceIntPtr		kbd;
-
-	nBtns= dev->button->numButtons;
-	acts= dev->button->xkb_acts;
-	if (acts==NULL) {
-	    acts= calloc(nBtns, sizeof(XkbAction));
-	    if (!acts)
-		return BadAlloc;
-	    dev->button->xkb_acts= acts;
-	}
-	sz= stuff->nBtns*SIZEOF(xkbActionWireDesc);
-	memcpy((char *)&acts[stuff->firstBtn],(char *)wire,sz);
-	wire+= sz;
-	ed.reason|=	XkbXI_ButtonActionsMask;
-	ed.firstBtn=	stuff->firstBtn;
-	ed.nBtns=	stuff->nBtns;
-
-	if (dev->key)	kbd= dev;
-	else		kbd= inputInfo.keyboard;
-	acts= &dev->button->xkb_acts[stuff->firstBtn];
-	for (i=0;i<stuff->nBtns;i++,acts++) {
-	    if (acts->type!=XkbSA_NoAction)
-		XkbSetActionKeyMods(kbd->key->xkbInfo->desc,acts,0);
-	}
-    }
-    if (stuff->change&XkbXI_IndicatorsMask) {
-	int status= Success;
-	wire= SetDeviceIndicators(wire,dev,stuff->change,
-				  stuff->nDeviceLedFBs, &status,client,&ed);
-	if (status!=Success)
-	    return status;
-    }
-    if ((stuff->change)&&(ed.reason))
-	XkbSendExtensionDeviceNotify(dev,client,&ed);
-    return Success;
-}
-
-int
-ProcXkbSetDeviceInfo(ClientPtr client)
-{
-    DeviceIntPtr        dev;
-    int                 rc;
-
-    REQUEST(xkbSetDeviceInfoReq);
-    REQUEST_AT_LEAST_SIZE(xkbSetDeviceInfoReq);
-
-    if (!(client->xkbClientFlags&_XkbClientInitialized))
-	return BadAccess;
-
-    CHK_ANY_DEVICE(dev, stuff->deviceSpec, client, DixManageAccess);
-    CHK_MASK_LEGAL(0x01,stuff->change,XkbXI_AllFeaturesMask);
-
-    rc = _XkbSetDeviceInfoCheck(client, dev, stuff);
-
-    if (rc != Success)
-        return rc;
-
-    if (stuff->deviceSpec == XkbUseCoreKbd || stuff->deviceSpec == XkbUseCorePtr)
-    {
-        DeviceIntPtr other;
-        for (other = inputInfo.devices; other; other = other->next)
-        {
-            if (((other != dev) && !IsMaster(other) && GetMaster(other, MASTER_KEYBOARD) == dev) &&
-                ((stuff->deviceSpec == XkbUseCoreKbd && other->key) ||
-                (stuff->deviceSpec == XkbUseCorePtr && other->button)))
-            {
-                rc = XaceHook(XACE_DEVICE_ACCESS, client, other, DixManageAccess);
-                if (rc == Success)
-                {
-                    rc = _XkbSetDeviceInfoCheck(client, other, stuff);
-                    if (rc != Success)
-                        return rc;
-                }
-            }
-        }
-    }
-
-    /* checks done, apply */
-    rc = _XkbSetDeviceInfo(client, dev, stuff);
-    if (rc != Success)
-        return rc;
-
-    if (stuff->deviceSpec == XkbUseCoreKbd || stuff->deviceSpec == XkbUseCorePtr)
-    {
-        DeviceIntPtr other;
-        for (other = inputInfo.devices; other; other = other->next)
-        {
-            if (((other != dev) && !IsMaster(other) && GetMaster(other, MASTER_KEYBOARD) == dev) &&
-                ((stuff->deviceSpec == XkbUseCoreKbd && other->key) ||
-                (stuff->deviceSpec == XkbUseCorePtr && other->button)))
-            {
-                rc = XaceHook(XACE_DEVICE_ACCESS, client, other, DixManageAccess);
-                if (rc == Success)
-                {
-                    rc = _XkbSetDeviceInfo(client, other, stuff);
-                    if (rc != Success)
-                        return rc;
-                }
-            }
-        }
-    }
-
-    return Success;
-}
-
-/***====================================================================***/
-
-int
-ProcXkbSetDebuggingFlags(ClientPtr client)
-{
-CARD32 				newFlags,newCtrls,extraLength;
-xkbSetDebuggingFlagsReply 	rep;
-int rc;
-
-    REQUEST(xkbSetDebuggingFlagsReq);
-    REQUEST_AT_LEAST_SIZE(xkbSetDebuggingFlagsReq);
-
-    rc = XaceHook(XACE_SERVER_ACCESS, client, DixDebugAccess);
-    if (rc != Success)
-	return rc;
-
-    newFlags=  xkbDebugFlags&(~stuff->affectFlags);
-    newFlags|= (stuff->flags&stuff->affectFlags);
-    newCtrls=  xkbDebugCtrls&(~stuff->affectCtrls);
-    newCtrls|= (stuff->ctrls&stuff->affectCtrls);
-    if (xkbDebugFlags || newFlags || stuff->msgLength) {
-	ErrorF("[xkb] XkbDebug: Setting debug flags to 0x%lx\n",(long)newFlags);
-	if (newCtrls!=xkbDebugCtrls)
-	    ErrorF("[xkb] XkbDebug: Setting debug controls to 0x%lx\n",(long)newCtrls);
-    }
-    extraLength= (stuff->length<<2)-sz_xkbSetDebuggingFlagsReq;
-    if (stuff->msgLength>0) {
-	char *msg;
-	if (extraLength<XkbPaddedSize(stuff->msgLength)) {
-	    ErrorF("[xkb] XkbDebug: msgLength= %d, length= %ld (should be %d)\n",
-			stuff->msgLength,(long)extraLength,
-			XkbPaddedSize(stuff->msgLength));
-	    return BadLength;
-	}
-	msg= (char *)&stuff[1];
-	if (msg[stuff->msgLength-1]!='\0') {
-	    ErrorF("[xkb] XkbDebug: message not null-terminated\n");
-	    return BadValue;
-	}
-	ErrorF("[xkb] XkbDebug: %s\n",msg);
-    }
-    xkbDebugFlags = newFlags;
-    xkbDebugCtrls = newCtrls;
-
-    rep.type= X_Reply;
-    rep.length = 0;
-    rep.sequenceNumber = client->sequence;
-    rep.currentFlags = newFlags;
-    rep.currentCtrls = newCtrls;
-    rep.supportedFlags = ~0;
-    rep.supportedCtrls = ~0;
-    if ( client->swapped ) {
-	register int n;
-	swaps(&rep.sequenceNumber, n);
-	swapl(&rep.currentFlags, n);
-	swapl(&rep.currentCtrls, n);
-	swapl(&rep.supportedFlags, n);
-	swapl(&rep.supportedCtrls, n);
-    }
-    WriteToClient(client,SIZEOF(xkbSetDebuggingFlagsReply), (char *)&rep);
-    return Success;
-}
-
-/***====================================================================***/
-
-static int
-ProcXkbDispatch (ClientPtr client)
-{
-    REQUEST(xReq);
-    switch (stuff->data)
-    {
-    case X_kbUseExtension:
-	return ProcXkbUseExtension(client);
-    case X_kbSelectEvents:
-	return ProcXkbSelectEvents(client);
-    case X_kbBell:
-	return ProcXkbBell(client);
-    case X_kbGetState:
-	return ProcXkbGetState(client);
-    case X_kbLatchLockState:
-	return ProcXkbLatchLockState(client);
-    case X_kbGetControls:
-	return ProcXkbGetControls(client);
-    case X_kbSetControls:
-	return ProcXkbSetControls(client);
-    case X_kbGetMap:
-	return ProcXkbGetMap(client);
-    case X_kbSetMap:
-	return ProcXkbSetMap(client);
-    case X_kbGetCompatMap:
-	return ProcXkbGetCompatMap(client);
-    case X_kbSetCompatMap:
-	return ProcXkbSetCompatMap(client);
-    case X_kbGetIndicatorState:
-	return ProcXkbGetIndicatorState(client);
-    case X_kbGetIndicatorMap:
-	return ProcXkbGetIndicatorMap(client);
-    case X_kbSetIndicatorMap:
-	return ProcXkbSetIndicatorMap(client);
-    case X_kbGetNamedIndicator:
-	return ProcXkbGetNamedIndicator(client);
-    case X_kbSetNamedIndicator:
-	return ProcXkbSetNamedIndicator(client);
-    case X_kbGetNames:
-	return ProcXkbGetNames(client);
-    case X_kbSetNames:
-	return ProcXkbSetNames(client);
-    case X_kbGetGeometry:
-	return ProcXkbGetGeometry(client);
-    case X_kbSetGeometry:
-	return ProcXkbSetGeometry(client);
-    case X_kbPerClientFlags:
-	return ProcXkbPerClientFlags(client);
-    case X_kbListComponents:
-	return ProcXkbListComponents(client);
-    case X_kbGetKbdByName:
-	return ProcXkbGetKbdByName(client);
-    case X_kbGetDeviceInfo:
-	return ProcXkbGetDeviceInfo(client);
-    case X_kbSetDeviceInfo:
-	return ProcXkbSetDeviceInfo(client);
-    case X_kbSetDebuggingFlags:
-	return ProcXkbSetDebuggingFlags(client);
-    default:
-	return BadRequest;
-    }
-}
-
-static int
-XkbClientGone(pointer data,XID id)
-{
-    DevicePtr	pXDev = (DevicePtr)data;
-
-    if (!XkbRemoveResourceClient(pXDev,id)) {
-	ErrorF("[xkb] Internal Error! bad RemoveResourceClient in XkbClientGone\n");
-    }
-    return 1;
-}
-
-void
-XkbExtensionInit(void)
-{
-    ExtensionEntry *extEntry;
-
-    RT_XKBCLIENT = CreateNewResourceType(XkbClientGone, "XkbClient");
-    if (!RT_XKBCLIENT)
-	return;
-
-    if (!XkbInitPrivates())
-	return;
-
-    if ((extEntry = AddExtension(XkbName, XkbNumberEvents, XkbNumberErrors,
-				 ProcXkbDispatch, SProcXkbDispatch,
-				 NULL, StandardMinorOpcode))) {
-	XkbReqCode = (unsigned char)extEntry->base;
-	XkbEventBase = (unsigned char)extEntry->eventBase;
-	XkbErrorBase = (unsigned char)extEntry->errorBase;
-	XkbKeyboardErrorCode = XkbErrorBase+XkbKeyboard;
-    }
-    return;
-}
-
-
-=======
-/************************************************************
-Copyright (c) 1993 by Silicon Graphics Computer Systems, Inc.
-
-Permission to use, copy, modify, and distribute this
-software and its documentation for any purpose and without
-fee is hereby granted, provided that the above copyright
-notice appear in all copies and that both that copyright
-notice and this permission notice appear in supporting
-documentation, and that the name of Silicon Graphics not be 
-used in advertising or publicity pertaining to distribution 
-of the software without specific prior written permission.
-Silicon Graphics makes no representation about the suitability 
-of this software for any purpose. It is provided "as is"
-without any express or implied warranty.
-
-SILICON GRAPHICS DISCLAIMS ALL WARRANTIES WITH REGARD TO THIS 
-SOFTWARE, INCLUDING ALL IMPLIED WARRANTIES OF MERCHANTABILITY 
-AND FITNESS FOR A PARTICULAR PURPOSE. IN NO EVENT SHALL SILICON
-GRAPHICS BE LIABLE FOR ANY SPECIAL, INDIRECT OR CONSEQUENTIAL 
-DAMAGES OR ANY DAMAGES WHATSOEVER RESULTING FROM LOSS OF USE, 
-DATA OR PROFITS, WHETHER IN AN ACTION OF CONTRACT, NEGLIGENCE 
-OR OTHER TORTIOUS ACTION, ARISING OUT OF OR IN CONNECTION  WITH
-THE USE OR PERFORMANCE OF THIS SOFTWARE.
-
-********************************************************/
-
-#ifdef HAVE_DIX_CONFIG_H
-#include <dix-config.h>
-#endif
-
-#include <stdio.h>
-#include <X11/X.h>
-#include <X11/Xproto.h>
-#include "misc.h"
-#include "inputstr.h"
-#define	XKBSRV_NEED_FILE_FUNCS
-#include <xkbsrv.h>
-#include "extnsionst.h"
-#include "xace.h"
-#include "xkb.h"
-#include "protocol-versions.h"
-
-#include <X11/extensions/XI.h>
-#include <X11/extensions/XKMformat.h>
-
-int		XkbEventBase;
-static	int	XkbErrorBase;
-int		XkbReqCode;
-int		XkbKeyboardErrorCode;
-CARD32		xkbDebugFlags = 0;
-static CARD32	xkbDebugCtrls = 0;
-
-static RESTYPE	RT_XKBCLIENT;
-
-/***====================================================================***/
-
-#define	CHK_DEVICE(dev, id, client, access_mode, lf) {\
-    int why;\
-    int rc = lf(&(dev), id, client, access_mode, &why);\
-    if (rc != Success) {\
-	client->errorValue = _XkbErrCode2(why, id);\
-	return rc;\
-    }\
-}
-
-#define	CHK_KBD_DEVICE(dev, id, client, mode) \
-    CHK_DEVICE(dev, id, client, mode, _XkbLookupKeyboard)
-#define	CHK_LED_DEVICE(dev, id, client, mode) \
-    CHK_DEVICE(dev, id, client, mode, _XkbLookupLedDevice)
-#define	CHK_BELL_DEVICE(dev, id, client, mode) \
-    CHK_DEVICE(dev, id, client, mode, _XkbLookupBellDevice)
-#define	CHK_ANY_DEVICE(dev, id, client, mode) \
-    CHK_DEVICE(dev, id, client, mode, _XkbLookupAnyDevice)
-
-#define	CHK_ATOM_ONLY2(a,ev,er) {\
-	if (((a)==None)||(!ValidAtom((a)))) {\
-	    (ev)= (XID)(a);\
-	    return er;\
-	}\
-}
-#define	CHK_ATOM_ONLY(a) \
-	CHK_ATOM_ONLY2(a,client->errorValue,BadAtom)
-
-#define	CHK_ATOM_OR_NONE3(a,ev,er,ret) {\
-	if (((a)!=None)&&(!ValidAtom((a)))) {\
-	    (ev)= (XID)(a);\
-	    (er)= BadAtom;\
-	    return ret;\
-	}\
-}
-#define	CHK_ATOM_OR_NONE2(a,ev,er) {\
-	if (((a)!=None)&&(!ValidAtom((a)))) {\
-	    (ev)= (XID)(a);\
-	    return er;\
-	}\
-}
-#define	CHK_ATOM_OR_NONE(a) \
-	CHK_ATOM_OR_NONE2(a,client->errorValue,BadAtom)
-
-#define	CHK_MASK_LEGAL3(err,mask,legal,ev,er,ret)	{\
-	if ((mask)&(~(legal))) { \
-	    (ev)= _XkbErrCode2((err),((mask)&(~(legal))));\
-	    (er)= BadValue;\
-	    return ret;\
-	}\
-}
-#define	CHK_MASK_LEGAL2(err,mask,legal,ev,er)	{\
-	if ((mask)&(~(legal))) { \
-	    (ev)= _XkbErrCode2((err),((mask)&(~(legal))));\
-	    return er;\
-	}\
-}
-#define	CHK_MASK_LEGAL(err,mask,legal) \
-	CHK_MASK_LEGAL2(err,mask,legal,client->errorValue,BadValue)
-
-#define	CHK_MASK_MATCH(err,affect,value) {\
-	if ((value)&(~(affect))) { \
-	    client->errorValue= _XkbErrCode2((err),((value)&(~(affect))));\
-	    return BadMatch;\
-	}\
-}
-#define	CHK_MASK_OVERLAP(err,m1,m2) {\
-	if ((m1)&(m2)) { \
-	    client->errorValue= _XkbErrCode2((err),((m1)&(m2)));\
-	    return BadMatch;\
-	}\
-}
-#define	CHK_KEY_RANGE2(err,first,num,x,ev,er) {\
-	if (((unsigned)(first)+(num)-1)>(x)->max_key_code) {\
-	    (ev)=_XkbErrCode4(err,(first),(num),(x)->max_key_code);\
-	    return er;\
-	}\
-	else if ( (first)<(x)->min_key_code ) {\
-	    (ev)=_XkbErrCode3(err+1,(first),xkb->min_key_code);\
-	    return er;\
-	}\
-}
-#define	CHK_KEY_RANGE(err,first,num,x)  \
-	CHK_KEY_RANGE2(err,first,num,x,client->errorValue,BadValue)
-
-#define	CHK_REQ_KEY_RANGE2(err,first,num,r,ev,er) {\
-	if (((unsigned)(first)+(num)-1)>(r)->maxKeyCode) {\
-	    (ev)=_XkbErrCode4(err,(first),(num),(r)->maxKeyCode);\
-	    return er;\
-	}\
-	else if ( (first)<(r)->minKeyCode ) {\
-	    (ev)=_XkbErrCode3(err+1,(first),(r)->minKeyCode);\
-	    return er;\
-	}\
-}
-#define	CHK_REQ_KEY_RANGE(err,first,num,r)  \
-	CHK_REQ_KEY_RANGE2(err,first,num,r,client->errorValue,BadValue)
-
-/***====================================================================***/
-
-int
-ProcXkbUseExtension(ClientPtr client)
-{
-    REQUEST(xkbUseExtensionReq);
-    xkbUseExtensionReply	rep;
-    register int n;
-    int	supported;
-
-    REQUEST_SIZE_MATCH(xkbUseExtensionReq);
-    if (stuff->wantedMajor != SERVER_XKB_MAJOR_VERSION) {
-	/* pre-release version 0.65 is compatible with 1.00 */
-	supported= ((SERVER_XKB_MAJOR_VERSION==1)&&
-		    (stuff->wantedMajor==0)&&(stuff->wantedMinor==65));
-    }
-    else supported = 1;
-
-    if ((supported) && (!(client->xkbClientFlags&_XkbClientInitialized))) {
-	client->xkbClientFlags= _XkbClientInitialized;
-	client->vMajor= stuff->wantedMajor;
-	client->vMinor= stuff->wantedMinor;
-    }
-    else if (xkbDebugFlags&0x1) {
-	ErrorF("[xkb] Rejecting client %d (0x%lx) (wants %d.%02d, have %d.%02d)\n",
-					client->index,
-					(long)client->clientAsMask,
-					stuff->wantedMajor,stuff->wantedMinor,
-					SERVER_XKB_MAJOR_VERSION,SERVER_XKB_MINOR_VERSION);
-    }
-    memset(&rep, 0, sizeof(xkbUseExtensionReply));
-    rep.type = X_Reply;
-    rep.supported = supported;
-    rep.length = 0;
-    rep.sequenceNumber = client->sequence;
-    rep.serverMajor = SERVER_XKB_MAJOR_VERSION;
-    rep.serverMinor = SERVER_XKB_MINOR_VERSION;
-    if ( client->swapped ) {
-	swaps(&rep.sequenceNumber, n);
-	swaps(&rep.serverMajor, n);
-	swaps(&rep.serverMinor, n);
-    }
-    WriteToClient(client,SIZEOF(xkbUseExtensionReply), (char *)&rep);
-    return Success;
-}
-
-/***====================================================================***/
-
-int
-ProcXkbSelectEvents(ClientPtr client)
-{
-    unsigned		legal;
-    DeviceIntPtr 	dev;
-    XkbInterestPtr	masks;
-    REQUEST(xkbSelectEventsReq);
-
-    REQUEST_AT_LEAST_SIZE(xkbSelectEventsReq);
-
-    if (!(client->xkbClientFlags&_XkbClientInitialized))
-	return BadAccess;
-
-    CHK_ANY_DEVICE(dev, stuff->deviceSpec, client, DixUseAccess);
-
-    if (((stuff->affectWhich&XkbMapNotifyMask)!=0)&&(stuff->affectMap)) {
-	client->mapNotifyMask&= ~stuff->affectMap;
-	client->mapNotifyMask|= (stuff->affectMap&stuff->map);
-    }
-    if ((stuff->affectWhich&(~XkbMapNotifyMask))==0) 
-	return Success;
-
-    masks = XkbFindClientResource((DevicePtr)dev,client);
-    if (!masks){
-	XID id = FakeClientID(client->index);
-	if (!AddResource(id,RT_XKBCLIENT,dev))
-	    return BadAlloc;
-	masks= XkbAddClientResource((DevicePtr)dev,client,id);
-    }
-    if (masks) {
-	union {
-	    CARD8	*c8;
-	    CARD16	*c16;
-	    CARD32	*c32;
-	} from,to;
-	register unsigned bit,ndx,maskLeft,dataLeft,size;
-
-	from.c8= (CARD8 *)&stuff[1];
-	dataLeft= (stuff->length*4)-SIZEOF(xkbSelectEventsReq);
-	maskLeft= (stuff->affectWhich&(~XkbMapNotifyMask));
-	for (ndx=0,bit=1; (maskLeft!=0); ndx++, bit<<=1) {
-	    if ((bit&maskLeft)==0)
-		continue;
-	    maskLeft&= ~bit;
-	    switch (ndx) {
-		case XkbNewKeyboardNotify:
-		    to.c16= &client->newKeyboardNotifyMask;
-		    legal= XkbAllNewKeyboardEventsMask;
-		    size= 2;
-		    break;
-		case XkbStateNotify:
-		    to.c16= &masks->stateNotifyMask;
-		    legal= XkbAllStateEventsMask;
-		    size= 2;
-		    break;
-		case XkbControlsNotify:
-		    to.c32= &masks->ctrlsNotifyMask;
-		    legal= XkbAllControlEventsMask;
-		    size= 4;
-		    break;
-		case XkbIndicatorStateNotify:
-		    to.c32= &masks->iStateNotifyMask;
-		    legal= XkbAllIndicatorEventsMask;
-		    size= 4;
-		    break;
-		case XkbIndicatorMapNotify:
-		    to.c32= &masks->iMapNotifyMask;
-		    legal= XkbAllIndicatorEventsMask;
-		    size= 4;
-		    break;
-		case XkbNamesNotify:
-		    to.c16= &masks->namesNotifyMask;
-		    legal= XkbAllNameEventsMask;
-		    size= 2;
-		    break;
-		case XkbCompatMapNotify:
-		    to.c8= &masks->compatNotifyMask;
-		    legal= XkbAllCompatMapEventsMask;
-		    size= 1;
-		    break;
-		case XkbBellNotify:
-		    to.c8= &masks->bellNotifyMask;
-		    legal= XkbAllBellEventsMask;
-		    size= 1;
-		    break;
-		case XkbActionMessage:
-		    to.c8= &masks->actionMessageMask;
-		    legal= XkbAllActionMessagesMask;
-		    size= 1;
-		    break;
-		case XkbAccessXNotify:
-		    to.c16= &masks->accessXNotifyMask;
-		    legal= XkbAllAccessXEventsMask;
-		    size= 2;
-		    break;
-		case XkbExtensionDeviceNotify:
-		    to.c16= &masks->extDevNotifyMask;
-		    legal= XkbAllExtensionDeviceEventsMask;
-		    size= 2;
-		    break;
-		default:
-		    client->errorValue = _XkbErrCode2(33,bit);
-		    return BadValue;
-	    }
-
-	    if (stuff->clear&bit) {
-		if (size==2)		to.c16[0]= 0;
-		else if (size==4)	to.c32[0]= 0;
-		else			to.c8[0]=  0;
-	    }
-	    else if (stuff->selectAll&bit) {
-		if (size==2)		to.c16[0]= ~0;
-		else if (size==4)	to.c32[0]= ~0;
-		else			to.c8[0]=  ~0;
-	    }
-	    else {
-		if (dataLeft<(size*2))
-		    return BadLength;
-		if (size==2) {
-		    CHK_MASK_MATCH(ndx,from.c16[0],from.c16[1]);
-		    CHK_MASK_LEGAL(ndx,from.c16[0],legal);
-		    to.c16[0]&= ~from.c16[0];
-		    to.c16[0]|= (from.c16[0]&from.c16[1]);
-		}
-		else if (size==4) {
-		    CHK_MASK_MATCH(ndx,from.c32[0],from.c32[1]);
-		    CHK_MASK_LEGAL(ndx,from.c32[0],legal);
-		    to.c32[0]&= ~from.c32[0];
-		    to.c32[0]|= (from.c32[0]&from.c32[1]);
-		}
-		else  {
-		    CHK_MASK_MATCH(ndx,from.c8[0],from.c8[1]);
-		    CHK_MASK_LEGAL(ndx,from.c8[0],legal);
-		    to.c8[0]&= ~from.c8[0];
-		    to.c8[0]|= (from.c8[0]&from.c8[1]);
-		    size= 2;
-		}
-		from.c8+= (size*2);
-		dataLeft-= (size*2);
-	    }
-	}
-	if (dataLeft>2) {
-	    ErrorF("[xkb] Extra data (%d bytes) after SelectEvents\n",dataLeft);
-	    return BadLength;
-	}
-	return Success;
-    }
-    return BadAlloc;
-}
-
-/***====================================================================***/
-/**
- * Ring a bell on the given device for the given client.
- */
-static int
-_XkbBell(ClientPtr client, DeviceIntPtr dev, WindowPtr pWin,
-         int bellClass, int bellID, int pitch, int duration,
-         int percent, int forceSound, int eventOnly, Atom name)
-{
-    int         base;
-    pointer     ctrl;
-    int         oldPitch, oldDuration;
-    int         newPercent;
-
-    if (bellClass == KbdFeedbackClass) {
-        KbdFeedbackPtr	k;
-        if (bellID==XkbDfltXIId)
-            k= dev->kbdfeed;
-        else {
-            for (k=dev->kbdfeed; k; k=k->next) {
-                if (k->ctrl.id == bellID)
-                    break;
-            }
-        }
-        if (!k) {
-            client->errorValue = _XkbErrCode2(0x5,bellID);
-            return BadValue;
-        }
-        base = k->ctrl.bell;
-        ctrl = (pointer) &(k->ctrl);
-        oldPitch= k->ctrl.bell_pitch;
-        oldDuration= k->ctrl.bell_duration;
-        if (pitch!=0) {
-            if (pitch==-1)
-                k->ctrl.bell_pitch= defaultKeyboardControl.bell_pitch;
-            else k->ctrl.bell_pitch= pitch;
-        }
-        if (duration!=0) {
-            if (duration==-1)
-                k->ctrl.bell_duration= defaultKeyboardControl.bell_duration;
-            else k->ctrl.bell_duration= duration;
-        }
-    }
-    else if (bellClass == BellFeedbackClass) {
-        BellFeedbackPtr	b;
-        if (bellID==XkbDfltXIId)
-            b= dev->bell;
-        else {
-            for (b=dev->bell; b; b=b->next) {
-                if (b->ctrl.id == bellID)
-                    break;
-            }
-        }
-        if (!b) {
-            client->errorValue = _XkbErrCode2(0x6,bellID);
-            return BadValue;
-        }
-        base = b->ctrl.percent;
-        ctrl = (pointer) &(b->ctrl);
-        oldPitch= b->ctrl.pitch;
-        oldDuration= b->ctrl.duration;
-        if (pitch!=0) {
-            if (pitch==-1)
-                b->ctrl.pitch= defaultKeyboardControl.bell_pitch;
-            else b->ctrl.pitch= pitch;
-        }
-        if (duration!=0) {
-            if (duration==-1)
-                b->ctrl.duration= defaultKeyboardControl.bell_duration;
-            else b->ctrl.duration= duration;
-        }
-    }
-    else {
-        client->errorValue = _XkbErrCode2(0x7, bellClass);
-        return BadValue;
-    }
-
-    newPercent = (base * percent)/100;
-    if (percent < 0)
-         newPercent = base + newPercent;
-    else newPercent = base - newPercent + percent;
-
-    XkbHandleBell(forceSound, eventOnly,
-                  dev, newPercent, ctrl, bellClass,
-                  name, pWin, client);
-    if ((pitch!=0)||(duration!=0)) {
-        if (bellClass == KbdFeedbackClass) {
-            KbdFeedbackPtr      k;
-            k= (KbdFeedbackPtr)ctrl;
-            if (pitch!=0)
-                k->ctrl.bell_pitch= oldPitch;
-            if (duration!=0)
-                k->ctrl.bell_duration= oldDuration;
-        }
-        else {
-            BellFeedbackPtr     b;
-            b= (BellFeedbackPtr)ctrl;
-            if (pitch!=0)
-                b->ctrl.pitch= oldPitch;
-            if (duration!=0)
-                b->ctrl.duration= oldDuration;
-        }
-    }
-
-    return Success;
-}
-
-int
-ProcXkbBell(ClientPtr client)
-{
-    REQUEST(xkbBellReq);
-    DeviceIntPtr dev;
-    WindowPtr	 pWin;
-    int rc;
-
-    REQUEST_SIZE_MATCH(xkbBellReq);
-
-    if (!(client->xkbClientFlags&_XkbClientInitialized))
-	return BadAccess;
-
-    CHK_BELL_DEVICE(dev, stuff->deviceSpec, client, DixBellAccess);
-    CHK_ATOM_OR_NONE(stuff->name);
-
-    /* device-independent checks request for sane values */
-    if ((stuff->forceSound)&&(stuff->eventOnly)) {
-	client->errorValue=_XkbErrCode3(0x1,stuff->forceSound,stuff->eventOnly);
-	return BadMatch;
-    }
-    if (stuff->percent < -100 || stuff->percent > 100) {
-	client->errorValue = _XkbErrCode2(0x2,stuff->percent);
-	return BadValue;
-    }
-    if (stuff->duration<-1) {
-	client->errorValue = _XkbErrCode2(0x3,stuff->duration);
-	return BadValue;
-    }
-    if (stuff->pitch<-1) {
-	client->errorValue = _XkbErrCode2(0x4,stuff->pitch);
-	return BadValue;
-    }
-
-    if (stuff->bellClass == XkbDfltXIClass) {
-	if (dev->kbdfeed!=NULL)
-	     stuff->bellClass= KbdFeedbackClass;
-	else stuff->bellClass= BellFeedbackClass;
-    }
-
-    if (stuff->window!=None) {
-	rc = dixLookupWindow(&pWin, stuff->window, client, DixGetAttrAccess);
-	if (rc != Success) {
-	    client->errorValue= stuff->window;
-	    return rc;
-	}
-    }
-    else pWin= NULL;
-
-    /* Client wants to ring a bell on the core keyboard?
-       Ring the bell on the core keyboard (which does nothing, but if that
-       fails the client is screwed anyway), and then on all extension devices.
-       Fail if the core keyboard fails but not the extension devices.  this
-       may cause some keyboards to ding and others to stay silent. Fix
-       your client to use explicit keyboards to avoid this.
-
-       dev is the device the client requested.
-     */
-    rc = _XkbBell(client, dev, pWin, stuff->bellClass, stuff->bellID,
-                  stuff->pitch, stuff->duration, stuff->percent,
-                  stuff->forceSound, stuff->eventOnly, stuff->name);
-
-    if ((rc == Success) && ((stuff->deviceSpec == XkbUseCoreKbd) ||
-                            (stuff->deviceSpec == XkbUseCorePtr)))
-    {
-        DeviceIntPtr other;
-        for (other = inputInfo.devices; other; other = other->next)
-        {
-            if ((other != dev) && other->key && !IsMaster(other) && GetMaster(other, MASTER_KEYBOARD) == dev)
-            {
-                rc = XaceHook(XACE_DEVICE_ACCESS, client, other, DixBellAccess);
-                if (rc == Success)
-                    _XkbBell(client, other, pWin, stuff->bellClass,
-                             stuff->bellID, stuff->pitch, stuff->duration,
-                             stuff->percent, stuff->forceSound,
-                             stuff->eventOnly, stuff->name);
-            }
-        }
-        rc = Success; /* reset to success, that's what we got for the VCK */
-    }
-
-    return rc;
-}
-
-/***====================================================================***/
-
-int
-ProcXkbGetState(ClientPtr client)
-{
-    REQUEST(xkbGetStateReq);
-    DeviceIntPtr	dev;
-    xkbGetStateReply	 rep;
-    XkbStateRec		*xkb;
-
-    REQUEST_SIZE_MATCH(xkbGetStateReq);
-
-    if (!(client->xkbClientFlags&_XkbClientInitialized))
-	return BadAccess;
-
-    CHK_KBD_DEVICE(dev, stuff->deviceSpec, client, DixGetAttrAccess);
-
-    xkb= &dev->key->xkbInfo->state;
-    memset(&rep, 0, sizeof(xkbGetStateReply));
-    rep.type= X_Reply;
-    rep.sequenceNumber= client->sequence;
-    rep.length = 0;
-    rep.deviceID = dev->id;
-    rep.mods = XkbStateFieldFromRec(xkb) & 0xff;
-    rep.baseMods = xkb->base_mods;
-    rep.lockedMods = xkb->locked_mods;
-    rep.latchedMods = xkb->latched_mods;
-    rep.group = xkb->group;
-    rep.baseGroup = xkb->base_group;
-    rep.latchedGroup = xkb->latched_group;
-    rep.lockedGroup = xkb->locked_group;
-    rep.compatState = xkb->compat_state;
-    rep.ptrBtnState = xkb->ptr_buttons;
-    if (client->swapped) {
-	register int n;
-	swaps(&rep.sequenceNumber,n);
-	swaps(&rep.ptrBtnState,n);
-    }
-    WriteToClient(client, SIZEOF(xkbGetStateReply), (char *)&rep);
-    return Success;
-}
-
-/***====================================================================***/
-
-int
-ProcXkbLatchLockState(ClientPtr client)
-{
-    int status;
-    DeviceIntPtr dev, tmpd;
-    XkbStateRec	oldState,*newState;
-    CARD16 changed;
-    xkbStateNotify sn;
-    XkbEventCauseRec cause;
-
-    REQUEST(xkbLatchLockStateReq);
-    REQUEST_SIZE_MATCH(xkbLatchLockStateReq);
-
-    if (!(client->xkbClientFlags & _XkbClientInitialized))
-	return BadAccess;
-
-    CHK_KBD_DEVICE(dev, stuff->deviceSpec, client, DixSetAttrAccess);
-    CHK_MASK_MATCH(0x01, stuff->affectModLocks, stuff->modLocks);
-    CHK_MASK_MATCH(0x01, stuff->affectModLatches, stuff->modLatches);
-
-    status = Success;
-
-    for (tmpd = inputInfo.devices; tmpd; tmpd = tmpd->next) {
-        if ((tmpd == dev) || (!IsMaster(tmpd) && GetMaster(tmpd, MASTER_KEYBOARD) == dev)) {
-            if (!tmpd->key || !tmpd->key->xkbInfo)
-                continue;
-
-            oldState = tmpd->key->xkbInfo->state;
-            newState = &tmpd->key->xkbInfo->state;
-            if (stuff->affectModLocks) {
-                newState->locked_mods &= ~stuff->affectModLocks;
-                newState->locked_mods |= (stuff->affectModLocks & stuff->modLocks);
-            }
-            if (status == Success && stuff->lockGroup)
-                newState->locked_group = stuff->groupLock;
-            if (status == Success && stuff->affectModLatches)
-                status = XkbLatchModifiers(tmpd, stuff->affectModLatches,
-                                           stuff->modLatches);
-            if (status == Success && stuff->latchGroup)
-                status = XkbLatchGroup(tmpd, stuff->groupLatch);
-
-            if (status != Success)
-                return status;
-
-            XkbComputeDerivedState(tmpd->key->xkbInfo);
-
-            changed = XkbStateChangedFlags(&oldState, newState);
-            if (changed) {
-                sn.keycode = 0;
-                sn.eventType = 0;
-                sn.requestMajor = XkbReqCode;
-                sn.requestMinor = X_kbLatchLockState;
-                sn.changed = changed;
-                XkbSendStateNotify(tmpd, &sn);
-                changed = XkbIndicatorsToUpdate(tmpd, changed, FALSE);
-                if (changed) {
-                    XkbSetCauseXkbReq(&cause, X_kbLatchLockState, client);
-                    XkbUpdateIndicators(tmpd, changed, TRUE, NULL, &cause);
-	        }
-            }
-        }
-    }
-
-    return Success;
-}
-
-/***====================================================================***/
-
-int
-ProcXkbGetControls(ClientPtr client)
-{
-    xkbGetControlsReply rep;
-    XkbControlsPtr	xkb;
-    DeviceIntPtr 	dev;
-    register int 	n;
-
-    REQUEST(xkbGetControlsReq);
-    REQUEST_SIZE_MATCH(xkbGetControlsReq);
-
-    if (!(client->xkbClientFlags&_XkbClientInitialized))
-	return BadAccess;
-
-    CHK_KBD_DEVICE(dev, stuff->deviceSpec, client, DixGetAttrAccess);
-    
-    xkb = dev->key->xkbInfo->desc->ctrls;
-    rep.type = X_Reply;
-    rep.length = bytes_to_int32(SIZEOF(xkbGetControlsReply)-
-		  SIZEOF(xGenericReply));
-    rep.sequenceNumber = client->sequence;
-    rep.deviceID = ((DeviceIntPtr)dev)->id;
-    rep.numGroups = xkb->num_groups;
-    rep.groupsWrap = xkb->groups_wrap;
-    rep.internalMods = xkb->internal.mask;
-    rep.ignoreLockMods = xkb->ignore_lock.mask;
-    rep.internalRealMods = xkb->internal.real_mods;
-    rep.ignoreLockRealMods = xkb->ignore_lock.real_mods;
-    rep.internalVMods = xkb->internal.vmods;
-    rep.ignoreLockVMods = xkb->ignore_lock.vmods;
-    rep.enabledCtrls = xkb->enabled_ctrls;
-    rep.repeatDelay = xkb->repeat_delay;
-    rep.repeatInterval = xkb->repeat_interval;
-    rep.slowKeysDelay = xkb->slow_keys_delay;
-    rep.debounceDelay = xkb->debounce_delay;
-    rep.mkDelay = xkb->mk_delay;
-    rep.mkInterval = xkb->mk_interval;
-    rep.mkTimeToMax = xkb->mk_time_to_max;
-    rep.mkMaxSpeed = xkb->mk_max_speed;
-    rep.mkCurve = xkb->mk_curve;
-    rep.mkDfltBtn = xkb->mk_dflt_btn;
-    rep.axTimeout = xkb->ax_timeout;
-    rep.axtCtrlsMask = xkb->axt_ctrls_mask;
-    rep.axtCtrlsValues = xkb->axt_ctrls_values;
-    rep.axtOptsMask = xkb->axt_opts_mask;
-    rep.axtOptsValues = xkb->axt_opts_values;
-    rep.axOptions = xkb->ax_options;
-    memcpy(rep.perKeyRepeat,xkb->per_key_repeat,XkbPerKeyBitArraySize);
-    if (client->swapped) {
-    	swaps(&rep.sequenceNumber, n);
-	swapl(&rep.length,n);
-	swaps(&rep.internalVMods, n);
-	swaps(&rep.ignoreLockVMods, n);
-	swapl(&rep.enabledCtrls, n);
-	swaps(&rep.repeatDelay, n);
-	swaps(&rep.repeatInterval, n);
-	swaps(&rep.slowKeysDelay, n);
-	swaps(&rep.debounceDelay, n);
-	swaps(&rep.mkDelay, n);
-	swaps(&rep.mkInterval, n);
-	swaps(&rep.mkTimeToMax, n);
-	swaps(&rep.mkMaxSpeed, n);
-	swaps(&rep.mkCurve, n);
-	swaps(&rep.axTimeout, n);
-	swapl(&rep.axtCtrlsMask, n);
-	swapl(&rep.axtCtrlsValues, n);
-	swaps(&rep.axtOptsMask, n);
-	swaps(&rep.axtOptsValues, n);
-	swaps(&rep.axOptions, n);
-    }
-    WriteToClient(client, SIZEOF(xkbGetControlsReply), (char *)&rep);
-    return Success;
-}
-
-int
-ProcXkbSetControls(ClientPtr client)
-{
-    DeviceIntPtr 	dev, tmpd;
-    XkbSrvInfoPtr	xkbi;
-    XkbControlsPtr	ctrl;
-    XkbControlsRec	new,old;
-    xkbControlsNotify	cn;
-    XkbEventCauseRec	cause;
-    XkbSrvLedInfoPtr	sli;
-
-    REQUEST(xkbSetControlsReq);
-    REQUEST_SIZE_MATCH(xkbSetControlsReq);
-
-    if (!(client->xkbClientFlags & _XkbClientInitialized))
-	return BadAccess;
-
-    CHK_KBD_DEVICE(dev, stuff->deviceSpec, client, DixManageAccess);
-    CHK_MASK_LEGAL(0x01, stuff->changeCtrls, XkbAllControlsMask);
-
-    for (tmpd = inputInfo.devices; tmpd; tmpd = tmpd->next) {
-        if (!tmpd->key || !tmpd->key->xkbInfo)
-            continue;
-        if ((tmpd == dev) || (!IsMaster(tmpd) && GetMaster(tmpd, MASTER_KEYBOARD) == dev)) {
-            xkbi = tmpd->key->xkbInfo;
-            ctrl = xkbi->desc->ctrls;
-            new = *ctrl;
-            XkbSetCauseXkbReq(&cause, X_kbSetControls, client);
-
-            if (stuff->changeCtrls & XkbInternalModsMask) {
-                CHK_MASK_MATCH(0x02, stuff->affectInternalMods,
-                               stuff->internalMods);
-                CHK_MASK_MATCH(0x03, stuff->affectInternalVMods,
-                               stuff->internalVMods);
-
-                new.internal.real_mods &= ~(stuff->affectInternalMods);
-                new.internal.real_mods |= (stuff->affectInternalMods &
-                                           stuff->internalMods);
-                new.internal.vmods &= ~(stuff->affectInternalVMods);
-                new.internal.vmods |= (stuff->affectInternalVMods &
-                                       stuff->internalVMods);
-                new.internal.mask = new.internal.real_mods |
-                                    XkbMaskForVMask(xkbi->desc,
-                                                    new.internal.vmods);
-            }
-
-            if (stuff->changeCtrls & XkbIgnoreLockModsMask) {
-                CHK_MASK_MATCH(0x4, stuff->affectIgnoreLockMods,
-                               stuff->ignoreLockMods);
-                CHK_MASK_MATCH(0x5, stuff->affectIgnoreLockVMods,
-                               stuff->ignoreLockVMods);
-
-                new.ignore_lock.real_mods &= ~(stuff->affectIgnoreLockMods);
-                new.ignore_lock.real_mods |= (stuff->affectIgnoreLockMods &
-                                              stuff->ignoreLockMods);
-                new.ignore_lock.vmods &= ~(stuff->affectIgnoreLockVMods);
-                new.ignore_lock.vmods |= (stuff->affectIgnoreLockVMods &
-                                          stuff->ignoreLockVMods);
-                new.ignore_lock.mask = new.ignore_lock.real_mods |
-                                       XkbMaskForVMask(xkbi->desc,
-                                                       new.ignore_lock.vmods);
-            }
-
-            CHK_MASK_MATCH(0x06, stuff->affectEnabledCtrls,
-                           stuff->enabledCtrls);
-            if (stuff->affectEnabledCtrls) {
-                CHK_MASK_LEGAL(0x07, stuff->affectEnabledCtrls,
-                               XkbAllBooleanCtrlsMask);
-
-                new.enabled_ctrls &= ~(stuff->affectEnabledCtrls);
-                new.enabled_ctrls |= (stuff->affectEnabledCtrls &
-                                      stuff->enabledCtrls);
-            }
-
-            if (stuff->changeCtrls & XkbRepeatKeysMask) {
-                if (stuff->repeatDelay < 1 || stuff->repeatInterval < 1) {
-                    client->errorValue = _XkbErrCode3(0x08, stuff->repeatDelay,
-                                                      stuff->repeatInterval);
-                    return BadValue;
-                }
-
-                new.repeat_delay = stuff->repeatDelay;
-                new.repeat_interval = stuff->repeatInterval;
-            }
-
-            if (stuff->changeCtrls & XkbSlowKeysMask) {
-                if (stuff->slowKeysDelay < 1) {
-                    client->errorValue = _XkbErrCode2(0x09,
-                                                      stuff->slowKeysDelay);
-                    return BadValue;
-                }
-
-                new.slow_keys_delay = stuff->slowKeysDelay;
-            }
-
-            if (stuff->changeCtrls & XkbBounceKeysMask) {
-                if (stuff->debounceDelay < 1) {
-                    client->errorValue = _XkbErrCode2(0x0A,
-                                                      stuff->debounceDelay);
-                    return BadValue;
-                }
-
-                new.debounce_delay = stuff->debounceDelay;
-            }
-
-            if (stuff->changeCtrls & XkbMouseKeysMask) {
-                if (stuff->mkDfltBtn > XkbMaxMouseKeysBtn) {
-                    client->errorValue = _XkbErrCode2(0x0B, stuff->mkDfltBtn);
-                    return BadValue;
-                }
-
-                new.mk_dflt_btn = stuff->mkDfltBtn;
-            }
-
-            if (stuff->changeCtrls & XkbMouseKeysAccelMask) {
-                if (stuff->mkDelay < 1 || stuff->mkInterval < 1 ||
-                    stuff->mkTimeToMax < 1 || stuff->mkMaxSpeed < 1 ||
-                    stuff->mkCurve < -1000) {
-                    client->errorValue = _XkbErrCode2(0x0C,0);
-                    return BadValue;
-                }
-
-                new.mk_delay = stuff->mkDelay;
-                new.mk_interval = stuff->mkInterval;
-                new.mk_time_to_max = stuff->mkTimeToMax;
-                new.mk_max_speed = stuff->mkMaxSpeed;
-                new.mk_curve = stuff->mkCurve;
-                AccessXComputeCurveFactor(xkbi, &new);
-            }
-
-            if (stuff->changeCtrls & XkbGroupsWrapMask) {
-                unsigned act, num;
-
-                act = XkbOutOfRangeGroupAction(stuff->groupsWrap);
-                switch (act) {
-                case XkbRedirectIntoRange:
-                    num = XkbOutOfRangeGroupNumber(stuff->groupsWrap);
-                    if (num >= new.num_groups) {
-                        client->errorValue = _XkbErrCode3(0x0D, new.num_groups,
-                                                          num);
-                        return BadValue;
-                    }
-                case XkbWrapIntoRange:
-                case XkbClampIntoRange:
-                    break;
-                default:
-                    client->errorValue = _XkbErrCode2(0x0E, act);
-                    return BadValue;
-                }
-
-                new.groups_wrap= stuff->groupsWrap;
-            }
-
-            CHK_MASK_LEGAL(0x0F, stuff->axOptions, XkbAX_AllOptionsMask);
-            if (stuff->changeCtrls & XkbAccessXKeysMask) {
-                new.ax_options = stuff->axOptions & XkbAX_AllOptionsMask;
-            }
-            else {
-                if (stuff->changeCtrls & XkbStickyKeysMask) {
-                    new.ax_options &= ~(XkbAX_SKOptionsMask);
-                    new.ax_options |= (stuff->axOptions & XkbAX_SKOptionsMask);
-                }
-            
-                if (stuff->changeCtrls & XkbAccessXFeedbackMask) {
-                    new.ax_options &= ~(XkbAX_FBOptionsMask);
-                    new.ax_options |= (stuff->axOptions & XkbAX_FBOptionsMask);
-                }
-            }
-
-            if (stuff->changeCtrls & XkbAccessXTimeoutMask) {
-                if (stuff->axTimeout < 1) {
-                    client->errorValue = _XkbErrCode2(0x10, stuff->axTimeout);
-                    return BadValue;
-                }
-                CHK_MASK_MATCH(0x11, stuff->axtCtrlsMask,
-                               stuff->axtCtrlsValues);
-                CHK_MASK_LEGAL(0x12, stuff->axtCtrlsMask,
-                               XkbAllBooleanCtrlsMask);
-                CHK_MASK_MATCH(0x13, stuff->axtOptsMask, stuff->axtOptsValues);
-                CHK_MASK_LEGAL(0x14, stuff->axtOptsMask, XkbAX_AllOptionsMask);
-                new.ax_timeout = stuff->axTimeout;
-                new.axt_ctrls_mask = stuff->axtCtrlsMask;
-                new.axt_ctrls_values = (stuff->axtCtrlsValues &
-                                        stuff->axtCtrlsMask);
-                new.axt_opts_mask = stuff->axtOptsMask;
-                new.axt_opts_values = (stuff->axtOptsValues &
-                                       stuff->axtOptsMask);
-            }
-
-            if (stuff->changeCtrls & XkbPerKeyRepeatMask) {
-                memcpy(new.per_key_repeat, stuff->perKeyRepeat,
-                       XkbPerKeyBitArraySize);
-                if (xkbi->repeatKey &&
-                    !BitIsOn(new.per_key_repeat, xkbi->repeatKey)) {
-                    AccessXCancelRepeatKey(xkbi, xkbi->repeatKey);
-                }
-            }
-
-            old= *ctrl;
-            *ctrl= new;
-            XkbDDXChangeControls(tmpd, &old, ctrl);
-
-            if (XkbComputeControlsNotify(tmpd, &old, ctrl, &cn, FALSE)) {
-                cn.keycode = 0;
-                cn.eventType = 0;
-                cn.requestMajor = XkbReqCode;
-                cn.requestMinor = X_kbSetControls;
-                XkbSendControlsNotify(tmpd, &cn);
-            }
-
-            sli = XkbFindSrvLedInfo(tmpd, XkbDfltXIClass, XkbDfltXIId, 0);
-            if (sli)
-                XkbUpdateIndicators(tmpd, sli->usesControls, TRUE, NULL,
-                                    &cause);
-
-            /* If sticky keys were disabled, clear all locks and latches */
-            if ((old.enabled_ctrls & XkbStickyKeysMask) &&
-                !(ctrl->enabled_ctrls & XkbStickyKeysMask))
-                XkbClearAllLatchesAndLocks(tmpd, xkbi, TRUE, &cause);
-        }
-    }
-
-    return Success;
-}
-
-/***====================================================================***/
-
-static int
-XkbSizeKeyTypes(XkbDescPtr xkb,xkbGetMapReply *rep)
-{
-    XkbKeyTypeRec 	*type;
-    unsigned		i,len;
-
-    len= 0;
-    if (((rep->present&XkbKeyTypesMask)==0)||(rep->nTypes<1)||
-	(!xkb)||(!xkb->map)||(!xkb->map->types)) {
-	rep->present&= ~XkbKeyTypesMask;
-	rep->firstType= rep->nTypes= 0;
-	return 0;
-    }
-    type= &xkb->map->types[rep->firstType];
-    for (i=0;i<rep->nTypes;i++,type++){
-	len+= SIZEOF(xkbKeyTypeWireDesc);
-	if (type->map_count>0) {
-	    len+= (type->map_count*SIZEOF(xkbKTMapEntryWireDesc));
-	    if (type->preserve)
-		len+= (type->map_count*SIZEOF(xkbModsWireDesc));
-	}
-    }
-    return len;
-}
-
-static char *
-XkbWriteKeyTypes(	XkbDescPtr		xkb,
-			xkbGetMapReply *	rep,
-			char *			buf,
-			ClientPtr 		client)
-{
-    XkbKeyTypePtr	type;
-    unsigned		i;
-    xkbKeyTypeWireDesc *wire;
-
-    type= &xkb->map->types[rep->firstType];
-    for (i=0;i<rep->nTypes;i++,type++) {
-	register unsigned n;
-	wire= (xkbKeyTypeWireDesc *)buf;
-	wire->mask = type->mods.mask;
-	wire->realMods = type->mods.real_mods;
-	wire->virtualMods = type->mods.vmods;
-	wire->numLevels = type->num_levels;
-	wire->nMapEntries = type->map_count;
-	wire->preserve = (type->preserve!=NULL);
-	if (client->swapped) {
-	    register int n;
-	    swaps(&wire->virtualMods,n);
-	}	
-
-	buf= (char *)&wire[1];
-	if (wire->nMapEntries>0) {
-	    xkbKTMapEntryWireDesc *	wire;
-	    XkbKTMapEntryPtr		entry;
-	    wire= (xkbKTMapEntryWireDesc *)buf;
-	    entry= type->map;
-	    for (n=0;n<type->map_count;n++,wire++,entry++) {
-		wire->active= entry->active;
-		wire->mask= entry->mods.mask;
-		wire->level= entry->level;
-		wire->realMods= entry->mods.real_mods;
-		wire->virtualMods= entry->mods.vmods;
-		if (client->swapped) {
-		    register int n;
-		    swaps(&wire->virtualMods,n);
-		}
-	    }
-	    buf= (char *)wire;
-	    if (type->preserve!=NULL) {
-		xkbModsWireDesc *	pwire;
-		XkbModsPtr		preserve;
-		pwire= (xkbModsWireDesc *)buf;
-		preserve= type->preserve;
-		for (n=0;n<type->map_count;n++,pwire++,preserve++) {
-		    pwire->mask= preserve->mask;
-		    pwire->realMods= preserve->real_mods;
-		    pwire->virtualMods= preserve->vmods;
-		    if (client->swapped) {
-			register int n;
-			swaps(&pwire->virtualMods,n);
-		    }
-		}
-		buf= (char *)pwire;
-	    }
-	}
-    }
-    return buf;
-}
-
-static int
-XkbSizeKeySyms(XkbDescPtr xkb,xkbGetMapReply *rep)
-{
-    XkbSymMapPtr	symMap;
-    unsigned		i,len;
-    unsigned		nSyms,nSymsThisKey;
-
-    if (((rep->present&XkbKeySymsMask)==0)||(rep->nKeySyms<1)||
-	(!xkb)||(!xkb->map)||(!xkb->map->key_sym_map)) {
-	rep->present&= ~XkbKeySymsMask;
-	rep->firstKeySym= rep->nKeySyms= 0;
-	rep->totalSyms= 0;
-	return 0;
-    }
-    len= rep->nKeySyms*SIZEOF(xkbSymMapWireDesc);
-    symMap = &xkb->map->key_sym_map[rep->firstKeySym];
-    for (i=nSyms=0;i<rep->nKeySyms;i++,symMap++) {
-	if (symMap->offset!=0) {
-	    nSymsThisKey= XkbNumGroups(symMap->group_info)*symMap->width;
-	    nSyms+= nSymsThisKey;
-	}
-    }
-    len+= nSyms*4;
-    rep->totalSyms= nSyms;
-    return len;
-}
-
-static int
-XkbSizeVirtualMods(XkbDescPtr xkb,xkbGetMapReply *rep)
-{
-register unsigned i,nMods,bit;
-
-    if (((rep->present&XkbVirtualModsMask)==0)||(rep->virtualMods==0)||
-	(!xkb)||(!xkb->server)) {
-	rep->present&= ~XkbVirtualModsMask;
-	rep->virtualMods= 0;
-	return 0;
-    }
-    for (i=nMods=0,bit=1;i<XkbNumVirtualMods;i++,bit<<=1) {
-        if (rep->virtualMods&bit)
-	    nMods++;
-    }
-    return XkbPaddedSize(nMods);
-}
-
-static char *
-XkbWriteKeySyms(XkbDescPtr xkb,xkbGetMapReply *rep,char *buf,ClientPtr client)
-{
-register KeySym *	pSym;
-XkbSymMapPtr		symMap;
-xkbSymMapWireDesc *	outMap;
-register unsigned	i;
-
-    symMap = &xkb->map->key_sym_map[rep->firstKeySym];
-    for (i=0;i<rep->nKeySyms;i++,symMap++) {
-	outMap = (xkbSymMapWireDesc *)buf;
-	outMap->ktIndex[0] = symMap->kt_index[0];
-	outMap->ktIndex[1] = symMap->kt_index[1];
-	outMap->ktIndex[2] = symMap->kt_index[2];
-	outMap->ktIndex[3] = symMap->kt_index[3];
-	outMap->groupInfo = symMap->group_info;
-	outMap->width= symMap->width;
-	outMap->nSyms = symMap->width*XkbNumGroups(symMap->group_info);
-	buf= (char *)&outMap[1];
-	if (outMap->nSyms==0)
-	    continue;
-
-	pSym = &xkb->map->syms[symMap->offset];
-	memcpy((char *)buf,(char *)pSym,outMap->nSyms*4);
-	if (client->swapped) {
-	    register int n,nSyms= outMap->nSyms;
-	    swaps(&outMap->nSyms,n);
-	    while (nSyms-->0) {
-		swapl(buf,n);
-		buf+= 4;
-	    }
-	}
-	else buf+= outMap->nSyms*4;
-    }
-    return buf;
-}
-
-static int
-XkbSizeKeyActions(XkbDescPtr xkb,xkbGetMapReply *rep)
-{
-    unsigned		i,len,nActs;
-    register KeyCode	firstKey;
-
-    if (((rep->present&XkbKeyActionsMask)==0)||(rep->nKeyActs<1)||
-	(!xkb)||(!xkb->server)||(!xkb->server->key_acts)) {
-	rep->present&= ~XkbKeyActionsMask;
-	rep->firstKeyAct= rep->nKeyActs= 0;
-	rep->totalActs= 0;
-	return 0;
-    }
-    firstKey= rep->firstKeyAct;
-    for (nActs=i=0;i<rep->nKeyActs;i++) {
-	if (xkb->server->key_acts[i+firstKey]!=0)
-	    nActs+= XkbKeyNumActions(xkb,i+firstKey);
-    }
-    len= XkbPaddedSize(rep->nKeyActs)+(nActs*SIZEOF(xkbActionWireDesc));
-    rep->totalActs= nActs;
-    return len;
-}
-
-static char *
-XkbWriteKeyActions(XkbDescPtr xkb,xkbGetMapReply *rep,char *buf,
-							ClientPtr client)
-{
-    unsigned		i;
-    CARD8 *		numDesc;
-    XkbAnyAction *	actDesc;
-
-    numDesc = (CARD8 *)buf;
-    for (i=0;i<rep->nKeyActs;i++) {
-	if (xkb->server->key_acts[i+rep->firstKeyAct]==0)
-	     numDesc[i] = 0;
-	else numDesc[i] = XkbKeyNumActions(xkb,(i+rep->firstKeyAct));
-    }
-    buf+= XkbPaddedSize(rep->nKeyActs);
-
-    actDesc = (XkbAnyAction *)buf;
-    for (i=0;i<rep->nKeyActs;i++) {
-	if (xkb->server->key_acts[i+rep->firstKeyAct]!=0) {
-	    unsigned int num;
-	    num = XkbKeyNumActions(xkb,(i+rep->firstKeyAct));
-	    memcpy((char *)actDesc,
-		   (char*)XkbKeyActionsPtr(xkb,(i+rep->firstKeyAct)),
-		   num*SIZEOF(xkbActionWireDesc));
-	    actDesc+= num;
-	}
-    }
-    buf = (char *)actDesc;
-    return buf;
-}
-
-static int
-XkbSizeKeyBehaviors(XkbDescPtr xkb,xkbGetMapReply *rep)
-{
-    unsigned		i,len,nBhvr;
-    XkbBehavior *	bhv;
-
-    if (((rep->present&XkbKeyBehaviorsMask)==0)||(rep->nKeyBehaviors<1)||
-	(!xkb)||(!xkb->server)||(!xkb->server->behaviors)) {
-	rep->present&= ~XkbKeyBehaviorsMask;
-	rep->firstKeyBehavior= rep->nKeyBehaviors= 0;
-	rep->totalKeyBehaviors= 0;
-	return 0;
-    }
-    bhv= &xkb->server->behaviors[rep->firstKeyBehavior];
-    for (nBhvr=i=0;i<rep->nKeyBehaviors;i++,bhv++) {
-	if (bhv->type!=XkbKB_Default)
-	    nBhvr++;
-    }
-    len= nBhvr*SIZEOF(xkbBehaviorWireDesc);
-    rep->totalKeyBehaviors= nBhvr;
-    return len;
-}
-
-static char *
-XkbWriteKeyBehaviors(XkbDescPtr xkb,xkbGetMapReply *rep,char *buf,
-							ClientPtr client)
-{
-    unsigned		i;
-    xkbBehaviorWireDesc	*wire;
-    XkbBehavior		*pBhvr;
-
-    wire = (xkbBehaviorWireDesc *)buf;
-    pBhvr= &xkb->server->behaviors[rep->firstKeyBehavior];
-    for (i=0;i<rep->nKeyBehaviors;i++,pBhvr++) {
-	if (pBhvr->type!=XkbKB_Default) {
-	    wire->key=  i+rep->firstKeyBehavior;
-	    wire->type= pBhvr->type;
-	    wire->data= pBhvr->data;
-	    wire++;
-	}
-    }
-    buf = (char *)wire;
-    return buf;
-}
-
-static int
-XkbSizeExplicit(XkbDescPtr xkb,xkbGetMapReply *rep)
-{
-    unsigned	i,len,nRtrn;
-
-    if (((rep->present&XkbExplicitComponentsMask)==0)||(rep->nKeyExplicit<1)||
-	(!xkb)||(!xkb->server)||(!xkb->server->explicit)) {
-	rep->present&= ~XkbExplicitComponentsMask;
-	rep->firstKeyExplicit= rep->nKeyExplicit= 0;
-	rep->totalKeyExplicit= 0;
-	return 0;
-    }
-    for (nRtrn=i=0;i<rep->nKeyExplicit;i++) {
-	if (xkb->server->explicit[i+rep->firstKeyExplicit]!=0)
-	    nRtrn++;
-    }
-    rep->totalKeyExplicit= nRtrn;
-    len= XkbPaddedSize(nRtrn*2); /* two bytes per non-zero explicit component */
-    return len;
-}
-
-static char *
-XkbWriteExplicit(XkbDescPtr xkb,xkbGetMapReply *rep,char *buf,ClientPtr client)
-{
-unsigned	i;
-char *		start;
-unsigned char *	pExp;
-
-    start= buf;
-    pExp= &xkb->server->explicit[rep->firstKeyExplicit];
-    for (i=0;i<rep->nKeyExplicit;i++,pExp++) {
-	if (*pExp!=0) {
-	    *buf++= i+rep->firstKeyExplicit;
-	    *buf++= *pExp;
-	}
-    }
-    i= XkbPaddedSize(buf-start)-(buf-start); /* pad to word boundary */
-    return buf+i;
-}
-
-static int
-XkbSizeModifierMap(XkbDescPtr xkb,xkbGetMapReply *rep)
-{
-    unsigned	i,len,nRtrn;
-
-    if (((rep->present&XkbModifierMapMask)==0)||(rep->nModMapKeys<1)||
-	(!xkb)||(!xkb->map)||(!xkb->map->modmap)) {
-	rep->present&= ~XkbModifierMapMask;
-	rep->firstModMapKey= rep->nModMapKeys= 0;
-	rep->totalModMapKeys= 0;
-	return 0;
-    }
-    for (nRtrn=i=0;i<rep->nModMapKeys;i++) {
-	if (xkb->map->modmap[i+rep->firstModMapKey]!=0)
-	    nRtrn++;
-    }
-    rep->totalModMapKeys= nRtrn;
-    len= XkbPaddedSize(nRtrn*2); /* two bytes per non-zero modmap component */
-    return len;
-}
-
-static char *
-XkbWriteModifierMap(XkbDescPtr xkb,xkbGetMapReply *rep,char *buf,
-							ClientPtr client)
-{
-unsigned	i;
-char *		start;
-unsigned char *	pMap;
-
-    start= buf;
-    pMap= &xkb->map->modmap[rep->firstModMapKey];
-    for (i=0;i<rep->nModMapKeys;i++,pMap++) {
-	if (*pMap!=0) {
-	    *buf++= i+rep->firstModMapKey;
-	    *buf++= *pMap;
-	}
-    }
-    i= XkbPaddedSize(buf-start)-(buf-start); /* pad to word boundary */
-    return buf+i;
-}
-
-static int
-XkbSizeVirtualModMap(XkbDescPtr xkb,xkbGetMapReply *rep)
-{
-    unsigned	i,len,nRtrn;
-
-    if (((rep->present&XkbVirtualModMapMask)==0)||(rep->nVModMapKeys<1)||
-	(!xkb)||(!xkb->server)||(!xkb->server->vmodmap)) {
-	rep->present&= ~XkbVirtualModMapMask;
-	rep->firstVModMapKey= rep->nVModMapKeys= 0;
-	rep->totalVModMapKeys= 0;
-	return 0;
-    }
-    for (nRtrn=i=0;i<rep->nVModMapKeys;i++) {
-	if (xkb->server->vmodmap[i+rep->firstVModMapKey]!=0)
-	    nRtrn++;
-    }
-    rep->totalVModMapKeys= nRtrn;
-    len= nRtrn*SIZEOF(xkbVModMapWireDesc);
-    return len;
-}
-
-static char *
-XkbWriteVirtualModMap(XkbDescPtr xkb,xkbGetMapReply *rep,char *buf,
-							ClientPtr client)
-{
-unsigned		i;
-xkbVModMapWireDesc *	wire;
-unsigned short *	pMap;
-
-    wire= (xkbVModMapWireDesc *)buf;
-    pMap= &xkb->server->vmodmap[rep->firstVModMapKey];
-    for (i=0;i<rep->nVModMapKeys;i++,pMap++) {
-	if (*pMap!=0) {
-	    wire->key= i+rep->firstVModMapKey;
-	    wire->vmods= *pMap;
-	    wire++;
-	}
-    }
-    return (char *)wire;
-}
-
-static Status
-XkbComputeGetMapReplySize(XkbDescPtr xkb,xkbGetMapReply *rep)
-{
-int	len;
-
-    rep->minKeyCode= xkb->min_key_code;
-    rep->maxKeyCode= xkb->max_key_code;
-    len= XkbSizeKeyTypes(xkb,rep);
-    len+= XkbSizeKeySyms(xkb,rep);
-    len+= XkbSizeKeyActions(xkb,rep);
-    len+= XkbSizeKeyBehaviors(xkb,rep);
-    len+= XkbSizeVirtualMods(xkb,rep);
-    len+= XkbSizeExplicit(xkb,rep);
-    len+= XkbSizeModifierMap(xkb,rep);
-    len+= XkbSizeVirtualModMap(xkb,rep);
-    rep->length+= (len/4);
-    return Success;
-}
-
-static int
-XkbSendMap(ClientPtr client,XkbDescPtr xkb,xkbGetMapReply *rep)
-{
-unsigned	i,len;
-char		*desc,*start;
-
-    len= (rep->length*4)-(SIZEOF(xkbGetMapReply)-SIZEOF(xGenericReply));
-    start= desc= calloc(1, len);
-    if (!start)
-	return BadAlloc;
-    if ( rep->nTypes>0 )
-	desc = XkbWriteKeyTypes(xkb,rep,desc,client);
-    if ( rep->nKeySyms>0 )
-	desc = XkbWriteKeySyms(xkb,rep,desc,client);
-    if ( rep->nKeyActs>0 )
-	desc = XkbWriteKeyActions(xkb,rep,desc,client);
-    if ( rep->totalKeyBehaviors>0 )
-	desc = XkbWriteKeyBehaviors(xkb,rep,desc,client);
-    if ( rep->virtualMods ) {
-	register int sz,bit;
-	for (i=sz=0,bit=1;i<XkbNumVirtualMods;i++,bit<<=1) {
-	    if (rep->virtualMods&bit) {
-		desc[sz++]= xkb->server->vmods[i];
-	    }
-	}
-	desc+= XkbPaddedSize(sz);
-    }
-    if ( rep->totalKeyExplicit>0 )
-	desc= XkbWriteExplicit(xkb,rep,desc,client);
-    if ( rep->totalModMapKeys>0 )
-	desc= XkbWriteModifierMap(xkb,rep,desc,client);
-    if ( rep->totalVModMapKeys>0 )
-	desc= XkbWriteVirtualModMap(xkb,rep,desc,client);
-    if ((desc-start)!=(len)) {
-	ErrorF("[xkb] BOGUS LENGTH in write keyboard desc, expected %d, got %ld\n",
-					len, (unsigned long)(desc-start));
-    }
-    if (client->swapped) {
-	register int n;
-	swaps(&rep->sequenceNumber,n);
-	swapl(&rep->length,n);
-	swaps(&rep->present,n);
-	swaps(&rep->totalSyms,n);
-	swaps(&rep->totalActs,n);
-    }
-    WriteToClient(client, (i=SIZEOF(xkbGetMapReply)), (char *)rep);
-    WriteToClient(client, len, start);
-    free((char *)start);
-    return Success;
-}
-
-int
-ProcXkbGetMap(ClientPtr client)
-{
-    DeviceIntPtr	 dev;
-    xkbGetMapReply	 rep;
-    XkbDescRec		*xkb;
-    int			 n,status;
-
-    REQUEST(xkbGetMapReq);
-    REQUEST_SIZE_MATCH(xkbGetMapReq);
-    
-    if (!(client->xkbClientFlags&_XkbClientInitialized))
-	return BadAccess;
-
-    CHK_KBD_DEVICE(dev, stuff->deviceSpec, client, DixGetAttrAccess);
-    CHK_MASK_OVERLAP(0x01,stuff->full,stuff->partial);
-    CHK_MASK_LEGAL(0x02,stuff->full,XkbAllMapComponentsMask);
-    CHK_MASK_LEGAL(0x03,stuff->partial,XkbAllMapComponentsMask);
-
-    xkb= dev->key->xkbInfo->desc;
-    memset(&rep, 0, sizeof(xkbGetMapReply));
-    rep.type= X_Reply;
-    rep.sequenceNumber= client->sequence;
-    rep.length = (SIZEOF(xkbGetMapReply)-SIZEOF(xGenericReply))>>2;
-    rep.deviceID = dev->id;
-    rep.present = stuff->partial|stuff->full;
-    rep.minKeyCode = xkb->min_key_code;
-    rep.maxKeyCode = xkb->max_key_code;
-    if ( stuff->full&XkbKeyTypesMask ) {
-	rep.firstType = 0;
-	rep.nTypes = xkb->map->num_types;
-    }
-    else if (stuff->partial&XkbKeyTypesMask) {
-	if (((unsigned)stuff->firstType+stuff->nTypes)>xkb->map->num_types) {
-	    client->errorValue = _XkbErrCode4(0x04,xkb->map->num_types,
-					stuff->firstType,stuff->nTypes);
-	    return BadValue;
-	}
-	rep.firstType = stuff->firstType;
-	rep.nTypes = stuff->nTypes;
-    }
-    else rep.nTypes = 0;
-    rep.totalTypes = xkb->map->num_types;
-
-    n= XkbNumKeys(xkb);
-    if ( stuff->full&XkbKeySymsMask ) {
-	rep.firstKeySym = xkb->min_key_code;
-	rep.nKeySyms = n;
-    }
-    else if (stuff->partial&XkbKeySymsMask) {
-	CHK_KEY_RANGE(0x05,stuff->firstKeySym,stuff->nKeySyms,xkb);
-	rep.firstKeySym = stuff->firstKeySym;
-	rep.nKeySyms = stuff->nKeySyms;
-    }
-    else rep.nKeySyms = 0;
-    rep.totalSyms= 0;
-
-    if ( stuff->full&XkbKeyActionsMask ) {
-	rep.firstKeyAct= xkb->min_key_code;
-	rep.nKeyActs= n;
-    }
-    else if (stuff->partial&XkbKeyActionsMask) {
-	CHK_KEY_RANGE(0x07,stuff->firstKeyAct,stuff->nKeyActs,xkb);
-	rep.firstKeyAct= stuff->firstKeyAct;
-	rep.nKeyActs= stuff->nKeyActs;
-    }
-    else rep.nKeyActs= 0;
-    rep.totalActs= 0;
-
-    if ( stuff->full&XkbKeyBehaviorsMask ) {
-	rep.firstKeyBehavior = xkb->min_key_code;
-	rep.nKeyBehaviors = n;
-    }
-    else if (stuff->partial&XkbKeyBehaviorsMask) {
-	CHK_KEY_RANGE(0x09,stuff->firstKeyBehavior,stuff->nKeyBehaviors,xkb);
-	rep.firstKeyBehavior= stuff->firstKeyBehavior;
-	rep.nKeyBehaviors= stuff->nKeyBehaviors;
-    }
-    else rep.nKeyBehaviors = 0;
-    rep.totalKeyBehaviors= 0;
-
-    if (stuff->full&XkbVirtualModsMask)
-	rep.virtualMods= ~0;
-    else if (stuff->partial&XkbVirtualModsMask)
-	rep.virtualMods= stuff->virtualMods;
-    
-    if (stuff->full&XkbExplicitComponentsMask) {
-	rep.firstKeyExplicit= xkb->min_key_code;
-	rep.nKeyExplicit= n;
-    }
-    else if (stuff->partial&XkbExplicitComponentsMask) {
-	CHK_KEY_RANGE(0x0B,stuff->firstKeyExplicit,stuff->nKeyExplicit,xkb);
-	rep.firstKeyExplicit= stuff->firstKeyExplicit;
-	rep.nKeyExplicit= stuff->nKeyExplicit;
-    }
-    else rep.nKeyExplicit = 0;
-    rep.totalKeyExplicit=  0;
-
-    if (stuff->full&XkbModifierMapMask) {
-	rep.firstModMapKey= xkb->min_key_code;
-	rep.nModMapKeys= n;
-    }
-    else if (stuff->partial&XkbModifierMapMask) {
-	CHK_KEY_RANGE(0x0D,stuff->firstModMapKey,stuff->nModMapKeys,xkb);
-	rep.firstModMapKey= stuff->firstModMapKey;
-	rep.nModMapKeys= stuff->nModMapKeys;
-    }
-    else rep.nModMapKeys = 0;
-    rep.totalModMapKeys= 0;
-
-    if (stuff->full&XkbVirtualModMapMask) {
-	rep.firstVModMapKey= xkb->min_key_code;
-	rep.nVModMapKeys= n;
-    }
-    else if (stuff->partial&XkbVirtualModMapMask) {
-	CHK_KEY_RANGE(0x0F,stuff->firstVModMapKey,stuff->nVModMapKeys,xkb);
-	rep.firstVModMapKey= stuff->firstVModMapKey;
-	rep.nVModMapKeys= stuff->nVModMapKeys;
-    }
-    else rep.nVModMapKeys = 0;
-    rep.totalVModMapKeys= 0;
-
-    if ((status=XkbComputeGetMapReplySize(xkb,&rep))!=Success)
-	return status;
-    return XkbSendMap(client,xkb,&rep);
-}
-
-/***====================================================================***/
-
-static int
-CheckKeyTypes(	ClientPtr	client,
-		XkbDescPtr	xkb,
-		xkbSetMapReq *	req,
-		xkbKeyTypeWireDesc **wireRtrn,
-		int	 *	nMapsRtrn,
-		CARD8 *		mapWidthRtrn)
-{
-unsigned		nMaps;
-register unsigned	i,n;
-register CARD8 *	map;
-register xkbKeyTypeWireDesc	*wire = *wireRtrn;
-
-    if (req->firstType>((unsigned)xkb->map->num_types)) {
-	*nMapsRtrn = _XkbErrCode3(0x01,req->firstType,xkb->map->num_types);
-	return 0;
-    }
-    if (req->flags&XkbSetMapResizeTypes) {
-	nMaps = req->firstType+req->nTypes;
-	if (nMaps<XkbNumRequiredTypes) {  /* canonical types must be there */
-	    *nMapsRtrn= _XkbErrCode4(0x02,req->firstType,req->nTypes,4);
-	    return 0;
-	}
-    }
-    else if (req->present&XkbKeyTypesMask) {
-	nMaps = xkb->map->num_types;
-	if ((req->firstType+req->nTypes)>nMaps) {
-	    *nMapsRtrn = req->firstType+req->nTypes;
-	    return 0;
-	}
-    }
-    else {
-	*nMapsRtrn = xkb->map->num_types;
-	for (i=0;i<xkb->map->num_types;i++) {
-	    mapWidthRtrn[i] = xkb->map->types[i].num_levels;
-	}
-	return 1;
-    }
-
-    for (i=0;i<req->firstType;i++) {
-	mapWidthRtrn[i] = xkb->map->types[i].num_levels;
-    }
-    for (i=0;i<req->nTypes;i++) {
-	unsigned	width;
-	if (client->swapped) {
-	    register int s;
-	    swaps(&wire->virtualMods,s);
-	}
-	n= i+req->firstType;
-	width= wire->numLevels;
-	if (width<1) {
-	    *nMapsRtrn= _XkbErrCode3(0x04,n,width);
-	    return 0;
-	}
-	else if ((n==XkbOneLevelIndex)&&(width!=1)) { /* must be width 1 */
-	    *nMapsRtrn= _XkbErrCode3(0x05,n,width);
-	    return 0;
-	}
-	else if ((width!=2)&&
-		 ((n==XkbTwoLevelIndex)||(n==XkbKeypadIndex)||
-		  (n==XkbAlphabeticIndex))) {
-	    /* TWO_LEVEL, ALPHABETIC and KEYPAD must be width 2 */
-	    *nMapsRtrn= _XkbErrCode3(0x05,n,width);
-	    return 0;
-	}
-	if (wire->nMapEntries>0) {
-	    xkbKTSetMapEntryWireDesc *	mapWire;
-	    xkbModsWireDesc *		preWire;
-	    mapWire= (xkbKTSetMapEntryWireDesc *)&wire[1];
-	    preWire= (xkbModsWireDesc *)&mapWire[wire->nMapEntries];
-	    for (n=0;n<wire->nMapEntries;n++) {
-		if (client->swapped) {
-		    register int s;
-		    swaps(&mapWire[n].virtualMods,s);
-		}
-		if (mapWire[n].realMods&(~wire->realMods)) {
-		    *nMapsRtrn= _XkbErrCode4(0x06,n,mapWire[n].realMods,
-						 wire->realMods);
-		    return 0;
-		}
-		if (mapWire[n].virtualMods&(~wire->virtualMods)) {
-		    *nMapsRtrn= _XkbErrCode3(0x07,n,mapWire[n].virtualMods);
-		    return 0;
-		}
-		if (mapWire[n].level>=wire->numLevels) {
-		    *nMapsRtrn= _XkbErrCode4(0x08,n,wire->numLevels,
-						 mapWire[n].level);
-		    return 0;
-		}
-		if (wire->preserve) {
-		    if (client->swapped) {
-			register int s;
-			swaps(&preWire[n].virtualMods,s);
-		    }
-		    if (preWire[n].realMods&(~mapWire[n].realMods)) {
-			*nMapsRtrn= _XkbErrCode4(0x09,n,preWire[n].realMods,
-							mapWire[n].realMods);
-			return 0;
-		    }
-		    if (preWire[n].virtualMods&(~mapWire[n].virtualMods)) {
-			*nMapsRtrn=_XkbErrCode3(0x0a,n,preWire[n].virtualMods);
-			return 0;
-		    }
-		}
-	    }
-	    if (wire->preserve)
-		 map= (CARD8 *)&preWire[wire->nMapEntries];
-	    else map= (CARD8 *)&mapWire[wire->nMapEntries];
-	}
-	else map= (CARD8 *)&wire[1];
-	mapWidthRtrn[i+req->firstType] = wire->numLevels;
-	wire= (xkbKeyTypeWireDesc *)map;
-    }
-    for (i=req->firstType+req->nTypes;i<nMaps;i++) {
-	mapWidthRtrn[i] = xkb->map->types[i].num_levels;
-    }
-    *nMapsRtrn = nMaps;
-    *wireRtrn = wire;
-    return 1;
-}
-
-static int
-CheckKeySyms(	ClientPtr		client,
-		XkbDescPtr		xkb,
-		xkbSetMapReq *		req,
-		int			nTypes,
-		CARD8 *	 		mapWidths,
-		CARD16 *	 	symsPerKey,
-		xkbSymMapWireDesc **	wireRtrn,
-		int *			errorRtrn)
-{
-register unsigned	i;
-XkbSymMapPtr		map;
-xkbSymMapWireDesc*	wire = *wireRtrn;
-
-    if (!(XkbKeySymsMask&req->present))
-	return 1;
-    CHK_REQ_KEY_RANGE2(0x11,req->firstKeySym,req->nKeySyms,req,(*errorRtrn),0);
-    for (i=0;i<req->nKeySyms;i++) {
-	KeySym *pSyms;
-	register unsigned nG;
-	if (client->swapped) {
-	    swaps(&wire->nSyms,nG);
-	}
-	nG = XkbNumGroups(wire->groupInfo);
-	if (nG>XkbNumKbdGroups) {
-	    *errorRtrn = _XkbErrCode3(0x14,i+req->firstKeySym,nG);
-	    return 0;
-	}
-	if (nG>0) {
-	    register int g,w;
-	    for (g=w=0;g<nG;g++) {
-		if (wire->ktIndex[g]>=(unsigned)nTypes) {
-		    *errorRtrn= _XkbErrCode4(0x15,i+req->firstKeySym,g,
-		    					   wire->ktIndex[g]);
-		    return 0;
-		}
-		if (mapWidths[wire->ktIndex[g]]>w)
-		    w= mapWidths[wire->ktIndex[g]];
-	    }
-	    if (wire->width!=w) {
-		*errorRtrn= _XkbErrCode3(0x16,i+req->firstKeySym,wire->width);
-		return 0;
-	    }
-	    w*= nG;
-	    symsPerKey[i+req->firstKeySym] = w;
-	    if (w!=wire->nSyms) {
-		*errorRtrn=_XkbErrCode4(0x16,i+req->firstKeySym,wire->nSyms,w);
-		return 0;
-	    }
-	}
-	else if (wire->nSyms!=0) {
-	    *errorRtrn = _XkbErrCode3(0x17,i+req->firstKeySym,wire->nSyms);
-	    return 0;
-	}
-	pSyms = (KeySym *)&wire[1];
-	wire = (xkbSymMapWireDesc *)&pSyms[wire->nSyms];
-    }
-
-    map = &xkb->map->key_sym_map[i];
-    for (;i<=(unsigned)xkb->max_key_code;i++,map++) {
-	register int g,nG,w;
-	nG= XkbKeyNumGroups(xkb,i);
-	for (w=g=0;g<nG;g++)  {
-	    if (map->kt_index[g]>=(unsigned)nTypes) {
-		*errorRtrn = _XkbErrCode4(0x18,i,g,map->kt_index[g]);
-		return 0;
-	    }
-	    if (mapWidths[map->kt_index[g]]>w)
-		    w= mapWidths[map->kt_index[g]];
-	}
-	symsPerKey[i] = w*nG;
-    }
-    *wireRtrn = wire;
-    return 1;
-}
-
-static int
-CheckKeyActions(	XkbDescPtr	xkb,
-			xkbSetMapReq *	req,
-			int		nTypes,
-			CARD8 *		mapWidths,
-			CARD16 *	symsPerKey,
-			CARD8 **	wireRtrn,
-			int *		nActsRtrn)
-{
-int			 nActs;
-CARD8 *			 wire = *wireRtrn;
-register unsigned	 i;
-
-    if (!(XkbKeyActionsMask&req->present))
-	return 1;
-    CHK_REQ_KEY_RANGE2(0x21,req->firstKeyAct,req->nKeyActs,req,(*nActsRtrn),0);
-    for (nActs=i=0;i<req->nKeyActs;i++) {
-	if (wire[0]!=0) {
-	    if (wire[0]==symsPerKey[i+req->firstKeyAct])
-		nActs+= wire[0];
-	    else {
-		*nActsRtrn= _XkbErrCode3(0x23,i+req->firstKeyAct,wire[0]);
-		return 0;
-	    }
-	}
-	wire++;
-    }
-    if (req->nKeyActs%4)
-	wire+= 4-(req->nKeyActs%4);
-    *wireRtrn = (CARD8 *)(((XkbAnyAction *)wire)+nActs);
-    *nActsRtrn = nActs;
-    return 1;
-}
-
-static int
-CheckKeyBehaviors(	XkbDescPtr 		xkb,
-			xkbSetMapReq *		req,
-			xkbBehaviorWireDesc **	wireRtrn,
-			int *			errorRtrn)
-{
-register xkbBehaviorWireDesc *	wire = *wireRtrn;
-register XkbServerMapPtr	server = xkb->server;
-register unsigned	 	i;
-unsigned			first,last;
-
-    if (((req->present&XkbKeyBehaviorsMask)==0)||(req->nKeyBehaviors<1)) {
-	req->present&= ~XkbKeyBehaviorsMask;
-	req->nKeyBehaviors= 0;
-	return 1;
-    }
-    first= req->firstKeyBehavior;
-    last=  req->firstKeyBehavior+req->nKeyBehaviors-1;
-    if (first<req->minKeyCode) {
-	*errorRtrn = _XkbErrCode3(0x31,first,req->minKeyCode);
-	return 0;
-    }
-    if (last>req->maxKeyCode) {
-	*errorRtrn = _XkbErrCode3(0x32,last,req->maxKeyCode);
-	return 0;
-    }
-	
-    for (i=0;i<req->totalKeyBehaviors;i++,wire++) {
-	if ((wire->key<first)||(wire->key>last)) {
-	    *errorRtrn = _XkbErrCode4(0x33,first,last,wire->key);
-	    return 0;
-	}
-	if ((wire->type&XkbKB_Permanent)&&
-	    ((server->behaviors[wire->key].type!=wire->type)||
-	     (server->behaviors[wire->key].data!=wire->data))) {
-	    *errorRtrn = _XkbErrCode3(0x33,wire->key,wire->type);
-	    return 0;
-	}
-	if ((wire->type==XkbKB_RadioGroup)&&
-		((wire->data&(~XkbKB_RGAllowNone))>XkbMaxRadioGroups)) {
-	    *errorRtrn= _XkbErrCode4(0x34,wire->key,wire->data,
-							XkbMaxRadioGroups);
-	    return 0;
-	}
-	if ((wire->type==XkbKB_Overlay1)||(wire->type==XkbKB_Overlay2)) {
-	    CHK_KEY_RANGE2(0x35,wire->key,1,xkb,*errorRtrn,0);
-	}
-    }
-    *wireRtrn = wire;
-    return 1;
-}
-
-static int
-CheckVirtualMods(	XkbDescRec *	xkb,
-			xkbSetMapReq *	req,
-			CARD8 **	wireRtrn,
-			int *		errorRtrn)
-{
-register CARD8		*wire = *wireRtrn;
-register unsigned 	 i,nMods,bit;
-
-    if (((req->present&XkbVirtualModsMask)==0)||(req->virtualMods==0))
-	return 1;
-    for (i=nMods=0,bit=1;i<XkbNumVirtualMods;i++,bit<<=1) {
-	if (req->virtualMods&bit)
-	    nMods++;
-    }
-    *wireRtrn= (wire+XkbPaddedSize(nMods));
-    return 1;
-}
-
-static int
-CheckKeyExplicit(	XkbDescPtr	xkb,
-			xkbSetMapReq *	req,
-			CARD8 **	wireRtrn,
-			int	*	errorRtrn)
-{
-register CARD8 *	wire = *wireRtrn;
-CARD8	*		start;
-register unsigned 	i;
-int			first,last;
-
-    if (((req->present&XkbExplicitComponentsMask)==0)||(req->nKeyExplicit<1)) {
-	req->present&= ~XkbExplicitComponentsMask;
-	req->nKeyExplicit= 0;
-	return 1;
-    }
-    first= req->firstKeyExplicit;
-    last=  first+req->nKeyExplicit-1;
-    if (first<req->minKeyCode) {
-	*errorRtrn = _XkbErrCode3(0x51,first,req->minKeyCode);
-	return 0;
-    }
-    if (last>req->maxKeyCode) {
-	*errorRtrn = _XkbErrCode3(0x52,last,req->maxKeyCode);
-	return 0;
-    }
-    start= wire; 
-    for (i=0;i<req->totalKeyExplicit;i++,wire+=2) {
-	if ((wire[0]<first)||(wire[0]>last)) {
-	    *errorRtrn = _XkbErrCode4(0x53,first,last,wire[0]);
-	    return 0;
-	}
-	if (wire[1]&(~XkbAllExplicitMask)) {
-	     *errorRtrn= _XkbErrCode3(0x52,~XkbAllExplicitMask,wire[1]);
-	     return 0;
-	}
-    }
-    wire+= XkbPaddedSize(wire-start)-(wire-start);
-    *wireRtrn= wire;
-    return 1;
-}
-
-static int
-CheckModifierMap(XkbDescPtr xkb,xkbSetMapReq *req,CARD8 **wireRtrn,int *errRtrn)
-{
-register CARD8 *	wire = *wireRtrn;
-CARD8	*		start;
-register unsigned 	i;
-int			first,last;
-
-    if (((req->present&XkbModifierMapMask)==0)||(req->nModMapKeys<1)) {
-	req->present&= ~XkbModifierMapMask;
-	req->nModMapKeys= 0;
-	return 1;
-    }
-    first= req->firstModMapKey;
-    last=  first+req->nModMapKeys-1;
-    if (first<req->minKeyCode) {
-	*errRtrn = _XkbErrCode3(0x61,first,req->minKeyCode);
-	return 0;
-    }
-    if (last>req->maxKeyCode) {
-	*errRtrn = _XkbErrCode3(0x62,last,req->maxKeyCode);
-	return 0;
-    }
-    start= wire; 
-    for (i=0;i<req->totalModMapKeys;i++,wire+=2) {
-	if ((wire[0]<first)||(wire[0]>last)) {
-	    *errRtrn = _XkbErrCode4(0x63,first,last,wire[0]);
-	    return 0;
-	}
-    }
-    wire+= XkbPaddedSize(wire-start)-(wire-start);
-    *wireRtrn= wire;
-    return 1;
-}
-
-static int
-CheckVirtualModMap(	XkbDescPtr xkb,
-			xkbSetMapReq *req,
-			xkbVModMapWireDesc **wireRtrn,
-			int *errRtrn)
-{
-register xkbVModMapWireDesc *	wire = *wireRtrn;
-register unsigned 		i;
-int				first,last;
-
-    if (((req->present&XkbVirtualModMapMask)==0)||(req->nVModMapKeys<1)) {
-	req->present&= ~XkbVirtualModMapMask;
-	req->nVModMapKeys= 0;
-	return 1;
-    }
-    first= req->firstVModMapKey;
-    last=  first+req->nVModMapKeys-1;
-    if (first<req->minKeyCode) {
-	*errRtrn = _XkbErrCode3(0x71,first,req->minKeyCode);
-	return 0;
-    }
-    if (last>req->maxKeyCode) {
-	*errRtrn = _XkbErrCode3(0x72,last,req->maxKeyCode);
-	return 0;
-    }
-    for (i=0;i<req->totalVModMapKeys;i++,wire++) {
-	if ((wire->key<first)||(wire->key>last)) {
-	    *errRtrn = _XkbErrCode4(0x73,first,last,wire->key);
-	    return 0;
-	}
-    }
-    *wireRtrn= wire;
-    return 1;
-}
-
-static char *
-SetKeyTypes(	XkbDescPtr		xkb,
-		xkbSetMapReq *		req,
-		xkbKeyTypeWireDesc *	wire,
-		XkbChangesPtr		changes)
-{
-register unsigned	i;
-unsigned		first,last;
-CARD8			*map;
-
-    if ((unsigned)(req->firstType+req->nTypes)>xkb->map->size_types) {
-	i= req->firstType+req->nTypes;
-	if (XkbAllocClientMap(xkb,XkbKeyTypesMask,i)!=Success) {
-	    return NULL;
-	}
-    }
-    if ((unsigned)(req->firstType+req->nTypes)>xkb->map->num_types)
-	xkb->map->num_types= req->firstType+req->nTypes;
-
-    for (i=0;i<req->nTypes;i++) {
-	XkbKeyTypePtr		pOld;
-	register unsigned 	n;
-
-	if (XkbResizeKeyType(xkb,i+req->firstType,wire->nMapEntries,
-				wire->preserve,wire->numLevels)!=Success) {
-	    return NULL;
-	}
-	pOld = &xkb->map->types[i+req->firstType];
-	map = (CARD8 *)&wire[1];
-
-	pOld->mods.real_mods = wire->realMods;
-	pOld->mods.vmods= wire->virtualMods;
-	pOld->num_levels = wire->numLevels;
-	pOld->map_count= wire->nMapEntries;
-
-	pOld->mods.mask= pOld->mods.real_mods|
-					XkbMaskForVMask(xkb,pOld->mods.vmods);
-
-	if (wire->nMapEntries) {
-	    xkbKTSetMapEntryWireDesc *mapWire;
-	    xkbModsWireDesc *preWire;
-	    unsigned tmp;
-	    mapWire= (xkbKTSetMapEntryWireDesc *)map;
-	    preWire= (xkbModsWireDesc *)&mapWire[wire->nMapEntries];
-	    for (n=0;n<wire->nMapEntries;n++) {
-		pOld->map[n].active= 1;
-		pOld->map[n].mods.mask= mapWire[n].realMods;
-		pOld->map[n].mods.real_mods= mapWire[n].realMods;
-		pOld->map[n].mods.vmods= mapWire[n].virtualMods;
-		pOld->map[n].level= mapWire[n].level;
-		if (mapWire[n].virtualMods!=0) {
-		    tmp= XkbMaskForVMask(xkb,mapWire[n].virtualMods);
-		    pOld->map[n].active= (tmp!=0);
-		    pOld->map[n].mods.mask|= tmp;
-		}
-		if (wire->preserve) {
-		    pOld->preserve[n].real_mods= preWire[n].realMods;
-		    pOld->preserve[n].vmods= preWire[n].virtualMods;
-		    tmp= XkbMaskForVMask(xkb,preWire[n].virtualMods);
-		    pOld->preserve[n].mask= preWire[n].realMods|tmp;
-		}
-	    }
-	    if (wire->preserve)
-		 map= (CARD8 *)&preWire[wire->nMapEntries];
-	    else map= (CARD8 *)&mapWire[wire->nMapEntries];
-	}
-	else map= (CARD8 *)&wire[1];
-	wire = (xkbKeyTypeWireDesc *)map;
-    }
-    first= req->firstType;
-    last= first+req->nTypes-1; /* last changed type */
-    if (changes->map.changed&XkbKeyTypesMask) {
-	int oldLast;
-	oldLast= changes->map.first_type+changes->map.num_types-1;
-	if (changes->map.first_type<first)
-	    first= changes->map.first_type;
-	if (oldLast>last)
-	    last= oldLast;
-    }
-    changes->map.changed|= XkbKeyTypesMask;
-    changes->map.first_type = first;
-    changes->map.num_types = (last-first)+1;
-    return (char *)wire;
-}
-
-static char *
-SetKeySyms(	ClientPtr		client,
-		XkbDescPtr		xkb,
-		xkbSetMapReq *		req,
-		xkbSymMapWireDesc *	wire,
-		XkbChangesPtr 		changes,
-		DeviceIntPtr		dev)
-{
-register unsigned 	i,s;
-XkbSymMapPtr		oldMap;
-KeySym *		newSyms;
-KeySym *		pSyms;
-unsigned		first,last;
-
-    oldMap = &xkb->map->key_sym_map[req->firstKeySym];
-    for (i=0;i<req->nKeySyms;i++,oldMap++) {
-	pSyms = (KeySym *)&wire[1];
-	if (wire->nSyms>0) {
-	    newSyms = XkbResizeKeySyms(xkb,i+req->firstKeySym,wire->nSyms);
-	    for (s=0;s<wire->nSyms;s++) {
-		newSyms[s]= pSyms[s];
-	    }
-	    if (client->swapped) {
-		int n;
-		for (s=0;s<wire->nSyms;s++) {
-		    swapl(&newSyms[s],n);
-		}
-	    }
-	}
-	oldMap->kt_index[0] = wire->ktIndex[0];
-	oldMap->kt_index[1] = wire->ktIndex[1];
-	oldMap->kt_index[2] = wire->ktIndex[2];
-	oldMap->kt_index[3] = wire->ktIndex[3];
-	oldMap->group_info = wire->groupInfo;
-	oldMap->width = wire->width;
-	wire= (xkbSymMapWireDesc *)&pSyms[wire->nSyms];
-    }
-    first= req->firstKeySym;
-    last= first+req->nKeySyms-1;
-    if (changes->map.changed&XkbKeySymsMask) {
-	int oldLast= (changes->map.first_key_sym+changes->map.num_key_syms-1);
-	if (changes->map.first_key_sym<first)
-	    first= changes->map.first_key_sym;
-	if (oldLast>last)
-	    last= oldLast;
-    }
-    changes->map.changed|= XkbKeySymsMask;
-    changes->map.first_key_sym = first;
-    changes->map.num_key_syms = (last-first+1);
-
-    s= 0;
-    for (i=xkb->min_key_code;i<=xkb->max_key_code;i++) {
-	if (XkbKeyNumGroups(xkb,i)>s)
-	    s= XkbKeyNumGroups(xkb,i);
-    }
-    if (s!=xkb->ctrls->num_groups) {
-	xkbControlsNotify	cn;
-	XkbControlsRec		old;
-	cn.keycode= 0;
-	cn.eventType= 0;
-	cn.requestMajor= XkbReqCode;
-	cn.requestMinor= X_kbSetMap;
-	old= *xkb->ctrls;
-	xkb->ctrls->num_groups= s;
-	if (XkbComputeControlsNotify(dev,&old,xkb->ctrls,&cn,FALSE))
-	    XkbSendControlsNotify(dev,&cn);
-    }
-    return (char *)wire;
-}
-
-static char *
-SetKeyActions(	XkbDescPtr	xkb,
-		xkbSetMapReq *	req,
-		CARD8 *		wire,
-		XkbChangesPtr	changes)
-{
-register unsigned	i,first,last;
-CARD8 *			nActs = wire;
-XkbAction *		newActs;
-    
-    wire+= XkbPaddedSize(req->nKeyActs);
-    for (i=0;i<req->nKeyActs;i++) {
-	if (nActs[i]==0)
-	    xkb->server->key_acts[i+req->firstKeyAct]= 0;
-	else {
-	    newActs= XkbResizeKeyActions(xkb,i+req->firstKeyAct,nActs[i]);
-	    memcpy((char *)newActs,(char *)wire,
-					nActs[i]*SIZEOF(xkbActionWireDesc));
-	    wire+= nActs[i]*SIZEOF(xkbActionWireDesc);
-	}
-    }
-    first= req->firstKeyAct;
-    last= (first+req->nKeyActs-1);
-    if (changes->map.changed&XkbKeyActionsMask) {
-	int oldLast;
-	oldLast= changes->map.first_key_act+changes->map.num_key_acts-1;
-	if (changes->map.first_key_act<first)
-	    first= changes->map.first_key_act;
-	if (oldLast>last)
-	    last= oldLast;
-    }
-    changes->map.changed|= XkbKeyActionsMask;
-    changes->map.first_key_act= first;
-    changes->map.num_key_acts= (last-first+1);
-    return (char *)wire;
-}
-
-static char *
-SetKeyBehaviors(	XkbSrvInfoPtr	 xkbi,
-    			xkbSetMapReq	*req,
-    			xkbBehaviorWireDesc	*wire,
-    			XkbChangesPtr	 changes)
-{
-register unsigned i;
-int maxRG = -1;
-XkbDescPtr       xkb = xkbi->desc;
-XkbServerMapPtr	 server = xkb->server;
-unsigned	 first,last;
-
-    first= req->firstKeyBehavior;
-    last= req->firstKeyBehavior+req->nKeyBehaviors-1;
-    memset(&server->behaviors[first], 0, req->nKeyBehaviors*sizeof(XkbBehavior));
-    for (i=0;i<req->totalKeyBehaviors;i++) {
-	if ((server->behaviors[wire->key].type&XkbKB_Permanent)==0) {
-	    server->behaviors[wire->key].type= wire->type;
-	    server->behaviors[wire->key].data= wire->data;
-	    if ((wire->type==XkbKB_RadioGroup)&&(((int)wire->data)>maxRG))
-		maxRG= wire->data + 1;
-	}
-	wire++;
-    }
-
-    if (maxRG>(int)xkbi->nRadioGroups) {
-        int sz = maxRG*sizeof(XkbRadioGroupRec);
-        if (xkbi->radioGroups)
-             xkbi->radioGroups= realloc(xkbi->radioGroups,sz);
-        else xkbi->radioGroups= calloc(1, sz);
-        if (xkbi->radioGroups) {
-             if (xkbi->nRadioGroups)
-                 memset(&xkbi->radioGroups[xkbi->nRadioGroups], 0,
-                        (maxRG-xkbi->nRadioGroups)*sizeof(XkbRadioGroupRec));
-             xkbi->nRadioGroups= maxRG;
-        }
-        else xkbi->nRadioGroups= 0;
-        /* should compute members here */
-    }
-    if (changes->map.changed&XkbKeyBehaviorsMask) {
-	unsigned oldLast;
-	oldLast= changes->map.first_key_behavior+
-					changes->map.num_key_behaviors-1;
-        if (changes->map.first_key_behavior<req->firstKeyBehavior)
-             first= changes->map.first_key_behavior;
-        if (oldLast>last)
-            last= oldLast;
-    }
-    changes->map.changed|= XkbKeyBehaviorsMask;
-    changes->map.first_key_behavior = first;
-    changes->map.num_key_behaviors = (last-first+1);
-    return (char *)wire;
-}
-
-static char *
-SetVirtualMods(XkbSrvInfoPtr xkbi,xkbSetMapReq *req,CARD8 *wire,
-						XkbChangesPtr changes)
-{
-register int 		i,bit,nMods;
-XkbServerMapPtr		srv = xkbi->desc->server;
-
-    if (((req->present&XkbVirtualModsMask)==0)||(req->virtualMods==0))
-	return (char *)wire;
-    for (i=nMods=0,bit=1;i<XkbNumVirtualMods;i++,bit<<=1) {
-	if (req->virtualMods&bit) {
-	    if (srv->vmods[i]!=wire[nMods]) {
-		changes->map.changed|= XkbVirtualModsMask;
-		changes->map.vmods|= bit;
-		srv->vmods[i]= wire[nMods];
-	    }
-	    nMods++;
-	}
-    }
-    return (char *)(wire+XkbPaddedSize(nMods));
-}
-
-static char *
-SetKeyExplicit(XkbSrvInfoPtr xkbi,xkbSetMapReq *req,CARD8 *wire,
-							XkbChangesPtr changes)
-{
-register unsigned	i,first,last;
-XkbServerMapPtr		xkb = xkbi->desc->server;
-CARD8 *			start;
-
-    start= wire;
-    first= req->firstKeyExplicit;
-    last=  req->firstKeyExplicit+req->nKeyExplicit-1;
-    memset(&xkb->explicit[first], 0, req->nKeyExplicit);
-    for (i=0;i<req->totalKeyExplicit;i++,wire+= 2) {
-	xkb->explicit[wire[0]]= wire[1];
-    }
-    if (first>0) {
-	if (changes->map.changed&XkbExplicitComponentsMask) {
-	    int oldLast;
-	    oldLast= changes->map.first_key_explicit+
-					changes->map.num_key_explicit-1;
-	    if (changes->map.first_key_explicit<first)
-		first= changes->map.first_key_explicit;
-	    if (oldLast>last)
-		last= oldLast;
-	}
-	changes->map.first_key_explicit= first;
-	changes->map.num_key_explicit= (last-first)+1;
-    }
-    wire+= XkbPaddedSize(wire-start)-(wire-start);
-    return (char *)wire;
-}
-
-static char *
-SetModifierMap(	XkbSrvInfoPtr	xkbi,
-		xkbSetMapReq *	req,
-		CARD8 *		wire,
-		XkbChangesPtr	changes)
-{
-register unsigned	i,first,last;
-XkbClientMapPtr		xkb = xkbi->desc->map;
-CARD8 *			start;
-
-    start= wire;
-    first= req->firstModMapKey;
-    last=  req->firstModMapKey+req->nModMapKeys-1;
-    memset(&xkb->modmap[first], 0, req->nModMapKeys);
-    for (i=0;i<req->totalModMapKeys;i++,wire+= 2) {
-	xkb->modmap[wire[0]]= wire[1];
-    }
-    if (first>0) {
-	if (changes->map.changed&XkbModifierMapMask) {
-	    int oldLast;
-	    oldLast= changes->map.first_modmap_key+
-						changes->map.num_modmap_keys-1;
-	    if (changes->map.first_modmap_key<first)
-		first= changes->map.first_modmap_key;
-	    if (oldLast>last)
-		last= oldLast;
-	}
-	changes->map.first_modmap_key= first;
-	changes->map.num_modmap_keys= (last-first)+1;
-    }
-    wire+= XkbPaddedSize(wire-start)-(wire-start);
-    return (char *)wire;
-}
-
-static char *
-SetVirtualModMap(	XkbSrvInfoPtr		xkbi,
-			xkbSetMapReq *		req,
-			xkbVModMapWireDesc *	wire,
-			XkbChangesPtr 		changes)
-{
-register unsigned	i,first,last;
-XkbServerMapPtr		srv = xkbi->desc->server;
-
-    first= req->firstVModMapKey;
-    last=  req->firstVModMapKey+req->nVModMapKeys-1;
-    memset(&srv->vmodmap[first], 0, req->nVModMapKeys*sizeof(unsigned short));
-    for (i=0;i<req->totalVModMapKeys;i++,wire++) {
-	srv->vmodmap[wire->key]= wire->vmods;
-    }
-    if (first>0) {
-	if (changes->map.changed&XkbVirtualModMapMask) {
-	    int oldLast;
-	    oldLast= changes->map.first_vmodmap_key+
-					changes->map.num_vmodmap_keys-1;
-	    if (changes->map.first_vmodmap_key<first)
-		first= changes->map.first_vmodmap_key;
-	    if (oldLast>last)
-		last= oldLast;
-	}
-	changes->map.first_vmodmap_key= first;
-	changes->map.num_vmodmap_keys= (last-first)+1;
-    }
-    return (char *)wire;
-}
-
-/**
- * Check if the given request can be applied to the given device but don't
- * actually do anything..
- */
-static int
-_XkbSetMapChecks(ClientPtr client, DeviceIntPtr dev, xkbSetMapReq *req, char* values)
-{
-    XkbSrvInfoPtr       xkbi;
-    XkbDescPtr          xkb;
-    int                 error;
-    int                 nTypes = 0, nActions;
-    CARD8               mapWidths[XkbMaxLegalKeyCode + 1] = {0};
-    CARD16              symsPerKey[XkbMaxLegalKeyCode + 1] = {0};
-    XkbSymMapPtr        map;
-    int                 i;
-
-    xkbi= dev->key->xkbInfo;
-    xkb = xkbi->desc;
-
-    if ((xkb->min_key_code != req->minKeyCode)||
-        (xkb->max_key_code != req->maxKeyCode)) {
-	if (client->vMajor!=1) { /* pre 1.0 versions of Xlib have a bug */
-	    req->minKeyCode= xkb->min_key_code;
-	    req->maxKeyCode= xkb->max_key_code;
-	}
-	else {
-	    if (!XkbIsLegalKeycode(req->minKeyCode)) {
-		client->errorValue = _XkbErrCode3(2, req->minKeyCode, req->maxKeyCode);
-		return BadValue;
-	    }
-	    if (req->minKeyCode > req->maxKeyCode) {
-		client->errorValue = _XkbErrCode3(3, req->minKeyCode, req->maxKeyCode);
-		return BadMatch;
-	    }
-	}
-    }
-
-    if ((req->present & XkbKeyTypesMask) &&
-	(!CheckKeyTypes(client,xkb,req,(xkbKeyTypeWireDesc **)&values,
-						&nTypes,mapWidths))) {
-	client->errorValue = nTypes;
-	return BadValue;
-    }
-
-    /* symsPerKey/mapWidths must be filled regardless of client-side flags */
-    map = &xkb->map->key_sym_map[xkb->min_key_code];
-    for (i=xkb->min_key_code;i<xkb->max_key_code;i++,map++) {
-	register int g,ng,w;
-	ng= XkbNumGroups(map->group_info);
-	for (w=g=0;g<ng;g++) {
-	    if (map->kt_index[g]>=(unsigned)nTypes) {
-		client->errorValue = _XkbErrCode4(0x13,i,g,map->kt_index[g]);
-		return 0;
-	    }
-	    if (mapWidths[map->kt_index[g]]>w)
-		w= mapWidths[map->kt_index[g]];
-	}
-	symsPerKey[i] = w*ng;
-    }
-
-    if ((req->present & XkbKeySymsMask) &&
-	(!CheckKeySyms(client,xkb,req,nTypes,mapWidths,symsPerKey,
-					(xkbSymMapWireDesc **)&values,&error))) {
-	client->errorValue = error;
-	return BadValue;
-    }
-
-    if ((req->present & XkbKeyActionsMask) &&
-	(!CheckKeyActions(xkb,req,nTypes,mapWidths,symsPerKey,
-						(CARD8 **)&values,&nActions))) {
-	client->errorValue = nActions;
-	return BadValue;
-    }
-
-    if ((req->present & XkbKeyBehaviorsMask) &&
-	(!CheckKeyBehaviors(xkb,req,(xkbBehaviorWireDesc**)&values,&error))) {
-	client->errorValue = error;
-	return BadValue;
-    }
-
-    if ((req->present & XkbVirtualModsMask) &&
-	(!CheckVirtualMods(xkb,req,(CARD8 **)&values,&error))) {
-	client->errorValue= error;
-	return BadValue;
-    }
-    if ((req->present&XkbExplicitComponentsMask) &&
-	(!CheckKeyExplicit(xkb,req,(CARD8 **)&values,&error))) {
-	client->errorValue= error;
-	return BadValue;
-    }
-    if ((req->present&XkbModifierMapMask) &&
-	(!CheckModifierMap(xkb,req,(CARD8 **)&values,&error))) {
-	client->errorValue= error;
-	return BadValue;
-    }
-    if ((req->present&XkbVirtualModMapMask) &&
-	(!CheckVirtualModMap(xkb,req,(xkbVModMapWireDesc **)&values,&error))) {
-	client->errorValue= error;
-	return BadValue;
-    }
-
-    if (((values-((char *)req))/4)!= req->length) {
-	ErrorF("[xkb] Internal error! Bad length in XkbSetMap (after check)\n");
-	client->errorValue = values-((char *)&req[1]);
-	return BadLength;
-    }
-
-    return Success;
-}
-
-/**
- * Apply the given request on the given device.
- */
-static int
-_XkbSetMap(ClientPtr client, DeviceIntPtr dev, xkbSetMapReq *req, char *values)
-{
-    XkbEventCauseRec	cause;
-    XkbChangesRec	change;
-    Bool		sentNKN;
-    XkbSrvInfoPtr       xkbi;
-    XkbDescPtr          xkb;
-
-    xkbi= dev->key->xkbInfo;
-    xkb = xkbi->desc;
-
-    XkbSetCauseXkbReq(&cause,X_kbSetMap,client);
-    memset(&change, 0, sizeof(change));
-    sentNKN = FALSE;
-    if ((xkb->min_key_code!=req->minKeyCode)||
-        (xkb->max_key_code!=req->maxKeyCode)) {
-	Status			status;
-	xkbNewKeyboardNotify	nkn;
-	nkn.deviceID = nkn.oldDeviceID = dev->id;
-	nkn.oldMinKeyCode = xkb->min_key_code;
-	nkn.oldMaxKeyCode = xkb->max_key_code;
-	status= XkbChangeKeycodeRange(xkb, req->minKeyCode,
-                                      req->maxKeyCode, &change);
-	if (status != Success)
-	    return status; /* oh-oh. what about the other keyboards? */
-	nkn.minKeyCode = xkb->min_key_code;
-	nkn.maxKeyCode = xkb->max_key_code;
-	nkn.requestMajor = XkbReqCode;
-	nkn.requestMinor = X_kbSetMap;
-	nkn.changed = XkbNKN_KeycodesMask;
-	XkbSendNewKeyboardNotify(dev,&nkn);
-	sentNKN = TRUE;
-    }
-
-    if (req->present&XkbKeyTypesMask) {
-	values = SetKeyTypes(xkb,req,(xkbKeyTypeWireDesc *)values,&change);
-	if (!values)	goto allocFailure;
-    }
-    if (req->present&XkbKeySymsMask) {
-	values = SetKeySyms(client,xkb,req,(xkbSymMapWireDesc *)values,&change,dev);
-	if (!values)	goto allocFailure;
-    }
-    if (req->present&XkbKeyActionsMask) {
-	values = SetKeyActions(xkb,req,(CARD8 *)values,&change);
-	if (!values)	goto allocFailure;
-    }
-    if (req->present&XkbKeyBehaviorsMask) {
-	values= SetKeyBehaviors(xkbi,req,(xkbBehaviorWireDesc *)values,&change);
-	if (!values)	goto allocFailure;
-    }
-    if (req->present&XkbVirtualModsMask)
-	values= SetVirtualMods(xkbi,req,(CARD8 *)values,&change);
-    if (req->present&XkbExplicitComponentsMask)
-	values= SetKeyExplicit(xkbi,req,(CARD8 *)values,&change);
-    if (req->present&XkbModifierMapMask)
-	values= SetModifierMap(xkbi,req,(CARD8 *)values,&change);
-    if (req->present&XkbVirtualModMapMask)
-	values= SetVirtualModMap(xkbi,req,(xkbVModMapWireDesc *)values,&change);
-    if (((values-((char *)req))/4)!=req->length) {
-	ErrorF("[xkb] Internal error! Bad length in XkbSetMap (after set)\n");
-	client->errorValue = values-((char *)&req[1]);
-	return BadLength;
-    }
-    if (req->flags&XkbSetMapRecomputeActions) {
-	KeyCode		first,last,firstMM,lastMM;
-	if (change.map.num_key_syms>0) {
-	    first= change.map.first_key_sym;
-	    last= first+change.map.num_key_syms-1;
-	}
-	else first= last= 0;
-	if (change.map.num_modmap_keys>0) {
-	    firstMM= change.map.first_modmap_key;
-	    lastMM= first+change.map.num_modmap_keys-1;
-	}
-	else firstMM= lastMM= 0;
-	if ((last>0) && (lastMM>0)) {
-	    if (firstMM<first)
-		first= firstMM;
-	    if (lastMM>last)
-		last= lastMM;
-	}
-	else if (lastMM>0) {
-	    first= firstMM;
-	    last= lastMM;
-	}
-	if (last>0) {
-	    unsigned check= 0;
-	    XkbUpdateActions(dev,first,(last-first+1),&change,&check,&cause);
-	    if (check)
-		XkbCheckSecondaryEffects(xkbi,check,&change,&cause);
-	}
-    }
-    if (!sentNKN)
-	XkbSendNotification(dev,&change,&cause);
-
-    return Success;
-allocFailure:
-    return BadAlloc;
-}
-
-
-int
-ProcXkbSetMap(ClientPtr client)
-{
-    DeviceIntPtr	dev;
-    char *		tmp;
-    int                 rc;
-
-    REQUEST(xkbSetMapReq);
-    REQUEST_AT_LEAST_SIZE(xkbSetMapReq);
-
-    if (!(client->xkbClientFlags&_XkbClientInitialized))
-	return BadAccess;
-
-    CHK_KBD_DEVICE(dev, stuff->deviceSpec, client, DixManageAccess);
-    CHK_MASK_LEGAL(0x01,stuff->present,XkbAllMapComponentsMask);
-
-    tmp = (char *)&stuff[1];
-
-    /* Check if we can to the SetMap on the requested device. If this
-       succeeds, do the same thing for all extension devices (if needed).
-       If any of them fails, fail.  */
-    rc = _XkbSetMapChecks(client, dev, stuff, tmp);
-
-    if (rc != Success)
-        return rc;
-
-    if (stuff->deviceSpec == XkbUseCoreKbd)
-    {
-        DeviceIntPtr other;
-        for (other = inputInfo.devices; other; other = other->next)
-        {
-            if ((other != dev) && other->key && !IsMaster(other) && GetMaster(other, MASTER_KEYBOARD) == dev)
-            {
-                rc = XaceHook(XACE_DEVICE_ACCESS, client, other, DixManageAccess);
-                if (rc == Success)
-                {
-                    rc = _XkbSetMapChecks(client, other, stuff, tmp);
-                    if (rc != Success)
-                        return rc;
-                }
-            }
-        }
-    }
-
-    /* We know now that we will succed with the SetMap. In theory anyway. */
-    rc = _XkbSetMap(client, dev, stuff, tmp);
-    if (rc != Success)
-        return rc;
-
-    if (stuff->deviceSpec == XkbUseCoreKbd)
-    {
-        DeviceIntPtr other;
-        for (other = inputInfo.devices; other; other = other->next)
-        {
-            if ((other != dev) && other->key && !IsMaster(other) && GetMaster(other, MASTER_KEYBOARD) == dev)
-            {
-                rc = XaceHook(XACE_DEVICE_ACCESS, client, other, DixManageAccess);
-                if (rc == Success)
-                    _XkbSetMap(client, other, stuff, tmp);
-                /* ignore rc. if the SetMap failed although the check above
-                   reported true there isn't much we can do. we still need to
-                   set all other devices, hoping that at least they stay in
-                   sync. */
-            }
-        }
-    }
-
-    return Success;
-}
-
-/***====================================================================***/
-
-static Status
-XkbComputeGetCompatMapReplySize(	XkbCompatMapPtr 	compat,
-					xkbGetCompatMapReply *	rep)
-{
-unsigned	 size,nGroups;
-
-    nGroups= 0;
-    if (rep->groups!=0) {
-	register int i,bit;
-	for (i=0,bit=1;i<XkbNumKbdGroups;i++,bit<<=1) {
-	    if (rep->groups&bit)
-		nGroups++;
-	}
-    }
-    size= nGroups*SIZEOF(xkbModsWireDesc);
-    size+= (rep->nSI*SIZEOF(xkbSymInterpretWireDesc));
-    rep->length= size/4;
-    return Success;
-}
-
-static int
-XkbSendCompatMap(	ClientPtr 		client,
-			XkbCompatMapPtr 	compat,
-			xkbGetCompatMapReply *	rep)
-{
-char	*	data;
-int		size;
-
-    size= rep->length*4;
-    if (size>0) {
-	data = malloc(size);
-	if (data) {
-	    register unsigned i,bit;
-	    xkbModsWireDesc *	grp;
-	    XkbSymInterpretPtr	sym= &compat->sym_interpret[rep->firstSI];
-	    xkbSymInterpretWireDesc *wire = (xkbSymInterpretWireDesc *)data;
-	    for (i=0;i<rep->nSI;i++,sym++,wire++) {
-		wire->sym= sym->sym;
-		wire->mods= sym->mods;
-		wire->match= sym->match;
-		wire->virtualMod= sym->virtual_mod;
-		wire->flags= sym->flags;
-		memcpy((char*)&wire->act,(char*)&sym->act,sz_xkbActionWireDesc);
-		if (client->swapped) {
-		    register int n;
-		    swapl(&wire->sym,n);
-		}
-	    }
-	    if (rep->groups) {
-		grp = (xkbModsWireDesc *)wire;
-		for (i=0,bit=1;i<XkbNumKbdGroups;i++,bit<<=1) {
-		    if (rep->groups&bit) {
-			grp->mask= compat->groups[i].mask;
-			grp->realMods= compat->groups[i].real_mods;
-			grp->virtualMods= compat->groups[i].vmods;
-			if (client->swapped) {
-			    register int n;
-			    swaps(&grp->virtualMods,n);
-			}
-			grp++;
-		    }
-		}
-		wire= (xkbSymInterpretWireDesc*)grp;
-	    }
-	}
-	else return BadAlloc;
-    }
-    else data= NULL;
-
-    if (client->swapped) {
-	register int n;
-	swaps(&rep->sequenceNumber,n);
-	swapl(&rep->length,n);
-	swaps(&rep->firstSI,n);
-	swaps(&rep->nSI,n);
-	swaps(&rep->nTotalSI,n);
-    }
-
-    WriteToClient(client, SIZEOF(xkbGetCompatMapReply), (char *)rep);
-    if (data) {
-	WriteToClient(client, size, data);
-	free((char *)data);
-    }
-    return Success;
-}
-
-int
-ProcXkbGetCompatMap(ClientPtr client)
-{
-    xkbGetCompatMapReply 	rep;
-    DeviceIntPtr 		dev;
-    XkbDescPtr			xkb;
-    XkbCompatMapPtr		compat;
-
-    REQUEST(xkbGetCompatMapReq);
-    REQUEST_SIZE_MATCH(xkbGetCompatMapReq);
-
-    if (!(client->xkbClientFlags&_XkbClientInitialized))
-	return BadAccess;
-
-    CHK_KBD_DEVICE(dev, stuff->deviceSpec, client, DixGetAttrAccess);
-
-    xkb = dev->key->xkbInfo->desc;
-    compat= xkb->compat;
-
-    rep.type = X_Reply;
-    rep.deviceID = dev->id;
-    rep.sequenceNumber = client->sequence;
-    rep.length = 0;
-    rep.firstSI = stuff->firstSI;
-    rep.nSI = stuff->nSI;
-    if (stuff->getAllSI) {
-	rep.firstSI = 0;
-	rep.nSI = compat->num_si;
-    }
-    else if ((((unsigned)stuff->nSI)>0)&&
-		((unsigned)(stuff->firstSI+stuff->nSI-1)>=compat->num_si)) {
-	client->errorValue = _XkbErrCode2(0x05,compat->num_si);
-	return BadValue;
-    }
-    rep.nTotalSI = compat->num_si;
-    rep.groups= stuff->groups;
-    XkbComputeGetCompatMapReplySize(compat,&rep);
-    return XkbSendCompatMap(client,compat,&rep);
-}
-
-/**
- * Apply the given request on the given device.
- * If dryRun is TRUE, then value checks are performed, but the device isn't
- * modified.
- */
-static int
-_XkbSetCompatMap(ClientPtr client, DeviceIntPtr dev,
-                 xkbSetCompatMapReq *req, char* data, BOOL dryRun)
-{
-    XkbSrvInfoPtr       xkbi;
-    XkbDescPtr          xkb;
-    XkbCompatMapPtr     compat;
-    int                 nGroups;
-    unsigned            i,bit;
-
-    xkbi = dev->key->xkbInfo;
-    xkb = xkbi->desc;
-    compat = xkb->compat;
-
-    if ((req->nSI>0)||(req->truncateSI)) {
-	xkbSymInterpretWireDesc *wire;
-	if (req->firstSI>compat->num_si) {
-	    client->errorValue = _XkbErrCode2(0x02,compat->num_si);
-	    return BadValue;
-	}
-	wire= (xkbSymInterpretWireDesc *)data;
-	wire+= req->nSI;
-	data = (char *)wire;
-    }
-
-    nGroups= 0;
-    if (req->groups!=0) {
-	for (i=0,bit=1;i<XkbNumKbdGroups;i++,bit<<=1) {
-	    if ( req->groups&bit )
-		nGroups++;
-	}
-    }
-    data+= nGroups*SIZEOF(xkbModsWireDesc);
-    if (((data-((char *)req))/4)!=req->length) {
-	return BadLength;
-    }
-
-    /* Done all the checks we can do */
-    if (dryRun)
-        return Success;
-
-    data = (char *)&req[1];
-    if (req->nSI>0) {
-	xkbSymInterpretWireDesc *wire = (xkbSymInterpretWireDesc *)data;
-	XkbSymInterpretPtr	sym;
-	if ((unsigned)(req->firstSI+req->nSI)>compat->num_si) {
-	    compat->num_si= req->firstSI+req->nSI;
-	    compat->sym_interpret= realloc(compat->sym_interpret,
-					    compat->num_si * sizeof(XkbSymInterpretRec));
-	    if (!compat->sym_interpret) {
-		compat->num_si= 0;
-		return BadAlloc;
-	    }
-	}
-	else if (req->truncateSI) {
-	    compat->num_si = req->firstSI+req->nSI;
-	}
-	sym = &compat->sym_interpret[req->firstSI];
-	for (i=0;i<req->nSI;i++,wire++,sym++) {
-	    if (client->swapped) {
-		int n;
-		swapl(&wire->sym,n);
-	    }
-	    sym->sym= wire->sym;
-	    sym->mods= wire->mods;
-	    sym->match= wire->match;
-	    sym->flags= wire->flags;
-	    sym->virtual_mod= wire->virtualMod;
-	    memcpy((char *)&sym->act,(char *)&wire->act,
-                   SIZEOF(xkbActionWireDesc));
-	}
-	data = (char *)wire;
-    }
-    else if (req->truncateSI) {
-	compat->num_si = req->firstSI;
-    }
-
-    if (req->groups!=0) {
-	unsigned i, bit;
-	xkbModsWireDesc *wire = (xkbModsWireDesc *)data;
-	for (i = 0, bit = 1; i < XkbNumKbdGroups; i++, bit <<= 1) {
-	    if (req->groups & bit) {
-		if (client->swapped) {
-		    int n;
-		    swaps(&wire->virtualMods,n);
-		}
-		compat->groups[i].mask= wire->realMods;
-		compat->groups[i].real_mods= wire->realMods;
-		compat->groups[i].vmods= wire->virtualMods;
-		if (wire->virtualMods!=0) {
-		    unsigned tmp;
-		    tmp= XkbMaskForVMask(xkb,wire->virtualMods);
-		    compat->groups[i].mask|= tmp;
-		}
-		data+= SIZEOF(xkbModsWireDesc);
-		wire= (xkbModsWireDesc *)data;
-	    }
-	}
-    }
-    i= XkbPaddedSize((data-((char *)req)));
-    if ((i/4)!=req->length) {
-	ErrorF("[xkb] Internal length error on read in _XkbSetCompatMap\n");
-	return BadLength;
-    }
-
-    if (dev->xkb_interest) {
-	xkbCompatMapNotify ev;
-	ev.deviceID = dev->id;
-	ev.changedGroups = req->groups;
-	ev.firstSI = req->firstSI;
-	ev.nSI = req->nSI;
-	ev.nTotalSI = compat->num_si;
-	XkbSendCompatMapNotify(dev,&ev);
-    }
-
-    if (req->recomputeActions) {
-	XkbChangesRec		change;
-	unsigned		check;
-	XkbEventCauseRec	cause;
-
-	XkbSetCauseXkbReq(&cause,X_kbSetCompatMap,client);
-	memset(&change, 0, sizeof(XkbChangesRec));
-	XkbUpdateActions(dev,xkb->min_key_code,XkbNumKeys(xkb),&change,&check,
-									&cause);
-	if (check)
-	    XkbCheckSecondaryEffects(xkbi,check,&change,&cause);
-	XkbSendNotification(dev,&change,&cause);
-    }
-    return Success;
-}
-
-int
-ProcXkbSetCompatMap(ClientPtr client)
-{
-    DeviceIntPtr        dev;
-    char                *data;
-    int                 rc;
-
-    REQUEST(xkbSetCompatMapReq);
-    REQUEST_AT_LEAST_SIZE(xkbSetCompatMapReq);
-
-    if (!(client->xkbClientFlags&_XkbClientInitialized))
-	return BadAccess;
-
-    CHK_KBD_DEVICE(dev, stuff->deviceSpec, client, DixManageAccess);
-
-    data = (char *)&stuff[1];
-
-    /* check first using a dry-run */
-    rc = _XkbSetCompatMap(client, dev, stuff, data, TRUE);
-    if (rc != Success)
-        return rc;
-    if (stuff->deviceSpec == XkbUseCoreKbd)
-    {
-        DeviceIntPtr other;
-        for (other = inputInfo.devices; other; other = other->next)
-        {
-            if ((other != dev) && other->key && !IsMaster(other) && GetMaster(other, MASTER_KEYBOARD) == dev)
-            {
-                rc = XaceHook(XACE_DEVICE_ACCESS, client, other, DixManageAccess);
-                if (rc == Success)
-                {
-                    /* dry-run */
-                    rc = _XkbSetCompatMap(client, other, stuff, data, TRUE);
-                    if (rc != Success)
-                        return rc;
-                }
-            }
-        }
-    }
-
-    /* Yay, the dry-runs succeed. Let's apply */
-    rc = _XkbSetCompatMap(client, dev, stuff, data, FALSE);
-    if (rc != Success)
-        return rc;
-    if (stuff->deviceSpec == XkbUseCoreKbd)
-    {
-        DeviceIntPtr other;
-        for (other = inputInfo.devices; other; other = other->next)
-        {
-            if ((other != dev) && other->key && !IsMaster(other) && GetMaster(other, MASTER_KEYBOARD) == dev)
-            {
-                rc = XaceHook(XACE_DEVICE_ACCESS, client, other, DixManageAccess);
-                if (rc == Success)
-                {
-                    rc = _XkbSetCompatMap(client, other, stuff, data, FALSE);
-                    if (rc != Success)
-                        return rc;
-                }
-            }
-        }
-    }
-
-    return Success;
-}
-
-/***====================================================================***/
-
-int
-ProcXkbGetIndicatorState(ClientPtr client)
-{
-    xkbGetIndicatorStateReply 	rep;
-    XkbSrvLedInfoPtr		sli;
-    DeviceIntPtr 		dev;
-    register int 		i;
-
-    REQUEST(xkbGetIndicatorStateReq);
-    REQUEST_SIZE_MATCH(xkbGetIndicatorStateReq);
-
-    if (!(client->xkbClientFlags&_XkbClientInitialized))
-	return BadAccess;
-
-    CHK_KBD_DEVICE(dev, stuff->deviceSpec, client, DixReadAccess);
-
-    sli= XkbFindSrvLedInfo(dev,XkbDfltXIClass,XkbDfltXIId,
-						XkbXI_IndicatorStateMask);
-    if (!sli)
-	return BadAlloc;
-
-    rep.type = X_Reply;
-    rep.sequenceNumber = client->sequence;
-    rep.length = 0;
-    rep.deviceID = dev->id;
-    rep.state = sli->effectiveState;
-
-    if (client->swapped) {
-	swaps(&rep.sequenceNumber,i);
-	swapl(&rep.state,i);
-    }
-    WriteToClient(client, SIZEOF(xkbGetIndicatorStateReply), (char *)&rep);
-    return Success;
-}
-
-/***====================================================================***/
-
-static Status
-XkbComputeGetIndicatorMapReplySize(
-    XkbIndicatorPtr		indicators,
-    xkbGetIndicatorMapReply	*rep)
-{
-register int 	i,bit;
-int		nIndicators;
-
-    rep->realIndicators = indicators->phys_indicators;
-    for (i=nIndicators=0,bit=1;i<XkbNumIndicators;i++,bit<<=1) {
-	if (rep->which&bit)
-	    nIndicators++;
-    }
-    rep->length = (nIndicators*SIZEOF(xkbIndicatorMapWireDesc))/4;
-    return Success;
-}
-
-static int
-XkbSendIndicatorMap(	ClientPtr			client,
-			XkbIndicatorPtr			indicators,
-			xkbGetIndicatorMapReply *	rep)
-{
-int 			length;
-CARD8 *			map;
-register int		i;
-register unsigned	bit;
-
-    length = rep->length*4;
-    if (length>0) {
-	CARD8 *to;
-	to= map= malloc(length);
-	if (map) {
-	    xkbIndicatorMapWireDesc  *wire = (xkbIndicatorMapWireDesc *)to;
-	    for (i=0,bit=1;i<XkbNumIndicators;i++,bit<<=1) {
-		if (rep->which&bit) {
-		    wire->flags= indicators->maps[i].flags;
-		    wire->whichGroups= indicators->maps[i].which_groups;
-		    wire->groups= indicators->maps[i].groups;
-		    wire->whichMods= indicators->maps[i].which_mods;
-		    wire->mods= indicators->maps[i].mods.mask;
-		    wire->realMods= indicators->maps[i].mods.real_mods;
-		    wire->virtualMods= indicators->maps[i].mods.vmods;
-		    wire->ctrls= indicators->maps[i].ctrls;
-		    if (client->swapped) {
-			register int n;
-			swaps(&wire->virtualMods,n);
-			swapl(&wire->ctrls,n);
-		    }
-		    wire++;
-		}
-	    }
-	    to = (CARD8 *)wire;
-	    if ((to-map)!=length) {
-		client->errorValue = _XkbErrCode2(0xff,length);
-		free(map);
-		return BadLength;
-	    }
-	}
-	else return BadAlloc;
-    }
-    else map = NULL;
-    if (client->swapped) {
-	swaps(&rep->sequenceNumber,i);
-	swapl(&rep->length,i);
-	swapl(&rep->which,i);
-	swapl(&rep->realIndicators,i);
-    }
-    WriteToClient(client, SIZEOF(xkbGetIndicatorMapReply), (char *)rep);
-    if (map) {
-	WriteToClient(client, length, (char *)map);
-	free((char *)map);
-    }
-    return Success;
-}
-
-int
-ProcXkbGetIndicatorMap(ClientPtr client)
-{
-xkbGetIndicatorMapReply rep;
-DeviceIntPtr		dev;
-XkbDescPtr		xkb;
-XkbIndicatorPtr		leds;
-
-    REQUEST(xkbGetIndicatorMapReq);
-    REQUEST_SIZE_MATCH(xkbGetIndicatorMapReq);
-
-    if (!(client->xkbClientFlags&_XkbClientInitialized))
-	return BadAccess;
-
-    CHK_KBD_DEVICE(dev, stuff->deviceSpec, client, DixGetAttrAccess);
-
-    xkb= dev->key->xkbInfo->desc;
-    leds= xkb->indicators;
-
-    rep.type = X_Reply;
-    rep.sequenceNumber = client->sequence;
-    rep.length = 0;
-    rep.deviceID = dev->id;
-    rep.which = stuff->which;
-    XkbComputeGetIndicatorMapReplySize(leds,&rep);
-    return XkbSendIndicatorMap(client,leds,&rep);
-}
-
-/**
- * Apply the given map to the given device. Which specifies which components
- * to apply.
- */
-static int
-_XkbSetIndicatorMap(ClientPtr client, DeviceIntPtr dev,
-                    int which, xkbIndicatorMapWireDesc *desc)
-{
-    XkbSrvInfoPtr       xkbi;
-    XkbSrvLedInfoPtr    sli;
-    XkbEventCauseRec    cause;
-    int                 i, bit;
-
-    xkbi = dev->key->xkbInfo;
-
-    sli= XkbFindSrvLedInfo(dev, XkbDfltXIClass, XkbDfltXIId,
-						XkbXI_IndicatorMapsMask);
-    if (!sli)
-	return BadAlloc;
-
-    for (i = 0, bit = 1; i < XkbNumIndicators; i++, bit <<= 1) {
-	if (which & bit) {
-	    sli->maps[i].flags = desc->flags;
-	    sli->maps[i].which_groups = desc->whichGroups;
-	    sli->maps[i].groups = desc->groups;
-	    sli->maps[i].which_mods = desc->whichMods;
-	    sli->maps[i].mods.mask = desc->mods;
-	    sli->maps[i].mods.real_mods = desc->mods;
-	    sli->maps[i].mods.vmods= desc->virtualMods;
-	    sli->maps[i].ctrls = desc->ctrls;
-	    if (desc->virtualMods!=0) {
-		unsigned tmp;
-		tmp= XkbMaskForVMask(xkbi->desc,desc->virtualMods);
-		sli->maps[i].mods.mask= desc->mods|tmp;
-	    }
-	    desc++;
-	}
-    }
-
-    XkbSetCauseXkbReq(&cause,X_kbSetIndicatorMap,client);
-    XkbApplyLedMapChanges(dev,sli,which,NULL,NULL,&cause);
-
-    return Success;
-}
-
-int
-ProcXkbSetIndicatorMap(ClientPtr client)
-{
-    int                 i, bit;
-    int                 nIndicators;
-    DeviceIntPtr        dev;
-    xkbIndicatorMapWireDesc     *from;
-    int                 rc;
-
-    REQUEST(xkbSetIndicatorMapReq);
-    REQUEST_AT_LEAST_SIZE(xkbSetIndicatorMapReq);
-
-    if (!(client->xkbClientFlags&_XkbClientInitialized))
-	return BadAccess;
-
-    CHK_KBD_DEVICE(dev, stuff->deviceSpec, client, DixSetAttrAccess);
-
-    if (stuff->which==0)
-	return Success;
-
-    for (nIndicators=i=0,bit=1;i<XkbNumIndicators;i++,bit<<=1) {
-	if (stuff->which&bit)
-	    nIndicators++;
-    }
-    if (stuff->length!=((SIZEOF(xkbSetIndicatorMapReq)+
-			(nIndicators*SIZEOF(xkbIndicatorMapWireDesc)))/4)) {
-	return BadLength;
-    }
-
-    from = (xkbIndicatorMapWireDesc *)&stuff[1];
-    for (i=0,bit=1;i<XkbNumIndicators;i++,bit<<=1) {
-	if (stuff->which&bit) {
-	    if (client->swapped) {
-		int n;
-		swaps(&from->virtualMods,n);
-		swapl(&from->ctrls,n);
-	    }
-	    CHK_MASK_LEGAL(i,from->whichGroups,XkbIM_UseAnyGroup);
-	    CHK_MASK_LEGAL(i,from->whichMods,XkbIM_UseAnyMods);
-	    from++;
-	}
-    }
-
-    from = (xkbIndicatorMapWireDesc *)&stuff[1];
-    rc = _XkbSetIndicatorMap(client, dev, stuff->which, from);
-    if (rc != Success)
-        return rc;
-
-    if (stuff->deviceSpec == XkbUseCoreKbd)
-    {
-        DeviceIntPtr other;
-        for (other = inputInfo.devices; other; other = other->next)
-        {
-            if ((other != dev) && other->key && !IsMaster(other) && GetMaster(other, MASTER_KEYBOARD) == dev)
-            {
-                rc = XaceHook(XACE_DEVICE_ACCESS, client, other, DixSetAttrAccess);
-                if (rc == Success)
-                    _XkbSetIndicatorMap(client, other, stuff->which, from);
-            }
-        }
-    }
-
-    return Success;
-}
-
-/***====================================================================***/
-
-int
-ProcXkbGetNamedIndicator(ClientPtr client)
-{
-    DeviceIntPtr 		dev;
-    xkbGetNamedIndicatorReply 	rep;
-    register int		i = 0;
-    XkbSrvLedInfoPtr		sli;
-    XkbIndicatorMapPtr		map = NULL;
-
-    REQUEST(xkbGetNamedIndicatorReq);
-    REQUEST_SIZE_MATCH(xkbGetNamedIndicatorReq);
-
-    if (!(client->xkbClientFlags&_XkbClientInitialized))
-	return BadAccess;
-
-    CHK_LED_DEVICE(dev, stuff->deviceSpec, client, DixReadAccess);
-    CHK_ATOM_ONLY(stuff->indicator);
-
-    sli= XkbFindSrvLedInfo(dev,stuff->ledClass,stuff->ledID,0);
-    if (!sli)
-	return BadAlloc;
-
-    i= 0;
-    map= NULL;
-    if ((sli->names)&&(sli->maps)) {
-        for (i=0;i<XkbNumIndicators;i++) {
-            if (stuff->indicator==sli->names[i]) {
-                map= &sli->maps[i];
-                break;
-            }
-        }
-    }
-
-    rep.type= X_Reply;
-    rep.length = 0;
-    rep.sequenceNumber = client->sequence;
-    rep.deviceID = dev->id;
-    rep.indicator= stuff->indicator;
-    if (map!=NULL) {
-	rep.found= 		TRUE;
-	rep.on=			((sli->effectiveState&(1<<i))!=0);
-	rep.realIndicator=	((sli->physIndicators&(1<<i))!=0);
-	rep.ndx= 		i;
-	rep.flags= 		map->flags;
-	rep.whichGroups= 	map->which_groups;
-	rep.groups= 		map->groups;
-	rep.whichMods= 		map->which_mods;
-	rep.mods= 		map->mods.mask;
-	rep.realMods= 		map->mods.real_mods;
-	rep.virtualMods= 	map->mods.vmods;
-	rep.ctrls= 		map->ctrls;
-	rep.supported= 		TRUE;
-    }
-    else  {
-	rep.found= 		FALSE;
-	rep.on= 		FALSE;
-	rep.realIndicator= 	FALSE;
-	rep.ndx= 		XkbNoIndicator;
-	rep.flags= 		0;
-	rep.whichGroups= 	0;
-	rep.groups= 		0;
-	rep.whichMods= 		0;
-	rep.mods=		0;
-	rep.realMods= 		0;
-	rep.virtualMods= 	0;
-	rep.ctrls= 		0;
-	rep.supported= 		TRUE;
-    }
-    if ( client->swapped ) {
-	register int n;
-	swapl(&rep.length,n);
-	swaps(&rep.sequenceNumber,n);
-	swapl(&rep.indicator,n);
-	swaps(&rep.virtualMods,n);
-	swapl(&rep.ctrls,n);
-    }
-
-    WriteToClient(client,SIZEOF(xkbGetNamedIndicatorReply), (char *)&rep);
-    return Success;
-}
-
-
-/**
- * Find the IM on the device.
- * Returns the map, or NULL if the map doesn't exist.
- * If the return value is NULL, led_return is undefined. Otherwise, led_return
- * is set to the led index of the map.
- */
-static XkbIndicatorMapPtr
-_XkbFindNamedIndicatorMap(XkbSrvLedInfoPtr sli, Atom indicator,
-                          int *led_return)
-{
-    XkbIndicatorMapPtr  map;
-
-    /* search for the right indicator */
-    map = NULL;
-    if (sli->names && sli->maps) {
-	int led;
-
-	for (led = 0; (led < XkbNumIndicators) && (map == NULL); led++) {
-	    if (sli->names[led] == indicator) {
-		map= &sli->maps[led];
-		*led_return = led;
-		break;
-	    }
-	}
-    }
-
-    return map;
-}
-
-/**
- * Creates an indicator map on the device. If dryRun is TRUE, it only checks
- * if creation is possible, but doesn't actually create it.
- */
-static int
-_XkbCreateIndicatorMap(DeviceIntPtr dev, Atom indicator,
-                       int ledClass, int ledID,
-                       XkbIndicatorMapPtr *map_return, int *led_return,
-                       Bool dryRun)
-{
-    XkbSrvLedInfoPtr    sli;
-    XkbIndicatorMapPtr  map;
-    int                 led;
-
-    sli = XkbFindSrvLedInfo(dev, ledClass, ledID, XkbXI_IndicatorsMask);
-    if (!sli)
-        return BadAlloc;
-
-    map = _XkbFindNamedIndicatorMap(sli, indicator, &led);
-
-    if (!map)
-    {
-        /* find first unused indicator maps and assign the name to it */
-        for (led = 0, map = NULL; (led < XkbNumIndicators) && (map == NULL); led++) {
-            if ((sli->names) && (sli->maps) && (sli->names[led] == None) &&
-                    (!XkbIM_InUse(&sli->maps[led])))
-            {
-                map = &sli->maps[led];
-                if (!dryRun)
-                    sli->names[led] = indicator;
-                break;
-            }
-        }
-    }
-
-    if (!map)
-        return BadAlloc;
-
-    *led_return = led;
-    *map_return = map;
-    return Success;
-}
-
-static int
-_XkbSetNamedIndicator(ClientPtr client, DeviceIntPtr dev,
-                      xkbSetNamedIndicatorReq *stuff)
-{
-    unsigned int                extDevReason;
-    unsigned int                statec, namec, mapc;
-    XkbSrvLedInfoPtr            sli;
-    int                         led = 0;
-    XkbIndicatorMapPtr          map;
-    DeviceIntPtr                kbd;
-    XkbEventCauseRec            cause;
-    xkbExtensionDeviceNotify    ed;
-    XkbChangesRec               changes;
-    int                         rc;
-
-    rc = _XkbCreateIndicatorMap(dev, stuff->indicator, stuff->ledClass,
-                                stuff->ledID, &map, &led, FALSE);
-    if (rc != Success || !map) /* oh-oh */
-        return rc;
-
-    sli = XkbFindSrvLedInfo(dev, stuff->ledClass, stuff->ledID,
-                            XkbXI_IndicatorsMask);
-    if (!sli)
-        return BadAlloc;
-
-    namec = mapc = statec = 0;
-    extDevReason = 0;
-
-    namec |= (1<<led);
-    sli->namesPresent |= ((stuff->indicator != None) ? (1 << led) : 0);
-    extDevReason |= XkbXI_IndicatorNamesMask;
-
-    if (stuff->setMap) {
-        map->flags = stuff->flags;
-        map->which_groups = stuff->whichGroups;
-        map->groups = stuff->groups;
-        map->which_mods = stuff->whichMods;
-        map->mods.mask = stuff->realMods;
-        map->mods.real_mods = stuff->realMods;
-        map->mods.vmods= stuff->virtualMods;
-        map->ctrls = stuff->ctrls;
-        mapc|= (1<<led);
-    }
-
-    if ((stuff->setState) && ((map->flags & XkbIM_NoExplicit) == 0))
-    {
-        if (stuff->on)	sli->explicitState |=  (1<<led);
-        else		sli->explicitState &= ~(1<<led);
-        statec |= ((sli->effectiveState ^ sli->explicitState) & (1 << led));
-    }
-
-    memset((char *)&ed, 0, sizeof(xkbExtensionDeviceNotify));
-    memset((char *)&changes, 0, sizeof(XkbChangesRec));
-    XkbSetCauseXkbReq(&cause,X_kbSetNamedIndicator,client);
-    if (namec)
-        XkbApplyLedNameChanges(dev,sli,namec,&ed,&changes,&cause);
-    if (mapc)
-        XkbApplyLedMapChanges(dev,sli,mapc,&ed,&changes,&cause);
-    if (statec)
-        XkbApplyLedStateChanges(dev,sli,statec,&ed,&changes,&cause);
-
-    kbd = dev;
-    if ((sli->flags&XkbSLI_HasOwnState)==0)
-        kbd = inputInfo.keyboard;
-    XkbFlushLedEvents(dev, kbd, sli, &ed, &changes, &cause);
-
-    return Success;
-}
-
-int
-ProcXkbSetNamedIndicator(ClientPtr client)
-{
-    int                         rc;
-    DeviceIntPtr                dev;
-    int                         led = 0;
-    XkbIndicatorMapPtr          map;
-
-    REQUEST(xkbSetNamedIndicatorReq);
-    REQUEST_SIZE_MATCH(xkbSetNamedIndicatorReq);
-
-    if (!(client->xkbClientFlags&_XkbClientInitialized))
-	return BadAccess;
-
-    CHK_LED_DEVICE(dev, stuff->deviceSpec, client, DixSetAttrAccess);
-    CHK_ATOM_ONLY(stuff->indicator);
-    CHK_MASK_LEGAL(0x10,stuff->whichGroups,XkbIM_UseAnyGroup);
-    CHK_MASK_LEGAL(0x11,stuff->whichMods,XkbIM_UseAnyMods);
-
-    /* Dry-run for checks */
-    rc = _XkbCreateIndicatorMap(dev, stuff->indicator,
-                                stuff->ledClass, stuff->ledID,
-                                &map, &led, TRUE);
-    if (rc != Success || !map) /* couldn't be created or didn't exist */
-        return rc;
-
-    if (stuff->deviceSpec == XkbUseCoreKbd ||
-        stuff->deviceSpec == XkbUseCorePtr)
-    {
-        DeviceIntPtr other;
-        for (other = inputInfo.devices; other; other = other->next)
-        {
-            if ((other != dev) && !IsMaster(other) && GetMaster(other, MASTER_KEYBOARD) == dev &&
-                (other->kbdfeed || other->leds) &&
-                (XaceHook(XACE_DEVICE_ACCESS, client, other, DixSetAttrAccess) == Success))
-            {
-                rc = _XkbCreateIndicatorMap(other, stuff->indicator,
-                                            stuff->ledClass, stuff->ledID,
-                                            &map, &led, TRUE);
-                if (rc != Success || !map)
-                    return rc;
-            }
-        }
-    }
-
-    /* All checks passed, let's do it */
-    rc = _XkbSetNamedIndicator(client, dev, stuff);
-    if (rc != Success)
-        return rc;
-
-    if (stuff->deviceSpec == XkbUseCoreKbd ||
-        stuff->deviceSpec == XkbUseCorePtr)
-    {
-        DeviceIntPtr other;
-        for (other = inputInfo.devices; other; other = other->next)
-        {
-            if ((other != dev) && !IsMaster(other) && GetMaster(other, MASTER_KEYBOARD) == dev &&
-                (other->kbdfeed || other->leds) &&
-                (XaceHook(XACE_DEVICE_ACCESS, client, other, DixSetAttrAccess) == Success))
-            {
-                _XkbSetNamedIndicator(client, other, stuff);
-            }
-        }
-    }
-
-    return Success;
-}
-
-/***====================================================================***/
-
-static CARD32
-_XkbCountAtoms(Atom *atoms,int maxAtoms,int *count)
-{
-register unsigned int i,bit,nAtoms;
-register CARD32 atomsPresent;
-
-    for (i=nAtoms=atomsPresent=0,bit=1;i<maxAtoms;i++,bit<<=1) {
-	if (atoms[i]!=None) {
-	    atomsPresent|= bit;
-	    nAtoms++;
-	}
-    }
-    if (count)
-	*count= nAtoms;
-    return atomsPresent;
-}
-
-static char *
-_XkbWriteAtoms(char *wire,Atom *atoms,int maxAtoms,int swap)
-{
-register unsigned int i;
-Atom *atm;
-
-    atm = (Atom *)wire;
-    for (i=0;i<maxAtoms;i++) {
-	if (atoms[i]!=None) {
-	    *atm= atoms[i];
-	    if (swap) {
-		register int n;
-		swapl(atm,n);
-	    }
-	    atm++;
-	}
-    }
-    return (char *)atm;
-}
-
-static Status
-XkbComputeGetNamesReplySize(XkbDescPtr xkb,xkbGetNamesReply *rep)
-{
-register unsigned	which,length;
-register int		i;
-
-    rep->minKeyCode= xkb->min_key_code;
-    rep->maxKeyCode= xkb->max_key_code;
-    which= rep->which;
-    length= 0;
-    if (xkb->names!=NULL) {
-	 if (which&XkbKeycodesNameMask)		length++;
-	 if (which&XkbGeometryNameMask)		length++;
-	 if (which&XkbSymbolsNameMask)		length++;
-	 if (which&XkbPhysSymbolsNameMask)	length++;
-	 if (which&XkbTypesNameMask)		length++;
-	 if (which&XkbCompatNameMask)		length++;
-    }
-    else which&= ~XkbComponentNamesMask;
-
-    if (xkb->map!=NULL) {
-	if (which&XkbKeyTypeNamesMask)
-	    length+= xkb->map->num_types;
-	rep->nTypes= xkb->map->num_types;
-	if (which&XkbKTLevelNamesMask) {
-	    XkbKeyTypePtr	pType = xkb->map->types;
-	    int			nKTLevels = 0;
-
-	    length+= XkbPaddedSize(xkb->map->num_types)/4;
-	    for (i=0;i<xkb->map->num_types;i++,pType++) {
-		if (pType->level_names!=NULL)
-		    nKTLevels+= pType->num_levels;
-	    }
-	    rep->nKTLevels= nKTLevels;
-	    length+= nKTLevels;
-	}
-    }
-    else {
-	rep->nTypes=    0;
-	rep->nKTLevels= 0;
-	which&= ~(XkbKeyTypeNamesMask|XkbKTLevelNamesMask);
-    }
-
-    rep->minKeyCode= xkb->min_key_code;
-    rep->maxKeyCode= xkb->max_key_code;
-    rep->indicators= 0;
-    rep->virtualMods= 0;
-    rep->groupNames= 0;
-    if (xkb->names!=NULL) {
-	if (which&XkbIndicatorNamesMask) {
-	    int nLeds;
-	    rep->indicators= 
-		_XkbCountAtoms(xkb->names->indicators,XkbNumIndicators,&nLeds);
-	    length+= nLeds;
-	    if (nLeds==0)
-		which&= ~XkbIndicatorNamesMask;
-	}
-
-	if (which&XkbVirtualModNamesMask) {
-	    int nVMods;
-	    rep->virtualMods= 
-		_XkbCountAtoms(xkb->names->vmods,XkbNumVirtualMods,&nVMods);
-	    length+= nVMods;
-	    if (nVMods==0)
-		which&= ~XkbVirtualModNamesMask;
-	}
-
-	if (which&XkbGroupNamesMask) {
-	    int nGroups;
-	    rep->groupNames=
-		_XkbCountAtoms(xkb->names->groups,XkbNumKbdGroups,&nGroups);
-	    length+= nGroups;
-	    if (nGroups==0)
-		which&= ~XkbGroupNamesMask;
-	}
-
-	if ((which&XkbKeyNamesMask)&&(xkb->names->keys))
-	     length+= rep->nKeys;
-	else which&= ~XkbKeyNamesMask;
-
-	if ((which&XkbKeyAliasesMask)&&
-	    (xkb->names->key_aliases)&&(xkb->names->num_key_aliases>0)) {
-	    rep->nKeyAliases= xkb->names->num_key_aliases;
-	    length+= rep->nKeyAliases*2;
-	} 
-	else {
-	    which&= ~XkbKeyAliasesMask;
-	    rep->nKeyAliases= 0;
-	}
-
-	if ((which&XkbRGNamesMask)&&(xkb->names->num_rg>0))
-	     length+= xkb->names->num_rg;
-	else which&= ~XkbRGNamesMask;
-    }
-    else {
-	which&= ~(XkbIndicatorNamesMask|XkbVirtualModNamesMask);
-	which&= ~(XkbGroupNamesMask|XkbKeyNamesMask|XkbKeyAliasesMask);
-	which&= ~XkbRGNamesMask;
-    }
-
-    rep->length= length;
-    rep->which= which;
-    return Success;
-}
-
-static int
-XkbSendNames(ClientPtr client,XkbDescPtr xkb,xkbGetNamesReply *rep)
-{
-register unsigned 	i,length,which;
-char *			start;
-char *			desc;
-register int            n;
-
-    length= rep->length*4;
-    which= rep->which;
-    if (client->swapped) {
-	swaps(&rep->sequenceNumber,n);
-	swapl(&rep->length,n);
-	swapl(&rep->which,n);
-	swaps(&rep->virtualMods,n);
-	swapl(&rep->indicators,n);
-    }
-
-    start = desc = calloc(1, length);
-    if ( !start )
-	return BadAlloc;
-    if (xkb->names) {
-        if (which&XkbKeycodesNameMask) {
-            *((CARD32 *)desc)= xkb->names->keycodes;
-            if (client->swapped) {
-                swapl(desc,n);
-            }
-            desc+= 4;
-        }
-        if (which&XkbGeometryNameMask)  {
-            *((CARD32 *)desc)= xkb->names->geometry;
-            if (client->swapped) {
-                swapl(desc,n);
-            }
-            desc+= 4;
-        }
-        if (which&XkbSymbolsNameMask) {
-            *((CARD32 *)desc)= xkb->names->symbols;
-            if (client->swapped) {
-                swapl(desc,n);
-            }
-            desc+= 4;
-        }
-        if (which&XkbPhysSymbolsNameMask) {
-            register CARD32 *atm= (CARD32 *)desc;
-            atm[0]= (CARD32)xkb->names->phys_symbols;
-            if (client->swapped) {
-                swapl(&atm[0],n);
-            }
-            desc+= 4;
-        }
-        if (which&XkbTypesNameMask) {
-            *((CARD32 *)desc)= (CARD32)xkb->names->types;
-            if (client->swapped) {
-                swapl(desc,n);
-            }
-            desc+= 4;
-        }
-        if (which&XkbCompatNameMask) {
-            *((CARD32 *)desc)= (CARD32)xkb->names->compat;
-            if (client->swapped) {
-                swapl(desc,n);
-            }
-            desc+= 4;
-        }
-        if (which&XkbKeyTypeNamesMask) {
-            register CARD32 *atm= (CARD32 *)desc;
-            register XkbKeyTypePtr type= xkb->map->types;
-
-            for (i=0;i<xkb->map->num_types;i++,atm++,type++) {
-                *atm= (CARD32)type->name;
-                if (client->swapped) {
-                    swapl(atm,n);
-                }
-            }
-            desc= (char *)atm;
-        }
-        if (which&XkbKTLevelNamesMask && xkb->map) {
-            XkbKeyTypePtr type = xkb->map->types;
-            register CARD32 *atm;
-            for (i=0;i<rep->nTypes;i++,type++) {
-                *desc++ = type->num_levels;
-            }
-            desc+= XkbPaddedSize(rep->nTypes)-rep->nTypes;
-
-            atm= (CARD32 *)desc;
-            type = xkb->map->types;
-            for (i=0;i<xkb->map->num_types;i++,type++) {
-                register unsigned l;
-                if (type->level_names) {
-                    for (l=0;l<type->num_levels;l++,atm++) {
-                        *atm= type->level_names[l];
-                        if (client->swapped) {
-                            swapl(atm,n);
-                        }
-                    }
-                    desc+= type->num_levels*4;
-                }
-            }
-        }
-        if (which&XkbIndicatorNamesMask) {
-            desc= _XkbWriteAtoms(desc,xkb->names->indicators,XkbNumIndicators,
-                                 client->swapped);
-        }
-        if (which&XkbVirtualModNamesMask) {
-            desc= _XkbWriteAtoms(desc,xkb->names->vmods,XkbNumVirtualMods,
-                                 client->swapped);
-        }
-        if (which&XkbGroupNamesMask) {
-            desc= _XkbWriteAtoms(desc,xkb->names->groups,XkbNumKbdGroups,
-                                 client->swapped);
-        }
-        if (which&XkbKeyNamesMask) {
-            for (i=0;i<rep->nKeys;i++,desc+= sizeof(XkbKeyNameRec)) {
-                *((XkbKeyNamePtr)desc)= xkb->names->keys[i+rep->firstKey];
-            }
-        }
-        if (which&XkbKeyAliasesMask) {
-            XkbKeyAliasPtr	pAl;
-            pAl= xkb->names->key_aliases;
-            for (i=0;i<rep->nKeyAliases;i++,pAl++,desc+=2*XkbKeyNameLength) {
-                *((XkbKeyAliasPtr)desc)= *pAl;
-            }
-        }
-        if ((which&XkbRGNamesMask)&&(rep->nRadioGroups>0)) {
-            register CARD32	*atm= (CARD32 *)desc;
-            for (i=0;i<rep->nRadioGroups;i++,atm++) {
-                *atm= (CARD32)xkb->names->radio_groups[i];
-                if (client->swapped) {
-                    swapl(atm,n);
-                }
-            }
-            desc+= rep->nRadioGroups*4;
-        }
-    }
-
-    if ((desc-start)!=(length)) {
-	ErrorF("[xkb] BOGUS LENGTH in write names, expected %d, got %ld\n",
-					length, (unsigned long)(desc-start));
-    }
-    WriteToClient(client, SIZEOF(xkbGetNamesReply), (char *)rep);
-    WriteToClient(client, length, start);
-    free((char *)start);
-    return Success;
-}
-
-int
-ProcXkbGetNames(ClientPtr client)
-{
-    DeviceIntPtr	dev;
-    XkbDescPtr		xkb;
-    xkbGetNamesReply 	rep;
-
-    REQUEST(xkbGetNamesReq);
-    REQUEST_SIZE_MATCH(xkbGetNamesReq);
-
-    if (!(client->xkbClientFlags&_XkbClientInitialized))
-	return BadAccess;
-
-    CHK_KBD_DEVICE(dev, stuff->deviceSpec, client, DixGetAttrAccess);
-    CHK_MASK_LEGAL(0x01,stuff->which,XkbAllNamesMask);
-
-    xkb = dev->key->xkbInfo->desc;
-    memset(&rep, 0, sizeof(xkbGetNamesReply));
-    rep.type= X_Reply;
-    rep.sequenceNumber= client->sequence;
-    rep.length = 0;
-    rep.deviceID = dev->id;
-    rep.which = stuff->which;
-    rep.nTypes = xkb->map->num_types;
-    rep.firstKey = xkb->min_key_code;
-    rep.nKeys = XkbNumKeys(xkb);
-    if (xkb->names!=NULL) {
-	rep.nKeyAliases= xkb->names->num_key_aliases;
-	rep.nRadioGroups = xkb->names->num_rg;
-    }
-    else {
-	rep.nKeyAliases= rep.nRadioGroups= 0;
-    }
-    XkbComputeGetNamesReplySize(xkb,&rep);
-    return XkbSendNames(client,xkb,&rep);
-}
-
-/***====================================================================***/
-
-static CARD32 *
-_XkbCheckAtoms(CARD32 *wire,int nAtoms,int swapped,Atom *pError)
-{
-register int i;
-
-    for (i=0;i<nAtoms;i++,wire++) {
-	if (swapped) {
-	    register int n;
-	    swapl(wire,n);
-	}
-	if ((((Atom)*wire)!=None)&&(!ValidAtom((Atom)*wire))) {
-	    *pError= ((Atom)*wire);
-	    return NULL;
-	}
-    }
-    return wire;
-}
-
-static CARD32 *
-_XkbCheckMaskedAtoms(CARD32 *wire,int nAtoms,CARD32 present,int swapped,
-								Atom *pError)
-{
-register unsigned i,bit;
-
-    for (i=0,bit=1;(i<nAtoms)&&(present);i++,bit<<=1) {
-	if ((present&bit)==0)
-	    continue;
-	if (swapped) {
-	    register int n;
-	    swapl(wire,n);
-	}
-	if ((((Atom)*wire)!=None)&&(!ValidAtom(((Atom)*wire)))) {
-	    *pError= (Atom)*wire;
-	    return NULL;
-	}
-	wire++;
-    }
-    return wire;
-}
-
-static Atom *
-_XkbCopyMaskedAtoms(	Atom	*wire,
-    			Atom	*dest,
-			int   	 nAtoms,
-			CARD32	 present)
-{
-register int i,bit;
-
-    for (i=0,bit=1;(i<nAtoms)&&(present);i++,bit<<=1) {
-	if ((present&bit)==0)
-	    continue;
-	dest[i]= *wire++;
-    }
-    return wire;
-}
-
-static Bool
-_XkbCheckTypeName(Atom name,int typeNdx)
-{
-const char *	str;
-
-    str= NameForAtom(name);
-    if ((strcmp(str,"ONE_LEVEL")==0)||(strcmp(str,"TWO_LEVEL")==0)||
-	(strcmp(str,"ALPHABETIC")==0)||(strcmp(str,"KEYPAD")==0))
-	return FALSE;
-    return TRUE;
-}
-
-/**
- * Check the device-dependent data in the request against the device. Returns
- * Success, or the appropriate error code.
- */
-static int
-_XkbSetNamesCheck(ClientPtr client, DeviceIntPtr dev,
-                  xkbSetNamesReq *stuff, CARD32 *data)
-{
-    XkbDescRec		*xkb;
-    XkbNamesRec		*names;
-    CARD32		*tmp;
-    Atom		 bad;
-
-    tmp = data;
-    xkb = dev->key->xkbInfo->desc;
-    names = xkb->names;
-
-
-    if (stuff->which & XkbKeyTypeNamesMask) {
-        int i;
-        CARD32	*old;
-        if ( stuff->nTypes<1 ) {
-            client->errorValue = _XkbErrCode2(0x02,stuff->nTypes);
-            return BadValue;
-        }
-        if ((unsigned)(stuff->firstType+stuff->nTypes-1)>=xkb->map->num_types) {
-            client->errorValue = _XkbErrCode4(0x03,stuff->firstType,
-                    stuff->nTypes,
-                    xkb->map->num_types);
-            return BadValue;
-        }
-        if (((unsigned)stuff->firstType)<=XkbLastRequiredType) {
-            client->errorValue = _XkbErrCode2(0x04,stuff->firstType);
-            return BadAccess;
-        }
-        old= tmp;
-        tmp= _XkbCheckAtoms(tmp,stuff->nTypes,client->swapped,&bad);
-        if (!tmp) {
-            client->errorValue= bad;
-            return BadAtom;
-        }
-        for (i=0;i<stuff->nTypes;i++,old++) {
-            if (!_XkbCheckTypeName((Atom)*old,stuff->firstType+i))
-                client->errorValue= _XkbErrCode2(0x05,i);
-        }
-    }
-    if (stuff->which&XkbKTLevelNamesMask) {
-        unsigned i;
-        XkbKeyTypePtr	type;
-        CARD8 *		width;
-        if ( stuff->nKTLevels<1 ) {
-            client->errorValue = _XkbErrCode2(0x05,stuff->nKTLevels);
-            return BadValue;
-        }
-        if ((unsigned)(stuff->firstKTLevel+stuff->nKTLevels-1)>=
-                xkb->map->num_types) {
-            client->errorValue = _XkbErrCode4(0x06,stuff->firstKTLevel,
-                    stuff->nKTLevels,xkb->map->num_types);
-            return BadValue;
-        }
-        width = (CARD8 *)tmp;
-        tmp= (CARD32 *)(((char *)tmp)+XkbPaddedSize(stuff->nKTLevels));
-        type = &xkb->map->types[stuff->firstKTLevel];
-        for (i=0;i<stuff->nKTLevels;i++,type++) {
-            if (width[i]==0)
-                continue;
-            else if (width[i]!=type->num_levels) {
-                client->errorValue= _XkbErrCode4(0x07,i+stuff->firstKTLevel,
-                        type->num_levels,width[i]);
-                return BadMatch;
-            }
-            tmp= _XkbCheckAtoms(tmp,width[i],client->swapped,&bad);
-            if (!tmp) {
-                client->errorValue= bad;
-                return BadAtom;
-            }
-        }
-    }
-    if (stuff->which&XkbIndicatorNamesMask) {
-        if (stuff->indicators==0) {
-            client->errorValue= 0x08;
-            return BadMatch;
-        }
-        tmp= _XkbCheckMaskedAtoms(tmp,XkbNumIndicators,stuff->indicators,
-                client->swapped,&bad);
-        if (!tmp) {
-            client->errorValue= bad;
-            return BadAtom;
-        }
-    }
-    if (stuff->which&XkbVirtualModNamesMask) {
-        if (stuff->virtualMods==0) {
-            client->errorValue= 0x09;
-            return BadMatch;
-        }
-        tmp= _XkbCheckMaskedAtoms(tmp,XkbNumVirtualMods,
-                (CARD32)stuff->virtualMods,
-                client->swapped,&bad);
-        if (!tmp) {
-            client->errorValue = bad;
-            return BadAtom;
-        }
-    }
-    if (stuff->which&XkbGroupNamesMask) {
-        if (stuff->groupNames==0) {
-            client->errorValue= 0x0a;
-            return BadMatch;
-        }
-        tmp= _XkbCheckMaskedAtoms(tmp,XkbNumKbdGroups,
-                (CARD32)stuff->groupNames,
-                client->swapped,&bad);
-        if (!tmp) {
-            client->errorValue = bad;
-            return BadAtom;
-        }
-    }
-    if (stuff->which&XkbKeyNamesMask) {
-        if (stuff->firstKey<(unsigned)xkb->min_key_code) {
-            client->errorValue= _XkbErrCode3(0x0b,xkb->min_key_code,
-                    stuff->firstKey);
-            return BadValue;
-        }
-        if (((unsigned)(stuff->firstKey+stuff->nKeys-1)>xkb->max_key_code)||
-                (stuff->nKeys<1)) {
-            client->errorValue= _XkbErrCode4(0x0c,xkb->max_key_code,
-                    stuff->firstKey,stuff->nKeys);
-            return BadValue;
-        }
-        tmp+= stuff->nKeys;
-    }
-    if ((stuff->which&XkbKeyAliasesMask)&&(stuff->nKeyAliases>0)) {
-        tmp+= stuff->nKeyAliases*2;
-    }
-    if (stuff->which&XkbRGNamesMask) {
-        if ( stuff->nRadioGroups<1 ) {
-            client->errorValue= _XkbErrCode2(0x0d,stuff->nRadioGroups);
-            return BadValue;
-        }
-        tmp= _XkbCheckAtoms(tmp,stuff->nRadioGroups,client->swapped,&bad);
-        if (!tmp) {
-            client->errorValue= bad;
-            return BadAtom;
-        }
-    }
-    if ((tmp-((CARD32 *)stuff))!=stuff->length) {
-        client->errorValue = stuff->length;
-        return BadLength;
-    }
-
-
-
-    return Success;
-}
-
-static int
-_XkbSetNames(ClientPtr client, DeviceIntPtr dev, xkbSetNamesReq *stuff)
-{
-    XkbDescRec		*xkb;
-    XkbNamesRec		*names;
-    CARD32		*tmp;
-    xkbNamesNotify	 nn;
-
-    tmp = (CARD32 *)&stuff[1];
-    xkb = dev->key->xkbInfo->desc;
-    names = xkb->names;
-
-    if (XkbAllocNames(xkb,stuff->which,stuff->nRadioGroups,
-                stuff->nKeyAliases)!=Success) {
-        return BadAlloc;
-    }
-
-    memset(&nn, 0, sizeof(xkbNamesNotify));
-    nn.changed= stuff->which;
-    tmp = (CARD32 *)&stuff[1];
-    if (stuff->which&XkbKeycodesNameMask)
-        names->keycodes= *tmp++;
-    if (stuff->which&XkbGeometryNameMask)
-        names->geometry= *tmp++;
-    if (stuff->which&XkbSymbolsNameMask)
-        names->symbols= *tmp++;
-    if (stuff->which&XkbPhysSymbolsNameMask)
-        names->phys_symbols= *tmp++;
-    if (stuff->which&XkbTypesNameMask)
-        names->types= *tmp++;
-    if (stuff->which&XkbCompatNameMask)
-        names->compat= *tmp++;
-    if ((stuff->which&XkbKeyTypeNamesMask)&&(stuff->nTypes>0)) {
-        register unsigned i;
-        register XkbKeyTypePtr type;
-
-        type= &xkb->map->types[stuff->firstType];
-        for (i=0;i<stuff->nTypes;i++,type++) {
-            type->name= *tmp++;
-        }
-        nn.firstType= stuff->firstType;
-        nn.nTypes= stuff->nTypes;
-    }
-    if (stuff->which&XkbKTLevelNamesMask) {
-        register XkbKeyTypePtr	type;
-        register unsigned i;
-        CARD8 *width;
-
-        width = (CARD8 *)tmp;
-        tmp= (CARD32 *)(((char *)tmp)+XkbPaddedSize(stuff->nKTLevels));
-        type= &xkb->map->types[stuff->firstKTLevel];
-        for (i=0;i<stuff->nKTLevels;i++,type++) {
-            if (width[i]>0) {
-                if (type->level_names) {
-                    register unsigned n;
-                    for (n=0;n<width[i];n++) {
-                        type->level_names[n]= tmp[n];
-                    }
-                }
-                tmp+= width[i];
-            }
-        }
-        nn.firstLevelName= 0;
-        nn.nLevelNames= stuff->nTypes;
-    }
-    if (stuff->which&XkbIndicatorNamesMask) {
-        tmp= _XkbCopyMaskedAtoms(tmp,names->indicators,XkbNumIndicators,
-                stuff->indicators);
-        nn.changedIndicators= stuff->indicators;
-    }
-    if (stuff->which&XkbVirtualModNamesMask) {
-        tmp= _XkbCopyMaskedAtoms(tmp,names->vmods,XkbNumVirtualMods,
-                stuff->virtualMods);
-        nn.changedVirtualMods= stuff->virtualMods;
-    }
-    if (stuff->which&XkbGroupNamesMask) {
-        tmp= _XkbCopyMaskedAtoms(tmp,names->groups,XkbNumKbdGroups,
-                stuff->groupNames);
-        nn.changedVirtualMods= stuff->groupNames;
-    }
-    if (stuff->which&XkbKeyNamesMask) {
-        memcpy((char*)&names->keys[stuff->firstKey],(char *)tmp,
-                stuff->nKeys*XkbKeyNameLength);
-        tmp+= stuff->nKeys;
-        nn.firstKey= stuff->firstKey;
-        nn.nKeys= stuff->nKeys;
-    }
-    if (stuff->which&XkbKeyAliasesMask) {
-        if (stuff->nKeyAliases>0) {
-            register int na= stuff->nKeyAliases;	
-            if (XkbAllocNames(xkb,XkbKeyAliasesMask,0,na)!=Success)
-                return BadAlloc;
-            memcpy((char *)names->key_aliases,(char *)tmp,
-                    stuff->nKeyAliases*sizeof(XkbKeyAliasRec));
-            tmp+= stuff->nKeyAliases*2;
-        }
-        else if (names->key_aliases!=NULL) {
-            free(names->key_aliases);
-            names->key_aliases= NULL;
-            names->num_key_aliases= 0;
-        }
-        nn.nAliases= names->num_key_aliases;
-    }
-    if (stuff->which&XkbRGNamesMask) {
-        if (stuff->nRadioGroups>0) {
-            register unsigned i,nrg;
-            nrg= stuff->nRadioGroups;
-            if (XkbAllocNames(xkb,XkbRGNamesMask,nrg,0)!=Success)
-                return BadAlloc;
-
-            for (i=0;i<stuff->nRadioGroups;i++) {
-                names->radio_groups[i]= tmp[i];
-            }
-            tmp+= stuff->nRadioGroups;
-        }
-        else if (names->radio_groups) {
-            free(names->radio_groups);
-            names->radio_groups= NULL;
-            names->num_rg= 0;
-        }
-        nn.nRadioGroups= names->num_rg;
-    }
-    if (nn.changed) {
-        Bool needExtEvent;
-        needExtEvent= (nn.changed&XkbIndicatorNamesMask)!=0;
-        XkbSendNamesNotify(dev,&nn);
-        if (needExtEvent) {
-            XkbSrvLedInfoPtr		sli;
-            xkbExtensionDeviceNotify	edev;
-            register int		i;
-            register unsigned		bit;
-
-            sli= XkbFindSrvLedInfo(dev,XkbDfltXIClass,XkbDfltXIId,
-                    XkbXI_IndicatorsMask);
-            sli->namesPresent= 0;
-            for (i=0,bit=1;i<XkbNumIndicators;i++,bit<<=1) {
-                if (names->indicators[i]!=None)
-                    sli->namesPresent|= bit;
-            }
-            memset(&edev, 0, sizeof(xkbExtensionDeviceNotify));
-            edev.reason=	XkbXI_IndicatorNamesMask;
-            edev.ledClass=	KbdFeedbackClass;
-            edev.ledID=		dev->kbdfeed->ctrl.id;
-            edev.ledsDefined= 	sli->namesPresent|sli->mapsPresent;
-            edev.ledState=	sli->effectiveState;
-            edev.firstBtn=	0;
-            edev.nBtns=		0;
-            edev.supported=	XkbXI_AllFeaturesMask;
-            edev.unsupported=	0;
-            XkbSendExtensionDeviceNotify(dev,client,&edev);
-        }
-    }
-    return Success;
-}
-
-int
-ProcXkbSetNames(ClientPtr client)
-{
-    DeviceIntPtr	 dev;
-    CARD32		*tmp;
-    Atom                 bad;
-    int                  rc;
-
-    REQUEST(xkbSetNamesReq);
-    REQUEST_AT_LEAST_SIZE(xkbSetNamesReq);
-
-    if (!(client->xkbClientFlags&_XkbClientInitialized))
-	return BadAccess;
-
-    CHK_KBD_DEVICE(dev, stuff->deviceSpec, client, DixManageAccess);
-    CHK_MASK_LEGAL(0x01,stuff->which,XkbAllNamesMask);
-
-    /* check device-independent stuff */
-    tmp = (CARD32 *)&stuff[1];
-
-    if (stuff->which&XkbKeycodesNameMask) {
-	tmp= _XkbCheckAtoms(tmp,1,client->swapped,&bad);
-	if (!tmp) {
-	    client->errorValue = bad;
-	    return BadAtom;
-	}
-    }
-    if (stuff->which&XkbGeometryNameMask) {
-	tmp= _XkbCheckAtoms(tmp,1,client->swapped,&bad);
-	if (!tmp) {
-	    client->errorValue = bad;
-	    return BadAtom;
-	}
-    }
-    if (stuff->which&XkbSymbolsNameMask) {
-	tmp= _XkbCheckAtoms(tmp,1,client->swapped,&bad);
-	if (!tmp) {
-	    client->errorValue = bad;
-	    return BadAtom;
-	}
-    }
-    if (stuff->which&XkbPhysSymbolsNameMask) {
-	tmp= _XkbCheckAtoms(tmp,1,client->swapped,&bad);
-	if (!tmp) {
-	    client->errorValue= bad;
-	    return BadAtom;
-	}
-    }
-    if (stuff->which&XkbTypesNameMask) {
-	tmp= _XkbCheckAtoms(tmp,1,client->swapped,&bad);
-	if (!tmp) {
-	    client->errorValue = bad;
-	    return BadAtom;
-	}
-    }
-    if (stuff->which&XkbCompatNameMask) {
-	tmp= _XkbCheckAtoms(tmp,1,client->swapped,&bad);
-	if (!tmp) {
-	    client->errorValue = bad;
-	    return BadAtom;
-	}
-    }
-
-    /* start of device-dependent tests */
-    rc = _XkbSetNamesCheck(client, dev, stuff, tmp);
-    if (rc != Success)
-        return rc;
-
-    if (stuff->deviceSpec == XkbUseCoreKbd)
-    {
-        DeviceIntPtr other;
-        for (other = inputInfo.devices; other; other = other->next)
-        {
-            if ((other != dev) && other->key && !IsMaster(other) && GetMaster(other, MASTER_KEYBOARD) == dev)
-            {
-
-                rc = XaceHook(XACE_DEVICE_ACCESS, client, other, DixManageAccess);
-                if (rc == Success)
-                {
-                    rc = _XkbSetNamesCheck(client, other, stuff, tmp);
-                    if (rc != Success)
-                        return rc;
-                }
-            }
-        }
-    }
-
-    /* everything is okay -- update names */
-
-    rc = _XkbSetNames(client, dev, stuff);
-    if (rc != Success)
-        return rc;
-
-    if (stuff->deviceSpec == XkbUseCoreKbd)
-    {
-        DeviceIntPtr other;
-        for (other = inputInfo.devices; other; other = other->next)
-        {
-            if ((other != dev) && other->key && !IsMaster(other) && GetMaster(other, MASTER_KEYBOARD) == dev)
-            {
-
-                rc = XaceHook(XACE_DEVICE_ACCESS, client, other, DixManageAccess);
-                if (rc == Success)
-                    _XkbSetNames(client, other, stuff);
-            }
-        }
-    }
-
-    /* everything is okay -- update names */
-
-    return Success;
-}
-
-/***====================================================================***/
-
-#include "xkbgeom.h"
-
-#define	XkbSizeCountedString(s)  ((s)?((((2+strlen(s))+3)/4)*4):4)
-
-/**
- * Write the zero-terminated string str into wire as a pascal string with a
- * 16-bit length field prefixed before the actual string.
- *
- * @param wire The destination array, usually the wire struct
- * @param str The source string as zero-terminated C string
- * @param swap If TRUE, the length field is swapped.
- *
- * @return The input string in the format <string length><string> with a
- * (swapped) 16 bit string length, non-zero terminated.
- */
-static char *
-XkbWriteCountedString(char *wire,char *str,Bool swap)
-{
-    CARD16 len,*pLen, paddedLen;
-
-    if (!str)
-        return wire;
-
-    len= strlen(str);
-    pLen= (CARD16 *)wire;
-    *pLen= len;
-    if (swap) {
-	register int n;
-	swaps(pLen,n);
-    }
-    paddedLen= pad_to_int32(sizeof(len)+len)-sizeof(len);
-    strncpy(&wire[sizeof(len)],str,paddedLen);
-    wire+= sizeof(len)+paddedLen;
-    return wire;
-}
-
-static int
-XkbSizeGeomProperties(XkbGeometryPtr geom)
-{
-register int 	i,size;
-XkbPropertyPtr	prop;
-    
-    for (size=i=0,prop=geom->properties;i<geom->num_properties;i++,prop++) {
-	size+= XkbSizeCountedString(prop->name);
-	size+= XkbSizeCountedString(prop->value);
-    }
-    return size;
-}
-
-static char *
-XkbWriteGeomProperties(char *wire,XkbGeometryPtr geom,Bool swap)
-{
-register int 	i;
-register XkbPropertyPtr	prop;
-    
-    for (i=0,prop=geom->properties;i<geom->num_properties;i++,prop++) {
-	wire= XkbWriteCountedString(wire,prop->name,swap);
-	wire= XkbWriteCountedString(wire,prop->value,swap);
-    }
-    return wire;
-}
-
-static int
-XkbSizeGeomKeyAliases(XkbGeometryPtr geom)
-{
-    return geom->num_key_aliases*(2*XkbKeyNameLength);
-}
-
-static char *
-XkbWriteGeomKeyAliases(char *wire,XkbGeometryPtr geom,Bool swap)
-{
-register int sz;
-    
-    sz= geom->num_key_aliases*(XkbKeyNameLength*2);
-    if (sz>0) {
-	memcpy(wire,(char *)geom->key_aliases,sz);
-	wire+= sz;
-    }
-    return wire;
-}
-
-static int
-XkbSizeGeomColors(XkbGeometryPtr geom)
-{
-register int 		i,size;
-register XkbColorPtr	color;
-
-    for (i=size=0,color=geom->colors;i<geom->num_colors;i++,color++) {
-	size+= XkbSizeCountedString(color->spec);
-    }
-    return size;
-}
-
-static char *
-XkbWriteGeomColors(char *wire,XkbGeometryPtr geom,Bool swap)
-{
-register int		i;
-register XkbColorPtr	color;
-
-    for (i=0,color=geom->colors;i<geom->num_colors;i++,color++) {
-	wire= XkbWriteCountedString(wire,color->spec,swap);
-    }
-    return wire;
-}
-
-static int
-XkbSizeGeomShapes(XkbGeometryPtr geom)
-{
-register int		i,size;
-register XkbShapePtr	shape;
-
-    for (i=size=0,shape=geom->shapes;i<geom->num_shapes;i++,shape++) {
-	register int		n;
-	register XkbOutlinePtr	ol;
-	size+= SIZEOF(xkbShapeWireDesc);
-	for (n=0,ol=shape->outlines;n<shape->num_outlines;n++,ol++) {
-	    size+= SIZEOF(xkbOutlineWireDesc);
-	    size+= ol->num_points*SIZEOF(xkbPointWireDesc);
-	}
-    }
-    return size;
-}
-
-static char *
-XkbWriteGeomShapes(char *wire,XkbGeometryPtr geom,Bool swap)
-{
-int			i;
-XkbShapePtr		shape;
-xkbShapeWireDesc *	shapeWire;
-
-    for (i=0,shape=geom->shapes;i<geom->num_shapes;i++,shape++) {
-	register int 		o;
-	XkbOutlinePtr		ol;
-	xkbOutlineWireDesc *	olWire;
-	shapeWire= (xkbShapeWireDesc *)wire;
-	shapeWire->name= shape->name;
-	shapeWire->nOutlines= shape->num_outlines;
-	if (shape->primary!=NULL)
-	     shapeWire->primaryNdx= XkbOutlineIndex(shape,shape->primary);
-	else shapeWire->primaryNdx= XkbNoShape;
-	if (shape->approx!=NULL)
-	     shapeWire->approxNdx= XkbOutlineIndex(shape,shape->approx);
-	else shapeWire->approxNdx= XkbNoShape;
-	shapeWire->pad= 0;
-	if (swap) {
-	    register int n;
-	    swapl(&shapeWire->name,n);
-	}
-	wire= (char *)&shapeWire[1];
-	for (o=0,ol=shape->outlines;o<shape->num_outlines;o++,ol++) {
-	    register int	p;
-	    XkbPointPtr		pt;
-	    xkbPointWireDesc *	ptWire;
-	    olWire= (xkbOutlineWireDesc *)wire;
-	    olWire->nPoints= ol->num_points;
-	    olWire->cornerRadius= ol->corner_radius;
-	    olWire->pad= 0;
-	    wire= (char *)&olWire[1];
-	    ptWire= (xkbPointWireDesc *)wire;
-	    for (p=0,pt=ol->points;p<ol->num_points;p++,pt++) {
-		ptWire[p].x= pt->x;
-		ptWire[p].y= pt->y;
-		if (swap) {
-		    register int n;
-		    swaps(&ptWire[p].x,n);
-		    swaps(&ptWire[p].y,n);
-		}
-	    }
-	    wire= (char *)&ptWire[ol->num_points];
-	}
-    }
-    return wire;
-}
-
-static int
-XkbSizeGeomDoodads(int num_doodads,XkbDoodadPtr doodad)
-{
-register int	i,size;
-
-    for (i=size=0;i<num_doodads;i++,doodad++) {
-	size+= SIZEOF(xkbAnyDoodadWireDesc);
-	if (doodad->any.type==XkbTextDoodad) {
-	    size+= XkbSizeCountedString(doodad->text.text);
-	    size+= XkbSizeCountedString(doodad->text.font);
-	}
-	else if (doodad->any.type==XkbLogoDoodad) {
-	    size+= XkbSizeCountedString(doodad->logo.logo_name);
-	}
-    }
-    return size;
-}
-
-static char *
-XkbWriteGeomDoodads(char *wire,int num_doodads,XkbDoodadPtr doodad,Bool swap)
-{
-register int		i;
-xkbDoodadWireDesc *	doodadWire;
-
-    for (i=0;i<num_doodads;i++,doodad++) {
-	doodadWire= (xkbDoodadWireDesc *)wire;
-	wire= (char *)&doodadWire[1];
-	memset(doodadWire, 0, SIZEOF(xkbDoodadWireDesc));
-	doodadWire->any.name= doodad->any.name;
-	doodadWire->any.type= doodad->any.type;
-	doodadWire->any.priority= doodad->any.priority;
-	doodadWire->any.top= doodad->any.top;
-	doodadWire->any.left= doodad->any.left;
-	if (swap) {
-	    register int n;
-	    swapl(&doodadWire->any.name,n);
-	    swaps(&doodadWire->any.top,n);
-	    swaps(&doodadWire->any.left,n);
-	}
-	switch (doodad->any.type) {
-	    case XkbOutlineDoodad:
-	    case XkbSolidDoodad:
-		doodadWire->shape.angle= doodad->shape.angle;
-		doodadWire->shape.colorNdx= doodad->shape.color_ndx;
-		doodadWire->shape.shapeNdx= doodad->shape.shape_ndx;
-		if (swap) {
-		    register int n;
-		    swaps(&doodadWire->shape.angle,n);
-		}
-		break;
-	    case XkbTextDoodad:
-		doodadWire->text.angle= doodad->text.angle;
-		doodadWire->text.width= doodad->text.width;
-		doodadWire->text.height= doodad->text.height;
-		doodadWire->text.colorNdx= doodad->text.color_ndx;
-		if (swap) {
-		    register int n;
-		    swaps(&doodadWire->text.angle,n);
-		    swaps(&doodadWire->text.width,n);
-		    swaps(&doodadWire->text.height,n);
-		}
-		wire= XkbWriteCountedString(wire,doodad->text.text,swap);
-		wire= XkbWriteCountedString(wire,doodad->text.font,swap);
-		break;
-	    case XkbIndicatorDoodad:
-		doodadWire->indicator.shapeNdx= doodad->indicator.shape_ndx;
-		doodadWire->indicator.onColorNdx=doodad->indicator.on_color_ndx;
-		doodadWire->indicator.offColorNdx=
-						doodad->indicator.off_color_ndx;
-		break;
-	    case XkbLogoDoodad:
-		doodadWire->logo.angle= doodad->logo.angle;
-		doodadWire->logo.colorNdx= doodad->logo.color_ndx;
-		doodadWire->logo.shapeNdx= doodad->logo.shape_ndx;
-		wire= XkbWriteCountedString(wire,doodad->logo.logo_name,swap);
-		break;
-	    default:
-		ErrorF("[xkb] Unknown doodad type %d in XkbWriteGeomDoodads\n",
-			doodad->any.type);
-		ErrorF("[xkb] Ignored\n");
-		break;
-	}
-    }
-    return wire;
-}
-
-static char *
-XkbWriteGeomOverlay(char *wire,XkbOverlayPtr ol,Bool swap)
-{
-register int		r;
-XkbOverlayRowPtr	row;
-xkbOverlayWireDesc *	olWire;
-
-   olWire= (xkbOverlayWireDesc *)wire;
-   olWire->name= ol->name;
-   olWire->nRows= ol->num_rows;
-   olWire->pad1= 0;
-   olWire->pad2= 0;
-   if (swap) {
-	register int n;
-	swapl(&olWire->name,n);
-   }
-   wire= (char *)&olWire[1];
-   for (r=0,row=ol->rows;r<ol->num_rows;r++,row++) {
-   	unsigned int		k;
-	XkbOverlayKeyPtr	key;
-	xkbOverlayRowWireDesc *	rowWire;
-	rowWire= (xkbOverlayRowWireDesc *)wire;
-	rowWire->rowUnder= row->row_under;
-	rowWire->nKeys= row->num_keys;
-	rowWire->pad1= 0;
-	wire= (char *)&rowWire[1];
-	for (k=0,key=row->keys;k<row->num_keys;k++,key++) {
-	    xkbOverlayKeyWireDesc *	keyWire;
-	    keyWire= (xkbOverlayKeyWireDesc *)wire;
-	    memcpy(keyWire->over,key->over.name,XkbKeyNameLength);
-	    memcpy(keyWire->under,key->under.name,XkbKeyNameLength);
-	    wire= (char *)&keyWire[1];
-	}
-   }
-   return wire;
-}
-
-static int
-XkbSizeGeomSections(XkbGeometryPtr geom)
-{
-register int 	i,size;
-XkbSectionPtr	section;
-
-    for (i=size=0,section=geom->sections;i<geom->num_sections;i++,section++) {
-	size+= SIZEOF(xkbSectionWireDesc);
-	if (section->rows) {
-	    int		r;
-	    XkbRowPtr	row;
-	    for (r=0,row=section->rows;r<section->num_rows;row++,r++) {
-		size+= SIZEOF(xkbRowWireDesc);
-		size+= row->num_keys*SIZEOF(xkbKeyWireDesc);
-	    }
-	}
-	if (section->doodads)
-	    size+= XkbSizeGeomDoodads(section->num_doodads,section->doodads);
-	if (section->overlays) {
-	    int			o;
-	    XkbOverlayPtr	ol;
-	    for (o=0,ol=section->overlays;o<section->num_overlays;o++,ol++) {
-		int			r;
-		XkbOverlayRowPtr	row;
-		size+= SIZEOF(xkbOverlayWireDesc);
-		for (r=0,row=ol->rows;r<ol->num_rows;r++,row++) {
-		   size+= SIZEOF(xkbOverlayRowWireDesc);
-		   size+= row->num_keys*SIZEOF(xkbOverlayKeyWireDesc);
-		}
-	    }
-	}
-    }
-    return size;
-}
-
-static char *
-XkbWriteGeomSections(char *wire,XkbGeometryPtr geom,Bool swap)
-{
-register int		i;
-XkbSectionPtr		section;
-xkbSectionWireDesc *	sectionWire;
-
-    for (i=0,section=geom->sections;i<geom->num_sections;i++,section++) {
-	sectionWire= (xkbSectionWireDesc *)wire;
-	sectionWire->name= section->name;
-	sectionWire->top= section->top;
-	sectionWire->left= section->left;
-	sectionWire->width= section->width;
-	sectionWire->height= section->height;
-	sectionWire->angle= section->angle;
-	sectionWire->priority= section->priority;
-	sectionWire->nRows= section->num_rows;
-	sectionWire->nDoodads= section->num_doodads;
-	sectionWire->nOverlays= section->num_overlays;
-	sectionWire->pad= 0;
-	if (swap) {
-	    register int n;
-	    swapl(&sectionWire->name,n);
-	    swaps(&sectionWire->top,n);
-	    swaps(&sectionWire->left,n);
-	    swaps(&sectionWire->width,n);
-	    swaps(&sectionWire->height,n);
-	    swaps(&sectionWire->angle,n);
-	}
-	wire= (char *)&sectionWire[1];
-	if (section->rows) {
-	    int			r;
-	    XkbRowPtr		row;
-	    xkbRowWireDesc *	rowWire;
-	    for (r=0,row=section->rows;r<section->num_rows;r++,row++) {
-		rowWire= (xkbRowWireDesc *)wire;
-		rowWire->top= row->top;
-		rowWire->left= row->left;
-		rowWire->nKeys= row->num_keys;
-		rowWire->vertical= row->vertical;
-		rowWire->pad= 0;
-		if (swap) {
-		    register int n;
-		    swaps(&rowWire->top,n);
-		    swaps(&rowWire->left,n);
-		}
-		wire= (char *)&rowWire[1];
-		if (row->keys) {
-		    int			k;
-		    XkbKeyPtr		key;
-		    xkbKeyWireDesc *	keyWire;
-		    keyWire= (xkbKeyWireDesc *)wire;
-		    for (k=0,key=row->keys;k<row->num_keys;k++,key++) {
-			memcpy(keyWire[k].name,key->name.name,XkbKeyNameLength);
-			keyWire[k].gap= key->gap;
-			keyWire[k].shapeNdx= key->shape_ndx;
-			keyWire[k].colorNdx= key->color_ndx;
-			if (swap) {
-			    register int n;
-			    swaps(&keyWire[k].gap,n);
-			}
-		    }
-		    wire= (char *)&keyWire[row->num_keys];
-		}
-	    }
-	}
-	if (section->doodads) {
-	    wire= XkbWriteGeomDoodads(wire,
-	    			      section->num_doodads,section->doodads,
-				      swap);
-	}
-	if (section->overlays) {
-	    register int o;
-	    for (o=0;o<section->num_overlays;o++) {
-		wire= XkbWriteGeomOverlay(wire,&section->overlays[o],swap);
-	    }
-	}
-    }
-    return wire;
-}
-
-static Status
-XkbComputeGetGeometryReplySize(	XkbGeometryPtr		geom,
-				xkbGetGeometryReply *	rep,
-				Atom			name)
-{
-int	len;
-
-    if (geom!=NULL) {
-	len= XkbSizeCountedString(geom->label_font);
-	len+= XkbSizeGeomProperties(geom);
-	len+= XkbSizeGeomColors(geom);
-	len+= XkbSizeGeomShapes(geom);
-	len+= XkbSizeGeomSections(geom);
-	len+= XkbSizeGeomDoodads(geom->num_doodads,geom->doodads);
-	len+= XkbSizeGeomKeyAliases(geom);
-	rep->length= len/4;
-	rep->found= TRUE;
-	rep->name= geom->name;
-	rep->widthMM= geom->width_mm;
-	rep->heightMM= geom->height_mm;
-	rep->nProperties= geom->num_properties;
-	rep->nColors= geom->num_colors;
-	rep->nShapes= geom->num_shapes;
-	rep->nSections= geom->num_sections;
-	rep->nDoodads= geom->num_doodads;
-	rep->nKeyAliases= geom->num_key_aliases;
-	rep->baseColorNdx= XkbGeomColorIndex(geom,geom->base_color);
-	rep->labelColorNdx= XkbGeomColorIndex(geom,geom->label_color);
-    }
-    else {
-	rep->length= 0;
-	rep->found= FALSE;
-	rep->name= name;
-	rep->widthMM= rep->heightMM= 0;
-	rep->nProperties= rep->nColors= rep->nShapes= 0;
-	rep->nSections= rep->nDoodads= 0;
-	rep->nKeyAliases= 0;
-	rep->labelColorNdx= rep->baseColorNdx= 0;
-    }
-    return Success;
-}
-
-static int
-XkbSendGeometry(	ClientPtr		client,
-			XkbGeometryPtr		geom,
-			xkbGetGeometryReply *	rep,
-			Bool			freeGeom)
-{
-    char	*desc,*start;
-    int		 len;
-
-    if (geom!=NULL) {
-	len= rep->length*4;
-	start= desc= malloc(len);
-	if (!start)
-	    return BadAlloc;
-	desc=  XkbWriteCountedString(desc,geom->label_font,client->swapped);
-	if ( rep->nProperties>0 )
-	    desc = XkbWriteGeomProperties(desc,geom,client->swapped);
-	if ( rep->nColors>0 )
-	    desc = XkbWriteGeomColors(desc,geom,client->swapped);
-	if ( rep->nShapes>0 )
-	    desc = XkbWriteGeomShapes(desc,geom,client->swapped);
-	if ( rep->nSections>0 )
-	    desc = XkbWriteGeomSections(desc,geom,client->swapped);
-	if ( rep->nDoodads>0 )
-	    desc = XkbWriteGeomDoodads(desc,geom->num_doodads,geom->doodads,
-							  client->swapped);
-	if ( rep->nKeyAliases>0 )
-	    desc = XkbWriteGeomKeyAliases(desc,geom,client->swapped);
-	if ((desc-start)!=(len)) {
-	    ErrorF("[xkb] BOGUS LENGTH in XkbSendGeometry, expected %d, got %ld\n",
-			len, (unsigned long)(desc-start));
-	}
-    }
-    else {
-	len= 0;
-	start= NULL;
-    }
-    if (client->swapped) {
-	register int n;
-	swaps(&rep->sequenceNumber,n);
-	swapl(&rep->length,n);
-	swapl(&rep->name,n);
-	swaps(&rep->widthMM,n);
-	swaps(&rep->heightMM,n);
-	swaps(&rep->nProperties,n);
-	swaps(&rep->nColors,n);
-	swaps(&rep->nShapes,n);
-	swaps(&rep->nSections,n);
-	swaps(&rep->nDoodads,n);
-	swaps(&rep->nKeyAliases,n);
-    }
-    WriteToClient(client, SIZEOF(xkbGetGeometryReply), (char *)rep);
-    if (len>0)
-	WriteToClient(client, len, start);
-    if (start!=NULL)
-	free((char *)start);
-    if (freeGeom)
-	XkbFreeGeometry(geom,XkbGeomAllMask,TRUE);
-    return Success;
-}
-
-int
-ProcXkbGetGeometry(ClientPtr client)
-{
-    DeviceIntPtr 	dev;
-    xkbGetGeometryReply rep;
-    XkbGeometryPtr	geom;
-    Bool		shouldFree;
-    Status		status;
-
-    REQUEST(xkbGetGeometryReq);
-    REQUEST_SIZE_MATCH(xkbGetGeometryReq);
-
-    if (!(client->xkbClientFlags&_XkbClientInitialized))
-	return BadAccess;
-
-    CHK_KBD_DEVICE(dev, stuff->deviceSpec, client, DixGetAttrAccess);
-    CHK_ATOM_OR_NONE(stuff->name);
-
-    geom= XkbLookupNamedGeometry(dev,stuff->name,&shouldFree);
-    rep.type= X_Reply;
-    rep.deviceID= dev->id;
-    rep.sequenceNumber= client->sequence;
-    rep.length= 0;
-    status= XkbComputeGetGeometryReplySize(geom,&rep,stuff->name);
-    if (status!=Success)
-	 return status;
-    else return XkbSendGeometry(client,geom,&rep,shouldFree);
-}
-
-/***====================================================================***/
-
-static char *
-_GetCountedString(char **wire_inout,Bool swap)
-{
-char *	wire,*str;
-CARD16	len,*plen;
-
-    wire= *wire_inout;
-    plen= (CARD16 *)wire;
-    if (swap) {
-	register int n;
-	swaps(plen,n);
-    }
-    len= *plen;
-    str= malloc(len+1);
-    if (str) {
-	memcpy(str,&wire[2],len);
-	str[len]= '\0';
-    }
-    wire+= XkbPaddedSize(len+2);
-    *wire_inout= wire;
-    return str;
-}
-
-static Status
-_CheckSetDoodad(	char **		wire_inout,
-			XkbGeometryPtr	geom,
-			XkbSectionPtr	section,
-			ClientPtr	client)
-{
-char *			wire;
-xkbDoodadWireDesc *	dWire;
-XkbDoodadPtr		doodad;
-
-    dWire= (xkbDoodadWireDesc *)(*wire_inout);
-    wire= (char *)&dWire[1];
-    if (client->swapped) {
-	register int n;
-	swapl(&dWire->any.name,n);
-	swaps(&dWire->any.top,n);
-	swaps(&dWire->any.left,n);
-	swaps(&dWire->any.angle,n);
-    }
-    CHK_ATOM_ONLY(dWire->any.name);
-    doodad= XkbAddGeomDoodad(geom,section,dWire->any.name);
-    if (!doodad)
-	return BadAlloc;
-    doodad->any.type= dWire->any.type;
-    doodad->any.priority= dWire->any.priority;
-    doodad->any.top= dWire->any.top;
-    doodad->any.left= dWire->any.left;
-    doodad->any.angle= dWire->any.angle;
-    switch (doodad->any.type) {
-	case XkbOutlineDoodad:
-	case XkbSolidDoodad:
-	    if (dWire->shape.colorNdx>=geom->num_colors) {
-		client->errorValue= _XkbErrCode3(0x40,geom->num_colors,
-							dWire->shape.colorNdx);
-		return BadMatch;
-	    }
-	    if (dWire->shape.shapeNdx>=geom->num_shapes) {
-		client->errorValue= _XkbErrCode3(0x41,geom->num_shapes,
-							dWire->shape.shapeNdx);
-		return BadMatch;
-	    }
-	    doodad->shape.color_ndx= dWire->shape.colorNdx;
-	    doodad->shape.shape_ndx= dWire->shape.shapeNdx;
-	    break;
-	case XkbTextDoodad:
-	    if (dWire->text.colorNdx>=geom->num_colors) {
-		client->errorValue= _XkbErrCode3(0x42,geom->num_colors,
-							dWire->text.colorNdx);
-		return BadMatch;
-	    }
-	    if (client->swapped) {
-		register int n;
-		swaps(&dWire->text.width,n);
-		swaps(&dWire->text.height,n);
-	    }
-	    doodad->text.width= dWire->text.width;
-	    doodad->text.height= dWire->text.height;
-	    doodad->text.color_ndx= dWire->text.colorNdx;
-	    doodad->text.text= _GetCountedString(&wire,client->swapped);
-	    doodad->text.font= _GetCountedString(&wire,client->swapped);
-	    break;
-	case XkbIndicatorDoodad:
-	    if (dWire->indicator.onColorNdx>=geom->num_colors) {
-		client->errorValue= _XkbErrCode3(0x43,geom->num_colors,
-						dWire->indicator.onColorNdx);
-		return BadMatch;
-	    }
-	    if (dWire->indicator.offColorNdx>=geom->num_colors) {
-		client->errorValue= _XkbErrCode3(0x44,geom->num_colors,
-						dWire->indicator.offColorNdx);
-		return BadMatch;
-	    }
-	    if (dWire->indicator.shapeNdx>=geom->num_shapes) {
-		client->errorValue= _XkbErrCode3(0x45,geom->num_shapes,
-						dWire->indicator.shapeNdx);
-		return BadMatch;
-	    }
-	    doodad->indicator.shape_ndx= dWire->indicator.shapeNdx;
-	    doodad->indicator.on_color_ndx= dWire->indicator.onColorNdx;
-	    doodad->indicator.off_color_ndx= dWire->indicator.offColorNdx;
-	    break;
-	case XkbLogoDoodad:
-	    if (dWire->logo.colorNdx>=geom->num_colors) {
-		client->errorValue= _XkbErrCode3(0x46,geom->num_colors,
-							dWire->logo.colorNdx);
-		return BadMatch;
-	    }
-	    if (dWire->logo.shapeNdx>=geom->num_shapes) {
-		client->errorValue= _XkbErrCode3(0x47,geom->num_shapes,
-							dWire->logo.shapeNdx);
-		return BadMatch;
-	    }
-	    doodad->logo.color_ndx= dWire->logo.colorNdx;
-	    doodad->logo.shape_ndx= dWire->logo.shapeNdx;
-	    doodad->logo.logo_name= _GetCountedString(&wire,client->swapped);
-	    break;
-	default:
-	    client->errorValue= _XkbErrCode2(0x4F,dWire->any.type);
-	    return BadValue;
-    }
-    *wire_inout= wire;
-    return Success;
-}
-
-static Status
-_CheckSetOverlay(	char **		wire_inout,
-			XkbGeometryPtr	geom,
-			XkbSectionPtr	section,
-			ClientPtr	client)
-{
-register int		r;
-char *			wire;
-XkbOverlayPtr		ol;
-xkbOverlayWireDesc *	olWire;
-xkbOverlayRowWireDesc *	rWire;
-
-    wire= *wire_inout;
-    olWire= (xkbOverlayWireDesc *)wire;
-    if (client->swapped) {
-	register int n;
-	swapl(&olWire->name,n);
-    }
-    CHK_ATOM_ONLY(olWire->name);
-    ol= XkbAddGeomOverlay(section,olWire->name,olWire->nRows);
-    rWire= (xkbOverlayRowWireDesc *)&olWire[1];
-    for (r=0;r<olWire->nRows;r++) {
-	register int		k;
-	xkbOverlayKeyWireDesc *	kWire;
-	XkbOverlayRowPtr	row;
-
-	if (rWire->rowUnder>section->num_rows) {
-	    client->errorValue= _XkbErrCode4(0x20,r,section->num_rows,
-							rWire->rowUnder);
-	    return BadMatch;
-	}
-	row= XkbAddGeomOverlayRow(ol,rWire->rowUnder,rWire->nKeys);
-	kWire= (xkbOverlayKeyWireDesc *)&rWire[1];
-	for (k=0;k<rWire->nKeys;k++,kWire++) {
-	    if (XkbAddGeomOverlayKey(ol,row,
-	    		(char *)kWire->over,(char *)kWire->under)==NULL) {
-		client->errorValue= _XkbErrCode3(0x21,r,k);
-		return BadMatch;
-	    }	
-	}
-	rWire= (xkbOverlayRowWireDesc *)kWire;
-    }
-    olWire= (xkbOverlayWireDesc *)rWire;
-    wire= (char *)olWire;
-    *wire_inout= wire;
-    return Success;
-}
-
-static Status
-_CheckSetSections( 	XkbGeometryPtr		geom,
-			xkbSetGeometryReq *	req,
-			char **			wire_inout,
-			ClientPtr		client)
-{
-Status			status;
-register int		s;
-char *			wire;
-xkbSectionWireDesc *	sWire;
-XkbSectionPtr		section;
-
-    wire= *wire_inout;
-    if (req->nSections<1)
-	return Success;
-    sWire= (xkbSectionWireDesc *)wire;
-    for (s=0;s<req->nSections;s++) {
-	register int		r;
-	xkbRowWireDesc *	rWire;
-	if (client->swapped) {
-	    register int n;
-	    swapl(&sWire->name,n);
-	    swaps(&sWire->top,n);
-	    swaps(&sWire->left,n);
-	    swaps(&sWire->width,n);
-	    swaps(&sWire->height,n);
-	    swaps(&sWire->angle,n);
-	}
-	CHK_ATOM_ONLY(sWire->name);
-	section= XkbAddGeomSection(geom,sWire->name,sWire->nRows,
-					sWire->nDoodads,sWire->nOverlays);
-	if (!section)
-	    return BadAlloc;
-	section->priority=	sWire->priority;
-	section->top=		sWire->top;
-	section->left=		sWire->left;
-	section->width=		sWire->width;
-	section->height=	sWire->height;
-	section->angle=		sWire->angle;
-	rWire= (xkbRowWireDesc *)&sWire[1];
-	for (r=0;r<sWire->nRows;r++) {
-	    register int	k;
-	    XkbRowPtr		row;
-	    xkbKeyWireDesc *	kWire;
-	    if (client->swapped) {
-		register int n;
-		swaps(&rWire->top,n);
-		swaps(&rWire->left,n);
-	    }
-	    row= XkbAddGeomRow(section,rWire->nKeys);
-	    if (!row)
-		return BadAlloc;
-	    row->top= rWire->top;
-	    row->left= rWire->left;
-	    row->vertical= rWire->vertical;
-	    kWire= (xkbKeyWireDesc *)&rWire[1];
-	    for (k=0;k<rWire->nKeys;k++) {
-		XkbKeyPtr	key;
-		key= XkbAddGeomKey(row);
-		if (!key)
-		    return BadAlloc;
-		memcpy(key->name.name,kWire[k].name,XkbKeyNameLength);
-		key->gap= kWire[k].gap;
-		key->shape_ndx= kWire[k].shapeNdx;
-		key->color_ndx= kWire[k].colorNdx;
-		if (key->shape_ndx>=geom->num_shapes) {
-		    client->errorValue= _XkbErrCode3(0x10,key->shape_ndx,
-							  geom->num_shapes);
-		    return BadMatch;
-		}
-		if (key->color_ndx>=geom->num_colors) {
-		    client->errorValue= _XkbErrCode3(0x11,key->color_ndx,
-							  geom->num_colors);
-		    return BadMatch;
-		}
-	    }
-	    rWire= (xkbRowWireDesc *)&kWire[rWire->nKeys];
-	}
-	wire= (char *)rWire;
-	if (sWire->nDoodads>0) {
-	    register int d;
-	    for (d=0;d<sWire->nDoodads;d++) {
-		status=_CheckSetDoodad(&wire,geom,section,client);
-		if (status!=Success)
-		    return status;
-	    }
-	}
-	if (sWire->nOverlays>0) {
-	    register int o;
-	    for (o=0;o<sWire->nOverlays;o++) {
-		status= _CheckSetOverlay(&wire,geom,section,client);
-		if (status!=Success)
-		    return status;
-	    }
-	}
-	sWire= (xkbSectionWireDesc *)wire;
-    }
-    wire= (char *)sWire;
-    *wire_inout= wire;
-    return Success;
-}
-
-static Status
-_CheckSetShapes( 	XkbGeometryPtr		geom,
-			xkbSetGeometryReq *	req,
-			char **			wire_inout,
-			ClientPtr		client)
-{
-register int	i;
-char *		wire;
-
-    wire= *wire_inout;
-    if (req->nShapes<1) {
-	client->errorValue= _XkbErrCode2(0x06,req->nShapes);
-	return BadValue;
-    }
-    else {
-	xkbShapeWireDesc *	shapeWire;
-	XkbShapePtr		shape;
-	register int		o;
-	shapeWire= (xkbShapeWireDesc *)wire;
-	for (i=0;i<req->nShapes;i++) {
-	    xkbOutlineWireDesc *	olWire;
-	    XkbOutlinePtr		ol;
-	    shape= XkbAddGeomShape(geom,shapeWire->name,shapeWire->nOutlines);
-	    if (!shape)
-		return BadAlloc;
-	    olWire= (xkbOutlineWireDesc *)(&shapeWire[1]);
-	    for (o=0;o<shapeWire->nOutlines;o++) {
-		register int		p;
-		XkbPointPtr		pt;
-		xkbPointWireDesc *	ptWire;
-
-		ol= XkbAddGeomOutline(shape,olWire->nPoints);
-		if (!ol)
-		    return BadAlloc;
-		ol->corner_radius=	olWire->cornerRadius;
-		ptWire= (xkbPointWireDesc *)&olWire[1];
-		for (p=0,pt=ol->points;p<olWire->nPoints;p++,pt++) {
-		    pt->x= ptWire[p].x;
-		    pt->y= ptWire[p].y;
-		    if (client->swapped) {
-			register int n;
-			swaps(&pt->x,n);
-			swaps(&pt->y,n);
-		    }
-		}
-		ol->num_points= olWire->nPoints;
-		olWire= (xkbOutlineWireDesc *)(&ptWire[olWire->nPoints]);
-	    }
-	    if (shapeWire->primaryNdx!=XkbNoShape)
-		shape->primary= &shape->outlines[shapeWire->primaryNdx];
-	    if (shapeWire->approxNdx!=XkbNoShape)
-		shape->approx= &shape->outlines[shapeWire->approxNdx];
-	    shapeWire= (xkbShapeWireDesc *)olWire;
-	}
-	wire= (char *)shapeWire;
-    }
-    if (geom->num_shapes!=req->nShapes) {
-	client->errorValue= _XkbErrCode3(0x07,geom->num_shapes,req->nShapes);
-	return BadMatch;
-    }
-
-    *wire_inout= wire;
-    return Success;
-}
-
-static Status
-_CheckSetGeom(	XkbGeometryPtr		geom,
-		xkbSetGeometryReq *	req,
-		ClientPtr 		client)
-{
-register int	i;
-Status		status;
-char *		wire;
-
-    wire= (char *)&req[1];
-    geom->label_font= _GetCountedString(&wire,client->swapped);
-
-    for (i=0;i<req->nProperties;i++) {
-	char *name,*val;
-	name= _GetCountedString(&wire,client->swapped);
-        if (!name)
-            return BadAlloc;
-	val= _GetCountedString(&wire,client->swapped);
-        if (!val) {
-            free(name);
-            return BadAlloc;
-        }
-	if (XkbAddGeomProperty(geom,name,val)==NULL) {
-            free(name);
-            free(val);
-	    return BadAlloc;
-        }
-        free(name);
-        free(val);
-    }
-
-    if (req->nColors<2) {
-	client->errorValue= _XkbErrCode3(0x01,2,req->nColors);
-	return BadValue;
-    }
-    if (req->baseColorNdx>req->nColors) {
-	client->errorValue=_XkbErrCode3(0x03,req->nColors,req->baseColorNdx);
-	return BadMatch;
-    }
-    if (req->labelColorNdx>req->nColors) {
-	client->errorValue= _XkbErrCode3(0x03,req->nColors,req->labelColorNdx);
-	return BadMatch;
-    }
-    if (req->labelColorNdx==req->baseColorNdx) {
-	client->errorValue= _XkbErrCode3(0x04,req->baseColorNdx,
-                                         req->labelColorNdx);
-	return BadMatch;
-    }
-
-    for (i=0;i<req->nColors;i++) {
-	char *name;
-	name= _GetCountedString(&wire,client->swapped);
-	if (!name)
-            return BadAlloc;
-        if (!XkbAddGeomColor(geom,name,geom->num_colors)) {
-            free(name);
-	    return BadAlloc;
-        }
-        free(name);
-    }
-    if (req->nColors!=geom->num_colors) {
-	client->errorValue= _XkbErrCode3(0x05,req->nColors,geom->num_colors);
-	return BadMatch;
-    }
-    geom->label_color= &geom->colors[req->labelColorNdx];
-    geom->base_color= &geom->colors[req->baseColorNdx];
-
-    if ((status=_CheckSetShapes(geom,req,&wire,client))!=Success)
-	return status;
-
-    if ((status=_CheckSetSections(geom,req,&wire,client))!=Success)
-	return status;
-
-    for (i=0;i<req->nDoodads;i++) {
-	status=_CheckSetDoodad(&wire,geom,NULL,client);
-	if (status!=Success)
-	    return status;
-    }
-
-    for (i=0;i<req->nKeyAliases;i++) {
-	if (XkbAddGeomKeyAlias(geom,&wire[XkbKeyNameLength],wire)==NULL)
-	    return BadAlloc;
-	wire+= 2*XkbKeyNameLength;
-    }
-    return Success;
-}
-
-static int
-_XkbSetGeometry(ClientPtr client, DeviceIntPtr dev, xkbSetGeometryReq *stuff)
-{
-    XkbDescPtr		xkb;
-    Bool		new_name;
-    xkbNewKeyboardNotify	nkn;
-    XkbGeometryPtr	geom,old;
-    XkbGeometrySizesRec	sizes;
-    Status		status;
-
-    xkb= dev->key->xkbInfo->desc;
-    old= xkb->geom;
-    xkb->geom= NULL;
-
-    sizes.which=		XkbGeomAllMask;
-    sizes.num_properties=	stuff->nProperties;
-    sizes.num_colors=	stuff->nColors;
-    sizes.num_shapes=	stuff->nShapes;
-    sizes.num_sections=	stuff->nSections;
-    sizes.num_doodads=	stuff->nDoodads;
-    sizes.num_key_aliases=	stuff->nKeyAliases;
-    if ((status= XkbAllocGeometry(xkb,&sizes))!=Success) {
-        xkb->geom= old;
-        return status;
-    }
-    geom= xkb->geom;
-    geom->name= stuff->name;
-    geom->width_mm= stuff->widthMM;
-    geom->height_mm= stuff->heightMM;
-    if ((status= _CheckSetGeom(geom,stuff,client))!=Success) {
-        XkbFreeGeometry(geom,XkbGeomAllMask,TRUE);
-        xkb->geom= old;
-        return status;
-    }
-    new_name= (xkb->names->geometry!=geom->name);
-    xkb->names->geometry= geom->name;
-    if (old)
-        XkbFreeGeometry(old,XkbGeomAllMask,TRUE);
-    if (new_name) {
-        xkbNamesNotify	nn;
-        memset(&nn, 0, sizeof(xkbNamesNotify));
-        nn.changed= XkbGeometryNameMask;
-        XkbSendNamesNotify(dev,&nn);
-    }
-    nkn.deviceID= nkn.oldDeviceID= dev->id;
-    nkn.minKeyCode= nkn.oldMinKeyCode= xkb->min_key_code;
-    nkn.maxKeyCode= nkn.oldMaxKeyCode= xkb->max_key_code;
-    nkn.requestMajor=	XkbReqCode;
-    nkn.requestMinor=	X_kbSetGeometry;
-    nkn.changed=	XkbNKN_GeometryMask;
-    XkbSendNewKeyboardNotify(dev,&nkn);
-    return Success;
-}
-
-int
-ProcXkbSetGeometry(ClientPtr client)
-{
-    DeviceIntPtr        dev;
-    int                 rc;
-
-    REQUEST(xkbSetGeometryReq);
-    REQUEST_AT_LEAST_SIZE(xkbSetGeometryReq);
-
-    if (!(client->xkbClientFlags&_XkbClientInitialized))
-	return BadAccess;
-
-    CHK_KBD_DEVICE(dev, stuff->deviceSpec, client, DixManageAccess);
-    CHK_ATOM_OR_NONE(stuff->name);
-
-    rc = _XkbSetGeometry(client, dev, stuff);
-    if (rc != Success)
-        return rc;
-
-    if (stuff->deviceSpec == XkbUseCoreKbd)
-    {
-        DeviceIntPtr other;
-        for (other = inputInfo.devices; other; other = other->next)
-        {
-            if ((other != dev) && other->key && !IsMaster(other) && GetMaster(other, MASTER_KEYBOARD) == dev)
-            {
-                rc = XaceHook(XACE_DEVICE_ACCESS, client, other, DixManageAccess);
-                if (rc == Success)
-                    _XkbSetGeometry(client, other, stuff);
-            }
-        }
-    }
-
-    return Success;
-}
-
-/***====================================================================***/
-
-int
-ProcXkbPerClientFlags(ClientPtr client)
-{
-    DeviceIntPtr 		dev;
-    xkbPerClientFlagsReply 	rep;
-    XkbInterestPtr		interest;
-    Mask access_mode = DixGetAttrAccess | DixSetAttrAccess;
-
-    REQUEST(xkbPerClientFlagsReq);
-    REQUEST_SIZE_MATCH(xkbPerClientFlagsReq);
-
-    if (!(client->xkbClientFlags&_XkbClientInitialized))
-	return BadAccess;
-
-    CHK_KBD_DEVICE(dev, stuff->deviceSpec, client, access_mode);
-    CHK_MASK_LEGAL(0x01,stuff->change,XkbPCF_AllFlagsMask);
-    CHK_MASK_MATCH(0x02,stuff->change,stuff->value);
-
-    interest = XkbFindClientResource((DevicePtr)dev,client);
-    memset(&rep, 0, sizeof(xkbPerClientFlagsReply));
-    rep.type= X_Reply;
-    rep.length = 0;
-    rep.sequenceNumber = client->sequence;
-    if (stuff->change) {
-	client->xkbClientFlags&= ~stuff->change;
-	client->xkbClientFlags|= stuff->value;
-    }
-    if (stuff->change&XkbPCF_AutoResetControlsMask) {
-	Bool	want;
-	want= stuff->value&XkbPCF_AutoResetControlsMask;
-	if (interest && !want) {
-	    interest->autoCtrls= interest->autoCtrlValues= 0;
-	}
-	else if (want && (!interest)) {
-	    XID id = FakeClientID(client->index);
-	    if (!AddResource(id,RT_XKBCLIENT,dev))
-		return BadAlloc;
-	    interest= XkbAddClientResource((DevicePtr)dev,client,id);
-	    if (!interest)
-		return BadAlloc;
-	}
-	if (interest && want ) {
-	    register unsigned affect;
-	    affect= stuff->ctrlsToChange;
-
-	    CHK_MASK_LEGAL(0x03,affect,XkbAllBooleanCtrlsMask);
-	    CHK_MASK_MATCH(0x04,affect,stuff->autoCtrls);
-	    CHK_MASK_MATCH(0x05,stuff->autoCtrls,stuff->autoCtrlValues);
-
-	    interest->autoCtrls&= ~affect;
-	    interest->autoCtrlValues&= ~affect;
-	    interest->autoCtrls|= stuff->autoCtrls&affect;
-	    interest->autoCtrlValues|= stuff->autoCtrlValues&affect;
-	}
-    }
-    rep.supported = XkbPCF_AllFlagsMask;
-    rep.value= client->xkbClientFlags&XkbPCF_AllFlagsMask;
-    if (interest) {
-	rep.autoCtrls= interest->autoCtrls;
-	rep.autoCtrlValues= interest->autoCtrlValues;
-    }
-    else {
-	rep.autoCtrls= rep.autoCtrlValues= 0;
-    }
-    if ( client->swapped ) {
-	register int n;
-	swaps(&rep.sequenceNumber, n);
-	swapl(&rep.supported,n);
-	swapl(&rep.value,n);
-	swapl(&rep.autoCtrls,n);
-	swapl(&rep.autoCtrlValues,n);
-    }
-    WriteToClient(client,SIZEOF(xkbPerClientFlagsReply), (char *)&rep);
-    return Success;
-}
-
-/***====================================================================***/
-
-/* all latin-1 alphanumerics, plus parens, minus, underscore, slash */
-/* and wildcards */
-static unsigned char componentSpecLegal[] = {
-        0x00, 0x00, 0x00, 0x00, 0x00, 0xa7, 0xff, 0x87,
-        0xfe, 0xff, 0xff, 0x87, 0xfe, 0xff, 0xff, 0x07,
-        0x00, 0x00, 0x00, 0x00, 0x00, 0x00, 0x00, 0x00,
-        0xff, 0xff, 0x7f, 0xff, 0xff, 0xff, 0x7f, 0xff
-};
-
-/* same as above but accepts percent, plus and bar too */
-static unsigned char componentExprLegal[] = {
-        0x00, 0x00, 0x00, 0x00, 0x20, 0xaf, 0xff, 0x87,
-        0xfe, 0xff, 0xff, 0x87, 0xfe, 0xff, 0xff, 0x17,
-        0x00, 0x00, 0x00, 0x00, 0x00, 0x00, 0x00, 0x00,
-        0xff, 0xff, 0x7f, 0xff, 0xff, 0xff, 0x7f, 0xff
-};
-
-static char *
-GetComponentSpec(unsigned char **pWire,Bool allowExpr,int *errRtrn)
-{
-int		len;
-register int	i;
-unsigned char	*wire,*str,*tmp,*legal;
-
-    if (allowExpr)	legal= &componentExprLegal[0];
-    else		legal= &componentSpecLegal[0];
-
-    wire= *pWire;
-    len= (*(unsigned char *)wire++);
-    if (len>0) {
-	str= calloc(1, len+1);
-	if (str) {
-	    tmp= str;
-	    for (i=0;i<len;i++) {
-		if (legal[(*wire)/8]&(1<<((*wire)%8)))
-		    *tmp++= *wire++;
-		else wire++;
-	    }
-	    if (tmp!=str)
-		*tmp++= '\0';
-	    else {
-		free(str);
-		str= NULL;
-	    }
-	}
-	else {
-	    *errRtrn= BadAlloc;
-	}
-    }
-    else {
-	str= NULL;
-    }
-    *pWire= wire;
-    return (char *)str;
-}
-
-/***====================================================================***/
-
-int
-ProcXkbListComponents(ClientPtr client)
-{
-    DeviceIntPtr 		dev;
-    xkbListComponentsReply 	rep;
-    unsigned			len;
-    int				status;
-    unsigned char *		str;
-    XkbSrvListInfoRec		list;
-
-    REQUEST(xkbListComponentsReq);
-    REQUEST_AT_LEAST_SIZE(xkbListComponentsReq);
-
-    if (!(client->xkbClientFlags&_XkbClientInitialized))
-	return BadAccess;
-
-    CHK_KBD_DEVICE(dev, stuff->deviceSpec, client, DixGetAttrAccess);
-
-    status= Success;
-    str= (unsigned char *)&stuff[1];
-    memset(&list, 0, sizeof(XkbSrvListInfoRec));
-    list.maxRtrn= stuff->maxNames;
-    list.pattern[_XkbListKeycodes]= GetComponentSpec(&str,FALSE,&status);
-    list.pattern[_XkbListTypes]= GetComponentSpec(&str,FALSE,&status);
-    list.pattern[_XkbListCompat]= GetComponentSpec(&str,FALSE,&status);
-    list.pattern[_XkbListSymbols]= GetComponentSpec(&str,FALSE,&status);
-    list.pattern[_XkbListGeometry]= GetComponentSpec(&str,FALSE,&status);
-    if (status!=Success)
-	return status;
-    len= str-((unsigned char *)stuff);
-    if ((XkbPaddedSize(len)/4)!=stuff->length)
-	return BadLength;
-    if ((status=XkbDDXList(dev,&list,client))!=Success) {
-	free(list.pool);
-	list.pool = NULL;
-	return status;
-    }
-    memset(&rep, 0, sizeof(xkbListComponentsReply));
-    rep.type= X_Reply;
-    rep.deviceID = dev->id;
-    rep.sequenceNumber = client->sequence;
-    rep.length = XkbPaddedSize(list.nPool)/4;
-    rep.nKeymaps = 0;
-    rep.nKeycodes = list.nFound[_XkbListKeycodes];
-    rep.nTypes = list.nFound[_XkbListTypes];
-    rep.nCompatMaps = list.nFound[_XkbListCompat];
-    rep.nSymbols = list.nFound[_XkbListSymbols];
-    rep.nGeometries = list.nFound[_XkbListGeometry];
-    rep.extra=	0;
-    if (list.nTotal>list.maxRtrn)
-	rep.extra = (list.nTotal-list.maxRtrn);
-    if (client->swapped) {
-	register int n;
-	swaps(&rep.sequenceNumber,n);
-	swapl(&rep.length,n);
-	swaps(&rep.nKeymaps,n);
-	swaps(&rep.nKeycodes,n);
-	swaps(&rep.nTypes,n);
-	swaps(&rep.nCompatMaps,n);
-	swaps(&rep.nSymbols,n);
-	swaps(&rep.nGeometries,n);
-	swaps(&rep.extra,n);
-    }
-    WriteToClient(client,SIZEOF(xkbListComponentsReply),(char *)&rep);
-    if (list.nPool && list.pool) {
-	WriteToClient(client,XkbPaddedSize(list.nPool), (char *)list.pool);
-	free(list.pool);
-	list.pool= NULL;
-    }
-    return Success;
-}
-
-/***====================================================================***/
-
-int
-ProcXkbGetKbdByName(ClientPtr client)
-{
-    DeviceIntPtr 		dev;
-    DeviceIntPtr                tmpd;
-    xkbGetKbdByNameReply 	rep = {0};
-    xkbGetMapReply		mrep = {0};
-    xkbGetCompatMapReply	crep = {0};
-    xkbGetIndicatorMapReply	irep = {0};
-    xkbGetNamesReply		nrep = {0};
-    xkbGetGeometryReply		grep = {0};
-    XkbComponentNamesRec	names = {0};
-    XkbDescPtr			xkb, new;
-    unsigned char *		str;
-    char 			mapFile[PATH_MAX];
-    unsigned			len;
-    unsigned			fwant,fneed,reported;
-    int				status;
-    Bool			geom_changed;
-    XkbSrvLedInfoPtr            old_sli;
-    XkbSrvLedInfoPtr            sli;
-    Mask access_mode = DixGetAttrAccess | DixManageAccess;
-
-    REQUEST(xkbGetKbdByNameReq);
-    REQUEST_AT_LEAST_SIZE(xkbGetKbdByNameReq);
-
-    if (!(client->xkbClientFlags&_XkbClientInitialized))
-	return BadAccess;
-
-    CHK_KBD_DEVICE(dev, stuff->deviceSpec, client, access_mode);
-
-    xkb = dev->key->xkbInfo->desc;
-    status= Success;
-    str= (unsigned char *)&stuff[1];
-    if (GetComponentSpec(&str,TRUE,&status)) /* keymap, unsupported */
-        return BadMatch;
-    names.keycodes= GetComponentSpec(&str,TRUE,&status);
-    names.types= GetComponentSpec(&str,TRUE,&status);
-    names.compat= GetComponentSpec(&str,TRUE,&status);
-    names.symbols= GetComponentSpec(&str,TRUE,&status);
-    names.geometry= GetComponentSpec(&str,TRUE,&status);
-    if (status!=Success)
-	return status;
-    len= str-((unsigned char *)stuff);
-    if ((XkbPaddedSize(len)/4)!=stuff->length)
-	return BadLength;
-
-    CHK_MASK_LEGAL(0x01,stuff->want,XkbGBN_AllComponentsMask);
-    CHK_MASK_LEGAL(0x02,stuff->need,XkbGBN_AllComponentsMask);
-    
-    if (stuff->load)
-	 fwant= XkbGBN_AllComponentsMask;
-    else fwant= stuff->want|stuff->need;
-    if ((!names.compat)&&
-        (fwant&(XkbGBN_CompatMapMask|XkbGBN_IndicatorMapMask))) {
-        names.compat= Xstrdup("%");
-    }
-    if ((!names.types)&&(fwant&(XkbGBN_TypesMask))) {
-        names.types= Xstrdup("%");
-    }
-    if ((!names.symbols)&&(fwant&XkbGBN_SymbolsMask)) {
-        names.symbols= Xstrdup("%");
-    }
-    geom_changed= ((names.geometry!=NULL)&&(strcmp(names.geometry,"%")!=0));
-    if ((!names.geometry)&&(fwant&XkbGBN_GeometryMask)) {
-        names.geometry= Xstrdup("%");
-        geom_changed= FALSE;
-    }
-
-    memset(mapFile, 0, PATH_MAX);
-    rep.type= X_Reply;
-    rep.deviceID = dev->id;
-    rep.sequenceNumber = client->sequence;
-    rep.length = 0;
-    rep.minKeyCode = xkb->min_key_code;
-    rep.maxKeyCode = xkb->max_key_code;
-    rep.loaded=	FALSE;
-    fwant= XkbConvertGetByNameComponents(TRUE,stuff->want)|XkmVirtualModsMask;
-    fneed= XkbConvertGetByNameComponents(TRUE,stuff->need);
-    rep.reported= XkbConvertGetByNameComponents(FALSE,fwant|fneed);
-    if (stuff->load) {
-	fneed|= XkmKeymapRequired;
-	fwant|= XkmKeymapLegal;
-    }
-    if ((fwant|fneed)&XkmSymbolsMask) {
-	fneed|= XkmKeyNamesIndex|XkmTypesIndex;
-	fwant|= XkmIndicatorsIndex;
-    }
-
-    /* We pass dev in here so we can get the old names out if needed. */
-    rep.found = XkbDDXLoadKeymapByNames(dev,&names,fwant,fneed,&new,
-                                        mapFile,PATH_MAX);
-    rep.newKeyboard= FALSE;
-    rep.pad1= rep.pad2= rep.pad3= rep.pad4= 0;
-
-    stuff->want|= stuff->need;
-    if (new==NULL)
-	rep.reported= 0;
-    else {
-	if (stuff->load)
-	    rep.loaded= TRUE;
-	if (stuff->load || 
-		((rep.reported&XkbGBN_SymbolsMask) && (new->compat))) {
-	    XkbChangesRec changes;
-	    memset(&changes, 0, sizeof(changes));
-	    XkbUpdateDescActions(new,
-			new->min_key_code,XkbNumKeys(new),
-			&changes);
-	}
-
-	if (new->map==NULL)
-	    rep.reported&= ~(XkbGBN_SymbolsMask|XkbGBN_TypesMask);
-	else if (rep.reported&(XkbGBN_SymbolsMask|XkbGBN_TypesMask)) {
-	    mrep.type= X_Reply;
-	    mrep.deviceID = dev->id;
-	    mrep.sequenceNumber= client->sequence;
-	    mrep.length = ((SIZEOF(xkbGetMapReply)-SIZEOF(xGenericReply))>>2);
-	    mrep.minKeyCode = new->min_key_code;
-	    mrep.maxKeyCode = new->max_key_code;
-	    mrep.present = 0;
-	    mrep.totalSyms = mrep.totalActs =
-		mrep.totalKeyBehaviors= mrep.totalKeyExplicit= 
-		mrep.totalModMapKeys= mrep.totalVModMapKeys= 0;
-	    if (rep.reported&(XkbGBN_TypesMask|XkbGBN_ClientSymbolsMask)) {
-		mrep.present|= XkbKeyTypesMask;
-		mrep.firstType = 0;
-		mrep.nTypes = mrep.totalTypes= new->map->num_types;
-	    }
-	    else {
-		mrep.firstType = mrep.nTypes= 0;
-		mrep.totalTypes= 0;
-	    }
-	    if (rep.reported&XkbGBN_ClientSymbolsMask) {
-		mrep.present|= (XkbKeySymsMask|XkbModifierMapMask);
-		mrep.firstKeySym = mrep.firstModMapKey= new->min_key_code;
-		mrep.nKeySyms = mrep.nModMapKeys= XkbNumKeys(new);
-	    }
-	    else {
-		mrep.firstKeySym= mrep.firstModMapKey= 0;
-		mrep.nKeySyms= mrep.nModMapKeys= 0;
-	    }
-	    if (rep.reported&XkbGBN_ServerSymbolsMask) {
-		mrep.present|= XkbAllServerInfoMask;
-		mrep.virtualMods= ~0;
-		mrep.firstKeyAct = mrep.firstKeyBehavior = 
-			mrep.firstKeyExplicit = new->min_key_code;
-		mrep.nKeyActs = mrep.nKeyBehaviors = 
-			mrep.nKeyExplicit = XkbNumKeys(new);
-		mrep.firstVModMapKey= new->min_key_code;
-		mrep.nVModMapKeys= XkbNumKeys(new);
-	    }
-	    else {
-		mrep.virtualMods= 0;
-		mrep.firstKeyAct= mrep.firstKeyBehavior= 
-			mrep.firstKeyExplicit = 0;
-		mrep.nKeyActs= mrep.nKeyBehaviors= mrep.nKeyExplicit= 0;
-	    }
-	    XkbComputeGetMapReplySize(new,&mrep);
-	    rep.length+= SIZEOF(xGenericReply)/4+mrep.length;
-	}
-	if (new->compat==NULL)
-	    rep.reported&= ~XkbGBN_CompatMapMask;
-	else if (rep.reported&XkbGBN_CompatMapMask) {
-	    crep.type= X_Reply;
-	    crep.deviceID= dev->id;
-	    crep.sequenceNumber= client->sequence;
-	    crep.length= 0;
-	    crep.groups= XkbAllGroupsMask;
-	    crep.firstSI= 0;
-	    crep.nSI= crep.nTotalSI= new->compat->num_si;
-	    XkbComputeGetCompatMapReplySize(new->compat,&crep);
-	    rep.length+= SIZEOF(xGenericReply)/4+crep.length;
-	}
-	if (new->indicators==NULL)
-	    rep.reported&= ~XkbGBN_IndicatorMapMask;
-	else if (rep.reported&XkbGBN_IndicatorMapMask) {
-	    irep.type= X_Reply;
-	    irep.deviceID= dev->id;
-	    irep.sequenceNumber= client->sequence;
-	    irep.length= 0;
-	    irep.which= XkbAllIndicatorsMask;
-	    XkbComputeGetIndicatorMapReplySize(new->indicators,&irep);
-	    rep.length+= SIZEOF(xGenericReply)/4+irep.length;
-	}
-	if (new->names==NULL)
-	    rep.reported&= ~(XkbGBN_OtherNamesMask|XkbGBN_KeyNamesMask);
-	else if (rep.reported&(XkbGBN_OtherNamesMask|XkbGBN_KeyNamesMask)) {
-	    nrep.type= X_Reply;
-	    nrep.deviceID= dev->id;
-	    nrep.sequenceNumber= client->sequence;
-	    nrep.length= 0;
-	    nrep.minKeyCode= new->min_key_code;
-	    nrep.maxKeyCode= new->max_key_code;
-	    if (rep.reported&XkbGBN_OtherNamesMask) {
-		nrep.which= XkbAllNamesMask;
-		if (new->map!=NULL)
-		     nrep.nTypes= new->map->num_types;
-		else nrep.nTypes= 0;
-		nrep.nKTLevels= 0;
-		nrep.groupNames= XkbAllGroupsMask;
-		nrep.virtualMods= XkbAllVirtualModsMask;
-		nrep.indicators= XkbAllIndicatorsMask;
-		nrep.nRadioGroups= new->names->num_rg;
-	    }
-	    else {
-		nrep.which= 0;
-		nrep.nTypes= 0;
-		nrep.nKTLevels= 0;
-		nrep.groupNames= 0;
-		nrep.virtualMods= 0;
-		nrep.indicators= 0;
-		nrep.nRadioGroups= 0;
-	    }
-	    if (rep.reported&XkbGBN_KeyNamesMask) {
-		nrep.which|= XkbKeyNamesMask;
-		nrep.firstKey= new->min_key_code;
-		nrep.nKeys= XkbNumKeys(new);
-		nrep.nKeyAliases= new->names->num_key_aliases;
-		if (nrep.nKeyAliases)
-		    nrep.which|= XkbKeyAliasesMask;
-	    }
-	    else {
-		nrep.which&= ~(XkbKeyNamesMask|XkbKeyAliasesMask);
-		nrep.firstKey= nrep.nKeys= 0;
-		nrep.nKeyAliases= 0;
-	    }
-	    XkbComputeGetNamesReplySize(new,&nrep);
-	    rep.length+= SIZEOF(xGenericReply)/4+nrep.length;
-	}
-	if (new->geom==NULL)
-	    rep.reported&= ~XkbGBN_GeometryMask;
-	else if (rep.reported&XkbGBN_GeometryMask) {
-	    grep.type= X_Reply;
-	    grep.deviceID= dev->id;
-	    grep.sequenceNumber= client->sequence;
-	    grep.length= 0;
-	    grep.found= TRUE;
-	    grep.pad= 0;
-	    grep.widthMM= grep.heightMM= 0;
-	    grep.nProperties= grep.nColors= grep.nShapes= 0;
-	    grep.nSections= grep.nDoodads= 0;
-	    grep.baseColorNdx= grep.labelColorNdx= 0;
-	    XkbComputeGetGeometryReplySize(new->geom,&grep,None);
-	    rep.length+= SIZEOF(xGenericReply)/4+grep.length;
-	}
-    }
-
-    reported= rep.reported;
-    if ( client->swapped ) {
-	register int n;
-	swaps(&rep.sequenceNumber,n);
-	swapl(&rep.length,n);
-	swaps(&rep.found,n);
-	swaps(&rep.reported,n);
-    }
-    WriteToClient(client,SIZEOF(xkbGetKbdByNameReply), (char *)&rep);
-    if (reported&(XkbGBN_SymbolsMask|XkbGBN_TypesMask))
-	XkbSendMap(client,new,&mrep);
-    if (reported&XkbGBN_CompatMapMask)
-	XkbSendCompatMap(client,new->compat,&crep);
-    if (reported&XkbGBN_IndicatorMapMask)
-	XkbSendIndicatorMap(client,new->indicators,&irep);
-    if (reported&(XkbGBN_KeyNamesMask|XkbGBN_OtherNamesMask))
-	XkbSendNames(client,new,&nrep);
-    if (reported&XkbGBN_GeometryMask)
-	XkbSendGeometry(client,new->geom,&grep,FALSE);
-    if (rep.loaded) {
-	XkbDescPtr		old_xkb;
-	xkbNewKeyboardNotify 	nkn;
-	int 			i,nG,nTG;
-	old_xkb= xkb;
-	xkb= new;
-	dev->key->xkbInfo->desc= xkb;
-	new= old_xkb; /* so it'll get freed automatically */
-
-	*xkb->ctrls= *old_xkb->ctrls;
-	for (nG=nTG=0,i=xkb->min_key_code;i<=xkb->max_key_code;i++) {
-	    nG= XkbKeyNumGroups(xkb,i);
-	    if (nG>=XkbNumKbdGroups) {
-		nTG= XkbNumKbdGroups;
-		break;
-	    }
-	    if (nG>nTG) {
-		nTG= nG;
-	    }
-	}
-	xkb->ctrls->num_groups= nTG;
-
-        for (tmpd = inputInfo.devices; tmpd; tmpd = tmpd->next) {
-            if ((tmpd == dev) || (!IsMaster(tmpd) && GetMaster(tmpd, MASTER_KEYBOARD) == dev)) {
-                if (tmpd != dev)
-                    XkbCopyDeviceKeymap(tmpd, dev);
-
-                if (tmpd->kbdfeed && tmpd->kbdfeed->xkb_sli) {
-                    old_sli = tmpd->kbdfeed->xkb_sli;
-                    tmpd->kbdfeed->xkb_sli = NULL;
-                    sli = XkbAllocSrvLedInfo(tmpd, tmpd->kbdfeed, NULL, 0);
-                    if (sli) {
-                        sli->explicitState = old_sli->explicitState;
-                        sli->effectiveState = old_sli->effectiveState;
-                    }
-                    tmpd->kbdfeed->xkb_sli = sli;
-                    XkbFreeSrvLedInfo(old_sli);
-                }
-            }
-        }
-
-	nkn.deviceID= nkn.oldDeviceID= dev->id;
-	nkn.minKeyCode= new->min_key_code;
-	nkn.maxKeyCode= new->max_key_code;
-	nkn.oldMinKeyCode= xkb->min_key_code;
-	nkn.oldMaxKeyCode= xkb->max_key_code;
-	nkn.requestMajor= XkbReqCode;
-	nkn.requestMinor= X_kbGetKbdByName;
-	nkn.changed= XkbNKN_KeycodesMask;
-	if (geom_changed)
-	    nkn.changed|= XkbNKN_GeometryMask;
-	XkbSendNewKeyboardNotify(dev,&nkn);
-
-	if (!IsMaster(dev)) {
-	    DeviceIntPtr master = GetMaster(dev, MASTER_KEYBOARD);
-	    if (master && master->lastSlave == dev) {
-		XkbCopyDeviceKeymap(master, dev);
-		XkbSendNewKeyboardNotify(dev,&nkn);
-	    }
-	}
-    }
-    if ((new!=NULL)&&(new!=xkb)) {
-	XkbFreeKeyboard(new,XkbAllComponentsMask,TRUE);
-	new= NULL;
-    }
-    XkbFreeComponentNames(&names, FALSE);
-    return Success;
-}
-
-/***====================================================================***/
-
-static int
-ComputeDeviceLedInfoSize(	DeviceIntPtr		dev,
-				unsigned int		what,
-				XkbSrvLedInfoPtr	sli)
-{
-int			nNames,nMaps;
-register unsigned 	n,bit;
-
-    if (sli==NULL)
-	return 0;
-    nNames= nMaps= 0;
-    if ((what&XkbXI_IndicatorNamesMask)==0)
-	sli->namesPresent= 0;
-    if ((what&XkbXI_IndicatorMapsMask)==0)
-	sli->mapsPresent= 0;
-
-    for (n=0,bit=1;n<XkbNumIndicators;n++,bit<<=1) {
-	if (sli->names && sli->names[n]!=None) {
-	    sli->namesPresent|= bit;
-	    nNames++;
-	}
-	if (sli->maps && XkbIM_InUse(&sli->maps[n])) {
-	    sli->mapsPresent|= bit;
-	    nMaps++;
-	}
-    }
-    return (nNames*4)+(nMaps*SIZEOF(xkbIndicatorMapWireDesc));
-}
-
-static int 
-CheckDeviceLedFBs(	DeviceIntPtr			dev,
-			int				class,
-			int				id,
-			xkbGetDeviceInfoReply *		rep,
-			ClientPtr			client)
-{
-int			nFBs= 0;
-int			length= 0;
-Bool			classOk;
-
-    if (class==XkbDfltXIClass) {
-	if (dev->kbdfeed)	class= KbdFeedbackClass;
-	else if (dev->leds)	class= LedFeedbackClass;
-	else {
-	    client->errorValue= _XkbErrCode2(XkbErr_BadClass,class);
-	    return XkbKeyboardErrorCode;
-	}
-    }
-    classOk= FALSE;
-    if ((dev->kbdfeed)&&((class==KbdFeedbackClass)||(class==XkbAllXIClasses))) {
-	KbdFeedbackPtr kf;
-	classOk= TRUE;
-	for (kf= dev->kbdfeed;(kf);kf=kf->next) {
-	    if ((id!=XkbAllXIIds)&&(id!=XkbDfltXIId)&&(id!=kf->ctrl.id))
-		continue;
-	    nFBs++;
-	    length+= SIZEOF(xkbDeviceLedsWireDesc);
-	    if (!kf->xkb_sli)
-		kf->xkb_sli= XkbAllocSrvLedInfo(dev,kf,NULL,0);
-	    length+= ComputeDeviceLedInfoSize(dev,rep->present,kf->xkb_sli);
-	    if (id!=XkbAllXIIds)
-		break;
-	}
-    }
-    if ((dev->leds)&&((class==LedFeedbackClass)||(class==XkbAllXIClasses))) {
-	LedFeedbackPtr lf;
-	classOk= TRUE;
-	for (lf= dev->leds;(lf);lf=lf->next) {
-	    if ((id!=XkbAllXIIds)&&(id!=XkbDfltXIId)&&(id!=lf->ctrl.id))
-		continue;
-	    nFBs++;
-	    length+= SIZEOF(xkbDeviceLedsWireDesc);
-	    if (!lf->xkb_sli)
-		lf->xkb_sli= XkbAllocSrvLedInfo(dev,NULL,lf,0);
-	    length+= ComputeDeviceLedInfoSize(dev,rep->present,lf->xkb_sli);
-	    if (id!=XkbAllXIIds)
-		break;
-	}
-    }
-    if (nFBs>0) {
-        rep->nDeviceLedFBs= nFBs;
-        rep->length+= (length/4);
-	return Success;
-    }
-    if (classOk) client->errorValue= _XkbErrCode2(XkbErr_BadId,id);
-    else	 client->errorValue= _XkbErrCode2(XkbErr_BadClass,class);
-    return XkbKeyboardErrorCode;
-}
-
-static int
-SendDeviceLedInfo(	XkbSrvLedInfoPtr	sli,
-			ClientPtr		client)
-{
-xkbDeviceLedsWireDesc	wire;
-int			length;
-
-    length= 0;
-    wire.ledClass= 		sli->class;
-    wire.ledID= 		sli->id;
-    wire.namesPresent= 		sli->namesPresent;
-    wire.mapsPresent=   	sli->mapsPresent;
-    wire.physIndicators= 	sli->physIndicators;
-    wire.state=			sli->effectiveState;
-    if (client->swapped) {
-	register int n;
-	swaps(&wire.ledClass,n);
-	swaps(&wire.ledID,n);
-	swapl(&wire.namesPresent,n);
-	swapl(&wire.mapsPresent,n);
-	swapl(&wire.physIndicators,n);
-	swapl(&wire.state,n);
-    }
-    WriteToClient(client,SIZEOF(xkbDeviceLedsWireDesc),(char *)&wire);
-    length+= SIZEOF(xkbDeviceLedsWireDesc);
-    if (sli->namesPresent|sli->mapsPresent) {
-	register unsigned i,bit;
-	if (sli->namesPresent) {
-	    CARD32	awire;
-	    for (i=0,bit=1;i<XkbNumIndicators;i++,bit<<=1) {
-		if (sli->namesPresent&bit) {
-		    awire= (CARD32)sli->names[i];
-		    if (client->swapped) {
-			register int n;
-			swapl(&awire,n);
-		    }
-		    WriteToClient(client,4,(char *)&awire);
-		    length+= 4;
-		}
-	    }
-	}
-	if (sli->mapsPresent) {
-	    for (i=0,bit=1;i<XkbNumIndicators;i++,bit<<=1) {
-		xkbIndicatorMapWireDesc	iwire;
-		if (sli->mapsPresent&bit) {
-		    iwire.flags= 	sli->maps[i].flags;
-		    iwire.whichGroups=	sli->maps[i].which_groups;
-		    iwire.groups=	sli->maps[i].groups;
-		    iwire.whichMods=	sli->maps[i].which_mods;
-		    iwire.mods=		sli->maps[i].mods.mask;
-		    iwire.realMods=	sli->maps[i].mods.real_mods;
-		    iwire.virtualMods=	sli->maps[i].mods.vmods;
-		    iwire.ctrls= 	sli->maps[i].ctrls;
-		    if (client->swapped) {
-			register int n;
-			swaps(&iwire.virtualMods,n);
-			swapl(&iwire.ctrls,n);
-		    }
-		    WriteToClient(client,SIZEOF(xkbIndicatorMapWireDesc),
-								(char *)&iwire);
-		    length+= SIZEOF(xkbIndicatorMapWireDesc);
-		}
-	    }
-	}
-    }
-    return length;
-}
-
-static int
-SendDeviceLedFBs(	DeviceIntPtr	dev,
-			int		class,
-			int		id,
-			unsigned	wantLength,
-			ClientPtr	client)
-{
-int			length= 0;
-
-    if (class==XkbDfltXIClass) {
-	if (dev->kbdfeed)	class= KbdFeedbackClass;
-	else if (dev->leds)	class= LedFeedbackClass;
-    }
-    if ((dev->kbdfeed)&&
-	((class==KbdFeedbackClass)||(class==XkbAllXIClasses))) {
-	KbdFeedbackPtr kf;
-	for (kf= dev->kbdfeed;(kf);kf=kf->next) {
-	    if ((id==XkbAllXIIds)||(id==XkbDfltXIId)||(id==kf->ctrl.id)) {
-		length+= SendDeviceLedInfo(kf->xkb_sli,client);
-		if (id!=XkbAllXIIds)
-		    break;
-	    }
-	}
-    }
-    if ((dev->leds)&&
-	((class==LedFeedbackClass)||(class==XkbAllXIClasses))) {
-	LedFeedbackPtr lf;
-	for (lf= dev->leds;(lf);lf=lf->next) {
-	    if ((id==XkbAllXIIds)||(id==XkbDfltXIId)||(id==lf->ctrl.id)) {
-		length+= SendDeviceLedInfo(lf->xkb_sli,client);
-		if (id!=XkbAllXIIds)
-		    break;
-	    }
-	}
-    }
-    if (length==wantLength)
-	 return Success;
-    else return BadLength;
-}
-
-int
-ProcXkbGetDeviceInfo(ClientPtr client)
-{
-DeviceIntPtr		dev;
-xkbGetDeviceInfoReply	rep;
-int			status,nDeviceLedFBs;
-unsigned		length,nameLen;
-CARD16			ledClass,ledID;
-unsigned		wanted;
-char *			str;
-
-    REQUEST(xkbGetDeviceInfoReq);
-    REQUEST_SIZE_MATCH(xkbGetDeviceInfoReq);
-
-    if (!(client->xkbClientFlags&_XkbClientInitialized))
-	return BadAccess;
-
-    wanted= stuff->wanted;
-
-    CHK_ANY_DEVICE(dev, stuff->deviceSpec, client, DixGetAttrAccess);
-    CHK_MASK_LEGAL(0x01,wanted,XkbXI_AllDeviceFeaturesMask);
-
-    if ((!dev->button)||((stuff->nBtns<1)&&(!stuff->allBtns)))
-	wanted&= ~XkbXI_ButtonActionsMask;
-    if ((!dev->kbdfeed)&&(!dev->leds))
-	wanted&= ~XkbXI_IndicatorsMask;
-
-    nameLen= XkbSizeCountedString(dev->name);
-    memset((char *)&rep, 0, SIZEOF(xkbGetDeviceInfoReply));
-    rep.type = X_Reply;
-    rep.deviceID= dev->id;
-    rep.sequenceNumber = client->sequence;
-    rep.length = nameLen/4;
-    rep.present = wanted;
-    rep.supported = XkbXI_AllDeviceFeaturesMask;
-    rep.unsupported = 0;
-    rep.firstBtnWanted = rep.nBtnsWanted = 0;
-    rep.firstBtnRtrn = rep.nBtnsRtrn = 0;
-    if (dev->button)
-	 rep.totalBtns= dev->button->numButtons;
-    else rep.totalBtns= 0;
-    rep.devType=	dev->xinput_type;
-    rep.hasOwnState=	(dev->key && dev->key->xkbInfo);
-    rep.nDeviceLedFBs = 0;
-    if (dev->kbdfeed)	rep.dfltKbdFB= dev->kbdfeed->ctrl.id;
-    else		rep.dfltKbdFB= XkbXINone;
-    if (dev->leds)	rep.dfltLedFB= dev->leds->ctrl.id;
-    else		rep.dfltLedFB= XkbXINone;
-
-    ledClass= stuff->ledClass;
-    ledID= stuff->ledID;
-
-    rep.firstBtnWanted= rep.nBtnsWanted= 0;
-    rep.firstBtnRtrn= rep.nBtnsRtrn= 0;
-    if (wanted&XkbXI_ButtonActionsMask) {
-	if (stuff->allBtns) {
-	    stuff->firstBtn= 0;
-	    stuff->nBtns= dev->button->numButtons;
-	}
-
-	if ((stuff->firstBtn+stuff->nBtns)>dev->button->numButtons) {
-	    client->errorValue = _XkbErrCode4(0x02,dev->button->numButtons,
-							stuff->firstBtn,
-							stuff->nBtns);
-	    return BadValue;
-	}
-	else {
-	    rep.firstBtnWanted= stuff->firstBtn;
-	    rep.nBtnsWanted= stuff->nBtns;
-	    if (dev->button->xkb_acts!=NULL) {
-		XkbAction *act;
-		register int i;
-
-		rep.firstBtnRtrn= stuff->firstBtn;
-		rep.nBtnsRtrn= stuff->nBtns;
-		act= &dev->button->xkb_acts[rep.firstBtnWanted];
-		for (i=0;i<rep.nBtnsRtrn;i++,act++) {
-		    if (act->type!=XkbSA_NoAction)
-			break;
-		}
-		rep.firstBtnRtrn+=	i;
-		rep.nBtnsRtrn-=		i;
-		act= &dev->button->xkb_acts[rep.firstBtnRtrn+rep.nBtnsRtrn-1];
-		for (i=0;i<rep.nBtnsRtrn;i++,act--) {
-		    if (act->type!=XkbSA_NoAction)
-			break;
-		}
-		rep.nBtnsRtrn-=		i;
-	    }
-	    rep.length+= (rep.nBtnsRtrn*SIZEOF(xkbActionWireDesc))/4;
-	}
-    }
-
-    if (wanted&XkbXI_IndicatorsMask) {
-	status= CheckDeviceLedFBs(dev,ledClass,ledID,&rep,client);
-	if (status!=Success)
-	    return status;
-    }
-    length= rep.length*4;
-    nDeviceLedFBs = rep.nDeviceLedFBs;
-    if (client->swapped) {
-	register int n;
-	swaps(&rep.sequenceNumber,n);
-	swapl(&rep.length,n);
-	swaps(&rep.present,n);
-	swaps(&rep.supported,n);
-	swaps(&rep.unsupported,n);
-	swaps(&rep.nDeviceLedFBs,n);
-	swapl(&rep.type,n);
-    }
-    WriteToClient(client,SIZEOF(xkbGetDeviceInfoReply), (char *)&rep);
-
-    str= malloc(nameLen);
-    if (!str) 
-	return BadAlloc;
-    XkbWriteCountedString(str,dev->name,client->swapped);
-    WriteToClient(client,nameLen,str);
-    free(str);
-    length-= nameLen;
-
-    if (rep.nBtnsRtrn>0) {
-	int			sz;
-	xkbActionWireDesc *	awire;
-	sz= rep.nBtnsRtrn*SIZEOF(xkbActionWireDesc);
-	awire= (xkbActionWireDesc *)&dev->button->xkb_acts[rep.firstBtnRtrn];
-	WriteToClient(client,sz,(char *)awire);
-	length-= sz;
-    }
-    if (nDeviceLedFBs>0) {
-	status= SendDeviceLedFBs(dev,ledClass,ledID,length,client);
-	if (status!=Success)
-	    return status;
-    }
-    else if (length!=0)  {
-	ErrorF("[xkb] Internal Error!  BadLength in ProcXkbGetDeviceInfo\n");
-	ErrorF("[xkb]                  Wrote %d fewer bytes than expected\n",length);
-	return BadLength;
-    }
-    return Success;
-}
-
-static char *
-CheckSetDeviceIndicators(	char *		wire,
-				DeviceIntPtr	dev,
-				int		num,
-				int *		status_rtrn,
-				ClientPtr	client)
-{
-xkbDeviceLedsWireDesc *	ledWire;
-int			i;
-XkbSrvLedInfoPtr 	sli;
-
-    ledWire= (xkbDeviceLedsWireDesc *)wire;
-    for (i=0;i<num;i++) {
-	if (client->swapped) {
-	   register int n;
-	   swaps(&ledWire->ledClass,n);
-	   swaps(&ledWire->ledID,n);
-	   swapl(&ledWire->namesPresent,n);
-	   swapl(&ledWire->mapsPresent,n);
-	   swapl(&ledWire->physIndicators,n);
-	}
-
-        sli= XkbFindSrvLedInfo(dev,ledWire->ledClass,ledWire->ledID,
-							XkbXI_IndicatorsMask);
-	if (sli!=NULL) {
-	    register int n;
-	    register unsigned bit;
-	    int nMaps,nNames;
-	    CARD32 *atomWire;
-	    xkbIndicatorMapWireDesc *mapWire;
-
-	    nMaps= nNames= 0;
-	    for (n=0,bit=1;n<XkbNumIndicators;n++,bit<<=1) {
-		if (ledWire->namesPresent&bit)
-		    nNames++;
-		if (ledWire->mapsPresent&bit)
-		    nMaps++;
-	    }
-	    atomWire= (CARD32 *)&ledWire[1];
-	    if (nNames>0) {
-		for (n=0;n<nNames;n++) {
-		    if (client->swapped) {
-			register int t;
-			swapl(atomWire,t);
-		    }
-		    CHK_ATOM_OR_NONE3(((Atom)(*atomWire)),client->errorValue,
-							*status_rtrn,NULL);
-		    atomWire++;
-		}
-	    }
-	    mapWire= (xkbIndicatorMapWireDesc *)atomWire;
-	    if (nMaps>0) {
-		for (n=0;n<nMaps;n++) {
-		    if (client->swapped) {
-			register int t;
-			swaps(&mapWire->virtualMods,t);
-			swapl(&mapWire->ctrls,t);
-		    }
-		    CHK_MASK_LEGAL3(0x21,mapWire->whichGroups,
-						XkbIM_UseAnyGroup,
-						client->errorValue,
-						*status_rtrn,NULL);
-		    CHK_MASK_LEGAL3(0x22,mapWire->whichMods,XkbIM_UseAnyMods,
-						client->errorValue,
-						*status_rtrn,NULL);
-		    mapWire++;
-		}
-	    }
-	    ledWire= (xkbDeviceLedsWireDesc *)mapWire;
-	}
-	else {
-	    /* SHOULD NEVER HAPPEN */
-	    return (char *)ledWire;
-	}
-    }
-    return (char *)ledWire;
-}
-
-static char *
-SetDeviceIndicators(	char *			wire,
-			DeviceIntPtr		dev,
-			unsigned		changed,
-			int			num,
-			int *			status_rtrn,
-			ClientPtr		client,
-			xkbExtensionDeviceNotify *ev)
-{
-xkbDeviceLedsWireDesc *		ledWire;
-int				i;
-XkbEventCauseRec		cause;
-unsigned			namec,mapc,statec;
-xkbExtensionDeviceNotify	ed;
-XkbChangesRec			changes;
-DeviceIntPtr			kbd;
-
-    memset((char *)&ed, 0, sizeof(xkbExtensionDeviceNotify));
-    memset((char *)&changes, 0, sizeof(XkbChangesRec));
-    XkbSetCauseXkbReq(&cause,X_kbSetDeviceInfo,client);
-    ledWire= (xkbDeviceLedsWireDesc *)wire;
-    for (i=0;i<num;i++) {
-	register int			n;
-	register unsigned 		bit;
-	CARD32 *			atomWire;
-	xkbIndicatorMapWireDesc *	mapWire;
-	XkbSrvLedInfoPtr		sli;
-
-	namec= mapc= statec= 0;
-    	sli= XkbFindSrvLedInfo(dev,ledWire->ledClass,ledWire->ledID,
-						XkbXI_IndicatorMapsMask);
-	if (!sli) {
-	    /* SHOULD NEVER HAPPEN!! */
-	    return (char *)ledWire;
-	}
-
-	atomWire= (CARD32 *)&ledWire[1];
-	if (changed&XkbXI_IndicatorNamesMask) {
-	    namec= sli->namesPresent|ledWire->namesPresent;
-	    memset((char *)sli->names, 0, XkbNumIndicators*sizeof(Atom));
-	}
-	if (ledWire->namesPresent) {
-	    sli->namesPresent= ledWire->namesPresent;
-	    memset((char *)sli->names, 0, XkbNumIndicators*sizeof(Atom));
-	    for (n=0,bit=1;n<XkbNumIndicators;n++,bit<<=1) {
-		if (ledWire->namesPresent&bit) {
-		     sli->names[n]= (Atom)*atomWire;
-		     if (sli->names[n]==None)
-			ledWire->namesPresent&= ~bit;
-		     atomWire++; 
-		}
-	    }
-	}
-	mapWire= (xkbIndicatorMapWireDesc *)atomWire;
-	if (changed&XkbXI_IndicatorMapsMask) {
-	    mapc= sli->mapsPresent|ledWire->mapsPresent;
-	    sli->mapsPresent= ledWire->mapsPresent;
-	    memset((char*)sli->maps, 0, XkbNumIndicators*sizeof(XkbIndicatorMapRec));
-	}
-	if (ledWire->mapsPresent) {
-	    for (n=0,bit=1;n<XkbNumIndicators;n++,bit<<=1) {
-		if (ledWire->mapsPresent&bit) {
-		    sli->maps[n].flags=		mapWire->flags;
-		    sli->maps[n].which_groups=	mapWire->whichGroups;
-		    sli->maps[n].groups=	mapWire->groups;
-		    sli->maps[n].which_mods=	mapWire->whichMods;
-		    sli->maps[n].mods.mask=	mapWire->mods;
-		    sli->maps[n].mods.real_mods=mapWire->realMods;
-		    sli->maps[n].mods.vmods=	mapWire->virtualMods;
-		    sli->maps[n].ctrls=		mapWire->ctrls;
-		    mapWire++; 
-		}
-	    }
-	}
-	if (changed&XkbXI_IndicatorStateMask) {
-	    statec= sli->effectiveState^ledWire->state;
-	    sli->explicitState&= ~statec;
-	    sli->explicitState|= (ledWire->state&statec);
-	}
-	if (namec)
-	    XkbApplyLedNameChanges(dev,sli,namec,&ed,&changes,&cause);
-	if (mapc)
-	    XkbApplyLedMapChanges(dev,sli,mapc,&ed,&changes,&cause);
-	if (statec)
-	    XkbApplyLedStateChanges(dev,sli,statec,&ed,&changes,&cause);
-
-	kbd= dev;
-	if ((sli->flags&XkbSLI_HasOwnState)==0)
-	    kbd = inputInfo.keyboard;
-
-	XkbFlushLedEvents(dev,kbd,sli,&ed,&changes,&cause);
-	ledWire= (xkbDeviceLedsWireDesc *)mapWire;
-    }
-    return (char *)ledWire;
-}
-
-
-static int
-_XkbSetDeviceInfo(ClientPtr client, DeviceIntPtr dev,
-                  xkbSetDeviceInfoReq *stuff)
-{
-    char                       *wire;
-
-    wire= (char *)&stuff[1];
-    if (stuff->change&XkbXI_ButtonActionsMask) {
-	if (!dev->button) {
-	    client->errorValue = _XkbErrCode2(XkbErr_BadClass,ButtonClass);
-	    return XkbKeyboardErrorCode;
-	}
-	if ((stuff->firstBtn+stuff->nBtns)>dev->button->numButtons) {
-	    client->errorValue= _XkbErrCode4(0x02,stuff->firstBtn,stuff->nBtns,
-						dev->button->numButtons);
-	    return BadMatch;
-	}
-	wire+= (stuff->nBtns*SIZEOF(xkbActionWireDesc));
-    }
-    if (stuff->change&XkbXI_IndicatorsMask) {
-	int status= Success;
-	wire= CheckSetDeviceIndicators(wire,dev,stuff->nDeviceLedFBs,
-							&status,client);
-	if (status!=Success)
-	    return status;
-    }
-    if (((wire-((char *)stuff))/4)!=stuff->length)
-	return BadLength;
-
-    return Success;
-}
-
-static int
-_XkbSetDeviceInfoCheck(ClientPtr client, DeviceIntPtr dev,
-                       xkbSetDeviceInfoReq *stuff)
-{
-    char                       *wire;
-    xkbExtensionDeviceNotify    ed;
-
-    memset((char *)&ed, 0, SIZEOF(xkbExtensionDeviceNotify));
-    ed.deviceID=	dev->id;
-    wire= (char *)&stuff[1];
-    if (stuff->change&XkbXI_ButtonActionsMask) {
-	int			nBtns,sz,i;
-	XkbAction *		acts;
-	DeviceIntPtr		kbd;
-
-	nBtns= dev->button->numButtons;
-	acts= dev->button->xkb_acts;
-	if (acts==NULL) {
-	    acts= calloc(nBtns, sizeof(XkbAction));
-	    if (!acts)
-		return BadAlloc;
-	    dev->button->xkb_acts= acts;
-	}
-	sz= stuff->nBtns*SIZEOF(xkbActionWireDesc);
-	memcpy((char *)&acts[stuff->firstBtn],(char *)wire,sz);
-	wire+= sz;
-	ed.reason|=	XkbXI_ButtonActionsMask;
-	ed.firstBtn=	stuff->firstBtn;
-	ed.nBtns=	stuff->nBtns;
-
-	if (dev->key)	kbd= dev;
-	else		kbd= inputInfo.keyboard;
-	acts= &dev->button->xkb_acts[stuff->firstBtn];
-	for (i=0;i<stuff->nBtns;i++,acts++) {
-	    if (acts->type!=XkbSA_NoAction)
-		XkbSetActionKeyMods(kbd->key->xkbInfo->desc,acts,0);
-	}
-    }
-    if (stuff->change&XkbXI_IndicatorsMask) {
-	int status= Success;
-	wire= SetDeviceIndicators(wire,dev,stuff->change,
-				  stuff->nDeviceLedFBs, &status,client,&ed);
-	if (status!=Success)
-	    return status;
-    }
-    if ((stuff->change)&&(ed.reason))
-	XkbSendExtensionDeviceNotify(dev,client,&ed);
-    return Success;
-}
-
-int
-ProcXkbSetDeviceInfo(ClientPtr client)
-{
-    DeviceIntPtr        dev;
-    int                 rc;
-
-    REQUEST(xkbSetDeviceInfoReq);
-    REQUEST_AT_LEAST_SIZE(xkbSetDeviceInfoReq);
-
-    if (!(client->xkbClientFlags&_XkbClientInitialized))
-	return BadAccess;
-
-    CHK_ANY_DEVICE(dev, stuff->deviceSpec, client, DixManageAccess);
-    CHK_MASK_LEGAL(0x01,stuff->change,XkbXI_AllFeaturesMask);
-
-    rc = _XkbSetDeviceInfoCheck(client, dev, stuff);
-
-    if (rc != Success)
-        return rc;
-
-    if (stuff->deviceSpec == XkbUseCoreKbd || stuff->deviceSpec == XkbUseCorePtr)
-    {
-        DeviceIntPtr other;
-        for (other = inputInfo.devices; other; other = other->next)
-        {
-            if (((other != dev) && !IsMaster(other) && GetMaster(other, MASTER_KEYBOARD) == dev) &&
-                ((stuff->deviceSpec == XkbUseCoreKbd && other->key) ||
-                (stuff->deviceSpec == XkbUseCorePtr && other->button)))
-            {
-                rc = XaceHook(XACE_DEVICE_ACCESS, client, other, DixManageAccess);
-                if (rc == Success)
-                {
-                    rc = _XkbSetDeviceInfoCheck(client, other, stuff);
-                    if (rc != Success)
-                        return rc;
-                }
-            }
-        }
-    }
-
-    /* checks done, apply */
-    rc = _XkbSetDeviceInfo(client, dev, stuff);
-    if (rc != Success)
-        return rc;
-
-    if (stuff->deviceSpec == XkbUseCoreKbd || stuff->deviceSpec == XkbUseCorePtr)
-    {
-        DeviceIntPtr other;
-        for (other = inputInfo.devices; other; other = other->next)
-        {
-            if (((other != dev) && !IsMaster(other) && GetMaster(other, MASTER_KEYBOARD) == dev) &&
-                ((stuff->deviceSpec == XkbUseCoreKbd && other->key) ||
-                (stuff->deviceSpec == XkbUseCorePtr && other->button)))
-            {
-                rc = XaceHook(XACE_DEVICE_ACCESS, client, other, DixManageAccess);
-                if (rc == Success)
-                {
-                    rc = _XkbSetDeviceInfo(client, other, stuff);
-                    if (rc != Success)
-                        return rc;
-                }
-            }
-        }
-    }
-
-    return Success;
-}
-
-/***====================================================================***/
-
-int
-ProcXkbSetDebuggingFlags(ClientPtr client)
-{
-CARD32 				newFlags,newCtrls,extraLength;
-xkbSetDebuggingFlagsReply 	rep;
-int rc;
-
-    REQUEST(xkbSetDebuggingFlagsReq);
-    REQUEST_AT_LEAST_SIZE(xkbSetDebuggingFlagsReq);
-
-    rc = XaceHook(XACE_SERVER_ACCESS, client, DixDebugAccess);
-    if (rc != Success)
-	return rc;
-
-    newFlags=  xkbDebugFlags&(~stuff->affectFlags);
-    newFlags|= (stuff->flags&stuff->affectFlags);
-    newCtrls=  xkbDebugCtrls&(~stuff->affectCtrls);
-    newCtrls|= (stuff->ctrls&stuff->affectCtrls);
-    if (xkbDebugFlags || newFlags || stuff->msgLength) {
-	ErrorF("[xkb] XkbDebug: Setting debug flags to 0x%lx\n",(long)newFlags);
-	if (newCtrls!=xkbDebugCtrls)
-	    ErrorF("[xkb] XkbDebug: Setting debug controls to 0x%lx\n",(long)newCtrls);
-    }
-    extraLength= (stuff->length<<2)-sz_xkbSetDebuggingFlagsReq;
-    if (stuff->msgLength>0) {
-	char *msg;
-	if (extraLength<XkbPaddedSize(stuff->msgLength)) {
-	    ErrorF("[xkb] XkbDebug: msgLength= %d, length= %ld (should be %d)\n",
-			stuff->msgLength,(long)extraLength,
-			XkbPaddedSize(stuff->msgLength));
-	    return BadLength;
-	}
-	msg= (char *)&stuff[1];
-	if (msg[stuff->msgLength-1]!='\0') {
-	    ErrorF("[xkb] XkbDebug: message not null-terminated\n");
-	    return BadValue;
-	}
-	ErrorF("[xkb] XkbDebug: %s\n",msg);
-    }
-    xkbDebugFlags = newFlags;
-    xkbDebugCtrls = newCtrls;
-
-    rep.type= X_Reply;
-    rep.length = 0;
-    rep.sequenceNumber = client->sequence;
-    rep.currentFlags = newFlags;
-    rep.currentCtrls = newCtrls;
-    rep.supportedFlags = ~0;
-    rep.supportedCtrls = ~0;
-    if ( client->swapped ) {
-	register int n;
-	swaps(&rep.sequenceNumber, n);
-	swapl(&rep.currentFlags, n);
-	swapl(&rep.currentCtrls, n);
-	swapl(&rep.supportedFlags, n);
-	swapl(&rep.supportedCtrls, n);
-    }
-    WriteToClient(client,SIZEOF(xkbSetDebuggingFlagsReply), (char *)&rep);
-    return Success;
-}
-
-/***====================================================================***/
-
-static int
-ProcXkbDispatch (ClientPtr client)
-{
-    REQUEST(xReq);
-    switch (stuff->data)
-    {
-    case X_kbUseExtension:
-	return ProcXkbUseExtension(client);
-    case X_kbSelectEvents:
-	return ProcXkbSelectEvents(client);
-    case X_kbBell:
-	return ProcXkbBell(client);
-    case X_kbGetState:
-	return ProcXkbGetState(client);
-    case X_kbLatchLockState:
-	return ProcXkbLatchLockState(client);
-    case X_kbGetControls:
-	return ProcXkbGetControls(client);
-    case X_kbSetControls:
-	return ProcXkbSetControls(client);
-    case X_kbGetMap:
-	return ProcXkbGetMap(client);
-    case X_kbSetMap:
-	return ProcXkbSetMap(client);
-    case X_kbGetCompatMap:
-	return ProcXkbGetCompatMap(client);
-    case X_kbSetCompatMap:
-	return ProcXkbSetCompatMap(client);
-    case X_kbGetIndicatorState:
-	return ProcXkbGetIndicatorState(client);
-    case X_kbGetIndicatorMap:
-	return ProcXkbGetIndicatorMap(client);
-    case X_kbSetIndicatorMap:
-	return ProcXkbSetIndicatorMap(client);
-    case X_kbGetNamedIndicator:
-	return ProcXkbGetNamedIndicator(client);
-    case X_kbSetNamedIndicator:
-	return ProcXkbSetNamedIndicator(client);
-    case X_kbGetNames:
-	return ProcXkbGetNames(client);
-    case X_kbSetNames:
-	return ProcXkbSetNames(client);
-    case X_kbGetGeometry:
-	return ProcXkbGetGeometry(client);
-    case X_kbSetGeometry:
-	return ProcXkbSetGeometry(client);
-    case X_kbPerClientFlags:
-	return ProcXkbPerClientFlags(client);
-    case X_kbListComponents:
-	return ProcXkbListComponents(client);
-    case X_kbGetKbdByName:
-	return ProcXkbGetKbdByName(client);
-    case X_kbGetDeviceInfo:
-	return ProcXkbGetDeviceInfo(client);
-    case X_kbSetDeviceInfo:
-	return ProcXkbSetDeviceInfo(client);
-    case X_kbSetDebuggingFlags:
-	return ProcXkbSetDebuggingFlags(client);
-    default:
-	return BadRequest;
-    }
-}
-
-static int
-XkbClientGone(pointer data,XID id)
-{
-    DevicePtr	pXDev = (DevicePtr)data;
-
-    if (!XkbRemoveResourceClient(pXDev,id)) {
-	ErrorF("[xkb] Internal Error! bad RemoveResourceClient in XkbClientGone\n");
-    }
-    return 1;
-}
-
-void
-XkbExtensionInit(void)
-{
-    ExtensionEntry *extEntry;
-
-    RT_XKBCLIENT = CreateNewResourceType(XkbClientGone, "XkbClient");
-    if (!RT_XKBCLIENT)
-	return;
-
-    if (!XkbInitPrivates())
-	return;
-
-    if ((extEntry = AddExtension(XkbName, XkbNumberEvents, XkbNumberErrors,
-				 ProcXkbDispatch, SProcXkbDispatch,
-				 NULL, StandardMinorOpcode))) {
-	XkbReqCode = (unsigned char)extEntry->base;
-	XkbEventBase = (unsigned char)extEntry->eventBase;
-	XkbErrorBase = (unsigned char)extEntry->errorBase;
-	XkbKeyboardErrorCode = XkbErrorBase+XkbKeyboard;
-    }
-    return;
-}
-
->>>>>>> d7f1bd41
+/************************************************************
+Copyright (c) 1993 by Silicon Graphics Computer Systems, Inc.
+
+Permission to use, copy, modify, and distribute this
+software and its documentation for any purpose and without
+fee is hereby granted, provided that the above copyright
+notice appear in all copies and that both that copyright
+notice and this permission notice appear in supporting
+documentation, and that the name of Silicon Graphics not be 
+used in advertising or publicity pertaining to distribution 
+of the software without specific prior written permission.
+Silicon Graphics makes no representation about the suitability 
+of this software for any purpose. It is provided "as is"
+without any express or implied warranty.
+
+SILICON GRAPHICS DISCLAIMS ALL WARRANTIES WITH REGARD TO THIS 
+SOFTWARE, INCLUDING ALL IMPLIED WARRANTIES OF MERCHANTABILITY 
+AND FITNESS FOR A PARTICULAR PURPOSE. IN NO EVENT SHALL SILICON
+GRAPHICS BE LIABLE FOR ANY SPECIAL, INDIRECT OR CONSEQUENTIAL 
+DAMAGES OR ANY DAMAGES WHATSOEVER RESULTING FROM LOSS OF USE, 
+DATA OR PROFITS, WHETHER IN AN ACTION OF CONTRACT, NEGLIGENCE 
+OR OTHER TORTIOUS ACTION, ARISING OUT OF OR IN CONNECTION  WITH
+THE USE OR PERFORMANCE OF THIS SOFTWARE.
+
+********************************************************/
+
+#ifdef HAVE_DIX_CONFIG_H
+#include <dix-config.h>
+#endif
+
+#include <stdio.h>
+#include <X11/X.h>
+#include <X11/Xproto.h>
+#include "misc.h"
+#include "inputstr.h"
+#define	XKBSRV_NEED_FILE_FUNCS
+#include <xkbsrv.h>
+#include "extnsionst.h"
+#include "xace.h"
+#include "xkb.h"
+#include "protocol-versions.h"
+
+#include <X11/extensions/XI.h>
+#include <X11/extensions/XKMformat.h>
+
+int		XkbEventBase;
+static	int	XkbErrorBase;
+int		XkbReqCode;
+int		XkbKeyboardErrorCode;
+CARD32		xkbDebugFlags = 0;
+static CARD32	xkbDebugCtrls = 0;
+
+static RESTYPE	RT_XKBCLIENT;
+
+/***====================================================================***/
+
+#define	CHK_DEVICE(dev, id, client, access_mode, lf) {\
+    int why;\
+    int rc = lf(&(dev), id, client, access_mode, &why);\
+    if (rc != Success) {\
+	client->errorValue = _XkbErrCode2(why, id);\
+	return rc;\
+    }\
+}
+
+#define	CHK_KBD_DEVICE(dev, id, client, mode) \
+    CHK_DEVICE(dev, id, client, mode, _XkbLookupKeyboard)
+#define	CHK_LED_DEVICE(dev, id, client, mode) \
+    CHK_DEVICE(dev, id, client, mode, _XkbLookupLedDevice)
+#define	CHK_BELL_DEVICE(dev, id, client, mode) \
+    CHK_DEVICE(dev, id, client, mode, _XkbLookupBellDevice)
+#define	CHK_ANY_DEVICE(dev, id, client, mode) \
+    CHK_DEVICE(dev, id, client, mode, _XkbLookupAnyDevice)
+
+#define	CHK_ATOM_ONLY2(a,ev,er) {\
+	if (((a)==None)||(!ValidAtom((a)))) {\
+	    (ev)= (XID)(a);\
+	    return er;\
+	}\
+}
+#define	CHK_ATOM_ONLY(a) \
+	CHK_ATOM_ONLY2(a,client->errorValue,BadAtom)
+
+#define	CHK_ATOM_OR_NONE3(a,ev,er,ret) {\
+	if (((a)!=None)&&(!ValidAtom((a)))) {\
+	    (ev)= (XID)(a);\
+	    (er)= BadAtom;\
+	    return ret;\
+	}\
+}
+#define	CHK_ATOM_OR_NONE2(a,ev,er) {\
+	if (((a)!=None)&&(!ValidAtom((a)))) {\
+	    (ev)= (XID)(a);\
+	    return er;\
+	}\
+}
+#define	CHK_ATOM_OR_NONE(a) \
+	CHK_ATOM_OR_NONE2(a,client->errorValue,BadAtom)
+
+#define	CHK_MASK_LEGAL3(err,mask,legal,ev,er,ret)	{\
+	if ((mask)&(~(legal))) { \
+	    (ev)= _XkbErrCode2((err),((mask)&(~(legal))));\
+	    (er)= BadValue;\
+	    return ret;\
+	}\
+}
+#define	CHK_MASK_LEGAL2(err,mask,legal,ev,er)	{\
+	if ((mask)&(~(legal))) { \
+	    (ev)= _XkbErrCode2((err),((mask)&(~(legal))));\
+	    return er;\
+	}\
+}
+#define	CHK_MASK_LEGAL(err,mask,legal) \
+	CHK_MASK_LEGAL2(err,mask,legal,client->errorValue,BadValue)
+
+#define	CHK_MASK_MATCH(err,affect,value) {\
+	if ((value)&(~(affect))) { \
+	    client->errorValue= _XkbErrCode2((err),((value)&(~(affect))));\
+	    return BadMatch;\
+	}\
+}
+#define	CHK_MASK_OVERLAP(err,m1,m2) {\
+	if ((m1)&(m2)) { \
+	    client->errorValue= _XkbErrCode2((err),((m1)&(m2)));\
+	    return BadMatch;\
+	}\
+}
+#define	CHK_KEY_RANGE2(err,first,num,x,ev,er) {\
+	if (((unsigned)(first)+(num)-1)>(x)->max_key_code) {\
+	    (ev)=_XkbErrCode4(err,(first),(num),(x)->max_key_code);\
+	    return er;\
+	}\
+	else if ( (first)<(x)->min_key_code ) {\
+	    (ev)=_XkbErrCode3(err+1,(first),xkb->min_key_code);\
+	    return er;\
+	}\
+}
+#define	CHK_KEY_RANGE(err,first,num,x)  \
+	CHK_KEY_RANGE2(err,first,num,x,client->errorValue,BadValue)
+
+#define	CHK_REQ_KEY_RANGE2(err,first,num,r,ev,er) {\
+	if (((unsigned)(first)+(num)-1)>(r)->maxKeyCode) {\
+	    (ev)=_XkbErrCode4(err,(first),(num),(r)->maxKeyCode);\
+	    return er;\
+	}\
+	else if ( (first)<(r)->minKeyCode ) {\
+	    (ev)=_XkbErrCode3(err+1,(first),(r)->minKeyCode);\
+	    return er;\
+	}\
+}
+#define	CHK_REQ_KEY_RANGE(err,first,num,r)  \
+	CHK_REQ_KEY_RANGE2(err,first,num,r,client->errorValue,BadValue)
+
+/***====================================================================***/
+
+int
+ProcXkbUseExtension(ClientPtr client)
+{
+    REQUEST(xkbUseExtensionReq);
+    xkbUseExtensionReply	rep;
+    register int n;
+    int	supported;
+
+    REQUEST_SIZE_MATCH(xkbUseExtensionReq);
+    if (stuff->wantedMajor != SERVER_XKB_MAJOR_VERSION) {
+	/* pre-release version 0.65 is compatible with 1.00 */
+	supported= ((SERVER_XKB_MAJOR_VERSION==1)&&
+		    (stuff->wantedMajor==0)&&(stuff->wantedMinor==65));
+    }
+    else supported = 1;
+
+    if ((supported) && (!(client->xkbClientFlags&_XkbClientInitialized))) {
+	client->xkbClientFlags= _XkbClientInitialized;
+	client->vMajor= stuff->wantedMajor;
+	client->vMinor= stuff->wantedMinor;
+    }
+    else if (xkbDebugFlags&0x1) {
+	ErrorF("[xkb] Rejecting client %d (0x%lx) (wants %d.%02d, have %d.%02d)\n",
+					client->index,
+					(long)client->clientAsMask,
+					stuff->wantedMajor,stuff->wantedMinor,
+					SERVER_XKB_MAJOR_VERSION,SERVER_XKB_MINOR_VERSION);
+    }
+    memset(&rep, 0, sizeof(xkbUseExtensionReply));
+    rep.type = X_Reply;
+    rep.supported = supported;
+    rep.length = 0;
+    rep.sequenceNumber = client->sequence;
+    rep.serverMajor = SERVER_XKB_MAJOR_VERSION;
+    rep.serverMinor = SERVER_XKB_MINOR_VERSION;
+    if ( client->swapped ) {
+	swaps(&rep.sequenceNumber, n);
+	swaps(&rep.serverMajor, n);
+	swaps(&rep.serverMinor, n);
+    }
+    WriteToClient(client,SIZEOF(xkbUseExtensionReply), (char *)&rep);
+    return Success;
+}
+
+/***====================================================================***/
+
+int
+ProcXkbSelectEvents(ClientPtr client)
+{
+    unsigned		legal;
+    DeviceIntPtr 	dev;
+    XkbInterestPtr	masks;
+    REQUEST(xkbSelectEventsReq);
+
+    REQUEST_AT_LEAST_SIZE(xkbSelectEventsReq);
+
+    if (!(client->xkbClientFlags&_XkbClientInitialized))
+	return BadAccess;
+
+    CHK_ANY_DEVICE(dev, stuff->deviceSpec, client, DixUseAccess);
+
+    if (((stuff->affectWhich&XkbMapNotifyMask)!=0)&&(stuff->affectMap)) {
+	client->mapNotifyMask&= ~stuff->affectMap;
+	client->mapNotifyMask|= (stuff->affectMap&stuff->map);
+    }
+    if ((stuff->affectWhich&(~XkbMapNotifyMask))==0) 
+	return Success;
+
+    masks = XkbFindClientResource((DevicePtr)dev,client);
+    if (!masks){
+	XID id = FakeClientID(client->index);
+	if (!AddResource(id,RT_XKBCLIENT,dev))
+	    return BadAlloc;
+	masks= XkbAddClientResource((DevicePtr)dev,client,id);
+    }
+    if (masks) {
+	union {
+	    CARD8	*c8;
+	    CARD16	*c16;
+	    CARD32	*c32;
+	} from,to;
+	register unsigned bit,ndx,maskLeft,dataLeft,size;
+
+	from.c8= (CARD8 *)&stuff[1];
+	dataLeft= (stuff->length*4)-SIZEOF(xkbSelectEventsReq);
+	maskLeft= (stuff->affectWhich&(~XkbMapNotifyMask));
+	for (ndx=0,bit=1; (maskLeft!=0); ndx++, bit<<=1) {
+	    if ((bit&maskLeft)==0)
+		continue;
+	    maskLeft&= ~bit;
+	    switch (ndx) {
+		case XkbNewKeyboardNotify:
+		    to.c16= &client->newKeyboardNotifyMask;
+		    legal= XkbAllNewKeyboardEventsMask;
+		    size= 2;
+		    break;
+		case XkbStateNotify:
+		    to.c16= &masks->stateNotifyMask;
+		    legal= XkbAllStateEventsMask;
+		    size= 2;
+		    break;
+		case XkbControlsNotify:
+		    to.c32= &masks->ctrlsNotifyMask;
+		    legal= XkbAllControlEventsMask;
+		    size= 4;
+		    break;
+		case XkbIndicatorStateNotify:
+		    to.c32= &masks->iStateNotifyMask;
+		    legal= XkbAllIndicatorEventsMask;
+		    size= 4;
+		    break;
+		case XkbIndicatorMapNotify:
+		    to.c32= &masks->iMapNotifyMask;
+		    legal= XkbAllIndicatorEventsMask;
+		    size= 4;
+		    break;
+		case XkbNamesNotify:
+		    to.c16= &masks->namesNotifyMask;
+		    legal= XkbAllNameEventsMask;
+		    size= 2;
+		    break;
+		case XkbCompatMapNotify:
+		    to.c8= &masks->compatNotifyMask;
+		    legal= XkbAllCompatMapEventsMask;
+		    size= 1;
+		    break;
+		case XkbBellNotify:
+		    to.c8= &masks->bellNotifyMask;
+		    legal= XkbAllBellEventsMask;
+		    size= 1;
+		    break;
+		case XkbActionMessage:
+		    to.c8= &masks->actionMessageMask;
+		    legal= XkbAllActionMessagesMask;
+		    size= 1;
+		    break;
+		case XkbAccessXNotify:
+		    to.c16= &masks->accessXNotifyMask;
+		    legal= XkbAllAccessXEventsMask;
+		    size= 2;
+		    break;
+		case XkbExtensionDeviceNotify:
+		    to.c16= &masks->extDevNotifyMask;
+		    legal= XkbAllExtensionDeviceEventsMask;
+		    size= 2;
+		    break;
+		default:
+		    client->errorValue = _XkbErrCode2(33,bit);
+		    return BadValue;
+	    }
+
+	    if (stuff->clear&bit) {
+		if (size==2)		to.c16[0]= 0;
+		else if (size==4)	to.c32[0]= 0;
+		else			to.c8[0]=  0;
+	    }
+	    else if (stuff->selectAll&bit) {
+		if (size==2)		to.c16[0]= ~0;
+		else if (size==4)	to.c32[0]= ~0;
+		else			to.c8[0]=  ~0;
+	    }
+	    else {
+		if (dataLeft<(size*2))
+		    return BadLength;
+		if (size==2) {
+		    CHK_MASK_MATCH(ndx,from.c16[0],from.c16[1]);
+		    CHK_MASK_LEGAL(ndx,from.c16[0],legal);
+		    to.c16[0]&= ~from.c16[0];
+		    to.c16[0]|= (from.c16[0]&from.c16[1]);
+		}
+		else if (size==4) {
+		    CHK_MASK_MATCH(ndx,from.c32[0],from.c32[1]);
+		    CHK_MASK_LEGAL(ndx,from.c32[0],legal);
+		    to.c32[0]&= ~from.c32[0];
+		    to.c32[0]|= (from.c32[0]&from.c32[1]);
+		}
+		else  {
+		    CHK_MASK_MATCH(ndx,from.c8[0],from.c8[1]);
+		    CHK_MASK_LEGAL(ndx,from.c8[0],legal);
+		    to.c8[0]&= ~from.c8[0];
+		    to.c8[0]|= (from.c8[0]&from.c8[1]);
+		    size= 2;
+		}
+		from.c8+= (size*2);
+		dataLeft-= (size*2);
+	    }
+	}
+	if (dataLeft>2) {
+	    ErrorF("[xkb] Extra data (%d bytes) after SelectEvents\n",dataLeft);
+	    return BadLength;
+	}
+	return Success;
+    }
+    return BadAlloc;
+}
+
+/***====================================================================***/
+/**
+ * Ring a bell on the given device for the given client.
+ */
+static int
+_XkbBell(ClientPtr client, DeviceIntPtr dev, WindowPtr pWin,
+         int bellClass, int bellID, int pitch, int duration,
+         int percent, int forceSound, int eventOnly, Atom name)
+{
+    int         base;
+    pointer     ctrl;
+    int         oldPitch, oldDuration;
+    int         newPercent;
+
+    if (bellClass == KbdFeedbackClass) {
+        KbdFeedbackPtr	k;
+        if (bellID==XkbDfltXIId)
+            k= dev->kbdfeed;
+        else {
+            for (k=dev->kbdfeed; k; k=k->next) {
+                if (k->ctrl.id == bellID)
+                    break;
+            }
+        }
+        if (!k) {
+            client->errorValue = _XkbErrCode2(0x5,bellID);
+            return BadValue;
+        }
+        base = k->ctrl.bell;
+        ctrl = (pointer) &(k->ctrl);
+        oldPitch= k->ctrl.bell_pitch;
+        oldDuration= k->ctrl.bell_duration;
+        if (pitch!=0) {
+            if (pitch==-1)
+                k->ctrl.bell_pitch= defaultKeyboardControl.bell_pitch;
+            else k->ctrl.bell_pitch= pitch;
+        }
+        if (duration!=0) {
+            if (duration==-1)
+                k->ctrl.bell_duration= defaultKeyboardControl.bell_duration;
+            else k->ctrl.bell_duration= duration;
+        }
+    }
+    else if (bellClass == BellFeedbackClass) {
+        BellFeedbackPtr	b;
+        if (bellID==XkbDfltXIId)
+            b= dev->bell;
+        else {
+            for (b=dev->bell; b; b=b->next) {
+                if (b->ctrl.id == bellID)
+                    break;
+            }
+        }
+        if (!b) {
+            client->errorValue = _XkbErrCode2(0x6,bellID);
+            return BadValue;
+        }
+        base = b->ctrl.percent;
+        ctrl = (pointer) &(b->ctrl);
+        oldPitch= b->ctrl.pitch;
+        oldDuration= b->ctrl.duration;
+        if (pitch!=0) {
+            if (pitch==-1)
+                b->ctrl.pitch= defaultKeyboardControl.bell_pitch;
+            else b->ctrl.pitch= pitch;
+        }
+        if (duration!=0) {
+            if (duration==-1)
+                b->ctrl.duration= defaultKeyboardControl.bell_duration;
+            else b->ctrl.duration= duration;
+        }
+    }
+    else {
+        client->errorValue = _XkbErrCode2(0x7, bellClass);
+        return BadValue;
+    }
+
+    newPercent = (base * percent)/100;
+    if (percent < 0)
+         newPercent = base + newPercent;
+    else newPercent = base - newPercent + percent;
+
+    XkbHandleBell(forceSound, eventOnly,
+                  dev, newPercent, ctrl, bellClass,
+                  name, pWin, client);
+    if ((pitch!=0)||(duration!=0)) {
+        if (bellClass == KbdFeedbackClass) {
+            KbdFeedbackPtr      k;
+            k= (KbdFeedbackPtr)ctrl;
+            if (pitch!=0)
+                k->ctrl.bell_pitch= oldPitch;
+            if (duration!=0)
+                k->ctrl.bell_duration= oldDuration;
+        }
+        else {
+            BellFeedbackPtr     b;
+            b= (BellFeedbackPtr)ctrl;
+            if (pitch!=0)
+                b->ctrl.pitch= oldPitch;
+            if (duration!=0)
+                b->ctrl.duration= oldDuration;
+        }
+    }
+
+    return Success;
+}
+
+int
+ProcXkbBell(ClientPtr client)
+{
+    REQUEST(xkbBellReq);
+    DeviceIntPtr dev;
+    WindowPtr	 pWin;
+    int rc;
+
+    REQUEST_SIZE_MATCH(xkbBellReq);
+
+    if (!(client->xkbClientFlags&_XkbClientInitialized))
+	return BadAccess;
+
+    CHK_BELL_DEVICE(dev, stuff->deviceSpec, client, DixBellAccess);
+    CHK_ATOM_OR_NONE(stuff->name);
+
+    /* device-independent checks request for sane values */
+    if ((stuff->forceSound)&&(stuff->eventOnly)) {
+	client->errorValue=_XkbErrCode3(0x1,stuff->forceSound,stuff->eventOnly);
+	return BadMatch;
+    }
+    if (stuff->percent < -100 || stuff->percent > 100) {
+	client->errorValue = _XkbErrCode2(0x2,stuff->percent);
+	return BadValue;
+    }
+    if (stuff->duration<-1) {
+	client->errorValue = _XkbErrCode2(0x3,stuff->duration);
+	return BadValue;
+    }
+    if (stuff->pitch<-1) {
+	client->errorValue = _XkbErrCode2(0x4,stuff->pitch);
+	return BadValue;
+    }
+
+    if (stuff->bellClass == XkbDfltXIClass) {
+	if (dev->kbdfeed!=NULL)
+	     stuff->bellClass= KbdFeedbackClass;
+	else stuff->bellClass= BellFeedbackClass;
+    }
+
+    if (stuff->window!=None) {
+	rc = dixLookupWindow(&pWin, stuff->window, client, DixGetAttrAccess);
+	if (rc != Success) {
+	    client->errorValue= stuff->window;
+	    return rc;
+	}
+    }
+    else pWin= NULL;
+
+    /* Client wants to ring a bell on the core keyboard?
+       Ring the bell on the core keyboard (which does nothing, but if that
+       fails the client is screwed anyway), and then on all extension devices.
+       Fail if the core keyboard fails but not the extension devices.  this
+       may cause some keyboards to ding and others to stay silent. Fix
+       your client to use explicit keyboards to avoid this.
+
+       dev is the device the client requested.
+     */
+    rc = _XkbBell(client, dev, pWin, stuff->bellClass, stuff->bellID,
+                  stuff->pitch, stuff->duration, stuff->percent,
+                  stuff->forceSound, stuff->eventOnly, stuff->name);
+
+    if ((rc == Success) && ((stuff->deviceSpec == XkbUseCoreKbd) ||
+                            (stuff->deviceSpec == XkbUseCorePtr)))
+    {
+        DeviceIntPtr other;
+        for (other = inputInfo.devices; other; other = other->next)
+        {
+            if ((other != dev) && other->key && !IsMaster(other) && GetMaster(other, MASTER_KEYBOARD) == dev)
+            {
+                rc = XaceHook(XACE_DEVICE_ACCESS, client, other, DixBellAccess);
+                if (rc == Success)
+                    _XkbBell(client, other, pWin, stuff->bellClass,
+                             stuff->bellID, stuff->pitch, stuff->duration,
+                             stuff->percent, stuff->forceSound,
+                             stuff->eventOnly, stuff->name);
+            }
+        }
+        rc = Success; /* reset to success, that's what we got for the VCK */
+    }
+
+    return rc;
+}
+
+/***====================================================================***/
+
+int
+ProcXkbGetState(ClientPtr client)
+{
+    REQUEST(xkbGetStateReq);
+    DeviceIntPtr	dev;
+    xkbGetStateReply	 rep;
+    XkbStateRec		*xkb;
+
+    REQUEST_SIZE_MATCH(xkbGetStateReq);
+
+    if (!(client->xkbClientFlags&_XkbClientInitialized))
+	return BadAccess;
+
+    CHK_KBD_DEVICE(dev, stuff->deviceSpec, client, DixGetAttrAccess);
+
+    xkb= &dev->key->xkbInfo->state;
+    memset(&rep, 0, sizeof(xkbGetStateReply));
+    rep.type= X_Reply;
+    rep.sequenceNumber= client->sequence;
+    rep.length = 0;
+    rep.deviceID = dev->id;
+    rep.mods = XkbStateFieldFromRec(xkb) & 0xff;
+    rep.baseMods = xkb->base_mods;
+    rep.lockedMods = xkb->locked_mods;
+    rep.latchedMods = xkb->latched_mods;
+    rep.group = xkb->group;
+    rep.baseGroup = xkb->base_group;
+    rep.latchedGroup = xkb->latched_group;
+    rep.lockedGroup = xkb->locked_group;
+    rep.compatState = xkb->compat_state;
+    rep.ptrBtnState = xkb->ptr_buttons;
+    if (client->swapped) {
+	register int n;
+	swaps(&rep.sequenceNumber,n);
+	swaps(&rep.ptrBtnState,n);
+    }
+    WriteToClient(client, SIZEOF(xkbGetStateReply), (char *)&rep);
+    return Success;
+}
+
+/***====================================================================***/
+
+int
+ProcXkbLatchLockState(ClientPtr client)
+{
+    int status;
+    DeviceIntPtr dev, tmpd;
+    XkbStateRec	oldState,*newState;
+    CARD16 changed;
+    xkbStateNotify sn;
+    XkbEventCauseRec cause;
+
+    REQUEST(xkbLatchLockStateReq);
+    REQUEST_SIZE_MATCH(xkbLatchLockStateReq);
+
+    if (!(client->xkbClientFlags & _XkbClientInitialized))
+	return BadAccess;
+
+    CHK_KBD_DEVICE(dev, stuff->deviceSpec, client, DixSetAttrAccess);
+    CHK_MASK_MATCH(0x01, stuff->affectModLocks, stuff->modLocks);
+    CHK_MASK_MATCH(0x01, stuff->affectModLatches, stuff->modLatches);
+
+    status = Success;
+
+    for (tmpd = inputInfo.devices; tmpd; tmpd = tmpd->next) {
+        if ((tmpd == dev) || (!IsMaster(tmpd) && GetMaster(tmpd, MASTER_KEYBOARD) == dev)) {
+            if (!tmpd->key || !tmpd->key->xkbInfo)
+                continue;
+
+            oldState = tmpd->key->xkbInfo->state;
+            newState = &tmpd->key->xkbInfo->state;
+            if (stuff->affectModLocks) {
+                newState->locked_mods &= ~stuff->affectModLocks;
+                newState->locked_mods |= (stuff->affectModLocks & stuff->modLocks);
+            }
+            if (status == Success && stuff->lockGroup)
+                newState->locked_group = stuff->groupLock;
+            if (status == Success && stuff->affectModLatches)
+                status = XkbLatchModifiers(tmpd, stuff->affectModLatches,
+                                           stuff->modLatches);
+            if (status == Success && stuff->latchGroup)
+                status = XkbLatchGroup(tmpd, stuff->groupLatch);
+
+            if (status != Success)
+                return status;
+
+            XkbComputeDerivedState(tmpd->key->xkbInfo);
+
+            changed = XkbStateChangedFlags(&oldState, newState);
+            if (changed) {
+                sn.keycode = 0;
+                sn.eventType = 0;
+                sn.requestMajor = XkbReqCode;
+                sn.requestMinor = X_kbLatchLockState;
+                sn.changed = changed;
+                XkbSendStateNotify(tmpd, &sn);
+                changed = XkbIndicatorsToUpdate(tmpd, changed, FALSE);
+                if (changed) {
+                    XkbSetCauseXkbReq(&cause, X_kbLatchLockState, client);
+                    XkbUpdateIndicators(tmpd, changed, TRUE, NULL, &cause);
+	        }
+            }
+        }
+    }
+
+    return Success;
+}
+
+/***====================================================================***/
+
+int
+ProcXkbGetControls(ClientPtr client)
+{
+    xkbGetControlsReply rep;
+    XkbControlsPtr	xkb;
+    DeviceIntPtr 	dev;
+    register int 	n;
+
+    REQUEST(xkbGetControlsReq);
+    REQUEST_SIZE_MATCH(xkbGetControlsReq);
+
+    if (!(client->xkbClientFlags&_XkbClientInitialized))
+	return BadAccess;
+
+    CHK_KBD_DEVICE(dev, stuff->deviceSpec, client, DixGetAttrAccess);
+    
+    xkb = dev->key->xkbInfo->desc->ctrls;
+    rep.type = X_Reply;
+    rep.length = bytes_to_int32(SIZEOF(xkbGetControlsReply)-
+		  SIZEOF(xGenericReply));
+    rep.sequenceNumber = client->sequence;
+    rep.deviceID = ((DeviceIntPtr)dev)->id;
+    rep.numGroups = xkb->num_groups;
+    rep.groupsWrap = xkb->groups_wrap;
+    rep.internalMods = xkb->internal.mask;
+    rep.ignoreLockMods = xkb->ignore_lock.mask;
+    rep.internalRealMods = xkb->internal.real_mods;
+    rep.ignoreLockRealMods = xkb->ignore_lock.real_mods;
+    rep.internalVMods = xkb->internal.vmods;
+    rep.ignoreLockVMods = xkb->ignore_lock.vmods;
+    rep.enabledCtrls = xkb->enabled_ctrls;
+    rep.repeatDelay = xkb->repeat_delay;
+    rep.repeatInterval = xkb->repeat_interval;
+    rep.slowKeysDelay = xkb->slow_keys_delay;
+    rep.debounceDelay = xkb->debounce_delay;
+    rep.mkDelay = xkb->mk_delay;
+    rep.mkInterval = xkb->mk_interval;
+    rep.mkTimeToMax = xkb->mk_time_to_max;
+    rep.mkMaxSpeed = xkb->mk_max_speed;
+    rep.mkCurve = xkb->mk_curve;
+    rep.mkDfltBtn = xkb->mk_dflt_btn;
+    rep.axTimeout = xkb->ax_timeout;
+    rep.axtCtrlsMask = xkb->axt_ctrls_mask;
+    rep.axtCtrlsValues = xkb->axt_ctrls_values;
+    rep.axtOptsMask = xkb->axt_opts_mask;
+    rep.axtOptsValues = xkb->axt_opts_values;
+    rep.axOptions = xkb->ax_options;
+    memcpy(rep.perKeyRepeat,xkb->per_key_repeat,XkbPerKeyBitArraySize);
+    if (client->swapped) {
+    	swaps(&rep.sequenceNumber, n);
+	swapl(&rep.length,n);
+	swaps(&rep.internalVMods, n);
+	swaps(&rep.ignoreLockVMods, n);
+	swapl(&rep.enabledCtrls, n);
+	swaps(&rep.repeatDelay, n);
+	swaps(&rep.repeatInterval, n);
+	swaps(&rep.slowKeysDelay, n);
+	swaps(&rep.debounceDelay, n);
+	swaps(&rep.mkDelay, n);
+	swaps(&rep.mkInterval, n);
+	swaps(&rep.mkTimeToMax, n);
+	swaps(&rep.mkMaxSpeed, n);
+	swaps(&rep.mkCurve, n);
+	swaps(&rep.axTimeout, n);
+	swapl(&rep.axtCtrlsMask, n);
+	swapl(&rep.axtCtrlsValues, n);
+	swaps(&rep.axtOptsMask, n);
+	swaps(&rep.axtOptsValues, n);
+	swaps(&rep.axOptions, n);
+    }
+    WriteToClient(client, SIZEOF(xkbGetControlsReply), (char *)&rep);
+    return Success;
+}
+
+int
+ProcXkbSetControls(ClientPtr client)
+{
+    DeviceIntPtr 	dev, tmpd;
+    XkbSrvInfoPtr	xkbi;
+    XkbControlsPtr	ctrl;
+    XkbControlsRec	new,old;
+    xkbControlsNotify	cn;
+    XkbEventCauseRec	cause;
+    XkbSrvLedInfoPtr	sli;
+
+    REQUEST(xkbSetControlsReq);
+    REQUEST_SIZE_MATCH(xkbSetControlsReq);
+
+    if (!(client->xkbClientFlags & _XkbClientInitialized))
+	return BadAccess;
+
+    CHK_KBD_DEVICE(dev, stuff->deviceSpec, client, DixManageAccess);
+    CHK_MASK_LEGAL(0x01, stuff->changeCtrls, XkbAllControlsMask);
+
+    for (tmpd = inputInfo.devices; tmpd; tmpd = tmpd->next) {
+        if (!tmpd->key || !tmpd->key->xkbInfo)
+            continue;
+        if ((tmpd == dev) || (!IsMaster(tmpd) && GetMaster(tmpd, MASTER_KEYBOARD) == dev)) {
+            xkbi = tmpd->key->xkbInfo;
+            ctrl = xkbi->desc->ctrls;
+            new = *ctrl;
+            XkbSetCauseXkbReq(&cause, X_kbSetControls, client);
+
+            if (stuff->changeCtrls & XkbInternalModsMask) {
+                CHK_MASK_MATCH(0x02, stuff->affectInternalMods,
+                               stuff->internalMods);
+                CHK_MASK_MATCH(0x03, stuff->affectInternalVMods,
+                               stuff->internalVMods);
+
+                new.internal.real_mods &= ~(stuff->affectInternalMods);
+                new.internal.real_mods |= (stuff->affectInternalMods &
+                                           stuff->internalMods);
+                new.internal.vmods &= ~(stuff->affectInternalVMods);
+                new.internal.vmods |= (stuff->affectInternalVMods &
+                                       stuff->internalVMods);
+                new.internal.mask = new.internal.real_mods |
+                                    XkbMaskForVMask(xkbi->desc,
+                                                    new.internal.vmods);
+            }
+
+            if (stuff->changeCtrls & XkbIgnoreLockModsMask) {
+                CHK_MASK_MATCH(0x4, stuff->affectIgnoreLockMods,
+                               stuff->ignoreLockMods);
+                CHK_MASK_MATCH(0x5, stuff->affectIgnoreLockVMods,
+                               stuff->ignoreLockVMods);
+
+                new.ignore_lock.real_mods &= ~(stuff->affectIgnoreLockMods);
+                new.ignore_lock.real_mods |= (stuff->affectIgnoreLockMods &
+                                              stuff->ignoreLockMods);
+                new.ignore_lock.vmods &= ~(stuff->affectIgnoreLockVMods);
+                new.ignore_lock.vmods |= (stuff->affectIgnoreLockVMods &
+                                          stuff->ignoreLockVMods);
+                new.ignore_lock.mask = new.ignore_lock.real_mods |
+                                       XkbMaskForVMask(xkbi->desc,
+                                                       new.ignore_lock.vmods);
+            }
+
+            CHK_MASK_MATCH(0x06, stuff->affectEnabledCtrls,
+                           stuff->enabledCtrls);
+            if (stuff->affectEnabledCtrls) {
+                CHK_MASK_LEGAL(0x07, stuff->affectEnabledCtrls,
+                               XkbAllBooleanCtrlsMask);
+
+                new.enabled_ctrls &= ~(stuff->affectEnabledCtrls);
+                new.enabled_ctrls |= (stuff->affectEnabledCtrls &
+                                      stuff->enabledCtrls);
+            }
+
+            if (stuff->changeCtrls & XkbRepeatKeysMask) {
+                if (stuff->repeatDelay < 1 || stuff->repeatInterval < 1) {
+                    client->errorValue = _XkbErrCode3(0x08, stuff->repeatDelay,
+                                                      stuff->repeatInterval);
+                    return BadValue;
+                }
+
+                new.repeat_delay = stuff->repeatDelay;
+                new.repeat_interval = stuff->repeatInterval;
+            }
+
+            if (stuff->changeCtrls & XkbSlowKeysMask) {
+                if (stuff->slowKeysDelay < 1) {
+                    client->errorValue = _XkbErrCode2(0x09,
+                                                      stuff->slowKeysDelay);
+                    return BadValue;
+                }
+
+                new.slow_keys_delay = stuff->slowKeysDelay;
+            }
+
+            if (stuff->changeCtrls & XkbBounceKeysMask) {
+                if (stuff->debounceDelay < 1) {
+                    client->errorValue = _XkbErrCode2(0x0A,
+                                                      stuff->debounceDelay);
+                    return BadValue;
+                }
+
+                new.debounce_delay = stuff->debounceDelay;
+            }
+
+            if (stuff->changeCtrls & XkbMouseKeysMask) {
+                if (stuff->mkDfltBtn > XkbMaxMouseKeysBtn) {
+                    client->errorValue = _XkbErrCode2(0x0B, stuff->mkDfltBtn);
+                    return BadValue;
+                }
+
+                new.mk_dflt_btn = stuff->mkDfltBtn;
+            }
+
+            if (stuff->changeCtrls & XkbMouseKeysAccelMask) {
+                if (stuff->mkDelay < 1 || stuff->mkInterval < 1 ||
+                    stuff->mkTimeToMax < 1 || stuff->mkMaxSpeed < 1 ||
+                    stuff->mkCurve < -1000) {
+                    client->errorValue = _XkbErrCode2(0x0C,0);
+                    return BadValue;
+                }
+
+                new.mk_delay = stuff->mkDelay;
+                new.mk_interval = stuff->mkInterval;
+                new.mk_time_to_max = stuff->mkTimeToMax;
+                new.mk_max_speed = stuff->mkMaxSpeed;
+                new.mk_curve = stuff->mkCurve;
+                AccessXComputeCurveFactor(xkbi, &new);
+            }
+
+            if (stuff->changeCtrls & XkbGroupsWrapMask) {
+                unsigned act, num;
+
+                act = XkbOutOfRangeGroupAction(stuff->groupsWrap);
+                switch (act) {
+                case XkbRedirectIntoRange:
+                    num = XkbOutOfRangeGroupNumber(stuff->groupsWrap);
+                    if (num >= new.num_groups) {
+                        client->errorValue = _XkbErrCode3(0x0D, new.num_groups,
+                                                          num);
+                        return BadValue;
+                    }
+                case XkbWrapIntoRange:
+                case XkbClampIntoRange:
+                    break;
+                default:
+                    client->errorValue = _XkbErrCode2(0x0E, act);
+                    return BadValue;
+                }
+
+                new.groups_wrap= stuff->groupsWrap;
+            }
+
+            CHK_MASK_LEGAL(0x0F, stuff->axOptions, XkbAX_AllOptionsMask);
+            if (stuff->changeCtrls & XkbAccessXKeysMask) {
+                new.ax_options = stuff->axOptions & XkbAX_AllOptionsMask;
+            }
+            else {
+                if (stuff->changeCtrls & XkbStickyKeysMask) {
+                    new.ax_options &= ~(XkbAX_SKOptionsMask);
+                    new.ax_options |= (stuff->axOptions & XkbAX_SKOptionsMask);
+                }
+            
+                if (stuff->changeCtrls & XkbAccessXFeedbackMask) {
+                    new.ax_options &= ~(XkbAX_FBOptionsMask);
+                    new.ax_options |= (stuff->axOptions & XkbAX_FBOptionsMask);
+                }
+            }
+
+            if (stuff->changeCtrls & XkbAccessXTimeoutMask) {
+                if (stuff->axTimeout < 1) {
+                    client->errorValue = _XkbErrCode2(0x10, stuff->axTimeout);
+                    return BadValue;
+                }
+                CHK_MASK_MATCH(0x11, stuff->axtCtrlsMask,
+                               stuff->axtCtrlsValues);
+                CHK_MASK_LEGAL(0x12, stuff->axtCtrlsMask,
+                               XkbAllBooleanCtrlsMask);
+                CHK_MASK_MATCH(0x13, stuff->axtOptsMask, stuff->axtOptsValues);
+                CHK_MASK_LEGAL(0x14, stuff->axtOptsMask, XkbAX_AllOptionsMask);
+                new.ax_timeout = stuff->axTimeout;
+                new.axt_ctrls_mask = stuff->axtCtrlsMask;
+                new.axt_ctrls_values = (stuff->axtCtrlsValues &
+                                        stuff->axtCtrlsMask);
+                new.axt_opts_mask = stuff->axtOptsMask;
+                new.axt_opts_values = (stuff->axtOptsValues &
+                                       stuff->axtOptsMask);
+            }
+
+            if (stuff->changeCtrls & XkbPerKeyRepeatMask) {
+                memcpy(new.per_key_repeat, stuff->perKeyRepeat,
+                       XkbPerKeyBitArraySize);
+                if (xkbi->repeatKey &&
+                    !BitIsOn(new.per_key_repeat, xkbi->repeatKey)) {
+                    AccessXCancelRepeatKey(xkbi, xkbi->repeatKey);
+                }
+            }
+
+            old= *ctrl;
+            *ctrl= new;
+            XkbDDXChangeControls(tmpd, &old, ctrl);
+
+            if (XkbComputeControlsNotify(tmpd, &old, ctrl, &cn, FALSE)) {
+                cn.keycode = 0;
+                cn.eventType = 0;
+                cn.requestMajor = XkbReqCode;
+                cn.requestMinor = X_kbSetControls;
+                XkbSendControlsNotify(tmpd, &cn);
+            }
+
+            sli = XkbFindSrvLedInfo(tmpd, XkbDfltXIClass, XkbDfltXIId, 0);
+            if (sli)
+                XkbUpdateIndicators(tmpd, sli->usesControls, TRUE, NULL,
+                                    &cause);
+
+            /* If sticky keys were disabled, clear all locks and latches */
+            if ((old.enabled_ctrls & XkbStickyKeysMask) &&
+                !(ctrl->enabled_ctrls & XkbStickyKeysMask))
+                XkbClearAllLatchesAndLocks(tmpd, xkbi, TRUE, &cause);
+        }
+    }
+
+    return Success;
+}
+
+/***====================================================================***/
+
+static int
+XkbSizeKeyTypes(XkbDescPtr xkb,xkbGetMapReply *rep)
+{
+    XkbKeyTypeRec 	*type;
+    unsigned		i,len;
+
+    len= 0;
+    if (((rep->present&XkbKeyTypesMask)==0)||(rep->nTypes<1)||
+	(!xkb)||(!xkb->map)||(!xkb->map->types)) {
+	rep->present&= ~XkbKeyTypesMask;
+	rep->firstType= rep->nTypes= 0;
+	return 0;
+    }
+    type= &xkb->map->types[rep->firstType];
+    for (i=0;i<rep->nTypes;i++,type++){
+	len+= SIZEOF(xkbKeyTypeWireDesc);
+	if (type->map_count>0) {
+	    len+= (type->map_count*SIZEOF(xkbKTMapEntryWireDesc));
+	    if (type->preserve)
+		len+= (type->map_count*SIZEOF(xkbModsWireDesc));
+	}
+    }
+    return len;
+}
+
+static char *
+XkbWriteKeyTypes(	XkbDescPtr		xkb,
+			xkbGetMapReply *	rep,
+			char *			buf,
+			ClientPtr 		client)
+{
+    XkbKeyTypePtr	type;
+    unsigned		i;
+    xkbKeyTypeWireDesc *wire;
+
+    type= &xkb->map->types[rep->firstType];
+    for (i=0;i<rep->nTypes;i++,type++) {
+	register unsigned n;
+	wire= (xkbKeyTypeWireDesc *)buf;
+	wire->mask = type->mods.mask;
+	wire->realMods = type->mods.real_mods;
+	wire->virtualMods = type->mods.vmods;
+	wire->numLevels = type->num_levels;
+	wire->nMapEntries = type->map_count;
+	wire->preserve = (type->preserve!=NULL);
+	if (client->swapped) {
+	    register int n;
+	    swaps(&wire->virtualMods,n);
+	}	
+
+	buf= (char *)&wire[1];
+	if (wire->nMapEntries>0) {
+	    xkbKTMapEntryWireDesc *	wire;
+	    XkbKTMapEntryPtr		entry;
+	    wire= (xkbKTMapEntryWireDesc *)buf;
+	    entry= type->map;
+	    for (n=0;n<type->map_count;n++,wire++,entry++) {
+		wire->active= entry->active;
+		wire->mask= entry->mods.mask;
+		wire->level= entry->level;
+		wire->realMods= entry->mods.real_mods;
+		wire->virtualMods= entry->mods.vmods;
+		if (client->swapped) {
+		    register int n;
+		    swaps(&wire->virtualMods,n);
+		}
+	    }
+	    buf= (char *)wire;
+	    if (type->preserve!=NULL) {
+		xkbModsWireDesc *	pwire;
+		XkbModsPtr		preserve;
+		pwire= (xkbModsWireDesc *)buf;
+		preserve= type->preserve;
+		for (n=0;n<type->map_count;n++,pwire++,preserve++) {
+		    pwire->mask= preserve->mask;
+		    pwire->realMods= preserve->real_mods;
+		    pwire->virtualMods= preserve->vmods;
+		    if (client->swapped) {
+			register int n;
+			swaps(&pwire->virtualMods,n);
+		    }
+		}
+		buf= (char *)pwire;
+	    }
+	}
+    }
+    return buf;
+}
+
+static int
+XkbSizeKeySyms(XkbDescPtr xkb,xkbGetMapReply *rep)
+{
+    XkbSymMapPtr	symMap;
+    unsigned		i,len;
+    unsigned		nSyms,nSymsThisKey;
+
+    if (((rep->present&XkbKeySymsMask)==0)||(rep->nKeySyms<1)||
+	(!xkb)||(!xkb->map)||(!xkb->map->key_sym_map)) {
+	rep->present&= ~XkbKeySymsMask;
+	rep->firstKeySym= rep->nKeySyms= 0;
+	rep->totalSyms= 0;
+	return 0;
+    }
+    len= rep->nKeySyms*SIZEOF(xkbSymMapWireDesc);
+    symMap = &xkb->map->key_sym_map[rep->firstKeySym];
+    for (i=nSyms=0;i<rep->nKeySyms;i++,symMap++) {
+	if (symMap->offset!=0) {
+	    nSymsThisKey= XkbNumGroups(symMap->group_info)*symMap->width;
+	    nSyms+= nSymsThisKey;
+	}
+    }
+    len+= nSyms*4;
+    rep->totalSyms= nSyms;
+    return len;
+}
+
+static int
+XkbSizeVirtualMods(XkbDescPtr xkb,xkbGetMapReply *rep)
+{
+register unsigned i,nMods,bit;
+
+    if (((rep->present&XkbVirtualModsMask)==0)||(rep->virtualMods==0)||
+	(!xkb)||(!xkb->server)) {
+	rep->present&= ~XkbVirtualModsMask;
+	rep->virtualMods= 0;
+	return 0;
+    }
+    for (i=nMods=0,bit=1;i<XkbNumVirtualMods;i++,bit<<=1) {
+        if (rep->virtualMods&bit)
+	    nMods++;
+    }
+    return XkbPaddedSize(nMods);
+}
+
+static char *
+XkbWriteKeySyms(XkbDescPtr xkb,xkbGetMapReply *rep,char *buf,ClientPtr client)
+{
+register KeySym *	pSym;
+XkbSymMapPtr		symMap;
+xkbSymMapWireDesc *	outMap;
+register unsigned	i;
+
+    symMap = &xkb->map->key_sym_map[rep->firstKeySym];
+    for (i=0;i<rep->nKeySyms;i++,symMap++) {
+	outMap = (xkbSymMapWireDesc *)buf;
+	outMap->ktIndex[0] = symMap->kt_index[0];
+	outMap->ktIndex[1] = symMap->kt_index[1];
+	outMap->ktIndex[2] = symMap->kt_index[2];
+	outMap->ktIndex[3] = symMap->kt_index[3];
+	outMap->groupInfo = symMap->group_info;
+	outMap->width= symMap->width;
+	outMap->nSyms = symMap->width*XkbNumGroups(symMap->group_info);
+	buf= (char *)&outMap[1];
+	if (outMap->nSyms==0)
+	    continue;
+
+	pSym = &xkb->map->syms[symMap->offset];
+	memcpy((char *)buf,(char *)pSym,outMap->nSyms*4);
+	if (client->swapped) {
+	    register int n,nSyms= outMap->nSyms;
+	    swaps(&outMap->nSyms,n);
+	    while (nSyms-->0) {
+		swapl(buf,n);
+		buf+= 4;
+	    }
+	}
+	else buf+= outMap->nSyms*4;
+    }
+    return buf;
+}
+
+static int
+XkbSizeKeyActions(XkbDescPtr xkb,xkbGetMapReply *rep)
+{
+    unsigned		i,len,nActs;
+    register KeyCode	firstKey;
+
+    if (((rep->present&XkbKeyActionsMask)==0)||(rep->nKeyActs<1)||
+	(!xkb)||(!xkb->server)||(!xkb->server->key_acts)) {
+	rep->present&= ~XkbKeyActionsMask;
+	rep->firstKeyAct= rep->nKeyActs= 0;
+	rep->totalActs= 0;
+	return 0;
+    }
+    firstKey= rep->firstKeyAct;
+    for (nActs=i=0;i<rep->nKeyActs;i++) {
+	if (xkb->server->key_acts[i+firstKey]!=0)
+	    nActs+= XkbKeyNumActions(xkb,i+firstKey);
+    }
+    len= XkbPaddedSize(rep->nKeyActs)+(nActs*SIZEOF(xkbActionWireDesc));
+    rep->totalActs= nActs;
+    return len;
+}
+
+static char *
+XkbWriteKeyActions(XkbDescPtr xkb,xkbGetMapReply *rep,char *buf,
+							ClientPtr client)
+{
+    unsigned		i;
+    CARD8 *		numDesc;
+    XkbAnyAction *	actDesc;
+
+    numDesc = (CARD8 *)buf;
+    for (i=0;i<rep->nKeyActs;i++) {
+	if (xkb->server->key_acts[i+rep->firstKeyAct]==0)
+	     numDesc[i] = 0;
+	else numDesc[i] = XkbKeyNumActions(xkb,(i+rep->firstKeyAct));
+    }
+    buf+= XkbPaddedSize(rep->nKeyActs);
+
+    actDesc = (XkbAnyAction *)buf;
+    for (i=0;i<rep->nKeyActs;i++) {
+	if (xkb->server->key_acts[i+rep->firstKeyAct]!=0) {
+	    unsigned int num;
+	    num = XkbKeyNumActions(xkb,(i+rep->firstKeyAct));
+	    memcpy((char *)actDesc,
+		   (char*)XkbKeyActionsPtr(xkb,(i+rep->firstKeyAct)),
+		   num*SIZEOF(xkbActionWireDesc));
+	    actDesc+= num;
+	}
+    }
+    buf = (char *)actDesc;
+    return buf;
+}
+
+static int
+XkbSizeKeyBehaviors(XkbDescPtr xkb,xkbGetMapReply *rep)
+{
+    unsigned		i,len,nBhvr;
+    XkbBehavior *	bhv;
+
+    if (((rep->present&XkbKeyBehaviorsMask)==0)||(rep->nKeyBehaviors<1)||
+	(!xkb)||(!xkb->server)||(!xkb->server->behaviors)) {
+	rep->present&= ~XkbKeyBehaviorsMask;
+	rep->firstKeyBehavior= rep->nKeyBehaviors= 0;
+	rep->totalKeyBehaviors= 0;
+	return 0;
+    }
+    bhv= &xkb->server->behaviors[rep->firstKeyBehavior];
+    for (nBhvr=i=0;i<rep->nKeyBehaviors;i++,bhv++) {
+	if (bhv->type!=XkbKB_Default)
+	    nBhvr++;
+    }
+    len= nBhvr*SIZEOF(xkbBehaviorWireDesc);
+    rep->totalKeyBehaviors= nBhvr;
+    return len;
+}
+
+static char *
+XkbWriteKeyBehaviors(XkbDescPtr xkb,xkbGetMapReply *rep,char *buf,
+							ClientPtr client)
+{
+    unsigned		i;
+    xkbBehaviorWireDesc	*wire;
+    XkbBehavior		*pBhvr;
+
+    wire = (xkbBehaviorWireDesc *)buf;
+    pBhvr= &xkb->server->behaviors[rep->firstKeyBehavior];
+    for (i=0;i<rep->nKeyBehaviors;i++,pBhvr++) {
+	if (pBhvr->type!=XkbKB_Default) {
+	    wire->key=  i+rep->firstKeyBehavior;
+	    wire->type= pBhvr->type;
+	    wire->data= pBhvr->data;
+	    wire++;
+	}
+    }
+    buf = (char *)wire;
+    return buf;
+}
+
+static int
+XkbSizeExplicit(XkbDescPtr xkb,xkbGetMapReply *rep)
+{
+    unsigned	i,len,nRtrn;
+
+    if (((rep->present&XkbExplicitComponentsMask)==0)||(rep->nKeyExplicit<1)||
+	(!xkb)||(!xkb->server)||(!xkb->server->explicit)) {
+	rep->present&= ~XkbExplicitComponentsMask;
+	rep->firstKeyExplicit= rep->nKeyExplicit= 0;
+	rep->totalKeyExplicit= 0;
+	return 0;
+    }
+    for (nRtrn=i=0;i<rep->nKeyExplicit;i++) {
+	if (xkb->server->explicit[i+rep->firstKeyExplicit]!=0)
+	    nRtrn++;
+    }
+    rep->totalKeyExplicit= nRtrn;
+    len= XkbPaddedSize(nRtrn*2); /* two bytes per non-zero explicit component */
+    return len;
+}
+
+static char *
+XkbWriteExplicit(XkbDescPtr xkb,xkbGetMapReply *rep,char *buf,ClientPtr client)
+{
+unsigned	i;
+char *		start;
+unsigned char *	pExp;
+
+    start= buf;
+    pExp= &xkb->server->explicit[rep->firstKeyExplicit];
+    for (i=0;i<rep->nKeyExplicit;i++,pExp++) {
+	if (*pExp!=0) {
+	    *buf++= i+rep->firstKeyExplicit;
+	    *buf++= *pExp;
+	}
+    }
+    i= XkbPaddedSize(buf-start)-(buf-start); /* pad to word boundary */
+    return buf+i;
+}
+
+static int
+XkbSizeModifierMap(XkbDescPtr xkb,xkbGetMapReply *rep)
+{
+    unsigned	i,len,nRtrn;
+
+    if (((rep->present&XkbModifierMapMask)==0)||(rep->nModMapKeys<1)||
+	(!xkb)||(!xkb->map)||(!xkb->map->modmap)) {
+	rep->present&= ~XkbModifierMapMask;
+	rep->firstModMapKey= rep->nModMapKeys= 0;
+	rep->totalModMapKeys= 0;
+	return 0;
+    }
+    for (nRtrn=i=0;i<rep->nModMapKeys;i++) {
+	if (xkb->map->modmap[i+rep->firstModMapKey]!=0)
+	    nRtrn++;
+    }
+    rep->totalModMapKeys= nRtrn;
+    len= XkbPaddedSize(nRtrn*2); /* two bytes per non-zero modmap component */
+    return len;
+}
+
+static char *
+XkbWriteModifierMap(XkbDescPtr xkb,xkbGetMapReply *rep,char *buf,
+							ClientPtr client)
+{
+unsigned	i;
+char *		start;
+unsigned char *	pMap;
+
+    start= buf;
+    pMap= &xkb->map->modmap[rep->firstModMapKey];
+    for (i=0;i<rep->nModMapKeys;i++,pMap++) {
+	if (*pMap!=0) {
+	    *buf++= i+rep->firstModMapKey;
+	    *buf++= *pMap;
+	}
+    }
+    i= XkbPaddedSize(buf-start)-(buf-start); /* pad to word boundary */
+    return buf+i;
+}
+
+static int
+XkbSizeVirtualModMap(XkbDescPtr xkb,xkbGetMapReply *rep)
+{
+    unsigned	i,len,nRtrn;
+
+    if (((rep->present&XkbVirtualModMapMask)==0)||(rep->nVModMapKeys<1)||
+	(!xkb)||(!xkb->server)||(!xkb->server->vmodmap)) {
+	rep->present&= ~XkbVirtualModMapMask;
+	rep->firstVModMapKey= rep->nVModMapKeys= 0;
+	rep->totalVModMapKeys= 0;
+	return 0;
+    }
+    for (nRtrn=i=0;i<rep->nVModMapKeys;i++) {
+	if (xkb->server->vmodmap[i+rep->firstVModMapKey]!=0)
+	    nRtrn++;
+    }
+    rep->totalVModMapKeys= nRtrn;
+    len= nRtrn*SIZEOF(xkbVModMapWireDesc);
+    return len;
+}
+
+static char *
+XkbWriteVirtualModMap(XkbDescPtr xkb,xkbGetMapReply *rep,char *buf,
+							ClientPtr client)
+{
+unsigned		i;
+xkbVModMapWireDesc *	wire;
+unsigned short *	pMap;
+
+    wire= (xkbVModMapWireDesc *)buf;
+    pMap= &xkb->server->vmodmap[rep->firstVModMapKey];
+    for (i=0;i<rep->nVModMapKeys;i++,pMap++) {
+	if (*pMap!=0) {
+	    wire->key= i+rep->firstVModMapKey;
+	    wire->vmods= *pMap;
+	    wire++;
+	}
+    }
+    return (char *)wire;
+}
+
+static Status
+XkbComputeGetMapReplySize(XkbDescPtr xkb,xkbGetMapReply *rep)
+{
+int	len;
+
+    rep->minKeyCode= xkb->min_key_code;
+    rep->maxKeyCode= xkb->max_key_code;
+    len= XkbSizeKeyTypes(xkb,rep);
+    len+= XkbSizeKeySyms(xkb,rep);
+    len+= XkbSizeKeyActions(xkb,rep);
+    len+= XkbSizeKeyBehaviors(xkb,rep);
+    len+= XkbSizeVirtualMods(xkb,rep);
+    len+= XkbSizeExplicit(xkb,rep);
+    len+= XkbSizeModifierMap(xkb,rep);
+    len+= XkbSizeVirtualModMap(xkb,rep);
+    rep->length+= (len/4);
+    return Success;
+}
+
+static int
+XkbSendMap(ClientPtr client,XkbDescPtr xkb,xkbGetMapReply *rep)
+{
+unsigned	i,len;
+char		*desc,*start;
+
+    len= (rep->length*4)-(SIZEOF(xkbGetMapReply)-SIZEOF(xGenericReply));
+    start= desc= calloc(1, len);
+    if (!start)
+	return BadAlloc;
+    if ( rep->nTypes>0 )
+	desc = XkbWriteKeyTypes(xkb,rep,desc,client);
+    if ( rep->nKeySyms>0 )
+	desc = XkbWriteKeySyms(xkb,rep,desc,client);
+    if ( rep->nKeyActs>0 )
+	desc = XkbWriteKeyActions(xkb,rep,desc,client);
+    if ( rep->totalKeyBehaviors>0 )
+	desc = XkbWriteKeyBehaviors(xkb,rep,desc,client);
+    if ( rep->virtualMods ) {
+	register int sz,bit;
+	for (i=sz=0,bit=1;i<XkbNumVirtualMods;i++,bit<<=1) {
+	    if (rep->virtualMods&bit) {
+		desc[sz++]= xkb->server->vmods[i];
+	    }
+	}
+	desc+= XkbPaddedSize(sz);
+    }
+    if ( rep->totalKeyExplicit>0 )
+	desc= XkbWriteExplicit(xkb,rep,desc,client);
+    if ( rep->totalModMapKeys>0 )
+	desc= XkbWriteModifierMap(xkb,rep,desc,client);
+    if ( rep->totalVModMapKeys>0 )
+	desc= XkbWriteVirtualModMap(xkb,rep,desc,client);
+    if ((desc-start)!=(len)) {
+	ErrorF("[xkb] BOGUS LENGTH in write keyboard desc, expected %d, got %ld\n",
+					len, (unsigned long)(desc-start));
+    }
+    if (client->swapped) {
+	register int n;
+	swaps(&rep->sequenceNumber,n);
+	swapl(&rep->length,n);
+	swaps(&rep->present,n);
+	swaps(&rep->totalSyms,n);
+	swaps(&rep->totalActs,n);
+    }
+    WriteToClient(client, (i=SIZEOF(xkbGetMapReply)), (char *)rep);
+    WriteToClient(client, len, start);
+    free((char *)start);
+    return Success;
+}
+
+int
+ProcXkbGetMap(ClientPtr client)
+{
+    DeviceIntPtr	 dev;
+    xkbGetMapReply	 rep;
+    XkbDescRec		*xkb;
+    int			 n,status;
+
+    REQUEST(xkbGetMapReq);
+    REQUEST_SIZE_MATCH(xkbGetMapReq);
+    
+    if (!(client->xkbClientFlags&_XkbClientInitialized))
+	return BadAccess;
+
+    CHK_KBD_DEVICE(dev, stuff->deviceSpec, client, DixGetAttrAccess);
+    CHK_MASK_OVERLAP(0x01,stuff->full,stuff->partial);
+    CHK_MASK_LEGAL(0x02,stuff->full,XkbAllMapComponentsMask);
+    CHK_MASK_LEGAL(0x03,stuff->partial,XkbAllMapComponentsMask);
+
+    xkb= dev->key->xkbInfo->desc;
+    memset(&rep, 0, sizeof(xkbGetMapReply));
+    rep.type= X_Reply;
+    rep.sequenceNumber= client->sequence;
+    rep.length = (SIZEOF(xkbGetMapReply)-SIZEOF(xGenericReply))>>2;
+    rep.deviceID = dev->id;
+    rep.present = stuff->partial|stuff->full;
+    rep.minKeyCode = xkb->min_key_code;
+    rep.maxKeyCode = xkb->max_key_code;
+    if ( stuff->full&XkbKeyTypesMask ) {
+	rep.firstType = 0;
+	rep.nTypes = xkb->map->num_types;
+    }
+    else if (stuff->partial&XkbKeyTypesMask) {
+	if (((unsigned)stuff->firstType+stuff->nTypes)>xkb->map->num_types) {
+	    client->errorValue = _XkbErrCode4(0x04,xkb->map->num_types,
+					stuff->firstType,stuff->nTypes);
+	    return BadValue;
+	}
+	rep.firstType = stuff->firstType;
+	rep.nTypes = stuff->nTypes;
+    }
+    else rep.nTypes = 0;
+    rep.totalTypes = xkb->map->num_types;
+
+    n= XkbNumKeys(xkb);
+    if ( stuff->full&XkbKeySymsMask ) {
+	rep.firstKeySym = xkb->min_key_code;
+	rep.nKeySyms = n;
+    }
+    else if (stuff->partial&XkbKeySymsMask) {
+	CHK_KEY_RANGE(0x05,stuff->firstKeySym,stuff->nKeySyms,xkb);
+	rep.firstKeySym = stuff->firstKeySym;
+	rep.nKeySyms = stuff->nKeySyms;
+    }
+    else rep.nKeySyms = 0;
+    rep.totalSyms= 0;
+
+    if ( stuff->full&XkbKeyActionsMask ) {
+	rep.firstKeyAct= xkb->min_key_code;
+	rep.nKeyActs= n;
+    }
+    else if (stuff->partial&XkbKeyActionsMask) {
+	CHK_KEY_RANGE(0x07,stuff->firstKeyAct,stuff->nKeyActs,xkb);
+	rep.firstKeyAct= stuff->firstKeyAct;
+	rep.nKeyActs= stuff->nKeyActs;
+    }
+    else rep.nKeyActs= 0;
+    rep.totalActs= 0;
+
+    if ( stuff->full&XkbKeyBehaviorsMask ) {
+	rep.firstKeyBehavior = xkb->min_key_code;
+	rep.nKeyBehaviors = n;
+    }
+    else if (stuff->partial&XkbKeyBehaviorsMask) {
+	CHK_KEY_RANGE(0x09,stuff->firstKeyBehavior,stuff->nKeyBehaviors,xkb);
+	rep.firstKeyBehavior= stuff->firstKeyBehavior;
+	rep.nKeyBehaviors= stuff->nKeyBehaviors;
+    }
+    else rep.nKeyBehaviors = 0;
+    rep.totalKeyBehaviors= 0;
+
+    if (stuff->full&XkbVirtualModsMask)
+	rep.virtualMods= ~0;
+    else if (stuff->partial&XkbVirtualModsMask)
+	rep.virtualMods= stuff->virtualMods;
+    
+    if (stuff->full&XkbExplicitComponentsMask) {
+	rep.firstKeyExplicit= xkb->min_key_code;
+	rep.nKeyExplicit= n;
+    }
+    else if (stuff->partial&XkbExplicitComponentsMask) {
+	CHK_KEY_RANGE(0x0B,stuff->firstKeyExplicit,stuff->nKeyExplicit,xkb);
+	rep.firstKeyExplicit= stuff->firstKeyExplicit;
+	rep.nKeyExplicit= stuff->nKeyExplicit;
+    }
+    else rep.nKeyExplicit = 0;
+    rep.totalKeyExplicit=  0;
+
+    if (stuff->full&XkbModifierMapMask) {
+	rep.firstModMapKey= xkb->min_key_code;
+	rep.nModMapKeys= n;
+    }
+    else if (stuff->partial&XkbModifierMapMask) {
+	CHK_KEY_RANGE(0x0D,stuff->firstModMapKey,stuff->nModMapKeys,xkb);
+	rep.firstModMapKey= stuff->firstModMapKey;
+	rep.nModMapKeys= stuff->nModMapKeys;
+    }
+    else rep.nModMapKeys = 0;
+    rep.totalModMapKeys= 0;
+
+    if (stuff->full&XkbVirtualModMapMask) {
+	rep.firstVModMapKey= xkb->min_key_code;
+	rep.nVModMapKeys= n;
+    }
+    else if (stuff->partial&XkbVirtualModMapMask) {
+	CHK_KEY_RANGE(0x0F,stuff->firstVModMapKey,stuff->nVModMapKeys,xkb);
+	rep.firstVModMapKey= stuff->firstVModMapKey;
+	rep.nVModMapKeys= stuff->nVModMapKeys;
+    }
+    else rep.nVModMapKeys = 0;
+    rep.totalVModMapKeys= 0;
+
+    if ((status=XkbComputeGetMapReplySize(xkb,&rep))!=Success)
+	return status;
+    return XkbSendMap(client,xkb,&rep);
+}
+
+/***====================================================================***/
+
+static int
+CheckKeyTypes(	ClientPtr	client,
+		XkbDescPtr	xkb,
+		xkbSetMapReq *	req,
+		xkbKeyTypeWireDesc **wireRtrn,
+		int	 *	nMapsRtrn,
+		CARD8 *		mapWidthRtrn)
+{
+unsigned		nMaps;
+register unsigned	i,n;
+register CARD8 *	map;
+register xkbKeyTypeWireDesc	*wire = *wireRtrn;
+
+    if (req->firstType>((unsigned)xkb->map->num_types)) {
+	*nMapsRtrn = _XkbErrCode3(0x01,req->firstType,xkb->map->num_types);
+	return 0;
+    }
+    if (req->flags&XkbSetMapResizeTypes) {
+	nMaps = req->firstType+req->nTypes;
+	if (nMaps<XkbNumRequiredTypes) {  /* canonical types must be there */
+	    *nMapsRtrn= _XkbErrCode4(0x02,req->firstType,req->nTypes,4);
+	    return 0;
+	}
+    }
+    else if (req->present&XkbKeyTypesMask) {
+	nMaps = xkb->map->num_types;
+	if ((req->firstType+req->nTypes)>nMaps) {
+	    *nMapsRtrn = req->firstType+req->nTypes;
+	    return 0;
+	}
+    }
+    else {
+	*nMapsRtrn = xkb->map->num_types;
+	for (i=0;i<xkb->map->num_types;i++) {
+	    mapWidthRtrn[i] = xkb->map->types[i].num_levels;
+	}
+	return 1;
+    }
+
+    for (i=0;i<req->firstType;i++) {
+	mapWidthRtrn[i] = xkb->map->types[i].num_levels;
+    }
+    for (i=0;i<req->nTypes;i++) {
+	unsigned	width;
+	if (client->swapped) {
+	    register int s;
+	    swaps(&wire->virtualMods,s);
+	}
+	n= i+req->firstType;
+	width= wire->numLevels;
+	if (width<1) {
+	    *nMapsRtrn= _XkbErrCode3(0x04,n,width);
+	    return 0;
+	}
+	else if ((n==XkbOneLevelIndex)&&(width!=1)) { /* must be width 1 */
+	    *nMapsRtrn= _XkbErrCode3(0x05,n,width);
+	    return 0;
+	}
+	else if ((width!=2)&&
+		 ((n==XkbTwoLevelIndex)||(n==XkbKeypadIndex)||
+		  (n==XkbAlphabeticIndex))) {
+	    /* TWO_LEVEL, ALPHABETIC and KEYPAD must be width 2 */
+	    *nMapsRtrn= _XkbErrCode3(0x05,n,width);
+	    return 0;
+	}
+	if (wire->nMapEntries>0) {
+	    xkbKTSetMapEntryWireDesc *	mapWire;
+	    xkbModsWireDesc *		preWire;
+	    mapWire= (xkbKTSetMapEntryWireDesc *)&wire[1];
+	    preWire= (xkbModsWireDesc *)&mapWire[wire->nMapEntries];
+	    for (n=0;n<wire->nMapEntries;n++) {
+		if (client->swapped) {
+		    register int s;
+		    swaps(&mapWire[n].virtualMods,s);
+		}
+		if (mapWire[n].realMods&(~wire->realMods)) {
+		    *nMapsRtrn= _XkbErrCode4(0x06,n,mapWire[n].realMods,
+						 wire->realMods);
+		    return 0;
+		}
+		if (mapWire[n].virtualMods&(~wire->virtualMods)) {
+		    *nMapsRtrn= _XkbErrCode3(0x07,n,mapWire[n].virtualMods);
+		    return 0;
+		}
+		if (mapWire[n].level>=wire->numLevels) {
+		    *nMapsRtrn= _XkbErrCode4(0x08,n,wire->numLevels,
+						 mapWire[n].level);
+		    return 0;
+		}
+		if (wire->preserve) {
+		    if (client->swapped) {
+			register int s;
+			swaps(&preWire[n].virtualMods,s);
+		    }
+		    if (preWire[n].realMods&(~mapWire[n].realMods)) {
+			*nMapsRtrn= _XkbErrCode4(0x09,n,preWire[n].realMods,
+							mapWire[n].realMods);
+			return 0;
+		    }
+		    if (preWire[n].virtualMods&(~mapWire[n].virtualMods)) {
+			*nMapsRtrn=_XkbErrCode3(0x0a,n,preWire[n].virtualMods);
+			return 0;
+		    }
+		}
+	    }
+	    if (wire->preserve)
+		 map= (CARD8 *)&preWire[wire->nMapEntries];
+	    else map= (CARD8 *)&mapWire[wire->nMapEntries];
+	}
+	else map= (CARD8 *)&wire[1];
+	mapWidthRtrn[i+req->firstType] = wire->numLevels;
+	wire= (xkbKeyTypeWireDesc *)map;
+    }
+    for (i=req->firstType+req->nTypes;i<nMaps;i++) {
+	mapWidthRtrn[i] = xkb->map->types[i].num_levels;
+    }
+    *nMapsRtrn = nMaps;
+    *wireRtrn = wire;
+    return 1;
+}
+
+static int
+CheckKeySyms(	ClientPtr		client,
+		XkbDescPtr		xkb,
+		xkbSetMapReq *		req,
+		int			nTypes,
+		CARD8 *	 		mapWidths,
+		CARD16 *	 	symsPerKey,
+		xkbSymMapWireDesc **	wireRtrn,
+		int *			errorRtrn)
+{
+register unsigned	i;
+XkbSymMapPtr		map;
+xkbSymMapWireDesc*	wire = *wireRtrn;
+
+    if (!(XkbKeySymsMask&req->present))
+	return 1;
+    CHK_REQ_KEY_RANGE2(0x11,req->firstKeySym,req->nKeySyms,req,(*errorRtrn),0);
+    for (i=0;i<req->nKeySyms;i++) {
+	KeySym *pSyms;
+	register unsigned nG;
+	if (client->swapped) {
+	    swaps(&wire->nSyms,nG);
+	}
+	nG = XkbNumGroups(wire->groupInfo);
+	if (nG>XkbNumKbdGroups) {
+	    *errorRtrn = _XkbErrCode3(0x14,i+req->firstKeySym,nG);
+	    return 0;
+	}
+	if (nG>0) {
+	    register int g,w;
+	    for (g=w=0;g<nG;g++) {
+		if (wire->ktIndex[g]>=(unsigned)nTypes) {
+		    *errorRtrn= _XkbErrCode4(0x15,i+req->firstKeySym,g,
+		    					   wire->ktIndex[g]);
+		    return 0;
+		}
+		if (mapWidths[wire->ktIndex[g]]>w)
+		    w= mapWidths[wire->ktIndex[g]];
+	    }
+	    if (wire->width!=w) {
+		*errorRtrn= _XkbErrCode3(0x16,i+req->firstKeySym,wire->width);
+		return 0;
+	    }
+	    w*= nG;
+	    symsPerKey[i+req->firstKeySym] = w;
+	    if (w!=wire->nSyms) {
+		*errorRtrn=_XkbErrCode4(0x16,i+req->firstKeySym,wire->nSyms,w);
+		return 0;
+	    }
+	}
+	else if (wire->nSyms!=0) {
+	    *errorRtrn = _XkbErrCode3(0x17,i+req->firstKeySym,wire->nSyms);
+	    return 0;
+	}
+	pSyms = (KeySym *)&wire[1];
+	wire = (xkbSymMapWireDesc *)&pSyms[wire->nSyms];
+    }
+
+    map = &xkb->map->key_sym_map[i];
+    for (;i<=(unsigned)xkb->max_key_code;i++,map++) {
+	register int g,nG,w;
+	nG= XkbKeyNumGroups(xkb,i);
+	for (w=g=0;g<nG;g++)  {
+	    if (map->kt_index[g]>=(unsigned)nTypes) {
+		*errorRtrn = _XkbErrCode4(0x18,i,g,map->kt_index[g]);
+		return 0;
+	    }
+	    if (mapWidths[map->kt_index[g]]>w)
+		    w= mapWidths[map->kt_index[g]];
+	}
+	symsPerKey[i] = w*nG;
+    }
+    *wireRtrn = wire;
+    return 1;
+}
+
+static int
+CheckKeyActions(	XkbDescPtr	xkb,
+			xkbSetMapReq *	req,
+			int		nTypes,
+			CARD8 *		mapWidths,
+			CARD16 *	symsPerKey,
+			CARD8 **	wireRtrn,
+			int *		nActsRtrn)
+{
+int			 nActs;
+CARD8 *			 wire = *wireRtrn;
+register unsigned	 i;
+
+    if (!(XkbKeyActionsMask&req->present))
+	return 1;
+    CHK_REQ_KEY_RANGE2(0x21,req->firstKeyAct,req->nKeyActs,req,(*nActsRtrn),0);
+    for (nActs=i=0;i<req->nKeyActs;i++) {
+	if (wire[0]!=0) {
+	    if (wire[0]==symsPerKey[i+req->firstKeyAct])
+		nActs+= wire[0];
+	    else {
+		*nActsRtrn= _XkbErrCode3(0x23,i+req->firstKeyAct,wire[0]);
+		return 0;
+	    }
+	}
+	wire++;
+    }
+    if (req->nKeyActs%4)
+	wire+= 4-(req->nKeyActs%4);
+    *wireRtrn = (CARD8 *)(((XkbAnyAction *)wire)+nActs);
+    *nActsRtrn = nActs;
+    return 1;
+}
+
+static int
+CheckKeyBehaviors(	XkbDescPtr 		xkb,
+			xkbSetMapReq *		req,
+			xkbBehaviorWireDesc **	wireRtrn,
+			int *			errorRtrn)
+{
+register xkbBehaviorWireDesc *	wire = *wireRtrn;
+register XkbServerMapPtr	server = xkb->server;
+register unsigned	 	i;
+unsigned			first,last;
+
+    if (((req->present&XkbKeyBehaviorsMask)==0)||(req->nKeyBehaviors<1)) {
+	req->present&= ~XkbKeyBehaviorsMask;
+	req->nKeyBehaviors= 0;
+	return 1;
+    }
+    first= req->firstKeyBehavior;
+    last=  req->firstKeyBehavior+req->nKeyBehaviors-1;
+    if (first<req->minKeyCode) {
+	*errorRtrn = _XkbErrCode3(0x31,first,req->minKeyCode);
+	return 0;
+    }
+    if (last>req->maxKeyCode) {
+	*errorRtrn = _XkbErrCode3(0x32,last,req->maxKeyCode);
+	return 0;
+    }
+	
+    for (i=0;i<req->totalKeyBehaviors;i++,wire++) {
+	if ((wire->key<first)||(wire->key>last)) {
+	    *errorRtrn = _XkbErrCode4(0x33,first,last,wire->key);
+	    return 0;
+	}
+	if ((wire->type&XkbKB_Permanent)&&
+	    ((server->behaviors[wire->key].type!=wire->type)||
+	     (server->behaviors[wire->key].data!=wire->data))) {
+	    *errorRtrn = _XkbErrCode3(0x33,wire->key,wire->type);
+	    return 0;
+	}
+	if ((wire->type==XkbKB_RadioGroup)&&
+		((wire->data&(~XkbKB_RGAllowNone))>XkbMaxRadioGroups)) {
+	    *errorRtrn= _XkbErrCode4(0x34,wire->key,wire->data,
+							XkbMaxRadioGroups);
+	    return 0;
+	}
+	if ((wire->type==XkbKB_Overlay1)||(wire->type==XkbKB_Overlay2)) {
+	    CHK_KEY_RANGE2(0x35,wire->key,1,xkb,*errorRtrn,0);
+	}
+    }
+    *wireRtrn = wire;
+    return 1;
+}
+
+static int
+CheckVirtualMods(	XkbDescRec *	xkb,
+			xkbSetMapReq *	req,
+			CARD8 **	wireRtrn,
+			int *		errorRtrn)
+{
+register CARD8		*wire = *wireRtrn;
+register unsigned 	 i,nMods,bit;
+
+    if (((req->present&XkbVirtualModsMask)==0)||(req->virtualMods==0))
+	return 1;
+    for (i=nMods=0,bit=1;i<XkbNumVirtualMods;i++,bit<<=1) {
+	if (req->virtualMods&bit)
+	    nMods++;
+    }
+    *wireRtrn= (wire+XkbPaddedSize(nMods));
+    return 1;
+}
+
+static int
+CheckKeyExplicit(	XkbDescPtr	xkb,
+			xkbSetMapReq *	req,
+			CARD8 **	wireRtrn,
+			int	*	errorRtrn)
+{
+register CARD8 *	wire = *wireRtrn;
+CARD8	*		start;
+register unsigned 	i;
+int			first,last;
+
+    if (((req->present&XkbExplicitComponentsMask)==0)||(req->nKeyExplicit<1)) {
+	req->present&= ~XkbExplicitComponentsMask;
+	req->nKeyExplicit= 0;
+	return 1;
+    }
+    first= req->firstKeyExplicit;
+    last=  first+req->nKeyExplicit-1;
+    if (first<req->minKeyCode) {
+	*errorRtrn = _XkbErrCode3(0x51,first,req->minKeyCode);
+	return 0;
+    }
+    if (last>req->maxKeyCode) {
+	*errorRtrn = _XkbErrCode3(0x52,last,req->maxKeyCode);
+	return 0;
+    }
+    start= wire; 
+    for (i=0;i<req->totalKeyExplicit;i++,wire+=2) {
+	if ((wire[0]<first)||(wire[0]>last)) {
+	    *errorRtrn = _XkbErrCode4(0x53,first,last,wire[0]);
+	    return 0;
+	}
+	if (wire[1]&(~XkbAllExplicitMask)) {
+	     *errorRtrn= _XkbErrCode3(0x52,~XkbAllExplicitMask,wire[1]);
+	     return 0;
+	}
+    }
+    wire+= XkbPaddedSize(wire-start)-(wire-start);
+    *wireRtrn= wire;
+    return 1;
+}
+
+static int
+CheckModifierMap(XkbDescPtr xkb,xkbSetMapReq *req,CARD8 **wireRtrn,int *errRtrn)
+{
+register CARD8 *	wire = *wireRtrn;
+CARD8	*		start;
+register unsigned 	i;
+int			first,last;
+
+    if (((req->present&XkbModifierMapMask)==0)||(req->nModMapKeys<1)) {
+	req->present&= ~XkbModifierMapMask;
+	req->nModMapKeys= 0;
+	return 1;
+    }
+    first= req->firstModMapKey;
+    last=  first+req->nModMapKeys-1;
+    if (first<req->minKeyCode) {
+	*errRtrn = _XkbErrCode3(0x61,first,req->minKeyCode);
+	return 0;
+    }
+    if (last>req->maxKeyCode) {
+	*errRtrn = _XkbErrCode3(0x62,last,req->maxKeyCode);
+	return 0;
+    }
+    start= wire; 
+    for (i=0;i<req->totalModMapKeys;i++,wire+=2) {
+	if ((wire[0]<first)||(wire[0]>last)) {
+	    *errRtrn = _XkbErrCode4(0x63,first,last,wire[0]);
+	    return 0;
+	}
+    }
+    wire+= XkbPaddedSize(wire-start)-(wire-start);
+    *wireRtrn= wire;
+    return 1;
+}
+
+static int
+CheckVirtualModMap(	XkbDescPtr xkb,
+			xkbSetMapReq *req,
+			xkbVModMapWireDesc **wireRtrn,
+			int *errRtrn)
+{
+register xkbVModMapWireDesc *	wire = *wireRtrn;
+register unsigned 		i;
+int				first,last;
+
+    if (((req->present&XkbVirtualModMapMask)==0)||(req->nVModMapKeys<1)) {
+	req->present&= ~XkbVirtualModMapMask;
+	req->nVModMapKeys= 0;
+	return 1;
+    }
+    first= req->firstVModMapKey;
+    last=  first+req->nVModMapKeys-1;
+    if (first<req->minKeyCode) {
+	*errRtrn = _XkbErrCode3(0x71,first,req->minKeyCode);
+	return 0;
+    }
+    if (last>req->maxKeyCode) {
+	*errRtrn = _XkbErrCode3(0x72,last,req->maxKeyCode);
+	return 0;
+    }
+    for (i=0;i<req->totalVModMapKeys;i++,wire++) {
+	if ((wire->key<first)||(wire->key>last)) {
+	    *errRtrn = _XkbErrCode4(0x73,first,last,wire->key);
+	    return 0;
+	}
+    }
+    *wireRtrn= wire;
+    return 1;
+}
+
+static char *
+SetKeyTypes(	XkbDescPtr		xkb,
+		xkbSetMapReq *		req,
+		xkbKeyTypeWireDesc *	wire,
+		XkbChangesPtr		changes)
+{
+register unsigned	i;
+unsigned		first,last;
+CARD8			*map;
+
+    if ((unsigned)(req->firstType+req->nTypes)>xkb->map->size_types) {
+	i= req->firstType+req->nTypes;
+	if (XkbAllocClientMap(xkb,XkbKeyTypesMask,i)!=Success) {
+	    return NULL;
+	}
+    }
+    if ((unsigned)(req->firstType+req->nTypes)>xkb->map->num_types)
+	xkb->map->num_types= req->firstType+req->nTypes;
+
+    for (i=0;i<req->nTypes;i++) {
+	XkbKeyTypePtr		pOld;
+	register unsigned 	n;
+
+	if (XkbResizeKeyType(xkb,i+req->firstType,wire->nMapEntries,
+				wire->preserve,wire->numLevels)!=Success) {
+	    return NULL;
+	}
+	pOld = &xkb->map->types[i+req->firstType];
+	map = (CARD8 *)&wire[1];
+
+	pOld->mods.real_mods = wire->realMods;
+	pOld->mods.vmods= wire->virtualMods;
+	pOld->num_levels = wire->numLevels;
+	pOld->map_count= wire->nMapEntries;
+
+	pOld->mods.mask= pOld->mods.real_mods|
+					XkbMaskForVMask(xkb,pOld->mods.vmods);
+
+	if (wire->nMapEntries) {
+	    xkbKTSetMapEntryWireDesc *mapWire;
+	    xkbModsWireDesc *preWire;
+	    unsigned tmp;
+	    mapWire= (xkbKTSetMapEntryWireDesc *)map;
+	    preWire= (xkbModsWireDesc *)&mapWire[wire->nMapEntries];
+	    for (n=0;n<wire->nMapEntries;n++) {
+		pOld->map[n].active= 1;
+		pOld->map[n].mods.mask= mapWire[n].realMods;
+		pOld->map[n].mods.real_mods= mapWire[n].realMods;
+		pOld->map[n].mods.vmods= mapWire[n].virtualMods;
+		pOld->map[n].level= mapWire[n].level;
+		if (mapWire[n].virtualMods!=0) {
+		    tmp= XkbMaskForVMask(xkb,mapWire[n].virtualMods);
+		    pOld->map[n].active= (tmp!=0);
+		    pOld->map[n].mods.mask|= tmp;
+		}
+		if (wire->preserve) {
+		    pOld->preserve[n].real_mods= preWire[n].realMods;
+		    pOld->preserve[n].vmods= preWire[n].virtualMods;
+		    tmp= XkbMaskForVMask(xkb,preWire[n].virtualMods);
+		    pOld->preserve[n].mask= preWire[n].realMods|tmp;
+		}
+	    }
+	    if (wire->preserve)
+		 map= (CARD8 *)&preWire[wire->nMapEntries];
+	    else map= (CARD8 *)&mapWire[wire->nMapEntries];
+	}
+	else map= (CARD8 *)&wire[1];
+	wire = (xkbKeyTypeWireDesc *)map;
+    }
+    first= req->firstType;
+    last= first+req->nTypes-1; /* last changed type */
+    if (changes->map.changed&XkbKeyTypesMask) {
+	int oldLast;
+	oldLast= changes->map.first_type+changes->map.num_types-1;
+	if (changes->map.first_type<first)
+	    first= changes->map.first_type;
+	if (oldLast>last)
+	    last= oldLast;
+    }
+    changes->map.changed|= XkbKeyTypesMask;
+    changes->map.first_type = first;
+    changes->map.num_types = (last-first)+1;
+    return (char *)wire;
+}
+
+static char *
+SetKeySyms(	ClientPtr		client,
+		XkbDescPtr		xkb,
+		xkbSetMapReq *		req,
+		xkbSymMapWireDesc *	wire,
+		XkbChangesPtr 		changes,
+		DeviceIntPtr		dev)
+{
+register unsigned 	i,s;
+XkbSymMapPtr		oldMap;
+KeySym *		newSyms;
+KeySym *		pSyms;
+unsigned		first,last;
+
+    oldMap = &xkb->map->key_sym_map[req->firstKeySym];
+    for (i=0;i<req->nKeySyms;i++,oldMap++) {
+	pSyms = (KeySym *)&wire[1];
+	if (wire->nSyms>0) {
+	    newSyms = XkbResizeKeySyms(xkb,i+req->firstKeySym,wire->nSyms);
+	    for (s=0;s<wire->nSyms;s++) {
+		newSyms[s]= pSyms[s];
+	    }
+	    if (client->swapped) {
+		int n;
+		for (s=0;s<wire->nSyms;s++) {
+		    swapl(&newSyms[s],n);
+		}
+	    }
+	}
+	oldMap->kt_index[0] = wire->ktIndex[0];
+	oldMap->kt_index[1] = wire->ktIndex[1];
+	oldMap->kt_index[2] = wire->ktIndex[2];
+	oldMap->kt_index[3] = wire->ktIndex[3];
+	oldMap->group_info = wire->groupInfo;
+	oldMap->width = wire->width;
+	wire= (xkbSymMapWireDesc *)&pSyms[wire->nSyms];
+    }
+    first= req->firstKeySym;
+    last= first+req->nKeySyms-1;
+    if (changes->map.changed&XkbKeySymsMask) {
+	int oldLast= (changes->map.first_key_sym+changes->map.num_key_syms-1);
+	if (changes->map.first_key_sym<first)
+	    first= changes->map.first_key_sym;
+	if (oldLast>last)
+	    last= oldLast;
+    }
+    changes->map.changed|= XkbKeySymsMask;
+    changes->map.first_key_sym = first;
+    changes->map.num_key_syms = (last-first+1);
+
+    s= 0;
+    for (i=xkb->min_key_code;i<=xkb->max_key_code;i++) {
+	if (XkbKeyNumGroups(xkb,i)>s)
+	    s= XkbKeyNumGroups(xkb,i);
+    }
+    if (s!=xkb->ctrls->num_groups) {
+	xkbControlsNotify	cn;
+	XkbControlsRec		old;
+	cn.keycode= 0;
+	cn.eventType= 0;
+	cn.requestMajor= XkbReqCode;
+	cn.requestMinor= X_kbSetMap;
+	old= *xkb->ctrls;
+	xkb->ctrls->num_groups= s;
+	if (XkbComputeControlsNotify(dev,&old,xkb->ctrls,&cn,FALSE))
+	    XkbSendControlsNotify(dev,&cn);
+    }
+    return (char *)wire;
+}
+
+static char *
+SetKeyActions(	XkbDescPtr	xkb,
+		xkbSetMapReq *	req,
+		CARD8 *		wire,
+		XkbChangesPtr	changes)
+{
+register unsigned	i,first,last;
+CARD8 *			nActs = wire;
+XkbAction *		newActs;
+    
+    wire+= XkbPaddedSize(req->nKeyActs);
+    for (i=0;i<req->nKeyActs;i++) {
+	if (nActs[i]==0)
+	    xkb->server->key_acts[i+req->firstKeyAct]= 0;
+	else {
+	    newActs= XkbResizeKeyActions(xkb,i+req->firstKeyAct,nActs[i]);
+	    memcpy((char *)newActs,(char *)wire,
+					nActs[i]*SIZEOF(xkbActionWireDesc));
+	    wire+= nActs[i]*SIZEOF(xkbActionWireDesc);
+	}
+    }
+    first= req->firstKeyAct;
+    last= (first+req->nKeyActs-1);
+    if (changes->map.changed&XkbKeyActionsMask) {
+	int oldLast;
+	oldLast= changes->map.first_key_act+changes->map.num_key_acts-1;
+	if (changes->map.first_key_act<first)
+	    first= changes->map.first_key_act;
+	if (oldLast>last)
+	    last= oldLast;
+    }
+    changes->map.changed|= XkbKeyActionsMask;
+    changes->map.first_key_act= first;
+    changes->map.num_key_acts= (last-first+1);
+    return (char *)wire;
+}
+
+static char *
+SetKeyBehaviors(	XkbSrvInfoPtr	 xkbi,
+    			xkbSetMapReq	*req,
+    			xkbBehaviorWireDesc	*wire,
+    			XkbChangesPtr	 changes)
+{
+register unsigned i;
+int maxRG = -1;
+XkbDescPtr       xkb = xkbi->desc;
+XkbServerMapPtr	 server = xkb->server;
+unsigned	 first,last;
+
+    first= req->firstKeyBehavior;
+    last= req->firstKeyBehavior+req->nKeyBehaviors-1;
+    memset(&server->behaviors[first], 0, req->nKeyBehaviors*sizeof(XkbBehavior));
+    for (i=0;i<req->totalKeyBehaviors;i++) {
+	if ((server->behaviors[wire->key].type&XkbKB_Permanent)==0) {
+	    server->behaviors[wire->key].type= wire->type;
+	    server->behaviors[wire->key].data= wire->data;
+	    if ((wire->type==XkbKB_RadioGroup)&&(((int)wire->data)>maxRG))
+		maxRG= wire->data + 1;
+	}
+	wire++;
+    }
+
+    if (maxRG>(int)xkbi->nRadioGroups) {
+        int sz = maxRG*sizeof(XkbRadioGroupRec);
+        if (xkbi->radioGroups)
+             xkbi->radioGroups= realloc(xkbi->radioGroups,sz);
+        else xkbi->radioGroups= calloc(1, sz);
+        if (xkbi->radioGroups) {
+             if (xkbi->nRadioGroups)
+                 memset(&xkbi->radioGroups[xkbi->nRadioGroups], 0,
+                        (maxRG-xkbi->nRadioGroups)*sizeof(XkbRadioGroupRec));
+             xkbi->nRadioGroups= maxRG;
+        }
+        else xkbi->nRadioGroups= 0;
+        /* should compute members here */
+    }
+    if (changes->map.changed&XkbKeyBehaviorsMask) {
+	unsigned oldLast;
+	oldLast= changes->map.first_key_behavior+
+					changes->map.num_key_behaviors-1;
+        if (changes->map.first_key_behavior<req->firstKeyBehavior)
+             first= changes->map.first_key_behavior;
+        if (oldLast>last)
+            last= oldLast;
+    }
+    changes->map.changed|= XkbKeyBehaviorsMask;
+    changes->map.first_key_behavior = first;
+    changes->map.num_key_behaviors = (last-first+1);
+    return (char *)wire;
+}
+
+static char *
+SetVirtualMods(XkbSrvInfoPtr xkbi,xkbSetMapReq *req,CARD8 *wire,
+						XkbChangesPtr changes)
+{
+register int 		i,bit,nMods;
+XkbServerMapPtr		srv = xkbi->desc->server;
+
+    if (((req->present&XkbVirtualModsMask)==0)||(req->virtualMods==0))
+	return (char *)wire;
+    for (i=nMods=0,bit=1;i<XkbNumVirtualMods;i++,bit<<=1) {
+	if (req->virtualMods&bit) {
+	    if (srv->vmods[i]!=wire[nMods]) {
+		changes->map.changed|= XkbVirtualModsMask;
+		changes->map.vmods|= bit;
+		srv->vmods[i]= wire[nMods];
+	    }
+	    nMods++;
+	}
+    }
+    return (char *)(wire+XkbPaddedSize(nMods));
+}
+
+static char *
+SetKeyExplicit(XkbSrvInfoPtr xkbi,xkbSetMapReq *req,CARD8 *wire,
+							XkbChangesPtr changes)
+{
+register unsigned	i,first,last;
+XkbServerMapPtr		xkb = xkbi->desc->server;
+CARD8 *			start;
+
+    start= wire;
+    first= req->firstKeyExplicit;
+    last=  req->firstKeyExplicit+req->nKeyExplicit-1;
+    memset(&xkb->explicit[first], 0, req->nKeyExplicit);
+    for (i=0;i<req->totalKeyExplicit;i++,wire+= 2) {
+	xkb->explicit[wire[0]]= wire[1];
+    }
+    if (first>0) {
+	if (changes->map.changed&XkbExplicitComponentsMask) {
+	    int oldLast;
+	    oldLast= changes->map.first_key_explicit+
+					changes->map.num_key_explicit-1;
+	    if (changes->map.first_key_explicit<first)
+		first= changes->map.first_key_explicit;
+	    if (oldLast>last)
+		last= oldLast;
+	}
+	changes->map.first_key_explicit= first;
+	changes->map.num_key_explicit= (last-first)+1;
+    }
+    wire+= XkbPaddedSize(wire-start)-(wire-start);
+    return (char *)wire;
+}
+
+static char *
+SetModifierMap(	XkbSrvInfoPtr	xkbi,
+		xkbSetMapReq *	req,
+		CARD8 *		wire,
+		XkbChangesPtr	changes)
+{
+register unsigned	i,first,last;
+XkbClientMapPtr		xkb = xkbi->desc->map;
+CARD8 *			start;
+
+    start= wire;
+    first= req->firstModMapKey;
+    last=  req->firstModMapKey+req->nModMapKeys-1;
+    memset(&xkb->modmap[first], 0, req->nModMapKeys);
+    for (i=0;i<req->totalModMapKeys;i++,wire+= 2) {
+	xkb->modmap[wire[0]]= wire[1];
+    }
+    if (first>0) {
+	if (changes->map.changed&XkbModifierMapMask) {
+	    int oldLast;
+	    oldLast= changes->map.first_modmap_key+
+						changes->map.num_modmap_keys-1;
+	    if (changes->map.first_modmap_key<first)
+		first= changes->map.first_modmap_key;
+	    if (oldLast>last)
+		last= oldLast;
+	}
+	changes->map.first_modmap_key= first;
+	changes->map.num_modmap_keys= (last-first)+1;
+    }
+    wire+= XkbPaddedSize(wire-start)-(wire-start);
+    return (char *)wire;
+}
+
+static char *
+SetVirtualModMap(	XkbSrvInfoPtr		xkbi,
+			xkbSetMapReq *		req,
+			xkbVModMapWireDesc *	wire,
+			XkbChangesPtr 		changes)
+{
+register unsigned	i,first,last;
+XkbServerMapPtr		srv = xkbi->desc->server;
+
+    first= req->firstVModMapKey;
+    last=  req->firstVModMapKey+req->nVModMapKeys-1;
+    memset(&srv->vmodmap[first], 0, req->nVModMapKeys*sizeof(unsigned short));
+    for (i=0;i<req->totalVModMapKeys;i++,wire++) {
+	srv->vmodmap[wire->key]= wire->vmods;
+    }
+    if (first>0) {
+	if (changes->map.changed&XkbVirtualModMapMask) {
+	    int oldLast;
+	    oldLast= changes->map.first_vmodmap_key+
+					changes->map.num_vmodmap_keys-1;
+	    if (changes->map.first_vmodmap_key<first)
+		first= changes->map.first_vmodmap_key;
+	    if (oldLast>last)
+		last= oldLast;
+	}
+	changes->map.first_vmodmap_key= first;
+	changes->map.num_vmodmap_keys= (last-first)+1;
+    }
+    return (char *)wire;
+}
+
+/**
+ * Check if the given request can be applied to the given device but don't
+ * actually do anything..
+ */
+static int
+_XkbSetMapChecks(ClientPtr client, DeviceIntPtr dev, xkbSetMapReq *req, char* values)
+{
+    XkbSrvInfoPtr       xkbi;
+    XkbDescPtr          xkb;
+    int                 error;
+    int                 nTypes = 0, nActions;
+    CARD8               mapWidths[XkbMaxLegalKeyCode + 1] = {0};
+    CARD16              symsPerKey[XkbMaxLegalKeyCode + 1] = {0};
+    XkbSymMapPtr        map;
+    int                 i;
+
+    xkbi= dev->key->xkbInfo;
+    xkb = xkbi->desc;
+
+    if ((xkb->min_key_code != req->minKeyCode)||
+        (xkb->max_key_code != req->maxKeyCode)) {
+	if (client->vMajor!=1) { /* pre 1.0 versions of Xlib have a bug */
+	    req->minKeyCode= xkb->min_key_code;
+	    req->maxKeyCode= xkb->max_key_code;
+	}
+	else {
+	    if (!XkbIsLegalKeycode(req->minKeyCode)) {
+		client->errorValue = _XkbErrCode3(2, req->minKeyCode, req->maxKeyCode);
+		return BadValue;
+	    }
+	    if (req->minKeyCode > req->maxKeyCode) {
+		client->errorValue = _XkbErrCode3(3, req->minKeyCode, req->maxKeyCode);
+		return BadMatch;
+	    }
+	}
+    }
+
+    if ((req->present & XkbKeyTypesMask) &&
+	(!CheckKeyTypes(client,xkb,req,(xkbKeyTypeWireDesc **)&values,
+						&nTypes,mapWidths))) {
+	client->errorValue = nTypes;
+	return BadValue;
+    }
+
+    /* symsPerKey/mapWidths must be filled regardless of client-side flags */
+    map = &xkb->map->key_sym_map[xkb->min_key_code];
+    for (i=xkb->min_key_code;i<xkb->max_key_code;i++,map++) {
+	register int g,ng,w;
+	ng= XkbNumGroups(map->group_info);
+	for (w=g=0;g<ng;g++) {
+	    if (map->kt_index[g]>=(unsigned)nTypes) {
+		client->errorValue = _XkbErrCode4(0x13,i,g,map->kt_index[g]);
+		return 0;
+	    }
+	    if (mapWidths[map->kt_index[g]]>w)
+		w= mapWidths[map->kt_index[g]];
+	}
+	symsPerKey[i] = w*ng;
+    }
+
+    if ((req->present & XkbKeySymsMask) &&
+	(!CheckKeySyms(client,xkb,req,nTypes,mapWidths,symsPerKey,
+					(xkbSymMapWireDesc **)&values,&error))) {
+	client->errorValue = error;
+	return BadValue;
+    }
+
+    if ((req->present & XkbKeyActionsMask) &&
+	(!CheckKeyActions(xkb,req,nTypes,mapWidths,symsPerKey,
+						(CARD8 **)&values,&nActions))) {
+	client->errorValue = nActions;
+	return BadValue;
+    }
+
+    if ((req->present & XkbKeyBehaviorsMask) &&
+	(!CheckKeyBehaviors(xkb,req,(xkbBehaviorWireDesc**)&values,&error))) {
+	client->errorValue = error;
+	return BadValue;
+    }
+
+    if ((req->present & XkbVirtualModsMask) &&
+	(!CheckVirtualMods(xkb,req,(CARD8 **)&values,&error))) {
+	client->errorValue= error;
+	return BadValue;
+    }
+    if ((req->present&XkbExplicitComponentsMask) &&
+	(!CheckKeyExplicit(xkb,req,(CARD8 **)&values,&error))) {
+	client->errorValue= error;
+	return BadValue;
+    }
+    if ((req->present&XkbModifierMapMask) &&
+	(!CheckModifierMap(xkb,req,(CARD8 **)&values,&error))) {
+	client->errorValue= error;
+	return BadValue;
+    }
+    if ((req->present&XkbVirtualModMapMask) &&
+	(!CheckVirtualModMap(xkb,req,(xkbVModMapWireDesc **)&values,&error))) {
+	client->errorValue= error;
+	return BadValue;
+    }
+
+    if (((values-((char *)req))/4)!= req->length) {
+	ErrorF("[xkb] Internal error! Bad length in XkbSetMap (after check)\n");
+	client->errorValue = values-((char *)&req[1]);
+	return BadLength;
+    }
+
+    return Success;
+}
+
+/**
+ * Apply the given request on the given device.
+ */
+static int
+_XkbSetMap(ClientPtr client, DeviceIntPtr dev, xkbSetMapReq *req, char *values)
+{
+    XkbEventCauseRec	cause;
+    XkbChangesRec	change;
+    Bool		sentNKN;
+    XkbSrvInfoPtr       xkbi;
+    XkbDescPtr          xkb;
+
+    xkbi= dev->key->xkbInfo;
+    xkb = xkbi->desc;
+
+    XkbSetCauseXkbReq(&cause,X_kbSetMap,client);
+    memset(&change, 0, sizeof(change));
+    sentNKN = FALSE;
+    if ((xkb->min_key_code!=req->minKeyCode)||
+        (xkb->max_key_code!=req->maxKeyCode)) {
+	Status			status;
+	xkbNewKeyboardNotify	nkn;
+	nkn.deviceID = nkn.oldDeviceID = dev->id;
+	nkn.oldMinKeyCode = xkb->min_key_code;
+	nkn.oldMaxKeyCode = xkb->max_key_code;
+	status= XkbChangeKeycodeRange(xkb, req->minKeyCode,
+                                      req->maxKeyCode, &change);
+	if (status != Success)
+	    return status; /* oh-oh. what about the other keyboards? */
+	nkn.minKeyCode = xkb->min_key_code;
+	nkn.maxKeyCode = xkb->max_key_code;
+	nkn.requestMajor = XkbReqCode;
+	nkn.requestMinor = X_kbSetMap;
+	nkn.changed = XkbNKN_KeycodesMask;
+	XkbSendNewKeyboardNotify(dev,&nkn);
+	sentNKN = TRUE;
+    }
+
+    if (req->present&XkbKeyTypesMask) {
+	values = SetKeyTypes(xkb,req,(xkbKeyTypeWireDesc *)values,&change);
+	if (!values)	goto allocFailure;
+    }
+    if (req->present&XkbKeySymsMask) {
+	values = SetKeySyms(client,xkb,req,(xkbSymMapWireDesc *)values,&change,dev);
+	if (!values)	goto allocFailure;
+    }
+    if (req->present&XkbKeyActionsMask) {
+	values = SetKeyActions(xkb,req,(CARD8 *)values,&change);
+	if (!values)	goto allocFailure;
+    }
+    if (req->present&XkbKeyBehaviorsMask) {
+	values= SetKeyBehaviors(xkbi,req,(xkbBehaviorWireDesc *)values,&change);
+	if (!values)	goto allocFailure;
+    }
+    if (req->present&XkbVirtualModsMask)
+	values= SetVirtualMods(xkbi,req,(CARD8 *)values,&change);
+    if (req->present&XkbExplicitComponentsMask)
+	values= SetKeyExplicit(xkbi,req,(CARD8 *)values,&change);
+    if (req->present&XkbModifierMapMask)
+	values= SetModifierMap(xkbi,req,(CARD8 *)values,&change);
+    if (req->present&XkbVirtualModMapMask)
+	values= SetVirtualModMap(xkbi,req,(xkbVModMapWireDesc *)values,&change);
+    if (((values-((char *)req))/4)!=req->length) {
+	ErrorF("[xkb] Internal error! Bad length in XkbSetMap (after set)\n");
+	client->errorValue = values-((char *)&req[1]);
+	return BadLength;
+    }
+    if (req->flags&XkbSetMapRecomputeActions) {
+	KeyCode		first,last,firstMM,lastMM;
+	if (change.map.num_key_syms>0) {
+	    first= change.map.first_key_sym;
+	    last= first+change.map.num_key_syms-1;
+	}
+	else first= last= 0;
+	if (change.map.num_modmap_keys>0) {
+	    firstMM= change.map.first_modmap_key;
+	    lastMM= first+change.map.num_modmap_keys-1;
+	}
+	else firstMM= lastMM= 0;
+	if ((last>0) && (lastMM>0)) {
+	    if (firstMM<first)
+		first= firstMM;
+	    if (lastMM>last)
+		last= lastMM;
+	}
+	else if (lastMM>0) {
+	    first= firstMM;
+	    last= lastMM;
+	}
+	if (last>0) {
+	    unsigned check= 0;
+	    XkbUpdateActions(dev,first,(last-first+1),&change,&check,&cause);
+	    if (check)
+		XkbCheckSecondaryEffects(xkbi,check,&change,&cause);
+	}
+    }
+    if (!sentNKN)
+	XkbSendNotification(dev,&change,&cause);
+
+    return Success;
+allocFailure:
+    return BadAlloc;
+}
+
+
+int
+ProcXkbSetMap(ClientPtr client)
+{
+    DeviceIntPtr	dev;
+    char *		tmp;
+    int                 rc;
+
+    REQUEST(xkbSetMapReq);
+    REQUEST_AT_LEAST_SIZE(xkbSetMapReq);
+
+    if (!(client->xkbClientFlags&_XkbClientInitialized))
+	return BadAccess;
+
+    CHK_KBD_DEVICE(dev, stuff->deviceSpec, client, DixManageAccess);
+    CHK_MASK_LEGAL(0x01,stuff->present,XkbAllMapComponentsMask);
+
+    tmp = (char *)&stuff[1];
+
+    /* Check if we can to the SetMap on the requested device. If this
+       succeeds, do the same thing for all extension devices (if needed).
+       If any of them fails, fail.  */
+    rc = _XkbSetMapChecks(client, dev, stuff, tmp);
+
+    if (rc != Success)
+        return rc;
+
+    if (stuff->deviceSpec == XkbUseCoreKbd)
+    {
+        DeviceIntPtr other;
+        for (other = inputInfo.devices; other; other = other->next)
+        {
+            if ((other != dev) && other->key && !IsMaster(other) && GetMaster(other, MASTER_KEYBOARD) == dev)
+            {
+                rc = XaceHook(XACE_DEVICE_ACCESS, client, other, DixManageAccess);
+                if (rc == Success)
+                {
+                    rc = _XkbSetMapChecks(client, other, stuff, tmp);
+                    if (rc != Success)
+                        return rc;
+                }
+            }
+        }
+    }
+
+    /* We know now that we will succed with the SetMap. In theory anyway. */
+    rc = _XkbSetMap(client, dev, stuff, tmp);
+    if (rc != Success)
+        return rc;
+
+    if (stuff->deviceSpec == XkbUseCoreKbd)
+    {
+        DeviceIntPtr other;
+        for (other = inputInfo.devices; other; other = other->next)
+        {
+            if ((other != dev) && other->key && !IsMaster(other) && GetMaster(other, MASTER_KEYBOARD) == dev)
+            {
+                rc = XaceHook(XACE_DEVICE_ACCESS, client, other, DixManageAccess);
+                if (rc == Success)
+                    _XkbSetMap(client, other, stuff, tmp);
+                /* ignore rc. if the SetMap failed although the check above
+                   reported true there isn't much we can do. we still need to
+                   set all other devices, hoping that at least they stay in
+                   sync. */
+            }
+        }
+    }
+
+    return Success;
+}
+
+/***====================================================================***/
+
+static Status
+XkbComputeGetCompatMapReplySize(	XkbCompatMapPtr 	compat,
+					xkbGetCompatMapReply *	rep)
+{
+unsigned	 size,nGroups;
+
+    nGroups= 0;
+    if (rep->groups!=0) {
+	register int i,bit;
+	for (i=0,bit=1;i<XkbNumKbdGroups;i++,bit<<=1) {
+	    if (rep->groups&bit)
+		nGroups++;
+	}
+    }
+    size= nGroups*SIZEOF(xkbModsWireDesc);
+    size+= (rep->nSI*SIZEOF(xkbSymInterpretWireDesc));
+    rep->length= size/4;
+    return Success;
+}
+
+static int
+XkbSendCompatMap(	ClientPtr 		client,
+			XkbCompatMapPtr 	compat,
+			xkbGetCompatMapReply *	rep)
+{
+char	*	data;
+int		size;
+
+    size= rep->length*4;
+    if (size>0) {
+	data = malloc(size);
+	if (data) {
+	    register unsigned i,bit;
+	    xkbModsWireDesc *	grp;
+	    XkbSymInterpretPtr	sym= &compat->sym_interpret[rep->firstSI];
+	    xkbSymInterpretWireDesc *wire = (xkbSymInterpretWireDesc *)data;
+	    for (i=0;i<rep->nSI;i++,sym++,wire++) {
+		wire->sym= sym->sym;
+		wire->mods= sym->mods;
+		wire->match= sym->match;
+		wire->virtualMod= sym->virtual_mod;
+		wire->flags= sym->flags;
+		memcpy((char*)&wire->act,(char*)&sym->act,sz_xkbActionWireDesc);
+		if (client->swapped) {
+		    register int n;
+		    swapl(&wire->sym,n);
+		}
+	    }
+	    if (rep->groups) {
+		grp = (xkbModsWireDesc *)wire;
+		for (i=0,bit=1;i<XkbNumKbdGroups;i++,bit<<=1) {
+		    if (rep->groups&bit) {
+			grp->mask= compat->groups[i].mask;
+			grp->realMods= compat->groups[i].real_mods;
+			grp->virtualMods= compat->groups[i].vmods;
+			if (client->swapped) {
+			    register int n;
+			    swaps(&grp->virtualMods,n);
+			}
+			grp++;
+		    }
+		}
+		wire= (xkbSymInterpretWireDesc*)grp;
+	    }
+	}
+	else return BadAlloc;
+    }
+    else data= NULL;
+
+    if (client->swapped) {
+	register int n;
+	swaps(&rep->sequenceNumber,n);
+	swapl(&rep->length,n);
+	swaps(&rep->firstSI,n);
+	swaps(&rep->nSI,n);
+	swaps(&rep->nTotalSI,n);
+    }
+
+    WriteToClient(client, SIZEOF(xkbGetCompatMapReply), (char *)rep);
+    if (data) {
+	WriteToClient(client, size, data);
+	free((char *)data);
+    }
+    return Success;
+}
+
+int
+ProcXkbGetCompatMap(ClientPtr client)
+{
+    xkbGetCompatMapReply 	rep;
+    DeviceIntPtr 		dev;
+    XkbDescPtr			xkb;
+    XkbCompatMapPtr		compat;
+
+    REQUEST(xkbGetCompatMapReq);
+    REQUEST_SIZE_MATCH(xkbGetCompatMapReq);
+
+    if (!(client->xkbClientFlags&_XkbClientInitialized))
+	return BadAccess;
+
+    CHK_KBD_DEVICE(dev, stuff->deviceSpec, client, DixGetAttrAccess);
+
+    xkb = dev->key->xkbInfo->desc;
+    compat= xkb->compat;
+
+    rep.type = X_Reply;
+    rep.deviceID = dev->id;
+    rep.sequenceNumber = client->sequence;
+    rep.length = 0;
+    rep.firstSI = stuff->firstSI;
+    rep.nSI = stuff->nSI;
+    if (stuff->getAllSI) {
+	rep.firstSI = 0;
+	rep.nSI = compat->num_si;
+    }
+    else if ((((unsigned)stuff->nSI)>0)&&
+		((unsigned)(stuff->firstSI+stuff->nSI-1)>=compat->num_si)) {
+	client->errorValue = _XkbErrCode2(0x05,compat->num_si);
+	return BadValue;
+    }
+    rep.nTotalSI = compat->num_si;
+    rep.groups= stuff->groups;
+    XkbComputeGetCompatMapReplySize(compat,&rep);
+    return XkbSendCompatMap(client,compat,&rep);
+}
+
+/**
+ * Apply the given request on the given device.
+ * If dryRun is TRUE, then value checks are performed, but the device isn't
+ * modified.
+ */
+static int
+_XkbSetCompatMap(ClientPtr client, DeviceIntPtr dev,
+                 xkbSetCompatMapReq *req, char* data, BOOL dryRun)
+{
+    XkbSrvInfoPtr       xkbi;
+    XkbDescPtr          xkb;
+    XkbCompatMapPtr     compat;
+    int                 nGroups;
+    unsigned            i,bit;
+
+    xkbi = dev->key->xkbInfo;
+    xkb = xkbi->desc;
+    compat = xkb->compat;
+
+    if ((req->nSI>0)||(req->truncateSI)) {
+	xkbSymInterpretWireDesc *wire;
+	if (req->firstSI>compat->num_si) {
+	    client->errorValue = _XkbErrCode2(0x02,compat->num_si);
+	    return BadValue;
+	}
+	wire= (xkbSymInterpretWireDesc *)data;
+	wire+= req->nSI;
+	data = (char *)wire;
+    }
+
+    nGroups= 0;
+    if (req->groups!=0) {
+	for (i=0,bit=1;i<XkbNumKbdGroups;i++,bit<<=1) {
+	    if ( req->groups&bit )
+		nGroups++;
+	}
+    }
+    data+= nGroups*SIZEOF(xkbModsWireDesc);
+    if (((data-((char *)req))/4)!=req->length) {
+	return BadLength;
+    }
+
+    /* Done all the checks we can do */
+    if (dryRun)
+        return Success;
+
+    data = (char *)&req[1];
+    if (req->nSI>0) {
+	xkbSymInterpretWireDesc *wire = (xkbSymInterpretWireDesc *)data;
+	XkbSymInterpretPtr	sym;
+	if ((unsigned)(req->firstSI+req->nSI)>compat->num_si) {
+	    compat->num_si= req->firstSI+req->nSI;
+	    compat->sym_interpret= realloc(compat->sym_interpret,
+					    compat->num_si * sizeof(XkbSymInterpretRec));
+	    if (!compat->sym_interpret) {
+		compat->num_si= 0;
+		return BadAlloc;
+	    }
+	}
+	else if (req->truncateSI) {
+	    compat->num_si = req->firstSI+req->nSI;
+	}
+	sym = &compat->sym_interpret[req->firstSI];
+	for (i=0;i<req->nSI;i++,wire++,sym++) {
+	    if (client->swapped) {
+		int n;
+		swapl(&wire->sym,n);
+	    }
+	    sym->sym= wire->sym;
+	    sym->mods= wire->mods;
+	    sym->match= wire->match;
+	    sym->flags= wire->flags;
+	    sym->virtual_mod= wire->virtualMod;
+	    memcpy((char *)&sym->act,(char *)&wire->act,
+                   SIZEOF(xkbActionWireDesc));
+	}
+	data = (char *)wire;
+    }
+    else if (req->truncateSI) {
+	compat->num_si = req->firstSI;
+    }
+
+    if (req->groups!=0) {
+	unsigned i, bit;
+	xkbModsWireDesc *wire = (xkbModsWireDesc *)data;
+	for (i = 0, bit = 1; i < XkbNumKbdGroups; i++, bit <<= 1) {
+	    if (req->groups & bit) {
+		if (client->swapped) {
+		    int n;
+		    swaps(&wire->virtualMods,n);
+		}
+		compat->groups[i].mask= wire->realMods;
+		compat->groups[i].real_mods= wire->realMods;
+		compat->groups[i].vmods= wire->virtualMods;
+		if (wire->virtualMods!=0) {
+		    unsigned tmp;
+		    tmp= XkbMaskForVMask(xkb,wire->virtualMods);
+		    compat->groups[i].mask|= tmp;
+		}
+		data+= SIZEOF(xkbModsWireDesc);
+		wire= (xkbModsWireDesc *)data;
+	    }
+	}
+    }
+    i= XkbPaddedSize((data-((char *)req)));
+    if ((i/4)!=req->length) {
+	ErrorF("[xkb] Internal length error on read in _XkbSetCompatMap\n");
+	return BadLength;
+    }
+
+    if (dev->xkb_interest) {
+	xkbCompatMapNotify ev;
+	ev.deviceID = dev->id;
+	ev.changedGroups = req->groups;
+	ev.firstSI = req->firstSI;
+	ev.nSI = req->nSI;
+	ev.nTotalSI = compat->num_si;
+	XkbSendCompatMapNotify(dev,&ev);
+    }
+
+    if (req->recomputeActions) {
+	XkbChangesRec		change;
+	unsigned		check;
+	XkbEventCauseRec	cause;
+
+	XkbSetCauseXkbReq(&cause,X_kbSetCompatMap,client);
+	memset(&change, 0, sizeof(XkbChangesRec));
+	XkbUpdateActions(dev,xkb->min_key_code,XkbNumKeys(xkb),&change,&check,
+									&cause);
+	if (check)
+	    XkbCheckSecondaryEffects(xkbi,check,&change,&cause);
+	XkbSendNotification(dev,&change,&cause);
+    }
+    return Success;
+}
+
+int
+ProcXkbSetCompatMap(ClientPtr client)
+{
+    DeviceIntPtr        dev;
+    char                *data;
+    int                 rc;
+
+    REQUEST(xkbSetCompatMapReq);
+    REQUEST_AT_LEAST_SIZE(xkbSetCompatMapReq);
+
+    if (!(client->xkbClientFlags&_XkbClientInitialized))
+	return BadAccess;
+
+    CHK_KBD_DEVICE(dev, stuff->deviceSpec, client, DixManageAccess);
+
+    data = (char *)&stuff[1];
+
+    /* check first using a dry-run */
+    rc = _XkbSetCompatMap(client, dev, stuff, data, TRUE);
+    if (rc != Success)
+        return rc;
+    if (stuff->deviceSpec == XkbUseCoreKbd)
+    {
+        DeviceIntPtr other;
+        for (other = inputInfo.devices; other; other = other->next)
+        {
+            if ((other != dev) && other->key && !IsMaster(other) && GetMaster(other, MASTER_KEYBOARD) == dev)
+            {
+                rc = XaceHook(XACE_DEVICE_ACCESS, client, other, DixManageAccess);
+                if (rc == Success)
+                {
+                    /* dry-run */
+                    rc = _XkbSetCompatMap(client, other, stuff, data, TRUE);
+                    if (rc != Success)
+                        return rc;
+                }
+            }
+        }
+    }
+
+    /* Yay, the dry-runs succeed. Let's apply */
+    rc = _XkbSetCompatMap(client, dev, stuff, data, FALSE);
+    if (rc != Success)
+        return rc;
+    if (stuff->deviceSpec == XkbUseCoreKbd)
+    {
+        DeviceIntPtr other;
+        for (other = inputInfo.devices; other; other = other->next)
+        {
+            if ((other != dev) && other->key && !IsMaster(other) && GetMaster(other, MASTER_KEYBOARD) == dev)
+            {
+                rc = XaceHook(XACE_DEVICE_ACCESS, client, other, DixManageAccess);
+                if (rc == Success)
+                {
+                    rc = _XkbSetCompatMap(client, other, stuff, data, FALSE);
+                    if (rc != Success)
+                        return rc;
+                }
+            }
+        }
+    }
+
+    return Success;
+}
+
+/***====================================================================***/
+
+int
+ProcXkbGetIndicatorState(ClientPtr client)
+{
+    xkbGetIndicatorStateReply 	rep;
+    XkbSrvLedInfoPtr		sli;
+    DeviceIntPtr 		dev;
+    register int 		i;
+
+    REQUEST(xkbGetIndicatorStateReq);
+    REQUEST_SIZE_MATCH(xkbGetIndicatorStateReq);
+
+    if (!(client->xkbClientFlags&_XkbClientInitialized))
+	return BadAccess;
+
+    CHK_KBD_DEVICE(dev, stuff->deviceSpec, client, DixReadAccess);
+
+    sli= XkbFindSrvLedInfo(dev,XkbDfltXIClass,XkbDfltXIId,
+						XkbXI_IndicatorStateMask);
+    if (!sli)
+	return BadAlloc;
+
+    rep.type = X_Reply;
+    rep.sequenceNumber = client->sequence;
+    rep.length = 0;
+    rep.deviceID = dev->id;
+    rep.state = sli->effectiveState;
+
+    if (client->swapped) {
+	swaps(&rep.sequenceNumber,i);
+	swapl(&rep.state,i);
+    }
+    WriteToClient(client, SIZEOF(xkbGetIndicatorStateReply), (char *)&rep);
+    return Success;
+}
+
+/***====================================================================***/
+
+static Status
+XkbComputeGetIndicatorMapReplySize(
+    XkbIndicatorPtr		indicators,
+    xkbGetIndicatorMapReply	*rep)
+{
+register int 	i,bit;
+int		nIndicators;
+
+    rep->realIndicators = indicators->phys_indicators;
+    for (i=nIndicators=0,bit=1;i<XkbNumIndicators;i++,bit<<=1) {
+	if (rep->which&bit)
+	    nIndicators++;
+    }
+    rep->length = (nIndicators*SIZEOF(xkbIndicatorMapWireDesc))/4;
+    return Success;
+}
+
+static int
+XkbSendIndicatorMap(	ClientPtr			client,
+			XkbIndicatorPtr			indicators,
+			xkbGetIndicatorMapReply *	rep)
+{
+int 			length;
+CARD8 *			map;
+register int		i;
+register unsigned	bit;
+
+    length = rep->length*4;
+    if (length>0) {
+	CARD8 *to;
+	to= map= malloc(length);
+	if (map) {
+	    xkbIndicatorMapWireDesc  *wire = (xkbIndicatorMapWireDesc *)to;
+	    for (i=0,bit=1;i<XkbNumIndicators;i++,bit<<=1) {
+		if (rep->which&bit) {
+		    wire->flags= indicators->maps[i].flags;
+		    wire->whichGroups= indicators->maps[i].which_groups;
+		    wire->groups= indicators->maps[i].groups;
+		    wire->whichMods= indicators->maps[i].which_mods;
+		    wire->mods= indicators->maps[i].mods.mask;
+		    wire->realMods= indicators->maps[i].mods.real_mods;
+		    wire->virtualMods= indicators->maps[i].mods.vmods;
+		    wire->ctrls= indicators->maps[i].ctrls;
+		    if (client->swapped) {
+			register int n;
+			swaps(&wire->virtualMods,n);
+			swapl(&wire->ctrls,n);
+		    }
+		    wire++;
+		}
+	    }
+	    to = (CARD8 *)wire;
+	    if ((to-map)!=length) {
+		client->errorValue = _XkbErrCode2(0xff,length);
+		free(map);
+		return BadLength;
+	    }
+	}
+	else return BadAlloc;
+    }
+    else map = NULL;
+    if (client->swapped) {
+	swaps(&rep->sequenceNumber,i);
+	swapl(&rep->length,i);
+	swapl(&rep->which,i);
+	swapl(&rep->realIndicators,i);
+    }
+    WriteToClient(client, SIZEOF(xkbGetIndicatorMapReply), (char *)rep);
+    if (map) {
+	WriteToClient(client, length, (char *)map);
+	free((char *)map);
+    }
+    return Success;
+}
+
+int
+ProcXkbGetIndicatorMap(ClientPtr client)
+{
+xkbGetIndicatorMapReply rep;
+DeviceIntPtr		dev;
+XkbDescPtr		xkb;
+XkbIndicatorPtr		leds;
+
+    REQUEST(xkbGetIndicatorMapReq);
+    REQUEST_SIZE_MATCH(xkbGetIndicatorMapReq);
+
+    if (!(client->xkbClientFlags&_XkbClientInitialized))
+	return BadAccess;
+
+    CHK_KBD_DEVICE(dev, stuff->deviceSpec, client, DixGetAttrAccess);
+
+    xkb= dev->key->xkbInfo->desc;
+    leds= xkb->indicators;
+
+    rep.type = X_Reply;
+    rep.sequenceNumber = client->sequence;
+    rep.length = 0;
+    rep.deviceID = dev->id;
+    rep.which = stuff->which;
+    XkbComputeGetIndicatorMapReplySize(leds,&rep);
+    return XkbSendIndicatorMap(client,leds,&rep);
+}
+
+/**
+ * Apply the given map to the given device. Which specifies which components
+ * to apply.
+ */
+static int
+_XkbSetIndicatorMap(ClientPtr client, DeviceIntPtr dev,
+                    int which, xkbIndicatorMapWireDesc *desc)
+{
+    XkbSrvInfoPtr       xkbi;
+    XkbSrvLedInfoPtr    sli;
+    XkbEventCauseRec    cause;
+    int                 i, bit;
+
+    xkbi = dev->key->xkbInfo;
+
+    sli= XkbFindSrvLedInfo(dev, XkbDfltXIClass, XkbDfltXIId,
+						XkbXI_IndicatorMapsMask);
+    if (!sli)
+	return BadAlloc;
+
+    for (i = 0, bit = 1; i < XkbNumIndicators; i++, bit <<= 1) {
+	if (which & bit) {
+	    sli->maps[i].flags = desc->flags;
+	    sli->maps[i].which_groups = desc->whichGroups;
+	    sli->maps[i].groups = desc->groups;
+	    sli->maps[i].which_mods = desc->whichMods;
+	    sli->maps[i].mods.mask = desc->mods;
+	    sli->maps[i].mods.real_mods = desc->mods;
+	    sli->maps[i].mods.vmods= desc->virtualMods;
+	    sli->maps[i].ctrls = desc->ctrls;
+	    if (desc->virtualMods!=0) {
+		unsigned tmp;
+		tmp= XkbMaskForVMask(xkbi->desc,desc->virtualMods);
+		sli->maps[i].mods.mask= desc->mods|tmp;
+	    }
+	    desc++;
+	}
+    }
+
+    XkbSetCauseXkbReq(&cause,X_kbSetIndicatorMap,client);
+    XkbApplyLedMapChanges(dev,sli,which,NULL,NULL,&cause);
+
+    return Success;
+}
+
+int
+ProcXkbSetIndicatorMap(ClientPtr client)
+{
+    int                 i, bit;
+    int                 nIndicators;
+    DeviceIntPtr        dev;
+    xkbIndicatorMapWireDesc     *from;
+    int                 rc;
+
+    REQUEST(xkbSetIndicatorMapReq);
+    REQUEST_AT_LEAST_SIZE(xkbSetIndicatorMapReq);
+
+    if (!(client->xkbClientFlags&_XkbClientInitialized))
+	return BadAccess;
+
+    CHK_KBD_DEVICE(dev, stuff->deviceSpec, client, DixSetAttrAccess);
+
+    if (stuff->which==0)
+	return Success;
+
+    for (nIndicators=i=0,bit=1;i<XkbNumIndicators;i++,bit<<=1) {
+	if (stuff->which&bit)
+	    nIndicators++;
+    }
+    if (stuff->length!=((SIZEOF(xkbSetIndicatorMapReq)+
+			(nIndicators*SIZEOF(xkbIndicatorMapWireDesc)))/4)) {
+	return BadLength;
+    }
+
+    from = (xkbIndicatorMapWireDesc *)&stuff[1];
+    for (i=0,bit=1;i<XkbNumIndicators;i++,bit<<=1) {
+	if (stuff->which&bit) {
+	    if (client->swapped) {
+		int n;
+		swaps(&from->virtualMods,n);
+		swapl(&from->ctrls,n);
+	    }
+	    CHK_MASK_LEGAL(i,from->whichGroups,XkbIM_UseAnyGroup);
+	    CHK_MASK_LEGAL(i,from->whichMods,XkbIM_UseAnyMods);
+	    from++;
+	}
+    }
+
+    from = (xkbIndicatorMapWireDesc *)&stuff[1];
+    rc = _XkbSetIndicatorMap(client, dev, stuff->which, from);
+    if (rc != Success)
+        return rc;
+
+    if (stuff->deviceSpec == XkbUseCoreKbd)
+    {
+        DeviceIntPtr other;
+        for (other = inputInfo.devices; other; other = other->next)
+        {
+            if ((other != dev) && other->key && !IsMaster(other) && GetMaster(other, MASTER_KEYBOARD) == dev)
+            {
+                rc = XaceHook(XACE_DEVICE_ACCESS, client, other, DixSetAttrAccess);
+                if (rc == Success)
+                    _XkbSetIndicatorMap(client, other, stuff->which, from);
+            }
+        }
+    }
+
+    return Success;
+}
+
+/***====================================================================***/
+
+int
+ProcXkbGetNamedIndicator(ClientPtr client)
+{
+    DeviceIntPtr 		dev;
+    xkbGetNamedIndicatorReply 	rep;
+    register int		i = 0;
+    XkbSrvLedInfoPtr		sli;
+    XkbIndicatorMapPtr		map = NULL;
+
+    REQUEST(xkbGetNamedIndicatorReq);
+    REQUEST_SIZE_MATCH(xkbGetNamedIndicatorReq);
+
+    if (!(client->xkbClientFlags&_XkbClientInitialized))
+	return BadAccess;
+
+    CHK_LED_DEVICE(dev, stuff->deviceSpec, client, DixReadAccess);
+    CHK_ATOM_ONLY(stuff->indicator);
+
+    sli= XkbFindSrvLedInfo(dev,stuff->ledClass,stuff->ledID,0);
+    if (!sli)
+	return BadAlloc;
+
+    i= 0;
+    map= NULL;
+    if ((sli->names)&&(sli->maps)) {
+        for (i=0;i<XkbNumIndicators;i++) {
+            if (stuff->indicator==sli->names[i]) {
+                map= &sli->maps[i];
+                break;
+            }
+        }
+    }
+
+    rep.type= X_Reply;
+    rep.length = 0;
+    rep.sequenceNumber = client->sequence;
+    rep.deviceID = dev->id;
+    rep.indicator= stuff->indicator;
+    if (map!=NULL) {
+	rep.found= 		TRUE;
+	rep.on=			((sli->effectiveState&(1<<i))!=0);
+	rep.realIndicator=	((sli->physIndicators&(1<<i))!=0);
+	rep.ndx= 		i;
+	rep.flags= 		map->flags;
+	rep.whichGroups= 	map->which_groups;
+	rep.groups= 		map->groups;
+	rep.whichMods= 		map->which_mods;
+	rep.mods= 		map->mods.mask;
+	rep.realMods= 		map->mods.real_mods;
+	rep.virtualMods= 	map->mods.vmods;
+	rep.ctrls= 		map->ctrls;
+	rep.supported= 		TRUE;
+    }
+    else  {
+	rep.found= 		FALSE;
+	rep.on= 		FALSE;
+	rep.realIndicator= 	FALSE;
+	rep.ndx= 		XkbNoIndicator;
+	rep.flags= 		0;
+	rep.whichGroups= 	0;
+	rep.groups= 		0;
+	rep.whichMods= 		0;
+	rep.mods=		0;
+	rep.realMods= 		0;
+	rep.virtualMods= 	0;
+	rep.ctrls= 		0;
+	rep.supported= 		TRUE;
+    }
+    if ( client->swapped ) {
+	register int n;
+	swapl(&rep.length,n);
+	swaps(&rep.sequenceNumber,n);
+	swapl(&rep.indicator,n);
+	swaps(&rep.virtualMods,n);
+	swapl(&rep.ctrls,n);
+    }
+
+    WriteToClient(client,SIZEOF(xkbGetNamedIndicatorReply), (char *)&rep);
+    return Success;
+}
+
+
+/**
+ * Find the IM on the device.
+ * Returns the map, or NULL if the map doesn't exist.
+ * If the return value is NULL, led_return is undefined. Otherwise, led_return
+ * is set to the led index of the map.
+ */
+static XkbIndicatorMapPtr
+_XkbFindNamedIndicatorMap(XkbSrvLedInfoPtr sli, Atom indicator,
+                          int *led_return)
+{
+    XkbIndicatorMapPtr  map;
+
+    /* search for the right indicator */
+    map = NULL;
+    if (sli->names && sli->maps) {
+	int led;
+
+	for (led = 0; (led < XkbNumIndicators) && (map == NULL); led++) {
+	    if (sli->names[led] == indicator) {
+		map= &sli->maps[led];
+		*led_return = led;
+		break;
+	    }
+	}
+    }
+
+    return map;
+}
+
+/**
+ * Creates an indicator map on the device. If dryRun is TRUE, it only checks
+ * if creation is possible, but doesn't actually create it.
+ */
+static int
+_XkbCreateIndicatorMap(DeviceIntPtr dev, Atom indicator,
+                       int ledClass, int ledID,
+                       XkbIndicatorMapPtr *map_return, int *led_return,
+                       Bool dryRun)
+{
+    XkbSrvLedInfoPtr    sli;
+    XkbIndicatorMapPtr  map;
+    int                 led;
+
+    sli = XkbFindSrvLedInfo(dev, ledClass, ledID, XkbXI_IndicatorsMask);
+    if (!sli)
+        return BadAlloc;
+
+    map = _XkbFindNamedIndicatorMap(sli, indicator, &led);
+
+    if (!map)
+    {
+        /* find first unused indicator maps and assign the name to it */
+        for (led = 0, map = NULL; (led < XkbNumIndicators) && (map == NULL); led++) {
+            if ((sli->names) && (sli->maps) && (sli->names[led] == None) &&
+                    (!XkbIM_InUse(&sli->maps[led])))
+            {
+                map = &sli->maps[led];
+                if (!dryRun)
+                    sli->names[led] = indicator;
+                break;
+            }
+        }
+    }
+
+    if (!map)
+        return BadAlloc;
+
+    *led_return = led;
+    *map_return = map;
+    return Success;
+}
+
+static int
+_XkbSetNamedIndicator(ClientPtr client, DeviceIntPtr dev,
+                      xkbSetNamedIndicatorReq *stuff)
+{
+    unsigned int                extDevReason;
+    unsigned int                statec, namec, mapc;
+    XkbSrvLedInfoPtr            sli;
+    int                         led = 0;
+    XkbIndicatorMapPtr          map;
+    DeviceIntPtr                kbd;
+    XkbEventCauseRec            cause;
+    xkbExtensionDeviceNotify    ed;
+    XkbChangesRec               changes;
+    int                         rc;
+
+    rc = _XkbCreateIndicatorMap(dev, stuff->indicator, stuff->ledClass,
+                                stuff->ledID, &map, &led, FALSE);
+    if (rc != Success || !map) /* oh-oh */
+        return rc;
+
+    sli = XkbFindSrvLedInfo(dev, stuff->ledClass, stuff->ledID,
+                            XkbXI_IndicatorsMask);
+    if (!sli)
+        return BadAlloc;
+
+    namec = mapc = statec = 0;
+    extDevReason = 0;
+
+    namec |= (1<<led);
+    sli->namesPresent |= ((stuff->indicator != None) ? (1 << led) : 0);
+    extDevReason |= XkbXI_IndicatorNamesMask;
+
+    if (stuff->setMap) {
+        map->flags = stuff->flags;
+        map->which_groups = stuff->whichGroups;
+        map->groups = stuff->groups;
+        map->which_mods = stuff->whichMods;
+        map->mods.mask = stuff->realMods;
+        map->mods.real_mods = stuff->realMods;
+        map->mods.vmods= stuff->virtualMods;
+        map->ctrls = stuff->ctrls;
+        mapc|= (1<<led);
+    }
+
+    if ((stuff->setState) && ((map->flags & XkbIM_NoExplicit) == 0))
+    {
+        if (stuff->on)	sli->explicitState |=  (1<<led);
+        else		sli->explicitState &= ~(1<<led);
+        statec |= ((sli->effectiveState ^ sli->explicitState) & (1 << led));
+    }
+
+    memset((char *)&ed, 0, sizeof(xkbExtensionDeviceNotify));
+    memset((char *)&changes, 0, sizeof(XkbChangesRec));
+    XkbSetCauseXkbReq(&cause,X_kbSetNamedIndicator,client);
+    if (namec)
+        XkbApplyLedNameChanges(dev,sli,namec,&ed,&changes,&cause);
+    if (mapc)
+        XkbApplyLedMapChanges(dev,sli,mapc,&ed,&changes,&cause);
+    if (statec)
+        XkbApplyLedStateChanges(dev,sli,statec,&ed,&changes,&cause);
+
+    kbd = dev;
+    if ((sli->flags&XkbSLI_HasOwnState)==0)
+        kbd = inputInfo.keyboard;
+    XkbFlushLedEvents(dev, kbd, sli, &ed, &changes, &cause);
+
+    return Success;
+}
+
+int
+ProcXkbSetNamedIndicator(ClientPtr client)
+{
+    int                         rc;
+    DeviceIntPtr                dev;
+    int                         led = 0;
+    XkbIndicatorMapPtr          map;
+
+    REQUEST(xkbSetNamedIndicatorReq);
+    REQUEST_SIZE_MATCH(xkbSetNamedIndicatorReq);
+
+    if (!(client->xkbClientFlags&_XkbClientInitialized))
+	return BadAccess;
+
+    CHK_LED_DEVICE(dev, stuff->deviceSpec, client, DixSetAttrAccess);
+    CHK_ATOM_ONLY(stuff->indicator);
+    CHK_MASK_LEGAL(0x10,stuff->whichGroups,XkbIM_UseAnyGroup);
+    CHK_MASK_LEGAL(0x11,stuff->whichMods,XkbIM_UseAnyMods);
+
+    /* Dry-run for checks */
+    rc = _XkbCreateIndicatorMap(dev, stuff->indicator,
+                                stuff->ledClass, stuff->ledID,
+                                &map, &led, TRUE);
+    if (rc != Success || !map) /* couldn't be created or didn't exist */
+        return rc;
+
+    if (stuff->deviceSpec == XkbUseCoreKbd ||
+        stuff->deviceSpec == XkbUseCorePtr)
+    {
+        DeviceIntPtr other;
+        for (other = inputInfo.devices; other; other = other->next)
+        {
+            if ((other != dev) && !IsMaster(other) && GetMaster(other, MASTER_KEYBOARD) == dev &&
+                (other->kbdfeed || other->leds) &&
+                (XaceHook(XACE_DEVICE_ACCESS, client, other, DixSetAttrAccess) == Success))
+            {
+                rc = _XkbCreateIndicatorMap(other, stuff->indicator,
+                                            stuff->ledClass, stuff->ledID,
+                                            &map, &led, TRUE);
+                if (rc != Success || !map)
+                    return rc;
+            }
+        }
+    }
+
+    /* All checks passed, let's do it */
+    rc = _XkbSetNamedIndicator(client, dev, stuff);
+    if (rc != Success)
+        return rc;
+
+    if (stuff->deviceSpec == XkbUseCoreKbd ||
+        stuff->deviceSpec == XkbUseCorePtr)
+    {
+        DeviceIntPtr other;
+        for (other = inputInfo.devices; other; other = other->next)
+        {
+            if ((other != dev) && !IsMaster(other) && GetMaster(other, MASTER_KEYBOARD) == dev &&
+                (other->kbdfeed || other->leds) &&
+                (XaceHook(XACE_DEVICE_ACCESS, client, other, DixSetAttrAccess) == Success))
+            {
+                _XkbSetNamedIndicator(client, other, stuff);
+            }
+        }
+    }
+
+    return Success;
+}
+
+/***====================================================================***/
+
+static CARD32
+_XkbCountAtoms(Atom *atoms,int maxAtoms,int *count)
+{
+register unsigned int i,bit,nAtoms;
+register CARD32 atomsPresent;
+
+    for (i=nAtoms=atomsPresent=0,bit=1;i<maxAtoms;i++,bit<<=1) {
+	if (atoms[i]!=None) {
+	    atomsPresent|= bit;
+	    nAtoms++;
+	}
+    }
+    if (count)
+	*count= nAtoms;
+    return atomsPresent;
+}
+
+static char *
+_XkbWriteAtoms(char *wire,Atom *atoms,int maxAtoms,int swap)
+{
+register unsigned int i;
+Atom *atm;
+
+    atm = (Atom *)wire;
+    for (i=0;i<maxAtoms;i++) {
+	if (atoms[i]!=None) {
+	    *atm= atoms[i];
+	    if (swap) {
+		register int n;
+		swapl(atm,n);
+	    }
+	    atm++;
+	}
+    }
+    return (char *)atm;
+}
+
+static Status
+XkbComputeGetNamesReplySize(XkbDescPtr xkb,xkbGetNamesReply *rep)
+{
+register unsigned	which,length;
+register int		i;
+
+    rep->minKeyCode= xkb->min_key_code;
+    rep->maxKeyCode= xkb->max_key_code;
+    which= rep->which;
+    length= 0;
+    if (xkb->names!=NULL) {
+	 if (which&XkbKeycodesNameMask)		length++;
+	 if (which&XkbGeometryNameMask)		length++;
+	 if (which&XkbSymbolsNameMask)		length++;
+	 if (which&XkbPhysSymbolsNameMask)	length++;
+	 if (which&XkbTypesNameMask)		length++;
+	 if (which&XkbCompatNameMask)		length++;
+    }
+    else which&= ~XkbComponentNamesMask;
+
+    if (xkb->map!=NULL) {
+	if (which&XkbKeyTypeNamesMask)
+	    length+= xkb->map->num_types;
+	rep->nTypes= xkb->map->num_types;
+	if (which&XkbKTLevelNamesMask) {
+	    XkbKeyTypePtr	pType = xkb->map->types;
+	    int			nKTLevels = 0;
+
+	    length+= XkbPaddedSize(xkb->map->num_types)/4;
+	    for (i=0;i<xkb->map->num_types;i++,pType++) {
+		if (pType->level_names!=NULL)
+		    nKTLevels+= pType->num_levels;
+	    }
+	    rep->nKTLevels= nKTLevels;
+	    length+= nKTLevels;
+	}
+    }
+    else {
+	rep->nTypes=    0;
+	rep->nKTLevels= 0;
+	which&= ~(XkbKeyTypeNamesMask|XkbKTLevelNamesMask);
+    }
+
+    rep->minKeyCode= xkb->min_key_code;
+    rep->maxKeyCode= xkb->max_key_code;
+    rep->indicators= 0;
+    rep->virtualMods= 0;
+    rep->groupNames= 0;
+    if (xkb->names!=NULL) {
+	if (which&XkbIndicatorNamesMask) {
+	    int nLeds;
+	    rep->indicators= 
+		_XkbCountAtoms(xkb->names->indicators,XkbNumIndicators,&nLeds);
+	    length+= nLeds;
+	    if (nLeds==0)
+		which&= ~XkbIndicatorNamesMask;
+	}
+
+	if (which&XkbVirtualModNamesMask) {
+	    int nVMods;
+	    rep->virtualMods= 
+		_XkbCountAtoms(xkb->names->vmods,XkbNumVirtualMods,&nVMods);
+	    length+= nVMods;
+	    if (nVMods==0)
+		which&= ~XkbVirtualModNamesMask;
+	}
+
+	if (which&XkbGroupNamesMask) {
+	    int nGroups;
+	    rep->groupNames=
+		_XkbCountAtoms(xkb->names->groups,XkbNumKbdGroups,&nGroups);
+	    length+= nGroups;
+	    if (nGroups==0)
+		which&= ~XkbGroupNamesMask;
+	}
+
+	if ((which&XkbKeyNamesMask)&&(xkb->names->keys))
+	     length+= rep->nKeys;
+	else which&= ~XkbKeyNamesMask;
+
+	if ((which&XkbKeyAliasesMask)&&
+	    (xkb->names->key_aliases)&&(xkb->names->num_key_aliases>0)) {
+	    rep->nKeyAliases= xkb->names->num_key_aliases;
+	    length+= rep->nKeyAliases*2;
+	} 
+	else {
+	    which&= ~XkbKeyAliasesMask;
+	    rep->nKeyAliases= 0;
+	}
+
+	if ((which&XkbRGNamesMask)&&(xkb->names->num_rg>0))
+	     length+= xkb->names->num_rg;
+	else which&= ~XkbRGNamesMask;
+    }
+    else {
+	which&= ~(XkbIndicatorNamesMask|XkbVirtualModNamesMask);
+	which&= ~(XkbGroupNamesMask|XkbKeyNamesMask|XkbKeyAliasesMask);
+	which&= ~XkbRGNamesMask;
+    }
+
+    rep->length= length;
+    rep->which= which;
+    return Success;
+}
+
+static int
+XkbSendNames(ClientPtr client,XkbDescPtr xkb,xkbGetNamesReply *rep)
+{
+register unsigned 	i,length,which;
+char *			start;
+char *			desc;
+register int            n;
+
+    length= rep->length*4;
+    which= rep->which;
+    if (client->swapped) {
+	swaps(&rep->sequenceNumber,n);
+	swapl(&rep->length,n);
+	swapl(&rep->which,n);
+	swaps(&rep->virtualMods,n);
+	swapl(&rep->indicators,n);
+    }
+
+    start = desc = calloc(1, length);
+    if ( !start )
+	return BadAlloc;
+    if (xkb->names) {
+        if (which&XkbKeycodesNameMask) {
+            *((CARD32 *)desc)= xkb->names->keycodes;
+            if (client->swapped) {
+                swapl(desc,n);
+            }
+            desc+= 4;
+        }
+        if (which&XkbGeometryNameMask)  {
+            *((CARD32 *)desc)= xkb->names->geometry;
+            if (client->swapped) {
+                swapl(desc,n);
+            }
+            desc+= 4;
+        }
+        if (which&XkbSymbolsNameMask) {
+            *((CARD32 *)desc)= xkb->names->symbols;
+            if (client->swapped) {
+                swapl(desc,n);
+            }
+            desc+= 4;
+        }
+        if (which&XkbPhysSymbolsNameMask) {
+            register CARD32 *atm= (CARD32 *)desc;
+            atm[0]= (CARD32)xkb->names->phys_symbols;
+            if (client->swapped) {
+                swapl(&atm[0],n);
+            }
+            desc+= 4;
+        }
+        if (which&XkbTypesNameMask) {
+            *((CARD32 *)desc)= (CARD32)xkb->names->types;
+            if (client->swapped) {
+                swapl(desc,n);
+            }
+            desc+= 4;
+        }
+        if (which&XkbCompatNameMask) {
+            *((CARD32 *)desc)= (CARD32)xkb->names->compat;
+            if (client->swapped) {
+                swapl(desc,n);
+            }
+            desc+= 4;
+        }
+        if (which&XkbKeyTypeNamesMask) {
+            register CARD32 *atm= (CARD32 *)desc;
+            register XkbKeyTypePtr type= xkb->map->types;
+
+            for (i=0;i<xkb->map->num_types;i++,atm++,type++) {
+                *atm= (CARD32)type->name;
+                if (client->swapped) {
+                    swapl(atm,n);
+                }
+            }
+            desc= (char *)atm;
+        }
+        if (which&XkbKTLevelNamesMask && xkb->map) {
+            XkbKeyTypePtr type = xkb->map->types;
+            register CARD32 *atm;
+            for (i=0;i<rep->nTypes;i++,type++) {
+                *desc++ = type->num_levels;
+            }
+            desc+= XkbPaddedSize(rep->nTypes)-rep->nTypes;
+
+            atm= (CARD32 *)desc;
+            type = xkb->map->types;
+            for (i=0;i<xkb->map->num_types;i++,type++) {
+                register unsigned l;
+                if (type->level_names) {
+                    for (l=0;l<type->num_levels;l++,atm++) {
+                        *atm= type->level_names[l];
+                        if (client->swapped) {
+                            swapl(atm,n);
+                        }
+                    }
+                    desc+= type->num_levels*4;
+                }
+            }
+        }
+        if (which&XkbIndicatorNamesMask) {
+            desc= _XkbWriteAtoms(desc,xkb->names->indicators,XkbNumIndicators,
+                                 client->swapped);
+        }
+        if (which&XkbVirtualModNamesMask) {
+            desc= _XkbWriteAtoms(desc,xkb->names->vmods,XkbNumVirtualMods,
+                                 client->swapped);
+        }
+        if (which&XkbGroupNamesMask) {
+            desc= _XkbWriteAtoms(desc,xkb->names->groups,XkbNumKbdGroups,
+                                 client->swapped);
+        }
+        if (which&XkbKeyNamesMask) {
+            for (i=0;i<rep->nKeys;i++,desc+= sizeof(XkbKeyNameRec)) {
+                *((XkbKeyNamePtr)desc)= xkb->names->keys[i+rep->firstKey];
+            }
+        }
+        if (which&XkbKeyAliasesMask) {
+            XkbKeyAliasPtr	pAl;
+            pAl= xkb->names->key_aliases;
+            for (i=0;i<rep->nKeyAliases;i++,pAl++,desc+=2*XkbKeyNameLength) {
+                *((XkbKeyAliasPtr)desc)= *pAl;
+            }
+        }
+        if ((which&XkbRGNamesMask)&&(rep->nRadioGroups>0)) {
+            register CARD32	*atm= (CARD32 *)desc;
+            for (i=0;i<rep->nRadioGroups;i++,atm++) {
+                *atm= (CARD32)xkb->names->radio_groups[i];
+                if (client->swapped) {
+                    swapl(atm,n);
+                }
+            }
+            desc+= rep->nRadioGroups*4;
+        }
+    }
+
+    if ((desc-start)!=(length)) {
+	ErrorF("[xkb] BOGUS LENGTH in write names, expected %d, got %ld\n",
+					length, (unsigned long)(desc-start));
+    }
+    WriteToClient(client, SIZEOF(xkbGetNamesReply), (char *)rep);
+    WriteToClient(client, length, start);
+    free((char *)start);
+    return Success;
+}
+
+int
+ProcXkbGetNames(ClientPtr client)
+{
+    DeviceIntPtr	dev;
+    XkbDescPtr		xkb;
+    xkbGetNamesReply 	rep;
+
+    REQUEST(xkbGetNamesReq);
+    REQUEST_SIZE_MATCH(xkbGetNamesReq);
+
+    if (!(client->xkbClientFlags&_XkbClientInitialized))
+	return BadAccess;
+
+    CHK_KBD_DEVICE(dev, stuff->deviceSpec, client, DixGetAttrAccess);
+    CHK_MASK_LEGAL(0x01,stuff->which,XkbAllNamesMask);
+
+    xkb = dev->key->xkbInfo->desc;
+    memset(&rep, 0, sizeof(xkbGetNamesReply));
+    rep.type= X_Reply;
+    rep.sequenceNumber= client->sequence;
+    rep.length = 0;
+    rep.deviceID = dev->id;
+    rep.which = stuff->which;
+    rep.nTypes = xkb->map->num_types;
+    rep.firstKey = xkb->min_key_code;
+    rep.nKeys = XkbNumKeys(xkb);
+    if (xkb->names!=NULL) {
+	rep.nKeyAliases= xkb->names->num_key_aliases;
+	rep.nRadioGroups = xkb->names->num_rg;
+    }
+    else {
+	rep.nKeyAliases= rep.nRadioGroups= 0;
+    }
+    XkbComputeGetNamesReplySize(xkb,&rep);
+    return XkbSendNames(client,xkb,&rep);
+}
+
+/***====================================================================***/
+
+static CARD32 *
+_XkbCheckAtoms(CARD32 *wire,int nAtoms,int swapped,Atom *pError)
+{
+register int i;
+
+    for (i=0;i<nAtoms;i++,wire++) {
+	if (swapped) {
+	    register int n;
+	    swapl(wire,n);
+	}
+	if ((((Atom)*wire)!=None)&&(!ValidAtom((Atom)*wire))) {
+	    *pError= ((Atom)*wire);
+	    return NULL;
+	}
+    }
+    return wire;
+}
+
+static CARD32 *
+_XkbCheckMaskedAtoms(CARD32 *wire,int nAtoms,CARD32 present,int swapped,
+								Atom *pError)
+{
+register unsigned i,bit;
+
+    for (i=0,bit=1;(i<nAtoms)&&(present);i++,bit<<=1) {
+	if ((present&bit)==0)
+	    continue;
+	if (swapped) {
+	    register int n;
+	    swapl(wire,n);
+	}
+	if ((((Atom)*wire)!=None)&&(!ValidAtom(((Atom)*wire)))) {
+	    *pError= (Atom)*wire;
+	    return NULL;
+	}
+	wire++;
+    }
+    return wire;
+}
+
+static Atom *
+_XkbCopyMaskedAtoms(	Atom	*wire,
+    			Atom	*dest,
+			int   	 nAtoms,
+			CARD32	 present)
+{
+register int i,bit;
+
+    for (i=0,bit=1;(i<nAtoms)&&(present);i++,bit<<=1) {
+	if ((present&bit)==0)
+	    continue;
+	dest[i]= *wire++;
+    }
+    return wire;
+}
+
+static Bool
+_XkbCheckTypeName(Atom name,int typeNdx)
+{
+const char *	str;
+
+    str= NameForAtom(name);
+    if ((strcmp(str,"ONE_LEVEL")==0)||(strcmp(str,"TWO_LEVEL")==0)||
+	(strcmp(str,"ALPHABETIC")==0)||(strcmp(str,"KEYPAD")==0))
+	return FALSE;
+    return TRUE;
+}
+
+/**
+ * Check the device-dependent data in the request against the device. Returns
+ * Success, or the appropriate error code.
+ */
+static int
+_XkbSetNamesCheck(ClientPtr client, DeviceIntPtr dev,
+                  xkbSetNamesReq *stuff, CARD32 *data)
+{
+    XkbDescRec		*xkb;
+    XkbNamesRec		*names;
+    CARD32		*tmp;
+    Atom		 bad;
+
+    tmp = data;
+    xkb = dev->key->xkbInfo->desc;
+    names = xkb->names;
+
+
+    if (stuff->which & XkbKeyTypeNamesMask) {
+        int i;
+        CARD32	*old;
+        if ( stuff->nTypes<1 ) {
+            client->errorValue = _XkbErrCode2(0x02,stuff->nTypes);
+            return BadValue;
+        }
+        if ((unsigned)(stuff->firstType+stuff->nTypes-1)>=xkb->map->num_types) {
+            client->errorValue = _XkbErrCode4(0x03,stuff->firstType,
+                    stuff->nTypes,
+                    xkb->map->num_types);
+            return BadValue;
+        }
+        if (((unsigned)stuff->firstType)<=XkbLastRequiredType) {
+            client->errorValue = _XkbErrCode2(0x04,stuff->firstType);
+            return BadAccess;
+        }
+        old= tmp;
+        tmp= _XkbCheckAtoms(tmp,stuff->nTypes,client->swapped,&bad);
+        if (!tmp) {
+            client->errorValue= bad;
+            return BadAtom;
+        }
+        for (i=0;i<stuff->nTypes;i++,old++) {
+            if (!_XkbCheckTypeName((Atom)*old,stuff->firstType+i))
+                client->errorValue= _XkbErrCode2(0x05,i);
+        }
+    }
+    if (stuff->which&XkbKTLevelNamesMask) {
+        unsigned i;
+        XkbKeyTypePtr	type;
+        CARD8 *		width;
+        if ( stuff->nKTLevels<1 ) {
+            client->errorValue = _XkbErrCode2(0x05,stuff->nKTLevels);
+            return BadValue;
+        }
+        if ((unsigned)(stuff->firstKTLevel+stuff->nKTLevels-1)>=
+                xkb->map->num_types) {
+            client->errorValue = _XkbErrCode4(0x06,stuff->firstKTLevel,
+                    stuff->nKTLevels,xkb->map->num_types);
+            return BadValue;
+        }
+        width = (CARD8 *)tmp;
+        tmp= (CARD32 *)(((char *)tmp)+XkbPaddedSize(stuff->nKTLevels));
+        type = &xkb->map->types[stuff->firstKTLevel];
+        for (i=0;i<stuff->nKTLevels;i++,type++) {
+            if (width[i]==0)
+                continue;
+            else if (width[i]!=type->num_levels) {
+                client->errorValue= _XkbErrCode4(0x07,i+stuff->firstKTLevel,
+                        type->num_levels,width[i]);
+                return BadMatch;
+            }
+            tmp= _XkbCheckAtoms(tmp,width[i],client->swapped,&bad);
+            if (!tmp) {
+                client->errorValue= bad;
+                return BadAtom;
+            }
+        }
+    }
+    if (stuff->which&XkbIndicatorNamesMask) {
+        if (stuff->indicators==0) {
+            client->errorValue= 0x08;
+            return BadMatch;
+        }
+        tmp= _XkbCheckMaskedAtoms(tmp,XkbNumIndicators,stuff->indicators,
+                client->swapped,&bad);
+        if (!tmp) {
+            client->errorValue= bad;
+            return BadAtom;
+        }
+    }
+    if (stuff->which&XkbVirtualModNamesMask) {
+        if (stuff->virtualMods==0) {
+            client->errorValue= 0x09;
+            return BadMatch;
+        }
+        tmp= _XkbCheckMaskedAtoms(tmp,XkbNumVirtualMods,
+                (CARD32)stuff->virtualMods,
+                client->swapped,&bad);
+        if (!tmp) {
+            client->errorValue = bad;
+            return BadAtom;
+        }
+    }
+    if (stuff->which&XkbGroupNamesMask) {
+        if (stuff->groupNames==0) {
+            client->errorValue= 0x0a;
+            return BadMatch;
+        }
+        tmp= _XkbCheckMaskedAtoms(tmp,XkbNumKbdGroups,
+                (CARD32)stuff->groupNames,
+                client->swapped,&bad);
+        if (!tmp) {
+            client->errorValue = bad;
+            return BadAtom;
+        }
+    }
+    if (stuff->which&XkbKeyNamesMask) {
+        if (stuff->firstKey<(unsigned)xkb->min_key_code) {
+            client->errorValue= _XkbErrCode3(0x0b,xkb->min_key_code,
+                    stuff->firstKey);
+            return BadValue;
+        }
+        if (((unsigned)(stuff->firstKey+stuff->nKeys-1)>xkb->max_key_code)||
+                (stuff->nKeys<1)) {
+            client->errorValue= _XkbErrCode4(0x0c,xkb->max_key_code,
+                    stuff->firstKey,stuff->nKeys);
+            return BadValue;
+        }
+        tmp+= stuff->nKeys;
+    }
+    if ((stuff->which&XkbKeyAliasesMask)&&(stuff->nKeyAliases>0)) {
+        tmp+= stuff->nKeyAliases*2;
+    }
+    if (stuff->which&XkbRGNamesMask) {
+        if ( stuff->nRadioGroups<1 ) {
+            client->errorValue= _XkbErrCode2(0x0d,stuff->nRadioGroups);
+            return BadValue;
+        }
+        tmp= _XkbCheckAtoms(tmp,stuff->nRadioGroups,client->swapped,&bad);
+        if (!tmp) {
+            client->errorValue= bad;
+            return BadAtom;
+        }
+    }
+    if ((tmp-((CARD32 *)stuff))!=stuff->length) {
+        client->errorValue = stuff->length;
+        return BadLength;
+    }
+
+
+
+    return Success;
+}
+
+static int
+_XkbSetNames(ClientPtr client, DeviceIntPtr dev, xkbSetNamesReq *stuff)
+{
+    XkbDescRec		*xkb;
+    XkbNamesRec		*names;
+    CARD32		*tmp;
+    xkbNamesNotify	 nn;
+
+    tmp = (CARD32 *)&stuff[1];
+    xkb = dev->key->xkbInfo->desc;
+    names = xkb->names;
+
+    if (XkbAllocNames(xkb,stuff->which,stuff->nRadioGroups,
+                stuff->nKeyAliases)!=Success) {
+        return BadAlloc;
+    }
+
+    memset(&nn, 0, sizeof(xkbNamesNotify));
+    nn.changed= stuff->which;
+    tmp = (CARD32 *)&stuff[1];
+    if (stuff->which&XkbKeycodesNameMask)
+        names->keycodes= *tmp++;
+    if (stuff->which&XkbGeometryNameMask)
+        names->geometry= *tmp++;
+    if (stuff->which&XkbSymbolsNameMask)
+        names->symbols= *tmp++;
+    if (stuff->which&XkbPhysSymbolsNameMask)
+        names->phys_symbols= *tmp++;
+    if (stuff->which&XkbTypesNameMask)
+        names->types= *tmp++;
+    if (stuff->which&XkbCompatNameMask)
+        names->compat= *tmp++;
+    if ((stuff->which&XkbKeyTypeNamesMask)&&(stuff->nTypes>0)) {
+        register unsigned i;
+        register XkbKeyTypePtr type;
+
+        type= &xkb->map->types[stuff->firstType];
+        for (i=0;i<stuff->nTypes;i++,type++) {
+            type->name= *tmp++;
+        }
+        nn.firstType= stuff->firstType;
+        nn.nTypes= stuff->nTypes;
+    }
+    if (stuff->which&XkbKTLevelNamesMask) {
+        register XkbKeyTypePtr	type;
+        register unsigned i;
+        CARD8 *width;
+
+        width = (CARD8 *)tmp;
+        tmp= (CARD32 *)(((char *)tmp)+XkbPaddedSize(stuff->nKTLevels));
+        type= &xkb->map->types[stuff->firstKTLevel];
+        for (i=0;i<stuff->nKTLevels;i++,type++) {
+            if (width[i]>0) {
+                if (type->level_names) {
+                    register unsigned n;
+                    for (n=0;n<width[i];n++) {
+                        type->level_names[n]= tmp[n];
+                    }
+                }
+                tmp+= width[i];
+            }
+        }
+        nn.firstLevelName= 0;
+        nn.nLevelNames= stuff->nTypes;
+    }
+    if (stuff->which&XkbIndicatorNamesMask) {
+        tmp= _XkbCopyMaskedAtoms(tmp,names->indicators,XkbNumIndicators,
+                stuff->indicators);
+        nn.changedIndicators= stuff->indicators;
+    }
+    if (stuff->which&XkbVirtualModNamesMask) {
+        tmp= _XkbCopyMaskedAtoms(tmp,names->vmods,XkbNumVirtualMods,
+                stuff->virtualMods);
+        nn.changedVirtualMods= stuff->virtualMods;
+    }
+    if (stuff->which&XkbGroupNamesMask) {
+        tmp= _XkbCopyMaskedAtoms(tmp,names->groups,XkbNumKbdGroups,
+                stuff->groupNames);
+        nn.changedVirtualMods= stuff->groupNames;
+    }
+    if (stuff->which&XkbKeyNamesMask) {
+        memcpy((char*)&names->keys[stuff->firstKey],(char *)tmp,
+                stuff->nKeys*XkbKeyNameLength);
+        tmp+= stuff->nKeys;
+        nn.firstKey= stuff->firstKey;
+        nn.nKeys= stuff->nKeys;
+    }
+    if (stuff->which&XkbKeyAliasesMask) {
+        if (stuff->nKeyAliases>0) {
+            register int na= stuff->nKeyAliases;	
+            if (XkbAllocNames(xkb,XkbKeyAliasesMask,0,na)!=Success)
+                return BadAlloc;
+            memcpy((char *)names->key_aliases,(char *)tmp,
+                    stuff->nKeyAliases*sizeof(XkbKeyAliasRec));
+            tmp+= stuff->nKeyAliases*2;
+        }
+        else if (names->key_aliases!=NULL) {
+            free(names->key_aliases);
+            names->key_aliases= NULL;
+            names->num_key_aliases= 0;
+        }
+        nn.nAliases= names->num_key_aliases;
+    }
+    if (stuff->which&XkbRGNamesMask) {
+        if (stuff->nRadioGroups>0) {
+            register unsigned i,nrg;
+            nrg= stuff->nRadioGroups;
+            if (XkbAllocNames(xkb,XkbRGNamesMask,nrg,0)!=Success)
+                return BadAlloc;
+
+            for (i=0;i<stuff->nRadioGroups;i++) {
+                names->radio_groups[i]= tmp[i];
+            }
+            tmp+= stuff->nRadioGroups;
+        }
+        else if (names->radio_groups) {
+            free(names->radio_groups);
+            names->radio_groups= NULL;
+            names->num_rg= 0;
+        }
+        nn.nRadioGroups= names->num_rg;
+    }
+    if (nn.changed) {
+        Bool needExtEvent;
+        needExtEvent= (nn.changed&XkbIndicatorNamesMask)!=0;
+        XkbSendNamesNotify(dev,&nn);
+        if (needExtEvent) {
+            XkbSrvLedInfoPtr		sli;
+            xkbExtensionDeviceNotify	edev;
+            register int		i;
+            register unsigned		bit;
+
+            sli= XkbFindSrvLedInfo(dev,XkbDfltXIClass,XkbDfltXIId,
+                    XkbXI_IndicatorsMask);
+            sli->namesPresent= 0;
+            for (i=0,bit=1;i<XkbNumIndicators;i++,bit<<=1) {
+                if (names->indicators[i]!=None)
+                    sli->namesPresent|= bit;
+            }
+            memset(&edev, 0, sizeof(xkbExtensionDeviceNotify));
+            edev.reason=	XkbXI_IndicatorNamesMask;
+            edev.ledClass=	KbdFeedbackClass;
+            edev.ledID=		dev->kbdfeed->ctrl.id;
+            edev.ledsDefined= 	sli->namesPresent|sli->mapsPresent;
+            edev.ledState=	sli->effectiveState;
+            edev.firstBtn=	0;
+            edev.nBtns=		0;
+            edev.supported=	XkbXI_AllFeaturesMask;
+            edev.unsupported=	0;
+            XkbSendExtensionDeviceNotify(dev,client,&edev);
+        }
+    }
+    return Success;
+}
+
+int
+ProcXkbSetNames(ClientPtr client)
+{
+    DeviceIntPtr	 dev;
+    CARD32		*tmp;
+    Atom                 bad;
+    int                  rc;
+
+    REQUEST(xkbSetNamesReq);
+    REQUEST_AT_LEAST_SIZE(xkbSetNamesReq);
+
+    if (!(client->xkbClientFlags&_XkbClientInitialized))
+	return BadAccess;
+
+    CHK_KBD_DEVICE(dev, stuff->deviceSpec, client, DixManageAccess);
+    CHK_MASK_LEGAL(0x01,stuff->which,XkbAllNamesMask);
+
+    /* check device-independent stuff */
+    tmp = (CARD32 *)&stuff[1];
+
+    if (stuff->which&XkbKeycodesNameMask) {
+	tmp= _XkbCheckAtoms(tmp,1,client->swapped,&bad);
+	if (!tmp) {
+	    client->errorValue = bad;
+	    return BadAtom;
+	}
+    }
+    if (stuff->which&XkbGeometryNameMask) {
+	tmp= _XkbCheckAtoms(tmp,1,client->swapped,&bad);
+	if (!tmp) {
+	    client->errorValue = bad;
+	    return BadAtom;
+	}
+    }
+    if (stuff->which&XkbSymbolsNameMask) {
+	tmp= _XkbCheckAtoms(tmp,1,client->swapped,&bad);
+	if (!tmp) {
+	    client->errorValue = bad;
+	    return BadAtom;
+	}
+    }
+    if (stuff->which&XkbPhysSymbolsNameMask) {
+	tmp= _XkbCheckAtoms(tmp,1,client->swapped,&bad);
+	if (!tmp) {
+	    client->errorValue= bad;
+	    return BadAtom;
+	}
+    }
+    if (stuff->which&XkbTypesNameMask) {
+	tmp= _XkbCheckAtoms(tmp,1,client->swapped,&bad);
+	if (!tmp) {
+	    client->errorValue = bad;
+	    return BadAtom;
+	}
+    }
+    if (stuff->which&XkbCompatNameMask) {
+	tmp= _XkbCheckAtoms(tmp,1,client->swapped,&bad);
+	if (!tmp) {
+	    client->errorValue = bad;
+	    return BadAtom;
+	}
+    }
+
+    /* start of device-dependent tests */
+    rc = _XkbSetNamesCheck(client, dev, stuff, tmp);
+    if (rc != Success)
+        return rc;
+
+    if (stuff->deviceSpec == XkbUseCoreKbd)
+    {
+        DeviceIntPtr other;
+        for (other = inputInfo.devices; other; other = other->next)
+        {
+            if ((other != dev) && other->key && !IsMaster(other) && GetMaster(other, MASTER_KEYBOARD) == dev)
+            {
+
+                rc = XaceHook(XACE_DEVICE_ACCESS, client, other, DixManageAccess);
+                if (rc == Success)
+                {
+                    rc = _XkbSetNamesCheck(client, other, stuff, tmp);
+                    if (rc != Success)
+                        return rc;
+                }
+            }
+        }
+    }
+
+    /* everything is okay -- update names */
+
+    rc = _XkbSetNames(client, dev, stuff);
+    if (rc != Success)
+        return rc;
+
+    if (stuff->deviceSpec == XkbUseCoreKbd)
+    {
+        DeviceIntPtr other;
+        for (other = inputInfo.devices; other; other = other->next)
+        {
+            if ((other != dev) && other->key && !IsMaster(other) && GetMaster(other, MASTER_KEYBOARD) == dev)
+            {
+
+                rc = XaceHook(XACE_DEVICE_ACCESS, client, other, DixManageAccess);
+                if (rc == Success)
+                    _XkbSetNames(client, other, stuff);
+            }
+        }
+    }
+
+    /* everything is okay -- update names */
+
+    return Success;
+}
+
+/***====================================================================***/
+
+#include "xkbgeom.h"
+
+#define	XkbSizeCountedString(s)  ((s)?((((2+strlen(s))+3)/4)*4):4)
+
+/**
+ * Write the zero-terminated string str into wire as a pascal string with a
+ * 16-bit length field prefixed before the actual string.
+ *
+ * @param wire The destination array, usually the wire struct
+ * @param str The source string as zero-terminated C string
+ * @param swap If TRUE, the length field is swapped.
+ *
+ * @return The input string in the format <string length><string> with a
+ * (swapped) 16 bit string length, non-zero terminated.
+ */
+static char *
+XkbWriteCountedString(char *wire,char *str,Bool swap)
+{
+    CARD16 len,*pLen, paddedLen;
+
+    if (!str)
+        return wire;
+
+    len= strlen(str);
+    pLen= (CARD16 *)wire;
+    *pLen= len;
+    if (swap) {
+	register int n;
+	swaps(pLen,n);
+    }
+    paddedLen= pad_to_int32(sizeof(len)+len)-sizeof(len);
+    strncpy(&wire[sizeof(len)],str,paddedLen);
+    wire+= sizeof(len)+paddedLen;
+    return wire;
+}
+
+static int
+XkbSizeGeomProperties(XkbGeometryPtr geom)
+{
+register int 	i,size;
+XkbPropertyPtr	prop;
+    
+    for (size=i=0,prop=geom->properties;i<geom->num_properties;i++,prop++) {
+	size+= XkbSizeCountedString(prop->name);
+	size+= XkbSizeCountedString(prop->value);
+    }
+    return size;
+}
+
+static char *
+XkbWriteGeomProperties(char *wire,XkbGeometryPtr geom,Bool swap)
+{
+register int 	i;
+register XkbPropertyPtr	prop;
+    
+    for (i=0,prop=geom->properties;i<geom->num_properties;i++,prop++) {
+	wire= XkbWriteCountedString(wire,prop->name,swap);
+	wire= XkbWriteCountedString(wire,prop->value,swap);
+    }
+    return wire;
+}
+
+static int
+XkbSizeGeomKeyAliases(XkbGeometryPtr geom)
+{
+    return geom->num_key_aliases*(2*XkbKeyNameLength);
+}
+
+static char *
+XkbWriteGeomKeyAliases(char *wire,XkbGeometryPtr geom,Bool swap)
+{
+register int sz;
+    
+    sz= geom->num_key_aliases*(XkbKeyNameLength*2);
+    if (sz>0) {
+	memcpy(wire,(char *)geom->key_aliases,sz);
+	wire+= sz;
+    }
+    return wire;
+}
+
+static int
+XkbSizeGeomColors(XkbGeometryPtr geom)
+{
+register int 		i,size;
+register XkbColorPtr	color;
+
+    for (i=size=0,color=geom->colors;i<geom->num_colors;i++,color++) {
+	size+= XkbSizeCountedString(color->spec);
+    }
+    return size;
+}
+
+static char *
+XkbWriteGeomColors(char *wire,XkbGeometryPtr geom,Bool swap)
+{
+register int		i;
+register XkbColorPtr	color;
+
+    for (i=0,color=geom->colors;i<geom->num_colors;i++,color++) {
+	wire= XkbWriteCountedString(wire,color->spec,swap);
+    }
+    return wire;
+}
+
+static int
+XkbSizeGeomShapes(XkbGeometryPtr geom)
+{
+register int		i,size;
+register XkbShapePtr	shape;
+
+    for (i=size=0,shape=geom->shapes;i<geom->num_shapes;i++,shape++) {
+	register int		n;
+	register XkbOutlinePtr	ol;
+	size+= SIZEOF(xkbShapeWireDesc);
+	for (n=0,ol=shape->outlines;n<shape->num_outlines;n++,ol++) {
+	    size+= SIZEOF(xkbOutlineWireDesc);
+	    size+= ol->num_points*SIZEOF(xkbPointWireDesc);
+	}
+    }
+    return size;
+}
+
+static char *
+XkbWriteGeomShapes(char *wire,XkbGeometryPtr geom,Bool swap)
+{
+int			i;
+XkbShapePtr		shape;
+xkbShapeWireDesc *	shapeWire;
+
+    for (i=0,shape=geom->shapes;i<geom->num_shapes;i++,shape++) {
+	register int 		o;
+	XkbOutlinePtr		ol;
+	xkbOutlineWireDesc *	olWire;
+	shapeWire= (xkbShapeWireDesc *)wire;
+	shapeWire->name= shape->name;
+	shapeWire->nOutlines= shape->num_outlines;
+	if (shape->primary!=NULL)
+	     shapeWire->primaryNdx= XkbOutlineIndex(shape,shape->primary);
+	else shapeWire->primaryNdx= XkbNoShape;
+	if (shape->approx!=NULL)
+	     shapeWire->approxNdx= XkbOutlineIndex(shape,shape->approx);
+	else shapeWire->approxNdx= XkbNoShape;
+	shapeWire->pad= 0;
+	if (swap) {
+	    register int n;
+	    swapl(&shapeWire->name,n);
+	}
+	wire= (char *)&shapeWire[1];
+	for (o=0,ol=shape->outlines;o<shape->num_outlines;o++,ol++) {
+	    register int	p;
+	    XkbPointPtr		pt;
+	    xkbPointWireDesc *	ptWire;
+	    olWire= (xkbOutlineWireDesc *)wire;
+	    olWire->nPoints= ol->num_points;
+	    olWire->cornerRadius= ol->corner_radius;
+	    olWire->pad= 0;
+	    wire= (char *)&olWire[1];
+	    ptWire= (xkbPointWireDesc *)wire;
+	    for (p=0,pt=ol->points;p<ol->num_points;p++,pt++) {
+		ptWire[p].x= pt->x;
+		ptWire[p].y= pt->y;
+		if (swap) {
+		    register int n;
+		    swaps(&ptWire[p].x,n);
+		    swaps(&ptWire[p].y,n);
+		}
+	    }
+	    wire= (char *)&ptWire[ol->num_points];
+	}
+    }
+    return wire;
+}
+
+static int
+XkbSizeGeomDoodads(int num_doodads,XkbDoodadPtr doodad)
+{
+register int	i,size;
+
+    for (i=size=0;i<num_doodads;i++,doodad++) {
+	size+= SIZEOF(xkbAnyDoodadWireDesc);
+	if (doodad->any.type==XkbTextDoodad) {
+	    size+= XkbSizeCountedString(doodad->text.text);
+	    size+= XkbSizeCountedString(doodad->text.font);
+	}
+	else if (doodad->any.type==XkbLogoDoodad) {
+	    size+= XkbSizeCountedString(doodad->logo.logo_name);
+	}
+    }
+    return size;
+}
+
+static char *
+XkbWriteGeomDoodads(char *wire,int num_doodads,XkbDoodadPtr doodad,Bool swap)
+{
+register int		i;
+xkbDoodadWireDesc *	doodadWire;
+
+    for (i=0;i<num_doodads;i++,doodad++) {
+	doodadWire= (xkbDoodadWireDesc *)wire;
+	wire= (char *)&doodadWire[1];
+	memset(doodadWire, 0, SIZEOF(xkbDoodadWireDesc));
+	doodadWire->any.name= doodad->any.name;
+	doodadWire->any.type= doodad->any.type;
+	doodadWire->any.priority= doodad->any.priority;
+	doodadWire->any.top= doodad->any.top;
+	doodadWire->any.left= doodad->any.left;
+	if (swap) {
+	    register int n;
+	    swapl(&doodadWire->any.name,n);
+	    swaps(&doodadWire->any.top,n);
+	    swaps(&doodadWire->any.left,n);
+	}
+	switch (doodad->any.type) {
+	    case XkbOutlineDoodad:
+	    case XkbSolidDoodad:
+		doodadWire->shape.angle= doodad->shape.angle;
+		doodadWire->shape.colorNdx= doodad->shape.color_ndx;
+		doodadWire->shape.shapeNdx= doodad->shape.shape_ndx;
+		if (swap) {
+		    register int n;
+		    swaps(&doodadWire->shape.angle,n);
+		}
+		break;
+	    case XkbTextDoodad:
+		doodadWire->text.angle= doodad->text.angle;
+		doodadWire->text.width= doodad->text.width;
+		doodadWire->text.height= doodad->text.height;
+		doodadWire->text.colorNdx= doodad->text.color_ndx;
+		if (swap) {
+		    register int n;
+		    swaps(&doodadWire->text.angle,n);
+		    swaps(&doodadWire->text.width,n);
+		    swaps(&doodadWire->text.height,n);
+		}
+		wire= XkbWriteCountedString(wire,doodad->text.text,swap);
+		wire= XkbWriteCountedString(wire,doodad->text.font,swap);
+		break;
+	    case XkbIndicatorDoodad:
+		doodadWire->indicator.shapeNdx= doodad->indicator.shape_ndx;
+		doodadWire->indicator.onColorNdx=doodad->indicator.on_color_ndx;
+		doodadWire->indicator.offColorNdx=
+						doodad->indicator.off_color_ndx;
+		break;
+	    case XkbLogoDoodad:
+		doodadWire->logo.angle= doodad->logo.angle;
+		doodadWire->logo.colorNdx= doodad->logo.color_ndx;
+		doodadWire->logo.shapeNdx= doodad->logo.shape_ndx;
+		wire= XkbWriteCountedString(wire,doodad->logo.logo_name,swap);
+		break;
+	    default:
+		ErrorF("[xkb] Unknown doodad type %d in XkbWriteGeomDoodads\n",
+			doodad->any.type);
+		ErrorF("[xkb] Ignored\n");
+		break;
+	}
+    }
+    return wire;
+}
+
+static char *
+XkbWriteGeomOverlay(char *wire,XkbOverlayPtr ol,Bool swap)
+{
+register int		r;
+XkbOverlayRowPtr	row;
+xkbOverlayWireDesc *	olWire;
+
+   olWire= (xkbOverlayWireDesc *)wire;
+   olWire->name= ol->name;
+   olWire->nRows= ol->num_rows;
+   olWire->pad1= 0;
+   olWire->pad2= 0;
+   if (swap) {
+	register int n;
+	swapl(&olWire->name,n);
+   }
+   wire= (char *)&olWire[1];
+   for (r=0,row=ol->rows;r<ol->num_rows;r++,row++) {
+   	unsigned int		k;
+	XkbOverlayKeyPtr	key;
+	xkbOverlayRowWireDesc *	rowWire;
+	rowWire= (xkbOverlayRowWireDesc *)wire;
+	rowWire->rowUnder= row->row_under;
+	rowWire->nKeys= row->num_keys;
+	rowWire->pad1= 0;
+	wire= (char *)&rowWire[1];
+	for (k=0,key=row->keys;k<row->num_keys;k++,key++) {
+	    xkbOverlayKeyWireDesc *	keyWire;
+	    keyWire= (xkbOverlayKeyWireDesc *)wire;
+	    memcpy(keyWire->over,key->over.name,XkbKeyNameLength);
+	    memcpy(keyWire->under,key->under.name,XkbKeyNameLength);
+	    wire= (char *)&keyWire[1];
+	}
+   }
+   return wire;
+}
+
+static int
+XkbSizeGeomSections(XkbGeometryPtr geom)
+{
+register int 	i,size;
+XkbSectionPtr	section;
+
+    for (i=size=0,section=geom->sections;i<geom->num_sections;i++,section++) {
+	size+= SIZEOF(xkbSectionWireDesc);
+	if (section->rows) {
+	    int		r;
+	    XkbRowPtr	row;
+	    for (r=0,row=section->rows;r<section->num_rows;row++,r++) {
+		size+= SIZEOF(xkbRowWireDesc);
+		size+= row->num_keys*SIZEOF(xkbKeyWireDesc);
+	    }
+	}
+	if (section->doodads)
+	    size+= XkbSizeGeomDoodads(section->num_doodads,section->doodads);
+	if (section->overlays) {
+	    int			o;
+	    XkbOverlayPtr	ol;
+	    for (o=0,ol=section->overlays;o<section->num_overlays;o++,ol++) {
+		int			r;
+		XkbOverlayRowPtr	row;
+		size+= SIZEOF(xkbOverlayWireDesc);
+		for (r=0,row=ol->rows;r<ol->num_rows;r++,row++) {
+		   size+= SIZEOF(xkbOverlayRowWireDesc);
+		   size+= row->num_keys*SIZEOF(xkbOverlayKeyWireDesc);
+		}
+	    }
+	}
+    }
+    return size;
+}
+
+static char *
+XkbWriteGeomSections(char *wire,XkbGeometryPtr geom,Bool swap)
+{
+register int		i;
+XkbSectionPtr		section;
+xkbSectionWireDesc *	sectionWire;
+
+    for (i=0,section=geom->sections;i<geom->num_sections;i++,section++) {
+	sectionWire= (xkbSectionWireDesc *)wire;
+	sectionWire->name= section->name;
+	sectionWire->top= section->top;
+	sectionWire->left= section->left;
+	sectionWire->width= section->width;
+	sectionWire->height= section->height;
+	sectionWire->angle= section->angle;
+	sectionWire->priority= section->priority;
+	sectionWire->nRows= section->num_rows;
+	sectionWire->nDoodads= section->num_doodads;
+	sectionWire->nOverlays= section->num_overlays;
+	sectionWire->pad= 0;
+	if (swap) {
+	    register int n;
+	    swapl(&sectionWire->name,n);
+	    swaps(&sectionWire->top,n);
+	    swaps(&sectionWire->left,n);
+	    swaps(&sectionWire->width,n);
+	    swaps(&sectionWire->height,n);
+	    swaps(&sectionWire->angle,n);
+	}
+	wire= (char *)&sectionWire[1];
+	if (section->rows) {
+	    int			r;
+	    XkbRowPtr		row;
+	    xkbRowWireDesc *	rowWire;
+	    for (r=0,row=section->rows;r<section->num_rows;r++,row++) {
+		rowWire= (xkbRowWireDesc *)wire;
+		rowWire->top= row->top;
+		rowWire->left= row->left;
+		rowWire->nKeys= row->num_keys;
+		rowWire->vertical= row->vertical;
+		rowWire->pad= 0;
+		if (swap) {
+		    register int n;
+		    swaps(&rowWire->top,n);
+		    swaps(&rowWire->left,n);
+		}
+		wire= (char *)&rowWire[1];
+		if (row->keys) {
+		    int			k;
+		    XkbKeyPtr		key;
+		    xkbKeyWireDesc *	keyWire;
+		    keyWire= (xkbKeyWireDesc *)wire;
+		    for (k=0,key=row->keys;k<row->num_keys;k++,key++) {
+			memcpy(keyWire[k].name,key->name.name,XkbKeyNameLength);
+			keyWire[k].gap= key->gap;
+			keyWire[k].shapeNdx= key->shape_ndx;
+			keyWire[k].colorNdx= key->color_ndx;
+			if (swap) {
+			    register int n;
+			    swaps(&keyWire[k].gap,n);
+			}
+		    }
+		    wire= (char *)&keyWire[row->num_keys];
+		}
+	    }
+	}
+	if (section->doodads) {
+	    wire= XkbWriteGeomDoodads(wire,
+	    			      section->num_doodads,section->doodads,
+				      swap);
+	}
+	if (section->overlays) {
+	    register int o;
+	    for (o=0;o<section->num_overlays;o++) {
+		wire= XkbWriteGeomOverlay(wire,&section->overlays[o],swap);
+	    }
+	}
+    }
+    return wire;
+}
+
+static Status
+XkbComputeGetGeometryReplySize(	XkbGeometryPtr		geom,
+				xkbGetGeometryReply *	rep,
+				Atom			name)
+{
+int	len;
+
+    if (geom!=NULL) {
+	len= XkbSizeCountedString(geom->label_font);
+	len+= XkbSizeGeomProperties(geom);
+	len+= XkbSizeGeomColors(geom);
+	len+= XkbSizeGeomShapes(geom);
+	len+= XkbSizeGeomSections(geom);
+	len+= XkbSizeGeomDoodads(geom->num_doodads,geom->doodads);
+	len+= XkbSizeGeomKeyAliases(geom);
+	rep->length= len/4;
+	rep->found= TRUE;
+	rep->name= geom->name;
+	rep->widthMM= geom->width_mm;
+	rep->heightMM= geom->height_mm;
+	rep->nProperties= geom->num_properties;
+	rep->nColors= geom->num_colors;
+	rep->nShapes= geom->num_shapes;
+	rep->nSections= geom->num_sections;
+	rep->nDoodads= geom->num_doodads;
+	rep->nKeyAliases= geom->num_key_aliases;
+	rep->baseColorNdx= XkbGeomColorIndex(geom,geom->base_color);
+	rep->labelColorNdx= XkbGeomColorIndex(geom,geom->label_color);
+    }
+    else {
+	rep->length= 0;
+	rep->found= FALSE;
+	rep->name= name;
+	rep->widthMM= rep->heightMM= 0;
+	rep->nProperties= rep->nColors= rep->nShapes= 0;
+	rep->nSections= rep->nDoodads= 0;
+	rep->nKeyAliases= 0;
+	rep->labelColorNdx= rep->baseColorNdx= 0;
+    }
+    return Success;
+}
+
+static int
+XkbSendGeometry(	ClientPtr		client,
+			XkbGeometryPtr		geom,
+			xkbGetGeometryReply *	rep,
+			Bool			freeGeom)
+{
+    char	*desc,*start;
+    int		 len;
+
+    if (geom!=NULL) {
+	len= rep->length*4;
+	start= desc= malloc(len);
+	if (!start)
+	    return BadAlloc;
+	desc=  XkbWriteCountedString(desc,geom->label_font,client->swapped);
+	if ( rep->nProperties>0 )
+	    desc = XkbWriteGeomProperties(desc,geom,client->swapped);
+	if ( rep->nColors>0 )
+	    desc = XkbWriteGeomColors(desc,geom,client->swapped);
+	if ( rep->nShapes>0 )
+	    desc = XkbWriteGeomShapes(desc,geom,client->swapped);
+	if ( rep->nSections>0 )
+	    desc = XkbWriteGeomSections(desc,geom,client->swapped);
+	if ( rep->nDoodads>0 )
+	    desc = XkbWriteGeomDoodads(desc,geom->num_doodads,geom->doodads,
+							  client->swapped);
+	if ( rep->nKeyAliases>0 )
+	    desc = XkbWriteGeomKeyAliases(desc,geom,client->swapped);
+	if ((desc-start)!=(len)) {
+	    ErrorF("[xkb] BOGUS LENGTH in XkbSendGeometry, expected %d, got %ld\n",
+			len, (unsigned long)(desc-start));
+	}
+    }
+    else {
+	len= 0;
+	start= NULL;
+    }
+    if (client->swapped) {
+	register int n;
+	swaps(&rep->sequenceNumber,n);
+	swapl(&rep->length,n);
+	swapl(&rep->name,n);
+	swaps(&rep->widthMM,n);
+	swaps(&rep->heightMM,n);
+	swaps(&rep->nProperties,n);
+	swaps(&rep->nColors,n);
+	swaps(&rep->nShapes,n);
+	swaps(&rep->nSections,n);
+	swaps(&rep->nDoodads,n);
+	swaps(&rep->nKeyAliases,n);
+    }
+    WriteToClient(client, SIZEOF(xkbGetGeometryReply), (char *)rep);
+    if (len>0)
+	WriteToClient(client, len, start);
+    if (start!=NULL)
+	free((char *)start);
+    if (freeGeom)
+	XkbFreeGeometry(geom,XkbGeomAllMask,TRUE);
+    return Success;
+}
+
+int
+ProcXkbGetGeometry(ClientPtr client)
+{
+    DeviceIntPtr 	dev;
+    xkbGetGeometryReply rep;
+    XkbGeometryPtr	geom;
+    Bool		shouldFree;
+    Status		status;
+
+    REQUEST(xkbGetGeometryReq);
+    REQUEST_SIZE_MATCH(xkbGetGeometryReq);
+
+    if (!(client->xkbClientFlags&_XkbClientInitialized))
+	return BadAccess;
+
+    CHK_KBD_DEVICE(dev, stuff->deviceSpec, client, DixGetAttrAccess);
+    CHK_ATOM_OR_NONE(stuff->name);
+
+    geom= XkbLookupNamedGeometry(dev,stuff->name,&shouldFree);
+    rep.type= X_Reply;
+    rep.deviceID= dev->id;
+    rep.sequenceNumber= client->sequence;
+    rep.length= 0;
+    status= XkbComputeGetGeometryReplySize(geom,&rep,stuff->name);
+    if (status!=Success)
+	 return status;
+    else return XkbSendGeometry(client,geom,&rep,shouldFree);
+}
+
+/***====================================================================***/
+
+static char *
+_GetCountedString(char **wire_inout,Bool swap)
+{
+char *	wire,*str;
+CARD16	len,*plen;
+
+    wire= *wire_inout;
+    plen= (CARD16 *)wire;
+    if (swap) {
+	register int n;
+	swaps(plen,n);
+    }
+    len= *plen;
+    str= malloc(len+1);
+    if (str) {
+	memcpy(str,&wire[2],len);
+	str[len]= '\0';
+    }
+    wire+= XkbPaddedSize(len+2);
+    *wire_inout= wire;
+    return str;
+}
+
+static Status
+_CheckSetDoodad(	char **		wire_inout,
+			XkbGeometryPtr	geom,
+			XkbSectionPtr	section,
+			ClientPtr	client)
+{
+char *			wire;
+xkbDoodadWireDesc *	dWire;
+XkbDoodadPtr		doodad;
+
+    dWire= (xkbDoodadWireDesc *)(*wire_inout);
+    wire= (char *)&dWire[1];
+    if (client->swapped) {
+	register int n;
+	swapl(&dWire->any.name,n);
+	swaps(&dWire->any.top,n);
+	swaps(&dWire->any.left,n);
+	swaps(&dWire->any.angle,n);
+    }
+    CHK_ATOM_ONLY(dWire->any.name);
+    doodad= XkbAddGeomDoodad(geom,section,dWire->any.name);
+    if (!doodad)
+	return BadAlloc;
+    doodad->any.type= dWire->any.type;
+    doodad->any.priority= dWire->any.priority;
+    doodad->any.top= dWire->any.top;
+    doodad->any.left= dWire->any.left;
+    doodad->any.angle= dWire->any.angle;
+    switch (doodad->any.type) {
+	case XkbOutlineDoodad:
+	case XkbSolidDoodad:
+	    if (dWire->shape.colorNdx>=geom->num_colors) {
+		client->errorValue= _XkbErrCode3(0x40,geom->num_colors,
+							dWire->shape.colorNdx);
+		return BadMatch;
+	    }
+	    if (dWire->shape.shapeNdx>=geom->num_shapes) {
+		client->errorValue= _XkbErrCode3(0x41,geom->num_shapes,
+							dWire->shape.shapeNdx);
+		return BadMatch;
+	    }
+	    doodad->shape.color_ndx= dWire->shape.colorNdx;
+	    doodad->shape.shape_ndx= dWire->shape.shapeNdx;
+	    break;
+	case XkbTextDoodad:
+	    if (dWire->text.colorNdx>=geom->num_colors) {
+		client->errorValue= _XkbErrCode3(0x42,geom->num_colors,
+							dWire->text.colorNdx);
+		return BadMatch;
+	    }
+	    if (client->swapped) {
+		register int n;
+		swaps(&dWire->text.width,n);
+		swaps(&dWire->text.height,n);
+	    }
+	    doodad->text.width= dWire->text.width;
+	    doodad->text.height= dWire->text.height;
+	    doodad->text.color_ndx= dWire->text.colorNdx;
+	    doodad->text.text= _GetCountedString(&wire,client->swapped);
+	    doodad->text.font= _GetCountedString(&wire,client->swapped);
+	    break;
+	case XkbIndicatorDoodad:
+	    if (dWire->indicator.onColorNdx>=geom->num_colors) {
+		client->errorValue= _XkbErrCode3(0x43,geom->num_colors,
+						dWire->indicator.onColorNdx);
+		return BadMatch;
+	    }
+	    if (dWire->indicator.offColorNdx>=geom->num_colors) {
+		client->errorValue= _XkbErrCode3(0x44,geom->num_colors,
+						dWire->indicator.offColorNdx);
+		return BadMatch;
+	    }
+	    if (dWire->indicator.shapeNdx>=geom->num_shapes) {
+		client->errorValue= _XkbErrCode3(0x45,geom->num_shapes,
+						dWire->indicator.shapeNdx);
+		return BadMatch;
+	    }
+	    doodad->indicator.shape_ndx= dWire->indicator.shapeNdx;
+	    doodad->indicator.on_color_ndx= dWire->indicator.onColorNdx;
+	    doodad->indicator.off_color_ndx= dWire->indicator.offColorNdx;
+	    break;
+	case XkbLogoDoodad:
+	    if (dWire->logo.colorNdx>=geom->num_colors) {
+		client->errorValue= _XkbErrCode3(0x46,geom->num_colors,
+							dWire->logo.colorNdx);
+		return BadMatch;
+	    }
+	    if (dWire->logo.shapeNdx>=geom->num_shapes) {
+		client->errorValue= _XkbErrCode3(0x47,geom->num_shapes,
+							dWire->logo.shapeNdx);
+		return BadMatch;
+	    }
+	    doodad->logo.color_ndx= dWire->logo.colorNdx;
+	    doodad->logo.shape_ndx= dWire->logo.shapeNdx;
+	    doodad->logo.logo_name= _GetCountedString(&wire,client->swapped);
+	    break;
+	default:
+	    client->errorValue= _XkbErrCode2(0x4F,dWire->any.type);
+	    return BadValue;
+    }
+    *wire_inout= wire;
+    return Success;
+}
+
+static Status
+_CheckSetOverlay(	char **		wire_inout,
+			XkbGeometryPtr	geom,
+			XkbSectionPtr	section,
+			ClientPtr	client)
+{
+register int		r;
+char *			wire;
+XkbOverlayPtr		ol;
+xkbOverlayWireDesc *	olWire;
+xkbOverlayRowWireDesc *	rWire;
+
+    wire= *wire_inout;
+    olWire= (xkbOverlayWireDesc *)wire;
+    if (client->swapped) {
+	register int n;
+	swapl(&olWire->name,n);
+    }
+    CHK_ATOM_ONLY(olWire->name);
+    ol= XkbAddGeomOverlay(section,olWire->name,olWire->nRows);
+    rWire= (xkbOverlayRowWireDesc *)&olWire[1];
+    for (r=0;r<olWire->nRows;r++) {
+	register int		k;
+	xkbOverlayKeyWireDesc *	kWire;
+	XkbOverlayRowPtr	row;
+
+	if (rWire->rowUnder>section->num_rows) {
+	    client->errorValue= _XkbErrCode4(0x20,r,section->num_rows,
+							rWire->rowUnder);
+	    return BadMatch;
+	}
+	row= XkbAddGeomOverlayRow(ol,rWire->rowUnder,rWire->nKeys);
+	kWire= (xkbOverlayKeyWireDesc *)&rWire[1];
+	for (k=0;k<rWire->nKeys;k++,kWire++) {
+	    if (XkbAddGeomOverlayKey(ol,row,
+	    		(char *)kWire->over,(char *)kWire->under)==NULL) {
+		client->errorValue= _XkbErrCode3(0x21,r,k);
+		return BadMatch;
+	    }	
+	}
+	rWire= (xkbOverlayRowWireDesc *)kWire;
+    }
+    olWire= (xkbOverlayWireDesc *)rWire;
+    wire= (char *)olWire;
+    *wire_inout= wire;
+    return Success;
+}
+
+static Status
+_CheckSetSections( 	XkbGeometryPtr		geom,
+			xkbSetGeometryReq *	req,
+			char **			wire_inout,
+			ClientPtr		client)
+{
+Status			status;
+register int		s;
+char *			wire;
+xkbSectionWireDesc *	sWire;
+XkbSectionPtr		section;
+
+    wire= *wire_inout;
+    if (req->nSections<1)
+	return Success;
+    sWire= (xkbSectionWireDesc *)wire;
+    for (s=0;s<req->nSections;s++) {
+	register int		r;
+	xkbRowWireDesc *	rWire;
+	if (client->swapped) {
+	    register int n;
+	    swapl(&sWire->name,n);
+	    swaps(&sWire->top,n);
+	    swaps(&sWire->left,n);
+	    swaps(&sWire->width,n);
+	    swaps(&sWire->height,n);
+	    swaps(&sWire->angle,n);
+	}
+	CHK_ATOM_ONLY(sWire->name);
+	section= XkbAddGeomSection(geom,sWire->name,sWire->nRows,
+					sWire->nDoodads,sWire->nOverlays);
+	if (!section)
+	    return BadAlloc;
+	section->priority=	sWire->priority;
+	section->top=		sWire->top;
+	section->left=		sWire->left;
+	section->width=		sWire->width;
+	section->height=	sWire->height;
+	section->angle=		sWire->angle;
+	rWire= (xkbRowWireDesc *)&sWire[1];
+	for (r=0;r<sWire->nRows;r++) {
+	    register int	k;
+	    XkbRowPtr		row;
+	    xkbKeyWireDesc *	kWire;
+	    if (client->swapped) {
+		register int n;
+		swaps(&rWire->top,n);
+		swaps(&rWire->left,n);
+	    }
+	    row= XkbAddGeomRow(section,rWire->nKeys);
+	    if (!row)
+		return BadAlloc;
+	    row->top= rWire->top;
+	    row->left= rWire->left;
+	    row->vertical= rWire->vertical;
+	    kWire= (xkbKeyWireDesc *)&rWire[1];
+	    for (k=0;k<rWire->nKeys;k++) {
+		XkbKeyPtr	key;
+		key= XkbAddGeomKey(row);
+		if (!key)
+		    return BadAlloc;
+		memcpy(key->name.name,kWire[k].name,XkbKeyNameLength);
+		key->gap= kWire[k].gap;
+		key->shape_ndx= kWire[k].shapeNdx;
+		key->color_ndx= kWire[k].colorNdx;
+		if (key->shape_ndx>=geom->num_shapes) {
+		    client->errorValue= _XkbErrCode3(0x10,key->shape_ndx,
+							  geom->num_shapes);
+		    return BadMatch;
+		}
+		if (key->color_ndx>=geom->num_colors) {
+		    client->errorValue= _XkbErrCode3(0x11,key->color_ndx,
+							  geom->num_colors);
+		    return BadMatch;
+		}
+	    }
+	    rWire= (xkbRowWireDesc *)&kWire[rWire->nKeys];
+	}
+	wire= (char *)rWire;
+	if (sWire->nDoodads>0) {
+	    register int d;
+	    for (d=0;d<sWire->nDoodads;d++) {
+		status=_CheckSetDoodad(&wire,geom,section,client);
+		if (status!=Success)
+		    return status;
+	    }
+	}
+	if (sWire->nOverlays>0) {
+	    register int o;
+	    for (o=0;o<sWire->nOverlays;o++) {
+		status= _CheckSetOverlay(&wire,geom,section,client);
+		if (status!=Success)
+		    return status;
+	    }
+	}
+	sWire= (xkbSectionWireDesc *)wire;
+    }
+    wire= (char *)sWire;
+    *wire_inout= wire;
+    return Success;
+}
+
+static Status
+_CheckSetShapes( 	XkbGeometryPtr		geom,
+			xkbSetGeometryReq *	req,
+			char **			wire_inout,
+			ClientPtr		client)
+{
+register int	i;
+char *		wire;
+
+    wire= *wire_inout;
+    if (req->nShapes<1) {
+	client->errorValue= _XkbErrCode2(0x06,req->nShapes);
+	return BadValue;
+    }
+    else {
+	xkbShapeWireDesc *	shapeWire;
+	XkbShapePtr		shape;
+	register int		o;
+	shapeWire= (xkbShapeWireDesc *)wire;
+	for (i=0;i<req->nShapes;i++) {
+	    xkbOutlineWireDesc *	olWire;
+	    XkbOutlinePtr		ol;
+	    shape= XkbAddGeomShape(geom,shapeWire->name,shapeWire->nOutlines);
+	    if (!shape)
+		return BadAlloc;
+	    olWire= (xkbOutlineWireDesc *)(&shapeWire[1]);
+	    for (o=0;o<shapeWire->nOutlines;o++) {
+		register int		p;
+		XkbPointPtr		pt;
+		xkbPointWireDesc *	ptWire;
+
+		ol= XkbAddGeomOutline(shape,olWire->nPoints);
+		if (!ol)
+		    return BadAlloc;
+		ol->corner_radius=	olWire->cornerRadius;
+		ptWire= (xkbPointWireDesc *)&olWire[1];
+		for (p=0,pt=ol->points;p<olWire->nPoints;p++,pt++) {
+		    pt->x= ptWire[p].x;
+		    pt->y= ptWire[p].y;
+		    if (client->swapped) {
+			register int n;
+			swaps(&pt->x,n);
+			swaps(&pt->y,n);
+		    }
+		}
+		ol->num_points= olWire->nPoints;
+		olWire= (xkbOutlineWireDesc *)(&ptWire[olWire->nPoints]);
+	    }
+	    if (shapeWire->primaryNdx!=XkbNoShape)
+		shape->primary= &shape->outlines[shapeWire->primaryNdx];
+	    if (shapeWire->approxNdx!=XkbNoShape)
+		shape->approx= &shape->outlines[shapeWire->approxNdx];
+	    shapeWire= (xkbShapeWireDesc *)olWire;
+	}
+	wire= (char *)shapeWire;
+    }
+    if (geom->num_shapes!=req->nShapes) {
+	client->errorValue= _XkbErrCode3(0x07,geom->num_shapes,req->nShapes);
+	return BadMatch;
+    }
+
+    *wire_inout= wire;
+    return Success;
+}
+
+static Status
+_CheckSetGeom(	XkbGeometryPtr		geom,
+		xkbSetGeometryReq *	req,
+		ClientPtr 		client)
+{
+register int	i;
+Status		status;
+char *		wire;
+
+    wire= (char *)&req[1];
+    geom->label_font= _GetCountedString(&wire,client->swapped);
+
+    for (i=0;i<req->nProperties;i++) {
+	char *name,*val;
+	name= _GetCountedString(&wire,client->swapped);
+        if (!name)
+            return BadAlloc;
+	val= _GetCountedString(&wire,client->swapped);
+        if (!val) {
+            free(name);
+            return BadAlloc;
+        }
+	if (XkbAddGeomProperty(geom,name,val)==NULL) {
+            free(name);
+            free(val);
+	    return BadAlloc;
+        }
+        free(name);
+        free(val);
+    }
+
+    if (req->nColors<2) {
+	client->errorValue= _XkbErrCode3(0x01,2,req->nColors);
+	return BadValue;
+    }
+    if (req->baseColorNdx>req->nColors) {
+	client->errorValue=_XkbErrCode3(0x03,req->nColors,req->baseColorNdx);
+	return BadMatch;
+    }
+    if (req->labelColorNdx>req->nColors) {
+	client->errorValue= _XkbErrCode3(0x03,req->nColors,req->labelColorNdx);
+	return BadMatch;
+    }
+    if (req->labelColorNdx==req->baseColorNdx) {
+	client->errorValue= _XkbErrCode3(0x04,req->baseColorNdx,
+                                         req->labelColorNdx);
+	return BadMatch;
+    }
+
+    for (i=0;i<req->nColors;i++) {
+	char *name;
+	name= _GetCountedString(&wire,client->swapped);
+	if (!name)
+            return BadAlloc;
+        if (!XkbAddGeomColor(geom,name,geom->num_colors)) {
+            free(name);
+	    return BadAlloc;
+        }
+        free(name);
+    }
+    if (req->nColors!=geom->num_colors) {
+	client->errorValue= _XkbErrCode3(0x05,req->nColors,geom->num_colors);
+	return BadMatch;
+    }
+    geom->label_color= &geom->colors[req->labelColorNdx];
+    geom->base_color= &geom->colors[req->baseColorNdx];
+
+    if ((status=_CheckSetShapes(geom,req,&wire,client))!=Success)
+	return status;
+
+    if ((status=_CheckSetSections(geom,req,&wire,client))!=Success)
+	return status;
+
+    for (i=0;i<req->nDoodads;i++) {
+	status=_CheckSetDoodad(&wire,geom,NULL,client);
+	if (status!=Success)
+	    return status;
+    }
+
+    for (i=0;i<req->nKeyAliases;i++) {
+	if (XkbAddGeomKeyAlias(geom,&wire[XkbKeyNameLength],wire)==NULL)
+	    return BadAlloc;
+	wire+= 2*XkbKeyNameLength;
+    }
+    return Success;
+}
+
+static int
+_XkbSetGeometry(ClientPtr client, DeviceIntPtr dev, xkbSetGeometryReq *stuff)
+{
+    XkbDescPtr		xkb;
+    Bool		new_name;
+    xkbNewKeyboardNotify	nkn;
+    XkbGeometryPtr	geom,old;
+    XkbGeometrySizesRec	sizes;
+    Status		status;
+
+    xkb= dev->key->xkbInfo->desc;
+    old= xkb->geom;
+    xkb->geom= NULL;
+
+    sizes.which=		XkbGeomAllMask;
+    sizes.num_properties=	stuff->nProperties;
+    sizes.num_colors=	stuff->nColors;
+    sizes.num_shapes=	stuff->nShapes;
+    sizes.num_sections=	stuff->nSections;
+    sizes.num_doodads=	stuff->nDoodads;
+    sizes.num_key_aliases=	stuff->nKeyAliases;
+    if ((status= XkbAllocGeometry(xkb,&sizes))!=Success) {
+        xkb->geom= old;
+        return status;
+    }
+    geom= xkb->geom;
+    geom->name= stuff->name;
+    geom->width_mm= stuff->widthMM;
+    geom->height_mm= stuff->heightMM;
+    if ((status= _CheckSetGeom(geom,stuff,client))!=Success) {
+        XkbFreeGeometry(geom,XkbGeomAllMask,TRUE);
+        xkb->geom= old;
+        return status;
+    }
+    new_name= (xkb->names->geometry!=geom->name);
+    xkb->names->geometry= geom->name;
+    if (old)
+        XkbFreeGeometry(old,XkbGeomAllMask,TRUE);
+    if (new_name) {
+        xkbNamesNotify	nn;
+        memset(&nn, 0, sizeof(xkbNamesNotify));
+        nn.changed= XkbGeometryNameMask;
+        XkbSendNamesNotify(dev,&nn);
+    }
+    nkn.deviceID= nkn.oldDeviceID= dev->id;
+    nkn.minKeyCode= nkn.oldMinKeyCode= xkb->min_key_code;
+    nkn.maxKeyCode= nkn.oldMaxKeyCode= xkb->max_key_code;
+    nkn.requestMajor=	XkbReqCode;
+    nkn.requestMinor=	X_kbSetGeometry;
+    nkn.changed=	XkbNKN_GeometryMask;
+    XkbSendNewKeyboardNotify(dev,&nkn);
+    return Success;
+}
+
+int
+ProcXkbSetGeometry(ClientPtr client)
+{
+    DeviceIntPtr        dev;
+    int                 rc;
+
+    REQUEST(xkbSetGeometryReq);
+    REQUEST_AT_LEAST_SIZE(xkbSetGeometryReq);
+
+    if (!(client->xkbClientFlags&_XkbClientInitialized))
+	return BadAccess;
+
+    CHK_KBD_DEVICE(dev, stuff->deviceSpec, client, DixManageAccess);
+    CHK_ATOM_OR_NONE(stuff->name);
+
+    rc = _XkbSetGeometry(client, dev, stuff);
+    if (rc != Success)
+        return rc;
+
+    if (stuff->deviceSpec == XkbUseCoreKbd)
+    {
+        DeviceIntPtr other;
+        for (other = inputInfo.devices; other; other = other->next)
+        {
+            if ((other != dev) && other->key && !IsMaster(other) && GetMaster(other, MASTER_KEYBOARD) == dev)
+            {
+                rc = XaceHook(XACE_DEVICE_ACCESS, client, other, DixManageAccess);
+                if (rc == Success)
+                    _XkbSetGeometry(client, other, stuff);
+            }
+        }
+    }
+
+    return Success;
+}
+
+/***====================================================================***/
+
+int
+ProcXkbPerClientFlags(ClientPtr client)
+{
+    DeviceIntPtr 		dev;
+    xkbPerClientFlagsReply 	rep;
+    XkbInterestPtr		interest;
+    Mask access_mode = DixGetAttrAccess | DixSetAttrAccess;
+
+    REQUEST(xkbPerClientFlagsReq);
+    REQUEST_SIZE_MATCH(xkbPerClientFlagsReq);
+
+    if (!(client->xkbClientFlags&_XkbClientInitialized))
+	return BadAccess;
+
+    CHK_KBD_DEVICE(dev, stuff->deviceSpec, client, access_mode);
+    CHK_MASK_LEGAL(0x01,stuff->change,XkbPCF_AllFlagsMask);
+    CHK_MASK_MATCH(0x02,stuff->change,stuff->value);
+
+    interest = XkbFindClientResource((DevicePtr)dev,client);
+    memset(&rep, 0, sizeof(xkbPerClientFlagsReply));
+    rep.type= X_Reply;
+    rep.length = 0;
+    rep.sequenceNumber = client->sequence;
+    if (stuff->change) {
+	client->xkbClientFlags&= ~stuff->change;
+	client->xkbClientFlags|= stuff->value;
+    }
+    if (stuff->change&XkbPCF_AutoResetControlsMask) {
+	Bool	want;
+	want= stuff->value&XkbPCF_AutoResetControlsMask;
+	if (interest && !want) {
+	    interest->autoCtrls= interest->autoCtrlValues= 0;
+	}
+	else if (want && (!interest)) {
+	    XID id = FakeClientID(client->index);
+	    if (!AddResource(id,RT_XKBCLIENT,dev))
+		return BadAlloc;
+	    interest= XkbAddClientResource((DevicePtr)dev,client,id);
+	    if (!interest)
+		return BadAlloc;
+	}
+	if (interest && want ) {
+	    register unsigned affect;
+	    affect= stuff->ctrlsToChange;
+
+	    CHK_MASK_LEGAL(0x03,affect,XkbAllBooleanCtrlsMask);
+	    CHK_MASK_MATCH(0x04,affect,stuff->autoCtrls);
+	    CHK_MASK_MATCH(0x05,stuff->autoCtrls,stuff->autoCtrlValues);
+
+	    interest->autoCtrls&= ~affect;
+	    interest->autoCtrlValues&= ~affect;
+	    interest->autoCtrls|= stuff->autoCtrls&affect;
+	    interest->autoCtrlValues|= stuff->autoCtrlValues&affect;
+	}
+    }
+    rep.supported = XkbPCF_AllFlagsMask;
+    rep.value= client->xkbClientFlags&XkbPCF_AllFlagsMask;
+    if (interest) {
+	rep.autoCtrls= interest->autoCtrls;
+	rep.autoCtrlValues= interest->autoCtrlValues;
+    }
+    else {
+	rep.autoCtrls= rep.autoCtrlValues= 0;
+    }
+    if ( client->swapped ) {
+	register int n;
+	swaps(&rep.sequenceNumber, n);
+	swapl(&rep.supported,n);
+	swapl(&rep.value,n);
+	swapl(&rep.autoCtrls,n);
+	swapl(&rep.autoCtrlValues,n);
+    }
+    WriteToClient(client,SIZEOF(xkbPerClientFlagsReply), (char *)&rep);
+    return Success;
+}
+
+/***====================================================================***/
+
+/* all latin-1 alphanumerics, plus parens, minus, underscore, slash */
+/* and wildcards */
+static unsigned char componentSpecLegal[] = {
+        0x00, 0x00, 0x00, 0x00, 0x00, 0xa7, 0xff, 0x87,
+        0xfe, 0xff, 0xff, 0x87, 0xfe, 0xff, 0xff, 0x07,
+        0x00, 0x00, 0x00, 0x00, 0x00, 0x00, 0x00, 0x00,
+        0xff, 0xff, 0x7f, 0xff, 0xff, 0xff, 0x7f, 0xff
+};
+
+/* same as above but accepts percent, plus and bar too */
+static unsigned char componentExprLegal[] = {
+        0x00, 0x00, 0x00, 0x00, 0x20, 0xaf, 0xff, 0x87,
+        0xfe, 0xff, 0xff, 0x87, 0xfe, 0xff, 0xff, 0x17,
+        0x00, 0x00, 0x00, 0x00, 0x00, 0x00, 0x00, 0x00,
+        0xff, 0xff, 0x7f, 0xff, 0xff, 0xff, 0x7f, 0xff
+};
+
+static char *
+GetComponentSpec(unsigned char **pWire,Bool allowExpr,int *errRtrn)
+{
+int		len;
+register int	i;
+unsigned char	*wire,*str,*tmp,*legal;
+
+    if (allowExpr)	legal= &componentExprLegal[0];
+    else		legal= &componentSpecLegal[0];
+
+    wire= *pWire;
+    len= (*(unsigned char *)wire++);
+    if (len>0) {
+	str= calloc(1, len+1);
+	if (str) {
+	    tmp= str;
+	    for (i=0;i<len;i++) {
+		if (legal[(*wire)/8]&(1<<((*wire)%8)))
+		    *tmp++= *wire++;
+		else wire++;
+	    }
+	    if (tmp!=str)
+		*tmp++= '\0';
+	    else {
+		free(str);
+		str= NULL;
+	    }
+	}
+	else {
+	    *errRtrn= BadAlloc;
+	}
+    }
+    else {
+	str= NULL;
+    }
+    *pWire= wire;
+    return (char *)str;
+}
+
+/***====================================================================***/
+
+int
+ProcXkbListComponents(ClientPtr client)
+{
+    DeviceIntPtr 		dev;
+    xkbListComponentsReply 	rep;
+    unsigned			len;
+    int				status;
+    unsigned char *		str;
+    XkbSrvListInfoRec		list;
+
+    REQUEST(xkbListComponentsReq);
+    REQUEST_AT_LEAST_SIZE(xkbListComponentsReq);
+
+    if (!(client->xkbClientFlags&_XkbClientInitialized))
+	return BadAccess;
+
+    CHK_KBD_DEVICE(dev, stuff->deviceSpec, client, DixGetAttrAccess);
+
+    status= Success;
+    str= (unsigned char *)&stuff[1];
+    memset(&list, 0, sizeof(XkbSrvListInfoRec));
+    list.maxRtrn= stuff->maxNames;
+    list.pattern[_XkbListKeycodes]= GetComponentSpec(&str,FALSE,&status);
+    list.pattern[_XkbListTypes]= GetComponentSpec(&str,FALSE,&status);
+    list.pattern[_XkbListCompat]= GetComponentSpec(&str,FALSE,&status);
+    list.pattern[_XkbListSymbols]= GetComponentSpec(&str,FALSE,&status);
+    list.pattern[_XkbListGeometry]= GetComponentSpec(&str,FALSE,&status);
+    if (status!=Success)
+	return status;
+    len= str-((unsigned char *)stuff);
+    if ((XkbPaddedSize(len)/4)!=stuff->length)
+	return BadLength;
+    if ((status=XkbDDXList(dev,&list,client))!=Success) {
+	free(list.pool);
+	list.pool = NULL;
+	return status;
+    }
+    memset(&rep, 0, sizeof(xkbListComponentsReply));
+    rep.type= X_Reply;
+    rep.deviceID = dev->id;
+    rep.sequenceNumber = client->sequence;
+    rep.length = XkbPaddedSize(list.nPool)/4;
+    rep.nKeymaps = 0;
+    rep.nKeycodes = list.nFound[_XkbListKeycodes];
+    rep.nTypes = list.nFound[_XkbListTypes];
+    rep.nCompatMaps = list.nFound[_XkbListCompat];
+    rep.nSymbols = list.nFound[_XkbListSymbols];
+    rep.nGeometries = list.nFound[_XkbListGeometry];
+    rep.extra=	0;
+    if (list.nTotal>list.maxRtrn)
+	rep.extra = (list.nTotal-list.maxRtrn);
+    if (client->swapped) {
+	register int n;
+	swaps(&rep.sequenceNumber,n);
+	swapl(&rep.length,n);
+	swaps(&rep.nKeymaps,n);
+	swaps(&rep.nKeycodes,n);
+	swaps(&rep.nTypes,n);
+	swaps(&rep.nCompatMaps,n);
+	swaps(&rep.nSymbols,n);
+	swaps(&rep.nGeometries,n);
+	swaps(&rep.extra,n);
+    }
+    WriteToClient(client,SIZEOF(xkbListComponentsReply),(char *)&rep);
+    if (list.nPool && list.pool) {
+	WriteToClient(client,XkbPaddedSize(list.nPool), (char *)list.pool);
+	free(list.pool);
+	list.pool= NULL;
+    }
+    return Success;
+}
+
+/***====================================================================***/
+
+int
+ProcXkbGetKbdByName(ClientPtr client)
+{
+    DeviceIntPtr 		dev;
+    DeviceIntPtr                tmpd;
+    xkbGetKbdByNameReply 	rep = {0};
+    xkbGetMapReply		mrep = {0};
+    xkbGetCompatMapReply	crep = {0};
+    xkbGetIndicatorMapReply	irep = {0};
+    xkbGetNamesReply		nrep = {0};
+    xkbGetGeometryReply		grep = {0};
+    XkbComponentNamesRec	names = {0};
+    XkbDescPtr			xkb, new;
+    unsigned char *		str;
+    char 			mapFile[PATH_MAX];
+    unsigned			len;
+    unsigned			fwant,fneed,reported;
+    int				status;
+    Bool			geom_changed;
+    XkbSrvLedInfoPtr            old_sli;
+    XkbSrvLedInfoPtr            sli;
+    Mask access_mode = DixGetAttrAccess | DixManageAccess;
+
+    REQUEST(xkbGetKbdByNameReq);
+    REQUEST_AT_LEAST_SIZE(xkbGetKbdByNameReq);
+
+    if (!(client->xkbClientFlags&_XkbClientInitialized))
+	return BadAccess;
+
+    memset(&mrep,0,sizeof(mrep));  //MH
+    
+    CHK_KBD_DEVICE(dev, stuff->deviceSpec, client, access_mode);
+
+    xkb = dev->key->xkbInfo->desc;
+    status= Success;
+    str= (unsigned char *)&stuff[1];
+    if (GetComponentSpec(&str,TRUE,&status)) /* keymap, unsupported */
+        return BadMatch;
+    names.keycodes= GetComponentSpec(&str,TRUE,&status);
+    names.types= GetComponentSpec(&str,TRUE,&status);
+    names.compat= GetComponentSpec(&str,TRUE,&status);
+    names.symbols= GetComponentSpec(&str,TRUE,&status);
+    names.geometry= GetComponentSpec(&str,TRUE,&status);
+    if (status!=Success)
+	return status;
+    len= str-((unsigned char *)stuff);
+    if ((XkbPaddedSize(len)/4)!=stuff->length)
+	return BadLength;
+
+    CHK_MASK_LEGAL(0x01,stuff->want,XkbGBN_AllComponentsMask);
+    CHK_MASK_LEGAL(0x02,stuff->need,XkbGBN_AllComponentsMask);
+    
+    if (stuff->load)
+	 fwant= XkbGBN_AllComponentsMask;
+    else fwant= stuff->want|stuff->need;
+    if ((!names.compat)&&
+        (fwant&(XkbGBN_CompatMapMask|XkbGBN_IndicatorMapMask))) {
+        names.compat= Xstrdup("%");
+    }
+    if ((!names.types)&&(fwant&(XkbGBN_TypesMask))) {
+        names.types= Xstrdup("%");
+    }
+    if ((!names.symbols)&&(fwant&XkbGBN_SymbolsMask)) {
+        names.symbols= Xstrdup("%");
+    }
+    geom_changed= ((names.geometry!=NULL)&&(strcmp(names.geometry,"%")!=0));
+    if ((!names.geometry)&&(fwant&XkbGBN_GeometryMask)) {
+        names.geometry= Xstrdup("%");
+        geom_changed= FALSE;
+    }
+
+    memset(mapFile, 0, PATH_MAX);
+    rep.type= X_Reply;
+    rep.deviceID = dev->id;
+    rep.sequenceNumber = client->sequence;
+    rep.length = 0;
+    rep.minKeyCode = xkb->min_key_code;
+    rep.maxKeyCode = xkb->max_key_code;
+    rep.loaded=	FALSE;
+    fwant= XkbConvertGetByNameComponents(TRUE,stuff->want)|XkmVirtualModsMask;
+    fneed= XkbConvertGetByNameComponents(TRUE,stuff->need);
+    rep.reported= XkbConvertGetByNameComponents(FALSE,fwant|fneed);
+    if (stuff->load) {
+	fneed|= XkmKeymapRequired;
+	fwant|= XkmKeymapLegal;
+    }
+    if ((fwant|fneed)&XkmSymbolsMask) {
+	fneed|= XkmKeyNamesIndex|XkmTypesIndex;
+	fwant|= XkmIndicatorsIndex;
+    }
+
+    /* We pass dev in here so we can get the old names out if needed. */
+    rep.found = XkbDDXLoadKeymapByNames(dev,&names,fwant,fneed,&new,
+                                        mapFile,PATH_MAX);
+    rep.newKeyboard= FALSE;
+    rep.pad1= rep.pad2= rep.pad3= rep.pad4= 0;
+
+    stuff->want|= stuff->need;
+    if (new==NULL)
+	rep.reported= 0;
+    else {
+	if (stuff->load)
+	    rep.loaded= TRUE;
+	if (stuff->load || 
+		((rep.reported&XkbGBN_SymbolsMask) && (new->compat))) {
+	    XkbChangesRec changes;
+	    memset(&changes, 0, sizeof(changes));
+	    XkbUpdateDescActions(new,
+			new->min_key_code,XkbNumKeys(new),
+			&changes);
+	}
+
+	if (new->map==NULL)
+	    rep.reported&= ~(XkbGBN_SymbolsMask|XkbGBN_TypesMask);
+	else if (rep.reported&(XkbGBN_SymbolsMask|XkbGBN_TypesMask)) {
+	    mrep.type= X_Reply;
+	    mrep.deviceID = dev->id;
+	    mrep.sequenceNumber= client->sequence;
+	    mrep.length = ((SIZEOF(xkbGetMapReply)-SIZEOF(xGenericReply))>>2);
+	    mrep.minKeyCode = new->min_key_code;
+	    mrep.maxKeyCode = new->max_key_code;
+	    mrep.present = 0;
+	    mrep.totalSyms = mrep.totalActs =
+		mrep.totalKeyBehaviors= mrep.totalKeyExplicit= 
+		mrep.totalModMapKeys= mrep.totalVModMapKeys= 0;
+	    if (rep.reported&(XkbGBN_TypesMask|XkbGBN_ClientSymbolsMask)) {
+		mrep.present|= XkbKeyTypesMask;
+		mrep.firstType = 0;
+		mrep.nTypes = mrep.totalTypes= new->map->num_types;
+	    }
+	    else {
+		mrep.firstType = mrep.nTypes= 0;
+		mrep.totalTypes= 0;
+	    }
+	    if (rep.reported&XkbGBN_ClientSymbolsMask) {
+		mrep.present|= (XkbKeySymsMask|XkbModifierMapMask);
+		mrep.firstKeySym = mrep.firstModMapKey= new->min_key_code;
+		mrep.nKeySyms = mrep.nModMapKeys= XkbNumKeys(new);
+	    }
+	    else {
+		mrep.firstKeySym= mrep.firstModMapKey= 0;
+		mrep.nKeySyms= mrep.nModMapKeys= 0;
+	    }
+	    if (rep.reported&XkbGBN_ServerSymbolsMask) {
+		mrep.present|= XkbAllServerInfoMask;
+		mrep.virtualMods= ~0;
+		mrep.firstKeyAct = mrep.firstKeyBehavior = 
+			mrep.firstKeyExplicit = new->min_key_code;
+		mrep.nKeyActs = mrep.nKeyBehaviors = 
+			mrep.nKeyExplicit = XkbNumKeys(new);
+		mrep.firstVModMapKey= new->min_key_code;
+		mrep.nVModMapKeys= XkbNumKeys(new);
+	    }
+	    else {
+		mrep.virtualMods= 0;
+		mrep.firstKeyAct= mrep.firstKeyBehavior= 
+			mrep.firstKeyExplicit = 0;
+		mrep.nKeyActs= mrep.nKeyBehaviors= mrep.nKeyExplicit= 0;
+	    }
+	    XkbComputeGetMapReplySize(new,&mrep);
+	    rep.length+= SIZEOF(xGenericReply)/4+mrep.length;
+	}
+	if (new->compat==NULL)
+	    rep.reported&= ~XkbGBN_CompatMapMask;
+	else if (rep.reported&XkbGBN_CompatMapMask) {
+	    crep.type= X_Reply;
+	    crep.deviceID= dev->id;
+	    crep.sequenceNumber= client->sequence;
+	    crep.length= 0;
+	    crep.groups= XkbAllGroupsMask;
+	    crep.firstSI= 0;
+	    crep.nSI= crep.nTotalSI= new->compat->num_si;
+	    XkbComputeGetCompatMapReplySize(new->compat,&crep);
+	    rep.length+= SIZEOF(xGenericReply)/4+crep.length;
+	}
+	if (new->indicators==NULL)
+	    rep.reported&= ~XkbGBN_IndicatorMapMask;
+	else if (rep.reported&XkbGBN_IndicatorMapMask) {
+	    irep.type= X_Reply;
+	    irep.deviceID= dev->id;
+	    irep.sequenceNumber= client->sequence;
+	    irep.length= 0;
+	    irep.which= XkbAllIndicatorsMask;
+	    XkbComputeGetIndicatorMapReplySize(new->indicators,&irep);
+	    rep.length+= SIZEOF(xGenericReply)/4+irep.length;
+	}
+	if (new->names==NULL)
+	    rep.reported&= ~(XkbGBN_OtherNamesMask|XkbGBN_KeyNamesMask);
+	else if (rep.reported&(XkbGBN_OtherNamesMask|XkbGBN_KeyNamesMask)) {
+	    nrep.type= X_Reply;
+	    nrep.deviceID= dev->id;
+	    nrep.sequenceNumber= client->sequence;
+	    nrep.length= 0;
+	    nrep.minKeyCode= new->min_key_code;
+	    nrep.maxKeyCode= new->max_key_code;
+	    if (rep.reported&XkbGBN_OtherNamesMask) {
+		nrep.which= XkbAllNamesMask;
+		if (new->map!=NULL)
+		     nrep.nTypes= new->map->num_types;
+		else nrep.nTypes= 0;
+		nrep.nKTLevels= 0;
+		nrep.groupNames= XkbAllGroupsMask;
+		nrep.virtualMods= XkbAllVirtualModsMask;
+		nrep.indicators= XkbAllIndicatorsMask;
+		nrep.nRadioGroups= new->names->num_rg;
+	    }
+	    else {
+		nrep.which= 0;
+		nrep.nTypes= 0;
+		nrep.nKTLevels= 0;
+		nrep.groupNames= 0;
+		nrep.virtualMods= 0;
+		nrep.indicators= 0;
+		nrep.nRadioGroups= 0;
+	    }
+	    if (rep.reported&XkbGBN_KeyNamesMask) {
+		nrep.which|= XkbKeyNamesMask;
+		nrep.firstKey= new->min_key_code;
+		nrep.nKeys= XkbNumKeys(new);
+		nrep.nKeyAliases= new->names->num_key_aliases;
+		if (nrep.nKeyAliases)
+		    nrep.which|= XkbKeyAliasesMask;
+	    }
+	    else {
+		nrep.which&= ~(XkbKeyNamesMask|XkbKeyAliasesMask);
+		nrep.firstKey= nrep.nKeys= 0;
+		nrep.nKeyAliases= 0;
+	    }
+	    XkbComputeGetNamesReplySize(new,&nrep);
+	    rep.length+= SIZEOF(xGenericReply)/4+nrep.length;
+	}
+	if (new->geom==NULL)
+	    rep.reported&= ~XkbGBN_GeometryMask;
+	else if (rep.reported&XkbGBN_GeometryMask) {
+	    grep.type= X_Reply;
+	    grep.deviceID= dev->id;
+	    grep.sequenceNumber= client->sequence;
+	    grep.length= 0;
+	    grep.found= TRUE;
+	    grep.pad= 0;
+	    grep.widthMM= grep.heightMM= 0;
+	    grep.nProperties= grep.nColors= grep.nShapes= 0;
+	    grep.nSections= grep.nDoodads= 0;
+	    grep.baseColorNdx= grep.labelColorNdx= 0;
+	    XkbComputeGetGeometryReplySize(new->geom,&grep,None);
+	    rep.length+= SIZEOF(xGenericReply)/4+grep.length;
+	}
+    }
+
+    reported= rep.reported;
+    if ( client->swapped ) {
+	register int n;
+	swaps(&rep.sequenceNumber,n);
+	swapl(&rep.length,n);
+	swaps(&rep.found,n);
+	swaps(&rep.reported,n);
+    }
+    WriteToClient(client,SIZEOF(xkbGetKbdByNameReply), (char *)&rep);
+    if (reported&(XkbGBN_SymbolsMask|XkbGBN_TypesMask))
+	XkbSendMap(client,new,&mrep);
+    if (reported&XkbGBN_CompatMapMask)
+	XkbSendCompatMap(client,new->compat,&crep);
+    if (reported&XkbGBN_IndicatorMapMask)
+	XkbSendIndicatorMap(client,new->indicators,&irep);
+    if (reported&(XkbGBN_KeyNamesMask|XkbGBN_OtherNamesMask))
+	XkbSendNames(client,new,&nrep);
+    if (reported&XkbGBN_GeometryMask)
+	XkbSendGeometry(client,new->geom,&grep,FALSE);
+    if (rep.loaded) {
+	XkbDescPtr		old_xkb;
+	xkbNewKeyboardNotify 	nkn;
+	int 			i,nG,nTG;
+	old_xkb= xkb;
+	xkb= new;
+	dev->key->xkbInfo->desc= xkb;
+	new= old_xkb; /* so it'll get freed automatically */
+
+	*xkb->ctrls= *old_xkb->ctrls;
+	for (nG=nTG=0,i=xkb->min_key_code;i<=xkb->max_key_code;i++) {
+	    nG= XkbKeyNumGroups(xkb,i);
+	    if (nG>=XkbNumKbdGroups) {
+		nTG= XkbNumKbdGroups;
+		break;
+	    }
+	    if (nG>nTG) {
+		nTG= nG;
+	    }
+	}
+	xkb->ctrls->num_groups= nTG;
+
+        for (tmpd = inputInfo.devices; tmpd; tmpd = tmpd->next) {
+            if ((tmpd == dev) || (!IsMaster(tmpd) && GetMaster(tmpd, MASTER_KEYBOARD) == dev)) {
+                if (tmpd != dev)
+                    XkbCopyDeviceKeymap(tmpd, dev);
+
+                if (tmpd->kbdfeed && tmpd->kbdfeed->xkb_sli) {
+                    old_sli = tmpd->kbdfeed->xkb_sli;
+                    tmpd->kbdfeed->xkb_sli = NULL;
+                    sli = XkbAllocSrvLedInfo(tmpd, tmpd->kbdfeed, NULL, 0);
+                    if (sli) {
+                        sli->explicitState = old_sli->explicitState;
+                        sli->effectiveState = old_sli->effectiveState;
+                    }
+                    tmpd->kbdfeed->xkb_sli = sli;
+                    XkbFreeSrvLedInfo(old_sli);
+                }
+            }
+        }
+
+	nkn.deviceID= nkn.oldDeviceID= dev->id;
+	nkn.minKeyCode= new->min_key_code;
+	nkn.maxKeyCode= new->max_key_code;
+	nkn.oldMinKeyCode= xkb->min_key_code;
+	nkn.oldMaxKeyCode= xkb->max_key_code;
+	nkn.requestMajor= XkbReqCode;
+	nkn.requestMinor= X_kbGetKbdByName;
+	nkn.changed= XkbNKN_KeycodesMask;
+	if (geom_changed)
+	    nkn.changed|= XkbNKN_GeometryMask;
+	XkbSendNewKeyboardNotify(dev,&nkn);
+
+	if (!IsMaster(dev)) {
+	    DeviceIntPtr master = GetMaster(dev, MASTER_KEYBOARD);
+	    if (master && master->lastSlave == dev) {
+		XkbCopyDeviceKeymap(master, dev);
+		XkbSendNewKeyboardNotify(dev,&nkn);
+	    }
+	}
+    }
+    if ((new!=NULL)&&(new!=xkb)) {
+	XkbFreeKeyboard(new,XkbAllComponentsMask,TRUE);
+	new= NULL;
+    }
+    XkbFreeComponentNames(&names, FALSE);
+    return Success;
+}
+
+/***====================================================================***/
+
+static int
+ComputeDeviceLedInfoSize(	DeviceIntPtr		dev,
+				unsigned int		what,
+				XkbSrvLedInfoPtr	sli)
+{
+int			nNames,nMaps;
+register unsigned 	n,bit;
+
+    if (sli==NULL)
+	return 0;
+    nNames= nMaps= 0;
+    if ((what&XkbXI_IndicatorNamesMask)==0)
+	sli->namesPresent= 0;
+    if ((what&XkbXI_IndicatorMapsMask)==0)
+	sli->mapsPresent= 0;
+
+    for (n=0,bit=1;n<XkbNumIndicators;n++,bit<<=1) {
+	if (sli->names && sli->names[n]!=None) {
+	    sli->namesPresent|= bit;
+	    nNames++;
+	}
+	if (sli->maps && XkbIM_InUse(&sli->maps[n])) {
+	    sli->mapsPresent|= bit;
+	    nMaps++;
+	}
+    }
+    return (nNames*4)+(nMaps*SIZEOF(xkbIndicatorMapWireDesc));
+}
+
+static int 
+CheckDeviceLedFBs(	DeviceIntPtr			dev,
+			int				class,
+			int				id,
+			xkbGetDeviceInfoReply *		rep,
+			ClientPtr			client)
+{
+int			nFBs= 0;
+int			length= 0;
+Bool			classOk;
+
+    if (class==XkbDfltXIClass) {
+	if (dev->kbdfeed)	class= KbdFeedbackClass;
+	else if (dev->leds)	class= LedFeedbackClass;
+	else {
+	    client->errorValue= _XkbErrCode2(XkbErr_BadClass,class);
+	    return XkbKeyboardErrorCode;
+	}
+    }
+    classOk= FALSE;
+    if ((dev->kbdfeed)&&((class==KbdFeedbackClass)||(class==XkbAllXIClasses))) {
+	KbdFeedbackPtr kf;
+	classOk= TRUE;
+	for (kf= dev->kbdfeed;(kf);kf=kf->next) {
+	    if ((id!=XkbAllXIIds)&&(id!=XkbDfltXIId)&&(id!=kf->ctrl.id))
+		continue;
+	    nFBs++;
+	    length+= SIZEOF(xkbDeviceLedsWireDesc);
+	    if (!kf->xkb_sli)
+		kf->xkb_sli= XkbAllocSrvLedInfo(dev,kf,NULL,0);
+	    length+= ComputeDeviceLedInfoSize(dev,rep->present,kf->xkb_sli);
+	    if (id!=XkbAllXIIds)
+		break;
+	}
+    }
+    if ((dev->leds)&&((class==LedFeedbackClass)||(class==XkbAllXIClasses))) {
+	LedFeedbackPtr lf;
+	classOk= TRUE;
+	for (lf= dev->leds;(lf);lf=lf->next) {
+	    if ((id!=XkbAllXIIds)&&(id!=XkbDfltXIId)&&(id!=lf->ctrl.id))
+		continue;
+	    nFBs++;
+	    length+= SIZEOF(xkbDeviceLedsWireDesc);
+	    if (!lf->xkb_sli)
+		lf->xkb_sli= XkbAllocSrvLedInfo(dev,NULL,lf,0);
+	    length+= ComputeDeviceLedInfoSize(dev,rep->present,lf->xkb_sli);
+	    if (id!=XkbAllXIIds)
+		break;
+	}
+    }
+    if (nFBs>0) {
+        rep->nDeviceLedFBs= nFBs;
+        rep->length+= (length/4);
+	return Success;
+    }
+    if (classOk) client->errorValue= _XkbErrCode2(XkbErr_BadId,id);
+    else	 client->errorValue= _XkbErrCode2(XkbErr_BadClass,class);
+    return XkbKeyboardErrorCode;
+}
+
+static int
+SendDeviceLedInfo(	XkbSrvLedInfoPtr	sli,
+			ClientPtr		client)
+{
+xkbDeviceLedsWireDesc	wire;
+int			length;
+
+    length= 0;
+    wire.ledClass= 		sli->class;
+    wire.ledID= 		sli->id;
+    wire.namesPresent= 		sli->namesPresent;
+    wire.mapsPresent=   	sli->mapsPresent;
+    wire.physIndicators= 	sli->physIndicators;
+    wire.state=			sli->effectiveState;
+    if (client->swapped) {
+	register int n;
+	swaps(&wire.ledClass,n);
+	swaps(&wire.ledID,n);
+	swapl(&wire.namesPresent,n);
+	swapl(&wire.mapsPresent,n);
+	swapl(&wire.physIndicators,n);
+	swapl(&wire.state,n);
+    }
+    WriteToClient(client,SIZEOF(xkbDeviceLedsWireDesc),(char *)&wire);
+    length+= SIZEOF(xkbDeviceLedsWireDesc);
+    if (sli->namesPresent|sli->mapsPresent) {
+	register unsigned i,bit;
+	if (sli->namesPresent) {
+	    CARD32	awire;
+	    for (i=0,bit=1;i<XkbNumIndicators;i++,bit<<=1) {
+		if (sli->namesPresent&bit) {
+		    awire= (CARD32)sli->names[i];
+		    if (client->swapped) {
+			register int n;
+			swapl(&awire,n);
+		    }
+		    WriteToClient(client,4,(char *)&awire);
+		    length+= 4;
+		}
+	    }
+	}
+	if (sli->mapsPresent) {
+	    for (i=0,bit=1;i<XkbNumIndicators;i++,bit<<=1) {
+		xkbIndicatorMapWireDesc	iwire;
+		if (sli->mapsPresent&bit) {
+		    iwire.flags= 	sli->maps[i].flags;
+		    iwire.whichGroups=	sli->maps[i].which_groups;
+		    iwire.groups=	sli->maps[i].groups;
+		    iwire.whichMods=	sli->maps[i].which_mods;
+		    iwire.mods=		sli->maps[i].mods.mask;
+		    iwire.realMods=	sli->maps[i].mods.real_mods;
+		    iwire.virtualMods=	sli->maps[i].mods.vmods;
+		    iwire.ctrls= 	sli->maps[i].ctrls;
+		    if (client->swapped) {
+			register int n;
+			swaps(&iwire.virtualMods,n);
+			swapl(&iwire.ctrls,n);
+		    }
+		    WriteToClient(client,SIZEOF(xkbIndicatorMapWireDesc),
+								(char *)&iwire);
+		    length+= SIZEOF(xkbIndicatorMapWireDesc);
+		}
+	    }
+	}
+    }
+    return length;
+}
+
+static int
+SendDeviceLedFBs(	DeviceIntPtr	dev,
+			int		class,
+			int		id,
+			unsigned	wantLength,
+			ClientPtr	client)
+{
+int			length= 0;
+
+    if (class==XkbDfltXIClass) {
+	if (dev->kbdfeed)	class= KbdFeedbackClass;
+	else if (dev->leds)	class= LedFeedbackClass;
+    }
+    if ((dev->kbdfeed)&&
+	((class==KbdFeedbackClass)||(class==XkbAllXIClasses))) {
+	KbdFeedbackPtr kf;
+	for (kf= dev->kbdfeed;(kf);kf=kf->next) {
+	    if ((id==XkbAllXIIds)||(id==XkbDfltXIId)||(id==kf->ctrl.id)) {
+		length+= SendDeviceLedInfo(kf->xkb_sli,client);
+		if (id!=XkbAllXIIds)
+		    break;
+	    }
+	}
+    }
+    if ((dev->leds)&&
+	((class==LedFeedbackClass)||(class==XkbAllXIClasses))) {
+	LedFeedbackPtr lf;
+	for (lf= dev->leds;(lf);lf=lf->next) {
+	    if ((id==XkbAllXIIds)||(id==XkbDfltXIId)||(id==lf->ctrl.id)) {
+		length+= SendDeviceLedInfo(lf->xkb_sli,client);
+		if (id!=XkbAllXIIds)
+		    break;
+	    }
+	}
+    }
+    if (length==wantLength)
+	 return Success;
+    else return BadLength;
+}
+
+int
+ProcXkbGetDeviceInfo(ClientPtr client)
+{
+DeviceIntPtr		dev;
+xkbGetDeviceInfoReply	rep;
+int			status,nDeviceLedFBs;
+unsigned		length,nameLen;
+CARD16			ledClass,ledID;
+unsigned		wanted;
+char *			str;
+
+    REQUEST(xkbGetDeviceInfoReq);
+    REQUEST_SIZE_MATCH(xkbGetDeviceInfoReq);
+
+    if (!(client->xkbClientFlags&_XkbClientInitialized))
+	return BadAccess;
+
+    wanted= stuff->wanted;
+
+    CHK_ANY_DEVICE(dev, stuff->deviceSpec, client, DixGetAttrAccess);
+    CHK_MASK_LEGAL(0x01,wanted,XkbXI_AllDeviceFeaturesMask);
+
+    if ((!dev->button)||((stuff->nBtns<1)&&(!stuff->allBtns)))
+	wanted&= ~XkbXI_ButtonActionsMask;
+    if ((!dev->kbdfeed)&&(!dev->leds))
+	wanted&= ~XkbXI_IndicatorsMask;
+
+    nameLen= XkbSizeCountedString(dev->name);
+    memset((char *)&rep, 0, SIZEOF(xkbGetDeviceInfoReply));
+    rep.type = X_Reply;
+    rep.deviceID= dev->id;
+    rep.sequenceNumber = client->sequence;
+    rep.length = nameLen/4;
+    rep.present = wanted;
+    rep.supported = XkbXI_AllDeviceFeaturesMask;
+    rep.unsupported = 0;
+    rep.firstBtnWanted = rep.nBtnsWanted = 0;
+    rep.firstBtnRtrn = rep.nBtnsRtrn = 0;
+    if (dev->button)
+	 rep.totalBtns= dev->button->numButtons;
+    else rep.totalBtns= 0;
+    rep.devType=	dev->xinput_type;
+    rep.hasOwnState=	(dev->key && dev->key->xkbInfo);
+    rep.nDeviceLedFBs = 0;
+    if (dev->kbdfeed)	rep.dfltKbdFB= dev->kbdfeed->ctrl.id;
+    else		rep.dfltKbdFB= XkbXINone;
+    if (dev->leds)	rep.dfltLedFB= dev->leds->ctrl.id;
+    else		rep.dfltLedFB= XkbXINone;
+
+    ledClass= stuff->ledClass;
+    ledID= stuff->ledID;
+
+    rep.firstBtnWanted= rep.nBtnsWanted= 0;
+    rep.firstBtnRtrn= rep.nBtnsRtrn= 0;
+    if (wanted&XkbXI_ButtonActionsMask) {
+	if (stuff->allBtns) {
+	    stuff->firstBtn= 0;
+	    stuff->nBtns= dev->button->numButtons;
+	}
+
+	if ((stuff->firstBtn+stuff->nBtns)>dev->button->numButtons) {
+	    client->errorValue = _XkbErrCode4(0x02,dev->button->numButtons,
+							stuff->firstBtn,
+							stuff->nBtns);
+	    return BadValue;
+	}
+	else {
+	    rep.firstBtnWanted= stuff->firstBtn;
+	    rep.nBtnsWanted= stuff->nBtns;
+	    if (dev->button->xkb_acts!=NULL) {
+		XkbAction *act;
+		register int i;
+
+		rep.firstBtnRtrn= stuff->firstBtn;
+		rep.nBtnsRtrn= stuff->nBtns;
+		act= &dev->button->xkb_acts[rep.firstBtnWanted];
+		for (i=0;i<rep.nBtnsRtrn;i++,act++) {
+		    if (act->type!=XkbSA_NoAction)
+			break;
+		}
+		rep.firstBtnRtrn+=	i;
+		rep.nBtnsRtrn-=		i;
+		act= &dev->button->xkb_acts[rep.firstBtnRtrn+rep.nBtnsRtrn-1];
+		for (i=0;i<rep.nBtnsRtrn;i++,act--) {
+		    if (act->type!=XkbSA_NoAction)
+			break;
+		}
+		rep.nBtnsRtrn-=		i;
+	    }
+	    rep.length+= (rep.nBtnsRtrn*SIZEOF(xkbActionWireDesc))/4;
+	}
+    }
+
+    if (wanted&XkbXI_IndicatorsMask) {
+	status= CheckDeviceLedFBs(dev,ledClass,ledID,&rep,client);
+	if (status!=Success)
+	    return status;
+    }
+    length= rep.length*4;
+    nDeviceLedFBs = rep.nDeviceLedFBs;
+    if (client->swapped) {
+	register int n;
+	swaps(&rep.sequenceNumber,n);
+	swapl(&rep.length,n);
+	swaps(&rep.present,n);
+	swaps(&rep.supported,n);
+	swaps(&rep.unsupported,n);
+	swaps(&rep.nDeviceLedFBs,n);
+	swapl(&rep.type,n);
+    }
+    WriteToClient(client,SIZEOF(xkbGetDeviceInfoReply), (char *)&rep);
+
+    str= malloc(nameLen);
+    if (!str) 
+	return BadAlloc;
+    XkbWriteCountedString(str,dev->name,client->swapped);
+    WriteToClient(client,nameLen,str);
+    free(str);
+    length-= nameLen;
+
+    if (rep.nBtnsRtrn>0) {
+	int			sz;
+	xkbActionWireDesc *	awire;
+	sz= rep.nBtnsRtrn*SIZEOF(xkbActionWireDesc);
+	awire= (xkbActionWireDesc *)&dev->button->xkb_acts[rep.firstBtnRtrn];
+	WriteToClient(client,sz,(char *)awire);
+	length-= sz;
+    }
+    if (nDeviceLedFBs>0) {
+	status= SendDeviceLedFBs(dev,ledClass,ledID,length,client);
+	if (status!=Success)
+	    return status;
+    }
+    else if (length!=0)  {
+	ErrorF("[xkb] Internal Error!  BadLength in ProcXkbGetDeviceInfo\n");
+	ErrorF("[xkb]                  Wrote %d fewer bytes than expected\n",length);
+	return BadLength;
+    }
+    return Success;
+}
+
+static char *
+CheckSetDeviceIndicators(	char *		wire,
+				DeviceIntPtr	dev,
+				int		num,
+				int *		status_rtrn,
+				ClientPtr	client)
+{
+xkbDeviceLedsWireDesc *	ledWire;
+int			i;
+XkbSrvLedInfoPtr 	sli;
+
+    ledWire= (xkbDeviceLedsWireDesc *)wire;
+    for (i=0;i<num;i++) {
+	if (client->swapped) {
+	   register int n;
+	   swaps(&ledWire->ledClass,n);
+	   swaps(&ledWire->ledID,n);
+	   swapl(&ledWire->namesPresent,n);
+	   swapl(&ledWire->mapsPresent,n);
+	   swapl(&ledWire->physIndicators,n);
+	}
+
+        sli= XkbFindSrvLedInfo(dev,ledWire->ledClass,ledWire->ledID,
+							XkbXI_IndicatorsMask);
+	if (sli!=NULL) {
+	    register int n;
+	    register unsigned bit;
+	    int nMaps,nNames;
+	    CARD32 *atomWire;
+	    xkbIndicatorMapWireDesc *mapWire;
+
+	    nMaps= nNames= 0;
+	    for (n=0,bit=1;n<XkbNumIndicators;n++,bit<<=1) {
+		if (ledWire->namesPresent&bit)
+		    nNames++;
+		if (ledWire->mapsPresent&bit)
+		    nMaps++;
+	    }
+	    atomWire= (CARD32 *)&ledWire[1];
+	    if (nNames>0) {
+		for (n=0;n<nNames;n++) {
+		    if (client->swapped) {
+			register int t;
+			swapl(atomWire,t);
+		    }
+		    CHK_ATOM_OR_NONE3(((Atom)(*atomWire)),client->errorValue,
+							*status_rtrn,NULL);
+		    atomWire++;
+		}
+	    }
+	    mapWire= (xkbIndicatorMapWireDesc *)atomWire;
+	    if (nMaps>0) {
+		for (n=0;n<nMaps;n++) {
+		    if (client->swapped) {
+			register int t;
+			swaps(&mapWire->virtualMods,t);
+			swapl(&mapWire->ctrls,t);
+		    }
+		    CHK_MASK_LEGAL3(0x21,mapWire->whichGroups,
+						XkbIM_UseAnyGroup,
+						client->errorValue,
+						*status_rtrn,NULL);
+		    CHK_MASK_LEGAL3(0x22,mapWire->whichMods,XkbIM_UseAnyMods,
+						client->errorValue,
+						*status_rtrn,NULL);
+		    mapWire++;
+		}
+	    }
+	    ledWire= (xkbDeviceLedsWireDesc *)mapWire;
+	}
+	else {
+	    /* SHOULD NEVER HAPPEN */
+	    return (char *)ledWire;
+	}
+    }
+    return (char *)ledWire;
+}
+
+static char *
+SetDeviceIndicators(	char *			wire,
+			DeviceIntPtr		dev,
+			unsigned		changed,
+			int			num,
+			int *			status_rtrn,
+			ClientPtr		client,
+			xkbExtensionDeviceNotify *ev)
+{
+xkbDeviceLedsWireDesc *		ledWire;
+int				i;
+XkbEventCauseRec		cause;
+unsigned			namec,mapc,statec;
+xkbExtensionDeviceNotify	ed;
+XkbChangesRec			changes;
+DeviceIntPtr			kbd;
+
+    memset((char *)&ed, 0, sizeof(xkbExtensionDeviceNotify));
+    memset((char *)&changes, 0, sizeof(XkbChangesRec));
+    XkbSetCauseXkbReq(&cause,X_kbSetDeviceInfo,client);
+    ledWire= (xkbDeviceLedsWireDesc *)wire;
+    for (i=0;i<num;i++) {
+	register int			n;
+	register unsigned 		bit;
+	CARD32 *			atomWire;
+	xkbIndicatorMapWireDesc *	mapWire;
+	XkbSrvLedInfoPtr		sli;
+
+	namec= mapc= statec= 0;
+    	sli= XkbFindSrvLedInfo(dev,ledWire->ledClass,ledWire->ledID,
+						XkbXI_IndicatorMapsMask);
+	if (!sli) {
+	    /* SHOULD NEVER HAPPEN!! */
+	    return (char *)ledWire;
+	}
+
+	atomWire= (CARD32 *)&ledWire[1];
+	if (changed&XkbXI_IndicatorNamesMask) {
+	    namec= sli->namesPresent|ledWire->namesPresent;
+	    memset((char *)sli->names, 0, XkbNumIndicators*sizeof(Atom));
+	}
+	if (ledWire->namesPresent) {
+	    sli->namesPresent= ledWire->namesPresent;
+	    memset((char *)sli->names, 0, XkbNumIndicators*sizeof(Atom));
+	    for (n=0,bit=1;n<XkbNumIndicators;n++,bit<<=1) {
+		if (ledWire->namesPresent&bit) {
+		     sli->names[n]= (Atom)*atomWire;
+		     if (sli->names[n]==None)
+			ledWire->namesPresent&= ~bit;
+		     atomWire++; 
+		}
+	    }
+	}
+	mapWire= (xkbIndicatorMapWireDesc *)atomWire;
+	if (changed&XkbXI_IndicatorMapsMask) {
+	    mapc= sli->mapsPresent|ledWire->mapsPresent;
+	    sli->mapsPresent= ledWire->mapsPresent;
+	    memset((char*)sli->maps, 0, XkbNumIndicators*sizeof(XkbIndicatorMapRec));
+	}
+	if (ledWire->mapsPresent) {
+	    for (n=0,bit=1;n<XkbNumIndicators;n++,bit<<=1) {
+		if (ledWire->mapsPresent&bit) {
+		    sli->maps[n].flags=		mapWire->flags;
+		    sli->maps[n].which_groups=	mapWire->whichGroups;
+		    sli->maps[n].groups=	mapWire->groups;
+		    sli->maps[n].which_mods=	mapWire->whichMods;
+		    sli->maps[n].mods.mask=	mapWire->mods;
+		    sli->maps[n].mods.real_mods=mapWire->realMods;
+		    sli->maps[n].mods.vmods=	mapWire->virtualMods;
+		    sli->maps[n].ctrls=		mapWire->ctrls;
+		    mapWire++; 
+		}
+	    }
+	}
+	if (changed&XkbXI_IndicatorStateMask) {
+	    statec= sli->effectiveState^ledWire->state;
+	    sli->explicitState&= ~statec;
+	    sli->explicitState|= (ledWire->state&statec);
+	}
+	if (namec)
+	    XkbApplyLedNameChanges(dev,sli,namec,&ed,&changes,&cause);
+	if (mapc)
+	    XkbApplyLedMapChanges(dev,sli,mapc,&ed,&changes,&cause);
+	if (statec)
+	    XkbApplyLedStateChanges(dev,sli,statec,&ed,&changes,&cause);
+
+	kbd= dev;
+	if ((sli->flags&XkbSLI_HasOwnState)==0)
+	    kbd = inputInfo.keyboard;
+
+	XkbFlushLedEvents(dev,kbd,sli,&ed,&changes,&cause);
+	ledWire= (xkbDeviceLedsWireDesc *)mapWire;
+    }
+    return (char *)ledWire;
+}
+
+
+static int
+_XkbSetDeviceInfo(ClientPtr client, DeviceIntPtr dev,
+                  xkbSetDeviceInfoReq *stuff)
+{
+    char                       *wire;
+
+    wire= (char *)&stuff[1];
+    if (stuff->change&XkbXI_ButtonActionsMask) {
+	if (!dev->button) {
+	    client->errorValue = _XkbErrCode2(XkbErr_BadClass,ButtonClass);
+	    return XkbKeyboardErrorCode;
+	}
+	if ((stuff->firstBtn+stuff->nBtns)>dev->button->numButtons) {
+	    client->errorValue= _XkbErrCode4(0x02,stuff->firstBtn,stuff->nBtns,
+						dev->button->numButtons);
+	    return BadMatch;
+	}
+	wire+= (stuff->nBtns*SIZEOF(xkbActionWireDesc));
+    }
+    if (stuff->change&XkbXI_IndicatorsMask) {
+	int status= Success;
+	wire= CheckSetDeviceIndicators(wire,dev,stuff->nDeviceLedFBs,
+							&status,client);
+	if (status!=Success)
+	    return status;
+    }
+    if (((wire-((char *)stuff))/4)!=stuff->length)
+	return BadLength;
+
+    return Success;
+}
+
+static int
+_XkbSetDeviceInfoCheck(ClientPtr client, DeviceIntPtr dev,
+                       xkbSetDeviceInfoReq *stuff)
+{
+    char                       *wire;
+    xkbExtensionDeviceNotify    ed;
+
+    memset((char *)&ed, 0, SIZEOF(xkbExtensionDeviceNotify));
+    ed.deviceID=	dev->id;
+    wire= (char *)&stuff[1];
+    if (stuff->change&XkbXI_ButtonActionsMask) {
+	int			nBtns,sz,i;
+	XkbAction *		acts;
+	DeviceIntPtr		kbd;
+
+	nBtns= dev->button->numButtons;
+	acts= dev->button->xkb_acts;
+	if (acts==NULL) {
+	    acts= calloc(nBtns, sizeof(XkbAction));
+	    if (!acts)
+		return BadAlloc;
+	    dev->button->xkb_acts= acts;
+	}
+	sz= stuff->nBtns*SIZEOF(xkbActionWireDesc);
+	memcpy((char *)&acts[stuff->firstBtn],(char *)wire,sz);
+	wire+= sz;
+	ed.reason|=	XkbXI_ButtonActionsMask;
+	ed.firstBtn=	stuff->firstBtn;
+	ed.nBtns=	stuff->nBtns;
+
+	if (dev->key)	kbd= dev;
+	else		kbd= inputInfo.keyboard;
+	acts= &dev->button->xkb_acts[stuff->firstBtn];
+	for (i=0;i<stuff->nBtns;i++,acts++) {
+	    if (acts->type!=XkbSA_NoAction)
+		XkbSetActionKeyMods(kbd->key->xkbInfo->desc,acts,0);
+	}
+    }
+    if (stuff->change&XkbXI_IndicatorsMask) {
+	int status= Success;
+	wire= SetDeviceIndicators(wire,dev,stuff->change,
+				  stuff->nDeviceLedFBs, &status,client,&ed);
+	if (status!=Success)
+	    return status;
+    }
+    if ((stuff->change)&&(ed.reason))
+	XkbSendExtensionDeviceNotify(dev,client,&ed);
+    return Success;
+}
+
+int
+ProcXkbSetDeviceInfo(ClientPtr client)
+{
+    DeviceIntPtr        dev;
+    int                 rc;
+
+    REQUEST(xkbSetDeviceInfoReq);
+    REQUEST_AT_LEAST_SIZE(xkbSetDeviceInfoReq);
+
+    if (!(client->xkbClientFlags&_XkbClientInitialized))
+	return BadAccess;
+
+    CHK_ANY_DEVICE(dev, stuff->deviceSpec, client, DixManageAccess);
+    CHK_MASK_LEGAL(0x01,stuff->change,XkbXI_AllFeaturesMask);
+
+    rc = _XkbSetDeviceInfoCheck(client, dev, stuff);
+
+    if (rc != Success)
+        return rc;
+
+    if (stuff->deviceSpec == XkbUseCoreKbd || stuff->deviceSpec == XkbUseCorePtr)
+    {
+        DeviceIntPtr other;
+        for (other = inputInfo.devices; other; other = other->next)
+        {
+            if (((other != dev) && !IsMaster(other) && GetMaster(other, MASTER_KEYBOARD) == dev) &&
+                ((stuff->deviceSpec == XkbUseCoreKbd && other->key) ||
+                (stuff->deviceSpec == XkbUseCorePtr && other->button)))
+            {
+                rc = XaceHook(XACE_DEVICE_ACCESS, client, other, DixManageAccess);
+                if (rc == Success)
+                {
+                    rc = _XkbSetDeviceInfoCheck(client, other, stuff);
+                    if (rc != Success)
+                        return rc;
+                }
+            }
+        }
+    }
+
+    /* checks done, apply */
+    rc = _XkbSetDeviceInfo(client, dev, stuff);
+    if (rc != Success)
+        return rc;
+
+    if (stuff->deviceSpec == XkbUseCoreKbd || stuff->deviceSpec == XkbUseCorePtr)
+    {
+        DeviceIntPtr other;
+        for (other = inputInfo.devices; other; other = other->next)
+        {
+            if (((other != dev) && !IsMaster(other) && GetMaster(other, MASTER_KEYBOARD) == dev) &&
+                ((stuff->deviceSpec == XkbUseCoreKbd && other->key) ||
+                (stuff->deviceSpec == XkbUseCorePtr && other->button)))
+            {
+                rc = XaceHook(XACE_DEVICE_ACCESS, client, other, DixManageAccess);
+                if (rc == Success)
+                {
+                    rc = _XkbSetDeviceInfo(client, other, stuff);
+                    if (rc != Success)
+                        return rc;
+                }
+            }
+        }
+    }
+
+    return Success;
+}
+
+/***====================================================================***/
+
+int
+ProcXkbSetDebuggingFlags(ClientPtr client)
+{
+CARD32 				newFlags,newCtrls,extraLength;
+xkbSetDebuggingFlagsReply 	rep;
+int rc;
+
+    REQUEST(xkbSetDebuggingFlagsReq);
+    REQUEST_AT_LEAST_SIZE(xkbSetDebuggingFlagsReq);
+
+    rc = XaceHook(XACE_SERVER_ACCESS, client, DixDebugAccess);
+    if (rc != Success)
+	return rc;
+
+    newFlags=  xkbDebugFlags&(~stuff->affectFlags);
+    newFlags|= (stuff->flags&stuff->affectFlags);
+    newCtrls=  xkbDebugCtrls&(~stuff->affectCtrls);
+    newCtrls|= (stuff->ctrls&stuff->affectCtrls);
+    if (xkbDebugFlags || newFlags || stuff->msgLength) {
+	ErrorF("[xkb] XkbDebug: Setting debug flags to 0x%lx\n",(long)newFlags);
+	if (newCtrls!=xkbDebugCtrls)
+	    ErrorF("[xkb] XkbDebug: Setting debug controls to 0x%lx\n",(long)newCtrls);
+    }
+    extraLength= (stuff->length<<2)-sz_xkbSetDebuggingFlagsReq;
+    if (stuff->msgLength>0) {
+	char *msg;
+	if (extraLength<XkbPaddedSize(stuff->msgLength)) {
+	    ErrorF("[xkb] XkbDebug: msgLength= %d, length= %ld (should be %d)\n",
+			stuff->msgLength,(long)extraLength,
+			XkbPaddedSize(stuff->msgLength));
+	    return BadLength;
+	}
+	msg= (char *)&stuff[1];
+	if (msg[stuff->msgLength-1]!='\0') {
+	    ErrorF("[xkb] XkbDebug: message not null-terminated\n");
+	    return BadValue;
+	}
+	ErrorF("[xkb] XkbDebug: %s\n",msg);
+    }
+    xkbDebugFlags = newFlags;
+    xkbDebugCtrls = newCtrls;
+
+    rep.type= X_Reply;
+    rep.length = 0;
+    rep.sequenceNumber = client->sequence;
+    rep.currentFlags = newFlags;
+    rep.currentCtrls = newCtrls;
+    rep.supportedFlags = ~0;
+    rep.supportedCtrls = ~0;
+    if ( client->swapped ) {
+	register int n;
+	swaps(&rep.sequenceNumber, n);
+	swapl(&rep.currentFlags, n);
+	swapl(&rep.currentCtrls, n);
+	swapl(&rep.supportedFlags, n);
+	swapl(&rep.supportedCtrls, n);
+    }
+    WriteToClient(client,SIZEOF(xkbSetDebuggingFlagsReply), (char *)&rep);
+    return Success;
+}
+
+/***====================================================================***/
+
+static int
+ProcXkbDispatch (ClientPtr client)
+{
+    REQUEST(xReq);
+    switch (stuff->data)
+    {
+    case X_kbUseExtension:
+	return ProcXkbUseExtension(client);
+    case X_kbSelectEvents:
+	return ProcXkbSelectEvents(client);
+    case X_kbBell:
+	return ProcXkbBell(client);
+    case X_kbGetState:
+	return ProcXkbGetState(client);
+    case X_kbLatchLockState:
+	return ProcXkbLatchLockState(client);
+    case X_kbGetControls:
+	return ProcXkbGetControls(client);
+    case X_kbSetControls:
+	return ProcXkbSetControls(client);
+    case X_kbGetMap:
+	return ProcXkbGetMap(client);
+    case X_kbSetMap:
+	return ProcXkbSetMap(client);
+    case X_kbGetCompatMap:
+	return ProcXkbGetCompatMap(client);
+    case X_kbSetCompatMap:
+	return ProcXkbSetCompatMap(client);
+    case X_kbGetIndicatorState:
+	return ProcXkbGetIndicatorState(client);
+    case X_kbGetIndicatorMap:
+	return ProcXkbGetIndicatorMap(client);
+    case X_kbSetIndicatorMap:
+	return ProcXkbSetIndicatorMap(client);
+    case X_kbGetNamedIndicator:
+	return ProcXkbGetNamedIndicator(client);
+    case X_kbSetNamedIndicator:
+	return ProcXkbSetNamedIndicator(client);
+    case X_kbGetNames:
+	return ProcXkbGetNames(client);
+    case X_kbSetNames:
+	return ProcXkbSetNames(client);
+    case X_kbGetGeometry:
+	return ProcXkbGetGeometry(client);
+    case X_kbSetGeometry:
+	return ProcXkbSetGeometry(client);
+    case X_kbPerClientFlags:
+	return ProcXkbPerClientFlags(client);
+    case X_kbListComponents:
+	return ProcXkbListComponents(client);
+    case X_kbGetKbdByName:
+	return ProcXkbGetKbdByName(client);
+    case X_kbGetDeviceInfo:
+	return ProcXkbGetDeviceInfo(client);
+    case X_kbSetDeviceInfo:
+	return ProcXkbSetDeviceInfo(client);
+    case X_kbSetDebuggingFlags:
+	return ProcXkbSetDebuggingFlags(client);
+    default:
+	return BadRequest;
+    }
+}
+
+static int
+XkbClientGone(pointer data,XID id)
+{
+    DevicePtr	pXDev = (DevicePtr)data;
+
+    if (!XkbRemoveResourceClient(pXDev,id)) {
+	ErrorF("[xkb] Internal Error! bad RemoveResourceClient in XkbClientGone\n");
+    }
+    return 1;
+}
+
+void
+XkbExtensionInit(void)
+{
+    ExtensionEntry *extEntry;
+
+    RT_XKBCLIENT = CreateNewResourceType(XkbClientGone, "XkbClient");
+    if (!RT_XKBCLIENT)
+	return;
+
+    if (!XkbInitPrivates())
+	return;
+
+    if ((extEntry = AddExtension(XkbName, XkbNumberEvents, XkbNumberErrors,
+				 ProcXkbDispatch, SProcXkbDispatch,
+				 NULL, StandardMinorOpcode))) {
+	XkbReqCode = (unsigned char)extEntry->base;
+	XkbEventBase = (unsigned char)extEntry->eventBase;
+	XkbErrorBase = (unsigned char)extEntry->errorBase;
+	XkbKeyboardErrorCode = XkbErrorBase+XkbKeyboard;
+    }
+    return;
+}
+
+