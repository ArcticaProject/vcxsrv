--- conflicted
+++ resolved
@@ -1,908 +1,453 @@
-<<<<<<< HEAD
-/************************************************************
- Copyright (c) 1995 by Silicon Graphics Computer Systems, Inc.
-
- Permission to use, copy, modify, and distribute this
- software and its documentation for any purpose and without
- fee is hereby granted, provided that the above copyright
- notice appear in all copies and that both that copyright
- notice and this permission notice appear in supporting
- documentation, and that the name of Silicon Graphics not be 
- used in advertising or publicity pertaining to distribution 
- of the software without specific prior written permission.
- Silicon Graphics makes no representation about the suitability 
- of this software for any purpose. It is provided "as is"
- without any express or implied warranty.
- 
- SILICON GRAPHICS DISCLAIMS ALL WARRANTIES WITH REGARD TO THIS 
- SOFTWARE, INCLUDING ALL IMPLIED WARRANTIES OF MERCHANTABILITY 
- AND FITNESS FOR A PARTICULAR PURPOSE. IN NO EVENT SHALL SILICON
- GRAPHICS BE LIABLE FOR ANY SPECIAL, INDIRECT OR CONSEQUENTIAL 
- DAMAGES OR ANY DAMAGES WHATSOEVER RESULTING FROM LOSS OF USE, 
- DATA OR PROFITS, WHETHER IN AN ACTION OF CONTRACT, NEGLIGENCE 
- OR OTHER TORTIOUS ACTION, ARISING OUT OF OR IN CONNECTION  WITH
- THE USE OR PERFORMANCE OF THIS SOFTWARE.
-
- ********************************************************/
-
-#ifdef HAVE_DIX_CONFIG_H
-#include <dix-config.h>
-#endif
-
-#include <stdio.h>
-#include <ctype.h>
-#include <stdlib.h>
-
-#include <X11/Xos.h>
-#include <X11/Xfuncs.h>
-#include <X11/extensions/XKMformat.h>
-
-#include <X11/X.h>
-#include <X11/keysym.h>
-#include <X11/Xproto.h>
-#include "misc.h"
-#include "inputstr.h"
-#include "dix.h"
-#include "xkbstr.h"
-#define XKBSRV_NEED_FILE_FUNCS	1
-#include <xkbsrv.h>
-#include "xkbgeom.h"
-#include "xkb.h"
-
-unsigned
-_XkbKSCheckCase(KeySym ks)
-{
-unsigned	set,rtrn;
-
-    set= (ks & (~0xff)) >> 8;
-    rtrn= 0;
-    switch (set) {
-	case 0:		/* latin 1 */
-	    if (((ks>=XK_A)&&(ks<=XK_Z))||
-		((ks>=XK_Agrave)&&(ks<=XK_THORN)&&(ks!=XK_multiply))) {
-		rtrn|= _XkbKSUpper;
-	    }
-	    if (((ks>=XK_a)&&(ks<=XK_z))||
-		((ks>=XK_agrave)&&(ks<=XK_ydiaeresis))) {
-		rtrn|= _XkbKSLower;
-	    }
-	    break;
-	case 1:		/* latin 2 */
-	    if (((ks>=XK_Aogonek)&&(ks<=XK_Zabovedot)&&(ks!=XK_breve))||
-		((ks>=XK_Racute)&&(ks<=XK_Tcedilla))) {
-		rtrn|= _XkbKSUpper;
-	    }
-	    if (((ks>=XK_aogonek)&&(ks<=XK_zabovedot)&&(ks!=XK_caron))||
-		((ks>=XK_racute)&&(ks<=XK_tcedilla))) {
-		rtrn|= _XkbKSLower;
-	    }
-	    break;
-	case 2:		/* latin 3 */
-	    if (((ks>=XK_Hstroke)&&(ks<=XK_Jcircumflex))||
-		((ks>=XK_Cabovedot)&&(ks<=XK_Scircumflex))) {
-		rtrn|= _XkbKSUpper;
-	    }
-	    if (((ks>=XK_hstroke)&&(ks<=XK_jcircumflex))||
-		((ks>=XK_cabovedot)&&(ks<=XK_scircumflex))) {
-		rtrn|= _XkbKSLower;
-	    }
-	    break;
-	case 3:		/* latin 4 */
-	    if (((ks>=XK_Rcedilla)&&(ks<=XK_Tslash))||
-	        (ks==XK_ENG)||
-		((ks>=XK_Amacron)&&(ks<=XK_Umacron))) {
-		rtrn|= _XkbKSUpper;
-	    }
-	    if (((ks>=XK_rcedilla)&&(ks<=XK_tslash))||
-	        (ks==XK_eng)||
-		((ks>=XK_amacron)&&(ks<=XK_umacron))) {
-		rtrn|= _XkbKSLower;
-	    }
-	    break;
-	case 18:		/* latin 8 */
-	    if ((ks==XK_Wcircumflex)||
-		(ks==XK_Ycircumflex)||
-		(ks==XK_Babovedot)||
-		(ks==XK_Dabovedot)||
-		(ks==XK_Fabovedot)||
-		(ks==XK_Mabovedot)||
-		(ks==XK_Pabovedot)||
-		(ks==XK_Sabovedot)||
-		(ks==XK_Tabovedot)||
-		(ks==XK_Wgrave)||
-		(ks==XK_Wacute)||
-		(ks==XK_Wdiaeresis)||
-		(ks==XK_Ygrave)) {
-		rtrn|= _XkbKSUpper;
-	    }
-	    if ((ks==XK_wcircumflex)||
-		(ks==XK_ycircumflex)||
-		(ks==XK_babovedot)||
-		(ks==XK_dabovedot)||
-		(ks==XK_fabovedot)||
-		(ks==XK_mabovedot)||
-		(ks==XK_pabovedot)||
-		(ks==XK_sabovedot)||
-		(ks==XK_tabovedot)||
-		(ks==XK_wgrave)||
-		(ks==XK_wacute)||
-		(ks==XK_wdiaeresis)||
-		(ks==XK_ygrave)) {
-		rtrn|= _XkbKSLower;
-	    }
-	    break;
-	case 19:		/* latin 9 */
-	    if ((ks==XK_OE)||(ks==XK_Ydiaeresis)) {
-		rtrn|= _XkbKSUpper;
-	    }
-	    if (ks==XK_oe) {
-		rtrn|= _XkbKSLower;
-	    }
-	    break;
-    }
-    return rtrn;
-}
-
-/***===================================================================***/
-
-static Bool
-XkbWriteSectionFromName(FILE *file,char *sectionName,char *name)
-{
-    fprintf(file,"    xkb_%-20s { include \"%s\" };\n",sectionName,name);
-    return TRUE;
-}
-
-#define	NEED_DESC(n) ((!n)||((n)[0]=='+')||((n)[0]=='|')||(strchr((n),'%')))
-#define	COMPLETE(n)  ((n)&&(!NEED_DESC(n)))
-
-/* ARGSUSED */
-static void
-_AddIncl(	FILE *		file,
-		XkbDescPtr 	xkb,
-		Bool 		topLevel,
-		Bool 		showImplicit,
-		int 		index,
-		void *		priv)
-{
-    if ((priv)&&(strcmp((char *)priv,"%")!=0))
-	fprintf(file,"    include \"%s\"\n",(char *)priv);
-    return;
-}
-
-Bool
-XkbWriteXKBKeymapForNames(	FILE *			file,
-				XkbComponentNamesPtr	names,
-				XkbDescPtr		xkb,
-				unsigned		want,
-				unsigned		need)
-{
-const char *	tmp;
-unsigned	complete;
-XkbNamesPtr	old_names;
-int		multi_section;
-unsigned	wantNames,wantConfig,wantDflts;
-
-    complete= 0;
-    if (COMPLETE(names->keycodes))	complete|= XkmKeyNamesMask;
-    if (COMPLETE(names->types))		complete|= XkmTypesMask;
-    if (COMPLETE(names->compat))	complete|= XkmCompatMapMask;
-    if (COMPLETE(names->symbols))	complete|= XkmSymbolsMask;
-    if (COMPLETE(names->geometry))	complete|= XkmGeometryMask;
-    want|= (complete|need);
-    if (want&XkmSymbolsMask)
-	want|= XkmKeyNamesMask|XkmTypesMask;
-
-    if (want==0)
-	return FALSE;
-
-    if (xkb) {
-        old_names = xkb->names;
-
-        xkb->defined = 0;
-        /* Wow would it ever be neat if we didn't need this noise. */
-        if (xkb->names && xkb->names->keys)
-            xkb->defined |= XkmKeyNamesMask;
-        if (xkb->map && xkb->map->types)
-            xkb->defined |= XkmTypesMask;
-        if (xkb->compat)
-            xkb->defined |= XkmCompatMapMask;
-        if (xkb->map && xkb->map->num_syms)
-            xkb->defined |= XkmSymbolsMask;
-        if (xkb->indicators)
-            xkb->defined |= XkmIndicatorsMask;
-        if (xkb->geom)
-            xkb->defined |= XkmGeometryMask;
-    }
-    else {
-        old_names= NULL;
-    }
-
-    wantConfig= want&(~complete);
-    if (xkb!=NULL) {
-	if (wantConfig&XkmTypesMask) {
-	    if ((!xkb->map) || (xkb->map->num_types<XkbNumRequiredTypes))
-		wantConfig&= ~XkmTypesMask;
-	}
-	if (wantConfig&XkmCompatMapMask) {
-	    if ((!xkb->compat) || (xkb->compat->num_si<1))
-		wantConfig&= ~XkmCompatMapMask;
-	}
-	if (wantConfig&XkmSymbolsMask) {
-	    if ((!xkb->map) || (!xkb->map->key_sym_map))
-		wantConfig&= ~XkmSymbolsMask;
-	}
-	if (wantConfig&XkmIndicatorsMask) {
-	    if (!xkb->indicators)
-		wantConfig&= ~XkmIndicatorsMask;
-	}
-	if (wantConfig&XkmKeyNamesMask) {
-	    if ((!xkb->names)||(!xkb->names->keys))
-		wantConfig&= ~XkmKeyNamesMask;
-	}
-	if ((wantConfig&XkmGeometryMask)&&(!xkb->geom))
-	    wantConfig&= ~XkmGeometryMask;
-    }
-    else {
-	wantConfig= 0;
-    }
-    complete|= wantConfig;
-
-    wantDflts= 0;
-    wantNames= want&(~complete);
-    if ((xkb!=NULL) && (old_names!=NULL)) {
-	if (wantNames&XkmTypesMask) {
-	    if (old_names->types!=None) {
-		tmp= NameForAtom(old_names->types);
-		names->types= Xstrdup(tmp);
-	    }
-	    else {
-		wantDflts|= XkmTypesMask;
-	    }
-	    complete|= XkmTypesMask; 
-	}
-	if (wantNames&XkmCompatMapMask) {
-	    if (old_names->compat!=None) {
-		tmp= NameForAtom(old_names->compat);
-		names->compat= Xstrdup(tmp);
-	    }
-	    else wantDflts|= XkmCompatMapMask;
-	    complete|= XkmCompatMapMask; 
-	}
-	if (wantNames&XkmSymbolsMask) {
-	    if (old_names->symbols==None)
-		return FALSE;
-	    tmp= NameForAtom(old_names->symbols);
-	    names->symbols= Xstrdup(tmp);
-	    complete|= XkmSymbolsMask; 
-	}
-	if (wantNames&XkmKeyNamesMask) {
-	   if (old_names->keycodes!=None) {
-		tmp= NameForAtom(old_names->keycodes);
-		names->keycodes= Xstrdup(tmp);
-	    }
-	    else wantDflts|= XkmKeyNamesMask;
-	    complete|= XkmKeyNamesMask;
-	}
-	if (wantNames&XkmGeometryMask) {
-	    if (old_names->geometry==None)
-		return FALSE;
-	    tmp= NameForAtom(old_names->geometry);
-	    names->geometry= Xstrdup(tmp);
-	    complete|= XkmGeometryMask; 
-	    wantNames&= ~XkmGeometryMask;
-	}
-    }
-    if (complete&XkmCompatMapMask)
-	complete|= XkmIndicatorsMask|XkmVirtualModsMask;
-    else if (complete&(XkmSymbolsMask|XkmTypesMask))
-	complete|= XkmVirtualModsMask;
-    if (need & (~complete))
-	return FALSE;
-    if ((complete&XkmSymbolsMask)&&((XkmKeyNamesMask|XkmTypesMask)&(~complete)))
-	return FALSE;
-
-    multi_section= 1;
-    if (((complete&XkmKeymapRequired)==XkmKeymapRequired)&&
-	((complete&(~XkmKeymapLegal))==0)) {
-	fprintf(file,"xkb_keymap \"default\" {\n");
-    }
-    else if (((complete&XkmSemanticsRequired)==XkmSemanticsRequired)&&
-	((complete&(~XkmSemanticsLegal))==0)) {
-	fprintf(file,"xkb_semantics \"default\" {\n");
-    }
-    else if (((complete&XkmLayoutRequired)==XkmLayoutRequired)&&
-	((complete&(~XkmLayoutLegal))==0)) {
-	fprintf(file,"xkb_layout \"default\" {\n");
-    }
-    else if (XkmSingleSection(complete&(~XkmVirtualModsMask))) {
-	multi_section= 0;
-    }
-    else {
-	return FALSE;
-    }
-
-    wantNames= complete&(~(wantConfig|wantDflts));
-    if (wantConfig&XkmKeyNamesMask)
-	XkbWriteXKBKeycodes(file,xkb,FALSE,FALSE,_AddIncl,names->keycodes);
-    else if (wantDflts&XkmKeyNamesMask)
-	fprintf(stderr,"Default symbols not implemented yet!\n");
-    else if (wantNames&XkmKeyNamesMask)
-	XkbWriteSectionFromName(file,"keycodes",names->keycodes);
-
-    if (wantConfig&XkmTypesMask)
-	XkbWriteXKBKeyTypes(file,xkb,FALSE,FALSE,_AddIncl,names->types);
-    else if (wantDflts&XkmTypesMask)
-	fprintf(stderr,"Default types not implemented yet!\n");
-    else if (wantNames&XkmTypesMask)
-	XkbWriteSectionFromName(file,"types",names->types);
-
-    if (wantConfig&XkmCompatMapMask)
-	XkbWriteXKBCompatMap(file,xkb,FALSE,FALSE,_AddIncl,names->compat);
-    else if (wantDflts&XkmCompatMapMask)
-	fprintf(stderr,"Default interps not implemented yet!\n");
-    else if (wantNames&XkmCompatMapMask)
-	XkbWriteSectionFromName(file,"compatibility",names->compat);
-
-    if (wantConfig&XkmSymbolsMask)
-	XkbWriteXKBSymbols(file,xkb,FALSE,FALSE,_AddIncl,names->symbols);
-    else if (wantNames&XkmSymbolsMask)
-	XkbWriteSectionFromName(file,"symbols",names->symbols);
-
-    if (wantConfig&XkmGeometryMask)
-	XkbWriteXKBGeometry(file,xkb,FALSE,FALSE,_AddIncl,names->geometry);
-    else if (wantNames&XkmGeometryMask)
-	XkbWriteSectionFromName(file,"geometry",names->geometry);
-
-    if (multi_section)
-	fprintf(file,"};\n");
-    return TRUE;
-}
-
-/***====================================================================***/
-
-int
-XkbFindKeycodeByName(XkbDescPtr xkb,char *name,Bool use_aliases)
-{
-register int	i;
-
-    if ((!xkb)||(!xkb->names)||(!xkb->names->keys))
-	return 0;
-    for (i=xkb->min_key_code;i<=xkb->max_key_code;i++) {
-	if (strncmp(xkb->names->keys[i].name,name,XkbKeyNameLength)==0)
-	    return i;
-    }
-    if (!use_aliases)
-	return 0;
-    if (xkb->geom && xkb->geom->key_aliases) {
-	XkbKeyAliasPtr	a;
-	a= xkb->geom->key_aliases;
-	for (i=0;i<xkb->geom->num_key_aliases;i++,a++) {
-	    if (strncmp(name,a->alias,XkbKeyNameLength)==0)
-		return XkbFindKeycodeByName(xkb,a->real,FALSE);
-	}
-    }
-    if (xkb->names && xkb->names->key_aliases) {
-	XkbKeyAliasPtr	a;
-	a= xkb->names->key_aliases;
-	for (i=0;i<xkb->names->num_key_aliases;i++,a++) {
-	    if (strncmp(name,a->alias,XkbKeyNameLength)==0)
-		return XkbFindKeycodeByName(xkb,a->real,FALSE);
-	}
-    }
-    return 0;
-}
-
-
-unsigned
-XkbConvertGetByNameComponents(Bool toXkm,unsigned orig)
-{
-unsigned	rtrn;
-
-    rtrn= 0;
-    if (toXkm) {
-	if (orig&XkbGBN_TypesMask)		rtrn|= XkmTypesMask;
-	if (orig&XkbGBN_CompatMapMask)		rtrn|= XkmCompatMapMask;
-	if (orig&XkbGBN_SymbolsMask)		rtrn|= XkmSymbolsMask;
-	if (orig&XkbGBN_IndicatorMapMask)	rtrn|= XkmIndicatorsMask;
-	if (orig&XkbGBN_KeyNamesMask)		rtrn|= XkmKeyNamesMask;
-	if (orig&XkbGBN_GeometryMask)		rtrn|= XkmGeometryMask;
-    }
-    else {
-	if (orig&XkmTypesMask)			rtrn|= XkbGBN_TypesMask;
-	if (orig&XkmCompatMapMask)		rtrn|= XkbGBN_CompatMapMask;
-	if (orig&XkmSymbolsMask)		rtrn|= XkbGBN_SymbolsMask;
-	if (orig&XkmIndicatorsMask)		rtrn|= XkbGBN_IndicatorMapMask;
-	if (orig&XkmKeyNamesMask)		rtrn|= XkbGBN_KeyNamesMask;
-	if (orig&XkmGeometryMask)		rtrn|= XkbGBN_GeometryMask;
-	if (orig!=0)				rtrn|= XkbGBN_OtherNamesMask;
-    }
-    return rtrn;
-}
-
-/***====================================================================***/
-
-#define	UNMATCHABLE(c)	(((c)=='(')||((c)==')')||((c)=='/'))
-
-Bool
-XkbNameMatchesPattern(char *name,char *ptrn)
-{
-    while (ptrn[0]!='\0') {
-	if (name[0]=='\0') {
-	    if (ptrn[0]=='*') {
-		ptrn++;
-		continue;
-	    }
-	    return FALSE;
-	}
-	if (ptrn[0]=='?') {
-	    if (UNMATCHABLE(name[0]))
-		return FALSE;
-	}
-	else if (ptrn[0]=='*') {
-	    if ((!UNMATCHABLE(name[0]))&&XkbNameMatchesPattern(name+1,ptrn))
-		return TRUE;
-	    return XkbNameMatchesPattern(name,ptrn+1);
-	}
-	else if (ptrn[0]!=name[0])
-	    return FALSE;
-	name++;
-	ptrn++;
-    }
-    /* if we get here, the pattern is exhausted (-:just like me:-) */
-    return name[0]=='\0';
-}
-=======
-/************************************************************
- Copyright (c) 1995 by Silicon Graphics Computer Systems, Inc.
-
- Permission to use, copy, modify, and distribute this
- software and its documentation for any purpose and without
- fee is hereby granted, provided that the above copyright
- notice appear in all copies and that both that copyright
- notice and this permission notice appear in supporting
- documentation, and that the name of Silicon Graphics not be 
- used in advertising or publicity pertaining to distribution 
- of the software without specific prior written permission.
- Silicon Graphics makes no representation about the suitability 
- of this software for any purpose. It is provided "as is"
- without any express or implied warranty.
- 
- SILICON GRAPHICS DISCLAIMS ALL WARRANTIES WITH REGARD TO THIS 
- SOFTWARE, INCLUDING ALL IMPLIED WARRANTIES OF MERCHANTABILITY 
- AND FITNESS FOR A PARTICULAR PURPOSE. IN NO EVENT SHALL SILICON
- GRAPHICS BE LIABLE FOR ANY SPECIAL, INDIRECT OR CONSEQUENTIAL 
- DAMAGES OR ANY DAMAGES WHATSOEVER RESULTING FROM LOSS OF USE, 
- DATA OR PROFITS, WHETHER IN AN ACTION OF CONTRACT, NEGLIGENCE 
- OR OTHER TORTIOUS ACTION, ARISING OUT OF OR IN CONNECTION  WITH
- THE USE OR PERFORMANCE OF THIS SOFTWARE.
-
- ********************************************************/
-
-#ifdef HAVE_DIX_CONFIG_H
-#include <dix-config.h>
-#endif
-
-#include <stdio.h>
-#include <ctype.h>
-#include <stdlib.h>
-
-#include <X11/Xos.h>
-#include <X11/Xfuncs.h>
-#include <X11/extensions/XKMformat.h>
-
-#include <X11/X.h>
-#include <X11/keysym.h>
-#include <X11/Xproto.h>
-#include "misc.h"
-#include "inputstr.h"
-#include "dix.h"
-#include "xkbstr.h"
-#define XKBSRV_NEED_FILE_FUNCS	1
-#include <xkbsrv.h>
-#include "xkbgeom.h"
-#include "xkb.h"
-
-unsigned
-_XkbKSCheckCase(KeySym ks)
-{
-unsigned	set,rtrn;
-
-    set= (ks & (~0xff)) >> 8;
-    rtrn= 0;
-    switch (set) {
-	case 0:		/* latin 1 */
-	    if (((ks>=XK_A)&&(ks<=XK_Z))||
-		((ks>=XK_Agrave)&&(ks<=XK_THORN)&&(ks!=XK_multiply))) {
-		rtrn|= _XkbKSUpper;
-	    }
-	    if (((ks>=XK_a)&&(ks<=XK_z))||
-		((ks>=XK_ssharp)&&(ks<=XK_ydiaeresis)&&(ks!=XK_division))) {
-		rtrn|= _XkbKSLower;
-	    }
-	    break;
-	case 1:		/* latin 2 */
-	    if (((ks>=XK_Aogonek)&&(ks<=XK_Zabovedot)&&(ks!=XK_breve))||
-		((ks>=XK_Racute)&&(ks<=XK_Tcedilla))) {
-		rtrn|= _XkbKSUpper;
-	    }
-	    if (((ks>=XK_aogonek)&&(ks<=XK_zabovedot)&&(ks!=XK_ogonek)&&(ks!=XK_caron)&&(ks!=XK_doubleacute))||
-		((ks>=XK_racute)&&(ks<=XK_tcedilla))) {
-		rtrn|= _XkbKSLower;
-	    }
-	    break;
-	case 2:		/* latin 3 */
-	    if (((ks>=XK_Hstroke)&&(ks<=XK_Jcircumflex))||
-		((ks>=XK_Cabovedot)&&(ks<=XK_Scircumflex))) {
-		rtrn|= _XkbKSUpper;
-	    }
-	    if (((ks>=XK_hstroke)&&(ks<=XK_jcircumflex))||
-		((ks>=XK_cabovedot)&&(ks<=XK_scircumflex))) {
-		rtrn|= _XkbKSLower;
-	    }
-	    break;
-	case 3:		/* latin 4 */
-	    if (((ks>=XK_Rcedilla)&&(ks<=XK_Tslash))||
-	        (ks==XK_ENG)||
-		((ks>=XK_Amacron)&&(ks<=XK_Umacron))) {
-		rtrn|= _XkbKSUpper;
-	    }
-	    if ((ks==XK_kra)||
-	        ((ks>=XK_rcedilla)&&(ks<=XK_tslash))||
-	        (ks==XK_eng)||
-		((ks>=XK_amacron)&&(ks<=XK_umacron))) {
-		rtrn|= _XkbKSLower;
-	    }
-	    break;
-	case 18:		/* latin 8 */
-	    if ((ks==XK_Wcircumflex)||
-		(ks==XK_Ycircumflex)||
-		(ks==XK_Babovedot)||
-		(ks==XK_Dabovedot)||
-		(ks==XK_Fabovedot)||
-		(ks==XK_Mabovedot)||
-		(ks==XK_Pabovedot)||
-		(ks==XK_Sabovedot)||
-		(ks==XK_Tabovedot)||
-		(ks==XK_Wgrave)||
-		(ks==XK_Wacute)||
-		(ks==XK_Wdiaeresis)||
-		(ks==XK_Ygrave)) {
-		rtrn|= _XkbKSUpper;
-	    }
-	    if ((ks==XK_wcircumflex)||
-		(ks==XK_ycircumflex)||
-		(ks==XK_babovedot)||
-		(ks==XK_dabovedot)||
-		(ks==XK_fabovedot)||
-		(ks==XK_mabovedot)||
-		(ks==XK_pabovedot)||
-		(ks==XK_sabovedot)||
-		(ks==XK_tabovedot)||
-		(ks==XK_wgrave)||
-		(ks==XK_wacute)||
-		(ks==XK_wdiaeresis)||
-		(ks==XK_ygrave)) {
-		rtrn|= _XkbKSLower;
-	    }
-	    break;
-	case 19:		/* latin 9 */
-	    if ((ks==XK_OE)||(ks==XK_Ydiaeresis)) {
-		rtrn|= _XkbKSUpper;
-	    }
-	    if (ks==XK_oe) {
-		rtrn|= _XkbKSLower;
-	    }
-	    break;
-    }
-    return rtrn;
-}
-
-/***===================================================================***/
-
-static Bool
-XkbWriteSectionFromName(FILE *file,char *sectionName,char *name)
-{
-    fprintf(file,"    xkb_%-20s { include \"%s\" };\n",sectionName,name);
-    return TRUE;
-}
-
-#define	NEED_DESC(n) ((!n)||((n)[0]=='+')||((n)[0]=='|')||(strchr((n),'%')))
-#define	COMPLETE(n)  ((n)&&(!NEED_DESC(n)))
-
-/* ARGSUSED */
-static void
-_AddIncl(	FILE *		file,
-		XkbDescPtr 	xkb,
-		Bool 		topLevel,
-		Bool 		showImplicit,
-		int 		index,
-		void *		priv)
-{
-    if ((priv)&&(strcmp((char *)priv,"%")!=0))
-	fprintf(file,"    include \"%s\"\n",(char *)priv);
-    return;
-}
-
-Bool
-XkbWriteXKBKeymapForNames(	FILE *			file,
-				XkbComponentNamesPtr	names,
-				XkbDescPtr		xkb,
-				unsigned		want,
-				unsigned		need)
-{
-const char *	tmp;
-unsigned	complete;
-XkbNamesPtr	old_names;
-int		multi_section;
-unsigned	wantNames,wantConfig,wantDflts;
-
-    complete= 0;
-    if (COMPLETE(names->keycodes))	complete|= XkmKeyNamesMask;
-    if (COMPLETE(names->types))		complete|= XkmTypesMask;
-    if (COMPLETE(names->compat))	complete|= XkmCompatMapMask;
-    if (COMPLETE(names->symbols))	complete|= XkmSymbolsMask;
-    if (COMPLETE(names->geometry))	complete|= XkmGeometryMask;
-    want|= (complete|need);
-    if (want&XkmSymbolsMask)
-	want|= XkmKeyNamesMask|XkmTypesMask;
-
-    if (want==0)
-	return FALSE;
-
-    if (xkb) {
-        old_names = xkb->names;
-
-        xkb->defined = 0;
-        /* Wow would it ever be neat if we didn't need this noise. */
-        if (xkb->names && xkb->names->keys)
-            xkb->defined |= XkmKeyNamesMask;
-        if (xkb->map && xkb->map->types)
-            xkb->defined |= XkmTypesMask;
-        if (xkb->compat)
-            xkb->defined |= XkmCompatMapMask;
-        if (xkb->map && xkb->map->num_syms)
-            xkb->defined |= XkmSymbolsMask;
-        if (xkb->indicators)
-            xkb->defined |= XkmIndicatorsMask;
-        if (xkb->geom)
-            xkb->defined |= XkmGeometryMask;
-    }
-    else {
-        old_names= NULL;
-    }
-
-    wantConfig= want&(~complete);
-    if (xkb!=NULL) {
-	if (wantConfig&XkmTypesMask) {
-	    if ((!xkb->map) || (xkb->map->num_types<XkbNumRequiredTypes))
-		wantConfig&= ~XkmTypesMask;
-	}
-	if (wantConfig&XkmCompatMapMask) {
-	    if ((!xkb->compat) || (xkb->compat->num_si<1))
-		wantConfig&= ~XkmCompatMapMask;
-	}
-	if (wantConfig&XkmSymbolsMask) {
-	    if ((!xkb->map) || (!xkb->map->key_sym_map))
-		wantConfig&= ~XkmSymbolsMask;
-	}
-	if (wantConfig&XkmIndicatorsMask) {
-	    if (!xkb->indicators)
-		wantConfig&= ~XkmIndicatorsMask;
-	}
-	if (wantConfig&XkmKeyNamesMask) {
-	    if ((!xkb->names)||(!xkb->names->keys))
-		wantConfig&= ~XkmKeyNamesMask;
-	}
-	if ((wantConfig&XkmGeometryMask)&&(!xkb->geom))
-	    wantConfig&= ~XkmGeometryMask;
-    }
-    else {
-	wantConfig= 0;
-    }
-    complete|= wantConfig;
-
-    wantDflts= 0;
-    wantNames= want&(~complete);
-    if ((xkb!=NULL) && (old_names!=NULL)) {
-	if (wantNames&XkmTypesMask) {
-	    if (old_names->types!=None) {
-		tmp= NameForAtom(old_names->types);
-		names->types= Xstrdup(tmp);
-	    }
-	    else {
-		wantDflts|= XkmTypesMask;
-	    }
-	    complete|= XkmTypesMask; 
-	}
-	if (wantNames&XkmCompatMapMask) {
-	    if (old_names->compat!=None) {
-		tmp= NameForAtom(old_names->compat);
-		names->compat= Xstrdup(tmp);
-	    }
-	    else wantDflts|= XkmCompatMapMask;
-	    complete|= XkmCompatMapMask; 
-	}
-	if (wantNames&XkmSymbolsMask) {
-	    if (old_names->symbols==None)
-		return FALSE;
-	    tmp= NameForAtom(old_names->symbols);
-	    names->symbols= Xstrdup(tmp);
-	    complete|= XkmSymbolsMask; 
-	}
-	if (wantNames&XkmKeyNamesMask) {
-	   if (old_names->keycodes!=None) {
-		tmp= NameForAtom(old_names->keycodes);
-		names->keycodes= Xstrdup(tmp);
-	    }
-	    else wantDflts|= XkmKeyNamesMask;
-	    complete|= XkmKeyNamesMask;
-	}
-	if (wantNames&XkmGeometryMask) {
-	    if (old_names->geometry==None)
-		return FALSE;
-	    tmp= NameForAtom(old_names->geometry);
-	    names->geometry= Xstrdup(tmp);
-	    complete|= XkmGeometryMask; 
-	    wantNames&= ~XkmGeometryMask;
-	}
-    }
-    if (complete&XkmCompatMapMask)
-	complete|= XkmIndicatorsMask|XkmVirtualModsMask;
-    else if (complete&(XkmSymbolsMask|XkmTypesMask))
-	complete|= XkmVirtualModsMask;
-    if (need & (~complete))
-	return FALSE;
-    if ((complete&XkmSymbolsMask)&&((XkmKeyNamesMask|XkmTypesMask)&(~complete)))
-	return FALSE;
-
-    multi_section= 1;
-    if (((complete&XkmKeymapRequired)==XkmKeymapRequired)&&
-	((complete&(~XkmKeymapLegal))==0)) {
-	fprintf(file,"xkb_keymap \"default\" {\n");
-    }
-    else if (((complete&XkmSemanticsRequired)==XkmSemanticsRequired)&&
-	((complete&(~XkmSemanticsLegal))==0)) {
-	fprintf(file,"xkb_semantics \"default\" {\n");
-    }
-    else if (((complete&XkmLayoutRequired)==XkmLayoutRequired)&&
-	((complete&(~XkmLayoutLegal))==0)) {
-	fprintf(file,"xkb_layout \"default\" {\n");
-    }
-    else if (XkmSingleSection(complete&(~XkmVirtualModsMask))) {
-	multi_section= 0;
-    }
-    else {
-	return FALSE;
-    }
-
-    wantNames= complete&(~(wantConfig|wantDflts));
-    if (wantConfig&XkmKeyNamesMask)
-	XkbWriteXKBKeycodes(file,xkb,FALSE,FALSE,_AddIncl,names->keycodes);
-    else if (wantDflts&XkmKeyNamesMask)
-	fprintf(stderr,"Default symbols not implemented yet!\n");
-    else if (wantNames&XkmKeyNamesMask)
-	XkbWriteSectionFromName(file,"keycodes",names->keycodes);
-
-    if (wantConfig&XkmTypesMask)
-	XkbWriteXKBKeyTypes(file,xkb,FALSE,FALSE,_AddIncl,names->types);
-    else if (wantDflts&XkmTypesMask)
-	fprintf(stderr,"Default types not implemented yet!\n");
-    else if (wantNames&XkmTypesMask)
-	XkbWriteSectionFromName(file,"types",names->types);
-
-    if (wantConfig&XkmCompatMapMask)
-	XkbWriteXKBCompatMap(file,xkb,FALSE,FALSE,_AddIncl,names->compat);
-    else if (wantDflts&XkmCompatMapMask)
-	fprintf(stderr,"Default interps not implemented yet!\n");
-    else if (wantNames&XkmCompatMapMask)
-	XkbWriteSectionFromName(file,"compatibility",names->compat);
-
-    if (wantConfig&XkmSymbolsMask)
-	XkbWriteXKBSymbols(file,xkb,FALSE,FALSE,_AddIncl,names->symbols);
-    else if (wantNames&XkmSymbolsMask)
-	XkbWriteSectionFromName(file,"symbols",names->symbols);
-
-    if (wantConfig&XkmGeometryMask)
-	XkbWriteXKBGeometry(file,xkb,FALSE,FALSE,_AddIncl,names->geometry);
-    else if (wantNames&XkmGeometryMask)
-	XkbWriteSectionFromName(file,"geometry",names->geometry);
-
-    if (multi_section)
-	fprintf(file,"};\n");
-    return TRUE;
-}
-
-/***====================================================================***/
-
-int
-XkbFindKeycodeByName(XkbDescPtr xkb,char *name,Bool use_aliases)
-{
-register int	i;
-
-    if ((!xkb)||(!xkb->names)||(!xkb->names->keys))
-	return 0;
-    for (i=xkb->min_key_code;i<=xkb->max_key_code;i++) {
-	if (strncmp(xkb->names->keys[i].name,name,XkbKeyNameLength)==0)
-	    return i;
-    }
-    if (!use_aliases)
-	return 0;
-    if (xkb->geom && xkb->geom->key_aliases) {
-	XkbKeyAliasPtr	a;
-	a= xkb->geom->key_aliases;
-	for (i=0;i<xkb->geom->num_key_aliases;i++,a++) {
-	    if (strncmp(name,a->alias,XkbKeyNameLength)==0)
-		return XkbFindKeycodeByName(xkb,a->real,FALSE);
-	}
-    }
-    if (xkb->names && xkb->names->key_aliases) {
-	XkbKeyAliasPtr	a;
-	a= xkb->names->key_aliases;
-	for (i=0;i<xkb->names->num_key_aliases;i++,a++) {
-	    if (strncmp(name,a->alias,XkbKeyNameLength)==0)
-		return XkbFindKeycodeByName(xkb,a->real,FALSE);
-	}
-    }
-    return 0;
-}
-
-
-unsigned
-XkbConvertGetByNameComponents(Bool toXkm,unsigned orig)
-{
-unsigned	rtrn;
-
-    rtrn= 0;
-    if (toXkm) {
-	if (orig&XkbGBN_TypesMask)		rtrn|= XkmTypesMask;
-	if (orig&XkbGBN_CompatMapMask)		rtrn|= XkmCompatMapMask;
-	if (orig&XkbGBN_SymbolsMask)		rtrn|= XkmSymbolsMask;
-	if (orig&XkbGBN_IndicatorMapMask)	rtrn|= XkmIndicatorsMask;
-	if (orig&XkbGBN_KeyNamesMask)		rtrn|= XkmKeyNamesMask;
-	if (orig&XkbGBN_GeometryMask)		rtrn|= XkmGeometryMask;
-    }
-    else {
-	if (orig&XkmTypesMask)			rtrn|= XkbGBN_TypesMask;
-	if (orig&XkmCompatMapMask)		rtrn|= XkbGBN_CompatMapMask;
-	if (orig&XkmSymbolsMask)		rtrn|= XkbGBN_SymbolsMask;
-	if (orig&XkmIndicatorsMask)		rtrn|= XkbGBN_IndicatorMapMask;
-	if (orig&XkmKeyNamesMask)		rtrn|= XkbGBN_KeyNamesMask;
-	if (orig&XkmGeometryMask)		rtrn|= XkbGBN_GeometryMask;
-	if (orig!=0)				rtrn|= XkbGBN_OtherNamesMask;
-    }
-    return rtrn;
-}
-
-/***====================================================================***/
-
-#define	UNMATCHABLE(c)	(((c)=='(')||((c)==')')||((c)=='/'))
-
-Bool
-XkbNameMatchesPattern(char *name,char *ptrn)
-{
-    while (ptrn[0]!='\0') {
-	if (name[0]=='\0') {
-	    if (ptrn[0]=='*') {
-		ptrn++;
-		continue;
-	    }
-	    return FALSE;
-	}
-	if (ptrn[0]=='?') {
-	    if (UNMATCHABLE(name[0]))
-		return FALSE;
-	}
-	else if (ptrn[0]=='*') {
-	    if ((!UNMATCHABLE(name[0]))&&XkbNameMatchesPattern(name+1,ptrn))
-		return TRUE;
-	    return XkbNameMatchesPattern(name,ptrn+1);
-	}
-	else if (ptrn[0]!=name[0])
-	    return FALSE;
-	name++;
-	ptrn++;
-    }
-    /* if we get here, the pattern is exhausted (-:just like me:-) */
-    return name[0]=='\0';
-}
->>>>>>> adeb8256
+/************************************************************
+ Copyright (c) 1995 by Silicon Graphics Computer Systems, Inc.
+
+ Permission to use, copy, modify, and distribute this
+ software and its documentation for any purpose and without
+ fee is hereby granted, provided that the above copyright
+ notice appear in all copies and that both that copyright
+ notice and this permission notice appear in supporting
+ documentation, and that the name of Silicon Graphics not be 
+ used in advertising or publicity pertaining to distribution 
+ of the software without specific prior written permission.
+ Silicon Graphics makes no representation about the suitability 
+ of this software for any purpose. It is provided "as is"
+ without any express or implied warranty.
+ 
+ SILICON GRAPHICS DISCLAIMS ALL WARRANTIES WITH REGARD TO THIS 
+ SOFTWARE, INCLUDING ALL IMPLIED WARRANTIES OF MERCHANTABILITY 
+ AND FITNESS FOR A PARTICULAR PURPOSE. IN NO EVENT SHALL SILICON
+ GRAPHICS BE LIABLE FOR ANY SPECIAL, INDIRECT OR CONSEQUENTIAL 
+ DAMAGES OR ANY DAMAGES WHATSOEVER RESULTING FROM LOSS OF USE, 
+ DATA OR PROFITS, WHETHER IN AN ACTION OF CONTRACT, NEGLIGENCE 
+ OR OTHER TORTIOUS ACTION, ARISING OUT OF OR IN CONNECTION  WITH
+ THE USE OR PERFORMANCE OF THIS SOFTWARE.
+
+ ********************************************************/
+
+#ifdef HAVE_DIX_CONFIG_H
+#include <dix-config.h>
+#endif
+
+#include <stdio.h>
+#include <ctype.h>
+#include <stdlib.h>
+
+#include <X11/Xos.h>
+#include <X11/Xfuncs.h>
+#include <X11/extensions/XKMformat.h>
+
+#include <X11/X.h>
+#include <X11/keysym.h>
+#include <X11/Xproto.h>
+#include "misc.h"
+#include "inputstr.h"
+#include "dix.h"
+#include "xkbstr.h"
+#define XKBSRV_NEED_FILE_FUNCS	1
+#include <xkbsrv.h>
+#include "xkbgeom.h"
+#include "xkb.h"
+
+unsigned
+_XkbKSCheckCase(KeySym ks)
+{
+unsigned	set,rtrn;
+
+    set= (ks & (~0xff)) >> 8;
+    rtrn= 0;
+    switch (set) {
+	case 0:		/* latin 1 */
+	    if (((ks>=XK_A)&&(ks<=XK_Z))||
+		((ks>=XK_Agrave)&&(ks<=XK_THORN)&&(ks!=XK_multiply))) {
+		rtrn|= _XkbKSUpper;
+	    }
+	    if (((ks>=XK_a)&&(ks<=XK_z))||
+		((ks>=XK_ssharp)&&(ks<=XK_ydiaeresis)&&(ks!=XK_division))) {
+		rtrn|= _XkbKSLower;
+	    }
+	    break;
+	case 1:		/* latin 2 */
+	    if (((ks>=XK_Aogonek)&&(ks<=XK_Zabovedot)&&(ks!=XK_breve))||
+		((ks>=XK_Racute)&&(ks<=XK_Tcedilla))) {
+		rtrn|= _XkbKSUpper;
+	    }
+	    if (((ks>=XK_aogonek)&&(ks<=XK_zabovedot)&&(ks!=XK_ogonek)&&(ks!=XK_caron)&&(ks!=XK_doubleacute))||
+		((ks>=XK_racute)&&(ks<=XK_tcedilla))) {
+		rtrn|= _XkbKSLower;
+	    }
+	    break;
+	case 2:		/* latin 3 */
+	    if (((ks>=XK_Hstroke)&&(ks<=XK_Jcircumflex))||
+		((ks>=XK_Cabovedot)&&(ks<=XK_Scircumflex))) {
+		rtrn|= _XkbKSUpper;
+	    }
+	    if (((ks>=XK_hstroke)&&(ks<=XK_jcircumflex))||
+		((ks>=XK_cabovedot)&&(ks<=XK_scircumflex))) {
+		rtrn|= _XkbKSLower;
+	    }
+	    break;
+	case 3:		/* latin 4 */
+	    if (((ks>=XK_Rcedilla)&&(ks<=XK_Tslash))||
+	        (ks==XK_ENG)||
+		((ks>=XK_Amacron)&&(ks<=XK_Umacron))) {
+		rtrn|= _XkbKSUpper;
+	    }
+	    if ((ks==XK_kra)||
+	        ((ks>=XK_rcedilla)&&(ks<=XK_tslash))||
+	        (ks==XK_eng)||
+		((ks>=XK_amacron)&&(ks<=XK_umacron))) {
+		rtrn|= _XkbKSLower;
+	    }
+	    break;
+	case 18:		/* latin 8 */
+	    if ((ks==XK_Wcircumflex)||
+		(ks==XK_Ycircumflex)||
+		(ks==XK_Babovedot)||
+		(ks==XK_Dabovedot)||
+		(ks==XK_Fabovedot)||
+		(ks==XK_Mabovedot)||
+		(ks==XK_Pabovedot)||
+		(ks==XK_Sabovedot)||
+		(ks==XK_Tabovedot)||
+		(ks==XK_Wgrave)||
+		(ks==XK_Wacute)||
+		(ks==XK_Wdiaeresis)||
+		(ks==XK_Ygrave)) {
+		rtrn|= _XkbKSUpper;
+	    }
+	    if ((ks==XK_wcircumflex)||
+		(ks==XK_ycircumflex)||
+		(ks==XK_babovedot)||
+		(ks==XK_dabovedot)||
+		(ks==XK_fabovedot)||
+		(ks==XK_mabovedot)||
+		(ks==XK_pabovedot)||
+		(ks==XK_sabovedot)||
+		(ks==XK_tabovedot)||
+		(ks==XK_wgrave)||
+		(ks==XK_wacute)||
+		(ks==XK_wdiaeresis)||
+		(ks==XK_ygrave)) {
+		rtrn|= _XkbKSLower;
+	    }
+	    break;
+	case 19:		/* latin 9 */
+	    if ((ks==XK_OE)||(ks==XK_Ydiaeresis)) {
+		rtrn|= _XkbKSUpper;
+	    }
+	    if (ks==XK_oe) {
+		rtrn|= _XkbKSLower;
+	    }
+	    break;
+    }
+    return rtrn;
+}
+
+/***===================================================================***/
+
+static Bool
+XkbWriteSectionFromName(FILE *file,char *sectionName,char *name)
+{
+    fprintf(file,"    xkb_%-20s { include \"%s\" };\n",sectionName,name);
+    return TRUE;
+}
+
+#define	NEED_DESC(n) ((!n)||((n)[0]=='+')||((n)[0]=='|')||(strchr((n),'%')))
+#define	COMPLETE(n)  ((n)&&(!NEED_DESC(n)))
+
+/* ARGSUSED */
+static void
+_AddIncl(	FILE *		file,
+		XkbDescPtr 	xkb,
+		Bool 		topLevel,
+		Bool 		showImplicit,
+		int 		index,
+		void *		priv)
+{
+    if ((priv)&&(strcmp((char *)priv,"%")!=0))
+	fprintf(file,"    include \"%s\"\n",(char *)priv);
+    return;
+}
+
+Bool
+XkbWriteXKBKeymapForNames(	FILE *			file,
+				XkbComponentNamesPtr	names,
+				XkbDescPtr		xkb,
+				unsigned		want,
+				unsigned		need)
+{
+const char *	tmp;
+unsigned	complete;
+XkbNamesPtr	old_names;
+int		multi_section;
+unsigned	wantNames,wantConfig,wantDflts;
+
+    complete= 0;
+    if (COMPLETE(names->keycodes))	complete|= XkmKeyNamesMask;
+    if (COMPLETE(names->types))		complete|= XkmTypesMask;
+    if (COMPLETE(names->compat))	complete|= XkmCompatMapMask;
+    if (COMPLETE(names->symbols))	complete|= XkmSymbolsMask;
+    if (COMPLETE(names->geometry))	complete|= XkmGeometryMask;
+    want|= (complete|need);
+    if (want&XkmSymbolsMask)
+	want|= XkmKeyNamesMask|XkmTypesMask;
+
+    if (want==0)
+	return FALSE;
+
+    if (xkb) {
+        old_names = xkb->names;
+
+        xkb->defined = 0;
+        /* Wow would it ever be neat if we didn't need this noise. */
+        if (xkb->names && xkb->names->keys)
+            xkb->defined |= XkmKeyNamesMask;
+        if (xkb->map && xkb->map->types)
+            xkb->defined |= XkmTypesMask;
+        if (xkb->compat)
+            xkb->defined |= XkmCompatMapMask;
+        if (xkb->map && xkb->map->num_syms)
+            xkb->defined |= XkmSymbolsMask;
+        if (xkb->indicators)
+            xkb->defined |= XkmIndicatorsMask;
+        if (xkb->geom)
+            xkb->defined |= XkmGeometryMask;
+    }
+    else {
+        old_names= NULL;
+    }
+
+    wantConfig= want&(~complete);
+    if (xkb!=NULL) {
+	if (wantConfig&XkmTypesMask) {
+	    if ((!xkb->map) || (xkb->map->num_types<XkbNumRequiredTypes))
+		wantConfig&= ~XkmTypesMask;
+	}
+	if (wantConfig&XkmCompatMapMask) {
+	    if ((!xkb->compat) || (xkb->compat->num_si<1))
+		wantConfig&= ~XkmCompatMapMask;
+	}
+	if (wantConfig&XkmSymbolsMask) {
+	    if ((!xkb->map) || (!xkb->map->key_sym_map))
+		wantConfig&= ~XkmSymbolsMask;
+	}
+	if (wantConfig&XkmIndicatorsMask) {
+	    if (!xkb->indicators)
+		wantConfig&= ~XkmIndicatorsMask;
+	}
+	if (wantConfig&XkmKeyNamesMask) {
+	    if ((!xkb->names)||(!xkb->names->keys))
+		wantConfig&= ~XkmKeyNamesMask;
+	}
+	if ((wantConfig&XkmGeometryMask)&&(!xkb->geom))
+	    wantConfig&= ~XkmGeometryMask;
+    }
+    else {
+	wantConfig= 0;
+    }
+    complete|= wantConfig;
+
+    wantDflts= 0;
+    wantNames= want&(~complete);
+    if ((xkb!=NULL) && (old_names!=NULL)) {
+	if (wantNames&XkmTypesMask) {
+	    if (old_names->types!=None) {
+		tmp= NameForAtom(old_names->types);
+		names->types= Xstrdup(tmp);
+	    }
+	    else {
+		wantDflts|= XkmTypesMask;
+	    }
+	    complete|= XkmTypesMask; 
+	}
+	if (wantNames&XkmCompatMapMask) {
+	    if (old_names->compat!=None) {
+		tmp= NameForAtom(old_names->compat);
+		names->compat= Xstrdup(tmp);
+	    }
+	    else wantDflts|= XkmCompatMapMask;
+	    complete|= XkmCompatMapMask; 
+	}
+	if (wantNames&XkmSymbolsMask) {
+	    if (old_names->symbols==None)
+		return FALSE;
+	    tmp= NameForAtom(old_names->symbols);
+	    names->symbols= Xstrdup(tmp);
+	    complete|= XkmSymbolsMask; 
+	}
+	if (wantNames&XkmKeyNamesMask) {
+	   if (old_names->keycodes!=None) {
+		tmp= NameForAtom(old_names->keycodes);
+		names->keycodes= Xstrdup(tmp);
+	    }
+	    else wantDflts|= XkmKeyNamesMask;
+	    complete|= XkmKeyNamesMask;
+	}
+	if (wantNames&XkmGeometryMask) {
+	    if (old_names->geometry==None)
+		return FALSE;
+	    tmp= NameForAtom(old_names->geometry);
+	    names->geometry= Xstrdup(tmp);
+	    complete|= XkmGeometryMask; 
+	    wantNames&= ~XkmGeometryMask;
+	}
+    }
+    if (complete&XkmCompatMapMask)
+	complete|= XkmIndicatorsMask|XkmVirtualModsMask;
+    else if (complete&(XkmSymbolsMask|XkmTypesMask))
+	complete|= XkmVirtualModsMask;
+    if (need & (~complete))
+	return FALSE;
+    if ((complete&XkmSymbolsMask)&&((XkmKeyNamesMask|XkmTypesMask)&(~complete)))
+	return FALSE;
+
+    multi_section= 1;
+    if (((complete&XkmKeymapRequired)==XkmKeymapRequired)&&
+	((complete&(~XkmKeymapLegal))==0)) {
+	fprintf(file,"xkb_keymap \"default\" {\n");
+    }
+    else if (((complete&XkmSemanticsRequired)==XkmSemanticsRequired)&&
+	((complete&(~XkmSemanticsLegal))==0)) {
+	fprintf(file,"xkb_semantics \"default\" {\n");
+    }
+    else if (((complete&XkmLayoutRequired)==XkmLayoutRequired)&&
+	((complete&(~XkmLayoutLegal))==0)) {
+	fprintf(file,"xkb_layout \"default\" {\n");
+    }
+    else if (XkmSingleSection(complete&(~XkmVirtualModsMask))) {
+	multi_section= 0;
+    }
+    else {
+	return FALSE;
+    }
+
+    wantNames= complete&(~(wantConfig|wantDflts));
+    if (wantConfig&XkmKeyNamesMask)
+	XkbWriteXKBKeycodes(file,xkb,FALSE,FALSE,_AddIncl,names->keycodes);
+    else if (wantDflts&XkmKeyNamesMask)
+	fprintf(stderr,"Default symbols not implemented yet!\n");
+    else if (wantNames&XkmKeyNamesMask)
+	XkbWriteSectionFromName(file,"keycodes",names->keycodes);
+
+    if (wantConfig&XkmTypesMask)
+	XkbWriteXKBKeyTypes(file,xkb,FALSE,FALSE,_AddIncl,names->types);
+    else if (wantDflts&XkmTypesMask)
+	fprintf(stderr,"Default types not implemented yet!\n");
+    else if (wantNames&XkmTypesMask)
+	XkbWriteSectionFromName(file,"types",names->types);
+
+    if (wantConfig&XkmCompatMapMask)
+	XkbWriteXKBCompatMap(file,xkb,FALSE,FALSE,_AddIncl,names->compat);
+    else if (wantDflts&XkmCompatMapMask)
+	fprintf(stderr,"Default interps not implemented yet!\n");
+    else if (wantNames&XkmCompatMapMask)
+	XkbWriteSectionFromName(file,"compatibility",names->compat);
+
+    if (wantConfig&XkmSymbolsMask)
+	XkbWriteXKBSymbols(file,xkb,FALSE,FALSE,_AddIncl,names->symbols);
+    else if (wantNames&XkmSymbolsMask)
+	XkbWriteSectionFromName(file,"symbols",names->symbols);
+
+    if (wantConfig&XkmGeometryMask)
+	XkbWriteXKBGeometry(file,xkb,FALSE,FALSE,_AddIncl,names->geometry);
+    else if (wantNames&XkmGeometryMask)
+	XkbWriteSectionFromName(file,"geometry",names->geometry);
+
+    if (multi_section)
+	fprintf(file,"};\n");
+    return TRUE;
+}
+
+/***====================================================================***/
+
+int
+XkbFindKeycodeByName(XkbDescPtr xkb,char *name,Bool use_aliases)
+{
+register int	i;
+
+    if ((!xkb)||(!xkb->names)||(!xkb->names->keys))
+	return 0;
+    for (i=xkb->min_key_code;i<=xkb->max_key_code;i++) {
+	if (strncmp(xkb->names->keys[i].name,name,XkbKeyNameLength)==0)
+	    return i;
+    }
+    if (!use_aliases)
+	return 0;
+    if (xkb->geom && xkb->geom->key_aliases) {
+	XkbKeyAliasPtr	a;
+	a= xkb->geom->key_aliases;
+	for (i=0;i<xkb->geom->num_key_aliases;i++,a++) {
+	    if (strncmp(name,a->alias,XkbKeyNameLength)==0)
+		return XkbFindKeycodeByName(xkb,a->real,FALSE);
+	}
+    }
+    if (xkb->names && xkb->names->key_aliases) {
+	XkbKeyAliasPtr	a;
+	a= xkb->names->key_aliases;
+	for (i=0;i<xkb->names->num_key_aliases;i++,a++) {
+	    if (strncmp(name,a->alias,XkbKeyNameLength)==0)
+		return XkbFindKeycodeByName(xkb,a->real,FALSE);
+	}
+    }
+    return 0;
+}
+
+
+unsigned
+XkbConvertGetByNameComponents(Bool toXkm,unsigned orig)
+{
+unsigned	rtrn;
+
+    rtrn= 0;
+    if (toXkm) {
+	if (orig&XkbGBN_TypesMask)		rtrn|= XkmTypesMask;
+	if (orig&XkbGBN_CompatMapMask)		rtrn|= XkmCompatMapMask;
+	if (orig&XkbGBN_SymbolsMask)		rtrn|= XkmSymbolsMask;
+	if (orig&XkbGBN_IndicatorMapMask)	rtrn|= XkmIndicatorsMask;
+	if (orig&XkbGBN_KeyNamesMask)		rtrn|= XkmKeyNamesMask;
+	if (orig&XkbGBN_GeometryMask)		rtrn|= XkmGeometryMask;
+    }
+    else {
+	if (orig&XkmTypesMask)			rtrn|= XkbGBN_TypesMask;
+	if (orig&XkmCompatMapMask)		rtrn|= XkbGBN_CompatMapMask;
+	if (orig&XkmSymbolsMask)		rtrn|= XkbGBN_SymbolsMask;
+	if (orig&XkmIndicatorsMask)		rtrn|= XkbGBN_IndicatorMapMask;
+	if (orig&XkmKeyNamesMask)		rtrn|= XkbGBN_KeyNamesMask;
+	if (orig&XkmGeometryMask)		rtrn|= XkbGBN_GeometryMask;
+	if (orig!=0)				rtrn|= XkbGBN_OtherNamesMask;
+    }
+    return rtrn;
+}
+
+/***====================================================================***/
+
+#define	UNMATCHABLE(c)	(((c)=='(')||((c)==')')||((c)=='/'))
+
+Bool
+XkbNameMatchesPattern(char *name,char *ptrn)
+{
+    while (ptrn[0]!='\0') {
+	if (name[0]=='\0') {
+	    if (ptrn[0]=='*') {
+		ptrn++;
+		continue;
+	    }
+	    return FALSE;
+	}
+	if (ptrn[0]=='?') {
+	    if (UNMATCHABLE(name[0]))
+		return FALSE;
+	}
+	else if (ptrn[0]=='*') {
+	    if ((!UNMATCHABLE(name[0]))&&XkbNameMatchesPattern(name+1,ptrn))
+		return TRUE;
+	    return XkbNameMatchesPattern(name,ptrn+1);
+	}
+	else if (ptrn[0]!=name[0])
+	    return FALSE;
+	name++;
+	ptrn++;
+    }
+    /* if we get here, the pattern is exhausted (-:just like me:-) */
+    return name[0]=='\0';
+}