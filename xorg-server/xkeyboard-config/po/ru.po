<<<<<<< HEAD
# translation of xkeyboard-config-1.9.ru.po to Russian
# Copyright (C) 2002, 2009, 2010 Free Software Foundation, Inc.
# Sergey V. Udaltsov<svu@users.sourceforge.net>
# This file is distributed under the same license as the xkeyboard-config package.
#
# Sergey E Kvyato <kvantos@plotinka.ru>, 2006.
# Nickolay V. Shmyrev <nshmyrev@yandex.ru>, 2006.
# Misha Shnurapet <zayzayats@yandex.ru>, 2010.
# ChALkeR <chalkerx@gmail.com>, 2010.
# Yuri Kozlov <yuray@komyakino.ru>, 2009, 2010, 2011.
msgid ""
msgstr ""
"Project-Id-Version: xkeyboard-config 2.1.99\n"
"Report-Msgid-Bugs-To: svu@users.sourceforge.net\n"
"POT-Creation-Date: 2011-03-25 22:27+0000\n"
"PO-Revision-Date: 2011-04-01 16:52+0400\n"
"Last-Translator: Yuri Kozlov <yuray@komyakino.ru>\n"
"Language-Team: Russian <gnu@mx.ru>\n"
"Language: ru\n"
"MIME-Version: 1.0\n"
"Content-Type: text/plain; charset=UTF-8\n"
"Content-Transfer-Encoding: 8bit\n"
"X-Generator: Lokalize 1.0\n"
"Plural-Forms:  nplurals=3; plural=(n%10==1 && n%100!=11 ? 0 : n%10>=2 && n%10<=4 && (n%100<10 || n%100>=20) ? 1 : 2);\n"

#: ../rules/base.xml.in.h:1
msgid "&lt;Less/Greater&gt;"
msgstr "&lt;Меньше чем/Больше чем&gt;"

#: ../rules/base.xml.in.h:2
msgid "&lt;Less/Greater&gt; (chooses 3rd level, latches when pressed together with another 3rd-level-chooser)"
msgstr "&lt;Меньше чем/Больше чем&gt; (выбирается 3-й ряд, защёлкивается при нажатии вместе с другим выборщиком-3-го-ряда)"

#: ../rules/base.xml.in.h:3
msgid "&lt;Less/Greater&gt; chooses 5th level and activates level5-Lock when pressed together with another 5th-level-chooser, one press releases the lock"
msgstr "По клавише &lt;Меньше чем/Больше чем&gt; выбирается 5-й ряд и активируется level5-Lock при нажатии вместе с другим выборщиком-5-го-ряда, однократное нажатие снимает блокировку"

#: ../rules/base.xml.in.h:4
msgid "&lt;Less/Greater&gt; chooses 5th level, locks when pressed together with another 5th-level-chooser"
msgstr "По клавише &lt;Меньше чем/Больше чем&gt; выбирается 5-й ряд, блокируется при нажатии вместе с другим выборщиком-5-го-ряда"

#: ../rules/base.xml.in.h:5
msgid "&lt;Less/Greater&gt; chooses 5th level, locks when pressed together with another 5th-level-chooser, one press releases the lock"
msgstr "По клавише &lt;Меньше чем/Больше чем&gt; выбирается 5-й ряд, блокируется при нажатии вместе с другим выборщиком-5-го-ряда, однократное нажатие снимает блокировку"

#: ../rules/base.xml.in.h:6
msgid "A4Tech KB-21"
msgstr "A4Tech KB-21"

#: ../rules/base.xml.in.h:7
msgid "A4Tech KBS-8"
msgstr "A4Tech KBS-8"

#: ../rules/base.xml.in.h:8
msgid "A4Tech Wireless Desktop RFKB-23"
msgstr "A4Tech Wireless Desktop RFKB-23"

#: ../rules/base.xml.in.h:9
msgid "ATM/phone-style"
msgstr "В стиле банкоматной/телефонной"

#: ../rules/base.xml.in.h:10
msgid "Acer AirKey V"
msgstr "Acer AirKey V"

#: ../rules/base.xml.in.h:11
msgid "Acer C300"
msgstr "Acer C300"

#: ../rules/base.xml.in.h:12
msgid "Acer Ferrari 4000"
msgstr "Acer Ferrari 4000"

#: ../rules/base.xml.in.h:13
msgid "Acer Laptop"
msgstr "Ноутбук Acer"

#: ../rules/base.xml.in.h:14
msgid "Add the standard behavior to Menu key"
msgstr "Добавить обыкновенное поведение на клавишу Menu"

#: ../rules/base.xml.in.h:15
msgid "Adding Esperanto circumflexes (supersigno)"
msgstr "Добавление диакритических знаков эсперанто"

#: ../rules/base.xml.in.h:16
msgid "Adding currency signs to certain keys"
msgstr "Добавление знаков валют к некоторым клавишам"

#: ../rules/base.xml.in.h:17
msgid "Advance Scorpius KI"
msgstr "Advance Scorpius KI"

#: ../rules/base.xml.in.h:18
msgid "Afg"
msgstr "Afg"

#: ../rules/base.xml.in.h:19
msgid "Afghani"
msgstr "Афганская"

#: ../rules/base.xml.in.h:20
msgid "Akan"
msgstr "Аканская"

#: ../rules/base.xml.in.h:21
msgid "Albanian"
msgstr "Албанская"

#: ../rules/base.xml.in.h:22
msgid "Alt and Meta are on Alt keys"
msgstr "Alt и Meta на клавишах Alt"

#: ../rules/base.xml.in.h:23
msgid "Alt is mapped to Right Win, Super to Menu"
msgstr "Alt соответствует правой клавише Win, а Super - Menu"

#: ../rules/base.xml.in.h:24
msgid "Alt+Caps Lock"
msgstr "Alt+Caps Lock"

#: ../rules/base.xml.in.h:25
msgid "Alt+Ctrl"
msgstr "Alt+Ctrl"

#: ../rules/base.xml.in.h:26
msgid "Alt+Shift"
msgstr "Alt+Shift"

#: ../rules/base.xml.in.h:27
msgid "Alt+Space"
msgstr "Alt+Пробел"

#: ../rules/base.xml.in.h:28
msgid "Alt/Win key behavior"
msgstr "Поведение клавиши Alt/Win"

#: ../rules/base.xml.in.h:29
msgid "Amharic"
msgstr "Амхарская"

#: ../rules/base.xml.in.h:30
msgid "Any Alt key"
msgstr "Любая клавиша Alt"

#: ../rules/base.xml.in.h:31
msgid "Any Win key"
msgstr "Любая клавиша Win"

#: ../rules/base.xml.in.h:32
msgid "Any Win key (while pressed)"
msgstr "Любая клавиша Win (на время нажатия)"

#: ../rules/base.xml.in.h:33
msgid "Apple"
msgstr "Apple"

#: ../rules/base.xml.in.h:34
msgid "Apple Aluminium Keyboard (ANSI)"
msgstr "Алюминиевая клавиатура Apple (ANSI)"

#: ../rules/base.xml.in.h:35
msgid "Apple Aluminium Keyboard (ISO)"
msgstr "Алюминиевая клавиатура Apple (ISO)"

#: ../rules/base.xml.in.h:36
msgid "Apple Aluminium Keyboard (JIS)"
msgstr "Алюминиевая клавиатура Apple (JIS)"

#: ../rules/base.xml.in.h:37
msgid "Apple Aluminium Keyboard: emulate PC keys (Print, Scroll Lock, Pause, Num Lock)"
msgstr "Алюминиевая клавиатура Apple: эмуляция клавиш ПК (Print, Scroll Lock, Pause, Num Lock)"

#: ../rules/base.xml.in.h:38
msgid "Apple Laptop"
msgstr "Ноутбук Apple"

#: ../rules/base.xml.in.h:39
msgid "Arabic"
msgstr "Арабская"

#: ../rules/base.xml.in.h:40
msgid "Arabic (Buckwalter)"
msgstr "Арабская (Buckwalter)"

#: ../rules/base.xml.in.h:41
msgid "Arabic (Morocco)"
msgstr "Арабская (Марокко)"

#: ../rules/base.xml.in.h:42
msgid "Arabic (Pakistan)"
msgstr "Арабская (Пакистан)"

#: ../rules/base.xml.in.h:43
msgid "Arabic (Syria)"
msgstr "Арабская (Сирия)"

#: ../rules/base.xml.in.h:44
msgid "Arabic (azerty)"
msgstr "Арабская (azerty)"

#: ../rules/base.xml.in.h:45
msgid "Arabic (azerty/digits)"
msgstr "Арабская (azerty/цифры)"

#: ../rules/base.xml.in.h:46
msgid "Arabic (digits)"
msgstr "Арабская (цифры)"

#: ../rules/base.xml.in.h:47
msgid "Arabic (qwerty)"
msgstr "Арабская (qwerty)"

#: ../rules/base.xml.in.h:48
msgid "Arabic (qwerty/digits)"
msgstr "Арабская (qwerty/цифры)"

#: ../rules/base.xml.in.h:49
msgid "Armenian"
msgstr "Армянская"

#: ../rules/base.xml.in.h:50
msgid "Armenian (alternative eastern)"
msgstr "Армянская (альтернативная восточная)"

#: ../rules/base.xml.in.h:51
msgid "Armenian (alternative phonetic)"
msgstr "Армянская (альтернативная фонетическая)"

#: ../rules/base.xml.in.h:52
msgid "Armenian (eastern)"
msgstr "Армянская (восточная)"

#: ../rules/base.xml.in.h:53
msgid "Armenian (phonetic)"
msgstr "Армянская (фонетическая)"

#: ../rules/base.xml.in.h:54
msgid "Armenian (western)"
msgstr "Армянская (западная)"

#: ../rules/base.xml.in.h:55
msgid "Asus Laptop"
msgstr "Ноутбук Asus"

#: ../rules/base.xml.in.h:56
msgid "At bottom left"
msgstr "Снизу слева"

#: ../rules/base.xml.in.h:57
msgid "At left of 'A'"
msgstr "Слева от 'A'"

#: ../rules/base.xml.in.h:58
msgid "Avatime"
msgstr "Аватайм"

#: ../rules/base.xml.in.h:59
msgid "Azerbaijan (Cyrillic)"
msgstr "Азербайджанская (кириллица)"

#: ../rules/base.xml.in.h:60
msgid "Azerbaijani"
msgstr "Азербайджанская"

#: ../rules/base.xml.in.h:61
msgid "Azona RF2300 wireless Internet Keyboard"
msgstr "Azona RF2300 wireless Internet Keyboard"

#: ../rules/base.xml.in.h:62
msgid "BTC 5090"
msgstr "BTC 5090"

#: ../rules/base.xml.in.h:63
msgid "BTC 5113RF Multimedia"
msgstr "BTC 5113RF Multimedia"

#: ../rules/base.xml.in.h:64
msgid "BTC 5126T"
msgstr "BTC 5126T"

#: ../rules/base.xml.in.h:65
msgid "BTC 6301URF"
msgstr "BTC 6301URF"

#: ../rules/base.xml.in.h:66
msgid "BTC 9000"
msgstr "BTC 9000"

#: ../rules/base.xml.in.h:67
msgid "BTC 9000A"
msgstr "BTC 9000A"

#: ../rules/base.xml.in.h:68
msgid "BTC 9001AH"
msgstr "BTC 9001AH"

#: ../rules/base.xml.in.h:69
msgid "BTC 9019U"
msgstr "BTC 9019U"

#: ../rules/base.xml.in.h:70
msgid "BTC 9116U Mini Wireless Internet and Gaming"
msgstr "BTC 9116U Mini Wireless Internet and Gaming"

#: ../rules/base.xml.in.h:71
msgid "Backslash"
msgstr "Backslash"

#: ../rules/base.xml.in.h:72
msgid "Backslash chooses 3rd level, latches when pressed together with another 3rd-level-chooser)"
msgstr "По правой клавише Backslash выбирается 3-й ряд, защёлкивается при нажатии вместе с другим выборщиком-3-го-ряда"

#: ../rules/base.xml.in.h:73
msgid "Bambara"
msgstr "Баманская"

#: ../rules/base.xml.in.h:74
msgid "Belarusian"
msgstr "Белорусская"

#: ../rules/base.xml.in.h:75
msgid "Belarusian (Latin)"
msgstr "Белорусская (латиница)"

#: ../rules/base.xml.in.h:76
msgid "Belarusian (legacy)"
msgstr "Белорусская (унаследованная)"

#: ../rules/base.xml.in.h:77
msgid "Belgian"
msgstr "Бельгийская"

#: ../rules/base.xml.in.h:78
msgid "Belgian (ISO alternate)"
msgstr "Бельгийская (альтернативная ISO)"

#: ../rules/base.xml.in.h:79
msgid "Belgian (Sun dead keys)"
msgstr "Бельгийская (спец. клавиши (dead keys) Sun)"

#: ../rules/base.xml.in.h:80
msgid "Belgian (Wang model 724 azerty)"
msgstr "Бельгийская (Wang model 724 azerty)"

#: ../rules/base.xml.in.h:81
msgid "Belgian (alternative)"
msgstr "Бельгийская (альтернативная)"

#: ../rules/base.xml.in.h:82
msgid "Belgian (alternative, Sun dead keys)"
msgstr "Бельгийская (альтернативная, спец. клавиши (dead keys) Sun)"

#: ../rules/base.xml.in.h:83
msgid "Belgian (alternative, latin-9 only)"
msgstr "Бельгийская (альтернативная, только latin-9)"

#: ../rules/base.xml.in.h:84
msgid "Belgian (eliminate dead keys)"
msgstr "Бельгийская (без спец. клавиш (dead keys))"

#: ../rules/base.xml.in.h:85
msgid "BenQ X-Touch"
msgstr "BenQ X-Touch"

#: ../rules/base.xml.in.h:86
msgid "BenQ X-Touch 730"
msgstr "BenQ X-Touch 730"

#: ../rules/base.xml.in.h:87
msgid "BenQ X-Touch 800"
msgstr "BenQ X-Touch 800"

#: ../rules/base.xml.in.h:88
msgid "Bengali"
msgstr "Бенгальская"

#: ../rules/base.xml.in.h:89
msgid "Bengali (Probhat)"
msgstr "Бенгальская (Probhat)"

#: ../rules/base.xml.in.h:90
msgid "Berber (Morocco, Tifinagh alternative phonetic)"
msgstr "Берберская (Марокко, тифинагская альтернативная фонетическая)"

#: ../rules/base.xml.in.h:91
msgid "Berber (Morocco, Tifinagh alternative)"
msgstr "Берберская (Марокко, тифинагская альтернативная)"

#: ../rules/base.xml.in.h:92
msgid "Berber (Morocco, Tifinagh extended phonetic)"
msgstr "Берберская (Марокко, тифинагская расширенная фонетическая)"

#: ../rules/base.xml.in.h:93
msgid "Berber (Morocco, Tifinagh extended)"
msgstr "Берберская (Марокко, тифинагская расширенная)"

#: ../rules/base.xml.in.h:94
msgid "Berber (Morocco, Tifinagh phonetic)"
msgstr "Берберская (Марокко, тифинагская фонетическая)"

#: ../rules/base.xml.in.h:95
msgid "Berber (Morocco, Tifinagh)"
msgstr "Берберская (Марокко, тифинагская)"

#: ../rules/base.xml.in.h:96
msgid "Bosnian"
msgstr "Боснийская"

#: ../rules/base.xml.in.h:97
msgid "Bosnian (US keyboard with Bosnian digraphs)"
msgstr "Боснийская (клавиатура США с боснийскими диграфами)"

#: ../rules/base.xml.in.h:98
msgid "Bosnian (US keyboard with Bosnian letters)"
msgstr "Боснийская (клавиатура США с боснийскими буквами)"

#: ../rules/base.xml.in.h:99
msgid "Bosnian (use Bosnian digraphs)"
msgstr "Боснийская (используются боснийские диграфы)"

#: ../rules/base.xml.in.h:100
msgid "Bosnian (use guillemets for quotes)"
msgstr "Боснийская (используются кавычки ёлочки как кавычки)"

#: ../rules/base.xml.in.h:101
msgid "Both Alt keys together"
msgstr "Обе клавиши Alt, нажатые вместе"

#: ../rules/base.xml.in.h:102
msgid "Both Ctrl keys together"
msgstr "Обе клавиши Ctrl, нажатые вместе"

#: ../rules/base.xml.in.h:103
msgid "Both Shift keys together"
msgstr "Обе клавиши Shift, нажатые вместе"

#: ../rules/base.xml.in.h:104
msgid "Both Shift-Keys together activate Caps Lock, one Shift-Key deactivates"
msgstr "Обе клавиши Shift, нажатые вместе, включают Caps Lock, одна клавиша Shift выключает"

#: ../rules/base.xml.in.h:105
msgid "Both Shift-Keys together toggle Caps Lock"
msgstr "Обе клавиши Shift, нажатые вместе, переключают Caps Lock"

#: ../rules/base.xml.in.h:106
msgid "Both Shift-Keys together toggle ShiftLock"
msgstr "Обе клавиши Shift, нажатые вместе, переключают ShiftLock"

#: ../rules/base.xml.in.h:107
msgid "Braille"
msgstr "Брайля"

#: ../rules/base.xml.in.h:108
msgid "Braille (left hand)"
msgstr "Брайля (под левую руку)"

#: ../rules/base.xml.in.h:109
msgid "Braille (right hand)"
msgstr "Брайля (под правую руку)"

#: ../rules/base.xml.in.h:110
msgid "Brother Internet Keyboard"
msgstr "Brother Internet Keyboard"

#: ../rules/base.xml.in.h:111
msgid "Bulgarian"
msgstr "Болгарская"

#: ../rules/base.xml.in.h:112
msgid "Bulgarian (new phonetic)"
msgstr "Болгарская (новая фонетическая)"

#: ../rules/base.xml.in.h:113
msgid "Bulgarian (traditional phonetic)"
msgstr "Болгарская (традиционная фонетическая)"

#: ../rules/base.xml.in.h:114
msgid "Burmese"
msgstr "Бирманская"

#: ../rules/base.xml.in.h:115
msgid "Canadian Multilingual"
msgstr "Канадская многоязыковая"

#: ../rules/base.xml.in.h:116
msgid "Canadian Multilingual (first part)"
msgstr "Канадская многоязыковая (первая часть)"

#: ../rules/base.xml.in.h:117
msgid "Canadian Multilingual (second part)"
msgstr "Канадская многоязыковая (вторая часть)"

#: ../rules/base.xml.in.h:118
msgid "Caps Lock"
msgstr "Caps Lock"

#: ../rules/base.xml.in.h:119
msgid "Caps Lock (chooses 3rd level, latches when pressed together with another 3rd-level-chooser)"
msgstr "Caps Lock (выбирается 3-й ряд, защёлкивается при нажатии вместе с другим выборщиком-3-го-ряда)"

#: ../rules/base.xml.in.h:120
msgid "Caps Lock (to first layout), Shift+Caps Lock (to last layout)"
msgstr "Caps Lock (на первую раскладку), Shift+Caps Lock (на последнюю раскладку)"

#: ../rules/base.xml.in.h:121
msgid "Caps Lock (while pressed), Alt+Caps Lock does the original capslock action"
msgstr "Caps Lock (пока нажата), Alt+Caps Lock выполняет первоначальную функцию capslock"

#: ../rules/base.xml.in.h:122
msgid "Caps Lock acts as Shift with locking. Shift \"pauses\" Caps Lock"
msgstr "Caps Lock действует как Shift с блокировкой. Shift приостанавливает действие Caps Lock"

#: ../rules/base.xml.in.h:123
msgid "Caps Lock acts as Shift with locking. Shift doesn't affect Caps Lock"
msgstr "Caps Lock действует как Shift с блокировкой. Shift не влияет на Caps Lock"

#: ../rules/base.xml.in.h:124
msgid "Caps Lock is disabled"
msgstr "Caps Lock выключен"

#: ../rules/base.xml.in.h:125
msgid "Caps Lock key behavior"
msgstr "Поведение клавиши Caps Lock"

#: ../rules/base.xml.in.h:126
msgid "Caps Lock toggles Shift so all keys are affected"
msgstr "Caps Lock переключает Shift, таким образом что, он действует сразу на все клавиши"

#: ../rules/base.xml.in.h:127
msgid "Caps Lock toggles normal capitalization of alphabetic characters"
msgstr "Caps Lock переключает обычную капитализацию символов алфавита"

#: ../rules/base.xml.in.h:128
msgid "Caps Lock uses internal capitalization. Shift \"pauses\" Caps Lock"
msgstr "Caps Lock включает внутреннюю капитализацию. Shift приостанавливает действие Caps Lock"

#: ../rules/base.xml.in.h:129
msgid "Caps Lock uses internal capitalization. Shift doesn't affect Caps Lock"
msgstr "Caps Lock включает внутреннюю капитализацию. Shift не влияет на Caps Lock"

#: ../rules/base.xml.in.h:130
msgid "Catalan"
msgstr "Каталонская"

#: ../rules/base.xml.in.h:131
msgid "Cherokee"
msgstr "Черокская"

#: ../rules/base.xml.in.h:132
msgid "Cherry B.UNLIMITED"
msgstr "Cherry B.UNLIMITED"

#: ../rules/base.xml.in.h:133
msgid "Cherry Blue Line CyBo@rd"
msgstr "Cherry Blue Line CyBo@rd"

#: ../rules/base.xml.in.h:134
msgid "Cherry Blue Line CyBo@rd (alternate option)"
msgstr "Cherry Blue Line CyBo@rd (альтернативный вариант)"

#: ../rules/base.xml.in.h:135
msgid "Cherry CyBo@rd USB-Hub"
msgstr "Cherry CyBo@rd USB-Hub"

#: ../rules/base.xml.in.h:136
msgid "Cherry CyMotion Expert"
msgstr "Cherry CyMotion Expert"

#: ../rules/base.xml.in.h:137
msgid "Cherry CyMotion Master Linux"
msgstr "Cherry CyMotion Master Linux"

#: ../rules/base.xml.in.h:138
msgid "Cherry CyMotion Master XPress"
msgstr " Cherry CyMotion Master Linux"

#: ../rules/base.xml.in.h:139
msgid "Chicony Internet Keyboard"
msgstr "Chicony Internet Keyboard"

#: ../rules/base.xml.in.h:140
msgid "Chicony KB-9885"
msgstr "Chicony KB-9885"

#: ../rules/base.xml.in.h:141
msgid "Chicony KU-0108"
msgstr "Chicony KU-0108"

#: ../rules/base.xml.in.h:142
msgid "Chicony KU-0420"
msgstr "Chicony KU-0420"

#: ../rules/base.xml.in.h:143
msgid "Chinese"
msgstr "Китайская"

#: ../rules/base.xml.in.h:144
msgid "Chinese (Tibetan with ASCII numerals)"
msgstr "Китайская (тибетская с цифрами ASCII)"

#: ../rules/base.xml.in.h:145
msgid "Chinese (Tibetan)"
msgstr "Китайская (тибетская)"

#: ../rules/base.xml.in.h:146
msgid "Chinese (Uyghur)"
msgstr "Китайская (уйгурская)"

#: ../rules/base.xml.in.h:147
msgid "Classmate PC"
msgstr "Classmate PC"

#: ../rules/base.xml.in.h:148
msgid "Compaq Easy Access Keyboard"
msgstr "Compaq Easy Access Keyboard"

#: ../rules/base.xml.in.h:149
msgid "Compaq Internet Keyboard (13 keys)"
msgstr "Compaq Internet Keyboard (13 клавиш)"

#: ../rules/base.xml.in.h:150
msgid "Compaq Internet Keyboard (18 keys)"
msgstr "Compaq Internet Keyboard (18 клавиш)"

#: ../rules/base.xml.in.h:151
msgid "Compaq Internet Keyboard (7 keys)"
msgstr "Compaq Internet Keyboard (7 клавиш)"

#: ../rules/base.xml.in.h:152
msgid "Compaq iPaq Keyboard"
msgstr "Compaq iPaq Keyboard"

#: ../rules/base.xml.in.h:153
msgid "Compose key position"
msgstr "Положение клавиши Compose"

#: ../rules/base.xml.in.h:154
msgid "Control + Alt + Backspace"
msgstr "Control + Alt + Backspace"

#: ../rules/base.xml.in.h:155
msgid "Control is mapped to Alt keys, Alt is mapped to Win keys"
msgstr "Control используется в качестве клавиш Alt, Alt используется в качестве клавиш Win"

#: ../rules/base.xml.in.h:156
msgid "Control is mapped to Win keys (and the usual Ctrl keys)"
msgstr "Control используется в качестве клавиш Win (и как обычный Control)"

#: ../rules/base.xml.in.h:157
msgid "Creative Desktop Wireless 7000"
msgstr "Creative Desktop Wireless 7000"

#: ../rules/base.xml.in.h:158
msgid "Croatian"
msgstr "Хорватская"

#: ../rules/base.xml.in.h:159
msgid "Croatian (US keyboard with Croatian digraphs)"
msgstr "Хорватская (клавиатура США с хорватскими диграфами)"

#: ../rules/base.xml.in.h:160
msgid "Croatian (US keyboard with Croatian letters)"
msgstr "Хорватская (клавиатура США с хорватскими буквами)"

#: ../rules/base.xml.in.h:161
msgid "Croatian (Use Croatian digraphs)"
msgstr "Хорватская (используются хорватские диграфы)"

#: ../rules/base.xml.in.h:162
msgid "Croatian (Use guillemets for quotes)"
msgstr "Хорватская (используются кавычки ёлочки как кавычки)"

#: ../rules/base.xml.in.h:163
msgid "Ctrl key position"
msgstr "Положение клавиши Ctrl"

#: ../rules/base.xml.in.h:164
msgid "Ctrl+Shift"
msgstr "Ctrl+Shift"

#: ../rules/base.xml.in.h:165
msgid "Czech"
msgstr "Чешская"

#: ../rules/base.xml.in.h:166
msgid "Czech (UCW layout accented letters only)"
msgstr "Чешская (раскладка UCW (только символы акцентов))"

#: ../rules/base.xml.in.h:167
msgid "Czech (US Dvorak with CZ UCW support)"
msgstr "Чешская (Дворак США с поддержкой CZ UCW)"

#: ../rules/base.xml.in.h:168
msgid "Czech (With &lt;\\|&gt; key)"
msgstr "Чешская (с клавишей &lt;\\|&gt;)"

#: ../rules/base.xml.in.h:169
msgid "Czech (qwerty)"
msgstr "Чешская (qwerty)"

#: ../rules/base.xml.in.h:170
msgid "Czech (qwerty, extended Backslash)"
msgstr "Чешская (qwerty, расширенные функции Backslash)"

#: ../rules/base.xml.in.h:171
msgid "DTK2000"
msgstr "DTK2000"

#: ../rules/base.xml.in.h:172
msgid "Danish"
msgstr "Датская"

#: ../rules/base.xml.in.h:173
msgid "Danish (Dvorak)"
msgstr "Датская (Дворак)"

#: ../rules/base.xml.in.h:174
msgid "Danish (Mac)"
msgstr "Датская (Mac)"

#: ../rules/base.xml.in.h:175
msgid "Danish (Mac, eliminate dead keys)"
msgstr "Датская (Macintosh, без спец. клавиш (dead keys))"

#: ../rules/base.xml.in.h:176
msgid "Danish (eliminate dead keys)"
msgstr "Датская (без спец. клавиш (dead keys))"

#: ../rules/base.xml.in.h:177
msgid "Default numeric keypad keys"
msgstr "Клавиши цифровой клавиатуры по умолчанию"

#: ../rules/base.xml.in.h:178
msgid "Dell"
msgstr "Dell"

#: ../rules/base.xml.in.h:179
msgid "Dell 101-key PC"
msgstr "Dell 101-клавишный PC"

#: ../rules/base.xml.in.h:180
msgid "Dell Laptop/notebook Inspiron 6xxx/8xxx"
msgstr "Ноутбук Dell Inspiron из серий 6xxx/8xxx"

#: ../rules/base.xml.in.h:181
msgid "Dell Laptop/notebook Precision M series"
msgstr "Ноутбук Dell Precision из серии M"

#: ../rules/base.xml.in.h:182
msgid "Dell Latitude series laptop"
msgstr "Ноутбук Dell из серии Latitude"

#: ../rules/base.xml.in.h:183
msgid "Dell Precision M65"
msgstr "Dell Precision M65"

#: ../rules/base.xml.in.h:184
msgid "Dell SK-8125"
msgstr "Dell SK-8125"

#: ../rules/base.xml.in.h:185
msgid "Dell SK-8135"
msgstr "Dell SK-8135"

#: ../rules/base.xml.in.h:186
msgid "Dell USB Multimedia Keyboard"
msgstr "Dell USB Multimedia Keyboard"

#: ../rules/base.xml.in.h:187
msgid "Dexxa Wireless Desktop Keyboard"
msgstr "Dexxa Wireless Desktop Keyboard"

#: ../rules/base.xml.in.h:188
msgid "Dhivehi"
msgstr "Дивехи"

#: ../rules/base.xml.in.h:189
msgid "Diamond 9801 / 9802 series"
msgstr "Модели Diamond 9801/9802"

#: ../rules/base.xml.in.h:190
msgid "Dutch"
msgstr "Голландская"

#: ../rules/base.xml.in.h:191
msgid "Dutch (Mac)"
msgstr "Голландская (Mac)"

#: ../rules/base.xml.in.h:192
msgid "Dutch (Sun dead keys)"
msgstr "Голландская (спец. клавиши (dead keys) Sun)"

#: ../rules/base.xml.in.h:193
msgid "Dutch (standard)"
msgstr "Голландская (стандартная)"

#: ../rules/base.xml.in.h:194
msgid "Dzongkha"
msgstr "Дзонг-кэ (dz"

#: ../rules/base.xml.in.h:195
msgid "Enable extra typographic characters"
msgstr "Включить дополнительные типографские символы"

#: ../rules/base.xml.in.h:196
msgid "English (Canada)"
msgstr "Английская (Канада)"

#: ../rules/base.xml.in.h:197
msgid "English (Colemak)"
msgstr "Английская (Коулмак)"

#: ../rules/base.xml.in.h:198
msgid "English (Dvorak alternative international no dead keys)"
msgstr "Английская (Дворак альтернативная международная (без спец. клавиш))"

#: ../rules/base.xml.in.h:199
msgid "English (Dvorak international with dead keys)"
msgstr "Английская (Дворак международная с спец. клавишами)"

#: ../rules/base.xml.in.h:200
msgid "English (Dvorak)"
msgstr "Английская (Дворак)"

#: ../rules/base.xml.in.h:201
msgid "English (Ghana)"
msgstr "Английская (Гана)"

#: ../rules/base.xml.in.h:202
msgid "English (Ghana, GILLBT)"
msgstr "Английская (Гана, GILLBT)"

#: ../rules/base.xml.in.h:203
msgid "English (Ghana, multilingual)"
msgstr "Английская (Гана, международная)"

#: ../rules/base.xml.in.h:204
msgid "English (India, with RupeeSign)"
msgstr "Английская (Индия, с знаком индийской рупии)"

#: ../rules/base.xml.in.h:205
msgid "English (Macintosh)"
msgstr "Английская (Macintosh)"

#: ../rules/base.xml.in.h:206
msgid "English (Mali, USA Mac)"
msgstr "Английская (Мали, Mac США)"

#: ../rules/base.xml.in.h:207
msgid "English (Mali, USA international)"
msgstr "Английская (Мали, международная США)"

#: ../rules/base.xml.in.h:208
msgid "English (Nigeria)"
msgstr "Английская (Нигерия)"

#: ../rules/base.xml.in.h:209
msgid "English (South Africa)"
msgstr "Английская (Южная Африка)"

#: ../rules/base.xml.in.h:210
msgid "English (UK)"
msgstr "Английская (Великобритания)"

#: ../rules/base.xml.in.h:211
msgid "English (UK, Colemak)"
msgstr "Английская (Великобритания, Коулмак)"

#: ../rules/base.xml.in.h:212
msgid "English (UK, Dvorak UK punctuation)"
msgstr "Английская (Великобритания, Дворак (английская расстановка))"

#: ../rules/base.xml.in.h:213
msgid "English (UK, Dvorak)"
msgstr "Английская (Великобритания, Дворак)"

#: ../rules/base.xml.in.h:214
msgid "English (UK, Mac international)"
msgstr "Английская (Великобритания, Mac международная)"

#: ../rules/base.xml.in.h:215
msgid "English (UK, Mac)"
msgstr "Английская (Великобритания, Mac)"

#: ../rules/base.xml.in.h:216
msgid "English (UK, extended, WinKeys)"
msgstr "Английская (Великобритания, расширенная, клавиши Win)"

#: ../rules/base.xml.in.h:217
msgid "English (UK, international with dead keys)"
msgstr "Английская (Великобритания, международная с спец. клавишами (dead keys))"

#: ../rules/base.xml.in.h:218
msgid "English (US)"
msgstr "Английская (США)"

#: ../rules/base.xml.in.h:219
msgid "English (US, alternative international)"
msgstr "Английская (США, альтернативная международная)"

#: ../rules/base.xml.in.h:220
msgid "English (US, international with dead keys)"
msgstr "Английская (США, международная с спец. клавишами (dead keys))"

#: ../rules/base.xml.in.h:221
msgid "English (US, with euro on 5)"
msgstr "Английская (США, международная с символом евро на клавише 5)"

#: ../rules/base.xml.in.h:222
msgid "English (classic Dvorak)"
msgstr "Английская (классическая Дворак)"

#: ../rules/base.xml.in.h:223
msgid "English (international AltGr dead keys)"
msgstr "Английская (международная с AltGr и спец. клавишами (dead keys))"

#: ../rules/base.xml.in.h:224
msgid "English (layout toggle on multiply/divide key)"
msgstr "Английская (переключение раскладки по клавише умножения/деления)"

#: ../rules/base.xml.in.h:225
msgid "English (left handed Dvorak)"
msgstr "Английская (Дворак под левую руку)"

#: ../rules/base.xml.in.h:226
msgid "English (programmer Dvorak)"
msgstr "Английская (Дворак для программистов)"

#: ../rules/base.xml.in.h:227
msgid "English (right handed Dvorak)"
msgstr "Английская (Дворак под правую руку)"

#: ../rules/base.xml.in.h:228
msgid "Ennyah DKB-1008"
msgstr "Ennyah DKB-1008"

#: ../rules/base.xml.in.h:229
msgid "Enter on keypad"
msgstr "Enter на цифровой клавиатуре"

#: ../rules/base.xml.in.h:230
msgid "Esperanto"
msgstr "Эсперанто"

#: ../rules/base.xml.in.h:231
msgid "Esperanto (displaced semicolon and quote, obsolete)"
msgstr "Эсперанто (смещённые точка с запятой и кавычка, устарела)"

#: ../rules/base.xml.in.h:232
msgid "Estonian"
msgstr "Эстонская"

#: ../rules/base.xml.in.h:233
msgid "Estonian (Dvorak)"
msgstr "Эстонская (Дворак)"

#: ../rules/base.xml.in.h:234
msgid "Estonian (US keyboard with Estonian letters)"
msgstr "Эстонская (клавиатура США с эстонскими буквами)"

#: ../rules/base.xml.in.h:235
msgid "Estonian (eliminate dead keys)"
msgstr "Эстонская (без спец. клавиш (dead keys))"

#: ../rules/base.xml.in.h:236
msgid "Euro on 2"
msgstr "Символ евро на клавише 2"

#: ../rules/base.xml.in.h:237
msgid "Euro on 4"
msgstr "Символ евро на клавише 4"

#: ../rules/base.xml.in.h:238
msgid "Euro on 5"
msgstr "Символ евро на клавише 5"

#: ../rules/base.xml.in.h:239
msgid "Euro on E"
msgstr "Символ евро на клавише E"

#: ../rules/base.xml.in.h:240
msgid "Everex STEPnote"
msgstr "Everex STEPnote"

#: ../rules/base.xml.in.h:241
msgid "Ewe"
msgstr "Ewe"

#: ../rules/base.xml.in.h:242
msgid "FL90"
msgstr "FL90"

#: ../rules/base.xml.in.h:243
msgid "Faroese"
msgstr "Фарерская"

#: ../rules/base.xml.in.h:244
msgid "Faroese (eliminate dead keys)"
msgstr "Фарерская (без спец. клавиш (dead keys))"

#: ../rules/base.xml.in.h:245
msgid "Filipino"
msgstr "Филиппинская"

#: ../rules/base.xml.in.h:246
msgid "Filipino (Capewell-Dvorak Baybayin)"
msgstr "Филиппинская (Кэйпвелл-Дворак байбайинcкая)"

#: ../rules/base.xml.in.h:247
msgid "Filipino (Capewell-Dvorak Latin)"
msgstr "Филиппинская (Кэйпвелл-Дворак латиница)"

#: ../rules/base.xml.in.h:248
msgid "Filipino (Capewell-QWERF 2006 Baybayin)"
msgstr "Филиппинская (Кэйпвелл-QWERF 2006 байбайинская)"

#: ../rules/base.xml.in.h:249
msgid "Filipino (Capewell-QWERF 2006 Latin)"
msgstr "Филиппинская (Кэйпвелл-QWERF 2006 латиница)"

#: ../rules/base.xml.in.h:250
msgid "Filipino (Colemak Baybayin)"
msgstr "Филиппинская (Коулмак байбайинская)"

#: ../rules/base.xml.in.h:251
msgid "Filipino (Colemak Latin)"
msgstr "Филиппинская (Коулмак латиница)"

#: ../rules/base.xml.in.h:252
msgid "Filipino (Dvorak Latin)"
msgstr "Филиппинская (Дворак латиница)"

#: ../rules/base.xml.in.h:253
msgid "Filipino (QWERTY Baybayin)"
msgstr "Филиппинская (QWERTY байбайинская)"

#: ../rules/base.xml.in.h:254
msgid "Finnish"
msgstr "Финская"

#: ../rules/base.xml.in.h:255
msgid "Finnish (Mac)"
msgstr "Финская (Mac)"

#: ../rules/base.xml.in.h:256
msgid "Finnish (classic)"
msgstr "Финская (классическая)"

#: ../rules/base.xml.in.h:257
msgid "Finnish (classic, eliminate dead keys)"
msgstr "Финская (классическая, без спец. клавиш (dead keys))"

#: ../rules/base.xml.in.h:258
msgid "Finnish (northern Saami)"
msgstr "Финская (cеверная cаамская)"

#. This assumes the KP_ abstract symbols are actually useful for some apps
#. The description needs to be rewritten
#: ../rules/base.xml.in.h:261
msgid "Four-level key with abstract separators"
msgstr "Четырёх-рядная клавиша с абстрактными разделителями"

#: ../rules/base.xml.in.h:262
msgid "Four-level key with comma"
msgstr "Четырёх-рядная клавиша с запятой"

#: ../rules/base.xml.in.h:263
msgid "Four-level key with dot"
msgstr "Четырёх-рядная клавиша с точкой"

#: ../rules/base.xml.in.h:264
msgid "Four-level key with dot, latin-9 restriction"
msgstr "Четырёх-рядная клавиша с точкой, ограничена latin-9"

#: ../rules/base.xml.in.h:265
msgid "Four-level key with momayyez"
msgstr "Четырёх-рядная клавиша с momayyez"

#: ../rules/base.xml.in.h:266
msgid "French"
msgstr "Французская"

#: ../rules/base.xml.in.h:267
msgid "French (Bepo, ergonomic, Dvorak way)"
msgstr "Французская (Бепо, эргономичная, похожая на Дворак)"

#: ../rules/base.xml.in.h:268
msgid "French (Bepo, ergonomic, Dvorak way, latin-9 only)"
msgstr "Французская (Бепо, эргономичная, похожая на Дворак, только latin-9)"

#: ../rules/base.xml.in.h:269
msgid "French (Breton)"
msgstr "Французская (бретонская)"

#: ../rules/base.xml.in.h:270
msgid "French (Canada, Dvorak)"
msgstr "Французская (Канада, Дворак)"

#: ../rules/base.xml.in.h:271
msgid "French (Canada, legacy)"
msgstr "Французская (Канада, унаследованная)"

#: ../rules/base.xml.in.h:272
msgid "French (Democratic Republic of the Congo)"
msgstr "Французская (Демократическая республика Конго)"

#: ../rules/base.xml.in.h:273
msgid "French (Dvorak)"
msgstr "Французская (Дворак)"

#: ../rules/base.xml.in.h:274
msgid "French (Georgian AZERTY Tskapo)"
msgstr "Французская (грузинская AZERTY Tskapo)"

#: ../rules/base.xml.in.h:275
msgid "French (Guinea)"
msgstr "Французская (Гвинея)"

#: ../rules/base.xml.in.h:276
msgid "French (Mac)"
msgstr "Французская (Mac)"

#: ../rules/base.xml.in.h:277
msgid "French (Mali, alternative)"
msgstr "Французская (Мали, альтернативная)"

#: ../rules/base.xml.in.h:278
msgid "French (Morocco)"
msgstr "Французская (Марокко)"

#: ../rules/base.xml.in.h:279
msgid "French (Occitan)"
msgstr "Французская (окситанский язык)"

#: ../rules/base.xml.in.h:280
msgid "French (Sun dead keys)"
msgstr "Французская (со спец. клавишами (dead keys) Sun)"

#: ../rules/base.xml.in.h:281
msgid "French (Switzerland)"
msgstr "Французская (Швейцария)"

#: ../rules/base.xml.in.h:282
msgid "French (Switzerland, Mac)"
msgstr "Французская (Швейцария, Mac)"

#: ../rules/base.xml.in.h:283
msgid "French (Switzerland, Sun dead keys)"
msgstr "Французская (Швейцария, спец. клавиши (dead keys) Sun)"

#: ../rules/base.xml.in.h:284
msgid "French (Switzerland, eliminate dead keys)"
msgstr "Французская (Швейцария, без спец. клавиш (dead keys))"

#: ../rules/base.xml.in.h:285
msgid "French (alternative)"
msgstr "Французская (альтернативная)"

#: ../rules/base.xml.in.h:286
msgid "French (alternative, Sun dead keys)"
msgstr "Французская (альтернативная, спец. клавиши (dead keys) Sun)"

#: ../rules/base.xml.in.h:287
msgid "French (alternative, eliminate dead keys)"
msgstr "Французская (альтернативная, без спец. клавиш (dead keys))"

#: ../rules/base.xml.in.h:288
msgid "French (alternative, latin-9 only)"
msgstr "Французская (альтернативная, только latin-9)"

#: ../rules/base.xml.in.h:289
msgid "French (eliminate dead keys)"
msgstr "Французская (без спец. клавиш (dead keys))"

#: ../rules/base.xml.in.h:290
msgid "French (legacy alternative)"
msgstr "Французская (устаревшая альтернативная)"

#: ../rules/base.xml.in.h:291
msgid "French (legacy, alternative, Sun dead keys)"
msgstr "Французская (устаревшая альтернативная с спец. клавишами (dead keys) Sun)"

#: ../rules/base.xml.in.h:292
msgid "French (legacy, alternative, eliminate dead keys)"
msgstr "Французская (устаревшая альтернативная без спец. клавиш (dead keys))"

#: ../rules/base.xml.in.h:293
msgid "Fujitsu-Siemens Computers AMILO laptop"
msgstr "Ноутбук Fujitsu-Siemens Computers AMILO"

#: ../rules/base.xml.in.h:294
msgid "Fula"
msgstr "Fula"

#: ../rules/base.xml.in.h:295
msgid "GBr"
msgstr "GBr"

#: ../rules/base.xml.in.h:296
msgid "Ga"
msgstr "Ga"

#: ../rules/base.xml.in.h:297
msgid "Generic 101-key PC"
msgstr "Обычная 101-клавишная"

#: ../rules/base.xml.in.h:298
msgid "Generic 102-key (Intl) PC"
msgstr "Обычная 102-клавишная (межд)"

#: ../rules/base.xml.in.h:299
msgid "Generic 104-key PC"
msgstr "Обычная 104-клавишная"

#: ../rules/base.xml.in.h:300
msgid "Generic 105-key (Intl) PC"
msgstr "Обычная 105-клавишная (межд)"

#: ../rules/base.xml.in.h:301
msgid "Genius Comfy KB-12e"
msgstr "Genius Comfy KB-12e"

#: ../rules/base.xml.in.h:302
msgid "Genius Comfy KB-16M / Genius MM Keyboard KWD-910"
msgstr "Genius Comfy KB-16M / Genius MM Keyboard KWD-910"

#: ../rules/base.xml.in.h:303
msgid "Genius Comfy KB-21e-Scroll"
msgstr "Genius Comfy KB-21e-Scroll"

#: ../rules/base.xml.in.h:304
msgid "Genius KB-19e NB"
msgstr "Genius KB-19e NB"

#: ../rules/base.xml.in.h:305
msgid "Genius KKB-2050HS"
msgstr "Genius KKB-2050HS"

#: ../rules/base.xml.in.h:306
msgid "Georgian"
msgstr "Грузинская"

#: ../rules/base.xml.in.h:307
msgid "Georgian (MESS)"
msgstr "Грузинская (MESS)"

#: ../rules/base.xml.in.h:308
msgid "Georgian (Ossetian)"
msgstr "Грузинская (осетинская)"

#: ../rules/base.xml.in.h:309
msgid "Georgian (ergonomic)"
msgstr "Georgian (эргономичная)"

#: ../rules/base.xml.in.h:310
msgid "German"
msgstr "Немецкая"

#: ../rules/base.xml.in.h:311
msgid "German (Austria)"
msgstr "Немецкая (Австрия)"

#: ../rules/base.xml.in.h:312
msgid "German (Austria, Mac)"
msgstr "Немецкая (Австрия, Mac)"

#: ../rules/base.xml.in.h:313
msgid "German (Austria, Sun dead keys)"
msgstr "Немецкая (Австрия, с спец. клавишами (dead keys) Sun)"

#: ../rules/base.xml.in.h:314
msgid "German (Austria, eliminate dead keys)"
msgstr "Немецкая (Австрия, без спец. клавиш (dead keys))"

#: ../rules/base.xml.in.h:315
msgid "German (Dvorak)"
msgstr "Немецкая (Дворак)"

#: ../rules/base.xml.in.h:316
msgid "German (Mac)"
msgstr "Немецкая (Mac)"

#: ../rules/base.xml.in.h:317
msgid "German (Mac, eliminate dead keys)"
msgstr "Немецкая (Mac, без спец. клавиш (dead keys))"

#: ../rules/base.xml.in.h:318
msgid "German (Neo 2)"
msgstr "Немецкая (Neo 2)"

#: ../rules/base.xml.in.h:319
msgid "German (Romanian keyboard with German letters)"
msgstr "Немецкая (румынская клавиатура с немецкими буквами)"

#: ../rules/base.xml.in.h:320
msgid "German (Romanian keyboard with German letters, eliminate dead keys)"
msgstr "Немецкая (румынская клавиатура с немецкими буквами, без спец. клавиш (dead keys))"

#: ../rules/base.xml.in.h:321
msgid "German (Sun dead keys)"
msgstr "Немецкая (со спец. клавишами (dead keys) Sun)"

#: ../rules/base.xml.in.h:322
msgid "German (Switzerland, Mac)"
msgstr "Немецкая (Швейцария, Mac)"

#: ../rules/base.xml.in.h:323
msgid "German (Switzerland, Sun dead keys)"
msgstr "Немецкая (Швейцария, с спец. клавишами (dead keys) Sun)"

#: ../rules/base.xml.in.h:324
msgid "German (Switzerland, eliminate dead keys)"
msgstr "Немецкая (Швейцария, без спец. клавиш (dead keys))"

#: ../rules/base.xml.in.h:325
msgid "German (dead acute)"
msgstr "Немецкая (с dead acute)"

#: ../rules/base.xml.in.h:326
msgid "German (dead grave acute)"
msgstr "Немецкая (с dead grave acute)"

#: ../rules/base.xml.in.h:327
msgid "German (eliminate dead keys)"
msgstr "Немецкая (без спец. клавиш (dead keys))"

#: ../rules/base.xml.in.h:328
msgid "German (lower Sorbian qwertz)"
msgstr "Немецкая (нижнелужицкий qwertz)"

#: ../rules/base.xml.in.h:329
msgid "German (lower Sorbian)"
msgstr "Немецкая (нижнелужицкий)"

#: ../rules/base.xml.in.h:330
msgid "German (qwerty)"
msgstr "Немецкая (qwerty)"

#: ../rules/base.xml.in.h:331
msgid "Greek"
msgstr "Греческая"

#: ../rules/base.xml.in.h:332
msgid "Greek (eliminate dead keys)"
msgstr "Греческая (без спец. клавиш (dead keys))"

#: ../rules/base.xml.in.h:333
msgid "Greek (extended)"
msgstr "Греческая (расширенная)"

#: ../rules/base.xml.in.h:334
msgid "Greek (polytonic)"
msgstr "Греческая (полифоническая)"

#: ../rules/base.xml.in.h:335
msgid "Greek (simple)"
msgstr "Греческая (простая)"

#: ../rules/base.xml.in.h:336
msgid "Gujarati"
msgstr "Гуджарати"

#: ../rules/base.xml.in.h:337
msgid "Gyration"
msgstr "Гирашн"

#: ../rules/base.xml.in.h:338
msgid "HTC Dream"
msgstr "HTC Dream"

#: ../rules/base.xml.in.h:339
msgid "Happy Hacking Keyboard"
msgstr "Happy Hacking Keyboard"

#: ../rules/base.xml.in.h:340
msgid "Happy Hacking Keyboard for Mac"
msgstr "Happy Hacking Keyboard для Mac"

#: ../rules/base.xml.in.h:341
msgid "Hausa"
msgstr "Хауза"

#: ../rules/base.xml.in.h:342
msgid "Hebrew"
msgstr "Иврит"

#: ../rules/base.xml.in.h:343
msgid "Hebrew (Phonetic)"
msgstr "Иврит (фонетическая)"

#: ../rules/base.xml.in.h:344
msgid "Hebrew (Tiro)"
msgstr "Иврит (Tiro)"

#: ../rules/base.xml.in.h:345
msgid "Hebrew (lyx)"
msgstr "Иврит (lyx)"

#: ../rules/base.xml.in.h:346
msgid "Hewlett-Packard Internet Keyboard"
msgstr "Hewlett-Packard Internet Keyboard"

#: ../rules/base.xml.in.h:347
msgid "Hewlett-Packard Mini 110 Notebook"
msgstr "Hewlett-Packard Mini 110 Notebook"

#: ../rules/base.xml.in.h:348
msgid "Hewlett-Packard Omnibook 500 FA"
msgstr "Hewlett-Packard Omnibook 500 FA"

#: ../rules/base.xml.in.h:349
msgid "Hewlett-Packard Omnibook 5xx"
msgstr "Hewlett-Packard Omnibook 5xx"

#: ../rules/base.xml.in.h:350
msgid "Hewlett-Packard Omnibook 6000/6100"
msgstr "Hewlett-Packard Omnibook 6000/6100"

#: ../rules/base.xml.in.h:351
msgid "Hewlett-Packard Omnibook XE3 GC"
msgstr "Hewlett-Packard Omnibook XE3 GC"

#: ../rules/base.xml.in.h:352
msgid "Hewlett-Packard Omnibook XE3 GF"
msgstr "Hewlett-Packard Omnibook XE3 GF"

#: ../rules/base.xml.in.h:353
msgid "Hewlett-Packard Omnibook XT1000"
msgstr "Hewlett-Packard Omnibook XT1000"

#: ../rules/base.xml.in.h:354
msgid "Hewlett-Packard Pavilion ZT11xx"
msgstr "Hewlett-Packard Pavilion ZT11xx"

#: ../rules/base.xml.in.h:355
msgid "Hewlett-Packard Pavilion dv5"
msgstr "Hewlett-Packard Pavilion dv5"

#: ../rules/base.xml.in.h:356
msgid "Hewlett-Packard SK-250x Multimedia Keyboard"
msgstr "Hewlett-Packard SK-250x Multimedia Keyboard"

#: ../rules/base.xml.in.h:357
msgid "Hewlett-Packard nx9020"
msgstr "Hewlett-Packard nx9020"

#: ../rules/base.xml.in.h:358
msgid "Hexadecimal"
msgstr "Шестнадцатеричная"

#: ../rules/base.xml.in.h:359
msgid "Hindi (Bolnagri)"
msgstr "Хинди (Bolnagri)"

#: ../rules/base.xml.in.h:360
msgid "Hindi (Wx)"
msgstr "Хинди (Wx)"

#: ../rules/base.xml.in.h:361
msgid "Honeywell Euroboard"
msgstr "Honeywell Euroboard"

#: ../rules/base.xml.in.h:362
msgid "Htc Dream phone"
msgstr "телефон Htc Dream"

#: ../rules/base.xml.in.h:363
msgid "Hungarian"
msgstr "Венгерская"

#: ../rules/base.xml.in.h:364
msgid "Hungarian (101/qwerty/comma/dead keys)"
msgstr "Венгерская (pc101/qwerty/запятая/спец. клавиши (dead keys))"

#: ../rules/base.xml.in.h:365
msgid "Hungarian (101/qwerty/comma/eliminate dead keys)"
msgstr "Венгерская (pc101/qwerty/запятая/без спец. клавиш (dead keys))"

#: ../rules/base.xml.in.h:366
msgid "Hungarian (101/qwerty/dot/dead keys)"
msgstr "Венгерская (pc101/qwerty/точка/спец. клавиши (dead keys))"

#: ../rules/base.xml.in.h:367
msgid "Hungarian (101/qwerty/dot/eliminate dead keys)"
msgstr "Венгерская (pc101/qwerty/точка/без спец. клавиш (dead keys))"

#: ../rules/base.xml.in.h:368
msgid "Hungarian (101/qwertz/comma/dead keys)"
msgstr "Венгерская (101/qwertz/запятая/спец. клавиши (dead keys))"

#: ../rules/base.xml.in.h:369
msgid "Hungarian (101/qwertz/comma/eliminate dead keys)"
msgstr "Венгерская (101/qwertz/запятая/без спец. клавиш (dead keys))"

#: ../rules/base.xml.in.h:370
msgid "Hungarian (101/qwertz/dot/dead keys)"
msgstr "Венгерская (101/qwertz/точка/спец. клавиши (dead keys))"

#: ../rules/base.xml.in.h:371
msgid "Hungarian (101/qwertz/dot/eliminate dead keys)"
msgstr "Венгерская (101/qwertz/точка/без спец. клавиш (dead keys))"

#: ../rules/base.xml.in.h:372
msgid "Hungarian (102/qwerty/comma/dead keys)"
msgstr "Венгерская (102/qwerty/запятая/спец. клавиши (dead keys))"

#: ../rules/base.xml.in.h:373
msgid "Hungarian (102/qwerty/comma/eliminate dead keys)"
msgstr "Венгерская (102/qwerty/запятая/без спец. клавиш (dead keys))"

#: ../rules/base.xml.in.h:374
msgid "Hungarian (102/qwerty/dot/dead keys)"
msgstr "Венгерская (102/qwerty/точка/спец. клавиши (dead keys))"

#: ../rules/base.xml.in.h:375
msgid "Hungarian (102/qwerty/dot/eliminate dead keys)"
msgstr "Венгерская (102/qwerty/точка/без спец. клавиш (dead keys))"

#: ../rules/base.xml.in.h:376
msgid "Hungarian (102/qwertz/comma/dead keys)"
msgstr "Венгерская (102/qwertz/запятая/спец. клавиши (dead keys))"

#: ../rules/base.xml.in.h:377
msgid "Hungarian (102/qwertz/comma/eliminate dead keys)"
msgstr "Венгерская (102/qwertz/запятая/без спец. клавиш (dead keys))"

#: ../rules/base.xml.in.h:378
msgid "Hungarian (102/qwertz/dot/dead keys)"
msgstr "Венгерская (102/qwertz/точка/спец. клавиши (dead keys))"

#: ../rules/base.xml.in.h:379
msgid "Hungarian (102/qwertz/dot/eliminate dead keys)"
msgstr "Венгерская (102/qwertz/точка/без спец. клавиш (dead keys))"

#: ../rules/base.xml.in.h:380
msgid "Hungarian (eliminate dead keys)"
msgstr "Венгерская (без спец. клавиш (dead keys))"

#: ../rules/base.xml.in.h:381
msgid "Hungarian (qwerty)"
msgstr "Венгерская (qwerty)"

#: ../rules/base.xml.in.h:382
msgid "Hungarian (standard)"
msgstr "Венгерская (стандартная)"

#: ../rules/base.xml.in.h:383
msgid "Hyper is mapped to Win-keys"
msgstr "Hyper соответствует клавишам Win"

#: ../rules/base.xml.in.h:384
msgid "IBM Rapid Access"
msgstr "IBM Rapid Access"

#: ../rules/base.xml.in.h:385
msgid "IBM Rapid Access II"
msgstr "IBM Rapid Access II"

#: ../rules/base.xml.in.h:386
msgid "IBM Space Saver"
msgstr "IBM Space Saver"

#: ../rules/base.xml.in.h:387
msgid "IBM ThinkPad 560Z/600/600E/A22E"
msgstr "IBM ThinkPad 560Z/600/600E/A22E"

#: ../rules/base.xml.in.h:388
msgid "IBM ThinkPad R60/T60/R61/T61"
msgstr "IBM ThinkPad R60/T60/R61/T61"

#: ../rules/base.xml.in.h:389
msgid "IBM ThinkPad Z60m/Z60t/Z61m/Z61t"
msgstr "IBM ThinkPad Z60m/Z60t/Z61m/Z61t"

#: ../rules/base.xml.in.h:390
msgid "Icelandic"
msgstr "Исландская"

#: ../rules/base.xml.in.h:391
msgid "Icelandic (Dvorak)"
msgstr "Исландская (Дворак)"

#: ../rules/base.xml.in.h:392
msgid "Icelandic (Mac)"
msgstr "Исландская (Mac)"

#: ../rules/base.xml.in.h:393
msgid "Icelandic (Sun dead keys)"
msgstr "Исландская (спец. клавиши (dead keys) Sun)"

#: ../rules/base.xml.in.h:394
msgid "Icelandic (eliminate dead keys)"
msgstr "Исландская (без спец. клавиш (dead keys))"

#: ../rules/base.xml.in.h:395
msgid "Igbo"
msgstr "Игбо"

#: ../rules/base.xml.in.h:396
msgid "Indian"
msgstr "Индийская"

#: ../rules/base.xml.in.h:397
msgid "Inuktitut"
msgstr "Иннуитская"

#: ../rules/base.xml.in.h:398
msgid "Iraqi"
msgstr "Иракская"

#: ../rules/base.xml.in.h:399
msgid "Irish"
msgstr "Ирландская"

#: ../rules/base.xml.in.h:400
msgid "Irish (CloGaelach)"
msgstr "Ирландская (CloGaelach)"

#: ../rules/base.xml.in.h:401
msgid "Irish (Ogham IS434)"
msgstr "Ирландская (Огхам IS434)"

#: ../rules/base.xml.in.h:402
msgid "Irish (Ogham)"
msgstr "Ирландская (Огхам)"

#: ../rules/base.xml.in.h:403
msgid "Irish (UnicodeExpert)"
msgstr "Ирландская (UnicodeExpert)"

#: ../rules/base.xml.in.h:404
msgid "Italian"
msgstr "Итальянская"

#: ../rules/base.xml.in.h:405
msgid "Italian (Georgian)"
msgstr "Итальянская (грузинская)"

#: ../rules/base.xml.in.h:406
msgid "Italian (Mac)"
msgstr "Итальянская (Mac)"

#: ../rules/base.xml.in.h:407
msgid "Italian (US keyboard with Italian letters)"
msgstr "Итальянская (клавиатура США с итальянскими буквами)"

#: ../rules/base.xml.in.h:408
msgid "Italian (eliminate dead keys)"
msgstr "Итальянская (без спец. клавиш (dead keys))"

#: ../rules/base.xml.in.h:409
msgid "Japanese"
msgstr "Японская"

#: ../rules/base.xml.in.h:410
msgid "Japanese (Kana 86)"
msgstr "Японская (Кана 86)"

#: ../rules/base.xml.in.h:411
msgid "Japanese (Kana)"
msgstr "Японская (Кана)"

#: ../rules/base.xml.in.h:412
msgid "Japanese (Mac)"
msgstr "Японская (Mac)"

#: ../rules/base.xml.in.h:413
msgid "Japanese (OADG 109A)"
msgstr "Японская (OADG 109A)"

#: ../rules/base.xml.in.h:414
msgid "Japanese (PC-98xx Series)"
msgstr "Японская (PC-98xx Series)"

#: ../rules/base.xml.in.h:415
msgid "Japanese keyboard options"
msgstr "Настройки японской клавиатуры"

#: ../rules/base.xml.in.h:416
msgid "Kana Lock key is locking"
msgstr "Кана блокируется клавишей Lock"

#: ../rules/base.xml.in.h:417
msgid "Kannada"
msgstr "Каннада"

#: ../rules/base.xml.in.h:418
msgid "Kazakh"
msgstr "Казахская"

#: ../rules/base.xml.in.h:419
msgid "Kazakh (with Russian)"
msgstr "Казахская (с русским)"

#: ../rules/base.xml.in.h:420
msgid "Key sequence to kill the X server"
msgstr "Комбинация клавиш для прерывания работы X-сервера"

#: ../rules/base.xml.in.h:421
msgid "Key to choose 3rd level"
msgstr "Клавиша для выбора 3-го ряда"

#: ../rules/base.xml.in.h:422
msgid "Key to choose 5th level"
msgstr "Клавиша для выбора 5-го ряда"

#: ../rules/base.xml.in.h:423
msgid "Key(s) to change layout"
msgstr "Клавиша(и) для смены раскладки"

#: ../rules/base.xml.in.h:424
msgid "Keytronic FlexPro"
msgstr "Keytronic FlexPro"

#: ../rules/base.xml.in.h:425
msgid "Khmer (Cambodian)"
msgstr "Кхмерская (камбоджийская)"

#: ../rules/base.xml.in.h:426
msgid "Kikuyu"
msgstr "Кикуйу"

#: ../rules/base.xml.in.h:427
msgid "Kinesis"
msgstr "Kinesis"

#: ../rules/base.xml.in.h:428
msgid "Korean"
msgstr "Корейская"

#: ../rules/base.xml.in.h:429
msgid "Korean (101/104 key compatible)"
msgstr "Корейская (совместимая c 101/104 кнопочной)"

#: ../rules/base.xml.in.h:430
msgid "Kurdish (Iran, Arabic-Latin)"
msgstr "Курдская (Иран, арабо-латинская)"

#: ../rules/base.xml.in.h:431
msgid "Kurdish (Iran, F)"
msgstr "Курдская (Иран, F)"

#: ../rules/base.xml.in.h:432
msgid "Kurdish (Iran, Latin Q)"
msgstr "Курдская (Иран, латинская Q)"

#: ../rules/base.xml.in.h:433
msgid "Kurdish (Iran, latin alt-Q)"
msgstr "Курдская (Иран, латинская alt-Q)"

#: ../rules/base.xml.in.h:434
msgid "Kurdish (Iraq, Arabic-Latin)"
msgstr "Курдская (Ирак, арабо-латинская)"

#: ../rules/base.xml.in.h:435
msgid "Kurdish (Iraq, F)"
msgstr "Курдская (Ирак, F)"

#: ../rules/base.xml.in.h:436
msgid "Kurdish (Iraq, Latin Alt-Q)"
msgstr "Курдская (Ирак, латинская alt-Q)"

#: ../rules/base.xml.in.h:437
msgid "Kurdish (Iraq, Latin Q)"
msgstr "Курдская (Ирак, латинская Q)"

#: ../rules/base.xml.in.h:438
msgid "Kurdish (Syria, F)"
msgstr "Курдская (Сирия, F)"

#: ../rules/base.xml.in.h:439
msgid "Kurdish (Syria, Latin Alt-Q)"
msgstr "Курдская (Сирия, латинская Alt-Q)"

#: ../rules/base.xml.in.h:440
msgid "Kurdish (Syria, Latin Q)"
msgstr "Курдская (Сирия, латинская Q)"

#: ../rules/base.xml.in.h:441
msgid "Kurdish (Turkey, F)"
msgstr "Курдская (Турция, F)"

#: ../rules/base.xml.in.h:442
msgid "Kurdish (Turkey, Latin Alt-Q)"
msgstr "Курдская (Турция, латинская Alt-Q)"

#: ../rules/base.xml.in.h:443
msgid "Kurdish (Turkey, Latin Q)"
msgstr "Курдская (Турция, латинская Q)"

#: ../rules/base.xml.in.h:444
msgid "Kutenai"
msgstr "Кутенайская"

#: ../rules/base.xml.in.h:445
msgid "Kyrgyz"
msgstr "Киргизская"

#: ../rules/base.xml.in.h:446
msgid "Kyrgyz (phonetic)"
msgstr "Киргизская (фонетическая)"

#: ../rules/base.xml.in.h:447
msgid "Lao"
msgstr "Лаосская"

#: ../rules/base.xml.in.h:448
msgid "Lao (STEA proposed standard layout)"
msgstr "Лаосская (стандартная раскладка, предложенная STEA)"

#: ../rules/base.xml.in.h:449
msgid "Laptop/notebook Compaq (eg. Armada) Laptop Keyboard"
msgstr "Клавиатура ноутбука Compaq (например, Armada)"

#: ../rules/base.xml.in.h:450
msgid "Laptop/notebook Compaq (eg. Presario) Internet Keyboard"
msgstr "«Интернет-клавиатура» ноутбука Compaq (например, Presario)"

#: ../rules/base.xml.in.h:451
msgid "Laptop/notebook eMachines m68xx"
msgstr "Ноутбук eMachines из серии m68xx"

#: ../rules/base.xml.in.h:452
msgid "Latvian"
msgstr "Латышская"

#: ../rules/base.xml.in.h:453
msgid "Latvian (Apostrophe ' variant)"
msgstr "Латышская (вариант с апострофом ')"

#: ../rules/base.xml.in.h:454
msgid "Latvian (F variant)"
msgstr "Латышская (вариант с F)"

#: ../rules/base.xml.in.h:455
msgid "Latvian (Tilde ~ variant)"
msgstr "Латышская (вариант с тильдой ~)"

#: ../rules/base.xml.in.h:456
msgid "Left Alt"
msgstr "Левая клавиша Alt"

#: ../rules/base.xml.in.h:457
msgid "Left Alt (while pressed)"
msgstr "Левая клавиша Alt (пока нажата)"

#: ../rules/base.xml.in.h:458
msgid "Left Alt is swapped with Left Win"
msgstr "Левая клавиша Alt поменяна местами с левой клавишей Win"

#: ../rules/base.xml.in.h:459
msgid "Left Ctrl"
msgstr "Левая клавиша Ctrl"

#: ../rules/base.xml.in.h:460
msgid "Left Ctrl (to first layout), Right Ctrl (to last layout)"
msgstr "Левая Ctrl (на первую раскладку), Правая Ctrl (на последнюю раскладку)"

#: ../rules/base.xml.in.h:461
msgid "Left Ctrl+Left Shift"
msgstr "Левая Ctrl+Левая Shift"

#: ../rules/base.xml.in.h:462
msgid "Left Shift"
msgstr "Левая клавиша Shift"

#: ../rules/base.xml.in.h:463
msgid "Left Win"
msgstr "Левая клавиша Win"

#: ../rules/base.xml.in.h:464
msgid "Left Win (to first layout), Right Win/Menu (to last layout)"
msgstr "Левая Win (на первую раскладку), Правая Win/Menu (на последнюю раскладку)"

#: ../rules/base.xml.in.h:465
msgid "Left Win (while pressed)"
msgstr "Левая клавиша Win (пока нажата)"

#: ../rules/base.xml.in.h:466
msgid "Left Win chooses 5th level, locks when pressed together with another 5th-level-chooser"
msgstr "По левой клавише Win выбирается 5-й ряд, блокирует, блокирует при нажатии вместе с другим выборщиком-5-го-ряда"

#: ../rules/base.xml.in.h:467
msgid "Left Win chooses 5th level, locks when pressed together with another 5th-level-chooser, one press releases the lock"
msgstr "По левой клавише Win выбирается 5-й ряд, блокирует, блокирует при нажатии вместе с другим выборщиком-5-го-ряда, однократное нажатие снимает блокировку"

#: ../rules/base.xml.in.h:468
msgid "LeftCtrl+LeftWin (to first layout), RightCtrl+Menu (to second layout)"
msgstr "Левая-Ctrl+Левая-Win (на первую раскладку), Правая-Ctrl+Menu (на вторую раскладку)"

#: ../rules/base.xml.in.h:469
msgid "Legacy"
msgstr "Legacy"

#: ../rules/base.xml.in.h:470
msgid "Legacy Wang 724"
msgstr "Старая Wang 724"

#. Actually, with KP_SEPARATOR, as the old keypad(comma)
#: ../rules/base.xml.in.h:472
msgid "Legacy key with comma"
msgstr "Клавиша Legacy с запятой"

#: ../rules/base.xml.in.h:473
msgid "Legacy key with dot"
msgstr "Клавиша Legacy с точкой"

#: ../rules/base.xml.in.h:474
msgid "Lithuanian"
msgstr "Литовская"

#: ../rules/base.xml.in.h:475
msgid "Lithuanian (IBM LST 1205-92)"
msgstr "Литовская (IBM LST 1205-92)"

#: ../rules/base.xml.in.h:476
msgid "Lithuanian (LEKP)"
msgstr "Литовская (LEKP)"

#: ../rules/base.xml.in.h:477
msgid "Lithuanian (LEKPa)"
msgstr "Литовская (LEKPa)"

#: ../rules/base.xml.in.h:478
msgid "Lithuanian (US keyboard with Lithuanian letters)"
msgstr "Литовская (клавиатура США с литовскими буквами)"

#: ../rules/base.xml.in.h:479
msgid "Lithuanian (standard)"
msgstr "Литовская (стандартная)"

#: ../rules/base.xml.in.h:480
msgid "Logitech Access Keyboard"
msgstr "Logitech Access Keyboard"

#: ../rules/base.xml.in.h:481
msgid "Logitech Cordless Desktop"
msgstr "Logitech Cordless Desktop"

#: ../rules/base.xml.in.h:482
msgid "Logitech Cordless Desktop (alternate option)"
msgstr "Logitech Cordless Desktop (альтернативный вариант)"

#: ../rules/base.xml.in.h:483
msgid "Logitech Cordless Desktop EX110"
msgstr "Logitech Cordless Desktop EX110"

#: ../rules/base.xml.in.h:484
msgid "Logitech Cordless Desktop LX-300"
msgstr "Logitech Cordless Desktop LX-300"

#: ../rules/base.xml.in.h:485
msgid "Logitech Cordless Desktop Navigator"
msgstr "Logitech Cordless Desktop Navigator"

#: ../rules/base.xml.in.h:486
msgid "Logitech Cordless Desktop Optical"
msgstr "Logitech Cordless Desktop Optical"

#: ../rules/base.xml.in.h:487
msgid "Logitech Cordless Desktop Pro (alternate option 2)"
msgstr "Logitech Cordless Desktop Pro (альтернативный вариант 2)"

#: ../rules/base.xml.in.h:488
msgid "Logitech Cordless Desktop iTouch"
msgstr "Logitech Cordless Desktop iTouch"

#: ../rules/base.xml.in.h:489
msgid "Logitech Cordless Freedom/Desktop Navigator"
msgstr "Logitech Cordless Freedom/Desktop Navigator"

#: ../rules/base.xml.in.h:490
msgid "Logitech G15 extra keys via G15daemon"
msgstr "Дополнительные клавиши Logitech G15 с помощью службы G15"

#: ../rules/base.xml.in.h:491
msgid "Logitech Generic Keyboard"
msgstr "Logitech Generic Keyboard"

#: ../rules/base.xml.in.h:492
msgid "Logitech Internet 350 Keyboard"
msgstr "Logitech Internet 350 Keyboard"

#: ../rules/base.xml.in.h:493
msgid "Logitech Internet Keyboard"
msgstr "Logitech Internet Keyboard"

#: ../rules/base.xml.in.h:494
msgid "Logitech Internet Navigator Keyboard"
msgstr "Logitech Internet Navigator Keyboard"

#: ../rules/base.xml.in.h:495
msgid "Logitech Media Elite Keyboard"
msgstr "Logitech Media Elite Keyboard"

#: ../rules/base.xml.in.h:496
msgid "Logitech Ultra-X Cordless Media Desktop Keyboard"
msgstr "Logitech Ultra-X Cordless Media Desktop Keyboard"

#: ../rules/base.xml.in.h:497
msgid "Logitech Ultra-X Keyboard"
msgstr "Logitech Ultra-X Keyboard"

#: ../rules/base.xml.in.h:498
msgid "Logitech diNovo Edge Keyboard"
msgstr "Logitech diNovo Edge Keyboard"

#: ../rules/base.xml.in.h:499
msgid "Logitech diNovo Keyboard"
msgstr "Logitech diNovo Keyboard"

#: ../rules/base.xml.in.h:500
msgid "Logitech iTouch"
msgstr "Logitech iTouch"

#: ../rules/base.xml.in.h:501
msgid "Logitech iTouch Cordless Keyboard (model Y-RB6)"
msgstr "Logitech iTouch Cordless Keyboard (модель Y-RB6)"

#: ../rules/base.xml.in.h:502
msgid "Logitech iTouch Internet Navigator Keyboard SE"
msgstr "Logitech iTouch Internet Navigator Keyboard SE"

#: ../rules/base.xml.in.h:503
msgid "Logitech iTouch Internet Navigator Keyboard SE (USB)"
msgstr "Logitech iTouch Internet Navigator Keyboard SE (USB)"

#: ../rules/base.xml.in.h:504
msgid "MacBook/MacBook Pro"
msgstr "MacBook/MacBook Pro"

#: ../rules/base.xml.in.h:505
msgid "MacBook/MacBook Pro (Intl)"
msgstr "MacBook/MacBook Pro (межд)"

#: ../rules/base.xml.in.h:506
msgid "Macedonian"
msgstr "Македонская"

#: ../rules/base.xml.in.h:507
msgid "Macedonian (eliminate dead keys)"
msgstr "Македонская (без спец. клавиш (dead keys))"

#: ../rules/base.xml.in.h:508
msgid "Macintosh"
msgstr "Macintosh"

#: ../rules/base.xml.in.h:509
msgid "Macintosh Old"
msgstr "Старый Macintosh"

#: ../rules/base.xml.in.h:510
msgid "Make Caps Lock an additional Backspace"
msgstr "Использовать Caps Lock как дополнительную клавишу Backspace"

#: ../rules/base.xml.in.h:511
msgid "Make Caps Lock an additional Control but keep the Caps_Lock keysym"
msgstr "Использовать Caps Lock как дополнительную клавишу Control, но сохранить символ клавиши Caps_Lock"

#: ../rules/base.xml.in.h:512
msgid "Make Caps Lock an additional Ctrl"
msgstr "Использовать Caps Lock как дополнительную клавишу Ctrl"

#: ../rules/base.xml.in.h:513
msgid "Make Caps Lock an additional ESC"
msgstr "Использовать Caps Lock как дополнительную клавишу ESC"

#: ../rules/base.xml.in.h:514
msgid "Make Caps Lock an additional Hyper"
msgstr "Использовать Caps Lock как дополнительную клавишу Hyper"

#: ../rules/base.xml.in.h:515
msgid "Make Caps Lock an additional Num Lock"
msgstr "Использовать Caps Lock как дополнительную клавишу Num Lock"

#: ../rules/base.xml.in.h:516
msgid "Make Caps Lock an additional Super"
msgstr "Использовать Caps Lock как дополнительную клавишу Super"

#: ../rules/base.xml.in.h:517
msgid "Malayalam"
msgstr "Малайaлам"

#: ../rules/base.xml.in.h:518
msgid "Malayalam (Lalitha)"
msgstr "Малайaламская (лалита)"

#: ../rules/base.xml.in.h:519
msgid "Malayalam (enhanced Inscript with Rupee Sign)"
msgstr "Малайaламская (улучшенный Inscript со символом рупии)"

#: ../rules/base.xml.in.h:520
msgid "Maltese"
msgstr "Мальтийская"

#: ../rules/base.xml.in.h:521
msgid "Maltese (with US layout)"
msgstr "Мальтийская (с раскладкой США)"

#: ../rules/base.xml.in.h:522
msgid "Memorex MX1998"
msgstr "Memorex MX1998"

#: ../rules/base.xml.in.h:523
msgid "Memorex MX2500 EZ-Access Keyboard"
msgstr "Memorex MX2500 EZ-Access Keyboard"

#: ../rules/base.xml.in.h:524
msgid "Memorex MX2750"
msgstr "Memorex MX2750"

#: ../rules/base.xml.in.h:525
msgid "Menu"
msgstr "Menu"

#: ../rules/base.xml.in.h:526
msgid "Meta is mapped to Left Win"
msgstr "Meta соответствует левой клавише Win"

#: ../rules/base.xml.in.h:527
msgid "Meta is mapped to Win keys"
msgstr "Meta соответствует клавишам Win"

#: ../rules/base.xml.in.h:528
msgid "Meta on Left Ctrl"
msgstr "Meta на левой клавише Ctrl"

#: ../rules/base.xml.in.h:529
msgid "Microsoft Comfort Curve Keyboard 2000"
msgstr "Microsoft Comfort Curve Keyboard 2000"

#: ../rules/base.xml.in.h:530
msgid "Microsoft Internet Keyboard"
msgstr "Microsoft Internet Keyboard"

#: ../rules/base.xml.in.h:531
msgid "Microsoft Internet Keyboard Pro, Swedish"
msgstr "Microsoft Internet Keyboard Pro, шведская"

#: ../rules/base.xml.in.h:532
msgid "Microsoft Natural"
msgstr "Microsoft Natural"

#: ../rules/base.xml.in.h:533
msgid "Microsoft Natural Keyboard Elite"
msgstr "Microsoft Natural Keyboard Elite"

#: ../rules/base.xml.in.h:534
msgid "Microsoft Natural Keyboard Pro / Microsoft Internet Keyboard Pro"
msgstr "Microsoft Natural Keyboard Pro / Microsoft Internet Keyboard Pro"

#: ../rules/base.xml.in.h:535
msgid "Microsoft Natural Keyboard Pro OEM"
msgstr "Microsoft Natural Keyboard Pro OEM"

#: ../rules/base.xml.in.h:536
msgid "Microsoft Natural Keyboard Pro USB / Microsoft Internet Keyboard Pro"
msgstr "Microsoft Natural Keyboard Pro USB / Microsoft Internet Keyboard Pro"

#: ../rules/base.xml.in.h:537
msgid "Microsoft Natural Wireless Ergonomic Keyboard 4000"
msgstr "Microsoft Natural Wireless Ergonomic Keyboard 4000"

#: ../rules/base.xml.in.h:538
msgid "Microsoft Natural Wireless Ergonomic Keyboard 7000"
msgstr "Microsoft Natural Wireless Ergonomic Keyboard 7000"

#: ../rules/base.xml.in.h:539
msgid "Microsoft Office Keyboard"
msgstr "Microsoft Office Keyboard"

#: ../rules/base.xml.in.h:540
msgid "Microsoft Wireless Multimedia Keyboard 1.0A"
msgstr "Microsoft Wireless Multimedia Keyboard 1.0A"

#: ../rules/base.xml.in.h:541
msgid "Miscellaneous compatibility options"
msgstr "Разные параметры совместимости"

#: ../rules/base.xml.in.h:542
msgid "Mongolian"
msgstr "Монгольская"

#: ../rules/base.xml.in.h:543
msgid "Montenegrin"
msgstr "Черногорская"

#: ../rules/base.xml.in.h:544
msgid "Montenegrin (Cyrillic with guillemets)"
msgstr "Черногорская (кириллица с кавычками ёлочками)"

#: ../rules/base.xml.in.h:545
msgid "Montenegrin (Cyrillic)"
msgstr "Черногорская (кириллица)"

#: ../rules/base.xml.in.h:546
msgid "Montenegrin (Cyrillic, Z and ZHE swapped)"
msgstr "Черногорская (кириллица, З и Ж переставлены местами)"

#: ../rules/base.xml.in.h:547
msgid "Montenegrin (Latin qwerty)"
msgstr "Черногорская (латинская qwerty)"

#: ../rules/base.xml.in.h:548
msgid "Montenegrin (Latin unicode qwerty)"
msgstr "Черногорская (латинская юникодная qwerty)"

#: ../rules/base.xml.in.h:549
msgid "Montenegrin (Latin unicode)"
msgstr "Черногорская (латинская юникодная)"

#: ../rules/base.xml.in.h:550
msgid "Montenegrin (Latin with guillemets)"
msgstr "Черногорская (латинская с кавычками ёлочками)"

#: ../rules/base.xml.in.h:551
msgid "Māori"
msgstr "Маорийская"

#: ../rules/base.xml.in.h:552
msgid "NICOLA-F style Backspace"
msgstr "Backspace в стиле NICOLA-F"

#: ../rules/base.xml.in.h:553
msgid "Nepali"
msgstr "Непальская"

#: ../rules/base.xml.in.h:554
msgid "Non-breakable space character at fourth level"
msgstr "Символ неразрывного пробела в четвёртом ряду"

#: ../rules/base.xml.in.h:555
msgid "Non-breakable space character at fourth level, thin non-breakable space character at sixth level"
msgstr "Символ неразрывного пробела в четвёртом ряду, символ тонкого неразрывного пробела в шестом ряду"

#: ../rules/base.xml.in.h:556
msgid "Non-breakable space character at fourth level, thin non-breakable space character at sixth level (via Ctrl+Shift)"
msgstr "Символ неразрывного пробела в четвёртом ряду, символ тонкого неразрывного пробела в шестом ряду (с помощью Ctrl+Shift)"

#: ../rules/base.xml.in.h:557
msgid "Non-breakable space character at second level"
msgstr "Символ неразрывного пробела во втором ряду"

#: ../rules/base.xml.in.h:558
msgid "Non-breakable space character at third level"
msgstr "Символ неразрывного пробела в третьем ряду"

#: ../rules/base.xml.in.h:559
msgid "Non-breakable space character at third level, nothing at fourth level"
msgstr "Символ неразрывного пробела в третьем ряду, ничего на четвёртом"

#: ../rules/base.xml.in.h:560
msgid "Non-breakable space character at third level, thin non-breakable space character at fourth level"
msgstr "Символ неразрывного пробела в третьем ряду, символ тонкого неразрывного пробела в четвёртом ряду"

#: ../rules/base.xml.in.h:561
msgid "Northgate OmniKey 101"
msgstr "Northgate OmniKey 101"

#: ../rules/base.xml.in.h:562
msgid "Norwegian"
msgstr "Норвежская"

#: ../rules/base.xml.in.h:563
msgid "Norwegian (Dvorak)"
msgstr "Норвежская (Дворак)"

#: ../rules/base.xml.in.h:564
msgid "Norwegian (Mac)"
msgstr "Норвежская (Mac)"

#: ../rules/base.xml.in.h:565
msgid "Norwegian (Mac, eliminate dead keys)"
msgstr "Норвежская (Mac, без спец. клавиш (dead keys))"

#: ../rules/base.xml.in.h:566
msgid "Norwegian (Northern Saami"
msgstr "Норвежская (Северная Саамская)"

#: ../rules/base.xml.in.h:567
msgid "Norwegian (eliminate dead keys)"
msgstr "Норвежская (без спец. клавиш (dead keys))"

#: ../rules/base.xml.in.h:568
msgid "Norwegian (northern Saami, eliminate dead keys)"
msgstr "Норвежская (Северная Саамская, без спец. клавиш (dead keys))"

#: ../rules/base.xml.in.h:569
msgid "Num Lock"
msgstr "Num Lock"

#: ../rules/base.xml.in.h:570
msgid "Numeric keypad delete key behaviour"
msgstr "Функция клавиши Delete на цифровой клавиатуре"

#: ../rules/base.xml.in.h:571
msgid "Numeric keypad keys work as with Mac"
msgstr "Клавиши цифровой клавиатуры работают как в Mac"

#: ../rules/base.xml.in.h:572
msgid "Numeric keypad layout selection"
msgstr "Выбор раскладки цифровой клавиатуры"

#: ../rules/base.xml.in.h:573
msgid "OLPC"
msgstr "OLPC"

#: ../rules/base.xml.in.h:574
msgid "Oriya"
msgstr "Орийя"

#: ../rules/base.xml.in.h:575
msgid "Ortek MCK-800 MM/Internet keyboard"
msgstr "Ortek MCK-800 MM/Internet keyboard"

#: ../rules/base.xml.in.h:576
msgid "PC-98xx Series"
msgstr "PC-98xx Series"

#: ../rules/base.xml.in.h:577
msgid "Pashto"
msgstr "Пуштунская"

#: ../rules/base.xml.in.h:578
msgid "Pashto (Afghanistan, OLPC)"
msgstr "Пуштунская (Афганистан, OLPC)"

#: ../rules/base.xml.in.h:579
msgid "Pause"
msgstr "Pause"

#: ../rules/base.xml.in.h:580
msgid "Persian"
msgstr "Персидская"

#: ../rules/base.xml.in.h:581
msgid "Persian (Afghanistan, Dari OLPC)"
msgstr "Персидская (Афганистан, Dari OLPC)"

#: ../rules/base.xml.in.h:582
msgid "Persian (with Persian Keypad)"
msgstr "Персидская (с персидской доп. панелью)"

#: ../rules/base.xml.in.h:583
msgid "Philippines - Dvorak (Baybayin)"
msgstr "Филиппинская (Дворак, байбайин)"

#: ../rules/base.xml.in.h:584
msgid "Polish"
msgstr "Польская"

#: ../rules/base.xml.in.h:585
msgid "Polish (Dvorak)"
msgstr "Польская (Дворак)"

#: ../rules/base.xml.in.h:586
msgid "Polish (Dvorak, polish quotes on key 1)"
msgstr "Польская (Дворак, польские кавычки на клавише 1)"

#: ../rules/base.xml.in.h:587
msgid "Polish (Dvorak, polish quotes on quotemark key)"
msgstr "Польская (Дворак, польские кавычки на клавишах с кавычками)"

#: ../rules/base.xml.in.h:588
msgid "Polish (Kashubian)"
msgstr "Польская (кашубская)"

#: ../rules/base.xml.in.h:589
msgid "Polish (programmer Dvorak)"
msgstr "Польская (Дворак для программистов)"

#: ../rules/base.xml.in.h:590
msgid "Polish (qwertz)"
msgstr "Польская (qwertz)"

#: ../rules/base.xml.in.h:591
msgid "Portuguese"
msgstr "Португальская"

#: ../rules/base.xml.in.h:592
msgid "Portuguese (Brazil)"
msgstr "Португальская (Бразилия)"

#: ../rules/base.xml.in.h:593
msgid "Portuguese (Brazil, Dvorak)"
msgstr "Португальская (Бразилия, Дворак)"

#: ../rules/base.xml.in.h:594
msgid "Portuguese (Brazil, eliminate dead keys)"
msgstr "Португальская (Бразилия, без спец. клавиш (dead keys))"

#: ../rules/base.xml.in.h:595
msgid "Portuguese (Brazil, nativo for Esperanto)"
msgstr "Португальская (Бразилия, nativo для эсперанто)"

#: ../rules/base.xml.in.h:596
msgid "Portuguese (Brazil, nativo for USA keyboards)"
msgstr "Португальская (Бразилия, nativo для клавиатур США)"

#: ../rules/base.xml.in.h:597
msgid "Portuguese (Brazil, nativo)"
msgstr "Португальская (Бразилия, nativo)"

#: ../rules/base.xml.in.h:598
msgid "Portuguese (Mac)"
msgstr "Португальская (Mac)"

#: ../rules/base.xml.in.h:599
msgid "Portuguese (Mac, Sun dead keys)"
msgstr "Португальская (Mac, спец. клавиши (dead keys) Sun)"

#: ../rules/base.xml.in.h:600
msgid "Portuguese (Mac, eliminate dead keys)"
msgstr "Португальская (Mac, без спец. клавиш (dead keys))"

#: ../rules/base.xml.in.h:601
msgid "Portuguese (Nativo for Esperanto)"
msgstr "Португальская (Nativo для эсперанто)"

#: ../rules/base.xml.in.h:602
msgid "Portuguese (Nativo for USA keyboards)"
msgstr "Португальская (Nativo для клавиатур США)"

#: ../rules/base.xml.in.h:603
msgid "Portuguese (Nativo)"
msgstr "Португальская (Nativo)"

#: ../rules/base.xml.in.h:604
msgid "Portuguese (Sun dead keys)"
msgstr "Португальская (спец. клавиши (dead keys) Sun)"

#: ../rules/base.xml.in.h:605
msgid "Portuguese (eliminate dead keys)"
msgstr "Португальская (без спец. клавиш (dead keys))"

#: ../rules/base.xml.in.h:606
msgid "Propeller Voyager (KTEZ-1000)"
msgstr "Propeller Voyager (KTEZ-1000)"

#: ../rules/base.xml.in.h:607
msgid "PrtSc"
msgstr "PrtSc"

#: ../rules/base.xml.in.h:608
msgid "Punjabi (Gurmukhi Jhelum)"
msgstr "Пенджабская (гурмукхи Jhelum)"

#: ../rules/base.xml.in.h:609
msgid "Punjabi (Gurmukhi)"
msgstr "Пенджабская (гурмукхи)"

#: ../rules/base.xml.in.h:610
msgid "QTronix Scorpius 98N+"
msgstr "QTronix Scorpius 98N+"

#: ../rules/base.xml.in.h:611
msgid "Right Alt"
msgstr "Правая клавиша Alt"

#: ../rules/base.xml.in.h:612
msgid "Right Alt (while pressed)"
msgstr "Правая клавиша Alt (пока нажата)"

#: ../rules/base.xml.in.h:613
msgid "Right Alt chooses 5th level and activates level5-Lock when pressed together with another 5th-level-chooser, one press releases the lock"
msgstr "По правой клавише Alt выбирается 5-й ряд и активируется level5-Lock при нажатии вместе с другим выборщиком-5-го-ряда, однократное нажатие снимает блокировку"

#: ../rules/base.xml.in.h:614
msgid "Right Alt chooses 5th level, locks when pressed together with another 5th-level-chooser"
msgstr "По правой клавише Alt выбирается 5-й ряд, блокируется при нажатии вместе с другим выборщиком-5-го-ряда"

#: ../rules/base.xml.in.h:615
msgid "Right Alt chooses 5th level, locks when pressed together with another 5th-level-chooser, one press releases the lock"
msgstr "По правой клавише Alt выбирается 5-й ряд, блокируется при нажатии вместе с другим выборщиком-5-го-ряда, однократное нажатие снимает блокировку"

#: ../rules/base.xml.in.h:616
msgid "Right Alt key never chooses 3rd level"
msgstr "По правой клавише Alt никогда не выбирается третий ряд"

#: ../rules/base.xml.in.h:617
msgid "Right Alt, Shift+Right Alt key is Multi_Key"
msgstr "Правая клавиша Alt, Shift и правая Alt вместе работают как Multi_Key"

#: ../rules/base.xml.in.h:618
msgid "Right Ctrl"
msgstr "Правая клавиша Ctrl"

#: ../rules/base.xml.in.h:619
msgid "Right Ctrl (while pressed)"
msgstr "Правая клавиша Ctrl (пока нажата)"

#: ../rules/base.xml.in.h:620
msgid "Right Ctrl as Right Alt"
msgstr "Правая клавиша Ctrl работает как правая клавиша Alt"

#: ../rules/base.xml.in.h:621
msgid "Right Ctrl is mapped to Menu"
msgstr "Правая клавиша Ctrl соответствует клавише Menu"

#: ../rules/base.xml.in.h:622
msgid "Right Ctrl+Right Shift"
msgstr "Правая Ctrl+Правая Shift"

#: ../rules/base.xml.in.h:623
msgid "Right Shift"
msgstr "Правая клавиша Shift"

#: ../rules/base.xml.in.h:624
msgid "Right Win"
msgstr "Правая клавиша Win"

#: ../rules/base.xml.in.h:625
msgid "Right Win (while pressed)"
msgstr "Правая клавиша Win (пока нажата)"

#: ../rules/base.xml.in.h:626
msgid "Right Win chooses 5th level, locks when pressed together with another 5th-level-chooser"
msgstr "По правой клавише Win выбирается 5-й ряд, блокируется при нажатии вместе с другим выборщиком-5-го-ряда"

#: ../rules/base.xml.in.h:627
msgid "Right Win chooses 5th level, locks when pressed together with another 5th-level-chooser, one press releases the lock"
msgstr "По правой клавише Win выбирается 5-й ряд, блокируется при нажатии вместе с другим выборщиком-5-го-ряда, однократное нажатие снимает блокировку"

#: ../rules/base.xml.in.h:628
msgid "Romanian"
msgstr "Румынская"

#: ../rules/base.xml.in.h:629
msgid "Romanian (Crimean Tatar Dobruca-1 Q)"
msgstr "Румынская (крымско-татарская Dobruca-1 Q)"

#: ../rules/base.xml.in.h:630
msgid "Romanian (Crimean Tatar Dobruca-2 Q)"
msgstr "Румынская (крымско-татарская Dobruca-2 Q)"

#: ../rules/base.xml.in.h:631
msgid "Romanian (Crimean Tatar Turkish Alt-Q)"
msgstr "Румынская (крымско-татарская турецкая Alt-Q)"

#: ../rules/base.xml.in.h:632
msgid "Romanian (Crimean Tatar Turkish F)"
msgstr "Румынская (крымско-татарская турецкая F)"

#: ../rules/base.xml.in.h:633
msgid "Romanian (WinKeys)"
msgstr "Румынская (клавиши Win)"

#: ../rules/base.xml.in.h:634
msgid "Romanian (cedilla)"
msgstr "Румынская (седиль)"

#: ../rules/base.xml.in.h:635
msgid "Romanian (standard cedilla)"
msgstr "Румынская (стандартная седиль)"

#: ../rules/base.xml.in.h:636
msgid "Romanian (standard)"
msgstr "Румынская (стандартная)"

#: ../rules/base.xml.in.h:637
msgid "Rupee on 4"
msgstr "Символ рупии на клавише 4"

#: ../rules/base.xml.in.h:638
msgid "Russian"
msgstr "Русская"

#: ../rules/base.xml.in.h:639
msgid "Russian (Bashkirian)"
msgstr "Русская (башкирская)"

#: ../rules/base.xml.in.h:640
msgid "Russian (Chuvash Latin)"
msgstr "Русская (чувашская латиница)"

#: ../rules/base.xml.in.h:641
msgid "Russian (Chuvash)"
msgstr "Русская (чувашская)"

#: ../rules/base.xml.in.h:642
msgid "Russian (DOS)"
msgstr "Русская (DOS)"

#: ../rules/base.xml.in.h:643
msgid "Russian (Georgia)"
msgstr "Русская (Грузия)"

#: ../rules/base.xml.in.h:644
msgid "Russian (Germany, phonetic)"
msgstr "Русская (Германия, фонетическая)"

#: ../rules/base.xml.in.h:645
msgid "Russian (Kalmyk)"
msgstr "Русская (калмыцкая)"

#: ../rules/base.xml.in.h:646
msgid "Russian (Kazakhstan, with Kazakh)"
msgstr "Русская (Казахстан, с казахской)"

#: ../rules/base.xml.in.h:647
msgid "Russian (Komi)"
msgstr "Русская (комякская)"

#: ../rules/base.xml.in.h:648
msgid "Russian (Mari)"
msgstr "Русская (марийская)"

#: ../rules/base.xml.in.h:649
msgid "Russian (Ossetian, WinKeys)"
msgstr "Русская (осетинская, с клавишами Win)"

#: ../rules/base.xml.in.h:650
msgid "Russian (Ossetian, legacy)"
msgstr "Русская (осетинская, устаревшая)"

#: ../rules/base.xml.in.h:651
msgid "Russian (Poland, phonetic Dvorak)"
msgstr "Русский (Польша, фонетический Дворак)"

#: ../rules/base.xml.in.h:652
msgid "Russian (Serbian)"
msgstr "Русская (сербская)"

#: ../rules/base.xml.in.h:653
msgid "Russian (Sweden, phonetic)"
msgstr "Русская (Швеция, фонетическая)"

#: ../rules/base.xml.in.h:654
msgid "Russian (Sweden, phonetic, eliminate dead keys)"
msgstr "Русская (Швеция, фонетическая, без спец. клавиш (dead keys))"

#: ../rules/base.xml.in.h:655
msgid "Russian (Tatar)"
msgstr "Русская (татарская)"

#: ../rules/base.xml.in.h:656
msgid "Russian (US, phonetic)"
msgstr "Русская (США, фонетическая)"

#: ../rules/base.xml.in.h:657
msgid "Russian (Udmurt)"
msgstr "Русская (удмуртская)"

#: ../rules/base.xml.in.h:658
msgid "Russian (Yakut)"
msgstr "Русская (якутская)"

#: ../rules/base.xml.in.h:659
msgid "Russian (legacy)"
msgstr "Русская (устаревшая)"

#: ../rules/base.xml.in.h:660
msgid "Russian (phonetic WinKeys)"
msgstr "Русская (фонетическая с клавишами Win)"

#: ../rules/base.xml.in.h:661
msgid "Russian (phonetic)"
msgstr "Русская (фонетическая)"

#: ../rules/base.xml.in.h:662
msgid "Russian (typewriter)"
msgstr "Русская (печатная машинка)"

#: ../rules/base.xml.in.h:663
msgid "Russian (typewriter, legacy)"
msgstr "Русская (печатная машинка, устаревшая)"

#: ../rules/base.xml.in.h:664
msgid "SILVERCREST Multimedia Wireless Keyboard"
msgstr "SILVERCREST Multimedia Wireless Keyboard"

#: ../rules/base.xml.in.h:665
msgid "SK-1300"
msgstr "SK-1300"

#: ../rules/base.xml.in.h:666
msgid "SK-2500"
msgstr "SK-2500"

#: ../rules/base.xml.in.h:667
msgid "SK-6200"
msgstr "SK-6200"

#: ../rules/base.xml.in.h:668
msgid "SK-7100"
msgstr "SK-7100"

#: ../rules/base.xml.in.h:669
msgid "SVEN Ergonomic 2500"
msgstr "SVEN Ergonomic 2500"

#: ../rules/base.xml.in.h:670
msgid "SVEN Slim 303"
msgstr "SVEN Slim 303"

#: ../rules/base.xml.in.h:671
msgid "Saisiyat (Taiwan)"
msgstr "Сайсьят (Тайвань)"

#: ../rules/base.xml.in.h:672
msgid "Samsung SDM 4500P"
msgstr "Samsung SDM 4500P"

#: ../rules/base.xml.in.h:673
msgid "Samsung SDM 4510P"
msgstr "Samsung SDM 4510P"

#: ../rules/base.xml.in.h:674
msgid "Sanwa Supply SKB-KG3"
msgstr "Sanwa Supply SKB-KG3"

#: ../rules/base.xml.in.h:675
msgid "Scroll Lock"
msgstr "Scroll Lock"

#: ../rules/base.xml.in.h:676
msgid "Secwepemctsin"
msgstr "Secwepemctsin"

#: ../rules/base.xml.in.h:677
msgid "Semi-colon on third level"
msgstr "Точка с запятой в третьем ряду"

#: ../rules/base.xml.in.h:678
msgid "Serbian"
msgstr "Сербская"

#: ../rules/base.xml.in.h:679
msgid "Serbian (Latin Unicode qwerty)"
msgstr "Сербская (латинская юникодная qwerty)"

#: ../rules/base.xml.in.h:680
msgid "Serbian (Latin Unicode)"
msgstr "Сербская (латинская юникодная)"

#: ../rules/base.xml.in.h:681
msgid "Serbian (Latin qwerty)"
msgstr "Сербская (латинская qwerty)"

#: ../rules/base.xml.in.h:682
msgid "Serbian (Latin with guillemets)"
msgstr "Сербская (латинская с кавычками ёлочками)"

#: ../rules/base.xml.in.h:683
msgid "Serbian (Latin)"
msgstr "Сербская (латинская)"

#: ../rules/base.xml.in.h:684
msgid "Serbian (Pannonian Rusyn Homophonic)"
msgstr "Сербская (паннонская русинская омофоническая)"

#: ../rules/base.xml.in.h:685
msgid "Serbian (Z and ZHE swapped)"
msgstr "Сербская (З и Ж переставлены местами)"

#: ../rules/base.xml.in.h:686
msgid "Serbian (with guillemets)"
msgstr "Сербская (латинская с кавычками ёлочками)"

#: ../rules/base.xml.in.h:687
msgid "Serbo-Croatian (US)"
msgstr "Сербо-Хорватская (США)"

#: ../rules/base.xml.in.h:688
msgid "Shift cancels Caps Lock"
msgstr "Shift отменяет Caps Lock"

#: ../rules/base.xml.in.h:689
msgid "Shift does not cancel Num Lock, chooses 3rd level instead"
msgstr "Shift не отменяет Num Lock, а выбирает третий ряд"

#: ../rules/base.xml.in.h:690
msgid "Shift with numeric keypad keys works as in MS Windows"
msgstr "Клавиша Shift с клавишами цифровой клавиатуры работают также как в MS Windows"

#: ../rules/base.xml.in.h:691
msgid "Shift+Caps Lock"
msgstr "Shift+Caps Lock"

#: ../rules/base.xml.in.h:692
msgid "Sindhi"
msgstr "Синдхи"

#: ../rules/base.xml.in.h:693
msgid "Sinhala"
msgstr "Сингальская"

#: ../rules/base.xml.in.h:694
msgid "Slovak"
msgstr "Словацкая"

#: ../rules/base.xml.in.h:695
msgid "Slovak (extended Backslash)"
msgstr "Словацкая (расширенные функции Backslash)"

#: ../rules/base.xml.in.h:696
msgid "Slovak (qwerty)"
msgstr "Словацкая (qwerty)"

#: ../rules/base.xml.in.h:697
msgid "Slovak (qwerty, extended Backslash)"
msgstr "Словацкая (qwerty, расширенные функции Backslash)"

#: ../rules/base.xml.in.h:698
msgid "Slovene"
msgstr "Словенская"

#: ../rules/base.xml.in.h:699
msgid "Slovene (US keyboard with Slovenian letters)"
msgstr "Словенская (клавиатура США с словенскими буквами)"

#: ../rules/base.xml.in.h:700
msgid "Slovene (use guillemets for quotes)"
msgstr "Словенская (используются кавычки ёлочки как кавычки)"

#: ../rules/base.xml.in.h:701
msgid "Spanish"
msgstr "Испанская"

#: ../rules/base.xml.in.h:702
msgid "Spanish (Asturian variant with bottom-dot H and bottom-dot L)"
msgstr "Испанская (астурлеонский вариант с нижними точками у H и L)"

#: ../rules/base.xml.in.h:703
msgid "Spanish (Catalan variant with middle-dot L)"
msgstr "Испанская (каталонский вариант с точкой в L посередине)"

#: ../rules/base.xml.in.h:704
msgid "Spanish (Dvorak)"
msgstr "Испанская (Дворак)"

#: ../rules/base.xml.in.h:705
msgid "Spanish (Latin American)"
msgstr "Испанская (латиноамериканская)"

#: ../rules/base.xml.in.h:706
msgid "Spanish (Latin American, eliminate dead keys)"
msgstr "Испанская (латиноамериканская, без спец. клавиш (dead keys))"

#: ../rules/base.xml.in.h:707
msgid "Spanish (Latin American, include dead tilde)"
msgstr "Испанская (латиноамериканская, с dead tilde)"

#: ../rules/base.xml.in.h:708
msgid "Spanish (Latin American, sun dead keys)"
msgstr "Испанская (латиноамериканская, с спец. клавишами (dead keys) Sun)"

#: ../rules/base.xml.in.h:709
msgid "Spanish (Mac)"
msgstr "Испанская (Mac)"

#: ../rules/base.xml.in.h:710
msgid "Spanish (Sun dead keys)"
msgstr "Испанская (с спец. клавишами (dead keys) Sun)"

#: ../rules/base.xml.in.h:711
msgid "Spanish (eliminate dead keys)"
msgstr "Испанская (без спец. клавиш (dead keys))"

#: ../rules/base.xml.in.h:712
msgid "Spanish (include dead tilde)"
msgstr "Испанская (с dead tilde)"

#: ../rules/base.xml.in.h:713
msgid "Special keys (Ctrl+Alt+&lt;key&gt;) handled in a server"
msgstr "Специальные клавиши (Ctrl+Alt+&lt;клв&gt;) обрабатываются сервером"

#: ../rules/base.xml.in.h:714
msgid "Sun Type 5/6"
msgstr "Sun Type 5/6"

#: ../rules/base.xml.in.h:715
msgid "Super Power Multimedia Keyboard"
msgstr "Super Power Multimedia Keyboard"

#: ../rules/base.xml.in.h:716
msgid "Swahili (Kenya)"
msgstr "Суахильская (Кения)"

#: ../rules/base.xml.in.h:717
msgid "Swahili (Tanzania)"
msgstr "Суахильская (Танзания)"

#: ../rules/base.xml.in.h:718
msgid "Swap Ctrl and Caps Lock"
msgstr "Поменять местами клавиши Ctrl и Caps Lock"

#: ../rules/base.xml.in.h:719
msgid "Swap ESC and Caps Lock"
msgstr "Поменять местами клавиши ESC и Caps Lock"

#: ../rules/base.xml.in.h:720
msgid "Swedish"
msgstr "Шведская"

#: ../rules/base.xml.in.h:721
msgid "Swedish (Dvorak)"
msgstr "Шведская (Дворак)"

#: ../rules/base.xml.in.h:722
msgid "Swedish (Mac)"
msgstr "Шведская (Mac)"

#: ../rules/base.xml.in.h:723
msgid "Swedish (Svdvorak)"
msgstr "Шведская (Svdvorak)"

#: ../rules/base.xml.in.h:724
msgid "Swedish (eliminate dead keys)"
msgstr "Шведская (без спец. клавиш (dead keys))"

#: ../rules/base.xml.in.h:725
msgid "Swedish (northern Saami)"
msgstr "Шведская (Северная Саамская)"

#: ../rules/base.xml.in.h:726
msgid "Swiss"
msgstr "Швейцарская"

#: ../rules/base.xml.in.h:727
msgid "Swiss (legacy)"
msgstr "Швейцарская (унаследованная)"

#: ../rules/base.xml.in.h:728
msgid "Symplon PaceBook (tablet PC)"
msgstr "Symplon PaceBook (карманный ПК)"

#: ../rules/base.xml.in.h:729
msgid "Syriac"
msgstr "Сирийская"

#: ../rules/base.xml.in.h:730
msgid "Syriac (phonetic)"
msgstr "Сирийская (фонетическая)"

#: ../rules/base.xml.in.h:731
msgid "Taiwanese"
msgstr "Тайваньская"

#: ../rules/base.xml.in.h:732
msgid "Taiwanese (indigenous)"
msgstr "Тайваньская (туземная)"

#: ../rules/base.xml.in.h:733
msgid "Tajik"
msgstr "Таджикская"

#: ../rules/base.xml.in.h:734
msgid "Tajik (legacy)"
msgstr "Таджикская (унаследованная)"

#: ../rules/base.xml.in.h:735
msgid "Tamil"
msgstr "Тамильская"

#: ../rules/base.xml.in.h:736
msgid "Tamil (Sri Lanka, TAB Typewriter)"
msgstr "Тамильская (Шри-Ланка, печатная машинка TAB)"

#: ../rules/base.xml.in.h:737
msgid "Tamil (Sri Lanka, Unicode)"
msgstr "Тамильская (Шри-Ланка, юникодная)"

#: ../rules/base.xml.in.h:738
msgid "Tamil (TAB typewriter)"
msgstr "Тамильская (печатная машинка TAB)"

#: ../rules/base.xml.in.h:739
msgid "Tamil (TSCII typewriter)"
msgstr "Тамильская (печатная машинка TSCII)"

#: ../rules/base.xml.in.h:740
msgid "Tamil (Unicode)"
msgstr "Тамильская (юникодная)"

#: ../rules/base.xml.in.h:741
msgid "Tamil (keyboard with numerals)"
msgstr "Тамильская (клавиатура с цифрами)"

#: ../rules/base.xml.in.h:742
msgid "Targa Visionary 811"
msgstr "Targa Visionary 811"

#: ../rules/base.xml.in.h:743
msgid "Telugu"
msgstr "Телугская"

#: ../rules/base.xml.in.h:744
msgid "Thai"
msgstr "Тайская"

#: ../rules/base.xml.in.h:745
msgid "Thai (Pattachote)"
msgstr "Тайская (паттачотская)"

#: ../rules/base.xml.in.h:746
msgid "Thai (TIS-820.2538)"
msgstr "Тайская (TIS-820.2538)"

#: ../rules/base.xml.in.h:747
msgid "To the corresponding key in a Dvorak keyboard."
msgstr "На соответствующую клавишу на клавиатуре Дворак."

#: ../rules/base.xml.in.h:748
msgid "To the corresponding key in a Qwerty keyboard."
msgstr "На соответствующую клавишу на клавиатуре Qwerty."

#: ../rules/base.xml.in.h:749
msgid "Toggle PointerKeys with Shift + NumLock."
msgstr "Переключать PointerKeys с помощью Shift + NumLock."

#: ../rules/base.xml.in.h:750
msgid "Toshiba Satellite S3000"
msgstr "Toshiba Satellite S3000"

#: ../rules/base.xml.in.h:751
msgid "Trust Direct Access Keyboard"
msgstr "Trust Direct Access Keyboard"

#: ../rules/base.xml.in.h:752
msgid "Trust Slimline"
msgstr "Trust Slimline"

#: ../rules/base.xml.in.h:753
msgid "Trust Wireless Keyboard Classic"
msgstr "Trust Wireless Keyboard Classic"

#: ../rules/base.xml.in.h:754
msgid "Tswana"
msgstr "Тсванская"

#: ../rules/base.xml.in.h:755
msgid "Turkish"
msgstr "Турецкая"

#: ../rules/base.xml.in.h:756
msgid "Turkish (Alt-Q)"
msgstr "Турецкая (Alt-Q)"

#: ../rules/base.xml.in.h:757
msgid "Turkish (Crimean Tatar Turkish Alt-Q)"
msgstr "Турецкая (крымско-татарская турецкая Alt-Q)"

#: ../rules/base.xml.in.h:758
msgid "Turkish (Crimean Tatar Turkish F)"
msgstr "Турецкая (крымско-татарская турецкая F)"

#: ../rules/base.xml.in.h:759
msgid "Turkish (Crimean Tatar Turkish Q)"
msgstr "Турецкая (крымско-татарская турецкая Q)"

#: ../rules/base.xml.in.h:760
msgid "Turkish (F)"
msgstr "Турецкая (F)"

#: ../rules/base.xml.in.h:761
msgid "Turkish (Sun dead keys)"
msgstr "Турецкая (со спец. клавишами (dead keys) Sun)"

#: ../rules/base.xml.in.h:762
msgid "Turkish (international with dead keys)"
msgstr "Турецкая (международная со спец. клавишами)"

#: ../rules/base.xml.in.h:763
msgid "Turkmen"
msgstr "Туркменская"

#: ../rules/base.xml.in.h:764
msgid "Turkmen (Alt-Q)"
msgstr "Туркменская (Alt-Q)"

#: ../rules/base.xml.in.h:765
msgid "TypeMatrix EZ-Reach 2020"
msgstr "TypeMatrix EZ-Reach 2020"

#: ../rules/base.xml.in.h:766
msgid "TypeMatrix EZ-Reach 2030 PS2"
msgstr "TypeMatrix EZ-Reach 2030 PS2"

#: ../rules/base.xml.in.h:767
msgid "TypeMatrix EZ-Reach 2030 USB"
msgstr "TypeMatrix EZ-Reach 2030 USB"

#: ../rules/base.xml.in.h:768
msgid "TypeMatrix EZ-Reach 2030 USB (102/105:EU mode)"
msgstr "TypeMatrix EZ-Reach 2030 USB (102/105:режим EU)"

#: ../rules/base.xml.in.h:769
msgid "TypeMatrix EZ-Reach 2030 USB (106:JP mode)"
msgstr "TypeMatrix EZ-Reach 2030 USB (106:режим JP)"

#: ../rules/base.xml.in.h:770
msgid "Ukrainian"
msgstr "Украинская"

#: ../rules/base.xml.in.h:771
msgid "Ukrainian (Crimean Tatar Turkish Alt-Q)"
msgstr "Украинская (крымско-татарская турецкая Alt-Q)"

#: ../rules/base.xml.in.h:772
msgid "Ukrainian (Crimean Tatar Turkish F)"
msgstr "Украинская (крымско-татарская турецкая F)"

#: ../rules/base.xml.in.h:773
msgid "Ukrainian (Crimean Tatar Turkish Q)"
msgstr "Украинская (крымско-татарская турецкая Q)"

#: ../rules/base.xml.in.h:774
msgid "Ukrainian (WinKeys)"
msgstr "Украинская (с клавишами Win)"

#: ../rules/base.xml.in.h:775
msgid "Ukrainian (homophonic)"
msgstr "Украинская (омофоническая)"

#: ../rules/base.xml.in.h:776
msgid "Ukrainian (legacy)"
msgstr "Украинская (унаследованная)"

#: ../rules/base.xml.in.h:777
msgid "Ukrainian (phonetic)"
msgstr "Украинская (фонетическая)"

#: ../rules/base.xml.in.h:778
msgid "Ukrainian (standard RSTU on Russian layout)"
msgstr "Украинская (стандартная RSTU в русской раскладке)"

#: ../rules/base.xml.in.h:779
msgid "Ukrainian (standard RSTU)"
msgstr "Украинская (стандартная RSTU)"

#: ../rules/base.xml.in.h:780
msgid "Ukrainian (typewriter)"
msgstr "Украинская (печатная машинка)"

#: ../rules/base.xml.in.h:781
msgid "Unicode additions (arrows and math operators)"
msgstr "Дополнения юникода (стрелки и математические операторы)"

#: ../rules/base.xml.in.h:782
msgid "Unicode additions (arrows and math operators). Math operators on default level"
msgstr "Дополнения юникода (стрелки и математические операторы). Математические операторы в ряду по умолчанию"

#: ../rules/base.xml.in.h:783
msgid "Unitek KB-1925"
msgstr "Unitek KB-1925"

#: ../rules/base.xml.in.h:784
msgid "Urdu (Pakistan)"
msgstr "Урдская (Пакистан)"

#: ../rules/base.xml.in.h:785
msgid "Urdu (Pakistan, CRULP)"
msgstr "Урдская (Пакистан, CRULP)"

#: ../rules/base.xml.in.h:786
msgid "Urdu (Pakistan, NLA)"
msgstr "Урдская (Пакистан, NLA)"

#: ../rules/base.xml.in.h:787
msgid "Urdu (WinKeys)"
msgstr "Урдcкая (с клавишами Win)"

#: ../rules/base.xml.in.h:788
msgid "Urdu (alternative phonetic)"
msgstr "Урдская (альтернативная фонетическая)"

#: ../rules/base.xml.in.h:789
msgid "Urdu (phonetic)"
msgstr "Урдская (фонетическая)"

#: ../rules/base.xml.in.h:790
msgid "Use keyboard LED to show alternative layout"
msgstr "Использовать клавиатурные индикаторы для отображения дополнительных раскладок"

#: ../rules/base.xml.in.h:791
msgid "Using space key to input non-breakable space character"
msgstr "Клавиша пробела используется для ввода символа неразрывного пробела"

#: ../rules/base.xml.in.h:792
msgid "Usual space at any level"
msgstr "Обычный пробел в любом ряду"

#: ../rules/base.xml.in.h:793
msgid "Uzbek"
msgstr "Узбекская"

#: ../rules/base.xml.in.h:794
msgid "Uzbek (Afghanistan)"
msgstr "Узбекская (Афганистан)"

#: ../rules/base.xml.in.h:795
msgid "Uzbek (Afghanistan, OLPC)"
msgstr "Узбекская (Афганистан, OLPC)"

#: ../rules/base.xml.in.h:796
msgid "Uzbek (Crimean Tatar Turkish Alt-Q)"
msgstr "Узбекская (крымско-татарская турецкая Alt-Q)"

#: ../rules/base.xml.in.h:797
msgid "Uzbek (Crimean Tatar Turkish F)"
msgstr "Узбекская (крымско-татарская турецкая F)"

#: ../rules/base.xml.in.h:798
msgid "Uzbek (Crimean Tatar Turkish Q)"
msgstr "Узбекская (крымско-татарская турецкая Q)"

#: ../rules/base.xml.in.h:799
msgid "Uzbek (Latin)"
msgstr "Узбекская (латинская)"

#: ../rules/base.xml.in.h:800
msgid "Vietnamese"
msgstr "Вьетнамская"

#: ../rules/base.xml.in.h:801
msgid "ViewSonic KU-306 Internet Keyboard"
msgstr "ViewSonic KU-306 Internet Keyboard"

#: ../rules/base.xml.in.h:802
msgid "Wang 724 keypad with unicode additions (arrows and math operators)"
msgstr "Цифровая клавиатура Wang 724 с дополнениями юникода (стрелки и математические операторы)"

#: ../rules/base.xml.in.h:803
msgid "Wang 724 keypad with unicode additions (arrows and math operators). Math operators on default level"
msgstr "Цифровая клавиатура Wang 724 с дополнениями юникода (стрелки и математические операторы). Математические операторы в ряду по умолчанию"

#: ../rules/base.xml.in.h:804
msgid "Winbook Model XP5"
msgstr "Winbook Model XP5"

#: ../rules/base.xml.in.h:805
msgid "Wolof"
msgstr "Волофская"

#: ../rules/base.xml.in.h:806
msgid "Yahoo! Internet Keyboard"
msgstr "Yahoo! Internet Keyboard"

#: ../rules/base.xml.in.h:807
msgid "Yoruba"
msgstr "Йоруба"

#: ../rules/base.xml.in.h:808
msgid "Zero-width non-joiner character at second level"
msgstr "Несвязывающий символ нулевой ширины во втором ряду"

#: ../rules/base.xml.in.h:809
msgid "Zero-width non-joiner character at second level, non-breakable space character at third level"
msgstr "Несвязывающий символ нулевой ширины во втором ряду, символ неразрывного пробела в третьем ряду"

#: ../rules/base.xml.in.h:810
msgid "Zero-width non-joiner character at second level, non-breakable space character at third level, nothing at fourth level"
msgstr "Несвязывающий символ нулевой ширины во втором ряду, символ неразрывного пробела в третьем ряду, ничего в четвёртом"

#: ../rules/base.xml.in.h:811
msgid "Zero-width non-joiner character at second level, non-breakable space character at third level, thin non-breakable space at fourth level"
msgstr "Несвязывающий символ нулевой ширины во втором ряду, символ неразрывного пробела в третьем ряду, тонкий неразрывный пробел в четвёртом ряду"

#: ../rules/base.xml.in.h:812
msgid "Zero-width non-joiner character at second level, non-breakable space character at third level, zero-width joiner at fourth level"
msgstr "Несвязывающий символ нулевой ширины во втором ряду, символ неразрывного пробела в третьем ряду, связывающий символ нулевой ширины в четвёртом ряду"

#: ../rules/base.xml.in.h:813
msgid "Zero-width non-joiner character at second level, zero-width joiner character at third level"
msgstr "Несвязывающий символ нулевой ширины во втором ряду, связывающий символ нулевой ширины в третьем ряду"

#: ../rules/base.xml.in.h:814
msgid "Zero-width non-joiner character at second level, zero-width joiner character at third level, non-breakable space character at fourth level"
msgstr "Несвязывающий символ нулевой ширины во втором ряду, связывающий символ нулевой ширины в третьем ряду, символ неразрывного пробела в четвёртом ряду"

#: ../rules/base.xml.in.h:815
msgid "Zero-width non-joiner character at third level, zero-width joiner at fourth level"
msgstr "Несвязывающий символ нулевой ширины в третьем ряду, связывающий символ нулевой ширины в четвёртом ряду"

#: ../rules/base.xml.in.h:816
msgid "ak"
msgstr "ak"

#: ../rules/base.xml.in.h:817
msgid "am"
msgstr "am"

#: ../rules/base.xml.in.h:818
msgid "ar"
msgstr "ar"

#: ../rules/base.xml.in.h:819
msgid "avn"
msgstr "avn"

#: ../rules/base.xml.in.h:820
msgid "az"
msgstr "az"

#: ../rules/base.xml.in.h:821
msgid "be"
msgstr "be"

#: ../rules/base.xml.in.h:822
msgid "ber"
msgstr "ber"

#: ../rules/base.xml.in.h:823
msgid "bg"
msgstr "bg"

#: ../rules/base.xml.in.h:824
msgid "bm"
msgstr "bm"

#: ../rules/base.xml.in.h:825
msgid "bn"
msgstr "bn"

#: ../rules/base.xml.in.h:826
msgid "brl"
msgstr "brl"

#: ../rules/base.xml.in.h:827
msgid "bs"
msgstr "bs"

#: ../rules/base.xml.in.h:828
msgid "ca"
msgstr "ca"

#: ../rules/base.xml.in.h:829
msgid "che"
msgstr "che"

#: ../rules/base.xml.in.h:830
msgid "chr"
msgstr "chr"

#: ../rules/base.xml.in.h:831
msgid "cs"
msgstr "cs"

#: ../rules/base.xml.in.h:832
msgid "da"
msgstr "da"

#: ../rules/base.xml.in.h:833
msgid "de"
msgstr "de"

#: ../rules/base.xml.in.h:834
msgid "dv"
msgstr "dv"

#: ../rules/base.xml.in.h:835
msgid "dz"
msgstr "dz"

#: ../rules/base.xml.in.h:836
msgid "ee"
msgstr "ee"

#: ../rules/base.xml.in.h:837
msgid "en"
msgstr "en"

#: ../rules/base.xml.in.h:838
msgid "eo"
msgstr "eo"

#: ../rules/base.xml.in.h:839
msgid "es"
msgstr "es"

#: ../rules/base.xml.in.h:840
msgid "et"
msgstr "et"

#: ../rules/base.xml.in.h:841
msgid "fa"
msgstr "fa"

#: ../rules/base.xml.in.h:842
msgid "ff"
msgstr "ff"

#: ../rules/base.xml.in.h:843
msgid "fi"
msgstr "fi"

#: ../rules/base.xml.in.h:844
msgid "fo"
msgstr "fo"

#: ../rules/base.xml.in.h:845
msgid "fr"
msgstr "fr"

#: ../rules/base.xml.in.h:846
msgid "gaa"
msgstr "gaa"

#: ../rules/base.xml.in.h:847
msgid "gr"
msgstr "gr"

#: ../rules/base.xml.in.h:848
msgid "gu"
msgstr "gu"

#: ../rules/base.xml.in.h:849
msgid "ha"
msgstr "ha"

#: ../rules/base.xml.in.h:850
msgid "he"
msgstr "he"

#: ../rules/base.xml.in.h:851
msgid "hi"
msgstr "hi"

#: ../rules/base.xml.in.h:852
msgid "hr"
msgstr "hr"

#: ../rules/base.xml.in.h:853
msgid "hu"
msgstr "hu"

#: ../rules/base.xml.in.h:854
msgid "hy"
msgstr "hy"

#: ../rules/base.xml.in.h:855
msgid "ie"
msgstr "ie"

#: ../rules/base.xml.in.h:856
msgid "ig"
msgstr "ig"

#: ../rules/base.xml.in.h:857
msgid "ike"
msgstr "ike"

#: ../rules/base.xml.in.h:858
msgid "in"
msgstr "in"

#: ../rules/base.xml.in.h:859
msgid "irq"
msgstr "irq"

#: ../rules/base.xml.in.h:860
msgid "is"
msgstr "is"

#: ../rules/base.xml.in.h:861
msgid "it"
msgstr "it"

#: ../rules/base.xml.in.h:862
msgid "ja"
msgstr "ja"

#: ../rules/base.xml.in.h:863
msgid "ka"
msgstr "ka"

#: ../rules/base.xml.in.h:864
msgid "ki"
msgstr "ki"

#: ../rules/base.xml.in.h:865
msgid "kk"
msgstr "kk"

#: ../rules/base.xml.in.h:866
msgid "km"
msgstr "km"

#: ../rules/base.xml.in.h:867
msgid "kn"
msgstr "kn"

#: ../rules/base.xml.in.h:868
msgid "ko"
msgstr "ko"

#: ../rules/base.xml.in.h:869
msgid "ku"
msgstr "ku"

#: ../rules/base.xml.in.h:870
msgid "kut"
msgstr "kut"

#: ../rules/base.xml.in.h:871
msgid "lo"
msgstr "lo"

#: ../rules/base.xml.in.h:872
msgid "lt"
msgstr "lt"

#: ../rules/base.xml.in.h:873
msgid "lv"
msgstr "lv"

#: ../rules/base.xml.in.h:874
msgid "mi"
msgstr "mi"

#: ../rules/base.xml.in.h:875
msgid "mk"
msgstr "mk"

#: ../rules/base.xml.in.h:876
msgid "ml"
msgstr "ml"

#: ../rules/base.xml.in.h:877
msgid "mn"
msgstr "mn"

#: ../rules/base.xml.in.h:878
msgid "mt"
msgstr "mt"

#: ../rules/base.xml.in.h:879
msgid "my"
msgstr "my"

#: ../rules/base.xml.in.h:880
msgid "ne"
msgstr "ne"

#: ../rules/base.xml.in.h:881
msgid "nl"
msgstr "nl"

#: ../rules/base.xml.in.h:882
msgid "no"
msgstr "no"

#: ../rules/base.xml.in.h:883
msgid "or"
msgstr "or"

#: ../rules/base.xml.in.h:884
msgid "pa"
msgstr "pa"

#: ../rules/base.xml.in.h:885
msgid "ph"
msgstr "ph"

#: ../rules/base.xml.in.h:886
msgid "pl"
msgstr "pl"

#: ../rules/base.xml.in.h:887
msgid "ps"
msgstr "ps"

#: ../rules/base.xml.in.h:888
msgid "pt"
msgstr "pt"

#: ../rules/base.xml.in.h:889
msgid "ro"
msgstr "ro"

#: ../rules/base.xml.in.h:890
msgid "ru"
msgstr "ru"

#: ../rules/base.xml.in.h:891
msgid "sd"
msgstr "sd"

#: ../rules/base.xml.in.h:892
msgid "shs"
msgstr "shs"

#: ../rules/base.xml.in.h:893
msgid "si"
msgstr "si"

#: ../rules/base.xml.in.h:894
msgid "sk"
msgstr "sk"

#: ../rules/base.xml.in.h:895
msgid "sl"
msgstr "sl"

#: ../rules/base.xml.in.h:896
msgid "sq"
msgstr "sq"

#: ../rules/base.xml.in.h:897
msgid "sr"
msgstr "sr"

#: ../rules/base.xml.in.h:898
msgid "srp"
msgstr "srp"

#: ../rules/base.xml.in.h:899
msgid "sv"
msgstr "sv"

#: ../rules/base.xml.in.h:900
msgid "sw"
msgstr "sw"

#: ../rules/base.xml.in.h:901
msgid "syc"
msgstr "syc"

#: ../rules/base.xml.in.h:902
msgid "ta"
msgstr "ta"

#: ../rules/base.xml.in.h:903
msgid "te"
msgstr "te"

#: ../rules/base.xml.in.h:904
msgid "tg"
msgstr "tg"

#: ../rules/base.xml.in.h:905
msgid "th"
msgstr "th"

#: ../rules/base.xml.in.h:906
msgid "tk"
msgstr "tk"

#: ../rules/base.xml.in.h:907
msgid "tn"
msgstr "tn"

#: ../rules/base.xml.in.h:908
msgid "tr"
msgstr "tr"

#: ../rules/base.xml.in.h:909
msgid "twn"
msgstr "twn"

#: ../rules/base.xml.in.h:910
msgid "uk"
msgstr "uk"

#: ../rules/base.xml.in.h:911
msgid "ur"
msgstr "ur"

#: ../rules/base.xml.in.h:912
msgid "uz"
msgstr "uz"

#: ../rules/base.xml.in.h:913
msgid "vi"
msgstr "vi"

#: ../rules/base.xml.in.h:914
msgid "wo"
msgstr "wo"

#: ../rules/base.xml.in.h:915
msgid "xsy"
msgstr "xsy"

#: ../rules/base.xml.in.h:916
msgid "yo"
msgstr "yo"

#: ../rules/base.xml.in.h:917
msgid "zh"
msgstr "zh"

#: ../rules/base.extras.xml.in.h:1
msgid "APL"
msgstr "APL"

#: ../rules/base.extras.xml.in.h:2
msgid "Iran"
msgstr "Иран"

#: ../rules/base.extras.xml.in.h:3
msgid "Iran - Avestan"
msgstr "Иран - авестийская"

#: ../rules/base.extras.xml.in.h:4
msgid "Lithuania"
msgstr "Литва"

#: ../rules/base.extras.xml.in.h:5
msgid "Lithuania - Dvorak"
msgstr "Литва - Дворак"

#: ../rules/base.extras.xml.in.h:6
msgid "Ltu"
msgstr "Ltu"

#: ../rules/base.extras.xml.in.h:7
msgid "Romania"
msgstr "Румыния"

#: ../rules/base.extras.xml.in.h:8
msgid "Romania - Ergonomic Touchtype"
msgstr "Румыния - эргономичная слепопечатная"

#: ../rules/base.extras.xml.in.h:9
msgid "Rou"
msgstr "Rou"

#: ../rules/base.extras.xml.in.h:10
msgid "Rus"
msgstr "Rus"

#: ../rules/base.extras.xml.in.h:11
msgid "Russia"
msgstr "Россия"

#: ../rules/base.extras.xml.in.h:12
msgid "Serbia"
msgstr "Сербия"

#: ../rules/base.extras.xml.in.h:13
msgid "Serbia - Combining accents instead of dead keys"
msgstr "Сербия - объединённые надбуквенные знаки вместе спец. клавиш (dead keys)"

#: ../rules/base.extras.xml.in.h:14
msgid "Srb"
msgstr "Srb"

#: ../rules/base.extras.xml.in.h:15
msgid "USA"
msgstr "США"

#: ../rules/base.extras.xml.in.h:16
msgid "USA - Atsina"
msgstr "США - атсинская"

#: ../rules/base.extras.xml.in.h:17
msgid "USA - Couer D'alene Salish"
msgstr "США - салишская кёр-д’ален"

#: ../rules/base.extras.xml.in.h:18
msgid "USA - International (AltGr Unicode combining)"
msgstr "США - международная (объединённая с юникодным AltGr)"

#: ../rules/base.extras.xml.in.h:19
msgid "USA - International (AltGr Unicode combining, alternative)"
msgstr "США - международная (объединённая с юникодным AltGr, альтернативная)"

#~ msgid "(F)"
#~ msgstr "(F)"

#~ msgid "Alb"
#~ msgstr "Alb"

#~ msgid "Alt-Q"
#~ msgstr "Alt-Q"

#~ msgid "Alternative"
#~ msgstr "Альтернативная"

#~ msgid "Alternative Phonetic"
#~ msgstr "Альтернативная Фонетическая"

#~ msgid "Alternative international"
#~ msgstr "Альтернативная международная"

#~ msgid "And"
#~ msgstr "And"

#~ msgid "Andorra"
#~ msgstr "Андорра"

#~ msgid "Ara"
#~ msgstr "Ara"

#~ msgid "Arm"
#~ msgstr "Arm"

#~ msgid "Aut"
#~ msgstr "Aut"

#~ msgid "Aze"
#~ msgstr "Aze"

#~ msgid "Bangladesh"
#~ msgstr "Бангладеш"

#~ msgid "Bel"
#~ msgstr "Bel"

#~ msgid "Bgd"
#~ msgstr "Bgd"

#~ msgid "Bhutan"
#~ msgstr "Бутан"

#~ msgid "Bih"
#~ msgstr "Bih"

#~ msgid "Blr"
#~ msgstr "Blr"

#~ msgid "Bosnia and Herzegovina"
#~ msgstr "Босния и Герцеговина"

#~ msgid "Bra"
#~ msgstr "Bra"

#~ msgid "Brazil"
#~ msgstr "Бразилия"

#~ msgid "Breton"
#~ msgstr "Бретонская"

#~ msgid "Bwa"
#~ msgstr "Bwa"

#~ msgid "COD"
#~ msgstr "COD"

#~ msgid "CRULP"
#~ msgstr "CRULP"

#~ msgid "Canada"
#~ msgstr "Канада"

#~ msgid "Cedilla"
#~ msgstr "Седиль"

#~ msgid "Chn"
#~ msgstr "Chn"

#~ msgid "Chuvash"
#~ msgstr "Чувашия"

#~ msgid "Classic"
#~ msgstr "Классическая"

#~ msgid "Colemak"
#~ msgstr "Colemak"

#~ msgid "Cyrillic"
#~ msgstr "Кириллица"

#~ msgid "Cze"
#~ msgstr "Cze"

#~ msgid "DOS"
#~ msgstr "DOS"

#~ msgid "Dead acute"
#~ msgstr "Спец. символ Dead acute"

#~ msgid "Denmark"
#~ msgstr "Дания"

#~ msgid "Deu"
#~ msgstr "Deu"

#~ msgid "Dnk"
#~ msgstr "Dnk"

#~ msgid "Dvorak"
#~ msgstr "Дворак"

#~ msgid "Eastern"
#~ msgstr "Восточный"

#~ msgid "Epo"
#~ msgstr "Epo"

#~ msgid "Ergonomic"
#~ msgstr "Ergonomic"

#~ msgid "Est"
#~ msgstr "Est"

#~ msgid "Ethiopia"
#~ msgstr "Эфиопия"

#~ msgid "Extended"
#~ msgstr "Расширенная"

#~ msgid "Finland"
#~ msgstr "Финляндия"

#~ msgid "Fra"
#~ msgstr "Fra"

#~ msgid "France"
#~ msgstr "Франция"

#~ msgid "GILLBT"
#~ msgstr "GILLBT"

#~ msgid "Georgia"
#~ msgstr "Грузия"

#~ msgid "Ghana"
#~ msgstr "Гана"

#~ msgid "Gin"
#~ msgstr "Gin"

#~ msgid "Grc"
#~ msgstr "Grc"

#~ msgid "Guinea"
#~ msgstr "Гвинея"

#~ msgid "Homophonic"
#~ msgstr "Омофоническая"

#~ msgid "Hrv"
#~ msgstr "Hrv"

#~ msgid "Hun"
#~ msgstr "Hun"

#~ msgid "Ind"
#~ msgstr "Ind"

#~ msgid "Ireland"
#~ msgstr "Ирландия"

#~ msgid "Irl"
#~ msgstr "Irl"

#~ msgid "Irn"
#~ msgstr "Irn"

#~ msgid "Israel"
#~ msgstr "Израиль"

#~ msgid "Jpn"
#~ msgstr "Jpn"

#~ msgid "Kana"
#~ msgstr "Кана"

#~ msgid "Kana 86"
#~ msgstr "Kana 86"

#~ msgid "Kenya"
#~ msgstr "Кения"

#~ msgid "Kgz"
#~ msgstr "Kgz"

#~ msgid "Khm"
#~ msgstr "Khm"

#~ msgid "Korea, Republic of"
#~ msgstr "Республика Корея"

#~ msgid "Ktunaxa"
#~ msgstr "Кутенай"

#~ msgid "LEKP"
#~ msgstr "LEKP"

#~ msgid "LEKPa"
#~ msgstr "LEKPa"

#~ msgid "Laos"
#~ msgstr "Лаос"

#~ msgid "Latin"
#~ msgstr "Латинская"

#~ msgid "Left hand"
#~ msgstr "Левая рука"

#~ msgid "Lva"
#~ msgstr "Lva"

#~ msgid "MESS"
#~ msgstr "MESS"

#~ msgid "MNE"
#~ msgstr "MNE"

#~ msgid "Macintosh (International)"
#~ msgstr "Macintosh (международная)"

#~ msgid "Maldives"
#~ msgstr "Мальдивы"

#~ msgid "Mali"
#~ msgstr "Мали"

#~ msgid "Mao"
#~ msgstr "Mao"

#~ msgid "Maori"
#~ msgstr "Маори"

#~ msgid "Mkd"
#~ msgstr "Mkd"

#~ msgid "Mli"
#~ msgstr "Mli"

#~ msgid "Mmr"
#~ msgstr "Mmr"

#~ msgid "Mng"
#~ msgstr "Mng"

#~ msgid "Myanmar"
#~ msgstr "Мьянма"

#~ msgid "NLA"
#~ msgstr "NLA"

#~ msgid "Nativo"
#~ msgstr "Nativo"

#~ msgid "Neo 2"
#~ msgstr "Neo 2"

#~ msgid "Netherlands"
#~ msgstr "Нидерланды"

#~ msgid "Nigeria"
#~ msgstr "Нигерия"

#~ msgid "Nld"
#~ msgstr "Nld"

#~ msgid "Nor"
#~ msgstr "Nor"

#~ msgid "Norway"
#~ msgstr "Норвегия"

#~ msgid "OLPC Dari"
#~ msgstr "OLPC Dari"

#~ msgid "OLPC Pashto"
#~ msgstr "OLPC Pashto"

#~ msgid "OLPC Southern Uzbek"
#~ msgstr "Южно-узбекский OLPC"

#~ msgid "Occitan"
#~ msgstr "Окситанский"

#~ msgid "Ogham"
#~ msgstr "Огхам"

#~ msgid "Ossetian"
#~ msgstr "Осетинская"

#~ msgid "Phonetic"
#~ msgstr "Фонетическая"

#~ msgid "Phonetic Winkeys"
#~ msgstr "Фонетическая с клавишами Win"

#~ msgid "Pol"
#~ msgstr "Pol"

#~ msgid "Poland"
#~ msgstr "Польша"

#~ msgid "Probhat"
#~ msgstr "Пробат"

#~ msgid "Prt"
#~ msgstr "Prt"

#~ msgid "SRB"
#~ msgstr "SRB"

#~ msgid "Sen"
#~ msgstr "Sen"

#~ msgid "Senegal"
#~ msgstr "Сенегал"

#~ msgid "Simple"
#~ msgstr "Простая"

#~ msgid "Southern Uzbek"
#~ msgstr "Южно-узбекская"

#~ msgid "Spain"
#~ msgstr "Испания"

#~ msgid "Sri Lanka"
#~ msgstr "Шри Ланка"

#~ msgid "Standard"
#~ msgstr "Стандартная"

#~ msgid "Svk"
#~ msgstr "Svk"

#~ msgid "Svn"
#~ msgstr "Svn"

#~ msgid "Swe"
#~ msgstr "Swe"

#~ msgid "Syria"
#~ msgstr "Сирия"

#~ msgid "Tatar"
#~ msgstr "Татарская"

#~ msgid "Tha"
#~ msgstr "Tha"

#~ msgid "Tibetan"
#~ msgstr "Тибетская"

#~ msgid "Tifinagh"
#~ msgstr "Тифинагская"

#~ msgid "Tjk"
#~ msgstr "Tjk"

#~ msgid "Typewriter"
#~ msgstr "Печатная машинка"

#~ msgid "Tza"
#~ msgstr "Tza"

#~ msgid "Udmurt"
#~ msgstr "Удмуртская"

#~ msgid "Ukr"
#~ msgstr "Ukr"

#~ msgid "United Kingdom"
#~ msgstr "Великобритания"

#~ msgid "Uzb"
#~ msgstr "Uzb"

#~ msgid "Vnm"
#~ msgstr "Vnm"

#~ msgid "Western"
#~ msgstr "Западная"

#~ msgid "With EuroSign on 5"
#~ msgstr "С символом евро на клавише 5"

#~ msgid "With guillemets"
#~ msgstr "С кавычками ёлочками"

#~ msgid "Zaf"
#~ msgstr "Zaf"

#~ msgid "azerty"
#~ msgstr "azerty"

#~ msgid "digits"
#~ msgstr "цифры"

#~ msgid "lyx"
#~ msgstr "lyx"

#~ msgid "qwertz"
#~ msgstr "qwertz"

#~ msgid "2"
#~ msgstr "2"

#~ msgid "4"
#~ msgstr "4"

#~ msgid "5"
#~ msgstr "5"

#~ msgid "E"
#~ msgstr "E"

#~ msgid "LAm"
#~ msgstr "LAm"
=======
# translation of xkeyboard-config-1.9.ru.po to Russian
# Copyright (C) 2002, 2009, 2010 Free Software Foundation, Inc.
# Sergey V. Udaltsov<svu@users.sourceforge.net>
# This file is distributed under the same license as the xkeyboard-config package.
#
# Sergey E Kvyato <kvantos@plotinka.ru>, 2006.
# Nickolay V. Shmyrev <nshmyrev@yandex.ru>, 2006.
# Misha Shnurapet <zayzayats@yandex.ru>, 2010.
# ChALkeR <chalkerx@gmail.com>, 2010.
# Yuri Kozlov <yuray@komyakino.ru>, 2009, 2010, 2011.
msgid ""
msgstr ""
"Project-Id-Version: xkeyboard-config 2.3\n"
"Report-Msgid-Bugs-To: svu@users.sourceforge.net\n"
"POT-Creation-Date: 2011-05-17 21:08+0100\n"
"PO-Revision-Date: 2011-05-23 19:15+0400\n"
"Last-Translator: Yuri Kozlov <yuray@komyakino.ru>\n"
"Language-Team: Russian <gnu@mx.ru>\n"
"Language: ru\n"
"MIME-Version: 1.0\n"
"Content-Type: text/plain; charset=UTF-8\n"
"Content-Transfer-Encoding: 8bit\n"
"X-Generator: Lokalize 1.0\n"
"Plural-Forms:  nplurals=3; plural=(n%10==1 && n%100!=11 ? 0 : n%10>=2 && n%10<=4 && (n%100<10 || n%100>=20) ? 1 : 2);\n"

#: ../rules/base.xml.in.h:1
msgid "&lt;Less/Greater&gt;"
msgstr "&lt;Меньше чем/Больше чем&gt;"

#: ../rules/base.xml.in.h:2
msgid "&lt;Less/Greater&gt; (chooses 3rd level, latches when pressed together with another 3rd-level-chooser)"
msgstr "&lt;Меньше чем/Больше чем&gt; (выбирается 3-й ряд, защёлкивается при нажатии вместе с другим выборщиком-3-го-ряда)"

#: ../rules/base.xml.in.h:3
msgid "&lt;Less/Greater&gt; chooses 5th level and activates level5-Lock when pressed together with another 5th-level-chooser, one press releases the lock"
msgstr "По клавише &lt;Меньше чем/Больше чем&gt; выбирается 5-й ряд и активируется level5-Lock при нажатии вместе с другим выборщиком-5-го-ряда, однократное нажатие снимает блокировку"

#: ../rules/base.xml.in.h:4
msgid "&lt;Less/Greater&gt; chooses 5th level, locks when pressed together with another 5th-level-chooser"
msgstr "По клавише &lt;Меньше чем/Больше чем&gt; выбирается 5-й ряд, блокируется при нажатии вместе с другим выборщиком-5-го-ряда"

#: ../rules/base.xml.in.h:5
msgid "&lt;Less/Greater&gt; chooses 5th level, locks when pressed together with another 5th-level-chooser, one press releases the lock"
msgstr "По клавише &lt;Меньше чем/Больше чем&gt; выбирается 5-й ряд, блокируется при нажатии вместе с другим выборщиком-5-го-ряда, однократное нажатие снимает блокировку"

#: ../rules/base.xml.in.h:6
msgid "A4Tech KB-21"
msgstr "A4Tech KB-21"

#: ../rules/base.xml.in.h:7
msgid "A4Tech KBS-8"
msgstr "A4Tech KBS-8"

#: ../rules/base.xml.in.h:8
msgid "A4Tech Wireless Desktop RFKB-23"
msgstr "A4Tech Wireless Desktop RFKB-23"

#: ../rules/base.xml.in.h:9
msgid "ATM/phone-style"
msgstr "В стиле банкоматной/телефонной"

#: ../rules/base.xml.in.h:10
msgid "Acer AirKey V"
msgstr "Acer AirKey V"

#: ../rules/base.xml.in.h:11
msgid "Acer C300"
msgstr "Acer C300"

#: ../rules/base.xml.in.h:12
msgid "Acer Ferrari 4000"
msgstr "Acer Ferrari 4000"

#: ../rules/base.xml.in.h:13
msgid "Acer Laptop"
msgstr "Ноутбук Acer"

#: ../rules/base.xml.in.h:14
msgid "Add the standard behavior to Menu key"
msgstr "Добавить обыкновенное поведение на клавишу Menu"

#: ../rules/base.xml.in.h:15
msgid "Adding Esperanto circumflexes (supersigno)"
msgstr "Добавление диакритических знаков эсперанто"

#: ../rules/base.xml.in.h:16
msgid "Adding currency signs to certain keys"
msgstr "Добавление знаков валют к некоторым клавишам"

#: ../rules/base.xml.in.h:17
msgid "Advance Scorpius KI"
msgstr "Advance Scorpius KI"

#: ../rules/base.xml.in.h:18
msgid "Afghani"
msgstr "Афганская"

#: ../rules/base.xml.in.h:19
msgid "Akan"
msgstr "Аканская"

#: ../rules/base.xml.in.h:20
msgid "Albanian"
msgstr "Албанская"

#: ../rules/base.xml.in.h:21
msgid "Alt and Meta are on Alt keys"
msgstr "Alt и Meta на клавишах Alt"

#: ../rules/base.xml.in.h:22
msgid "Alt is mapped to Right Win, Super to Menu"
msgstr "Alt соответствует правой клавише Win, а Super - Menu"

#: ../rules/base.xml.in.h:23
msgid "Alt+Caps Lock"
msgstr "Alt+Caps Lock"

#: ../rules/base.xml.in.h:24
msgid "Alt+Ctrl"
msgstr "Alt+Ctrl"

#: ../rules/base.xml.in.h:25
msgid "Alt+Shift"
msgstr "Alt+Shift"

#: ../rules/base.xml.in.h:26
msgid "Alt+Space"
msgstr "Alt+Пробел"

#: ../rules/base.xml.in.h:27
msgid "Alt/Win key behavior"
msgstr "Поведение клавиши Alt/Win"

#: ../rules/base.xml.in.h:28
msgid "Amharic"
msgstr "Амхарская"

#: ../rules/base.xml.in.h:29
msgid "Any Alt key"
msgstr "Любая клавиша Alt"

#: ../rules/base.xml.in.h:30
msgid "Any Win key"
msgstr "Любая клавиша Win"

#: ../rules/base.xml.in.h:31
msgid "Any Win key (while pressed)"
msgstr "Любая клавиша Win (на время нажатия)"

#: ../rules/base.xml.in.h:32
msgid "Apple"
msgstr "Apple"

#: ../rules/base.xml.in.h:33
msgid "Apple Aluminium Keyboard (ANSI)"
msgstr "Алюминиевая клавиатура Apple (ANSI)"

#: ../rules/base.xml.in.h:34
msgid "Apple Aluminium Keyboard (ISO)"
msgstr "Алюминиевая клавиатура Apple (ISO)"

#: ../rules/base.xml.in.h:35
msgid "Apple Aluminium Keyboard (JIS)"
msgstr "Алюминиевая клавиатура Apple (JIS)"

#: ../rules/base.xml.in.h:36
msgid "Apple Aluminium Keyboard: emulate PC keys (Print, Scroll Lock, Pause, Num Lock)"
msgstr "Алюминиевая клавиатура Apple: эмуляция клавиш ПК (Print, Scroll Lock, Pause, Num Lock)"

#: ../rules/base.xml.in.h:37
msgid "Apple Laptop"
msgstr "Ноутбук Apple"

#: ../rules/base.xml.in.h:38
msgid "Arabic"
msgstr "Арабская"

#: ../rules/base.xml.in.h:39
msgid "Arabic (Buckwalter)"
msgstr "Арабская (Buckwalter)"

#: ../rules/base.xml.in.h:40
msgid "Arabic (Morocco)"
msgstr "Арабская (Марокко)"

#: ../rules/base.xml.in.h:41
msgid "Arabic (Pakistan)"
msgstr "Арабская (Пакистан)"

#: ../rules/base.xml.in.h:42
msgid "Arabic (Syria)"
msgstr "Арабская (Сирия)"

#: ../rules/base.xml.in.h:43
msgid "Arabic (azerty)"
msgstr "Арабская (azerty)"

#: ../rules/base.xml.in.h:44
msgid "Arabic (azerty/digits)"
msgstr "Арабская (azerty/цифры)"

#: ../rules/base.xml.in.h:45
msgid "Arabic (digits)"
msgstr "Арабская (цифры)"

#: ../rules/base.xml.in.h:46
msgid "Arabic (qwerty)"
msgstr "Арабская (qwerty)"

#: ../rules/base.xml.in.h:47
msgid "Arabic (qwerty/digits)"
msgstr "Арабская (qwerty/цифры)"

#: ../rules/base.xml.in.h:48 ../rules/base.extras.xml.in.h:2
msgid "Armenian"
msgstr "Армянская"

#: ../rules/base.xml.in.h:49
msgid "Armenian (alternative eastern)"
msgstr "Армянская (альтернативная восточная)"

#: ../rules/base.xml.in.h:50 ../rules/base.extras.xml.in.h:3
msgid "Armenian (alternative phonetic)"
msgstr "Армянская (альтернативная фонетическая)"

#: ../rules/base.xml.in.h:51
msgid "Armenian (eastern)"
msgstr "Армянская (восточная)"

#: ../rules/base.xml.in.h:52
msgid "Armenian (phonetic)"
msgstr "Армянская (фонетическая)"

#: ../rules/base.xml.in.h:53
msgid "Armenian (western)"
msgstr "Армянская (западная)"

#: ../rules/base.xml.in.h:54
msgid "Asturian (Spain, with bottom-dot H and bottom-dot L)"
msgstr "Астурлеонская (испанский вариант с нижними точками у H и L)"

#: ../rules/base.xml.in.h:55
msgid "Asus Laptop"
msgstr "Ноутбук Asus"

#: ../rules/base.xml.in.h:56
msgid "At bottom left"
msgstr "Снизу слева"

#: ../rules/base.xml.in.h:57
msgid "At left of 'A'"
msgstr "Слева от 'A'"

#: ../rules/base.xml.in.h:58
msgid "Avatime"
msgstr "Аватайм"

#: ../rules/base.xml.in.h:59
msgid "Azerbaijani"
msgstr "Азербайджанская"

#: ../rules/base.xml.in.h:60
msgid "Azerbaijani (Cyrillic)"
msgstr "Азербайджанская (кириллица)"

#: ../rules/base.xml.in.h:61
msgid "Azona RF2300 wireless Internet Keyboard"
msgstr "Azona RF2300 wireless Internet Keyboard"

#: ../rules/base.xml.in.h:62
msgid "BTC 5090"
msgstr "BTC 5090"

#: ../rules/base.xml.in.h:63
msgid "BTC 5113RF Multimedia"
msgstr "BTC 5113RF Multimedia"

#: ../rules/base.xml.in.h:64
msgid "BTC 5126T"
msgstr "BTC 5126T"

#: ../rules/base.xml.in.h:65
msgid "BTC 6301URF"
msgstr "BTC 6301URF"

#: ../rules/base.xml.in.h:66
msgid "BTC 9000"
msgstr "BTC 9000"

#: ../rules/base.xml.in.h:67
msgid "BTC 9000A"
msgstr "BTC 9000A"

#: ../rules/base.xml.in.h:68
msgid "BTC 9001AH"
msgstr "BTC 9001AH"

#: ../rules/base.xml.in.h:69
msgid "BTC 9019U"
msgstr "BTC 9019U"

#: ../rules/base.xml.in.h:70
msgid "BTC 9116U Mini Wireless Internet and Gaming"
msgstr "BTC 9116U Mini Wireless Internet and Gaming"

#: ../rules/base.xml.in.h:71
msgid "Backslash"
msgstr "Backslash"

#: ../rules/base.xml.in.h:72
msgid "Backslash (chooses 3rd level, latches when pressed together with another 3rd-level-chooser)"
msgstr "Backslash (выбирается 3-й ряд, защёлкивается при нажатии вместе с другим выборщиком-3-го-ряда)"

#: ../rules/base.xml.in.h:73
msgid "Bambara"
msgstr "Баманская"

#: ../rules/base.xml.in.h:74
msgid "Bashkirian"
msgstr "Башкирская"

#: ../rules/base.xml.in.h:75
msgid "Belarusian"
msgstr "Белорусская"

#: ../rules/base.xml.in.h:76
msgid "Belarusian (Latin)"
msgstr "Белорусская (латиница)"

#: ../rules/base.xml.in.h:77
msgid "Belarusian (legacy)"
msgstr "Белорусская (устаревшая)"

#: ../rules/base.xml.in.h:78
msgid "Belgian"
msgstr "Бельгийская"

#: ../rules/base.xml.in.h:79
msgid "Belgian (ISO alternate)"
msgstr "Бельгийская (альтернативная ISO)"

#: ../rules/base.xml.in.h:80
msgid "Belgian (Sun dead keys)"
msgstr "Бельгийская (спец. клавиши (dead keys) Sun)"

#: ../rules/base.xml.in.h:81
msgid "Belgian (Wang model 724 azerty)"
msgstr "Бельгийская (Wang model 724 azerty)"

#: ../rules/base.xml.in.h:82
msgid "Belgian (alternative)"
msgstr "Бельгийская (альтернативная)"

#: ../rules/base.xml.in.h:83
msgid "Belgian (alternative, Sun dead keys)"
msgstr "Бельгийская (альтернативная, спец. клавиши (dead keys) Sun)"

#: ../rules/base.xml.in.h:84
msgid "Belgian (alternative, latin-9 only)"
msgstr "Бельгийская (альтернативная, только latin-9)"

#: ../rules/base.xml.in.h:85
msgid "Belgian (eliminate dead keys)"
msgstr "Бельгийская (без спец. клавиш (dead keys))"

#: ../rules/base.xml.in.h:86
msgid "BenQ X-Touch"
msgstr "BenQ X-Touch"

#: ../rules/base.xml.in.h:87
msgid "BenQ X-Touch 730"
msgstr "BenQ X-Touch 730"

#: ../rules/base.xml.in.h:88
msgid "BenQ X-Touch 800"
msgstr "BenQ X-Touch 800"

#: ../rules/base.xml.in.h:89
msgid "Bengali"
msgstr "Бенгальская"

#: ../rules/base.xml.in.h:90
msgid "Bengali (Probhat)"
msgstr "Бенгальская (Probhat)"

#: ../rules/base.xml.in.h:91
msgid "Berber (Morocco, Tifinagh alternative phonetic)"
msgstr "Берберская (Марокко, тифинагская альтернативная фонетическая)"

#: ../rules/base.xml.in.h:92
msgid "Berber (Morocco, Tifinagh alternative)"
msgstr "Берберская (Марокко, тифинагская альтернативная)"

#: ../rules/base.xml.in.h:93
msgid "Berber (Morocco, Tifinagh extended phonetic)"
msgstr "Берберская (Марокко, тифинагская расширенная фонетическая)"

#: ../rules/base.xml.in.h:94
msgid "Berber (Morocco, Tifinagh extended)"
msgstr "Берберская (Марокко, тифинагская расширенная)"

#: ../rules/base.xml.in.h:95
msgid "Berber (Morocco, Tifinagh phonetic)"
msgstr "Берберская (Марокко, тифинагская фонетическая)"

#: ../rules/base.xml.in.h:96
msgid "Berber (Morocco, Tifinagh)"
msgstr "Берберская (Марокко, тифинагская)"

#: ../rules/base.xml.in.h:97
msgid "Bosnian"
msgstr "Боснийская"

#: ../rules/base.xml.in.h:98
msgid "Bosnian (US keyboard with Bosnian digraphs)"
msgstr "Боснийская (клавиатура США с боснийскими диграфами)"

#: ../rules/base.xml.in.h:99
msgid "Bosnian (US keyboard with Bosnian letters)"
msgstr "Боснийская (клавиатура США с боснийскими буквами)"

#: ../rules/base.xml.in.h:100
msgid "Bosnian (use Bosnian digraphs)"
msgstr "Боснийская (используются боснийские диграфы)"

#: ../rules/base.xml.in.h:101
msgid "Bosnian (use guillemets for quotes)"
msgstr "Боснийская (используются кавычки ёлочки как кавычки)"

#: ../rules/base.xml.in.h:102
msgid "Both Alt keys together"
msgstr "Обе клавиши Alt, нажатые вместе"

#: ../rules/base.xml.in.h:103
msgid "Both Ctrl keys together"
msgstr "Обе клавиши Ctrl, нажатые вместе"

#: ../rules/base.xml.in.h:104
msgid "Both Shift keys together"
msgstr "Обе клавиши Shift, нажатые вместе"

#: ../rules/base.xml.in.h:105
msgid "Both Shift-Keys together activate Caps Lock, one Shift-Key deactivates"
msgstr "Обе клавиши Shift, нажатые вместе, включают Caps Lock, одна клавиша Shift выключает"

#: ../rules/base.xml.in.h:106
msgid "Both Shift-Keys together toggle Caps Lock"
msgstr "Обе клавиши Shift, нажатые вместе, переключают Caps Lock"

#: ../rules/base.xml.in.h:107
msgid "Both Shift-Keys together toggle ShiftLock"
msgstr "Обе клавиши Shift, нажатые вместе, переключают ShiftLock"

#: ../rules/base.xml.in.h:108
msgid "Braille"
msgstr "Брайля"

#: ../rules/base.xml.in.h:109
msgid "Braille (left hand)"
msgstr "Брайля (под левую руку)"

#: ../rules/base.xml.in.h:110
msgid "Braille (right hand)"
msgstr "Брайля (под правую руку)"

#: ../rules/base.xml.in.h:111
msgid "Brother Internet Keyboard"
msgstr "Brother Internet Keyboard"

#: ../rules/base.xml.in.h:112
msgid "Bulgarian"
msgstr "Болгарская"

#: ../rules/base.xml.in.h:113
msgid "Bulgarian (new phonetic)"
msgstr "Болгарская (новая фонетическая)"

#: ../rules/base.xml.in.h:114
msgid "Bulgarian (traditional phonetic)"
msgstr "Болгарская (традиционная фонетическая)"

#: ../rules/base.xml.in.h:115
msgid "Burmese"
msgstr "Бирманская"

#: ../rules/base.xml.in.h:116
msgid "Canadian Multilingual"
msgstr "Канадская многоязыковая"

#: ../rules/base.xml.in.h:117
msgid "Canadian Multilingual (first part)"
msgstr "Канадская многоязыковая (первая часть)"

#: ../rules/base.xml.in.h:118
msgid "Canadian Multilingual (second part)"
msgstr "Канадская многоязыковая (вторая часть)"

#: ../rules/base.xml.in.h:119
msgid "Caps Lock"
msgstr "Caps Lock"

#: ../rules/base.xml.in.h:120
msgid "Caps Lock (chooses 3rd level, latches when pressed together with another 3rd-level-chooser)"
msgstr "Caps Lock (выбирается 3-й ряд, защёлкивается при нажатии вместе с другим выборщиком-3-го-ряда)"

#: ../rules/base.xml.in.h:121
msgid "Caps Lock (to first layout), Shift+Caps Lock (to last layout)"
msgstr "Caps Lock (на первую раскладку), Shift+Caps Lock (на последнюю раскладку)"

#: ../rules/base.xml.in.h:122
msgid "Caps Lock (while pressed), Alt+Caps Lock does the original capslock action"
msgstr "Caps Lock (пока нажата), Alt+Caps Lock выполняет первоначальную функцию capslock"

#: ../rules/base.xml.in.h:123
msgid "Caps Lock acts as Shift with locking. Shift \"pauses\" Caps Lock"
msgstr "Caps Lock действует как Shift с блокировкой. Shift приостанавливает действие Caps Lock"

#: ../rules/base.xml.in.h:124
msgid "Caps Lock acts as Shift with locking. Shift doesn't affect Caps Lock"
msgstr "Caps Lock действует как Shift с блокировкой. Shift не влияет на Caps Lock"

#: ../rules/base.xml.in.h:125
msgid "Caps Lock is disabled"
msgstr "Caps Lock выключен"

#: ../rules/base.xml.in.h:126
msgid "Caps Lock key behavior"
msgstr "Поведение клавиши Caps Lock"

#: ../rules/base.xml.in.h:127
msgid "Caps Lock toggles Shift so all keys are affected"
msgstr "Caps Lock переключает Shift, таким образом что, он действует сразу на все клавиши"

#: ../rules/base.xml.in.h:128
msgid "Caps Lock toggles normal capitalization of alphabetic characters"
msgstr "Caps Lock переключает обычную капитализацию символов алфавита"

#: ../rules/base.xml.in.h:129
msgid "Caps Lock uses internal capitalization. Shift \"pauses\" Caps Lock"
msgstr "Caps Lock включает внутреннюю капитализацию. Shift приостанавливает действие Caps Lock"

#: ../rules/base.xml.in.h:130
msgid "Caps Lock uses internal capitalization. Shift doesn't affect Caps Lock"
msgstr "Caps Lock включает внутреннюю капитализацию. Shift не влияет на Caps Lock"

#: ../rules/base.xml.in.h:131
msgid "Catalan"
msgstr "Каталонская"

#: ../rules/base.xml.in.h:132
msgid "Catalan (Spain, with middle-dot L)"
msgstr "Каталонская (испанский вариант с точкой в L посередине)"

#: ../rules/base.xml.in.h:133
msgid "Cherokee"
msgstr "Черокская"

#: ../rules/base.xml.in.h:134
msgid "Cherry B.UNLIMITED"
msgstr "Cherry B.UNLIMITED"

#: ../rules/base.xml.in.h:135
msgid "Cherry Blue Line CyBo@rd"
msgstr "Cherry Blue Line CyBo@rd"

#: ../rules/base.xml.in.h:136
msgid "Cherry Blue Line CyBo@rd (alternate option)"
msgstr "Cherry Blue Line CyBo@rd (альтернативный вариант)"

#: ../rules/base.xml.in.h:137
msgid "Cherry CyBo@rd USB-Hub"
msgstr "Cherry CyBo@rd USB-Hub"

#: ../rules/base.xml.in.h:138
msgid "Cherry CyMotion Expert"
msgstr "Cherry CyMotion Expert"

#: ../rules/base.xml.in.h:139
msgid "Cherry CyMotion Master Linux"
msgstr "Cherry CyMotion Master Linux"

#: ../rules/base.xml.in.h:140
msgid "Cherry CyMotion Master XPress"
msgstr " Cherry CyMotion Master Linux"

#: ../rules/base.xml.in.h:141
msgid "Chicony Internet Keyboard"
msgstr "Chicony Internet Keyboard"

#: ../rules/base.xml.in.h:142
msgid "Chicony KB-9885"
msgstr "Chicony KB-9885"

#: ../rules/base.xml.in.h:143
msgid "Chicony KU-0108"
msgstr "Chicony KU-0108"

#: ../rules/base.xml.in.h:144
msgid "Chicony KU-0420"
msgstr "Chicony KU-0420"

#: ../rules/base.xml.in.h:145
msgid "Chinese"
msgstr "Китайская"

#: ../rules/base.xml.in.h:146
msgid "Chuvash"
msgstr "Чувашия"

#: ../rules/base.xml.in.h:147
msgid "Chuvash (Latin)"
msgstr "Чувашская (латиница)"

#: ../rules/base.xml.in.h:148
msgid "Classmate PC"
msgstr "Classmate PC"

#: ../rules/base.xml.in.h:149
msgid "CloGaelach"
msgstr "CloGaelach"

#: ../rules/base.xml.in.h:150
msgid "Compaq Easy Access Keyboard"
msgstr "Compaq Easy Access Keyboard"

#: ../rules/base.xml.in.h:151
msgid "Compaq Internet Keyboard (13 keys)"
msgstr "Compaq Internet Keyboard (13 клавиш)"

#: ../rules/base.xml.in.h:152
msgid "Compaq Internet Keyboard (18 keys)"
msgstr "Compaq Internet Keyboard (18 клавиш)"

#: ../rules/base.xml.in.h:153
msgid "Compaq Internet Keyboard (7 keys)"
msgstr "Compaq Internet Keyboard (7 клавиш)"

#: ../rules/base.xml.in.h:154
msgid "Compaq iPaq Keyboard"
msgstr "Compaq iPaq Keyboard"

#: ../rules/base.xml.in.h:155
msgid "Compose key position"
msgstr "Положение клавиши Compose"

#: ../rules/base.xml.in.h:156
msgid "Control + Alt + Backspace"
msgstr "Control + Alt + Backspace"

#: ../rules/base.xml.in.h:157
msgid "Control is mapped to Alt keys, Alt is mapped to Win keys"
msgstr "Control используется в качестве клавиш Alt, Alt используется в качестве клавиш Win"

#: ../rules/base.xml.in.h:158
msgid "Control is mapped to Win keys (and the usual Ctrl keys)"
msgstr "Control используется в качестве клавиш Win (и как обычный Control)"

#: ../rules/base.xml.in.h:159
msgid "Creative Desktop Wireless 7000"
msgstr "Creative Desktop Wireless 7000"

#: ../rules/base.xml.in.h:160
msgid "Crimean Tatar (Dobruja Q)"
msgstr "Крымско-татарская (Dobruja Q)"

#: ../rules/base.xml.in.h:161
msgid "Crimean Tatar (Turkish Alt-Q)"
msgstr "Крымско-татарская (турецкая Alt-Q)"

#: ../rules/base.xml.in.h:162
msgid "Crimean Tatar (Turkish F)"
msgstr "Крымско-татарская (турецкая F)"

#: ../rules/base.xml.in.h:163
msgid "Crimean Tatar (Turkish Q)"
msgstr "Крымско-татарская (турецкая Q)"

#: ../rules/base.xml.in.h:164
msgid "Croatian"
msgstr "Хорватская"

#: ../rules/base.xml.in.h:165
msgid "Croatian (US keyboard with Croatian digraphs)"
msgstr "Хорватская (клавиатура США с хорватскими диграфами)"

#: ../rules/base.xml.in.h:166
msgid "Croatian (US keyboard with Croatian letters)"
msgstr "Хорватская (клавиатура США с хорватскими буквами)"

#: ../rules/base.xml.in.h:167
msgid "Croatian (use Croatian digraphs)"
msgstr "Хорватская (используются хорватские диграфы)"

#: ../rules/base.xml.in.h:168
msgid "Croatian (use guillemets for quotes)"
msgstr "Хорватская (используются кавычки ёлочки как кавычки)"

#: ../rules/base.xml.in.h:169
msgid "Ctrl key position"
msgstr "Положение клавиши Ctrl"

#: ../rules/base.xml.in.h:170
msgid "Ctrl+Shift"
msgstr "Ctrl+Shift"

#: ../rules/base.xml.in.h:171
msgid "Czech"
msgstr "Чешская"

#: ../rules/base.xml.in.h:172
msgid "Czech (UCW layout, accented letters only)"
msgstr "Чешская (раскладка UCW, только символы акцентов)"

#: ../rules/base.xml.in.h:173
msgid "Czech (US Dvorak with CZ UCW support)"
msgstr "Чешская (Дворак США с поддержкой CZ UCW)"

#: ../rules/base.xml.in.h:174
msgid "Czech (qwerty)"
msgstr "Чешская (qwerty)"

#: ../rules/base.xml.in.h:175
msgid "Czech (qwerty, extended Backslash)"
msgstr "Чешская (qwerty, расширенные функции Backslash)"

#: ../rules/base.xml.in.h:176
msgid "Czech (with &lt;\\|&gt; key)"
msgstr "Чешская (с клавишей &lt;\\|&gt;)"

#: ../rules/base.xml.in.h:177
msgid "DTK2000"
msgstr "DTK2000"

#: ../rules/base.xml.in.h:178
msgid "Danish"
msgstr "Датская"

#: ../rules/base.xml.in.h:179
msgid "Danish (Dvorak)"
msgstr "Датская (Дворак)"

#: ../rules/base.xml.in.h:180
msgid "Danish (Macintosh)"
msgstr "Датская (Macintosh)"

#: ../rules/base.xml.in.h:181
msgid "Danish (Macintosh, eliminate dead keys)"
msgstr "Датская (Macintosh, без спец. клавиш (dead keys))"

#: ../rules/base.xml.in.h:182
msgid "Danish (eliminate dead keys)"
msgstr "Датская (без спец. клавиш (dead keys))"

#: ../rules/base.xml.in.h:183
msgid "Default numeric keypad keys"
msgstr "Клавиши цифровой клавиатуры по умолчанию"

#: ../rules/base.xml.in.h:184
msgid "Dell"
msgstr "Dell"

#: ../rules/base.xml.in.h:185
msgid "Dell 101-key PC"
msgstr "Dell 101-клавишный PC"

#: ../rules/base.xml.in.h:186
msgid "Dell Laptop/notebook Inspiron 6xxx/8xxx"
msgstr "Ноутбук Dell Inspiron из серий 6xxx/8xxx"

#: ../rules/base.xml.in.h:187
msgid "Dell Laptop/notebook Precision M series"
msgstr "Ноутбук Dell Precision из серии M"

#: ../rules/base.xml.in.h:188
msgid "Dell Latitude series laptop"
msgstr "Ноутбук Dell из серии Latitude"

#: ../rules/base.xml.in.h:189
msgid "Dell Precision M65"
msgstr "Dell Precision M65"

#: ../rules/base.xml.in.h:190
msgid "Dell SK-8125"
msgstr "Dell SK-8125"

#: ../rules/base.xml.in.h:191
msgid "Dell SK-8135"
msgstr "Dell SK-8135"

#: ../rules/base.xml.in.h:192
msgid "Dell USB Multimedia Keyboard"
msgstr "Dell USB Multimedia Keyboard"

#: ../rules/base.xml.in.h:193
msgid "Dexxa Wireless Desktop Keyboard"
msgstr "Dexxa Wireless Desktop Keyboard"

#: ../rules/base.xml.in.h:194
msgid "Dhivehi"
msgstr "Дивехи"

#: ../rules/base.xml.in.h:195
msgid "Diamond 9801 / 9802 series"
msgstr "Модели Diamond 9801/9802"

#: ../rules/base.xml.in.h:196
msgid "Dutch"
msgstr "Голландская"

#: ../rules/base.xml.in.h:197
msgid "Dutch (Macintosh)"
msgstr "Голландская (Macintosh)"

#: ../rules/base.xml.in.h:198
msgid "Dutch (Sun dead keys)"
msgstr "Голландская (спец. клавиши (dead keys) Sun)"

#: ../rules/base.xml.in.h:199
msgid "Dutch (standard)"
msgstr "Голландская (стандартная)"

#: ../rules/base.xml.in.h:200
msgid "Dzongkha"
msgstr "Дзонг-кэ (dz"

#: ../rules/base.xml.in.h:201
msgid "Enable extra typographic characters"
msgstr "Включить дополнительные типографские символы"

#: ../rules/base.xml.in.h:202
msgid "English (Cameroon Dvorak)"
msgstr "Английская (камерунский Дворак)"

#: ../rules/base.xml.in.h:203
msgid "English (Cameroon qwerty)"
msgstr "Английская (камерунская qwerty)"

#: ../rules/base.xml.in.h:204
msgid "English (Cameroon)"
msgstr "Английская (Камерун)"

#: ../rules/base.xml.in.h:205
msgid "English (Canada)"
msgstr "Английская (Канада)"

#: ../rules/base.xml.in.h:206
msgid "English (Colemak)"
msgstr "Английская (Коулмак)"

#: ../rules/base.xml.in.h:207
msgid "English (Dvorak alternative international no dead keys)"
msgstr "Английская (Дворак альтернативная международная (без спец. клавиш))"

#: ../rules/base.xml.in.h:208
msgid "English (Dvorak international with dead keys)"
msgstr "Английская (Дворак международная с спец. клавишами)"

#: ../rules/base.xml.in.h:209
msgid "English (Dvorak)"
msgstr "Английская (Дворак)"

#: ../rules/base.xml.in.h:210
msgid "English (Ghana)"
msgstr "Английская (Гана)"

#: ../rules/base.xml.in.h:211
msgid "English (Ghana, GILLBT)"
msgstr "Английская (Гана, GILLBT)"

#: ../rules/base.xml.in.h:212
msgid "English (Ghana, multilingual)"
msgstr "Английская (Гана, международная)"

#: ../rules/base.xml.in.h:213
msgid "English (India, with RupeeSign)"
msgstr "Английская (Индия, с знаком индийской рупии)"

#: ../rules/base.xml.in.h:214
msgid "English (Macintosh)"
msgstr "Английская (Macintosh)"

#: ../rules/base.xml.in.h:215
msgid "English (Mali, US Macintosh)"
msgstr "Английская (Мали, Macintosh США)"

#: ../rules/base.xml.in.h:216
msgid "English (Mali, US international)"
msgstr "Английская (Мали, международная США)"

#: ../rules/base.xml.in.h:217
msgid "English (Nigeria)"
msgstr "Английская (Нигерия)"

#: ../rules/base.xml.in.h:218
msgid "English (South Africa)"
msgstr "Английская (Южная Африка)"

#: ../rules/base.xml.in.h:219
msgid "English (UK)"
msgstr "Английская (Великобритания)"

#: ../rules/base.xml.in.h:220
msgid "English (UK, Colemak)"
msgstr "Английская (Великобритания, Коулмак)"

#: ../rules/base.xml.in.h:221
msgid "English (UK, Dvorak with UK punctuation)"
msgstr "Английская (Великобритания, Дворак с английской пунктуацией)"

#: ../rules/base.xml.in.h:222
msgid "English (UK, Dvorak)"
msgstr "Английская (Великобритания, Дворак)"

#: ../rules/base.xml.in.h:223
msgid "English (UK, Macintosh international)"
msgstr "Английская (Великобритания, Macintosh международная)"

#: ../rules/base.xml.in.h:224
msgid "English (UK, Macintosh)"
msgstr "Английская (Великобритания, Macintosh)"

#: ../rules/base.xml.in.h:225
msgid "English (UK, extended WinKeys)"
msgstr "Английская (Великобритания, расширенная клавишами Win)"

#: ../rules/base.xml.in.h:226
msgid "English (UK, international with dead keys)"
msgstr "Английская (Великобритания, международная с спец. клавишами (dead keys))"

#: ../rules/base.xml.in.h:227 ../rules/base.extras.xml.in.h:7
msgid "English (US)"
msgstr "Английская (США)"

#: ../rules/base.xml.in.h:228
msgid "English (US, alternative international)"
msgstr "Английская (США, альтернативная международная)"

#: ../rules/base.xml.in.h:229
msgid "English (US, international with dead keys)"
msgstr "Английская (США, международная с спец. клавишами (dead keys))"

#: ../rules/base.xml.in.h:230
msgid "English (US, with euro on 5)"
msgstr "Английская (США, международная с символом евро на клавише 5)"

#: ../rules/base.xml.in.h:231
msgid "English (classic Dvorak)"
msgstr "Английская (классическая Дворак)"

#: ../rules/base.xml.in.h:232
msgid "English (international AltGr dead keys)"
msgstr "Английская (международная с AltGr и спец. клавишами (dead keys))"

#: ../rules/base.xml.in.h:233
msgid "English (layout toggle on multiply/divide key)"
msgstr "Английская (переключение раскладки по клавише умножения/деления)"

#: ../rules/base.xml.in.h:234
msgid "English (left handed Dvorak)"
msgstr "Английская (Дворак под левую руку)"

#: ../rules/base.xml.in.h:235
msgid "English (programmer Dvorak)"
msgstr "Английская (Дворак для программистов)"

#: ../rules/base.xml.in.h:236
msgid "English (right handed Dvorak)"
msgstr "Английская (Дворак под правую руку)"

#: ../rules/base.xml.in.h:237
msgid "Ennyah DKB-1008"
msgstr "Ennyah DKB-1008"

#: ../rules/base.xml.in.h:238
msgid "Enter on keypad"
msgstr "Enter на цифровой клавиатуре"

#: ../rules/base.xml.in.h:239
msgid "Esperanto"
msgstr "Эсперанто"

#: ../rules/base.xml.in.h:240
msgid "Esperanto (Portugal, Nativo)"
msgstr "Эсперанто (Португалия, Nativo)"

#: ../rules/base.xml.in.h:241
msgid "Esperanto (displaced semicolon and quote, obsolete)"
msgstr "Эсперанто (смещённые точка с запятой и кавычка, устарела)"

#: ../rules/base.xml.in.h:242
msgid "Estonian"
msgstr "Эстонская"

#: ../rules/base.xml.in.h:243
msgid "Estonian (Dvorak)"
msgstr "Эстонская (Дворак)"

#: ../rules/base.xml.in.h:244
msgid "Estonian (US keyboard with Estonian letters)"
msgstr "Эстонская (клавиатура США с эстонскими буквами)"

#: ../rules/base.xml.in.h:245
msgid "Estonian (eliminate dead keys)"
msgstr "Эстонская (без спец. клавиш (dead keys))"

#: ../rules/base.xml.in.h:246
msgid "Euro on 2"
msgstr "Символ евро на клавише 2"

#: ../rules/base.xml.in.h:247
msgid "Euro on 4"
msgstr "Символ евро на клавише 4"

#: ../rules/base.xml.in.h:248
msgid "Euro on 5"
msgstr "Символ евро на клавише 5"

#: ../rules/base.xml.in.h:249
msgid "Euro on E"
msgstr "Символ евро на клавише E"

#: ../rules/base.xml.in.h:250
msgid "Everex STEPnote"
msgstr "Everex STEPnote"

#: ../rules/base.xml.in.h:251
msgid "Ewe"
msgstr "Ewe"

#: ../rules/base.xml.in.h:252
msgid "FL90"
msgstr "FL90"

#: ../rules/base.xml.in.h:253
msgid "Faroese"
msgstr "Фарерская"

#: ../rules/base.xml.in.h:254
msgid "Faroese (eliminate dead keys)"
msgstr "Фарерская (без спец. клавиш (dead keys))"

#: ../rules/base.xml.in.h:255
msgid "Filipino"
msgstr "Филиппинская"

#: ../rules/base.xml.in.h:256
msgid "Filipino (Capewell-Dvorak Baybayin)"
msgstr "Филиппинская (Кэйпвелл-Дворак байбайинcкая)"

#: ../rules/base.xml.in.h:257
msgid "Filipino (Capewell-Dvorak Latin)"
msgstr "Филиппинская (Кэйпвелл-Дворак латиница)"

#: ../rules/base.xml.in.h:258
msgid "Filipino (Capewell-QWERF 2006 Baybayin)"
msgstr "Филиппинская (Кэйпвелл-QWERF 2006 байбайинская)"

#: ../rules/base.xml.in.h:259
msgid "Filipino (Capewell-QWERF 2006 Latin)"
msgstr "Филиппинская (Кэйпвелл-QWERF 2006 латиница)"

#: ../rules/base.xml.in.h:260
msgid "Filipino (Colemak Baybayin)"
msgstr "Филиппинская (Коулмак байбайинская)"

#: ../rules/base.xml.in.h:261
msgid "Filipino (Colemak Latin)"
msgstr "Филиппинская (Коулмак латиница)"

#: ../rules/base.xml.in.h:262
msgid "Filipino (Dvorak Baybayin)"
msgstr "Филиппинская (Дворак байбайинcкая)"

#: ../rules/base.xml.in.h:263
msgid "Filipino (Dvorak Latin)"
msgstr "Филиппинская (Дворак латиница)"

#: ../rules/base.xml.in.h:264
msgid "Filipino (QWERTY Baybayin)"
msgstr "Филиппинская (QWERTY байбайинская)"

#: ../rules/base.xml.in.h:265
msgid "Finnish"
msgstr "Финская"

#: ../rules/base.xml.in.h:266
msgid "Finnish (Macintosh)"
msgstr "Финская (Macintosh)"

#: ../rules/base.xml.in.h:267
msgid "Finnish (classic)"
msgstr "Финская (классическая)"

#: ../rules/base.xml.in.h:268
msgid "Finnish (classic, eliminate dead keys)"
msgstr "Финская (классическая, без спец. клавиш (dead keys))"

#. This assumes the KP_ abstract symbols are actually useful for some apps
#. The description needs to be rewritten
#: ../rules/base.xml.in.h:271
msgid "Four-level key with abstract separators"
msgstr "Четырёх-рядная клавиша с абстрактными разделителями"

#: ../rules/base.xml.in.h:272
msgid "Four-level key with comma"
msgstr "Четырёх-рядная клавиша с запятой"

#: ../rules/base.xml.in.h:273
msgid "Four-level key with dot"
msgstr "Четырёх-рядная клавиша с точкой"

#: ../rules/base.xml.in.h:274
msgid "Four-level key with dot, latin-9 restriction"
msgstr "Четырёх-рядная клавиша с точкой, ограничена latin-9"

#: ../rules/base.xml.in.h:275
msgid "Four-level key with momayyez"
msgstr "Четырёх-рядная клавиша с momayyez"

#: ../rules/base.xml.in.h:276
msgid "French"
msgstr "Французская"

#: ../rules/base.xml.in.h:277
msgid "French (Bepo, ergonomic, Dvorak way)"
msgstr "Французская (Бепо, эргономичная, похожая на Дворак)"

#: ../rules/base.xml.in.h:278
msgid "French (Bepo, ergonomic, Dvorak way, latin-9 only)"
msgstr "Французская (Бепо, эргономичная, похожая на Дворак, только latin-9)"

#: ../rules/base.xml.in.h:279
msgid "French (Breton)"
msgstr "Французская (бретонская)"

#: ../rules/base.xml.in.h:280
msgid "French (Cameroon azerty)"
msgstr "Французская (камерунская azerty)"

#: ../rules/base.xml.in.h:281
msgid "French (Cameroon)"
msgstr "Французская (Камерун)"

#: ../rules/base.xml.in.h:282 ../rules/base.extras.xml.in.h:10
msgid "French (Canada)"
msgstr "Французская (Канада)"

#: ../rules/base.xml.in.h:283
msgid "French (Canada, Dvorak)"
msgstr "Французская (Канада, Дворак)"

#: ../rules/base.xml.in.h:284
msgid "French (Canada, legacy)"
msgstr "Французская (Канада, устаревшая)"

#: ../rules/base.xml.in.h:285
msgid "French (Democratic Republic of the Congo)"
msgstr "Французская (Демократическая республика Конго)"

#: ../rules/base.xml.in.h:286
msgid "French (Dvorak)"
msgstr "Французская (Дворак)"

#: ../rules/base.xml.in.h:287
msgid "French (Guinea)"
msgstr "Французская (Гвинея)"

#: ../rules/base.xml.in.h:288
msgid "French (Macintosh)"
msgstr "Французская (Macintosh)"

#: ../rules/base.xml.in.h:289
msgid "French (Mali, alternative)"
msgstr "Французская (Мали, альтернативная)"

#: ../rules/base.xml.in.h:290
msgid "French (Morocco)"
msgstr "Французская (Марокко)"

#: ../rules/base.xml.in.h:291
msgid "French (Sun dead keys)"
msgstr "Французская (со спец. клавишами (dead keys) Sun)"

#: ../rules/base.xml.in.h:292
msgid "French (Switzerland)"
msgstr "Французская (Швейцария)"

#: ../rules/base.xml.in.h:293
msgid "French (Switzerland, Macintosh)"
msgstr "Французская (Швейцария, Macintosh)"

#: ../rules/base.xml.in.h:294
msgid "French (Switzerland, Sun dead keys)"
msgstr "Французская (Швейцария, спец. клавиши (dead keys) Sun)"

#: ../rules/base.xml.in.h:295
msgid "French (Switzerland, eliminate dead keys)"
msgstr "Французская (Швейцария, без спец. клавиш (dead keys))"

#: ../rules/base.xml.in.h:296
msgid "French (alternative)"
msgstr "Французская (альтернативная)"

#: ../rules/base.xml.in.h:297
msgid "French (alternative, Sun dead keys)"
msgstr "Французская (альтернативная, спец. клавиши (dead keys) Sun)"

#: ../rules/base.xml.in.h:298
msgid "French (alternative, eliminate dead keys)"
msgstr "Французская (альтернативная, без спец. клавиш (dead keys))"

#: ../rules/base.xml.in.h:299
msgid "French (alternative, latin-9 only)"
msgstr "Французская (альтернативная, только latin-9)"

#: ../rules/base.xml.in.h:300
msgid "French (eliminate dead keys)"
msgstr "Французская (без спец. клавиш (dead keys))"

#: ../rules/base.xml.in.h:301
msgid "French (legacy, alternative)"
msgstr "Французская (устаревшая, альтернативная)"

#: ../rules/base.xml.in.h:302
msgid "French (legacy, alternative, Sun dead keys)"
msgstr "Французская (устаревшая, альтернативная, с спец. клавишами (dead keys) Sun)"

#: ../rules/base.xml.in.h:303
msgid "French (legacy, alternative, eliminate dead keys)"
msgstr "Французская (устаревшая, альтернативная, без спец. клавиш (dead keys))"

#: ../rules/base.xml.in.h:304
msgid "Fujitsu-Siemens Computers AMILO laptop"
msgstr "Ноутбук Fujitsu-Siemens Computers AMILO"

#: ../rules/base.xml.in.h:305
msgid "Fula"
msgstr "Фулайская"

#: ../rules/base.xml.in.h:306
msgid "Ga"
msgstr "Гайская"

#: ../rules/base.xml.in.h:307
msgid "Generic 101-key PC"
msgstr "Обычная 101-клавишная"

#: ../rules/base.xml.in.h:308
msgid "Generic 102-key (Intl) PC"
msgstr "Обычная 102-клавишная (межд)"

#: ../rules/base.xml.in.h:309
msgid "Generic 104-key PC"
msgstr "Обычная 104-клавишная"

#: ../rules/base.xml.in.h:310
msgid "Generic 105-key (Intl) PC"
msgstr "Обычная 105-клавишная (межд)"

#: ../rules/base.xml.in.h:311
msgid "Genius Comfy KB-12e"
msgstr "Genius Comfy KB-12e"

#: ../rules/base.xml.in.h:312
msgid "Genius Comfy KB-16M / Genius MM Keyboard KWD-910"
msgstr "Genius Comfy KB-16M / Genius MM Keyboard KWD-910"

#: ../rules/base.xml.in.h:313
msgid "Genius Comfy KB-21e-Scroll"
msgstr "Genius Comfy KB-21e-Scroll"

#: ../rules/base.xml.in.h:314
msgid "Genius KB-19e NB"
msgstr "Genius KB-19e NB"

#: ../rules/base.xml.in.h:315
msgid "Genius KKB-2050HS"
msgstr "Genius KKB-2050HS"

#: ../rules/base.xml.in.h:316
msgid "Georgian"
msgstr "Грузинская"

#: ../rules/base.xml.in.h:317
msgid "Georgian (France, AZERTY Tskapo)"
msgstr "Грузинская (Франция, AZERTY Tskapo)"

#: ../rules/base.xml.in.h:318
msgid "Georgian (Italy)"
msgstr "Грузинская (Италия)"

#: ../rules/base.xml.in.h:319
msgid "Georgian (MESS)"
msgstr "Грузинская (MESS)"

#: ../rules/base.xml.in.h:320
msgid "Georgian (ergonomic)"
msgstr "Georgian (эргономичная)"

#: ../rules/base.xml.in.h:321
msgid "German"
msgstr "Немецкая"

#: ../rules/base.xml.in.h:322
msgid "German (Austria)"
msgstr "Немецкая (Австрия)"

#: ../rules/base.xml.in.h:323
msgid "German (Austria, Macintosh)"
msgstr "Немецкая (Австрия, Macintosh)"

#: ../rules/base.xml.in.h:324
msgid "German (Austria, Sun dead keys)"
msgstr "Немецкая (Австрия, с спец. клавишами (dead keys) Sun)"

#: ../rules/base.xml.in.h:325
msgid "German (Austria, eliminate dead keys)"
msgstr "Немецкая (Австрия, без спец. клавиш (dead keys))"

#: ../rules/base.xml.in.h:326
msgid "German (Dvorak)"
msgstr "Немецкая (Дворак)"

#: ../rules/base.xml.in.h:327
msgid "German (Macintosh)"
msgstr "Немецкая (Macintosh)"

#: ../rules/base.xml.in.h:328
msgid "German (Macintosh, eliminate dead keys)"
msgstr "Немецкая (Macintosh, без спец. клавиш (dead keys))"

#: ../rules/base.xml.in.h:329
msgid "German (Neo 2)"
msgstr "Немецкая (Neo 2)"

#: ../rules/base.xml.in.h:330
msgid "German (Sun dead keys)"
msgstr "Немецкая (со спец. клавишами (dead keys) Sun)"

#: ../rules/base.xml.in.h:331
msgid "German (Switzerland)"
msgstr "Немецкая (Швейцария)"

#: ../rules/base.xml.in.h:332
msgid "German (Switzerland, Macintosh)"
msgstr "Немецкая (Швейцария, Macintosh)"

#: ../rules/base.xml.in.h:333
msgid "German (Switzerland, Sun dead keys)"
msgstr "Немецкая (Швейцария, с спец. клавишами (dead keys) Sun)"

#: ../rules/base.xml.in.h:334
msgid "German (Switzerland, eliminate dead keys)"
msgstr "Немецкая (Швейцария, без спец. клавиш (dead keys))"

#: ../rules/base.xml.in.h:335
msgid "German (Switzerland, legacy)"
msgstr "Немецкая (Швейцария, устаревшая)"

#: ../rules/base.xml.in.h:336
msgid "German (dead acute)"
msgstr "Немецкая (с акутом (dead acute))"

#: ../rules/base.xml.in.h:337
msgid "German (dead grave acute)"
msgstr "Немецкая (с dead grave acute)"

#: ../rules/base.xml.in.h:338
msgid "German (eliminate dead keys)"
msgstr "Немецкая (без спец. клавиш (dead keys))"

#: ../rules/base.xml.in.h:339
msgid "German (qwerty)"
msgstr "Немецкая (qwerty)"

#: ../rules/base.xml.in.h:340
msgid "Greek"
msgstr "Греческая"

#: ../rules/base.xml.in.h:341
msgid "Greek (eliminate dead keys)"
msgstr "Греческая (без спец. клавиш (dead keys))"

#: ../rules/base.xml.in.h:342
msgid "Greek (extended)"
msgstr "Греческая (расширенная)"

#: ../rules/base.xml.in.h:343
msgid "Greek (polytonic)"
msgstr "Греческая (полифоническая)"

#: ../rules/base.xml.in.h:344
msgid "Greek (simple)"
msgstr "Греческая (простая)"

#: ../rules/base.xml.in.h:345
msgid "Gujarati"
msgstr "Гуджарати"

#: ../rules/base.xml.in.h:346
msgid "Gyration"
msgstr "Гирашн"

#: ../rules/base.xml.in.h:347
msgid "HTC Dream"
msgstr "HTC Dream"

#: ../rules/base.xml.in.h:348
msgid "Happy Hacking Keyboard"
msgstr "Happy Hacking Keyboard"

#: ../rules/base.xml.in.h:349
msgid "Happy Hacking Keyboard for Mac"
msgstr "Happy Hacking Keyboard для Mac"

#: ../rules/base.xml.in.h:350
msgid "Hausa"
msgstr "Хауза"

#: ../rules/base.xml.in.h:351
msgid "Hebrew"
msgstr "Иврит"

#: ../rules/base.xml.in.h:352
msgid "Hebrew (Biblical, Tiro)"
msgstr "Иврит (библейский, Tiro)"

#: ../rules/base.xml.in.h:353
msgid "Hebrew (lyx)"
msgstr "Иврит (lyx)"

#: ../rules/base.xml.in.h:354
msgid "Hebrew (phonetic)"
msgstr "Иврит (фонетическая)"

#: ../rules/base.xml.in.h:355
msgid "Hewlett-Packard Internet Keyboard"
msgstr "Hewlett-Packard Internet Keyboard"

#: ../rules/base.xml.in.h:356
msgid "Hewlett-Packard Mini 110 Notebook"
msgstr "Ноутбук Hewlett-Packard Mini 110"

#: ../rules/base.xml.in.h:357
msgid "Hewlett-Packard Omnibook 500 FA"
msgstr "Hewlett-Packard Omnibook 500 FA"

#: ../rules/base.xml.in.h:358
msgid "Hewlett-Packard Omnibook 5xx"
msgstr "Hewlett-Packard Omnibook 5xx"

#: ../rules/base.xml.in.h:359
msgid "Hewlett-Packard Omnibook 6000/6100"
msgstr "Hewlett-Packard Omnibook 6000/6100"

#: ../rules/base.xml.in.h:360
msgid "Hewlett-Packard Omnibook XE3 GC"
msgstr "Hewlett-Packard Omnibook XE3 GC"

#: ../rules/base.xml.in.h:361
msgid "Hewlett-Packard Omnibook XE3 GF"
msgstr "Hewlett-Packard Omnibook XE3 GF"

#: ../rules/base.xml.in.h:362
msgid "Hewlett-Packard Omnibook XT1000"
msgstr "Hewlett-Packard Omnibook XT1000"

#: ../rules/base.xml.in.h:363
msgid "Hewlett-Packard Pavilion ZT11xx"
msgstr "Hewlett-Packard Pavilion ZT11xx"

#: ../rules/base.xml.in.h:364
msgid "Hewlett-Packard Pavilion dv5"
msgstr "Hewlett-Packard Pavilion dv5"

#: ../rules/base.xml.in.h:365
msgid "Hewlett-Packard SK-250x Multimedia Keyboard"
msgstr "Hewlett-Packard SK-250x Multimedia Keyboard"

#: ../rules/base.xml.in.h:366
msgid "Hewlett-Packard nx9020"
msgstr "Hewlett-Packard nx9020"

#: ../rules/base.xml.in.h:367
msgid "Hexadecimal"
msgstr "Шестнадцатеричная"

#: ../rules/base.xml.in.h:368
msgid "Hindi (Bolnagri)"
msgstr "Хинди (Bolnagri)"

#: ../rules/base.xml.in.h:369
msgid "Hindi (Wx)"
msgstr "Хинди (Wx)"

#: ../rules/base.xml.in.h:370
msgid "Honeywell Euroboard"
msgstr "Honeywell Euroboard"

#: ../rules/base.xml.in.h:371
msgid "Htc Dream phone"
msgstr "телефон Htc Dream"

#: ../rules/base.xml.in.h:372
msgid "Hungarian"
msgstr "Венгерская"

#: ../rules/base.xml.in.h:373
msgid "Hungarian (101/qwerty/comma/dead keys)"
msgstr "Венгерская (pc101/qwerty/запятая/спец. клавиши (dead keys))"

#: ../rules/base.xml.in.h:374
msgid "Hungarian (101/qwerty/comma/eliminate dead keys)"
msgstr "Венгерская (pc101/qwerty/запятая/без спец. клавиш (dead keys))"

#: ../rules/base.xml.in.h:375
msgid "Hungarian (101/qwerty/dot/dead keys)"
msgstr "Венгерская (pc101/qwerty/точка/спец. клавиши (dead keys))"

#: ../rules/base.xml.in.h:376
msgid "Hungarian (101/qwerty/dot/eliminate dead keys)"
msgstr "Венгерская (pc101/qwerty/точка/без спец. клавиш (dead keys))"

#: ../rules/base.xml.in.h:377
msgid "Hungarian (101/qwertz/comma/dead keys)"
msgstr "Венгерская (101/qwertz/запятая/спец. клавиши (dead keys))"

#: ../rules/base.xml.in.h:378
msgid "Hungarian (101/qwertz/comma/eliminate dead keys)"
msgstr "Венгерская (101/qwertz/запятая/без спец. клавиш (dead keys))"

#: ../rules/base.xml.in.h:379
msgid "Hungarian (101/qwertz/dot/dead keys)"
msgstr "Венгерская (101/qwertz/точка/спец. клавиши (dead keys))"

#: ../rules/base.xml.in.h:380
msgid "Hungarian (101/qwertz/dot/eliminate dead keys)"
msgstr "Венгерская (101/qwertz/точка/без спец. клавиш (dead keys))"

#: ../rules/base.xml.in.h:381
msgid "Hungarian (102/qwerty/comma/dead keys)"
msgstr "Венгерская (102/qwerty/запятая/спец. клавиши (dead keys))"

#: ../rules/base.xml.in.h:382
msgid "Hungarian (102/qwerty/comma/eliminate dead keys)"
msgstr "Венгерская (102/qwerty/запятая/без спец. клавиш (dead keys))"

#: ../rules/base.xml.in.h:383
msgid "Hungarian (102/qwerty/dot/dead keys)"
msgstr "Венгерская (102/qwerty/точка/спец. клавиши (dead keys))"

#: ../rules/base.xml.in.h:384
msgid "Hungarian (102/qwerty/dot/eliminate dead keys)"
msgstr "Венгерская (102/qwerty/точка/без спец. клавиш (dead keys))"

#: ../rules/base.xml.in.h:385
msgid "Hungarian (102/qwertz/comma/dead keys)"
msgstr "Венгерская (102/qwertz/запятая/спец. клавиши (dead keys))"

#: ../rules/base.xml.in.h:386
msgid "Hungarian (102/qwertz/comma/eliminate dead keys)"
msgstr "Венгерская (102/qwertz/запятая/без спец. клавиш (dead keys))"

#: ../rules/base.xml.in.h:387
msgid "Hungarian (102/qwertz/dot/dead keys)"
msgstr "Венгерская (102/qwertz/точка/спец. клавиши (dead keys))"

#: ../rules/base.xml.in.h:388
msgid "Hungarian (102/qwertz/dot/eliminate dead keys)"
msgstr "Венгерская (102/qwertz/точка/без спец. клавиш (dead keys))"

#: ../rules/base.xml.in.h:389
msgid "Hungarian (eliminate dead keys)"
msgstr "Венгерская (без спец. клавиш (dead keys))"

#: ../rules/base.xml.in.h:390
msgid "Hungarian (qwerty)"
msgstr "Венгерская (qwerty)"

#: ../rules/base.xml.in.h:391
msgid "Hungarian (standard)"
msgstr "Венгерская (стандартная)"

#: ../rules/base.xml.in.h:392
msgid "Hyper is mapped to Win-keys"
msgstr "Hyper соответствует клавишам Win"

#: ../rules/base.xml.in.h:393
msgid "IBM Rapid Access"
msgstr "IBM Rapid Access"

#: ../rules/base.xml.in.h:394
msgid "IBM Rapid Access II"
msgstr "IBM Rapid Access II"

#: ../rules/base.xml.in.h:395
msgid "IBM Space Saver"
msgstr "IBM Space Saver"

#: ../rules/base.xml.in.h:396
msgid "IBM ThinkPad 560Z/600/600E/A22E"
msgstr "IBM ThinkPad 560Z/600/600E/A22E"

#: ../rules/base.xml.in.h:397
msgid "IBM ThinkPad R60/T60/R61/T61"
msgstr "IBM ThinkPad R60/T60/R61/T61"

#: ../rules/base.xml.in.h:398
msgid "IBM ThinkPad Z60m/Z60t/Z61m/Z61t"
msgstr "IBM ThinkPad Z60m/Z60t/Z61m/Z61t"

#: ../rules/base.xml.in.h:399
msgid "Icelandic"
msgstr "Исландская"

#: ../rules/base.xml.in.h:400
msgid "Icelandic (Dvorak)"
msgstr "Исландская (Дворак)"

#: ../rules/base.xml.in.h:401
msgid "Icelandic (Macintosh)"
msgstr "Исландская (Macintosh)"

#: ../rules/base.xml.in.h:402
msgid "Icelandic (Sun dead keys)"
msgstr "Исландская (спец. клавиши (dead keys) Sun)"

#: ../rules/base.xml.in.h:403
msgid "Icelandic (eliminate dead keys)"
msgstr "Исландская (без спец. клавиш (dead keys))"

#: ../rules/base.xml.in.h:404
msgid "Igbo"
msgstr "Игбо"

#: ../rules/base.xml.in.h:405
msgid "Indian"
msgstr "Индийская"

#: ../rules/base.xml.in.h:406
msgid "Inuktitut"
msgstr "Иннуитская"

#: ../rules/base.xml.in.h:407
msgid "Iraqi"
msgstr "Иракская"

#: ../rules/base.xml.in.h:408
msgid "Irish"
msgstr "Ирландская"

#: ../rules/base.xml.in.h:409
msgid "Irish (UnicodeExpert)"
msgstr "Ирландская (UnicodeExpert)"

#: ../rules/base.xml.in.h:410
msgid "Italian"
msgstr "Итальянская"

#: ../rules/base.xml.in.h:411
msgid "Italian (Macintosh)"
msgstr "Итальянская (Macintosh)"

#: ../rules/base.xml.in.h:412
msgid "Italian (US keyboard with Italian letters)"
msgstr "Итальянская (клавиатура США с итальянскими буквами)"

#: ../rules/base.xml.in.h:413
msgid "Italian (eliminate dead keys)"
msgstr "Итальянская (без спец. клавиш (dead keys))"

#: ../rules/base.xml.in.h:414
msgid "Japanese"
msgstr "Японская"

#: ../rules/base.xml.in.h:415
msgid "Japanese (Kana 86)"
msgstr "Японская (Кана 86)"

#: ../rules/base.xml.in.h:416
msgid "Japanese (Kana)"
msgstr "Японская (Кана)"

#: ../rules/base.xml.in.h:417
msgid "Japanese (Macintosh)"
msgstr "Японская (Macintosh)"

#: ../rules/base.xml.in.h:418
msgid "Japanese (OADG 109A)"
msgstr "Японская (OADG 109A)"

#: ../rules/base.xml.in.h:419
msgid "Japanese (PC-98xx Series)"
msgstr "Японская (PC-98xx Series)"

#: ../rules/base.xml.in.h:420
msgid "Japanese keyboard options"
msgstr "Настройки японской клавиатуры"

#: ../rules/base.xml.in.h:421
msgid "Kalmyk"
msgstr "Калмыкская"

#: ../rules/base.xml.in.h:422
msgid "Kana Lock key is locking"
msgstr "Кана блокируется клавишей Lock"

#: ../rules/base.xml.in.h:423
msgid "Kannada"
msgstr "Каннада"

#: ../rules/base.xml.in.h:424
msgid "Kashubian"
msgstr "Кашубская"

#: ../rules/base.xml.in.h:425
msgid "Kazakh"
msgstr "Казахская"

#: ../rules/base.xml.in.h:426
msgid "Kazakh (with Russian)"
msgstr "Казахская (с русским)"

#: ../rules/base.xml.in.h:427
msgid "Key sequence to kill the X server"
msgstr "Комбинация клавиш для прерывания работы X-сервера"

#: ../rules/base.xml.in.h:428
msgid "Key to choose 3rd level"
msgstr "Клавиша для выбора 3-го ряда"

#: ../rules/base.xml.in.h:429
msgid "Key to choose 5th level"
msgstr "Клавиша для выбора 5-го ряда"

#: ../rules/base.xml.in.h:430
msgid "Key(s) to change layout"
msgstr "Клавиша(и) для смены раскладки"

#: ../rules/base.xml.in.h:431
msgid "Keytronic FlexPro"
msgstr "Keytronic FlexPro"

#: ../rules/base.xml.in.h:432
msgid "Khmer (Cambodia)"
msgstr "Кхмерская (Камбоджа)"

#: ../rules/base.xml.in.h:433
msgid "Kikuyu"
msgstr "Кикуйу"

#: ../rules/base.xml.in.h:434
msgid "Kinesis"
msgstr "Kinesis"

#: ../rules/base.xml.in.h:435
msgid "Komi"
msgstr "Комякская"

#: ../rules/base.xml.in.h:436
msgid "Korean"
msgstr "Корейская"

#: ../rules/base.xml.in.h:437
msgid "Korean (101/104 key compatible)"
msgstr "Корейская (совместимая c 101/104 кнопочной)"

#: ../rules/base.xml.in.h:438
msgid "Kurdish (Iran, Arabic-Latin)"
msgstr "Курдская (Иран, арабо-латинская)"

#: ../rules/base.xml.in.h:439
msgid "Kurdish (Iran, F)"
msgstr "Курдская (Иран, F)"

#: ../rules/base.xml.in.h:440
msgid "Kurdish (Iran, Latin Alt-Q)"
msgstr "Курдская (Иран, латинская Alt-Q)"

#: ../rules/base.xml.in.h:441
msgid "Kurdish (Iran, Latin Q)"
msgstr "Курдская (Иран, латинская Q)"

#: ../rules/base.xml.in.h:442
msgid "Kurdish (Iraq, Arabic-Latin)"
msgstr "Курдская (Ирак, арабо-латинская)"

#: ../rules/base.xml.in.h:443
msgid "Kurdish (Iraq, F)"
msgstr "Курдская (Ирак, F)"

#: ../rules/base.xml.in.h:444
msgid "Kurdish (Iraq, Latin Alt-Q)"
msgstr "Курдская (Ирак, латинская alt-Q)"

#: ../rules/base.xml.in.h:445
msgid "Kurdish (Iraq, Latin Q)"
msgstr "Курдская (Ирак, латинская Q)"

#: ../rules/base.xml.in.h:446
msgid "Kurdish (Syria, F)"
msgstr "Курдская (Сирия, F)"

#: ../rules/base.xml.in.h:447
msgid "Kurdish (Syria, Latin Alt-Q)"
msgstr "Курдская (Сирия, латинская Alt-Q)"

#: ../rules/base.xml.in.h:448
msgid "Kurdish (Syria, Latin Q)"
msgstr "Курдская (Сирия, латинская Q)"

#: ../rules/base.xml.in.h:449
msgid "Kurdish (Turkey, F)"
msgstr "Курдская (Турция, F)"

#: ../rules/base.xml.in.h:450
msgid "Kurdish (Turkey, Latin Alt-Q)"
msgstr "Курдская (Турция, латинская Alt-Q)"

#: ../rules/base.xml.in.h:451
msgid "Kurdish (Turkey, Latin Q)"
msgstr "Курдская (Турция, латинская Q)"

#: ../rules/base.xml.in.h:452
msgid "Kyrgyz"
msgstr "Киргизская"

#: ../rules/base.xml.in.h:453
msgid "Kyrgyz (phonetic)"
msgstr "Киргизская (фонетическая)"

#: ../rules/base.xml.in.h:454
msgid "Lao"
msgstr "Лаосская"

#: ../rules/base.xml.in.h:455
msgid "Lao (STEA proposed standard layout)"
msgstr "Лаосская (стандартная раскладка, предложенная STEA)"

#: ../rules/base.xml.in.h:456
msgid "Laptop/notebook Compaq (eg. Armada) Laptop Keyboard"
msgstr "Клавиатура ноутбука Compaq (например, Armada)"

#: ../rules/base.xml.in.h:457
msgid "Laptop/notebook Compaq (eg. Presario) Internet Keyboard"
msgstr "«Интернет-клавиатура» ноутбука Compaq (например, Presario)"

#: ../rules/base.xml.in.h:458
msgid "Laptop/notebook eMachines m68xx"
msgstr "Ноутбук eMachines из серии m68xx"

#: ../rules/base.xml.in.h:459 ../rules/base.extras.xml.in.h:12
msgid "Latvian"
msgstr "Латышская"

#: ../rules/base.xml.in.h:460
msgid "Latvian (F variant)"
msgstr "Латышская (вариант с F)"

#: ../rules/base.xml.in.h:461
msgid "Latvian (adapted)"
msgstr "Латышская (адаптированная)"

#: ../rules/base.xml.in.h:462
msgid "Latvian (apostrophe variant)"
msgstr "Латышская (вариант с апострофом)"

#: ../rules/base.xml.in.h:463
msgid "Latvian (ergonomic, ŪGJRMV)"
msgstr "Латышская (эргономичная, ŪGJRMV)"

#: ../rules/base.xml.in.h:464
msgid "Latvian (modern)"
msgstr "Латышская (современная)"

#: ../rules/base.xml.in.h:465
msgid "Latvian (tilde variant)"
msgstr "Латышская (вариант с тильдой)"

#: ../rules/base.xml.in.h:466
msgid "Left Alt"
msgstr "Левая клавиша Alt"

#: ../rules/base.xml.in.h:467
msgid "Left Alt (while pressed)"
msgstr "Левая клавиша Alt (пока нажата)"

#: ../rules/base.xml.in.h:468
msgid "Left Alt is swapped with Left Win"
msgstr "Левая клавиша Alt поменяна местами с левой клавишей Win"

#: ../rules/base.xml.in.h:469
msgid "Left Ctrl"
msgstr "Левая клавиша Ctrl"

#: ../rules/base.xml.in.h:470
msgid "Left Ctrl (to first layout), Right Ctrl (to last layout)"
msgstr "Левая Ctrl (на первую раскладку), Правая Ctrl (на последнюю раскладку)"

#: ../rules/base.xml.in.h:471
msgid "Left Ctrl+Left Shift"
msgstr "Левая Ctrl+Левая Shift"

#: ../rules/base.xml.in.h:472
msgid "Left Shift"
msgstr "Левая клавиша Shift"

#: ../rules/base.xml.in.h:473
msgid "Left Win"
msgstr "Левая клавиша Win"

#: ../rules/base.xml.in.h:474
msgid "Left Win (to first layout), Right Win/Menu (to last layout)"
msgstr "Левая Win (на первую раскладку), Правая Win/Menu (на последнюю раскладку)"

#: ../rules/base.xml.in.h:475
msgid "Left Win (while pressed)"
msgstr "Левая клавиша Win (пока нажата)"

#: ../rules/base.xml.in.h:476
msgid "Left Win chooses 5th level, locks when pressed together with another 5th-level-chooser"
msgstr "По левой клавише Win выбирается 5-й ряд, блокирует, блокирует при нажатии вместе с другим выборщиком-5-го-ряда"

#: ../rules/base.xml.in.h:477
msgid "Left Win chooses 5th level, locks when pressed together with another 5th-level-chooser, one press releases the lock"
msgstr "По левой клавише Win выбирается 5-й ряд, блокирует, блокирует при нажатии вместе с другим выборщиком-5-го-ряда, однократное нажатие снимает блокировку"

#: ../rules/base.xml.in.h:478
msgid "LeftCtrl+LeftWin (to first layout), RightCtrl+Menu (to second layout)"
msgstr "Левая-Ctrl+Левая-Win (на первую раскладку), Правая-Ctrl+Menu (на вторую раскладку)"

#: ../rules/base.xml.in.h:479
msgid "Legacy"
msgstr "Legacy"

#: ../rules/base.xml.in.h:480
msgid "Legacy Wang 724"
msgstr "Старая Wang 724"

#. Actually, with KP_SEPARATOR, as the old keypad(comma)
#: ../rules/base.xml.in.h:482
msgid "Legacy key with comma"
msgstr "Клавиша Legacy с запятой"

#: ../rules/base.xml.in.h:483
msgid "Legacy key with dot"
msgstr "Клавиша Legacy с точкой"

#: ../rules/base.xml.in.h:484 ../rules/base.extras.xml.in.h:21
msgid "Lithuanian"
msgstr "Литовская"

#: ../rules/base.xml.in.h:485
msgid "Lithuanian (IBM LST 1205-92)"
msgstr "Литовская (IBM LST 1205-92)"

#: ../rules/base.xml.in.h:486
msgid "Lithuanian (LEKP)"
msgstr "Литовская (LEKP)"

#: ../rules/base.xml.in.h:487
msgid "Lithuanian (LEKPa)"
msgstr "Литовская (LEKPa)"

#: ../rules/base.xml.in.h:488
msgid "Lithuanian (US keyboard with Lithuanian letters)"
msgstr "Литовская (клавиатура США с литовскими буквами)"

#: ../rules/base.xml.in.h:489
msgid "Lithuanian (standard)"
msgstr "Литовская (стандартная)"

#: ../rules/base.xml.in.h:490
msgid "Logitech Access Keyboard"
msgstr "Logitech Access Keyboard"

#: ../rules/base.xml.in.h:491
msgid "Logitech Cordless Desktop"
msgstr "Logitech Cordless Desktop"

#: ../rules/base.xml.in.h:492
msgid "Logitech Cordless Desktop (alternate option)"
msgstr "Logitech Cordless Desktop (альтернативный вариант)"

#: ../rules/base.xml.in.h:493
msgid "Logitech Cordless Desktop EX110"
msgstr "Logitech Cordless Desktop EX110"

#: ../rules/base.xml.in.h:494
msgid "Logitech Cordless Desktop LX-300"
msgstr "Logitech Cordless Desktop LX-300"

#: ../rules/base.xml.in.h:495
msgid "Logitech Cordless Desktop Navigator"
msgstr "Logitech Cordless Desktop Navigator"

#: ../rules/base.xml.in.h:496
msgid "Logitech Cordless Desktop Optical"
msgstr "Logitech Cordless Desktop Optical"

#: ../rules/base.xml.in.h:497
msgid "Logitech Cordless Desktop Pro (alternate option 2)"
msgstr "Logitech Cordless Desktop Pro (альтернативный вариант 2)"

#: ../rules/base.xml.in.h:498
msgid "Logitech Cordless Desktop iTouch"
msgstr "Logitech Cordless Desktop iTouch"

#: ../rules/base.xml.in.h:499
msgid "Logitech Cordless Freedom/Desktop Navigator"
msgstr "Logitech Cordless Freedom/Desktop Navigator"

#: ../rules/base.xml.in.h:500
msgid "Logitech G15 extra keys via G15daemon"
msgstr "Дополнительные клавиши Logitech G15 с помощью службы G15"

#: ../rules/base.xml.in.h:501
msgid "Logitech Generic Keyboard"
msgstr "Logitech Generic Keyboard"

#: ../rules/base.xml.in.h:502
msgid "Logitech Internet 350 Keyboard"
msgstr "Logitech Internet 350 Keyboard"

#: ../rules/base.xml.in.h:503
msgid "Logitech Internet Keyboard"
msgstr "Logitech Internet Keyboard"

#: ../rules/base.xml.in.h:504
msgid "Logitech Internet Navigator Keyboard"
msgstr "Logitech Internet Navigator Keyboard"

#: ../rules/base.xml.in.h:505
msgid "Logitech Media Elite Keyboard"
msgstr "Logitech Media Elite Keyboard"

#: ../rules/base.xml.in.h:506
msgid "Logitech Ultra-X Cordless Media Desktop Keyboard"
msgstr "Logitech Ultra-X Cordless Media Desktop Keyboard"

#: ../rules/base.xml.in.h:507
msgid "Logitech Ultra-X Keyboard"
msgstr "Logitech Ultra-X Keyboard"

#: ../rules/base.xml.in.h:508
msgid "Logitech diNovo Edge Keyboard"
msgstr "Logitech diNovo Edge Keyboard"

#: ../rules/base.xml.in.h:509
msgid "Logitech diNovo Keyboard"
msgstr "Logitech diNovo Keyboard"

#: ../rules/base.xml.in.h:510
msgid "Logitech iTouch"
msgstr "Logitech iTouch"

#: ../rules/base.xml.in.h:511
msgid "Logitech iTouch Cordless Keyboard (model Y-RB6)"
msgstr "Logitech iTouch Cordless Keyboard (модель Y-RB6)"

#: ../rules/base.xml.in.h:512
msgid "Logitech iTouch Internet Navigator Keyboard SE"
msgstr "Logitech iTouch Internet Navigator Keyboard SE"

#: ../rules/base.xml.in.h:513
msgid "Logitech iTouch Internet Navigator Keyboard SE (USB)"
msgstr "Logitech iTouch Internet Navigator Keyboard SE (USB)"

#: ../rules/base.xml.in.h:514
msgid "Lower Sorbian"
msgstr "Нижнелужицкая"

#: ../rules/base.xml.in.h:515
msgid "Lower Sorbian (qwertz)"
msgstr "Нижнелужицкая (qwertz)"

#: ../rules/base.xml.in.h:516
msgid "MacBook/MacBook Pro"
msgstr "MacBook/MacBook Pro"

#: ../rules/base.xml.in.h:517
msgid "MacBook/MacBook Pro (Intl)"
msgstr "MacBook/MacBook Pro (межд)"

#: ../rules/base.xml.in.h:518
msgid "Macedonian"
msgstr "Македонская"

#: ../rules/base.xml.in.h:519
msgid "Macedonian (eliminate dead keys)"
msgstr "Македонская (без спец. клавиш (dead keys))"

#: ../rules/base.xml.in.h:520
msgid "Macintosh"
msgstr "Macintosh"

#: ../rules/base.xml.in.h:521
msgid "Macintosh Old"
msgstr "Старый Macintosh"

#: ../rules/base.xml.in.h:522
msgid "Make Caps Lock an additional Backspace"
msgstr "Использовать Caps Lock как дополнительную клавишу Backspace"

#: ../rules/base.xml.in.h:523
msgid "Make Caps Lock an additional Control but keep the Caps_Lock keysym"
msgstr "Использовать Caps Lock как дополнительную клавишу Control, но сохранить символ клавиши Caps_Lock"

#: ../rules/base.xml.in.h:524
msgid "Make Caps Lock an additional Ctrl"
msgstr "Использовать Caps Lock как дополнительную клавишу Ctrl"

#: ../rules/base.xml.in.h:525
msgid "Make Caps Lock an additional ESC"
msgstr "Использовать Caps Lock как дополнительную клавишу ESC"

#: ../rules/base.xml.in.h:526
msgid "Make Caps Lock an additional Hyper"
msgstr "Использовать Caps Lock как дополнительную клавишу Hyper"

#: ../rules/base.xml.in.h:527
msgid "Make Caps Lock an additional Num Lock"
msgstr "Использовать Caps Lock как дополнительную клавишу Num Lock"

#: ../rules/base.xml.in.h:528
msgid "Make Caps Lock an additional Super"
msgstr "Использовать Caps Lock как дополнительную клавишу Super"

#: ../rules/base.xml.in.h:529
msgid "Malayalam"
msgstr "Малайaлам"

#: ../rules/base.xml.in.h:530
msgid "Malayalam (Lalitha)"
msgstr "Малайaламская (лалита)"

#: ../rules/base.xml.in.h:531
msgid "Malayalam (enhanced Inscript with Rupee Sign)"
msgstr "Малайaламская (улучшенный Inscript со символом рупии)"

#: ../rules/base.xml.in.h:532
msgid "Maltese"
msgstr "Мальтийская"

#: ../rules/base.xml.in.h:533
msgid "Maltese (with US layout)"
msgstr "Мальтийская (с раскладкой США)"

#: ../rules/base.xml.in.h:534
msgid "Maori"
msgstr "Маори"

#: ../rules/base.xml.in.h:535
msgid "Mari"
msgstr "Марийская"

#: ../rules/base.xml.in.h:536
msgid "Memorex MX1998"
msgstr "Memorex MX1998"

#: ../rules/base.xml.in.h:537
msgid "Memorex MX2500 EZ-Access Keyboard"
msgstr "Memorex MX2500 EZ-Access Keyboard"

#: ../rules/base.xml.in.h:538
msgid "Memorex MX2750"
msgstr "Memorex MX2750"

#: ../rules/base.xml.in.h:539
msgid "Menu"
msgstr "Menu"

#: ../rules/base.xml.in.h:540
msgid "Meta is mapped to Left Win"
msgstr "Meta соответствует левой клавише Win"

#: ../rules/base.xml.in.h:541
msgid "Meta is mapped to Win keys"
msgstr "Meta соответствует клавишам Win"

#: ../rules/base.xml.in.h:542
msgid "Meta on Left Ctrl"
msgstr "Meta на левой клавише Ctrl"

#: ../rules/base.xml.in.h:543
msgid "Microsoft Comfort Curve Keyboard 2000"
msgstr "Microsoft Comfort Curve Keyboard 2000"

#: ../rules/base.xml.in.h:544
msgid "Microsoft Internet Keyboard"
msgstr "Microsoft Internet Keyboard"

#: ../rules/base.xml.in.h:545
msgid "Microsoft Internet Keyboard Pro, Swedish"
msgstr "Microsoft Internet Keyboard Pro, шведская"

#: ../rules/base.xml.in.h:546
msgid "Microsoft Natural"
msgstr "Microsoft Natural"

#: ../rules/base.xml.in.h:547
msgid "Microsoft Natural Keyboard Elite"
msgstr "Microsoft Natural Keyboard Elite"

#: ../rules/base.xml.in.h:548
msgid "Microsoft Natural Keyboard Pro / Microsoft Internet Keyboard Pro"
msgstr "Microsoft Natural Keyboard Pro / Microsoft Internet Keyboard Pro"

#: ../rules/base.xml.in.h:549
msgid "Microsoft Natural Keyboard Pro OEM"
msgstr "Microsoft Natural Keyboard Pro OEM"

#: ../rules/base.xml.in.h:550
msgid "Microsoft Natural Keyboard Pro USB / Microsoft Internet Keyboard Pro"
msgstr "Microsoft Natural Keyboard Pro USB / Microsoft Internet Keyboard Pro"

#: ../rules/base.xml.in.h:551
msgid "Microsoft Natural Wireless Ergonomic Keyboard 4000"
msgstr "Microsoft Natural Wireless Ergonomic Keyboard 4000"

#: ../rules/base.xml.in.h:552
msgid "Microsoft Natural Wireless Ergonomic Keyboard 7000"
msgstr "Microsoft Natural Wireless Ergonomic Keyboard 7000"

#: ../rules/base.xml.in.h:553
msgid "Microsoft Office Keyboard"
msgstr "Microsoft Office Keyboard"

#: ../rules/base.xml.in.h:554
msgid "Microsoft Wireless Multimedia Keyboard 1.0A"
msgstr "Microsoft Wireless Multimedia Keyboard 1.0A"

#: ../rules/base.xml.in.h:555
msgid "Miscellaneous compatibility options"
msgstr "Разные параметры совместимости"

#: ../rules/base.xml.in.h:556
msgid "Mongolian"
msgstr "Монгольская"

#: ../rules/base.xml.in.h:557
msgid "Montenegrin"
msgstr "Черногорская"

#: ../rules/base.xml.in.h:558
msgid "Montenegrin (Cyrillic with guillemets)"
msgstr "Черногорская (кириллица с кавычками ёлочками)"

#: ../rules/base.xml.in.h:559
msgid "Montenegrin (Cyrillic)"
msgstr "Черногорская (кириллица)"

#: ../rules/base.xml.in.h:560
msgid "Montenegrin (Cyrillic, Z and ZHE swapped)"
msgstr "Черногорская (кириллица, З и Ж переставлены местами)"

#: ../rules/base.xml.in.h:561
msgid "Montenegrin (Latin Unicode qwerty)"
msgstr "Черногорская (латинская юникодная qwerty)"

#: ../rules/base.xml.in.h:562
msgid "Montenegrin (Latin Unicode)"
msgstr "Черногорская (латинская юникодная)"

#: ../rules/base.xml.in.h:563
msgid "Montenegrin (Latin qwerty)"
msgstr "Черногорская (латинская qwerty)"

#: ../rules/base.xml.in.h:564
msgid "Montenegrin (Latin with guillemets)"
msgstr "Черногорская (латинская с кавычками ёлочками)"

#: ../rules/base.xml.in.h:565
msgid "NICOLA-F style Backspace"
msgstr "Backspace в стиле NICOLA-F"

#: ../rules/base.xml.in.h:566
msgid "Nepali"
msgstr "Непальская"

#: ../rules/base.xml.in.h:567
msgid "Non-breakable space character at fourth level"
msgstr "Символ неразрывного пробела в четвёртом ряду"

#: ../rules/base.xml.in.h:568
msgid "Non-breakable space character at fourth level, thin non-breakable space character at sixth level"
msgstr "Символ неразрывного пробела в четвёртом ряду, символ тонкого неразрывного пробела в шестом ряду"

#: ../rules/base.xml.in.h:569
msgid "Non-breakable space character at fourth level, thin non-breakable space character at sixth level (via Ctrl+Shift)"
msgstr "Символ неразрывного пробела в четвёртом ряду, символ тонкого неразрывного пробела в шестом ряду (с помощью Ctrl+Shift)"

#: ../rules/base.xml.in.h:570
msgid "Non-breakable space character at second level"
msgstr "Символ неразрывного пробела во втором ряду"

#: ../rules/base.xml.in.h:571
msgid "Non-breakable space character at third level"
msgstr "Символ неразрывного пробела в третьем ряду"

#: ../rules/base.xml.in.h:572
msgid "Non-breakable space character at third level, nothing at fourth level"
msgstr "Символ неразрывного пробела в третьем ряду, ничего на четвёртом"

#: ../rules/base.xml.in.h:573
msgid "Non-breakable space character at third level, thin non-breakable space character at fourth level"
msgstr "Символ неразрывного пробела в третьем ряду, символ тонкого неразрывного пробела в четвёртом ряду"

#: ../rules/base.xml.in.h:574
msgid "Northern Saami (Finland)"
msgstr "Северная Саамская (Финляндия)"

#: ../rules/base.xml.in.h:575
msgid "Northern Saami (Norway)"
msgstr "Северная Саамская (Норвегия)"

#: ../rules/base.xml.in.h:576
msgid "Northern Saami (Norway, eliminate dead keys)"
msgstr "Северная Саамская (Норвегия, без спец. клавиш (dead keys))"

#: ../rules/base.xml.in.h:577
msgid "Northern Saami (Sweden)"
msgstr "Северная Саамская (Швеция)"

#: ../rules/base.xml.in.h:578
msgid "Northgate OmniKey 101"
msgstr "Northgate OmniKey 101"

#: ../rules/base.xml.in.h:579
msgid "Norwegian"
msgstr "Норвежская"

#: ../rules/base.xml.in.h:580
msgid "Norwegian (Dvorak)"
msgstr "Норвежская (Дворак)"

#: ../rules/base.xml.in.h:581
msgid "Norwegian (Macintosh)"
msgstr "Норвежская (Macintosh)"

#: ../rules/base.xml.in.h:582
msgid "Norwegian (Macintosh, eliminate dead keys)"
msgstr "Норвежская (Macintosh, без спец. клавиш (dead keys))"

#: ../rules/base.xml.in.h:583
msgid "Norwegian (eliminate dead keys)"
msgstr "Норвежская (без спец. клавиш (dead keys))"

#: ../rules/base.xml.in.h:584
msgid "Num Lock"
msgstr "Num Lock"

#: ../rules/base.xml.in.h:585
msgid "Numeric keypad delete key behaviour"
msgstr "Функция клавиши Delete на цифровой клавиатуре"

#: ../rules/base.xml.in.h:586
msgid "Numeric keypad keys work as with Macintosh"
msgstr "Клавиши цифровой клавиатуры работают как в Macintosh"

#: ../rules/base.xml.in.h:587
msgid "Numeric keypad layout selection"
msgstr "Выбор раскладки цифровой клавиатуры"

#: ../rules/base.xml.in.h:588
msgid "OLPC"
msgstr "OLPC"

#: ../rules/base.xml.in.h:589
msgid "Occitan"
msgstr "Окситанский"

#: ../rules/base.xml.in.h:590
msgid "Ogham"
msgstr "Огхам"

#: ../rules/base.xml.in.h:591
msgid "Ogham (IS434)"
msgstr "Огхам (IS434)"

#: ../rules/base.xml.in.h:592
msgid "Oriya"
msgstr "Орийя"

#: ../rules/base.xml.in.h:593
msgid "Ortek MCK-800 MM/Internet keyboard"
msgstr "Клавиатура Ortek MCK-800 MM/Internet"

#: ../rules/base.xml.in.h:594
msgid "Ossetian (Georgia)"
msgstr "Осетинская (Грузия)"

#: ../rules/base.xml.in.h:595
msgid "Ossetian (WinKeys)"
msgstr "Осетинская (с клавишами Win)"

#: ../rules/base.xml.in.h:596
msgid "Ossetian (legacy)"
msgstr "Осетинская (устаревшая)"

#: ../rules/base.xml.in.h:597
msgid "PC-98xx Series"
msgstr "PC-98xx Series"

#: ../rules/base.xml.in.h:598
msgid "Pannonian Rusyn (homophonic)"
msgstr "Паннонская русинская (омофоническая)"

#: ../rules/base.xml.in.h:599
msgid "Pashto"
msgstr "Пуштунская"

#: ../rules/base.xml.in.h:600
msgid "Pashto (Afghanistan, OLPC)"
msgstr "Пуштунская (Афганистан, OLPC)"

#: ../rules/base.xml.in.h:601
msgid "Pause"
msgstr "Pause"

#: ../rules/base.xml.in.h:602 ../rules/base.extras.xml.in.h:23
msgid "Persian"
msgstr "Персидская"

#: ../rules/base.xml.in.h:603
msgid "Persian (Afghanistan, Dari OLPC)"
msgstr "Персидская (Афганистан, Dari OLPC)"

#: ../rules/base.xml.in.h:604
msgid "Persian (with Persian Keypad)"
msgstr "Персидская (с персидской доп. панелью)"

#: ../rules/base.xml.in.h:605 ../rules/base.extras.xml.in.h:24
msgid "Polish"
msgstr "Польская"

#: ../rules/base.xml.in.h:606
msgid "Polish (Dvorak)"
msgstr "Польская (Дворак)"

#: ../rules/base.xml.in.h:607
msgid "Polish (Dvorak, Polish quotes on key 1)"
msgstr "Польская (Дворак, польские кавычки на клавише 1)"

#: ../rules/base.xml.in.h:608
msgid "Polish (Dvorak, Polish quotes on quotemark key)"
msgstr "Польская (Дворак, польские кавычки на клавишах с кавычками)"

#: ../rules/base.xml.in.h:609
msgid "Polish (programmer Dvorak)"
msgstr "Польская (Дворак для программистов)"

#: ../rules/base.xml.in.h:610
msgid "Polish (qwertz)"
msgstr "Польская (qwertz)"

#: ../rules/base.xml.in.h:611
msgid "Portuguese"
msgstr "Португальская"

#: ../rules/base.xml.in.h:612
msgid "Portuguese (Brazil)"
msgstr "Португальская (Бразилия)"

#: ../rules/base.xml.in.h:613
msgid "Portuguese (Brazil, Dvorak)"
msgstr "Португальская (Бразилия, Дворак)"

#: ../rules/base.xml.in.h:614
msgid "Portuguese (Brazil, eliminate dead keys)"
msgstr "Португальская (Бразилия, без спец. клавиш (dead keys))"

#: ../rules/base.xml.in.h:615
msgid "Portuguese (Brazil, nativo for Esperanto)"
msgstr "Португальская (Бразилия, nativo для эсперанто)"

#: ../rules/base.xml.in.h:616
msgid "Portuguese (Brazil, nativo for USA keyboards)"
msgstr "Португальская (Бразилия, nativo для клавиатур США)"

#: ../rules/base.xml.in.h:617
msgid "Portuguese (Brazil, nativo)"
msgstr "Португальская (Бразилия, nativo)"

#: ../rules/base.xml.in.h:618
msgid "Portuguese (Macintosh)"
msgstr "Португальская (Macintosh)"

#: ../rules/base.xml.in.h:619
msgid "Portuguese (Macintosh, Sun dead keys)"
msgstr "Португальская (Macintosh, спец. клавиши (dead keys) Sun)"

#: ../rules/base.xml.in.h:620
msgid "Portuguese (Macintosh, eliminate dead keys)"
msgstr "Португальская (Macintosh, без спец. клавиш (dead keys))"

#: ../rules/base.xml.in.h:621
msgid "Portuguese (Nativo for USA keyboards)"
msgstr "Португальская (Nativo для клавиатур США)"

#: ../rules/base.xml.in.h:622
msgid "Portuguese (Nativo)"
msgstr "Португальская (Nativo)"

#: ../rules/base.xml.in.h:623
msgid "Portuguese (Sun dead keys)"
msgstr "Португальская (спец. клавиши (dead keys) Sun)"

#: ../rules/base.xml.in.h:624
msgid "Portuguese (eliminate dead keys)"
msgstr "Португальская (без спец. клавиш (dead keys))"

#: ../rules/base.xml.in.h:625
msgid "Propeller Voyager (KTEZ-1000)"
msgstr "Propeller Voyager (KTEZ-1000)"

#: ../rules/base.xml.in.h:626
msgid "PrtSc"
msgstr "PrtSc"

#: ../rules/base.xml.in.h:627
msgid "Punjabi (Gurmukhi Jhelum)"
msgstr "Пенджабская (гурмукхи Jhelum)"

#: ../rules/base.xml.in.h:628
msgid "Punjabi (Gurmukhi)"
msgstr "Пенджабская (гурмукхи)"

#: ../rules/base.xml.in.h:629
msgid "QTronix Scorpius 98N+"
msgstr "QTronix Scorpius 98N+"

#: ../rules/base.xml.in.h:630
msgid "Right Alt"
msgstr "Правая клавиша Alt"

#: ../rules/base.xml.in.h:631
msgid "Right Alt (while pressed)"
msgstr "Правая клавиша Alt (пока нажата)"

#: ../rules/base.xml.in.h:632
msgid "Right Alt chooses 5th level and activates level5-Lock when pressed together with another 5th-level-chooser, one press releases the lock"
msgstr "По правой клавише Alt выбирается 5-й ряд и активируется level5-Lock при нажатии вместе с другим выборщиком-5-го-ряда, однократное нажатие снимает блокировку"

#: ../rules/base.xml.in.h:633
msgid "Right Alt chooses 5th level, locks when pressed together with another 5th-level-chooser"
msgstr "По правой клавише Alt выбирается 5-й ряд, блокируется при нажатии вместе с другим выборщиком-5-го-ряда"

#: ../rules/base.xml.in.h:634
msgid "Right Alt chooses 5th level, locks when pressed together with another 5th-level-chooser, one press releases the lock"
msgstr "По правой клавише Alt выбирается 5-й ряд, блокируется при нажатии вместе с другим выборщиком-5-го-ряда, однократное нажатие снимает блокировку"

#: ../rules/base.xml.in.h:635
msgid "Right Alt key never chooses 3rd level"
msgstr "По правой клавише Alt никогда не выбирается третий ряд"

#: ../rules/base.xml.in.h:636
msgid "Right Alt, Shift+Right Alt key is Multi_Key"
msgstr "Правая клавиша Alt, Shift и правая Alt вместе работают как Multi_Key"

#: ../rules/base.xml.in.h:637
msgid "Right Ctrl"
msgstr "Правая клавиша Ctrl"

#: ../rules/base.xml.in.h:638
msgid "Right Ctrl (while pressed)"
msgstr "Правая клавиша Ctrl (пока нажата)"

#: ../rules/base.xml.in.h:639
msgid "Right Ctrl as Right Alt"
msgstr "Правая клавиша Ctrl работает как правая клавиша Alt"

#: ../rules/base.xml.in.h:640
msgid "Right Ctrl is mapped to Menu"
msgstr "Правая клавиша Ctrl соответствует клавише Menu"

#: ../rules/base.xml.in.h:641
msgid "Right Ctrl+Right Shift"
msgstr "Правая Ctrl+Правая Shift"

#: ../rules/base.xml.in.h:642
msgid "Right Shift"
msgstr "Правая клавиша Shift"

#: ../rules/base.xml.in.h:643
msgid "Right Win"
msgstr "Правая клавиша Win"

#: ../rules/base.xml.in.h:644
msgid "Right Win (while pressed)"
msgstr "Правая клавиша Win (пока нажата)"

#: ../rules/base.xml.in.h:645
msgid "Right Win chooses 5th level, locks when pressed together with another 5th-level-chooser"
msgstr "По правой клавише Win выбирается 5-й ряд, блокируется при нажатии вместе с другим выборщиком-5-го-ряда"

#: ../rules/base.xml.in.h:646
msgid "Right Win chooses 5th level, locks when pressed together with another 5th-level-chooser, one press releases the lock"
msgstr "По правой клавише Win выбирается 5-й ряд, блокируется при нажатии вместе с другим выборщиком-5-го-ряда, однократное нажатие снимает блокировку"

#: ../rules/base.xml.in.h:647 ../rules/base.extras.xml.in.h:26
msgid "Romanian"
msgstr "Румынская"

#: ../rules/base.xml.in.h:648
msgid "Romanian (Germany)"
msgstr "Румынская (Германия)"

#: ../rules/base.xml.in.h:649
msgid "Romanian (Germany, eliminate dead keys)"
msgstr "Румынская (Германия, без спец. клавиш (dead keys))"

#: ../rules/base.xml.in.h:650
msgid "Romanian (WinKeys)"
msgstr "Румынская (клавиши Win)"

#: ../rules/base.xml.in.h:651
msgid "Romanian (cedilla)"
msgstr "Румынская (седиль)"

#: ../rules/base.xml.in.h:652
msgid "Romanian (standard cedilla)"
msgstr "Румынская (стандартная седиль)"

#: ../rules/base.xml.in.h:653
msgid "Romanian (standard)"
msgstr "Румынская (стандартная)"

#: ../rules/base.xml.in.h:654
msgid "Rupee on 4"
msgstr "Символ рупии на клавише 4"

#: ../rules/base.xml.in.h:655 ../rules/base.extras.xml.in.h:28
msgid "Russian"
msgstr "Русская"

#: ../rules/base.xml.in.h:656
msgid "Russian (DOS)"
msgstr "Русская (DOS)"

#: ../rules/base.xml.in.h:657
msgid "Russian (Georgia)"
msgstr "Русская (Грузия)"

#: ../rules/base.xml.in.h:658
msgid "Russian (Germany, phonetic)"
msgstr "Русская (Германия, фонетическая)"

#: ../rules/base.xml.in.h:659
msgid "Russian (Kazakhstan, with Kazakh)"
msgstr "Русская (Казахстан, с казахской)"

#: ../rules/base.xml.in.h:660
msgid "Russian (Poland, phonetic Dvorak)"
msgstr "Русский (Польша, фонетический Дворак)"

#: ../rules/base.xml.in.h:661
msgid "Russian (Sweden, phonetic)"
msgstr "Русская (Швеция, фонетическая)"

#: ../rules/base.xml.in.h:662
msgid "Russian (Sweden, phonetic, eliminate dead keys)"
msgstr "Русская (Швеция, фонетическая, без спец. клавиш (dead keys))"

#: ../rules/base.xml.in.h:663
msgid "Russian (US, phonetic)"
msgstr "Русская (США, фонетическая)"

#: ../rules/base.xml.in.h:664
msgid "Russian (Ukraine, standard RSTU)"
msgstr "Русская (Украина, стандартная RSTU)"

#: ../rules/base.xml.in.h:665
msgid "Russian (legacy)"
msgstr "Русская (устаревшая)"

#: ../rules/base.xml.in.h:666
msgid "Russian (phonetic WinKeys)"
msgstr "Русская (фонетическая с клавишами Win)"

#: ../rules/base.xml.in.h:667
msgid "Russian (phonetic)"
msgstr "Русская (фонетическая)"

#: ../rules/base.xml.in.h:668
msgid "Russian (typewriter)"
msgstr "Русская (печатная машинка)"

#: ../rules/base.xml.in.h:669
msgid "Russian (typewriter, legacy)"
msgstr "Русская (печатная машинка, устаревшая)"

#: ../rules/base.xml.in.h:670
msgid "SILVERCREST Multimedia Wireless Keyboard"
msgstr "SILVERCREST Multimedia Wireless Keyboard"

#: ../rules/base.xml.in.h:671
msgid "SK-1300"
msgstr "SK-1300"

#: ../rules/base.xml.in.h:672
msgid "SK-2500"
msgstr "SK-2500"

#: ../rules/base.xml.in.h:673
msgid "SK-6200"
msgstr "SK-6200"

#: ../rules/base.xml.in.h:674
msgid "SK-7100"
msgstr "SK-7100"

#: ../rules/base.xml.in.h:675
msgid "SVEN Ergonomic 2500"
msgstr "SVEN Ergonomic 2500"

#: ../rules/base.xml.in.h:676
msgid "SVEN Slim 303"
msgstr "SVEN Slim 303"

#: ../rules/base.xml.in.h:677
msgid "Saisiyat (Taiwan)"
msgstr "Сайсьят (Тайвань)"

#: ../rules/base.xml.in.h:678
msgid "Samsung SDM 4500P"
msgstr "Samsung SDM 4500P"

#: ../rules/base.xml.in.h:679
msgid "Samsung SDM 4510P"
msgstr "Samsung SDM 4510P"

#: ../rules/base.xml.in.h:680
msgid "Sanwa Supply SKB-KG3"
msgstr "Sanwa Supply SKB-KG3"

#: ../rules/base.xml.in.h:681
msgid "Scroll Lock"
msgstr "Scroll Lock"

#: ../rules/base.xml.in.h:682
msgid "Semi-colon on third level"
msgstr "Точка с запятой в третьем ряду"

#: ../rules/base.xml.in.h:683 ../rules/base.extras.xml.in.h:31
msgid "Serbian"
msgstr "Сербская"

#: ../rules/base.xml.in.h:684
msgid "Serbian (Latin Unicode qwerty)"
msgstr "Сербская (латинская юникодная qwerty)"

#: ../rules/base.xml.in.h:685
msgid "Serbian (Latin Unicode)"
msgstr "Сербская (латинская юникодная)"

#: ../rules/base.xml.in.h:686
msgid "Serbian (Latin qwerty)"
msgstr "Сербская (латинская qwerty)"

#: ../rules/base.xml.in.h:687
msgid "Serbian (Latin with guillemets)"
msgstr "Сербская (латинская с кавычками ёлочками)"

#: ../rules/base.xml.in.h:688
msgid "Serbian (Latin)"
msgstr "Сербская (латинская)"

#: ../rules/base.xml.in.h:689
msgid "Serbian (Russia)"
msgstr "Сербская (Россия)"

#: ../rules/base.xml.in.h:690
msgid "Serbian (Z and ZHE swapped)"
msgstr "Сербская (З и Ж переставлены местами)"

#: ../rules/base.xml.in.h:691
msgid "Serbian (with guillemets)"
msgstr "Сербская (латинская с кавычками ёлочками)"

#: ../rules/base.xml.in.h:692
msgid "Serbo-Croatian (US)"
msgstr "Сербо-Хорватская (США)"

#: ../rules/base.xml.in.h:693
msgid "Shift cancels Caps Lock"
msgstr "Shift отменяет Caps Lock"

#: ../rules/base.xml.in.h:694
msgid "Shift does not cancel Num Lock, chooses 3rd level instead"
msgstr "Shift не отменяет Num Lock, а выбирает третий ряд"

#: ../rules/base.xml.in.h:695
msgid "Shift with numeric keypad keys works as in MS Windows"
msgstr "Клавиша Shift с клавишами цифровой клавиатуры работают также как в MS Windows"

#: ../rules/base.xml.in.h:696
msgid "Shift+Caps Lock"
msgstr "Shift+Caps Lock"

#: ../rules/base.xml.in.h:697
msgid "Sindhi"
msgstr "Синдхи"

#: ../rules/base.xml.in.h:698
msgid "Sinhala"
msgstr "Сингальская"

#: ../rules/base.xml.in.h:699
msgid "Slovak"
msgstr "Словацкая"

#: ../rules/base.xml.in.h:700
msgid "Slovak (extended Backslash)"
msgstr "Словацкая (расширенные функции Backslash)"

#: ../rules/base.xml.in.h:701
msgid "Slovak (qwerty)"
msgstr "Словацкая (qwerty)"

#: ../rules/base.xml.in.h:702
msgid "Slovak (qwerty, extended Backslash)"
msgstr "Словацкая (qwerty, расширенные функции Backslash)"

#: ../rules/base.xml.in.h:703
msgid "Slovenian"
msgstr "Словенская"

#: ../rules/base.xml.in.h:704
msgid "Slovenian (US keyboard with Slovenian letters)"
msgstr "Словенская (клавиатура США с словенскими буквами)"

#: ../rules/base.xml.in.h:705
msgid "Slovenian (use guillemets for quotes)"
msgstr "Словенская (используются кавычки ёлочки как кавычки)"

#: ../rules/base.xml.in.h:706
msgid "Spanish"
msgstr "Испанская"

#: ../rules/base.xml.in.h:707
msgid "Spanish (Dvorak)"
msgstr "Испанская (Дворак)"

#: ../rules/base.xml.in.h:708
msgid "Spanish (Latin American)"
msgstr "Испанская (латиноамериканская)"

#: ../rules/base.xml.in.h:709
msgid "Spanish (Latin American, Sun dead keys)"
msgstr "Испанская (латиноамериканская, с спец. клавишами (dead keys) Sun)"

#: ../rules/base.xml.in.h:710
msgid "Spanish (Latin American, eliminate dead keys)"
msgstr "Испанская (латиноамериканская, без спец. клавиш (dead keys))"

#: ../rules/base.xml.in.h:711
msgid "Spanish (Latin American, include dead tilde)"
msgstr "Испанская (латиноамериканская, с dead tilde)"

#: ../rules/base.xml.in.h:712
msgid "Spanish (Macintosh)"
msgstr "Испанская (Macintosh)"

#: ../rules/base.xml.in.h:713
msgid "Spanish (Sun dead keys)"
msgstr "Испанская (с спец. клавишами (dead keys) Sun)"

#: ../rules/base.xml.in.h:714
msgid "Spanish (eliminate dead keys)"
msgstr "Испанская (без спец. клавиш (dead keys))"

#: ../rules/base.xml.in.h:715
msgid "Spanish (include dead tilde)"
msgstr "Испанская (с dead tilde)"

#: ../rules/base.xml.in.h:716
msgid "Special keys (Ctrl+Alt+&lt;key&gt;) handled in a server"
msgstr "Специальные клавиши (Ctrl+Alt+&lt;клв&gt;) обрабатываются сервером"

#: ../rules/base.xml.in.h:717
msgid "Sun Type 5/6"
msgstr "Sun Type 5/6"

#: ../rules/base.xml.in.h:718
msgid "Super Power Multimedia Keyboard"
msgstr "Super Power Multimedia Keyboard"

#: ../rules/base.xml.in.h:719
msgid "Swahili (Kenya)"
msgstr "Суахильская (Кения)"

#: ../rules/base.xml.in.h:720
msgid "Swahili (Tanzania)"
msgstr "Суахильская (Танзания)"

#: ../rules/base.xml.in.h:721
msgid "Swap Ctrl and Caps Lock"
msgstr "Поменять местами клавиши Ctrl и Caps Lock"

#: ../rules/base.xml.in.h:722
msgid "Swap ESC and Caps Lock"
msgstr "Поменять местами клавиши ESC и Caps Lock"

#: ../rules/base.xml.in.h:723
msgid "Swedish"
msgstr "Шведская"

#: ../rules/base.xml.in.h:724
msgid "Swedish (Dvorak)"
msgstr "Шведская (Дворак)"

#: ../rules/base.xml.in.h:725
msgid "Swedish (Macintosh)"
msgstr "Шведская (Macintosh)"

#: ../rules/base.xml.in.h:726
msgid "Swedish (Svdvorak)"
msgstr "Шведская (Svdvorak)"

#: ../rules/base.xml.in.h:727
msgid "Swedish (eliminate dead keys)"
msgstr "Шведская (без спец. клавиш (dead keys))"

#: ../rules/base.xml.in.h:728
msgid "Swedish Sign Language"
msgstr "Шведский язык жестов"

#: ../rules/base.xml.in.h:729
msgid "Symplon PaceBook (tablet PC)"
msgstr "Symplon PaceBook (карманный ПК)"

#: ../rules/base.xml.in.h:730
msgid "Syriac"
msgstr "Сирийская"

#: ../rules/base.xml.in.h:731
msgid "Syriac (phonetic)"
msgstr "Сирийская (фонетическая)"

#: ../rules/base.xml.in.h:732
msgid "Taiwanese"
msgstr "Тайваньская"

#: ../rules/base.xml.in.h:733
msgid "Taiwanese (indigenous)"
msgstr "Тайваньская (туземная)"

#: ../rules/base.xml.in.h:734
msgid "Tajik"
msgstr "Таджикская"

#: ../rules/base.xml.in.h:735
msgid "Tajik (legacy)"
msgstr "Таджикская (устаревшая)"

#: ../rules/base.xml.in.h:736
msgid "Tamil"
msgstr "Тамильская"

#: ../rules/base.xml.in.h:737
msgid "Tamil (Sri Lanka, TAB Typewriter)"
msgstr "Тамильская (Шри-Ланка, печатная машинка TAB)"

#: ../rules/base.xml.in.h:738
msgid "Tamil (Sri Lanka, Unicode)"
msgstr "Тамильская (Шри-Ланка, юникодная)"

#: ../rules/base.xml.in.h:739
msgid "Tamil (TAB typewriter)"
msgstr "Тамильская (печатная машинка TAB)"

#: ../rules/base.xml.in.h:740
msgid "Tamil (TSCII typewriter)"
msgstr "Тамильская (печатная машинка TSCII)"

#: ../rules/base.xml.in.h:741
msgid "Tamil (Unicode)"
msgstr "Тамильская (юникодная)"

#: ../rules/base.xml.in.h:742
msgid "Tamil (keyboard with numerals)"
msgstr "Тамильская (клавиатура с цифрами)"

#: ../rules/base.xml.in.h:743
msgid "Targa Visionary 811"
msgstr "Targa Visionary 811"

#: ../rules/base.xml.in.h:744
msgid "Tatar"
msgstr "Татарская"

#: ../rules/base.xml.in.h:745
msgid "Telugu"
msgstr "Телугская"

#: ../rules/base.xml.in.h:746
msgid "Thai"
msgstr "Тайская"

#: ../rules/base.xml.in.h:747
msgid "Thai (Pattachote)"
msgstr "Тайская (паттачотская)"

#: ../rules/base.xml.in.h:748
msgid "Thai (TIS-820.2538)"
msgstr "Тайская (TIS-820.2538)"

#: ../rules/base.xml.in.h:749
msgid "Tibetan"
msgstr "Тибетская"

#: ../rules/base.xml.in.h:750
msgid "Tibetan (with ASCII numerals)"
msgstr "Тибетская (с цифрами ASCII)"

#: ../rules/base.xml.in.h:751
msgid "To the corresponding key in a Dvorak keyboard."
msgstr "На соответствующую клавишу на клавиатуре Дворак."

#: ../rules/base.xml.in.h:752
msgid "To the corresponding key in a Qwerty keyboard."
msgstr "На соответствующую клавишу на клавиатуре Qwerty."

#: ../rules/base.xml.in.h:753
msgid "Toggle PointerKeys with Shift + NumLock."
msgstr "Переключать PointerKeys с помощью Shift + NumLock."

#: ../rules/base.xml.in.h:754
msgid "Toshiba Satellite S3000"
msgstr "Toshiba Satellite S3000"

#: ../rules/base.xml.in.h:755
msgid "Trust Direct Access Keyboard"
msgstr "Trust Direct Access Keyboard"

#: ../rules/base.xml.in.h:756
msgid "Trust Slimline"
msgstr "Trust Slimline"

#: ../rules/base.xml.in.h:757
msgid "Trust Wireless Keyboard Classic"
msgstr "Trust Wireless Keyboard Classic"

#: ../rules/base.xml.in.h:758
msgid "Tswana"
msgstr "Тсванская"

#: ../rules/base.xml.in.h:759
msgid "Turkish"
msgstr "Турецкая"

#: ../rules/base.xml.in.h:760
msgid "Turkish (Alt-Q)"
msgstr "Турецкая (Alt-Q)"

#: ../rules/base.xml.in.h:761
msgid "Turkish (F)"
msgstr "Турецкая (F)"

#: ../rules/base.xml.in.h:762
msgid "Turkish (Sun dead keys)"
msgstr "Турецкая (со спец. клавишами (dead keys) Sun)"

#: ../rules/base.xml.in.h:763
msgid "Turkish (international with dead keys)"
msgstr "Турецкая (международная со спец. клавишами)"

#: ../rules/base.xml.in.h:764
msgid "Turkmen"
msgstr "Туркменская"

#: ../rules/base.xml.in.h:765
msgid "Turkmen (Alt-Q)"
msgstr "Туркменская (Alt-Q)"

#: ../rules/base.xml.in.h:766
msgid "TypeMatrix EZ-Reach 2020"
msgstr "TypeMatrix EZ-Reach 2020"

#: ../rules/base.xml.in.h:767
msgid "TypeMatrix EZ-Reach 2030 PS2"
msgstr "TypeMatrix EZ-Reach 2030 PS2"

#: ../rules/base.xml.in.h:768
msgid "TypeMatrix EZ-Reach 2030 USB"
msgstr "TypeMatrix EZ-Reach 2030 USB"

#: ../rules/base.xml.in.h:769
msgid "TypeMatrix EZ-Reach 2030 USB (102/105:EU mode)"
msgstr "TypeMatrix EZ-Reach 2030 USB (102/105:режим EU)"

#: ../rules/base.xml.in.h:770
msgid "TypeMatrix EZ-Reach 2030 USB (106:JP mode)"
msgstr "TypeMatrix EZ-Reach 2030 USB (106:режим JP)"

#: ../rules/base.xml.in.h:771
msgid "Udmurt"
msgstr "Удмуртская"

#: ../rules/base.xml.in.h:772
msgid "Ukrainian"
msgstr "Украинская"

#: ../rules/base.xml.in.h:773
msgid "Ukrainian (WinKeys)"
msgstr "Украинская (с клавишами Win)"

#: ../rules/base.xml.in.h:774
msgid "Ukrainian (homophonic)"
msgstr "Украинская (омофоническая)"

#: ../rules/base.xml.in.h:775
msgid "Ukrainian (legacy)"
msgstr "Украинская (устаревшая)"

#: ../rules/base.xml.in.h:776
msgid "Ukrainian (phonetic)"
msgstr "Украинская (фонетическая)"

#: ../rules/base.xml.in.h:777
msgid "Ukrainian (standard RSTU)"
msgstr "Украинская (стандартная RSTU)"

#: ../rules/base.xml.in.h:778
msgid "Ukrainian (typewriter)"
msgstr "Украинская (печатная машинка)"

#: ../rules/base.xml.in.h:779
msgid "Unicode additions (arrows and math operators)"
msgstr "Дополнения юникода (стрелки и математические операторы)"

#: ../rules/base.xml.in.h:780
msgid "Unicode additions (arrows and math operators). Math operators on default level"
msgstr "Дополнения юникода (стрелки и математические операторы). Математические операторы в ряду по умолчанию"

#: ../rules/base.xml.in.h:781
msgid "Unitek KB-1925"
msgstr "Unitek KB-1925"

#: ../rules/base.xml.in.h:782
msgid "Urdu (Pakistan)"
msgstr "Урдская (Пакистан)"

#: ../rules/base.xml.in.h:783
msgid "Urdu (Pakistan, CRULP)"
msgstr "Урдская (Пакистан, CRULP)"

#: ../rules/base.xml.in.h:784
msgid "Urdu (Pakistan, NLA)"
msgstr "Урдская (Пакистан, NLA)"

#: ../rules/base.xml.in.h:785
msgid "Urdu (WinKeys)"
msgstr "Урдcкая (с клавишами Win)"

#: ../rules/base.xml.in.h:786
msgid "Urdu (alternative phonetic)"
msgstr "Урдская (альтернативная фонетическая)"

#: ../rules/base.xml.in.h:787
msgid "Urdu (phonetic)"
msgstr "Урдская (фонетическая)"

#: ../rules/base.xml.in.h:788
msgid "Use keyboard LED to show alternative layout"
msgstr "Использовать клавиатурные индикаторы для отображения дополнительных раскладок"

#: ../rules/base.xml.in.h:789
msgid "Using space key to input non-breakable space character"
msgstr "Клавиша пробела используется для ввода символа неразрывного пробела"

#: ../rules/base.xml.in.h:790
msgid "Usual space at any level"
msgstr "Обычный пробел в любом ряду"

#: ../rules/base.xml.in.h:791
msgid "Uyghur"
msgstr "Уйгурская"

#: ../rules/base.xml.in.h:792
msgid "Uzbek"
msgstr "Узбекская"

#: ../rules/base.xml.in.h:793
msgid "Uzbek (Afghanistan)"
msgstr "Узбекская (Афганистан)"

#: ../rules/base.xml.in.h:794
msgid "Uzbek (Afghanistan, OLPC)"
msgstr "Узбекская (Афганистан, OLPC)"

#: ../rules/base.xml.in.h:795
msgid "Uzbek (Latin)"
msgstr "Узбекская (латинская)"

#: ../rules/base.xml.in.h:796
msgid "Vietnamese"
msgstr "Вьетнамская"

#: ../rules/base.xml.in.h:797
msgid "ViewSonic KU-306 Internet Keyboard"
msgstr "ViewSonic KU-306 Internet Keyboard"

#: ../rules/base.xml.in.h:798
msgid "Wang 724 keypad with Unicode additions (arrows and math operators)"
msgstr "Цифровая клавиатура Wang 724 с дополнениями юникода (стрелки и математические операторы)"

#: ../rules/base.xml.in.h:799
msgid "Wang 724 keypad with Unicode additions (arrows and math operators). Math operators on default level"
msgstr "Цифровая клавиатура Wang 724 с дополнениями юникода (стрелки и математические операторы). Математические операторы в ряду по умолчанию"

#: ../rules/base.xml.in.h:800
msgid "Winbook Model XP5"
msgstr "Winbook Model XP5"

#: ../rules/base.xml.in.h:801
msgid "Wolof"
msgstr "Волофская"

#: ../rules/base.xml.in.h:802
msgid "Yahoo! Internet Keyboard"
msgstr "Yahoo! Internet Keyboard"

#: ../rules/base.xml.in.h:803
msgid "Yakut"
msgstr "Якутская"

#: ../rules/base.xml.in.h:804
msgid "Yoruba"
msgstr "Йорубская"

#: ../rules/base.xml.in.h:805
msgid "Zero-width non-joiner character at second level"
msgstr "Несвязывающий символ нулевой ширины во втором ряду"

#: ../rules/base.xml.in.h:806
msgid "Zero-width non-joiner character at second level, non-breakable space character at third level"
msgstr "Несвязывающий символ нулевой ширины во втором ряду, символ неразрывного пробела в третьем ряду"

#: ../rules/base.xml.in.h:807
msgid "Zero-width non-joiner character at second level, non-breakable space character at third level, nothing at fourth level"
msgstr "Несвязывающий символ нулевой ширины во втором ряду, символ неразрывного пробела в третьем ряду, ничего в четвёртом"

#: ../rules/base.xml.in.h:808
msgid "Zero-width non-joiner character at second level, non-breakable space character at third level, thin non-breakable space at fourth level"
msgstr "Несвязывающий символ нулевой ширины во втором ряду, символ неразрывного пробела в третьем ряду, тонкий неразрывный пробел в четвёртом ряду"

#: ../rules/base.xml.in.h:809
msgid "Zero-width non-joiner character at second level, non-breakable space character at third level, zero-width joiner at fourth level"
msgstr "Несвязывающий символ нулевой ширины во втором ряду, символ неразрывного пробела в третьем ряду, связывающий символ нулевой ширины в четвёртом ряду"

#: ../rules/base.xml.in.h:810
msgid "Zero-width non-joiner character at second level, zero-width joiner character at third level"
msgstr "Несвязывающий символ нулевой ширины во втором ряду, связывающий символ нулевой ширины в третьем ряду"

#: ../rules/base.xml.in.h:811
msgid "Zero-width non-joiner character at second level, zero-width joiner character at third level, non-breakable space character at fourth level"
msgstr "Несвязывающий символ нулевой ширины во втором ряду, связывающий символ нулевой ширины в третьем ряду, символ неразрывного пробела в четвёртом ряду"

#: ../rules/base.xml.in.h:812
msgid "Zero-width non-joiner character at third level, zero-width joiner at fourth level"
msgstr "Несвязывающий символ нулевой ширины в третьем ряду, связывающий символ нулевой ширины в четвёртом ряду"

#: ../rules/base.xml.in.h:813
msgid "ak"
msgstr "ak"

#: ../rules/base.xml.in.h:814
msgid "am"
msgstr "am"

#: ../rules/base.xml.in.h:815
msgid "ar"
msgstr "ar"

#: ../rules/base.xml.in.h:816
msgid "avn"
msgstr "avn"

#: ../rules/base.xml.in.h:817
msgid "az"
msgstr "az"

#: ../rules/base.xml.in.h:818
msgid "be"
msgstr "be"

#: ../rules/base.xml.in.h:819
msgid "ber"
msgstr "ber"

#: ../rules/base.xml.in.h:820
msgid "bg"
msgstr "bg"

#: ../rules/base.xml.in.h:821
msgid "bm"
msgstr "bm"

#: ../rules/base.xml.in.h:822
msgid "bn"
msgstr "bn"

#: ../rules/base.xml.in.h:823
msgid "brl"
msgstr "brl"

#: ../rules/base.xml.in.h:824
msgid "bs"
msgstr "bs"

#: ../rules/base.xml.in.h:825
msgid "ca"
msgstr "ca"

#: ../rules/base.xml.in.h:826
msgid "chr"
msgstr "chr"

#: ../rules/base.xml.in.h:827
msgid "cm"
msgstr "cm"

#: ../rules/base.xml.in.h:828
msgid "crh"
msgstr "crh"

#: ../rules/base.xml.in.h:829
msgid "cs"
msgstr "cs"

#: ../rules/base.xml.in.h:830
msgid "da"
msgstr "da"

#: ../rules/base.xml.in.h:831
msgid "de"
msgstr "de"

#: ../rules/base.xml.in.h:832
msgid "dv"
msgstr "dv"

#: ../rules/base.xml.in.h:833
msgid "dz"
msgstr "dz"

#: ../rules/base.xml.in.h:834
msgid "ee"
msgstr "ee"

#: ../rules/base.xml.in.h:835 ../rules/base.extras.xml.in.h:34
msgid "en"
msgstr "en"

#: ../rules/base.xml.in.h:836
msgid "eo"
msgstr "eo"

#: ../rules/base.xml.in.h:837
msgid "es"
msgstr "es"

#: ../rules/base.xml.in.h:838
msgid "et"
msgstr "et"

#: ../rules/base.xml.in.h:839 ../rules/base.extras.xml.in.h:35
msgid "fa"
msgstr "fa"

#: ../rules/base.xml.in.h:840
msgid "ff"
msgstr "ff"

#: ../rules/base.xml.in.h:841
msgid "fi"
msgstr "fi"

#: ../rules/base.xml.in.h:842
msgid "fo"
msgstr "fo"

#: ../rules/base.xml.in.h:843 ../rules/base.extras.xml.in.h:36
msgid "fr"
msgstr "fr"

#: ../rules/base.xml.in.h:844
msgid "gaa"
msgstr "gaa"

#: ../rules/base.xml.in.h:845
msgid "gr"
msgstr "gr"

#: ../rules/base.xml.in.h:846
msgid "gu"
msgstr "gu"

#: ../rules/base.xml.in.h:847
msgid "ha"
msgstr "ha"

#: ../rules/base.xml.in.h:848
msgid "he"
msgstr "he"

#: ../rules/base.xml.in.h:849
msgid "hi"
msgstr "hi"

#: ../rules/base.xml.in.h:850
msgid "hr"
msgstr "hr"

#: ../rules/base.xml.in.h:851
msgid "hu"
msgstr "hu"

#: ../rules/base.xml.in.h:852 ../rules/base.extras.xml.in.h:37
msgid "hy"
msgstr "hy"

#: ../rules/base.xml.in.h:853
msgid "ie"
msgstr "ie"

#: ../rules/base.xml.in.h:854
msgid "ig"
msgstr "ig"

#: ../rules/base.xml.in.h:855
msgid "ike"
msgstr "ike"

#: ../rules/base.xml.in.h:856
msgid "in"
msgstr "in"

#: ../rules/base.xml.in.h:857
msgid "is"
msgstr "is"

#: ../rules/base.xml.in.h:858
msgid "it"
msgstr "it"

#: ../rules/base.xml.in.h:859
msgid "ja"
msgstr "ja"

#: ../rules/base.xml.in.h:860
msgid "ka"
msgstr "ka"

#: ../rules/base.xml.in.h:861
msgid "ki"
msgstr "ki"

#: ../rules/base.xml.in.h:862
msgid "kk"
msgstr "kk"

#: ../rules/base.xml.in.h:863
msgid "km"
msgstr "km"

#: ../rules/base.xml.in.h:864
msgid "kn"
msgstr "kn"

#: ../rules/base.xml.in.h:865
msgid "ko"
msgstr "ko"

#: ../rules/base.xml.in.h:866
msgid "ku"
msgstr "ku"

#: ../rules/base.xml.in.h:867
msgid "lo"
msgstr "lo"

#: ../rules/base.xml.in.h:868 ../rules/base.extras.xml.in.h:39
msgid "lt"
msgstr "lt"

#: ../rules/base.xml.in.h:869 ../rules/base.extras.xml.in.h:40
msgid "lv"
msgstr "lv"

#: ../rules/base.xml.in.h:870
msgid "mi"
msgstr "mi"

#: ../rules/base.xml.in.h:871
msgid "mk"
msgstr "mk"

#: ../rules/base.xml.in.h:872
msgid "ml"
msgstr "ml"

#: ../rules/base.xml.in.h:873
msgid "mn"
msgstr "mn"

#: ../rules/base.xml.in.h:874
msgid "mt"
msgstr "mt"

#: ../rules/base.xml.in.h:875
msgid "my"
msgstr "my"

#: ../rules/base.xml.in.h:876
msgid "ne"
msgstr "ne"

#: ../rules/base.xml.in.h:877
msgid "nl"
msgstr "nl"

#: ../rules/base.xml.in.h:878
msgid "no"
msgstr "no"

#: ../rules/base.xml.in.h:879
msgid "or"
msgstr "or"

#: ../rules/base.xml.in.h:880
msgid "pa"
msgstr "pa"

#: ../rules/base.xml.in.h:881
msgid "ph"
msgstr "ph"

#: ../rules/base.xml.in.h:882 ../rules/base.extras.xml.in.h:41
msgid "pl"
msgstr "pl"

#: ../rules/base.xml.in.h:883
msgid "ps"
msgstr "ps"

#: ../rules/base.xml.in.h:884
msgid "pt"
msgstr "pt"

#: ../rules/base.xml.in.h:885 ../rules/base.extras.xml.in.h:42
msgid "ro"
msgstr "ro"

#: ../rules/base.xml.in.h:886 ../rules/base.extras.xml.in.h:43
msgid "ru"
msgstr "ru"

#: ../rules/base.xml.in.h:887
msgid "sd"
msgstr "sd"

#: ../rules/base.xml.in.h:888
msgid "si"
msgstr "si"

#: ../rules/base.xml.in.h:889
msgid "sk"
msgstr "sk"

#: ../rules/base.xml.in.h:890
msgid "sl"
msgstr "sl"

#: ../rules/base.xml.in.h:891
msgid "sq"
msgstr "sq"

#: ../rules/base.xml.in.h:892 ../rules/base.extras.xml.in.h:45
msgid "sr"
msgstr "sr"

#: ../rules/base.xml.in.h:893
msgid "sv"
msgstr "sv"

#: ../rules/base.xml.in.h:894
msgid "sw"
msgstr "sw"

#: ../rules/base.xml.in.h:895
msgid "syc"
msgstr "syc"

#: ../rules/base.xml.in.h:896
msgid "ta"
msgstr "ta"

#: ../rules/base.xml.in.h:897
msgid "te"
msgstr "te"

#: ../rules/base.xml.in.h:898
msgid "tg"
msgstr "tg"

#: ../rules/base.xml.in.h:899
msgid "th"
msgstr "th"

#: ../rules/base.xml.in.h:900
msgid "tk"
msgstr "tk"

#: ../rules/base.xml.in.h:901
msgid "tn"
msgstr "tn"

#: ../rules/base.xml.in.h:902
msgid "tr"
msgstr "tr"

#: ../rules/base.xml.in.h:903
msgid "uk"
msgstr "uk"

#: ../rules/base.xml.in.h:904
msgid "ur"
msgstr "ur"

#: ../rules/base.xml.in.h:905
msgid "uz"
msgstr "uz"

#: ../rules/base.xml.in.h:906
msgid "vi"
msgstr "vi"

#: ../rules/base.xml.in.h:907
msgid "wo"
msgstr "wo"

#: ../rules/base.xml.in.h:908
msgid "xsy"
msgstr "xsy"

#: ../rules/base.xml.in.h:909
msgid "yo"
msgstr "yo"

#: ../rules/base.xml.in.h:910
msgid "zh"
msgstr "zh"

#: ../rules/base.extras.xml.in.h:1
msgid "APL Keyboard Symbols"
msgstr "APL Keyboard Symbols"

#: ../rules/base.extras.xml.in.h:4
msgid "Atsina"
msgstr "Атсинская"

#: ../rules/base.extras.xml.in.h:5
msgid "Avestan"
msgstr "Авестийская"

#: ../rules/base.extras.xml.in.h:6
msgid "Couer D'alene Salish"
msgstr "Салишская кёр-д’ален"

#: ../rules/base.extras.xml.in.h:8
msgid "English (US, international AltGr Unicode combining)"
msgstr "Английская (США, международная, объединённая с юникодным AltGr)"

#: ../rules/base.extras.xml.in.h:9
msgid "English (US, international AltGr Unicode combining, alternative)"
msgstr "Английская (США, международная, объединённая с юникодным AltGr, альтернативная)"

#: ../rules/base.extras.xml.in.h:11
msgid "Kutenai"
msgstr "Кутенайская"

#: ../rules/base.extras.xml.in.h:13
msgid "Latvian (US Colemak)"
msgstr "Латышская (Коулмак США)"

#: ../rules/base.extras.xml.in.h:14
msgid "Latvian (US Colemak, apostrophe variant)"
msgstr "Латышская (Коулмак США, вариант с апострофом)"

#: ../rules/base.extras.xml.in.h:15
msgid "Latvian (US Dvorak)"
msgstr "Латышская (Дворак США)"

#: ../rules/base.extras.xml.in.h:16
msgid "Latvian (US Dvorak, Y variant)"
msgstr "Латышская (Дворак США, вариант с Y)"

#: ../rules/base.extras.xml.in.h:17
msgid "Latvian (US Dvorak, minus variant)"
msgstr "Латышская (Дворак США, вариант с минусом)"

#: ../rules/base.extras.xml.in.h:18
msgid "Latvian (programmer US Dvorak)"
msgstr "Латышская (Дворак США для программистов)"

#: ../rules/base.extras.xml.in.h:19
msgid "Latvian (programmer US Dvorak, Y variant)"
msgstr "Латышская (Дворак США для программистов, вариант с Y)"

#: ../rules/base.extras.xml.in.h:20
msgid "Latvian (programmer US Dvorak, minus variant)"
msgstr "Латышская (Дворак США для программистов, вариант с минусом)"

#: ../rules/base.extras.xml.in.h:22
msgid "Lithuanian (US Dvorak with Lithuanian letters)"
msgstr "Литовская (Дворак США с литовскими буквами)"

#: ../rules/base.extras.xml.in.h:25
msgid "Polish (international with dead keys)"
msgstr "Польская (международная со спец. клавишами)"

#: ../rules/base.extras.xml.in.h:27
msgid "Romanian (ergonomic Touchtype)"
msgstr "Румынская (эргономичная для слепой печати)"

#: ../rules/base.extras.xml.in.h:29
msgid "Russian (with UKR and BEL layout)"
msgstr "Русская (с укр. и белорус. буквами на 3-ем уровне)"

#: ../rules/base.extras.xml.in.h:30
msgid "Secwepemctsin"
msgstr "Secwepemctsin"

#: ../rules/base.extras.xml.in.h:32
msgid "Serbian (combining accents instead of dead keys)"
msgstr "Сербская (объединённые надбуквенные знаки вместе спец. клавиш (dead keys))"

#: ../rules/base.extras.xml.in.h:33
msgid "apl"
msgstr "apl"

#: ../rules/base.extras.xml.in.h:38
msgid "kut"
msgstr "kut"

#: ../rules/base.extras.xml.in.h:44
msgid "shs"
msgstr "shs"

#~ msgid "Afg"
#~ msgstr "Afg"

#~ msgid "Chinese (Tibetan)"
#~ msgstr "Китайская (тибетская)"

#~ msgid "Chinese (Uyghur)"
#~ msgstr "Китайская (уйгурская)"

#~ msgid "Danish (Mac)"
#~ msgstr "Датская (Mac)"

#~ msgid "English (UK, Mac)"
#~ msgstr "Английская (Великобритания, Mac)"

#~ msgid "Finnish (Mac)"
#~ msgstr "Финская (Mac)"

#~ msgid "Finnish (northern Saami)"
#~ msgstr "Финская (cеверная cаамская)"

#~ msgid "French (Occitan)"
#~ msgstr "Французская (окситанский язык)"

#~ msgid "GBr"
#~ msgstr "GBr"

#~ msgid "German (Romanian keyboard with German letters)"
#~ msgstr "Немецкая (румынская клавиатура с немецкими буквами)"

#~ msgid "German (Romanian keyboard with German letters, eliminate dead keys)"
#~ msgstr "Немецкая (румынская клавиатура с немецкими буквами, без спец. клавиш (dead keys))"

#~ msgid "Irish (Ogham)"
#~ msgstr "Ирландская (Огхам)"

#~ msgid "Italian (Georgian)"
#~ msgstr "Итальянская (грузинская)"

#~ msgid "Kurdish (Iran, latin alt-Q)"
#~ msgstr "Курдская (Иран, латинская alt-Q)"

#~ msgid "Māori"
#~ msgstr "Маорийская"

#~ msgid "Norwegian (Northern Saami"
#~ msgstr "Норвежская (Северная Саамская)"

#~ msgid "Philippines - Dvorak (Baybayin)"
#~ msgstr "Филиппинская (Дворак, байбайин)"

#~ msgid "Portuguese (Nativo for Esperanto)"
#~ msgstr "Португальская (Nativo для эсперанто)"

#~ msgid "Romanian (Crimean Tatar Dobruca-2 Q)"
#~ msgstr "Румынская (крымско-татарская Dobruca-2 Q)"

#~ msgid "Romanian (Crimean Tatar Turkish Alt-Q)"
#~ msgstr "Румынская (крымско-татарская турецкая Alt-Q)"

#~ msgid "Romanian (Crimean Tatar Turkish F)"
#~ msgstr "Румынская (крымско-татарская турецкая F)"

#~ msgid "Russian (Chuvash)"
#~ msgstr "Русская (чувашская)"

#~ msgid "Russian (Kalmyk)"
#~ msgstr "Русская (калмыцкая)"

#~ msgid "Russian (Komi)"
#~ msgstr "Русская (комякская)"

#~ msgid "Russian (Mari)"
#~ msgstr "Русская (марийская)"

#~ msgid "Russian (Ossetian, legacy)"
#~ msgstr "Русская (осетинская, устаревшая)"

#~ msgid "Russian (Serbian)"
#~ msgstr "Русская (сербская)"

#~ msgid "Russian (Tatar)"
#~ msgstr "Русская (татарская)"

#~ msgid "Russian (Udmurt)"
#~ msgstr "Русская (удмуртская)"

#~ msgid "Russian (Yakut)"
#~ msgstr "Русская (якутская)"

#~ msgid "Spanish (Mac)"
#~ msgstr "Испанская (Mac)"

#~ msgid "Swedish (northern Saami)"
#~ msgstr "Шведская (Северная Саамская)"

#~ msgid "Swiss"
#~ msgstr "Швейцарская"

#~ msgid "Swiss (legacy)"
#~ msgstr "Швейцарская (унаследованная)"

#~ msgid "Turkish (Crimean Tatar Turkish Alt-Q)"
#~ msgstr "Турецкая (крымско-татарская турецкая Alt-Q)"

#~ msgid "Turkish (Crimean Tatar Turkish F)"
#~ msgstr "Турецкая (крымско-татарская турецкая F)"

#~ msgid "Turkish (Crimean Tatar Turkish Q)"
#~ msgstr "Турецкая (крымско-татарская турецкая Q)"

#~ msgid "Ukrainian (Crimean Tatar Turkish Alt-Q)"
#~ msgstr "Украинская (крымско-татарская турецкая Alt-Q)"

#~ msgid "Ukrainian (Crimean Tatar Turkish F)"
#~ msgstr "Украинская (крымско-татарская турецкая F)"

#~ msgid "Ukrainian (Crimean Tatar Turkish Q)"
#~ msgstr "Украинская (крымско-татарская турецкая Q)"

#~ msgid "Ukrainian (standard RSTU on Russian layout)"
#~ msgstr "Украинская (стандартная RSTU в русской раскладке)"

#~ msgid "irq"
#~ msgstr "irq"

#~ msgid "srp"
#~ msgstr "srp"

#~ msgid "twn"
#~ msgstr "twn"

#~ msgid "APL"
#~ msgstr "APL"

#~ msgid "Iran"
#~ msgstr "Иран"

#~ msgid "Lithuania"
#~ msgstr "Литва"

#~ msgid "Lithuania - Dvorak"
#~ msgstr "Литва - Дворак"

#~ msgid "Ltu"
#~ msgstr "Ltu"

#~ msgid "Romania"
#~ msgstr "Румыния"

#~ msgid "Rou"
#~ msgstr "Rou"

#~ msgid "Rus"
#~ msgstr "Rus"

#~ msgid "Russia"
#~ msgstr "Россия"

#~ msgid "Serbia"
#~ msgstr "Сербия"

#~ msgid "Srb"
#~ msgstr "Srb"

#~ msgid "USA"
#~ msgstr "США"

#~ msgid "(F)"
#~ msgstr "(F)"

#~ msgid "Alb"
#~ msgstr "Alb"

#~ msgid "Alt-Q"
#~ msgstr "Alt-Q"

#~ msgid "Alternative"
#~ msgstr "Альтернативная"

#~ msgid "Alternative Phonetic"
#~ msgstr "Альтернативная Фонетическая"

#~ msgid "Alternative international"
#~ msgstr "Альтернативная международная"

#~ msgid "And"
#~ msgstr "And"

#~ msgid "Andorra"
#~ msgstr "Андорра"

#~ msgid "Ara"
#~ msgstr "Ara"

#~ msgid "Arm"
#~ msgstr "Arm"

#~ msgid "Aut"
#~ msgstr "Aut"

#~ msgid "Aze"
#~ msgstr "Aze"

#~ msgid "Bangladesh"
#~ msgstr "Бангладеш"

#~ msgid "Bel"
#~ msgstr "Bel"

#~ msgid "Bgd"
#~ msgstr "Bgd"

#~ msgid "Bhutan"
#~ msgstr "Бутан"

#~ msgid "Bih"
#~ msgstr "Bih"

#~ msgid "Blr"
#~ msgstr "Blr"

#~ msgid "Bosnia and Herzegovina"
#~ msgstr "Босния и Герцеговина"

#~ msgid "Bra"
#~ msgstr "Bra"

#~ msgid "Brazil"
#~ msgstr "Бразилия"

#~ msgid "Breton"
#~ msgstr "Бретонская"

#~ msgid "Bwa"
#~ msgstr "Bwa"

#~ msgid "COD"
#~ msgstr "COD"

#~ msgid "CRULP"
#~ msgstr "CRULP"

#~ msgid "Canada"
#~ msgstr "Канада"

#~ msgid "Cedilla"
#~ msgstr "Седиль"

#~ msgid "Chn"
#~ msgstr "Chn"

#~ msgid "Classic"
#~ msgstr "Классическая"

#~ msgid "Colemak"
#~ msgstr "Colemak"

#~ msgid "Cyrillic"
#~ msgstr "Кириллица"

#~ msgid "Cze"
#~ msgstr "Cze"

#~ msgid "DOS"
#~ msgstr "DOS"

#~ msgid "Dead acute"
#~ msgstr "Спец. символ Dead acute"

#~ msgid "Denmark"
#~ msgstr "Дания"

#~ msgid "Deu"
#~ msgstr "Deu"

#~ msgid "Dnk"
#~ msgstr "Dnk"

#~ msgid "Dvorak"
#~ msgstr "Дворак"

#~ msgid "Eastern"
#~ msgstr "Восточный"

#~ msgid "Epo"
#~ msgstr "Epo"

#~ msgid "Ergonomic"
#~ msgstr "Ergonomic"

#~ msgid "Est"
#~ msgstr "Est"

#~ msgid "Ethiopia"
#~ msgstr "Эфиопия"

#~ msgid "Extended"
#~ msgstr "Расширенная"

#~ msgid "Finland"
#~ msgstr "Финляндия"

#~ msgid "Fra"
#~ msgstr "Fra"

#~ msgid "France"
#~ msgstr "Франция"

#~ msgid "GILLBT"
#~ msgstr "GILLBT"

#~ msgid "Georgia"
#~ msgstr "Грузия"

#~ msgid "Ghana"
#~ msgstr "Гана"

#~ msgid "Gin"
#~ msgstr "Gin"

#~ msgid "Grc"
#~ msgstr "Grc"

#~ msgid "Guinea"
#~ msgstr "Гвинея"

#~ msgid "Homophonic"
#~ msgstr "Омофоническая"

#~ msgid "Hrv"
#~ msgstr "Hrv"

#~ msgid "Hun"
#~ msgstr "Hun"

#~ msgid "Ind"
#~ msgstr "Ind"

#~ msgid "Ireland"
#~ msgstr "Ирландия"

#~ msgid "Irl"
#~ msgstr "Irl"

#~ msgid "Irn"
#~ msgstr "Irn"

#~ msgid "Israel"
#~ msgstr "Израиль"

#~ msgid "Jpn"
#~ msgstr "Jpn"

#~ msgid "Kana"
#~ msgstr "Кана"

#~ msgid "Kana 86"
#~ msgstr "Kana 86"

#~ msgid "Kenya"
#~ msgstr "Кения"

#~ msgid "Kgz"
#~ msgstr "Kgz"

#~ msgid "Khm"
#~ msgstr "Khm"

#~ msgid "Korea, Republic of"
#~ msgstr "Республика Корея"

#~ msgid "Ktunaxa"
#~ msgstr "Кутенай"

#~ msgid "LEKP"
#~ msgstr "LEKP"

#~ msgid "LEKPa"
#~ msgstr "LEKPa"

#~ msgid "Laos"
#~ msgstr "Лаос"

#~ msgid "Latin"
#~ msgstr "Латинская"

#~ msgid "Left hand"
#~ msgstr "Левая рука"

#~ msgid "Lva"
#~ msgstr "Lva"

#~ msgid "MESS"
#~ msgstr "MESS"

#~ msgid "MNE"
#~ msgstr "MNE"

#~ msgid "Macintosh (International)"
#~ msgstr "Macintosh (международная)"

#~ msgid "Maldives"
#~ msgstr "Мальдивы"

#~ msgid "Mali"
#~ msgstr "Мали"

#~ msgid "Mao"
#~ msgstr "Mao"

#~ msgid "Mkd"
#~ msgstr "Mkd"

#~ msgid "Mli"
#~ msgstr "Mli"

#~ msgid "Mmr"
#~ msgstr "Mmr"

#~ msgid "Mng"
#~ msgstr "Mng"

#~ msgid "Myanmar"
#~ msgstr "Мьянма"

#~ msgid "NLA"
#~ msgstr "NLA"

#~ msgid "Nativo"
#~ msgstr "Nativo"

#~ msgid "Neo 2"
#~ msgstr "Neo 2"

#~ msgid "Netherlands"
#~ msgstr "Нидерланды"

#~ msgid "Nigeria"
#~ msgstr "Нигерия"

#~ msgid "Nld"
#~ msgstr "Nld"

#~ msgid "Nor"
#~ msgstr "Nor"

#~ msgid "Norway"
#~ msgstr "Норвегия"

#~ msgid "OLPC Dari"
#~ msgstr "OLPC Dari"

#~ msgid "OLPC Pashto"
#~ msgstr "OLPC Pashto"

#~ msgid "OLPC Southern Uzbek"
#~ msgstr "Южно-узбекский OLPC"

#~ msgid "Ossetian"
#~ msgstr "Осетинская"

#~ msgid "Phonetic"
#~ msgstr "Фонетическая"

#~ msgid "Phonetic Winkeys"
#~ msgstr "Фонетическая с клавишами Win"

#~ msgid "Pol"
#~ msgstr "Pol"

#~ msgid "Poland"
#~ msgstr "Польша"

#~ msgid "Probhat"
#~ msgstr "Пробат"

#~ msgid "Prt"
#~ msgstr "Prt"

#~ msgid "SRB"
#~ msgstr "SRB"

#~ msgid "Sen"
#~ msgstr "Sen"

#~ msgid "Senegal"
#~ msgstr "Сенегал"

#~ msgid "Simple"
#~ msgstr "Простая"

#~ msgid "Southern Uzbek"
#~ msgstr "Южно-узбекская"

#~ msgid "Spain"
#~ msgstr "Испания"

#~ msgid "Sri Lanka"
#~ msgstr "Шри Ланка"

#~ msgid "Standard"
#~ msgstr "Стандартная"

#~ msgid "Svk"
#~ msgstr "Svk"

#~ msgid "Svn"
#~ msgstr "Svn"

#~ msgid "Swe"
#~ msgstr "Swe"

#~ msgid "Syria"
#~ msgstr "Сирия"

#~ msgid "Tha"
#~ msgstr "Tha"

#~ msgid "Tifinagh"
#~ msgstr "Тифинагская"

#~ msgid "Tjk"
#~ msgstr "Tjk"

#~ msgid "Typewriter"
#~ msgstr "Печатная машинка"

#~ msgid "Tza"
#~ msgstr "Tza"

#~ msgid "Ukr"
#~ msgstr "Ukr"

#~ msgid "United Kingdom"
#~ msgstr "Великобритания"

#~ msgid "Uzb"
#~ msgstr "Uzb"

#~ msgid "Vnm"
#~ msgstr "Vnm"

#~ msgid "Western"
#~ msgstr "Западная"

#~ msgid "With EuroSign on 5"
#~ msgstr "С символом евро на клавише 5"

#~ msgid "With guillemets"
#~ msgstr "С кавычками ёлочками"

#~ msgid "Zaf"
#~ msgstr "Zaf"

#~ msgid "azerty"
#~ msgstr "azerty"

#~ msgid "digits"
#~ msgstr "цифры"

#~ msgid "lyx"
#~ msgstr "lyx"

#~ msgid "qwertz"
#~ msgstr "qwertz"

#~ msgid "2"
#~ msgstr "2"

#~ msgid "4"
#~ msgstr "4"

#~ msgid "5"
#~ msgstr "5"

#~ msgid "E"
#~ msgstr "E"

#~ msgid "LAm"
#~ msgstr "LAm"
>>>>>>> 4d7ec997
<|MERGE_RESOLUTION|>--- conflicted
+++ resolved
@@ -1,8530 +1,4333 @@
-<<<<<<< HEAD
-# translation of xkeyboard-config-1.9.ru.po to Russian
-# Copyright (C) 2002, 2009, 2010 Free Software Foundation, Inc.
-# Sergey V. Udaltsov<svu@users.sourceforge.net>
-# This file is distributed under the same license as the xkeyboard-config package.
-#
-# Sergey E Kvyato <kvantos@plotinka.ru>, 2006.
-# Nickolay V. Shmyrev <nshmyrev@yandex.ru>, 2006.
-# Misha Shnurapet <zayzayats@yandex.ru>, 2010.
-# ChALkeR <chalkerx@gmail.com>, 2010.
-# Yuri Kozlov <yuray@komyakino.ru>, 2009, 2010, 2011.
-msgid ""
-msgstr ""
-"Project-Id-Version: xkeyboard-config 2.1.99\n"
-"Report-Msgid-Bugs-To: svu@users.sourceforge.net\n"
-"POT-Creation-Date: 2011-03-25 22:27+0000\n"
-"PO-Revision-Date: 2011-04-01 16:52+0400\n"
-"Last-Translator: Yuri Kozlov <yuray@komyakino.ru>\n"
-"Language-Team: Russian <gnu@mx.ru>\n"
-"Language: ru\n"
-"MIME-Version: 1.0\n"
-"Content-Type: text/plain; charset=UTF-8\n"
-"Content-Transfer-Encoding: 8bit\n"
-"X-Generator: Lokalize 1.0\n"
-"Plural-Forms:  nplurals=3; plural=(n%10==1 && n%100!=11 ? 0 : n%10>=2 && n%10<=4 && (n%100<10 || n%100>=20) ? 1 : 2);\n"
-
-#: ../rules/base.xml.in.h:1
-msgid "&lt;Less/Greater&gt;"
-msgstr "&lt;Меньше чем/Больше чем&gt;"
-
-#: ../rules/base.xml.in.h:2
-msgid "&lt;Less/Greater&gt; (chooses 3rd level, latches when pressed together with another 3rd-level-chooser)"
-msgstr "&lt;Меньше чем/Больше чем&gt; (выбирается 3-й ряд, защёлкивается при нажатии вместе с другим выборщиком-3-го-ряда)"
-
-#: ../rules/base.xml.in.h:3
-msgid "&lt;Less/Greater&gt; chooses 5th level and activates level5-Lock when pressed together with another 5th-level-chooser, one press releases the lock"
-msgstr "По клавише &lt;Меньше чем/Больше чем&gt; выбирается 5-й ряд и активируется level5-Lock при нажатии вместе с другим выборщиком-5-го-ряда, однократное нажатие снимает блокировку"
-
-#: ../rules/base.xml.in.h:4
-msgid "&lt;Less/Greater&gt; chooses 5th level, locks when pressed together with another 5th-level-chooser"
-msgstr "По клавише &lt;Меньше чем/Больше чем&gt; выбирается 5-й ряд, блокируется при нажатии вместе с другим выборщиком-5-го-ряда"
-
-#: ../rules/base.xml.in.h:5
-msgid "&lt;Less/Greater&gt; chooses 5th level, locks when pressed together with another 5th-level-chooser, one press releases the lock"
-msgstr "По клавише &lt;Меньше чем/Больше чем&gt; выбирается 5-й ряд, блокируется при нажатии вместе с другим выборщиком-5-го-ряда, однократное нажатие снимает блокировку"
-
-#: ../rules/base.xml.in.h:6
-msgid "A4Tech KB-21"
-msgstr "A4Tech KB-21"
-
-#: ../rules/base.xml.in.h:7
-msgid "A4Tech KBS-8"
-msgstr "A4Tech KBS-8"
-
-#: ../rules/base.xml.in.h:8
-msgid "A4Tech Wireless Desktop RFKB-23"
-msgstr "A4Tech Wireless Desktop RFKB-23"
-
-#: ../rules/base.xml.in.h:9
-msgid "ATM/phone-style"
-msgstr "В стиле банкоматной/телефонной"
-
-#: ../rules/base.xml.in.h:10
-msgid "Acer AirKey V"
-msgstr "Acer AirKey V"
-
-#: ../rules/base.xml.in.h:11
-msgid "Acer C300"
-msgstr "Acer C300"
-
-#: ../rules/base.xml.in.h:12
-msgid "Acer Ferrari 4000"
-msgstr "Acer Ferrari 4000"
-
-#: ../rules/base.xml.in.h:13
-msgid "Acer Laptop"
-msgstr "Ноутбук Acer"
-
-#: ../rules/base.xml.in.h:14
-msgid "Add the standard behavior to Menu key"
-msgstr "Добавить обыкновенное поведение на клавишу Menu"
-
-#: ../rules/base.xml.in.h:15
-msgid "Adding Esperanto circumflexes (supersigno)"
-msgstr "Добавление диакритических знаков эсперанто"
-
-#: ../rules/base.xml.in.h:16
-msgid "Adding currency signs to certain keys"
-msgstr "Добавление знаков валют к некоторым клавишам"
-
-#: ../rules/base.xml.in.h:17
-msgid "Advance Scorpius KI"
-msgstr "Advance Scorpius KI"
-
-#: ../rules/base.xml.in.h:18
-msgid "Afg"
-msgstr "Afg"
-
-#: ../rules/base.xml.in.h:19
-msgid "Afghani"
-msgstr "Афганская"
-
-#: ../rules/base.xml.in.h:20
-msgid "Akan"
-msgstr "Аканская"
-
-#: ../rules/base.xml.in.h:21
-msgid "Albanian"
-msgstr "Албанская"
-
-#: ../rules/base.xml.in.h:22
-msgid "Alt and Meta are on Alt keys"
-msgstr "Alt и Meta на клавишах Alt"
-
-#: ../rules/base.xml.in.h:23
-msgid "Alt is mapped to Right Win, Super to Menu"
-msgstr "Alt соответствует правой клавише Win, а Super - Menu"
-
-#: ../rules/base.xml.in.h:24
-msgid "Alt+Caps Lock"
-msgstr "Alt+Caps Lock"
-
-#: ../rules/base.xml.in.h:25
-msgid "Alt+Ctrl"
-msgstr "Alt+Ctrl"
-
-#: ../rules/base.xml.in.h:26
-msgid "Alt+Shift"
-msgstr "Alt+Shift"
-
-#: ../rules/base.xml.in.h:27
-msgid "Alt+Space"
-msgstr "Alt+Пробел"
-
-#: ../rules/base.xml.in.h:28
-msgid "Alt/Win key behavior"
-msgstr "Поведение клавиши Alt/Win"
-
-#: ../rules/base.xml.in.h:29
-msgid "Amharic"
-msgstr "Амхарская"
-
-#: ../rules/base.xml.in.h:30
-msgid "Any Alt key"
-msgstr "Любая клавиша Alt"
-
-#: ../rules/base.xml.in.h:31
-msgid "Any Win key"
-msgstr "Любая клавиша Win"
-
-#: ../rules/base.xml.in.h:32
-msgid "Any Win key (while pressed)"
-msgstr "Любая клавиша Win (на время нажатия)"
-
-#: ../rules/base.xml.in.h:33
-msgid "Apple"
-msgstr "Apple"
-
-#: ../rules/base.xml.in.h:34
-msgid "Apple Aluminium Keyboard (ANSI)"
-msgstr "Алюминиевая клавиатура Apple (ANSI)"
-
-#: ../rules/base.xml.in.h:35
-msgid "Apple Aluminium Keyboard (ISO)"
-msgstr "Алюминиевая клавиатура Apple (ISO)"
-
-#: ../rules/base.xml.in.h:36
-msgid "Apple Aluminium Keyboard (JIS)"
-msgstr "Алюминиевая клавиатура Apple (JIS)"
-
-#: ../rules/base.xml.in.h:37
-msgid "Apple Aluminium Keyboard: emulate PC keys (Print, Scroll Lock, Pause, Num Lock)"
-msgstr "Алюминиевая клавиатура Apple: эмуляция клавиш ПК (Print, Scroll Lock, Pause, Num Lock)"
-
-#: ../rules/base.xml.in.h:38
-msgid "Apple Laptop"
-msgstr "Ноутбук Apple"
-
-#: ../rules/base.xml.in.h:39
-msgid "Arabic"
-msgstr "Арабская"
-
-#: ../rules/base.xml.in.h:40
-msgid "Arabic (Buckwalter)"
-msgstr "Арабская (Buckwalter)"
-
-#: ../rules/base.xml.in.h:41
-msgid "Arabic (Morocco)"
-msgstr "Арабская (Марокко)"
-
-#: ../rules/base.xml.in.h:42
-msgid "Arabic (Pakistan)"
-msgstr "Арабская (Пакистан)"
-
-#: ../rules/base.xml.in.h:43
-msgid "Arabic (Syria)"
-msgstr "Арабская (Сирия)"
-
-#: ../rules/base.xml.in.h:44
-msgid "Arabic (azerty)"
-msgstr "Арабская (azerty)"
-
-#: ../rules/base.xml.in.h:45
-msgid "Arabic (azerty/digits)"
-msgstr "Арабская (azerty/цифры)"
-
-#: ../rules/base.xml.in.h:46
-msgid "Arabic (digits)"
-msgstr "Арабская (цифры)"
-
-#: ../rules/base.xml.in.h:47
-msgid "Arabic (qwerty)"
-msgstr "Арабская (qwerty)"
-
-#: ../rules/base.xml.in.h:48
-msgid "Arabic (qwerty/digits)"
-msgstr "Арабская (qwerty/цифры)"
-
-#: ../rules/base.xml.in.h:49
-msgid "Armenian"
-msgstr "Армянская"
-
-#: ../rules/base.xml.in.h:50
-msgid "Armenian (alternative eastern)"
-msgstr "Армянская (альтернативная восточная)"
-
-#: ../rules/base.xml.in.h:51
-msgid "Armenian (alternative phonetic)"
-msgstr "Армянская (альтернативная фонетическая)"
-
-#: ../rules/base.xml.in.h:52
-msgid "Armenian (eastern)"
-msgstr "Армянская (восточная)"
-
-#: ../rules/base.xml.in.h:53
-msgid "Armenian (phonetic)"
-msgstr "Армянская (фонетическая)"
-
-#: ../rules/base.xml.in.h:54
-msgid "Armenian (western)"
-msgstr "Армянская (западная)"
-
-#: ../rules/base.xml.in.h:55
-msgid "Asus Laptop"
-msgstr "Ноутбук Asus"
-
-#: ../rules/base.xml.in.h:56
-msgid "At bottom left"
-msgstr "Снизу слева"
-
-#: ../rules/base.xml.in.h:57
-msgid "At left of 'A'"
-msgstr "Слева от 'A'"
-
-#: ../rules/base.xml.in.h:58
-msgid "Avatime"
-msgstr "Аватайм"
-
-#: ../rules/base.xml.in.h:59
-msgid "Azerbaijan (Cyrillic)"
-msgstr "Азербайджанская (кириллица)"
-
-#: ../rules/base.xml.in.h:60
-msgid "Azerbaijani"
-msgstr "Азербайджанская"
-
-#: ../rules/base.xml.in.h:61
-msgid "Azona RF2300 wireless Internet Keyboard"
-msgstr "Azona RF2300 wireless Internet Keyboard"
-
-#: ../rules/base.xml.in.h:62
-msgid "BTC 5090"
-msgstr "BTC 5090"
-
-#: ../rules/base.xml.in.h:63
-msgid "BTC 5113RF Multimedia"
-msgstr "BTC 5113RF Multimedia"
-
-#: ../rules/base.xml.in.h:64
-msgid "BTC 5126T"
-msgstr "BTC 5126T"
-
-#: ../rules/base.xml.in.h:65
-msgid "BTC 6301URF"
-msgstr "BTC 6301URF"
-
-#: ../rules/base.xml.in.h:66
-msgid "BTC 9000"
-msgstr "BTC 9000"
-
-#: ../rules/base.xml.in.h:67
-msgid "BTC 9000A"
-msgstr "BTC 9000A"
-
-#: ../rules/base.xml.in.h:68
-msgid "BTC 9001AH"
-msgstr "BTC 9001AH"
-
-#: ../rules/base.xml.in.h:69
-msgid "BTC 9019U"
-msgstr "BTC 9019U"
-
-#: ../rules/base.xml.in.h:70
-msgid "BTC 9116U Mini Wireless Internet and Gaming"
-msgstr "BTC 9116U Mini Wireless Internet and Gaming"
-
-#: ../rules/base.xml.in.h:71
-msgid "Backslash"
-msgstr "Backslash"
-
-#: ../rules/base.xml.in.h:72
-msgid "Backslash chooses 3rd level, latches when pressed together with another 3rd-level-chooser)"
-msgstr "По правой клавише Backslash выбирается 3-й ряд, защёлкивается при нажатии вместе с другим выборщиком-3-го-ряда"
-
-#: ../rules/base.xml.in.h:73
-msgid "Bambara"
-msgstr "Баманская"
-
-#: ../rules/base.xml.in.h:74
-msgid "Belarusian"
-msgstr "Белорусская"
-
-#: ../rules/base.xml.in.h:75
-msgid "Belarusian (Latin)"
-msgstr "Белорусская (латиница)"
-
-#: ../rules/base.xml.in.h:76
-msgid "Belarusian (legacy)"
-msgstr "Белорусская (унаследованная)"
-
-#: ../rules/base.xml.in.h:77
-msgid "Belgian"
-msgstr "Бельгийская"
-
-#: ../rules/base.xml.in.h:78
-msgid "Belgian (ISO alternate)"
-msgstr "Бельгийская (альтернативная ISO)"
-
-#: ../rules/base.xml.in.h:79
-msgid "Belgian (Sun dead keys)"
-msgstr "Бельгийская (спец. клавиши (dead keys) Sun)"
-
-#: ../rules/base.xml.in.h:80
-msgid "Belgian (Wang model 724 azerty)"
-msgstr "Бельгийская (Wang model 724 azerty)"
-
-#: ../rules/base.xml.in.h:81
-msgid "Belgian (alternative)"
-msgstr "Бельгийская (альтернативная)"
-
-#: ../rules/base.xml.in.h:82
-msgid "Belgian (alternative, Sun dead keys)"
-msgstr "Бельгийская (альтернативная, спец. клавиши (dead keys) Sun)"
-
-#: ../rules/base.xml.in.h:83
-msgid "Belgian (alternative, latin-9 only)"
-msgstr "Бельгийская (альтернативная, только latin-9)"
-
-#: ../rules/base.xml.in.h:84
-msgid "Belgian (eliminate dead keys)"
-msgstr "Бельгийская (без спец. клавиш (dead keys))"
-
-#: ../rules/base.xml.in.h:85
-msgid "BenQ X-Touch"
-msgstr "BenQ X-Touch"
-
-#: ../rules/base.xml.in.h:86
-msgid "BenQ X-Touch 730"
-msgstr "BenQ X-Touch 730"
-
-#: ../rules/base.xml.in.h:87
-msgid "BenQ X-Touch 800"
-msgstr "BenQ X-Touch 800"
-
-#: ../rules/base.xml.in.h:88
-msgid "Bengali"
-msgstr "Бенгальская"
-
-#: ../rules/base.xml.in.h:89
-msgid "Bengali (Probhat)"
-msgstr "Бенгальская (Probhat)"
-
-#: ../rules/base.xml.in.h:90
-msgid "Berber (Morocco, Tifinagh alternative phonetic)"
-msgstr "Берберская (Марокко, тифинагская альтернативная фонетическая)"
-
-#: ../rules/base.xml.in.h:91
-msgid "Berber (Morocco, Tifinagh alternative)"
-msgstr "Берберская (Марокко, тифинагская альтернативная)"
-
-#: ../rules/base.xml.in.h:92
-msgid "Berber (Morocco, Tifinagh extended phonetic)"
-msgstr "Берберская (Марокко, тифинагская расширенная фонетическая)"
-
-#: ../rules/base.xml.in.h:93
-msgid "Berber (Morocco, Tifinagh extended)"
-msgstr "Берберская (Марокко, тифинагская расширенная)"
-
-#: ../rules/base.xml.in.h:94
-msgid "Berber (Morocco, Tifinagh phonetic)"
-msgstr "Берберская (Марокко, тифинагская фонетическая)"
-
-#: ../rules/base.xml.in.h:95
-msgid "Berber (Morocco, Tifinagh)"
-msgstr "Берберская (Марокко, тифинагская)"
-
-#: ../rules/base.xml.in.h:96
-msgid "Bosnian"
-msgstr "Боснийская"
-
-#: ../rules/base.xml.in.h:97
-msgid "Bosnian (US keyboard with Bosnian digraphs)"
-msgstr "Боснийская (клавиатура США с боснийскими диграфами)"
-
-#: ../rules/base.xml.in.h:98
-msgid "Bosnian (US keyboard with Bosnian letters)"
-msgstr "Боснийская (клавиатура США с боснийскими буквами)"
-
-#: ../rules/base.xml.in.h:99
-msgid "Bosnian (use Bosnian digraphs)"
-msgstr "Боснийская (используются боснийские диграфы)"
-
-#: ../rules/base.xml.in.h:100
-msgid "Bosnian (use guillemets for quotes)"
-msgstr "Боснийская (используются кавычки ёлочки как кавычки)"
-
-#: ../rules/base.xml.in.h:101
-msgid "Both Alt keys together"
-msgstr "Обе клавиши Alt, нажатые вместе"
-
-#: ../rules/base.xml.in.h:102
-msgid "Both Ctrl keys together"
-msgstr "Обе клавиши Ctrl, нажатые вместе"
-
-#: ../rules/base.xml.in.h:103
-msgid "Both Shift keys together"
-msgstr "Обе клавиши Shift, нажатые вместе"
-
-#: ../rules/base.xml.in.h:104
-msgid "Both Shift-Keys together activate Caps Lock, one Shift-Key deactivates"
-msgstr "Обе клавиши Shift, нажатые вместе, включают Caps Lock, одна клавиша Shift выключает"
-
-#: ../rules/base.xml.in.h:105
-msgid "Both Shift-Keys together toggle Caps Lock"
-msgstr "Обе клавиши Shift, нажатые вместе, переключают Caps Lock"
-
-#: ../rules/base.xml.in.h:106
-msgid "Both Shift-Keys together toggle ShiftLock"
-msgstr "Обе клавиши Shift, нажатые вместе, переключают ShiftLock"
-
-#: ../rules/base.xml.in.h:107
-msgid "Braille"
-msgstr "Брайля"
-
-#: ../rules/base.xml.in.h:108
-msgid "Braille (left hand)"
-msgstr "Брайля (под левую руку)"
-
-#: ../rules/base.xml.in.h:109
-msgid "Braille (right hand)"
-msgstr "Брайля (под правую руку)"
-
-#: ../rules/base.xml.in.h:110
-msgid "Brother Internet Keyboard"
-msgstr "Brother Internet Keyboard"
-
-#: ../rules/base.xml.in.h:111
-msgid "Bulgarian"
-msgstr "Болгарская"
-
-#: ../rules/base.xml.in.h:112
-msgid "Bulgarian (new phonetic)"
-msgstr "Болгарская (новая фонетическая)"
-
-#: ../rules/base.xml.in.h:113
-msgid "Bulgarian (traditional phonetic)"
-msgstr "Болгарская (традиционная фонетическая)"
-
-#: ../rules/base.xml.in.h:114
-msgid "Burmese"
-msgstr "Бирманская"
-
-#: ../rules/base.xml.in.h:115
-msgid "Canadian Multilingual"
-msgstr "Канадская многоязыковая"
-
-#: ../rules/base.xml.in.h:116
-msgid "Canadian Multilingual (first part)"
-msgstr "Канадская многоязыковая (первая часть)"
-
-#: ../rules/base.xml.in.h:117
-msgid "Canadian Multilingual (second part)"
-msgstr "Канадская многоязыковая (вторая часть)"
-
-#: ../rules/base.xml.in.h:118
-msgid "Caps Lock"
-msgstr "Caps Lock"
-
-#: ../rules/base.xml.in.h:119
-msgid "Caps Lock (chooses 3rd level, latches when pressed together with another 3rd-level-chooser)"
-msgstr "Caps Lock (выбирается 3-й ряд, защёлкивается при нажатии вместе с другим выборщиком-3-го-ряда)"
-
-#: ../rules/base.xml.in.h:120
-msgid "Caps Lock (to first layout), Shift+Caps Lock (to last layout)"
-msgstr "Caps Lock (на первую раскладку), Shift+Caps Lock (на последнюю раскладку)"
-
-#: ../rules/base.xml.in.h:121
-msgid "Caps Lock (while pressed), Alt+Caps Lock does the original capslock action"
-msgstr "Caps Lock (пока нажата), Alt+Caps Lock выполняет первоначальную функцию capslock"
-
-#: ../rules/base.xml.in.h:122
-msgid "Caps Lock acts as Shift with locking. Shift \"pauses\" Caps Lock"
-msgstr "Caps Lock действует как Shift с блокировкой. Shift приостанавливает действие Caps Lock"
-
-#: ../rules/base.xml.in.h:123
-msgid "Caps Lock acts as Shift with locking. Shift doesn't affect Caps Lock"
-msgstr "Caps Lock действует как Shift с блокировкой. Shift не влияет на Caps Lock"
-
-#: ../rules/base.xml.in.h:124
-msgid "Caps Lock is disabled"
-msgstr "Caps Lock выключен"
-
-#: ../rules/base.xml.in.h:125
-msgid "Caps Lock key behavior"
-msgstr "Поведение клавиши Caps Lock"
-
-#: ../rules/base.xml.in.h:126
-msgid "Caps Lock toggles Shift so all keys are affected"
-msgstr "Caps Lock переключает Shift, таким образом что, он действует сразу на все клавиши"
-
-#: ../rules/base.xml.in.h:127
-msgid "Caps Lock toggles normal capitalization of alphabetic characters"
-msgstr "Caps Lock переключает обычную капитализацию символов алфавита"
-
-#: ../rules/base.xml.in.h:128
-msgid "Caps Lock uses internal capitalization. Shift \"pauses\" Caps Lock"
-msgstr "Caps Lock включает внутреннюю капитализацию. Shift приостанавливает действие Caps Lock"
-
-#: ../rules/base.xml.in.h:129
-msgid "Caps Lock uses internal capitalization. Shift doesn't affect Caps Lock"
-msgstr "Caps Lock включает внутреннюю капитализацию. Shift не влияет на Caps Lock"
-
-#: ../rules/base.xml.in.h:130
-msgid "Catalan"
-msgstr "Каталонская"
-
-#: ../rules/base.xml.in.h:131
-msgid "Cherokee"
-msgstr "Черокская"
-
-#: ../rules/base.xml.in.h:132
-msgid "Cherry B.UNLIMITED"
-msgstr "Cherry B.UNLIMITED"
-
-#: ../rules/base.xml.in.h:133
-msgid "Cherry Blue Line CyBo@rd"
-msgstr "Cherry Blue Line CyBo@rd"
-
-#: ../rules/base.xml.in.h:134
-msgid "Cherry Blue Line CyBo@rd (alternate option)"
-msgstr "Cherry Blue Line CyBo@rd (альтернативный вариант)"
-
-#: ../rules/base.xml.in.h:135
-msgid "Cherry CyBo@rd USB-Hub"
-msgstr "Cherry CyBo@rd USB-Hub"
-
-#: ../rules/base.xml.in.h:136
-msgid "Cherry CyMotion Expert"
-msgstr "Cherry CyMotion Expert"
-
-#: ../rules/base.xml.in.h:137
-msgid "Cherry CyMotion Master Linux"
-msgstr "Cherry CyMotion Master Linux"
-
-#: ../rules/base.xml.in.h:138
-msgid "Cherry CyMotion Master XPress"
-msgstr " Cherry CyMotion Master Linux"
-
-#: ../rules/base.xml.in.h:139
-msgid "Chicony Internet Keyboard"
-msgstr "Chicony Internet Keyboard"
-
-#: ../rules/base.xml.in.h:140
-msgid "Chicony KB-9885"
-msgstr "Chicony KB-9885"
-
-#: ../rules/base.xml.in.h:141
-msgid "Chicony KU-0108"
-msgstr "Chicony KU-0108"
-
-#: ../rules/base.xml.in.h:142
-msgid "Chicony KU-0420"
-msgstr "Chicony KU-0420"
-
-#: ../rules/base.xml.in.h:143
-msgid "Chinese"
-msgstr "Китайская"
-
-#: ../rules/base.xml.in.h:144
-msgid "Chinese (Tibetan with ASCII numerals)"
-msgstr "Китайская (тибетская с цифрами ASCII)"
-
-#: ../rules/base.xml.in.h:145
-msgid "Chinese (Tibetan)"
-msgstr "Китайская (тибетская)"
-
-#: ../rules/base.xml.in.h:146
-msgid "Chinese (Uyghur)"
-msgstr "Китайская (уйгурская)"
-
-#: ../rules/base.xml.in.h:147
-msgid "Classmate PC"
-msgstr "Classmate PC"
-
-#: ../rules/base.xml.in.h:148
-msgid "Compaq Easy Access Keyboard"
-msgstr "Compaq Easy Access Keyboard"
-
-#: ../rules/base.xml.in.h:149
-msgid "Compaq Internet Keyboard (13 keys)"
-msgstr "Compaq Internet Keyboard (13 клавиш)"
-
-#: ../rules/base.xml.in.h:150
-msgid "Compaq Internet Keyboard (18 keys)"
-msgstr "Compaq Internet Keyboard (18 клавиш)"
-
-#: ../rules/base.xml.in.h:151
-msgid "Compaq Internet Keyboard (7 keys)"
-msgstr "Compaq Internet Keyboard (7 клавиш)"
-
-#: ../rules/base.xml.in.h:152
-msgid "Compaq iPaq Keyboard"
-msgstr "Compaq iPaq Keyboard"
-
-#: ../rules/base.xml.in.h:153
-msgid "Compose key position"
-msgstr "Положение клавиши Compose"
-
-#: ../rules/base.xml.in.h:154
-msgid "Control + Alt + Backspace"
-msgstr "Control + Alt + Backspace"
-
-#: ../rules/base.xml.in.h:155
-msgid "Control is mapped to Alt keys, Alt is mapped to Win keys"
-msgstr "Control используется в качестве клавиш Alt, Alt используется в качестве клавиш Win"
-
-#: ../rules/base.xml.in.h:156
-msgid "Control is mapped to Win keys (and the usual Ctrl keys)"
-msgstr "Control используется в качестве клавиш Win (и как обычный Control)"
-
-#: ../rules/base.xml.in.h:157
-msgid "Creative Desktop Wireless 7000"
-msgstr "Creative Desktop Wireless 7000"
-
-#: ../rules/base.xml.in.h:158
-msgid "Croatian"
-msgstr "Хорватская"
-
-#: ../rules/base.xml.in.h:159
-msgid "Croatian (US keyboard with Croatian digraphs)"
-msgstr "Хорватская (клавиатура США с хорватскими диграфами)"
-
-#: ../rules/base.xml.in.h:160
-msgid "Croatian (US keyboard with Croatian letters)"
-msgstr "Хорватская (клавиатура США с хорватскими буквами)"
-
-#: ../rules/base.xml.in.h:161
-msgid "Croatian (Use Croatian digraphs)"
-msgstr "Хорватская (используются хорватские диграфы)"
-
-#: ../rules/base.xml.in.h:162
-msgid "Croatian (Use guillemets for quotes)"
-msgstr "Хорватская (используются кавычки ёлочки как кавычки)"
-
-#: ../rules/base.xml.in.h:163
-msgid "Ctrl key position"
-msgstr "Положение клавиши Ctrl"
-
-#: ../rules/base.xml.in.h:164
-msgid "Ctrl+Shift"
-msgstr "Ctrl+Shift"
-
-#: ../rules/base.xml.in.h:165
-msgid "Czech"
-msgstr "Чешская"
-
-#: ../rules/base.xml.in.h:166
-msgid "Czech (UCW layout accented letters only)"
-msgstr "Чешская (раскладка UCW (только символы акцентов))"
-
-#: ../rules/base.xml.in.h:167
-msgid "Czech (US Dvorak with CZ UCW support)"
-msgstr "Чешская (Дворак США с поддержкой CZ UCW)"
-
-#: ../rules/base.xml.in.h:168
-msgid "Czech (With &lt;\\|&gt; key)"
-msgstr "Чешская (с клавишей &lt;\\|&gt;)"
-
-#: ../rules/base.xml.in.h:169
-msgid "Czech (qwerty)"
-msgstr "Чешская (qwerty)"
-
-#: ../rules/base.xml.in.h:170
-msgid "Czech (qwerty, extended Backslash)"
-msgstr "Чешская (qwerty, расширенные функции Backslash)"
-
-#: ../rules/base.xml.in.h:171
-msgid "DTK2000"
-msgstr "DTK2000"
-
-#: ../rules/base.xml.in.h:172
-msgid "Danish"
-msgstr "Датская"
-
-#: ../rules/base.xml.in.h:173
-msgid "Danish (Dvorak)"
-msgstr "Датская (Дворак)"
-
-#: ../rules/base.xml.in.h:174
-msgid "Danish (Mac)"
-msgstr "Датская (Mac)"
-
-#: ../rules/base.xml.in.h:175
-msgid "Danish (Mac, eliminate dead keys)"
-msgstr "Датская (Macintosh, без спец. клавиш (dead keys))"
-
-#: ../rules/base.xml.in.h:176
-msgid "Danish (eliminate dead keys)"
-msgstr "Датская (без спец. клавиш (dead keys))"
-
-#: ../rules/base.xml.in.h:177
-msgid "Default numeric keypad keys"
-msgstr "Клавиши цифровой клавиатуры по умолчанию"
-
-#: ../rules/base.xml.in.h:178
-msgid "Dell"
-msgstr "Dell"
-
-#: ../rules/base.xml.in.h:179
-msgid "Dell 101-key PC"
-msgstr "Dell 101-клавишный PC"
-
-#: ../rules/base.xml.in.h:180
-msgid "Dell Laptop/notebook Inspiron 6xxx/8xxx"
-msgstr "Ноутбук Dell Inspiron из серий 6xxx/8xxx"
-
-#: ../rules/base.xml.in.h:181
-msgid "Dell Laptop/notebook Precision M series"
-msgstr "Ноутбук Dell Precision из серии M"
-
-#: ../rules/base.xml.in.h:182
-msgid "Dell Latitude series laptop"
-msgstr "Ноутбук Dell из серии Latitude"
-
-#: ../rules/base.xml.in.h:183
-msgid "Dell Precision M65"
-msgstr "Dell Precision M65"
-
-#: ../rules/base.xml.in.h:184
-msgid "Dell SK-8125"
-msgstr "Dell SK-8125"
-
-#: ../rules/base.xml.in.h:185
-msgid "Dell SK-8135"
-msgstr "Dell SK-8135"
-
-#: ../rules/base.xml.in.h:186
-msgid "Dell USB Multimedia Keyboard"
-msgstr "Dell USB Multimedia Keyboard"
-
-#: ../rules/base.xml.in.h:187
-msgid "Dexxa Wireless Desktop Keyboard"
-msgstr "Dexxa Wireless Desktop Keyboard"
-
-#: ../rules/base.xml.in.h:188
-msgid "Dhivehi"
-msgstr "Дивехи"
-
-#: ../rules/base.xml.in.h:189
-msgid "Diamond 9801 / 9802 series"
-msgstr "Модели Diamond 9801/9802"
-
-#: ../rules/base.xml.in.h:190
-msgid "Dutch"
-msgstr "Голландская"
-
-#: ../rules/base.xml.in.h:191
-msgid "Dutch (Mac)"
-msgstr "Голландская (Mac)"
-
-#: ../rules/base.xml.in.h:192
-msgid "Dutch (Sun dead keys)"
-msgstr "Голландская (спец. клавиши (dead keys) Sun)"
-
-#: ../rules/base.xml.in.h:193
-msgid "Dutch (standard)"
-msgstr "Голландская (стандартная)"
-
-#: ../rules/base.xml.in.h:194
-msgid "Dzongkha"
-msgstr "Дзонг-кэ (dz"
-
-#: ../rules/base.xml.in.h:195
-msgid "Enable extra typographic characters"
-msgstr "Включить дополнительные типографские символы"
-
-#: ../rules/base.xml.in.h:196
-msgid "English (Canada)"
-msgstr "Английская (Канада)"
-
-#: ../rules/base.xml.in.h:197
-msgid "English (Colemak)"
-msgstr "Английская (Коулмак)"
-
-#: ../rules/base.xml.in.h:198
-msgid "English (Dvorak alternative international no dead keys)"
-msgstr "Английская (Дворак альтернативная международная (без спец. клавиш))"
-
-#: ../rules/base.xml.in.h:199
-msgid "English (Dvorak international with dead keys)"
-msgstr "Английская (Дворак международная с спец. клавишами)"
-
-#: ../rules/base.xml.in.h:200
-msgid "English (Dvorak)"
-msgstr "Английская (Дворак)"
-
-#: ../rules/base.xml.in.h:201
-msgid "English (Ghana)"
-msgstr "Английская (Гана)"
-
-#: ../rules/base.xml.in.h:202
-msgid "English (Ghana, GILLBT)"
-msgstr "Английская (Гана, GILLBT)"
-
-#: ../rules/base.xml.in.h:203
-msgid "English (Ghana, multilingual)"
-msgstr "Английская (Гана, международная)"
-
-#: ../rules/base.xml.in.h:204
-msgid "English (India, with RupeeSign)"
-msgstr "Английская (Индия, с знаком индийской рупии)"
-
-#: ../rules/base.xml.in.h:205
-msgid "English (Macintosh)"
-msgstr "Английская (Macintosh)"
-
-#: ../rules/base.xml.in.h:206
-msgid "English (Mali, USA Mac)"
-msgstr "Английская (Мали, Mac США)"
-
-#: ../rules/base.xml.in.h:207
-msgid "English (Mali, USA international)"
-msgstr "Английская (Мали, международная США)"
-
-#: ../rules/base.xml.in.h:208
-msgid "English (Nigeria)"
-msgstr "Английская (Нигерия)"
-
-#: ../rules/base.xml.in.h:209
-msgid "English (South Africa)"
-msgstr "Английская (Южная Африка)"
-
-#: ../rules/base.xml.in.h:210
-msgid "English (UK)"
-msgstr "Английская (Великобритания)"
-
-#: ../rules/base.xml.in.h:211
-msgid "English (UK, Colemak)"
-msgstr "Английская (Великобритания, Коулмак)"
-
-#: ../rules/base.xml.in.h:212
-msgid "English (UK, Dvorak UK punctuation)"
-msgstr "Английская (Великобритания, Дворак (английская расстановка))"
-
-#: ../rules/base.xml.in.h:213
-msgid "English (UK, Dvorak)"
-msgstr "Английская (Великобритания, Дворак)"
-
-#: ../rules/base.xml.in.h:214
-msgid "English (UK, Mac international)"
-msgstr "Английская (Великобритания, Mac международная)"
-
-#: ../rules/base.xml.in.h:215
-msgid "English (UK, Mac)"
-msgstr "Английская (Великобритания, Mac)"
-
-#: ../rules/base.xml.in.h:216
-msgid "English (UK, extended, WinKeys)"
-msgstr "Английская (Великобритания, расширенная, клавиши Win)"
-
-#: ../rules/base.xml.in.h:217
-msgid "English (UK, international with dead keys)"
-msgstr "Английская (Великобритания, международная с спец. клавишами (dead keys))"
-
-#: ../rules/base.xml.in.h:218
-msgid "English (US)"
-msgstr "Английская (США)"
-
-#: ../rules/base.xml.in.h:219
-msgid "English (US, alternative international)"
-msgstr "Английская (США, альтернативная международная)"
-
-#: ../rules/base.xml.in.h:220
-msgid "English (US, international with dead keys)"
-msgstr "Английская (США, международная с спец. клавишами (dead keys))"
-
-#: ../rules/base.xml.in.h:221
-msgid "English (US, with euro on 5)"
-msgstr "Английская (США, международная с символом евро на клавише 5)"
-
-#: ../rules/base.xml.in.h:222
-msgid "English (classic Dvorak)"
-msgstr "Английская (классическая Дворак)"
-
-#: ../rules/base.xml.in.h:223
-msgid "English (international AltGr dead keys)"
-msgstr "Английская (международная с AltGr и спец. клавишами (dead keys))"
-
-#: ../rules/base.xml.in.h:224
-msgid "English (layout toggle on multiply/divide key)"
-msgstr "Английская (переключение раскладки по клавише умножения/деления)"
-
-#: ../rules/base.xml.in.h:225
-msgid "English (left handed Dvorak)"
-msgstr "Английская (Дворак под левую руку)"
-
-#: ../rules/base.xml.in.h:226
-msgid "English (programmer Dvorak)"
-msgstr "Английская (Дворак для программистов)"
-
-#: ../rules/base.xml.in.h:227
-msgid "English (right handed Dvorak)"
-msgstr "Английская (Дворак под правую руку)"
-
-#: ../rules/base.xml.in.h:228
-msgid "Ennyah DKB-1008"
-msgstr "Ennyah DKB-1008"
-
-#: ../rules/base.xml.in.h:229
-msgid "Enter on keypad"
-msgstr "Enter на цифровой клавиатуре"
-
-#: ../rules/base.xml.in.h:230
-msgid "Esperanto"
-msgstr "Эсперанто"
-
-#: ../rules/base.xml.in.h:231
-msgid "Esperanto (displaced semicolon and quote, obsolete)"
-msgstr "Эсперанто (смещённые точка с запятой и кавычка, устарела)"
-
-#: ../rules/base.xml.in.h:232
-msgid "Estonian"
-msgstr "Эстонская"
-
-#: ../rules/base.xml.in.h:233
-msgid "Estonian (Dvorak)"
-msgstr "Эстонская (Дворак)"
-
-#: ../rules/base.xml.in.h:234
-msgid "Estonian (US keyboard with Estonian letters)"
-msgstr "Эстонская (клавиатура США с эстонскими буквами)"
-
-#: ../rules/base.xml.in.h:235
-msgid "Estonian (eliminate dead keys)"
-msgstr "Эстонская (без спец. клавиш (dead keys))"
-
-#: ../rules/base.xml.in.h:236
-msgid "Euro on 2"
-msgstr "Символ евро на клавише 2"
-
-#: ../rules/base.xml.in.h:237
-msgid "Euro on 4"
-msgstr "Символ евро на клавише 4"
-
-#: ../rules/base.xml.in.h:238
-msgid "Euro on 5"
-msgstr "Символ евро на клавише 5"
-
-#: ../rules/base.xml.in.h:239
-msgid "Euro on E"
-msgstr "Символ евро на клавише E"
-
-#: ../rules/base.xml.in.h:240
-msgid "Everex STEPnote"
-msgstr "Everex STEPnote"
-
-#: ../rules/base.xml.in.h:241
-msgid "Ewe"
-msgstr "Ewe"
-
-#: ../rules/base.xml.in.h:242
-msgid "FL90"
-msgstr "FL90"
-
-#: ../rules/base.xml.in.h:243
-msgid "Faroese"
-msgstr "Фарерская"
-
-#: ../rules/base.xml.in.h:244
-msgid "Faroese (eliminate dead keys)"
-msgstr "Фарерская (без спец. клавиш (dead keys))"
-
-#: ../rules/base.xml.in.h:245
-msgid "Filipino"
-msgstr "Филиппинская"
-
-#: ../rules/base.xml.in.h:246
-msgid "Filipino (Capewell-Dvorak Baybayin)"
-msgstr "Филиппинская (Кэйпвелл-Дворак байбайинcкая)"
-
-#: ../rules/base.xml.in.h:247
-msgid "Filipino (Capewell-Dvorak Latin)"
-msgstr "Филиппинская (Кэйпвелл-Дворак латиница)"
-
-#: ../rules/base.xml.in.h:248
-msgid "Filipino (Capewell-QWERF 2006 Baybayin)"
-msgstr "Филиппинская (Кэйпвелл-QWERF 2006 байбайинская)"
-
-#: ../rules/base.xml.in.h:249
-msgid "Filipino (Capewell-QWERF 2006 Latin)"
-msgstr "Филиппинская (Кэйпвелл-QWERF 2006 латиница)"
-
-#: ../rules/base.xml.in.h:250
-msgid "Filipino (Colemak Baybayin)"
-msgstr "Филиппинская (Коулмак байбайинская)"
-
-#: ../rules/base.xml.in.h:251
-msgid "Filipino (Colemak Latin)"
-msgstr "Филиппинская (Коулмак латиница)"
-
-#: ../rules/base.xml.in.h:252
-msgid "Filipino (Dvorak Latin)"
-msgstr "Филиппинская (Дворак латиница)"
-
-#: ../rules/base.xml.in.h:253
-msgid "Filipino (QWERTY Baybayin)"
-msgstr "Филиппинская (QWERTY байбайинская)"
-
-#: ../rules/base.xml.in.h:254
-msgid "Finnish"
-msgstr "Финская"
-
-#: ../rules/base.xml.in.h:255
-msgid "Finnish (Mac)"
-msgstr "Финская (Mac)"
-
-#: ../rules/base.xml.in.h:256
-msgid "Finnish (classic)"
-msgstr "Финская (классическая)"
-
-#: ../rules/base.xml.in.h:257
-msgid "Finnish (classic, eliminate dead keys)"
-msgstr "Финская (классическая, без спец. клавиш (dead keys))"
-
-#: ../rules/base.xml.in.h:258
-msgid "Finnish (northern Saami)"
-msgstr "Финская (cеверная cаамская)"
-
-#. This assumes the KP_ abstract symbols are actually useful for some apps
-#. The description needs to be rewritten
-#: ../rules/base.xml.in.h:261
-msgid "Four-level key with abstract separators"
-msgstr "Четырёх-рядная клавиша с абстрактными разделителями"
-
-#: ../rules/base.xml.in.h:262
-msgid "Four-level key with comma"
-msgstr "Четырёх-рядная клавиша с запятой"
-
-#: ../rules/base.xml.in.h:263
-msgid "Four-level key with dot"
-msgstr "Четырёх-рядная клавиша с точкой"
-
-#: ../rules/base.xml.in.h:264
-msgid "Four-level key with dot, latin-9 restriction"
-msgstr "Четырёх-рядная клавиша с точкой, ограничена latin-9"
-
-#: ../rules/base.xml.in.h:265
-msgid "Four-level key with momayyez"
-msgstr "Четырёх-рядная клавиша с momayyez"
-
-#: ../rules/base.xml.in.h:266
-msgid "French"
-msgstr "Французская"
-
-#: ../rules/base.xml.in.h:267
-msgid "French (Bepo, ergonomic, Dvorak way)"
-msgstr "Французская (Бепо, эргономичная, похожая на Дворак)"
-
-#: ../rules/base.xml.in.h:268
-msgid "French (Bepo, ergonomic, Dvorak way, latin-9 only)"
-msgstr "Французская (Бепо, эргономичная, похожая на Дворак, только latin-9)"
-
-#: ../rules/base.xml.in.h:269
-msgid "French (Breton)"
-msgstr "Французская (бретонская)"
-
-#: ../rules/base.xml.in.h:270
-msgid "French (Canada, Dvorak)"
-msgstr "Французская (Канада, Дворак)"
-
-#: ../rules/base.xml.in.h:271
-msgid "French (Canada, legacy)"
-msgstr "Французская (Канада, унаследованная)"
-
-#: ../rules/base.xml.in.h:272
-msgid "French (Democratic Republic of the Congo)"
-msgstr "Французская (Демократическая республика Конго)"
-
-#: ../rules/base.xml.in.h:273
-msgid "French (Dvorak)"
-msgstr "Французская (Дворак)"
-
-#: ../rules/base.xml.in.h:274
-msgid "French (Georgian AZERTY Tskapo)"
-msgstr "Французская (грузинская AZERTY Tskapo)"
-
-#: ../rules/base.xml.in.h:275
-msgid "French (Guinea)"
-msgstr "Французская (Гвинея)"
-
-#: ../rules/base.xml.in.h:276
-msgid "French (Mac)"
-msgstr "Французская (Mac)"
-
-#: ../rules/base.xml.in.h:277
-msgid "French (Mali, alternative)"
-msgstr "Французская (Мали, альтернативная)"
-
-#: ../rules/base.xml.in.h:278
-msgid "French (Morocco)"
-msgstr "Французская (Марокко)"
-
-#: ../rules/base.xml.in.h:279
-msgid "French (Occitan)"
-msgstr "Французская (окситанский язык)"
-
-#: ../rules/base.xml.in.h:280
-msgid "French (Sun dead keys)"
-msgstr "Французская (со спец. клавишами (dead keys) Sun)"
-
-#: ../rules/base.xml.in.h:281
-msgid "French (Switzerland)"
-msgstr "Французская (Швейцария)"
-
-#: ../rules/base.xml.in.h:282
-msgid "French (Switzerland, Mac)"
-msgstr "Французская (Швейцария, Mac)"
-
-#: ../rules/base.xml.in.h:283
-msgid "French (Switzerland, Sun dead keys)"
-msgstr "Французская (Швейцария, спец. клавиши (dead keys) Sun)"
-
-#: ../rules/base.xml.in.h:284
-msgid "French (Switzerland, eliminate dead keys)"
-msgstr "Французская (Швейцария, без спец. клавиш (dead keys))"
-
-#: ../rules/base.xml.in.h:285
-msgid "French (alternative)"
-msgstr "Французская (альтернативная)"
-
-#: ../rules/base.xml.in.h:286
-msgid "French (alternative, Sun dead keys)"
-msgstr "Французская (альтернативная, спец. клавиши (dead keys) Sun)"
-
-#: ../rules/base.xml.in.h:287
-msgid "French (alternative, eliminate dead keys)"
-msgstr "Французская (альтернативная, без спец. клавиш (dead keys))"
-
-#: ../rules/base.xml.in.h:288
-msgid "French (alternative, latin-9 only)"
-msgstr "Французская (альтернативная, только latin-9)"
-
-#: ../rules/base.xml.in.h:289
-msgid "French (eliminate dead keys)"
-msgstr "Французская (без спец. клавиш (dead keys))"
-
-#: ../rules/base.xml.in.h:290
-msgid "French (legacy alternative)"
-msgstr "Французская (устаревшая альтернативная)"
-
-#: ../rules/base.xml.in.h:291
-msgid "French (legacy, alternative, Sun dead keys)"
-msgstr "Французская (устаревшая альтернативная с спец. клавишами (dead keys) Sun)"
-
-#: ../rules/base.xml.in.h:292
-msgid "French (legacy, alternative, eliminate dead keys)"
-msgstr "Французская (устаревшая альтернативная без спец. клавиш (dead keys))"
-
-#: ../rules/base.xml.in.h:293
-msgid "Fujitsu-Siemens Computers AMILO laptop"
-msgstr "Ноутбук Fujitsu-Siemens Computers AMILO"
-
-#: ../rules/base.xml.in.h:294
-msgid "Fula"
-msgstr "Fula"
-
-#: ../rules/base.xml.in.h:295
-msgid "GBr"
-msgstr "GBr"
-
-#: ../rules/base.xml.in.h:296
-msgid "Ga"
-msgstr "Ga"
-
-#: ../rules/base.xml.in.h:297
-msgid "Generic 101-key PC"
-msgstr "Обычная 101-клавишная"
-
-#: ../rules/base.xml.in.h:298
-msgid "Generic 102-key (Intl) PC"
-msgstr "Обычная 102-клавишная (межд)"
-
-#: ../rules/base.xml.in.h:299
-msgid "Generic 104-key PC"
-msgstr "Обычная 104-клавишная"
-
-#: ../rules/base.xml.in.h:300
-msgid "Generic 105-key (Intl) PC"
-msgstr "Обычная 105-клавишная (межд)"
-
-#: ../rules/base.xml.in.h:301
-msgid "Genius Comfy KB-12e"
-msgstr "Genius Comfy KB-12e"
-
-#: ../rules/base.xml.in.h:302
-msgid "Genius Comfy KB-16M / Genius MM Keyboard KWD-910"
-msgstr "Genius Comfy KB-16M / Genius MM Keyboard KWD-910"
-
-#: ../rules/base.xml.in.h:303
-msgid "Genius Comfy KB-21e-Scroll"
-msgstr "Genius Comfy KB-21e-Scroll"
-
-#: ../rules/base.xml.in.h:304
-msgid "Genius KB-19e NB"
-msgstr "Genius KB-19e NB"
-
-#: ../rules/base.xml.in.h:305
-msgid "Genius KKB-2050HS"
-msgstr "Genius KKB-2050HS"
-
-#: ../rules/base.xml.in.h:306
-msgid "Georgian"
-msgstr "Грузинская"
-
-#: ../rules/base.xml.in.h:307
-msgid "Georgian (MESS)"
-msgstr "Грузинская (MESS)"
-
-#: ../rules/base.xml.in.h:308
-msgid "Georgian (Ossetian)"
-msgstr "Грузинская (осетинская)"
-
-#: ../rules/base.xml.in.h:309
-msgid "Georgian (ergonomic)"
-msgstr "Georgian (эргономичная)"
-
-#: ../rules/base.xml.in.h:310
-msgid "German"
-msgstr "Немецкая"
-
-#: ../rules/base.xml.in.h:311
-msgid "German (Austria)"
-msgstr "Немецкая (Австрия)"
-
-#: ../rules/base.xml.in.h:312
-msgid "German (Austria, Mac)"
-msgstr "Немецкая (Австрия, Mac)"
-
-#: ../rules/base.xml.in.h:313
-msgid "German (Austria, Sun dead keys)"
-msgstr "Немецкая (Австрия, с спец. клавишами (dead keys) Sun)"
-
-#: ../rules/base.xml.in.h:314
-msgid "German (Austria, eliminate dead keys)"
-msgstr "Немецкая (Австрия, без спец. клавиш (dead keys))"
-
-#: ../rules/base.xml.in.h:315
-msgid "German (Dvorak)"
-msgstr "Немецкая (Дворак)"
-
-#: ../rules/base.xml.in.h:316
-msgid "German (Mac)"
-msgstr "Немецкая (Mac)"
-
-#: ../rules/base.xml.in.h:317
-msgid "German (Mac, eliminate dead keys)"
-msgstr "Немецкая (Mac, без спец. клавиш (dead keys))"
-
-#: ../rules/base.xml.in.h:318
-msgid "German (Neo 2)"
-msgstr "Немецкая (Neo 2)"
-
-#: ../rules/base.xml.in.h:319
-msgid "German (Romanian keyboard with German letters)"
-msgstr "Немецкая (румынская клавиатура с немецкими буквами)"
-
-#: ../rules/base.xml.in.h:320
-msgid "German (Romanian keyboard with German letters, eliminate dead keys)"
-msgstr "Немецкая (румынская клавиатура с немецкими буквами, без спец. клавиш (dead keys))"
-
-#: ../rules/base.xml.in.h:321
-msgid "German (Sun dead keys)"
-msgstr "Немецкая (со спец. клавишами (dead keys) Sun)"
-
-#: ../rules/base.xml.in.h:322
-msgid "German (Switzerland, Mac)"
-msgstr "Немецкая (Швейцария, Mac)"
-
-#: ../rules/base.xml.in.h:323
-msgid "German (Switzerland, Sun dead keys)"
-msgstr "Немецкая (Швейцария, с спец. клавишами (dead keys) Sun)"
-
-#: ../rules/base.xml.in.h:324
-msgid "German (Switzerland, eliminate dead keys)"
-msgstr "Немецкая (Швейцария, без спец. клавиш (dead keys))"
-
-#: ../rules/base.xml.in.h:325
-msgid "German (dead acute)"
-msgstr "Немецкая (с dead acute)"
-
-#: ../rules/base.xml.in.h:326
-msgid "German (dead grave acute)"
-msgstr "Немецкая (с dead grave acute)"
-
-#: ../rules/base.xml.in.h:327
-msgid "German (eliminate dead keys)"
-msgstr "Немецкая (без спец. клавиш (dead keys))"
-
-#: ../rules/base.xml.in.h:328
-msgid "German (lower Sorbian qwertz)"
-msgstr "Немецкая (нижнелужицкий qwertz)"
-
-#: ../rules/base.xml.in.h:329
-msgid "German (lower Sorbian)"
-msgstr "Немецкая (нижнелужицкий)"
-
-#: ../rules/base.xml.in.h:330
-msgid "German (qwerty)"
-msgstr "Немецкая (qwerty)"
-
-#: ../rules/base.xml.in.h:331
-msgid "Greek"
-msgstr "Греческая"
-
-#: ../rules/base.xml.in.h:332
-msgid "Greek (eliminate dead keys)"
-msgstr "Греческая (без спец. клавиш (dead keys))"
-
-#: ../rules/base.xml.in.h:333
-msgid "Greek (extended)"
-msgstr "Греческая (расширенная)"
-
-#: ../rules/base.xml.in.h:334
-msgid "Greek (polytonic)"
-msgstr "Греческая (полифоническая)"
-
-#: ../rules/base.xml.in.h:335
-msgid "Greek (simple)"
-msgstr "Греческая (простая)"
-
-#: ../rules/base.xml.in.h:336
-msgid "Gujarati"
-msgstr "Гуджарати"
-
-#: ../rules/base.xml.in.h:337
-msgid "Gyration"
-msgstr "Гирашн"
-
-#: ../rules/base.xml.in.h:338
-msgid "HTC Dream"
-msgstr "HTC Dream"
-
-#: ../rules/base.xml.in.h:339
-msgid "Happy Hacking Keyboard"
-msgstr "Happy Hacking Keyboard"
-
-#: ../rules/base.xml.in.h:340
-msgid "Happy Hacking Keyboard for Mac"
-msgstr "Happy Hacking Keyboard для Mac"
-
-#: ../rules/base.xml.in.h:341
-msgid "Hausa"
-msgstr "Хауза"
-
-#: ../rules/base.xml.in.h:342
-msgid "Hebrew"
-msgstr "Иврит"
-
-#: ../rules/base.xml.in.h:343
-msgid "Hebrew (Phonetic)"
-msgstr "Иврит (фонетическая)"
-
-#: ../rules/base.xml.in.h:344
-msgid "Hebrew (Tiro)"
-msgstr "Иврит (Tiro)"
-
-#: ../rules/base.xml.in.h:345
-msgid "Hebrew (lyx)"
-msgstr "Иврит (lyx)"
-
-#: ../rules/base.xml.in.h:346
-msgid "Hewlett-Packard Internet Keyboard"
-msgstr "Hewlett-Packard Internet Keyboard"
-
-#: ../rules/base.xml.in.h:347
-msgid "Hewlett-Packard Mini 110 Notebook"
-msgstr "Hewlett-Packard Mini 110 Notebook"
-
-#: ../rules/base.xml.in.h:348
-msgid "Hewlett-Packard Omnibook 500 FA"
-msgstr "Hewlett-Packard Omnibook 500 FA"
-
-#: ../rules/base.xml.in.h:349
-msgid "Hewlett-Packard Omnibook 5xx"
-msgstr "Hewlett-Packard Omnibook 5xx"
-
-#: ../rules/base.xml.in.h:350
-msgid "Hewlett-Packard Omnibook 6000/6100"
-msgstr "Hewlett-Packard Omnibook 6000/6100"
-
-#: ../rules/base.xml.in.h:351
-msgid "Hewlett-Packard Omnibook XE3 GC"
-msgstr "Hewlett-Packard Omnibook XE3 GC"
-
-#: ../rules/base.xml.in.h:352
-msgid "Hewlett-Packard Omnibook XE3 GF"
-msgstr "Hewlett-Packard Omnibook XE3 GF"
-
-#: ../rules/base.xml.in.h:353
-msgid "Hewlett-Packard Omnibook XT1000"
-msgstr "Hewlett-Packard Omnibook XT1000"
-
-#: ../rules/base.xml.in.h:354
-msgid "Hewlett-Packard Pavilion ZT11xx"
-msgstr "Hewlett-Packard Pavilion ZT11xx"
-
-#: ../rules/base.xml.in.h:355
-msgid "Hewlett-Packard Pavilion dv5"
-msgstr "Hewlett-Packard Pavilion dv5"
-
-#: ../rules/base.xml.in.h:356
-msgid "Hewlett-Packard SK-250x Multimedia Keyboard"
-msgstr "Hewlett-Packard SK-250x Multimedia Keyboard"
-
-#: ../rules/base.xml.in.h:357
-msgid "Hewlett-Packard nx9020"
-msgstr "Hewlett-Packard nx9020"
-
-#: ../rules/base.xml.in.h:358
-msgid "Hexadecimal"
-msgstr "Шестнадцатеричная"
-
-#: ../rules/base.xml.in.h:359
-msgid "Hindi (Bolnagri)"
-msgstr "Хинди (Bolnagri)"
-
-#: ../rules/base.xml.in.h:360
-msgid "Hindi (Wx)"
-msgstr "Хинди (Wx)"
-
-#: ../rules/base.xml.in.h:361
-msgid "Honeywell Euroboard"
-msgstr "Honeywell Euroboard"
-
-#: ../rules/base.xml.in.h:362
-msgid "Htc Dream phone"
-msgstr "телефон Htc Dream"
-
-#: ../rules/base.xml.in.h:363
-msgid "Hungarian"
-msgstr "Венгерская"
-
-#: ../rules/base.xml.in.h:364
-msgid "Hungarian (101/qwerty/comma/dead keys)"
-msgstr "Венгерская (pc101/qwerty/запятая/спец. клавиши (dead keys))"
-
-#: ../rules/base.xml.in.h:365
-msgid "Hungarian (101/qwerty/comma/eliminate dead keys)"
-msgstr "Венгерская (pc101/qwerty/запятая/без спец. клавиш (dead keys))"
-
-#: ../rules/base.xml.in.h:366
-msgid "Hungarian (101/qwerty/dot/dead keys)"
-msgstr "Венгерская (pc101/qwerty/точка/спец. клавиши (dead keys))"
-
-#: ../rules/base.xml.in.h:367
-msgid "Hungarian (101/qwerty/dot/eliminate dead keys)"
-msgstr "Венгерская (pc101/qwerty/точка/без спец. клавиш (dead keys))"
-
-#: ../rules/base.xml.in.h:368
-msgid "Hungarian (101/qwertz/comma/dead keys)"
-msgstr "Венгерская (101/qwertz/запятая/спец. клавиши (dead keys))"
-
-#: ../rules/base.xml.in.h:369
-msgid "Hungarian (101/qwertz/comma/eliminate dead keys)"
-msgstr "Венгерская (101/qwertz/запятая/без спец. клавиш (dead keys))"
-
-#: ../rules/base.xml.in.h:370
-msgid "Hungarian (101/qwertz/dot/dead keys)"
-msgstr "Венгерская (101/qwertz/точка/спец. клавиши (dead keys))"
-
-#: ../rules/base.xml.in.h:371
-msgid "Hungarian (101/qwertz/dot/eliminate dead keys)"
-msgstr "Венгерская (101/qwertz/точка/без спец. клавиш (dead keys))"
-
-#: ../rules/base.xml.in.h:372
-msgid "Hungarian (102/qwerty/comma/dead keys)"
-msgstr "Венгерская (102/qwerty/запятая/спец. клавиши (dead keys))"
-
-#: ../rules/base.xml.in.h:373
-msgid "Hungarian (102/qwerty/comma/eliminate dead keys)"
-msgstr "Венгерская (102/qwerty/запятая/без спец. клавиш (dead keys))"
-
-#: ../rules/base.xml.in.h:374
-msgid "Hungarian (102/qwerty/dot/dead keys)"
-msgstr "Венгерская (102/qwerty/точка/спец. клавиши (dead keys))"
-
-#: ../rules/base.xml.in.h:375
-msgid "Hungarian (102/qwerty/dot/eliminate dead keys)"
-msgstr "Венгерская (102/qwerty/точка/без спец. клавиш (dead keys))"
-
-#: ../rules/base.xml.in.h:376
-msgid "Hungarian (102/qwertz/comma/dead keys)"
-msgstr "Венгерская (102/qwertz/запятая/спец. клавиши (dead keys))"
-
-#: ../rules/base.xml.in.h:377
-msgid "Hungarian (102/qwertz/comma/eliminate dead keys)"
-msgstr "Венгерская (102/qwertz/запятая/без спец. клавиш (dead keys))"
-
-#: ../rules/base.xml.in.h:378
-msgid "Hungarian (102/qwertz/dot/dead keys)"
-msgstr "Венгерская (102/qwertz/точка/спец. клавиши (dead keys))"
-
-#: ../rules/base.xml.in.h:379
-msgid "Hungarian (102/qwertz/dot/eliminate dead keys)"
-msgstr "Венгерская (102/qwertz/точка/без спец. клавиш (dead keys))"
-
-#: ../rules/base.xml.in.h:380
-msgid "Hungarian (eliminate dead keys)"
-msgstr "Венгерская (без спец. клавиш (dead keys))"
-
-#: ../rules/base.xml.in.h:381
-msgid "Hungarian (qwerty)"
-msgstr "Венгерская (qwerty)"
-
-#: ../rules/base.xml.in.h:382
-msgid "Hungarian (standard)"
-msgstr "Венгерская (стандартная)"
-
-#: ../rules/base.xml.in.h:383
-msgid "Hyper is mapped to Win-keys"
-msgstr "Hyper соответствует клавишам Win"
-
-#: ../rules/base.xml.in.h:384
-msgid "IBM Rapid Access"
-msgstr "IBM Rapid Access"
-
-#: ../rules/base.xml.in.h:385
-msgid "IBM Rapid Access II"
-msgstr "IBM Rapid Access II"
-
-#: ../rules/base.xml.in.h:386
-msgid "IBM Space Saver"
-msgstr "IBM Space Saver"
-
-#: ../rules/base.xml.in.h:387
-msgid "IBM ThinkPad 560Z/600/600E/A22E"
-msgstr "IBM ThinkPad 560Z/600/600E/A22E"
-
-#: ../rules/base.xml.in.h:388
-msgid "IBM ThinkPad R60/T60/R61/T61"
-msgstr "IBM ThinkPad R60/T60/R61/T61"
-
-#: ../rules/base.xml.in.h:389
-msgid "IBM ThinkPad Z60m/Z60t/Z61m/Z61t"
-msgstr "IBM ThinkPad Z60m/Z60t/Z61m/Z61t"
-
-#: ../rules/base.xml.in.h:390
-msgid "Icelandic"
-msgstr "Исландская"
-
-#: ../rules/base.xml.in.h:391
-msgid "Icelandic (Dvorak)"
-msgstr "Исландская (Дворак)"
-
-#: ../rules/base.xml.in.h:392
-msgid "Icelandic (Mac)"
-msgstr "Исландская (Mac)"
-
-#: ../rules/base.xml.in.h:393
-msgid "Icelandic (Sun dead keys)"
-msgstr "Исландская (спец. клавиши (dead keys) Sun)"
-
-#: ../rules/base.xml.in.h:394
-msgid "Icelandic (eliminate dead keys)"
-msgstr "Исландская (без спец. клавиш (dead keys))"
-
-#: ../rules/base.xml.in.h:395
-msgid "Igbo"
-msgstr "Игбо"
-
-#: ../rules/base.xml.in.h:396
-msgid "Indian"
-msgstr "Индийская"
-
-#: ../rules/base.xml.in.h:397
-msgid "Inuktitut"
-msgstr "Иннуитская"
-
-#: ../rules/base.xml.in.h:398
-msgid "Iraqi"
-msgstr "Иракская"
-
-#: ../rules/base.xml.in.h:399
-msgid "Irish"
-msgstr "Ирландская"
-
-#: ../rules/base.xml.in.h:400
-msgid "Irish (CloGaelach)"
-msgstr "Ирландская (CloGaelach)"
-
-#: ../rules/base.xml.in.h:401
-msgid "Irish (Ogham IS434)"
-msgstr "Ирландская (Огхам IS434)"
-
-#: ../rules/base.xml.in.h:402
-msgid "Irish (Ogham)"
-msgstr "Ирландская (Огхам)"
-
-#: ../rules/base.xml.in.h:403
-msgid "Irish (UnicodeExpert)"
-msgstr "Ирландская (UnicodeExpert)"
-
-#: ../rules/base.xml.in.h:404
-msgid "Italian"
-msgstr "Итальянская"
-
-#: ../rules/base.xml.in.h:405
-msgid "Italian (Georgian)"
-msgstr "Итальянская (грузинская)"
-
-#: ../rules/base.xml.in.h:406
-msgid "Italian (Mac)"
-msgstr "Итальянская (Mac)"
-
-#: ../rules/base.xml.in.h:407
-msgid "Italian (US keyboard with Italian letters)"
-msgstr "Итальянская (клавиатура США с итальянскими буквами)"
-
-#: ../rules/base.xml.in.h:408
-msgid "Italian (eliminate dead keys)"
-msgstr "Итальянская (без спец. клавиш (dead keys))"
-
-#: ../rules/base.xml.in.h:409
-msgid "Japanese"
-msgstr "Японская"
-
-#: ../rules/base.xml.in.h:410
-msgid "Japanese (Kana 86)"
-msgstr "Японская (Кана 86)"
-
-#: ../rules/base.xml.in.h:411
-msgid "Japanese (Kana)"
-msgstr "Японская (Кана)"
-
-#: ../rules/base.xml.in.h:412
-msgid "Japanese (Mac)"
-msgstr "Японская (Mac)"
-
-#: ../rules/base.xml.in.h:413
-msgid "Japanese (OADG 109A)"
-msgstr "Японская (OADG 109A)"
-
-#: ../rules/base.xml.in.h:414
-msgid "Japanese (PC-98xx Series)"
-msgstr "Японская (PC-98xx Series)"
-
-#: ../rules/base.xml.in.h:415
-msgid "Japanese keyboard options"
-msgstr "Настройки японской клавиатуры"
-
-#: ../rules/base.xml.in.h:416
-msgid "Kana Lock key is locking"
-msgstr "Кана блокируется клавишей Lock"
-
-#: ../rules/base.xml.in.h:417
-msgid "Kannada"
-msgstr "Каннада"
-
-#: ../rules/base.xml.in.h:418
-msgid "Kazakh"
-msgstr "Казахская"
-
-#: ../rules/base.xml.in.h:419
-msgid "Kazakh (with Russian)"
-msgstr "Казахская (с русским)"
-
-#: ../rules/base.xml.in.h:420
-msgid "Key sequence to kill the X server"
-msgstr "Комбинация клавиш для прерывания работы X-сервера"
-
-#: ../rules/base.xml.in.h:421
-msgid "Key to choose 3rd level"
-msgstr "Клавиша для выбора 3-го ряда"
-
-#: ../rules/base.xml.in.h:422
-msgid "Key to choose 5th level"
-msgstr "Клавиша для выбора 5-го ряда"
-
-#: ../rules/base.xml.in.h:423
-msgid "Key(s) to change layout"
-msgstr "Клавиша(и) для смены раскладки"
-
-#: ../rules/base.xml.in.h:424
-msgid "Keytronic FlexPro"
-msgstr "Keytronic FlexPro"
-
-#: ../rules/base.xml.in.h:425
-msgid "Khmer (Cambodian)"
-msgstr "Кхмерская (камбоджийская)"
-
-#: ../rules/base.xml.in.h:426
-msgid "Kikuyu"
-msgstr "Кикуйу"
-
-#: ../rules/base.xml.in.h:427
-msgid "Kinesis"
-msgstr "Kinesis"
-
-#: ../rules/base.xml.in.h:428
-msgid "Korean"
-msgstr "Корейская"
-
-#: ../rules/base.xml.in.h:429
-msgid "Korean (101/104 key compatible)"
-msgstr "Корейская (совместимая c 101/104 кнопочной)"
-
-#: ../rules/base.xml.in.h:430
-msgid "Kurdish (Iran, Arabic-Latin)"
-msgstr "Курдская (Иран, арабо-латинская)"
-
-#: ../rules/base.xml.in.h:431
-msgid "Kurdish (Iran, F)"
-msgstr "Курдская (Иран, F)"
-
-#: ../rules/base.xml.in.h:432
-msgid "Kurdish (Iran, Latin Q)"
-msgstr "Курдская (Иран, латинская Q)"
-
-#: ../rules/base.xml.in.h:433
-msgid "Kurdish (Iran, latin alt-Q)"
-msgstr "Курдская (Иран, латинская alt-Q)"
-
-#: ../rules/base.xml.in.h:434
-msgid "Kurdish (Iraq, Arabic-Latin)"
-msgstr "Курдская (Ирак, арабо-латинская)"
-
-#: ../rules/base.xml.in.h:435
-msgid "Kurdish (Iraq, F)"
-msgstr "Курдская (Ирак, F)"
-
-#: ../rules/base.xml.in.h:436
-msgid "Kurdish (Iraq, Latin Alt-Q)"
-msgstr "Курдская (Ирак, латинская alt-Q)"
-
-#: ../rules/base.xml.in.h:437
-msgid "Kurdish (Iraq, Latin Q)"
-msgstr "Курдская (Ирак, латинская Q)"
-
-#: ../rules/base.xml.in.h:438
-msgid "Kurdish (Syria, F)"
-msgstr "Курдская (Сирия, F)"
-
-#: ../rules/base.xml.in.h:439
-msgid "Kurdish (Syria, Latin Alt-Q)"
-msgstr "Курдская (Сирия, латинская Alt-Q)"
-
-#: ../rules/base.xml.in.h:440
-msgid "Kurdish (Syria, Latin Q)"
-msgstr "Курдская (Сирия, латинская Q)"
-
-#: ../rules/base.xml.in.h:441
-msgid "Kurdish (Turkey, F)"
-msgstr "Курдская (Турция, F)"
-
-#: ../rules/base.xml.in.h:442
-msgid "Kurdish (Turkey, Latin Alt-Q)"
-msgstr "Курдская (Турция, латинская Alt-Q)"
-
-#: ../rules/base.xml.in.h:443
-msgid "Kurdish (Turkey, Latin Q)"
-msgstr "Курдская (Турция, латинская Q)"
-
-#: ../rules/base.xml.in.h:444
-msgid "Kutenai"
-msgstr "Кутенайская"
-
-#: ../rules/base.xml.in.h:445
-msgid "Kyrgyz"
-msgstr "Киргизская"
-
-#: ../rules/base.xml.in.h:446
-msgid "Kyrgyz (phonetic)"
-msgstr "Киргизская (фонетическая)"
-
-#: ../rules/base.xml.in.h:447
-msgid "Lao"
-msgstr "Лаосская"
-
-#: ../rules/base.xml.in.h:448
-msgid "Lao (STEA proposed standard layout)"
-msgstr "Лаосская (стандартная раскладка, предложенная STEA)"
-
-#: ../rules/base.xml.in.h:449
-msgid "Laptop/notebook Compaq (eg. Armada) Laptop Keyboard"
-msgstr "Клавиатура ноутбука Compaq (например, Armada)"
-
-#: ../rules/base.xml.in.h:450
-msgid "Laptop/notebook Compaq (eg. Presario) Internet Keyboard"
-msgstr "«Интернет-клавиатура» ноутбука Compaq (например, Presario)"
-
-#: ../rules/base.xml.in.h:451
-msgid "Laptop/notebook eMachines m68xx"
-msgstr "Ноутбук eMachines из серии m68xx"
-
-#: ../rules/base.xml.in.h:452
-msgid "Latvian"
-msgstr "Латышская"
-
-#: ../rules/base.xml.in.h:453
-msgid "Latvian (Apostrophe ' variant)"
-msgstr "Латышская (вариант с апострофом ')"
-
-#: ../rules/base.xml.in.h:454
-msgid "Latvian (F variant)"
-msgstr "Латышская (вариант с F)"
-
-#: ../rules/base.xml.in.h:455
-msgid "Latvian (Tilde ~ variant)"
-msgstr "Латышская (вариант с тильдой ~)"
-
-#: ../rules/base.xml.in.h:456
-msgid "Left Alt"
-msgstr "Левая клавиша Alt"
-
-#: ../rules/base.xml.in.h:457
-msgid "Left Alt (while pressed)"
-msgstr "Левая клавиша Alt (пока нажата)"
-
-#: ../rules/base.xml.in.h:458
-msgid "Left Alt is swapped with Left Win"
-msgstr "Левая клавиша Alt поменяна местами с левой клавишей Win"
-
-#: ../rules/base.xml.in.h:459
-msgid "Left Ctrl"
-msgstr "Левая клавиша Ctrl"
-
-#: ../rules/base.xml.in.h:460
-msgid "Left Ctrl (to first layout), Right Ctrl (to last layout)"
-msgstr "Левая Ctrl (на первую раскладку), Правая Ctrl (на последнюю раскладку)"
-
-#: ../rules/base.xml.in.h:461
-msgid "Left Ctrl+Left Shift"
-msgstr "Левая Ctrl+Левая Shift"
-
-#: ../rules/base.xml.in.h:462
-msgid "Left Shift"
-msgstr "Левая клавиша Shift"
-
-#: ../rules/base.xml.in.h:463
-msgid "Left Win"
-msgstr "Левая клавиша Win"
-
-#: ../rules/base.xml.in.h:464
-msgid "Left Win (to first layout), Right Win/Menu (to last layout)"
-msgstr "Левая Win (на первую раскладку), Правая Win/Menu (на последнюю раскладку)"
-
-#: ../rules/base.xml.in.h:465
-msgid "Left Win (while pressed)"
-msgstr "Левая клавиша Win (пока нажата)"
-
-#: ../rules/base.xml.in.h:466
-msgid "Left Win chooses 5th level, locks when pressed together with another 5th-level-chooser"
-msgstr "По левой клавише Win выбирается 5-й ряд, блокирует, блокирует при нажатии вместе с другим выборщиком-5-го-ряда"
-
-#: ../rules/base.xml.in.h:467
-msgid "Left Win chooses 5th level, locks when pressed together with another 5th-level-chooser, one press releases the lock"
-msgstr "По левой клавише Win выбирается 5-й ряд, блокирует, блокирует при нажатии вместе с другим выборщиком-5-го-ряда, однократное нажатие снимает блокировку"
-
-#: ../rules/base.xml.in.h:468
-msgid "LeftCtrl+LeftWin (to first layout), RightCtrl+Menu (to second layout)"
-msgstr "Левая-Ctrl+Левая-Win (на первую раскладку), Правая-Ctrl+Menu (на вторую раскладку)"
-
-#: ../rules/base.xml.in.h:469
-msgid "Legacy"
-msgstr "Legacy"
-
-#: ../rules/base.xml.in.h:470
-msgid "Legacy Wang 724"
-msgstr "Старая Wang 724"
-
-#. Actually, with KP_SEPARATOR, as the old keypad(comma)
-#: ../rules/base.xml.in.h:472
-msgid "Legacy key with comma"
-msgstr "Клавиша Legacy с запятой"
-
-#: ../rules/base.xml.in.h:473
-msgid "Legacy key with dot"
-msgstr "Клавиша Legacy с точкой"
-
-#: ../rules/base.xml.in.h:474
-msgid "Lithuanian"
-msgstr "Литовская"
-
-#: ../rules/base.xml.in.h:475
-msgid "Lithuanian (IBM LST 1205-92)"
-msgstr "Литовская (IBM LST 1205-92)"
-
-#: ../rules/base.xml.in.h:476
-msgid "Lithuanian (LEKP)"
-msgstr "Литовская (LEKP)"
-
-#: ../rules/base.xml.in.h:477
-msgid "Lithuanian (LEKPa)"
-msgstr "Литовская (LEKPa)"
-
-#: ../rules/base.xml.in.h:478
-msgid "Lithuanian (US keyboard with Lithuanian letters)"
-msgstr "Литовская (клавиатура США с литовскими буквами)"
-
-#: ../rules/base.xml.in.h:479
-msgid "Lithuanian (standard)"
-msgstr "Литовская (стандартная)"
-
-#: ../rules/base.xml.in.h:480
-msgid "Logitech Access Keyboard"
-msgstr "Logitech Access Keyboard"
-
-#: ../rules/base.xml.in.h:481
-msgid "Logitech Cordless Desktop"
-msgstr "Logitech Cordless Desktop"
-
-#: ../rules/base.xml.in.h:482
-msgid "Logitech Cordless Desktop (alternate option)"
-msgstr "Logitech Cordless Desktop (альтернативный вариант)"
-
-#: ../rules/base.xml.in.h:483
-msgid "Logitech Cordless Desktop EX110"
-msgstr "Logitech Cordless Desktop EX110"
-
-#: ../rules/base.xml.in.h:484
-msgid "Logitech Cordless Desktop LX-300"
-msgstr "Logitech Cordless Desktop LX-300"
-
-#: ../rules/base.xml.in.h:485
-msgid "Logitech Cordless Desktop Navigator"
-msgstr "Logitech Cordless Desktop Navigator"
-
-#: ../rules/base.xml.in.h:486
-msgid "Logitech Cordless Desktop Optical"
-msgstr "Logitech Cordless Desktop Optical"
-
-#: ../rules/base.xml.in.h:487
-msgid "Logitech Cordless Desktop Pro (alternate option 2)"
-msgstr "Logitech Cordless Desktop Pro (альтернативный вариант 2)"
-
-#: ../rules/base.xml.in.h:488
-msgid "Logitech Cordless Desktop iTouch"
-msgstr "Logitech Cordless Desktop iTouch"
-
-#: ../rules/base.xml.in.h:489
-msgid "Logitech Cordless Freedom/Desktop Navigator"
-msgstr "Logitech Cordless Freedom/Desktop Navigator"
-
-#: ../rules/base.xml.in.h:490
-msgid "Logitech G15 extra keys via G15daemon"
-msgstr "Дополнительные клавиши Logitech G15 с помощью службы G15"
-
-#: ../rules/base.xml.in.h:491
-msgid "Logitech Generic Keyboard"
-msgstr "Logitech Generic Keyboard"
-
-#: ../rules/base.xml.in.h:492
-msgid "Logitech Internet 350 Keyboard"
-msgstr "Logitech Internet 350 Keyboard"
-
-#: ../rules/base.xml.in.h:493
-msgid "Logitech Internet Keyboard"
-msgstr "Logitech Internet Keyboard"
-
-#: ../rules/base.xml.in.h:494
-msgid "Logitech Internet Navigator Keyboard"
-msgstr "Logitech Internet Navigator Keyboard"
-
-#: ../rules/base.xml.in.h:495
-msgid "Logitech Media Elite Keyboard"
-msgstr "Logitech Media Elite Keyboard"
-
-#: ../rules/base.xml.in.h:496
-msgid "Logitech Ultra-X Cordless Media Desktop Keyboard"
-msgstr "Logitech Ultra-X Cordless Media Desktop Keyboard"
-
-#: ../rules/base.xml.in.h:497
-msgid "Logitech Ultra-X Keyboard"
-msgstr "Logitech Ultra-X Keyboard"
-
-#: ../rules/base.xml.in.h:498
-msgid "Logitech diNovo Edge Keyboard"
-msgstr "Logitech diNovo Edge Keyboard"
-
-#: ../rules/base.xml.in.h:499
-msgid "Logitech diNovo Keyboard"
-msgstr "Logitech diNovo Keyboard"
-
-#: ../rules/base.xml.in.h:500
-msgid "Logitech iTouch"
-msgstr "Logitech iTouch"
-
-#: ../rules/base.xml.in.h:501
-msgid "Logitech iTouch Cordless Keyboard (model Y-RB6)"
-msgstr "Logitech iTouch Cordless Keyboard (модель Y-RB6)"
-
-#: ../rules/base.xml.in.h:502
-msgid "Logitech iTouch Internet Navigator Keyboard SE"
-msgstr "Logitech iTouch Internet Navigator Keyboard SE"
-
-#: ../rules/base.xml.in.h:503
-msgid "Logitech iTouch Internet Navigator Keyboard SE (USB)"
-msgstr "Logitech iTouch Internet Navigator Keyboard SE (USB)"
-
-#: ../rules/base.xml.in.h:504
-msgid "MacBook/MacBook Pro"
-msgstr "MacBook/MacBook Pro"
-
-#: ../rules/base.xml.in.h:505
-msgid "MacBook/MacBook Pro (Intl)"
-msgstr "MacBook/MacBook Pro (межд)"
-
-#: ../rules/base.xml.in.h:506
-msgid "Macedonian"
-msgstr "Македонская"
-
-#: ../rules/base.xml.in.h:507
-msgid "Macedonian (eliminate dead keys)"
-msgstr "Македонская (без спец. клавиш (dead keys))"
-
-#: ../rules/base.xml.in.h:508
-msgid "Macintosh"
-msgstr "Macintosh"
-
-#: ../rules/base.xml.in.h:509
-msgid "Macintosh Old"
-msgstr "Старый Macintosh"
-
-#: ../rules/base.xml.in.h:510
-msgid "Make Caps Lock an additional Backspace"
-msgstr "Использовать Caps Lock как дополнительную клавишу Backspace"
-
-#: ../rules/base.xml.in.h:511
-msgid "Make Caps Lock an additional Control but keep the Caps_Lock keysym"
-msgstr "Использовать Caps Lock как дополнительную клавишу Control, но сохранить символ клавиши Caps_Lock"
-
-#: ../rules/base.xml.in.h:512
-msgid "Make Caps Lock an additional Ctrl"
-msgstr "Использовать Caps Lock как дополнительную клавишу Ctrl"
-
-#: ../rules/base.xml.in.h:513
-msgid "Make Caps Lock an additional ESC"
-msgstr "Использовать Caps Lock как дополнительную клавишу ESC"
-
-#: ../rules/base.xml.in.h:514
-msgid "Make Caps Lock an additional Hyper"
-msgstr "Использовать Caps Lock как дополнительную клавишу Hyper"
-
-#: ../rules/base.xml.in.h:515
-msgid "Make Caps Lock an additional Num Lock"
-msgstr "Использовать Caps Lock как дополнительную клавишу Num Lock"
-
-#: ../rules/base.xml.in.h:516
-msgid "Make Caps Lock an additional Super"
-msgstr "Использовать Caps Lock как дополнительную клавишу Super"
-
-#: ../rules/base.xml.in.h:517
-msgid "Malayalam"
-msgstr "Малайaлам"
-
-#: ../rules/base.xml.in.h:518
-msgid "Malayalam (Lalitha)"
-msgstr "Малайaламская (лалита)"
-
-#: ../rules/base.xml.in.h:519
-msgid "Malayalam (enhanced Inscript with Rupee Sign)"
-msgstr "Малайaламская (улучшенный Inscript со символом рупии)"
-
-#: ../rules/base.xml.in.h:520
-msgid "Maltese"
-msgstr "Мальтийская"
-
-#: ../rules/base.xml.in.h:521
-msgid "Maltese (with US layout)"
-msgstr "Мальтийская (с раскладкой США)"
-
-#: ../rules/base.xml.in.h:522
-msgid "Memorex MX1998"
-msgstr "Memorex MX1998"
-
-#: ../rules/base.xml.in.h:523
-msgid "Memorex MX2500 EZ-Access Keyboard"
-msgstr "Memorex MX2500 EZ-Access Keyboard"
-
-#: ../rules/base.xml.in.h:524
-msgid "Memorex MX2750"
-msgstr "Memorex MX2750"
-
-#: ../rules/base.xml.in.h:525
-msgid "Menu"
-msgstr "Menu"
-
-#: ../rules/base.xml.in.h:526
-msgid "Meta is mapped to Left Win"
-msgstr "Meta соответствует левой клавише Win"
-
-#: ../rules/base.xml.in.h:527
-msgid "Meta is mapped to Win keys"
-msgstr "Meta соответствует клавишам Win"
-
-#: ../rules/base.xml.in.h:528
-msgid "Meta on Left Ctrl"
-msgstr "Meta на левой клавише Ctrl"
-
-#: ../rules/base.xml.in.h:529
-msgid "Microsoft Comfort Curve Keyboard 2000"
-msgstr "Microsoft Comfort Curve Keyboard 2000"
-
-#: ../rules/base.xml.in.h:530
-msgid "Microsoft Internet Keyboard"
-msgstr "Microsoft Internet Keyboard"
-
-#: ../rules/base.xml.in.h:531
-msgid "Microsoft Internet Keyboard Pro, Swedish"
-msgstr "Microsoft Internet Keyboard Pro, шведская"
-
-#: ../rules/base.xml.in.h:532
-msgid "Microsoft Natural"
-msgstr "Microsoft Natural"
-
-#: ../rules/base.xml.in.h:533
-msgid "Microsoft Natural Keyboard Elite"
-msgstr "Microsoft Natural Keyboard Elite"
-
-#: ../rules/base.xml.in.h:534
-msgid "Microsoft Natural Keyboard Pro / Microsoft Internet Keyboard Pro"
-msgstr "Microsoft Natural Keyboard Pro / Microsoft Internet Keyboard Pro"
-
-#: ../rules/base.xml.in.h:535
-msgid "Microsoft Natural Keyboard Pro OEM"
-msgstr "Microsoft Natural Keyboard Pro OEM"
-
-#: ../rules/base.xml.in.h:536
-msgid "Microsoft Natural Keyboard Pro USB / Microsoft Internet Keyboard Pro"
-msgstr "Microsoft Natural Keyboard Pro USB / Microsoft Internet Keyboard Pro"
-
-#: ../rules/base.xml.in.h:537
-msgid "Microsoft Natural Wireless Ergonomic Keyboard 4000"
-msgstr "Microsoft Natural Wireless Ergonomic Keyboard 4000"
-
-#: ../rules/base.xml.in.h:538
-msgid "Microsoft Natural Wireless Ergonomic Keyboard 7000"
-msgstr "Microsoft Natural Wireless Ergonomic Keyboard 7000"
-
-#: ../rules/base.xml.in.h:539
-msgid "Microsoft Office Keyboard"
-msgstr "Microsoft Office Keyboard"
-
-#: ../rules/base.xml.in.h:540
-msgid "Microsoft Wireless Multimedia Keyboard 1.0A"
-msgstr "Microsoft Wireless Multimedia Keyboard 1.0A"
-
-#: ../rules/base.xml.in.h:541
-msgid "Miscellaneous compatibility options"
-msgstr "Разные параметры совместимости"
-
-#: ../rules/base.xml.in.h:542
-msgid "Mongolian"
-msgstr "Монгольская"
-
-#: ../rules/base.xml.in.h:543
-msgid "Montenegrin"
-msgstr "Черногорская"
-
-#: ../rules/base.xml.in.h:544
-msgid "Montenegrin (Cyrillic with guillemets)"
-msgstr "Черногорская (кириллица с кавычками ёлочками)"
-
-#: ../rules/base.xml.in.h:545
-msgid "Montenegrin (Cyrillic)"
-msgstr "Черногорская (кириллица)"
-
-#: ../rules/base.xml.in.h:546
-msgid "Montenegrin (Cyrillic, Z and ZHE swapped)"
-msgstr "Черногорская (кириллица, З и Ж переставлены местами)"
-
-#: ../rules/base.xml.in.h:547
-msgid "Montenegrin (Latin qwerty)"
-msgstr "Черногорская (латинская qwerty)"
-
-#: ../rules/base.xml.in.h:548
-msgid "Montenegrin (Latin unicode qwerty)"
-msgstr "Черногорская (латинская юникодная qwerty)"
-
-#: ../rules/base.xml.in.h:549
-msgid "Montenegrin (Latin unicode)"
-msgstr "Черногорская (латинская юникодная)"
-
-#: ../rules/base.xml.in.h:550
-msgid "Montenegrin (Latin with guillemets)"
-msgstr "Черногорская (латинская с кавычками ёлочками)"
-
-#: ../rules/base.xml.in.h:551
-msgid "Māori"
-msgstr "Маорийская"
-
-#: ../rules/base.xml.in.h:552
-msgid "NICOLA-F style Backspace"
-msgstr "Backspace в стиле NICOLA-F"
-
-#: ../rules/base.xml.in.h:553
-msgid "Nepali"
-msgstr "Непальская"
-
-#: ../rules/base.xml.in.h:554
-msgid "Non-breakable space character at fourth level"
-msgstr "Символ неразрывного пробела в четвёртом ряду"
-
-#: ../rules/base.xml.in.h:555
-msgid "Non-breakable space character at fourth level, thin non-breakable space character at sixth level"
-msgstr "Символ неразрывного пробела в четвёртом ряду, символ тонкого неразрывного пробела в шестом ряду"
-
-#: ../rules/base.xml.in.h:556
-msgid "Non-breakable space character at fourth level, thin non-breakable space character at sixth level (via Ctrl+Shift)"
-msgstr "Символ неразрывного пробела в четвёртом ряду, символ тонкого неразрывного пробела в шестом ряду (с помощью Ctrl+Shift)"
-
-#: ../rules/base.xml.in.h:557
-msgid "Non-breakable space character at second level"
-msgstr "Символ неразрывного пробела во втором ряду"
-
-#: ../rules/base.xml.in.h:558
-msgid "Non-breakable space character at third level"
-msgstr "Символ неразрывного пробела в третьем ряду"
-
-#: ../rules/base.xml.in.h:559
-msgid "Non-breakable space character at third level, nothing at fourth level"
-msgstr "Символ неразрывного пробела в третьем ряду, ничего на четвёртом"
-
-#: ../rules/base.xml.in.h:560
-msgid "Non-breakable space character at third level, thin non-breakable space character at fourth level"
-msgstr "Символ неразрывного пробела в третьем ряду, символ тонкого неразрывного пробела в четвёртом ряду"
-
-#: ../rules/base.xml.in.h:561
-msgid "Northgate OmniKey 101"
-msgstr "Northgate OmniKey 101"
-
-#: ../rules/base.xml.in.h:562
-msgid "Norwegian"
-msgstr "Норвежская"
-
-#: ../rules/base.xml.in.h:563
-msgid "Norwegian (Dvorak)"
-msgstr "Норвежская (Дворак)"
-
-#: ../rules/base.xml.in.h:564
-msgid "Norwegian (Mac)"
-msgstr "Норвежская (Mac)"
-
-#: ../rules/base.xml.in.h:565
-msgid "Norwegian (Mac, eliminate dead keys)"
-msgstr "Норвежская (Mac, без спец. клавиш (dead keys))"
-
-#: ../rules/base.xml.in.h:566
-msgid "Norwegian (Northern Saami"
-msgstr "Норвежская (Северная Саамская)"
-
-#: ../rules/base.xml.in.h:567
-msgid "Norwegian (eliminate dead keys)"
-msgstr "Норвежская (без спец. клавиш (dead keys))"
-
-#: ../rules/base.xml.in.h:568
-msgid "Norwegian (northern Saami, eliminate dead keys)"
-msgstr "Норвежская (Северная Саамская, без спец. клавиш (dead keys))"
-
-#: ../rules/base.xml.in.h:569
-msgid "Num Lock"
-msgstr "Num Lock"
-
-#: ../rules/base.xml.in.h:570
-msgid "Numeric keypad delete key behaviour"
-msgstr "Функция клавиши Delete на цифровой клавиатуре"
-
-#: ../rules/base.xml.in.h:571
-msgid "Numeric keypad keys work as with Mac"
-msgstr "Клавиши цифровой клавиатуры работают как в Mac"
-
-#: ../rules/base.xml.in.h:572
-msgid "Numeric keypad layout selection"
-msgstr "Выбор раскладки цифровой клавиатуры"
-
-#: ../rules/base.xml.in.h:573
-msgid "OLPC"
-msgstr "OLPC"
-
-#: ../rules/base.xml.in.h:574
-msgid "Oriya"
-msgstr "Орийя"
-
-#: ../rules/base.xml.in.h:575
-msgid "Ortek MCK-800 MM/Internet keyboard"
-msgstr "Ortek MCK-800 MM/Internet keyboard"
-
-#: ../rules/base.xml.in.h:576
-msgid "PC-98xx Series"
-msgstr "PC-98xx Series"
-
-#: ../rules/base.xml.in.h:577
-msgid "Pashto"
-msgstr "Пуштунская"
-
-#: ../rules/base.xml.in.h:578
-msgid "Pashto (Afghanistan, OLPC)"
-msgstr "Пуштунская (Афганистан, OLPC)"
-
-#: ../rules/base.xml.in.h:579
-msgid "Pause"
-msgstr "Pause"
-
-#: ../rules/base.xml.in.h:580
-msgid "Persian"
-msgstr "Персидская"
-
-#: ../rules/base.xml.in.h:581
-msgid "Persian (Afghanistan, Dari OLPC)"
-msgstr "Персидская (Афганистан, Dari OLPC)"
-
-#: ../rules/base.xml.in.h:582
-msgid "Persian (with Persian Keypad)"
-msgstr "Персидская (с персидской доп. панелью)"
-
-#: ../rules/base.xml.in.h:583
-msgid "Philippines - Dvorak (Baybayin)"
-msgstr "Филиппинская (Дворак, байбайин)"
-
-#: ../rules/base.xml.in.h:584
-msgid "Polish"
-msgstr "Польская"
-
-#: ../rules/base.xml.in.h:585
-msgid "Polish (Dvorak)"
-msgstr "Польская (Дворак)"
-
-#: ../rules/base.xml.in.h:586
-msgid "Polish (Dvorak, polish quotes on key 1)"
-msgstr "Польская (Дворак, польские кавычки на клавише 1)"
-
-#: ../rules/base.xml.in.h:587
-msgid "Polish (Dvorak, polish quotes on quotemark key)"
-msgstr "Польская (Дворак, польские кавычки на клавишах с кавычками)"
-
-#: ../rules/base.xml.in.h:588
-msgid "Polish (Kashubian)"
-msgstr "Польская (кашубская)"
-
-#: ../rules/base.xml.in.h:589
-msgid "Polish (programmer Dvorak)"
-msgstr "Польская (Дворак для программистов)"
-
-#: ../rules/base.xml.in.h:590
-msgid "Polish (qwertz)"
-msgstr "Польская (qwertz)"
-
-#: ../rules/base.xml.in.h:591
-msgid "Portuguese"
-msgstr "Португальская"
-
-#: ../rules/base.xml.in.h:592
-msgid "Portuguese (Brazil)"
-msgstr "Португальская (Бразилия)"
-
-#: ../rules/base.xml.in.h:593
-msgid "Portuguese (Brazil, Dvorak)"
-msgstr "Португальская (Бразилия, Дворак)"
-
-#: ../rules/base.xml.in.h:594
-msgid "Portuguese (Brazil, eliminate dead keys)"
-msgstr "Португальская (Бразилия, без спец. клавиш (dead keys))"
-
-#: ../rules/base.xml.in.h:595
-msgid "Portuguese (Brazil, nativo for Esperanto)"
-msgstr "Португальская (Бразилия, nativo для эсперанто)"
-
-#: ../rules/base.xml.in.h:596
-msgid "Portuguese (Brazil, nativo for USA keyboards)"
-msgstr "Португальская (Бразилия, nativo для клавиатур США)"
-
-#: ../rules/base.xml.in.h:597
-msgid "Portuguese (Brazil, nativo)"
-msgstr "Португальская (Бразилия, nativo)"
-
-#: ../rules/base.xml.in.h:598
-msgid "Portuguese (Mac)"
-msgstr "Португальская (Mac)"
-
-#: ../rules/base.xml.in.h:599
-msgid "Portuguese (Mac, Sun dead keys)"
-msgstr "Португальская (Mac, спец. клавиши (dead keys) Sun)"
-
-#: ../rules/base.xml.in.h:600
-msgid "Portuguese (Mac, eliminate dead keys)"
-msgstr "Португальская (Mac, без спец. клавиш (dead keys))"
-
-#: ../rules/base.xml.in.h:601
-msgid "Portuguese (Nativo for Esperanto)"
-msgstr "Португальская (Nativo для эсперанто)"
-
-#: ../rules/base.xml.in.h:602
-msgid "Portuguese (Nativo for USA keyboards)"
-msgstr "Португальская (Nativo для клавиатур США)"
-
-#: ../rules/base.xml.in.h:603
-msgid "Portuguese (Nativo)"
-msgstr "Португальская (Nativo)"
-
-#: ../rules/base.xml.in.h:604
-msgid "Portuguese (Sun dead keys)"
-msgstr "Португальская (спец. клавиши (dead keys) Sun)"
-
-#: ../rules/base.xml.in.h:605
-msgid "Portuguese (eliminate dead keys)"
-msgstr "Португальская (без спец. клавиш (dead keys))"
-
-#: ../rules/base.xml.in.h:606
-msgid "Propeller Voyager (KTEZ-1000)"
-msgstr "Propeller Voyager (KTEZ-1000)"
-
-#: ../rules/base.xml.in.h:607
-msgid "PrtSc"
-msgstr "PrtSc"
-
-#: ../rules/base.xml.in.h:608
-msgid "Punjabi (Gurmukhi Jhelum)"
-msgstr "Пенджабская (гурмукхи Jhelum)"
-
-#: ../rules/base.xml.in.h:609
-msgid "Punjabi (Gurmukhi)"
-msgstr "Пенджабская (гурмукхи)"
-
-#: ../rules/base.xml.in.h:610
-msgid "QTronix Scorpius 98N+"
-msgstr "QTronix Scorpius 98N+"
-
-#: ../rules/base.xml.in.h:611
-msgid "Right Alt"
-msgstr "Правая клавиша Alt"
-
-#: ../rules/base.xml.in.h:612
-msgid "Right Alt (while pressed)"
-msgstr "Правая клавиша Alt (пока нажата)"
-
-#: ../rules/base.xml.in.h:613
-msgid "Right Alt chooses 5th level and activates level5-Lock when pressed together with another 5th-level-chooser, one press releases the lock"
-msgstr "По правой клавише Alt выбирается 5-й ряд и активируется level5-Lock при нажатии вместе с другим выборщиком-5-го-ряда, однократное нажатие снимает блокировку"
-
-#: ../rules/base.xml.in.h:614
-msgid "Right Alt chooses 5th level, locks when pressed together with another 5th-level-chooser"
-msgstr "По правой клавише Alt выбирается 5-й ряд, блокируется при нажатии вместе с другим выборщиком-5-го-ряда"
-
-#: ../rules/base.xml.in.h:615
-msgid "Right Alt chooses 5th level, locks when pressed together with another 5th-level-chooser, one press releases the lock"
-msgstr "По правой клавише Alt выбирается 5-й ряд, блокируется при нажатии вместе с другим выборщиком-5-го-ряда, однократное нажатие снимает блокировку"
-
-#: ../rules/base.xml.in.h:616
-msgid "Right Alt key never chooses 3rd level"
-msgstr "По правой клавише Alt никогда не выбирается третий ряд"
-
-#: ../rules/base.xml.in.h:617
-msgid "Right Alt, Shift+Right Alt key is Multi_Key"
-msgstr "Правая клавиша Alt, Shift и правая Alt вместе работают как Multi_Key"
-
-#: ../rules/base.xml.in.h:618
-msgid "Right Ctrl"
-msgstr "Правая клавиша Ctrl"
-
-#: ../rules/base.xml.in.h:619
-msgid "Right Ctrl (while pressed)"
-msgstr "Правая клавиша Ctrl (пока нажата)"
-
-#: ../rules/base.xml.in.h:620
-msgid "Right Ctrl as Right Alt"
-msgstr "Правая клавиша Ctrl работает как правая клавиша Alt"
-
-#: ../rules/base.xml.in.h:621
-msgid "Right Ctrl is mapped to Menu"
-msgstr "Правая клавиша Ctrl соответствует клавише Menu"
-
-#: ../rules/base.xml.in.h:622
-msgid "Right Ctrl+Right Shift"
-msgstr "Правая Ctrl+Правая Shift"
-
-#: ../rules/base.xml.in.h:623
-msgid "Right Shift"
-msgstr "Правая клавиша Shift"
-
-#: ../rules/base.xml.in.h:624
-msgid "Right Win"
-msgstr "Правая клавиша Win"
-
-#: ../rules/base.xml.in.h:625
-msgid "Right Win (while pressed)"
-msgstr "Правая клавиша Win (пока нажата)"
-
-#: ../rules/base.xml.in.h:626
-msgid "Right Win chooses 5th level, locks when pressed together with another 5th-level-chooser"
-msgstr "По правой клавише Win выбирается 5-й ряд, блокируется при нажатии вместе с другим выборщиком-5-го-ряда"
-
-#: ../rules/base.xml.in.h:627
-msgid "Right Win chooses 5th level, locks when pressed together with another 5th-level-chooser, one press releases the lock"
-msgstr "По правой клавише Win выбирается 5-й ряд, блокируется при нажатии вместе с другим выборщиком-5-го-ряда, однократное нажатие снимает блокировку"
-
-#: ../rules/base.xml.in.h:628
-msgid "Romanian"
-msgstr "Румынская"
-
-#: ../rules/base.xml.in.h:629
-msgid "Romanian (Crimean Tatar Dobruca-1 Q)"
-msgstr "Румынская (крымско-татарская Dobruca-1 Q)"
-
-#: ../rules/base.xml.in.h:630
-msgid "Romanian (Crimean Tatar Dobruca-2 Q)"
-msgstr "Румынская (крымско-татарская Dobruca-2 Q)"
-
-#: ../rules/base.xml.in.h:631
-msgid "Romanian (Crimean Tatar Turkish Alt-Q)"
-msgstr "Румынская (крымско-татарская турецкая Alt-Q)"
-
-#: ../rules/base.xml.in.h:632
-msgid "Romanian (Crimean Tatar Turkish F)"
-msgstr "Румынская (крымско-татарская турецкая F)"
-
-#: ../rules/base.xml.in.h:633
-msgid "Romanian (WinKeys)"
-msgstr "Румынская (клавиши Win)"
-
-#: ../rules/base.xml.in.h:634
-msgid "Romanian (cedilla)"
-msgstr "Румынская (седиль)"
-
-#: ../rules/base.xml.in.h:635
-msgid "Romanian (standard cedilla)"
-msgstr "Румынская (стандартная седиль)"
-
-#: ../rules/base.xml.in.h:636
-msgid "Romanian (standard)"
-msgstr "Румынская (стандартная)"
-
-#: ../rules/base.xml.in.h:637
-msgid "Rupee on 4"
-msgstr "Символ рупии на клавише 4"
-
-#: ../rules/base.xml.in.h:638
-msgid "Russian"
-msgstr "Русская"
-
-#: ../rules/base.xml.in.h:639
-msgid "Russian (Bashkirian)"
-msgstr "Русская (башкирская)"
-
-#: ../rules/base.xml.in.h:640
-msgid "Russian (Chuvash Latin)"
-msgstr "Русская (чувашская латиница)"
-
-#: ../rules/base.xml.in.h:641
-msgid "Russian (Chuvash)"
-msgstr "Русская (чувашская)"
-
-#: ../rules/base.xml.in.h:642
-msgid "Russian (DOS)"
-msgstr "Русская (DOS)"
-
-#: ../rules/base.xml.in.h:643
-msgid "Russian (Georgia)"
-msgstr "Русская (Грузия)"
-
-#: ../rules/base.xml.in.h:644
-msgid "Russian (Germany, phonetic)"
-msgstr "Русская (Германия, фонетическая)"
-
-#: ../rules/base.xml.in.h:645
-msgid "Russian (Kalmyk)"
-msgstr "Русская (калмыцкая)"
-
-#: ../rules/base.xml.in.h:646
-msgid "Russian (Kazakhstan, with Kazakh)"
-msgstr "Русская (Казахстан, с казахской)"
-
-#: ../rules/base.xml.in.h:647
-msgid "Russian (Komi)"
-msgstr "Русская (комякская)"
-
-#: ../rules/base.xml.in.h:648
-msgid "Russian (Mari)"
-msgstr "Русская (марийская)"
-
-#: ../rules/base.xml.in.h:649
-msgid "Russian (Ossetian, WinKeys)"
-msgstr "Русская (осетинская, с клавишами Win)"
-
-#: ../rules/base.xml.in.h:650
-msgid "Russian (Ossetian, legacy)"
-msgstr "Русская (осетинская, устаревшая)"
-
-#: ../rules/base.xml.in.h:651
-msgid "Russian (Poland, phonetic Dvorak)"
-msgstr "Русский (Польша, фонетический Дворак)"
-
-#: ../rules/base.xml.in.h:652
-msgid "Russian (Serbian)"
-msgstr "Русская (сербская)"
-
-#: ../rules/base.xml.in.h:653
-msgid "Russian (Sweden, phonetic)"
-msgstr "Русская (Швеция, фонетическая)"
-
-#: ../rules/base.xml.in.h:654
-msgid "Russian (Sweden, phonetic, eliminate dead keys)"
-msgstr "Русская (Швеция, фонетическая, без спец. клавиш (dead keys))"
-
-#: ../rules/base.xml.in.h:655
-msgid "Russian (Tatar)"
-msgstr "Русская (татарская)"
-
-#: ../rules/base.xml.in.h:656
-msgid "Russian (US, phonetic)"
-msgstr "Русская (США, фонетическая)"
-
-#: ../rules/base.xml.in.h:657
-msgid "Russian (Udmurt)"
-msgstr "Русская (удмуртская)"
-
-#: ../rules/base.xml.in.h:658
-msgid "Russian (Yakut)"
-msgstr "Русская (якутская)"
-
-#: ../rules/base.xml.in.h:659
-msgid "Russian (legacy)"
-msgstr "Русская (устаревшая)"
-
-#: ../rules/base.xml.in.h:660
-msgid "Russian (phonetic WinKeys)"
-msgstr "Русская (фонетическая с клавишами Win)"
-
-#: ../rules/base.xml.in.h:661
-msgid "Russian (phonetic)"
-msgstr "Русская (фонетическая)"
-
-#: ../rules/base.xml.in.h:662
-msgid "Russian (typewriter)"
-msgstr "Русская (печатная машинка)"
-
-#: ../rules/base.xml.in.h:663
-msgid "Russian (typewriter, legacy)"
-msgstr "Русская (печатная машинка, устаревшая)"
-
-#: ../rules/base.xml.in.h:664
-msgid "SILVERCREST Multimedia Wireless Keyboard"
-msgstr "SILVERCREST Multimedia Wireless Keyboard"
-
-#: ../rules/base.xml.in.h:665
-msgid "SK-1300"
-msgstr "SK-1300"
-
-#: ../rules/base.xml.in.h:666
-msgid "SK-2500"
-msgstr "SK-2500"
-
-#: ../rules/base.xml.in.h:667
-msgid "SK-6200"
-msgstr "SK-6200"
-
-#: ../rules/base.xml.in.h:668
-msgid "SK-7100"
-msgstr "SK-7100"
-
-#: ../rules/base.xml.in.h:669
-msgid "SVEN Ergonomic 2500"
-msgstr "SVEN Ergonomic 2500"
-
-#: ../rules/base.xml.in.h:670
-msgid "SVEN Slim 303"
-msgstr "SVEN Slim 303"
-
-#: ../rules/base.xml.in.h:671
-msgid "Saisiyat (Taiwan)"
-msgstr "Сайсьят (Тайвань)"
-
-#: ../rules/base.xml.in.h:672
-msgid "Samsung SDM 4500P"
-msgstr "Samsung SDM 4500P"
-
-#: ../rules/base.xml.in.h:673
-msgid "Samsung SDM 4510P"
-msgstr "Samsung SDM 4510P"
-
-#: ../rules/base.xml.in.h:674
-msgid "Sanwa Supply SKB-KG3"
-msgstr "Sanwa Supply SKB-KG3"
-
-#: ../rules/base.xml.in.h:675
-msgid "Scroll Lock"
-msgstr "Scroll Lock"
-
-#: ../rules/base.xml.in.h:676
-msgid "Secwepemctsin"
-msgstr "Secwepemctsin"
-
-#: ../rules/base.xml.in.h:677
-msgid "Semi-colon on third level"
-msgstr "Точка с запятой в третьем ряду"
-
-#: ../rules/base.xml.in.h:678
-msgid "Serbian"
-msgstr "Сербская"
-
-#: ../rules/base.xml.in.h:679
-msgid "Serbian (Latin Unicode qwerty)"
-msgstr "Сербская (латинская юникодная qwerty)"
-
-#: ../rules/base.xml.in.h:680
-msgid "Serbian (Latin Unicode)"
-msgstr "Сербская (латинская юникодная)"
-
-#: ../rules/base.xml.in.h:681
-msgid "Serbian (Latin qwerty)"
-msgstr "Сербская (латинская qwerty)"
-
-#: ../rules/base.xml.in.h:682
-msgid "Serbian (Latin with guillemets)"
-msgstr "Сербская (латинская с кавычками ёлочками)"
-
-#: ../rules/base.xml.in.h:683
-msgid "Serbian (Latin)"
-msgstr "Сербская (латинская)"
-
-#: ../rules/base.xml.in.h:684
-msgid "Serbian (Pannonian Rusyn Homophonic)"
-msgstr "Сербская (паннонская русинская омофоническая)"
-
-#: ../rules/base.xml.in.h:685
-msgid "Serbian (Z and ZHE swapped)"
-msgstr "Сербская (З и Ж переставлены местами)"
-
-#: ../rules/base.xml.in.h:686
-msgid "Serbian (with guillemets)"
-msgstr "Сербская (латинская с кавычками ёлочками)"
-
-#: ../rules/base.xml.in.h:687
-msgid "Serbo-Croatian (US)"
-msgstr "Сербо-Хорватская (США)"
-
-#: ../rules/base.xml.in.h:688
-msgid "Shift cancels Caps Lock"
-msgstr "Shift отменяет Caps Lock"
-
-#: ../rules/base.xml.in.h:689
-msgid "Shift does not cancel Num Lock, chooses 3rd level instead"
-msgstr "Shift не отменяет Num Lock, а выбирает третий ряд"
-
-#: ../rules/base.xml.in.h:690
-msgid "Shift with numeric keypad keys works as in MS Windows"
-msgstr "Клавиша Shift с клавишами цифровой клавиатуры работают также как в MS Windows"
-
-#: ../rules/base.xml.in.h:691
-msgid "Shift+Caps Lock"
-msgstr "Shift+Caps Lock"
-
-#: ../rules/base.xml.in.h:692
-msgid "Sindhi"
-msgstr "Синдхи"
-
-#: ../rules/base.xml.in.h:693
-msgid "Sinhala"
-msgstr "Сингальская"
-
-#: ../rules/base.xml.in.h:694
-msgid "Slovak"
-msgstr "Словацкая"
-
-#: ../rules/base.xml.in.h:695
-msgid "Slovak (extended Backslash)"
-msgstr "Словацкая (расширенные функции Backslash)"
-
-#: ../rules/base.xml.in.h:696
-msgid "Slovak (qwerty)"
-msgstr "Словацкая (qwerty)"
-
-#: ../rules/base.xml.in.h:697
-msgid "Slovak (qwerty, extended Backslash)"
-msgstr "Словацкая (qwerty, расширенные функции Backslash)"
-
-#: ../rules/base.xml.in.h:698
-msgid "Slovene"
-msgstr "Словенская"
-
-#: ../rules/base.xml.in.h:699
-msgid "Slovene (US keyboard with Slovenian letters)"
-msgstr "Словенская (клавиатура США с словенскими буквами)"
-
-#: ../rules/base.xml.in.h:700
-msgid "Slovene (use guillemets for quotes)"
-msgstr "Словенская (используются кавычки ёлочки как кавычки)"
-
-#: ../rules/base.xml.in.h:701
-msgid "Spanish"
-msgstr "Испанская"
-
-#: ../rules/base.xml.in.h:702
-msgid "Spanish (Asturian variant with bottom-dot H and bottom-dot L)"
-msgstr "Испанская (астурлеонский вариант с нижними точками у H и L)"
-
-#: ../rules/base.xml.in.h:703
-msgid "Spanish (Catalan variant with middle-dot L)"
-msgstr "Испанская (каталонский вариант с точкой в L посередине)"
-
-#: ../rules/base.xml.in.h:704
-msgid "Spanish (Dvorak)"
-msgstr "Испанская (Дворак)"
-
-#: ../rules/base.xml.in.h:705
-msgid "Spanish (Latin American)"
-msgstr "Испанская (латиноамериканская)"
-
-#: ../rules/base.xml.in.h:706
-msgid "Spanish (Latin American, eliminate dead keys)"
-msgstr "Испанская (латиноамериканская, без спец. клавиш (dead keys))"
-
-#: ../rules/base.xml.in.h:707
-msgid "Spanish (Latin American, include dead tilde)"
-msgstr "Испанская (латиноамериканская, с dead tilde)"
-
-#: ../rules/base.xml.in.h:708
-msgid "Spanish (Latin American, sun dead keys)"
-msgstr "Испанская (латиноамериканская, с спец. клавишами (dead keys) Sun)"
-
-#: ../rules/base.xml.in.h:709
-msgid "Spanish (Mac)"
-msgstr "Испанская (Mac)"
-
-#: ../rules/base.xml.in.h:710
-msgid "Spanish (Sun dead keys)"
-msgstr "Испанская (с спец. клавишами (dead keys) Sun)"
-
-#: ../rules/base.xml.in.h:711
-msgid "Spanish (eliminate dead keys)"
-msgstr "Испанская (без спец. клавиш (dead keys))"
-
-#: ../rules/base.xml.in.h:712
-msgid "Spanish (include dead tilde)"
-msgstr "Испанская (с dead tilde)"
-
-#: ../rules/base.xml.in.h:713
-msgid "Special keys (Ctrl+Alt+&lt;key&gt;) handled in a server"
-msgstr "Специальные клавиши (Ctrl+Alt+&lt;клв&gt;) обрабатываются сервером"
-
-#: ../rules/base.xml.in.h:714
-msgid "Sun Type 5/6"
-msgstr "Sun Type 5/6"
-
-#: ../rules/base.xml.in.h:715
-msgid "Super Power Multimedia Keyboard"
-msgstr "Super Power Multimedia Keyboard"
-
-#: ../rules/base.xml.in.h:716
-msgid "Swahili (Kenya)"
-msgstr "Суахильская (Кения)"
-
-#: ../rules/base.xml.in.h:717
-msgid "Swahili (Tanzania)"
-msgstr "Суахильская (Танзания)"
-
-#: ../rules/base.xml.in.h:718
-msgid "Swap Ctrl and Caps Lock"
-msgstr "Поменять местами клавиши Ctrl и Caps Lock"
-
-#: ../rules/base.xml.in.h:719
-msgid "Swap ESC and Caps Lock"
-msgstr "Поменять местами клавиши ESC и Caps Lock"
-
-#: ../rules/base.xml.in.h:720
-msgid "Swedish"
-msgstr "Шведская"
-
-#: ../rules/base.xml.in.h:721
-msgid "Swedish (Dvorak)"
-msgstr "Шведская (Дворак)"
-
-#: ../rules/base.xml.in.h:722
-msgid "Swedish (Mac)"
-msgstr "Шведская (Mac)"
-
-#: ../rules/base.xml.in.h:723
-msgid "Swedish (Svdvorak)"
-msgstr "Шведская (Svdvorak)"
-
-#: ../rules/base.xml.in.h:724
-msgid "Swedish (eliminate dead keys)"
-msgstr "Шведская (без спец. клавиш (dead keys))"
-
-#: ../rules/base.xml.in.h:725
-msgid "Swedish (northern Saami)"
-msgstr "Шведская (Северная Саамская)"
-
-#: ../rules/base.xml.in.h:726
-msgid "Swiss"
-msgstr "Швейцарская"
-
-#: ../rules/base.xml.in.h:727
-msgid "Swiss (legacy)"
-msgstr "Швейцарская (унаследованная)"
-
-#: ../rules/base.xml.in.h:728
-msgid "Symplon PaceBook (tablet PC)"
-msgstr "Symplon PaceBook (карманный ПК)"
-
-#: ../rules/base.xml.in.h:729
-msgid "Syriac"
-msgstr "Сирийская"
-
-#: ../rules/base.xml.in.h:730
-msgid "Syriac (phonetic)"
-msgstr "Сирийская (фонетическая)"
-
-#: ../rules/base.xml.in.h:731
-msgid "Taiwanese"
-msgstr "Тайваньская"
-
-#: ../rules/base.xml.in.h:732
-msgid "Taiwanese (indigenous)"
-msgstr "Тайваньская (туземная)"
-
-#: ../rules/base.xml.in.h:733
-msgid "Tajik"
-msgstr "Таджикская"
-
-#: ../rules/base.xml.in.h:734
-msgid "Tajik (legacy)"
-msgstr "Таджикская (унаследованная)"
-
-#: ../rules/base.xml.in.h:735
-msgid "Tamil"
-msgstr "Тамильская"
-
-#: ../rules/base.xml.in.h:736
-msgid "Tamil (Sri Lanka, TAB Typewriter)"
-msgstr "Тамильская (Шри-Ланка, печатная машинка TAB)"
-
-#: ../rules/base.xml.in.h:737
-msgid "Tamil (Sri Lanka, Unicode)"
-msgstr "Тамильская (Шри-Ланка, юникодная)"
-
-#: ../rules/base.xml.in.h:738
-msgid "Tamil (TAB typewriter)"
-msgstr "Тамильская (печатная машинка TAB)"
-
-#: ../rules/base.xml.in.h:739
-msgid "Tamil (TSCII typewriter)"
-msgstr "Тамильская (печатная машинка TSCII)"
-
-#: ../rules/base.xml.in.h:740
-msgid "Tamil (Unicode)"
-msgstr "Тамильская (юникодная)"
-
-#: ../rules/base.xml.in.h:741
-msgid "Tamil (keyboard with numerals)"
-msgstr "Тамильская (клавиатура с цифрами)"
-
-#: ../rules/base.xml.in.h:742
-msgid "Targa Visionary 811"
-msgstr "Targa Visionary 811"
-
-#: ../rules/base.xml.in.h:743
-msgid "Telugu"
-msgstr "Телугская"
-
-#: ../rules/base.xml.in.h:744
-msgid "Thai"
-msgstr "Тайская"
-
-#: ../rules/base.xml.in.h:745
-msgid "Thai (Pattachote)"
-msgstr "Тайская (паттачотская)"
-
-#: ../rules/base.xml.in.h:746
-msgid "Thai (TIS-820.2538)"
-msgstr "Тайская (TIS-820.2538)"
-
-#: ../rules/base.xml.in.h:747
-msgid "To the corresponding key in a Dvorak keyboard."
-msgstr "На соответствующую клавишу на клавиатуре Дворак."
-
-#: ../rules/base.xml.in.h:748
-msgid "To the corresponding key in a Qwerty keyboard."
-msgstr "На соответствующую клавишу на клавиатуре Qwerty."
-
-#: ../rules/base.xml.in.h:749
-msgid "Toggle PointerKeys with Shift + NumLock."
-msgstr "Переключать PointerKeys с помощью Shift + NumLock."
-
-#: ../rules/base.xml.in.h:750
-msgid "Toshiba Satellite S3000"
-msgstr "Toshiba Satellite S3000"
-
-#: ../rules/base.xml.in.h:751
-msgid "Trust Direct Access Keyboard"
-msgstr "Trust Direct Access Keyboard"
-
-#: ../rules/base.xml.in.h:752
-msgid "Trust Slimline"
-msgstr "Trust Slimline"
-
-#: ../rules/base.xml.in.h:753
-msgid "Trust Wireless Keyboard Classic"
-msgstr "Trust Wireless Keyboard Classic"
-
-#: ../rules/base.xml.in.h:754
-msgid "Tswana"
-msgstr "Тсванская"
-
-#: ../rules/base.xml.in.h:755
-msgid "Turkish"
-msgstr "Турецкая"
-
-#: ../rules/base.xml.in.h:756
-msgid "Turkish (Alt-Q)"
-msgstr "Турецкая (Alt-Q)"
-
-#: ../rules/base.xml.in.h:757
-msgid "Turkish (Crimean Tatar Turkish Alt-Q)"
-msgstr "Турецкая (крымско-татарская турецкая Alt-Q)"
-
-#: ../rules/base.xml.in.h:758
-msgid "Turkish (Crimean Tatar Turkish F)"
-msgstr "Турецкая (крымско-татарская турецкая F)"
-
-#: ../rules/base.xml.in.h:759
-msgid "Turkish (Crimean Tatar Turkish Q)"
-msgstr "Турецкая (крымско-татарская турецкая Q)"
-
-#: ../rules/base.xml.in.h:760
-msgid "Turkish (F)"
-msgstr "Турецкая (F)"
-
-#: ../rules/base.xml.in.h:761
-msgid "Turkish (Sun dead keys)"
-msgstr "Турецкая (со спец. клавишами (dead keys) Sun)"
-
-#: ../rules/base.xml.in.h:762
-msgid "Turkish (international with dead keys)"
-msgstr "Турецкая (международная со спец. клавишами)"
-
-#: ../rules/base.xml.in.h:763
-msgid "Turkmen"
-msgstr "Туркменская"
-
-#: ../rules/base.xml.in.h:764
-msgid "Turkmen (Alt-Q)"
-msgstr "Туркменская (Alt-Q)"
-
-#: ../rules/base.xml.in.h:765
-msgid "TypeMatrix EZ-Reach 2020"
-msgstr "TypeMatrix EZ-Reach 2020"
-
-#: ../rules/base.xml.in.h:766
-msgid "TypeMatrix EZ-Reach 2030 PS2"
-msgstr "TypeMatrix EZ-Reach 2030 PS2"
-
-#: ../rules/base.xml.in.h:767
-msgid "TypeMatrix EZ-Reach 2030 USB"
-msgstr "TypeMatrix EZ-Reach 2030 USB"
-
-#: ../rules/base.xml.in.h:768
-msgid "TypeMatrix EZ-Reach 2030 USB (102/105:EU mode)"
-msgstr "TypeMatrix EZ-Reach 2030 USB (102/105:режим EU)"
-
-#: ../rules/base.xml.in.h:769
-msgid "TypeMatrix EZ-Reach 2030 USB (106:JP mode)"
-msgstr "TypeMatrix EZ-Reach 2030 USB (106:режим JP)"
-
-#: ../rules/base.xml.in.h:770
-msgid "Ukrainian"
-msgstr "Украинская"
-
-#: ../rules/base.xml.in.h:771
-msgid "Ukrainian (Crimean Tatar Turkish Alt-Q)"
-msgstr "Украинская (крымско-татарская турецкая Alt-Q)"
-
-#: ../rules/base.xml.in.h:772
-msgid "Ukrainian (Crimean Tatar Turkish F)"
-msgstr "Украинская (крымско-татарская турецкая F)"
-
-#: ../rules/base.xml.in.h:773
-msgid "Ukrainian (Crimean Tatar Turkish Q)"
-msgstr "Украинская (крымско-татарская турецкая Q)"
-
-#: ../rules/base.xml.in.h:774
-msgid "Ukrainian (WinKeys)"
-msgstr "Украинская (с клавишами Win)"
-
-#: ../rules/base.xml.in.h:775
-msgid "Ukrainian (homophonic)"
-msgstr "Украинская (омофоническая)"
-
-#: ../rules/base.xml.in.h:776
-msgid "Ukrainian (legacy)"
-msgstr "Украинская (унаследованная)"
-
-#: ../rules/base.xml.in.h:777
-msgid "Ukrainian (phonetic)"
-msgstr "Украинская (фонетическая)"
-
-#: ../rules/base.xml.in.h:778
-msgid "Ukrainian (standard RSTU on Russian layout)"
-msgstr "Украинская (стандартная RSTU в русской раскладке)"
-
-#: ../rules/base.xml.in.h:779
-msgid "Ukrainian (standard RSTU)"
-msgstr "Украинская (стандартная RSTU)"
-
-#: ../rules/base.xml.in.h:780
-msgid "Ukrainian (typewriter)"
-msgstr "Украинская (печатная машинка)"
-
-#: ../rules/base.xml.in.h:781
-msgid "Unicode additions (arrows and math operators)"
-msgstr "Дополнения юникода (стрелки и математические операторы)"
-
-#: ../rules/base.xml.in.h:782
-msgid "Unicode additions (arrows and math operators). Math operators on default level"
-msgstr "Дополнения юникода (стрелки и математические операторы). Математические операторы в ряду по умолчанию"
-
-#: ../rules/base.xml.in.h:783
-msgid "Unitek KB-1925"
-msgstr "Unitek KB-1925"
-
-#: ../rules/base.xml.in.h:784
-msgid "Urdu (Pakistan)"
-msgstr "Урдская (Пакистан)"
-
-#: ../rules/base.xml.in.h:785
-msgid "Urdu (Pakistan, CRULP)"
-msgstr "Урдская (Пакистан, CRULP)"
-
-#: ../rules/base.xml.in.h:786
-msgid "Urdu (Pakistan, NLA)"
-msgstr "Урдская (Пакистан, NLA)"
-
-#: ../rules/base.xml.in.h:787
-msgid "Urdu (WinKeys)"
-msgstr "Урдcкая (с клавишами Win)"
-
-#: ../rules/base.xml.in.h:788
-msgid "Urdu (alternative phonetic)"
-msgstr "Урдская (альтернативная фонетическая)"
-
-#: ../rules/base.xml.in.h:789
-msgid "Urdu (phonetic)"
-msgstr "Урдская (фонетическая)"
-
-#: ../rules/base.xml.in.h:790
-msgid "Use keyboard LED to show alternative layout"
-msgstr "Использовать клавиатурные индикаторы для отображения дополнительных раскладок"
-
-#: ../rules/base.xml.in.h:791
-msgid "Using space key to input non-breakable space character"
-msgstr "Клавиша пробела используется для ввода символа неразрывного пробела"
-
-#: ../rules/base.xml.in.h:792
-msgid "Usual space at any level"
-msgstr "Обычный пробел в любом ряду"
-
-#: ../rules/base.xml.in.h:793
-msgid "Uzbek"
-msgstr "Узбекская"
-
-#: ../rules/base.xml.in.h:794
-msgid "Uzbek (Afghanistan)"
-msgstr "Узбекская (Афганистан)"
-
-#: ../rules/base.xml.in.h:795
-msgid "Uzbek (Afghanistan, OLPC)"
-msgstr "Узбекская (Афганистан, OLPC)"
-
-#: ../rules/base.xml.in.h:796
-msgid "Uzbek (Crimean Tatar Turkish Alt-Q)"
-msgstr "Узбекская (крымско-татарская турецкая Alt-Q)"
-
-#: ../rules/base.xml.in.h:797
-msgid "Uzbek (Crimean Tatar Turkish F)"
-msgstr "Узбекская (крымско-татарская турецкая F)"
-
-#: ../rules/base.xml.in.h:798
-msgid "Uzbek (Crimean Tatar Turkish Q)"
-msgstr "Узбекская (крымско-татарская турецкая Q)"
-
-#: ../rules/base.xml.in.h:799
-msgid "Uzbek (Latin)"
-msgstr "Узбекская (латинская)"
-
-#: ../rules/base.xml.in.h:800
-msgid "Vietnamese"
-msgstr "Вьетнамская"
-
-#: ../rules/base.xml.in.h:801
-msgid "ViewSonic KU-306 Internet Keyboard"
-msgstr "ViewSonic KU-306 Internet Keyboard"
-
-#: ../rules/base.xml.in.h:802
-msgid "Wang 724 keypad with unicode additions (arrows and math operators)"
-msgstr "Цифровая клавиатура Wang 724 с дополнениями юникода (стрелки и математические операторы)"
-
-#: ../rules/base.xml.in.h:803
-msgid "Wang 724 keypad with unicode additions (arrows and math operators). Math operators on default level"
-msgstr "Цифровая клавиатура Wang 724 с дополнениями юникода (стрелки и математические операторы). Математические операторы в ряду по умолчанию"
-
-#: ../rules/base.xml.in.h:804
-msgid "Winbook Model XP5"
-msgstr "Winbook Model XP5"
-
-#: ../rules/base.xml.in.h:805
-msgid "Wolof"
-msgstr "Волофская"
-
-#: ../rules/base.xml.in.h:806
-msgid "Yahoo! Internet Keyboard"
-msgstr "Yahoo! Internet Keyboard"
-
-#: ../rules/base.xml.in.h:807
-msgid "Yoruba"
-msgstr "Йоруба"
-
-#: ../rules/base.xml.in.h:808
-msgid "Zero-width non-joiner character at second level"
-msgstr "Несвязывающий символ нулевой ширины во втором ряду"
-
-#: ../rules/base.xml.in.h:809
-msgid "Zero-width non-joiner character at second level, non-breakable space character at third level"
-msgstr "Несвязывающий символ нулевой ширины во втором ряду, символ неразрывного пробела в третьем ряду"
-
-#: ../rules/base.xml.in.h:810
-msgid "Zero-width non-joiner character at second level, non-breakable space character at third level, nothing at fourth level"
-msgstr "Несвязывающий символ нулевой ширины во втором ряду, символ неразрывного пробела в третьем ряду, ничего в четвёртом"
-
-#: ../rules/base.xml.in.h:811
-msgid "Zero-width non-joiner character at second level, non-breakable space character at third level, thin non-breakable space at fourth level"
-msgstr "Несвязывающий символ нулевой ширины во втором ряду, символ неразрывного пробела в третьем ряду, тонкий неразрывный пробел в четвёртом ряду"
-
-#: ../rules/base.xml.in.h:812
-msgid "Zero-width non-joiner character at second level, non-breakable space character at third level, zero-width joiner at fourth level"
-msgstr "Несвязывающий символ нулевой ширины во втором ряду, символ неразрывного пробела в третьем ряду, связывающий символ нулевой ширины в четвёртом ряду"
-
-#: ../rules/base.xml.in.h:813
-msgid "Zero-width non-joiner character at second level, zero-width joiner character at third level"
-msgstr "Несвязывающий символ нулевой ширины во втором ряду, связывающий символ нулевой ширины в третьем ряду"
-
-#: ../rules/base.xml.in.h:814
-msgid "Zero-width non-joiner character at second level, zero-width joiner character at third level, non-breakable space character at fourth level"
-msgstr "Несвязывающий символ нулевой ширины во втором ряду, связывающий символ нулевой ширины в третьем ряду, символ неразрывного пробела в четвёртом ряду"
-
-#: ../rules/base.xml.in.h:815
-msgid "Zero-width non-joiner character at third level, zero-width joiner at fourth level"
-msgstr "Несвязывающий символ нулевой ширины в третьем ряду, связывающий символ нулевой ширины в четвёртом ряду"
-
-#: ../rules/base.xml.in.h:816
-msgid "ak"
-msgstr "ak"
-
-#: ../rules/base.xml.in.h:817
-msgid "am"
-msgstr "am"
-
-#: ../rules/base.xml.in.h:818
-msgid "ar"
-msgstr "ar"
-
-#: ../rules/base.xml.in.h:819
-msgid "avn"
-msgstr "avn"
-
-#: ../rules/base.xml.in.h:820
-msgid "az"
-msgstr "az"
-
-#: ../rules/base.xml.in.h:821
-msgid "be"
-msgstr "be"
-
-#: ../rules/base.xml.in.h:822
-msgid "ber"
-msgstr "ber"
-
-#: ../rules/base.xml.in.h:823
-msgid "bg"
-msgstr "bg"
-
-#: ../rules/base.xml.in.h:824
-msgid "bm"
-msgstr "bm"
-
-#: ../rules/base.xml.in.h:825
-msgid "bn"
-msgstr "bn"
-
-#: ../rules/base.xml.in.h:826
-msgid "brl"
-msgstr "brl"
-
-#: ../rules/base.xml.in.h:827
-msgid "bs"
-msgstr "bs"
-
-#: ../rules/base.xml.in.h:828
-msgid "ca"
-msgstr "ca"
-
-#: ../rules/base.xml.in.h:829
-msgid "che"
-msgstr "che"
-
-#: ../rules/base.xml.in.h:830
-msgid "chr"
-msgstr "chr"
-
-#: ../rules/base.xml.in.h:831
-msgid "cs"
-msgstr "cs"
-
-#: ../rules/base.xml.in.h:832
-msgid "da"
-msgstr "da"
-
-#: ../rules/base.xml.in.h:833
-msgid "de"
-msgstr "de"
-
-#: ../rules/base.xml.in.h:834
-msgid "dv"
-msgstr "dv"
-
-#: ../rules/base.xml.in.h:835
-msgid "dz"
-msgstr "dz"
-
-#: ../rules/base.xml.in.h:836
-msgid "ee"
-msgstr "ee"
-
-#: ../rules/base.xml.in.h:837
-msgid "en"
-msgstr "en"
-
-#: ../rules/base.xml.in.h:838
-msgid "eo"
-msgstr "eo"
-
-#: ../rules/base.xml.in.h:839
-msgid "es"
-msgstr "es"
-
-#: ../rules/base.xml.in.h:840
-msgid "et"
-msgstr "et"
-
-#: ../rules/base.xml.in.h:841
-msgid "fa"
-msgstr "fa"
-
-#: ../rules/base.xml.in.h:842
-msgid "ff"
-msgstr "ff"
-
-#: ../rules/base.xml.in.h:843
-msgid "fi"
-msgstr "fi"
-
-#: ../rules/base.xml.in.h:844
-msgid "fo"
-msgstr "fo"
-
-#: ../rules/base.xml.in.h:845
-msgid "fr"
-msgstr "fr"
-
-#: ../rules/base.xml.in.h:846
-msgid "gaa"
-msgstr "gaa"
-
-#: ../rules/base.xml.in.h:847
-msgid "gr"
-msgstr "gr"
-
-#: ../rules/base.xml.in.h:848
-msgid "gu"
-msgstr "gu"
-
-#: ../rules/base.xml.in.h:849
-msgid "ha"
-msgstr "ha"
-
-#: ../rules/base.xml.in.h:850
-msgid "he"
-msgstr "he"
-
-#: ../rules/base.xml.in.h:851
-msgid "hi"
-msgstr "hi"
-
-#: ../rules/base.xml.in.h:852
-msgid "hr"
-msgstr "hr"
-
-#: ../rules/base.xml.in.h:853
-msgid "hu"
-msgstr "hu"
-
-#: ../rules/base.xml.in.h:854
-msgid "hy"
-msgstr "hy"
-
-#: ../rules/base.xml.in.h:855
-msgid "ie"
-msgstr "ie"
-
-#: ../rules/base.xml.in.h:856
-msgid "ig"
-msgstr "ig"
-
-#: ../rules/base.xml.in.h:857
-msgid "ike"
-msgstr "ike"
-
-#: ../rules/base.xml.in.h:858
-msgid "in"
-msgstr "in"
-
-#: ../rules/base.xml.in.h:859
-msgid "irq"
-msgstr "irq"
-
-#: ../rules/base.xml.in.h:860
-msgid "is"
-msgstr "is"
-
-#: ../rules/base.xml.in.h:861
-msgid "it"
-msgstr "it"
-
-#: ../rules/base.xml.in.h:862
-msgid "ja"
-msgstr "ja"
-
-#: ../rules/base.xml.in.h:863
-msgid "ka"
-msgstr "ka"
-
-#: ../rules/base.xml.in.h:864
-msgid "ki"
-msgstr "ki"
-
-#: ../rules/base.xml.in.h:865
-msgid "kk"
-msgstr "kk"
-
-#: ../rules/base.xml.in.h:866
-msgid "km"
-msgstr "km"
-
-#: ../rules/base.xml.in.h:867
-msgid "kn"
-msgstr "kn"
-
-#: ../rules/base.xml.in.h:868
-msgid "ko"
-msgstr "ko"
-
-#: ../rules/base.xml.in.h:869
-msgid "ku"
-msgstr "ku"
-
-#: ../rules/base.xml.in.h:870
-msgid "kut"
-msgstr "kut"
-
-#: ../rules/base.xml.in.h:871
-msgid "lo"
-msgstr "lo"
-
-#: ../rules/base.xml.in.h:872
-msgid "lt"
-msgstr "lt"
-
-#: ../rules/base.xml.in.h:873
-msgid "lv"
-msgstr "lv"
-
-#: ../rules/base.xml.in.h:874
-msgid "mi"
-msgstr "mi"
-
-#: ../rules/base.xml.in.h:875
-msgid "mk"
-msgstr "mk"
-
-#: ../rules/base.xml.in.h:876
-msgid "ml"
-msgstr "ml"
-
-#: ../rules/base.xml.in.h:877
-msgid "mn"
-msgstr "mn"
-
-#: ../rules/base.xml.in.h:878
-msgid "mt"
-msgstr "mt"
-
-#: ../rules/base.xml.in.h:879
-msgid "my"
-msgstr "my"
-
-#: ../rules/base.xml.in.h:880
-msgid "ne"
-msgstr "ne"
-
-#: ../rules/base.xml.in.h:881
-msgid "nl"
-msgstr "nl"
-
-#: ../rules/base.xml.in.h:882
-msgid "no"
-msgstr "no"
-
-#: ../rules/base.xml.in.h:883
-msgid "or"
-msgstr "or"
-
-#: ../rules/base.xml.in.h:884
-msgid "pa"
-msgstr "pa"
-
-#: ../rules/base.xml.in.h:885
-msgid "ph"
-msgstr "ph"
-
-#: ../rules/base.xml.in.h:886
-msgid "pl"
-msgstr "pl"
-
-#: ../rules/base.xml.in.h:887
-msgid "ps"
-msgstr "ps"
-
-#: ../rules/base.xml.in.h:888
-msgid "pt"
-msgstr "pt"
-
-#: ../rules/base.xml.in.h:889
-msgid "ro"
-msgstr "ro"
-
-#: ../rules/base.xml.in.h:890
-msgid "ru"
-msgstr "ru"
-
-#: ../rules/base.xml.in.h:891
-msgid "sd"
-msgstr "sd"
-
-#: ../rules/base.xml.in.h:892
-msgid "shs"
-msgstr "shs"
-
-#: ../rules/base.xml.in.h:893
-msgid "si"
-msgstr "si"
-
-#: ../rules/base.xml.in.h:894
-msgid "sk"
-msgstr "sk"
-
-#: ../rules/base.xml.in.h:895
-msgid "sl"
-msgstr "sl"
-
-#: ../rules/base.xml.in.h:896
-msgid "sq"
-msgstr "sq"
-
-#: ../rules/base.xml.in.h:897
-msgid "sr"
-msgstr "sr"
-
-#: ../rules/base.xml.in.h:898
-msgid "srp"
-msgstr "srp"
-
-#: ../rules/base.xml.in.h:899
-msgid "sv"
-msgstr "sv"
-
-#: ../rules/base.xml.in.h:900
-msgid "sw"
-msgstr "sw"
-
-#: ../rules/base.xml.in.h:901
-msgid "syc"
-msgstr "syc"
-
-#: ../rules/base.xml.in.h:902
-msgid "ta"
-msgstr "ta"
-
-#: ../rules/base.xml.in.h:903
-msgid "te"
-msgstr "te"
-
-#: ../rules/base.xml.in.h:904
-msgid "tg"
-msgstr "tg"
-
-#: ../rules/base.xml.in.h:905
-msgid "th"
-msgstr "th"
-
-#: ../rules/base.xml.in.h:906
-msgid "tk"
-msgstr "tk"
-
-#: ../rules/base.xml.in.h:907
-msgid "tn"
-msgstr "tn"
-
-#: ../rules/base.xml.in.h:908
-msgid "tr"
-msgstr "tr"
-
-#: ../rules/base.xml.in.h:909
-msgid "twn"
-msgstr "twn"
-
-#: ../rules/base.xml.in.h:910
-msgid "uk"
-msgstr "uk"
-
-#: ../rules/base.xml.in.h:911
-msgid "ur"
-msgstr "ur"
-
-#: ../rules/base.xml.in.h:912
-msgid "uz"
-msgstr "uz"
-
-#: ../rules/base.xml.in.h:913
-msgid "vi"
-msgstr "vi"
-
-#: ../rules/base.xml.in.h:914
-msgid "wo"
-msgstr "wo"
-
-#: ../rules/base.xml.in.h:915
-msgid "xsy"
-msgstr "xsy"
-
-#: ../rules/base.xml.in.h:916
-msgid "yo"
-msgstr "yo"
-
-#: ../rules/base.xml.in.h:917
-msgid "zh"
-msgstr "zh"
-
-#: ../rules/base.extras.xml.in.h:1
-msgid "APL"
-msgstr "APL"
-
-#: ../rules/base.extras.xml.in.h:2
-msgid "Iran"
-msgstr "Иран"
-
-#: ../rules/base.extras.xml.in.h:3
-msgid "Iran - Avestan"
-msgstr "Иран - авестийская"
-
-#: ../rules/base.extras.xml.in.h:4
-msgid "Lithuania"
-msgstr "Литва"
-
-#: ../rules/base.extras.xml.in.h:5
-msgid "Lithuania - Dvorak"
-msgstr "Литва - Дворак"
-
-#: ../rules/base.extras.xml.in.h:6
-msgid "Ltu"
-msgstr "Ltu"
-
-#: ../rules/base.extras.xml.in.h:7
-msgid "Romania"
-msgstr "Румыния"
-
-#: ../rules/base.extras.xml.in.h:8
-msgid "Romania - Ergonomic Touchtype"
-msgstr "Румыния - эргономичная слепопечатная"
-
-#: ../rules/base.extras.xml.in.h:9
-msgid "Rou"
-msgstr "Rou"
-
-#: ../rules/base.extras.xml.in.h:10
-msgid "Rus"
-msgstr "Rus"
-
-#: ../rules/base.extras.xml.in.h:11
-msgid "Russia"
-msgstr "Россия"
-
-#: ../rules/base.extras.xml.in.h:12
-msgid "Serbia"
-msgstr "Сербия"
-
-#: ../rules/base.extras.xml.in.h:13
-msgid "Serbia - Combining accents instead of dead keys"
-msgstr "Сербия - объединённые надбуквенные знаки вместе спец. клавиш (dead keys)"
-
-#: ../rules/base.extras.xml.in.h:14
-msgid "Srb"
-msgstr "Srb"
-
-#: ../rules/base.extras.xml.in.h:15
-msgid "USA"
-msgstr "США"
-
-#: ../rules/base.extras.xml.in.h:16
-msgid "USA - Atsina"
-msgstr "США - атсинская"
-
-#: ../rules/base.extras.xml.in.h:17
-msgid "USA - Couer D'alene Salish"
-msgstr "США - салишская кёр-д’ален"
-
-#: ../rules/base.extras.xml.in.h:18
-msgid "USA - International (AltGr Unicode combining)"
-msgstr "США - международная (объединённая с юникодным AltGr)"
-
-#: ../rules/base.extras.xml.in.h:19
-msgid "USA - International (AltGr Unicode combining, alternative)"
-msgstr "США - международная (объединённая с юникодным AltGr, альтернативная)"
-
-#~ msgid "(F)"
-#~ msgstr "(F)"
-
-#~ msgid "Alb"
-#~ msgstr "Alb"
-
-#~ msgid "Alt-Q"
-#~ msgstr "Alt-Q"
-
-#~ msgid "Alternative"
-#~ msgstr "Альтернативная"
-
-#~ msgid "Alternative Phonetic"
-#~ msgstr "Альтернативная Фонетическая"
-
-#~ msgid "Alternative international"
-#~ msgstr "Альтернативная международная"
-
-#~ msgid "And"
-#~ msgstr "And"
-
-#~ msgid "Andorra"
-#~ msgstr "Андорра"
-
-#~ msgid "Ara"
-#~ msgstr "Ara"
-
-#~ msgid "Arm"
-#~ msgstr "Arm"
-
-#~ msgid "Aut"
-#~ msgstr "Aut"
-
-#~ msgid "Aze"
-#~ msgstr "Aze"
-
-#~ msgid "Bangladesh"
-#~ msgstr "Бангладеш"
-
-#~ msgid "Bel"
-#~ msgstr "Bel"
-
-#~ msgid "Bgd"
-#~ msgstr "Bgd"
-
-#~ msgid "Bhutan"
-#~ msgstr "Бутан"
-
-#~ msgid "Bih"
-#~ msgstr "Bih"
-
-#~ msgid "Blr"
-#~ msgstr "Blr"
-
-#~ msgid "Bosnia and Herzegovina"
-#~ msgstr "Босния и Герцеговина"
-
-#~ msgid "Bra"
-#~ msgstr "Bra"
-
-#~ msgid "Brazil"
-#~ msgstr "Бразилия"
-
-#~ msgid "Breton"
-#~ msgstr "Бретонская"
-
-#~ msgid "Bwa"
-#~ msgstr "Bwa"
-
-#~ msgid "COD"
-#~ msgstr "COD"
-
-#~ msgid "CRULP"
-#~ msgstr "CRULP"
-
-#~ msgid "Canada"
-#~ msgstr "Канада"
-
-#~ msgid "Cedilla"
-#~ msgstr "Седиль"
-
-#~ msgid "Chn"
-#~ msgstr "Chn"
-
-#~ msgid "Chuvash"
-#~ msgstr "Чувашия"
-
-#~ msgid "Classic"
-#~ msgstr "Классическая"
-
-#~ msgid "Colemak"
-#~ msgstr "Colemak"
-
-#~ msgid "Cyrillic"
-#~ msgstr "Кириллица"
-
-#~ msgid "Cze"
-#~ msgstr "Cze"
-
-#~ msgid "DOS"
-#~ msgstr "DOS"
-
-#~ msgid "Dead acute"
-#~ msgstr "Спец. символ Dead acute"
-
-#~ msgid "Denmark"
-#~ msgstr "Дания"
-
-#~ msgid "Deu"
-#~ msgstr "Deu"
-
-#~ msgid "Dnk"
-#~ msgstr "Dnk"
-
-#~ msgid "Dvorak"
-#~ msgstr "Дворак"
-
-#~ msgid "Eastern"
-#~ msgstr "Восточный"
-
-#~ msgid "Epo"
-#~ msgstr "Epo"
-
-#~ msgid "Ergonomic"
-#~ msgstr "Ergonomic"
-
-#~ msgid "Est"
-#~ msgstr "Est"
-
-#~ msgid "Ethiopia"
-#~ msgstr "Эфиопия"
-
-#~ msgid "Extended"
-#~ msgstr "Расширенная"
-
-#~ msgid "Finland"
-#~ msgstr "Финляндия"
-
-#~ msgid "Fra"
-#~ msgstr "Fra"
-
-#~ msgid "France"
-#~ msgstr "Франция"
-
-#~ msgid "GILLBT"
-#~ msgstr "GILLBT"
-
-#~ msgid "Georgia"
-#~ msgstr "Грузия"
-
-#~ msgid "Ghana"
-#~ msgstr "Гана"
-
-#~ msgid "Gin"
-#~ msgstr "Gin"
-
-#~ msgid "Grc"
-#~ msgstr "Grc"
-
-#~ msgid "Guinea"
-#~ msgstr "Гвинея"
-
-#~ msgid "Homophonic"
-#~ msgstr "Омофоническая"
-
-#~ msgid "Hrv"
-#~ msgstr "Hrv"
-
-#~ msgid "Hun"
-#~ msgstr "Hun"
-
-#~ msgid "Ind"
-#~ msgstr "Ind"
-
-#~ msgid "Ireland"
-#~ msgstr "Ирландия"
-
-#~ msgid "Irl"
-#~ msgstr "Irl"
-
-#~ msgid "Irn"
-#~ msgstr "Irn"
-
-#~ msgid "Israel"
-#~ msgstr "Израиль"
-
-#~ msgid "Jpn"
-#~ msgstr "Jpn"
-
-#~ msgid "Kana"
-#~ msgstr "Кана"
-
-#~ msgid "Kana 86"
-#~ msgstr "Kana 86"
-
-#~ msgid "Kenya"
-#~ msgstr "Кения"
-
-#~ msgid "Kgz"
-#~ msgstr "Kgz"
-
-#~ msgid "Khm"
-#~ msgstr "Khm"
-
-#~ msgid "Korea, Republic of"
-#~ msgstr "Республика Корея"
-
-#~ msgid "Ktunaxa"
-#~ msgstr "Кутенай"
-
-#~ msgid "LEKP"
-#~ msgstr "LEKP"
-
-#~ msgid "LEKPa"
-#~ msgstr "LEKPa"
-
-#~ msgid "Laos"
-#~ msgstr "Лаос"
-
-#~ msgid "Latin"
-#~ msgstr "Латинская"
-
-#~ msgid "Left hand"
-#~ msgstr "Левая рука"
-
-#~ msgid "Lva"
-#~ msgstr "Lva"
-
-#~ msgid "MESS"
-#~ msgstr "MESS"
-
-#~ msgid "MNE"
-#~ msgstr "MNE"
-
-#~ msgid "Macintosh (International)"
-#~ msgstr "Macintosh (международная)"
-
-#~ msgid "Maldives"
-#~ msgstr "Мальдивы"
-
-#~ msgid "Mali"
-#~ msgstr "Мали"
-
-#~ msgid "Mao"
-#~ msgstr "Mao"
-
-#~ msgid "Maori"
-#~ msgstr "Маори"
-
-#~ msgid "Mkd"
-#~ msgstr "Mkd"
-
-#~ msgid "Mli"
-#~ msgstr "Mli"
-
-#~ msgid "Mmr"
-#~ msgstr "Mmr"
-
-#~ msgid "Mng"
-#~ msgstr "Mng"
-
-#~ msgid "Myanmar"
-#~ msgstr "Мьянма"
-
-#~ msgid "NLA"
-#~ msgstr "NLA"
-
-#~ msgid "Nativo"
-#~ msgstr "Nativo"
-
-#~ msgid "Neo 2"
-#~ msgstr "Neo 2"
-
-#~ msgid "Netherlands"
-#~ msgstr "Нидерланды"
-
-#~ msgid "Nigeria"
-#~ msgstr "Нигерия"
-
-#~ msgid "Nld"
-#~ msgstr "Nld"
-
-#~ msgid "Nor"
-#~ msgstr "Nor"
-
-#~ msgid "Norway"
-#~ msgstr "Норвегия"
-
-#~ msgid "OLPC Dari"
-#~ msgstr "OLPC Dari"
-
-#~ msgid "OLPC Pashto"
-#~ msgstr "OLPC Pashto"
-
-#~ msgid "OLPC Southern Uzbek"
-#~ msgstr "Южно-узбекский OLPC"
-
-#~ msgid "Occitan"
-#~ msgstr "Окситанский"
-
-#~ msgid "Ogham"
-#~ msgstr "Огхам"
-
-#~ msgid "Ossetian"
-#~ msgstr "Осетинская"
-
-#~ msgid "Phonetic"
-#~ msgstr "Фонетическая"
-
-#~ msgid "Phonetic Winkeys"
-#~ msgstr "Фонетическая с клавишами Win"
-
-#~ msgid "Pol"
-#~ msgstr "Pol"
-
-#~ msgid "Poland"
-#~ msgstr "Польша"
-
-#~ msgid "Probhat"
-#~ msgstr "Пробат"
-
-#~ msgid "Prt"
-#~ msgstr "Prt"
-
-#~ msgid "SRB"
-#~ msgstr "SRB"
-
-#~ msgid "Sen"
-#~ msgstr "Sen"
-
-#~ msgid "Senegal"
-#~ msgstr "Сенегал"
-
-#~ msgid "Simple"
-#~ msgstr "Простая"
-
-#~ msgid "Southern Uzbek"
-#~ msgstr "Южно-узбекская"
-
-#~ msgid "Spain"
-#~ msgstr "Испания"
-
-#~ msgid "Sri Lanka"
-#~ msgstr "Шри Ланка"
-
-#~ msgid "Standard"
-#~ msgstr "Стандартная"
-
-#~ msgid "Svk"
-#~ msgstr "Svk"
-
-#~ msgid "Svn"
-#~ msgstr "Svn"
-
-#~ msgid "Swe"
-#~ msgstr "Swe"
-
-#~ msgid "Syria"
-#~ msgstr "Сирия"
-
-#~ msgid "Tatar"
-#~ msgstr "Татарская"
-
-#~ msgid "Tha"
-#~ msgstr "Tha"
-
-#~ msgid "Tibetan"
-#~ msgstr "Тибетская"
-
-#~ msgid "Tifinagh"
-#~ msgstr "Тифинагская"
-
-#~ msgid "Tjk"
-#~ msgstr "Tjk"
-
-#~ msgid "Typewriter"
-#~ msgstr "Печатная машинка"
-
-#~ msgid "Tza"
-#~ msgstr "Tza"
-
-#~ msgid "Udmurt"
-#~ msgstr "Удмуртская"
-
-#~ msgid "Ukr"
-#~ msgstr "Ukr"
-
-#~ msgid "United Kingdom"
-#~ msgstr "Великобритания"
-
-#~ msgid "Uzb"
-#~ msgstr "Uzb"
-
-#~ msgid "Vnm"
-#~ msgstr "Vnm"
-
-#~ msgid "Western"
-#~ msgstr "Западная"
-
-#~ msgid "With EuroSign on 5"
-#~ msgstr "С символом евро на клавише 5"
-
-#~ msgid "With guillemets"
-#~ msgstr "С кавычками ёлочками"
-
-#~ msgid "Zaf"
-#~ msgstr "Zaf"
-
-#~ msgid "azerty"
-#~ msgstr "azerty"
-
-#~ msgid "digits"
-#~ msgstr "цифры"
-
-#~ msgid "lyx"
-#~ msgstr "lyx"
-
-#~ msgid "qwertz"
-#~ msgstr "qwertz"
-
-#~ msgid "2"
-#~ msgstr "2"
-
-#~ msgid "4"
-#~ msgstr "4"
-
-#~ msgid "5"
-#~ msgstr "5"
-
-#~ msgid "E"
-#~ msgstr "E"
-
-#~ msgid "LAm"
-#~ msgstr "LAm"
-=======
-# translation of xkeyboard-config-1.9.ru.po to Russian
-# Copyright (C) 2002, 2009, 2010 Free Software Foundation, Inc.
-# Sergey V. Udaltsov<svu@users.sourceforge.net>
-# This file is distributed under the same license as the xkeyboard-config package.
-#
-# Sergey E Kvyato <kvantos@plotinka.ru>, 2006.
-# Nickolay V. Shmyrev <nshmyrev@yandex.ru>, 2006.
-# Misha Shnurapet <zayzayats@yandex.ru>, 2010.
-# ChALkeR <chalkerx@gmail.com>, 2010.
-# Yuri Kozlov <yuray@komyakino.ru>, 2009, 2010, 2011.
-msgid ""
-msgstr ""
-"Project-Id-Version: xkeyboard-config 2.3\n"
-"Report-Msgid-Bugs-To: svu@users.sourceforge.net\n"
-"POT-Creation-Date: 2011-05-17 21:08+0100\n"
-"PO-Revision-Date: 2011-05-23 19:15+0400\n"
-"Last-Translator: Yuri Kozlov <yuray@komyakino.ru>\n"
-"Language-Team: Russian <gnu@mx.ru>\n"
-"Language: ru\n"
-"MIME-Version: 1.0\n"
-"Content-Type: text/plain; charset=UTF-8\n"
-"Content-Transfer-Encoding: 8bit\n"
-"X-Generator: Lokalize 1.0\n"
-"Plural-Forms:  nplurals=3; plural=(n%10==1 && n%100!=11 ? 0 : n%10>=2 && n%10<=4 && (n%100<10 || n%100>=20) ? 1 : 2);\n"
-
-#: ../rules/base.xml.in.h:1
-msgid "&lt;Less/Greater&gt;"
-msgstr "&lt;Меньше чем/Больше чем&gt;"
-
-#: ../rules/base.xml.in.h:2
-msgid "&lt;Less/Greater&gt; (chooses 3rd level, latches when pressed together with another 3rd-level-chooser)"
-msgstr "&lt;Меньше чем/Больше чем&gt; (выбирается 3-й ряд, защёлкивается при нажатии вместе с другим выборщиком-3-го-ряда)"
-
-#: ../rules/base.xml.in.h:3
-msgid "&lt;Less/Greater&gt; chooses 5th level and activates level5-Lock when pressed together with another 5th-level-chooser, one press releases the lock"
-msgstr "По клавише &lt;Меньше чем/Больше чем&gt; выбирается 5-й ряд и активируется level5-Lock при нажатии вместе с другим выборщиком-5-го-ряда, однократное нажатие снимает блокировку"
-
-#: ../rules/base.xml.in.h:4
-msgid "&lt;Less/Greater&gt; chooses 5th level, locks when pressed together with another 5th-level-chooser"
-msgstr "По клавише &lt;Меньше чем/Больше чем&gt; выбирается 5-й ряд, блокируется при нажатии вместе с другим выборщиком-5-го-ряда"
-
-#: ../rules/base.xml.in.h:5
-msgid "&lt;Less/Greater&gt; chooses 5th level, locks when pressed together with another 5th-level-chooser, one press releases the lock"
-msgstr "По клавише &lt;Меньше чем/Больше чем&gt; выбирается 5-й ряд, блокируется при нажатии вместе с другим выборщиком-5-го-ряда, однократное нажатие снимает блокировку"
-
-#: ../rules/base.xml.in.h:6
-msgid "A4Tech KB-21"
-msgstr "A4Tech KB-21"
-
-#: ../rules/base.xml.in.h:7
-msgid "A4Tech KBS-8"
-msgstr "A4Tech KBS-8"
-
-#: ../rules/base.xml.in.h:8
-msgid "A4Tech Wireless Desktop RFKB-23"
-msgstr "A4Tech Wireless Desktop RFKB-23"
-
-#: ../rules/base.xml.in.h:9
-msgid "ATM/phone-style"
-msgstr "В стиле банкоматной/телефонной"
-
-#: ../rules/base.xml.in.h:10
-msgid "Acer AirKey V"
-msgstr "Acer AirKey V"
-
-#: ../rules/base.xml.in.h:11
-msgid "Acer C300"
-msgstr "Acer C300"
-
-#: ../rules/base.xml.in.h:12
-msgid "Acer Ferrari 4000"
-msgstr "Acer Ferrari 4000"
-
-#: ../rules/base.xml.in.h:13
-msgid "Acer Laptop"
-msgstr "Ноутбук Acer"
-
-#: ../rules/base.xml.in.h:14
-msgid "Add the standard behavior to Menu key"
-msgstr "Добавить обыкновенное поведение на клавишу Menu"
-
-#: ../rules/base.xml.in.h:15
-msgid "Adding Esperanto circumflexes (supersigno)"
-msgstr "Добавление диакритических знаков эсперанто"
-
-#: ../rules/base.xml.in.h:16
-msgid "Adding currency signs to certain keys"
-msgstr "Добавление знаков валют к некоторым клавишам"
-
-#: ../rules/base.xml.in.h:17
-msgid "Advance Scorpius KI"
-msgstr "Advance Scorpius KI"
-
-#: ../rules/base.xml.in.h:18
-msgid "Afghani"
-msgstr "Афганская"
-
-#: ../rules/base.xml.in.h:19
-msgid "Akan"
-msgstr "Аканская"
-
-#: ../rules/base.xml.in.h:20
-msgid "Albanian"
-msgstr "Албанская"
-
-#: ../rules/base.xml.in.h:21
-msgid "Alt and Meta are on Alt keys"
-msgstr "Alt и Meta на клавишах Alt"
-
-#: ../rules/base.xml.in.h:22
-msgid "Alt is mapped to Right Win, Super to Menu"
-msgstr "Alt соответствует правой клавише Win, а Super - Menu"
-
-#: ../rules/base.xml.in.h:23
-msgid "Alt+Caps Lock"
-msgstr "Alt+Caps Lock"
-
-#: ../rules/base.xml.in.h:24
-msgid "Alt+Ctrl"
-msgstr "Alt+Ctrl"
-
-#: ../rules/base.xml.in.h:25
-msgid "Alt+Shift"
-msgstr "Alt+Shift"
-
-#: ../rules/base.xml.in.h:26
-msgid "Alt+Space"
-msgstr "Alt+Пробел"
-
-#: ../rules/base.xml.in.h:27
-msgid "Alt/Win key behavior"
-msgstr "Поведение клавиши Alt/Win"
-
-#: ../rules/base.xml.in.h:28
-msgid "Amharic"
-msgstr "Амхарская"
-
-#: ../rules/base.xml.in.h:29
-msgid "Any Alt key"
-msgstr "Любая клавиша Alt"
-
-#: ../rules/base.xml.in.h:30
-msgid "Any Win key"
-msgstr "Любая клавиша Win"
-
-#: ../rules/base.xml.in.h:31
-msgid "Any Win key (while pressed)"
-msgstr "Любая клавиша Win (на время нажатия)"
-
-#: ../rules/base.xml.in.h:32
-msgid "Apple"
-msgstr "Apple"
-
-#: ../rules/base.xml.in.h:33
-msgid "Apple Aluminium Keyboard (ANSI)"
-msgstr "Алюминиевая клавиатура Apple (ANSI)"
-
-#: ../rules/base.xml.in.h:34
-msgid "Apple Aluminium Keyboard (ISO)"
-msgstr "Алюминиевая клавиатура Apple (ISO)"
-
-#: ../rules/base.xml.in.h:35
-msgid "Apple Aluminium Keyboard (JIS)"
-msgstr "Алюминиевая клавиатура Apple (JIS)"
-
-#: ../rules/base.xml.in.h:36
-msgid "Apple Aluminium Keyboard: emulate PC keys (Print, Scroll Lock, Pause, Num Lock)"
-msgstr "Алюминиевая клавиатура Apple: эмуляция клавиш ПК (Print, Scroll Lock, Pause, Num Lock)"
-
-#: ../rules/base.xml.in.h:37
-msgid "Apple Laptop"
-msgstr "Ноутбук Apple"
-
-#: ../rules/base.xml.in.h:38
-msgid "Arabic"
-msgstr "Арабская"
-
-#: ../rules/base.xml.in.h:39
-msgid "Arabic (Buckwalter)"
-msgstr "Арабская (Buckwalter)"
-
-#: ../rules/base.xml.in.h:40
-msgid "Arabic (Morocco)"
-msgstr "Арабская (Марокко)"
-
-#: ../rules/base.xml.in.h:41
-msgid "Arabic (Pakistan)"
-msgstr "Арабская (Пакистан)"
-
-#: ../rules/base.xml.in.h:42
-msgid "Arabic (Syria)"
-msgstr "Арабская (Сирия)"
-
-#: ../rules/base.xml.in.h:43
-msgid "Arabic (azerty)"
-msgstr "Арабская (azerty)"
-
-#: ../rules/base.xml.in.h:44
-msgid "Arabic (azerty/digits)"
-msgstr "Арабская (azerty/цифры)"
-
-#: ../rules/base.xml.in.h:45
-msgid "Arabic (digits)"
-msgstr "Арабская (цифры)"
-
-#: ../rules/base.xml.in.h:46
-msgid "Arabic (qwerty)"
-msgstr "Арабская (qwerty)"
-
-#: ../rules/base.xml.in.h:47
-msgid "Arabic (qwerty/digits)"
-msgstr "Арабская (qwerty/цифры)"
-
-#: ../rules/base.xml.in.h:48 ../rules/base.extras.xml.in.h:2
-msgid "Armenian"
-msgstr "Армянская"
-
-#: ../rules/base.xml.in.h:49
-msgid "Armenian (alternative eastern)"
-msgstr "Армянская (альтернативная восточная)"
-
-#: ../rules/base.xml.in.h:50 ../rules/base.extras.xml.in.h:3
-msgid "Armenian (alternative phonetic)"
-msgstr "Армянская (альтернативная фонетическая)"
-
-#: ../rules/base.xml.in.h:51
-msgid "Armenian (eastern)"
-msgstr "Армянская (восточная)"
-
-#: ../rules/base.xml.in.h:52
-msgid "Armenian (phonetic)"
-msgstr "Армянская (фонетическая)"
-
-#: ../rules/base.xml.in.h:53
-msgid "Armenian (western)"
-msgstr "Армянская (западная)"
-
-#: ../rules/base.xml.in.h:54
-msgid "Asturian (Spain, with bottom-dot H and bottom-dot L)"
-msgstr "Астурлеонская (испанский вариант с нижними точками у H и L)"
-
-#: ../rules/base.xml.in.h:55
-msgid "Asus Laptop"
-msgstr "Ноутбук Asus"
-
-#: ../rules/base.xml.in.h:56
-msgid "At bottom left"
-msgstr "Снизу слева"
-
-#: ../rules/base.xml.in.h:57
-msgid "At left of 'A'"
-msgstr "Слева от 'A'"
-
-#: ../rules/base.xml.in.h:58
-msgid "Avatime"
-msgstr "Аватайм"
-
-#: ../rules/base.xml.in.h:59
-msgid "Azerbaijani"
-msgstr "Азербайджанская"
-
-#: ../rules/base.xml.in.h:60
-msgid "Azerbaijani (Cyrillic)"
-msgstr "Азербайджанская (кириллица)"
-
-#: ../rules/base.xml.in.h:61
-msgid "Azona RF2300 wireless Internet Keyboard"
-msgstr "Azona RF2300 wireless Internet Keyboard"
-
-#: ../rules/base.xml.in.h:62
-msgid "BTC 5090"
-msgstr "BTC 5090"
-
-#: ../rules/base.xml.in.h:63
-msgid "BTC 5113RF Multimedia"
-msgstr "BTC 5113RF Multimedia"
-
-#: ../rules/base.xml.in.h:64
-msgid "BTC 5126T"
-msgstr "BTC 5126T"
-
-#: ../rules/base.xml.in.h:65
-msgid "BTC 6301URF"
-msgstr "BTC 6301URF"
-
-#: ../rules/base.xml.in.h:66
-msgid "BTC 9000"
-msgstr "BTC 9000"
-
-#: ../rules/base.xml.in.h:67
-msgid "BTC 9000A"
-msgstr "BTC 9000A"
-
-#: ../rules/base.xml.in.h:68
-msgid "BTC 9001AH"
-msgstr "BTC 9001AH"
-
-#: ../rules/base.xml.in.h:69
-msgid "BTC 9019U"
-msgstr "BTC 9019U"
-
-#: ../rules/base.xml.in.h:70
-msgid "BTC 9116U Mini Wireless Internet and Gaming"
-msgstr "BTC 9116U Mini Wireless Internet and Gaming"
-
-#: ../rules/base.xml.in.h:71
-msgid "Backslash"
-msgstr "Backslash"
-
-#: ../rules/base.xml.in.h:72
-msgid "Backslash (chooses 3rd level, latches when pressed together with another 3rd-level-chooser)"
-msgstr "Backslash (выбирается 3-й ряд, защёлкивается при нажатии вместе с другим выборщиком-3-го-ряда)"
-
-#: ../rules/base.xml.in.h:73
-msgid "Bambara"
-msgstr "Баманская"
-
-#: ../rules/base.xml.in.h:74
-msgid "Bashkirian"
-msgstr "Башкирская"
-
-#: ../rules/base.xml.in.h:75
-msgid "Belarusian"
-msgstr "Белорусская"
-
-#: ../rules/base.xml.in.h:76
-msgid "Belarusian (Latin)"
-msgstr "Белорусская (латиница)"
-
-#: ../rules/base.xml.in.h:77
-msgid "Belarusian (legacy)"
-msgstr "Белорусская (устаревшая)"
-
-#: ../rules/base.xml.in.h:78
-msgid "Belgian"
-msgstr "Бельгийская"
-
-#: ../rules/base.xml.in.h:79
-msgid "Belgian (ISO alternate)"
-msgstr "Бельгийская (альтернативная ISO)"
-
-#: ../rules/base.xml.in.h:80
-msgid "Belgian (Sun dead keys)"
-msgstr "Бельгийская (спец. клавиши (dead keys) Sun)"
-
-#: ../rules/base.xml.in.h:81
-msgid "Belgian (Wang model 724 azerty)"
-msgstr "Бельгийская (Wang model 724 azerty)"
-
-#: ../rules/base.xml.in.h:82
-msgid "Belgian (alternative)"
-msgstr "Бельгийская (альтернативная)"
-
-#: ../rules/base.xml.in.h:83
-msgid "Belgian (alternative, Sun dead keys)"
-msgstr "Бельгийская (альтернативная, спец. клавиши (dead keys) Sun)"
-
-#: ../rules/base.xml.in.h:84
-msgid "Belgian (alternative, latin-9 only)"
-msgstr "Бельгийская (альтернативная, только latin-9)"
-
-#: ../rules/base.xml.in.h:85
-msgid "Belgian (eliminate dead keys)"
-msgstr "Бельгийская (без спец. клавиш (dead keys))"
-
-#: ../rules/base.xml.in.h:86
-msgid "BenQ X-Touch"
-msgstr "BenQ X-Touch"
-
-#: ../rules/base.xml.in.h:87
-msgid "BenQ X-Touch 730"
-msgstr "BenQ X-Touch 730"
-
-#: ../rules/base.xml.in.h:88
-msgid "BenQ X-Touch 800"
-msgstr "BenQ X-Touch 800"
-
-#: ../rules/base.xml.in.h:89
-msgid "Bengali"
-msgstr "Бенгальская"
-
-#: ../rules/base.xml.in.h:90
-msgid "Bengali (Probhat)"
-msgstr "Бенгальская (Probhat)"
-
-#: ../rules/base.xml.in.h:91
-msgid "Berber (Morocco, Tifinagh alternative phonetic)"
-msgstr "Берберская (Марокко, тифинагская альтернативная фонетическая)"
-
-#: ../rules/base.xml.in.h:92
-msgid "Berber (Morocco, Tifinagh alternative)"
-msgstr "Берберская (Марокко, тифинагская альтернативная)"
-
-#: ../rules/base.xml.in.h:93
-msgid "Berber (Morocco, Tifinagh extended phonetic)"
-msgstr "Берберская (Марокко, тифинагская расширенная фонетическая)"
-
-#: ../rules/base.xml.in.h:94
-msgid "Berber (Morocco, Tifinagh extended)"
-msgstr "Берберская (Марокко, тифинагская расширенная)"
-
-#: ../rules/base.xml.in.h:95
-msgid "Berber (Morocco, Tifinagh phonetic)"
-msgstr "Берберская (Марокко, тифинагская фонетическая)"
-
-#: ../rules/base.xml.in.h:96
-msgid "Berber (Morocco, Tifinagh)"
-msgstr "Берберская (Марокко, тифинагская)"
-
-#: ../rules/base.xml.in.h:97
-msgid "Bosnian"
-msgstr "Боснийская"
-
-#: ../rules/base.xml.in.h:98
-msgid "Bosnian (US keyboard with Bosnian digraphs)"
-msgstr "Боснийская (клавиатура США с боснийскими диграфами)"
-
-#: ../rules/base.xml.in.h:99
-msgid "Bosnian (US keyboard with Bosnian letters)"
-msgstr "Боснийская (клавиатура США с боснийскими буквами)"
-
-#: ../rules/base.xml.in.h:100
-msgid "Bosnian (use Bosnian digraphs)"
-msgstr "Боснийская (используются боснийские диграфы)"
-
-#: ../rules/base.xml.in.h:101
-msgid "Bosnian (use guillemets for quotes)"
-msgstr "Боснийская (используются кавычки ёлочки как кавычки)"
-
-#: ../rules/base.xml.in.h:102
-msgid "Both Alt keys together"
-msgstr "Обе клавиши Alt, нажатые вместе"
-
-#: ../rules/base.xml.in.h:103
-msgid "Both Ctrl keys together"
-msgstr "Обе клавиши Ctrl, нажатые вместе"
-
-#: ../rules/base.xml.in.h:104
-msgid "Both Shift keys together"
-msgstr "Обе клавиши Shift, нажатые вместе"
-
-#: ../rules/base.xml.in.h:105
-msgid "Both Shift-Keys together activate Caps Lock, one Shift-Key deactivates"
-msgstr "Обе клавиши Shift, нажатые вместе, включают Caps Lock, одна клавиша Shift выключает"
-
-#: ../rules/base.xml.in.h:106
-msgid "Both Shift-Keys together toggle Caps Lock"
-msgstr "Обе клавиши Shift, нажатые вместе, переключают Caps Lock"
-
-#: ../rules/base.xml.in.h:107
-msgid "Both Shift-Keys together toggle ShiftLock"
-msgstr "Обе клавиши Shift, нажатые вместе, переключают ShiftLock"
-
-#: ../rules/base.xml.in.h:108
-msgid "Braille"
-msgstr "Брайля"
-
-#: ../rules/base.xml.in.h:109
-msgid "Braille (left hand)"
-msgstr "Брайля (под левую руку)"
-
-#: ../rules/base.xml.in.h:110
-msgid "Braille (right hand)"
-msgstr "Брайля (под правую руку)"
-
-#: ../rules/base.xml.in.h:111
-msgid "Brother Internet Keyboard"
-msgstr "Brother Internet Keyboard"
-
-#: ../rules/base.xml.in.h:112
-msgid "Bulgarian"
-msgstr "Болгарская"
-
-#: ../rules/base.xml.in.h:113
-msgid "Bulgarian (new phonetic)"
-msgstr "Болгарская (новая фонетическая)"
-
-#: ../rules/base.xml.in.h:114
-msgid "Bulgarian (traditional phonetic)"
-msgstr "Болгарская (традиционная фонетическая)"
-
-#: ../rules/base.xml.in.h:115
-msgid "Burmese"
-msgstr "Бирманская"
-
-#: ../rules/base.xml.in.h:116
-msgid "Canadian Multilingual"
-msgstr "Канадская многоязыковая"
-
-#: ../rules/base.xml.in.h:117
-msgid "Canadian Multilingual (first part)"
-msgstr "Канадская многоязыковая (первая часть)"
-
-#: ../rules/base.xml.in.h:118
-msgid "Canadian Multilingual (second part)"
-msgstr "Канадская многоязыковая (вторая часть)"
-
-#: ../rules/base.xml.in.h:119
-msgid "Caps Lock"
-msgstr "Caps Lock"
-
-#: ../rules/base.xml.in.h:120
-msgid "Caps Lock (chooses 3rd level, latches when pressed together with another 3rd-level-chooser)"
-msgstr "Caps Lock (выбирается 3-й ряд, защёлкивается при нажатии вместе с другим выборщиком-3-го-ряда)"
-
-#: ../rules/base.xml.in.h:121
-msgid "Caps Lock (to first layout), Shift+Caps Lock (to last layout)"
-msgstr "Caps Lock (на первую раскладку), Shift+Caps Lock (на последнюю раскладку)"
-
-#: ../rules/base.xml.in.h:122
-msgid "Caps Lock (while pressed), Alt+Caps Lock does the original capslock action"
-msgstr "Caps Lock (пока нажата), Alt+Caps Lock выполняет первоначальную функцию capslock"
-
-#: ../rules/base.xml.in.h:123
-msgid "Caps Lock acts as Shift with locking. Shift \"pauses\" Caps Lock"
-msgstr "Caps Lock действует как Shift с блокировкой. Shift приостанавливает действие Caps Lock"
-
-#: ../rules/base.xml.in.h:124
-msgid "Caps Lock acts as Shift with locking. Shift doesn't affect Caps Lock"
-msgstr "Caps Lock действует как Shift с блокировкой. Shift не влияет на Caps Lock"
-
-#: ../rules/base.xml.in.h:125
-msgid "Caps Lock is disabled"
-msgstr "Caps Lock выключен"
-
-#: ../rules/base.xml.in.h:126
-msgid "Caps Lock key behavior"
-msgstr "Поведение клавиши Caps Lock"
-
-#: ../rules/base.xml.in.h:127
-msgid "Caps Lock toggles Shift so all keys are affected"
-msgstr "Caps Lock переключает Shift, таким образом что, он действует сразу на все клавиши"
-
-#: ../rules/base.xml.in.h:128
-msgid "Caps Lock toggles normal capitalization of alphabetic characters"
-msgstr "Caps Lock переключает обычную капитализацию символов алфавита"
-
-#: ../rules/base.xml.in.h:129
-msgid "Caps Lock uses internal capitalization. Shift \"pauses\" Caps Lock"
-msgstr "Caps Lock включает внутреннюю капитализацию. Shift приостанавливает действие Caps Lock"
-
-#: ../rules/base.xml.in.h:130
-msgid "Caps Lock uses internal capitalization. Shift doesn't affect Caps Lock"
-msgstr "Caps Lock включает внутреннюю капитализацию. Shift не влияет на Caps Lock"
-
-#: ../rules/base.xml.in.h:131
-msgid "Catalan"
-msgstr "Каталонская"
-
-#: ../rules/base.xml.in.h:132
-msgid "Catalan (Spain, with middle-dot L)"
-msgstr "Каталонская (испанский вариант с точкой в L посередине)"
-
-#: ../rules/base.xml.in.h:133
-msgid "Cherokee"
-msgstr "Черокская"
-
-#: ../rules/base.xml.in.h:134
-msgid "Cherry B.UNLIMITED"
-msgstr "Cherry B.UNLIMITED"
-
-#: ../rules/base.xml.in.h:135
-msgid "Cherry Blue Line CyBo@rd"
-msgstr "Cherry Blue Line CyBo@rd"
-
-#: ../rules/base.xml.in.h:136
-msgid "Cherry Blue Line CyBo@rd (alternate option)"
-msgstr "Cherry Blue Line CyBo@rd (альтернативный вариант)"
-
-#: ../rules/base.xml.in.h:137
-msgid "Cherry CyBo@rd USB-Hub"
-msgstr "Cherry CyBo@rd USB-Hub"
-
-#: ../rules/base.xml.in.h:138
-msgid "Cherry CyMotion Expert"
-msgstr "Cherry CyMotion Expert"
-
-#: ../rules/base.xml.in.h:139
-msgid "Cherry CyMotion Master Linux"
-msgstr "Cherry CyMotion Master Linux"
-
-#: ../rules/base.xml.in.h:140
-msgid "Cherry CyMotion Master XPress"
-msgstr " Cherry CyMotion Master Linux"
-
-#: ../rules/base.xml.in.h:141
-msgid "Chicony Internet Keyboard"
-msgstr "Chicony Internet Keyboard"
-
-#: ../rules/base.xml.in.h:142
-msgid "Chicony KB-9885"
-msgstr "Chicony KB-9885"
-
-#: ../rules/base.xml.in.h:143
-msgid "Chicony KU-0108"
-msgstr "Chicony KU-0108"
-
-#: ../rules/base.xml.in.h:144
-msgid "Chicony KU-0420"
-msgstr "Chicony KU-0420"
-
-#: ../rules/base.xml.in.h:145
-msgid "Chinese"
-msgstr "Китайская"
-
-#: ../rules/base.xml.in.h:146
-msgid "Chuvash"
-msgstr "Чувашия"
-
-#: ../rules/base.xml.in.h:147
-msgid "Chuvash (Latin)"
-msgstr "Чувашская (латиница)"
-
-#: ../rules/base.xml.in.h:148
-msgid "Classmate PC"
-msgstr "Classmate PC"
-
-#: ../rules/base.xml.in.h:149
-msgid "CloGaelach"
-msgstr "CloGaelach"
-
-#: ../rules/base.xml.in.h:150
-msgid "Compaq Easy Access Keyboard"
-msgstr "Compaq Easy Access Keyboard"
-
-#: ../rules/base.xml.in.h:151
-msgid "Compaq Internet Keyboard (13 keys)"
-msgstr "Compaq Internet Keyboard (13 клавиш)"
-
-#: ../rules/base.xml.in.h:152
-msgid "Compaq Internet Keyboard (18 keys)"
-msgstr "Compaq Internet Keyboard (18 клавиш)"
-
-#: ../rules/base.xml.in.h:153
-msgid "Compaq Internet Keyboard (7 keys)"
-msgstr "Compaq Internet Keyboard (7 клавиш)"
-
-#: ../rules/base.xml.in.h:154
-msgid "Compaq iPaq Keyboard"
-msgstr "Compaq iPaq Keyboard"
-
-#: ../rules/base.xml.in.h:155
-msgid "Compose key position"
-msgstr "Положение клавиши Compose"
-
-#: ../rules/base.xml.in.h:156
-msgid "Control + Alt + Backspace"
-msgstr "Control + Alt + Backspace"
-
-#: ../rules/base.xml.in.h:157
-msgid "Control is mapped to Alt keys, Alt is mapped to Win keys"
-msgstr "Control используется в качестве клавиш Alt, Alt используется в качестве клавиш Win"
-
-#: ../rules/base.xml.in.h:158
-msgid "Control is mapped to Win keys (and the usual Ctrl keys)"
-msgstr "Control используется в качестве клавиш Win (и как обычный Control)"
-
-#: ../rules/base.xml.in.h:159
-msgid "Creative Desktop Wireless 7000"
-msgstr "Creative Desktop Wireless 7000"
-
-#: ../rules/base.xml.in.h:160
-msgid "Crimean Tatar (Dobruja Q)"
-msgstr "Крымско-татарская (Dobruja Q)"
-
-#: ../rules/base.xml.in.h:161
-msgid "Crimean Tatar (Turkish Alt-Q)"
-msgstr "Крымско-татарская (турецкая Alt-Q)"
-
-#: ../rules/base.xml.in.h:162
-msgid "Crimean Tatar (Turkish F)"
-msgstr "Крымско-татарская (турецкая F)"
-
-#: ../rules/base.xml.in.h:163
-msgid "Crimean Tatar (Turkish Q)"
-msgstr "Крымско-татарская (турецкая Q)"
-
-#: ../rules/base.xml.in.h:164
-msgid "Croatian"
-msgstr "Хорватская"
-
-#: ../rules/base.xml.in.h:165
-msgid "Croatian (US keyboard with Croatian digraphs)"
-msgstr "Хорватская (клавиатура США с хорватскими диграфами)"
-
-#: ../rules/base.xml.in.h:166
-msgid "Croatian (US keyboard with Croatian letters)"
-msgstr "Хорватская (клавиатура США с хорватскими буквами)"
-
-#: ../rules/base.xml.in.h:167
-msgid "Croatian (use Croatian digraphs)"
-msgstr "Хорватская (используются хорватские диграфы)"
-
-#: ../rules/base.xml.in.h:168
-msgid "Croatian (use guillemets for quotes)"
-msgstr "Хорватская (используются кавычки ёлочки как кавычки)"
-
-#: ../rules/base.xml.in.h:169
-msgid "Ctrl key position"
-msgstr "Положение клавиши Ctrl"
-
-#: ../rules/base.xml.in.h:170
-msgid "Ctrl+Shift"
-msgstr "Ctrl+Shift"
-
-#: ../rules/base.xml.in.h:171
-msgid "Czech"
-msgstr "Чешская"
-
-#: ../rules/base.xml.in.h:172
-msgid "Czech (UCW layout, accented letters only)"
-msgstr "Чешская (раскладка UCW, только символы акцентов)"
-
-#: ../rules/base.xml.in.h:173
-msgid "Czech (US Dvorak with CZ UCW support)"
-msgstr "Чешская (Дворак США с поддержкой CZ UCW)"
-
-#: ../rules/base.xml.in.h:174
-msgid "Czech (qwerty)"
-msgstr "Чешская (qwerty)"
-
-#: ../rules/base.xml.in.h:175
-msgid "Czech (qwerty, extended Backslash)"
-msgstr "Чешская (qwerty, расширенные функции Backslash)"
-
-#: ../rules/base.xml.in.h:176
-msgid "Czech (with &lt;\\|&gt; key)"
-msgstr "Чешская (с клавишей &lt;\\|&gt;)"
-
-#: ../rules/base.xml.in.h:177
-msgid "DTK2000"
-msgstr "DTK2000"
-
-#: ../rules/base.xml.in.h:178
-msgid "Danish"
-msgstr "Датская"
-
-#: ../rules/base.xml.in.h:179
-msgid "Danish (Dvorak)"
-msgstr "Датская (Дворак)"
-
-#: ../rules/base.xml.in.h:180
-msgid "Danish (Macintosh)"
-msgstr "Датская (Macintosh)"
-
-#: ../rules/base.xml.in.h:181
-msgid "Danish (Macintosh, eliminate dead keys)"
-msgstr "Датская (Macintosh, без спец. клавиш (dead keys))"
-
-#: ../rules/base.xml.in.h:182
-msgid "Danish (eliminate dead keys)"
-msgstr "Датская (без спец. клавиш (dead keys))"
-
-#: ../rules/base.xml.in.h:183
-msgid "Default numeric keypad keys"
-msgstr "Клавиши цифровой клавиатуры по умолчанию"
-
-#: ../rules/base.xml.in.h:184
-msgid "Dell"
-msgstr "Dell"
-
-#: ../rules/base.xml.in.h:185
-msgid "Dell 101-key PC"
-msgstr "Dell 101-клавишный PC"
-
-#: ../rules/base.xml.in.h:186
-msgid "Dell Laptop/notebook Inspiron 6xxx/8xxx"
-msgstr "Ноутбук Dell Inspiron из серий 6xxx/8xxx"
-
-#: ../rules/base.xml.in.h:187
-msgid "Dell Laptop/notebook Precision M series"
-msgstr "Ноутбук Dell Precision из серии M"
-
-#: ../rules/base.xml.in.h:188
-msgid "Dell Latitude series laptop"
-msgstr "Ноутбук Dell из серии Latitude"
-
-#: ../rules/base.xml.in.h:189
-msgid "Dell Precision M65"
-msgstr "Dell Precision M65"
-
-#: ../rules/base.xml.in.h:190
-msgid "Dell SK-8125"
-msgstr "Dell SK-8125"
-
-#: ../rules/base.xml.in.h:191
-msgid "Dell SK-8135"
-msgstr "Dell SK-8135"
-
-#: ../rules/base.xml.in.h:192
-msgid "Dell USB Multimedia Keyboard"
-msgstr "Dell USB Multimedia Keyboard"
-
-#: ../rules/base.xml.in.h:193
-msgid "Dexxa Wireless Desktop Keyboard"
-msgstr "Dexxa Wireless Desktop Keyboard"
-
-#: ../rules/base.xml.in.h:194
-msgid "Dhivehi"
-msgstr "Дивехи"
-
-#: ../rules/base.xml.in.h:195
-msgid "Diamond 9801 / 9802 series"
-msgstr "Модели Diamond 9801/9802"
-
-#: ../rules/base.xml.in.h:196
-msgid "Dutch"
-msgstr "Голландская"
-
-#: ../rules/base.xml.in.h:197
-msgid "Dutch (Macintosh)"
-msgstr "Голландская (Macintosh)"
-
-#: ../rules/base.xml.in.h:198
-msgid "Dutch (Sun dead keys)"
-msgstr "Голландская (спец. клавиши (dead keys) Sun)"
-
-#: ../rules/base.xml.in.h:199
-msgid "Dutch (standard)"
-msgstr "Голландская (стандартная)"
-
-#: ../rules/base.xml.in.h:200
-msgid "Dzongkha"
-msgstr "Дзонг-кэ (dz"
-
-#: ../rules/base.xml.in.h:201
-msgid "Enable extra typographic characters"
-msgstr "Включить дополнительные типографские символы"
-
-#: ../rules/base.xml.in.h:202
-msgid "English (Cameroon Dvorak)"
-msgstr "Английская (камерунский Дворак)"
-
-#: ../rules/base.xml.in.h:203
-msgid "English (Cameroon qwerty)"
-msgstr "Английская (камерунская qwerty)"
-
-#: ../rules/base.xml.in.h:204
-msgid "English (Cameroon)"
-msgstr "Английская (Камерун)"
-
-#: ../rules/base.xml.in.h:205
-msgid "English (Canada)"
-msgstr "Английская (Канада)"
-
-#: ../rules/base.xml.in.h:206
-msgid "English (Colemak)"
-msgstr "Английская (Коулмак)"
-
-#: ../rules/base.xml.in.h:207
-msgid "English (Dvorak alternative international no dead keys)"
-msgstr "Английская (Дворак альтернативная международная (без спец. клавиш))"
-
-#: ../rules/base.xml.in.h:208
-msgid "English (Dvorak international with dead keys)"
-msgstr "Английская (Дворак международная с спец. клавишами)"
-
-#: ../rules/base.xml.in.h:209
-msgid "English (Dvorak)"
-msgstr "Английская (Дворак)"
-
-#: ../rules/base.xml.in.h:210
-msgid "English (Ghana)"
-msgstr "Английская (Гана)"
-
-#: ../rules/base.xml.in.h:211
-msgid "English (Ghana, GILLBT)"
-msgstr "Английская (Гана, GILLBT)"
-
-#: ../rules/base.xml.in.h:212
-msgid "English (Ghana, multilingual)"
-msgstr "Английская (Гана, международная)"
-
-#: ../rules/base.xml.in.h:213
-msgid "English (India, with RupeeSign)"
-msgstr "Английская (Индия, с знаком индийской рупии)"
-
-#: ../rules/base.xml.in.h:214
-msgid "English (Macintosh)"
-msgstr "Английская (Macintosh)"
-
-#: ../rules/base.xml.in.h:215
-msgid "English (Mali, US Macintosh)"
-msgstr "Английская (Мали, Macintosh США)"
-
-#: ../rules/base.xml.in.h:216
-msgid "English (Mali, US international)"
-msgstr "Английская (Мали, международная США)"
-
-#: ../rules/base.xml.in.h:217
-msgid "English (Nigeria)"
-msgstr "Английская (Нигерия)"
-
-#: ../rules/base.xml.in.h:218
-msgid "English (South Africa)"
-msgstr "Английская (Южная Африка)"
-
-#: ../rules/base.xml.in.h:219
-msgid "English (UK)"
-msgstr "Английская (Великобритания)"
-
-#: ../rules/base.xml.in.h:220
-msgid "English (UK, Colemak)"
-msgstr "Английская (Великобритания, Коулмак)"
-
-#: ../rules/base.xml.in.h:221
-msgid "English (UK, Dvorak with UK punctuation)"
-msgstr "Английская (Великобритания, Дворак с английской пунктуацией)"
-
-#: ../rules/base.xml.in.h:222
-msgid "English (UK, Dvorak)"
-msgstr "Английская (Великобритания, Дворак)"
-
-#: ../rules/base.xml.in.h:223
-msgid "English (UK, Macintosh international)"
-msgstr "Английская (Великобритания, Macintosh международная)"
-
-#: ../rules/base.xml.in.h:224
-msgid "English (UK, Macintosh)"
-msgstr "Английская (Великобритания, Macintosh)"
-
-#: ../rules/base.xml.in.h:225
-msgid "English (UK, extended WinKeys)"
-msgstr "Английская (Великобритания, расширенная клавишами Win)"
-
-#: ../rules/base.xml.in.h:226
-msgid "English (UK, international with dead keys)"
-msgstr "Английская (Великобритания, международная с спец. клавишами (dead keys))"
-
-#: ../rules/base.xml.in.h:227 ../rules/base.extras.xml.in.h:7
-msgid "English (US)"
-msgstr "Английская (США)"
-
-#: ../rules/base.xml.in.h:228
-msgid "English (US, alternative international)"
-msgstr "Английская (США, альтернативная международная)"
-
-#: ../rules/base.xml.in.h:229
-msgid "English (US, international with dead keys)"
-msgstr "Английская (США, международная с спец. клавишами (dead keys))"
-
-#: ../rules/base.xml.in.h:230
-msgid "English (US, with euro on 5)"
-msgstr "Английская (США, международная с символом евро на клавише 5)"
-
-#: ../rules/base.xml.in.h:231
-msgid "English (classic Dvorak)"
-msgstr "Английская (классическая Дворак)"
-
-#: ../rules/base.xml.in.h:232
-msgid "English (international AltGr dead keys)"
-msgstr "Английская (международная с AltGr и спец. клавишами (dead keys))"
-
-#: ../rules/base.xml.in.h:233
-msgid "English (layout toggle on multiply/divide key)"
-msgstr "Английская (переключение раскладки по клавише умножения/деления)"
-
-#: ../rules/base.xml.in.h:234
-msgid "English (left handed Dvorak)"
-msgstr "Английская (Дворак под левую руку)"
-
-#: ../rules/base.xml.in.h:235
-msgid "English (programmer Dvorak)"
-msgstr "Английская (Дворак для программистов)"
-
-#: ../rules/base.xml.in.h:236
-msgid "English (right handed Dvorak)"
-msgstr "Английская (Дворак под правую руку)"
-
-#: ../rules/base.xml.in.h:237
-msgid "Ennyah DKB-1008"
-msgstr "Ennyah DKB-1008"
-
-#: ../rules/base.xml.in.h:238
-msgid "Enter on keypad"
-msgstr "Enter на цифровой клавиатуре"
-
-#: ../rules/base.xml.in.h:239
-msgid "Esperanto"
-msgstr "Эсперанто"
-
-#: ../rules/base.xml.in.h:240
-msgid "Esperanto (Portugal, Nativo)"
-msgstr "Эсперанто (Португалия, Nativo)"
-
-#: ../rules/base.xml.in.h:241
-msgid "Esperanto (displaced semicolon and quote, obsolete)"
-msgstr "Эсперанто (смещённые точка с запятой и кавычка, устарела)"
-
-#: ../rules/base.xml.in.h:242
-msgid "Estonian"
-msgstr "Эстонская"
-
-#: ../rules/base.xml.in.h:243
-msgid "Estonian (Dvorak)"
-msgstr "Эстонская (Дворак)"
-
-#: ../rules/base.xml.in.h:244
-msgid "Estonian (US keyboard with Estonian letters)"
-msgstr "Эстонская (клавиатура США с эстонскими буквами)"
-
-#: ../rules/base.xml.in.h:245
-msgid "Estonian (eliminate dead keys)"
-msgstr "Эстонская (без спец. клавиш (dead keys))"
-
-#: ../rules/base.xml.in.h:246
-msgid "Euro on 2"
-msgstr "Символ евро на клавише 2"
-
-#: ../rules/base.xml.in.h:247
-msgid "Euro on 4"
-msgstr "Символ евро на клавише 4"
-
-#: ../rules/base.xml.in.h:248
-msgid "Euro on 5"
-msgstr "Символ евро на клавише 5"
-
-#: ../rules/base.xml.in.h:249
-msgid "Euro on E"
-msgstr "Символ евро на клавише E"
-
-#: ../rules/base.xml.in.h:250
-msgid "Everex STEPnote"
-msgstr "Everex STEPnote"
-
-#: ../rules/base.xml.in.h:251
-msgid "Ewe"
-msgstr "Ewe"
-
-#: ../rules/base.xml.in.h:252
-msgid "FL90"
-msgstr "FL90"
-
-#: ../rules/base.xml.in.h:253
-msgid "Faroese"
-msgstr "Фарерская"
-
-#: ../rules/base.xml.in.h:254
-msgid "Faroese (eliminate dead keys)"
-msgstr "Фарерская (без спец. клавиш (dead keys))"
-
-#: ../rules/base.xml.in.h:255
-msgid "Filipino"
-msgstr "Филиппинская"
-
-#: ../rules/base.xml.in.h:256
-msgid "Filipino (Capewell-Dvorak Baybayin)"
-msgstr "Филиппинская (Кэйпвелл-Дворак байбайинcкая)"
-
-#: ../rules/base.xml.in.h:257
-msgid "Filipino (Capewell-Dvorak Latin)"
-msgstr "Филиппинская (Кэйпвелл-Дворак латиница)"
-
-#: ../rules/base.xml.in.h:258
-msgid "Filipino (Capewell-QWERF 2006 Baybayin)"
-msgstr "Филиппинская (Кэйпвелл-QWERF 2006 байбайинская)"
-
-#: ../rules/base.xml.in.h:259
-msgid "Filipino (Capewell-QWERF 2006 Latin)"
-msgstr "Филиппинская (Кэйпвелл-QWERF 2006 латиница)"
-
-#: ../rules/base.xml.in.h:260
-msgid "Filipino (Colemak Baybayin)"
-msgstr "Филиппинская (Коулмак байбайинская)"
-
-#: ../rules/base.xml.in.h:261
-msgid "Filipino (Colemak Latin)"
-msgstr "Филиппинская (Коулмак латиница)"
-
-#: ../rules/base.xml.in.h:262
-msgid "Filipino (Dvorak Baybayin)"
-msgstr "Филиппинская (Дворак байбайинcкая)"
-
-#: ../rules/base.xml.in.h:263
-msgid "Filipino (Dvorak Latin)"
-msgstr "Филиппинская (Дворак латиница)"
-
-#: ../rules/base.xml.in.h:264
-msgid "Filipino (QWERTY Baybayin)"
-msgstr "Филиппинская (QWERTY байбайинская)"
-
-#: ../rules/base.xml.in.h:265
-msgid "Finnish"
-msgstr "Финская"
-
-#: ../rules/base.xml.in.h:266
-msgid "Finnish (Macintosh)"
-msgstr "Финская (Macintosh)"
-
-#: ../rules/base.xml.in.h:267
-msgid "Finnish (classic)"
-msgstr "Финская (классическая)"
-
-#: ../rules/base.xml.in.h:268
-msgid "Finnish (classic, eliminate dead keys)"
-msgstr "Финская (классическая, без спец. клавиш (dead keys))"
-
-#. This assumes the KP_ abstract symbols are actually useful for some apps
-#. The description needs to be rewritten
-#: ../rules/base.xml.in.h:271
-msgid "Four-level key with abstract separators"
-msgstr "Четырёх-рядная клавиша с абстрактными разделителями"
-
-#: ../rules/base.xml.in.h:272
-msgid "Four-level key with comma"
-msgstr "Четырёх-рядная клавиша с запятой"
-
-#: ../rules/base.xml.in.h:273
-msgid "Four-level key with dot"
-msgstr "Четырёх-рядная клавиша с точкой"
-
-#: ../rules/base.xml.in.h:274
-msgid "Four-level key with dot, latin-9 restriction"
-msgstr "Четырёх-рядная клавиша с точкой, ограничена latin-9"
-
-#: ../rules/base.xml.in.h:275
-msgid "Four-level key with momayyez"
-msgstr "Четырёх-рядная клавиша с momayyez"
-
-#: ../rules/base.xml.in.h:276
-msgid "French"
-msgstr "Французская"
-
-#: ../rules/base.xml.in.h:277
-msgid "French (Bepo, ergonomic, Dvorak way)"
-msgstr "Французская (Бепо, эргономичная, похожая на Дворак)"
-
-#: ../rules/base.xml.in.h:278
-msgid "French (Bepo, ergonomic, Dvorak way, latin-9 only)"
-msgstr "Французская (Бепо, эргономичная, похожая на Дворак, только latin-9)"
-
-#: ../rules/base.xml.in.h:279
-msgid "French (Breton)"
-msgstr "Французская (бретонская)"
-
-#: ../rules/base.xml.in.h:280
-msgid "French (Cameroon azerty)"
-msgstr "Французская (камерунская azerty)"
-
-#: ../rules/base.xml.in.h:281
-msgid "French (Cameroon)"
-msgstr "Французская (Камерун)"
-
-#: ../rules/base.xml.in.h:282 ../rules/base.extras.xml.in.h:10
-msgid "French (Canada)"
-msgstr "Французская (Канада)"
-
-#: ../rules/base.xml.in.h:283
-msgid "French (Canada, Dvorak)"
-msgstr "Французская (Канада, Дворак)"
-
-#: ../rules/base.xml.in.h:284
-msgid "French (Canada, legacy)"
-msgstr "Французская (Канада, устаревшая)"
-
-#: ../rules/base.xml.in.h:285
-msgid "French (Democratic Republic of the Congo)"
-msgstr "Французская (Демократическая республика Конго)"
-
-#: ../rules/base.xml.in.h:286
-msgid "French (Dvorak)"
-msgstr "Французская (Дворак)"
-
-#: ../rules/base.xml.in.h:287
-msgid "French (Guinea)"
-msgstr "Французская (Гвинея)"
-
-#: ../rules/base.xml.in.h:288
-msgid "French (Macintosh)"
-msgstr "Французская (Macintosh)"
-
-#: ../rules/base.xml.in.h:289
-msgid "French (Mali, alternative)"
-msgstr "Французская (Мали, альтернативная)"
-
-#: ../rules/base.xml.in.h:290
-msgid "French (Morocco)"
-msgstr "Французская (Марокко)"
-
-#: ../rules/base.xml.in.h:291
-msgid "French (Sun dead keys)"
-msgstr "Французская (со спец. клавишами (dead keys) Sun)"
-
-#: ../rules/base.xml.in.h:292
-msgid "French (Switzerland)"
-msgstr "Французская (Швейцария)"
-
-#: ../rules/base.xml.in.h:293
-msgid "French (Switzerland, Macintosh)"
-msgstr "Французская (Швейцария, Macintosh)"
-
-#: ../rules/base.xml.in.h:294
-msgid "French (Switzerland, Sun dead keys)"
-msgstr "Французская (Швейцария, спец. клавиши (dead keys) Sun)"
-
-#: ../rules/base.xml.in.h:295
-msgid "French (Switzerland, eliminate dead keys)"
-msgstr "Французская (Швейцария, без спец. клавиш (dead keys))"
-
-#: ../rules/base.xml.in.h:296
-msgid "French (alternative)"
-msgstr "Французская (альтернативная)"
-
-#: ../rules/base.xml.in.h:297
-msgid "French (alternative, Sun dead keys)"
-msgstr "Французская (альтернативная, спец. клавиши (dead keys) Sun)"
-
-#: ../rules/base.xml.in.h:298
-msgid "French (alternative, eliminate dead keys)"
-msgstr "Французская (альтернативная, без спец. клавиш (dead keys))"
-
-#: ../rules/base.xml.in.h:299
-msgid "French (alternative, latin-9 only)"
-msgstr "Французская (альтернативная, только latin-9)"
-
-#: ../rules/base.xml.in.h:300
-msgid "French (eliminate dead keys)"
-msgstr "Французская (без спец. клавиш (dead keys))"
-
-#: ../rules/base.xml.in.h:301
-msgid "French (legacy, alternative)"
-msgstr "Французская (устаревшая, альтернативная)"
-
-#: ../rules/base.xml.in.h:302
-msgid "French (legacy, alternative, Sun dead keys)"
-msgstr "Французская (устаревшая, альтернативная, с спец. клавишами (dead keys) Sun)"
-
-#: ../rules/base.xml.in.h:303
-msgid "French (legacy, alternative, eliminate dead keys)"
-msgstr "Французская (устаревшая, альтернативная, без спец. клавиш (dead keys))"
-
-#: ../rules/base.xml.in.h:304
-msgid "Fujitsu-Siemens Computers AMILO laptop"
-msgstr "Ноутбук Fujitsu-Siemens Computers AMILO"
-
-#: ../rules/base.xml.in.h:305
-msgid "Fula"
-msgstr "Фулайская"
-
-#: ../rules/base.xml.in.h:306
-msgid "Ga"
-msgstr "Гайская"
-
-#: ../rules/base.xml.in.h:307
-msgid "Generic 101-key PC"
-msgstr "Обычная 101-клавишная"
-
-#: ../rules/base.xml.in.h:308
-msgid "Generic 102-key (Intl) PC"
-msgstr "Обычная 102-клавишная (межд)"
-
-#: ../rules/base.xml.in.h:309
-msgid "Generic 104-key PC"
-msgstr "Обычная 104-клавишная"
-
-#: ../rules/base.xml.in.h:310
-msgid "Generic 105-key (Intl) PC"
-msgstr "Обычная 105-клавишная (межд)"
-
-#: ../rules/base.xml.in.h:311
-msgid "Genius Comfy KB-12e"
-msgstr "Genius Comfy KB-12e"
-
-#: ../rules/base.xml.in.h:312
-msgid "Genius Comfy KB-16M / Genius MM Keyboard KWD-910"
-msgstr "Genius Comfy KB-16M / Genius MM Keyboard KWD-910"
-
-#: ../rules/base.xml.in.h:313
-msgid "Genius Comfy KB-21e-Scroll"
-msgstr "Genius Comfy KB-21e-Scroll"
-
-#: ../rules/base.xml.in.h:314
-msgid "Genius KB-19e NB"
-msgstr "Genius KB-19e NB"
-
-#: ../rules/base.xml.in.h:315
-msgid "Genius KKB-2050HS"
-msgstr "Genius KKB-2050HS"
-
-#: ../rules/base.xml.in.h:316
-msgid "Georgian"
-msgstr "Грузинская"
-
-#: ../rules/base.xml.in.h:317
-msgid "Georgian (France, AZERTY Tskapo)"
-msgstr "Грузинская (Франция, AZERTY Tskapo)"
-
-#: ../rules/base.xml.in.h:318
-msgid "Georgian (Italy)"
-msgstr "Грузинская (Италия)"
-
-#: ../rules/base.xml.in.h:319
-msgid "Georgian (MESS)"
-msgstr "Грузинская (MESS)"
-
-#: ../rules/base.xml.in.h:320
-msgid "Georgian (ergonomic)"
-msgstr "Georgian (эргономичная)"
-
-#: ../rules/base.xml.in.h:321
-msgid "German"
-msgstr "Немецкая"
-
-#: ../rules/base.xml.in.h:322
-msgid "German (Austria)"
-msgstr "Немецкая (Австрия)"
-
-#: ../rules/base.xml.in.h:323
-msgid "German (Austria, Macintosh)"
-msgstr "Немецкая (Австрия, Macintosh)"
-
-#: ../rules/base.xml.in.h:324
-msgid "German (Austria, Sun dead keys)"
-msgstr "Немецкая (Австрия, с спец. клавишами (dead keys) Sun)"
-
-#: ../rules/base.xml.in.h:325
-msgid "German (Austria, eliminate dead keys)"
-msgstr "Немецкая (Австрия, без спец. клавиш (dead keys))"
-
-#: ../rules/base.xml.in.h:326
-msgid "German (Dvorak)"
-msgstr "Немецкая (Дворак)"
-
-#: ../rules/base.xml.in.h:327
-msgid "German (Macintosh)"
-msgstr "Немецкая (Macintosh)"
-
-#: ../rules/base.xml.in.h:328
-msgid "German (Macintosh, eliminate dead keys)"
-msgstr "Немецкая (Macintosh, без спец. клавиш (dead keys))"
-
-#: ../rules/base.xml.in.h:329
-msgid "German (Neo 2)"
-msgstr "Немецкая (Neo 2)"
-
-#: ../rules/base.xml.in.h:330
-msgid "German (Sun dead keys)"
-msgstr "Немецкая (со спец. клавишами (dead keys) Sun)"
-
-#: ../rules/base.xml.in.h:331
-msgid "German (Switzerland)"
-msgstr "Немецкая (Швейцария)"
-
-#: ../rules/base.xml.in.h:332
-msgid "German (Switzerland, Macintosh)"
-msgstr "Немецкая (Швейцария, Macintosh)"
-
-#: ../rules/base.xml.in.h:333
-msgid "German (Switzerland, Sun dead keys)"
-msgstr "Немецкая (Швейцария, с спец. клавишами (dead keys) Sun)"
-
-#: ../rules/base.xml.in.h:334
-msgid "German (Switzerland, eliminate dead keys)"
-msgstr "Немецкая (Швейцария, без спец. клавиш (dead keys))"
-
-#: ../rules/base.xml.in.h:335
-msgid "German (Switzerland, legacy)"
-msgstr "Немецкая (Швейцария, устаревшая)"
-
-#: ../rules/base.xml.in.h:336
-msgid "German (dead acute)"
-msgstr "Немецкая (с акутом (dead acute))"
-
-#: ../rules/base.xml.in.h:337
-msgid "German (dead grave acute)"
-msgstr "Немецкая (с dead grave acute)"
-
-#: ../rules/base.xml.in.h:338
-msgid "German (eliminate dead keys)"
-msgstr "Немецкая (без спец. клавиш (dead keys))"
-
-#: ../rules/base.xml.in.h:339
-msgid "German (qwerty)"
-msgstr "Немецкая (qwerty)"
-
-#: ../rules/base.xml.in.h:340
-msgid "Greek"
-msgstr "Греческая"
-
-#: ../rules/base.xml.in.h:341
-msgid "Greek (eliminate dead keys)"
-msgstr "Греческая (без спец. клавиш (dead keys))"
-
-#: ../rules/base.xml.in.h:342
-msgid "Greek (extended)"
-msgstr "Греческая (расширенная)"
-
-#: ../rules/base.xml.in.h:343
-msgid "Greek (polytonic)"
-msgstr "Греческая (полифоническая)"
-
-#: ../rules/base.xml.in.h:344
-msgid "Greek (simple)"
-msgstr "Греческая (простая)"
-
-#: ../rules/base.xml.in.h:345
-msgid "Gujarati"
-msgstr "Гуджарати"
-
-#: ../rules/base.xml.in.h:346
-msgid "Gyration"
-msgstr "Гирашн"
-
-#: ../rules/base.xml.in.h:347
-msgid "HTC Dream"
-msgstr "HTC Dream"
-
-#: ../rules/base.xml.in.h:348
-msgid "Happy Hacking Keyboard"
-msgstr "Happy Hacking Keyboard"
-
-#: ../rules/base.xml.in.h:349
-msgid "Happy Hacking Keyboard for Mac"
-msgstr "Happy Hacking Keyboard для Mac"
-
-#: ../rules/base.xml.in.h:350
-msgid "Hausa"
-msgstr "Хауза"
-
-#: ../rules/base.xml.in.h:351
-msgid "Hebrew"
-msgstr "Иврит"
-
-#: ../rules/base.xml.in.h:352
-msgid "Hebrew (Biblical, Tiro)"
-msgstr "Иврит (библейский, Tiro)"
-
-#: ../rules/base.xml.in.h:353
-msgid "Hebrew (lyx)"
-msgstr "Иврит (lyx)"
-
-#: ../rules/base.xml.in.h:354
-msgid "Hebrew (phonetic)"
-msgstr "Иврит (фонетическая)"
-
-#: ../rules/base.xml.in.h:355
-msgid "Hewlett-Packard Internet Keyboard"
-msgstr "Hewlett-Packard Internet Keyboard"
-
-#: ../rules/base.xml.in.h:356
-msgid "Hewlett-Packard Mini 110 Notebook"
-msgstr "Ноутбук Hewlett-Packard Mini 110"
-
-#: ../rules/base.xml.in.h:357
-msgid "Hewlett-Packard Omnibook 500 FA"
-msgstr "Hewlett-Packard Omnibook 500 FA"
-
-#: ../rules/base.xml.in.h:358
-msgid "Hewlett-Packard Omnibook 5xx"
-msgstr "Hewlett-Packard Omnibook 5xx"
-
-#: ../rules/base.xml.in.h:359
-msgid "Hewlett-Packard Omnibook 6000/6100"
-msgstr "Hewlett-Packard Omnibook 6000/6100"
-
-#: ../rules/base.xml.in.h:360
-msgid "Hewlett-Packard Omnibook XE3 GC"
-msgstr "Hewlett-Packard Omnibook XE3 GC"
-
-#: ../rules/base.xml.in.h:361
-msgid "Hewlett-Packard Omnibook XE3 GF"
-msgstr "Hewlett-Packard Omnibook XE3 GF"
-
-#: ../rules/base.xml.in.h:362
-msgid "Hewlett-Packard Omnibook XT1000"
-msgstr "Hewlett-Packard Omnibook XT1000"
-
-#: ../rules/base.xml.in.h:363
-msgid "Hewlett-Packard Pavilion ZT11xx"
-msgstr "Hewlett-Packard Pavilion ZT11xx"
-
-#: ../rules/base.xml.in.h:364
-msgid "Hewlett-Packard Pavilion dv5"
-msgstr "Hewlett-Packard Pavilion dv5"
-
-#: ../rules/base.xml.in.h:365
-msgid "Hewlett-Packard SK-250x Multimedia Keyboard"
-msgstr "Hewlett-Packard SK-250x Multimedia Keyboard"
-
-#: ../rules/base.xml.in.h:366
-msgid "Hewlett-Packard nx9020"
-msgstr "Hewlett-Packard nx9020"
-
-#: ../rules/base.xml.in.h:367
-msgid "Hexadecimal"
-msgstr "Шестнадцатеричная"
-
-#: ../rules/base.xml.in.h:368
-msgid "Hindi (Bolnagri)"
-msgstr "Хинди (Bolnagri)"
-
-#: ../rules/base.xml.in.h:369
-msgid "Hindi (Wx)"
-msgstr "Хинди (Wx)"
-
-#: ../rules/base.xml.in.h:370
-msgid "Honeywell Euroboard"
-msgstr "Honeywell Euroboard"
-
-#: ../rules/base.xml.in.h:371
-msgid "Htc Dream phone"
-msgstr "телефон Htc Dream"
-
-#: ../rules/base.xml.in.h:372
-msgid "Hungarian"
-msgstr "Венгерская"
-
-#: ../rules/base.xml.in.h:373
-msgid "Hungarian (101/qwerty/comma/dead keys)"
-msgstr "Венгерская (pc101/qwerty/запятая/спец. клавиши (dead keys))"
-
-#: ../rules/base.xml.in.h:374
-msgid "Hungarian (101/qwerty/comma/eliminate dead keys)"
-msgstr "Венгерская (pc101/qwerty/запятая/без спец. клавиш (dead keys))"
-
-#: ../rules/base.xml.in.h:375
-msgid "Hungarian (101/qwerty/dot/dead keys)"
-msgstr "Венгерская (pc101/qwerty/точка/спец. клавиши (dead keys))"
-
-#: ../rules/base.xml.in.h:376
-msgid "Hungarian (101/qwerty/dot/eliminate dead keys)"
-msgstr "Венгерская (pc101/qwerty/точка/без спец. клавиш (dead keys))"
-
-#: ../rules/base.xml.in.h:377
-msgid "Hungarian (101/qwertz/comma/dead keys)"
-msgstr "Венгерская (101/qwertz/запятая/спец. клавиши (dead keys))"
-
-#: ../rules/base.xml.in.h:378
-msgid "Hungarian (101/qwertz/comma/eliminate dead keys)"
-msgstr "Венгерская (101/qwertz/запятая/без спец. клавиш (dead keys))"
-
-#: ../rules/base.xml.in.h:379
-msgid "Hungarian (101/qwertz/dot/dead keys)"
-msgstr "Венгерская (101/qwertz/точка/спец. клавиши (dead keys))"
-
-#: ../rules/base.xml.in.h:380
-msgid "Hungarian (101/qwertz/dot/eliminate dead keys)"
-msgstr "Венгерская (101/qwertz/точка/без спец. клавиш (dead keys))"
-
-#: ../rules/base.xml.in.h:381
-msgid "Hungarian (102/qwerty/comma/dead keys)"
-msgstr "Венгерская (102/qwerty/запятая/спец. клавиши (dead keys))"
-
-#: ../rules/base.xml.in.h:382
-msgid "Hungarian (102/qwerty/comma/eliminate dead keys)"
-msgstr "Венгерская (102/qwerty/запятая/без спец. клавиш (dead keys))"
-
-#: ../rules/base.xml.in.h:383
-msgid "Hungarian (102/qwerty/dot/dead keys)"
-msgstr "Венгерская (102/qwerty/точка/спец. клавиши (dead keys))"
-
-#: ../rules/base.xml.in.h:384
-msgid "Hungarian (102/qwerty/dot/eliminate dead keys)"
-msgstr "Венгерская (102/qwerty/точка/без спец. клавиш (dead keys))"
-
-#: ../rules/base.xml.in.h:385
-msgid "Hungarian (102/qwertz/comma/dead keys)"
-msgstr "Венгерская (102/qwertz/запятая/спец. клавиши (dead keys))"
-
-#: ../rules/base.xml.in.h:386
-msgid "Hungarian (102/qwertz/comma/eliminate dead keys)"
-msgstr "Венгерская (102/qwertz/запятая/без спец. клавиш (dead keys))"
-
-#: ../rules/base.xml.in.h:387
-msgid "Hungarian (102/qwertz/dot/dead keys)"
-msgstr "Венгерская (102/qwertz/точка/спец. клавиши (dead keys))"
-
-#: ../rules/base.xml.in.h:388
-msgid "Hungarian (102/qwertz/dot/eliminate dead keys)"
-msgstr "Венгерская (102/qwertz/точка/без спец. клавиш (dead keys))"
-
-#: ../rules/base.xml.in.h:389
-msgid "Hungarian (eliminate dead keys)"
-msgstr "Венгерская (без спец. клавиш (dead keys))"
-
-#: ../rules/base.xml.in.h:390
-msgid "Hungarian (qwerty)"
-msgstr "Венгерская (qwerty)"
-
-#: ../rules/base.xml.in.h:391
-msgid "Hungarian (standard)"
-msgstr "Венгерская (стандартная)"
-
-#: ../rules/base.xml.in.h:392
-msgid "Hyper is mapped to Win-keys"
-msgstr "Hyper соответствует клавишам Win"
-
-#: ../rules/base.xml.in.h:393
-msgid "IBM Rapid Access"
-msgstr "IBM Rapid Access"
-
-#: ../rules/base.xml.in.h:394
-msgid "IBM Rapid Access II"
-msgstr "IBM Rapid Access II"
-
-#: ../rules/base.xml.in.h:395
-msgid "IBM Space Saver"
-msgstr "IBM Space Saver"
-
-#: ../rules/base.xml.in.h:396
-msgid "IBM ThinkPad 560Z/600/600E/A22E"
-msgstr "IBM ThinkPad 560Z/600/600E/A22E"
-
-#: ../rules/base.xml.in.h:397
-msgid "IBM ThinkPad R60/T60/R61/T61"
-msgstr "IBM ThinkPad R60/T60/R61/T61"
-
-#: ../rules/base.xml.in.h:398
-msgid "IBM ThinkPad Z60m/Z60t/Z61m/Z61t"
-msgstr "IBM ThinkPad Z60m/Z60t/Z61m/Z61t"
-
-#: ../rules/base.xml.in.h:399
-msgid "Icelandic"
-msgstr "Исландская"
-
-#: ../rules/base.xml.in.h:400
-msgid "Icelandic (Dvorak)"
-msgstr "Исландская (Дворак)"
-
-#: ../rules/base.xml.in.h:401
-msgid "Icelandic (Macintosh)"
-msgstr "Исландская (Macintosh)"
-
-#: ../rules/base.xml.in.h:402
-msgid "Icelandic (Sun dead keys)"
-msgstr "Исландская (спец. клавиши (dead keys) Sun)"
-
-#: ../rules/base.xml.in.h:403
-msgid "Icelandic (eliminate dead keys)"
-msgstr "Исландская (без спец. клавиш (dead keys))"
-
-#: ../rules/base.xml.in.h:404
-msgid "Igbo"
-msgstr "Игбо"
-
-#: ../rules/base.xml.in.h:405
-msgid "Indian"
-msgstr "Индийская"
-
-#: ../rules/base.xml.in.h:406
-msgid "Inuktitut"
-msgstr "Иннуитская"
-
-#: ../rules/base.xml.in.h:407
-msgid "Iraqi"
-msgstr "Иракская"
-
-#: ../rules/base.xml.in.h:408
-msgid "Irish"
-msgstr "Ирландская"
-
-#: ../rules/base.xml.in.h:409
-msgid "Irish (UnicodeExpert)"
-msgstr "Ирландская (UnicodeExpert)"
-
-#: ../rules/base.xml.in.h:410
-msgid "Italian"
-msgstr "Итальянская"
-
-#: ../rules/base.xml.in.h:411
-msgid "Italian (Macintosh)"
-msgstr "Итальянская (Macintosh)"
-
-#: ../rules/base.xml.in.h:412
-msgid "Italian (US keyboard with Italian letters)"
-msgstr "Итальянская (клавиатура США с итальянскими буквами)"
-
-#: ../rules/base.xml.in.h:413
-msgid "Italian (eliminate dead keys)"
-msgstr "Итальянская (без спец. клавиш (dead keys))"
-
-#: ../rules/base.xml.in.h:414
-msgid "Japanese"
-msgstr "Японская"
-
-#: ../rules/base.xml.in.h:415
-msgid "Japanese (Kana 86)"
-msgstr "Японская (Кана 86)"
-
-#: ../rules/base.xml.in.h:416
-msgid "Japanese (Kana)"
-msgstr "Японская (Кана)"
-
-#: ../rules/base.xml.in.h:417
-msgid "Japanese (Macintosh)"
-msgstr "Японская (Macintosh)"
-
-#: ../rules/base.xml.in.h:418
-msgid "Japanese (OADG 109A)"
-msgstr "Японская (OADG 109A)"
-
-#: ../rules/base.xml.in.h:419
-msgid "Japanese (PC-98xx Series)"
-msgstr "Японская (PC-98xx Series)"
-
-#: ../rules/base.xml.in.h:420
-msgid "Japanese keyboard options"
-msgstr "Настройки японской клавиатуры"
-
-#: ../rules/base.xml.in.h:421
-msgid "Kalmyk"
-msgstr "Калмыкская"
-
-#: ../rules/base.xml.in.h:422
-msgid "Kana Lock key is locking"
-msgstr "Кана блокируется клавишей Lock"
-
-#: ../rules/base.xml.in.h:423
-msgid "Kannada"
-msgstr "Каннада"
-
-#: ../rules/base.xml.in.h:424
-msgid "Kashubian"
-msgstr "Кашубская"
-
-#: ../rules/base.xml.in.h:425
-msgid "Kazakh"
-msgstr "Казахская"
-
-#: ../rules/base.xml.in.h:426
-msgid "Kazakh (with Russian)"
-msgstr "Казахская (с русским)"
-
-#: ../rules/base.xml.in.h:427
-msgid "Key sequence to kill the X server"
-msgstr "Комбинация клавиш для прерывания работы X-сервера"
-
-#: ../rules/base.xml.in.h:428
-msgid "Key to choose 3rd level"
-msgstr "Клавиша для выбора 3-го ряда"
-
-#: ../rules/base.xml.in.h:429
-msgid "Key to choose 5th level"
-msgstr "Клавиша для выбора 5-го ряда"
-
-#: ../rules/base.xml.in.h:430
-msgid "Key(s) to change layout"
-msgstr "Клавиша(и) для смены раскладки"
-
-#: ../rules/base.xml.in.h:431
-msgid "Keytronic FlexPro"
-msgstr "Keytronic FlexPro"
-
-#: ../rules/base.xml.in.h:432
-msgid "Khmer (Cambodia)"
-msgstr "Кхмерская (Камбоджа)"
-
-#: ../rules/base.xml.in.h:433
-msgid "Kikuyu"
-msgstr "Кикуйу"
-
-#: ../rules/base.xml.in.h:434
-msgid "Kinesis"
-msgstr "Kinesis"
-
-#: ../rules/base.xml.in.h:435
-msgid "Komi"
-msgstr "Комякская"
-
-#: ../rules/base.xml.in.h:436
-msgid "Korean"
-msgstr "Корейская"
-
-#: ../rules/base.xml.in.h:437
-msgid "Korean (101/104 key compatible)"
-msgstr "Корейская (совместимая c 101/104 кнопочной)"
-
-#: ../rules/base.xml.in.h:438
-msgid "Kurdish (Iran, Arabic-Latin)"
-msgstr "Курдская (Иран, арабо-латинская)"
-
-#: ../rules/base.xml.in.h:439
-msgid "Kurdish (Iran, F)"
-msgstr "Курдская (Иран, F)"
-
-#: ../rules/base.xml.in.h:440
-msgid "Kurdish (Iran, Latin Alt-Q)"
-msgstr "Курдская (Иран, латинская Alt-Q)"
-
-#: ../rules/base.xml.in.h:441
-msgid "Kurdish (Iran, Latin Q)"
-msgstr "Курдская (Иран, латинская Q)"
-
-#: ../rules/base.xml.in.h:442
-msgid "Kurdish (Iraq, Arabic-Latin)"
-msgstr "Курдская (Ирак, арабо-латинская)"
-
-#: ../rules/base.xml.in.h:443
-msgid "Kurdish (Iraq, F)"
-msgstr "Курдская (Ирак, F)"
-
-#: ../rules/base.xml.in.h:444
-msgid "Kurdish (Iraq, Latin Alt-Q)"
-msgstr "Курдская (Ирак, латинская alt-Q)"
-
-#: ../rules/base.xml.in.h:445
-msgid "Kurdish (Iraq, Latin Q)"
-msgstr "Курдская (Ирак, латинская Q)"
-
-#: ../rules/base.xml.in.h:446
-msgid "Kurdish (Syria, F)"
-msgstr "Курдская (Сирия, F)"
-
-#: ../rules/base.xml.in.h:447
-msgid "Kurdish (Syria, Latin Alt-Q)"
-msgstr "Курдская (Сирия, латинская Alt-Q)"
-
-#: ../rules/base.xml.in.h:448
-msgid "Kurdish (Syria, Latin Q)"
-msgstr "Курдская (Сирия, латинская Q)"
-
-#: ../rules/base.xml.in.h:449
-msgid "Kurdish (Turkey, F)"
-msgstr "Курдская (Турция, F)"
-
-#: ../rules/base.xml.in.h:450
-msgid "Kurdish (Turkey, Latin Alt-Q)"
-msgstr "Курдская (Турция, латинская Alt-Q)"
-
-#: ../rules/base.xml.in.h:451
-msgid "Kurdish (Turkey, Latin Q)"
-msgstr "Курдская (Турция, латинская Q)"
-
-#: ../rules/base.xml.in.h:452
-msgid "Kyrgyz"
-msgstr "Киргизская"
-
-#: ../rules/base.xml.in.h:453
-msgid "Kyrgyz (phonetic)"
-msgstr "Киргизская (фонетическая)"
-
-#: ../rules/base.xml.in.h:454
-msgid "Lao"
-msgstr "Лаосская"
-
-#: ../rules/base.xml.in.h:455
-msgid "Lao (STEA proposed standard layout)"
-msgstr "Лаосская (стандартная раскладка, предложенная STEA)"
-
-#: ../rules/base.xml.in.h:456
-msgid "Laptop/notebook Compaq (eg. Armada) Laptop Keyboard"
-msgstr "Клавиатура ноутбука Compaq (например, Armada)"
-
-#: ../rules/base.xml.in.h:457
-msgid "Laptop/notebook Compaq (eg. Presario) Internet Keyboard"
-msgstr "«Интернет-клавиатура» ноутбука Compaq (например, Presario)"
-
-#: ../rules/base.xml.in.h:458
-msgid "Laptop/notebook eMachines m68xx"
-msgstr "Ноутбук eMachines из серии m68xx"
-
-#: ../rules/base.xml.in.h:459 ../rules/base.extras.xml.in.h:12
-msgid "Latvian"
-msgstr "Латышская"
-
-#: ../rules/base.xml.in.h:460
-msgid "Latvian (F variant)"
-msgstr "Латышская (вариант с F)"
-
-#: ../rules/base.xml.in.h:461
-msgid "Latvian (adapted)"
-msgstr "Латышская (адаптированная)"
-
-#: ../rules/base.xml.in.h:462
-msgid "Latvian (apostrophe variant)"
-msgstr "Латышская (вариант с апострофом)"
-
-#: ../rules/base.xml.in.h:463
-msgid "Latvian (ergonomic, ŪGJRMV)"
-msgstr "Латышская (эргономичная, ŪGJRMV)"
-
-#: ../rules/base.xml.in.h:464
-msgid "Latvian (modern)"
-msgstr "Латышская (современная)"
-
-#: ../rules/base.xml.in.h:465
-msgid "Latvian (tilde variant)"
-msgstr "Латышская (вариант с тильдой)"
-
-#: ../rules/base.xml.in.h:466
-msgid "Left Alt"
-msgstr "Левая клавиша Alt"
-
-#: ../rules/base.xml.in.h:467
-msgid "Left Alt (while pressed)"
-msgstr "Левая клавиша Alt (пока нажата)"
-
-#: ../rules/base.xml.in.h:468
-msgid "Left Alt is swapped with Left Win"
-msgstr "Левая клавиша Alt поменяна местами с левой клавишей Win"
-
-#: ../rules/base.xml.in.h:469
-msgid "Left Ctrl"
-msgstr "Левая клавиша Ctrl"
-
-#: ../rules/base.xml.in.h:470
-msgid "Left Ctrl (to first layout), Right Ctrl (to last layout)"
-msgstr "Левая Ctrl (на первую раскладку), Правая Ctrl (на последнюю раскладку)"
-
-#: ../rules/base.xml.in.h:471
-msgid "Left Ctrl+Left Shift"
-msgstr "Левая Ctrl+Левая Shift"
-
-#: ../rules/base.xml.in.h:472
-msgid "Left Shift"
-msgstr "Левая клавиша Shift"
-
-#: ../rules/base.xml.in.h:473
-msgid "Left Win"
-msgstr "Левая клавиша Win"
-
-#: ../rules/base.xml.in.h:474
-msgid "Left Win (to first layout), Right Win/Menu (to last layout)"
-msgstr "Левая Win (на первую раскладку), Правая Win/Menu (на последнюю раскладку)"
-
-#: ../rules/base.xml.in.h:475
-msgid "Left Win (while pressed)"
-msgstr "Левая клавиша Win (пока нажата)"
-
-#: ../rules/base.xml.in.h:476
-msgid "Left Win chooses 5th level, locks when pressed together with another 5th-level-chooser"
-msgstr "По левой клавише Win выбирается 5-й ряд, блокирует, блокирует при нажатии вместе с другим выборщиком-5-го-ряда"
-
-#: ../rules/base.xml.in.h:477
-msgid "Left Win chooses 5th level, locks when pressed together with another 5th-level-chooser, one press releases the lock"
-msgstr "По левой клавише Win выбирается 5-й ряд, блокирует, блокирует при нажатии вместе с другим выборщиком-5-го-ряда, однократное нажатие снимает блокировку"
-
-#: ../rules/base.xml.in.h:478
-msgid "LeftCtrl+LeftWin (to first layout), RightCtrl+Menu (to second layout)"
-msgstr "Левая-Ctrl+Левая-Win (на первую раскладку), Правая-Ctrl+Menu (на вторую раскладку)"
-
-#: ../rules/base.xml.in.h:479
-msgid "Legacy"
-msgstr "Legacy"
-
-#: ../rules/base.xml.in.h:480
-msgid "Legacy Wang 724"
-msgstr "Старая Wang 724"
-
-#. Actually, with KP_SEPARATOR, as the old keypad(comma)
-#: ../rules/base.xml.in.h:482
-msgid "Legacy key with comma"
-msgstr "Клавиша Legacy с запятой"
-
-#: ../rules/base.xml.in.h:483
-msgid "Legacy key with dot"
-msgstr "Клавиша Legacy с точкой"
-
-#: ../rules/base.xml.in.h:484 ../rules/base.extras.xml.in.h:21
-msgid "Lithuanian"
-msgstr "Литовская"
-
-#: ../rules/base.xml.in.h:485
-msgid "Lithuanian (IBM LST 1205-92)"
-msgstr "Литовская (IBM LST 1205-92)"
-
-#: ../rules/base.xml.in.h:486
-msgid "Lithuanian (LEKP)"
-msgstr "Литовская (LEKP)"
-
-#: ../rules/base.xml.in.h:487
-msgid "Lithuanian (LEKPa)"
-msgstr "Литовская (LEKPa)"
-
-#: ../rules/base.xml.in.h:488
-msgid "Lithuanian (US keyboard with Lithuanian letters)"
-msgstr "Литовская (клавиатура США с литовскими буквами)"
-
-#: ../rules/base.xml.in.h:489
-msgid "Lithuanian (standard)"
-msgstr "Литовская (стандартная)"
-
-#: ../rules/base.xml.in.h:490
-msgid "Logitech Access Keyboard"
-msgstr "Logitech Access Keyboard"
-
-#: ../rules/base.xml.in.h:491
-msgid "Logitech Cordless Desktop"
-msgstr "Logitech Cordless Desktop"
-
-#: ../rules/base.xml.in.h:492
-msgid "Logitech Cordless Desktop (alternate option)"
-msgstr "Logitech Cordless Desktop (альтернативный вариант)"
-
-#: ../rules/base.xml.in.h:493
-msgid "Logitech Cordless Desktop EX110"
-msgstr "Logitech Cordless Desktop EX110"
-
-#: ../rules/base.xml.in.h:494
-msgid "Logitech Cordless Desktop LX-300"
-msgstr "Logitech Cordless Desktop LX-300"
-
-#: ../rules/base.xml.in.h:495
-msgid "Logitech Cordless Desktop Navigator"
-msgstr "Logitech Cordless Desktop Navigator"
-
-#: ../rules/base.xml.in.h:496
-msgid "Logitech Cordless Desktop Optical"
-msgstr "Logitech Cordless Desktop Optical"
-
-#: ../rules/base.xml.in.h:497
-msgid "Logitech Cordless Desktop Pro (alternate option 2)"
-msgstr "Logitech Cordless Desktop Pro (альтернативный вариант 2)"
-
-#: ../rules/base.xml.in.h:498
-msgid "Logitech Cordless Desktop iTouch"
-msgstr "Logitech Cordless Desktop iTouch"
-
-#: ../rules/base.xml.in.h:499
-msgid "Logitech Cordless Freedom/Desktop Navigator"
-msgstr "Logitech Cordless Freedom/Desktop Navigator"
-
-#: ../rules/base.xml.in.h:500
-msgid "Logitech G15 extra keys via G15daemon"
-msgstr "Дополнительные клавиши Logitech G15 с помощью службы G15"
-
-#: ../rules/base.xml.in.h:501
-msgid "Logitech Generic Keyboard"
-msgstr "Logitech Generic Keyboard"
-
-#: ../rules/base.xml.in.h:502
-msgid "Logitech Internet 350 Keyboard"
-msgstr "Logitech Internet 350 Keyboard"
-
-#: ../rules/base.xml.in.h:503
-msgid "Logitech Internet Keyboard"
-msgstr "Logitech Internet Keyboard"
-
-#: ../rules/base.xml.in.h:504
-msgid "Logitech Internet Navigator Keyboard"
-msgstr "Logitech Internet Navigator Keyboard"
-
-#: ../rules/base.xml.in.h:505
-msgid "Logitech Media Elite Keyboard"
-msgstr "Logitech Media Elite Keyboard"
-
-#: ../rules/base.xml.in.h:506
-msgid "Logitech Ultra-X Cordless Media Desktop Keyboard"
-msgstr "Logitech Ultra-X Cordless Media Desktop Keyboard"
-
-#: ../rules/base.xml.in.h:507
-msgid "Logitech Ultra-X Keyboard"
-msgstr "Logitech Ultra-X Keyboard"
-
-#: ../rules/base.xml.in.h:508
-msgid "Logitech diNovo Edge Keyboard"
-msgstr "Logitech diNovo Edge Keyboard"
-
-#: ../rules/base.xml.in.h:509
-msgid "Logitech diNovo Keyboard"
-msgstr "Logitech diNovo Keyboard"
-
-#: ../rules/base.xml.in.h:510
-msgid "Logitech iTouch"
-msgstr "Logitech iTouch"
-
-#: ../rules/base.xml.in.h:511
-msgid "Logitech iTouch Cordless Keyboard (model Y-RB6)"
-msgstr "Logitech iTouch Cordless Keyboard (модель Y-RB6)"
-
-#: ../rules/base.xml.in.h:512
-msgid "Logitech iTouch Internet Navigator Keyboard SE"
-msgstr "Logitech iTouch Internet Navigator Keyboard SE"
-
-#: ../rules/base.xml.in.h:513
-msgid "Logitech iTouch Internet Navigator Keyboard SE (USB)"
-msgstr "Logitech iTouch Internet Navigator Keyboard SE (USB)"
-
-#: ../rules/base.xml.in.h:514
-msgid "Lower Sorbian"
-msgstr "Нижнелужицкая"
-
-#: ../rules/base.xml.in.h:515
-msgid "Lower Sorbian (qwertz)"
-msgstr "Нижнелужицкая (qwertz)"
-
-#: ../rules/base.xml.in.h:516
-msgid "MacBook/MacBook Pro"
-msgstr "MacBook/MacBook Pro"
-
-#: ../rules/base.xml.in.h:517
-msgid "MacBook/MacBook Pro (Intl)"
-msgstr "MacBook/MacBook Pro (межд)"
-
-#: ../rules/base.xml.in.h:518
-msgid "Macedonian"
-msgstr "Македонская"
-
-#: ../rules/base.xml.in.h:519
-msgid "Macedonian (eliminate dead keys)"
-msgstr "Македонская (без спец. клавиш (dead keys))"
-
-#: ../rules/base.xml.in.h:520
-msgid "Macintosh"
-msgstr "Macintosh"
-
-#: ../rules/base.xml.in.h:521
-msgid "Macintosh Old"
-msgstr "Старый Macintosh"
-
-#: ../rules/base.xml.in.h:522
-msgid "Make Caps Lock an additional Backspace"
-msgstr "Использовать Caps Lock как дополнительную клавишу Backspace"
-
-#: ../rules/base.xml.in.h:523
-msgid "Make Caps Lock an additional Control but keep the Caps_Lock keysym"
-msgstr "Использовать Caps Lock как дополнительную клавишу Control, но сохранить символ клавиши Caps_Lock"
-
-#: ../rules/base.xml.in.h:524
-msgid "Make Caps Lock an additional Ctrl"
-msgstr "Использовать Caps Lock как дополнительную клавишу Ctrl"
-
-#: ../rules/base.xml.in.h:525
-msgid "Make Caps Lock an additional ESC"
-msgstr "Использовать Caps Lock как дополнительную клавишу ESC"
-
-#: ../rules/base.xml.in.h:526
-msgid "Make Caps Lock an additional Hyper"
-msgstr "Использовать Caps Lock как дополнительную клавишу Hyper"
-
-#: ../rules/base.xml.in.h:527
-msgid "Make Caps Lock an additional Num Lock"
-msgstr "Использовать Caps Lock как дополнительную клавишу Num Lock"
-
-#: ../rules/base.xml.in.h:528
-msgid "Make Caps Lock an additional Super"
-msgstr "Использовать Caps Lock как дополнительную клавишу Super"
-
-#: ../rules/base.xml.in.h:529
-msgid "Malayalam"
-msgstr "Малайaлам"
-
-#: ../rules/base.xml.in.h:530
-msgid "Malayalam (Lalitha)"
-msgstr "Малайaламская (лалита)"
-
-#: ../rules/base.xml.in.h:531
-msgid "Malayalam (enhanced Inscript with Rupee Sign)"
-msgstr "Малайaламская (улучшенный Inscript со символом рупии)"
-
-#: ../rules/base.xml.in.h:532
-msgid "Maltese"
-msgstr "Мальтийская"
-
-#: ../rules/base.xml.in.h:533
-msgid "Maltese (with US layout)"
-msgstr "Мальтийская (с раскладкой США)"
-
-#: ../rules/base.xml.in.h:534
-msgid "Maori"
-msgstr "Маори"
-
-#: ../rules/base.xml.in.h:535
-msgid "Mari"
-msgstr "Марийская"
-
-#: ../rules/base.xml.in.h:536
-msgid "Memorex MX1998"
-msgstr "Memorex MX1998"
-
-#: ../rules/base.xml.in.h:537
-msgid "Memorex MX2500 EZ-Access Keyboard"
-msgstr "Memorex MX2500 EZ-Access Keyboard"
-
-#: ../rules/base.xml.in.h:538
-msgid "Memorex MX2750"
-msgstr "Memorex MX2750"
-
-#: ../rules/base.xml.in.h:539
-msgid "Menu"
-msgstr "Menu"
-
-#: ../rules/base.xml.in.h:540
-msgid "Meta is mapped to Left Win"
-msgstr "Meta соответствует левой клавише Win"
-
-#: ../rules/base.xml.in.h:541
-msgid "Meta is mapped to Win keys"
-msgstr "Meta соответствует клавишам Win"
-
-#: ../rules/base.xml.in.h:542
-msgid "Meta on Left Ctrl"
-msgstr "Meta на левой клавише Ctrl"
-
-#: ../rules/base.xml.in.h:543
-msgid "Microsoft Comfort Curve Keyboard 2000"
-msgstr "Microsoft Comfort Curve Keyboard 2000"
-
-#: ../rules/base.xml.in.h:544
-msgid "Microsoft Internet Keyboard"
-msgstr "Microsoft Internet Keyboard"
-
-#: ../rules/base.xml.in.h:545
-msgid "Microsoft Internet Keyboard Pro, Swedish"
-msgstr "Microsoft Internet Keyboard Pro, шведская"
-
-#: ../rules/base.xml.in.h:546
-msgid "Microsoft Natural"
-msgstr "Microsoft Natural"
-
-#: ../rules/base.xml.in.h:547
-msgid "Microsoft Natural Keyboard Elite"
-msgstr "Microsoft Natural Keyboard Elite"
-
-#: ../rules/base.xml.in.h:548
-msgid "Microsoft Natural Keyboard Pro / Microsoft Internet Keyboard Pro"
-msgstr "Microsoft Natural Keyboard Pro / Microsoft Internet Keyboard Pro"
-
-#: ../rules/base.xml.in.h:549
-msgid "Microsoft Natural Keyboard Pro OEM"
-msgstr "Microsoft Natural Keyboard Pro OEM"
-
-#: ../rules/base.xml.in.h:550
-msgid "Microsoft Natural Keyboard Pro USB / Microsoft Internet Keyboard Pro"
-msgstr "Microsoft Natural Keyboard Pro USB / Microsoft Internet Keyboard Pro"
-
-#: ../rules/base.xml.in.h:551
-msgid "Microsoft Natural Wireless Ergonomic Keyboard 4000"
-msgstr "Microsoft Natural Wireless Ergonomic Keyboard 4000"
-
-#: ../rules/base.xml.in.h:552
-msgid "Microsoft Natural Wireless Ergonomic Keyboard 7000"
-msgstr "Microsoft Natural Wireless Ergonomic Keyboard 7000"
-
-#: ../rules/base.xml.in.h:553
-msgid "Microsoft Office Keyboard"
-msgstr "Microsoft Office Keyboard"
-
-#: ../rules/base.xml.in.h:554
-msgid "Microsoft Wireless Multimedia Keyboard 1.0A"
-msgstr "Microsoft Wireless Multimedia Keyboard 1.0A"
-
-#: ../rules/base.xml.in.h:555
-msgid "Miscellaneous compatibility options"
-msgstr "Разные параметры совместимости"
-
-#: ../rules/base.xml.in.h:556
-msgid "Mongolian"
-msgstr "Монгольская"
-
-#: ../rules/base.xml.in.h:557
-msgid "Montenegrin"
-msgstr "Черногорская"
-
-#: ../rules/base.xml.in.h:558
-msgid "Montenegrin (Cyrillic with guillemets)"
-msgstr "Черногорская (кириллица с кавычками ёлочками)"
-
-#: ../rules/base.xml.in.h:559
-msgid "Montenegrin (Cyrillic)"
-msgstr "Черногорская (кириллица)"
-
-#: ../rules/base.xml.in.h:560
-msgid "Montenegrin (Cyrillic, Z and ZHE swapped)"
-msgstr "Черногорская (кириллица, З и Ж переставлены местами)"
-
-#: ../rules/base.xml.in.h:561
-msgid "Montenegrin (Latin Unicode qwerty)"
-msgstr "Черногорская (латинская юникодная qwerty)"
-
-#: ../rules/base.xml.in.h:562
-msgid "Montenegrin (Latin Unicode)"
-msgstr "Черногорская (латинская юникодная)"
-
-#: ../rules/base.xml.in.h:563
-msgid "Montenegrin (Latin qwerty)"
-msgstr "Черногорская (латинская qwerty)"
-
-#: ../rules/base.xml.in.h:564
-msgid "Montenegrin (Latin with guillemets)"
-msgstr "Черногорская (латинская с кавычками ёлочками)"
-
-#: ../rules/base.xml.in.h:565
-msgid "NICOLA-F style Backspace"
-msgstr "Backspace в стиле NICOLA-F"
-
-#: ../rules/base.xml.in.h:566
-msgid "Nepali"
-msgstr "Непальская"
-
-#: ../rules/base.xml.in.h:567
-msgid "Non-breakable space character at fourth level"
-msgstr "Символ неразрывного пробела в четвёртом ряду"
-
-#: ../rules/base.xml.in.h:568
-msgid "Non-breakable space character at fourth level, thin non-breakable space character at sixth level"
-msgstr "Символ неразрывного пробела в четвёртом ряду, символ тонкого неразрывного пробела в шестом ряду"
-
-#: ../rules/base.xml.in.h:569
-msgid "Non-breakable space character at fourth level, thin non-breakable space character at sixth level (via Ctrl+Shift)"
-msgstr "Символ неразрывного пробела в четвёртом ряду, символ тонкого неразрывного пробела в шестом ряду (с помощью Ctrl+Shift)"
-
-#: ../rules/base.xml.in.h:570
-msgid "Non-breakable space character at second level"
-msgstr "Символ неразрывного пробела во втором ряду"
-
-#: ../rules/base.xml.in.h:571
-msgid "Non-breakable space character at third level"
-msgstr "Символ неразрывного пробела в третьем ряду"
-
-#: ../rules/base.xml.in.h:572
-msgid "Non-breakable space character at third level, nothing at fourth level"
-msgstr "Символ неразрывного пробела в третьем ряду, ничего на четвёртом"
-
-#: ../rules/base.xml.in.h:573
-msgid "Non-breakable space character at third level, thin non-breakable space character at fourth level"
-msgstr "Символ неразрывного пробела в третьем ряду, символ тонкого неразрывного пробела в четвёртом ряду"
-
-#: ../rules/base.xml.in.h:574
-msgid "Northern Saami (Finland)"
-msgstr "Северная Саамская (Финляндия)"
-
-#: ../rules/base.xml.in.h:575
-msgid "Northern Saami (Norway)"
-msgstr "Северная Саамская (Норвегия)"
-
-#: ../rules/base.xml.in.h:576
-msgid "Northern Saami (Norway, eliminate dead keys)"
-msgstr "Северная Саамская (Норвегия, без спец. клавиш (dead keys))"
-
-#: ../rules/base.xml.in.h:577
-msgid "Northern Saami (Sweden)"
-msgstr "Северная Саамская (Швеция)"
-
-#: ../rules/base.xml.in.h:578
-msgid "Northgate OmniKey 101"
-msgstr "Northgate OmniKey 101"
-
-#: ../rules/base.xml.in.h:579
-msgid "Norwegian"
-msgstr "Норвежская"
-
-#: ../rules/base.xml.in.h:580
-msgid "Norwegian (Dvorak)"
-msgstr "Норвежская (Дворак)"
-
-#: ../rules/base.xml.in.h:581
-msgid "Norwegian (Macintosh)"
-msgstr "Норвежская (Macintosh)"
-
-#: ../rules/base.xml.in.h:582
-msgid "Norwegian (Macintosh, eliminate dead keys)"
-msgstr "Норвежская (Macintosh, без спец. клавиш (dead keys))"
-
-#: ../rules/base.xml.in.h:583
-msgid "Norwegian (eliminate dead keys)"
-msgstr "Норвежская (без спец. клавиш (dead keys))"
-
-#: ../rules/base.xml.in.h:584
-msgid "Num Lock"
-msgstr "Num Lock"
-
-#: ../rules/base.xml.in.h:585
-msgid "Numeric keypad delete key behaviour"
-msgstr "Функция клавиши Delete на цифровой клавиатуре"
-
-#: ../rules/base.xml.in.h:586
-msgid "Numeric keypad keys work as with Macintosh"
-msgstr "Клавиши цифровой клавиатуры работают как в Macintosh"
-
-#: ../rules/base.xml.in.h:587
-msgid "Numeric keypad layout selection"
-msgstr "Выбор раскладки цифровой клавиатуры"
-
-#: ../rules/base.xml.in.h:588
-msgid "OLPC"
-msgstr "OLPC"
-
-#: ../rules/base.xml.in.h:589
-msgid "Occitan"
-msgstr "Окситанский"
-
-#: ../rules/base.xml.in.h:590
-msgid "Ogham"
-msgstr "Огхам"
-
-#: ../rules/base.xml.in.h:591
-msgid "Ogham (IS434)"
-msgstr "Огхам (IS434)"
-
-#: ../rules/base.xml.in.h:592
-msgid "Oriya"
-msgstr "Орийя"
-
-#: ../rules/base.xml.in.h:593
-msgid "Ortek MCK-800 MM/Internet keyboard"
-msgstr "Клавиатура Ortek MCK-800 MM/Internet"
-
-#: ../rules/base.xml.in.h:594
-msgid "Ossetian (Georgia)"
-msgstr "Осетинская (Грузия)"
-
-#: ../rules/base.xml.in.h:595
-msgid "Ossetian (WinKeys)"
-msgstr "Осетинская (с клавишами Win)"
-
-#: ../rules/base.xml.in.h:596
-msgid "Ossetian (legacy)"
-msgstr "Осетинская (устаревшая)"
-
-#: ../rules/base.xml.in.h:597
-msgid "PC-98xx Series"
-msgstr "PC-98xx Series"
-
-#: ../rules/base.xml.in.h:598
-msgid "Pannonian Rusyn (homophonic)"
-msgstr "Паннонская русинская (омофоническая)"
-
-#: ../rules/base.xml.in.h:599
-msgid "Pashto"
-msgstr "Пуштунская"
-
-#: ../rules/base.xml.in.h:600
-msgid "Pashto (Afghanistan, OLPC)"
-msgstr "Пуштунская (Афганистан, OLPC)"
-
-#: ../rules/base.xml.in.h:601
-msgid "Pause"
-msgstr "Pause"
-
-#: ../rules/base.xml.in.h:602 ../rules/base.extras.xml.in.h:23
-msgid "Persian"
-msgstr "Персидская"
-
-#: ../rules/base.xml.in.h:603
-msgid "Persian (Afghanistan, Dari OLPC)"
-msgstr "Персидская (Афганистан, Dari OLPC)"
-
-#: ../rules/base.xml.in.h:604
-msgid "Persian (with Persian Keypad)"
-msgstr "Персидская (с персидской доп. панелью)"
-
-#: ../rules/base.xml.in.h:605 ../rules/base.extras.xml.in.h:24
-msgid "Polish"
-msgstr "Польская"
-
-#: ../rules/base.xml.in.h:606
-msgid "Polish (Dvorak)"
-msgstr "Польская (Дворак)"
-
-#: ../rules/base.xml.in.h:607
-msgid "Polish (Dvorak, Polish quotes on key 1)"
-msgstr "Польская (Дворак, польские кавычки на клавише 1)"
-
-#: ../rules/base.xml.in.h:608
-msgid "Polish (Dvorak, Polish quotes on quotemark key)"
-msgstr "Польская (Дворак, польские кавычки на клавишах с кавычками)"
-
-#: ../rules/base.xml.in.h:609
-msgid "Polish (programmer Dvorak)"
-msgstr "Польская (Дворак для программистов)"
-
-#: ../rules/base.xml.in.h:610
-msgid "Polish (qwertz)"
-msgstr "Польская (qwertz)"
-
-#: ../rules/base.xml.in.h:611
-msgid "Portuguese"
-msgstr "Португальская"
-
-#: ../rules/base.xml.in.h:612
-msgid "Portuguese (Brazil)"
-msgstr "Португальская (Бразилия)"
-
-#: ../rules/base.xml.in.h:613
-msgid "Portuguese (Brazil, Dvorak)"
-msgstr "Португальская (Бразилия, Дворак)"
-
-#: ../rules/base.xml.in.h:614
-msgid "Portuguese (Brazil, eliminate dead keys)"
-msgstr "Португальская (Бразилия, без спец. клавиш (dead keys))"
-
-#: ../rules/base.xml.in.h:615
-msgid "Portuguese (Brazil, nativo for Esperanto)"
-msgstr "Португальская (Бразилия, nativo для эсперанто)"
-
-#: ../rules/base.xml.in.h:616
-msgid "Portuguese (Brazil, nativo for USA keyboards)"
-msgstr "Португальская (Бразилия, nativo для клавиатур США)"
-
-#: ../rules/base.xml.in.h:617
-msgid "Portuguese (Brazil, nativo)"
-msgstr "Португальская (Бразилия, nativo)"
-
-#: ../rules/base.xml.in.h:618
-msgid "Portuguese (Macintosh)"
-msgstr "Португальская (Macintosh)"
-
-#: ../rules/base.xml.in.h:619
-msgid "Portuguese (Macintosh, Sun dead keys)"
-msgstr "Португальская (Macintosh, спец. клавиши (dead keys) Sun)"
-
-#: ../rules/base.xml.in.h:620
-msgid "Portuguese (Macintosh, eliminate dead keys)"
-msgstr "Португальская (Macintosh, без спец. клавиш (dead keys))"
-
-#: ../rules/base.xml.in.h:621
-msgid "Portuguese (Nativo for USA keyboards)"
-msgstr "Португальская (Nativo для клавиатур США)"
-
-#: ../rules/base.xml.in.h:622
-msgid "Portuguese (Nativo)"
-msgstr "Португальская (Nativo)"
-
-#: ../rules/base.xml.in.h:623
-msgid "Portuguese (Sun dead keys)"
-msgstr "Португальская (спец. клавиши (dead keys) Sun)"
-
-#: ../rules/base.xml.in.h:624
-msgid "Portuguese (eliminate dead keys)"
-msgstr "Португальская (без спец. клавиш (dead keys))"
-
-#: ../rules/base.xml.in.h:625
-msgid "Propeller Voyager (KTEZ-1000)"
-msgstr "Propeller Voyager (KTEZ-1000)"
-
-#: ../rules/base.xml.in.h:626
-msgid "PrtSc"
-msgstr "PrtSc"
-
-#: ../rules/base.xml.in.h:627
-msgid "Punjabi (Gurmukhi Jhelum)"
-msgstr "Пенджабская (гурмукхи Jhelum)"
-
-#: ../rules/base.xml.in.h:628
-msgid "Punjabi (Gurmukhi)"
-msgstr "Пенджабская (гурмукхи)"
-
-#: ../rules/base.xml.in.h:629
-msgid "QTronix Scorpius 98N+"
-msgstr "QTronix Scorpius 98N+"
-
-#: ../rules/base.xml.in.h:630
-msgid "Right Alt"
-msgstr "Правая клавиша Alt"
-
-#: ../rules/base.xml.in.h:631
-msgid "Right Alt (while pressed)"
-msgstr "Правая клавиша Alt (пока нажата)"
-
-#: ../rules/base.xml.in.h:632
-msgid "Right Alt chooses 5th level and activates level5-Lock when pressed together with another 5th-level-chooser, one press releases the lock"
-msgstr "По правой клавише Alt выбирается 5-й ряд и активируется level5-Lock при нажатии вместе с другим выборщиком-5-го-ряда, однократное нажатие снимает блокировку"
-
-#: ../rules/base.xml.in.h:633
-msgid "Right Alt chooses 5th level, locks when pressed together with another 5th-level-chooser"
-msgstr "По правой клавише Alt выбирается 5-й ряд, блокируется при нажатии вместе с другим выборщиком-5-го-ряда"
-
-#: ../rules/base.xml.in.h:634
-msgid "Right Alt chooses 5th level, locks when pressed together with another 5th-level-chooser, one press releases the lock"
-msgstr "По правой клавише Alt выбирается 5-й ряд, блокируется при нажатии вместе с другим выборщиком-5-го-ряда, однократное нажатие снимает блокировку"
-
-#: ../rules/base.xml.in.h:635
-msgid "Right Alt key never chooses 3rd level"
-msgstr "По правой клавише Alt никогда не выбирается третий ряд"
-
-#: ../rules/base.xml.in.h:636
-msgid "Right Alt, Shift+Right Alt key is Multi_Key"
-msgstr "Правая клавиша Alt, Shift и правая Alt вместе работают как Multi_Key"
-
-#: ../rules/base.xml.in.h:637
-msgid "Right Ctrl"
-msgstr "Правая клавиша Ctrl"
-
-#: ../rules/base.xml.in.h:638
-msgid "Right Ctrl (while pressed)"
-msgstr "Правая клавиша Ctrl (пока нажата)"
-
-#: ../rules/base.xml.in.h:639
-msgid "Right Ctrl as Right Alt"
-msgstr "Правая клавиша Ctrl работает как правая клавиша Alt"
-
-#: ../rules/base.xml.in.h:640
-msgid "Right Ctrl is mapped to Menu"
-msgstr "Правая клавиша Ctrl соответствует клавише Menu"
-
-#: ../rules/base.xml.in.h:641
-msgid "Right Ctrl+Right Shift"
-msgstr "Правая Ctrl+Правая Shift"
-
-#: ../rules/base.xml.in.h:642
-msgid "Right Shift"
-msgstr "Правая клавиша Shift"
-
-#: ../rules/base.xml.in.h:643
-msgid "Right Win"
-msgstr "Правая клавиша Win"
-
-#: ../rules/base.xml.in.h:644
-msgid "Right Win (while pressed)"
-msgstr "Правая клавиша Win (пока нажата)"
-
-#: ../rules/base.xml.in.h:645
-msgid "Right Win chooses 5th level, locks when pressed together with another 5th-level-chooser"
-msgstr "По правой клавише Win выбирается 5-й ряд, блокируется при нажатии вместе с другим выборщиком-5-го-ряда"
-
-#: ../rules/base.xml.in.h:646
-msgid "Right Win chooses 5th level, locks when pressed together with another 5th-level-chooser, one press releases the lock"
-msgstr "По правой клавише Win выбирается 5-й ряд, блокируется при нажатии вместе с другим выборщиком-5-го-ряда, однократное нажатие снимает блокировку"
-
-#: ../rules/base.xml.in.h:647 ../rules/base.extras.xml.in.h:26
-msgid "Romanian"
-msgstr "Румынская"
-
-#: ../rules/base.xml.in.h:648
-msgid "Romanian (Germany)"
-msgstr "Румынская (Германия)"
-
-#: ../rules/base.xml.in.h:649
-msgid "Romanian (Germany, eliminate dead keys)"
-msgstr "Румынская (Германия, без спец. клавиш (dead keys))"
-
-#: ../rules/base.xml.in.h:650
-msgid "Romanian (WinKeys)"
-msgstr "Румынская (клавиши Win)"
-
-#: ../rules/base.xml.in.h:651
-msgid "Romanian (cedilla)"
-msgstr "Румынская (седиль)"
-
-#: ../rules/base.xml.in.h:652
-msgid "Romanian (standard cedilla)"
-msgstr "Румынская (стандартная седиль)"
-
-#: ../rules/base.xml.in.h:653
-msgid "Romanian (standard)"
-msgstr "Румынская (стандартная)"
-
-#: ../rules/base.xml.in.h:654
-msgid "Rupee on 4"
-msgstr "Символ рупии на клавише 4"
-
-#: ../rules/base.xml.in.h:655 ../rules/base.extras.xml.in.h:28
-msgid "Russian"
-msgstr "Русская"
-
-#: ../rules/base.xml.in.h:656
-msgid "Russian (DOS)"
-msgstr "Русская (DOS)"
-
-#: ../rules/base.xml.in.h:657
-msgid "Russian (Georgia)"
-msgstr "Русская (Грузия)"
-
-#: ../rules/base.xml.in.h:658
-msgid "Russian (Germany, phonetic)"
-msgstr "Русская (Германия, фонетическая)"
-
-#: ../rules/base.xml.in.h:659
-msgid "Russian (Kazakhstan, with Kazakh)"
-msgstr "Русская (Казахстан, с казахской)"
-
-#: ../rules/base.xml.in.h:660
-msgid "Russian (Poland, phonetic Dvorak)"
-msgstr "Русский (Польша, фонетический Дворак)"
-
-#: ../rules/base.xml.in.h:661
-msgid "Russian (Sweden, phonetic)"
-msgstr "Русская (Швеция, фонетическая)"
-
-#: ../rules/base.xml.in.h:662
-msgid "Russian (Sweden, phonetic, eliminate dead keys)"
-msgstr "Русская (Швеция, фонетическая, без спец. клавиш (dead keys))"
-
-#: ../rules/base.xml.in.h:663
-msgid "Russian (US, phonetic)"
-msgstr "Русская (США, фонетическая)"
-
-#: ../rules/base.xml.in.h:664
-msgid "Russian (Ukraine, standard RSTU)"
-msgstr "Русская (Украина, стандартная RSTU)"
-
-#: ../rules/base.xml.in.h:665
-msgid "Russian (legacy)"
-msgstr "Русская (устаревшая)"
-
-#: ../rules/base.xml.in.h:666
-msgid "Russian (phonetic WinKeys)"
-msgstr "Русская (фонетическая с клавишами Win)"
-
-#: ../rules/base.xml.in.h:667
-msgid "Russian (phonetic)"
-msgstr "Русская (фонетическая)"
-
-#: ../rules/base.xml.in.h:668
-msgid "Russian (typewriter)"
-msgstr "Русская (печатная машинка)"
-
-#: ../rules/base.xml.in.h:669
-msgid "Russian (typewriter, legacy)"
-msgstr "Русская (печатная машинка, устаревшая)"
-
-#: ../rules/base.xml.in.h:670
-msgid "SILVERCREST Multimedia Wireless Keyboard"
-msgstr "SILVERCREST Multimedia Wireless Keyboard"
-
-#: ../rules/base.xml.in.h:671
-msgid "SK-1300"
-msgstr "SK-1300"
-
-#: ../rules/base.xml.in.h:672
-msgid "SK-2500"
-msgstr "SK-2500"
-
-#: ../rules/base.xml.in.h:673
-msgid "SK-6200"
-msgstr "SK-6200"
-
-#: ../rules/base.xml.in.h:674
-msgid "SK-7100"
-msgstr "SK-7100"
-
-#: ../rules/base.xml.in.h:675
-msgid "SVEN Ergonomic 2500"
-msgstr "SVEN Ergonomic 2500"
-
-#: ../rules/base.xml.in.h:676
-msgid "SVEN Slim 303"
-msgstr "SVEN Slim 303"
-
-#: ../rules/base.xml.in.h:677
-msgid "Saisiyat (Taiwan)"
-msgstr "Сайсьят (Тайвань)"
-
-#: ../rules/base.xml.in.h:678
-msgid "Samsung SDM 4500P"
-msgstr "Samsung SDM 4500P"
-
-#: ../rules/base.xml.in.h:679
-msgid "Samsung SDM 4510P"
-msgstr "Samsung SDM 4510P"
-
-#: ../rules/base.xml.in.h:680
-msgid "Sanwa Supply SKB-KG3"
-msgstr "Sanwa Supply SKB-KG3"
-
-#: ../rules/base.xml.in.h:681
-msgid "Scroll Lock"
-msgstr "Scroll Lock"
-
-#: ../rules/base.xml.in.h:682
-msgid "Semi-colon on third level"
-msgstr "Точка с запятой в третьем ряду"
-
-#: ../rules/base.xml.in.h:683 ../rules/base.extras.xml.in.h:31
-msgid "Serbian"
-msgstr "Сербская"
-
-#: ../rules/base.xml.in.h:684
-msgid "Serbian (Latin Unicode qwerty)"
-msgstr "Сербская (латинская юникодная qwerty)"
-
-#: ../rules/base.xml.in.h:685
-msgid "Serbian (Latin Unicode)"
-msgstr "Сербская (латинская юникодная)"
-
-#: ../rules/base.xml.in.h:686
-msgid "Serbian (Latin qwerty)"
-msgstr "Сербская (латинская qwerty)"
-
-#: ../rules/base.xml.in.h:687
-msgid "Serbian (Latin with guillemets)"
-msgstr "Сербская (латинская с кавычками ёлочками)"
-
-#: ../rules/base.xml.in.h:688
-msgid "Serbian (Latin)"
-msgstr "Сербская (латинская)"
-
-#: ../rules/base.xml.in.h:689
-msgid "Serbian (Russia)"
-msgstr "Сербская (Россия)"
-
-#: ../rules/base.xml.in.h:690
-msgid "Serbian (Z and ZHE swapped)"
-msgstr "Сербская (З и Ж переставлены местами)"
-
-#: ../rules/base.xml.in.h:691
-msgid "Serbian (with guillemets)"
-msgstr "Сербская (латинская с кавычками ёлочками)"
-
-#: ../rules/base.xml.in.h:692
-msgid "Serbo-Croatian (US)"
-msgstr "Сербо-Хорватская (США)"
-
-#: ../rules/base.xml.in.h:693
-msgid "Shift cancels Caps Lock"
-msgstr "Shift отменяет Caps Lock"
-
-#: ../rules/base.xml.in.h:694
-msgid "Shift does not cancel Num Lock, chooses 3rd level instead"
-msgstr "Shift не отменяет Num Lock, а выбирает третий ряд"
-
-#: ../rules/base.xml.in.h:695
-msgid "Shift with numeric keypad keys works as in MS Windows"
-msgstr "Клавиша Shift с клавишами цифровой клавиатуры работают также как в MS Windows"
-
-#: ../rules/base.xml.in.h:696
-msgid "Shift+Caps Lock"
-msgstr "Shift+Caps Lock"
-
-#: ../rules/base.xml.in.h:697
-msgid "Sindhi"
-msgstr "Синдхи"
-
-#: ../rules/base.xml.in.h:698
-msgid "Sinhala"
-msgstr "Сингальская"
-
-#: ../rules/base.xml.in.h:699
-msgid "Slovak"
-msgstr "Словацкая"
-
-#: ../rules/base.xml.in.h:700
-msgid "Slovak (extended Backslash)"
-msgstr "Словацкая (расширенные функции Backslash)"
-
-#: ../rules/base.xml.in.h:701
-msgid "Slovak (qwerty)"
-msgstr "Словацкая (qwerty)"
-
-#: ../rules/base.xml.in.h:702
-msgid "Slovak (qwerty, extended Backslash)"
-msgstr "Словацкая (qwerty, расширенные функции Backslash)"
-
-#: ../rules/base.xml.in.h:703
-msgid "Slovenian"
-msgstr "Словенская"
-
-#: ../rules/base.xml.in.h:704
-msgid "Slovenian (US keyboard with Slovenian letters)"
-msgstr "Словенская (клавиатура США с словенскими буквами)"
-
-#: ../rules/base.xml.in.h:705
-msgid "Slovenian (use guillemets for quotes)"
-msgstr "Словенская (используются кавычки ёлочки как кавычки)"
-
-#: ../rules/base.xml.in.h:706
-msgid "Spanish"
-msgstr "Испанская"
-
-#: ../rules/base.xml.in.h:707
-msgid "Spanish (Dvorak)"
-msgstr "Испанская (Дворак)"
-
-#: ../rules/base.xml.in.h:708
-msgid "Spanish (Latin American)"
-msgstr "Испанская (латиноамериканская)"
-
-#: ../rules/base.xml.in.h:709
-msgid "Spanish (Latin American, Sun dead keys)"
-msgstr "Испанская (латиноамериканская, с спец. клавишами (dead keys) Sun)"
-
-#: ../rules/base.xml.in.h:710
-msgid "Spanish (Latin American, eliminate dead keys)"
-msgstr "Испанская (латиноамериканская, без спец. клавиш (dead keys))"
-
-#: ../rules/base.xml.in.h:711
-msgid "Spanish (Latin American, include dead tilde)"
-msgstr "Испанская (латиноамериканская, с dead tilde)"
-
-#: ../rules/base.xml.in.h:712
-msgid "Spanish (Macintosh)"
-msgstr "Испанская (Macintosh)"
-
-#: ../rules/base.xml.in.h:713
-msgid "Spanish (Sun dead keys)"
-msgstr "Испанская (с спец. клавишами (dead keys) Sun)"
-
-#: ../rules/base.xml.in.h:714
-msgid "Spanish (eliminate dead keys)"
-msgstr "Испанская (без спец. клавиш (dead keys))"
-
-#: ../rules/base.xml.in.h:715
-msgid "Spanish (include dead tilde)"
-msgstr "Испанская (с dead tilde)"
-
-#: ../rules/base.xml.in.h:716
-msgid "Special keys (Ctrl+Alt+&lt;key&gt;) handled in a server"
-msgstr "Специальные клавиши (Ctrl+Alt+&lt;клв&gt;) обрабатываются сервером"
-
-#: ../rules/base.xml.in.h:717
-msgid "Sun Type 5/6"
-msgstr "Sun Type 5/6"
-
-#: ../rules/base.xml.in.h:718
-msgid "Super Power Multimedia Keyboard"
-msgstr "Super Power Multimedia Keyboard"
-
-#: ../rules/base.xml.in.h:719
-msgid "Swahili (Kenya)"
-msgstr "Суахильская (Кения)"
-
-#: ../rules/base.xml.in.h:720
-msgid "Swahili (Tanzania)"
-msgstr "Суахильская (Танзания)"
-
-#: ../rules/base.xml.in.h:721
-msgid "Swap Ctrl and Caps Lock"
-msgstr "Поменять местами клавиши Ctrl и Caps Lock"
-
-#: ../rules/base.xml.in.h:722
-msgid "Swap ESC and Caps Lock"
-msgstr "Поменять местами клавиши ESC и Caps Lock"
-
-#: ../rules/base.xml.in.h:723
-msgid "Swedish"
-msgstr "Шведская"
-
-#: ../rules/base.xml.in.h:724
-msgid "Swedish (Dvorak)"
-msgstr "Шведская (Дворак)"
-
-#: ../rules/base.xml.in.h:725
-msgid "Swedish (Macintosh)"
-msgstr "Шведская (Macintosh)"
-
-#: ../rules/base.xml.in.h:726
-msgid "Swedish (Svdvorak)"
-msgstr "Шведская (Svdvorak)"
-
-#: ../rules/base.xml.in.h:727
-msgid "Swedish (eliminate dead keys)"
-msgstr "Шведская (без спец. клавиш (dead keys))"
-
-#: ../rules/base.xml.in.h:728
-msgid "Swedish Sign Language"
-msgstr "Шведский язык жестов"
-
-#: ../rules/base.xml.in.h:729
-msgid "Symplon PaceBook (tablet PC)"
-msgstr "Symplon PaceBook (карманный ПК)"
-
-#: ../rules/base.xml.in.h:730
-msgid "Syriac"
-msgstr "Сирийская"
-
-#: ../rules/base.xml.in.h:731
-msgid "Syriac (phonetic)"
-msgstr "Сирийская (фонетическая)"
-
-#: ../rules/base.xml.in.h:732
-msgid "Taiwanese"
-msgstr "Тайваньская"
-
-#: ../rules/base.xml.in.h:733
-msgid "Taiwanese (indigenous)"
-msgstr "Тайваньская (туземная)"
-
-#: ../rules/base.xml.in.h:734
-msgid "Tajik"
-msgstr "Таджикская"
-
-#: ../rules/base.xml.in.h:735
-msgid "Tajik (legacy)"
-msgstr "Таджикская (устаревшая)"
-
-#: ../rules/base.xml.in.h:736
-msgid "Tamil"
-msgstr "Тамильская"
-
-#: ../rules/base.xml.in.h:737
-msgid "Tamil (Sri Lanka, TAB Typewriter)"
-msgstr "Тамильская (Шри-Ланка, печатная машинка TAB)"
-
-#: ../rules/base.xml.in.h:738
-msgid "Tamil (Sri Lanka, Unicode)"
-msgstr "Тамильская (Шри-Ланка, юникодная)"
-
-#: ../rules/base.xml.in.h:739
-msgid "Tamil (TAB typewriter)"
-msgstr "Тамильская (печатная машинка TAB)"
-
-#: ../rules/base.xml.in.h:740
-msgid "Tamil (TSCII typewriter)"
-msgstr "Тамильская (печатная машинка TSCII)"
-
-#: ../rules/base.xml.in.h:741
-msgid "Tamil (Unicode)"
-msgstr "Тамильская (юникодная)"
-
-#: ../rules/base.xml.in.h:742
-msgid "Tamil (keyboard with numerals)"
-msgstr "Тамильская (клавиатура с цифрами)"
-
-#: ../rules/base.xml.in.h:743
-msgid "Targa Visionary 811"
-msgstr "Targa Visionary 811"
-
-#: ../rules/base.xml.in.h:744
-msgid "Tatar"
-msgstr "Татарская"
-
-#: ../rules/base.xml.in.h:745
-msgid "Telugu"
-msgstr "Телугская"
-
-#: ../rules/base.xml.in.h:746
-msgid "Thai"
-msgstr "Тайская"
-
-#: ../rules/base.xml.in.h:747
-msgid "Thai (Pattachote)"
-msgstr "Тайская (паттачотская)"
-
-#: ../rules/base.xml.in.h:748
-msgid "Thai (TIS-820.2538)"
-msgstr "Тайская (TIS-820.2538)"
-
-#: ../rules/base.xml.in.h:749
-msgid "Tibetan"
-msgstr "Тибетская"
-
-#: ../rules/base.xml.in.h:750
-msgid "Tibetan (with ASCII numerals)"
-msgstr "Тибетская (с цифрами ASCII)"
-
-#: ../rules/base.xml.in.h:751
-msgid "To the corresponding key in a Dvorak keyboard."
-msgstr "На соответствующую клавишу на клавиатуре Дворак."
-
-#: ../rules/base.xml.in.h:752
-msgid "To the corresponding key in a Qwerty keyboard."
-msgstr "На соответствующую клавишу на клавиатуре Qwerty."
-
-#: ../rules/base.xml.in.h:753
-msgid "Toggle PointerKeys with Shift + NumLock."
-msgstr "Переключать PointerKeys с помощью Shift + NumLock."
-
-#: ../rules/base.xml.in.h:754
-msgid "Toshiba Satellite S3000"
-msgstr "Toshiba Satellite S3000"
-
-#: ../rules/base.xml.in.h:755
-msgid "Trust Direct Access Keyboard"
-msgstr "Trust Direct Access Keyboard"
-
-#: ../rules/base.xml.in.h:756
-msgid "Trust Slimline"
-msgstr "Trust Slimline"
-
-#: ../rules/base.xml.in.h:757
-msgid "Trust Wireless Keyboard Classic"
-msgstr "Trust Wireless Keyboard Classic"
-
-#: ../rules/base.xml.in.h:758
-msgid "Tswana"
-msgstr "Тсванская"
-
-#: ../rules/base.xml.in.h:759
-msgid "Turkish"
-msgstr "Турецкая"
-
-#: ../rules/base.xml.in.h:760
-msgid "Turkish (Alt-Q)"
-msgstr "Турецкая (Alt-Q)"
-
-#: ../rules/base.xml.in.h:761
-msgid "Turkish (F)"
-msgstr "Турецкая (F)"
-
-#: ../rules/base.xml.in.h:762
-msgid "Turkish (Sun dead keys)"
-msgstr "Турецкая (со спец. клавишами (dead keys) Sun)"
-
-#: ../rules/base.xml.in.h:763
-msgid "Turkish (international with dead keys)"
-msgstr "Турецкая (международная со спец. клавишами)"
-
-#: ../rules/base.xml.in.h:764
-msgid "Turkmen"
-msgstr "Туркменская"
-
-#: ../rules/base.xml.in.h:765
-msgid "Turkmen (Alt-Q)"
-msgstr "Туркменская (Alt-Q)"
-
-#: ../rules/base.xml.in.h:766
-msgid "TypeMatrix EZ-Reach 2020"
-msgstr "TypeMatrix EZ-Reach 2020"
-
-#: ../rules/base.xml.in.h:767
-msgid "TypeMatrix EZ-Reach 2030 PS2"
-msgstr "TypeMatrix EZ-Reach 2030 PS2"
-
-#: ../rules/base.xml.in.h:768
-msgid "TypeMatrix EZ-Reach 2030 USB"
-msgstr "TypeMatrix EZ-Reach 2030 USB"
-
-#: ../rules/base.xml.in.h:769
-msgid "TypeMatrix EZ-Reach 2030 USB (102/105:EU mode)"
-msgstr "TypeMatrix EZ-Reach 2030 USB (102/105:режим EU)"
-
-#: ../rules/base.xml.in.h:770
-msgid "TypeMatrix EZ-Reach 2030 USB (106:JP mode)"
-msgstr "TypeMatrix EZ-Reach 2030 USB (106:режим JP)"
-
-#: ../rules/base.xml.in.h:771
-msgid "Udmurt"
-msgstr "Удмуртская"
-
-#: ../rules/base.xml.in.h:772
-msgid "Ukrainian"
-msgstr "Украинская"
-
-#: ../rules/base.xml.in.h:773
-msgid "Ukrainian (WinKeys)"
-msgstr "Украинская (с клавишами Win)"
-
-#: ../rules/base.xml.in.h:774
-msgid "Ukrainian (homophonic)"
-msgstr "Украинская (омофоническая)"
-
-#: ../rules/base.xml.in.h:775
-msgid "Ukrainian (legacy)"
-msgstr "Украинская (устаревшая)"
-
-#: ../rules/base.xml.in.h:776
-msgid "Ukrainian (phonetic)"
-msgstr "Украинская (фонетическая)"
-
-#: ../rules/base.xml.in.h:777
-msgid "Ukrainian (standard RSTU)"
-msgstr "Украинская (стандартная RSTU)"
-
-#: ../rules/base.xml.in.h:778
-msgid "Ukrainian (typewriter)"
-msgstr "Украинская (печатная машинка)"
-
-#: ../rules/base.xml.in.h:779
-msgid "Unicode additions (arrows and math operators)"
-msgstr "Дополнения юникода (стрелки и математические операторы)"
-
-#: ../rules/base.xml.in.h:780
-msgid "Unicode additions (arrows and math operators). Math operators on default level"
-msgstr "Дополнения юникода (стрелки и математические операторы). Математические операторы в ряду по умолчанию"
-
-#: ../rules/base.xml.in.h:781
-msgid "Unitek KB-1925"
-msgstr "Unitek KB-1925"
-
-#: ../rules/base.xml.in.h:782
-msgid "Urdu (Pakistan)"
-msgstr "Урдская (Пакистан)"
-
-#: ../rules/base.xml.in.h:783
-msgid "Urdu (Pakistan, CRULP)"
-msgstr "Урдская (Пакистан, CRULP)"
-
-#: ../rules/base.xml.in.h:784
-msgid "Urdu (Pakistan, NLA)"
-msgstr "Урдская (Пакистан, NLA)"
-
-#: ../rules/base.xml.in.h:785
-msgid "Urdu (WinKeys)"
-msgstr "Урдcкая (с клавишами Win)"
-
-#: ../rules/base.xml.in.h:786
-msgid "Urdu (alternative phonetic)"
-msgstr "Урдская (альтернативная фонетическая)"
-
-#: ../rules/base.xml.in.h:787
-msgid "Urdu (phonetic)"
-msgstr "Урдская (фонетическая)"
-
-#: ../rules/base.xml.in.h:788
-msgid "Use keyboard LED to show alternative layout"
-msgstr "Использовать клавиатурные индикаторы для отображения дополнительных раскладок"
-
-#: ../rules/base.xml.in.h:789
-msgid "Using space key to input non-breakable space character"
-msgstr "Клавиша пробела используется для ввода символа неразрывного пробела"
-
-#: ../rules/base.xml.in.h:790
-msgid "Usual space at any level"
-msgstr "Обычный пробел в любом ряду"
-
-#: ../rules/base.xml.in.h:791
-msgid "Uyghur"
-msgstr "Уйгурская"
-
-#: ../rules/base.xml.in.h:792
-msgid "Uzbek"
-msgstr "Узбекская"
-
-#: ../rules/base.xml.in.h:793
-msgid "Uzbek (Afghanistan)"
-msgstr "Узбекская (Афганистан)"
-
-#: ../rules/base.xml.in.h:794
-msgid "Uzbek (Afghanistan, OLPC)"
-msgstr "Узбекская (Афганистан, OLPC)"
-
-#: ../rules/base.xml.in.h:795
-msgid "Uzbek (Latin)"
-msgstr "Узбекская (латинская)"
-
-#: ../rules/base.xml.in.h:796
-msgid "Vietnamese"
-msgstr "Вьетнамская"
-
-#: ../rules/base.xml.in.h:797
-msgid "ViewSonic KU-306 Internet Keyboard"
-msgstr "ViewSonic KU-306 Internet Keyboard"
-
-#: ../rules/base.xml.in.h:798
-msgid "Wang 724 keypad with Unicode additions (arrows and math operators)"
-msgstr "Цифровая клавиатура Wang 724 с дополнениями юникода (стрелки и математические операторы)"
-
-#: ../rules/base.xml.in.h:799
-msgid "Wang 724 keypad with Unicode additions (arrows and math operators). Math operators on default level"
-msgstr "Цифровая клавиатура Wang 724 с дополнениями юникода (стрелки и математические операторы). Математические операторы в ряду по умолчанию"
-
-#: ../rules/base.xml.in.h:800
-msgid "Winbook Model XP5"
-msgstr "Winbook Model XP5"
-
-#: ../rules/base.xml.in.h:801
-msgid "Wolof"
-msgstr "Волофская"
-
-#: ../rules/base.xml.in.h:802
-msgid "Yahoo! Internet Keyboard"
-msgstr "Yahoo! Internet Keyboard"
-
-#: ../rules/base.xml.in.h:803
-msgid "Yakut"
-msgstr "Якутская"
-
-#: ../rules/base.xml.in.h:804
-msgid "Yoruba"
-msgstr "Йорубская"
-
-#: ../rules/base.xml.in.h:805
-msgid "Zero-width non-joiner character at second level"
-msgstr "Несвязывающий символ нулевой ширины во втором ряду"
-
-#: ../rules/base.xml.in.h:806
-msgid "Zero-width non-joiner character at second level, non-breakable space character at third level"
-msgstr "Несвязывающий символ нулевой ширины во втором ряду, символ неразрывного пробела в третьем ряду"
-
-#: ../rules/base.xml.in.h:807
-msgid "Zero-width non-joiner character at second level, non-breakable space character at third level, nothing at fourth level"
-msgstr "Несвязывающий символ нулевой ширины во втором ряду, символ неразрывного пробела в третьем ряду, ничего в четвёртом"
-
-#: ../rules/base.xml.in.h:808
-msgid "Zero-width non-joiner character at second level, non-breakable space character at third level, thin non-breakable space at fourth level"
-msgstr "Несвязывающий символ нулевой ширины во втором ряду, символ неразрывного пробела в третьем ряду, тонкий неразрывный пробел в четвёртом ряду"
-
-#: ../rules/base.xml.in.h:809
-msgid "Zero-width non-joiner character at second level, non-breakable space character at third level, zero-width joiner at fourth level"
-msgstr "Несвязывающий символ нулевой ширины во втором ряду, символ неразрывного пробела в третьем ряду, связывающий символ нулевой ширины в четвёртом ряду"
-
-#: ../rules/base.xml.in.h:810
-msgid "Zero-width non-joiner character at second level, zero-width joiner character at third level"
-msgstr "Несвязывающий символ нулевой ширины во втором ряду, связывающий символ нулевой ширины в третьем ряду"
-
-#: ../rules/base.xml.in.h:811
-msgid "Zero-width non-joiner character at second level, zero-width joiner character at third level, non-breakable space character at fourth level"
-msgstr "Несвязывающий символ нулевой ширины во втором ряду, связывающий символ нулевой ширины в третьем ряду, символ неразрывного пробела в четвёртом ряду"
-
-#: ../rules/base.xml.in.h:812
-msgid "Zero-width non-joiner character at third level, zero-width joiner at fourth level"
-msgstr "Несвязывающий символ нулевой ширины в третьем ряду, связывающий символ нулевой ширины в четвёртом ряду"
-
-#: ../rules/base.xml.in.h:813
-msgid "ak"
-msgstr "ak"
-
-#: ../rules/base.xml.in.h:814
-msgid "am"
-msgstr "am"
-
-#: ../rules/base.xml.in.h:815
-msgid "ar"
-msgstr "ar"
-
-#: ../rules/base.xml.in.h:816
-msgid "avn"
-msgstr "avn"
-
-#: ../rules/base.xml.in.h:817
-msgid "az"
-msgstr "az"
-
-#: ../rules/base.xml.in.h:818
-msgid "be"
-msgstr "be"
-
-#: ../rules/base.xml.in.h:819
-msgid "ber"
-msgstr "ber"
-
-#: ../rules/base.xml.in.h:820
-msgid "bg"
-msgstr "bg"
-
-#: ../rules/base.xml.in.h:821
-msgid "bm"
-msgstr "bm"
-
-#: ../rules/base.xml.in.h:822
-msgid "bn"
-msgstr "bn"
-
-#: ../rules/base.xml.in.h:823
-msgid "brl"
-msgstr "brl"
-
-#: ../rules/base.xml.in.h:824
-msgid "bs"
-msgstr "bs"
-
-#: ../rules/base.xml.in.h:825
-msgid "ca"
-msgstr "ca"
-
-#: ../rules/base.xml.in.h:826
-msgid "chr"
-msgstr "chr"
-
-#: ../rules/base.xml.in.h:827
-msgid "cm"
-msgstr "cm"
-
-#: ../rules/base.xml.in.h:828
-msgid "crh"
-msgstr "crh"
-
-#: ../rules/base.xml.in.h:829
-msgid "cs"
-msgstr "cs"
-
-#: ../rules/base.xml.in.h:830
-msgid "da"
-msgstr "da"
-
-#: ../rules/base.xml.in.h:831
-msgid "de"
-msgstr "de"
-
-#: ../rules/base.xml.in.h:832
-msgid "dv"
-msgstr "dv"
-
-#: ../rules/base.xml.in.h:833
-msgid "dz"
-msgstr "dz"
-
-#: ../rules/base.xml.in.h:834
-msgid "ee"
-msgstr "ee"
-
-#: ../rules/base.xml.in.h:835 ../rules/base.extras.xml.in.h:34
-msgid "en"
-msgstr "en"
-
-#: ../rules/base.xml.in.h:836
-msgid "eo"
-msgstr "eo"
-
-#: ../rules/base.xml.in.h:837
-msgid "es"
-msgstr "es"
-
-#: ../rules/base.xml.in.h:838
-msgid "et"
-msgstr "et"
-
-#: ../rules/base.xml.in.h:839 ../rules/base.extras.xml.in.h:35
-msgid "fa"
-msgstr "fa"
-
-#: ../rules/base.xml.in.h:840
-msgid "ff"
-msgstr "ff"
-
-#: ../rules/base.xml.in.h:841
-msgid "fi"
-msgstr "fi"
-
-#: ../rules/base.xml.in.h:842
-msgid "fo"
-msgstr "fo"
-
-#: ../rules/base.xml.in.h:843 ../rules/base.extras.xml.in.h:36
-msgid "fr"
-msgstr "fr"
-
-#: ../rules/base.xml.in.h:844
-msgid "gaa"
-msgstr "gaa"
-
-#: ../rules/base.xml.in.h:845
-msgid "gr"
-msgstr "gr"
-
-#: ../rules/base.xml.in.h:846
-msgid "gu"
-msgstr "gu"
-
-#: ../rules/base.xml.in.h:847
-msgid "ha"
-msgstr "ha"
-
-#: ../rules/base.xml.in.h:848
-msgid "he"
-msgstr "he"
-
-#: ../rules/base.xml.in.h:849
-msgid "hi"
-msgstr "hi"
-
-#: ../rules/base.xml.in.h:850
-msgid "hr"
-msgstr "hr"
-
-#: ../rules/base.xml.in.h:851
-msgid "hu"
-msgstr "hu"
-
-#: ../rules/base.xml.in.h:852 ../rules/base.extras.xml.in.h:37
-msgid "hy"
-msgstr "hy"
-
-#: ../rules/base.xml.in.h:853
-msgid "ie"
-msgstr "ie"
-
-#: ../rules/base.xml.in.h:854
-msgid "ig"
-msgstr "ig"
-
-#: ../rules/base.xml.in.h:855
-msgid "ike"
-msgstr "ike"
-
-#: ../rules/base.xml.in.h:856
-msgid "in"
-msgstr "in"
-
-#: ../rules/base.xml.in.h:857
-msgid "is"
-msgstr "is"
-
-#: ../rules/base.xml.in.h:858
-msgid "it"
-msgstr "it"
-
-#: ../rules/base.xml.in.h:859
-msgid "ja"
-msgstr "ja"
-
-#: ../rules/base.xml.in.h:860
-msgid "ka"
-msgstr "ka"
-
-#: ../rules/base.xml.in.h:861
-msgid "ki"
-msgstr "ki"
-
-#: ../rules/base.xml.in.h:862
-msgid "kk"
-msgstr "kk"
-
-#: ../rules/base.xml.in.h:863
-msgid "km"
-msgstr "km"
-
-#: ../rules/base.xml.in.h:864
-msgid "kn"
-msgstr "kn"
-
-#: ../rules/base.xml.in.h:865
-msgid "ko"
-msgstr "ko"
-
-#: ../rules/base.xml.in.h:866
-msgid "ku"
-msgstr "ku"
-
-#: ../rules/base.xml.in.h:867
-msgid "lo"
-msgstr "lo"
-
-#: ../rules/base.xml.in.h:868 ../rules/base.extras.xml.in.h:39
-msgid "lt"
-msgstr "lt"
-
-#: ../rules/base.xml.in.h:869 ../rules/base.extras.xml.in.h:40
-msgid "lv"
-msgstr "lv"
-
-#: ../rules/base.xml.in.h:870
-msgid "mi"
-msgstr "mi"
-
-#: ../rules/base.xml.in.h:871
-msgid "mk"
-msgstr "mk"
-
-#: ../rules/base.xml.in.h:872
-msgid "ml"
-msgstr "ml"
-
-#: ../rules/base.xml.in.h:873
-msgid "mn"
-msgstr "mn"
-
-#: ../rules/base.xml.in.h:874
-msgid "mt"
-msgstr "mt"
-
-#: ../rules/base.xml.in.h:875
-msgid "my"
-msgstr "my"
-
-#: ../rules/base.xml.in.h:876
-msgid "ne"
-msgstr "ne"
-
-#: ../rules/base.xml.in.h:877
-msgid "nl"
-msgstr "nl"
-
-#: ../rules/base.xml.in.h:878
-msgid "no"
-msgstr "no"
-
-#: ../rules/base.xml.in.h:879
-msgid "or"
-msgstr "or"
-
-#: ../rules/base.xml.in.h:880
-msgid "pa"
-msgstr "pa"
-
-#: ../rules/base.xml.in.h:881
-msgid "ph"
-msgstr "ph"
-
-#: ../rules/base.xml.in.h:882 ../rules/base.extras.xml.in.h:41
-msgid "pl"
-msgstr "pl"
-
-#: ../rules/base.xml.in.h:883
-msgid "ps"
-msgstr "ps"
-
-#: ../rules/base.xml.in.h:884
-msgid "pt"
-msgstr "pt"
-
-#: ../rules/base.xml.in.h:885 ../rules/base.extras.xml.in.h:42
-msgid "ro"
-msgstr "ro"
-
-#: ../rules/base.xml.in.h:886 ../rules/base.extras.xml.in.h:43
-msgid "ru"
-msgstr "ru"
-
-#: ../rules/base.xml.in.h:887
-msgid "sd"
-msgstr "sd"
-
-#: ../rules/base.xml.in.h:888
-msgid "si"
-msgstr "si"
-
-#: ../rules/base.xml.in.h:889
-msgid "sk"
-msgstr "sk"
-
-#: ../rules/base.xml.in.h:890
-msgid "sl"
-msgstr "sl"
-
-#: ../rules/base.xml.in.h:891
-msgid "sq"
-msgstr "sq"
-
-#: ../rules/base.xml.in.h:892 ../rules/base.extras.xml.in.h:45
-msgid "sr"
-msgstr "sr"
-
-#: ../rules/base.xml.in.h:893
-msgid "sv"
-msgstr "sv"
-
-#: ../rules/base.xml.in.h:894
-msgid "sw"
-msgstr "sw"
-
-#: ../rules/base.xml.in.h:895
-msgid "syc"
-msgstr "syc"
-
-#: ../rules/base.xml.in.h:896
-msgid "ta"
-msgstr "ta"
-
-#: ../rules/base.xml.in.h:897
-msgid "te"
-msgstr "te"
-
-#: ../rules/base.xml.in.h:898
-msgid "tg"
-msgstr "tg"
-
-#: ../rules/base.xml.in.h:899
-msgid "th"
-msgstr "th"
-
-#: ../rules/base.xml.in.h:900
-msgid "tk"
-msgstr "tk"
-
-#: ../rules/base.xml.in.h:901
-msgid "tn"
-msgstr "tn"
-
-#: ../rules/base.xml.in.h:902
-msgid "tr"
-msgstr "tr"
-
-#: ../rules/base.xml.in.h:903
-msgid "uk"
-msgstr "uk"
-
-#: ../rules/base.xml.in.h:904
-msgid "ur"
-msgstr "ur"
-
-#: ../rules/base.xml.in.h:905
-msgid "uz"
-msgstr "uz"
-
-#: ../rules/base.xml.in.h:906
-msgid "vi"
-msgstr "vi"
-
-#: ../rules/base.xml.in.h:907
-msgid "wo"
-msgstr "wo"
-
-#: ../rules/base.xml.in.h:908
-msgid "xsy"
-msgstr "xsy"
-
-#: ../rules/base.xml.in.h:909
-msgid "yo"
-msgstr "yo"
-
-#: ../rules/base.xml.in.h:910
-msgid "zh"
-msgstr "zh"
-
-#: ../rules/base.extras.xml.in.h:1
-msgid "APL Keyboard Symbols"
-msgstr "APL Keyboard Symbols"
-
-#: ../rules/base.extras.xml.in.h:4
-msgid "Atsina"
-msgstr "Атсинская"
-
-#: ../rules/base.extras.xml.in.h:5
-msgid "Avestan"
-msgstr "Авестийская"
-
-#: ../rules/base.extras.xml.in.h:6
-msgid "Couer D'alene Salish"
-msgstr "Салишская кёр-д’ален"
-
-#: ../rules/base.extras.xml.in.h:8
-msgid "English (US, international AltGr Unicode combining)"
-msgstr "Английская (США, международная, объединённая с юникодным AltGr)"
-
-#: ../rules/base.extras.xml.in.h:9
-msgid "English (US, international AltGr Unicode combining, alternative)"
-msgstr "Английская (США, международная, объединённая с юникодным AltGr, альтернативная)"
-
-#: ../rules/base.extras.xml.in.h:11
-msgid "Kutenai"
-msgstr "Кутенайская"
-
-#: ../rules/base.extras.xml.in.h:13
-msgid "Latvian (US Colemak)"
-msgstr "Латышская (Коулмак США)"
-
-#: ../rules/base.extras.xml.in.h:14
-msgid "Latvian (US Colemak, apostrophe variant)"
-msgstr "Латышская (Коулмак США, вариант с апострофом)"
-
-#: ../rules/base.extras.xml.in.h:15
-msgid "Latvian (US Dvorak)"
-msgstr "Латышская (Дворак США)"
-
-#: ../rules/base.extras.xml.in.h:16
-msgid "Latvian (US Dvorak, Y variant)"
-msgstr "Латышская (Дворак США, вариант с Y)"
-
-#: ../rules/base.extras.xml.in.h:17
-msgid "Latvian (US Dvorak, minus variant)"
-msgstr "Латышская (Дворак США, вариант с минусом)"
-
-#: ../rules/base.extras.xml.in.h:18
-msgid "Latvian (programmer US Dvorak)"
-msgstr "Латышская (Дворак США для программистов)"
-
-#: ../rules/base.extras.xml.in.h:19
-msgid "Latvian (programmer US Dvorak, Y variant)"
-msgstr "Латышская (Дворак США для программистов, вариант с Y)"
-
-#: ../rules/base.extras.xml.in.h:20
-msgid "Latvian (programmer US Dvorak, minus variant)"
-msgstr "Латышская (Дворак США для программистов, вариант с минусом)"
-
-#: ../rules/base.extras.xml.in.h:22
-msgid "Lithuanian (US Dvorak with Lithuanian letters)"
-msgstr "Литовская (Дворак США с литовскими буквами)"
-
-#: ../rules/base.extras.xml.in.h:25
-msgid "Polish (international with dead keys)"
-msgstr "Польская (международная со спец. клавишами)"
-
-#: ../rules/base.extras.xml.in.h:27
-msgid "Romanian (ergonomic Touchtype)"
-msgstr "Румынская (эргономичная для слепой печати)"
-
-#: ../rules/base.extras.xml.in.h:29
-msgid "Russian (with UKR and BEL layout)"
-msgstr "Русская (с укр. и белорус. буквами на 3-ем уровне)"
-
-#: ../rules/base.extras.xml.in.h:30
-msgid "Secwepemctsin"
-msgstr "Secwepemctsin"
-
-#: ../rules/base.extras.xml.in.h:32
-msgid "Serbian (combining accents instead of dead keys)"
-msgstr "Сербская (объединённые надбуквенные знаки вместе спец. клавиш (dead keys))"
-
-#: ../rules/base.extras.xml.in.h:33
-msgid "apl"
-msgstr "apl"
-
-#: ../rules/base.extras.xml.in.h:38
-msgid "kut"
-msgstr "kut"
-
-#: ../rules/base.extras.xml.in.h:44
-msgid "shs"
-msgstr "shs"
-
-#~ msgid "Afg"
-#~ msgstr "Afg"
-
-#~ msgid "Chinese (Tibetan)"
-#~ msgstr "Китайская (тибетская)"
-
-#~ msgid "Chinese (Uyghur)"
-#~ msgstr "Китайская (уйгурская)"
-
-#~ msgid "Danish (Mac)"
-#~ msgstr "Датская (Mac)"
-
-#~ msgid "English (UK, Mac)"
-#~ msgstr "Английская (Великобритания, Mac)"
-
-#~ msgid "Finnish (Mac)"
-#~ msgstr "Финская (Mac)"
-
-#~ msgid "Finnish (northern Saami)"
-#~ msgstr "Финская (cеверная cаамская)"
-
-#~ msgid "French (Occitan)"
-#~ msgstr "Французская (окситанский язык)"
-
-#~ msgid "GBr"
-#~ msgstr "GBr"
-
-#~ msgid "German (Romanian keyboard with German letters)"
-#~ msgstr "Немецкая (румынская клавиатура с немецкими буквами)"
-
-#~ msgid "German (Romanian keyboard with German letters, eliminate dead keys)"
-#~ msgstr "Немецкая (румынская клавиатура с немецкими буквами, без спец. клавиш (dead keys))"
-
-#~ msgid "Irish (Ogham)"
-#~ msgstr "Ирландская (Огхам)"
-
-#~ msgid "Italian (Georgian)"
-#~ msgstr "Итальянская (грузинская)"
-
-#~ msgid "Kurdish (Iran, latin alt-Q)"
-#~ msgstr "Курдская (Иран, латинская alt-Q)"
-
-#~ msgid "Māori"
-#~ msgstr "Маорийская"
-
-#~ msgid "Norwegian (Northern Saami"
-#~ msgstr "Норвежская (Северная Саамская)"
-
-#~ msgid "Philippines - Dvorak (Baybayin)"
-#~ msgstr "Филиппинская (Дворак, байбайин)"
-
-#~ msgid "Portuguese (Nativo for Esperanto)"
-#~ msgstr "Португальская (Nativo для эсперанто)"
-
-#~ msgid "Romanian (Crimean Tatar Dobruca-2 Q)"
-#~ msgstr "Румынская (крымско-татарская Dobruca-2 Q)"
-
-#~ msgid "Romanian (Crimean Tatar Turkish Alt-Q)"
-#~ msgstr "Румынская (крымско-татарская турецкая Alt-Q)"
-
-#~ msgid "Romanian (Crimean Tatar Turkish F)"
-#~ msgstr "Румынская (крымско-татарская турецкая F)"
-
-#~ msgid "Russian (Chuvash)"
-#~ msgstr "Русская (чувашская)"
-
-#~ msgid "Russian (Kalmyk)"
-#~ msgstr "Русская (калмыцкая)"
-
-#~ msgid "Russian (Komi)"
-#~ msgstr "Русская (комякская)"
-
-#~ msgid "Russian (Mari)"
-#~ msgstr "Русская (марийская)"
-
-#~ msgid "Russian (Ossetian, legacy)"
-#~ msgstr "Русская (осетинская, устаревшая)"
-
-#~ msgid "Russian (Serbian)"
-#~ msgstr "Русская (сербская)"
-
-#~ msgid "Russian (Tatar)"
-#~ msgstr "Русская (татарская)"
-
-#~ msgid "Russian (Udmurt)"
-#~ msgstr "Русская (удмуртская)"
-
-#~ msgid "Russian (Yakut)"
-#~ msgstr "Русская (якутская)"
-
-#~ msgid "Spanish (Mac)"
-#~ msgstr "Испанская (Mac)"
-
-#~ msgid "Swedish (northern Saami)"
-#~ msgstr "Шведская (Северная Саамская)"
-
-#~ msgid "Swiss"
-#~ msgstr "Швейцарская"
-
-#~ msgid "Swiss (legacy)"
-#~ msgstr "Швейцарская (унаследованная)"
-
-#~ msgid "Turkish (Crimean Tatar Turkish Alt-Q)"
-#~ msgstr "Турецкая (крымско-татарская турецкая Alt-Q)"
-
-#~ msgid "Turkish (Crimean Tatar Turkish F)"
-#~ msgstr "Турецкая (крымско-татарская турецкая F)"
-
-#~ msgid "Turkish (Crimean Tatar Turkish Q)"
-#~ msgstr "Турецкая (крымско-татарская турецкая Q)"
-
-#~ msgid "Ukrainian (Crimean Tatar Turkish Alt-Q)"
-#~ msgstr "Украинская (крымско-татарская турецкая Alt-Q)"
-
-#~ msgid "Ukrainian (Crimean Tatar Turkish F)"
-#~ msgstr "Украинская (крымско-татарская турецкая F)"
-
-#~ msgid "Ukrainian (Crimean Tatar Turkish Q)"
-#~ msgstr "Украинская (крымско-татарская турецкая Q)"
-
-#~ msgid "Ukrainian (standard RSTU on Russian layout)"
-#~ msgstr "Украинская (стандартная RSTU в русской раскладке)"
-
-#~ msgid "irq"
-#~ msgstr "irq"
-
-#~ msgid "srp"
-#~ msgstr "srp"
-
-#~ msgid "twn"
-#~ msgstr "twn"
-
-#~ msgid "APL"
-#~ msgstr "APL"
-
-#~ msgid "Iran"
-#~ msgstr "Иран"
-
-#~ msgid "Lithuania"
-#~ msgstr "Литва"
-
-#~ msgid "Lithuania - Dvorak"
-#~ msgstr "Литва - Дворак"
-
-#~ msgid "Ltu"
-#~ msgstr "Ltu"
-
-#~ msgid "Romania"
-#~ msgstr "Румыния"
-
-#~ msgid "Rou"
-#~ msgstr "Rou"
-
-#~ msgid "Rus"
-#~ msgstr "Rus"
-
-#~ msgid "Russia"
-#~ msgstr "Россия"
-
-#~ msgid "Serbia"
-#~ msgstr "Сербия"
-
-#~ msgid "Srb"
-#~ msgstr "Srb"
-
-#~ msgid "USA"
-#~ msgstr "США"
-
-#~ msgid "(F)"
-#~ msgstr "(F)"
-
-#~ msgid "Alb"
-#~ msgstr "Alb"
-
-#~ msgid "Alt-Q"
-#~ msgstr "Alt-Q"
-
-#~ msgid "Alternative"
-#~ msgstr "Альтернативная"
-
-#~ msgid "Alternative Phonetic"
-#~ msgstr "Альтернативная Фонетическая"
-
-#~ msgid "Alternative international"
-#~ msgstr "Альтернативная международная"
-
-#~ msgid "And"
-#~ msgstr "And"
-
-#~ msgid "Andorra"
-#~ msgstr "Андорра"
-
-#~ msgid "Ara"
-#~ msgstr "Ara"
-
-#~ msgid "Arm"
-#~ msgstr "Arm"
-
-#~ msgid "Aut"
-#~ msgstr "Aut"
-
-#~ msgid "Aze"
-#~ msgstr "Aze"
-
-#~ msgid "Bangladesh"
-#~ msgstr "Бангладеш"
-
-#~ msgid "Bel"
-#~ msgstr "Bel"
-
-#~ msgid "Bgd"
-#~ msgstr "Bgd"
-
-#~ msgid "Bhutan"
-#~ msgstr "Бутан"
-
-#~ msgid "Bih"
-#~ msgstr "Bih"
-
-#~ msgid "Blr"
-#~ msgstr "Blr"
-
-#~ msgid "Bosnia and Herzegovina"
-#~ msgstr "Босния и Герцеговина"
-
-#~ msgid "Bra"
-#~ msgstr "Bra"
-
-#~ msgid "Brazil"
-#~ msgstr "Бразилия"
-
-#~ msgid "Breton"
-#~ msgstr "Бретонская"
-
-#~ msgid "Bwa"
-#~ msgstr "Bwa"
-
-#~ msgid "COD"
-#~ msgstr "COD"
-
-#~ msgid "CRULP"
-#~ msgstr "CRULP"
-
-#~ msgid "Canada"
-#~ msgstr "Канада"
-
-#~ msgid "Cedilla"
-#~ msgstr "Седиль"
-
-#~ msgid "Chn"
-#~ msgstr "Chn"
-
-#~ msgid "Classic"
-#~ msgstr "Классическая"
-
-#~ msgid "Colemak"
-#~ msgstr "Colemak"
-
-#~ msgid "Cyrillic"
-#~ msgstr "Кириллица"
-
-#~ msgid "Cze"
-#~ msgstr "Cze"
-
-#~ msgid "DOS"
-#~ msgstr "DOS"
-
-#~ msgid "Dead acute"
-#~ msgstr "Спец. символ Dead acute"
-
-#~ msgid "Denmark"
-#~ msgstr "Дания"
-
-#~ msgid "Deu"
-#~ msgstr "Deu"
-
-#~ msgid "Dnk"
-#~ msgstr "Dnk"
-
-#~ msgid "Dvorak"
-#~ msgstr "Дворак"
-
-#~ msgid "Eastern"
-#~ msgstr "Восточный"
-
-#~ msgid "Epo"
-#~ msgstr "Epo"
-
-#~ msgid "Ergonomic"
-#~ msgstr "Ergonomic"
-
-#~ msgid "Est"
-#~ msgstr "Est"
-
-#~ msgid "Ethiopia"
-#~ msgstr "Эфиопия"
-
-#~ msgid "Extended"
-#~ msgstr "Расширенная"
-
-#~ msgid "Finland"
-#~ msgstr "Финляндия"
-
-#~ msgid "Fra"
-#~ msgstr "Fra"
-
-#~ msgid "France"
-#~ msgstr "Франция"
-
-#~ msgid "GILLBT"
-#~ msgstr "GILLBT"
-
-#~ msgid "Georgia"
-#~ msgstr "Грузия"
-
-#~ msgid "Ghana"
-#~ msgstr "Гана"
-
-#~ msgid "Gin"
-#~ msgstr "Gin"
-
-#~ msgid "Grc"
-#~ msgstr "Grc"
-
-#~ msgid "Guinea"
-#~ msgstr "Гвинея"
-
-#~ msgid "Homophonic"
-#~ msgstr "Омофоническая"
-
-#~ msgid "Hrv"
-#~ msgstr "Hrv"
-
-#~ msgid "Hun"
-#~ msgstr "Hun"
-
-#~ msgid "Ind"
-#~ msgstr "Ind"
-
-#~ msgid "Ireland"
-#~ msgstr "Ирландия"
-
-#~ msgid "Irl"
-#~ msgstr "Irl"
-
-#~ msgid "Irn"
-#~ msgstr "Irn"
-
-#~ msgid "Israel"
-#~ msgstr "Израиль"
-
-#~ msgid "Jpn"
-#~ msgstr "Jpn"
-
-#~ msgid "Kana"
-#~ msgstr "Кана"
-
-#~ msgid "Kana 86"
-#~ msgstr "Kana 86"
-
-#~ msgid "Kenya"
-#~ msgstr "Кения"
-
-#~ msgid "Kgz"
-#~ msgstr "Kgz"
-
-#~ msgid "Khm"
-#~ msgstr "Khm"
-
-#~ msgid "Korea, Republic of"
-#~ msgstr "Республика Корея"
-
-#~ msgid "Ktunaxa"
-#~ msgstr "Кутенай"
-
-#~ msgid "LEKP"
-#~ msgstr "LEKP"
-
-#~ msgid "LEKPa"
-#~ msgstr "LEKPa"
-
-#~ msgid "Laos"
-#~ msgstr "Лаос"
-
-#~ msgid "Latin"
-#~ msgstr "Латинская"
-
-#~ msgid "Left hand"
-#~ msgstr "Левая рука"
-
-#~ msgid "Lva"
-#~ msgstr "Lva"
-
-#~ msgid "MESS"
-#~ msgstr "MESS"
-
-#~ msgid "MNE"
-#~ msgstr "MNE"
-
-#~ msgid "Macintosh (International)"
-#~ msgstr "Macintosh (международная)"
-
-#~ msgid "Maldives"
-#~ msgstr "Мальдивы"
-
-#~ msgid "Mali"
-#~ msgstr "Мали"
-
-#~ msgid "Mao"
-#~ msgstr "Mao"
-
-#~ msgid "Mkd"
-#~ msgstr "Mkd"
-
-#~ msgid "Mli"
-#~ msgstr "Mli"
-
-#~ msgid "Mmr"
-#~ msgstr "Mmr"
-
-#~ msgid "Mng"
-#~ msgstr "Mng"
-
-#~ msgid "Myanmar"
-#~ msgstr "Мьянма"
-
-#~ msgid "NLA"
-#~ msgstr "NLA"
-
-#~ msgid "Nativo"
-#~ msgstr "Nativo"
-
-#~ msgid "Neo 2"
-#~ msgstr "Neo 2"
-
-#~ msgid "Netherlands"
-#~ msgstr "Нидерланды"
-
-#~ msgid "Nigeria"
-#~ msgstr "Нигерия"
-
-#~ msgid "Nld"
-#~ msgstr "Nld"
-
-#~ msgid "Nor"
-#~ msgstr "Nor"
-
-#~ msgid "Norway"
-#~ msgstr "Норвегия"
-
-#~ msgid "OLPC Dari"
-#~ msgstr "OLPC Dari"
-
-#~ msgid "OLPC Pashto"
-#~ msgstr "OLPC Pashto"
-
-#~ msgid "OLPC Southern Uzbek"
-#~ msgstr "Южно-узбекский OLPC"
-
-#~ msgid "Ossetian"
-#~ msgstr "Осетинская"
-
-#~ msgid "Phonetic"
-#~ msgstr "Фонетическая"
-
-#~ msgid "Phonetic Winkeys"
-#~ msgstr "Фонетическая с клавишами Win"
-
-#~ msgid "Pol"
-#~ msgstr "Pol"
-
-#~ msgid "Poland"
-#~ msgstr "Польша"
-
-#~ msgid "Probhat"
-#~ msgstr "Пробат"
-
-#~ msgid "Prt"
-#~ msgstr "Prt"
-
-#~ msgid "SRB"
-#~ msgstr "SRB"
-
-#~ msgid "Sen"
-#~ msgstr "Sen"
-
-#~ msgid "Senegal"
-#~ msgstr "Сенегал"
-
-#~ msgid "Simple"
-#~ msgstr "Простая"
-
-#~ msgid "Southern Uzbek"
-#~ msgstr "Южно-узбекская"
-
-#~ msgid "Spain"
-#~ msgstr "Испания"
-
-#~ msgid "Sri Lanka"
-#~ msgstr "Шри Ланка"
-
-#~ msgid "Standard"
-#~ msgstr "Стандартная"
-
-#~ msgid "Svk"
-#~ msgstr "Svk"
-
-#~ msgid "Svn"
-#~ msgstr "Svn"
-
-#~ msgid "Swe"
-#~ msgstr "Swe"
-
-#~ msgid "Syria"
-#~ msgstr "Сирия"
-
-#~ msgid "Tha"
-#~ msgstr "Tha"
-
-#~ msgid "Tifinagh"
-#~ msgstr "Тифинагская"
-
-#~ msgid "Tjk"
-#~ msgstr "Tjk"
-
-#~ msgid "Typewriter"
-#~ msgstr "Печатная машинка"
-
-#~ msgid "Tza"
-#~ msgstr "Tza"
-
-#~ msgid "Ukr"
-#~ msgstr "Ukr"
-
-#~ msgid "United Kingdom"
-#~ msgstr "Великобритания"
-
-#~ msgid "Uzb"
-#~ msgstr "Uzb"
-
-#~ msgid "Vnm"
-#~ msgstr "Vnm"
-
-#~ msgid "Western"
-#~ msgstr "Западная"
-
-#~ msgid "With EuroSign on 5"
-#~ msgstr "С символом евро на клавише 5"
-
-#~ msgid "With guillemets"
-#~ msgstr "С кавычками ёлочками"
-
-#~ msgid "Zaf"
-#~ msgstr "Zaf"
-
-#~ msgid "azerty"
-#~ msgstr "azerty"
-
-#~ msgid "digits"
-#~ msgstr "цифры"
-
-#~ msgid "lyx"
-#~ msgstr "lyx"
-
-#~ msgid "qwertz"
-#~ msgstr "qwertz"
-
-#~ msgid "2"
-#~ msgstr "2"
-
-#~ msgid "4"
-#~ msgstr "4"
-
-#~ msgid "5"
-#~ msgstr "5"
-
-#~ msgid "E"
-#~ msgstr "E"
-
-#~ msgid "LAm"
-#~ msgstr "LAm"
->>>>>>> 4d7ec997
+# translation of xkeyboard-config-1.9.ru.po to Russian
+# Copyright (C) 2002, 2009, 2010 Free Software Foundation, Inc.
+# Sergey V. Udaltsov<svu@users.sourceforge.net>
+# This file is distributed under the same license as the xkeyboard-config package.
+#
+# Sergey E Kvyato <kvantos@plotinka.ru>, 2006.
+# Nickolay V. Shmyrev <nshmyrev@yandex.ru>, 2006.
+# Misha Shnurapet <zayzayats@yandex.ru>, 2010.
+# ChALkeR <chalkerx@gmail.com>, 2010.
+# Yuri Kozlov <yuray@komyakino.ru>, 2009, 2010, 2011.
+msgid ""
+msgstr ""
+"Project-Id-Version: xkeyboard-config 2.3\n"
+"Report-Msgid-Bugs-To: svu@users.sourceforge.net\n"
+"POT-Creation-Date: 2011-05-17 21:08+0100\n"
+"PO-Revision-Date: 2011-05-23 19:15+0400\n"
+"Last-Translator: Yuri Kozlov <yuray@komyakino.ru>\n"
+"Language-Team: Russian <gnu@mx.ru>\n"
+"Language: ru\n"
+"MIME-Version: 1.0\n"
+"Content-Type: text/plain; charset=UTF-8\n"
+"Content-Transfer-Encoding: 8bit\n"
+"X-Generator: Lokalize 1.0\n"
+"Plural-Forms:  nplurals=3; plural=(n%10==1 && n%100!=11 ? 0 : n%10>=2 && n%10<=4 && (n%100<10 || n%100>=20) ? 1 : 2);\n"
+
+#: ../rules/base.xml.in.h:1
+msgid "&lt;Less/Greater&gt;"
+msgstr "&lt;Меньше чем/Больше чем&gt;"
+
+#: ../rules/base.xml.in.h:2
+msgid "&lt;Less/Greater&gt; (chooses 3rd level, latches when pressed together with another 3rd-level-chooser)"
+msgstr "&lt;Меньше чем/Больше чем&gt; (выбирается 3-й ряд, защёлкивается при нажатии вместе с другим выборщиком-3-го-ряда)"
+
+#: ../rules/base.xml.in.h:3
+msgid "&lt;Less/Greater&gt; chooses 5th level and activates level5-Lock when pressed together with another 5th-level-chooser, one press releases the lock"
+msgstr "По клавише &lt;Меньше чем/Больше чем&gt; выбирается 5-й ряд и активируется level5-Lock при нажатии вместе с другим выборщиком-5-го-ряда, однократное нажатие снимает блокировку"
+
+#: ../rules/base.xml.in.h:4
+msgid "&lt;Less/Greater&gt; chooses 5th level, locks when pressed together with another 5th-level-chooser"
+msgstr "По клавише &lt;Меньше чем/Больше чем&gt; выбирается 5-й ряд, блокируется при нажатии вместе с другим выборщиком-5-го-ряда"
+
+#: ../rules/base.xml.in.h:5
+msgid "&lt;Less/Greater&gt; chooses 5th level, locks when pressed together with another 5th-level-chooser, one press releases the lock"
+msgstr "По клавише &lt;Меньше чем/Больше чем&gt; выбирается 5-й ряд, блокируется при нажатии вместе с другим выборщиком-5-го-ряда, однократное нажатие снимает блокировку"
+
+#: ../rules/base.xml.in.h:6
+msgid "A4Tech KB-21"
+msgstr "A4Tech KB-21"
+
+#: ../rules/base.xml.in.h:7
+msgid "A4Tech KBS-8"
+msgstr "A4Tech KBS-8"
+
+#: ../rules/base.xml.in.h:8
+msgid "A4Tech Wireless Desktop RFKB-23"
+msgstr "A4Tech Wireless Desktop RFKB-23"
+
+#: ../rules/base.xml.in.h:9
+msgid "ATM/phone-style"
+msgstr "В стиле банкоматной/телефонной"
+
+#: ../rules/base.xml.in.h:10
+msgid "Acer AirKey V"
+msgstr "Acer AirKey V"
+
+#: ../rules/base.xml.in.h:11
+msgid "Acer C300"
+msgstr "Acer C300"
+
+#: ../rules/base.xml.in.h:12
+msgid "Acer Ferrari 4000"
+msgstr "Acer Ferrari 4000"
+
+#: ../rules/base.xml.in.h:13
+msgid "Acer Laptop"
+msgstr "Ноутбук Acer"
+
+#: ../rules/base.xml.in.h:14
+msgid "Add the standard behavior to Menu key"
+msgstr "Добавить обыкновенное поведение на клавишу Menu"
+
+#: ../rules/base.xml.in.h:15
+msgid "Adding Esperanto circumflexes (supersigno)"
+msgstr "Добавление диакритических знаков эсперанто"
+
+#: ../rules/base.xml.in.h:16
+msgid "Adding currency signs to certain keys"
+msgstr "Добавление знаков валют к некоторым клавишам"
+
+#: ../rules/base.xml.in.h:17
+msgid "Advance Scorpius KI"
+msgstr "Advance Scorpius KI"
+
+#: ../rules/base.xml.in.h:18
+msgid "Afghani"
+msgstr "Афганская"
+
+#: ../rules/base.xml.in.h:19
+msgid "Akan"
+msgstr "Аканская"
+
+#: ../rules/base.xml.in.h:20
+msgid "Albanian"
+msgstr "Албанская"
+
+#: ../rules/base.xml.in.h:21
+msgid "Alt and Meta are on Alt keys"
+msgstr "Alt и Meta на клавишах Alt"
+
+#: ../rules/base.xml.in.h:22
+msgid "Alt is mapped to Right Win, Super to Menu"
+msgstr "Alt соответствует правой клавише Win, а Super - Menu"
+
+#: ../rules/base.xml.in.h:23
+msgid "Alt+Caps Lock"
+msgstr "Alt+Caps Lock"
+
+#: ../rules/base.xml.in.h:24
+msgid "Alt+Ctrl"
+msgstr "Alt+Ctrl"
+
+#: ../rules/base.xml.in.h:25
+msgid "Alt+Shift"
+msgstr "Alt+Shift"
+
+#: ../rules/base.xml.in.h:26
+msgid "Alt+Space"
+msgstr "Alt+Пробел"
+
+#: ../rules/base.xml.in.h:27
+msgid "Alt/Win key behavior"
+msgstr "Поведение клавиши Alt/Win"
+
+#: ../rules/base.xml.in.h:28
+msgid "Amharic"
+msgstr "Амхарская"
+
+#: ../rules/base.xml.in.h:29
+msgid "Any Alt key"
+msgstr "Любая клавиша Alt"
+
+#: ../rules/base.xml.in.h:30
+msgid "Any Win key"
+msgstr "Любая клавиша Win"
+
+#: ../rules/base.xml.in.h:31
+msgid "Any Win key (while pressed)"
+msgstr "Любая клавиша Win (на время нажатия)"
+
+#: ../rules/base.xml.in.h:32
+msgid "Apple"
+msgstr "Apple"
+
+#: ../rules/base.xml.in.h:33
+msgid "Apple Aluminium Keyboard (ANSI)"
+msgstr "Алюминиевая клавиатура Apple (ANSI)"
+
+#: ../rules/base.xml.in.h:34
+msgid "Apple Aluminium Keyboard (ISO)"
+msgstr "Алюминиевая клавиатура Apple (ISO)"
+
+#: ../rules/base.xml.in.h:35
+msgid "Apple Aluminium Keyboard (JIS)"
+msgstr "Алюминиевая клавиатура Apple (JIS)"
+
+#: ../rules/base.xml.in.h:36
+msgid "Apple Aluminium Keyboard: emulate PC keys (Print, Scroll Lock, Pause, Num Lock)"
+msgstr "Алюминиевая клавиатура Apple: эмуляция клавиш ПК (Print, Scroll Lock, Pause, Num Lock)"
+
+#: ../rules/base.xml.in.h:37
+msgid "Apple Laptop"
+msgstr "Ноутбук Apple"
+
+#: ../rules/base.xml.in.h:38
+msgid "Arabic"
+msgstr "Арабская"
+
+#: ../rules/base.xml.in.h:39
+msgid "Arabic (Buckwalter)"
+msgstr "Арабская (Buckwalter)"
+
+#: ../rules/base.xml.in.h:40
+msgid "Arabic (Morocco)"
+msgstr "Арабская (Марокко)"
+
+#: ../rules/base.xml.in.h:41
+msgid "Arabic (Pakistan)"
+msgstr "Арабская (Пакистан)"
+
+#: ../rules/base.xml.in.h:42
+msgid "Arabic (Syria)"
+msgstr "Арабская (Сирия)"
+
+#: ../rules/base.xml.in.h:43
+msgid "Arabic (azerty)"
+msgstr "Арабская (azerty)"
+
+#: ../rules/base.xml.in.h:44
+msgid "Arabic (azerty/digits)"
+msgstr "Арабская (azerty/цифры)"
+
+#: ../rules/base.xml.in.h:45
+msgid "Arabic (digits)"
+msgstr "Арабская (цифры)"
+
+#: ../rules/base.xml.in.h:46
+msgid "Arabic (qwerty)"
+msgstr "Арабская (qwerty)"
+
+#: ../rules/base.xml.in.h:47
+msgid "Arabic (qwerty/digits)"
+msgstr "Арабская (qwerty/цифры)"
+
+#: ../rules/base.xml.in.h:48 ../rules/base.extras.xml.in.h:2
+msgid "Armenian"
+msgstr "Армянская"
+
+#: ../rules/base.xml.in.h:49
+msgid "Armenian (alternative eastern)"
+msgstr "Армянская (альтернативная восточная)"
+
+#: ../rules/base.xml.in.h:50 ../rules/base.extras.xml.in.h:3
+msgid "Armenian (alternative phonetic)"
+msgstr "Армянская (альтернативная фонетическая)"
+
+#: ../rules/base.xml.in.h:51
+msgid "Armenian (eastern)"
+msgstr "Армянская (восточная)"
+
+#: ../rules/base.xml.in.h:52
+msgid "Armenian (phonetic)"
+msgstr "Армянская (фонетическая)"
+
+#: ../rules/base.xml.in.h:53
+msgid "Armenian (western)"
+msgstr "Армянская (западная)"
+
+#: ../rules/base.xml.in.h:54
+msgid "Asturian (Spain, with bottom-dot H and bottom-dot L)"
+msgstr "Астурлеонская (испанский вариант с нижними точками у H и L)"
+
+#: ../rules/base.xml.in.h:55
+msgid "Asus Laptop"
+msgstr "Ноутбук Asus"
+
+#: ../rules/base.xml.in.h:56
+msgid "At bottom left"
+msgstr "Снизу слева"
+
+#: ../rules/base.xml.in.h:57
+msgid "At left of 'A'"
+msgstr "Слева от 'A'"
+
+#: ../rules/base.xml.in.h:58
+msgid "Avatime"
+msgstr "Аватайм"
+
+#: ../rules/base.xml.in.h:59
+msgid "Azerbaijani"
+msgstr "Азербайджанская"
+
+#: ../rules/base.xml.in.h:60
+msgid "Azerbaijani (Cyrillic)"
+msgstr "Азербайджанская (кириллица)"
+
+#: ../rules/base.xml.in.h:61
+msgid "Azona RF2300 wireless Internet Keyboard"
+msgstr "Azona RF2300 wireless Internet Keyboard"
+
+#: ../rules/base.xml.in.h:62
+msgid "BTC 5090"
+msgstr "BTC 5090"
+
+#: ../rules/base.xml.in.h:63
+msgid "BTC 5113RF Multimedia"
+msgstr "BTC 5113RF Multimedia"
+
+#: ../rules/base.xml.in.h:64
+msgid "BTC 5126T"
+msgstr "BTC 5126T"
+
+#: ../rules/base.xml.in.h:65
+msgid "BTC 6301URF"
+msgstr "BTC 6301URF"
+
+#: ../rules/base.xml.in.h:66
+msgid "BTC 9000"
+msgstr "BTC 9000"
+
+#: ../rules/base.xml.in.h:67
+msgid "BTC 9000A"
+msgstr "BTC 9000A"
+
+#: ../rules/base.xml.in.h:68
+msgid "BTC 9001AH"
+msgstr "BTC 9001AH"
+
+#: ../rules/base.xml.in.h:69
+msgid "BTC 9019U"
+msgstr "BTC 9019U"
+
+#: ../rules/base.xml.in.h:70
+msgid "BTC 9116U Mini Wireless Internet and Gaming"
+msgstr "BTC 9116U Mini Wireless Internet and Gaming"
+
+#: ../rules/base.xml.in.h:71
+msgid "Backslash"
+msgstr "Backslash"
+
+#: ../rules/base.xml.in.h:72
+msgid "Backslash (chooses 3rd level, latches when pressed together with another 3rd-level-chooser)"
+msgstr "Backslash (выбирается 3-й ряд, защёлкивается при нажатии вместе с другим выборщиком-3-го-ряда)"
+
+#: ../rules/base.xml.in.h:73
+msgid "Bambara"
+msgstr "Баманская"
+
+#: ../rules/base.xml.in.h:74
+msgid "Bashkirian"
+msgstr "Башкирская"
+
+#: ../rules/base.xml.in.h:75
+msgid "Belarusian"
+msgstr "Белорусская"
+
+#: ../rules/base.xml.in.h:76
+msgid "Belarusian (Latin)"
+msgstr "Белорусская (латиница)"
+
+#: ../rules/base.xml.in.h:77
+msgid "Belarusian (legacy)"
+msgstr "Белорусская (устаревшая)"
+
+#: ../rules/base.xml.in.h:78
+msgid "Belgian"
+msgstr "Бельгийская"
+
+#: ../rules/base.xml.in.h:79
+msgid "Belgian (ISO alternate)"
+msgstr "Бельгийская (альтернативная ISO)"
+
+#: ../rules/base.xml.in.h:80
+msgid "Belgian (Sun dead keys)"
+msgstr "Бельгийская (спец. клавиши (dead keys) Sun)"
+
+#: ../rules/base.xml.in.h:81
+msgid "Belgian (Wang model 724 azerty)"
+msgstr "Бельгийская (Wang model 724 azerty)"
+
+#: ../rules/base.xml.in.h:82
+msgid "Belgian (alternative)"
+msgstr "Бельгийская (альтернативная)"
+
+#: ../rules/base.xml.in.h:83
+msgid "Belgian (alternative, Sun dead keys)"
+msgstr "Бельгийская (альтернативная, спец. клавиши (dead keys) Sun)"
+
+#: ../rules/base.xml.in.h:84
+msgid "Belgian (alternative, latin-9 only)"
+msgstr "Бельгийская (альтернативная, только latin-9)"
+
+#: ../rules/base.xml.in.h:85
+msgid "Belgian (eliminate dead keys)"
+msgstr "Бельгийская (без спец. клавиш (dead keys))"
+
+#: ../rules/base.xml.in.h:86
+msgid "BenQ X-Touch"
+msgstr "BenQ X-Touch"
+
+#: ../rules/base.xml.in.h:87
+msgid "BenQ X-Touch 730"
+msgstr "BenQ X-Touch 730"
+
+#: ../rules/base.xml.in.h:88
+msgid "BenQ X-Touch 800"
+msgstr "BenQ X-Touch 800"
+
+#: ../rules/base.xml.in.h:89
+msgid "Bengali"
+msgstr "Бенгальская"
+
+#: ../rules/base.xml.in.h:90
+msgid "Bengali (Probhat)"
+msgstr "Бенгальская (Probhat)"
+
+#: ../rules/base.xml.in.h:91
+msgid "Berber (Morocco, Tifinagh alternative phonetic)"
+msgstr "Берберская (Марокко, тифинагская альтернативная фонетическая)"
+
+#: ../rules/base.xml.in.h:92
+msgid "Berber (Morocco, Tifinagh alternative)"
+msgstr "Берберская (Марокко, тифинагская альтернативная)"
+
+#: ../rules/base.xml.in.h:93
+msgid "Berber (Morocco, Tifinagh extended phonetic)"
+msgstr "Берберская (Марокко, тифинагская расширенная фонетическая)"
+
+#: ../rules/base.xml.in.h:94
+msgid "Berber (Morocco, Tifinagh extended)"
+msgstr "Берберская (Марокко, тифинагская расширенная)"
+
+#: ../rules/base.xml.in.h:95
+msgid "Berber (Morocco, Tifinagh phonetic)"
+msgstr "Берберская (Марокко, тифинагская фонетическая)"
+
+#: ../rules/base.xml.in.h:96
+msgid "Berber (Morocco, Tifinagh)"
+msgstr "Берберская (Марокко, тифинагская)"
+
+#: ../rules/base.xml.in.h:97
+msgid "Bosnian"
+msgstr "Боснийская"
+
+#: ../rules/base.xml.in.h:98
+msgid "Bosnian (US keyboard with Bosnian digraphs)"
+msgstr "Боснийская (клавиатура США с боснийскими диграфами)"
+
+#: ../rules/base.xml.in.h:99
+msgid "Bosnian (US keyboard with Bosnian letters)"
+msgstr "Боснийская (клавиатура США с боснийскими буквами)"
+
+#: ../rules/base.xml.in.h:100
+msgid "Bosnian (use Bosnian digraphs)"
+msgstr "Боснийская (используются боснийские диграфы)"
+
+#: ../rules/base.xml.in.h:101
+msgid "Bosnian (use guillemets for quotes)"
+msgstr "Боснийская (используются кавычки ёлочки как кавычки)"
+
+#: ../rules/base.xml.in.h:102
+msgid "Both Alt keys together"
+msgstr "Обе клавиши Alt, нажатые вместе"
+
+#: ../rules/base.xml.in.h:103
+msgid "Both Ctrl keys together"
+msgstr "Обе клавиши Ctrl, нажатые вместе"
+
+#: ../rules/base.xml.in.h:104
+msgid "Both Shift keys together"
+msgstr "Обе клавиши Shift, нажатые вместе"
+
+#: ../rules/base.xml.in.h:105
+msgid "Both Shift-Keys together activate Caps Lock, one Shift-Key deactivates"
+msgstr "Обе клавиши Shift, нажатые вместе, включают Caps Lock, одна клавиша Shift выключает"
+
+#: ../rules/base.xml.in.h:106
+msgid "Both Shift-Keys together toggle Caps Lock"
+msgstr "Обе клавиши Shift, нажатые вместе, переключают Caps Lock"
+
+#: ../rules/base.xml.in.h:107
+msgid "Both Shift-Keys together toggle ShiftLock"
+msgstr "Обе клавиши Shift, нажатые вместе, переключают ShiftLock"
+
+#: ../rules/base.xml.in.h:108
+msgid "Braille"
+msgstr "Брайля"
+
+#: ../rules/base.xml.in.h:109
+msgid "Braille (left hand)"
+msgstr "Брайля (под левую руку)"
+
+#: ../rules/base.xml.in.h:110
+msgid "Braille (right hand)"
+msgstr "Брайля (под правую руку)"
+
+#: ../rules/base.xml.in.h:111
+msgid "Brother Internet Keyboard"
+msgstr "Brother Internet Keyboard"
+
+#: ../rules/base.xml.in.h:112
+msgid "Bulgarian"
+msgstr "Болгарская"
+
+#: ../rules/base.xml.in.h:113
+msgid "Bulgarian (new phonetic)"
+msgstr "Болгарская (новая фонетическая)"
+
+#: ../rules/base.xml.in.h:114
+msgid "Bulgarian (traditional phonetic)"
+msgstr "Болгарская (традиционная фонетическая)"
+
+#: ../rules/base.xml.in.h:115
+msgid "Burmese"
+msgstr "Бирманская"
+
+#: ../rules/base.xml.in.h:116
+msgid "Canadian Multilingual"
+msgstr "Канадская многоязыковая"
+
+#: ../rules/base.xml.in.h:117
+msgid "Canadian Multilingual (first part)"
+msgstr "Канадская многоязыковая (первая часть)"
+
+#: ../rules/base.xml.in.h:118
+msgid "Canadian Multilingual (second part)"
+msgstr "Канадская многоязыковая (вторая часть)"
+
+#: ../rules/base.xml.in.h:119
+msgid "Caps Lock"
+msgstr "Caps Lock"
+
+#: ../rules/base.xml.in.h:120
+msgid "Caps Lock (chooses 3rd level, latches when pressed together with another 3rd-level-chooser)"
+msgstr "Caps Lock (выбирается 3-й ряд, защёлкивается при нажатии вместе с другим выборщиком-3-го-ряда)"
+
+#: ../rules/base.xml.in.h:121
+msgid "Caps Lock (to first layout), Shift+Caps Lock (to last layout)"
+msgstr "Caps Lock (на первую раскладку), Shift+Caps Lock (на последнюю раскладку)"
+
+#: ../rules/base.xml.in.h:122
+msgid "Caps Lock (while pressed), Alt+Caps Lock does the original capslock action"
+msgstr "Caps Lock (пока нажата), Alt+Caps Lock выполняет первоначальную функцию capslock"
+
+#: ../rules/base.xml.in.h:123
+msgid "Caps Lock acts as Shift with locking. Shift \"pauses\" Caps Lock"
+msgstr "Caps Lock действует как Shift с блокировкой. Shift приостанавливает действие Caps Lock"
+
+#: ../rules/base.xml.in.h:124
+msgid "Caps Lock acts as Shift with locking. Shift doesn't affect Caps Lock"
+msgstr "Caps Lock действует как Shift с блокировкой. Shift не влияет на Caps Lock"
+
+#: ../rules/base.xml.in.h:125
+msgid "Caps Lock is disabled"
+msgstr "Caps Lock выключен"
+
+#: ../rules/base.xml.in.h:126
+msgid "Caps Lock key behavior"
+msgstr "Поведение клавиши Caps Lock"
+
+#: ../rules/base.xml.in.h:127
+msgid "Caps Lock toggles Shift so all keys are affected"
+msgstr "Caps Lock переключает Shift, таким образом что, он действует сразу на все клавиши"
+
+#: ../rules/base.xml.in.h:128
+msgid "Caps Lock toggles normal capitalization of alphabetic characters"
+msgstr "Caps Lock переключает обычную капитализацию символов алфавита"
+
+#: ../rules/base.xml.in.h:129
+msgid "Caps Lock uses internal capitalization. Shift \"pauses\" Caps Lock"
+msgstr "Caps Lock включает внутреннюю капитализацию. Shift приостанавливает действие Caps Lock"
+
+#: ../rules/base.xml.in.h:130
+msgid "Caps Lock uses internal capitalization. Shift doesn't affect Caps Lock"
+msgstr "Caps Lock включает внутреннюю капитализацию. Shift не влияет на Caps Lock"
+
+#: ../rules/base.xml.in.h:131
+msgid "Catalan"
+msgstr "Каталонская"
+
+#: ../rules/base.xml.in.h:132
+msgid "Catalan (Spain, with middle-dot L)"
+msgstr "Каталонская (испанский вариант с точкой в L посередине)"
+
+#: ../rules/base.xml.in.h:133
+msgid "Cherokee"
+msgstr "Черокская"
+
+#: ../rules/base.xml.in.h:134
+msgid "Cherry B.UNLIMITED"
+msgstr "Cherry B.UNLIMITED"
+
+#: ../rules/base.xml.in.h:135
+msgid "Cherry Blue Line CyBo@rd"
+msgstr "Cherry Blue Line CyBo@rd"
+
+#: ../rules/base.xml.in.h:136
+msgid "Cherry Blue Line CyBo@rd (alternate option)"
+msgstr "Cherry Blue Line CyBo@rd (альтернативный вариант)"
+
+#: ../rules/base.xml.in.h:137
+msgid "Cherry CyBo@rd USB-Hub"
+msgstr "Cherry CyBo@rd USB-Hub"
+
+#: ../rules/base.xml.in.h:138
+msgid "Cherry CyMotion Expert"
+msgstr "Cherry CyMotion Expert"
+
+#: ../rules/base.xml.in.h:139
+msgid "Cherry CyMotion Master Linux"
+msgstr "Cherry CyMotion Master Linux"
+
+#: ../rules/base.xml.in.h:140
+msgid "Cherry CyMotion Master XPress"
+msgstr " Cherry CyMotion Master Linux"
+
+#: ../rules/base.xml.in.h:141
+msgid "Chicony Internet Keyboard"
+msgstr "Chicony Internet Keyboard"
+
+#: ../rules/base.xml.in.h:142
+msgid "Chicony KB-9885"
+msgstr "Chicony KB-9885"
+
+#: ../rules/base.xml.in.h:143
+msgid "Chicony KU-0108"
+msgstr "Chicony KU-0108"
+
+#: ../rules/base.xml.in.h:144
+msgid "Chicony KU-0420"
+msgstr "Chicony KU-0420"
+
+#: ../rules/base.xml.in.h:145
+msgid "Chinese"
+msgstr "Китайская"
+
+#: ../rules/base.xml.in.h:146
+msgid "Chuvash"
+msgstr "Чувашия"
+
+#: ../rules/base.xml.in.h:147
+msgid "Chuvash (Latin)"
+msgstr "Чувашская (латиница)"
+
+#: ../rules/base.xml.in.h:148
+msgid "Classmate PC"
+msgstr "Classmate PC"
+
+#: ../rules/base.xml.in.h:149
+msgid "CloGaelach"
+msgstr "CloGaelach"
+
+#: ../rules/base.xml.in.h:150
+msgid "Compaq Easy Access Keyboard"
+msgstr "Compaq Easy Access Keyboard"
+
+#: ../rules/base.xml.in.h:151
+msgid "Compaq Internet Keyboard (13 keys)"
+msgstr "Compaq Internet Keyboard (13 клавиш)"
+
+#: ../rules/base.xml.in.h:152
+msgid "Compaq Internet Keyboard (18 keys)"
+msgstr "Compaq Internet Keyboard (18 клавиш)"
+
+#: ../rules/base.xml.in.h:153
+msgid "Compaq Internet Keyboard (7 keys)"
+msgstr "Compaq Internet Keyboard (7 клавиш)"
+
+#: ../rules/base.xml.in.h:154
+msgid "Compaq iPaq Keyboard"
+msgstr "Compaq iPaq Keyboard"
+
+#: ../rules/base.xml.in.h:155
+msgid "Compose key position"
+msgstr "Положение клавиши Compose"
+
+#: ../rules/base.xml.in.h:156
+msgid "Control + Alt + Backspace"
+msgstr "Control + Alt + Backspace"
+
+#: ../rules/base.xml.in.h:157
+msgid "Control is mapped to Alt keys, Alt is mapped to Win keys"
+msgstr "Control используется в качестве клавиш Alt, Alt используется в качестве клавиш Win"
+
+#: ../rules/base.xml.in.h:158
+msgid "Control is mapped to Win keys (and the usual Ctrl keys)"
+msgstr "Control используется в качестве клавиш Win (и как обычный Control)"
+
+#: ../rules/base.xml.in.h:159
+msgid "Creative Desktop Wireless 7000"
+msgstr "Creative Desktop Wireless 7000"
+
+#: ../rules/base.xml.in.h:160
+msgid "Crimean Tatar (Dobruja Q)"
+msgstr "Крымско-татарская (Dobruja Q)"
+
+#: ../rules/base.xml.in.h:161
+msgid "Crimean Tatar (Turkish Alt-Q)"
+msgstr "Крымско-татарская (турецкая Alt-Q)"
+
+#: ../rules/base.xml.in.h:162
+msgid "Crimean Tatar (Turkish F)"
+msgstr "Крымско-татарская (турецкая F)"
+
+#: ../rules/base.xml.in.h:163
+msgid "Crimean Tatar (Turkish Q)"
+msgstr "Крымско-татарская (турецкая Q)"
+
+#: ../rules/base.xml.in.h:164
+msgid "Croatian"
+msgstr "Хорватская"
+
+#: ../rules/base.xml.in.h:165
+msgid "Croatian (US keyboard with Croatian digraphs)"
+msgstr "Хорватская (клавиатура США с хорватскими диграфами)"
+
+#: ../rules/base.xml.in.h:166
+msgid "Croatian (US keyboard with Croatian letters)"
+msgstr "Хорватская (клавиатура США с хорватскими буквами)"
+
+#: ../rules/base.xml.in.h:167
+msgid "Croatian (use Croatian digraphs)"
+msgstr "Хорватская (используются хорватские диграфы)"
+
+#: ../rules/base.xml.in.h:168
+msgid "Croatian (use guillemets for quotes)"
+msgstr "Хорватская (используются кавычки ёлочки как кавычки)"
+
+#: ../rules/base.xml.in.h:169
+msgid "Ctrl key position"
+msgstr "Положение клавиши Ctrl"
+
+#: ../rules/base.xml.in.h:170
+msgid "Ctrl+Shift"
+msgstr "Ctrl+Shift"
+
+#: ../rules/base.xml.in.h:171
+msgid "Czech"
+msgstr "Чешская"
+
+#: ../rules/base.xml.in.h:172
+msgid "Czech (UCW layout, accented letters only)"
+msgstr "Чешская (раскладка UCW, только символы акцентов)"
+
+#: ../rules/base.xml.in.h:173
+msgid "Czech (US Dvorak with CZ UCW support)"
+msgstr "Чешская (Дворак США с поддержкой CZ UCW)"
+
+#: ../rules/base.xml.in.h:174
+msgid "Czech (qwerty)"
+msgstr "Чешская (qwerty)"
+
+#: ../rules/base.xml.in.h:175
+msgid "Czech (qwerty, extended Backslash)"
+msgstr "Чешская (qwerty, расширенные функции Backslash)"
+
+#: ../rules/base.xml.in.h:176
+msgid "Czech (with &lt;\\|&gt; key)"
+msgstr "Чешская (с клавишей &lt;\\|&gt;)"
+
+#: ../rules/base.xml.in.h:177
+msgid "DTK2000"
+msgstr "DTK2000"
+
+#: ../rules/base.xml.in.h:178
+msgid "Danish"
+msgstr "Датская"
+
+#: ../rules/base.xml.in.h:179
+msgid "Danish (Dvorak)"
+msgstr "Датская (Дворак)"
+
+#: ../rules/base.xml.in.h:180
+msgid "Danish (Macintosh)"
+msgstr "Датская (Macintosh)"
+
+#: ../rules/base.xml.in.h:181
+msgid "Danish (Macintosh, eliminate dead keys)"
+msgstr "Датская (Macintosh, без спец. клавиш (dead keys))"
+
+#: ../rules/base.xml.in.h:182
+msgid "Danish (eliminate dead keys)"
+msgstr "Датская (без спец. клавиш (dead keys))"
+
+#: ../rules/base.xml.in.h:183
+msgid "Default numeric keypad keys"
+msgstr "Клавиши цифровой клавиатуры по умолчанию"
+
+#: ../rules/base.xml.in.h:184
+msgid "Dell"
+msgstr "Dell"
+
+#: ../rules/base.xml.in.h:185
+msgid "Dell 101-key PC"
+msgstr "Dell 101-клавишный PC"
+
+#: ../rules/base.xml.in.h:186
+msgid "Dell Laptop/notebook Inspiron 6xxx/8xxx"
+msgstr "Ноутбук Dell Inspiron из серий 6xxx/8xxx"
+
+#: ../rules/base.xml.in.h:187
+msgid "Dell Laptop/notebook Precision M series"
+msgstr "Ноутбук Dell Precision из серии M"
+
+#: ../rules/base.xml.in.h:188
+msgid "Dell Latitude series laptop"
+msgstr "Ноутбук Dell из серии Latitude"
+
+#: ../rules/base.xml.in.h:189
+msgid "Dell Precision M65"
+msgstr "Dell Precision M65"
+
+#: ../rules/base.xml.in.h:190
+msgid "Dell SK-8125"
+msgstr "Dell SK-8125"
+
+#: ../rules/base.xml.in.h:191
+msgid "Dell SK-8135"
+msgstr "Dell SK-8135"
+
+#: ../rules/base.xml.in.h:192
+msgid "Dell USB Multimedia Keyboard"
+msgstr "Dell USB Multimedia Keyboard"
+
+#: ../rules/base.xml.in.h:193
+msgid "Dexxa Wireless Desktop Keyboard"
+msgstr "Dexxa Wireless Desktop Keyboard"
+
+#: ../rules/base.xml.in.h:194
+msgid "Dhivehi"
+msgstr "Дивехи"
+
+#: ../rules/base.xml.in.h:195
+msgid "Diamond 9801 / 9802 series"
+msgstr "Модели Diamond 9801/9802"
+
+#: ../rules/base.xml.in.h:196
+msgid "Dutch"
+msgstr "Голландская"
+
+#: ../rules/base.xml.in.h:197
+msgid "Dutch (Macintosh)"
+msgstr "Голландская (Macintosh)"
+
+#: ../rules/base.xml.in.h:198
+msgid "Dutch (Sun dead keys)"
+msgstr "Голландская (спец. клавиши (dead keys) Sun)"
+
+#: ../rules/base.xml.in.h:199
+msgid "Dutch (standard)"
+msgstr "Голландская (стандартная)"
+
+#: ../rules/base.xml.in.h:200
+msgid "Dzongkha"
+msgstr "Дзонг-кэ (dz"
+
+#: ../rules/base.xml.in.h:201
+msgid "Enable extra typographic characters"
+msgstr "Включить дополнительные типографские символы"
+
+#: ../rules/base.xml.in.h:202
+msgid "English (Cameroon Dvorak)"
+msgstr "Английская (камерунский Дворак)"
+
+#: ../rules/base.xml.in.h:203
+msgid "English (Cameroon qwerty)"
+msgstr "Английская (камерунская qwerty)"
+
+#: ../rules/base.xml.in.h:204
+msgid "English (Cameroon)"
+msgstr "Английская (Камерун)"
+
+#: ../rules/base.xml.in.h:205
+msgid "English (Canada)"
+msgstr "Английская (Канада)"
+
+#: ../rules/base.xml.in.h:206
+msgid "English (Colemak)"
+msgstr "Английская (Коулмак)"
+
+#: ../rules/base.xml.in.h:207
+msgid "English (Dvorak alternative international no dead keys)"
+msgstr "Английская (Дворак альтернативная международная (без спец. клавиш))"
+
+#: ../rules/base.xml.in.h:208
+msgid "English (Dvorak international with dead keys)"
+msgstr "Английская (Дворак международная с спец. клавишами)"
+
+#: ../rules/base.xml.in.h:209
+msgid "English (Dvorak)"
+msgstr "Английская (Дворак)"
+
+#: ../rules/base.xml.in.h:210
+msgid "English (Ghana)"
+msgstr "Английская (Гана)"
+
+#: ../rules/base.xml.in.h:211
+msgid "English (Ghana, GILLBT)"
+msgstr "Английская (Гана, GILLBT)"
+
+#: ../rules/base.xml.in.h:212
+msgid "English (Ghana, multilingual)"
+msgstr "Английская (Гана, международная)"
+
+#: ../rules/base.xml.in.h:213
+msgid "English (India, with RupeeSign)"
+msgstr "Английская (Индия, с знаком индийской рупии)"
+
+#: ../rules/base.xml.in.h:214
+msgid "English (Macintosh)"
+msgstr "Английская (Macintosh)"
+
+#: ../rules/base.xml.in.h:215
+msgid "English (Mali, US Macintosh)"
+msgstr "Английская (Мали, Macintosh США)"
+
+#: ../rules/base.xml.in.h:216
+msgid "English (Mali, US international)"
+msgstr "Английская (Мали, международная США)"
+
+#: ../rules/base.xml.in.h:217
+msgid "English (Nigeria)"
+msgstr "Английская (Нигерия)"
+
+#: ../rules/base.xml.in.h:218
+msgid "English (South Africa)"
+msgstr "Английская (Южная Африка)"
+
+#: ../rules/base.xml.in.h:219
+msgid "English (UK)"
+msgstr "Английская (Великобритания)"
+
+#: ../rules/base.xml.in.h:220
+msgid "English (UK, Colemak)"
+msgstr "Английская (Великобритания, Коулмак)"
+
+#: ../rules/base.xml.in.h:221
+msgid "English (UK, Dvorak with UK punctuation)"
+msgstr "Английская (Великобритания, Дворак с английской пунктуацией)"
+
+#: ../rules/base.xml.in.h:222
+msgid "English (UK, Dvorak)"
+msgstr "Английская (Великобритания, Дворак)"
+
+#: ../rules/base.xml.in.h:223
+msgid "English (UK, Macintosh international)"
+msgstr "Английская (Великобритания, Macintosh международная)"
+
+#: ../rules/base.xml.in.h:224
+msgid "English (UK, Macintosh)"
+msgstr "Английская (Великобритания, Macintosh)"
+
+#: ../rules/base.xml.in.h:225
+msgid "English (UK, extended WinKeys)"
+msgstr "Английская (Великобритания, расширенная клавишами Win)"
+
+#: ../rules/base.xml.in.h:226
+msgid "English (UK, international with dead keys)"
+msgstr "Английская (Великобритания, международная с спец. клавишами (dead keys))"
+
+#: ../rules/base.xml.in.h:227 ../rules/base.extras.xml.in.h:7
+msgid "English (US)"
+msgstr "Английская (США)"
+
+#: ../rules/base.xml.in.h:228
+msgid "English (US, alternative international)"
+msgstr "Английская (США, альтернативная международная)"
+
+#: ../rules/base.xml.in.h:229
+msgid "English (US, international with dead keys)"
+msgstr "Английская (США, международная с спец. клавишами (dead keys))"
+
+#: ../rules/base.xml.in.h:230
+msgid "English (US, with euro on 5)"
+msgstr "Английская (США, международная с символом евро на клавише 5)"
+
+#: ../rules/base.xml.in.h:231
+msgid "English (classic Dvorak)"
+msgstr "Английская (классическая Дворак)"
+
+#: ../rules/base.xml.in.h:232
+msgid "English (international AltGr dead keys)"
+msgstr "Английская (международная с AltGr и спец. клавишами (dead keys))"
+
+#: ../rules/base.xml.in.h:233
+msgid "English (layout toggle on multiply/divide key)"
+msgstr "Английская (переключение раскладки по клавише умножения/деления)"
+
+#: ../rules/base.xml.in.h:234
+msgid "English (left handed Dvorak)"
+msgstr "Английская (Дворак под левую руку)"
+
+#: ../rules/base.xml.in.h:235
+msgid "English (programmer Dvorak)"
+msgstr "Английская (Дворак для программистов)"
+
+#: ../rules/base.xml.in.h:236
+msgid "English (right handed Dvorak)"
+msgstr "Английская (Дворак под правую руку)"
+
+#: ../rules/base.xml.in.h:237
+msgid "Ennyah DKB-1008"
+msgstr "Ennyah DKB-1008"
+
+#: ../rules/base.xml.in.h:238
+msgid "Enter on keypad"
+msgstr "Enter на цифровой клавиатуре"
+
+#: ../rules/base.xml.in.h:239
+msgid "Esperanto"
+msgstr "Эсперанто"
+
+#: ../rules/base.xml.in.h:240
+msgid "Esperanto (Portugal, Nativo)"
+msgstr "Эсперанто (Португалия, Nativo)"
+
+#: ../rules/base.xml.in.h:241
+msgid "Esperanto (displaced semicolon and quote, obsolete)"
+msgstr "Эсперанто (смещённые точка с запятой и кавычка, устарела)"
+
+#: ../rules/base.xml.in.h:242
+msgid "Estonian"
+msgstr "Эстонская"
+
+#: ../rules/base.xml.in.h:243
+msgid "Estonian (Dvorak)"
+msgstr "Эстонская (Дворак)"
+
+#: ../rules/base.xml.in.h:244
+msgid "Estonian (US keyboard with Estonian letters)"
+msgstr "Эстонская (клавиатура США с эстонскими буквами)"
+
+#: ../rules/base.xml.in.h:245
+msgid "Estonian (eliminate dead keys)"
+msgstr "Эстонская (без спец. клавиш (dead keys))"
+
+#: ../rules/base.xml.in.h:246
+msgid "Euro on 2"
+msgstr "Символ евро на клавише 2"
+
+#: ../rules/base.xml.in.h:247
+msgid "Euro on 4"
+msgstr "Символ евро на клавише 4"
+
+#: ../rules/base.xml.in.h:248
+msgid "Euro on 5"
+msgstr "Символ евро на клавише 5"
+
+#: ../rules/base.xml.in.h:249
+msgid "Euro on E"
+msgstr "Символ евро на клавише E"
+
+#: ../rules/base.xml.in.h:250
+msgid "Everex STEPnote"
+msgstr "Everex STEPnote"
+
+#: ../rules/base.xml.in.h:251
+msgid "Ewe"
+msgstr "Ewe"
+
+#: ../rules/base.xml.in.h:252
+msgid "FL90"
+msgstr "FL90"
+
+#: ../rules/base.xml.in.h:253
+msgid "Faroese"
+msgstr "Фарерская"
+
+#: ../rules/base.xml.in.h:254
+msgid "Faroese (eliminate dead keys)"
+msgstr "Фарерская (без спец. клавиш (dead keys))"
+
+#: ../rules/base.xml.in.h:255
+msgid "Filipino"
+msgstr "Филиппинская"
+
+#: ../rules/base.xml.in.h:256
+msgid "Filipino (Capewell-Dvorak Baybayin)"
+msgstr "Филиппинская (Кэйпвелл-Дворак байбайинcкая)"
+
+#: ../rules/base.xml.in.h:257
+msgid "Filipino (Capewell-Dvorak Latin)"
+msgstr "Филиппинская (Кэйпвелл-Дворак латиница)"
+
+#: ../rules/base.xml.in.h:258
+msgid "Filipino (Capewell-QWERF 2006 Baybayin)"
+msgstr "Филиппинская (Кэйпвелл-QWERF 2006 байбайинская)"
+
+#: ../rules/base.xml.in.h:259
+msgid "Filipino (Capewell-QWERF 2006 Latin)"
+msgstr "Филиппинская (Кэйпвелл-QWERF 2006 латиница)"
+
+#: ../rules/base.xml.in.h:260
+msgid "Filipino (Colemak Baybayin)"
+msgstr "Филиппинская (Коулмак байбайинская)"
+
+#: ../rules/base.xml.in.h:261
+msgid "Filipino (Colemak Latin)"
+msgstr "Филиппинская (Коулмак латиница)"
+
+#: ../rules/base.xml.in.h:262
+msgid "Filipino (Dvorak Baybayin)"
+msgstr "Филиппинская (Дворак байбайинcкая)"
+
+#: ../rules/base.xml.in.h:263
+msgid "Filipino (Dvorak Latin)"
+msgstr "Филиппинская (Дворак латиница)"
+
+#: ../rules/base.xml.in.h:264
+msgid "Filipino (QWERTY Baybayin)"
+msgstr "Филиппинская (QWERTY байбайинская)"
+
+#: ../rules/base.xml.in.h:265
+msgid "Finnish"
+msgstr "Финская"
+
+#: ../rules/base.xml.in.h:266
+msgid "Finnish (Macintosh)"
+msgstr "Финская (Macintosh)"
+
+#: ../rules/base.xml.in.h:267
+msgid "Finnish (classic)"
+msgstr "Финская (классическая)"
+
+#: ../rules/base.xml.in.h:268
+msgid "Finnish (classic, eliminate dead keys)"
+msgstr "Финская (классическая, без спец. клавиш (dead keys))"
+
+#. This assumes the KP_ abstract symbols are actually useful for some apps
+#. The description needs to be rewritten
+#: ../rules/base.xml.in.h:271
+msgid "Four-level key with abstract separators"
+msgstr "Четырёх-рядная клавиша с абстрактными разделителями"
+
+#: ../rules/base.xml.in.h:272
+msgid "Four-level key with comma"
+msgstr "Четырёх-рядная клавиша с запятой"
+
+#: ../rules/base.xml.in.h:273
+msgid "Four-level key with dot"
+msgstr "Четырёх-рядная клавиша с точкой"
+
+#: ../rules/base.xml.in.h:274
+msgid "Four-level key with dot, latin-9 restriction"
+msgstr "Четырёх-рядная клавиша с точкой, ограничена latin-9"
+
+#: ../rules/base.xml.in.h:275
+msgid "Four-level key with momayyez"
+msgstr "Четырёх-рядная клавиша с momayyez"
+
+#: ../rules/base.xml.in.h:276
+msgid "French"
+msgstr "Французская"
+
+#: ../rules/base.xml.in.h:277
+msgid "French (Bepo, ergonomic, Dvorak way)"
+msgstr "Французская (Бепо, эргономичная, похожая на Дворак)"
+
+#: ../rules/base.xml.in.h:278
+msgid "French (Bepo, ergonomic, Dvorak way, latin-9 only)"
+msgstr "Французская (Бепо, эргономичная, похожая на Дворак, только latin-9)"
+
+#: ../rules/base.xml.in.h:279
+msgid "French (Breton)"
+msgstr "Французская (бретонская)"
+
+#: ../rules/base.xml.in.h:280
+msgid "French (Cameroon azerty)"
+msgstr "Французская (камерунская azerty)"
+
+#: ../rules/base.xml.in.h:281
+msgid "French (Cameroon)"
+msgstr "Французская (Камерун)"
+
+#: ../rules/base.xml.in.h:282 ../rules/base.extras.xml.in.h:10
+msgid "French (Canada)"
+msgstr "Французская (Канада)"
+
+#: ../rules/base.xml.in.h:283
+msgid "French (Canada, Dvorak)"
+msgstr "Французская (Канада, Дворак)"
+
+#: ../rules/base.xml.in.h:284
+msgid "French (Canada, legacy)"
+msgstr "Французская (Канада, устаревшая)"
+
+#: ../rules/base.xml.in.h:285
+msgid "French (Democratic Republic of the Congo)"
+msgstr "Французская (Демократическая республика Конго)"
+
+#: ../rules/base.xml.in.h:286
+msgid "French (Dvorak)"
+msgstr "Французская (Дворак)"
+
+#: ../rules/base.xml.in.h:287
+msgid "French (Guinea)"
+msgstr "Французская (Гвинея)"
+
+#: ../rules/base.xml.in.h:288
+msgid "French (Macintosh)"
+msgstr "Французская (Macintosh)"
+
+#: ../rules/base.xml.in.h:289
+msgid "French (Mali, alternative)"
+msgstr "Французская (Мали, альтернативная)"
+
+#: ../rules/base.xml.in.h:290
+msgid "French (Morocco)"
+msgstr "Французская (Марокко)"
+
+#: ../rules/base.xml.in.h:291
+msgid "French (Sun dead keys)"
+msgstr "Французская (со спец. клавишами (dead keys) Sun)"
+
+#: ../rules/base.xml.in.h:292
+msgid "French (Switzerland)"
+msgstr "Французская (Швейцария)"
+
+#: ../rules/base.xml.in.h:293
+msgid "French (Switzerland, Macintosh)"
+msgstr "Французская (Швейцария, Macintosh)"
+
+#: ../rules/base.xml.in.h:294
+msgid "French (Switzerland, Sun dead keys)"
+msgstr "Французская (Швейцария, спец. клавиши (dead keys) Sun)"
+
+#: ../rules/base.xml.in.h:295
+msgid "French (Switzerland, eliminate dead keys)"
+msgstr "Французская (Швейцария, без спец. клавиш (dead keys))"
+
+#: ../rules/base.xml.in.h:296
+msgid "French (alternative)"
+msgstr "Французская (альтернативная)"
+
+#: ../rules/base.xml.in.h:297
+msgid "French (alternative, Sun dead keys)"
+msgstr "Французская (альтернативная, спец. клавиши (dead keys) Sun)"
+
+#: ../rules/base.xml.in.h:298
+msgid "French (alternative, eliminate dead keys)"
+msgstr "Французская (альтернативная, без спец. клавиш (dead keys))"
+
+#: ../rules/base.xml.in.h:299
+msgid "French (alternative, latin-9 only)"
+msgstr "Французская (альтернативная, только latin-9)"
+
+#: ../rules/base.xml.in.h:300
+msgid "French (eliminate dead keys)"
+msgstr "Французская (без спец. клавиш (dead keys))"
+
+#: ../rules/base.xml.in.h:301
+msgid "French (legacy, alternative)"
+msgstr "Французская (устаревшая, альтернативная)"
+
+#: ../rules/base.xml.in.h:302
+msgid "French (legacy, alternative, Sun dead keys)"
+msgstr "Французская (устаревшая, альтернативная, с спец. клавишами (dead keys) Sun)"
+
+#: ../rules/base.xml.in.h:303
+msgid "French (legacy, alternative, eliminate dead keys)"
+msgstr "Французская (устаревшая, альтернативная, без спец. клавиш (dead keys))"
+
+#: ../rules/base.xml.in.h:304
+msgid "Fujitsu-Siemens Computers AMILO laptop"
+msgstr "Ноутбук Fujitsu-Siemens Computers AMILO"
+
+#: ../rules/base.xml.in.h:305
+msgid "Fula"
+msgstr "Фулайская"
+
+#: ../rules/base.xml.in.h:306
+msgid "Ga"
+msgstr "Гайская"
+
+#: ../rules/base.xml.in.h:307
+msgid "Generic 101-key PC"
+msgstr "Обычная 101-клавишная"
+
+#: ../rules/base.xml.in.h:308
+msgid "Generic 102-key (Intl) PC"
+msgstr "Обычная 102-клавишная (межд)"
+
+#: ../rules/base.xml.in.h:309
+msgid "Generic 104-key PC"
+msgstr "Обычная 104-клавишная"
+
+#: ../rules/base.xml.in.h:310
+msgid "Generic 105-key (Intl) PC"
+msgstr "Обычная 105-клавишная (межд)"
+
+#: ../rules/base.xml.in.h:311
+msgid "Genius Comfy KB-12e"
+msgstr "Genius Comfy KB-12e"
+
+#: ../rules/base.xml.in.h:312
+msgid "Genius Comfy KB-16M / Genius MM Keyboard KWD-910"
+msgstr "Genius Comfy KB-16M / Genius MM Keyboard KWD-910"
+
+#: ../rules/base.xml.in.h:313
+msgid "Genius Comfy KB-21e-Scroll"
+msgstr "Genius Comfy KB-21e-Scroll"
+
+#: ../rules/base.xml.in.h:314
+msgid "Genius KB-19e NB"
+msgstr "Genius KB-19e NB"
+
+#: ../rules/base.xml.in.h:315
+msgid "Genius KKB-2050HS"
+msgstr "Genius KKB-2050HS"
+
+#: ../rules/base.xml.in.h:316
+msgid "Georgian"
+msgstr "Грузинская"
+
+#: ../rules/base.xml.in.h:317
+msgid "Georgian (France, AZERTY Tskapo)"
+msgstr "Грузинская (Франция, AZERTY Tskapo)"
+
+#: ../rules/base.xml.in.h:318
+msgid "Georgian (Italy)"
+msgstr "Грузинская (Италия)"
+
+#: ../rules/base.xml.in.h:319
+msgid "Georgian (MESS)"
+msgstr "Грузинская (MESS)"
+
+#: ../rules/base.xml.in.h:320
+msgid "Georgian (ergonomic)"
+msgstr "Georgian (эргономичная)"
+
+#: ../rules/base.xml.in.h:321
+msgid "German"
+msgstr "Немецкая"
+
+#: ../rules/base.xml.in.h:322
+msgid "German (Austria)"
+msgstr "Немецкая (Австрия)"
+
+#: ../rules/base.xml.in.h:323
+msgid "German (Austria, Macintosh)"
+msgstr "Немецкая (Австрия, Macintosh)"
+
+#: ../rules/base.xml.in.h:324
+msgid "German (Austria, Sun dead keys)"
+msgstr "Немецкая (Австрия, с спец. клавишами (dead keys) Sun)"
+
+#: ../rules/base.xml.in.h:325
+msgid "German (Austria, eliminate dead keys)"
+msgstr "Немецкая (Австрия, без спец. клавиш (dead keys))"
+
+#: ../rules/base.xml.in.h:326
+msgid "German (Dvorak)"
+msgstr "Немецкая (Дворак)"
+
+#: ../rules/base.xml.in.h:327
+msgid "German (Macintosh)"
+msgstr "Немецкая (Macintosh)"
+
+#: ../rules/base.xml.in.h:328
+msgid "German (Macintosh, eliminate dead keys)"
+msgstr "Немецкая (Macintosh, без спец. клавиш (dead keys))"
+
+#: ../rules/base.xml.in.h:329
+msgid "German (Neo 2)"
+msgstr "Немецкая (Neo 2)"
+
+#: ../rules/base.xml.in.h:330
+msgid "German (Sun dead keys)"
+msgstr "Немецкая (со спец. клавишами (dead keys) Sun)"
+
+#: ../rules/base.xml.in.h:331
+msgid "German (Switzerland)"
+msgstr "Немецкая (Швейцария)"
+
+#: ../rules/base.xml.in.h:332
+msgid "German (Switzerland, Macintosh)"
+msgstr "Немецкая (Швейцария, Macintosh)"
+
+#: ../rules/base.xml.in.h:333
+msgid "German (Switzerland, Sun dead keys)"
+msgstr "Немецкая (Швейцария, с спец. клавишами (dead keys) Sun)"
+
+#: ../rules/base.xml.in.h:334
+msgid "German (Switzerland, eliminate dead keys)"
+msgstr "Немецкая (Швейцария, без спец. клавиш (dead keys))"
+
+#: ../rules/base.xml.in.h:335
+msgid "German (Switzerland, legacy)"
+msgstr "Немецкая (Швейцария, устаревшая)"
+
+#: ../rules/base.xml.in.h:336
+msgid "German (dead acute)"
+msgstr "Немецкая (с акутом (dead acute))"
+
+#: ../rules/base.xml.in.h:337
+msgid "German (dead grave acute)"
+msgstr "Немецкая (с dead grave acute)"
+
+#: ../rules/base.xml.in.h:338
+msgid "German (eliminate dead keys)"
+msgstr "Немецкая (без спец. клавиш (dead keys))"
+
+#: ../rules/base.xml.in.h:339
+msgid "German (qwerty)"
+msgstr "Немецкая (qwerty)"
+
+#: ../rules/base.xml.in.h:340
+msgid "Greek"
+msgstr "Греческая"
+
+#: ../rules/base.xml.in.h:341
+msgid "Greek (eliminate dead keys)"
+msgstr "Греческая (без спец. клавиш (dead keys))"
+
+#: ../rules/base.xml.in.h:342
+msgid "Greek (extended)"
+msgstr "Греческая (расширенная)"
+
+#: ../rules/base.xml.in.h:343
+msgid "Greek (polytonic)"
+msgstr "Греческая (полифоническая)"
+
+#: ../rules/base.xml.in.h:344
+msgid "Greek (simple)"
+msgstr "Греческая (простая)"
+
+#: ../rules/base.xml.in.h:345
+msgid "Gujarati"
+msgstr "Гуджарати"
+
+#: ../rules/base.xml.in.h:346
+msgid "Gyration"
+msgstr "Гирашн"
+
+#: ../rules/base.xml.in.h:347
+msgid "HTC Dream"
+msgstr "HTC Dream"
+
+#: ../rules/base.xml.in.h:348
+msgid "Happy Hacking Keyboard"
+msgstr "Happy Hacking Keyboard"
+
+#: ../rules/base.xml.in.h:349
+msgid "Happy Hacking Keyboard for Mac"
+msgstr "Happy Hacking Keyboard для Mac"
+
+#: ../rules/base.xml.in.h:350
+msgid "Hausa"
+msgstr "Хауза"
+
+#: ../rules/base.xml.in.h:351
+msgid "Hebrew"
+msgstr "Иврит"
+
+#: ../rules/base.xml.in.h:352
+msgid "Hebrew (Biblical, Tiro)"
+msgstr "Иврит (библейский, Tiro)"
+
+#: ../rules/base.xml.in.h:353
+msgid "Hebrew (lyx)"
+msgstr "Иврит (lyx)"
+
+#: ../rules/base.xml.in.h:354
+msgid "Hebrew (phonetic)"
+msgstr "Иврит (фонетическая)"
+
+#: ../rules/base.xml.in.h:355
+msgid "Hewlett-Packard Internet Keyboard"
+msgstr "Hewlett-Packard Internet Keyboard"
+
+#: ../rules/base.xml.in.h:356
+msgid "Hewlett-Packard Mini 110 Notebook"
+msgstr "Ноутбук Hewlett-Packard Mini 110"
+
+#: ../rules/base.xml.in.h:357
+msgid "Hewlett-Packard Omnibook 500 FA"
+msgstr "Hewlett-Packard Omnibook 500 FA"
+
+#: ../rules/base.xml.in.h:358
+msgid "Hewlett-Packard Omnibook 5xx"
+msgstr "Hewlett-Packard Omnibook 5xx"
+
+#: ../rules/base.xml.in.h:359
+msgid "Hewlett-Packard Omnibook 6000/6100"
+msgstr "Hewlett-Packard Omnibook 6000/6100"
+
+#: ../rules/base.xml.in.h:360
+msgid "Hewlett-Packard Omnibook XE3 GC"
+msgstr "Hewlett-Packard Omnibook XE3 GC"
+
+#: ../rules/base.xml.in.h:361
+msgid "Hewlett-Packard Omnibook XE3 GF"
+msgstr "Hewlett-Packard Omnibook XE3 GF"
+
+#: ../rules/base.xml.in.h:362
+msgid "Hewlett-Packard Omnibook XT1000"
+msgstr "Hewlett-Packard Omnibook XT1000"
+
+#: ../rules/base.xml.in.h:363
+msgid "Hewlett-Packard Pavilion ZT11xx"
+msgstr "Hewlett-Packard Pavilion ZT11xx"
+
+#: ../rules/base.xml.in.h:364
+msgid "Hewlett-Packard Pavilion dv5"
+msgstr "Hewlett-Packard Pavilion dv5"
+
+#: ../rules/base.xml.in.h:365
+msgid "Hewlett-Packard SK-250x Multimedia Keyboard"
+msgstr "Hewlett-Packard SK-250x Multimedia Keyboard"
+
+#: ../rules/base.xml.in.h:366
+msgid "Hewlett-Packard nx9020"
+msgstr "Hewlett-Packard nx9020"
+
+#: ../rules/base.xml.in.h:367
+msgid "Hexadecimal"
+msgstr "Шестнадцатеричная"
+
+#: ../rules/base.xml.in.h:368
+msgid "Hindi (Bolnagri)"
+msgstr "Хинди (Bolnagri)"
+
+#: ../rules/base.xml.in.h:369
+msgid "Hindi (Wx)"
+msgstr "Хинди (Wx)"
+
+#: ../rules/base.xml.in.h:370
+msgid "Honeywell Euroboard"
+msgstr "Honeywell Euroboard"
+
+#: ../rules/base.xml.in.h:371
+msgid "Htc Dream phone"
+msgstr "телефон Htc Dream"
+
+#: ../rules/base.xml.in.h:372
+msgid "Hungarian"
+msgstr "Венгерская"
+
+#: ../rules/base.xml.in.h:373
+msgid "Hungarian (101/qwerty/comma/dead keys)"
+msgstr "Венгерская (pc101/qwerty/запятая/спец. клавиши (dead keys))"
+
+#: ../rules/base.xml.in.h:374
+msgid "Hungarian (101/qwerty/comma/eliminate dead keys)"
+msgstr "Венгерская (pc101/qwerty/запятая/без спец. клавиш (dead keys))"
+
+#: ../rules/base.xml.in.h:375
+msgid "Hungarian (101/qwerty/dot/dead keys)"
+msgstr "Венгерская (pc101/qwerty/точка/спец. клавиши (dead keys))"
+
+#: ../rules/base.xml.in.h:376
+msgid "Hungarian (101/qwerty/dot/eliminate dead keys)"
+msgstr "Венгерская (pc101/qwerty/точка/без спец. клавиш (dead keys))"
+
+#: ../rules/base.xml.in.h:377
+msgid "Hungarian (101/qwertz/comma/dead keys)"
+msgstr "Венгерская (101/qwertz/запятая/спец. клавиши (dead keys))"
+
+#: ../rules/base.xml.in.h:378
+msgid "Hungarian (101/qwertz/comma/eliminate dead keys)"
+msgstr "Венгерская (101/qwertz/запятая/без спец. клавиш (dead keys))"
+
+#: ../rules/base.xml.in.h:379
+msgid "Hungarian (101/qwertz/dot/dead keys)"
+msgstr "Венгерская (101/qwertz/точка/спец. клавиши (dead keys))"
+
+#: ../rules/base.xml.in.h:380
+msgid "Hungarian (101/qwertz/dot/eliminate dead keys)"
+msgstr "Венгерская (101/qwertz/точка/без спец. клавиш (dead keys))"
+
+#: ../rules/base.xml.in.h:381
+msgid "Hungarian (102/qwerty/comma/dead keys)"
+msgstr "Венгерская (102/qwerty/запятая/спец. клавиши (dead keys))"
+
+#: ../rules/base.xml.in.h:382
+msgid "Hungarian (102/qwerty/comma/eliminate dead keys)"
+msgstr "Венгерская (102/qwerty/запятая/без спец. клавиш (dead keys))"
+
+#: ../rules/base.xml.in.h:383
+msgid "Hungarian (102/qwerty/dot/dead keys)"
+msgstr "Венгерская (102/qwerty/точка/спец. клавиши (dead keys))"
+
+#: ../rules/base.xml.in.h:384
+msgid "Hungarian (102/qwerty/dot/eliminate dead keys)"
+msgstr "Венгерская (102/qwerty/точка/без спец. клавиш (dead keys))"
+
+#: ../rules/base.xml.in.h:385
+msgid "Hungarian (102/qwertz/comma/dead keys)"
+msgstr "Венгерская (102/qwertz/запятая/спец. клавиши (dead keys))"
+
+#: ../rules/base.xml.in.h:386
+msgid "Hungarian (102/qwertz/comma/eliminate dead keys)"
+msgstr "Венгерская (102/qwertz/запятая/без спец. клавиш (dead keys))"
+
+#: ../rules/base.xml.in.h:387
+msgid "Hungarian (102/qwertz/dot/dead keys)"
+msgstr "Венгерская (102/qwertz/точка/спец. клавиши (dead keys))"
+
+#: ../rules/base.xml.in.h:388
+msgid "Hungarian (102/qwertz/dot/eliminate dead keys)"
+msgstr "Венгерская (102/qwertz/точка/без спец. клавиш (dead keys))"
+
+#: ../rules/base.xml.in.h:389
+msgid "Hungarian (eliminate dead keys)"
+msgstr "Венгерская (без спец. клавиш (dead keys))"
+
+#: ../rules/base.xml.in.h:390
+msgid "Hungarian (qwerty)"
+msgstr "Венгерская (qwerty)"
+
+#: ../rules/base.xml.in.h:391
+msgid "Hungarian (standard)"
+msgstr "Венгерская (стандартная)"
+
+#: ../rules/base.xml.in.h:392
+msgid "Hyper is mapped to Win-keys"
+msgstr "Hyper соответствует клавишам Win"
+
+#: ../rules/base.xml.in.h:393
+msgid "IBM Rapid Access"
+msgstr "IBM Rapid Access"
+
+#: ../rules/base.xml.in.h:394
+msgid "IBM Rapid Access II"
+msgstr "IBM Rapid Access II"
+
+#: ../rules/base.xml.in.h:395
+msgid "IBM Space Saver"
+msgstr "IBM Space Saver"
+
+#: ../rules/base.xml.in.h:396
+msgid "IBM ThinkPad 560Z/600/600E/A22E"
+msgstr "IBM ThinkPad 560Z/600/600E/A22E"
+
+#: ../rules/base.xml.in.h:397
+msgid "IBM ThinkPad R60/T60/R61/T61"
+msgstr "IBM ThinkPad R60/T60/R61/T61"
+
+#: ../rules/base.xml.in.h:398
+msgid "IBM ThinkPad Z60m/Z60t/Z61m/Z61t"
+msgstr "IBM ThinkPad Z60m/Z60t/Z61m/Z61t"
+
+#: ../rules/base.xml.in.h:399
+msgid "Icelandic"
+msgstr "Исландская"
+
+#: ../rules/base.xml.in.h:400
+msgid "Icelandic (Dvorak)"
+msgstr "Исландская (Дворак)"
+
+#: ../rules/base.xml.in.h:401
+msgid "Icelandic (Macintosh)"
+msgstr "Исландская (Macintosh)"
+
+#: ../rules/base.xml.in.h:402
+msgid "Icelandic (Sun dead keys)"
+msgstr "Исландская (спец. клавиши (dead keys) Sun)"
+
+#: ../rules/base.xml.in.h:403
+msgid "Icelandic (eliminate dead keys)"
+msgstr "Исландская (без спец. клавиш (dead keys))"
+
+#: ../rules/base.xml.in.h:404
+msgid "Igbo"
+msgstr "Игбо"
+
+#: ../rules/base.xml.in.h:405
+msgid "Indian"
+msgstr "Индийская"
+
+#: ../rules/base.xml.in.h:406
+msgid "Inuktitut"
+msgstr "Иннуитская"
+
+#: ../rules/base.xml.in.h:407
+msgid "Iraqi"
+msgstr "Иракская"
+
+#: ../rules/base.xml.in.h:408
+msgid "Irish"
+msgstr "Ирландская"
+
+#: ../rules/base.xml.in.h:409
+msgid "Irish (UnicodeExpert)"
+msgstr "Ирландская (UnicodeExpert)"
+
+#: ../rules/base.xml.in.h:410
+msgid "Italian"
+msgstr "Итальянская"
+
+#: ../rules/base.xml.in.h:411
+msgid "Italian (Macintosh)"
+msgstr "Итальянская (Macintosh)"
+
+#: ../rules/base.xml.in.h:412
+msgid "Italian (US keyboard with Italian letters)"
+msgstr "Итальянская (клавиатура США с итальянскими буквами)"
+
+#: ../rules/base.xml.in.h:413
+msgid "Italian (eliminate dead keys)"
+msgstr "Итальянская (без спец. клавиш (dead keys))"
+
+#: ../rules/base.xml.in.h:414
+msgid "Japanese"
+msgstr "Японская"
+
+#: ../rules/base.xml.in.h:415
+msgid "Japanese (Kana 86)"
+msgstr "Японская (Кана 86)"
+
+#: ../rules/base.xml.in.h:416
+msgid "Japanese (Kana)"
+msgstr "Японская (Кана)"
+
+#: ../rules/base.xml.in.h:417
+msgid "Japanese (Macintosh)"
+msgstr "Японская (Macintosh)"
+
+#: ../rules/base.xml.in.h:418
+msgid "Japanese (OADG 109A)"
+msgstr "Японская (OADG 109A)"
+
+#: ../rules/base.xml.in.h:419
+msgid "Japanese (PC-98xx Series)"
+msgstr "Японская (PC-98xx Series)"
+
+#: ../rules/base.xml.in.h:420
+msgid "Japanese keyboard options"
+msgstr "Настройки японской клавиатуры"
+
+#: ../rules/base.xml.in.h:421
+msgid "Kalmyk"
+msgstr "Калмыкская"
+
+#: ../rules/base.xml.in.h:422
+msgid "Kana Lock key is locking"
+msgstr "Кана блокируется клавишей Lock"
+
+#: ../rules/base.xml.in.h:423
+msgid "Kannada"
+msgstr "Каннада"
+
+#: ../rules/base.xml.in.h:424
+msgid "Kashubian"
+msgstr "Кашубская"
+
+#: ../rules/base.xml.in.h:425
+msgid "Kazakh"
+msgstr "Казахская"
+
+#: ../rules/base.xml.in.h:426
+msgid "Kazakh (with Russian)"
+msgstr "Казахская (с русским)"
+
+#: ../rules/base.xml.in.h:427
+msgid "Key sequence to kill the X server"
+msgstr "Комбинация клавиш для прерывания работы X-сервера"
+
+#: ../rules/base.xml.in.h:428
+msgid "Key to choose 3rd level"
+msgstr "Клавиша для выбора 3-го ряда"
+
+#: ../rules/base.xml.in.h:429
+msgid "Key to choose 5th level"
+msgstr "Клавиша для выбора 5-го ряда"
+
+#: ../rules/base.xml.in.h:430
+msgid "Key(s) to change layout"
+msgstr "Клавиша(и) для смены раскладки"
+
+#: ../rules/base.xml.in.h:431
+msgid "Keytronic FlexPro"
+msgstr "Keytronic FlexPro"
+
+#: ../rules/base.xml.in.h:432
+msgid "Khmer (Cambodia)"
+msgstr "Кхмерская (Камбоджа)"
+
+#: ../rules/base.xml.in.h:433
+msgid "Kikuyu"
+msgstr "Кикуйу"
+
+#: ../rules/base.xml.in.h:434
+msgid "Kinesis"
+msgstr "Kinesis"
+
+#: ../rules/base.xml.in.h:435
+msgid "Komi"
+msgstr "Комякская"
+
+#: ../rules/base.xml.in.h:436
+msgid "Korean"
+msgstr "Корейская"
+
+#: ../rules/base.xml.in.h:437
+msgid "Korean (101/104 key compatible)"
+msgstr "Корейская (совместимая c 101/104 кнопочной)"
+
+#: ../rules/base.xml.in.h:438
+msgid "Kurdish (Iran, Arabic-Latin)"
+msgstr "Курдская (Иран, арабо-латинская)"
+
+#: ../rules/base.xml.in.h:439
+msgid "Kurdish (Iran, F)"
+msgstr "Курдская (Иран, F)"
+
+#: ../rules/base.xml.in.h:440
+msgid "Kurdish (Iran, Latin Alt-Q)"
+msgstr "Курдская (Иран, латинская Alt-Q)"
+
+#: ../rules/base.xml.in.h:441
+msgid "Kurdish (Iran, Latin Q)"
+msgstr "Курдская (Иран, латинская Q)"
+
+#: ../rules/base.xml.in.h:442
+msgid "Kurdish (Iraq, Arabic-Latin)"
+msgstr "Курдская (Ирак, арабо-латинская)"
+
+#: ../rules/base.xml.in.h:443
+msgid "Kurdish (Iraq, F)"
+msgstr "Курдская (Ирак, F)"
+
+#: ../rules/base.xml.in.h:444
+msgid "Kurdish (Iraq, Latin Alt-Q)"
+msgstr "Курдская (Ирак, латинская alt-Q)"
+
+#: ../rules/base.xml.in.h:445
+msgid "Kurdish (Iraq, Latin Q)"
+msgstr "Курдская (Ирак, латинская Q)"
+
+#: ../rules/base.xml.in.h:446
+msgid "Kurdish (Syria, F)"
+msgstr "Курдская (Сирия, F)"
+
+#: ../rules/base.xml.in.h:447
+msgid "Kurdish (Syria, Latin Alt-Q)"
+msgstr "Курдская (Сирия, латинская Alt-Q)"
+
+#: ../rules/base.xml.in.h:448
+msgid "Kurdish (Syria, Latin Q)"
+msgstr "Курдская (Сирия, латинская Q)"
+
+#: ../rules/base.xml.in.h:449
+msgid "Kurdish (Turkey, F)"
+msgstr "Курдская (Турция, F)"
+
+#: ../rules/base.xml.in.h:450
+msgid "Kurdish (Turkey, Latin Alt-Q)"
+msgstr "Курдская (Турция, латинская Alt-Q)"
+
+#: ../rules/base.xml.in.h:451
+msgid "Kurdish (Turkey, Latin Q)"
+msgstr "Курдская (Турция, латинская Q)"
+
+#: ../rules/base.xml.in.h:452
+msgid "Kyrgyz"
+msgstr "Киргизская"
+
+#: ../rules/base.xml.in.h:453
+msgid "Kyrgyz (phonetic)"
+msgstr "Киргизская (фонетическая)"
+
+#: ../rules/base.xml.in.h:454
+msgid "Lao"
+msgstr "Лаосская"
+
+#: ../rules/base.xml.in.h:455
+msgid "Lao (STEA proposed standard layout)"
+msgstr "Лаосская (стандартная раскладка, предложенная STEA)"
+
+#: ../rules/base.xml.in.h:456
+msgid "Laptop/notebook Compaq (eg. Armada) Laptop Keyboard"
+msgstr "Клавиатура ноутбука Compaq (например, Armada)"
+
+#: ../rules/base.xml.in.h:457
+msgid "Laptop/notebook Compaq (eg. Presario) Internet Keyboard"
+msgstr "«Интернет-клавиатура» ноутбука Compaq (например, Presario)"
+
+#: ../rules/base.xml.in.h:458
+msgid "Laptop/notebook eMachines m68xx"
+msgstr "Ноутбук eMachines из серии m68xx"
+
+#: ../rules/base.xml.in.h:459 ../rules/base.extras.xml.in.h:12
+msgid "Latvian"
+msgstr "Латышская"
+
+#: ../rules/base.xml.in.h:460
+msgid "Latvian (F variant)"
+msgstr "Латышская (вариант с F)"
+
+#: ../rules/base.xml.in.h:461
+msgid "Latvian (adapted)"
+msgstr "Латышская (адаптированная)"
+
+#: ../rules/base.xml.in.h:462
+msgid "Latvian (apostrophe variant)"
+msgstr "Латышская (вариант с апострофом)"
+
+#: ../rules/base.xml.in.h:463
+msgid "Latvian (ergonomic, ŪGJRMV)"
+msgstr "Латышская (эргономичная, ŪGJRMV)"
+
+#: ../rules/base.xml.in.h:464
+msgid "Latvian (modern)"
+msgstr "Латышская (современная)"
+
+#: ../rules/base.xml.in.h:465
+msgid "Latvian (tilde variant)"
+msgstr "Латышская (вариант с тильдой)"
+
+#: ../rules/base.xml.in.h:466
+msgid "Left Alt"
+msgstr "Левая клавиша Alt"
+
+#: ../rules/base.xml.in.h:467
+msgid "Left Alt (while pressed)"
+msgstr "Левая клавиша Alt (пока нажата)"
+
+#: ../rules/base.xml.in.h:468
+msgid "Left Alt is swapped with Left Win"
+msgstr "Левая клавиша Alt поменяна местами с левой клавишей Win"
+
+#: ../rules/base.xml.in.h:469
+msgid "Left Ctrl"
+msgstr "Левая клавиша Ctrl"
+
+#: ../rules/base.xml.in.h:470
+msgid "Left Ctrl (to first layout), Right Ctrl (to last layout)"
+msgstr "Левая Ctrl (на первую раскладку), Правая Ctrl (на последнюю раскладку)"
+
+#: ../rules/base.xml.in.h:471
+msgid "Left Ctrl+Left Shift"
+msgstr "Левая Ctrl+Левая Shift"
+
+#: ../rules/base.xml.in.h:472
+msgid "Left Shift"
+msgstr "Левая клавиша Shift"
+
+#: ../rules/base.xml.in.h:473
+msgid "Left Win"
+msgstr "Левая клавиша Win"
+
+#: ../rules/base.xml.in.h:474
+msgid "Left Win (to first layout), Right Win/Menu (to last layout)"
+msgstr "Левая Win (на первую раскладку), Правая Win/Menu (на последнюю раскладку)"
+
+#: ../rules/base.xml.in.h:475
+msgid "Left Win (while pressed)"
+msgstr "Левая клавиша Win (пока нажата)"
+
+#: ../rules/base.xml.in.h:476
+msgid "Left Win chooses 5th level, locks when pressed together with another 5th-level-chooser"
+msgstr "По левой клавише Win выбирается 5-й ряд, блокирует, блокирует при нажатии вместе с другим выборщиком-5-го-ряда"
+
+#: ../rules/base.xml.in.h:477
+msgid "Left Win chooses 5th level, locks when pressed together with another 5th-level-chooser, one press releases the lock"
+msgstr "По левой клавише Win выбирается 5-й ряд, блокирует, блокирует при нажатии вместе с другим выборщиком-5-го-ряда, однократное нажатие снимает блокировку"
+
+#: ../rules/base.xml.in.h:478
+msgid "LeftCtrl+LeftWin (to first layout), RightCtrl+Menu (to second layout)"
+msgstr "Левая-Ctrl+Левая-Win (на первую раскладку), Правая-Ctrl+Menu (на вторую раскладку)"
+
+#: ../rules/base.xml.in.h:479
+msgid "Legacy"
+msgstr "Legacy"
+
+#: ../rules/base.xml.in.h:480
+msgid "Legacy Wang 724"
+msgstr "Старая Wang 724"
+
+#. Actually, with KP_SEPARATOR, as the old keypad(comma)
+#: ../rules/base.xml.in.h:482
+msgid "Legacy key with comma"
+msgstr "Клавиша Legacy с запятой"
+
+#: ../rules/base.xml.in.h:483
+msgid "Legacy key with dot"
+msgstr "Клавиша Legacy с точкой"
+
+#: ../rules/base.xml.in.h:484 ../rules/base.extras.xml.in.h:21
+msgid "Lithuanian"
+msgstr "Литовская"
+
+#: ../rules/base.xml.in.h:485
+msgid "Lithuanian (IBM LST 1205-92)"
+msgstr "Литовская (IBM LST 1205-92)"
+
+#: ../rules/base.xml.in.h:486
+msgid "Lithuanian (LEKP)"
+msgstr "Литовская (LEKP)"
+
+#: ../rules/base.xml.in.h:487
+msgid "Lithuanian (LEKPa)"
+msgstr "Литовская (LEKPa)"
+
+#: ../rules/base.xml.in.h:488
+msgid "Lithuanian (US keyboard with Lithuanian letters)"
+msgstr "Литовская (клавиатура США с литовскими буквами)"
+
+#: ../rules/base.xml.in.h:489
+msgid "Lithuanian (standard)"
+msgstr "Литовская (стандартная)"
+
+#: ../rules/base.xml.in.h:490
+msgid "Logitech Access Keyboard"
+msgstr "Logitech Access Keyboard"
+
+#: ../rules/base.xml.in.h:491
+msgid "Logitech Cordless Desktop"
+msgstr "Logitech Cordless Desktop"
+
+#: ../rules/base.xml.in.h:492
+msgid "Logitech Cordless Desktop (alternate option)"
+msgstr "Logitech Cordless Desktop (альтернативный вариант)"
+
+#: ../rules/base.xml.in.h:493
+msgid "Logitech Cordless Desktop EX110"
+msgstr "Logitech Cordless Desktop EX110"
+
+#: ../rules/base.xml.in.h:494
+msgid "Logitech Cordless Desktop LX-300"
+msgstr "Logitech Cordless Desktop LX-300"
+
+#: ../rules/base.xml.in.h:495
+msgid "Logitech Cordless Desktop Navigator"
+msgstr "Logitech Cordless Desktop Navigator"
+
+#: ../rules/base.xml.in.h:496
+msgid "Logitech Cordless Desktop Optical"
+msgstr "Logitech Cordless Desktop Optical"
+
+#: ../rules/base.xml.in.h:497
+msgid "Logitech Cordless Desktop Pro (alternate option 2)"
+msgstr "Logitech Cordless Desktop Pro (альтернативный вариант 2)"
+
+#: ../rules/base.xml.in.h:498
+msgid "Logitech Cordless Desktop iTouch"
+msgstr "Logitech Cordless Desktop iTouch"
+
+#: ../rules/base.xml.in.h:499
+msgid "Logitech Cordless Freedom/Desktop Navigator"
+msgstr "Logitech Cordless Freedom/Desktop Navigator"
+
+#: ../rules/base.xml.in.h:500
+msgid "Logitech G15 extra keys via G15daemon"
+msgstr "Дополнительные клавиши Logitech G15 с помощью службы G15"
+
+#: ../rules/base.xml.in.h:501
+msgid "Logitech Generic Keyboard"
+msgstr "Logitech Generic Keyboard"
+
+#: ../rules/base.xml.in.h:502
+msgid "Logitech Internet 350 Keyboard"
+msgstr "Logitech Internet 350 Keyboard"
+
+#: ../rules/base.xml.in.h:503
+msgid "Logitech Internet Keyboard"
+msgstr "Logitech Internet Keyboard"
+
+#: ../rules/base.xml.in.h:504
+msgid "Logitech Internet Navigator Keyboard"
+msgstr "Logitech Internet Navigator Keyboard"
+
+#: ../rules/base.xml.in.h:505
+msgid "Logitech Media Elite Keyboard"
+msgstr "Logitech Media Elite Keyboard"
+
+#: ../rules/base.xml.in.h:506
+msgid "Logitech Ultra-X Cordless Media Desktop Keyboard"
+msgstr "Logitech Ultra-X Cordless Media Desktop Keyboard"
+
+#: ../rules/base.xml.in.h:507
+msgid "Logitech Ultra-X Keyboard"
+msgstr "Logitech Ultra-X Keyboard"
+
+#: ../rules/base.xml.in.h:508
+msgid "Logitech diNovo Edge Keyboard"
+msgstr "Logitech diNovo Edge Keyboard"
+
+#: ../rules/base.xml.in.h:509
+msgid "Logitech diNovo Keyboard"
+msgstr "Logitech diNovo Keyboard"
+
+#: ../rules/base.xml.in.h:510
+msgid "Logitech iTouch"
+msgstr "Logitech iTouch"
+
+#: ../rules/base.xml.in.h:511
+msgid "Logitech iTouch Cordless Keyboard (model Y-RB6)"
+msgstr "Logitech iTouch Cordless Keyboard (модель Y-RB6)"
+
+#: ../rules/base.xml.in.h:512
+msgid "Logitech iTouch Internet Navigator Keyboard SE"
+msgstr "Logitech iTouch Internet Navigator Keyboard SE"
+
+#: ../rules/base.xml.in.h:513
+msgid "Logitech iTouch Internet Navigator Keyboard SE (USB)"
+msgstr "Logitech iTouch Internet Navigator Keyboard SE (USB)"
+
+#: ../rules/base.xml.in.h:514
+msgid "Lower Sorbian"
+msgstr "Нижнелужицкая"
+
+#: ../rules/base.xml.in.h:515
+msgid "Lower Sorbian (qwertz)"
+msgstr "Нижнелужицкая (qwertz)"
+
+#: ../rules/base.xml.in.h:516
+msgid "MacBook/MacBook Pro"
+msgstr "MacBook/MacBook Pro"
+
+#: ../rules/base.xml.in.h:517
+msgid "MacBook/MacBook Pro (Intl)"
+msgstr "MacBook/MacBook Pro (межд)"
+
+#: ../rules/base.xml.in.h:518
+msgid "Macedonian"
+msgstr "Македонская"
+
+#: ../rules/base.xml.in.h:519
+msgid "Macedonian (eliminate dead keys)"
+msgstr "Македонская (без спец. клавиш (dead keys))"
+
+#: ../rules/base.xml.in.h:520
+msgid "Macintosh"
+msgstr "Macintosh"
+
+#: ../rules/base.xml.in.h:521
+msgid "Macintosh Old"
+msgstr "Старый Macintosh"
+
+#: ../rules/base.xml.in.h:522
+msgid "Make Caps Lock an additional Backspace"
+msgstr "Использовать Caps Lock как дополнительную клавишу Backspace"
+
+#: ../rules/base.xml.in.h:523
+msgid "Make Caps Lock an additional Control but keep the Caps_Lock keysym"
+msgstr "Использовать Caps Lock как дополнительную клавишу Control, но сохранить символ клавиши Caps_Lock"
+
+#: ../rules/base.xml.in.h:524
+msgid "Make Caps Lock an additional Ctrl"
+msgstr "Использовать Caps Lock как дополнительную клавишу Ctrl"
+
+#: ../rules/base.xml.in.h:525
+msgid "Make Caps Lock an additional ESC"
+msgstr "Использовать Caps Lock как дополнительную клавишу ESC"
+
+#: ../rules/base.xml.in.h:526
+msgid "Make Caps Lock an additional Hyper"
+msgstr "Использовать Caps Lock как дополнительную клавишу Hyper"
+
+#: ../rules/base.xml.in.h:527
+msgid "Make Caps Lock an additional Num Lock"
+msgstr "Использовать Caps Lock как дополнительную клавишу Num Lock"
+
+#: ../rules/base.xml.in.h:528
+msgid "Make Caps Lock an additional Super"
+msgstr "Использовать Caps Lock как дополнительную клавишу Super"
+
+#: ../rules/base.xml.in.h:529
+msgid "Malayalam"
+msgstr "Малайaлам"
+
+#: ../rules/base.xml.in.h:530
+msgid "Malayalam (Lalitha)"
+msgstr "Малайaламская (лалита)"
+
+#: ../rules/base.xml.in.h:531
+msgid "Malayalam (enhanced Inscript with Rupee Sign)"
+msgstr "Малайaламская (улучшенный Inscript со символом рупии)"
+
+#: ../rules/base.xml.in.h:532
+msgid "Maltese"
+msgstr "Мальтийская"
+
+#: ../rules/base.xml.in.h:533
+msgid "Maltese (with US layout)"
+msgstr "Мальтийская (с раскладкой США)"
+
+#: ../rules/base.xml.in.h:534
+msgid "Maori"
+msgstr "Маори"
+
+#: ../rules/base.xml.in.h:535
+msgid "Mari"
+msgstr "Марийская"
+
+#: ../rules/base.xml.in.h:536
+msgid "Memorex MX1998"
+msgstr "Memorex MX1998"
+
+#: ../rules/base.xml.in.h:537
+msgid "Memorex MX2500 EZ-Access Keyboard"
+msgstr "Memorex MX2500 EZ-Access Keyboard"
+
+#: ../rules/base.xml.in.h:538
+msgid "Memorex MX2750"
+msgstr "Memorex MX2750"
+
+#: ../rules/base.xml.in.h:539
+msgid "Menu"
+msgstr "Menu"
+
+#: ../rules/base.xml.in.h:540
+msgid "Meta is mapped to Left Win"
+msgstr "Meta соответствует левой клавише Win"
+
+#: ../rules/base.xml.in.h:541
+msgid "Meta is mapped to Win keys"
+msgstr "Meta соответствует клавишам Win"
+
+#: ../rules/base.xml.in.h:542
+msgid "Meta on Left Ctrl"
+msgstr "Meta на левой клавише Ctrl"
+
+#: ../rules/base.xml.in.h:543
+msgid "Microsoft Comfort Curve Keyboard 2000"
+msgstr "Microsoft Comfort Curve Keyboard 2000"
+
+#: ../rules/base.xml.in.h:544
+msgid "Microsoft Internet Keyboard"
+msgstr "Microsoft Internet Keyboard"
+
+#: ../rules/base.xml.in.h:545
+msgid "Microsoft Internet Keyboard Pro, Swedish"
+msgstr "Microsoft Internet Keyboard Pro, шведская"
+
+#: ../rules/base.xml.in.h:546
+msgid "Microsoft Natural"
+msgstr "Microsoft Natural"
+
+#: ../rules/base.xml.in.h:547
+msgid "Microsoft Natural Keyboard Elite"
+msgstr "Microsoft Natural Keyboard Elite"
+
+#: ../rules/base.xml.in.h:548
+msgid "Microsoft Natural Keyboard Pro / Microsoft Internet Keyboard Pro"
+msgstr "Microsoft Natural Keyboard Pro / Microsoft Internet Keyboard Pro"
+
+#: ../rules/base.xml.in.h:549
+msgid "Microsoft Natural Keyboard Pro OEM"
+msgstr "Microsoft Natural Keyboard Pro OEM"
+
+#: ../rules/base.xml.in.h:550
+msgid "Microsoft Natural Keyboard Pro USB / Microsoft Internet Keyboard Pro"
+msgstr "Microsoft Natural Keyboard Pro USB / Microsoft Internet Keyboard Pro"
+
+#: ../rules/base.xml.in.h:551
+msgid "Microsoft Natural Wireless Ergonomic Keyboard 4000"
+msgstr "Microsoft Natural Wireless Ergonomic Keyboard 4000"
+
+#: ../rules/base.xml.in.h:552
+msgid "Microsoft Natural Wireless Ergonomic Keyboard 7000"
+msgstr "Microsoft Natural Wireless Ergonomic Keyboard 7000"
+
+#: ../rules/base.xml.in.h:553
+msgid "Microsoft Office Keyboard"
+msgstr "Microsoft Office Keyboard"
+
+#: ../rules/base.xml.in.h:554
+msgid "Microsoft Wireless Multimedia Keyboard 1.0A"
+msgstr "Microsoft Wireless Multimedia Keyboard 1.0A"
+
+#: ../rules/base.xml.in.h:555
+msgid "Miscellaneous compatibility options"
+msgstr "Разные параметры совместимости"
+
+#: ../rules/base.xml.in.h:556
+msgid "Mongolian"
+msgstr "Монгольская"
+
+#: ../rules/base.xml.in.h:557
+msgid "Montenegrin"
+msgstr "Черногорская"
+
+#: ../rules/base.xml.in.h:558
+msgid "Montenegrin (Cyrillic with guillemets)"
+msgstr "Черногорская (кириллица с кавычками ёлочками)"
+
+#: ../rules/base.xml.in.h:559
+msgid "Montenegrin (Cyrillic)"
+msgstr "Черногорская (кириллица)"
+
+#: ../rules/base.xml.in.h:560
+msgid "Montenegrin (Cyrillic, Z and ZHE swapped)"
+msgstr "Черногорская (кириллица, З и Ж переставлены местами)"
+
+#: ../rules/base.xml.in.h:561
+msgid "Montenegrin (Latin Unicode qwerty)"
+msgstr "Черногорская (латинская юникодная qwerty)"
+
+#: ../rules/base.xml.in.h:562
+msgid "Montenegrin (Latin Unicode)"
+msgstr "Черногорская (латинская юникодная)"
+
+#: ../rules/base.xml.in.h:563
+msgid "Montenegrin (Latin qwerty)"
+msgstr "Черногорская (латинская qwerty)"
+
+#: ../rules/base.xml.in.h:564
+msgid "Montenegrin (Latin with guillemets)"
+msgstr "Черногорская (латинская с кавычками ёлочками)"
+
+#: ../rules/base.xml.in.h:565
+msgid "NICOLA-F style Backspace"
+msgstr "Backspace в стиле NICOLA-F"
+
+#: ../rules/base.xml.in.h:566
+msgid "Nepali"
+msgstr "Непальская"
+
+#: ../rules/base.xml.in.h:567
+msgid "Non-breakable space character at fourth level"
+msgstr "Символ неразрывного пробела в четвёртом ряду"
+
+#: ../rules/base.xml.in.h:568
+msgid "Non-breakable space character at fourth level, thin non-breakable space character at sixth level"
+msgstr "Символ неразрывного пробела в четвёртом ряду, символ тонкого неразрывного пробела в шестом ряду"
+
+#: ../rules/base.xml.in.h:569
+msgid "Non-breakable space character at fourth level, thin non-breakable space character at sixth level (via Ctrl+Shift)"
+msgstr "Символ неразрывного пробела в четвёртом ряду, символ тонкого неразрывного пробела в шестом ряду (с помощью Ctrl+Shift)"
+
+#: ../rules/base.xml.in.h:570
+msgid "Non-breakable space character at second level"
+msgstr "Символ неразрывного пробела во втором ряду"
+
+#: ../rules/base.xml.in.h:571
+msgid "Non-breakable space character at third level"
+msgstr "Символ неразрывного пробела в третьем ряду"
+
+#: ../rules/base.xml.in.h:572
+msgid "Non-breakable space character at third level, nothing at fourth level"
+msgstr "Символ неразрывного пробела в третьем ряду, ничего на четвёртом"
+
+#: ../rules/base.xml.in.h:573
+msgid "Non-breakable space character at third level, thin non-breakable space character at fourth level"
+msgstr "Символ неразрывного пробела в третьем ряду, символ тонкого неразрывного пробела в четвёртом ряду"
+
+#: ../rules/base.xml.in.h:574
+msgid "Northern Saami (Finland)"
+msgstr "Северная Саамская (Финляндия)"
+
+#: ../rules/base.xml.in.h:575
+msgid "Northern Saami (Norway)"
+msgstr "Северная Саамская (Норвегия)"
+
+#: ../rules/base.xml.in.h:576
+msgid "Northern Saami (Norway, eliminate dead keys)"
+msgstr "Северная Саамская (Норвегия, без спец. клавиш (dead keys))"
+
+#: ../rules/base.xml.in.h:577
+msgid "Northern Saami (Sweden)"
+msgstr "Северная Саамская (Швеция)"
+
+#: ../rules/base.xml.in.h:578
+msgid "Northgate OmniKey 101"
+msgstr "Northgate OmniKey 101"
+
+#: ../rules/base.xml.in.h:579
+msgid "Norwegian"
+msgstr "Норвежская"
+
+#: ../rules/base.xml.in.h:580
+msgid "Norwegian (Dvorak)"
+msgstr "Норвежская (Дворак)"
+
+#: ../rules/base.xml.in.h:581
+msgid "Norwegian (Macintosh)"
+msgstr "Норвежская (Macintosh)"
+
+#: ../rules/base.xml.in.h:582
+msgid "Norwegian (Macintosh, eliminate dead keys)"
+msgstr "Норвежская (Macintosh, без спец. клавиш (dead keys))"
+
+#: ../rules/base.xml.in.h:583
+msgid "Norwegian (eliminate dead keys)"
+msgstr "Норвежская (без спец. клавиш (dead keys))"
+
+#: ../rules/base.xml.in.h:584
+msgid "Num Lock"
+msgstr "Num Lock"
+
+#: ../rules/base.xml.in.h:585
+msgid "Numeric keypad delete key behaviour"
+msgstr "Функция клавиши Delete на цифровой клавиатуре"
+
+#: ../rules/base.xml.in.h:586
+msgid "Numeric keypad keys work as with Macintosh"
+msgstr "Клавиши цифровой клавиатуры работают как в Macintosh"
+
+#: ../rules/base.xml.in.h:587
+msgid "Numeric keypad layout selection"
+msgstr "Выбор раскладки цифровой клавиатуры"
+
+#: ../rules/base.xml.in.h:588
+msgid "OLPC"
+msgstr "OLPC"
+
+#: ../rules/base.xml.in.h:589
+msgid "Occitan"
+msgstr "Окситанский"
+
+#: ../rules/base.xml.in.h:590
+msgid "Ogham"
+msgstr "Огхам"
+
+#: ../rules/base.xml.in.h:591
+msgid "Ogham (IS434)"
+msgstr "Огхам (IS434)"
+
+#: ../rules/base.xml.in.h:592
+msgid "Oriya"
+msgstr "Орийя"
+
+#: ../rules/base.xml.in.h:593
+msgid "Ortek MCK-800 MM/Internet keyboard"
+msgstr "Клавиатура Ortek MCK-800 MM/Internet"
+
+#: ../rules/base.xml.in.h:594
+msgid "Ossetian (Georgia)"
+msgstr "Осетинская (Грузия)"
+
+#: ../rules/base.xml.in.h:595
+msgid "Ossetian (WinKeys)"
+msgstr "Осетинская (с клавишами Win)"
+
+#: ../rules/base.xml.in.h:596
+msgid "Ossetian (legacy)"
+msgstr "Осетинская (устаревшая)"
+
+#: ../rules/base.xml.in.h:597
+msgid "PC-98xx Series"
+msgstr "PC-98xx Series"
+
+#: ../rules/base.xml.in.h:598
+msgid "Pannonian Rusyn (homophonic)"
+msgstr "Паннонская русинская (омофоническая)"
+
+#: ../rules/base.xml.in.h:599
+msgid "Pashto"
+msgstr "Пуштунская"
+
+#: ../rules/base.xml.in.h:600
+msgid "Pashto (Afghanistan, OLPC)"
+msgstr "Пуштунская (Афганистан, OLPC)"
+
+#: ../rules/base.xml.in.h:601
+msgid "Pause"
+msgstr "Pause"
+
+#: ../rules/base.xml.in.h:602 ../rules/base.extras.xml.in.h:23
+msgid "Persian"
+msgstr "Персидская"
+
+#: ../rules/base.xml.in.h:603
+msgid "Persian (Afghanistan, Dari OLPC)"
+msgstr "Персидская (Афганистан, Dari OLPC)"
+
+#: ../rules/base.xml.in.h:604
+msgid "Persian (with Persian Keypad)"
+msgstr "Персидская (с персидской доп. панелью)"
+
+#: ../rules/base.xml.in.h:605 ../rules/base.extras.xml.in.h:24
+msgid "Polish"
+msgstr "Польская"
+
+#: ../rules/base.xml.in.h:606
+msgid "Polish (Dvorak)"
+msgstr "Польская (Дворак)"
+
+#: ../rules/base.xml.in.h:607
+msgid "Polish (Dvorak, Polish quotes on key 1)"
+msgstr "Польская (Дворак, польские кавычки на клавише 1)"
+
+#: ../rules/base.xml.in.h:608
+msgid "Polish (Dvorak, Polish quotes on quotemark key)"
+msgstr "Польская (Дворак, польские кавычки на клавишах с кавычками)"
+
+#: ../rules/base.xml.in.h:609
+msgid "Polish (programmer Dvorak)"
+msgstr "Польская (Дворак для программистов)"
+
+#: ../rules/base.xml.in.h:610
+msgid "Polish (qwertz)"
+msgstr "Польская (qwertz)"
+
+#: ../rules/base.xml.in.h:611
+msgid "Portuguese"
+msgstr "Португальская"
+
+#: ../rules/base.xml.in.h:612
+msgid "Portuguese (Brazil)"
+msgstr "Португальская (Бразилия)"
+
+#: ../rules/base.xml.in.h:613
+msgid "Portuguese (Brazil, Dvorak)"
+msgstr "Португальская (Бразилия, Дворак)"
+
+#: ../rules/base.xml.in.h:614
+msgid "Portuguese (Brazil, eliminate dead keys)"
+msgstr "Португальская (Бразилия, без спец. клавиш (dead keys))"
+
+#: ../rules/base.xml.in.h:615
+msgid "Portuguese (Brazil, nativo for Esperanto)"
+msgstr "Португальская (Бразилия, nativo для эсперанто)"
+
+#: ../rules/base.xml.in.h:616
+msgid "Portuguese (Brazil, nativo for USA keyboards)"
+msgstr "Португальская (Бразилия, nativo для клавиатур США)"
+
+#: ../rules/base.xml.in.h:617
+msgid "Portuguese (Brazil, nativo)"
+msgstr "Португальская (Бразилия, nativo)"
+
+#: ../rules/base.xml.in.h:618
+msgid "Portuguese (Macintosh)"
+msgstr "Португальская (Macintosh)"
+
+#: ../rules/base.xml.in.h:619
+msgid "Portuguese (Macintosh, Sun dead keys)"
+msgstr "Португальская (Macintosh, спец. клавиши (dead keys) Sun)"
+
+#: ../rules/base.xml.in.h:620
+msgid "Portuguese (Macintosh, eliminate dead keys)"
+msgstr "Португальская (Macintosh, без спец. клавиш (dead keys))"
+
+#: ../rules/base.xml.in.h:621
+msgid "Portuguese (Nativo for USA keyboards)"
+msgstr "Португальская (Nativo для клавиатур США)"
+
+#: ../rules/base.xml.in.h:622
+msgid "Portuguese (Nativo)"
+msgstr "Португальская (Nativo)"
+
+#: ../rules/base.xml.in.h:623
+msgid "Portuguese (Sun dead keys)"
+msgstr "Португальская (спец. клавиши (dead keys) Sun)"
+
+#: ../rules/base.xml.in.h:624
+msgid "Portuguese (eliminate dead keys)"
+msgstr "Португальская (без спец. клавиш (dead keys))"
+
+#: ../rules/base.xml.in.h:625
+msgid "Propeller Voyager (KTEZ-1000)"
+msgstr "Propeller Voyager (KTEZ-1000)"
+
+#: ../rules/base.xml.in.h:626
+msgid "PrtSc"
+msgstr "PrtSc"
+
+#: ../rules/base.xml.in.h:627
+msgid "Punjabi (Gurmukhi Jhelum)"
+msgstr "Пенджабская (гурмукхи Jhelum)"
+
+#: ../rules/base.xml.in.h:628
+msgid "Punjabi (Gurmukhi)"
+msgstr "Пенджабская (гурмукхи)"
+
+#: ../rules/base.xml.in.h:629
+msgid "QTronix Scorpius 98N+"
+msgstr "QTronix Scorpius 98N+"
+
+#: ../rules/base.xml.in.h:630
+msgid "Right Alt"
+msgstr "Правая клавиша Alt"
+
+#: ../rules/base.xml.in.h:631
+msgid "Right Alt (while pressed)"
+msgstr "Правая клавиша Alt (пока нажата)"
+
+#: ../rules/base.xml.in.h:632
+msgid "Right Alt chooses 5th level and activates level5-Lock when pressed together with another 5th-level-chooser, one press releases the lock"
+msgstr "По правой клавише Alt выбирается 5-й ряд и активируется level5-Lock при нажатии вместе с другим выборщиком-5-го-ряда, однократное нажатие снимает блокировку"
+
+#: ../rules/base.xml.in.h:633
+msgid "Right Alt chooses 5th level, locks when pressed together with another 5th-level-chooser"
+msgstr "По правой клавише Alt выбирается 5-й ряд, блокируется при нажатии вместе с другим выборщиком-5-го-ряда"
+
+#: ../rules/base.xml.in.h:634
+msgid "Right Alt chooses 5th level, locks when pressed together with another 5th-level-chooser, one press releases the lock"
+msgstr "По правой клавише Alt выбирается 5-й ряд, блокируется при нажатии вместе с другим выборщиком-5-го-ряда, однократное нажатие снимает блокировку"
+
+#: ../rules/base.xml.in.h:635
+msgid "Right Alt key never chooses 3rd level"
+msgstr "По правой клавише Alt никогда не выбирается третий ряд"
+
+#: ../rules/base.xml.in.h:636
+msgid "Right Alt, Shift+Right Alt key is Multi_Key"
+msgstr "Правая клавиша Alt, Shift и правая Alt вместе работают как Multi_Key"
+
+#: ../rules/base.xml.in.h:637
+msgid "Right Ctrl"
+msgstr "Правая клавиша Ctrl"
+
+#: ../rules/base.xml.in.h:638
+msgid "Right Ctrl (while pressed)"
+msgstr "Правая клавиша Ctrl (пока нажата)"
+
+#: ../rules/base.xml.in.h:639
+msgid "Right Ctrl as Right Alt"
+msgstr "Правая клавиша Ctrl работает как правая клавиша Alt"
+
+#: ../rules/base.xml.in.h:640
+msgid "Right Ctrl is mapped to Menu"
+msgstr "Правая клавиша Ctrl соответствует клавише Menu"
+
+#: ../rules/base.xml.in.h:641
+msgid "Right Ctrl+Right Shift"
+msgstr "Правая Ctrl+Правая Shift"
+
+#: ../rules/base.xml.in.h:642
+msgid "Right Shift"
+msgstr "Правая клавиша Shift"
+
+#: ../rules/base.xml.in.h:643
+msgid "Right Win"
+msgstr "Правая клавиша Win"
+
+#: ../rules/base.xml.in.h:644
+msgid "Right Win (while pressed)"
+msgstr "Правая клавиша Win (пока нажата)"
+
+#: ../rules/base.xml.in.h:645
+msgid "Right Win chooses 5th level, locks when pressed together with another 5th-level-chooser"
+msgstr "По правой клавише Win выбирается 5-й ряд, блокируется при нажатии вместе с другим выборщиком-5-го-ряда"
+
+#: ../rules/base.xml.in.h:646
+msgid "Right Win chooses 5th level, locks when pressed together with another 5th-level-chooser, one press releases the lock"
+msgstr "По правой клавише Win выбирается 5-й ряд, блокируется при нажатии вместе с другим выборщиком-5-го-ряда, однократное нажатие снимает блокировку"
+
+#: ../rules/base.xml.in.h:647 ../rules/base.extras.xml.in.h:26
+msgid "Romanian"
+msgstr "Румынская"
+
+#: ../rules/base.xml.in.h:648
+msgid "Romanian (Germany)"
+msgstr "Румынская (Германия)"
+
+#: ../rules/base.xml.in.h:649
+msgid "Romanian (Germany, eliminate dead keys)"
+msgstr "Румынская (Германия, без спец. клавиш (dead keys))"
+
+#: ../rules/base.xml.in.h:650
+msgid "Romanian (WinKeys)"
+msgstr "Румынская (клавиши Win)"
+
+#: ../rules/base.xml.in.h:651
+msgid "Romanian (cedilla)"
+msgstr "Румынская (седиль)"
+
+#: ../rules/base.xml.in.h:652
+msgid "Romanian (standard cedilla)"
+msgstr "Румынская (стандартная седиль)"
+
+#: ../rules/base.xml.in.h:653
+msgid "Romanian (standard)"
+msgstr "Румынская (стандартная)"
+
+#: ../rules/base.xml.in.h:654
+msgid "Rupee on 4"
+msgstr "Символ рупии на клавише 4"
+
+#: ../rules/base.xml.in.h:655 ../rules/base.extras.xml.in.h:28
+msgid "Russian"
+msgstr "Русская"
+
+#: ../rules/base.xml.in.h:656
+msgid "Russian (DOS)"
+msgstr "Русская (DOS)"
+
+#: ../rules/base.xml.in.h:657
+msgid "Russian (Georgia)"
+msgstr "Русская (Грузия)"
+
+#: ../rules/base.xml.in.h:658
+msgid "Russian (Germany, phonetic)"
+msgstr "Русская (Германия, фонетическая)"
+
+#: ../rules/base.xml.in.h:659
+msgid "Russian (Kazakhstan, with Kazakh)"
+msgstr "Русская (Казахстан, с казахской)"
+
+#: ../rules/base.xml.in.h:660
+msgid "Russian (Poland, phonetic Dvorak)"
+msgstr "Русский (Польша, фонетический Дворак)"
+
+#: ../rules/base.xml.in.h:661
+msgid "Russian (Sweden, phonetic)"
+msgstr "Русская (Швеция, фонетическая)"
+
+#: ../rules/base.xml.in.h:662
+msgid "Russian (Sweden, phonetic, eliminate dead keys)"
+msgstr "Русская (Швеция, фонетическая, без спец. клавиш (dead keys))"
+
+#: ../rules/base.xml.in.h:663
+msgid "Russian (US, phonetic)"
+msgstr "Русская (США, фонетическая)"
+
+#: ../rules/base.xml.in.h:664
+msgid "Russian (Ukraine, standard RSTU)"
+msgstr "Русская (Украина, стандартная RSTU)"
+
+#: ../rules/base.xml.in.h:665
+msgid "Russian (legacy)"
+msgstr "Русская (устаревшая)"
+
+#: ../rules/base.xml.in.h:666
+msgid "Russian (phonetic WinKeys)"
+msgstr "Русская (фонетическая с клавишами Win)"
+
+#: ../rules/base.xml.in.h:667
+msgid "Russian (phonetic)"
+msgstr "Русская (фонетическая)"
+
+#: ../rules/base.xml.in.h:668
+msgid "Russian (typewriter)"
+msgstr "Русская (печатная машинка)"
+
+#: ../rules/base.xml.in.h:669
+msgid "Russian (typewriter, legacy)"
+msgstr "Русская (печатная машинка, устаревшая)"
+
+#: ../rules/base.xml.in.h:670
+msgid "SILVERCREST Multimedia Wireless Keyboard"
+msgstr "SILVERCREST Multimedia Wireless Keyboard"
+
+#: ../rules/base.xml.in.h:671
+msgid "SK-1300"
+msgstr "SK-1300"
+
+#: ../rules/base.xml.in.h:672
+msgid "SK-2500"
+msgstr "SK-2500"
+
+#: ../rules/base.xml.in.h:673
+msgid "SK-6200"
+msgstr "SK-6200"
+
+#: ../rules/base.xml.in.h:674
+msgid "SK-7100"
+msgstr "SK-7100"
+
+#: ../rules/base.xml.in.h:675
+msgid "SVEN Ergonomic 2500"
+msgstr "SVEN Ergonomic 2500"
+
+#: ../rules/base.xml.in.h:676
+msgid "SVEN Slim 303"
+msgstr "SVEN Slim 303"
+
+#: ../rules/base.xml.in.h:677
+msgid "Saisiyat (Taiwan)"
+msgstr "Сайсьят (Тайвань)"
+
+#: ../rules/base.xml.in.h:678
+msgid "Samsung SDM 4500P"
+msgstr "Samsung SDM 4500P"
+
+#: ../rules/base.xml.in.h:679
+msgid "Samsung SDM 4510P"
+msgstr "Samsung SDM 4510P"
+
+#: ../rules/base.xml.in.h:680
+msgid "Sanwa Supply SKB-KG3"
+msgstr "Sanwa Supply SKB-KG3"
+
+#: ../rules/base.xml.in.h:681
+msgid "Scroll Lock"
+msgstr "Scroll Lock"
+
+#: ../rules/base.xml.in.h:682
+msgid "Semi-colon on third level"
+msgstr "Точка с запятой в третьем ряду"
+
+#: ../rules/base.xml.in.h:683 ../rules/base.extras.xml.in.h:31
+msgid "Serbian"
+msgstr "Сербская"
+
+#: ../rules/base.xml.in.h:684
+msgid "Serbian (Latin Unicode qwerty)"
+msgstr "Сербская (латинская юникодная qwerty)"
+
+#: ../rules/base.xml.in.h:685
+msgid "Serbian (Latin Unicode)"
+msgstr "Сербская (латинская юникодная)"
+
+#: ../rules/base.xml.in.h:686
+msgid "Serbian (Latin qwerty)"
+msgstr "Сербская (латинская qwerty)"
+
+#: ../rules/base.xml.in.h:687
+msgid "Serbian (Latin with guillemets)"
+msgstr "Сербская (латинская с кавычками ёлочками)"
+
+#: ../rules/base.xml.in.h:688
+msgid "Serbian (Latin)"
+msgstr "Сербская (латинская)"
+
+#: ../rules/base.xml.in.h:689
+msgid "Serbian (Russia)"
+msgstr "Сербская (Россия)"
+
+#: ../rules/base.xml.in.h:690
+msgid "Serbian (Z and ZHE swapped)"
+msgstr "Сербская (З и Ж переставлены местами)"
+
+#: ../rules/base.xml.in.h:691
+msgid "Serbian (with guillemets)"
+msgstr "Сербская (латинская с кавычками ёлочками)"
+
+#: ../rules/base.xml.in.h:692
+msgid "Serbo-Croatian (US)"
+msgstr "Сербо-Хорватская (США)"
+
+#: ../rules/base.xml.in.h:693
+msgid "Shift cancels Caps Lock"
+msgstr "Shift отменяет Caps Lock"
+
+#: ../rules/base.xml.in.h:694
+msgid "Shift does not cancel Num Lock, chooses 3rd level instead"
+msgstr "Shift не отменяет Num Lock, а выбирает третий ряд"
+
+#: ../rules/base.xml.in.h:695
+msgid "Shift with numeric keypad keys works as in MS Windows"
+msgstr "Клавиша Shift с клавишами цифровой клавиатуры работают также как в MS Windows"
+
+#: ../rules/base.xml.in.h:696
+msgid "Shift+Caps Lock"
+msgstr "Shift+Caps Lock"
+
+#: ../rules/base.xml.in.h:697
+msgid "Sindhi"
+msgstr "Синдхи"
+
+#: ../rules/base.xml.in.h:698
+msgid "Sinhala"
+msgstr "Сингальская"
+
+#: ../rules/base.xml.in.h:699
+msgid "Slovak"
+msgstr "Словацкая"
+
+#: ../rules/base.xml.in.h:700
+msgid "Slovak (extended Backslash)"
+msgstr "Словацкая (расширенные функции Backslash)"
+
+#: ../rules/base.xml.in.h:701
+msgid "Slovak (qwerty)"
+msgstr "Словацкая (qwerty)"
+
+#: ../rules/base.xml.in.h:702
+msgid "Slovak (qwerty, extended Backslash)"
+msgstr "Словацкая (qwerty, расширенные функции Backslash)"
+
+#: ../rules/base.xml.in.h:703
+msgid "Slovenian"
+msgstr "Словенская"
+
+#: ../rules/base.xml.in.h:704
+msgid "Slovenian (US keyboard with Slovenian letters)"
+msgstr "Словенская (клавиатура США с словенскими буквами)"
+
+#: ../rules/base.xml.in.h:705
+msgid "Slovenian (use guillemets for quotes)"
+msgstr "Словенская (используются кавычки ёлочки как кавычки)"
+
+#: ../rules/base.xml.in.h:706
+msgid "Spanish"
+msgstr "Испанская"
+
+#: ../rules/base.xml.in.h:707
+msgid "Spanish (Dvorak)"
+msgstr "Испанская (Дворак)"
+
+#: ../rules/base.xml.in.h:708
+msgid "Spanish (Latin American)"
+msgstr "Испанская (латиноамериканская)"
+
+#: ../rules/base.xml.in.h:709
+msgid "Spanish (Latin American, Sun dead keys)"
+msgstr "Испанская (латиноамериканская, с спец. клавишами (dead keys) Sun)"
+
+#: ../rules/base.xml.in.h:710
+msgid "Spanish (Latin American, eliminate dead keys)"
+msgstr "Испанская (латиноамериканская, без спец. клавиш (dead keys))"
+
+#: ../rules/base.xml.in.h:711
+msgid "Spanish (Latin American, include dead tilde)"
+msgstr "Испанская (латиноамериканская, с dead tilde)"
+
+#: ../rules/base.xml.in.h:712
+msgid "Spanish (Macintosh)"
+msgstr "Испанская (Macintosh)"
+
+#: ../rules/base.xml.in.h:713
+msgid "Spanish (Sun dead keys)"
+msgstr "Испанская (с спец. клавишами (dead keys) Sun)"
+
+#: ../rules/base.xml.in.h:714
+msgid "Spanish (eliminate dead keys)"
+msgstr "Испанская (без спец. клавиш (dead keys))"
+
+#: ../rules/base.xml.in.h:715
+msgid "Spanish (include dead tilde)"
+msgstr "Испанская (с dead tilde)"
+
+#: ../rules/base.xml.in.h:716
+msgid "Special keys (Ctrl+Alt+&lt;key&gt;) handled in a server"
+msgstr "Специальные клавиши (Ctrl+Alt+&lt;клв&gt;) обрабатываются сервером"
+
+#: ../rules/base.xml.in.h:717
+msgid "Sun Type 5/6"
+msgstr "Sun Type 5/6"
+
+#: ../rules/base.xml.in.h:718
+msgid "Super Power Multimedia Keyboard"
+msgstr "Super Power Multimedia Keyboard"
+
+#: ../rules/base.xml.in.h:719
+msgid "Swahili (Kenya)"
+msgstr "Суахильская (Кения)"
+
+#: ../rules/base.xml.in.h:720
+msgid "Swahili (Tanzania)"
+msgstr "Суахильская (Танзания)"
+
+#: ../rules/base.xml.in.h:721
+msgid "Swap Ctrl and Caps Lock"
+msgstr "Поменять местами клавиши Ctrl и Caps Lock"
+
+#: ../rules/base.xml.in.h:722
+msgid "Swap ESC and Caps Lock"
+msgstr "Поменять местами клавиши ESC и Caps Lock"
+
+#: ../rules/base.xml.in.h:723
+msgid "Swedish"
+msgstr "Шведская"
+
+#: ../rules/base.xml.in.h:724
+msgid "Swedish (Dvorak)"
+msgstr "Шведская (Дворак)"
+
+#: ../rules/base.xml.in.h:725
+msgid "Swedish (Macintosh)"
+msgstr "Шведская (Macintosh)"
+
+#: ../rules/base.xml.in.h:726
+msgid "Swedish (Svdvorak)"
+msgstr "Шведская (Svdvorak)"
+
+#: ../rules/base.xml.in.h:727
+msgid "Swedish (eliminate dead keys)"
+msgstr "Шведская (без спец. клавиш (dead keys))"
+
+#: ../rules/base.xml.in.h:728
+msgid "Swedish Sign Language"
+msgstr "Шведский язык жестов"
+
+#: ../rules/base.xml.in.h:729
+msgid "Symplon PaceBook (tablet PC)"
+msgstr "Symplon PaceBook (карманный ПК)"
+
+#: ../rules/base.xml.in.h:730
+msgid "Syriac"
+msgstr "Сирийская"
+
+#: ../rules/base.xml.in.h:731
+msgid "Syriac (phonetic)"
+msgstr "Сирийская (фонетическая)"
+
+#: ../rules/base.xml.in.h:732
+msgid "Taiwanese"
+msgstr "Тайваньская"
+
+#: ../rules/base.xml.in.h:733
+msgid "Taiwanese (indigenous)"
+msgstr "Тайваньская (туземная)"
+
+#: ../rules/base.xml.in.h:734
+msgid "Tajik"
+msgstr "Таджикская"
+
+#: ../rules/base.xml.in.h:735
+msgid "Tajik (legacy)"
+msgstr "Таджикская (устаревшая)"
+
+#: ../rules/base.xml.in.h:736
+msgid "Tamil"
+msgstr "Тамильская"
+
+#: ../rules/base.xml.in.h:737
+msgid "Tamil (Sri Lanka, TAB Typewriter)"
+msgstr "Тамильская (Шри-Ланка, печатная машинка TAB)"
+
+#: ../rules/base.xml.in.h:738
+msgid "Tamil (Sri Lanka, Unicode)"
+msgstr "Тамильская (Шри-Ланка, юникодная)"
+
+#: ../rules/base.xml.in.h:739
+msgid "Tamil (TAB typewriter)"
+msgstr "Тамильская (печатная машинка TAB)"
+
+#: ../rules/base.xml.in.h:740
+msgid "Tamil (TSCII typewriter)"
+msgstr "Тамильская (печатная машинка TSCII)"
+
+#: ../rules/base.xml.in.h:741
+msgid "Tamil (Unicode)"
+msgstr "Тамильская (юникодная)"
+
+#: ../rules/base.xml.in.h:742
+msgid "Tamil (keyboard with numerals)"
+msgstr "Тамильская (клавиатура с цифрами)"
+
+#: ../rules/base.xml.in.h:743
+msgid "Targa Visionary 811"
+msgstr "Targa Visionary 811"
+
+#: ../rules/base.xml.in.h:744
+msgid "Tatar"
+msgstr "Татарская"
+
+#: ../rules/base.xml.in.h:745
+msgid "Telugu"
+msgstr "Телугская"
+
+#: ../rules/base.xml.in.h:746
+msgid "Thai"
+msgstr "Тайская"
+
+#: ../rules/base.xml.in.h:747
+msgid "Thai (Pattachote)"
+msgstr "Тайская (паттачотская)"
+
+#: ../rules/base.xml.in.h:748
+msgid "Thai (TIS-820.2538)"
+msgstr "Тайская (TIS-820.2538)"
+
+#: ../rules/base.xml.in.h:749
+msgid "Tibetan"
+msgstr "Тибетская"
+
+#: ../rules/base.xml.in.h:750
+msgid "Tibetan (with ASCII numerals)"
+msgstr "Тибетская (с цифрами ASCII)"
+
+#: ../rules/base.xml.in.h:751
+msgid "To the corresponding key in a Dvorak keyboard."
+msgstr "На соответствующую клавишу на клавиатуре Дворак."
+
+#: ../rules/base.xml.in.h:752
+msgid "To the corresponding key in a Qwerty keyboard."
+msgstr "На соответствующую клавишу на клавиатуре Qwerty."
+
+#: ../rules/base.xml.in.h:753
+msgid "Toggle PointerKeys with Shift + NumLock."
+msgstr "Переключать PointerKeys с помощью Shift + NumLock."
+
+#: ../rules/base.xml.in.h:754
+msgid "Toshiba Satellite S3000"
+msgstr "Toshiba Satellite S3000"
+
+#: ../rules/base.xml.in.h:755
+msgid "Trust Direct Access Keyboard"
+msgstr "Trust Direct Access Keyboard"
+
+#: ../rules/base.xml.in.h:756
+msgid "Trust Slimline"
+msgstr "Trust Slimline"
+
+#: ../rules/base.xml.in.h:757
+msgid "Trust Wireless Keyboard Classic"
+msgstr "Trust Wireless Keyboard Classic"
+
+#: ../rules/base.xml.in.h:758
+msgid "Tswana"
+msgstr "Тсванская"
+
+#: ../rules/base.xml.in.h:759
+msgid "Turkish"
+msgstr "Турецкая"
+
+#: ../rules/base.xml.in.h:760
+msgid "Turkish (Alt-Q)"
+msgstr "Турецкая (Alt-Q)"
+
+#: ../rules/base.xml.in.h:761
+msgid "Turkish (F)"
+msgstr "Турецкая (F)"
+
+#: ../rules/base.xml.in.h:762
+msgid "Turkish (Sun dead keys)"
+msgstr "Турецкая (со спец. клавишами (dead keys) Sun)"
+
+#: ../rules/base.xml.in.h:763
+msgid "Turkish (international with dead keys)"
+msgstr "Турецкая (международная со спец. клавишами)"
+
+#: ../rules/base.xml.in.h:764
+msgid "Turkmen"
+msgstr "Туркменская"
+
+#: ../rules/base.xml.in.h:765
+msgid "Turkmen (Alt-Q)"
+msgstr "Туркменская (Alt-Q)"
+
+#: ../rules/base.xml.in.h:766
+msgid "TypeMatrix EZ-Reach 2020"
+msgstr "TypeMatrix EZ-Reach 2020"
+
+#: ../rules/base.xml.in.h:767
+msgid "TypeMatrix EZ-Reach 2030 PS2"
+msgstr "TypeMatrix EZ-Reach 2030 PS2"
+
+#: ../rules/base.xml.in.h:768
+msgid "TypeMatrix EZ-Reach 2030 USB"
+msgstr "TypeMatrix EZ-Reach 2030 USB"
+
+#: ../rules/base.xml.in.h:769
+msgid "TypeMatrix EZ-Reach 2030 USB (102/105:EU mode)"
+msgstr "TypeMatrix EZ-Reach 2030 USB (102/105:режим EU)"
+
+#: ../rules/base.xml.in.h:770
+msgid "TypeMatrix EZ-Reach 2030 USB (106:JP mode)"
+msgstr "TypeMatrix EZ-Reach 2030 USB (106:режим JP)"
+
+#: ../rules/base.xml.in.h:771
+msgid "Udmurt"
+msgstr "Удмуртская"
+
+#: ../rules/base.xml.in.h:772
+msgid "Ukrainian"
+msgstr "Украинская"
+
+#: ../rules/base.xml.in.h:773
+msgid "Ukrainian (WinKeys)"
+msgstr "Украинская (с клавишами Win)"
+
+#: ../rules/base.xml.in.h:774
+msgid "Ukrainian (homophonic)"
+msgstr "Украинская (омофоническая)"
+
+#: ../rules/base.xml.in.h:775
+msgid "Ukrainian (legacy)"
+msgstr "Украинская (устаревшая)"
+
+#: ../rules/base.xml.in.h:776
+msgid "Ukrainian (phonetic)"
+msgstr "Украинская (фонетическая)"
+
+#: ../rules/base.xml.in.h:777
+msgid "Ukrainian (standard RSTU)"
+msgstr "Украинская (стандартная RSTU)"
+
+#: ../rules/base.xml.in.h:778
+msgid "Ukrainian (typewriter)"
+msgstr "Украинская (печатная машинка)"
+
+#: ../rules/base.xml.in.h:779
+msgid "Unicode additions (arrows and math operators)"
+msgstr "Дополнения юникода (стрелки и математические операторы)"
+
+#: ../rules/base.xml.in.h:780
+msgid "Unicode additions (arrows and math operators). Math operators on default level"
+msgstr "Дополнения юникода (стрелки и математические операторы). Математические операторы в ряду по умолчанию"
+
+#: ../rules/base.xml.in.h:781
+msgid "Unitek KB-1925"
+msgstr "Unitek KB-1925"
+
+#: ../rules/base.xml.in.h:782
+msgid "Urdu (Pakistan)"
+msgstr "Урдская (Пакистан)"
+
+#: ../rules/base.xml.in.h:783
+msgid "Urdu (Pakistan, CRULP)"
+msgstr "Урдская (Пакистан, CRULP)"
+
+#: ../rules/base.xml.in.h:784
+msgid "Urdu (Pakistan, NLA)"
+msgstr "Урдская (Пакистан, NLA)"
+
+#: ../rules/base.xml.in.h:785
+msgid "Urdu (WinKeys)"
+msgstr "Урдcкая (с клавишами Win)"
+
+#: ../rules/base.xml.in.h:786
+msgid "Urdu (alternative phonetic)"
+msgstr "Урдская (альтернативная фонетическая)"
+
+#: ../rules/base.xml.in.h:787
+msgid "Urdu (phonetic)"
+msgstr "Урдская (фонетическая)"
+
+#: ../rules/base.xml.in.h:788
+msgid "Use keyboard LED to show alternative layout"
+msgstr "Использовать клавиатурные индикаторы для отображения дополнительных раскладок"
+
+#: ../rules/base.xml.in.h:789
+msgid "Using space key to input non-breakable space character"
+msgstr "Клавиша пробела используется для ввода символа неразрывного пробела"
+
+#: ../rules/base.xml.in.h:790
+msgid "Usual space at any level"
+msgstr "Обычный пробел в любом ряду"
+
+#: ../rules/base.xml.in.h:791
+msgid "Uyghur"
+msgstr "Уйгурская"
+
+#: ../rules/base.xml.in.h:792
+msgid "Uzbek"
+msgstr "Узбекская"
+
+#: ../rules/base.xml.in.h:793
+msgid "Uzbek (Afghanistan)"
+msgstr "Узбекская (Афганистан)"
+
+#: ../rules/base.xml.in.h:794
+msgid "Uzbek (Afghanistan, OLPC)"
+msgstr "Узбекская (Афганистан, OLPC)"
+
+#: ../rules/base.xml.in.h:795
+msgid "Uzbek (Latin)"
+msgstr "Узбекская (латинская)"
+
+#: ../rules/base.xml.in.h:796
+msgid "Vietnamese"
+msgstr "Вьетнамская"
+
+#: ../rules/base.xml.in.h:797
+msgid "ViewSonic KU-306 Internet Keyboard"
+msgstr "ViewSonic KU-306 Internet Keyboard"
+
+#: ../rules/base.xml.in.h:798
+msgid "Wang 724 keypad with Unicode additions (arrows and math operators)"
+msgstr "Цифровая клавиатура Wang 724 с дополнениями юникода (стрелки и математические операторы)"
+
+#: ../rules/base.xml.in.h:799
+msgid "Wang 724 keypad with Unicode additions (arrows and math operators). Math operators on default level"
+msgstr "Цифровая клавиатура Wang 724 с дополнениями юникода (стрелки и математические операторы). Математические операторы в ряду по умолчанию"
+
+#: ../rules/base.xml.in.h:800
+msgid "Winbook Model XP5"
+msgstr "Winbook Model XP5"
+
+#: ../rules/base.xml.in.h:801
+msgid "Wolof"
+msgstr "Волофская"
+
+#: ../rules/base.xml.in.h:802
+msgid "Yahoo! Internet Keyboard"
+msgstr "Yahoo! Internet Keyboard"
+
+#: ../rules/base.xml.in.h:803
+msgid "Yakut"
+msgstr "Якутская"
+
+#: ../rules/base.xml.in.h:804
+msgid "Yoruba"
+msgstr "Йорубская"
+
+#: ../rules/base.xml.in.h:805
+msgid "Zero-width non-joiner character at second level"
+msgstr "Несвязывающий символ нулевой ширины во втором ряду"
+
+#: ../rules/base.xml.in.h:806
+msgid "Zero-width non-joiner character at second level, non-breakable space character at third level"
+msgstr "Несвязывающий символ нулевой ширины во втором ряду, символ неразрывного пробела в третьем ряду"
+
+#: ../rules/base.xml.in.h:807
+msgid "Zero-width non-joiner character at second level, non-breakable space character at third level, nothing at fourth level"
+msgstr "Несвязывающий символ нулевой ширины во втором ряду, символ неразрывного пробела в третьем ряду, ничего в четвёртом"
+
+#: ../rules/base.xml.in.h:808
+msgid "Zero-width non-joiner character at second level, non-breakable space character at third level, thin non-breakable space at fourth level"
+msgstr "Несвязывающий символ нулевой ширины во втором ряду, символ неразрывного пробела в третьем ряду, тонкий неразрывный пробел в четвёртом ряду"
+
+#: ../rules/base.xml.in.h:809
+msgid "Zero-width non-joiner character at second level, non-breakable space character at third level, zero-width joiner at fourth level"
+msgstr "Несвязывающий символ нулевой ширины во втором ряду, символ неразрывного пробела в третьем ряду, связывающий символ нулевой ширины в четвёртом ряду"
+
+#: ../rules/base.xml.in.h:810
+msgid "Zero-width non-joiner character at second level, zero-width joiner character at third level"
+msgstr "Несвязывающий символ нулевой ширины во втором ряду, связывающий символ нулевой ширины в третьем ряду"
+
+#: ../rules/base.xml.in.h:811
+msgid "Zero-width non-joiner character at second level, zero-width joiner character at third level, non-breakable space character at fourth level"
+msgstr "Несвязывающий символ нулевой ширины во втором ряду, связывающий символ нулевой ширины в третьем ряду, символ неразрывного пробела в четвёртом ряду"
+
+#: ../rules/base.xml.in.h:812
+msgid "Zero-width non-joiner character at third level, zero-width joiner at fourth level"
+msgstr "Несвязывающий символ нулевой ширины в третьем ряду, связывающий символ нулевой ширины в четвёртом ряду"
+
+#: ../rules/base.xml.in.h:813
+msgid "ak"
+msgstr "ak"
+
+#: ../rules/base.xml.in.h:814
+msgid "am"
+msgstr "am"
+
+#: ../rules/base.xml.in.h:815
+msgid "ar"
+msgstr "ar"
+
+#: ../rules/base.xml.in.h:816
+msgid "avn"
+msgstr "avn"
+
+#: ../rules/base.xml.in.h:817
+msgid "az"
+msgstr "az"
+
+#: ../rules/base.xml.in.h:818
+msgid "be"
+msgstr "be"
+
+#: ../rules/base.xml.in.h:819
+msgid "ber"
+msgstr "ber"
+
+#: ../rules/base.xml.in.h:820
+msgid "bg"
+msgstr "bg"
+
+#: ../rules/base.xml.in.h:821
+msgid "bm"
+msgstr "bm"
+
+#: ../rules/base.xml.in.h:822
+msgid "bn"
+msgstr "bn"
+
+#: ../rules/base.xml.in.h:823
+msgid "brl"
+msgstr "brl"
+
+#: ../rules/base.xml.in.h:824
+msgid "bs"
+msgstr "bs"
+
+#: ../rules/base.xml.in.h:825
+msgid "ca"
+msgstr "ca"
+
+#: ../rules/base.xml.in.h:826
+msgid "chr"
+msgstr "chr"
+
+#: ../rules/base.xml.in.h:827
+msgid "cm"
+msgstr "cm"
+
+#: ../rules/base.xml.in.h:828
+msgid "crh"
+msgstr "crh"
+
+#: ../rules/base.xml.in.h:829
+msgid "cs"
+msgstr "cs"
+
+#: ../rules/base.xml.in.h:830
+msgid "da"
+msgstr "da"
+
+#: ../rules/base.xml.in.h:831
+msgid "de"
+msgstr "de"
+
+#: ../rules/base.xml.in.h:832
+msgid "dv"
+msgstr "dv"
+
+#: ../rules/base.xml.in.h:833
+msgid "dz"
+msgstr "dz"
+
+#: ../rules/base.xml.in.h:834
+msgid "ee"
+msgstr "ee"
+
+#: ../rules/base.xml.in.h:835 ../rules/base.extras.xml.in.h:34
+msgid "en"
+msgstr "en"
+
+#: ../rules/base.xml.in.h:836
+msgid "eo"
+msgstr "eo"
+
+#: ../rules/base.xml.in.h:837
+msgid "es"
+msgstr "es"
+
+#: ../rules/base.xml.in.h:838
+msgid "et"
+msgstr "et"
+
+#: ../rules/base.xml.in.h:839 ../rules/base.extras.xml.in.h:35
+msgid "fa"
+msgstr "fa"
+
+#: ../rules/base.xml.in.h:840
+msgid "ff"
+msgstr "ff"
+
+#: ../rules/base.xml.in.h:841
+msgid "fi"
+msgstr "fi"
+
+#: ../rules/base.xml.in.h:842
+msgid "fo"
+msgstr "fo"
+
+#: ../rules/base.xml.in.h:843 ../rules/base.extras.xml.in.h:36
+msgid "fr"
+msgstr "fr"
+
+#: ../rules/base.xml.in.h:844
+msgid "gaa"
+msgstr "gaa"
+
+#: ../rules/base.xml.in.h:845
+msgid "gr"
+msgstr "gr"
+
+#: ../rules/base.xml.in.h:846
+msgid "gu"
+msgstr "gu"
+
+#: ../rules/base.xml.in.h:847
+msgid "ha"
+msgstr "ha"
+
+#: ../rules/base.xml.in.h:848
+msgid "he"
+msgstr "he"
+
+#: ../rules/base.xml.in.h:849
+msgid "hi"
+msgstr "hi"
+
+#: ../rules/base.xml.in.h:850
+msgid "hr"
+msgstr "hr"
+
+#: ../rules/base.xml.in.h:851
+msgid "hu"
+msgstr "hu"
+
+#: ../rules/base.xml.in.h:852 ../rules/base.extras.xml.in.h:37
+msgid "hy"
+msgstr "hy"
+
+#: ../rules/base.xml.in.h:853
+msgid "ie"
+msgstr "ie"
+
+#: ../rules/base.xml.in.h:854
+msgid "ig"
+msgstr "ig"
+
+#: ../rules/base.xml.in.h:855
+msgid "ike"
+msgstr "ike"
+
+#: ../rules/base.xml.in.h:856
+msgid "in"
+msgstr "in"
+
+#: ../rules/base.xml.in.h:857
+msgid "is"
+msgstr "is"
+
+#: ../rules/base.xml.in.h:858
+msgid "it"
+msgstr "it"
+
+#: ../rules/base.xml.in.h:859
+msgid "ja"
+msgstr "ja"
+
+#: ../rules/base.xml.in.h:860
+msgid "ka"
+msgstr "ka"
+
+#: ../rules/base.xml.in.h:861
+msgid "ki"
+msgstr "ki"
+
+#: ../rules/base.xml.in.h:862
+msgid "kk"
+msgstr "kk"
+
+#: ../rules/base.xml.in.h:863
+msgid "km"
+msgstr "km"
+
+#: ../rules/base.xml.in.h:864
+msgid "kn"
+msgstr "kn"
+
+#: ../rules/base.xml.in.h:865
+msgid "ko"
+msgstr "ko"
+
+#: ../rules/base.xml.in.h:866
+msgid "ku"
+msgstr "ku"
+
+#: ../rules/base.xml.in.h:867
+msgid "lo"
+msgstr "lo"
+
+#: ../rules/base.xml.in.h:868 ../rules/base.extras.xml.in.h:39
+msgid "lt"
+msgstr "lt"
+
+#: ../rules/base.xml.in.h:869 ../rules/base.extras.xml.in.h:40
+msgid "lv"
+msgstr "lv"
+
+#: ../rules/base.xml.in.h:870
+msgid "mi"
+msgstr "mi"
+
+#: ../rules/base.xml.in.h:871
+msgid "mk"
+msgstr "mk"
+
+#: ../rules/base.xml.in.h:872
+msgid "ml"
+msgstr "ml"
+
+#: ../rules/base.xml.in.h:873
+msgid "mn"
+msgstr "mn"
+
+#: ../rules/base.xml.in.h:874
+msgid "mt"
+msgstr "mt"
+
+#: ../rules/base.xml.in.h:875
+msgid "my"
+msgstr "my"
+
+#: ../rules/base.xml.in.h:876
+msgid "ne"
+msgstr "ne"
+
+#: ../rules/base.xml.in.h:877
+msgid "nl"
+msgstr "nl"
+
+#: ../rules/base.xml.in.h:878
+msgid "no"
+msgstr "no"
+
+#: ../rules/base.xml.in.h:879
+msgid "or"
+msgstr "or"
+
+#: ../rules/base.xml.in.h:880
+msgid "pa"
+msgstr "pa"
+
+#: ../rules/base.xml.in.h:881
+msgid "ph"
+msgstr "ph"
+
+#: ../rules/base.xml.in.h:882 ../rules/base.extras.xml.in.h:41
+msgid "pl"
+msgstr "pl"
+
+#: ../rules/base.xml.in.h:883
+msgid "ps"
+msgstr "ps"
+
+#: ../rules/base.xml.in.h:884
+msgid "pt"
+msgstr "pt"
+
+#: ../rules/base.xml.in.h:885 ../rules/base.extras.xml.in.h:42
+msgid "ro"
+msgstr "ro"
+
+#: ../rules/base.xml.in.h:886 ../rules/base.extras.xml.in.h:43
+msgid "ru"
+msgstr "ru"
+
+#: ../rules/base.xml.in.h:887
+msgid "sd"
+msgstr "sd"
+
+#: ../rules/base.xml.in.h:888
+msgid "si"
+msgstr "si"
+
+#: ../rules/base.xml.in.h:889
+msgid "sk"
+msgstr "sk"
+
+#: ../rules/base.xml.in.h:890
+msgid "sl"
+msgstr "sl"
+
+#: ../rules/base.xml.in.h:891
+msgid "sq"
+msgstr "sq"
+
+#: ../rules/base.xml.in.h:892 ../rules/base.extras.xml.in.h:45
+msgid "sr"
+msgstr "sr"
+
+#: ../rules/base.xml.in.h:893
+msgid "sv"
+msgstr "sv"
+
+#: ../rules/base.xml.in.h:894
+msgid "sw"
+msgstr "sw"
+
+#: ../rules/base.xml.in.h:895
+msgid "syc"
+msgstr "syc"
+
+#: ../rules/base.xml.in.h:896
+msgid "ta"
+msgstr "ta"
+
+#: ../rules/base.xml.in.h:897
+msgid "te"
+msgstr "te"
+
+#: ../rules/base.xml.in.h:898
+msgid "tg"
+msgstr "tg"
+
+#: ../rules/base.xml.in.h:899
+msgid "th"
+msgstr "th"
+
+#: ../rules/base.xml.in.h:900
+msgid "tk"
+msgstr "tk"
+
+#: ../rules/base.xml.in.h:901
+msgid "tn"
+msgstr "tn"
+
+#: ../rules/base.xml.in.h:902
+msgid "tr"
+msgstr "tr"
+
+#: ../rules/base.xml.in.h:903
+msgid "uk"
+msgstr "uk"
+
+#: ../rules/base.xml.in.h:904
+msgid "ur"
+msgstr "ur"
+
+#: ../rules/base.xml.in.h:905
+msgid "uz"
+msgstr "uz"
+
+#: ../rules/base.xml.in.h:906
+msgid "vi"
+msgstr "vi"
+
+#: ../rules/base.xml.in.h:907
+msgid "wo"
+msgstr "wo"
+
+#: ../rules/base.xml.in.h:908
+msgid "xsy"
+msgstr "xsy"
+
+#: ../rules/base.xml.in.h:909
+msgid "yo"
+msgstr "yo"
+
+#: ../rules/base.xml.in.h:910
+msgid "zh"
+msgstr "zh"
+
+#: ../rules/base.extras.xml.in.h:1
+msgid "APL Keyboard Symbols"
+msgstr "APL Keyboard Symbols"
+
+#: ../rules/base.extras.xml.in.h:4
+msgid "Atsina"
+msgstr "Атсинская"
+
+#: ../rules/base.extras.xml.in.h:5
+msgid "Avestan"
+msgstr "Авестийская"
+
+#: ../rules/base.extras.xml.in.h:6
+msgid "Couer D'alene Salish"
+msgstr "Салишская кёр-д’ален"
+
+#: ../rules/base.extras.xml.in.h:8
+msgid "English (US, international AltGr Unicode combining)"
+msgstr "Английская (США, международная, объединённая с юникодным AltGr)"
+
+#: ../rules/base.extras.xml.in.h:9
+msgid "English (US, international AltGr Unicode combining, alternative)"
+msgstr "Английская (США, международная, объединённая с юникодным AltGr, альтернативная)"
+
+#: ../rules/base.extras.xml.in.h:11
+msgid "Kutenai"
+msgstr "Кутенайская"
+
+#: ../rules/base.extras.xml.in.h:13
+msgid "Latvian (US Colemak)"
+msgstr "Латышская (Коулмак США)"
+
+#: ../rules/base.extras.xml.in.h:14
+msgid "Latvian (US Colemak, apostrophe variant)"
+msgstr "Латышская (Коулмак США, вариант с апострофом)"
+
+#: ../rules/base.extras.xml.in.h:15
+msgid "Latvian (US Dvorak)"
+msgstr "Латышская (Дворак США)"
+
+#: ../rules/base.extras.xml.in.h:16
+msgid "Latvian (US Dvorak, Y variant)"
+msgstr "Латышская (Дворак США, вариант с Y)"
+
+#: ../rules/base.extras.xml.in.h:17
+msgid "Latvian (US Dvorak, minus variant)"
+msgstr "Латышская (Дворак США, вариант с минусом)"
+
+#: ../rules/base.extras.xml.in.h:18
+msgid "Latvian (programmer US Dvorak)"
+msgstr "Латышская (Дворак США для программистов)"
+
+#: ../rules/base.extras.xml.in.h:19
+msgid "Latvian (programmer US Dvorak, Y variant)"
+msgstr "Латышская (Дворак США для программистов, вариант с Y)"
+
+#: ../rules/base.extras.xml.in.h:20
+msgid "Latvian (programmer US Dvorak, minus variant)"
+msgstr "Латышская (Дворак США для программистов, вариант с минусом)"
+
+#: ../rules/base.extras.xml.in.h:22
+msgid "Lithuanian (US Dvorak with Lithuanian letters)"
+msgstr "Литовская (Дворак США с литовскими буквами)"
+
+#: ../rules/base.extras.xml.in.h:25
+msgid "Polish (international with dead keys)"
+msgstr "Польская (международная со спец. клавишами)"
+
+#: ../rules/base.extras.xml.in.h:27
+msgid "Romanian (ergonomic Touchtype)"
+msgstr "Румынская (эргономичная для слепой печати)"
+
+#: ../rules/base.extras.xml.in.h:29
+msgid "Russian (with UKR and BEL layout)"
+msgstr "Русская (с укр. и белорус. буквами на 3-ем уровне)"
+
+#: ../rules/base.extras.xml.in.h:30
+msgid "Secwepemctsin"
+msgstr "Secwepemctsin"
+
+#: ../rules/base.extras.xml.in.h:32
+msgid "Serbian (combining accents instead of dead keys)"
+msgstr "Сербская (объединённые надбуквенные знаки вместе спец. клавиш (dead keys))"
+
+#: ../rules/base.extras.xml.in.h:33
+msgid "apl"
+msgstr "apl"
+
+#: ../rules/base.extras.xml.in.h:38
+msgid "kut"
+msgstr "kut"
+
+#: ../rules/base.extras.xml.in.h:44
+msgid "shs"
+msgstr "shs"
+
+#~ msgid "Afg"
+#~ msgstr "Afg"
+
+#~ msgid "Chinese (Tibetan)"
+#~ msgstr "Китайская (тибетская)"
+
+#~ msgid "Chinese (Uyghur)"
+#~ msgstr "Китайская (уйгурская)"
+
+#~ msgid "Danish (Mac)"
+#~ msgstr "Датская (Mac)"
+
+#~ msgid "English (UK, Mac)"
+#~ msgstr "Английская (Великобритания, Mac)"
+
+#~ msgid "Finnish (Mac)"
+#~ msgstr "Финская (Mac)"
+
+#~ msgid "Finnish (northern Saami)"
+#~ msgstr "Финская (cеверная cаамская)"
+
+#~ msgid "French (Occitan)"
+#~ msgstr "Французская (окситанский язык)"
+
+#~ msgid "GBr"
+#~ msgstr "GBr"
+
+#~ msgid "German (Romanian keyboard with German letters)"
+#~ msgstr "Немецкая (румынская клавиатура с немецкими буквами)"
+
+#~ msgid "German (Romanian keyboard with German letters, eliminate dead keys)"
+#~ msgstr "Немецкая (румынская клавиатура с немецкими буквами, без спец. клавиш (dead keys))"
+
+#~ msgid "Irish (Ogham)"
+#~ msgstr "Ирландская (Огхам)"
+
+#~ msgid "Italian (Georgian)"
+#~ msgstr "Итальянская (грузинская)"
+
+#~ msgid "Kurdish (Iran, latin alt-Q)"
+#~ msgstr "Курдская (Иран, латинская alt-Q)"
+
+#~ msgid "Māori"
+#~ msgstr "Маорийская"
+
+#~ msgid "Norwegian (Northern Saami"
+#~ msgstr "Норвежская (Северная Саамская)"
+
+#~ msgid "Philippines - Dvorak (Baybayin)"
+#~ msgstr "Филиппинская (Дворак, байбайин)"
+
+#~ msgid "Portuguese (Nativo for Esperanto)"
+#~ msgstr "Португальская (Nativo для эсперанто)"
+
+#~ msgid "Romanian (Crimean Tatar Dobruca-2 Q)"
+#~ msgstr "Румынская (крымско-татарская Dobruca-2 Q)"
+
+#~ msgid "Romanian (Crimean Tatar Turkish Alt-Q)"
+#~ msgstr "Румынская (крымско-татарская турецкая Alt-Q)"
+
+#~ msgid "Romanian (Crimean Tatar Turkish F)"
+#~ msgstr "Румынская (крымско-татарская турецкая F)"
+
+#~ msgid "Russian (Chuvash)"
+#~ msgstr "Русская (чувашская)"
+
+#~ msgid "Russian (Kalmyk)"
+#~ msgstr "Русская (калмыцкая)"
+
+#~ msgid "Russian (Komi)"
+#~ msgstr "Русская (комякская)"
+
+#~ msgid "Russian (Mari)"
+#~ msgstr "Русская (марийская)"
+
+#~ msgid "Russian (Ossetian, legacy)"
+#~ msgstr "Русская (осетинская, устаревшая)"
+
+#~ msgid "Russian (Serbian)"
+#~ msgstr "Русская (сербская)"
+
+#~ msgid "Russian (Tatar)"
+#~ msgstr "Русская (татарская)"
+
+#~ msgid "Russian (Udmurt)"
+#~ msgstr "Русская (удмуртская)"
+
+#~ msgid "Russian (Yakut)"
+#~ msgstr "Русская (якутская)"
+
+#~ msgid "Spanish (Mac)"
+#~ msgstr "Испанская (Mac)"
+
+#~ msgid "Swedish (northern Saami)"
+#~ msgstr "Шведская (Северная Саамская)"
+
+#~ msgid "Swiss"
+#~ msgstr "Швейцарская"
+
+#~ msgid "Swiss (legacy)"
+#~ msgstr "Швейцарская (унаследованная)"
+
+#~ msgid "Turkish (Crimean Tatar Turkish Alt-Q)"
+#~ msgstr "Турецкая (крымско-татарская турецкая Alt-Q)"
+
+#~ msgid "Turkish (Crimean Tatar Turkish F)"
+#~ msgstr "Турецкая (крымско-татарская турецкая F)"
+
+#~ msgid "Turkish (Crimean Tatar Turkish Q)"
+#~ msgstr "Турецкая (крымско-татарская турецкая Q)"
+
+#~ msgid "Ukrainian (Crimean Tatar Turkish Alt-Q)"
+#~ msgstr "Украинская (крымско-татарская турецкая Alt-Q)"
+
+#~ msgid "Ukrainian (Crimean Tatar Turkish F)"
+#~ msgstr "Украинская (крымско-татарская турецкая F)"
+
+#~ msgid "Ukrainian (Crimean Tatar Turkish Q)"
+#~ msgstr "Украинская (крымско-татарская турецкая Q)"
+
+#~ msgid "Ukrainian (standard RSTU on Russian layout)"
+#~ msgstr "Украинская (стандартная RSTU в русской раскладке)"
+
+#~ msgid "irq"
+#~ msgstr "irq"
+
+#~ msgid "srp"
+#~ msgstr "srp"
+
+#~ msgid "twn"
+#~ msgstr "twn"
+
+#~ msgid "APL"
+#~ msgstr "APL"
+
+#~ msgid "Iran"
+#~ msgstr "Иран"
+
+#~ msgid "Lithuania"
+#~ msgstr "Литва"
+
+#~ msgid "Lithuania - Dvorak"
+#~ msgstr "Литва - Дворак"
+
+#~ msgid "Ltu"
+#~ msgstr "Ltu"
+
+#~ msgid "Romania"
+#~ msgstr "Румыния"
+
+#~ msgid "Rou"
+#~ msgstr "Rou"
+
+#~ msgid "Rus"
+#~ msgstr "Rus"
+
+#~ msgid "Russia"
+#~ msgstr "Россия"
+
+#~ msgid "Serbia"
+#~ msgstr "Сербия"
+
+#~ msgid "Srb"
+#~ msgstr "Srb"
+
+#~ msgid "USA"
+#~ msgstr "США"
+
+#~ msgid "(F)"
+#~ msgstr "(F)"
+
+#~ msgid "Alb"
+#~ msgstr "Alb"
+
+#~ msgid "Alt-Q"
+#~ msgstr "Alt-Q"
+
+#~ msgid "Alternative"
+#~ msgstr "Альтернативная"
+
+#~ msgid "Alternative Phonetic"
+#~ msgstr "Альтернативная Фонетическая"
+
+#~ msgid "Alternative international"
+#~ msgstr "Альтернативная международная"
+
+#~ msgid "And"
+#~ msgstr "And"
+
+#~ msgid "Andorra"
+#~ msgstr "Андорра"
+
+#~ msgid "Ara"
+#~ msgstr "Ara"
+
+#~ msgid "Arm"
+#~ msgstr "Arm"
+
+#~ msgid "Aut"
+#~ msgstr "Aut"
+
+#~ msgid "Aze"
+#~ msgstr "Aze"
+
+#~ msgid "Bangladesh"
+#~ msgstr "Бангладеш"
+
+#~ msgid "Bel"
+#~ msgstr "Bel"
+
+#~ msgid "Bgd"
+#~ msgstr "Bgd"
+
+#~ msgid "Bhutan"
+#~ msgstr "Бутан"
+
+#~ msgid "Bih"
+#~ msgstr "Bih"
+
+#~ msgid "Blr"
+#~ msgstr "Blr"
+
+#~ msgid "Bosnia and Herzegovina"
+#~ msgstr "Босния и Герцеговина"
+
+#~ msgid "Bra"
+#~ msgstr "Bra"
+
+#~ msgid "Brazil"
+#~ msgstr "Бразилия"
+
+#~ msgid "Breton"
+#~ msgstr "Бретонская"
+
+#~ msgid "Bwa"
+#~ msgstr "Bwa"
+
+#~ msgid "COD"
+#~ msgstr "COD"
+
+#~ msgid "CRULP"
+#~ msgstr "CRULP"
+
+#~ msgid "Canada"
+#~ msgstr "Канада"
+
+#~ msgid "Cedilla"
+#~ msgstr "Седиль"
+
+#~ msgid "Chn"
+#~ msgstr "Chn"
+
+#~ msgid "Classic"
+#~ msgstr "Классическая"
+
+#~ msgid "Colemak"
+#~ msgstr "Colemak"
+
+#~ msgid "Cyrillic"
+#~ msgstr "Кириллица"
+
+#~ msgid "Cze"
+#~ msgstr "Cze"
+
+#~ msgid "DOS"
+#~ msgstr "DOS"
+
+#~ msgid "Dead acute"
+#~ msgstr "Спец. символ Dead acute"
+
+#~ msgid "Denmark"
+#~ msgstr "Дания"
+
+#~ msgid "Deu"
+#~ msgstr "Deu"
+
+#~ msgid "Dnk"
+#~ msgstr "Dnk"
+
+#~ msgid "Dvorak"
+#~ msgstr "Дворак"
+
+#~ msgid "Eastern"
+#~ msgstr "Восточный"
+
+#~ msgid "Epo"
+#~ msgstr "Epo"
+
+#~ msgid "Ergonomic"
+#~ msgstr "Ergonomic"
+
+#~ msgid "Est"
+#~ msgstr "Est"
+
+#~ msgid "Ethiopia"
+#~ msgstr "Эфиопия"
+
+#~ msgid "Extended"
+#~ msgstr "Расширенная"
+
+#~ msgid "Finland"
+#~ msgstr "Финляндия"
+
+#~ msgid "Fra"
+#~ msgstr "Fra"
+
+#~ msgid "France"
+#~ msgstr "Франция"
+
+#~ msgid "GILLBT"
+#~ msgstr "GILLBT"
+
+#~ msgid "Georgia"
+#~ msgstr "Грузия"
+
+#~ msgid "Ghana"
+#~ msgstr "Гана"
+
+#~ msgid "Gin"
+#~ msgstr "Gin"
+
+#~ msgid "Grc"
+#~ msgstr "Grc"
+
+#~ msgid "Guinea"
+#~ msgstr "Гвинея"
+
+#~ msgid "Homophonic"
+#~ msgstr "Омофоническая"
+
+#~ msgid "Hrv"
+#~ msgstr "Hrv"
+
+#~ msgid "Hun"
+#~ msgstr "Hun"
+
+#~ msgid "Ind"
+#~ msgstr "Ind"
+
+#~ msgid "Ireland"
+#~ msgstr "Ирландия"
+
+#~ msgid "Irl"
+#~ msgstr "Irl"
+
+#~ msgid "Irn"
+#~ msgstr "Irn"
+
+#~ msgid "Israel"
+#~ msgstr "Израиль"
+
+#~ msgid "Jpn"
+#~ msgstr "Jpn"
+
+#~ msgid "Kana"
+#~ msgstr "Кана"
+
+#~ msgid "Kana 86"
+#~ msgstr "Kana 86"
+
+#~ msgid "Kenya"
+#~ msgstr "Кения"
+
+#~ msgid "Kgz"
+#~ msgstr "Kgz"
+
+#~ msgid "Khm"
+#~ msgstr "Khm"
+
+#~ msgid "Korea, Republic of"
+#~ msgstr "Республика Корея"
+
+#~ msgid "Ktunaxa"
+#~ msgstr "Кутенай"
+
+#~ msgid "LEKP"
+#~ msgstr "LEKP"
+
+#~ msgid "LEKPa"
+#~ msgstr "LEKPa"
+
+#~ msgid "Laos"
+#~ msgstr "Лаос"
+
+#~ msgid "Latin"
+#~ msgstr "Латинская"
+
+#~ msgid "Left hand"
+#~ msgstr "Левая рука"
+
+#~ msgid "Lva"
+#~ msgstr "Lva"
+
+#~ msgid "MESS"
+#~ msgstr "MESS"
+
+#~ msgid "MNE"
+#~ msgstr "MNE"
+
+#~ msgid "Macintosh (International)"
+#~ msgstr "Macintosh (международная)"
+
+#~ msgid "Maldives"
+#~ msgstr "Мальдивы"
+
+#~ msgid "Mali"
+#~ msgstr "Мали"
+
+#~ msgid "Mao"
+#~ msgstr "Mao"
+
+#~ msgid "Mkd"
+#~ msgstr "Mkd"
+
+#~ msgid "Mli"
+#~ msgstr "Mli"
+
+#~ msgid "Mmr"
+#~ msgstr "Mmr"
+
+#~ msgid "Mng"
+#~ msgstr "Mng"
+
+#~ msgid "Myanmar"
+#~ msgstr "Мьянма"
+
+#~ msgid "NLA"
+#~ msgstr "NLA"
+
+#~ msgid "Nativo"
+#~ msgstr "Nativo"
+
+#~ msgid "Neo 2"
+#~ msgstr "Neo 2"
+
+#~ msgid "Netherlands"
+#~ msgstr "Нидерланды"
+
+#~ msgid "Nigeria"
+#~ msgstr "Нигерия"
+
+#~ msgid "Nld"
+#~ msgstr "Nld"
+
+#~ msgid "Nor"
+#~ msgstr "Nor"
+
+#~ msgid "Norway"
+#~ msgstr "Норвегия"
+
+#~ msgid "OLPC Dari"
+#~ msgstr "OLPC Dari"
+
+#~ msgid "OLPC Pashto"
+#~ msgstr "OLPC Pashto"
+
+#~ msgid "OLPC Southern Uzbek"
+#~ msgstr "Южно-узбекский OLPC"
+
+#~ msgid "Ossetian"
+#~ msgstr "Осетинская"
+
+#~ msgid "Phonetic"
+#~ msgstr "Фонетическая"
+
+#~ msgid "Phonetic Winkeys"
+#~ msgstr "Фонетическая с клавишами Win"
+
+#~ msgid "Pol"
+#~ msgstr "Pol"
+
+#~ msgid "Poland"
+#~ msgstr "Польша"
+
+#~ msgid "Probhat"
+#~ msgstr "Пробат"
+
+#~ msgid "Prt"
+#~ msgstr "Prt"
+
+#~ msgid "SRB"
+#~ msgstr "SRB"
+
+#~ msgid "Sen"
+#~ msgstr "Sen"
+
+#~ msgid "Senegal"
+#~ msgstr "Сенегал"
+
+#~ msgid "Simple"
+#~ msgstr "Простая"
+
+#~ msgid "Southern Uzbek"
+#~ msgstr "Южно-узбекская"
+
+#~ msgid "Spain"
+#~ msgstr "Испания"
+
+#~ msgid "Sri Lanka"
+#~ msgstr "Шри Ланка"
+
+#~ msgid "Standard"
+#~ msgstr "Стандартная"
+
+#~ msgid "Svk"
+#~ msgstr "Svk"
+
+#~ msgid "Svn"
+#~ msgstr "Svn"
+
+#~ msgid "Swe"
+#~ msgstr "Swe"
+
+#~ msgid "Syria"
+#~ msgstr "Сирия"
+
+#~ msgid "Tha"
+#~ msgstr "Tha"
+
+#~ msgid "Tifinagh"
+#~ msgstr "Тифинагская"
+
+#~ msgid "Tjk"
+#~ msgstr "Tjk"
+
+#~ msgid "Typewriter"
+#~ msgstr "Печатная машинка"
+
+#~ msgid "Tza"
+#~ msgstr "Tza"
+
+#~ msgid "Ukr"
+#~ msgstr "Ukr"
+
+#~ msgid "United Kingdom"
+#~ msgstr "Великобритания"
+
+#~ msgid "Uzb"
+#~ msgstr "Uzb"
+
+#~ msgid "Vnm"
+#~ msgstr "Vnm"
+
+#~ msgid "Western"
+#~ msgstr "Западная"
+
+#~ msgid "With EuroSign on 5"
+#~ msgstr "С символом евро на клавише 5"
+
+#~ msgid "With guillemets"
+#~ msgstr "С кавычками ёлочками"
+
+#~ msgid "Zaf"
+#~ msgstr "Zaf"
+
+#~ msgid "azerty"
+#~ msgstr "azerty"
+
+#~ msgid "digits"
+#~ msgstr "цифры"
+
+#~ msgid "lyx"
+#~ msgstr "lyx"
+
+#~ msgid "qwertz"
+#~ msgstr "qwertz"
+
+#~ msgid "2"
+#~ msgstr "2"
+
+#~ msgid "4"
+#~ msgstr "4"
+
+#~ msgid "5"
+#~ msgstr "5"
+
+#~ msgid "E"
+#~ msgstr "E"
+
+#~ msgid "LAm"
+#~ msgstr "LAm"