<<<<<<< HEAD
# SOME DESCRIPTIVE TITLE.
# Copyright (C) YEAR THE PACKAGE'S COPYRIGHT HOLDER
# This file is distributed under the same license as the PACKAGE package.
# FIRST AUTHOR <EMAIL@ADDRESS>, YEAR.
#
#, fuzzy
msgid ""
msgstr ""
"Project-Id-Version: PACKAGE VERSION\n"
"Report-Msgid-Bugs-To: svu@users.sourceforge.net\n"
"POT-Creation-Date: 2011-04-03 20:43+0100\n"
"PO-Revision-Date: YEAR-MO-DA HO:MI+ZONE\n"
"Last-Translator: FULL NAME <EMAIL@ADDRESS>\n"
"Language-Team: LANGUAGE <LL@li.org>\n"
"Language: \n"
"MIME-Version: 1.0\n"
"Content-Type: text/plain; charset=UTF-8\n"
"Content-Transfer-Encoding: 8bit\n"

#: ../rules/base.xml.in.h:1
msgid "&lt;Less/Greater&gt;"
msgstr ""

#: ../rules/base.xml.in.h:2
msgid ""
"&lt;Less/Greater&gt; (chooses 3rd level, latches when pressed together with "
"another 3rd-level-chooser)"
msgstr ""

#: ../rules/base.xml.in.h:3
msgid ""
"&lt;Less/Greater&gt; chooses 5th level and activates level5-Lock when "
"pressed together with another 5th-level-chooser, one press releases the lock"
msgstr ""

#: ../rules/base.xml.in.h:4
msgid ""
"&lt;Less/Greater&gt; chooses 5th level, locks when pressed together with "
"another 5th-level-chooser"
msgstr ""

#: ../rules/base.xml.in.h:5
msgid ""
"&lt;Less/Greater&gt; chooses 5th level, locks when pressed together with "
"another 5th-level-chooser, one press releases the lock"
msgstr ""

#: ../rules/base.xml.in.h:6
msgid "A4Tech KB-21"
msgstr ""

#: ../rules/base.xml.in.h:7
msgid "A4Tech KBS-8"
msgstr ""

#: ../rules/base.xml.in.h:8
msgid "A4Tech Wireless Desktop RFKB-23"
msgstr ""

#: ../rules/base.xml.in.h:9
msgid "ATM/phone-style"
msgstr ""

#: ../rules/base.xml.in.h:10
msgid "Acer AirKey V"
msgstr ""

#: ../rules/base.xml.in.h:11
msgid "Acer C300"
msgstr ""

#: ../rules/base.xml.in.h:12
msgid "Acer Ferrari 4000"
msgstr ""

#: ../rules/base.xml.in.h:13
msgid "Acer Laptop"
msgstr ""

#: ../rules/base.xml.in.h:14
msgid "Add the standard behavior to Menu key"
msgstr ""

#: ../rules/base.xml.in.h:15
msgid "Adding Esperanto circumflexes (supersigno)"
msgstr ""

#: ../rules/base.xml.in.h:16
msgid "Adding currency signs to certain keys"
msgstr ""

#: ../rules/base.xml.in.h:17
msgid "Advance Scorpius KI"
msgstr ""

#: ../rules/base.xml.in.h:18
msgid "Afg"
msgstr ""

#: ../rules/base.xml.in.h:19
msgid "Afghani"
msgstr ""

#: ../rules/base.xml.in.h:20
msgid "Akan"
msgstr ""

#: ../rules/base.xml.in.h:21
msgid "Albanian"
msgstr ""

#: ../rules/base.xml.in.h:22
msgid "Alt and Meta are on Alt keys"
msgstr ""

#: ../rules/base.xml.in.h:23
msgid "Alt is mapped to Right Win, Super to Menu"
msgstr ""

#: ../rules/base.xml.in.h:24
msgid "Alt+Caps Lock"
msgstr ""

#: ../rules/base.xml.in.h:25
msgid "Alt+Ctrl"
msgstr ""

#: ../rules/base.xml.in.h:26
msgid "Alt+Shift"
msgstr ""

#: ../rules/base.xml.in.h:27
msgid "Alt+Space"
msgstr ""

#: ../rules/base.xml.in.h:28
msgid "Alt/Win key behavior"
msgstr ""

#: ../rules/base.xml.in.h:29
msgid "Amharic"
msgstr ""

#: ../rules/base.xml.in.h:30
msgid "Any Alt key"
msgstr ""

#: ../rules/base.xml.in.h:31
msgid "Any Win key"
msgstr ""

#: ../rules/base.xml.in.h:32
msgid "Any Win key (while pressed)"
msgstr ""

#: ../rules/base.xml.in.h:33
msgid "Apple"
msgstr ""

#: ../rules/base.xml.in.h:34
msgid "Apple Aluminium Keyboard (ANSI)"
msgstr ""

#: ../rules/base.xml.in.h:35
msgid "Apple Aluminium Keyboard (ISO)"
msgstr ""

#: ../rules/base.xml.in.h:36
msgid "Apple Aluminium Keyboard (JIS)"
msgstr ""

#: ../rules/base.xml.in.h:37
msgid ""
"Apple Aluminium Keyboard: emulate PC keys (Print, Scroll Lock, Pause, Num "
"Lock)"
msgstr ""

#: ../rules/base.xml.in.h:38
msgid "Apple Laptop"
msgstr ""

#: ../rules/base.xml.in.h:39
msgid "Arabic"
msgstr ""

#: ../rules/base.xml.in.h:40
msgid "Arabic (Buckwalter)"
msgstr ""

#: ../rules/base.xml.in.h:41
msgid "Arabic (Morocco)"
msgstr ""

#: ../rules/base.xml.in.h:42
msgid "Arabic (Pakistan)"
msgstr ""

#: ../rules/base.xml.in.h:43
msgid "Arabic (Syria)"
msgstr ""

#: ../rules/base.xml.in.h:44
msgid "Arabic (azerty)"
msgstr ""

#: ../rules/base.xml.in.h:45
msgid "Arabic (azerty/digits)"
msgstr ""

#: ../rules/base.xml.in.h:46
msgid "Arabic (digits)"
msgstr ""

#: ../rules/base.xml.in.h:47
msgid "Arabic (qwerty)"
msgstr ""

#: ../rules/base.xml.in.h:48
msgid "Arabic (qwerty/digits)"
msgstr ""

#: ../rules/base.xml.in.h:49
msgid "Armenian"
msgstr ""

#: ../rules/base.xml.in.h:50
msgid "Armenian (alternative eastern)"
msgstr ""

#: ../rules/base.xml.in.h:51
msgid "Armenian (alternative phonetic)"
msgstr ""

#: ../rules/base.xml.in.h:52
msgid "Armenian (eastern)"
msgstr ""

#: ../rules/base.xml.in.h:53
msgid "Armenian (phonetic)"
msgstr ""

#: ../rules/base.xml.in.h:54
msgid "Armenian (western)"
msgstr ""

#: ../rules/base.xml.in.h:55
msgid "Asus Laptop"
msgstr ""

#: ../rules/base.xml.in.h:56
msgid "At bottom left"
msgstr ""

#: ../rules/base.xml.in.h:57
msgid "At left of 'A'"
msgstr ""

#: ../rules/base.xml.in.h:58
msgid "Avatime"
msgstr ""

#: ../rules/base.xml.in.h:59
msgid "Azerbaijan (Cyrillic)"
msgstr ""

#: ../rules/base.xml.in.h:60
msgid "Azerbaijani"
msgstr ""

#: ../rules/base.xml.in.h:61
msgid "Azona RF2300 wireless Internet Keyboard"
msgstr ""

#: ../rules/base.xml.in.h:62
msgid "BTC 5090"
msgstr ""

#: ../rules/base.xml.in.h:63
msgid "BTC 5113RF Multimedia"
msgstr ""

#: ../rules/base.xml.in.h:64
msgid "BTC 5126T"
msgstr ""

#: ../rules/base.xml.in.h:65
msgid "BTC 6301URF"
msgstr ""

#: ../rules/base.xml.in.h:66
msgid "BTC 9000"
msgstr ""

#: ../rules/base.xml.in.h:67
msgid "BTC 9000A"
msgstr ""

#: ../rules/base.xml.in.h:68
msgid "BTC 9001AH"
msgstr ""

#: ../rules/base.xml.in.h:69
msgid "BTC 9019U"
msgstr ""

#: ../rules/base.xml.in.h:70
msgid "BTC 9116U Mini Wireless Internet and Gaming"
msgstr ""

#: ../rules/base.xml.in.h:71
msgid "Backslash"
msgstr ""

#: ../rules/base.xml.in.h:72
msgid ""
"Backslash chooses 3rd level, latches when pressed together with another 3rd-"
"level-chooser)"
msgstr ""

#: ../rules/base.xml.in.h:73
msgid "Bambara"
msgstr ""

#: ../rules/base.xml.in.h:74
msgid "Belarusian"
msgstr ""

#: ../rules/base.xml.in.h:75
msgid "Belarusian (Latin)"
msgstr ""

#: ../rules/base.xml.in.h:76
msgid "Belarusian (legacy)"
msgstr ""

#: ../rules/base.xml.in.h:77
msgid "Belgian"
msgstr ""

#: ../rules/base.xml.in.h:78
msgid "Belgian (ISO alternate)"
msgstr ""

#: ../rules/base.xml.in.h:79
msgid "Belgian (Sun dead keys)"
msgstr ""

#: ../rules/base.xml.in.h:80
msgid "Belgian (Wang model 724 azerty)"
msgstr ""

#: ../rules/base.xml.in.h:81
msgid "Belgian (alternative)"
msgstr ""

#: ../rules/base.xml.in.h:82
msgid "Belgian (alternative, Sun dead keys)"
msgstr ""

#: ../rules/base.xml.in.h:83
msgid "Belgian (alternative, latin-9 only)"
msgstr ""

#: ../rules/base.xml.in.h:84
msgid "Belgian (eliminate dead keys)"
msgstr ""

#: ../rules/base.xml.in.h:85
msgid "BenQ X-Touch"
msgstr ""

#: ../rules/base.xml.in.h:86
msgid "BenQ X-Touch 730"
msgstr ""

#: ../rules/base.xml.in.h:87
msgid "BenQ X-Touch 800"
msgstr ""

#: ../rules/base.xml.in.h:88
msgid "Bengali"
msgstr ""

#: ../rules/base.xml.in.h:89
msgid "Bengali (Probhat)"
msgstr ""

#: ../rules/base.xml.in.h:90
msgid "Berber (Morocco, Tifinagh alternative phonetic)"
msgstr ""

#: ../rules/base.xml.in.h:91
msgid "Berber (Morocco, Tifinagh alternative)"
msgstr ""

#: ../rules/base.xml.in.h:92
msgid "Berber (Morocco, Tifinagh extended phonetic)"
msgstr ""

#: ../rules/base.xml.in.h:93
msgid "Berber (Morocco, Tifinagh extended)"
msgstr ""

#: ../rules/base.xml.in.h:94
msgid "Berber (Morocco, Tifinagh phonetic)"
msgstr ""

#: ../rules/base.xml.in.h:95
msgid "Berber (Morocco, Tifinagh)"
msgstr ""

#: ../rules/base.xml.in.h:96
msgid "Bosnian"
msgstr ""

#: ../rules/base.xml.in.h:97
msgid "Bosnian (US keyboard with Bosnian digraphs)"
msgstr ""

#: ../rules/base.xml.in.h:98
msgid "Bosnian (US keyboard with Bosnian letters)"
msgstr ""

#: ../rules/base.xml.in.h:99
msgid "Bosnian (use Bosnian digraphs)"
msgstr ""

#: ../rules/base.xml.in.h:100
msgid "Bosnian (use guillemets for quotes)"
msgstr ""

#: ../rules/base.xml.in.h:101
msgid "Both Alt keys together"
msgstr ""

#: ../rules/base.xml.in.h:102
msgid "Both Ctrl keys together"
msgstr ""

#: ../rules/base.xml.in.h:103
msgid "Both Shift keys together"
msgstr ""

#: ../rules/base.xml.in.h:104
msgid "Both Shift-Keys together activate Caps Lock, one Shift-Key deactivates"
msgstr ""

#: ../rules/base.xml.in.h:105
msgid "Both Shift-Keys together toggle Caps Lock"
msgstr ""

#: ../rules/base.xml.in.h:106
msgid "Both Shift-Keys together toggle ShiftLock"
msgstr ""

#: ../rules/base.xml.in.h:107
msgid "Braille"
msgstr ""

#: ../rules/base.xml.in.h:108
msgid "Braille (left hand)"
msgstr ""

#: ../rules/base.xml.in.h:109
msgid "Braille (right hand)"
msgstr ""

#: ../rules/base.xml.in.h:110
msgid "Brother Internet Keyboard"
msgstr ""

#: ../rules/base.xml.in.h:111
msgid "Bulgarian"
msgstr ""

#: ../rules/base.xml.in.h:112
msgid "Bulgarian (new phonetic)"
msgstr ""

#: ../rules/base.xml.in.h:113
msgid "Bulgarian (traditional phonetic)"
msgstr ""

#: ../rules/base.xml.in.h:114
msgid "Burmese"
msgstr ""

#: ../rules/base.xml.in.h:115
msgid "Canadian Multilingual"
msgstr ""

#: ../rules/base.xml.in.h:116
msgid "Canadian Multilingual (first part)"
msgstr ""

#: ../rules/base.xml.in.h:117
msgid "Canadian Multilingual (second part)"
msgstr ""

#: ../rules/base.xml.in.h:118
msgid "Caps Lock"
msgstr ""

#: ../rules/base.xml.in.h:119
msgid ""
"Caps Lock (chooses 3rd level, latches when pressed together with another 3rd-"
"level-chooser)"
msgstr ""

#: ../rules/base.xml.in.h:120
msgid "Caps Lock (to first layout), Shift+Caps Lock (to last layout)"
msgstr ""

#: ../rules/base.xml.in.h:121
msgid ""
"Caps Lock (while pressed), Alt+Caps Lock does the original capslock action"
msgstr ""

#: ../rules/base.xml.in.h:122
msgid "Caps Lock acts as Shift with locking. Shift \"pauses\" Caps Lock"
msgstr ""

#: ../rules/base.xml.in.h:123
msgid "Caps Lock acts as Shift with locking. Shift doesn't affect Caps Lock"
msgstr ""

#: ../rules/base.xml.in.h:124
msgid "Caps Lock is disabled"
msgstr ""

#: ../rules/base.xml.in.h:125
msgid "Caps Lock key behavior"
msgstr ""

#: ../rules/base.xml.in.h:126
msgid "Caps Lock toggles Shift so all keys are affected"
msgstr ""

#: ../rules/base.xml.in.h:127
msgid "Caps Lock toggles normal capitalization of alphabetic characters"
msgstr ""

#: ../rules/base.xml.in.h:128
msgid "Caps Lock uses internal capitalization. Shift \"pauses\" Caps Lock"
msgstr ""

#: ../rules/base.xml.in.h:129
msgid "Caps Lock uses internal capitalization. Shift doesn't affect Caps Lock"
msgstr ""

#: ../rules/base.xml.in.h:130
msgid "Catalan"
msgstr ""

#: ../rules/base.xml.in.h:131
msgid "Cherokee"
msgstr ""

#: ../rules/base.xml.in.h:132
msgid "Cherry B.UNLIMITED"
msgstr ""

#: ../rules/base.xml.in.h:133
msgid "Cherry Blue Line CyBo@rd"
msgstr ""

#: ../rules/base.xml.in.h:134
msgid "Cherry Blue Line CyBo@rd (alternate option)"
msgstr ""

#: ../rules/base.xml.in.h:135
msgid "Cherry CyBo@rd USB-Hub"
msgstr ""

#: ../rules/base.xml.in.h:136
msgid "Cherry CyMotion Expert"
msgstr ""

#: ../rules/base.xml.in.h:137
msgid "Cherry CyMotion Master Linux"
msgstr ""

#: ../rules/base.xml.in.h:138
msgid "Cherry CyMotion Master XPress"
msgstr ""

#: ../rules/base.xml.in.h:139
msgid "Chicony Internet Keyboard"
msgstr ""

#: ../rules/base.xml.in.h:140
msgid "Chicony KB-9885"
msgstr ""

#: ../rules/base.xml.in.h:141
msgid "Chicony KU-0108"
msgstr ""

#: ../rules/base.xml.in.h:142
msgid "Chicony KU-0420"
msgstr ""

#: ../rules/base.xml.in.h:143
msgid "Chinese"
msgstr ""

#: ../rules/base.xml.in.h:144
msgid "Chinese (Tibetan with ASCII numerals)"
msgstr ""

#: ../rules/base.xml.in.h:145
msgid "Chinese (Tibetan)"
msgstr ""

#: ../rules/base.xml.in.h:146
msgid "Chinese (Uyghur)"
msgstr ""

#: ../rules/base.xml.in.h:147
msgid "Classmate PC"
msgstr ""

#: ../rules/base.xml.in.h:148
msgid "Compaq Easy Access Keyboard"
msgstr ""

#: ../rules/base.xml.in.h:149
msgid "Compaq Internet Keyboard (13 keys)"
msgstr ""

#: ../rules/base.xml.in.h:150
msgid "Compaq Internet Keyboard (18 keys)"
msgstr ""

#: ../rules/base.xml.in.h:151
msgid "Compaq Internet Keyboard (7 keys)"
msgstr ""

#: ../rules/base.xml.in.h:152
msgid "Compaq iPaq Keyboard"
msgstr ""

#: ../rules/base.xml.in.h:153
msgid "Compose key position"
msgstr ""

#: ../rules/base.xml.in.h:154
msgid "Control + Alt + Backspace"
msgstr ""

#: ../rules/base.xml.in.h:155
msgid "Control is mapped to Alt keys, Alt is mapped to Win keys"
msgstr ""

#: ../rules/base.xml.in.h:156
msgid "Control is mapped to Win keys (and the usual Ctrl keys)"
msgstr ""

#: ../rules/base.xml.in.h:157
msgid "Creative Desktop Wireless 7000"
msgstr ""

#: ../rules/base.xml.in.h:158
msgid "Croatian"
msgstr ""

#: ../rules/base.xml.in.h:159
msgid "Croatian (US keyboard with Croatian digraphs)"
msgstr ""

#: ../rules/base.xml.in.h:160
msgid "Croatian (US keyboard with Croatian letters)"
msgstr ""

#: ../rules/base.xml.in.h:161
msgid "Croatian (Use Croatian digraphs)"
msgstr ""

#: ../rules/base.xml.in.h:162
msgid "Croatian (Use guillemets for quotes)"
msgstr ""

#: ../rules/base.xml.in.h:163
msgid "Ctrl key position"
msgstr ""

#: ../rules/base.xml.in.h:164
msgid "Ctrl+Shift"
msgstr ""

#: ../rules/base.xml.in.h:165
msgid "Czech"
msgstr ""

#: ../rules/base.xml.in.h:166
msgid "Czech (UCW layout accented letters only)"
msgstr ""

#: ../rules/base.xml.in.h:167
msgid "Czech (US Dvorak with CZ UCW support)"
msgstr ""

#: ../rules/base.xml.in.h:168
msgid "Czech (With &lt;\\|&gt; key)"
msgstr ""

#: ../rules/base.xml.in.h:169
msgid "Czech (qwerty)"
msgstr ""

#: ../rules/base.xml.in.h:170
msgid "Czech (qwerty, extended Backslash)"
msgstr ""

#: ../rules/base.xml.in.h:171
msgid "DTK2000"
msgstr ""

#: ../rules/base.xml.in.h:172
msgid "Danish"
msgstr ""

#: ../rules/base.xml.in.h:173
msgid "Danish (Dvorak)"
msgstr ""

#: ../rules/base.xml.in.h:174
msgid "Danish (Mac)"
msgstr ""

#: ../rules/base.xml.in.h:175
msgid "Danish (Mac, eliminate dead keys)"
msgstr ""

#: ../rules/base.xml.in.h:176
msgid "Danish (eliminate dead keys)"
msgstr ""

#: ../rules/base.xml.in.h:177
msgid "Default numeric keypad keys"
msgstr ""

#: ../rules/base.xml.in.h:178
msgid "Dell"
msgstr ""

#: ../rules/base.xml.in.h:179
msgid "Dell 101-key PC"
msgstr ""

#: ../rules/base.xml.in.h:180
msgid "Dell Laptop/notebook Inspiron 6xxx/8xxx"
msgstr ""

#: ../rules/base.xml.in.h:181
msgid "Dell Laptop/notebook Precision M series"
msgstr ""

#: ../rules/base.xml.in.h:182
msgid "Dell Latitude series laptop"
msgstr ""

#: ../rules/base.xml.in.h:183
msgid "Dell Precision M65"
msgstr ""

#: ../rules/base.xml.in.h:184
msgid "Dell SK-8125"
msgstr ""

#: ../rules/base.xml.in.h:185
msgid "Dell SK-8135"
msgstr ""

#: ../rules/base.xml.in.h:186
msgid "Dell USB Multimedia Keyboard"
msgstr ""

#: ../rules/base.xml.in.h:187
msgid "Dexxa Wireless Desktop Keyboard"
msgstr ""

#: ../rules/base.xml.in.h:188
msgid "Dhivehi"
msgstr ""

#: ../rules/base.xml.in.h:189
msgid "Diamond 9801 / 9802 series"
msgstr ""

#: ../rules/base.xml.in.h:190
msgid "Dutch"
msgstr ""

#: ../rules/base.xml.in.h:191
msgid "Dutch (Mac)"
msgstr ""

#: ../rules/base.xml.in.h:192
msgid "Dutch (Sun dead keys)"
msgstr ""

#: ../rules/base.xml.in.h:193
msgid "Dutch (standard)"
msgstr ""

#: ../rules/base.xml.in.h:194
msgid "Dzongkha"
msgstr ""

#: ../rules/base.xml.in.h:195
msgid "Enable extra typographic characters"
msgstr ""

#: ../rules/base.xml.in.h:196
msgid "English (Canada)"
msgstr ""

#: ../rules/base.xml.in.h:197
msgid "English (Colemak)"
msgstr ""

#: ../rules/base.xml.in.h:198
msgid "English (Dvorak alternative international no dead keys)"
msgstr ""

#: ../rules/base.xml.in.h:199
msgid "English (Dvorak international with dead keys)"
msgstr ""

#: ../rules/base.xml.in.h:200
msgid "English (Dvorak)"
msgstr ""

#: ../rules/base.xml.in.h:201
msgid "English (Ghana)"
msgstr ""

#: ../rules/base.xml.in.h:202
msgid "English (Ghana, GILLBT)"
msgstr ""

#: ../rules/base.xml.in.h:203
msgid "English (Ghana, multilingual)"
msgstr ""

#: ../rules/base.xml.in.h:204
msgid "English (India, with RupeeSign)"
msgstr ""

#: ../rules/base.xml.in.h:205
msgid "English (Macintosh)"
msgstr ""

#: ../rules/base.xml.in.h:206
msgid "English (Mali, USA Mac)"
msgstr ""

#: ../rules/base.xml.in.h:207
msgid "English (Mali, USA international)"
msgstr ""

#: ../rules/base.xml.in.h:208
msgid "English (Nigeria)"
msgstr ""

#: ../rules/base.xml.in.h:209
msgid "English (South Africa)"
msgstr ""

#: ../rules/base.xml.in.h:210
msgid "English (UK)"
msgstr ""

#: ../rules/base.xml.in.h:211
msgid "English (UK, Colemak)"
msgstr ""

#: ../rules/base.xml.in.h:212
msgid "English (UK, Dvorak UK punctuation)"
msgstr ""

#: ../rules/base.xml.in.h:213
msgid "English (UK, Dvorak)"
msgstr ""

#: ../rules/base.xml.in.h:214
msgid "English (UK, Mac international)"
msgstr ""

#: ../rules/base.xml.in.h:215
msgid "English (UK, Mac)"
msgstr ""

#: ../rules/base.xml.in.h:216
msgid "English (UK, extended, WinKeys)"
msgstr ""

#: ../rules/base.xml.in.h:217
msgid "English (UK, international with dead keys)"
msgstr ""

#: ../rules/base.xml.in.h:218
msgid "English (US)"
msgstr ""

#: ../rules/base.xml.in.h:219
msgid "English (US, alternative international)"
msgstr ""

#: ../rules/base.xml.in.h:220
msgid "English (US, international with dead keys)"
msgstr ""

#: ../rules/base.xml.in.h:221
msgid "English (US, with euro on 5)"
msgstr ""

#: ../rules/base.xml.in.h:222
msgid "English (classic Dvorak)"
msgstr ""

#: ../rules/base.xml.in.h:223
msgid "English (international AltGr dead keys)"
msgstr ""

#: ../rules/base.xml.in.h:224
msgid "English (layout toggle on multiply/divide key)"
msgstr ""

#: ../rules/base.xml.in.h:225
msgid "English (left handed Dvorak)"
msgstr ""

#: ../rules/base.xml.in.h:226
msgid "English (programmer Dvorak)"
msgstr ""

#: ../rules/base.xml.in.h:227
msgid "English (right handed Dvorak)"
msgstr ""

#: ../rules/base.xml.in.h:228
msgid "Ennyah DKB-1008"
msgstr ""

#: ../rules/base.xml.in.h:229
msgid "Enter on keypad"
msgstr ""

#: ../rules/base.xml.in.h:230
msgid "Esperanto"
msgstr ""

#: ../rules/base.xml.in.h:231
msgid "Esperanto (displaced semicolon and quote, obsolete)"
msgstr ""

#: ../rules/base.xml.in.h:232
msgid "Estonian"
msgstr ""

#: ../rules/base.xml.in.h:233
msgid "Estonian (Dvorak)"
msgstr ""

#: ../rules/base.xml.in.h:234
msgid "Estonian (US keyboard with Estonian letters)"
msgstr ""

#: ../rules/base.xml.in.h:235
msgid "Estonian (eliminate dead keys)"
msgstr ""

#: ../rules/base.xml.in.h:236
msgid "Euro on 2"
msgstr ""

#: ../rules/base.xml.in.h:237
msgid "Euro on 4"
msgstr ""

#: ../rules/base.xml.in.h:238
msgid "Euro on 5"
msgstr ""

#: ../rules/base.xml.in.h:239
msgid "Euro on E"
msgstr ""

#: ../rules/base.xml.in.h:240
msgid "Everex STEPnote"
msgstr ""

#: ../rules/base.xml.in.h:241
msgid "Ewe"
msgstr ""

#: ../rules/base.xml.in.h:242
msgid "FL90"
msgstr ""

#: ../rules/base.xml.in.h:243
msgid "Faroese"
msgstr ""

#: ../rules/base.xml.in.h:244
msgid "Faroese (eliminate dead keys)"
msgstr ""

#: ../rules/base.xml.in.h:245
msgid "Filipino"
msgstr ""

#: ../rules/base.xml.in.h:246
msgid "Filipino (Capewell-Dvorak Baybayin)"
msgstr ""

#: ../rules/base.xml.in.h:247
msgid "Filipino (Capewell-Dvorak Latin)"
msgstr ""

#: ../rules/base.xml.in.h:248
msgid "Filipino (Capewell-QWERF 2006 Baybayin)"
msgstr ""

#: ../rules/base.xml.in.h:249
msgid "Filipino (Capewell-QWERF 2006 Latin)"
msgstr ""

#: ../rules/base.xml.in.h:250
msgid "Filipino (Colemak Baybayin)"
msgstr ""

#: ../rules/base.xml.in.h:251
msgid "Filipino (Colemak Latin)"
msgstr ""

#: ../rules/base.xml.in.h:252
msgid "Filipino (Dvorak Latin)"
msgstr ""

#: ../rules/base.xml.in.h:253
msgid "Filipino (QWERTY Baybayin)"
msgstr ""

#: ../rules/base.xml.in.h:254
msgid "Finnish"
msgstr ""

#: ../rules/base.xml.in.h:255
msgid "Finnish (Mac)"
msgstr ""

#: ../rules/base.xml.in.h:256
msgid "Finnish (classic)"
msgstr ""

#: ../rules/base.xml.in.h:257
msgid "Finnish (classic, eliminate dead keys)"
msgstr ""

#: ../rules/base.xml.in.h:258
msgid "Finnish (northern Saami)"
msgstr ""

#. This assumes the KP_ abstract symbols are actually useful for some apps
#. The description needs to be rewritten
#: ../rules/base.xml.in.h:261
msgid "Four-level key with abstract separators"
msgstr ""

#: ../rules/base.xml.in.h:262
msgid "Four-level key with comma"
msgstr ""

#: ../rules/base.xml.in.h:263
msgid "Four-level key with dot"
msgstr ""

#: ../rules/base.xml.in.h:264
msgid "Four-level key with dot, latin-9 restriction"
msgstr ""

#: ../rules/base.xml.in.h:265
msgid "Four-level key with momayyez"
msgstr ""

#: ../rules/base.xml.in.h:266
msgid "French"
msgstr ""

#: ../rules/base.xml.in.h:267
msgid "French (Bepo, ergonomic, Dvorak way)"
msgstr ""

#: ../rules/base.xml.in.h:268
msgid "French (Bepo, ergonomic, Dvorak way, latin-9 only)"
msgstr ""

#: ../rules/base.xml.in.h:269
msgid "French (Breton)"
msgstr ""

#: ../rules/base.xml.in.h:270
msgid "French (Canada, Dvorak)"
msgstr ""

#: ../rules/base.xml.in.h:271
msgid "French (Canada, legacy)"
msgstr ""

#: ../rules/base.xml.in.h:272
msgid "French (Democratic Republic of the Congo)"
msgstr ""

#: ../rules/base.xml.in.h:273
msgid "French (Dvorak)"
msgstr ""

#: ../rules/base.xml.in.h:274
msgid "French (Georgian AZERTY Tskapo)"
msgstr ""

#: ../rules/base.xml.in.h:275
msgid "French (Guinea)"
msgstr ""

#: ../rules/base.xml.in.h:276
msgid "French (Mac)"
msgstr ""

#: ../rules/base.xml.in.h:277
msgid "French (Mali, alternative)"
msgstr ""

#: ../rules/base.xml.in.h:278
msgid "French (Morocco)"
msgstr ""

#: ../rules/base.xml.in.h:279
msgid "French (Occitan)"
msgstr ""

#: ../rules/base.xml.in.h:280
msgid "French (Sun dead keys)"
msgstr ""

#: ../rules/base.xml.in.h:281
msgid "French (Switzerland)"
msgstr ""

#: ../rules/base.xml.in.h:282
msgid "French (Switzerland, Mac)"
msgstr ""

#: ../rules/base.xml.in.h:283
msgid "French (Switzerland, Sun dead keys)"
msgstr ""

#: ../rules/base.xml.in.h:284
msgid "French (Switzerland, eliminate dead keys)"
msgstr ""

#: ../rules/base.xml.in.h:285
msgid "French (alternative)"
msgstr ""

#: ../rules/base.xml.in.h:286
msgid "French (alternative, Sun dead keys)"
msgstr ""

#: ../rules/base.xml.in.h:287
msgid "French (alternative, eliminate dead keys)"
msgstr ""

#: ../rules/base.xml.in.h:288
msgid "French (alternative, latin-9 only)"
msgstr ""

#: ../rules/base.xml.in.h:289
msgid "French (eliminate dead keys)"
msgstr ""

#: ../rules/base.xml.in.h:290
msgid "French (legacy alternative)"
msgstr ""

#: ../rules/base.xml.in.h:291
msgid "French (legacy, alternative, Sun dead keys)"
msgstr ""

#: ../rules/base.xml.in.h:292
msgid "French (legacy, alternative, eliminate dead keys)"
msgstr ""

#: ../rules/base.xml.in.h:293
msgid "Fujitsu-Siemens Computers AMILO laptop"
msgstr ""

#: ../rules/base.xml.in.h:294
msgid "Fula"
msgstr ""

#: ../rules/base.xml.in.h:295
msgid "GBr"
msgstr ""

#: ../rules/base.xml.in.h:296
msgid "Ga"
msgstr ""

#: ../rules/base.xml.in.h:297
msgid "Generic 101-key PC"
msgstr ""

#: ../rules/base.xml.in.h:298
msgid "Generic 102-key (Intl) PC"
msgstr ""

#: ../rules/base.xml.in.h:299
msgid "Generic 104-key PC"
msgstr ""

#: ../rules/base.xml.in.h:300
msgid "Generic 105-key (Intl) PC"
msgstr ""

#: ../rules/base.xml.in.h:301
msgid "Genius Comfy KB-12e"
msgstr ""

#: ../rules/base.xml.in.h:302
msgid "Genius Comfy KB-16M / Genius MM Keyboard KWD-910"
msgstr ""

#: ../rules/base.xml.in.h:303
msgid "Genius Comfy KB-21e-Scroll"
msgstr ""

#: ../rules/base.xml.in.h:304
msgid "Genius KB-19e NB"
msgstr ""

#: ../rules/base.xml.in.h:305
msgid "Genius KKB-2050HS"
msgstr ""

#: ../rules/base.xml.in.h:306
msgid "Georgian"
msgstr ""

#: ../rules/base.xml.in.h:307
msgid "Georgian (MESS)"
msgstr ""

#: ../rules/base.xml.in.h:308
msgid "Georgian (Ossetian)"
msgstr ""

#: ../rules/base.xml.in.h:309
msgid "Georgian (ergonomic)"
msgstr ""

#: ../rules/base.xml.in.h:310
msgid "German"
msgstr ""

#: ../rules/base.xml.in.h:311
msgid "German (Austria)"
msgstr ""

#: ../rules/base.xml.in.h:312
msgid "German (Austria, Mac)"
msgstr ""

#: ../rules/base.xml.in.h:313
msgid "German (Austria, Sun dead keys)"
msgstr ""

#: ../rules/base.xml.in.h:314
msgid "German (Austria, eliminate dead keys)"
msgstr ""

#: ../rules/base.xml.in.h:315
msgid "German (Dvorak)"
msgstr ""

#: ../rules/base.xml.in.h:316
msgid "German (Mac)"
msgstr ""

#: ../rules/base.xml.in.h:317
msgid "German (Mac, eliminate dead keys)"
msgstr ""

#: ../rules/base.xml.in.h:318
msgid "German (Neo 2)"
msgstr ""

#: ../rules/base.xml.in.h:319
msgid "German (Romanian keyboard with German letters)"
msgstr ""

#: ../rules/base.xml.in.h:320
msgid "German (Romanian keyboard with German letters, eliminate dead keys)"
msgstr ""

#: ../rules/base.xml.in.h:321
msgid "German (Sun dead keys)"
msgstr ""

#: ../rules/base.xml.in.h:322
msgid "German (Switzerland, Mac)"
msgstr ""

#: ../rules/base.xml.in.h:323
msgid "German (Switzerland, Sun dead keys)"
msgstr ""

#: ../rules/base.xml.in.h:324
msgid "German (Switzerland, eliminate dead keys)"
msgstr ""

#: ../rules/base.xml.in.h:325
msgid "German (dead acute)"
msgstr ""

#: ../rules/base.xml.in.h:326
msgid "German (dead grave acute)"
msgstr ""

#: ../rules/base.xml.in.h:327
msgid "German (eliminate dead keys)"
msgstr ""

#: ../rules/base.xml.in.h:328
msgid "German (lower Sorbian qwertz)"
msgstr ""

#: ../rules/base.xml.in.h:329
msgid "German (lower Sorbian)"
msgstr ""

#: ../rules/base.xml.in.h:330
msgid "German (qwerty)"
msgstr ""

#: ../rules/base.xml.in.h:331
msgid "Greek"
msgstr ""

#: ../rules/base.xml.in.h:332
msgid "Greek (eliminate dead keys)"
msgstr ""

#: ../rules/base.xml.in.h:333
msgid "Greek (extended)"
msgstr ""

#: ../rules/base.xml.in.h:334
msgid "Greek (polytonic)"
msgstr ""

#: ../rules/base.xml.in.h:335
msgid "Greek (simple)"
msgstr ""

#: ../rules/base.xml.in.h:336
msgid "Gujarati"
msgstr ""

#: ../rules/base.xml.in.h:337
msgid "Gyration"
msgstr ""

#: ../rules/base.xml.in.h:338
msgid "HTC Dream"
msgstr ""

#: ../rules/base.xml.in.h:339
msgid "Happy Hacking Keyboard"
msgstr ""

#: ../rules/base.xml.in.h:340
msgid "Happy Hacking Keyboard for Mac"
msgstr ""

#: ../rules/base.xml.in.h:341
msgid "Hausa"
msgstr ""

#: ../rules/base.xml.in.h:342
msgid "Hebrew"
msgstr ""

#: ../rules/base.xml.in.h:343
msgid "Hebrew (Phonetic)"
msgstr ""

#: ../rules/base.xml.in.h:344
msgid "Hebrew (Tiro)"
msgstr ""

#: ../rules/base.xml.in.h:345
msgid "Hebrew (lyx)"
msgstr ""

#: ../rules/base.xml.in.h:346
msgid "Hewlett-Packard Internet Keyboard"
msgstr ""

#: ../rules/base.xml.in.h:347
msgid "Hewlett-Packard Mini 110 Notebook"
msgstr ""

#: ../rules/base.xml.in.h:348
msgid "Hewlett-Packard Omnibook 500 FA"
msgstr ""

#: ../rules/base.xml.in.h:349
msgid "Hewlett-Packard Omnibook 5xx"
msgstr ""

#: ../rules/base.xml.in.h:350
msgid "Hewlett-Packard Omnibook 6000/6100"
msgstr ""

#: ../rules/base.xml.in.h:351
msgid "Hewlett-Packard Omnibook XE3 GC"
msgstr ""

#: ../rules/base.xml.in.h:352
msgid "Hewlett-Packard Omnibook XE3 GF"
msgstr ""

#: ../rules/base.xml.in.h:353
msgid "Hewlett-Packard Omnibook XT1000"
msgstr ""

#: ../rules/base.xml.in.h:354
msgid "Hewlett-Packard Pavilion ZT11xx"
msgstr ""

#: ../rules/base.xml.in.h:355
msgid "Hewlett-Packard Pavilion dv5"
msgstr ""

#: ../rules/base.xml.in.h:356
msgid "Hewlett-Packard SK-250x Multimedia Keyboard"
msgstr ""

#: ../rules/base.xml.in.h:357
msgid "Hewlett-Packard nx9020"
msgstr ""

#: ../rules/base.xml.in.h:358
msgid "Hexadecimal"
msgstr ""

#: ../rules/base.xml.in.h:359
msgid "Hindi (Bolnagri)"
msgstr ""

#: ../rules/base.xml.in.h:360
msgid "Hindi (Wx)"
msgstr ""

#: ../rules/base.xml.in.h:361
msgid "Honeywell Euroboard"
msgstr ""

#: ../rules/base.xml.in.h:362
msgid "Htc Dream phone"
msgstr ""

#: ../rules/base.xml.in.h:363
msgid "Hungarian"
msgstr ""

#: ../rules/base.xml.in.h:364
msgid "Hungarian (101/qwerty/comma/dead keys)"
msgstr ""

#: ../rules/base.xml.in.h:365
msgid "Hungarian (101/qwerty/comma/eliminate dead keys)"
msgstr ""

#: ../rules/base.xml.in.h:366
msgid "Hungarian (101/qwerty/dot/dead keys)"
msgstr ""

#: ../rules/base.xml.in.h:367
msgid "Hungarian (101/qwerty/dot/eliminate dead keys)"
msgstr ""

#: ../rules/base.xml.in.h:368
msgid "Hungarian (101/qwertz/comma/dead keys)"
msgstr ""

#: ../rules/base.xml.in.h:369
msgid "Hungarian (101/qwertz/comma/eliminate dead keys)"
msgstr ""

#: ../rules/base.xml.in.h:370
msgid "Hungarian (101/qwertz/dot/dead keys)"
msgstr ""

#: ../rules/base.xml.in.h:371
msgid "Hungarian (101/qwertz/dot/eliminate dead keys)"
msgstr ""

#: ../rules/base.xml.in.h:372
msgid "Hungarian (102/qwerty/comma/dead keys)"
msgstr ""

#: ../rules/base.xml.in.h:373
msgid "Hungarian (102/qwerty/comma/eliminate dead keys)"
msgstr ""

#: ../rules/base.xml.in.h:374
msgid "Hungarian (102/qwerty/dot/dead keys)"
msgstr ""

#: ../rules/base.xml.in.h:375
msgid "Hungarian (102/qwerty/dot/eliminate dead keys)"
msgstr ""

#: ../rules/base.xml.in.h:376
msgid "Hungarian (102/qwertz/comma/dead keys)"
msgstr ""

#: ../rules/base.xml.in.h:377
msgid "Hungarian (102/qwertz/comma/eliminate dead keys)"
msgstr ""

#: ../rules/base.xml.in.h:378
msgid "Hungarian (102/qwertz/dot/dead keys)"
msgstr ""

#: ../rules/base.xml.in.h:379
msgid "Hungarian (102/qwertz/dot/eliminate dead keys)"
msgstr ""

#: ../rules/base.xml.in.h:380
msgid "Hungarian (eliminate dead keys)"
msgstr ""

#: ../rules/base.xml.in.h:381
msgid "Hungarian (qwerty)"
msgstr ""

#: ../rules/base.xml.in.h:382
msgid "Hungarian (standard)"
msgstr ""

#: ../rules/base.xml.in.h:383
msgid "Hyper is mapped to Win-keys"
msgstr ""

#: ../rules/base.xml.in.h:384
msgid "IBM Rapid Access"
msgstr ""

#: ../rules/base.xml.in.h:385
msgid "IBM Rapid Access II"
msgstr ""

#: ../rules/base.xml.in.h:386
msgid "IBM Space Saver"
msgstr ""

#: ../rules/base.xml.in.h:387
msgid "IBM ThinkPad 560Z/600/600E/A22E"
msgstr ""

#: ../rules/base.xml.in.h:388
msgid "IBM ThinkPad R60/T60/R61/T61"
msgstr ""

#: ../rules/base.xml.in.h:389
msgid "IBM ThinkPad Z60m/Z60t/Z61m/Z61t"
msgstr ""

#: ../rules/base.xml.in.h:390
msgid "Icelandic"
msgstr ""

#: ../rules/base.xml.in.h:391
msgid "Icelandic (Dvorak)"
msgstr ""

#: ../rules/base.xml.in.h:392
msgid "Icelandic (Mac)"
msgstr ""

#: ../rules/base.xml.in.h:393
msgid "Icelandic (Sun dead keys)"
msgstr ""

#: ../rules/base.xml.in.h:394
msgid "Icelandic (eliminate dead keys)"
msgstr ""

#: ../rules/base.xml.in.h:395
msgid "Igbo"
msgstr ""

#: ../rules/base.xml.in.h:396
msgid "Indian"
msgstr ""

#: ../rules/base.xml.in.h:397
msgid "Inuktitut"
msgstr ""

#: ../rules/base.xml.in.h:398
msgid "Iraqi"
msgstr ""

#: ../rules/base.xml.in.h:399
msgid "Irish"
msgstr ""

#: ../rules/base.xml.in.h:400
msgid "Irish (CloGaelach)"
msgstr ""

#: ../rules/base.xml.in.h:401
msgid "Irish (Ogham IS434)"
msgstr ""

#: ../rules/base.xml.in.h:402
msgid "Irish (Ogham)"
msgstr ""

#: ../rules/base.xml.in.h:403
msgid "Irish (UnicodeExpert)"
msgstr ""

#: ../rules/base.xml.in.h:404
msgid "Italian"
msgstr ""

#: ../rules/base.xml.in.h:405
msgid "Italian (Georgian)"
msgstr ""

#: ../rules/base.xml.in.h:406
msgid "Italian (Mac)"
msgstr ""

#: ../rules/base.xml.in.h:407
msgid "Italian (US keyboard with Italian letters)"
msgstr ""

#: ../rules/base.xml.in.h:408
msgid "Italian (eliminate dead keys)"
msgstr ""

#: ../rules/base.xml.in.h:409
msgid "Japanese"
msgstr ""

#: ../rules/base.xml.in.h:410
msgid "Japanese (Kana 86)"
msgstr ""

#: ../rules/base.xml.in.h:411
msgid "Japanese (Kana)"
msgstr ""

#: ../rules/base.xml.in.h:412
msgid "Japanese (Mac)"
msgstr ""

#: ../rules/base.xml.in.h:413
msgid "Japanese (OADG 109A)"
msgstr ""

#: ../rules/base.xml.in.h:414
msgid "Japanese (PC-98xx Series)"
msgstr ""

#: ../rules/base.xml.in.h:415
msgid "Japanese keyboard options"
msgstr ""

#: ../rules/base.xml.in.h:416
msgid "Kana Lock key is locking"
msgstr ""

#: ../rules/base.xml.in.h:417
msgid "Kannada"
msgstr ""

#: ../rules/base.xml.in.h:418
msgid "Kazakh"
msgstr ""

#: ../rules/base.xml.in.h:419
msgid "Kazakh (with Russian)"
msgstr ""

#: ../rules/base.xml.in.h:420
msgid "Key sequence to kill the X server"
msgstr ""

#: ../rules/base.xml.in.h:421
msgid "Key to choose 3rd level"
msgstr ""

#: ../rules/base.xml.in.h:422
msgid "Key to choose 5th level"
msgstr ""

#: ../rules/base.xml.in.h:423
msgid "Key(s) to change layout"
msgstr ""

#: ../rules/base.xml.in.h:424
msgid "Keytronic FlexPro"
msgstr ""

#: ../rules/base.xml.in.h:425
msgid "Khmer (Cambodian)"
msgstr ""

#: ../rules/base.xml.in.h:426
msgid "Kikuyu"
msgstr ""

#: ../rules/base.xml.in.h:427
msgid "Kinesis"
msgstr ""

#: ../rules/base.xml.in.h:428
msgid "Korean"
msgstr ""

#: ../rules/base.xml.in.h:429
msgid "Korean (101/104 key compatible)"
msgstr ""

#: ../rules/base.xml.in.h:430
msgid "Kurdish (Iran, Arabic-Latin)"
msgstr ""

#: ../rules/base.xml.in.h:431
msgid "Kurdish (Iran, F)"
msgstr ""

#: ../rules/base.xml.in.h:432
msgid "Kurdish (Iran, Latin Q)"
msgstr ""

#: ../rules/base.xml.in.h:433
msgid "Kurdish (Iran, latin alt-Q)"
msgstr ""

#: ../rules/base.xml.in.h:434
msgid "Kurdish (Iraq, Arabic-Latin)"
msgstr ""

#: ../rules/base.xml.in.h:435
msgid "Kurdish (Iraq, F)"
msgstr ""

#: ../rules/base.xml.in.h:436
msgid "Kurdish (Iraq, Latin Alt-Q)"
msgstr ""

#: ../rules/base.xml.in.h:437
msgid "Kurdish (Iraq, Latin Q)"
msgstr ""

#: ../rules/base.xml.in.h:438
msgid "Kurdish (Syria, F)"
msgstr ""

#: ../rules/base.xml.in.h:439
msgid "Kurdish (Syria, Latin Alt-Q)"
msgstr ""

#: ../rules/base.xml.in.h:440
msgid "Kurdish (Syria, Latin Q)"
msgstr ""

#: ../rules/base.xml.in.h:441
msgid "Kurdish (Turkey, F)"
msgstr ""

#: ../rules/base.xml.in.h:442
msgid "Kurdish (Turkey, Latin Alt-Q)"
msgstr ""

#: ../rules/base.xml.in.h:443
msgid "Kurdish (Turkey, Latin Q)"
msgstr ""

#: ../rules/base.xml.in.h:444
msgid "Kutenai"
msgstr ""

#: ../rules/base.xml.in.h:445
msgid "Kyrgyz"
msgstr ""

#: ../rules/base.xml.in.h:446
msgid "Kyrgyz (phonetic)"
msgstr ""

#: ../rules/base.xml.in.h:447
msgid "Lao"
msgstr ""

#: ../rules/base.xml.in.h:448
msgid "Lao (STEA proposed standard layout)"
msgstr ""

#: ../rules/base.xml.in.h:449
msgid "Laptop/notebook Compaq (eg. Armada) Laptop Keyboard"
msgstr ""

#: ../rules/base.xml.in.h:450
msgid "Laptop/notebook Compaq (eg. Presario) Internet Keyboard"
msgstr ""

#: ../rules/base.xml.in.h:451
msgid "Laptop/notebook eMachines m68xx"
msgstr ""

#: ../rules/base.xml.in.h:452
msgid "Latvian"
msgstr ""

#: ../rules/base.xml.in.h:453
msgid "Latvian (Apostrophe ' variant)"
msgstr ""

#: ../rules/base.xml.in.h:454
msgid "Latvian (F variant)"
msgstr ""

#: ../rules/base.xml.in.h:455
msgid "Latvian (Tilde ~ variant)"
msgstr ""

#: ../rules/base.xml.in.h:456
msgid "Left Alt"
msgstr ""

#: ../rules/base.xml.in.h:457
msgid "Left Alt (while pressed)"
msgstr ""

#: ../rules/base.xml.in.h:458
msgid "Left Alt is swapped with Left Win"
msgstr ""

#: ../rules/base.xml.in.h:459
msgid "Left Ctrl"
msgstr ""

#: ../rules/base.xml.in.h:460
msgid "Left Ctrl (to first layout), Right Ctrl (to last layout)"
msgstr ""

#: ../rules/base.xml.in.h:461
msgid "Left Ctrl+Left Shift"
msgstr ""

#: ../rules/base.xml.in.h:462
msgid "Left Shift"
msgstr ""

#: ../rules/base.xml.in.h:463
msgid "Left Win"
msgstr ""

#: ../rules/base.xml.in.h:464
msgid "Left Win (to first layout), Right Win/Menu (to last layout)"
msgstr ""

#: ../rules/base.xml.in.h:465
msgid "Left Win (while pressed)"
msgstr ""

#: ../rules/base.xml.in.h:466
msgid ""
"Left Win chooses 5th level, locks when pressed together with another 5th-"
"level-chooser"
msgstr ""

#: ../rules/base.xml.in.h:467
msgid ""
"Left Win chooses 5th level, locks when pressed together with another 5th-"
"level-chooser, one press releases the lock"
msgstr ""

#: ../rules/base.xml.in.h:468
msgid "LeftCtrl+LeftWin (to first layout), RightCtrl+Menu (to second layout)"
msgstr ""

#: ../rules/base.xml.in.h:469
msgid "Legacy"
msgstr ""

#: ../rules/base.xml.in.h:470
msgid "Legacy Wang 724"
msgstr ""

#. Actually, with KP_SEPARATOR, as the old keypad(comma)
#: ../rules/base.xml.in.h:472
msgid "Legacy key with comma"
msgstr ""

#: ../rules/base.xml.in.h:473
msgid "Legacy key with dot"
msgstr ""

#: ../rules/base.xml.in.h:474
msgid "Lithuanian"
msgstr ""

#: ../rules/base.xml.in.h:475
msgid "Lithuanian (IBM LST 1205-92)"
msgstr ""

#: ../rules/base.xml.in.h:476
msgid "Lithuanian (LEKP)"
msgstr ""

#: ../rules/base.xml.in.h:477
msgid "Lithuanian (LEKPa)"
msgstr ""

#: ../rules/base.xml.in.h:478
msgid "Lithuanian (US keyboard with Lithuanian letters)"
msgstr ""

#: ../rules/base.xml.in.h:479
msgid "Lithuanian (standard)"
msgstr ""

#: ../rules/base.xml.in.h:480
msgid "Logitech Access Keyboard"
msgstr ""

#: ../rules/base.xml.in.h:481
msgid "Logitech Cordless Desktop"
msgstr ""

#: ../rules/base.xml.in.h:482
msgid "Logitech Cordless Desktop (alternate option)"
msgstr ""

#: ../rules/base.xml.in.h:483
msgid "Logitech Cordless Desktop EX110"
msgstr ""

#: ../rules/base.xml.in.h:484
msgid "Logitech Cordless Desktop LX-300"
msgstr ""

#: ../rules/base.xml.in.h:485
msgid "Logitech Cordless Desktop Navigator"
msgstr ""

#: ../rules/base.xml.in.h:486
msgid "Logitech Cordless Desktop Optical"
msgstr ""

#: ../rules/base.xml.in.h:487
msgid "Logitech Cordless Desktop Pro (alternate option 2)"
msgstr ""

#: ../rules/base.xml.in.h:488
msgid "Logitech Cordless Desktop iTouch"
msgstr ""

#: ../rules/base.xml.in.h:489
msgid "Logitech Cordless Freedom/Desktop Navigator"
msgstr ""

#: ../rules/base.xml.in.h:490
msgid "Logitech G15 extra keys via G15daemon"
msgstr ""

#: ../rules/base.xml.in.h:491
msgid "Logitech Generic Keyboard"
msgstr ""

#: ../rules/base.xml.in.h:492
msgid "Logitech Internet 350 Keyboard"
msgstr ""

#: ../rules/base.xml.in.h:493
msgid "Logitech Internet Keyboard"
msgstr ""

#: ../rules/base.xml.in.h:494
msgid "Logitech Internet Navigator Keyboard"
msgstr ""

#: ../rules/base.xml.in.h:495
msgid "Logitech Media Elite Keyboard"
msgstr ""

#: ../rules/base.xml.in.h:496
msgid "Logitech Ultra-X Cordless Media Desktop Keyboard"
msgstr ""

#: ../rules/base.xml.in.h:497
msgid "Logitech Ultra-X Keyboard"
msgstr ""

#: ../rules/base.xml.in.h:498
msgid "Logitech diNovo Edge Keyboard"
msgstr ""

#: ../rules/base.xml.in.h:499
msgid "Logitech diNovo Keyboard"
msgstr ""

#: ../rules/base.xml.in.h:500
msgid "Logitech iTouch"
msgstr ""

#: ../rules/base.xml.in.h:501
msgid "Logitech iTouch Cordless Keyboard (model Y-RB6)"
msgstr ""

#: ../rules/base.xml.in.h:502
msgid "Logitech iTouch Internet Navigator Keyboard SE"
msgstr ""

#: ../rules/base.xml.in.h:503
msgid "Logitech iTouch Internet Navigator Keyboard SE (USB)"
msgstr ""

#: ../rules/base.xml.in.h:504
msgid "MacBook/MacBook Pro"
msgstr ""

#: ../rules/base.xml.in.h:505
msgid "MacBook/MacBook Pro (Intl)"
msgstr ""

#: ../rules/base.xml.in.h:506
msgid "Macedonian"
msgstr ""

#: ../rules/base.xml.in.h:507
msgid "Macedonian (eliminate dead keys)"
msgstr ""

#: ../rules/base.xml.in.h:508
msgid "Macintosh"
msgstr ""

#: ../rules/base.xml.in.h:509
msgid "Macintosh Old"
msgstr ""

#: ../rules/base.xml.in.h:510
msgid "Make Caps Lock an additional Backspace"
msgstr ""

#: ../rules/base.xml.in.h:511
msgid "Make Caps Lock an additional Control but keep the Caps_Lock keysym"
msgstr ""

#: ../rules/base.xml.in.h:512
msgid "Make Caps Lock an additional Ctrl"
msgstr ""

#: ../rules/base.xml.in.h:513
msgid "Make Caps Lock an additional ESC"
msgstr ""

#: ../rules/base.xml.in.h:514
msgid "Make Caps Lock an additional Hyper"
msgstr ""

#: ../rules/base.xml.in.h:515
msgid "Make Caps Lock an additional Num Lock"
msgstr ""

#: ../rules/base.xml.in.h:516
msgid "Make Caps Lock an additional Super"
msgstr ""

#: ../rules/base.xml.in.h:517
msgid "Malayalam"
msgstr ""

#: ../rules/base.xml.in.h:518
msgid "Malayalam (Lalitha)"
msgstr ""

#: ../rules/base.xml.in.h:519
msgid "Malayalam (enhanced Inscript with Rupee Sign)"
msgstr ""

#: ../rules/base.xml.in.h:520
msgid "Maltese"
msgstr ""

#: ../rules/base.xml.in.h:521
msgid "Maltese (with US layout)"
msgstr ""

#: ../rules/base.xml.in.h:522
msgid "Memorex MX1998"
msgstr ""

#: ../rules/base.xml.in.h:523
msgid "Memorex MX2500 EZ-Access Keyboard"
msgstr ""

#: ../rules/base.xml.in.h:524
msgid "Memorex MX2750"
msgstr ""

#: ../rules/base.xml.in.h:525
msgid "Menu"
msgstr ""

#: ../rules/base.xml.in.h:526
msgid "Meta is mapped to Left Win"
msgstr ""

#: ../rules/base.xml.in.h:527
msgid "Meta is mapped to Win keys"
msgstr ""

#: ../rules/base.xml.in.h:528
msgid "Meta on Left Ctrl"
msgstr ""

#: ../rules/base.xml.in.h:529
msgid "Microsoft Comfort Curve Keyboard 2000"
msgstr ""

#: ../rules/base.xml.in.h:530
msgid "Microsoft Internet Keyboard"
msgstr ""

#: ../rules/base.xml.in.h:531
msgid "Microsoft Internet Keyboard Pro, Swedish"
msgstr ""

#: ../rules/base.xml.in.h:532
msgid "Microsoft Natural"
msgstr ""

#: ../rules/base.xml.in.h:533
msgid "Microsoft Natural Keyboard Elite"
msgstr ""

#: ../rules/base.xml.in.h:534
msgid "Microsoft Natural Keyboard Pro / Microsoft Internet Keyboard Pro"
msgstr ""

#: ../rules/base.xml.in.h:535
msgid "Microsoft Natural Keyboard Pro OEM"
msgstr ""

#: ../rules/base.xml.in.h:536
msgid "Microsoft Natural Keyboard Pro USB / Microsoft Internet Keyboard Pro"
msgstr ""

#: ../rules/base.xml.in.h:537
msgid "Microsoft Natural Wireless Ergonomic Keyboard 4000"
msgstr ""

#: ../rules/base.xml.in.h:538
msgid "Microsoft Natural Wireless Ergonomic Keyboard 7000"
msgstr ""

#: ../rules/base.xml.in.h:539
msgid "Microsoft Office Keyboard"
msgstr ""

#: ../rules/base.xml.in.h:540
msgid "Microsoft Wireless Multimedia Keyboard 1.0A"
msgstr ""

#: ../rules/base.xml.in.h:541
msgid "Miscellaneous compatibility options"
msgstr ""

#: ../rules/base.xml.in.h:542
msgid "Mongolian"
msgstr ""

#: ../rules/base.xml.in.h:543
msgid "Montenegrin"
msgstr ""

#: ../rules/base.xml.in.h:544
msgid "Montenegrin (Cyrillic with guillemets)"
msgstr ""

#: ../rules/base.xml.in.h:545
msgid "Montenegrin (Cyrillic)"
msgstr ""

#: ../rules/base.xml.in.h:546
msgid "Montenegrin (Cyrillic, Z and ZHE swapped)"
msgstr ""

#: ../rules/base.xml.in.h:547
msgid "Montenegrin (Latin qwerty)"
msgstr ""

#: ../rules/base.xml.in.h:548
msgid "Montenegrin (Latin unicode qwerty)"
msgstr ""

#: ../rules/base.xml.in.h:549
msgid "Montenegrin (Latin unicode)"
msgstr ""

#: ../rules/base.xml.in.h:550
msgid "Montenegrin (Latin with guillemets)"
msgstr ""

#: ../rules/base.xml.in.h:551
msgid "Māori"
msgstr ""

#: ../rules/base.xml.in.h:552
msgid "NICOLA-F style Backspace"
msgstr ""

#: ../rules/base.xml.in.h:553
msgid "Nepali"
msgstr ""

#: ../rules/base.xml.in.h:554
msgid "Non-breakable space character at fourth level"
msgstr ""

#: ../rules/base.xml.in.h:555
msgid ""
"Non-breakable space character at fourth level, thin non-breakable space "
"character at sixth level"
msgstr ""

#: ../rules/base.xml.in.h:556
msgid ""
"Non-breakable space character at fourth level, thin non-breakable space "
"character at sixth level (via Ctrl+Shift)"
msgstr ""

#: ../rules/base.xml.in.h:557
msgid "Non-breakable space character at second level"
msgstr ""

#: ../rules/base.xml.in.h:558
msgid "Non-breakable space character at third level"
msgstr ""

#: ../rules/base.xml.in.h:559
msgid "Non-breakable space character at third level, nothing at fourth level"
msgstr ""

#: ../rules/base.xml.in.h:560
msgid ""
"Non-breakable space character at third level, thin non-breakable space "
"character at fourth level"
msgstr ""

#: ../rules/base.xml.in.h:561
msgid "Northgate OmniKey 101"
msgstr ""

#: ../rules/base.xml.in.h:562
msgid "Norwegian"
msgstr ""

#: ../rules/base.xml.in.h:563
msgid "Norwegian (Dvorak)"
msgstr ""

#: ../rules/base.xml.in.h:564
msgid "Norwegian (Mac)"
msgstr ""

#: ../rules/base.xml.in.h:565
msgid "Norwegian (Mac, eliminate dead keys)"
msgstr ""

#: ../rules/base.xml.in.h:566
msgid "Norwegian (Northern Saami"
msgstr ""

#: ../rules/base.xml.in.h:567
msgid "Norwegian (eliminate dead keys)"
msgstr ""

#: ../rules/base.xml.in.h:568
msgid "Norwegian (northern Saami, eliminate dead keys)"
msgstr ""

#: ../rules/base.xml.in.h:569
msgid "Num Lock"
msgstr ""

#: ../rules/base.xml.in.h:570
msgid "Numeric keypad delete key behaviour"
msgstr ""

#: ../rules/base.xml.in.h:571
msgid "Numeric keypad keys work as with Mac"
msgstr ""

#: ../rules/base.xml.in.h:572
msgid "Numeric keypad layout selection"
msgstr ""

#: ../rules/base.xml.in.h:573
msgid "OLPC"
msgstr ""

#: ../rules/base.xml.in.h:574
msgid "Oriya"
msgstr ""

#: ../rules/base.xml.in.h:575
msgid "Ortek MCK-800 MM/Internet keyboard"
msgstr ""

#: ../rules/base.xml.in.h:576
msgid "PC-98xx Series"
msgstr ""

#: ../rules/base.xml.in.h:577
msgid "Pashto"
msgstr ""

#: ../rules/base.xml.in.h:578
msgid "Pashto (Afghanistan, OLPC)"
msgstr ""

#: ../rules/base.xml.in.h:579
msgid "Pause"
msgstr ""

#: ../rules/base.xml.in.h:580
msgid "Persian"
msgstr ""

#: ../rules/base.xml.in.h:581
msgid "Persian (Afghanistan, Dari OLPC)"
msgstr ""

#: ../rules/base.xml.in.h:582
msgid "Persian (with Persian Keypad)"
msgstr ""

#: ../rules/base.xml.in.h:583
msgid "Philippines - Dvorak (Baybayin)"
msgstr ""

#: ../rules/base.xml.in.h:584
msgid "Polish"
msgstr ""

#: ../rules/base.xml.in.h:585
msgid "Polish (Dvorak)"
msgstr ""

#: ../rules/base.xml.in.h:586
msgid "Polish (Dvorak, polish quotes on key 1)"
msgstr ""

#: ../rules/base.xml.in.h:587
msgid "Polish (Dvorak, polish quotes on quotemark key)"
msgstr ""

#: ../rules/base.xml.in.h:588
msgid "Polish (Kashubian)"
msgstr ""

#: ../rules/base.xml.in.h:589
msgid "Polish (programmer Dvorak)"
msgstr ""

#: ../rules/base.xml.in.h:590
msgid "Polish (qwertz)"
msgstr ""

#: ../rules/base.xml.in.h:591
msgid "Portuguese"
msgstr ""

#: ../rules/base.xml.in.h:592
msgid "Portuguese (Brazil)"
msgstr ""

#: ../rules/base.xml.in.h:593
msgid "Portuguese (Brazil, Dvorak)"
msgstr ""

#: ../rules/base.xml.in.h:594
msgid "Portuguese (Brazil, eliminate dead keys)"
msgstr ""

#: ../rules/base.xml.in.h:595
msgid "Portuguese (Brazil, nativo for Esperanto)"
msgstr ""

#: ../rules/base.xml.in.h:596
msgid "Portuguese (Brazil, nativo for USA keyboards)"
msgstr ""

#: ../rules/base.xml.in.h:597
msgid "Portuguese (Brazil, nativo)"
msgstr ""

#: ../rules/base.xml.in.h:598
msgid "Portuguese (Mac)"
msgstr ""

#: ../rules/base.xml.in.h:599
msgid "Portuguese (Mac, Sun dead keys)"
msgstr ""

#: ../rules/base.xml.in.h:600
msgid "Portuguese (Mac, eliminate dead keys)"
msgstr ""

#: ../rules/base.xml.in.h:601
msgid "Portuguese (Nativo for Esperanto)"
msgstr ""

#: ../rules/base.xml.in.h:602
msgid "Portuguese (Nativo for USA keyboards)"
msgstr ""

#: ../rules/base.xml.in.h:603
msgid "Portuguese (Nativo)"
msgstr ""

#: ../rules/base.xml.in.h:604
msgid "Portuguese (Sun dead keys)"
msgstr ""

#: ../rules/base.xml.in.h:605
msgid "Portuguese (eliminate dead keys)"
msgstr ""

#: ../rules/base.xml.in.h:606
msgid "Propeller Voyager (KTEZ-1000)"
msgstr ""

#: ../rules/base.xml.in.h:607
msgid "PrtSc"
msgstr ""

#: ../rules/base.xml.in.h:608
msgid "Punjabi (Gurmukhi Jhelum)"
msgstr ""

#: ../rules/base.xml.in.h:609
msgid "Punjabi (Gurmukhi)"
msgstr ""

#: ../rules/base.xml.in.h:610
msgid "QTronix Scorpius 98N+"
msgstr ""

#: ../rules/base.xml.in.h:611
msgid "Right Alt"
msgstr ""

#: ../rules/base.xml.in.h:612
msgid "Right Alt (while pressed)"
msgstr ""

#: ../rules/base.xml.in.h:613
msgid ""
"Right Alt chooses 5th level and activates level5-Lock when pressed together "
"with another 5th-level-chooser, one press releases the lock"
msgstr ""

#: ../rules/base.xml.in.h:614
msgid ""
"Right Alt chooses 5th level, locks when pressed together with another 5th-"
"level-chooser"
msgstr ""

#: ../rules/base.xml.in.h:615
msgid ""
"Right Alt chooses 5th level, locks when pressed together with another 5th-"
"level-chooser, one press releases the lock"
msgstr ""

#: ../rules/base.xml.in.h:616
msgid "Right Alt key never chooses 3rd level"
msgstr ""

#: ../rules/base.xml.in.h:617
msgid "Right Alt, Shift+Right Alt key is Multi_Key"
msgstr ""

#: ../rules/base.xml.in.h:618
msgid "Right Ctrl"
msgstr ""

#: ../rules/base.xml.in.h:619
msgid "Right Ctrl (while pressed)"
msgstr ""

#: ../rules/base.xml.in.h:620
msgid "Right Ctrl as Right Alt"
msgstr ""

#: ../rules/base.xml.in.h:621
msgid "Right Ctrl is mapped to Menu"
msgstr ""

#: ../rules/base.xml.in.h:622
msgid "Right Ctrl+Right Shift"
msgstr ""

#: ../rules/base.xml.in.h:623
msgid "Right Shift"
msgstr ""

#: ../rules/base.xml.in.h:624
msgid "Right Win"
msgstr ""

#: ../rules/base.xml.in.h:625
msgid "Right Win (while pressed)"
msgstr ""

#: ../rules/base.xml.in.h:626
msgid ""
"Right Win chooses 5th level, locks when pressed together with another 5th-"
"level-chooser"
msgstr ""

#: ../rules/base.xml.in.h:627
msgid ""
"Right Win chooses 5th level, locks when pressed together with another 5th-"
"level-chooser, one press releases the lock"
msgstr ""

#: ../rules/base.xml.in.h:628
msgid "Romanian"
msgstr ""

#: ../rules/base.xml.in.h:629
msgid "Romanian (Crimean Tatar Dobruca-1 Q)"
msgstr ""

#: ../rules/base.xml.in.h:630
msgid "Romanian (Crimean Tatar Dobruca-2 Q)"
msgstr ""

#: ../rules/base.xml.in.h:631
msgid "Romanian (Crimean Tatar Turkish Alt-Q)"
msgstr ""

#: ../rules/base.xml.in.h:632
msgid "Romanian (Crimean Tatar Turkish F)"
msgstr ""

#: ../rules/base.xml.in.h:633
msgid "Romanian (WinKeys)"
msgstr ""

#: ../rules/base.xml.in.h:634
msgid "Romanian (cedilla)"
msgstr ""

#: ../rules/base.xml.in.h:635
msgid "Romanian (standard cedilla)"
msgstr ""

#: ../rules/base.xml.in.h:636
msgid "Romanian (standard)"
msgstr ""

#: ../rules/base.xml.in.h:637
msgid "Rupee on 4"
msgstr ""

#: ../rules/base.xml.in.h:638
msgid "Russian"
msgstr ""

#: ../rules/base.xml.in.h:639
msgid "Russian (Bashkirian)"
msgstr ""

#: ../rules/base.xml.in.h:640
msgid "Russian (Chuvash Latin)"
msgstr ""

#: ../rules/base.xml.in.h:641
msgid "Russian (Chuvash)"
msgstr ""

#: ../rules/base.xml.in.h:642
msgid "Russian (DOS)"
msgstr ""

#: ../rules/base.xml.in.h:643
msgid "Russian (Georgia)"
msgstr ""

#: ../rules/base.xml.in.h:644
msgid "Russian (Germany, phonetic)"
msgstr ""

#: ../rules/base.xml.in.h:645
msgid "Russian (Kalmyk)"
msgstr ""

#: ../rules/base.xml.in.h:646
msgid "Russian (Kazakhstan, with Kazakh)"
msgstr ""

#: ../rules/base.xml.in.h:647
msgid "Russian (Komi)"
msgstr ""

#: ../rules/base.xml.in.h:648
msgid "Russian (Mari)"
msgstr ""

#: ../rules/base.xml.in.h:649
msgid "Russian (Ossetian, WinKeys)"
msgstr ""

#: ../rules/base.xml.in.h:650
msgid "Russian (Ossetian, legacy)"
msgstr ""

#: ../rules/base.xml.in.h:651
msgid "Russian (Poland, phonetic Dvorak)"
msgstr ""

#: ../rules/base.xml.in.h:652
msgid "Russian (Serbian)"
msgstr ""

#: ../rules/base.xml.in.h:653
msgid "Russian (Sweden, phonetic)"
msgstr ""

#: ../rules/base.xml.in.h:654
msgid "Russian (Sweden, phonetic, eliminate dead keys)"
msgstr ""

#: ../rules/base.xml.in.h:655
msgid "Russian (Tatar)"
msgstr ""

#: ../rules/base.xml.in.h:656
msgid "Russian (US, phonetic)"
msgstr ""

#: ../rules/base.xml.in.h:657
msgid "Russian (Udmurt)"
msgstr ""

#: ../rules/base.xml.in.h:658
msgid "Russian (Yakut)"
msgstr ""

#: ../rules/base.xml.in.h:659
msgid "Russian (legacy)"
msgstr ""

#: ../rules/base.xml.in.h:660
msgid "Russian (phonetic WinKeys)"
msgstr ""

#: ../rules/base.xml.in.h:661
msgid "Russian (phonetic)"
msgstr ""

#: ../rules/base.xml.in.h:662
msgid "Russian (typewriter)"
msgstr ""

#: ../rules/base.xml.in.h:663
msgid "Russian (typewriter, legacy)"
msgstr ""

#: ../rules/base.xml.in.h:664
msgid "SILVERCREST Multimedia Wireless Keyboard"
msgstr ""

#: ../rules/base.xml.in.h:665
msgid "SK-1300"
msgstr ""

#: ../rules/base.xml.in.h:666
msgid "SK-2500"
msgstr ""

#: ../rules/base.xml.in.h:667
msgid "SK-6200"
msgstr ""

#: ../rules/base.xml.in.h:668
msgid "SK-7100"
msgstr ""

#: ../rules/base.xml.in.h:669
msgid "SVEN Ergonomic 2500"
msgstr ""

#: ../rules/base.xml.in.h:670
msgid "SVEN Slim 303"
msgstr ""

#: ../rules/base.xml.in.h:671
msgid "Saisiyat (Taiwan)"
msgstr ""

#: ../rules/base.xml.in.h:672
msgid "Samsung SDM 4500P"
msgstr ""

#: ../rules/base.xml.in.h:673
msgid "Samsung SDM 4510P"
msgstr ""

#: ../rules/base.xml.in.h:674
msgid "Sanwa Supply SKB-KG3"
msgstr ""

#: ../rules/base.xml.in.h:675
msgid "Scroll Lock"
msgstr ""

#: ../rules/base.xml.in.h:676
msgid "Secwepemctsin"
msgstr ""

#: ../rules/base.xml.in.h:677
msgid "Semi-colon on third level"
msgstr ""

#: ../rules/base.xml.in.h:678
msgid "Serbian"
msgstr ""

#: ../rules/base.xml.in.h:679
msgid "Serbian (Latin Unicode qwerty)"
msgstr ""

#: ../rules/base.xml.in.h:680
msgid "Serbian (Latin Unicode)"
msgstr ""

#: ../rules/base.xml.in.h:681
msgid "Serbian (Latin qwerty)"
msgstr ""

#: ../rules/base.xml.in.h:682
msgid "Serbian (Latin with guillemets)"
msgstr ""

#: ../rules/base.xml.in.h:683
msgid "Serbian (Latin)"
msgstr ""

#: ../rules/base.xml.in.h:684
msgid "Serbian (Pannonian Rusyn Homophonic)"
msgstr ""

#: ../rules/base.xml.in.h:685
msgid "Serbian (Z and ZHE swapped)"
msgstr ""

#: ../rules/base.xml.in.h:686
msgid "Serbian (with guillemets)"
msgstr ""

#: ../rules/base.xml.in.h:687
msgid "Serbo-Croatian (US)"
msgstr ""

#: ../rules/base.xml.in.h:688
msgid "Shift cancels Caps Lock"
msgstr ""

#: ../rules/base.xml.in.h:689
msgid "Shift does not cancel Num Lock, chooses 3rd level instead"
msgstr ""

#: ../rules/base.xml.in.h:690
msgid "Shift with numeric keypad keys works as in MS Windows"
msgstr ""

#: ../rules/base.xml.in.h:691
msgid "Shift+Caps Lock"
msgstr ""

#: ../rules/base.xml.in.h:692
msgid "Sindhi"
msgstr ""

#: ../rules/base.xml.in.h:693
msgid "Sinhala"
msgstr ""

#: ../rules/base.xml.in.h:694
msgid "Slovak"
msgstr ""

#: ../rules/base.xml.in.h:695
msgid "Slovak (extended Backslash)"
msgstr ""

#: ../rules/base.xml.in.h:696
msgid "Slovak (qwerty)"
msgstr ""

#: ../rules/base.xml.in.h:697
msgid "Slovak (qwerty, extended Backslash)"
msgstr ""

#: ../rules/base.xml.in.h:698
msgid "Slovene"
msgstr ""

#: ../rules/base.xml.in.h:699
msgid "Slovene (US keyboard with Slovenian letters)"
msgstr ""

#: ../rules/base.xml.in.h:700
msgid "Slovene (use guillemets for quotes)"
msgstr ""

#: ../rules/base.xml.in.h:701
msgid "Spanish"
msgstr ""

#: ../rules/base.xml.in.h:702
msgid "Spanish (Asturian variant with bottom-dot H and bottom-dot L)"
msgstr ""

#: ../rules/base.xml.in.h:703
msgid "Spanish (Catalan variant with middle-dot L)"
msgstr ""

#: ../rules/base.xml.in.h:704
msgid "Spanish (Dvorak)"
msgstr ""

#: ../rules/base.xml.in.h:705
msgid "Spanish (Latin American)"
msgstr ""

#: ../rules/base.xml.in.h:706
msgid "Spanish (Latin American, eliminate dead keys)"
msgstr ""

#: ../rules/base.xml.in.h:707
msgid "Spanish (Latin American, include dead tilde)"
msgstr ""

#: ../rules/base.xml.in.h:708
msgid "Spanish (Latin American, sun dead keys)"
msgstr ""

#: ../rules/base.xml.in.h:709
msgid "Spanish (Mac)"
msgstr ""

#: ../rules/base.xml.in.h:710
msgid "Spanish (Sun dead keys)"
msgstr ""

#: ../rules/base.xml.in.h:711
msgid "Spanish (eliminate dead keys)"
msgstr ""

#: ../rules/base.xml.in.h:712
msgid "Spanish (include dead tilde)"
msgstr ""

#: ../rules/base.xml.in.h:713
msgid "Special keys (Ctrl+Alt+&lt;key&gt;) handled in a server"
msgstr ""

#: ../rules/base.xml.in.h:714
msgid "Sun Type 5/6"
msgstr ""

#: ../rules/base.xml.in.h:715
msgid "Super Power Multimedia Keyboard"
msgstr ""

#: ../rules/base.xml.in.h:716
msgid "Swahili (Kenya)"
msgstr ""

#: ../rules/base.xml.in.h:717
msgid "Swahili (Tanzania)"
msgstr ""

#: ../rules/base.xml.in.h:718
msgid "Swap Ctrl and Caps Lock"
msgstr ""

#: ../rules/base.xml.in.h:719
msgid "Swap ESC and Caps Lock"
msgstr ""

#: ../rules/base.xml.in.h:720
msgid "Swedish"
msgstr ""

#: ../rules/base.xml.in.h:721
msgid "Swedish (Dvorak)"
msgstr ""

#: ../rules/base.xml.in.h:722
msgid "Swedish (Mac)"
msgstr ""

#: ../rules/base.xml.in.h:723
msgid "Swedish (Svdvorak)"
msgstr ""

#: ../rules/base.xml.in.h:724
msgid "Swedish (eliminate dead keys)"
msgstr ""

#: ../rules/base.xml.in.h:725
msgid "Swedish (northern Saami)"
msgstr ""

#: ../rules/base.xml.in.h:726
msgid "Swiss"
msgstr ""

#: ../rules/base.xml.in.h:727
msgid "Swiss (legacy)"
msgstr ""

#: ../rules/base.xml.in.h:728
msgid "Symplon PaceBook (tablet PC)"
msgstr ""

#: ../rules/base.xml.in.h:729
msgid "Syriac"
msgstr ""

#: ../rules/base.xml.in.h:730
msgid "Syriac (phonetic)"
msgstr ""

#: ../rules/base.xml.in.h:731
msgid "Taiwanese"
msgstr ""

#: ../rules/base.xml.in.h:732
msgid "Taiwanese (indigenous)"
msgstr ""

#: ../rules/base.xml.in.h:733
msgid "Tajik"
msgstr ""

#: ../rules/base.xml.in.h:734
msgid "Tajik (legacy)"
msgstr ""

#: ../rules/base.xml.in.h:735
msgid "Tamil"
msgstr ""

#: ../rules/base.xml.in.h:736
msgid "Tamil (Sri Lanka, TAB Typewriter)"
msgstr ""

#: ../rules/base.xml.in.h:737
msgid "Tamil (Sri Lanka, Unicode)"
msgstr ""

#: ../rules/base.xml.in.h:738
msgid "Tamil (TAB typewriter)"
msgstr ""

#: ../rules/base.xml.in.h:739
msgid "Tamil (TSCII typewriter)"
msgstr ""

#: ../rules/base.xml.in.h:740
msgid "Tamil (Unicode)"
msgstr ""

#: ../rules/base.xml.in.h:741
msgid "Tamil (keyboard with numerals)"
msgstr ""

#: ../rules/base.xml.in.h:742
msgid "Targa Visionary 811"
msgstr ""

#: ../rules/base.xml.in.h:743
msgid "Telugu"
msgstr ""

#: ../rules/base.xml.in.h:744
msgid "Thai"
msgstr ""

#: ../rules/base.xml.in.h:745
msgid "Thai (Pattachote)"
msgstr ""

#: ../rules/base.xml.in.h:746
msgid "Thai (TIS-820.2538)"
msgstr ""

#: ../rules/base.xml.in.h:747
msgid "To the corresponding key in a Dvorak keyboard."
msgstr ""

#: ../rules/base.xml.in.h:748
msgid "To the corresponding key in a Qwerty keyboard."
msgstr ""

#: ../rules/base.xml.in.h:749
msgid "Toggle PointerKeys with Shift + NumLock."
msgstr ""

#: ../rules/base.xml.in.h:750
msgid "Toshiba Satellite S3000"
msgstr ""

#: ../rules/base.xml.in.h:751
msgid "Trust Direct Access Keyboard"
msgstr ""

#: ../rules/base.xml.in.h:752
msgid "Trust Slimline"
msgstr ""

#: ../rules/base.xml.in.h:753
msgid "Trust Wireless Keyboard Classic"
msgstr ""

#: ../rules/base.xml.in.h:754
msgid "Tswana"
msgstr ""

#: ../rules/base.xml.in.h:755
msgid "Turkish"
msgstr ""

#: ../rules/base.xml.in.h:756
msgid "Turkish (Alt-Q)"
msgstr ""

#: ../rules/base.xml.in.h:757
msgid "Turkish (Crimean Tatar Turkish Alt-Q)"
msgstr ""

#: ../rules/base.xml.in.h:758
msgid "Turkish (Crimean Tatar Turkish F)"
msgstr ""

#: ../rules/base.xml.in.h:759
msgid "Turkish (Crimean Tatar Turkish Q)"
msgstr ""

#: ../rules/base.xml.in.h:760
msgid "Turkish (F)"
msgstr ""

#: ../rules/base.xml.in.h:761
msgid "Turkish (Sun dead keys)"
msgstr ""

#: ../rules/base.xml.in.h:762
msgid "Turkish (international with dead keys)"
msgstr ""

#: ../rules/base.xml.in.h:763
msgid "Turkmen"
msgstr ""

#: ../rules/base.xml.in.h:764
msgid "Turkmen (Alt-Q)"
msgstr ""

#: ../rules/base.xml.in.h:765
msgid "TypeMatrix EZ-Reach 2020"
msgstr ""

#: ../rules/base.xml.in.h:766
msgid "TypeMatrix EZ-Reach 2030 PS2"
msgstr ""

#: ../rules/base.xml.in.h:767
msgid "TypeMatrix EZ-Reach 2030 USB"
msgstr ""

#: ../rules/base.xml.in.h:768
msgid "TypeMatrix EZ-Reach 2030 USB (102/105:EU mode)"
msgstr ""

#: ../rules/base.xml.in.h:769
msgid "TypeMatrix EZ-Reach 2030 USB (106:JP mode)"
msgstr ""

#: ../rules/base.xml.in.h:770
msgid "Ukrainian"
msgstr ""

#: ../rules/base.xml.in.h:771
msgid "Ukrainian (Crimean Tatar Turkish Alt-Q)"
msgstr ""

#: ../rules/base.xml.in.h:772
msgid "Ukrainian (Crimean Tatar Turkish F)"
msgstr ""

#: ../rules/base.xml.in.h:773
msgid "Ukrainian (Crimean Tatar Turkish Q)"
msgstr ""

#: ../rules/base.xml.in.h:774
msgid "Ukrainian (WinKeys)"
msgstr ""

#: ../rules/base.xml.in.h:775
msgid "Ukrainian (homophonic)"
msgstr ""

#: ../rules/base.xml.in.h:776
msgid "Ukrainian (legacy)"
msgstr ""

#: ../rules/base.xml.in.h:777
msgid "Ukrainian (phonetic)"
msgstr ""

#: ../rules/base.xml.in.h:778
msgid "Ukrainian (standard RSTU on Russian layout)"
msgstr ""

#: ../rules/base.xml.in.h:779
msgid "Ukrainian (standard RSTU)"
msgstr ""

#: ../rules/base.xml.in.h:780
msgid "Ukrainian (typewriter)"
msgstr ""

#: ../rules/base.xml.in.h:781
msgid "Unicode additions (arrows and math operators)"
msgstr ""

#: ../rules/base.xml.in.h:782
msgid ""
"Unicode additions (arrows and math operators). Math operators on default "
"level"
msgstr ""

#: ../rules/base.xml.in.h:783
msgid "Unitek KB-1925"
msgstr ""

#: ../rules/base.xml.in.h:784
msgid "Urdu (Pakistan)"
msgstr ""

#: ../rules/base.xml.in.h:785
msgid "Urdu (Pakistan, CRULP)"
msgstr ""

#: ../rules/base.xml.in.h:786
msgid "Urdu (Pakistan, NLA)"
msgstr ""

#: ../rules/base.xml.in.h:787
msgid "Urdu (WinKeys)"
msgstr ""

#: ../rules/base.xml.in.h:788
msgid "Urdu (alternative phonetic)"
msgstr ""

#: ../rules/base.xml.in.h:789
msgid "Urdu (phonetic)"
msgstr ""

#: ../rules/base.xml.in.h:790
msgid "Use keyboard LED to show alternative layout"
msgstr ""

#: ../rules/base.xml.in.h:791
msgid "Using space key to input non-breakable space character"
msgstr ""

#: ../rules/base.xml.in.h:792
msgid "Usual space at any level"
msgstr ""

#: ../rules/base.xml.in.h:793
msgid "Uzbek"
msgstr ""

#: ../rules/base.xml.in.h:794
msgid "Uzbek (Afghanistan)"
msgstr ""

#: ../rules/base.xml.in.h:795
msgid "Uzbek (Afghanistan, OLPC)"
msgstr ""

#: ../rules/base.xml.in.h:796
msgid "Uzbek (Crimean Tatar Turkish Alt-Q)"
msgstr ""

#: ../rules/base.xml.in.h:797
msgid "Uzbek (Crimean Tatar Turkish F)"
msgstr ""

#: ../rules/base.xml.in.h:798
msgid "Uzbek (Crimean Tatar Turkish Q)"
msgstr ""

#: ../rules/base.xml.in.h:799
msgid "Uzbek (Latin)"
msgstr ""

#: ../rules/base.xml.in.h:800
msgid "Vietnamese"
msgstr ""

#: ../rules/base.xml.in.h:801
msgid "ViewSonic KU-306 Internet Keyboard"
msgstr ""

#: ../rules/base.xml.in.h:802
msgid "Wang 724 keypad with unicode additions (arrows and math operators)"
msgstr ""

#: ../rules/base.xml.in.h:803
msgid ""
"Wang 724 keypad with unicode additions (arrows and math operators). Math "
"operators on default level"
msgstr ""

#: ../rules/base.xml.in.h:804
msgid "Winbook Model XP5"
msgstr ""

#: ../rules/base.xml.in.h:805
msgid "Wolof"
msgstr ""

#: ../rules/base.xml.in.h:806
msgid "Yahoo! Internet Keyboard"
msgstr ""

#: ../rules/base.xml.in.h:807
msgid "Yoruba"
msgstr ""

#: ../rules/base.xml.in.h:808
msgid "Zero-width non-joiner character at second level"
msgstr ""

#: ../rules/base.xml.in.h:809
msgid ""
"Zero-width non-joiner character at second level, non-breakable space "
"character at third level"
msgstr ""

#: ../rules/base.xml.in.h:810
msgid ""
"Zero-width non-joiner character at second level, non-breakable space "
"character at third level, nothing at fourth level"
msgstr ""

#: ../rules/base.xml.in.h:811
msgid ""
"Zero-width non-joiner character at second level, non-breakable space "
"character at third level, thin non-breakable space at fourth level"
msgstr ""

#: ../rules/base.xml.in.h:812
msgid ""
"Zero-width non-joiner character at second level, non-breakable space "
"character at third level, zero-width joiner at fourth level"
msgstr ""

#: ../rules/base.xml.in.h:813
msgid ""
"Zero-width non-joiner character at second level, zero-width joiner character "
"at third level"
msgstr ""

#: ../rules/base.xml.in.h:814
msgid ""
"Zero-width non-joiner character at second level, zero-width joiner character "
"at third level, non-breakable space character at fourth level"
msgstr ""

#: ../rules/base.xml.in.h:815
msgid ""
"Zero-width non-joiner character at third level, zero-width joiner at fourth "
"level"
msgstr ""

#: ../rules/base.xml.in.h:816
msgid "ak"
msgstr ""

#: ../rules/base.xml.in.h:817
msgid "am"
msgstr ""

#: ../rules/base.xml.in.h:818
msgid "ar"
msgstr ""

#: ../rules/base.xml.in.h:819
msgid "avn"
msgstr ""

#: ../rules/base.xml.in.h:820
msgid "az"
msgstr ""

#: ../rules/base.xml.in.h:821
msgid "be"
msgstr ""

#: ../rules/base.xml.in.h:822
msgid "ber"
msgstr ""

#: ../rules/base.xml.in.h:823
msgid "bg"
msgstr ""

#: ../rules/base.xml.in.h:824
msgid "bm"
msgstr ""

#: ../rules/base.xml.in.h:825
msgid "bn"
msgstr ""

#: ../rules/base.xml.in.h:826
msgid "brl"
msgstr ""

#: ../rules/base.xml.in.h:827
msgid "bs"
msgstr ""

#: ../rules/base.xml.in.h:828
msgid "ca"
msgstr ""

#: ../rules/base.xml.in.h:829
msgid "che"
msgstr ""

#: ../rules/base.xml.in.h:830
msgid "chr"
msgstr ""

#: ../rules/base.xml.in.h:831
msgid "cs"
msgstr ""

#: ../rules/base.xml.in.h:832
msgid "da"
msgstr ""

#: ../rules/base.xml.in.h:833
msgid "de"
msgstr ""

#: ../rules/base.xml.in.h:834
msgid "dv"
msgstr ""

#: ../rules/base.xml.in.h:835
msgid "dz"
msgstr ""

#: ../rules/base.xml.in.h:836
msgid "ee"
msgstr ""

#: ../rules/base.xml.in.h:837
msgid "en"
msgstr ""

#: ../rules/base.xml.in.h:838
msgid "eo"
msgstr ""

#: ../rules/base.xml.in.h:839
msgid "es"
msgstr ""

#: ../rules/base.xml.in.h:840
msgid "et"
msgstr ""

#: ../rules/base.xml.in.h:841
msgid "fa"
msgstr ""

#: ../rules/base.xml.in.h:842
msgid "ff"
msgstr ""

#: ../rules/base.xml.in.h:843
msgid "fi"
msgstr ""

#: ../rules/base.xml.in.h:844
msgid "fo"
msgstr ""

#: ../rules/base.xml.in.h:845
msgid "fr"
msgstr ""

#: ../rules/base.xml.in.h:846
msgid "gaa"
msgstr ""

#: ../rules/base.xml.in.h:847
msgid "gr"
msgstr ""

#: ../rules/base.xml.in.h:848
msgid "gu"
msgstr ""

#: ../rules/base.xml.in.h:849
msgid "ha"
msgstr ""

#: ../rules/base.xml.in.h:850
msgid "he"
msgstr ""

#: ../rules/base.xml.in.h:851
msgid "hi"
msgstr ""

#: ../rules/base.xml.in.h:852
msgid "hr"
msgstr ""

#: ../rules/base.xml.in.h:853
msgid "hu"
msgstr ""

#: ../rules/base.xml.in.h:854
msgid "hy"
msgstr ""

#: ../rules/base.xml.in.h:855
msgid "ie"
msgstr ""

#: ../rules/base.xml.in.h:856
msgid "ig"
msgstr ""

#: ../rules/base.xml.in.h:857
msgid "ike"
msgstr ""

#: ../rules/base.xml.in.h:858
msgid "in"
msgstr ""

#: ../rules/base.xml.in.h:859
msgid "irq"
msgstr ""

#: ../rules/base.xml.in.h:860
msgid "is"
msgstr ""

#: ../rules/base.xml.in.h:861
msgid "it"
msgstr ""

#: ../rules/base.xml.in.h:862
msgid "ja"
msgstr ""

#: ../rules/base.xml.in.h:863
msgid "ka"
msgstr ""

#: ../rules/base.xml.in.h:864
msgid "ki"
msgstr ""

#: ../rules/base.xml.in.h:865
msgid "kk"
msgstr ""

#: ../rules/base.xml.in.h:866
msgid "km"
msgstr ""

#: ../rules/base.xml.in.h:867
msgid "kn"
msgstr ""

#: ../rules/base.xml.in.h:868
msgid "ko"
msgstr ""

#: ../rules/base.xml.in.h:869
msgid "ku"
msgstr ""

#: ../rules/base.xml.in.h:870
msgid "kut"
msgstr ""

#: ../rules/base.xml.in.h:871
msgid "lo"
msgstr ""

#: ../rules/base.xml.in.h:872
msgid "lt"
msgstr ""

#: ../rules/base.xml.in.h:873
msgid "lv"
msgstr ""

#: ../rules/base.xml.in.h:874
msgid "mi"
msgstr ""

#: ../rules/base.xml.in.h:875
msgid "mk"
msgstr ""

#: ../rules/base.xml.in.h:876
msgid "ml"
msgstr ""

#: ../rules/base.xml.in.h:877
msgid "mn"
msgstr ""

#: ../rules/base.xml.in.h:878
msgid "mt"
msgstr ""

#: ../rules/base.xml.in.h:879
msgid "my"
msgstr ""

#: ../rules/base.xml.in.h:880
msgid "ne"
msgstr ""

#: ../rules/base.xml.in.h:881
msgid "nl"
msgstr ""

#: ../rules/base.xml.in.h:882
msgid "no"
msgstr ""

#: ../rules/base.xml.in.h:883
msgid "or"
msgstr ""

#: ../rules/base.xml.in.h:884
msgid "pa"
msgstr ""

#: ../rules/base.xml.in.h:885
msgid "ph"
msgstr ""

#: ../rules/base.xml.in.h:886
msgid "pl"
msgstr ""

#: ../rules/base.xml.in.h:887
msgid "ps"
msgstr ""

#: ../rules/base.xml.in.h:888
msgid "pt"
msgstr ""

#: ../rules/base.xml.in.h:889
msgid "ro"
msgstr ""

#: ../rules/base.xml.in.h:890
msgid "ru"
msgstr ""

#: ../rules/base.xml.in.h:891
msgid "sd"
msgstr ""

#: ../rules/base.xml.in.h:892
msgid "shs"
msgstr ""

#: ../rules/base.xml.in.h:893
msgid "si"
msgstr ""

#: ../rules/base.xml.in.h:894
msgid "sk"
msgstr ""

#: ../rules/base.xml.in.h:895
msgid "sl"
msgstr ""

#: ../rules/base.xml.in.h:896
msgid "sq"
msgstr ""

#: ../rules/base.xml.in.h:897
msgid "sr"
msgstr ""

#: ../rules/base.xml.in.h:898
msgid "srp"
msgstr ""

#: ../rules/base.xml.in.h:899
msgid "sv"
msgstr ""

#: ../rules/base.xml.in.h:900
msgid "sw"
msgstr ""

#: ../rules/base.xml.in.h:901
msgid "syc"
msgstr ""

#: ../rules/base.xml.in.h:902
msgid "ta"
msgstr ""

#: ../rules/base.xml.in.h:903
msgid "te"
msgstr ""

#: ../rules/base.xml.in.h:904
msgid "tg"
msgstr ""

#: ../rules/base.xml.in.h:905
msgid "th"
msgstr ""

#: ../rules/base.xml.in.h:906
msgid "tk"
msgstr ""

#: ../rules/base.xml.in.h:907
msgid "tn"
msgstr ""

#: ../rules/base.xml.in.h:908
msgid "tr"
msgstr ""

#: ../rules/base.xml.in.h:909
msgid "twn"
msgstr ""

#: ../rules/base.xml.in.h:910
msgid "uk"
msgstr ""

#: ../rules/base.xml.in.h:911
msgid "ur"
msgstr ""

#: ../rules/base.xml.in.h:912
msgid "uz"
msgstr ""

#: ../rules/base.xml.in.h:913
msgid "vi"
msgstr ""

#: ../rules/base.xml.in.h:914
msgid "wo"
msgstr ""

#: ../rules/base.xml.in.h:915
msgid "xsy"
msgstr ""

#: ../rules/base.xml.in.h:916
msgid "yo"
msgstr ""

#: ../rules/base.xml.in.h:917
msgid "zh"
msgstr ""

#: ../rules/base.extras.xml.in.h:1
msgid "APL"
msgstr ""

#: ../rules/base.extras.xml.in.h:2
msgid "Iran"
msgstr ""

#: ../rules/base.extras.xml.in.h:3
msgid "Iran - Avestan"
msgstr ""

#: ../rules/base.extras.xml.in.h:4
msgid "Lithuania"
msgstr ""

#: ../rules/base.extras.xml.in.h:5
msgid "Lithuania - Dvorak"
msgstr ""

#: ../rules/base.extras.xml.in.h:6
msgid "Ltu"
msgstr ""

#: ../rules/base.extras.xml.in.h:7
msgid "Romania"
msgstr ""

#: ../rules/base.extras.xml.in.h:8
msgid "Romania - Ergonomic Touchtype"
msgstr ""

#: ../rules/base.extras.xml.in.h:9
msgid "Rou"
msgstr ""

#: ../rules/base.extras.xml.in.h:10
msgid "Rus"
msgstr ""

#: ../rules/base.extras.xml.in.h:11
msgid "Russia"
msgstr ""

#: ../rules/base.extras.xml.in.h:12
msgid "Serbia"
msgstr ""

#: ../rules/base.extras.xml.in.h:13
msgid "Serbia - Combining accents instead of dead keys"
msgstr ""

#: ../rules/base.extras.xml.in.h:14
msgid "Srb"
msgstr ""

#: ../rules/base.extras.xml.in.h:15
msgid "USA"
msgstr ""

#: ../rules/base.extras.xml.in.h:16
msgid "USA - Atsina"
msgstr ""

#: ../rules/base.extras.xml.in.h:17
msgid "USA - Couer D'alene Salish"
msgstr ""

#: ../rules/base.extras.xml.in.h:18
msgid "USA - International (AltGr Unicode combining)"
msgstr ""

#: ../rules/base.extras.xml.in.h:19
msgid "USA - International (AltGr Unicode combining, alternative)"
msgstr ""
=======
# SOME DESCRIPTIVE TITLE.
# Copyright (C) YEAR THE PACKAGE'S COPYRIGHT HOLDER
# This file is distributed under the same license as the PACKAGE package.
# FIRST AUTHOR <EMAIL@ADDRESS>, YEAR.
#
#, fuzzy
msgid ""
msgstr ""
"Project-Id-Version: PACKAGE VERSION\n"
"Report-Msgid-Bugs-To: svu@users.sourceforge.net\n"
"POT-Creation-Date: 2011-05-17 21:08+0100\n"
"PO-Revision-Date: YEAR-MO-DA HO:MI+ZONE\n"
"Last-Translator: FULL NAME <EMAIL@ADDRESS>\n"
"Language-Team: LANGUAGE <LL@li.org>\n"
"Language: \n"
"MIME-Version: 1.0\n"
"Content-Type: text/plain; charset=UTF-8\n"
"Content-Transfer-Encoding: 8bit\n"

#: ../rules/base.xml.in.h:1
msgid "&lt;Less/Greater&gt;"
msgstr ""

#: ../rules/base.xml.in.h:2
msgid ""
"&lt;Less/Greater&gt; (chooses 3rd level, latches when pressed together with "
"another 3rd-level-chooser)"
msgstr ""

#: ../rules/base.xml.in.h:3
msgid ""
"&lt;Less/Greater&gt; chooses 5th level and activates level5-Lock when "
"pressed together with another 5th-level-chooser, one press releases the lock"
msgstr ""

#: ../rules/base.xml.in.h:4
msgid ""
"&lt;Less/Greater&gt; chooses 5th level, locks when pressed together with "
"another 5th-level-chooser"
msgstr ""

#: ../rules/base.xml.in.h:5
msgid ""
"&lt;Less/Greater&gt; chooses 5th level, locks when pressed together with "
"another 5th-level-chooser, one press releases the lock"
msgstr ""

#: ../rules/base.xml.in.h:6
msgid "A4Tech KB-21"
msgstr ""

#: ../rules/base.xml.in.h:7
msgid "A4Tech KBS-8"
msgstr ""

#: ../rules/base.xml.in.h:8
msgid "A4Tech Wireless Desktop RFKB-23"
msgstr ""

#: ../rules/base.xml.in.h:9
msgid "ATM/phone-style"
msgstr ""

#: ../rules/base.xml.in.h:10
msgid "Acer AirKey V"
msgstr ""

#: ../rules/base.xml.in.h:11
msgid "Acer C300"
msgstr ""

#: ../rules/base.xml.in.h:12
msgid "Acer Ferrari 4000"
msgstr ""

#: ../rules/base.xml.in.h:13
msgid "Acer Laptop"
msgstr ""

#: ../rules/base.xml.in.h:14
msgid "Add the standard behavior to Menu key"
msgstr ""

#: ../rules/base.xml.in.h:15
msgid "Adding Esperanto circumflexes (supersigno)"
msgstr ""

#: ../rules/base.xml.in.h:16
msgid "Adding currency signs to certain keys"
msgstr ""

#: ../rules/base.xml.in.h:17
msgid "Advance Scorpius KI"
msgstr ""

#: ../rules/base.xml.in.h:18
msgid "Afghani"
msgstr ""

#: ../rules/base.xml.in.h:19
msgid "Akan"
msgstr ""

#: ../rules/base.xml.in.h:20
msgid "Albanian"
msgstr ""

#: ../rules/base.xml.in.h:21
msgid "Alt and Meta are on Alt keys"
msgstr ""

#: ../rules/base.xml.in.h:22
msgid "Alt is mapped to Right Win, Super to Menu"
msgstr ""

#: ../rules/base.xml.in.h:23
msgid "Alt+Caps Lock"
msgstr ""

#: ../rules/base.xml.in.h:24
msgid "Alt+Ctrl"
msgstr ""

#: ../rules/base.xml.in.h:25
msgid "Alt+Shift"
msgstr ""

#: ../rules/base.xml.in.h:26
msgid "Alt+Space"
msgstr ""

#: ../rules/base.xml.in.h:27
msgid "Alt/Win key behavior"
msgstr ""

#: ../rules/base.xml.in.h:28
msgid "Amharic"
msgstr ""

#: ../rules/base.xml.in.h:29
msgid "Any Alt key"
msgstr ""

#: ../rules/base.xml.in.h:30
msgid "Any Win key"
msgstr ""

#: ../rules/base.xml.in.h:31
msgid "Any Win key (while pressed)"
msgstr ""

#: ../rules/base.xml.in.h:32
msgid "Apple"
msgstr ""

#: ../rules/base.xml.in.h:33
msgid "Apple Aluminium Keyboard (ANSI)"
msgstr ""

#: ../rules/base.xml.in.h:34
msgid "Apple Aluminium Keyboard (ISO)"
msgstr ""

#: ../rules/base.xml.in.h:35
msgid "Apple Aluminium Keyboard (JIS)"
msgstr ""

#: ../rules/base.xml.in.h:36
msgid ""
"Apple Aluminium Keyboard: emulate PC keys (Print, Scroll Lock, Pause, Num "
"Lock)"
msgstr ""

#: ../rules/base.xml.in.h:37
msgid "Apple Laptop"
msgstr ""

#: ../rules/base.xml.in.h:38
msgid "Arabic"
msgstr ""

#: ../rules/base.xml.in.h:39
msgid "Arabic (Buckwalter)"
msgstr ""

#: ../rules/base.xml.in.h:40
msgid "Arabic (Morocco)"
msgstr ""

#: ../rules/base.xml.in.h:41
msgid "Arabic (Pakistan)"
msgstr ""

#: ../rules/base.xml.in.h:42
msgid "Arabic (Syria)"
msgstr ""

#: ../rules/base.xml.in.h:43
msgid "Arabic (azerty)"
msgstr ""

#: ../rules/base.xml.in.h:44
msgid "Arabic (azerty/digits)"
msgstr ""

#: ../rules/base.xml.in.h:45
msgid "Arabic (digits)"
msgstr ""

#: ../rules/base.xml.in.h:46
msgid "Arabic (qwerty)"
msgstr ""

#: ../rules/base.xml.in.h:47
msgid "Arabic (qwerty/digits)"
msgstr ""

#: ../rules/base.xml.in.h:48 ../rules/base.extras.xml.in.h:2
msgid "Armenian"
msgstr ""

#: ../rules/base.xml.in.h:49
msgid "Armenian (alternative eastern)"
msgstr ""

#: ../rules/base.xml.in.h:50 ../rules/base.extras.xml.in.h:3
msgid "Armenian (alternative phonetic)"
msgstr ""

#: ../rules/base.xml.in.h:51
msgid "Armenian (eastern)"
msgstr ""

#: ../rules/base.xml.in.h:52
msgid "Armenian (phonetic)"
msgstr ""

#: ../rules/base.xml.in.h:53
msgid "Armenian (western)"
msgstr ""

#: ../rules/base.xml.in.h:54
msgid "Asturian (Spain, with bottom-dot H and bottom-dot L)"
msgstr ""

#: ../rules/base.xml.in.h:55
msgid "Asus Laptop"
msgstr ""

#: ../rules/base.xml.in.h:56
msgid "At bottom left"
msgstr ""

#: ../rules/base.xml.in.h:57
msgid "At left of 'A'"
msgstr ""

#: ../rules/base.xml.in.h:58
msgid "Avatime"
msgstr ""

#: ../rules/base.xml.in.h:59
msgid "Azerbaijani"
msgstr ""

#: ../rules/base.xml.in.h:60
msgid "Azerbaijani (Cyrillic)"
msgstr ""

#: ../rules/base.xml.in.h:61
msgid "Azona RF2300 wireless Internet Keyboard"
msgstr ""

#: ../rules/base.xml.in.h:62
msgid "BTC 5090"
msgstr ""

#: ../rules/base.xml.in.h:63
msgid "BTC 5113RF Multimedia"
msgstr ""

#: ../rules/base.xml.in.h:64
msgid "BTC 5126T"
msgstr ""

#: ../rules/base.xml.in.h:65
msgid "BTC 6301URF"
msgstr ""

#: ../rules/base.xml.in.h:66
msgid "BTC 9000"
msgstr ""

#: ../rules/base.xml.in.h:67
msgid "BTC 9000A"
msgstr ""

#: ../rules/base.xml.in.h:68
msgid "BTC 9001AH"
msgstr ""

#: ../rules/base.xml.in.h:69
msgid "BTC 9019U"
msgstr ""

#: ../rules/base.xml.in.h:70
msgid "BTC 9116U Mini Wireless Internet and Gaming"
msgstr ""

#: ../rules/base.xml.in.h:71
msgid "Backslash"
msgstr ""

#: ../rules/base.xml.in.h:72
msgid ""
"Backslash (chooses 3rd level, latches when pressed together with another 3rd-"
"level-chooser)"
msgstr ""

#: ../rules/base.xml.in.h:73
msgid "Bambara"
msgstr ""

#: ../rules/base.xml.in.h:74
msgid "Bashkirian"
msgstr ""

#: ../rules/base.xml.in.h:75
msgid "Belarusian"
msgstr ""

#: ../rules/base.xml.in.h:76
msgid "Belarusian (Latin)"
msgstr ""

#: ../rules/base.xml.in.h:77
msgid "Belarusian (legacy)"
msgstr ""

#: ../rules/base.xml.in.h:78
msgid "Belgian"
msgstr ""

#: ../rules/base.xml.in.h:79
msgid "Belgian (ISO alternate)"
msgstr ""

#: ../rules/base.xml.in.h:80
msgid "Belgian (Sun dead keys)"
msgstr ""

#: ../rules/base.xml.in.h:81
msgid "Belgian (Wang model 724 azerty)"
msgstr ""

#: ../rules/base.xml.in.h:82
msgid "Belgian (alternative)"
msgstr ""

#: ../rules/base.xml.in.h:83
msgid "Belgian (alternative, Sun dead keys)"
msgstr ""

#: ../rules/base.xml.in.h:84
msgid "Belgian (alternative, latin-9 only)"
msgstr ""

#: ../rules/base.xml.in.h:85
msgid "Belgian (eliminate dead keys)"
msgstr ""

#: ../rules/base.xml.in.h:86
msgid "BenQ X-Touch"
msgstr ""

#: ../rules/base.xml.in.h:87
msgid "BenQ X-Touch 730"
msgstr ""

#: ../rules/base.xml.in.h:88
msgid "BenQ X-Touch 800"
msgstr ""

#: ../rules/base.xml.in.h:89
msgid "Bengali"
msgstr ""

#: ../rules/base.xml.in.h:90
msgid "Bengali (Probhat)"
msgstr ""

#: ../rules/base.xml.in.h:91
msgid "Berber (Morocco, Tifinagh alternative phonetic)"
msgstr ""

#: ../rules/base.xml.in.h:92
msgid "Berber (Morocco, Tifinagh alternative)"
msgstr ""

#: ../rules/base.xml.in.h:93
msgid "Berber (Morocco, Tifinagh extended phonetic)"
msgstr ""

#: ../rules/base.xml.in.h:94
msgid "Berber (Morocco, Tifinagh extended)"
msgstr ""

#: ../rules/base.xml.in.h:95
msgid "Berber (Morocco, Tifinagh phonetic)"
msgstr ""

#: ../rules/base.xml.in.h:96
msgid "Berber (Morocco, Tifinagh)"
msgstr ""

#: ../rules/base.xml.in.h:97
msgid "Bosnian"
msgstr ""

#: ../rules/base.xml.in.h:98
msgid "Bosnian (US keyboard with Bosnian digraphs)"
msgstr ""

#: ../rules/base.xml.in.h:99
msgid "Bosnian (US keyboard with Bosnian letters)"
msgstr ""

#: ../rules/base.xml.in.h:100
msgid "Bosnian (use Bosnian digraphs)"
msgstr ""

#: ../rules/base.xml.in.h:101
msgid "Bosnian (use guillemets for quotes)"
msgstr ""

#: ../rules/base.xml.in.h:102
msgid "Both Alt keys together"
msgstr ""

#: ../rules/base.xml.in.h:103
msgid "Both Ctrl keys together"
msgstr ""

#: ../rules/base.xml.in.h:104
msgid "Both Shift keys together"
msgstr ""

#: ../rules/base.xml.in.h:105
msgid "Both Shift-Keys together activate Caps Lock, one Shift-Key deactivates"
msgstr ""

#: ../rules/base.xml.in.h:106
msgid "Both Shift-Keys together toggle Caps Lock"
msgstr ""

#: ../rules/base.xml.in.h:107
msgid "Both Shift-Keys together toggle ShiftLock"
msgstr ""

#: ../rules/base.xml.in.h:108
msgid "Braille"
msgstr ""

#: ../rules/base.xml.in.h:109
msgid "Braille (left hand)"
msgstr ""

#: ../rules/base.xml.in.h:110
msgid "Braille (right hand)"
msgstr ""

#: ../rules/base.xml.in.h:111
msgid "Brother Internet Keyboard"
msgstr ""

#: ../rules/base.xml.in.h:112
msgid "Bulgarian"
msgstr ""

#: ../rules/base.xml.in.h:113
msgid "Bulgarian (new phonetic)"
msgstr ""

#: ../rules/base.xml.in.h:114
msgid "Bulgarian (traditional phonetic)"
msgstr ""

#: ../rules/base.xml.in.h:115
msgid "Burmese"
msgstr ""

#: ../rules/base.xml.in.h:116
msgid "Canadian Multilingual"
msgstr ""

#: ../rules/base.xml.in.h:117
msgid "Canadian Multilingual (first part)"
msgstr ""

#: ../rules/base.xml.in.h:118
msgid "Canadian Multilingual (second part)"
msgstr ""

#: ../rules/base.xml.in.h:119
msgid "Caps Lock"
msgstr ""

#: ../rules/base.xml.in.h:120
msgid ""
"Caps Lock (chooses 3rd level, latches when pressed together with another 3rd-"
"level-chooser)"
msgstr ""

#: ../rules/base.xml.in.h:121
msgid "Caps Lock (to first layout), Shift+Caps Lock (to last layout)"
msgstr ""

#: ../rules/base.xml.in.h:122
msgid ""
"Caps Lock (while pressed), Alt+Caps Lock does the original capslock action"
msgstr ""

#: ../rules/base.xml.in.h:123
msgid "Caps Lock acts as Shift with locking. Shift \"pauses\" Caps Lock"
msgstr ""

#: ../rules/base.xml.in.h:124
msgid "Caps Lock acts as Shift with locking. Shift doesn't affect Caps Lock"
msgstr ""

#: ../rules/base.xml.in.h:125
msgid "Caps Lock is disabled"
msgstr ""

#: ../rules/base.xml.in.h:126
msgid "Caps Lock key behavior"
msgstr ""

#: ../rules/base.xml.in.h:127
msgid "Caps Lock toggles Shift so all keys are affected"
msgstr ""

#: ../rules/base.xml.in.h:128
msgid "Caps Lock toggles normal capitalization of alphabetic characters"
msgstr ""

#: ../rules/base.xml.in.h:129
msgid "Caps Lock uses internal capitalization. Shift \"pauses\" Caps Lock"
msgstr ""

#: ../rules/base.xml.in.h:130
msgid "Caps Lock uses internal capitalization. Shift doesn't affect Caps Lock"
msgstr ""

#: ../rules/base.xml.in.h:131
msgid "Catalan"
msgstr ""

#: ../rules/base.xml.in.h:132
msgid "Catalan (Spain, with middle-dot L)"
msgstr ""

#: ../rules/base.xml.in.h:133
msgid "Cherokee"
msgstr ""

#: ../rules/base.xml.in.h:134
msgid "Cherry B.UNLIMITED"
msgstr ""

#: ../rules/base.xml.in.h:135
msgid "Cherry Blue Line CyBo@rd"
msgstr ""

#: ../rules/base.xml.in.h:136
msgid "Cherry Blue Line CyBo@rd (alternate option)"
msgstr ""

#: ../rules/base.xml.in.h:137
msgid "Cherry CyBo@rd USB-Hub"
msgstr ""

#: ../rules/base.xml.in.h:138
msgid "Cherry CyMotion Expert"
msgstr ""

#: ../rules/base.xml.in.h:139
msgid "Cherry CyMotion Master Linux"
msgstr ""

#: ../rules/base.xml.in.h:140
msgid "Cherry CyMotion Master XPress"
msgstr ""

#: ../rules/base.xml.in.h:141
msgid "Chicony Internet Keyboard"
msgstr ""

#: ../rules/base.xml.in.h:142
msgid "Chicony KB-9885"
msgstr ""

#: ../rules/base.xml.in.h:143
msgid "Chicony KU-0108"
msgstr ""

#: ../rules/base.xml.in.h:144
msgid "Chicony KU-0420"
msgstr ""

#: ../rules/base.xml.in.h:145
msgid "Chinese"
msgstr ""

#: ../rules/base.xml.in.h:146
msgid "Chuvash"
msgstr ""

#: ../rules/base.xml.in.h:147
msgid "Chuvash (Latin)"
msgstr ""

#: ../rules/base.xml.in.h:148
msgid "Classmate PC"
msgstr ""

#: ../rules/base.xml.in.h:149
msgid "CloGaelach"
msgstr ""

#: ../rules/base.xml.in.h:150
msgid "Compaq Easy Access Keyboard"
msgstr ""

#: ../rules/base.xml.in.h:151
msgid "Compaq Internet Keyboard (13 keys)"
msgstr ""

#: ../rules/base.xml.in.h:152
msgid "Compaq Internet Keyboard (18 keys)"
msgstr ""

#: ../rules/base.xml.in.h:153
msgid "Compaq Internet Keyboard (7 keys)"
msgstr ""

#: ../rules/base.xml.in.h:154
msgid "Compaq iPaq Keyboard"
msgstr ""

#: ../rules/base.xml.in.h:155
msgid "Compose key position"
msgstr ""

#: ../rules/base.xml.in.h:156
msgid "Control + Alt + Backspace"
msgstr ""

#: ../rules/base.xml.in.h:157
msgid "Control is mapped to Alt keys, Alt is mapped to Win keys"
msgstr ""

#: ../rules/base.xml.in.h:158
msgid "Control is mapped to Win keys (and the usual Ctrl keys)"
msgstr ""

#: ../rules/base.xml.in.h:159
msgid "Creative Desktop Wireless 7000"
msgstr ""

#: ../rules/base.xml.in.h:160
msgid "Crimean Tatar (Dobruja Q)"
msgstr ""

#: ../rules/base.xml.in.h:161
msgid "Crimean Tatar (Turkish Alt-Q)"
msgstr ""

#: ../rules/base.xml.in.h:162
msgid "Crimean Tatar (Turkish F)"
msgstr ""

#: ../rules/base.xml.in.h:163
msgid "Crimean Tatar (Turkish Q)"
msgstr ""

#: ../rules/base.xml.in.h:164
msgid "Croatian"
msgstr ""

#: ../rules/base.xml.in.h:165
msgid "Croatian (US keyboard with Croatian digraphs)"
msgstr ""

#: ../rules/base.xml.in.h:166
msgid "Croatian (US keyboard with Croatian letters)"
msgstr ""

#: ../rules/base.xml.in.h:167
msgid "Croatian (use Croatian digraphs)"
msgstr ""

#: ../rules/base.xml.in.h:168
msgid "Croatian (use guillemets for quotes)"
msgstr ""

#: ../rules/base.xml.in.h:169
msgid "Ctrl key position"
msgstr ""

#: ../rules/base.xml.in.h:170
msgid "Ctrl+Shift"
msgstr ""

#: ../rules/base.xml.in.h:171
msgid "Czech"
msgstr ""

#: ../rules/base.xml.in.h:172
msgid "Czech (UCW layout, accented letters only)"
msgstr ""

#: ../rules/base.xml.in.h:173
msgid "Czech (US Dvorak with CZ UCW support)"
msgstr ""

#: ../rules/base.xml.in.h:174
msgid "Czech (qwerty)"
msgstr ""

#: ../rules/base.xml.in.h:175
msgid "Czech (qwerty, extended Backslash)"
msgstr ""

#: ../rules/base.xml.in.h:176
msgid "Czech (with &lt;\\|&gt; key)"
msgstr ""

#: ../rules/base.xml.in.h:177
msgid "DTK2000"
msgstr ""

#: ../rules/base.xml.in.h:178
msgid "Danish"
msgstr ""

#: ../rules/base.xml.in.h:179
msgid "Danish (Dvorak)"
msgstr ""

#: ../rules/base.xml.in.h:180
msgid "Danish (Macintosh)"
msgstr ""

#: ../rules/base.xml.in.h:181
msgid "Danish (Macintosh, eliminate dead keys)"
msgstr ""

#: ../rules/base.xml.in.h:182
msgid "Danish (eliminate dead keys)"
msgstr ""

#: ../rules/base.xml.in.h:183
msgid "Default numeric keypad keys"
msgstr ""

#: ../rules/base.xml.in.h:184
msgid "Dell"
msgstr ""

#: ../rules/base.xml.in.h:185
msgid "Dell 101-key PC"
msgstr ""

#: ../rules/base.xml.in.h:186
msgid "Dell Laptop/notebook Inspiron 6xxx/8xxx"
msgstr ""

#: ../rules/base.xml.in.h:187
msgid "Dell Laptop/notebook Precision M series"
msgstr ""

#: ../rules/base.xml.in.h:188
msgid "Dell Latitude series laptop"
msgstr ""

#: ../rules/base.xml.in.h:189
msgid "Dell Precision M65"
msgstr ""

#: ../rules/base.xml.in.h:190
msgid "Dell SK-8125"
msgstr ""

#: ../rules/base.xml.in.h:191
msgid "Dell SK-8135"
msgstr ""

#: ../rules/base.xml.in.h:192
msgid "Dell USB Multimedia Keyboard"
msgstr ""

#: ../rules/base.xml.in.h:193
msgid "Dexxa Wireless Desktop Keyboard"
msgstr ""

#: ../rules/base.xml.in.h:194
msgid "Dhivehi"
msgstr ""

#: ../rules/base.xml.in.h:195
msgid "Diamond 9801 / 9802 series"
msgstr ""

#: ../rules/base.xml.in.h:196
msgid "Dutch"
msgstr ""

#: ../rules/base.xml.in.h:197
msgid "Dutch (Macintosh)"
msgstr ""

#: ../rules/base.xml.in.h:198
msgid "Dutch (Sun dead keys)"
msgstr ""

#: ../rules/base.xml.in.h:199
msgid "Dutch (standard)"
msgstr ""

#: ../rules/base.xml.in.h:200
msgid "Dzongkha"
msgstr ""

#: ../rules/base.xml.in.h:201
msgid "Enable extra typographic characters"
msgstr ""

#: ../rules/base.xml.in.h:202
msgid "English (Cameroon Dvorak)"
msgstr ""

#: ../rules/base.xml.in.h:203
msgid "English (Cameroon qwerty)"
msgstr ""

#: ../rules/base.xml.in.h:204
msgid "English (Cameroon)"
msgstr ""

#: ../rules/base.xml.in.h:205
msgid "English (Canada)"
msgstr ""

#: ../rules/base.xml.in.h:206
msgid "English (Colemak)"
msgstr ""

#: ../rules/base.xml.in.h:207
msgid "English (Dvorak alternative international no dead keys)"
msgstr ""

#: ../rules/base.xml.in.h:208
msgid "English (Dvorak international with dead keys)"
msgstr ""

#: ../rules/base.xml.in.h:209
msgid "English (Dvorak)"
msgstr ""

#: ../rules/base.xml.in.h:210
msgid "English (Ghana)"
msgstr ""

#: ../rules/base.xml.in.h:211
msgid "English (Ghana, GILLBT)"
msgstr ""

#: ../rules/base.xml.in.h:212
msgid "English (Ghana, multilingual)"
msgstr ""

#: ../rules/base.xml.in.h:213
msgid "English (India, with RupeeSign)"
msgstr ""

#: ../rules/base.xml.in.h:214
msgid "English (Macintosh)"
msgstr ""

#: ../rules/base.xml.in.h:215
msgid "English (Mali, US Macintosh)"
msgstr ""

#: ../rules/base.xml.in.h:216
msgid "English (Mali, US international)"
msgstr ""

#: ../rules/base.xml.in.h:217
msgid "English (Nigeria)"
msgstr ""

#: ../rules/base.xml.in.h:218
msgid "English (South Africa)"
msgstr ""

#: ../rules/base.xml.in.h:219
msgid "English (UK)"
msgstr ""

#: ../rules/base.xml.in.h:220
msgid "English (UK, Colemak)"
msgstr ""

#: ../rules/base.xml.in.h:221
msgid "English (UK, Dvorak with UK punctuation)"
msgstr ""

#: ../rules/base.xml.in.h:222
msgid "English (UK, Dvorak)"
msgstr ""

#: ../rules/base.xml.in.h:223
msgid "English (UK, Macintosh international)"
msgstr ""

#: ../rules/base.xml.in.h:224
msgid "English (UK, Macintosh)"
msgstr ""

#: ../rules/base.xml.in.h:225
msgid "English (UK, extended WinKeys)"
msgstr ""

#: ../rules/base.xml.in.h:226
msgid "English (UK, international with dead keys)"
msgstr ""

#: ../rules/base.xml.in.h:227 ../rules/base.extras.xml.in.h:7
msgid "English (US)"
msgstr ""

#: ../rules/base.xml.in.h:228
msgid "English (US, alternative international)"
msgstr ""

#: ../rules/base.xml.in.h:229
msgid "English (US, international with dead keys)"
msgstr ""

#: ../rules/base.xml.in.h:230
msgid "English (US, with euro on 5)"
msgstr ""

#: ../rules/base.xml.in.h:231
msgid "English (classic Dvorak)"
msgstr ""

#: ../rules/base.xml.in.h:232
msgid "English (international AltGr dead keys)"
msgstr ""

#: ../rules/base.xml.in.h:233
msgid "English (layout toggle on multiply/divide key)"
msgstr ""

#: ../rules/base.xml.in.h:234
msgid "English (left handed Dvorak)"
msgstr ""

#: ../rules/base.xml.in.h:235
msgid "English (programmer Dvorak)"
msgstr ""

#: ../rules/base.xml.in.h:236
msgid "English (right handed Dvorak)"
msgstr ""

#: ../rules/base.xml.in.h:237
msgid "Ennyah DKB-1008"
msgstr ""

#: ../rules/base.xml.in.h:238
msgid "Enter on keypad"
msgstr ""

#: ../rules/base.xml.in.h:239
msgid "Esperanto"
msgstr ""

#: ../rules/base.xml.in.h:240
msgid "Esperanto (Portugal, Nativo)"
msgstr ""

#: ../rules/base.xml.in.h:241
msgid "Esperanto (displaced semicolon and quote, obsolete)"
msgstr ""

#: ../rules/base.xml.in.h:242
msgid "Estonian"
msgstr ""

#: ../rules/base.xml.in.h:243
msgid "Estonian (Dvorak)"
msgstr ""

#: ../rules/base.xml.in.h:244
msgid "Estonian (US keyboard with Estonian letters)"
msgstr ""

#: ../rules/base.xml.in.h:245
msgid "Estonian (eliminate dead keys)"
msgstr ""

#: ../rules/base.xml.in.h:246
msgid "Euro on 2"
msgstr ""

#: ../rules/base.xml.in.h:247
msgid "Euro on 4"
msgstr ""

#: ../rules/base.xml.in.h:248
msgid "Euro on 5"
msgstr ""

#: ../rules/base.xml.in.h:249
msgid "Euro on E"
msgstr ""

#: ../rules/base.xml.in.h:250
msgid "Everex STEPnote"
msgstr ""

#: ../rules/base.xml.in.h:251
msgid "Ewe"
msgstr ""

#: ../rules/base.xml.in.h:252
msgid "FL90"
msgstr ""

#: ../rules/base.xml.in.h:253
msgid "Faroese"
msgstr ""

#: ../rules/base.xml.in.h:254
msgid "Faroese (eliminate dead keys)"
msgstr ""

#: ../rules/base.xml.in.h:255
msgid "Filipino"
msgstr ""

#: ../rules/base.xml.in.h:256
msgid "Filipino (Capewell-Dvorak Baybayin)"
msgstr ""

#: ../rules/base.xml.in.h:257
msgid "Filipino (Capewell-Dvorak Latin)"
msgstr ""

#: ../rules/base.xml.in.h:258
msgid "Filipino (Capewell-QWERF 2006 Baybayin)"
msgstr ""

#: ../rules/base.xml.in.h:259
msgid "Filipino (Capewell-QWERF 2006 Latin)"
msgstr ""

#: ../rules/base.xml.in.h:260
msgid "Filipino (Colemak Baybayin)"
msgstr ""

#: ../rules/base.xml.in.h:261
msgid "Filipino (Colemak Latin)"
msgstr ""

#: ../rules/base.xml.in.h:262
msgid "Filipino (Dvorak Baybayin)"
msgstr ""

#: ../rules/base.xml.in.h:263
msgid "Filipino (Dvorak Latin)"
msgstr ""

#: ../rules/base.xml.in.h:264
msgid "Filipino (QWERTY Baybayin)"
msgstr ""

#: ../rules/base.xml.in.h:265
msgid "Finnish"
msgstr ""

#: ../rules/base.xml.in.h:266
msgid "Finnish (Macintosh)"
msgstr ""

#: ../rules/base.xml.in.h:267
msgid "Finnish (classic)"
msgstr ""

#: ../rules/base.xml.in.h:268
msgid "Finnish (classic, eliminate dead keys)"
msgstr ""

#. This assumes the KP_ abstract symbols are actually useful for some apps
#. The description needs to be rewritten
#: ../rules/base.xml.in.h:271
msgid "Four-level key with abstract separators"
msgstr ""

#: ../rules/base.xml.in.h:272
msgid "Four-level key with comma"
msgstr ""

#: ../rules/base.xml.in.h:273
msgid "Four-level key with dot"
msgstr ""

#: ../rules/base.xml.in.h:274
msgid "Four-level key with dot, latin-9 restriction"
msgstr ""

#: ../rules/base.xml.in.h:275
msgid "Four-level key with momayyez"
msgstr ""

#: ../rules/base.xml.in.h:276
msgid "French"
msgstr ""

#: ../rules/base.xml.in.h:277
msgid "French (Bepo, ergonomic, Dvorak way)"
msgstr ""

#: ../rules/base.xml.in.h:278
msgid "French (Bepo, ergonomic, Dvorak way, latin-9 only)"
msgstr ""

#: ../rules/base.xml.in.h:279
msgid "French (Breton)"
msgstr ""

#: ../rules/base.xml.in.h:280
msgid "French (Cameroon azerty)"
msgstr ""

#: ../rules/base.xml.in.h:281
msgid "French (Cameroon)"
msgstr ""

#: ../rules/base.xml.in.h:282 ../rules/base.extras.xml.in.h:10
msgid "French (Canada)"
msgstr ""

#: ../rules/base.xml.in.h:283
msgid "French (Canada, Dvorak)"
msgstr ""

#: ../rules/base.xml.in.h:284
msgid "French (Canada, legacy)"
msgstr ""

#: ../rules/base.xml.in.h:285
msgid "French (Democratic Republic of the Congo)"
msgstr ""

#: ../rules/base.xml.in.h:286
msgid "French (Dvorak)"
msgstr ""

#: ../rules/base.xml.in.h:287
msgid "French (Guinea)"
msgstr ""

#: ../rules/base.xml.in.h:288
msgid "French (Macintosh)"
msgstr ""

#: ../rules/base.xml.in.h:289
msgid "French (Mali, alternative)"
msgstr ""

#: ../rules/base.xml.in.h:290
msgid "French (Morocco)"
msgstr ""

#: ../rules/base.xml.in.h:291
msgid "French (Sun dead keys)"
msgstr ""

#: ../rules/base.xml.in.h:292
msgid "French (Switzerland)"
msgstr ""

#: ../rules/base.xml.in.h:293
msgid "French (Switzerland, Macintosh)"
msgstr ""

#: ../rules/base.xml.in.h:294
msgid "French (Switzerland, Sun dead keys)"
msgstr ""

#: ../rules/base.xml.in.h:295
msgid "French (Switzerland, eliminate dead keys)"
msgstr ""

#: ../rules/base.xml.in.h:296
msgid "French (alternative)"
msgstr ""

#: ../rules/base.xml.in.h:297
msgid "French (alternative, Sun dead keys)"
msgstr ""

#: ../rules/base.xml.in.h:298
msgid "French (alternative, eliminate dead keys)"
msgstr ""

#: ../rules/base.xml.in.h:299
msgid "French (alternative, latin-9 only)"
msgstr ""

#: ../rules/base.xml.in.h:300
msgid "French (eliminate dead keys)"
msgstr ""

#: ../rules/base.xml.in.h:301
msgid "French (legacy, alternative)"
msgstr ""

#: ../rules/base.xml.in.h:302
msgid "French (legacy, alternative, Sun dead keys)"
msgstr ""

#: ../rules/base.xml.in.h:303
msgid "French (legacy, alternative, eliminate dead keys)"
msgstr ""

#: ../rules/base.xml.in.h:304
msgid "Fujitsu-Siemens Computers AMILO laptop"
msgstr ""

#: ../rules/base.xml.in.h:305
msgid "Fula"
msgstr ""

#: ../rules/base.xml.in.h:306
msgid "Ga"
msgstr ""

#: ../rules/base.xml.in.h:307
msgid "Generic 101-key PC"
msgstr ""

#: ../rules/base.xml.in.h:308
msgid "Generic 102-key (Intl) PC"
msgstr ""

#: ../rules/base.xml.in.h:309
msgid "Generic 104-key PC"
msgstr ""

#: ../rules/base.xml.in.h:310
msgid "Generic 105-key (Intl) PC"
msgstr ""

#: ../rules/base.xml.in.h:311
msgid "Genius Comfy KB-12e"
msgstr ""

#: ../rules/base.xml.in.h:312
msgid "Genius Comfy KB-16M / Genius MM Keyboard KWD-910"
msgstr ""

#: ../rules/base.xml.in.h:313
msgid "Genius Comfy KB-21e-Scroll"
msgstr ""

#: ../rules/base.xml.in.h:314
msgid "Genius KB-19e NB"
msgstr ""

#: ../rules/base.xml.in.h:315
msgid "Genius KKB-2050HS"
msgstr ""

#: ../rules/base.xml.in.h:316
msgid "Georgian"
msgstr ""

#: ../rules/base.xml.in.h:317
msgid "Georgian (France, AZERTY Tskapo)"
msgstr ""

#: ../rules/base.xml.in.h:318
msgid "Georgian (Italy)"
msgstr ""

#: ../rules/base.xml.in.h:319
msgid "Georgian (MESS)"
msgstr ""

#: ../rules/base.xml.in.h:320
msgid "Georgian (ergonomic)"
msgstr ""

#: ../rules/base.xml.in.h:321
msgid "German"
msgstr ""

#: ../rules/base.xml.in.h:322
msgid "German (Austria)"
msgstr ""

#: ../rules/base.xml.in.h:323
msgid "German (Austria, Macintosh)"
msgstr ""

#: ../rules/base.xml.in.h:324
msgid "German (Austria, Sun dead keys)"
msgstr ""

#: ../rules/base.xml.in.h:325
msgid "German (Austria, eliminate dead keys)"
msgstr ""

#: ../rules/base.xml.in.h:326
msgid "German (Dvorak)"
msgstr ""

#: ../rules/base.xml.in.h:327
msgid "German (Macintosh)"
msgstr ""

#: ../rules/base.xml.in.h:328
msgid "German (Macintosh, eliminate dead keys)"
msgstr ""

#: ../rules/base.xml.in.h:329
msgid "German (Neo 2)"
msgstr ""

#: ../rules/base.xml.in.h:330
msgid "German (Sun dead keys)"
msgstr ""

#: ../rules/base.xml.in.h:331
msgid "German (Switzerland)"
msgstr ""

#: ../rules/base.xml.in.h:332
msgid "German (Switzerland, Macintosh)"
msgstr ""

#: ../rules/base.xml.in.h:333
msgid "German (Switzerland, Sun dead keys)"
msgstr ""

#: ../rules/base.xml.in.h:334
msgid "German (Switzerland, eliminate dead keys)"
msgstr ""

#: ../rules/base.xml.in.h:335
msgid "German (Switzerland, legacy)"
msgstr ""

#: ../rules/base.xml.in.h:336
msgid "German (dead acute)"
msgstr ""

#: ../rules/base.xml.in.h:337
msgid "German (dead grave acute)"
msgstr ""

#: ../rules/base.xml.in.h:338
msgid "German (eliminate dead keys)"
msgstr ""

#: ../rules/base.xml.in.h:339
msgid "German (qwerty)"
msgstr ""

#: ../rules/base.xml.in.h:340
msgid "Greek"
msgstr ""

#: ../rules/base.xml.in.h:341
msgid "Greek (eliminate dead keys)"
msgstr ""

#: ../rules/base.xml.in.h:342
msgid "Greek (extended)"
msgstr ""

#: ../rules/base.xml.in.h:343
msgid "Greek (polytonic)"
msgstr ""

#: ../rules/base.xml.in.h:344
msgid "Greek (simple)"
msgstr ""

#: ../rules/base.xml.in.h:345
msgid "Gujarati"
msgstr ""

#: ../rules/base.xml.in.h:346
msgid "Gyration"
msgstr ""

#: ../rules/base.xml.in.h:347
msgid "HTC Dream"
msgstr ""

#: ../rules/base.xml.in.h:348
msgid "Happy Hacking Keyboard"
msgstr ""

#: ../rules/base.xml.in.h:349
msgid "Happy Hacking Keyboard for Mac"
msgstr ""

#: ../rules/base.xml.in.h:350
msgid "Hausa"
msgstr ""

#: ../rules/base.xml.in.h:351
msgid "Hebrew"
msgstr ""

#: ../rules/base.xml.in.h:352
msgid "Hebrew (Biblical, Tiro)"
msgstr ""

#: ../rules/base.xml.in.h:353
msgid "Hebrew (lyx)"
msgstr ""

#: ../rules/base.xml.in.h:354
msgid "Hebrew (phonetic)"
msgstr ""

#: ../rules/base.xml.in.h:355
msgid "Hewlett-Packard Internet Keyboard"
msgstr ""

#: ../rules/base.xml.in.h:356
msgid "Hewlett-Packard Mini 110 Notebook"
msgstr ""

#: ../rules/base.xml.in.h:357
msgid "Hewlett-Packard Omnibook 500 FA"
msgstr ""

#: ../rules/base.xml.in.h:358
msgid "Hewlett-Packard Omnibook 5xx"
msgstr ""

#: ../rules/base.xml.in.h:359
msgid "Hewlett-Packard Omnibook 6000/6100"
msgstr ""

#: ../rules/base.xml.in.h:360
msgid "Hewlett-Packard Omnibook XE3 GC"
msgstr ""

#: ../rules/base.xml.in.h:361
msgid "Hewlett-Packard Omnibook XE3 GF"
msgstr ""

#: ../rules/base.xml.in.h:362
msgid "Hewlett-Packard Omnibook XT1000"
msgstr ""

#: ../rules/base.xml.in.h:363
msgid "Hewlett-Packard Pavilion ZT11xx"
msgstr ""

#: ../rules/base.xml.in.h:364
msgid "Hewlett-Packard Pavilion dv5"
msgstr ""

#: ../rules/base.xml.in.h:365
msgid "Hewlett-Packard SK-250x Multimedia Keyboard"
msgstr ""

#: ../rules/base.xml.in.h:366
msgid "Hewlett-Packard nx9020"
msgstr ""

#: ../rules/base.xml.in.h:367
msgid "Hexadecimal"
msgstr ""

#: ../rules/base.xml.in.h:368
msgid "Hindi (Bolnagri)"
msgstr ""

#: ../rules/base.xml.in.h:369
msgid "Hindi (Wx)"
msgstr ""

#: ../rules/base.xml.in.h:370
msgid "Honeywell Euroboard"
msgstr ""

#: ../rules/base.xml.in.h:371
msgid "Htc Dream phone"
msgstr ""

#: ../rules/base.xml.in.h:372
msgid "Hungarian"
msgstr ""

#: ../rules/base.xml.in.h:373
msgid "Hungarian (101/qwerty/comma/dead keys)"
msgstr ""

#: ../rules/base.xml.in.h:374
msgid "Hungarian (101/qwerty/comma/eliminate dead keys)"
msgstr ""

#: ../rules/base.xml.in.h:375
msgid "Hungarian (101/qwerty/dot/dead keys)"
msgstr ""

#: ../rules/base.xml.in.h:376
msgid "Hungarian (101/qwerty/dot/eliminate dead keys)"
msgstr ""

#: ../rules/base.xml.in.h:377
msgid "Hungarian (101/qwertz/comma/dead keys)"
msgstr ""

#: ../rules/base.xml.in.h:378
msgid "Hungarian (101/qwertz/comma/eliminate dead keys)"
msgstr ""

#: ../rules/base.xml.in.h:379
msgid "Hungarian (101/qwertz/dot/dead keys)"
msgstr ""

#: ../rules/base.xml.in.h:380
msgid "Hungarian (101/qwertz/dot/eliminate dead keys)"
msgstr ""

#: ../rules/base.xml.in.h:381
msgid "Hungarian (102/qwerty/comma/dead keys)"
msgstr ""

#: ../rules/base.xml.in.h:382
msgid "Hungarian (102/qwerty/comma/eliminate dead keys)"
msgstr ""

#: ../rules/base.xml.in.h:383
msgid "Hungarian (102/qwerty/dot/dead keys)"
msgstr ""

#: ../rules/base.xml.in.h:384
msgid "Hungarian (102/qwerty/dot/eliminate dead keys)"
msgstr ""

#: ../rules/base.xml.in.h:385
msgid "Hungarian (102/qwertz/comma/dead keys)"
msgstr ""

#: ../rules/base.xml.in.h:386
msgid "Hungarian (102/qwertz/comma/eliminate dead keys)"
msgstr ""

#: ../rules/base.xml.in.h:387
msgid "Hungarian (102/qwertz/dot/dead keys)"
msgstr ""

#: ../rules/base.xml.in.h:388
msgid "Hungarian (102/qwertz/dot/eliminate dead keys)"
msgstr ""

#: ../rules/base.xml.in.h:389
msgid "Hungarian (eliminate dead keys)"
msgstr ""

#: ../rules/base.xml.in.h:390
msgid "Hungarian (qwerty)"
msgstr ""

#: ../rules/base.xml.in.h:391
msgid "Hungarian (standard)"
msgstr ""

#: ../rules/base.xml.in.h:392
msgid "Hyper is mapped to Win-keys"
msgstr ""

#: ../rules/base.xml.in.h:393
msgid "IBM Rapid Access"
msgstr ""

#: ../rules/base.xml.in.h:394
msgid "IBM Rapid Access II"
msgstr ""

#: ../rules/base.xml.in.h:395
msgid "IBM Space Saver"
msgstr ""

#: ../rules/base.xml.in.h:396
msgid "IBM ThinkPad 560Z/600/600E/A22E"
msgstr ""

#: ../rules/base.xml.in.h:397
msgid "IBM ThinkPad R60/T60/R61/T61"
msgstr ""

#: ../rules/base.xml.in.h:398
msgid "IBM ThinkPad Z60m/Z60t/Z61m/Z61t"
msgstr ""

#: ../rules/base.xml.in.h:399
msgid "Icelandic"
msgstr ""

#: ../rules/base.xml.in.h:400
msgid "Icelandic (Dvorak)"
msgstr ""

#: ../rules/base.xml.in.h:401
msgid "Icelandic (Macintosh)"
msgstr ""

#: ../rules/base.xml.in.h:402
msgid "Icelandic (Sun dead keys)"
msgstr ""

#: ../rules/base.xml.in.h:403
msgid "Icelandic (eliminate dead keys)"
msgstr ""

#: ../rules/base.xml.in.h:404
msgid "Igbo"
msgstr ""

#: ../rules/base.xml.in.h:405
msgid "Indian"
msgstr ""

#: ../rules/base.xml.in.h:406
msgid "Inuktitut"
msgstr ""

#: ../rules/base.xml.in.h:407
msgid "Iraqi"
msgstr ""

#: ../rules/base.xml.in.h:408
msgid "Irish"
msgstr ""

#: ../rules/base.xml.in.h:409
msgid "Irish (UnicodeExpert)"
msgstr ""

#: ../rules/base.xml.in.h:410
msgid "Italian"
msgstr ""

#: ../rules/base.xml.in.h:411
msgid "Italian (Macintosh)"
msgstr ""

#: ../rules/base.xml.in.h:412
msgid "Italian (US keyboard with Italian letters)"
msgstr ""

#: ../rules/base.xml.in.h:413
msgid "Italian (eliminate dead keys)"
msgstr ""

#: ../rules/base.xml.in.h:414
msgid "Japanese"
msgstr ""

#: ../rules/base.xml.in.h:415
msgid "Japanese (Kana 86)"
msgstr ""

#: ../rules/base.xml.in.h:416
msgid "Japanese (Kana)"
msgstr ""

#: ../rules/base.xml.in.h:417
msgid "Japanese (Macintosh)"
msgstr ""

#: ../rules/base.xml.in.h:418
msgid "Japanese (OADG 109A)"
msgstr ""

#: ../rules/base.xml.in.h:419
msgid "Japanese (PC-98xx Series)"
msgstr ""

#: ../rules/base.xml.in.h:420
msgid "Japanese keyboard options"
msgstr ""

#: ../rules/base.xml.in.h:421
msgid "Kalmyk"
msgstr ""

#: ../rules/base.xml.in.h:422
msgid "Kana Lock key is locking"
msgstr ""

#: ../rules/base.xml.in.h:423
msgid "Kannada"
msgstr ""

#: ../rules/base.xml.in.h:424
msgid "Kashubian"
msgstr ""

#: ../rules/base.xml.in.h:425
msgid "Kazakh"
msgstr ""

#: ../rules/base.xml.in.h:426
msgid "Kazakh (with Russian)"
msgstr ""

#: ../rules/base.xml.in.h:427
msgid "Key sequence to kill the X server"
msgstr ""

#: ../rules/base.xml.in.h:428
msgid "Key to choose 3rd level"
msgstr ""

#: ../rules/base.xml.in.h:429
msgid "Key to choose 5th level"
msgstr ""

#: ../rules/base.xml.in.h:430
msgid "Key(s) to change layout"
msgstr ""

#: ../rules/base.xml.in.h:431
msgid "Keytronic FlexPro"
msgstr ""

#: ../rules/base.xml.in.h:432
msgid "Khmer (Cambodia)"
msgstr ""

#: ../rules/base.xml.in.h:433
msgid "Kikuyu"
msgstr ""

#: ../rules/base.xml.in.h:434
msgid "Kinesis"
msgstr ""

#: ../rules/base.xml.in.h:435
msgid "Komi"
msgstr ""

#: ../rules/base.xml.in.h:436
msgid "Korean"
msgstr ""

#: ../rules/base.xml.in.h:437
msgid "Korean (101/104 key compatible)"
msgstr ""

#: ../rules/base.xml.in.h:438
msgid "Kurdish (Iran, Arabic-Latin)"
msgstr ""

#: ../rules/base.xml.in.h:439
msgid "Kurdish (Iran, F)"
msgstr ""

#: ../rules/base.xml.in.h:440
msgid "Kurdish (Iran, Latin Alt-Q)"
msgstr ""

#: ../rules/base.xml.in.h:441
msgid "Kurdish (Iran, Latin Q)"
msgstr ""

#: ../rules/base.xml.in.h:442
msgid "Kurdish (Iraq, Arabic-Latin)"
msgstr ""

#: ../rules/base.xml.in.h:443
msgid "Kurdish (Iraq, F)"
msgstr ""

#: ../rules/base.xml.in.h:444
msgid "Kurdish (Iraq, Latin Alt-Q)"
msgstr ""

#: ../rules/base.xml.in.h:445
msgid "Kurdish (Iraq, Latin Q)"
msgstr ""

#: ../rules/base.xml.in.h:446
msgid "Kurdish (Syria, F)"
msgstr ""

#: ../rules/base.xml.in.h:447
msgid "Kurdish (Syria, Latin Alt-Q)"
msgstr ""

#: ../rules/base.xml.in.h:448
msgid "Kurdish (Syria, Latin Q)"
msgstr ""

#: ../rules/base.xml.in.h:449
msgid "Kurdish (Turkey, F)"
msgstr ""

#: ../rules/base.xml.in.h:450
msgid "Kurdish (Turkey, Latin Alt-Q)"
msgstr ""

#: ../rules/base.xml.in.h:451
msgid "Kurdish (Turkey, Latin Q)"
msgstr ""

#: ../rules/base.xml.in.h:452
msgid "Kyrgyz"
msgstr ""

#: ../rules/base.xml.in.h:453
msgid "Kyrgyz (phonetic)"
msgstr ""

#: ../rules/base.xml.in.h:454
msgid "Lao"
msgstr ""

#: ../rules/base.xml.in.h:455
msgid "Lao (STEA proposed standard layout)"
msgstr ""

#: ../rules/base.xml.in.h:456
msgid "Laptop/notebook Compaq (eg. Armada) Laptop Keyboard"
msgstr ""

#: ../rules/base.xml.in.h:457
msgid "Laptop/notebook Compaq (eg. Presario) Internet Keyboard"
msgstr ""

#: ../rules/base.xml.in.h:458
msgid "Laptop/notebook eMachines m68xx"
msgstr ""

#: ../rules/base.xml.in.h:459 ../rules/base.extras.xml.in.h:12
msgid "Latvian"
msgstr ""

#: ../rules/base.xml.in.h:460
msgid "Latvian (F variant)"
msgstr ""

#: ../rules/base.xml.in.h:461
msgid "Latvian (adapted)"
msgstr ""

#: ../rules/base.xml.in.h:462
msgid "Latvian (apostrophe variant)"
msgstr ""

#: ../rules/base.xml.in.h:463
msgid "Latvian (ergonomic, ŪGJRMV)"
msgstr ""

#: ../rules/base.xml.in.h:464
msgid "Latvian (modern)"
msgstr ""

#: ../rules/base.xml.in.h:465
msgid "Latvian (tilde variant)"
msgstr ""

#: ../rules/base.xml.in.h:466
msgid "Left Alt"
msgstr ""

#: ../rules/base.xml.in.h:467
msgid "Left Alt (while pressed)"
msgstr ""

#: ../rules/base.xml.in.h:468
msgid "Left Alt is swapped with Left Win"
msgstr ""

#: ../rules/base.xml.in.h:469
msgid "Left Ctrl"
msgstr ""

#: ../rules/base.xml.in.h:470
msgid "Left Ctrl (to first layout), Right Ctrl (to last layout)"
msgstr ""

#: ../rules/base.xml.in.h:471
msgid "Left Ctrl+Left Shift"
msgstr ""

#: ../rules/base.xml.in.h:472
msgid "Left Shift"
msgstr ""

#: ../rules/base.xml.in.h:473
msgid "Left Win"
msgstr ""

#: ../rules/base.xml.in.h:474
msgid "Left Win (to first layout), Right Win/Menu (to last layout)"
msgstr ""

#: ../rules/base.xml.in.h:475
msgid "Left Win (while pressed)"
msgstr ""

#: ../rules/base.xml.in.h:476
msgid ""
"Left Win chooses 5th level, locks when pressed together with another 5th-"
"level-chooser"
msgstr ""

#: ../rules/base.xml.in.h:477
msgid ""
"Left Win chooses 5th level, locks when pressed together with another 5th-"
"level-chooser, one press releases the lock"
msgstr ""

#: ../rules/base.xml.in.h:478
msgid "LeftCtrl+LeftWin (to first layout), RightCtrl+Menu (to second layout)"
msgstr ""

#: ../rules/base.xml.in.h:479
msgid "Legacy"
msgstr ""

#: ../rules/base.xml.in.h:480
msgid "Legacy Wang 724"
msgstr ""

#. Actually, with KP_SEPARATOR, as the old keypad(comma)
#: ../rules/base.xml.in.h:482
msgid "Legacy key with comma"
msgstr ""

#: ../rules/base.xml.in.h:483
msgid "Legacy key with dot"
msgstr ""

#: ../rules/base.xml.in.h:484 ../rules/base.extras.xml.in.h:21
msgid "Lithuanian"
msgstr ""

#: ../rules/base.xml.in.h:485
msgid "Lithuanian (IBM LST 1205-92)"
msgstr ""

#: ../rules/base.xml.in.h:486
msgid "Lithuanian (LEKP)"
msgstr ""

#: ../rules/base.xml.in.h:487
msgid "Lithuanian (LEKPa)"
msgstr ""

#: ../rules/base.xml.in.h:488
msgid "Lithuanian (US keyboard with Lithuanian letters)"
msgstr ""

#: ../rules/base.xml.in.h:489
msgid "Lithuanian (standard)"
msgstr ""

#: ../rules/base.xml.in.h:490
msgid "Logitech Access Keyboard"
msgstr ""

#: ../rules/base.xml.in.h:491
msgid "Logitech Cordless Desktop"
msgstr ""

#: ../rules/base.xml.in.h:492
msgid "Logitech Cordless Desktop (alternate option)"
msgstr ""

#: ../rules/base.xml.in.h:493
msgid "Logitech Cordless Desktop EX110"
msgstr ""

#: ../rules/base.xml.in.h:494
msgid "Logitech Cordless Desktop LX-300"
msgstr ""

#: ../rules/base.xml.in.h:495
msgid "Logitech Cordless Desktop Navigator"
msgstr ""

#: ../rules/base.xml.in.h:496
msgid "Logitech Cordless Desktop Optical"
msgstr ""

#: ../rules/base.xml.in.h:497
msgid "Logitech Cordless Desktop Pro (alternate option 2)"
msgstr ""

#: ../rules/base.xml.in.h:498
msgid "Logitech Cordless Desktop iTouch"
msgstr ""

#: ../rules/base.xml.in.h:499
msgid "Logitech Cordless Freedom/Desktop Navigator"
msgstr ""

#: ../rules/base.xml.in.h:500
msgid "Logitech G15 extra keys via G15daemon"
msgstr ""

#: ../rules/base.xml.in.h:501
msgid "Logitech Generic Keyboard"
msgstr ""

#: ../rules/base.xml.in.h:502
msgid "Logitech Internet 350 Keyboard"
msgstr ""

#: ../rules/base.xml.in.h:503
msgid "Logitech Internet Keyboard"
msgstr ""

#: ../rules/base.xml.in.h:504
msgid "Logitech Internet Navigator Keyboard"
msgstr ""

#: ../rules/base.xml.in.h:505
msgid "Logitech Media Elite Keyboard"
msgstr ""

#: ../rules/base.xml.in.h:506
msgid "Logitech Ultra-X Cordless Media Desktop Keyboard"
msgstr ""

#: ../rules/base.xml.in.h:507
msgid "Logitech Ultra-X Keyboard"
msgstr ""

#: ../rules/base.xml.in.h:508
msgid "Logitech diNovo Edge Keyboard"
msgstr ""

#: ../rules/base.xml.in.h:509
msgid "Logitech diNovo Keyboard"
msgstr ""

#: ../rules/base.xml.in.h:510
msgid "Logitech iTouch"
msgstr ""

#: ../rules/base.xml.in.h:511
msgid "Logitech iTouch Cordless Keyboard (model Y-RB6)"
msgstr ""

#: ../rules/base.xml.in.h:512
msgid "Logitech iTouch Internet Navigator Keyboard SE"
msgstr ""

#: ../rules/base.xml.in.h:513
msgid "Logitech iTouch Internet Navigator Keyboard SE (USB)"
msgstr ""

#: ../rules/base.xml.in.h:514
msgid "Lower Sorbian"
msgstr ""

#: ../rules/base.xml.in.h:515
msgid "Lower Sorbian (qwertz)"
msgstr ""

#: ../rules/base.xml.in.h:516
msgid "MacBook/MacBook Pro"
msgstr ""

#: ../rules/base.xml.in.h:517
msgid "MacBook/MacBook Pro (Intl)"
msgstr ""

#: ../rules/base.xml.in.h:518
msgid "Macedonian"
msgstr ""

#: ../rules/base.xml.in.h:519
msgid "Macedonian (eliminate dead keys)"
msgstr ""

#: ../rules/base.xml.in.h:520
msgid "Macintosh"
msgstr ""

#: ../rules/base.xml.in.h:521
msgid "Macintosh Old"
msgstr ""

#: ../rules/base.xml.in.h:522
msgid "Make Caps Lock an additional Backspace"
msgstr ""

#: ../rules/base.xml.in.h:523
msgid "Make Caps Lock an additional Control but keep the Caps_Lock keysym"
msgstr ""

#: ../rules/base.xml.in.h:524
msgid "Make Caps Lock an additional Ctrl"
msgstr ""

#: ../rules/base.xml.in.h:525
msgid "Make Caps Lock an additional ESC"
msgstr ""

#: ../rules/base.xml.in.h:526
msgid "Make Caps Lock an additional Hyper"
msgstr ""

#: ../rules/base.xml.in.h:527
msgid "Make Caps Lock an additional Num Lock"
msgstr ""

#: ../rules/base.xml.in.h:528
msgid "Make Caps Lock an additional Super"
msgstr ""

#: ../rules/base.xml.in.h:529
msgid "Malayalam"
msgstr ""

#: ../rules/base.xml.in.h:530
msgid "Malayalam (Lalitha)"
msgstr ""

#: ../rules/base.xml.in.h:531
msgid "Malayalam (enhanced Inscript with Rupee Sign)"
msgstr ""

#: ../rules/base.xml.in.h:532
msgid "Maltese"
msgstr ""

#: ../rules/base.xml.in.h:533
msgid "Maltese (with US layout)"
msgstr ""

#: ../rules/base.xml.in.h:534
msgid "Maori"
msgstr ""

#: ../rules/base.xml.in.h:535
msgid "Mari"
msgstr ""

#: ../rules/base.xml.in.h:536
msgid "Memorex MX1998"
msgstr ""

#: ../rules/base.xml.in.h:537
msgid "Memorex MX2500 EZ-Access Keyboard"
msgstr ""

#: ../rules/base.xml.in.h:538
msgid "Memorex MX2750"
msgstr ""

#: ../rules/base.xml.in.h:539
msgid "Menu"
msgstr ""

#: ../rules/base.xml.in.h:540
msgid "Meta is mapped to Left Win"
msgstr ""

#: ../rules/base.xml.in.h:541
msgid "Meta is mapped to Win keys"
msgstr ""

#: ../rules/base.xml.in.h:542
msgid "Meta on Left Ctrl"
msgstr ""

#: ../rules/base.xml.in.h:543
msgid "Microsoft Comfort Curve Keyboard 2000"
msgstr ""

#: ../rules/base.xml.in.h:544
msgid "Microsoft Internet Keyboard"
msgstr ""

#: ../rules/base.xml.in.h:545
msgid "Microsoft Internet Keyboard Pro, Swedish"
msgstr ""

#: ../rules/base.xml.in.h:546
msgid "Microsoft Natural"
msgstr ""

#: ../rules/base.xml.in.h:547
msgid "Microsoft Natural Keyboard Elite"
msgstr ""

#: ../rules/base.xml.in.h:548
msgid "Microsoft Natural Keyboard Pro / Microsoft Internet Keyboard Pro"
msgstr ""

#: ../rules/base.xml.in.h:549
msgid "Microsoft Natural Keyboard Pro OEM"
msgstr ""

#: ../rules/base.xml.in.h:550
msgid "Microsoft Natural Keyboard Pro USB / Microsoft Internet Keyboard Pro"
msgstr ""

#: ../rules/base.xml.in.h:551
msgid "Microsoft Natural Wireless Ergonomic Keyboard 4000"
msgstr ""

#: ../rules/base.xml.in.h:552
msgid "Microsoft Natural Wireless Ergonomic Keyboard 7000"
msgstr ""

#: ../rules/base.xml.in.h:553
msgid "Microsoft Office Keyboard"
msgstr ""

#: ../rules/base.xml.in.h:554
msgid "Microsoft Wireless Multimedia Keyboard 1.0A"
msgstr ""

#: ../rules/base.xml.in.h:555
msgid "Miscellaneous compatibility options"
msgstr ""

#: ../rules/base.xml.in.h:556
msgid "Mongolian"
msgstr ""

#: ../rules/base.xml.in.h:557
msgid "Montenegrin"
msgstr ""

#: ../rules/base.xml.in.h:558
msgid "Montenegrin (Cyrillic with guillemets)"
msgstr ""

#: ../rules/base.xml.in.h:559
msgid "Montenegrin (Cyrillic)"
msgstr ""

#: ../rules/base.xml.in.h:560
msgid "Montenegrin (Cyrillic, Z and ZHE swapped)"
msgstr ""

#: ../rules/base.xml.in.h:561
msgid "Montenegrin (Latin Unicode qwerty)"
msgstr ""

#: ../rules/base.xml.in.h:562
msgid "Montenegrin (Latin Unicode)"
msgstr ""

#: ../rules/base.xml.in.h:563
msgid "Montenegrin (Latin qwerty)"
msgstr ""

#: ../rules/base.xml.in.h:564
msgid "Montenegrin (Latin with guillemets)"
msgstr ""

#: ../rules/base.xml.in.h:565
msgid "NICOLA-F style Backspace"
msgstr ""

#: ../rules/base.xml.in.h:566
msgid "Nepali"
msgstr ""

#: ../rules/base.xml.in.h:567
msgid "Non-breakable space character at fourth level"
msgstr ""

#: ../rules/base.xml.in.h:568
msgid ""
"Non-breakable space character at fourth level, thin non-breakable space "
"character at sixth level"
msgstr ""

#: ../rules/base.xml.in.h:569
msgid ""
"Non-breakable space character at fourth level, thin non-breakable space "
"character at sixth level (via Ctrl+Shift)"
msgstr ""

#: ../rules/base.xml.in.h:570
msgid "Non-breakable space character at second level"
msgstr ""

#: ../rules/base.xml.in.h:571
msgid "Non-breakable space character at third level"
msgstr ""

#: ../rules/base.xml.in.h:572
msgid "Non-breakable space character at third level, nothing at fourth level"
msgstr ""

#: ../rules/base.xml.in.h:573
msgid ""
"Non-breakable space character at third level, thin non-breakable space "
"character at fourth level"
msgstr ""

#: ../rules/base.xml.in.h:574
msgid "Northern Saami (Finland)"
msgstr ""

#: ../rules/base.xml.in.h:575
msgid "Northern Saami (Norway)"
msgstr ""

#: ../rules/base.xml.in.h:576
msgid "Northern Saami (Norway, eliminate dead keys)"
msgstr ""

#: ../rules/base.xml.in.h:577
msgid "Northern Saami (Sweden)"
msgstr ""

#: ../rules/base.xml.in.h:578
msgid "Northgate OmniKey 101"
msgstr ""

#: ../rules/base.xml.in.h:579
msgid "Norwegian"
msgstr ""

#: ../rules/base.xml.in.h:580
msgid "Norwegian (Dvorak)"
msgstr ""

#: ../rules/base.xml.in.h:581
msgid "Norwegian (Macintosh)"
msgstr ""

#: ../rules/base.xml.in.h:582
msgid "Norwegian (Macintosh, eliminate dead keys)"
msgstr ""

#: ../rules/base.xml.in.h:583
msgid "Norwegian (eliminate dead keys)"
msgstr ""

#: ../rules/base.xml.in.h:584
msgid "Num Lock"
msgstr ""

#: ../rules/base.xml.in.h:585
msgid "Numeric keypad delete key behaviour"
msgstr ""

#: ../rules/base.xml.in.h:586
msgid "Numeric keypad keys work as with Macintosh"
msgstr ""

#: ../rules/base.xml.in.h:587
msgid "Numeric keypad layout selection"
msgstr ""

#: ../rules/base.xml.in.h:588
msgid "OLPC"
msgstr ""

#: ../rules/base.xml.in.h:589
msgid "Occitan"
msgstr ""

#: ../rules/base.xml.in.h:590
msgid "Ogham"
msgstr ""

#: ../rules/base.xml.in.h:591
msgid "Ogham (IS434)"
msgstr ""

#: ../rules/base.xml.in.h:592
msgid "Oriya"
msgstr ""

#: ../rules/base.xml.in.h:593
msgid "Ortek MCK-800 MM/Internet keyboard"
msgstr ""

#: ../rules/base.xml.in.h:594
msgid "Ossetian (Georgia)"
msgstr ""

#: ../rules/base.xml.in.h:595
msgid "Ossetian (WinKeys)"
msgstr ""

#: ../rules/base.xml.in.h:596
msgid "Ossetian (legacy)"
msgstr ""

#: ../rules/base.xml.in.h:597
msgid "PC-98xx Series"
msgstr ""

#: ../rules/base.xml.in.h:598
msgid "Pannonian Rusyn (homophonic)"
msgstr ""

#: ../rules/base.xml.in.h:599
msgid "Pashto"
msgstr ""

#: ../rules/base.xml.in.h:600
msgid "Pashto (Afghanistan, OLPC)"
msgstr ""

#: ../rules/base.xml.in.h:601
msgid "Pause"
msgstr ""

#: ../rules/base.xml.in.h:602 ../rules/base.extras.xml.in.h:23
msgid "Persian"
msgstr ""

#: ../rules/base.xml.in.h:603
msgid "Persian (Afghanistan, Dari OLPC)"
msgstr ""

#: ../rules/base.xml.in.h:604
msgid "Persian (with Persian Keypad)"
msgstr ""

#: ../rules/base.xml.in.h:605 ../rules/base.extras.xml.in.h:24
msgid "Polish"
msgstr ""

#: ../rules/base.xml.in.h:606
msgid "Polish (Dvorak)"
msgstr ""

#: ../rules/base.xml.in.h:607
msgid "Polish (Dvorak, Polish quotes on key 1)"
msgstr ""

#: ../rules/base.xml.in.h:608
msgid "Polish (Dvorak, Polish quotes on quotemark key)"
msgstr ""

#: ../rules/base.xml.in.h:609
msgid "Polish (programmer Dvorak)"
msgstr ""

#: ../rules/base.xml.in.h:610
msgid "Polish (qwertz)"
msgstr ""

#: ../rules/base.xml.in.h:611
msgid "Portuguese"
msgstr ""

#: ../rules/base.xml.in.h:612
msgid "Portuguese (Brazil)"
msgstr ""

#: ../rules/base.xml.in.h:613
msgid "Portuguese (Brazil, Dvorak)"
msgstr ""

#: ../rules/base.xml.in.h:614
msgid "Portuguese (Brazil, eliminate dead keys)"
msgstr ""

#: ../rules/base.xml.in.h:615
msgid "Portuguese (Brazil, nativo for Esperanto)"
msgstr ""

#: ../rules/base.xml.in.h:616
msgid "Portuguese (Brazil, nativo for USA keyboards)"
msgstr ""

#: ../rules/base.xml.in.h:617
msgid "Portuguese (Brazil, nativo)"
msgstr ""

#: ../rules/base.xml.in.h:618
msgid "Portuguese (Macintosh)"
msgstr ""

#: ../rules/base.xml.in.h:619
msgid "Portuguese (Macintosh, Sun dead keys)"
msgstr ""

#: ../rules/base.xml.in.h:620
msgid "Portuguese (Macintosh, eliminate dead keys)"
msgstr ""

#: ../rules/base.xml.in.h:621
msgid "Portuguese (Nativo for USA keyboards)"
msgstr ""

#: ../rules/base.xml.in.h:622
msgid "Portuguese (Nativo)"
msgstr ""

#: ../rules/base.xml.in.h:623
msgid "Portuguese (Sun dead keys)"
msgstr ""

#: ../rules/base.xml.in.h:624
msgid "Portuguese (eliminate dead keys)"
msgstr ""

#: ../rules/base.xml.in.h:625
msgid "Propeller Voyager (KTEZ-1000)"
msgstr ""

#: ../rules/base.xml.in.h:626
msgid "PrtSc"
msgstr ""

#: ../rules/base.xml.in.h:627
msgid "Punjabi (Gurmukhi Jhelum)"
msgstr ""

#: ../rules/base.xml.in.h:628
msgid "Punjabi (Gurmukhi)"
msgstr ""

#: ../rules/base.xml.in.h:629
msgid "QTronix Scorpius 98N+"
msgstr ""

#: ../rules/base.xml.in.h:630
msgid "Right Alt"
msgstr ""

#: ../rules/base.xml.in.h:631
msgid "Right Alt (while pressed)"
msgstr ""

#: ../rules/base.xml.in.h:632
msgid ""
"Right Alt chooses 5th level and activates level5-Lock when pressed together "
"with another 5th-level-chooser, one press releases the lock"
msgstr ""

#: ../rules/base.xml.in.h:633
msgid ""
"Right Alt chooses 5th level, locks when pressed together with another 5th-"
"level-chooser"
msgstr ""

#: ../rules/base.xml.in.h:634
msgid ""
"Right Alt chooses 5th level, locks when pressed together with another 5th-"
"level-chooser, one press releases the lock"
msgstr ""

#: ../rules/base.xml.in.h:635
msgid "Right Alt key never chooses 3rd level"
msgstr ""

#: ../rules/base.xml.in.h:636
msgid "Right Alt, Shift+Right Alt key is Multi_Key"
msgstr ""

#: ../rules/base.xml.in.h:637
msgid "Right Ctrl"
msgstr ""

#: ../rules/base.xml.in.h:638
msgid "Right Ctrl (while pressed)"
msgstr ""

#: ../rules/base.xml.in.h:639
msgid "Right Ctrl as Right Alt"
msgstr ""

#: ../rules/base.xml.in.h:640
msgid "Right Ctrl is mapped to Menu"
msgstr ""

#: ../rules/base.xml.in.h:641
msgid "Right Ctrl+Right Shift"
msgstr ""

#: ../rules/base.xml.in.h:642
msgid "Right Shift"
msgstr ""

#: ../rules/base.xml.in.h:643
msgid "Right Win"
msgstr ""

#: ../rules/base.xml.in.h:644
msgid "Right Win (while pressed)"
msgstr ""

#: ../rules/base.xml.in.h:645
msgid ""
"Right Win chooses 5th level, locks when pressed together with another 5th-"
"level-chooser"
msgstr ""

#: ../rules/base.xml.in.h:646
msgid ""
"Right Win chooses 5th level, locks when pressed together with another 5th-"
"level-chooser, one press releases the lock"
msgstr ""

#: ../rules/base.xml.in.h:647 ../rules/base.extras.xml.in.h:26
msgid "Romanian"
msgstr ""

#: ../rules/base.xml.in.h:648
msgid "Romanian (Germany)"
msgstr ""

#: ../rules/base.xml.in.h:649
msgid "Romanian (Germany, eliminate dead keys)"
msgstr ""

#: ../rules/base.xml.in.h:650
msgid "Romanian (WinKeys)"
msgstr ""

#: ../rules/base.xml.in.h:651
msgid "Romanian (cedilla)"
msgstr ""

#: ../rules/base.xml.in.h:652
msgid "Romanian (standard cedilla)"
msgstr ""

#: ../rules/base.xml.in.h:653
msgid "Romanian (standard)"
msgstr ""

#: ../rules/base.xml.in.h:654
msgid "Rupee on 4"
msgstr ""

#: ../rules/base.xml.in.h:655 ../rules/base.extras.xml.in.h:28
msgid "Russian"
msgstr ""

#: ../rules/base.xml.in.h:656
msgid "Russian (DOS)"
msgstr ""

#: ../rules/base.xml.in.h:657
msgid "Russian (Georgia)"
msgstr ""

#: ../rules/base.xml.in.h:658
msgid "Russian (Germany, phonetic)"
msgstr ""

#: ../rules/base.xml.in.h:659
msgid "Russian (Kazakhstan, with Kazakh)"
msgstr ""

#: ../rules/base.xml.in.h:660
msgid "Russian (Poland, phonetic Dvorak)"
msgstr ""

#: ../rules/base.xml.in.h:661
msgid "Russian (Sweden, phonetic)"
msgstr ""

#: ../rules/base.xml.in.h:662
msgid "Russian (Sweden, phonetic, eliminate dead keys)"
msgstr ""

#: ../rules/base.xml.in.h:663
msgid "Russian (US, phonetic)"
msgstr ""

#: ../rules/base.xml.in.h:664
msgid "Russian (Ukraine, standard RSTU)"
msgstr ""

#: ../rules/base.xml.in.h:665
msgid "Russian (legacy)"
msgstr ""

#: ../rules/base.xml.in.h:666
msgid "Russian (phonetic WinKeys)"
msgstr ""

#: ../rules/base.xml.in.h:667
msgid "Russian (phonetic)"
msgstr ""

#: ../rules/base.xml.in.h:668
msgid "Russian (typewriter)"
msgstr ""

#: ../rules/base.xml.in.h:669
msgid "Russian (typewriter, legacy)"
msgstr ""

#: ../rules/base.xml.in.h:670
msgid "SILVERCREST Multimedia Wireless Keyboard"
msgstr ""

#: ../rules/base.xml.in.h:671
msgid "SK-1300"
msgstr ""

#: ../rules/base.xml.in.h:672
msgid "SK-2500"
msgstr ""

#: ../rules/base.xml.in.h:673
msgid "SK-6200"
msgstr ""

#: ../rules/base.xml.in.h:674
msgid "SK-7100"
msgstr ""

#: ../rules/base.xml.in.h:675
msgid "SVEN Ergonomic 2500"
msgstr ""

#: ../rules/base.xml.in.h:676
msgid "SVEN Slim 303"
msgstr ""

#: ../rules/base.xml.in.h:677
msgid "Saisiyat (Taiwan)"
msgstr ""

#: ../rules/base.xml.in.h:678
msgid "Samsung SDM 4500P"
msgstr ""

#: ../rules/base.xml.in.h:679
msgid "Samsung SDM 4510P"
msgstr ""

#: ../rules/base.xml.in.h:680
msgid "Sanwa Supply SKB-KG3"
msgstr ""

#: ../rules/base.xml.in.h:681
msgid "Scroll Lock"
msgstr ""

#: ../rules/base.xml.in.h:682
msgid "Semi-colon on third level"
msgstr ""

#: ../rules/base.xml.in.h:683 ../rules/base.extras.xml.in.h:31
msgid "Serbian"
msgstr ""

#: ../rules/base.xml.in.h:684
msgid "Serbian (Latin Unicode qwerty)"
msgstr ""

#: ../rules/base.xml.in.h:685
msgid "Serbian (Latin Unicode)"
msgstr ""

#: ../rules/base.xml.in.h:686
msgid "Serbian (Latin qwerty)"
msgstr ""

#: ../rules/base.xml.in.h:687
msgid "Serbian (Latin with guillemets)"
msgstr ""

#: ../rules/base.xml.in.h:688
msgid "Serbian (Latin)"
msgstr ""

#: ../rules/base.xml.in.h:689
msgid "Serbian (Russia)"
msgstr ""

#: ../rules/base.xml.in.h:690
msgid "Serbian (Z and ZHE swapped)"
msgstr ""

#: ../rules/base.xml.in.h:691
msgid "Serbian (with guillemets)"
msgstr ""

#: ../rules/base.xml.in.h:692
msgid "Serbo-Croatian (US)"
msgstr ""

#: ../rules/base.xml.in.h:693
msgid "Shift cancels Caps Lock"
msgstr ""

#: ../rules/base.xml.in.h:694
msgid "Shift does not cancel Num Lock, chooses 3rd level instead"
msgstr ""

#: ../rules/base.xml.in.h:695
msgid "Shift with numeric keypad keys works as in MS Windows"
msgstr ""

#: ../rules/base.xml.in.h:696
msgid "Shift+Caps Lock"
msgstr ""

#: ../rules/base.xml.in.h:697
msgid "Sindhi"
msgstr ""

#: ../rules/base.xml.in.h:698
msgid "Sinhala"
msgstr ""

#: ../rules/base.xml.in.h:699
msgid "Slovak"
msgstr ""

#: ../rules/base.xml.in.h:700
msgid "Slovak (extended Backslash)"
msgstr ""

#: ../rules/base.xml.in.h:701
msgid "Slovak (qwerty)"
msgstr ""

#: ../rules/base.xml.in.h:702
msgid "Slovak (qwerty, extended Backslash)"
msgstr ""

#: ../rules/base.xml.in.h:703
msgid "Slovenian"
msgstr ""

#: ../rules/base.xml.in.h:704
msgid "Slovenian (US keyboard with Slovenian letters)"
msgstr ""

#: ../rules/base.xml.in.h:705
msgid "Slovenian (use guillemets for quotes)"
msgstr ""

#: ../rules/base.xml.in.h:706
msgid "Spanish"
msgstr ""

#: ../rules/base.xml.in.h:707
msgid "Spanish (Dvorak)"
msgstr ""

#: ../rules/base.xml.in.h:708
msgid "Spanish (Latin American)"
msgstr ""

#: ../rules/base.xml.in.h:709
msgid "Spanish (Latin American, Sun dead keys)"
msgstr ""

#: ../rules/base.xml.in.h:710
msgid "Spanish (Latin American, eliminate dead keys)"
msgstr ""

#: ../rules/base.xml.in.h:711
msgid "Spanish (Latin American, include dead tilde)"
msgstr ""

#: ../rules/base.xml.in.h:712
msgid "Spanish (Macintosh)"
msgstr ""

#: ../rules/base.xml.in.h:713
msgid "Spanish (Sun dead keys)"
msgstr ""

#: ../rules/base.xml.in.h:714
msgid "Spanish (eliminate dead keys)"
msgstr ""

#: ../rules/base.xml.in.h:715
msgid "Spanish (include dead tilde)"
msgstr ""

#: ../rules/base.xml.in.h:716
msgid "Special keys (Ctrl+Alt+&lt;key&gt;) handled in a server"
msgstr ""

#: ../rules/base.xml.in.h:717
msgid "Sun Type 5/6"
msgstr ""

#: ../rules/base.xml.in.h:718
msgid "Super Power Multimedia Keyboard"
msgstr ""

#: ../rules/base.xml.in.h:719
msgid "Swahili (Kenya)"
msgstr ""

#: ../rules/base.xml.in.h:720
msgid "Swahili (Tanzania)"
msgstr ""

#: ../rules/base.xml.in.h:721
msgid "Swap Ctrl and Caps Lock"
msgstr ""

#: ../rules/base.xml.in.h:722
msgid "Swap ESC and Caps Lock"
msgstr ""

#: ../rules/base.xml.in.h:723
msgid "Swedish"
msgstr ""

#: ../rules/base.xml.in.h:724
msgid "Swedish (Dvorak)"
msgstr ""

#: ../rules/base.xml.in.h:725
msgid "Swedish (Macintosh)"
msgstr ""

#: ../rules/base.xml.in.h:726
msgid "Swedish (Svdvorak)"
msgstr ""

#: ../rules/base.xml.in.h:727
msgid "Swedish (eliminate dead keys)"
msgstr ""

#: ../rules/base.xml.in.h:728
msgid "Swedish Sign Language"
msgstr ""

#: ../rules/base.xml.in.h:729
msgid "Symplon PaceBook (tablet PC)"
msgstr ""

#: ../rules/base.xml.in.h:730
msgid "Syriac"
msgstr ""

#: ../rules/base.xml.in.h:731
msgid "Syriac (phonetic)"
msgstr ""

#: ../rules/base.xml.in.h:732
msgid "Taiwanese"
msgstr ""

#: ../rules/base.xml.in.h:733
msgid "Taiwanese (indigenous)"
msgstr ""

#: ../rules/base.xml.in.h:734
msgid "Tajik"
msgstr ""

#: ../rules/base.xml.in.h:735
msgid "Tajik (legacy)"
msgstr ""

#: ../rules/base.xml.in.h:736
msgid "Tamil"
msgstr ""

#: ../rules/base.xml.in.h:737
msgid "Tamil (Sri Lanka, TAB Typewriter)"
msgstr ""

#: ../rules/base.xml.in.h:738
msgid "Tamil (Sri Lanka, Unicode)"
msgstr ""

#: ../rules/base.xml.in.h:739
msgid "Tamil (TAB typewriter)"
msgstr ""

#: ../rules/base.xml.in.h:740
msgid "Tamil (TSCII typewriter)"
msgstr ""

#: ../rules/base.xml.in.h:741
msgid "Tamil (Unicode)"
msgstr ""

#: ../rules/base.xml.in.h:742
msgid "Tamil (keyboard with numerals)"
msgstr ""

#: ../rules/base.xml.in.h:743
msgid "Targa Visionary 811"
msgstr ""

#: ../rules/base.xml.in.h:744
msgid "Tatar"
msgstr ""

#: ../rules/base.xml.in.h:745
msgid "Telugu"
msgstr ""

#: ../rules/base.xml.in.h:746
msgid "Thai"
msgstr ""

#: ../rules/base.xml.in.h:747
msgid "Thai (Pattachote)"
msgstr ""

#: ../rules/base.xml.in.h:748
msgid "Thai (TIS-820.2538)"
msgstr ""

#: ../rules/base.xml.in.h:749
msgid "Tibetan"
msgstr ""

#: ../rules/base.xml.in.h:750
msgid "Tibetan (with ASCII numerals)"
msgstr ""

#: ../rules/base.xml.in.h:751
msgid "To the corresponding key in a Dvorak keyboard."
msgstr ""

#: ../rules/base.xml.in.h:752
msgid "To the corresponding key in a Qwerty keyboard."
msgstr ""

#: ../rules/base.xml.in.h:753
msgid "Toggle PointerKeys with Shift + NumLock."
msgstr ""

#: ../rules/base.xml.in.h:754
msgid "Toshiba Satellite S3000"
msgstr ""

#: ../rules/base.xml.in.h:755
msgid "Trust Direct Access Keyboard"
msgstr ""

#: ../rules/base.xml.in.h:756
msgid "Trust Slimline"
msgstr ""

#: ../rules/base.xml.in.h:757
msgid "Trust Wireless Keyboard Classic"
msgstr ""

#: ../rules/base.xml.in.h:758
msgid "Tswana"
msgstr ""

#: ../rules/base.xml.in.h:759
msgid "Turkish"
msgstr ""

#: ../rules/base.xml.in.h:760
msgid "Turkish (Alt-Q)"
msgstr ""

#: ../rules/base.xml.in.h:761
msgid "Turkish (F)"
msgstr ""

#: ../rules/base.xml.in.h:762
msgid "Turkish (Sun dead keys)"
msgstr ""

#: ../rules/base.xml.in.h:763
msgid "Turkish (international with dead keys)"
msgstr ""

#: ../rules/base.xml.in.h:764
msgid "Turkmen"
msgstr ""

#: ../rules/base.xml.in.h:765
msgid "Turkmen (Alt-Q)"
msgstr ""

#: ../rules/base.xml.in.h:766
msgid "TypeMatrix EZ-Reach 2020"
msgstr ""

#: ../rules/base.xml.in.h:767
msgid "TypeMatrix EZ-Reach 2030 PS2"
msgstr ""

#: ../rules/base.xml.in.h:768
msgid "TypeMatrix EZ-Reach 2030 USB"
msgstr ""

#: ../rules/base.xml.in.h:769
msgid "TypeMatrix EZ-Reach 2030 USB (102/105:EU mode)"
msgstr ""

#: ../rules/base.xml.in.h:770
msgid "TypeMatrix EZ-Reach 2030 USB (106:JP mode)"
msgstr ""

#: ../rules/base.xml.in.h:771
msgid "Udmurt"
msgstr ""

#: ../rules/base.xml.in.h:772
msgid "Ukrainian"
msgstr ""

#: ../rules/base.xml.in.h:773
msgid "Ukrainian (WinKeys)"
msgstr ""

#: ../rules/base.xml.in.h:774
msgid "Ukrainian (homophonic)"
msgstr ""

#: ../rules/base.xml.in.h:775
msgid "Ukrainian (legacy)"
msgstr ""

#: ../rules/base.xml.in.h:776
msgid "Ukrainian (phonetic)"
msgstr ""

#: ../rules/base.xml.in.h:777
msgid "Ukrainian (standard RSTU)"
msgstr ""

#: ../rules/base.xml.in.h:778
msgid "Ukrainian (typewriter)"
msgstr ""

#: ../rules/base.xml.in.h:779
msgid "Unicode additions (arrows and math operators)"
msgstr ""

#: ../rules/base.xml.in.h:780
msgid ""
"Unicode additions (arrows and math operators). Math operators on default "
"level"
msgstr ""

#: ../rules/base.xml.in.h:781
msgid "Unitek KB-1925"
msgstr ""

#: ../rules/base.xml.in.h:782
msgid "Urdu (Pakistan)"
msgstr ""

#: ../rules/base.xml.in.h:783
msgid "Urdu (Pakistan, CRULP)"
msgstr ""

#: ../rules/base.xml.in.h:784
msgid "Urdu (Pakistan, NLA)"
msgstr ""

#: ../rules/base.xml.in.h:785
msgid "Urdu (WinKeys)"
msgstr ""

#: ../rules/base.xml.in.h:786
msgid "Urdu (alternative phonetic)"
msgstr ""

#: ../rules/base.xml.in.h:787
msgid "Urdu (phonetic)"
msgstr ""

#: ../rules/base.xml.in.h:788
msgid "Use keyboard LED to show alternative layout"
msgstr ""

#: ../rules/base.xml.in.h:789
msgid "Using space key to input non-breakable space character"
msgstr ""

#: ../rules/base.xml.in.h:790
msgid "Usual space at any level"
msgstr ""

#: ../rules/base.xml.in.h:791
msgid "Uyghur"
msgstr ""

#: ../rules/base.xml.in.h:792
msgid "Uzbek"
msgstr ""

#: ../rules/base.xml.in.h:793
msgid "Uzbek (Afghanistan)"
msgstr ""

#: ../rules/base.xml.in.h:794
msgid "Uzbek (Afghanistan, OLPC)"
msgstr ""

#: ../rules/base.xml.in.h:795
msgid "Uzbek (Latin)"
msgstr ""

#: ../rules/base.xml.in.h:796
msgid "Vietnamese"
msgstr ""

#: ../rules/base.xml.in.h:797
msgid "ViewSonic KU-306 Internet Keyboard"
msgstr ""

#: ../rules/base.xml.in.h:798
msgid "Wang 724 keypad with Unicode additions (arrows and math operators)"
msgstr ""

#: ../rules/base.xml.in.h:799
msgid ""
"Wang 724 keypad with Unicode additions (arrows and math operators). Math "
"operators on default level"
msgstr ""

#: ../rules/base.xml.in.h:800
msgid "Winbook Model XP5"
msgstr ""

#: ../rules/base.xml.in.h:801
msgid "Wolof"
msgstr ""

#: ../rules/base.xml.in.h:802
msgid "Yahoo! Internet Keyboard"
msgstr ""

#: ../rules/base.xml.in.h:803
msgid "Yakut"
msgstr ""

#: ../rules/base.xml.in.h:804
msgid "Yoruba"
msgstr ""

#: ../rules/base.xml.in.h:805
msgid "Zero-width non-joiner character at second level"
msgstr ""

#: ../rules/base.xml.in.h:806
msgid ""
"Zero-width non-joiner character at second level, non-breakable space "
"character at third level"
msgstr ""

#: ../rules/base.xml.in.h:807
msgid ""
"Zero-width non-joiner character at second level, non-breakable space "
"character at third level, nothing at fourth level"
msgstr ""

#: ../rules/base.xml.in.h:808
msgid ""
"Zero-width non-joiner character at second level, non-breakable space "
"character at third level, thin non-breakable space at fourth level"
msgstr ""

#: ../rules/base.xml.in.h:809
msgid ""
"Zero-width non-joiner character at second level, non-breakable space "
"character at third level, zero-width joiner at fourth level"
msgstr ""

#: ../rules/base.xml.in.h:810
msgid ""
"Zero-width non-joiner character at second level, zero-width joiner character "
"at third level"
msgstr ""

#: ../rules/base.xml.in.h:811
msgid ""
"Zero-width non-joiner character at second level, zero-width joiner character "
"at third level, non-breakable space character at fourth level"
msgstr ""

#: ../rules/base.xml.in.h:812
msgid ""
"Zero-width non-joiner character at third level, zero-width joiner at fourth "
"level"
msgstr ""

#: ../rules/base.xml.in.h:813
msgid "ak"
msgstr ""

#: ../rules/base.xml.in.h:814
msgid "am"
msgstr ""

#: ../rules/base.xml.in.h:815
msgid "ar"
msgstr ""

#: ../rules/base.xml.in.h:816
msgid "avn"
msgstr ""

#: ../rules/base.xml.in.h:817
msgid "az"
msgstr ""

#: ../rules/base.xml.in.h:818
msgid "be"
msgstr ""

#: ../rules/base.xml.in.h:819
msgid "ber"
msgstr ""

#: ../rules/base.xml.in.h:820
msgid "bg"
msgstr ""

#: ../rules/base.xml.in.h:821
msgid "bm"
msgstr ""

#: ../rules/base.xml.in.h:822
msgid "bn"
msgstr ""

#: ../rules/base.xml.in.h:823
msgid "brl"
msgstr ""

#: ../rules/base.xml.in.h:824
msgid "bs"
msgstr ""

#: ../rules/base.xml.in.h:825
msgid "ca"
msgstr ""

#: ../rules/base.xml.in.h:826
msgid "chr"
msgstr ""

#: ../rules/base.xml.in.h:827
msgid "cm"
msgstr ""

#: ../rules/base.xml.in.h:828
msgid "crh"
msgstr ""

#: ../rules/base.xml.in.h:829
msgid "cs"
msgstr ""

#: ../rules/base.xml.in.h:830
msgid "da"
msgstr ""

#: ../rules/base.xml.in.h:831
msgid "de"
msgstr ""

#: ../rules/base.xml.in.h:832
msgid "dv"
msgstr ""

#: ../rules/base.xml.in.h:833
msgid "dz"
msgstr ""

#: ../rules/base.xml.in.h:834
msgid "ee"
msgstr ""

#: ../rules/base.xml.in.h:835 ../rules/base.extras.xml.in.h:34
msgid "en"
msgstr ""

#: ../rules/base.xml.in.h:836
msgid "eo"
msgstr ""

#: ../rules/base.xml.in.h:837
msgid "es"
msgstr ""

#: ../rules/base.xml.in.h:838
msgid "et"
msgstr ""

#: ../rules/base.xml.in.h:839 ../rules/base.extras.xml.in.h:35
msgid "fa"
msgstr ""

#: ../rules/base.xml.in.h:840
msgid "ff"
msgstr ""

#: ../rules/base.xml.in.h:841
msgid "fi"
msgstr ""

#: ../rules/base.xml.in.h:842
msgid "fo"
msgstr ""

#: ../rules/base.xml.in.h:843 ../rules/base.extras.xml.in.h:36
msgid "fr"
msgstr ""

#: ../rules/base.xml.in.h:844
msgid "gaa"
msgstr ""

#: ../rules/base.xml.in.h:845
msgid "gr"
msgstr ""

#: ../rules/base.xml.in.h:846
msgid "gu"
msgstr ""

#: ../rules/base.xml.in.h:847
msgid "ha"
msgstr ""

#: ../rules/base.xml.in.h:848
msgid "he"
msgstr ""

#: ../rules/base.xml.in.h:849
msgid "hi"
msgstr ""

#: ../rules/base.xml.in.h:850
msgid "hr"
msgstr ""

#: ../rules/base.xml.in.h:851
msgid "hu"
msgstr ""

#: ../rules/base.xml.in.h:852 ../rules/base.extras.xml.in.h:37
msgid "hy"
msgstr ""

#: ../rules/base.xml.in.h:853
msgid "ie"
msgstr ""

#: ../rules/base.xml.in.h:854
msgid "ig"
msgstr ""

#: ../rules/base.xml.in.h:855
msgid "ike"
msgstr ""

#: ../rules/base.xml.in.h:856
msgid "in"
msgstr ""

#: ../rules/base.xml.in.h:857
msgid "is"
msgstr ""

#: ../rules/base.xml.in.h:858
msgid "it"
msgstr ""

#: ../rules/base.xml.in.h:859
msgid "ja"
msgstr ""

#: ../rules/base.xml.in.h:860
msgid "ka"
msgstr ""

#: ../rules/base.xml.in.h:861
msgid "ki"
msgstr ""

#: ../rules/base.xml.in.h:862
msgid "kk"
msgstr ""

#: ../rules/base.xml.in.h:863
msgid "km"
msgstr ""

#: ../rules/base.xml.in.h:864
msgid "kn"
msgstr ""

#: ../rules/base.xml.in.h:865
msgid "ko"
msgstr ""

#: ../rules/base.xml.in.h:866
msgid "ku"
msgstr ""

#: ../rules/base.xml.in.h:867
msgid "lo"
msgstr ""

#: ../rules/base.xml.in.h:868 ../rules/base.extras.xml.in.h:39
msgid "lt"
msgstr ""

#: ../rules/base.xml.in.h:869 ../rules/base.extras.xml.in.h:40
msgid "lv"
msgstr ""

#: ../rules/base.xml.in.h:870
msgid "mi"
msgstr ""

#: ../rules/base.xml.in.h:871
msgid "mk"
msgstr ""

#: ../rules/base.xml.in.h:872
msgid "ml"
msgstr ""

#: ../rules/base.xml.in.h:873
msgid "mn"
msgstr ""

#: ../rules/base.xml.in.h:874
msgid "mt"
msgstr ""

#: ../rules/base.xml.in.h:875
msgid "my"
msgstr ""

#: ../rules/base.xml.in.h:876
msgid "ne"
msgstr ""

#: ../rules/base.xml.in.h:877
msgid "nl"
msgstr ""

#: ../rules/base.xml.in.h:878
msgid "no"
msgstr ""

#: ../rules/base.xml.in.h:879
msgid "or"
msgstr ""

#: ../rules/base.xml.in.h:880
msgid "pa"
msgstr ""

#: ../rules/base.xml.in.h:881
msgid "ph"
msgstr ""

#: ../rules/base.xml.in.h:882 ../rules/base.extras.xml.in.h:41
msgid "pl"
msgstr ""

#: ../rules/base.xml.in.h:883
msgid "ps"
msgstr ""

#: ../rules/base.xml.in.h:884
msgid "pt"
msgstr ""

#: ../rules/base.xml.in.h:885 ../rules/base.extras.xml.in.h:42
msgid "ro"
msgstr ""

#: ../rules/base.xml.in.h:886 ../rules/base.extras.xml.in.h:43
msgid "ru"
msgstr ""

#: ../rules/base.xml.in.h:887
msgid "sd"
msgstr ""

#: ../rules/base.xml.in.h:888
msgid "si"
msgstr ""

#: ../rules/base.xml.in.h:889
msgid "sk"
msgstr ""

#: ../rules/base.xml.in.h:890
msgid "sl"
msgstr ""

#: ../rules/base.xml.in.h:891
msgid "sq"
msgstr ""

#: ../rules/base.xml.in.h:892 ../rules/base.extras.xml.in.h:45
msgid "sr"
msgstr ""

#: ../rules/base.xml.in.h:893
msgid "sv"
msgstr ""

#: ../rules/base.xml.in.h:894
msgid "sw"
msgstr ""

#: ../rules/base.xml.in.h:895
msgid "syc"
msgstr ""

#: ../rules/base.xml.in.h:896
msgid "ta"
msgstr ""

#: ../rules/base.xml.in.h:897
msgid "te"
msgstr ""

#: ../rules/base.xml.in.h:898
msgid "tg"
msgstr ""

#: ../rules/base.xml.in.h:899
msgid "th"
msgstr ""

#: ../rules/base.xml.in.h:900
msgid "tk"
msgstr ""

#: ../rules/base.xml.in.h:901
msgid "tn"
msgstr ""

#: ../rules/base.xml.in.h:902
msgid "tr"
msgstr ""

#: ../rules/base.xml.in.h:903
msgid "uk"
msgstr ""

#: ../rules/base.xml.in.h:904
msgid "ur"
msgstr ""

#: ../rules/base.xml.in.h:905
msgid "uz"
msgstr ""

#: ../rules/base.xml.in.h:906
msgid "vi"
msgstr ""

#: ../rules/base.xml.in.h:907
msgid "wo"
msgstr ""

#: ../rules/base.xml.in.h:908
msgid "xsy"
msgstr ""

#: ../rules/base.xml.in.h:909
msgid "yo"
msgstr ""

#: ../rules/base.xml.in.h:910
msgid "zh"
msgstr ""

#: ../rules/base.extras.xml.in.h:1
msgid "APL Keyboard Symbols"
msgstr ""

#: ../rules/base.extras.xml.in.h:4
msgid "Atsina"
msgstr ""

#: ../rules/base.extras.xml.in.h:5
msgid "Avestan"
msgstr ""

#: ../rules/base.extras.xml.in.h:6
msgid "Couer D'alene Salish"
msgstr ""

#: ../rules/base.extras.xml.in.h:8
msgid "English (US, international AltGr Unicode combining)"
msgstr ""

#: ../rules/base.extras.xml.in.h:9
msgid "English (US, international AltGr Unicode combining, alternative)"
msgstr ""

#: ../rules/base.extras.xml.in.h:11
msgid "Kutenai"
msgstr ""

#: ../rules/base.extras.xml.in.h:13
msgid "Latvian (US Colemak)"
msgstr ""

#: ../rules/base.extras.xml.in.h:14
msgid "Latvian (US Colemak, apostrophe variant)"
msgstr ""

#: ../rules/base.extras.xml.in.h:15
msgid "Latvian (US Dvorak)"
msgstr ""

#: ../rules/base.extras.xml.in.h:16
msgid "Latvian (US Dvorak, Y variant)"
msgstr ""

#: ../rules/base.extras.xml.in.h:17
msgid "Latvian (US Dvorak, minus variant)"
msgstr ""

#: ../rules/base.extras.xml.in.h:18
msgid "Latvian (programmer US Dvorak)"
msgstr ""

#: ../rules/base.extras.xml.in.h:19
msgid "Latvian (programmer US Dvorak, Y variant)"
msgstr ""

#: ../rules/base.extras.xml.in.h:20
msgid "Latvian (programmer US Dvorak, minus variant)"
msgstr ""

#: ../rules/base.extras.xml.in.h:22
msgid "Lithuanian (US Dvorak with Lithuanian letters)"
msgstr ""

#: ../rules/base.extras.xml.in.h:25
msgid "Polish (international with dead keys)"
msgstr ""

#: ../rules/base.extras.xml.in.h:27
msgid "Romanian (ergonomic Touchtype)"
msgstr ""

#: ../rules/base.extras.xml.in.h:29
msgid "Russian (with UKR and BEL layout)"
msgstr ""

#: ../rules/base.extras.xml.in.h:30
msgid "Secwepemctsin"
msgstr ""

#: ../rules/base.extras.xml.in.h:32
msgid "Serbian (combining accents instead of dead keys)"
msgstr ""

#: ../rules/base.extras.xml.in.h:33
msgid "apl"
msgstr ""

#: ../rules/base.extras.xml.in.h:38
msgid "kut"
msgstr ""

#: ../rules/base.extras.xml.in.h:44
msgid "shs"
msgstr ""
>>>>>>> 35484135
<|MERGE_RESOLUTION|>--- conflicted
+++ resolved
@@ -1,7607 +1,3798 @@
-<<<<<<< HEAD
-# SOME DESCRIPTIVE TITLE.
-# Copyright (C) YEAR THE PACKAGE'S COPYRIGHT HOLDER
-# This file is distributed under the same license as the PACKAGE package.
-# FIRST AUTHOR <EMAIL@ADDRESS>, YEAR.
-#
-#, fuzzy
-msgid ""
-msgstr ""
-"Project-Id-Version: PACKAGE VERSION\n"
-"Report-Msgid-Bugs-To: svu@users.sourceforge.net\n"
-"POT-Creation-Date: 2011-04-03 20:43+0100\n"
-"PO-Revision-Date: YEAR-MO-DA HO:MI+ZONE\n"
-"Last-Translator: FULL NAME <EMAIL@ADDRESS>\n"
-"Language-Team: LANGUAGE <LL@li.org>\n"
-"Language: \n"
-"MIME-Version: 1.0\n"
-"Content-Type: text/plain; charset=UTF-8\n"
-"Content-Transfer-Encoding: 8bit\n"
-
-#: ../rules/base.xml.in.h:1
-msgid "&lt;Less/Greater&gt;"
-msgstr ""
-
-#: ../rules/base.xml.in.h:2
-msgid ""
-"&lt;Less/Greater&gt; (chooses 3rd level, latches when pressed together with "
-"another 3rd-level-chooser)"
-msgstr ""
-
-#: ../rules/base.xml.in.h:3
-msgid ""
-"&lt;Less/Greater&gt; chooses 5th level and activates level5-Lock when "
-"pressed together with another 5th-level-chooser, one press releases the lock"
-msgstr ""
-
-#: ../rules/base.xml.in.h:4
-msgid ""
-"&lt;Less/Greater&gt; chooses 5th level, locks when pressed together with "
-"another 5th-level-chooser"
-msgstr ""
-
-#: ../rules/base.xml.in.h:5
-msgid ""
-"&lt;Less/Greater&gt; chooses 5th level, locks when pressed together with "
-"another 5th-level-chooser, one press releases the lock"
-msgstr ""
-
-#: ../rules/base.xml.in.h:6
-msgid "A4Tech KB-21"
-msgstr ""
-
-#: ../rules/base.xml.in.h:7
-msgid "A4Tech KBS-8"
-msgstr ""
-
-#: ../rules/base.xml.in.h:8
-msgid "A4Tech Wireless Desktop RFKB-23"
-msgstr ""
-
-#: ../rules/base.xml.in.h:9
-msgid "ATM/phone-style"
-msgstr ""
-
-#: ../rules/base.xml.in.h:10
-msgid "Acer AirKey V"
-msgstr ""
-
-#: ../rules/base.xml.in.h:11
-msgid "Acer C300"
-msgstr ""
-
-#: ../rules/base.xml.in.h:12
-msgid "Acer Ferrari 4000"
-msgstr ""
-
-#: ../rules/base.xml.in.h:13
-msgid "Acer Laptop"
-msgstr ""
-
-#: ../rules/base.xml.in.h:14
-msgid "Add the standard behavior to Menu key"
-msgstr ""
-
-#: ../rules/base.xml.in.h:15
-msgid "Adding Esperanto circumflexes (supersigno)"
-msgstr ""
-
-#: ../rules/base.xml.in.h:16
-msgid "Adding currency signs to certain keys"
-msgstr ""
-
-#: ../rules/base.xml.in.h:17
-msgid "Advance Scorpius KI"
-msgstr ""
-
-#: ../rules/base.xml.in.h:18
-msgid "Afg"
-msgstr ""
-
-#: ../rules/base.xml.in.h:19
-msgid "Afghani"
-msgstr ""
-
-#: ../rules/base.xml.in.h:20
-msgid "Akan"
-msgstr ""
-
-#: ../rules/base.xml.in.h:21
-msgid "Albanian"
-msgstr ""
-
-#: ../rules/base.xml.in.h:22
-msgid "Alt and Meta are on Alt keys"
-msgstr ""
-
-#: ../rules/base.xml.in.h:23
-msgid "Alt is mapped to Right Win, Super to Menu"
-msgstr ""
-
-#: ../rules/base.xml.in.h:24
-msgid "Alt+Caps Lock"
-msgstr ""
-
-#: ../rules/base.xml.in.h:25
-msgid "Alt+Ctrl"
-msgstr ""
-
-#: ../rules/base.xml.in.h:26
-msgid "Alt+Shift"
-msgstr ""
-
-#: ../rules/base.xml.in.h:27
-msgid "Alt+Space"
-msgstr ""
-
-#: ../rules/base.xml.in.h:28
-msgid "Alt/Win key behavior"
-msgstr ""
-
-#: ../rules/base.xml.in.h:29
-msgid "Amharic"
-msgstr ""
-
-#: ../rules/base.xml.in.h:30
-msgid "Any Alt key"
-msgstr ""
-
-#: ../rules/base.xml.in.h:31
-msgid "Any Win key"
-msgstr ""
-
-#: ../rules/base.xml.in.h:32
-msgid "Any Win key (while pressed)"
-msgstr ""
-
-#: ../rules/base.xml.in.h:33
-msgid "Apple"
-msgstr ""
-
-#: ../rules/base.xml.in.h:34
-msgid "Apple Aluminium Keyboard (ANSI)"
-msgstr ""
-
-#: ../rules/base.xml.in.h:35
-msgid "Apple Aluminium Keyboard (ISO)"
-msgstr ""
-
-#: ../rules/base.xml.in.h:36
-msgid "Apple Aluminium Keyboard (JIS)"
-msgstr ""
-
-#: ../rules/base.xml.in.h:37
-msgid ""
-"Apple Aluminium Keyboard: emulate PC keys (Print, Scroll Lock, Pause, Num "
-"Lock)"
-msgstr ""
-
-#: ../rules/base.xml.in.h:38
-msgid "Apple Laptop"
-msgstr ""
-
-#: ../rules/base.xml.in.h:39
-msgid "Arabic"
-msgstr ""
-
-#: ../rules/base.xml.in.h:40
-msgid "Arabic (Buckwalter)"
-msgstr ""
-
-#: ../rules/base.xml.in.h:41
-msgid "Arabic (Morocco)"
-msgstr ""
-
-#: ../rules/base.xml.in.h:42
-msgid "Arabic (Pakistan)"
-msgstr ""
-
-#: ../rules/base.xml.in.h:43
-msgid "Arabic (Syria)"
-msgstr ""
-
-#: ../rules/base.xml.in.h:44
-msgid "Arabic (azerty)"
-msgstr ""
-
-#: ../rules/base.xml.in.h:45
-msgid "Arabic (azerty/digits)"
-msgstr ""
-
-#: ../rules/base.xml.in.h:46
-msgid "Arabic (digits)"
-msgstr ""
-
-#: ../rules/base.xml.in.h:47
-msgid "Arabic (qwerty)"
-msgstr ""
-
-#: ../rules/base.xml.in.h:48
-msgid "Arabic (qwerty/digits)"
-msgstr ""
-
-#: ../rules/base.xml.in.h:49
-msgid "Armenian"
-msgstr ""
-
-#: ../rules/base.xml.in.h:50
-msgid "Armenian (alternative eastern)"
-msgstr ""
-
-#: ../rules/base.xml.in.h:51
-msgid "Armenian (alternative phonetic)"
-msgstr ""
-
-#: ../rules/base.xml.in.h:52
-msgid "Armenian (eastern)"
-msgstr ""
-
-#: ../rules/base.xml.in.h:53
-msgid "Armenian (phonetic)"
-msgstr ""
-
-#: ../rules/base.xml.in.h:54
-msgid "Armenian (western)"
-msgstr ""
-
-#: ../rules/base.xml.in.h:55
-msgid "Asus Laptop"
-msgstr ""
-
-#: ../rules/base.xml.in.h:56
-msgid "At bottom left"
-msgstr ""
-
-#: ../rules/base.xml.in.h:57
-msgid "At left of 'A'"
-msgstr ""
-
-#: ../rules/base.xml.in.h:58
-msgid "Avatime"
-msgstr ""
-
-#: ../rules/base.xml.in.h:59
-msgid "Azerbaijan (Cyrillic)"
-msgstr ""
-
-#: ../rules/base.xml.in.h:60
-msgid "Azerbaijani"
-msgstr ""
-
-#: ../rules/base.xml.in.h:61
-msgid "Azona RF2300 wireless Internet Keyboard"
-msgstr ""
-
-#: ../rules/base.xml.in.h:62
-msgid "BTC 5090"
-msgstr ""
-
-#: ../rules/base.xml.in.h:63
-msgid "BTC 5113RF Multimedia"
-msgstr ""
-
-#: ../rules/base.xml.in.h:64
-msgid "BTC 5126T"
-msgstr ""
-
-#: ../rules/base.xml.in.h:65
-msgid "BTC 6301URF"
-msgstr ""
-
-#: ../rules/base.xml.in.h:66
-msgid "BTC 9000"
-msgstr ""
-
-#: ../rules/base.xml.in.h:67
-msgid "BTC 9000A"
-msgstr ""
-
-#: ../rules/base.xml.in.h:68
-msgid "BTC 9001AH"
-msgstr ""
-
-#: ../rules/base.xml.in.h:69
-msgid "BTC 9019U"
-msgstr ""
-
-#: ../rules/base.xml.in.h:70
-msgid "BTC 9116U Mini Wireless Internet and Gaming"
-msgstr ""
-
-#: ../rules/base.xml.in.h:71
-msgid "Backslash"
-msgstr ""
-
-#: ../rules/base.xml.in.h:72
-msgid ""
-"Backslash chooses 3rd level, latches when pressed together with another 3rd-"
-"level-chooser)"
-msgstr ""
-
-#: ../rules/base.xml.in.h:73
-msgid "Bambara"
-msgstr ""
-
-#: ../rules/base.xml.in.h:74
-msgid "Belarusian"
-msgstr ""
-
-#: ../rules/base.xml.in.h:75
-msgid "Belarusian (Latin)"
-msgstr ""
-
-#: ../rules/base.xml.in.h:76
-msgid "Belarusian (legacy)"
-msgstr ""
-
-#: ../rules/base.xml.in.h:77
-msgid "Belgian"
-msgstr ""
-
-#: ../rules/base.xml.in.h:78
-msgid "Belgian (ISO alternate)"
-msgstr ""
-
-#: ../rules/base.xml.in.h:79
-msgid "Belgian (Sun dead keys)"
-msgstr ""
-
-#: ../rules/base.xml.in.h:80
-msgid "Belgian (Wang model 724 azerty)"
-msgstr ""
-
-#: ../rules/base.xml.in.h:81
-msgid "Belgian (alternative)"
-msgstr ""
-
-#: ../rules/base.xml.in.h:82
-msgid "Belgian (alternative, Sun dead keys)"
-msgstr ""
-
-#: ../rules/base.xml.in.h:83
-msgid "Belgian (alternative, latin-9 only)"
-msgstr ""
-
-#: ../rules/base.xml.in.h:84
-msgid "Belgian (eliminate dead keys)"
-msgstr ""
-
-#: ../rules/base.xml.in.h:85
-msgid "BenQ X-Touch"
-msgstr ""
-
-#: ../rules/base.xml.in.h:86
-msgid "BenQ X-Touch 730"
-msgstr ""
-
-#: ../rules/base.xml.in.h:87
-msgid "BenQ X-Touch 800"
-msgstr ""
-
-#: ../rules/base.xml.in.h:88
-msgid "Bengali"
-msgstr ""
-
-#: ../rules/base.xml.in.h:89
-msgid "Bengali (Probhat)"
-msgstr ""
-
-#: ../rules/base.xml.in.h:90
-msgid "Berber (Morocco, Tifinagh alternative phonetic)"
-msgstr ""
-
-#: ../rules/base.xml.in.h:91
-msgid "Berber (Morocco, Tifinagh alternative)"
-msgstr ""
-
-#: ../rules/base.xml.in.h:92
-msgid "Berber (Morocco, Tifinagh extended phonetic)"
-msgstr ""
-
-#: ../rules/base.xml.in.h:93
-msgid "Berber (Morocco, Tifinagh extended)"
-msgstr ""
-
-#: ../rules/base.xml.in.h:94
-msgid "Berber (Morocco, Tifinagh phonetic)"
-msgstr ""
-
-#: ../rules/base.xml.in.h:95
-msgid "Berber (Morocco, Tifinagh)"
-msgstr ""
-
-#: ../rules/base.xml.in.h:96
-msgid "Bosnian"
-msgstr ""
-
-#: ../rules/base.xml.in.h:97
-msgid "Bosnian (US keyboard with Bosnian digraphs)"
-msgstr ""
-
-#: ../rules/base.xml.in.h:98
-msgid "Bosnian (US keyboard with Bosnian letters)"
-msgstr ""
-
-#: ../rules/base.xml.in.h:99
-msgid "Bosnian (use Bosnian digraphs)"
-msgstr ""
-
-#: ../rules/base.xml.in.h:100
-msgid "Bosnian (use guillemets for quotes)"
-msgstr ""
-
-#: ../rules/base.xml.in.h:101
-msgid "Both Alt keys together"
-msgstr ""
-
-#: ../rules/base.xml.in.h:102
-msgid "Both Ctrl keys together"
-msgstr ""
-
-#: ../rules/base.xml.in.h:103
-msgid "Both Shift keys together"
-msgstr ""
-
-#: ../rules/base.xml.in.h:104
-msgid "Both Shift-Keys together activate Caps Lock, one Shift-Key deactivates"
-msgstr ""
-
-#: ../rules/base.xml.in.h:105
-msgid "Both Shift-Keys together toggle Caps Lock"
-msgstr ""
-
-#: ../rules/base.xml.in.h:106
-msgid "Both Shift-Keys together toggle ShiftLock"
-msgstr ""
-
-#: ../rules/base.xml.in.h:107
-msgid "Braille"
-msgstr ""
-
-#: ../rules/base.xml.in.h:108
-msgid "Braille (left hand)"
-msgstr ""
-
-#: ../rules/base.xml.in.h:109
-msgid "Braille (right hand)"
-msgstr ""
-
-#: ../rules/base.xml.in.h:110
-msgid "Brother Internet Keyboard"
-msgstr ""
-
-#: ../rules/base.xml.in.h:111
-msgid "Bulgarian"
-msgstr ""
-
-#: ../rules/base.xml.in.h:112
-msgid "Bulgarian (new phonetic)"
-msgstr ""
-
-#: ../rules/base.xml.in.h:113
-msgid "Bulgarian (traditional phonetic)"
-msgstr ""
-
-#: ../rules/base.xml.in.h:114
-msgid "Burmese"
-msgstr ""
-
-#: ../rules/base.xml.in.h:115
-msgid "Canadian Multilingual"
-msgstr ""
-
-#: ../rules/base.xml.in.h:116
-msgid "Canadian Multilingual (first part)"
-msgstr ""
-
-#: ../rules/base.xml.in.h:117
-msgid "Canadian Multilingual (second part)"
-msgstr ""
-
-#: ../rules/base.xml.in.h:118
-msgid "Caps Lock"
-msgstr ""
-
-#: ../rules/base.xml.in.h:119
-msgid ""
-"Caps Lock (chooses 3rd level, latches when pressed together with another 3rd-"
-"level-chooser)"
-msgstr ""
-
-#: ../rules/base.xml.in.h:120
-msgid "Caps Lock (to first layout), Shift+Caps Lock (to last layout)"
-msgstr ""
-
-#: ../rules/base.xml.in.h:121
-msgid ""
-"Caps Lock (while pressed), Alt+Caps Lock does the original capslock action"
-msgstr ""
-
-#: ../rules/base.xml.in.h:122
-msgid "Caps Lock acts as Shift with locking. Shift \"pauses\" Caps Lock"
-msgstr ""
-
-#: ../rules/base.xml.in.h:123
-msgid "Caps Lock acts as Shift with locking. Shift doesn't affect Caps Lock"
-msgstr ""
-
-#: ../rules/base.xml.in.h:124
-msgid "Caps Lock is disabled"
-msgstr ""
-
-#: ../rules/base.xml.in.h:125
-msgid "Caps Lock key behavior"
-msgstr ""
-
-#: ../rules/base.xml.in.h:126
-msgid "Caps Lock toggles Shift so all keys are affected"
-msgstr ""
-
-#: ../rules/base.xml.in.h:127
-msgid "Caps Lock toggles normal capitalization of alphabetic characters"
-msgstr ""
-
-#: ../rules/base.xml.in.h:128
-msgid "Caps Lock uses internal capitalization. Shift \"pauses\" Caps Lock"
-msgstr ""
-
-#: ../rules/base.xml.in.h:129
-msgid "Caps Lock uses internal capitalization. Shift doesn't affect Caps Lock"
-msgstr ""
-
-#: ../rules/base.xml.in.h:130
-msgid "Catalan"
-msgstr ""
-
-#: ../rules/base.xml.in.h:131
-msgid "Cherokee"
-msgstr ""
-
-#: ../rules/base.xml.in.h:132
-msgid "Cherry B.UNLIMITED"
-msgstr ""
-
-#: ../rules/base.xml.in.h:133
-msgid "Cherry Blue Line CyBo@rd"
-msgstr ""
-
-#: ../rules/base.xml.in.h:134
-msgid "Cherry Blue Line CyBo@rd (alternate option)"
-msgstr ""
-
-#: ../rules/base.xml.in.h:135
-msgid "Cherry CyBo@rd USB-Hub"
-msgstr ""
-
-#: ../rules/base.xml.in.h:136
-msgid "Cherry CyMotion Expert"
-msgstr ""
-
-#: ../rules/base.xml.in.h:137
-msgid "Cherry CyMotion Master Linux"
-msgstr ""
-
-#: ../rules/base.xml.in.h:138
-msgid "Cherry CyMotion Master XPress"
-msgstr ""
-
-#: ../rules/base.xml.in.h:139
-msgid "Chicony Internet Keyboard"
-msgstr ""
-
-#: ../rules/base.xml.in.h:140
-msgid "Chicony KB-9885"
-msgstr ""
-
-#: ../rules/base.xml.in.h:141
-msgid "Chicony KU-0108"
-msgstr ""
-
-#: ../rules/base.xml.in.h:142
-msgid "Chicony KU-0420"
-msgstr ""
-
-#: ../rules/base.xml.in.h:143
-msgid "Chinese"
-msgstr ""
-
-#: ../rules/base.xml.in.h:144
-msgid "Chinese (Tibetan with ASCII numerals)"
-msgstr ""
-
-#: ../rules/base.xml.in.h:145
-msgid "Chinese (Tibetan)"
-msgstr ""
-
-#: ../rules/base.xml.in.h:146
-msgid "Chinese (Uyghur)"
-msgstr ""
-
-#: ../rules/base.xml.in.h:147
-msgid "Classmate PC"
-msgstr ""
-
-#: ../rules/base.xml.in.h:148
-msgid "Compaq Easy Access Keyboard"
-msgstr ""
-
-#: ../rules/base.xml.in.h:149
-msgid "Compaq Internet Keyboard (13 keys)"
-msgstr ""
-
-#: ../rules/base.xml.in.h:150
-msgid "Compaq Internet Keyboard (18 keys)"
-msgstr ""
-
-#: ../rules/base.xml.in.h:151
-msgid "Compaq Internet Keyboard (7 keys)"
-msgstr ""
-
-#: ../rules/base.xml.in.h:152
-msgid "Compaq iPaq Keyboard"
-msgstr ""
-
-#: ../rules/base.xml.in.h:153
-msgid "Compose key position"
-msgstr ""
-
-#: ../rules/base.xml.in.h:154
-msgid "Control + Alt + Backspace"
-msgstr ""
-
-#: ../rules/base.xml.in.h:155
-msgid "Control is mapped to Alt keys, Alt is mapped to Win keys"
-msgstr ""
-
-#: ../rules/base.xml.in.h:156
-msgid "Control is mapped to Win keys (and the usual Ctrl keys)"
-msgstr ""
-
-#: ../rules/base.xml.in.h:157
-msgid "Creative Desktop Wireless 7000"
-msgstr ""
-
-#: ../rules/base.xml.in.h:158
-msgid "Croatian"
-msgstr ""
-
-#: ../rules/base.xml.in.h:159
-msgid "Croatian (US keyboard with Croatian digraphs)"
-msgstr ""
-
-#: ../rules/base.xml.in.h:160
-msgid "Croatian (US keyboard with Croatian letters)"
-msgstr ""
-
-#: ../rules/base.xml.in.h:161
-msgid "Croatian (Use Croatian digraphs)"
-msgstr ""
-
-#: ../rules/base.xml.in.h:162
-msgid "Croatian (Use guillemets for quotes)"
-msgstr ""
-
-#: ../rules/base.xml.in.h:163
-msgid "Ctrl key position"
-msgstr ""
-
-#: ../rules/base.xml.in.h:164
-msgid "Ctrl+Shift"
-msgstr ""
-
-#: ../rules/base.xml.in.h:165
-msgid "Czech"
-msgstr ""
-
-#: ../rules/base.xml.in.h:166
-msgid "Czech (UCW layout accented letters only)"
-msgstr ""
-
-#: ../rules/base.xml.in.h:167
-msgid "Czech (US Dvorak with CZ UCW support)"
-msgstr ""
-
-#: ../rules/base.xml.in.h:168
-msgid "Czech (With &lt;\\|&gt; key)"
-msgstr ""
-
-#: ../rules/base.xml.in.h:169
-msgid "Czech (qwerty)"
-msgstr ""
-
-#: ../rules/base.xml.in.h:170
-msgid "Czech (qwerty, extended Backslash)"
-msgstr ""
-
-#: ../rules/base.xml.in.h:171
-msgid "DTK2000"
-msgstr ""
-
-#: ../rules/base.xml.in.h:172
-msgid "Danish"
-msgstr ""
-
-#: ../rules/base.xml.in.h:173
-msgid "Danish (Dvorak)"
-msgstr ""
-
-#: ../rules/base.xml.in.h:174
-msgid "Danish (Mac)"
-msgstr ""
-
-#: ../rules/base.xml.in.h:175
-msgid "Danish (Mac, eliminate dead keys)"
-msgstr ""
-
-#: ../rules/base.xml.in.h:176
-msgid "Danish (eliminate dead keys)"
-msgstr ""
-
-#: ../rules/base.xml.in.h:177
-msgid "Default numeric keypad keys"
-msgstr ""
-
-#: ../rules/base.xml.in.h:178
-msgid "Dell"
-msgstr ""
-
-#: ../rules/base.xml.in.h:179
-msgid "Dell 101-key PC"
-msgstr ""
-
-#: ../rules/base.xml.in.h:180
-msgid "Dell Laptop/notebook Inspiron 6xxx/8xxx"
-msgstr ""
-
-#: ../rules/base.xml.in.h:181
-msgid "Dell Laptop/notebook Precision M series"
-msgstr ""
-
-#: ../rules/base.xml.in.h:182
-msgid "Dell Latitude series laptop"
-msgstr ""
-
-#: ../rules/base.xml.in.h:183
-msgid "Dell Precision M65"
-msgstr ""
-
-#: ../rules/base.xml.in.h:184
-msgid "Dell SK-8125"
-msgstr ""
-
-#: ../rules/base.xml.in.h:185
-msgid "Dell SK-8135"
-msgstr ""
-
-#: ../rules/base.xml.in.h:186
-msgid "Dell USB Multimedia Keyboard"
-msgstr ""
-
-#: ../rules/base.xml.in.h:187
-msgid "Dexxa Wireless Desktop Keyboard"
-msgstr ""
-
-#: ../rules/base.xml.in.h:188
-msgid "Dhivehi"
-msgstr ""
-
-#: ../rules/base.xml.in.h:189
-msgid "Diamond 9801 / 9802 series"
-msgstr ""
-
-#: ../rules/base.xml.in.h:190
-msgid "Dutch"
-msgstr ""
-
-#: ../rules/base.xml.in.h:191
-msgid "Dutch (Mac)"
-msgstr ""
-
-#: ../rules/base.xml.in.h:192
-msgid "Dutch (Sun dead keys)"
-msgstr ""
-
-#: ../rules/base.xml.in.h:193
-msgid "Dutch (standard)"
-msgstr ""
-
-#: ../rules/base.xml.in.h:194
-msgid "Dzongkha"
-msgstr ""
-
-#: ../rules/base.xml.in.h:195
-msgid "Enable extra typographic characters"
-msgstr ""
-
-#: ../rules/base.xml.in.h:196
-msgid "English (Canada)"
-msgstr ""
-
-#: ../rules/base.xml.in.h:197
-msgid "English (Colemak)"
-msgstr ""
-
-#: ../rules/base.xml.in.h:198
-msgid "English (Dvorak alternative international no dead keys)"
-msgstr ""
-
-#: ../rules/base.xml.in.h:199
-msgid "English (Dvorak international with dead keys)"
-msgstr ""
-
-#: ../rules/base.xml.in.h:200
-msgid "English (Dvorak)"
-msgstr ""
-
-#: ../rules/base.xml.in.h:201
-msgid "English (Ghana)"
-msgstr ""
-
-#: ../rules/base.xml.in.h:202
-msgid "English (Ghana, GILLBT)"
-msgstr ""
-
-#: ../rules/base.xml.in.h:203
-msgid "English (Ghana, multilingual)"
-msgstr ""
-
-#: ../rules/base.xml.in.h:204
-msgid "English (India, with RupeeSign)"
-msgstr ""
-
-#: ../rules/base.xml.in.h:205
-msgid "English (Macintosh)"
-msgstr ""
-
-#: ../rules/base.xml.in.h:206
-msgid "English (Mali, USA Mac)"
-msgstr ""
-
-#: ../rules/base.xml.in.h:207
-msgid "English (Mali, USA international)"
-msgstr ""
-
-#: ../rules/base.xml.in.h:208
-msgid "English (Nigeria)"
-msgstr ""
-
-#: ../rules/base.xml.in.h:209
-msgid "English (South Africa)"
-msgstr ""
-
-#: ../rules/base.xml.in.h:210
-msgid "English (UK)"
-msgstr ""
-
-#: ../rules/base.xml.in.h:211
-msgid "English (UK, Colemak)"
-msgstr ""
-
-#: ../rules/base.xml.in.h:212
-msgid "English (UK, Dvorak UK punctuation)"
-msgstr ""
-
-#: ../rules/base.xml.in.h:213
-msgid "English (UK, Dvorak)"
-msgstr ""
-
-#: ../rules/base.xml.in.h:214
-msgid "English (UK, Mac international)"
-msgstr ""
-
-#: ../rules/base.xml.in.h:215
-msgid "English (UK, Mac)"
-msgstr ""
-
-#: ../rules/base.xml.in.h:216
-msgid "English (UK, extended, WinKeys)"
-msgstr ""
-
-#: ../rules/base.xml.in.h:217
-msgid "English (UK, international with dead keys)"
-msgstr ""
-
-#: ../rules/base.xml.in.h:218
-msgid "English (US)"
-msgstr ""
-
-#: ../rules/base.xml.in.h:219
-msgid "English (US, alternative international)"
-msgstr ""
-
-#: ../rules/base.xml.in.h:220
-msgid "English (US, international with dead keys)"
-msgstr ""
-
-#: ../rules/base.xml.in.h:221
-msgid "English (US, with euro on 5)"
-msgstr ""
-
-#: ../rules/base.xml.in.h:222
-msgid "English (classic Dvorak)"
-msgstr ""
-
-#: ../rules/base.xml.in.h:223
-msgid "English (international AltGr dead keys)"
-msgstr ""
-
-#: ../rules/base.xml.in.h:224
-msgid "English (layout toggle on multiply/divide key)"
-msgstr ""
-
-#: ../rules/base.xml.in.h:225
-msgid "English (left handed Dvorak)"
-msgstr ""
-
-#: ../rules/base.xml.in.h:226
-msgid "English (programmer Dvorak)"
-msgstr ""
-
-#: ../rules/base.xml.in.h:227
-msgid "English (right handed Dvorak)"
-msgstr ""
-
-#: ../rules/base.xml.in.h:228
-msgid "Ennyah DKB-1008"
-msgstr ""
-
-#: ../rules/base.xml.in.h:229
-msgid "Enter on keypad"
-msgstr ""
-
-#: ../rules/base.xml.in.h:230
-msgid "Esperanto"
-msgstr ""
-
-#: ../rules/base.xml.in.h:231
-msgid "Esperanto (displaced semicolon and quote, obsolete)"
-msgstr ""
-
-#: ../rules/base.xml.in.h:232
-msgid "Estonian"
-msgstr ""
-
-#: ../rules/base.xml.in.h:233
-msgid "Estonian (Dvorak)"
-msgstr ""
-
-#: ../rules/base.xml.in.h:234
-msgid "Estonian (US keyboard with Estonian letters)"
-msgstr ""
-
-#: ../rules/base.xml.in.h:235
-msgid "Estonian (eliminate dead keys)"
-msgstr ""
-
-#: ../rules/base.xml.in.h:236
-msgid "Euro on 2"
-msgstr ""
-
-#: ../rules/base.xml.in.h:237
-msgid "Euro on 4"
-msgstr ""
-
-#: ../rules/base.xml.in.h:238
-msgid "Euro on 5"
-msgstr ""
-
-#: ../rules/base.xml.in.h:239
-msgid "Euro on E"
-msgstr ""
-
-#: ../rules/base.xml.in.h:240
-msgid "Everex STEPnote"
-msgstr ""
-
-#: ../rules/base.xml.in.h:241
-msgid "Ewe"
-msgstr ""
-
-#: ../rules/base.xml.in.h:242
-msgid "FL90"
-msgstr ""
-
-#: ../rules/base.xml.in.h:243
-msgid "Faroese"
-msgstr ""
-
-#: ../rules/base.xml.in.h:244
-msgid "Faroese (eliminate dead keys)"
-msgstr ""
-
-#: ../rules/base.xml.in.h:245
-msgid "Filipino"
-msgstr ""
-
-#: ../rules/base.xml.in.h:246
-msgid "Filipino (Capewell-Dvorak Baybayin)"
-msgstr ""
-
-#: ../rules/base.xml.in.h:247
-msgid "Filipino (Capewell-Dvorak Latin)"
-msgstr ""
-
-#: ../rules/base.xml.in.h:248
-msgid "Filipino (Capewell-QWERF 2006 Baybayin)"
-msgstr ""
-
-#: ../rules/base.xml.in.h:249
-msgid "Filipino (Capewell-QWERF 2006 Latin)"
-msgstr ""
-
-#: ../rules/base.xml.in.h:250
-msgid "Filipino (Colemak Baybayin)"
-msgstr ""
-
-#: ../rules/base.xml.in.h:251
-msgid "Filipino (Colemak Latin)"
-msgstr ""
-
-#: ../rules/base.xml.in.h:252
-msgid "Filipino (Dvorak Latin)"
-msgstr ""
-
-#: ../rules/base.xml.in.h:253
-msgid "Filipino (QWERTY Baybayin)"
-msgstr ""
-
-#: ../rules/base.xml.in.h:254
-msgid "Finnish"
-msgstr ""
-
-#: ../rules/base.xml.in.h:255
-msgid "Finnish (Mac)"
-msgstr ""
-
-#: ../rules/base.xml.in.h:256
-msgid "Finnish (classic)"
-msgstr ""
-
-#: ../rules/base.xml.in.h:257
-msgid "Finnish (classic, eliminate dead keys)"
-msgstr ""
-
-#: ../rules/base.xml.in.h:258
-msgid "Finnish (northern Saami)"
-msgstr ""
-
-#. This assumes the KP_ abstract symbols are actually useful for some apps
-#. The description needs to be rewritten
-#: ../rules/base.xml.in.h:261
-msgid "Four-level key with abstract separators"
-msgstr ""
-
-#: ../rules/base.xml.in.h:262
-msgid "Four-level key with comma"
-msgstr ""
-
-#: ../rules/base.xml.in.h:263
-msgid "Four-level key with dot"
-msgstr ""
-
-#: ../rules/base.xml.in.h:264
-msgid "Four-level key with dot, latin-9 restriction"
-msgstr ""
-
-#: ../rules/base.xml.in.h:265
-msgid "Four-level key with momayyez"
-msgstr ""
-
-#: ../rules/base.xml.in.h:266
-msgid "French"
-msgstr ""
-
-#: ../rules/base.xml.in.h:267
-msgid "French (Bepo, ergonomic, Dvorak way)"
-msgstr ""
-
-#: ../rules/base.xml.in.h:268
-msgid "French (Bepo, ergonomic, Dvorak way, latin-9 only)"
-msgstr ""
-
-#: ../rules/base.xml.in.h:269
-msgid "French (Breton)"
-msgstr ""
-
-#: ../rules/base.xml.in.h:270
-msgid "French (Canada, Dvorak)"
-msgstr ""
-
-#: ../rules/base.xml.in.h:271
-msgid "French (Canada, legacy)"
-msgstr ""
-
-#: ../rules/base.xml.in.h:272
-msgid "French (Democratic Republic of the Congo)"
-msgstr ""
-
-#: ../rules/base.xml.in.h:273
-msgid "French (Dvorak)"
-msgstr ""
-
-#: ../rules/base.xml.in.h:274
-msgid "French (Georgian AZERTY Tskapo)"
-msgstr ""
-
-#: ../rules/base.xml.in.h:275
-msgid "French (Guinea)"
-msgstr ""
-
-#: ../rules/base.xml.in.h:276
-msgid "French (Mac)"
-msgstr ""
-
-#: ../rules/base.xml.in.h:277
-msgid "French (Mali, alternative)"
-msgstr ""
-
-#: ../rules/base.xml.in.h:278
-msgid "French (Morocco)"
-msgstr ""
-
-#: ../rules/base.xml.in.h:279
-msgid "French (Occitan)"
-msgstr ""
-
-#: ../rules/base.xml.in.h:280
-msgid "French (Sun dead keys)"
-msgstr ""
-
-#: ../rules/base.xml.in.h:281
-msgid "French (Switzerland)"
-msgstr ""
-
-#: ../rules/base.xml.in.h:282
-msgid "French (Switzerland, Mac)"
-msgstr ""
-
-#: ../rules/base.xml.in.h:283
-msgid "French (Switzerland, Sun dead keys)"
-msgstr ""
-
-#: ../rules/base.xml.in.h:284
-msgid "French (Switzerland, eliminate dead keys)"
-msgstr ""
-
-#: ../rules/base.xml.in.h:285
-msgid "French (alternative)"
-msgstr ""
-
-#: ../rules/base.xml.in.h:286
-msgid "French (alternative, Sun dead keys)"
-msgstr ""
-
-#: ../rules/base.xml.in.h:287
-msgid "French (alternative, eliminate dead keys)"
-msgstr ""
-
-#: ../rules/base.xml.in.h:288
-msgid "French (alternative, latin-9 only)"
-msgstr ""
-
-#: ../rules/base.xml.in.h:289
-msgid "French (eliminate dead keys)"
-msgstr ""
-
-#: ../rules/base.xml.in.h:290
-msgid "French (legacy alternative)"
-msgstr ""
-
-#: ../rules/base.xml.in.h:291
-msgid "French (legacy, alternative, Sun dead keys)"
-msgstr ""
-
-#: ../rules/base.xml.in.h:292
-msgid "French (legacy, alternative, eliminate dead keys)"
-msgstr ""
-
-#: ../rules/base.xml.in.h:293
-msgid "Fujitsu-Siemens Computers AMILO laptop"
-msgstr ""
-
-#: ../rules/base.xml.in.h:294
-msgid "Fula"
-msgstr ""
-
-#: ../rules/base.xml.in.h:295
-msgid "GBr"
-msgstr ""
-
-#: ../rules/base.xml.in.h:296
-msgid "Ga"
-msgstr ""
-
-#: ../rules/base.xml.in.h:297
-msgid "Generic 101-key PC"
-msgstr ""
-
-#: ../rules/base.xml.in.h:298
-msgid "Generic 102-key (Intl) PC"
-msgstr ""
-
-#: ../rules/base.xml.in.h:299
-msgid "Generic 104-key PC"
-msgstr ""
-
-#: ../rules/base.xml.in.h:300
-msgid "Generic 105-key (Intl) PC"
-msgstr ""
-
-#: ../rules/base.xml.in.h:301
-msgid "Genius Comfy KB-12e"
-msgstr ""
-
-#: ../rules/base.xml.in.h:302
-msgid "Genius Comfy KB-16M / Genius MM Keyboard KWD-910"
-msgstr ""
-
-#: ../rules/base.xml.in.h:303
-msgid "Genius Comfy KB-21e-Scroll"
-msgstr ""
-
-#: ../rules/base.xml.in.h:304
-msgid "Genius KB-19e NB"
-msgstr ""
-
-#: ../rules/base.xml.in.h:305
-msgid "Genius KKB-2050HS"
-msgstr ""
-
-#: ../rules/base.xml.in.h:306
-msgid "Georgian"
-msgstr ""
-
-#: ../rules/base.xml.in.h:307
-msgid "Georgian (MESS)"
-msgstr ""
-
-#: ../rules/base.xml.in.h:308
-msgid "Georgian (Ossetian)"
-msgstr ""
-
-#: ../rules/base.xml.in.h:309
-msgid "Georgian (ergonomic)"
-msgstr ""
-
-#: ../rules/base.xml.in.h:310
-msgid "German"
-msgstr ""
-
-#: ../rules/base.xml.in.h:311
-msgid "German (Austria)"
-msgstr ""
-
-#: ../rules/base.xml.in.h:312
-msgid "German (Austria, Mac)"
-msgstr ""
-
-#: ../rules/base.xml.in.h:313
-msgid "German (Austria, Sun dead keys)"
-msgstr ""
-
-#: ../rules/base.xml.in.h:314
-msgid "German (Austria, eliminate dead keys)"
-msgstr ""
-
-#: ../rules/base.xml.in.h:315
-msgid "German (Dvorak)"
-msgstr ""
-
-#: ../rules/base.xml.in.h:316
-msgid "German (Mac)"
-msgstr ""
-
-#: ../rules/base.xml.in.h:317
-msgid "German (Mac, eliminate dead keys)"
-msgstr ""
-
-#: ../rules/base.xml.in.h:318
-msgid "German (Neo 2)"
-msgstr ""
-
-#: ../rules/base.xml.in.h:319
-msgid "German (Romanian keyboard with German letters)"
-msgstr ""
-
-#: ../rules/base.xml.in.h:320
-msgid "German (Romanian keyboard with German letters, eliminate dead keys)"
-msgstr ""
-
-#: ../rules/base.xml.in.h:321
-msgid "German (Sun dead keys)"
-msgstr ""
-
-#: ../rules/base.xml.in.h:322
-msgid "German (Switzerland, Mac)"
-msgstr ""
-
-#: ../rules/base.xml.in.h:323
-msgid "German (Switzerland, Sun dead keys)"
-msgstr ""
-
-#: ../rules/base.xml.in.h:324
-msgid "German (Switzerland, eliminate dead keys)"
-msgstr ""
-
-#: ../rules/base.xml.in.h:325
-msgid "German (dead acute)"
-msgstr ""
-
-#: ../rules/base.xml.in.h:326
-msgid "German (dead grave acute)"
-msgstr ""
-
-#: ../rules/base.xml.in.h:327
-msgid "German (eliminate dead keys)"
-msgstr ""
-
-#: ../rules/base.xml.in.h:328
-msgid "German (lower Sorbian qwertz)"
-msgstr ""
-
-#: ../rules/base.xml.in.h:329
-msgid "German (lower Sorbian)"
-msgstr ""
-
-#: ../rules/base.xml.in.h:330
-msgid "German (qwerty)"
-msgstr ""
-
-#: ../rules/base.xml.in.h:331
-msgid "Greek"
-msgstr ""
-
-#: ../rules/base.xml.in.h:332
-msgid "Greek (eliminate dead keys)"
-msgstr ""
-
-#: ../rules/base.xml.in.h:333
-msgid "Greek (extended)"
-msgstr ""
-
-#: ../rules/base.xml.in.h:334
-msgid "Greek (polytonic)"
-msgstr ""
-
-#: ../rules/base.xml.in.h:335
-msgid "Greek (simple)"
-msgstr ""
-
-#: ../rules/base.xml.in.h:336
-msgid "Gujarati"
-msgstr ""
-
-#: ../rules/base.xml.in.h:337
-msgid "Gyration"
-msgstr ""
-
-#: ../rules/base.xml.in.h:338
-msgid "HTC Dream"
-msgstr ""
-
-#: ../rules/base.xml.in.h:339
-msgid "Happy Hacking Keyboard"
-msgstr ""
-
-#: ../rules/base.xml.in.h:340
-msgid "Happy Hacking Keyboard for Mac"
-msgstr ""
-
-#: ../rules/base.xml.in.h:341
-msgid "Hausa"
-msgstr ""
-
-#: ../rules/base.xml.in.h:342
-msgid "Hebrew"
-msgstr ""
-
-#: ../rules/base.xml.in.h:343
-msgid "Hebrew (Phonetic)"
-msgstr ""
-
-#: ../rules/base.xml.in.h:344
-msgid "Hebrew (Tiro)"
-msgstr ""
-
-#: ../rules/base.xml.in.h:345
-msgid "Hebrew (lyx)"
-msgstr ""
-
-#: ../rules/base.xml.in.h:346
-msgid "Hewlett-Packard Internet Keyboard"
-msgstr ""
-
-#: ../rules/base.xml.in.h:347
-msgid "Hewlett-Packard Mini 110 Notebook"
-msgstr ""
-
-#: ../rules/base.xml.in.h:348
-msgid "Hewlett-Packard Omnibook 500 FA"
-msgstr ""
-
-#: ../rules/base.xml.in.h:349
-msgid "Hewlett-Packard Omnibook 5xx"
-msgstr ""
-
-#: ../rules/base.xml.in.h:350
-msgid "Hewlett-Packard Omnibook 6000/6100"
-msgstr ""
-
-#: ../rules/base.xml.in.h:351
-msgid "Hewlett-Packard Omnibook XE3 GC"
-msgstr ""
-
-#: ../rules/base.xml.in.h:352
-msgid "Hewlett-Packard Omnibook XE3 GF"
-msgstr ""
-
-#: ../rules/base.xml.in.h:353
-msgid "Hewlett-Packard Omnibook XT1000"
-msgstr ""
-
-#: ../rules/base.xml.in.h:354
-msgid "Hewlett-Packard Pavilion ZT11xx"
-msgstr ""
-
-#: ../rules/base.xml.in.h:355
-msgid "Hewlett-Packard Pavilion dv5"
-msgstr ""
-
-#: ../rules/base.xml.in.h:356
-msgid "Hewlett-Packard SK-250x Multimedia Keyboard"
-msgstr ""
-
-#: ../rules/base.xml.in.h:357
-msgid "Hewlett-Packard nx9020"
-msgstr ""
-
-#: ../rules/base.xml.in.h:358
-msgid "Hexadecimal"
-msgstr ""
-
-#: ../rules/base.xml.in.h:359
-msgid "Hindi (Bolnagri)"
-msgstr ""
-
-#: ../rules/base.xml.in.h:360
-msgid "Hindi (Wx)"
-msgstr ""
-
-#: ../rules/base.xml.in.h:361
-msgid "Honeywell Euroboard"
-msgstr ""
-
-#: ../rules/base.xml.in.h:362
-msgid "Htc Dream phone"
-msgstr ""
-
-#: ../rules/base.xml.in.h:363
-msgid "Hungarian"
-msgstr ""
-
-#: ../rules/base.xml.in.h:364
-msgid "Hungarian (101/qwerty/comma/dead keys)"
-msgstr ""
-
-#: ../rules/base.xml.in.h:365
-msgid "Hungarian (101/qwerty/comma/eliminate dead keys)"
-msgstr ""
-
-#: ../rules/base.xml.in.h:366
-msgid "Hungarian (101/qwerty/dot/dead keys)"
-msgstr ""
-
-#: ../rules/base.xml.in.h:367
-msgid "Hungarian (101/qwerty/dot/eliminate dead keys)"
-msgstr ""
-
-#: ../rules/base.xml.in.h:368
-msgid "Hungarian (101/qwertz/comma/dead keys)"
-msgstr ""
-
-#: ../rules/base.xml.in.h:369
-msgid "Hungarian (101/qwertz/comma/eliminate dead keys)"
-msgstr ""
-
-#: ../rules/base.xml.in.h:370
-msgid "Hungarian (101/qwertz/dot/dead keys)"
-msgstr ""
-
-#: ../rules/base.xml.in.h:371
-msgid "Hungarian (101/qwertz/dot/eliminate dead keys)"
-msgstr ""
-
-#: ../rules/base.xml.in.h:372
-msgid "Hungarian (102/qwerty/comma/dead keys)"
-msgstr ""
-
-#: ../rules/base.xml.in.h:373
-msgid "Hungarian (102/qwerty/comma/eliminate dead keys)"
-msgstr ""
-
-#: ../rules/base.xml.in.h:374
-msgid "Hungarian (102/qwerty/dot/dead keys)"
-msgstr ""
-
-#: ../rules/base.xml.in.h:375
-msgid "Hungarian (102/qwerty/dot/eliminate dead keys)"
-msgstr ""
-
-#: ../rules/base.xml.in.h:376
-msgid "Hungarian (102/qwertz/comma/dead keys)"
-msgstr ""
-
-#: ../rules/base.xml.in.h:377
-msgid "Hungarian (102/qwertz/comma/eliminate dead keys)"
-msgstr ""
-
-#: ../rules/base.xml.in.h:378
-msgid "Hungarian (102/qwertz/dot/dead keys)"
-msgstr ""
-
-#: ../rules/base.xml.in.h:379
-msgid "Hungarian (102/qwertz/dot/eliminate dead keys)"
-msgstr ""
-
-#: ../rules/base.xml.in.h:380
-msgid "Hungarian (eliminate dead keys)"
-msgstr ""
-
-#: ../rules/base.xml.in.h:381
-msgid "Hungarian (qwerty)"
-msgstr ""
-
-#: ../rules/base.xml.in.h:382
-msgid "Hungarian (standard)"
-msgstr ""
-
-#: ../rules/base.xml.in.h:383
-msgid "Hyper is mapped to Win-keys"
-msgstr ""
-
-#: ../rules/base.xml.in.h:384
-msgid "IBM Rapid Access"
-msgstr ""
-
-#: ../rules/base.xml.in.h:385
-msgid "IBM Rapid Access II"
-msgstr ""
-
-#: ../rules/base.xml.in.h:386
-msgid "IBM Space Saver"
-msgstr ""
-
-#: ../rules/base.xml.in.h:387
-msgid "IBM ThinkPad 560Z/600/600E/A22E"
-msgstr ""
-
-#: ../rules/base.xml.in.h:388
-msgid "IBM ThinkPad R60/T60/R61/T61"
-msgstr ""
-
-#: ../rules/base.xml.in.h:389
-msgid "IBM ThinkPad Z60m/Z60t/Z61m/Z61t"
-msgstr ""
-
-#: ../rules/base.xml.in.h:390
-msgid "Icelandic"
-msgstr ""
-
-#: ../rules/base.xml.in.h:391
-msgid "Icelandic (Dvorak)"
-msgstr ""
-
-#: ../rules/base.xml.in.h:392
-msgid "Icelandic (Mac)"
-msgstr ""
-
-#: ../rules/base.xml.in.h:393
-msgid "Icelandic (Sun dead keys)"
-msgstr ""
-
-#: ../rules/base.xml.in.h:394
-msgid "Icelandic (eliminate dead keys)"
-msgstr ""
-
-#: ../rules/base.xml.in.h:395
-msgid "Igbo"
-msgstr ""
-
-#: ../rules/base.xml.in.h:396
-msgid "Indian"
-msgstr ""
-
-#: ../rules/base.xml.in.h:397
-msgid "Inuktitut"
-msgstr ""
-
-#: ../rules/base.xml.in.h:398
-msgid "Iraqi"
-msgstr ""
-
-#: ../rules/base.xml.in.h:399
-msgid "Irish"
-msgstr ""
-
-#: ../rules/base.xml.in.h:400
-msgid "Irish (CloGaelach)"
-msgstr ""
-
-#: ../rules/base.xml.in.h:401
-msgid "Irish (Ogham IS434)"
-msgstr ""
-
-#: ../rules/base.xml.in.h:402
-msgid "Irish (Ogham)"
-msgstr ""
-
-#: ../rules/base.xml.in.h:403
-msgid "Irish (UnicodeExpert)"
-msgstr ""
-
-#: ../rules/base.xml.in.h:404
-msgid "Italian"
-msgstr ""
-
-#: ../rules/base.xml.in.h:405
-msgid "Italian (Georgian)"
-msgstr ""
-
-#: ../rules/base.xml.in.h:406
-msgid "Italian (Mac)"
-msgstr ""
-
-#: ../rules/base.xml.in.h:407
-msgid "Italian (US keyboard with Italian letters)"
-msgstr ""
-
-#: ../rules/base.xml.in.h:408
-msgid "Italian (eliminate dead keys)"
-msgstr ""
-
-#: ../rules/base.xml.in.h:409
-msgid "Japanese"
-msgstr ""
-
-#: ../rules/base.xml.in.h:410
-msgid "Japanese (Kana 86)"
-msgstr ""
-
-#: ../rules/base.xml.in.h:411
-msgid "Japanese (Kana)"
-msgstr ""
-
-#: ../rules/base.xml.in.h:412
-msgid "Japanese (Mac)"
-msgstr ""
-
-#: ../rules/base.xml.in.h:413
-msgid "Japanese (OADG 109A)"
-msgstr ""
-
-#: ../rules/base.xml.in.h:414
-msgid "Japanese (PC-98xx Series)"
-msgstr ""
-
-#: ../rules/base.xml.in.h:415
-msgid "Japanese keyboard options"
-msgstr ""
-
-#: ../rules/base.xml.in.h:416
-msgid "Kana Lock key is locking"
-msgstr ""
-
-#: ../rules/base.xml.in.h:417
-msgid "Kannada"
-msgstr ""
-
-#: ../rules/base.xml.in.h:418
-msgid "Kazakh"
-msgstr ""
-
-#: ../rules/base.xml.in.h:419
-msgid "Kazakh (with Russian)"
-msgstr ""
-
-#: ../rules/base.xml.in.h:420
-msgid "Key sequence to kill the X server"
-msgstr ""
-
-#: ../rules/base.xml.in.h:421
-msgid "Key to choose 3rd level"
-msgstr ""
-
-#: ../rules/base.xml.in.h:422
-msgid "Key to choose 5th level"
-msgstr ""
-
-#: ../rules/base.xml.in.h:423
-msgid "Key(s) to change layout"
-msgstr ""
-
-#: ../rules/base.xml.in.h:424
-msgid "Keytronic FlexPro"
-msgstr ""
-
-#: ../rules/base.xml.in.h:425
-msgid "Khmer (Cambodian)"
-msgstr ""
-
-#: ../rules/base.xml.in.h:426
-msgid "Kikuyu"
-msgstr ""
-
-#: ../rules/base.xml.in.h:427
-msgid "Kinesis"
-msgstr ""
-
-#: ../rules/base.xml.in.h:428
-msgid "Korean"
-msgstr ""
-
-#: ../rules/base.xml.in.h:429
-msgid "Korean (101/104 key compatible)"
-msgstr ""
-
-#: ../rules/base.xml.in.h:430
-msgid "Kurdish (Iran, Arabic-Latin)"
-msgstr ""
-
-#: ../rules/base.xml.in.h:431
-msgid "Kurdish (Iran, F)"
-msgstr ""
-
-#: ../rules/base.xml.in.h:432
-msgid "Kurdish (Iran, Latin Q)"
-msgstr ""
-
-#: ../rules/base.xml.in.h:433
-msgid "Kurdish (Iran, latin alt-Q)"
-msgstr ""
-
-#: ../rules/base.xml.in.h:434
-msgid "Kurdish (Iraq, Arabic-Latin)"
-msgstr ""
-
-#: ../rules/base.xml.in.h:435
-msgid "Kurdish (Iraq, F)"
-msgstr ""
-
-#: ../rules/base.xml.in.h:436
-msgid "Kurdish (Iraq, Latin Alt-Q)"
-msgstr ""
-
-#: ../rules/base.xml.in.h:437
-msgid "Kurdish (Iraq, Latin Q)"
-msgstr ""
-
-#: ../rules/base.xml.in.h:438
-msgid "Kurdish (Syria, F)"
-msgstr ""
-
-#: ../rules/base.xml.in.h:439
-msgid "Kurdish (Syria, Latin Alt-Q)"
-msgstr ""
-
-#: ../rules/base.xml.in.h:440
-msgid "Kurdish (Syria, Latin Q)"
-msgstr ""
-
-#: ../rules/base.xml.in.h:441
-msgid "Kurdish (Turkey, F)"
-msgstr ""
-
-#: ../rules/base.xml.in.h:442
-msgid "Kurdish (Turkey, Latin Alt-Q)"
-msgstr ""
-
-#: ../rules/base.xml.in.h:443
-msgid "Kurdish (Turkey, Latin Q)"
-msgstr ""
-
-#: ../rules/base.xml.in.h:444
-msgid "Kutenai"
-msgstr ""
-
-#: ../rules/base.xml.in.h:445
-msgid "Kyrgyz"
-msgstr ""
-
-#: ../rules/base.xml.in.h:446
-msgid "Kyrgyz (phonetic)"
-msgstr ""
-
-#: ../rules/base.xml.in.h:447
-msgid "Lao"
-msgstr ""
-
-#: ../rules/base.xml.in.h:448
-msgid "Lao (STEA proposed standard layout)"
-msgstr ""
-
-#: ../rules/base.xml.in.h:449
-msgid "Laptop/notebook Compaq (eg. Armada) Laptop Keyboard"
-msgstr ""
-
-#: ../rules/base.xml.in.h:450
-msgid "Laptop/notebook Compaq (eg. Presario) Internet Keyboard"
-msgstr ""
-
-#: ../rules/base.xml.in.h:451
-msgid "Laptop/notebook eMachines m68xx"
-msgstr ""
-
-#: ../rules/base.xml.in.h:452
-msgid "Latvian"
-msgstr ""
-
-#: ../rules/base.xml.in.h:453
-msgid "Latvian (Apostrophe ' variant)"
-msgstr ""
-
-#: ../rules/base.xml.in.h:454
-msgid "Latvian (F variant)"
-msgstr ""
-
-#: ../rules/base.xml.in.h:455
-msgid "Latvian (Tilde ~ variant)"
-msgstr ""
-
-#: ../rules/base.xml.in.h:456
-msgid "Left Alt"
-msgstr ""
-
-#: ../rules/base.xml.in.h:457
-msgid "Left Alt (while pressed)"
-msgstr ""
-
-#: ../rules/base.xml.in.h:458
-msgid "Left Alt is swapped with Left Win"
-msgstr ""
-
-#: ../rules/base.xml.in.h:459
-msgid "Left Ctrl"
-msgstr ""
-
-#: ../rules/base.xml.in.h:460
-msgid "Left Ctrl (to first layout), Right Ctrl (to last layout)"
-msgstr ""
-
-#: ../rules/base.xml.in.h:461
-msgid "Left Ctrl+Left Shift"
-msgstr ""
-
-#: ../rules/base.xml.in.h:462
-msgid "Left Shift"
-msgstr ""
-
-#: ../rules/base.xml.in.h:463
-msgid "Left Win"
-msgstr ""
-
-#: ../rules/base.xml.in.h:464
-msgid "Left Win (to first layout), Right Win/Menu (to last layout)"
-msgstr ""
-
-#: ../rules/base.xml.in.h:465
-msgid "Left Win (while pressed)"
-msgstr ""
-
-#: ../rules/base.xml.in.h:466
-msgid ""
-"Left Win chooses 5th level, locks when pressed together with another 5th-"
-"level-chooser"
-msgstr ""
-
-#: ../rules/base.xml.in.h:467
-msgid ""
-"Left Win chooses 5th level, locks when pressed together with another 5th-"
-"level-chooser, one press releases the lock"
-msgstr ""
-
-#: ../rules/base.xml.in.h:468
-msgid "LeftCtrl+LeftWin (to first layout), RightCtrl+Menu (to second layout)"
-msgstr ""
-
-#: ../rules/base.xml.in.h:469
-msgid "Legacy"
-msgstr ""
-
-#: ../rules/base.xml.in.h:470
-msgid "Legacy Wang 724"
-msgstr ""
-
-#. Actually, with KP_SEPARATOR, as the old keypad(comma)
-#: ../rules/base.xml.in.h:472
-msgid "Legacy key with comma"
-msgstr ""
-
-#: ../rules/base.xml.in.h:473
-msgid "Legacy key with dot"
-msgstr ""
-
-#: ../rules/base.xml.in.h:474
-msgid "Lithuanian"
-msgstr ""
-
-#: ../rules/base.xml.in.h:475
-msgid "Lithuanian (IBM LST 1205-92)"
-msgstr ""
-
-#: ../rules/base.xml.in.h:476
-msgid "Lithuanian (LEKP)"
-msgstr ""
-
-#: ../rules/base.xml.in.h:477
-msgid "Lithuanian (LEKPa)"
-msgstr ""
-
-#: ../rules/base.xml.in.h:478
-msgid "Lithuanian (US keyboard with Lithuanian letters)"
-msgstr ""
-
-#: ../rules/base.xml.in.h:479
-msgid "Lithuanian (standard)"
-msgstr ""
-
-#: ../rules/base.xml.in.h:480
-msgid "Logitech Access Keyboard"
-msgstr ""
-
-#: ../rules/base.xml.in.h:481
-msgid "Logitech Cordless Desktop"
-msgstr ""
-
-#: ../rules/base.xml.in.h:482
-msgid "Logitech Cordless Desktop (alternate option)"
-msgstr ""
-
-#: ../rules/base.xml.in.h:483
-msgid "Logitech Cordless Desktop EX110"
-msgstr ""
-
-#: ../rules/base.xml.in.h:484
-msgid "Logitech Cordless Desktop LX-300"
-msgstr ""
-
-#: ../rules/base.xml.in.h:485
-msgid "Logitech Cordless Desktop Navigator"
-msgstr ""
-
-#: ../rules/base.xml.in.h:486
-msgid "Logitech Cordless Desktop Optical"
-msgstr ""
-
-#: ../rules/base.xml.in.h:487
-msgid "Logitech Cordless Desktop Pro (alternate option 2)"
-msgstr ""
-
-#: ../rules/base.xml.in.h:488
-msgid "Logitech Cordless Desktop iTouch"
-msgstr ""
-
-#: ../rules/base.xml.in.h:489
-msgid "Logitech Cordless Freedom/Desktop Navigator"
-msgstr ""
-
-#: ../rules/base.xml.in.h:490
-msgid "Logitech G15 extra keys via G15daemon"
-msgstr ""
-
-#: ../rules/base.xml.in.h:491
-msgid "Logitech Generic Keyboard"
-msgstr ""
-
-#: ../rules/base.xml.in.h:492
-msgid "Logitech Internet 350 Keyboard"
-msgstr ""
-
-#: ../rules/base.xml.in.h:493
-msgid "Logitech Internet Keyboard"
-msgstr ""
-
-#: ../rules/base.xml.in.h:494
-msgid "Logitech Internet Navigator Keyboard"
-msgstr ""
-
-#: ../rules/base.xml.in.h:495
-msgid "Logitech Media Elite Keyboard"
-msgstr ""
-
-#: ../rules/base.xml.in.h:496
-msgid "Logitech Ultra-X Cordless Media Desktop Keyboard"
-msgstr ""
-
-#: ../rules/base.xml.in.h:497
-msgid "Logitech Ultra-X Keyboard"
-msgstr ""
-
-#: ../rules/base.xml.in.h:498
-msgid "Logitech diNovo Edge Keyboard"
-msgstr ""
-
-#: ../rules/base.xml.in.h:499
-msgid "Logitech diNovo Keyboard"
-msgstr ""
-
-#: ../rules/base.xml.in.h:500
-msgid "Logitech iTouch"
-msgstr ""
-
-#: ../rules/base.xml.in.h:501
-msgid "Logitech iTouch Cordless Keyboard (model Y-RB6)"
-msgstr ""
-
-#: ../rules/base.xml.in.h:502
-msgid "Logitech iTouch Internet Navigator Keyboard SE"
-msgstr ""
-
-#: ../rules/base.xml.in.h:503
-msgid "Logitech iTouch Internet Navigator Keyboard SE (USB)"
-msgstr ""
-
-#: ../rules/base.xml.in.h:504
-msgid "MacBook/MacBook Pro"
-msgstr ""
-
-#: ../rules/base.xml.in.h:505
-msgid "MacBook/MacBook Pro (Intl)"
-msgstr ""
-
-#: ../rules/base.xml.in.h:506
-msgid "Macedonian"
-msgstr ""
-
-#: ../rules/base.xml.in.h:507
-msgid "Macedonian (eliminate dead keys)"
-msgstr ""
-
-#: ../rules/base.xml.in.h:508
-msgid "Macintosh"
-msgstr ""
-
-#: ../rules/base.xml.in.h:509
-msgid "Macintosh Old"
-msgstr ""
-
-#: ../rules/base.xml.in.h:510
-msgid "Make Caps Lock an additional Backspace"
-msgstr ""
-
-#: ../rules/base.xml.in.h:511
-msgid "Make Caps Lock an additional Control but keep the Caps_Lock keysym"
-msgstr ""
-
-#: ../rules/base.xml.in.h:512
-msgid "Make Caps Lock an additional Ctrl"
-msgstr ""
-
-#: ../rules/base.xml.in.h:513
-msgid "Make Caps Lock an additional ESC"
-msgstr ""
-
-#: ../rules/base.xml.in.h:514
-msgid "Make Caps Lock an additional Hyper"
-msgstr ""
-
-#: ../rules/base.xml.in.h:515
-msgid "Make Caps Lock an additional Num Lock"
-msgstr ""
-
-#: ../rules/base.xml.in.h:516
-msgid "Make Caps Lock an additional Super"
-msgstr ""
-
-#: ../rules/base.xml.in.h:517
-msgid "Malayalam"
-msgstr ""
-
-#: ../rules/base.xml.in.h:518
-msgid "Malayalam (Lalitha)"
-msgstr ""
-
-#: ../rules/base.xml.in.h:519
-msgid "Malayalam (enhanced Inscript with Rupee Sign)"
-msgstr ""
-
-#: ../rules/base.xml.in.h:520
-msgid "Maltese"
-msgstr ""
-
-#: ../rules/base.xml.in.h:521
-msgid "Maltese (with US layout)"
-msgstr ""
-
-#: ../rules/base.xml.in.h:522
-msgid "Memorex MX1998"
-msgstr ""
-
-#: ../rules/base.xml.in.h:523
-msgid "Memorex MX2500 EZ-Access Keyboard"
-msgstr ""
-
-#: ../rules/base.xml.in.h:524
-msgid "Memorex MX2750"
-msgstr ""
-
-#: ../rules/base.xml.in.h:525
-msgid "Menu"
-msgstr ""
-
-#: ../rules/base.xml.in.h:526
-msgid "Meta is mapped to Left Win"
-msgstr ""
-
-#: ../rules/base.xml.in.h:527
-msgid "Meta is mapped to Win keys"
-msgstr ""
-
-#: ../rules/base.xml.in.h:528
-msgid "Meta on Left Ctrl"
-msgstr ""
-
-#: ../rules/base.xml.in.h:529
-msgid "Microsoft Comfort Curve Keyboard 2000"
-msgstr ""
-
-#: ../rules/base.xml.in.h:530
-msgid "Microsoft Internet Keyboard"
-msgstr ""
-
-#: ../rules/base.xml.in.h:531
-msgid "Microsoft Internet Keyboard Pro, Swedish"
-msgstr ""
-
-#: ../rules/base.xml.in.h:532
-msgid "Microsoft Natural"
-msgstr ""
-
-#: ../rules/base.xml.in.h:533
-msgid "Microsoft Natural Keyboard Elite"
-msgstr ""
-
-#: ../rules/base.xml.in.h:534
-msgid "Microsoft Natural Keyboard Pro / Microsoft Internet Keyboard Pro"
-msgstr ""
-
-#: ../rules/base.xml.in.h:535
-msgid "Microsoft Natural Keyboard Pro OEM"
-msgstr ""
-
-#: ../rules/base.xml.in.h:536
-msgid "Microsoft Natural Keyboard Pro USB / Microsoft Internet Keyboard Pro"
-msgstr ""
-
-#: ../rules/base.xml.in.h:537
-msgid "Microsoft Natural Wireless Ergonomic Keyboard 4000"
-msgstr ""
-
-#: ../rules/base.xml.in.h:538
-msgid "Microsoft Natural Wireless Ergonomic Keyboard 7000"
-msgstr ""
-
-#: ../rules/base.xml.in.h:539
-msgid "Microsoft Office Keyboard"
-msgstr ""
-
-#: ../rules/base.xml.in.h:540
-msgid "Microsoft Wireless Multimedia Keyboard 1.0A"
-msgstr ""
-
-#: ../rules/base.xml.in.h:541
-msgid "Miscellaneous compatibility options"
-msgstr ""
-
-#: ../rules/base.xml.in.h:542
-msgid "Mongolian"
-msgstr ""
-
-#: ../rules/base.xml.in.h:543
-msgid "Montenegrin"
-msgstr ""
-
-#: ../rules/base.xml.in.h:544
-msgid "Montenegrin (Cyrillic with guillemets)"
-msgstr ""
-
-#: ../rules/base.xml.in.h:545
-msgid "Montenegrin (Cyrillic)"
-msgstr ""
-
-#: ../rules/base.xml.in.h:546
-msgid "Montenegrin (Cyrillic, Z and ZHE swapped)"
-msgstr ""
-
-#: ../rules/base.xml.in.h:547
-msgid "Montenegrin (Latin qwerty)"
-msgstr ""
-
-#: ../rules/base.xml.in.h:548
-msgid "Montenegrin (Latin unicode qwerty)"
-msgstr ""
-
-#: ../rules/base.xml.in.h:549
-msgid "Montenegrin (Latin unicode)"
-msgstr ""
-
-#: ../rules/base.xml.in.h:550
-msgid "Montenegrin (Latin with guillemets)"
-msgstr ""
-
-#: ../rules/base.xml.in.h:551
-msgid "Māori"
-msgstr ""
-
-#: ../rules/base.xml.in.h:552
-msgid "NICOLA-F style Backspace"
-msgstr ""
-
-#: ../rules/base.xml.in.h:553
-msgid "Nepali"
-msgstr ""
-
-#: ../rules/base.xml.in.h:554
-msgid "Non-breakable space character at fourth level"
-msgstr ""
-
-#: ../rules/base.xml.in.h:555
-msgid ""
-"Non-breakable space character at fourth level, thin non-breakable space "
-"character at sixth level"
-msgstr ""
-
-#: ../rules/base.xml.in.h:556
-msgid ""
-"Non-breakable space character at fourth level, thin non-breakable space "
-"character at sixth level (via Ctrl+Shift)"
-msgstr ""
-
-#: ../rules/base.xml.in.h:557
-msgid "Non-breakable space character at second level"
-msgstr ""
-
-#: ../rules/base.xml.in.h:558
-msgid "Non-breakable space character at third level"
-msgstr ""
-
-#: ../rules/base.xml.in.h:559
-msgid "Non-breakable space character at third level, nothing at fourth level"
-msgstr ""
-
-#: ../rules/base.xml.in.h:560
-msgid ""
-"Non-breakable space character at third level, thin non-breakable space "
-"character at fourth level"
-msgstr ""
-
-#: ../rules/base.xml.in.h:561
-msgid "Northgate OmniKey 101"
-msgstr ""
-
-#: ../rules/base.xml.in.h:562
-msgid "Norwegian"
-msgstr ""
-
-#: ../rules/base.xml.in.h:563
-msgid "Norwegian (Dvorak)"
-msgstr ""
-
-#: ../rules/base.xml.in.h:564
-msgid "Norwegian (Mac)"
-msgstr ""
-
-#: ../rules/base.xml.in.h:565
-msgid "Norwegian (Mac, eliminate dead keys)"
-msgstr ""
-
-#: ../rules/base.xml.in.h:566
-msgid "Norwegian (Northern Saami"
-msgstr ""
-
-#: ../rules/base.xml.in.h:567
-msgid "Norwegian (eliminate dead keys)"
-msgstr ""
-
-#: ../rules/base.xml.in.h:568
-msgid "Norwegian (northern Saami, eliminate dead keys)"
-msgstr ""
-
-#: ../rules/base.xml.in.h:569
-msgid "Num Lock"
-msgstr ""
-
-#: ../rules/base.xml.in.h:570
-msgid "Numeric keypad delete key behaviour"
-msgstr ""
-
-#: ../rules/base.xml.in.h:571
-msgid "Numeric keypad keys work as with Mac"
-msgstr ""
-
-#: ../rules/base.xml.in.h:572
-msgid "Numeric keypad layout selection"
-msgstr ""
-
-#: ../rules/base.xml.in.h:573
-msgid "OLPC"
-msgstr ""
-
-#: ../rules/base.xml.in.h:574
-msgid "Oriya"
-msgstr ""
-
-#: ../rules/base.xml.in.h:575
-msgid "Ortek MCK-800 MM/Internet keyboard"
-msgstr ""
-
-#: ../rules/base.xml.in.h:576
-msgid "PC-98xx Series"
-msgstr ""
-
-#: ../rules/base.xml.in.h:577
-msgid "Pashto"
-msgstr ""
-
-#: ../rules/base.xml.in.h:578
-msgid "Pashto (Afghanistan, OLPC)"
-msgstr ""
-
-#: ../rules/base.xml.in.h:579
-msgid "Pause"
-msgstr ""
-
-#: ../rules/base.xml.in.h:580
-msgid "Persian"
-msgstr ""
-
-#: ../rules/base.xml.in.h:581
-msgid "Persian (Afghanistan, Dari OLPC)"
-msgstr ""
-
-#: ../rules/base.xml.in.h:582
-msgid "Persian (with Persian Keypad)"
-msgstr ""
-
-#: ../rules/base.xml.in.h:583
-msgid "Philippines - Dvorak (Baybayin)"
-msgstr ""
-
-#: ../rules/base.xml.in.h:584
-msgid "Polish"
-msgstr ""
-
-#: ../rules/base.xml.in.h:585
-msgid "Polish (Dvorak)"
-msgstr ""
-
-#: ../rules/base.xml.in.h:586
-msgid "Polish (Dvorak, polish quotes on key 1)"
-msgstr ""
-
-#: ../rules/base.xml.in.h:587
-msgid "Polish (Dvorak, polish quotes on quotemark key)"
-msgstr ""
-
-#: ../rules/base.xml.in.h:588
-msgid "Polish (Kashubian)"
-msgstr ""
-
-#: ../rules/base.xml.in.h:589
-msgid "Polish (programmer Dvorak)"
-msgstr ""
-
-#: ../rules/base.xml.in.h:590
-msgid "Polish (qwertz)"
-msgstr ""
-
-#: ../rules/base.xml.in.h:591
-msgid "Portuguese"
-msgstr ""
-
-#: ../rules/base.xml.in.h:592
-msgid "Portuguese (Brazil)"
-msgstr ""
-
-#: ../rules/base.xml.in.h:593
-msgid "Portuguese (Brazil, Dvorak)"
-msgstr ""
-
-#: ../rules/base.xml.in.h:594
-msgid "Portuguese (Brazil, eliminate dead keys)"
-msgstr ""
-
-#: ../rules/base.xml.in.h:595
-msgid "Portuguese (Brazil, nativo for Esperanto)"
-msgstr ""
-
-#: ../rules/base.xml.in.h:596
-msgid "Portuguese (Brazil, nativo for USA keyboards)"
-msgstr ""
-
-#: ../rules/base.xml.in.h:597
-msgid "Portuguese (Brazil, nativo)"
-msgstr ""
-
-#: ../rules/base.xml.in.h:598
-msgid "Portuguese (Mac)"
-msgstr ""
-
-#: ../rules/base.xml.in.h:599
-msgid "Portuguese (Mac, Sun dead keys)"
-msgstr ""
-
-#: ../rules/base.xml.in.h:600
-msgid "Portuguese (Mac, eliminate dead keys)"
-msgstr ""
-
-#: ../rules/base.xml.in.h:601
-msgid "Portuguese (Nativo for Esperanto)"
-msgstr ""
-
-#: ../rules/base.xml.in.h:602
-msgid "Portuguese (Nativo for USA keyboards)"
-msgstr ""
-
-#: ../rules/base.xml.in.h:603
-msgid "Portuguese (Nativo)"
-msgstr ""
-
-#: ../rules/base.xml.in.h:604
-msgid "Portuguese (Sun dead keys)"
-msgstr ""
-
-#: ../rules/base.xml.in.h:605
-msgid "Portuguese (eliminate dead keys)"
-msgstr ""
-
-#: ../rules/base.xml.in.h:606
-msgid "Propeller Voyager (KTEZ-1000)"
-msgstr ""
-
-#: ../rules/base.xml.in.h:607
-msgid "PrtSc"
-msgstr ""
-
-#: ../rules/base.xml.in.h:608
-msgid "Punjabi (Gurmukhi Jhelum)"
-msgstr ""
-
-#: ../rules/base.xml.in.h:609
-msgid "Punjabi (Gurmukhi)"
-msgstr ""
-
-#: ../rules/base.xml.in.h:610
-msgid "QTronix Scorpius 98N+"
-msgstr ""
-
-#: ../rules/base.xml.in.h:611
-msgid "Right Alt"
-msgstr ""
-
-#: ../rules/base.xml.in.h:612
-msgid "Right Alt (while pressed)"
-msgstr ""
-
-#: ../rules/base.xml.in.h:613
-msgid ""
-"Right Alt chooses 5th level and activates level5-Lock when pressed together "
-"with another 5th-level-chooser, one press releases the lock"
-msgstr ""
-
-#: ../rules/base.xml.in.h:614
-msgid ""
-"Right Alt chooses 5th level, locks when pressed together with another 5th-"
-"level-chooser"
-msgstr ""
-
-#: ../rules/base.xml.in.h:615
-msgid ""
-"Right Alt chooses 5th level, locks when pressed together with another 5th-"
-"level-chooser, one press releases the lock"
-msgstr ""
-
-#: ../rules/base.xml.in.h:616
-msgid "Right Alt key never chooses 3rd level"
-msgstr ""
-
-#: ../rules/base.xml.in.h:617
-msgid "Right Alt, Shift+Right Alt key is Multi_Key"
-msgstr ""
-
-#: ../rules/base.xml.in.h:618
-msgid "Right Ctrl"
-msgstr ""
-
-#: ../rules/base.xml.in.h:619
-msgid "Right Ctrl (while pressed)"
-msgstr ""
-
-#: ../rules/base.xml.in.h:620
-msgid "Right Ctrl as Right Alt"
-msgstr ""
-
-#: ../rules/base.xml.in.h:621
-msgid "Right Ctrl is mapped to Menu"
-msgstr ""
-
-#: ../rules/base.xml.in.h:622
-msgid "Right Ctrl+Right Shift"
-msgstr ""
-
-#: ../rules/base.xml.in.h:623
-msgid "Right Shift"
-msgstr ""
-
-#: ../rules/base.xml.in.h:624
-msgid "Right Win"
-msgstr ""
-
-#: ../rules/base.xml.in.h:625
-msgid "Right Win (while pressed)"
-msgstr ""
-
-#: ../rules/base.xml.in.h:626
-msgid ""
-"Right Win chooses 5th level, locks when pressed together with another 5th-"
-"level-chooser"
-msgstr ""
-
-#: ../rules/base.xml.in.h:627
-msgid ""
-"Right Win chooses 5th level, locks when pressed together with another 5th-"
-"level-chooser, one press releases the lock"
-msgstr ""
-
-#: ../rules/base.xml.in.h:628
-msgid "Romanian"
-msgstr ""
-
-#: ../rules/base.xml.in.h:629
-msgid "Romanian (Crimean Tatar Dobruca-1 Q)"
-msgstr ""
-
-#: ../rules/base.xml.in.h:630
-msgid "Romanian (Crimean Tatar Dobruca-2 Q)"
-msgstr ""
-
-#: ../rules/base.xml.in.h:631
-msgid "Romanian (Crimean Tatar Turkish Alt-Q)"
-msgstr ""
-
-#: ../rules/base.xml.in.h:632
-msgid "Romanian (Crimean Tatar Turkish F)"
-msgstr ""
-
-#: ../rules/base.xml.in.h:633
-msgid "Romanian (WinKeys)"
-msgstr ""
-
-#: ../rules/base.xml.in.h:634
-msgid "Romanian (cedilla)"
-msgstr ""
-
-#: ../rules/base.xml.in.h:635
-msgid "Romanian (standard cedilla)"
-msgstr ""
-
-#: ../rules/base.xml.in.h:636
-msgid "Romanian (standard)"
-msgstr ""
-
-#: ../rules/base.xml.in.h:637
-msgid "Rupee on 4"
-msgstr ""
-
-#: ../rules/base.xml.in.h:638
-msgid "Russian"
-msgstr ""
-
-#: ../rules/base.xml.in.h:639
-msgid "Russian (Bashkirian)"
-msgstr ""
-
-#: ../rules/base.xml.in.h:640
-msgid "Russian (Chuvash Latin)"
-msgstr ""
-
-#: ../rules/base.xml.in.h:641
-msgid "Russian (Chuvash)"
-msgstr ""
-
-#: ../rules/base.xml.in.h:642
-msgid "Russian (DOS)"
-msgstr ""
-
-#: ../rules/base.xml.in.h:643
-msgid "Russian (Georgia)"
-msgstr ""
-
-#: ../rules/base.xml.in.h:644
-msgid "Russian (Germany, phonetic)"
-msgstr ""
-
-#: ../rules/base.xml.in.h:645
-msgid "Russian (Kalmyk)"
-msgstr ""
-
-#: ../rules/base.xml.in.h:646
-msgid "Russian (Kazakhstan, with Kazakh)"
-msgstr ""
-
-#: ../rules/base.xml.in.h:647
-msgid "Russian (Komi)"
-msgstr ""
-
-#: ../rules/base.xml.in.h:648
-msgid "Russian (Mari)"
-msgstr ""
-
-#: ../rules/base.xml.in.h:649
-msgid "Russian (Ossetian, WinKeys)"
-msgstr ""
-
-#: ../rules/base.xml.in.h:650
-msgid "Russian (Ossetian, legacy)"
-msgstr ""
-
-#: ../rules/base.xml.in.h:651
-msgid "Russian (Poland, phonetic Dvorak)"
-msgstr ""
-
-#: ../rules/base.xml.in.h:652
-msgid "Russian (Serbian)"
-msgstr ""
-
-#: ../rules/base.xml.in.h:653
-msgid "Russian (Sweden, phonetic)"
-msgstr ""
-
-#: ../rules/base.xml.in.h:654
-msgid "Russian (Sweden, phonetic, eliminate dead keys)"
-msgstr ""
-
-#: ../rules/base.xml.in.h:655
-msgid "Russian (Tatar)"
-msgstr ""
-
-#: ../rules/base.xml.in.h:656
-msgid "Russian (US, phonetic)"
-msgstr ""
-
-#: ../rules/base.xml.in.h:657
-msgid "Russian (Udmurt)"
-msgstr ""
-
-#: ../rules/base.xml.in.h:658
-msgid "Russian (Yakut)"
-msgstr ""
-
-#: ../rules/base.xml.in.h:659
-msgid "Russian (legacy)"
-msgstr ""
-
-#: ../rules/base.xml.in.h:660
-msgid "Russian (phonetic WinKeys)"
-msgstr ""
-
-#: ../rules/base.xml.in.h:661
-msgid "Russian (phonetic)"
-msgstr ""
-
-#: ../rules/base.xml.in.h:662
-msgid "Russian (typewriter)"
-msgstr ""
-
-#: ../rules/base.xml.in.h:663
-msgid "Russian (typewriter, legacy)"
-msgstr ""
-
-#: ../rules/base.xml.in.h:664
-msgid "SILVERCREST Multimedia Wireless Keyboard"
-msgstr ""
-
-#: ../rules/base.xml.in.h:665
-msgid "SK-1300"
-msgstr ""
-
-#: ../rules/base.xml.in.h:666
-msgid "SK-2500"
-msgstr ""
-
-#: ../rules/base.xml.in.h:667
-msgid "SK-6200"
-msgstr ""
-
-#: ../rules/base.xml.in.h:668
-msgid "SK-7100"
-msgstr ""
-
-#: ../rules/base.xml.in.h:669
-msgid "SVEN Ergonomic 2500"
-msgstr ""
-
-#: ../rules/base.xml.in.h:670
-msgid "SVEN Slim 303"
-msgstr ""
-
-#: ../rules/base.xml.in.h:671
-msgid "Saisiyat (Taiwan)"
-msgstr ""
-
-#: ../rules/base.xml.in.h:672
-msgid "Samsung SDM 4500P"
-msgstr ""
-
-#: ../rules/base.xml.in.h:673
-msgid "Samsung SDM 4510P"
-msgstr ""
-
-#: ../rules/base.xml.in.h:674
-msgid "Sanwa Supply SKB-KG3"
-msgstr ""
-
-#: ../rules/base.xml.in.h:675
-msgid "Scroll Lock"
-msgstr ""
-
-#: ../rules/base.xml.in.h:676
-msgid "Secwepemctsin"
-msgstr ""
-
-#: ../rules/base.xml.in.h:677
-msgid "Semi-colon on third level"
-msgstr ""
-
-#: ../rules/base.xml.in.h:678
-msgid "Serbian"
-msgstr ""
-
-#: ../rules/base.xml.in.h:679
-msgid "Serbian (Latin Unicode qwerty)"
-msgstr ""
-
-#: ../rules/base.xml.in.h:680
-msgid "Serbian (Latin Unicode)"
-msgstr ""
-
-#: ../rules/base.xml.in.h:681
-msgid "Serbian (Latin qwerty)"
-msgstr ""
-
-#: ../rules/base.xml.in.h:682
-msgid "Serbian (Latin with guillemets)"
-msgstr ""
-
-#: ../rules/base.xml.in.h:683
-msgid "Serbian (Latin)"
-msgstr ""
-
-#: ../rules/base.xml.in.h:684
-msgid "Serbian (Pannonian Rusyn Homophonic)"
-msgstr ""
-
-#: ../rules/base.xml.in.h:685
-msgid "Serbian (Z and ZHE swapped)"
-msgstr ""
-
-#: ../rules/base.xml.in.h:686
-msgid "Serbian (with guillemets)"
-msgstr ""
-
-#: ../rules/base.xml.in.h:687
-msgid "Serbo-Croatian (US)"
-msgstr ""
-
-#: ../rules/base.xml.in.h:688
-msgid "Shift cancels Caps Lock"
-msgstr ""
-
-#: ../rules/base.xml.in.h:689
-msgid "Shift does not cancel Num Lock, chooses 3rd level instead"
-msgstr ""
-
-#: ../rules/base.xml.in.h:690
-msgid "Shift with numeric keypad keys works as in MS Windows"
-msgstr ""
-
-#: ../rules/base.xml.in.h:691
-msgid "Shift+Caps Lock"
-msgstr ""
-
-#: ../rules/base.xml.in.h:692
-msgid "Sindhi"
-msgstr ""
-
-#: ../rules/base.xml.in.h:693
-msgid "Sinhala"
-msgstr ""
-
-#: ../rules/base.xml.in.h:694
-msgid "Slovak"
-msgstr ""
-
-#: ../rules/base.xml.in.h:695
-msgid "Slovak (extended Backslash)"
-msgstr ""
-
-#: ../rules/base.xml.in.h:696
-msgid "Slovak (qwerty)"
-msgstr ""
-
-#: ../rules/base.xml.in.h:697
-msgid "Slovak (qwerty, extended Backslash)"
-msgstr ""
-
-#: ../rules/base.xml.in.h:698
-msgid "Slovene"
-msgstr ""
-
-#: ../rules/base.xml.in.h:699
-msgid "Slovene (US keyboard with Slovenian letters)"
-msgstr ""
-
-#: ../rules/base.xml.in.h:700
-msgid "Slovene (use guillemets for quotes)"
-msgstr ""
-
-#: ../rules/base.xml.in.h:701
-msgid "Spanish"
-msgstr ""
-
-#: ../rules/base.xml.in.h:702
-msgid "Spanish (Asturian variant with bottom-dot H and bottom-dot L)"
-msgstr ""
-
-#: ../rules/base.xml.in.h:703
-msgid "Spanish (Catalan variant with middle-dot L)"
-msgstr ""
-
-#: ../rules/base.xml.in.h:704
-msgid "Spanish (Dvorak)"
-msgstr ""
-
-#: ../rules/base.xml.in.h:705
-msgid "Spanish (Latin American)"
-msgstr ""
-
-#: ../rules/base.xml.in.h:706
-msgid "Spanish (Latin American, eliminate dead keys)"
-msgstr ""
-
-#: ../rules/base.xml.in.h:707
-msgid "Spanish (Latin American, include dead tilde)"
-msgstr ""
-
-#: ../rules/base.xml.in.h:708
-msgid "Spanish (Latin American, sun dead keys)"
-msgstr ""
-
-#: ../rules/base.xml.in.h:709
-msgid "Spanish (Mac)"
-msgstr ""
-
-#: ../rules/base.xml.in.h:710
-msgid "Spanish (Sun dead keys)"
-msgstr ""
-
-#: ../rules/base.xml.in.h:711
-msgid "Spanish (eliminate dead keys)"
-msgstr ""
-
-#: ../rules/base.xml.in.h:712
-msgid "Spanish (include dead tilde)"
-msgstr ""
-
-#: ../rules/base.xml.in.h:713
-msgid "Special keys (Ctrl+Alt+&lt;key&gt;) handled in a server"
-msgstr ""
-
-#: ../rules/base.xml.in.h:714
-msgid "Sun Type 5/6"
-msgstr ""
-
-#: ../rules/base.xml.in.h:715
-msgid "Super Power Multimedia Keyboard"
-msgstr ""
-
-#: ../rules/base.xml.in.h:716
-msgid "Swahili (Kenya)"
-msgstr ""
-
-#: ../rules/base.xml.in.h:717
-msgid "Swahili (Tanzania)"
-msgstr ""
-
-#: ../rules/base.xml.in.h:718
-msgid "Swap Ctrl and Caps Lock"
-msgstr ""
-
-#: ../rules/base.xml.in.h:719
-msgid "Swap ESC and Caps Lock"
-msgstr ""
-
-#: ../rules/base.xml.in.h:720
-msgid "Swedish"
-msgstr ""
-
-#: ../rules/base.xml.in.h:721
-msgid "Swedish (Dvorak)"
-msgstr ""
-
-#: ../rules/base.xml.in.h:722
-msgid "Swedish (Mac)"
-msgstr ""
-
-#: ../rules/base.xml.in.h:723
-msgid "Swedish (Svdvorak)"
-msgstr ""
-
-#: ../rules/base.xml.in.h:724
-msgid "Swedish (eliminate dead keys)"
-msgstr ""
-
-#: ../rules/base.xml.in.h:725
-msgid "Swedish (northern Saami)"
-msgstr ""
-
-#: ../rules/base.xml.in.h:726
-msgid "Swiss"
-msgstr ""
-
-#: ../rules/base.xml.in.h:727
-msgid "Swiss (legacy)"
-msgstr ""
-
-#: ../rules/base.xml.in.h:728
-msgid "Symplon PaceBook (tablet PC)"
-msgstr ""
-
-#: ../rules/base.xml.in.h:729
-msgid "Syriac"
-msgstr ""
-
-#: ../rules/base.xml.in.h:730
-msgid "Syriac (phonetic)"
-msgstr ""
-
-#: ../rules/base.xml.in.h:731
-msgid "Taiwanese"
-msgstr ""
-
-#: ../rules/base.xml.in.h:732
-msgid "Taiwanese (indigenous)"
-msgstr ""
-
-#: ../rules/base.xml.in.h:733
-msgid "Tajik"
-msgstr ""
-
-#: ../rules/base.xml.in.h:734
-msgid "Tajik (legacy)"
-msgstr ""
-
-#: ../rules/base.xml.in.h:735
-msgid "Tamil"
-msgstr ""
-
-#: ../rules/base.xml.in.h:736
-msgid "Tamil (Sri Lanka, TAB Typewriter)"
-msgstr ""
-
-#: ../rules/base.xml.in.h:737
-msgid "Tamil (Sri Lanka, Unicode)"
-msgstr ""
-
-#: ../rules/base.xml.in.h:738
-msgid "Tamil (TAB typewriter)"
-msgstr ""
-
-#: ../rules/base.xml.in.h:739
-msgid "Tamil (TSCII typewriter)"
-msgstr ""
-
-#: ../rules/base.xml.in.h:740
-msgid "Tamil (Unicode)"
-msgstr ""
-
-#: ../rules/base.xml.in.h:741
-msgid "Tamil (keyboard with numerals)"
-msgstr ""
-
-#: ../rules/base.xml.in.h:742
-msgid "Targa Visionary 811"
-msgstr ""
-
-#: ../rules/base.xml.in.h:743
-msgid "Telugu"
-msgstr ""
-
-#: ../rules/base.xml.in.h:744
-msgid "Thai"
-msgstr ""
-
-#: ../rules/base.xml.in.h:745
-msgid "Thai (Pattachote)"
-msgstr ""
-
-#: ../rules/base.xml.in.h:746
-msgid "Thai (TIS-820.2538)"
-msgstr ""
-
-#: ../rules/base.xml.in.h:747
-msgid "To the corresponding key in a Dvorak keyboard."
-msgstr ""
-
-#: ../rules/base.xml.in.h:748
-msgid "To the corresponding key in a Qwerty keyboard."
-msgstr ""
-
-#: ../rules/base.xml.in.h:749
-msgid "Toggle PointerKeys with Shift + NumLock."
-msgstr ""
-
-#: ../rules/base.xml.in.h:750
-msgid "Toshiba Satellite S3000"
-msgstr ""
-
-#: ../rules/base.xml.in.h:751
-msgid "Trust Direct Access Keyboard"
-msgstr ""
-
-#: ../rules/base.xml.in.h:752
-msgid "Trust Slimline"
-msgstr ""
-
-#: ../rules/base.xml.in.h:753
-msgid "Trust Wireless Keyboard Classic"
-msgstr ""
-
-#: ../rules/base.xml.in.h:754
-msgid "Tswana"
-msgstr ""
-
-#: ../rules/base.xml.in.h:755
-msgid "Turkish"
-msgstr ""
-
-#: ../rules/base.xml.in.h:756
-msgid "Turkish (Alt-Q)"
-msgstr ""
-
-#: ../rules/base.xml.in.h:757
-msgid "Turkish (Crimean Tatar Turkish Alt-Q)"
-msgstr ""
-
-#: ../rules/base.xml.in.h:758
-msgid "Turkish (Crimean Tatar Turkish F)"
-msgstr ""
-
-#: ../rules/base.xml.in.h:759
-msgid "Turkish (Crimean Tatar Turkish Q)"
-msgstr ""
-
-#: ../rules/base.xml.in.h:760
-msgid "Turkish (F)"
-msgstr ""
-
-#: ../rules/base.xml.in.h:761
-msgid "Turkish (Sun dead keys)"
-msgstr ""
-
-#: ../rules/base.xml.in.h:762
-msgid "Turkish (international with dead keys)"
-msgstr ""
-
-#: ../rules/base.xml.in.h:763
-msgid "Turkmen"
-msgstr ""
-
-#: ../rules/base.xml.in.h:764
-msgid "Turkmen (Alt-Q)"
-msgstr ""
-
-#: ../rules/base.xml.in.h:765
-msgid "TypeMatrix EZ-Reach 2020"
-msgstr ""
-
-#: ../rules/base.xml.in.h:766
-msgid "TypeMatrix EZ-Reach 2030 PS2"
-msgstr ""
-
-#: ../rules/base.xml.in.h:767
-msgid "TypeMatrix EZ-Reach 2030 USB"
-msgstr ""
-
-#: ../rules/base.xml.in.h:768
-msgid "TypeMatrix EZ-Reach 2030 USB (102/105:EU mode)"
-msgstr ""
-
-#: ../rules/base.xml.in.h:769
-msgid "TypeMatrix EZ-Reach 2030 USB (106:JP mode)"
-msgstr ""
-
-#: ../rules/base.xml.in.h:770
-msgid "Ukrainian"
-msgstr ""
-
-#: ../rules/base.xml.in.h:771
-msgid "Ukrainian (Crimean Tatar Turkish Alt-Q)"
-msgstr ""
-
-#: ../rules/base.xml.in.h:772
-msgid "Ukrainian (Crimean Tatar Turkish F)"
-msgstr ""
-
-#: ../rules/base.xml.in.h:773
-msgid "Ukrainian (Crimean Tatar Turkish Q)"
-msgstr ""
-
-#: ../rules/base.xml.in.h:774
-msgid "Ukrainian (WinKeys)"
-msgstr ""
-
-#: ../rules/base.xml.in.h:775
-msgid "Ukrainian (homophonic)"
-msgstr ""
-
-#: ../rules/base.xml.in.h:776
-msgid "Ukrainian (legacy)"
-msgstr ""
-
-#: ../rules/base.xml.in.h:777
-msgid "Ukrainian (phonetic)"
-msgstr ""
-
-#: ../rules/base.xml.in.h:778
-msgid "Ukrainian (standard RSTU on Russian layout)"
-msgstr ""
-
-#: ../rules/base.xml.in.h:779
-msgid "Ukrainian (standard RSTU)"
-msgstr ""
-
-#: ../rules/base.xml.in.h:780
-msgid "Ukrainian (typewriter)"
-msgstr ""
-
-#: ../rules/base.xml.in.h:781
-msgid "Unicode additions (arrows and math operators)"
-msgstr ""
-
-#: ../rules/base.xml.in.h:782
-msgid ""
-"Unicode additions (arrows and math operators). Math operators on default "
-"level"
-msgstr ""
-
-#: ../rules/base.xml.in.h:783
-msgid "Unitek KB-1925"
-msgstr ""
-
-#: ../rules/base.xml.in.h:784
-msgid "Urdu (Pakistan)"
-msgstr ""
-
-#: ../rules/base.xml.in.h:785
-msgid "Urdu (Pakistan, CRULP)"
-msgstr ""
-
-#: ../rules/base.xml.in.h:786
-msgid "Urdu (Pakistan, NLA)"
-msgstr ""
-
-#: ../rules/base.xml.in.h:787
-msgid "Urdu (WinKeys)"
-msgstr ""
-
-#: ../rules/base.xml.in.h:788
-msgid "Urdu (alternative phonetic)"
-msgstr ""
-
-#: ../rules/base.xml.in.h:789
-msgid "Urdu (phonetic)"
-msgstr ""
-
-#: ../rules/base.xml.in.h:790
-msgid "Use keyboard LED to show alternative layout"
-msgstr ""
-
-#: ../rules/base.xml.in.h:791
-msgid "Using space key to input non-breakable space character"
-msgstr ""
-
-#: ../rules/base.xml.in.h:792
-msgid "Usual space at any level"
-msgstr ""
-
-#: ../rules/base.xml.in.h:793
-msgid "Uzbek"
-msgstr ""
-
-#: ../rules/base.xml.in.h:794
-msgid "Uzbek (Afghanistan)"
-msgstr ""
-
-#: ../rules/base.xml.in.h:795
-msgid "Uzbek (Afghanistan, OLPC)"
-msgstr ""
-
-#: ../rules/base.xml.in.h:796
-msgid "Uzbek (Crimean Tatar Turkish Alt-Q)"
-msgstr ""
-
-#: ../rules/base.xml.in.h:797
-msgid "Uzbek (Crimean Tatar Turkish F)"
-msgstr ""
-
-#: ../rules/base.xml.in.h:798
-msgid "Uzbek (Crimean Tatar Turkish Q)"
-msgstr ""
-
-#: ../rules/base.xml.in.h:799
-msgid "Uzbek (Latin)"
-msgstr ""
-
-#: ../rules/base.xml.in.h:800
-msgid "Vietnamese"
-msgstr ""
-
-#: ../rules/base.xml.in.h:801
-msgid "ViewSonic KU-306 Internet Keyboard"
-msgstr ""
-
-#: ../rules/base.xml.in.h:802
-msgid "Wang 724 keypad with unicode additions (arrows and math operators)"
-msgstr ""
-
-#: ../rules/base.xml.in.h:803
-msgid ""
-"Wang 724 keypad with unicode additions (arrows and math operators). Math "
-"operators on default level"
-msgstr ""
-
-#: ../rules/base.xml.in.h:804
-msgid "Winbook Model XP5"
-msgstr ""
-
-#: ../rules/base.xml.in.h:805
-msgid "Wolof"
-msgstr ""
-
-#: ../rules/base.xml.in.h:806
-msgid "Yahoo! Internet Keyboard"
-msgstr ""
-
-#: ../rules/base.xml.in.h:807
-msgid "Yoruba"
-msgstr ""
-
-#: ../rules/base.xml.in.h:808
-msgid "Zero-width non-joiner character at second level"
-msgstr ""
-
-#: ../rules/base.xml.in.h:809
-msgid ""
-"Zero-width non-joiner character at second level, non-breakable space "
-"character at third level"
-msgstr ""
-
-#: ../rules/base.xml.in.h:810
-msgid ""
-"Zero-width non-joiner character at second level, non-breakable space "
-"character at third level, nothing at fourth level"
-msgstr ""
-
-#: ../rules/base.xml.in.h:811
-msgid ""
-"Zero-width non-joiner character at second level, non-breakable space "
-"character at third level, thin non-breakable space at fourth level"
-msgstr ""
-
-#: ../rules/base.xml.in.h:812
-msgid ""
-"Zero-width non-joiner character at second level, non-breakable space "
-"character at third level, zero-width joiner at fourth level"
-msgstr ""
-
-#: ../rules/base.xml.in.h:813
-msgid ""
-"Zero-width non-joiner character at second level, zero-width joiner character "
-"at third level"
-msgstr ""
-
-#: ../rules/base.xml.in.h:814
-msgid ""
-"Zero-width non-joiner character at second level, zero-width joiner character "
-"at third level, non-breakable space character at fourth level"
-msgstr ""
-
-#: ../rules/base.xml.in.h:815
-msgid ""
-"Zero-width non-joiner character at third level, zero-width joiner at fourth "
-"level"
-msgstr ""
-
-#: ../rules/base.xml.in.h:816
-msgid "ak"
-msgstr ""
-
-#: ../rules/base.xml.in.h:817
-msgid "am"
-msgstr ""
-
-#: ../rules/base.xml.in.h:818
-msgid "ar"
-msgstr ""
-
-#: ../rules/base.xml.in.h:819
-msgid "avn"
-msgstr ""
-
-#: ../rules/base.xml.in.h:820
-msgid "az"
-msgstr ""
-
-#: ../rules/base.xml.in.h:821
-msgid "be"
-msgstr ""
-
-#: ../rules/base.xml.in.h:822
-msgid "ber"
-msgstr ""
-
-#: ../rules/base.xml.in.h:823
-msgid "bg"
-msgstr ""
-
-#: ../rules/base.xml.in.h:824
-msgid "bm"
-msgstr ""
-
-#: ../rules/base.xml.in.h:825
-msgid "bn"
-msgstr ""
-
-#: ../rules/base.xml.in.h:826
-msgid "brl"
-msgstr ""
-
-#: ../rules/base.xml.in.h:827
-msgid "bs"
-msgstr ""
-
-#: ../rules/base.xml.in.h:828
-msgid "ca"
-msgstr ""
-
-#: ../rules/base.xml.in.h:829
-msgid "che"
-msgstr ""
-
-#: ../rules/base.xml.in.h:830
-msgid "chr"
-msgstr ""
-
-#: ../rules/base.xml.in.h:831
-msgid "cs"
-msgstr ""
-
-#: ../rules/base.xml.in.h:832
-msgid "da"
-msgstr ""
-
-#: ../rules/base.xml.in.h:833
-msgid "de"
-msgstr ""
-
-#: ../rules/base.xml.in.h:834
-msgid "dv"
-msgstr ""
-
-#: ../rules/base.xml.in.h:835
-msgid "dz"
-msgstr ""
-
-#: ../rules/base.xml.in.h:836
-msgid "ee"
-msgstr ""
-
-#: ../rules/base.xml.in.h:837
-msgid "en"
-msgstr ""
-
-#: ../rules/base.xml.in.h:838
-msgid "eo"
-msgstr ""
-
-#: ../rules/base.xml.in.h:839
-msgid "es"
-msgstr ""
-
-#: ../rules/base.xml.in.h:840
-msgid "et"
-msgstr ""
-
-#: ../rules/base.xml.in.h:841
-msgid "fa"
-msgstr ""
-
-#: ../rules/base.xml.in.h:842
-msgid "ff"
-msgstr ""
-
-#: ../rules/base.xml.in.h:843
-msgid "fi"
-msgstr ""
-
-#: ../rules/base.xml.in.h:844
-msgid "fo"
-msgstr ""
-
-#: ../rules/base.xml.in.h:845
-msgid "fr"
-msgstr ""
-
-#: ../rules/base.xml.in.h:846
-msgid "gaa"
-msgstr ""
-
-#: ../rules/base.xml.in.h:847
-msgid "gr"
-msgstr ""
-
-#: ../rules/base.xml.in.h:848
-msgid "gu"
-msgstr ""
-
-#: ../rules/base.xml.in.h:849
-msgid "ha"
-msgstr ""
-
-#: ../rules/base.xml.in.h:850
-msgid "he"
-msgstr ""
-
-#: ../rules/base.xml.in.h:851
-msgid "hi"
-msgstr ""
-
-#: ../rules/base.xml.in.h:852
-msgid "hr"
-msgstr ""
-
-#: ../rules/base.xml.in.h:853
-msgid "hu"
-msgstr ""
-
-#: ../rules/base.xml.in.h:854
-msgid "hy"
-msgstr ""
-
-#: ../rules/base.xml.in.h:855
-msgid "ie"
-msgstr ""
-
-#: ../rules/base.xml.in.h:856
-msgid "ig"
-msgstr ""
-
-#: ../rules/base.xml.in.h:857
-msgid "ike"
-msgstr ""
-
-#: ../rules/base.xml.in.h:858
-msgid "in"
-msgstr ""
-
-#: ../rules/base.xml.in.h:859
-msgid "irq"
-msgstr ""
-
-#: ../rules/base.xml.in.h:860
-msgid "is"
-msgstr ""
-
-#: ../rules/base.xml.in.h:861
-msgid "it"
-msgstr ""
-
-#: ../rules/base.xml.in.h:862
-msgid "ja"
-msgstr ""
-
-#: ../rules/base.xml.in.h:863
-msgid "ka"
-msgstr ""
-
-#: ../rules/base.xml.in.h:864
-msgid "ki"
-msgstr ""
-
-#: ../rules/base.xml.in.h:865
-msgid "kk"
-msgstr ""
-
-#: ../rules/base.xml.in.h:866
-msgid "km"
-msgstr ""
-
-#: ../rules/base.xml.in.h:867
-msgid "kn"
-msgstr ""
-
-#: ../rules/base.xml.in.h:868
-msgid "ko"
-msgstr ""
-
-#: ../rules/base.xml.in.h:869
-msgid "ku"
-msgstr ""
-
-#: ../rules/base.xml.in.h:870
-msgid "kut"
-msgstr ""
-
-#: ../rules/base.xml.in.h:871
-msgid "lo"
-msgstr ""
-
-#: ../rules/base.xml.in.h:872
-msgid "lt"
-msgstr ""
-
-#: ../rules/base.xml.in.h:873
-msgid "lv"
-msgstr ""
-
-#: ../rules/base.xml.in.h:874
-msgid "mi"
-msgstr ""
-
-#: ../rules/base.xml.in.h:875
-msgid "mk"
-msgstr ""
-
-#: ../rules/base.xml.in.h:876
-msgid "ml"
-msgstr ""
-
-#: ../rules/base.xml.in.h:877
-msgid "mn"
-msgstr ""
-
-#: ../rules/base.xml.in.h:878
-msgid "mt"
-msgstr ""
-
-#: ../rules/base.xml.in.h:879
-msgid "my"
-msgstr ""
-
-#: ../rules/base.xml.in.h:880
-msgid "ne"
-msgstr ""
-
-#: ../rules/base.xml.in.h:881
-msgid "nl"
-msgstr ""
-
-#: ../rules/base.xml.in.h:882
-msgid "no"
-msgstr ""
-
-#: ../rules/base.xml.in.h:883
-msgid "or"
-msgstr ""
-
-#: ../rules/base.xml.in.h:884
-msgid "pa"
-msgstr ""
-
-#: ../rules/base.xml.in.h:885
-msgid "ph"
-msgstr ""
-
-#: ../rules/base.xml.in.h:886
-msgid "pl"
-msgstr ""
-
-#: ../rules/base.xml.in.h:887
-msgid "ps"
-msgstr ""
-
-#: ../rules/base.xml.in.h:888
-msgid "pt"
-msgstr ""
-
-#: ../rules/base.xml.in.h:889
-msgid "ro"
-msgstr ""
-
-#: ../rules/base.xml.in.h:890
-msgid "ru"
-msgstr ""
-
-#: ../rules/base.xml.in.h:891
-msgid "sd"
-msgstr ""
-
-#: ../rules/base.xml.in.h:892
-msgid "shs"
-msgstr ""
-
-#: ../rules/base.xml.in.h:893
-msgid "si"
-msgstr ""
-
-#: ../rules/base.xml.in.h:894
-msgid "sk"
-msgstr ""
-
-#: ../rules/base.xml.in.h:895
-msgid "sl"
-msgstr ""
-
-#: ../rules/base.xml.in.h:896
-msgid "sq"
-msgstr ""
-
-#: ../rules/base.xml.in.h:897
-msgid "sr"
-msgstr ""
-
-#: ../rules/base.xml.in.h:898
-msgid "srp"
-msgstr ""
-
-#: ../rules/base.xml.in.h:899
-msgid "sv"
-msgstr ""
-
-#: ../rules/base.xml.in.h:900
-msgid "sw"
-msgstr ""
-
-#: ../rules/base.xml.in.h:901
-msgid "syc"
-msgstr ""
-
-#: ../rules/base.xml.in.h:902
-msgid "ta"
-msgstr ""
-
-#: ../rules/base.xml.in.h:903
-msgid "te"
-msgstr ""
-
-#: ../rules/base.xml.in.h:904
-msgid "tg"
-msgstr ""
-
-#: ../rules/base.xml.in.h:905
-msgid "th"
-msgstr ""
-
-#: ../rules/base.xml.in.h:906
-msgid "tk"
-msgstr ""
-
-#: ../rules/base.xml.in.h:907
-msgid "tn"
-msgstr ""
-
-#: ../rules/base.xml.in.h:908
-msgid "tr"
-msgstr ""
-
-#: ../rules/base.xml.in.h:909
-msgid "twn"
-msgstr ""
-
-#: ../rules/base.xml.in.h:910
-msgid "uk"
-msgstr ""
-
-#: ../rules/base.xml.in.h:911
-msgid "ur"
-msgstr ""
-
-#: ../rules/base.xml.in.h:912
-msgid "uz"
-msgstr ""
-
-#: ../rules/base.xml.in.h:913
-msgid "vi"
-msgstr ""
-
-#: ../rules/base.xml.in.h:914
-msgid "wo"
-msgstr ""
-
-#: ../rules/base.xml.in.h:915
-msgid "xsy"
-msgstr ""
-
-#: ../rules/base.xml.in.h:916
-msgid "yo"
-msgstr ""
-
-#: ../rules/base.xml.in.h:917
-msgid "zh"
-msgstr ""
-
-#: ../rules/base.extras.xml.in.h:1
-msgid "APL"
-msgstr ""
-
-#: ../rules/base.extras.xml.in.h:2
-msgid "Iran"
-msgstr ""
-
-#: ../rules/base.extras.xml.in.h:3
-msgid "Iran - Avestan"
-msgstr ""
-
-#: ../rules/base.extras.xml.in.h:4
-msgid "Lithuania"
-msgstr ""
-
-#: ../rules/base.extras.xml.in.h:5
-msgid "Lithuania - Dvorak"
-msgstr ""
-
-#: ../rules/base.extras.xml.in.h:6
-msgid "Ltu"
-msgstr ""
-
-#: ../rules/base.extras.xml.in.h:7
-msgid "Romania"
-msgstr ""
-
-#: ../rules/base.extras.xml.in.h:8
-msgid "Romania - Ergonomic Touchtype"
-msgstr ""
-
-#: ../rules/base.extras.xml.in.h:9
-msgid "Rou"
-msgstr ""
-
-#: ../rules/base.extras.xml.in.h:10
-msgid "Rus"
-msgstr ""
-
-#: ../rules/base.extras.xml.in.h:11
-msgid "Russia"
-msgstr ""
-
-#: ../rules/base.extras.xml.in.h:12
-msgid "Serbia"
-msgstr ""
-
-#: ../rules/base.extras.xml.in.h:13
-msgid "Serbia - Combining accents instead of dead keys"
-msgstr ""
-
-#: ../rules/base.extras.xml.in.h:14
-msgid "Srb"
-msgstr ""
-
-#: ../rules/base.extras.xml.in.h:15
-msgid "USA"
-msgstr ""
-
-#: ../rules/base.extras.xml.in.h:16
-msgid "USA - Atsina"
-msgstr ""
-
-#: ../rules/base.extras.xml.in.h:17
-msgid "USA - Couer D'alene Salish"
-msgstr ""
-
-#: ../rules/base.extras.xml.in.h:18
-msgid "USA - International (AltGr Unicode combining)"
-msgstr ""
-
-#: ../rules/base.extras.xml.in.h:19
-msgid "USA - International (AltGr Unicode combining, alternative)"
-msgstr ""
-=======
-# SOME DESCRIPTIVE TITLE.
-# Copyright (C) YEAR THE PACKAGE'S COPYRIGHT HOLDER
-# This file is distributed under the same license as the PACKAGE package.
-# FIRST AUTHOR <EMAIL@ADDRESS>, YEAR.
-#
-#, fuzzy
-msgid ""
-msgstr ""
-"Project-Id-Version: PACKAGE VERSION\n"
-"Report-Msgid-Bugs-To: svu@users.sourceforge.net\n"
-"POT-Creation-Date: 2011-05-17 21:08+0100\n"
-"PO-Revision-Date: YEAR-MO-DA HO:MI+ZONE\n"
-"Last-Translator: FULL NAME <EMAIL@ADDRESS>\n"
-"Language-Team: LANGUAGE <LL@li.org>\n"
-"Language: \n"
-"MIME-Version: 1.0\n"
-"Content-Type: text/plain; charset=UTF-8\n"
-"Content-Transfer-Encoding: 8bit\n"
-
-#: ../rules/base.xml.in.h:1
-msgid "&lt;Less/Greater&gt;"
-msgstr ""
-
-#: ../rules/base.xml.in.h:2
-msgid ""
-"&lt;Less/Greater&gt; (chooses 3rd level, latches when pressed together with "
-"another 3rd-level-chooser)"
-msgstr ""
-
-#: ../rules/base.xml.in.h:3
-msgid ""
-"&lt;Less/Greater&gt; chooses 5th level and activates level5-Lock when "
-"pressed together with another 5th-level-chooser, one press releases the lock"
-msgstr ""
-
-#: ../rules/base.xml.in.h:4
-msgid ""
-"&lt;Less/Greater&gt; chooses 5th level, locks when pressed together with "
-"another 5th-level-chooser"
-msgstr ""
-
-#: ../rules/base.xml.in.h:5
-msgid ""
-"&lt;Less/Greater&gt; chooses 5th level, locks when pressed together with "
-"another 5th-level-chooser, one press releases the lock"
-msgstr ""
-
-#: ../rules/base.xml.in.h:6
-msgid "A4Tech KB-21"
-msgstr ""
-
-#: ../rules/base.xml.in.h:7
-msgid "A4Tech KBS-8"
-msgstr ""
-
-#: ../rules/base.xml.in.h:8
-msgid "A4Tech Wireless Desktop RFKB-23"
-msgstr ""
-
-#: ../rules/base.xml.in.h:9
-msgid "ATM/phone-style"
-msgstr ""
-
-#: ../rules/base.xml.in.h:10
-msgid "Acer AirKey V"
-msgstr ""
-
-#: ../rules/base.xml.in.h:11
-msgid "Acer C300"
-msgstr ""
-
-#: ../rules/base.xml.in.h:12
-msgid "Acer Ferrari 4000"
-msgstr ""
-
-#: ../rules/base.xml.in.h:13
-msgid "Acer Laptop"
-msgstr ""
-
-#: ../rules/base.xml.in.h:14
-msgid "Add the standard behavior to Menu key"
-msgstr ""
-
-#: ../rules/base.xml.in.h:15
-msgid "Adding Esperanto circumflexes (supersigno)"
-msgstr ""
-
-#: ../rules/base.xml.in.h:16
-msgid "Adding currency signs to certain keys"
-msgstr ""
-
-#: ../rules/base.xml.in.h:17
-msgid "Advance Scorpius KI"
-msgstr ""
-
-#: ../rules/base.xml.in.h:18
-msgid "Afghani"
-msgstr ""
-
-#: ../rules/base.xml.in.h:19
-msgid "Akan"
-msgstr ""
-
-#: ../rules/base.xml.in.h:20
-msgid "Albanian"
-msgstr ""
-
-#: ../rules/base.xml.in.h:21
-msgid "Alt and Meta are on Alt keys"
-msgstr ""
-
-#: ../rules/base.xml.in.h:22
-msgid "Alt is mapped to Right Win, Super to Menu"
-msgstr ""
-
-#: ../rules/base.xml.in.h:23
-msgid "Alt+Caps Lock"
-msgstr ""
-
-#: ../rules/base.xml.in.h:24
-msgid "Alt+Ctrl"
-msgstr ""
-
-#: ../rules/base.xml.in.h:25
-msgid "Alt+Shift"
-msgstr ""
-
-#: ../rules/base.xml.in.h:26
-msgid "Alt+Space"
-msgstr ""
-
-#: ../rules/base.xml.in.h:27
-msgid "Alt/Win key behavior"
-msgstr ""
-
-#: ../rules/base.xml.in.h:28
-msgid "Amharic"
-msgstr ""
-
-#: ../rules/base.xml.in.h:29
-msgid "Any Alt key"
-msgstr ""
-
-#: ../rules/base.xml.in.h:30
-msgid "Any Win key"
-msgstr ""
-
-#: ../rules/base.xml.in.h:31
-msgid "Any Win key (while pressed)"
-msgstr ""
-
-#: ../rules/base.xml.in.h:32
-msgid "Apple"
-msgstr ""
-
-#: ../rules/base.xml.in.h:33
-msgid "Apple Aluminium Keyboard (ANSI)"
-msgstr ""
-
-#: ../rules/base.xml.in.h:34
-msgid "Apple Aluminium Keyboard (ISO)"
-msgstr ""
-
-#: ../rules/base.xml.in.h:35
-msgid "Apple Aluminium Keyboard (JIS)"
-msgstr ""
-
-#: ../rules/base.xml.in.h:36
-msgid ""
-"Apple Aluminium Keyboard: emulate PC keys (Print, Scroll Lock, Pause, Num "
-"Lock)"
-msgstr ""
-
-#: ../rules/base.xml.in.h:37
-msgid "Apple Laptop"
-msgstr ""
-
-#: ../rules/base.xml.in.h:38
-msgid "Arabic"
-msgstr ""
-
-#: ../rules/base.xml.in.h:39
-msgid "Arabic (Buckwalter)"
-msgstr ""
-
-#: ../rules/base.xml.in.h:40
-msgid "Arabic (Morocco)"
-msgstr ""
-
-#: ../rules/base.xml.in.h:41
-msgid "Arabic (Pakistan)"
-msgstr ""
-
-#: ../rules/base.xml.in.h:42
-msgid "Arabic (Syria)"
-msgstr ""
-
-#: ../rules/base.xml.in.h:43
-msgid "Arabic (azerty)"
-msgstr ""
-
-#: ../rules/base.xml.in.h:44
-msgid "Arabic (azerty/digits)"
-msgstr ""
-
-#: ../rules/base.xml.in.h:45
-msgid "Arabic (digits)"
-msgstr ""
-
-#: ../rules/base.xml.in.h:46
-msgid "Arabic (qwerty)"
-msgstr ""
-
-#: ../rules/base.xml.in.h:47
-msgid "Arabic (qwerty/digits)"
-msgstr ""
-
-#: ../rules/base.xml.in.h:48 ../rules/base.extras.xml.in.h:2
-msgid "Armenian"
-msgstr ""
-
-#: ../rules/base.xml.in.h:49
-msgid "Armenian (alternative eastern)"
-msgstr ""
-
-#: ../rules/base.xml.in.h:50 ../rules/base.extras.xml.in.h:3
-msgid "Armenian (alternative phonetic)"
-msgstr ""
-
-#: ../rules/base.xml.in.h:51
-msgid "Armenian (eastern)"
-msgstr ""
-
-#: ../rules/base.xml.in.h:52
-msgid "Armenian (phonetic)"
-msgstr ""
-
-#: ../rules/base.xml.in.h:53
-msgid "Armenian (western)"
-msgstr ""
-
-#: ../rules/base.xml.in.h:54
-msgid "Asturian (Spain, with bottom-dot H and bottom-dot L)"
-msgstr ""
-
-#: ../rules/base.xml.in.h:55
-msgid "Asus Laptop"
-msgstr ""
-
-#: ../rules/base.xml.in.h:56
-msgid "At bottom left"
-msgstr ""
-
-#: ../rules/base.xml.in.h:57
-msgid "At left of 'A'"
-msgstr ""
-
-#: ../rules/base.xml.in.h:58
-msgid "Avatime"
-msgstr ""
-
-#: ../rules/base.xml.in.h:59
-msgid "Azerbaijani"
-msgstr ""
-
-#: ../rules/base.xml.in.h:60
-msgid "Azerbaijani (Cyrillic)"
-msgstr ""
-
-#: ../rules/base.xml.in.h:61
-msgid "Azona RF2300 wireless Internet Keyboard"
-msgstr ""
-
-#: ../rules/base.xml.in.h:62
-msgid "BTC 5090"
-msgstr ""
-
-#: ../rules/base.xml.in.h:63
-msgid "BTC 5113RF Multimedia"
-msgstr ""
-
-#: ../rules/base.xml.in.h:64
-msgid "BTC 5126T"
-msgstr ""
-
-#: ../rules/base.xml.in.h:65
-msgid "BTC 6301URF"
-msgstr ""
-
-#: ../rules/base.xml.in.h:66
-msgid "BTC 9000"
-msgstr ""
-
-#: ../rules/base.xml.in.h:67
-msgid "BTC 9000A"
-msgstr ""
-
-#: ../rules/base.xml.in.h:68
-msgid "BTC 9001AH"
-msgstr ""
-
-#: ../rules/base.xml.in.h:69
-msgid "BTC 9019U"
-msgstr ""
-
-#: ../rules/base.xml.in.h:70
-msgid "BTC 9116U Mini Wireless Internet and Gaming"
-msgstr ""
-
-#: ../rules/base.xml.in.h:71
-msgid "Backslash"
-msgstr ""
-
-#: ../rules/base.xml.in.h:72
-msgid ""
-"Backslash (chooses 3rd level, latches when pressed together with another 3rd-"
-"level-chooser)"
-msgstr ""
-
-#: ../rules/base.xml.in.h:73
-msgid "Bambara"
-msgstr ""
-
-#: ../rules/base.xml.in.h:74
-msgid "Bashkirian"
-msgstr ""
-
-#: ../rules/base.xml.in.h:75
-msgid "Belarusian"
-msgstr ""
-
-#: ../rules/base.xml.in.h:76
-msgid "Belarusian (Latin)"
-msgstr ""
-
-#: ../rules/base.xml.in.h:77
-msgid "Belarusian (legacy)"
-msgstr ""
-
-#: ../rules/base.xml.in.h:78
-msgid "Belgian"
-msgstr ""
-
-#: ../rules/base.xml.in.h:79
-msgid "Belgian (ISO alternate)"
-msgstr ""
-
-#: ../rules/base.xml.in.h:80
-msgid "Belgian (Sun dead keys)"
-msgstr ""
-
-#: ../rules/base.xml.in.h:81
-msgid "Belgian (Wang model 724 azerty)"
-msgstr ""
-
-#: ../rules/base.xml.in.h:82
-msgid "Belgian (alternative)"
-msgstr ""
-
-#: ../rules/base.xml.in.h:83
-msgid "Belgian (alternative, Sun dead keys)"
-msgstr ""
-
-#: ../rules/base.xml.in.h:84
-msgid "Belgian (alternative, latin-9 only)"
-msgstr ""
-
-#: ../rules/base.xml.in.h:85
-msgid "Belgian (eliminate dead keys)"
-msgstr ""
-
-#: ../rules/base.xml.in.h:86
-msgid "BenQ X-Touch"
-msgstr ""
-
-#: ../rules/base.xml.in.h:87
-msgid "BenQ X-Touch 730"
-msgstr ""
-
-#: ../rules/base.xml.in.h:88
-msgid "BenQ X-Touch 800"
-msgstr ""
-
-#: ../rules/base.xml.in.h:89
-msgid "Bengali"
-msgstr ""
-
-#: ../rules/base.xml.in.h:90
-msgid "Bengali (Probhat)"
-msgstr ""
-
-#: ../rules/base.xml.in.h:91
-msgid "Berber (Morocco, Tifinagh alternative phonetic)"
-msgstr ""
-
-#: ../rules/base.xml.in.h:92
-msgid "Berber (Morocco, Tifinagh alternative)"
-msgstr ""
-
-#: ../rules/base.xml.in.h:93
-msgid "Berber (Morocco, Tifinagh extended phonetic)"
-msgstr ""
-
-#: ../rules/base.xml.in.h:94
-msgid "Berber (Morocco, Tifinagh extended)"
-msgstr ""
-
-#: ../rules/base.xml.in.h:95
-msgid "Berber (Morocco, Tifinagh phonetic)"
-msgstr ""
-
-#: ../rules/base.xml.in.h:96
-msgid "Berber (Morocco, Tifinagh)"
-msgstr ""
-
-#: ../rules/base.xml.in.h:97
-msgid "Bosnian"
-msgstr ""
-
-#: ../rules/base.xml.in.h:98
-msgid "Bosnian (US keyboard with Bosnian digraphs)"
-msgstr ""
-
-#: ../rules/base.xml.in.h:99
-msgid "Bosnian (US keyboard with Bosnian letters)"
-msgstr ""
-
-#: ../rules/base.xml.in.h:100
-msgid "Bosnian (use Bosnian digraphs)"
-msgstr ""
-
-#: ../rules/base.xml.in.h:101
-msgid "Bosnian (use guillemets for quotes)"
-msgstr ""
-
-#: ../rules/base.xml.in.h:102
-msgid "Both Alt keys together"
-msgstr ""
-
-#: ../rules/base.xml.in.h:103
-msgid "Both Ctrl keys together"
-msgstr ""
-
-#: ../rules/base.xml.in.h:104
-msgid "Both Shift keys together"
-msgstr ""
-
-#: ../rules/base.xml.in.h:105
-msgid "Both Shift-Keys together activate Caps Lock, one Shift-Key deactivates"
-msgstr ""
-
-#: ../rules/base.xml.in.h:106
-msgid "Both Shift-Keys together toggle Caps Lock"
-msgstr ""
-
-#: ../rules/base.xml.in.h:107
-msgid "Both Shift-Keys together toggle ShiftLock"
-msgstr ""
-
-#: ../rules/base.xml.in.h:108
-msgid "Braille"
-msgstr ""
-
-#: ../rules/base.xml.in.h:109
-msgid "Braille (left hand)"
-msgstr ""
-
-#: ../rules/base.xml.in.h:110
-msgid "Braille (right hand)"
-msgstr ""
-
-#: ../rules/base.xml.in.h:111
-msgid "Brother Internet Keyboard"
-msgstr ""
-
-#: ../rules/base.xml.in.h:112
-msgid "Bulgarian"
-msgstr ""
-
-#: ../rules/base.xml.in.h:113
-msgid "Bulgarian (new phonetic)"
-msgstr ""
-
-#: ../rules/base.xml.in.h:114
-msgid "Bulgarian (traditional phonetic)"
-msgstr ""
-
-#: ../rules/base.xml.in.h:115
-msgid "Burmese"
-msgstr ""
-
-#: ../rules/base.xml.in.h:116
-msgid "Canadian Multilingual"
-msgstr ""
-
-#: ../rules/base.xml.in.h:117
-msgid "Canadian Multilingual (first part)"
-msgstr ""
-
-#: ../rules/base.xml.in.h:118
-msgid "Canadian Multilingual (second part)"
-msgstr ""
-
-#: ../rules/base.xml.in.h:119
-msgid "Caps Lock"
-msgstr ""
-
-#: ../rules/base.xml.in.h:120
-msgid ""
-"Caps Lock (chooses 3rd level, latches when pressed together with another 3rd-"
-"level-chooser)"
-msgstr ""
-
-#: ../rules/base.xml.in.h:121
-msgid "Caps Lock (to first layout), Shift+Caps Lock (to last layout)"
-msgstr ""
-
-#: ../rules/base.xml.in.h:122
-msgid ""
-"Caps Lock (while pressed), Alt+Caps Lock does the original capslock action"
-msgstr ""
-
-#: ../rules/base.xml.in.h:123
-msgid "Caps Lock acts as Shift with locking. Shift \"pauses\" Caps Lock"
-msgstr ""
-
-#: ../rules/base.xml.in.h:124
-msgid "Caps Lock acts as Shift with locking. Shift doesn't affect Caps Lock"
-msgstr ""
-
-#: ../rules/base.xml.in.h:125
-msgid "Caps Lock is disabled"
-msgstr ""
-
-#: ../rules/base.xml.in.h:126
-msgid "Caps Lock key behavior"
-msgstr ""
-
-#: ../rules/base.xml.in.h:127
-msgid "Caps Lock toggles Shift so all keys are affected"
-msgstr ""
-
-#: ../rules/base.xml.in.h:128
-msgid "Caps Lock toggles normal capitalization of alphabetic characters"
-msgstr ""
-
-#: ../rules/base.xml.in.h:129
-msgid "Caps Lock uses internal capitalization. Shift \"pauses\" Caps Lock"
-msgstr ""
-
-#: ../rules/base.xml.in.h:130
-msgid "Caps Lock uses internal capitalization. Shift doesn't affect Caps Lock"
-msgstr ""
-
-#: ../rules/base.xml.in.h:131
-msgid "Catalan"
-msgstr ""
-
-#: ../rules/base.xml.in.h:132
-msgid "Catalan (Spain, with middle-dot L)"
-msgstr ""
-
-#: ../rules/base.xml.in.h:133
-msgid "Cherokee"
-msgstr ""
-
-#: ../rules/base.xml.in.h:134
-msgid "Cherry B.UNLIMITED"
-msgstr ""
-
-#: ../rules/base.xml.in.h:135
-msgid "Cherry Blue Line CyBo@rd"
-msgstr ""
-
-#: ../rules/base.xml.in.h:136
-msgid "Cherry Blue Line CyBo@rd (alternate option)"
-msgstr ""
-
-#: ../rules/base.xml.in.h:137
-msgid "Cherry CyBo@rd USB-Hub"
-msgstr ""
-
-#: ../rules/base.xml.in.h:138
-msgid "Cherry CyMotion Expert"
-msgstr ""
-
-#: ../rules/base.xml.in.h:139
-msgid "Cherry CyMotion Master Linux"
-msgstr ""
-
-#: ../rules/base.xml.in.h:140
-msgid "Cherry CyMotion Master XPress"
-msgstr ""
-
-#: ../rules/base.xml.in.h:141
-msgid "Chicony Internet Keyboard"
-msgstr ""
-
-#: ../rules/base.xml.in.h:142
-msgid "Chicony KB-9885"
-msgstr ""
-
-#: ../rules/base.xml.in.h:143
-msgid "Chicony KU-0108"
-msgstr ""
-
-#: ../rules/base.xml.in.h:144
-msgid "Chicony KU-0420"
-msgstr ""
-
-#: ../rules/base.xml.in.h:145
-msgid "Chinese"
-msgstr ""
-
-#: ../rules/base.xml.in.h:146
-msgid "Chuvash"
-msgstr ""
-
-#: ../rules/base.xml.in.h:147
-msgid "Chuvash (Latin)"
-msgstr ""
-
-#: ../rules/base.xml.in.h:148
-msgid "Classmate PC"
-msgstr ""
-
-#: ../rules/base.xml.in.h:149
-msgid "CloGaelach"
-msgstr ""
-
-#: ../rules/base.xml.in.h:150
-msgid "Compaq Easy Access Keyboard"
-msgstr ""
-
-#: ../rules/base.xml.in.h:151
-msgid "Compaq Internet Keyboard (13 keys)"
-msgstr ""
-
-#: ../rules/base.xml.in.h:152
-msgid "Compaq Internet Keyboard (18 keys)"
-msgstr ""
-
-#: ../rules/base.xml.in.h:153
-msgid "Compaq Internet Keyboard (7 keys)"
-msgstr ""
-
-#: ../rules/base.xml.in.h:154
-msgid "Compaq iPaq Keyboard"
-msgstr ""
-
-#: ../rules/base.xml.in.h:155
-msgid "Compose key position"
-msgstr ""
-
-#: ../rules/base.xml.in.h:156
-msgid "Control + Alt + Backspace"
-msgstr ""
-
-#: ../rules/base.xml.in.h:157
-msgid "Control is mapped to Alt keys, Alt is mapped to Win keys"
-msgstr ""
-
-#: ../rules/base.xml.in.h:158
-msgid "Control is mapped to Win keys (and the usual Ctrl keys)"
-msgstr ""
-
-#: ../rules/base.xml.in.h:159
-msgid "Creative Desktop Wireless 7000"
-msgstr ""
-
-#: ../rules/base.xml.in.h:160
-msgid "Crimean Tatar (Dobruja Q)"
-msgstr ""
-
-#: ../rules/base.xml.in.h:161
-msgid "Crimean Tatar (Turkish Alt-Q)"
-msgstr ""
-
-#: ../rules/base.xml.in.h:162
-msgid "Crimean Tatar (Turkish F)"
-msgstr ""
-
-#: ../rules/base.xml.in.h:163
-msgid "Crimean Tatar (Turkish Q)"
-msgstr ""
-
-#: ../rules/base.xml.in.h:164
-msgid "Croatian"
-msgstr ""
-
-#: ../rules/base.xml.in.h:165
-msgid "Croatian (US keyboard with Croatian digraphs)"
-msgstr ""
-
-#: ../rules/base.xml.in.h:166
-msgid "Croatian (US keyboard with Croatian letters)"
-msgstr ""
-
-#: ../rules/base.xml.in.h:167
-msgid "Croatian (use Croatian digraphs)"
-msgstr ""
-
-#: ../rules/base.xml.in.h:168
-msgid "Croatian (use guillemets for quotes)"
-msgstr ""
-
-#: ../rules/base.xml.in.h:169
-msgid "Ctrl key position"
-msgstr ""
-
-#: ../rules/base.xml.in.h:170
-msgid "Ctrl+Shift"
-msgstr ""
-
-#: ../rules/base.xml.in.h:171
-msgid "Czech"
-msgstr ""
-
-#: ../rules/base.xml.in.h:172
-msgid "Czech (UCW layout, accented letters only)"
-msgstr ""
-
-#: ../rules/base.xml.in.h:173
-msgid "Czech (US Dvorak with CZ UCW support)"
-msgstr ""
-
-#: ../rules/base.xml.in.h:174
-msgid "Czech (qwerty)"
-msgstr ""
-
-#: ../rules/base.xml.in.h:175
-msgid "Czech (qwerty, extended Backslash)"
-msgstr ""
-
-#: ../rules/base.xml.in.h:176
-msgid "Czech (with &lt;\\|&gt; key)"
-msgstr ""
-
-#: ../rules/base.xml.in.h:177
-msgid "DTK2000"
-msgstr ""
-
-#: ../rules/base.xml.in.h:178
-msgid "Danish"
-msgstr ""
-
-#: ../rules/base.xml.in.h:179
-msgid "Danish (Dvorak)"
-msgstr ""
-
-#: ../rules/base.xml.in.h:180
-msgid "Danish (Macintosh)"
-msgstr ""
-
-#: ../rules/base.xml.in.h:181
-msgid "Danish (Macintosh, eliminate dead keys)"
-msgstr ""
-
-#: ../rules/base.xml.in.h:182
-msgid "Danish (eliminate dead keys)"
-msgstr ""
-
-#: ../rules/base.xml.in.h:183
-msgid "Default numeric keypad keys"
-msgstr ""
-
-#: ../rules/base.xml.in.h:184
-msgid "Dell"
-msgstr ""
-
-#: ../rules/base.xml.in.h:185
-msgid "Dell 101-key PC"
-msgstr ""
-
-#: ../rules/base.xml.in.h:186
-msgid "Dell Laptop/notebook Inspiron 6xxx/8xxx"
-msgstr ""
-
-#: ../rules/base.xml.in.h:187
-msgid "Dell Laptop/notebook Precision M series"
-msgstr ""
-
-#: ../rules/base.xml.in.h:188
-msgid "Dell Latitude series laptop"
-msgstr ""
-
-#: ../rules/base.xml.in.h:189
-msgid "Dell Precision M65"
-msgstr ""
-
-#: ../rules/base.xml.in.h:190
-msgid "Dell SK-8125"
-msgstr ""
-
-#: ../rules/base.xml.in.h:191
-msgid "Dell SK-8135"
-msgstr ""
-
-#: ../rules/base.xml.in.h:192
-msgid "Dell USB Multimedia Keyboard"
-msgstr ""
-
-#: ../rules/base.xml.in.h:193
-msgid "Dexxa Wireless Desktop Keyboard"
-msgstr ""
-
-#: ../rules/base.xml.in.h:194
-msgid "Dhivehi"
-msgstr ""
-
-#: ../rules/base.xml.in.h:195
-msgid "Diamond 9801 / 9802 series"
-msgstr ""
-
-#: ../rules/base.xml.in.h:196
-msgid "Dutch"
-msgstr ""
-
-#: ../rules/base.xml.in.h:197
-msgid "Dutch (Macintosh)"
-msgstr ""
-
-#: ../rules/base.xml.in.h:198
-msgid "Dutch (Sun dead keys)"
-msgstr ""
-
-#: ../rules/base.xml.in.h:199
-msgid "Dutch (standard)"
-msgstr ""
-
-#: ../rules/base.xml.in.h:200
-msgid "Dzongkha"
-msgstr ""
-
-#: ../rules/base.xml.in.h:201
-msgid "Enable extra typographic characters"
-msgstr ""
-
-#: ../rules/base.xml.in.h:202
-msgid "English (Cameroon Dvorak)"
-msgstr ""
-
-#: ../rules/base.xml.in.h:203
-msgid "English (Cameroon qwerty)"
-msgstr ""
-
-#: ../rules/base.xml.in.h:204
-msgid "English (Cameroon)"
-msgstr ""
-
-#: ../rules/base.xml.in.h:205
-msgid "English (Canada)"
-msgstr ""
-
-#: ../rules/base.xml.in.h:206
-msgid "English (Colemak)"
-msgstr ""
-
-#: ../rules/base.xml.in.h:207
-msgid "English (Dvorak alternative international no dead keys)"
-msgstr ""
-
-#: ../rules/base.xml.in.h:208
-msgid "English (Dvorak international with dead keys)"
-msgstr ""
-
-#: ../rules/base.xml.in.h:209
-msgid "English (Dvorak)"
-msgstr ""
-
-#: ../rules/base.xml.in.h:210
-msgid "English (Ghana)"
-msgstr ""
-
-#: ../rules/base.xml.in.h:211
-msgid "English (Ghana, GILLBT)"
-msgstr ""
-
-#: ../rules/base.xml.in.h:212
-msgid "English (Ghana, multilingual)"
-msgstr ""
-
-#: ../rules/base.xml.in.h:213
-msgid "English (India, with RupeeSign)"
-msgstr ""
-
-#: ../rules/base.xml.in.h:214
-msgid "English (Macintosh)"
-msgstr ""
-
-#: ../rules/base.xml.in.h:215
-msgid "English (Mali, US Macintosh)"
-msgstr ""
-
-#: ../rules/base.xml.in.h:216
-msgid "English (Mali, US international)"
-msgstr ""
-
-#: ../rules/base.xml.in.h:217
-msgid "English (Nigeria)"
-msgstr ""
-
-#: ../rules/base.xml.in.h:218
-msgid "English (South Africa)"
-msgstr ""
-
-#: ../rules/base.xml.in.h:219
-msgid "English (UK)"
-msgstr ""
-
-#: ../rules/base.xml.in.h:220
-msgid "English (UK, Colemak)"
-msgstr ""
-
-#: ../rules/base.xml.in.h:221
-msgid "English (UK, Dvorak with UK punctuation)"
-msgstr ""
-
-#: ../rules/base.xml.in.h:222
-msgid "English (UK, Dvorak)"
-msgstr ""
-
-#: ../rules/base.xml.in.h:223
-msgid "English (UK, Macintosh international)"
-msgstr ""
-
-#: ../rules/base.xml.in.h:224
-msgid "English (UK, Macintosh)"
-msgstr ""
-
-#: ../rules/base.xml.in.h:225
-msgid "English (UK, extended WinKeys)"
-msgstr ""
-
-#: ../rules/base.xml.in.h:226
-msgid "English (UK, international with dead keys)"
-msgstr ""
-
-#: ../rules/base.xml.in.h:227 ../rules/base.extras.xml.in.h:7
-msgid "English (US)"
-msgstr ""
-
-#: ../rules/base.xml.in.h:228
-msgid "English (US, alternative international)"
-msgstr ""
-
-#: ../rules/base.xml.in.h:229
-msgid "English (US, international with dead keys)"
-msgstr ""
-
-#: ../rules/base.xml.in.h:230
-msgid "English (US, with euro on 5)"
-msgstr ""
-
-#: ../rules/base.xml.in.h:231
-msgid "English (classic Dvorak)"
-msgstr ""
-
-#: ../rules/base.xml.in.h:232
-msgid "English (international AltGr dead keys)"
-msgstr ""
-
-#: ../rules/base.xml.in.h:233
-msgid "English (layout toggle on multiply/divide key)"
-msgstr ""
-
-#: ../rules/base.xml.in.h:234
-msgid "English (left handed Dvorak)"
-msgstr ""
-
-#: ../rules/base.xml.in.h:235
-msgid "English (programmer Dvorak)"
-msgstr ""
-
-#: ../rules/base.xml.in.h:236
-msgid "English (right handed Dvorak)"
-msgstr ""
-
-#: ../rules/base.xml.in.h:237
-msgid "Ennyah DKB-1008"
-msgstr ""
-
-#: ../rules/base.xml.in.h:238
-msgid "Enter on keypad"
-msgstr ""
-
-#: ../rules/base.xml.in.h:239
-msgid "Esperanto"
-msgstr ""
-
-#: ../rules/base.xml.in.h:240
-msgid "Esperanto (Portugal, Nativo)"
-msgstr ""
-
-#: ../rules/base.xml.in.h:241
-msgid "Esperanto (displaced semicolon and quote, obsolete)"
-msgstr ""
-
-#: ../rules/base.xml.in.h:242
-msgid "Estonian"
-msgstr ""
-
-#: ../rules/base.xml.in.h:243
-msgid "Estonian (Dvorak)"
-msgstr ""
-
-#: ../rules/base.xml.in.h:244
-msgid "Estonian (US keyboard with Estonian letters)"
-msgstr ""
-
-#: ../rules/base.xml.in.h:245
-msgid "Estonian (eliminate dead keys)"
-msgstr ""
-
-#: ../rules/base.xml.in.h:246
-msgid "Euro on 2"
-msgstr ""
-
-#: ../rules/base.xml.in.h:247
-msgid "Euro on 4"
-msgstr ""
-
-#: ../rules/base.xml.in.h:248
-msgid "Euro on 5"
-msgstr ""
-
-#: ../rules/base.xml.in.h:249
-msgid "Euro on E"
-msgstr ""
-
-#: ../rules/base.xml.in.h:250
-msgid "Everex STEPnote"
-msgstr ""
-
-#: ../rules/base.xml.in.h:251
-msgid "Ewe"
-msgstr ""
-
-#: ../rules/base.xml.in.h:252
-msgid "FL90"
-msgstr ""
-
-#: ../rules/base.xml.in.h:253
-msgid "Faroese"
-msgstr ""
-
-#: ../rules/base.xml.in.h:254
-msgid "Faroese (eliminate dead keys)"
-msgstr ""
-
-#: ../rules/base.xml.in.h:255
-msgid "Filipino"
-msgstr ""
-
-#: ../rules/base.xml.in.h:256
-msgid "Filipino (Capewell-Dvorak Baybayin)"
-msgstr ""
-
-#: ../rules/base.xml.in.h:257
-msgid "Filipino (Capewell-Dvorak Latin)"
-msgstr ""
-
-#: ../rules/base.xml.in.h:258
-msgid "Filipino (Capewell-QWERF 2006 Baybayin)"
-msgstr ""
-
-#: ../rules/base.xml.in.h:259
-msgid "Filipino (Capewell-QWERF 2006 Latin)"
-msgstr ""
-
-#: ../rules/base.xml.in.h:260
-msgid "Filipino (Colemak Baybayin)"
-msgstr ""
-
-#: ../rules/base.xml.in.h:261
-msgid "Filipino (Colemak Latin)"
-msgstr ""
-
-#: ../rules/base.xml.in.h:262
-msgid "Filipino (Dvorak Baybayin)"
-msgstr ""
-
-#: ../rules/base.xml.in.h:263
-msgid "Filipino (Dvorak Latin)"
-msgstr ""
-
-#: ../rules/base.xml.in.h:264
-msgid "Filipino (QWERTY Baybayin)"
-msgstr ""
-
-#: ../rules/base.xml.in.h:265
-msgid "Finnish"
-msgstr ""
-
-#: ../rules/base.xml.in.h:266
-msgid "Finnish (Macintosh)"
-msgstr ""
-
-#: ../rules/base.xml.in.h:267
-msgid "Finnish (classic)"
-msgstr ""
-
-#: ../rules/base.xml.in.h:268
-msgid "Finnish (classic, eliminate dead keys)"
-msgstr ""
-
-#. This assumes the KP_ abstract symbols are actually useful for some apps
-#. The description needs to be rewritten
-#: ../rules/base.xml.in.h:271
-msgid "Four-level key with abstract separators"
-msgstr ""
-
-#: ../rules/base.xml.in.h:272
-msgid "Four-level key with comma"
-msgstr ""
-
-#: ../rules/base.xml.in.h:273
-msgid "Four-level key with dot"
-msgstr ""
-
-#: ../rules/base.xml.in.h:274
-msgid "Four-level key with dot, latin-9 restriction"
-msgstr ""
-
-#: ../rules/base.xml.in.h:275
-msgid "Four-level key with momayyez"
-msgstr ""
-
-#: ../rules/base.xml.in.h:276
-msgid "French"
-msgstr ""
-
-#: ../rules/base.xml.in.h:277
-msgid "French (Bepo, ergonomic, Dvorak way)"
-msgstr ""
-
-#: ../rules/base.xml.in.h:278
-msgid "French (Bepo, ergonomic, Dvorak way, latin-9 only)"
-msgstr ""
-
-#: ../rules/base.xml.in.h:279
-msgid "French (Breton)"
-msgstr ""
-
-#: ../rules/base.xml.in.h:280
-msgid "French (Cameroon azerty)"
-msgstr ""
-
-#: ../rules/base.xml.in.h:281
-msgid "French (Cameroon)"
-msgstr ""
-
-#: ../rules/base.xml.in.h:282 ../rules/base.extras.xml.in.h:10
-msgid "French (Canada)"
-msgstr ""
-
-#: ../rules/base.xml.in.h:283
-msgid "French (Canada, Dvorak)"
-msgstr ""
-
-#: ../rules/base.xml.in.h:284
-msgid "French (Canada, legacy)"
-msgstr ""
-
-#: ../rules/base.xml.in.h:285
-msgid "French (Democratic Republic of the Congo)"
-msgstr ""
-
-#: ../rules/base.xml.in.h:286
-msgid "French (Dvorak)"
-msgstr ""
-
-#: ../rules/base.xml.in.h:287
-msgid "French (Guinea)"
-msgstr ""
-
-#: ../rules/base.xml.in.h:288
-msgid "French (Macintosh)"
-msgstr ""
-
-#: ../rules/base.xml.in.h:289
-msgid "French (Mali, alternative)"
-msgstr ""
-
-#: ../rules/base.xml.in.h:290
-msgid "French (Morocco)"
-msgstr ""
-
-#: ../rules/base.xml.in.h:291
-msgid "French (Sun dead keys)"
-msgstr ""
-
-#: ../rules/base.xml.in.h:292
-msgid "French (Switzerland)"
-msgstr ""
-
-#: ../rules/base.xml.in.h:293
-msgid "French (Switzerland, Macintosh)"
-msgstr ""
-
-#: ../rules/base.xml.in.h:294
-msgid "French (Switzerland, Sun dead keys)"
-msgstr ""
-
-#: ../rules/base.xml.in.h:295
-msgid "French (Switzerland, eliminate dead keys)"
-msgstr ""
-
-#: ../rules/base.xml.in.h:296
-msgid "French (alternative)"
-msgstr ""
-
-#: ../rules/base.xml.in.h:297
-msgid "French (alternative, Sun dead keys)"
-msgstr ""
-
-#: ../rules/base.xml.in.h:298
-msgid "French (alternative, eliminate dead keys)"
-msgstr ""
-
-#: ../rules/base.xml.in.h:299
-msgid "French (alternative, latin-9 only)"
-msgstr ""
-
-#: ../rules/base.xml.in.h:300
-msgid "French (eliminate dead keys)"
-msgstr ""
-
-#: ../rules/base.xml.in.h:301
-msgid "French (legacy, alternative)"
-msgstr ""
-
-#: ../rules/base.xml.in.h:302
-msgid "French (legacy, alternative, Sun dead keys)"
-msgstr ""
-
-#: ../rules/base.xml.in.h:303
-msgid "French (legacy, alternative, eliminate dead keys)"
-msgstr ""
-
-#: ../rules/base.xml.in.h:304
-msgid "Fujitsu-Siemens Computers AMILO laptop"
-msgstr ""
-
-#: ../rules/base.xml.in.h:305
-msgid "Fula"
-msgstr ""
-
-#: ../rules/base.xml.in.h:306
-msgid "Ga"
-msgstr ""
-
-#: ../rules/base.xml.in.h:307
-msgid "Generic 101-key PC"
-msgstr ""
-
-#: ../rules/base.xml.in.h:308
-msgid "Generic 102-key (Intl) PC"
-msgstr ""
-
-#: ../rules/base.xml.in.h:309
-msgid "Generic 104-key PC"
-msgstr ""
-
-#: ../rules/base.xml.in.h:310
-msgid "Generic 105-key (Intl) PC"
-msgstr ""
-
-#: ../rules/base.xml.in.h:311
-msgid "Genius Comfy KB-12e"
-msgstr ""
-
-#: ../rules/base.xml.in.h:312
-msgid "Genius Comfy KB-16M / Genius MM Keyboard KWD-910"
-msgstr ""
-
-#: ../rules/base.xml.in.h:313
-msgid "Genius Comfy KB-21e-Scroll"
-msgstr ""
-
-#: ../rules/base.xml.in.h:314
-msgid "Genius KB-19e NB"
-msgstr ""
-
-#: ../rules/base.xml.in.h:315
-msgid "Genius KKB-2050HS"
-msgstr ""
-
-#: ../rules/base.xml.in.h:316
-msgid "Georgian"
-msgstr ""
-
-#: ../rules/base.xml.in.h:317
-msgid "Georgian (France, AZERTY Tskapo)"
-msgstr ""
-
-#: ../rules/base.xml.in.h:318
-msgid "Georgian (Italy)"
-msgstr ""
-
-#: ../rules/base.xml.in.h:319
-msgid "Georgian (MESS)"
-msgstr ""
-
-#: ../rules/base.xml.in.h:320
-msgid "Georgian (ergonomic)"
-msgstr ""
-
-#: ../rules/base.xml.in.h:321
-msgid "German"
-msgstr ""
-
-#: ../rules/base.xml.in.h:322
-msgid "German (Austria)"
-msgstr ""
-
-#: ../rules/base.xml.in.h:323
-msgid "German (Austria, Macintosh)"
-msgstr ""
-
-#: ../rules/base.xml.in.h:324
-msgid "German (Austria, Sun dead keys)"
-msgstr ""
-
-#: ../rules/base.xml.in.h:325
-msgid "German (Austria, eliminate dead keys)"
-msgstr ""
-
-#: ../rules/base.xml.in.h:326
-msgid "German (Dvorak)"
-msgstr ""
-
-#: ../rules/base.xml.in.h:327
-msgid "German (Macintosh)"
-msgstr ""
-
-#: ../rules/base.xml.in.h:328
-msgid "German (Macintosh, eliminate dead keys)"
-msgstr ""
-
-#: ../rules/base.xml.in.h:329
-msgid "German (Neo 2)"
-msgstr ""
-
-#: ../rules/base.xml.in.h:330
-msgid "German (Sun dead keys)"
-msgstr ""
-
-#: ../rules/base.xml.in.h:331
-msgid "German (Switzerland)"
-msgstr ""
-
-#: ../rules/base.xml.in.h:332
-msgid "German (Switzerland, Macintosh)"
-msgstr ""
-
-#: ../rules/base.xml.in.h:333
-msgid "German (Switzerland, Sun dead keys)"
-msgstr ""
-
-#: ../rules/base.xml.in.h:334
-msgid "German (Switzerland, eliminate dead keys)"
-msgstr ""
-
-#: ../rules/base.xml.in.h:335
-msgid "German (Switzerland, legacy)"
-msgstr ""
-
-#: ../rules/base.xml.in.h:336
-msgid "German (dead acute)"
-msgstr ""
-
-#: ../rules/base.xml.in.h:337
-msgid "German (dead grave acute)"
-msgstr ""
-
-#: ../rules/base.xml.in.h:338
-msgid "German (eliminate dead keys)"
-msgstr ""
-
-#: ../rules/base.xml.in.h:339
-msgid "German (qwerty)"
-msgstr ""
-
-#: ../rules/base.xml.in.h:340
-msgid "Greek"
-msgstr ""
-
-#: ../rules/base.xml.in.h:341
-msgid "Greek (eliminate dead keys)"
-msgstr ""
-
-#: ../rules/base.xml.in.h:342
-msgid "Greek (extended)"
-msgstr ""
-
-#: ../rules/base.xml.in.h:343
-msgid "Greek (polytonic)"
-msgstr ""
-
-#: ../rules/base.xml.in.h:344
-msgid "Greek (simple)"
-msgstr ""
-
-#: ../rules/base.xml.in.h:345
-msgid "Gujarati"
-msgstr ""
-
-#: ../rules/base.xml.in.h:346
-msgid "Gyration"
-msgstr ""
-
-#: ../rules/base.xml.in.h:347
-msgid "HTC Dream"
-msgstr ""
-
-#: ../rules/base.xml.in.h:348
-msgid "Happy Hacking Keyboard"
-msgstr ""
-
-#: ../rules/base.xml.in.h:349
-msgid "Happy Hacking Keyboard for Mac"
-msgstr ""
-
-#: ../rules/base.xml.in.h:350
-msgid "Hausa"
-msgstr ""
-
-#: ../rules/base.xml.in.h:351
-msgid "Hebrew"
-msgstr ""
-
-#: ../rules/base.xml.in.h:352
-msgid "Hebrew (Biblical, Tiro)"
-msgstr ""
-
-#: ../rules/base.xml.in.h:353
-msgid "Hebrew (lyx)"
-msgstr ""
-
-#: ../rules/base.xml.in.h:354
-msgid "Hebrew (phonetic)"
-msgstr ""
-
-#: ../rules/base.xml.in.h:355
-msgid "Hewlett-Packard Internet Keyboard"
-msgstr ""
-
-#: ../rules/base.xml.in.h:356
-msgid "Hewlett-Packard Mini 110 Notebook"
-msgstr ""
-
-#: ../rules/base.xml.in.h:357
-msgid "Hewlett-Packard Omnibook 500 FA"
-msgstr ""
-
-#: ../rules/base.xml.in.h:358
-msgid "Hewlett-Packard Omnibook 5xx"
-msgstr ""
-
-#: ../rules/base.xml.in.h:359
-msgid "Hewlett-Packard Omnibook 6000/6100"
-msgstr ""
-
-#: ../rules/base.xml.in.h:360
-msgid "Hewlett-Packard Omnibook XE3 GC"
-msgstr ""
-
-#: ../rules/base.xml.in.h:361
-msgid "Hewlett-Packard Omnibook XE3 GF"
-msgstr ""
-
-#: ../rules/base.xml.in.h:362
-msgid "Hewlett-Packard Omnibook XT1000"
-msgstr ""
-
-#: ../rules/base.xml.in.h:363
-msgid "Hewlett-Packard Pavilion ZT11xx"
-msgstr ""
-
-#: ../rules/base.xml.in.h:364
-msgid "Hewlett-Packard Pavilion dv5"
-msgstr ""
-
-#: ../rules/base.xml.in.h:365
-msgid "Hewlett-Packard SK-250x Multimedia Keyboard"
-msgstr ""
-
-#: ../rules/base.xml.in.h:366
-msgid "Hewlett-Packard nx9020"
-msgstr ""
-
-#: ../rules/base.xml.in.h:367
-msgid "Hexadecimal"
-msgstr ""
-
-#: ../rules/base.xml.in.h:368
-msgid "Hindi (Bolnagri)"
-msgstr ""
-
-#: ../rules/base.xml.in.h:369
-msgid "Hindi (Wx)"
-msgstr ""
-
-#: ../rules/base.xml.in.h:370
-msgid "Honeywell Euroboard"
-msgstr ""
-
-#: ../rules/base.xml.in.h:371
-msgid "Htc Dream phone"
-msgstr ""
-
-#: ../rules/base.xml.in.h:372
-msgid "Hungarian"
-msgstr ""
-
-#: ../rules/base.xml.in.h:373
-msgid "Hungarian (101/qwerty/comma/dead keys)"
-msgstr ""
-
-#: ../rules/base.xml.in.h:374
-msgid "Hungarian (101/qwerty/comma/eliminate dead keys)"
-msgstr ""
-
-#: ../rules/base.xml.in.h:375
-msgid "Hungarian (101/qwerty/dot/dead keys)"
-msgstr ""
-
-#: ../rules/base.xml.in.h:376
-msgid "Hungarian (101/qwerty/dot/eliminate dead keys)"
-msgstr ""
-
-#: ../rules/base.xml.in.h:377
-msgid "Hungarian (101/qwertz/comma/dead keys)"
-msgstr ""
-
-#: ../rules/base.xml.in.h:378
-msgid "Hungarian (101/qwertz/comma/eliminate dead keys)"
-msgstr ""
-
-#: ../rules/base.xml.in.h:379
-msgid "Hungarian (101/qwertz/dot/dead keys)"
-msgstr ""
-
-#: ../rules/base.xml.in.h:380
-msgid "Hungarian (101/qwertz/dot/eliminate dead keys)"
-msgstr ""
-
-#: ../rules/base.xml.in.h:381
-msgid "Hungarian (102/qwerty/comma/dead keys)"
-msgstr ""
-
-#: ../rules/base.xml.in.h:382
-msgid "Hungarian (102/qwerty/comma/eliminate dead keys)"
-msgstr ""
-
-#: ../rules/base.xml.in.h:383
-msgid "Hungarian (102/qwerty/dot/dead keys)"
-msgstr ""
-
-#: ../rules/base.xml.in.h:384
-msgid "Hungarian (102/qwerty/dot/eliminate dead keys)"
-msgstr ""
-
-#: ../rules/base.xml.in.h:385
-msgid "Hungarian (102/qwertz/comma/dead keys)"
-msgstr ""
-
-#: ../rules/base.xml.in.h:386
-msgid "Hungarian (102/qwertz/comma/eliminate dead keys)"
-msgstr ""
-
-#: ../rules/base.xml.in.h:387
-msgid "Hungarian (102/qwertz/dot/dead keys)"
-msgstr ""
-
-#: ../rules/base.xml.in.h:388
-msgid "Hungarian (102/qwertz/dot/eliminate dead keys)"
-msgstr ""
-
-#: ../rules/base.xml.in.h:389
-msgid "Hungarian (eliminate dead keys)"
-msgstr ""
-
-#: ../rules/base.xml.in.h:390
-msgid "Hungarian (qwerty)"
-msgstr ""
-
-#: ../rules/base.xml.in.h:391
-msgid "Hungarian (standard)"
-msgstr ""
-
-#: ../rules/base.xml.in.h:392
-msgid "Hyper is mapped to Win-keys"
-msgstr ""
-
-#: ../rules/base.xml.in.h:393
-msgid "IBM Rapid Access"
-msgstr ""
-
-#: ../rules/base.xml.in.h:394
-msgid "IBM Rapid Access II"
-msgstr ""
-
-#: ../rules/base.xml.in.h:395
-msgid "IBM Space Saver"
-msgstr ""
-
-#: ../rules/base.xml.in.h:396
-msgid "IBM ThinkPad 560Z/600/600E/A22E"
-msgstr ""
-
-#: ../rules/base.xml.in.h:397
-msgid "IBM ThinkPad R60/T60/R61/T61"
-msgstr ""
-
-#: ../rules/base.xml.in.h:398
-msgid "IBM ThinkPad Z60m/Z60t/Z61m/Z61t"
-msgstr ""
-
-#: ../rules/base.xml.in.h:399
-msgid "Icelandic"
-msgstr ""
-
-#: ../rules/base.xml.in.h:400
-msgid "Icelandic (Dvorak)"
-msgstr ""
-
-#: ../rules/base.xml.in.h:401
-msgid "Icelandic (Macintosh)"
-msgstr ""
-
-#: ../rules/base.xml.in.h:402
-msgid "Icelandic (Sun dead keys)"
-msgstr ""
-
-#: ../rules/base.xml.in.h:403
-msgid "Icelandic (eliminate dead keys)"
-msgstr ""
-
-#: ../rules/base.xml.in.h:404
-msgid "Igbo"
-msgstr ""
-
-#: ../rules/base.xml.in.h:405
-msgid "Indian"
-msgstr ""
-
-#: ../rules/base.xml.in.h:406
-msgid "Inuktitut"
-msgstr ""
-
-#: ../rules/base.xml.in.h:407
-msgid "Iraqi"
-msgstr ""
-
-#: ../rules/base.xml.in.h:408
-msgid "Irish"
-msgstr ""
-
-#: ../rules/base.xml.in.h:409
-msgid "Irish (UnicodeExpert)"
-msgstr ""
-
-#: ../rules/base.xml.in.h:410
-msgid "Italian"
-msgstr ""
-
-#: ../rules/base.xml.in.h:411
-msgid "Italian (Macintosh)"
-msgstr ""
-
-#: ../rules/base.xml.in.h:412
-msgid "Italian (US keyboard with Italian letters)"
-msgstr ""
-
-#: ../rules/base.xml.in.h:413
-msgid "Italian (eliminate dead keys)"
-msgstr ""
-
-#: ../rules/base.xml.in.h:414
-msgid "Japanese"
-msgstr ""
-
-#: ../rules/base.xml.in.h:415
-msgid "Japanese (Kana 86)"
-msgstr ""
-
-#: ../rules/base.xml.in.h:416
-msgid "Japanese (Kana)"
-msgstr ""
-
-#: ../rules/base.xml.in.h:417
-msgid "Japanese (Macintosh)"
-msgstr ""
-
-#: ../rules/base.xml.in.h:418
-msgid "Japanese (OADG 109A)"
-msgstr ""
-
-#: ../rules/base.xml.in.h:419
-msgid "Japanese (PC-98xx Series)"
-msgstr ""
-
-#: ../rules/base.xml.in.h:420
-msgid "Japanese keyboard options"
-msgstr ""
-
-#: ../rules/base.xml.in.h:421
-msgid "Kalmyk"
-msgstr ""
-
-#: ../rules/base.xml.in.h:422
-msgid "Kana Lock key is locking"
-msgstr ""
-
-#: ../rules/base.xml.in.h:423
-msgid "Kannada"
-msgstr ""
-
-#: ../rules/base.xml.in.h:424
-msgid "Kashubian"
-msgstr ""
-
-#: ../rules/base.xml.in.h:425
-msgid "Kazakh"
-msgstr ""
-
-#: ../rules/base.xml.in.h:426
-msgid "Kazakh (with Russian)"
-msgstr ""
-
-#: ../rules/base.xml.in.h:427
-msgid "Key sequence to kill the X server"
-msgstr ""
-
-#: ../rules/base.xml.in.h:428
-msgid "Key to choose 3rd level"
-msgstr ""
-
-#: ../rules/base.xml.in.h:429
-msgid "Key to choose 5th level"
-msgstr ""
-
-#: ../rules/base.xml.in.h:430
-msgid "Key(s) to change layout"
-msgstr ""
-
-#: ../rules/base.xml.in.h:431
-msgid "Keytronic FlexPro"
-msgstr ""
-
-#: ../rules/base.xml.in.h:432
-msgid "Khmer (Cambodia)"
-msgstr ""
-
-#: ../rules/base.xml.in.h:433
-msgid "Kikuyu"
-msgstr ""
-
-#: ../rules/base.xml.in.h:434
-msgid "Kinesis"
-msgstr ""
-
-#: ../rules/base.xml.in.h:435
-msgid "Komi"
-msgstr ""
-
-#: ../rules/base.xml.in.h:436
-msgid "Korean"
-msgstr ""
-
-#: ../rules/base.xml.in.h:437
-msgid "Korean (101/104 key compatible)"
-msgstr ""
-
-#: ../rules/base.xml.in.h:438
-msgid "Kurdish (Iran, Arabic-Latin)"
-msgstr ""
-
-#: ../rules/base.xml.in.h:439
-msgid "Kurdish (Iran, F)"
-msgstr ""
-
-#: ../rules/base.xml.in.h:440
-msgid "Kurdish (Iran, Latin Alt-Q)"
-msgstr ""
-
-#: ../rules/base.xml.in.h:441
-msgid "Kurdish (Iran, Latin Q)"
-msgstr ""
-
-#: ../rules/base.xml.in.h:442
-msgid "Kurdish (Iraq, Arabic-Latin)"
-msgstr ""
-
-#: ../rules/base.xml.in.h:443
-msgid "Kurdish (Iraq, F)"
-msgstr ""
-
-#: ../rules/base.xml.in.h:444
-msgid "Kurdish (Iraq, Latin Alt-Q)"
-msgstr ""
-
-#: ../rules/base.xml.in.h:445
-msgid "Kurdish (Iraq, Latin Q)"
-msgstr ""
-
-#: ../rules/base.xml.in.h:446
-msgid "Kurdish (Syria, F)"
-msgstr ""
-
-#: ../rules/base.xml.in.h:447
-msgid "Kurdish (Syria, Latin Alt-Q)"
-msgstr ""
-
-#: ../rules/base.xml.in.h:448
-msgid "Kurdish (Syria, Latin Q)"
-msgstr ""
-
-#: ../rules/base.xml.in.h:449
-msgid "Kurdish (Turkey, F)"
-msgstr ""
-
-#: ../rules/base.xml.in.h:450
-msgid "Kurdish (Turkey, Latin Alt-Q)"
-msgstr ""
-
-#: ../rules/base.xml.in.h:451
-msgid "Kurdish (Turkey, Latin Q)"
-msgstr ""
-
-#: ../rules/base.xml.in.h:452
-msgid "Kyrgyz"
-msgstr ""
-
-#: ../rules/base.xml.in.h:453
-msgid "Kyrgyz (phonetic)"
-msgstr ""
-
-#: ../rules/base.xml.in.h:454
-msgid "Lao"
-msgstr ""
-
-#: ../rules/base.xml.in.h:455
-msgid "Lao (STEA proposed standard layout)"
-msgstr ""
-
-#: ../rules/base.xml.in.h:456
-msgid "Laptop/notebook Compaq (eg. Armada) Laptop Keyboard"
-msgstr ""
-
-#: ../rules/base.xml.in.h:457
-msgid "Laptop/notebook Compaq (eg. Presario) Internet Keyboard"
-msgstr ""
-
-#: ../rules/base.xml.in.h:458
-msgid "Laptop/notebook eMachines m68xx"
-msgstr ""
-
-#: ../rules/base.xml.in.h:459 ../rules/base.extras.xml.in.h:12
-msgid "Latvian"
-msgstr ""
-
-#: ../rules/base.xml.in.h:460
-msgid "Latvian (F variant)"
-msgstr ""
-
-#: ../rules/base.xml.in.h:461
-msgid "Latvian (adapted)"
-msgstr ""
-
-#: ../rules/base.xml.in.h:462
-msgid "Latvian (apostrophe variant)"
-msgstr ""
-
-#: ../rules/base.xml.in.h:463
-msgid "Latvian (ergonomic, ŪGJRMV)"
-msgstr ""
-
-#: ../rules/base.xml.in.h:464
-msgid "Latvian (modern)"
-msgstr ""
-
-#: ../rules/base.xml.in.h:465
-msgid "Latvian (tilde variant)"
-msgstr ""
-
-#: ../rules/base.xml.in.h:466
-msgid "Left Alt"
-msgstr ""
-
-#: ../rules/base.xml.in.h:467
-msgid "Left Alt (while pressed)"
-msgstr ""
-
-#: ../rules/base.xml.in.h:468
-msgid "Left Alt is swapped with Left Win"
-msgstr ""
-
-#: ../rules/base.xml.in.h:469
-msgid "Left Ctrl"
-msgstr ""
-
-#: ../rules/base.xml.in.h:470
-msgid "Left Ctrl (to first layout), Right Ctrl (to last layout)"
-msgstr ""
-
-#: ../rules/base.xml.in.h:471
-msgid "Left Ctrl+Left Shift"
-msgstr ""
-
-#: ../rules/base.xml.in.h:472
-msgid "Left Shift"
-msgstr ""
-
-#: ../rules/base.xml.in.h:473
-msgid "Left Win"
-msgstr ""
-
-#: ../rules/base.xml.in.h:474
-msgid "Left Win (to first layout), Right Win/Menu (to last layout)"
-msgstr ""
-
-#: ../rules/base.xml.in.h:475
-msgid "Left Win (while pressed)"
-msgstr ""
-
-#: ../rules/base.xml.in.h:476
-msgid ""
-"Left Win chooses 5th level, locks when pressed together with another 5th-"
-"level-chooser"
-msgstr ""
-
-#: ../rules/base.xml.in.h:477
-msgid ""
-"Left Win chooses 5th level, locks when pressed together with another 5th-"
-"level-chooser, one press releases the lock"
-msgstr ""
-
-#: ../rules/base.xml.in.h:478
-msgid "LeftCtrl+LeftWin (to first layout), RightCtrl+Menu (to second layout)"
-msgstr ""
-
-#: ../rules/base.xml.in.h:479
-msgid "Legacy"
-msgstr ""
-
-#: ../rules/base.xml.in.h:480
-msgid "Legacy Wang 724"
-msgstr ""
-
-#. Actually, with KP_SEPARATOR, as the old keypad(comma)
-#: ../rules/base.xml.in.h:482
-msgid "Legacy key with comma"
-msgstr ""
-
-#: ../rules/base.xml.in.h:483
-msgid "Legacy key with dot"
-msgstr ""
-
-#: ../rules/base.xml.in.h:484 ../rules/base.extras.xml.in.h:21
-msgid "Lithuanian"
-msgstr ""
-
-#: ../rules/base.xml.in.h:485
-msgid "Lithuanian (IBM LST 1205-92)"
-msgstr ""
-
-#: ../rules/base.xml.in.h:486
-msgid "Lithuanian (LEKP)"
-msgstr ""
-
-#: ../rules/base.xml.in.h:487
-msgid "Lithuanian (LEKPa)"
-msgstr ""
-
-#: ../rules/base.xml.in.h:488
-msgid "Lithuanian (US keyboard with Lithuanian letters)"
-msgstr ""
-
-#: ../rules/base.xml.in.h:489
-msgid "Lithuanian (standard)"
-msgstr ""
-
-#: ../rules/base.xml.in.h:490
-msgid "Logitech Access Keyboard"
-msgstr ""
-
-#: ../rules/base.xml.in.h:491
-msgid "Logitech Cordless Desktop"
-msgstr ""
-
-#: ../rules/base.xml.in.h:492
-msgid "Logitech Cordless Desktop (alternate option)"
-msgstr ""
-
-#: ../rules/base.xml.in.h:493
-msgid "Logitech Cordless Desktop EX110"
-msgstr ""
-
-#: ../rules/base.xml.in.h:494
-msgid "Logitech Cordless Desktop LX-300"
-msgstr ""
-
-#: ../rules/base.xml.in.h:495
-msgid "Logitech Cordless Desktop Navigator"
-msgstr ""
-
-#: ../rules/base.xml.in.h:496
-msgid "Logitech Cordless Desktop Optical"
-msgstr ""
-
-#: ../rules/base.xml.in.h:497
-msgid "Logitech Cordless Desktop Pro (alternate option 2)"
-msgstr ""
-
-#: ../rules/base.xml.in.h:498
-msgid "Logitech Cordless Desktop iTouch"
-msgstr ""
-
-#: ../rules/base.xml.in.h:499
-msgid "Logitech Cordless Freedom/Desktop Navigator"
-msgstr ""
-
-#: ../rules/base.xml.in.h:500
-msgid "Logitech G15 extra keys via G15daemon"
-msgstr ""
-
-#: ../rules/base.xml.in.h:501
-msgid "Logitech Generic Keyboard"
-msgstr ""
-
-#: ../rules/base.xml.in.h:502
-msgid "Logitech Internet 350 Keyboard"
-msgstr ""
-
-#: ../rules/base.xml.in.h:503
-msgid "Logitech Internet Keyboard"
-msgstr ""
-
-#: ../rules/base.xml.in.h:504
-msgid "Logitech Internet Navigator Keyboard"
-msgstr ""
-
-#: ../rules/base.xml.in.h:505
-msgid "Logitech Media Elite Keyboard"
-msgstr ""
-
-#: ../rules/base.xml.in.h:506
-msgid "Logitech Ultra-X Cordless Media Desktop Keyboard"
-msgstr ""
-
-#: ../rules/base.xml.in.h:507
-msgid "Logitech Ultra-X Keyboard"
-msgstr ""
-
-#: ../rules/base.xml.in.h:508
-msgid "Logitech diNovo Edge Keyboard"
-msgstr ""
-
-#: ../rules/base.xml.in.h:509
-msgid "Logitech diNovo Keyboard"
-msgstr ""
-
-#: ../rules/base.xml.in.h:510
-msgid "Logitech iTouch"
-msgstr ""
-
-#: ../rules/base.xml.in.h:511
-msgid "Logitech iTouch Cordless Keyboard (model Y-RB6)"
-msgstr ""
-
-#: ../rules/base.xml.in.h:512
-msgid "Logitech iTouch Internet Navigator Keyboard SE"
-msgstr ""
-
-#: ../rules/base.xml.in.h:513
-msgid "Logitech iTouch Internet Navigator Keyboard SE (USB)"
-msgstr ""
-
-#: ../rules/base.xml.in.h:514
-msgid "Lower Sorbian"
-msgstr ""
-
-#: ../rules/base.xml.in.h:515
-msgid "Lower Sorbian (qwertz)"
-msgstr ""
-
-#: ../rules/base.xml.in.h:516
-msgid "MacBook/MacBook Pro"
-msgstr ""
-
-#: ../rules/base.xml.in.h:517
-msgid "MacBook/MacBook Pro (Intl)"
-msgstr ""
-
-#: ../rules/base.xml.in.h:518
-msgid "Macedonian"
-msgstr ""
-
-#: ../rules/base.xml.in.h:519
-msgid "Macedonian (eliminate dead keys)"
-msgstr ""
-
-#: ../rules/base.xml.in.h:520
-msgid "Macintosh"
-msgstr ""
-
-#: ../rules/base.xml.in.h:521
-msgid "Macintosh Old"
-msgstr ""
-
-#: ../rules/base.xml.in.h:522
-msgid "Make Caps Lock an additional Backspace"
-msgstr ""
-
-#: ../rules/base.xml.in.h:523
-msgid "Make Caps Lock an additional Control but keep the Caps_Lock keysym"
-msgstr ""
-
-#: ../rules/base.xml.in.h:524
-msgid "Make Caps Lock an additional Ctrl"
-msgstr ""
-
-#: ../rules/base.xml.in.h:525
-msgid "Make Caps Lock an additional ESC"
-msgstr ""
-
-#: ../rules/base.xml.in.h:526
-msgid "Make Caps Lock an additional Hyper"
-msgstr ""
-
-#: ../rules/base.xml.in.h:527
-msgid "Make Caps Lock an additional Num Lock"
-msgstr ""
-
-#: ../rules/base.xml.in.h:528
-msgid "Make Caps Lock an additional Super"
-msgstr ""
-
-#: ../rules/base.xml.in.h:529
-msgid "Malayalam"
-msgstr ""
-
-#: ../rules/base.xml.in.h:530
-msgid "Malayalam (Lalitha)"
-msgstr ""
-
-#: ../rules/base.xml.in.h:531
-msgid "Malayalam (enhanced Inscript with Rupee Sign)"
-msgstr ""
-
-#: ../rules/base.xml.in.h:532
-msgid "Maltese"
-msgstr ""
-
-#: ../rules/base.xml.in.h:533
-msgid "Maltese (with US layout)"
-msgstr ""
-
-#: ../rules/base.xml.in.h:534
-msgid "Maori"
-msgstr ""
-
-#: ../rules/base.xml.in.h:535
-msgid "Mari"
-msgstr ""
-
-#: ../rules/base.xml.in.h:536
-msgid "Memorex MX1998"
-msgstr ""
-
-#: ../rules/base.xml.in.h:537
-msgid "Memorex MX2500 EZ-Access Keyboard"
-msgstr ""
-
-#: ../rules/base.xml.in.h:538
-msgid "Memorex MX2750"
-msgstr ""
-
-#: ../rules/base.xml.in.h:539
-msgid "Menu"
-msgstr ""
-
-#: ../rules/base.xml.in.h:540
-msgid "Meta is mapped to Left Win"
-msgstr ""
-
-#: ../rules/base.xml.in.h:541
-msgid "Meta is mapped to Win keys"
-msgstr ""
-
-#: ../rules/base.xml.in.h:542
-msgid "Meta on Left Ctrl"
-msgstr ""
-
-#: ../rules/base.xml.in.h:543
-msgid "Microsoft Comfort Curve Keyboard 2000"
-msgstr ""
-
-#: ../rules/base.xml.in.h:544
-msgid "Microsoft Internet Keyboard"
-msgstr ""
-
-#: ../rules/base.xml.in.h:545
-msgid "Microsoft Internet Keyboard Pro, Swedish"
-msgstr ""
-
-#: ../rules/base.xml.in.h:546
-msgid "Microsoft Natural"
-msgstr ""
-
-#: ../rules/base.xml.in.h:547
-msgid "Microsoft Natural Keyboard Elite"
-msgstr ""
-
-#: ../rules/base.xml.in.h:548
-msgid "Microsoft Natural Keyboard Pro / Microsoft Internet Keyboard Pro"
-msgstr ""
-
-#: ../rules/base.xml.in.h:549
-msgid "Microsoft Natural Keyboard Pro OEM"
-msgstr ""
-
-#: ../rules/base.xml.in.h:550
-msgid "Microsoft Natural Keyboard Pro USB / Microsoft Internet Keyboard Pro"
-msgstr ""
-
-#: ../rules/base.xml.in.h:551
-msgid "Microsoft Natural Wireless Ergonomic Keyboard 4000"
-msgstr ""
-
-#: ../rules/base.xml.in.h:552
-msgid "Microsoft Natural Wireless Ergonomic Keyboard 7000"
-msgstr ""
-
-#: ../rules/base.xml.in.h:553
-msgid "Microsoft Office Keyboard"
-msgstr ""
-
-#: ../rules/base.xml.in.h:554
-msgid "Microsoft Wireless Multimedia Keyboard 1.0A"
-msgstr ""
-
-#: ../rules/base.xml.in.h:555
-msgid "Miscellaneous compatibility options"
-msgstr ""
-
-#: ../rules/base.xml.in.h:556
-msgid "Mongolian"
-msgstr ""
-
-#: ../rules/base.xml.in.h:557
-msgid "Montenegrin"
-msgstr ""
-
-#: ../rules/base.xml.in.h:558
-msgid "Montenegrin (Cyrillic with guillemets)"
-msgstr ""
-
-#: ../rules/base.xml.in.h:559
-msgid "Montenegrin (Cyrillic)"
-msgstr ""
-
-#: ../rules/base.xml.in.h:560
-msgid "Montenegrin (Cyrillic, Z and ZHE swapped)"
-msgstr ""
-
-#: ../rules/base.xml.in.h:561
-msgid "Montenegrin (Latin Unicode qwerty)"
-msgstr ""
-
-#: ../rules/base.xml.in.h:562
-msgid "Montenegrin (Latin Unicode)"
-msgstr ""
-
-#: ../rules/base.xml.in.h:563
-msgid "Montenegrin (Latin qwerty)"
-msgstr ""
-
-#: ../rules/base.xml.in.h:564
-msgid "Montenegrin (Latin with guillemets)"
-msgstr ""
-
-#: ../rules/base.xml.in.h:565
-msgid "NICOLA-F style Backspace"
-msgstr ""
-
-#: ../rules/base.xml.in.h:566
-msgid "Nepali"
-msgstr ""
-
-#: ../rules/base.xml.in.h:567
-msgid "Non-breakable space character at fourth level"
-msgstr ""
-
-#: ../rules/base.xml.in.h:568
-msgid ""
-"Non-breakable space character at fourth level, thin non-breakable space "
-"character at sixth level"
-msgstr ""
-
-#: ../rules/base.xml.in.h:569
-msgid ""
-"Non-breakable space character at fourth level, thin non-breakable space "
-"character at sixth level (via Ctrl+Shift)"
-msgstr ""
-
-#: ../rules/base.xml.in.h:570
-msgid "Non-breakable space character at second level"
-msgstr ""
-
-#: ../rules/base.xml.in.h:571
-msgid "Non-breakable space character at third level"
-msgstr ""
-
-#: ../rules/base.xml.in.h:572
-msgid "Non-breakable space character at third level, nothing at fourth level"
-msgstr ""
-
-#: ../rules/base.xml.in.h:573
-msgid ""
-"Non-breakable space character at third level, thin non-breakable space "
-"character at fourth level"
-msgstr ""
-
-#: ../rules/base.xml.in.h:574
-msgid "Northern Saami (Finland)"
-msgstr ""
-
-#: ../rules/base.xml.in.h:575
-msgid "Northern Saami (Norway)"
-msgstr ""
-
-#: ../rules/base.xml.in.h:576
-msgid "Northern Saami (Norway, eliminate dead keys)"
-msgstr ""
-
-#: ../rules/base.xml.in.h:577
-msgid "Northern Saami (Sweden)"
-msgstr ""
-
-#: ../rules/base.xml.in.h:578
-msgid "Northgate OmniKey 101"
-msgstr ""
-
-#: ../rules/base.xml.in.h:579
-msgid "Norwegian"
-msgstr ""
-
-#: ../rules/base.xml.in.h:580
-msgid "Norwegian (Dvorak)"
-msgstr ""
-
-#: ../rules/base.xml.in.h:581
-msgid "Norwegian (Macintosh)"
-msgstr ""
-
-#: ../rules/base.xml.in.h:582
-msgid "Norwegian (Macintosh, eliminate dead keys)"
-msgstr ""
-
-#: ../rules/base.xml.in.h:583
-msgid "Norwegian (eliminate dead keys)"
-msgstr ""
-
-#: ../rules/base.xml.in.h:584
-msgid "Num Lock"
-msgstr ""
-
-#: ../rules/base.xml.in.h:585
-msgid "Numeric keypad delete key behaviour"
-msgstr ""
-
-#: ../rules/base.xml.in.h:586
-msgid "Numeric keypad keys work as with Macintosh"
-msgstr ""
-
-#: ../rules/base.xml.in.h:587
-msgid "Numeric keypad layout selection"
-msgstr ""
-
-#: ../rules/base.xml.in.h:588
-msgid "OLPC"
-msgstr ""
-
-#: ../rules/base.xml.in.h:589
-msgid "Occitan"
-msgstr ""
-
-#: ../rules/base.xml.in.h:590
-msgid "Ogham"
-msgstr ""
-
-#: ../rules/base.xml.in.h:591
-msgid "Ogham (IS434)"
-msgstr ""
-
-#: ../rules/base.xml.in.h:592
-msgid "Oriya"
-msgstr ""
-
-#: ../rules/base.xml.in.h:593
-msgid "Ortek MCK-800 MM/Internet keyboard"
-msgstr ""
-
-#: ../rules/base.xml.in.h:594
-msgid "Ossetian (Georgia)"
-msgstr ""
-
-#: ../rules/base.xml.in.h:595
-msgid "Ossetian (WinKeys)"
-msgstr ""
-
-#: ../rules/base.xml.in.h:596
-msgid "Ossetian (legacy)"
-msgstr ""
-
-#: ../rules/base.xml.in.h:597
-msgid "PC-98xx Series"
-msgstr ""
-
-#: ../rules/base.xml.in.h:598
-msgid "Pannonian Rusyn (homophonic)"
-msgstr ""
-
-#: ../rules/base.xml.in.h:599
-msgid "Pashto"
-msgstr ""
-
-#: ../rules/base.xml.in.h:600
-msgid "Pashto (Afghanistan, OLPC)"
-msgstr ""
-
-#: ../rules/base.xml.in.h:601
-msgid "Pause"
-msgstr ""
-
-#: ../rules/base.xml.in.h:602 ../rules/base.extras.xml.in.h:23
-msgid "Persian"
-msgstr ""
-
-#: ../rules/base.xml.in.h:603
-msgid "Persian (Afghanistan, Dari OLPC)"
-msgstr ""
-
-#: ../rules/base.xml.in.h:604
-msgid "Persian (with Persian Keypad)"
-msgstr ""
-
-#: ../rules/base.xml.in.h:605 ../rules/base.extras.xml.in.h:24
-msgid "Polish"
-msgstr ""
-
-#: ../rules/base.xml.in.h:606
-msgid "Polish (Dvorak)"
-msgstr ""
-
-#: ../rules/base.xml.in.h:607
-msgid "Polish (Dvorak, Polish quotes on key 1)"
-msgstr ""
-
-#: ../rules/base.xml.in.h:608
-msgid "Polish (Dvorak, Polish quotes on quotemark key)"
-msgstr ""
-
-#: ../rules/base.xml.in.h:609
-msgid "Polish (programmer Dvorak)"
-msgstr ""
-
-#: ../rules/base.xml.in.h:610
-msgid "Polish (qwertz)"
-msgstr ""
-
-#: ../rules/base.xml.in.h:611
-msgid "Portuguese"
-msgstr ""
-
-#: ../rules/base.xml.in.h:612
-msgid "Portuguese (Brazil)"
-msgstr ""
-
-#: ../rules/base.xml.in.h:613
-msgid "Portuguese (Brazil, Dvorak)"
-msgstr ""
-
-#: ../rules/base.xml.in.h:614
-msgid "Portuguese (Brazil, eliminate dead keys)"
-msgstr ""
-
-#: ../rules/base.xml.in.h:615
-msgid "Portuguese (Brazil, nativo for Esperanto)"
-msgstr ""
-
-#: ../rules/base.xml.in.h:616
-msgid "Portuguese (Brazil, nativo for USA keyboards)"
-msgstr ""
-
-#: ../rules/base.xml.in.h:617
-msgid "Portuguese (Brazil, nativo)"
-msgstr ""
-
-#: ../rules/base.xml.in.h:618
-msgid "Portuguese (Macintosh)"
-msgstr ""
-
-#: ../rules/base.xml.in.h:619
-msgid "Portuguese (Macintosh, Sun dead keys)"
-msgstr ""
-
-#: ../rules/base.xml.in.h:620
-msgid "Portuguese (Macintosh, eliminate dead keys)"
-msgstr ""
-
-#: ../rules/base.xml.in.h:621
-msgid "Portuguese (Nativo for USA keyboards)"
-msgstr ""
-
-#: ../rules/base.xml.in.h:622
-msgid "Portuguese (Nativo)"
-msgstr ""
-
-#: ../rules/base.xml.in.h:623
-msgid "Portuguese (Sun dead keys)"
-msgstr ""
-
-#: ../rules/base.xml.in.h:624
-msgid "Portuguese (eliminate dead keys)"
-msgstr ""
-
-#: ../rules/base.xml.in.h:625
-msgid "Propeller Voyager (KTEZ-1000)"
-msgstr ""
-
-#: ../rules/base.xml.in.h:626
-msgid "PrtSc"
-msgstr ""
-
-#: ../rules/base.xml.in.h:627
-msgid "Punjabi (Gurmukhi Jhelum)"
-msgstr ""
-
-#: ../rules/base.xml.in.h:628
-msgid "Punjabi (Gurmukhi)"
-msgstr ""
-
-#: ../rules/base.xml.in.h:629
-msgid "QTronix Scorpius 98N+"
-msgstr ""
-
-#: ../rules/base.xml.in.h:630
-msgid "Right Alt"
-msgstr ""
-
-#: ../rules/base.xml.in.h:631
-msgid "Right Alt (while pressed)"
-msgstr ""
-
-#: ../rules/base.xml.in.h:632
-msgid ""
-"Right Alt chooses 5th level and activates level5-Lock when pressed together "
-"with another 5th-level-chooser, one press releases the lock"
-msgstr ""
-
-#: ../rules/base.xml.in.h:633
-msgid ""
-"Right Alt chooses 5th level, locks when pressed together with another 5th-"
-"level-chooser"
-msgstr ""
-
-#: ../rules/base.xml.in.h:634
-msgid ""
-"Right Alt chooses 5th level, locks when pressed together with another 5th-"
-"level-chooser, one press releases the lock"
-msgstr ""
-
-#: ../rules/base.xml.in.h:635
-msgid "Right Alt key never chooses 3rd level"
-msgstr ""
-
-#: ../rules/base.xml.in.h:636
-msgid "Right Alt, Shift+Right Alt key is Multi_Key"
-msgstr ""
-
-#: ../rules/base.xml.in.h:637
-msgid "Right Ctrl"
-msgstr ""
-
-#: ../rules/base.xml.in.h:638
-msgid "Right Ctrl (while pressed)"
-msgstr ""
-
-#: ../rules/base.xml.in.h:639
-msgid "Right Ctrl as Right Alt"
-msgstr ""
-
-#: ../rules/base.xml.in.h:640
-msgid "Right Ctrl is mapped to Menu"
-msgstr ""
-
-#: ../rules/base.xml.in.h:641
-msgid "Right Ctrl+Right Shift"
-msgstr ""
-
-#: ../rules/base.xml.in.h:642
-msgid "Right Shift"
-msgstr ""
-
-#: ../rules/base.xml.in.h:643
-msgid "Right Win"
-msgstr ""
-
-#: ../rules/base.xml.in.h:644
-msgid "Right Win (while pressed)"
-msgstr ""
-
-#: ../rules/base.xml.in.h:645
-msgid ""
-"Right Win chooses 5th level, locks when pressed together with another 5th-"
-"level-chooser"
-msgstr ""
-
-#: ../rules/base.xml.in.h:646
-msgid ""
-"Right Win chooses 5th level, locks when pressed together with another 5th-"
-"level-chooser, one press releases the lock"
-msgstr ""
-
-#: ../rules/base.xml.in.h:647 ../rules/base.extras.xml.in.h:26
-msgid "Romanian"
-msgstr ""
-
-#: ../rules/base.xml.in.h:648
-msgid "Romanian (Germany)"
-msgstr ""
-
-#: ../rules/base.xml.in.h:649
-msgid "Romanian (Germany, eliminate dead keys)"
-msgstr ""
-
-#: ../rules/base.xml.in.h:650
-msgid "Romanian (WinKeys)"
-msgstr ""
-
-#: ../rules/base.xml.in.h:651
-msgid "Romanian (cedilla)"
-msgstr ""
-
-#: ../rules/base.xml.in.h:652
-msgid "Romanian (standard cedilla)"
-msgstr ""
-
-#: ../rules/base.xml.in.h:653
-msgid "Romanian (standard)"
-msgstr ""
-
-#: ../rules/base.xml.in.h:654
-msgid "Rupee on 4"
-msgstr ""
-
-#: ../rules/base.xml.in.h:655 ../rules/base.extras.xml.in.h:28
-msgid "Russian"
-msgstr ""
-
-#: ../rules/base.xml.in.h:656
-msgid "Russian (DOS)"
-msgstr ""
-
-#: ../rules/base.xml.in.h:657
-msgid "Russian (Georgia)"
-msgstr ""
-
-#: ../rules/base.xml.in.h:658
-msgid "Russian (Germany, phonetic)"
-msgstr ""
-
-#: ../rules/base.xml.in.h:659
-msgid "Russian (Kazakhstan, with Kazakh)"
-msgstr ""
-
-#: ../rules/base.xml.in.h:660
-msgid "Russian (Poland, phonetic Dvorak)"
-msgstr ""
-
-#: ../rules/base.xml.in.h:661
-msgid "Russian (Sweden, phonetic)"
-msgstr ""
-
-#: ../rules/base.xml.in.h:662
-msgid "Russian (Sweden, phonetic, eliminate dead keys)"
-msgstr ""
-
-#: ../rules/base.xml.in.h:663
-msgid "Russian (US, phonetic)"
-msgstr ""
-
-#: ../rules/base.xml.in.h:664
-msgid "Russian (Ukraine, standard RSTU)"
-msgstr ""
-
-#: ../rules/base.xml.in.h:665
-msgid "Russian (legacy)"
-msgstr ""
-
-#: ../rules/base.xml.in.h:666
-msgid "Russian (phonetic WinKeys)"
-msgstr ""
-
-#: ../rules/base.xml.in.h:667
-msgid "Russian (phonetic)"
-msgstr ""
-
-#: ../rules/base.xml.in.h:668
-msgid "Russian (typewriter)"
-msgstr ""
-
-#: ../rules/base.xml.in.h:669
-msgid "Russian (typewriter, legacy)"
-msgstr ""
-
-#: ../rules/base.xml.in.h:670
-msgid "SILVERCREST Multimedia Wireless Keyboard"
-msgstr ""
-
-#: ../rules/base.xml.in.h:671
-msgid "SK-1300"
-msgstr ""
-
-#: ../rules/base.xml.in.h:672
-msgid "SK-2500"
-msgstr ""
-
-#: ../rules/base.xml.in.h:673
-msgid "SK-6200"
-msgstr ""
-
-#: ../rules/base.xml.in.h:674
-msgid "SK-7100"
-msgstr ""
-
-#: ../rules/base.xml.in.h:675
-msgid "SVEN Ergonomic 2500"
-msgstr ""
-
-#: ../rules/base.xml.in.h:676
-msgid "SVEN Slim 303"
-msgstr ""
-
-#: ../rules/base.xml.in.h:677
-msgid "Saisiyat (Taiwan)"
-msgstr ""
-
-#: ../rules/base.xml.in.h:678
-msgid "Samsung SDM 4500P"
-msgstr ""
-
-#: ../rules/base.xml.in.h:679
-msgid "Samsung SDM 4510P"
-msgstr ""
-
-#: ../rules/base.xml.in.h:680
-msgid "Sanwa Supply SKB-KG3"
-msgstr ""
-
-#: ../rules/base.xml.in.h:681
-msgid "Scroll Lock"
-msgstr ""
-
-#: ../rules/base.xml.in.h:682
-msgid "Semi-colon on third level"
-msgstr ""
-
-#: ../rules/base.xml.in.h:683 ../rules/base.extras.xml.in.h:31
-msgid "Serbian"
-msgstr ""
-
-#: ../rules/base.xml.in.h:684
-msgid "Serbian (Latin Unicode qwerty)"
-msgstr ""
-
-#: ../rules/base.xml.in.h:685
-msgid "Serbian (Latin Unicode)"
-msgstr ""
-
-#: ../rules/base.xml.in.h:686
-msgid "Serbian (Latin qwerty)"
-msgstr ""
-
-#: ../rules/base.xml.in.h:687
-msgid "Serbian (Latin with guillemets)"
-msgstr ""
-
-#: ../rules/base.xml.in.h:688
-msgid "Serbian (Latin)"
-msgstr ""
-
-#: ../rules/base.xml.in.h:689
-msgid "Serbian (Russia)"
-msgstr ""
-
-#: ../rules/base.xml.in.h:690
-msgid "Serbian (Z and ZHE swapped)"
-msgstr ""
-
-#: ../rules/base.xml.in.h:691
-msgid "Serbian (with guillemets)"
-msgstr ""
-
-#: ../rules/base.xml.in.h:692
-msgid "Serbo-Croatian (US)"
-msgstr ""
-
-#: ../rules/base.xml.in.h:693
-msgid "Shift cancels Caps Lock"
-msgstr ""
-
-#: ../rules/base.xml.in.h:694
-msgid "Shift does not cancel Num Lock, chooses 3rd level instead"
-msgstr ""
-
-#: ../rules/base.xml.in.h:695
-msgid "Shift with numeric keypad keys works as in MS Windows"
-msgstr ""
-
-#: ../rules/base.xml.in.h:696
-msgid "Shift+Caps Lock"
-msgstr ""
-
-#: ../rules/base.xml.in.h:697
-msgid "Sindhi"
-msgstr ""
-
-#: ../rules/base.xml.in.h:698
-msgid "Sinhala"
-msgstr ""
-
-#: ../rules/base.xml.in.h:699
-msgid "Slovak"
-msgstr ""
-
-#: ../rules/base.xml.in.h:700
-msgid "Slovak (extended Backslash)"
-msgstr ""
-
-#: ../rules/base.xml.in.h:701
-msgid "Slovak (qwerty)"
-msgstr ""
-
-#: ../rules/base.xml.in.h:702
-msgid "Slovak (qwerty, extended Backslash)"
-msgstr ""
-
-#: ../rules/base.xml.in.h:703
-msgid "Slovenian"
-msgstr ""
-
-#: ../rules/base.xml.in.h:704
-msgid "Slovenian (US keyboard with Slovenian letters)"
-msgstr ""
-
-#: ../rules/base.xml.in.h:705
-msgid "Slovenian (use guillemets for quotes)"
-msgstr ""
-
-#: ../rules/base.xml.in.h:706
-msgid "Spanish"
-msgstr ""
-
-#: ../rules/base.xml.in.h:707
-msgid "Spanish (Dvorak)"
-msgstr ""
-
-#: ../rules/base.xml.in.h:708
-msgid "Spanish (Latin American)"
-msgstr ""
-
-#: ../rules/base.xml.in.h:709
-msgid "Spanish (Latin American, Sun dead keys)"
-msgstr ""
-
-#: ../rules/base.xml.in.h:710
-msgid "Spanish (Latin American, eliminate dead keys)"
-msgstr ""
-
-#: ../rules/base.xml.in.h:711
-msgid "Spanish (Latin American, include dead tilde)"
-msgstr ""
-
-#: ../rules/base.xml.in.h:712
-msgid "Spanish (Macintosh)"
-msgstr ""
-
-#: ../rules/base.xml.in.h:713
-msgid "Spanish (Sun dead keys)"
-msgstr ""
-
-#: ../rules/base.xml.in.h:714
-msgid "Spanish (eliminate dead keys)"
-msgstr ""
-
-#: ../rules/base.xml.in.h:715
-msgid "Spanish (include dead tilde)"
-msgstr ""
-
-#: ../rules/base.xml.in.h:716
-msgid "Special keys (Ctrl+Alt+&lt;key&gt;) handled in a server"
-msgstr ""
-
-#: ../rules/base.xml.in.h:717
-msgid "Sun Type 5/6"
-msgstr ""
-
-#: ../rules/base.xml.in.h:718
-msgid "Super Power Multimedia Keyboard"
-msgstr ""
-
-#: ../rules/base.xml.in.h:719
-msgid "Swahili (Kenya)"
-msgstr ""
-
-#: ../rules/base.xml.in.h:720
-msgid "Swahili (Tanzania)"
-msgstr ""
-
-#: ../rules/base.xml.in.h:721
-msgid "Swap Ctrl and Caps Lock"
-msgstr ""
-
-#: ../rules/base.xml.in.h:722
-msgid "Swap ESC and Caps Lock"
-msgstr ""
-
-#: ../rules/base.xml.in.h:723
-msgid "Swedish"
-msgstr ""
-
-#: ../rules/base.xml.in.h:724
-msgid "Swedish (Dvorak)"
-msgstr ""
-
-#: ../rules/base.xml.in.h:725
-msgid "Swedish (Macintosh)"
-msgstr ""
-
-#: ../rules/base.xml.in.h:726
-msgid "Swedish (Svdvorak)"
-msgstr ""
-
-#: ../rules/base.xml.in.h:727
-msgid "Swedish (eliminate dead keys)"
-msgstr ""
-
-#: ../rules/base.xml.in.h:728
-msgid "Swedish Sign Language"
-msgstr ""
-
-#: ../rules/base.xml.in.h:729
-msgid "Symplon PaceBook (tablet PC)"
-msgstr ""
-
-#: ../rules/base.xml.in.h:730
-msgid "Syriac"
-msgstr ""
-
-#: ../rules/base.xml.in.h:731
-msgid "Syriac (phonetic)"
-msgstr ""
-
-#: ../rules/base.xml.in.h:732
-msgid "Taiwanese"
-msgstr ""
-
-#: ../rules/base.xml.in.h:733
-msgid "Taiwanese (indigenous)"
-msgstr ""
-
-#: ../rules/base.xml.in.h:734
-msgid "Tajik"
-msgstr ""
-
-#: ../rules/base.xml.in.h:735
-msgid "Tajik (legacy)"
-msgstr ""
-
-#: ../rules/base.xml.in.h:736
-msgid "Tamil"
-msgstr ""
-
-#: ../rules/base.xml.in.h:737
-msgid "Tamil (Sri Lanka, TAB Typewriter)"
-msgstr ""
-
-#: ../rules/base.xml.in.h:738
-msgid "Tamil (Sri Lanka, Unicode)"
-msgstr ""
-
-#: ../rules/base.xml.in.h:739
-msgid "Tamil (TAB typewriter)"
-msgstr ""
-
-#: ../rules/base.xml.in.h:740
-msgid "Tamil (TSCII typewriter)"
-msgstr ""
-
-#: ../rules/base.xml.in.h:741
-msgid "Tamil (Unicode)"
-msgstr ""
-
-#: ../rules/base.xml.in.h:742
-msgid "Tamil (keyboard with numerals)"
-msgstr ""
-
-#: ../rules/base.xml.in.h:743
-msgid "Targa Visionary 811"
-msgstr ""
-
-#: ../rules/base.xml.in.h:744
-msgid "Tatar"
-msgstr ""
-
-#: ../rules/base.xml.in.h:745
-msgid "Telugu"
-msgstr ""
-
-#: ../rules/base.xml.in.h:746
-msgid "Thai"
-msgstr ""
-
-#: ../rules/base.xml.in.h:747
-msgid "Thai (Pattachote)"
-msgstr ""
-
-#: ../rules/base.xml.in.h:748
-msgid "Thai (TIS-820.2538)"
-msgstr ""
-
-#: ../rules/base.xml.in.h:749
-msgid "Tibetan"
-msgstr ""
-
-#: ../rules/base.xml.in.h:750
-msgid "Tibetan (with ASCII numerals)"
-msgstr ""
-
-#: ../rules/base.xml.in.h:751
-msgid "To the corresponding key in a Dvorak keyboard."
-msgstr ""
-
-#: ../rules/base.xml.in.h:752
-msgid "To the corresponding key in a Qwerty keyboard."
-msgstr ""
-
-#: ../rules/base.xml.in.h:753
-msgid "Toggle PointerKeys with Shift + NumLock."
-msgstr ""
-
-#: ../rules/base.xml.in.h:754
-msgid "Toshiba Satellite S3000"
-msgstr ""
-
-#: ../rules/base.xml.in.h:755
-msgid "Trust Direct Access Keyboard"
-msgstr ""
-
-#: ../rules/base.xml.in.h:756
-msgid "Trust Slimline"
-msgstr ""
-
-#: ../rules/base.xml.in.h:757
-msgid "Trust Wireless Keyboard Classic"
-msgstr ""
-
-#: ../rules/base.xml.in.h:758
-msgid "Tswana"
-msgstr ""
-
-#: ../rules/base.xml.in.h:759
-msgid "Turkish"
-msgstr ""
-
-#: ../rules/base.xml.in.h:760
-msgid "Turkish (Alt-Q)"
-msgstr ""
-
-#: ../rules/base.xml.in.h:761
-msgid "Turkish (F)"
-msgstr ""
-
-#: ../rules/base.xml.in.h:762
-msgid "Turkish (Sun dead keys)"
-msgstr ""
-
-#: ../rules/base.xml.in.h:763
-msgid "Turkish (international with dead keys)"
-msgstr ""
-
-#: ../rules/base.xml.in.h:764
-msgid "Turkmen"
-msgstr ""
-
-#: ../rules/base.xml.in.h:765
-msgid "Turkmen (Alt-Q)"
-msgstr ""
-
-#: ../rules/base.xml.in.h:766
-msgid "TypeMatrix EZ-Reach 2020"
-msgstr ""
-
-#: ../rules/base.xml.in.h:767
-msgid "TypeMatrix EZ-Reach 2030 PS2"
-msgstr ""
-
-#: ../rules/base.xml.in.h:768
-msgid "TypeMatrix EZ-Reach 2030 USB"
-msgstr ""
-
-#: ../rules/base.xml.in.h:769
-msgid "TypeMatrix EZ-Reach 2030 USB (102/105:EU mode)"
-msgstr ""
-
-#: ../rules/base.xml.in.h:770
-msgid "TypeMatrix EZ-Reach 2030 USB (106:JP mode)"
-msgstr ""
-
-#: ../rules/base.xml.in.h:771
-msgid "Udmurt"
-msgstr ""
-
-#: ../rules/base.xml.in.h:772
-msgid "Ukrainian"
-msgstr ""
-
-#: ../rules/base.xml.in.h:773
-msgid "Ukrainian (WinKeys)"
-msgstr ""
-
-#: ../rules/base.xml.in.h:774
-msgid "Ukrainian (homophonic)"
-msgstr ""
-
-#: ../rules/base.xml.in.h:775
-msgid "Ukrainian (legacy)"
-msgstr ""
-
-#: ../rules/base.xml.in.h:776
-msgid "Ukrainian (phonetic)"
-msgstr ""
-
-#: ../rules/base.xml.in.h:777
-msgid "Ukrainian (standard RSTU)"
-msgstr ""
-
-#: ../rules/base.xml.in.h:778
-msgid "Ukrainian (typewriter)"
-msgstr ""
-
-#: ../rules/base.xml.in.h:779
-msgid "Unicode additions (arrows and math operators)"
-msgstr ""
-
-#: ../rules/base.xml.in.h:780
-msgid ""
-"Unicode additions (arrows and math operators). Math operators on default "
-"level"
-msgstr ""
-
-#: ../rules/base.xml.in.h:781
-msgid "Unitek KB-1925"
-msgstr ""
-
-#: ../rules/base.xml.in.h:782
-msgid "Urdu (Pakistan)"
-msgstr ""
-
-#: ../rules/base.xml.in.h:783
-msgid "Urdu (Pakistan, CRULP)"
-msgstr ""
-
-#: ../rules/base.xml.in.h:784
-msgid "Urdu (Pakistan, NLA)"
-msgstr ""
-
-#: ../rules/base.xml.in.h:785
-msgid "Urdu (WinKeys)"
-msgstr ""
-
-#: ../rules/base.xml.in.h:786
-msgid "Urdu (alternative phonetic)"
-msgstr ""
-
-#: ../rules/base.xml.in.h:787
-msgid "Urdu (phonetic)"
-msgstr ""
-
-#: ../rules/base.xml.in.h:788
-msgid "Use keyboard LED to show alternative layout"
-msgstr ""
-
-#: ../rules/base.xml.in.h:789
-msgid "Using space key to input non-breakable space character"
-msgstr ""
-
-#: ../rules/base.xml.in.h:790
-msgid "Usual space at any level"
-msgstr ""
-
-#: ../rules/base.xml.in.h:791
-msgid "Uyghur"
-msgstr ""
-
-#: ../rules/base.xml.in.h:792
-msgid "Uzbek"
-msgstr ""
-
-#: ../rules/base.xml.in.h:793
-msgid "Uzbek (Afghanistan)"
-msgstr ""
-
-#: ../rules/base.xml.in.h:794
-msgid "Uzbek (Afghanistan, OLPC)"
-msgstr ""
-
-#: ../rules/base.xml.in.h:795
-msgid "Uzbek (Latin)"
-msgstr ""
-
-#: ../rules/base.xml.in.h:796
-msgid "Vietnamese"
-msgstr ""
-
-#: ../rules/base.xml.in.h:797
-msgid "ViewSonic KU-306 Internet Keyboard"
-msgstr ""
-
-#: ../rules/base.xml.in.h:798
-msgid "Wang 724 keypad with Unicode additions (arrows and math operators)"
-msgstr ""
-
-#: ../rules/base.xml.in.h:799
-msgid ""
-"Wang 724 keypad with Unicode additions (arrows and math operators). Math "
-"operators on default level"
-msgstr ""
-
-#: ../rules/base.xml.in.h:800
-msgid "Winbook Model XP5"
-msgstr ""
-
-#: ../rules/base.xml.in.h:801
-msgid "Wolof"
-msgstr ""
-
-#: ../rules/base.xml.in.h:802
-msgid "Yahoo! Internet Keyboard"
-msgstr ""
-
-#: ../rules/base.xml.in.h:803
-msgid "Yakut"
-msgstr ""
-
-#: ../rules/base.xml.in.h:804
-msgid "Yoruba"
-msgstr ""
-
-#: ../rules/base.xml.in.h:805
-msgid "Zero-width non-joiner character at second level"
-msgstr ""
-
-#: ../rules/base.xml.in.h:806
-msgid ""
-"Zero-width non-joiner character at second level, non-breakable space "
-"character at third level"
-msgstr ""
-
-#: ../rules/base.xml.in.h:807
-msgid ""
-"Zero-width non-joiner character at second level, non-breakable space "
-"character at third level, nothing at fourth level"
-msgstr ""
-
-#: ../rules/base.xml.in.h:808
-msgid ""
-"Zero-width non-joiner character at second level, non-breakable space "
-"character at third level, thin non-breakable space at fourth level"
-msgstr ""
-
-#: ../rules/base.xml.in.h:809
-msgid ""
-"Zero-width non-joiner character at second level, non-breakable space "
-"character at third level, zero-width joiner at fourth level"
-msgstr ""
-
-#: ../rules/base.xml.in.h:810
-msgid ""
-"Zero-width non-joiner character at second level, zero-width joiner character "
-"at third level"
-msgstr ""
-
-#: ../rules/base.xml.in.h:811
-msgid ""
-"Zero-width non-joiner character at second level, zero-width joiner character "
-"at third level, non-breakable space character at fourth level"
-msgstr ""
-
-#: ../rules/base.xml.in.h:812
-msgid ""
-"Zero-width non-joiner character at third level, zero-width joiner at fourth "
-"level"
-msgstr ""
-
-#: ../rules/base.xml.in.h:813
-msgid "ak"
-msgstr ""
-
-#: ../rules/base.xml.in.h:814
-msgid "am"
-msgstr ""
-
-#: ../rules/base.xml.in.h:815
-msgid "ar"
-msgstr ""
-
-#: ../rules/base.xml.in.h:816
-msgid "avn"
-msgstr ""
-
-#: ../rules/base.xml.in.h:817
-msgid "az"
-msgstr ""
-
-#: ../rules/base.xml.in.h:818
-msgid "be"
-msgstr ""
-
-#: ../rules/base.xml.in.h:819
-msgid "ber"
-msgstr ""
-
-#: ../rules/base.xml.in.h:820
-msgid "bg"
-msgstr ""
-
-#: ../rules/base.xml.in.h:821
-msgid "bm"
-msgstr ""
-
-#: ../rules/base.xml.in.h:822
-msgid "bn"
-msgstr ""
-
-#: ../rules/base.xml.in.h:823
-msgid "brl"
-msgstr ""
-
-#: ../rules/base.xml.in.h:824
-msgid "bs"
-msgstr ""
-
-#: ../rules/base.xml.in.h:825
-msgid "ca"
-msgstr ""
-
-#: ../rules/base.xml.in.h:826
-msgid "chr"
-msgstr ""
-
-#: ../rules/base.xml.in.h:827
-msgid "cm"
-msgstr ""
-
-#: ../rules/base.xml.in.h:828
-msgid "crh"
-msgstr ""
-
-#: ../rules/base.xml.in.h:829
-msgid "cs"
-msgstr ""
-
-#: ../rules/base.xml.in.h:830
-msgid "da"
-msgstr ""
-
-#: ../rules/base.xml.in.h:831
-msgid "de"
-msgstr ""
-
-#: ../rules/base.xml.in.h:832
-msgid "dv"
-msgstr ""
-
-#: ../rules/base.xml.in.h:833
-msgid "dz"
-msgstr ""
-
-#: ../rules/base.xml.in.h:834
-msgid "ee"
-msgstr ""
-
-#: ../rules/base.xml.in.h:835 ../rules/base.extras.xml.in.h:34
-msgid "en"
-msgstr ""
-
-#: ../rules/base.xml.in.h:836
-msgid "eo"
-msgstr ""
-
-#: ../rules/base.xml.in.h:837
-msgid "es"
-msgstr ""
-
-#: ../rules/base.xml.in.h:838
-msgid "et"
-msgstr ""
-
-#: ../rules/base.xml.in.h:839 ../rules/base.extras.xml.in.h:35
-msgid "fa"
-msgstr ""
-
-#: ../rules/base.xml.in.h:840
-msgid "ff"
-msgstr ""
-
-#: ../rules/base.xml.in.h:841
-msgid "fi"
-msgstr ""
-
-#: ../rules/base.xml.in.h:842
-msgid "fo"
-msgstr ""
-
-#: ../rules/base.xml.in.h:843 ../rules/base.extras.xml.in.h:36
-msgid "fr"
-msgstr ""
-
-#: ../rules/base.xml.in.h:844
-msgid "gaa"
-msgstr ""
-
-#: ../rules/base.xml.in.h:845
-msgid "gr"
-msgstr ""
-
-#: ../rules/base.xml.in.h:846
-msgid "gu"
-msgstr ""
-
-#: ../rules/base.xml.in.h:847
-msgid "ha"
-msgstr ""
-
-#: ../rules/base.xml.in.h:848
-msgid "he"
-msgstr ""
-
-#: ../rules/base.xml.in.h:849
-msgid "hi"
-msgstr ""
-
-#: ../rules/base.xml.in.h:850
-msgid "hr"
-msgstr ""
-
-#: ../rules/base.xml.in.h:851
-msgid "hu"
-msgstr ""
-
-#: ../rules/base.xml.in.h:852 ../rules/base.extras.xml.in.h:37
-msgid "hy"
-msgstr ""
-
-#: ../rules/base.xml.in.h:853
-msgid "ie"
-msgstr ""
-
-#: ../rules/base.xml.in.h:854
-msgid "ig"
-msgstr ""
-
-#: ../rules/base.xml.in.h:855
-msgid "ike"
-msgstr ""
-
-#: ../rules/base.xml.in.h:856
-msgid "in"
-msgstr ""
-
-#: ../rules/base.xml.in.h:857
-msgid "is"
-msgstr ""
-
-#: ../rules/base.xml.in.h:858
-msgid "it"
-msgstr ""
-
-#: ../rules/base.xml.in.h:859
-msgid "ja"
-msgstr ""
-
-#: ../rules/base.xml.in.h:860
-msgid "ka"
-msgstr ""
-
-#: ../rules/base.xml.in.h:861
-msgid "ki"
-msgstr ""
-
-#: ../rules/base.xml.in.h:862
-msgid "kk"
-msgstr ""
-
-#: ../rules/base.xml.in.h:863
-msgid "km"
-msgstr ""
-
-#: ../rules/base.xml.in.h:864
-msgid "kn"
-msgstr ""
-
-#: ../rules/base.xml.in.h:865
-msgid "ko"
-msgstr ""
-
-#: ../rules/base.xml.in.h:866
-msgid "ku"
-msgstr ""
-
-#: ../rules/base.xml.in.h:867
-msgid "lo"
-msgstr ""
-
-#: ../rules/base.xml.in.h:868 ../rules/base.extras.xml.in.h:39
-msgid "lt"
-msgstr ""
-
-#: ../rules/base.xml.in.h:869 ../rules/base.extras.xml.in.h:40
-msgid "lv"
-msgstr ""
-
-#: ../rules/base.xml.in.h:870
-msgid "mi"
-msgstr ""
-
-#: ../rules/base.xml.in.h:871
-msgid "mk"
-msgstr ""
-
-#: ../rules/base.xml.in.h:872
-msgid "ml"
-msgstr ""
-
-#: ../rules/base.xml.in.h:873
-msgid "mn"
-msgstr ""
-
-#: ../rules/base.xml.in.h:874
-msgid "mt"
-msgstr ""
-
-#: ../rules/base.xml.in.h:875
-msgid "my"
-msgstr ""
-
-#: ../rules/base.xml.in.h:876
-msgid "ne"
-msgstr ""
-
-#: ../rules/base.xml.in.h:877
-msgid "nl"
-msgstr ""
-
-#: ../rules/base.xml.in.h:878
-msgid "no"
-msgstr ""
-
-#: ../rules/base.xml.in.h:879
-msgid "or"
-msgstr ""
-
-#: ../rules/base.xml.in.h:880
-msgid "pa"
-msgstr ""
-
-#: ../rules/base.xml.in.h:881
-msgid "ph"
-msgstr ""
-
-#: ../rules/base.xml.in.h:882 ../rules/base.extras.xml.in.h:41
-msgid "pl"
-msgstr ""
-
-#: ../rules/base.xml.in.h:883
-msgid "ps"
-msgstr ""
-
-#: ../rules/base.xml.in.h:884
-msgid "pt"
-msgstr ""
-
-#: ../rules/base.xml.in.h:885 ../rules/base.extras.xml.in.h:42
-msgid "ro"
-msgstr ""
-
-#: ../rules/base.xml.in.h:886 ../rules/base.extras.xml.in.h:43
-msgid "ru"
-msgstr ""
-
-#: ../rules/base.xml.in.h:887
-msgid "sd"
-msgstr ""
-
-#: ../rules/base.xml.in.h:888
-msgid "si"
-msgstr ""
-
-#: ../rules/base.xml.in.h:889
-msgid "sk"
-msgstr ""
-
-#: ../rules/base.xml.in.h:890
-msgid "sl"
-msgstr ""
-
-#: ../rules/base.xml.in.h:891
-msgid "sq"
-msgstr ""
-
-#: ../rules/base.xml.in.h:892 ../rules/base.extras.xml.in.h:45
-msgid "sr"
-msgstr ""
-
-#: ../rules/base.xml.in.h:893
-msgid "sv"
-msgstr ""
-
-#: ../rules/base.xml.in.h:894
-msgid "sw"
-msgstr ""
-
-#: ../rules/base.xml.in.h:895
-msgid "syc"
-msgstr ""
-
-#: ../rules/base.xml.in.h:896
-msgid "ta"
-msgstr ""
-
-#: ../rules/base.xml.in.h:897
-msgid "te"
-msgstr ""
-
-#: ../rules/base.xml.in.h:898
-msgid "tg"
-msgstr ""
-
-#: ../rules/base.xml.in.h:899
-msgid "th"
-msgstr ""
-
-#: ../rules/base.xml.in.h:900
-msgid "tk"
-msgstr ""
-
-#: ../rules/base.xml.in.h:901
-msgid "tn"
-msgstr ""
-
-#: ../rules/base.xml.in.h:902
-msgid "tr"
-msgstr ""
-
-#: ../rules/base.xml.in.h:903
-msgid "uk"
-msgstr ""
-
-#: ../rules/base.xml.in.h:904
-msgid "ur"
-msgstr ""
-
-#: ../rules/base.xml.in.h:905
-msgid "uz"
-msgstr ""
-
-#: ../rules/base.xml.in.h:906
-msgid "vi"
-msgstr ""
-
-#: ../rules/base.xml.in.h:907
-msgid "wo"
-msgstr ""
-
-#: ../rules/base.xml.in.h:908
-msgid "xsy"
-msgstr ""
-
-#: ../rules/base.xml.in.h:909
-msgid "yo"
-msgstr ""
-
-#: ../rules/base.xml.in.h:910
-msgid "zh"
-msgstr ""
-
-#: ../rules/base.extras.xml.in.h:1
-msgid "APL Keyboard Symbols"
-msgstr ""
-
-#: ../rules/base.extras.xml.in.h:4
-msgid "Atsina"
-msgstr ""
-
-#: ../rules/base.extras.xml.in.h:5
-msgid "Avestan"
-msgstr ""
-
-#: ../rules/base.extras.xml.in.h:6
-msgid "Couer D'alene Salish"
-msgstr ""
-
-#: ../rules/base.extras.xml.in.h:8
-msgid "English (US, international AltGr Unicode combining)"
-msgstr ""
-
-#: ../rules/base.extras.xml.in.h:9
-msgid "English (US, international AltGr Unicode combining, alternative)"
-msgstr ""
-
-#: ../rules/base.extras.xml.in.h:11
-msgid "Kutenai"
-msgstr ""
-
-#: ../rules/base.extras.xml.in.h:13
-msgid "Latvian (US Colemak)"
-msgstr ""
-
-#: ../rules/base.extras.xml.in.h:14
-msgid "Latvian (US Colemak, apostrophe variant)"
-msgstr ""
-
-#: ../rules/base.extras.xml.in.h:15
-msgid "Latvian (US Dvorak)"
-msgstr ""
-
-#: ../rules/base.extras.xml.in.h:16
-msgid "Latvian (US Dvorak, Y variant)"
-msgstr ""
-
-#: ../rules/base.extras.xml.in.h:17
-msgid "Latvian (US Dvorak, minus variant)"
-msgstr ""
-
-#: ../rules/base.extras.xml.in.h:18
-msgid "Latvian (programmer US Dvorak)"
-msgstr ""
-
-#: ../rules/base.extras.xml.in.h:19
-msgid "Latvian (programmer US Dvorak, Y variant)"
-msgstr ""
-
-#: ../rules/base.extras.xml.in.h:20
-msgid "Latvian (programmer US Dvorak, minus variant)"
-msgstr ""
-
-#: ../rules/base.extras.xml.in.h:22
-msgid "Lithuanian (US Dvorak with Lithuanian letters)"
-msgstr ""
-
-#: ../rules/base.extras.xml.in.h:25
-msgid "Polish (international with dead keys)"
-msgstr ""
-
-#: ../rules/base.extras.xml.in.h:27
-msgid "Romanian (ergonomic Touchtype)"
-msgstr ""
-
-#: ../rules/base.extras.xml.in.h:29
-msgid "Russian (with UKR and BEL layout)"
-msgstr ""
-
-#: ../rules/base.extras.xml.in.h:30
-msgid "Secwepemctsin"
-msgstr ""
-
-#: ../rules/base.extras.xml.in.h:32
-msgid "Serbian (combining accents instead of dead keys)"
-msgstr ""
-
-#: ../rules/base.extras.xml.in.h:33
-msgid "apl"
-msgstr ""
-
-#: ../rules/base.extras.xml.in.h:38
-msgid "kut"
-msgstr ""
-
-#: ../rules/base.extras.xml.in.h:44
-msgid "shs"
-msgstr ""
->>>>>>> 35484135
+# SOME DESCRIPTIVE TITLE.
+# Copyright (C) YEAR THE PACKAGE'S COPYRIGHT HOLDER
+# This file is distributed under the same license as the PACKAGE package.
+# FIRST AUTHOR <EMAIL@ADDRESS>, YEAR.
+#
+#, fuzzy
+msgid ""
+msgstr ""
+"Project-Id-Version: PACKAGE VERSION\n"
+"Report-Msgid-Bugs-To: svu@users.sourceforge.net\n"
+"POT-Creation-Date: 2011-05-17 21:08+0100\n"
+"PO-Revision-Date: YEAR-MO-DA HO:MI+ZONE\n"
+"Last-Translator: FULL NAME <EMAIL@ADDRESS>\n"
+"Language-Team: LANGUAGE <LL@li.org>\n"
+"Language: \n"
+"MIME-Version: 1.0\n"
+"Content-Type: text/plain; charset=UTF-8\n"
+"Content-Transfer-Encoding: 8bit\n"
+
+#: ../rules/base.xml.in.h:1
+msgid "&lt;Less/Greater&gt;"
+msgstr ""
+
+#: ../rules/base.xml.in.h:2
+msgid ""
+"&lt;Less/Greater&gt; (chooses 3rd level, latches when pressed together with "
+"another 3rd-level-chooser)"
+msgstr ""
+
+#: ../rules/base.xml.in.h:3
+msgid ""
+"&lt;Less/Greater&gt; chooses 5th level and activates level5-Lock when "
+"pressed together with another 5th-level-chooser, one press releases the lock"
+msgstr ""
+
+#: ../rules/base.xml.in.h:4
+msgid ""
+"&lt;Less/Greater&gt; chooses 5th level, locks when pressed together with "
+"another 5th-level-chooser"
+msgstr ""
+
+#: ../rules/base.xml.in.h:5
+msgid ""
+"&lt;Less/Greater&gt; chooses 5th level, locks when pressed together with "
+"another 5th-level-chooser, one press releases the lock"
+msgstr ""
+
+#: ../rules/base.xml.in.h:6
+msgid "A4Tech KB-21"
+msgstr ""
+
+#: ../rules/base.xml.in.h:7
+msgid "A4Tech KBS-8"
+msgstr ""
+
+#: ../rules/base.xml.in.h:8
+msgid "A4Tech Wireless Desktop RFKB-23"
+msgstr ""
+
+#: ../rules/base.xml.in.h:9
+msgid "ATM/phone-style"
+msgstr ""
+
+#: ../rules/base.xml.in.h:10
+msgid "Acer AirKey V"
+msgstr ""
+
+#: ../rules/base.xml.in.h:11
+msgid "Acer C300"
+msgstr ""
+
+#: ../rules/base.xml.in.h:12
+msgid "Acer Ferrari 4000"
+msgstr ""
+
+#: ../rules/base.xml.in.h:13
+msgid "Acer Laptop"
+msgstr ""
+
+#: ../rules/base.xml.in.h:14
+msgid "Add the standard behavior to Menu key"
+msgstr ""
+
+#: ../rules/base.xml.in.h:15
+msgid "Adding Esperanto circumflexes (supersigno)"
+msgstr ""
+
+#: ../rules/base.xml.in.h:16
+msgid "Adding currency signs to certain keys"
+msgstr ""
+
+#: ../rules/base.xml.in.h:17
+msgid "Advance Scorpius KI"
+msgstr ""
+
+#: ../rules/base.xml.in.h:18
+msgid "Afghani"
+msgstr ""
+
+#: ../rules/base.xml.in.h:19
+msgid "Akan"
+msgstr ""
+
+#: ../rules/base.xml.in.h:20
+msgid "Albanian"
+msgstr ""
+
+#: ../rules/base.xml.in.h:21
+msgid "Alt and Meta are on Alt keys"
+msgstr ""
+
+#: ../rules/base.xml.in.h:22
+msgid "Alt is mapped to Right Win, Super to Menu"
+msgstr ""
+
+#: ../rules/base.xml.in.h:23
+msgid "Alt+Caps Lock"
+msgstr ""
+
+#: ../rules/base.xml.in.h:24
+msgid "Alt+Ctrl"
+msgstr ""
+
+#: ../rules/base.xml.in.h:25
+msgid "Alt+Shift"
+msgstr ""
+
+#: ../rules/base.xml.in.h:26
+msgid "Alt+Space"
+msgstr ""
+
+#: ../rules/base.xml.in.h:27
+msgid "Alt/Win key behavior"
+msgstr ""
+
+#: ../rules/base.xml.in.h:28
+msgid "Amharic"
+msgstr ""
+
+#: ../rules/base.xml.in.h:29
+msgid "Any Alt key"
+msgstr ""
+
+#: ../rules/base.xml.in.h:30
+msgid "Any Win key"
+msgstr ""
+
+#: ../rules/base.xml.in.h:31
+msgid "Any Win key (while pressed)"
+msgstr ""
+
+#: ../rules/base.xml.in.h:32
+msgid "Apple"
+msgstr ""
+
+#: ../rules/base.xml.in.h:33
+msgid "Apple Aluminium Keyboard (ANSI)"
+msgstr ""
+
+#: ../rules/base.xml.in.h:34
+msgid "Apple Aluminium Keyboard (ISO)"
+msgstr ""
+
+#: ../rules/base.xml.in.h:35
+msgid "Apple Aluminium Keyboard (JIS)"
+msgstr ""
+
+#: ../rules/base.xml.in.h:36
+msgid ""
+"Apple Aluminium Keyboard: emulate PC keys (Print, Scroll Lock, Pause, Num "
+"Lock)"
+msgstr ""
+
+#: ../rules/base.xml.in.h:37
+msgid "Apple Laptop"
+msgstr ""
+
+#: ../rules/base.xml.in.h:38
+msgid "Arabic"
+msgstr ""
+
+#: ../rules/base.xml.in.h:39
+msgid "Arabic (Buckwalter)"
+msgstr ""
+
+#: ../rules/base.xml.in.h:40
+msgid "Arabic (Morocco)"
+msgstr ""
+
+#: ../rules/base.xml.in.h:41
+msgid "Arabic (Pakistan)"
+msgstr ""
+
+#: ../rules/base.xml.in.h:42
+msgid "Arabic (Syria)"
+msgstr ""
+
+#: ../rules/base.xml.in.h:43
+msgid "Arabic (azerty)"
+msgstr ""
+
+#: ../rules/base.xml.in.h:44
+msgid "Arabic (azerty/digits)"
+msgstr ""
+
+#: ../rules/base.xml.in.h:45
+msgid "Arabic (digits)"
+msgstr ""
+
+#: ../rules/base.xml.in.h:46
+msgid "Arabic (qwerty)"
+msgstr ""
+
+#: ../rules/base.xml.in.h:47
+msgid "Arabic (qwerty/digits)"
+msgstr ""
+
+#: ../rules/base.xml.in.h:48 ../rules/base.extras.xml.in.h:2
+msgid "Armenian"
+msgstr ""
+
+#: ../rules/base.xml.in.h:49
+msgid "Armenian (alternative eastern)"
+msgstr ""
+
+#: ../rules/base.xml.in.h:50 ../rules/base.extras.xml.in.h:3
+msgid "Armenian (alternative phonetic)"
+msgstr ""
+
+#: ../rules/base.xml.in.h:51
+msgid "Armenian (eastern)"
+msgstr ""
+
+#: ../rules/base.xml.in.h:52
+msgid "Armenian (phonetic)"
+msgstr ""
+
+#: ../rules/base.xml.in.h:53
+msgid "Armenian (western)"
+msgstr ""
+
+#: ../rules/base.xml.in.h:54
+msgid "Asturian (Spain, with bottom-dot H and bottom-dot L)"
+msgstr ""
+
+#: ../rules/base.xml.in.h:55
+msgid "Asus Laptop"
+msgstr ""
+
+#: ../rules/base.xml.in.h:56
+msgid "At bottom left"
+msgstr ""
+
+#: ../rules/base.xml.in.h:57
+msgid "At left of 'A'"
+msgstr ""
+
+#: ../rules/base.xml.in.h:58
+msgid "Avatime"
+msgstr ""
+
+#: ../rules/base.xml.in.h:59
+msgid "Azerbaijani"
+msgstr ""
+
+#: ../rules/base.xml.in.h:60
+msgid "Azerbaijani (Cyrillic)"
+msgstr ""
+
+#: ../rules/base.xml.in.h:61
+msgid "Azona RF2300 wireless Internet Keyboard"
+msgstr ""
+
+#: ../rules/base.xml.in.h:62
+msgid "BTC 5090"
+msgstr ""
+
+#: ../rules/base.xml.in.h:63
+msgid "BTC 5113RF Multimedia"
+msgstr ""
+
+#: ../rules/base.xml.in.h:64
+msgid "BTC 5126T"
+msgstr ""
+
+#: ../rules/base.xml.in.h:65
+msgid "BTC 6301URF"
+msgstr ""
+
+#: ../rules/base.xml.in.h:66
+msgid "BTC 9000"
+msgstr ""
+
+#: ../rules/base.xml.in.h:67
+msgid "BTC 9000A"
+msgstr ""
+
+#: ../rules/base.xml.in.h:68
+msgid "BTC 9001AH"
+msgstr ""
+
+#: ../rules/base.xml.in.h:69
+msgid "BTC 9019U"
+msgstr ""
+
+#: ../rules/base.xml.in.h:70
+msgid "BTC 9116U Mini Wireless Internet and Gaming"
+msgstr ""
+
+#: ../rules/base.xml.in.h:71
+msgid "Backslash"
+msgstr ""
+
+#: ../rules/base.xml.in.h:72
+msgid ""
+"Backslash (chooses 3rd level, latches when pressed together with another 3rd-"
+"level-chooser)"
+msgstr ""
+
+#: ../rules/base.xml.in.h:73
+msgid "Bambara"
+msgstr ""
+
+#: ../rules/base.xml.in.h:74
+msgid "Bashkirian"
+msgstr ""
+
+#: ../rules/base.xml.in.h:75
+msgid "Belarusian"
+msgstr ""
+
+#: ../rules/base.xml.in.h:76
+msgid "Belarusian (Latin)"
+msgstr ""
+
+#: ../rules/base.xml.in.h:77
+msgid "Belarusian (legacy)"
+msgstr ""
+
+#: ../rules/base.xml.in.h:78
+msgid "Belgian"
+msgstr ""
+
+#: ../rules/base.xml.in.h:79
+msgid "Belgian (ISO alternate)"
+msgstr ""
+
+#: ../rules/base.xml.in.h:80
+msgid "Belgian (Sun dead keys)"
+msgstr ""
+
+#: ../rules/base.xml.in.h:81
+msgid "Belgian (Wang model 724 azerty)"
+msgstr ""
+
+#: ../rules/base.xml.in.h:82
+msgid "Belgian (alternative)"
+msgstr ""
+
+#: ../rules/base.xml.in.h:83
+msgid "Belgian (alternative, Sun dead keys)"
+msgstr ""
+
+#: ../rules/base.xml.in.h:84
+msgid "Belgian (alternative, latin-9 only)"
+msgstr ""
+
+#: ../rules/base.xml.in.h:85
+msgid "Belgian (eliminate dead keys)"
+msgstr ""
+
+#: ../rules/base.xml.in.h:86
+msgid "BenQ X-Touch"
+msgstr ""
+
+#: ../rules/base.xml.in.h:87
+msgid "BenQ X-Touch 730"
+msgstr ""
+
+#: ../rules/base.xml.in.h:88
+msgid "BenQ X-Touch 800"
+msgstr ""
+
+#: ../rules/base.xml.in.h:89
+msgid "Bengali"
+msgstr ""
+
+#: ../rules/base.xml.in.h:90
+msgid "Bengali (Probhat)"
+msgstr ""
+
+#: ../rules/base.xml.in.h:91
+msgid "Berber (Morocco, Tifinagh alternative phonetic)"
+msgstr ""
+
+#: ../rules/base.xml.in.h:92
+msgid "Berber (Morocco, Tifinagh alternative)"
+msgstr ""
+
+#: ../rules/base.xml.in.h:93
+msgid "Berber (Morocco, Tifinagh extended phonetic)"
+msgstr ""
+
+#: ../rules/base.xml.in.h:94
+msgid "Berber (Morocco, Tifinagh extended)"
+msgstr ""
+
+#: ../rules/base.xml.in.h:95
+msgid "Berber (Morocco, Tifinagh phonetic)"
+msgstr ""
+
+#: ../rules/base.xml.in.h:96
+msgid "Berber (Morocco, Tifinagh)"
+msgstr ""
+
+#: ../rules/base.xml.in.h:97
+msgid "Bosnian"
+msgstr ""
+
+#: ../rules/base.xml.in.h:98
+msgid "Bosnian (US keyboard with Bosnian digraphs)"
+msgstr ""
+
+#: ../rules/base.xml.in.h:99
+msgid "Bosnian (US keyboard with Bosnian letters)"
+msgstr ""
+
+#: ../rules/base.xml.in.h:100
+msgid "Bosnian (use Bosnian digraphs)"
+msgstr ""
+
+#: ../rules/base.xml.in.h:101
+msgid "Bosnian (use guillemets for quotes)"
+msgstr ""
+
+#: ../rules/base.xml.in.h:102
+msgid "Both Alt keys together"
+msgstr ""
+
+#: ../rules/base.xml.in.h:103
+msgid "Both Ctrl keys together"
+msgstr ""
+
+#: ../rules/base.xml.in.h:104
+msgid "Both Shift keys together"
+msgstr ""
+
+#: ../rules/base.xml.in.h:105
+msgid "Both Shift-Keys together activate Caps Lock, one Shift-Key deactivates"
+msgstr ""
+
+#: ../rules/base.xml.in.h:106
+msgid "Both Shift-Keys together toggle Caps Lock"
+msgstr ""
+
+#: ../rules/base.xml.in.h:107
+msgid "Both Shift-Keys together toggle ShiftLock"
+msgstr ""
+
+#: ../rules/base.xml.in.h:108
+msgid "Braille"
+msgstr ""
+
+#: ../rules/base.xml.in.h:109
+msgid "Braille (left hand)"
+msgstr ""
+
+#: ../rules/base.xml.in.h:110
+msgid "Braille (right hand)"
+msgstr ""
+
+#: ../rules/base.xml.in.h:111
+msgid "Brother Internet Keyboard"
+msgstr ""
+
+#: ../rules/base.xml.in.h:112
+msgid "Bulgarian"
+msgstr ""
+
+#: ../rules/base.xml.in.h:113
+msgid "Bulgarian (new phonetic)"
+msgstr ""
+
+#: ../rules/base.xml.in.h:114
+msgid "Bulgarian (traditional phonetic)"
+msgstr ""
+
+#: ../rules/base.xml.in.h:115
+msgid "Burmese"
+msgstr ""
+
+#: ../rules/base.xml.in.h:116
+msgid "Canadian Multilingual"
+msgstr ""
+
+#: ../rules/base.xml.in.h:117
+msgid "Canadian Multilingual (first part)"
+msgstr ""
+
+#: ../rules/base.xml.in.h:118
+msgid "Canadian Multilingual (second part)"
+msgstr ""
+
+#: ../rules/base.xml.in.h:119
+msgid "Caps Lock"
+msgstr ""
+
+#: ../rules/base.xml.in.h:120
+msgid ""
+"Caps Lock (chooses 3rd level, latches when pressed together with another 3rd-"
+"level-chooser)"
+msgstr ""
+
+#: ../rules/base.xml.in.h:121
+msgid "Caps Lock (to first layout), Shift+Caps Lock (to last layout)"
+msgstr ""
+
+#: ../rules/base.xml.in.h:122
+msgid ""
+"Caps Lock (while pressed), Alt+Caps Lock does the original capslock action"
+msgstr ""
+
+#: ../rules/base.xml.in.h:123
+msgid "Caps Lock acts as Shift with locking. Shift \"pauses\" Caps Lock"
+msgstr ""
+
+#: ../rules/base.xml.in.h:124
+msgid "Caps Lock acts as Shift with locking. Shift doesn't affect Caps Lock"
+msgstr ""
+
+#: ../rules/base.xml.in.h:125
+msgid "Caps Lock is disabled"
+msgstr ""
+
+#: ../rules/base.xml.in.h:126
+msgid "Caps Lock key behavior"
+msgstr ""
+
+#: ../rules/base.xml.in.h:127
+msgid "Caps Lock toggles Shift so all keys are affected"
+msgstr ""
+
+#: ../rules/base.xml.in.h:128
+msgid "Caps Lock toggles normal capitalization of alphabetic characters"
+msgstr ""
+
+#: ../rules/base.xml.in.h:129
+msgid "Caps Lock uses internal capitalization. Shift \"pauses\" Caps Lock"
+msgstr ""
+
+#: ../rules/base.xml.in.h:130
+msgid "Caps Lock uses internal capitalization. Shift doesn't affect Caps Lock"
+msgstr ""
+
+#: ../rules/base.xml.in.h:131
+msgid "Catalan"
+msgstr ""
+
+#: ../rules/base.xml.in.h:132
+msgid "Catalan (Spain, with middle-dot L)"
+msgstr ""
+
+#: ../rules/base.xml.in.h:133
+msgid "Cherokee"
+msgstr ""
+
+#: ../rules/base.xml.in.h:134
+msgid "Cherry B.UNLIMITED"
+msgstr ""
+
+#: ../rules/base.xml.in.h:135
+msgid "Cherry Blue Line CyBo@rd"
+msgstr ""
+
+#: ../rules/base.xml.in.h:136
+msgid "Cherry Blue Line CyBo@rd (alternate option)"
+msgstr ""
+
+#: ../rules/base.xml.in.h:137
+msgid "Cherry CyBo@rd USB-Hub"
+msgstr ""
+
+#: ../rules/base.xml.in.h:138
+msgid "Cherry CyMotion Expert"
+msgstr ""
+
+#: ../rules/base.xml.in.h:139
+msgid "Cherry CyMotion Master Linux"
+msgstr ""
+
+#: ../rules/base.xml.in.h:140
+msgid "Cherry CyMotion Master XPress"
+msgstr ""
+
+#: ../rules/base.xml.in.h:141
+msgid "Chicony Internet Keyboard"
+msgstr ""
+
+#: ../rules/base.xml.in.h:142
+msgid "Chicony KB-9885"
+msgstr ""
+
+#: ../rules/base.xml.in.h:143
+msgid "Chicony KU-0108"
+msgstr ""
+
+#: ../rules/base.xml.in.h:144
+msgid "Chicony KU-0420"
+msgstr ""
+
+#: ../rules/base.xml.in.h:145
+msgid "Chinese"
+msgstr ""
+
+#: ../rules/base.xml.in.h:146
+msgid "Chuvash"
+msgstr ""
+
+#: ../rules/base.xml.in.h:147
+msgid "Chuvash (Latin)"
+msgstr ""
+
+#: ../rules/base.xml.in.h:148
+msgid "Classmate PC"
+msgstr ""
+
+#: ../rules/base.xml.in.h:149
+msgid "CloGaelach"
+msgstr ""
+
+#: ../rules/base.xml.in.h:150
+msgid "Compaq Easy Access Keyboard"
+msgstr ""
+
+#: ../rules/base.xml.in.h:151
+msgid "Compaq Internet Keyboard (13 keys)"
+msgstr ""
+
+#: ../rules/base.xml.in.h:152
+msgid "Compaq Internet Keyboard (18 keys)"
+msgstr ""
+
+#: ../rules/base.xml.in.h:153
+msgid "Compaq Internet Keyboard (7 keys)"
+msgstr ""
+
+#: ../rules/base.xml.in.h:154
+msgid "Compaq iPaq Keyboard"
+msgstr ""
+
+#: ../rules/base.xml.in.h:155
+msgid "Compose key position"
+msgstr ""
+
+#: ../rules/base.xml.in.h:156
+msgid "Control + Alt + Backspace"
+msgstr ""
+
+#: ../rules/base.xml.in.h:157
+msgid "Control is mapped to Alt keys, Alt is mapped to Win keys"
+msgstr ""
+
+#: ../rules/base.xml.in.h:158
+msgid "Control is mapped to Win keys (and the usual Ctrl keys)"
+msgstr ""
+
+#: ../rules/base.xml.in.h:159
+msgid "Creative Desktop Wireless 7000"
+msgstr ""
+
+#: ../rules/base.xml.in.h:160
+msgid "Crimean Tatar (Dobruja Q)"
+msgstr ""
+
+#: ../rules/base.xml.in.h:161
+msgid "Crimean Tatar (Turkish Alt-Q)"
+msgstr ""
+
+#: ../rules/base.xml.in.h:162
+msgid "Crimean Tatar (Turkish F)"
+msgstr ""
+
+#: ../rules/base.xml.in.h:163
+msgid "Crimean Tatar (Turkish Q)"
+msgstr ""
+
+#: ../rules/base.xml.in.h:164
+msgid "Croatian"
+msgstr ""
+
+#: ../rules/base.xml.in.h:165
+msgid "Croatian (US keyboard with Croatian digraphs)"
+msgstr ""
+
+#: ../rules/base.xml.in.h:166
+msgid "Croatian (US keyboard with Croatian letters)"
+msgstr ""
+
+#: ../rules/base.xml.in.h:167
+msgid "Croatian (use Croatian digraphs)"
+msgstr ""
+
+#: ../rules/base.xml.in.h:168
+msgid "Croatian (use guillemets for quotes)"
+msgstr ""
+
+#: ../rules/base.xml.in.h:169
+msgid "Ctrl key position"
+msgstr ""
+
+#: ../rules/base.xml.in.h:170
+msgid "Ctrl+Shift"
+msgstr ""
+
+#: ../rules/base.xml.in.h:171
+msgid "Czech"
+msgstr ""
+
+#: ../rules/base.xml.in.h:172
+msgid "Czech (UCW layout, accented letters only)"
+msgstr ""
+
+#: ../rules/base.xml.in.h:173
+msgid "Czech (US Dvorak with CZ UCW support)"
+msgstr ""
+
+#: ../rules/base.xml.in.h:174
+msgid "Czech (qwerty)"
+msgstr ""
+
+#: ../rules/base.xml.in.h:175
+msgid "Czech (qwerty, extended Backslash)"
+msgstr ""
+
+#: ../rules/base.xml.in.h:176
+msgid "Czech (with &lt;\\|&gt; key)"
+msgstr ""
+
+#: ../rules/base.xml.in.h:177
+msgid "DTK2000"
+msgstr ""
+
+#: ../rules/base.xml.in.h:178
+msgid "Danish"
+msgstr ""
+
+#: ../rules/base.xml.in.h:179
+msgid "Danish (Dvorak)"
+msgstr ""
+
+#: ../rules/base.xml.in.h:180
+msgid "Danish (Macintosh)"
+msgstr ""
+
+#: ../rules/base.xml.in.h:181
+msgid "Danish (Macintosh, eliminate dead keys)"
+msgstr ""
+
+#: ../rules/base.xml.in.h:182
+msgid "Danish (eliminate dead keys)"
+msgstr ""
+
+#: ../rules/base.xml.in.h:183
+msgid "Default numeric keypad keys"
+msgstr ""
+
+#: ../rules/base.xml.in.h:184
+msgid "Dell"
+msgstr ""
+
+#: ../rules/base.xml.in.h:185
+msgid "Dell 101-key PC"
+msgstr ""
+
+#: ../rules/base.xml.in.h:186
+msgid "Dell Laptop/notebook Inspiron 6xxx/8xxx"
+msgstr ""
+
+#: ../rules/base.xml.in.h:187
+msgid "Dell Laptop/notebook Precision M series"
+msgstr ""
+
+#: ../rules/base.xml.in.h:188
+msgid "Dell Latitude series laptop"
+msgstr ""
+
+#: ../rules/base.xml.in.h:189
+msgid "Dell Precision M65"
+msgstr ""
+
+#: ../rules/base.xml.in.h:190
+msgid "Dell SK-8125"
+msgstr ""
+
+#: ../rules/base.xml.in.h:191
+msgid "Dell SK-8135"
+msgstr ""
+
+#: ../rules/base.xml.in.h:192
+msgid "Dell USB Multimedia Keyboard"
+msgstr ""
+
+#: ../rules/base.xml.in.h:193
+msgid "Dexxa Wireless Desktop Keyboard"
+msgstr ""
+
+#: ../rules/base.xml.in.h:194
+msgid "Dhivehi"
+msgstr ""
+
+#: ../rules/base.xml.in.h:195
+msgid "Diamond 9801 / 9802 series"
+msgstr ""
+
+#: ../rules/base.xml.in.h:196
+msgid "Dutch"
+msgstr ""
+
+#: ../rules/base.xml.in.h:197
+msgid "Dutch (Macintosh)"
+msgstr ""
+
+#: ../rules/base.xml.in.h:198
+msgid "Dutch (Sun dead keys)"
+msgstr ""
+
+#: ../rules/base.xml.in.h:199
+msgid "Dutch (standard)"
+msgstr ""
+
+#: ../rules/base.xml.in.h:200
+msgid "Dzongkha"
+msgstr ""
+
+#: ../rules/base.xml.in.h:201
+msgid "Enable extra typographic characters"
+msgstr ""
+
+#: ../rules/base.xml.in.h:202
+msgid "English (Cameroon Dvorak)"
+msgstr ""
+
+#: ../rules/base.xml.in.h:203
+msgid "English (Cameroon qwerty)"
+msgstr ""
+
+#: ../rules/base.xml.in.h:204
+msgid "English (Cameroon)"
+msgstr ""
+
+#: ../rules/base.xml.in.h:205
+msgid "English (Canada)"
+msgstr ""
+
+#: ../rules/base.xml.in.h:206
+msgid "English (Colemak)"
+msgstr ""
+
+#: ../rules/base.xml.in.h:207
+msgid "English (Dvorak alternative international no dead keys)"
+msgstr ""
+
+#: ../rules/base.xml.in.h:208
+msgid "English (Dvorak international with dead keys)"
+msgstr ""
+
+#: ../rules/base.xml.in.h:209
+msgid "English (Dvorak)"
+msgstr ""
+
+#: ../rules/base.xml.in.h:210
+msgid "English (Ghana)"
+msgstr ""
+
+#: ../rules/base.xml.in.h:211
+msgid "English (Ghana, GILLBT)"
+msgstr ""
+
+#: ../rules/base.xml.in.h:212
+msgid "English (Ghana, multilingual)"
+msgstr ""
+
+#: ../rules/base.xml.in.h:213
+msgid "English (India, with RupeeSign)"
+msgstr ""
+
+#: ../rules/base.xml.in.h:214
+msgid "English (Macintosh)"
+msgstr ""
+
+#: ../rules/base.xml.in.h:215
+msgid "English (Mali, US Macintosh)"
+msgstr ""
+
+#: ../rules/base.xml.in.h:216
+msgid "English (Mali, US international)"
+msgstr ""
+
+#: ../rules/base.xml.in.h:217
+msgid "English (Nigeria)"
+msgstr ""
+
+#: ../rules/base.xml.in.h:218
+msgid "English (South Africa)"
+msgstr ""
+
+#: ../rules/base.xml.in.h:219
+msgid "English (UK)"
+msgstr ""
+
+#: ../rules/base.xml.in.h:220
+msgid "English (UK, Colemak)"
+msgstr ""
+
+#: ../rules/base.xml.in.h:221
+msgid "English (UK, Dvorak with UK punctuation)"
+msgstr ""
+
+#: ../rules/base.xml.in.h:222
+msgid "English (UK, Dvorak)"
+msgstr ""
+
+#: ../rules/base.xml.in.h:223
+msgid "English (UK, Macintosh international)"
+msgstr ""
+
+#: ../rules/base.xml.in.h:224
+msgid "English (UK, Macintosh)"
+msgstr ""
+
+#: ../rules/base.xml.in.h:225
+msgid "English (UK, extended WinKeys)"
+msgstr ""
+
+#: ../rules/base.xml.in.h:226
+msgid "English (UK, international with dead keys)"
+msgstr ""
+
+#: ../rules/base.xml.in.h:227 ../rules/base.extras.xml.in.h:7
+msgid "English (US)"
+msgstr ""
+
+#: ../rules/base.xml.in.h:228
+msgid "English (US, alternative international)"
+msgstr ""
+
+#: ../rules/base.xml.in.h:229
+msgid "English (US, international with dead keys)"
+msgstr ""
+
+#: ../rules/base.xml.in.h:230
+msgid "English (US, with euro on 5)"
+msgstr ""
+
+#: ../rules/base.xml.in.h:231
+msgid "English (classic Dvorak)"
+msgstr ""
+
+#: ../rules/base.xml.in.h:232
+msgid "English (international AltGr dead keys)"
+msgstr ""
+
+#: ../rules/base.xml.in.h:233
+msgid "English (layout toggle on multiply/divide key)"
+msgstr ""
+
+#: ../rules/base.xml.in.h:234
+msgid "English (left handed Dvorak)"
+msgstr ""
+
+#: ../rules/base.xml.in.h:235
+msgid "English (programmer Dvorak)"
+msgstr ""
+
+#: ../rules/base.xml.in.h:236
+msgid "English (right handed Dvorak)"
+msgstr ""
+
+#: ../rules/base.xml.in.h:237
+msgid "Ennyah DKB-1008"
+msgstr ""
+
+#: ../rules/base.xml.in.h:238
+msgid "Enter on keypad"
+msgstr ""
+
+#: ../rules/base.xml.in.h:239
+msgid "Esperanto"
+msgstr ""
+
+#: ../rules/base.xml.in.h:240
+msgid "Esperanto (Portugal, Nativo)"
+msgstr ""
+
+#: ../rules/base.xml.in.h:241
+msgid "Esperanto (displaced semicolon and quote, obsolete)"
+msgstr ""
+
+#: ../rules/base.xml.in.h:242
+msgid "Estonian"
+msgstr ""
+
+#: ../rules/base.xml.in.h:243
+msgid "Estonian (Dvorak)"
+msgstr ""
+
+#: ../rules/base.xml.in.h:244
+msgid "Estonian (US keyboard with Estonian letters)"
+msgstr ""
+
+#: ../rules/base.xml.in.h:245
+msgid "Estonian (eliminate dead keys)"
+msgstr ""
+
+#: ../rules/base.xml.in.h:246
+msgid "Euro on 2"
+msgstr ""
+
+#: ../rules/base.xml.in.h:247
+msgid "Euro on 4"
+msgstr ""
+
+#: ../rules/base.xml.in.h:248
+msgid "Euro on 5"
+msgstr ""
+
+#: ../rules/base.xml.in.h:249
+msgid "Euro on E"
+msgstr ""
+
+#: ../rules/base.xml.in.h:250
+msgid "Everex STEPnote"
+msgstr ""
+
+#: ../rules/base.xml.in.h:251
+msgid "Ewe"
+msgstr ""
+
+#: ../rules/base.xml.in.h:252
+msgid "FL90"
+msgstr ""
+
+#: ../rules/base.xml.in.h:253
+msgid "Faroese"
+msgstr ""
+
+#: ../rules/base.xml.in.h:254
+msgid "Faroese (eliminate dead keys)"
+msgstr ""
+
+#: ../rules/base.xml.in.h:255
+msgid "Filipino"
+msgstr ""
+
+#: ../rules/base.xml.in.h:256
+msgid "Filipino (Capewell-Dvorak Baybayin)"
+msgstr ""
+
+#: ../rules/base.xml.in.h:257
+msgid "Filipino (Capewell-Dvorak Latin)"
+msgstr ""
+
+#: ../rules/base.xml.in.h:258
+msgid "Filipino (Capewell-QWERF 2006 Baybayin)"
+msgstr ""
+
+#: ../rules/base.xml.in.h:259
+msgid "Filipino (Capewell-QWERF 2006 Latin)"
+msgstr ""
+
+#: ../rules/base.xml.in.h:260
+msgid "Filipino (Colemak Baybayin)"
+msgstr ""
+
+#: ../rules/base.xml.in.h:261
+msgid "Filipino (Colemak Latin)"
+msgstr ""
+
+#: ../rules/base.xml.in.h:262
+msgid "Filipino (Dvorak Baybayin)"
+msgstr ""
+
+#: ../rules/base.xml.in.h:263
+msgid "Filipino (Dvorak Latin)"
+msgstr ""
+
+#: ../rules/base.xml.in.h:264
+msgid "Filipino (QWERTY Baybayin)"
+msgstr ""
+
+#: ../rules/base.xml.in.h:265
+msgid "Finnish"
+msgstr ""
+
+#: ../rules/base.xml.in.h:266
+msgid "Finnish (Macintosh)"
+msgstr ""
+
+#: ../rules/base.xml.in.h:267
+msgid "Finnish (classic)"
+msgstr ""
+
+#: ../rules/base.xml.in.h:268
+msgid "Finnish (classic, eliminate dead keys)"
+msgstr ""
+
+#. This assumes the KP_ abstract symbols are actually useful for some apps
+#. The description needs to be rewritten
+#: ../rules/base.xml.in.h:271
+msgid "Four-level key with abstract separators"
+msgstr ""
+
+#: ../rules/base.xml.in.h:272
+msgid "Four-level key with comma"
+msgstr ""
+
+#: ../rules/base.xml.in.h:273
+msgid "Four-level key with dot"
+msgstr ""
+
+#: ../rules/base.xml.in.h:274
+msgid "Four-level key with dot, latin-9 restriction"
+msgstr ""
+
+#: ../rules/base.xml.in.h:275
+msgid "Four-level key with momayyez"
+msgstr ""
+
+#: ../rules/base.xml.in.h:276
+msgid "French"
+msgstr ""
+
+#: ../rules/base.xml.in.h:277
+msgid "French (Bepo, ergonomic, Dvorak way)"
+msgstr ""
+
+#: ../rules/base.xml.in.h:278
+msgid "French (Bepo, ergonomic, Dvorak way, latin-9 only)"
+msgstr ""
+
+#: ../rules/base.xml.in.h:279
+msgid "French (Breton)"
+msgstr ""
+
+#: ../rules/base.xml.in.h:280
+msgid "French (Cameroon azerty)"
+msgstr ""
+
+#: ../rules/base.xml.in.h:281
+msgid "French (Cameroon)"
+msgstr ""
+
+#: ../rules/base.xml.in.h:282 ../rules/base.extras.xml.in.h:10
+msgid "French (Canada)"
+msgstr ""
+
+#: ../rules/base.xml.in.h:283
+msgid "French (Canada, Dvorak)"
+msgstr ""
+
+#: ../rules/base.xml.in.h:284
+msgid "French (Canada, legacy)"
+msgstr ""
+
+#: ../rules/base.xml.in.h:285
+msgid "French (Democratic Republic of the Congo)"
+msgstr ""
+
+#: ../rules/base.xml.in.h:286
+msgid "French (Dvorak)"
+msgstr ""
+
+#: ../rules/base.xml.in.h:287
+msgid "French (Guinea)"
+msgstr ""
+
+#: ../rules/base.xml.in.h:288
+msgid "French (Macintosh)"
+msgstr ""
+
+#: ../rules/base.xml.in.h:289
+msgid "French (Mali, alternative)"
+msgstr ""
+
+#: ../rules/base.xml.in.h:290
+msgid "French (Morocco)"
+msgstr ""
+
+#: ../rules/base.xml.in.h:291
+msgid "French (Sun dead keys)"
+msgstr ""
+
+#: ../rules/base.xml.in.h:292
+msgid "French (Switzerland)"
+msgstr ""
+
+#: ../rules/base.xml.in.h:293
+msgid "French (Switzerland, Macintosh)"
+msgstr ""
+
+#: ../rules/base.xml.in.h:294
+msgid "French (Switzerland, Sun dead keys)"
+msgstr ""
+
+#: ../rules/base.xml.in.h:295
+msgid "French (Switzerland, eliminate dead keys)"
+msgstr ""
+
+#: ../rules/base.xml.in.h:296
+msgid "French (alternative)"
+msgstr ""
+
+#: ../rules/base.xml.in.h:297
+msgid "French (alternative, Sun dead keys)"
+msgstr ""
+
+#: ../rules/base.xml.in.h:298
+msgid "French (alternative, eliminate dead keys)"
+msgstr ""
+
+#: ../rules/base.xml.in.h:299
+msgid "French (alternative, latin-9 only)"
+msgstr ""
+
+#: ../rules/base.xml.in.h:300
+msgid "French (eliminate dead keys)"
+msgstr ""
+
+#: ../rules/base.xml.in.h:301
+msgid "French (legacy, alternative)"
+msgstr ""
+
+#: ../rules/base.xml.in.h:302
+msgid "French (legacy, alternative, Sun dead keys)"
+msgstr ""
+
+#: ../rules/base.xml.in.h:303
+msgid "French (legacy, alternative, eliminate dead keys)"
+msgstr ""
+
+#: ../rules/base.xml.in.h:304
+msgid "Fujitsu-Siemens Computers AMILO laptop"
+msgstr ""
+
+#: ../rules/base.xml.in.h:305
+msgid "Fula"
+msgstr ""
+
+#: ../rules/base.xml.in.h:306
+msgid "Ga"
+msgstr ""
+
+#: ../rules/base.xml.in.h:307
+msgid "Generic 101-key PC"
+msgstr ""
+
+#: ../rules/base.xml.in.h:308
+msgid "Generic 102-key (Intl) PC"
+msgstr ""
+
+#: ../rules/base.xml.in.h:309
+msgid "Generic 104-key PC"
+msgstr ""
+
+#: ../rules/base.xml.in.h:310
+msgid "Generic 105-key (Intl) PC"
+msgstr ""
+
+#: ../rules/base.xml.in.h:311
+msgid "Genius Comfy KB-12e"
+msgstr ""
+
+#: ../rules/base.xml.in.h:312
+msgid "Genius Comfy KB-16M / Genius MM Keyboard KWD-910"
+msgstr ""
+
+#: ../rules/base.xml.in.h:313
+msgid "Genius Comfy KB-21e-Scroll"
+msgstr ""
+
+#: ../rules/base.xml.in.h:314
+msgid "Genius KB-19e NB"
+msgstr ""
+
+#: ../rules/base.xml.in.h:315
+msgid "Genius KKB-2050HS"
+msgstr ""
+
+#: ../rules/base.xml.in.h:316
+msgid "Georgian"
+msgstr ""
+
+#: ../rules/base.xml.in.h:317
+msgid "Georgian (France, AZERTY Tskapo)"
+msgstr ""
+
+#: ../rules/base.xml.in.h:318
+msgid "Georgian (Italy)"
+msgstr ""
+
+#: ../rules/base.xml.in.h:319
+msgid "Georgian (MESS)"
+msgstr ""
+
+#: ../rules/base.xml.in.h:320
+msgid "Georgian (ergonomic)"
+msgstr ""
+
+#: ../rules/base.xml.in.h:321
+msgid "German"
+msgstr ""
+
+#: ../rules/base.xml.in.h:322
+msgid "German (Austria)"
+msgstr ""
+
+#: ../rules/base.xml.in.h:323
+msgid "German (Austria, Macintosh)"
+msgstr ""
+
+#: ../rules/base.xml.in.h:324
+msgid "German (Austria, Sun dead keys)"
+msgstr ""
+
+#: ../rules/base.xml.in.h:325
+msgid "German (Austria, eliminate dead keys)"
+msgstr ""
+
+#: ../rules/base.xml.in.h:326
+msgid "German (Dvorak)"
+msgstr ""
+
+#: ../rules/base.xml.in.h:327
+msgid "German (Macintosh)"
+msgstr ""
+
+#: ../rules/base.xml.in.h:328
+msgid "German (Macintosh, eliminate dead keys)"
+msgstr ""
+
+#: ../rules/base.xml.in.h:329
+msgid "German (Neo 2)"
+msgstr ""
+
+#: ../rules/base.xml.in.h:330
+msgid "German (Sun dead keys)"
+msgstr ""
+
+#: ../rules/base.xml.in.h:331
+msgid "German (Switzerland)"
+msgstr ""
+
+#: ../rules/base.xml.in.h:332
+msgid "German (Switzerland, Macintosh)"
+msgstr ""
+
+#: ../rules/base.xml.in.h:333
+msgid "German (Switzerland, Sun dead keys)"
+msgstr ""
+
+#: ../rules/base.xml.in.h:334
+msgid "German (Switzerland, eliminate dead keys)"
+msgstr ""
+
+#: ../rules/base.xml.in.h:335
+msgid "German (Switzerland, legacy)"
+msgstr ""
+
+#: ../rules/base.xml.in.h:336
+msgid "German (dead acute)"
+msgstr ""
+
+#: ../rules/base.xml.in.h:337
+msgid "German (dead grave acute)"
+msgstr ""
+
+#: ../rules/base.xml.in.h:338
+msgid "German (eliminate dead keys)"
+msgstr ""
+
+#: ../rules/base.xml.in.h:339
+msgid "German (qwerty)"
+msgstr ""
+
+#: ../rules/base.xml.in.h:340
+msgid "Greek"
+msgstr ""
+
+#: ../rules/base.xml.in.h:341
+msgid "Greek (eliminate dead keys)"
+msgstr ""
+
+#: ../rules/base.xml.in.h:342
+msgid "Greek (extended)"
+msgstr ""
+
+#: ../rules/base.xml.in.h:343
+msgid "Greek (polytonic)"
+msgstr ""
+
+#: ../rules/base.xml.in.h:344
+msgid "Greek (simple)"
+msgstr ""
+
+#: ../rules/base.xml.in.h:345
+msgid "Gujarati"
+msgstr ""
+
+#: ../rules/base.xml.in.h:346
+msgid "Gyration"
+msgstr ""
+
+#: ../rules/base.xml.in.h:347
+msgid "HTC Dream"
+msgstr ""
+
+#: ../rules/base.xml.in.h:348
+msgid "Happy Hacking Keyboard"
+msgstr ""
+
+#: ../rules/base.xml.in.h:349
+msgid "Happy Hacking Keyboard for Mac"
+msgstr ""
+
+#: ../rules/base.xml.in.h:350
+msgid "Hausa"
+msgstr ""
+
+#: ../rules/base.xml.in.h:351
+msgid "Hebrew"
+msgstr ""
+
+#: ../rules/base.xml.in.h:352
+msgid "Hebrew (Biblical, Tiro)"
+msgstr ""
+
+#: ../rules/base.xml.in.h:353
+msgid "Hebrew (lyx)"
+msgstr ""
+
+#: ../rules/base.xml.in.h:354
+msgid "Hebrew (phonetic)"
+msgstr ""
+
+#: ../rules/base.xml.in.h:355
+msgid "Hewlett-Packard Internet Keyboard"
+msgstr ""
+
+#: ../rules/base.xml.in.h:356
+msgid "Hewlett-Packard Mini 110 Notebook"
+msgstr ""
+
+#: ../rules/base.xml.in.h:357
+msgid "Hewlett-Packard Omnibook 500 FA"
+msgstr ""
+
+#: ../rules/base.xml.in.h:358
+msgid "Hewlett-Packard Omnibook 5xx"
+msgstr ""
+
+#: ../rules/base.xml.in.h:359
+msgid "Hewlett-Packard Omnibook 6000/6100"
+msgstr ""
+
+#: ../rules/base.xml.in.h:360
+msgid "Hewlett-Packard Omnibook XE3 GC"
+msgstr ""
+
+#: ../rules/base.xml.in.h:361
+msgid "Hewlett-Packard Omnibook XE3 GF"
+msgstr ""
+
+#: ../rules/base.xml.in.h:362
+msgid "Hewlett-Packard Omnibook XT1000"
+msgstr ""
+
+#: ../rules/base.xml.in.h:363
+msgid "Hewlett-Packard Pavilion ZT11xx"
+msgstr ""
+
+#: ../rules/base.xml.in.h:364
+msgid "Hewlett-Packard Pavilion dv5"
+msgstr ""
+
+#: ../rules/base.xml.in.h:365
+msgid "Hewlett-Packard SK-250x Multimedia Keyboard"
+msgstr ""
+
+#: ../rules/base.xml.in.h:366
+msgid "Hewlett-Packard nx9020"
+msgstr ""
+
+#: ../rules/base.xml.in.h:367
+msgid "Hexadecimal"
+msgstr ""
+
+#: ../rules/base.xml.in.h:368
+msgid "Hindi (Bolnagri)"
+msgstr ""
+
+#: ../rules/base.xml.in.h:369
+msgid "Hindi (Wx)"
+msgstr ""
+
+#: ../rules/base.xml.in.h:370
+msgid "Honeywell Euroboard"
+msgstr ""
+
+#: ../rules/base.xml.in.h:371
+msgid "Htc Dream phone"
+msgstr ""
+
+#: ../rules/base.xml.in.h:372
+msgid "Hungarian"
+msgstr ""
+
+#: ../rules/base.xml.in.h:373
+msgid "Hungarian (101/qwerty/comma/dead keys)"
+msgstr ""
+
+#: ../rules/base.xml.in.h:374
+msgid "Hungarian (101/qwerty/comma/eliminate dead keys)"
+msgstr ""
+
+#: ../rules/base.xml.in.h:375
+msgid "Hungarian (101/qwerty/dot/dead keys)"
+msgstr ""
+
+#: ../rules/base.xml.in.h:376
+msgid "Hungarian (101/qwerty/dot/eliminate dead keys)"
+msgstr ""
+
+#: ../rules/base.xml.in.h:377
+msgid "Hungarian (101/qwertz/comma/dead keys)"
+msgstr ""
+
+#: ../rules/base.xml.in.h:378
+msgid "Hungarian (101/qwertz/comma/eliminate dead keys)"
+msgstr ""
+
+#: ../rules/base.xml.in.h:379
+msgid "Hungarian (101/qwertz/dot/dead keys)"
+msgstr ""
+
+#: ../rules/base.xml.in.h:380
+msgid "Hungarian (101/qwertz/dot/eliminate dead keys)"
+msgstr ""
+
+#: ../rules/base.xml.in.h:381
+msgid "Hungarian (102/qwerty/comma/dead keys)"
+msgstr ""
+
+#: ../rules/base.xml.in.h:382
+msgid "Hungarian (102/qwerty/comma/eliminate dead keys)"
+msgstr ""
+
+#: ../rules/base.xml.in.h:383
+msgid "Hungarian (102/qwerty/dot/dead keys)"
+msgstr ""
+
+#: ../rules/base.xml.in.h:384
+msgid "Hungarian (102/qwerty/dot/eliminate dead keys)"
+msgstr ""
+
+#: ../rules/base.xml.in.h:385
+msgid "Hungarian (102/qwertz/comma/dead keys)"
+msgstr ""
+
+#: ../rules/base.xml.in.h:386
+msgid "Hungarian (102/qwertz/comma/eliminate dead keys)"
+msgstr ""
+
+#: ../rules/base.xml.in.h:387
+msgid "Hungarian (102/qwertz/dot/dead keys)"
+msgstr ""
+
+#: ../rules/base.xml.in.h:388
+msgid "Hungarian (102/qwertz/dot/eliminate dead keys)"
+msgstr ""
+
+#: ../rules/base.xml.in.h:389
+msgid "Hungarian (eliminate dead keys)"
+msgstr ""
+
+#: ../rules/base.xml.in.h:390
+msgid "Hungarian (qwerty)"
+msgstr ""
+
+#: ../rules/base.xml.in.h:391
+msgid "Hungarian (standard)"
+msgstr ""
+
+#: ../rules/base.xml.in.h:392
+msgid "Hyper is mapped to Win-keys"
+msgstr ""
+
+#: ../rules/base.xml.in.h:393
+msgid "IBM Rapid Access"
+msgstr ""
+
+#: ../rules/base.xml.in.h:394
+msgid "IBM Rapid Access II"
+msgstr ""
+
+#: ../rules/base.xml.in.h:395
+msgid "IBM Space Saver"
+msgstr ""
+
+#: ../rules/base.xml.in.h:396
+msgid "IBM ThinkPad 560Z/600/600E/A22E"
+msgstr ""
+
+#: ../rules/base.xml.in.h:397
+msgid "IBM ThinkPad R60/T60/R61/T61"
+msgstr ""
+
+#: ../rules/base.xml.in.h:398
+msgid "IBM ThinkPad Z60m/Z60t/Z61m/Z61t"
+msgstr ""
+
+#: ../rules/base.xml.in.h:399
+msgid "Icelandic"
+msgstr ""
+
+#: ../rules/base.xml.in.h:400
+msgid "Icelandic (Dvorak)"
+msgstr ""
+
+#: ../rules/base.xml.in.h:401
+msgid "Icelandic (Macintosh)"
+msgstr ""
+
+#: ../rules/base.xml.in.h:402
+msgid "Icelandic (Sun dead keys)"
+msgstr ""
+
+#: ../rules/base.xml.in.h:403
+msgid "Icelandic (eliminate dead keys)"
+msgstr ""
+
+#: ../rules/base.xml.in.h:404
+msgid "Igbo"
+msgstr ""
+
+#: ../rules/base.xml.in.h:405
+msgid "Indian"
+msgstr ""
+
+#: ../rules/base.xml.in.h:406
+msgid "Inuktitut"
+msgstr ""
+
+#: ../rules/base.xml.in.h:407
+msgid "Iraqi"
+msgstr ""
+
+#: ../rules/base.xml.in.h:408
+msgid "Irish"
+msgstr ""
+
+#: ../rules/base.xml.in.h:409
+msgid "Irish (UnicodeExpert)"
+msgstr ""
+
+#: ../rules/base.xml.in.h:410
+msgid "Italian"
+msgstr ""
+
+#: ../rules/base.xml.in.h:411
+msgid "Italian (Macintosh)"
+msgstr ""
+
+#: ../rules/base.xml.in.h:412
+msgid "Italian (US keyboard with Italian letters)"
+msgstr ""
+
+#: ../rules/base.xml.in.h:413
+msgid "Italian (eliminate dead keys)"
+msgstr ""
+
+#: ../rules/base.xml.in.h:414
+msgid "Japanese"
+msgstr ""
+
+#: ../rules/base.xml.in.h:415
+msgid "Japanese (Kana 86)"
+msgstr ""
+
+#: ../rules/base.xml.in.h:416
+msgid "Japanese (Kana)"
+msgstr ""
+
+#: ../rules/base.xml.in.h:417
+msgid "Japanese (Macintosh)"
+msgstr ""
+
+#: ../rules/base.xml.in.h:418
+msgid "Japanese (OADG 109A)"
+msgstr ""
+
+#: ../rules/base.xml.in.h:419
+msgid "Japanese (PC-98xx Series)"
+msgstr ""
+
+#: ../rules/base.xml.in.h:420
+msgid "Japanese keyboard options"
+msgstr ""
+
+#: ../rules/base.xml.in.h:421
+msgid "Kalmyk"
+msgstr ""
+
+#: ../rules/base.xml.in.h:422
+msgid "Kana Lock key is locking"
+msgstr ""
+
+#: ../rules/base.xml.in.h:423
+msgid "Kannada"
+msgstr ""
+
+#: ../rules/base.xml.in.h:424
+msgid "Kashubian"
+msgstr ""
+
+#: ../rules/base.xml.in.h:425
+msgid "Kazakh"
+msgstr ""
+
+#: ../rules/base.xml.in.h:426
+msgid "Kazakh (with Russian)"
+msgstr ""
+
+#: ../rules/base.xml.in.h:427
+msgid "Key sequence to kill the X server"
+msgstr ""
+
+#: ../rules/base.xml.in.h:428
+msgid "Key to choose 3rd level"
+msgstr ""
+
+#: ../rules/base.xml.in.h:429
+msgid "Key to choose 5th level"
+msgstr ""
+
+#: ../rules/base.xml.in.h:430
+msgid "Key(s) to change layout"
+msgstr ""
+
+#: ../rules/base.xml.in.h:431
+msgid "Keytronic FlexPro"
+msgstr ""
+
+#: ../rules/base.xml.in.h:432
+msgid "Khmer (Cambodia)"
+msgstr ""
+
+#: ../rules/base.xml.in.h:433
+msgid "Kikuyu"
+msgstr ""
+
+#: ../rules/base.xml.in.h:434
+msgid "Kinesis"
+msgstr ""
+
+#: ../rules/base.xml.in.h:435
+msgid "Komi"
+msgstr ""
+
+#: ../rules/base.xml.in.h:436
+msgid "Korean"
+msgstr ""
+
+#: ../rules/base.xml.in.h:437
+msgid "Korean (101/104 key compatible)"
+msgstr ""
+
+#: ../rules/base.xml.in.h:438
+msgid "Kurdish (Iran, Arabic-Latin)"
+msgstr ""
+
+#: ../rules/base.xml.in.h:439
+msgid "Kurdish (Iran, F)"
+msgstr ""
+
+#: ../rules/base.xml.in.h:440
+msgid "Kurdish (Iran, Latin Alt-Q)"
+msgstr ""
+
+#: ../rules/base.xml.in.h:441
+msgid "Kurdish (Iran, Latin Q)"
+msgstr ""
+
+#: ../rules/base.xml.in.h:442
+msgid "Kurdish (Iraq, Arabic-Latin)"
+msgstr ""
+
+#: ../rules/base.xml.in.h:443
+msgid "Kurdish (Iraq, F)"
+msgstr ""
+
+#: ../rules/base.xml.in.h:444
+msgid "Kurdish (Iraq, Latin Alt-Q)"
+msgstr ""
+
+#: ../rules/base.xml.in.h:445
+msgid "Kurdish (Iraq, Latin Q)"
+msgstr ""
+
+#: ../rules/base.xml.in.h:446
+msgid "Kurdish (Syria, F)"
+msgstr ""
+
+#: ../rules/base.xml.in.h:447
+msgid "Kurdish (Syria, Latin Alt-Q)"
+msgstr ""
+
+#: ../rules/base.xml.in.h:448
+msgid "Kurdish (Syria, Latin Q)"
+msgstr ""
+
+#: ../rules/base.xml.in.h:449
+msgid "Kurdish (Turkey, F)"
+msgstr ""
+
+#: ../rules/base.xml.in.h:450
+msgid "Kurdish (Turkey, Latin Alt-Q)"
+msgstr ""
+
+#: ../rules/base.xml.in.h:451
+msgid "Kurdish (Turkey, Latin Q)"
+msgstr ""
+
+#: ../rules/base.xml.in.h:452
+msgid "Kyrgyz"
+msgstr ""
+
+#: ../rules/base.xml.in.h:453
+msgid "Kyrgyz (phonetic)"
+msgstr ""
+
+#: ../rules/base.xml.in.h:454
+msgid "Lao"
+msgstr ""
+
+#: ../rules/base.xml.in.h:455
+msgid "Lao (STEA proposed standard layout)"
+msgstr ""
+
+#: ../rules/base.xml.in.h:456
+msgid "Laptop/notebook Compaq (eg. Armada) Laptop Keyboard"
+msgstr ""
+
+#: ../rules/base.xml.in.h:457
+msgid "Laptop/notebook Compaq (eg. Presario) Internet Keyboard"
+msgstr ""
+
+#: ../rules/base.xml.in.h:458
+msgid "Laptop/notebook eMachines m68xx"
+msgstr ""
+
+#: ../rules/base.xml.in.h:459 ../rules/base.extras.xml.in.h:12
+msgid "Latvian"
+msgstr ""
+
+#: ../rules/base.xml.in.h:460
+msgid "Latvian (F variant)"
+msgstr ""
+
+#: ../rules/base.xml.in.h:461
+msgid "Latvian (adapted)"
+msgstr ""
+
+#: ../rules/base.xml.in.h:462
+msgid "Latvian (apostrophe variant)"
+msgstr ""
+
+#: ../rules/base.xml.in.h:463
+msgid "Latvian (ergonomic, ŪGJRMV)"
+msgstr ""
+
+#: ../rules/base.xml.in.h:464
+msgid "Latvian (modern)"
+msgstr ""
+
+#: ../rules/base.xml.in.h:465
+msgid "Latvian (tilde variant)"
+msgstr ""
+
+#: ../rules/base.xml.in.h:466
+msgid "Left Alt"
+msgstr ""
+
+#: ../rules/base.xml.in.h:467
+msgid "Left Alt (while pressed)"
+msgstr ""
+
+#: ../rules/base.xml.in.h:468
+msgid "Left Alt is swapped with Left Win"
+msgstr ""
+
+#: ../rules/base.xml.in.h:469
+msgid "Left Ctrl"
+msgstr ""
+
+#: ../rules/base.xml.in.h:470
+msgid "Left Ctrl (to first layout), Right Ctrl (to last layout)"
+msgstr ""
+
+#: ../rules/base.xml.in.h:471
+msgid "Left Ctrl+Left Shift"
+msgstr ""
+
+#: ../rules/base.xml.in.h:472
+msgid "Left Shift"
+msgstr ""
+
+#: ../rules/base.xml.in.h:473
+msgid "Left Win"
+msgstr ""
+
+#: ../rules/base.xml.in.h:474
+msgid "Left Win (to first layout), Right Win/Menu (to last layout)"
+msgstr ""
+
+#: ../rules/base.xml.in.h:475
+msgid "Left Win (while pressed)"
+msgstr ""
+
+#: ../rules/base.xml.in.h:476
+msgid ""
+"Left Win chooses 5th level, locks when pressed together with another 5th-"
+"level-chooser"
+msgstr ""
+
+#: ../rules/base.xml.in.h:477
+msgid ""
+"Left Win chooses 5th level, locks when pressed together with another 5th-"
+"level-chooser, one press releases the lock"
+msgstr ""
+
+#: ../rules/base.xml.in.h:478
+msgid "LeftCtrl+LeftWin (to first layout), RightCtrl+Menu (to second layout)"
+msgstr ""
+
+#: ../rules/base.xml.in.h:479
+msgid "Legacy"
+msgstr ""
+
+#: ../rules/base.xml.in.h:480
+msgid "Legacy Wang 724"
+msgstr ""
+
+#. Actually, with KP_SEPARATOR, as the old keypad(comma)
+#: ../rules/base.xml.in.h:482
+msgid "Legacy key with comma"
+msgstr ""
+
+#: ../rules/base.xml.in.h:483
+msgid "Legacy key with dot"
+msgstr ""
+
+#: ../rules/base.xml.in.h:484 ../rules/base.extras.xml.in.h:21
+msgid "Lithuanian"
+msgstr ""
+
+#: ../rules/base.xml.in.h:485
+msgid "Lithuanian (IBM LST 1205-92)"
+msgstr ""
+
+#: ../rules/base.xml.in.h:486
+msgid "Lithuanian (LEKP)"
+msgstr ""
+
+#: ../rules/base.xml.in.h:487
+msgid "Lithuanian (LEKPa)"
+msgstr ""
+
+#: ../rules/base.xml.in.h:488
+msgid "Lithuanian (US keyboard with Lithuanian letters)"
+msgstr ""
+
+#: ../rules/base.xml.in.h:489
+msgid "Lithuanian (standard)"
+msgstr ""
+
+#: ../rules/base.xml.in.h:490
+msgid "Logitech Access Keyboard"
+msgstr ""
+
+#: ../rules/base.xml.in.h:491
+msgid "Logitech Cordless Desktop"
+msgstr ""
+
+#: ../rules/base.xml.in.h:492
+msgid "Logitech Cordless Desktop (alternate option)"
+msgstr ""
+
+#: ../rules/base.xml.in.h:493
+msgid "Logitech Cordless Desktop EX110"
+msgstr ""
+
+#: ../rules/base.xml.in.h:494
+msgid "Logitech Cordless Desktop LX-300"
+msgstr ""
+
+#: ../rules/base.xml.in.h:495
+msgid "Logitech Cordless Desktop Navigator"
+msgstr ""
+
+#: ../rules/base.xml.in.h:496
+msgid "Logitech Cordless Desktop Optical"
+msgstr ""
+
+#: ../rules/base.xml.in.h:497
+msgid "Logitech Cordless Desktop Pro (alternate option 2)"
+msgstr ""
+
+#: ../rules/base.xml.in.h:498
+msgid "Logitech Cordless Desktop iTouch"
+msgstr ""
+
+#: ../rules/base.xml.in.h:499
+msgid "Logitech Cordless Freedom/Desktop Navigator"
+msgstr ""
+
+#: ../rules/base.xml.in.h:500
+msgid "Logitech G15 extra keys via G15daemon"
+msgstr ""
+
+#: ../rules/base.xml.in.h:501
+msgid "Logitech Generic Keyboard"
+msgstr ""
+
+#: ../rules/base.xml.in.h:502
+msgid "Logitech Internet 350 Keyboard"
+msgstr ""
+
+#: ../rules/base.xml.in.h:503
+msgid "Logitech Internet Keyboard"
+msgstr ""
+
+#: ../rules/base.xml.in.h:504
+msgid "Logitech Internet Navigator Keyboard"
+msgstr ""
+
+#: ../rules/base.xml.in.h:505
+msgid "Logitech Media Elite Keyboard"
+msgstr ""
+
+#: ../rules/base.xml.in.h:506
+msgid "Logitech Ultra-X Cordless Media Desktop Keyboard"
+msgstr ""
+
+#: ../rules/base.xml.in.h:507
+msgid "Logitech Ultra-X Keyboard"
+msgstr ""
+
+#: ../rules/base.xml.in.h:508
+msgid "Logitech diNovo Edge Keyboard"
+msgstr ""
+
+#: ../rules/base.xml.in.h:509
+msgid "Logitech diNovo Keyboard"
+msgstr ""
+
+#: ../rules/base.xml.in.h:510
+msgid "Logitech iTouch"
+msgstr ""
+
+#: ../rules/base.xml.in.h:511
+msgid "Logitech iTouch Cordless Keyboard (model Y-RB6)"
+msgstr ""
+
+#: ../rules/base.xml.in.h:512
+msgid "Logitech iTouch Internet Navigator Keyboard SE"
+msgstr ""
+
+#: ../rules/base.xml.in.h:513
+msgid "Logitech iTouch Internet Navigator Keyboard SE (USB)"
+msgstr ""
+
+#: ../rules/base.xml.in.h:514
+msgid "Lower Sorbian"
+msgstr ""
+
+#: ../rules/base.xml.in.h:515
+msgid "Lower Sorbian (qwertz)"
+msgstr ""
+
+#: ../rules/base.xml.in.h:516
+msgid "MacBook/MacBook Pro"
+msgstr ""
+
+#: ../rules/base.xml.in.h:517
+msgid "MacBook/MacBook Pro (Intl)"
+msgstr ""
+
+#: ../rules/base.xml.in.h:518
+msgid "Macedonian"
+msgstr ""
+
+#: ../rules/base.xml.in.h:519
+msgid "Macedonian (eliminate dead keys)"
+msgstr ""
+
+#: ../rules/base.xml.in.h:520
+msgid "Macintosh"
+msgstr ""
+
+#: ../rules/base.xml.in.h:521
+msgid "Macintosh Old"
+msgstr ""
+
+#: ../rules/base.xml.in.h:522
+msgid "Make Caps Lock an additional Backspace"
+msgstr ""
+
+#: ../rules/base.xml.in.h:523
+msgid "Make Caps Lock an additional Control but keep the Caps_Lock keysym"
+msgstr ""
+
+#: ../rules/base.xml.in.h:524
+msgid "Make Caps Lock an additional Ctrl"
+msgstr ""
+
+#: ../rules/base.xml.in.h:525
+msgid "Make Caps Lock an additional ESC"
+msgstr ""
+
+#: ../rules/base.xml.in.h:526
+msgid "Make Caps Lock an additional Hyper"
+msgstr ""
+
+#: ../rules/base.xml.in.h:527
+msgid "Make Caps Lock an additional Num Lock"
+msgstr ""
+
+#: ../rules/base.xml.in.h:528
+msgid "Make Caps Lock an additional Super"
+msgstr ""
+
+#: ../rules/base.xml.in.h:529
+msgid "Malayalam"
+msgstr ""
+
+#: ../rules/base.xml.in.h:530
+msgid "Malayalam (Lalitha)"
+msgstr ""
+
+#: ../rules/base.xml.in.h:531
+msgid "Malayalam (enhanced Inscript with Rupee Sign)"
+msgstr ""
+
+#: ../rules/base.xml.in.h:532
+msgid "Maltese"
+msgstr ""
+
+#: ../rules/base.xml.in.h:533
+msgid "Maltese (with US layout)"
+msgstr ""
+
+#: ../rules/base.xml.in.h:534
+msgid "Maori"
+msgstr ""
+
+#: ../rules/base.xml.in.h:535
+msgid "Mari"
+msgstr ""
+
+#: ../rules/base.xml.in.h:536
+msgid "Memorex MX1998"
+msgstr ""
+
+#: ../rules/base.xml.in.h:537
+msgid "Memorex MX2500 EZ-Access Keyboard"
+msgstr ""
+
+#: ../rules/base.xml.in.h:538
+msgid "Memorex MX2750"
+msgstr ""
+
+#: ../rules/base.xml.in.h:539
+msgid "Menu"
+msgstr ""
+
+#: ../rules/base.xml.in.h:540
+msgid "Meta is mapped to Left Win"
+msgstr ""
+
+#: ../rules/base.xml.in.h:541
+msgid "Meta is mapped to Win keys"
+msgstr ""
+
+#: ../rules/base.xml.in.h:542
+msgid "Meta on Left Ctrl"
+msgstr ""
+
+#: ../rules/base.xml.in.h:543
+msgid "Microsoft Comfort Curve Keyboard 2000"
+msgstr ""
+
+#: ../rules/base.xml.in.h:544
+msgid "Microsoft Internet Keyboard"
+msgstr ""
+
+#: ../rules/base.xml.in.h:545
+msgid "Microsoft Internet Keyboard Pro, Swedish"
+msgstr ""
+
+#: ../rules/base.xml.in.h:546
+msgid "Microsoft Natural"
+msgstr ""
+
+#: ../rules/base.xml.in.h:547
+msgid "Microsoft Natural Keyboard Elite"
+msgstr ""
+
+#: ../rules/base.xml.in.h:548
+msgid "Microsoft Natural Keyboard Pro / Microsoft Internet Keyboard Pro"
+msgstr ""
+
+#: ../rules/base.xml.in.h:549
+msgid "Microsoft Natural Keyboard Pro OEM"
+msgstr ""
+
+#: ../rules/base.xml.in.h:550
+msgid "Microsoft Natural Keyboard Pro USB / Microsoft Internet Keyboard Pro"
+msgstr ""
+
+#: ../rules/base.xml.in.h:551
+msgid "Microsoft Natural Wireless Ergonomic Keyboard 4000"
+msgstr ""
+
+#: ../rules/base.xml.in.h:552
+msgid "Microsoft Natural Wireless Ergonomic Keyboard 7000"
+msgstr ""
+
+#: ../rules/base.xml.in.h:553
+msgid "Microsoft Office Keyboard"
+msgstr ""
+
+#: ../rules/base.xml.in.h:554
+msgid "Microsoft Wireless Multimedia Keyboard 1.0A"
+msgstr ""
+
+#: ../rules/base.xml.in.h:555
+msgid "Miscellaneous compatibility options"
+msgstr ""
+
+#: ../rules/base.xml.in.h:556
+msgid "Mongolian"
+msgstr ""
+
+#: ../rules/base.xml.in.h:557
+msgid "Montenegrin"
+msgstr ""
+
+#: ../rules/base.xml.in.h:558
+msgid "Montenegrin (Cyrillic with guillemets)"
+msgstr ""
+
+#: ../rules/base.xml.in.h:559
+msgid "Montenegrin (Cyrillic)"
+msgstr ""
+
+#: ../rules/base.xml.in.h:560
+msgid "Montenegrin (Cyrillic, Z and ZHE swapped)"
+msgstr ""
+
+#: ../rules/base.xml.in.h:561
+msgid "Montenegrin (Latin Unicode qwerty)"
+msgstr ""
+
+#: ../rules/base.xml.in.h:562
+msgid "Montenegrin (Latin Unicode)"
+msgstr ""
+
+#: ../rules/base.xml.in.h:563
+msgid "Montenegrin (Latin qwerty)"
+msgstr ""
+
+#: ../rules/base.xml.in.h:564
+msgid "Montenegrin (Latin with guillemets)"
+msgstr ""
+
+#: ../rules/base.xml.in.h:565
+msgid "NICOLA-F style Backspace"
+msgstr ""
+
+#: ../rules/base.xml.in.h:566
+msgid "Nepali"
+msgstr ""
+
+#: ../rules/base.xml.in.h:567
+msgid "Non-breakable space character at fourth level"
+msgstr ""
+
+#: ../rules/base.xml.in.h:568
+msgid ""
+"Non-breakable space character at fourth level, thin non-breakable space "
+"character at sixth level"
+msgstr ""
+
+#: ../rules/base.xml.in.h:569
+msgid ""
+"Non-breakable space character at fourth level, thin non-breakable space "
+"character at sixth level (via Ctrl+Shift)"
+msgstr ""
+
+#: ../rules/base.xml.in.h:570
+msgid "Non-breakable space character at second level"
+msgstr ""
+
+#: ../rules/base.xml.in.h:571
+msgid "Non-breakable space character at third level"
+msgstr ""
+
+#: ../rules/base.xml.in.h:572
+msgid "Non-breakable space character at third level, nothing at fourth level"
+msgstr ""
+
+#: ../rules/base.xml.in.h:573
+msgid ""
+"Non-breakable space character at third level, thin non-breakable space "
+"character at fourth level"
+msgstr ""
+
+#: ../rules/base.xml.in.h:574
+msgid "Northern Saami (Finland)"
+msgstr ""
+
+#: ../rules/base.xml.in.h:575
+msgid "Northern Saami (Norway)"
+msgstr ""
+
+#: ../rules/base.xml.in.h:576
+msgid "Northern Saami (Norway, eliminate dead keys)"
+msgstr ""
+
+#: ../rules/base.xml.in.h:577
+msgid "Northern Saami (Sweden)"
+msgstr ""
+
+#: ../rules/base.xml.in.h:578
+msgid "Northgate OmniKey 101"
+msgstr ""
+
+#: ../rules/base.xml.in.h:579
+msgid "Norwegian"
+msgstr ""
+
+#: ../rules/base.xml.in.h:580
+msgid "Norwegian (Dvorak)"
+msgstr ""
+
+#: ../rules/base.xml.in.h:581
+msgid "Norwegian (Macintosh)"
+msgstr ""
+
+#: ../rules/base.xml.in.h:582
+msgid "Norwegian (Macintosh, eliminate dead keys)"
+msgstr ""
+
+#: ../rules/base.xml.in.h:583
+msgid "Norwegian (eliminate dead keys)"
+msgstr ""
+
+#: ../rules/base.xml.in.h:584
+msgid "Num Lock"
+msgstr ""
+
+#: ../rules/base.xml.in.h:585
+msgid "Numeric keypad delete key behaviour"
+msgstr ""
+
+#: ../rules/base.xml.in.h:586
+msgid "Numeric keypad keys work as with Macintosh"
+msgstr ""
+
+#: ../rules/base.xml.in.h:587
+msgid "Numeric keypad layout selection"
+msgstr ""
+
+#: ../rules/base.xml.in.h:588
+msgid "OLPC"
+msgstr ""
+
+#: ../rules/base.xml.in.h:589
+msgid "Occitan"
+msgstr ""
+
+#: ../rules/base.xml.in.h:590
+msgid "Ogham"
+msgstr ""
+
+#: ../rules/base.xml.in.h:591
+msgid "Ogham (IS434)"
+msgstr ""
+
+#: ../rules/base.xml.in.h:592
+msgid "Oriya"
+msgstr ""
+
+#: ../rules/base.xml.in.h:593
+msgid "Ortek MCK-800 MM/Internet keyboard"
+msgstr ""
+
+#: ../rules/base.xml.in.h:594
+msgid "Ossetian (Georgia)"
+msgstr ""
+
+#: ../rules/base.xml.in.h:595
+msgid "Ossetian (WinKeys)"
+msgstr ""
+
+#: ../rules/base.xml.in.h:596
+msgid "Ossetian (legacy)"
+msgstr ""
+
+#: ../rules/base.xml.in.h:597
+msgid "PC-98xx Series"
+msgstr ""
+
+#: ../rules/base.xml.in.h:598
+msgid "Pannonian Rusyn (homophonic)"
+msgstr ""
+
+#: ../rules/base.xml.in.h:599
+msgid "Pashto"
+msgstr ""
+
+#: ../rules/base.xml.in.h:600
+msgid "Pashto (Afghanistan, OLPC)"
+msgstr ""
+
+#: ../rules/base.xml.in.h:601
+msgid "Pause"
+msgstr ""
+
+#: ../rules/base.xml.in.h:602 ../rules/base.extras.xml.in.h:23
+msgid "Persian"
+msgstr ""
+
+#: ../rules/base.xml.in.h:603
+msgid "Persian (Afghanistan, Dari OLPC)"
+msgstr ""
+
+#: ../rules/base.xml.in.h:604
+msgid "Persian (with Persian Keypad)"
+msgstr ""
+
+#: ../rules/base.xml.in.h:605 ../rules/base.extras.xml.in.h:24
+msgid "Polish"
+msgstr ""
+
+#: ../rules/base.xml.in.h:606
+msgid "Polish (Dvorak)"
+msgstr ""
+
+#: ../rules/base.xml.in.h:607
+msgid "Polish (Dvorak, Polish quotes on key 1)"
+msgstr ""
+
+#: ../rules/base.xml.in.h:608
+msgid "Polish (Dvorak, Polish quotes on quotemark key)"
+msgstr ""
+
+#: ../rules/base.xml.in.h:609
+msgid "Polish (programmer Dvorak)"
+msgstr ""
+
+#: ../rules/base.xml.in.h:610
+msgid "Polish (qwertz)"
+msgstr ""
+
+#: ../rules/base.xml.in.h:611
+msgid "Portuguese"
+msgstr ""
+
+#: ../rules/base.xml.in.h:612
+msgid "Portuguese (Brazil)"
+msgstr ""
+
+#: ../rules/base.xml.in.h:613
+msgid "Portuguese (Brazil, Dvorak)"
+msgstr ""
+
+#: ../rules/base.xml.in.h:614
+msgid "Portuguese (Brazil, eliminate dead keys)"
+msgstr ""
+
+#: ../rules/base.xml.in.h:615
+msgid "Portuguese (Brazil, nativo for Esperanto)"
+msgstr ""
+
+#: ../rules/base.xml.in.h:616
+msgid "Portuguese (Brazil, nativo for USA keyboards)"
+msgstr ""
+
+#: ../rules/base.xml.in.h:617
+msgid "Portuguese (Brazil, nativo)"
+msgstr ""
+
+#: ../rules/base.xml.in.h:618
+msgid "Portuguese (Macintosh)"
+msgstr ""
+
+#: ../rules/base.xml.in.h:619
+msgid "Portuguese (Macintosh, Sun dead keys)"
+msgstr ""
+
+#: ../rules/base.xml.in.h:620
+msgid "Portuguese (Macintosh, eliminate dead keys)"
+msgstr ""
+
+#: ../rules/base.xml.in.h:621
+msgid "Portuguese (Nativo for USA keyboards)"
+msgstr ""
+
+#: ../rules/base.xml.in.h:622
+msgid "Portuguese (Nativo)"
+msgstr ""
+
+#: ../rules/base.xml.in.h:623
+msgid "Portuguese (Sun dead keys)"
+msgstr ""
+
+#: ../rules/base.xml.in.h:624
+msgid "Portuguese (eliminate dead keys)"
+msgstr ""
+
+#: ../rules/base.xml.in.h:625
+msgid "Propeller Voyager (KTEZ-1000)"
+msgstr ""
+
+#: ../rules/base.xml.in.h:626
+msgid "PrtSc"
+msgstr ""
+
+#: ../rules/base.xml.in.h:627
+msgid "Punjabi (Gurmukhi Jhelum)"
+msgstr ""
+
+#: ../rules/base.xml.in.h:628
+msgid "Punjabi (Gurmukhi)"
+msgstr ""
+
+#: ../rules/base.xml.in.h:629
+msgid "QTronix Scorpius 98N+"
+msgstr ""
+
+#: ../rules/base.xml.in.h:630
+msgid "Right Alt"
+msgstr ""
+
+#: ../rules/base.xml.in.h:631
+msgid "Right Alt (while pressed)"
+msgstr ""
+
+#: ../rules/base.xml.in.h:632
+msgid ""
+"Right Alt chooses 5th level and activates level5-Lock when pressed together "
+"with another 5th-level-chooser, one press releases the lock"
+msgstr ""
+
+#: ../rules/base.xml.in.h:633
+msgid ""
+"Right Alt chooses 5th level, locks when pressed together with another 5th-"
+"level-chooser"
+msgstr ""
+
+#: ../rules/base.xml.in.h:634
+msgid ""
+"Right Alt chooses 5th level, locks when pressed together with another 5th-"
+"level-chooser, one press releases the lock"
+msgstr ""
+
+#: ../rules/base.xml.in.h:635
+msgid "Right Alt key never chooses 3rd level"
+msgstr ""
+
+#: ../rules/base.xml.in.h:636
+msgid "Right Alt, Shift+Right Alt key is Multi_Key"
+msgstr ""
+
+#: ../rules/base.xml.in.h:637
+msgid "Right Ctrl"
+msgstr ""
+
+#: ../rules/base.xml.in.h:638
+msgid "Right Ctrl (while pressed)"
+msgstr ""
+
+#: ../rules/base.xml.in.h:639
+msgid "Right Ctrl as Right Alt"
+msgstr ""
+
+#: ../rules/base.xml.in.h:640
+msgid "Right Ctrl is mapped to Menu"
+msgstr ""
+
+#: ../rules/base.xml.in.h:641
+msgid "Right Ctrl+Right Shift"
+msgstr ""
+
+#: ../rules/base.xml.in.h:642
+msgid "Right Shift"
+msgstr ""
+
+#: ../rules/base.xml.in.h:643
+msgid "Right Win"
+msgstr ""
+
+#: ../rules/base.xml.in.h:644
+msgid "Right Win (while pressed)"
+msgstr ""
+
+#: ../rules/base.xml.in.h:645
+msgid ""
+"Right Win chooses 5th level, locks when pressed together with another 5th-"
+"level-chooser"
+msgstr ""
+
+#: ../rules/base.xml.in.h:646
+msgid ""
+"Right Win chooses 5th level, locks when pressed together with another 5th-"
+"level-chooser, one press releases the lock"
+msgstr ""
+
+#: ../rules/base.xml.in.h:647 ../rules/base.extras.xml.in.h:26
+msgid "Romanian"
+msgstr ""
+
+#: ../rules/base.xml.in.h:648
+msgid "Romanian (Germany)"
+msgstr ""
+
+#: ../rules/base.xml.in.h:649
+msgid "Romanian (Germany, eliminate dead keys)"
+msgstr ""
+
+#: ../rules/base.xml.in.h:650
+msgid "Romanian (WinKeys)"
+msgstr ""
+
+#: ../rules/base.xml.in.h:651
+msgid "Romanian (cedilla)"
+msgstr ""
+
+#: ../rules/base.xml.in.h:652
+msgid "Romanian (standard cedilla)"
+msgstr ""
+
+#: ../rules/base.xml.in.h:653
+msgid "Romanian (standard)"
+msgstr ""
+
+#: ../rules/base.xml.in.h:654
+msgid "Rupee on 4"
+msgstr ""
+
+#: ../rules/base.xml.in.h:655 ../rules/base.extras.xml.in.h:28
+msgid "Russian"
+msgstr ""
+
+#: ../rules/base.xml.in.h:656
+msgid "Russian (DOS)"
+msgstr ""
+
+#: ../rules/base.xml.in.h:657
+msgid "Russian (Georgia)"
+msgstr ""
+
+#: ../rules/base.xml.in.h:658
+msgid "Russian (Germany, phonetic)"
+msgstr ""
+
+#: ../rules/base.xml.in.h:659
+msgid "Russian (Kazakhstan, with Kazakh)"
+msgstr ""
+
+#: ../rules/base.xml.in.h:660
+msgid "Russian (Poland, phonetic Dvorak)"
+msgstr ""
+
+#: ../rules/base.xml.in.h:661
+msgid "Russian (Sweden, phonetic)"
+msgstr ""
+
+#: ../rules/base.xml.in.h:662
+msgid "Russian (Sweden, phonetic, eliminate dead keys)"
+msgstr ""
+
+#: ../rules/base.xml.in.h:663
+msgid "Russian (US, phonetic)"
+msgstr ""
+
+#: ../rules/base.xml.in.h:664
+msgid "Russian (Ukraine, standard RSTU)"
+msgstr ""
+
+#: ../rules/base.xml.in.h:665
+msgid "Russian (legacy)"
+msgstr ""
+
+#: ../rules/base.xml.in.h:666
+msgid "Russian (phonetic WinKeys)"
+msgstr ""
+
+#: ../rules/base.xml.in.h:667
+msgid "Russian (phonetic)"
+msgstr ""
+
+#: ../rules/base.xml.in.h:668
+msgid "Russian (typewriter)"
+msgstr ""
+
+#: ../rules/base.xml.in.h:669
+msgid "Russian (typewriter, legacy)"
+msgstr ""
+
+#: ../rules/base.xml.in.h:670
+msgid "SILVERCREST Multimedia Wireless Keyboard"
+msgstr ""
+
+#: ../rules/base.xml.in.h:671
+msgid "SK-1300"
+msgstr ""
+
+#: ../rules/base.xml.in.h:672
+msgid "SK-2500"
+msgstr ""
+
+#: ../rules/base.xml.in.h:673
+msgid "SK-6200"
+msgstr ""
+
+#: ../rules/base.xml.in.h:674
+msgid "SK-7100"
+msgstr ""
+
+#: ../rules/base.xml.in.h:675
+msgid "SVEN Ergonomic 2500"
+msgstr ""
+
+#: ../rules/base.xml.in.h:676
+msgid "SVEN Slim 303"
+msgstr ""
+
+#: ../rules/base.xml.in.h:677
+msgid "Saisiyat (Taiwan)"
+msgstr ""
+
+#: ../rules/base.xml.in.h:678
+msgid "Samsung SDM 4500P"
+msgstr ""
+
+#: ../rules/base.xml.in.h:679
+msgid "Samsung SDM 4510P"
+msgstr ""
+
+#: ../rules/base.xml.in.h:680
+msgid "Sanwa Supply SKB-KG3"
+msgstr ""
+
+#: ../rules/base.xml.in.h:681
+msgid "Scroll Lock"
+msgstr ""
+
+#: ../rules/base.xml.in.h:682
+msgid "Semi-colon on third level"
+msgstr ""
+
+#: ../rules/base.xml.in.h:683 ../rules/base.extras.xml.in.h:31
+msgid "Serbian"
+msgstr ""
+
+#: ../rules/base.xml.in.h:684
+msgid "Serbian (Latin Unicode qwerty)"
+msgstr ""
+
+#: ../rules/base.xml.in.h:685
+msgid "Serbian (Latin Unicode)"
+msgstr ""
+
+#: ../rules/base.xml.in.h:686
+msgid "Serbian (Latin qwerty)"
+msgstr ""
+
+#: ../rules/base.xml.in.h:687
+msgid "Serbian (Latin with guillemets)"
+msgstr ""
+
+#: ../rules/base.xml.in.h:688
+msgid "Serbian (Latin)"
+msgstr ""
+
+#: ../rules/base.xml.in.h:689
+msgid "Serbian (Russia)"
+msgstr ""
+
+#: ../rules/base.xml.in.h:690
+msgid "Serbian (Z and ZHE swapped)"
+msgstr ""
+
+#: ../rules/base.xml.in.h:691
+msgid "Serbian (with guillemets)"
+msgstr ""
+
+#: ../rules/base.xml.in.h:692
+msgid "Serbo-Croatian (US)"
+msgstr ""
+
+#: ../rules/base.xml.in.h:693
+msgid "Shift cancels Caps Lock"
+msgstr ""
+
+#: ../rules/base.xml.in.h:694
+msgid "Shift does not cancel Num Lock, chooses 3rd level instead"
+msgstr ""
+
+#: ../rules/base.xml.in.h:695
+msgid "Shift with numeric keypad keys works as in MS Windows"
+msgstr ""
+
+#: ../rules/base.xml.in.h:696
+msgid "Shift+Caps Lock"
+msgstr ""
+
+#: ../rules/base.xml.in.h:697
+msgid "Sindhi"
+msgstr ""
+
+#: ../rules/base.xml.in.h:698
+msgid "Sinhala"
+msgstr ""
+
+#: ../rules/base.xml.in.h:699
+msgid "Slovak"
+msgstr ""
+
+#: ../rules/base.xml.in.h:700
+msgid "Slovak (extended Backslash)"
+msgstr ""
+
+#: ../rules/base.xml.in.h:701
+msgid "Slovak (qwerty)"
+msgstr ""
+
+#: ../rules/base.xml.in.h:702
+msgid "Slovak (qwerty, extended Backslash)"
+msgstr ""
+
+#: ../rules/base.xml.in.h:703
+msgid "Slovenian"
+msgstr ""
+
+#: ../rules/base.xml.in.h:704
+msgid "Slovenian (US keyboard with Slovenian letters)"
+msgstr ""
+
+#: ../rules/base.xml.in.h:705
+msgid "Slovenian (use guillemets for quotes)"
+msgstr ""
+
+#: ../rules/base.xml.in.h:706
+msgid "Spanish"
+msgstr ""
+
+#: ../rules/base.xml.in.h:707
+msgid "Spanish (Dvorak)"
+msgstr ""
+
+#: ../rules/base.xml.in.h:708
+msgid "Spanish (Latin American)"
+msgstr ""
+
+#: ../rules/base.xml.in.h:709
+msgid "Spanish (Latin American, Sun dead keys)"
+msgstr ""
+
+#: ../rules/base.xml.in.h:710
+msgid "Spanish (Latin American, eliminate dead keys)"
+msgstr ""
+
+#: ../rules/base.xml.in.h:711
+msgid "Spanish (Latin American, include dead tilde)"
+msgstr ""
+
+#: ../rules/base.xml.in.h:712
+msgid "Spanish (Macintosh)"
+msgstr ""
+
+#: ../rules/base.xml.in.h:713
+msgid "Spanish (Sun dead keys)"
+msgstr ""
+
+#: ../rules/base.xml.in.h:714
+msgid "Spanish (eliminate dead keys)"
+msgstr ""
+
+#: ../rules/base.xml.in.h:715
+msgid "Spanish (include dead tilde)"
+msgstr ""
+
+#: ../rules/base.xml.in.h:716
+msgid "Special keys (Ctrl+Alt+&lt;key&gt;) handled in a server"
+msgstr ""
+
+#: ../rules/base.xml.in.h:717
+msgid "Sun Type 5/6"
+msgstr ""
+
+#: ../rules/base.xml.in.h:718
+msgid "Super Power Multimedia Keyboard"
+msgstr ""
+
+#: ../rules/base.xml.in.h:719
+msgid "Swahili (Kenya)"
+msgstr ""
+
+#: ../rules/base.xml.in.h:720
+msgid "Swahili (Tanzania)"
+msgstr ""
+
+#: ../rules/base.xml.in.h:721
+msgid "Swap Ctrl and Caps Lock"
+msgstr ""
+
+#: ../rules/base.xml.in.h:722
+msgid "Swap ESC and Caps Lock"
+msgstr ""
+
+#: ../rules/base.xml.in.h:723
+msgid "Swedish"
+msgstr ""
+
+#: ../rules/base.xml.in.h:724
+msgid "Swedish (Dvorak)"
+msgstr ""
+
+#: ../rules/base.xml.in.h:725
+msgid "Swedish (Macintosh)"
+msgstr ""
+
+#: ../rules/base.xml.in.h:726
+msgid "Swedish (Svdvorak)"
+msgstr ""
+
+#: ../rules/base.xml.in.h:727
+msgid "Swedish (eliminate dead keys)"
+msgstr ""
+
+#: ../rules/base.xml.in.h:728
+msgid "Swedish Sign Language"
+msgstr ""
+
+#: ../rules/base.xml.in.h:729
+msgid "Symplon PaceBook (tablet PC)"
+msgstr ""
+
+#: ../rules/base.xml.in.h:730
+msgid "Syriac"
+msgstr ""
+
+#: ../rules/base.xml.in.h:731
+msgid "Syriac (phonetic)"
+msgstr ""
+
+#: ../rules/base.xml.in.h:732
+msgid "Taiwanese"
+msgstr ""
+
+#: ../rules/base.xml.in.h:733
+msgid "Taiwanese (indigenous)"
+msgstr ""
+
+#: ../rules/base.xml.in.h:734
+msgid "Tajik"
+msgstr ""
+
+#: ../rules/base.xml.in.h:735
+msgid "Tajik (legacy)"
+msgstr ""
+
+#: ../rules/base.xml.in.h:736
+msgid "Tamil"
+msgstr ""
+
+#: ../rules/base.xml.in.h:737
+msgid "Tamil (Sri Lanka, TAB Typewriter)"
+msgstr ""
+
+#: ../rules/base.xml.in.h:738
+msgid "Tamil (Sri Lanka, Unicode)"
+msgstr ""
+
+#: ../rules/base.xml.in.h:739
+msgid "Tamil (TAB typewriter)"
+msgstr ""
+
+#: ../rules/base.xml.in.h:740
+msgid "Tamil (TSCII typewriter)"
+msgstr ""
+
+#: ../rules/base.xml.in.h:741
+msgid "Tamil (Unicode)"
+msgstr ""
+
+#: ../rules/base.xml.in.h:742
+msgid "Tamil (keyboard with numerals)"
+msgstr ""
+
+#: ../rules/base.xml.in.h:743
+msgid "Targa Visionary 811"
+msgstr ""
+
+#: ../rules/base.xml.in.h:744
+msgid "Tatar"
+msgstr ""
+
+#: ../rules/base.xml.in.h:745
+msgid "Telugu"
+msgstr ""
+
+#: ../rules/base.xml.in.h:746
+msgid "Thai"
+msgstr ""
+
+#: ../rules/base.xml.in.h:747
+msgid "Thai (Pattachote)"
+msgstr ""
+
+#: ../rules/base.xml.in.h:748
+msgid "Thai (TIS-820.2538)"
+msgstr ""
+
+#: ../rules/base.xml.in.h:749
+msgid "Tibetan"
+msgstr ""
+
+#: ../rules/base.xml.in.h:750
+msgid "Tibetan (with ASCII numerals)"
+msgstr ""
+
+#: ../rules/base.xml.in.h:751
+msgid "To the corresponding key in a Dvorak keyboard."
+msgstr ""
+
+#: ../rules/base.xml.in.h:752
+msgid "To the corresponding key in a Qwerty keyboard."
+msgstr ""
+
+#: ../rules/base.xml.in.h:753
+msgid "Toggle PointerKeys with Shift + NumLock."
+msgstr ""
+
+#: ../rules/base.xml.in.h:754
+msgid "Toshiba Satellite S3000"
+msgstr ""
+
+#: ../rules/base.xml.in.h:755
+msgid "Trust Direct Access Keyboard"
+msgstr ""
+
+#: ../rules/base.xml.in.h:756
+msgid "Trust Slimline"
+msgstr ""
+
+#: ../rules/base.xml.in.h:757
+msgid "Trust Wireless Keyboard Classic"
+msgstr ""
+
+#: ../rules/base.xml.in.h:758
+msgid "Tswana"
+msgstr ""
+
+#: ../rules/base.xml.in.h:759
+msgid "Turkish"
+msgstr ""
+
+#: ../rules/base.xml.in.h:760
+msgid "Turkish (Alt-Q)"
+msgstr ""
+
+#: ../rules/base.xml.in.h:761
+msgid "Turkish (F)"
+msgstr ""
+
+#: ../rules/base.xml.in.h:762
+msgid "Turkish (Sun dead keys)"
+msgstr ""
+
+#: ../rules/base.xml.in.h:763
+msgid "Turkish (international with dead keys)"
+msgstr ""
+
+#: ../rules/base.xml.in.h:764
+msgid "Turkmen"
+msgstr ""
+
+#: ../rules/base.xml.in.h:765
+msgid "Turkmen (Alt-Q)"
+msgstr ""
+
+#: ../rules/base.xml.in.h:766
+msgid "TypeMatrix EZ-Reach 2020"
+msgstr ""
+
+#: ../rules/base.xml.in.h:767
+msgid "TypeMatrix EZ-Reach 2030 PS2"
+msgstr ""
+
+#: ../rules/base.xml.in.h:768
+msgid "TypeMatrix EZ-Reach 2030 USB"
+msgstr ""
+
+#: ../rules/base.xml.in.h:769
+msgid "TypeMatrix EZ-Reach 2030 USB (102/105:EU mode)"
+msgstr ""
+
+#: ../rules/base.xml.in.h:770
+msgid "TypeMatrix EZ-Reach 2030 USB (106:JP mode)"
+msgstr ""
+
+#: ../rules/base.xml.in.h:771
+msgid "Udmurt"
+msgstr ""
+
+#: ../rules/base.xml.in.h:772
+msgid "Ukrainian"
+msgstr ""
+
+#: ../rules/base.xml.in.h:773
+msgid "Ukrainian (WinKeys)"
+msgstr ""
+
+#: ../rules/base.xml.in.h:774
+msgid "Ukrainian (homophonic)"
+msgstr ""
+
+#: ../rules/base.xml.in.h:775
+msgid "Ukrainian (legacy)"
+msgstr ""
+
+#: ../rules/base.xml.in.h:776
+msgid "Ukrainian (phonetic)"
+msgstr ""
+
+#: ../rules/base.xml.in.h:777
+msgid "Ukrainian (standard RSTU)"
+msgstr ""
+
+#: ../rules/base.xml.in.h:778
+msgid "Ukrainian (typewriter)"
+msgstr ""
+
+#: ../rules/base.xml.in.h:779
+msgid "Unicode additions (arrows and math operators)"
+msgstr ""
+
+#: ../rules/base.xml.in.h:780
+msgid ""
+"Unicode additions (arrows and math operators). Math operators on default "
+"level"
+msgstr ""
+
+#: ../rules/base.xml.in.h:781
+msgid "Unitek KB-1925"
+msgstr ""
+
+#: ../rules/base.xml.in.h:782
+msgid "Urdu (Pakistan)"
+msgstr ""
+
+#: ../rules/base.xml.in.h:783
+msgid "Urdu (Pakistan, CRULP)"
+msgstr ""
+
+#: ../rules/base.xml.in.h:784
+msgid "Urdu (Pakistan, NLA)"
+msgstr ""
+
+#: ../rules/base.xml.in.h:785
+msgid "Urdu (WinKeys)"
+msgstr ""
+
+#: ../rules/base.xml.in.h:786
+msgid "Urdu (alternative phonetic)"
+msgstr ""
+
+#: ../rules/base.xml.in.h:787
+msgid "Urdu (phonetic)"
+msgstr ""
+
+#: ../rules/base.xml.in.h:788
+msgid "Use keyboard LED to show alternative layout"
+msgstr ""
+
+#: ../rules/base.xml.in.h:789
+msgid "Using space key to input non-breakable space character"
+msgstr ""
+
+#: ../rules/base.xml.in.h:790
+msgid "Usual space at any level"
+msgstr ""
+
+#: ../rules/base.xml.in.h:791
+msgid "Uyghur"
+msgstr ""
+
+#: ../rules/base.xml.in.h:792
+msgid "Uzbek"
+msgstr ""
+
+#: ../rules/base.xml.in.h:793
+msgid "Uzbek (Afghanistan)"
+msgstr ""
+
+#: ../rules/base.xml.in.h:794
+msgid "Uzbek (Afghanistan, OLPC)"
+msgstr ""
+
+#: ../rules/base.xml.in.h:795
+msgid "Uzbek (Latin)"
+msgstr ""
+
+#: ../rules/base.xml.in.h:796
+msgid "Vietnamese"
+msgstr ""
+
+#: ../rules/base.xml.in.h:797
+msgid "ViewSonic KU-306 Internet Keyboard"
+msgstr ""
+
+#: ../rules/base.xml.in.h:798
+msgid "Wang 724 keypad with Unicode additions (arrows and math operators)"
+msgstr ""
+
+#: ../rules/base.xml.in.h:799
+msgid ""
+"Wang 724 keypad with Unicode additions (arrows and math operators). Math "
+"operators on default level"
+msgstr ""
+
+#: ../rules/base.xml.in.h:800
+msgid "Winbook Model XP5"
+msgstr ""
+
+#: ../rules/base.xml.in.h:801
+msgid "Wolof"
+msgstr ""
+
+#: ../rules/base.xml.in.h:802
+msgid "Yahoo! Internet Keyboard"
+msgstr ""
+
+#: ../rules/base.xml.in.h:803
+msgid "Yakut"
+msgstr ""
+
+#: ../rules/base.xml.in.h:804
+msgid "Yoruba"
+msgstr ""
+
+#: ../rules/base.xml.in.h:805
+msgid "Zero-width non-joiner character at second level"
+msgstr ""
+
+#: ../rules/base.xml.in.h:806
+msgid ""
+"Zero-width non-joiner character at second level, non-breakable space "
+"character at third level"
+msgstr ""
+
+#: ../rules/base.xml.in.h:807
+msgid ""
+"Zero-width non-joiner character at second level, non-breakable space "
+"character at third level, nothing at fourth level"
+msgstr ""
+
+#: ../rules/base.xml.in.h:808
+msgid ""
+"Zero-width non-joiner character at second level, non-breakable space "
+"character at third level, thin non-breakable space at fourth level"
+msgstr ""
+
+#: ../rules/base.xml.in.h:809
+msgid ""
+"Zero-width non-joiner character at second level, non-breakable space "
+"character at third level, zero-width joiner at fourth level"
+msgstr ""
+
+#: ../rules/base.xml.in.h:810
+msgid ""
+"Zero-width non-joiner character at second level, zero-width joiner character "
+"at third level"
+msgstr ""
+
+#: ../rules/base.xml.in.h:811
+msgid ""
+"Zero-width non-joiner character at second level, zero-width joiner character "
+"at third level, non-breakable space character at fourth level"
+msgstr ""
+
+#: ../rules/base.xml.in.h:812
+msgid ""
+"Zero-width non-joiner character at third level, zero-width joiner at fourth "
+"level"
+msgstr ""
+
+#: ../rules/base.xml.in.h:813
+msgid "ak"
+msgstr ""
+
+#: ../rules/base.xml.in.h:814
+msgid "am"
+msgstr ""
+
+#: ../rules/base.xml.in.h:815
+msgid "ar"
+msgstr ""
+
+#: ../rules/base.xml.in.h:816
+msgid "avn"
+msgstr ""
+
+#: ../rules/base.xml.in.h:817
+msgid "az"
+msgstr ""
+
+#: ../rules/base.xml.in.h:818
+msgid "be"
+msgstr ""
+
+#: ../rules/base.xml.in.h:819
+msgid "ber"
+msgstr ""
+
+#: ../rules/base.xml.in.h:820
+msgid "bg"
+msgstr ""
+
+#: ../rules/base.xml.in.h:821
+msgid "bm"
+msgstr ""
+
+#: ../rules/base.xml.in.h:822
+msgid "bn"
+msgstr ""
+
+#: ../rules/base.xml.in.h:823
+msgid "brl"
+msgstr ""
+
+#: ../rules/base.xml.in.h:824
+msgid "bs"
+msgstr ""
+
+#: ../rules/base.xml.in.h:825
+msgid "ca"
+msgstr ""
+
+#: ../rules/base.xml.in.h:826
+msgid "chr"
+msgstr ""
+
+#: ../rules/base.xml.in.h:827
+msgid "cm"
+msgstr ""
+
+#: ../rules/base.xml.in.h:828
+msgid "crh"
+msgstr ""
+
+#: ../rules/base.xml.in.h:829
+msgid "cs"
+msgstr ""
+
+#: ../rules/base.xml.in.h:830
+msgid "da"
+msgstr ""
+
+#: ../rules/base.xml.in.h:831
+msgid "de"
+msgstr ""
+
+#: ../rules/base.xml.in.h:832
+msgid "dv"
+msgstr ""
+
+#: ../rules/base.xml.in.h:833
+msgid "dz"
+msgstr ""
+
+#: ../rules/base.xml.in.h:834
+msgid "ee"
+msgstr ""
+
+#: ../rules/base.xml.in.h:835 ../rules/base.extras.xml.in.h:34
+msgid "en"
+msgstr ""
+
+#: ../rules/base.xml.in.h:836
+msgid "eo"
+msgstr ""
+
+#: ../rules/base.xml.in.h:837
+msgid "es"
+msgstr ""
+
+#: ../rules/base.xml.in.h:838
+msgid "et"
+msgstr ""
+
+#: ../rules/base.xml.in.h:839 ../rules/base.extras.xml.in.h:35
+msgid "fa"
+msgstr ""
+
+#: ../rules/base.xml.in.h:840
+msgid "ff"
+msgstr ""
+
+#: ../rules/base.xml.in.h:841
+msgid "fi"
+msgstr ""
+
+#: ../rules/base.xml.in.h:842
+msgid "fo"
+msgstr ""
+
+#: ../rules/base.xml.in.h:843 ../rules/base.extras.xml.in.h:36
+msgid "fr"
+msgstr ""
+
+#: ../rules/base.xml.in.h:844
+msgid "gaa"
+msgstr ""
+
+#: ../rules/base.xml.in.h:845
+msgid "gr"
+msgstr ""
+
+#: ../rules/base.xml.in.h:846
+msgid "gu"
+msgstr ""
+
+#: ../rules/base.xml.in.h:847
+msgid "ha"
+msgstr ""
+
+#: ../rules/base.xml.in.h:848
+msgid "he"
+msgstr ""
+
+#: ../rules/base.xml.in.h:849
+msgid "hi"
+msgstr ""
+
+#: ../rules/base.xml.in.h:850
+msgid "hr"
+msgstr ""
+
+#: ../rules/base.xml.in.h:851
+msgid "hu"
+msgstr ""
+
+#: ../rules/base.xml.in.h:852 ../rules/base.extras.xml.in.h:37
+msgid "hy"
+msgstr ""
+
+#: ../rules/base.xml.in.h:853
+msgid "ie"
+msgstr ""
+
+#: ../rules/base.xml.in.h:854
+msgid "ig"
+msgstr ""
+
+#: ../rules/base.xml.in.h:855
+msgid "ike"
+msgstr ""
+
+#: ../rules/base.xml.in.h:856
+msgid "in"
+msgstr ""
+
+#: ../rules/base.xml.in.h:857
+msgid "is"
+msgstr ""
+
+#: ../rules/base.xml.in.h:858
+msgid "it"
+msgstr ""
+
+#: ../rules/base.xml.in.h:859
+msgid "ja"
+msgstr ""
+
+#: ../rules/base.xml.in.h:860
+msgid "ka"
+msgstr ""
+
+#: ../rules/base.xml.in.h:861
+msgid "ki"
+msgstr ""
+
+#: ../rules/base.xml.in.h:862
+msgid "kk"
+msgstr ""
+
+#: ../rules/base.xml.in.h:863
+msgid "km"
+msgstr ""
+
+#: ../rules/base.xml.in.h:864
+msgid "kn"
+msgstr ""
+
+#: ../rules/base.xml.in.h:865
+msgid "ko"
+msgstr ""
+
+#: ../rules/base.xml.in.h:866
+msgid "ku"
+msgstr ""
+
+#: ../rules/base.xml.in.h:867
+msgid "lo"
+msgstr ""
+
+#: ../rules/base.xml.in.h:868 ../rules/base.extras.xml.in.h:39
+msgid "lt"
+msgstr ""
+
+#: ../rules/base.xml.in.h:869 ../rules/base.extras.xml.in.h:40
+msgid "lv"
+msgstr ""
+
+#: ../rules/base.xml.in.h:870
+msgid "mi"
+msgstr ""
+
+#: ../rules/base.xml.in.h:871
+msgid "mk"
+msgstr ""
+
+#: ../rules/base.xml.in.h:872
+msgid "ml"
+msgstr ""
+
+#: ../rules/base.xml.in.h:873
+msgid "mn"
+msgstr ""
+
+#: ../rules/base.xml.in.h:874
+msgid "mt"
+msgstr ""
+
+#: ../rules/base.xml.in.h:875
+msgid "my"
+msgstr ""
+
+#: ../rules/base.xml.in.h:876
+msgid "ne"
+msgstr ""
+
+#: ../rules/base.xml.in.h:877
+msgid "nl"
+msgstr ""
+
+#: ../rules/base.xml.in.h:878
+msgid "no"
+msgstr ""
+
+#: ../rules/base.xml.in.h:879
+msgid "or"
+msgstr ""
+
+#: ../rules/base.xml.in.h:880
+msgid "pa"
+msgstr ""
+
+#: ../rules/base.xml.in.h:881
+msgid "ph"
+msgstr ""
+
+#: ../rules/base.xml.in.h:882 ../rules/base.extras.xml.in.h:41
+msgid "pl"
+msgstr ""
+
+#: ../rules/base.xml.in.h:883
+msgid "ps"
+msgstr ""
+
+#: ../rules/base.xml.in.h:884
+msgid "pt"
+msgstr ""
+
+#: ../rules/base.xml.in.h:885 ../rules/base.extras.xml.in.h:42
+msgid "ro"
+msgstr ""
+
+#: ../rules/base.xml.in.h:886 ../rules/base.extras.xml.in.h:43
+msgid "ru"
+msgstr ""
+
+#: ../rules/base.xml.in.h:887
+msgid "sd"
+msgstr ""
+
+#: ../rules/base.xml.in.h:888
+msgid "si"
+msgstr ""
+
+#: ../rules/base.xml.in.h:889
+msgid "sk"
+msgstr ""
+
+#: ../rules/base.xml.in.h:890
+msgid "sl"
+msgstr ""
+
+#: ../rules/base.xml.in.h:891
+msgid "sq"
+msgstr ""
+
+#: ../rules/base.xml.in.h:892 ../rules/base.extras.xml.in.h:45
+msgid "sr"
+msgstr ""
+
+#: ../rules/base.xml.in.h:893
+msgid "sv"
+msgstr ""
+
+#: ../rules/base.xml.in.h:894
+msgid "sw"
+msgstr ""
+
+#: ../rules/base.xml.in.h:895
+msgid "syc"
+msgstr ""
+
+#: ../rules/base.xml.in.h:896
+msgid "ta"
+msgstr ""
+
+#: ../rules/base.xml.in.h:897
+msgid "te"
+msgstr ""
+
+#: ../rules/base.xml.in.h:898
+msgid "tg"
+msgstr ""
+
+#: ../rules/base.xml.in.h:899
+msgid "th"
+msgstr ""
+
+#: ../rules/base.xml.in.h:900
+msgid "tk"
+msgstr ""
+
+#: ../rules/base.xml.in.h:901
+msgid "tn"
+msgstr ""
+
+#: ../rules/base.xml.in.h:902
+msgid "tr"
+msgstr ""
+
+#: ../rules/base.xml.in.h:903
+msgid "uk"
+msgstr ""
+
+#: ../rules/base.xml.in.h:904
+msgid "ur"
+msgstr ""
+
+#: ../rules/base.xml.in.h:905
+msgid "uz"
+msgstr ""
+
+#: ../rules/base.xml.in.h:906
+msgid "vi"
+msgstr ""
+
+#: ../rules/base.xml.in.h:907
+msgid "wo"
+msgstr ""
+
+#: ../rules/base.xml.in.h:908
+msgid "xsy"
+msgstr ""
+
+#: ../rules/base.xml.in.h:909
+msgid "yo"
+msgstr ""
+
+#: ../rules/base.xml.in.h:910
+msgid "zh"
+msgstr ""
+
+#: ../rules/base.extras.xml.in.h:1
+msgid "APL Keyboard Symbols"
+msgstr ""
+
+#: ../rules/base.extras.xml.in.h:4
+msgid "Atsina"
+msgstr ""
+
+#: ../rules/base.extras.xml.in.h:5
+msgid "Avestan"
+msgstr ""
+
+#: ../rules/base.extras.xml.in.h:6
+msgid "Couer D'alene Salish"
+msgstr ""
+
+#: ../rules/base.extras.xml.in.h:8
+msgid "English (US, international AltGr Unicode combining)"
+msgstr ""
+
+#: ../rules/base.extras.xml.in.h:9
+msgid "English (US, international AltGr Unicode combining, alternative)"
+msgstr ""
+
+#: ../rules/base.extras.xml.in.h:11
+msgid "Kutenai"
+msgstr ""
+
+#: ../rules/base.extras.xml.in.h:13
+msgid "Latvian (US Colemak)"
+msgstr ""
+
+#: ../rules/base.extras.xml.in.h:14
+msgid "Latvian (US Colemak, apostrophe variant)"
+msgstr ""
+
+#: ../rules/base.extras.xml.in.h:15
+msgid "Latvian (US Dvorak)"
+msgstr ""
+
+#: ../rules/base.extras.xml.in.h:16
+msgid "Latvian (US Dvorak, Y variant)"
+msgstr ""
+
+#: ../rules/base.extras.xml.in.h:17
+msgid "Latvian (US Dvorak, minus variant)"
+msgstr ""
+
+#: ../rules/base.extras.xml.in.h:18
+msgid "Latvian (programmer US Dvorak)"
+msgstr ""
+
+#: ../rules/base.extras.xml.in.h:19
+msgid "Latvian (programmer US Dvorak, Y variant)"
+msgstr ""
+
+#: ../rules/base.extras.xml.in.h:20
+msgid "Latvian (programmer US Dvorak, minus variant)"
+msgstr ""
+
+#: ../rules/base.extras.xml.in.h:22
+msgid "Lithuanian (US Dvorak with Lithuanian letters)"
+msgstr ""
+
+#: ../rules/base.extras.xml.in.h:25
+msgid "Polish (international with dead keys)"
+msgstr ""
+
+#: ../rules/base.extras.xml.in.h:27
+msgid "Romanian (ergonomic Touchtype)"
+msgstr ""
+
+#: ../rules/base.extras.xml.in.h:29
+msgid "Russian (with UKR and BEL layout)"
+msgstr ""
+
+#: ../rules/base.extras.xml.in.h:30
+msgid "Secwepemctsin"
+msgstr ""
+
+#: ../rules/base.extras.xml.in.h:32
+msgid "Serbian (combining accents instead of dead keys)"
+msgstr ""
+
+#: ../rules/base.extras.xml.in.h:33
+msgid "apl"
+msgstr ""
+
+#: ../rules/base.extras.xml.in.h:38
+msgid "kut"
+msgstr ""
+
+#: ../rules/base.extras.xml.in.h:44
+msgid "shs"
+msgstr ""