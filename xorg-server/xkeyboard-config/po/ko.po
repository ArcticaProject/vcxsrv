--- conflicted
+++ resolved
@@ -1,7658 +1,3823 @@
-<<<<<<< HEAD
-# xkeyboard-config Korean translation
-# This file is distributed under the same license as the xkeyboard-config package.
-# Changwoo Ryu <cwryu@debian.org>, 2007, 2008, 2009, 2010, 2011.
-#
-# - 주의
-#   - 한국에 수입해 판매되는 제품은 광고할 때 사용하는 표기를 그대로 사용
-#
-msgid ""
-msgstr ""
-"Project-Id-Version: xkeyboard-config 2.1.99\n"
-"Report-Msgid-Bugs-To: svu@users.sourceforge.net\n"
-"POT-Creation-Date: 2011-03-25 22:27+0000\n"
-"PO-Revision-Date: 2011-03-27 00:43+0900\n"
-"Last-Translator: Changwoo Ryu <cwryu@debian.org>\n"
-"Language-Team: Korean <translation-team-ko@lists.sourceforge.net>\n"
-"Language: ko\n"
-"MIME-Version: 1.0\n"
-"Content-Type: text/plain; charset=UTF-8\n"
-"Content-Transfer-Encoding: 8bit\n"
-
-#: ../rules/base.xml.in.h:1
-msgid "&lt;Less/Greater&gt;"
-msgstr "&lt;</>&gt;"
-
-#: ../rules/base.xml.in.h:2
-msgid "&lt;Less/Greater&gt; (chooses 3rd level, latches when pressed together with another 3rd-level-chooser)"
-msgstr "&lt;</>&gt; (3번째 단계 선택, 다른 3번째 단계 선택 키와 같이 누르면 고정)"
-
-#: ../rules/base.xml.in.h:3
-msgid "&lt;Less/Greater&gt; chooses 5th level and activates level5-Lock when pressed together with another 5th-level-chooser, one press releases the lock"
-msgstr "&lt;</>&gt; 키로 5번째 단계 선택, 다른 5번째 단계 선택 키와 같이 누르면 고정, 한 번 누르면 고정 해제"
-
-#: ../rules/base.xml.in.h:4
-msgid "&lt;Less/Greater&gt; chooses 5th level, locks when pressed together with another 5th-level-chooser"
-msgstr "&lt;</>&gt; 5번째 단계 선택, 다른 5번째 단계 선택 키와 같이 누르면 고정"
-
-#: ../rules/base.xml.in.h:5
-msgid "&lt;Less/Greater&gt; chooses 5th level, locks when pressed together with another 5th-level-chooser, one press releases the lock"
-msgstr "&lt;</>&gt; 5번째 단계 선택, 다른 5번째 단계 선택 키와 같이 누르면 고정, 한 번 누르면 고정 해제"
-
-#: ../rules/base.xml.in.h:6
-msgid "A4Tech KB-21"
-msgstr "A4Tech KB-21"
-
-#: ../rules/base.xml.in.h:7
-msgid "A4Tech KBS-8"
-msgstr "A4Tech KBS-8"
-
-#: ../rules/base.xml.in.h:8
-msgid "A4Tech Wireless Desktop RFKB-23"
-msgstr "A4Tech Wireless Desktop RFKB-23"
-
-#: ../rules/base.xml.in.h:9
-msgid "ATM/phone-style"
-msgstr "ATM/전화기형태"
-
-#: ../rules/base.xml.in.h:10
-msgid "Acer AirKey V"
-msgstr "에이서 AirKey V"
-
-#: ../rules/base.xml.in.h:11
-msgid "Acer C300"
-msgstr "에이서 C300"
-
-#: ../rules/base.xml.in.h:12
-msgid "Acer Ferrari 4000"
-msgstr "에이서 Ferrari 4000"
-
-#: ../rules/base.xml.in.h:13
-msgid "Acer Laptop"
-msgstr "에이서 노트북"
-
-#: ../rules/base.xml.in.h:14
-msgid "Add the standard behavior to Menu key"
-msgstr "메뉴 키에 기본 동작 추가"
-
-#: ../rules/base.xml.in.h:15
-msgid "Adding Esperanto circumflexes (supersigno)"
-msgstr "에스페란토 곡절 액센트 (curcimflex) 추가"
-
-#: ../rules/base.xml.in.h:16
-msgid "Adding currency signs to certain keys"
-msgstr "화폐 기호를 특정 키에 추가"
-
-#: ../rules/base.xml.in.h:17
-msgid "Advance Scorpius KI"
-msgstr "Advance Scorpius KI"
-
-#: ../rules/base.xml.in.h:18
-msgid "Afg"
-msgstr "아프가니스탄"
-
-#: ../rules/base.xml.in.h:19
-msgid "Afghani"
-msgstr "아프가니스탄"
-
-#: ../rules/base.xml.in.h:20
-msgid "Akan"
-msgstr "아칸"
-
-#: ../rules/base.xml.in.h:21
-msgid "Albanian"
-msgstr "알바니아"
-
-#: ../rules/base.xml.in.h:22
-msgid "Alt and Meta are on Alt keys"
-msgstr "Alt와 Meta를 Alt 키에"
-
-#: ../rules/base.xml.in.h:23
-msgid "Alt is mapped to Right Win, Super to Menu"
-msgstr "Alt 키를 오른쪽 윈도우 키로 매핑, Super 키를 메뉴 키로 매핑"
-
-#: ../rules/base.xml.in.h:24
-msgid "Alt+Caps Lock"
-msgstr "Alt+Caps Lock"
-
-#: ../rules/base.xml.in.h:25
-msgid "Alt+Ctrl"
-msgstr "Alt+Ctrl"
-
-#: ../rules/base.xml.in.h:26
-msgid "Alt+Shift"
-msgstr "Alt+Shift"
-
-#: ../rules/base.xml.in.h:27
-msgid "Alt+Space"
-msgstr "Alt+스페이스"
-
-#: ../rules/base.xml.in.h:28
-msgid "Alt/Win key behavior"
-msgstr "Alt/Win 키 동작"
-
-#: ../rules/base.xml.in.h:29
-msgid "Amharic"
-msgstr "암하라어"
-
-#: ../rules/base.xml.in.h:30
-msgid "Any Alt key"
-msgstr "모든 Alt 키"
-
-#: ../rules/base.xml.in.h:31
-msgid "Any Win key"
-msgstr "모든 윈도우 키"
-
-#: ../rules/base.xml.in.h:32
-msgid "Any Win key (while pressed)"
-msgstr "모든 윈도우 키 (누르고 있는 동안)"
-
-#: ../rules/base.xml.in.h:33
-msgid "Apple"
-msgstr "애플"
-
-#: ../rules/base.xml.in.h:34
-msgid "Apple Aluminium Keyboard (ANSI)"
-msgstr "Apple Aluminium Keyboard (ANSI)"
-
-#: ../rules/base.xml.in.h:35
-msgid "Apple Aluminium Keyboard (ISO)"
-msgstr "Apple Aluminium Keyboard (ISO)"
-
-#: ../rules/base.xml.in.h:36
-msgid "Apple Aluminium Keyboard (JIS)"
-msgstr "Apple Aluminium Keyboard (JIS)"
-
-#: ../rules/base.xml.in.h:37
-msgid "Apple Aluminium Keyboard: emulate PC keys (Print, Scroll Lock, Pause, Num Lock)"
-msgstr "Apple Aluminium Keyboard: PC 키 에뮬레이션 (Print, Scroll_Lock, Pause, Num Lock)"
-
-#: ../rules/base.xml.in.h:38
-msgid "Apple Laptop"
-msgstr "애플 노트북"
-
-#: ../rules/base.xml.in.h:39
-msgid "Arabic"
-msgstr "아랍어"
-
-# 버크월터 - 아랍어 음역 방법
-#     http://en.wikipedia.org/wiki/Buckwalter_transliteration
-#: ../rules/base.xml.in.h:40
-msgid "Arabic (Buckwalter)"
-msgstr "아랍어 (버크월터)"
-
-#: ../rules/base.xml.in.h:41
-msgid "Arabic (Morocco)"
-msgstr "아랍어 (모로코)"
-
-#: ../rules/base.xml.in.h:42
-msgid "Arabic (Pakistan)"
-msgstr "아랍어 (파키스탄)"
-
-#: ../rules/base.xml.in.h:43
-msgid "Arabic (Syria)"
-msgstr "아랍어 (시리아)"
-
-#: ../rules/base.xml.in.h:44
-msgid "Arabic (azerty)"
-msgstr "아랍어 (AZERTY)"
-
-#: ../rules/base.xml.in.h:45
-msgid "Arabic (azerty/digits)"
-msgstr "아랍어 (AZERTY/숫자)"
-
-#: ../rules/base.xml.in.h:46
-msgid "Arabic (digits)"
-msgstr "아랍어 (숫자)"
-
-#: ../rules/base.xml.in.h:47
-msgid "Arabic (qwerty)"
-msgstr "아랍어 (QWERTY)"
-
-#: ../rules/base.xml.in.h:48
-msgid "Arabic (qwerty/digits)"
-msgstr "아랍어 (QWERTY/숫자)"
-
-#: ../rules/base.xml.in.h:49
-msgid "Armenian"
-msgstr "아르메니아"
-
-#: ../rules/base.xml.in.h:50
-msgid "Armenian (alternative eastern)"
-msgstr "아르메니아 (다른 동부)"
-
-#: ../rules/base.xml.in.h:51
-msgid "Armenian (alternative phonetic)"
-msgstr "아르메니아 (다른 음성 기호)"
-
-#: ../rules/base.xml.in.h:52
-msgid "Armenian (eastern)"
-msgstr "아르메니아 (동부)"
-
-#: ../rules/base.xml.in.h:53
-msgid "Armenian (phonetic)"
-msgstr "아르메니아 (음성 기호)"
-
-#: ../rules/base.xml.in.h:54
-msgid "Armenian (western)"
-msgstr "아르메니아 (서부)"
-
-#: ../rules/base.xml.in.h:55
-msgid "Asus Laptop"
-msgstr "에이서스 노트북"
-
-#: ../rules/base.xml.in.h:56
-msgid "At bottom left"
-msgstr "맨 아래 왼쪽에"
-
-#: ../rules/base.xml.in.h:57
-msgid "At left of 'A'"
-msgstr "'A' 왼쪽에"
-
-#: ../rules/base.xml.in.h:58
-msgid "Avatime"
-msgstr "Avatime"
-
-#: ../rules/base.xml.in.h:59
-msgid "Azerbaijan (Cyrillic)"
-msgstr "아제르바이잔어 (키릴 문자)"
-
-#: ../rules/base.xml.in.h:60
-msgid "Azerbaijani"
-msgstr "아제르바이잔어"
-
-#: ../rules/base.xml.in.h:61
-msgid "Azona RF2300 wireless Internet Keyboard"
-msgstr "Azona RF2300 무선 인터넷 키보드"
-
-#: ../rules/base.xml.in.h:62
-msgid "BTC 5090"
-msgstr "BTC 5090"
-
-#: ../rules/base.xml.in.h:63
-msgid "BTC 5113RF Multimedia"
-msgstr "BTC 5113RF 멀티미디어"
-
-#: ../rules/base.xml.in.h:64
-msgid "BTC 5126T"
-msgstr "BTC 5126T"
-
-#: ../rules/base.xml.in.h:65
-msgid "BTC 6301URF"
-msgstr "BTC 6301URF"
-
-#: ../rules/base.xml.in.h:66
-msgid "BTC 9000"
-msgstr "BTC 9000"
-
-#: ../rules/base.xml.in.h:67
-msgid "BTC 9000A"
-msgstr "BTC 9000A"
-
-#: ../rules/base.xml.in.h:68
-msgid "BTC 9001AH"
-msgstr "BTC 9001AH"
-
-#: ../rules/base.xml.in.h:69
-msgid "BTC 9019U"
-msgstr "BTC 9019U"
-
-#: ../rules/base.xml.in.h:70
-msgid "BTC 9116U Mini Wireless Internet and Gaming"
-msgstr "BTC 9116U 미니 무선 인터넷/게임 키보드"
-
-#: ../rules/base.xml.in.h:71
-msgid "Backslash"
-msgstr "백슬래시"
-
-#: ../rules/base.xml.in.h:72
-msgid "Backslash chooses 3rd level, latches when pressed together with another 3rd-level-chooser)"
-msgstr "백슬래시로 3번째 단계 선택, 다른 3번째 단계 선택 키와 같이 누르면 고정"
-
-#: ../rules/base.xml.in.h:73
-msgid "Bambara"
-msgstr "밤바라어"
-
-#: ../rules/base.xml.in.h:74
-msgid "Belarusian"
-msgstr "벨라루스어"
-
-#: ../rules/base.xml.in.h:75
-msgid "Belarusian (Latin)"
-msgstr "벨라루스어 (라틴)"
-
-#: ../rules/base.xml.in.h:76
-msgid "Belarusian (legacy)"
-msgstr "벨라루시아어 (구형)"
-
-#: ../rules/base.xml.in.h:77
-msgid "Belgian"
-msgstr "벨기에어"
-
-#: ../rules/base.xml.in.h:78
-msgid "Belgian (ISO alternate)"
-msgstr "벨기에어 (ISO 다른 버전)"
-
-#: ../rules/base.xml.in.h:79
-msgid "Belgian (Sun dead keys)"
-msgstr "벨기에어 (썬 데드키)"
-
-#: ../rules/base.xml.in.h:80
-msgid "Belgian (Wang model 724 azerty)"
-msgstr "벨기에어 (Wang model 724 AZERTY)"
-
-#: ../rules/base.xml.in.h:81
-msgid "Belgian (alternative)"
-msgstr "벨기에어 (다른 버전)"
-
-#: ../rules/base.xml.in.h:82
-msgid "Belgian (alternative, Sun dead keys)"
-msgstr "벨기에어 (다른 버전, 썬 데드키)"
-
-#: ../rules/base.xml.in.h:83
-msgid "Belgian (alternative, latin-9 only)"
-msgstr "벨기에어 (다른 버전, latin-9 전용)"
-
-#: ../rules/base.xml.in.h:84
-msgid "Belgian (eliminate dead keys)"
-msgstr "벨기에어 (데드키 없음)"
-
-#: ../rules/base.xml.in.h:85
-msgid "BenQ X-Touch"
-msgstr "벤큐 X-Touch"
-
-#: ../rules/base.xml.in.h:86
-msgid "BenQ X-Touch 730"
-msgstr "벤큐 X-Touch 730"
-
-#: ../rules/base.xml.in.h:87
-msgid "BenQ X-Touch 800"
-msgstr "벤큐 X-Touch 800"
-
-#: ../rules/base.xml.in.h:88
-msgid "Bengali"
-msgstr "벵골어"
-
-#: ../rules/base.xml.in.h:89
-msgid "Bengali (Probhat)"
-msgstr "벵골어 (프롭햇)"
-
-# 베르베르어파
-#: ../rules/base.xml.in.h:90
-msgid "Berber (Morocco, Tifinagh alternative phonetic)"
-msgstr "베르베르어 (모로코, 티피나그 다른 음성 기호 버전)"
-
-# 베르베르어파
-#: ../rules/base.xml.in.h:91
-msgid "Berber (Morocco, Tifinagh alternative)"
-msgstr "베르베르어 (모로코, 티피나그 다른 버전)"
-
-# 베르베르어파
-#: ../rules/base.xml.in.h:92
-msgid "Berber (Morocco, Tifinagh extended phonetic)"
-msgstr "베르베르어 (모로코, 티피나그 확장 음성 기호)"
-
-# 베르베르어파
-#: ../rules/base.xml.in.h:93
-msgid "Berber (Morocco, Tifinagh extended)"
-msgstr "베르베르어 (모로코, 티피나그 확장)"
-
-# 베르베르어파
-#: ../rules/base.xml.in.h:94
-msgid "Berber (Morocco, Tifinagh phonetic)"
-msgstr "베르베르어 (모로코, 티피나그 음성 기호)"
-
-# 베르베르어파
-#: ../rules/base.xml.in.h:95
-msgid "Berber (Morocco, Tifinagh)"
-msgstr "베르베르어 (모로코, 티피나그)"
-
-#: ../rules/base.xml.in.h:96
-msgid "Bosnian"
-msgstr "보스니아어"
-
-#: ../rules/base.xml.in.h:97
-msgid "Bosnian (US keyboard with Bosnian digraphs)"
-msgstr "보스니아어 (미국식 키보드, 보스니아 이중 문자 포함)"
-
-#: ../rules/base.xml.in.h:98
-msgid "Bosnian (US keyboard with Bosnian letters)"
-msgstr "보스니아어 (미국식 키보드, 보스니아 문자 포함)"
-
-#: ../rules/base.xml.in.h:99
-msgid "Bosnian (use Bosnian digraphs)"
-msgstr "보스니아어 (보스니아 이중 문자 사용)"
-
-#: ../rules/base.xml.in.h:100
-msgid "Bosnian (use guillemets for quotes)"
-msgstr "보스니아어 (따옴표에 각괄호 사용)"
-
-#: ../rules/base.xml.in.h:101
-msgid "Both Alt keys together"
-msgstr "Alt 키 2개 동시 누름"
-
-#: ../rules/base.xml.in.h:102
-msgid "Both Ctrl keys together"
-msgstr "Ctrl 키 2개 동시 누름"
-
-#: ../rules/base.xml.in.h:103
-msgid "Both Shift keys together"
-msgstr "Shift 키 2개 동시 누름"
-
-#: ../rules/base.xml.in.h:104
-msgid "Both Shift-Keys together activate Caps Lock, one Shift-Key deactivates"
-msgstr "Shift 키 두 개로 Caps Lock 켜기, Shift 키 한 개로 해제"
-
-#: ../rules/base.xml.in.h:105
-msgid "Both Shift-Keys together toggle Caps Lock"
-msgstr "Shift 키 두 개로 Caps Lock 토글"
-
-#: ../rules/base.xml.in.h:106
-msgid "Both Shift-Keys together toggle ShiftLock"
-msgstr "Shift 키 두 개로 ShiftLock 토글"
-
-#: ../rules/base.xml.in.h:107
-msgid "Braille"
-msgstr "점자"
-
-#: ../rules/base.xml.in.h:108
-msgid "Braille (left hand)"
-msgstr "점자 (왼손잡이)"
-
-#: ../rules/base.xml.in.h:109
-msgid "Braille (right hand)"
-msgstr "점자 (오른손잡이)"
-
-#: ../rules/base.xml.in.h:110
-msgid "Brother Internet Keyboard"
-msgstr "브라더 인터넷 키보드"
-
-#: ../rules/base.xml.in.h:111
-msgid "Bulgarian"
-msgstr "불가리아어"
-
-#: ../rules/base.xml.in.h:112
-msgid "Bulgarian (new phonetic)"
-msgstr "불가리아어 (새 음성 기호)"
-
-#: ../rules/base.xml.in.h:113
-msgid "Bulgarian (traditional phonetic)"
-msgstr "불가리아어 (구식 음성 기호)"
-
-#: ../rules/base.xml.in.h:114
-msgid "Burmese"
-msgstr "미얀마어"
-
-#: ../rules/base.xml.in.h:115
-msgid "Canadian Multilingual"
-msgstr "캐나다 여러 언어 지원"
-
-#: ../rules/base.xml.in.h:116
-msgid "Canadian Multilingual (first part)"
-msgstr "캐나다 여러 언어 지원 (첫번째)"
-
-#: ../rules/base.xml.in.h:117
-msgid "Canadian Multilingual (second part)"
-msgstr "캐나다 여러 언어 지원 (두번째)"
-
-#: ../rules/base.xml.in.h:118
-msgid "Caps Lock"
-msgstr "Caps Lock"
-
-#: ../rules/base.xml.in.h:119
-msgid "Caps Lock (chooses 3rd level, latches when pressed together with another 3rd-level-chooser)"
-msgstr "Caps Lock (3번째 단계 선택, 다른 3번째 단계 선택 키와 같이 누르면 고정)"
-
-#: ../rules/base.xml.in.h:120
-msgid "Caps Lock (to first layout), Shift+Caps Lock (to last layout)"
-msgstr "Caps Lock (1번으로), Shift+Caps Lock (마지막으로)"
-
-#: ../rules/base.xml.in.h:121
-msgid "Caps Lock (while pressed), Alt+Caps Lock does the original capslock action"
-msgstr "Caps Lock (누르고 있는 동안), Alt+Caps Lock을 누르면 원래 Caps Lock 기능"
-
-#: ../rules/base.xml.in.h:122
-msgid "Caps Lock acts as Shift with locking. Shift \"pauses\" Caps Lock"
-msgstr "Caps Lock이 Shift처럼 동작하고 상태 고정, Shift가 Caps Lock을 \"일시 중지\""
-
-#: ../rules/base.xml.in.h:123
-msgid "Caps Lock acts as Shift with locking. Shift doesn't affect Caps Lock"
-msgstr "Caps Lock이 Shift처럼 동작하고 상태 고정, Shift가 Caps Lock 상태에 영향 없음"
-
-#: ../rules/base.xml.in.h:124
-msgid "Caps Lock is disabled"
-msgstr "Caps Lock 사용 안 함"
-
-#: ../rules/base.xml.in.h:125
-msgid "Caps Lock key behavior"
-msgstr "Caps Lock 키 동작"
-
-#: ../rules/base.xml.in.h:126
-msgid "Caps Lock toggles Shift so all keys are affected"
-msgstr "Caps Lock이 Shift 상태를 토글, 즉 모든 키가 영향을 받음"
-
-#: ../rules/base.xml.in.h:127
-msgid "Caps Lock toggles normal capitalization of alphabetic characters"
-msgstr "Caps Lock이 일반적인 알파벳 대문자 상태를 토글"
-
-#: ../rules/base.xml.in.h:128
-msgid "Caps Lock uses internal capitalization. Shift \"pauses\" Caps Lock"
-msgstr "Caps Lock이 내부 대문자 기능 사용. Shift가 Caps Lock을 \"일시 중지\""
-
-#: ../rules/base.xml.in.h:129
-msgid "Caps Lock uses internal capitalization. Shift doesn't affect Caps Lock"
-msgstr "Caps Lock이 내부 대문자 기능 사용. Shift가 Caps Lock 상태에 영향 없음"
-
-#: ../rules/base.xml.in.h:130
-msgid "Catalan"
-msgstr "카탈루냐어"
-
-# 체로키어 - 아메리카 원주민 부족
-#: ../rules/base.xml.in.h:131
-msgid "Cherokee"
-msgstr "체로키어"
-
-#: ../rules/base.xml.in.h:132
-msgid "Cherry B.UNLIMITED"
-msgstr "체리 B.UNLIMITED"
-
-#: ../rules/base.xml.in.h:133
-msgid "Cherry Blue Line CyBo@rd"
-msgstr "체리 Blue Line CyBo@rd"
-
-#: ../rules/base.xml.in.h:134
-msgid "Cherry Blue Line CyBo@rd (alternate option)"
-msgstr "체리 Blue Line CyBo@rd (다른 옵션)"
-
-#: ../rules/base.xml.in.h:135
-msgid "Cherry CyBo@rd USB-Hub"
-msgstr "체리 CyBo@rd USB-Hub"
-
-#: ../rules/base.xml.in.h:136
-msgid "Cherry CyMotion Expert"
-msgstr "체리 CyMotion Expert"
-
-#: ../rules/base.xml.in.h:137
-msgid "Cherry CyMotion Master Linux"
-msgstr "체리 CyMotion Master Linux"
-
-#: ../rules/base.xml.in.h:138
-msgid "Cherry CyMotion Master XPress"
-msgstr "체리 CyMotion Master XPress"
-
-#: ../rules/base.xml.in.h:139
-msgid "Chicony Internet Keyboard"
-msgstr "치코니 인터넷 키보드"
-
-#: ../rules/base.xml.in.h:140
-msgid "Chicony KB-9885"
-msgstr "치코니 KB-9885"
-
-#: ../rules/base.xml.in.h:141
-msgid "Chicony KU-0108"
-msgstr "치코니 KU-0108"
-
-#: ../rules/base.xml.in.h:142
-msgid "Chicony KU-0420"
-msgstr "치코니 KU-0420"
-
-#: ../rules/base.xml.in.h:143
-msgid "Chinese"
-msgstr "중국어"
-
-#: ../rules/base.xml.in.h:144
-msgid "Chinese (Tibetan with ASCII numerals)"
-msgstr "중국어 (티베트, ASCII 숫자 포함)"
-
-#: ../rules/base.xml.in.h:145
-msgid "Chinese (Tibetan)"
-msgstr "중국어 (티베트)"
-
-#: ../rules/base.xml.in.h:146
-msgid "Chinese (Uyghur)"
-msgstr "중국어 (위구르)"
-
-#: ../rules/base.xml.in.h:147
-msgid "Classmate PC"
-msgstr "클래스메이트 PC"
-
-#: ../rules/base.xml.in.h:148
-msgid "Compaq Easy Access Keyboard"
-msgstr "컴팩 Easy Access 키보드"
-
-#: ../rules/base.xml.in.h:149
-msgid "Compaq Internet Keyboard (13 keys)"
-msgstr "컴팩 인터넷 키보드 (13키)"
-
-#: ../rules/base.xml.in.h:150
-msgid "Compaq Internet Keyboard (18 keys)"
-msgstr "컴팩 인터넷 키보드 (18키)"
-
-#: ../rules/base.xml.in.h:151
-msgid "Compaq Internet Keyboard (7 keys)"
-msgstr "컴팩 인터넷 키보드 (7키)"
-
-#: ../rules/base.xml.in.h:152
-msgid "Compaq iPaq Keyboard"
-msgstr "컴팩 iPaq 키보드"
-
-#: ../rules/base.xml.in.h:153
-msgid "Compose key position"
-msgstr "조합 키 위치"
-
-#: ../rules/base.xml.in.h:154
-msgid "Control + Alt + Backspace"
-msgstr "Ctrl + Alt + 백스페이스"
-
-#: ../rules/base.xml.in.h:155
-msgid "Control is mapped to Alt keys, Alt is mapped to Win keys"
-msgstr "Ctrl 키를 윈도우 키로 매핑, Alt 키를 윈도우 키로 매핑"
-
-#: ../rules/base.xml.in.h:156
-msgid "Control is mapped to Win keys (and the usual Ctrl keys)"
-msgstr "Ctrl 키를 윈도우 키로 매핑 (그리고 일반 Ctrl 키로도 동작)"
-
-#: ../rules/base.xml.in.h:157
-msgid "Creative Desktop Wireless 7000"
-msgstr "Creative Desktop Wireless 7000"
-
-#: ../rules/base.xml.in.h:158
-msgid "Croatian"
-msgstr "크로아티아어"
-
-#: ../rules/base.xml.in.h:159
-msgid "Croatian (US keyboard with Croatian digraphs)"
-msgstr "크로아티아어 (미국식 키보드, 크로아티아 이중 문자 포함)"
-
-#: ../rules/base.xml.in.h:160
-msgid "Croatian (US keyboard with Croatian letters)"
-msgstr "크로아티아어 (미국식 키보드, 크로아티아 문자 포함)"
-
-#: ../rules/base.xml.in.h:161
-msgid "Croatian (Use Croatian digraphs)"
-msgstr "크로아티아어 (크로아티아 이중 문자 사용)"
-
-#: ../rules/base.xml.in.h:162
-msgid "Croatian (Use guillemets for quotes)"
-msgstr "크로아티아어 (따옴표에 각괄호 사용)"
-
-#: ../rules/base.xml.in.h:163
-msgid "Ctrl key position"
-msgstr "Ctrl 키 위치"
-
-#: ../rules/base.xml.in.h:164
-msgid "Ctrl+Shift"
-msgstr "Ctrl+Shift"
-
-#: ../rules/base.xml.in.h:165
-msgid "Czech"
-msgstr "체코어"
-
-#: ../rules/base.xml.in.h:166
-msgid "Czech (UCW layout accented letters only)"
-msgstr "체코어 (UCW 배치, 액센트 문자만)"
-
-#: ../rules/base.xml.in.h:167
-msgid "Czech (US Dvorak with CZ UCW support)"
-msgstr "체코어 (US 드보락, CZ UCW 지원)"
-
-#: ../rules/base.xml.in.h:168
-msgid "Czech (With &lt;\\|&gt; key)"
-msgstr "체코어 (&lt;\\|&gt; 키 포함)"
-
-#: ../rules/base.xml.in.h:169
-msgid "Czech (qwerty)"
-msgstr "체코어 (QWERTY)"
-
-#: ../rules/base.xml.in.h:170
-msgid "Czech (qwerty, extended Backslash)"
-msgstr "체코어 (QWERTY, 백슬래시 확장)"
-
-#: ../rules/base.xml.in.h:171
-msgid "DTK2000"
-msgstr "DTK2000"
-
-#: ../rules/base.xml.in.h:172
-msgid "Danish"
-msgstr "덴마크어"
-
-#: ../rules/base.xml.in.h:173
-msgid "Danish (Dvorak)"
-msgstr "덴마크어 (드보락)"
-
-#: ../rules/base.xml.in.h:174
-msgid "Danish (Mac)"
-msgstr "덴마크어 (맥)"
-
-#: ../rules/base.xml.in.h:175
-msgid "Danish (Mac, eliminate dead keys)"
-msgstr "덴마크어 (맥, 데드키 없음)"
-
-#: ../rules/base.xml.in.h:176
-msgid "Danish (eliminate dead keys)"
-msgstr "덴마크어 (데드키 없음)"
-
-#: ../rules/base.xml.in.h:177
-msgid "Default numeric keypad keys"
-msgstr "기본 숫자 키패드 키"
-
-#: ../rules/base.xml.in.h:178
-msgid "Dell"
-msgstr "델"
-
-#: ../rules/base.xml.in.h:179
-msgid "Dell 101-key PC"
-msgstr "델 101키 PC"
-
-#: ../rules/base.xml.in.h:180
-msgid "Dell Laptop/notebook Inspiron 6xxx/8xxx"
-msgstr "델 노트북 Inspiron 6xxx/8xxx"
-
-#: ../rules/base.xml.in.h:181
-msgid "Dell Laptop/notebook Precision M series"
-msgstr "델 노트북 Precision M series"
-
-#: ../rules/base.xml.in.h:182
-msgid "Dell Latitude series laptop"
-msgstr "델 Latitude 시리즈 노트북"
-
-#: ../rules/base.xml.in.h:183
-msgid "Dell Precision M65"
-msgstr "델 Precision M65"
-
-#: ../rules/base.xml.in.h:184
-msgid "Dell SK-8125"
-msgstr "델 SK-8125"
-
-#: ../rules/base.xml.in.h:185
-msgid "Dell SK-8135"
-msgstr "델 SK-8135"
-
-#: ../rules/base.xml.in.h:186
-msgid "Dell USB Multimedia Keyboard"
-msgstr "델 USB 멀티미디어 키보드"
-
-#: ../rules/base.xml.in.h:187
-msgid "Dexxa Wireless Desktop Keyboard"
-msgstr "Dexxa Wireless Desktop 키보드"
-
-#: ../rules/base.xml.in.h:188
-msgid "Dhivehi"
-msgstr "Dhivehi"
-
-#: ../rules/base.xml.in.h:189
-msgid "Diamond 9801 / 9802 series"
-msgstr "다이아몬드 9801 / 9802 시리즈"
-
-#: ../rules/base.xml.in.h:190
-msgid "Dutch"
-msgstr "네덜란드어"
-
-#: ../rules/base.xml.in.h:191
-msgid "Dutch (Mac)"
-msgstr "네덜란드어 (맥)"
-
-#: ../rules/base.xml.in.h:192
-msgid "Dutch (Sun dead keys)"
-msgstr "네덜란드어 (썬 데드키)"
-
-#: ../rules/base.xml.in.h:193
-msgid "Dutch (standard)"
-msgstr "네덜란드어 (표준)"
-
-#: ../rules/base.xml.in.h:194
-msgid "Dzongkha"
-msgstr "종카어"
-
-#: ../rules/base.xml.in.h:195
-msgid "Enable extra typographic characters"
-msgstr "추가 타이포그라피 문자 사용"
-
-#: ../rules/base.xml.in.h:196
-msgid "English (Canada)"
-msgstr "영어 (캐나다)"
-
-# Colemak: 상표명
-#: ../rules/base.xml.in.h:197
-msgid "English (Colemak)"
-msgstr "영어 (Colemak)"
-
-#: ../rules/base.xml.in.h:198
-msgid "English (Dvorak alternative international no dead keys)"
-msgstr "영어 (드보락 다른 국제 버전, 데드키 없음)"
-
-#: ../rules/base.xml.in.h:199
-msgid "English (Dvorak international with dead keys)"
-msgstr "영어 (드보락 국제 버전, 데드키 포함)"
-
-#: ../rules/base.xml.in.h:200
-msgid "English (Dvorak)"
-msgstr "영어 (드보락)"
-
-#: ../rules/base.xml.in.h:201
-msgid "English (Ghana)"
-msgstr "영어 (가나)"
-
-#: ../rules/base.xml.in.h:202
-msgid "English (Ghana, GILLBT)"
-msgstr "영어 (가나, GILLBT)"
-
-#: ../rules/base.xml.in.h:203
-msgid "English (Ghana, multilingual)"
-msgstr "영어 (가나, 다국어)"
-
-#: ../rules/base.xml.in.h:204
-msgid "English (India, with RupeeSign)"
-msgstr "영어 (인도, 루피 기호 포함)"
-
-#: ../rules/base.xml.in.h:205
-msgid "English (Macintosh)"
-msgstr "영어 (매킨토시)"
-
-#: ../rules/base.xml.in.h:206
-msgid "English (Mali, USA Mac)"
-msgstr "영어 (말리, 미국 맥)"
-
-#: ../rules/base.xml.in.h:207
-msgid "English (Mali, USA international)"
-msgstr "영어 (말리, 미국 국제 버전)"
-
-#: ../rules/base.xml.in.h:208
-msgid "English (Nigeria)"
-msgstr "영어 (나이지리아)"
-
-#: ../rules/base.xml.in.h:209
-msgid "English (South Africa)"
-msgstr "영어 (남아공)"
-
-#: ../rules/base.xml.in.h:210
-msgid "English (UK)"
-msgstr "영어 (영국)"
-
-#: ../rules/base.xml.in.h:211
-msgid "English (UK, Colemak)"
-msgstr "영어 (영국, Colemak)"
-
-#: ../rules/base.xml.in.h:212
-msgid "English (UK, Dvorak UK punctuation)"
-msgstr "영어 (영국, 드보락 영국 문장 부호)"
-
-#: ../rules/base.xml.in.h:213
-msgid "English (UK, Dvorak)"
-msgstr "영어 (영국, 드보락)"
-
-#: ../rules/base.xml.in.h:214
-msgid "English (UK, Mac international)"
-msgstr "영어 (영국, 맥 국제 버전)"
-
-#: ../rules/base.xml.in.h:215
-msgid "English (UK, Mac)"
-msgstr "영어 (영국, 맥)"
-
-#: ../rules/base.xml.in.h:216
-msgid "English (UK, extended, WinKeys)"
-msgstr "영어 (영국, 확장, 윈도우 키)"
-
-#: ../rules/base.xml.in.h:217
-msgid "English (UK, international with dead keys)"
-msgstr "영어 (영국, 국제 버전, 데드키 포함)"
-
-#: ../rules/base.xml.in.h:218
-msgid "English (US)"
-msgstr "영어 (미국)"
-
-#: ../rules/base.xml.in.h:219
-msgid "English (US, alternative international)"
-msgstr "영어 (미국, 다른 국제 버전)"
-
-#: ../rules/base.xml.in.h:220
-msgid "English (US, international with dead keys)"
-msgstr "영어 (미국, 국제 버전, 데드키 포함)"
-
-#: ../rules/base.xml.in.h:221
-msgid "English (US, with euro on 5)"
-msgstr "영어 (미국, 5 키에 유로 기호)"
-
-#: ../rules/base.xml.in.h:222
-msgid "English (classic Dvorak)"
-msgstr "영어 (클래식 드보락)"
-
-#: ../rules/base.xml.in.h:223
-msgid "English (international AltGr dead keys)"
-msgstr "영어 (국제 버전, AltGr 데드키)"
-
-#: ../rules/base.xml.in.h:224
-msgid "English (layout toggle on multiply/divide key)"
-msgstr "영어 (곱하기/나누기 키에 키보드 배치 토글)"
-
-#: ../rules/base.xml.in.h:225
-msgid "English (left handed Dvorak)"
-msgstr "영어 (왼손잡이 드보락)"
-
-#: ../rules/base.xml.in.h:226
-msgid "English (programmer Dvorak)"
-msgstr "영어 (프로그래머 드보락)"
-
-#: ../rules/base.xml.in.h:227
-msgid "English (right handed Dvorak)"
-msgstr "영어 (오른손잡이 드보락)"
-
-#: ../rules/base.xml.in.h:228
-msgid "Ennyah DKB-1008"
-msgstr "Ennyah DKB-1008"
-
-#: ../rules/base.xml.in.h:229
-msgid "Enter on keypad"
-msgstr "키패드에 Enter"
-
-#: ../rules/base.xml.in.h:230
-msgid "Esperanto"
-msgstr "에스페란토"
-
-#: ../rules/base.xml.in.h:231
-msgid "Esperanto (displaced semicolon and quote, obsolete)"
-msgstr "에스페란토 (세미콜론과 따옴표 없애기, 없어진 기능)"
-
-#: ../rules/base.xml.in.h:232
-msgid "Estonian"
-msgstr "에스토니아어"
-
-#: ../rules/base.xml.in.h:233
-msgid "Estonian (Dvorak)"
-msgstr "에스토니아어 (드보락)"
-
-#: ../rules/base.xml.in.h:234
-msgid "Estonian (US keyboard with Estonian letters)"
-msgstr "에스토니아어 (미국식 키보드, 에스토니아 문자 포함)"
-
-#: ../rules/base.xml.in.h:235
-msgid "Estonian (eliminate dead keys)"
-msgstr "에스토니아어 (데드키 없음)"
-
-#: ../rules/base.xml.in.h:236
-msgid "Euro on 2"
-msgstr "유로를 2 키에"
-
-#: ../rules/base.xml.in.h:237
-msgid "Euro on 4"
-msgstr "유로를 4 키에"
-
-#: ../rules/base.xml.in.h:238
-msgid "Euro on 5"
-msgstr "유로를 5 키에"
-
-#: ../rules/base.xml.in.h:239
-msgid "Euro on E"
-msgstr "유로를 E 키에"
-
-#: ../rules/base.xml.in.h:240
-msgid "Everex STEPnote"
-msgstr "Everex STEPnote"
-
-#: ../rules/base.xml.in.h:241
-msgid "Ewe"
-msgstr "Ewe"
-
-#: ../rules/base.xml.in.h:242
-msgid "FL90"
-msgstr "FL90"
-
-#: ../rules/base.xml.in.h:243
-msgid "Faroese"
-msgstr "페로어"
-
-#: ../rules/base.xml.in.h:244
-msgid "Faroese (eliminate dead keys)"
-msgstr "페로어 (데드키 없음)"
-
-#: ../rules/base.xml.in.h:245
-msgid "Filipino"
-msgstr "필리핀어"
-
-#: ../rules/base.xml.in.h:246
-msgid "Filipino (Capewell-Dvorak Baybayin)"
-msgstr "필리핀어 (케이프웰 드보락 베이베이인)"
-
-#: ../rules/base.xml.in.h:247
-msgid "Filipino (Capewell-Dvorak Latin)"
-msgstr "필리핀어 (케이프웰 드보락 라틴)"
-
-#: ../rules/base.xml.in.h:248
-msgid "Filipino (Capewell-QWERF 2006 Baybayin)"
-msgstr "필리핀어 (케이프웰 QWERF 2006 베이베이인)"
-
-#: ../rules/base.xml.in.h:249
-msgid "Filipino (Capewell-QWERF 2006 Latin)"
-msgstr "필리핀어 (케이프웰 QWERF 2006 라틴)"
-
-# Colemak: 상표명
-#: ../rules/base.xml.in.h:250
-msgid "Filipino (Colemak Baybayin)"
-msgstr "필리핀어 (Colemak 베이베이인)"
-
-# Colemak: 상표명
-#: ../rules/base.xml.in.h:251
-msgid "Filipino (Colemak Latin)"
-msgstr "필리핀어 (Colemak 라틴)"
-
-#: ../rules/base.xml.in.h:252
-msgid "Filipino (Dvorak Latin)"
-msgstr "필리핀어 (드보락 라틴)"
-
-#: ../rules/base.xml.in.h:253
-msgid "Filipino (QWERTY Baybayin)"
-msgstr "필리핀어 (QWERTY 베이베이인)"
-
-#: ../rules/base.xml.in.h:254
-msgid "Finnish"
-msgstr "핀란드어"
-
-#: ../rules/base.xml.in.h:255
-msgid "Finnish (Mac)"
-msgstr "핀란드어 (맥)"
-
-#: ../rules/base.xml.in.h:256
-msgid "Finnish (classic)"
-msgstr "핀란드어 (클래식)"
-
-#: ../rules/base.xml.in.h:257
-msgid "Finnish (classic, eliminate dead keys)"
-msgstr "핀란드어 (클래식, 데드키 없음)"
-
-#: ../rules/base.xml.in.h:258
-msgid "Finnish (northern Saami)"
-msgstr "핀란드어 (북 사오미)"
-
-#. This assumes the KP_ abstract symbols are actually useful for some apps
-#. The description needs to be rewritten
-#: ../rules/base.xml.in.h:261
-msgid "Four-level key with abstract separators"
-msgstr "네번째 단계, 가상 구분 문자 사용"
-
-#: ../rules/base.xml.in.h:262
-msgid "Four-level key with comma"
-msgstr "네번째 단계, 쉼표 사용"
-
-#: ../rules/base.xml.in.h:263
-msgid "Four-level key with dot"
-msgstr "네번째 단계, 점 사용"
-
-#: ../rules/base.xml.in.h:264
-msgid "Four-level key with dot, latin-9 restriction"
-msgstr "네번째 단계, 점 사용, latin-9 제한 사항"
-
-# momayyez: http://en.wikipedia.org/wiki/Momayyez
-#: ../rules/base.xml.in.h:265
-msgid "Four-level key with momayyez"
-msgstr "네번째 단계, 아랍식 쉼표 (momayyez) 사용"
-
-#: ../rules/base.xml.in.h:266
-msgid "French"
-msgstr "프랑스어"
-
-#: ../rules/base.xml.in.h:267
-msgid "French (Bepo, ergonomic, Dvorak way)"
-msgstr "프랑스어 (Bepo, ergonomic, 드보락 방식)"
-
-#: ../rules/base.xml.in.h:268
-msgid "French (Bepo, ergonomic, Dvorak way, latin-9 only)"
-msgstr "프랑스어 (Bepo, ergonomic, 드보락 방식, latin-9 전용)"
-
-# 브르타뉴어 - 프랑스 지방 언어
-#: ../rules/base.xml.in.h:269
-msgid "French (Breton)"
-msgstr "프랑스어 (브르타뉴어)"
-
-#: ../rules/base.xml.in.h:270
-msgid "French (Canada, Dvorak)"
-msgstr "프랑스어 (캐나다, 드보락)"
-
-#: ../rules/base.xml.in.h:271
-msgid "French (Canada, legacy)"
-msgstr "프랑스어 (캐나다, 구형)"
-
-#: ../rules/base.xml.in.h:272
-msgid "French (Democratic Republic of the Congo)"
-msgstr "프랑스어 (콩고 민주 공화국)"
-
-#: ../rules/base.xml.in.h:273
-msgid "French (Dvorak)"
-msgstr "프랑스어 (드보락)"
-
-#: ../rules/base.xml.in.h:274
-msgid "French (Georgian AZERTY Tskapo)"
-msgstr "프랑스어 (조지아 AZERTY Tskapo)"
-
-#: ../rules/base.xml.in.h:275
-msgid "French (Guinea)"
-msgstr "프랑스어 (기니)"
-
-#: ../rules/base.xml.in.h:276
-msgid "French (Mac)"
-msgstr "프랑스어 (맥)"
-
-#: ../rules/base.xml.in.h:277
-msgid "French (Mali, alternative)"
-msgstr "프랑스어 (말리, 다른 버전)"
-
-#: ../rules/base.xml.in.h:278
-msgid "French (Morocco)"
-msgstr "프랑스어 (모로코)"
-
-#: ../rules/base.xml.in.h:279
-msgid "French (Occitan)"
-msgstr "프랑스어 (오크어)"
-
-#: ../rules/base.xml.in.h:280
-msgid "French (Sun dead keys)"
-msgstr "프랑스어 (썬 데드키)"
-
-#: ../rules/base.xml.in.h:281
-msgid "French (Switzerland)"
-msgstr "프랑스어 (스위스)"
-
-#: ../rules/base.xml.in.h:282
-msgid "French (Switzerland, Mac)"
-msgstr "프랑스어 (스위스, 맥)"
-
-#: ../rules/base.xml.in.h:283
-msgid "French (Switzerland, Sun dead keys)"
-msgstr "프랑스어 (스위스, 썬 데드키)"
-
-#: ../rules/base.xml.in.h:284
-msgid "French (Switzerland, eliminate dead keys)"
-msgstr "프랑스어 (스위스, 데드키 없음)"
-
-#: ../rules/base.xml.in.h:285
-msgid "French (alternative)"
-msgstr "프랑스어 (다른 버전)"
-
-#: ../rules/base.xml.in.h:286
-msgid "French (alternative, Sun dead keys)"
-msgstr "프랑스어 (다른 버전, 썬 데드키)"
-
-#: ../rules/base.xml.in.h:287
-msgid "French (alternative, eliminate dead keys)"
-msgstr "프랑스어 (다른 버전, 데드키 없음)"
-
-#: ../rules/base.xml.in.h:288
-msgid "French (alternative, latin-9 only)"
-msgstr "프랑스어 (다른 버전, latin-9 전용)"
-
-#: ../rules/base.xml.in.h:289
-msgid "French (eliminate dead keys)"
-msgstr "프랑스어 (데드키 없음)"
-
-#: ../rules/base.xml.in.h:290
-msgid "French (legacy alternative)"
-msgstr "프랑스어 (구형 다른 버전)"
-
-#: ../rules/base.xml.in.h:291
-msgid "French (legacy, alternative, Sun dead keys)"
-msgstr "프랑스어 (구형, 다른 버전, 썬 데드키)"
-
-#: ../rules/base.xml.in.h:292
-msgid "French (legacy, alternative, eliminate dead keys)"
-msgstr "프랑스어 (구형, 다른 버전, 데드키 없음)"
-
-#: ../rules/base.xml.in.h:293
-msgid "Fujitsu-Siemens Computers AMILO laptop"
-msgstr "후지스-지멘스 컴퓨터 AMILO 노트북"
-
-#: ../rules/base.xml.in.h:294
-msgid "Fula"
-msgstr "풀라"
-
-#: ../rules/base.xml.in.h:295
-msgid "GBr"
-msgstr "영국"
-
-# 가나의 언어
-#: ../rules/base.xml.in.h:296
-msgid "Ga"
-msgstr "가어"
-
-#: ../rules/base.xml.in.h:297
-msgid "Generic 101-key PC"
-msgstr "일반 101키 PC"
-
-#: ../rules/base.xml.in.h:298
-msgid "Generic 102-key (Intl) PC"
-msgstr "일반 102키 (국제 버전) PC"
-
-#: ../rules/base.xml.in.h:299
-msgid "Generic 104-key PC"
-msgstr "일반 104키 PC"
-
-#: ../rules/base.xml.in.h:300
-msgid "Generic 105-key (Intl) PC"
-msgstr "일반 105키 (국제 버전) PC"
-
-#: ../rules/base.xml.in.h:301
-msgid "Genius Comfy KB-12e"
-msgstr "Genius Comfy KB-12e"
-
-#: ../rules/base.xml.in.h:302
-msgid "Genius Comfy KB-16M / Genius MM Keyboard KWD-910"
-msgstr "Genius Comfy KB-16M / Genius MM Keyboard KWD-910"
-
-#: ../rules/base.xml.in.h:303
-msgid "Genius Comfy KB-21e-Scroll"
-msgstr "Genius Comfy KB-21e-Scroll"
-
-#: ../rules/base.xml.in.h:304
-msgid "Genius KB-19e NB"
-msgstr "Genius KB-19e NB"
-
-#: ../rules/base.xml.in.h:305
-msgid "Genius KKB-2050HS"
-msgstr "Genius KKB-2050HS"
-
-#: ../rules/base.xml.in.h:306
-msgid "Georgian"
-msgstr "조지아어"
-
-#: ../rules/base.xml.in.h:307
-msgid "Georgian (MESS)"
-msgstr "조지아어 (MESS)"
-
-# 오세트 - 러시아 및 조지아 지역 오세트족
-#: ../rules/base.xml.in.h:308
-msgid "Georgian (Ossetian)"
-msgstr "조지아어 (오세트어)"
-
-#: ../rules/base.xml.in.h:309
-msgid "Georgian (ergonomic)"
-msgstr "조지아어 (어고노믹)"
-
-#: ../rules/base.xml.in.h:310
-msgid "German"
-msgstr "독일어"
-
-#: ../rules/base.xml.in.h:311
-msgid "German (Austria)"
-msgstr "독일어 (오스트리아)"
-
-#: ../rules/base.xml.in.h:312
-msgid "German (Austria, Mac)"
-msgstr "독일어 (오스트리아, 맥)"
-
-#: ../rules/base.xml.in.h:313
-msgid "German (Austria, Sun dead keys)"
-msgstr "독일어 (오스트리아, 썬 데드키)"
-
-#: ../rules/base.xml.in.h:314
-msgid "German (Austria, eliminate dead keys)"
-msgstr "독일어 (오스트리아, 데드키 없음)"
-
-#: ../rules/base.xml.in.h:315
-msgid "German (Dvorak)"
-msgstr "독일어 (드보락)"
-
-#: ../rules/base.xml.in.h:316
-msgid "German (Mac)"
-msgstr "독일어 (맥)"
-
-#: ../rules/base.xml.in.h:317
-msgid "German (Mac, eliminate dead keys)"
-msgstr "독일어 (맥, 데드키 없음)"
-
-#: ../rules/base.xml.in.h:318
-msgid "German (Neo 2)"
-msgstr "독일어 (Neo 2)"
-
-#: ../rules/base.xml.in.h:319
-msgid "German (Romanian keyboard with German letters)"
-msgstr "독일어 (루마니아 키보드, 독일어 문자 포함)"
-
-#: ../rules/base.xml.in.h:320
-msgid "German (Romanian keyboard with German letters, eliminate dead keys)"
-msgstr "독일어 (루마니아 키보드, 독일어 문자 포함, 데드키 없음)"
-
-#: ../rules/base.xml.in.h:321
-msgid "German (Sun dead keys)"
-msgstr "독일어 (썬 데드키)"
-
-#: ../rules/base.xml.in.h:322
-msgid "German (Switzerland, Mac)"
-msgstr "독일어 (스위스, 맥)"
-
-#: ../rules/base.xml.in.h:323
-msgid "German (Switzerland, Sun dead keys)"
-msgstr "독일어 (스위스, 썬 데드키)"
-
-#: ../rules/base.xml.in.h:324
-msgid "German (Switzerland, eliminate dead keys)"
-msgstr "독일어 (스위스, 데드키 없음)"
-
-#: ../rules/base.xml.in.h:325
-msgid "German (dead acute)"
-msgstr "독일어 (어큐트 데드키)"
-
-#: ../rules/base.xml.in.h:326
-msgid "German (dead grave acute)"
-msgstr "독일어 (그레이브 어큐트 데드키)"
-
-#: ../rules/base.xml.in.h:327
-msgid "German (eliminate dead keys)"
-msgstr "독일어 (데드키 없음)"
-
-# http://ko.wikipedia.org/wiki/저지_소르브어
-#: ../rules/base.xml.in.h:328
-msgid "German (lower Sorbian qwertz)"
-msgstr "독일어 (저지 소르브어 QWERTZ)"
-
-# http://ko.wikipedia.org/wiki/저지_소르브어
-#: ../rules/base.xml.in.h:329
-msgid "German (lower Sorbian)"
-msgstr "독일어 (저지 소르브어)"
-
-#: ../rules/base.xml.in.h:330
-msgid "German (qwerty)"
-msgstr "독일어 (QWERTY)"
-
-#: ../rules/base.xml.in.h:331
-msgid "Greek"
-msgstr "그리스어"
-
-#: ../rules/base.xml.in.h:332
-msgid "Greek (eliminate dead keys)"
-msgstr "그리스어 (데드키 없음)"
-
-#: ../rules/base.xml.in.h:333
-msgid "Greek (extended)"
-msgstr "그리스어 (확장)"
-
-# 그리스어 발음 표기 http://en.wikipedia.org/wiki/Polytonic_orthography
-#: ../rules/base.xml.in.h:334
-msgid "Greek (polytonic)"
-msgstr "그리스어 (폴리토닉)"
-
-#: ../rules/base.xml.in.h:335
-msgid "Greek (simple)"
-msgstr "그리스어 (간단)"
-
-#: ../rules/base.xml.in.h:336
-msgid "Gujarati"
-msgstr "구자라트어"
-
-# 제조사 이름
-#: ../rules/base.xml.in.h:337
-msgid "Gyration"
-msgstr "Gyration"
-
-#: ../rules/base.xml.in.h:338
-msgid "HTC Dream"
-msgstr "HTC 드림"
-
-#: ../rules/base.xml.in.h:339
-msgid "Happy Hacking Keyboard"
-msgstr "해피해킹 키보드"
-
-#: ../rules/base.xml.in.h:340
-msgid "Happy Hacking Keyboard for Mac"
-msgstr "해피해킹 키보드, 맥용"
-
-# 나이지리아 변종
-#: ../rules/base.xml.in.h:341
-msgid "Hausa"
-msgstr "하우사어"
-
-#: ../rules/base.xml.in.h:342
-msgid "Hebrew"
-msgstr "히브리어"
-
-#: ../rules/base.xml.in.h:343
-msgid "Hebrew (Phonetic)"
-msgstr "히브리어 (음성 표기)"
-
-#: ../rules/base.xml.in.h:344
-msgid "Hebrew (Tiro)"
-msgstr "히브리어 (Tiro)"
-
-#: ../rules/base.xml.in.h:345
-msgid "Hebrew (lyx)"
-msgstr "히브리어 (lyx)"
-
-#: ../rules/base.xml.in.h:346
-msgid "Hewlett-Packard Internet Keyboard"
-msgstr "휴렛팩커드 인터넷 키보드"
-
-#: ../rules/base.xml.in.h:347
-msgid "Hewlett-Packard Mini 110 Notebook"
-msgstr "휴렛팩커드 Mini 110 Notebook"
-
-#: ../rules/base.xml.in.h:348
-msgid "Hewlett-Packard Omnibook 500 FA"
-msgstr "휴렛팩커드 Omnibook 500 FA"
-
-#: ../rules/base.xml.in.h:349
-msgid "Hewlett-Packard Omnibook 5xx"
-msgstr "휴렛팩커드 Omnibook 5xx"
-
-#: ../rules/base.xml.in.h:350
-msgid "Hewlett-Packard Omnibook 6000/6100"
-msgstr "휴렛팩커드 Omnibook 6000/6100"
-
-#: ../rules/base.xml.in.h:351
-msgid "Hewlett-Packard Omnibook XE3 GC"
-msgstr "휴렛팩커드 Omnibook XE3 GC"
-
-#: ../rules/base.xml.in.h:352
-msgid "Hewlett-Packard Omnibook XE3 GF"
-msgstr "휴렛팩커드 Omnibook XE3 GF"
-
-#: ../rules/base.xml.in.h:353
-msgid "Hewlett-Packard Omnibook XT1000"
-msgstr "휴렛팩커드 Omnibook XT1000"
-
-#: ../rules/base.xml.in.h:354
-msgid "Hewlett-Packard Pavilion ZT11xx"
-msgstr "휴렛팩커드 Pavilion ZT11xx"
-
-#: ../rules/base.xml.in.h:355
-msgid "Hewlett-Packard Pavilion dv5"
-msgstr "휴렛팩커드 Pavilion dv5"
-
-#: ../rules/base.xml.in.h:356
-msgid "Hewlett-Packard SK-250x Multimedia Keyboard"
-msgstr "휴렛팩커드 SK-250x 멀티미디어 키보드"
-
-#: ../rules/base.xml.in.h:357
-msgid "Hewlett-Packard nx9020"
-msgstr "휴렛팩커드 nx9020"
-
-#: ../rules/base.xml.in.h:358
-msgid "Hexadecimal"
-msgstr "십육진법"
-
-# Bolnagri: x input method 이름, http://indlinux.org/wiki/index.php/BolNagri
-#: ../rules/base.xml.in.h:359
-msgid "Hindi (Bolnagri)"
-msgstr "힌두어 (Bolnagri)"
-
-#: ../rules/base.xml.in.h:360
-msgid "Hindi (Wx)"
-msgstr "힌두어 (Wx)"
-
-#: ../rules/base.xml.in.h:361
-msgid "Honeywell Euroboard"
-msgstr "하니웰 Euroboard"
-
-#: ../rules/base.xml.in.h:362
-msgid "Htc Dream phone"
-msgstr "HTC 드림 휴대전화"
-
-#: ../rules/base.xml.in.h:363
-msgid "Hungarian"
-msgstr "헝가리어"
-
-#: ../rules/base.xml.in.h:364
-msgid "Hungarian (101/qwerty/comma/dead keys)"
-msgstr "헝가리어 (101/QWERTY/쉼표/데드키)"
-
-#: ../rules/base.xml.in.h:365
-msgid "Hungarian (101/qwerty/comma/eliminate dead keys)"
-msgstr "헝가리어 (101/QWERTY/쉼표/데드키 없음)"
-
-#: ../rules/base.xml.in.h:366
-msgid "Hungarian (101/qwerty/dot/dead keys)"
-msgstr "헝가리어 (101/QWERTY/점/데드키)"
-
-#: ../rules/base.xml.in.h:367
-msgid "Hungarian (101/qwerty/dot/eliminate dead keys)"
-msgstr "헝가리어 (101/QWERTY/점/데드키 없음)"
-
-#: ../rules/base.xml.in.h:368
-msgid "Hungarian (101/qwertz/comma/dead keys)"
-msgstr "헝가리어 (101/QWERTZ/쉼표/데드키)"
-
-#: ../rules/base.xml.in.h:369
-msgid "Hungarian (101/qwertz/comma/eliminate dead keys)"
-msgstr "헝가리어 (101/QWERTZ/쉼표/데드키 없음0"
-
-#: ../rules/base.xml.in.h:370
-msgid "Hungarian (101/qwertz/dot/dead keys)"
-msgstr "헝가리어 (101/QWERTZ/점/데드키)"
-
-#: ../rules/base.xml.in.h:371
-msgid "Hungarian (101/qwertz/dot/eliminate dead keys)"
-msgstr "헝가리어 (101/QWERTZ/점/데드키 없음)"
-
-#: ../rules/base.xml.in.h:372
-msgid "Hungarian (102/qwerty/comma/dead keys)"
-msgstr "헝가리어 (102/QWERTY/쉼표/데드키)"
-
-#: ../rules/base.xml.in.h:373
-msgid "Hungarian (102/qwerty/comma/eliminate dead keys)"
-msgstr "헝가리어 (102/QWERTY/쉼표/데드키 없음)"
-
-#: ../rules/base.xml.in.h:374
-msgid "Hungarian (102/qwerty/dot/dead keys)"
-msgstr "헝가리어 (102/QWERTY/점/데드키)"
-
-#: ../rules/base.xml.in.h:375
-msgid "Hungarian (102/qwerty/dot/eliminate dead keys)"
-msgstr "헝가리어 (102/QWERTY/점/데드키 없음)"
-
-#: ../rules/base.xml.in.h:376
-msgid "Hungarian (102/qwertz/comma/dead keys)"
-msgstr "헝가리어 (102/QWERTZ/쉼표/데드키)"
-
-#: ../rules/base.xml.in.h:377
-msgid "Hungarian (102/qwertz/comma/eliminate dead keys)"
-msgstr "헝가리어 (102/QWERTZ/쉼표/데드키 없음)"
-
-#: ../rules/base.xml.in.h:378
-msgid "Hungarian (102/qwertz/dot/dead keys)"
-msgstr "헝가리어 (102/QWERTZ/점/데드키)"
-
-#: ../rules/base.xml.in.h:379
-msgid "Hungarian (102/qwertz/dot/eliminate dead keys)"
-msgstr "헝가리어 (102/QWERTZ/점/데드키 없음)"
-
-#: ../rules/base.xml.in.h:380
-msgid "Hungarian (eliminate dead keys)"
-msgstr "헝가리어 (데드키 없음)"
-
-#: ../rules/base.xml.in.h:381
-msgid "Hungarian (qwerty)"
-msgstr "헝가리어 (QWERTY)"
-
-#: ../rules/base.xml.in.h:382
-msgid "Hungarian (standard)"
-msgstr "헝가리어 (표준)"
-
-#: ../rules/base.xml.in.h:383
-msgid "Hyper is mapped to Win-keys"
-msgstr "Hyper 키를 윈도우 키로 매핑"
-
-#: ../rules/base.xml.in.h:384
-msgid "IBM Rapid Access"
-msgstr "IBM Rapid Access"
-
-#: ../rules/base.xml.in.h:385
-msgid "IBM Rapid Access II"
-msgstr "IBM Rapid Access II"
-
-#: ../rules/base.xml.in.h:386
-msgid "IBM Space Saver"
-msgstr "IBM Space Saver"
-
-#: ../rules/base.xml.in.h:387
-msgid "IBM ThinkPad 560Z/600/600E/A22E"
-msgstr "IBM ThinkPad 560Z/600/600E/A22E"
-
-#: ../rules/base.xml.in.h:388
-msgid "IBM ThinkPad R60/T60/R61/T61"
-msgstr "IBM ThinkPad R60/T60/R61/T61"
-
-#: ../rules/base.xml.in.h:389
-msgid "IBM ThinkPad Z60m/Z60t/Z61m/Z61t"
-msgstr "IBM ThinkPad Z60m/Z60t/Z61m/Z61t"
-
-#: ../rules/base.xml.in.h:390
-msgid "Icelandic"
-msgstr "아이슬란드어"
-
-#: ../rules/base.xml.in.h:391
-msgid "Icelandic (Dvorak)"
-msgstr "아이슬란드어 (드보락)"
-
-#: ../rules/base.xml.in.h:392
-msgid "Icelandic (Mac)"
-msgstr "아이슬란드어 (맥)"
-
-#: ../rules/base.xml.in.h:393
-msgid "Icelandic (Sun dead keys)"
-msgstr "아이슬란드어 (썬 데드키)"
-
-#: ../rules/base.xml.in.h:394
-msgid "Icelandic (eliminate dead keys)"
-msgstr "아이슬란드어 (데드키 없음)"
-
-# 나이지리아 변종
-#: ../rules/base.xml.in.h:395
-msgid "Igbo"
-msgstr "이그보어"
-
-#: ../rules/base.xml.in.h:396
-msgid "Indian"
-msgstr "인도"
-
-#: ../rules/base.xml.in.h:397
-msgid "Inuktitut"
-msgstr "이누이트어"
-
-#: ../rules/base.xml.in.h:398
-msgid "Iraqi"
-msgstr "이라크"
-
-#: ../rules/base.xml.in.h:399
-msgid "Irish"
-msgstr "아일랜드"
-
-# 아일랜드 변종
-#: ../rules/base.xml.in.h:400
-msgid "Irish (CloGaelach)"
-msgstr "아일랜드 (CloGaelach)"
-
-# 아일랜드 변종
-#: ../rules/base.xml.in.h:401
-msgid "Irish (Ogham IS434)"
-msgstr "아일랜드 (오검 문자 IS434)"
-
-#: ../rules/base.xml.in.h:402
-msgid "Irish (Ogham)"
-msgstr "아일랜드 (오검 문자)"
-
-#: ../rules/base.xml.in.h:403
-msgid "Irish (UnicodeExpert)"
-msgstr "아일랜드 (UnicodeExpert)"
-
-#: ../rules/base.xml.in.h:404
-msgid "Italian"
-msgstr "이탈리아어"
-
-#: ../rules/base.xml.in.h:405
-msgid "Italian (Georgian)"
-msgstr "이탈리아어 (조지아)"
-
-#: ../rules/base.xml.in.h:406
-msgid "Italian (Mac)"
-msgstr "이탈리아어 (맥)"
-
-#: ../rules/base.xml.in.h:407
-msgid "Italian (US keyboard with Italian letters)"
-msgstr "이탈리아어 (미국식 키보드, 이탈리아어 문자 포함)"
-
-#: ../rules/base.xml.in.h:408
-msgid "Italian (eliminate dead keys)"
-msgstr "이탈리아어 (데드키 없음)"
-
-#: ../rules/base.xml.in.h:409
-msgid "Japanese"
-msgstr "일본어"
-
-#: ../rules/base.xml.in.h:410
-msgid "Japanese (Kana 86)"
-msgstr "일본어 (가나 86)"
-
-#: ../rules/base.xml.in.h:411
-msgid "Japanese (Kana)"
-msgstr "일본어 (가나)"
-
-#: ../rules/base.xml.in.h:412
-msgid "Japanese (Mac)"
-msgstr "일본어 (맥)"
-
-#: ../rules/base.xml.in.h:413
-msgid "Japanese (OADG 109A)"
-msgstr "일본어 (OADG 109A)"
-
-#: ../rules/base.xml.in.h:414
-msgid "Japanese (PC-98xx Series)"
-msgstr "일본어 (PC-98xx 시리즈)"
-
-#: ../rules/base.xml.in.h:415
-msgid "Japanese keyboard options"
-msgstr "일본어 키보드 옵션"
-
-#: ../rules/base.xml.in.h:416
-msgid "Kana Lock key is locking"
-msgstr "Kana Lock 키 상태 고정"
-
-#: ../rules/base.xml.in.h:417
-msgid "Kannada"
-msgstr "칸나다어"
-
-#: ../rules/base.xml.in.h:418
-msgid "Kazakh"
-msgstr "카자흐어"
-
-#: ../rules/base.xml.in.h:419
-msgid "Kazakh (with Russian)"
-msgstr "카자흐어 (러시아어 포함)"
-
-#: ../rules/base.xml.in.h:420
-msgid "Key sequence to kill the X server"
-msgstr "X 서버를 멈추는 키 조합"
-
-#: ../rules/base.xml.in.h:421
-msgid "Key to choose 3rd level"
-msgstr "3번째 단계를 선택하는 키"
-
-#: ../rules/base.xml.in.h:422
-msgid "Key to choose 5th level"
-msgstr "5번째 단계를 선택하는 키"
-
-#: ../rules/base.xml.in.h:423
-msgid "Key(s) to change layout"
-msgstr "배치를 전환하는 키"
-
-#: ../rules/base.xml.in.h:424
-msgid "Keytronic FlexPro"
-msgstr "Keytronic FlexPro"
-
-#: ../rules/base.xml.in.h:425
-msgid "Khmer (Cambodian)"
-msgstr "크메르어 (캄보디아)"
-
-# http://en.wikipedia.org/wiki/Kikuyu#Language
-#: ../rules/base.xml.in.h:426
-msgid "Kikuyu"
-msgstr "키쿠유어"
-
-#: ../rules/base.xml.in.h:427
-msgid "Kinesis"
-msgstr "키네시스"
-
-#: ../rules/base.xml.in.h:428
-msgid "Korean"
-msgstr "한국어"
-
-#: ../rules/base.xml.in.h:429
-msgid "Korean (101/104 key compatible)"
-msgstr "한국어 (101/104키 호환)"
-
-#: ../rules/base.xml.in.h:430
-msgid "Kurdish (Iran, Arabic-Latin)"
-msgstr "쿠르드어 (이란, 아랍어 라틴)"
-
-#: ../rules/base.xml.in.h:431
-msgid "Kurdish (Iran, F)"
-msgstr "쿠르드어 (이란, F)"
-
-#: ../rules/base.xml.in.h:432
-msgid "Kurdish (Iran, Latin Q)"
-msgstr "쿠르드어 (이란, 라틴 Q)"
-
-#: ../rules/base.xml.in.h:433
-msgid "Kurdish (Iran, latin alt-Q)"
-msgstr "쿠르드어 (이란, 라틴 Alt-Q)"
-
-#: ../rules/base.xml.in.h:434
-msgid "Kurdish (Iraq, Arabic-Latin)"
-msgstr "쿠르드어 (이라크, 아랍어 라틴)"
-
-#: ../rules/base.xml.in.h:435
-msgid "Kurdish (Iraq, F)"
-msgstr "쿠르드어 (이라크, F)"
-
-#: ../rules/base.xml.in.h:436
-msgid "Kurdish (Iraq, Latin Alt-Q)"
-msgstr "쿠르드어 (이라크, 라틴 Alt-Q)"
-
-#: ../rules/base.xml.in.h:437
-msgid "Kurdish (Iraq, Latin Q)"
-msgstr "쿠르드어 (이라크, 라틴 Q)"
-
-#: ../rules/base.xml.in.h:438
-msgid "Kurdish (Syria, F)"
-msgstr "쿠르드어 (시리아, F)"
-
-#: ../rules/base.xml.in.h:439
-msgid "Kurdish (Syria, Latin Alt-Q)"
-msgstr "쿠르드어 (시리아, 라틴 Alt-Q)"
-
-#: ../rules/base.xml.in.h:440
-msgid "Kurdish (Syria, Latin Q)"
-msgstr "쿠르드어 (시리아, 라틴 Q)"
-
-#: ../rules/base.xml.in.h:441
-msgid "Kurdish (Turkey, F)"
-msgstr "쿠르드어 (터키, F)"
-
-#: ../rules/base.xml.in.h:442
-msgid "Kurdish (Turkey, Latin Alt-Q)"
-msgstr "쿠르드어 (터키, 라틴 Alt-Q)"
-
-#: ../rules/base.xml.in.h:443
-msgid "Kurdish (Turkey, Latin Q)"
-msgstr "쿠르드어 (터키, 라틴 Q)"
-
-# 쿠테나이 - 아메리카 원주민 
-#: ../rules/base.xml.in.h:444
-msgid "Kutenai"
-msgstr "쿠테나이어"
-
-#: ../rules/base.xml.in.h:445
-msgid "Kyrgyz"
-msgstr "키르기스어"
-
-#: ../rules/base.xml.in.h:446
-msgid "Kyrgyz (phonetic)"
-msgstr "키르기스어 (음성 기호)"
-
-#: ../rules/base.xml.in.h:447
-msgid "Lao"
-msgstr "라오어"
-
-#: ../rules/base.xml.in.h:448
-msgid "Lao (STEA proposed standard layout)"
-msgstr "라오어 (STEA 제안 표준 키 배치)"
-
-#: ../rules/base.xml.in.h:449
-msgid "Laptop/notebook Compaq (eg. Armada) Laptop Keyboard"
-msgstr "노트북 컴팩 (Armada 등) 노트북 키보드"
-
-#: ../rules/base.xml.in.h:450
-msgid "Laptop/notebook Compaq (eg. Presario) Internet Keyboard"
-msgstr "노트북 컴팩 (Presario 등) 노트북 키보드"
-
-#: ../rules/base.xml.in.h:451
-msgid "Laptop/notebook eMachines m68xx"
-msgstr "노트북 컴팩 eMachines m68xx"
-
-#: ../rules/base.xml.in.h:452
-msgid "Latvian"
-msgstr "라트비아어"
-
-#: ../rules/base.xml.in.h:453
-msgid "Latvian (Apostrophe ' variant)"
-msgstr "라트비아어 (아포스트로피 ' 변종)"
-
-#: ../rules/base.xml.in.h:454
-msgid "Latvian (F variant)"
-msgstr "라트비아어 (F 변종)"
-
-#: ../rules/base.xml.in.h:455
-msgid "Latvian (Tilde ~ variant)"
-msgstr "라트비아어 (물결 ~ 변종)"
-
-#: ../rules/base.xml.in.h:456
-msgid "Left Alt"
-msgstr "왼쪽 Alt"
-
-#: ../rules/base.xml.in.h:457
-msgid "Left Alt (while pressed)"
-msgstr "왼쪽 Alt (누르고 있는 동안)"
-
-#: ../rules/base.xml.in.h:458
-msgid "Left Alt is swapped with Left Win"
-msgstr "왼쪽 Alt와 왼쪽 윈도우 키 뒤바꾸기"
-
-#: ../rules/base.xml.in.h:459
-msgid "Left Ctrl"
-msgstr "왼쪽 Ctrl"
-
-#: ../rules/base.xml.in.h:460
-msgid "Left Ctrl (to first layout), Right Ctrl (to last layout)"
-msgstr "왼쪽 Ctrl (1번 키보드 배치로), 오른쪽 Ctrl (마지막 키보드 배치로)"
-
-#: ../rules/base.xml.in.h:461
-msgid "Left Ctrl+Left Shift"
-msgstr "왼쪽 Ctrl+왼쪽 Shift"
-
-#: ../rules/base.xml.in.h:462
-msgid "Left Shift"
-msgstr "왼쪽 Shift"
-
-#: ../rules/base.xml.in.h:463
-msgid "Left Win"
-msgstr "왼쪽 윈도우"
-
-#: ../rules/base.xml.in.h:464
-msgid "Left Win (to first layout), Right Win/Menu (to last layout)"
-msgstr "왼쪽 윈도우 (1번으로), 오른쪽 윈도우/메뉴 (마지막으로)"
-
-#: ../rules/base.xml.in.h:465
-msgid "Left Win (while pressed)"
-msgstr "왼쪽 윈도우 (누르고 있는 동안)"
-
-#: ../rules/base.xml.in.h:466
-msgid "Left Win chooses 5th level, locks when pressed together with another 5th-level-chooser"
-msgstr "왼쪽 윈도우로 5번째 단계 선택, 다른 5번째 단계 선택 키와 같이 누르면 고정"
-
-#: ../rules/base.xml.in.h:467
-msgid "Left Win chooses 5th level, locks when pressed together with another 5th-level-chooser, one press releases the lock"
-msgstr "왼쪽 윈도우로 5번째 단계 선택, 다른 5번째 단계 선택 키와 같이 누르면 고정, 한 번 누르면 고정 해제"
-
-#: ../rules/base.xml.in.h:468
-msgid "LeftCtrl+LeftWin (to first layout), RightCtrl+Menu (to second layout)"
-msgstr "왼쪽 Ctrl+왼쪽 윈도우 (1번 키보드 배치로), 오른쪽 Ctrl+Menu (2번째 키보드 배치로)"
-
-#: ../rules/base.xml.in.h:469
-msgid "Legacy"
-msgstr "구형 방식"
-
-#: ../rules/base.xml.in.h:470
-msgid "Legacy Wang 724"
-msgstr "구형 방식 Wang 724 키패드"
-
-#. Actually, with KP_SEPARATOR, as the old keypad(comma)
-#: ../rules/base.xml.in.h:472
-msgid "Legacy key with comma"
-msgstr "구형 방식 키, 쉼표 포함"
-
-#: ../rules/base.xml.in.h:473
-msgid "Legacy key with dot"
-msgstr "구형 방식 키, 점 포함"
-
-#: ../rules/base.xml.in.h:474
-msgid "Lithuanian"
-msgstr "리투아니아어"
-
-#: ../rules/base.xml.in.h:475
-msgid "Lithuanian (IBM LST 1205-92)"
-msgstr "리투아니아어 (IBM LST 1205-92)"
-
-#: ../rules/base.xml.in.h:476
-msgid "Lithuanian (LEKP)"
-msgstr "리투아니아어 (LEKP)"
-
-#: ../rules/base.xml.in.h:477
-msgid "Lithuanian (LEKPa)"
-msgstr "리투아니아어 (LEKPa)"
-
-#: ../rules/base.xml.in.h:478
-msgid "Lithuanian (US keyboard with Lithuanian letters)"
-msgstr "리투아니아어 (미국식 키보드, 리투아니아 문자 포함)"
-
-#: ../rules/base.xml.in.h:479
-msgid "Lithuanian (standard)"
-msgstr "리투아니아어 (표준)"
-
-# 한국에서 광고하는 대로 음역
-#: ../rules/base.xml.in.h:480
-msgid "Logitech Access Keyboard"
-msgstr "로지텍 액세스 키보드"
-
-# 한국에서 광고하는 대로 음역
-#: ../rules/base.xml.in.h:481
-msgid "Logitech Cordless Desktop"
-msgstr "로지텍 무선 데스크탑"
-
-# 한국에서 광고하는 대로 음역
-#: ../rules/base.xml.in.h:482
-msgid "Logitech Cordless Desktop (alternate option)"
-msgstr "로지텍 무선 데스크탑 (다른 옵션)"
-
-# 한국에서 광고하는 대로 음역
-#: ../rules/base.xml.in.h:483
-msgid "Logitech Cordless Desktop EX110"
-msgstr "로지텍 무선 데스크탑 EX110"
-
-# 한국에서 광고하는 대로 음역
-#: ../rules/base.xml.in.h:484
-msgid "Logitech Cordless Desktop LX-300"
-msgstr "로지텍 무선 데스크탑 LX-300"
-
-# 한국에서 광고하는 대로 음역
-#: ../rules/base.xml.in.h:485
-msgid "Logitech Cordless Desktop Navigator"
-msgstr "로지텍 무선 데스크탑 내비게이터"
-
-# 한국에서 광고하는 대로 음역
-#: ../rules/base.xml.in.h:486
-msgid "Logitech Cordless Desktop Optical"
-msgstr "로지텍 무선 데스크탑 옵티컬"
-
-# 한국에서 광고하는 대로 음역
-#: ../rules/base.xml.in.h:487
-msgid "Logitech Cordless Desktop Pro (alternate option 2)"
-msgstr "로지텍 무선 데스크탑 프로 (다른 옵션 2)"
-
-# 한국에서 광고하는 대로 음역
-#: ../rules/base.xml.in.h:488
-msgid "Logitech Cordless Desktop iTouch"
-msgstr "로지텍 무선 데스크탑 아이터치"
-
-# 한국에서 광고하는 대로 음역
-#: ../rules/base.xml.in.h:489
-msgid "Logitech Cordless Freedom/Desktop Navigator"
-msgstr "로지텍 무선 프리덤/데스크탑 내비게이터"
-
-# 한국에서 광고하는 대로 음역
-#: ../rules/base.xml.in.h:490
-msgid "Logitech G15 extra keys via G15daemon"
-msgstr "로지텍 G15 추가 키, G15daemon 사용"
-
-# 한국에서 광고하는 대로 음역
-#: ../rules/base.xml.in.h:491
-msgid "Logitech Generic Keyboard"
-msgstr "로지텍 일반 키보드"
-
-# 한국에서 광고하는 대로 음역
-#: ../rules/base.xml.in.h:492
-msgid "Logitech Internet 350 Keyboard"
-msgstr "로지텍 인터넷 350 키보드"
-
-# 한국에서 광고하는 대로 음역
-#: ../rules/base.xml.in.h:493
-msgid "Logitech Internet Keyboard"
-msgstr "로지텍 인터넷 키보드"
-
-# 한국에서 광고하는 대로 음역
-#: ../rules/base.xml.in.h:494
-msgid "Logitech Internet Navigator Keyboard"
-msgstr "로지텍 인터넷 내비게이터 키보드"
-
-# 한국에서 광고하는 대로 음역
-#: ../rules/base.xml.in.h:495
-msgid "Logitech Media Elite Keyboard"
-msgstr "로지텍 미디어 엘리트 키보드"
-
-# 한국에서 광고하는 대로 음역
-#: ../rules/base.xml.in.h:496
-msgid "Logitech Ultra-X Cordless Media Desktop Keyboard"
-msgstr "로지텍 울트라 무선 미디어 데스크탑 키보드"
-
-# 한국에서 광고하는 대로 음역
-#: ../rules/base.xml.in.h:497
-msgid "Logitech Ultra-X Keyboard"
-msgstr "로지텍 울트라 키보드"
-
-# 한국에서 광고하는 대로 음역
-#: ../rules/base.xml.in.h:498
-msgid "Logitech diNovo Edge Keyboard"
-msgstr "로지텍 디노보 엣지 키보드"
-
-# 한국에서 광고하는 대로 음역
-#: ../rules/base.xml.in.h:499
-msgid "Logitech diNovo Keyboard"
-msgstr "로지텍 디노보 키보드"
-
-# 한국에서 광고하는 대로 음역
-#: ../rules/base.xml.in.h:500
-msgid "Logitech iTouch"
-msgstr "로지텍 아이터치"
-
-# 한국에서 광고하는 대로 음역
-#: ../rules/base.xml.in.h:501
-msgid "Logitech iTouch Cordless Keyboard (model Y-RB6)"
-msgstr "로지텍 아이터치 무선 키보드 (모델 Y-RB6)"
-
-# 한국에서 광고하는 대로 음역
-#: ../rules/base.xml.in.h:502
-msgid "Logitech iTouch Internet Navigator Keyboard SE"
-msgstr "로지텍 아이터치 인터넷 내비게이터 키보드 SE"
-
-# 한국에서 광고하는 대로 음역
-#: ../rules/base.xml.in.h:503
-msgid "Logitech iTouch Internet Navigator Keyboard SE (USB)"
-msgstr "로지텍 아이터치 인터넷 내비게이터 키보드 SE (USB)"
-
-#: ../rules/base.xml.in.h:504
-msgid "MacBook/MacBook Pro"
-msgstr "MacBook/MacBook Pro"
-
-#: ../rules/base.xml.in.h:505
-msgid "MacBook/MacBook Pro (Intl)"
-msgstr "MacBook/MacBook Pro (국제 버전)"
-
-#: ../rules/base.xml.in.h:506
-msgid "Macedonian"
-msgstr "마케도니아어"
-
-#: ../rules/base.xml.in.h:507
-msgid "Macedonian (eliminate dead keys)"
-msgstr "마케도니아어 (데드키 없음)"
-
-#: ../rules/base.xml.in.h:508
-msgid "Macintosh"
-msgstr "매킨토시"
-
-#: ../rules/base.xml.in.h:509
-msgid "Macintosh Old"
-msgstr "매킨토시 구형"
-
-#: ../rules/base.xml.in.h:510
-msgid "Make Caps Lock an additional Backspace"
-msgstr "Caps Lock을 추가 백스페이스로 사용"
-
-#: ../rules/base.xml.in.h:511
-msgid "Make Caps Lock an additional Control but keep the Caps_Lock keysym"
-msgstr "Caps Lock을 추가 Ctrl로 사용, 하지만 Caps_Lock keysym 유지"
-
-#: ../rules/base.xml.in.h:512
-msgid "Make Caps Lock an additional Ctrl"
-msgstr "Caps Lock을 추가 Ctrl로 사용"
-
-#: ../rules/base.xml.in.h:513
-msgid "Make Caps Lock an additional ESC"
-msgstr "Caps Lock을 추가 ESC로 사용"
-
-#: ../rules/base.xml.in.h:514
-msgid "Make Caps Lock an additional Hyper"
-msgstr "Caps Lock을 추가 Hyper로 사용"
-
-#: ../rules/base.xml.in.h:515
-msgid "Make Caps Lock an additional Num Lock"
-msgstr "Caps Lock을 추가 Num Lock으로 사용"
-
-#: ../rules/base.xml.in.h:516
-msgid "Make Caps Lock an additional Super"
-msgstr "Caps Lock을 추가 Super로 사용"
-
-#: ../rules/base.xml.in.h:517
-msgid "Malayalam"
-msgstr "말라얄람어"
-
-#: ../rules/base.xml.in.h:518
-msgid "Malayalam (Lalitha)"
-msgstr "말라얄람어 (라리타)"
-
-#: ../rules/base.xml.in.h:519
-msgid "Malayalam (enhanced Inscript with Rupee Sign)"
-msgstr "말라얄람어 (발전된 Inscript, 루피 기호 포함)"
-
-#: ../rules/base.xml.in.h:520
-msgid "Maltese"
-msgstr "몰타어"
-
-#: ../rules/base.xml.in.h:521
-msgid "Maltese (with US layout)"
-msgstr "몰타어 (미국식 키 배치)"
-
-#: ../rules/base.xml.in.h:522
-msgid "Memorex MX1998"
-msgstr "Memorex MX1998"
-
-#: ../rules/base.xml.in.h:523
-msgid "Memorex MX2500 EZ-Access Keyboard"
-msgstr "Memorex MX2500 EZ-Access 키보드"
-
-#: ../rules/base.xml.in.h:524
-msgid "Memorex MX2750"
-msgstr "Memorex MX2750"
-
-#: ../rules/base.xml.in.h:525
-msgid "Menu"
-msgstr "메뉴"
-
-#: ../rules/base.xml.in.h:526
-msgid "Meta is mapped to Left Win"
-msgstr "메타 키를 왼쪽 윈도우 키로 매핑"
-
-#: ../rules/base.xml.in.h:527
-msgid "Meta is mapped to Win keys"
-msgstr "메타 키를 윈도우 키로 매핑"
-
-#: ../rules/base.xml.in.h:528
-msgid "Meta on Left Ctrl"
-msgstr "메타 키를 왼쪽 Ctrl에"
-
-#: ../rules/base.xml.in.h:529
-msgid "Microsoft Comfort Curve Keyboard 2000"
-msgstr "마이크로소프트 컴포트 커브 키보드 2000"
-
-#: ../rules/base.xml.in.h:530
-msgid "Microsoft Internet Keyboard"
-msgstr "마이크로소프트 인터넷 키보드"
-
-#: ../rules/base.xml.in.h:531
-msgid "Microsoft Internet Keyboard Pro, Swedish"
-msgstr "마이크로소프트 인터넷 키보드 프로, 스웨덴"
-
-#: ../rules/base.xml.in.h:532
-msgid "Microsoft Natural"
-msgstr "마이크로소프트 내츄럴"
-
-#: ../rules/base.xml.in.h:533
-msgid "Microsoft Natural Keyboard Elite"
-msgstr "마이크로소프트 내츄럴 키보드 엘리트"
-
-#: ../rules/base.xml.in.h:534
-msgid "Microsoft Natural Keyboard Pro / Microsoft Internet Keyboard Pro"
-msgstr "마이크로소프트 내츄럴 키보드 / 마이크로소프트 인터넷 키보드 프로"
-
-#: ../rules/base.xml.in.h:535
-msgid "Microsoft Natural Keyboard Pro OEM"
-msgstr "마이크로소프트 내츄럴 키보드 프로 OEM"
-
-#: ../rules/base.xml.in.h:536
-msgid "Microsoft Natural Keyboard Pro USB / Microsoft Internet Keyboard Pro"
-msgstr "마이크로소프트 내츄럴 키보드 프로 USB / 마이크로소프트 인터넷 키보드 프로"
-
-#: ../rules/base.xml.in.h:537
-msgid "Microsoft Natural Wireless Ergonomic Keyboard 4000"
-msgstr "마이크로소프트 내츄럴 무선 어고노믹 키보드 4000"
-
-#: ../rules/base.xml.in.h:538
-msgid "Microsoft Natural Wireless Ergonomic Keyboard 7000"
-msgstr "마이크로소프트 내츄럴 무선 어고노믹 키보드 7000"
-
-#: ../rules/base.xml.in.h:539
-msgid "Microsoft Office Keyboard"
-msgstr "마이크로소프트 오피스 키보드"
-
-#: ../rules/base.xml.in.h:540
-msgid "Microsoft Wireless Multimedia Keyboard 1.0A"
-msgstr "마이크로소프트 무선 멀티미디어 키보드 1.0A"
-
-#: ../rules/base.xml.in.h:541
-msgid "Miscellaneous compatibility options"
-msgstr "기타 호환성 옵션"
-
-#: ../rules/base.xml.in.h:542
-msgid "Mongolian"
-msgstr "몽골어"
-
-#: ../rules/base.xml.in.h:543
-msgid "Montenegrin"
-msgstr "몬테네그로어"
-
-#: ../rules/base.xml.in.h:544
-msgid "Montenegrin (Cyrillic with guillemets)"
-msgstr "몬테네그로어 (키릴 문자, 각괄호 포함)"
-
-#: ../rules/base.xml.in.h:545
-msgid "Montenegrin (Cyrillic)"
-msgstr "몬테네그로어 (키릴 문자)"
-
-#: ../rules/base.xml.in.h:546
-msgid "Montenegrin (Cyrillic, Z and ZHE swapped)"
-msgstr "몬테네그로어 (키릴 문자, Z와 ZHE 뒤바꾸기)"
-
-#: ../rules/base.xml.in.h:547
-msgid "Montenegrin (Latin qwerty)"
-msgstr "몬테네그로어 (라틴 QWERTY)"
-
-#: ../rules/base.xml.in.h:548
-msgid "Montenegrin (Latin unicode qwerty)"
-msgstr "몬테네그로어 (라틴 유니코드 QWERTY)"
-
-#: ../rules/base.xml.in.h:549
-msgid "Montenegrin (Latin unicode)"
-msgstr "몬테네그로어 (라틴 유니코드)"
-
-#: ../rules/base.xml.in.h:550
-msgid "Montenegrin (Latin with guillemets)"
-msgstr "몬테네그로어 (라틴, 각괄호 포함)"
-
-#: ../rules/base.xml.in.h:551
-msgid "Māori"
-msgstr "마오리어"
-
-#: ../rules/base.xml.in.h:552
-msgid "NICOLA-F style Backspace"
-msgstr "NICOLA-F 방식 백스페이스"
-
-#: ../rules/base.xml.in.h:553
-msgid "Nepali"
-msgstr "네팔어"
-
-#: ../rules/base.xml.in.h:554
-msgid "Non-breakable space character at fourth level"
-msgstr "4번째 단계에서 강제 공백 문자"
-
-#: ../rules/base.xml.in.h:555
-msgid "Non-breakable space character at fourth level, thin non-breakable space character at sixth level"
-msgstr "4번째 단계에서 강제 공백 문자, 6번째 단계에서 얇은 강제 공백 문자"
-
-#: ../rules/base.xml.in.h:556
-msgid "Non-breakable space character at fourth level, thin non-breakable space character at sixth level (via Ctrl+Shift)"
-msgstr "4번째 단계에서 강제 공백 문자, 6번째 단계에서 얇은 강제 공백 문자 (Ctrl+Shift 사용)"
-
-#: ../rules/base.xml.in.h:557
-msgid "Non-breakable space character at second level"
-msgstr "2번째 단계에서 강제 공백 문자"
-
-#: ../rules/base.xml.in.h:558
-msgid "Non-breakable space character at third level"
-msgstr "3번째 단계에서 강제 공백 문자"
-
-#: ../rules/base.xml.in.h:559
-msgid "Non-breakable space character at third level, nothing at fourth level"
-msgstr "3번째 단계에서 강제 공백 문자, 4번째에서는 출력 없음."
-
-#: ../rules/base.xml.in.h:560
-msgid "Non-breakable space character at third level, thin non-breakable space character at fourth level"
-msgstr "3번째 단계에서 강제 공백 문자, 4번째에서는 얇은 강제 공백 문자."
-
-#: ../rules/base.xml.in.h:561
-msgid "Northgate OmniKey 101"
-msgstr "노스게이트 OmniKey 101"
-
-#: ../rules/base.xml.in.h:562
-msgid "Norwegian"
-msgstr "노르웨이어"
-
-#: ../rules/base.xml.in.h:563
-msgid "Norwegian (Dvorak)"
-msgstr "노르웨이어 (드보락)"
-
-#: ../rules/base.xml.in.h:564
-msgid "Norwegian (Mac)"
-msgstr "노르웨이어 (맥) "
-
-#: ../rules/base.xml.in.h:565
-msgid "Norwegian (Mac, eliminate dead keys)"
-msgstr "노르웨이어 (맥, 데드키 없음)"
-
-#: ../rules/base.xml.in.h:566
-msgid "Norwegian (Northern Saami"
-msgstr "노르웨이어 (북 사오미)"
-
-#: ../rules/base.xml.in.h:567
-msgid "Norwegian (eliminate dead keys)"
-msgstr "노르웨이어 (데드키 없음)"
-
-#: ../rules/base.xml.in.h:568
-msgid "Norwegian (northern Saami, eliminate dead keys)"
-msgstr "노르웨이어 (북 사오미, 데드키 없음)"
-
-#: ../rules/base.xml.in.h:569
-msgid "Num Lock"
-msgstr "Num Lock"
-
-#: ../rules/base.xml.in.h:570
-msgid "Numeric keypad delete key behaviour"
-msgstr "숫자 키패드의 Delete 키 동작"
-
-#: ../rules/base.xml.in.h:571
-msgid "Numeric keypad keys work as with Mac"
-msgstr "숫자 키패드 키가 맥과 동일하게 동작"
-
-#: ../rules/base.xml.in.h:572
-msgid "Numeric keypad layout selection"
-msgstr "숫자 키패드 배치 선택"
-
-#: ../rules/base.xml.in.h:573
-msgid "OLPC"
-msgstr "OLPC"
-
-# Oriya - 인도 방언
-#: ../rules/base.xml.in.h:574
-msgid "Oriya"
-msgstr "오리야어"
-
-#: ../rules/base.xml.in.h:575
-msgid "Ortek MCK-800 MM/Internet keyboard"
-msgstr "Ortek MCK-800 MM/Internet 키보드"
-
-#: ../rules/base.xml.in.h:576
-msgid "PC-98xx Series"
-msgstr "PC-98xx 시리즈"
-
-# 아프가니스탄
-#: ../rules/base.xml.in.h:577
-msgid "Pashto"
-msgstr "파슈토어"
-
-#: ../rules/base.xml.in.h:578
-msgid "Pashto (Afghanistan, OLPC)"
-msgstr "파슈토어 (아프가니스탄, OLPC)"
-
-#: ../rules/base.xml.in.h:579
-msgid "Pause"
-msgstr "Pause"
-
-#: ../rules/base.xml.in.h:580
-msgid "Persian"
-msgstr "페르시아어"
-
-#: ../rules/base.xml.in.h:581
-msgid "Persian (Afghanistan, Dari OLPC)"
-msgstr "페르시아어 (아프가니스탄, Dari OLPC)"
-
-#: ../rules/base.xml.in.h:582
-msgid "Persian (with Persian Keypad)"
-msgstr "페르시아어 (페르시아어 키패드 포함)"
-
-#: ../rules/base.xml.in.h:583
-msgid "Philippines - Dvorak (Baybayin)"
-msgstr "필리핀 - 드보락 (베이베이인)"
-
-#: ../rules/base.xml.in.h:584
-msgid "Polish"
-msgstr "폴란드어"
-
-#: ../rules/base.xml.in.h:585
-msgid "Polish (Dvorak)"
-msgstr "폴란드어 (드보락)"
-
-#: ../rules/base.xml.in.h:586
-msgid "Polish (Dvorak, polish quotes on key 1)"
-msgstr "폴란드어 (드보락, 1 키에 폴란드어 따옴표)"
-
-#: ../rules/base.xml.in.h:587
-msgid "Polish (Dvorak, polish quotes on quotemark key)"
-msgstr "폴란드어 (드보락, 따옴표 키에 폴란드어 따옴표)"
-
-#: ../rules/base.xml.in.h:588
-msgid "Polish (Kashubian)"
-msgstr "폴란드어 (카슈브어)"
-
-#: ../rules/base.xml.in.h:589
-msgid "Polish (programmer Dvorak)"
-msgstr "폴란드어 (프로그래머 드보락)"
-
-#: ../rules/base.xml.in.h:590
-msgid "Polish (qwertz)"
-msgstr "폴란드어 (QWERTZ)"
-
-#: ../rules/base.xml.in.h:591
-msgid "Portuguese"
-msgstr "포르투갈어"
-
-#: ../rules/base.xml.in.h:592
-msgid "Portuguese (Brazil)"
-msgstr "포르투갈어 (브라질)"
-
-#: ../rules/base.xml.in.h:593
-msgid "Portuguese (Brazil, Dvorak)"
-msgstr "포르투갈어 (브라질, 드보락)"
-
-#: ../rules/base.xml.in.h:594
-msgid "Portuguese (Brazil, eliminate dead keys)"
-msgstr "포르투갈어 (브라질, 데드키 없음)"
-
-# 나티보 - 아메리카 소수 언어
-#: ../rules/base.xml.in.h:595
-msgid "Portuguese (Brazil, nativo for Esperanto)"
-msgstr "포르투갈어 (브라질, 에스페란토 나티보)"
-
-# 나티보 - 아메리카 소수 언어
-#: ../rules/base.xml.in.h:596
-msgid "Portuguese (Brazil, nativo for USA keyboards)"
-msgstr "포르투갈어 (브라질, 미국 키보드 나티보)"
-
-# 나티보 - 아메리카 소수 언어
-#: ../rules/base.xml.in.h:597
-msgid "Portuguese (Brazil, nativo)"
-msgstr "포르투갈어 (브라질, 나티보)"
-
-#: ../rules/base.xml.in.h:598
-msgid "Portuguese (Mac)"
-msgstr "포르투갈어 (맥)"
-
-#: ../rules/base.xml.in.h:599
-msgid "Portuguese (Mac, Sun dead keys)"
-msgstr "포르투갈어 (맥, 썬 데드키)"
-
-#: ../rules/base.xml.in.h:600
-msgid "Portuguese (Mac, eliminate dead keys)"
-msgstr "포르투갈어 (맥, 데드키 없음)"
-
-# 나티보 - 아메리카 소수 언어
-#: ../rules/base.xml.in.h:601
-msgid "Portuguese (Nativo for Esperanto)"
-msgstr "포르투갈어 (나티보, 에스페란토)"
-
-# 나티보 - 아메리카 소수 언어
-#: ../rules/base.xml.in.h:602
-msgid "Portuguese (Nativo for USA keyboards)"
-msgstr "포르투갈어 (나티보, 미국 키보드)"
-
-# 나티보 - 아메리카 소수 언어
-#: ../rules/base.xml.in.h:603
-msgid "Portuguese (Nativo)"
-msgstr "포르투갈어 (나티보)"
-
-#: ../rules/base.xml.in.h:604
-msgid "Portuguese (Sun dead keys)"
-msgstr "포르투갈어 (썬 데드키)"
-
-#: ../rules/base.xml.in.h:605
-msgid "Portuguese (eliminate dead keys)"
-msgstr "포르투갈어 (데드키 없음)"
-
-#: ../rules/base.xml.in.h:606
-msgid "Propeller Voyager (KTEZ-1000)"
-msgstr "Propeller Voyager (KTEZ-1000)"
-
-#: ../rules/base.xml.in.h:607
-msgid "PrtSc"
-msgstr "PrtSc"
-
-# 젤룸 - 파키스탄 지역
-#: ../rules/base.xml.in.h:608
-msgid "Punjabi (Gurmukhi Jhelum)"
-msgstr "펀자브어 (구르무키 문자, 젤룸)"
-
-#: ../rules/base.xml.in.h:609
-msgid "Punjabi (Gurmukhi)"
-msgstr "펀자브어 (구르무키 문자)"
-
-#: ../rules/base.xml.in.h:610
-msgid "QTronix Scorpius 98N+"
-msgstr "QTronix Scorpius 98N+"
-
-#: ../rules/base.xml.in.h:611
-msgid "Right Alt"
-msgstr "오른쪽 Alt"
-
-#: ../rules/base.xml.in.h:612
-msgid "Right Alt (while pressed)"
-msgstr "오른쪽 Alt (누르고 있는 동안)"
-
-#: ../rules/base.xml.in.h:613
-msgid "Right Alt chooses 5th level and activates level5-Lock when pressed together with another 5th-level-chooser, one press releases the lock"
-msgstr "오른쪽 Alt로 5번째 단계 선택, 다른 5번째 단계 선택 키와 같이 누르면 5번째 단계 고정, 한 번 누르면 고정 해제"
-
-#: ../rules/base.xml.in.h:614
-msgid "Right Alt chooses 5th level, locks when pressed together with another 5th-level-chooser"
-msgstr "오른쪽 Alt로 5번째 단계 선택, 다른 5번째 단계 선택 키와 같이 누르면 고정"
-
-#: ../rules/base.xml.in.h:615
-msgid "Right Alt chooses 5th level, locks when pressed together with another 5th-level-chooser, one press releases the lock"
-msgstr "오른쪽 Alt로 5번째 단계 선택, 다른 5번째 단계 선택 키와 같이 누르면 고정, 한 번 누르면 고정 해제"
-
-#: ../rules/base.xml.in.h:616
-msgid "Right Alt key never chooses 3rd level"
-msgstr "오른쪽 Alt는 3번째 단계를 선택하지 않음"
-
-#: ../rules/base.xml.in.h:617
-msgid "Right Alt, Shift+Right Alt key is Multi_Key"
-msgstr "오른쪽 Alt, Shift+오른쪽 Alt가 Multi_Key"
-
-#: ../rules/base.xml.in.h:618
-msgid "Right Ctrl"
-msgstr "오른쪽 Ctrl"
-
-#: ../rules/base.xml.in.h:619
-msgid "Right Ctrl (while pressed)"
-msgstr "오른쪽 Ctrl (누르고 있는 동안)"
-
-#: ../rules/base.xml.in.h:620
-msgid "Right Ctrl as Right Alt"
-msgstr "오른쪽 Ctrl 키를 오른쪽 Alt 키로"
-
-#: ../rules/base.xml.in.h:621
-msgid "Right Ctrl is mapped to Menu"
-msgstr "오른쪽 Ctrl 키를 메뉴 키로 매핑"
-
-#: ../rules/base.xml.in.h:622
-msgid "Right Ctrl+Right Shift"
-msgstr "오른쪽 Ctrl+오른쪽 Alt"
-
-#: ../rules/base.xml.in.h:623
-msgid "Right Shift"
-msgstr "오른쪽 Shift"
-
-#: ../rules/base.xml.in.h:624
-msgid "Right Win"
-msgstr "오른쪽 윈도우"
-
-#: ../rules/base.xml.in.h:625
-msgid "Right Win (while pressed)"
-msgstr "오른쪽 윈도우 (누르고 있는 동안)"
-
-#: ../rules/base.xml.in.h:626
-msgid "Right Win chooses 5th level, locks when pressed together with another 5th-level-chooser"
-msgstr "오른쪽 윈도우로 5번째 단계 선택, 다른 5번째 단계 선택 키와 같이 누르면 고정"
-
-#: ../rules/base.xml.in.h:627
-msgid "Right Win chooses 5th level, locks when pressed together with another 5th-level-chooser, one press releases the lock"
-msgstr "오른쪽 윈도우로 5번째 단계 선택, 다른 5번째 단계 선택 키와 같이 누르면 고정, 한 번 누르면 고정 해제"
-
-#: ../rules/base.xml.in.h:628
-msgid "Romanian"
-msgstr "루마니아어"
-
-#: ../rules/base.xml.in.h:629
-msgid "Romanian (Crimean Tatar Dobruca-1 Q)"
-msgstr "루마니아어 (크림타타르, Dobruca-1 Q)"
-
-#: ../rules/base.xml.in.h:630
-msgid "Romanian (Crimean Tatar Dobruca-2 Q)"
-msgstr "루마니아어 (크림타타르, Dobruca-2 Q)"
-
-#: ../rules/base.xml.in.h:631
-msgid "Romanian (Crimean Tatar Turkish Alt-Q)"
-msgstr "루마니아어 (크림타타르, 터키어 Alt-Q)"
-
-#: ../rules/base.xml.in.h:632
-msgid "Romanian (Crimean Tatar Turkish F)"
-msgstr "루마니아어 (크림타타르, 터키어 F)"
-
-#: ../rules/base.xml.in.h:633
-msgid "Romanian (WinKeys)"
-msgstr "루마니아어 (윈도우 키)"
-
-#: ../rules/base.xml.in.h:634
-msgid "Romanian (cedilla)"
-msgstr "루미니아어 (세디유)"
-
-#: ../rules/base.xml.in.h:635
-msgid "Romanian (standard cedilla)"
-msgstr "루마니아어 (표준 세디유)"
-
-#: ../rules/base.xml.in.h:636
-msgid "Romanian (standard)"
-msgstr "루마니아어 (표준)"
-
-#: ../rules/base.xml.in.h:637
-msgid "Rupee on 4"
-msgstr "루피를 4 키에"
-
-#: ../rules/base.xml.in.h:638
-msgid "Russian"
-msgstr "러시아어"
-
-# FIXME: 브랜드?
-#: ../rules/base.xml.in.h:639
-msgid "Russian (Bashkirian)"
-msgstr "러시아어 (Bashkirian)"
-
-# http://ko.wikipedia.org/wiki/%EC%B6%94%EB%B0%94%EC%8B%9C%EC%96%B4
-#: ../rules/base.xml.in.h:640
-msgid "Russian (Chuvash Latin)"
-msgstr "러시아어 (추바시어 라틴)"
-
-#: ../rules/base.xml.in.h:641
-msgid "Russian (Chuvash)"
-msgstr "러시아어 (추바시어)"
-
-#: ../rules/base.xml.in.h:642
-msgid "Russian (DOS)"
-msgstr "러시아어 (DOS)"
-
-#: ../rules/base.xml.in.h:643
-msgid "Russian (Georgia)"
-msgstr "러시아어 (그루지아)"
-
-#: ../rules/base.xml.in.h:644
-msgid "Russian (Germany, phonetic)"
-msgstr "러시아어 (독일, 음성 표기)"
-
-#: ../rules/base.xml.in.h:645
-msgid "Russian (Kalmyk)"
-msgstr "러시아어 (칼미크)"
-
-#: ../rules/base.xml.in.h:646
-msgid "Russian (Kazakhstan, with Kazakh)"
-msgstr "러시아어 (카자흐스탄, 카자흐어 포함)"
-
-#: ../rules/base.xml.in.h:647
-msgid "Russian (Komi)"
-msgstr "러시아어 (코미)"
-
-#: ../rules/base.xml.in.h:648
-msgid "Russian (Mari)"
-msgstr "러시아어 (마리)"
-
-#: ../rules/base.xml.in.h:649
-msgid "Russian (Ossetian, WinKeys)"
-msgstr "러시아어 (오세트, 윈도우 키)"
-
-#: ../rules/base.xml.in.h:650
-msgid "Russian (Ossetian, legacy)"
-msgstr "러시아어 (오세트, 구형)"
-
-#: ../rules/base.xml.in.h:651
-msgid "Russian (Poland, phonetic Dvorak)"
-msgstr "러시아어 (폴란드, 음성 표기 드보락)"
-
-#: ../rules/base.xml.in.h:652
-msgid "Russian (Serbian)"
-msgstr "러시아어 (세르비아)"
-
-#: ../rules/base.xml.in.h:653
-msgid "Russian (Sweden, phonetic)"
-msgstr "러시아어 (스웨덴, 음성 표기)"
-
-#: ../rules/base.xml.in.h:654
-msgid "Russian (Sweden, phonetic, eliminate dead keys)"
-msgstr "러시아어 (스웨덴, 음성 표기, 데드키 없음)"
-
-#: ../rules/base.xml.in.h:655
-msgid "Russian (Tatar)"
-msgstr "러시아어 (타타르)"
-
-#: ../rules/base.xml.in.h:656
-msgid "Russian (US, phonetic)"
-msgstr "러시아어 (미국, 음성 표기)"
-
-#: ../rules/base.xml.in.h:657
-msgid "Russian (Udmurt)"
-msgstr "러시아어 (우드무르트)"
-
-#: ../rules/base.xml.in.h:658
-msgid "Russian (Yakut)"
-msgstr "러시아어 (야쿠트)"
-
-#: ../rules/base.xml.in.h:659
-msgid "Russian (legacy)"
-msgstr "러시아어 (구형)"
-
-#: ../rules/base.xml.in.h:660
-msgid "Russian (phonetic WinKeys)"
-msgstr "러시아어 (음성 표기, 윈도우 키)"
-
-#: ../rules/base.xml.in.h:661
-msgid "Russian (phonetic)"
-msgstr "러시아어 (음성 표기)"
-
-#: ../rules/base.xml.in.h:662
-msgid "Russian (typewriter)"
-msgstr "러시아어 (타자기)"
-
-#: ../rules/base.xml.in.h:663
-msgid "Russian (typewriter, legacy)"
-msgstr "러시아어 (타자기, 구형)"
-
-#: ../rules/base.xml.in.h:664
-msgid "SILVERCREST Multimedia Wireless Keyboard"
-msgstr "SILVERCREST Multimedia Wireless 키보드"
-
-#: ../rules/base.xml.in.h:665
-msgid "SK-1300"
-msgstr "SK-1300"
-
-#: ../rules/base.xml.in.h:666
-msgid "SK-2500"
-msgstr "SK-2500"
-
-#: ../rules/base.xml.in.h:667
-msgid "SK-6200"
-msgstr "SK-6200"
-
-#: ../rules/base.xml.in.h:668
-msgid "SK-7100"
-msgstr "SK-7100"
-
-#: ../rules/base.xml.in.h:669
-msgid "SVEN Ergonomic 2500"
-msgstr "SVEN Ergonomic 2500"
-
-#: ../rules/base.xml.in.h:670
-msgid "SVEN Slim 303"
-msgstr "SVEN Slim 303"
-
-# 사이시얏트 (賽夏族) - 타이완 원주민
-#: ../rules/base.xml.in.h:671
-msgid "Saisiyat (Taiwan)"
-msgstr "사이시얏트 (타이완)"
-
-#: ../rules/base.xml.in.h:672
-msgid "Samsung SDM 4500P"
-msgstr "삼성 SDM 4500P"
-
-#: ../rules/base.xml.in.h:673
-msgid "Samsung SDM 4510P"
-msgstr "삼성 SDM 4510P"
-
-# Sanwa Supply - 일본 제조사
-#: ../rules/base.xml.in.h:674
-msgid "Sanwa Supply SKB-KG3"
-msgstr "Sanwa Supply SKB-KG3"
-
-#: ../rules/base.xml.in.h:675
-msgid "Scroll Lock"
-msgstr "Scroll Lock"
-
-# 캐나다 소스 언어
-#: ../rules/base.xml.in.h:676
-msgid "Secwepemctsin"
-msgstr "슈스와프어"
-
-#: ../rules/base.xml.in.h:677
-msgid "Semi-colon on third level"
-msgstr "3번째 단계에서 세미콜론"
-
-#: ../rules/base.xml.in.h:678
-msgid "Serbian"
-msgstr "세르비아어"
-
-#: ../rules/base.xml.in.h:679
-msgid "Serbian (Latin Unicode qwerty)"
-msgstr "세르비아어 (라틴 유니코드 QWERTY)"
-
-#: ../rules/base.xml.in.h:680
-msgid "Serbian (Latin Unicode)"
-msgstr "세르비아어 (라틴 유니코드)"
-
-#: ../rules/base.xml.in.h:681
-msgid "Serbian (Latin qwerty)"
-msgstr "세르비아어 (라틴 QWERTY)"
-
-#: ../rules/base.xml.in.h:682
-msgid "Serbian (Latin with guillemets)"
-msgstr "세르비아어 (라틴, 각괄호 포함)"
-
-#: ../rules/base.xml.in.h:683
-msgid "Serbian (Latin)"
-msgstr "세르비아어 (라틴)"
-
-#: ../rules/base.xml.in.h:684
-msgid "Serbian (Pannonian Rusyn Homophonic)"
-msgstr "세르비아어 (판노니아 루테니아 기호)"
-
-#: ../rules/base.xml.in.h:685
-msgid "Serbian (Z and ZHE swapped)"
-msgstr "세르비아어 (Z와 ZHE 뒤바꾸기)"
-
-#: ../rules/base.xml.in.h:686
-msgid "Serbian (with guillemets)"
-msgstr "세르비아어 (각괄호 포함)"
-
-#: ../rules/base.xml.in.h:687
-msgid "Serbo-Croatian (US)"
-msgstr "세르보크로아트어 (미국)"
-
-#: ../rules/base.xml.in.h:688
-msgid "Shift cancels Caps Lock"
-msgstr "Shift를 누르면 Caps Lock 끄기"
-
-#: ../rules/base.xml.in.h:689
-msgid "Shift does not cancel Num Lock, chooses 3rd level instead"
-msgstr "Shift를 누르면 Num Lock을 끄지 않고, 3번째 단계를 선택"
-
-#: ../rules/base.xml.in.h:690
-msgid "Shift with numeric keypad keys works as in MS Windows"
-msgstr "Shift와 동시에 숫자 키패드 키를 누르면 MS 윈도우즈와 동일하게 동작"
-
-#: ../rules/base.xml.in.h:691
-msgid "Shift+Caps Lock"
-msgstr "Shift+Caps Lock"
-
-# 인도
-#: ../rules/base.xml.in.h:692
-msgid "Sindhi"
-msgstr "신디어"
-
-#: ../rules/base.xml.in.h:693
-msgid "Sinhala"
-msgstr "싱할라어"
-
-#: ../rules/base.xml.in.h:694
-msgid "Slovak"
-msgstr "슬로바키아어"
-
-#: ../rules/base.xml.in.h:695
-msgid "Slovak (extended Backslash)"
-msgstr "슬로바키아어 (확장 백슬래시)"
-
-#: ../rules/base.xml.in.h:696
-msgid "Slovak (qwerty)"
-msgstr "슬로바키아어 (QWERTY)"
-
-#: ../rules/base.xml.in.h:697
-msgid "Slovak (qwerty, extended Backslash)"
-msgstr "슬로바키아어 (QWERTY, 백슬래시 확장)"
-
-#: ../rules/base.xml.in.h:698
-msgid "Slovene"
-msgstr "슬로베니아어"
-
-#: ../rules/base.xml.in.h:699
-msgid "Slovene (US keyboard with Slovenian letters)"
-msgstr "슬로베니아어 (미국식 키보드, 슬로베니아 문자 포함)"
-
-#: ../rules/base.xml.in.h:700
-msgid "Slovene (use guillemets for quotes)"
-msgstr "슬로베니아어 (따옴표에 각괄호 사용)"
-
-#: ../rules/base.xml.in.h:701
-msgid "Spanish"
-msgstr "스페인어"
-
-# 아스투리아스 - 스페인 지역
-#: ../rules/base.xml.in.h:702
-msgid "Spanish (Asturian variant with bottom-dot H and bottom-dot L)"
-msgstr "스페인어 (아스투리아스어 변종, 가운데점 H 및 가운데점 L 포함)"
-
-#: ../rules/base.xml.in.h:703
-msgid "Spanish (Catalan variant with middle-dot L)"
-msgstr "스페인어 (카탈로니아어 변종, 가운데점 L 포함)"
-
-#: ../rules/base.xml.in.h:704
-msgid "Spanish (Dvorak)"
-msgstr "스페인어 (드보락)"
-
-#: ../rules/base.xml.in.h:705
-msgid "Spanish (Latin American)"
-msgstr "스페인어 (라틴 아메리카)"
-
-#: ../rules/base.xml.in.h:706
-msgid "Spanish (Latin American, eliminate dead keys)"
-msgstr "스페인어 (라틴 아메리카, 데드키 없음)"
-
-#: ../rules/base.xml.in.h:707
-msgid "Spanish (Latin American, include dead tilde)"
-msgstr "스페인어 (라틴 아메리카, 물결 데드키 포함)"
-
-#: ../rules/base.xml.in.h:708
-msgid "Spanish (Latin American, sun dead keys)"
-msgstr "스페인어 (라틴 아메리카, 썬 데드키)"
-
-#: ../rules/base.xml.in.h:709
-msgid "Spanish (Mac)"
-msgstr "스페인어 (맥)"
-
-#: ../rules/base.xml.in.h:710
-msgid "Spanish (Sun dead keys)"
-msgstr "스페인어 (썬 데드키)"
-
-#: ../rules/base.xml.in.h:711
-msgid "Spanish (eliminate dead keys)"
-msgstr "스페인어 (데드키 없음)"
-
-#: ../rules/base.xml.in.h:712
-msgid "Spanish (include dead tilde)"
-msgstr "스페인어 (물결 데드키 포함)"
-
-#: ../rules/base.xml.in.h:713
-msgid "Special keys (Ctrl+Alt+&lt;key&gt;) handled in a server"
-msgstr "특수 키는 (Ctrl+Alt+&lt;키&gt;) 서버에서 처리"
-
-#: ../rules/base.xml.in.h:714
-msgid "Sun Type 5/6"
-msgstr "썬 타입 5/6"
-
-#: ../rules/base.xml.in.h:715
-msgid "Super Power Multimedia Keyboard"
-msgstr "Super Power 멀티미디어 키보드"
-
-#: ../rules/base.xml.in.h:716
-msgid "Swahili (Kenya)"
-msgstr "스와힐리어 (케냐)"
-
-#: ../rules/base.xml.in.h:717
-msgid "Swahili (Tanzania)"
-msgstr "스와힐리어 (탄자니아)"
-
-#: ../rules/base.xml.in.h:718
-msgid "Swap Ctrl and Caps Lock"
-msgstr "Ctrl과 Caps Lock 뒤바꾸기"
-
-#: ../rules/base.xml.in.h:719
-msgid "Swap ESC and Caps Lock"
-msgstr "ESC와 Caps Lock 뒤바꾸기"
-
-#: ../rules/base.xml.in.h:720
-msgid "Swedish"
-msgstr "스웨덴어"
-
-#: ../rules/base.xml.in.h:721
-msgid "Swedish (Dvorak)"
-msgstr "스웨덴어 (드보락)"
-
-#: ../rules/base.xml.in.h:722
-msgid "Swedish (Mac)"
-msgstr "스웨덴어 (맥)"
-
-#: ../rules/base.xml.in.h:723
-msgid "Swedish (Svdvorak)"
-msgstr "스웨덴어 (SV 드보락)"
-
-#: ../rules/base.xml.in.h:724
-msgid "Swedish (eliminate dead keys)"
-msgstr "스웨덴어 (데드키 없음)"
-
-#: ../rules/base.xml.in.h:725
-msgid "Swedish (northern Saami)"
-msgstr "스웨덴어 (북 사오미)"
-
-#: ../rules/base.xml.in.h:726
-msgid "Swiss"
-msgstr "스위스"
-
-#: ../rules/base.xml.in.h:727
-msgid "Swiss (legacy)"
-msgstr "스위스 (구형)"
-
-#: ../rules/base.xml.in.h:728
-msgid "Symplon PaceBook (tablet PC)"
-msgstr "Symplon PaceBook (타블렛 PC)"
-
-#: ../rules/base.xml.in.h:729
-msgid "Syriac"
-msgstr "시리아어"
-
-#: ../rules/base.xml.in.h:730
-msgid "Syriac (phonetic)"
-msgstr "시리아어 (음성 기호)"
-
-#: ../rules/base.xml.in.h:731
-msgid "Taiwanese"
-msgstr "타이완"
-
-#: ../rules/base.xml.in.h:732
-msgid "Taiwanese (indigenous)"
-msgstr "타이완 (원주민)"
-
-#: ../rules/base.xml.in.h:733
-msgid "Tajik"
-msgstr "타지키스탄"
-
-#: ../rules/base.xml.in.h:734
-msgid "Tajik (legacy)"
-msgstr "타지키스탄 (구형)"
-
-#: ../rules/base.xml.in.h:735
-msgid "Tamil"
-msgstr "타밀어"
-
-#: ../rules/base.xml.in.h:736
-msgid "Tamil (Sri Lanka, TAB Typewriter)"
-msgstr "타밀어 (스리랑카, TAB 타자기)"
-
-#: ../rules/base.xml.in.h:737
-msgid "Tamil (Sri Lanka, Unicode)"
-msgstr "타밀어 (스리랑카, 유니코드)"
-
-#: ../rules/base.xml.in.h:738
-msgid "Tamil (TAB typewriter)"
-msgstr "타밀어 (TAB 타자기)"
-
-#: ../rules/base.xml.in.h:739
-msgid "Tamil (TSCII typewriter)"
-msgstr "타밀어 (TSCII 타자기)"
-
-#: ../rules/base.xml.in.h:740
-msgid "Tamil (Unicode)"
-msgstr "타밀어 (유니코드)"
-
-#: ../rules/base.xml.in.h:741
-msgid "Tamil (keyboard with numerals)"
-msgstr "타밀어 (숫자 포함 키보드)"
-
-#: ../rules/base.xml.in.h:742
-msgid "Targa Visionary 811"
-msgstr "Targa Visionary 811"
-
-#: ../rules/base.xml.in.h:743
-msgid "Telugu"
-msgstr "텔루구어"
-
-#: ../rules/base.xml.in.h:744
-msgid "Thai"
-msgstr "타이어"
-
-#: ../rules/base.xml.in.h:745
-msgid "Thai (Pattachote)"
-msgstr "타이어 (Pattachote)"
-
-#: ../rules/base.xml.in.h:746
-msgid "Thai (TIS-820.2538)"
-msgstr "타이어 (TIS-820.2538)"
-
-#: ../rules/base.xml.in.h:747
-msgid "To the corresponding key in a Dvorak keyboard."
-msgstr "드보락 키보드에서 해당하는 키로."
-
-#: ../rules/base.xml.in.h:748
-msgid "To the corresponding key in a Qwerty keyboard."
-msgstr "QWERTY 키보드에서 해당하는 키로."
-
-#: ../rules/base.xml.in.h:749
-msgid "Toggle PointerKeys with Shift + NumLock."
-msgstr "포인터키를 Shift + NumLock 키로 토글"
-
-#: ../rules/base.xml.in.h:750
-msgid "Toshiba Satellite S3000"
-msgstr "도시바 Satellite S3000"
-
-#: ../rules/base.xml.in.h:751
-msgid "Trust Direct Access Keyboard"
-msgstr "Trust Direct Access 키보드"
-
-#: ../rules/base.xml.in.h:752
-msgid "Trust Slimline"
-msgstr "Trust Slimline"
-
-#: ../rules/base.xml.in.h:753
-msgid "Trust Wireless Keyboard Classic"
-msgstr "Trust Wireless Keyboard Classic"
-
-#: ../rules/base.xml.in.h:754
-msgid "Tswana"
-msgstr "츠와나어"
-
-#: ../rules/base.xml.in.h:755
-msgid "Turkish"
-msgstr "터키어"
-
-#: ../rules/base.xml.in.h:756
-msgid "Turkish (Alt-Q)"
-msgstr "터키어 (Alt-Q)"
-
-#: ../rules/base.xml.in.h:757
-msgid "Turkish (Crimean Tatar Turkish Alt-Q)"
-msgstr "터키어 (크림타타르, 터키어 Alt-Q)"
-
-#: ../rules/base.xml.in.h:758
-msgid "Turkish (Crimean Tatar Turkish F)"
-msgstr "터키어 (크림타타르, 터키어 F)"
-
-#: ../rules/base.xml.in.h:759
-msgid "Turkish (Crimean Tatar Turkish Q)"
-msgstr "터키어 (크림타타르, 터키어 Q)"
-
-#: ../rules/base.xml.in.h:760
-msgid "Turkish (F)"
-msgstr "터키어 (F)"
-
-#: ../rules/base.xml.in.h:761
-msgid "Turkish (Sun dead keys)"
-msgstr "터키어 (썬 데드키)"
-
-#: ../rules/base.xml.in.h:762
-msgid "Turkish (international with dead keys)"
-msgstr "터키어 (국제 버전, 데드키 포함)"
-
-#: ../rules/base.xml.in.h:763
-msgid "Turkmen"
-msgstr "투르크멘어"
-
-#: ../rules/base.xml.in.h:764
-msgid "Turkmen (Alt-Q)"
-msgstr "투르크멘어 (Alt-Q)"
-
-#: ../rules/base.xml.in.h:765
-msgid "TypeMatrix EZ-Reach 2020"
-msgstr "TypeMatrix EZ-Reach 2020"
-
-#: ../rules/base.xml.in.h:766
-msgid "TypeMatrix EZ-Reach 2030 PS2"
-msgstr "TypeMatrix EZ-Reach 2030 PS2"
-
-#: ../rules/base.xml.in.h:767
-msgid "TypeMatrix EZ-Reach 2030 USB"
-msgstr "TypeMatrix EZ-Reach 2030 USB"
-
-#: ../rules/base.xml.in.h:768
-msgid "TypeMatrix EZ-Reach 2030 USB (102/105:EU mode)"
-msgstr "TypeMatrix EZ-Reach 2030 USB (102/105:유럽 모드)"
-
-#: ../rules/base.xml.in.h:769
-msgid "TypeMatrix EZ-Reach 2030 USB (106:JP mode)"
-msgstr "TypeMatrix EZ-Reach 2030 USB (106:일본 모드)"
-
-#: ../rules/base.xml.in.h:770
-msgid "Ukrainian"
-msgstr "우크라이나어"
-
-#: ../rules/base.xml.in.h:771
-msgid "Ukrainian (Crimean Tatar Turkish Alt-Q)"
-msgstr "우크라이나어 (크림타타르, 터키어 Alt-Q)"
-
-#: ../rules/base.xml.in.h:772
-msgid "Ukrainian (Crimean Tatar Turkish F)"
-msgstr "우크라이나어 (크림타타르, 터키어 F)"
-
-#: ../rules/base.xml.in.h:773
-msgid "Ukrainian (Crimean Tatar Turkish Q)"
-msgstr "우크라이나어 (크림타타르, 터키어 Q)"
-
-#: ../rules/base.xml.in.h:774
-msgid "Ukrainian (WinKeys)"
-msgstr "우크라이나어 (윈도우 키)"
-
-#: ../rules/base.xml.in.h:775
-msgid "Ukrainian (homophonic)"
-msgstr "우크라이나어 (homophonic)"
-
-#: ../rules/base.xml.in.h:776
-msgid "Ukrainian (legacy)"
-msgstr "우크라이나어 (구형)"
-
-#: ../rules/base.xml.in.h:777
-msgid "Ukrainian (phonetic)"
-msgstr "우크라이나어 (음성 기호)"
-
-#: ../rules/base.xml.in.h:778
-msgid "Ukrainian (standard RSTU on Russian layout)"
-msgstr "우크라이나어 (표준 RSTU, 러시아어 키 배치)"
-
-#: ../rules/base.xml.in.h:779
-msgid "Ukrainian (standard RSTU)"
-msgstr "우크라이나어 (표준 RSTU)"
-
-#: ../rules/base.xml.in.h:780
-msgid "Ukrainian (typewriter)"
-msgstr "우크라이나어 (타자기)"
-
-#: ../rules/base.xml.in.h:781
-msgid "Unicode additions (arrows and math operators)"
-msgstr "유니코드 추가 (화살표 및 수학 기호)"
-
-#: ../rules/base.xml.in.h:782
-msgid "Unicode additions (arrows and math operators). Math operators on default level"
-msgstr "유니코드 추가 (화살표 및 수학 기호). 수학 기호를 기본 단계에"
-
-# Unitek - 유니텍(unitech)이 아님
-#: ../rules/base.xml.in.h:783
-msgid "Unitek KB-1925"
-msgstr "Unitek KB-1925"
-
-# Urdu - 인도 방언
-#: ../rules/base.xml.in.h:784
-msgid "Urdu (Pakistan)"
-msgstr "우르두어 (파키스탄)"
-
-# Urdu - 인도 방언
-#: ../rules/base.xml.in.h:785
-msgid "Urdu (Pakistan, CRULP)"
-msgstr "우르두어 (파키스탄, CRULP)"
-
-# Urdu - 인도 방언
-#: ../rules/base.xml.in.h:786
-msgid "Urdu (Pakistan, NLA)"
-msgstr "우르두어 (파키스탄, NLA)"
-
-# Urdu - 인도 방언
-#: ../rules/base.xml.in.h:787
-msgid "Urdu (WinKeys)"
-msgstr "우르두어 (윈도우 키)"
-
-# Urdu, 인도 방언
-#: ../rules/base.xml.in.h:788
-msgid "Urdu (alternative phonetic)"
-msgstr "우르두어 (다른 음성 기호 버전)"
-
-# Urdu - 인도 방언
-#: ../rules/base.xml.in.h:789
-msgid "Urdu (phonetic)"
-msgstr "우르두어 (음성 표기)"
-
-#: ../rules/base.xml.in.h:790
-msgid "Use keyboard LED to show alternative layout"
-msgstr "키보드 LED에서 다른 키보드 배치 사용 표시"
-
-#: ../rules/base.xml.in.h:791
-msgid "Using space key to input non-breakable space character"
-msgstr "스페이스 키가 강제 공백 출력."
-
-#: ../rules/base.xml.in.h:792
-msgid "Usual space at any level"
-msgstr "모든 단계에서 일반 공백 문자"
-
-#: ../rules/base.xml.in.h:793
-msgid "Uzbek"
-msgstr "우즈베크어"
-
-#: ../rules/base.xml.in.h:794
-msgid "Uzbek (Afghanistan)"
-msgstr "우즈베크어 (아프가니스탄)"
-
-#: ../rules/base.xml.in.h:795
-msgid "Uzbek (Afghanistan, OLPC)"
-msgstr "우즈베크어 (아프가니스탄, OLPC)"
-
-#: ../rules/base.xml.in.h:796
-msgid "Uzbek (Crimean Tatar Turkish Alt-Q)"
-msgstr "우즈베크어 (크림타타르, 터키어 Alt-Q)"
-
-#: ../rules/base.xml.in.h:797
-msgid "Uzbek (Crimean Tatar Turkish F)"
-msgstr "우즈베크어 (크림타타르, 터키어 F)"
-
-#: ../rules/base.xml.in.h:798
-msgid "Uzbek (Crimean Tatar Turkish Q)"
-msgstr "우즈베크어 (크림타타르, 터키어 Q)"
-
-#: ../rules/base.xml.in.h:799
-msgid "Uzbek (Latin)"
-msgstr "우즈베크어 (라틴)"
-
-#: ../rules/base.xml.in.h:800
-msgid "Vietnamese"
-msgstr "베트남어"
-
-#: ../rules/base.xml.in.h:801
-msgid "ViewSonic KU-306 Internet Keyboard"
-msgstr "뷰소닉 KU-306 인터넷 키보드"
-
-#: ../rules/base.xml.in.h:802
-msgid "Wang 724 keypad with unicode additions (arrows and math operators)"
-msgstr "Wang 724 키패드, 유니코드 추가 (화살표 및 수학 기호)"
-
-#: ../rules/base.xml.in.h:803
-msgid "Wang 724 keypad with unicode additions (arrows and math operators). Math operators on default level"
-msgstr "Wang 724 키패드, 유니코드 추가 (화살표 및 수학 기호), 수학 기호를 기본 단계에"
-
-#: ../rules/base.xml.in.h:804
-msgid "Winbook Model XP5"
-msgstr "Winbook Model XP5"
-
-# 월로프어 - 세네갈, 감비아, 모리타니에서 쓰이는 아프리카 언어
-#: ../rules/base.xml.in.h:805
-msgid "Wolof"
-msgstr "월로프어"
-
-#: ../rules/base.xml.in.h:806
-msgid "Yahoo! Internet Keyboard"
-msgstr "야후! 인터넷 키보드"
-
-# 나이지리아 변종
-#: ../rules/base.xml.in.h:807
-msgid "Yoruba"
-msgstr "요루바어"
-
-#: ../rules/base.xml.in.h:808
-msgid "Zero-width non-joiner character at second level"
-msgstr "2번째 단계에서 폭 없는 연결 금지 문자"
-
-#: ../rules/base.xml.in.h:809
-msgid "Zero-width non-joiner character at second level, non-breakable space character at third level"
-msgstr "2번째 단계에서 폭 없는 연결 금지 문자, 3번째에서는 강제 공백 문자"
-
-#: ../rules/base.xml.in.h:810
-msgid "Zero-width non-joiner character at second level, non-breakable space character at third level, nothing at fourth level"
-msgstr "2번째 단계에서 폭 없는 연결 금지 문자, 3번째에서는 강제 공백 문자, 4번째에서는 없음"
-
-#: ../rules/base.xml.in.h:811
-msgid "Zero-width non-joiner character at second level, non-breakable space character at third level, thin non-breakable space at fourth level"
-msgstr "2번째 단계에서 폭 없는 연결 금지 문자, 3번째에서는 강제 공백 문자, 4번째에서는 얇은 강제 공백 문자"
-
-#: ../rules/base.xml.in.h:812
-msgid "Zero-width non-joiner character at second level, non-breakable space character at third level, zero-width joiner at fourth level"
-msgstr "2번째 단계에서 폭 없는 연결 금지 문자, 3번째에서는 강제 공백 문자, 4번째에서는 폭 없는 연결 문자"
-
-#: ../rules/base.xml.in.h:813
-msgid "Zero-width non-joiner character at second level, zero-width joiner character at third level"
-msgstr "2번째 단계에서 폭 없는 연결 금지 문자, 3번째에서는 폭 없는 연결 문자"
-
-#: ../rules/base.xml.in.h:814
-msgid "Zero-width non-joiner character at second level, zero-width joiner character at third level, non-breakable space character at fourth level"
-msgstr "2번째 단계에서 폭 없는 연결 금지 문자, 3번째에서는 폭 없는 연결 문자, 4번째에서는 강제 공백 문자"
-
-#: ../rules/base.xml.in.h:815
-msgid "Zero-width non-joiner character at third level, zero-width joiner at fourth level"
-msgstr "3번째 단계에서 폭 없는 연결 금지 문자, 4번째에서는 폭 없는 연결 문자"
-
-#: ../rules/base.xml.in.h:816
-msgid "ak"
-msgstr "ak"
-
-#: ../rules/base.xml.in.h:817
-msgid "am"
-msgstr "am"
-
-#: ../rules/base.xml.in.h:818
-msgid "ar"
-msgstr "ar"
-
-#: ../rules/base.xml.in.h:819
-msgid "avn"
-msgstr "avn"
-
-#: ../rules/base.xml.in.h:820
-msgid "az"
-msgstr "az"
-
-#: ../rules/base.xml.in.h:821
-msgid "be"
-msgstr "be"
-
-#: ../rules/base.xml.in.h:822
-msgid "ber"
-msgstr "ber"
-
-#: ../rules/base.xml.in.h:823
-msgid "bg"
-msgstr "bg"
-
-#: ../rules/base.xml.in.h:824
-msgid "bm"
-msgstr "bm"
-
-#: ../rules/base.xml.in.h:825
-msgid "bn"
-msgstr "bn"
-
-# Braille
-#: ../rules/base.xml.in.h:826
-msgid "brl"
-msgstr "brl"
-
-#: ../rules/base.xml.in.h:827
-msgid "bs"
-msgstr "bs"
-
-#: ../rules/base.xml.in.h:828
-msgid "ca"
-msgstr "ca"
-
-#: ../rules/base.xml.in.h:829
-msgid "che"
-msgstr "che"
-
-#: ../rules/base.xml.in.h:830
-msgid "chr"
-msgstr "chr"
-
-#: ../rules/base.xml.in.h:831
-msgid "cs"
-msgstr "cs"
-
-#: ../rules/base.xml.in.h:832
-msgid "da"
-msgstr "da"
-
-#: ../rules/base.xml.in.h:833
-msgid "de"
-msgstr "de"
-
-#: ../rules/base.xml.in.h:834
-msgid "dv"
-msgstr "dv"
-
-#: ../rules/base.xml.in.h:835
-msgid "dz"
-msgstr "dz"
-
-#: ../rules/base.xml.in.h:836
-msgid "ee"
-msgstr "ee"
-
-#: ../rules/base.xml.in.h:837
-msgid "en"
-msgstr "en"
-
-#: ../rules/base.xml.in.h:838
-msgid "eo"
-msgstr "eo"
-
-#: ../rules/base.xml.in.h:839
-msgid "es"
-msgstr "es"
-
-#: ../rules/base.xml.in.h:840
-msgid "et"
-msgstr "et"
-
-#: ../rules/base.xml.in.h:841
-msgid "fa"
-msgstr "fa"
-
-#: ../rules/base.xml.in.h:842
-msgid "ff"
-msgstr "ff"
-
-#: ../rules/base.xml.in.h:843
-msgid "fi"
-msgstr "fi"
-
-#: ../rules/base.xml.in.h:844
-msgid "fo"
-msgstr "fo"
-
-#: ../rules/base.xml.in.h:845
-msgid "fr"
-msgstr "fr"
-
-#: ../rules/base.xml.in.h:846
-msgid "gaa"
-msgstr "gaa"
-
-#: ../rules/base.xml.in.h:847
-msgid "gr"
-msgstr "gr"
-
-#: ../rules/base.xml.in.h:848
-msgid "gu"
-msgstr "gu"
-
-#: ../rules/base.xml.in.h:849
-msgid "ha"
-msgstr "ha"
-
-#: ../rules/base.xml.in.h:850
-msgid "he"
-msgstr "he"
-
-#: ../rules/base.xml.in.h:851
-msgid "hi"
-msgstr "hi"
-
-#: ../rules/base.xml.in.h:852
-msgid "hr"
-msgstr "hr"
-
-#: ../rules/base.xml.in.h:853
-msgid "hu"
-msgstr "hu"
-
-#: ../rules/base.xml.in.h:854
-msgid "hy"
-msgstr "hy"
-
-#: ../rules/base.xml.in.h:855
-msgid "ie"
-msgstr "ie"
-
-#: ../rules/base.xml.in.h:856
-msgid "ig"
-msgstr "ig"
-
-#: ../rules/base.xml.in.h:857
-msgid "ike"
-msgstr "ike"
-
-#: ../rules/base.xml.in.h:858
-msgid "in"
-msgstr "in"
-
-#: ../rules/base.xml.in.h:859
-msgid "irq"
-msgstr "irq"
-
-#: ../rules/base.xml.in.h:860
-msgid "is"
-msgstr "is"
-
-#: ../rules/base.xml.in.h:861
-msgid "it"
-msgstr "it"
-
-#: ../rules/base.xml.in.h:862
-msgid "ja"
-msgstr "ja"
-
-#: ../rules/base.xml.in.h:863
-msgid "ka"
-msgstr "ka"
-
-#: ../rules/base.xml.in.h:864
-msgid "ki"
-msgstr "ki"
-
-#: ../rules/base.xml.in.h:865
-msgid "kk"
-msgstr "kk"
-
-#: ../rules/base.xml.in.h:866
-msgid "km"
-msgstr "km"
-
-#: ../rules/base.xml.in.h:867
-msgid "kn"
-msgstr "kn"
-
-#: ../rules/base.xml.in.h:868
-msgid "ko"
-msgstr "ko"
-
-#: ../rules/base.xml.in.h:869
-msgid "ku"
-msgstr "ku"
-
-#: ../rules/base.xml.in.h:870
-msgid "kut"
-msgstr "kut"
-
-#: ../rules/base.xml.in.h:871
-msgid "lo"
-msgstr "lo"
-
-#: ../rules/base.xml.in.h:872
-msgid "lt"
-msgstr "lt"
-
-#: ../rules/base.xml.in.h:873
-msgid "lv"
-msgstr "lv"
-
-#: ../rules/base.xml.in.h:874
-msgid "mi"
-msgstr "mi"
-
-#: ../rules/base.xml.in.h:875
-msgid "mk"
-msgstr "mk"
-
-#: ../rules/base.xml.in.h:876
-msgid "ml"
-msgstr "ml"
-
-#: ../rules/base.xml.in.h:877
-msgid "mn"
-msgstr "mn"
-
-#: ../rules/base.xml.in.h:878
-msgid "mt"
-msgstr "mt"
-
-#: ../rules/base.xml.in.h:879
-msgid "my"
-msgstr "my"
-
-#: ../rules/base.xml.in.h:880
-msgid "ne"
-msgstr "ne"
-
-#: ../rules/base.xml.in.h:881
-msgid "nl"
-msgstr "nl"
-
-#: ../rules/base.xml.in.h:882
-msgid "no"
-msgstr "no"
-
-#: ../rules/base.xml.in.h:883
-msgid "or"
-msgstr "or"
-
-#: ../rules/base.xml.in.h:884
-msgid "pa"
-msgstr "pa"
-
-#: ../rules/base.xml.in.h:885
-msgid "ph"
-msgstr "ph"
-
-#: ../rules/base.xml.in.h:886
-msgid "pl"
-msgstr "pl"
-
-#: ../rules/base.xml.in.h:887
-msgid "ps"
-msgstr "ps"
-
-#: ../rules/base.xml.in.h:888
-msgid "pt"
-msgstr "pt"
-
-#: ../rules/base.xml.in.h:889
-msgid "ro"
-msgstr "ro"
-
-#: ../rules/base.xml.in.h:890
-msgid "ru"
-msgstr "ru"
-
-#: ../rules/base.xml.in.h:891
-msgid "sd"
-msgstr "sd"
-
-#: ../rules/base.xml.in.h:892
-msgid "shs"
-msgstr "shs"
-
-#: ../rules/base.xml.in.h:893
-msgid "si"
-msgstr "si"
-
-#: ../rules/base.xml.in.h:894
-msgid "sk"
-msgstr "sk"
-
-#: ../rules/base.xml.in.h:895
-msgid "sl"
-msgstr "sl"
-
-#: ../rules/base.xml.in.h:896
-msgid "sq"
-msgstr "sq"
-
-#: ../rules/base.xml.in.h:897
-msgid "sr"
-msgstr "sr"
-
-#: ../rules/base.xml.in.h:898
-msgid "srp"
-msgstr "srp"
-
-#: ../rules/base.xml.in.h:899
-msgid "sv"
-msgstr "sv"
-
-#: ../rules/base.xml.in.h:900
-msgid "sw"
-msgstr "sw"
-
-#: ../rules/base.xml.in.h:901
-msgid "syc"
-msgstr "syc"
-
-#: ../rules/base.xml.in.h:902
-msgid "ta"
-msgstr "ta"
-
-#: ../rules/base.xml.in.h:903
-msgid "te"
-msgstr "te"
-
-#: ../rules/base.xml.in.h:904
-msgid "tg"
-msgstr "tg"
-
-#: ../rules/base.xml.in.h:905
-msgid "th"
-msgstr "th"
-
-#: ../rules/base.xml.in.h:906
-msgid "tk"
-msgstr "tk"
-
-#: ../rules/base.xml.in.h:907
-msgid "tn"
-msgstr "tn"
-
-#: ../rules/base.xml.in.h:908
-msgid "tr"
-msgstr "tr"
-
-#: ../rules/base.xml.in.h:909
-msgid "twn"
-msgstr "twn"
-
-#: ../rules/base.xml.in.h:910
-msgid "uk"
-msgstr "uk"
-
-#: ../rules/base.xml.in.h:911
-msgid "ur"
-msgstr "ur"
-
-#: ../rules/base.xml.in.h:912
-msgid "uz"
-msgstr "uz"
-
-#: ../rules/base.xml.in.h:913
-msgid "vi"
-msgstr "vi"
-
-#: ../rules/base.xml.in.h:914
-msgid "wo"
-msgstr "wo"
-
-#: ../rules/base.xml.in.h:915
-msgid "xsy"
-msgstr "xsy"
-
-#: ../rules/base.xml.in.h:916
-msgid "yo"
-msgstr "yo"
-
-#: ../rules/base.xml.in.h:917
-msgid "zh"
-msgstr "zh"
-
-#: ../rules/base.extras.xml.in.h:1
-msgid "APL"
-msgstr "APL"
-
-#: ../rules/base.extras.xml.in.h:2
-msgid "Iran"
-msgstr "이란"
-
-#: ../rules/base.extras.xml.in.h:3
-msgid "Iran - Avestan"
-msgstr "이란 - 아베스탄"
-
-#: ../rules/base.extras.xml.in.h:4
-msgid "Lithuania"
-msgstr "리투아니아"
-
-#: ../rules/base.extras.xml.in.h:5
-msgid "Lithuania - Dvorak"
-msgstr "리투아니아 - 드보락"
-
-#: ../rules/base.extras.xml.in.h:6
-msgid "Ltu"
-msgstr "리투아니아"
-
-#: ../rules/base.extras.xml.in.h:7
-msgid "Romania"
-msgstr "루마니아"
-
-#: ../rules/base.extras.xml.in.h:8
-msgid "Romania - Ergonomic Touchtype"
-msgstr "루마니아 - 어고노믹 터치 방식"
-
-#: ../rules/base.extras.xml.in.h:9
-msgid "Rou"
-msgstr "루마니아"
-
-#: ../rules/base.extras.xml.in.h:10
-msgid "Rus"
-msgstr "러시아"
-
-#: ../rules/base.extras.xml.in.h:11
-msgid "Russia"
-msgstr "러시아"
-
-#: ../rules/base.extras.xml.in.h:12
-msgid "Serbia"
-msgstr "세르비아"
-
-#: ../rules/base.extras.xml.in.h:13
-msgid "Serbia - Combining accents instead of dead keys"
-msgstr "세르비아 - 데드키 대신 조합으로 액센트 입력"
-
-#: ../rules/base.extras.xml.in.h:14
-msgid "Srb"
-msgstr "Srb"
-
-#: ../rules/base.extras.xml.in.h:15
-msgid "USA"
-msgstr "미국"
-
-# 아스시나 - 미국 원주민 부족
-#: ../rules/base.extras.xml.in.h:16
-msgid "USA - Atsina"
-msgstr "미국 - 아트시나"
-
-#: ../rules/base.extras.xml.in.h:17
-msgid "USA - Couer D'alene Salish"
-msgstr "미국 - Couer D'alene Salish"
-
-#: ../rules/base.extras.xml.in.h:18
-msgid "USA - International (AltGr Unicode combining)"
-msgstr "미국 - 국제 (AltGr 유니코드 조합)"
-
-#: ../rules/base.extras.xml.in.h:19
-msgid "USA - International (AltGr Unicode combining, alternative)"
-msgstr "미국 - 국제 (AltGr 유니코드 조합, 다른 버전)"
-=======
-# xkeyboard-config Korean translation
-# This file is distributed under the same license as the xkeyboard-config package.
-# Changwoo Ryu <cwryu@debian.org>, 2007, 2008, 2009, 2010, 2011.
-#
-# - 주의
-#   - 한국에 수입해 판매되는 제품은 광고할 때 사용하는 표기를 그대로 사용
-#
-msgid ""
-msgstr ""
-"Project-Id-Version: xkeyboard-config 2.3\n"
-"Report-Msgid-Bugs-To: svu@users.sourceforge.net\n"
-"POT-Creation-Date: 2011-05-17 21:08+0100\n"
-"PO-Revision-Date: 2011-05-22 23:23+0900\n"
-"Last-Translator: Changwoo Ryu <cwryu@debian.org>\n"
-"Language-Team: Korean <translation-team-ko@lists.sourceforge.net>\n"
-"Language: ko\n"
-"MIME-Version: 1.0\n"
-"Content-Type: text/plain; charset=UTF-8\n"
-"Content-Transfer-Encoding: 8bit\n"
-
-#: ../rules/base.xml.in.h:1
-msgid "&lt;Less/Greater&gt;"
-msgstr "&lt;</>&gt;"
-
-#: ../rules/base.xml.in.h:2
-msgid "&lt;Less/Greater&gt; (chooses 3rd level, latches when pressed together with another 3rd-level-chooser)"
-msgstr "&lt;</>&gt; (3번째 단계 선택, 다른 3번째 단계 선택 키와 같이 누르면 고정)"
-
-#: ../rules/base.xml.in.h:3
-msgid "&lt;Less/Greater&gt; chooses 5th level and activates level5-Lock when pressed together with another 5th-level-chooser, one press releases the lock"
-msgstr "&lt;</>&gt; 키로 5번째 단계 선택, 다른 5번째 단계 선택 키와 같이 누르면 고정, 한 번 누르면 고정 해제"
-
-#: ../rules/base.xml.in.h:4
-msgid "&lt;Less/Greater&gt; chooses 5th level, locks when pressed together with another 5th-level-chooser"
-msgstr "&lt;</>&gt; 5번째 단계 선택, 다른 5번째 단계 선택 키와 같이 누르면 고정"
-
-#: ../rules/base.xml.in.h:5
-msgid "&lt;Less/Greater&gt; chooses 5th level, locks when pressed together with another 5th-level-chooser, one press releases the lock"
-msgstr "&lt;</>&gt; 5번째 단계 선택, 다른 5번째 단계 선택 키와 같이 누르면 고정, 한 번 누르면 고정 해제"
-
-#: ../rules/base.xml.in.h:6
-msgid "A4Tech KB-21"
-msgstr "A4Tech KB-21"
-
-#: ../rules/base.xml.in.h:7
-msgid "A4Tech KBS-8"
-msgstr "A4Tech KBS-8"
-
-#: ../rules/base.xml.in.h:8
-msgid "A4Tech Wireless Desktop RFKB-23"
-msgstr "A4Tech Wireless Desktop RFKB-23"
-
-#: ../rules/base.xml.in.h:9
-msgid "ATM/phone-style"
-msgstr "ATM/전화기형태"
-
-#: ../rules/base.xml.in.h:10
-msgid "Acer AirKey V"
-msgstr "에이서 AirKey V"
-
-#: ../rules/base.xml.in.h:11
-msgid "Acer C300"
-msgstr "에이서 C300"
-
-#: ../rules/base.xml.in.h:12
-msgid "Acer Ferrari 4000"
-msgstr "에이서 Ferrari 4000"
-
-#: ../rules/base.xml.in.h:13
-msgid "Acer Laptop"
-msgstr "에이서 노트북"
-
-#: ../rules/base.xml.in.h:14
-msgid "Add the standard behavior to Menu key"
-msgstr "메뉴 키에 기본 동작 추가"
-
-#: ../rules/base.xml.in.h:15
-msgid "Adding Esperanto circumflexes (supersigno)"
-msgstr "에스페란토 곡절 액센트 (curcimflex) 추가"
-
-#: ../rules/base.xml.in.h:16
-msgid "Adding currency signs to certain keys"
-msgstr "화폐 기호를 특정 키에 추가"
-
-#: ../rules/base.xml.in.h:17
-msgid "Advance Scorpius KI"
-msgstr "Advance Scorpius KI"
-
-#: ../rules/base.xml.in.h:18
-msgid "Afghani"
-msgstr "아프가니스탄"
-
-#: ../rules/base.xml.in.h:19
-msgid "Akan"
-msgstr "아칸"
-
-#: ../rules/base.xml.in.h:20
-msgid "Albanian"
-msgstr "알바니아"
-
-#: ../rules/base.xml.in.h:21
-msgid "Alt and Meta are on Alt keys"
-msgstr "Alt와 Meta를 Alt 키에"
-
-#: ../rules/base.xml.in.h:22
-msgid "Alt is mapped to Right Win, Super to Menu"
-msgstr "Alt 키를 오른쪽 윈도우 키로 매핑, Super 키를 메뉴 키로 매핑"
-
-#: ../rules/base.xml.in.h:23
-msgid "Alt+Caps Lock"
-msgstr "Alt+Caps Lock"
-
-#: ../rules/base.xml.in.h:24
-msgid "Alt+Ctrl"
-msgstr "Alt+Ctrl"
-
-#: ../rules/base.xml.in.h:25
-msgid "Alt+Shift"
-msgstr "Alt+Shift"
-
-#: ../rules/base.xml.in.h:26
-msgid "Alt+Space"
-msgstr "Alt+스페이스"
-
-#: ../rules/base.xml.in.h:27
-msgid "Alt/Win key behavior"
-msgstr "Alt/Win 키 동작"
-
-#: ../rules/base.xml.in.h:28
-msgid "Amharic"
-msgstr "암하라어"
-
-#: ../rules/base.xml.in.h:29
-msgid "Any Alt key"
-msgstr "모든 Alt 키"
-
-#: ../rules/base.xml.in.h:30
-msgid "Any Win key"
-msgstr "모든 윈도우 키"
-
-#: ../rules/base.xml.in.h:31
-msgid "Any Win key (while pressed)"
-msgstr "모든 윈도우 키 (누르고 있는 동안)"
-
-#: ../rules/base.xml.in.h:32
-msgid "Apple"
-msgstr "애플"
-
-#: ../rules/base.xml.in.h:33
-msgid "Apple Aluminium Keyboard (ANSI)"
-msgstr "Apple Aluminium Keyboard (ANSI)"
-
-#: ../rules/base.xml.in.h:34
-msgid "Apple Aluminium Keyboard (ISO)"
-msgstr "Apple Aluminium Keyboard (ISO)"
-
-#: ../rules/base.xml.in.h:35
-msgid "Apple Aluminium Keyboard (JIS)"
-msgstr "Apple Aluminium Keyboard (JIS)"
-
-#: ../rules/base.xml.in.h:36
-msgid "Apple Aluminium Keyboard: emulate PC keys (Print, Scroll Lock, Pause, Num Lock)"
-msgstr "Apple Aluminium Keyboard: PC 키 에뮬레이션 (Print, Scroll_Lock, Pause, Num Lock)"
-
-#: ../rules/base.xml.in.h:37
-msgid "Apple Laptop"
-msgstr "애플 노트북"
-
-#: ../rules/base.xml.in.h:38
-msgid "Arabic"
-msgstr "아랍어"
-
-# 버크월터 - 아랍어 음역 방법
-#     http://en.wikipedia.org/wiki/Buckwalter_transliteration
-#: ../rules/base.xml.in.h:39
-msgid "Arabic (Buckwalter)"
-msgstr "아랍어 (버크월터)"
-
-#: ../rules/base.xml.in.h:40
-msgid "Arabic (Morocco)"
-msgstr "아랍어 (모로코)"
-
-#: ../rules/base.xml.in.h:41
-msgid "Arabic (Pakistan)"
-msgstr "아랍어 (파키스탄)"
-
-#: ../rules/base.xml.in.h:42
-msgid "Arabic (Syria)"
-msgstr "아랍어 (시리아)"
-
-#: ../rules/base.xml.in.h:43
-msgid "Arabic (azerty)"
-msgstr "아랍어 (AZERTY)"
-
-#: ../rules/base.xml.in.h:44
-msgid "Arabic (azerty/digits)"
-msgstr "아랍어 (AZERTY/숫자)"
-
-#: ../rules/base.xml.in.h:45
-msgid "Arabic (digits)"
-msgstr "아랍어 (숫자)"
-
-#: ../rules/base.xml.in.h:46
-msgid "Arabic (qwerty)"
-msgstr "아랍어 (QWERTY)"
-
-#: ../rules/base.xml.in.h:47
-msgid "Arabic (qwerty/digits)"
-msgstr "아랍어 (QWERTY/숫자)"
-
-#: ../rules/base.xml.in.h:48 ../rules/base.extras.xml.in.h:2
-msgid "Armenian"
-msgstr "아르메니아"
-
-#: ../rules/base.xml.in.h:49
-msgid "Armenian (alternative eastern)"
-msgstr "아르메니아 (다른 동부)"
-
-#: ../rules/base.xml.in.h:50 ../rules/base.extras.xml.in.h:3
-msgid "Armenian (alternative phonetic)"
-msgstr "아르메니아 (다른 음성 기호)"
-
-#: ../rules/base.xml.in.h:51
-msgid "Armenian (eastern)"
-msgstr "아르메니아 (동부)"
-
-#: ../rules/base.xml.in.h:52
-msgid "Armenian (phonetic)"
-msgstr "아르메니아 (음성 기호)"
-
-#: ../rules/base.xml.in.h:53
-msgid "Armenian (western)"
-msgstr "아르메니아 (서부)"
-
-# 아스투리아스 - 스페인 지역
-#: ../rules/base.xml.in.h:54
-msgid "Asturian (Spain, with bottom-dot H and bottom-dot L)"
-msgstr "아스투리아스어 (스페인, 가운데점 H 및 가운데점 L 포함)"
-
-#: ../rules/base.xml.in.h:55
-msgid "Asus Laptop"
-msgstr "에이서스 노트북"
-
-#: ../rules/base.xml.in.h:56
-msgid "At bottom left"
-msgstr "맨 아래 왼쪽에"
-
-#: ../rules/base.xml.in.h:57
-msgid "At left of 'A'"
-msgstr "'A' 왼쪽에"
-
-#: ../rules/base.xml.in.h:58
-msgid "Avatime"
-msgstr "Avatime"
-
-#: ../rules/base.xml.in.h:59
-msgid "Azerbaijani"
-msgstr "아제르바이잔어"
-
-#: ../rules/base.xml.in.h:60
-msgid "Azerbaijani (Cyrillic)"
-msgstr "아제르바이잔어 (키릴 문자)"
-
-#: ../rules/base.xml.in.h:61
-msgid "Azona RF2300 wireless Internet Keyboard"
-msgstr "Azona RF2300 무선 인터넷 키보드"
-
-#: ../rules/base.xml.in.h:62
-msgid "BTC 5090"
-msgstr "BTC 5090"
-
-#: ../rules/base.xml.in.h:63
-msgid "BTC 5113RF Multimedia"
-msgstr "BTC 5113RF 멀티미디어"
-
-#: ../rules/base.xml.in.h:64
-msgid "BTC 5126T"
-msgstr "BTC 5126T"
-
-#: ../rules/base.xml.in.h:65
-msgid "BTC 6301URF"
-msgstr "BTC 6301URF"
-
-#: ../rules/base.xml.in.h:66
-msgid "BTC 9000"
-msgstr "BTC 9000"
-
-#: ../rules/base.xml.in.h:67
-msgid "BTC 9000A"
-msgstr "BTC 9000A"
-
-#: ../rules/base.xml.in.h:68
-msgid "BTC 9001AH"
-msgstr "BTC 9001AH"
-
-#: ../rules/base.xml.in.h:69
-msgid "BTC 9019U"
-msgstr "BTC 9019U"
-
-#: ../rules/base.xml.in.h:70
-msgid "BTC 9116U Mini Wireless Internet and Gaming"
-msgstr "BTC 9116U 미니 무선 인터넷/게임 키보드"
-
-#: ../rules/base.xml.in.h:71
-msgid "Backslash"
-msgstr "백슬래시"
-
-#: ../rules/base.xml.in.h:72
-msgid "Backslash (chooses 3rd level, latches when pressed together with another 3rd-level-chooser)"
-msgstr "백슬래시 (3번째 단계 선택, 다른 3번째 단계 선택 키와 같이 누르면 고정)"
-
-#: ../rules/base.xml.in.h:73
-msgid "Bambara"
-msgstr "밤바라어"
-
-#: ../rules/base.xml.in.h:74
-msgid "Bashkirian"
-msgstr "바시키르어"
-
-#: ../rules/base.xml.in.h:75
-msgid "Belarusian"
-msgstr "벨라루스어"
-
-#: ../rules/base.xml.in.h:76
-msgid "Belarusian (Latin)"
-msgstr "벨라루스어 (라틴)"
-
-#: ../rules/base.xml.in.h:77
-msgid "Belarusian (legacy)"
-msgstr "벨라루시아어 (구형)"
-
-#: ../rules/base.xml.in.h:78
-msgid "Belgian"
-msgstr "벨기에어"
-
-#: ../rules/base.xml.in.h:79
-msgid "Belgian (ISO alternate)"
-msgstr "벨기에어 (ISO 다른 버전)"
-
-#: ../rules/base.xml.in.h:80
-msgid "Belgian (Sun dead keys)"
-msgstr "벨기에어 (썬 데드키)"
-
-#: ../rules/base.xml.in.h:81
-msgid "Belgian (Wang model 724 azerty)"
-msgstr "벨기에어 (Wang model 724 AZERTY)"
-
-#: ../rules/base.xml.in.h:82
-msgid "Belgian (alternative)"
-msgstr "벨기에어 (다른 버전)"
-
-#: ../rules/base.xml.in.h:83
-msgid "Belgian (alternative, Sun dead keys)"
-msgstr "벨기에어 (다른 버전, 썬 데드키)"
-
-#: ../rules/base.xml.in.h:84
-msgid "Belgian (alternative, latin-9 only)"
-msgstr "벨기에어 (다른 버전, latin-9 전용)"
-
-#: ../rules/base.xml.in.h:85
-msgid "Belgian (eliminate dead keys)"
-msgstr "벨기에어 (데드키 없음)"
-
-#: ../rules/base.xml.in.h:86
-msgid "BenQ X-Touch"
-msgstr "벤큐 X-Touch"
-
-#: ../rules/base.xml.in.h:87
-msgid "BenQ X-Touch 730"
-msgstr "벤큐 X-Touch 730"
-
-#: ../rules/base.xml.in.h:88
-msgid "BenQ X-Touch 800"
-msgstr "벤큐 X-Touch 800"
-
-#: ../rules/base.xml.in.h:89
-msgid "Bengali"
-msgstr "벵골어"
-
-#: ../rules/base.xml.in.h:90
-msgid "Bengali (Probhat)"
-msgstr "벵골어 (프롭햇)"
-
-# 베르베르어파
-#: ../rules/base.xml.in.h:91
-msgid "Berber (Morocco, Tifinagh alternative phonetic)"
-msgstr "베르베르어 (모로코, 티피나그 다른 음성 기호 버전)"
-
-# 베르베르어파
-#: ../rules/base.xml.in.h:92
-msgid "Berber (Morocco, Tifinagh alternative)"
-msgstr "베르베르어 (모로코, 티피나그 다른 버전)"
-
-# 베르베르어파
-#: ../rules/base.xml.in.h:93
-msgid "Berber (Morocco, Tifinagh extended phonetic)"
-msgstr "베르베르어 (모로코, 티피나그 확장 음성 기호)"
-
-# 베르베르어파
-#: ../rules/base.xml.in.h:94
-msgid "Berber (Morocco, Tifinagh extended)"
-msgstr "베르베르어 (모로코, 티피나그 확장)"
-
-# 베르베르어파
-#: ../rules/base.xml.in.h:95
-msgid "Berber (Morocco, Tifinagh phonetic)"
-msgstr "베르베르어 (모로코, 티피나그 음성 기호)"
-
-# 베르베르어파
-#: ../rules/base.xml.in.h:96
-msgid "Berber (Morocco, Tifinagh)"
-msgstr "베르베르어 (모로코, 티피나그)"
-
-#: ../rules/base.xml.in.h:97
-msgid "Bosnian"
-msgstr "보스니아어"
-
-#: ../rules/base.xml.in.h:98
-msgid "Bosnian (US keyboard with Bosnian digraphs)"
-msgstr "보스니아어 (미국식 키보드, 보스니아 이중 문자 포함)"
-
-#: ../rules/base.xml.in.h:99
-msgid "Bosnian (US keyboard with Bosnian letters)"
-msgstr "보스니아어 (미국식 키보드, 보스니아 문자 포함)"
-
-#: ../rules/base.xml.in.h:100
-msgid "Bosnian (use Bosnian digraphs)"
-msgstr "보스니아어 (보스니아 이중 문자 사용)"
-
-#: ../rules/base.xml.in.h:101
-msgid "Bosnian (use guillemets for quotes)"
-msgstr "보스니아어 (따옴표에 각괄호 사용)"
-
-#: ../rules/base.xml.in.h:102
-msgid "Both Alt keys together"
-msgstr "Alt 키 2개 동시 누름"
-
-#: ../rules/base.xml.in.h:103
-msgid "Both Ctrl keys together"
-msgstr "Ctrl 키 2개 동시 누름"
-
-#: ../rules/base.xml.in.h:104
-msgid "Both Shift keys together"
-msgstr "Shift 키 2개 동시 누름"
-
-#: ../rules/base.xml.in.h:105
-msgid "Both Shift-Keys together activate Caps Lock, one Shift-Key deactivates"
-msgstr "Shift 키 두 개로 Caps Lock 켜기, Shift 키 한 개로 해제"
-
-#: ../rules/base.xml.in.h:106
-msgid "Both Shift-Keys together toggle Caps Lock"
-msgstr "Shift 키 두 개로 Caps Lock 토글"
-
-#: ../rules/base.xml.in.h:107
-msgid "Both Shift-Keys together toggle ShiftLock"
-msgstr "Shift 키 두 개로 ShiftLock 토글"
-
-#: ../rules/base.xml.in.h:108
-msgid "Braille"
-msgstr "점자"
-
-#: ../rules/base.xml.in.h:109
-msgid "Braille (left hand)"
-msgstr "점자 (왼손잡이)"
-
-#: ../rules/base.xml.in.h:110
-msgid "Braille (right hand)"
-msgstr "점자 (오른손잡이)"
-
-#: ../rules/base.xml.in.h:111
-msgid "Brother Internet Keyboard"
-msgstr "브라더 인터넷 키보드"
-
-#: ../rules/base.xml.in.h:112
-msgid "Bulgarian"
-msgstr "불가리아어"
-
-#: ../rules/base.xml.in.h:113
-msgid "Bulgarian (new phonetic)"
-msgstr "불가리아어 (새 음성 기호)"
-
-#: ../rules/base.xml.in.h:114
-msgid "Bulgarian (traditional phonetic)"
-msgstr "불가리아어 (구식 음성 기호)"
-
-#: ../rules/base.xml.in.h:115
-msgid "Burmese"
-msgstr "미얀마어"
-
-#: ../rules/base.xml.in.h:116
-msgid "Canadian Multilingual"
-msgstr "캐나다 여러 언어 지원"
-
-#: ../rules/base.xml.in.h:117
-msgid "Canadian Multilingual (first part)"
-msgstr "캐나다 여러 언어 지원 (첫번째)"
-
-#: ../rules/base.xml.in.h:118
-msgid "Canadian Multilingual (second part)"
-msgstr "캐나다 여러 언어 지원 (두번째)"
-
-#: ../rules/base.xml.in.h:119
-msgid "Caps Lock"
-msgstr "Caps Lock"
-
-#: ../rules/base.xml.in.h:120
-msgid "Caps Lock (chooses 3rd level, latches when pressed together with another 3rd-level-chooser)"
-msgstr "Caps Lock (3번째 단계 선택, 다른 3번째 단계 선택 키와 같이 누르면 고정)"
-
-#: ../rules/base.xml.in.h:121
-msgid "Caps Lock (to first layout), Shift+Caps Lock (to last layout)"
-msgstr "Caps Lock (1번으로), Shift+Caps Lock (마지막으로)"
-
-#: ../rules/base.xml.in.h:122
-msgid "Caps Lock (while pressed), Alt+Caps Lock does the original capslock action"
-msgstr "Caps Lock (누르고 있는 동안), Alt+Caps Lock을 누르면 원래 Caps Lock 기능"
-
-#: ../rules/base.xml.in.h:123
-msgid "Caps Lock acts as Shift with locking. Shift \"pauses\" Caps Lock"
-msgstr "Caps Lock이 Shift처럼 동작하고 상태 고정, Shift가 Caps Lock을 \"일시 중지\""
-
-#: ../rules/base.xml.in.h:124
-msgid "Caps Lock acts as Shift with locking. Shift doesn't affect Caps Lock"
-msgstr "Caps Lock이 Shift처럼 동작하고 상태 고정, Shift가 Caps Lock 상태에 영향 없음"
-
-#: ../rules/base.xml.in.h:125
-msgid "Caps Lock is disabled"
-msgstr "Caps Lock 사용 안 함"
-
-#: ../rules/base.xml.in.h:126
-msgid "Caps Lock key behavior"
-msgstr "Caps Lock 키 동작"
-
-#: ../rules/base.xml.in.h:127
-msgid "Caps Lock toggles Shift so all keys are affected"
-msgstr "Caps Lock이 Shift 상태를 토글, 즉 모든 키가 영향을 받음"
-
-#: ../rules/base.xml.in.h:128
-msgid "Caps Lock toggles normal capitalization of alphabetic characters"
-msgstr "Caps Lock이 일반적인 알파벳 대문자 상태를 토글"
-
-#: ../rules/base.xml.in.h:129
-msgid "Caps Lock uses internal capitalization. Shift \"pauses\" Caps Lock"
-msgstr "Caps Lock이 내부 대문자 기능 사용. Shift가 Caps Lock을 \"일시 중지\""
-
-#: ../rules/base.xml.in.h:130
-msgid "Caps Lock uses internal capitalization. Shift doesn't affect Caps Lock"
-msgstr "Caps Lock이 내부 대문자 기능 사용. Shift가 Caps Lock 상태에 영향 없음"
-
-#: ../rules/base.xml.in.h:131
-msgid "Catalan"
-msgstr "카탈루냐어"
-
-#: ../rules/base.xml.in.h:132
-msgid "Catalan (Spain, with middle-dot L)"
-msgstr "카탈로니아어 (스페인, 가운데점 L 포함)"
-
-# 체로키어 - 아메리카 원주민 부족
-#: ../rules/base.xml.in.h:133
-msgid "Cherokee"
-msgstr "체로키어"
-
-#: ../rules/base.xml.in.h:134
-msgid "Cherry B.UNLIMITED"
-msgstr "체리 B.UNLIMITED"
-
-#: ../rules/base.xml.in.h:135
-msgid "Cherry Blue Line CyBo@rd"
-msgstr "체리 Blue Line CyBo@rd"
-
-#: ../rules/base.xml.in.h:136
-msgid "Cherry Blue Line CyBo@rd (alternate option)"
-msgstr "체리 Blue Line CyBo@rd (다른 옵션)"
-
-#: ../rules/base.xml.in.h:137
-msgid "Cherry CyBo@rd USB-Hub"
-msgstr "체리 CyBo@rd USB-Hub"
-
-#: ../rules/base.xml.in.h:138
-msgid "Cherry CyMotion Expert"
-msgstr "체리 CyMotion Expert"
-
-#: ../rules/base.xml.in.h:139
-msgid "Cherry CyMotion Master Linux"
-msgstr "체리 CyMotion Master Linux"
-
-#: ../rules/base.xml.in.h:140
-msgid "Cherry CyMotion Master XPress"
-msgstr "체리 CyMotion Master XPress"
-
-#: ../rules/base.xml.in.h:141
-msgid "Chicony Internet Keyboard"
-msgstr "치코니 인터넷 키보드"
-
-#: ../rules/base.xml.in.h:142
-msgid "Chicony KB-9885"
-msgstr "치코니 KB-9885"
-
-#: ../rules/base.xml.in.h:143
-msgid "Chicony KU-0108"
-msgstr "치코니 KU-0108"
-
-#: ../rules/base.xml.in.h:144
-msgid "Chicony KU-0420"
-msgstr "치코니 KU-0420"
-
-#: ../rules/base.xml.in.h:145
-msgid "Chinese"
-msgstr "중국어"
-
-#: ../rules/base.xml.in.h:146
-msgid "Chuvash"
-msgstr "추바시어"
-
-# http://ko.wikipedia.org/wiki/%EC%B6%94%EB%B0%94%EC%8B%9C%EC%96%B4
-#: ../rules/base.xml.in.h:147
-msgid "Chuvash (Latin)"
-msgstr "추바시어 (라틴)"
-
-#: ../rules/base.xml.in.h:148
-msgid "Classmate PC"
-msgstr "클래스메이트 PC"
-
-# 아일랜드 변종
-#: ../rules/base.xml.in.h:149
-msgid "CloGaelach"
-msgstr "CloGaelach"
-
-#: ../rules/base.xml.in.h:150
-msgid "Compaq Easy Access Keyboard"
-msgstr "컴팩 Easy Access 키보드"
-
-#: ../rules/base.xml.in.h:151
-msgid "Compaq Internet Keyboard (13 keys)"
-msgstr "컴팩 인터넷 키보드 (13키)"
-
-#: ../rules/base.xml.in.h:152
-msgid "Compaq Internet Keyboard (18 keys)"
-msgstr "컴팩 인터넷 키보드 (18키)"
-
-#: ../rules/base.xml.in.h:153
-msgid "Compaq Internet Keyboard (7 keys)"
-msgstr "컴팩 인터넷 키보드 (7키)"
-
-#: ../rules/base.xml.in.h:154
-msgid "Compaq iPaq Keyboard"
-msgstr "컴팩 iPaq 키보드"
-
-#: ../rules/base.xml.in.h:155
-msgid "Compose key position"
-msgstr "조합 키 위치"
-
-#: ../rules/base.xml.in.h:156
-msgid "Control + Alt + Backspace"
-msgstr "Ctrl + Alt + 백스페이스"
-
-#: ../rules/base.xml.in.h:157
-msgid "Control is mapped to Alt keys, Alt is mapped to Win keys"
-msgstr "Ctrl 키를 윈도우 키로 매핑, Alt 키를 윈도우 키로 매핑"
-
-#: ../rules/base.xml.in.h:158
-msgid "Control is mapped to Win keys (and the usual Ctrl keys)"
-msgstr "Ctrl 키를 윈도우 키로 매핑 (그리고 일반 Ctrl 키로도 동작)"
-
-#: ../rules/base.xml.in.h:159
-msgid "Creative Desktop Wireless 7000"
-msgstr "Creative Desktop Wireless 7000"
-
-#: ../rules/base.xml.in.h:160
-msgid "Crimean Tatar (Dobruja Q)"
-msgstr "크림타타르 (Dobruca-1 Q)"
-
-#: ../rules/base.xml.in.h:161
-msgid "Crimean Tatar (Turkish Alt-Q)"
-msgstr "크림타타르 (터키어 Alt-Q)"
-
-#: ../rules/base.xml.in.h:162
-msgid "Crimean Tatar (Turkish F)"
-msgstr "크림타타르 (터키어 F)"
-
-#: ../rules/base.xml.in.h:163
-msgid "Crimean Tatar (Turkish Q)"
-msgstr "크림타타르 (터키어 Q)"
-
-#: ../rules/base.xml.in.h:164
-msgid "Croatian"
-msgstr "크로아티아어"
-
-#: ../rules/base.xml.in.h:165
-msgid "Croatian (US keyboard with Croatian digraphs)"
-msgstr "크로아티아어 (미국식 키보드, 크로아티아 이중 문자 포함)"
-
-#: ../rules/base.xml.in.h:166
-msgid "Croatian (US keyboard with Croatian letters)"
-msgstr "크로아티아어 (미국식 키보드, 크로아티아 문자 포함)"
-
-#: ../rules/base.xml.in.h:167
-msgid "Croatian (use Croatian digraphs)"
-msgstr "크로아티아어 (크로아티아 이중 문자 사용)"
-
-#: ../rules/base.xml.in.h:168
-msgid "Croatian (use guillemets for quotes)"
-msgstr "크로아티아어 (따옴표에 각괄호 사용)"
-
-#: ../rules/base.xml.in.h:169
-msgid "Ctrl key position"
-msgstr "Ctrl 키 위치"
-
-#: ../rules/base.xml.in.h:170
-msgid "Ctrl+Shift"
-msgstr "Ctrl+Shift"
-
-#: ../rules/base.xml.in.h:171
-msgid "Czech"
-msgstr "체코어"
-
-#: ../rules/base.xml.in.h:172
-msgid "Czech (UCW layout, accented letters only)"
-msgstr "체코어 (UCW 배치, 액센트 문자만)"
-
-#: ../rules/base.xml.in.h:173
-msgid "Czech (US Dvorak with CZ UCW support)"
-msgstr "체코어 (US 드보락, CZ UCW 지원)"
-
-#: ../rules/base.xml.in.h:174
-msgid "Czech (qwerty)"
-msgstr "체코어 (QWERTY)"
-
-#: ../rules/base.xml.in.h:175
-msgid "Czech (qwerty, extended Backslash)"
-msgstr "체코어 (QWERTY, 백슬래시 확장)"
-
-#: ../rules/base.xml.in.h:176
-msgid "Czech (with &lt;\\|&gt; key)"
-msgstr "체코어 (&lt;\\|&gt; 키 포함)"
-
-#: ../rules/base.xml.in.h:177
-msgid "DTK2000"
-msgstr "DTK2000"
-
-#: ../rules/base.xml.in.h:178
-msgid "Danish"
-msgstr "덴마크어"
-
-#: ../rules/base.xml.in.h:179
-msgid "Danish (Dvorak)"
-msgstr "덴마크어 (드보락)"
-
-#: ../rules/base.xml.in.h:180
-msgid "Danish (Macintosh)"
-msgstr "덴마크어 (매킨토시)"
-
-#: ../rules/base.xml.in.h:181
-msgid "Danish (Macintosh, eliminate dead keys)"
-msgstr "덴마크어 (매킨토시, 데드키 없음)"
-
-#: ../rules/base.xml.in.h:182
-msgid "Danish (eliminate dead keys)"
-msgstr "덴마크어 (데드키 없음)"
-
-#: ../rules/base.xml.in.h:183
-msgid "Default numeric keypad keys"
-msgstr "기본 숫자 키패드 키"
-
-#: ../rules/base.xml.in.h:184
-msgid "Dell"
-msgstr "델"
-
-#: ../rules/base.xml.in.h:185
-msgid "Dell 101-key PC"
-msgstr "델 101키 PC"
-
-#: ../rules/base.xml.in.h:186
-msgid "Dell Laptop/notebook Inspiron 6xxx/8xxx"
-msgstr "델 노트북 Inspiron 6xxx/8xxx"
-
-#: ../rules/base.xml.in.h:187
-msgid "Dell Laptop/notebook Precision M series"
-msgstr "델 노트북 Precision M series"
-
-#: ../rules/base.xml.in.h:188
-msgid "Dell Latitude series laptop"
-msgstr "델 Latitude 시리즈 노트북"
-
-#: ../rules/base.xml.in.h:189
-msgid "Dell Precision M65"
-msgstr "델 Precision M65"
-
-#: ../rules/base.xml.in.h:190
-msgid "Dell SK-8125"
-msgstr "델 SK-8125"
-
-#: ../rules/base.xml.in.h:191
-msgid "Dell SK-8135"
-msgstr "델 SK-8135"
-
-#: ../rules/base.xml.in.h:192
-msgid "Dell USB Multimedia Keyboard"
-msgstr "델 USB 멀티미디어 키보드"
-
-#: ../rules/base.xml.in.h:193
-msgid "Dexxa Wireless Desktop Keyboard"
-msgstr "Dexxa Wireless Desktop 키보드"
-
-#: ../rules/base.xml.in.h:194
-msgid "Dhivehi"
-msgstr "Dhivehi"
-
-#: ../rules/base.xml.in.h:195
-msgid "Diamond 9801 / 9802 series"
-msgstr "다이아몬드 9801 / 9802 시리즈"
-
-#: ../rules/base.xml.in.h:196
-msgid "Dutch"
-msgstr "네덜란드어"
-
-#: ../rules/base.xml.in.h:197
-msgid "Dutch (Macintosh)"
-msgstr "네덜란드어 (매킨토시)"
-
-#: ../rules/base.xml.in.h:198
-msgid "Dutch (Sun dead keys)"
-msgstr "네덜란드어 (썬 데드키)"
-
-#: ../rules/base.xml.in.h:199
-msgid "Dutch (standard)"
-msgstr "네덜란드어 (표준)"
-
-#: ../rules/base.xml.in.h:200
-msgid "Dzongkha"
-msgstr "종카어"
-
-#: ../rules/base.xml.in.h:201
-msgid "Enable extra typographic characters"
-msgstr "추가 타이포그라피 문자 사용"
-
-#: ../rules/base.xml.in.h:202
-msgid "English (Cameroon Dvorak)"
-msgstr "영어 (카메룬 드보락)"
-
-#: ../rules/base.xml.in.h:203
-msgid "English (Cameroon qwerty)"
-msgstr "영어 (카메룬 QWERTY)"
-
-#: ../rules/base.xml.in.h:204
-msgid "English (Cameroon)"
-msgstr "영어 (카메룬)"
-
-#: ../rules/base.xml.in.h:205
-msgid "English (Canada)"
-msgstr "영어 (캐나다)"
-
-# Colemak: 상표명
-#: ../rules/base.xml.in.h:206
-msgid "English (Colemak)"
-msgstr "영어 (Colemak)"
-
-#: ../rules/base.xml.in.h:207
-msgid "English (Dvorak alternative international no dead keys)"
-msgstr "영어 (드보락 다른 국제 버전, 데드키 없음)"
-
-#: ../rules/base.xml.in.h:208
-msgid "English (Dvorak international with dead keys)"
-msgstr "영어 (드보락 국제 버전, 데드키 포함)"
-
-#: ../rules/base.xml.in.h:209
-msgid "English (Dvorak)"
-msgstr "영어 (드보락)"
-
-#: ../rules/base.xml.in.h:210
-msgid "English (Ghana)"
-msgstr "영어 (가나)"
-
-#: ../rules/base.xml.in.h:211
-msgid "English (Ghana, GILLBT)"
-msgstr "영어 (가나, GILLBT)"
-
-#: ../rules/base.xml.in.h:212
-msgid "English (Ghana, multilingual)"
-msgstr "영어 (가나, 다국어)"
-
-#: ../rules/base.xml.in.h:213
-msgid "English (India, with RupeeSign)"
-msgstr "영어 (인도, 루피 기호 포함)"
-
-#: ../rules/base.xml.in.h:214
-msgid "English (Macintosh)"
-msgstr "영어 (매킨토시)"
-
-#: ../rules/base.xml.in.h:215
-msgid "English (Mali, US Macintosh)"
-msgstr "영어 (말리, 미국 매킨토시)"
-
-#: ../rules/base.xml.in.h:216
-msgid "English (Mali, US international)"
-msgstr "영어 (말리, 미국 국제 버전)"
-
-#: ../rules/base.xml.in.h:217
-msgid "English (Nigeria)"
-msgstr "영어 (나이지리아)"
-
-#: ../rules/base.xml.in.h:218
-msgid "English (South Africa)"
-msgstr "영어 (남아공)"
-
-#: ../rules/base.xml.in.h:219
-msgid "English (UK)"
-msgstr "영어 (영국)"
-
-#: ../rules/base.xml.in.h:220
-msgid "English (UK, Colemak)"
-msgstr "영어 (영국, Colemak)"
-
-#: ../rules/base.xml.in.h:221
-msgid "English (UK, Dvorak with UK punctuation)"
-msgstr "영어 (영국, 영국 문장 부호 포함 드보락)"
-
-#: ../rules/base.xml.in.h:222
-msgid "English (UK, Dvorak)"
-msgstr "영어 (영국, 드보락)"
-
-#: ../rules/base.xml.in.h:223
-msgid "English (UK, Macintosh international)"
-msgstr "영어 (영국, 매킨토시 국제 버전)"
-
-#: ../rules/base.xml.in.h:224
-msgid "English (UK, Macintosh)"
-msgstr "영어 (영국, 매킨토시)"
-
-#: ../rules/base.xml.in.h:225
-msgid "English (UK, extended WinKeys)"
-msgstr "영어 (영국, 확장 윈도우 키)"
-
-#: ../rules/base.xml.in.h:226
-msgid "English (UK, international with dead keys)"
-msgstr "영어 (영국, 국제 버전, 데드키 포함)"
-
-#: ../rules/base.xml.in.h:227 ../rules/base.extras.xml.in.h:7
-msgid "English (US)"
-msgstr "영어 (미국)"
-
-#: ../rules/base.xml.in.h:228
-msgid "English (US, alternative international)"
-msgstr "영어 (미국, 다른 국제 버전)"
-
-#: ../rules/base.xml.in.h:229
-msgid "English (US, international with dead keys)"
-msgstr "영어 (미국, 국제 버전, 데드키 포함)"
-
-#: ../rules/base.xml.in.h:230
-msgid "English (US, with euro on 5)"
-msgstr "영어 (미국, 5 키에 유로 기호)"
-
-#: ../rules/base.xml.in.h:231
-msgid "English (classic Dvorak)"
-msgstr "영어 (클래식 드보락)"
-
-#: ../rules/base.xml.in.h:232
-msgid "English (international AltGr dead keys)"
-msgstr "영어 (국제 버전, AltGr 데드키)"
-
-#: ../rules/base.xml.in.h:233
-msgid "English (layout toggle on multiply/divide key)"
-msgstr "영어 (곱하기/나누기 키에 키보드 배치 토글)"
-
-#: ../rules/base.xml.in.h:234
-msgid "English (left handed Dvorak)"
-msgstr "영어 (왼손잡이 드보락)"
-
-#: ../rules/base.xml.in.h:235
-msgid "English (programmer Dvorak)"
-msgstr "영어 (프로그래머 드보락)"
-
-#: ../rules/base.xml.in.h:236
-msgid "English (right handed Dvorak)"
-msgstr "영어 (오른손잡이 드보락)"
-
-#: ../rules/base.xml.in.h:237
-msgid "Ennyah DKB-1008"
-msgstr "Ennyah DKB-1008"
-
-#: ../rules/base.xml.in.h:238
-msgid "Enter on keypad"
-msgstr "키패드에 Enter"
-
-#: ../rules/base.xml.in.h:239
-msgid "Esperanto"
-msgstr "에스페란토"
-
-#: ../rules/base.xml.in.h:240
-msgid "Esperanto (Portugal, Nativo)"
-msgstr "에스페란토 (포르투갈, 네이티브)"
-
-#: ../rules/base.xml.in.h:241
-msgid "Esperanto (displaced semicolon and quote, obsolete)"
-msgstr "에스페란토 (세미콜론과 따옴표 없애기, 없어진 기능)"
-
-#: ../rules/base.xml.in.h:242
-msgid "Estonian"
-msgstr "에스토니아어"
-
-#: ../rules/base.xml.in.h:243
-msgid "Estonian (Dvorak)"
-msgstr "에스토니아어 (드보락)"
-
-#: ../rules/base.xml.in.h:244
-msgid "Estonian (US keyboard with Estonian letters)"
-msgstr "에스토니아어 (미국식 키보드, 에스토니아 문자 포함)"
-
-#: ../rules/base.xml.in.h:245
-msgid "Estonian (eliminate dead keys)"
-msgstr "에스토니아어 (데드키 없음)"
-
-#: ../rules/base.xml.in.h:246
-msgid "Euro on 2"
-msgstr "유로를 2 키에"
-
-#: ../rules/base.xml.in.h:247
-msgid "Euro on 4"
-msgstr "유로를 4 키에"
-
-#: ../rules/base.xml.in.h:248
-msgid "Euro on 5"
-msgstr "유로를 5 키에"
-
-#: ../rules/base.xml.in.h:249
-msgid "Euro on E"
-msgstr "유로를 E 키에"
-
-#: ../rules/base.xml.in.h:250
-msgid "Everex STEPnote"
-msgstr "Everex STEPnote"
-
-#: ../rules/base.xml.in.h:251
-msgid "Ewe"
-msgstr "Ewe"
-
-#: ../rules/base.xml.in.h:252
-msgid "FL90"
-msgstr "FL90"
-
-#: ../rules/base.xml.in.h:253
-msgid "Faroese"
-msgstr "페로어"
-
-#: ../rules/base.xml.in.h:254
-msgid "Faroese (eliminate dead keys)"
-msgstr "페로어 (데드키 없음)"
-
-#: ../rules/base.xml.in.h:255
-msgid "Filipino"
-msgstr "필리핀어"
-
-#: ../rules/base.xml.in.h:256
-msgid "Filipino (Capewell-Dvorak Baybayin)"
-msgstr "필리핀어 (케이프웰 드보락 베이베이인)"
-
-#: ../rules/base.xml.in.h:257
-msgid "Filipino (Capewell-Dvorak Latin)"
-msgstr "필리핀어 (케이프웰 드보락 라틴)"
-
-#: ../rules/base.xml.in.h:258
-msgid "Filipino (Capewell-QWERF 2006 Baybayin)"
-msgstr "필리핀어 (케이프웰 QWERF 2006 베이베이인)"
-
-#: ../rules/base.xml.in.h:259
-msgid "Filipino (Capewell-QWERF 2006 Latin)"
-msgstr "필리핀어 (케이프웰 QWERF 2006 라틴)"
-
-# Colemak: 상표명
-#: ../rules/base.xml.in.h:260
-msgid "Filipino (Colemak Baybayin)"
-msgstr "필리핀어 (Colemak 베이베이인)"
-
-# Colemak: 상표명
-#: ../rules/base.xml.in.h:261
-msgid "Filipino (Colemak Latin)"
-msgstr "필리핀어 (Colemak 라틴)"
-
-# Colemak: 상표명
-#: ../rules/base.xml.in.h:262
-msgid "Filipino (Dvorak Baybayin)"
-msgstr "필리핀어 (드보락 베이베이인)"
-
-#: ../rules/base.xml.in.h:263
-msgid "Filipino (Dvorak Latin)"
-msgstr "필리핀어 (드보락 라틴)"
-
-#: ../rules/base.xml.in.h:264
-msgid "Filipino (QWERTY Baybayin)"
-msgstr "필리핀어 (QWERTY 베이베이인)"
-
-#: ../rules/base.xml.in.h:265
-msgid "Finnish"
-msgstr "핀란드어"
-
-#: ../rules/base.xml.in.h:266
-msgid "Finnish (Macintosh)"
-msgstr "핀란드어 (매킨토시)"
-
-#: ../rules/base.xml.in.h:267
-msgid "Finnish (classic)"
-msgstr "핀란드어 (클래식)"
-
-#: ../rules/base.xml.in.h:268
-msgid "Finnish (classic, eliminate dead keys)"
-msgstr "핀란드어 (클래식, 데드키 없음)"
-
-#. This assumes the KP_ abstract symbols are actually useful for some apps
-#. The description needs to be rewritten
-#: ../rules/base.xml.in.h:271
-msgid "Four-level key with abstract separators"
-msgstr "네번째 단계, 가상 구분 문자 사용"
-
-#: ../rules/base.xml.in.h:272
-msgid "Four-level key with comma"
-msgstr "네번째 단계, 쉼표 사용"
-
-#: ../rules/base.xml.in.h:273
-msgid "Four-level key with dot"
-msgstr "네번째 단계, 점 사용"
-
-#: ../rules/base.xml.in.h:274
-msgid "Four-level key with dot, latin-9 restriction"
-msgstr "네번째 단계, 점 사용, latin-9 제한 사항"
-
-# momayyez: http://en.wikipedia.org/wiki/Momayyez
-#: ../rules/base.xml.in.h:275
-msgid "Four-level key with momayyez"
-msgstr "네번째 단계, 아랍식 쉼표 (momayyez) 사용"
-
-#: ../rules/base.xml.in.h:276
-msgid "French"
-msgstr "프랑스어"
-
-#: ../rules/base.xml.in.h:277
-msgid "French (Bepo, ergonomic, Dvorak way)"
-msgstr "프랑스어 (Bepo, ergonomic, 드보락 방식)"
-
-#: ../rules/base.xml.in.h:278
-msgid "French (Bepo, ergonomic, Dvorak way, latin-9 only)"
-msgstr "프랑스어 (Bepo, ergonomic, 드보락 방식, latin-9 전용)"
-
-# 브르타뉴어 - 프랑스 지방 언어
-#: ../rules/base.xml.in.h:279
-msgid "French (Breton)"
-msgstr "프랑스어 (브르타뉴어)"
-
-#: ../rules/base.xml.in.h:280
-msgid "French (Cameroon azerty)"
-msgstr "프랑스어 (카메룬 AZERTY)"
-
-#: ../rules/base.xml.in.h:281
-msgid "French (Cameroon)"
-msgstr "프랑스어 (카메룬)"
-
-#: ../rules/base.xml.in.h:282 ../rules/base.extras.xml.in.h:10
-msgid "French (Canada)"
-msgstr "프랑스어 (캐나다)"
-
-#: ../rules/base.xml.in.h:283
-msgid "French (Canada, Dvorak)"
-msgstr "프랑스어 (캐나다, 드보락)"
-
-#: ../rules/base.xml.in.h:284
-msgid "French (Canada, legacy)"
-msgstr "프랑스어 (캐나다, 구형)"
-
-#: ../rules/base.xml.in.h:285
-msgid "French (Democratic Republic of the Congo)"
-msgstr "프랑스어 (콩고 민주 공화국)"
-
-#: ../rules/base.xml.in.h:286
-msgid "French (Dvorak)"
-msgstr "프랑스어 (드보락)"
-
-#: ../rules/base.xml.in.h:287
-msgid "French (Guinea)"
-msgstr "프랑스어 (기니)"
-
-#: ../rules/base.xml.in.h:288
-msgid "French (Macintosh)"
-msgstr "프랑스어 (매킨토시)"
-
-#: ../rules/base.xml.in.h:289
-msgid "French (Mali, alternative)"
-msgstr "프랑스어 (말리, 다른 버전)"
-
-#: ../rules/base.xml.in.h:290
-msgid "French (Morocco)"
-msgstr "프랑스어 (모로코)"
-
-#: ../rules/base.xml.in.h:291
-msgid "French (Sun dead keys)"
-msgstr "프랑스어 (썬 데드키)"
-
-#: ../rules/base.xml.in.h:292
-msgid "French (Switzerland)"
-msgstr "프랑스어 (스위스)"
-
-#: ../rules/base.xml.in.h:293
-msgid "French (Switzerland, Macintosh)"
-msgstr "프랑스어 (스위스, 매킨토시)"
-
-#: ../rules/base.xml.in.h:294
-msgid "French (Switzerland, Sun dead keys)"
-msgstr "프랑스어 (스위스, 썬 데드키)"
-
-#: ../rules/base.xml.in.h:295
-msgid "French (Switzerland, eliminate dead keys)"
-msgstr "프랑스어 (스위스, 데드키 없음)"
-
-#: ../rules/base.xml.in.h:296
-msgid "French (alternative)"
-msgstr "프랑스어 (다른 버전)"
-
-#: ../rules/base.xml.in.h:297
-msgid "French (alternative, Sun dead keys)"
-msgstr "프랑스어 (다른 버전, 썬 데드키)"
-
-#: ../rules/base.xml.in.h:298
-msgid "French (alternative, eliminate dead keys)"
-msgstr "프랑스어 (다른 버전, 데드키 없음)"
-
-#: ../rules/base.xml.in.h:299
-msgid "French (alternative, latin-9 only)"
-msgstr "프랑스어 (다른 버전, latin-9 전용)"
-
-#: ../rules/base.xml.in.h:300
-msgid "French (eliminate dead keys)"
-msgstr "프랑스어 (데드키 없음)"
-
-#: ../rules/base.xml.in.h:301
-msgid "French (legacy, alternative)"
-msgstr "프랑스어 (구형, 다른 버전)"
-
-#: ../rules/base.xml.in.h:302
-msgid "French (legacy, alternative, Sun dead keys)"
-msgstr "프랑스어 (구형, 다른 버전, 썬 데드키)"
-
-#: ../rules/base.xml.in.h:303
-msgid "French (legacy, alternative, eliminate dead keys)"
-msgstr "프랑스어 (구형, 다른 버전, 데드키 없음)"
-
-#: ../rules/base.xml.in.h:304
-msgid "Fujitsu-Siemens Computers AMILO laptop"
-msgstr "후지스-지멘스 컴퓨터 AMILO 노트북"
-
-#: ../rules/base.xml.in.h:305
-msgid "Fula"
-msgstr "풀라"
-
-# 가나의 언어
-#: ../rules/base.xml.in.h:306
-msgid "Ga"
-msgstr "가어"
-
-#: ../rules/base.xml.in.h:307
-msgid "Generic 101-key PC"
-msgstr "일반 101키 PC"
-
-#: ../rules/base.xml.in.h:308
-msgid "Generic 102-key (Intl) PC"
-msgstr "일반 102키 (국제 버전) PC"
-
-#: ../rules/base.xml.in.h:309
-msgid "Generic 104-key PC"
-msgstr "일반 104키 PC"
-
-#: ../rules/base.xml.in.h:310
-msgid "Generic 105-key (Intl) PC"
-msgstr "일반 105키 (국제 버전) PC"
-
-#: ../rules/base.xml.in.h:311
-msgid "Genius Comfy KB-12e"
-msgstr "Genius Comfy KB-12e"
-
-#: ../rules/base.xml.in.h:312
-msgid "Genius Comfy KB-16M / Genius MM Keyboard KWD-910"
-msgstr "Genius Comfy KB-16M / Genius MM Keyboard KWD-910"
-
-#: ../rules/base.xml.in.h:313
-msgid "Genius Comfy KB-21e-Scroll"
-msgstr "Genius Comfy KB-21e-Scroll"
-
-#: ../rules/base.xml.in.h:314
-msgid "Genius KB-19e NB"
-msgstr "Genius KB-19e NB"
-
-#: ../rules/base.xml.in.h:315
-msgid "Genius KKB-2050HS"
-msgstr "Genius KKB-2050HS"
-
-#: ../rules/base.xml.in.h:316
-msgid "Georgian"
-msgstr "조지아어"
-
-#: ../rules/base.xml.in.h:317
-msgid "Georgian (France, AZERTY Tskapo)"
-msgstr "조지아어 (프랑스, AZERTY Tskapo)"
-
-# 오세트 - 러시아 및 조지아 지역 오세트족
-#: ../rules/base.xml.in.h:318
-msgid "Georgian (Italy)"
-msgstr "조지아어 (이탈리아)"
-
-#: ../rules/base.xml.in.h:319
-msgid "Georgian (MESS)"
-msgstr "조지아어 (MESS)"
-
-#: ../rules/base.xml.in.h:320
-msgid "Georgian (ergonomic)"
-msgstr "조지아어 (어고노믹)"
-
-#: ../rules/base.xml.in.h:321
-msgid "German"
-msgstr "독일어"
-
-#: ../rules/base.xml.in.h:322
-msgid "German (Austria)"
-msgstr "독일어 (오스트리아)"
-
-#: ../rules/base.xml.in.h:323
-msgid "German (Austria, Macintosh)"
-msgstr "독일어 (오스트리아, 매킨토시)"
-
-#: ../rules/base.xml.in.h:324
-msgid "German (Austria, Sun dead keys)"
-msgstr "독일어 (오스트리아, 썬 데드키)"
-
-#: ../rules/base.xml.in.h:325
-msgid "German (Austria, eliminate dead keys)"
-msgstr "독일어 (오스트리아, 데드키 없음)"
-
-#: ../rules/base.xml.in.h:326
-msgid "German (Dvorak)"
-msgstr "독일어 (드보락)"
-
-#: ../rules/base.xml.in.h:327
-msgid "German (Macintosh)"
-msgstr "독일어 (매킨토시)"
-
-#: ../rules/base.xml.in.h:328
-msgid "German (Macintosh, eliminate dead keys)"
-msgstr "독일어 (매킨토시, 데드키 없음)"
-
-#: ../rules/base.xml.in.h:329
-msgid "German (Neo 2)"
-msgstr "독일어 (Neo 2)"
-
-#: ../rules/base.xml.in.h:330
-msgid "German (Sun dead keys)"
-msgstr "독일어 (썬 데드키)"
-
-#: ../rules/base.xml.in.h:331
-msgid "German (Switzerland)"
-msgstr "독일어 (스위스)"
-
-#: ../rules/base.xml.in.h:332
-msgid "German (Switzerland, Macintosh)"
-msgstr "독일어 (스위스, 매킨토시)"
-
-#: ../rules/base.xml.in.h:333
-msgid "German (Switzerland, Sun dead keys)"
-msgstr "독일어 (스위스, 썬 데드키)"
-
-#: ../rules/base.xml.in.h:334
-msgid "German (Switzerland, eliminate dead keys)"
-msgstr "독일어 (스위스, 데드키 없음)"
-
-#: ../rules/base.xml.in.h:335
-msgid "German (Switzerland, legacy)"
-msgstr "독일어 (스위스, 구형)"
-
-#: ../rules/base.xml.in.h:336
-msgid "German (dead acute)"
-msgstr "독일어 (어큐트 데드키)"
-
-#: ../rules/base.xml.in.h:337
-msgid "German (dead grave acute)"
-msgstr "독일어 (그레이브 어큐트 데드키)"
-
-#: ../rules/base.xml.in.h:338
-msgid "German (eliminate dead keys)"
-msgstr "독일어 (데드키 없음)"
-
-#: ../rules/base.xml.in.h:339
-msgid "German (qwerty)"
-msgstr "독일어 (QWERTY)"
-
-#: ../rules/base.xml.in.h:340
-msgid "Greek"
-msgstr "그리스어"
-
-#: ../rules/base.xml.in.h:341
-msgid "Greek (eliminate dead keys)"
-msgstr "그리스어 (데드키 없음)"
-
-#: ../rules/base.xml.in.h:342
-msgid "Greek (extended)"
-msgstr "그리스어 (확장)"
-
-# 그리스어 발음 표기 http://en.wikipedia.org/wiki/Polytonic_orthography
-#: ../rules/base.xml.in.h:343
-msgid "Greek (polytonic)"
-msgstr "그리스어 (폴리토닉)"
-
-#: ../rules/base.xml.in.h:344
-msgid "Greek (simple)"
-msgstr "그리스어 (간단)"
-
-#: ../rules/base.xml.in.h:345
-msgid "Gujarati"
-msgstr "구자라트어"
-
-# 제조사 이름
-#: ../rules/base.xml.in.h:346
-msgid "Gyration"
-msgstr "Gyration"
-
-#: ../rules/base.xml.in.h:347
-msgid "HTC Dream"
-msgstr "HTC 드림"
-
-#: ../rules/base.xml.in.h:348
-msgid "Happy Hacking Keyboard"
-msgstr "해피해킹 키보드"
-
-#: ../rules/base.xml.in.h:349
-msgid "Happy Hacking Keyboard for Mac"
-msgstr "해피해킹 키보드, 맥용"
-
-# 나이지리아 변종
-#: ../rules/base.xml.in.h:350
-msgid "Hausa"
-msgstr "하우사어"
-
-#: ../rules/base.xml.in.h:351
-msgid "Hebrew"
-msgstr "히브리어"
-
-#: ../rules/base.xml.in.h:352
-msgid "Hebrew (Biblical, Tiro)"
-msgstr "히브리어 (성서 방식, Tiro)"
-
-#: ../rules/base.xml.in.h:353
-msgid "Hebrew (lyx)"
-msgstr "히브리어 (lyx)"
-
-#: ../rules/base.xml.in.h:354
-msgid "Hebrew (phonetic)"
-msgstr "히브리어 (음성 표기)"
-
-#: ../rules/base.xml.in.h:355
-msgid "Hewlett-Packard Internet Keyboard"
-msgstr "휴렛팩커드 인터넷 키보드"
-
-#: ../rules/base.xml.in.h:356
-msgid "Hewlett-Packard Mini 110 Notebook"
-msgstr "휴렛팩커드 Mini 110 Notebook"
-
-#: ../rules/base.xml.in.h:357
-msgid "Hewlett-Packard Omnibook 500 FA"
-msgstr "휴렛팩커드 Omnibook 500 FA"
-
-#: ../rules/base.xml.in.h:358
-msgid "Hewlett-Packard Omnibook 5xx"
-msgstr "휴렛팩커드 Omnibook 5xx"
-
-#: ../rules/base.xml.in.h:359
-msgid "Hewlett-Packard Omnibook 6000/6100"
-msgstr "휴렛팩커드 Omnibook 6000/6100"
-
-#: ../rules/base.xml.in.h:360
-msgid "Hewlett-Packard Omnibook XE3 GC"
-msgstr "휴렛팩커드 Omnibook XE3 GC"
-
-#: ../rules/base.xml.in.h:361
-msgid "Hewlett-Packard Omnibook XE3 GF"
-msgstr "휴렛팩커드 Omnibook XE3 GF"
-
-#: ../rules/base.xml.in.h:362
-msgid "Hewlett-Packard Omnibook XT1000"
-msgstr "휴렛팩커드 Omnibook XT1000"
-
-#: ../rules/base.xml.in.h:363
-msgid "Hewlett-Packard Pavilion ZT11xx"
-msgstr "휴렛팩커드 Pavilion ZT11xx"
-
-#: ../rules/base.xml.in.h:364
-msgid "Hewlett-Packard Pavilion dv5"
-msgstr "휴렛팩커드 Pavilion dv5"
-
-#: ../rules/base.xml.in.h:365
-msgid "Hewlett-Packard SK-250x Multimedia Keyboard"
-msgstr "휴렛팩커드 SK-250x 멀티미디어 키보드"
-
-#: ../rules/base.xml.in.h:366
-msgid "Hewlett-Packard nx9020"
-msgstr "휴렛팩커드 nx9020"
-
-#: ../rules/base.xml.in.h:367
-msgid "Hexadecimal"
-msgstr "십육진법"
-
-# Bolnagri: x input method 이름, http://indlinux.org/wiki/index.php/BolNagri
-#: ../rules/base.xml.in.h:368
-msgid "Hindi (Bolnagri)"
-msgstr "힌두어 (Bolnagri)"
-
-#: ../rules/base.xml.in.h:369
-msgid "Hindi (Wx)"
-msgstr "힌두어 (Wx)"
-
-#: ../rules/base.xml.in.h:370
-msgid "Honeywell Euroboard"
-msgstr "하니웰 Euroboard"
-
-#: ../rules/base.xml.in.h:371
-msgid "Htc Dream phone"
-msgstr "HTC 드림 휴대전화"
-
-#: ../rules/base.xml.in.h:372
-msgid "Hungarian"
-msgstr "헝가리어"
-
-#: ../rules/base.xml.in.h:373
-msgid "Hungarian (101/qwerty/comma/dead keys)"
-msgstr "헝가리어 (101/QWERTY/쉼표/데드키)"
-
-#: ../rules/base.xml.in.h:374
-msgid "Hungarian (101/qwerty/comma/eliminate dead keys)"
-msgstr "헝가리어 (101/QWERTY/쉼표/데드키 없음)"
-
-#: ../rules/base.xml.in.h:375
-msgid "Hungarian (101/qwerty/dot/dead keys)"
-msgstr "헝가리어 (101/QWERTY/점/데드키)"
-
-#: ../rules/base.xml.in.h:376
-msgid "Hungarian (101/qwerty/dot/eliminate dead keys)"
-msgstr "헝가리어 (101/QWERTY/점/데드키 없음)"
-
-#: ../rules/base.xml.in.h:377
-msgid "Hungarian (101/qwertz/comma/dead keys)"
-msgstr "헝가리어 (101/QWERTZ/쉼표/데드키)"
-
-#: ../rules/base.xml.in.h:378
-msgid "Hungarian (101/qwertz/comma/eliminate dead keys)"
-msgstr "헝가리어 (101/QWERTZ/쉼표/데드키 없음0"
-
-#: ../rules/base.xml.in.h:379
-msgid "Hungarian (101/qwertz/dot/dead keys)"
-msgstr "헝가리어 (101/QWERTZ/점/데드키)"
-
-#: ../rules/base.xml.in.h:380
-msgid "Hungarian (101/qwertz/dot/eliminate dead keys)"
-msgstr "헝가리어 (101/QWERTZ/점/데드키 없음)"
-
-#: ../rules/base.xml.in.h:381
-msgid "Hungarian (102/qwerty/comma/dead keys)"
-msgstr "헝가리어 (102/QWERTY/쉼표/데드키)"
-
-#: ../rules/base.xml.in.h:382
-msgid "Hungarian (102/qwerty/comma/eliminate dead keys)"
-msgstr "헝가리어 (102/QWERTY/쉼표/데드키 없음)"
-
-#: ../rules/base.xml.in.h:383
-msgid "Hungarian (102/qwerty/dot/dead keys)"
-msgstr "헝가리어 (102/QWERTY/점/데드키)"
-
-#: ../rules/base.xml.in.h:384
-msgid "Hungarian (102/qwerty/dot/eliminate dead keys)"
-msgstr "헝가리어 (102/QWERTY/점/데드키 없음)"
-
-#: ../rules/base.xml.in.h:385
-msgid "Hungarian (102/qwertz/comma/dead keys)"
-msgstr "헝가리어 (102/QWERTZ/쉼표/데드키)"
-
-#: ../rules/base.xml.in.h:386
-msgid "Hungarian (102/qwertz/comma/eliminate dead keys)"
-msgstr "헝가리어 (102/QWERTZ/쉼표/데드키 없음)"
-
-#: ../rules/base.xml.in.h:387
-msgid "Hungarian (102/qwertz/dot/dead keys)"
-msgstr "헝가리어 (102/QWERTZ/점/데드키)"
-
-#: ../rules/base.xml.in.h:388
-msgid "Hungarian (102/qwertz/dot/eliminate dead keys)"
-msgstr "헝가리어 (102/QWERTZ/점/데드키 없음)"
-
-#: ../rules/base.xml.in.h:389
-msgid "Hungarian (eliminate dead keys)"
-msgstr "헝가리어 (데드키 없음)"
-
-#: ../rules/base.xml.in.h:390
-msgid "Hungarian (qwerty)"
-msgstr "헝가리어 (QWERTY)"
-
-#: ../rules/base.xml.in.h:391
-msgid "Hungarian (standard)"
-msgstr "헝가리어 (표준)"
-
-#: ../rules/base.xml.in.h:392
-msgid "Hyper is mapped to Win-keys"
-msgstr "Hyper 키를 윈도우 키로 매핑"
-
-#: ../rules/base.xml.in.h:393
-msgid "IBM Rapid Access"
-msgstr "IBM Rapid Access"
-
-#: ../rules/base.xml.in.h:394
-msgid "IBM Rapid Access II"
-msgstr "IBM Rapid Access II"
-
-#: ../rules/base.xml.in.h:395
-msgid "IBM Space Saver"
-msgstr "IBM Space Saver"
-
-#: ../rules/base.xml.in.h:396
-msgid "IBM ThinkPad 560Z/600/600E/A22E"
-msgstr "IBM ThinkPad 560Z/600/600E/A22E"
-
-#: ../rules/base.xml.in.h:397
-msgid "IBM ThinkPad R60/T60/R61/T61"
-msgstr "IBM ThinkPad R60/T60/R61/T61"
-
-#: ../rules/base.xml.in.h:398
-msgid "IBM ThinkPad Z60m/Z60t/Z61m/Z61t"
-msgstr "IBM ThinkPad Z60m/Z60t/Z61m/Z61t"
-
-#: ../rules/base.xml.in.h:399
-msgid "Icelandic"
-msgstr "아이슬란드어"
-
-#: ../rules/base.xml.in.h:400
-msgid "Icelandic (Dvorak)"
-msgstr "아이슬란드어 (드보락)"
-
-#: ../rules/base.xml.in.h:401
-msgid "Icelandic (Macintosh)"
-msgstr "아이슬란드어 (매킨토시)"
-
-#: ../rules/base.xml.in.h:402
-msgid "Icelandic (Sun dead keys)"
-msgstr "아이슬란드어 (썬 데드키)"
-
-#: ../rules/base.xml.in.h:403
-msgid "Icelandic (eliminate dead keys)"
-msgstr "아이슬란드어 (데드키 없음)"
-
-# 나이지리아 변종
-#: ../rules/base.xml.in.h:404
-msgid "Igbo"
-msgstr "이그보어"
-
-#: ../rules/base.xml.in.h:405
-msgid "Indian"
-msgstr "인도"
-
-#: ../rules/base.xml.in.h:406
-msgid "Inuktitut"
-msgstr "이누이트어"
-
-#: ../rules/base.xml.in.h:407
-msgid "Iraqi"
-msgstr "이라크"
-
-#: ../rules/base.xml.in.h:408
-msgid "Irish"
-msgstr "아일랜드"
-
-#: ../rules/base.xml.in.h:409
-msgid "Irish (UnicodeExpert)"
-msgstr "아일랜드 (UnicodeExpert)"
-
-#: ../rules/base.xml.in.h:410
-msgid "Italian"
-msgstr "이탈리아어"
-
-#: ../rules/base.xml.in.h:411
-msgid "Italian (Macintosh)"
-msgstr "이탈리아어 (매킨토시)"
-
-#: ../rules/base.xml.in.h:412
-msgid "Italian (US keyboard with Italian letters)"
-msgstr "이탈리아어 (미국식 키보드, 이탈리아어 문자 포함)"
-
-#: ../rules/base.xml.in.h:413
-msgid "Italian (eliminate dead keys)"
-msgstr "이탈리아어 (데드키 없음)"
-
-#: ../rules/base.xml.in.h:414
-msgid "Japanese"
-msgstr "일본어"
-
-#: ../rules/base.xml.in.h:415
-msgid "Japanese (Kana 86)"
-msgstr "일본어 (가나 86)"
-
-#: ../rules/base.xml.in.h:416
-msgid "Japanese (Kana)"
-msgstr "일본어 (가나)"
-
-#: ../rules/base.xml.in.h:417
-msgid "Japanese (Macintosh)"
-msgstr "일본어 (매킨토시)"
-
-#: ../rules/base.xml.in.h:418
-msgid "Japanese (OADG 109A)"
-msgstr "일본어 (OADG 109A)"
-
-#: ../rules/base.xml.in.h:419
-msgid "Japanese (PC-98xx Series)"
-msgstr "일본어 (PC-98xx 시리즈)"
-
-#: ../rules/base.xml.in.h:420
-msgid "Japanese keyboard options"
-msgstr "일본어 키보드 옵션"
-
-#: ../rules/base.xml.in.h:421
-msgid "Kalmyk"
-msgstr "칼미크어"
-
-#: ../rules/base.xml.in.h:422
-msgid "Kana Lock key is locking"
-msgstr "Kana Lock 키 상태 고정"
-
-#: ../rules/base.xml.in.h:423
-msgid "Kannada"
-msgstr "칸나다어"
-
-#: ../rules/base.xml.in.h:424
-msgid "Kashubian"
-msgstr "카슈브어"
-
-#: ../rules/base.xml.in.h:425
-msgid "Kazakh"
-msgstr "카자흐어"
-
-#: ../rules/base.xml.in.h:426
-msgid "Kazakh (with Russian)"
-msgstr "카자흐어 (러시아어 포함)"
-
-#: ../rules/base.xml.in.h:427
-msgid "Key sequence to kill the X server"
-msgstr "X 서버를 멈추는 키 조합"
-
-#: ../rules/base.xml.in.h:428
-msgid "Key to choose 3rd level"
-msgstr "3번째 단계를 선택하는 키"
-
-#: ../rules/base.xml.in.h:429
-msgid "Key to choose 5th level"
-msgstr "5번째 단계를 선택하는 키"
-
-#: ../rules/base.xml.in.h:430
-msgid "Key(s) to change layout"
-msgstr "배치를 전환하는 키"
-
-#: ../rules/base.xml.in.h:431
-msgid "Keytronic FlexPro"
-msgstr "Keytronic FlexPro"
-
-#: ../rules/base.xml.in.h:432
-msgid "Khmer (Cambodia)"
-msgstr "크메르어 (캄보디아)"
-
-# http://en.wikipedia.org/wiki/Kikuyu#Language
-#: ../rules/base.xml.in.h:433
-msgid "Kikuyu"
-msgstr "키쿠유어"
-
-#: ../rules/base.xml.in.h:434
-msgid "Kinesis"
-msgstr "키네시스"
-
-#: ../rules/base.xml.in.h:435
-msgid "Komi"
-msgstr "코미어"
-
-#: ../rules/base.xml.in.h:436
-msgid "Korean"
-msgstr "한국어"
-
-#: ../rules/base.xml.in.h:437
-msgid "Korean (101/104 key compatible)"
-msgstr "한국어 (101/104키 호환)"
-
-#: ../rules/base.xml.in.h:438
-msgid "Kurdish (Iran, Arabic-Latin)"
-msgstr "쿠르드어 (이란, 아랍어 라틴)"
-
-#: ../rules/base.xml.in.h:439
-msgid "Kurdish (Iran, F)"
-msgstr "쿠르드어 (이란, F)"
-
-#: ../rules/base.xml.in.h:440
-msgid "Kurdish (Iran, Latin Alt-Q)"
-msgstr "쿠르드어 (이란, 라틴 Alt-Q)"
-
-#: ../rules/base.xml.in.h:441
-msgid "Kurdish (Iran, Latin Q)"
-msgstr "쿠르드어 (이란, 라틴 Q)"
-
-#: ../rules/base.xml.in.h:442
-msgid "Kurdish (Iraq, Arabic-Latin)"
-msgstr "쿠르드어 (이라크, 아랍어 라틴)"
-
-#: ../rules/base.xml.in.h:443
-msgid "Kurdish (Iraq, F)"
-msgstr "쿠르드어 (이라크, F)"
-
-#: ../rules/base.xml.in.h:444
-msgid "Kurdish (Iraq, Latin Alt-Q)"
-msgstr "쿠르드어 (이라크, 라틴 Alt-Q)"
-
-#: ../rules/base.xml.in.h:445
-msgid "Kurdish (Iraq, Latin Q)"
-msgstr "쿠르드어 (이라크, 라틴 Q)"
-
-#: ../rules/base.xml.in.h:446
-msgid "Kurdish (Syria, F)"
-msgstr "쿠르드어 (시리아, F)"
-
-#: ../rules/base.xml.in.h:447
-msgid "Kurdish (Syria, Latin Alt-Q)"
-msgstr "쿠르드어 (시리아, 라틴 Alt-Q)"
-
-#: ../rules/base.xml.in.h:448
-msgid "Kurdish (Syria, Latin Q)"
-msgstr "쿠르드어 (시리아, 라틴 Q)"
-
-#: ../rules/base.xml.in.h:449
-msgid "Kurdish (Turkey, F)"
-msgstr "쿠르드어 (터키, F)"
-
-#: ../rules/base.xml.in.h:450
-msgid "Kurdish (Turkey, Latin Alt-Q)"
-msgstr "쿠르드어 (터키, 라틴 Alt-Q)"
-
-#: ../rules/base.xml.in.h:451
-msgid "Kurdish (Turkey, Latin Q)"
-msgstr "쿠르드어 (터키, 라틴 Q)"
-
-#: ../rules/base.xml.in.h:452
-msgid "Kyrgyz"
-msgstr "키르기스어"
-
-#: ../rules/base.xml.in.h:453
-msgid "Kyrgyz (phonetic)"
-msgstr "키르기스어 (음성 기호)"
-
-#: ../rules/base.xml.in.h:454
-msgid "Lao"
-msgstr "라오어"
-
-#: ../rules/base.xml.in.h:455
-msgid "Lao (STEA proposed standard layout)"
-msgstr "라오어 (STEA 제안 표준 키 배치)"
-
-#: ../rules/base.xml.in.h:456
-msgid "Laptop/notebook Compaq (eg. Armada) Laptop Keyboard"
-msgstr "노트북 컴팩 (Armada 등) 노트북 키보드"
-
-#: ../rules/base.xml.in.h:457
-msgid "Laptop/notebook Compaq (eg. Presario) Internet Keyboard"
-msgstr "노트북 컴팩 (Presario 등) 노트북 키보드"
-
-#: ../rules/base.xml.in.h:458
-msgid "Laptop/notebook eMachines m68xx"
-msgstr "노트북 컴팩 eMachines m68xx"
-
-#: ../rules/base.xml.in.h:459 ../rules/base.extras.xml.in.h:12
-msgid "Latvian"
-msgstr "라트비아어"
-
-#: ../rules/base.xml.in.h:460
-msgid "Latvian (F variant)"
-msgstr "라트비아어 (F 변종)"
-
-#: ../rules/base.xml.in.h:461
-msgid "Latvian (adapted)"
-msgstr "라트비아어 (개조 버전)"
-
-#: ../rules/base.xml.in.h:462
-msgid "Latvian (apostrophe variant)"
-msgstr "라트비아어 (아포스트로피 변종)"
-
-#: ../rules/base.xml.in.h:463
-msgid "Latvian (ergonomic, ŪGJRMV)"
-msgstr "라트비아어 (어고노믹, ŪGJRMV)"
-
-#: ../rules/base.xml.in.h:464
-msgid "Latvian (modern)"
-msgstr "라트비아어 (현대 버전)"
-
-#: ../rules/base.xml.in.h:465
-msgid "Latvian (tilde variant)"
-msgstr "라트비아어 (물결 변종)"
-
-#: ../rules/base.xml.in.h:466
-msgid "Left Alt"
-msgstr "왼쪽 Alt"
-
-#: ../rules/base.xml.in.h:467
-msgid "Left Alt (while pressed)"
-msgstr "왼쪽 Alt (누르고 있는 동안)"
-
-#: ../rules/base.xml.in.h:468
-msgid "Left Alt is swapped with Left Win"
-msgstr "왼쪽 Alt와 왼쪽 윈도우 키 뒤바꾸기"
-
-#: ../rules/base.xml.in.h:469
-msgid "Left Ctrl"
-msgstr "왼쪽 Ctrl"
-
-#: ../rules/base.xml.in.h:470
-msgid "Left Ctrl (to first layout), Right Ctrl (to last layout)"
-msgstr "왼쪽 Ctrl (1번 키보드 배치로), 오른쪽 Ctrl (마지막 키보드 배치로)"
-
-#: ../rules/base.xml.in.h:471
-msgid "Left Ctrl+Left Shift"
-msgstr "왼쪽 Ctrl+왼쪽 Shift"
-
-#: ../rules/base.xml.in.h:472
-msgid "Left Shift"
-msgstr "왼쪽 Shift"
-
-#: ../rules/base.xml.in.h:473
-msgid "Left Win"
-msgstr "왼쪽 윈도우"
-
-#: ../rules/base.xml.in.h:474
-msgid "Left Win (to first layout), Right Win/Menu (to last layout)"
-msgstr "왼쪽 윈도우 (1번으로), 오른쪽 윈도우/메뉴 (마지막으로)"
-
-#: ../rules/base.xml.in.h:475
-msgid "Left Win (while pressed)"
-msgstr "왼쪽 윈도우 (누르고 있는 동안)"
-
-#: ../rules/base.xml.in.h:476
-msgid "Left Win chooses 5th level, locks when pressed together with another 5th-level-chooser"
-msgstr "왼쪽 윈도우로 5번째 단계 선택, 다른 5번째 단계 선택 키와 같이 누르면 고정"
-
-#: ../rules/base.xml.in.h:477
-msgid "Left Win chooses 5th level, locks when pressed together with another 5th-level-chooser, one press releases the lock"
-msgstr "왼쪽 윈도우로 5번째 단계 선택, 다른 5번째 단계 선택 키와 같이 누르면 고정, 한 번 누르면 고정 해제"
-
-#: ../rules/base.xml.in.h:478
-msgid "LeftCtrl+LeftWin (to first layout), RightCtrl+Menu (to second layout)"
-msgstr "왼쪽 Ctrl+왼쪽 윈도우 (1번 키보드 배치로), 오른쪽 Ctrl+Menu (2번째 키보드 배치로)"
-
-#: ../rules/base.xml.in.h:479
-msgid "Legacy"
-msgstr "구형 방식"
-
-#: ../rules/base.xml.in.h:480
-msgid "Legacy Wang 724"
-msgstr "구형 방식 Wang 724 키패드"
-
-#. Actually, with KP_SEPARATOR, as the old keypad(comma)
-#: ../rules/base.xml.in.h:482
-msgid "Legacy key with comma"
-msgstr "구형 방식 키, 쉼표 포함"
-
-#: ../rules/base.xml.in.h:483
-msgid "Legacy key with dot"
-msgstr "구형 방식 키, 점 포함"
-
-#: ../rules/base.xml.in.h:484 ../rules/base.extras.xml.in.h:21
-msgid "Lithuanian"
-msgstr "리투아니아어"
-
-#: ../rules/base.xml.in.h:485
-msgid "Lithuanian (IBM LST 1205-92)"
-msgstr "리투아니아어 (IBM LST 1205-92)"
-
-#: ../rules/base.xml.in.h:486
-msgid "Lithuanian (LEKP)"
-msgstr "리투아니아어 (LEKP)"
-
-#: ../rules/base.xml.in.h:487
-msgid "Lithuanian (LEKPa)"
-msgstr "리투아니아어 (LEKPa)"
-
-#: ../rules/base.xml.in.h:488
-msgid "Lithuanian (US keyboard with Lithuanian letters)"
-msgstr "리투아니아어 (미국식 키보드, 리투아니아 문자 포함)"
-
-#: ../rules/base.xml.in.h:489
-msgid "Lithuanian (standard)"
-msgstr "리투아니아어 (표준)"
-
-# 한국에서 광고하는 대로 음역
-#: ../rules/base.xml.in.h:490
-msgid "Logitech Access Keyboard"
-msgstr "로지텍 액세스 키보드"
-
-# 한국에서 광고하는 대로 음역
-#: ../rules/base.xml.in.h:491
-msgid "Logitech Cordless Desktop"
-msgstr "로지텍 무선 데스크탑"
-
-# 한국에서 광고하는 대로 음역
-#: ../rules/base.xml.in.h:492
-msgid "Logitech Cordless Desktop (alternate option)"
-msgstr "로지텍 무선 데스크탑 (다른 옵션)"
-
-# 한국에서 광고하는 대로 음역
-#: ../rules/base.xml.in.h:493
-msgid "Logitech Cordless Desktop EX110"
-msgstr "로지텍 무선 데스크탑 EX110"
-
-# 한국에서 광고하는 대로 음역
-#: ../rules/base.xml.in.h:494
-msgid "Logitech Cordless Desktop LX-300"
-msgstr "로지텍 무선 데스크탑 LX-300"
-
-# 한국에서 광고하는 대로 음역
-#: ../rules/base.xml.in.h:495
-msgid "Logitech Cordless Desktop Navigator"
-msgstr "로지텍 무선 데스크탑 내비게이터"
-
-# 한국에서 광고하는 대로 음역
-#: ../rules/base.xml.in.h:496
-msgid "Logitech Cordless Desktop Optical"
-msgstr "로지텍 무선 데스크탑 옵티컬"
-
-# 한국에서 광고하는 대로 음역
-#: ../rules/base.xml.in.h:497
-msgid "Logitech Cordless Desktop Pro (alternate option 2)"
-msgstr "로지텍 무선 데스크탑 프로 (다른 옵션 2)"
-
-# 한국에서 광고하는 대로 음역
-#: ../rules/base.xml.in.h:498
-msgid "Logitech Cordless Desktop iTouch"
-msgstr "로지텍 무선 데스크탑 아이터치"
-
-# 한국에서 광고하는 대로 음역
-#: ../rules/base.xml.in.h:499
-msgid "Logitech Cordless Freedom/Desktop Navigator"
-msgstr "로지텍 무선 프리덤/데스크탑 내비게이터"
-
-# 한국에서 광고하는 대로 음역
-#: ../rules/base.xml.in.h:500
-msgid "Logitech G15 extra keys via G15daemon"
-msgstr "로지텍 G15 추가 키, G15daemon 사용"
-
-# 한국에서 광고하는 대로 음역
-#: ../rules/base.xml.in.h:501
-msgid "Logitech Generic Keyboard"
-msgstr "로지텍 일반 키보드"
-
-# 한국에서 광고하는 대로 음역
-#: ../rules/base.xml.in.h:502
-msgid "Logitech Internet 350 Keyboard"
-msgstr "로지텍 인터넷 350 키보드"
-
-# 한국에서 광고하는 대로 음역
-#: ../rules/base.xml.in.h:503
-msgid "Logitech Internet Keyboard"
-msgstr "로지텍 인터넷 키보드"
-
-# 한국에서 광고하는 대로 음역
-#: ../rules/base.xml.in.h:504
-msgid "Logitech Internet Navigator Keyboard"
-msgstr "로지텍 인터넷 내비게이터 키보드"
-
-# 한국에서 광고하는 대로 음역
-#: ../rules/base.xml.in.h:505
-msgid "Logitech Media Elite Keyboard"
-msgstr "로지텍 미디어 엘리트 키보드"
-
-# 한국에서 광고하는 대로 음역
-#: ../rules/base.xml.in.h:506
-msgid "Logitech Ultra-X Cordless Media Desktop Keyboard"
-msgstr "로지텍 울트라 무선 미디어 데스크탑 키보드"
-
-# 한국에서 광고하는 대로 음역
-#: ../rules/base.xml.in.h:507
-msgid "Logitech Ultra-X Keyboard"
-msgstr "로지텍 울트라 키보드"
-
-# 한국에서 광고하는 대로 음역
-#: ../rules/base.xml.in.h:508
-msgid "Logitech diNovo Edge Keyboard"
-msgstr "로지텍 디노보 엣지 키보드"
-
-# 한국에서 광고하는 대로 음역
-#: ../rules/base.xml.in.h:509
-msgid "Logitech diNovo Keyboard"
-msgstr "로지텍 디노보 키보드"
-
-# 한국에서 광고하는 대로 음역
-#: ../rules/base.xml.in.h:510
-msgid "Logitech iTouch"
-msgstr "로지텍 아이터치"
-
-# 한국에서 광고하는 대로 음역
-#: ../rules/base.xml.in.h:511
-msgid "Logitech iTouch Cordless Keyboard (model Y-RB6)"
-msgstr "로지텍 아이터치 무선 키보드 (모델 Y-RB6)"
-
-# 한국에서 광고하는 대로 음역
-#: ../rules/base.xml.in.h:512
-msgid "Logitech iTouch Internet Navigator Keyboard SE"
-msgstr "로지텍 아이터치 인터넷 내비게이터 키보드 SE"
-
-# 한국에서 광고하는 대로 음역
-#: ../rules/base.xml.in.h:513
-msgid "Logitech iTouch Internet Navigator Keyboard SE (USB)"
-msgstr "로지텍 아이터치 인터넷 내비게이터 키보드 SE (USB)"
-
-# http://ko.wikipedia.org/wiki/저지_소르브어
-#: ../rules/base.xml.in.h:514
-msgid "Lower Sorbian"
-msgstr "저지 소르브어"
-
-# http://ko.wikipedia.org/wiki/저지_소르브어
-#: ../rules/base.xml.in.h:515
-msgid "Lower Sorbian (qwertz)"
-msgstr "저지 소르브어 (QWERTZ)"
-
-#: ../rules/base.xml.in.h:516
-msgid "MacBook/MacBook Pro"
-msgstr "MacBook/MacBook Pro"
-
-#: ../rules/base.xml.in.h:517
-msgid "MacBook/MacBook Pro (Intl)"
-msgstr "MacBook/MacBook Pro (국제 버전)"
-
-#: ../rules/base.xml.in.h:518
-msgid "Macedonian"
-msgstr "마케도니아어"
-
-#: ../rules/base.xml.in.h:519
-msgid "Macedonian (eliminate dead keys)"
-msgstr "마케도니아어 (데드키 없음)"
-
-#: ../rules/base.xml.in.h:520
-msgid "Macintosh"
-msgstr "매킨토시"
-
-#: ../rules/base.xml.in.h:521
-msgid "Macintosh Old"
-msgstr "매킨토시 구형"
-
-#: ../rules/base.xml.in.h:522
-msgid "Make Caps Lock an additional Backspace"
-msgstr "Caps Lock을 추가 백스페이스로 사용"
-
-#: ../rules/base.xml.in.h:523
-msgid "Make Caps Lock an additional Control but keep the Caps_Lock keysym"
-msgstr "Caps Lock을 추가 Ctrl로 사용, 하지만 Caps_Lock keysym 유지"
-
-#: ../rules/base.xml.in.h:524
-msgid "Make Caps Lock an additional Ctrl"
-msgstr "Caps Lock을 추가 Ctrl로 사용"
-
-#: ../rules/base.xml.in.h:525
-msgid "Make Caps Lock an additional ESC"
-msgstr "Caps Lock을 추가 ESC로 사용"
-
-#: ../rules/base.xml.in.h:526
-msgid "Make Caps Lock an additional Hyper"
-msgstr "Caps Lock을 추가 Hyper로 사용"
-
-#: ../rules/base.xml.in.h:527
-msgid "Make Caps Lock an additional Num Lock"
-msgstr "Caps Lock을 추가 Num Lock으로 사용"
-
-#: ../rules/base.xml.in.h:528
-msgid "Make Caps Lock an additional Super"
-msgstr "Caps Lock을 추가 Super로 사용"
-
-#: ../rules/base.xml.in.h:529
-msgid "Malayalam"
-msgstr "말라얄람어"
-
-#: ../rules/base.xml.in.h:530
-msgid "Malayalam (Lalitha)"
-msgstr "말라얄람어 (라리타)"
-
-#: ../rules/base.xml.in.h:531
-msgid "Malayalam (enhanced Inscript with Rupee Sign)"
-msgstr "말라얄람어 (발전된 Inscript, 루피 기호 포함)"
-
-#: ../rules/base.xml.in.h:532
-msgid "Maltese"
-msgstr "몰타어"
-
-#: ../rules/base.xml.in.h:533
-msgid "Maltese (with US layout)"
-msgstr "몰타어 (미국식 키 배치)"
-
-#: ../rules/base.xml.in.h:534
-msgid "Maori"
-msgstr "마오리어"
-
-#: ../rules/base.xml.in.h:535
-msgid "Mari"
-msgstr "마리어"
-
-#: ../rules/base.xml.in.h:536
-msgid "Memorex MX1998"
-msgstr "Memorex MX1998"
-
-#: ../rules/base.xml.in.h:537
-msgid "Memorex MX2500 EZ-Access Keyboard"
-msgstr "Memorex MX2500 EZ-Access 키보드"
-
-#: ../rules/base.xml.in.h:538
-msgid "Memorex MX2750"
-msgstr "Memorex MX2750"
-
-#: ../rules/base.xml.in.h:539
-msgid "Menu"
-msgstr "메뉴"
-
-#: ../rules/base.xml.in.h:540
-msgid "Meta is mapped to Left Win"
-msgstr "메타 키를 왼쪽 윈도우 키로 매핑"
-
-#: ../rules/base.xml.in.h:541
-msgid "Meta is mapped to Win keys"
-msgstr "메타 키를 윈도우 키로 매핑"
-
-#: ../rules/base.xml.in.h:542
-msgid "Meta on Left Ctrl"
-msgstr "메타 키를 왼쪽 Ctrl에"
-
-#: ../rules/base.xml.in.h:543
-msgid "Microsoft Comfort Curve Keyboard 2000"
-msgstr "마이크로소프트 컴포트 커브 키보드 2000"
-
-#: ../rules/base.xml.in.h:544
-msgid "Microsoft Internet Keyboard"
-msgstr "마이크로소프트 인터넷 키보드"
-
-#: ../rules/base.xml.in.h:545
-msgid "Microsoft Internet Keyboard Pro, Swedish"
-msgstr "마이크로소프트 인터넷 키보드 프로, 스웨덴"
-
-#: ../rules/base.xml.in.h:546
-msgid "Microsoft Natural"
-msgstr "마이크로소프트 내츄럴"
-
-#: ../rules/base.xml.in.h:547
-msgid "Microsoft Natural Keyboard Elite"
-msgstr "마이크로소프트 내츄럴 키보드 엘리트"
-
-#: ../rules/base.xml.in.h:548
-msgid "Microsoft Natural Keyboard Pro / Microsoft Internet Keyboard Pro"
-msgstr "마이크로소프트 내츄럴 키보드 / 마이크로소프트 인터넷 키보드 프로"
-
-#: ../rules/base.xml.in.h:549
-msgid "Microsoft Natural Keyboard Pro OEM"
-msgstr "마이크로소프트 내츄럴 키보드 프로 OEM"
-
-#: ../rules/base.xml.in.h:550
-msgid "Microsoft Natural Keyboard Pro USB / Microsoft Internet Keyboard Pro"
-msgstr "마이크로소프트 내츄럴 키보드 프로 USB / 마이크로소프트 인터넷 키보드 프로"
-
-#: ../rules/base.xml.in.h:551
-msgid "Microsoft Natural Wireless Ergonomic Keyboard 4000"
-msgstr "마이크로소프트 내츄럴 무선 어고노믹 키보드 4000"
-
-#: ../rules/base.xml.in.h:552
-msgid "Microsoft Natural Wireless Ergonomic Keyboard 7000"
-msgstr "마이크로소프트 내츄럴 무선 어고노믹 키보드 7000"
-
-#: ../rules/base.xml.in.h:553
-msgid "Microsoft Office Keyboard"
-msgstr "마이크로소프트 오피스 키보드"
-
-#: ../rules/base.xml.in.h:554
-msgid "Microsoft Wireless Multimedia Keyboard 1.0A"
-msgstr "마이크로소프트 무선 멀티미디어 키보드 1.0A"
-
-#: ../rules/base.xml.in.h:555
-msgid "Miscellaneous compatibility options"
-msgstr "기타 호환성 옵션"
-
-#: ../rules/base.xml.in.h:556
-msgid "Mongolian"
-msgstr "몽골어"
-
-#: ../rules/base.xml.in.h:557
-msgid "Montenegrin"
-msgstr "몬테네그로어"
-
-#: ../rules/base.xml.in.h:558
-msgid "Montenegrin (Cyrillic with guillemets)"
-msgstr "몬테네그로어 (키릴 문자, 각괄호 포함)"
-
-#: ../rules/base.xml.in.h:559
-msgid "Montenegrin (Cyrillic)"
-msgstr "몬테네그로어 (키릴 문자)"
-
-#: ../rules/base.xml.in.h:560
-msgid "Montenegrin (Cyrillic, Z and ZHE swapped)"
-msgstr "몬테네그로어 (키릴 문자, Z와 ZHE 뒤바꾸기)"
-
-#: ../rules/base.xml.in.h:561
-msgid "Montenegrin (Latin Unicode qwerty)"
-msgstr "몬테네그로어 (라틴 유니코드 QWERTY)"
-
-#: ../rules/base.xml.in.h:562
-msgid "Montenegrin (Latin Unicode)"
-msgstr "몬테네그로어 (라틴 유니코드)"
-
-#: ../rules/base.xml.in.h:563
-msgid "Montenegrin (Latin qwerty)"
-msgstr "몬테네그로어 (라틴 QWERTY)"
-
-#: ../rules/base.xml.in.h:564
-msgid "Montenegrin (Latin with guillemets)"
-msgstr "몬테네그로어 (라틴, 각괄호 포함)"
-
-#: ../rules/base.xml.in.h:565
-msgid "NICOLA-F style Backspace"
-msgstr "NICOLA-F 방식 백스페이스"
-
-#: ../rules/base.xml.in.h:566
-msgid "Nepali"
-msgstr "네팔어"
-
-#: ../rules/base.xml.in.h:567
-msgid "Non-breakable space character at fourth level"
-msgstr "4번째 단계에서 강제 공백 문자"
-
-#: ../rules/base.xml.in.h:568
-msgid "Non-breakable space character at fourth level, thin non-breakable space character at sixth level"
-msgstr "4번째 단계에서 강제 공백 문자, 6번째 단계에서 얇은 강제 공백 문자"
-
-#: ../rules/base.xml.in.h:569
-msgid "Non-breakable space character at fourth level, thin non-breakable space character at sixth level (via Ctrl+Shift)"
-msgstr "4번째 단계에서 강제 공백 문자, 6번째 단계에서 얇은 강제 공백 문자 (Ctrl+Shift 사용)"
-
-#: ../rules/base.xml.in.h:570
-msgid "Non-breakable space character at second level"
-msgstr "2번째 단계에서 강제 공백 문자"
-
-#: ../rules/base.xml.in.h:571
-msgid "Non-breakable space character at third level"
-msgstr "3번째 단계에서 강제 공백 문자"
-
-#: ../rules/base.xml.in.h:572
-msgid "Non-breakable space character at third level, nothing at fourth level"
-msgstr "3번째 단계에서 강제 공백 문자, 4번째에서는 출력 없음."
-
-#: ../rules/base.xml.in.h:573
-msgid "Non-breakable space character at third level, thin non-breakable space character at fourth level"
-msgstr "3번째 단계에서 강제 공백 문자, 4번째에서는 얇은 강제 공백 문자."
-
-#: ../rules/base.xml.in.h:574
-msgid "Northern Saami (Finland)"
-msgstr "북 사오미 (핀란드)"
-
-#: ../rules/base.xml.in.h:575
-msgid "Northern Saami (Norway)"
-msgstr "북 사오미 (노르웨이)"
-
-#: ../rules/base.xml.in.h:576
-msgid "Northern Saami (Norway, eliminate dead keys)"
-msgstr "북 사오미 (노르웨이, 데드키 없음)"
-
-#: ../rules/base.xml.in.h:577
-msgid "Northern Saami (Sweden)"
-msgstr "북 사오미 (스웨덴)"
-
-#: ../rules/base.xml.in.h:578
-msgid "Northgate OmniKey 101"
-msgstr "노스게이트 OmniKey 101"
-
-#: ../rules/base.xml.in.h:579
-msgid "Norwegian"
-msgstr "노르웨이어"
-
-#: ../rules/base.xml.in.h:580
-msgid "Norwegian (Dvorak)"
-msgstr "노르웨이어 (드보락)"
-
-#: ../rules/base.xml.in.h:581
-msgid "Norwegian (Macintosh)"
-msgstr "노르웨이어 (매킨토시)"
-
-#: ../rules/base.xml.in.h:582
-msgid "Norwegian (Macintosh, eliminate dead keys)"
-msgstr "노르웨이어 (매킨토시, 데드키 없음)"
-
-#: ../rules/base.xml.in.h:583
-msgid "Norwegian (eliminate dead keys)"
-msgstr "노르웨이어 (데드키 없음)"
-
-#: ../rules/base.xml.in.h:584
-msgid "Num Lock"
-msgstr "Num Lock"
-
-#: ../rules/base.xml.in.h:585
-msgid "Numeric keypad delete key behaviour"
-msgstr "숫자 키패드의 Delete 키 동작"
-
-#: ../rules/base.xml.in.h:586
-msgid "Numeric keypad keys work as with Macintosh"
-msgstr "숫자 키패드 키가 매킨토시와 동일하게 동작"
-
-#: ../rules/base.xml.in.h:587
-msgid "Numeric keypad layout selection"
-msgstr "숫자 키패드 배치 선택"
-
-#: ../rules/base.xml.in.h:588
-msgid "OLPC"
-msgstr "OLPC"
-
-#: ../rules/base.xml.in.h:589
-msgid "Occitan"
-msgstr "오크어"
-
-#: ../rules/base.xml.in.h:590
-msgid "Ogham"
-msgstr "오검 문자"
-
-# 아일랜드 변종
-#: ../rules/base.xml.in.h:591
-msgid "Ogham (IS434)"
-msgstr "오검 문자 (IS434)"
-
-# Oriya - 인도 방언
-#: ../rules/base.xml.in.h:592
-msgid "Oriya"
-msgstr "오리야어"
-
-#: ../rules/base.xml.in.h:593
-msgid "Ortek MCK-800 MM/Internet keyboard"
-msgstr "Ortek MCK-800 MM/Internet 키보드"
-
-#: ../rules/base.xml.in.h:594
-msgid "Ossetian (Georgia)"
-msgstr "오세트어 (그루지아)"
-
-#: ../rules/base.xml.in.h:595
-msgid "Ossetian (WinKeys)"
-msgstr "오세트어 (윈도우 키)"
-
-#: ../rules/base.xml.in.h:596
-msgid "Ossetian (legacy)"
-msgstr "오세트어 (구형)"
-
-#: ../rules/base.xml.in.h:597
-msgid "PC-98xx Series"
-msgstr "PC-98xx 시리즈"
-
-#: ../rules/base.xml.in.h:598
-msgid "Pannonian Rusyn (homophonic)"
-msgstr "판노니아 루테니아 (음성 기호)"
-
-# 아프가니스탄
-#: ../rules/base.xml.in.h:599
-msgid "Pashto"
-msgstr "파슈토어"
-
-#: ../rules/base.xml.in.h:600
-msgid "Pashto (Afghanistan, OLPC)"
-msgstr "파슈토어 (아프가니스탄, OLPC)"
-
-#: ../rules/base.xml.in.h:601
-msgid "Pause"
-msgstr "Pause"
-
-#: ../rules/base.xml.in.h:602 ../rules/base.extras.xml.in.h:23
-msgid "Persian"
-msgstr "페르시아어"
-
-#: ../rules/base.xml.in.h:603
-msgid "Persian (Afghanistan, Dari OLPC)"
-msgstr "페르시아어 (아프가니스탄, Dari OLPC)"
-
-#: ../rules/base.xml.in.h:604
-msgid "Persian (with Persian Keypad)"
-msgstr "페르시아어 (페르시아어 키패드 포함)"
-
-#: ../rules/base.xml.in.h:605 ../rules/base.extras.xml.in.h:24
-msgid "Polish"
-msgstr "폴란드어"
-
-#: ../rules/base.xml.in.h:606
-msgid "Polish (Dvorak)"
-msgstr "폴란드어 (드보락)"
-
-#: ../rules/base.xml.in.h:607
-msgid "Polish (Dvorak, Polish quotes on key 1)"
-msgstr "폴란드어 (드보락, 1 키에 폴란드어 따옴표)"
-
-#: ../rules/base.xml.in.h:608
-msgid "Polish (Dvorak, Polish quotes on quotemark key)"
-msgstr "폴란드어 (드보락, 따옴표 키에 폴란드어 따옴표)"
-
-#: ../rules/base.xml.in.h:609
-msgid "Polish (programmer Dvorak)"
-msgstr "폴란드어 (프로그래머 드보락)"
-
-#: ../rules/base.xml.in.h:610
-msgid "Polish (qwertz)"
-msgstr "폴란드어 (QWERTZ)"
-
-#: ../rules/base.xml.in.h:611
-msgid "Portuguese"
-msgstr "포르투갈어"
-
-#: ../rules/base.xml.in.h:612
-msgid "Portuguese (Brazil)"
-msgstr "포르투갈어 (브라질)"
-
-#: ../rules/base.xml.in.h:613
-msgid "Portuguese (Brazil, Dvorak)"
-msgstr "포르투갈어 (브라질, 드보락)"
-
-#: ../rules/base.xml.in.h:614
-msgid "Portuguese (Brazil, eliminate dead keys)"
-msgstr "포르투갈어 (브라질, 데드키 없음)"
-
-# 나티보 - 아메리카 소수 언어
-#: ../rules/base.xml.in.h:615
-msgid "Portuguese (Brazil, nativo for Esperanto)"
-msgstr "포르투갈어 (브라질, 에스페란토 나티보)"
-
-# 나티보 - 아메리카 소수 언어
-#: ../rules/base.xml.in.h:616
-msgid "Portuguese (Brazil, nativo for USA keyboards)"
-msgstr "포르투갈어 (브라질, 미국 키보드 나티보)"
-
-# 나티보 - 아메리카 소수 언어
-#: ../rules/base.xml.in.h:617
-msgid "Portuguese (Brazil, nativo)"
-msgstr "포르투갈어 (브라질, 나티보)"
-
-#: ../rules/base.xml.in.h:618
-msgid "Portuguese (Macintosh)"
-msgstr "포르투갈어 (매킨토시)"
-
-#: ../rules/base.xml.in.h:619
-msgid "Portuguese (Macintosh, Sun dead keys)"
-msgstr "포르투갈어 (매킨토시, 썬 데드키)"
-
-#: ../rules/base.xml.in.h:620
-msgid "Portuguese (Macintosh, eliminate dead keys)"
-msgstr "포르투갈어 (매킨토시, 데드키 없음)"
-
-# 나티보 - 아메리카 소수 언어
-#: ../rules/base.xml.in.h:621
-msgid "Portuguese (Nativo for USA keyboards)"
-msgstr "포르투갈어 (나티보, 미국 키보드)"
-
-# 나티보 - 아메리카 소수 언어
-#: ../rules/base.xml.in.h:622
-msgid "Portuguese (Nativo)"
-msgstr "포르투갈어 (나티보)"
-
-#: ../rules/base.xml.in.h:623
-msgid "Portuguese (Sun dead keys)"
-msgstr "포르투갈어 (썬 데드키)"
-
-#: ../rules/base.xml.in.h:624
-msgid "Portuguese (eliminate dead keys)"
-msgstr "포르투갈어 (데드키 없음)"
-
-#: ../rules/base.xml.in.h:625
-msgid "Propeller Voyager (KTEZ-1000)"
-msgstr "Propeller Voyager (KTEZ-1000)"
-
-#: ../rules/base.xml.in.h:626
-msgid "PrtSc"
-msgstr "PrtSc"
-
-# 젤룸 - 파키스탄 지역
-#: ../rules/base.xml.in.h:627
-msgid "Punjabi (Gurmukhi Jhelum)"
-msgstr "펀자브어 (구르무키 문자, 젤룸)"
-
-#: ../rules/base.xml.in.h:628
-msgid "Punjabi (Gurmukhi)"
-msgstr "펀자브어 (구르무키 문자)"
-
-#: ../rules/base.xml.in.h:629
-msgid "QTronix Scorpius 98N+"
-msgstr "QTronix Scorpius 98N+"
-
-#: ../rules/base.xml.in.h:630
-msgid "Right Alt"
-msgstr "오른쪽 Alt"
-
-#: ../rules/base.xml.in.h:631
-msgid "Right Alt (while pressed)"
-msgstr "오른쪽 Alt (누르고 있는 동안)"
-
-#: ../rules/base.xml.in.h:632
-msgid "Right Alt chooses 5th level and activates level5-Lock when pressed together with another 5th-level-chooser, one press releases the lock"
-msgstr "오른쪽 Alt로 5번째 단계 선택, 다른 5번째 단계 선택 키와 같이 누르면 5번째 단계 고정, 한 번 누르면 고정 해제"
-
-#: ../rules/base.xml.in.h:633
-msgid "Right Alt chooses 5th level, locks when pressed together with another 5th-level-chooser"
-msgstr "오른쪽 Alt로 5번째 단계 선택, 다른 5번째 단계 선택 키와 같이 누르면 고정"
-
-#: ../rules/base.xml.in.h:634
-msgid "Right Alt chooses 5th level, locks when pressed together with another 5th-level-chooser, one press releases the lock"
-msgstr "오른쪽 Alt로 5번째 단계 선택, 다른 5번째 단계 선택 키와 같이 누르면 고정, 한 번 누르면 고정 해제"
-
-#: ../rules/base.xml.in.h:635
-msgid "Right Alt key never chooses 3rd level"
-msgstr "오른쪽 Alt는 3번째 단계를 선택하지 않음"
-
-#: ../rules/base.xml.in.h:636
-msgid "Right Alt, Shift+Right Alt key is Multi_Key"
-msgstr "오른쪽 Alt, Shift+오른쪽 Alt가 Multi_Key"
-
-#: ../rules/base.xml.in.h:637
-msgid "Right Ctrl"
-msgstr "오른쪽 Ctrl"
-
-#: ../rules/base.xml.in.h:638
-msgid "Right Ctrl (while pressed)"
-msgstr "오른쪽 Ctrl (누르고 있는 동안)"
-
-#: ../rules/base.xml.in.h:639
-msgid "Right Ctrl as Right Alt"
-msgstr "오른쪽 Ctrl 키를 오른쪽 Alt 키로"
-
-#: ../rules/base.xml.in.h:640
-msgid "Right Ctrl is mapped to Menu"
-msgstr "오른쪽 Ctrl 키를 메뉴 키로 매핑"
-
-#: ../rules/base.xml.in.h:641
-msgid "Right Ctrl+Right Shift"
-msgstr "오른쪽 Ctrl+오른쪽 Alt"
-
-#: ../rules/base.xml.in.h:642
-msgid "Right Shift"
-msgstr "오른쪽 Shift"
-
-#: ../rules/base.xml.in.h:643
-msgid "Right Win"
-msgstr "오른쪽 윈도우"
-
-#: ../rules/base.xml.in.h:644
-msgid "Right Win (while pressed)"
-msgstr "오른쪽 윈도우 (누르고 있는 동안)"
-
-#: ../rules/base.xml.in.h:645
-msgid "Right Win chooses 5th level, locks when pressed together with another 5th-level-chooser"
-msgstr "오른쪽 윈도우로 5번째 단계 선택, 다른 5번째 단계 선택 키와 같이 누르면 고정"
-
-#: ../rules/base.xml.in.h:646
-msgid "Right Win chooses 5th level, locks when pressed together with another 5th-level-chooser, one press releases the lock"
-msgstr "오른쪽 윈도우로 5번째 단계 선택, 다른 5번째 단계 선택 키와 같이 누르면 고정, 한 번 누르면 고정 해제"
-
-#: ../rules/base.xml.in.h:647 ../rules/base.extras.xml.in.h:26
-msgid "Romanian"
-msgstr "루마니아어"
-
-#: ../rules/base.xml.in.h:648
-msgid "Romanian (Germany)"
-msgstr "루마니아어 (독일)"
-
-#: ../rules/base.xml.in.h:649
-msgid "Romanian (Germany, eliminate dead keys)"
-msgstr "루마니아어 (독일, 데드키 없음)"
-
-#: ../rules/base.xml.in.h:650
-msgid "Romanian (WinKeys)"
-msgstr "루마니아어 (윈도우 키)"
-
-#: ../rules/base.xml.in.h:651
-msgid "Romanian (cedilla)"
-msgstr "루미니아어 (세디유)"
-
-#: ../rules/base.xml.in.h:652
-msgid "Romanian (standard cedilla)"
-msgstr "루마니아어 (표준 세디유)"
-
-#: ../rules/base.xml.in.h:653
-msgid "Romanian (standard)"
-msgstr "루마니아어 (표준)"
-
-#: ../rules/base.xml.in.h:654
-msgid "Rupee on 4"
-msgstr "루피를 4 키에"
-
-#: ../rules/base.xml.in.h:655 ../rules/base.extras.xml.in.h:28
-msgid "Russian"
-msgstr "러시아어"
-
-#: ../rules/base.xml.in.h:656
-msgid "Russian (DOS)"
-msgstr "러시아어 (DOS)"
-
-#: ../rules/base.xml.in.h:657
-msgid "Russian (Georgia)"
-msgstr "러시아어 (그루지아)"
-
-#: ../rules/base.xml.in.h:658
-msgid "Russian (Germany, phonetic)"
-msgstr "러시아어 (독일, 음성 표기)"
-
-#: ../rules/base.xml.in.h:659
-msgid "Russian (Kazakhstan, with Kazakh)"
-msgstr "러시아어 (카자흐스탄, 카자흐어 포함)"
-
-#: ../rules/base.xml.in.h:660
-msgid "Russian (Poland, phonetic Dvorak)"
-msgstr "러시아어 (폴란드, 음성 표기 드보락)"
-
-#: ../rules/base.xml.in.h:661
-msgid "Russian (Sweden, phonetic)"
-msgstr "러시아어 (스웨덴, 음성 표기)"
-
-#: ../rules/base.xml.in.h:662
-msgid "Russian (Sweden, phonetic, eliminate dead keys)"
-msgstr "러시아어 (스웨덴, 음성 표기, 데드키 없음)"
-
-#: ../rules/base.xml.in.h:663
-msgid "Russian (US, phonetic)"
-msgstr "러시아어 (미국, 음성 표기)"
-
-#: ../rules/base.xml.in.h:664
-msgid "Russian (Ukraine, standard RSTU)"
-msgstr "러시아어 (우크라이나, 표준 RSTU)"
-
-#: ../rules/base.xml.in.h:665
-msgid "Russian (legacy)"
-msgstr "러시아어 (구형)"
-
-#: ../rules/base.xml.in.h:666
-msgid "Russian (phonetic WinKeys)"
-msgstr "러시아어 (음성 표기, 윈도우 키)"
-
-#: ../rules/base.xml.in.h:667
-msgid "Russian (phonetic)"
-msgstr "러시아어 (음성 표기)"
-
-#: ../rules/base.xml.in.h:668
-msgid "Russian (typewriter)"
-msgstr "러시아어 (타자기)"
-
-#: ../rules/base.xml.in.h:669
-msgid "Russian (typewriter, legacy)"
-msgstr "러시아어 (타자기, 구형)"
-
-#: ../rules/base.xml.in.h:670
-msgid "SILVERCREST Multimedia Wireless Keyboard"
-msgstr "SILVERCREST Multimedia Wireless 키보드"
-
-#: ../rules/base.xml.in.h:671
-msgid "SK-1300"
-msgstr "SK-1300"
-
-#: ../rules/base.xml.in.h:672
-msgid "SK-2500"
-msgstr "SK-2500"
-
-#: ../rules/base.xml.in.h:673
-msgid "SK-6200"
-msgstr "SK-6200"
-
-#: ../rules/base.xml.in.h:674
-msgid "SK-7100"
-msgstr "SK-7100"
-
-#: ../rules/base.xml.in.h:675
-msgid "SVEN Ergonomic 2500"
-msgstr "SVEN Ergonomic 2500"
-
-#: ../rules/base.xml.in.h:676
-msgid "SVEN Slim 303"
-msgstr "SVEN Slim 303"
-
-# 사이시얏트 (賽夏族) - 타이완 원주민
-#: ../rules/base.xml.in.h:677
-msgid "Saisiyat (Taiwan)"
-msgstr "사이시얏트 (타이완)"
-
-#: ../rules/base.xml.in.h:678
-msgid "Samsung SDM 4500P"
-msgstr "삼성 SDM 4500P"
-
-#: ../rules/base.xml.in.h:679
-msgid "Samsung SDM 4510P"
-msgstr "삼성 SDM 4510P"
-
-# Sanwa Supply - 일본 제조사
-#: ../rules/base.xml.in.h:680
-msgid "Sanwa Supply SKB-KG3"
-msgstr "Sanwa Supply SKB-KG3"
-
-#: ../rules/base.xml.in.h:681
-msgid "Scroll Lock"
-msgstr "Scroll Lock"
-
-#: ../rules/base.xml.in.h:682
-msgid "Semi-colon on third level"
-msgstr "3번째 단계에서 세미콜론"
-
-#: ../rules/base.xml.in.h:683 ../rules/base.extras.xml.in.h:31
-msgid "Serbian"
-msgstr "세르비아어"
-
-#: ../rules/base.xml.in.h:684
-msgid "Serbian (Latin Unicode qwerty)"
-msgstr "세르비아어 (라틴 유니코드 QWERTY)"
-
-#: ../rules/base.xml.in.h:685
-msgid "Serbian (Latin Unicode)"
-msgstr "세르비아어 (라틴 유니코드)"
-
-#: ../rules/base.xml.in.h:686
-msgid "Serbian (Latin qwerty)"
-msgstr "세르비아어 (라틴 QWERTY)"
-
-#: ../rules/base.xml.in.h:687
-msgid "Serbian (Latin with guillemets)"
-msgstr "세르비아어 (라틴, 각괄호 포함)"
-
-#: ../rules/base.xml.in.h:688
-msgid "Serbian (Latin)"
-msgstr "세르비아어 (라틴)"
-
-#: ../rules/base.xml.in.h:689
-msgid "Serbian (Russia)"
-msgstr "세르비아어 (러시아)"
-
-#: ../rules/base.xml.in.h:690
-msgid "Serbian (Z and ZHE swapped)"
-msgstr "세르비아어 (Z와 ZHE 뒤바꾸기)"
-
-#: ../rules/base.xml.in.h:691
-msgid "Serbian (with guillemets)"
-msgstr "세르비아어 (각괄호 포함)"
-
-#: ../rules/base.xml.in.h:692
-msgid "Serbo-Croatian (US)"
-msgstr "세르보크로아트어 (미국)"
-
-#: ../rules/base.xml.in.h:693
-msgid "Shift cancels Caps Lock"
-msgstr "Shift를 누르면 Caps Lock 끄기"
-
-#: ../rules/base.xml.in.h:694
-msgid "Shift does not cancel Num Lock, chooses 3rd level instead"
-msgstr "Shift를 누르면 Num Lock을 끄지 않고, 3번째 단계를 선택"
-
-#: ../rules/base.xml.in.h:695
-msgid "Shift with numeric keypad keys works as in MS Windows"
-msgstr "Shift와 동시에 숫자 키패드 키를 누르면 MS 윈도우즈와 동일하게 동작"
-
-#: ../rules/base.xml.in.h:696
-msgid "Shift+Caps Lock"
-msgstr "Shift+Caps Lock"
-
-# 인도
-#: ../rules/base.xml.in.h:697
-msgid "Sindhi"
-msgstr "신디어"
-
-#: ../rules/base.xml.in.h:698
-msgid "Sinhala"
-msgstr "싱할라어"
-
-#: ../rules/base.xml.in.h:699
-msgid "Slovak"
-msgstr "슬로바키아어"
-
-#: ../rules/base.xml.in.h:700
-msgid "Slovak (extended Backslash)"
-msgstr "슬로바키아어 (확장 백슬래시)"
-
-#: ../rules/base.xml.in.h:701
-msgid "Slovak (qwerty)"
-msgstr "슬로바키아어 (QWERTY)"
-
-#: ../rules/base.xml.in.h:702
-msgid "Slovak (qwerty, extended Backslash)"
-msgstr "슬로바키아어 (QWERTY, 백슬래시 확장)"
-
-#: ../rules/base.xml.in.h:703
-msgid "Slovenian"
-msgstr "슬로베니아어"
-
-#: ../rules/base.xml.in.h:704
-msgid "Slovenian (US keyboard with Slovenian letters)"
-msgstr "슬로베니아어 (미국식 키보드, 슬로베니아 문자 포함)"
-
-#: ../rules/base.xml.in.h:705
-msgid "Slovenian (use guillemets for quotes)"
-msgstr "슬로베니아어 (따옴표에 각괄호 사용)"
-
-#: ../rules/base.xml.in.h:706
-msgid "Spanish"
-msgstr "스페인어"
-
-#: ../rules/base.xml.in.h:707
-msgid "Spanish (Dvorak)"
-msgstr "스페인어 (드보락)"
-
-#: ../rules/base.xml.in.h:708
-msgid "Spanish (Latin American)"
-msgstr "스페인어 (라틴 아메리카)"
-
-#: ../rules/base.xml.in.h:709
-msgid "Spanish (Latin American, Sun dead keys)"
-msgstr "스페인어 (라틴 아메리카, 썬 데드키)"
-
-#: ../rules/base.xml.in.h:710
-msgid "Spanish (Latin American, eliminate dead keys)"
-msgstr "스페인어 (라틴 아메리카, 데드키 없음)"
-
-#: ../rules/base.xml.in.h:711
-msgid "Spanish (Latin American, include dead tilde)"
-msgstr "스페인어 (라틴 아메리카, 물결 데드키 포함)"
-
-#: ../rules/base.xml.in.h:712
-msgid "Spanish (Macintosh)"
-msgstr "스페인어 (매킨토시)"
-
-#: ../rules/base.xml.in.h:713
-msgid "Spanish (Sun dead keys)"
-msgstr "스페인어 (썬 데드키)"
-
-#: ../rules/base.xml.in.h:714
-msgid "Spanish (eliminate dead keys)"
-msgstr "스페인어 (데드키 없음)"
-
-#: ../rules/base.xml.in.h:715
-msgid "Spanish (include dead tilde)"
-msgstr "스페인어 (물결 데드키 포함)"
-
-#: ../rules/base.xml.in.h:716
-msgid "Special keys (Ctrl+Alt+&lt;key&gt;) handled in a server"
-msgstr "특수 키는 (Ctrl+Alt+&lt;키&gt;) 서버에서 처리"
-
-#: ../rules/base.xml.in.h:717
-msgid "Sun Type 5/6"
-msgstr "썬 타입 5/6"
-
-#: ../rules/base.xml.in.h:718
-msgid "Super Power Multimedia Keyboard"
-msgstr "Super Power 멀티미디어 키보드"
-
-#: ../rules/base.xml.in.h:719
-msgid "Swahili (Kenya)"
-msgstr "스와힐리어 (케냐)"
-
-#: ../rules/base.xml.in.h:720
-msgid "Swahili (Tanzania)"
-msgstr "스와힐리어 (탄자니아)"
-
-#: ../rules/base.xml.in.h:721
-msgid "Swap Ctrl and Caps Lock"
-msgstr "Ctrl과 Caps Lock 뒤바꾸기"
-
-#: ../rules/base.xml.in.h:722
-msgid "Swap ESC and Caps Lock"
-msgstr "ESC와 Caps Lock 뒤바꾸기"
-
-#: ../rules/base.xml.in.h:723
-msgid "Swedish"
-msgstr "스웨덴어"
-
-#: ../rules/base.xml.in.h:724
-msgid "Swedish (Dvorak)"
-msgstr "스웨덴어 (드보락)"
-
-#: ../rules/base.xml.in.h:725
-msgid "Swedish (Macintosh)"
-msgstr "스웨덴어 (매킨토시)"
-
-#: ../rules/base.xml.in.h:726
-msgid "Swedish (Svdvorak)"
-msgstr "스웨덴어 (SV 드보락)"
-
-#: ../rules/base.xml.in.h:727
-msgid "Swedish (eliminate dead keys)"
-msgstr "스웨덴어 (데드키 없음)"
-
-#: ../rules/base.xml.in.h:728
-msgid "Swedish Sign Language"
-msgstr "스웨덴 기호 언어"
-
-#: ../rules/base.xml.in.h:729
-msgid "Symplon PaceBook (tablet PC)"
-msgstr "Symplon PaceBook (타블렛 PC)"
-
-#: ../rules/base.xml.in.h:730
-msgid "Syriac"
-msgstr "시리아어"
-
-#: ../rules/base.xml.in.h:731
-msgid "Syriac (phonetic)"
-msgstr "시리아어 (음성 기호)"
-
-#: ../rules/base.xml.in.h:732
-msgid "Taiwanese"
-msgstr "타이완"
-
-#: ../rules/base.xml.in.h:733
-msgid "Taiwanese (indigenous)"
-msgstr "타이완 (원주민)"
-
-#: ../rules/base.xml.in.h:734
-msgid "Tajik"
-msgstr "타지키스탄"
-
-#: ../rules/base.xml.in.h:735
-msgid "Tajik (legacy)"
-msgstr "타지키스탄 (구형)"
-
-#: ../rules/base.xml.in.h:736
-msgid "Tamil"
-msgstr "타밀어"
-
-#: ../rules/base.xml.in.h:737
-msgid "Tamil (Sri Lanka, TAB Typewriter)"
-msgstr "타밀어 (스리랑카, TAB 타자기)"
-
-#: ../rules/base.xml.in.h:738
-msgid "Tamil (Sri Lanka, Unicode)"
-msgstr "타밀어 (스리랑카, 유니코드)"
-
-#: ../rules/base.xml.in.h:739
-msgid "Tamil (TAB typewriter)"
-msgstr "타밀어 (TAB 타자기)"
-
-#: ../rules/base.xml.in.h:740
-msgid "Tamil (TSCII typewriter)"
-msgstr "타밀어 (TSCII 타자기)"
-
-#: ../rules/base.xml.in.h:741
-msgid "Tamil (Unicode)"
-msgstr "타밀어 (유니코드)"
-
-#: ../rules/base.xml.in.h:742
-msgid "Tamil (keyboard with numerals)"
-msgstr "타밀어 (숫자 포함 키보드)"
-
-#: ../rules/base.xml.in.h:743
-msgid "Targa Visionary 811"
-msgstr "Targa Visionary 811"
-
-#: ../rules/base.xml.in.h:744
-msgid "Tatar"
-msgstr "타타르어"
-
-#: ../rules/base.xml.in.h:745
-msgid "Telugu"
-msgstr "텔루구어"
-
-#: ../rules/base.xml.in.h:746
-msgid "Thai"
-msgstr "타이어"
-
-#: ../rules/base.xml.in.h:747
-msgid "Thai (Pattachote)"
-msgstr "타이어 (Pattachote)"
-
-#: ../rules/base.xml.in.h:748
-msgid "Thai (TIS-820.2538)"
-msgstr "타이어 (TIS-820.2538)"
-
-#: ../rules/base.xml.in.h:749
-msgid "Tibetan"
-msgstr "티베트어"
-
-#: ../rules/base.xml.in.h:750
-msgid "Tibetan (with ASCII numerals)"
-msgstr "티베트어 (ASCII 숫자 포함)"
-
-#: ../rules/base.xml.in.h:751
-msgid "To the corresponding key in a Dvorak keyboard."
-msgstr "드보락 키보드에서 해당하는 키로."
-
-#: ../rules/base.xml.in.h:752
-msgid "To the corresponding key in a Qwerty keyboard."
-msgstr "QWERTY 키보드에서 해당하는 키로."
-
-#: ../rules/base.xml.in.h:753
-msgid "Toggle PointerKeys with Shift + NumLock."
-msgstr "포인터키를 Shift + NumLock 키로 토글"
-
-#: ../rules/base.xml.in.h:754
-msgid "Toshiba Satellite S3000"
-msgstr "도시바 Satellite S3000"
-
-#: ../rules/base.xml.in.h:755
-msgid "Trust Direct Access Keyboard"
-msgstr "Trust Direct Access 키보드"
-
-#: ../rules/base.xml.in.h:756
-msgid "Trust Slimline"
-msgstr "Trust Slimline"
-
-#: ../rules/base.xml.in.h:757
-msgid "Trust Wireless Keyboard Classic"
-msgstr "Trust Wireless Keyboard Classic"
-
-#: ../rules/base.xml.in.h:758
-msgid "Tswana"
-msgstr "츠와나어"
-
-#: ../rules/base.xml.in.h:759
-msgid "Turkish"
-msgstr "터키어"
-
-#: ../rules/base.xml.in.h:760
-msgid "Turkish (Alt-Q)"
-msgstr "터키어 (Alt-Q)"
-
-#: ../rules/base.xml.in.h:761
-msgid "Turkish (F)"
-msgstr "터키어 (F)"
-
-#: ../rules/base.xml.in.h:762
-msgid "Turkish (Sun dead keys)"
-msgstr "터키어 (썬 데드키)"
-
-#: ../rules/base.xml.in.h:763
-msgid "Turkish (international with dead keys)"
-msgstr "터키어 (국제 버전, 데드키 포함)"
-
-#: ../rules/base.xml.in.h:764
-msgid "Turkmen"
-msgstr "투르크멘어"
-
-#: ../rules/base.xml.in.h:765
-msgid "Turkmen (Alt-Q)"
-msgstr "투르크멘어 (Alt-Q)"
-
-#: ../rules/base.xml.in.h:766
-msgid "TypeMatrix EZ-Reach 2020"
-msgstr "TypeMatrix EZ-Reach 2020"
-
-#: ../rules/base.xml.in.h:767
-msgid "TypeMatrix EZ-Reach 2030 PS2"
-msgstr "TypeMatrix EZ-Reach 2030 PS2"
-
-#: ../rules/base.xml.in.h:768
-msgid "TypeMatrix EZ-Reach 2030 USB"
-msgstr "TypeMatrix EZ-Reach 2030 USB"
-
-#: ../rules/base.xml.in.h:769
-msgid "TypeMatrix EZ-Reach 2030 USB (102/105:EU mode)"
-msgstr "TypeMatrix EZ-Reach 2030 USB (102/105:유럽 모드)"
-
-#: ../rules/base.xml.in.h:770
-msgid "TypeMatrix EZ-Reach 2030 USB (106:JP mode)"
-msgstr "TypeMatrix EZ-Reach 2030 USB (106:일본 모드)"
-
-#: ../rules/base.xml.in.h:771
-msgid "Udmurt"
-msgstr "우드무르트어"
-
-#: ../rules/base.xml.in.h:772
-msgid "Ukrainian"
-msgstr "우크라이나어"
-
-#: ../rules/base.xml.in.h:773
-msgid "Ukrainian (WinKeys)"
-msgstr "우크라이나어 (윈도우 키)"
-
-#: ../rules/base.xml.in.h:774
-msgid "Ukrainian (homophonic)"
-msgstr "우크라이나어 (homophonic)"
-
-#: ../rules/base.xml.in.h:775
-msgid "Ukrainian (legacy)"
-msgstr "우크라이나어 (구형)"
-
-#: ../rules/base.xml.in.h:776
-msgid "Ukrainian (phonetic)"
-msgstr "우크라이나어 (음성 기호)"
-
-#: ../rules/base.xml.in.h:777
-msgid "Ukrainian (standard RSTU)"
-msgstr "우크라이나어 (표준 RSTU)"
-
-#: ../rules/base.xml.in.h:778
-msgid "Ukrainian (typewriter)"
-msgstr "우크라이나어 (타자기)"
-
-#: ../rules/base.xml.in.h:779
-msgid "Unicode additions (arrows and math operators)"
-msgstr "유니코드 추가 (화살표 및 수학 기호)"
-
-#: ../rules/base.xml.in.h:780
-msgid "Unicode additions (arrows and math operators). Math operators on default level"
-msgstr "유니코드 추가 (화살표 및 수학 기호). 수학 기호를 기본 단계에"
-
-# Unitek - 유니텍(unitech)이 아님
-#: ../rules/base.xml.in.h:781
-msgid "Unitek KB-1925"
-msgstr "Unitek KB-1925"
-
-# Urdu - 인도 방언
-#: ../rules/base.xml.in.h:782
-msgid "Urdu (Pakistan)"
-msgstr "우르두어 (파키스탄)"
-
-# Urdu - 인도 방언
-#: ../rules/base.xml.in.h:783
-msgid "Urdu (Pakistan, CRULP)"
-msgstr "우르두어 (파키스탄, CRULP)"
-
-# Urdu - 인도 방언
-#: ../rules/base.xml.in.h:784
-msgid "Urdu (Pakistan, NLA)"
-msgstr "우르두어 (파키스탄, NLA)"
-
-# Urdu - 인도 방언
-#: ../rules/base.xml.in.h:785
-msgid "Urdu (WinKeys)"
-msgstr "우르두어 (윈도우 키)"
-
-# Urdu, 인도 방언
-#: ../rules/base.xml.in.h:786
-msgid "Urdu (alternative phonetic)"
-msgstr "우르두어 (다른 음성 기호 버전)"
-
-# Urdu - 인도 방언
-#: ../rules/base.xml.in.h:787
-msgid "Urdu (phonetic)"
-msgstr "우르두어 (음성 표기)"
-
-#: ../rules/base.xml.in.h:788
-msgid "Use keyboard LED to show alternative layout"
-msgstr "키보드 LED에서 다른 키보드 배치 사용 표시"
-
-#: ../rules/base.xml.in.h:789
-msgid "Using space key to input non-breakable space character"
-msgstr "스페이스 키가 강제 공백 출력."
-
-#: ../rules/base.xml.in.h:790
-msgid "Usual space at any level"
-msgstr "모든 단계에서 일반 공백 문자"
-
-#: ../rules/base.xml.in.h:791
-msgid "Uyghur"
-msgstr "위구르어"
-
-#: ../rules/base.xml.in.h:792
-msgid "Uzbek"
-msgstr "우즈베크어"
-
-#: ../rules/base.xml.in.h:793
-msgid "Uzbek (Afghanistan)"
-msgstr "우즈베크어 (아프가니스탄)"
-
-#: ../rules/base.xml.in.h:794
-msgid "Uzbek (Afghanistan, OLPC)"
-msgstr "우즈베크어 (아프가니스탄, OLPC)"
-
-#: ../rules/base.xml.in.h:795
-msgid "Uzbek (Latin)"
-msgstr "우즈베크어 (라틴)"
-
-#: ../rules/base.xml.in.h:796
-msgid "Vietnamese"
-msgstr "베트남어"
-
-#: ../rules/base.xml.in.h:797
-msgid "ViewSonic KU-306 Internet Keyboard"
-msgstr "뷰소닉 KU-306 인터넷 키보드"
-
-#: ../rules/base.xml.in.h:798
-msgid "Wang 724 keypad with Unicode additions (arrows and math operators)"
-msgstr "Wang 724 키패드, 유니코드 추가 (화살표 및 수학 기호)"
-
-#: ../rules/base.xml.in.h:799
-msgid "Wang 724 keypad with Unicode additions (arrows and math operators). Math operators on default level"
-msgstr "Wang 724 키패드, 유니코드 추가 (화살표 및 수학 기호), 수학 기호를 기본 단계에"
-
-#: ../rules/base.xml.in.h:800
-msgid "Winbook Model XP5"
-msgstr "Winbook Model XP5"
-
-# 월로프어 - 세네갈, 감비아, 모리타니에서 쓰이는 아프리카 언어
-#: ../rules/base.xml.in.h:801
-msgid "Wolof"
-msgstr "월로프어"
-
-#: ../rules/base.xml.in.h:802
-msgid "Yahoo! Internet Keyboard"
-msgstr "야후! 인터넷 키보드"
-
-#: ../rules/base.xml.in.h:803
-msgid "Yakut"
-msgstr "야큐트어"
-
-# 나이지리아 변종
-#: ../rules/base.xml.in.h:804
-msgid "Yoruba"
-msgstr "요루바어"
-
-#: ../rules/base.xml.in.h:805
-msgid "Zero-width non-joiner character at second level"
-msgstr "2번째 단계에서 폭 없는 연결 금지 문자"
-
-#: ../rules/base.xml.in.h:806
-msgid "Zero-width non-joiner character at second level, non-breakable space character at third level"
-msgstr "2번째 단계에서 폭 없는 연결 금지 문자, 3번째에서는 강제 공백 문자"
-
-#: ../rules/base.xml.in.h:807
-msgid "Zero-width non-joiner character at second level, non-breakable space character at third level, nothing at fourth level"
-msgstr "2번째 단계에서 폭 없는 연결 금지 문자, 3번째에서는 강제 공백 문자, 4번째에서는 없음"
-
-#: ../rules/base.xml.in.h:808
-msgid "Zero-width non-joiner character at second level, non-breakable space character at third level, thin non-breakable space at fourth level"
-msgstr "2번째 단계에서 폭 없는 연결 금지 문자, 3번째에서는 강제 공백 문자, 4번째에서는 얇은 강제 공백 문자"
-
-#: ../rules/base.xml.in.h:809
-msgid "Zero-width non-joiner character at second level, non-breakable space character at third level, zero-width joiner at fourth level"
-msgstr "2번째 단계에서 폭 없는 연결 금지 문자, 3번째에서는 강제 공백 문자, 4번째에서는 폭 없는 연결 문자"
-
-#: ../rules/base.xml.in.h:810
-msgid "Zero-width non-joiner character at second level, zero-width joiner character at third level"
-msgstr "2번째 단계에서 폭 없는 연결 금지 문자, 3번째에서는 폭 없는 연결 문자"
-
-#: ../rules/base.xml.in.h:811
-msgid "Zero-width non-joiner character at second level, zero-width joiner character at third level, non-breakable space character at fourth level"
-msgstr "2번째 단계에서 폭 없는 연결 금지 문자, 3번째에서는 폭 없는 연결 문자, 4번째에서는 강제 공백 문자"
-
-#: ../rules/base.xml.in.h:812
-msgid "Zero-width non-joiner character at third level, zero-width joiner at fourth level"
-msgstr "3번째 단계에서 폭 없는 연결 금지 문자, 4번째에서는 폭 없는 연결 문자"
-
-#: ../rules/base.xml.in.h:813
-msgid "ak"
-msgstr "ak"
-
-#: ../rules/base.xml.in.h:814
-msgid "am"
-msgstr "am"
-
-#: ../rules/base.xml.in.h:815
-msgid "ar"
-msgstr "ar"
-
-#: ../rules/base.xml.in.h:816
-msgid "avn"
-msgstr "avn"
-
-#: ../rules/base.xml.in.h:817
-msgid "az"
-msgstr "az"
-
-#: ../rules/base.xml.in.h:818
-msgid "be"
-msgstr "be"
-
-#: ../rules/base.xml.in.h:819
-msgid "ber"
-msgstr "ber"
-
-#: ../rules/base.xml.in.h:820
-msgid "bg"
-msgstr "bg"
-
-#: ../rules/base.xml.in.h:821
-msgid "bm"
-msgstr "bm"
-
-#: ../rules/base.xml.in.h:822
-msgid "bn"
-msgstr "bn"
-
-# Braille
-#: ../rules/base.xml.in.h:823
-msgid "brl"
-msgstr "brl"
-
-#: ../rules/base.xml.in.h:824
-msgid "bs"
-msgstr "bs"
-
-#: ../rules/base.xml.in.h:825
-msgid "ca"
-msgstr "ca"
-
-#: ../rules/base.xml.in.h:826
-msgid "chr"
-msgstr "chr"
-
-#: ../rules/base.xml.in.h:827
-msgid "cm"
-msgstr "cm"
-
-#: ../rules/base.xml.in.h:828
-msgid "crh"
-msgstr "crh"
-
-#: ../rules/base.xml.in.h:829
-msgid "cs"
-msgstr "cs"
-
-#: ../rules/base.xml.in.h:830
-msgid "da"
-msgstr "da"
-
-#: ../rules/base.xml.in.h:831
-msgid "de"
-msgstr "de"
-
-#: ../rules/base.xml.in.h:832
-msgid "dv"
-msgstr "dv"
-
-#: ../rules/base.xml.in.h:833
-msgid "dz"
-msgstr "dz"
-
-#: ../rules/base.xml.in.h:834
-msgid "ee"
-msgstr "ee"
-
-#: ../rules/base.xml.in.h:835 ../rules/base.extras.xml.in.h:34
-msgid "en"
-msgstr "en"
-
-#: ../rules/base.xml.in.h:836
-msgid "eo"
-msgstr "eo"
-
-#: ../rules/base.xml.in.h:837
-msgid "es"
-msgstr "es"
-
-#: ../rules/base.xml.in.h:838
-msgid "et"
-msgstr "et"
-
-#: ../rules/base.xml.in.h:839 ../rules/base.extras.xml.in.h:35
-msgid "fa"
-msgstr "fa"
-
-#: ../rules/base.xml.in.h:840
-msgid "ff"
-msgstr "ff"
-
-#: ../rules/base.xml.in.h:841
-msgid "fi"
-msgstr "fi"
-
-#: ../rules/base.xml.in.h:842
-msgid "fo"
-msgstr "fo"
-
-#: ../rules/base.xml.in.h:843 ../rules/base.extras.xml.in.h:36
-msgid "fr"
-msgstr "fr"
-
-#: ../rules/base.xml.in.h:844
-msgid "gaa"
-msgstr "gaa"
-
-#: ../rules/base.xml.in.h:845
-msgid "gr"
-msgstr "gr"
-
-#: ../rules/base.xml.in.h:846
-msgid "gu"
-msgstr "gu"
-
-#: ../rules/base.xml.in.h:847
-msgid "ha"
-msgstr "ha"
-
-#: ../rules/base.xml.in.h:848
-msgid "he"
-msgstr "he"
-
-#: ../rules/base.xml.in.h:849
-msgid "hi"
-msgstr "hi"
-
-#: ../rules/base.xml.in.h:850
-msgid "hr"
-msgstr "hr"
-
-#: ../rules/base.xml.in.h:851
-msgid "hu"
-msgstr "hu"
-
-#: ../rules/base.xml.in.h:852 ../rules/base.extras.xml.in.h:37
-msgid "hy"
-msgstr "hy"
-
-#: ../rules/base.xml.in.h:853
-msgid "ie"
-msgstr "ie"
-
-#: ../rules/base.xml.in.h:854
-msgid "ig"
-msgstr "ig"
-
-#: ../rules/base.xml.in.h:855
-msgid "ike"
-msgstr "ike"
-
-#: ../rules/base.xml.in.h:856
-msgid "in"
-msgstr "in"
-
-#: ../rules/base.xml.in.h:857
-msgid "is"
-msgstr "is"
-
-#: ../rules/base.xml.in.h:858
-msgid "it"
-msgstr "it"
-
-#: ../rules/base.xml.in.h:859
-msgid "ja"
-msgstr "ja"
-
-#: ../rules/base.xml.in.h:860
-msgid "ka"
-msgstr "ka"
-
-#: ../rules/base.xml.in.h:861
-msgid "ki"
-msgstr "ki"
-
-#: ../rules/base.xml.in.h:862
-msgid "kk"
-msgstr "kk"
-
-#: ../rules/base.xml.in.h:863
-msgid "km"
-msgstr "km"
-
-#: ../rules/base.xml.in.h:864
-msgid "kn"
-msgstr "kn"
-
-#: ../rules/base.xml.in.h:865
-msgid "ko"
-msgstr "ko"
-
-#: ../rules/base.xml.in.h:866
-msgid "ku"
-msgstr "ku"
-
-#: ../rules/base.xml.in.h:867
-msgid "lo"
-msgstr "lo"
-
-#: ../rules/base.xml.in.h:868 ../rules/base.extras.xml.in.h:39
-msgid "lt"
-msgstr "lt"
-
-#: ../rules/base.xml.in.h:869 ../rules/base.extras.xml.in.h:40
-msgid "lv"
-msgstr "lv"
-
-#: ../rules/base.xml.in.h:870
-msgid "mi"
-msgstr "mi"
-
-#: ../rules/base.xml.in.h:871
-msgid "mk"
-msgstr "mk"
-
-#: ../rules/base.xml.in.h:872
-msgid "ml"
-msgstr "ml"
-
-#: ../rules/base.xml.in.h:873
-msgid "mn"
-msgstr "mn"
-
-#: ../rules/base.xml.in.h:874
-msgid "mt"
-msgstr "mt"
-
-#: ../rules/base.xml.in.h:875
-msgid "my"
-msgstr "my"
-
-#: ../rules/base.xml.in.h:876
-msgid "ne"
-msgstr "ne"
-
-#: ../rules/base.xml.in.h:877
-msgid "nl"
-msgstr "nl"
-
-#: ../rules/base.xml.in.h:878
-msgid "no"
-msgstr "no"
-
-#: ../rules/base.xml.in.h:879
-msgid "or"
-msgstr "or"
-
-#: ../rules/base.xml.in.h:880
-msgid "pa"
-msgstr "pa"
-
-#: ../rules/base.xml.in.h:881
-msgid "ph"
-msgstr "ph"
-
-#: ../rules/base.xml.in.h:882 ../rules/base.extras.xml.in.h:41
-msgid "pl"
-msgstr "pl"
-
-#: ../rules/base.xml.in.h:883
-msgid "ps"
-msgstr "ps"
-
-#: ../rules/base.xml.in.h:884
-msgid "pt"
-msgstr "pt"
-
-#: ../rules/base.xml.in.h:885 ../rules/base.extras.xml.in.h:42
-msgid "ro"
-msgstr "ro"
-
-#: ../rules/base.xml.in.h:886 ../rules/base.extras.xml.in.h:43
-msgid "ru"
-msgstr "ru"
-
-#: ../rules/base.xml.in.h:887
-msgid "sd"
-msgstr "sd"
-
-#: ../rules/base.xml.in.h:888
-msgid "si"
-msgstr "si"
-
-#: ../rules/base.xml.in.h:889
-msgid "sk"
-msgstr "sk"
-
-#: ../rules/base.xml.in.h:890
-msgid "sl"
-msgstr "sl"
-
-#: ../rules/base.xml.in.h:891
-msgid "sq"
-msgstr "sq"
-
-#: ../rules/base.xml.in.h:892 ../rules/base.extras.xml.in.h:45
-msgid "sr"
-msgstr "sr"
-
-#: ../rules/base.xml.in.h:893
-msgid "sv"
-msgstr "sv"
-
-#: ../rules/base.xml.in.h:894
-msgid "sw"
-msgstr "sw"
-
-#: ../rules/base.xml.in.h:895
-msgid "syc"
-msgstr "syc"
-
-#: ../rules/base.xml.in.h:896
-msgid "ta"
-msgstr "ta"
-
-#: ../rules/base.xml.in.h:897
-msgid "te"
-msgstr "te"
-
-#: ../rules/base.xml.in.h:898
-msgid "tg"
-msgstr "tg"
-
-#: ../rules/base.xml.in.h:899
-msgid "th"
-msgstr "th"
-
-#: ../rules/base.xml.in.h:900
-msgid "tk"
-msgstr "tk"
-
-#: ../rules/base.xml.in.h:901
-msgid "tn"
-msgstr "tn"
-
-#: ../rules/base.xml.in.h:902
-msgid "tr"
-msgstr "tr"
-
-#: ../rules/base.xml.in.h:903
-msgid "uk"
-msgstr "uk"
-
-#: ../rules/base.xml.in.h:904
-msgid "ur"
-msgstr "ur"
-
-#: ../rules/base.xml.in.h:905
-msgid "uz"
-msgstr "uz"
-
-#: ../rules/base.xml.in.h:906
-msgid "vi"
-msgstr "vi"
-
-#: ../rules/base.xml.in.h:907
-msgid "wo"
-msgstr "wo"
-
-#: ../rules/base.xml.in.h:908
-msgid "xsy"
-msgstr "xsy"
-
-#: ../rules/base.xml.in.h:909
-msgid "yo"
-msgstr "yo"
-
-#: ../rules/base.xml.in.h:910
-msgid "zh"
-msgstr "zh"
-
-#: ../rules/base.extras.xml.in.h:1
-msgid "APL Keyboard Symbols"
-msgstr "APL 키보드 기호"
-
-# 아스시나 - 미국 원주민 부족
-#: ../rules/base.extras.xml.in.h:4
-msgid "Atsina"
-msgstr "아트시나"
-
-#: ../rules/base.extras.xml.in.h:5
-msgid "Avestan"
-msgstr "아베스탄"
-
-#: ../rules/base.extras.xml.in.h:6
-msgid "Couer D'alene Salish"
-msgstr "Couer D'alene Salish"
-
-#: ../rules/base.extras.xml.in.h:8
-msgid "English (US, international AltGr Unicode combining)"
-msgstr "영어 (미국, 국제 버전 AltGr 유니코드 조합)"
-
-#: ../rules/base.extras.xml.in.h:9
-msgid "English (US, international AltGr Unicode combining, alternative)"
-msgstr "영어 (미국, 국제 버전 AltGr 유니코드 조합, 다른 버전)"
-
-# 쿠테나이 - 아메리카 원주민 
-#: ../rules/base.extras.xml.in.h:11
-msgid "Kutenai"
-msgstr "쿠테나이어"
-
-#: ../rules/base.extras.xml.in.h:13
-msgid "Latvian (US Colemak)"
-msgstr "라트비아어 (미국 Colemak)"
-
-#: ../rules/base.extras.xml.in.h:14
-msgid "Latvian (US Colemak, apostrophe variant)"
-msgstr "라트비아어 (미국 Colemak, 아포스트로피 변종)"
-
-#: ../rules/base.extras.xml.in.h:15
-msgid "Latvian (US Dvorak)"
-msgstr "라트비아어 (미국 드보락)"
-
-#: ../rules/base.extras.xml.in.h:16
-msgid "Latvian (US Dvorak, Y variant)"
-msgstr "라트비아어 (미국 드보락, Y 변종)"
-
-#: ../rules/base.extras.xml.in.h:17
-msgid "Latvian (US Dvorak, minus variant)"
-msgstr "라트비아어 (미국 드보락, 빼기 기호 변종)"
-
-#: ../rules/base.extras.xml.in.h:18
-msgid "Latvian (programmer US Dvorak)"
-msgstr "라트비아어 (프로그래머 미국식 드보락)"
-
-#: ../rules/base.extras.xml.in.h:19
-msgid "Latvian (programmer US Dvorak, Y variant)"
-msgstr "라트비아어 (프로그래머 미국식 드보락, Y 변종)"
-
-#: ../rules/base.extras.xml.in.h:20
-msgid "Latvian (programmer US Dvorak, minus variant)"
-msgstr "라트비아어 (프로그래머 미국식 드보락, 빼기 기호 변종)"
-
-#: ../rules/base.extras.xml.in.h:22
-msgid "Lithuanian (US Dvorak with Lithuanian letters)"
-msgstr "리투아니아어 (미국식 드보락, 리투아니아 문자 포함)"
-
-#: ../rules/base.extras.xml.in.h:25
-msgid "Polish (international with dead keys)"
-msgstr "폴란드어 (국제 버전, 데드키 포함)"
-
-#: ../rules/base.extras.xml.in.h:27
-msgid "Romanian (ergonomic Touchtype)"
-msgstr "루마니아 (어고노믹 터치 방식)"
-
-#: ../rules/base.extras.xml.in.h:29
-msgid "Russian (with UKR and BEL layout)"
-msgstr "러시아어 (UKR 및 BEL 키보드 배치 포함)"
-
-# 캐나다 소스 언어
-#: ../rules/base.extras.xml.in.h:30
-msgid "Secwepemctsin"
-msgstr "슈스와프어"
-
-#: ../rules/base.extras.xml.in.h:32
-msgid "Serbian (combining accents instead of dead keys)"
-msgstr "세르비아어 (데드키 대신 조합으로 액센트 입력)"
-
-#: ../rules/base.extras.xml.in.h:33
-msgid "apl"
-msgstr "apl"
-
-#: ../rules/base.extras.xml.in.h:38
-msgid "kut"
-msgstr "kut"
-
-#: ../rules/base.extras.xml.in.h:44
-msgid "shs"
-msgstr "shs"
->>>>>>> 4d7ec997
+# xkeyboard-config Korean translation
+# This file is distributed under the same license as the xkeyboard-config package.
+# Changwoo Ryu <cwryu@debian.org>, 2007, 2008, 2009, 2010, 2011.
+#
+# - 주의
+#   - 한국에 수입해 판매되는 제품은 광고할 때 사용하는 표기를 그대로 사용
+#
+msgid ""
+msgstr ""
+"Project-Id-Version: xkeyboard-config 2.3\n"
+"Report-Msgid-Bugs-To: svu@users.sourceforge.net\n"
+"POT-Creation-Date: 2011-05-17 21:08+0100\n"
+"PO-Revision-Date: 2011-05-22 23:23+0900\n"
+"Last-Translator: Changwoo Ryu <cwryu@debian.org>\n"
+"Language-Team: Korean <translation-team-ko@lists.sourceforge.net>\n"
+"Language: ko\n"
+"MIME-Version: 1.0\n"
+"Content-Type: text/plain; charset=UTF-8\n"
+"Content-Transfer-Encoding: 8bit\n"
+
+#: ../rules/base.xml.in.h:1
+msgid "&lt;Less/Greater&gt;"
+msgstr "&lt;</>&gt;"
+
+#: ../rules/base.xml.in.h:2
+msgid "&lt;Less/Greater&gt; (chooses 3rd level, latches when pressed together with another 3rd-level-chooser)"
+msgstr "&lt;</>&gt; (3번째 단계 선택, 다른 3번째 단계 선택 키와 같이 누르면 고정)"
+
+#: ../rules/base.xml.in.h:3
+msgid "&lt;Less/Greater&gt; chooses 5th level and activates level5-Lock when pressed together with another 5th-level-chooser, one press releases the lock"
+msgstr "&lt;</>&gt; 키로 5번째 단계 선택, 다른 5번째 단계 선택 키와 같이 누르면 고정, 한 번 누르면 고정 해제"
+
+#: ../rules/base.xml.in.h:4
+msgid "&lt;Less/Greater&gt; chooses 5th level, locks when pressed together with another 5th-level-chooser"
+msgstr "&lt;</>&gt; 5번째 단계 선택, 다른 5번째 단계 선택 키와 같이 누르면 고정"
+
+#: ../rules/base.xml.in.h:5
+msgid "&lt;Less/Greater&gt; chooses 5th level, locks when pressed together with another 5th-level-chooser, one press releases the lock"
+msgstr "&lt;</>&gt; 5번째 단계 선택, 다른 5번째 단계 선택 키와 같이 누르면 고정, 한 번 누르면 고정 해제"
+
+#: ../rules/base.xml.in.h:6
+msgid "A4Tech KB-21"
+msgstr "A4Tech KB-21"
+
+#: ../rules/base.xml.in.h:7
+msgid "A4Tech KBS-8"
+msgstr "A4Tech KBS-8"
+
+#: ../rules/base.xml.in.h:8
+msgid "A4Tech Wireless Desktop RFKB-23"
+msgstr "A4Tech Wireless Desktop RFKB-23"
+
+#: ../rules/base.xml.in.h:9
+msgid "ATM/phone-style"
+msgstr "ATM/전화기형태"
+
+#: ../rules/base.xml.in.h:10
+msgid "Acer AirKey V"
+msgstr "에이서 AirKey V"
+
+#: ../rules/base.xml.in.h:11
+msgid "Acer C300"
+msgstr "에이서 C300"
+
+#: ../rules/base.xml.in.h:12
+msgid "Acer Ferrari 4000"
+msgstr "에이서 Ferrari 4000"
+
+#: ../rules/base.xml.in.h:13
+msgid "Acer Laptop"
+msgstr "에이서 노트북"
+
+#: ../rules/base.xml.in.h:14
+msgid "Add the standard behavior to Menu key"
+msgstr "메뉴 키에 기본 동작 추가"
+
+#: ../rules/base.xml.in.h:15
+msgid "Adding Esperanto circumflexes (supersigno)"
+msgstr "에스페란토 곡절 액센트 (curcimflex) 추가"
+
+#: ../rules/base.xml.in.h:16
+msgid "Adding currency signs to certain keys"
+msgstr "화폐 기호를 특정 키에 추가"
+
+#: ../rules/base.xml.in.h:17
+msgid "Advance Scorpius KI"
+msgstr "Advance Scorpius KI"
+
+#: ../rules/base.xml.in.h:18
+msgid "Afghani"
+msgstr "아프가니스탄"
+
+#: ../rules/base.xml.in.h:19
+msgid "Akan"
+msgstr "아칸"
+
+#: ../rules/base.xml.in.h:20
+msgid "Albanian"
+msgstr "알바니아"
+
+#: ../rules/base.xml.in.h:21
+msgid "Alt and Meta are on Alt keys"
+msgstr "Alt와 Meta를 Alt 키에"
+
+#: ../rules/base.xml.in.h:22
+msgid "Alt is mapped to Right Win, Super to Menu"
+msgstr "Alt 키를 오른쪽 윈도우 키로 매핑, Super 키를 메뉴 키로 매핑"
+
+#: ../rules/base.xml.in.h:23
+msgid "Alt+Caps Lock"
+msgstr "Alt+Caps Lock"
+
+#: ../rules/base.xml.in.h:24
+msgid "Alt+Ctrl"
+msgstr "Alt+Ctrl"
+
+#: ../rules/base.xml.in.h:25
+msgid "Alt+Shift"
+msgstr "Alt+Shift"
+
+#: ../rules/base.xml.in.h:26
+msgid "Alt+Space"
+msgstr "Alt+스페이스"
+
+#: ../rules/base.xml.in.h:27
+msgid "Alt/Win key behavior"
+msgstr "Alt/Win 키 동작"
+
+#: ../rules/base.xml.in.h:28
+msgid "Amharic"
+msgstr "암하라어"
+
+#: ../rules/base.xml.in.h:29
+msgid "Any Alt key"
+msgstr "모든 Alt 키"
+
+#: ../rules/base.xml.in.h:30
+msgid "Any Win key"
+msgstr "모든 윈도우 키"
+
+#: ../rules/base.xml.in.h:31
+msgid "Any Win key (while pressed)"
+msgstr "모든 윈도우 키 (누르고 있는 동안)"
+
+#: ../rules/base.xml.in.h:32
+msgid "Apple"
+msgstr "애플"
+
+#: ../rules/base.xml.in.h:33
+msgid "Apple Aluminium Keyboard (ANSI)"
+msgstr "Apple Aluminium Keyboard (ANSI)"
+
+#: ../rules/base.xml.in.h:34
+msgid "Apple Aluminium Keyboard (ISO)"
+msgstr "Apple Aluminium Keyboard (ISO)"
+
+#: ../rules/base.xml.in.h:35
+msgid "Apple Aluminium Keyboard (JIS)"
+msgstr "Apple Aluminium Keyboard (JIS)"
+
+#: ../rules/base.xml.in.h:36
+msgid "Apple Aluminium Keyboard: emulate PC keys (Print, Scroll Lock, Pause, Num Lock)"
+msgstr "Apple Aluminium Keyboard: PC 키 에뮬레이션 (Print, Scroll_Lock, Pause, Num Lock)"
+
+#: ../rules/base.xml.in.h:37
+msgid "Apple Laptop"
+msgstr "애플 노트북"
+
+#: ../rules/base.xml.in.h:38
+msgid "Arabic"
+msgstr "아랍어"
+
+# 버크월터 - 아랍어 음역 방법
+#     http://en.wikipedia.org/wiki/Buckwalter_transliteration
+#: ../rules/base.xml.in.h:39
+msgid "Arabic (Buckwalter)"
+msgstr "아랍어 (버크월터)"
+
+#: ../rules/base.xml.in.h:40
+msgid "Arabic (Morocco)"
+msgstr "아랍어 (모로코)"
+
+#: ../rules/base.xml.in.h:41
+msgid "Arabic (Pakistan)"
+msgstr "아랍어 (파키스탄)"
+
+#: ../rules/base.xml.in.h:42
+msgid "Arabic (Syria)"
+msgstr "아랍어 (시리아)"
+
+#: ../rules/base.xml.in.h:43
+msgid "Arabic (azerty)"
+msgstr "아랍어 (AZERTY)"
+
+#: ../rules/base.xml.in.h:44
+msgid "Arabic (azerty/digits)"
+msgstr "아랍어 (AZERTY/숫자)"
+
+#: ../rules/base.xml.in.h:45
+msgid "Arabic (digits)"
+msgstr "아랍어 (숫자)"
+
+#: ../rules/base.xml.in.h:46
+msgid "Arabic (qwerty)"
+msgstr "아랍어 (QWERTY)"
+
+#: ../rules/base.xml.in.h:47
+msgid "Arabic (qwerty/digits)"
+msgstr "아랍어 (QWERTY/숫자)"
+
+#: ../rules/base.xml.in.h:48 ../rules/base.extras.xml.in.h:2
+msgid "Armenian"
+msgstr "아르메니아"
+
+#: ../rules/base.xml.in.h:49
+msgid "Armenian (alternative eastern)"
+msgstr "아르메니아 (다른 동부)"
+
+#: ../rules/base.xml.in.h:50 ../rules/base.extras.xml.in.h:3
+msgid "Armenian (alternative phonetic)"
+msgstr "아르메니아 (다른 음성 기호)"
+
+#: ../rules/base.xml.in.h:51
+msgid "Armenian (eastern)"
+msgstr "아르메니아 (동부)"
+
+#: ../rules/base.xml.in.h:52
+msgid "Armenian (phonetic)"
+msgstr "아르메니아 (음성 기호)"
+
+#: ../rules/base.xml.in.h:53
+msgid "Armenian (western)"
+msgstr "아르메니아 (서부)"
+
+# 아스투리아스 - 스페인 지역
+#: ../rules/base.xml.in.h:54
+msgid "Asturian (Spain, with bottom-dot H and bottom-dot L)"
+msgstr "아스투리아스어 (스페인, 가운데점 H 및 가운데점 L 포함)"
+
+#: ../rules/base.xml.in.h:55
+msgid "Asus Laptop"
+msgstr "에이서스 노트북"
+
+#: ../rules/base.xml.in.h:56
+msgid "At bottom left"
+msgstr "맨 아래 왼쪽에"
+
+#: ../rules/base.xml.in.h:57
+msgid "At left of 'A'"
+msgstr "'A' 왼쪽에"
+
+#: ../rules/base.xml.in.h:58
+msgid "Avatime"
+msgstr "Avatime"
+
+#: ../rules/base.xml.in.h:59
+msgid "Azerbaijani"
+msgstr "아제르바이잔어"
+
+#: ../rules/base.xml.in.h:60
+msgid "Azerbaijani (Cyrillic)"
+msgstr "아제르바이잔어 (키릴 문자)"
+
+#: ../rules/base.xml.in.h:61
+msgid "Azona RF2300 wireless Internet Keyboard"
+msgstr "Azona RF2300 무선 인터넷 키보드"
+
+#: ../rules/base.xml.in.h:62
+msgid "BTC 5090"
+msgstr "BTC 5090"
+
+#: ../rules/base.xml.in.h:63
+msgid "BTC 5113RF Multimedia"
+msgstr "BTC 5113RF 멀티미디어"
+
+#: ../rules/base.xml.in.h:64
+msgid "BTC 5126T"
+msgstr "BTC 5126T"
+
+#: ../rules/base.xml.in.h:65
+msgid "BTC 6301URF"
+msgstr "BTC 6301URF"
+
+#: ../rules/base.xml.in.h:66
+msgid "BTC 9000"
+msgstr "BTC 9000"
+
+#: ../rules/base.xml.in.h:67
+msgid "BTC 9000A"
+msgstr "BTC 9000A"
+
+#: ../rules/base.xml.in.h:68
+msgid "BTC 9001AH"
+msgstr "BTC 9001AH"
+
+#: ../rules/base.xml.in.h:69
+msgid "BTC 9019U"
+msgstr "BTC 9019U"
+
+#: ../rules/base.xml.in.h:70
+msgid "BTC 9116U Mini Wireless Internet and Gaming"
+msgstr "BTC 9116U 미니 무선 인터넷/게임 키보드"
+
+#: ../rules/base.xml.in.h:71
+msgid "Backslash"
+msgstr "백슬래시"
+
+#: ../rules/base.xml.in.h:72
+msgid "Backslash (chooses 3rd level, latches when pressed together with another 3rd-level-chooser)"
+msgstr "백슬래시 (3번째 단계 선택, 다른 3번째 단계 선택 키와 같이 누르면 고정)"
+
+#: ../rules/base.xml.in.h:73
+msgid "Bambara"
+msgstr "밤바라어"
+
+#: ../rules/base.xml.in.h:74
+msgid "Bashkirian"
+msgstr "바시키르어"
+
+#: ../rules/base.xml.in.h:75
+msgid "Belarusian"
+msgstr "벨라루스어"
+
+#: ../rules/base.xml.in.h:76
+msgid "Belarusian (Latin)"
+msgstr "벨라루스어 (라틴)"
+
+#: ../rules/base.xml.in.h:77
+msgid "Belarusian (legacy)"
+msgstr "벨라루시아어 (구형)"
+
+#: ../rules/base.xml.in.h:78
+msgid "Belgian"
+msgstr "벨기에어"
+
+#: ../rules/base.xml.in.h:79
+msgid "Belgian (ISO alternate)"
+msgstr "벨기에어 (ISO 다른 버전)"
+
+#: ../rules/base.xml.in.h:80
+msgid "Belgian (Sun dead keys)"
+msgstr "벨기에어 (썬 데드키)"
+
+#: ../rules/base.xml.in.h:81
+msgid "Belgian (Wang model 724 azerty)"
+msgstr "벨기에어 (Wang model 724 AZERTY)"
+
+#: ../rules/base.xml.in.h:82
+msgid "Belgian (alternative)"
+msgstr "벨기에어 (다른 버전)"
+
+#: ../rules/base.xml.in.h:83
+msgid "Belgian (alternative, Sun dead keys)"
+msgstr "벨기에어 (다른 버전, 썬 데드키)"
+
+#: ../rules/base.xml.in.h:84
+msgid "Belgian (alternative, latin-9 only)"
+msgstr "벨기에어 (다른 버전, latin-9 전용)"
+
+#: ../rules/base.xml.in.h:85
+msgid "Belgian (eliminate dead keys)"
+msgstr "벨기에어 (데드키 없음)"
+
+#: ../rules/base.xml.in.h:86
+msgid "BenQ X-Touch"
+msgstr "벤큐 X-Touch"
+
+#: ../rules/base.xml.in.h:87
+msgid "BenQ X-Touch 730"
+msgstr "벤큐 X-Touch 730"
+
+#: ../rules/base.xml.in.h:88
+msgid "BenQ X-Touch 800"
+msgstr "벤큐 X-Touch 800"
+
+#: ../rules/base.xml.in.h:89
+msgid "Bengali"
+msgstr "벵골어"
+
+#: ../rules/base.xml.in.h:90
+msgid "Bengali (Probhat)"
+msgstr "벵골어 (프롭햇)"
+
+# 베르베르어파
+#: ../rules/base.xml.in.h:91
+msgid "Berber (Morocco, Tifinagh alternative phonetic)"
+msgstr "베르베르어 (모로코, 티피나그 다른 음성 기호 버전)"
+
+# 베르베르어파
+#: ../rules/base.xml.in.h:92
+msgid "Berber (Morocco, Tifinagh alternative)"
+msgstr "베르베르어 (모로코, 티피나그 다른 버전)"
+
+# 베르베르어파
+#: ../rules/base.xml.in.h:93
+msgid "Berber (Morocco, Tifinagh extended phonetic)"
+msgstr "베르베르어 (모로코, 티피나그 확장 음성 기호)"
+
+# 베르베르어파
+#: ../rules/base.xml.in.h:94
+msgid "Berber (Morocco, Tifinagh extended)"
+msgstr "베르베르어 (모로코, 티피나그 확장)"
+
+# 베르베르어파
+#: ../rules/base.xml.in.h:95
+msgid "Berber (Morocco, Tifinagh phonetic)"
+msgstr "베르베르어 (모로코, 티피나그 음성 기호)"
+
+# 베르베르어파
+#: ../rules/base.xml.in.h:96
+msgid "Berber (Morocco, Tifinagh)"
+msgstr "베르베르어 (모로코, 티피나그)"
+
+#: ../rules/base.xml.in.h:97
+msgid "Bosnian"
+msgstr "보스니아어"
+
+#: ../rules/base.xml.in.h:98
+msgid "Bosnian (US keyboard with Bosnian digraphs)"
+msgstr "보스니아어 (미국식 키보드, 보스니아 이중 문자 포함)"
+
+#: ../rules/base.xml.in.h:99
+msgid "Bosnian (US keyboard with Bosnian letters)"
+msgstr "보스니아어 (미국식 키보드, 보스니아 문자 포함)"
+
+#: ../rules/base.xml.in.h:100
+msgid "Bosnian (use Bosnian digraphs)"
+msgstr "보스니아어 (보스니아 이중 문자 사용)"
+
+#: ../rules/base.xml.in.h:101
+msgid "Bosnian (use guillemets for quotes)"
+msgstr "보스니아어 (따옴표에 각괄호 사용)"
+
+#: ../rules/base.xml.in.h:102
+msgid "Both Alt keys together"
+msgstr "Alt 키 2개 동시 누름"
+
+#: ../rules/base.xml.in.h:103
+msgid "Both Ctrl keys together"
+msgstr "Ctrl 키 2개 동시 누름"
+
+#: ../rules/base.xml.in.h:104
+msgid "Both Shift keys together"
+msgstr "Shift 키 2개 동시 누름"
+
+#: ../rules/base.xml.in.h:105
+msgid "Both Shift-Keys together activate Caps Lock, one Shift-Key deactivates"
+msgstr "Shift 키 두 개로 Caps Lock 켜기, Shift 키 한 개로 해제"
+
+#: ../rules/base.xml.in.h:106
+msgid "Both Shift-Keys together toggle Caps Lock"
+msgstr "Shift 키 두 개로 Caps Lock 토글"
+
+#: ../rules/base.xml.in.h:107
+msgid "Both Shift-Keys together toggle ShiftLock"
+msgstr "Shift 키 두 개로 ShiftLock 토글"
+
+#: ../rules/base.xml.in.h:108
+msgid "Braille"
+msgstr "점자"
+
+#: ../rules/base.xml.in.h:109
+msgid "Braille (left hand)"
+msgstr "점자 (왼손잡이)"
+
+#: ../rules/base.xml.in.h:110
+msgid "Braille (right hand)"
+msgstr "점자 (오른손잡이)"
+
+#: ../rules/base.xml.in.h:111
+msgid "Brother Internet Keyboard"
+msgstr "브라더 인터넷 키보드"
+
+#: ../rules/base.xml.in.h:112
+msgid "Bulgarian"
+msgstr "불가리아어"
+
+#: ../rules/base.xml.in.h:113
+msgid "Bulgarian (new phonetic)"
+msgstr "불가리아어 (새 음성 기호)"
+
+#: ../rules/base.xml.in.h:114
+msgid "Bulgarian (traditional phonetic)"
+msgstr "불가리아어 (구식 음성 기호)"
+
+#: ../rules/base.xml.in.h:115
+msgid "Burmese"
+msgstr "미얀마어"
+
+#: ../rules/base.xml.in.h:116
+msgid "Canadian Multilingual"
+msgstr "캐나다 여러 언어 지원"
+
+#: ../rules/base.xml.in.h:117
+msgid "Canadian Multilingual (first part)"
+msgstr "캐나다 여러 언어 지원 (첫번째)"
+
+#: ../rules/base.xml.in.h:118
+msgid "Canadian Multilingual (second part)"
+msgstr "캐나다 여러 언어 지원 (두번째)"
+
+#: ../rules/base.xml.in.h:119
+msgid "Caps Lock"
+msgstr "Caps Lock"
+
+#: ../rules/base.xml.in.h:120
+msgid "Caps Lock (chooses 3rd level, latches when pressed together with another 3rd-level-chooser)"
+msgstr "Caps Lock (3번째 단계 선택, 다른 3번째 단계 선택 키와 같이 누르면 고정)"
+
+#: ../rules/base.xml.in.h:121
+msgid "Caps Lock (to first layout), Shift+Caps Lock (to last layout)"
+msgstr "Caps Lock (1번으로), Shift+Caps Lock (마지막으로)"
+
+#: ../rules/base.xml.in.h:122
+msgid "Caps Lock (while pressed), Alt+Caps Lock does the original capslock action"
+msgstr "Caps Lock (누르고 있는 동안), Alt+Caps Lock을 누르면 원래 Caps Lock 기능"
+
+#: ../rules/base.xml.in.h:123
+msgid "Caps Lock acts as Shift with locking. Shift \"pauses\" Caps Lock"
+msgstr "Caps Lock이 Shift처럼 동작하고 상태 고정, Shift가 Caps Lock을 \"일시 중지\""
+
+#: ../rules/base.xml.in.h:124
+msgid "Caps Lock acts as Shift with locking. Shift doesn't affect Caps Lock"
+msgstr "Caps Lock이 Shift처럼 동작하고 상태 고정, Shift가 Caps Lock 상태에 영향 없음"
+
+#: ../rules/base.xml.in.h:125
+msgid "Caps Lock is disabled"
+msgstr "Caps Lock 사용 안 함"
+
+#: ../rules/base.xml.in.h:126
+msgid "Caps Lock key behavior"
+msgstr "Caps Lock 키 동작"
+
+#: ../rules/base.xml.in.h:127
+msgid "Caps Lock toggles Shift so all keys are affected"
+msgstr "Caps Lock이 Shift 상태를 토글, 즉 모든 키가 영향을 받음"
+
+#: ../rules/base.xml.in.h:128
+msgid "Caps Lock toggles normal capitalization of alphabetic characters"
+msgstr "Caps Lock이 일반적인 알파벳 대문자 상태를 토글"
+
+#: ../rules/base.xml.in.h:129
+msgid "Caps Lock uses internal capitalization. Shift \"pauses\" Caps Lock"
+msgstr "Caps Lock이 내부 대문자 기능 사용. Shift가 Caps Lock을 \"일시 중지\""
+
+#: ../rules/base.xml.in.h:130
+msgid "Caps Lock uses internal capitalization. Shift doesn't affect Caps Lock"
+msgstr "Caps Lock이 내부 대문자 기능 사용. Shift가 Caps Lock 상태에 영향 없음"
+
+#: ../rules/base.xml.in.h:131
+msgid "Catalan"
+msgstr "카탈루냐어"
+
+#: ../rules/base.xml.in.h:132
+msgid "Catalan (Spain, with middle-dot L)"
+msgstr "카탈로니아어 (스페인, 가운데점 L 포함)"
+
+# 체로키어 - 아메리카 원주민 부족
+#: ../rules/base.xml.in.h:133
+msgid "Cherokee"
+msgstr "체로키어"
+
+#: ../rules/base.xml.in.h:134
+msgid "Cherry B.UNLIMITED"
+msgstr "체리 B.UNLIMITED"
+
+#: ../rules/base.xml.in.h:135
+msgid "Cherry Blue Line CyBo@rd"
+msgstr "체리 Blue Line CyBo@rd"
+
+#: ../rules/base.xml.in.h:136
+msgid "Cherry Blue Line CyBo@rd (alternate option)"
+msgstr "체리 Blue Line CyBo@rd (다른 옵션)"
+
+#: ../rules/base.xml.in.h:137
+msgid "Cherry CyBo@rd USB-Hub"
+msgstr "체리 CyBo@rd USB-Hub"
+
+#: ../rules/base.xml.in.h:138
+msgid "Cherry CyMotion Expert"
+msgstr "체리 CyMotion Expert"
+
+#: ../rules/base.xml.in.h:139
+msgid "Cherry CyMotion Master Linux"
+msgstr "체리 CyMotion Master Linux"
+
+#: ../rules/base.xml.in.h:140
+msgid "Cherry CyMotion Master XPress"
+msgstr "체리 CyMotion Master XPress"
+
+#: ../rules/base.xml.in.h:141
+msgid "Chicony Internet Keyboard"
+msgstr "치코니 인터넷 키보드"
+
+#: ../rules/base.xml.in.h:142
+msgid "Chicony KB-9885"
+msgstr "치코니 KB-9885"
+
+#: ../rules/base.xml.in.h:143
+msgid "Chicony KU-0108"
+msgstr "치코니 KU-0108"
+
+#: ../rules/base.xml.in.h:144
+msgid "Chicony KU-0420"
+msgstr "치코니 KU-0420"
+
+#: ../rules/base.xml.in.h:145
+msgid "Chinese"
+msgstr "중국어"
+
+#: ../rules/base.xml.in.h:146
+msgid "Chuvash"
+msgstr "추바시어"
+
+# http://ko.wikipedia.org/wiki/%EC%B6%94%EB%B0%94%EC%8B%9C%EC%96%B4
+#: ../rules/base.xml.in.h:147
+msgid "Chuvash (Latin)"
+msgstr "추바시어 (라틴)"
+
+#: ../rules/base.xml.in.h:148
+msgid "Classmate PC"
+msgstr "클래스메이트 PC"
+
+# 아일랜드 변종
+#: ../rules/base.xml.in.h:149
+msgid "CloGaelach"
+msgstr "CloGaelach"
+
+#: ../rules/base.xml.in.h:150
+msgid "Compaq Easy Access Keyboard"
+msgstr "컴팩 Easy Access 키보드"
+
+#: ../rules/base.xml.in.h:151
+msgid "Compaq Internet Keyboard (13 keys)"
+msgstr "컴팩 인터넷 키보드 (13키)"
+
+#: ../rules/base.xml.in.h:152
+msgid "Compaq Internet Keyboard (18 keys)"
+msgstr "컴팩 인터넷 키보드 (18키)"
+
+#: ../rules/base.xml.in.h:153
+msgid "Compaq Internet Keyboard (7 keys)"
+msgstr "컴팩 인터넷 키보드 (7키)"
+
+#: ../rules/base.xml.in.h:154
+msgid "Compaq iPaq Keyboard"
+msgstr "컴팩 iPaq 키보드"
+
+#: ../rules/base.xml.in.h:155
+msgid "Compose key position"
+msgstr "조합 키 위치"
+
+#: ../rules/base.xml.in.h:156
+msgid "Control + Alt + Backspace"
+msgstr "Ctrl + Alt + 백스페이스"
+
+#: ../rules/base.xml.in.h:157
+msgid "Control is mapped to Alt keys, Alt is mapped to Win keys"
+msgstr "Ctrl 키를 윈도우 키로 매핑, Alt 키를 윈도우 키로 매핑"
+
+#: ../rules/base.xml.in.h:158
+msgid "Control is mapped to Win keys (and the usual Ctrl keys)"
+msgstr "Ctrl 키를 윈도우 키로 매핑 (그리고 일반 Ctrl 키로도 동작)"
+
+#: ../rules/base.xml.in.h:159
+msgid "Creative Desktop Wireless 7000"
+msgstr "Creative Desktop Wireless 7000"
+
+#: ../rules/base.xml.in.h:160
+msgid "Crimean Tatar (Dobruja Q)"
+msgstr "크림타타르 (Dobruca-1 Q)"
+
+#: ../rules/base.xml.in.h:161
+msgid "Crimean Tatar (Turkish Alt-Q)"
+msgstr "크림타타르 (터키어 Alt-Q)"
+
+#: ../rules/base.xml.in.h:162
+msgid "Crimean Tatar (Turkish F)"
+msgstr "크림타타르 (터키어 F)"
+
+#: ../rules/base.xml.in.h:163
+msgid "Crimean Tatar (Turkish Q)"
+msgstr "크림타타르 (터키어 Q)"
+
+#: ../rules/base.xml.in.h:164
+msgid "Croatian"
+msgstr "크로아티아어"
+
+#: ../rules/base.xml.in.h:165
+msgid "Croatian (US keyboard with Croatian digraphs)"
+msgstr "크로아티아어 (미국식 키보드, 크로아티아 이중 문자 포함)"
+
+#: ../rules/base.xml.in.h:166
+msgid "Croatian (US keyboard with Croatian letters)"
+msgstr "크로아티아어 (미국식 키보드, 크로아티아 문자 포함)"
+
+#: ../rules/base.xml.in.h:167
+msgid "Croatian (use Croatian digraphs)"
+msgstr "크로아티아어 (크로아티아 이중 문자 사용)"
+
+#: ../rules/base.xml.in.h:168
+msgid "Croatian (use guillemets for quotes)"
+msgstr "크로아티아어 (따옴표에 각괄호 사용)"
+
+#: ../rules/base.xml.in.h:169
+msgid "Ctrl key position"
+msgstr "Ctrl 키 위치"
+
+#: ../rules/base.xml.in.h:170
+msgid "Ctrl+Shift"
+msgstr "Ctrl+Shift"
+
+#: ../rules/base.xml.in.h:171
+msgid "Czech"
+msgstr "체코어"
+
+#: ../rules/base.xml.in.h:172
+msgid "Czech (UCW layout, accented letters only)"
+msgstr "체코어 (UCW 배치, 액센트 문자만)"
+
+#: ../rules/base.xml.in.h:173
+msgid "Czech (US Dvorak with CZ UCW support)"
+msgstr "체코어 (US 드보락, CZ UCW 지원)"
+
+#: ../rules/base.xml.in.h:174
+msgid "Czech (qwerty)"
+msgstr "체코어 (QWERTY)"
+
+#: ../rules/base.xml.in.h:175
+msgid "Czech (qwerty, extended Backslash)"
+msgstr "체코어 (QWERTY, 백슬래시 확장)"
+
+#: ../rules/base.xml.in.h:176
+msgid "Czech (with &lt;\\|&gt; key)"
+msgstr "체코어 (&lt;\\|&gt; 키 포함)"
+
+#: ../rules/base.xml.in.h:177
+msgid "DTK2000"
+msgstr "DTK2000"
+
+#: ../rules/base.xml.in.h:178
+msgid "Danish"
+msgstr "덴마크어"
+
+#: ../rules/base.xml.in.h:179
+msgid "Danish (Dvorak)"
+msgstr "덴마크어 (드보락)"
+
+#: ../rules/base.xml.in.h:180
+msgid "Danish (Macintosh)"
+msgstr "덴마크어 (매킨토시)"
+
+#: ../rules/base.xml.in.h:181
+msgid "Danish (Macintosh, eliminate dead keys)"
+msgstr "덴마크어 (매킨토시, 데드키 없음)"
+
+#: ../rules/base.xml.in.h:182
+msgid "Danish (eliminate dead keys)"
+msgstr "덴마크어 (데드키 없음)"
+
+#: ../rules/base.xml.in.h:183
+msgid "Default numeric keypad keys"
+msgstr "기본 숫자 키패드 키"
+
+#: ../rules/base.xml.in.h:184
+msgid "Dell"
+msgstr "델"
+
+#: ../rules/base.xml.in.h:185
+msgid "Dell 101-key PC"
+msgstr "델 101키 PC"
+
+#: ../rules/base.xml.in.h:186
+msgid "Dell Laptop/notebook Inspiron 6xxx/8xxx"
+msgstr "델 노트북 Inspiron 6xxx/8xxx"
+
+#: ../rules/base.xml.in.h:187
+msgid "Dell Laptop/notebook Precision M series"
+msgstr "델 노트북 Precision M series"
+
+#: ../rules/base.xml.in.h:188
+msgid "Dell Latitude series laptop"
+msgstr "델 Latitude 시리즈 노트북"
+
+#: ../rules/base.xml.in.h:189
+msgid "Dell Precision M65"
+msgstr "델 Precision M65"
+
+#: ../rules/base.xml.in.h:190
+msgid "Dell SK-8125"
+msgstr "델 SK-8125"
+
+#: ../rules/base.xml.in.h:191
+msgid "Dell SK-8135"
+msgstr "델 SK-8135"
+
+#: ../rules/base.xml.in.h:192
+msgid "Dell USB Multimedia Keyboard"
+msgstr "델 USB 멀티미디어 키보드"
+
+#: ../rules/base.xml.in.h:193
+msgid "Dexxa Wireless Desktop Keyboard"
+msgstr "Dexxa Wireless Desktop 키보드"
+
+#: ../rules/base.xml.in.h:194
+msgid "Dhivehi"
+msgstr "Dhivehi"
+
+#: ../rules/base.xml.in.h:195
+msgid "Diamond 9801 / 9802 series"
+msgstr "다이아몬드 9801 / 9802 시리즈"
+
+#: ../rules/base.xml.in.h:196
+msgid "Dutch"
+msgstr "네덜란드어"
+
+#: ../rules/base.xml.in.h:197
+msgid "Dutch (Macintosh)"
+msgstr "네덜란드어 (매킨토시)"
+
+#: ../rules/base.xml.in.h:198
+msgid "Dutch (Sun dead keys)"
+msgstr "네덜란드어 (썬 데드키)"
+
+#: ../rules/base.xml.in.h:199
+msgid "Dutch (standard)"
+msgstr "네덜란드어 (표준)"
+
+#: ../rules/base.xml.in.h:200
+msgid "Dzongkha"
+msgstr "종카어"
+
+#: ../rules/base.xml.in.h:201
+msgid "Enable extra typographic characters"
+msgstr "추가 타이포그라피 문자 사용"
+
+#: ../rules/base.xml.in.h:202
+msgid "English (Cameroon Dvorak)"
+msgstr "영어 (카메룬 드보락)"
+
+#: ../rules/base.xml.in.h:203
+msgid "English (Cameroon qwerty)"
+msgstr "영어 (카메룬 QWERTY)"
+
+#: ../rules/base.xml.in.h:204
+msgid "English (Cameroon)"
+msgstr "영어 (카메룬)"
+
+#: ../rules/base.xml.in.h:205
+msgid "English (Canada)"
+msgstr "영어 (캐나다)"
+
+# Colemak: 상표명
+#: ../rules/base.xml.in.h:206
+msgid "English (Colemak)"
+msgstr "영어 (Colemak)"
+
+#: ../rules/base.xml.in.h:207
+msgid "English (Dvorak alternative international no dead keys)"
+msgstr "영어 (드보락 다른 국제 버전, 데드키 없음)"
+
+#: ../rules/base.xml.in.h:208
+msgid "English (Dvorak international with dead keys)"
+msgstr "영어 (드보락 국제 버전, 데드키 포함)"
+
+#: ../rules/base.xml.in.h:209
+msgid "English (Dvorak)"
+msgstr "영어 (드보락)"
+
+#: ../rules/base.xml.in.h:210
+msgid "English (Ghana)"
+msgstr "영어 (가나)"
+
+#: ../rules/base.xml.in.h:211
+msgid "English (Ghana, GILLBT)"
+msgstr "영어 (가나, GILLBT)"
+
+#: ../rules/base.xml.in.h:212
+msgid "English (Ghana, multilingual)"
+msgstr "영어 (가나, 다국어)"
+
+#: ../rules/base.xml.in.h:213
+msgid "English (India, with RupeeSign)"
+msgstr "영어 (인도, 루피 기호 포함)"
+
+#: ../rules/base.xml.in.h:214
+msgid "English (Macintosh)"
+msgstr "영어 (매킨토시)"
+
+#: ../rules/base.xml.in.h:215
+msgid "English (Mali, US Macintosh)"
+msgstr "영어 (말리, 미국 매킨토시)"
+
+#: ../rules/base.xml.in.h:216
+msgid "English (Mali, US international)"
+msgstr "영어 (말리, 미국 국제 버전)"
+
+#: ../rules/base.xml.in.h:217
+msgid "English (Nigeria)"
+msgstr "영어 (나이지리아)"
+
+#: ../rules/base.xml.in.h:218
+msgid "English (South Africa)"
+msgstr "영어 (남아공)"
+
+#: ../rules/base.xml.in.h:219
+msgid "English (UK)"
+msgstr "영어 (영국)"
+
+#: ../rules/base.xml.in.h:220
+msgid "English (UK, Colemak)"
+msgstr "영어 (영국, Colemak)"
+
+#: ../rules/base.xml.in.h:221
+msgid "English (UK, Dvorak with UK punctuation)"
+msgstr "영어 (영국, 영국 문장 부호 포함 드보락)"
+
+#: ../rules/base.xml.in.h:222
+msgid "English (UK, Dvorak)"
+msgstr "영어 (영국, 드보락)"
+
+#: ../rules/base.xml.in.h:223
+msgid "English (UK, Macintosh international)"
+msgstr "영어 (영국, 매킨토시 국제 버전)"
+
+#: ../rules/base.xml.in.h:224
+msgid "English (UK, Macintosh)"
+msgstr "영어 (영국, 매킨토시)"
+
+#: ../rules/base.xml.in.h:225
+msgid "English (UK, extended WinKeys)"
+msgstr "영어 (영국, 확장 윈도우 키)"
+
+#: ../rules/base.xml.in.h:226
+msgid "English (UK, international with dead keys)"
+msgstr "영어 (영국, 국제 버전, 데드키 포함)"
+
+#: ../rules/base.xml.in.h:227 ../rules/base.extras.xml.in.h:7
+msgid "English (US)"
+msgstr "영어 (미국)"
+
+#: ../rules/base.xml.in.h:228
+msgid "English (US, alternative international)"
+msgstr "영어 (미국, 다른 국제 버전)"
+
+#: ../rules/base.xml.in.h:229
+msgid "English (US, international with dead keys)"
+msgstr "영어 (미국, 국제 버전, 데드키 포함)"
+
+#: ../rules/base.xml.in.h:230
+msgid "English (US, with euro on 5)"
+msgstr "영어 (미국, 5 키에 유로 기호)"
+
+#: ../rules/base.xml.in.h:231
+msgid "English (classic Dvorak)"
+msgstr "영어 (클래식 드보락)"
+
+#: ../rules/base.xml.in.h:232
+msgid "English (international AltGr dead keys)"
+msgstr "영어 (국제 버전, AltGr 데드키)"
+
+#: ../rules/base.xml.in.h:233
+msgid "English (layout toggle on multiply/divide key)"
+msgstr "영어 (곱하기/나누기 키에 키보드 배치 토글)"
+
+#: ../rules/base.xml.in.h:234
+msgid "English (left handed Dvorak)"
+msgstr "영어 (왼손잡이 드보락)"
+
+#: ../rules/base.xml.in.h:235
+msgid "English (programmer Dvorak)"
+msgstr "영어 (프로그래머 드보락)"
+
+#: ../rules/base.xml.in.h:236
+msgid "English (right handed Dvorak)"
+msgstr "영어 (오른손잡이 드보락)"
+
+#: ../rules/base.xml.in.h:237
+msgid "Ennyah DKB-1008"
+msgstr "Ennyah DKB-1008"
+
+#: ../rules/base.xml.in.h:238
+msgid "Enter on keypad"
+msgstr "키패드에 Enter"
+
+#: ../rules/base.xml.in.h:239
+msgid "Esperanto"
+msgstr "에스페란토"
+
+#: ../rules/base.xml.in.h:240
+msgid "Esperanto (Portugal, Nativo)"
+msgstr "에스페란토 (포르투갈, 네이티브)"
+
+#: ../rules/base.xml.in.h:241
+msgid "Esperanto (displaced semicolon and quote, obsolete)"
+msgstr "에스페란토 (세미콜론과 따옴표 없애기, 없어진 기능)"
+
+#: ../rules/base.xml.in.h:242
+msgid "Estonian"
+msgstr "에스토니아어"
+
+#: ../rules/base.xml.in.h:243
+msgid "Estonian (Dvorak)"
+msgstr "에스토니아어 (드보락)"
+
+#: ../rules/base.xml.in.h:244
+msgid "Estonian (US keyboard with Estonian letters)"
+msgstr "에스토니아어 (미국식 키보드, 에스토니아 문자 포함)"
+
+#: ../rules/base.xml.in.h:245
+msgid "Estonian (eliminate dead keys)"
+msgstr "에스토니아어 (데드키 없음)"
+
+#: ../rules/base.xml.in.h:246
+msgid "Euro on 2"
+msgstr "유로를 2 키에"
+
+#: ../rules/base.xml.in.h:247
+msgid "Euro on 4"
+msgstr "유로를 4 키에"
+
+#: ../rules/base.xml.in.h:248
+msgid "Euro on 5"
+msgstr "유로를 5 키에"
+
+#: ../rules/base.xml.in.h:249
+msgid "Euro on E"
+msgstr "유로를 E 키에"
+
+#: ../rules/base.xml.in.h:250
+msgid "Everex STEPnote"
+msgstr "Everex STEPnote"
+
+#: ../rules/base.xml.in.h:251
+msgid "Ewe"
+msgstr "Ewe"
+
+#: ../rules/base.xml.in.h:252
+msgid "FL90"
+msgstr "FL90"
+
+#: ../rules/base.xml.in.h:253
+msgid "Faroese"
+msgstr "페로어"
+
+#: ../rules/base.xml.in.h:254
+msgid "Faroese (eliminate dead keys)"
+msgstr "페로어 (데드키 없음)"
+
+#: ../rules/base.xml.in.h:255
+msgid "Filipino"
+msgstr "필리핀어"
+
+#: ../rules/base.xml.in.h:256
+msgid "Filipino (Capewell-Dvorak Baybayin)"
+msgstr "필리핀어 (케이프웰 드보락 베이베이인)"
+
+#: ../rules/base.xml.in.h:257
+msgid "Filipino (Capewell-Dvorak Latin)"
+msgstr "필리핀어 (케이프웰 드보락 라틴)"
+
+#: ../rules/base.xml.in.h:258
+msgid "Filipino (Capewell-QWERF 2006 Baybayin)"
+msgstr "필리핀어 (케이프웰 QWERF 2006 베이베이인)"
+
+#: ../rules/base.xml.in.h:259
+msgid "Filipino (Capewell-QWERF 2006 Latin)"
+msgstr "필리핀어 (케이프웰 QWERF 2006 라틴)"
+
+# Colemak: 상표명
+#: ../rules/base.xml.in.h:260
+msgid "Filipino (Colemak Baybayin)"
+msgstr "필리핀어 (Colemak 베이베이인)"
+
+# Colemak: 상표명
+#: ../rules/base.xml.in.h:261
+msgid "Filipino (Colemak Latin)"
+msgstr "필리핀어 (Colemak 라틴)"
+
+# Colemak: 상표명
+#: ../rules/base.xml.in.h:262
+msgid "Filipino (Dvorak Baybayin)"
+msgstr "필리핀어 (드보락 베이베이인)"
+
+#: ../rules/base.xml.in.h:263
+msgid "Filipino (Dvorak Latin)"
+msgstr "필리핀어 (드보락 라틴)"
+
+#: ../rules/base.xml.in.h:264
+msgid "Filipino (QWERTY Baybayin)"
+msgstr "필리핀어 (QWERTY 베이베이인)"
+
+#: ../rules/base.xml.in.h:265
+msgid "Finnish"
+msgstr "핀란드어"
+
+#: ../rules/base.xml.in.h:266
+msgid "Finnish (Macintosh)"
+msgstr "핀란드어 (매킨토시)"
+
+#: ../rules/base.xml.in.h:267
+msgid "Finnish (classic)"
+msgstr "핀란드어 (클래식)"
+
+#: ../rules/base.xml.in.h:268
+msgid "Finnish (classic, eliminate dead keys)"
+msgstr "핀란드어 (클래식, 데드키 없음)"
+
+#. This assumes the KP_ abstract symbols are actually useful for some apps
+#. The description needs to be rewritten
+#: ../rules/base.xml.in.h:271
+msgid "Four-level key with abstract separators"
+msgstr "네번째 단계, 가상 구분 문자 사용"
+
+#: ../rules/base.xml.in.h:272
+msgid "Four-level key with comma"
+msgstr "네번째 단계, 쉼표 사용"
+
+#: ../rules/base.xml.in.h:273
+msgid "Four-level key with dot"
+msgstr "네번째 단계, 점 사용"
+
+#: ../rules/base.xml.in.h:274
+msgid "Four-level key with dot, latin-9 restriction"
+msgstr "네번째 단계, 점 사용, latin-9 제한 사항"
+
+# momayyez: http://en.wikipedia.org/wiki/Momayyez
+#: ../rules/base.xml.in.h:275
+msgid "Four-level key with momayyez"
+msgstr "네번째 단계, 아랍식 쉼표 (momayyez) 사용"
+
+#: ../rules/base.xml.in.h:276
+msgid "French"
+msgstr "프랑스어"
+
+#: ../rules/base.xml.in.h:277
+msgid "French (Bepo, ergonomic, Dvorak way)"
+msgstr "프랑스어 (Bepo, ergonomic, 드보락 방식)"
+
+#: ../rules/base.xml.in.h:278
+msgid "French (Bepo, ergonomic, Dvorak way, latin-9 only)"
+msgstr "프랑스어 (Bepo, ergonomic, 드보락 방식, latin-9 전용)"
+
+# 브르타뉴어 - 프랑스 지방 언어
+#: ../rules/base.xml.in.h:279
+msgid "French (Breton)"
+msgstr "프랑스어 (브르타뉴어)"
+
+#: ../rules/base.xml.in.h:280
+msgid "French (Cameroon azerty)"
+msgstr "프랑스어 (카메룬 AZERTY)"
+
+#: ../rules/base.xml.in.h:281
+msgid "French (Cameroon)"
+msgstr "프랑스어 (카메룬)"
+
+#: ../rules/base.xml.in.h:282 ../rules/base.extras.xml.in.h:10
+msgid "French (Canada)"
+msgstr "프랑스어 (캐나다)"
+
+#: ../rules/base.xml.in.h:283
+msgid "French (Canada, Dvorak)"
+msgstr "프랑스어 (캐나다, 드보락)"
+
+#: ../rules/base.xml.in.h:284
+msgid "French (Canada, legacy)"
+msgstr "프랑스어 (캐나다, 구형)"
+
+#: ../rules/base.xml.in.h:285
+msgid "French (Democratic Republic of the Congo)"
+msgstr "프랑스어 (콩고 민주 공화국)"
+
+#: ../rules/base.xml.in.h:286
+msgid "French (Dvorak)"
+msgstr "프랑스어 (드보락)"
+
+#: ../rules/base.xml.in.h:287
+msgid "French (Guinea)"
+msgstr "프랑스어 (기니)"
+
+#: ../rules/base.xml.in.h:288
+msgid "French (Macintosh)"
+msgstr "프랑스어 (매킨토시)"
+
+#: ../rules/base.xml.in.h:289
+msgid "French (Mali, alternative)"
+msgstr "프랑스어 (말리, 다른 버전)"
+
+#: ../rules/base.xml.in.h:290
+msgid "French (Morocco)"
+msgstr "프랑스어 (모로코)"
+
+#: ../rules/base.xml.in.h:291
+msgid "French (Sun dead keys)"
+msgstr "프랑스어 (썬 데드키)"
+
+#: ../rules/base.xml.in.h:292
+msgid "French (Switzerland)"
+msgstr "프랑스어 (스위스)"
+
+#: ../rules/base.xml.in.h:293
+msgid "French (Switzerland, Macintosh)"
+msgstr "프랑스어 (스위스, 매킨토시)"
+
+#: ../rules/base.xml.in.h:294
+msgid "French (Switzerland, Sun dead keys)"
+msgstr "프랑스어 (스위스, 썬 데드키)"
+
+#: ../rules/base.xml.in.h:295
+msgid "French (Switzerland, eliminate dead keys)"
+msgstr "프랑스어 (스위스, 데드키 없음)"
+
+#: ../rules/base.xml.in.h:296
+msgid "French (alternative)"
+msgstr "프랑스어 (다른 버전)"
+
+#: ../rules/base.xml.in.h:297
+msgid "French (alternative, Sun dead keys)"
+msgstr "프랑스어 (다른 버전, 썬 데드키)"
+
+#: ../rules/base.xml.in.h:298
+msgid "French (alternative, eliminate dead keys)"
+msgstr "프랑스어 (다른 버전, 데드키 없음)"
+
+#: ../rules/base.xml.in.h:299
+msgid "French (alternative, latin-9 only)"
+msgstr "프랑스어 (다른 버전, latin-9 전용)"
+
+#: ../rules/base.xml.in.h:300
+msgid "French (eliminate dead keys)"
+msgstr "프랑스어 (데드키 없음)"
+
+#: ../rules/base.xml.in.h:301
+msgid "French (legacy, alternative)"
+msgstr "프랑스어 (구형, 다른 버전)"
+
+#: ../rules/base.xml.in.h:302
+msgid "French (legacy, alternative, Sun dead keys)"
+msgstr "프랑스어 (구형, 다른 버전, 썬 데드키)"
+
+#: ../rules/base.xml.in.h:303
+msgid "French (legacy, alternative, eliminate dead keys)"
+msgstr "프랑스어 (구형, 다른 버전, 데드키 없음)"
+
+#: ../rules/base.xml.in.h:304
+msgid "Fujitsu-Siemens Computers AMILO laptop"
+msgstr "후지스-지멘스 컴퓨터 AMILO 노트북"
+
+#: ../rules/base.xml.in.h:305
+msgid "Fula"
+msgstr "풀라"
+
+# 가나의 언어
+#: ../rules/base.xml.in.h:306
+msgid "Ga"
+msgstr "가어"
+
+#: ../rules/base.xml.in.h:307
+msgid "Generic 101-key PC"
+msgstr "일반 101키 PC"
+
+#: ../rules/base.xml.in.h:308
+msgid "Generic 102-key (Intl) PC"
+msgstr "일반 102키 (국제 버전) PC"
+
+#: ../rules/base.xml.in.h:309
+msgid "Generic 104-key PC"
+msgstr "일반 104키 PC"
+
+#: ../rules/base.xml.in.h:310
+msgid "Generic 105-key (Intl) PC"
+msgstr "일반 105키 (국제 버전) PC"
+
+#: ../rules/base.xml.in.h:311
+msgid "Genius Comfy KB-12e"
+msgstr "Genius Comfy KB-12e"
+
+#: ../rules/base.xml.in.h:312
+msgid "Genius Comfy KB-16M / Genius MM Keyboard KWD-910"
+msgstr "Genius Comfy KB-16M / Genius MM Keyboard KWD-910"
+
+#: ../rules/base.xml.in.h:313
+msgid "Genius Comfy KB-21e-Scroll"
+msgstr "Genius Comfy KB-21e-Scroll"
+
+#: ../rules/base.xml.in.h:314
+msgid "Genius KB-19e NB"
+msgstr "Genius KB-19e NB"
+
+#: ../rules/base.xml.in.h:315
+msgid "Genius KKB-2050HS"
+msgstr "Genius KKB-2050HS"
+
+#: ../rules/base.xml.in.h:316
+msgid "Georgian"
+msgstr "조지아어"
+
+#: ../rules/base.xml.in.h:317
+msgid "Georgian (France, AZERTY Tskapo)"
+msgstr "조지아어 (프랑스, AZERTY Tskapo)"
+
+# 오세트 - 러시아 및 조지아 지역 오세트족
+#: ../rules/base.xml.in.h:318
+msgid "Georgian (Italy)"
+msgstr "조지아어 (이탈리아)"
+
+#: ../rules/base.xml.in.h:319
+msgid "Georgian (MESS)"
+msgstr "조지아어 (MESS)"
+
+#: ../rules/base.xml.in.h:320
+msgid "Georgian (ergonomic)"
+msgstr "조지아어 (어고노믹)"
+
+#: ../rules/base.xml.in.h:321
+msgid "German"
+msgstr "독일어"
+
+#: ../rules/base.xml.in.h:322
+msgid "German (Austria)"
+msgstr "독일어 (오스트리아)"
+
+#: ../rules/base.xml.in.h:323
+msgid "German (Austria, Macintosh)"
+msgstr "독일어 (오스트리아, 매킨토시)"
+
+#: ../rules/base.xml.in.h:324
+msgid "German (Austria, Sun dead keys)"
+msgstr "독일어 (오스트리아, 썬 데드키)"
+
+#: ../rules/base.xml.in.h:325
+msgid "German (Austria, eliminate dead keys)"
+msgstr "독일어 (오스트리아, 데드키 없음)"
+
+#: ../rules/base.xml.in.h:326
+msgid "German (Dvorak)"
+msgstr "독일어 (드보락)"
+
+#: ../rules/base.xml.in.h:327
+msgid "German (Macintosh)"
+msgstr "독일어 (매킨토시)"
+
+#: ../rules/base.xml.in.h:328
+msgid "German (Macintosh, eliminate dead keys)"
+msgstr "독일어 (매킨토시, 데드키 없음)"
+
+#: ../rules/base.xml.in.h:329
+msgid "German (Neo 2)"
+msgstr "독일어 (Neo 2)"
+
+#: ../rules/base.xml.in.h:330
+msgid "German (Sun dead keys)"
+msgstr "독일어 (썬 데드키)"
+
+#: ../rules/base.xml.in.h:331
+msgid "German (Switzerland)"
+msgstr "독일어 (스위스)"
+
+#: ../rules/base.xml.in.h:332
+msgid "German (Switzerland, Macintosh)"
+msgstr "독일어 (스위스, 매킨토시)"
+
+#: ../rules/base.xml.in.h:333
+msgid "German (Switzerland, Sun dead keys)"
+msgstr "독일어 (스위스, 썬 데드키)"
+
+#: ../rules/base.xml.in.h:334
+msgid "German (Switzerland, eliminate dead keys)"
+msgstr "독일어 (스위스, 데드키 없음)"
+
+#: ../rules/base.xml.in.h:335
+msgid "German (Switzerland, legacy)"
+msgstr "독일어 (스위스, 구형)"
+
+#: ../rules/base.xml.in.h:336
+msgid "German (dead acute)"
+msgstr "독일어 (어큐트 데드키)"
+
+#: ../rules/base.xml.in.h:337
+msgid "German (dead grave acute)"
+msgstr "독일어 (그레이브 어큐트 데드키)"
+
+#: ../rules/base.xml.in.h:338
+msgid "German (eliminate dead keys)"
+msgstr "독일어 (데드키 없음)"
+
+#: ../rules/base.xml.in.h:339
+msgid "German (qwerty)"
+msgstr "독일어 (QWERTY)"
+
+#: ../rules/base.xml.in.h:340
+msgid "Greek"
+msgstr "그리스어"
+
+#: ../rules/base.xml.in.h:341
+msgid "Greek (eliminate dead keys)"
+msgstr "그리스어 (데드키 없음)"
+
+#: ../rules/base.xml.in.h:342
+msgid "Greek (extended)"
+msgstr "그리스어 (확장)"
+
+# 그리스어 발음 표기 http://en.wikipedia.org/wiki/Polytonic_orthography
+#: ../rules/base.xml.in.h:343
+msgid "Greek (polytonic)"
+msgstr "그리스어 (폴리토닉)"
+
+#: ../rules/base.xml.in.h:344
+msgid "Greek (simple)"
+msgstr "그리스어 (간단)"
+
+#: ../rules/base.xml.in.h:345
+msgid "Gujarati"
+msgstr "구자라트어"
+
+# 제조사 이름
+#: ../rules/base.xml.in.h:346
+msgid "Gyration"
+msgstr "Gyration"
+
+#: ../rules/base.xml.in.h:347
+msgid "HTC Dream"
+msgstr "HTC 드림"
+
+#: ../rules/base.xml.in.h:348
+msgid "Happy Hacking Keyboard"
+msgstr "해피해킹 키보드"
+
+#: ../rules/base.xml.in.h:349
+msgid "Happy Hacking Keyboard for Mac"
+msgstr "해피해킹 키보드, 맥용"
+
+# 나이지리아 변종
+#: ../rules/base.xml.in.h:350
+msgid "Hausa"
+msgstr "하우사어"
+
+#: ../rules/base.xml.in.h:351
+msgid "Hebrew"
+msgstr "히브리어"
+
+#: ../rules/base.xml.in.h:352
+msgid "Hebrew (Biblical, Tiro)"
+msgstr "히브리어 (성서 방식, Tiro)"
+
+#: ../rules/base.xml.in.h:353
+msgid "Hebrew (lyx)"
+msgstr "히브리어 (lyx)"
+
+#: ../rules/base.xml.in.h:354
+msgid "Hebrew (phonetic)"
+msgstr "히브리어 (음성 표기)"
+
+#: ../rules/base.xml.in.h:355
+msgid "Hewlett-Packard Internet Keyboard"
+msgstr "휴렛팩커드 인터넷 키보드"
+
+#: ../rules/base.xml.in.h:356
+msgid "Hewlett-Packard Mini 110 Notebook"
+msgstr "휴렛팩커드 Mini 110 Notebook"
+
+#: ../rules/base.xml.in.h:357
+msgid "Hewlett-Packard Omnibook 500 FA"
+msgstr "휴렛팩커드 Omnibook 500 FA"
+
+#: ../rules/base.xml.in.h:358
+msgid "Hewlett-Packard Omnibook 5xx"
+msgstr "휴렛팩커드 Omnibook 5xx"
+
+#: ../rules/base.xml.in.h:359
+msgid "Hewlett-Packard Omnibook 6000/6100"
+msgstr "휴렛팩커드 Omnibook 6000/6100"
+
+#: ../rules/base.xml.in.h:360
+msgid "Hewlett-Packard Omnibook XE3 GC"
+msgstr "휴렛팩커드 Omnibook XE3 GC"
+
+#: ../rules/base.xml.in.h:361
+msgid "Hewlett-Packard Omnibook XE3 GF"
+msgstr "휴렛팩커드 Omnibook XE3 GF"
+
+#: ../rules/base.xml.in.h:362
+msgid "Hewlett-Packard Omnibook XT1000"
+msgstr "휴렛팩커드 Omnibook XT1000"
+
+#: ../rules/base.xml.in.h:363
+msgid "Hewlett-Packard Pavilion ZT11xx"
+msgstr "휴렛팩커드 Pavilion ZT11xx"
+
+#: ../rules/base.xml.in.h:364
+msgid "Hewlett-Packard Pavilion dv5"
+msgstr "휴렛팩커드 Pavilion dv5"
+
+#: ../rules/base.xml.in.h:365
+msgid "Hewlett-Packard SK-250x Multimedia Keyboard"
+msgstr "휴렛팩커드 SK-250x 멀티미디어 키보드"
+
+#: ../rules/base.xml.in.h:366
+msgid "Hewlett-Packard nx9020"
+msgstr "휴렛팩커드 nx9020"
+
+#: ../rules/base.xml.in.h:367
+msgid "Hexadecimal"
+msgstr "십육진법"
+
+# Bolnagri: x input method 이름, http://indlinux.org/wiki/index.php/BolNagri
+#: ../rules/base.xml.in.h:368
+msgid "Hindi (Bolnagri)"
+msgstr "힌두어 (Bolnagri)"
+
+#: ../rules/base.xml.in.h:369
+msgid "Hindi (Wx)"
+msgstr "힌두어 (Wx)"
+
+#: ../rules/base.xml.in.h:370
+msgid "Honeywell Euroboard"
+msgstr "하니웰 Euroboard"
+
+#: ../rules/base.xml.in.h:371
+msgid "Htc Dream phone"
+msgstr "HTC 드림 휴대전화"
+
+#: ../rules/base.xml.in.h:372
+msgid "Hungarian"
+msgstr "헝가리어"
+
+#: ../rules/base.xml.in.h:373
+msgid "Hungarian (101/qwerty/comma/dead keys)"
+msgstr "헝가리어 (101/QWERTY/쉼표/데드키)"
+
+#: ../rules/base.xml.in.h:374
+msgid "Hungarian (101/qwerty/comma/eliminate dead keys)"
+msgstr "헝가리어 (101/QWERTY/쉼표/데드키 없음)"
+
+#: ../rules/base.xml.in.h:375
+msgid "Hungarian (101/qwerty/dot/dead keys)"
+msgstr "헝가리어 (101/QWERTY/점/데드키)"
+
+#: ../rules/base.xml.in.h:376
+msgid "Hungarian (101/qwerty/dot/eliminate dead keys)"
+msgstr "헝가리어 (101/QWERTY/점/데드키 없음)"
+
+#: ../rules/base.xml.in.h:377
+msgid "Hungarian (101/qwertz/comma/dead keys)"
+msgstr "헝가리어 (101/QWERTZ/쉼표/데드키)"
+
+#: ../rules/base.xml.in.h:378
+msgid "Hungarian (101/qwertz/comma/eliminate dead keys)"
+msgstr "헝가리어 (101/QWERTZ/쉼표/데드키 없음0"
+
+#: ../rules/base.xml.in.h:379
+msgid "Hungarian (101/qwertz/dot/dead keys)"
+msgstr "헝가리어 (101/QWERTZ/점/데드키)"
+
+#: ../rules/base.xml.in.h:380
+msgid "Hungarian (101/qwertz/dot/eliminate dead keys)"
+msgstr "헝가리어 (101/QWERTZ/점/데드키 없음)"
+
+#: ../rules/base.xml.in.h:381
+msgid "Hungarian (102/qwerty/comma/dead keys)"
+msgstr "헝가리어 (102/QWERTY/쉼표/데드키)"
+
+#: ../rules/base.xml.in.h:382
+msgid "Hungarian (102/qwerty/comma/eliminate dead keys)"
+msgstr "헝가리어 (102/QWERTY/쉼표/데드키 없음)"
+
+#: ../rules/base.xml.in.h:383
+msgid "Hungarian (102/qwerty/dot/dead keys)"
+msgstr "헝가리어 (102/QWERTY/점/데드키)"
+
+#: ../rules/base.xml.in.h:384
+msgid "Hungarian (102/qwerty/dot/eliminate dead keys)"
+msgstr "헝가리어 (102/QWERTY/점/데드키 없음)"
+
+#: ../rules/base.xml.in.h:385
+msgid "Hungarian (102/qwertz/comma/dead keys)"
+msgstr "헝가리어 (102/QWERTZ/쉼표/데드키)"
+
+#: ../rules/base.xml.in.h:386
+msgid "Hungarian (102/qwertz/comma/eliminate dead keys)"
+msgstr "헝가리어 (102/QWERTZ/쉼표/데드키 없음)"
+
+#: ../rules/base.xml.in.h:387
+msgid "Hungarian (102/qwertz/dot/dead keys)"
+msgstr "헝가리어 (102/QWERTZ/점/데드키)"
+
+#: ../rules/base.xml.in.h:388
+msgid "Hungarian (102/qwertz/dot/eliminate dead keys)"
+msgstr "헝가리어 (102/QWERTZ/점/데드키 없음)"
+
+#: ../rules/base.xml.in.h:389
+msgid "Hungarian (eliminate dead keys)"
+msgstr "헝가리어 (데드키 없음)"
+
+#: ../rules/base.xml.in.h:390
+msgid "Hungarian (qwerty)"
+msgstr "헝가리어 (QWERTY)"
+
+#: ../rules/base.xml.in.h:391
+msgid "Hungarian (standard)"
+msgstr "헝가리어 (표준)"
+
+#: ../rules/base.xml.in.h:392
+msgid "Hyper is mapped to Win-keys"
+msgstr "Hyper 키를 윈도우 키로 매핑"
+
+#: ../rules/base.xml.in.h:393
+msgid "IBM Rapid Access"
+msgstr "IBM Rapid Access"
+
+#: ../rules/base.xml.in.h:394
+msgid "IBM Rapid Access II"
+msgstr "IBM Rapid Access II"
+
+#: ../rules/base.xml.in.h:395
+msgid "IBM Space Saver"
+msgstr "IBM Space Saver"
+
+#: ../rules/base.xml.in.h:396
+msgid "IBM ThinkPad 560Z/600/600E/A22E"
+msgstr "IBM ThinkPad 560Z/600/600E/A22E"
+
+#: ../rules/base.xml.in.h:397
+msgid "IBM ThinkPad R60/T60/R61/T61"
+msgstr "IBM ThinkPad R60/T60/R61/T61"
+
+#: ../rules/base.xml.in.h:398
+msgid "IBM ThinkPad Z60m/Z60t/Z61m/Z61t"
+msgstr "IBM ThinkPad Z60m/Z60t/Z61m/Z61t"
+
+#: ../rules/base.xml.in.h:399
+msgid "Icelandic"
+msgstr "아이슬란드어"
+
+#: ../rules/base.xml.in.h:400
+msgid "Icelandic (Dvorak)"
+msgstr "아이슬란드어 (드보락)"
+
+#: ../rules/base.xml.in.h:401
+msgid "Icelandic (Macintosh)"
+msgstr "아이슬란드어 (매킨토시)"
+
+#: ../rules/base.xml.in.h:402
+msgid "Icelandic (Sun dead keys)"
+msgstr "아이슬란드어 (썬 데드키)"
+
+#: ../rules/base.xml.in.h:403
+msgid "Icelandic (eliminate dead keys)"
+msgstr "아이슬란드어 (데드키 없음)"
+
+# 나이지리아 변종
+#: ../rules/base.xml.in.h:404
+msgid "Igbo"
+msgstr "이그보어"
+
+#: ../rules/base.xml.in.h:405
+msgid "Indian"
+msgstr "인도"
+
+#: ../rules/base.xml.in.h:406
+msgid "Inuktitut"
+msgstr "이누이트어"
+
+#: ../rules/base.xml.in.h:407
+msgid "Iraqi"
+msgstr "이라크"
+
+#: ../rules/base.xml.in.h:408
+msgid "Irish"
+msgstr "아일랜드"
+
+#: ../rules/base.xml.in.h:409
+msgid "Irish (UnicodeExpert)"
+msgstr "아일랜드 (UnicodeExpert)"
+
+#: ../rules/base.xml.in.h:410
+msgid "Italian"
+msgstr "이탈리아어"
+
+#: ../rules/base.xml.in.h:411
+msgid "Italian (Macintosh)"
+msgstr "이탈리아어 (매킨토시)"
+
+#: ../rules/base.xml.in.h:412
+msgid "Italian (US keyboard with Italian letters)"
+msgstr "이탈리아어 (미국식 키보드, 이탈리아어 문자 포함)"
+
+#: ../rules/base.xml.in.h:413
+msgid "Italian (eliminate dead keys)"
+msgstr "이탈리아어 (데드키 없음)"
+
+#: ../rules/base.xml.in.h:414
+msgid "Japanese"
+msgstr "일본어"
+
+#: ../rules/base.xml.in.h:415
+msgid "Japanese (Kana 86)"
+msgstr "일본어 (가나 86)"
+
+#: ../rules/base.xml.in.h:416
+msgid "Japanese (Kana)"
+msgstr "일본어 (가나)"
+
+#: ../rules/base.xml.in.h:417
+msgid "Japanese (Macintosh)"
+msgstr "일본어 (매킨토시)"
+
+#: ../rules/base.xml.in.h:418
+msgid "Japanese (OADG 109A)"
+msgstr "일본어 (OADG 109A)"
+
+#: ../rules/base.xml.in.h:419
+msgid "Japanese (PC-98xx Series)"
+msgstr "일본어 (PC-98xx 시리즈)"
+
+#: ../rules/base.xml.in.h:420
+msgid "Japanese keyboard options"
+msgstr "일본어 키보드 옵션"
+
+#: ../rules/base.xml.in.h:421
+msgid "Kalmyk"
+msgstr "칼미크어"
+
+#: ../rules/base.xml.in.h:422
+msgid "Kana Lock key is locking"
+msgstr "Kana Lock 키 상태 고정"
+
+#: ../rules/base.xml.in.h:423
+msgid "Kannada"
+msgstr "칸나다어"
+
+#: ../rules/base.xml.in.h:424
+msgid "Kashubian"
+msgstr "카슈브어"
+
+#: ../rules/base.xml.in.h:425
+msgid "Kazakh"
+msgstr "카자흐어"
+
+#: ../rules/base.xml.in.h:426
+msgid "Kazakh (with Russian)"
+msgstr "카자흐어 (러시아어 포함)"
+
+#: ../rules/base.xml.in.h:427
+msgid "Key sequence to kill the X server"
+msgstr "X 서버를 멈추는 키 조합"
+
+#: ../rules/base.xml.in.h:428
+msgid "Key to choose 3rd level"
+msgstr "3번째 단계를 선택하는 키"
+
+#: ../rules/base.xml.in.h:429
+msgid "Key to choose 5th level"
+msgstr "5번째 단계를 선택하는 키"
+
+#: ../rules/base.xml.in.h:430
+msgid "Key(s) to change layout"
+msgstr "배치를 전환하는 키"
+
+#: ../rules/base.xml.in.h:431
+msgid "Keytronic FlexPro"
+msgstr "Keytronic FlexPro"
+
+#: ../rules/base.xml.in.h:432
+msgid "Khmer (Cambodia)"
+msgstr "크메르어 (캄보디아)"
+
+# http://en.wikipedia.org/wiki/Kikuyu#Language
+#: ../rules/base.xml.in.h:433
+msgid "Kikuyu"
+msgstr "키쿠유어"
+
+#: ../rules/base.xml.in.h:434
+msgid "Kinesis"
+msgstr "키네시스"
+
+#: ../rules/base.xml.in.h:435
+msgid "Komi"
+msgstr "코미어"
+
+#: ../rules/base.xml.in.h:436
+msgid "Korean"
+msgstr "한국어"
+
+#: ../rules/base.xml.in.h:437
+msgid "Korean (101/104 key compatible)"
+msgstr "한국어 (101/104키 호환)"
+
+#: ../rules/base.xml.in.h:438
+msgid "Kurdish (Iran, Arabic-Latin)"
+msgstr "쿠르드어 (이란, 아랍어 라틴)"
+
+#: ../rules/base.xml.in.h:439
+msgid "Kurdish (Iran, F)"
+msgstr "쿠르드어 (이란, F)"
+
+#: ../rules/base.xml.in.h:440
+msgid "Kurdish (Iran, Latin Alt-Q)"
+msgstr "쿠르드어 (이란, 라틴 Alt-Q)"
+
+#: ../rules/base.xml.in.h:441
+msgid "Kurdish (Iran, Latin Q)"
+msgstr "쿠르드어 (이란, 라틴 Q)"
+
+#: ../rules/base.xml.in.h:442
+msgid "Kurdish (Iraq, Arabic-Latin)"
+msgstr "쿠르드어 (이라크, 아랍어 라틴)"
+
+#: ../rules/base.xml.in.h:443
+msgid "Kurdish (Iraq, F)"
+msgstr "쿠르드어 (이라크, F)"
+
+#: ../rules/base.xml.in.h:444
+msgid "Kurdish (Iraq, Latin Alt-Q)"
+msgstr "쿠르드어 (이라크, 라틴 Alt-Q)"
+
+#: ../rules/base.xml.in.h:445
+msgid "Kurdish (Iraq, Latin Q)"
+msgstr "쿠르드어 (이라크, 라틴 Q)"
+
+#: ../rules/base.xml.in.h:446
+msgid "Kurdish (Syria, F)"
+msgstr "쿠르드어 (시리아, F)"
+
+#: ../rules/base.xml.in.h:447
+msgid "Kurdish (Syria, Latin Alt-Q)"
+msgstr "쿠르드어 (시리아, 라틴 Alt-Q)"
+
+#: ../rules/base.xml.in.h:448
+msgid "Kurdish (Syria, Latin Q)"
+msgstr "쿠르드어 (시리아, 라틴 Q)"
+
+#: ../rules/base.xml.in.h:449
+msgid "Kurdish (Turkey, F)"
+msgstr "쿠르드어 (터키, F)"
+
+#: ../rules/base.xml.in.h:450
+msgid "Kurdish (Turkey, Latin Alt-Q)"
+msgstr "쿠르드어 (터키, 라틴 Alt-Q)"
+
+#: ../rules/base.xml.in.h:451
+msgid "Kurdish (Turkey, Latin Q)"
+msgstr "쿠르드어 (터키, 라틴 Q)"
+
+#: ../rules/base.xml.in.h:452
+msgid "Kyrgyz"
+msgstr "키르기스어"
+
+#: ../rules/base.xml.in.h:453
+msgid "Kyrgyz (phonetic)"
+msgstr "키르기스어 (음성 기호)"
+
+#: ../rules/base.xml.in.h:454
+msgid "Lao"
+msgstr "라오어"
+
+#: ../rules/base.xml.in.h:455
+msgid "Lao (STEA proposed standard layout)"
+msgstr "라오어 (STEA 제안 표준 키 배치)"
+
+#: ../rules/base.xml.in.h:456
+msgid "Laptop/notebook Compaq (eg. Armada) Laptop Keyboard"
+msgstr "노트북 컴팩 (Armada 등) 노트북 키보드"
+
+#: ../rules/base.xml.in.h:457
+msgid "Laptop/notebook Compaq (eg. Presario) Internet Keyboard"
+msgstr "노트북 컴팩 (Presario 등) 노트북 키보드"
+
+#: ../rules/base.xml.in.h:458
+msgid "Laptop/notebook eMachines m68xx"
+msgstr "노트북 컴팩 eMachines m68xx"
+
+#: ../rules/base.xml.in.h:459 ../rules/base.extras.xml.in.h:12
+msgid "Latvian"
+msgstr "라트비아어"
+
+#: ../rules/base.xml.in.h:460
+msgid "Latvian (F variant)"
+msgstr "라트비아어 (F 변종)"
+
+#: ../rules/base.xml.in.h:461
+msgid "Latvian (adapted)"
+msgstr "라트비아어 (개조 버전)"
+
+#: ../rules/base.xml.in.h:462
+msgid "Latvian (apostrophe variant)"
+msgstr "라트비아어 (아포스트로피 변종)"
+
+#: ../rules/base.xml.in.h:463
+msgid "Latvian (ergonomic, ŪGJRMV)"
+msgstr "라트비아어 (어고노믹, ŪGJRMV)"
+
+#: ../rules/base.xml.in.h:464
+msgid "Latvian (modern)"
+msgstr "라트비아어 (현대 버전)"
+
+#: ../rules/base.xml.in.h:465
+msgid "Latvian (tilde variant)"
+msgstr "라트비아어 (물결 변종)"
+
+#: ../rules/base.xml.in.h:466
+msgid "Left Alt"
+msgstr "왼쪽 Alt"
+
+#: ../rules/base.xml.in.h:467
+msgid "Left Alt (while pressed)"
+msgstr "왼쪽 Alt (누르고 있는 동안)"
+
+#: ../rules/base.xml.in.h:468
+msgid "Left Alt is swapped with Left Win"
+msgstr "왼쪽 Alt와 왼쪽 윈도우 키 뒤바꾸기"
+
+#: ../rules/base.xml.in.h:469
+msgid "Left Ctrl"
+msgstr "왼쪽 Ctrl"
+
+#: ../rules/base.xml.in.h:470
+msgid "Left Ctrl (to first layout), Right Ctrl (to last layout)"
+msgstr "왼쪽 Ctrl (1번 키보드 배치로), 오른쪽 Ctrl (마지막 키보드 배치로)"
+
+#: ../rules/base.xml.in.h:471
+msgid "Left Ctrl+Left Shift"
+msgstr "왼쪽 Ctrl+왼쪽 Shift"
+
+#: ../rules/base.xml.in.h:472
+msgid "Left Shift"
+msgstr "왼쪽 Shift"
+
+#: ../rules/base.xml.in.h:473
+msgid "Left Win"
+msgstr "왼쪽 윈도우"
+
+#: ../rules/base.xml.in.h:474
+msgid "Left Win (to first layout), Right Win/Menu (to last layout)"
+msgstr "왼쪽 윈도우 (1번으로), 오른쪽 윈도우/메뉴 (마지막으로)"
+
+#: ../rules/base.xml.in.h:475
+msgid "Left Win (while pressed)"
+msgstr "왼쪽 윈도우 (누르고 있는 동안)"
+
+#: ../rules/base.xml.in.h:476
+msgid "Left Win chooses 5th level, locks when pressed together with another 5th-level-chooser"
+msgstr "왼쪽 윈도우로 5번째 단계 선택, 다른 5번째 단계 선택 키와 같이 누르면 고정"
+
+#: ../rules/base.xml.in.h:477
+msgid "Left Win chooses 5th level, locks when pressed together with another 5th-level-chooser, one press releases the lock"
+msgstr "왼쪽 윈도우로 5번째 단계 선택, 다른 5번째 단계 선택 키와 같이 누르면 고정, 한 번 누르면 고정 해제"
+
+#: ../rules/base.xml.in.h:478
+msgid "LeftCtrl+LeftWin (to first layout), RightCtrl+Menu (to second layout)"
+msgstr "왼쪽 Ctrl+왼쪽 윈도우 (1번 키보드 배치로), 오른쪽 Ctrl+Menu (2번째 키보드 배치로)"
+
+#: ../rules/base.xml.in.h:479
+msgid "Legacy"
+msgstr "구형 방식"
+
+#: ../rules/base.xml.in.h:480
+msgid "Legacy Wang 724"
+msgstr "구형 방식 Wang 724 키패드"
+
+#. Actually, with KP_SEPARATOR, as the old keypad(comma)
+#: ../rules/base.xml.in.h:482
+msgid "Legacy key with comma"
+msgstr "구형 방식 키, 쉼표 포함"
+
+#: ../rules/base.xml.in.h:483
+msgid "Legacy key with dot"
+msgstr "구형 방식 키, 점 포함"
+
+#: ../rules/base.xml.in.h:484 ../rules/base.extras.xml.in.h:21
+msgid "Lithuanian"
+msgstr "리투아니아어"
+
+#: ../rules/base.xml.in.h:485
+msgid "Lithuanian (IBM LST 1205-92)"
+msgstr "리투아니아어 (IBM LST 1205-92)"
+
+#: ../rules/base.xml.in.h:486
+msgid "Lithuanian (LEKP)"
+msgstr "리투아니아어 (LEKP)"
+
+#: ../rules/base.xml.in.h:487
+msgid "Lithuanian (LEKPa)"
+msgstr "리투아니아어 (LEKPa)"
+
+#: ../rules/base.xml.in.h:488
+msgid "Lithuanian (US keyboard with Lithuanian letters)"
+msgstr "리투아니아어 (미국식 키보드, 리투아니아 문자 포함)"
+
+#: ../rules/base.xml.in.h:489
+msgid "Lithuanian (standard)"
+msgstr "리투아니아어 (표준)"
+
+# 한국에서 광고하는 대로 음역
+#: ../rules/base.xml.in.h:490
+msgid "Logitech Access Keyboard"
+msgstr "로지텍 액세스 키보드"
+
+# 한국에서 광고하는 대로 음역
+#: ../rules/base.xml.in.h:491
+msgid "Logitech Cordless Desktop"
+msgstr "로지텍 무선 데스크탑"
+
+# 한국에서 광고하는 대로 음역
+#: ../rules/base.xml.in.h:492
+msgid "Logitech Cordless Desktop (alternate option)"
+msgstr "로지텍 무선 데스크탑 (다른 옵션)"
+
+# 한국에서 광고하는 대로 음역
+#: ../rules/base.xml.in.h:493
+msgid "Logitech Cordless Desktop EX110"
+msgstr "로지텍 무선 데스크탑 EX110"
+
+# 한국에서 광고하는 대로 음역
+#: ../rules/base.xml.in.h:494
+msgid "Logitech Cordless Desktop LX-300"
+msgstr "로지텍 무선 데스크탑 LX-300"
+
+# 한국에서 광고하는 대로 음역
+#: ../rules/base.xml.in.h:495
+msgid "Logitech Cordless Desktop Navigator"
+msgstr "로지텍 무선 데스크탑 내비게이터"
+
+# 한국에서 광고하는 대로 음역
+#: ../rules/base.xml.in.h:496
+msgid "Logitech Cordless Desktop Optical"
+msgstr "로지텍 무선 데스크탑 옵티컬"
+
+# 한국에서 광고하는 대로 음역
+#: ../rules/base.xml.in.h:497
+msgid "Logitech Cordless Desktop Pro (alternate option 2)"
+msgstr "로지텍 무선 데스크탑 프로 (다른 옵션 2)"
+
+# 한국에서 광고하는 대로 음역
+#: ../rules/base.xml.in.h:498
+msgid "Logitech Cordless Desktop iTouch"
+msgstr "로지텍 무선 데스크탑 아이터치"
+
+# 한국에서 광고하는 대로 음역
+#: ../rules/base.xml.in.h:499
+msgid "Logitech Cordless Freedom/Desktop Navigator"
+msgstr "로지텍 무선 프리덤/데스크탑 내비게이터"
+
+# 한국에서 광고하는 대로 음역
+#: ../rules/base.xml.in.h:500
+msgid "Logitech G15 extra keys via G15daemon"
+msgstr "로지텍 G15 추가 키, G15daemon 사용"
+
+# 한국에서 광고하는 대로 음역
+#: ../rules/base.xml.in.h:501
+msgid "Logitech Generic Keyboard"
+msgstr "로지텍 일반 키보드"
+
+# 한국에서 광고하는 대로 음역
+#: ../rules/base.xml.in.h:502
+msgid "Logitech Internet 350 Keyboard"
+msgstr "로지텍 인터넷 350 키보드"
+
+# 한국에서 광고하는 대로 음역
+#: ../rules/base.xml.in.h:503
+msgid "Logitech Internet Keyboard"
+msgstr "로지텍 인터넷 키보드"
+
+# 한국에서 광고하는 대로 음역
+#: ../rules/base.xml.in.h:504
+msgid "Logitech Internet Navigator Keyboard"
+msgstr "로지텍 인터넷 내비게이터 키보드"
+
+# 한국에서 광고하는 대로 음역
+#: ../rules/base.xml.in.h:505
+msgid "Logitech Media Elite Keyboard"
+msgstr "로지텍 미디어 엘리트 키보드"
+
+# 한국에서 광고하는 대로 음역
+#: ../rules/base.xml.in.h:506
+msgid "Logitech Ultra-X Cordless Media Desktop Keyboard"
+msgstr "로지텍 울트라 무선 미디어 데스크탑 키보드"
+
+# 한국에서 광고하는 대로 음역
+#: ../rules/base.xml.in.h:507
+msgid "Logitech Ultra-X Keyboard"
+msgstr "로지텍 울트라 키보드"
+
+# 한국에서 광고하는 대로 음역
+#: ../rules/base.xml.in.h:508
+msgid "Logitech diNovo Edge Keyboard"
+msgstr "로지텍 디노보 엣지 키보드"
+
+# 한국에서 광고하는 대로 음역
+#: ../rules/base.xml.in.h:509
+msgid "Logitech diNovo Keyboard"
+msgstr "로지텍 디노보 키보드"
+
+# 한국에서 광고하는 대로 음역
+#: ../rules/base.xml.in.h:510
+msgid "Logitech iTouch"
+msgstr "로지텍 아이터치"
+
+# 한국에서 광고하는 대로 음역
+#: ../rules/base.xml.in.h:511
+msgid "Logitech iTouch Cordless Keyboard (model Y-RB6)"
+msgstr "로지텍 아이터치 무선 키보드 (모델 Y-RB6)"
+
+# 한국에서 광고하는 대로 음역
+#: ../rules/base.xml.in.h:512
+msgid "Logitech iTouch Internet Navigator Keyboard SE"
+msgstr "로지텍 아이터치 인터넷 내비게이터 키보드 SE"
+
+# 한국에서 광고하는 대로 음역
+#: ../rules/base.xml.in.h:513
+msgid "Logitech iTouch Internet Navigator Keyboard SE (USB)"
+msgstr "로지텍 아이터치 인터넷 내비게이터 키보드 SE (USB)"
+
+# http://ko.wikipedia.org/wiki/저지_소르브어
+#: ../rules/base.xml.in.h:514
+msgid "Lower Sorbian"
+msgstr "저지 소르브어"
+
+# http://ko.wikipedia.org/wiki/저지_소르브어
+#: ../rules/base.xml.in.h:515
+msgid "Lower Sorbian (qwertz)"
+msgstr "저지 소르브어 (QWERTZ)"
+
+#: ../rules/base.xml.in.h:516
+msgid "MacBook/MacBook Pro"
+msgstr "MacBook/MacBook Pro"
+
+#: ../rules/base.xml.in.h:517
+msgid "MacBook/MacBook Pro (Intl)"
+msgstr "MacBook/MacBook Pro (국제 버전)"
+
+#: ../rules/base.xml.in.h:518
+msgid "Macedonian"
+msgstr "마케도니아어"
+
+#: ../rules/base.xml.in.h:519
+msgid "Macedonian (eliminate dead keys)"
+msgstr "마케도니아어 (데드키 없음)"
+
+#: ../rules/base.xml.in.h:520
+msgid "Macintosh"
+msgstr "매킨토시"
+
+#: ../rules/base.xml.in.h:521
+msgid "Macintosh Old"
+msgstr "매킨토시 구형"
+
+#: ../rules/base.xml.in.h:522
+msgid "Make Caps Lock an additional Backspace"
+msgstr "Caps Lock을 추가 백스페이스로 사용"
+
+#: ../rules/base.xml.in.h:523
+msgid "Make Caps Lock an additional Control but keep the Caps_Lock keysym"
+msgstr "Caps Lock을 추가 Ctrl로 사용, 하지만 Caps_Lock keysym 유지"
+
+#: ../rules/base.xml.in.h:524
+msgid "Make Caps Lock an additional Ctrl"
+msgstr "Caps Lock을 추가 Ctrl로 사용"
+
+#: ../rules/base.xml.in.h:525
+msgid "Make Caps Lock an additional ESC"
+msgstr "Caps Lock을 추가 ESC로 사용"
+
+#: ../rules/base.xml.in.h:526
+msgid "Make Caps Lock an additional Hyper"
+msgstr "Caps Lock을 추가 Hyper로 사용"
+
+#: ../rules/base.xml.in.h:527
+msgid "Make Caps Lock an additional Num Lock"
+msgstr "Caps Lock을 추가 Num Lock으로 사용"
+
+#: ../rules/base.xml.in.h:528
+msgid "Make Caps Lock an additional Super"
+msgstr "Caps Lock을 추가 Super로 사용"
+
+#: ../rules/base.xml.in.h:529
+msgid "Malayalam"
+msgstr "말라얄람어"
+
+#: ../rules/base.xml.in.h:530
+msgid "Malayalam (Lalitha)"
+msgstr "말라얄람어 (라리타)"
+
+#: ../rules/base.xml.in.h:531
+msgid "Malayalam (enhanced Inscript with Rupee Sign)"
+msgstr "말라얄람어 (발전된 Inscript, 루피 기호 포함)"
+
+#: ../rules/base.xml.in.h:532
+msgid "Maltese"
+msgstr "몰타어"
+
+#: ../rules/base.xml.in.h:533
+msgid "Maltese (with US layout)"
+msgstr "몰타어 (미국식 키 배치)"
+
+#: ../rules/base.xml.in.h:534
+msgid "Maori"
+msgstr "마오리어"
+
+#: ../rules/base.xml.in.h:535
+msgid "Mari"
+msgstr "마리어"
+
+#: ../rules/base.xml.in.h:536
+msgid "Memorex MX1998"
+msgstr "Memorex MX1998"
+
+#: ../rules/base.xml.in.h:537
+msgid "Memorex MX2500 EZ-Access Keyboard"
+msgstr "Memorex MX2500 EZ-Access 키보드"
+
+#: ../rules/base.xml.in.h:538
+msgid "Memorex MX2750"
+msgstr "Memorex MX2750"
+
+#: ../rules/base.xml.in.h:539
+msgid "Menu"
+msgstr "메뉴"
+
+#: ../rules/base.xml.in.h:540
+msgid "Meta is mapped to Left Win"
+msgstr "메타 키를 왼쪽 윈도우 키로 매핑"
+
+#: ../rules/base.xml.in.h:541
+msgid "Meta is mapped to Win keys"
+msgstr "메타 키를 윈도우 키로 매핑"
+
+#: ../rules/base.xml.in.h:542
+msgid "Meta on Left Ctrl"
+msgstr "메타 키를 왼쪽 Ctrl에"
+
+#: ../rules/base.xml.in.h:543
+msgid "Microsoft Comfort Curve Keyboard 2000"
+msgstr "마이크로소프트 컴포트 커브 키보드 2000"
+
+#: ../rules/base.xml.in.h:544
+msgid "Microsoft Internet Keyboard"
+msgstr "마이크로소프트 인터넷 키보드"
+
+#: ../rules/base.xml.in.h:545
+msgid "Microsoft Internet Keyboard Pro, Swedish"
+msgstr "마이크로소프트 인터넷 키보드 프로, 스웨덴"
+
+#: ../rules/base.xml.in.h:546
+msgid "Microsoft Natural"
+msgstr "마이크로소프트 내츄럴"
+
+#: ../rules/base.xml.in.h:547
+msgid "Microsoft Natural Keyboard Elite"
+msgstr "마이크로소프트 내츄럴 키보드 엘리트"
+
+#: ../rules/base.xml.in.h:548
+msgid "Microsoft Natural Keyboard Pro / Microsoft Internet Keyboard Pro"
+msgstr "마이크로소프트 내츄럴 키보드 / 마이크로소프트 인터넷 키보드 프로"
+
+#: ../rules/base.xml.in.h:549
+msgid "Microsoft Natural Keyboard Pro OEM"
+msgstr "마이크로소프트 내츄럴 키보드 프로 OEM"
+
+#: ../rules/base.xml.in.h:550
+msgid "Microsoft Natural Keyboard Pro USB / Microsoft Internet Keyboard Pro"
+msgstr "마이크로소프트 내츄럴 키보드 프로 USB / 마이크로소프트 인터넷 키보드 프로"
+
+#: ../rules/base.xml.in.h:551
+msgid "Microsoft Natural Wireless Ergonomic Keyboard 4000"
+msgstr "마이크로소프트 내츄럴 무선 어고노믹 키보드 4000"
+
+#: ../rules/base.xml.in.h:552
+msgid "Microsoft Natural Wireless Ergonomic Keyboard 7000"
+msgstr "마이크로소프트 내츄럴 무선 어고노믹 키보드 7000"
+
+#: ../rules/base.xml.in.h:553
+msgid "Microsoft Office Keyboard"
+msgstr "마이크로소프트 오피스 키보드"
+
+#: ../rules/base.xml.in.h:554
+msgid "Microsoft Wireless Multimedia Keyboard 1.0A"
+msgstr "마이크로소프트 무선 멀티미디어 키보드 1.0A"
+
+#: ../rules/base.xml.in.h:555
+msgid "Miscellaneous compatibility options"
+msgstr "기타 호환성 옵션"
+
+#: ../rules/base.xml.in.h:556
+msgid "Mongolian"
+msgstr "몽골어"
+
+#: ../rules/base.xml.in.h:557
+msgid "Montenegrin"
+msgstr "몬테네그로어"
+
+#: ../rules/base.xml.in.h:558
+msgid "Montenegrin (Cyrillic with guillemets)"
+msgstr "몬테네그로어 (키릴 문자, 각괄호 포함)"
+
+#: ../rules/base.xml.in.h:559
+msgid "Montenegrin (Cyrillic)"
+msgstr "몬테네그로어 (키릴 문자)"
+
+#: ../rules/base.xml.in.h:560
+msgid "Montenegrin (Cyrillic, Z and ZHE swapped)"
+msgstr "몬테네그로어 (키릴 문자, Z와 ZHE 뒤바꾸기)"
+
+#: ../rules/base.xml.in.h:561
+msgid "Montenegrin (Latin Unicode qwerty)"
+msgstr "몬테네그로어 (라틴 유니코드 QWERTY)"
+
+#: ../rules/base.xml.in.h:562
+msgid "Montenegrin (Latin Unicode)"
+msgstr "몬테네그로어 (라틴 유니코드)"
+
+#: ../rules/base.xml.in.h:563
+msgid "Montenegrin (Latin qwerty)"
+msgstr "몬테네그로어 (라틴 QWERTY)"
+
+#: ../rules/base.xml.in.h:564
+msgid "Montenegrin (Latin with guillemets)"
+msgstr "몬테네그로어 (라틴, 각괄호 포함)"
+
+#: ../rules/base.xml.in.h:565
+msgid "NICOLA-F style Backspace"
+msgstr "NICOLA-F 방식 백스페이스"
+
+#: ../rules/base.xml.in.h:566
+msgid "Nepali"
+msgstr "네팔어"
+
+#: ../rules/base.xml.in.h:567
+msgid "Non-breakable space character at fourth level"
+msgstr "4번째 단계에서 강제 공백 문자"
+
+#: ../rules/base.xml.in.h:568
+msgid "Non-breakable space character at fourth level, thin non-breakable space character at sixth level"
+msgstr "4번째 단계에서 강제 공백 문자, 6번째 단계에서 얇은 강제 공백 문자"
+
+#: ../rules/base.xml.in.h:569
+msgid "Non-breakable space character at fourth level, thin non-breakable space character at sixth level (via Ctrl+Shift)"
+msgstr "4번째 단계에서 강제 공백 문자, 6번째 단계에서 얇은 강제 공백 문자 (Ctrl+Shift 사용)"
+
+#: ../rules/base.xml.in.h:570
+msgid "Non-breakable space character at second level"
+msgstr "2번째 단계에서 강제 공백 문자"
+
+#: ../rules/base.xml.in.h:571
+msgid "Non-breakable space character at third level"
+msgstr "3번째 단계에서 강제 공백 문자"
+
+#: ../rules/base.xml.in.h:572
+msgid "Non-breakable space character at third level, nothing at fourth level"
+msgstr "3번째 단계에서 강제 공백 문자, 4번째에서는 출력 없음."
+
+#: ../rules/base.xml.in.h:573
+msgid "Non-breakable space character at third level, thin non-breakable space character at fourth level"
+msgstr "3번째 단계에서 강제 공백 문자, 4번째에서는 얇은 강제 공백 문자."
+
+#: ../rules/base.xml.in.h:574
+msgid "Northern Saami (Finland)"
+msgstr "북 사오미 (핀란드)"
+
+#: ../rules/base.xml.in.h:575
+msgid "Northern Saami (Norway)"
+msgstr "북 사오미 (노르웨이)"
+
+#: ../rules/base.xml.in.h:576
+msgid "Northern Saami (Norway, eliminate dead keys)"
+msgstr "북 사오미 (노르웨이, 데드키 없음)"
+
+#: ../rules/base.xml.in.h:577
+msgid "Northern Saami (Sweden)"
+msgstr "북 사오미 (스웨덴)"
+
+#: ../rules/base.xml.in.h:578
+msgid "Northgate OmniKey 101"
+msgstr "노스게이트 OmniKey 101"
+
+#: ../rules/base.xml.in.h:579
+msgid "Norwegian"
+msgstr "노르웨이어"
+
+#: ../rules/base.xml.in.h:580
+msgid "Norwegian (Dvorak)"
+msgstr "노르웨이어 (드보락)"
+
+#: ../rules/base.xml.in.h:581
+msgid "Norwegian (Macintosh)"
+msgstr "노르웨이어 (매킨토시)"
+
+#: ../rules/base.xml.in.h:582
+msgid "Norwegian (Macintosh, eliminate dead keys)"
+msgstr "노르웨이어 (매킨토시, 데드키 없음)"
+
+#: ../rules/base.xml.in.h:583
+msgid "Norwegian (eliminate dead keys)"
+msgstr "노르웨이어 (데드키 없음)"
+
+#: ../rules/base.xml.in.h:584
+msgid "Num Lock"
+msgstr "Num Lock"
+
+#: ../rules/base.xml.in.h:585
+msgid "Numeric keypad delete key behaviour"
+msgstr "숫자 키패드의 Delete 키 동작"
+
+#: ../rules/base.xml.in.h:586
+msgid "Numeric keypad keys work as with Macintosh"
+msgstr "숫자 키패드 키가 매킨토시와 동일하게 동작"
+
+#: ../rules/base.xml.in.h:587
+msgid "Numeric keypad layout selection"
+msgstr "숫자 키패드 배치 선택"
+
+#: ../rules/base.xml.in.h:588
+msgid "OLPC"
+msgstr "OLPC"
+
+#: ../rules/base.xml.in.h:589
+msgid "Occitan"
+msgstr "오크어"
+
+#: ../rules/base.xml.in.h:590
+msgid "Ogham"
+msgstr "오검 문자"
+
+# 아일랜드 변종
+#: ../rules/base.xml.in.h:591
+msgid "Ogham (IS434)"
+msgstr "오검 문자 (IS434)"
+
+# Oriya - 인도 방언
+#: ../rules/base.xml.in.h:592
+msgid "Oriya"
+msgstr "오리야어"
+
+#: ../rules/base.xml.in.h:593
+msgid "Ortek MCK-800 MM/Internet keyboard"
+msgstr "Ortek MCK-800 MM/Internet 키보드"
+
+#: ../rules/base.xml.in.h:594
+msgid "Ossetian (Georgia)"
+msgstr "오세트어 (그루지아)"
+
+#: ../rules/base.xml.in.h:595
+msgid "Ossetian (WinKeys)"
+msgstr "오세트어 (윈도우 키)"
+
+#: ../rules/base.xml.in.h:596
+msgid "Ossetian (legacy)"
+msgstr "오세트어 (구형)"
+
+#: ../rules/base.xml.in.h:597
+msgid "PC-98xx Series"
+msgstr "PC-98xx 시리즈"
+
+#: ../rules/base.xml.in.h:598
+msgid "Pannonian Rusyn (homophonic)"
+msgstr "판노니아 루테니아 (음성 기호)"
+
+# 아프가니스탄
+#: ../rules/base.xml.in.h:599
+msgid "Pashto"
+msgstr "파슈토어"
+
+#: ../rules/base.xml.in.h:600
+msgid "Pashto (Afghanistan, OLPC)"
+msgstr "파슈토어 (아프가니스탄, OLPC)"
+
+#: ../rules/base.xml.in.h:601
+msgid "Pause"
+msgstr "Pause"
+
+#: ../rules/base.xml.in.h:602 ../rules/base.extras.xml.in.h:23
+msgid "Persian"
+msgstr "페르시아어"
+
+#: ../rules/base.xml.in.h:603
+msgid "Persian (Afghanistan, Dari OLPC)"
+msgstr "페르시아어 (아프가니스탄, Dari OLPC)"
+
+#: ../rules/base.xml.in.h:604
+msgid "Persian (with Persian Keypad)"
+msgstr "페르시아어 (페르시아어 키패드 포함)"
+
+#: ../rules/base.xml.in.h:605 ../rules/base.extras.xml.in.h:24
+msgid "Polish"
+msgstr "폴란드어"
+
+#: ../rules/base.xml.in.h:606
+msgid "Polish (Dvorak)"
+msgstr "폴란드어 (드보락)"
+
+#: ../rules/base.xml.in.h:607
+msgid "Polish (Dvorak, Polish quotes on key 1)"
+msgstr "폴란드어 (드보락, 1 키에 폴란드어 따옴표)"
+
+#: ../rules/base.xml.in.h:608
+msgid "Polish (Dvorak, Polish quotes on quotemark key)"
+msgstr "폴란드어 (드보락, 따옴표 키에 폴란드어 따옴표)"
+
+#: ../rules/base.xml.in.h:609
+msgid "Polish (programmer Dvorak)"
+msgstr "폴란드어 (프로그래머 드보락)"
+
+#: ../rules/base.xml.in.h:610
+msgid "Polish (qwertz)"
+msgstr "폴란드어 (QWERTZ)"
+
+#: ../rules/base.xml.in.h:611
+msgid "Portuguese"
+msgstr "포르투갈어"
+
+#: ../rules/base.xml.in.h:612
+msgid "Portuguese (Brazil)"
+msgstr "포르투갈어 (브라질)"
+
+#: ../rules/base.xml.in.h:613
+msgid "Portuguese (Brazil, Dvorak)"
+msgstr "포르투갈어 (브라질, 드보락)"
+
+#: ../rules/base.xml.in.h:614
+msgid "Portuguese (Brazil, eliminate dead keys)"
+msgstr "포르투갈어 (브라질, 데드키 없음)"
+
+# 나티보 - 아메리카 소수 언어
+#: ../rules/base.xml.in.h:615
+msgid "Portuguese (Brazil, nativo for Esperanto)"
+msgstr "포르투갈어 (브라질, 에스페란토 나티보)"
+
+# 나티보 - 아메리카 소수 언어
+#: ../rules/base.xml.in.h:616
+msgid "Portuguese (Brazil, nativo for USA keyboards)"
+msgstr "포르투갈어 (브라질, 미국 키보드 나티보)"
+
+# 나티보 - 아메리카 소수 언어
+#: ../rules/base.xml.in.h:617
+msgid "Portuguese (Brazil, nativo)"
+msgstr "포르투갈어 (브라질, 나티보)"
+
+#: ../rules/base.xml.in.h:618
+msgid "Portuguese (Macintosh)"
+msgstr "포르투갈어 (매킨토시)"
+
+#: ../rules/base.xml.in.h:619
+msgid "Portuguese (Macintosh, Sun dead keys)"
+msgstr "포르투갈어 (매킨토시, 썬 데드키)"
+
+#: ../rules/base.xml.in.h:620
+msgid "Portuguese (Macintosh, eliminate dead keys)"
+msgstr "포르투갈어 (매킨토시, 데드키 없음)"
+
+# 나티보 - 아메리카 소수 언어
+#: ../rules/base.xml.in.h:621
+msgid "Portuguese (Nativo for USA keyboards)"
+msgstr "포르투갈어 (나티보, 미국 키보드)"
+
+# 나티보 - 아메리카 소수 언어
+#: ../rules/base.xml.in.h:622
+msgid "Portuguese (Nativo)"
+msgstr "포르투갈어 (나티보)"
+
+#: ../rules/base.xml.in.h:623
+msgid "Portuguese (Sun dead keys)"
+msgstr "포르투갈어 (썬 데드키)"
+
+#: ../rules/base.xml.in.h:624
+msgid "Portuguese (eliminate dead keys)"
+msgstr "포르투갈어 (데드키 없음)"
+
+#: ../rules/base.xml.in.h:625
+msgid "Propeller Voyager (KTEZ-1000)"
+msgstr "Propeller Voyager (KTEZ-1000)"
+
+#: ../rules/base.xml.in.h:626
+msgid "PrtSc"
+msgstr "PrtSc"
+
+# 젤룸 - 파키스탄 지역
+#: ../rules/base.xml.in.h:627
+msgid "Punjabi (Gurmukhi Jhelum)"
+msgstr "펀자브어 (구르무키 문자, 젤룸)"
+
+#: ../rules/base.xml.in.h:628
+msgid "Punjabi (Gurmukhi)"
+msgstr "펀자브어 (구르무키 문자)"
+
+#: ../rules/base.xml.in.h:629
+msgid "QTronix Scorpius 98N+"
+msgstr "QTronix Scorpius 98N+"
+
+#: ../rules/base.xml.in.h:630
+msgid "Right Alt"
+msgstr "오른쪽 Alt"
+
+#: ../rules/base.xml.in.h:631
+msgid "Right Alt (while pressed)"
+msgstr "오른쪽 Alt (누르고 있는 동안)"
+
+#: ../rules/base.xml.in.h:632
+msgid "Right Alt chooses 5th level and activates level5-Lock when pressed together with another 5th-level-chooser, one press releases the lock"
+msgstr "오른쪽 Alt로 5번째 단계 선택, 다른 5번째 단계 선택 키와 같이 누르면 5번째 단계 고정, 한 번 누르면 고정 해제"
+
+#: ../rules/base.xml.in.h:633
+msgid "Right Alt chooses 5th level, locks when pressed together with another 5th-level-chooser"
+msgstr "오른쪽 Alt로 5번째 단계 선택, 다른 5번째 단계 선택 키와 같이 누르면 고정"
+
+#: ../rules/base.xml.in.h:634
+msgid "Right Alt chooses 5th level, locks when pressed together with another 5th-level-chooser, one press releases the lock"
+msgstr "오른쪽 Alt로 5번째 단계 선택, 다른 5번째 단계 선택 키와 같이 누르면 고정, 한 번 누르면 고정 해제"
+
+#: ../rules/base.xml.in.h:635
+msgid "Right Alt key never chooses 3rd level"
+msgstr "오른쪽 Alt는 3번째 단계를 선택하지 않음"
+
+#: ../rules/base.xml.in.h:636
+msgid "Right Alt, Shift+Right Alt key is Multi_Key"
+msgstr "오른쪽 Alt, Shift+오른쪽 Alt가 Multi_Key"
+
+#: ../rules/base.xml.in.h:637
+msgid "Right Ctrl"
+msgstr "오른쪽 Ctrl"
+
+#: ../rules/base.xml.in.h:638
+msgid "Right Ctrl (while pressed)"
+msgstr "오른쪽 Ctrl (누르고 있는 동안)"
+
+#: ../rules/base.xml.in.h:639
+msgid "Right Ctrl as Right Alt"
+msgstr "오른쪽 Ctrl 키를 오른쪽 Alt 키로"
+
+#: ../rules/base.xml.in.h:640
+msgid "Right Ctrl is mapped to Menu"
+msgstr "오른쪽 Ctrl 키를 메뉴 키로 매핑"
+
+#: ../rules/base.xml.in.h:641
+msgid "Right Ctrl+Right Shift"
+msgstr "오른쪽 Ctrl+오른쪽 Alt"
+
+#: ../rules/base.xml.in.h:642
+msgid "Right Shift"
+msgstr "오른쪽 Shift"
+
+#: ../rules/base.xml.in.h:643
+msgid "Right Win"
+msgstr "오른쪽 윈도우"
+
+#: ../rules/base.xml.in.h:644
+msgid "Right Win (while pressed)"
+msgstr "오른쪽 윈도우 (누르고 있는 동안)"
+
+#: ../rules/base.xml.in.h:645
+msgid "Right Win chooses 5th level, locks when pressed together with another 5th-level-chooser"
+msgstr "오른쪽 윈도우로 5번째 단계 선택, 다른 5번째 단계 선택 키와 같이 누르면 고정"
+
+#: ../rules/base.xml.in.h:646
+msgid "Right Win chooses 5th level, locks when pressed together with another 5th-level-chooser, one press releases the lock"
+msgstr "오른쪽 윈도우로 5번째 단계 선택, 다른 5번째 단계 선택 키와 같이 누르면 고정, 한 번 누르면 고정 해제"
+
+#: ../rules/base.xml.in.h:647 ../rules/base.extras.xml.in.h:26
+msgid "Romanian"
+msgstr "루마니아어"
+
+#: ../rules/base.xml.in.h:648
+msgid "Romanian (Germany)"
+msgstr "루마니아어 (독일)"
+
+#: ../rules/base.xml.in.h:649
+msgid "Romanian (Germany, eliminate dead keys)"
+msgstr "루마니아어 (독일, 데드키 없음)"
+
+#: ../rules/base.xml.in.h:650
+msgid "Romanian (WinKeys)"
+msgstr "루마니아어 (윈도우 키)"
+
+#: ../rules/base.xml.in.h:651
+msgid "Romanian (cedilla)"
+msgstr "루미니아어 (세디유)"
+
+#: ../rules/base.xml.in.h:652
+msgid "Romanian (standard cedilla)"
+msgstr "루마니아어 (표준 세디유)"
+
+#: ../rules/base.xml.in.h:653
+msgid "Romanian (standard)"
+msgstr "루마니아어 (표준)"
+
+#: ../rules/base.xml.in.h:654
+msgid "Rupee on 4"
+msgstr "루피를 4 키에"
+
+#: ../rules/base.xml.in.h:655 ../rules/base.extras.xml.in.h:28
+msgid "Russian"
+msgstr "러시아어"
+
+#: ../rules/base.xml.in.h:656
+msgid "Russian (DOS)"
+msgstr "러시아어 (DOS)"
+
+#: ../rules/base.xml.in.h:657
+msgid "Russian (Georgia)"
+msgstr "러시아어 (그루지아)"
+
+#: ../rules/base.xml.in.h:658
+msgid "Russian (Germany, phonetic)"
+msgstr "러시아어 (독일, 음성 표기)"
+
+#: ../rules/base.xml.in.h:659
+msgid "Russian (Kazakhstan, with Kazakh)"
+msgstr "러시아어 (카자흐스탄, 카자흐어 포함)"
+
+#: ../rules/base.xml.in.h:660
+msgid "Russian (Poland, phonetic Dvorak)"
+msgstr "러시아어 (폴란드, 음성 표기 드보락)"
+
+#: ../rules/base.xml.in.h:661
+msgid "Russian (Sweden, phonetic)"
+msgstr "러시아어 (스웨덴, 음성 표기)"
+
+#: ../rules/base.xml.in.h:662
+msgid "Russian (Sweden, phonetic, eliminate dead keys)"
+msgstr "러시아어 (스웨덴, 음성 표기, 데드키 없음)"
+
+#: ../rules/base.xml.in.h:663
+msgid "Russian (US, phonetic)"
+msgstr "러시아어 (미국, 음성 표기)"
+
+#: ../rules/base.xml.in.h:664
+msgid "Russian (Ukraine, standard RSTU)"
+msgstr "러시아어 (우크라이나, 표준 RSTU)"
+
+#: ../rules/base.xml.in.h:665
+msgid "Russian (legacy)"
+msgstr "러시아어 (구형)"
+
+#: ../rules/base.xml.in.h:666
+msgid "Russian (phonetic WinKeys)"
+msgstr "러시아어 (음성 표기, 윈도우 키)"
+
+#: ../rules/base.xml.in.h:667
+msgid "Russian (phonetic)"
+msgstr "러시아어 (음성 표기)"
+
+#: ../rules/base.xml.in.h:668
+msgid "Russian (typewriter)"
+msgstr "러시아어 (타자기)"
+
+#: ../rules/base.xml.in.h:669
+msgid "Russian (typewriter, legacy)"
+msgstr "러시아어 (타자기, 구형)"
+
+#: ../rules/base.xml.in.h:670
+msgid "SILVERCREST Multimedia Wireless Keyboard"
+msgstr "SILVERCREST Multimedia Wireless 키보드"
+
+#: ../rules/base.xml.in.h:671
+msgid "SK-1300"
+msgstr "SK-1300"
+
+#: ../rules/base.xml.in.h:672
+msgid "SK-2500"
+msgstr "SK-2500"
+
+#: ../rules/base.xml.in.h:673
+msgid "SK-6200"
+msgstr "SK-6200"
+
+#: ../rules/base.xml.in.h:674
+msgid "SK-7100"
+msgstr "SK-7100"
+
+#: ../rules/base.xml.in.h:675
+msgid "SVEN Ergonomic 2500"
+msgstr "SVEN Ergonomic 2500"
+
+#: ../rules/base.xml.in.h:676
+msgid "SVEN Slim 303"
+msgstr "SVEN Slim 303"
+
+# 사이시얏트 (賽夏族) - 타이완 원주민
+#: ../rules/base.xml.in.h:677
+msgid "Saisiyat (Taiwan)"
+msgstr "사이시얏트 (타이완)"
+
+#: ../rules/base.xml.in.h:678
+msgid "Samsung SDM 4500P"
+msgstr "삼성 SDM 4500P"
+
+#: ../rules/base.xml.in.h:679
+msgid "Samsung SDM 4510P"
+msgstr "삼성 SDM 4510P"
+
+# Sanwa Supply - 일본 제조사
+#: ../rules/base.xml.in.h:680
+msgid "Sanwa Supply SKB-KG3"
+msgstr "Sanwa Supply SKB-KG3"
+
+#: ../rules/base.xml.in.h:681
+msgid "Scroll Lock"
+msgstr "Scroll Lock"
+
+#: ../rules/base.xml.in.h:682
+msgid "Semi-colon on third level"
+msgstr "3번째 단계에서 세미콜론"
+
+#: ../rules/base.xml.in.h:683 ../rules/base.extras.xml.in.h:31
+msgid "Serbian"
+msgstr "세르비아어"
+
+#: ../rules/base.xml.in.h:684
+msgid "Serbian (Latin Unicode qwerty)"
+msgstr "세르비아어 (라틴 유니코드 QWERTY)"
+
+#: ../rules/base.xml.in.h:685
+msgid "Serbian (Latin Unicode)"
+msgstr "세르비아어 (라틴 유니코드)"
+
+#: ../rules/base.xml.in.h:686
+msgid "Serbian (Latin qwerty)"
+msgstr "세르비아어 (라틴 QWERTY)"
+
+#: ../rules/base.xml.in.h:687
+msgid "Serbian (Latin with guillemets)"
+msgstr "세르비아어 (라틴, 각괄호 포함)"
+
+#: ../rules/base.xml.in.h:688
+msgid "Serbian (Latin)"
+msgstr "세르비아어 (라틴)"
+
+#: ../rules/base.xml.in.h:689
+msgid "Serbian (Russia)"
+msgstr "세르비아어 (러시아)"
+
+#: ../rules/base.xml.in.h:690
+msgid "Serbian (Z and ZHE swapped)"
+msgstr "세르비아어 (Z와 ZHE 뒤바꾸기)"
+
+#: ../rules/base.xml.in.h:691
+msgid "Serbian (with guillemets)"
+msgstr "세르비아어 (각괄호 포함)"
+
+#: ../rules/base.xml.in.h:692
+msgid "Serbo-Croatian (US)"
+msgstr "세르보크로아트어 (미국)"
+
+#: ../rules/base.xml.in.h:693
+msgid "Shift cancels Caps Lock"
+msgstr "Shift를 누르면 Caps Lock 끄기"
+
+#: ../rules/base.xml.in.h:694
+msgid "Shift does not cancel Num Lock, chooses 3rd level instead"
+msgstr "Shift를 누르면 Num Lock을 끄지 않고, 3번째 단계를 선택"
+
+#: ../rules/base.xml.in.h:695
+msgid "Shift with numeric keypad keys works as in MS Windows"
+msgstr "Shift와 동시에 숫자 키패드 키를 누르면 MS 윈도우즈와 동일하게 동작"
+
+#: ../rules/base.xml.in.h:696
+msgid "Shift+Caps Lock"
+msgstr "Shift+Caps Lock"
+
+# 인도
+#: ../rules/base.xml.in.h:697
+msgid "Sindhi"
+msgstr "신디어"
+
+#: ../rules/base.xml.in.h:698
+msgid "Sinhala"
+msgstr "싱할라어"
+
+#: ../rules/base.xml.in.h:699
+msgid "Slovak"
+msgstr "슬로바키아어"
+
+#: ../rules/base.xml.in.h:700
+msgid "Slovak (extended Backslash)"
+msgstr "슬로바키아어 (확장 백슬래시)"
+
+#: ../rules/base.xml.in.h:701
+msgid "Slovak (qwerty)"
+msgstr "슬로바키아어 (QWERTY)"
+
+#: ../rules/base.xml.in.h:702
+msgid "Slovak (qwerty, extended Backslash)"
+msgstr "슬로바키아어 (QWERTY, 백슬래시 확장)"
+
+#: ../rules/base.xml.in.h:703
+msgid "Slovenian"
+msgstr "슬로베니아어"
+
+#: ../rules/base.xml.in.h:704
+msgid "Slovenian (US keyboard with Slovenian letters)"
+msgstr "슬로베니아어 (미국식 키보드, 슬로베니아 문자 포함)"
+
+#: ../rules/base.xml.in.h:705
+msgid "Slovenian (use guillemets for quotes)"
+msgstr "슬로베니아어 (따옴표에 각괄호 사용)"
+
+#: ../rules/base.xml.in.h:706
+msgid "Spanish"
+msgstr "스페인어"
+
+#: ../rules/base.xml.in.h:707
+msgid "Spanish (Dvorak)"
+msgstr "스페인어 (드보락)"
+
+#: ../rules/base.xml.in.h:708
+msgid "Spanish (Latin American)"
+msgstr "스페인어 (라틴 아메리카)"
+
+#: ../rules/base.xml.in.h:709
+msgid "Spanish (Latin American, Sun dead keys)"
+msgstr "스페인어 (라틴 아메리카, 썬 데드키)"
+
+#: ../rules/base.xml.in.h:710
+msgid "Spanish (Latin American, eliminate dead keys)"
+msgstr "스페인어 (라틴 아메리카, 데드키 없음)"
+
+#: ../rules/base.xml.in.h:711
+msgid "Spanish (Latin American, include dead tilde)"
+msgstr "스페인어 (라틴 아메리카, 물결 데드키 포함)"
+
+#: ../rules/base.xml.in.h:712
+msgid "Spanish (Macintosh)"
+msgstr "스페인어 (매킨토시)"
+
+#: ../rules/base.xml.in.h:713
+msgid "Spanish (Sun dead keys)"
+msgstr "스페인어 (썬 데드키)"
+
+#: ../rules/base.xml.in.h:714
+msgid "Spanish (eliminate dead keys)"
+msgstr "스페인어 (데드키 없음)"
+
+#: ../rules/base.xml.in.h:715
+msgid "Spanish (include dead tilde)"
+msgstr "스페인어 (물결 데드키 포함)"
+
+#: ../rules/base.xml.in.h:716
+msgid "Special keys (Ctrl+Alt+&lt;key&gt;) handled in a server"
+msgstr "특수 키는 (Ctrl+Alt+&lt;키&gt;) 서버에서 처리"
+
+#: ../rules/base.xml.in.h:717
+msgid "Sun Type 5/6"
+msgstr "썬 타입 5/6"
+
+#: ../rules/base.xml.in.h:718
+msgid "Super Power Multimedia Keyboard"
+msgstr "Super Power 멀티미디어 키보드"
+
+#: ../rules/base.xml.in.h:719
+msgid "Swahili (Kenya)"
+msgstr "스와힐리어 (케냐)"
+
+#: ../rules/base.xml.in.h:720
+msgid "Swahili (Tanzania)"
+msgstr "스와힐리어 (탄자니아)"
+
+#: ../rules/base.xml.in.h:721
+msgid "Swap Ctrl and Caps Lock"
+msgstr "Ctrl과 Caps Lock 뒤바꾸기"
+
+#: ../rules/base.xml.in.h:722
+msgid "Swap ESC and Caps Lock"
+msgstr "ESC와 Caps Lock 뒤바꾸기"
+
+#: ../rules/base.xml.in.h:723
+msgid "Swedish"
+msgstr "스웨덴어"
+
+#: ../rules/base.xml.in.h:724
+msgid "Swedish (Dvorak)"
+msgstr "스웨덴어 (드보락)"
+
+#: ../rules/base.xml.in.h:725
+msgid "Swedish (Macintosh)"
+msgstr "스웨덴어 (매킨토시)"
+
+#: ../rules/base.xml.in.h:726
+msgid "Swedish (Svdvorak)"
+msgstr "스웨덴어 (SV 드보락)"
+
+#: ../rules/base.xml.in.h:727
+msgid "Swedish (eliminate dead keys)"
+msgstr "스웨덴어 (데드키 없음)"
+
+#: ../rules/base.xml.in.h:728
+msgid "Swedish Sign Language"
+msgstr "스웨덴 기호 언어"
+
+#: ../rules/base.xml.in.h:729
+msgid "Symplon PaceBook (tablet PC)"
+msgstr "Symplon PaceBook (타블렛 PC)"
+
+#: ../rules/base.xml.in.h:730
+msgid "Syriac"
+msgstr "시리아어"
+
+#: ../rules/base.xml.in.h:731
+msgid "Syriac (phonetic)"
+msgstr "시리아어 (음성 기호)"
+
+#: ../rules/base.xml.in.h:732
+msgid "Taiwanese"
+msgstr "타이완"
+
+#: ../rules/base.xml.in.h:733
+msgid "Taiwanese (indigenous)"
+msgstr "타이완 (원주민)"
+
+#: ../rules/base.xml.in.h:734
+msgid "Tajik"
+msgstr "타지키스탄"
+
+#: ../rules/base.xml.in.h:735
+msgid "Tajik (legacy)"
+msgstr "타지키스탄 (구형)"
+
+#: ../rules/base.xml.in.h:736
+msgid "Tamil"
+msgstr "타밀어"
+
+#: ../rules/base.xml.in.h:737
+msgid "Tamil (Sri Lanka, TAB Typewriter)"
+msgstr "타밀어 (스리랑카, TAB 타자기)"
+
+#: ../rules/base.xml.in.h:738
+msgid "Tamil (Sri Lanka, Unicode)"
+msgstr "타밀어 (스리랑카, 유니코드)"
+
+#: ../rules/base.xml.in.h:739
+msgid "Tamil (TAB typewriter)"
+msgstr "타밀어 (TAB 타자기)"
+
+#: ../rules/base.xml.in.h:740
+msgid "Tamil (TSCII typewriter)"
+msgstr "타밀어 (TSCII 타자기)"
+
+#: ../rules/base.xml.in.h:741
+msgid "Tamil (Unicode)"
+msgstr "타밀어 (유니코드)"
+
+#: ../rules/base.xml.in.h:742
+msgid "Tamil (keyboard with numerals)"
+msgstr "타밀어 (숫자 포함 키보드)"
+
+#: ../rules/base.xml.in.h:743
+msgid "Targa Visionary 811"
+msgstr "Targa Visionary 811"
+
+#: ../rules/base.xml.in.h:744
+msgid "Tatar"
+msgstr "타타르어"
+
+#: ../rules/base.xml.in.h:745
+msgid "Telugu"
+msgstr "텔루구어"
+
+#: ../rules/base.xml.in.h:746
+msgid "Thai"
+msgstr "타이어"
+
+#: ../rules/base.xml.in.h:747
+msgid "Thai (Pattachote)"
+msgstr "타이어 (Pattachote)"
+
+#: ../rules/base.xml.in.h:748
+msgid "Thai (TIS-820.2538)"
+msgstr "타이어 (TIS-820.2538)"
+
+#: ../rules/base.xml.in.h:749
+msgid "Tibetan"
+msgstr "티베트어"
+
+#: ../rules/base.xml.in.h:750
+msgid "Tibetan (with ASCII numerals)"
+msgstr "티베트어 (ASCII 숫자 포함)"
+
+#: ../rules/base.xml.in.h:751
+msgid "To the corresponding key in a Dvorak keyboard."
+msgstr "드보락 키보드에서 해당하는 키로."
+
+#: ../rules/base.xml.in.h:752
+msgid "To the corresponding key in a Qwerty keyboard."
+msgstr "QWERTY 키보드에서 해당하는 키로."
+
+#: ../rules/base.xml.in.h:753
+msgid "Toggle PointerKeys with Shift + NumLock."
+msgstr "포인터키를 Shift + NumLock 키로 토글"
+
+#: ../rules/base.xml.in.h:754
+msgid "Toshiba Satellite S3000"
+msgstr "도시바 Satellite S3000"
+
+#: ../rules/base.xml.in.h:755
+msgid "Trust Direct Access Keyboard"
+msgstr "Trust Direct Access 키보드"
+
+#: ../rules/base.xml.in.h:756
+msgid "Trust Slimline"
+msgstr "Trust Slimline"
+
+#: ../rules/base.xml.in.h:757
+msgid "Trust Wireless Keyboard Classic"
+msgstr "Trust Wireless Keyboard Classic"
+
+#: ../rules/base.xml.in.h:758
+msgid "Tswana"
+msgstr "츠와나어"
+
+#: ../rules/base.xml.in.h:759
+msgid "Turkish"
+msgstr "터키어"
+
+#: ../rules/base.xml.in.h:760
+msgid "Turkish (Alt-Q)"
+msgstr "터키어 (Alt-Q)"
+
+#: ../rules/base.xml.in.h:761
+msgid "Turkish (F)"
+msgstr "터키어 (F)"
+
+#: ../rules/base.xml.in.h:762
+msgid "Turkish (Sun dead keys)"
+msgstr "터키어 (썬 데드키)"
+
+#: ../rules/base.xml.in.h:763
+msgid "Turkish (international with dead keys)"
+msgstr "터키어 (국제 버전, 데드키 포함)"
+
+#: ../rules/base.xml.in.h:764
+msgid "Turkmen"
+msgstr "투르크멘어"
+
+#: ../rules/base.xml.in.h:765
+msgid "Turkmen (Alt-Q)"
+msgstr "투르크멘어 (Alt-Q)"
+
+#: ../rules/base.xml.in.h:766
+msgid "TypeMatrix EZ-Reach 2020"
+msgstr "TypeMatrix EZ-Reach 2020"
+
+#: ../rules/base.xml.in.h:767
+msgid "TypeMatrix EZ-Reach 2030 PS2"
+msgstr "TypeMatrix EZ-Reach 2030 PS2"
+
+#: ../rules/base.xml.in.h:768
+msgid "TypeMatrix EZ-Reach 2030 USB"
+msgstr "TypeMatrix EZ-Reach 2030 USB"
+
+#: ../rules/base.xml.in.h:769
+msgid "TypeMatrix EZ-Reach 2030 USB (102/105:EU mode)"
+msgstr "TypeMatrix EZ-Reach 2030 USB (102/105:유럽 모드)"
+
+#: ../rules/base.xml.in.h:770
+msgid "TypeMatrix EZ-Reach 2030 USB (106:JP mode)"
+msgstr "TypeMatrix EZ-Reach 2030 USB (106:일본 모드)"
+
+#: ../rules/base.xml.in.h:771
+msgid "Udmurt"
+msgstr "우드무르트어"
+
+#: ../rules/base.xml.in.h:772
+msgid "Ukrainian"
+msgstr "우크라이나어"
+
+#: ../rules/base.xml.in.h:773
+msgid "Ukrainian (WinKeys)"
+msgstr "우크라이나어 (윈도우 키)"
+
+#: ../rules/base.xml.in.h:774
+msgid "Ukrainian (homophonic)"
+msgstr "우크라이나어 (homophonic)"
+
+#: ../rules/base.xml.in.h:775
+msgid "Ukrainian (legacy)"
+msgstr "우크라이나어 (구형)"
+
+#: ../rules/base.xml.in.h:776
+msgid "Ukrainian (phonetic)"
+msgstr "우크라이나어 (음성 기호)"
+
+#: ../rules/base.xml.in.h:777
+msgid "Ukrainian (standard RSTU)"
+msgstr "우크라이나어 (표준 RSTU)"
+
+#: ../rules/base.xml.in.h:778
+msgid "Ukrainian (typewriter)"
+msgstr "우크라이나어 (타자기)"
+
+#: ../rules/base.xml.in.h:779
+msgid "Unicode additions (arrows and math operators)"
+msgstr "유니코드 추가 (화살표 및 수학 기호)"
+
+#: ../rules/base.xml.in.h:780
+msgid "Unicode additions (arrows and math operators). Math operators on default level"
+msgstr "유니코드 추가 (화살표 및 수학 기호). 수학 기호를 기본 단계에"
+
+# Unitek - 유니텍(unitech)이 아님
+#: ../rules/base.xml.in.h:781
+msgid "Unitek KB-1925"
+msgstr "Unitek KB-1925"
+
+# Urdu - 인도 방언
+#: ../rules/base.xml.in.h:782
+msgid "Urdu (Pakistan)"
+msgstr "우르두어 (파키스탄)"
+
+# Urdu - 인도 방언
+#: ../rules/base.xml.in.h:783
+msgid "Urdu (Pakistan, CRULP)"
+msgstr "우르두어 (파키스탄, CRULP)"
+
+# Urdu - 인도 방언
+#: ../rules/base.xml.in.h:784
+msgid "Urdu (Pakistan, NLA)"
+msgstr "우르두어 (파키스탄, NLA)"
+
+# Urdu - 인도 방언
+#: ../rules/base.xml.in.h:785
+msgid "Urdu (WinKeys)"
+msgstr "우르두어 (윈도우 키)"
+
+# Urdu, 인도 방언
+#: ../rules/base.xml.in.h:786
+msgid "Urdu (alternative phonetic)"
+msgstr "우르두어 (다른 음성 기호 버전)"
+
+# Urdu - 인도 방언
+#: ../rules/base.xml.in.h:787
+msgid "Urdu (phonetic)"
+msgstr "우르두어 (음성 표기)"
+
+#: ../rules/base.xml.in.h:788
+msgid "Use keyboard LED to show alternative layout"
+msgstr "키보드 LED에서 다른 키보드 배치 사용 표시"
+
+#: ../rules/base.xml.in.h:789
+msgid "Using space key to input non-breakable space character"
+msgstr "스페이스 키가 강제 공백 출력."
+
+#: ../rules/base.xml.in.h:790
+msgid "Usual space at any level"
+msgstr "모든 단계에서 일반 공백 문자"
+
+#: ../rules/base.xml.in.h:791
+msgid "Uyghur"
+msgstr "위구르어"
+
+#: ../rules/base.xml.in.h:792
+msgid "Uzbek"
+msgstr "우즈베크어"
+
+#: ../rules/base.xml.in.h:793
+msgid "Uzbek (Afghanistan)"
+msgstr "우즈베크어 (아프가니스탄)"
+
+#: ../rules/base.xml.in.h:794
+msgid "Uzbek (Afghanistan, OLPC)"
+msgstr "우즈베크어 (아프가니스탄, OLPC)"
+
+#: ../rules/base.xml.in.h:795
+msgid "Uzbek (Latin)"
+msgstr "우즈베크어 (라틴)"
+
+#: ../rules/base.xml.in.h:796
+msgid "Vietnamese"
+msgstr "베트남어"
+
+#: ../rules/base.xml.in.h:797
+msgid "ViewSonic KU-306 Internet Keyboard"
+msgstr "뷰소닉 KU-306 인터넷 키보드"
+
+#: ../rules/base.xml.in.h:798
+msgid "Wang 724 keypad with Unicode additions (arrows and math operators)"
+msgstr "Wang 724 키패드, 유니코드 추가 (화살표 및 수학 기호)"
+
+#: ../rules/base.xml.in.h:799
+msgid "Wang 724 keypad with Unicode additions (arrows and math operators). Math operators on default level"
+msgstr "Wang 724 키패드, 유니코드 추가 (화살표 및 수학 기호), 수학 기호를 기본 단계에"
+
+#: ../rules/base.xml.in.h:800
+msgid "Winbook Model XP5"
+msgstr "Winbook Model XP5"
+
+# 월로프어 - 세네갈, 감비아, 모리타니에서 쓰이는 아프리카 언어
+#: ../rules/base.xml.in.h:801
+msgid "Wolof"
+msgstr "월로프어"
+
+#: ../rules/base.xml.in.h:802
+msgid "Yahoo! Internet Keyboard"
+msgstr "야후! 인터넷 키보드"
+
+#: ../rules/base.xml.in.h:803
+msgid "Yakut"
+msgstr "야큐트어"
+
+# 나이지리아 변종
+#: ../rules/base.xml.in.h:804
+msgid "Yoruba"
+msgstr "요루바어"
+
+#: ../rules/base.xml.in.h:805
+msgid "Zero-width non-joiner character at second level"
+msgstr "2번째 단계에서 폭 없는 연결 금지 문자"
+
+#: ../rules/base.xml.in.h:806
+msgid "Zero-width non-joiner character at second level, non-breakable space character at third level"
+msgstr "2번째 단계에서 폭 없는 연결 금지 문자, 3번째에서는 강제 공백 문자"
+
+#: ../rules/base.xml.in.h:807
+msgid "Zero-width non-joiner character at second level, non-breakable space character at third level, nothing at fourth level"
+msgstr "2번째 단계에서 폭 없는 연결 금지 문자, 3번째에서는 강제 공백 문자, 4번째에서는 없음"
+
+#: ../rules/base.xml.in.h:808
+msgid "Zero-width non-joiner character at second level, non-breakable space character at third level, thin non-breakable space at fourth level"
+msgstr "2번째 단계에서 폭 없는 연결 금지 문자, 3번째에서는 강제 공백 문자, 4번째에서는 얇은 강제 공백 문자"
+
+#: ../rules/base.xml.in.h:809
+msgid "Zero-width non-joiner character at second level, non-breakable space character at third level, zero-width joiner at fourth level"
+msgstr "2번째 단계에서 폭 없는 연결 금지 문자, 3번째에서는 강제 공백 문자, 4번째에서는 폭 없는 연결 문자"
+
+#: ../rules/base.xml.in.h:810
+msgid "Zero-width non-joiner character at second level, zero-width joiner character at third level"
+msgstr "2번째 단계에서 폭 없는 연결 금지 문자, 3번째에서는 폭 없는 연결 문자"
+
+#: ../rules/base.xml.in.h:811
+msgid "Zero-width non-joiner character at second level, zero-width joiner character at third level, non-breakable space character at fourth level"
+msgstr "2번째 단계에서 폭 없는 연결 금지 문자, 3번째에서는 폭 없는 연결 문자, 4번째에서는 강제 공백 문자"
+
+#: ../rules/base.xml.in.h:812
+msgid "Zero-width non-joiner character at third level, zero-width joiner at fourth level"
+msgstr "3번째 단계에서 폭 없는 연결 금지 문자, 4번째에서는 폭 없는 연결 문자"
+
+#: ../rules/base.xml.in.h:813
+msgid "ak"
+msgstr "ak"
+
+#: ../rules/base.xml.in.h:814
+msgid "am"
+msgstr "am"
+
+#: ../rules/base.xml.in.h:815
+msgid "ar"
+msgstr "ar"
+
+#: ../rules/base.xml.in.h:816
+msgid "avn"
+msgstr "avn"
+
+#: ../rules/base.xml.in.h:817
+msgid "az"
+msgstr "az"
+
+#: ../rules/base.xml.in.h:818
+msgid "be"
+msgstr "be"
+
+#: ../rules/base.xml.in.h:819
+msgid "ber"
+msgstr "ber"
+
+#: ../rules/base.xml.in.h:820
+msgid "bg"
+msgstr "bg"
+
+#: ../rules/base.xml.in.h:821
+msgid "bm"
+msgstr "bm"
+
+#: ../rules/base.xml.in.h:822
+msgid "bn"
+msgstr "bn"
+
+# Braille
+#: ../rules/base.xml.in.h:823
+msgid "brl"
+msgstr "brl"
+
+#: ../rules/base.xml.in.h:824
+msgid "bs"
+msgstr "bs"
+
+#: ../rules/base.xml.in.h:825
+msgid "ca"
+msgstr "ca"
+
+#: ../rules/base.xml.in.h:826
+msgid "chr"
+msgstr "chr"
+
+#: ../rules/base.xml.in.h:827
+msgid "cm"
+msgstr "cm"
+
+#: ../rules/base.xml.in.h:828
+msgid "crh"
+msgstr "crh"
+
+#: ../rules/base.xml.in.h:829
+msgid "cs"
+msgstr "cs"
+
+#: ../rules/base.xml.in.h:830
+msgid "da"
+msgstr "da"
+
+#: ../rules/base.xml.in.h:831
+msgid "de"
+msgstr "de"
+
+#: ../rules/base.xml.in.h:832
+msgid "dv"
+msgstr "dv"
+
+#: ../rules/base.xml.in.h:833
+msgid "dz"
+msgstr "dz"
+
+#: ../rules/base.xml.in.h:834
+msgid "ee"
+msgstr "ee"
+
+#: ../rules/base.xml.in.h:835 ../rules/base.extras.xml.in.h:34
+msgid "en"
+msgstr "en"
+
+#: ../rules/base.xml.in.h:836
+msgid "eo"
+msgstr "eo"
+
+#: ../rules/base.xml.in.h:837
+msgid "es"
+msgstr "es"
+
+#: ../rules/base.xml.in.h:838
+msgid "et"
+msgstr "et"
+
+#: ../rules/base.xml.in.h:839 ../rules/base.extras.xml.in.h:35
+msgid "fa"
+msgstr "fa"
+
+#: ../rules/base.xml.in.h:840
+msgid "ff"
+msgstr "ff"
+
+#: ../rules/base.xml.in.h:841
+msgid "fi"
+msgstr "fi"
+
+#: ../rules/base.xml.in.h:842
+msgid "fo"
+msgstr "fo"
+
+#: ../rules/base.xml.in.h:843 ../rules/base.extras.xml.in.h:36
+msgid "fr"
+msgstr "fr"
+
+#: ../rules/base.xml.in.h:844
+msgid "gaa"
+msgstr "gaa"
+
+#: ../rules/base.xml.in.h:845
+msgid "gr"
+msgstr "gr"
+
+#: ../rules/base.xml.in.h:846
+msgid "gu"
+msgstr "gu"
+
+#: ../rules/base.xml.in.h:847
+msgid "ha"
+msgstr "ha"
+
+#: ../rules/base.xml.in.h:848
+msgid "he"
+msgstr "he"
+
+#: ../rules/base.xml.in.h:849
+msgid "hi"
+msgstr "hi"
+
+#: ../rules/base.xml.in.h:850
+msgid "hr"
+msgstr "hr"
+
+#: ../rules/base.xml.in.h:851
+msgid "hu"
+msgstr "hu"
+
+#: ../rules/base.xml.in.h:852 ../rules/base.extras.xml.in.h:37
+msgid "hy"
+msgstr "hy"
+
+#: ../rules/base.xml.in.h:853
+msgid "ie"
+msgstr "ie"
+
+#: ../rules/base.xml.in.h:854
+msgid "ig"
+msgstr "ig"
+
+#: ../rules/base.xml.in.h:855
+msgid "ike"
+msgstr "ike"
+
+#: ../rules/base.xml.in.h:856
+msgid "in"
+msgstr "in"
+
+#: ../rules/base.xml.in.h:857
+msgid "is"
+msgstr "is"
+
+#: ../rules/base.xml.in.h:858
+msgid "it"
+msgstr "it"
+
+#: ../rules/base.xml.in.h:859
+msgid "ja"
+msgstr "ja"
+
+#: ../rules/base.xml.in.h:860
+msgid "ka"
+msgstr "ka"
+
+#: ../rules/base.xml.in.h:861
+msgid "ki"
+msgstr "ki"
+
+#: ../rules/base.xml.in.h:862
+msgid "kk"
+msgstr "kk"
+
+#: ../rules/base.xml.in.h:863
+msgid "km"
+msgstr "km"
+
+#: ../rules/base.xml.in.h:864
+msgid "kn"
+msgstr "kn"
+
+#: ../rules/base.xml.in.h:865
+msgid "ko"
+msgstr "ko"
+
+#: ../rules/base.xml.in.h:866
+msgid "ku"
+msgstr "ku"
+
+#: ../rules/base.xml.in.h:867
+msgid "lo"
+msgstr "lo"
+
+#: ../rules/base.xml.in.h:868 ../rules/base.extras.xml.in.h:39
+msgid "lt"
+msgstr "lt"
+
+#: ../rules/base.xml.in.h:869 ../rules/base.extras.xml.in.h:40
+msgid "lv"
+msgstr "lv"
+
+#: ../rules/base.xml.in.h:870
+msgid "mi"
+msgstr "mi"
+
+#: ../rules/base.xml.in.h:871
+msgid "mk"
+msgstr "mk"
+
+#: ../rules/base.xml.in.h:872
+msgid "ml"
+msgstr "ml"
+
+#: ../rules/base.xml.in.h:873
+msgid "mn"
+msgstr "mn"
+
+#: ../rules/base.xml.in.h:874
+msgid "mt"
+msgstr "mt"
+
+#: ../rules/base.xml.in.h:875
+msgid "my"
+msgstr "my"
+
+#: ../rules/base.xml.in.h:876
+msgid "ne"
+msgstr "ne"
+
+#: ../rules/base.xml.in.h:877
+msgid "nl"
+msgstr "nl"
+
+#: ../rules/base.xml.in.h:878
+msgid "no"
+msgstr "no"
+
+#: ../rules/base.xml.in.h:879
+msgid "or"
+msgstr "or"
+
+#: ../rules/base.xml.in.h:880
+msgid "pa"
+msgstr "pa"
+
+#: ../rules/base.xml.in.h:881
+msgid "ph"
+msgstr "ph"
+
+#: ../rules/base.xml.in.h:882 ../rules/base.extras.xml.in.h:41
+msgid "pl"
+msgstr "pl"
+
+#: ../rules/base.xml.in.h:883
+msgid "ps"
+msgstr "ps"
+
+#: ../rules/base.xml.in.h:884
+msgid "pt"
+msgstr "pt"
+
+#: ../rules/base.xml.in.h:885 ../rules/base.extras.xml.in.h:42
+msgid "ro"
+msgstr "ro"
+
+#: ../rules/base.xml.in.h:886 ../rules/base.extras.xml.in.h:43
+msgid "ru"
+msgstr "ru"
+
+#: ../rules/base.xml.in.h:887
+msgid "sd"
+msgstr "sd"
+
+#: ../rules/base.xml.in.h:888
+msgid "si"
+msgstr "si"
+
+#: ../rules/base.xml.in.h:889
+msgid "sk"
+msgstr "sk"
+
+#: ../rules/base.xml.in.h:890
+msgid "sl"
+msgstr "sl"
+
+#: ../rules/base.xml.in.h:891
+msgid "sq"
+msgstr "sq"
+
+#: ../rules/base.xml.in.h:892 ../rules/base.extras.xml.in.h:45
+msgid "sr"
+msgstr "sr"
+
+#: ../rules/base.xml.in.h:893
+msgid "sv"
+msgstr "sv"
+
+#: ../rules/base.xml.in.h:894
+msgid "sw"
+msgstr "sw"
+
+#: ../rules/base.xml.in.h:895
+msgid "syc"
+msgstr "syc"
+
+#: ../rules/base.xml.in.h:896
+msgid "ta"
+msgstr "ta"
+
+#: ../rules/base.xml.in.h:897
+msgid "te"
+msgstr "te"
+
+#: ../rules/base.xml.in.h:898
+msgid "tg"
+msgstr "tg"
+
+#: ../rules/base.xml.in.h:899
+msgid "th"
+msgstr "th"
+
+#: ../rules/base.xml.in.h:900
+msgid "tk"
+msgstr "tk"
+
+#: ../rules/base.xml.in.h:901
+msgid "tn"
+msgstr "tn"
+
+#: ../rules/base.xml.in.h:902
+msgid "tr"
+msgstr "tr"
+
+#: ../rules/base.xml.in.h:903
+msgid "uk"
+msgstr "uk"
+
+#: ../rules/base.xml.in.h:904
+msgid "ur"
+msgstr "ur"
+
+#: ../rules/base.xml.in.h:905
+msgid "uz"
+msgstr "uz"
+
+#: ../rules/base.xml.in.h:906
+msgid "vi"
+msgstr "vi"
+
+#: ../rules/base.xml.in.h:907
+msgid "wo"
+msgstr "wo"
+
+#: ../rules/base.xml.in.h:908
+msgid "xsy"
+msgstr "xsy"
+
+#: ../rules/base.xml.in.h:909
+msgid "yo"
+msgstr "yo"
+
+#: ../rules/base.xml.in.h:910
+msgid "zh"
+msgstr "zh"
+
+#: ../rules/base.extras.xml.in.h:1
+msgid "APL Keyboard Symbols"
+msgstr "APL 키보드 기호"
+
+# 아스시나 - 미국 원주민 부족
+#: ../rules/base.extras.xml.in.h:4
+msgid "Atsina"
+msgstr "아트시나"
+
+#: ../rules/base.extras.xml.in.h:5
+msgid "Avestan"
+msgstr "아베스탄"
+
+#: ../rules/base.extras.xml.in.h:6
+msgid "Couer D'alene Salish"
+msgstr "Couer D'alene Salish"
+
+#: ../rules/base.extras.xml.in.h:8
+msgid "English (US, international AltGr Unicode combining)"
+msgstr "영어 (미국, 국제 버전 AltGr 유니코드 조합)"
+
+#: ../rules/base.extras.xml.in.h:9
+msgid "English (US, international AltGr Unicode combining, alternative)"
+msgstr "영어 (미국, 국제 버전 AltGr 유니코드 조합, 다른 버전)"
+
+# 쿠테나이 - 아메리카 원주민 
+#: ../rules/base.extras.xml.in.h:11
+msgid "Kutenai"
+msgstr "쿠테나이어"
+
+#: ../rules/base.extras.xml.in.h:13
+msgid "Latvian (US Colemak)"
+msgstr "라트비아어 (미국 Colemak)"
+
+#: ../rules/base.extras.xml.in.h:14
+msgid "Latvian (US Colemak, apostrophe variant)"
+msgstr "라트비아어 (미국 Colemak, 아포스트로피 변종)"
+
+#: ../rules/base.extras.xml.in.h:15
+msgid "Latvian (US Dvorak)"
+msgstr "라트비아어 (미국 드보락)"
+
+#: ../rules/base.extras.xml.in.h:16
+msgid "Latvian (US Dvorak, Y variant)"
+msgstr "라트비아어 (미국 드보락, Y 변종)"
+
+#: ../rules/base.extras.xml.in.h:17
+msgid "Latvian (US Dvorak, minus variant)"
+msgstr "라트비아어 (미국 드보락, 빼기 기호 변종)"
+
+#: ../rules/base.extras.xml.in.h:18
+msgid "Latvian (programmer US Dvorak)"
+msgstr "라트비아어 (프로그래머 미국식 드보락)"
+
+#: ../rules/base.extras.xml.in.h:19
+msgid "Latvian (programmer US Dvorak, Y variant)"
+msgstr "라트비아어 (프로그래머 미국식 드보락, Y 변종)"
+
+#: ../rules/base.extras.xml.in.h:20
+msgid "Latvian (programmer US Dvorak, minus variant)"
+msgstr "라트비아어 (프로그래머 미국식 드보락, 빼기 기호 변종)"
+
+#: ../rules/base.extras.xml.in.h:22
+msgid "Lithuanian (US Dvorak with Lithuanian letters)"
+msgstr "리투아니아어 (미국식 드보락, 리투아니아 문자 포함)"
+
+#: ../rules/base.extras.xml.in.h:25
+msgid "Polish (international with dead keys)"
+msgstr "폴란드어 (국제 버전, 데드키 포함)"
+
+#: ../rules/base.extras.xml.in.h:27
+msgid "Romanian (ergonomic Touchtype)"
+msgstr "루마니아 (어고노믹 터치 방식)"
+
+#: ../rules/base.extras.xml.in.h:29
+msgid "Russian (with UKR and BEL layout)"
+msgstr "러시아어 (UKR 및 BEL 키보드 배치 포함)"
+
+# 캐나다 소스 언어
+#: ../rules/base.extras.xml.in.h:30
+msgid "Secwepemctsin"
+msgstr "슈스와프어"
+
+#: ../rules/base.extras.xml.in.h:32
+msgid "Serbian (combining accents instead of dead keys)"
+msgstr "세르비아어 (데드키 대신 조합으로 액센트 입력)"
+
+#: ../rules/base.extras.xml.in.h:33
+msgid "apl"
+msgstr "apl"
+
+#: ../rules/base.extras.xml.in.h:38
+msgid "kut"
+msgstr "kut"
+
+#: ../rules/base.extras.xml.in.h:44
+msgid "shs"
+msgstr "shs"