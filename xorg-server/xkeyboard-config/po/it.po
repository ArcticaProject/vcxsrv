--- conflicted
+++ resolved
@@ -1,9235 +1,4686 @@
-<<<<<<< HEAD
-# Italian translation for xkeyboard-config
-# Copyright (C) 2005, 2006, 2007, 2008, 2009, 2010 Free Software Foundation, Inc.
-# This file is distributed under the same license as the xkeyboard-config package.
-#
-# Il file rules.xml è composto da tre parti
-#   <modelList>  - elenca i modelli di tastiera riconosciuti
-#   <layoutList> - elenca le disposizioni di tastiera applicabili
-#                  e le loro varianti
-#   <optionList> - elenca le opzioni selezionabili per le disposizioni
-#                  (opzioni visibili per esempio nel sottodialogo "Altre opzioni"
-#                   dello strumento di preferenze Tastiera di GNOME)
-#
-#
-# Per i modelli in genere non serve usare particolari traduzioni, visto che
-# è il nome proprio con cui il vendor commercializza il prodotto
-#
-# Le disposizioni spesso sono i nomi della lingua, ma sono presenti anche casi
-# in cui la variante è descritta nel modo in cui "appare" la tastiera
-#
-# Le opzioni sarebbero facili, se non fosse che mentre nel file XML originale
-# sono disposte in maniera gerarchica, qui nel PO vengono spalmate qua e là
-# per colpa dell'ordinamento alfabetico. Per questo ho riportato i vari gruppi
-# come appaiono, basta cercare optionList
-#
-# ## Glossario ##
-#
-#   legacy --> vecchia maniera
-#   dead keys --> tasti muti
-#   eliminate dead keys --> tasti muti esclusi
-#   to map --> applicare
-#   non-breakable --> non interrompibile ??
-# Luca Ferretti <elle.uca@infinito.it>, 2005, 2006, 2007, 2008, 2009, 2010, 2011.
-#
-msgid ""
-msgstr ""
-"Project-Id-Version: xkeyboard-config 2.1.99\n"
-"Report-Msgid-Bugs-To: svu@users.sourceforge.net\n"
-"POT-Creation-Date: 2011-03-25 22:27+0000\n"
-"PO-Revision-Date: 2011-04-02 00:27+0200\n"
-"Last-Translator: Luca Ferretti <elle.uca@infinito.it>\n"
-"Language-Team: Italian <tp@lists.linux.it>\n"
-"Language: it\n"
-"MIME-Version: 1.0\n"
-"Content-Type: text/plain; charset=UTF-8\n"
-"Content-Transfer-Encoding: 8bit\n"
-"Plural-Forms: nplurals=2; plural=(n != 1)\n"
-
-# tasto per scegliere il terzo livello: |...|
-# posizione tasto compose: |...|
-#: ../rules/base.xml.in.h:1
-msgid "&lt;Less/Greater&gt;"
-msgstr "&lt;Minore/Maggiore&gt;"
-
-# tasto per scegliere il quinto livello: |...|
-#: ../rules/base.xml.in.h:2
-msgid "&lt;Less/Greater&gt; (chooses 3rd level, latches when pressed together with another 3rd-level-chooser)"
-msgstr "&lt;Minore/Maggiore&gt; (sceglie il terzo livello, blocca quando premuto assieme a un altro selettore del terzo livello)"
-
-# tasto per scegliere il quinto livello: |...|
-#: ../rules/base.xml.in.h:3
-msgid "&lt;Less/Greater&gt; chooses 5th level and activates level5-Lock when pressed together with another 5th-level-chooser, one press releases the lock"
-msgstr "&lt;Minore/Maggiore&gt; sceglie il quinto livello e attiva level5-Lock quando premuto assieme a un altro selettore del quinto livello, una pressione rilascia il blocco"
-
-# tasto per scegliere il quinto livello: |...|
-#: ../rules/base.xml.in.h:4
-msgid "&lt;Less/Greater&gt; chooses 5th level, locks when pressed together with another 5th-level-chooser"
-msgstr "&lt;Minore/Maggiore&gt; sceglie il quinto livello, blocca quando premuto assieme a un altro selettore del quinto livello"
-
-# tasto per scegliere il quinto livello: |...|
-#: ../rules/base.xml.in.h:5
-msgid "&lt;Less/Greater&gt; chooses 5th level, locks when pressed together with another 5th-level-chooser, one press releases the lock"
-msgstr "&lt;Minore/Maggiore&gt; sceglie il quinto livello, blocca quando premuto assieme a un altro selettore del quinto livello, una pressione rilascia il blocco"
-
-#: ../rules/base.xml.in.h:6
-msgid "A4Tech KB-21"
-msgstr "A4Tech KB-21"
-
-#: ../rules/base.xml.in.h:7
-msgid "A4Tech KBS-8"
-msgstr "A4Tech KBS-8"
-
-#: ../rules/base.xml.in.h:8
-msgid "A4Tech Wireless Desktop RFKB-23"
-msgstr "A4Tech Wireless Desktop RFKB-23"
-
-#: ../rules/base.xml.in.h:9
-msgid "ATM/phone-style"
-msgstr "ATM/tipo telefono"
-
-#: ../rules/base.xml.in.h:10
-msgid "Acer AirKey V"
-msgstr "Acer AirKey V"
-
-#: ../rules/base.xml.in.h:11
-msgid "Acer C300"
-msgstr "Acer C300"
-
-#: ../rules/base.xml.in.h:12
-msgid "Acer Ferrari 4000"
-msgstr "Acer Ferrari 4000"
-
-#: ../rules/base.xml.in.h:13
-msgid "Acer Laptop"
-msgstr "Portatile Acer"
-
-#: ../rules/base.xml.in.h:14
-msgid "Add the standard behavior to Menu key"
-msgstr "Aggiungere il comportamento standard al tasto Menu"
-
-# optionList: esperanto
-#: ../rules/base.xml.in.h:15
-msgid "Adding Esperanto circumflexes (supersigno)"
-msgstr "Aggiunta dei circonflessi Esperanto (supersigno)"
-
-# optionList: eurosign
-# descrizione: Special shortcuts for the Euro character
-#: ../rules/base.xml.in.h:16
-msgid "Adding currency signs to certain keys"
-msgstr "Aggiunta del simboli di valuta a determinati tasti"
-
-#: ../rules/base.xml.in.h:17
-msgid "Advance Scorpius KI"
-msgstr "Advance Scorpius KI"
-
-#: ../rules/base.xml.in.h:18
-msgid "Afg"
-msgstr "Afg"
-
-# UE
-#: ../rules/base.xml.in.h:19
-msgid "Afghani"
-msgstr "Afgano"
-
-# variante per Ghana
-#: ../rules/base.xml.in.h:20
-msgid "Akan"
-msgstr "Akan"
-
-# UE
-#: ../rules/base.xml.in.h:21
-msgid "Albanian"
-msgstr "Albanese"
-
-#: ../rules/base.xml.in.h:22
-msgid "Alt and Meta are on Alt keys"
-msgstr "Alt e Meta sono sui tasti Alt"
-
-# to map, pare che in termini matematici voglia dire applicare
-#: ../rules/base.xml.in.h:23
-msgid "Alt is mapped to Right Win, Super to Menu"
-msgstr "Alt è applicato al tasto Win destro, Super al tasto Menu"
-
-#: ../rules/base.xml.in.h:24
-msgid "Alt+Caps Lock"
-msgstr "Alt+BlocMaiusc"
-
-#: ../rules/base.xml.in.h:25
-msgid "Alt+Ctrl"
-msgstr "Alt+Ctrl"
-
-#: ../rules/base.xml.in.h:26
-msgid "Alt+Shift"
-msgstr "Alt+Maiusc"
-
-#: ../rules/base.xml.in.h:27
-msgid "Alt+Space"
-msgstr "Alt+Spazio"
-
-# optionList: altwin
-# descrizione: Using special PC keys (Win, Menu) to work as standard X keys
-#              (Super, Hyper, etc.)
-#: ../rules/base.xml.in.h:28
-msgid "Alt/Win key behavior"
-msgstr "Comportamento tasto Alt/Win"
-
-#: ../rules/base.xml.in.h:29
-msgid "Amharic"
-msgstr "Amarica"
-
-#: ../rules/base.xml.in.h:30
-msgid "Any Alt key"
-msgstr "Ogni tasto Alt"
-
-#: ../rules/base.xml.in.h:31
-msgid "Any Win key"
-msgstr "Ogni tasto Win"
-
-#: ../rules/base.xml.in.h:32
-msgid "Any Win key (while pressed)"
-msgstr "Ogni tasto Win (mentre è premuto)"
-
-#: ../rules/base.xml.in.h:33
-msgid "Apple"
-msgstr "Apple"
-
-#: ../rules/base.xml.in.h:34
-msgid "Apple Aluminium Keyboard (ANSI)"
-msgstr "Apple Keyboard alluminio (ANSI)"
-
-#: ../rules/base.xml.in.h:35
-msgid "Apple Aluminium Keyboard (ISO)"
-msgstr "Apple Keyboard alluminio (ISO)"
-
-#: ../rules/base.xml.in.h:36
-msgid "Apple Aluminium Keyboard (JIS)"
-msgstr "Apple Keyboard alluminio (JIS)"
-
-#: ../rules/base.xml.in.h:37
-msgid "Apple Aluminium Keyboard: emulate PC keys (Print, Scroll Lock, Pause, Num Lock)"
-msgstr "Apple Keyboard alluminio: emula tasti PC (Stamp, BlocScorr, Pausa, BlocNum)"
-
-#: ../rules/base.xml.in.h:38
-msgid "Apple Laptop"
-msgstr "Portatile Apple"
-
-# nel senso di layout/disposizione e usato nell'elenco di nazioni.
-#: ../rules/base.xml.in.h:39
-msgid "Arabic"
-msgstr "Araba"
-
-# variante araba
-#: ../rules/base.xml.in.h:40
-msgid "Arabic (Buckwalter)"
-msgstr "Araba (Buckwalter)"
-
-#: ../rules/base.xml.in.h:41
-msgid "Arabic (Morocco)"
-msgstr "Araba (Marocco)"
-
-# UE
-#: ../rules/base.xml.in.h:42
-msgid "Arabic (Pakistan)"
-msgstr "Araba (Pakistan)"
-
-# nel senso di layout/disposizione e usato nell'elenco di nazioni.
-#: ../rules/base.xml.in.h:43
-msgid "Arabic (Syria)"
-msgstr "Araba (Siria)"
-
-#: ../rules/base.xml.in.h:44
-msgid "Arabic (azerty)"
-msgstr "Araba (azerty)"
-
-#: ../rules/base.xml.in.h:45
-msgid "Arabic (azerty/digits)"
-msgstr "Araba (azerty/cifre)"
-
-#: ../rules/base.xml.in.h:46
-msgid "Arabic (digits)"
-msgstr "Araba (cifre)"
-
-#: ../rules/base.xml.in.h:47
-msgid "Arabic (qwerty)"
-msgstr "Araba (qwerty)"
-
-#: ../rules/base.xml.in.h:48
-msgid "Arabic (qwerty/digits)"
-msgstr "Araba (querty/cifre)"
-
-# UE
-#: ../rules/base.xml.in.h:49
-msgid "Armenian"
-msgstr "Armena"
-
-#: ../rules/base.xml.in.h:50
-msgid "Armenian (alternative eastern)"
-msgstr "Armena (orientale alternativa)"
-
-# variante marocchina
-#: ../rules/base.xml.in.h:51
-msgid "Armenian (alternative phonetic)"
-msgstr "Armena (fonetica alternativa)"
-
-#: ../rules/base.xml.in.h:52
-msgid "Armenian (eastern)"
-msgstr "Armena (orientale)"
-
-#: ../rules/base.xml.in.h:53
-msgid "Armenian (phonetic)"
-msgstr "Armena (fonetica)"
-
-#: ../rules/base.xml.in.h:54
-msgid "Armenian (western)"
-msgstr "Armena (occidentale)"
-
-#: ../rules/base.xml.in.h:55
-msgid "Asus Laptop"
-msgstr "Portatile Asus"
-
-#: ../rules/base.xml.in.h:56
-msgid "At bottom left"
-msgstr "In basso a sinistra"
-
-#: ../rules/base.xml.in.h:57
-msgid "At left of 'A'"
-msgstr "A sinistra di \"A\""
-
-# variante per tastiera ghana
-#: ../rules/base.xml.in.h:58
-msgid "Avatime"
-msgstr "Avatime"
-
-# UE
-#
-# FIXME credo sia sbagliato, dovrebbe essere Azerbaijani
-#: ../rules/base.xml.in.h:59
-msgid "Azerbaijan (Cyrillic)"
-msgstr "Azera (cirillico)"
-
-# UE
-#: ../rules/base.xml.in.h:60
-msgid "Azerbaijani"
-msgstr "Azera"
-
-#: ../rules/base.xml.in.h:61
-msgid "Azona RF2300 wireless Internet Keyboard"
-msgstr "Azona RF2300 wireless Internet Keyboard"
-
-#: ../rules/base.xml.in.h:62
-msgid "BTC 5090"
-msgstr "BTC 5090"
-
-#: ../rules/base.xml.in.h:63
-msgid "BTC 5113RF Multimedia"
-msgstr "BTC 5113RF Multimedia"
-
-#: ../rules/base.xml.in.h:64
-msgid "BTC 5126T"
-msgstr "BTC 5126T"
-
-#: ../rules/base.xml.in.h:65
-msgid "BTC 6301URF"
-msgstr "BTC 6301URF"
-
-#: ../rules/base.xml.in.h:66
-msgid "BTC 9000"
-msgstr "BTC 9000"
-
-#: ../rules/base.xml.in.h:67
-msgid "BTC 9000A"
-msgstr "BTC 9000A"
-
-#: ../rules/base.xml.in.h:68
-msgid "BTC 9001AH"
-msgstr "BTC 9001AH"
-
-#: ../rules/base.xml.in.h:69
-msgid "BTC 9019U"
-msgstr "BTC 9019U"
-
-#: ../rules/base.xml.in.h:70
-msgid "BTC 9116U Mini Wireless Internet and Gaming"
-msgstr "BTC 9116U Mini Wireless Internet and Gaming"
-
-#: ../rules/base.xml.in.h:71
-msgid "Backslash"
-msgstr "Backslash"
-
-# tasto per scegliere il quinto livello: |...|
-#: ../rules/base.xml.in.h:72
-msgid "Backslash chooses 3rd level, latches when pressed together with another 3rd-level-chooser)"
-msgstr "Backslash sceglie il terzo livello, blocca quando premuto assieme a un altro selettore del terzo livello)"
-
-#: ../rules/base.xml.in.h:73
-msgid "Bambara"
-msgstr "Bambara"
-
-# UE
-#: ../rules/base.xml.in.h:74
-msgid "Belarusian"
-msgstr "Bielorussa"
-
-#: ../rules/base.xml.in.h:75
-msgid "Belarusian (Latin)"
-msgstr "Bielorussa (latina)"
-
-#: ../rules/base.xml.in.h:76
-msgid "Belarusian (legacy)"
-msgstr "Bielorussa (vecchia maniera)"
-
-# UE
-#: ../rules/base.xml.in.h:77
-msgid "Belgian"
-msgstr "Belga"
-
-#: ../rules/base.xml.in.h:78
-msgid "Belgian (ISO alternate)"
-msgstr "Belga (ISO alternativa)"
-
-#: ../rules/base.xml.in.h:79
-msgid "Belgian (Sun dead keys)"
-msgstr "Belga (tasti muti Sun)"
-
-# variante belga
-#: ../rules/base.xml.in.h:80
-msgid "Belgian (Wang model 724 azerty)"
-msgstr "Belga (modello Wang 724 azerty)"
-
-# variante marocchina
-#: ../rules/base.xml.in.h:81
-msgid "Belgian (alternative)"
-msgstr "Belga (alternativa)"
-
-#: ../rules/base.xml.in.h:82
-msgid "Belgian (alternative, Sun dead keys)"
-msgstr "Belga (alternativa, tasti muti Sun)"
-
-#: ../rules/base.xml.in.h:83
-msgid "Belgian (alternative, latin-9 only)"
-msgstr "Belga (alternativa, solo latin-9)"
-
-#: ../rules/base.xml.in.h:84
-msgid "Belgian (eliminate dead keys)"
-msgstr "Belga (tasti muti rimossi)"
-
-#: ../rules/base.xml.in.h:85
-msgid "BenQ X-Touch"
-msgstr "BenQ X-Touch"
-
-#: ../rules/base.xml.in.h:86
-msgid "BenQ X-Touch 730"
-msgstr "BenQ X-Touch 730"
-
-#: ../rules/base.xml.in.h:87
-msgid "BenQ X-Touch 800"
-msgstr "BenQ X-Touch 800"
-
-# variante per india
-#: ../rules/base.xml.in.h:88
-msgid "Bengali"
-msgstr "Bengalese"
-
-# variante per bengali, credo sia fonetico (crf www.bengalinux.org)
-#: ../rules/base.xml.in.h:89
-msgid "Bengali (Probhat)"
-msgstr "Bengalese (probhat)"
-
-# variante marocchina
-#: ../rules/base.xml.in.h:90
-msgid "Berber (Morocco, Tifinagh alternative phonetic)"
-msgstr "Berbera (Marocco, tifinagh fonetica alternativa)"
-
-# variante marocchina
-#: ../rules/base.xml.in.h:91
-msgid "Berber (Morocco, Tifinagh alternative)"
-msgstr "Berbera (Marocco, tifinagh alternativa)"
-
-# variante marocchina
-#: ../rules/base.xml.in.h:92
-msgid "Berber (Morocco, Tifinagh extended phonetic)"
-msgstr "Berbera (Marocco, tifinagh fonetica estesa)"
-
-# variante marocchina
-#: ../rules/base.xml.in.h:93
-msgid "Berber (Morocco, Tifinagh extended)"
-msgstr "Berbera (Marocco, tifinagh estesa)"
-
-# variante marocchina
-#: ../rules/base.xml.in.h:94
-msgid "Berber (Morocco, Tifinagh phonetic)"
-msgstr "Berbera (Marocco, tifinagh fonetica fonetica)"
-
-#: ../rules/base.xml.in.h:95
-msgid "Berber (Morocco, Tifinagh)"
-msgstr "Berbera (Marocco, tifinagh)"
-
-#: ../rules/base.xml.in.h:96
-msgid "Bosnian"
-msgstr "Bosniaca"
-
-#: ../rules/base.xml.in.h:97
-msgid "Bosnian (US keyboard with Bosnian digraphs)"
-msgstr "Bosniaca (tastiera USA con digrammi bosniaci)"
-
-#: ../rules/base.xml.in.h:98
-msgid "Bosnian (US keyboard with Bosnian letters)"
-msgstr "Bosniaca (tastiera USA con lettere bosniache)"
-
-#: ../rules/base.xml.in.h:99
-msgid "Bosnian (use Bosnian digraphs)"
-msgstr "Bosniaca (con digrammi bosniaci)"
-
-#: ../rules/base.xml.in.h:100
-msgid "Bosnian (use guillemets for quotes)"
-msgstr "Bosniaca (con caporali per virgolette)"
-
-#: ../rules/base.xml.in.h:101
-msgid "Both Alt keys together"
-msgstr "Entrambi i tasti Alt insieme"
-
-#: ../rules/base.xml.in.h:102
-msgid "Both Ctrl keys together"
-msgstr "Entrambi i tasti Ctrl insieme"
-
-#: ../rules/base.xml.in.h:103
-msgid "Both Shift keys together"
-msgstr "Entrambi i tasti Maiusc insieme"
-
-#: ../rules/base.xml.in.h:104
-msgid "Both Shift-Keys together activate Caps Lock, one Shift-Key deactivates"
-msgstr "Entrambi i tasti Maiusc insieme attivano BloccaMaiusc, un tasto Maiusc lo disattiva"
-
-#: ../rules/base.xml.in.h:105
-msgid "Both Shift-Keys together toggle Caps Lock"
-msgstr "Entrambi i tasti Maiusc insieme commutano BloccaMaiusc"
-
-# Credo che ShiftLock sia un refuso per Caps Lock
-#: ../rules/base.xml.in.h:106
-msgid "Both Shift-Keys together toggle ShiftLock"
-msgstr "Entrambi i tasti Maiusc insieme commutano BloccaMaiusc"
-
-#: ../rules/base.xml.in.h:107
-msgid "Braille"
-msgstr "Braille"
-
-#: ../rules/base.xml.in.h:108
-msgid "Braille (left hand)"
-msgstr "Braille (mano sinistra)"
-
-#: ../rules/base.xml.in.h:109
-msgid "Braille (right hand)"
-msgstr "Braille (mano destra)"
-
-#: ../rules/base.xml.in.h:110
-msgid "Brother Internet Keyboard"
-msgstr "Brother Internet Keyboard"
-
-# UE
-#: ../rules/base.xml.in.h:111
-msgid "Bulgarian"
-msgstr "Bulgara (fonetica nuova)"
-
-#: ../rules/base.xml.in.h:112
-msgid "Bulgarian (new phonetic)"
-msgstr "Bulgara (fonetica nuova)"
-
-# variante bulgara
-#: ../rules/base.xml.in.h:113
-msgid "Bulgarian (traditional phonetic)"
-msgstr "Bulgara (fonetica tradizionale)"
-
-#: ../rules/base.xml.in.h:114
-msgid "Burmese"
-msgstr "Burmese"
-
-#: ../rules/base.xml.in.h:115
-msgid "Canadian Multilingual"
-msgstr "Canadese multilingue"
-
-#: ../rules/base.xml.in.h:116
-msgid "Canadian Multilingual (first part)"
-msgstr "Canadese multilingue (prima parte)"
-
-#: ../rules/base.xml.in.h:117
-msgid "Canadian Multilingual (second part)"
-msgstr "Canadese multilingue (seconda parte)"
-
-#: ../rules/base.xml.in.h:118
-msgid "Caps Lock"
-msgstr "BlocMaiusc"
-
-# tasto per scegliere il quinto livello: |...|
-#: ../rules/base.xml.in.h:119
-msgid "Caps Lock (chooses 3rd level, latches when pressed together with another 3rd-level-chooser)"
-msgstr "BlocMaiusc (sceglie il terzo livello, blocca quando premuto assieme a un altro selettore del terzo livello)"
-
-# per come appare, tradurre il "to" è superfluo
-#: ../rules/base.xml.in.h:120
-msgid "Caps Lock (to first layout), Shift+Caps Lock (to last layout)"
-msgstr "BlocMaiusc (prima disposizione), Maiusc+BlocMaiusc (ultima disposizione)"
-
-#: ../rules/base.xml.in.h:121
-msgid "Caps Lock (while pressed), Alt+Caps Lock does the original capslock action"
-msgstr "BlocMaiusc (mentre è premuto), Alt+BlocMaiusc esegue l'azione blocca maiuscole originale"
-
-#: ../rules/base.xml.in.h:122
-msgid "Caps Lock acts as Shift with locking. Shift \"pauses\" Caps Lock"
-msgstr "BlocMaiusc agisce come Maiusc con il blocco. Maiusc \"mette in pausa\" BlocMaiusc"
-
-#: ../rules/base.xml.in.h:123
-msgid "Caps Lock acts as Shift with locking. Shift doesn't affect Caps Lock"
-msgstr "BlocMaiusc agisce come Maiusc con il blocco. Maiusc non ha effetto su BlocMaiusc"
-
-#: ../rules/base.xml.in.h:124
-msgid "Caps Lock is disabled"
-msgstr "BlocMaiusc è disabilitato"
-
-# optionList: caps
-# descrizione: CapsLock tweaks. "Internal" capitalization means capitalization
-#              using some internal tables. Otherwise "as Shift" - means using next group
-#: ../rules/base.xml.in.h:125
-msgid "Caps Lock key behavior"
-msgstr "Comportamento tasto BlocMaiusc"
-
-#: ../rules/base.xml.in.h:126
-msgid "Caps Lock toggles Shift so all keys are affected"
-msgstr "BlocMaiusc commuta Maiusc così da avere effetto su tutti i tasti"
-
-#: ../rules/base.xml.in.h:127
-msgid "Caps Lock toggles normal capitalization of alphabetic characters"
-msgstr "BlocMaiusc commuta l'uso normale delle lettere maiuscole dei caratteri alfabetici"
-
-# "Internal" capitalization means capitalization using some internal tables.
-#            Otherwise "as Shift" - means using next group.
-#: ../rules/base.xml.in.h:128
-msgid "Caps Lock uses internal capitalization. Shift \"pauses\" Caps Lock"
-msgstr "BlocMaiusc fa uso interno delle lettere maiuscole. Maiusc \"mette in pausa\" BlocMaiusc"
-
-#: ../rules/base.xml.in.h:129
-msgid "Caps Lock uses internal capitalization. Shift doesn't affect Caps Lock"
-msgstr "BlocMaiusc fa uso interno delle lettere maiuscole. Maiusc non ha effetto su BlocMaiusc"
-
-#: ../rules/base.xml.in.h:130
-msgid "Catalan"
-msgstr "Catalana"
-
-# variante USA
-#: ../rules/base.xml.in.h:131
-msgid "Cherokee"
-msgstr "Cherokee"
-
-#: ../rules/base.xml.in.h:132
-msgid "Cherry B.UNLIMITED"
-msgstr "Cherry B.UNLIMITED"
-
-#: ../rules/base.xml.in.h:133
-msgid "Cherry Blue Line CyBo@rd"
-msgstr "Cherry Blue Line CyBo@rd"
-
-#: ../rules/base.xml.in.h:134
-msgid "Cherry Blue Line CyBo@rd (alternate option)"
-msgstr "Cherry Blue Line CyBo@rd (opzione alternativa)"
-
-#: ../rules/base.xml.in.h:135
-msgid "Cherry CyBo@rd USB-Hub"
-msgstr "Cherry CyBo@rd USB-Hub"
-
-#: ../rules/base.xml.in.h:136
-msgid "Cherry CyMotion Expert"
-msgstr "Cherry CyMotion Expert"
-
-#: ../rules/base.xml.in.h:137
-msgid "Cherry CyMotion Master Linux"
-msgstr "Cherry CyMotion Master Linux"
-
-#: ../rules/base.xml.in.h:138
-msgid "Cherry CyMotion Master XPress"
-msgstr "Cherry CyMotion Master XPress"
-
-#: ../rules/base.xml.in.h:139
-msgid "Chicony Internet Keyboard"
-msgstr "Chicony Internet Keyboard"
-
-#: ../rules/base.xml.in.h:140
-msgid "Chicony KB-9885"
-msgstr "Chicony KB-9885"
-
-#: ../rules/base.xml.in.h:141
-msgid "Chicony KU-0108"
-msgstr "Chicony KU-0108"
-
-#: ../rules/base.xml.in.h:142
-msgid "Chicony KU-0420"
-msgstr "Chicony KU-0420"
-
-# UE
-#: ../rules/base.xml.in.h:143
-msgid "Chinese"
-msgstr "Cinese"
-
-#: ../rules/base.xml.in.h:144
-msgid "Chinese (Tibetan with ASCII numerals)"
-msgstr "Cinese (tibetana con numeri ASCII)"
-
-#: ../rules/base.xml.in.h:145
-msgid "Chinese (Tibetan)"
-msgstr "Cinese (tibetana)"
-
-#: ../rules/base.xml.in.h:146
-msgid "Chinese (Uyghur)"
-msgstr "Cinese (uyghur)"
-
-#: ../rules/base.xml.in.h:147
-msgid "Classmate PC"
-msgstr "Classmate PC"
-
-#: ../rules/base.xml.in.h:148
-msgid "Compaq Easy Access Keyboard"
-msgstr "Compaq tastiera Easy Access"
-
-#: ../rules/base.xml.in.h:149
-msgid "Compaq Internet Keyboard (13 keys)"
-msgstr "Compaq Internet Keyboard (13 tasti)"
-
-#: ../rules/base.xml.in.h:150
-msgid "Compaq Internet Keyboard (18 keys)"
-msgstr "Compaq Internet Keyboard (18 tasti)"
-
-#: ../rules/base.xml.in.h:151
-msgid "Compaq Internet Keyboard (7 keys)"
-msgstr "Compaq Internet Keyboard (7 tasti)"
-
-#: ../rules/base.xml.in.h:152
-msgid "Compaq iPaq Keyboard"
-msgstr "Compaq tastiera iPaq"
-
-# optionList: compose
-# descrizione: Tweaking the position of the "Compose" key: mapping to
-#              existing PC keys
-#: ../rules/base.xml.in.h:153
-msgid "Compose key position"
-msgstr "Posizione tasto Compose"
-
-#: ../rules/base.xml.in.h:154
-msgid "Control + Alt + Backspace"
-msgstr "Control + Alt + Backspace"
-
-#: ../rules/base.xml.in.h:155
-msgid "Control is mapped to Alt keys, Alt is mapped to Win keys"
-msgstr "Control è applicato ai tasti Alt, Alt è applicato ai tasti Win"
-
-#: ../rules/base.xml.in.h:156
-msgid "Control is mapped to Win keys (and the usual Ctrl keys)"
-msgstr "Control è applicato ai tasti Win (e ai soliti tasti Ctrl)"
-
-#: ../rules/base.xml.in.h:157
-msgid "Creative Desktop Wireless 7000"
-msgstr "Creative Desktop Wireless 7000"
-
-# UE
-#: ../rules/base.xml.in.h:158
-msgid "Croatian"
-msgstr "Croata"
-
-#: ../rules/base.xml.in.h:159
-msgid "Croatian (US keyboard with Croatian digraphs)"
-msgstr "Croata (tastiera USA con digrammi croati)"
-
-#: ../rules/base.xml.in.h:160
-msgid "Croatian (US keyboard with Croatian letters)"
-msgstr "Croata (tastiera USA con lettere croate)"
-
-#: ../rules/base.xml.in.h:161
-msgid "Croatian (Use Croatian digraphs)"
-msgstr "Croata (con digrammi croati)"
-
-#: ../rules/base.xml.in.h:162
-msgid "Croatian (Use guillemets for quotes)"
-msgstr "Croata (con caporali per virgolette)"
-
-# optionList: ctrl
-# descrizione: Tweaking the position of the "Ctrl" key
-#: ../rules/base.xml.in.h:163
-msgid "Ctrl key position"
-msgstr "Posizione tasto Ctrl"
-
-#: ../rules/base.xml.in.h:164
-msgid "Ctrl+Shift"
-msgstr "Ctrl+Maiusc"
-
-# UE
-#: ../rules/base.xml.in.h:165
-msgid "Czech"
-msgstr "Ceca"
-
-#: ../rules/base.xml.in.h:166
-msgid "Czech (UCW layout accented letters only)"
-msgstr "Ceca (disposizione UCW solo lettere accentate)"
-
-#: ../rules/base.xml.in.h:167
-msgid "Czech (US Dvorak with CZ UCW support)"
-msgstr "Coca (Dvorak USA con supporto UCW CZ)"
-
-#: ../rules/base.xml.in.h:168
-msgid "Czech (With &lt;\\|&gt; key)"
-msgstr "Ceca (con tasti &lt;\\|&gt;)"
-
-#: ../rules/base.xml.in.h:169
-msgid "Czech (qwerty)"
-msgstr "Ceca (qwerty)"
-
-#: ../rules/base.xml.in.h:170
-msgid "Czech (qwerty, extended Backslash)"
-msgstr "Ceca (qwerty, backslash esteso)"
-
-#: ../rules/base.xml.in.h:171
-msgid "DTK2000"
-msgstr "DTK2000"
-
-#: ../rules/base.xml.in.h:172
-msgid "Danish"
-msgstr "Danese"
-
-#: ../rules/base.xml.in.h:173
-msgid "Danish (Dvorak)"
-msgstr "Danese (Dvorak)"
-
-#: ../rules/base.xml.in.h:174
-msgid "Danish (Mac)"
-msgstr "Danese (Mac)"
-
-#: ../rules/base.xml.in.h:175
-msgid "Danish (Mac, eliminate dead keys)"
-msgstr "Danese (Mac, tasti muti rimossi)"
-
-#: ../rules/base.xml.in.h:176
-msgid "Danish (eliminate dead keys)"
-msgstr "Danese (tasti muti rimossi)"
-
-#: ../rules/base.xml.in.h:177
-msgid "Default numeric keypad keys"
-msgstr "Tasti predefiniti nel tastierino numerico"
-
-#: ../rules/base.xml.in.h:178
-msgid "Dell"
-msgstr "Dell"
-
-#: ../rules/base.xml.in.h:179
-msgid "Dell 101-key PC"
-msgstr "Dell 101 tasti PC"
-
-#: ../rules/base.xml.in.h:180
-msgid "Dell Laptop/notebook Inspiron 6xxx/8xxx"
-msgstr "Dell portatile Inspiron 6xxx/8xxx"
-
-#: ../rules/base.xml.in.h:181
-msgid "Dell Laptop/notebook Precision M series"
-msgstr "Dell portatile serie Precision M"
-
-#: ../rules/base.xml.in.h:182
-msgid "Dell Latitude series laptop"
-msgstr "Dell portatile serie Latitude"
-
-#: ../rules/base.xml.in.h:183
-msgid "Dell Precision M65"
-msgstr "Dell Precision M65"
-
-#: ../rules/base.xml.in.h:184
-msgid "Dell SK-8125"
-msgstr "Dell SK-8125"
-
-#: ../rules/base.xml.in.h:185
-msgid "Dell SK-8135"
-msgstr "Dell SK-8135"
-
-#: ../rules/base.xml.in.h:186
-msgid "Dell USB Multimedia Keyboard"
-msgstr "Dell tastiera USB multimediale"
-
-#: ../rules/base.xml.in.h:187
-msgid "Dexxa Wireless Desktop Keyboard"
-msgstr "Dexxa tastiera Wireless Desktop"
-
-#: ../rules/base.xml.in.h:188
-msgid "Dhivehi"
-msgstr "Dhivehi"
-
-#: ../rules/base.xml.in.h:189
-msgid "Diamond 9801 / 9802 series"
-msgstr "Diamond serie 9801/9802"
-
-#: ../rules/base.xml.in.h:190
-msgid "Dutch"
-msgstr "Olandese"
-
-#: ../rules/base.xml.in.h:191
-msgid "Dutch (Mac)"
-msgstr "Olandese (Mac)"
-
-#: ../rules/base.xml.in.h:192
-msgid "Dutch (Sun dead keys)"
-msgstr "Olandese (tasti muti Sun)"
-
-#: ../rules/base.xml.in.h:193
-msgid "Dutch (standard)"
-msgstr "Olandese (standard)"
-
-#: ../rules/base.xml.in.h:194
-msgid "Dzongkha"
-msgstr "Dzongkha"
-
-#: ../rules/base.xml.in.h:195
-msgid "Enable extra typographic characters"
-msgstr "Abilitare caratteri tipografici aggiuntivi"
-
-#: ../rules/base.xml.in.h:196
-msgid "English (Canada)"
-msgstr "Inglese (Canada)"
-
-#: ../rules/base.xml.in.h:197
-msgid "English (Colemak)"
-msgstr "Inglese (Colemak)"
-
-#: ../rules/base.xml.in.h:198
-msgid "English (Dvorak alternative international no dead keys)"
-msgstr "Inglese (Dvorak internazionale alternativa senza tasti muti)"
-
-#: ../rules/base.xml.in.h:199
-msgid "English (Dvorak international with dead keys)"
-msgstr "Inglese (Dvorak internazionale con tasti muti)"
-
-#: ../rules/base.xml.in.h:200
-msgid "English (Dvorak)"
-msgstr "Inglese (Dvorak)"
-
-# variante canadese
-#: ../rules/base.xml.in.h:201
-msgid "English (Ghana)"
-msgstr "Inglese (Ghana)"
-
-#: ../rules/base.xml.in.h:202
-msgid "English (Ghana, GILLBT)"
-msgstr "Inglese (Ghana, GILLBT)"
-
-#: ../rules/base.xml.in.h:203
-msgid "English (Ghana, multilingual)"
-msgstr "Inglese (Ghana, multilingue)"
-
-#: ../rules/base.xml.in.h:204
-msgid "English (India, with RupeeSign)"
-msgstr "Inglese (India, con simbolo rupia)"
-
-#: ../rules/base.xml.in.h:205
-msgid "English (Macintosh)"
-msgstr "Inglese (Macintosh )"
-
-#: ../rules/base.xml.in.h:206
-msgid "English (Mali, USA Mac)"
-msgstr "Inglese (Mali, Mac USA)"
-
-#: ../rules/base.xml.in.h:207
-msgid "English (Mali, USA international)"
-msgstr "Inglese (Mali, internazionale USA)"
-
-#: ../rules/base.xml.in.h:208
-msgid "English (Nigeria)"
-msgstr "Inglese (Nigeria)"
-
-#: ../rules/base.xml.in.h:209
-msgid "English (South Africa)"
-msgstr "Inglese (Sud Africa)"
-
-# variante canadese
-#: ../rules/base.xml.in.h:210
-msgid "English (UK)"
-msgstr "Inglese (UK)"
-
-#: ../rules/base.xml.in.h:211
-msgid "English (UK, Colemak)"
-msgstr "Inglese (UK, Colemak)"
-
-#: ../rules/base.xml.in.h:212
-msgid "English (UK, Dvorak UK punctuation)"
-msgstr "Inglese (UK, punteggiatura UK Dvorak)"
-
-#: ../rules/base.xml.in.h:213
-msgid "English (UK, Dvorak)"
-msgstr "Inglese (UK, Dvorak)"
-
-#: ../rules/base.xml.in.h:214
-msgid "English (UK, Mac international)"
-msgstr "Inglese (UK, Mac internazionale)"
-
-#: ../rules/base.xml.in.h:215
-msgid "English (UK, Mac)"
-msgstr "Inglese (UK, Mac)"
-
-#: ../rules/base.xml.in.h:216
-msgid "English (UK, extended, WinKeys)"
-msgstr "Inglese (UK, estesa, tasti Win)"
-
-#: ../rules/base.xml.in.h:217
-msgid "English (UK, international with dead keys)"
-msgstr "Inglese (UK, internazionale con tasti muti)"
-
-# variante canadese
-#: ../rules/base.xml.in.h:218
-msgid "English (US)"
-msgstr "Inglese (USA)"
-
-#: ../rules/base.xml.in.h:219
-msgid "English (US, alternative international)"
-msgstr "Inglese (USA, internazionale alternativa)"
-
-#: ../rules/base.xml.in.h:220
-msgid "English (US, international with dead keys)"
-msgstr "Inglese (USA, internazionale con tasti muti)"
-
-#: ../rules/base.xml.in.h:221
-msgid "English (US, with euro on 5)"
-msgstr "Inglese (USA, con Euro sul 5)"
-
-#: ../rules/base.xml.in.h:222
-msgid "English (classic Dvorak)"
-msgstr "Inglese (Dvorak classica)"
-
-#: ../rules/base.xml.in.h:223
-msgid "English (international AltGr dead keys)"
-msgstr "Inglese (internazionale tasti muti AltGr)"
-
-#: ../rules/base.xml.in.h:224
-msgid "English (layout toggle on multiply/divide key)"
-msgstr "Inglese (commuta disposizione sul tasto moltiplica/dividi)"
-
-#: ../rules/base.xml.in.h:225
-msgid "English (left handed Dvorak)"
-msgstr "Inglese (Dvorak mancina)"
-
-#: ../rules/base.xml.in.h:226
-msgid "English (programmer Dvorak)"
-msgstr "Inglese (Dvorak per programmatori)"
-
-#: ../rules/base.xml.in.h:227
-msgid "English (right handed Dvorak)"
-msgstr "Inglese (Dvorak destrorsa)"
-
-#: ../rules/base.xml.in.h:228
-msgid "Ennyah DKB-1008"
-msgstr "Ennyah DKB-1008"
-
-# lasciato enter, come nome di segnale
-# sono due uno è enter, l'altro return
-#: ../rules/base.xml.in.h:229
-msgid "Enter on keypad"
-msgstr "Enter sul tastierino numerico"
-
-#: ../rules/base.xml.in.h:230
-msgid "Esperanto"
-msgstr "Esperanto"
-
-# variante esperanto
-#
-# to diplace: 1) spostare, rimuovere; dislocare
-#             2) rimpiazzare, sostituire
-# 	    3) soppiantare
-#
-# sarà corretto spostate???
-#: ../rules/base.xml.in.h:231
-msgid "Esperanto (displaced semicolon and quote, obsolete)"
-msgstr "Esperanto (punto e virgola e virgolette spostate, obsoleta)"
-
-# UE
-#: ../rules/base.xml.in.h:232
-msgid "Estonian"
-msgstr "Estone"
-
-#: ../rules/base.xml.in.h:233
-msgid "Estonian (Dvorak)"
-msgstr "Estone (Dvorak)"
-
-#: ../rules/base.xml.in.h:234
-msgid "Estonian (US keyboard with Estonian letters)"
-msgstr "Estone (tastiera USA con lettere estoni)"
-
-#: ../rules/base.xml.in.h:235
-msgid "Estonian (eliminate dead keys)"
-msgstr "Estone (tasti muti esclusi)"
-
-#: ../rules/base.xml.in.h:236
-msgid "Euro on 2"
-msgstr "Euro sul 2"
-
-#: ../rules/base.xml.in.h:237
-msgid "Euro on 4"
-msgstr "Euro sul 4"
-
-#: ../rules/base.xml.in.h:238
-msgid "Euro on 5"
-msgstr "Euro sul 5"
-
-#: ../rules/base.xml.in.h:239
-msgid "Euro on E"
-msgstr "Euro sulla E"
-
-#: ../rules/base.xml.in.h:240
-msgid "Everex STEPnote"
-msgstr "Everex STEPnote"
-
-# Ewe: variante del Ghana
-#: ../rules/base.xml.in.h:241
-msgid "Ewe"
-msgstr "Ewe"
-
-#: ../rules/base.xml.in.h:242
-msgid "FL90"
-msgstr "FL90"
-
-#: ../rules/base.xml.in.h:243
-msgid "Faroese"
-msgstr "Faeroese"
-
-#: ../rules/base.xml.in.h:244
-msgid "Faroese (eliminate dead keys)"
-msgstr "Faeroese (tasti muti rimossi)"
-
-#: ../rules/base.xml.in.h:245
-msgid "Filipino"
-msgstr "Filippina"
-
-#: ../rules/base.xml.in.h:246
-msgid "Filipino (Capewell-Dvorak Baybayin)"
-msgstr "Filippina (baybayin Capewell-Dvorak)"
-
-#: ../rules/base.xml.in.h:247
-msgid "Filipino (Capewell-Dvorak Latin)"
-msgstr "Filippina (latina Capewell-Dvorak)"
-
-#: ../rules/base.xml.in.h:248
-msgid "Filipino (Capewell-QWERF 2006 Baybayin)"
-msgstr "Filippina (baybayin Capewell-QWERF 2006)"
-
-#: ../rules/base.xml.in.h:249
-msgid "Filipino (Capewell-QWERF 2006 Latin)"
-msgstr "Filippina (latina Capewell-QWERF 2006)"
-
-#: ../rules/base.xml.in.h:250
-msgid "Filipino (Colemak Baybayin)"
-msgstr "Filippina (baybayin Colemak)"
-
-#: ../rules/base.xml.in.h:251
-msgid "Filipino (Colemak Latin)"
-msgstr "Filippina (latina Colemak)"
-
-#: ../rules/base.xml.in.h:252
-msgid "Filipino (Dvorak Latin)"
-msgstr "Filippina (latina Dvorak)"
-
-#: ../rules/base.xml.in.h:253
-msgid "Filipino (QWERTY Baybayin)"
-msgstr "Filippina (baybayin QWERTY)"
-
-#: ../rules/base.xml.in.h:254
-msgid "Finnish"
-msgstr "Finlandese"
-
-#: ../rules/base.xml.in.h:255
-msgid "Finnish (Mac)"
-msgstr "Finlandese (Mac)"
-
-#: ../rules/base.xml.in.h:256
-msgid "Finnish (classic)"
-msgstr "Finlandese (classica)"
-
-#: ../rules/base.xml.in.h:257
-msgid "Finnish (classic, eliminate dead keys)"
-msgstr "Finlandese (classica, tasti muti rimossi)"
-
-#: ../rules/base.xml.in.h:258
-msgid "Finnish (northern Saami)"
-msgstr "Finlandese (saami settentrinale)"
-
-#. This assumes the KP_ abstract symbols are actually useful for some apps
-#. The description needs to be rewritten
-#: ../rules/base.xml.in.h:261
-msgid "Four-level key with abstract separators"
-msgstr "Tasto di quarto livello con separatori astratti"
-
-#: ../rules/base.xml.in.h:262
-msgid "Four-level key with comma"
-msgstr "Tasto di quarto livello con virgola"
-
-#: ../rules/base.xml.in.h:263
-msgid "Four-level key with dot"
-msgstr "Tasto di quarto livello con punto"
-
-#: ../rules/base.xml.in.h:264
-msgid "Four-level key with dot, latin-9 restriction"
-msgstr "Tasto di quarto livello con punto, restrizione latin-9"
-
-# http://en.wikipedia.org/wiki/Momayyez
-#: ../rules/base.xml.in.h:265
-msgid "Four-level key with momayyez"
-msgstr "Tasto di quarto livello con momayyez"
-
-#: ../rules/base.xml.in.h:266
-msgid "French"
-msgstr "Francese"
-
-# variante francese
-#: ../rules/base.xml.in.h:267
-msgid "French (Bepo, ergonomic, Dvorak way)"
-msgstr "Francese (Bepo, ergonomica, tipo Dvorak)"
-
-# variante francese
-#: ../rules/base.xml.in.h:268
-msgid "French (Bepo, ergonomic, Dvorak way, latin-9 only)"
-msgstr "Francese (Bepo, ergonomica, tipo Dvorak, solo latin-9)"
-
-#: ../rules/base.xml.in.h:269
-msgid "French (Breton)"
-msgstr "Francese (bretone)"
-
-#: ../rules/base.xml.in.h:270
-msgid "French (Canada, Dvorak)"
-msgstr "Francese (Canada, Dvorak)"
-
-#: ../rules/base.xml.in.h:271
-msgid "French (Canada, legacy)"
-msgstr "Francese (Canada, vecchia maniera)"
-
-#: ../rules/base.xml.in.h:272
-msgid "French (Democratic Republic of the Congo)"
-msgstr "Francese (Repubblica Democratica del Congo)"
-
-#: ../rules/base.xml.in.h:273
-msgid "French (Dvorak)"
-msgstr "Francese (Dvorak)"
-
-# Questa invece variante delle tastiere francesi
-#: ../rules/base.xml.in.h:274
-msgid "French (Georgian AZERTY Tskapo)"
-msgstr "Francese (georgiana AZERTY Tskapo)"
-
-#: ../rules/base.xml.in.h:275
-msgid "French (Guinea)"
-msgstr "Francese (Guinea)"
-
-#: ../rules/base.xml.in.h:276
-msgid "French (Mac)"
-msgstr "Francese (Mac)"
-
-# lasciata la forma francese, magari ha un senso particolare
-# variante del mali
-#: ../rules/base.xml.in.h:277
-msgid "French (Mali, alternative)"
-msgstr "Francese (Mali, alternativa)"
-
-#: ../rules/base.xml.in.h:278
-msgid "French (Morocco)"
-msgstr "Francese (Marocco)"
-
-#: ../rules/base.xml.in.h:279
-msgid "French (Occitan)"
-msgstr "Francese (occitano)"
-
-#: ../rules/base.xml.in.h:280
-msgid "French (Sun dead keys)"
-msgstr "Francese (tasti muti Sun)"
-
-# UE
-#: ../rules/base.xml.in.h:281
-msgid "French (Switzerland)"
-msgstr "Francese (Svizzera)"
-
-# UE
-#: ../rules/base.xml.in.h:282
-msgid "French (Switzerland, Mac)"
-msgstr "Francese (Svizzera, Mac)"
-
-#: ../rules/base.xml.in.h:283
-msgid "French (Switzerland, Sun dead keys)"
-msgstr "Francese (Svizzera, tasti muti Sun)"
-
-#: ../rules/base.xml.in.h:284
-msgid "French (Switzerland, eliminate dead keys)"
-msgstr "Francese (Svizzera tasti muti rimossi)"
-
-# variante marocchina
-#: ../rules/base.xml.in.h:285
-msgid "French (alternative)"
-msgstr "Francese (alternativa)"
-
-#: ../rules/base.xml.in.h:286
-msgid "French (alternative, Sun dead keys)"
-msgstr "Francese (alternativa, tasti muti Sun)"
-
-#: ../rules/base.xml.in.h:287
-msgid "French (alternative, eliminate dead keys)"
-msgstr "Francese (alternativa, tasti muti rimossi)"
-
-#: ../rules/base.xml.in.h:288
-msgid "French (alternative, latin-9 only)"
-msgstr "Francese (alternativa, solo latin-9)"
-
-#: ../rules/base.xml.in.h:289
-msgid "French (eliminate dead keys)"
-msgstr "Francese (tasti muti rimossi)"
-
-#: ../rules/base.xml.in.h:290
-msgid "French (legacy alternative)"
-msgstr "Francese (alternativa vecchia maniera)"
-
-#: ../rules/base.xml.in.h:291
-msgid "French (legacy, alternative, Sun dead keys)"
-msgstr "Francese (vecchia maniera, alternativa, tasti muti Sun)"
-
-#: ../rules/base.xml.in.h:292
-msgid "French (legacy, alternative, eliminate dead keys)"
-msgstr "Francese (vecchia maniera, alternativa, tasti muti rimossi)"
-
-#: ../rules/base.xml.in.h:293
-msgid "Fujitsu-Siemens Computers AMILO laptop"
-msgstr "Portatile AMILO Fujitsu-Siemens Computers"
-
-# Fula: variante del Ghana
-#: ../rules/base.xml.in.h:294
-msgid "Fula"
-msgstr "Fula"
-
-# Codice tre lettere per U.K.
-#: ../rules/base.xml.in.h:295
-msgid "GBr"
-msgstr "GBR"
-
-# Ga: variante del ghana
-#: ../rules/base.xml.in.h:296
-msgid "Ga"
-msgstr "Ga"
-
-#: ../rules/base.xml.in.h:297
-msgid "Generic 101-key PC"
-msgstr "Generica 101 tasti PC"
-
-#: ../rules/base.xml.in.h:298
-msgid "Generic 102-key (Intl) PC"
-msgstr "Generica 102 tasti (Intl) PC"
-
-#: ../rules/base.xml.in.h:299
-msgid "Generic 104-key PC"
-msgstr "Generica 104 tasti PC"
-
-#: ../rules/base.xml.in.h:300
-msgid "Generic 105-key (Intl) PC"
-msgstr "Generica 105 tasti (Intl) PC"
-
-#: ../rules/base.xml.in.h:301
-msgid "Genius Comfy KB-12e"
-msgstr "Genius Comfy KB-12e"
-
-#: ../rules/base.xml.in.h:302
-msgid "Genius Comfy KB-16M / Genius MM Keyboard KWD-910"
-msgstr "Genius Comfy KB-16M / Genius MM Keyboard KWD-910"
-
-#: ../rules/base.xml.in.h:303
-msgid "Genius Comfy KB-21e-Scroll"
-msgstr "Genius Comfy KB-21e-Scroll"
-
-#: ../rules/base.xml.in.h:304
-msgid "Genius KB-19e NB"
-msgstr "Genius KB-19e NB"
-
-#: ../rules/base.xml.in.h:305
-msgid "Genius KKB-2050HS"
-msgstr "Genius KKB-2050HS"
-
-# Curiosamente è una variante delle tastiere italiane...
-#: ../rules/base.xml.in.h:306
-msgid "Georgian"
-msgstr "Georgiana"
-
-# Curiosamente è una variante delle tastiere italiane...
-#: ../rules/base.xml.in.h:307
-msgid "Georgian (MESS)"
-msgstr "Georgiana (MESS)"
-
-#: ../rules/base.xml.in.h:308
-msgid "Georgian (Ossetian)"
-msgstr "Gergiana (osseta)"
-
-#: ../rules/base.xml.in.h:309
-msgid "Georgian (ergonomic)"
-msgstr "Gergiana (ergonomica)"
-
-# UE
-#: ../rules/base.xml.in.h:310
-msgid "German"
-msgstr "Tedesca"
-
-# UE
-#: ../rules/base.xml.in.h:311
-msgid "German (Austria)"
-msgstr "Tedesca (Austria)"
-
-#: ../rules/base.xml.in.h:312
-msgid "German (Austria, Mac)"
-msgstr "Tedesca (Austria, Mac)"
-
-#: ../rules/base.xml.in.h:313
-msgid "German (Austria, Sun dead keys)"
-msgstr "Tedesca (Austria, tasti muti Sun)"
-
-#: ../rules/base.xml.in.h:314
-msgid "German (Austria, eliminate dead keys)"
-msgstr "Tedesca (Austria, tasti muti rimossi)"
-
-#: ../rules/base.xml.in.h:315
-msgid "German (Dvorak)"
-msgstr "Tedesca (Dvorak)"
-
-#: ../rules/base.xml.in.h:316
-msgid "German (Mac)"
-msgstr "Tedesca (Mac)"
-
-#: ../rules/base.xml.in.h:317
-msgid "German (Mac, eliminate dead keys)"
-msgstr "Tedesca (Mac, tasti muti rimossi)"
-
-#: ../rules/base.xml.in.h:318
-msgid "German (Neo 2)"
-msgstr "Tedesca (Neo 2)"
-
-#: ../rules/base.xml.in.h:319
-msgid "German (Romanian keyboard with German letters)"
-msgstr "Tedesca (tastiera rumena con lettere tedesche)"
-
-#: ../rules/base.xml.in.h:320
-msgid "German (Romanian keyboard with German letters, eliminate dead keys)"
-msgstr "Tedesca (tastiera rumena con lettere tedesche, tasti muti rimossi)"
-
-#: ../rules/base.xml.in.h:321
-msgid "German (Sun dead keys)"
-msgstr "Tedesca (tasti muti Sun)"
-
-# UE
-#: ../rules/base.xml.in.h:322
-msgid "German (Switzerland, Mac)"
-msgstr "Tedesca (Svizzera, Mac)"
-
-#: ../rules/base.xml.in.h:323
-msgid "German (Switzerland, Sun dead keys)"
-msgstr "Tedesca (Svizzera, tasti muti Sun)"
-
-#: ../rules/base.xml.in.h:324
-msgid "German (Switzerland, eliminate dead keys)"
-msgstr "Tedesca (Svizzera, tasti muti rimossi)"
-
-#: ../rules/base.xml.in.h:325
-msgid "German (dead acute)"
-msgstr "Tedesca (acuto muto)"
-
-# variante tedesca...
-#
-# rispetto alla tedesca normale cambia un carattere, ^
-# ah, le tastiere tedesche non hanno le lettere accentate, per cui
-# probabilemente 'sta cosa è importate per il Compose
-#: ../rules/base.xml.in.h:326
-msgid "German (dead grave acute)"
-msgstr "Tedesca (acuto grave muto)"
-
-#: ../rules/base.xml.in.h:327
-msgid "German (eliminate dead keys)"
-msgstr "Tedesca (tasti muti rimossi)"
-
-# FIXME tradotto come in iso-codes, ma inferiore nun se po' vede...
-#: ../rules/base.xml.in.h:328
-msgid "German (lower Sorbian qwertz)"
-msgstr "Tedesca (sorabo inferiore qwertz)"
-
-# codice iso639: dsb
-# FIXME tradotto come in iso-codes, ma inferiore nun se po' vede...
-#: ../rules/base.xml.in.h:329
-msgid "German (lower Sorbian)"
-msgstr "Tedesca (sorabo inferiore)"
-
-#: ../rules/base.xml.in.h:330
-msgid "German (qwerty)"
-msgstr "Tedesca (qwerty)"
-
-# UE
-#: ../rules/base.xml.in.h:331
-msgid "Greek"
-msgstr "Greca"
-
-#: ../rules/base.xml.in.h:332
-msgid "Greek (eliminate dead keys)"
-msgstr "Greca (tasti muti rimossi)"
-
-#: ../rules/base.xml.in.h:333
-msgid "Greek (extended)"
-msgstr "Greca (estesa)"
-
-# Variante greca
-#: ../rules/base.xml.in.h:334
-msgid "Greek (polytonic)"
-msgstr "Greca (politonica)"
-
-#: ../rules/base.xml.in.h:335
-msgid "Greek (simple)"
-msgstr "Greca (semplice)"
-
-# Gujarati: variante india
-#: ../rules/base.xml.in.h:336
-msgid "Gujarati"
-msgstr "Gujarati"
-
-#: ../rules/base.xml.in.h:337
-msgid "Gyration"
-msgstr "Gyration"
-
-#: ../rules/base.xml.in.h:338
-msgid "HTC Dream"
-msgstr "HTC Dream"
-
-#: ../rules/base.xml.in.h:339
-msgid "Happy Hacking Keyboard"
-msgstr "Happy Hacking Keyboard"
-
-#: ../rules/base.xml.in.h:340
-msgid "Happy Hacking Keyboard for Mac"
-msgstr "Happy Hacking Keyboard per Mac"
-
-# Hausa: variante Ghana
-#: ../rules/base.xml.in.h:341
-msgid "Hausa"
-msgstr "Hausa"
-
-#: ../rules/base.xml.in.h:342
-msgid "Hebrew"
-msgstr "Ebraica"
-
-# variante bulgare
-#: ../rules/base.xml.in.h:343
-msgid "Hebrew (Phonetic)"
-msgstr "Ebraica (fonetica)"
-
-#: ../rules/base.xml.in.h:344
-msgid "Hebrew (Tiro)"
-msgstr "Ebraica (Tiro)"
-
-#: ../rules/base.xml.in.h:345
-msgid "Hebrew (lyx)"
-msgstr "Ebraica (lyx)"
-
-#: ../rules/base.xml.in.h:346
-msgid "Hewlett-Packard Internet Keyboard"
-msgstr "Hewlett-Packard Internet Keyboard"
-
-# omesso Notebook
-#: ../rules/base.xml.in.h:347
-msgid "Hewlett-Packard Mini 110 Notebook"
-msgstr "Hewlett-Packard Mini 110"
-
-#: ../rules/base.xml.in.h:348
-msgid "Hewlett-Packard Omnibook 500 FA"
-msgstr "Hewlett-Packard Omnibook 500 FA"
-
-#: ../rules/base.xml.in.h:349
-msgid "Hewlett-Packard Omnibook 5xx"
-msgstr "Hewlett-Packard Omnibook 5xx"
-
-#: ../rules/base.xml.in.h:350
-msgid "Hewlett-Packard Omnibook 6000/6100"
-msgstr "Hewlett-Packard Omnibook 6000/6100"
-
-#: ../rules/base.xml.in.h:351
-msgid "Hewlett-Packard Omnibook XE3 GC"
-msgstr "Hewlett-Packard Omnibook XE3 GC"
-
-#: ../rules/base.xml.in.h:352
-msgid "Hewlett-Packard Omnibook XE3 GF"
-msgstr "Hewlett-Packard Omnibook XE3 GF"
-
-#: ../rules/base.xml.in.h:353
-msgid "Hewlett-Packard Omnibook XT1000"
-msgstr "Hewlett-Packard Omnibook XT1000"
-
-#: ../rules/base.xml.in.h:354
-msgid "Hewlett-Packard Pavilion ZT11xx"
-msgstr "Hewlett-Packard Pavillion ZT11xx"
-
-#: ../rules/base.xml.in.h:355
-msgid "Hewlett-Packard Pavilion dv5"
-msgstr "Hewlett-Packard Pavillion dv5"
-
-#: ../rules/base.xml.in.h:356
-msgid "Hewlett-Packard SK-250x Multimedia Keyboard"
-msgstr "Hewlett-Packard Multimedia Keyboard SK-250x"
-
-#: ../rules/base.xml.in.h:357
-msgid "Hewlett-Packard nx9020"
-msgstr "Hewlett-Packard nx9020"
-
-#: ../rules/base.xml.in.h:358
-msgid "Hexadecimal"
-msgstr "Esadecimale"
-
-# Hindi Bolnagri: variante India
-#: ../rules/base.xml.in.h:359
-msgid "Hindi (Bolnagri)"
-msgstr "Hindi (bolnagri)"
-
-# variante indiana
-#: ../rules/base.xml.in.h:360
-msgid "Hindi (Wx)"
-msgstr "Hindi (Wx)"
-
-#: ../rules/base.xml.in.h:361
-msgid "Honeywell Euroboard"
-msgstr "Honeywell Euroboard"
-
-#: ../rules/base.xml.in.h:362
-msgid "Htc Dream phone"
-msgstr "Telefono HTC Dream"
-
-# UE
-#: ../rules/base.xml.in.h:363
-msgid "Hungarian"
-msgstr "Ungherese"
-
-#: ../rules/base.xml.in.h:364
-msgid "Hungarian (101/qwerty/comma/dead keys)"
-msgstr "Ungherese (101/qwerty/virgola/tasti muti)"
-
-#: ../rules/base.xml.in.h:365
-msgid "Hungarian (101/qwerty/comma/eliminate dead keys)"
-msgstr "Ungherese (101/qwerty/virgola/tasti muti esclusi)"
-
-#: ../rules/base.xml.in.h:366
-msgid "Hungarian (101/qwerty/dot/dead keys)"
-msgstr "Ungherese (101/qwerty/punto/tasti muti)"
-
-#: ../rules/base.xml.in.h:367
-msgid "Hungarian (101/qwerty/dot/eliminate dead keys)"
-msgstr "Ungherese (101/qwerty/punto/tasti muti esclusi)"
-
-#: ../rules/base.xml.in.h:368
-msgid "Hungarian (101/qwertz/comma/dead keys)"
-msgstr "Ungherese (101/qwertz/virgola/tasti muti)"
-
-#: ../rules/base.xml.in.h:369
-msgid "Hungarian (101/qwertz/comma/eliminate dead keys)"
-msgstr "Ungherese (101/qwertz/virgola/tasti muti esclusi)"
-
-#: ../rules/base.xml.in.h:370
-msgid "Hungarian (101/qwertz/dot/dead keys)"
-msgstr "Ungherese (101/qwertz/punto/tasti muti)"
-
-#: ../rules/base.xml.in.h:371
-msgid "Hungarian (101/qwertz/dot/eliminate dead keys)"
-msgstr "Ungherese (101/qwertz/punto/tasti muti esclusi)"
-
-#: ../rules/base.xml.in.h:372
-msgid "Hungarian (102/qwerty/comma/dead keys)"
-msgstr "Ungherese (102/qwerty/virgola/tasti muti)"
-
-#: ../rules/base.xml.in.h:373
-msgid "Hungarian (102/qwerty/comma/eliminate dead keys)"
-msgstr "Ungherese (102/qwerty/virgola/tasti muti esclusi)"
-
-#: ../rules/base.xml.in.h:374
-msgid "Hungarian (102/qwerty/dot/dead keys)"
-msgstr "Ungherese (102/qwerty/punto/tasti muti)"
-
-#: ../rules/base.xml.in.h:375
-msgid "Hungarian (102/qwerty/dot/eliminate dead keys)"
-msgstr "Ungherese (102/qwerty/punto/tasti muti esclusi)"
-
-#: ../rules/base.xml.in.h:376
-msgid "Hungarian (102/qwertz/comma/dead keys)"
-msgstr "Ungherese (102/qwertz/virgola/tasti muti)"
-
-#: ../rules/base.xml.in.h:377
-msgid "Hungarian (102/qwertz/comma/eliminate dead keys)"
-msgstr "Ungherese (102/qwertz/virgola/tasti muti esclusi)"
-
-#: ../rules/base.xml.in.h:378
-msgid "Hungarian (102/qwertz/dot/dead keys)"
-msgstr "Ungherese (102/qwertz/punto/tasti muti)"
-
-#: ../rules/base.xml.in.h:379
-msgid "Hungarian (102/qwertz/dot/eliminate dead keys)"
-msgstr "Ungherese (102/qwertz/punto/tasti muti esclusi)"
-
-#: ../rules/base.xml.in.h:380
-msgid "Hungarian (eliminate dead keys)"
-msgstr "Ungherese (tasti muti rimossi)"
-
-#: ../rules/base.xml.in.h:381
-msgid "Hungarian (qwerty)"
-msgstr "Ungherese (qwerty)"
-
-#: ../rules/base.xml.in.h:382
-msgid "Hungarian (standard)"
-msgstr "Ungherese (standard)"
-
-#: ../rules/base.xml.in.h:383
-msgid "Hyper is mapped to Win-keys"
-msgstr "Hyper è applicato ai tasti Win"
-
-#: ../rules/base.xml.in.h:384
-msgid "IBM Rapid Access"
-msgstr "IBM Rapid Access"
-
-#: ../rules/base.xml.in.h:385
-msgid "IBM Rapid Access II"
-msgstr "IBM Rapid Access II"
-
-#: ../rules/base.xml.in.h:386
-msgid "IBM Space Saver"
-msgstr "IBM Space Saver"
-
-#: ../rules/base.xml.in.h:387
-msgid "IBM ThinkPad 560Z/600/600E/A22E"
-msgstr "IBM ThinkPad 560Z/600/600E/A22E"
-
-#: ../rules/base.xml.in.h:388
-msgid "IBM ThinkPad R60/T60/R61/T61"
-msgstr "IBM ThinkPad R60/T60/R61/T61"
-
-#: ../rules/base.xml.in.h:389
-msgid "IBM ThinkPad Z60m/Z60t/Z61m/Z61t"
-msgstr "IBM ThinkPad Z60m/Z60t/Z61m/Z61t"
-
-# UE
-#: ../rules/base.xml.in.h:390
-msgid "Icelandic"
-msgstr "Islandese"
-
-#: ../rules/base.xml.in.h:391
-msgid "Icelandic (Dvorak)"
-msgstr "Islandese (Dvorak)"
-
-# UE
-#: ../rules/base.xml.in.h:392
-msgid "Icelandic (Mac)"
-msgstr "Islandese (Mac)"
-
-#: ../rules/base.xml.in.h:393
-msgid "Icelandic (Sun dead keys)"
-msgstr "Islandese (tasti muti Sun)"
-
-#: ../rules/base.xml.in.h:394
-msgid "Icelandic (eliminate dead keys)"
-msgstr "Islandese (tasti muti rimossi)"
-
-# Igbo: variante Nigeria
-#: ../rules/base.xml.in.h:395
-msgid "Igbo"
-msgstr "Igbo"
-
-# UE
-#: ../rules/base.xml.in.h:396
-msgid "Indian"
-msgstr "Indiana"
-
-# Inuktitut: variante canadese
-#: ../rules/base.xml.in.h:397
-msgid "Inuktitut"
-msgstr "Inuktitut"
-
-# UE
-#: ../rules/base.xml.in.h:398
-msgid "Iraqi"
-msgstr "Iracheno"
-
-#: ../rules/base.xml.in.h:399
-msgid "Irish"
-msgstr "Irlandese"
-
-#: ../rules/base.xml.in.h:400
-msgid "Irish (CloGaelach)"
-msgstr "Irlandese (CloGaelach)"
-
-#: ../rules/base.xml.in.h:401
-msgid "Irish (Ogham IS434)"
-msgstr "Irlandese (Ogham IS434)"
-
-#: ../rules/base.xml.in.h:402
-msgid "Irish (Ogham)"
-msgstr "Irlandese (Ogham)"
-
-# Sarà da tradurre? -Luca
-#: ../rules/base.xml.in.h:403
-msgid "Irish (UnicodeExpert)"
-msgstr "Irlandese (UnicodeExpert)"
-
-# UE
-#: ../rules/base.xml.in.h:404
-msgid "Italian"
-msgstr "Italiana"
-
-# Curiosamente è una variante delle tastiere italiane...
-#: ../rules/base.xml.in.h:405
-msgid "Italian (Georgian)"
-msgstr "Italiana (georgiana)"
-
-#: ../rules/base.xml.in.h:406
-msgid "Italian (Mac)"
-msgstr "Italiana (Mac)"
-
-#: ../rules/base.xml.in.h:407
-msgid "Italian (US keyboard with Italian letters)"
-msgstr "Italiana (tastiera USA con lettere italiane)"
-
-#: ../rules/base.xml.in.h:408
-msgid "Italian (eliminate dead keys)"
-msgstr "Italiana (tasti muti rimossi)"
-
-# UE
-#: ../rules/base.xml.in.h:409
-msgid "Japanese"
-msgstr "Giapponese"
-
-#: ../rules/base.xml.in.h:410
-msgid "Japanese (Kana 86)"
-msgstr "Giapponese (Kana 86)"
-
-#: ../rules/base.xml.in.h:411
-msgid "Japanese (Kana)"
-msgstr "Giapponese (Kana)"
-
-#: ../rules/base.xml.in.h:412
-msgid "Japanese (Mac)"
-msgstr "Giapponese (Mac)"
-
-#: ../rules/base.xml.in.h:413
-msgid "Japanese (OADG 109A)"
-msgstr "Giapponese (OADG 109A)"
-
-#: ../rules/base.xml.in.h:414
-msgid "Japanese (PC-98xx Series)"
-msgstr "Giappone (serie PC-98xx)"
-
-# optionList: japan
-# descrizione:
-#
-#  <b>Japanese keyboard options</b>
-#   [*] Kana Lock key is locking
-#   [ ] NICOLA-F style Backspace
-#: ../rules/base.xml.in.h:415
-msgid "Japanese keyboard options"
-msgstr "Opzioni tastiera giapponese"
-
-#: ../rules/base.xml.in.h:416
-msgid "Kana Lock key is locking"
-msgstr "Il tasto Kana Lock sta bloccando"
-
-# variante india
-#: ../rules/base.xml.in.h:417
-msgid "Kannada"
-msgstr "Kannada"
-
-#: ../rules/base.xml.in.h:418
-msgid "Kazakh"
-msgstr "Kazaka"
-
-#: ../rules/base.xml.in.h:419
-msgid "Kazakh (with Russian)"
-msgstr "Kazaka (con russo)"
-
-#: ../rules/base.xml.in.h:420
-msgid "Key sequence to kill the X server"
-msgstr "Sequenza di tasti per terminare il server X"
-
-# optionList: lv3
-# descrizione: The key combination used to choose the 3rd (and 4th, together
-#              with Shift) level of symbols
-#: ../rules/base.xml.in.h:421
-msgid "Key to choose 3rd level"
-msgstr "Tasto per scegliere il terzo livello"
-
-#: ../rules/base.xml.in.h:422
-msgid "Key to choose 5th level"
-msgstr "Tasto per scegliere il quinto livello"
-
-# optionList: grp
-# descrizione: The key combination used to switch between groups
-#: ../rules/base.xml.in.h:423
-msgid "Key(s) to change layout"
-msgstr "Tasto o tasti per cambiare disposizione"
-
-#: ../rules/base.xml.in.h:424
-msgid "Keytronic FlexPro"
-msgstr "Keytronic FlexPro"
-
-#: ../rules/base.xml.in.h:425
-msgid "Khmer (Cambodian)"
-msgstr "Khmer (cambogiana)"
-
-# variante tastiera kenya
-#: ../rules/base.xml.in.h:426
-msgid "Kikuyu"
-msgstr "Kikuyu"
-
-# nome di modello
-#: ../rules/base.xml.in.h:427
-msgid "Kinesis"
-msgstr "Kinesis"
-
-#: ../rules/base.xml.in.h:428
-msgid "Korean"
-msgstr "Coreana"
-
-#: ../rules/base.xml.in.h:429
-msgid "Korean (101/104 key compatible)"
-msgstr "Coreana (compatibile 101/104 tasti)"
-
-#: ../rules/base.xml.in.h:430
-msgid "Kurdish (Iran, Arabic-Latin)"
-msgstr "Curda (Iran, arabo-latina)"
-
-#: ../rules/base.xml.in.h:431
-msgid "Kurdish (Iran, F)"
-msgstr "Curda (Iran, F)"
-
-#: ../rules/base.xml.in.h:432
-msgid "Kurdish (Iran, Latin Q)"
-msgstr "Curda (Iran, latina Q)"
-
-# FIXME le altre sono Alt
-#: ../rules/base.xml.in.h:433
-msgid "Kurdish (Iran, latin alt-Q)"
-msgstr "Curda (Iran, latina alt-Q)"
-
-#: ../rules/base.xml.in.h:434
-msgid "Kurdish (Iraq, Arabic-Latin)"
-msgstr "Curda (Iraq, arabo-latina)"
-
-#: ../rules/base.xml.in.h:435
-msgid "Kurdish (Iraq, F)"
-msgstr "Curda (Iraq, F)"
-
-#: ../rules/base.xml.in.h:436
-msgid "Kurdish (Iraq, Latin Alt-Q)"
-msgstr "Curda (Iraq, latina Alt-Q)"
-
-#: ../rules/base.xml.in.h:437
-msgid "Kurdish (Iraq, Latin Q)"
-msgstr "Curda (Iraq, latina Q)"
-
-#: ../rules/base.xml.in.h:438
-msgid "Kurdish (Syria, F)"
-msgstr "Curda (Siria, F)"
-
-#: ../rules/base.xml.in.h:439
-msgid "Kurdish (Syria, Latin Alt-Q)"
-msgstr "Curda (Siria, latina Alt-Q)"
-
-#: ../rules/base.xml.in.h:440
-msgid "Kurdish (Syria, Latin Q)"
-msgstr "Curda (Siria, latina Q)"
-
-#: ../rules/base.xml.in.h:441
-msgid "Kurdish (Turkey, F)"
-msgstr "Curda (Turchia, F)"
-
-#: ../rules/base.xml.in.h:442
-msgid "Kurdish (Turkey, Latin Alt-Q)"
-msgstr "Curda (Turchia, latina Alt-Q)"
-
-#: ../rules/base.xml.in.h:443
-msgid "Kurdish (Turkey, Latin Q)"
-msgstr "Curda (Turchia, latina Q)"
-
-#: ../rules/base.xml.in.h:444
-msgid "Kutenai"
-msgstr "Kutenai"
-
-# UE
-#: ../rules/base.xml.in.h:445
-msgid "Kyrgyz"
-msgstr "Kirghiza"
-
-#: ../rules/base.xml.in.h:446
-msgid "Kyrgyz (phonetic)"
-msgstr "Kirghiza (fonetica)"
-
-#: ../rules/base.xml.in.h:447
-msgid "Lao"
-msgstr "LAO"
-
-#: ../rules/base.xml.in.h:448
-msgid "Lao (STEA proposed standard layout)"
-msgstr "Lao (disposizione standard proposta STEA)"
-
-#: ../rules/base.xml.in.h:449
-msgid "Laptop/notebook Compaq (eg. Armada) Laptop Keyboard"
-msgstr "Compaq Laptop tastiera per portatile (es. Armada)"
-
-#: ../rules/base.xml.in.h:450
-msgid "Laptop/notebook Compaq (eg. Presario) Internet Keyboard"
-msgstr "Compaq Internet Keyboard per portatile (es. Presario)"
-
-#: ../rules/base.xml.in.h:451
-msgid "Laptop/notebook eMachines m68xx"
-msgstr "Portatile eMachines m68xx"
-
-# UE
-#: ../rules/base.xml.in.h:452
-msgid "Latvian"
-msgstr "Lettone"
-
-#: ../rules/base.xml.in.h:453
-msgid "Latvian (Apostrophe ' variant)"
-msgstr "Lettone (variante apostrofo ')"
-
-#: ../rules/base.xml.in.h:454
-msgid "Latvian (F variant)"
-msgstr "Lettone (variante F)"
-
-#: ../rules/base.xml.in.h:455
-msgid "Latvian (Tilde ~ variant)"
-msgstr "Lettone (variante tilde ~)"
-
-#: ../rules/base.xml.in.h:456
-msgid "Left Alt"
-msgstr "Alt sinistro"
-
-#: ../rules/base.xml.in.h:457
-msgid "Left Alt (while pressed)"
-msgstr "Alt sinistro (mentre è premuto)"
-
-#: ../rules/base.xml.in.h:458
-msgid "Left Alt is swapped with Left Win"
-msgstr "Alt sinistro è scambiato con Win sinistro"
-
-#: ../rules/base.xml.in.h:459
-msgid "Left Ctrl"
-msgstr "Ctrl sinistro"
-
-#: ../rules/base.xml.in.h:460
-msgid "Left Ctrl (to first layout), Right Ctrl (to last layout)"
-msgstr "Ctrl sinistro (per prima disposizione), Ctrl destro (per ultima disposizione)"
-
-#: ../rules/base.xml.in.h:461
-msgid "Left Ctrl+Left Shift"
-msgstr "Ctrl sinistro+Maiusc sinistro"
-
-#: ../rules/base.xml.in.h:462
-msgid "Left Shift"
-msgstr "Maiusc sinistro"
-
-#: ../rules/base.xml.in.h:463
-msgid "Left Win"
-msgstr "Win sinistro"
-
-#: ../rules/base.xml.in.h:464
-msgid "Left Win (to first layout), Right Win/Menu (to last layout)"
-msgstr "Win sinistro (prima disposizione), Win/Menu destro (ultima disposizione)"
-
-#: ../rules/base.xml.in.h:465
-msgid "Left Win (while pressed)"
-msgstr "Win sinistro (mentre è premuto)"
-
-# tasto per scegliere il quinto livello: |...|
-#: ../rules/base.xml.in.h:466
-msgid "Left Win chooses 5th level, locks when pressed together with another 5th-level-chooser"
-msgstr "Win sinistro sceglie il quinto livello, blocca quando premuto assieme a un altro selettore del quinto livello"
-
-# tasto per scegliere il quinto livello: |...|
-#: ../rules/base.xml.in.h:467
-msgid "Left Win chooses 5th level, locks when pressed together with another 5th-level-chooser, one press releases the lock"
-msgstr "Win sinistro sceglie il quinto livello, blocca quando premuto assieme a un altro selettore del quinto livello, una pressione rilascia il blocco"
-
-#: ../rules/base.xml.in.h:468
-msgid "LeftCtrl+LeftWin (to first layout), RightCtrl+Menu (to second layout)"
-msgstr "Ctrl sinistro + Win sinistro (per prima disposizione), Ctrl destro + Menu (per seconda disposizione)"
-
-#: ../rules/base.xml.in.h:469
-msgid "Legacy"
-msgstr "Vecchia maniera"
-
-#: ../rules/base.xml.in.h:470
-msgid "Legacy Wang 724"
-msgstr "Wang 724 vecchia maniera"
-
-#. Actually, with KP_SEPARATOR, as the old keypad(comma)
-#: ../rules/base.xml.in.h:472
-msgid "Legacy key with comma"
-msgstr "Tasto vecchia maniera con virgola"
-
-#: ../rules/base.xml.in.h:473
-msgid "Legacy key with dot"
-msgstr "Tasto vecchia maniera con punto"
-
-# UE
-#: ../rules/base.xml.in.h:474
-msgid "Lithuanian"
-msgstr "Lituana"
-
-#: ../rules/base.xml.in.h:475
-msgid "Lithuanian (IBM LST 1205-92)"
-msgstr "Lituana (IBM LST 1205-92)"
-
-# UE
-#: ../rules/base.xml.in.h:476
-msgid "Lithuanian (LEKP)"
-msgstr "Lituana (LEKP)"
-
-# UE
-#: ../rules/base.xml.in.h:477
-msgid "Lithuanian (LEKPa)"
-msgstr "Lituana (LEKPa)"
-
-#: ../rules/base.xml.in.h:478
-msgid "Lithuanian (US keyboard with Lithuanian letters)"
-msgstr "Lituana (tastiera USA con lettere lituane)"
-
-# UE
-#: ../rules/base.xml.in.h:479
-msgid "Lithuanian (standard)"
-msgstr "Lituana (standard)"
-
-#: ../rules/base.xml.in.h:480
-msgid "Logitech Access Keyboard"
-msgstr "Logitech Access Keyboard"
-
-#: ../rules/base.xml.in.h:481
-msgid "Logitech Cordless Desktop"
-msgstr "Logitech Cordless Desktop"
-
-#: ../rules/base.xml.in.h:482
-msgid "Logitech Cordless Desktop (alternate option)"
-msgstr "Logitech Cordless Desktop (opzione alternativa)"
-
-#: ../rules/base.xml.in.h:483
-msgid "Logitech Cordless Desktop EX110"
-msgstr "Logitech Cordless Desktop EX110"
-
-#: ../rules/base.xml.in.h:484
-msgid "Logitech Cordless Desktop LX-300"
-msgstr "Logitech Cordless Desktop LX-300"
-
-#: ../rules/base.xml.in.h:485
-msgid "Logitech Cordless Desktop Navigator"
-msgstr "Logitech Cordless Desktop Navigator"
-
-#: ../rules/base.xml.in.h:486
-msgid "Logitech Cordless Desktop Optical"
-msgstr "Logitech Cordless Desktop Optical"
-
-#: ../rules/base.xml.in.h:487
-msgid "Logitech Cordless Desktop Pro (alternate option 2)"
-msgstr "Logitech Cordless Desktop Pro (opzione alternativa 2)"
-
-#: ../rules/base.xml.in.h:488
-msgid "Logitech Cordless Desktop iTouch"
-msgstr "Logitech Cordless Desktop iTouch"
-
-#: ../rules/base.xml.in.h:489
-msgid "Logitech Cordless Freedom/Desktop Navigator"
-msgstr "Logitech Cordless Freedom/Desktop Navigator"
-
-#: ../rules/base.xml.in.h:490
-msgid "Logitech G15 extra keys via G15daemon"
-msgstr "Tasti aggiuntivi Logitech attraverso G15daemon"
-
-#: ../rules/base.xml.in.h:491
-msgid "Logitech Generic Keyboard"
-msgstr "Logitech tastiera generica"
-
-#: ../rules/base.xml.in.h:492
-msgid "Logitech Internet 350 Keyboard"
-msgstr "Logitech Internet 350 Keyboard"
-
-#: ../rules/base.xml.in.h:493
-msgid "Logitech Internet Keyboard"
-msgstr "Logitech Internet Keyboard"
-
-#: ../rules/base.xml.in.h:494
-msgid "Logitech Internet Navigator Keyboard"
-msgstr "Logitech Internet Navigator Keyboard"
-
-#: ../rules/base.xml.in.h:495
-msgid "Logitech Media Elite Keyboard"
-msgstr "Logitech Media Elite Keyboard"
-
-#: ../rules/base.xml.in.h:496
-msgid "Logitech Ultra-X Cordless Media Desktop Keyboard"
-msgstr "Logitech Ultra-X Cordless Media Desktop Keyboard"
-
-#: ../rules/base.xml.in.h:497
-msgid "Logitech Ultra-X Keyboard"
-msgstr "Logitech Ultra-X Keyboard"
-
-#: ../rules/base.xml.in.h:498
-msgid "Logitech diNovo Edge Keyboard"
-msgstr "Logitech diNovo Edge Keyboard"
-
-#: ../rules/base.xml.in.h:499
-msgid "Logitech diNovo Keyboard"
-msgstr "Logitech diNovo Keyboard"
-
-#: ../rules/base.xml.in.h:500
-msgid "Logitech iTouch"
-msgstr "Logitech iTouch"
-
-#: ../rules/base.xml.in.h:501
-msgid "Logitech iTouch Cordless Keyboard (model Y-RB6)"
-msgstr "Logitech iTouch Cordless Keyboard (modello Y-RB6)"
-
-#: ../rules/base.xml.in.h:502
-msgid "Logitech iTouch Internet Navigator Keyboard SE"
-msgstr "Logitech iTouch Internet Navigator Keyboard SE"
-
-#: ../rules/base.xml.in.h:503
-msgid "Logitech iTouch Internet Navigator Keyboard SE (USB)"
-msgstr "Logitech iTouch Internet Navigator Keyboard SE (USB)"
-
-#: ../rules/base.xml.in.h:504
-msgid "MacBook/MacBook Pro"
-msgstr "MacBook/MacBook Pro"
-
-#: ../rules/base.xml.in.h:505
-msgid "MacBook/MacBook Pro (Intl)"
-msgstr "MacBook/MacBook Pro (Intl)"
-
-#: ../rules/base.xml.in.h:506
-msgid "Macedonian"
-msgstr "Macedone"
-
-#: ../rules/base.xml.in.h:507
-msgid "Macedonian (eliminate dead keys)"
-msgstr "Macedone (tasti muti rimossi)"
-
-#: ../rules/base.xml.in.h:508
-msgid "Macintosh"
-msgstr "Macintosh"
-
-#: ../rules/base.xml.in.h:509
-msgid "Macintosh Old"
-msgstr "Macintosh Old"
-
-#: ../rules/base.xml.in.h:510
-msgid "Make Caps Lock an additional Backspace"
-msgstr "Rendere BlocMaiusc un Backspace aggiuntivo"
-
-#: ../rules/base.xml.in.h:511
-msgid "Make Caps Lock an additional Control but keep the Caps_Lock keysym"
-msgstr "Rendere BlocMaiusc un Control aggiuntivo, ma mantiente il keysym Caps_Lock"
-
-#: ../rules/base.xml.in.h:512
-msgid "Make Caps Lock an additional Ctrl"
-msgstr "Rendere BlocMaiusc un Ctrl aggiuntivo"
-
-#: ../rules/base.xml.in.h:513
-msgid "Make Caps Lock an additional ESC"
-msgstr "Rendere BlocMaiusc un ESC aggiuntivo"
-
-#: ../rules/base.xml.in.h:514
-msgid "Make Caps Lock an additional Hyper"
-msgstr "Rendere BlocMaiusc un Hyper aggiuntivo"
-
-#: ../rules/base.xml.in.h:515
-msgid "Make Caps Lock an additional Num Lock"
-msgstr "Rendere BlocMaiusc un BlocNum aggiuntivo"
-
-#: ../rules/base.xml.in.h:516
-msgid "Make Caps Lock an additional Super"
-msgstr "Rendere BlocMaiusc un Super aggiuntivo"
-
-#: ../rules/base.xml.in.h:517
-msgid "Malayalam"
-msgstr "Malayalam"
-
-#: ../rules/base.xml.in.h:518
-msgid "Malayalam (Lalitha)"
-msgstr "Malayalam (lalitha)"
-
-#: ../rules/base.xml.in.h:519
-msgid "Malayalam (enhanced Inscript with Rupee Sign)"
-msgstr "Malayalam (inscript migliorato con simbolo Rupia)"
-
-# UE
-#: ../rules/base.xml.in.h:520
-msgid "Maltese"
-msgstr "Maltese"
-
-#: ../rules/base.xml.in.h:521
-msgid "Maltese (with US layout)"
-msgstr "Maltese (con disposizione USA)"
-
-#: ../rules/base.xml.in.h:522
-msgid "Memorex MX1998"
-msgstr "Memorex MX1998"
-
-#: ../rules/base.xml.in.h:523
-msgid "Memorex MX2500 EZ-Access Keyboard"
-msgstr "Memorex MX2500 EZ-Access Keyboard"
-
-#: ../rules/base.xml.in.h:524
-msgid "Memorex MX2750"
-msgstr "Memorex MX2750"
-
-# il tasto Menu
-#: ../rules/base.xml.in.h:525
-msgid "Menu"
-msgstr "Menu"
-
-#: ../rules/base.xml.in.h:526
-msgid "Meta is mapped to Left Win"
-msgstr "Meta è applicato al tasto Win sinistro"
-
-#: ../rules/base.xml.in.h:527
-msgid "Meta is mapped to Win keys"
-msgstr "Meta è applicato ai tasti Win"
-
-#: ../rules/base.xml.in.h:528
-msgid "Meta on Left Ctrl"
-msgstr "Meta su Ctrl sinistro"
-
-#: ../rules/base.xml.in.h:529
-msgid "Microsoft Comfort Curve Keyboard 2000"
-msgstr "Microsoft Comfort Curve Keyboard 2000"
-
-#: ../rules/base.xml.in.h:530
-msgid "Microsoft Internet Keyboard"
-msgstr "Microsoft Internet Keyboard"
-
-#: ../rules/base.xml.in.h:531
-msgid "Microsoft Internet Keyboard Pro, Swedish"
-msgstr "Microsoft Internet Keyboard Pro, svedese"
-
-#: ../rules/base.xml.in.h:532
-msgid "Microsoft Natural"
-msgstr "Microsoft Natural"
-
-#: ../rules/base.xml.in.h:533
-msgid "Microsoft Natural Keyboard Elite"
-msgstr "Microsoft Natural Keyboard Elite"
-
-#: ../rules/base.xml.in.h:534
-msgid "Microsoft Natural Keyboard Pro / Microsoft Internet Keyboard Pro"
-msgstr "Microsoft Natural Keyboard Pro / Microsoft Internet Keyboard Pro"
-
-#: ../rules/base.xml.in.h:535
-msgid "Microsoft Natural Keyboard Pro OEM"
-msgstr "Microsoft Natural Keyboard Pro OEM"
-
-#: ../rules/base.xml.in.h:536
-msgid "Microsoft Natural Keyboard Pro USB / Microsoft Internet Keyboard Pro"
-msgstr "Microsoft Natural Keyboard Pro USB / Microsoft Internet Keyboard Pro"
-
-#: ../rules/base.xml.in.h:537
-msgid "Microsoft Natural Wireless Ergonomic Keyboard 4000"
-msgstr "Microsoft Natural Wireless Ergonomic Keyboard 4000"
-
-#: ../rules/base.xml.in.h:538
-msgid "Microsoft Natural Wireless Ergonomic Keyboard 7000"
-msgstr "Microsoft Natural Wireless Ergonomic Keyboard 7000"
-
-#: ../rules/base.xml.in.h:539
-msgid "Microsoft Office Keyboard"
-msgstr "Microsoft Office Keyboard"
-
-#: ../rules/base.xml.in.h:540
-msgid "Microsoft Wireless Multimedia Keyboard 1.0A"
-msgstr "Microsoft Wireless Multimedia Keyboard 1.0A"
-
-# optionList: (vari)
-# descrizione: (nessuna)
-#: ../rules/base.xml.in.h:541
-msgid "Miscellaneous compatibility options"
-msgstr "Opzioni varie di compatibilità"
-
-#: ../rules/base.xml.in.h:542
-msgid "Mongolian"
-msgstr "Mongola"
-
-#: ../rules/base.xml.in.h:543
-msgid "Montenegrin"
-msgstr "Montenegrina"
-
-#: ../rules/base.xml.in.h:544
-msgid "Montenegrin (Cyrillic with guillemets)"
-msgstr "Montenegrina (cirillico con caporali)"
-
-#: ../rules/base.xml.in.h:545
-msgid "Montenegrin (Cyrillic)"
-msgstr "Montenegrina (cirillico)"
-
-#: ../rules/base.xml.in.h:546
-msgid "Montenegrin (Cyrillic, Z and ZHE swapped)"
-msgstr "Montenegrina (cirillico, Z e ZHE scambiati)"
-
-#: ../rules/base.xml.in.h:547
-msgid "Montenegrin (Latin qwerty)"
-msgstr "Montenegrina (latina qwerty)"
-
-#: ../rules/base.xml.in.h:548
-msgid "Montenegrin (Latin unicode qwerty)"
-msgstr "Montenegrina (latina unicode qwerty)"
-
-#: ../rules/base.xml.in.h:549
-msgid "Montenegrin (Latin unicode)"
-msgstr "Montenegrina (latina unicode)"
-
-#: ../rules/base.xml.in.h:550
-msgid "Montenegrin (Latin with guillemets)"
-msgstr "Montenegrina (latina con caporali)"
-
-#: ../rules/base.xml.in.h:551
-msgid "Māori"
-msgstr "Māori"
-
-#: ../rules/base.xml.in.h:552
-msgid "NICOLA-F style Backspace"
-msgstr "Backspace stile NICOLA-F"
-
-#: ../rules/base.xml.in.h:553
-msgid "Nepali"
-msgstr "Nepalese"
-
-#: ../rules/base.xml.in.h:554
-msgid "Non-breakable space character at fourth level"
-msgstr "Carattere Spazio non-interrompibile al quarto livello"
-
-#: ../rules/base.xml.in.h:555
-msgid "Non-breakable space character at fourth level, thin non-breakable space character at sixth level"
-msgstr "Carattere Spazio non-interrompibile al quarto livello, carattere Spazio sottile non-interrompibile al sesto livello"
-
-#: ../rules/base.xml.in.h:556
-msgid "Non-breakable space character at fourth level, thin non-breakable space character at sixth level (via Ctrl+Shift)"
-msgstr "Carattere Spazio non-interrompibile al quarto livello, carattere Spazio sottile non-interrompibile al sesto livello (attraverso Ctrl+Maiusc)"
-
-#: ../rules/base.xml.in.h:557
-msgid "Non-breakable space character at second level"
-msgstr "Carattere Spazio non-interrompibile al secondo livello"
-
-#: ../rules/base.xml.in.h:558
-msgid "Non-breakable space character at third level"
-msgstr "Carattere Spazio non-interrompibile al terzo livello"
-
-#: ../rules/base.xml.in.h:559
-msgid "Non-breakable space character at third level, nothing at fourth level"
-msgstr "Carattere Spazio non-interrompibile al terzo livello, niente al quarto livello"
-
-#: ../rules/base.xml.in.h:560
-msgid "Non-breakable space character at third level, thin non-breakable space character at fourth level"
-msgstr "Carattere Spazio non-interrompibile al terzo livello, carattere Spazio sottile non-interrompibile al quarto livello"
-
-#: ../rules/base.xml.in.h:561
-msgid "Northgate OmniKey 101"
-msgstr "Northgate OmniKey 101"
-
-# Curiosamente è una variante delle tastiere italiane...
-#: ../rules/base.xml.in.h:562
-msgid "Norwegian"
-msgstr "Norvegese"
-
-#: ../rules/base.xml.in.h:563
-msgid "Norwegian (Dvorak)"
-msgstr "Norvegese (Dvorak)"
-
-#: ../rules/base.xml.in.h:564
-msgid "Norwegian (Mac)"
-msgstr "Norvegese (Mac)"
-
-#: ../rules/base.xml.in.h:565
-msgid "Norwegian (Mac, eliminate dead keys)"
-msgstr "Norvegese (Mac, tasti muti rimossi)"
-
-# FIXME missing )
-#: ../rules/base.xml.in.h:566
-msgid "Norwegian (Northern Saami"
-msgstr "Norvegese (saami settentrinale)"
-
-#: ../rules/base.xml.in.h:567
-msgid "Norwegian (eliminate dead keys)"
-msgstr "Norvegese (tasti muti rimossi)"
-
-#: ../rules/base.xml.in.h:568
-msgid "Norwegian (northern Saami, eliminate dead keys)"
-msgstr "Norvegese (saami settentrionale, tasti muti rimossi)"
-
-#: ../rules/base.xml.in.h:569
-msgid "Num Lock"
-msgstr "BlocNum"
-
-# optionList: kpdl
-# descrizione: Select a keypad KPDL key variant
-#: ../rules/base.xml.in.h:570
-msgid "Numeric keypad delete key behaviour"
-msgstr "Comportamento tasto Canc su tastierino numerico"
-
-#: ../rules/base.xml.in.h:571
-msgid "Numeric keypad keys work as with Mac"
-msgstr "I tasti del tastierino numerico operano come nei Mac"
-
-# optionList: keypad
-# descrizione: Select a keypad type
-#: ../rules/base.xml.in.h:572
-msgid "Numeric keypad layout selection"
-msgstr "Selezione disposizione tastierino numerico"
-
-#: ../rules/base.xml.in.h:573
-msgid "OLPC"
-msgstr "OLPC"
-
-# variante bangladesh
-#: ../rules/base.xml.in.h:574
-msgid "Oriya"
-msgstr "Oriya"
-
-#: ../rules/base.xml.in.h:575
-msgid "Ortek MCK-800 MM/Internet keyboard"
-msgstr "Ortek MCK-800 MM/Internet keyboard"
-
-#: ../rules/base.xml.in.h:576
-msgid "PC-98xx Series"
-msgstr "Serie PC-98xx"
-
-#: ../rules/base.xml.in.h:577
-msgid "Pashto"
-msgstr "Pashto"
-
-#: ../rules/base.xml.in.h:578
-msgid "Pashto (Afghanistan, OLPC)"
-msgstr "Pashto (Afghanistan, OLPC)"
-
-# posizione del tasto compose: |...|Pause
-#: ../rules/base.xml.in.h:579
-msgid "Pause"
-msgstr "Pausa"
-
-#: ../rules/base.xml.in.h:580
-msgid "Persian"
-msgstr "Persiana"
-
-#: ../rules/base.xml.in.h:581
-msgid "Persian (Afghanistan, Dari OLPC)"
-msgstr "Persiana (Afghanistan, Dari OLPC)"
-
-#: ../rules/base.xml.in.h:582
-msgid "Persian (with Persian Keypad)"
-msgstr "Persiana (con tastierino numerico persiano)"
-
-#: ../rules/base.xml.in.h:583
-msgid "Philippines - Dvorak (Baybayin)"
-msgstr "Filippine - Dvorak (Baybayin)"
-
-# variante canadese
-#: ../rules/base.xml.in.h:584
-msgid "Polish"
-msgstr "Polacca"
-
-#: ../rules/base.xml.in.h:585
-msgid "Polish (Dvorak)"
-msgstr "Polacca (Dvorak)"
-
-# variante polacca
-#: ../rules/base.xml.in.h:586
-msgid "Polish (Dvorak, polish quotes on key 1)"
-msgstr "Polacca (Dvorak, virgolette polacche sul tasto 1)"
-
-# da controllare..
-#: ../rules/base.xml.in.h:587
-msgid "Polish (Dvorak, polish quotes on quotemark key)"
-msgstr "Polacca (Dvorak, virgolette polacche sul tasto quotemark)"
-
-# Kashubian: variante polonia
-#: ../rules/base.xml.in.h:588
-msgid "Polish (Kashubian)"
-msgstr "Polacca (Kashubian)"
-
-#: ../rules/base.xml.in.h:589
-msgid "Polish (programmer Dvorak)"
-msgstr "Polacca (Dvorak per programmatori)"
-
-#: ../rules/base.xml.in.h:590
-msgid "Polish (qwertz)"
-msgstr "Polacca (qwertz)"
-
-# UE
-#: ../rules/base.xml.in.h:591
-msgid "Portuguese"
-msgstr "Portoghese"
-
-#: ../rules/base.xml.in.h:592
-msgid "Portuguese (Brazil)"
-msgstr "Portoghese (Brasile)"
-
-#: ../rules/base.xml.in.h:593
-msgid "Portuguese (Brazil, Dvorak)"
-msgstr "Portoghese (Brasile, Dvorak)"
-
-#: ../rules/base.xml.in.h:594
-msgid "Portuguese (Brazil, eliminate dead keys)"
-msgstr "Portoghese (Brasile, tasti muti rimossi)"
-
-# variante brasiliana
-#: ../rules/base.xml.in.h:595
-msgid "Portuguese (Brazil, nativo for Esperanto)"
-msgstr "Portoghese (Brasile, nativa per Esperanto)"
-
-# variante brasiliana
-#: ../rules/base.xml.in.h:596
-msgid "Portuguese (Brazil, nativo for USA keyboards)"
-msgstr "Portoghese (Brasile, nativa per tastiere USA)"
-
-#: ../rules/base.xml.in.h:597
-msgid "Portuguese (Brazil, nativo)"
-msgstr "Portoghese (Brasile, nativa)"
-
-#: ../rules/base.xml.in.h:598
-msgid "Portuguese (Mac)"
-msgstr "Portoghese (Mac)"
-
-#: ../rules/base.xml.in.h:599
-msgid "Portuguese (Mac, Sun dead keys)"
-msgstr "Portoghese (Mac, tasti muti Sun)"
-
-#: ../rules/base.xml.in.h:600
-msgid "Portuguese (Mac, eliminate dead keys)"
-msgstr "Portoghese (Mac, tasti muti rimossi)"
-
-# variante brasiliana
-#: ../rules/base.xml.in.h:601
-msgid "Portuguese (Nativo for Esperanto)"
-msgstr "Portoghese (nativa per Esperanto)"
-
-# variante brasiliana
-#: ../rules/base.xml.in.h:602
-msgid "Portuguese (Nativo for USA keyboards)"
-msgstr "Portoghese (nativa per tastiere USA)"
-
-#: ../rules/base.xml.in.h:603
-msgid "Portuguese (Nativo)"
-msgstr "Portoghese (nativa)"
-
-#: ../rules/base.xml.in.h:604
-msgid "Portuguese (Sun dead keys)"
-msgstr "Portoghese (tasti muti Sun)"
-
-#: ../rules/base.xml.in.h:605
-msgid "Portuguese (eliminate dead keys)"
-msgstr "Portoghese (tasti muti rimossi)"
-
-#: ../rules/base.xml.in.h:606
-msgid "Propeller Voyager (KTEZ-1000)"
-msgstr "Propeller Voyager (KTEZ-1000)"
-
-# Posizione del tasto compose: |...|
-# nelle tastiere italiane è Stamp
-#: ../rules/base.xml.in.h:607
-msgid "PrtSc"
-msgstr "Stamp"
-
-# Gurmukhi: variante india
-#: ../rules/base.xml.in.h:608
-msgid "Punjabi (Gurmukhi Jhelum)"
-msgstr "Punjabi (Gurmukhi Jhelum)"
-
-# Gurmukhi: variante india
-#: ../rules/base.xml.in.h:609
-msgid "Punjabi (Gurmukhi)"
-msgstr "Punjabi (Gurmukhi)"
-
-#: ../rules/base.xml.in.h:610
-msgid "QTronix Scorpius 98N+"
-msgstr "QTronix Scorpius 98N+"
-
-#: ../rules/base.xml.in.h:611
-msgid "Right Alt"
-msgstr "Alt destro"
-
-#: ../rules/base.xml.in.h:612
-msgid "Right Alt (while pressed)"
-msgstr "Alt destro (mentre è premuto)"
-
-# tasto per scegliere il quinto livello: |...|
-#: ../rules/base.xml.in.h:613
-msgid "Right Alt chooses 5th level and activates level5-Lock when pressed together with another 5th-level-chooser, one press releases the lock"
-msgstr "Alt destro sceglie il quinto livello e attiva level5-Lock quando premuto assieme a un altro selettore del quinto livello, una pressione rilascia il blocco"
-
-# tasto per scegliere il quinto livello: |...|
-#: ../rules/base.xml.in.h:614
-msgid "Right Alt chooses 5th level, locks when pressed together with another 5th-level-chooser"
-msgstr "Alt destro sceglie il quinto livello, blocca quando premuto assieme a un altro selettore del quinto livello"
-
-# tasto per scegliere il quinto livello: |...|
-#: ../rules/base.xml.in.h:615
-msgid "Right Alt chooses 5th level, locks when pressed together with another 5th-level-chooser, one press releases the lock"
-msgstr "Alt destro sceglie il quinto livello, blocca quando premuto assieme a un altro selettore del quinto livello, una pressione rilascia il blocco"
-
-#: ../rules/base.xml.in.h:616
-msgid "Right Alt key never chooses 3rd level"
-msgstr "Il tasto Alt destro non sceglie mai il terzo livello"
-
-#: ../rules/base.xml.in.h:617
-msgid "Right Alt, Shift+Right Alt key is Multi_Key"
-msgstr "Alt destro, il tasto Maiusc+Alt destro è Multi_Key"
-
-#: ../rules/base.xml.in.h:618
-msgid "Right Ctrl"
-msgstr "Ctrl destro"
-
-#: ../rules/base.xml.in.h:619
-msgid "Right Ctrl (while pressed)"
-msgstr "Ctrl destro (mentre è premuto)"
-
-#: ../rules/base.xml.in.h:620
-msgid "Right Ctrl as Right Alt"
-msgstr "Ctrl destro come Alt destro"
-
-#: ../rules/base.xml.in.h:621
-msgid "Right Ctrl is mapped to Menu"
-msgstr "Ctrl destro è applicato a Menu"
-
-#: ../rules/base.xml.in.h:622
-msgid "Right Ctrl+Right Shift"
-msgstr "Ctrl destro + Maiusc destro"
-
-#: ../rules/base.xml.in.h:623
-msgid "Right Shift"
-msgstr "Maiusc destro"
-
-#: ../rules/base.xml.in.h:624
-msgid "Right Win"
-msgstr "Win destro"
-
-#: ../rules/base.xml.in.h:625
-msgid "Right Win (while pressed)"
-msgstr "Win destro (mentre è premuto)"
-
-# tasto per scegliere il quinto livello: |...|<
-#: ../rules/base.xml.in.h:626
-msgid "Right Win chooses 5th level, locks when pressed together with another 5th-level-chooser"
-msgstr "Win destro sceglie il quinto livello, blocca quando premuto assieme a un altro selettore del quinto livello"
-
-# tasto per scegliere il quinto livello: |...|
-#: ../rules/base.xml.in.h:627
-msgid "Right Win chooses 5th level, locks when pressed together with another 5th-level-chooser, one press releases the lock"
-msgstr "Win destro sceglie il quinto livello, blocca quando premuto assieme a un altro selettore del quinto livello, una pressione rilascia il blocco"
-
-# UE
-#: ../rules/base.xml.in.h:628
-msgid "Romanian"
-msgstr "Romeno"
-
-# variante rumena
-#: ../rules/base.xml.in.h:629
-msgid "Romanian (Crimean Tatar Dobruca-1 Q)"
-msgstr "Romena (tatar crimea Dobruca-1 Q)"
-
-#: ../rules/base.xml.in.h:630
-msgid "Romanian (Crimean Tatar Dobruca-2 Q)"
-msgstr "Romena (tatar crimea Dobruca-2 Q)"
-
-#: ../rules/base.xml.in.h:631
-msgid "Romanian (Crimean Tatar Turkish Alt-Q)"
-msgstr "Romena (tatar crimea turca Alt-Q)"
-
-#: ../rules/base.xml.in.h:632
-msgid "Romanian (Crimean Tatar Turkish F)"
-msgstr "Romena (tatar crimea turca F)"
-
-#: ../rules/base.xml.in.h:633
-msgid "Romanian (WinKeys)"
-msgstr "Romena (tasti Win)"
-
-#: ../rules/base.xml.in.h:634
-msgid "Romanian (cedilla)"
-msgstr "Romena (cediglia)"
-
-#: ../rules/base.xml.in.h:635
-msgid "Romanian (standard cedilla)"
-msgstr "Romena (cediglia standard)"
-
-#: ../rules/base.xml.in.h:636
-msgid "Romanian (standard)"
-msgstr "Romena (standard)"
-
-#: ../rules/base.xml.in.h:637
-msgid "Rupee on 4"
-msgstr "Rupia sul 4"
-
-#: ../rules/base.xml.in.h:638
-msgid "Russian"
-msgstr "Russa"
-
-# Variante russa http://it.wikipedia.org/wiki/Baschiri
-#: ../rules/base.xml.in.h:639
-msgid "Russian (Bashkirian)"
-msgstr "Russa (baschira)"
-
-# variante russa
-#: ../rules/base.xml.in.h:640
-msgid "Russian (Chuvash Latin)"
-msgstr "Russa (latina chuvash)"
-
-#: ../rules/base.xml.in.h:641
-msgid "Russian (Chuvash)"
-msgstr "Russa (chuvash)"
-
-#: ../rules/base.xml.in.h:642
-msgid "Russian (DOS)"
-msgstr "Russa (DOS)"
-
-#: ../rules/base.xml.in.h:643
-msgid "Russian (Georgia)"
-msgstr "Russa (Georgia)"
-
-#: ../rules/base.xml.in.h:644
-msgid "Russian (Germany, phonetic)"
-msgstr "Russa (Germania, fonetica)"
-
-#: ../rules/base.xml.in.h:645
-msgid "Russian (Kalmyk)"
-msgstr "Russa (kalmyk)"
-
-#: ../rules/base.xml.in.h:646
-msgid "Russian (Kazakhstan, with Kazakh)"
-msgstr "Russa (Kazakistan, con kazaco)"
-
-#: ../rules/base.xml.in.h:647
-msgid "Russian (Komi)"
-msgstr "Russa (komi)"
-
-#: ../rules/base.xml.in.h:648
-msgid "Russian (Mari)"
-msgstr "Russa (mari)"
-
-#: ../rules/base.xml.in.h:649
-msgid "Russian (Ossetian, WinKeys)"
-msgstr "Russa (osseta, tasti win)"
-
-#: ../rules/base.xml.in.h:650
-msgid "Russian (Ossetian, legacy)"
-msgstr "Russa (osseta, vecchia maniera)"
-
-#: ../rules/base.xml.in.h:651
-msgid "Russian (Poland, phonetic Dvorak)"
-msgstr "Russa (Polonia, Dvorak fonetica)"
-
-#: ../rules/base.xml.in.h:652
-msgid "Russian (Serbian)"
-msgstr "Russa (serba)"
-
-#: ../rules/base.xml.in.h:653
-msgid "Russian (Sweden, phonetic)"
-msgstr "Russa (svedese, fonetica)"
-
-#: ../rules/base.xml.in.h:654
-msgid "Russian (Sweden, phonetic, eliminate dead keys)"
-msgstr "Russa, (svedese, fonetica, tasti muti rimossi)"
-
-#: ../rules/base.xml.in.h:655
-msgid "Russian (Tatar)"
-msgstr "Russa (tatara)"
-
-#: ../rules/base.xml.in.h:656
-msgid "Russian (US, phonetic)"
-msgstr "Russa (USA, fonetica)"
-
-#: ../rules/base.xml.in.h:657
-msgid "Russian (Udmurt)"
-msgstr "Russa(udmurta)"
-
-#: ../rules/base.xml.in.h:658
-msgid "Russian (Yakut)"
-msgstr "Russa (yakutia)"
-
-#: ../rules/base.xml.in.h:659
-msgid "Russian (legacy)"
-msgstr "Russa (vecchia maniera)"
-
-#: ../rules/base.xml.in.h:660
-msgid "Russian (phonetic WinKeys)"
-msgstr "Russa (fonetica tasti win)"
-
-#: ../rules/base.xml.in.h:661
-msgid "Russian (phonetic)"
-msgstr "Russa (fonetica)"
-
-#: ../rules/base.xml.in.h:662
-msgid "Russian (typewriter)"
-msgstr "Russa (macchina per scrivere)"
-
-#: ../rules/base.xml.in.h:663
-msgid "Russian (typewriter, legacy)"
-msgstr "Russa (macchina per scrivere, vecchia maniera)"
-
-#: ../rules/base.xml.in.h:664
-msgid "SILVERCREST Multimedia Wireless Keyboard"
-msgstr "SILVERCREST Multimedia Wireless Keyboard"
-
-#: ../rules/base.xml.in.h:665
-msgid "SK-1300"
-msgstr "SK-1300"
-
-#: ../rules/base.xml.in.h:666
-msgid "SK-2500"
-msgstr "SK-2500"
-
-#: ../rules/base.xml.in.h:667
-msgid "SK-6200"
-msgstr "SK-6200"
-
-#: ../rules/base.xml.in.h:668
-msgid "SK-7100"
-msgstr "SK-7100"
-
-#: ../rules/base.xml.in.h:669
-msgid "SVEN Ergonomic 2500"
-msgstr "SVEN Ergonomic 2500"
-
-#: ../rules/base.xml.in.h:670
-msgid "SVEN Slim 303"
-msgstr "SVEN Slim 303"
-
-#: ../rules/base.xml.in.h:671
-msgid "Saisiyat (Taiwan)"
-msgstr "Saisiyat (Taiwan)"
-
-#: ../rules/base.xml.in.h:672
-msgid "Samsung SDM 4500P"
-msgstr "Samsung SDM 4500P"
-
-#: ../rules/base.xml.in.h:673
-msgid "Samsung SDM 4510P"
-msgstr "Samsung SDM 4510P"
-
-#: ../rules/base.xml.in.h:674
-msgid "Sanwa Supply SKB-KG3"
-msgstr "Sanwa Supply SKB-KG3"
-
-#: ../rules/base.xml.in.h:675
-msgid "Scroll Lock"
-msgstr "BlocScorr"
-
-# variante canadese
-# No ISO code in ISO639-2, only draft ISO693-3
-#: ../rules/base.xml.in.h:676
-msgid "Secwepemctsin"
-msgstr "Secwepemctsin"
-
-# parte di Numeric keypad delete key behaviour
-# vedi descrizione compelta in altro commento
-#: ../rules/base.xml.in.h:677
-msgid "Semi-colon on third level"
-msgstr "Punto e virgola sul terzo livello"
-
-#: ../rules/base.xml.in.h:678
-msgid "Serbian"
-msgstr "Serba"
-
-#: ../rules/base.xml.in.h:679
-msgid "Serbian (Latin Unicode qwerty)"
-msgstr "Serba (latina Unicode qwerty)"
-
-#: ../rules/base.xml.in.h:680
-msgid "Serbian (Latin Unicode)"
-msgstr "Serba (latina Unicode)"
-
-#: ../rules/base.xml.in.h:681
-msgid "Serbian (Latin qwerty)"
-msgstr "Serba (latina qwerty)"
-
-#: ../rules/base.xml.in.h:682
-msgid "Serbian (Latin with guillemets)"
-msgstr "Serba (latina con caporali)"
-
-#: ../rules/base.xml.in.h:683
-msgid "Serbian (Latin)"
-msgstr "Serba (latina)"
-
-# http://it.wikipedia.org/wiki/Lingua_rutena
-#: ../rules/base.xml.in.h:684
-msgid "Serbian (Pannonian Rusyn Homophonic)"
-msgstr "Serba (rutena pannonica omofonica)"
-
-#: ../rules/base.xml.in.h:685
-msgid "Serbian (Z and ZHE swapped)"
-msgstr "Serba (Z e ZHE scambiati)"
-
-#: ../rules/base.xml.in.h:686
-msgid "Serbian (with guillemets)"
-msgstr "Serba (con caporali)"
-
-#: ../rules/base.xml.in.h:687
-msgid "Serbo-Croatian (US)"
-msgstr "Serbo-croata (USA)"
-
-#: ../rules/base.xml.in.h:688
-msgid "Shift cancels Caps Lock"
-msgstr "Maiusc annulla BlocMaiusc"
-
-#: ../rules/base.xml.in.h:689
-msgid "Shift does not cancel Num Lock, chooses 3rd level instead"
-msgstr "Maiusc non annulla BlocNum, invece sceglie il terzo livello"
-
-#: ../rules/base.xml.in.h:690
-msgid "Shift with numeric keypad keys works as in MS Windows"
-msgstr "Maiusc con i tasti del tastierino numerico opera come in MS Windows"
-
-#: ../rules/base.xml.in.h:691
-msgid "Shift+Caps Lock"
-msgstr "Maiusc+BlocMaiusc"
-
-# variante pakistana
-#: ../rules/base.xml.in.h:692
-msgid "Sindhi"
-msgstr "Sindhi"
-
-#: ../rules/base.xml.in.h:693
-msgid "Sinhala"
-msgstr "Singalese"
-
-# UE
-#: ../rules/base.xml.in.h:694
-msgid "Slovak"
-msgstr "Slovacca"
-
-#: ../rules/base.xml.in.h:695
-msgid "Slovak (extended Backslash)"
-msgstr "Slovacca (backslash esteso)"
-
-#: ../rules/base.xml.in.h:696
-msgid "Slovak (qwerty)"
-msgstr "Slovacca (qwerty)"
-
-#: ../rules/base.xml.in.h:697
-msgid "Slovak (qwerty, extended Backslash)"
-msgstr "Slovacca (qwerty, backslash esteso)"
-
-# UE
-#: ../rules/base.xml.in.h:698
-msgid "Slovene"
-msgstr "Slovena"
-
-#: ../rules/base.xml.in.h:699
-msgid "Slovene (US keyboard with Slovenian letters)"
-msgstr "Slovena (tastiera USA con lettere slovene)"
-
-#: ../rules/base.xml.in.h:700
-msgid "Slovene (use guillemets for quotes)"
-msgstr "Slovena (usa caporali per virgolette)"
-
-#: ../rules/base.xml.in.h:701
-msgid "Spanish"
-msgstr "Spagnola"
-
-# punto sottoscritto stando a http://it.wikipedia.org/wiki/Diacritico
-# Grazie a Daniele Forsi
-#
-#: ../rules/base.xml.in.h:702
-msgid "Spanish (Asturian variant with bottom-dot H and bottom-dot L)"
-msgstr "Spagnola (cariante asturiana con H punto sottoscritto e L punto sottoscritto)"
-
-# FIXME... trovare traduzione middle-dot
-#: ../rules/base.xml.in.h:703
-msgid "Spanish (Catalan variant with middle-dot L)"
-msgstr "Spagnola (variante catalana con L middle-dot)"
-
-#: ../rules/base.xml.in.h:704
-msgid "Spanish (Dvorak)"
-msgstr "Spagnola (Dvorak)"
-
-#: ../rules/base.xml.in.h:705
-msgid "Spanish (Latin American)"
-msgstr "Spagnola (latino americana)"
-
-#: ../rules/base.xml.in.h:706
-msgid "Spanish (Latin American, eliminate dead keys)"
-msgstr "Spagnola (latino americana, tasti muti rimossi)"
-
-#: ../rules/base.xml.in.h:707
-msgid "Spanish (Latin American, include dead tilde)"
-msgstr "Spagnola (latino americana, tilde muta inclusa)"
-
-#: ../rules/base.xml.in.h:708
-msgid "Spanish (Latin American, sun dead keys)"
-msgstr "Spagnola (latino americana, tasti muti Sun)"
-
-#: ../rules/base.xml.in.h:709
-msgid "Spanish (Mac)"
-msgstr "Spagnola (Mac)"
-
-#: ../rules/base.xml.in.h:710
-msgid "Spanish (Sun dead keys)"
-msgstr "Spagnola (tasti muti Sun)"
-
-#: ../rules/base.xml.in.h:711
-msgid "Spanish (eliminate dead keys)"
-msgstr "Spagnola (tasti muti rimossi)"
-
-# variante LatAm
-#: ../rules/base.xml.in.h:712
-msgid "Spanish (include dead tilde)"
-msgstr "Spagnola (tilde muta inclusa)"
-
-#: ../rules/base.xml.in.h:713
-msgid "Special keys (Ctrl+Alt+&lt;key&gt;) handled in a server"
-msgstr "Tasti speciali (Ctrl+Alt+&lt;tasto&gt;) gestiti in un server"
-
-#: ../rules/base.xml.in.h:714
-msgid "Sun Type 5/6"
-msgstr "Sun Type 5/6"
-
-#: ../rules/base.xml.in.h:715
-msgid "Super Power Multimedia Keyboard"
-msgstr "Super Power Multimedia Keyboard"
-
-#: ../rules/base.xml.in.h:716
-msgid "Swahili (Kenya)"
-msgstr "Swahili (Kenya)"
-
-#: ../rules/base.xml.in.h:717
-msgid "Swahili (Tanzania)"
-msgstr "Swahili (Tanzania)"
-
-#: ../rules/base.xml.in.h:718
-msgid "Swap Ctrl and Caps Lock"
-msgstr "Scambiare Ctrl e BlocMaiusc"
-
-#: ../rules/base.xml.in.h:719
-msgid "Swap ESC and Caps Lock"
-msgstr "Scambiare ESC e BlocMaiusc"
-
-# UE
-#: ../rules/base.xml.in.h:720
-msgid "Swedish"
-msgstr "Svedese"
-
-#: ../rules/base.xml.in.h:721
-msgid "Swedish (Dvorak)"
-msgstr "Svedese (Dvorak)"
-
-#: ../rules/base.xml.in.h:722
-msgid "Swedish (Mac)"
-msgstr "Svedese (Mac)"
-
-#: ../rules/base.xml.in.h:723
-msgid "Swedish (Svdvorak)"
-msgstr "Svedese (Svdvorak)"
-
-#: ../rules/base.xml.in.h:724
-msgid "Swedish (eliminate dead keys)"
-msgstr "Svedese (tasti muti rimossi)"
-
-#: ../rules/base.xml.in.h:725
-msgid "Swedish (northern Saami)"
-msgstr "Svedese (saami settentrinale)"
-
-#: ../rules/base.xml.in.h:726
-msgid "Swiss"
-msgstr "Svizzera"
-
-#: ../rules/base.xml.in.h:727
-msgid "Swiss (legacy)"
-msgstr "Svizzera (vecchia maniera)"
-
-#: ../rules/base.xml.in.h:728
-msgid "Symplon PaceBook (tablet PC)"
-msgstr "Symplon PaceBook (tablet PC)"
-
-# L'aggettivo per Siria in iglese EU sarebbe Syrian
-#
-#: ../rules/base.xml.in.h:729
-msgid "Syriac"
-msgstr "Siriana"
-
-#: ../rules/base.xml.in.h:730
-msgid "Syriac (phonetic)"
-msgstr "Siriana (fonetica)"
-
-#: ../rules/base.xml.in.h:731
-msgid "Taiwanese"
-msgstr "Taiwanese"
-
-#: ../rules/base.xml.in.h:732
-msgid "Taiwanese (indigenous)"
-msgstr "Taiwanese (indigena)"
-
-# UE
-#: ../rules/base.xml.in.h:733
-msgid "Tajik"
-msgstr "Tagika"
-
-#: ../rules/base.xml.in.h:734
-msgid "Tajik (legacy)"
-msgstr "Tagika (vecchia maniera)"
-
-#: ../rules/base.xml.in.h:735
-msgid "Tamil"
-msgstr "Tamil"
-
-#: ../rules/base.xml.in.h:736
-msgid "Tamil (Sri Lanka, TAB Typewriter)"
-msgstr "Tamil (Sri Lanka, TAB macchina per scrivere)"
-
-#: ../rules/base.xml.in.h:737
-msgid "Tamil (Sri Lanka, Unicode)"
-msgstr "Tamil (Sri Lanka, Unicode)"
-
-#: ../rules/base.xml.in.h:738
-msgid "Tamil (TAB typewriter)"
-msgstr "Tamil (Sri Lanka, TAB macchina per scrivere)"
-
-#: ../rules/base.xml.in.h:739
-msgid "Tamil (TSCII typewriter)"
-msgstr "Tamil (TSCII macchina per scrivere)"
-
-#: ../rules/base.xml.in.h:740
-msgid "Tamil (Unicode)"
-msgstr "Tamil (Unicode)"
-
-#: ../rules/base.xml.in.h:741
-msgid "Tamil (keyboard with numerals)"
-msgstr "Tamil (tastiera con numeri)"
-
-#: ../rules/base.xml.in.h:742
-msgid "Targa Visionary 811"
-msgstr "Targa Visionary 811"
-
-#: ../rules/base.xml.in.h:743
-msgid "Telugu"
-msgstr "Telegu"
-
-# UE
-#: ../rules/base.xml.in.h:744
-msgid "Thai"
-msgstr "Thai"
-
-# Variante tailandese
-#: ../rules/base.xml.in.h:745
-msgid "Thai (Pattachote)"
-msgstr "Thai (pattachote)"
-
-#: ../rules/base.xml.in.h:746
-msgid "Thai (TIS-820.2538)"
-msgstr "Thai (TIS-820.2538)"
-
-#: ../rules/base.xml.in.h:747
-msgid "To the corresponding key in a Dvorak keyboard."
-msgstr "Al tasto corrispondente in una tastiera Dvorak."
-
-#: ../rules/base.xml.in.h:748
-msgid "To the corresponding key in a Qwerty keyboard."
-msgstr "Al tasto corrispondente in una tastiera Qwerty."
-
-#: ../rules/base.xml.in.h:749
-msgid "Toggle PointerKeys with Shift + NumLock."
-msgstr "Commuta i PointerKey con Maiusc + BlocNum"
-
-#: ../rules/base.xml.in.h:750
-msgid "Toshiba Satellite S3000"
-msgstr "Toshiba Satellite S3000"
-
-#: ../rules/base.xml.in.h:751
-msgid "Trust Direct Access Keyboard"
-msgstr "Trust Direct Access Keyboard"
-
-#: ../rules/base.xml.in.h:752
-msgid "Trust Slimline"
-msgstr "Trust Slimline"
-
-#: ../rules/base.xml.in.h:753
-msgid "Trust Wireless Keyboard Classic"
-msgstr "Trust Wireless Keyboard Classic"
-
-# UE
-#: ../rules/base.xml.in.h:754
-msgid "Tswana"
-msgstr "Tswana"
-
-# non controllato su UE
-#: ../rules/base.xml.in.h:755
-msgid "Turkish"
-msgstr "Turca"
-
-#: ../rules/base.xml.in.h:756
-msgid "Turkish (Alt-Q)"
-msgstr "Turca (Alt-Q)"
-
-#: ../rules/base.xml.in.h:757
-msgid "Turkish (Crimean Tatar Turkish Alt-Q)"
-msgstr "Turca (Tatar crimea turca Alt-Q)"
-
-#: ../rules/base.xml.in.h:758
-msgid "Turkish (Crimean Tatar Turkish F)"
-msgstr "Turca (Tatar crimea turca F)"
-
-#: ../rules/base.xml.in.h:759
-msgid "Turkish (Crimean Tatar Turkish Q)"
-msgstr "Turca (Tatar crimea turca Q)"
-
-#: ../rules/base.xml.in.h:760
-msgid "Turkish (F)"
-msgstr "Turca (F)"
-
-#: ../rules/base.xml.in.h:761
-msgid "Turkish (Sun dead keys)"
-msgstr "Turca (tasti muti Sun)"
-
-#: ../rules/base.xml.in.h:762
-msgid "Turkish (international with dead keys)"
-msgstr "Turca (internazionale con tasti muti)"
-
-#: ../rules/base.xml.in.h:763
-msgid "Turkmen"
-msgstr "Turkmena"
-
-#: ../rules/base.xml.in.h:764
-msgid "Turkmen (Alt-Q)"
-msgstr "Turkmena (Alt-Q)"
-
-#: ../rules/base.xml.in.h:765
-msgid "TypeMatrix EZ-Reach 2020"
-msgstr "TypeMatrix EZ-Reach 2020"
-
-#: ../rules/base.xml.in.h:766
-msgid "TypeMatrix EZ-Reach 2030 PS2"
-msgstr "TypeMatrix EZ-Reach 2030 PS2"
-
-#: ../rules/base.xml.in.h:767
-msgid "TypeMatrix EZ-Reach 2030 USB"
-msgstr "TypeMatrix EZ-Reach 2030 USB"
-
-#: ../rules/base.xml.in.h:768
-msgid "TypeMatrix EZ-Reach 2030 USB (102/105:EU mode)"
-msgstr "TypeMatrix EZ-Reach 2030 USB (modalità 102/105:EU)"
-
-#: ../rules/base.xml.in.h:769
-msgid "TypeMatrix EZ-Reach 2030 USB (106:JP mode)"
-msgstr "TypeMatrix EZ-Reach 2030 USB (modalità 106:JP)"
-
-# UE
-#: ../rules/base.xml.in.h:770
-msgid "Ukrainian"
-msgstr "Ucraina"
-
-#: ../rules/base.xml.in.h:771
-msgid "Ukrainian (Crimean Tatar Turkish Alt-Q)"
-msgstr "Ucraina (tatar crimea turca Alt-Q)"
-
-#: ../rules/base.xml.in.h:772
-msgid "Ukrainian (Crimean Tatar Turkish F)"
-msgstr "Ucraina (tatar crimea turca F)"
-
-#: ../rules/base.xml.in.h:773
-msgid "Ukrainian (Crimean Tatar Turkish Q)"
-msgstr "Ucraina (tatar crimea turca Q)"
-
-#: ../rules/base.xml.in.h:774
-msgid "Ukrainian (WinKeys)"
-msgstr "Ucraina (tasti win)"
-
-# http://it.wikipedia.org/wiki/Lingua_rutena
-#: ../rules/base.xml.in.h:775
-msgid "Ukrainian (homophonic)"
-msgstr "Ucraina (omofonica)"
-
-#: ../rules/base.xml.in.h:776
-msgid "Ukrainian (legacy)"
-msgstr "Ucraina (vecchia maniera)"
-
-# variante bulgara
-#: ../rules/base.xml.in.h:777
-msgid "Ukrainian (phonetic)"
-msgstr "Ucraina (fonetica)"
-
-#: ../rules/base.xml.in.h:778
-msgid "Ukrainian (standard RSTU on Russian layout)"
-msgstr "Ucraina (RSTU standard su disposizione russa)"
-
-#: ../rules/base.xml.in.h:779
-msgid "Ukrainian (standard RSTU)"
-msgstr "Ucraina (RSTU standard)"
-
-#: ../rules/base.xml.in.h:780
-msgid "Ukrainian (typewriter)"
-msgstr "Ucraina (macchina per scrivere)"
-
-#: ../rules/base.xml.in.h:781
-msgid "Unicode additions (arrows and math operators)"
-msgstr "Aggiunte unicode (frecce e operatori matematici)"
-
-#: ../rules/base.xml.in.h:782
-msgid "Unicode additions (arrows and math operators). Math operators on default level"
-msgstr "Aggiunte unicode (frecce e operatori matematici). Operatori matematici sul livello predefinito"
-
-#: ../rules/base.xml.in.h:783
-msgid "Unitek KB-1925"
-msgstr "Unitek KB-1925"
-
-# UE
-#: ../rules/base.xml.in.h:784
-msgid "Urdu (Pakistan)"
-msgstr "Urdu (Pakistan)"
-
-#: ../rules/base.xml.in.h:785
-msgid "Urdu (Pakistan, CRULP)"
-msgstr "Urdu (Pakistan, CRULP)"
-
-#: ../rules/base.xml.in.h:786
-msgid "Urdu (Pakistan, NLA)"
-msgstr "Urdu (Pakistan, NLA)"
-
-#: ../rules/base.xml.in.h:787
-msgid "Urdu (WinKeys)"
-msgstr "Urdu (tasti Win)"
-
-#: ../rules/base.xml.in.h:788
-msgid "Urdu (alternative phonetic)"
-msgstr "Urdu (fonetica alternativa)"
-
-#: ../rules/base.xml.in.h:789
-msgid "Urdu (phonetic)"
-msgstr "Urdu (fonetica)"
-
-#: ../rules/base.xml.in.h:790
-msgid "Use keyboard LED to show alternative layout"
-msgstr "Usare i LED della tastiera per mostrare il gruppo alternativo"
-
-#: ../rules/base.xml.in.h:791
-msgid "Using space key to input non-breakable space character"
-msgstr "Uso del tasto Spazio per inserire carattere di spazio non-interrompibile"
-
-#: ../rules/base.xml.in.h:792
-msgid "Usual space at any level"
-msgstr "Solito Spazio a ogni livello"
-
-# UE
-#: ../rules/base.xml.in.h:793
-msgid "Uzbek"
-msgstr "Uzbeka"
-
-# UE
-#: ../rules/base.xml.in.h:794
-msgid "Uzbek (Afghanistan)"
-msgstr "Uzbeka (Afghanistan)"
-
-# UE
-#: ../rules/base.xml.in.h:795
-msgid "Uzbek (Afghanistan, OLPC)"
-msgstr "Uzbeka (Afghanistan, OLPC)"
-
-#: ../rules/base.xml.in.h:796
-msgid "Uzbek (Crimean Tatar Turkish Alt-Q)"
-msgstr "Uzbeka  (tatar crimea turca Alt-Q)"
-
-#: ../rules/base.xml.in.h:797
-msgid "Uzbek (Crimean Tatar Turkish F)"
-msgstr "Uzbeka  (tatar crimea turca F)"
-
-#: ../rules/base.xml.in.h:798
-msgid "Uzbek (Crimean Tatar Turkish Q)"
-msgstr "Uzbeka  (tatar crimea turca Q)"
-
-# UE
-#: ../rules/base.xml.in.h:799
-msgid "Uzbek (Latin)"
-msgstr "Uzbeka (latina)"
-
-# UE
-#: ../rules/base.xml.in.h:800
-msgid "Vietnamese"
-msgstr "Vietnamese"
-
-#: ../rules/base.xml.in.h:801
-msgid "ViewSonic KU-306 Internet Keyboard"
-msgstr "ViewSonic KU-306 Internet Keyboard"
-
-#: ../rules/base.xml.in.h:802
-msgid "Wang 724 keypad with unicode additions (arrows and math operators)"
-msgstr "Tastierino Wang 724 con aggiunte unicode (frecce e operatori matematici)"
-
-#: ../rules/base.xml.in.h:803
-msgid "Wang 724 keypad with unicode additions (arrows and math operators). Math operators on default level"
-msgstr "Tastierino Wang 724 con aggiunte unicode (frecce e operatori matematici). Operatori matematici sul livello predefinito"
-
-#: ../rules/base.xml.in.h:804
-msgid "Winbook Model XP5"
-msgstr "Winbook Model XP5"
-
-#: ../rules/base.xml.in.h:805
-msgid "Wolof"
-msgstr "Wolof"
-
-#: ../rules/base.xml.in.h:806
-msgid "Yahoo! Internet Keyboard"
-msgstr "Yahoo! Internet Keyboard"
-
-#: ../rules/base.xml.in.h:807
-msgid "Yoruba"
-msgstr "Yoruba"
-
-#: ../rules/base.xml.in.h:808
-msgid "Zero-width non-joiner character at second level"
-msgstr "Spazio non di unione a larghezza nulla al secondo livello"
-
-#: ../rules/base.xml.in.h:809
-msgid "Zero-width non-joiner character at second level, non-breakable space character at third level"
-msgstr "Spazio non di unione a larghezza nulla al secondo livello, Spazio non-interrompibile al terzo livello"
-
-#: ../rules/base.xml.in.h:810
-msgid "Zero-width non-joiner character at second level, non-breakable space character at third level, nothing at fourth level"
-msgstr "Spazio non di unione a larghezza nulla al secondo livello, Spazio non-interrompibile al terzo livello, niente al quarto livello"
-
-#: ../rules/base.xml.in.h:811
-msgid "Zero-width non-joiner character at second level, non-breakable space character at third level, thin non-breakable space at fourth level"
-msgstr "Spazio non di unione a larghezza nulla al secondo livello, Spazio non-interrompibile al terzo livello, Spazio sottile non-interrompibile al quarto livello"
-
-#: ../rules/base.xml.in.h:812
-msgid "Zero-width non-joiner character at second level, non-breakable space character at third level, zero-width joiner at fourth level"
-msgstr "Spazio non di unione a larghezza nulla al secondo livello, Spazio non-interrompibile al terzo livello, Spazio di unione a larghezza nulla al quarto livello"
-
-#: ../rules/base.xml.in.h:813
-msgid "Zero-width non-joiner character at second level, zero-width joiner character at third level"
-msgstr "Spazio non di unione a larghezza nulla al secondo livello, Spazio di unione a larghezza nulla al terzo livello"
-
-#: ../rules/base.xml.in.h:814
-msgid "Zero-width non-joiner character at second level, zero-width joiner character at third level, non-breakable space character at fourth level"
-msgstr "Spazio non di unione a larghezza nulla al secondo livello, Spazio di unione a larghezza nulla al terzo livello, Spazio non-interrompibile al quarto livello"
-
-#: ../rules/base.xml.in.h:815
-msgid "Zero-width non-joiner character at third level, zero-width joiner at fourth level"
-msgstr "Spazio non di unione a larghezza nulla al terzo livello, Spazio di unione a larghezza nulla al quarto livello"
-
-#: ../rules/base.xml.in.h:816
-msgid "ak"
-msgstr "ak"
-
-#: ../rules/base.xml.in.h:817
-msgid "am"
-msgstr "am"
-
-#: ../rules/base.xml.in.h:818
-msgid "ar"
-msgstr "ar"
-
-#: ../rules/base.xml.in.h:819
-msgid "avn"
-msgstr "avn"
-
-# shortDesc per Kazakistan
-#: ../rules/base.xml.in.h:820
-msgid "az"
-msgstr "az"
-
-#: ../rules/base.xml.in.h:821
-msgid "be"
-msgstr "be"
-
-#: ../rules/base.xml.in.h:822
-msgid "ber"
-msgstr "ber"
-
-#: ../rules/base.xml.in.h:823
-msgid "bg"
-msgstr "bg"
-
-#: ../rules/base.xml.in.h:824
-msgid "bm"
-msgstr "bm"
-
-#: ../rules/base.xml.in.h:825
-msgid "bn"
-msgstr "bn"
-
-# Braille, shortDesc
-#: ../rules/base.xml.in.h:826
-msgid "brl"
-msgstr "brl"
-
-#: ../rules/base.xml.in.h:827
-msgid "bs"
-msgstr "bs"
-
-#: ../rules/base.xml.in.h:828
-msgid "ca"
-msgstr "ca"
-
-# codice tre lettere per la svizzera
-#: ../rules/base.xml.in.h:829
-msgid "che"
-msgstr "che"
-
-#: ../rules/base.xml.in.h:830
-msgid "chr"
-msgstr "chr"
-
-#: ../rules/base.xml.in.h:831
-msgid "cs"
-msgstr "cs"
-
-#: ../rules/base.xml.in.h:832
-msgid "da"
-msgstr "da"
-
-#: ../rules/base.xml.in.h:833
-msgid "de"
-msgstr "de"
-
-# codice tre lettere per maldive
-#: ../rules/base.xml.in.h:834
-msgid "dv"
-msgstr "dv"
-
-#: ../rules/base.xml.in.h:835
-msgid "dz"
-msgstr "dz"
-
-#: ../rules/base.xml.in.h:836
-msgid "ee"
-msgstr "ee"
-
-# codice tre lettere per Kenia
-#: ../rules/base.xml.in.h:837
-msgid "en"
-msgstr "en"
-
-#: ../rules/base.xml.in.h:838
-msgid "eo"
-msgstr "eo"
-
-#: ../rules/base.xml.in.h:839
-msgid "es"
-msgstr "es"
-
-#: ../rules/base.xml.in.h:840
-msgid "et"
-msgstr "et"
-
-#: ../rules/base.xml.in.h:841
-msgid "fa"
-msgstr "fa"
-
-#: ../rules/base.xml.in.h:842
-msgid "ff"
-msgstr "ff"
-
-#: ../rules/base.xml.in.h:843
-msgid "fi"
-msgstr "fi"
-
-#: ../rules/base.xml.in.h:844
-msgid "fo"
-msgstr "fo"
-
-#: ../rules/base.xml.in.h:845
-msgid "fr"
-msgstr "fr"
-
-# codice tre lettere per Nigeria
-#: ../rules/base.xml.in.h:846
-msgid "gaa"
-msgstr "gaa"
-
-# codice tre lettere per bulgaria
-#: ../rules/base.xml.in.h:847
-msgid "gr"
-msgstr "gr"
-
-#: ../rules/base.xml.in.h:848
-msgid "gu"
-msgstr "gu"
-
-# shortDesc per Ghana, usato codice ISO
-#: ../rules/base.xml.in.h:849
-msgid "ha"
-msgstr "ha"
-
-# codice tre lettere per la svizzera
-#: ../rules/base.xml.in.h:850
-msgid "he"
-msgstr "he"
-
-#: ../rules/base.xml.in.h:851
-msgid "hi"
-msgstr "hi"
-
-#: ../rules/base.xml.in.h:852
-msgid "hr"
-msgstr "hr"
-
-#: ../rules/base.xml.in.h:853
-msgid "hu"
-msgstr "hu"
-
-#: ../rules/base.xml.in.h:854
-msgid "hy"
-msgstr "hy"
-
-#: ../rules/base.xml.in.h:855
-msgid "ie"
-msgstr "ie"
-
-#: ../rules/base.xml.in.h:856
-msgid "ig"
-msgstr "ig"
-
-# variante bielorussa
-#: ../rules/base.xml.in.h:857
-msgid "ike"
-msgstr "ike"
-
-#: ../rules/base.xml.in.h:858
-msgid "in"
-msgstr "in"
-
-# codice tre lettere per iraq
-#: ../rules/base.xml.in.h:859
-msgid "irq"
-msgstr "irq"
-
-#: ../rules/base.xml.in.h:860
-msgid "is"
-msgstr "is"
-
-#: ../rules/base.xml.in.h:861
-msgid "it"
-msgstr "it"
-
-#: ../rules/base.xml.in.h:862
-msgid "ja"
-msgstr "ja"
-
-# codice tre lettere per sri lanka
-#: ../rules/base.xml.in.h:863
-msgid "ka"
-msgstr "ka"
-
-#: ../rules/base.xml.in.h:864
-msgid "ki"
-msgstr "ki"
-
-#: ../rules/base.xml.in.h:865
-msgid "kk"
-msgstr "kk"
-
-#: ../rules/base.xml.in.h:866
-msgid "km"
-msgstr "km"
-
-# variante per Ghana
-#: ../rules/base.xml.in.h:867
-msgid "kn"
-msgstr "kn"
-
-#: ../rules/base.xml.in.h:868
-msgid "ko"
-msgstr "ko"
-
-#: ../rules/base.xml.in.h:869
-msgid "ku"
-msgstr "ku"
-
-#: ../rules/base.xml.in.h:870
-msgid "kut"
-msgstr "kut"
-
-#: ../rules/base.xml.in.h:871
-msgid "lo"
-msgstr "lo"
-
-# codice tre lettere per malta
-#: ../rules/base.xml.in.h:872
-msgid "lt"
-msgstr "lt"
-
-#: ../rules/base.xml.in.h:873
-msgid "lv"
-msgstr "lv"
-
-# Komi: variante russa
-#: ../rules/base.xml.in.h:874
-msgid "mi"
-msgstr "mi"
-
-#: ../rules/base.xml.in.h:875
-msgid "mk"
-msgstr "mk"
-
-#: ../rules/base.xml.in.h:876
-msgid "ml"
-msgstr "ml"
-
-#: ../rules/base.xml.in.h:877
-msgid "mn"
-msgstr "mn"
-
-#: ../rules/base.xml.in.h:878
-msgid "mt"
-msgstr "mt"
-
-#: ../rules/base.xml.in.h:879
-msgid "my"
-msgstr "my"
-
-#: ../rules/base.xml.in.h:880
-msgid "ne"
-msgstr "ne"
-
-#: ../rules/base.xml.in.h:881
-msgid "nl"
-msgstr "nl"
-
-#: ../rules/base.xml.in.h:882
-msgid "no"
-msgstr "no"
-
-# shortDesc per corea del sud, usato codice iso
-#: ../rules/base.xml.in.h:883
-msgid "or"
-msgstr "or"
-
-#: ../rules/base.xml.in.h:884
-msgid "pa"
-msgstr "pa"
-
-#: ../rules/base.xml.in.h:885
-msgid "ph"
-msgstr "ph"
-
-# codice tre lettere per nepal
-#: ../rules/base.xml.in.h:886
-msgid "pl"
-msgstr "pl"
-
-#: ../rules/base.xml.in.h:887
-msgid "ps"
-msgstr "ps"
-
-#: ../rules/base.xml.in.h:888
-msgid "pt"
-msgstr "pt"
-
-# codice tre lettere per Isole Fær Øer
-#: ../rules/base.xml.in.h:889
-msgid "ro"
-msgstr "ro"
-
-#: ../rules/base.xml.in.h:890
-msgid "ru"
-msgstr "ru"
-
-#: ../rules/base.xml.in.h:891
-msgid "sd"
-msgstr "sd"
-
-#: ../rules/base.xml.in.h:892
-msgid "shs"
-msgstr "shs"
-
-#: ../rules/base.xml.in.h:893
-msgid "si"
-msgstr "si"
-
-#: ../rules/base.xml.in.h:894
-msgid "sk"
-msgstr "sk"
-
-# Codice tre lettere per islanda<
-#: ../rules/base.xml.in.h:895
-msgid "sl"
-msgstr "sl"
-
-#: ../rules/base.xml.in.h:896
-msgid "sq"
-msgstr "sq"
-
-# codice tre lettere per israele<
-#: ../rules/base.xml.in.h:897
-msgid "sr"
-msgstr "sr"
-
-# codice tre lettere per spagna
-#: ../rules/base.xml.in.h:898
-msgid "srp"
-msgstr "srp"
-
-#: ../rules/base.xml.in.h:899
-msgid "sv"
-msgstr "sv"
-
-#: ../rules/base.xml.in.h:900
-msgid "sw"
-msgstr "sw"
-
-#: ../rules/base.xml.in.h:901
-msgid "syc"
-msgstr "syc"
-
-#: ../rules/base.xml.in.h:902
-msgid "ta"
-msgstr "ta"
-
-#: ../rules/base.xml.in.h:903
-msgid "te"
-msgstr "te"
-
-#: ../rules/base.xml.in.h:904
-msgid "tg"
-msgstr "tg"
-
-# codice tre lettere per etiopia
-#: ../rules/base.xml.in.h:905
-msgid "th"
-msgstr "th"
-
-#: ../rules/base.xml.in.h:906
-msgid "tk"
-msgstr "tk"
-
-# codice 3 lettere per bhutan
-#: ../rules/base.xml.in.h:907
-msgid "tn"
-msgstr "tn"
-
-#: ../rules/base.xml.in.h:908
-msgid "tr"
-msgstr "tr"
-
-# codice 3 lettere per bhutan
-#: ../rules/base.xml.in.h:909
-msgid "twn"
-msgstr "twn"
-
-#: ../rules/base.xml.in.h:910
-msgid "uk"
-msgstr "uk"
-
-#: ../rules/base.xml.in.h:911
-msgid "ur"
-msgstr "ur"
-
-#: ../rules/base.xml.in.h:912
-msgid "uz"
-msgstr "uz"
-
-#: ../rules/base.xml.in.h:913
-msgid "vi"
-msgstr "vi"
-
-#: ../rules/base.xml.in.h:914
-msgid "wo"
-msgstr "wo"
-
-#: ../rules/base.xml.in.h:915
-msgid "xsy"
-msgstr "xsy"
-
-#: ../rules/base.xml.in.h:916
-msgid "yo"
-msgstr "yo"
-
-#: ../rules/base.xml.in.h:917
-msgid "zh"
-msgstr "zh"
-
-# layout a parte, sembrerebbe inglese
-#: ../rules/base.extras.xml.in.h:1
-msgid "APL"
-msgstr "APL"
-
-# UE
-#: ../rules/base.extras.xml.in.h:2
-msgid "Iran"
-msgstr "Iran"
-
-# lingua iran nord orientale
-# http://it.wikipedia.org/wiki/Lingua_avestica
-#: ../rules/base.extras.xml.in.h:3
-msgid "Iran - Avestan"
-msgstr "Iran - Avestico"
-
-# UE
-#: ../rules/base.extras.xml.in.h:4
-msgid "Lithuania"
-msgstr "Lituania"
-
-# UE
-#: ../rules/base.extras.xml.in.h:5
-msgid "Lithuania - Dvorak"
-msgstr "Lituania - Dvorak"
-
-# codice tre lettere per lituania
-#: ../rules/base.extras.xml.in.h:6
-msgid "Ltu"
-msgstr "Ltu"
-
-# UE
-#: ../rules/base.extras.xml.in.h:7
-msgid "Romania"
-msgstr "Romania"
-
-#: ../rules/base.extras.xml.in.h:8
-msgid "Romania - Ergonomic Touchtype"
-msgstr "Romania - Touchtype ergonomica"
-
-# codice tre lettere per romania
-#: ../rules/base.extras.xml.in.h:9
-msgid "Rou"
-msgstr "Rou"
-
-# codice tre lettere per russia
-#: ../rules/base.extras.xml.in.h:10
-msgid "Rus"
-msgstr "Rus"
-
-# UE
-#: ../rules/base.extras.xml.in.h:11
-msgid "Russia"
-msgstr "Russia"
-
-#: ../rules/base.extras.xml.in.h:12
-msgid "Serbia"
-msgstr "Serbia"
-
-# variante serba
-#: ../rules/base.extras.xml.in.h:13
-msgid "Serbia - Combining accents instead of dead keys"
-msgstr "Serbia - Combinazione di accenti invece di tasti muti"
-
-#: ../rules/base.extras.xml.in.h:14
-msgid "Srb"
-msgstr "Srb"
-
-#: ../rules/base.extras.xml.in.h:15
-msgid "USA"
-msgstr "USA"
-
-# No ISO code in ISO639-2, only draft ISO693-3
-# Atsina refers to the Gros Ventres tribe.
-# http://en.wikipedia.org/wiki/Atsina_(disambiguation)
-#: ../rules/base.extras.xml.in.h:16
-msgid "USA - Atsina"
-msgstr "USA - Atsina"
-
-# http://en.wikipedia.org/wiki/Interior_Salish_languages
-#: ../rules/base.extras.xml.in.h:17
-msgid "USA - Couer D'alene Salish"
-msgstr "USA - Couer D'alene Salish"
-
-#: ../rules/base.extras.xml.in.h:18
-msgid "USA - International (AltGr Unicode combining)"
-msgstr "USA - Internazionale (combinazione Unicode AltGr)"
-
-#: ../rules/base.extras.xml.in.h:19
-msgid "USA - International (AltGr Unicode combining, alternative)"
-msgstr "USA - Internazionale (combinazione Unicode AltGr, alternativa)"
-
-# variante turca
-#~ msgid "(F)"
-#~ msgstr "(F)"
-
-#~ msgid "2"
-#~ msgstr "2"
-
-#~ msgid "4"
-#~ msgstr "4"
-
-#~ msgid "5"
-#~ msgstr "5"
-
-#~ msgid "Alb"
-#~ msgstr "ALB"
-
-#~ msgid "Alt-Q"
-#~ msgstr "Alt-Q"
-
-#~ msgid "Alternative"
-#~ msgstr "Alternativa"
-
-#~ msgid "Alternative Phonetic"
-#~ msgstr "Alternativa fonetica"
-
-#~ msgid "Alternative international"
-#~ msgstr "Internazionale alternativa"
-
-# Andorra
-#~ msgid "And"
-#~ msgstr "AND"
-
-#~ msgid "Andorra"
-#~ msgstr "Andorra"
-
-#~ msgid "Ara"
-#~ msgstr "Ara"
-
-#~ msgid "Arm"
-#~ msgstr "ARM"
-
-# ISO per austria
-#~ msgid "Aut"
-#~ msgstr "AUT"
-
-#~ msgid "Aze"
-#~ msgstr "AZE"
-
-# UE
-#~ msgid "Bangladesh"
-#~ msgstr "Bangladesh"
-
-# codice tre lettere per belgio
-#~ msgid "Bel"
-#~ msgstr "BEL"
-
-# codice tre lettere per bangladesh
-#~ msgid "Bgd"
-#~ msgstr "BGD"
-
-# UE
-#~ msgid "Bhutan"
-#~ msgstr "Bhutan"
-
-# codice tre lettere per bosnia-erz
-#~ msgid "Bih"
-#~ msgstr "BIH"
-
-# codice tre lettere per bielorussia
-#~ msgid "Blr"
-#~ msgstr "BLR"
-
-# UE
-#~ msgid "Bosnia and Herzegovina"
-#~ msgstr "Bosnia-Erzegovina"
-
-#~ msgid "Bra"
-#~ msgstr "BRA"
-
-# UE
-#~ msgid "Brazil"
-#~ msgstr "Brasile"
-
-# bre in iso639
-#~ msgid "Breton"
-#~ msgstr "Bretone"
-
-# codice 3 lettere per botswana
-#~ msgid "Bwa"
-#~ msgstr "BWA"
-
-# codice tre lettere per congo
-#~ msgid "COD"
-#~ msgstr "COD"
-
-# variante pakistana
-#~ msgid "CRULP"
-#~ msgstr "CRULP"
-
-# UE
-#~ msgid "Canada"
-#~ msgstr "Canada"
-
-# variante romena (wikipedia mette la gl)
-#~ msgid "Cedilla"
-#~ msgstr "Cediglia"
-
-# codice tre lettere per cina
-#~ msgid "Chn"
-#~ msgstr "CHN"
-
-# variante russa
-#~ msgid "Chuvash"
-#~ msgstr "Chuvash"
-
-#~ msgid "Classic"
-#~ msgstr "Classica"
-
-# variante USA
-#~ msgid "Colemak"
-#~ msgstr "Colemak"
-
-# UE
-#~ msgid "Cyrillic"
-#~ msgstr "Cirillico"
-
-#~ msgid "Cze"
-#~ msgstr "CZE"
-
-# variante per lingua Kalmyk
-#~ msgid "DOS"
-#~ msgstr "DOS"
-
-# variante tedesca...
-#
-# rispetto alla tedesca normale cambiano due caratteri, ` e ^
-# ah, le tastiere tedesche non hanno le lettere accentate, per cui
-# probabilemente 'sta cosa è importate per il Compose
-#~ msgid "Dead acute"
-#~ msgstr "Acuto muto"
-
-# UE
-#~ msgid "Denmark"
-#~ msgstr "Danimarca"
-
-# codice tre lettere per germania<
-#~ msgid "Deu"
-#~ msgstr "DEU"
-
-# codice tre lettere per Danimarca
-#~ msgid "Dnk"
-#~ msgstr "DNK"
-
-#~ msgid "Dvorak"
-#~ msgstr "Dvorak"
-
-#~ msgid "E"
-#~ msgstr "E"
-
-#~ msgid "Eastern"
-#~ msgstr "Orientale"
-
-# descrizione breve per Esperanto, usato codice iso639 tre lettere
-#~ msgid "Epo"
-#~ msgstr "EPO"
-
-#~ msgid "Ergonomic"
-#~ msgstr "Ergonomica"
-
-# codice tre lettere per estonia
-#~ msgid "Est"
-#~ msgstr "EST"
-
-# UE
-#~ msgid "Ethiopia"
-#~ msgstr "Etiopia"
-
-#~ msgid "Extended"
-#~ msgstr "Estesa"
-
-# UE
-#~ msgid "Finland"
-#~ msgstr "Finlandia"
-
-#~ msgid "Fra"
-#~ msgstr "FRA"
-
-# UE
-#~ msgid "France"
-#~ msgstr "Francia"
-
-# variante per tastiera ghana
-#~ msgid "GILLBT"
-#~ msgstr "GILLBT"
-
-# UE
-#~ msgid "Georgia"
-#~ msgstr "Georgia"
-
-#~ msgid "Ghana"
-#~ msgstr "Ghana"
-
-# codice tre lettere per guinea
-#~ msgid "Gin"
-#~ msgstr "GIN"
-
-# codice tre lettere per grecia
-#~ msgid "Grc"
-#~ msgstr "GRC"
-
-#~ msgid "Guinea"
-#~ msgstr "Guinea"
-
-# variante ukraina
-#~ msgid "Homophonic"
-#~ msgstr "Omofonica"
-
-# codice tre lettere per croazia
-#~ msgid "Hrv"
-#~ msgstr "HRV"
-
-#~ msgid "Hun"
-#~ msgstr "HUN"
-
-#~ msgid "Ind"
-#~ msgstr "IND"
-
-# UE
-#~ msgid "Ireland"
-#~ msgstr "Irlanda"
-
-# codice tre lettere per irlanda
-#~ msgid "Irl"
-#~ msgstr "IRL"
-
-# codice tre lettere per Iran
-#~ msgid "Irn"
-#~ msgstr "IRN"
-
-# UE
-#~ msgid "Israel"
-#~ msgstr "Israele"
-
-#~ msgid "Jpn"
-#~ msgstr "JPN"
-
-# variante russa, in iso639 è XAL
-#~ msgid "Kalmyk"
-#~ msgstr "Kalmyk"
-
-# Kana: variante giappone
-#~ msgid "Kana"
-#~ msgstr "Kana"
-
-#~ msgid "Kenya"
-#~ msgstr "Kenya"
-
-# shortDesc per Kyrgyzstan
-#~ msgid "Kgz"
-#~ msgstr "KGZ"
-
-# shortDesc per Cambogia, usato codide ISO
-#~ msgid "Khm"
-#~ msgstr "KHM"
-
-#~ msgid "Korea, Republic of"
-#~ msgstr "Corea, Repubblica di"
-
-# variante canadese
-#~ msgid "Ktunaxa"
-#~ msgstr "Ktunaxa"
-
-# Short description per Latin American
-# include una lunga serie di nazioni: AR, Bo, CL, CO, CR, CU, DO...
-#
-#~ msgid "LAm"
-#~ msgstr "LAm"
-
-# variante lituana
-#~ msgid "LEKP"
-#~ msgstr "LEKP"
-
-# variante lituana
-#~ msgid "LEKPa"
-#~ msgstr "LEKPa"
-
-# UE
-#~ msgid "Laos"
-#~ msgstr "Laos"
-
-#~ msgid "Latin"
-#~ msgstr "Latino"
-
-#~ msgid "Left hand"
-#~ msgstr "Mano sinistra"
-
-# codice tre lettere per lettonia
-#~ msgid "Lva"
-#~ msgstr "LVA"
-
-# variante della Georgia
-#~ msgid "MESS"
-#~ msgstr "MESS"
-
-# shortDesc per Montenegro, usato ISO
-#~ msgid "MNE"
-#~ msgstr "MNE"
-
-#~ msgid "Macintosh (International)"
-#~ msgstr "Macintosh (internazionale)"
-
-# UE
-#~ msgid "Maldives"
-#~ msgstr "Maldive"
-
-#~ msgid "Mali"
-#~ msgstr "Mali"
-
-#~ msgid "Mao"
-#~ msgstr "Mao"
-
-#~ msgid "Maori"
-#~ msgstr "Maori"
-
-# codice tre lettere per macedonia
-#~ msgid "Mkd"
-#~ msgstr "MKD"
-
-#~ msgid "Mli"
-#~ msgstr "MLI"
-
-# codice tre lettere per birmania
-#~ msgid "Mmr"
-#~ msgstr "MMR"
-
-# codice tre lettere per mongolia
-#~ msgid "Mng"
-#~ msgstr "MNG"
-
-# UE
-#~ msgid "Myanmar"
-#~ msgstr "Birmania"
-
-# variante pakistana
-#~ msgid "NLA"
-#~ msgstr "NLA"
-
-# variante brasiliana
-#~ msgid "Nativo"
-#~ msgstr "Nativo"
-
-# variante tetheska.... ehm tedesca
-#~ msgid "Neo 2"
-#~ msgstr "Neo 2"
-
-# UE
-#~ msgid "Netherlands"
-#~ msgstr "Paesi Bassi"
-
-#~ msgid "Nigeria"
-#~ msgstr "Nigeria"
-
-# codice tre lettere per paesi bassi
-#~ msgid "Nld"
-#~ msgstr "NLD"
-
-# codice tre lettere per norvegia
-#~ msgid "Nor"
-#~ msgstr "NOR"
-
-# UE
-#~ msgid "Norway"
-#~ msgstr "Norvegia"
-
-#~ msgid "OLPC Dari"
-#~ msgstr "OLPC Dari"
-
-#~ msgid "OLPC Pashto"
-#~ msgstr "OLPC Pashto"
-
-#~ msgid "OLPC Southern Uzbek"
-#~ msgstr "OLPC Uzbeco meridionale"
-
-# variante francese
-#~ msgid "Occitan"
-#~ msgstr "Occitana"
-
-# Variante irlandese
-#~ msgid "Ogham"
-#~ msgstr "Ogham"
-
-#~ msgid "Ossetian"
-#~ msgstr "Osseta"
-
-#~ msgid "Phonetic"
-#~ msgstr "Fonetico"
-
-# variante russa
-#~ msgid "Phonetic Winkeys"
-#~ msgstr "Fonetica tasti Win"
-
-# codice tre lettere per Polonia
-#~ msgid "Pol"
-#~ msgstr "POL"
-
-# UE
-#~ msgid "Poland"
-#~ msgstr "Polonia"
-
-#~ msgid "Probhat"
-#~ msgstr "Probhat"
-
-# codice tre lettere per portogallo
-#~ msgid "Prt"
-#~ msgstr "PRT"
-
-# codice per serbia
-#~ msgid "SRB"
-#~ msgstr "SRB"
-
-#~ msgid "Sen"
-#~ msgstr "SEN"
-
-#~ msgid "Senegal"
-#~ msgstr "Senegal"
-
-# variante greca
-#~ msgid "Simple"
-#~ msgstr "Semplice"
-
-#~ msgid "Southern Uzbek"
-#~ msgstr "Uzbeko meridionale"
-
-# UE
-#~ msgid "Spain"
-#~ msgstr "Spagna"
-
-#~ msgid "Sri Lanka"
-#~ msgstr "Sri Lanka"
-
-#~ msgid "Standard"
-#~ msgstr "Standard"
-
-# codice tre lettere per repubblica slovacca
-#~ msgid "Svk"
-#~ msgstr "SVK"
-
-# codice tre lettere per slovenia
-#~ msgid "Svn"
-#~ msgstr "SVN"
-
-#~ msgid "Swe"
-#~ msgstr "SWE"
-
-# UE
-#~ msgid "Syria"
-#~ msgstr "Siria"
-
-# variante russa, come lingua stado a iso639 sarebbe tatarico
-#~ msgid "Tatar"
-#~ msgstr "Tatar"
-
-#~ msgid "Tha"
-#~ msgstr "THA"
-
-#~ msgid "Tibetan"
-#~ msgstr "Tibetana"
-
-# variante marocchina, corrispondente al codice iso639 BER (berbero)
-#~ msgid "Tifinagh"
-#~ msgstr "Tifinagh"
-
-# codice tre lettere per tajikistan
-#~ msgid "Tjk"
-#~ msgstr "TJK"
-
-# Non sono sicuro vada tradotto
-#~ msgid "Typewriter"
-#~ msgstr "Macchina per scrivere"
-
-#~ msgid "Tza"
-#~ msgstr "TZA"
-
-# variante russa
-#~ msgid "Udmurt"
-#~ msgstr "Udmurt"
-
-#~ msgid "Ukr"
-#~ msgstr "UKR"
-
-# UE
-#~ msgid "United Kingdom"
-#~ msgstr "Regno Unito"
-
-#~ msgid "Uzb"
-#~ msgstr "UZB"
-
-#~ msgid "Vnm"
-#~ msgstr "VNK"
-
-#~ msgid "Western"
-#~ msgstr "Occidentale"
-
-#~ msgid "With guillemets"
-#~ msgstr "Con caporali"
-
-# codice per sudafrica
-#~ msgid "Zaf"
-#~ msgstr "ZAF"
-
-#~ msgid "azerty"
-#~ msgstr "azerty"
-
-#~ msgid "digits"
-#~ msgstr "cifre"
-
-#~ msgid "lyx"
-#~ msgstr "lyx"
-
-#~ msgid "qwertz"
-#~ msgstr "qwertz"
-=======
-# Italian translation for xkeyboard-config
-# Copyright (C) 2005, 2006, 2007, 2008, 2009, 2010 Free Software Foundation, Inc.
-# This file is distributed under the same license as the xkeyboard-config package.
-#
-# Il file rules.xml è composto da tre parti
-#   <modelList>  - elenca i modelli di tastiera riconosciuti
-#   <layoutList> - elenca le disposizioni di tastiera applicabili
-#                  e le loro varianti
-#   <optionList> - elenca le opzioni selezionabili per le disposizioni
-#                  (opzioni visibili per esempio nel sottodialogo "Altre opzioni"
-#                   dello strumento di preferenze Tastiera di GNOME)
-#
-#
-# Per i modelli in genere non serve usare particolari traduzioni, visto che
-# è il nome proprio con cui il vendor commercializza il prodotto
-#
-# Le disposizioni spesso sono i nomi della lingua, ma sono presenti anche casi
-# in cui la variante è descritta nel modo in cui "appare" la tastiera
-#
-# Le opzioni sarebbero facili, se non fosse che mentre nel file XML originale
-# sono disposte in maniera gerarchica, qui nel PO vengono spalmate qua e là
-# per colpa dell'ordinamento alfabetico. Per questo ho riportato i vari gruppi
-# come appaiono, basta cercare optionList
-#
-# ## Glossario ##
-#
-#   legacy --> vecchia maniera
-#   dead keys --> tasti muti
-#   eliminate dead keys --> tasti muti esclusi
-#   to map --> applicare
-#   non-breakable --> non interrompibile ??
-# Luca Ferretti <elle.uca@infinito.it>, 2005, 2006, 2007, 2008, 2009, 2010, 2011.
-#
-msgid ""
-msgstr ""
-"Project-Id-Version: xkeyboard-config 2.3\n"
-"Report-Msgid-Bugs-To: svu@users.sourceforge.net\n"
-"POT-Creation-Date: 2011-05-17 21:08+0100\n"
-"PO-Revision-Date: 2011-05-23 09:53+0200\n"
-"Last-Translator: Luca Ferretti <elle.uca@infinito.it>\n"
-"Language-Team: Italian <tp@lists.linux.it>\n"
-"Language: it\n"
-"MIME-Version: 1.0\n"
-"Content-Type: text/plain; charset=UTF-8\n"
-"Content-Transfer-Encoding: 8bit\n"
-"Plural-Forms: nplurals=2; plural=(n != 1)\n"
-
-# tasto per scegliere il terzo livello: |...|
-# posizione tasto compose: |...|
-#: ../rules/base.xml.in.h:1
-msgid "&lt;Less/Greater&gt;"
-msgstr "&lt;Minore/Maggiore&gt;"
-
-# tasto per scegliere il quinto livello: |...|
-#: ../rules/base.xml.in.h:2
-msgid "&lt;Less/Greater&gt; (chooses 3rd level, latches when pressed together with another 3rd-level-chooser)"
-msgstr "&lt;Minore/Maggiore&gt; (sceglie il terzo livello, blocca quando premuto assieme a un altro selettore del terzo livello)"
-
-# tasto per scegliere il quinto livello: |...|
-#: ../rules/base.xml.in.h:3
-msgid "&lt;Less/Greater&gt; chooses 5th level and activates level5-Lock when pressed together with another 5th-level-chooser, one press releases the lock"
-msgstr "&lt;Minore/Maggiore&gt; sceglie il quinto livello e attiva level5-Lock quando premuto assieme a un altro selettore del quinto livello, una pressione rilascia il blocco"
-
-# tasto per scegliere il quinto livello: |...|
-#: ../rules/base.xml.in.h:4
-msgid "&lt;Less/Greater&gt; chooses 5th level, locks when pressed together with another 5th-level-chooser"
-msgstr "&lt;Minore/Maggiore&gt; sceglie il quinto livello, blocca quando premuto assieme a un altro selettore del quinto livello"
-
-# tasto per scegliere il quinto livello: |...|
-#: ../rules/base.xml.in.h:5
-msgid "&lt;Less/Greater&gt; chooses 5th level, locks when pressed together with another 5th-level-chooser, one press releases the lock"
-msgstr "&lt;Minore/Maggiore&gt; sceglie il quinto livello, blocca quando premuto assieme a un altro selettore del quinto livello, una pressione rilascia il blocco"
-
-#: ../rules/base.xml.in.h:6
-msgid "A4Tech KB-21"
-msgstr "A4Tech KB-21"
-
-#: ../rules/base.xml.in.h:7
-msgid "A4Tech KBS-8"
-msgstr "A4Tech KBS-8"
-
-#: ../rules/base.xml.in.h:8
-msgid "A4Tech Wireless Desktop RFKB-23"
-msgstr "A4Tech Wireless Desktop RFKB-23"
-
-#: ../rules/base.xml.in.h:9
-msgid "ATM/phone-style"
-msgstr "ATM/tipo telefono"
-
-#: ../rules/base.xml.in.h:10
-msgid "Acer AirKey V"
-msgstr "Acer AirKey V"
-
-#: ../rules/base.xml.in.h:11
-msgid "Acer C300"
-msgstr "Acer C300"
-
-#: ../rules/base.xml.in.h:12
-msgid "Acer Ferrari 4000"
-msgstr "Acer Ferrari 4000"
-
-#: ../rules/base.xml.in.h:13
-msgid "Acer Laptop"
-msgstr "Portatile Acer"
-
-#: ../rules/base.xml.in.h:14
-msgid "Add the standard behavior to Menu key"
-msgstr "Aggiungere il comportamento standard al tasto Menu"
-
-# optionList: esperanto
-#: ../rules/base.xml.in.h:15
-msgid "Adding Esperanto circumflexes (supersigno)"
-msgstr "Aggiunta dei circonflessi Esperanto (supersigno)"
-
-# optionList: eurosign
-# descrizione: Special shortcuts for the Euro character
-#: ../rules/base.xml.in.h:16
-msgid "Adding currency signs to certain keys"
-msgstr "Aggiunta del simboli di valuta a determinati tasti"
-
-#: ../rules/base.xml.in.h:17
-msgid "Advance Scorpius KI"
-msgstr "Advance Scorpius KI"
-
-# UE
-#: ../rules/base.xml.in.h:18
-msgid "Afghani"
-msgstr "Afgano"
-
-# variante per Ghana
-#: ../rules/base.xml.in.h:19
-msgid "Akan"
-msgstr "Akan"
-
-# UE
-#: ../rules/base.xml.in.h:20
-msgid "Albanian"
-msgstr "Albanese"
-
-#: ../rules/base.xml.in.h:21
-msgid "Alt and Meta are on Alt keys"
-msgstr "Alt e Meta sono sui tasti Alt"
-
-# to map, pare che in termini matematici voglia dire applicare
-#: ../rules/base.xml.in.h:22
-msgid "Alt is mapped to Right Win, Super to Menu"
-msgstr "Alt è applicato al tasto Win destro, Super al tasto Menu"
-
-#: ../rules/base.xml.in.h:23
-msgid "Alt+Caps Lock"
-msgstr "Alt+BlocMaiusc"
-
-#: ../rules/base.xml.in.h:24
-msgid "Alt+Ctrl"
-msgstr "Alt+Ctrl"
-
-#: ../rules/base.xml.in.h:25
-msgid "Alt+Shift"
-msgstr "Alt+Maiusc"
-
-#: ../rules/base.xml.in.h:26
-msgid "Alt+Space"
-msgstr "Alt+Spazio"
-
-# optionList: altwin
-# descrizione: Using special PC keys (Win, Menu) to work as standard X keys
-#              (Super, Hyper, etc.)
-#: ../rules/base.xml.in.h:27
-msgid "Alt/Win key behavior"
-msgstr "Comportamento tasto Alt/Win"
-
-#: ../rules/base.xml.in.h:28
-msgid "Amharic"
-msgstr "Amarica"
-
-#: ../rules/base.xml.in.h:29
-msgid "Any Alt key"
-msgstr "Ogni tasto Alt"
-
-#: ../rules/base.xml.in.h:30
-msgid "Any Win key"
-msgstr "Ogni tasto Win"
-
-#: ../rules/base.xml.in.h:31
-msgid "Any Win key (while pressed)"
-msgstr "Ogni tasto Win (mentre è premuto)"
-
-#: ../rules/base.xml.in.h:32
-msgid "Apple"
-msgstr "Apple"
-
-#: ../rules/base.xml.in.h:33
-msgid "Apple Aluminium Keyboard (ANSI)"
-msgstr "Apple Keyboard alluminio (ANSI)"
-
-#: ../rules/base.xml.in.h:34
-msgid "Apple Aluminium Keyboard (ISO)"
-msgstr "Apple Keyboard alluminio (ISO)"
-
-#: ../rules/base.xml.in.h:35
-msgid "Apple Aluminium Keyboard (JIS)"
-msgstr "Apple Keyboard alluminio (JIS)"
-
-#: ../rules/base.xml.in.h:36
-msgid "Apple Aluminium Keyboard: emulate PC keys (Print, Scroll Lock, Pause, Num Lock)"
-msgstr "Apple Keyboard alluminio: emula tasti PC (Stamp, BlocScorr, Pausa, BlocNum)"
-
-#: ../rules/base.xml.in.h:37
-msgid "Apple Laptop"
-msgstr "Portatile Apple"
-
-# nel senso di layout/disposizione e usato nell'elenco di nazioni.
-#: ../rules/base.xml.in.h:38
-msgid "Arabic"
-msgstr "Araba"
-
-# variante araba
-#: ../rules/base.xml.in.h:39
-msgid "Arabic (Buckwalter)"
-msgstr "Araba (Buckwalter)"
-
-#: ../rules/base.xml.in.h:40
-msgid "Arabic (Morocco)"
-msgstr "Araba (Marocco)"
-
-# UE
-#: ../rules/base.xml.in.h:41
-msgid "Arabic (Pakistan)"
-msgstr "Araba (Pakistan)"
-
-# nel senso di layout/disposizione e usato nell'elenco di nazioni.
-#: ../rules/base.xml.in.h:42
-msgid "Arabic (Syria)"
-msgstr "Araba (Siria)"
-
-#: ../rules/base.xml.in.h:43
-msgid "Arabic (azerty)"
-msgstr "Araba (azerty)"
-
-#: ../rules/base.xml.in.h:44
-msgid "Arabic (azerty/digits)"
-msgstr "Araba (azerty/cifre)"
-
-#: ../rules/base.xml.in.h:45
-msgid "Arabic (digits)"
-msgstr "Araba (cifre)"
-
-#: ../rules/base.xml.in.h:46
-msgid "Arabic (qwerty)"
-msgstr "Araba (qwerty)"
-
-#: ../rules/base.xml.in.h:47
-msgid "Arabic (qwerty/digits)"
-msgstr "Araba (querty/cifre)"
-
-# UE
-#: ../rules/base.xml.in.h:48 ../rules/base.extras.xml.in.h:2
-msgid "Armenian"
-msgstr "Armena"
-
-#: ../rules/base.xml.in.h:49
-msgid "Armenian (alternative eastern)"
-msgstr "Armena (orientale alternativa)"
-
-# variante marocchina
-#: ../rules/base.xml.in.h:50 ../rules/base.extras.xml.in.h:3
-msgid "Armenian (alternative phonetic)"
-msgstr "Armena (fonetica alternativa)"
-
-#: ../rules/base.xml.in.h:51
-msgid "Armenian (eastern)"
-msgstr "Armena (orientale)"
-
-#: ../rules/base.xml.in.h:52
-msgid "Armenian (phonetic)"
-msgstr "Armena (fonetica)"
-
-#: ../rules/base.xml.in.h:53
-msgid "Armenian (western)"
-msgstr "Armena (occidentale)"
-
-# punto sottoscritto stando a http://it.wikipedia.org/wiki/Diacritico
-# Grazie a Daniele Forsi
-#
-#: ../rules/base.xml.in.h:54
-msgid "Asturian (Spain, with bottom-dot H and bottom-dot L)"
-msgstr "Asturiana (Spagna, con H punto sottoscritto e L punto sottoscritto)"
-
-#: ../rules/base.xml.in.h:55
-msgid "Asus Laptop"
-msgstr "Portatile Asus"
-
-#: ../rules/base.xml.in.h:56
-msgid "At bottom left"
-msgstr "In basso a sinistra"
-
-#: ../rules/base.xml.in.h:57
-msgid "At left of 'A'"
-msgstr "A sinistra di \"A\""
-
-# variante per tastiera ghana
-#: ../rules/base.xml.in.h:58
-msgid "Avatime"
-msgstr "Avatime"
-
-# UE
-#: ../rules/base.xml.in.h:59
-msgid "Azerbaijani"
-msgstr "Azera"
-
-# UE
-#
-# FIXME credo sia sbagliato, dovrebbe essere Azerbaijani
-#: ../rules/base.xml.in.h:60
-msgid "Azerbaijani (Cyrillic)"
-msgstr "Azera (cirillico)"
-
-#: ../rules/base.xml.in.h:61
-msgid "Azona RF2300 wireless Internet Keyboard"
-msgstr "Azona RF2300 wireless Internet Keyboard"
-
-#: ../rules/base.xml.in.h:62
-msgid "BTC 5090"
-msgstr "BTC 5090"
-
-#: ../rules/base.xml.in.h:63
-msgid "BTC 5113RF Multimedia"
-msgstr "BTC 5113RF Multimedia"
-
-#: ../rules/base.xml.in.h:64
-msgid "BTC 5126T"
-msgstr "BTC 5126T"
-
-#: ../rules/base.xml.in.h:65
-msgid "BTC 6301URF"
-msgstr "BTC 6301URF"
-
-#: ../rules/base.xml.in.h:66
-msgid "BTC 9000"
-msgstr "BTC 9000"
-
-#: ../rules/base.xml.in.h:67
-msgid "BTC 9000A"
-msgstr "BTC 9000A"
-
-#: ../rules/base.xml.in.h:68
-msgid "BTC 9001AH"
-msgstr "BTC 9001AH"
-
-#: ../rules/base.xml.in.h:69
-msgid "BTC 9019U"
-msgstr "BTC 9019U"
-
-#: ../rules/base.xml.in.h:70
-msgid "BTC 9116U Mini Wireless Internet and Gaming"
-msgstr "BTC 9116U Mini Wireless Internet and Gaming"
-
-#: ../rules/base.xml.in.h:71
-msgid "Backslash"
-msgstr "Backslash"
-
-# tasto per scegliere il quinto livello: |...|
-#: ../rules/base.xml.in.h:72
-msgid "Backslash (chooses 3rd level, latches when pressed together with another 3rd-level-chooser)"
-msgstr "Backslash (sceglie il terzo livello, blocca quando premuto assieme a un altro selettore del terzo livello)"
-
-#: ../rules/base.xml.in.h:73
-msgid "Bambara"
-msgstr "Bambara"
-
-# Variante russa http://it.wikipedia.org/wiki/Baschiri
-#: ../rules/base.xml.in.h:74
-msgid "Bashkirian"
-msgstr "Baschira"
-
-# UE
-#: ../rules/base.xml.in.h:75
-msgid "Belarusian"
-msgstr "Bielorussa"
-
-#: ../rules/base.xml.in.h:76
-msgid "Belarusian (Latin)"
-msgstr "Bielorussa (latina)"
-
-#: ../rules/base.xml.in.h:77
-msgid "Belarusian (legacy)"
-msgstr "Bielorussa (vecchia maniera)"
-
-# UE
-#: ../rules/base.xml.in.h:78
-msgid "Belgian"
-msgstr "Belga"
-
-#: ../rules/base.xml.in.h:79
-msgid "Belgian (ISO alternate)"
-msgstr "Belga (ISO alternativa)"
-
-#: ../rules/base.xml.in.h:80
-msgid "Belgian (Sun dead keys)"
-msgstr "Belga (tasti muti Sun)"
-
-# variante belga
-#: ../rules/base.xml.in.h:81
-msgid "Belgian (Wang model 724 azerty)"
-msgstr "Belga (modello Wang 724 azerty)"
-
-# variante marocchina
-#: ../rules/base.xml.in.h:82
-msgid "Belgian (alternative)"
-msgstr "Belga (alternativa)"
-
-#: ../rules/base.xml.in.h:83
-msgid "Belgian (alternative, Sun dead keys)"
-msgstr "Belga (alternativa, tasti muti Sun)"
-
-#: ../rules/base.xml.in.h:84
-msgid "Belgian (alternative, latin-9 only)"
-msgstr "Belga (alternativa, solo latin-9)"
-
-#: ../rules/base.xml.in.h:85
-msgid "Belgian (eliminate dead keys)"
-msgstr "Belga (tasti muti rimossi)"
-
-#: ../rules/base.xml.in.h:86
-msgid "BenQ X-Touch"
-msgstr "BenQ X-Touch"
-
-#: ../rules/base.xml.in.h:87
-msgid "BenQ X-Touch 730"
-msgstr "BenQ X-Touch 730"
-
-#: ../rules/base.xml.in.h:88
-msgid "BenQ X-Touch 800"
-msgstr "BenQ X-Touch 800"
-
-# variante per india
-#: ../rules/base.xml.in.h:89
-msgid "Bengali"
-msgstr "Bengalese"
-
-# variante per bengali, credo sia fonetico (crf www.bengalinux.org)
-#: ../rules/base.xml.in.h:90
-msgid "Bengali (Probhat)"
-msgstr "Bengalese (probhat)"
-
-# variante marocchina
-#: ../rules/base.xml.in.h:91
-msgid "Berber (Morocco, Tifinagh alternative phonetic)"
-msgstr "Berbera (Marocco, tifinagh fonetica alternativa)"
-
-# variante marocchina
-#: ../rules/base.xml.in.h:92
-msgid "Berber (Morocco, Tifinagh alternative)"
-msgstr "Berbera (Marocco, tifinagh alternativa)"
-
-# variante marocchina
-#: ../rules/base.xml.in.h:93
-msgid "Berber (Morocco, Tifinagh extended phonetic)"
-msgstr "Berbera (Marocco, tifinagh fonetica estesa)"
-
-# variante marocchina
-#: ../rules/base.xml.in.h:94
-msgid "Berber (Morocco, Tifinagh extended)"
-msgstr "Berbera (Marocco, tifinagh estesa)"
-
-# variante marocchina
-#: ../rules/base.xml.in.h:95
-msgid "Berber (Morocco, Tifinagh phonetic)"
-msgstr "Berbera (Marocco, tifinagh fonetica fonetica)"
-
-#: ../rules/base.xml.in.h:96
-msgid "Berber (Morocco, Tifinagh)"
-msgstr "Berbera (Marocco, tifinagh)"
-
-#: ../rules/base.xml.in.h:97
-msgid "Bosnian"
-msgstr "Bosniaca"
-
-#: ../rules/base.xml.in.h:98
-msgid "Bosnian (US keyboard with Bosnian digraphs)"
-msgstr "Bosniaca (tastiera USA con digrammi bosniaci)"
-
-#: ../rules/base.xml.in.h:99
-msgid "Bosnian (US keyboard with Bosnian letters)"
-msgstr "Bosniaca (tastiera USA con lettere bosniache)"
-
-#: ../rules/base.xml.in.h:100
-msgid "Bosnian (use Bosnian digraphs)"
-msgstr "Bosniaca (con digrammi bosniaci)"
-
-#: ../rules/base.xml.in.h:101
-msgid "Bosnian (use guillemets for quotes)"
-msgstr "Bosniaca (con caporali per virgolette)"
-
-#: ../rules/base.xml.in.h:102
-msgid "Both Alt keys together"
-msgstr "Entrambi i tasti Alt insieme"
-
-#: ../rules/base.xml.in.h:103
-msgid "Both Ctrl keys together"
-msgstr "Entrambi i tasti Ctrl insieme"
-
-#: ../rules/base.xml.in.h:104
-msgid "Both Shift keys together"
-msgstr "Entrambi i tasti Maiusc insieme"
-
-#: ../rules/base.xml.in.h:105
-msgid "Both Shift-Keys together activate Caps Lock, one Shift-Key deactivates"
-msgstr "Entrambi i tasti Maiusc insieme attivano BloccaMaiusc, un tasto Maiusc lo disattiva"
-
-#: ../rules/base.xml.in.h:106
-msgid "Both Shift-Keys together toggle Caps Lock"
-msgstr "Entrambi i tasti Maiusc insieme commutano BloccaMaiusc"
-
-# Credo che ShiftLock sia un refuso per Caps Lock
-#: ../rules/base.xml.in.h:107
-msgid "Both Shift-Keys together toggle ShiftLock"
-msgstr "Entrambi i tasti Maiusc insieme commutano BloccaMaiusc"
-
-#: ../rules/base.xml.in.h:108
-msgid "Braille"
-msgstr "Braille"
-
-#: ../rules/base.xml.in.h:109
-msgid "Braille (left hand)"
-msgstr "Braille (mano sinistra)"
-
-#: ../rules/base.xml.in.h:110
-msgid "Braille (right hand)"
-msgstr "Braille (mano destra)"
-
-#: ../rules/base.xml.in.h:111
-msgid "Brother Internet Keyboard"
-msgstr "Brother Internet Keyboard"
-
-# UE
-#: ../rules/base.xml.in.h:112
-msgid "Bulgarian"
-msgstr "Bulgara (fonetica nuova)"
-
-#: ../rules/base.xml.in.h:113
-msgid "Bulgarian (new phonetic)"
-msgstr "Bulgara (fonetica nuova)"
-
-# variante bulgara
-#: ../rules/base.xml.in.h:114
-msgid "Bulgarian (traditional phonetic)"
-msgstr "Bulgara (fonetica tradizionale)"
-
-#: ../rules/base.xml.in.h:115
-msgid "Burmese"
-msgstr "Burmese"
-
-#: ../rules/base.xml.in.h:116
-msgid "Canadian Multilingual"
-msgstr "Canadese multilingue"
-
-#: ../rules/base.xml.in.h:117
-msgid "Canadian Multilingual (first part)"
-msgstr "Canadese multilingue (prima parte)"
-
-#: ../rules/base.xml.in.h:118
-msgid "Canadian Multilingual (second part)"
-msgstr "Canadese multilingue (seconda parte)"
-
-#: ../rules/base.xml.in.h:119
-msgid "Caps Lock"
-msgstr "BlocMaiusc"
-
-# tasto per scegliere il quinto livello: |...|
-#: ../rules/base.xml.in.h:120
-msgid "Caps Lock (chooses 3rd level, latches when pressed together with another 3rd-level-chooser)"
-msgstr "BlocMaiusc (sceglie il terzo livello, blocca quando premuto assieme a un altro selettore del terzo livello)"
-
-# per come appare, tradurre il "to" è superfluo
-#: ../rules/base.xml.in.h:121
-msgid "Caps Lock (to first layout), Shift+Caps Lock (to last layout)"
-msgstr "BlocMaiusc (prima disposizione), Maiusc+BlocMaiusc (ultima disposizione)"
-
-#: ../rules/base.xml.in.h:122
-msgid "Caps Lock (while pressed), Alt+Caps Lock does the original capslock action"
-msgstr "BlocMaiusc (mentre è premuto), Alt+BlocMaiusc esegue l'azione blocca maiuscole originale"
-
-#: ../rules/base.xml.in.h:123
-msgid "Caps Lock acts as Shift with locking. Shift \"pauses\" Caps Lock"
-msgstr "BlocMaiusc agisce come Maiusc con il blocco. Maiusc \"mette in pausa\" BlocMaiusc"
-
-#: ../rules/base.xml.in.h:124
-msgid "Caps Lock acts as Shift with locking. Shift doesn't affect Caps Lock"
-msgstr "BlocMaiusc agisce come Maiusc con il blocco. Maiusc non ha effetto su BlocMaiusc"
-
-#: ../rules/base.xml.in.h:125
-msgid "Caps Lock is disabled"
-msgstr "BlocMaiusc è disabilitato"
-
-# optionList: caps
-# descrizione: CapsLock tweaks. "Internal" capitalization means capitalization
-#              using some internal tables. Otherwise "as Shift" - means using next group
-#: ../rules/base.xml.in.h:126
-msgid "Caps Lock key behavior"
-msgstr "Comportamento tasto BlocMaiusc"
-
-#: ../rules/base.xml.in.h:127
-msgid "Caps Lock toggles Shift so all keys are affected"
-msgstr "BlocMaiusc commuta Maiusc così da avere effetto su tutti i tasti"
-
-#: ../rules/base.xml.in.h:128
-msgid "Caps Lock toggles normal capitalization of alphabetic characters"
-msgstr "BlocMaiusc commuta l'uso normale delle lettere maiuscole dei caratteri alfabetici"
-
-# "Internal" capitalization means capitalization using some internal tables.
-#            Otherwise "as Shift" - means using next group.
-#: ../rules/base.xml.in.h:129
-msgid "Caps Lock uses internal capitalization. Shift \"pauses\" Caps Lock"
-msgstr "BlocMaiusc fa uso interno delle lettere maiuscole. Maiusc \"mette in pausa\" BlocMaiusc"
-
-#: ../rules/base.xml.in.h:130
-msgid "Caps Lock uses internal capitalization. Shift doesn't affect Caps Lock"
-msgstr "BlocMaiusc fa uso interno delle lettere maiuscole. Maiusc non ha effetto su BlocMaiusc"
-
-#: ../rules/base.xml.in.h:131
-msgid "Catalan"
-msgstr "Catalana"
-
-# FIXME... trovare traduzione middle-dot
-#: ../rules/base.xml.in.h:132
-msgid "Catalan (Spain, with middle-dot L)"
-msgstr "Catalana (Spagna, con L middle-dot)"
-
-# variante USA
-#: ../rules/base.xml.in.h:133
-msgid "Cherokee"
-msgstr "Cherokee"
-
-#: ../rules/base.xml.in.h:134
-msgid "Cherry B.UNLIMITED"
-msgstr "Cherry B.UNLIMITED"
-
-#: ../rules/base.xml.in.h:135
-msgid "Cherry Blue Line CyBo@rd"
-msgstr "Cherry Blue Line CyBo@rd"
-
-#: ../rules/base.xml.in.h:136
-msgid "Cherry Blue Line CyBo@rd (alternate option)"
-msgstr "Cherry Blue Line CyBo@rd (opzione alternativa)"
-
-#: ../rules/base.xml.in.h:137
-msgid "Cherry CyBo@rd USB-Hub"
-msgstr "Cherry CyBo@rd USB-Hub"
-
-#: ../rules/base.xml.in.h:138
-msgid "Cherry CyMotion Expert"
-msgstr "Cherry CyMotion Expert"
-
-#: ../rules/base.xml.in.h:139
-msgid "Cherry CyMotion Master Linux"
-msgstr "Cherry CyMotion Master Linux"
-
-#: ../rules/base.xml.in.h:140
-msgid "Cherry CyMotion Master XPress"
-msgstr "Cherry CyMotion Master XPress"
-
-#: ../rules/base.xml.in.h:141
-msgid "Chicony Internet Keyboard"
-msgstr "Chicony Internet Keyboard"
-
-#: ../rules/base.xml.in.h:142
-msgid "Chicony KB-9885"
-msgstr "Chicony KB-9885"
-
-#: ../rules/base.xml.in.h:143
-msgid "Chicony KU-0108"
-msgstr "Chicony KU-0108"
-
-#: ../rules/base.xml.in.h:144
-msgid "Chicony KU-0420"
-msgstr "Chicony KU-0420"
-
-# UE
-#: ../rules/base.xml.in.h:145
-msgid "Chinese"
-msgstr "Cinese"
-
-# variante russa
-#: ../rules/base.xml.in.h:146
-msgid "Chuvash"
-msgstr "Chuvash"
-
-# variante russa
-#: ../rules/base.xml.in.h:147
-msgid "Chuvash (Latin)"
-msgstr "Chuvash (latina)"
-
-#: ../rules/base.xml.in.h:148
-msgid "Classmate PC"
-msgstr "Classmate PC"
-
-#: ../rules/base.xml.in.h:149
-msgid "CloGaelach"
-msgstr "CloGaelach"
-
-#: ../rules/base.xml.in.h:150
-msgid "Compaq Easy Access Keyboard"
-msgstr "Compaq tastiera Easy Access"
-
-#: ../rules/base.xml.in.h:151
-msgid "Compaq Internet Keyboard (13 keys)"
-msgstr "Compaq Internet Keyboard (13 tasti)"
-
-#: ../rules/base.xml.in.h:152
-msgid "Compaq Internet Keyboard (18 keys)"
-msgstr "Compaq Internet Keyboard (18 tasti)"
-
-#: ../rules/base.xml.in.h:153
-msgid "Compaq Internet Keyboard (7 keys)"
-msgstr "Compaq Internet Keyboard (7 tasti)"
-
-#: ../rules/base.xml.in.h:154
-msgid "Compaq iPaq Keyboard"
-msgstr "Compaq tastiera iPaq"
-
-# optionList: compose
-# descrizione: Tweaking the position of the "Compose" key: mapping to
-#              existing PC keys
-#: ../rules/base.xml.in.h:155
-msgid "Compose key position"
-msgstr "Posizione tasto Compose"
-
-#: ../rules/base.xml.in.h:156
-msgid "Control + Alt + Backspace"
-msgstr "Control + Alt + Backspace"
-
-#: ../rules/base.xml.in.h:157
-msgid "Control is mapped to Alt keys, Alt is mapped to Win keys"
-msgstr "Control è applicato ai tasti Alt, Alt è applicato ai tasti Win"
-
-#: ../rules/base.xml.in.h:158
-msgid "Control is mapped to Win keys (and the usual Ctrl keys)"
-msgstr "Control è applicato ai tasti Win (e ai soliti tasti Ctrl)"
-
-#: ../rules/base.xml.in.h:159
-msgid "Creative Desktop Wireless 7000"
-msgstr "Creative Desktop Wireless 7000"
-
-# variante rumena
-#: ../rules/base.xml.in.h:160
-msgid "Crimean Tatar (Dobruja Q)"
-msgstr "Tatar crimea (Dobruca Q)"
-
-#: ../rules/base.xml.in.h:161
-msgid "Crimean Tatar (Turkish Alt-Q)"
-msgstr "Tatar crimea (turca Alt-Q)"
-
-#: ../rules/base.xml.in.h:162
-msgid "Crimean Tatar (Turkish F)"
-msgstr "Tatar crimea (turca F)"
-
-#: ../rules/base.xml.in.h:163
-msgid "Crimean Tatar (Turkish Q)"
-msgstr "Tatar crimea (turca Q)"
-
-# UE
-#: ../rules/base.xml.in.h:164
-msgid "Croatian"
-msgstr "Croata"
-
-#: ../rules/base.xml.in.h:165
-msgid "Croatian (US keyboard with Croatian digraphs)"
-msgstr "Croata (tastiera USA con digrammi croati)"
-
-#: ../rules/base.xml.in.h:166
-msgid "Croatian (US keyboard with Croatian letters)"
-msgstr "Croata (tastiera USA con lettere croate)"
-
-#: ../rules/base.xml.in.h:167
-msgid "Croatian (use Croatian digraphs)"
-msgstr "Croata (con digrammi croati)"
-
-#: ../rules/base.xml.in.h:168
-msgid "Croatian (use guillemets for quotes)"
-msgstr "Croata (con caporali per virgolette)"
-
-# optionList: ctrl
-# descrizione: Tweaking the position of the "Ctrl" key
-#: ../rules/base.xml.in.h:169
-msgid "Ctrl key position"
-msgstr "Posizione tasto Ctrl"
-
-#: ../rules/base.xml.in.h:170
-msgid "Ctrl+Shift"
-msgstr "Ctrl+Maiusc"
-
-# UE
-#: ../rules/base.xml.in.h:171
-msgid "Czech"
-msgstr "Ceca"
-
-#: ../rules/base.xml.in.h:172
-msgid "Czech (UCW layout, accented letters only)"
-msgstr "Ceca (disposizione UCW, solo lettere accentate)"
-
-#: ../rules/base.xml.in.h:173
-msgid "Czech (US Dvorak with CZ UCW support)"
-msgstr "Coca (Dvorak USA con supporto UCW CZ)"
-
-#: ../rules/base.xml.in.h:174
-msgid "Czech (qwerty)"
-msgstr "Ceca (qwerty)"
-
-#: ../rules/base.xml.in.h:175
-msgid "Czech (qwerty, extended Backslash)"
-msgstr "Ceca (qwerty, backslash esteso)"
-
-#: ../rules/base.xml.in.h:176
-msgid "Czech (with &lt;\\|&gt; key)"
-msgstr "Ceca (con tasti &lt;\\|&gt;)"
-
-#: ../rules/base.xml.in.h:177
-msgid "DTK2000"
-msgstr "DTK2000"
-
-#: ../rules/base.xml.in.h:178
-msgid "Danish"
-msgstr "Danese"
-
-#: ../rules/base.xml.in.h:179
-msgid "Danish (Dvorak)"
-msgstr "Danese (Dvorak)"
-
-#: ../rules/base.xml.in.h:180
-msgid "Danish (Macintosh)"
-msgstr "Danese (Macintosh )"
-
-#: ../rules/base.xml.in.h:181
-msgid "Danish (Macintosh, eliminate dead keys)"
-msgstr "Danese (Macintosh, tasti muti rimossi)"
-
-#: ../rules/base.xml.in.h:182
-msgid "Danish (eliminate dead keys)"
-msgstr "Danese (tasti muti rimossi)"
-
-#: ../rules/base.xml.in.h:183
-msgid "Default numeric keypad keys"
-msgstr "Tasti predefiniti nel tastierino numerico"
-
-#: ../rules/base.xml.in.h:184
-msgid "Dell"
-msgstr "Dell"
-
-#: ../rules/base.xml.in.h:185
-msgid "Dell 101-key PC"
-msgstr "Dell 101 tasti PC"
-
-#: ../rules/base.xml.in.h:186
-msgid "Dell Laptop/notebook Inspiron 6xxx/8xxx"
-msgstr "Dell portatile Inspiron 6xxx/8xxx"
-
-#: ../rules/base.xml.in.h:187
-msgid "Dell Laptop/notebook Precision M series"
-msgstr "Dell portatile serie Precision M"
-
-#: ../rules/base.xml.in.h:188
-msgid "Dell Latitude series laptop"
-msgstr "Dell portatile serie Latitude"
-
-#: ../rules/base.xml.in.h:189
-msgid "Dell Precision M65"
-msgstr "Dell Precision M65"
-
-#: ../rules/base.xml.in.h:190
-msgid "Dell SK-8125"
-msgstr "Dell SK-8125"
-
-#: ../rules/base.xml.in.h:191
-msgid "Dell SK-8135"
-msgstr "Dell SK-8135"
-
-#: ../rules/base.xml.in.h:192
-msgid "Dell USB Multimedia Keyboard"
-msgstr "Dell tastiera USB multimediale"
-
-#: ../rules/base.xml.in.h:193
-msgid "Dexxa Wireless Desktop Keyboard"
-msgstr "Dexxa tastiera Wireless Desktop"
-
-#: ../rules/base.xml.in.h:194
-msgid "Dhivehi"
-msgstr "Dhivehi"
-
-#: ../rules/base.xml.in.h:195
-msgid "Diamond 9801 / 9802 series"
-msgstr "Diamond serie 9801/9802"
-
-#: ../rules/base.xml.in.h:196
-msgid "Dutch"
-msgstr "Olandese"
-
-#: ../rules/base.xml.in.h:197
-msgid "Dutch (Macintosh)"
-msgstr "Olandese (Macintosh)"
-
-#: ../rules/base.xml.in.h:198
-msgid "Dutch (Sun dead keys)"
-msgstr "Olandese (tasti muti Sun)"
-
-#: ../rules/base.xml.in.h:199
-msgid "Dutch (standard)"
-msgstr "Olandese (standard)"
-
-#: ../rules/base.xml.in.h:200
-msgid "Dzongkha"
-msgstr "Dzongkha"
-
-#: ../rules/base.xml.in.h:201
-msgid "Enable extra typographic characters"
-msgstr "Abilitare caratteri tipografici aggiuntivi"
-
-#: ../rules/base.xml.in.h:202
-msgid "English (Cameroon Dvorak)"
-msgstr "Inglese (Dvorak Camerun)"
-
-#: ../rules/base.xml.in.h:203
-msgid "English (Cameroon qwerty)"
-msgstr "Inglese (qwerty Camerun)"
-
-#: ../rules/base.xml.in.h:204
-msgid "English (Cameroon)"
-msgstr "Inglese (Camerun)"
-
-#: ../rules/base.xml.in.h:205
-msgid "English (Canada)"
-msgstr "Inglese (Canada)"
-
-#: ../rules/base.xml.in.h:206
-msgid "English (Colemak)"
-msgstr "Inglese (Colemak)"
-
-#: ../rules/base.xml.in.h:207
-msgid "English (Dvorak alternative international no dead keys)"
-msgstr "Inglese (Dvorak internazionale alternativa senza tasti muti)"
-
-#: ../rules/base.xml.in.h:208
-msgid "English (Dvorak international with dead keys)"
-msgstr "Inglese (Dvorak internazionale con tasti muti)"
-
-#: ../rules/base.xml.in.h:209
-msgid "English (Dvorak)"
-msgstr "Inglese (Dvorak)"
-
-# variante canadese
-#: ../rules/base.xml.in.h:210
-msgid "English (Ghana)"
-msgstr "Inglese (Ghana)"
-
-#: ../rules/base.xml.in.h:211
-msgid "English (Ghana, GILLBT)"
-msgstr "Inglese (Ghana, GILLBT)"
-
-#: ../rules/base.xml.in.h:212
-msgid "English (Ghana, multilingual)"
-msgstr "Inglese (Ghana, multilingue)"
-
-#: ../rules/base.xml.in.h:213
-msgid "English (India, with RupeeSign)"
-msgstr "Inglese (India, con simbolo rupia)"
-
-#: ../rules/base.xml.in.h:214
-msgid "English (Macintosh)"
-msgstr "Inglese (Macintosh )"
-
-#: ../rules/base.xml.in.h:215
-msgid "English (Mali, US Macintosh)"
-msgstr "Inglese (Mali, Macintosh USA)"
-
-#: ../rules/base.xml.in.h:216
-msgid "English (Mali, US international)"
-msgstr "Inglese (Mali, internazionale USA)"
-
-#: ../rules/base.xml.in.h:217
-msgid "English (Nigeria)"
-msgstr "Inglese (Nigeria)"
-
-#: ../rules/base.xml.in.h:218
-msgid "English (South Africa)"
-msgstr "Inglese (Sud Africa)"
-
-# variante canadese
-#: ../rules/base.xml.in.h:219
-msgid "English (UK)"
-msgstr "Inglese (UK)"
-
-#: ../rules/base.xml.in.h:220
-msgid "English (UK, Colemak)"
-msgstr "Inglese (UK, Colemak)"
-
-#: ../rules/base.xml.in.h:221
-msgid "English (UK, Dvorak with UK punctuation)"
-msgstr "Inglese (UK, Dvorak con punteggiatura UK)"
-
-#: ../rules/base.xml.in.h:222
-msgid "English (UK, Dvorak)"
-msgstr "Inglese (UK, Dvorak)"
-
-#: ../rules/base.xml.in.h:223
-msgid "English (UK, Macintosh international)"
-msgstr "Inglese (UK, Macintosh internazionale)"
-
-#: ../rules/base.xml.in.h:224
-msgid "English (UK, Macintosh)"
-msgstr "Inglese (UK, Macintosh)"
-
-#: ../rules/base.xml.in.h:225
-msgid "English (UK, extended WinKeys)"
-msgstr "Inglese (UK, tasti Win estesi)"
-
-#: ../rules/base.xml.in.h:226
-msgid "English (UK, international with dead keys)"
-msgstr "Inglese (UK, internazionale con tasti muti)"
-
-# variante canadese
-#: ../rules/base.xml.in.h:227 ../rules/base.extras.xml.in.h:7
-msgid "English (US)"
-msgstr "Inglese (USA)"
-
-#: ../rules/base.xml.in.h:228
-msgid "English (US, alternative international)"
-msgstr "Inglese (USA, internazionale alternativa)"
-
-#: ../rules/base.xml.in.h:229
-msgid "English (US, international with dead keys)"
-msgstr "Inglese (USA, internazionale con tasti muti)"
-
-#: ../rules/base.xml.in.h:230
-msgid "English (US, with euro on 5)"
-msgstr "Inglese (USA, con Euro sul 5)"
-
-#: ../rules/base.xml.in.h:231
-msgid "English (classic Dvorak)"
-msgstr "Inglese (Dvorak classica)"
-
-#: ../rules/base.xml.in.h:232
-msgid "English (international AltGr dead keys)"
-msgstr "Inglese (internazionale tasti muti AltGr)"
-
-#: ../rules/base.xml.in.h:233
-msgid "English (layout toggle on multiply/divide key)"
-msgstr "Inglese (commuta disposizione sul tasto moltiplica/dividi)"
-
-#: ../rules/base.xml.in.h:234
-msgid "English (left handed Dvorak)"
-msgstr "Inglese (Dvorak mancina)"
-
-#: ../rules/base.xml.in.h:235
-msgid "English (programmer Dvorak)"
-msgstr "Inglese (Dvorak per programmatori)"
-
-#: ../rules/base.xml.in.h:236
-msgid "English (right handed Dvorak)"
-msgstr "Inglese (Dvorak destrorsa)"
-
-#: ../rules/base.xml.in.h:237
-msgid "Ennyah DKB-1008"
-msgstr "Ennyah DKB-1008"
-
-# lasciato enter, come nome di segnale
-# sono due uno è enter, l'altro return
-#: ../rules/base.xml.in.h:238
-msgid "Enter on keypad"
-msgstr "Enter sul tastierino numerico"
-
-#: ../rules/base.xml.in.h:239
-msgid "Esperanto"
-msgstr "Esperanto"
-
-#: ../rules/base.xml.in.h:240
-msgid "Esperanto (Portugal, Nativo)"
-msgstr "Esperanto (Portogallo, Nativo)"
-
-# variante esperanto
-#
-# to diplace: 1) spostare, rimuovere; dislocare
-#             2) rimpiazzare, sostituire
-# 	    3) soppiantare
-#
-# sarà corretto spostate???
-#: ../rules/base.xml.in.h:241
-msgid "Esperanto (displaced semicolon and quote, obsolete)"
-msgstr "Esperanto (punto e virgola e virgolette spostate, obsoleta)"
-
-# UE
-#: ../rules/base.xml.in.h:242
-msgid "Estonian"
-msgstr "Estone"
-
-#: ../rules/base.xml.in.h:243
-msgid "Estonian (Dvorak)"
-msgstr "Estone (Dvorak)"
-
-#: ../rules/base.xml.in.h:244
-msgid "Estonian (US keyboard with Estonian letters)"
-msgstr "Estone (tastiera USA con lettere estoni)"
-
-#: ../rules/base.xml.in.h:245
-msgid "Estonian (eliminate dead keys)"
-msgstr "Estone (tasti muti esclusi)"
-
-#: ../rules/base.xml.in.h:246
-msgid "Euro on 2"
-msgstr "Euro sul 2"
-
-#: ../rules/base.xml.in.h:247
-msgid "Euro on 4"
-msgstr "Euro sul 4"
-
-#: ../rules/base.xml.in.h:248
-msgid "Euro on 5"
-msgstr "Euro sul 5"
-
-#: ../rules/base.xml.in.h:249
-msgid "Euro on E"
-msgstr "Euro sulla E"
-
-#: ../rules/base.xml.in.h:250
-msgid "Everex STEPnote"
-msgstr "Everex STEPnote"
-
-# Ewe: variante del Ghana
-#: ../rules/base.xml.in.h:251
-msgid "Ewe"
-msgstr "Ewe"
-
-#: ../rules/base.xml.in.h:252
-msgid "FL90"
-msgstr "FL90"
-
-#: ../rules/base.xml.in.h:253
-msgid "Faroese"
-msgstr "Faeroese"
-
-#: ../rules/base.xml.in.h:254
-msgid "Faroese (eliminate dead keys)"
-msgstr "Faeroese (tasti muti rimossi)"
-
-#: ../rules/base.xml.in.h:255
-msgid "Filipino"
-msgstr "Filippina"
-
-#: ../rules/base.xml.in.h:256
-msgid "Filipino (Capewell-Dvorak Baybayin)"
-msgstr "Filippina (baybayin Capewell-Dvorak)"
-
-#: ../rules/base.xml.in.h:257
-msgid "Filipino (Capewell-Dvorak Latin)"
-msgstr "Filippina (latina Capewell-Dvorak)"
-
-#: ../rules/base.xml.in.h:258
-msgid "Filipino (Capewell-QWERF 2006 Baybayin)"
-msgstr "Filippina (baybayin Capewell-QWERF 2006)"
-
-#: ../rules/base.xml.in.h:259
-msgid "Filipino (Capewell-QWERF 2006 Latin)"
-msgstr "Filippina (latina Capewell-QWERF 2006)"
-
-#: ../rules/base.xml.in.h:260
-msgid "Filipino (Colemak Baybayin)"
-msgstr "Filippina (baybayin Colemak)"
-
-#: ../rules/base.xml.in.h:261
-msgid "Filipino (Colemak Latin)"
-msgstr "Filippina (latina Colemak)"
-
-#: ../rules/base.xml.in.h:262
-msgid "Filipino (Dvorak Baybayin)"
-msgstr "Filippina (baybayin Dvorak)"
-
-#: ../rules/base.xml.in.h:263
-msgid "Filipino (Dvorak Latin)"
-msgstr "Filippina (latina Dvorak)"
-
-#: ../rules/base.xml.in.h:264
-msgid "Filipino (QWERTY Baybayin)"
-msgstr "Filippina (baybayin QWERTY)"
-
-#: ../rules/base.xml.in.h:265
-msgid "Finnish"
-msgstr "Finlandese"
-
-#: ../rules/base.xml.in.h:266
-msgid "Finnish (Macintosh)"
-msgstr "Finlandese (Macintosh)"
-
-#: ../rules/base.xml.in.h:267
-msgid "Finnish (classic)"
-msgstr "Finlandese (classica)"
-
-#: ../rules/base.xml.in.h:268
-msgid "Finnish (classic, eliminate dead keys)"
-msgstr "Finlandese (classica, tasti muti rimossi)"
-
-#. This assumes the KP_ abstract symbols are actually useful for some apps
-#. The description needs to be rewritten
-#: ../rules/base.xml.in.h:271
-msgid "Four-level key with abstract separators"
-msgstr "Tasto di quarto livello con separatori astratti"
-
-#: ../rules/base.xml.in.h:272
-msgid "Four-level key with comma"
-msgstr "Tasto di quarto livello con virgola"
-
-#: ../rules/base.xml.in.h:273
-msgid "Four-level key with dot"
-msgstr "Tasto di quarto livello con punto"
-
-#: ../rules/base.xml.in.h:274
-msgid "Four-level key with dot, latin-9 restriction"
-msgstr "Tasto di quarto livello con punto, restrizione latin-9"
-
-# http://en.wikipedia.org/wiki/Momayyez
-#: ../rules/base.xml.in.h:275
-msgid "Four-level key with momayyez"
-msgstr "Tasto di quarto livello con momayyez"
-
-#: ../rules/base.xml.in.h:276
-msgid "French"
-msgstr "Francese"
-
-# variante francese
-#: ../rules/base.xml.in.h:277
-msgid "French (Bepo, ergonomic, Dvorak way)"
-msgstr "Francese (Bepo, ergonomica, tipo Dvorak)"
-
-# variante francese
-#: ../rules/base.xml.in.h:278
-msgid "French (Bepo, ergonomic, Dvorak way, latin-9 only)"
-msgstr "Francese (Bepo, ergonomica, tipo Dvorak, solo latin-9)"
-
-#: ../rules/base.xml.in.h:279
-msgid "French (Breton)"
-msgstr "Francese (bretone)"
-
-# variante marocchina
-#: ../rules/base.xml.in.h:280
-msgid "French (Cameroon azerty)"
-msgstr "Francese (azerty Camerun)"
-
-#: ../rules/base.xml.in.h:281
-msgid "French (Cameroon)"
-msgstr "Francese (Camerun)"
-
-#: ../rules/base.xml.in.h:282 ../rules/base.extras.xml.in.h:10
-msgid "French (Canada)"
-msgstr "Francese (Canada)"
-
-#: ../rules/base.xml.in.h:283
-msgid "French (Canada, Dvorak)"
-msgstr "Francese (Canada, Dvorak)"
-
-#: ../rules/base.xml.in.h:284
-msgid "French (Canada, legacy)"
-msgstr "Francese (Canada, vecchia maniera)"
-
-#: ../rules/base.xml.in.h:285
-msgid "French (Democratic Republic of the Congo)"
-msgstr "Francese (Repubblica Democratica del Congo)"
-
-#: ../rules/base.xml.in.h:286
-msgid "French (Dvorak)"
-msgstr "Francese (Dvorak)"
-
-#: ../rules/base.xml.in.h:287
-msgid "French (Guinea)"
-msgstr "Francese (Guinea)"
-
-#: ../rules/base.xml.in.h:288
-msgid "French (Macintosh)"
-msgstr "Francese (Macintosh)"
-
-# lasciata la forma francese, magari ha un senso particolare
-# variante del mali
-#: ../rules/base.xml.in.h:289
-msgid "French (Mali, alternative)"
-msgstr "Francese (Mali, alternativa)"
-
-#: ../rules/base.xml.in.h:290
-msgid "French (Morocco)"
-msgstr "Francese (Marocco)"
-
-#: ../rules/base.xml.in.h:291
-msgid "French (Sun dead keys)"
-msgstr "Francese (tasti muti Sun)"
-
-# UE
-#: ../rules/base.xml.in.h:292
-msgid "French (Switzerland)"
-msgstr "Francese (Svizzera)"
-
-# UE
-#: ../rules/base.xml.in.h:293
-msgid "French (Switzerland, Macintosh)"
-msgstr "Francese (Svizzera, Macintosh)"
-
-#: ../rules/base.xml.in.h:294
-msgid "French (Switzerland, Sun dead keys)"
-msgstr "Francese (Svizzera, tasti muti Sun)"
-
-#: ../rules/base.xml.in.h:295
-msgid "French (Switzerland, eliminate dead keys)"
-msgstr "Francese (Svizzera tasti muti rimossi)"
-
-# variante marocchina
-#: ../rules/base.xml.in.h:296
-msgid "French (alternative)"
-msgstr "Francese (alternativa)"
-
-#: ../rules/base.xml.in.h:297
-msgid "French (alternative, Sun dead keys)"
-msgstr "Francese (alternativa, tasti muti Sun)"
-
-#: ../rules/base.xml.in.h:298
-msgid "French (alternative, eliminate dead keys)"
-msgstr "Francese (alternativa, tasti muti rimossi)"
-
-#: ../rules/base.xml.in.h:299
-msgid "French (alternative, latin-9 only)"
-msgstr "Francese (alternativa, solo latin-9)"
-
-#: ../rules/base.xml.in.h:300
-msgid "French (eliminate dead keys)"
-msgstr "Francese (tasti muti rimossi)"
-
-#: ../rules/base.xml.in.h:301
-msgid "French (legacy, alternative)"
-msgstr "Francese (vecchia maniera, alternativa)"
-
-#: ../rules/base.xml.in.h:302
-msgid "French (legacy, alternative, Sun dead keys)"
-msgstr "Francese (vecchia maniera, alternativa, tasti muti Sun)"
-
-#: ../rules/base.xml.in.h:303
-msgid "French (legacy, alternative, eliminate dead keys)"
-msgstr "Francese (vecchia maniera, alternativa, tasti muti rimossi)"
-
-#: ../rules/base.xml.in.h:304
-msgid "Fujitsu-Siemens Computers AMILO laptop"
-msgstr "Portatile AMILO Fujitsu-Siemens Computers"
-
-# Fula: variante del Ghana
-#: ../rules/base.xml.in.h:305
-msgid "Fula"
-msgstr "Fula"
-
-# Ga: variante del ghana
-#: ../rules/base.xml.in.h:306
-msgid "Ga"
-msgstr "Ga"
-
-#: ../rules/base.xml.in.h:307
-msgid "Generic 101-key PC"
-msgstr "Generica 101 tasti PC"
-
-#: ../rules/base.xml.in.h:308
-msgid "Generic 102-key (Intl) PC"
-msgstr "Generica 102 tasti (Intl) PC"
-
-#: ../rules/base.xml.in.h:309
-msgid "Generic 104-key PC"
-msgstr "Generica 104 tasti PC"
-
-#: ../rules/base.xml.in.h:310
-msgid "Generic 105-key (Intl) PC"
-msgstr "Generica 105 tasti (Intl) PC"
-
-#: ../rules/base.xml.in.h:311
-msgid "Genius Comfy KB-12e"
-msgstr "Genius Comfy KB-12e"
-
-#: ../rules/base.xml.in.h:312
-msgid "Genius Comfy KB-16M / Genius MM Keyboard KWD-910"
-msgstr "Genius Comfy KB-16M / Genius MM Keyboard KWD-910"
-
-#: ../rules/base.xml.in.h:313
-msgid "Genius Comfy KB-21e-Scroll"
-msgstr "Genius Comfy KB-21e-Scroll"
-
-#: ../rules/base.xml.in.h:314
-msgid "Genius KB-19e NB"
-msgstr "Genius KB-19e NB"
-
-#: ../rules/base.xml.in.h:315
-msgid "Genius KKB-2050HS"
-msgstr "Genius KKB-2050HS"
-
-# Curiosamente è una variante delle tastiere italiane...
-#: ../rules/base.xml.in.h:316
-msgid "Georgian"
-msgstr "Georgiana"
-
-# Questa invece variante delle tastiere francesi
-#: ../rules/base.xml.in.h:317
-msgid "Georgian (France, AZERTY Tskapo)"
-msgstr "Georgiana (Francia, AZERTY Tskapo)"
-
-#: ../rules/base.xml.in.h:318
-msgid "Georgian (Italy)"
-msgstr "Georgiana (Italia)"
-
-# Curiosamente è una variante delle tastiere italiane...
-#: ../rules/base.xml.in.h:319
-msgid "Georgian (MESS)"
-msgstr "Georgiana (MESS)"
-
-#: ../rules/base.xml.in.h:320
-msgid "Georgian (ergonomic)"
-msgstr "Georgiana (ergonomica)"
-
-# UE
-#: ../rules/base.xml.in.h:321
-msgid "German"
-msgstr "Tedesca"
-
-# UE
-#: ../rules/base.xml.in.h:322
-msgid "German (Austria)"
-msgstr "Tedesca (Austria)"
-
-#: ../rules/base.xml.in.h:323
-msgid "German (Austria, Macintosh)"
-msgstr "Tedesca (Austria, Macintosh)"
-
-#: ../rules/base.xml.in.h:324
-msgid "German (Austria, Sun dead keys)"
-msgstr "Tedesca (Austria, tasti muti Sun)"
-
-#: ../rules/base.xml.in.h:325
-msgid "German (Austria, eliminate dead keys)"
-msgstr "Tedesca (Austria, tasti muti rimossi)"
-
-#: ../rules/base.xml.in.h:326
-msgid "German (Dvorak)"
-msgstr "Tedesca (Dvorak)"
-
-#: ../rules/base.xml.in.h:327
-msgid "German (Macintosh)"
-msgstr "Tedesca (Macintosh)"
-
-#: ../rules/base.xml.in.h:328
-msgid "German (Macintosh, eliminate dead keys)"
-msgstr "Tedesca (Macintosh, tasti muti rimossi)"
-
-#: ../rules/base.xml.in.h:329
-msgid "German (Neo 2)"
-msgstr "Tedesca (Neo 2)"
-
-#: ../rules/base.xml.in.h:330
-msgid "German (Sun dead keys)"
-msgstr "Tedesca (tasti muti Sun)"
-
-# UE
-#: ../rules/base.xml.in.h:331
-msgid "German (Switzerland)"
-msgstr "Tedesca (Svizzera)"
-
-# UE
-#: ../rules/base.xml.in.h:332
-msgid "German (Switzerland, Macintosh)"
-msgstr "Tedesca (Svizzera, Macintosh)"
-
-#: ../rules/base.xml.in.h:333
-msgid "German (Switzerland, Sun dead keys)"
-msgstr "Tedesca (Svizzera, tasti muti Sun)"
-
-#: ../rules/base.xml.in.h:334
-msgid "German (Switzerland, eliminate dead keys)"
-msgstr "Tedesca (Svizzera, tasti muti rimossi)"
-
-# UE
-#: ../rules/base.xml.in.h:335
-msgid "German (Switzerland, legacy)"
-msgstr "Tedesca (Svizzera, vecchia maniera)"
-
-#: ../rules/base.xml.in.h:336
-msgid "German (dead acute)"
-msgstr "Tedesca (acuto muto)"
-
-# variante tedesca...
-#
-# rispetto alla tedesca normale cambia un carattere, ^
-# ah, le tastiere tedesche non hanno le lettere accentate, per cui
-# probabilemente 'sta cosa è importate per il Compose
-#: ../rules/base.xml.in.h:337
-msgid "German (dead grave acute)"
-msgstr "Tedesca (acuto grave muto)"
-
-#: ../rules/base.xml.in.h:338
-msgid "German (eliminate dead keys)"
-msgstr "Tedesca (tasti muti rimossi)"
-
-#: ../rules/base.xml.in.h:339
-msgid "German (qwerty)"
-msgstr "Tedesca (qwerty)"
-
-# UE
-#: ../rules/base.xml.in.h:340
-msgid "Greek"
-msgstr "Greca"
-
-#: ../rules/base.xml.in.h:341
-msgid "Greek (eliminate dead keys)"
-msgstr "Greca (tasti muti rimossi)"
-
-#: ../rules/base.xml.in.h:342
-msgid "Greek (extended)"
-msgstr "Greca (estesa)"
-
-# Variante greca
-#: ../rules/base.xml.in.h:343
-msgid "Greek (polytonic)"
-msgstr "Greca (politonica)"
-
-#: ../rules/base.xml.in.h:344
-msgid "Greek (simple)"
-msgstr "Greca (semplice)"
-
-# Gujarati: variante india
-#: ../rules/base.xml.in.h:345
-msgid "Gujarati"
-msgstr "Gujarati"
-
-#: ../rules/base.xml.in.h:346
-msgid "Gyration"
-msgstr "Gyration"
-
-#: ../rules/base.xml.in.h:347
-msgid "HTC Dream"
-msgstr "HTC Dream"
-
-#: ../rules/base.xml.in.h:348
-msgid "Happy Hacking Keyboard"
-msgstr "Happy Hacking Keyboard"
-
-#: ../rules/base.xml.in.h:349
-msgid "Happy Hacking Keyboard for Mac"
-msgstr "Happy Hacking Keyboard per Mac"
-
-# Hausa: variante Ghana
-#: ../rules/base.xml.in.h:350
-msgid "Hausa"
-msgstr "Hausa"
-
-#: ../rules/base.xml.in.h:351
-msgid "Hebrew"
-msgstr "Ebraica"
-
-#: ../rules/base.xml.in.h:352
-msgid "Hebrew (Biblical, Tiro)"
-msgstr "Ebraica (biblica, Tiro)"
-
-#: ../rules/base.xml.in.h:353
-msgid "Hebrew (lyx)"
-msgstr "Ebraica (lyx)"
-
-# variante bulgare
-#: ../rules/base.xml.in.h:354
-msgid "Hebrew (phonetic)"
-msgstr "Ebraica (fonetica)"
-
-#: ../rules/base.xml.in.h:355
-msgid "Hewlett-Packard Internet Keyboard"
-msgstr "Hewlett-Packard Internet Keyboard"
-
-# omesso Notebook
-#: ../rules/base.xml.in.h:356
-msgid "Hewlett-Packard Mini 110 Notebook"
-msgstr "Hewlett-Packard Mini 110"
-
-#: ../rules/base.xml.in.h:357
-msgid "Hewlett-Packard Omnibook 500 FA"
-msgstr "Hewlett-Packard Omnibook 500 FA"
-
-#: ../rules/base.xml.in.h:358
-msgid "Hewlett-Packard Omnibook 5xx"
-msgstr "Hewlett-Packard Omnibook 5xx"
-
-#: ../rules/base.xml.in.h:359
-msgid "Hewlett-Packard Omnibook 6000/6100"
-msgstr "Hewlett-Packard Omnibook 6000/6100"
-
-#: ../rules/base.xml.in.h:360
-msgid "Hewlett-Packard Omnibook XE3 GC"
-msgstr "Hewlett-Packard Omnibook XE3 GC"
-
-#: ../rules/base.xml.in.h:361
-msgid "Hewlett-Packard Omnibook XE3 GF"
-msgstr "Hewlett-Packard Omnibook XE3 GF"
-
-#: ../rules/base.xml.in.h:362
-msgid "Hewlett-Packard Omnibook XT1000"
-msgstr "Hewlett-Packard Omnibook XT1000"
-
-#: ../rules/base.xml.in.h:363
-msgid "Hewlett-Packard Pavilion ZT11xx"
-msgstr "Hewlett-Packard Pavillion ZT11xx"
-
-#: ../rules/base.xml.in.h:364
-msgid "Hewlett-Packard Pavilion dv5"
-msgstr "Hewlett-Packard Pavillion dv5"
-
-#: ../rules/base.xml.in.h:365
-msgid "Hewlett-Packard SK-250x Multimedia Keyboard"
-msgstr "Hewlett-Packard Multimedia Keyboard SK-250x"
-
-#: ../rules/base.xml.in.h:366
-msgid "Hewlett-Packard nx9020"
-msgstr "Hewlett-Packard nx9020"
-
-#: ../rules/base.xml.in.h:367
-msgid "Hexadecimal"
-msgstr "Esadecimale"
-
-# Hindi Bolnagri: variante India
-#: ../rules/base.xml.in.h:368
-msgid "Hindi (Bolnagri)"
-msgstr "Hindi (bolnagri)"
-
-# variante indiana
-#: ../rules/base.xml.in.h:369
-msgid "Hindi (Wx)"
-msgstr "Hindi (Wx)"
-
-#: ../rules/base.xml.in.h:370
-msgid "Honeywell Euroboard"
-msgstr "Honeywell Euroboard"
-
-#: ../rules/base.xml.in.h:371
-msgid "Htc Dream phone"
-msgstr "Telefono HTC Dream"
-
-# UE
-#: ../rules/base.xml.in.h:372
-msgid "Hungarian"
-msgstr "Ungherese"
-
-#: ../rules/base.xml.in.h:373
-msgid "Hungarian (101/qwerty/comma/dead keys)"
-msgstr "Ungherese (101/qwerty/virgola/tasti muti)"
-
-#: ../rules/base.xml.in.h:374
-msgid "Hungarian (101/qwerty/comma/eliminate dead keys)"
-msgstr "Ungherese (101/qwerty/virgola/tasti muti esclusi)"
-
-#: ../rules/base.xml.in.h:375
-msgid "Hungarian (101/qwerty/dot/dead keys)"
-msgstr "Ungherese (101/qwerty/punto/tasti muti)"
-
-#: ../rules/base.xml.in.h:376
-msgid "Hungarian (101/qwerty/dot/eliminate dead keys)"
-msgstr "Ungherese (101/qwerty/punto/tasti muti esclusi)"
-
-#: ../rules/base.xml.in.h:377
-msgid "Hungarian (101/qwertz/comma/dead keys)"
-msgstr "Ungherese (101/qwertz/virgola/tasti muti)"
-
-#: ../rules/base.xml.in.h:378
-msgid "Hungarian (101/qwertz/comma/eliminate dead keys)"
-msgstr "Ungherese (101/qwertz/virgola/tasti muti esclusi)"
-
-#: ../rules/base.xml.in.h:379
-msgid "Hungarian (101/qwertz/dot/dead keys)"
-msgstr "Ungherese (101/qwertz/punto/tasti muti)"
-
-#: ../rules/base.xml.in.h:380
-msgid "Hungarian (101/qwertz/dot/eliminate dead keys)"
-msgstr "Ungherese (101/qwertz/punto/tasti muti esclusi)"
-
-#: ../rules/base.xml.in.h:381
-msgid "Hungarian (102/qwerty/comma/dead keys)"
-msgstr "Ungherese (102/qwerty/virgola/tasti muti)"
-
-#: ../rules/base.xml.in.h:382
-msgid "Hungarian (102/qwerty/comma/eliminate dead keys)"
-msgstr "Ungherese (102/qwerty/virgola/tasti muti esclusi)"
-
-#: ../rules/base.xml.in.h:383
-msgid "Hungarian (102/qwerty/dot/dead keys)"
-msgstr "Ungherese (102/qwerty/punto/tasti muti)"
-
-#: ../rules/base.xml.in.h:384
-msgid "Hungarian (102/qwerty/dot/eliminate dead keys)"
-msgstr "Ungherese (102/qwerty/punto/tasti muti esclusi)"
-
-#: ../rules/base.xml.in.h:385
-msgid "Hungarian (102/qwertz/comma/dead keys)"
-msgstr "Ungherese (102/qwertz/virgola/tasti muti)"
-
-#: ../rules/base.xml.in.h:386
-msgid "Hungarian (102/qwertz/comma/eliminate dead keys)"
-msgstr "Ungherese (102/qwertz/virgola/tasti muti esclusi)"
-
-#: ../rules/base.xml.in.h:387
-msgid "Hungarian (102/qwertz/dot/dead keys)"
-msgstr "Ungherese (102/qwertz/punto/tasti muti)"
-
-#: ../rules/base.xml.in.h:388
-msgid "Hungarian (102/qwertz/dot/eliminate dead keys)"
-msgstr "Ungherese (102/qwertz/punto/tasti muti esclusi)"
-
-#: ../rules/base.xml.in.h:389
-msgid "Hungarian (eliminate dead keys)"
-msgstr "Ungherese (tasti muti rimossi)"
-
-#: ../rules/base.xml.in.h:390
-msgid "Hungarian (qwerty)"
-msgstr "Ungherese (qwerty)"
-
-#: ../rules/base.xml.in.h:391
-msgid "Hungarian (standard)"
-msgstr "Ungherese (standard)"
-
-#: ../rules/base.xml.in.h:392
-msgid "Hyper is mapped to Win-keys"
-msgstr "Hyper è applicato ai tasti Win"
-
-#: ../rules/base.xml.in.h:393
-msgid "IBM Rapid Access"
-msgstr "IBM Rapid Access"
-
-#: ../rules/base.xml.in.h:394
-msgid "IBM Rapid Access II"
-msgstr "IBM Rapid Access II"
-
-#: ../rules/base.xml.in.h:395
-msgid "IBM Space Saver"
-msgstr "IBM Space Saver"
-
-#: ../rules/base.xml.in.h:396
-msgid "IBM ThinkPad 560Z/600/600E/A22E"
-msgstr "IBM ThinkPad 560Z/600/600E/A22E"
-
-#: ../rules/base.xml.in.h:397
-msgid "IBM ThinkPad R60/T60/R61/T61"
-msgstr "IBM ThinkPad R60/T60/R61/T61"
-
-#: ../rules/base.xml.in.h:398
-msgid "IBM ThinkPad Z60m/Z60t/Z61m/Z61t"
-msgstr "IBM ThinkPad Z60m/Z60t/Z61m/Z61t"
-
-# UE
-#: ../rules/base.xml.in.h:399
-msgid "Icelandic"
-msgstr "Islandese"
-
-#: ../rules/base.xml.in.h:400
-msgid "Icelandic (Dvorak)"
-msgstr "Islandese (Dvorak)"
-
-# UE
-#: ../rules/base.xml.in.h:401
-msgid "Icelandic (Macintosh)"
-msgstr "Islandese (Macintosh)"
-
-#: ../rules/base.xml.in.h:402
-msgid "Icelandic (Sun dead keys)"
-msgstr "Islandese (tasti muti Sun)"
-
-#: ../rules/base.xml.in.h:403
-msgid "Icelandic (eliminate dead keys)"
-msgstr "Islandese (tasti muti rimossi)"
-
-# Igbo: variante Nigeria
-#: ../rules/base.xml.in.h:404
-msgid "Igbo"
-msgstr "Igbo"
-
-# UE
-#: ../rules/base.xml.in.h:405
-msgid "Indian"
-msgstr "Indiana"
-
-# Inuktitut: variante canadese
-#: ../rules/base.xml.in.h:406
-msgid "Inuktitut"
-msgstr "Inuktitut"
-
-# UE
-#: ../rules/base.xml.in.h:407
-msgid "Iraqi"
-msgstr "Iracheno"
-
-#: ../rules/base.xml.in.h:408
-msgid "Irish"
-msgstr "Irlandese"
-
-# Sarà da tradurre? -Luca
-#: ../rules/base.xml.in.h:409
-msgid "Irish (UnicodeExpert)"
-msgstr "Irlandese (UnicodeExpert)"
-
-# UE
-#: ../rules/base.xml.in.h:410
-msgid "Italian"
-msgstr "Italiana"
-
-#: ../rules/base.xml.in.h:411
-msgid "Italian (Macintosh)"
-msgstr "Italiana (Macintosh)"
-
-#: ../rules/base.xml.in.h:412
-msgid "Italian (US keyboard with Italian letters)"
-msgstr "Italiana (tastiera USA con lettere italiane)"
-
-#: ../rules/base.xml.in.h:413
-msgid "Italian (eliminate dead keys)"
-msgstr "Italiana (tasti muti rimossi)"
-
-# UE
-#: ../rules/base.xml.in.h:414
-msgid "Japanese"
-msgstr "Giapponese"
-
-#: ../rules/base.xml.in.h:415
-msgid "Japanese (Kana 86)"
-msgstr "Giapponese (Kana 86)"
-
-#: ../rules/base.xml.in.h:416
-msgid "Japanese (Kana)"
-msgstr "Giapponese (Kana)"
-
-#: ../rules/base.xml.in.h:417
-msgid "Japanese (Macintosh)"
-msgstr "Giapponese (Macintosh)"
-
-#: ../rules/base.xml.in.h:418
-msgid "Japanese (OADG 109A)"
-msgstr "Giapponese (OADG 109A)"
-
-#: ../rules/base.xml.in.h:419
-msgid "Japanese (PC-98xx Series)"
-msgstr "Giapponese (serie PC-98xx)"
-
-# optionList: japan
-# descrizione:
-#
-#  <b>Japanese keyboard options</b>
-#   [*] Kana Lock key is locking
-#   [ ] NICOLA-F style Backspace
-#: ../rules/base.xml.in.h:420
-msgid "Japanese keyboard options"
-msgstr "Opzioni tastiera giapponese"
-
-# variante russa, in iso639 è XAL
-#: ../rules/base.xml.in.h:421
-msgid "Kalmyk"
-msgstr "Kalmyk"
-
-#: ../rules/base.xml.in.h:422
-msgid "Kana Lock key is locking"
-msgstr "Il tasto Kana Lock sta bloccando"
-
-# variante india
-#: ../rules/base.xml.in.h:423
-msgid "Kannada"
-msgstr "Kannada"
-
-# Kashubian: variante polonia
-#: ../rules/base.xml.in.h:424
-msgid "Kashubian"
-msgstr "Casciuba"
-
-#: ../rules/base.xml.in.h:425
-msgid "Kazakh"
-msgstr "Kazaka"
-
-#: ../rules/base.xml.in.h:426
-msgid "Kazakh (with Russian)"
-msgstr "Kazaka (con russo)"
-
-#: ../rules/base.xml.in.h:427
-msgid "Key sequence to kill the X server"
-msgstr "Sequenza di tasti per terminare il server X"
-
-# optionList: lv3
-# descrizione: The key combination used to choose the 3rd (and 4th, together
-#              with Shift) level of symbols
-#: ../rules/base.xml.in.h:428
-msgid "Key to choose 3rd level"
-msgstr "Tasto per scegliere il terzo livello"
-
-#: ../rules/base.xml.in.h:429
-msgid "Key to choose 5th level"
-msgstr "Tasto per scegliere il quinto livello"
-
-# optionList: grp
-# descrizione: The key combination used to switch between groups
-#: ../rules/base.xml.in.h:430
-msgid "Key(s) to change layout"
-msgstr "Tasto o tasti per cambiare disposizione"
-
-#: ../rules/base.xml.in.h:431
-msgid "Keytronic FlexPro"
-msgstr "Keytronic FlexPro"
-
-#: ../rules/base.xml.in.h:432
-msgid "Khmer (Cambodia)"
-msgstr "Khmer (Cambogia)"
-
-# variante tastiera kenya
-#: ../rules/base.xml.in.h:433
-msgid "Kikuyu"
-msgstr "Kikuyu"
-
-# nome di modello
-#: ../rules/base.xml.in.h:434
-msgid "Kinesis"
-msgstr "Kinesis"
-
-#: ../rules/base.xml.in.h:435
-msgid "Komi"
-msgstr "Komi"
-
-#: ../rules/base.xml.in.h:436
-msgid "Korean"
-msgstr "Coreana"
-
-#: ../rules/base.xml.in.h:437
-msgid "Korean (101/104 key compatible)"
-msgstr "Coreana (compatibile 101/104 tasti)"
-
-#: ../rules/base.xml.in.h:438
-msgid "Kurdish (Iran, Arabic-Latin)"
-msgstr "Curda (Iran, arabo-latina)"
-
-#: ../rules/base.xml.in.h:439
-msgid "Kurdish (Iran, F)"
-msgstr "Curda (Iran, F)"
-
-#: ../rules/base.xml.in.h:440
-msgid "Kurdish (Iran, Latin Alt-Q)"
-msgstr "Curda (Iran, latina Alt-Q)"
-
-#: ../rules/base.xml.in.h:441
-msgid "Kurdish (Iran, Latin Q)"
-msgstr "Curda (Iran, latina Q)"
-
-#: ../rules/base.xml.in.h:442
-msgid "Kurdish (Iraq, Arabic-Latin)"
-msgstr "Curda (Iraq, arabo-latina)"
-
-#: ../rules/base.xml.in.h:443
-msgid "Kurdish (Iraq, F)"
-msgstr "Curda (Iraq, F)"
-
-#: ../rules/base.xml.in.h:444
-msgid "Kurdish (Iraq, Latin Alt-Q)"
-msgstr "Curda (Iraq, latina Alt-Q)"
-
-#: ../rules/base.xml.in.h:445
-msgid "Kurdish (Iraq, Latin Q)"
-msgstr "Curda (Iraq, latina Q)"
-
-#: ../rules/base.xml.in.h:446
-msgid "Kurdish (Syria, F)"
-msgstr "Curda (Siria, F)"
-
-#: ../rules/base.xml.in.h:447
-msgid "Kurdish (Syria, Latin Alt-Q)"
-msgstr "Curda (Siria, latina Alt-Q)"
-
-#: ../rules/base.xml.in.h:448
-msgid "Kurdish (Syria, Latin Q)"
-msgstr "Curda (Siria, latina Q)"
-
-#: ../rules/base.xml.in.h:449
-msgid "Kurdish (Turkey, F)"
-msgstr "Curda (Turchia, F)"
-
-#: ../rules/base.xml.in.h:450
-msgid "Kurdish (Turkey, Latin Alt-Q)"
-msgstr "Curda (Turchia, latina Alt-Q)"
-
-#: ../rules/base.xml.in.h:451
-msgid "Kurdish (Turkey, Latin Q)"
-msgstr "Curda (Turchia, latina Q)"
-
-# UE
-#: ../rules/base.xml.in.h:452
-msgid "Kyrgyz"
-msgstr "Kirghiza"
-
-#: ../rules/base.xml.in.h:453
-msgid "Kyrgyz (phonetic)"
-msgstr "Kirghiza (fonetica)"
-
-#: ../rules/base.xml.in.h:454
-msgid "Lao"
-msgstr "LAO"
-
-#: ../rules/base.xml.in.h:455
-msgid "Lao (STEA proposed standard layout)"
-msgstr "Lao (disposizione standard proposta STEA)"
-
-#: ../rules/base.xml.in.h:456
-msgid "Laptop/notebook Compaq (eg. Armada) Laptop Keyboard"
-msgstr "Compaq Laptop tastiera per portatile (es. Armada)"
-
-#: ../rules/base.xml.in.h:457
-msgid "Laptop/notebook Compaq (eg. Presario) Internet Keyboard"
-msgstr "Compaq Internet Keyboard per portatile (es. Presario)"
-
-#: ../rules/base.xml.in.h:458
-msgid "Laptop/notebook eMachines m68xx"
-msgstr "Portatile eMachines m68xx"
-
-# UE
-#: ../rules/base.xml.in.h:459 ../rules/base.extras.xml.in.h:12
-msgid "Latvian"
-msgstr "Lettone"
-
-#: ../rules/base.xml.in.h:460
-msgid "Latvian (F variant)"
-msgstr "Lettone (variante F)"
-
-#: ../rules/base.xml.in.h:461
-msgid "Latvian (adapted)"
-msgstr "Lettone (adattata)"
-
-#: ../rules/base.xml.in.h:462
-msgid "Latvian (apostrophe variant)"
-msgstr "Lettone (variante apostrofo)"
-
-#: ../rules/base.xml.in.h:463
-msgid "Latvian (ergonomic, ŪGJRMV)"
-msgstr "Lettone (ergonomica, ŪGJRMV)"
-
-#: ../rules/base.xml.in.h:464
-msgid "Latvian (modern)"
-msgstr "Lettone (moderna)"
-
-#: ../rules/base.xml.in.h:465
-msgid "Latvian (tilde variant)"
-msgstr "Lettone (variante tilde)"
-
-#: ../rules/base.xml.in.h:466
-msgid "Left Alt"
-msgstr "Alt sinistro"
-
-#: ../rules/base.xml.in.h:467
-msgid "Left Alt (while pressed)"
-msgstr "Alt sinistro (mentre è premuto)"
-
-#: ../rules/base.xml.in.h:468
-msgid "Left Alt is swapped with Left Win"
-msgstr "Alt sinistro è scambiato con Win sinistro"
-
-#: ../rules/base.xml.in.h:469
-msgid "Left Ctrl"
-msgstr "Ctrl sinistro"
-
-#: ../rules/base.xml.in.h:470
-msgid "Left Ctrl (to first layout), Right Ctrl (to last layout)"
-msgstr "Ctrl sinistro (per prima disposizione), Ctrl destro (per ultima disposizione)"
-
-#: ../rules/base.xml.in.h:471
-msgid "Left Ctrl+Left Shift"
-msgstr "Ctrl sinistro+Maiusc sinistro"
-
-#: ../rules/base.xml.in.h:472
-msgid "Left Shift"
-msgstr "Maiusc sinistro"
-
-#: ../rules/base.xml.in.h:473
-msgid "Left Win"
-msgstr "Win sinistro"
-
-#: ../rules/base.xml.in.h:474
-msgid "Left Win (to first layout), Right Win/Menu (to last layout)"
-msgstr "Win sinistro (prima disposizione), Win/Menu destro (ultima disposizione)"
-
-#: ../rules/base.xml.in.h:475
-msgid "Left Win (while pressed)"
-msgstr "Win sinistro (mentre è premuto)"
-
-# tasto per scegliere il quinto livello: |...|
-#: ../rules/base.xml.in.h:476
-msgid "Left Win chooses 5th level, locks when pressed together with another 5th-level-chooser"
-msgstr "Win sinistro sceglie il quinto livello, blocca quando premuto assieme a un altro selettore del quinto livello"
-
-# tasto per scegliere il quinto livello: |...|
-#: ../rules/base.xml.in.h:477
-msgid "Left Win chooses 5th level, locks when pressed together with another 5th-level-chooser, one press releases the lock"
-msgstr "Win sinistro sceglie il quinto livello, blocca quando premuto assieme a un altro selettore del quinto livello, una pressione rilascia il blocco"
-
-#: ../rules/base.xml.in.h:478
-msgid "LeftCtrl+LeftWin (to first layout), RightCtrl+Menu (to second layout)"
-msgstr "Ctrl sinistro + Win sinistro (per prima disposizione), Ctrl destro + Menu (per seconda disposizione)"
-
-#: ../rules/base.xml.in.h:479
-msgid "Legacy"
-msgstr "Vecchia maniera"
-
-#: ../rules/base.xml.in.h:480
-msgid "Legacy Wang 724"
-msgstr "Wang 724 vecchia maniera"
-
-#. Actually, with KP_SEPARATOR, as the old keypad(comma)
-#: ../rules/base.xml.in.h:482
-msgid "Legacy key with comma"
-msgstr "Tasto vecchia maniera con virgola"
-
-#: ../rules/base.xml.in.h:483
-msgid "Legacy key with dot"
-msgstr "Tasto vecchia maniera con punto"
-
-# UE
-#: ../rules/base.xml.in.h:484 ../rules/base.extras.xml.in.h:21
-msgid "Lithuanian"
-msgstr "Lituana"
-
-#: ../rules/base.xml.in.h:485
-msgid "Lithuanian (IBM LST 1205-92)"
-msgstr "Lituana (IBM LST 1205-92)"
-
-# UE
-#: ../rules/base.xml.in.h:486
-msgid "Lithuanian (LEKP)"
-msgstr "Lituana (LEKP)"
-
-# UE
-#: ../rules/base.xml.in.h:487
-msgid "Lithuanian (LEKPa)"
-msgstr "Lituana (LEKPa)"
-
-#: ../rules/base.xml.in.h:488
-msgid "Lithuanian (US keyboard with Lithuanian letters)"
-msgstr "Lituana (tastiera USA con lettere lituane)"
-
-# UE
-#: ../rules/base.xml.in.h:489
-msgid "Lithuanian (standard)"
-msgstr "Lituana (standard)"
-
-#: ../rules/base.xml.in.h:490
-msgid "Logitech Access Keyboard"
-msgstr "Logitech Access Keyboard"
-
-#: ../rules/base.xml.in.h:491
-msgid "Logitech Cordless Desktop"
-msgstr "Logitech Cordless Desktop"
-
-#: ../rules/base.xml.in.h:492
-msgid "Logitech Cordless Desktop (alternate option)"
-msgstr "Logitech Cordless Desktop (opzione alternativa)"
-
-#: ../rules/base.xml.in.h:493
-msgid "Logitech Cordless Desktop EX110"
-msgstr "Logitech Cordless Desktop EX110"
-
-#: ../rules/base.xml.in.h:494
-msgid "Logitech Cordless Desktop LX-300"
-msgstr "Logitech Cordless Desktop LX-300"
-
-#: ../rules/base.xml.in.h:495
-msgid "Logitech Cordless Desktop Navigator"
-msgstr "Logitech Cordless Desktop Navigator"
-
-#: ../rules/base.xml.in.h:496
-msgid "Logitech Cordless Desktop Optical"
-msgstr "Logitech Cordless Desktop Optical"
-
-#: ../rules/base.xml.in.h:497
-msgid "Logitech Cordless Desktop Pro (alternate option 2)"
-msgstr "Logitech Cordless Desktop Pro (opzione alternativa 2)"
-
-#: ../rules/base.xml.in.h:498
-msgid "Logitech Cordless Desktop iTouch"
-msgstr "Logitech Cordless Desktop iTouch"
-
-#: ../rules/base.xml.in.h:499
-msgid "Logitech Cordless Freedom/Desktop Navigator"
-msgstr "Logitech Cordless Freedom/Desktop Navigator"
-
-#: ../rules/base.xml.in.h:500
-msgid "Logitech G15 extra keys via G15daemon"
-msgstr "Tasti aggiuntivi Logitech attraverso G15daemon"
-
-#: ../rules/base.xml.in.h:501
-msgid "Logitech Generic Keyboard"
-msgstr "Logitech tastiera generica"
-
-#: ../rules/base.xml.in.h:502
-msgid "Logitech Internet 350 Keyboard"
-msgstr "Logitech Internet 350 Keyboard"
-
-#: ../rules/base.xml.in.h:503
-msgid "Logitech Internet Keyboard"
-msgstr "Logitech Internet Keyboard"
-
-#: ../rules/base.xml.in.h:504
-msgid "Logitech Internet Navigator Keyboard"
-msgstr "Logitech Internet Navigator Keyboard"
-
-#: ../rules/base.xml.in.h:505
-msgid "Logitech Media Elite Keyboard"
-msgstr "Logitech Media Elite Keyboard"
-
-#: ../rules/base.xml.in.h:506
-msgid "Logitech Ultra-X Cordless Media Desktop Keyboard"
-msgstr "Logitech Ultra-X Cordless Media Desktop Keyboard"
-
-#: ../rules/base.xml.in.h:507
-msgid "Logitech Ultra-X Keyboard"
-msgstr "Logitech Ultra-X Keyboard"
-
-#: ../rules/base.xml.in.h:508
-msgid "Logitech diNovo Edge Keyboard"
-msgstr "Logitech diNovo Edge Keyboard"
-
-#: ../rules/base.xml.in.h:509
-msgid "Logitech diNovo Keyboard"
-msgstr "Logitech diNovo Keyboard"
-
-#: ../rules/base.xml.in.h:510
-msgid "Logitech iTouch"
-msgstr "Logitech iTouch"
-
-#: ../rules/base.xml.in.h:511
-msgid "Logitech iTouch Cordless Keyboard (model Y-RB6)"
-msgstr "Logitech iTouch Cordless Keyboard (modello Y-RB6)"
-
-#: ../rules/base.xml.in.h:512
-msgid "Logitech iTouch Internet Navigator Keyboard SE"
-msgstr "Logitech iTouch Internet Navigator Keyboard SE"
-
-#: ../rules/base.xml.in.h:513
-msgid "Logitech iTouch Internet Navigator Keyboard SE (USB)"
-msgstr "Logitech iTouch Internet Navigator Keyboard SE (USB)"
-
-# codice iso639: dsb
-# FIXME tradotto come in iso-codes, ma inferiore nun se po' vede...
-#: ../rules/base.xml.in.h:514
-msgid "Lower Sorbian"
-msgstr "Soraba inferiore"
-
-# FIXME tradotto come in iso-codes, ma inferiore nun se po' vede...
-#: ../rules/base.xml.in.h:515
-msgid "Lower Sorbian (qwertz)"
-msgstr "Soraba inferiore (qwertz)"
-
-#: ../rules/base.xml.in.h:516
-msgid "MacBook/MacBook Pro"
-msgstr "MacBook/MacBook Pro"
-
-#: ../rules/base.xml.in.h:517
-msgid "MacBook/MacBook Pro (Intl)"
-msgstr "MacBook/MacBook Pro (Intl)"
-
-#: ../rules/base.xml.in.h:518
-msgid "Macedonian"
-msgstr "Macedone"
-
-#: ../rules/base.xml.in.h:519
-msgid "Macedonian (eliminate dead keys)"
-msgstr "Macedone (tasti muti rimossi)"
-
-#: ../rules/base.xml.in.h:520
-msgid "Macintosh"
-msgstr "Macintosh"
-
-#: ../rules/base.xml.in.h:521
-msgid "Macintosh Old"
-msgstr "Macintosh Old"
-
-#: ../rules/base.xml.in.h:522
-msgid "Make Caps Lock an additional Backspace"
-msgstr "Rendere BlocMaiusc un Backspace aggiuntivo"
-
-#: ../rules/base.xml.in.h:523
-msgid "Make Caps Lock an additional Control but keep the Caps_Lock keysym"
-msgstr "Rendere BlocMaiusc un Control aggiuntivo, ma mantiente il keysym Caps_Lock"
-
-#: ../rules/base.xml.in.h:524
-msgid "Make Caps Lock an additional Ctrl"
-msgstr "Rendere BlocMaiusc un Ctrl aggiuntivo"
-
-#: ../rules/base.xml.in.h:525
-msgid "Make Caps Lock an additional ESC"
-msgstr "Rendere BlocMaiusc un ESC aggiuntivo"
-
-#: ../rules/base.xml.in.h:526
-msgid "Make Caps Lock an additional Hyper"
-msgstr "Rendere BlocMaiusc un Hyper aggiuntivo"
-
-#: ../rules/base.xml.in.h:527
-msgid "Make Caps Lock an additional Num Lock"
-msgstr "Rendere BlocMaiusc un BlocNum aggiuntivo"
-
-#: ../rules/base.xml.in.h:528
-msgid "Make Caps Lock an additional Super"
-msgstr "Rendere BlocMaiusc un Super aggiuntivo"
-
-#: ../rules/base.xml.in.h:529
-msgid "Malayalam"
-msgstr "Malayalam"
-
-#: ../rules/base.xml.in.h:530
-msgid "Malayalam (Lalitha)"
-msgstr "Malayalam (lalitha)"
-
-#: ../rules/base.xml.in.h:531
-msgid "Malayalam (enhanced Inscript with Rupee Sign)"
-msgstr "Malayalam (inscript migliorato con simbolo Rupia)"
-
-# UE
-#: ../rules/base.xml.in.h:532
-msgid "Maltese"
-msgstr "Maltese"
-
-#: ../rules/base.xml.in.h:533
-msgid "Maltese (with US layout)"
-msgstr "Maltese (con disposizione USA)"
-
-#: ../rules/base.xml.in.h:534
-msgid "Maori"
-msgstr "Maori"
-
-#: ../rules/base.xml.in.h:535
-msgid "Mari"
-msgstr "Mari"
-
-#: ../rules/base.xml.in.h:536
-msgid "Memorex MX1998"
-msgstr "Memorex MX1998"
-
-#: ../rules/base.xml.in.h:537
-msgid "Memorex MX2500 EZ-Access Keyboard"
-msgstr "Memorex MX2500 EZ-Access Keyboard"
-
-#: ../rules/base.xml.in.h:538
-msgid "Memorex MX2750"
-msgstr "Memorex MX2750"
-
-# il tasto Menu
-#: ../rules/base.xml.in.h:539
-msgid "Menu"
-msgstr "Menu"
-
-#: ../rules/base.xml.in.h:540
-msgid "Meta is mapped to Left Win"
-msgstr "Meta è applicato al tasto Win sinistro"
-
-#: ../rules/base.xml.in.h:541
-msgid "Meta is mapped to Win keys"
-msgstr "Meta è applicato ai tasti Win"
-
-#: ../rules/base.xml.in.h:542
-msgid "Meta on Left Ctrl"
-msgstr "Meta su Ctrl sinistro"
-
-#: ../rules/base.xml.in.h:543
-msgid "Microsoft Comfort Curve Keyboard 2000"
-msgstr "Microsoft Comfort Curve Keyboard 2000"
-
-#: ../rules/base.xml.in.h:544
-msgid "Microsoft Internet Keyboard"
-msgstr "Microsoft Internet Keyboard"
-
-#: ../rules/base.xml.in.h:545
-msgid "Microsoft Internet Keyboard Pro, Swedish"
-msgstr "Microsoft Internet Keyboard Pro, svedese"
-
-#: ../rules/base.xml.in.h:546
-msgid "Microsoft Natural"
-msgstr "Microsoft Natural"
-
-#: ../rules/base.xml.in.h:547
-msgid "Microsoft Natural Keyboard Elite"
-msgstr "Microsoft Natural Keyboard Elite"
-
-#: ../rules/base.xml.in.h:548
-msgid "Microsoft Natural Keyboard Pro / Microsoft Internet Keyboard Pro"
-msgstr "Microsoft Natural Keyboard Pro / Microsoft Internet Keyboard Pro"
-
-#: ../rules/base.xml.in.h:549
-msgid "Microsoft Natural Keyboard Pro OEM"
-msgstr "Microsoft Natural Keyboard Pro OEM"
-
-#: ../rules/base.xml.in.h:550
-msgid "Microsoft Natural Keyboard Pro USB / Microsoft Internet Keyboard Pro"
-msgstr "Microsoft Natural Keyboard Pro USB / Microsoft Internet Keyboard Pro"
-
-#: ../rules/base.xml.in.h:551
-msgid "Microsoft Natural Wireless Ergonomic Keyboard 4000"
-msgstr "Microsoft Natural Wireless Ergonomic Keyboard 4000"
-
-#: ../rules/base.xml.in.h:552
-msgid "Microsoft Natural Wireless Ergonomic Keyboard 7000"
-msgstr "Microsoft Natural Wireless Ergonomic Keyboard 7000"
-
-#: ../rules/base.xml.in.h:553
-msgid "Microsoft Office Keyboard"
-msgstr "Microsoft Office Keyboard"
-
-#: ../rules/base.xml.in.h:554
-msgid "Microsoft Wireless Multimedia Keyboard 1.0A"
-msgstr "Microsoft Wireless Multimedia Keyboard 1.0A"
-
-# optionList: (vari)
-# descrizione: (nessuna)
-#: ../rules/base.xml.in.h:555
-msgid "Miscellaneous compatibility options"
-msgstr "Opzioni varie di compatibilità"
-
-#: ../rules/base.xml.in.h:556
-msgid "Mongolian"
-msgstr "Mongola"
-
-#: ../rules/base.xml.in.h:557
-msgid "Montenegrin"
-msgstr "Montenegrina"
-
-#: ../rules/base.xml.in.h:558
-msgid "Montenegrin (Cyrillic with guillemets)"
-msgstr "Montenegrina (cirillico con caporali)"
-
-#: ../rules/base.xml.in.h:559
-msgid "Montenegrin (Cyrillic)"
-msgstr "Montenegrina (cirillico)"
-
-#: ../rules/base.xml.in.h:560
-msgid "Montenegrin (Cyrillic, Z and ZHE swapped)"
-msgstr "Montenegrina (cirillico, Z e ZHE scambiati)"
-
-#: ../rules/base.xml.in.h:561
-msgid "Montenegrin (Latin Unicode qwerty)"
-msgstr "Montenegrina (latina Unicode qwerty)"
-
-#: ../rules/base.xml.in.h:562
-msgid "Montenegrin (Latin Unicode)"
-msgstr "Montenegrina (latina Unicode)"
-
-#: ../rules/base.xml.in.h:563
-msgid "Montenegrin (Latin qwerty)"
-msgstr "Montenegrina (latina qwerty)"
-
-#: ../rules/base.xml.in.h:564
-msgid "Montenegrin (Latin with guillemets)"
-msgstr "Montenegrina (latina con caporali)"
-
-#: ../rules/base.xml.in.h:565
-msgid "NICOLA-F style Backspace"
-msgstr "Backspace stile NICOLA-F"
-
-#: ../rules/base.xml.in.h:566
-msgid "Nepali"
-msgstr "Nepalese"
-
-#: ../rules/base.xml.in.h:567
-msgid "Non-breakable space character at fourth level"
-msgstr "Carattere Spazio non-interrompibile al quarto livello"
-
-#: ../rules/base.xml.in.h:568
-msgid "Non-breakable space character at fourth level, thin non-breakable space character at sixth level"
-msgstr "Carattere Spazio non-interrompibile al quarto livello, carattere Spazio sottile non-interrompibile al sesto livello"
-
-#: ../rules/base.xml.in.h:569
-msgid "Non-breakable space character at fourth level, thin non-breakable space character at sixth level (via Ctrl+Shift)"
-msgstr "Carattere Spazio non-interrompibile al quarto livello, carattere Spazio sottile non-interrompibile al sesto livello (attraverso Ctrl+Maiusc)"
-
-#: ../rules/base.xml.in.h:570
-msgid "Non-breakable space character at second level"
-msgstr "Carattere Spazio non-interrompibile al secondo livello"
-
-#: ../rules/base.xml.in.h:571
-msgid "Non-breakable space character at third level"
-msgstr "Carattere Spazio non-interrompibile al terzo livello"
-
-#: ../rules/base.xml.in.h:572
-msgid "Non-breakable space character at third level, nothing at fourth level"
-msgstr "Carattere Spazio non-interrompibile al terzo livello, niente al quarto livello"
-
-#: ../rules/base.xml.in.h:573
-msgid "Non-breakable space character at third level, thin non-breakable space character at fourth level"
-msgstr "Carattere Spazio non-interrompibile al terzo livello, carattere Spazio sottile non-interrompibile al quarto livello"
-
-#: ../rules/base.xml.in.h:574
-msgid "Northern Saami (Finland)"
-msgstr "Saami settentrionale (Finlandia)"
-
-#: ../rules/base.xml.in.h:575
-msgid "Northern Saami (Norway)"
-msgstr "Saami settentrionale (Norvegia)"
-
-#: ../rules/base.xml.in.h:576
-msgid "Northern Saami (Norway, eliminate dead keys)"
-msgstr "Saami settentrionale (Norvegia, tasti muti rimossi)"
-
-#: ../rules/base.xml.in.h:577
-msgid "Northern Saami (Sweden)"
-msgstr "Saami settentrionale (Svezia)"
-
-#: ../rules/base.xml.in.h:578
-msgid "Northgate OmniKey 101"
-msgstr "Northgate OmniKey 101"
-
-# Curiosamente è una variante delle tastiere italiane...
-#: ../rules/base.xml.in.h:579
-msgid "Norwegian"
-msgstr "Norvegese"
-
-#: ../rules/base.xml.in.h:580
-msgid "Norwegian (Dvorak)"
-msgstr "Norvegese (Dvorak)"
-
-#: ../rules/base.xml.in.h:581
-msgid "Norwegian (Macintosh)"
-msgstr "Norvegese (Macintosh)"
-
-#: ../rules/base.xml.in.h:582
-msgid "Norwegian (Macintosh, eliminate dead keys)"
-msgstr "Norvegese (Macintosh, tasti muti rimossi)"
-
-#: ../rules/base.xml.in.h:583
-msgid "Norwegian (eliminate dead keys)"
-msgstr "Norvegese (tasti muti rimossi)"
-
-#: ../rules/base.xml.in.h:584
-msgid "Num Lock"
-msgstr "BlocNum"
-
-# optionList: kpdl
-# descrizione: Select a keypad KPDL key variant
-#: ../rules/base.xml.in.h:585
-msgid "Numeric keypad delete key behaviour"
-msgstr "Comportamento tasto Canc su tastierino numerico"
-
-#: ../rules/base.xml.in.h:586
-msgid "Numeric keypad keys work as with Macintosh"
-msgstr "I tasti del tastierino numerico operano come nei Macintosh"
-
-# optionList: keypad
-# descrizione: Select a keypad type
-#: ../rules/base.xml.in.h:587
-msgid "Numeric keypad layout selection"
-msgstr "Selezione disposizione tastierino numerico"
-
-#: ../rules/base.xml.in.h:588
-msgid "OLPC"
-msgstr "OLPC"
-
-# variante francese
-#: ../rules/base.xml.in.h:589
-msgid "Occitan"
-msgstr "Occitana"
-
-# Variante irlandese
-#: ../rules/base.xml.in.h:590
-msgid "Ogham"
-msgstr "Ogham"
-
-#: ../rules/base.xml.in.h:591
-msgid "Ogham (IS434)"
-msgstr "Ogham (IS434)"
-
-# variante bangladesh
-#: ../rules/base.xml.in.h:592
-msgid "Oriya"
-msgstr "Oriya"
-
-#: ../rules/base.xml.in.h:593
-msgid "Ortek MCK-800 MM/Internet keyboard"
-msgstr "Ortek MCK-800 MM/Internet keyboard"
-
-#: ../rules/base.xml.in.h:594
-msgid "Ossetian (Georgia)"
-msgstr "Osseta (Georgia)"
-
-#: ../rules/base.xml.in.h:595
-msgid "Ossetian (WinKeys)"
-msgstr "Osseta (tasti win)"
-
-#: ../rules/base.xml.in.h:596
-msgid "Ossetian (legacy)"
-msgstr "Osseta (vecchia maniera)"
-
-#: ../rules/base.xml.in.h:597
-msgid "PC-98xx Series"
-msgstr "Serie PC-98xx"
-
-# http://it.wikipedia.org/wiki/Lingua_rutena
-#: ../rules/base.xml.in.h:598
-msgid "Pannonian Rusyn (homophonic)"
-msgstr "Rutena pannonica (omofonica)"
-
-#: ../rules/base.xml.in.h:599
-msgid "Pashto"
-msgstr "Pashto"
-
-#: ../rules/base.xml.in.h:600
-msgid "Pashto (Afghanistan, OLPC)"
-msgstr "Pashto (Afghanistan, OLPC)"
-
-# posizione del tasto compose: |...|Pause
-#: ../rules/base.xml.in.h:601
-msgid "Pause"
-msgstr "Pausa"
-
-#: ../rules/base.xml.in.h:602 ../rules/base.extras.xml.in.h:23
-msgid "Persian"
-msgstr "Persiana"
-
-#: ../rules/base.xml.in.h:603
-msgid "Persian (Afghanistan, Dari OLPC)"
-msgstr "Persiana (Afghanistan, Dari OLPC)"
-
-#: ../rules/base.xml.in.h:604
-msgid "Persian (with Persian Keypad)"
-msgstr "Persiana (con tastierino numerico persiano)"
-
-# variante canadese
-#: ../rules/base.xml.in.h:605 ../rules/base.extras.xml.in.h:24
-msgid "Polish"
-msgstr "Polacca"
-
-#: ../rules/base.xml.in.h:606
-msgid "Polish (Dvorak)"
-msgstr "Polacca (Dvorak)"
-
-# variante polacca
-#: ../rules/base.xml.in.h:607
-msgid "Polish (Dvorak, Polish quotes on key 1)"
-msgstr "Polacca (Dvorak, virgolette polacche sul tasto 1)"
-
-# da controllare..
-#: ../rules/base.xml.in.h:608
-msgid "Polish (Dvorak, Polish quotes on quotemark key)"
-msgstr "Polacca (Dvorak, virgolette polacche sul tasto quotemark)"
-
-#: ../rules/base.xml.in.h:609
-msgid "Polish (programmer Dvorak)"
-msgstr "Polacca (Dvorak per programmatori)"
-
-#: ../rules/base.xml.in.h:610
-msgid "Polish (qwertz)"
-msgstr "Polacca (qwertz)"
-
-# UE
-#: ../rules/base.xml.in.h:611
-msgid "Portuguese"
-msgstr "Portoghese"
-
-#: ../rules/base.xml.in.h:612
-msgid "Portuguese (Brazil)"
-msgstr "Portoghese (Brasile)"
-
-#: ../rules/base.xml.in.h:613
-msgid "Portuguese (Brazil, Dvorak)"
-msgstr "Portoghese (Brasile, Dvorak)"
-
-#: ../rules/base.xml.in.h:614
-msgid "Portuguese (Brazil, eliminate dead keys)"
-msgstr "Portoghese (Brasile, tasti muti rimossi)"
-
-# variante brasiliana
-#: ../rules/base.xml.in.h:615
-msgid "Portuguese (Brazil, nativo for Esperanto)"
-msgstr "Portoghese (Brasile, nativa per Esperanto)"
-
-# variante brasiliana
-#: ../rules/base.xml.in.h:616
-msgid "Portuguese (Brazil, nativo for USA keyboards)"
-msgstr "Portoghese (Brasile, nativa per tastiere USA)"
-
-#: ../rules/base.xml.in.h:617
-msgid "Portuguese (Brazil, nativo)"
-msgstr "Portoghese (Brasile, nativa)"
-
-#: ../rules/base.xml.in.h:618
-msgid "Portuguese (Macintosh)"
-msgstr "Portoghese (Macintosh)"
-
-#: ../rules/base.xml.in.h:619
-msgid "Portuguese (Macintosh, Sun dead keys)"
-msgstr "Portoghese (Macintosh, tasti muti Sun)"
-
-#: ../rules/base.xml.in.h:620
-msgid "Portuguese (Macintosh, eliminate dead keys)"
-msgstr "Portoghese (Macintosh, tasti muti rimossi)"
-
-# variante brasiliana
-#: ../rules/base.xml.in.h:621
-msgid "Portuguese (Nativo for USA keyboards)"
-msgstr "Portoghese (nativa per tastiere USA)"
-
-#: ../rules/base.xml.in.h:622
-msgid "Portuguese (Nativo)"
-msgstr "Portoghese (nativa)"
-
-#: ../rules/base.xml.in.h:623
-msgid "Portuguese (Sun dead keys)"
-msgstr "Portoghese (tasti muti Sun)"
-
-#: ../rules/base.xml.in.h:624
-msgid "Portuguese (eliminate dead keys)"
-msgstr "Portoghese (tasti muti rimossi)"
-
-#: ../rules/base.xml.in.h:625
-msgid "Propeller Voyager (KTEZ-1000)"
-msgstr "Propeller Voyager (KTEZ-1000)"
-
-# Posizione del tasto compose: |...|
-# nelle tastiere italiane è Stamp
-#: ../rules/base.xml.in.h:626
-msgid "PrtSc"
-msgstr "Stamp"
-
-# Gurmukhi: variante india
-#: ../rules/base.xml.in.h:627
-msgid "Punjabi (Gurmukhi Jhelum)"
-msgstr "Punjabi (Gurmukhi Jhelum)"
-
-# Gurmukhi: variante india
-#: ../rules/base.xml.in.h:628
-msgid "Punjabi (Gurmukhi)"
-msgstr "Punjabi (Gurmukhi)"
-
-#: ../rules/base.xml.in.h:629
-msgid "QTronix Scorpius 98N+"
-msgstr "QTronix Scorpius 98N+"
-
-#: ../rules/base.xml.in.h:630
-msgid "Right Alt"
-msgstr "Alt destro"
-
-#: ../rules/base.xml.in.h:631
-msgid "Right Alt (while pressed)"
-msgstr "Alt destro (mentre è premuto)"
-
-# tasto per scegliere il quinto livello: |...|
-#: ../rules/base.xml.in.h:632
-msgid "Right Alt chooses 5th level and activates level5-Lock when pressed together with another 5th-level-chooser, one press releases the lock"
-msgstr "Alt destro sceglie il quinto livello e attiva level5-Lock quando premuto assieme a un altro selettore del quinto livello, una pressione rilascia il blocco"
-
-# tasto per scegliere il quinto livello: |...|
-#: ../rules/base.xml.in.h:633
-msgid "Right Alt chooses 5th level, locks when pressed together with another 5th-level-chooser"
-msgstr "Alt destro sceglie il quinto livello, blocca quando premuto assieme a un altro selettore del quinto livello"
-
-# tasto per scegliere il quinto livello: |...|
-#: ../rules/base.xml.in.h:634
-msgid "Right Alt chooses 5th level, locks when pressed together with another 5th-level-chooser, one press releases the lock"
-msgstr "Alt destro sceglie il quinto livello, blocca quando premuto assieme a un altro selettore del quinto livello, una pressione rilascia il blocco"
-
-#: ../rules/base.xml.in.h:635
-msgid "Right Alt key never chooses 3rd level"
-msgstr "Il tasto Alt destro non sceglie mai il terzo livello"
-
-#: ../rules/base.xml.in.h:636
-msgid "Right Alt, Shift+Right Alt key is Multi_Key"
-msgstr "Alt destro, il tasto Maiusc+Alt destro è Multi_Key"
-
-#: ../rules/base.xml.in.h:637
-msgid "Right Ctrl"
-msgstr "Ctrl destro"
-
-#: ../rules/base.xml.in.h:638
-msgid "Right Ctrl (while pressed)"
-msgstr "Ctrl destro (mentre è premuto)"
-
-#: ../rules/base.xml.in.h:639
-msgid "Right Ctrl as Right Alt"
-msgstr "Ctrl destro come Alt destro"
-
-#: ../rules/base.xml.in.h:640
-msgid "Right Ctrl is mapped to Menu"
-msgstr "Ctrl destro è applicato a Menu"
-
-#: ../rules/base.xml.in.h:641
-msgid "Right Ctrl+Right Shift"
-msgstr "Ctrl destro + Maiusc destro"
-
-#: ../rules/base.xml.in.h:642
-msgid "Right Shift"
-msgstr "Maiusc destro"
-
-#: ../rules/base.xml.in.h:643
-msgid "Right Win"
-msgstr "Win destro"
-
-#: ../rules/base.xml.in.h:644
-msgid "Right Win (while pressed)"
-msgstr "Win destro (mentre è premuto)"
-
-# tasto per scegliere il quinto livello: |...|<
-#: ../rules/base.xml.in.h:645
-msgid "Right Win chooses 5th level, locks when pressed together with another 5th-level-chooser"
-msgstr "Win destro sceglie il quinto livello, blocca quando premuto assieme a un altro selettore del quinto livello"
-
-# tasto per scegliere il quinto livello: |...|
-#: ../rules/base.xml.in.h:646
-msgid "Right Win chooses 5th level, locks when pressed together with another 5th-level-chooser, one press releases the lock"
-msgstr "Win destro sceglie il quinto livello, blocca quando premuto assieme a un altro selettore del quinto livello, una pressione rilascia il blocco"
-
-# UE
-#: ../rules/base.xml.in.h:647 ../rules/base.extras.xml.in.h:26
-msgid "Romanian"
-msgstr "Rumena"
-
-#: ../rules/base.xml.in.h:648
-msgid "Romanian (Germany)"
-msgstr "Rumena (Germania)"
-
-#: ../rules/base.xml.in.h:649
-msgid "Romanian (Germany, eliminate dead keys)"
-msgstr "Rumena (Germania, tasti muti rimossi)"
-
-#: ../rules/base.xml.in.h:650
-msgid "Romanian (WinKeys)"
-msgstr "Rumena (tasti Win)"
-
-#: ../rules/base.xml.in.h:651
-msgid "Romanian (cedilla)"
-msgstr "Rumena (cediglia)"
-
-#: ../rules/base.xml.in.h:652
-msgid "Romanian (standard cedilla)"
-msgstr "Rumena (cediglia standard)"
-
-#: ../rules/base.xml.in.h:653
-msgid "Romanian (standard)"
-msgstr "Rumena (standard)"
-
-#: ../rules/base.xml.in.h:654
-msgid "Rupee on 4"
-msgstr "Rupia sul 4"
-
-#: ../rules/base.xml.in.h:655 ../rules/base.extras.xml.in.h:28
-msgid "Russian"
-msgstr "Russa"
-
-#: ../rules/base.xml.in.h:656
-msgid "Russian (DOS)"
-msgstr "Russa (DOS)"
-
-#: ../rules/base.xml.in.h:657
-msgid "Russian (Georgia)"
-msgstr "Russa (Georgia)"
-
-#: ../rules/base.xml.in.h:658
-msgid "Russian (Germany, phonetic)"
-msgstr "Russa (Germania, fonetica)"
-
-#: ../rules/base.xml.in.h:659
-msgid "Russian (Kazakhstan, with Kazakh)"
-msgstr "Russa (Kazakistan, con kazaco)"
-
-#: ../rules/base.xml.in.h:660
-msgid "Russian (Poland, phonetic Dvorak)"
-msgstr "Russa (Polonia, Dvorak fonetica)"
-
-#: ../rules/base.xml.in.h:661
-msgid "Russian (Sweden, phonetic)"
-msgstr "Russa (svedese, fonetica)"
-
-#: ../rules/base.xml.in.h:662
-msgid "Russian (Sweden, phonetic, eliminate dead keys)"
-msgstr "Russa, (svedese, fonetica, tasti muti rimossi)"
-
-#: ../rules/base.xml.in.h:663
-msgid "Russian (US, phonetic)"
-msgstr "Russa (USA, fonetica)"
-
-#: ../rules/base.xml.in.h:664
-msgid "Russian (Ukraine, standard RSTU)"
-msgstr "Russa (Ucraina, RSTU standard)"
-
-#: ../rules/base.xml.in.h:665
-msgid "Russian (legacy)"
-msgstr "Russa (vecchia maniera)"
-
-#: ../rules/base.xml.in.h:666
-msgid "Russian (phonetic WinKeys)"
-msgstr "Russa (fonetica tasti win)"
-
-#: ../rules/base.xml.in.h:667
-msgid "Russian (phonetic)"
-msgstr "Russa (fonetica)"
-
-#: ../rules/base.xml.in.h:668
-msgid "Russian (typewriter)"
-msgstr "Russa (macchina per scrivere)"
-
-#: ../rules/base.xml.in.h:669
-msgid "Russian (typewriter, legacy)"
-msgstr "Russa (macchina per scrivere, vecchia maniera)"
-
-#: ../rules/base.xml.in.h:670
-msgid "SILVERCREST Multimedia Wireless Keyboard"
-msgstr "SILVERCREST Multimedia Wireless Keyboard"
-
-#: ../rules/base.xml.in.h:671
-msgid "SK-1300"
-msgstr "SK-1300"
-
-#: ../rules/base.xml.in.h:672
-msgid "SK-2500"
-msgstr "SK-2500"
-
-#: ../rules/base.xml.in.h:673
-msgid "SK-6200"
-msgstr "SK-6200"
-
-#: ../rules/base.xml.in.h:674
-msgid "SK-7100"
-msgstr "SK-7100"
-
-#: ../rules/base.xml.in.h:675
-msgid "SVEN Ergonomic 2500"
-msgstr "SVEN Ergonomic 2500"
-
-#: ../rules/base.xml.in.h:676
-msgid "SVEN Slim 303"
-msgstr "SVEN Slim 303"
-
-#: ../rules/base.xml.in.h:677
-msgid "Saisiyat (Taiwan)"
-msgstr "Saisiyat (Taiwan)"
-
-#: ../rules/base.xml.in.h:678
-msgid "Samsung SDM 4500P"
-msgstr "Samsung SDM 4500P"
-
-#: ../rules/base.xml.in.h:679
-msgid "Samsung SDM 4510P"
-msgstr "Samsung SDM 4510P"
-
-#: ../rules/base.xml.in.h:680
-msgid "Sanwa Supply SKB-KG3"
-msgstr "Sanwa Supply SKB-KG3"
-
-#: ../rules/base.xml.in.h:681
-msgid "Scroll Lock"
-msgstr "BlocScorr"
-
-# parte di Numeric keypad delete key behaviour
-# vedi descrizione compelta in altro commento
-#: ../rules/base.xml.in.h:682
-msgid "Semi-colon on third level"
-msgstr "Punto e virgola sul terzo livello"
-
-#: ../rules/base.xml.in.h:683 ../rules/base.extras.xml.in.h:31
-msgid "Serbian"
-msgstr "Serba"
-
-#: ../rules/base.xml.in.h:684
-msgid "Serbian (Latin Unicode qwerty)"
-msgstr "Serba (latina Unicode qwerty)"
-
-#: ../rules/base.xml.in.h:685
-msgid "Serbian (Latin Unicode)"
-msgstr "Serba (latina Unicode)"
-
-#: ../rules/base.xml.in.h:686
-msgid "Serbian (Latin qwerty)"
-msgstr "Serba (latina qwerty)"
-
-#: ../rules/base.xml.in.h:687
-msgid "Serbian (Latin with guillemets)"
-msgstr "Serba (latina con caporali)"
-
-#: ../rules/base.xml.in.h:688
-msgid "Serbian (Latin)"
-msgstr "Serba (latina)"
-
-#: ../rules/base.xml.in.h:689
-msgid "Serbian (Russia)"
-msgstr "Serba (Russia)"
-
-#: ../rules/base.xml.in.h:690
-msgid "Serbian (Z and ZHE swapped)"
-msgstr "Serba (Z e ZHE scambiati)"
-
-#: ../rules/base.xml.in.h:691
-msgid "Serbian (with guillemets)"
-msgstr "Serba (con caporali)"
-
-#: ../rules/base.xml.in.h:692
-msgid "Serbo-Croatian (US)"
-msgstr "Serbo-croata (USA)"
-
-#: ../rules/base.xml.in.h:693
-msgid "Shift cancels Caps Lock"
-msgstr "Maiusc annulla BlocMaiusc"
-
-#: ../rules/base.xml.in.h:694
-msgid "Shift does not cancel Num Lock, chooses 3rd level instead"
-msgstr "Maiusc non annulla BlocNum, invece sceglie il terzo livello"
-
-#: ../rules/base.xml.in.h:695
-msgid "Shift with numeric keypad keys works as in MS Windows"
-msgstr "Maiusc con i tasti del tastierino numerico opera come in MS Windows"
-
-#: ../rules/base.xml.in.h:696
-msgid "Shift+Caps Lock"
-msgstr "Maiusc+BlocMaiusc"
-
-# variante pakistana
-#: ../rules/base.xml.in.h:697
-msgid "Sindhi"
-msgstr "Sindhi"
-
-#: ../rules/base.xml.in.h:698
-msgid "Sinhala"
-msgstr "Singalese"
-
-# UE
-#: ../rules/base.xml.in.h:699
-msgid "Slovak"
-msgstr "Slovacca"
-
-#: ../rules/base.xml.in.h:700
-msgid "Slovak (extended Backslash)"
-msgstr "Slovacca (backslash esteso)"
-
-#: ../rules/base.xml.in.h:701
-msgid "Slovak (qwerty)"
-msgstr "Slovacca (qwerty)"
-
-#: ../rules/base.xml.in.h:702
-msgid "Slovak (qwerty, extended Backslash)"
-msgstr "Slovacca (qwerty, backslash esteso)"
-
-# UE
-#: ../rules/base.xml.in.h:703
-msgid "Slovenian"
-msgstr "Slovena"
-
-#: ../rules/base.xml.in.h:704
-msgid "Slovenian (US keyboard with Slovenian letters)"
-msgstr "Slovena (tastiera USA con lettere slovene)"
-
-#: ../rules/base.xml.in.h:705
-msgid "Slovenian (use guillemets for quotes)"
-msgstr "Slovena (usa caporali per virgolette)"
-
-#: ../rules/base.xml.in.h:706
-msgid "Spanish"
-msgstr "Spagnola"
-
-#: ../rules/base.xml.in.h:707
-msgid "Spanish (Dvorak)"
-msgstr "Spagnola (Dvorak)"
-
-#: ../rules/base.xml.in.h:708
-msgid "Spanish (Latin American)"
-msgstr "Spagnola (latino americana)"
-
-#: ../rules/base.xml.in.h:709
-msgid "Spanish (Latin American, Sun dead keys)"
-msgstr "Spagnola (latino americana, tasti muti Sun)"
-
-#: ../rules/base.xml.in.h:710
-msgid "Spanish (Latin American, eliminate dead keys)"
-msgstr "Spagnola (latino americana, tasti muti rimossi)"
-
-#: ../rules/base.xml.in.h:711
-msgid "Spanish (Latin American, include dead tilde)"
-msgstr "Spagnola (latino americana, tilde muta inclusa)"
-
-#: ../rules/base.xml.in.h:712
-msgid "Spanish (Macintosh)"
-msgstr "Inglese (Macintosh )"
-
-#: ../rules/base.xml.in.h:713
-msgid "Spanish (Sun dead keys)"
-msgstr "Spagnola (tasti muti Sun)"
-
-#: ../rules/base.xml.in.h:714
-msgid "Spanish (eliminate dead keys)"
-msgstr "Spagnola (tasti muti rimossi)"
-
-# variante LatAm
-#: ../rules/base.xml.in.h:715
-msgid "Spanish (include dead tilde)"
-msgstr "Spagnola (tilde muta inclusa)"
-
-#: ../rules/base.xml.in.h:716
-msgid "Special keys (Ctrl+Alt+&lt;key&gt;) handled in a server"
-msgstr "Tasti speciali (Ctrl+Alt+&lt;tasto&gt;) gestiti in un server"
-
-#: ../rules/base.xml.in.h:717
-msgid "Sun Type 5/6"
-msgstr "Sun Type 5/6"
-
-#: ../rules/base.xml.in.h:718
-msgid "Super Power Multimedia Keyboard"
-msgstr "Super Power Multimedia Keyboard"
-
-#: ../rules/base.xml.in.h:719
-msgid "Swahili (Kenya)"
-msgstr "Swahili (Kenya)"
-
-#: ../rules/base.xml.in.h:720
-msgid "Swahili (Tanzania)"
-msgstr "Swahili (Tanzania)"
-
-#: ../rules/base.xml.in.h:721
-msgid "Swap Ctrl and Caps Lock"
-msgstr "Scambiare Ctrl e BlocMaiusc"
-
-#: ../rules/base.xml.in.h:722
-msgid "Swap ESC and Caps Lock"
-msgstr "Scambiare ESC e BlocMaiusc"
-
-# UE
-#: ../rules/base.xml.in.h:723
-msgid "Swedish"
-msgstr "Svedese"
-
-#: ../rules/base.xml.in.h:724
-msgid "Swedish (Dvorak)"
-msgstr "Svedese (Dvorak)"
-
-#: ../rules/base.xml.in.h:725
-msgid "Swedish (Macintosh)"
-msgstr "Svedese (Macintosh)"
-
-#: ../rules/base.xml.in.h:726
-msgid "Swedish (Svdvorak)"
-msgstr "Svedese (Svdvorak)"
-
-#: ../rules/base.xml.in.h:727
-msgid "Swedish (eliminate dead keys)"
-msgstr "Svedese (tasti muti rimossi)"
-
-#: ../rules/base.xml.in.h:728
-msgid "Swedish Sign Language"
-msgstr "Linguaggio segni svedese"
-
-#: ../rules/base.xml.in.h:729
-msgid "Symplon PaceBook (tablet PC)"
-msgstr "Symplon PaceBook (tablet PC)"
-
-# L'aggettivo per Siria in iglese EU sarebbe Syrian
-#
-#: ../rules/base.xml.in.h:730
-msgid "Syriac"
-msgstr "Siriana"
-
-#: ../rules/base.xml.in.h:731
-msgid "Syriac (phonetic)"
-msgstr "Siriana (fonetica)"
-
-#: ../rules/base.xml.in.h:732
-msgid "Taiwanese"
-msgstr "Taiwanese"
-
-#: ../rules/base.xml.in.h:733
-msgid "Taiwanese (indigenous)"
-msgstr "Taiwanese (indigena)"
-
-# UE
-#: ../rules/base.xml.in.h:734
-msgid "Tajik"
-msgstr "Tagika"
-
-#: ../rules/base.xml.in.h:735
-msgid "Tajik (legacy)"
-msgstr "Tagika (vecchia maniera)"
-
-#: ../rules/base.xml.in.h:736
-msgid "Tamil"
-msgstr "Tamil"
-
-#: ../rules/base.xml.in.h:737
-msgid "Tamil (Sri Lanka, TAB Typewriter)"
-msgstr "Tamil (Sri Lanka, TAB macchina per scrivere)"
-
-#: ../rules/base.xml.in.h:738
-msgid "Tamil (Sri Lanka, Unicode)"
-msgstr "Tamil (Sri Lanka, Unicode)"
-
-#: ../rules/base.xml.in.h:739
-msgid "Tamil (TAB typewriter)"
-msgstr "Tamil (Sri Lanka, TAB macchina per scrivere)"
-
-#: ../rules/base.xml.in.h:740
-msgid "Tamil (TSCII typewriter)"
-msgstr "Tamil (TSCII macchina per scrivere)"
-
-#: ../rules/base.xml.in.h:741
-msgid "Tamil (Unicode)"
-msgstr "Tamil (Unicode)"
-
-#: ../rules/base.xml.in.h:742
-msgid "Tamil (keyboard with numerals)"
-msgstr "Tamil (tastiera con numeri)"
-
-#: ../rules/base.xml.in.h:743
-msgid "Targa Visionary 811"
-msgstr "Targa Visionary 811"
-
-# variante russa, come lingua stado a iso639 sarebbe tatarico
-#: ../rules/base.xml.in.h:744
-msgid "Tatar"
-msgstr "Tatar"
-
-#: ../rules/base.xml.in.h:745
-msgid "Telugu"
-msgstr "Telegu"
-
-# UE
-#: ../rules/base.xml.in.h:746
-msgid "Thai"
-msgstr "Thai"
-
-# Variante tailandese
-#: ../rules/base.xml.in.h:747
-msgid "Thai (Pattachote)"
-msgstr "Thai (pattachote)"
-
-#: ../rules/base.xml.in.h:748
-msgid "Thai (TIS-820.2538)"
-msgstr "Thai (TIS-820.2538)"
-
-#: ../rules/base.xml.in.h:749
-msgid "Tibetan"
-msgstr "Tibetana"
-
-#: ../rules/base.xml.in.h:750
-msgid "Tibetan (with ASCII numerals)"
-msgstr "Tibetana (con numeri ASCII)"
-
-#: ../rules/base.xml.in.h:751
-msgid "To the corresponding key in a Dvorak keyboard."
-msgstr "Al tasto corrispondente in una tastiera Dvorak."
-
-#: ../rules/base.xml.in.h:752
-msgid "To the corresponding key in a Qwerty keyboard."
-msgstr "Al tasto corrispondente in una tastiera Qwerty."
-
-#: ../rules/base.xml.in.h:753
-msgid "Toggle PointerKeys with Shift + NumLock."
-msgstr "Commuta i PointerKey con Maiusc + BlocNum"
-
-#: ../rules/base.xml.in.h:754
-msgid "Toshiba Satellite S3000"
-msgstr "Toshiba Satellite S3000"
-
-#: ../rules/base.xml.in.h:755
-msgid "Trust Direct Access Keyboard"
-msgstr "Trust Direct Access Keyboard"
-
-#: ../rules/base.xml.in.h:756
-msgid "Trust Slimline"
-msgstr "Trust Slimline"
-
-#: ../rules/base.xml.in.h:757
-msgid "Trust Wireless Keyboard Classic"
-msgstr "Trust Wireless Keyboard Classic"
-
-# UE
-#: ../rules/base.xml.in.h:758
-msgid "Tswana"
-msgstr "Tswana"
-
-# non controllato su UE
-#: ../rules/base.xml.in.h:759
-msgid "Turkish"
-msgstr "Turca"
-
-#: ../rules/base.xml.in.h:760
-msgid "Turkish (Alt-Q)"
-msgstr "Turca (Alt-Q)"
-
-#: ../rules/base.xml.in.h:761
-msgid "Turkish (F)"
-msgstr "Turca (F)"
-
-#: ../rules/base.xml.in.h:762
-msgid "Turkish (Sun dead keys)"
-msgstr "Turca (tasti muti Sun)"
-
-#: ../rules/base.xml.in.h:763
-msgid "Turkish (international with dead keys)"
-msgstr "Turca (internazionale con tasti muti)"
-
-#: ../rules/base.xml.in.h:764
-msgid "Turkmen"
-msgstr "Turkmena"
-
-#: ../rules/base.xml.in.h:765
-msgid "Turkmen (Alt-Q)"
-msgstr "Turkmena (Alt-Q)"
-
-#: ../rules/base.xml.in.h:766
-msgid "TypeMatrix EZ-Reach 2020"
-msgstr "TypeMatrix EZ-Reach 2020"
-
-#: ../rules/base.xml.in.h:767
-msgid "TypeMatrix EZ-Reach 2030 PS2"
-msgstr "TypeMatrix EZ-Reach 2030 PS2"
-
-#: ../rules/base.xml.in.h:768
-msgid "TypeMatrix EZ-Reach 2030 USB"
-msgstr "TypeMatrix EZ-Reach 2030 USB"
-
-#: ../rules/base.xml.in.h:769
-msgid "TypeMatrix EZ-Reach 2030 USB (102/105:EU mode)"
-msgstr "TypeMatrix EZ-Reach 2030 USB (modalità 102/105:EU)"
-
-#: ../rules/base.xml.in.h:770
-msgid "TypeMatrix EZ-Reach 2030 USB (106:JP mode)"
-msgstr "TypeMatrix EZ-Reach 2030 USB (modalità 106:JP)"
-
-# variante russa
-#: ../rules/base.xml.in.h:771
-msgid "Udmurt"
-msgstr "Udmurt"
-
-# UE
-#: ../rules/base.xml.in.h:772
-msgid "Ukrainian"
-msgstr "Ucraina"
-
-#: ../rules/base.xml.in.h:773
-msgid "Ukrainian (WinKeys)"
-msgstr "Ucraina (tasti win)"
-
-# http://it.wikipedia.org/wiki/Lingua_rutena
-#: ../rules/base.xml.in.h:774
-msgid "Ukrainian (homophonic)"
-msgstr "Ucraina (omofonica)"
-
-#: ../rules/base.xml.in.h:775
-msgid "Ukrainian (legacy)"
-msgstr "Ucraina (vecchia maniera)"
-
-# variante bulgara
-#: ../rules/base.xml.in.h:776
-msgid "Ukrainian (phonetic)"
-msgstr "Ucraina (fonetica)"
-
-#: ../rules/base.xml.in.h:777
-msgid "Ukrainian (standard RSTU)"
-msgstr "Ucraina (RSTU standard)"
-
-#: ../rules/base.xml.in.h:778
-msgid "Ukrainian (typewriter)"
-msgstr "Ucraina (macchina per scrivere)"
-
-#: ../rules/base.xml.in.h:779
-msgid "Unicode additions (arrows and math operators)"
-msgstr "Aggiunte Unicode (frecce e operatori matematici)"
-
-#: ../rules/base.xml.in.h:780
-msgid "Unicode additions (arrows and math operators). Math operators on default level"
-msgstr "Aggiunte Unicode (frecce e operatori matematici). Operatori matematici sul livello predefinito"
-
-#: ../rules/base.xml.in.h:781
-msgid "Unitek KB-1925"
-msgstr "Unitek KB-1925"
-
-# UE
-#: ../rules/base.xml.in.h:782
-msgid "Urdu (Pakistan)"
-msgstr "Urdu (Pakistan)"
-
-#: ../rules/base.xml.in.h:783
-msgid "Urdu (Pakistan, CRULP)"
-msgstr "Urdu (Pakistan, CRULP)"
-
-#: ../rules/base.xml.in.h:784
-msgid "Urdu (Pakistan, NLA)"
-msgstr "Urdu (Pakistan, NLA)"
-
-#: ../rules/base.xml.in.h:785
-msgid "Urdu (WinKeys)"
-msgstr "Urdu (tasti Win)"
-
-#: ../rules/base.xml.in.h:786
-msgid "Urdu (alternative phonetic)"
-msgstr "Urdu (fonetica alternativa)"
-
-#: ../rules/base.xml.in.h:787
-msgid "Urdu (phonetic)"
-msgstr "Urdu (fonetica)"
-
-#: ../rules/base.xml.in.h:788
-msgid "Use keyboard LED to show alternative layout"
-msgstr "Usare i LED della tastiera per mostrare il gruppo alternativo"
-
-#: ../rules/base.xml.in.h:789
-msgid "Using space key to input non-breakable space character"
-msgstr "Uso del tasto Spazio per inserire carattere di spazio non-interrompibile"
-
-#: ../rules/base.xml.in.h:790
-msgid "Usual space at any level"
-msgstr "Solito Spazio a ogni livello"
-
-#: ../rules/base.xml.in.h:791
-msgid "Uyghur"
-msgstr "Uyghura"
-
-# UE
-#: ../rules/base.xml.in.h:792
-msgid "Uzbek"
-msgstr "Uzbeka"
-
-# UE
-#: ../rules/base.xml.in.h:793
-msgid "Uzbek (Afghanistan)"
-msgstr "Uzbeka (Afghanistan)"
-
-# UE
-#: ../rules/base.xml.in.h:794
-msgid "Uzbek (Afghanistan, OLPC)"
-msgstr "Uzbeka (Afghanistan, OLPC)"
-
-# UE
-#: ../rules/base.xml.in.h:795
-msgid "Uzbek (Latin)"
-msgstr "Uzbeka (latina)"
-
-# UE
-#: ../rules/base.xml.in.h:796
-msgid "Vietnamese"
-msgstr "Vietnamese"
-
-#: ../rules/base.xml.in.h:797
-msgid "ViewSonic KU-306 Internet Keyboard"
-msgstr "ViewSonic KU-306 Internet Keyboard"
-
-#: ../rules/base.xml.in.h:798
-msgid "Wang 724 keypad with Unicode additions (arrows and math operators)"
-msgstr "Tastierino Wang 724 con aggiunte Unicode (frecce e operatori matematici)"
-
-#: ../rules/base.xml.in.h:799
-msgid "Wang 724 keypad with Unicode additions (arrows and math operators). Math operators on default level"
-msgstr "Tastierino Wang 724 con aggiunte Unicode (frecce e operatori matematici). Operatori matematici sul livello predefinito"
-
-#: ../rules/base.xml.in.h:800
-msgid "Winbook Model XP5"
-msgstr "Winbook Model XP5"
-
-#: ../rules/base.xml.in.h:801
-msgid "Wolof"
-msgstr "Wolof"
-
-#: ../rules/base.xml.in.h:802
-msgid "Yahoo! Internet Keyboard"
-msgstr "Yahoo! Internet Keyboard"
-
-# http://it.wikipedia.org/wiki/Yakuto
-#: ../rules/base.xml.in.h:803
-msgid "Yakut"
-msgstr "Jacuta"
-
-#: ../rules/base.xml.in.h:804
-msgid "Yoruba"
-msgstr "Yoruba"
-
-#: ../rules/base.xml.in.h:805
-msgid "Zero-width non-joiner character at second level"
-msgstr "Spazio non di unione a larghezza nulla al secondo livello"
-
-#: ../rules/base.xml.in.h:806
-msgid "Zero-width non-joiner character at second level, non-breakable space character at third level"
-msgstr "Spazio non di unione a larghezza nulla al secondo livello, Spazio non-interrompibile al terzo livello"
-
-#: ../rules/base.xml.in.h:807
-msgid "Zero-width non-joiner character at second level, non-breakable space character at third level, nothing at fourth level"
-msgstr "Spazio non di unione a larghezza nulla al secondo livello, Spazio non-interrompibile al terzo livello, niente al quarto livello"
-
-#: ../rules/base.xml.in.h:808
-msgid "Zero-width non-joiner character at second level, non-breakable space character at third level, thin non-breakable space at fourth level"
-msgstr "Spazio non di unione a larghezza nulla al secondo livello, Spazio non-interrompibile al terzo livello, Spazio sottile non-interrompibile al quarto livello"
-
-#: ../rules/base.xml.in.h:809
-msgid "Zero-width non-joiner character at second level, non-breakable space character at third level, zero-width joiner at fourth level"
-msgstr "Spazio non di unione a larghezza nulla al secondo livello, Spazio non-interrompibile al terzo livello, Spazio di unione a larghezza nulla al quarto livello"
-
-#: ../rules/base.xml.in.h:810
-msgid "Zero-width non-joiner character at second level, zero-width joiner character at third level"
-msgstr "Spazio non di unione a larghezza nulla al secondo livello, Spazio di unione a larghezza nulla al terzo livello"
-
-#: ../rules/base.xml.in.h:811
-msgid "Zero-width non-joiner character at second level, zero-width joiner character at third level, non-breakable space character at fourth level"
-msgstr "Spazio non di unione a larghezza nulla al secondo livello, Spazio di unione a larghezza nulla al terzo livello, Spazio non-interrompibile al quarto livello"
-
-#: ../rules/base.xml.in.h:812
-msgid "Zero-width non-joiner character at third level, zero-width joiner at fourth level"
-msgstr "Spazio non di unione a larghezza nulla al terzo livello, Spazio di unione a larghezza nulla al quarto livello"
-
-#: ../rules/base.xml.in.h:813
-msgid "ak"
-msgstr "ak"
-
-#: ../rules/base.xml.in.h:814
-msgid "am"
-msgstr "am"
-
-#: ../rules/base.xml.in.h:815
-msgid "ar"
-msgstr "ar"
-
-#: ../rules/base.xml.in.h:816
-msgid "avn"
-msgstr "avn"
-
-# shortDesc per Kazakistan
-#: ../rules/base.xml.in.h:817
-msgid "az"
-msgstr "az"
-
-#: ../rules/base.xml.in.h:818
-msgid "be"
-msgstr "be"
-
-#: ../rules/base.xml.in.h:819
-msgid "ber"
-msgstr "ber"
-
-#: ../rules/base.xml.in.h:820
-msgid "bg"
-msgstr "bg"
-
-#: ../rules/base.xml.in.h:821
-msgid "bm"
-msgstr "bm"
-
-#: ../rules/base.xml.in.h:822
-msgid "bn"
-msgstr "bn"
-
-# Braille, shortDesc
-#: ../rules/base.xml.in.h:823
-msgid "brl"
-msgstr "brl"
-
-#: ../rules/base.xml.in.h:824
-msgid "bs"
-msgstr "bs"
-
-#: ../rules/base.xml.in.h:825
-msgid "ca"
-msgstr "ca"
-
-#: ../rules/base.xml.in.h:826
-msgid "chr"
-msgstr "chr"
-
-#: ../rules/base.xml.in.h:827
-msgid "cm"
-msgstr "cm"
-
-# codice tre lettere per la svizzera
-#: ../rules/base.xml.in.h:828
-msgid "crh"
-msgstr "crh"
-
-#: ../rules/base.xml.in.h:829
-msgid "cs"
-msgstr "cs"
-
-#: ../rules/base.xml.in.h:830
-msgid "da"
-msgstr "da"
-
-#: ../rules/base.xml.in.h:831
-msgid "de"
-msgstr "de"
-
-# codice tre lettere per maldive
-#: ../rules/base.xml.in.h:832
-msgid "dv"
-msgstr "dv"
-
-#: ../rules/base.xml.in.h:833
-msgid "dz"
-msgstr "dz"
-
-#: ../rules/base.xml.in.h:834
-msgid "ee"
-msgstr "ee"
-
-# codice tre lettere per Kenia
-#: ../rules/base.xml.in.h:835 ../rules/base.extras.xml.in.h:34
-msgid "en"
-msgstr "en"
-
-#: ../rules/base.xml.in.h:836
-msgid "eo"
-msgstr "eo"
-
-#: ../rules/base.xml.in.h:837
-msgid "es"
-msgstr "es"
-
-#: ../rules/base.xml.in.h:838
-msgid "et"
-msgstr "et"
-
-#: ../rules/base.xml.in.h:839 ../rules/base.extras.xml.in.h:35
-msgid "fa"
-msgstr "fa"
-
-#: ../rules/base.xml.in.h:840
-msgid "ff"
-msgstr "ff"
-
-#: ../rules/base.xml.in.h:841
-msgid "fi"
-msgstr "fi"
-
-#: ../rules/base.xml.in.h:842
-msgid "fo"
-msgstr "fo"
-
-#: ../rules/base.xml.in.h:843 ../rules/base.extras.xml.in.h:36
-msgid "fr"
-msgstr "fr"
-
-# codice tre lettere per Nigeria
-#: ../rules/base.xml.in.h:844
-msgid "gaa"
-msgstr "gaa"
-
-# codice tre lettere per bulgaria
-#: ../rules/base.xml.in.h:845
-msgid "gr"
-msgstr "gr"
-
-#: ../rules/base.xml.in.h:846
-msgid "gu"
-msgstr "gu"
-
-# shortDesc per Ghana, usato codice ISO
-#: ../rules/base.xml.in.h:847
-msgid "ha"
-msgstr "ha"
-
-# codice tre lettere per la svizzera
-#: ../rules/base.xml.in.h:848
-msgid "he"
-msgstr "he"
-
-#: ../rules/base.xml.in.h:849
-msgid "hi"
-msgstr "hi"
-
-#: ../rules/base.xml.in.h:850
-msgid "hr"
-msgstr "hr"
-
-#: ../rules/base.xml.in.h:851
-msgid "hu"
-msgstr "hu"
-
-#: ../rules/base.xml.in.h:852 ../rules/base.extras.xml.in.h:37
-msgid "hy"
-msgstr "hy"
-
-#: ../rules/base.xml.in.h:853
-msgid "ie"
-msgstr "ie"
-
-#: ../rules/base.xml.in.h:854
-msgid "ig"
-msgstr "ig"
-
-# variante bielorussa
-#: ../rules/base.xml.in.h:855
-msgid "ike"
-msgstr "ike"
-
-#: ../rules/base.xml.in.h:856
-msgid "in"
-msgstr "in"
-
-#: ../rules/base.xml.in.h:857
-msgid "is"
-msgstr "is"
-
-#: ../rules/base.xml.in.h:858
-msgid "it"
-msgstr "it"
-
-#: ../rules/base.xml.in.h:859
-msgid "ja"
-msgstr "ja"
-
-# codice tre lettere per sri lanka
-#: ../rules/base.xml.in.h:860
-msgid "ka"
-msgstr "ka"
-
-#: ../rules/base.xml.in.h:861
-msgid "ki"
-msgstr "ki"
-
-#: ../rules/base.xml.in.h:862
-msgid "kk"
-msgstr "kk"
-
-#: ../rules/base.xml.in.h:863
-msgid "km"
-msgstr "km"
-
-# variante per Ghana
-#: ../rules/base.xml.in.h:864
-msgid "kn"
-msgstr "kn"
-
-#: ../rules/base.xml.in.h:865
-msgid "ko"
-msgstr "ko"
-
-#: ../rules/base.xml.in.h:866
-msgid "ku"
-msgstr "ku"
-
-#: ../rules/base.xml.in.h:867
-msgid "lo"
-msgstr "lo"
-
-# codice tre lettere per malta
-#: ../rules/base.xml.in.h:868 ../rules/base.extras.xml.in.h:39
-msgid "lt"
-msgstr "lt"
-
-#: ../rules/base.xml.in.h:869 ../rules/base.extras.xml.in.h:40
-msgid "lv"
-msgstr "lv"
-
-# Komi: variante russa
-#: ../rules/base.xml.in.h:870
-msgid "mi"
-msgstr "mi"
-
-#: ../rules/base.xml.in.h:871
-msgid "mk"
-msgstr "mk"
-
-#: ../rules/base.xml.in.h:872
-msgid "ml"
-msgstr "ml"
-
-#: ../rules/base.xml.in.h:873
-msgid "mn"
-msgstr "mn"
-
-#: ../rules/base.xml.in.h:874
-msgid "mt"
-msgstr "mt"
-
-#: ../rules/base.xml.in.h:875
-msgid "my"
-msgstr "my"
-
-#: ../rules/base.xml.in.h:876
-msgid "ne"
-msgstr "ne"
-
-#: ../rules/base.xml.in.h:877
-msgid "nl"
-msgstr "nl"
-
-#: ../rules/base.xml.in.h:878
-msgid "no"
-msgstr "no"
-
-# shortDesc per corea del sud, usato codice iso
-#: ../rules/base.xml.in.h:879
-msgid "or"
-msgstr "or"
-
-#: ../rules/base.xml.in.h:880
-msgid "pa"
-msgstr "pa"
-
-#: ../rules/base.xml.in.h:881
-msgid "ph"
-msgstr "ph"
-
-# codice tre lettere per nepal
-#: ../rules/base.xml.in.h:882 ../rules/base.extras.xml.in.h:41
-msgid "pl"
-msgstr "pl"
-
-#: ../rules/base.xml.in.h:883
-msgid "ps"
-msgstr "ps"
-
-#: ../rules/base.xml.in.h:884
-msgid "pt"
-msgstr "pt"
-
-# codice tre lettere per Isole Fær Øer
-#: ../rules/base.xml.in.h:885 ../rules/base.extras.xml.in.h:42
-msgid "ro"
-msgstr "ro"
-
-#: ../rules/base.xml.in.h:886 ../rules/base.extras.xml.in.h:43
-msgid "ru"
-msgstr "ru"
-
-#: ../rules/base.xml.in.h:887
-msgid "sd"
-msgstr "sd"
-
-#: ../rules/base.xml.in.h:888
-msgid "si"
-msgstr "si"
-
-#: ../rules/base.xml.in.h:889
-msgid "sk"
-msgstr "sk"
-
-# Codice tre lettere per islanda<
-#: ../rules/base.xml.in.h:890
-msgid "sl"
-msgstr "sl"
-
-#: ../rules/base.xml.in.h:891
-msgid "sq"
-msgstr "sq"
-
-# codice tre lettere per israele<
-#: ../rules/base.xml.in.h:892 ../rules/base.extras.xml.in.h:45
-msgid "sr"
-msgstr "sr"
-
-#: ../rules/base.xml.in.h:893
-msgid "sv"
-msgstr "sv"
-
-#: ../rules/base.xml.in.h:894
-msgid "sw"
-msgstr "sw"
-
-#: ../rules/base.xml.in.h:895
-msgid "syc"
-msgstr "syc"
-
-#: ../rules/base.xml.in.h:896
-msgid "ta"
-msgstr "ta"
-
-#: ../rules/base.xml.in.h:897
-msgid "te"
-msgstr "te"
-
-#: ../rules/base.xml.in.h:898
-msgid "tg"
-msgstr "tg"
-
-# codice tre lettere per etiopia
-#: ../rules/base.xml.in.h:899
-msgid "th"
-msgstr "th"
-
-#: ../rules/base.xml.in.h:900
-msgid "tk"
-msgstr "tk"
-
-# codice 3 lettere per bhutan
-#: ../rules/base.xml.in.h:901
-msgid "tn"
-msgstr "tn"
-
-#: ../rules/base.xml.in.h:902
-msgid "tr"
-msgstr "tr"
-
-#: ../rules/base.xml.in.h:903
-msgid "uk"
-msgstr "uk"
-
-#: ../rules/base.xml.in.h:904
-msgid "ur"
-msgstr "ur"
-
-#: ../rules/base.xml.in.h:905
-msgid "uz"
-msgstr "uz"
-
-#: ../rules/base.xml.in.h:906
-msgid "vi"
-msgstr "vi"
-
-#: ../rules/base.xml.in.h:907
-msgid "wo"
-msgstr "wo"
-
-#: ../rules/base.xml.in.h:908
-msgid "xsy"
-msgstr "xsy"
-
-#: ../rules/base.xml.in.h:909
-msgid "yo"
-msgstr "yo"
-
-#: ../rules/base.xml.in.h:910
-msgid "zh"
-msgstr "zh"
-
-#: ../rules/base.extras.xml.in.h:1
-msgid "APL Keyboard Symbols"
-msgstr "Simboli tastiera APL"
-
-# No ISO code in ISO639-2, only draft ISO693-3
-# Atsina refers to the Gros Ventres tribe.
-# http://en.wikipedia.org/wiki/Atsina_(disambiguation)
-#: ../rules/base.extras.xml.in.h:4
-msgid "Atsina"
-msgstr "Atsina"
-
-# lingua iran nord orientale
-# http://it.wikipedia.org/wiki/Lingua_avestica
-#: ../rules/base.extras.xml.in.h:5
-msgid "Avestan"
-msgstr "Avestica"
-
-# http://en.wikipedia.org/wiki/Interior_Salish_languages
-#: ../rules/base.extras.xml.in.h:6
-msgid "Couer D'alene Salish"
-msgstr "Couer D'alene Salish"
-
-#: ../rules/base.extras.xml.in.h:8
-msgid "English (US, international AltGr Unicode combining)"
-msgstr "Inglese (USA, combinazione Unicode AltGr internazionale)"
-
-#: ../rules/base.extras.xml.in.h:9
-msgid "English (US, international AltGr Unicode combining, alternative)"
-msgstr "Inglese (USA, combinazione Unicode AltGr internazionale, alternativa)"
-
-#: ../rules/base.extras.xml.in.h:11
-msgid "Kutenai"
-msgstr "Kutenai"
-
-#: ../rules/base.extras.xml.in.h:13
-msgid "Latvian (US Colemak)"
-msgstr "Lettone (Colemak USA)"
-
-#: ../rules/base.extras.xml.in.h:14
-msgid "Latvian (US Colemak, apostrophe variant)"
-msgstr "Lettone (variante apostrofo)"
-
-#: ../rules/base.extras.xml.in.h:15
-msgid "Latvian (US Dvorak)"
-msgstr "Lettone (Dvorak USA)"
-
-#: ../rules/base.extras.xml.in.h:16
-msgid "Latvian (US Dvorak, Y variant)"
-msgstr "Lettone (Dvorak USA, variante Y)"
-
-#: ../rules/base.extras.xml.in.h:17
-msgid "Latvian (US Dvorak, minus variant)"
-msgstr "Lettone (Dvorak USA, variante meno)"
-
-#: ../rules/base.extras.xml.in.h:18
-msgid "Latvian (programmer US Dvorak)"
-msgstr "Lettone (Dvorak USA per programmatori)"
-
-#: ../rules/base.extras.xml.in.h:19
-msgid "Latvian (programmer US Dvorak, Y variant)"
-msgstr "Lettone (Dvorak USA per programmatori, variante Y)"
-
-#: ../rules/base.extras.xml.in.h:20
-msgid "Latvian (programmer US Dvorak, minus variant)"
-msgstr "Lettone (Dvorak USA per programmatori, variante meno)"
-
-#: ../rules/base.extras.xml.in.h:22
-msgid "Lithuanian (US Dvorak with Lithuanian letters)"
-msgstr "Lituana (Dvorak USA con lettere lituane)"
-
-#: ../rules/base.extras.xml.in.h:25
-msgid "Polish (international with dead keys)"
-msgstr "Polacca (internazionale con tasti muti)"
-
-#: ../rules/base.extras.xml.in.h:27
-msgid "Romanian (ergonomic Touchtype)"
-msgstr "Rumena (Touchtype ergonomica)"
-
-#: ../rules/base.extras.xml.in.h:29
-msgid "Russian (with UKR and BEL layout)"
-msgstr "Russa (con disposizione UKR e BEL)"
-
-# variante canadese
-# No ISO code in ISO639-2, only draft ISO693-3
-#: ../rules/base.extras.xml.in.h:30
-msgid "Secwepemctsin"
-msgstr "Secwepemctsin"
-
-# variante serba
-#: ../rules/base.extras.xml.in.h:32
-msgid "Serbian (combining accents instead of dead keys)"
-msgstr "Serba (combinazione di accenti invece di tasti muti)"
-
-#: ../rules/base.extras.xml.in.h:33
-msgid "apl"
-msgstr "apl"
-
-#: ../rules/base.extras.xml.in.h:38
-msgid "kut"
-msgstr "kut"
-
-#: ../rules/base.extras.xml.in.h:44
-msgid "shs"
-msgstr "shs"
-
-#~ msgid "Afg"
-#~ msgstr "Afg"
-
-#~ msgid "Chinese (Tibetan)"
-#~ msgstr "Cinese (tibetana)"
-
-#~ msgid "Chinese (Uyghur)"
-#~ msgstr "Cinese (uyghur)"
-
-#~ msgid "Danish (Mac)"
-#~ msgstr "Danese (Mac)"
-
-#~ msgid "English (UK, Mac)"
-#~ msgstr "Inglese (UK, Mac)"
-
-#~ msgid "Finnish (Mac)"
-#~ msgstr "Finlandese (Mac)"
-
-#~ msgid "Finnish (northern Saami)"
-#~ msgstr "Finlandese (saami settentrinale)"
-
-#~ msgid "French (Occitan)"
-#~ msgstr "Francese (occitano)"
-
-# Codice tre lettere per U.K.
-#~ msgid "GBr"
-#~ msgstr "GBR"
-
-#~ msgid "German (Romanian keyboard with German letters)"
-#~ msgstr "Tedesca (tastiera rumena con lettere tedesche)"
-
-#~ msgid "German (Romanian keyboard with German letters, eliminate dead keys)"
-#~ msgstr "Tedesca (tastiera rumena con lettere tedesche, tasti muti rimossi)"
-
-#~ msgid "Irish (Ogham)"
-#~ msgstr "Irlandese (Ogham)"
-
-# Curiosamente è una variante delle tastiere italiane...
-#~ msgid "Italian (Georgian)"
-#~ msgstr "Italiana (georgiana)"
-
-# FIXME le altre sono Alt
-#~ msgid "Kurdish (Iran, latin alt-Q)"
-#~ msgstr "Curda (Iran, latina alt-Q)"
-
-#~ msgid "Māori"
-#~ msgstr "Māori"
-
-# FIXME missing )
-#~ msgid "Norwegian (Northern Saami"
-#~ msgstr "Norvegese (saami settentrinale)"
-
-#~ msgid "Philippines - Dvorak (Baybayin)"
-#~ msgstr "Filippine - Dvorak (Baybayin)"
-
-# variante brasiliana
-#~ msgid "Portuguese (Nativo for Esperanto)"
-#~ msgstr "Portoghese (nativa per Esperanto)"
-
-#~ msgid "Romanian (Crimean Tatar Dobruca-2 Q)"
-#~ msgstr "Romena (tatar crimea Dobruca-2 Q)"
-
-#~ msgid "Romanian (Crimean Tatar Turkish Alt-Q)"
-#~ msgstr "Romena (tatar crimea turca Alt-Q)"
-
-#~ msgid "Romanian (Crimean Tatar Turkish F)"
-#~ msgstr "Romena (tatar crimea turca F)"
-
-#~ msgid "Russian (Chuvash)"
-#~ msgstr "Russa (chuvash)"
-
-#~ msgid "Russian (Kalmyk)"
-#~ msgstr "Russa (kalmyk)"
-
-#~ msgid "Russian (Komi)"
-#~ msgstr "Russa (komi)"
-
-#~ msgid "Russian (Mari)"
-#~ msgstr "Russa (mari)"
-
-#~ msgid "Russian (Ossetian, legacy)"
-#~ msgstr "Russa (osseta, vecchia maniera)"
-
-#~ msgid "Russian (Serbian)"
-#~ msgstr "Russa (serba)"
-
-#~ msgid "Russian (Tatar)"
-#~ msgstr "Russa (tatara)"
-
-#~ msgid "Russian (Udmurt)"
-#~ msgstr "Russa(udmurta)"
-
-#~ msgid "Russian (Yakut)"
-#~ msgstr "Russa (yakutia)"
-
-#~ msgid "Spanish (Mac)"
-#~ msgstr "Spagnola (Mac)"
-
-#~ msgid "Swedish (northern Saami)"
-#~ msgstr "Svedese (saami settentrinale)"
-
-#~ msgid "Swiss"
-#~ msgstr "Svizzera"
-
-#~ msgid "Swiss (legacy)"
-#~ msgstr "Svizzera (vecchia maniera)"
-
-#~ msgid "Turkish (Crimean Tatar Turkish Alt-Q)"
-#~ msgstr "Turca (Tatar crimea turca Alt-Q)"
-
-#~ msgid "Turkish (Crimean Tatar Turkish F)"
-#~ msgstr "Turca (Tatar crimea turca F)"
-
-#~ msgid "Turkish (Crimean Tatar Turkish Q)"
-#~ msgstr "Turca (Tatar crimea turca Q)"
-
-#~ msgid "Ukrainian (Crimean Tatar Turkish Alt-Q)"
-#~ msgstr "Ucraina (tatar crimea turca Alt-Q)"
-
-#~ msgid "Ukrainian (Crimean Tatar Turkish F)"
-#~ msgstr "Ucraina (tatar crimea turca F)"
-
-#~ msgid "Ukrainian (Crimean Tatar Turkish Q)"
-#~ msgstr "Ucraina (tatar crimea turca Q)"
-
-#~ msgid "Ukrainian (standard RSTU on Russian layout)"
-#~ msgstr "Ucraina (RSTU standard su disposizione russa)"
-
-# codice tre lettere per iraq
-#~ msgid "irq"
-#~ msgstr "irq"
-
-# codice tre lettere per spagna
-#~ msgid "srp"
-#~ msgstr "srp"
-
-# codice 3 lettere per bhutan
-#~ msgid "twn"
-#~ msgstr "twn"
-
-# layout a parte, sembrerebbe inglese
-#~ msgid "APL"
-#~ msgstr "APL"
-
-# UE
-#~ msgid "Iran"
-#~ msgstr "Iran"
-
-# UE
-#~ msgid "Lithuania"
-#~ msgstr "Lituania"
-
-# UE
-#~ msgid "Lithuania - Dvorak"
-#~ msgstr "Lituania - Dvorak"
-
-# codice tre lettere per lituania
-#~ msgid "Ltu"
-#~ msgstr "Ltu"
-
-# UE
-#~ msgid "Romania"
-#~ msgstr "Romania"
-
-# codice tre lettere per romania
-#~ msgid "Rou"
-#~ msgstr "Rou"
-
-# codice tre lettere per russia
-#~ msgid "Rus"
-#~ msgstr "Rus"
-
-# UE
-#~ msgid "Russia"
-#~ msgstr "Russia"
-
-#~ msgid "Serbia"
-#~ msgstr "Serbia"
-
-#~ msgid "Srb"
-#~ msgstr "Srb"
-
-#~ msgid "USA"
-#~ msgstr "USA"
-
-# variante turca
-#~ msgid "(F)"
-#~ msgstr "(F)"
-
-#~ msgid "2"
-#~ msgstr "2"
-
-#~ msgid "4"
-#~ msgstr "4"
-
-#~ msgid "5"
-#~ msgstr "5"
-
-#~ msgid "Alb"
-#~ msgstr "ALB"
-
-#~ msgid "Alt-Q"
-#~ msgstr "Alt-Q"
-
-#~ msgid "Alternative"
-#~ msgstr "Alternativa"
-
-#~ msgid "Alternative Phonetic"
-#~ msgstr "Alternativa fonetica"
-
-#~ msgid "Alternative international"
-#~ msgstr "Internazionale alternativa"
-
-# Andorra
-#~ msgid "And"
-#~ msgstr "AND"
-
-#~ msgid "Andorra"
-#~ msgstr "Andorra"
-
-#~ msgid "Ara"
-#~ msgstr "Ara"
-
-#~ msgid "Arm"
-#~ msgstr "ARM"
-
-# ISO per austria
-#~ msgid "Aut"
-#~ msgstr "AUT"
-
-#~ msgid "Aze"
-#~ msgstr "AZE"
-
-# UE
-#~ msgid "Bangladesh"
-#~ msgstr "Bangladesh"
-
-# codice tre lettere per belgio
-#~ msgid "Bel"
-#~ msgstr "BEL"
-
-# codice tre lettere per bangladesh
-#~ msgid "Bgd"
-#~ msgstr "BGD"
-
-# UE
-#~ msgid "Bhutan"
-#~ msgstr "Bhutan"
-
-# codice tre lettere per bosnia-erz
-#~ msgid "Bih"
-#~ msgstr "BIH"
-
-# codice tre lettere per bielorussia
-#~ msgid "Blr"
-#~ msgstr "BLR"
-
-# UE
-#~ msgid "Bosnia and Herzegovina"
-#~ msgstr "Bosnia-Erzegovina"
-
-#~ msgid "Bra"
-#~ msgstr "BRA"
-
-# UE
-#~ msgid "Brazil"
-#~ msgstr "Brasile"
-
-# bre in iso639
-#~ msgid "Breton"
-#~ msgstr "Bretone"
-
-# codice 3 lettere per botswana
-#~ msgid "Bwa"
-#~ msgstr "BWA"
-
-# codice tre lettere per congo
-#~ msgid "COD"
-#~ msgstr "COD"
-
-# variante pakistana
-#~ msgid "CRULP"
-#~ msgstr "CRULP"
-
-# UE
-#~ msgid "Canada"
-#~ msgstr "Canada"
-
-# variante romena (wikipedia mette la gl)
-#~ msgid "Cedilla"
-#~ msgstr "Cediglia"
-
-# codice tre lettere per cina
-#~ msgid "Chn"
-#~ msgstr "CHN"
-
-#~ msgid "Classic"
-#~ msgstr "Classica"
-
-# variante USA
-#~ msgid "Colemak"
-#~ msgstr "Colemak"
-
-# UE
-#~ msgid "Cyrillic"
-#~ msgstr "Cirillico"
-
-#~ msgid "Cze"
-#~ msgstr "CZE"
-
-# variante per lingua Kalmyk
-#~ msgid "DOS"
-#~ msgstr "DOS"
-
-# variante tedesca...
-#
-# rispetto alla tedesca normale cambiano due caratteri, ` e ^
-# ah, le tastiere tedesche non hanno le lettere accentate, per cui
-# probabilemente 'sta cosa è importate per il Compose
-#~ msgid "Dead acute"
-#~ msgstr "Acuto muto"
-
-# UE
-#~ msgid "Denmark"
-#~ msgstr "Danimarca"
-
-# codice tre lettere per germania<
-#~ msgid "Deu"
-#~ msgstr "DEU"
-
-# codice tre lettere per Danimarca
-#~ msgid "Dnk"
-#~ msgstr "DNK"
-
-#~ msgid "Dvorak"
-#~ msgstr "Dvorak"
-
-#~ msgid "E"
-#~ msgstr "E"
-
-#~ msgid "Eastern"
-#~ msgstr "Orientale"
-
-# descrizione breve per Esperanto, usato codice iso639 tre lettere
-#~ msgid "Epo"
-#~ msgstr "EPO"
-
-#~ msgid "Ergonomic"
-#~ msgstr "Ergonomica"
-
-# codice tre lettere per estonia
-#~ msgid "Est"
-#~ msgstr "EST"
-
-# UE
-#~ msgid "Ethiopia"
-#~ msgstr "Etiopia"
-
-#~ msgid "Extended"
-#~ msgstr "Estesa"
-
-# UE
-#~ msgid "Finland"
-#~ msgstr "Finlandia"
-
-#~ msgid "Fra"
-#~ msgstr "FRA"
-
-# UE
-#~ msgid "France"
-#~ msgstr "Francia"
-
-# variante per tastiera ghana
-#~ msgid "GILLBT"
-#~ msgstr "GILLBT"
-
-# UE
-#~ msgid "Georgia"
-#~ msgstr "Georgia"
-
-#~ msgid "Ghana"
-#~ msgstr "Ghana"
-
-# codice tre lettere per guinea
-#~ msgid "Gin"
-#~ msgstr "GIN"
-
-# codice tre lettere per grecia
-#~ msgid "Grc"
-#~ msgstr "GRC"
-
-#~ msgid "Guinea"
-#~ msgstr "Guinea"
-
-# variante ukraina
-#~ msgid "Homophonic"
-#~ msgstr "Omofonica"
-
-# codice tre lettere per croazia
-#~ msgid "Hrv"
-#~ msgstr "HRV"
-
-#~ msgid "Hun"
-#~ msgstr "HUN"
-
-#~ msgid "Ind"
-#~ msgstr "IND"
-
-# UE
-#~ msgid "Ireland"
-#~ msgstr "Irlanda"
-
-# codice tre lettere per irlanda
-#~ msgid "Irl"
-#~ msgstr "IRL"
-
-# codice tre lettere per Iran
-#~ msgid "Irn"
-#~ msgstr "IRN"
-
-# UE
-#~ msgid "Israel"
-#~ msgstr "Israele"
-
-#~ msgid "Jpn"
-#~ msgstr "JPN"
-
-# Kana: variante giappone
-#~ msgid "Kana"
-#~ msgstr "Kana"
-
-#~ msgid "Kenya"
-#~ msgstr "Kenya"
-
-# shortDesc per Kyrgyzstan
-#~ msgid "Kgz"
-#~ msgstr "KGZ"
-
-# shortDesc per Cambogia, usato codide ISO
-#~ msgid "Khm"
-#~ msgstr "KHM"
-
-#~ msgid "Korea, Republic of"
-#~ msgstr "Corea, Repubblica di"
-
-# variante canadese
-#~ msgid "Ktunaxa"
-#~ msgstr "Ktunaxa"
-
-# Short description per Latin American
-# include una lunga serie di nazioni: AR, Bo, CL, CO, CR, CU, DO...
-#
-#~ msgid "LAm"
-#~ msgstr "LAm"
-
-# variante lituana
-#~ msgid "LEKP"
-#~ msgstr "LEKP"
-
-# variante lituana
-#~ msgid "LEKPa"
-#~ msgstr "LEKPa"
-
-# UE
-#~ msgid "Laos"
-#~ msgstr "Laos"
-
-#~ msgid "Latin"
-#~ msgstr "Latino"
-
-#~ msgid "Left hand"
-#~ msgstr "Mano sinistra"
-
-# codice tre lettere per lettonia
-#~ msgid "Lva"
-#~ msgstr "LVA"
-
-# variante della Georgia
-#~ msgid "MESS"
-#~ msgstr "MESS"
-
-# shortDesc per Montenegro, usato ISO
-#~ msgid "MNE"
-#~ msgstr "MNE"
-
-#~ msgid "Macintosh (International)"
-#~ msgstr "Macintosh (internazionale)"
-
-# UE
-#~ msgid "Maldives"
-#~ msgstr "Maldive"
-
-#~ msgid "Mali"
-#~ msgstr "Mali"
-
-#~ msgid "Mao"
-#~ msgstr "Mao"
-
-# codice tre lettere per macedonia
-#~ msgid "Mkd"
-#~ msgstr "MKD"
-
-#~ msgid "Mli"
-#~ msgstr "MLI"
-
-# codice tre lettere per birmania
-#~ msgid "Mmr"
-#~ msgstr "MMR"
-
-# codice tre lettere per mongolia
-#~ msgid "Mng"
-#~ msgstr "MNG"
-
-# UE
-#~ msgid "Myanmar"
-#~ msgstr "Birmania"
-
-# variante pakistana
-#~ msgid "NLA"
-#~ msgstr "NLA"
-
-# variante brasiliana
-#~ msgid "Nativo"
-#~ msgstr "Nativo"
-
-# variante tetheska.... ehm tedesca
-#~ msgid "Neo 2"
-#~ msgstr "Neo 2"
-
-# UE
-#~ msgid "Netherlands"
-#~ msgstr "Paesi Bassi"
-
-#~ msgid "Nigeria"
-#~ msgstr "Nigeria"
-
-# codice tre lettere per paesi bassi
-#~ msgid "Nld"
-#~ msgstr "NLD"
-
-# codice tre lettere per norvegia
-#~ msgid "Nor"
-#~ msgstr "NOR"
-
-# UE
-#~ msgid "Norway"
-#~ msgstr "Norvegia"
-
-#~ msgid "OLPC Dari"
-#~ msgstr "OLPC Dari"
-
-#~ msgid "OLPC Pashto"
-#~ msgstr "OLPC Pashto"
-
-#~ msgid "OLPC Southern Uzbek"
-#~ msgstr "OLPC Uzbeco meridionale"
-
-#~ msgid "Ossetian"
-#~ msgstr "Osseta"
-
-#~ msgid "Phonetic"
-#~ msgstr "Fonetico"
-
-# variante russa
-#~ msgid "Phonetic Winkeys"
-#~ msgstr "Fonetica tasti Win"
-
-# codice tre lettere per Polonia
-#~ msgid "Pol"
-#~ msgstr "POL"
-
-# UE
-#~ msgid "Poland"
-#~ msgstr "Polonia"
-
-#~ msgid "Probhat"
-#~ msgstr "Probhat"
-
-# codice tre lettere per portogallo
-#~ msgid "Prt"
-#~ msgstr "PRT"
-
-# codice per serbia
-#~ msgid "SRB"
-#~ msgstr "SRB"
-
-#~ msgid "Sen"
-#~ msgstr "SEN"
-
-#~ msgid "Senegal"
-#~ msgstr "Senegal"
-
-# variante greca
-#~ msgid "Simple"
-#~ msgstr "Semplice"
-
-#~ msgid "Southern Uzbek"
-#~ msgstr "Uzbeko meridionale"
-
-# UE
-#~ msgid "Spain"
-#~ msgstr "Spagna"
-
-#~ msgid "Sri Lanka"
-#~ msgstr "Sri Lanka"
-
-#~ msgid "Standard"
-#~ msgstr "Standard"
-
-# codice tre lettere per repubblica slovacca
-#~ msgid "Svk"
-#~ msgstr "SVK"
-
-# codice tre lettere per slovenia
-#~ msgid "Svn"
-#~ msgstr "SVN"
-
-#~ msgid "Swe"
-#~ msgstr "SWE"
-
-# UE
-#~ msgid "Syria"
-#~ msgstr "Siria"
-
-#~ msgid "Tha"
-#~ msgstr "THA"
-
-# variante marocchina, corrispondente al codice iso639 BER (berbero)
-#~ msgid "Tifinagh"
-#~ msgstr "Tifinagh"
-
-# codice tre lettere per tajikistan
-#~ msgid "Tjk"
-#~ msgstr "TJK"
-
-# Non sono sicuro vada tradotto
-#~ msgid "Typewriter"
-#~ msgstr "Macchina per scrivere"
-
-#~ msgid "Tza"
-#~ msgstr "TZA"
-
-#~ msgid "Ukr"
-#~ msgstr "UKR"
-
-# UE
-#~ msgid "United Kingdom"
-#~ msgstr "Regno Unito"
-
-#~ msgid "Uzb"
-#~ msgstr "UZB"
-
-#~ msgid "Vnm"
-#~ msgstr "VNK"
-
-#~ msgid "Western"
-#~ msgstr "Occidentale"
-
-#~ msgid "With guillemets"
-#~ msgstr "Con caporali"
-
-# codice per sudafrica
-#~ msgid "Zaf"
-#~ msgstr "ZAF"
-
-#~ msgid "azerty"
-#~ msgstr "azerty"
-
-#~ msgid "digits"
-#~ msgstr "cifre"
-
-#~ msgid "lyx"
-#~ msgstr "lyx"
-
-#~ msgid "qwertz"
-#~ msgstr "qwertz"
->>>>>>> 4d7ec997
+# Italian translation for xkeyboard-config
+# Copyright (C) 2005, 2006, 2007, 2008, 2009, 2010 Free Software Foundation, Inc.
+# This file is distributed under the same license as the xkeyboard-config package.
+#
+# Il file rules.xml è composto da tre parti
+#   <modelList>  - elenca i modelli di tastiera riconosciuti
+#   <layoutList> - elenca le disposizioni di tastiera applicabili
+#                  e le loro varianti
+#   <optionList> - elenca le opzioni selezionabili per le disposizioni
+#                  (opzioni visibili per esempio nel sottodialogo "Altre opzioni"
+#                   dello strumento di preferenze Tastiera di GNOME)
+#
+#
+# Per i modelli in genere non serve usare particolari traduzioni, visto che
+# è il nome proprio con cui il vendor commercializza il prodotto
+#
+# Le disposizioni spesso sono i nomi della lingua, ma sono presenti anche casi
+# in cui la variante è descritta nel modo in cui "appare" la tastiera
+#
+# Le opzioni sarebbero facili, se non fosse che mentre nel file XML originale
+# sono disposte in maniera gerarchica, qui nel PO vengono spalmate qua e là
+# per colpa dell'ordinamento alfabetico. Per questo ho riportato i vari gruppi
+# come appaiono, basta cercare optionList
+#
+# ## Glossario ##
+#
+#   legacy --> vecchia maniera
+#   dead keys --> tasti muti
+#   eliminate dead keys --> tasti muti esclusi
+#   to map --> applicare
+#   non-breakable --> non interrompibile ??
+# Luca Ferretti <elle.uca@infinito.it>, 2005, 2006, 2007, 2008, 2009, 2010, 2011.
+#
+msgid ""
+msgstr ""
+"Project-Id-Version: xkeyboard-config 2.3\n"
+"Report-Msgid-Bugs-To: svu@users.sourceforge.net\n"
+"POT-Creation-Date: 2011-05-17 21:08+0100\n"
+"PO-Revision-Date: 2011-05-23 09:53+0200\n"
+"Last-Translator: Luca Ferretti <elle.uca@infinito.it>\n"
+"Language-Team: Italian <tp@lists.linux.it>\n"
+"Language: it\n"
+"MIME-Version: 1.0\n"
+"Content-Type: text/plain; charset=UTF-8\n"
+"Content-Transfer-Encoding: 8bit\n"
+"Plural-Forms: nplurals=2; plural=(n != 1)\n"
+
+# tasto per scegliere il terzo livello: |...|
+# posizione tasto compose: |...|
+#: ../rules/base.xml.in.h:1
+msgid "&lt;Less/Greater&gt;"
+msgstr "&lt;Minore/Maggiore&gt;"
+
+# tasto per scegliere il quinto livello: |...|
+#: ../rules/base.xml.in.h:2
+msgid "&lt;Less/Greater&gt; (chooses 3rd level, latches when pressed together with another 3rd-level-chooser)"
+msgstr "&lt;Minore/Maggiore&gt; (sceglie il terzo livello, blocca quando premuto assieme a un altro selettore del terzo livello)"
+
+# tasto per scegliere il quinto livello: |...|
+#: ../rules/base.xml.in.h:3
+msgid "&lt;Less/Greater&gt; chooses 5th level and activates level5-Lock when pressed together with another 5th-level-chooser, one press releases the lock"
+msgstr "&lt;Minore/Maggiore&gt; sceglie il quinto livello e attiva level5-Lock quando premuto assieme a un altro selettore del quinto livello, una pressione rilascia il blocco"
+
+# tasto per scegliere il quinto livello: |...|
+#: ../rules/base.xml.in.h:4
+msgid "&lt;Less/Greater&gt; chooses 5th level, locks when pressed together with another 5th-level-chooser"
+msgstr "&lt;Minore/Maggiore&gt; sceglie il quinto livello, blocca quando premuto assieme a un altro selettore del quinto livello"
+
+# tasto per scegliere il quinto livello: |...|
+#: ../rules/base.xml.in.h:5
+msgid "&lt;Less/Greater&gt; chooses 5th level, locks when pressed together with another 5th-level-chooser, one press releases the lock"
+msgstr "&lt;Minore/Maggiore&gt; sceglie il quinto livello, blocca quando premuto assieme a un altro selettore del quinto livello, una pressione rilascia il blocco"
+
+#: ../rules/base.xml.in.h:6
+msgid "A4Tech KB-21"
+msgstr "A4Tech KB-21"
+
+#: ../rules/base.xml.in.h:7
+msgid "A4Tech KBS-8"
+msgstr "A4Tech KBS-8"
+
+#: ../rules/base.xml.in.h:8
+msgid "A4Tech Wireless Desktop RFKB-23"
+msgstr "A4Tech Wireless Desktop RFKB-23"
+
+#: ../rules/base.xml.in.h:9
+msgid "ATM/phone-style"
+msgstr "ATM/tipo telefono"
+
+#: ../rules/base.xml.in.h:10
+msgid "Acer AirKey V"
+msgstr "Acer AirKey V"
+
+#: ../rules/base.xml.in.h:11
+msgid "Acer C300"
+msgstr "Acer C300"
+
+#: ../rules/base.xml.in.h:12
+msgid "Acer Ferrari 4000"
+msgstr "Acer Ferrari 4000"
+
+#: ../rules/base.xml.in.h:13
+msgid "Acer Laptop"
+msgstr "Portatile Acer"
+
+#: ../rules/base.xml.in.h:14
+msgid "Add the standard behavior to Menu key"
+msgstr "Aggiungere il comportamento standard al tasto Menu"
+
+# optionList: esperanto
+#: ../rules/base.xml.in.h:15
+msgid "Adding Esperanto circumflexes (supersigno)"
+msgstr "Aggiunta dei circonflessi Esperanto (supersigno)"
+
+# optionList: eurosign
+# descrizione: Special shortcuts for the Euro character
+#: ../rules/base.xml.in.h:16
+msgid "Adding currency signs to certain keys"
+msgstr "Aggiunta del simboli di valuta a determinati tasti"
+
+#: ../rules/base.xml.in.h:17
+msgid "Advance Scorpius KI"
+msgstr "Advance Scorpius KI"
+
+# UE
+#: ../rules/base.xml.in.h:18
+msgid "Afghani"
+msgstr "Afgano"
+
+# variante per Ghana
+#: ../rules/base.xml.in.h:19
+msgid "Akan"
+msgstr "Akan"
+
+# UE
+#: ../rules/base.xml.in.h:20
+msgid "Albanian"
+msgstr "Albanese"
+
+#: ../rules/base.xml.in.h:21
+msgid "Alt and Meta are on Alt keys"
+msgstr "Alt e Meta sono sui tasti Alt"
+
+# to map, pare che in termini matematici voglia dire applicare
+#: ../rules/base.xml.in.h:22
+msgid "Alt is mapped to Right Win, Super to Menu"
+msgstr "Alt è applicato al tasto Win destro, Super al tasto Menu"
+
+#: ../rules/base.xml.in.h:23
+msgid "Alt+Caps Lock"
+msgstr "Alt+BlocMaiusc"
+
+#: ../rules/base.xml.in.h:24
+msgid "Alt+Ctrl"
+msgstr "Alt+Ctrl"
+
+#: ../rules/base.xml.in.h:25
+msgid "Alt+Shift"
+msgstr "Alt+Maiusc"
+
+#: ../rules/base.xml.in.h:26
+msgid "Alt+Space"
+msgstr "Alt+Spazio"
+
+# optionList: altwin
+# descrizione: Using special PC keys (Win, Menu) to work as standard X keys
+#              (Super, Hyper, etc.)
+#: ../rules/base.xml.in.h:27
+msgid "Alt/Win key behavior"
+msgstr "Comportamento tasto Alt/Win"
+
+#: ../rules/base.xml.in.h:28
+msgid "Amharic"
+msgstr "Amarica"
+
+#: ../rules/base.xml.in.h:29
+msgid "Any Alt key"
+msgstr "Ogni tasto Alt"
+
+#: ../rules/base.xml.in.h:30
+msgid "Any Win key"
+msgstr "Ogni tasto Win"
+
+#: ../rules/base.xml.in.h:31
+msgid "Any Win key (while pressed)"
+msgstr "Ogni tasto Win (mentre è premuto)"
+
+#: ../rules/base.xml.in.h:32
+msgid "Apple"
+msgstr "Apple"
+
+#: ../rules/base.xml.in.h:33
+msgid "Apple Aluminium Keyboard (ANSI)"
+msgstr "Apple Keyboard alluminio (ANSI)"
+
+#: ../rules/base.xml.in.h:34
+msgid "Apple Aluminium Keyboard (ISO)"
+msgstr "Apple Keyboard alluminio (ISO)"
+
+#: ../rules/base.xml.in.h:35
+msgid "Apple Aluminium Keyboard (JIS)"
+msgstr "Apple Keyboard alluminio (JIS)"
+
+#: ../rules/base.xml.in.h:36
+msgid "Apple Aluminium Keyboard: emulate PC keys (Print, Scroll Lock, Pause, Num Lock)"
+msgstr "Apple Keyboard alluminio: emula tasti PC (Stamp, BlocScorr, Pausa, BlocNum)"
+
+#: ../rules/base.xml.in.h:37
+msgid "Apple Laptop"
+msgstr "Portatile Apple"
+
+# nel senso di layout/disposizione e usato nell'elenco di nazioni.
+#: ../rules/base.xml.in.h:38
+msgid "Arabic"
+msgstr "Araba"
+
+# variante araba
+#: ../rules/base.xml.in.h:39
+msgid "Arabic (Buckwalter)"
+msgstr "Araba (Buckwalter)"
+
+#: ../rules/base.xml.in.h:40
+msgid "Arabic (Morocco)"
+msgstr "Araba (Marocco)"
+
+# UE
+#: ../rules/base.xml.in.h:41
+msgid "Arabic (Pakistan)"
+msgstr "Araba (Pakistan)"
+
+# nel senso di layout/disposizione e usato nell'elenco di nazioni.
+#: ../rules/base.xml.in.h:42
+msgid "Arabic (Syria)"
+msgstr "Araba (Siria)"
+
+#: ../rules/base.xml.in.h:43
+msgid "Arabic (azerty)"
+msgstr "Araba (azerty)"
+
+#: ../rules/base.xml.in.h:44
+msgid "Arabic (azerty/digits)"
+msgstr "Araba (azerty/cifre)"
+
+#: ../rules/base.xml.in.h:45
+msgid "Arabic (digits)"
+msgstr "Araba (cifre)"
+
+#: ../rules/base.xml.in.h:46
+msgid "Arabic (qwerty)"
+msgstr "Araba (qwerty)"
+
+#: ../rules/base.xml.in.h:47
+msgid "Arabic (qwerty/digits)"
+msgstr "Araba (querty/cifre)"
+
+# UE
+#: ../rules/base.xml.in.h:48 ../rules/base.extras.xml.in.h:2
+msgid "Armenian"
+msgstr "Armena"
+
+#: ../rules/base.xml.in.h:49
+msgid "Armenian (alternative eastern)"
+msgstr "Armena (orientale alternativa)"
+
+# variante marocchina
+#: ../rules/base.xml.in.h:50 ../rules/base.extras.xml.in.h:3
+msgid "Armenian (alternative phonetic)"
+msgstr "Armena (fonetica alternativa)"
+
+#: ../rules/base.xml.in.h:51
+msgid "Armenian (eastern)"
+msgstr "Armena (orientale)"
+
+#: ../rules/base.xml.in.h:52
+msgid "Armenian (phonetic)"
+msgstr "Armena (fonetica)"
+
+#: ../rules/base.xml.in.h:53
+msgid "Armenian (western)"
+msgstr "Armena (occidentale)"
+
+# punto sottoscritto stando a http://it.wikipedia.org/wiki/Diacritico
+# Grazie a Daniele Forsi
+#
+#: ../rules/base.xml.in.h:54
+msgid "Asturian (Spain, with bottom-dot H and bottom-dot L)"
+msgstr "Asturiana (Spagna, con H punto sottoscritto e L punto sottoscritto)"
+
+#: ../rules/base.xml.in.h:55
+msgid "Asus Laptop"
+msgstr "Portatile Asus"
+
+#: ../rules/base.xml.in.h:56
+msgid "At bottom left"
+msgstr "In basso a sinistra"
+
+#: ../rules/base.xml.in.h:57
+msgid "At left of 'A'"
+msgstr "A sinistra di \"A\""
+
+# variante per tastiera ghana
+#: ../rules/base.xml.in.h:58
+msgid "Avatime"
+msgstr "Avatime"
+
+# UE
+#: ../rules/base.xml.in.h:59
+msgid "Azerbaijani"
+msgstr "Azera"
+
+# UE
+#
+# FIXME credo sia sbagliato, dovrebbe essere Azerbaijani
+#: ../rules/base.xml.in.h:60
+msgid "Azerbaijani (Cyrillic)"
+msgstr "Azera (cirillico)"
+
+#: ../rules/base.xml.in.h:61
+msgid "Azona RF2300 wireless Internet Keyboard"
+msgstr "Azona RF2300 wireless Internet Keyboard"
+
+#: ../rules/base.xml.in.h:62
+msgid "BTC 5090"
+msgstr "BTC 5090"
+
+#: ../rules/base.xml.in.h:63
+msgid "BTC 5113RF Multimedia"
+msgstr "BTC 5113RF Multimedia"
+
+#: ../rules/base.xml.in.h:64
+msgid "BTC 5126T"
+msgstr "BTC 5126T"
+
+#: ../rules/base.xml.in.h:65
+msgid "BTC 6301URF"
+msgstr "BTC 6301URF"
+
+#: ../rules/base.xml.in.h:66
+msgid "BTC 9000"
+msgstr "BTC 9000"
+
+#: ../rules/base.xml.in.h:67
+msgid "BTC 9000A"
+msgstr "BTC 9000A"
+
+#: ../rules/base.xml.in.h:68
+msgid "BTC 9001AH"
+msgstr "BTC 9001AH"
+
+#: ../rules/base.xml.in.h:69
+msgid "BTC 9019U"
+msgstr "BTC 9019U"
+
+#: ../rules/base.xml.in.h:70
+msgid "BTC 9116U Mini Wireless Internet and Gaming"
+msgstr "BTC 9116U Mini Wireless Internet and Gaming"
+
+#: ../rules/base.xml.in.h:71
+msgid "Backslash"
+msgstr "Backslash"
+
+# tasto per scegliere il quinto livello: |...|
+#: ../rules/base.xml.in.h:72
+msgid "Backslash (chooses 3rd level, latches when pressed together with another 3rd-level-chooser)"
+msgstr "Backslash (sceglie il terzo livello, blocca quando premuto assieme a un altro selettore del terzo livello)"
+
+#: ../rules/base.xml.in.h:73
+msgid "Bambara"
+msgstr "Bambara"
+
+# Variante russa http://it.wikipedia.org/wiki/Baschiri
+#: ../rules/base.xml.in.h:74
+msgid "Bashkirian"
+msgstr "Baschira"
+
+# UE
+#: ../rules/base.xml.in.h:75
+msgid "Belarusian"
+msgstr "Bielorussa"
+
+#: ../rules/base.xml.in.h:76
+msgid "Belarusian (Latin)"
+msgstr "Bielorussa (latina)"
+
+#: ../rules/base.xml.in.h:77
+msgid "Belarusian (legacy)"
+msgstr "Bielorussa (vecchia maniera)"
+
+# UE
+#: ../rules/base.xml.in.h:78
+msgid "Belgian"
+msgstr "Belga"
+
+#: ../rules/base.xml.in.h:79
+msgid "Belgian (ISO alternate)"
+msgstr "Belga (ISO alternativa)"
+
+#: ../rules/base.xml.in.h:80
+msgid "Belgian (Sun dead keys)"
+msgstr "Belga (tasti muti Sun)"
+
+# variante belga
+#: ../rules/base.xml.in.h:81
+msgid "Belgian (Wang model 724 azerty)"
+msgstr "Belga (modello Wang 724 azerty)"
+
+# variante marocchina
+#: ../rules/base.xml.in.h:82
+msgid "Belgian (alternative)"
+msgstr "Belga (alternativa)"
+
+#: ../rules/base.xml.in.h:83
+msgid "Belgian (alternative, Sun dead keys)"
+msgstr "Belga (alternativa, tasti muti Sun)"
+
+#: ../rules/base.xml.in.h:84
+msgid "Belgian (alternative, latin-9 only)"
+msgstr "Belga (alternativa, solo latin-9)"
+
+#: ../rules/base.xml.in.h:85
+msgid "Belgian (eliminate dead keys)"
+msgstr "Belga (tasti muti rimossi)"
+
+#: ../rules/base.xml.in.h:86
+msgid "BenQ X-Touch"
+msgstr "BenQ X-Touch"
+
+#: ../rules/base.xml.in.h:87
+msgid "BenQ X-Touch 730"
+msgstr "BenQ X-Touch 730"
+
+#: ../rules/base.xml.in.h:88
+msgid "BenQ X-Touch 800"
+msgstr "BenQ X-Touch 800"
+
+# variante per india
+#: ../rules/base.xml.in.h:89
+msgid "Bengali"
+msgstr "Bengalese"
+
+# variante per bengali, credo sia fonetico (crf www.bengalinux.org)
+#: ../rules/base.xml.in.h:90
+msgid "Bengali (Probhat)"
+msgstr "Bengalese (probhat)"
+
+# variante marocchina
+#: ../rules/base.xml.in.h:91
+msgid "Berber (Morocco, Tifinagh alternative phonetic)"
+msgstr "Berbera (Marocco, tifinagh fonetica alternativa)"
+
+# variante marocchina
+#: ../rules/base.xml.in.h:92
+msgid "Berber (Morocco, Tifinagh alternative)"
+msgstr "Berbera (Marocco, tifinagh alternativa)"
+
+# variante marocchina
+#: ../rules/base.xml.in.h:93
+msgid "Berber (Morocco, Tifinagh extended phonetic)"
+msgstr "Berbera (Marocco, tifinagh fonetica estesa)"
+
+# variante marocchina
+#: ../rules/base.xml.in.h:94
+msgid "Berber (Morocco, Tifinagh extended)"
+msgstr "Berbera (Marocco, tifinagh estesa)"
+
+# variante marocchina
+#: ../rules/base.xml.in.h:95
+msgid "Berber (Morocco, Tifinagh phonetic)"
+msgstr "Berbera (Marocco, tifinagh fonetica fonetica)"
+
+#: ../rules/base.xml.in.h:96
+msgid "Berber (Morocco, Tifinagh)"
+msgstr "Berbera (Marocco, tifinagh)"
+
+#: ../rules/base.xml.in.h:97
+msgid "Bosnian"
+msgstr "Bosniaca"
+
+#: ../rules/base.xml.in.h:98
+msgid "Bosnian (US keyboard with Bosnian digraphs)"
+msgstr "Bosniaca (tastiera USA con digrammi bosniaci)"
+
+#: ../rules/base.xml.in.h:99
+msgid "Bosnian (US keyboard with Bosnian letters)"
+msgstr "Bosniaca (tastiera USA con lettere bosniache)"
+
+#: ../rules/base.xml.in.h:100
+msgid "Bosnian (use Bosnian digraphs)"
+msgstr "Bosniaca (con digrammi bosniaci)"
+
+#: ../rules/base.xml.in.h:101
+msgid "Bosnian (use guillemets for quotes)"
+msgstr "Bosniaca (con caporali per virgolette)"
+
+#: ../rules/base.xml.in.h:102
+msgid "Both Alt keys together"
+msgstr "Entrambi i tasti Alt insieme"
+
+#: ../rules/base.xml.in.h:103
+msgid "Both Ctrl keys together"
+msgstr "Entrambi i tasti Ctrl insieme"
+
+#: ../rules/base.xml.in.h:104
+msgid "Both Shift keys together"
+msgstr "Entrambi i tasti Maiusc insieme"
+
+#: ../rules/base.xml.in.h:105
+msgid "Both Shift-Keys together activate Caps Lock, one Shift-Key deactivates"
+msgstr "Entrambi i tasti Maiusc insieme attivano BloccaMaiusc, un tasto Maiusc lo disattiva"
+
+#: ../rules/base.xml.in.h:106
+msgid "Both Shift-Keys together toggle Caps Lock"
+msgstr "Entrambi i tasti Maiusc insieme commutano BloccaMaiusc"
+
+# Credo che ShiftLock sia un refuso per Caps Lock
+#: ../rules/base.xml.in.h:107
+msgid "Both Shift-Keys together toggle ShiftLock"
+msgstr "Entrambi i tasti Maiusc insieme commutano BloccaMaiusc"
+
+#: ../rules/base.xml.in.h:108
+msgid "Braille"
+msgstr "Braille"
+
+#: ../rules/base.xml.in.h:109
+msgid "Braille (left hand)"
+msgstr "Braille (mano sinistra)"
+
+#: ../rules/base.xml.in.h:110
+msgid "Braille (right hand)"
+msgstr "Braille (mano destra)"
+
+#: ../rules/base.xml.in.h:111
+msgid "Brother Internet Keyboard"
+msgstr "Brother Internet Keyboard"
+
+# UE
+#: ../rules/base.xml.in.h:112
+msgid "Bulgarian"
+msgstr "Bulgara (fonetica nuova)"
+
+#: ../rules/base.xml.in.h:113
+msgid "Bulgarian (new phonetic)"
+msgstr "Bulgara (fonetica nuova)"
+
+# variante bulgara
+#: ../rules/base.xml.in.h:114
+msgid "Bulgarian (traditional phonetic)"
+msgstr "Bulgara (fonetica tradizionale)"
+
+#: ../rules/base.xml.in.h:115
+msgid "Burmese"
+msgstr "Burmese"
+
+#: ../rules/base.xml.in.h:116
+msgid "Canadian Multilingual"
+msgstr "Canadese multilingue"
+
+#: ../rules/base.xml.in.h:117
+msgid "Canadian Multilingual (first part)"
+msgstr "Canadese multilingue (prima parte)"
+
+#: ../rules/base.xml.in.h:118
+msgid "Canadian Multilingual (second part)"
+msgstr "Canadese multilingue (seconda parte)"
+
+#: ../rules/base.xml.in.h:119
+msgid "Caps Lock"
+msgstr "BlocMaiusc"
+
+# tasto per scegliere il quinto livello: |...|
+#: ../rules/base.xml.in.h:120
+msgid "Caps Lock (chooses 3rd level, latches when pressed together with another 3rd-level-chooser)"
+msgstr "BlocMaiusc (sceglie il terzo livello, blocca quando premuto assieme a un altro selettore del terzo livello)"
+
+# per come appare, tradurre il "to" è superfluo
+#: ../rules/base.xml.in.h:121
+msgid "Caps Lock (to first layout), Shift+Caps Lock (to last layout)"
+msgstr "BlocMaiusc (prima disposizione), Maiusc+BlocMaiusc (ultima disposizione)"
+
+#: ../rules/base.xml.in.h:122
+msgid "Caps Lock (while pressed), Alt+Caps Lock does the original capslock action"
+msgstr "BlocMaiusc (mentre è premuto), Alt+BlocMaiusc esegue l'azione blocca maiuscole originale"
+
+#: ../rules/base.xml.in.h:123
+msgid "Caps Lock acts as Shift with locking. Shift \"pauses\" Caps Lock"
+msgstr "BlocMaiusc agisce come Maiusc con il blocco. Maiusc \"mette in pausa\" BlocMaiusc"
+
+#: ../rules/base.xml.in.h:124
+msgid "Caps Lock acts as Shift with locking. Shift doesn't affect Caps Lock"
+msgstr "BlocMaiusc agisce come Maiusc con il blocco. Maiusc non ha effetto su BlocMaiusc"
+
+#: ../rules/base.xml.in.h:125
+msgid "Caps Lock is disabled"
+msgstr "BlocMaiusc è disabilitato"
+
+# optionList: caps
+# descrizione: CapsLock tweaks. "Internal" capitalization means capitalization
+#              using some internal tables. Otherwise "as Shift" - means using next group
+#: ../rules/base.xml.in.h:126
+msgid "Caps Lock key behavior"
+msgstr "Comportamento tasto BlocMaiusc"
+
+#: ../rules/base.xml.in.h:127
+msgid "Caps Lock toggles Shift so all keys are affected"
+msgstr "BlocMaiusc commuta Maiusc così da avere effetto su tutti i tasti"
+
+#: ../rules/base.xml.in.h:128
+msgid "Caps Lock toggles normal capitalization of alphabetic characters"
+msgstr "BlocMaiusc commuta l'uso normale delle lettere maiuscole dei caratteri alfabetici"
+
+# "Internal" capitalization means capitalization using some internal tables.
+#            Otherwise "as Shift" - means using next group.
+#: ../rules/base.xml.in.h:129
+msgid "Caps Lock uses internal capitalization. Shift \"pauses\" Caps Lock"
+msgstr "BlocMaiusc fa uso interno delle lettere maiuscole. Maiusc \"mette in pausa\" BlocMaiusc"
+
+#: ../rules/base.xml.in.h:130
+msgid "Caps Lock uses internal capitalization. Shift doesn't affect Caps Lock"
+msgstr "BlocMaiusc fa uso interno delle lettere maiuscole. Maiusc non ha effetto su BlocMaiusc"
+
+#: ../rules/base.xml.in.h:131
+msgid "Catalan"
+msgstr "Catalana"
+
+# FIXME... trovare traduzione middle-dot
+#: ../rules/base.xml.in.h:132
+msgid "Catalan (Spain, with middle-dot L)"
+msgstr "Catalana (Spagna, con L middle-dot)"
+
+# variante USA
+#: ../rules/base.xml.in.h:133
+msgid "Cherokee"
+msgstr "Cherokee"
+
+#: ../rules/base.xml.in.h:134
+msgid "Cherry B.UNLIMITED"
+msgstr "Cherry B.UNLIMITED"
+
+#: ../rules/base.xml.in.h:135
+msgid "Cherry Blue Line CyBo@rd"
+msgstr "Cherry Blue Line CyBo@rd"
+
+#: ../rules/base.xml.in.h:136
+msgid "Cherry Blue Line CyBo@rd (alternate option)"
+msgstr "Cherry Blue Line CyBo@rd (opzione alternativa)"
+
+#: ../rules/base.xml.in.h:137
+msgid "Cherry CyBo@rd USB-Hub"
+msgstr "Cherry CyBo@rd USB-Hub"
+
+#: ../rules/base.xml.in.h:138
+msgid "Cherry CyMotion Expert"
+msgstr "Cherry CyMotion Expert"
+
+#: ../rules/base.xml.in.h:139
+msgid "Cherry CyMotion Master Linux"
+msgstr "Cherry CyMotion Master Linux"
+
+#: ../rules/base.xml.in.h:140
+msgid "Cherry CyMotion Master XPress"
+msgstr "Cherry CyMotion Master XPress"
+
+#: ../rules/base.xml.in.h:141
+msgid "Chicony Internet Keyboard"
+msgstr "Chicony Internet Keyboard"
+
+#: ../rules/base.xml.in.h:142
+msgid "Chicony KB-9885"
+msgstr "Chicony KB-9885"
+
+#: ../rules/base.xml.in.h:143
+msgid "Chicony KU-0108"
+msgstr "Chicony KU-0108"
+
+#: ../rules/base.xml.in.h:144
+msgid "Chicony KU-0420"
+msgstr "Chicony KU-0420"
+
+# UE
+#: ../rules/base.xml.in.h:145
+msgid "Chinese"
+msgstr "Cinese"
+
+# variante russa
+#: ../rules/base.xml.in.h:146
+msgid "Chuvash"
+msgstr "Chuvash"
+
+# variante russa
+#: ../rules/base.xml.in.h:147
+msgid "Chuvash (Latin)"
+msgstr "Chuvash (latina)"
+
+#: ../rules/base.xml.in.h:148
+msgid "Classmate PC"
+msgstr "Classmate PC"
+
+#: ../rules/base.xml.in.h:149
+msgid "CloGaelach"
+msgstr "CloGaelach"
+
+#: ../rules/base.xml.in.h:150
+msgid "Compaq Easy Access Keyboard"
+msgstr "Compaq tastiera Easy Access"
+
+#: ../rules/base.xml.in.h:151
+msgid "Compaq Internet Keyboard (13 keys)"
+msgstr "Compaq Internet Keyboard (13 tasti)"
+
+#: ../rules/base.xml.in.h:152
+msgid "Compaq Internet Keyboard (18 keys)"
+msgstr "Compaq Internet Keyboard (18 tasti)"
+
+#: ../rules/base.xml.in.h:153
+msgid "Compaq Internet Keyboard (7 keys)"
+msgstr "Compaq Internet Keyboard (7 tasti)"
+
+#: ../rules/base.xml.in.h:154
+msgid "Compaq iPaq Keyboard"
+msgstr "Compaq tastiera iPaq"
+
+# optionList: compose
+# descrizione: Tweaking the position of the "Compose" key: mapping to
+#              existing PC keys
+#: ../rules/base.xml.in.h:155
+msgid "Compose key position"
+msgstr "Posizione tasto Compose"
+
+#: ../rules/base.xml.in.h:156
+msgid "Control + Alt + Backspace"
+msgstr "Control + Alt + Backspace"
+
+#: ../rules/base.xml.in.h:157
+msgid "Control is mapped to Alt keys, Alt is mapped to Win keys"
+msgstr "Control è applicato ai tasti Alt, Alt è applicato ai tasti Win"
+
+#: ../rules/base.xml.in.h:158
+msgid "Control is mapped to Win keys (and the usual Ctrl keys)"
+msgstr "Control è applicato ai tasti Win (e ai soliti tasti Ctrl)"
+
+#: ../rules/base.xml.in.h:159
+msgid "Creative Desktop Wireless 7000"
+msgstr "Creative Desktop Wireless 7000"
+
+# variante rumena
+#: ../rules/base.xml.in.h:160
+msgid "Crimean Tatar (Dobruja Q)"
+msgstr "Tatar crimea (Dobruca Q)"
+
+#: ../rules/base.xml.in.h:161
+msgid "Crimean Tatar (Turkish Alt-Q)"
+msgstr "Tatar crimea (turca Alt-Q)"
+
+#: ../rules/base.xml.in.h:162
+msgid "Crimean Tatar (Turkish F)"
+msgstr "Tatar crimea (turca F)"
+
+#: ../rules/base.xml.in.h:163
+msgid "Crimean Tatar (Turkish Q)"
+msgstr "Tatar crimea (turca Q)"
+
+# UE
+#: ../rules/base.xml.in.h:164
+msgid "Croatian"
+msgstr "Croata"
+
+#: ../rules/base.xml.in.h:165
+msgid "Croatian (US keyboard with Croatian digraphs)"
+msgstr "Croata (tastiera USA con digrammi croati)"
+
+#: ../rules/base.xml.in.h:166
+msgid "Croatian (US keyboard with Croatian letters)"
+msgstr "Croata (tastiera USA con lettere croate)"
+
+#: ../rules/base.xml.in.h:167
+msgid "Croatian (use Croatian digraphs)"
+msgstr "Croata (con digrammi croati)"
+
+#: ../rules/base.xml.in.h:168
+msgid "Croatian (use guillemets for quotes)"
+msgstr "Croata (con caporali per virgolette)"
+
+# optionList: ctrl
+# descrizione: Tweaking the position of the "Ctrl" key
+#: ../rules/base.xml.in.h:169
+msgid "Ctrl key position"
+msgstr "Posizione tasto Ctrl"
+
+#: ../rules/base.xml.in.h:170
+msgid "Ctrl+Shift"
+msgstr "Ctrl+Maiusc"
+
+# UE
+#: ../rules/base.xml.in.h:171
+msgid "Czech"
+msgstr "Ceca"
+
+#: ../rules/base.xml.in.h:172
+msgid "Czech (UCW layout, accented letters only)"
+msgstr "Ceca (disposizione UCW, solo lettere accentate)"
+
+#: ../rules/base.xml.in.h:173
+msgid "Czech (US Dvorak with CZ UCW support)"
+msgstr "Coca (Dvorak USA con supporto UCW CZ)"
+
+#: ../rules/base.xml.in.h:174
+msgid "Czech (qwerty)"
+msgstr "Ceca (qwerty)"
+
+#: ../rules/base.xml.in.h:175
+msgid "Czech (qwerty, extended Backslash)"
+msgstr "Ceca (qwerty, backslash esteso)"
+
+#: ../rules/base.xml.in.h:176
+msgid "Czech (with &lt;\\|&gt; key)"
+msgstr "Ceca (con tasti &lt;\\|&gt;)"
+
+#: ../rules/base.xml.in.h:177
+msgid "DTK2000"
+msgstr "DTK2000"
+
+#: ../rules/base.xml.in.h:178
+msgid "Danish"
+msgstr "Danese"
+
+#: ../rules/base.xml.in.h:179
+msgid "Danish (Dvorak)"
+msgstr "Danese (Dvorak)"
+
+#: ../rules/base.xml.in.h:180
+msgid "Danish (Macintosh)"
+msgstr "Danese (Macintosh )"
+
+#: ../rules/base.xml.in.h:181
+msgid "Danish (Macintosh, eliminate dead keys)"
+msgstr "Danese (Macintosh, tasti muti rimossi)"
+
+#: ../rules/base.xml.in.h:182
+msgid "Danish (eliminate dead keys)"
+msgstr "Danese (tasti muti rimossi)"
+
+#: ../rules/base.xml.in.h:183
+msgid "Default numeric keypad keys"
+msgstr "Tasti predefiniti nel tastierino numerico"
+
+#: ../rules/base.xml.in.h:184
+msgid "Dell"
+msgstr "Dell"
+
+#: ../rules/base.xml.in.h:185
+msgid "Dell 101-key PC"
+msgstr "Dell 101 tasti PC"
+
+#: ../rules/base.xml.in.h:186
+msgid "Dell Laptop/notebook Inspiron 6xxx/8xxx"
+msgstr "Dell portatile Inspiron 6xxx/8xxx"
+
+#: ../rules/base.xml.in.h:187
+msgid "Dell Laptop/notebook Precision M series"
+msgstr "Dell portatile serie Precision M"
+
+#: ../rules/base.xml.in.h:188
+msgid "Dell Latitude series laptop"
+msgstr "Dell portatile serie Latitude"
+
+#: ../rules/base.xml.in.h:189
+msgid "Dell Precision M65"
+msgstr "Dell Precision M65"
+
+#: ../rules/base.xml.in.h:190
+msgid "Dell SK-8125"
+msgstr "Dell SK-8125"
+
+#: ../rules/base.xml.in.h:191
+msgid "Dell SK-8135"
+msgstr "Dell SK-8135"
+
+#: ../rules/base.xml.in.h:192
+msgid "Dell USB Multimedia Keyboard"
+msgstr "Dell tastiera USB multimediale"
+
+#: ../rules/base.xml.in.h:193
+msgid "Dexxa Wireless Desktop Keyboard"
+msgstr "Dexxa tastiera Wireless Desktop"
+
+#: ../rules/base.xml.in.h:194
+msgid "Dhivehi"
+msgstr "Dhivehi"
+
+#: ../rules/base.xml.in.h:195
+msgid "Diamond 9801 / 9802 series"
+msgstr "Diamond serie 9801/9802"
+
+#: ../rules/base.xml.in.h:196
+msgid "Dutch"
+msgstr "Olandese"
+
+#: ../rules/base.xml.in.h:197
+msgid "Dutch (Macintosh)"
+msgstr "Olandese (Macintosh)"
+
+#: ../rules/base.xml.in.h:198
+msgid "Dutch (Sun dead keys)"
+msgstr "Olandese (tasti muti Sun)"
+
+#: ../rules/base.xml.in.h:199
+msgid "Dutch (standard)"
+msgstr "Olandese (standard)"
+
+#: ../rules/base.xml.in.h:200
+msgid "Dzongkha"
+msgstr "Dzongkha"
+
+#: ../rules/base.xml.in.h:201
+msgid "Enable extra typographic characters"
+msgstr "Abilitare caratteri tipografici aggiuntivi"
+
+#: ../rules/base.xml.in.h:202
+msgid "English (Cameroon Dvorak)"
+msgstr "Inglese (Dvorak Camerun)"
+
+#: ../rules/base.xml.in.h:203
+msgid "English (Cameroon qwerty)"
+msgstr "Inglese (qwerty Camerun)"
+
+#: ../rules/base.xml.in.h:204
+msgid "English (Cameroon)"
+msgstr "Inglese (Camerun)"
+
+#: ../rules/base.xml.in.h:205
+msgid "English (Canada)"
+msgstr "Inglese (Canada)"
+
+#: ../rules/base.xml.in.h:206
+msgid "English (Colemak)"
+msgstr "Inglese (Colemak)"
+
+#: ../rules/base.xml.in.h:207
+msgid "English (Dvorak alternative international no dead keys)"
+msgstr "Inglese (Dvorak internazionale alternativa senza tasti muti)"
+
+#: ../rules/base.xml.in.h:208
+msgid "English (Dvorak international with dead keys)"
+msgstr "Inglese (Dvorak internazionale con tasti muti)"
+
+#: ../rules/base.xml.in.h:209
+msgid "English (Dvorak)"
+msgstr "Inglese (Dvorak)"
+
+# variante canadese
+#: ../rules/base.xml.in.h:210
+msgid "English (Ghana)"
+msgstr "Inglese (Ghana)"
+
+#: ../rules/base.xml.in.h:211
+msgid "English (Ghana, GILLBT)"
+msgstr "Inglese (Ghana, GILLBT)"
+
+#: ../rules/base.xml.in.h:212
+msgid "English (Ghana, multilingual)"
+msgstr "Inglese (Ghana, multilingue)"
+
+#: ../rules/base.xml.in.h:213
+msgid "English (India, with RupeeSign)"
+msgstr "Inglese (India, con simbolo rupia)"
+
+#: ../rules/base.xml.in.h:214
+msgid "English (Macintosh)"
+msgstr "Inglese (Macintosh )"
+
+#: ../rules/base.xml.in.h:215
+msgid "English (Mali, US Macintosh)"
+msgstr "Inglese (Mali, Macintosh USA)"
+
+#: ../rules/base.xml.in.h:216
+msgid "English (Mali, US international)"
+msgstr "Inglese (Mali, internazionale USA)"
+
+#: ../rules/base.xml.in.h:217
+msgid "English (Nigeria)"
+msgstr "Inglese (Nigeria)"
+
+#: ../rules/base.xml.in.h:218
+msgid "English (South Africa)"
+msgstr "Inglese (Sud Africa)"
+
+# variante canadese
+#: ../rules/base.xml.in.h:219
+msgid "English (UK)"
+msgstr "Inglese (UK)"
+
+#: ../rules/base.xml.in.h:220
+msgid "English (UK, Colemak)"
+msgstr "Inglese (UK, Colemak)"
+
+#: ../rules/base.xml.in.h:221
+msgid "English (UK, Dvorak with UK punctuation)"
+msgstr "Inglese (UK, Dvorak con punteggiatura UK)"
+
+#: ../rules/base.xml.in.h:222
+msgid "English (UK, Dvorak)"
+msgstr "Inglese (UK, Dvorak)"
+
+#: ../rules/base.xml.in.h:223
+msgid "English (UK, Macintosh international)"
+msgstr "Inglese (UK, Macintosh internazionale)"
+
+#: ../rules/base.xml.in.h:224
+msgid "English (UK, Macintosh)"
+msgstr "Inglese (UK, Macintosh)"
+
+#: ../rules/base.xml.in.h:225
+msgid "English (UK, extended WinKeys)"
+msgstr "Inglese (UK, tasti Win estesi)"
+
+#: ../rules/base.xml.in.h:226
+msgid "English (UK, international with dead keys)"
+msgstr "Inglese (UK, internazionale con tasti muti)"
+
+# variante canadese
+#: ../rules/base.xml.in.h:227 ../rules/base.extras.xml.in.h:7
+msgid "English (US)"
+msgstr "Inglese (USA)"
+
+#: ../rules/base.xml.in.h:228
+msgid "English (US, alternative international)"
+msgstr "Inglese (USA, internazionale alternativa)"
+
+#: ../rules/base.xml.in.h:229
+msgid "English (US, international with dead keys)"
+msgstr "Inglese (USA, internazionale con tasti muti)"
+
+#: ../rules/base.xml.in.h:230
+msgid "English (US, with euro on 5)"
+msgstr "Inglese (USA, con Euro sul 5)"
+
+#: ../rules/base.xml.in.h:231
+msgid "English (classic Dvorak)"
+msgstr "Inglese (Dvorak classica)"
+
+#: ../rules/base.xml.in.h:232
+msgid "English (international AltGr dead keys)"
+msgstr "Inglese (internazionale tasti muti AltGr)"
+
+#: ../rules/base.xml.in.h:233
+msgid "English (layout toggle on multiply/divide key)"
+msgstr "Inglese (commuta disposizione sul tasto moltiplica/dividi)"
+
+#: ../rules/base.xml.in.h:234
+msgid "English (left handed Dvorak)"
+msgstr "Inglese (Dvorak mancina)"
+
+#: ../rules/base.xml.in.h:235
+msgid "English (programmer Dvorak)"
+msgstr "Inglese (Dvorak per programmatori)"
+
+#: ../rules/base.xml.in.h:236
+msgid "English (right handed Dvorak)"
+msgstr "Inglese (Dvorak destrorsa)"
+
+#: ../rules/base.xml.in.h:237
+msgid "Ennyah DKB-1008"
+msgstr "Ennyah DKB-1008"
+
+# lasciato enter, come nome di segnale
+# sono due uno è enter, l'altro return
+#: ../rules/base.xml.in.h:238
+msgid "Enter on keypad"
+msgstr "Enter sul tastierino numerico"
+
+#: ../rules/base.xml.in.h:239
+msgid "Esperanto"
+msgstr "Esperanto"
+
+#: ../rules/base.xml.in.h:240
+msgid "Esperanto (Portugal, Nativo)"
+msgstr "Esperanto (Portogallo, Nativo)"
+
+# variante esperanto
+#
+# to diplace: 1) spostare, rimuovere; dislocare
+#             2) rimpiazzare, sostituire
+# 	    3) soppiantare
+#
+# sarà corretto spostate???
+#: ../rules/base.xml.in.h:241
+msgid "Esperanto (displaced semicolon and quote, obsolete)"
+msgstr "Esperanto (punto e virgola e virgolette spostate, obsoleta)"
+
+# UE
+#: ../rules/base.xml.in.h:242
+msgid "Estonian"
+msgstr "Estone"
+
+#: ../rules/base.xml.in.h:243
+msgid "Estonian (Dvorak)"
+msgstr "Estone (Dvorak)"
+
+#: ../rules/base.xml.in.h:244
+msgid "Estonian (US keyboard with Estonian letters)"
+msgstr "Estone (tastiera USA con lettere estoni)"
+
+#: ../rules/base.xml.in.h:245
+msgid "Estonian (eliminate dead keys)"
+msgstr "Estone (tasti muti esclusi)"
+
+#: ../rules/base.xml.in.h:246
+msgid "Euro on 2"
+msgstr "Euro sul 2"
+
+#: ../rules/base.xml.in.h:247
+msgid "Euro on 4"
+msgstr "Euro sul 4"
+
+#: ../rules/base.xml.in.h:248
+msgid "Euro on 5"
+msgstr "Euro sul 5"
+
+#: ../rules/base.xml.in.h:249
+msgid "Euro on E"
+msgstr "Euro sulla E"
+
+#: ../rules/base.xml.in.h:250
+msgid "Everex STEPnote"
+msgstr "Everex STEPnote"
+
+# Ewe: variante del Ghana
+#: ../rules/base.xml.in.h:251
+msgid "Ewe"
+msgstr "Ewe"
+
+#: ../rules/base.xml.in.h:252
+msgid "FL90"
+msgstr "FL90"
+
+#: ../rules/base.xml.in.h:253
+msgid "Faroese"
+msgstr "Faeroese"
+
+#: ../rules/base.xml.in.h:254
+msgid "Faroese (eliminate dead keys)"
+msgstr "Faeroese (tasti muti rimossi)"
+
+#: ../rules/base.xml.in.h:255
+msgid "Filipino"
+msgstr "Filippina"
+
+#: ../rules/base.xml.in.h:256
+msgid "Filipino (Capewell-Dvorak Baybayin)"
+msgstr "Filippina (baybayin Capewell-Dvorak)"
+
+#: ../rules/base.xml.in.h:257
+msgid "Filipino (Capewell-Dvorak Latin)"
+msgstr "Filippina (latina Capewell-Dvorak)"
+
+#: ../rules/base.xml.in.h:258
+msgid "Filipino (Capewell-QWERF 2006 Baybayin)"
+msgstr "Filippina (baybayin Capewell-QWERF 2006)"
+
+#: ../rules/base.xml.in.h:259
+msgid "Filipino (Capewell-QWERF 2006 Latin)"
+msgstr "Filippina (latina Capewell-QWERF 2006)"
+
+#: ../rules/base.xml.in.h:260
+msgid "Filipino (Colemak Baybayin)"
+msgstr "Filippina (baybayin Colemak)"
+
+#: ../rules/base.xml.in.h:261
+msgid "Filipino (Colemak Latin)"
+msgstr "Filippina (latina Colemak)"
+
+#: ../rules/base.xml.in.h:262
+msgid "Filipino (Dvorak Baybayin)"
+msgstr "Filippina (baybayin Dvorak)"
+
+#: ../rules/base.xml.in.h:263
+msgid "Filipino (Dvorak Latin)"
+msgstr "Filippina (latina Dvorak)"
+
+#: ../rules/base.xml.in.h:264
+msgid "Filipino (QWERTY Baybayin)"
+msgstr "Filippina (baybayin QWERTY)"
+
+#: ../rules/base.xml.in.h:265
+msgid "Finnish"
+msgstr "Finlandese"
+
+#: ../rules/base.xml.in.h:266
+msgid "Finnish (Macintosh)"
+msgstr "Finlandese (Macintosh)"
+
+#: ../rules/base.xml.in.h:267
+msgid "Finnish (classic)"
+msgstr "Finlandese (classica)"
+
+#: ../rules/base.xml.in.h:268
+msgid "Finnish (classic, eliminate dead keys)"
+msgstr "Finlandese (classica, tasti muti rimossi)"
+
+#. This assumes the KP_ abstract symbols are actually useful for some apps
+#. The description needs to be rewritten
+#: ../rules/base.xml.in.h:271
+msgid "Four-level key with abstract separators"
+msgstr "Tasto di quarto livello con separatori astratti"
+
+#: ../rules/base.xml.in.h:272
+msgid "Four-level key with comma"
+msgstr "Tasto di quarto livello con virgola"
+
+#: ../rules/base.xml.in.h:273
+msgid "Four-level key with dot"
+msgstr "Tasto di quarto livello con punto"
+
+#: ../rules/base.xml.in.h:274
+msgid "Four-level key with dot, latin-9 restriction"
+msgstr "Tasto di quarto livello con punto, restrizione latin-9"
+
+# http://en.wikipedia.org/wiki/Momayyez
+#: ../rules/base.xml.in.h:275
+msgid "Four-level key with momayyez"
+msgstr "Tasto di quarto livello con momayyez"
+
+#: ../rules/base.xml.in.h:276
+msgid "French"
+msgstr "Francese"
+
+# variante francese
+#: ../rules/base.xml.in.h:277
+msgid "French (Bepo, ergonomic, Dvorak way)"
+msgstr "Francese (Bepo, ergonomica, tipo Dvorak)"
+
+# variante francese
+#: ../rules/base.xml.in.h:278
+msgid "French (Bepo, ergonomic, Dvorak way, latin-9 only)"
+msgstr "Francese (Bepo, ergonomica, tipo Dvorak, solo latin-9)"
+
+#: ../rules/base.xml.in.h:279
+msgid "French (Breton)"
+msgstr "Francese (bretone)"
+
+# variante marocchina
+#: ../rules/base.xml.in.h:280
+msgid "French (Cameroon azerty)"
+msgstr "Francese (azerty Camerun)"
+
+#: ../rules/base.xml.in.h:281
+msgid "French (Cameroon)"
+msgstr "Francese (Camerun)"
+
+#: ../rules/base.xml.in.h:282 ../rules/base.extras.xml.in.h:10
+msgid "French (Canada)"
+msgstr "Francese (Canada)"
+
+#: ../rules/base.xml.in.h:283
+msgid "French (Canada, Dvorak)"
+msgstr "Francese (Canada, Dvorak)"
+
+#: ../rules/base.xml.in.h:284
+msgid "French (Canada, legacy)"
+msgstr "Francese (Canada, vecchia maniera)"
+
+#: ../rules/base.xml.in.h:285
+msgid "French (Democratic Republic of the Congo)"
+msgstr "Francese (Repubblica Democratica del Congo)"
+
+#: ../rules/base.xml.in.h:286
+msgid "French (Dvorak)"
+msgstr "Francese (Dvorak)"
+
+#: ../rules/base.xml.in.h:287
+msgid "French (Guinea)"
+msgstr "Francese (Guinea)"
+
+#: ../rules/base.xml.in.h:288
+msgid "French (Macintosh)"
+msgstr "Francese (Macintosh)"
+
+# lasciata la forma francese, magari ha un senso particolare
+# variante del mali
+#: ../rules/base.xml.in.h:289
+msgid "French (Mali, alternative)"
+msgstr "Francese (Mali, alternativa)"
+
+#: ../rules/base.xml.in.h:290
+msgid "French (Morocco)"
+msgstr "Francese (Marocco)"
+
+#: ../rules/base.xml.in.h:291
+msgid "French (Sun dead keys)"
+msgstr "Francese (tasti muti Sun)"
+
+# UE
+#: ../rules/base.xml.in.h:292
+msgid "French (Switzerland)"
+msgstr "Francese (Svizzera)"
+
+# UE
+#: ../rules/base.xml.in.h:293
+msgid "French (Switzerland, Macintosh)"
+msgstr "Francese (Svizzera, Macintosh)"
+
+#: ../rules/base.xml.in.h:294
+msgid "French (Switzerland, Sun dead keys)"
+msgstr "Francese (Svizzera, tasti muti Sun)"
+
+#: ../rules/base.xml.in.h:295
+msgid "French (Switzerland, eliminate dead keys)"
+msgstr "Francese (Svizzera tasti muti rimossi)"
+
+# variante marocchina
+#: ../rules/base.xml.in.h:296
+msgid "French (alternative)"
+msgstr "Francese (alternativa)"
+
+#: ../rules/base.xml.in.h:297
+msgid "French (alternative, Sun dead keys)"
+msgstr "Francese (alternativa, tasti muti Sun)"
+
+#: ../rules/base.xml.in.h:298
+msgid "French (alternative, eliminate dead keys)"
+msgstr "Francese (alternativa, tasti muti rimossi)"
+
+#: ../rules/base.xml.in.h:299
+msgid "French (alternative, latin-9 only)"
+msgstr "Francese (alternativa, solo latin-9)"
+
+#: ../rules/base.xml.in.h:300
+msgid "French (eliminate dead keys)"
+msgstr "Francese (tasti muti rimossi)"
+
+#: ../rules/base.xml.in.h:301
+msgid "French (legacy, alternative)"
+msgstr "Francese (vecchia maniera, alternativa)"
+
+#: ../rules/base.xml.in.h:302
+msgid "French (legacy, alternative, Sun dead keys)"
+msgstr "Francese (vecchia maniera, alternativa, tasti muti Sun)"
+
+#: ../rules/base.xml.in.h:303
+msgid "French (legacy, alternative, eliminate dead keys)"
+msgstr "Francese (vecchia maniera, alternativa, tasti muti rimossi)"
+
+#: ../rules/base.xml.in.h:304
+msgid "Fujitsu-Siemens Computers AMILO laptop"
+msgstr "Portatile AMILO Fujitsu-Siemens Computers"
+
+# Fula: variante del Ghana
+#: ../rules/base.xml.in.h:305
+msgid "Fula"
+msgstr "Fula"
+
+# Ga: variante del ghana
+#: ../rules/base.xml.in.h:306
+msgid "Ga"
+msgstr "Ga"
+
+#: ../rules/base.xml.in.h:307
+msgid "Generic 101-key PC"
+msgstr "Generica 101 tasti PC"
+
+#: ../rules/base.xml.in.h:308
+msgid "Generic 102-key (Intl) PC"
+msgstr "Generica 102 tasti (Intl) PC"
+
+#: ../rules/base.xml.in.h:309
+msgid "Generic 104-key PC"
+msgstr "Generica 104 tasti PC"
+
+#: ../rules/base.xml.in.h:310
+msgid "Generic 105-key (Intl) PC"
+msgstr "Generica 105 tasti (Intl) PC"
+
+#: ../rules/base.xml.in.h:311
+msgid "Genius Comfy KB-12e"
+msgstr "Genius Comfy KB-12e"
+
+#: ../rules/base.xml.in.h:312
+msgid "Genius Comfy KB-16M / Genius MM Keyboard KWD-910"
+msgstr "Genius Comfy KB-16M / Genius MM Keyboard KWD-910"
+
+#: ../rules/base.xml.in.h:313
+msgid "Genius Comfy KB-21e-Scroll"
+msgstr "Genius Comfy KB-21e-Scroll"
+
+#: ../rules/base.xml.in.h:314
+msgid "Genius KB-19e NB"
+msgstr "Genius KB-19e NB"
+
+#: ../rules/base.xml.in.h:315
+msgid "Genius KKB-2050HS"
+msgstr "Genius KKB-2050HS"
+
+# Curiosamente è una variante delle tastiere italiane...
+#: ../rules/base.xml.in.h:316
+msgid "Georgian"
+msgstr "Georgiana"
+
+# Questa invece variante delle tastiere francesi
+#: ../rules/base.xml.in.h:317
+msgid "Georgian (France, AZERTY Tskapo)"
+msgstr "Georgiana (Francia, AZERTY Tskapo)"
+
+#: ../rules/base.xml.in.h:318
+msgid "Georgian (Italy)"
+msgstr "Georgiana (Italia)"
+
+# Curiosamente è una variante delle tastiere italiane...
+#: ../rules/base.xml.in.h:319
+msgid "Georgian (MESS)"
+msgstr "Georgiana (MESS)"
+
+#: ../rules/base.xml.in.h:320
+msgid "Georgian (ergonomic)"
+msgstr "Georgiana (ergonomica)"
+
+# UE
+#: ../rules/base.xml.in.h:321
+msgid "German"
+msgstr "Tedesca"
+
+# UE
+#: ../rules/base.xml.in.h:322
+msgid "German (Austria)"
+msgstr "Tedesca (Austria)"
+
+#: ../rules/base.xml.in.h:323
+msgid "German (Austria, Macintosh)"
+msgstr "Tedesca (Austria, Macintosh)"
+
+#: ../rules/base.xml.in.h:324
+msgid "German (Austria, Sun dead keys)"
+msgstr "Tedesca (Austria, tasti muti Sun)"
+
+#: ../rules/base.xml.in.h:325
+msgid "German (Austria, eliminate dead keys)"
+msgstr "Tedesca (Austria, tasti muti rimossi)"
+
+#: ../rules/base.xml.in.h:326
+msgid "German (Dvorak)"
+msgstr "Tedesca (Dvorak)"
+
+#: ../rules/base.xml.in.h:327
+msgid "German (Macintosh)"
+msgstr "Tedesca (Macintosh)"
+
+#: ../rules/base.xml.in.h:328
+msgid "German (Macintosh, eliminate dead keys)"
+msgstr "Tedesca (Macintosh, tasti muti rimossi)"
+
+#: ../rules/base.xml.in.h:329
+msgid "German (Neo 2)"
+msgstr "Tedesca (Neo 2)"
+
+#: ../rules/base.xml.in.h:330
+msgid "German (Sun dead keys)"
+msgstr "Tedesca (tasti muti Sun)"
+
+# UE
+#: ../rules/base.xml.in.h:331
+msgid "German (Switzerland)"
+msgstr "Tedesca (Svizzera)"
+
+# UE
+#: ../rules/base.xml.in.h:332
+msgid "German (Switzerland, Macintosh)"
+msgstr "Tedesca (Svizzera, Macintosh)"
+
+#: ../rules/base.xml.in.h:333
+msgid "German (Switzerland, Sun dead keys)"
+msgstr "Tedesca (Svizzera, tasti muti Sun)"
+
+#: ../rules/base.xml.in.h:334
+msgid "German (Switzerland, eliminate dead keys)"
+msgstr "Tedesca (Svizzera, tasti muti rimossi)"
+
+# UE
+#: ../rules/base.xml.in.h:335
+msgid "German (Switzerland, legacy)"
+msgstr "Tedesca (Svizzera, vecchia maniera)"
+
+#: ../rules/base.xml.in.h:336
+msgid "German (dead acute)"
+msgstr "Tedesca (acuto muto)"
+
+# variante tedesca...
+#
+# rispetto alla tedesca normale cambia un carattere, ^
+# ah, le tastiere tedesche non hanno le lettere accentate, per cui
+# probabilemente 'sta cosa è importate per il Compose
+#: ../rules/base.xml.in.h:337
+msgid "German (dead grave acute)"
+msgstr "Tedesca (acuto grave muto)"
+
+#: ../rules/base.xml.in.h:338
+msgid "German (eliminate dead keys)"
+msgstr "Tedesca (tasti muti rimossi)"
+
+#: ../rules/base.xml.in.h:339
+msgid "German (qwerty)"
+msgstr "Tedesca (qwerty)"
+
+# UE
+#: ../rules/base.xml.in.h:340
+msgid "Greek"
+msgstr "Greca"
+
+#: ../rules/base.xml.in.h:341
+msgid "Greek (eliminate dead keys)"
+msgstr "Greca (tasti muti rimossi)"
+
+#: ../rules/base.xml.in.h:342
+msgid "Greek (extended)"
+msgstr "Greca (estesa)"
+
+# Variante greca
+#: ../rules/base.xml.in.h:343
+msgid "Greek (polytonic)"
+msgstr "Greca (politonica)"
+
+#: ../rules/base.xml.in.h:344
+msgid "Greek (simple)"
+msgstr "Greca (semplice)"
+
+# Gujarati: variante india
+#: ../rules/base.xml.in.h:345
+msgid "Gujarati"
+msgstr "Gujarati"
+
+#: ../rules/base.xml.in.h:346
+msgid "Gyration"
+msgstr "Gyration"
+
+#: ../rules/base.xml.in.h:347
+msgid "HTC Dream"
+msgstr "HTC Dream"
+
+#: ../rules/base.xml.in.h:348
+msgid "Happy Hacking Keyboard"
+msgstr "Happy Hacking Keyboard"
+
+#: ../rules/base.xml.in.h:349
+msgid "Happy Hacking Keyboard for Mac"
+msgstr "Happy Hacking Keyboard per Mac"
+
+# Hausa: variante Ghana
+#: ../rules/base.xml.in.h:350
+msgid "Hausa"
+msgstr "Hausa"
+
+#: ../rules/base.xml.in.h:351
+msgid "Hebrew"
+msgstr "Ebraica"
+
+#: ../rules/base.xml.in.h:352
+msgid "Hebrew (Biblical, Tiro)"
+msgstr "Ebraica (biblica, Tiro)"
+
+#: ../rules/base.xml.in.h:353
+msgid "Hebrew (lyx)"
+msgstr "Ebraica (lyx)"
+
+# variante bulgare
+#: ../rules/base.xml.in.h:354
+msgid "Hebrew (phonetic)"
+msgstr "Ebraica (fonetica)"
+
+#: ../rules/base.xml.in.h:355
+msgid "Hewlett-Packard Internet Keyboard"
+msgstr "Hewlett-Packard Internet Keyboard"
+
+# omesso Notebook
+#: ../rules/base.xml.in.h:356
+msgid "Hewlett-Packard Mini 110 Notebook"
+msgstr "Hewlett-Packard Mini 110"
+
+#: ../rules/base.xml.in.h:357
+msgid "Hewlett-Packard Omnibook 500 FA"
+msgstr "Hewlett-Packard Omnibook 500 FA"
+
+#: ../rules/base.xml.in.h:358
+msgid "Hewlett-Packard Omnibook 5xx"
+msgstr "Hewlett-Packard Omnibook 5xx"
+
+#: ../rules/base.xml.in.h:359
+msgid "Hewlett-Packard Omnibook 6000/6100"
+msgstr "Hewlett-Packard Omnibook 6000/6100"
+
+#: ../rules/base.xml.in.h:360
+msgid "Hewlett-Packard Omnibook XE3 GC"
+msgstr "Hewlett-Packard Omnibook XE3 GC"
+
+#: ../rules/base.xml.in.h:361
+msgid "Hewlett-Packard Omnibook XE3 GF"
+msgstr "Hewlett-Packard Omnibook XE3 GF"
+
+#: ../rules/base.xml.in.h:362
+msgid "Hewlett-Packard Omnibook XT1000"
+msgstr "Hewlett-Packard Omnibook XT1000"
+
+#: ../rules/base.xml.in.h:363
+msgid "Hewlett-Packard Pavilion ZT11xx"
+msgstr "Hewlett-Packard Pavillion ZT11xx"
+
+#: ../rules/base.xml.in.h:364
+msgid "Hewlett-Packard Pavilion dv5"
+msgstr "Hewlett-Packard Pavillion dv5"
+
+#: ../rules/base.xml.in.h:365
+msgid "Hewlett-Packard SK-250x Multimedia Keyboard"
+msgstr "Hewlett-Packard Multimedia Keyboard SK-250x"
+
+#: ../rules/base.xml.in.h:366
+msgid "Hewlett-Packard nx9020"
+msgstr "Hewlett-Packard nx9020"
+
+#: ../rules/base.xml.in.h:367
+msgid "Hexadecimal"
+msgstr "Esadecimale"
+
+# Hindi Bolnagri: variante India
+#: ../rules/base.xml.in.h:368
+msgid "Hindi (Bolnagri)"
+msgstr "Hindi (bolnagri)"
+
+# variante indiana
+#: ../rules/base.xml.in.h:369
+msgid "Hindi (Wx)"
+msgstr "Hindi (Wx)"
+
+#: ../rules/base.xml.in.h:370
+msgid "Honeywell Euroboard"
+msgstr "Honeywell Euroboard"
+
+#: ../rules/base.xml.in.h:371
+msgid "Htc Dream phone"
+msgstr "Telefono HTC Dream"
+
+# UE
+#: ../rules/base.xml.in.h:372
+msgid "Hungarian"
+msgstr "Ungherese"
+
+#: ../rules/base.xml.in.h:373
+msgid "Hungarian (101/qwerty/comma/dead keys)"
+msgstr "Ungherese (101/qwerty/virgola/tasti muti)"
+
+#: ../rules/base.xml.in.h:374
+msgid "Hungarian (101/qwerty/comma/eliminate dead keys)"
+msgstr "Ungherese (101/qwerty/virgola/tasti muti esclusi)"
+
+#: ../rules/base.xml.in.h:375
+msgid "Hungarian (101/qwerty/dot/dead keys)"
+msgstr "Ungherese (101/qwerty/punto/tasti muti)"
+
+#: ../rules/base.xml.in.h:376
+msgid "Hungarian (101/qwerty/dot/eliminate dead keys)"
+msgstr "Ungherese (101/qwerty/punto/tasti muti esclusi)"
+
+#: ../rules/base.xml.in.h:377
+msgid "Hungarian (101/qwertz/comma/dead keys)"
+msgstr "Ungherese (101/qwertz/virgola/tasti muti)"
+
+#: ../rules/base.xml.in.h:378
+msgid "Hungarian (101/qwertz/comma/eliminate dead keys)"
+msgstr "Ungherese (101/qwertz/virgola/tasti muti esclusi)"
+
+#: ../rules/base.xml.in.h:379
+msgid "Hungarian (101/qwertz/dot/dead keys)"
+msgstr "Ungherese (101/qwertz/punto/tasti muti)"
+
+#: ../rules/base.xml.in.h:380
+msgid "Hungarian (101/qwertz/dot/eliminate dead keys)"
+msgstr "Ungherese (101/qwertz/punto/tasti muti esclusi)"
+
+#: ../rules/base.xml.in.h:381
+msgid "Hungarian (102/qwerty/comma/dead keys)"
+msgstr "Ungherese (102/qwerty/virgola/tasti muti)"
+
+#: ../rules/base.xml.in.h:382
+msgid "Hungarian (102/qwerty/comma/eliminate dead keys)"
+msgstr "Ungherese (102/qwerty/virgola/tasti muti esclusi)"
+
+#: ../rules/base.xml.in.h:383
+msgid "Hungarian (102/qwerty/dot/dead keys)"
+msgstr "Ungherese (102/qwerty/punto/tasti muti)"
+
+#: ../rules/base.xml.in.h:384
+msgid "Hungarian (102/qwerty/dot/eliminate dead keys)"
+msgstr "Ungherese (102/qwerty/punto/tasti muti esclusi)"
+
+#: ../rules/base.xml.in.h:385
+msgid "Hungarian (102/qwertz/comma/dead keys)"
+msgstr "Ungherese (102/qwertz/virgola/tasti muti)"
+
+#: ../rules/base.xml.in.h:386
+msgid "Hungarian (102/qwertz/comma/eliminate dead keys)"
+msgstr "Ungherese (102/qwertz/virgola/tasti muti esclusi)"
+
+#: ../rules/base.xml.in.h:387
+msgid "Hungarian (102/qwertz/dot/dead keys)"
+msgstr "Ungherese (102/qwertz/punto/tasti muti)"
+
+#: ../rules/base.xml.in.h:388
+msgid "Hungarian (102/qwertz/dot/eliminate dead keys)"
+msgstr "Ungherese (102/qwertz/punto/tasti muti esclusi)"
+
+#: ../rules/base.xml.in.h:389
+msgid "Hungarian (eliminate dead keys)"
+msgstr "Ungherese (tasti muti rimossi)"
+
+#: ../rules/base.xml.in.h:390
+msgid "Hungarian (qwerty)"
+msgstr "Ungherese (qwerty)"
+
+#: ../rules/base.xml.in.h:391
+msgid "Hungarian (standard)"
+msgstr "Ungherese (standard)"
+
+#: ../rules/base.xml.in.h:392
+msgid "Hyper is mapped to Win-keys"
+msgstr "Hyper è applicato ai tasti Win"
+
+#: ../rules/base.xml.in.h:393
+msgid "IBM Rapid Access"
+msgstr "IBM Rapid Access"
+
+#: ../rules/base.xml.in.h:394
+msgid "IBM Rapid Access II"
+msgstr "IBM Rapid Access II"
+
+#: ../rules/base.xml.in.h:395
+msgid "IBM Space Saver"
+msgstr "IBM Space Saver"
+
+#: ../rules/base.xml.in.h:396
+msgid "IBM ThinkPad 560Z/600/600E/A22E"
+msgstr "IBM ThinkPad 560Z/600/600E/A22E"
+
+#: ../rules/base.xml.in.h:397
+msgid "IBM ThinkPad R60/T60/R61/T61"
+msgstr "IBM ThinkPad R60/T60/R61/T61"
+
+#: ../rules/base.xml.in.h:398
+msgid "IBM ThinkPad Z60m/Z60t/Z61m/Z61t"
+msgstr "IBM ThinkPad Z60m/Z60t/Z61m/Z61t"
+
+# UE
+#: ../rules/base.xml.in.h:399
+msgid "Icelandic"
+msgstr "Islandese"
+
+#: ../rules/base.xml.in.h:400
+msgid "Icelandic (Dvorak)"
+msgstr "Islandese (Dvorak)"
+
+# UE
+#: ../rules/base.xml.in.h:401
+msgid "Icelandic (Macintosh)"
+msgstr "Islandese (Macintosh)"
+
+#: ../rules/base.xml.in.h:402
+msgid "Icelandic (Sun dead keys)"
+msgstr "Islandese (tasti muti Sun)"
+
+#: ../rules/base.xml.in.h:403
+msgid "Icelandic (eliminate dead keys)"
+msgstr "Islandese (tasti muti rimossi)"
+
+# Igbo: variante Nigeria
+#: ../rules/base.xml.in.h:404
+msgid "Igbo"
+msgstr "Igbo"
+
+# UE
+#: ../rules/base.xml.in.h:405
+msgid "Indian"
+msgstr "Indiana"
+
+# Inuktitut: variante canadese
+#: ../rules/base.xml.in.h:406
+msgid "Inuktitut"
+msgstr "Inuktitut"
+
+# UE
+#: ../rules/base.xml.in.h:407
+msgid "Iraqi"
+msgstr "Iracheno"
+
+#: ../rules/base.xml.in.h:408
+msgid "Irish"
+msgstr "Irlandese"
+
+# Sarà da tradurre? -Luca
+#: ../rules/base.xml.in.h:409
+msgid "Irish (UnicodeExpert)"
+msgstr "Irlandese (UnicodeExpert)"
+
+# UE
+#: ../rules/base.xml.in.h:410
+msgid "Italian"
+msgstr "Italiana"
+
+#: ../rules/base.xml.in.h:411
+msgid "Italian (Macintosh)"
+msgstr "Italiana (Macintosh)"
+
+#: ../rules/base.xml.in.h:412
+msgid "Italian (US keyboard with Italian letters)"
+msgstr "Italiana (tastiera USA con lettere italiane)"
+
+#: ../rules/base.xml.in.h:413
+msgid "Italian (eliminate dead keys)"
+msgstr "Italiana (tasti muti rimossi)"
+
+# UE
+#: ../rules/base.xml.in.h:414
+msgid "Japanese"
+msgstr "Giapponese"
+
+#: ../rules/base.xml.in.h:415
+msgid "Japanese (Kana 86)"
+msgstr "Giapponese (Kana 86)"
+
+#: ../rules/base.xml.in.h:416
+msgid "Japanese (Kana)"
+msgstr "Giapponese (Kana)"
+
+#: ../rules/base.xml.in.h:417
+msgid "Japanese (Macintosh)"
+msgstr "Giapponese (Macintosh)"
+
+#: ../rules/base.xml.in.h:418
+msgid "Japanese (OADG 109A)"
+msgstr "Giapponese (OADG 109A)"
+
+#: ../rules/base.xml.in.h:419
+msgid "Japanese (PC-98xx Series)"
+msgstr "Giapponese (serie PC-98xx)"
+
+# optionList: japan
+# descrizione:
+#
+#  <b>Japanese keyboard options</b>
+#   [*] Kana Lock key is locking
+#   [ ] NICOLA-F style Backspace
+#: ../rules/base.xml.in.h:420
+msgid "Japanese keyboard options"
+msgstr "Opzioni tastiera giapponese"
+
+# variante russa, in iso639 è XAL
+#: ../rules/base.xml.in.h:421
+msgid "Kalmyk"
+msgstr "Kalmyk"
+
+#: ../rules/base.xml.in.h:422
+msgid "Kana Lock key is locking"
+msgstr "Il tasto Kana Lock sta bloccando"
+
+# variante india
+#: ../rules/base.xml.in.h:423
+msgid "Kannada"
+msgstr "Kannada"
+
+# Kashubian: variante polonia
+#: ../rules/base.xml.in.h:424
+msgid "Kashubian"
+msgstr "Casciuba"
+
+#: ../rules/base.xml.in.h:425
+msgid "Kazakh"
+msgstr "Kazaka"
+
+#: ../rules/base.xml.in.h:426
+msgid "Kazakh (with Russian)"
+msgstr "Kazaka (con russo)"
+
+#: ../rules/base.xml.in.h:427
+msgid "Key sequence to kill the X server"
+msgstr "Sequenza di tasti per terminare il server X"
+
+# optionList: lv3
+# descrizione: The key combination used to choose the 3rd (and 4th, together
+#              with Shift) level of symbols
+#: ../rules/base.xml.in.h:428
+msgid "Key to choose 3rd level"
+msgstr "Tasto per scegliere il terzo livello"
+
+#: ../rules/base.xml.in.h:429
+msgid "Key to choose 5th level"
+msgstr "Tasto per scegliere il quinto livello"
+
+# optionList: grp
+# descrizione: The key combination used to switch between groups
+#: ../rules/base.xml.in.h:430
+msgid "Key(s) to change layout"
+msgstr "Tasto o tasti per cambiare disposizione"
+
+#: ../rules/base.xml.in.h:431
+msgid "Keytronic FlexPro"
+msgstr "Keytronic FlexPro"
+
+#: ../rules/base.xml.in.h:432
+msgid "Khmer (Cambodia)"
+msgstr "Khmer (Cambogia)"
+
+# variante tastiera kenya
+#: ../rules/base.xml.in.h:433
+msgid "Kikuyu"
+msgstr "Kikuyu"
+
+# nome di modello
+#: ../rules/base.xml.in.h:434
+msgid "Kinesis"
+msgstr "Kinesis"
+
+#: ../rules/base.xml.in.h:435
+msgid "Komi"
+msgstr "Komi"
+
+#: ../rules/base.xml.in.h:436
+msgid "Korean"
+msgstr "Coreana"
+
+#: ../rules/base.xml.in.h:437
+msgid "Korean (101/104 key compatible)"
+msgstr "Coreana (compatibile 101/104 tasti)"
+
+#: ../rules/base.xml.in.h:438
+msgid "Kurdish (Iran, Arabic-Latin)"
+msgstr "Curda (Iran, arabo-latina)"
+
+#: ../rules/base.xml.in.h:439
+msgid "Kurdish (Iran, F)"
+msgstr "Curda (Iran, F)"
+
+#: ../rules/base.xml.in.h:440
+msgid "Kurdish (Iran, Latin Alt-Q)"
+msgstr "Curda (Iran, latina Alt-Q)"
+
+#: ../rules/base.xml.in.h:441
+msgid "Kurdish (Iran, Latin Q)"
+msgstr "Curda (Iran, latina Q)"
+
+#: ../rules/base.xml.in.h:442
+msgid "Kurdish (Iraq, Arabic-Latin)"
+msgstr "Curda (Iraq, arabo-latina)"
+
+#: ../rules/base.xml.in.h:443
+msgid "Kurdish (Iraq, F)"
+msgstr "Curda (Iraq, F)"
+
+#: ../rules/base.xml.in.h:444
+msgid "Kurdish (Iraq, Latin Alt-Q)"
+msgstr "Curda (Iraq, latina Alt-Q)"
+
+#: ../rules/base.xml.in.h:445
+msgid "Kurdish (Iraq, Latin Q)"
+msgstr "Curda (Iraq, latina Q)"
+
+#: ../rules/base.xml.in.h:446
+msgid "Kurdish (Syria, F)"
+msgstr "Curda (Siria, F)"
+
+#: ../rules/base.xml.in.h:447
+msgid "Kurdish (Syria, Latin Alt-Q)"
+msgstr "Curda (Siria, latina Alt-Q)"
+
+#: ../rules/base.xml.in.h:448
+msgid "Kurdish (Syria, Latin Q)"
+msgstr "Curda (Siria, latina Q)"
+
+#: ../rules/base.xml.in.h:449
+msgid "Kurdish (Turkey, F)"
+msgstr "Curda (Turchia, F)"
+
+#: ../rules/base.xml.in.h:450
+msgid "Kurdish (Turkey, Latin Alt-Q)"
+msgstr "Curda (Turchia, latina Alt-Q)"
+
+#: ../rules/base.xml.in.h:451
+msgid "Kurdish (Turkey, Latin Q)"
+msgstr "Curda (Turchia, latina Q)"
+
+# UE
+#: ../rules/base.xml.in.h:452
+msgid "Kyrgyz"
+msgstr "Kirghiza"
+
+#: ../rules/base.xml.in.h:453
+msgid "Kyrgyz (phonetic)"
+msgstr "Kirghiza (fonetica)"
+
+#: ../rules/base.xml.in.h:454
+msgid "Lao"
+msgstr "LAO"
+
+#: ../rules/base.xml.in.h:455
+msgid "Lao (STEA proposed standard layout)"
+msgstr "Lao (disposizione standard proposta STEA)"
+
+#: ../rules/base.xml.in.h:456
+msgid "Laptop/notebook Compaq (eg. Armada) Laptop Keyboard"
+msgstr "Compaq Laptop tastiera per portatile (es. Armada)"
+
+#: ../rules/base.xml.in.h:457
+msgid "Laptop/notebook Compaq (eg. Presario) Internet Keyboard"
+msgstr "Compaq Internet Keyboard per portatile (es. Presario)"
+
+#: ../rules/base.xml.in.h:458
+msgid "Laptop/notebook eMachines m68xx"
+msgstr "Portatile eMachines m68xx"
+
+# UE
+#: ../rules/base.xml.in.h:459 ../rules/base.extras.xml.in.h:12
+msgid "Latvian"
+msgstr "Lettone"
+
+#: ../rules/base.xml.in.h:460
+msgid "Latvian (F variant)"
+msgstr "Lettone (variante F)"
+
+#: ../rules/base.xml.in.h:461
+msgid "Latvian (adapted)"
+msgstr "Lettone (adattata)"
+
+#: ../rules/base.xml.in.h:462
+msgid "Latvian (apostrophe variant)"
+msgstr "Lettone (variante apostrofo)"
+
+#: ../rules/base.xml.in.h:463
+msgid "Latvian (ergonomic, ŪGJRMV)"
+msgstr "Lettone (ergonomica, ŪGJRMV)"
+
+#: ../rules/base.xml.in.h:464
+msgid "Latvian (modern)"
+msgstr "Lettone (moderna)"
+
+#: ../rules/base.xml.in.h:465
+msgid "Latvian (tilde variant)"
+msgstr "Lettone (variante tilde)"
+
+#: ../rules/base.xml.in.h:466
+msgid "Left Alt"
+msgstr "Alt sinistro"
+
+#: ../rules/base.xml.in.h:467
+msgid "Left Alt (while pressed)"
+msgstr "Alt sinistro (mentre è premuto)"
+
+#: ../rules/base.xml.in.h:468
+msgid "Left Alt is swapped with Left Win"
+msgstr "Alt sinistro è scambiato con Win sinistro"
+
+#: ../rules/base.xml.in.h:469
+msgid "Left Ctrl"
+msgstr "Ctrl sinistro"
+
+#: ../rules/base.xml.in.h:470
+msgid "Left Ctrl (to first layout), Right Ctrl (to last layout)"
+msgstr "Ctrl sinistro (per prima disposizione), Ctrl destro (per ultima disposizione)"
+
+#: ../rules/base.xml.in.h:471
+msgid "Left Ctrl+Left Shift"
+msgstr "Ctrl sinistro+Maiusc sinistro"
+
+#: ../rules/base.xml.in.h:472
+msgid "Left Shift"
+msgstr "Maiusc sinistro"
+
+#: ../rules/base.xml.in.h:473
+msgid "Left Win"
+msgstr "Win sinistro"
+
+#: ../rules/base.xml.in.h:474
+msgid "Left Win (to first layout), Right Win/Menu (to last layout)"
+msgstr "Win sinistro (prima disposizione), Win/Menu destro (ultima disposizione)"
+
+#: ../rules/base.xml.in.h:475
+msgid "Left Win (while pressed)"
+msgstr "Win sinistro (mentre è premuto)"
+
+# tasto per scegliere il quinto livello: |...|
+#: ../rules/base.xml.in.h:476
+msgid "Left Win chooses 5th level, locks when pressed together with another 5th-level-chooser"
+msgstr "Win sinistro sceglie il quinto livello, blocca quando premuto assieme a un altro selettore del quinto livello"
+
+# tasto per scegliere il quinto livello: |...|
+#: ../rules/base.xml.in.h:477
+msgid "Left Win chooses 5th level, locks when pressed together with another 5th-level-chooser, one press releases the lock"
+msgstr "Win sinistro sceglie il quinto livello, blocca quando premuto assieme a un altro selettore del quinto livello, una pressione rilascia il blocco"
+
+#: ../rules/base.xml.in.h:478
+msgid "LeftCtrl+LeftWin (to first layout), RightCtrl+Menu (to second layout)"
+msgstr "Ctrl sinistro + Win sinistro (per prima disposizione), Ctrl destro + Menu (per seconda disposizione)"
+
+#: ../rules/base.xml.in.h:479
+msgid "Legacy"
+msgstr "Vecchia maniera"
+
+#: ../rules/base.xml.in.h:480
+msgid "Legacy Wang 724"
+msgstr "Wang 724 vecchia maniera"
+
+#. Actually, with KP_SEPARATOR, as the old keypad(comma)
+#: ../rules/base.xml.in.h:482
+msgid "Legacy key with comma"
+msgstr "Tasto vecchia maniera con virgola"
+
+#: ../rules/base.xml.in.h:483
+msgid "Legacy key with dot"
+msgstr "Tasto vecchia maniera con punto"
+
+# UE
+#: ../rules/base.xml.in.h:484 ../rules/base.extras.xml.in.h:21
+msgid "Lithuanian"
+msgstr "Lituana"
+
+#: ../rules/base.xml.in.h:485
+msgid "Lithuanian (IBM LST 1205-92)"
+msgstr "Lituana (IBM LST 1205-92)"
+
+# UE
+#: ../rules/base.xml.in.h:486
+msgid "Lithuanian (LEKP)"
+msgstr "Lituana (LEKP)"
+
+# UE
+#: ../rules/base.xml.in.h:487
+msgid "Lithuanian (LEKPa)"
+msgstr "Lituana (LEKPa)"
+
+#: ../rules/base.xml.in.h:488
+msgid "Lithuanian (US keyboard with Lithuanian letters)"
+msgstr "Lituana (tastiera USA con lettere lituane)"
+
+# UE
+#: ../rules/base.xml.in.h:489
+msgid "Lithuanian (standard)"
+msgstr "Lituana (standard)"
+
+#: ../rules/base.xml.in.h:490
+msgid "Logitech Access Keyboard"
+msgstr "Logitech Access Keyboard"
+
+#: ../rules/base.xml.in.h:491
+msgid "Logitech Cordless Desktop"
+msgstr "Logitech Cordless Desktop"
+
+#: ../rules/base.xml.in.h:492
+msgid "Logitech Cordless Desktop (alternate option)"
+msgstr "Logitech Cordless Desktop (opzione alternativa)"
+
+#: ../rules/base.xml.in.h:493
+msgid "Logitech Cordless Desktop EX110"
+msgstr "Logitech Cordless Desktop EX110"
+
+#: ../rules/base.xml.in.h:494
+msgid "Logitech Cordless Desktop LX-300"
+msgstr "Logitech Cordless Desktop LX-300"
+
+#: ../rules/base.xml.in.h:495
+msgid "Logitech Cordless Desktop Navigator"
+msgstr "Logitech Cordless Desktop Navigator"
+
+#: ../rules/base.xml.in.h:496
+msgid "Logitech Cordless Desktop Optical"
+msgstr "Logitech Cordless Desktop Optical"
+
+#: ../rules/base.xml.in.h:497
+msgid "Logitech Cordless Desktop Pro (alternate option 2)"
+msgstr "Logitech Cordless Desktop Pro (opzione alternativa 2)"
+
+#: ../rules/base.xml.in.h:498
+msgid "Logitech Cordless Desktop iTouch"
+msgstr "Logitech Cordless Desktop iTouch"
+
+#: ../rules/base.xml.in.h:499
+msgid "Logitech Cordless Freedom/Desktop Navigator"
+msgstr "Logitech Cordless Freedom/Desktop Navigator"
+
+#: ../rules/base.xml.in.h:500
+msgid "Logitech G15 extra keys via G15daemon"
+msgstr "Tasti aggiuntivi Logitech attraverso G15daemon"
+
+#: ../rules/base.xml.in.h:501
+msgid "Logitech Generic Keyboard"
+msgstr "Logitech tastiera generica"
+
+#: ../rules/base.xml.in.h:502
+msgid "Logitech Internet 350 Keyboard"
+msgstr "Logitech Internet 350 Keyboard"
+
+#: ../rules/base.xml.in.h:503
+msgid "Logitech Internet Keyboard"
+msgstr "Logitech Internet Keyboard"
+
+#: ../rules/base.xml.in.h:504
+msgid "Logitech Internet Navigator Keyboard"
+msgstr "Logitech Internet Navigator Keyboard"
+
+#: ../rules/base.xml.in.h:505
+msgid "Logitech Media Elite Keyboard"
+msgstr "Logitech Media Elite Keyboard"
+
+#: ../rules/base.xml.in.h:506
+msgid "Logitech Ultra-X Cordless Media Desktop Keyboard"
+msgstr "Logitech Ultra-X Cordless Media Desktop Keyboard"
+
+#: ../rules/base.xml.in.h:507
+msgid "Logitech Ultra-X Keyboard"
+msgstr "Logitech Ultra-X Keyboard"
+
+#: ../rules/base.xml.in.h:508
+msgid "Logitech diNovo Edge Keyboard"
+msgstr "Logitech diNovo Edge Keyboard"
+
+#: ../rules/base.xml.in.h:509
+msgid "Logitech diNovo Keyboard"
+msgstr "Logitech diNovo Keyboard"
+
+#: ../rules/base.xml.in.h:510
+msgid "Logitech iTouch"
+msgstr "Logitech iTouch"
+
+#: ../rules/base.xml.in.h:511
+msgid "Logitech iTouch Cordless Keyboard (model Y-RB6)"
+msgstr "Logitech iTouch Cordless Keyboard (modello Y-RB6)"
+
+#: ../rules/base.xml.in.h:512
+msgid "Logitech iTouch Internet Navigator Keyboard SE"
+msgstr "Logitech iTouch Internet Navigator Keyboard SE"
+
+#: ../rules/base.xml.in.h:513
+msgid "Logitech iTouch Internet Navigator Keyboard SE (USB)"
+msgstr "Logitech iTouch Internet Navigator Keyboard SE (USB)"
+
+# codice iso639: dsb
+# FIXME tradotto come in iso-codes, ma inferiore nun se po' vede...
+#: ../rules/base.xml.in.h:514
+msgid "Lower Sorbian"
+msgstr "Soraba inferiore"
+
+# FIXME tradotto come in iso-codes, ma inferiore nun se po' vede...
+#: ../rules/base.xml.in.h:515
+msgid "Lower Sorbian (qwertz)"
+msgstr "Soraba inferiore (qwertz)"
+
+#: ../rules/base.xml.in.h:516
+msgid "MacBook/MacBook Pro"
+msgstr "MacBook/MacBook Pro"
+
+#: ../rules/base.xml.in.h:517
+msgid "MacBook/MacBook Pro (Intl)"
+msgstr "MacBook/MacBook Pro (Intl)"
+
+#: ../rules/base.xml.in.h:518
+msgid "Macedonian"
+msgstr "Macedone"
+
+#: ../rules/base.xml.in.h:519
+msgid "Macedonian (eliminate dead keys)"
+msgstr "Macedone (tasti muti rimossi)"
+
+#: ../rules/base.xml.in.h:520
+msgid "Macintosh"
+msgstr "Macintosh"
+
+#: ../rules/base.xml.in.h:521
+msgid "Macintosh Old"
+msgstr "Macintosh Old"
+
+#: ../rules/base.xml.in.h:522
+msgid "Make Caps Lock an additional Backspace"
+msgstr "Rendere BlocMaiusc un Backspace aggiuntivo"
+
+#: ../rules/base.xml.in.h:523
+msgid "Make Caps Lock an additional Control but keep the Caps_Lock keysym"
+msgstr "Rendere BlocMaiusc un Control aggiuntivo, ma mantiente il keysym Caps_Lock"
+
+#: ../rules/base.xml.in.h:524
+msgid "Make Caps Lock an additional Ctrl"
+msgstr "Rendere BlocMaiusc un Ctrl aggiuntivo"
+
+#: ../rules/base.xml.in.h:525
+msgid "Make Caps Lock an additional ESC"
+msgstr "Rendere BlocMaiusc un ESC aggiuntivo"
+
+#: ../rules/base.xml.in.h:526
+msgid "Make Caps Lock an additional Hyper"
+msgstr "Rendere BlocMaiusc un Hyper aggiuntivo"
+
+#: ../rules/base.xml.in.h:527
+msgid "Make Caps Lock an additional Num Lock"
+msgstr "Rendere BlocMaiusc un BlocNum aggiuntivo"
+
+#: ../rules/base.xml.in.h:528
+msgid "Make Caps Lock an additional Super"
+msgstr "Rendere BlocMaiusc un Super aggiuntivo"
+
+#: ../rules/base.xml.in.h:529
+msgid "Malayalam"
+msgstr "Malayalam"
+
+#: ../rules/base.xml.in.h:530
+msgid "Malayalam (Lalitha)"
+msgstr "Malayalam (lalitha)"
+
+#: ../rules/base.xml.in.h:531
+msgid "Malayalam (enhanced Inscript with Rupee Sign)"
+msgstr "Malayalam (inscript migliorato con simbolo Rupia)"
+
+# UE
+#: ../rules/base.xml.in.h:532
+msgid "Maltese"
+msgstr "Maltese"
+
+#: ../rules/base.xml.in.h:533
+msgid "Maltese (with US layout)"
+msgstr "Maltese (con disposizione USA)"
+
+#: ../rules/base.xml.in.h:534
+msgid "Maori"
+msgstr "Maori"
+
+#: ../rules/base.xml.in.h:535
+msgid "Mari"
+msgstr "Mari"
+
+#: ../rules/base.xml.in.h:536
+msgid "Memorex MX1998"
+msgstr "Memorex MX1998"
+
+#: ../rules/base.xml.in.h:537
+msgid "Memorex MX2500 EZ-Access Keyboard"
+msgstr "Memorex MX2500 EZ-Access Keyboard"
+
+#: ../rules/base.xml.in.h:538
+msgid "Memorex MX2750"
+msgstr "Memorex MX2750"
+
+# il tasto Menu
+#: ../rules/base.xml.in.h:539
+msgid "Menu"
+msgstr "Menu"
+
+#: ../rules/base.xml.in.h:540
+msgid "Meta is mapped to Left Win"
+msgstr "Meta è applicato al tasto Win sinistro"
+
+#: ../rules/base.xml.in.h:541
+msgid "Meta is mapped to Win keys"
+msgstr "Meta è applicato ai tasti Win"
+
+#: ../rules/base.xml.in.h:542
+msgid "Meta on Left Ctrl"
+msgstr "Meta su Ctrl sinistro"
+
+#: ../rules/base.xml.in.h:543
+msgid "Microsoft Comfort Curve Keyboard 2000"
+msgstr "Microsoft Comfort Curve Keyboard 2000"
+
+#: ../rules/base.xml.in.h:544
+msgid "Microsoft Internet Keyboard"
+msgstr "Microsoft Internet Keyboard"
+
+#: ../rules/base.xml.in.h:545
+msgid "Microsoft Internet Keyboard Pro, Swedish"
+msgstr "Microsoft Internet Keyboard Pro, svedese"
+
+#: ../rules/base.xml.in.h:546
+msgid "Microsoft Natural"
+msgstr "Microsoft Natural"
+
+#: ../rules/base.xml.in.h:547
+msgid "Microsoft Natural Keyboard Elite"
+msgstr "Microsoft Natural Keyboard Elite"
+
+#: ../rules/base.xml.in.h:548
+msgid "Microsoft Natural Keyboard Pro / Microsoft Internet Keyboard Pro"
+msgstr "Microsoft Natural Keyboard Pro / Microsoft Internet Keyboard Pro"
+
+#: ../rules/base.xml.in.h:549
+msgid "Microsoft Natural Keyboard Pro OEM"
+msgstr "Microsoft Natural Keyboard Pro OEM"
+
+#: ../rules/base.xml.in.h:550
+msgid "Microsoft Natural Keyboard Pro USB / Microsoft Internet Keyboard Pro"
+msgstr "Microsoft Natural Keyboard Pro USB / Microsoft Internet Keyboard Pro"
+
+#: ../rules/base.xml.in.h:551
+msgid "Microsoft Natural Wireless Ergonomic Keyboard 4000"
+msgstr "Microsoft Natural Wireless Ergonomic Keyboard 4000"
+
+#: ../rules/base.xml.in.h:552
+msgid "Microsoft Natural Wireless Ergonomic Keyboard 7000"
+msgstr "Microsoft Natural Wireless Ergonomic Keyboard 7000"
+
+#: ../rules/base.xml.in.h:553
+msgid "Microsoft Office Keyboard"
+msgstr "Microsoft Office Keyboard"
+
+#: ../rules/base.xml.in.h:554
+msgid "Microsoft Wireless Multimedia Keyboard 1.0A"
+msgstr "Microsoft Wireless Multimedia Keyboard 1.0A"
+
+# optionList: (vari)
+# descrizione: (nessuna)
+#: ../rules/base.xml.in.h:555
+msgid "Miscellaneous compatibility options"
+msgstr "Opzioni varie di compatibilità"
+
+#: ../rules/base.xml.in.h:556
+msgid "Mongolian"
+msgstr "Mongola"
+
+#: ../rules/base.xml.in.h:557
+msgid "Montenegrin"
+msgstr "Montenegrina"
+
+#: ../rules/base.xml.in.h:558
+msgid "Montenegrin (Cyrillic with guillemets)"
+msgstr "Montenegrina (cirillico con caporali)"
+
+#: ../rules/base.xml.in.h:559
+msgid "Montenegrin (Cyrillic)"
+msgstr "Montenegrina (cirillico)"
+
+#: ../rules/base.xml.in.h:560
+msgid "Montenegrin (Cyrillic, Z and ZHE swapped)"
+msgstr "Montenegrina (cirillico, Z e ZHE scambiati)"
+
+#: ../rules/base.xml.in.h:561
+msgid "Montenegrin (Latin Unicode qwerty)"
+msgstr "Montenegrina (latina Unicode qwerty)"
+
+#: ../rules/base.xml.in.h:562
+msgid "Montenegrin (Latin Unicode)"
+msgstr "Montenegrina (latina Unicode)"
+
+#: ../rules/base.xml.in.h:563
+msgid "Montenegrin (Latin qwerty)"
+msgstr "Montenegrina (latina qwerty)"
+
+#: ../rules/base.xml.in.h:564
+msgid "Montenegrin (Latin with guillemets)"
+msgstr "Montenegrina (latina con caporali)"
+
+#: ../rules/base.xml.in.h:565
+msgid "NICOLA-F style Backspace"
+msgstr "Backspace stile NICOLA-F"
+
+#: ../rules/base.xml.in.h:566
+msgid "Nepali"
+msgstr "Nepalese"
+
+#: ../rules/base.xml.in.h:567
+msgid "Non-breakable space character at fourth level"
+msgstr "Carattere Spazio non-interrompibile al quarto livello"
+
+#: ../rules/base.xml.in.h:568
+msgid "Non-breakable space character at fourth level, thin non-breakable space character at sixth level"
+msgstr "Carattere Spazio non-interrompibile al quarto livello, carattere Spazio sottile non-interrompibile al sesto livello"
+
+#: ../rules/base.xml.in.h:569
+msgid "Non-breakable space character at fourth level, thin non-breakable space character at sixth level (via Ctrl+Shift)"
+msgstr "Carattere Spazio non-interrompibile al quarto livello, carattere Spazio sottile non-interrompibile al sesto livello (attraverso Ctrl+Maiusc)"
+
+#: ../rules/base.xml.in.h:570
+msgid "Non-breakable space character at second level"
+msgstr "Carattere Spazio non-interrompibile al secondo livello"
+
+#: ../rules/base.xml.in.h:571
+msgid "Non-breakable space character at third level"
+msgstr "Carattere Spazio non-interrompibile al terzo livello"
+
+#: ../rules/base.xml.in.h:572
+msgid "Non-breakable space character at third level, nothing at fourth level"
+msgstr "Carattere Spazio non-interrompibile al terzo livello, niente al quarto livello"
+
+#: ../rules/base.xml.in.h:573
+msgid "Non-breakable space character at third level, thin non-breakable space character at fourth level"
+msgstr "Carattere Spazio non-interrompibile al terzo livello, carattere Spazio sottile non-interrompibile al quarto livello"
+
+#: ../rules/base.xml.in.h:574
+msgid "Northern Saami (Finland)"
+msgstr "Saami settentrionale (Finlandia)"
+
+#: ../rules/base.xml.in.h:575
+msgid "Northern Saami (Norway)"
+msgstr "Saami settentrionale (Norvegia)"
+
+#: ../rules/base.xml.in.h:576
+msgid "Northern Saami (Norway, eliminate dead keys)"
+msgstr "Saami settentrionale (Norvegia, tasti muti rimossi)"
+
+#: ../rules/base.xml.in.h:577
+msgid "Northern Saami (Sweden)"
+msgstr "Saami settentrionale (Svezia)"
+
+#: ../rules/base.xml.in.h:578
+msgid "Northgate OmniKey 101"
+msgstr "Northgate OmniKey 101"
+
+# Curiosamente è una variante delle tastiere italiane...
+#: ../rules/base.xml.in.h:579
+msgid "Norwegian"
+msgstr "Norvegese"
+
+#: ../rules/base.xml.in.h:580
+msgid "Norwegian (Dvorak)"
+msgstr "Norvegese (Dvorak)"
+
+#: ../rules/base.xml.in.h:581
+msgid "Norwegian (Macintosh)"
+msgstr "Norvegese (Macintosh)"
+
+#: ../rules/base.xml.in.h:582
+msgid "Norwegian (Macintosh, eliminate dead keys)"
+msgstr "Norvegese (Macintosh, tasti muti rimossi)"
+
+#: ../rules/base.xml.in.h:583
+msgid "Norwegian (eliminate dead keys)"
+msgstr "Norvegese (tasti muti rimossi)"
+
+#: ../rules/base.xml.in.h:584
+msgid "Num Lock"
+msgstr "BlocNum"
+
+# optionList: kpdl
+# descrizione: Select a keypad KPDL key variant
+#: ../rules/base.xml.in.h:585
+msgid "Numeric keypad delete key behaviour"
+msgstr "Comportamento tasto Canc su tastierino numerico"
+
+#: ../rules/base.xml.in.h:586
+msgid "Numeric keypad keys work as with Macintosh"
+msgstr "I tasti del tastierino numerico operano come nei Macintosh"
+
+# optionList: keypad
+# descrizione: Select a keypad type
+#: ../rules/base.xml.in.h:587
+msgid "Numeric keypad layout selection"
+msgstr "Selezione disposizione tastierino numerico"
+
+#: ../rules/base.xml.in.h:588
+msgid "OLPC"
+msgstr "OLPC"
+
+# variante francese
+#: ../rules/base.xml.in.h:589
+msgid "Occitan"
+msgstr "Occitana"
+
+# Variante irlandese
+#: ../rules/base.xml.in.h:590
+msgid "Ogham"
+msgstr "Ogham"
+
+#: ../rules/base.xml.in.h:591
+msgid "Ogham (IS434)"
+msgstr "Ogham (IS434)"
+
+# variante bangladesh
+#: ../rules/base.xml.in.h:592
+msgid "Oriya"
+msgstr "Oriya"
+
+#: ../rules/base.xml.in.h:593
+msgid "Ortek MCK-800 MM/Internet keyboard"
+msgstr "Ortek MCK-800 MM/Internet keyboard"
+
+#: ../rules/base.xml.in.h:594
+msgid "Ossetian (Georgia)"
+msgstr "Osseta (Georgia)"
+
+#: ../rules/base.xml.in.h:595
+msgid "Ossetian (WinKeys)"
+msgstr "Osseta (tasti win)"
+
+#: ../rules/base.xml.in.h:596
+msgid "Ossetian (legacy)"
+msgstr "Osseta (vecchia maniera)"
+
+#: ../rules/base.xml.in.h:597
+msgid "PC-98xx Series"
+msgstr "Serie PC-98xx"
+
+# http://it.wikipedia.org/wiki/Lingua_rutena
+#: ../rules/base.xml.in.h:598
+msgid "Pannonian Rusyn (homophonic)"
+msgstr "Rutena pannonica (omofonica)"
+
+#: ../rules/base.xml.in.h:599
+msgid "Pashto"
+msgstr "Pashto"
+
+#: ../rules/base.xml.in.h:600
+msgid "Pashto (Afghanistan, OLPC)"
+msgstr "Pashto (Afghanistan, OLPC)"
+
+# posizione del tasto compose: |...|Pause
+#: ../rules/base.xml.in.h:601
+msgid "Pause"
+msgstr "Pausa"
+
+#: ../rules/base.xml.in.h:602 ../rules/base.extras.xml.in.h:23
+msgid "Persian"
+msgstr "Persiana"
+
+#: ../rules/base.xml.in.h:603
+msgid "Persian (Afghanistan, Dari OLPC)"
+msgstr "Persiana (Afghanistan, Dari OLPC)"
+
+#: ../rules/base.xml.in.h:604
+msgid "Persian (with Persian Keypad)"
+msgstr "Persiana (con tastierino numerico persiano)"
+
+# variante canadese
+#: ../rules/base.xml.in.h:605 ../rules/base.extras.xml.in.h:24
+msgid "Polish"
+msgstr "Polacca"
+
+#: ../rules/base.xml.in.h:606
+msgid "Polish (Dvorak)"
+msgstr "Polacca (Dvorak)"
+
+# variante polacca
+#: ../rules/base.xml.in.h:607
+msgid "Polish (Dvorak, Polish quotes on key 1)"
+msgstr "Polacca (Dvorak, virgolette polacche sul tasto 1)"
+
+# da controllare..
+#: ../rules/base.xml.in.h:608
+msgid "Polish (Dvorak, Polish quotes on quotemark key)"
+msgstr "Polacca (Dvorak, virgolette polacche sul tasto quotemark)"
+
+#: ../rules/base.xml.in.h:609
+msgid "Polish (programmer Dvorak)"
+msgstr "Polacca (Dvorak per programmatori)"
+
+#: ../rules/base.xml.in.h:610
+msgid "Polish (qwertz)"
+msgstr "Polacca (qwertz)"
+
+# UE
+#: ../rules/base.xml.in.h:611
+msgid "Portuguese"
+msgstr "Portoghese"
+
+#: ../rules/base.xml.in.h:612
+msgid "Portuguese (Brazil)"
+msgstr "Portoghese (Brasile)"
+
+#: ../rules/base.xml.in.h:613
+msgid "Portuguese (Brazil, Dvorak)"
+msgstr "Portoghese (Brasile, Dvorak)"
+
+#: ../rules/base.xml.in.h:614
+msgid "Portuguese (Brazil, eliminate dead keys)"
+msgstr "Portoghese (Brasile, tasti muti rimossi)"
+
+# variante brasiliana
+#: ../rules/base.xml.in.h:615
+msgid "Portuguese (Brazil, nativo for Esperanto)"
+msgstr "Portoghese (Brasile, nativa per Esperanto)"
+
+# variante brasiliana
+#: ../rules/base.xml.in.h:616
+msgid "Portuguese (Brazil, nativo for USA keyboards)"
+msgstr "Portoghese (Brasile, nativa per tastiere USA)"
+
+#: ../rules/base.xml.in.h:617
+msgid "Portuguese (Brazil, nativo)"
+msgstr "Portoghese (Brasile, nativa)"
+
+#: ../rules/base.xml.in.h:618
+msgid "Portuguese (Macintosh)"
+msgstr "Portoghese (Macintosh)"
+
+#: ../rules/base.xml.in.h:619
+msgid "Portuguese (Macintosh, Sun dead keys)"
+msgstr "Portoghese (Macintosh, tasti muti Sun)"
+
+#: ../rules/base.xml.in.h:620
+msgid "Portuguese (Macintosh, eliminate dead keys)"
+msgstr "Portoghese (Macintosh, tasti muti rimossi)"
+
+# variante brasiliana
+#: ../rules/base.xml.in.h:621
+msgid "Portuguese (Nativo for USA keyboards)"
+msgstr "Portoghese (nativa per tastiere USA)"
+
+#: ../rules/base.xml.in.h:622
+msgid "Portuguese (Nativo)"
+msgstr "Portoghese (nativa)"
+
+#: ../rules/base.xml.in.h:623
+msgid "Portuguese (Sun dead keys)"
+msgstr "Portoghese (tasti muti Sun)"
+
+#: ../rules/base.xml.in.h:624
+msgid "Portuguese (eliminate dead keys)"
+msgstr "Portoghese (tasti muti rimossi)"
+
+#: ../rules/base.xml.in.h:625
+msgid "Propeller Voyager (KTEZ-1000)"
+msgstr "Propeller Voyager (KTEZ-1000)"
+
+# Posizione del tasto compose: |...|
+# nelle tastiere italiane è Stamp
+#: ../rules/base.xml.in.h:626
+msgid "PrtSc"
+msgstr "Stamp"
+
+# Gurmukhi: variante india
+#: ../rules/base.xml.in.h:627
+msgid "Punjabi (Gurmukhi Jhelum)"
+msgstr "Punjabi (Gurmukhi Jhelum)"
+
+# Gurmukhi: variante india
+#: ../rules/base.xml.in.h:628
+msgid "Punjabi (Gurmukhi)"
+msgstr "Punjabi (Gurmukhi)"
+
+#: ../rules/base.xml.in.h:629
+msgid "QTronix Scorpius 98N+"
+msgstr "QTronix Scorpius 98N+"
+
+#: ../rules/base.xml.in.h:630
+msgid "Right Alt"
+msgstr "Alt destro"
+
+#: ../rules/base.xml.in.h:631
+msgid "Right Alt (while pressed)"
+msgstr "Alt destro (mentre è premuto)"
+
+# tasto per scegliere il quinto livello: |...|
+#: ../rules/base.xml.in.h:632
+msgid "Right Alt chooses 5th level and activates level5-Lock when pressed together with another 5th-level-chooser, one press releases the lock"
+msgstr "Alt destro sceglie il quinto livello e attiva level5-Lock quando premuto assieme a un altro selettore del quinto livello, una pressione rilascia il blocco"
+
+# tasto per scegliere il quinto livello: |...|
+#: ../rules/base.xml.in.h:633
+msgid "Right Alt chooses 5th level, locks when pressed together with another 5th-level-chooser"
+msgstr "Alt destro sceglie il quinto livello, blocca quando premuto assieme a un altro selettore del quinto livello"
+
+# tasto per scegliere il quinto livello: |...|
+#: ../rules/base.xml.in.h:634
+msgid "Right Alt chooses 5th level, locks when pressed together with another 5th-level-chooser, one press releases the lock"
+msgstr "Alt destro sceglie il quinto livello, blocca quando premuto assieme a un altro selettore del quinto livello, una pressione rilascia il blocco"
+
+#: ../rules/base.xml.in.h:635
+msgid "Right Alt key never chooses 3rd level"
+msgstr "Il tasto Alt destro non sceglie mai il terzo livello"
+
+#: ../rules/base.xml.in.h:636
+msgid "Right Alt, Shift+Right Alt key is Multi_Key"
+msgstr "Alt destro, il tasto Maiusc+Alt destro è Multi_Key"
+
+#: ../rules/base.xml.in.h:637
+msgid "Right Ctrl"
+msgstr "Ctrl destro"
+
+#: ../rules/base.xml.in.h:638
+msgid "Right Ctrl (while pressed)"
+msgstr "Ctrl destro (mentre è premuto)"
+
+#: ../rules/base.xml.in.h:639
+msgid "Right Ctrl as Right Alt"
+msgstr "Ctrl destro come Alt destro"
+
+#: ../rules/base.xml.in.h:640
+msgid "Right Ctrl is mapped to Menu"
+msgstr "Ctrl destro è applicato a Menu"
+
+#: ../rules/base.xml.in.h:641
+msgid "Right Ctrl+Right Shift"
+msgstr "Ctrl destro + Maiusc destro"
+
+#: ../rules/base.xml.in.h:642
+msgid "Right Shift"
+msgstr "Maiusc destro"
+
+#: ../rules/base.xml.in.h:643
+msgid "Right Win"
+msgstr "Win destro"
+
+#: ../rules/base.xml.in.h:644
+msgid "Right Win (while pressed)"
+msgstr "Win destro (mentre è premuto)"
+
+# tasto per scegliere il quinto livello: |...|<
+#: ../rules/base.xml.in.h:645
+msgid "Right Win chooses 5th level, locks when pressed together with another 5th-level-chooser"
+msgstr "Win destro sceglie il quinto livello, blocca quando premuto assieme a un altro selettore del quinto livello"
+
+# tasto per scegliere il quinto livello: |...|
+#: ../rules/base.xml.in.h:646
+msgid "Right Win chooses 5th level, locks when pressed together with another 5th-level-chooser, one press releases the lock"
+msgstr "Win destro sceglie il quinto livello, blocca quando premuto assieme a un altro selettore del quinto livello, una pressione rilascia il blocco"
+
+# UE
+#: ../rules/base.xml.in.h:647 ../rules/base.extras.xml.in.h:26
+msgid "Romanian"
+msgstr "Rumena"
+
+#: ../rules/base.xml.in.h:648
+msgid "Romanian (Germany)"
+msgstr "Rumena (Germania)"
+
+#: ../rules/base.xml.in.h:649
+msgid "Romanian (Germany, eliminate dead keys)"
+msgstr "Rumena (Germania, tasti muti rimossi)"
+
+#: ../rules/base.xml.in.h:650
+msgid "Romanian (WinKeys)"
+msgstr "Rumena (tasti Win)"
+
+#: ../rules/base.xml.in.h:651
+msgid "Romanian (cedilla)"
+msgstr "Rumena (cediglia)"
+
+#: ../rules/base.xml.in.h:652
+msgid "Romanian (standard cedilla)"
+msgstr "Rumena (cediglia standard)"
+
+#: ../rules/base.xml.in.h:653
+msgid "Romanian (standard)"
+msgstr "Rumena (standard)"
+
+#: ../rules/base.xml.in.h:654
+msgid "Rupee on 4"
+msgstr "Rupia sul 4"
+
+#: ../rules/base.xml.in.h:655 ../rules/base.extras.xml.in.h:28
+msgid "Russian"
+msgstr "Russa"
+
+#: ../rules/base.xml.in.h:656
+msgid "Russian (DOS)"
+msgstr "Russa (DOS)"
+
+#: ../rules/base.xml.in.h:657
+msgid "Russian (Georgia)"
+msgstr "Russa (Georgia)"
+
+#: ../rules/base.xml.in.h:658
+msgid "Russian (Germany, phonetic)"
+msgstr "Russa (Germania, fonetica)"
+
+#: ../rules/base.xml.in.h:659
+msgid "Russian (Kazakhstan, with Kazakh)"
+msgstr "Russa (Kazakistan, con kazaco)"
+
+#: ../rules/base.xml.in.h:660
+msgid "Russian (Poland, phonetic Dvorak)"
+msgstr "Russa (Polonia, Dvorak fonetica)"
+
+#: ../rules/base.xml.in.h:661
+msgid "Russian (Sweden, phonetic)"
+msgstr "Russa (svedese, fonetica)"
+
+#: ../rules/base.xml.in.h:662
+msgid "Russian (Sweden, phonetic, eliminate dead keys)"
+msgstr "Russa, (svedese, fonetica, tasti muti rimossi)"
+
+#: ../rules/base.xml.in.h:663
+msgid "Russian (US, phonetic)"
+msgstr "Russa (USA, fonetica)"
+
+#: ../rules/base.xml.in.h:664
+msgid "Russian (Ukraine, standard RSTU)"
+msgstr "Russa (Ucraina, RSTU standard)"
+
+#: ../rules/base.xml.in.h:665
+msgid "Russian (legacy)"
+msgstr "Russa (vecchia maniera)"
+
+#: ../rules/base.xml.in.h:666
+msgid "Russian (phonetic WinKeys)"
+msgstr "Russa (fonetica tasti win)"
+
+#: ../rules/base.xml.in.h:667
+msgid "Russian (phonetic)"
+msgstr "Russa (fonetica)"
+
+#: ../rules/base.xml.in.h:668
+msgid "Russian (typewriter)"
+msgstr "Russa (macchina per scrivere)"
+
+#: ../rules/base.xml.in.h:669
+msgid "Russian (typewriter, legacy)"
+msgstr "Russa (macchina per scrivere, vecchia maniera)"
+
+#: ../rules/base.xml.in.h:670
+msgid "SILVERCREST Multimedia Wireless Keyboard"
+msgstr "SILVERCREST Multimedia Wireless Keyboard"
+
+#: ../rules/base.xml.in.h:671
+msgid "SK-1300"
+msgstr "SK-1300"
+
+#: ../rules/base.xml.in.h:672
+msgid "SK-2500"
+msgstr "SK-2500"
+
+#: ../rules/base.xml.in.h:673
+msgid "SK-6200"
+msgstr "SK-6200"
+
+#: ../rules/base.xml.in.h:674
+msgid "SK-7100"
+msgstr "SK-7100"
+
+#: ../rules/base.xml.in.h:675
+msgid "SVEN Ergonomic 2500"
+msgstr "SVEN Ergonomic 2500"
+
+#: ../rules/base.xml.in.h:676
+msgid "SVEN Slim 303"
+msgstr "SVEN Slim 303"
+
+#: ../rules/base.xml.in.h:677
+msgid "Saisiyat (Taiwan)"
+msgstr "Saisiyat (Taiwan)"
+
+#: ../rules/base.xml.in.h:678
+msgid "Samsung SDM 4500P"
+msgstr "Samsung SDM 4500P"
+
+#: ../rules/base.xml.in.h:679
+msgid "Samsung SDM 4510P"
+msgstr "Samsung SDM 4510P"
+
+#: ../rules/base.xml.in.h:680
+msgid "Sanwa Supply SKB-KG3"
+msgstr "Sanwa Supply SKB-KG3"
+
+#: ../rules/base.xml.in.h:681
+msgid "Scroll Lock"
+msgstr "BlocScorr"
+
+# parte di Numeric keypad delete key behaviour
+# vedi descrizione compelta in altro commento
+#: ../rules/base.xml.in.h:682
+msgid "Semi-colon on third level"
+msgstr "Punto e virgola sul terzo livello"
+
+#: ../rules/base.xml.in.h:683 ../rules/base.extras.xml.in.h:31
+msgid "Serbian"
+msgstr "Serba"
+
+#: ../rules/base.xml.in.h:684
+msgid "Serbian (Latin Unicode qwerty)"
+msgstr "Serba (latina Unicode qwerty)"
+
+#: ../rules/base.xml.in.h:685
+msgid "Serbian (Latin Unicode)"
+msgstr "Serba (latina Unicode)"
+
+#: ../rules/base.xml.in.h:686
+msgid "Serbian (Latin qwerty)"
+msgstr "Serba (latina qwerty)"
+
+#: ../rules/base.xml.in.h:687
+msgid "Serbian (Latin with guillemets)"
+msgstr "Serba (latina con caporali)"
+
+#: ../rules/base.xml.in.h:688
+msgid "Serbian (Latin)"
+msgstr "Serba (latina)"
+
+#: ../rules/base.xml.in.h:689
+msgid "Serbian (Russia)"
+msgstr "Serba (Russia)"
+
+#: ../rules/base.xml.in.h:690
+msgid "Serbian (Z and ZHE swapped)"
+msgstr "Serba (Z e ZHE scambiati)"
+
+#: ../rules/base.xml.in.h:691
+msgid "Serbian (with guillemets)"
+msgstr "Serba (con caporali)"
+
+#: ../rules/base.xml.in.h:692
+msgid "Serbo-Croatian (US)"
+msgstr "Serbo-croata (USA)"
+
+#: ../rules/base.xml.in.h:693
+msgid "Shift cancels Caps Lock"
+msgstr "Maiusc annulla BlocMaiusc"
+
+#: ../rules/base.xml.in.h:694
+msgid "Shift does not cancel Num Lock, chooses 3rd level instead"
+msgstr "Maiusc non annulla BlocNum, invece sceglie il terzo livello"
+
+#: ../rules/base.xml.in.h:695
+msgid "Shift with numeric keypad keys works as in MS Windows"
+msgstr "Maiusc con i tasti del tastierino numerico opera come in MS Windows"
+
+#: ../rules/base.xml.in.h:696
+msgid "Shift+Caps Lock"
+msgstr "Maiusc+BlocMaiusc"
+
+# variante pakistana
+#: ../rules/base.xml.in.h:697
+msgid "Sindhi"
+msgstr "Sindhi"
+
+#: ../rules/base.xml.in.h:698
+msgid "Sinhala"
+msgstr "Singalese"
+
+# UE
+#: ../rules/base.xml.in.h:699
+msgid "Slovak"
+msgstr "Slovacca"
+
+#: ../rules/base.xml.in.h:700
+msgid "Slovak (extended Backslash)"
+msgstr "Slovacca (backslash esteso)"
+
+#: ../rules/base.xml.in.h:701
+msgid "Slovak (qwerty)"
+msgstr "Slovacca (qwerty)"
+
+#: ../rules/base.xml.in.h:702
+msgid "Slovak (qwerty, extended Backslash)"
+msgstr "Slovacca (qwerty, backslash esteso)"
+
+# UE
+#: ../rules/base.xml.in.h:703
+msgid "Slovenian"
+msgstr "Slovena"
+
+#: ../rules/base.xml.in.h:704
+msgid "Slovenian (US keyboard with Slovenian letters)"
+msgstr "Slovena (tastiera USA con lettere slovene)"
+
+#: ../rules/base.xml.in.h:705
+msgid "Slovenian (use guillemets for quotes)"
+msgstr "Slovena (usa caporali per virgolette)"
+
+#: ../rules/base.xml.in.h:706
+msgid "Spanish"
+msgstr "Spagnola"
+
+#: ../rules/base.xml.in.h:707
+msgid "Spanish (Dvorak)"
+msgstr "Spagnola (Dvorak)"
+
+#: ../rules/base.xml.in.h:708
+msgid "Spanish (Latin American)"
+msgstr "Spagnola (latino americana)"
+
+#: ../rules/base.xml.in.h:709
+msgid "Spanish (Latin American, Sun dead keys)"
+msgstr "Spagnola (latino americana, tasti muti Sun)"
+
+#: ../rules/base.xml.in.h:710
+msgid "Spanish (Latin American, eliminate dead keys)"
+msgstr "Spagnola (latino americana, tasti muti rimossi)"
+
+#: ../rules/base.xml.in.h:711
+msgid "Spanish (Latin American, include dead tilde)"
+msgstr "Spagnola (latino americana, tilde muta inclusa)"
+
+#: ../rules/base.xml.in.h:712
+msgid "Spanish (Macintosh)"
+msgstr "Inglese (Macintosh )"
+
+#: ../rules/base.xml.in.h:713
+msgid "Spanish (Sun dead keys)"
+msgstr "Spagnola (tasti muti Sun)"
+
+#: ../rules/base.xml.in.h:714
+msgid "Spanish (eliminate dead keys)"
+msgstr "Spagnola (tasti muti rimossi)"
+
+# variante LatAm
+#: ../rules/base.xml.in.h:715
+msgid "Spanish (include dead tilde)"
+msgstr "Spagnola (tilde muta inclusa)"
+
+#: ../rules/base.xml.in.h:716
+msgid "Special keys (Ctrl+Alt+&lt;key&gt;) handled in a server"
+msgstr "Tasti speciali (Ctrl+Alt+&lt;tasto&gt;) gestiti in un server"
+
+#: ../rules/base.xml.in.h:717
+msgid "Sun Type 5/6"
+msgstr "Sun Type 5/6"
+
+#: ../rules/base.xml.in.h:718
+msgid "Super Power Multimedia Keyboard"
+msgstr "Super Power Multimedia Keyboard"
+
+#: ../rules/base.xml.in.h:719
+msgid "Swahili (Kenya)"
+msgstr "Swahili (Kenya)"
+
+#: ../rules/base.xml.in.h:720
+msgid "Swahili (Tanzania)"
+msgstr "Swahili (Tanzania)"
+
+#: ../rules/base.xml.in.h:721
+msgid "Swap Ctrl and Caps Lock"
+msgstr "Scambiare Ctrl e BlocMaiusc"
+
+#: ../rules/base.xml.in.h:722
+msgid "Swap ESC and Caps Lock"
+msgstr "Scambiare ESC e BlocMaiusc"
+
+# UE
+#: ../rules/base.xml.in.h:723
+msgid "Swedish"
+msgstr "Svedese"
+
+#: ../rules/base.xml.in.h:724
+msgid "Swedish (Dvorak)"
+msgstr "Svedese (Dvorak)"
+
+#: ../rules/base.xml.in.h:725
+msgid "Swedish (Macintosh)"
+msgstr "Svedese (Macintosh)"
+
+#: ../rules/base.xml.in.h:726
+msgid "Swedish (Svdvorak)"
+msgstr "Svedese (Svdvorak)"
+
+#: ../rules/base.xml.in.h:727
+msgid "Swedish (eliminate dead keys)"
+msgstr "Svedese (tasti muti rimossi)"
+
+#: ../rules/base.xml.in.h:728
+msgid "Swedish Sign Language"
+msgstr "Linguaggio segni svedese"
+
+#: ../rules/base.xml.in.h:729
+msgid "Symplon PaceBook (tablet PC)"
+msgstr "Symplon PaceBook (tablet PC)"
+
+# L'aggettivo per Siria in iglese EU sarebbe Syrian
+#
+#: ../rules/base.xml.in.h:730
+msgid "Syriac"
+msgstr "Siriana"
+
+#: ../rules/base.xml.in.h:731
+msgid "Syriac (phonetic)"
+msgstr "Siriana (fonetica)"
+
+#: ../rules/base.xml.in.h:732
+msgid "Taiwanese"
+msgstr "Taiwanese"
+
+#: ../rules/base.xml.in.h:733
+msgid "Taiwanese (indigenous)"
+msgstr "Taiwanese (indigena)"
+
+# UE
+#: ../rules/base.xml.in.h:734
+msgid "Tajik"
+msgstr "Tagika"
+
+#: ../rules/base.xml.in.h:735
+msgid "Tajik (legacy)"
+msgstr "Tagika (vecchia maniera)"
+
+#: ../rules/base.xml.in.h:736
+msgid "Tamil"
+msgstr "Tamil"
+
+#: ../rules/base.xml.in.h:737
+msgid "Tamil (Sri Lanka, TAB Typewriter)"
+msgstr "Tamil (Sri Lanka, TAB macchina per scrivere)"
+
+#: ../rules/base.xml.in.h:738
+msgid "Tamil (Sri Lanka, Unicode)"
+msgstr "Tamil (Sri Lanka, Unicode)"
+
+#: ../rules/base.xml.in.h:739
+msgid "Tamil (TAB typewriter)"
+msgstr "Tamil (Sri Lanka, TAB macchina per scrivere)"
+
+#: ../rules/base.xml.in.h:740
+msgid "Tamil (TSCII typewriter)"
+msgstr "Tamil (TSCII macchina per scrivere)"
+
+#: ../rules/base.xml.in.h:741
+msgid "Tamil (Unicode)"
+msgstr "Tamil (Unicode)"
+
+#: ../rules/base.xml.in.h:742
+msgid "Tamil (keyboard with numerals)"
+msgstr "Tamil (tastiera con numeri)"
+
+#: ../rules/base.xml.in.h:743
+msgid "Targa Visionary 811"
+msgstr "Targa Visionary 811"
+
+# variante russa, come lingua stado a iso639 sarebbe tatarico
+#: ../rules/base.xml.in.h:744
+msgid "Tatar"
+msgstr "Tatar"
+
+#: ../rules/base.xml.in.h:745
+msgid "Telugu"
+msgstr "Telegu"
+
+# UE
+#: ../rules/base.xml.in.h:746
+msgid "Thai"
+msgstr "Thai"
+
+# Variante tailandese
+#: ../rules/base.xml.in.h:747
+msgid "Thai (Pattachote)"
+msgstr "Thai (pattachote)"
+
+#: ../rules/base.xml.in.h:748
+msgid "Thai (TIS-820.2538)"
+msgstr "Thai (TIS-820.2538)"
+
+#: ../rules/base.xml.in.h:749
+msgid "Tibetan"
+msgstr "Tibetana"
+
+#: ../rules/base.xml.in.h:750
+msgid "Tibetan (with ASCII numerals)"
+msgstr "Tibetana (con numeri ASCII)"
+
+#: ../rules/base.xml.in.h:751
+msgid "To the corresponding key in a Dvorak keyboard."
+msgstr "Al tasto corrispondente in una tastiera Dvorak."
+
+#: ../rules/base.xml.in.h:752
+msgid "To the corresponding key in a Qwerty keyboard."
+msgstr "Al tasto corrispondente in una tastiera Qwerty."
+
+#: ../rules/base.xml.in.h:753
+msgid "Toggle PointerKeys with Shift + NumLock."
+msgstr "Commuta i PointerKey con Maiusc + BlocNum"
+
+#: ../rules/base.xml.in.h:754
+msgid "Toshiba Satellite S3000"
+msgstr "Toshiba Satellite S3000"
+
+#: ../rules/base.xml.in.h:755
+msgid "Trust Direct Access Keyboard"
+msgstr "Trust Direct Access Keyboard"
+
+#: ../rules/base.xml.in.h:756
+msgid "Trust Slimline"
+msgstr "Trust Slimline"
+
+#: ../rules/base.xml.in.h:757
+msgid "Trust Wireless Keyboard Classic"
+msgstr "Trust Wireless Keyboard Classic"
+
+# UE
+#: ../rules/base.xml.in.h:758
+msgid "Tswana"
+msgstr "Tswana"
+
+# non controllato su UE
+#: ../rules/base.xml.in.h:759
+msgid "Turkish"
+msgstr "Turca"
+
+#: ../rules/base.xml.in.h:760
+msgid "Turkish (Alt-Q)"
+msgstr "Turca (Alt-Q)"
+
+#: ../rules/base.xml.in.h:761
+msgid "Turkish (F)"
+msgstr "Turca (F)"
+
+#: ../rules/base.xml.in.h:762
+msgid "Turkish (Sun dead keys)"
+msgstr "Turca (tasti muti Sun)"
+
+#: ../rules/base.xml.in.h:763
+msgid "Turkish (international with dead keys)"
+msgstr "Turca (internazionale con tasti muti)"
+
+#: ../rules/base.xml.in.h:764
+msgid "Turkmen"
+msgstr "Turkmena"
+
+#: ../rules/base.xml.in.h:765
+msgid "Turkmen (Alt-Q)"
+msgstr "Turkmena (Alt-Q)"
+
+#: ../rules/base.xml.in.h:766
+msgid "TypeMatrix EZ-Reach 2020"
+msgstr "TypeMatrix EZ-Reach 2020"
+
+#: ../rules/base.xml.in.h:767
+msgid "TypeMatrix EZ-Reach 2030 PS2"
+msgstr "TypeMatrix EZ-Reach 2030 PS2"
+
+#: ../rules/base.xml.in.h:768
+msgid "TypeMatrix EZ-Reach 2030 USB"
+msgstr "TypeMatrix EZ-Reach 2030 USB"
+
+#: ../rules/base.xml.in.h:769
+msgid "TypeMatrix EZ-Reach 2030 USB (102/105:EU mode)"
+msgstr "TypeMatrix EZ-Reach 2030 USB (modalità 102/105:EU)"
+
+#: ../rules/base.xml.in.h:770
+msgid "TypeMatrix EZ-Reach 2030 USB (106:JP mode)"
+msgstr "TypeMatrix EZ-Reach 2030 USB (modalità 106:JP)"
+
+# variante russa
+#: ../rules/base.xml.in.h:771
+msgid "Udmurt"
+msgstr "Udmurt"
+
+# UE
+#: ../rules/base.xml.in.h:772
+msgid "Ukrainian"
+msgstr "Ucraina"
+
+#: ../rules/base.xml.in.h:773
+msgid "Ukrainian (WinKeys)"
+msgstr "Ucraina (tasti win)"
+
+# http://it.wikipedia.org/wiki/Lingua_rutena
+#: ../rules/base.xml.in.h:774
+msgid "Ukrainian (homophonic)"
+msgstr "Ucraina (omofonica)"
+
+#: ../rules/base.xml.in.h:775
+msgid "Ukrainian (legacy)"
+msgstr "Ucraina (vecchia maniera)"
+
+# variante bulgara
+#: ../rules/base.xml.in.h:776
+msgid "Ukrainian (phonetic)"
+msgstr "Ucraina (fonetica)"
+
+#: ../rules/base.xml.in.h:777
+msgid "Ukrainian (standard RSTU)"
+msgstr "Ucraina (RSTU standard)"
+
+#: ../rules/base.xml.in.h:778
+msgid "Ukrainian (typewriter)"
+msgstr "Ucraina (macchina per scrivere)"
+
+#: ../rules/base.xml.in.h:779
+msgid "Unicode additions (arrows and math operators)"
+msgstr "Aggiunte Unicode (frecce e operatori matematici)"
+
+#: ../rules/base.xml.in.h:780
+msgid "Unicode additions (arrows and math operators). Math operators on default level"
+msgstr "Aggiunte Unicode (frecce e operatori matematici). Operatori matematici sul livello predefinito"
+
+#: ../rules/base.xml.in.h:781
+msgid "Unitek KB-1925"
+msgstr "Unitek KB-1925"
+
+# UE
+#: ../rules/base.xml.in.h:782
+msgid "Urdu (Pakistan)"
+msgstr "Urdu (Pakistan)"
+
+#: ../rules/base.xml.in.h:783
+msgid "Urdu (Pakistan, CRULP)"
+msgstr "Urdu (Pakistan, CRULP)"
+
+#: ../rules/base.xml.in.h:784
+msgid "Urdu (Pakistan, NLA)"
+msgstr "Urdu (Pakistan, NLA)"
+
+#: ../rules/base.xml.in.h:785
+msgid "Urdu (WinKeys)"
+msgstr "Urdu (tasti Win)"
+
+#: ../rules/base.xml.in.h:786
+msgid "Urdu (alternative phonetic)"
+msgstr "Urdu (fonetica alternativa)"
+
+#: ../rules/base.xml.in.h:787
+msgid "Urdu (phonetic)"
+msgstr "Urdu (fonetica)"
+
+#: ../rules/base.xml.in.h:788
+msgid "Use keyboard LED to show alternative layout"
+msgstr "Usare i LED della tastiera per mostrare il gruppo alternativo"
+
+#: ../rules/base.xml.in.h:789
+msgid "Using space key to input non-breakable space character"
+msgstr "Uso del tasto Spazio per inserire carattere di spazio non-interrompibile"
+
+#: ../rules/base.xml.in.h:790
+msgid "Usual space at any level"
+msgstr "Solito Spazio a ogni livello"
+
+#: ../rules/base.xml.in.h:791
+msgid "Uyghur"
+msgstr "Uyghura"
+
+# UE
+#: ../rules/base.xml.in.h:792
+msgid "Uzbek"
+msgstr "Uzbeka"
+
+# UE
+#: ../rules/base.xml.in.h:793
+msgid "Uzbek (Afghanistan)"
+msgstr "Uzbeka (Afghanistan)"
+
+# UE
+#: ../rules/base.xml.in.h:794
+msgid "Uzbek (Afghanistan, OLPC)"
+msgstr "Uzbeka (Afghanistan, OLPC)"
+
+# UE
+#: ../rules/base.xml.in.h:795
+msgid "Uzbek (Latin)"
+msgstr "Uzbeka (latina)"
+
+# UE
+#: ../rules/base.xml.in.h:796
+msgid "Vietnamese"
+msgstr "Vietnamese"
+
+#: ../rules/base.xml.in.h:797
+msgid "ViewSonic KU-306 Internet Keyboard"
+msgstr "ViewSonic KU-306 Internet Keyboard"
+
+#: ../rules/base.xml.in.h:798
+msgid "Wang 724 keypad with Unicode additions (arrows and math operators)"
+msgstr "Tastierino Wang 724 con aggiunte Unicode (frecce e operatori matematici)"
+
+#: ../rules/base.xml.in.h:799
+msgid "Wang 724 keypad with Unicode additions (arrows and math operators). Math operators on default level"
+msgstr "Tastierino Wang 724 con aggiunte Unicode (frecce e operatori matematici). Operatori matematici sul livello predefinito"
+
+#: ../rules/base.xml.in.h:800
+msgid "Winbook Model XP5"
+msgstr "Winbook Model XP5"
+
+#: ../rules/base.xml.in.h:801
+msgid "Wolof"
+msgstr "Wolof"
+
+#: ../rules/base.xml.in.h:802
+msgid "Yahoo! Internet Keyboard"
+msgstr "Yahoo! Internet Keyboard"
+
+# http://it.wikipedia.org/wiki/Yakuto
+#: ../rules/base.xml.in.h:803
+msgid "Yakut"
+msgstr "Jacuta"
+
+#: ../rules/base.xml.in.h:804
+msgid "Yoruba"
+msgstr "Yoruba"
+
+#: ../rules/base.xml.in.h:805
+msgid "Zero-width non-joiner character at second level"
+msgstr "Spazio non di unione a larghezza nulla al secondo livello"
+
+#: ../rules/base.xml.in.h:806
+msgid "Zero-width non-joiner character at second level, non-breakable space character at third level"
+msgstr "Spazio non di unione a larghezza nulla al secondo livello, Spazio non-interrompibile al terzo livello"
+
+#: ../rules/base.xml.in.h:807
+msgid "Zero-width non-joiner character at second level, non-breakable space character at third level, nothing at fourth level"
+msgstr "Spazio non di unione a larghezza nulla al secondo livello, Spazio non-interrompibile al terzo livello, niente al quarto livello"
+
+#: ../rules/base.xml.in.h:808
+msgid "Zero-width non-joiner character at second level, non-breakable space character at third level, thin non-breakable space at fourth level"
+msgstr "Spazio non di unione a larghezza nulla al secondo livello, Spazio non-interrompibile al terzo livello, Spazio sottile non-interrompibile al quarto livello"
+
+#: ../rules/base.xml.in.h:809
+msgid "Zero-width non-joiner character at second level, non-breakable space character at third level, zero-width joiner at fourth level"
+msgstr "Spazio non di unione a larghezza nulla al secondo livello, Spazio non-interrompibile al terzo livello, Spazio di unione a larghezza nulla al quarto livello"
+
+#: ../rules/base.xml.in.h:810
+msgid "Zero-width non-joiner character at second level, zero-width joiner character at third level"
+msgstr "Spazio non di unione a larghezza nulla al secondo livello, Spazio di unione a larghezza nulla al terzo livello"
+
+#: ../rules/base.xml.in.h:811
+msgid "Zero-width non-joiner character at second level, zero-width joiner character at third level, non-breakable space character at fourth level"
+msgstr "Spazio non di unione a larghezza nulla al secondo livello, Spazio di unione a larghezza nulla al terzo livello, Spazio non-interrompibile al quarto livello"
+
+#: ../rules/base.xml.in.h:812
+msgid "Zero-width non-joiner character at third level, zero-width joiner at fourth level"
+msgstr "Spazio non di unione a larghezza nulla al terzo livello, Spazio di unione a larghezza nulla al quarto livello"
+
+#: ../rules/base.xml.in.h:813
+msgid "ak"
+msgstr "ak"
+
+#: ../rules/base.xml.in.h:814
+msgid "am"
+msgstr "am"
+
+#: ../rules/base.xml.in.h:815
+msgid "ar"
+msgstr "ar"
+
+#: ../rules/base.xml.in.h:816
+msgid "avn"
+msgstr "avn"
+
+# shortDesc per Kazakistan
+#: ../rules/base.xml.in.h:817
+msgid "az"
+msgstr "az"
+
+#: ../rules/base.xml.in.h:818
+msgid "be"
+msgstr "be"
+
+#: ../rules/base.xml.in.h:819
+msgid "ber"
+msgstr "ber"
+
+#: ../rules/base.xml.in.h:820
+msgid "bg"
+msgstr "bg"
+
+#: ../rules/base.xml.in.h:821
+msgid "bm"
+msgstr "bm"
+
+#: ../rules/base.xml.in.h:822
+msgid "bn"
+msgstr "bn"
+
+# Braille, shortDesc
+#: ../rules/base.xml.in.h:823
+msgid "brl"
+msgstr "brl"
+
+#: ../rules/base.xml.in.h:824
+msgid "bs"
+msgstr "bs"
+
+#: ../rules/base.xml.in.h:825
+msgid "ca"
+msgstr "ca"
+
+#: ../rules/base.xml.in.h:826
+msgid "chr"
+msgstr "chr"
+
+#: ../rules/base.xml.in.h:827
+msgid "cm"
+msgstr "cm"
+
+# codice tre lettere per la svizzera
+#: ../rules/base.xml.in.h:828
+msgid "crh"
+msgstr "crh"
+
+#: ../rules/base.xml.in.h:829
+msgid "cs"
+msgstr "cs"
+
+#: ../rules/base.xml.in.h:830
+msgid "da"
+msgstr "da"
+
+#: ../rules/base.xml.in.h:831
+msgid "de"
+msgstr "de"
+
+# codice tre lettere per maldive
+#: ../rules/base.xml.in.h:832
+msgid "dv"
+msgstr "dv"
+
+#: ../rules/base.xml.in.h:833
+msgid "dz"
+msgstr "dz"
+
+#: ../rules/base.xml.in.h:834
+msgid "ee"
+msgstr "ee"
+
+# codice tre lettere per Kenia
+#: ../rules/base.xml.in.h:835 ../rules/base.extras.xml.in.h:34
+msgid "en"
+msgstr "en"
+
+#: ../rules/base.xml.in.h:836
+msgid "eo"
+msgstr "eo"
+
+#: ../rules/base.xml.in.h:837
+msgid "es"
+msgstr "es"
+
+#: ../rules/base.xml.in.h:838
+msgid "et"
+msgstr "et"
+
+#: ../rules/base.xml.in.h:839 ../rules/base.extras.xml.in.h:35
+msgid "fa"
+msgstr "fa"
+
+#: ../rules/base.xml.in.h:840
+msgid "ff"
+msgstr "ff"
+
+#: ../rules/base.xml.in.h:841
+msgid "fi"
+msgstr "fi"
+
+#: ../rules/base.xml.in.h:842
+msgid "fo"
+msgstr "fo"
+
+#: ../rules/base.xml.in.h:843 ../rules/base.extras.xml.in.h:36
+msgid "fr"
+msgstr "fr"
+
+# codice tre lettere per Nigeria
+#: ../rules/base.xml.in.h:844
+msgid "gaa"
+msgstr "gaa"
+
+# codice tre lettere per bulgaria
+#: ../rules/base.xml.in.h:845
+msgid "gr"
+msgstr "gr"
+
+#: ../rules/base.xml.in.h:846
+msgid "gu"
+msgstr "gu"
+
+# shortDesc per Ghana, usato codice ISO
+#: ../rules/base.xml.in.h:847
+msgid "ha"
+msgstr "ha"
+
+# codice tre lettere per la svizzera
+#: ../rules/base.xml.in.h:848
+msgid "he"
+msgstr "he"
+
+#: ../rules/base.xml.in.h:849
+msgid "hi"
+msgstr "hi"
+
+#: ../rules/base.xml.in.h:850
+msgid "hr"
+msgstr "hr"
+
+#: ../rules/base.xml.in.h:851
+msgid "hu"
+msgstr "hu"
+
+#: ../rules/base.xml.in.h:852 ../rules/base.extras.xml.in.h:37
+msgid "hy"
+msgstr "hy"
+
+#: ../rules/base.xml.in.h:853
+msgid "ie"
+msgstr "ie"
+
+#: ../rules/base.xml.in.h:854
+msgid "ig"
+msgstr "ig"
+
+# variante bielorussa
+#: ../rules/base.xml.in.h:855
+msgid "ike"
+msgstr "ike"
+
+#: ../rules/base.xml.in.h:856
+msgid "in"
+msgstr "in"
+
+#: ../rules/base.xml.in.h:857
+msgid "is"
+msgstr "is"
+
+#: ../rules/base.xml.in.h:858
+msgid "it"
+msgstr "it"
+
+#: ../rules/base.xml.in.h:859
+msgid "ja"
+msgstr "ja"
+
+# codice tre lettere per sri lanka
+#: ../rules/base.xml.in.h:860
+msgid "ka"
+msgstr "ka"
+
+#: ../rules/base.xml.in.h:861
+msgid "ki"
+msgstr "ki"
+
+#: ../rules/base.xml.in.h:862
+msgid "kk"
+msgstr "kk"
+
+#: ../rules/base.xml.in.h:863
+msgid "km"
+msgstr "km"
+
+# variante per Ghana
+#: ../rules/base.xml.in.h:864
+msgid "kn"
+msgstr "kn"
+
+#: ../rules/base.xml.in.h:865
+msgid "ko"
+msgstr "ko"
+
+#: ../rules/base.xml.in.h:866
+msgid "ku"
+msgstr "ku"
+
+#: ../rules/base.xml.in.h:867
+msgid "lo"
+msgstr "lo"
+
+# codice tre lettere per malta
+#: ../rules/base.xml.in.h:868 ../rules/base.extras.xml.in.h:39
+msgid "lt"
+msgstr "lt"
+
+#: ../rules/base.xml.in.h:869 ../rules/base.extras.xml.in.h:40
+msgid "lv"
+msgstr "lv"
+
+# Komi: variante russa
+#: ../rules/base.xml.in.h:870
+msgid "mi"
+msgstr "mi"
+
+#: ../rules/base.xml.in.h:871
+msgid "mk"
+msgstr "mk"
+
+#: ../rules/base.xml.in.h:872
+msgid "ml"
+msgstr "ml"
+
+#: ../rules/base.xml.in.h:873
+msgid "mn"
+msgstr "mn"
+
+#: ../rules/base.xml.in.h:874
+msgid "mt"
+msgstr "mt"
+
+#: ../rules/base.xml.in.h:875
+msgid "my"
+msgstr "my"
+
+#: ../rules/base.xml.in.h:876
+msgid "ne"
+msgstr "ne"
+
+#: ../rules/base.xml.in.h:877
+msgid "nl"
+msgstr "nl"
+
+#: ../rules/base.xml.in.h:878
+msgid "no"
+msgstr "no"
+
+# shortDesc per corea del sud, usato codice iso
+#: ../rules/base.xml.in.h:879
+msgid "or"
+msgstr "or"
+
+#: ../rules/base.xml.in.h:880
+msgid "pa"
+msgstr "pa"
+
+#: ../rules/base.xml.in.h:881
+msgid "ph"
+msgstr "ph"
+
+# codice tre lettere per nepal
+#: ../rules/base.xml.in.h:882 ../rules/base.extras.xml.in.h:41
+msgid "pl"
+msgstr "pl"
+
+#: ../rules/base.xml.in.h:883
+msgid "ps"
+msgstr "ps"
+
+#: ../rules/base.xml.in.h:884
+msgid "pt"
+msgstr "pt"
+
+# codice tre lettere per Isole Fær Øer
+#: ../rules/base.xml.in.h:885 ../rules/base.extras.xml.in.h:42
+msgid "ro"
+msgstr "ro"
+
+#: ../rules/base.xml.in.h:886 ../rules/base.extras.xml.in.h:43
+msgid "ru"
+msgstr "ru"
+
+#: ../rules/base.xml.in.h:887
+msgid "sd"
+msgstr "sd"
+
+#: ../rules/base.xml.in.h:888
+msgid "si"
+msgstr "si"
+
+#: ../rules/base.xml.in.h:889
+msgid "sk"
+msgstr "sk"
+
+# Codice tre lettere per islanda<
+#: ../rules/base.xml.in.h:890
+msgid "sl"
+msgstr "sl"
+
+#: ../rules/base.xml.in.h:891
+msgid "sq"
+msgstr "sq"
+
+# codice tre lettere per israele<
+#: ../rules/base.xml.in.h:892 ../rules/base.extras.xml.in.h:45
+msgid "sr"
+msgstr "sr"
+
+#: ../rules/base.xml.in.h:893
+msgid "sv"
+msgstr "sv"
+
+#: ../rules/base.xml.in.h:894
+msgid "sw"
+msgstr "sw"
+
+#: ../rules/base.xml.in.h:895
+msgid "syc"
+msgstr "syc"
+
+#: ../rules/base.xml.in.h:896
+msgid "ta"
+msgstr "ta"
+
+#: ../rules/base.xml.in.h:897
+msgid "te"
+msgstr "te"
+
+#: ../rules/base.xml.in.h:898
+msgid "tg"
+msgstr "tg"
+
+# codice tre lettere per etiopia
+#: ../rules/base.xml.in.h:899
+msgid "th"
+msgstr "th"
+
+#: ../rules/base.xml.in.h:900
+msgid "tk"
+msgstr "tk"
+
+# codice 3 lettere per bhutan
+#: ../rules/base.xml.in.h:901
+msgid "tn"
+msgstr "tn"
+
+#: ../rules/base.xml.in.h:902
+msgid "tr"
+msgstr "tr"
+
+#: ../rules/base.xml.in.h:903
+msgid "uk"
+msgstr "uk"
+
+#: ../rules/base.xml.in.h:904
+msgid "ur"
+msgstr "ur"
+
+#: ../rules/base.xml.in.h:905
+msgid "uz"
+msgstr "uz"
+
+#: ../rules/base.xml.in.h:906
+msgid "vi"
+msgstr "vi"
+
+#: ../rules/base.xml.in.h:907
+msgid "wo"
+msgstr "wo"
+
+#: ../rules/base.xml.in.h:908
+msgid "xsy"
+msgstr "xsy"
+
+#: ../rules/base.xml.in.h:909
+msgid "yo"
+msgstr "yo"
+
+#: ../rules/base.xml.in.h:910
+msgid "zh"
+msgstr "zh"
+
+#: ../rules/base.extras.xml.in.h:1
+msgid "APL Keyboard Symbols"
+msgstr "Simboli tastiera APL"
+
+# No ISO code in ISO639-2, only draft ISO693-3
+# Atsina refers to the Gros Ventres tribe.
+# http://en.wikipedia.org/wiki/Atsina_(disambiguation)
+#: ../rules/base.extras.xml.in.h:4
+msgid "Atsina"
+msgstr "Atsina"
+
+# lingua iran nord orientale
+# http://it.wikipedia.org/wiki/Lingua_avestica
+#: ../rules/base.extras.xml.in.h:5
+msgid "Avestan"
+msgstr "Avestica"
+
+# http://en.wikipedia.org/wiki/Interior_Salish_languages
+#: ../rules/base.extras.xml.in.h:6
+msgid "Couer D'alene Salish"
+msgstr "Couer D'alene Salish"
+
+#: ../rules/base.extras.xml.in.h:8
+msgid "English (US, international AltGr Unicode combining)"
+msgstr "Inglese (USA, combinazione Unicode AltGr internazionale)"
+
+#: ../rules/base.extras.xml.in.h:9
+msgid "English (US, international AltGr Unicode combining, alternative)"
+msgstr "Inglese (USA, combinazione Unicode AltGr internazionale, alternativa)"
+
+#: ../rules/base.extras.xml.in.h:11
+msgid "Kutenai"
+msgstr "Kutenai"
+
+#: ../rules/base.extras.xml.in.h:13
+msgid "Latvian (US Colemak)"
+msgstr "Lettone (Colemak USA)"
+
+#: ../rules/base.extras.xml.in.h:14
+msgid "Latvian (US Colemak, apostrophe variant)"
+msgstr "Lettone (variante apostrofo)"
+
+#: ../rules/base.extras.xml.in.h:15
+msgid "Latvian (US Dvorak)"
+msgstr "Lettone (Dvorak USA)"
+
+#: ../rules/base.extras.xml.in.h:16
+msgid "Latvian (US Dvorak, Y variant)"
+msgstr "Lettone (Dvorak USA, variante Y)"
+
+#: ../rules/base.extras.xml.in.h:17
+msgid "Latvian (US Dvorak, minus variant)"
+msgstr "Lettone (Dvorak USA, variante meno)"
+
+#: ../rules/base.extras.xml.in.h:18
+msgid "Latvian (programmer US Dvorak)"
+msgstr "Lettone (Dvorak USA per programmatori)"
+
+#: ../rules/base.extras.xml.in.h:19
+msgid "Latvian (programmer US Dvorak, Y variant)"
+msgstr "Lettone (Dvorak USA per programmatori, variante Y)"
+
+#: ../rules/base.extras.xml.in.h:20
+msgid "Latvian (programmer US Dvorak, minus variant)"
+msgstr "Lettone (Dvorak USA per programmatori, variante meno)"
+
+#: ../rules/base.extras.xml.in.h:22
+msgid "Lithuanian (US Dvorak with Lithuanian letters)"
+msgstr "Lituana (Dvorak USA con lettere lituane)"
+
+#: ../rules/base.extras.xml.in.h:25
+msgid "Polish (international with dead keys)"
+msgstr "Polacca (internazionale con tasti muti)"
+
+#: ../rules/base.extras.xml.in.h:27
+msgid "Romanian (ergonomic Touchtype)"
+msgstr "Rumena (Touchtype ergonomica)"
+
+#: ../rules/base.extras.xml.in.h:29
+msgid "Russian (with UKR and BEL layout)"
+msgstr "Russa (con disposizione UKR e BEL)"
+
+# variante canadese
+# No ISO code in ISO639-2, only draft ISO693-3
+#: ../rules/base.extras.xml.in.h:30
+msgid "Secwepemctsin"
+msgstr "Secwepemctsin"
+
+# variante serba
+#: ../rules/base.extras.xml.in.h:32
+msgid "Serbian (combining accents instead of dead keys)"
+msgstr "Serba (combinazione di accenti invece di tasti muti)"
+
+#: ../rules/base.extras.xml.in.h:33
+msgid "apl"
+msgstr "apl"
+
+#: ../rules/base.extras.xml.in.h:38
+msgid "kut"
+msgstr "kut"
+
+#: ../rules/base.extras.xml.in.h:44
+msgid "shs"
+msgstr "shs"
+
+#~ msgid "Afg"
+#~ msgstr "Afg"
+
+#~ msgid "Chinese (Tibetan)"
+#~ msgstr "Cinese (tibetana)"
+
+#~ msgid "Chinese (Uyghur)"
+#~ msgstr "Cinese (uyghur)"
+
+#~ msgid "Danish (Mac)"
+#~ msgstr "Danese (Mac)"
+
+#~ msgid "English (UK, Mac)"
+#~ msgstr "Inglese (UK, Mac)"
+
+#~ msgid "Finnish (Mac)"
+#~ msgstr "Finlandese (Mac)"
+
+#~ msgid "Finnish (northern Saami)"
+#~ msgstr "Finlandese (saami settentrinale)"
+
+#~ msgid "French (Occitan)"
+#~ msgstr "Francese (occitano)"
+
+# Codice tre lettere per U.K.
+#~ msgid "GBr"
+#~ msgstr "GBR"
+
+#~ msgid "German (Romanian keyboard with German letters)"
+#~ msgstr "Tedesca (tastiera rumena con lettere tedesche)"
+
+#~ msgid "German (Romanian keyboard with German letters, eliminate dead keys)"
+#~ msgstr "Tedesca (tastiera rumena con lettere tedesche, tasti muti rimossi)"
+
+#~ msgid "Irish (Ogham)"
+#~ msgstr "Irlandese (Ogham)"
+
+# Curiosamente è una variante delle tastiere italiane...
+#~ msgid "Italian (Georgian)"
+#~ msgstr "Italiana (georgiana)"
+
+# FIXME le altre sono Alt
+#~ msgid "Kurdish (Iran, latin alt-Q)"
+#~ msgstr "Curda (Iran, latina alt-Q)"
+
+#~ msgid "Māori"
+#~ msgstr "Māori"
+
+# FIXME missing )
+#~ msgid "Norwegian (Northern Saami"
+#~ msgstr "Norvegese (saami settentrinale)"
+
+#~ msgid "Philippines - Dvorak (Baybayin)"
+#~ msgstr "Filippine - Dvorak (Baybayin)"
+
+# variante brasiliana
+#~ msgid "Portuguese (Nativo for Esperanto)"
+#~ msgstr "Portoghese (nativa per Esperanto)"
+
+#~ msgid "Romanian (Crimean Tatar Dobruca-2 Q)"
+#~ msgstr "Romena (tatar crimea Dobruca-2 Q)"
+
+#~ msgid "Romanian (Crimean Tatar Turkish Alt-Q)"
+#~ msgstr "Romena (tatar crimea turca Alt-Q)"
+
+#~ msgid "Romanian (Crimean Tatar Turkish F)"
+#~ msgstr "Romena (tatar crimea turca F)"
+
+#~ msgid "Russian (Chuvash)"
+#~ msgstr "Russa (chuvash)"
+
+#~ msgid "Russian (Kalmyk)"
+#~ msgstr "Russa (kalmyk)"
+
+#~ msgid "Russian (Komi)"
+#~ msgstr "Russa (komi)"
+
+#~ msgid "Russian (Mari)"
+#~ msgstr "Russa (mari)"
+
+#~ msgid "Russian (Ossetian, legacy)"
+#~ msgstr "Russa (osseta, vecchia maniera)"
+
+#~ msgid "Russian (Serbian)"
+#~ msgstr "Russa (serba)"
+
+#~ msgid "Russian (Tatar)"
+#~ msgstr "Russa (tatara)"
+
+#~ msgid "Russian (Udmurt)"
+#~ msgstr "Russa(udmurta)"
+
+#~ msgid "Russian (Yakut)"
+#~ msgstr "Russa (yakutia)"
+
+#~ msgid "Spanish (Mac)"
+#~ msgstr "Spagnola (Mac)"
+
+#~ msgid "Swedish (northern Saami)"
+#~ msgstr "Svedese (saami settentrinale)"
+
+#~ msgid "Swiss"
+#~ msgstr "Svizzera"
+
+#~ msgid "Swiss (legacy)"
+#~ msgstr "Svizzera (vecchia maniera)"
+
+#~ msgid "Turkish (Crimean Tatar Turkish Alt-Q)"
+#~ msgstr "Turca (Tatar crimea turca Alt-Q)"
+
+#~ msgid "Turkish (Crimean Tatar Turkish F)"
+#~ msgstr "Turca (Tatar crimea turca F)"
+
+#~ msgid "Turkish (Crimean Tatar Turkish Q)"
+#~ msgstr "Turca (Tatar crimea turca Q)"
+
+#~ msgid "Ukrainian (Crimean Tatar Turkish Alt-Q)"
+#~ msgstr "Ucraina (tatar crimea turca Alt-Q)"
+
+#~ msgid "Ukrainian (Crimean Tatar Turkish F)"
+#~ msgstr "Ucraina (tatar crimea turca F)"
+
+#~ msgid "Ukrainian (Crimean Tatar Turkish Q)"
+#~ msgstr "Ucraina (tatar crimea turca Q)"
+
+#~ msgid "Ukrainian (standard RSTU on Russian layout)"
+#~ msgstr "Ucraina (RSTU standard su disposizione russa)"
+
+# codice tre lettere per iraq
+#~ msgid "irq"
+#~ msgstr "irq"
+
+# codice tre lettere per spagna
+#~ msgid "srp"
+#~ msgstr "srp"
+
+# codice 3 lettere per bhutan
+#~ msgid "twn"
+#~ msgstr "twn"
+
+# layout a parte, sembrerebbe inglese
+#~ msgid "APL"
+#~ msgstr "APL"
+
+# UE
+#~ msgid "Iran"
+#~ msgstr "Iran"
+
+# UE
+#~ msgid "Lithuania"
+#~ msgstr "Lituania"
+
+# UE
+#~ msgid "Lithuania - Dvorak"
+#~ msgstr "Lituania - Dvorak"
+
+# codice tre lettere per lituania
+#~ msgid "Ltu"
+#~ msgstr "Ltu"
+
+# UE
+#~ msgid "Romania"
+#~ msgstr "Romania"
+
+# codice tre lettere per romania
+#~ msgid "Rou"
+#~ msgstr "Rou"
+
+# codice tre lettere per russia
+#~ msgid "Rus"
+#~ msgstr "Rus"
+
+# UE
+#~ msgid "Russia"
+#~ msgstr "Russia"
+
+#~ msgid "Serbia"
+#~ msgstr "Serbia"
+
+#~ msgid "Srb"
+#~ msgstr "Srb"
+
+#~ msgid "USA"
+#~ msgstr "USA"
+
+# variante turca
+#~ msgid "(F)"
+#~ msgstr "(F)"
+
+#~ msgid "2"
+#~ msgstr "2"
+
+#~ msgid "4"
+#~ msgstr "4"
+
+#~ msgid "5"
+#~ msgstr "5"
+
+#~ msgid "Alb"
+#~ msgstr "ALB"
+
+#~ msgid "Alt-Q"
+#~ msgstr "Alt-Q"
+
+#~ msgid "Alternative"
+#~ msgstr "Alternativa"
+
+#~ msgid "Alternative Phonetic"
+#~ msgstr "Alternativa fonetica"
+
+#~ msgid "Alternative international"
+#~ msgstr "Internazionale alternativa"
+
+# Andorra
+#~ msgid "And"
+#~ msgstr "AND"
+
+#~ msgid "Andorra"
+#~ msgstr "Andorra"
+
+#~ msgid "Ara"
+#~ msgstr "Ara"
+
+#~ msgid "Arm"
+#~ msgstr "ARM"
+
+# ISO per austria
+#~ msgid "Aut"
+#~ msgstr "AUT"
+
+#~ msgid "Aze"
+#~ msgstr "AZE"
+
+# UE
+#~ msgid "Bangladesh"
+#~ msgstr "Bangladesh"
+
+# codice tre lettere per belgio
+#~ msgid "Bel"
+#~ msgstr "BEL"
+
+# codice tre lettere per bangladesh
+#~ msgid "Bgd"
+#~ msgstr "BGD"
+
+# UE
+#~ msgid "Bhutan"
+#~ msgstr "Bhutan"
+
+# codice tre lettere per bosnia-erz
+#~ msgid "Bih"
+#~ msgstr "BIH"
+
+# codice tre lettere per bielorussia
+#~ msgid "Blr"
+#~ msgstr "BLR"
+
+# UE
+#~ msgid "Bosnia and Herzegovina"
+#~ msgstr "Bosnia-Erzegovina"
+
+#~ msgid "Bra"
+#~ msgstr "BRA"
+
+# UE
+#~ msgid "Brazil"
+#~ msgstr "Brasile"
+
+# bre in iso639
+#~ msgid "Breton"
+#~ msgstr "Bretone"
+
+# codice 3 lettere per botswana
+#~ msgid "Bwa"
+#~ msgstr "BWA"
+
+# codice tre lettere per congo
+#~ msgid "COD"
+#~ msgstr "COD"
+
+# variante pakistana
+#~ msgid "CRULP"
+#~ msgstr "CRULP"
+
+# UE
+#~ msgid "Canada"
+#~ msgstr "Canada"
+
+# variante romena (wikipedia mette la gl)
+#~ msgid "Cedilla"
+#~ msgstr "Cediglia"
+
+# codice tre lettere per cina
+#~ msgid "Chn"
+#~ msgstr "CHN"
+
+#~ msgid "Classic"
+#~ msgstr "Classica"
+
+# variante USA
+#~ msgid "Colemak"
+#~ msgstr "Colemak"
+
+# UE
+#~ msgid "Cyrillic"
+#~ msgstr "Cirillico"
+
+#~ msgid "Cze"
+#~ msgstr "CZE"
+
+# variante per lingua Kalmyk
+#~ msgid "DOS"
+#~ msgstr "DOS"
+
+# variante tedesca...
+#
+# rispetto alla tedesca normale cambiano due caratteri, ` e ^
+# ah, le tastiere tedesche non hanno le lettere accentate, per cui
+# probabilemente 'sta cosa è importate per il Compose
+#~ msgid "Dead acute"
+#~ msgstr "Acuto muto"
+
+# UE
+#~ msgid "Denmark"
+#~ msgstr "Danimarca"
+
+# codice tre lettere per germania<
+#~ msgid "Deu"
+#~ msgstr "DEU"
+
+# codice tre lettere per Danimarca
+#~ msgid "Dnk"
+#~ msgstr "DNK"
+
+#~ msgid "Dvorak"
+#~ msgstr "Dvorak"
+
+#~ msgid "E"
+#~ msgstr "E"
+
+#~ msgid "Eastern"
+#~ msgstr "Orientale"
+
+# descrizione breve per Esperanto, usato codice iso639 tre lettere
+#~ msgid "Epo"
+#~ msgstr "EPO"
+
+#~ msgid "Ergonomic"
+#~ msgstr "Ergonomica"
+
+# codice tre lettere per estonia
+#~ msgid "Est"
+#~ msgstr "EST"
+
+# UE
+#~ msgid "Ethiopia"
+#~ msgstr "Etiopia"
+
+#~ msgid "Extended"
+#~ msgstr "Estesa"
+
+# UE
+#~ msgid "Finland"
+#~ msgstr "Finlandia"
+
+#~ msgid "Fra"
+#~ msgstr "FRA"
+
+# UE
+#~ msgid "France"
+#~ msgstr "Francia"
+
+# variante per tastiera ghana
+#~ msgid "GILLBT"
+#~ msgstr "GILLBT"
+
+# UE
+#~ msgid "Georgia"
+#~ msgstr "Georgia"
+
+#~ msgid "Ghana"
+#~ msgstr "Ghana"
+
+# codice tre lettere per guinea
+#~ msgid "Gin"
+#~ msgstr "GIN"
+
+# codice tre lettere per grecia
+#~ msgid "Grc"
+#~ msgstr "GRC"
+
+#~ msgid "Guinea"
+#~ msgstr "Guinea"
+
+# variante ukraina
+#~ msgid "Homophonic"
+#~ msgstr "Omofonica"
+
+# codice tre lettere per croazia
+#~ msgid "Hrv"
+#~ msgstr "HRV"
+
+#~ msgid "Hun"
+#~ msgstr "HUN"
+
+#~ msgid "Ind"
+#~ msgstr "IND"
+
+# UE
+#~ msgid "Ireland"
+#~ msgstr "Irlanda"
+
+# codice tre lettere per irlanda
+#~ msgid "Irl"
+#~ msgstr "IRL"
+
+# codice tre lettere per Iran
+#~ msgid "Irn"
+#~ msgstr "IRN"
+
+# UE
+#~ msgid "Israel"
+#~ msgstr "Israele"
+
+#~ msgid "Jpn"
+#~ msgstr "JPN"
+
+# Kana: variante giappone
+#~ msgid "Kana"
+#~ msgstr "Kana"
+
+#~ msgid "Kenya"
+#~ msgstr "Kenya"
+
+# shortDesc per Kyrgyzstan
+#~ msgid "Kgz"
+#~ msgstr "KGZ"
+
+# shortDesc per Cambogia, usato codide ISO
+#~ msgid "Khm"
+#~ msgstr "KHM"
+
+#~ msgid "Korea, Republic of"
+#~ msgstr "Corea, Repubblica di"
+
+# variante canadese
+#~ msgid "Ktunaxa"
+#~ msgstr "Ktunaxa"
+
+# Short description per Latin American
+# include una lunga serie di nazioni: AR, Bo, CL, CO, CR, CU, DO...
+#
+#~ msgid "LAm"
+#~ msgstr "LAm"
+
+# variante lituana
+#~ msgid "LEKP"
+#~ msgstr "LEKP"
+
+# variante lituana
+#~ msgid "LEKPa"
+#~ msgstr "LEKPa"
+
+# UE
+#~ msgid "Laos"
+#~ msgstr "Laos"
+
+#~ msgid "Latin"
+#~ msgstr "Latino"
+
+#~ msgid "Left hand"
+#~ msgstr "Mano sinistra"
+
+# codice tre lettere per lettonia
+#~ msgid "Lva"
+#~ msgstr "LVA"
+
+# variante della Georgia
+#~ msgid "MESS"
+#~ msgstr "MESS"
+
+# shortDesc per Montenegro, usato ISO
+#~ msgid "MNE"
+#~ msgstr "MNE"
+
+#~ msgid "Macintosh (International)"
+#~ msgstr "Macintosh (internazionale)"
+
+# UE
+#~ msgid "Maldives"
+#~ msgstr "Maldive"
+
+#~ msgid "Mali"
+#~ msgstr "Mali"
+
+#~ msgid "Mao"
+#~ msgstr "Mao"
+
+# codice tre lettere per macedonia
+#~ msgid "Mkd"
+#~ msgstr "MKD"
+
+#~ msgid "Mli"
+#~ msgstr "MLI"
+
+# codice tre lettere per birmania
+#~ msgid "Mmr"
+#~ msgstr "MMR"
+
+# codice tre lettere per mongolia
+#~ msgid "Mng"
+#~ msgstr "MNG"
+
+# UE
+#~ msgid "Myanmar"
+#~ msgstr "Birmania"
+
+# variante pakistana
+#~ msgid "NLA"
+#~ msgstr "NLA"
+
+# variante brasiliana
+#~ msgid "Nativo"
+#~ msgstr "Nativo"
+
+# variante tetheska.... ehm tedesca
+#~ msgid "Neo 2"
+#~ msgstr "Neo 2"
+
+# UE
+#~ msgid "Netherlands"
+#~ msgstr "Paesi Bassi"
+
+#~ msgid "Nigeria"
+#~ msgstr "Nigeria"
+
+# codice tre lettere per paesi bassi
+#~ msgid "Nld"
+#~ msgstr "NLD"
+
+# codice tre lettere per norvegia
+#~ msgid "Nor"
+#~ msgstr "NOR"
+
+# UE
+#~ msgid "Norway"
+#~ msgstr "Norvegia"
+
+#~ msgid "OLPC Dari"
+#~ msgstr "OLPC Dari"
+
+#~ msgid "OLPC Pashto"
+#~ msgstr "OLPC Pashto"
+
+#~ msgid "OLPC Southern Uzbek"
+#~ msgstr "OLPC Uzbeco meridionale"
+
+#~ msgid "Ossetian"
+#~ msgstr "Osseta"
+
+#~ msgid "Phonetic"
+#~ msgstr "Fonetico"
+
+# variante russa
+#~ msgid "Phonetic Winkeys"
+#~ msgstr "Fonetica tasti Win"
+
+# codice tre lettere per Polonia
+#~ msgid "Pol"
+#~ msgstr "POL"
+
+# UE
+#~ msgid "Poland"
+#~ msgstr "Polonia"
+
+#~ msgid "Probhat"
+#~ msgstr "Probhat"
+
+# codice tre lettere per portogallo
+#~ msgid "Prt"
+#~ msgstr "PRT"
+
+# codice per serbia
+#~ msgid "SRB"
+#~ msgstr "SRB"
+
+#~ msgid "Sen"
+#~ msgstr "SEN"
+
+#~ msgid "Senegal"
+#~ msgstr "Senegal"
+
+# variante greca
+#~ msgid "Simple"
+#~ msgstr "Semplice"
+
+#~ msgid "Southern Uzbek"
+#~ msgstr "Uzbeko meridionale"
+
+# UE
+#~ msgid "Spain"
+#~ msgstr "Spagna"
+
+#~ msgid "Sri Lanka"
+#~ msgstr "Sri Lanka"
+
+#~ msgid "Standard"
+#~ msgstr "Standard"
+
+# codice tre lettere per repubblica slovacca
+#~ msgid "Svk"
+#~ msgstr "SVK"
+
+# codice tre lettere per slovenia
+#~ msgid "Svn"
+#~ msgstr "SVN"
+
+#~ msgid "Swe"
+#~ msgstr "SWE"
+
+# UE
+#~ msgid "Syria"
+#~ msgstr "Siria"
+
+#~ msgid "Tha"
+#~ msgstr "THA"
+
+# variante marocchina, corrispondente al codice iso639 BER (berbero)
+#~ msgid "Tifinagh"
+#~ msgstr "Tifinagh"
+
+# codice tre lettere per tajikistan
+#~ msgid "Tjk"
+#~ msgstr "TJK"
+
+# Non sono sicuro vada tradotto
+#~ msgid "Typewriter"
+#~ msgstr "Macchina per scrivere"
+
+#~ msgid "Tza"
+#~ msgstr "TZA"
+
+#~ msgid "Ukr"
+#~ msgstr "UKR"
+
+# UE
+#~ msgid "United Kingdom"
+#~ msgstr "Regno Unito"
+
+#~ msgid "Uzb"
+#~ msgstr "UZB"
+
+#~ msgid "Vnm"
+#~ msgstr "VNK"
+
+#~ msgid "Western"
+#~ msgstr "Occidentale"
+
+#~ msgid "With guillemets"
+#~ msgstr "Con caporali"
+
+# codice per sudafrica
+#~ msgid "Zaf"
+#~ msgstr "ZAF"
+
+#~ msgid "azerty"
+#~ msgstr "azerty"
+
+#~ msgid "digits"
+#~ msgstr "cifre"
+
+#~ msgid "lyx"
+#~ msgstr "lyx"
+
+#~ msgid "qwertz"
+#~ msgstr "qwertz"