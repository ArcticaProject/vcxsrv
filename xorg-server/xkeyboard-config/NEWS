--- conflicted
+++ resolved
@@ -1,108 +1,54 @@
-<<<<<<< HEAD
-2.2	Non-scheduled release for GNOME3.
-	Major change in the structure of descriptions.
-	Some new stuff added too.
-2.1.99	Prerelease for 2.2. Major changes in descriptions: for GNOME3 release
-	Some new layouts and models. Translations are not updated.
-	Checking runtime dependencies at build time
-2.1	Bugfixes (13). Updated/new translations. Some new layouts and models.
-2.0	Bugfixes (17). Updated/new translations. Some new layouts and models.
-1.9	Bugfixes (27). Updated/new translations. Some new layouts and models.
-	The evdev model is gone, use pc105 instead.
-	Some fixes for the build process
-1.8	Bugfixes (10). Updated/new translations. Some new layouts and models. 
-1.7	Bugfixes (30). Updated/new translations. Some new layouts and models. 
-1.6	Bugfixes (36). Updated/new translations. Some new layouts and models. 
-	Added terminate:* group
-	Dropped locale-specific models
-	Improved compat rules
-1.5	Bugfixes (45). Updated/new translations. Some new layouts and models. Serious cleanup in symbols/inet.
-1.4	Bugfixes (31). Updated/new translations. Some new layouts and models. Added evdev ruleset.
-1.3	Bugfixes (35). Updated/new translations. Some new layouts and models. A lot of country and language-related information put into base.xml. Dropped unsupported rulesets sgi and sun.
-1.2	Bugfixes (36). Updated/new translations, renewed relations with TP. Some new layouts and models. A lot of changes from OLPC project. Changed base.xml merging schema (.gmo files are installed and used explicitly)
-1.1	First time-based release. Bugfixes (27). Updated/new translations, renewed relations with TP. Renamed (for clarity) types. Some new layouts and models.
-1.0	Maintenance release. Bugfixes (72). Updated/new translations. Updated/new layouts and models.
-0.9	Maintenance release. Bugfixes (76). Updated/new translations. Updated/new layouts.
-0.8	Maintenance release. Bugfixes. Updated/new translations. Updated/new layouts.
-	Massive patch from Sun Microsystems incorporated.
-0.7	New layouts and keyboard models (mostly media keyboards)
-	Massive reorganization of the symbols/inet file (huge credits to Frederic Boiteux)
-	Improved RAlt handling (for grp:alts_toggle and lvl3:ralt_switch)
-	A lot of bugs fixed (from fd.o bugzilla)
-	Added more translations.
-0.5	More bugs from freedesktop.org bugzilla fixed.
-	The group names now are matching the descriptions - and the validating
-	scripts are implemented.
-	Some layouts, variants, models are added/fixed.
-	Some translations are updated (though the overall translation activity 
-	is disappointinly low).
-0.4	A lot of fixes and polishing (introduced own CVS keyword).
-	Highlights:
-	More universal EURO-related options added.
-	Improved reorganized indicator handling.
-	More logical level3 handling
-0.3	HEAVILY restructured layout names
-	Compatibility rules are introduced
-	intltool problem resolved (sorry, with warnings)
-0.2	Now automatically create symlink for xkbcomp (XFree/XOrg servers need it).
-	Added HOWTO.transition.
-        Added Maori layout.
-	Fixed bug 515.
-0.1	First public release. 
-	XKB configuration only. Restructured layouts tree. Only additive layouts are included. No compatibility rules.
-=======
-2.3	First scheduled (and reasonably polished) release since GNOME3.
-	Serious cleanup of descriptions
-	18 bugfixes, updated translations
-2.2	Non-scheduled release for GNOME3.
-	Major change in the structure of descriptions.
-	Some new stuff added too.
-2.1.99	Prerelease for 2.2. Major changes in descriptions: for GNOME3 release
-	Some new layouts and models. Translations are not updated.
-	Checking runtime dependencies at build time
-2.1	Bugfixes (13). Updated/new translations. Some new layouts and models.
-2.0	Bugfixes (17). Updated/new translations. Some new layouts and models.
-1.9	Bugfixes (27). Updated/new translations. Some new layouts and models.
-	The evdev model is gone, use pc105 instead.
-	Some fixes for the build process
-1.8	Bugfixes (10). Updated/new translations. Some new layouts and models. 
-1.7	Bugfixes (30). Updated/new translations. Some new layouts and models. 
-1.6	Bugfixes (36). Updated/new translations. Some new layouts and models. 
-	Added terminate:* group
-	Dropped locale-specific models
-	Improved compat rules
-1.5	Bugfixes (45). Updated/new translations. Some new layouts and models. Serious cleanup in symbols/inet.
-1.4	Bugfixes (31). Updated/new translations. Some new layouts and models. Added evdev ruleset.
-1.3	Bugfixes (35). Updated/new translations. Some new layouts and models. A lot of country and language-related information put into base.xml. Dropped unsupported rulesets sgi and sun.
-1.2	Bugfixes (36). Updated/new translations, renewed relations with TP. Some new layouts and models. A lot of changes from OLPC project. Changed base.xml merging schema (.gmo files are installed and used explicitly)
-1.1	First time-based release. Bugfixes (27). Updated/new translations, renewed relations with TP. Renamed (for clarity) types. Some new layouts and models.
-1.0	Maintenance release. Bugfixes (72). Updated/new translations. Updated/new layouts and models.
-0.9	Maintenance release. Bugfixes (76). Updated/new translations. Updated/new layouts.
-0.8	Maintenance release. Bugfixes. Updated/new translations. Updated/new layouts.
-	Massive patch from Sun Microsystems incorporated.
-0.7	New layouts and keyboard models (mostly media keyboards)
-	Massive reorganization of the symbols/inet file (huge credits to Frederic Boiteux)
-	Improved RAlt handling (for grp:alts_toggle and lvl3:ralt_switch)
-	A lot of bugs fixed (from fd.o bugzilla)
-	Added more translations.
-0.5	More bugs from freedesktop.org bugzilla fixed.
-	The group names now are matching the descriptions - and the validating
-	scripts are implemented.
-	Some layouts, variants, models are added/fixed.
-	Some translations are updated (though the overall translation activity 
-	is disappointinly low).
-0.4	A lot of fixes and polishing (introduced own CVS keyword).
-	Highlights:
-	More universal EURO-related options added.
-	Improved reorganized indicator handling.
-	More logical level3 handling
-0.3	HEAVILY restructured layout names
-	Compatibility rules are introduced
-	intltool problem resolved (sorry, with warnings)
-0.2	Now automatically create symlink for xkbcomp (XFree/XOrg servers need it).
-	Added HOWTO.transition.
-        Added Maori layout.
-	Fixed bug 515.
-0.1	First public release. 
-	XKB configuration only. Restructured layouts tree. Only additive layouts are included. No compatibility rules.
->>>>>>> 4d7ec997
+2.3	First scheduled (and reasonably polished) release since GNOME3.
+	Serious cleanup of descriptions
+	18 bugfixes, updated translations
+2.2	Non-scheduled release for GNOME3.
+	Major change in the structure of descriptions.
+	Some new stuff added too.
+2.1.99	Prerelease for 2.2. Major changes in descriptions: for GNOME3 release
+	Some new layouts and models. Translations are not updated.
+	Checking runtime dependencies at build time
+2.1	Bugfixes (13). Updated/new translations. Some new layouts and models.
+2.0	Bugfixes (17). Updated/new translations. Some new layouts and models.
+1.9	Bugfixes (27). Updated/new translations. Some new layouts and models.
+	The evdev model is gone, use pc105 instead.
+	Some fixes for the build process
+1.8	Bugfixes (10). Updated/new translations. Some new layouts and models. 
+1.7	Bugfixes (30). Updated/new translations. Some new layouts and models. 
+1.6	Bugfixes (36). Updated/new translations. Some new layouts and models. 
+	Added terminate:* group
+	Dropped locale-specific models
+	Improved compat rules
+1.5	Bugfixes (45). Updated/new translations. Some new layouts and models. Serious cleanup in symbols/inet.
+1.4	Bugfixes (31). Updated/new translations. Some new layouts and models. Added evdev ruleset.
+1.3	Bugfixes (35). Updated/new translations. Some new layouts and models. A lot of country and language-related information put into base.xml. Dropped unsupported rulesets sgi and sun.
+1.2	Bugfixes (36). Updated/new translations, renewed relations with TP. Some new layouts and models. A lot of changes from OLPC project. Changed base.xml merging schema (.gmo files are installed and used explicitly)
+1.1	First time-based release. Bugfixes (27). Updated/new translations, renewed relations with TP. Renamed (for clarity) types. Some new layouts and models.
+1.0	Maintenance release. Bugfixes (72). Updated/new translations. Updated/new layouts and models.
+0.9	Maintenance release. Bugfixes (76). Updated/new translations. Updated/new layouts.
+0.8	Maintenance release. Bugfixes. Updated/new translations. Updated/new layouts.
+	Massive patch from Sun Microsystems incorporated.
+0.7	New layouts and keyboard models (mostly media keyboards)
+	Massive reorganization of the symbols/inet file (huge credits to Frederic Boiteux)
+	Improved RAlt handling (for grp:alts_toggle and lvl3:ralt_switch)
+	A lot of bugs fixed (from fd.o bugzilla)
+	Added more translations.
+0.5	More bugs from freedesktop.org bugzilla fixed.
+	The group names now are matching the descriptions - and the validating
+	scripts are implemented.
+	Some layouts, variants, models are added/fixed.
+	Some translations are updated (though the overall translation activity 
+	is disappointinly low).
+0.4	A lot of fixes and polishing (introduced own CVS keyword).
+	Highlights:
+	More universal EURO-related options added.
+	Improved reorganized indicator handling.
+	More logical level3 handling
+0.3	HEAVILY restructured layout names
+	Compatibility rules are introduced
+	intltool problem resolved (sorry, with warnings)
+0.2	Now automatically create symlink for xkbcomp (XFree/XOrg servers need it).
+	Added HOWTO.transition.
+        Added Maori layout.
+	Fixed bug 515.
+0.1	First public release. 
+	XKB configuration only. Restructured layouts tree. Only additive layouts are included. No compatibility rules.