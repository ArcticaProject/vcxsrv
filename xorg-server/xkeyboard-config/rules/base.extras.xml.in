--- conflicted
+++ resolved
@@ -1,331 +1,194 @@
-<<<<<<< HEAD
-<?xml version="1.0" encoding="utf-8"?>
-<!DOCTYPE xkbConfigRegistry SYSTEM "xkb.dtd">
-<xkbConfigRegistry>
-  <modelList/>
-  <layoutList>
-    <layout>
-      <configItem>
-        <name>apl</name>
-        <_shortDescription>APL</_shortDescription>
-        <_description>APL</_description>
-        <languageList><iso639Id>eng</iso639Id></languageList>
-      </configItem>
-      <variantList/>
-    </layout>
-    <layout>
-      <configItem>
-        <name>ir</name>
-        <_shortDescription>Iran</_shortDescription>
-        <_description>Iran</_description>
-        <languageList><iso639Id>per</iso639Id></languageList>
-      </configItem>
-      <variantList>
-        <variant>
-          <configItem>
-            <name>ave</name>
-            <_description>Iran - Avestan</_description>
-            <languageList><iso639Id>ave</iso639Id></languageList>
-          </configItem>
-        </variant>
-      </variantList>
-    </layout>
-    <layout>
-      <configItem>
-        <name>lt</name>
-        <_shortDescription>Ltu</_shortDescription>
-        <_description>Lithuania</_description>
-        <languageList><iso639Id>lit</iso639Id></languageList>
-      </configItem>
-      <variantList>
-        <variant>
-          <configItem>
-            <name>dvorak</name>
-            <_description>Lithuania - Dvorak</_description>
-          </configItem>
-        </variant>
-      </variantList>
-    </layout>
-    <layout>
-      <configItem>
-        <name>us</name>
-        <_shortDescription>USA</_shortDescription>
-        <_description>USA</_description>
-        <languageList><iso639Id>eng</iso639Id></languageList>
-      </configItem>
-      <variantList>
-        <variant>
-          <configItem>
-            <name>intl-unicode</name>
-            <_description>USA - International (AltGr Unicode combining)</_description>
-          </configItem>
-        </variant>
-        <variant>
-          <configItem>
-            <name>alt-intl-unicode</name>
-            <_description>USA - International (AltGr Unicode combining, alternative)</_description>
-          </configItem>
-        </variant>
-        <variant>
-          <configItem>
-            <name>ats</name>
-            <_description>USA - Atsina</_description>
-            <!-- No ISO code in ISO639-2, only draft ISO693-3 -->
-          </configItem>
-        </variant>
-        <variant>
-          <configItem>
-            <name>crd</name>
-            <_description>USA - Couer D'alene Salish</_description>
-            <languageList><iso639Id>crd</iso639Id></languageList>
-          </configItem>
-        </variant>
-      </variantList>
-    </layout>
-    <layout>
-      <configItem>
-        <name>ro</name>
-        <_shortDescription>Rou</_shortDescription>
-        <_description>Romania</_description>
-        <languageList><iso639Id>rum</iso639Id></languageList>
-      </configItem>
-      <variantList>
-        <variant>
-          <configItem>
-            <name>ergonomic</name>
-            <_description>Romania - Ergonomic Touchtype</_description>
-          </configItem>
-        </variant>
-      </variantList>
-    </layout>
-    <layout>
-      <configItem>
-        <name>rs</name>
-        <_shortDescription>Srb</_shortDescription>
-        <_description>Serbia</_description>
-        <languageList><iso639Id>srp</iso639Id></languageList>
-      </configItem>
-      <variantList>
-        <variant>
-          <configItem>
-            <name>combiningkeys</name>
-            <_description>Serbia - Combining accents instead of dead keys</_description>
-          </configItem>
-        </variant>
-      </variantList>
-    </layout>
-    <layout>
-      <configItem>
-        <name>ru</name>
-        <_shortDescription>Rus</_shortDescription>
-        <_description>Russia</_description>
-      </configItem>
-      <variantList>
-        <variant>
-          <configItem>
-            <name>chu</name>
-            <description>Russia - Church Slavonic</description>
-            <languageList><iso639Id>chu</iso639Id></languageList>
-          </configItem>
-        </variant>
-      </variantList>
-    </layout>
-  </layoutList>
-  <optionList/>
-</xkbConfigRegistry>
-=======
-<?xml version="1.0" encoding="utf-8"?>
-<!DOCTYPE xkbConfigRegistry SYSTEM "xkb.dtd">
-<xkbConfigRegistry>
-  <modelList/>
-  <layoutList>
-    <layout>
-      <configItem>
-        <name>apl</name>
-        <_shortDescription>APL</_shortDescription>
-        <_description>APL</_description>
-        <languageList><iso639Id>eng</iso639Id></languageList>
-      </configItem>
-      <variantList/>
-    </layout>
-    <layout>
-      <configItem>
-        <name>ir</name>
-        <_shortDescription>Iran</_shortDescription>
-        <_description>Iran</_description>
-        <languageList><iso639Id>per</iso639Id></languageList>
-      </configItem>
-      <variantList>
-        <variant>
-          <configItem>
-            <name>ave</name>
-            <_description>Avestan</_description>
-            <languageList><iso639Id>ave</iso639Id></languageList>
-          </configItem>
-        </variant>
-      </variantList>
-    </layout>
-    <layout>
-      <configItem>
-        <name>lt</name>
-        <_shortDescription>Ltu</_shortDescription>
-        <_description>Lithuanian</_description>
-        <languageList><iso639Id>lit</iso639Id></languageList>
-      </configItem>
-      <variantList>
-        <variant>
-          <configItem>
-            <name>dvorak</name>
-            <_description>Lithuanian (Dvorak)</_description>
-          </configItem>
-        </variant>
-      </variantList>
-    </layout>
-    <layout>
-      <configItem>
-        <name>lv</name>
-        <_shortDescription>lv</_shortDescription>
-        <_description>Latvian</_description>
-        <languageList>
-          <iso639Id>lav</iso639Id>
-        </languageList>
-      </configItem>
-      <variantList>
-        <variant>
-          <configItem>
-            <name>dvorak</name>
-            <_description>Latvian (US Dvorak)</_description>
-          </configItem>
-        </variant>
-        <variant>
-          <configItem>
-            <name>ykeydvorak</name>
-            <_description>Latvian (US Dvorak, Y-letter variant)</_description>
-          </configItem>
-        </variant>
-        <variant>
-          <configItem>
-            <name>minuskeydvorak</name>
-            <_description>Latvian (US Dvorak, minus-letter variant)</_description>
-          </configItem>
-        </variant>
-        <variant>
-          <configItem>
-            <name>dvorakprogr</name>
-            <_description>Latvian (programmer US Dvorak)</_description>
-          </configItem>
-        </variant>
-        <variant>
-          <configItem>
-            <name>ykeydvorakprogr</name>
-            <_description>Latvian (programmer US Dvorak, Y-letter variant)</_description>
-          </configItem>
-        </variant>
-        <variant>
-          <configItem>
-            <name>minuskeydvorakprogr</name>
-	    <_description>Latvian (programmer US Dvorak - minus-letter variant)</_description>
-          </configItem>
-        </variant>
-        <variant>
-          <configItem>
-            <name>colemak</name>
-            <_description>Latvian (US Colemak)</_description>
-          </configItem>
-        </variant>
-        <variant>
-          <configItem>
-            <name>apostrophecolemak</name>
-            <_description>Latvian (US Colemak, apostrophe variant)</_description>
-          </configItem>
-        </variant>
-      </variantList>
-    </layout>
-    <layout>
-      <configItem>
-        <name>us</name>
-        <_shortDescription>USA</_shortDescription>
-        <_description>USA</_description>
-        <languageList><iso639Id>eng</iso639Id></languageList>
-      </configItem>
-      <variantList>
-        <variant>
-          <configItem>
-            <name>intl-unicode</name>
-            <_description>English (US, international (AltGr Unicode combining)</_description>
-          </configItem>
-        </variant>
-        <variant>
-          <configItem>
-            <name>alt-intl-unicode</name>
-            <_description>English (US, international AltGr Unicode combining, alternative)</_description>
-          </configItem>
-        </variant>
-        <variant>
-          <configItem>
-            <name>ats</name>
-            <_description>Atsina</_description>
-            <!-- No ISO code in ISO639-2, only draft ISO693-3 -->
-          </configItem>
-        </variant>
-        <variant>
-          <configItem>
-            <name>crd</name>
-            <_description>Couer D'alene Salish</_description>
-            <languageList><iso639Id>crd</iso639Id></languageList>
-          </configItem>
-        </variant>
-      </variantList>
-    </layout>
-    <layout>
-      <configItem>
-        <name>ro</name>
-        <_shortDescription>Rou</_shortDescription>
-        <_description>Romanian</_description>
-        <languageList><iso639Id>rum</iso639Id></languageList>
-      </configItem>
-      <variantList>
-        <variant>
-          <configItem>
-            <name>ergonomic</name>
-            <_description>Romanian (ergonomic Touchtype)</_description>
-          </configItem>
-        </variant>
-      </variantList>
-    </layout>
-    <layout>
-      <configItem>
-        <name>rs</name>
-        <_shortDescription>Srb</_shortDescription>
-        <_description>Serbia</_description>
-        <languageList><iso639Id>srp</iso639Id></languageList>
-      </configItem>
-      <variantList>
-        <variant>
-          <configItem>
-            <name>combiningkeys</name>
-            <_description>Serbian (combining accents instead of dead keys)</_description>
-          </configItem>
-        </variant>
-      </variantList>
-    </layout>
-    <layout>
-      <configItem>
-        <name>ru</name>
-        <_shortDescription>Rus</_shortDescription>
-        <_description>Russian</_description>
-      </configItem>
-      <variantList>
-        <variant>
-          <configItem>
-            <name>chu</name>
-            <description>Church Slavonic</description>
-            <languageList><iso639Id>chu</iso639Id></languageList>
-          </configItem>
-        </variant>
-      </variantList>
-    </layout>
-  </layoutList>
-  <optionList/>
-</xkbConfigRegistry>
->>>>>>> 125aba11
+<?xml version="1.0" encoding="utf-8"?>
+<!DOCTYPE xkbConfigRegistry SYSTEM "xkb.dtd">
+<xkbConfigRegistry>
+  <modelList/>
+  <layoutList>
+    <layout>
+      <configItem>
+        <name>apl</name>
+        <_shortDescription>APL</_shortDescription>
+        <_description>APL</_description>
+        <languageList><iso639Id>eng</iso639Id></languageList>
+      </configItem>
+      <variantList/>
+    </layout>
+    <layout>
+      <configItem>
+        <name>ir</name>
+        <_shortDescription>Iran</_shortDescription>
+        <_description>Iran</_description>
+        <languageList><iso639Id>per</iso639Id></languageList>
+      </configItem>
+      <variantList>
+        <variant>
+          <configItem>
+            <name>ave</name>
+            <_description>Avestan</_description>
+            <languageList><iso639Id>ave</iso639Id></languageList>
+          </configItem>
+        </variant>
+      </variantList>
+    </layout>
+    <layout>
+      <configItem>
+        <name>lt</name>
+        <_shortDescription>Ltu</_shortDescription>
+        <_description>Lithuanian</_description>
+        <languageList><iso639Id>lit</iso639Id></languageList>
+      </configItem>
+      <variantList>
+        <variant>
+          <configItem>
+            <name>dvorak</name>
+            <_description>Lithuanian (Dvorak)</_description>
+          </configItem>
+        </variant>
+      </variantList>
+    </layout>
+    <layout>
+      <configItem>
+        <name>lv</name>
+        <_shortDescription>lv</_shortDescription>
+        <_description>Latvian</_description>
+        <languageList>
+          <iso639Id>lav</iso639Id>
+        </languageList>
+      </configItem>
+      <variantList>
+        <variant>
+          <configItem>
+            <name>dvorak</name>
+            <_description>Latvian (US Dvorak)</_description>
+          </configItem>
+        </variant>
+        <variant>
+          <configItem>
+            <name>ykeydvorak</name>
+            <_description>Latvian (US Dvorak, Y-letter variant)</_description>
+          </configItem>
+        </variant>
+        <variant>
+          <configItem>
+            <name>minuskeydvorak</name>
+            <_description>Latvian (US Dvorak, minus-letter variant)</_description>
+          </configItem>
+        </variant>
+        <variant>
+          <configItem>
+            <name>dvorakprogr</name>
+            <_description>Latvian (programmer US Dvorak)</_description>
+          </configItem>
+        </variant>
+        <variant>
+          <configItem>
+            <name>ykeydvorakprogr</name>
+            <_description>Latvian (programmer US Dvorak, Y-letter variant)</_description>
+          </configItem>
+        </variant>
+        <variant>
+          <configItem>
+            <name>minuskeydvorakprogr</name>
+	    <_description>Latvian (programmer US Dvorak - minus-letter variant)</_description>
+          </configItem>
+        </variant>
+        <variant>
+          <configItem>
+            <name>colemak</name>
+            <_description>Latvian (US Colemak)</_description>
+          </configItem>
+        </variant>
+        <variant>
+          <configItem>
+            <name>apostrophecolemak</name>
+            <_description>Latvian (US Colemak, apostrophe variant)</_description>
+          </configItem>
+        </variant>
+      </variantList>
+    </layout>
+    <layout>
+      <configItem>
+        <name>us</name>
+        <_shortDescription>USA</_shortDescription>
+        <_description>USA</_description>
+        <languageList><iso639Id>eng</iso639Id></languageList>
+      </configItem>
+      <variantList>
+        <variant>
+          <configItem>
+            <name>intl-unicode</name>
+            <_description>English (US, international (AltGr Unicode combining)</_description>
+          </configItem>
+        </variant>
+        <variant>
+          <configItem>
+            <name>alt-intl-unicode</name>
+            <_description>English (US, international AltGr Unicode combining, alternative)</_description>
+          </configItem>
+        </variant>
+        <variant>
+          <configItem>
+            <name>ats</name>
+            <_description>Atsina</_description>
+            <!-- No ISO code in ISO639-2, only draft ISO693-3 -->
+          </configItem>
+        </variant>
+        <variant>
+          <configItem>
+            <name>crd</name>
+            <_description>Couer D'alene Salish</_description>
+            <languageList><iso639Id>crd</iso639Id></languageList>
+          </configItem>
+        </variant>
+      </variantList>
+    </layout>
+    <layout>
+      <configItem>
+        <name>ro</name>
+        <_shortDescription>Rou</_shortDescription>
+        <_description>Romanian</_description>
+        <languageList><iso639Id>rum</iso639Id></languageList>
+      </configItem>
+      <variantList>
+        <variant>
+          <configItem>
+            <name>ergonomic</name>
+            <_description>Romanian (ergonomic Touchtype)</_description>
+          </configItem>
+        </variant>
+      </variantList>
+    </layout>
+    <layout>
+      <configItem>
+        <name>rs</name>
+        <_shortDescription>Srb</_shortDescription>
+        <_description>Serbia</_description>
+        <languageList><iso639Id>srp</iso639Id></languageList>
+      </configItem>
+      <variantList>
+        <variant>
+          <configItem>
+            <name>combiningkeys</name>
+            <_description>Serbian (combining accents instead of dead keys)</_description>
+          </configItem>
+        </variant>
+      </variantList>
+    </layout>
+    <layout>
+      <configItem>
+        <name>ru</name>
+        <_shortDescription>Rus</_shortDescription>
+        <_description>Russian</_description>
+      </configItem>
+      <variantList>
+        <variant>
+          <configItem>
+            <name>chu</name>
+            <description>Church Slavonic</description>
+            <languageList><iso639Id>chu</iso639Id></languageList>
+          </configItem>
+        </variant>
+      </variantList>
+    </layout>
+  </layoutList>
+  <optionList/>
+</xkbConfigRegistry>