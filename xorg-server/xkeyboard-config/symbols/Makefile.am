--- conflicted
+++ resolved
@@ -1,45 +1,41 @@
-SUBDIRS = digital_vndr fujitsu_vndr hp_vndr macintosh_vndr nec_vndr nokia_vndr sgi_vndr sony_vndr sun_vndr xfree68_vndr
-
-symbolsdir = $(xkb_base)/symbols
-dist_symbols_DATA = \
-ad af al \
-am apl ara \
-at az \
-ba bd be \
-bg br brai \
-bt bw by \
-ca cd \
-ch cn cz \
-de dk \
-ee es et epo \
-fi fo fr \
-gb ge gh gn \
-gr hr hu \
-ie il in iq \
-ir is it jp \
-ke kg kh \
-kr kz \
-la latam latin \
-lk lt lv \
-ma mao me \
-mk ml mm \
-mn mt mv \
-ng nl no np \
-pc ph pk pl pt \
-ro rs ru \
-se si sk sn \
-sy th \
-terminate \
-<<<<<<< HEAD
-tj tm tr tz \
-=======
-tj tm tr tw tz \
->>>>>>> 98e55fbd
-ua us uz vn \
-za \
-altwin capslock compose ctrl empty eurosign rupeesign group inet \
-keypad kpdl level3 level5 nbsp olpc shift srvr_ctrl typo
-
-dir_data = $(dist_symbols_DATA)
-
-include $(top_srcdir)/xkbrules.am
+SUBDIRS = digital_vndr fujitsu_vndr hp_vndr macintosh_vndr nec_vndr nokia_vndr sgi_vndr sony_vndr sun_vndr xfree68_vndr
+
+symbolsdir = $(xkb_base)/symbols
+dist_symbols_DATA = \
+ad af al \
+am apl ara \
+at az \
+ba bd be \
+bg br brai \
+bt bw by \
+ca cd \
+ch cn cz \
+de dk \
+ee es et epo \
+fi fo fr \
+gb ge gh gn \
+gr hr hu \
+ie il in iq \
+ir is it jp \
+ke kg kh \
+kr kz \
+la latam latin \
+lk lt lv \
+ma mao me \
+mk ml mm \
+mn mt mv \
+ng nl no np \
+pc ph pk pl pt \
+ro rs ru \
+se si sk sn \
+sy th \
+terminate \
+tj tm tr tw tz \
+ua us uz vn \
+za \
+altwin capslock compose ctrl empty eurosign rupeesign group inet \
+keypad kpdl level3 level5 nbsp olpc shift srvr_ctrl typo
+
+dir_data = $(dist_symbols_DATA)
+
+include $(top_srcdir)/xkbrules.am