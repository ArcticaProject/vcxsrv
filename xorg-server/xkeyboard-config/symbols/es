<<<<<<< HEAD
// based on a keyboard
// Modified for a real Spanish Keyboard by Jon Tombs
//

partial default alphanumeric_keys
xkb_symbols "basic" {

    include "latin(type4)"

    name[Group1]="Spain";

    key <AE01>	{ [         1,     exclam,          bar,   exclamdown ]	};
    key <AE03>	{ [         3, periodcentered, numbersign,   sterling ]	};
    key <AE04>	{ [         4,     dollar,   asciitilde,       dollar ]	};
    key <AE06>	{ [         6,  ampersand,      notsign,  fiveeighths ]	};
    key <AE11>	{ [apostrophe,   question,    backslash, questiondown ]	};
    key <AE12>	{ [exclamdown, questiondown, dead_tilde,   asciitilde ]	};

    key <AD11>	{ [dead_grave, dead_circumflex, bracketleft, dead_abovering ] };
    key <AD12>	{ [      plus,   asterisk, bracketright,  dead_macron ]	};

    key <AC10>	{ [    ntilde, Ntilde,   asciitilde, dead_doubleacute ]	};
    key <AC11>	{ [dead_acute, dead_diaeresis, braceleft,   braceleft ]	};
    key <TLDE>	{ [ masculine, ordfeminine,    backslash,   backslash ]	};

    key <BKSL>	{ [  ccedilla,   Ccedilla,   braceright,   dead_breve ]	};

    include "level3(ralt_switch)"
};

partial alphanumeric_keys
xkb_symbols "Sundeadkeys" {

    include "es(basic)"

    key <AC11>	{ [dead_acute, dead_diaeresis, braceleft, braceleft ]	};
    key <AD11>	{ [dead_grave, dead_circumflex, bracketleft, dead_abovering ] };
};

partial alphanumeric_keys
xkb_symbols "sundeadkeys" {

    include "es(Sundeadkeys)"

    name[Group1]="Spain - Sun dead keys";
};

partial alphanumeric_keys
xkb_symbols "nodeadkeys" {

    include "es(basic)"

    name[Group1]="Spain - Eliminate dead keys";

    key <AD11>	{ [     grave, asciicircum,  bracketleft,      degree ]	};
    key <AD12>	{ [      plus,   asterisk, bracketright,       macron ]	};
    key <AC10>	{ [    ntilde,     Ntilde,   asciitilde,  doubleacute ]	};
    key <AC11>	{ [     acute,  diaeresis,    braceleft,    braceleft ]	};
    key <BKSL>	{ [  ccedilla,   Ccedilla,   braceright,        breve ]	};
    key <AB10>	{ [     minus, underscore, dead_belowdot,    abovedot ]	};
};

// Spanish mapping (note R-H exchange)
partial alphanumeric_keys
xkb_symbols "dvorak" {

    name[Group1]="Spain - Dvorak";

    // Alphanumeric section
    key <TLDE> {[  masculine, ordfeminine, backslash, degree		]};
    key <AE01> {[          1, exclam, bar, onesuperior			]};
    key <AE02> {[          2, quotedbl, at, twosuperior			]};
    key <AE03> {[          3, periodcentered, numbersign, threesuperior	]};
    key <AE04> {[          4, dollar, asciitilde, onequarter		]};
    key <AE05> {[          5, percent, brokenbar, fiveeighths		]};
    key <AE06> {[          6, ampersand, notsign, threequarters		]};
    key <AE07> {[          7, slash, onehalf, seveneighths		]};
    key <AE08> {[          8, parenleft, oneeighth, threeeighths	]};
    key <AE09> {[          9, parenright, asciicircum			]};
    key <AE10> {[          0, equal, grave, dead_doubleacute		]};
    key <AE11> {[ apostrophe, question, dead_macron, dead_ogonek	]};
    key <AE12> {[ exclamdown, questiondown, dead_breve, dead_abovedot	]};

    key <AD01> {[     period, colon					]};
    key <AD02> {[      comma, semicolon					]};
    key <AD03> {[     ntilde, Ntilde, lstroke, Lstroke			]};
    key <AD04> {[          p, P, paragraph				]};
    key <AD05> {[          y, Y, yen					]};
    key <AD06> {[          f, F, tslash, Tslash				]};
    key <AD07> {[          g, G, dstroke, Dstroke			]};
    key <AD08> {[          c, C, cent, copyright			]};
    key <AD09> {[          h, H, hstroke, Hstroke			]};
    key <AD10> {[          l, L, sterling				]};
    key <AD11> {[ dead_grave, dead_circumflex, bracketleft, dead_caron	]};
    key <AD12> {[       plus, asterisk, bracketright, plusminus		]};

    key <AC01> {[          a, A, ae, AE					]};
    key <AC02> {[          o, O, oslash, Oslash				]};
    key <AC03> {[          e, E, EuroSign				]};
    key <AC04> {[          u, U, aring, Aring				]};
    key <AC05> {[          i, I, oe, OE					]};
    key <AC06> {[          d, D, eth, ETH				]};
    key <AC07> {[          r, R, registered, trademark			]};
    key <AC08> {[          t, T, thorn, THORN				]};
    key <AC09> {[          n, N, eng, ENG				]};
    key <AC10> {[          s, S, ssharp, section			]};
    key <AC11> {[ dead_acute, dead_diaeresis, braceleft, dead_tilde	]};
    key <BKSL> {[   ccedilla, Ccedilla, braceright, dead_cedilla	]};

    key <LSGT> {[       less, greater, guillemotleft, guillemotright	]};
    key <AB01> {[      minus, underscore, hyphen, macron		]};
    key <AB02> {[          q, Q, currency				]};
    key <AB03> {[          j, J						]};
    key <AB04> {[          k, K, kra					]};
    key <AB05> {[          x, X, multiply, division			]};
    key <AB06> {[          b, B						]};
    key <AB07> {[          m, M, mu					]};
    key <AB08> {[          w, W						]};
    key <AB09> {[          v, V						]};
    key <AB10> {[          z, Z						]};

    include "level3(ralt_switch)"
};

partial alphanumeric_keys
xkb_symbols "cat" {

    include "es(basic)"

    name[Group1]="Spain - Catalan variant with middle-dot L";

    key <AC09>  { [	    l,      L,		0x1000140,  0x100013F ] };
};

partial alphanumeric_keys
xkb_symbols "ast" {

    include "es(basic)"

    name[Group1]="Spain - Asturian variant with bottom-dot H and bottom-dot L";

    key <AC06>  { [	    h,      H,		0x1001E25,  0x1001E24 ] };
    key <AC09>  { [	    l,      L,		0x1001E37,  0x1001E36 ] };
};

// Copied from macintosh_vndr/es
partial alphanumeric_keys 
xkb_symbols "mac" {

    // Describes the differences between a very simple mac_US
    // keyboard and a very simple Spanish keybaord

    include "es"
    name[Group1]= "Spain - Macintosh";

};

partial alphanumeric_keys
xkb_symbols "olpc" {

    include "us(basic)"
    name[Group1]="Spain";

    key <TLDE> { [    masculine,    ordfeminine      ] };
    key <AE01> { [            1,         exclam,             bar ] };
    key <AE02> { [            2,       quotedbl,              at ] };
    key <AE03> { [            3,     dead_grave,      numbersign,   grave           ] };
    key <AE05> { [            5,        percent,     asciicircum,   dead_circumflex ] };
    key <AE06> { [            6,      ampersand,         notsign ] };
    key <AE07> { [            7,          slash,       backslash ] };
    key <AE08> { [            8,      parenleft                         ] };
    key <AE09> { [            9,     parenright                         ] };
    key <AE10> { [            0,          equal                  ] };
    key <AE11> { [   apostrophe,       question                  ] };
    key <AE12> { [   exclamdown,   questiondown                  ] };

    key <AD03> { [            e,              E,        EuroSign ] };
    key <AD11> { [   dead_acute, dead_diaeresis,           acute,   dead_abovering  ] };
    key <AD12> { [  bracketleft,      braceleft                  ] };

    key <AC10> { [       ntilde,        Ntilde                  ] };
    key <AC11> { [         plus,       asterisk,      dead_tilde ] };
    key <BKSL> { [ bracketright,     braceright,      section    ] };

    key <AB08> { [        comma,      semicolon                  ] };
    key <AB09> { [       period,          colon                  ] };
    key <AB10> { [        minus,     underscore                  ] };
  
    key <I219> { [         less,        greater,  ISO_Next_Group ] };

    include "level3(ralt_switch)"
};

partial alphanumeric_keys
xkb_symbols "deadtilde" {

    include "es(basic)"

    name[Group1]="Spain - Include dead tilde";

    key <AE04>	{ [         4,     dollar,   dead_tilde,       dollar ]	};
};

partial alphanumeric_keys
xkb_symbols "olpc2" {

    // Modified variant of US International layout, specifically for Peru
    // Contact: Sayamindu Dasgupta <sayamindu@laptop.org>

    include "us(olpc)"
    name[Group1]="Spain - OLPC2";

    key <AE03> { [  3, numbersign,   dead_grave,  dead_grave] }; // combining grave
    key <I236>  { [ XF86Start ] };

    include "level3(ralt_switch)"
};
=======
// based on a keyboard
// Modified for a real Spanish Keyboard by Jon Tombs
//

partial default alphanumeric_keys
xkb_symbols "basic" {

    include "latin(type4)"

    name[Group1]="Spanish";

    key <AE01>	{ [         1,     exclam,          bar,   exclamdown ]	};
    key <AE03>	{ [         3, periodcentered, numbersign,   sterling ]	};
    key <AE04>	{ [         4,     dollar,   asciitilde,       dollar ]	};
    key <AE06>	{ [         6,  ampersand,      notsign,  fiveeighths ]	};
    key <AE11>	{ [apostrophe,   question,    backslash, questiondown ]	};
    key <AE12>	{ [exclamdown, questiondown, dead_tilde,   asciitilde ]	};

    key <AD11>	{ [dead_grave, dead_circumflex, bracketleft, dead_abovering ] };
    key <AD12>	{ [      plus,   asterisk, bracketright,  dead_macron ]	};

    key <AC10>	{ [    ntilde, Ntilde,   asciitilde, dead_doubleacute ]	};
    key <AC11>	{ [dead_acute, dead_diaeresis, braceleft,   braceleft ]	};
    key <TLDE>	{ [ masculine, ordfeminine,    backslash,   backslash ]	};

    key <BKSL>	{ [  ccedilla,   Ccedilla,   braceright,   dead_breve ]	};

    include "level3(ralt_switch)"
};

partial alphanumeric_keys
xkb_symbols "Sundeadkeys" {

    include "es(basic)"

    key <AC11>	{ [dead_acute, dead_diaeresis, braceleft, braceleft ]	};
    key <AD11>	{ [dead_grave, dead_circumflex, bracketleft, dead_abovering ] };
};

partial alphanumeric_keys
xkb_symbols "sundeadkeys" {

    include "es(Sundeadkeys)"

    name[Group1]="Spanish (Sun dead keys)";
};

partial alphanumeric_keys
xkb_symbols "nodeadkeys" {

    include "es(basic)"

    name[Group1]="Spanish (eliminate dead keys)";

    key <AD11>	{ [     grave, asciicircum,  bracketleft,      degree ]	};
    key <AD12>	{ [      plus,   asterisk, bracketright,       macron ]	};
    key <AC10>	{ [    ntilde,     Ntilde,   asciitilde,  doubleacute ]	};
    key <AC11>	{ [     acute,  diaeresis,    braceleft,    braceleft ]	};
    key <BKSL>	{ [  ccedilla,   Ccedilla,   braceright,        breve ]	};
    key <AB10>	{ [     minus, underscore, dead_belowdot,    abovedot ]	};
};

// Spanish mapping (note R-H exchange)
partial alphanumeric_keys
xkb_symbols "dvorak" {

    name[Group1]="Spanish (Dvorak)";

    // Alphanumeric section
    key <TLDE> {[  masculine, ordfeminine, backslash, degree		]};
    key <AE01> {[          1, exclam, bar, onesuperior			]};
    key <AE02> {[          2, quotedbl, at, twosuperior			]};
    key <AE03> {[          3, periodcentered, numbersign, threesuperior	]};
    key <AE04> {[          4, dollar, asciitilde, onequarter		]};
    key <AE05> {[          5, percent, brokenbar, fiveeighths		]};
    key <AE06> {[          6, ampersand, notsign, threequarters		]};
    key <AE07> {[          7, slash, onehalf, seveneighths		]};
    key <AE08> {[          8, parenleft, oneeighth, threeeighths	]};
    key <AE09> {[          9, parenright, asciicircum			]};
    key <AE10> {[          0, equal, grave, dead_doubleacute		]};
    key <AE11> {[ apostrophe, question, dead_macron, dead_ogonek	]};
    key <AE12> {[ exclamdown, questiondown, dead_breve, dead_abovedot	]};

    key <AD01> {[     period, colon					]};
    key <AD02> {[      comma, semicolon					]};
    key <AD03> {[     ntilde, Ntilde, lstroke, Lstroke			]};
    key <AD04> {[          p, P, paragraph				]};
    key <AD05> {[          y, Y, yen					]};
    key <AD06> {[          f, F, tslash, Tslash				]};
    key <AD07> {[          g, G, dstroke, Dstroke			]};
    key <AD08> {[          c, C, cent, copyright			]};
    key <AD09> {[          h, H, hstroke, Hstroke			]};
    key <AD10> {[          l, L, sterling				]};
    key <AD11> {[ dead_grave, dead_circumflex, bracketleft, dead_caron	]};
    key <AD12> {[       plus, asterisk, bracketright, plusminus		]};

    key <AC01> {[          a, A, ae, AE					]};
    key <AC02> {[          o, O, oslash, Oslash				]};
    key <AC03> {[          e, E, EuroSign				]};
    key <AC04> {[          u, U, aring, Aring				]};
    key <AC05> {[          i, I, oe, OE					]};
    key <AC06> {[          d, D, eth, ETH				]};
    key <AC07> {[          r, R, registered, trademark			]};
    key <AC08> {[          t, T, thorn, THORN				]};
    key <AC09> {[          n, N, eng, ENG				]};
    key <AC10> {[          s, S, ssharp, section			]};
    key <AC11> {[ dead_acute, dead_diaeresis, braceleft, dead_tilde	]};
    key <BKSL> {[   ccedilla, Ccedilla, braceright, dead_cedilla	]};

    key <LSGT> {[       less, greater, guillemotleft, guillemotright	]};
    key <AB01> {[      minus, underscore, hyphen, macron		]};
    key <AB02> {[          q, Q, currency				]};
    key <AB03> {[          j, J						]};
    key <AB04> {[          k, K, kra					]};
    key <AB05> {[          x, X, multiply, division			]};
    key <AB06> {[          b, B						]};
    key <AB07> {[          m, M, mu					]};
    key <AB08> {[          w, W						]};
    key <AB09> {[          v, V						]};
    key <AB10> {[          z, Z						]};

    include "level3(ralt_switch)"
};

partial alphanumeric_keys
xkb_symbols "cat" {

    include "es(basic)"

    name[Group1]="Catalan (Spain, with middle-dot L)";

    key <AC09>  { [	    l,      L,		0x1000140,  0x100013F ] };
};

partial alphanumeric_keys
xkb_symbols "ast" {

    include "es(basic)"

    name[Group1]="Asturian (Spain, with bottom-dot H and bottom-dot L)";

    key <AC06>  { [	    h,      H,		0x1001E25,  0x1001E24 ] };
    key <AC09>  { [	    l,      L,		0x1001E37,  0x1001E36 ] };
};

// Copied from macintosh_vndr/es
partial alphanumeric_keys 
xkb_symbols "mac" {

    // Describes the differences between a very simple mac_US
    // keyboard and a very simple Spanish keybaord

    include "es"
    name[Group1]= "Spanish (Macintosh)";

};

partial alphanumeric_keys
xkb_symbols "olpc" {

    include "us(basic)"
    name[Group1]="Spanish";

    key <TLDE> { [    masculine,    ordfeminine      ] };
    key <AE01> { [            1,         exclam,             bar ] };
    key <AE02> { [            2,       quotedbl,              at ] };
    key <AE03> { [            3,     dead_grave,      numbersign,   grave           ] };
    key <AE05> { [            5,        percent,     asciicircum,   dead_circumflex ] };
    key <AE06> { [            6,      ampersand,         notsign ] };
    key <AE07> { [            7,          slash,       backslash ] };
    key <AE08> { [            8,      parenleft                         ] };
    key <AE09> { [            9,     parenright                         ] };
    key <AE10> { [            0,          equal                  ] };
    key <AE11> { [   apostrophe,       question                  ] };
    key <AE12> { [   exclamdown,   questiondown                  ] };

    key <AD03> { [            e,              E,        EuroSign ] };
    key <AD11> { [   dead_acute, dead_diaeresis,           acute,   dead_abovering  ] };
    key <AD12> { [  bracketleft,      braceleft                  ] };

    key <AC10> { [       ntilde,        Ntilde                  ] };
    key <AC11> { [         plus,       asterisk,      dead_tilde ] };
    key <BKSL> { [ bracketright,     braceright,      section    ] };

    key <AB08> { [        comma,      semicolon                  ] };
    key <AB09> { [       period,          colon                  ] };
    key <AB10> { [        minus,     underscore                  ] };
  
    key <I219> { [         less,        greater,  ISO_Next_Group ] };

    include "level3(ralt_switch)"
};

partial alphanumeric_keys
xkb_symbols "deadtilde" {

    include "es(basic)"

    name[Group1]="Spanish (include dead tilde)";

    key <AE04>	{ [         4,     dollar,   dead_tilde,       dollar ]	};
};

partial alphanumeric_keys
xkb_symbols "olpc2" {

    // Modified variant of US International layout, specifically for Peru
    // Contact: Sayamindu Dasgupta <sayamindu@laptop.org>

    include "us(olpc)"
    name[Group1]="Spanish (OLPC2)";

    key <AE03> { [  3, numbersign,   dead_grave,  dead_grave] }; // combining grave
    key <I236>  { [ XF86Start ] };

    include "level3(ralt_switch)"
};
>>>>>>> 125aba11
<|MERGE_RESOLUTION|>--- conflicted
+++ resolved
@@ -1,437 +1,217 @@
-<<<<<<< HEAD
-// based on a keyboard
-// Modified for a real Spanish Keyboard by Jon Tombs
-//
-
-partial default alphanumeric_keys
-xkb_symbols "basic" {
-
-    include "latin(type4)"
-
-    name[Group1]="Spain";
-
-    key <AE01>	{ [         1,     exclam,          bar,   exclamdown ]	};
-    key <AE03>	{ [         3, periodcentered, numbersign,   sterling ]	};
-    key <AE04>	{ [         4,     dollar,   asciitilde,       dollar ]	};
-    key <AE06>	{ [         6,  ampersand,      notsign,  fiveeighths ]	};
-    key <AE11>	{ [apostrophe,   question,    backslash, questiondown ]	};
-    key <AE12>	{ [exclamdown, questiondown, dead_tilde,   asciitilde ]	};
-
-    key <AD11>	{ [dead_grave, dead_circumflex, bracketleft, dead_abovering ] };
-    key <AD12>	{ [      plus,   asterisk, bracketright,  dead_macron ]	};
-
-    key <AC10>	{ [    ntilde, Ntilde,   asciitilde, dead_doubleacute ]	};
-    key <AC11>	{ [dead_acute, dead_diaeresis, braceleft,   braceleft ]	};
-    key <TLDE>	{ [ masculine, ordfeminine,    backslash,   backslash ]	};
-
-    key <BKSL>	{ [  ccedilla,   Ccedilla,   braceright,   dead_breve ]	};
-
-    include "level3(ralt_switch)"
-};
-
-partial alphanumeric_keys
-xkb_symbols "Sundeadkeys" {
-
-    include "es(basic)"
-
-    key <AC11>	{ [dead_acute, dead_diaeresis, braceleft, braceleft ]	};
-    key <AD11>	{ [dead_grave, dead_circumflex, bracketleft, dead_abovering ] };
-};
-
-partial alphanumeric_keys
-xkb_symbols "sundeadkeys" {
-
-    include "es(Sundeadkeys)"
-
-    name[Group1]="Spain - Sun dead keys";
-};
-
-partial alphanumeric_keys
-xkb_symbols "nodeadkeys" {
-
-    include "es(basic)"
-
-    name[Group1]="Spain - Eliminate dead keys";
-
-    key <AD11>	{ [     grave, asciicircum,  bracketleft,      degree ]	};
-    key <AD12>	{ [      plus,   asterisk, bracketright,       macron ]	};
-    key <AC10>	{ [    ntilde,     Ntilde,   asciitilde,  doubleacute ]	};
-    key <AC11>	{ [     acute,  diaeresis,    braceleft,    braceleft ]	};
-    key <BKSL>	{ [  ccedilla,   Ccedilla,   braceright,        breve ]	};
-    key <AB10>	{ [     minus, underscore, dead_belowdot,    abovedot ]	};
-};
-
-// Spanish mapping (note R-H exchange)
-partial alphanumeric_keys
-xkb_symbols "dvorak" {
-
-    name[Group1]="Spain - Dvorak";
-
-    // Alphanumeric section
-    key <TLDE> {[  masculine, ordfeminine, backslash, degree		]};
-    key <AE01> {[          1, exclam, bar, onesuperior			]};
-    key <AE02> {[          2, quotedbl, at, twosuperior			]};
-    key <AE03> {[          3, periodcentered, numbersign, threesuperior	]};
-    key <AE04> {[          4, dollar, asciitilde, onequarter		]};
-    key <AE05> {[          5, percent, brokenbar, fiveeighths		]};
-    key <AE06> {[          6, ampersand, notsign, threequarters		]};
-    key <AE07> {[          7, slash, onehalf, seveneighths		]};
-    key <AE08> {[          8, parenleft, oneeighth, threeeighths	]};
-    key <AE09> {[          9, parenright, asciicircum			]};
-    key <AE10> {[          0, equal, grave, dead_doubleacute		]};
-    key <AE11> {[ apostrophe, question, dead_macron, dead_ogonek	]};
-    key <AE12> {[ exclamdown, questiondown, dead_breve, dead_abovedot	]};
-
-    key <AD01> {[     period, colon					]};
-    key <AD02> {[      comma, semicolon					]};
-    key <AD03> {[     ntilde, Ntilde, lstroke, Lstroke			]};
-    key <AD04> {[          p, P, paragraph				]};
-    key <AD05> {[          y, Y, yen					]};
-    key <AD06> {[          f, F, tslash, Tslash				]};
-    key <AD07> {[          g, G, dstroke, Dstroke			]};
-    key <AD08> {[          c, C, cent, copyright			]};
-    key <AD09> {[          h, H, hstroke, Hstroke			]};
-    key <AD10> {[          l, L, sterling				]};
-    key <AD11> {[ dead_grave, dead_circumflex, bracketleft, dead_caron	]};
-    key <AD12> {[       plus, asterisk, bracketright, plusminus		]};
-
-    key <AC01> {[          a, A, ae, AE					]};
-    key <AC02> {[          o, O, oslash, Oslash				]};
-    key <AC03> {[          e, E, EuroSign				]};
-    key <AC04> {[          u, U, aring, Aring				]};
-    key <AC05> {[          i, I, oe, OE					]};
-    key <AC06> {[          d, D, eth, ETH				]};
-    key <AC07> {[          r, R, registered, trademark			]};
-    key <AC08> {[          t, T, thorn, THORN				]};
-    key <AC09> {[          n, N, eng, ENG				]};
-    key <AC10> {[          s, S, ssharp, section			]};
-    key <AC11> {[ dead_acute, dead_diaeresis, braceleft, dead_tilde	]};
-    key <BKSL> {[   ccedilla, Ccedilla, braceright, dead_cedilla	]};
-
-    key <LSGT> {[       less, greater, guillemotleft, guillemotright	]};
-    key <AB01> {[      minus, underscore, hyphen, macron		]};
-    key <AB02> {[          q, Q, currency				]};
-    key <AB03> {[          j, J						]};
-    key <AB04> {[          k, K, kra					]};
-    key <AB05> {[          x, X, multiply, division			]};
-    key <AB06> {[          b, B						]};
-    key <AB07> {[          m, M, mu					]};
-    key <AB08> {[          w, W						]};
-    key <AB09> {[          v, V						]};
-    key <AB10> {[          z, Z						]};
-
-    include "level3(ralt_switch)"
-};
-
-partial alphanumeric_keys
-xkb_symbols "cat" {
-
-    include "es(basic)"
-
-    name[Group1]="Spain - Catalan variant with middle-dot L";
-
-    key <AC09>  { [	    l,      L,		0x1000140,  0x100013F ] };
-};
-
-partial alphanumeric_keys
-xkb_symbols "ast" {
-
-    include "es(basic)"
-
-    name[Group1]="Spain - Asturian variant with bottom-dot H and bottom-dot L";
-
-    key <AC06>  { [	    h,      H,		0x1001E25,  0x1001E24 ] };
-    key <AC09>  { [	    l,      L,		0x1001E37,  0x1001E36 ] };
-};
-
-// Copied from macintosh_vndr/es
-partial alphanumeric_keys 
-xkb_symbols "mac" {
-
-    // Describes the differences between a very simple mac_US
-    // keyboard and a very simple Spanish keybaord
-
-    include "es"
-    name[Group1]= "Spain - Macintosh";
-
-};
-
-partial alphanumeric_keys
-xkb_symbols "olpc" {
-
-    include "us(basic)"
-    name[Group1]="Spain";
-
-    key <TLDE> { [    masculine,    ordfeminine      ] };
-    key <AE01> { [            1,         exclam,             bar ] };
-    key <AE02> { [            2,       quotedbl,              at ] };
-    key <AE03> { [            3,     dead_grave,      numbersign,   grave           ] };
-    key <AE05> { [            5,        percent,     asciicircum,   dead_circumflex ] };
-    key <AE06> { [            6,      ampersand,         notsign ] };
-    key <AE07> { [            7,          slash,       backslash ] };
-    key <AE08> { [            8,      parenleft                         ] };
-    key <AE09> { [            9,     parenright                         ] };
-    key <AE10> { [            0,          equal                  ] };
-    key <AE11> { [   apostrophe,       question                  ] };
-    key <AE12> { [   exclamdown,   questiondown                  ] };
-
-    key <AD03> { [            e,              E,        EuroSign ] };
-    key <AD11> { [   dead_acute, dead_diaeresis,           acute,   dead_abovering  ] };
-    key <AD12> { [  bracketleft,      braceleft                  ] };
-
-    key <AC10> { [       ntilde,        Ntilde                  ] };
-    key <AC11> { [         plus,       asterisk,      dead_tilde ] };
-    key <BKSL> { [ bracketright,     braceright,      section    ] };
-
-    key <AB08> { [        comma,      semicolon                  ] };
-    key <AB09> { [       period,          colon                  ] };
-    key <AB10> { [        minus,     underscore                  ] };
-  
-    key <I219> { [         less,        greater,  ISO_Next_Group ] };
-
-    include "level3(ralt_switch)"
-};
-
-partial alphanumeric_keys
-xkb_symbols "deadtilde" {
-
-    include "es(basic)"
-
-    name[Group1]="Spain - Include dead tilde";
-
-    key <AE04>	{ [         4,     dollar,   dead_tilde,       dollar ]	};
-};
-
-partial alphanumeric_keys
-xkb_symbols "olpc2" {
-
-    // Modified variant of US International layout, specifically for Peru
-    // Contact: Sayamindu Dasgupta <sayamindu@laptop.org>
-
-    include "us(olpc)"
-    name[Group1]="Spain - OLPC2";
-
-    key <AE03> { [  3, numbersign,   dead_grave,  dead_grave] }; // combining grave
-    key <I236>  { [ XF86Start ] };
-
-    include "level3(ralt_switch)"
-};
-=======
-// based on a keyboard
-// Modified for a real Spanish Keyboard by Jon Tombs
-//
-
-partial default alphanumeric_keys
-xkb_symbols "basic" {
-
-    include "latin(type4)"
-
-    name[Group1]="Spanish";
-
-    key <AE01>	{ [         1,     exclam,          bar,   exclamdown ]	};
-    key <AE03>	{ [         3, periodcentered, numbersign,   sterling ]	};
-    key <AE04>	{ [         4,     dollar,   asciitilde,       dollar ]	};
-    key <AE06>	{ [         6,  ampersand,      notsign,  fiveeighths ]	};
-    key <AE11>	{ [apostrophe,   question,    backslash, questiondown ]	};
-    key <AE12>	{ [exclamdown, questiondown, dead_tilde,   asciitilde ]	};
-
-    key <AD11>	{ [dead_grave, dead_circumflex, bracketleft, dead_abovering ] };
-    key <AD12>	{ [      plus,   asterisk, bracketright,  dead_macron ]	};
-
-    key <AC10>	{ [    ntilde, Ntilde,   asciitilde, dead_doubleacute ]	};
-    key <AC11>	{ [dead_acute, dead_diaeresis, braceleft,   braceleft ]	};
-    key <TLDE>	{ [ masculine, ordfeminine,    backslash,   backslash ]	};
-
-    key <BKSL>	{ [  ccedilla,   Ccedilla,   braceright,   dead_breve ]	};
-
-    include "level3(ralt_switch)"
-};
-
-partial alphanumeric_keys
-xkb_symbols "Sundeadkeys" {
-
-    include "es(basic)"
-
-    key <AC11>	{ [dead_acute, dead_diaeresis, braceleft, braceleft ]	};
-    key <AD11>	{ [dead_grave, dead_circumflex, bracketleft, dead_abovering ] };
-};
-
-partial alphanumeric_keys
-xkb_symbols "sundeadkeys" {
-
-    include "es(Sundeadkeys)"
-
-    name[Group1]="Spanish (Sun dead keys)";
-};
-
-partial alphanumeric_keys
-xkb_symbols "nodeadkeys" {
-
-    include "es(basic)"
-
-    name[Group1]="Spanish (eliminate dead keys)";
-
-    key <AD11>	{ [     grave, asciicircum,  bracketleft,      degree ]	};
-    key <AD12>	{ [      plus,   asterisk, bracketright,       macron ]	};
-    key <AC10>	{ [    ntilde,     Ntilde,   asciitilde,  doubleacute ]	};
-    key <AC11>	{ [     acute,  diaeresis,    braceleft,    braceleft ]	};
-    key <BKSL>	{ [  ccedilla,   Ccedilla,   braceright,        breve ]	};
-    key <AB10>	{ [     minus, underscore, dead_belowdot,    abovedot ]	};
-};
-
-// Spanish mapping (note R-H exchange)
-partial alphanumeric_keys
-xkb_symbols "dvorak" {
-
-    name[Group1]="Spanish (Dvorak)";
-
-    // Alphanumeric section
-    key <TLDE> {[  masculine, ordfeminine, backslash, degree		]};
-    key <AE01> {[          1, exclam, bar, onesuperior			]};
-    key <AE02> {[          2, quotedbl, at, twosuperior			]};
-    key <AE03> {[          3, periodcentered, numbersign, threesuperior	]};
-    key <AE04> {[          4, dollar, asciitilde, onequarter		]};
-    key <AE05> {[          5, percent, brokenbar, fiveeighths		]};
-    key <AE06> {[          6, ampersand, notsign, threequarters		]};
-    key <AE07> {[          7, slash, onehalf, seveneighths		]};
-    key <AE08> {[          8, parenleft, oneeighth, threeeighths	]};
-    key <AE09> {[          9, parenright, asciicircum			]};
-    key <AE10> {[          0, equal, grave, dead_doubleacute		]};
-    key <AE11> {[ apostrophe, question, dead_macron, dead_ogonek	]};
-    key <AE12> {[ exclamdown, questiondown, dead_breve, dead_abovedot	]};
-
-    key <AD01> {[     period, colon					]};
-    key <AD02> {[      comma, semicolon					]};
-    key <AD03> {[     ntilde, Ntilde, lstroke, Lstroke			]};
-    key <AD04> {[          p, P, paragraph				]};
-    key <AD05> {[          y, Y, yen					]};
-    key <AD06> {[          f, F, tslash, Tslash				]};
-    key <AD07> {[          g, G, dstroke, Dstroke			]};
-    key <AD08> {[          c, C, cent, copyright			]};
-    key <AD09> {[          h, H, hstroke, Hstroke			]};
-    key <AD10> {[          l, L, sterling				]};
-    key <AD11> {[ dead_grave, dead_circumflex, bracketleft, dead_caron	]};
-    key <AD12> {[       plus, asterisk, bracketright, plusminus		]};
-
-    key <AC01> {[          a, A, ae, AE					]};
-    key <AC02> {[          o, O, oslash, Oslash				]};
-    key <AC03> {[          e, E, EuroSign				]};
-    key <AC04> {[          u, U, aring, Aring				]};
-    key <AC05> {[          i, I, oe, OE					]};
-    key <AC06> {[          d, D, eth, ETH				]};
-    key <AC07> {[          r, R, registered, trademark			]};
-    key <AC08> {[          t, T, thorn, THORN				]};
-    key <AC09> {[          n, N, eng, ENG				]};
-    key <AC10> {[          s, S, ssharp, section			]};
-    key <AC11> {[ dead_acute, dead_diaeresis, braceleft, dead_tilde	]};
-    key <BKSL> {[   ccedilla, Ccedilla, braceright, dead_cedilla	]};
-
-    key <LSGT> {[       less, greater, guillemotleft, guillemotright	]};
-    key <AB01> {[      minus, underscore, hyphen, macron		]};
-    key <AB02> {[          q, Q, currency				]};
-    key <AB03> {[          j, J						]};
-    key <AB04> {[          k, K, kra					]};
-    key <AB05> {[          x, X, multiply, division			]};
-    key <AB06> {[          b, B						]};
-    key <AB07> {[          m, M, mu					]};
-    key <AB08> {[          w, W						]};
-    key <AB09> {[          v, V						]};
-    key <AB10> {[          z, Z						]};
-
-    include "level3(ralt_switch)"
-};
-
-partial alphanumeric_keys
-xkb_symbols "cat" {
-
-    include "es(basic)"
-
-    name[Group1]="Catalan (Spain, with middle-dot L)";
-
-    key <AC09>  { [	    l,      L,		0x1000140,  0x100013F ] };
-};
-
-partial alphanumeric_keys
-xkb_symbols "ast" {
-
-    include "es(basic)"
-
-    name[Group1]="Asturian (Spain, with bottom-dot H and bottom-dot L)";
-
-    key <AC06>  { [	    h,      H,		0x1001E25,  0x1001E24 ] };
-    key <AC09>  { [	    l,      L,		0x1001E37,  0x1001E36 ] };
-};
-
-// Copied from macintosh_vndr/es
-partial alphanumeric_keys 
-xkb_symbols "mac" {
-
-    // Describes the differences between a very simple mac_US
-    // keyboard and a very simple Spanish keybaord
-
-    include "es"
-    name[Group1]= "Spanish (Macintosh)";
-
-};
-
-partial alphanumeric_keys
-xkb_symbols "olpc" {
-
-    include "us(basic)"
-    name[Group1]="Spanish";
-
-    key <TLDE> { [    masculine,    ordfeminine      ] };
-    key <AE01> { [            1,         exclam,             bar ] };
-    key <AE02> { [            2,       quotedbl,              at ] };
-    key <AE03> { [            3,     dead_grave,      numbersign,   grave           ] };
-    key <AE05> { [            5,        percent,     asciicircum,   dead_circumflex ] };
-    key <AE06> { [            6,      ampersand,         notsign ] };
-    key <AE07> { [            7,          slash,       backslash ] };
-    key <AE08> { [            8,      parenleft                         ] };
-    key <AE09> { [            9,     parenright                         ] };
-    key <AE10> { [            0,          equal                  ] };
-    key <AE11> { [   apostrophe,       question                  ] };
-    key <AE12> { [   exclamdown,   questiondown                  ] };
-
-    key <AD03> { [            e,              E,        EuroSign ] };
-    key <AD11> { [   dead_acute, dead_diaeresis,           acute,   dead_abovering  ] };
-    key <AD12> { [  bracketleft,      braceleft                  ] };
-
-    key <AC10> { [       ntilde,        Ntilde                  ] };
-    key <AC11> { [         plus,       asterisk,      dead_tilde ] };
-    key <BKSL> { [ bracketright,     braceright,      section    ] };
-
-    key <AB08> { [        comma,      semicolon                  ] };
-    key <AB09> { [       period,          colon                  ] };
-    key <AB10> { [        minus,     underscore                  ] };
-  
-    key <I219> { [         less,        greater,  ISO_Next_Group ] };
-
-    include "level3(ralt_switch)"
-};
-
-partial alphanumeric_keys
-xkb_symbols "deadtilde" {
-
-    include "es(basic)"
-
-    name[Group1]="Spanish (include dead tilde)";
-
-    key <AE04>	{ [         4,     dollar,   dead_tilde,       dollar ]	};
-};
-
-partial alphanumeric_keys
-xkb_symbols "olpc2" {
-
-    // Modified variant of US International layout, specifically for Peru
-    // Contact: Sayamindu Dasgupta <sayamindu@laptop.org>
-
-    include "us(olpc)"
-    name[Group1]="Spanish (OLPC2)";
-
-    key <AE03> { [  3, numbersign,   dead_grave,  dead_grave] }; // combining grave
-    key <I236>  { [ XF86Start ] };
-
-    include "level3(ralt_switch)"
-};
->>>>>>> 125aba11
+// based on a keyboard
+// Modified for a real Spanish Keyboard by Jon Tombs
+//
+
+partial default alphanumeric_keys
+xkb_symbols "basic" {
+
+    include "latin(type4)"
+
+    name[Group1]="Spanish";
+
+    key <AE01>	{ [         1,     exclam,          bar,   exclamdown ]	};
+    key <AE03>	{ [         3, periodcentered, numbersign,   sterling ]	};
+    key <AE04>	{ [         4,     dollar,   asciitilde,       dollar ]	};
+    key <AE06>	{ [         6,  ampersand,      notsign,  fiveeighths ]	};
+    key <AE11>	{ [apostrophe,   question,    backslash, questiondown ]	};
+    key <AE12>	{ [exclamdown, questiondown, dead_tilde,   asciitilde ]	};
+
+    key <AD11>	{ [dead_grave, dead_circumflex, bracketleft, dead_abovering ] };
+    key <AD12>	{ [      plus,   asterisk, bracketright,  dead_macron ]	};
+
+    key <AC10>	{ [    ntilde, Ntilde,   asciitilde, dead_doubleacute ]	};
+    key <AC11>	{ [dead_acute, dead_diaeresis, braceleft,   braceleft ]	};
+    key <TLDE>	{ [ masculine, ordfeminine,    backslash,   backslash ]	};
+
+    key <BKSL>	{ [  ccedilla,   Ccedilla,   braceright,   dead_breve ]	};
+
+    include "level3(ralt_switch)"
+};
+
+partial alphanumeric_keys
+xkb_symbols "Sundeadkeys" {
+
+    include "es(basic)"
+
+    key <AC11>	{ [dead_acute, dead_diaeresis, braceleft, braceleft ]	};
+    key <AD11>	{ [dead_grave, dead_circumflex, bracketleft, dead_abovering ] };
+};
+
+partial alphanumeric_keys
+xkb_symbols "sundeadkeys" {
+
+    include "es(Sundeadkeys)"
+
+    name[Group1]="Spanish (Sun dead keys)";
+};
+
+partial alphanumeric_keys
+xkb_symbols "nodeadkeys" {
+
+    include "es(basic)"
+
+    name[Group1]="Spanish (eliminate dead keys)";
+
+    key <AD11>	{ [     grave, asciicircum,  bracketleft,      degree ]	};
+    key <AD12>	{ [      plus,   asterisk, bracketright,       macron ]	};
+    key <AC10>	{ [    ntilde,     Ntilde,   asciitilde,  doubleacute ]	};
+    key <AC11>	{ [     acute,  diaeresis,    braceleft,    braceleft ]	};
+    key <BKSL>	{ [  ccedilla,   Ccedilla,   braceright,        breve ]	};
+    key <AB10>	{ [     minus, underscore, dead_belowdot,    abovedot ]	};
+};
+
+// Spanish mapping (note R-H exchange)
+partial alphanumeric_keys
+xkb_symbols "dvorak" {
+
+    name[Group1]="Spanish (Dvorak)";
+
+    // Alphanumeric section
+    key <TLDE> {[  masculine, ordfeminine, backslash, degree		]};
+    key <AE01> {[          1, exclam, bar, onesuperior			]};
+    key <AE02> {[          2, quotedbl, at, twosuperior			]};
+    key <AE03> {[          3, periodcentered, numbersign, threesuperior	]};
+    key <AE04> {[          4, dollar, asciitilde, onequarter		]};
+    key <AE05> {[          5, percent, brokenbar, fiveeighths		]};
+    key <AE06> {[          6, ampersand, notsign, threequarters		]};
+    key <AE07> {[          7, slash, onehalf, seveneighths		]};
+    key <AE08> {[          8, parenleft, oneeighth, threeeighths	]};
+    key <AE09> {[          9, parenright, asciicircum			]};
+    key <AE10> {[          0, equal, grave, dead_doubleacute		]};
+    key <AE11> {[ apostrophe, question, dead_macron, dead_ogonek	]};
+    key <AE12> {[ exclamdown, questiondown, dead_breve, dead_abovedot	]};
+
+    key <AD01> {[     period, colon					]};
+    key <AD02> {[      comma, semicolon					]};
+    key <AD03> {[     ntilde, Ntilde, lstroke, Lstroke			]};
+    key <AD04> {[          p, P, paragraph				]};
+    key <AD05> {[          y, Y, yen					]};
+    key <AD06> {[          f, F, tslash, Tslash				]};
+    key <AD07> {[          g, G, dstroke, Dstroke			]};
+    key <AD08> {[          c, C, cent, copyright			]};
+    key <AD09> {[          h, H, hstroke, Hstroke			]};
+    key <AD10> {[          l, L, sterling				]};
+    key <AD11> {[ dead_grave, dead_circumflex, bracketleft, dead_caron	]};
+    key <AD12> {[       plus, asterisk, bracketright, plusminus		]};
+
+    key <AC01> {[          a, A, ae, AE					]};
+    key <AC02> {[          o, O, oslash, Oslash				]};
+    key <AC03> {[          e, E, EuroSign				]};
+    key <AC04> {[          u, U, aring, Aring				]};
+    key <AC05> {[          i, I, oe, OE					]};
+    key <AC06> {[          d, D, eth, ETH				]};
+    key <AC07> {[          r, R, registered, trademark			]};
+    key <AC08> {[          t, T, thorn, THORN				]};
+    key <AC09> {[          n, N, eng, ENG				]};
+    key <AC10> {[          s, S, ssharp, section			]};
+    key <AC11> {[ dead_acute, dead_diaeresis, braceleft, dead_tilde	]};
+    key <BKSL> {[   ccedilla, Ccedilla, braceright, dead_cedilla	]};
+
+    key <LSGT> {[       less, greater, guillemotleft, guillemotright	]};
+    key <AB01> {[      minus, underscore, hyphen, macron		]};
+    key <AB02> {[          q, Q, currency				]};
+    key <AB03> {[          j, J						]};
+    key <AB04> {[          k, K, kra					]};
+    key <AB05> {[          x, X, multiply, division			]};
+    key <AB06> {[          b, B						]};
+    key <AB07> {[          m, M, mu					]};
+    key <AB08> {[          w, W						]};
+    key <AB09> {[          v, V						]};
+    key <AB10> {[          z, Z						]};
+
+    include "level3(ralt_switch)"
+};
+
+partial alphanumeric_keys
+xkb_symbols "cat" {
+
+    include "es(basic)"
+
+    name[Group1]="Catalan (Spain, with middle-dot L)";
+
+    key <AC09>  { [	    l,      L,		0x1000140,  0x100013F ] };
+};
+
+partial alphanumeric_keys
+xkb_symbols "ast" {
+
+    include "es(basic)"
+
+    name[Group1]="Asturian (Spain, with bottom-dot H and bottom-dot L)";
+
+    key <AC06>  { [	    h,      H,		0x1001E25,  0x1001E24 ] };
+    key <AC09>  { [	    l,      L,		0x1001E37,  0x1001E36 ] };
+};
+
+// Copied from macintosh_vndr/es
+partial alphanumeric_keys 
+xkb_symbols "mac" {
+
+    // Describes the differences between a very simple mac_US
+    // keyboard and a very simple Spanish keybaord
+
+    include "es"
+    name[Group1]= "Spanish (Macintosh)";
+
+};
+
+partial alphanumeric_keys
+xkb_symbols "olpc" {
+
+    include "us(basic)"
+    name[Group1]="Spanish";
+
+    key <TLDE> { [    masculine,    ordfeminine      ] };
+    key <AE01> { [            1,         exclam,             bar ] };
+    key <AE02> { [            2,       quotedbl,              at ] };
+    key <AE03> { [            3,     dead_grave,      numbersign,   grave           ] };
+    key <AE05> { [            5,        percent,     asciicircum,   dead_circumflex ] };
+    key <AE06> { [            6,      ampersand,         notsign ] };
+    key <AE07> { [            7,          slash,       backslash ] };
+    key <AE08> { [            8,      parenleft                         ] };
+    key <AE09> { [            9,     parenright                         ] };
+    key <AE10> { [            0,          equal                  ] };
+    key <AE11> { [   apostrophe,       question                  ] };
+    key <AE12> { [   exclamdown,   questiondown                  ] };
+
+    key <AD03> { [            e,              E,        EuroSign ] };
+    key <AD11> { [   dead_acute, dead_diaeresis,           acute,   dead_abovering  ] };
+    key <AD12> { [  bracketleft,      braceleft                  ] };
+
+    key <AC10> { [       ntilde,        Ntilde                  ] };
+    key <AC11> { [         plus,       asterisk,      dead_tilde ] };
+    key <BKSL> { [ bracketright,     braceright,      section    ] };
+
+    key <AB08> { [        comma,      semicolon                  ] };
+    key <AB09> { [       period,          colon                  ] };
+    key <AB10> { [        minus,     underscore                  ] };
+  
+    key <I219> { [         less,        greater,  ISO_Next_Group ] };
+
+    include "level3(ralt_switch)"
+};
+
+partial alphanumeric_keys
+xkb_symbols "deadtilde" {
+
+    include "es(basic)"
+
+    name[Group1]="Spanish (include dead tilde)";
+
+    key <AE04>	{ [         4,     dollar,   dead_tilde,       dollar ]	};
+};
+
+partial alphanumeric_keys
+xkb_symbols "olpc2" {
+
+    // Modified variant of US International layout, specifically for Peru
+    // Contact: Sayamindu Dasgupta <sayamindu@laptop.org>
+
+    include "us(olpc)"
+    name[Group1]="Spanish (OLPC2)";
+
+    key <AE03> { [  3, numbersign,   dead_grave,  dead_grave] }; // combining grave
+    key <I236>  { [ XF86Start ] };
+
+    include "level3(ralt_switch)"
+};