<<<<<<< HEAD
//
// Keymap for the Afghan dari keybord layout
// Based on the specification "Computer Locale Requirements for 
// Afghanstan" [1] from the "United Nations Development Programme
// Afghanistan" and the "Afghan Transitional Islamic 
// Administration Ministry of Communications". 
// [1] http://www.evertype.com/standards/af/
// For a MINI HOWTO see [2].
// [2] http://www.afghanischerKulturverein.de/en/afghanComputer_en.php
//
// 2006-02-15 file created by M. Emal Alekozai <memala@gmx.net>

partial default alphanumeric_keys 
xkb_symbols "basic" {
   //name[Group1]= "Afghanistan Dari";
   name[Group1]= "Afghanistan";

   key <TLDE> { [ 0x100200d, 0x10000f7, dead_tilde ] };
   key <AE01> { [ 0x10006f1, exclam, 0x1000060 ] };
   key <AE02> { [ 0x10006f2, 0x100066c, 0x1000040 ] };
   key <AE03> { [ 0x10006f3, 0x100066b, numbersign ] };
   key <AE04> { [ 0x10006f4, 0x100e60b, 0x1000024] };
   key <AE05> { [ 0x10006f5, 0x100066a, 0x1000025 ] };
   key <AE06> { [ 0x10006f6, multiply, 0x100005e ] };
   key <AE07> { [ 0x10006f7, Arabic_comma, 0x1000026 ] };
   key <AE08> { [ 0x10006f8, asterisk, 0x1002022 ] };
   key <AE09> { [ 0x10006f9, 0x1000029, 0x100200e ] };
   key <AE10> { [ 0x10006f0, 0x1000028, 0x100200f ] };
   key <AE11> { [ minus, Arabic_tatweel, 0x100005f ] };
   key <AE12> { [ plus, equal ] };

   key <AD01> { [ Arabic_dad, Arabic_sukun, 0x10000b0 ] };
   key <AD02> { [ Arabic_sad, Arabic_dammatan ] };
   key <AD03> { [ Arabic_theh, Arabic_kasratan, 0x10020ac ] };
   key <AD04> { [ Arabic_qaf, Arabic_fathatan, 0x100fd3e ] };
   key <AD05> { [ Arabic_feh, Arabic_damma, 0x100fd3f ] };
   key <AD06> { [ Arabic_ghain, Arabic_kasra, 0x100e656] };
   key <AD07> { [ Arabic_ain, Arabic_fatha, 0x100e659] };
   key <AD08> { [ Arabic_heh, Arabic_shadda, 0x1000655] };
   key <AD09> { [ Arabic_khah, bracketright, 0x1000027] };
   key <AD10> { [ Arabic_hah, bracketleft, 0x1000022] };
   key <AD11> { [ Arabic_jeem, braceright, 0x1000681 ] };
   key <AD12> { [ 0x1000686, braceleft, 0x1000685 ] };

   key <AC01> { [ Arabic_sheen, Arabic_hamzaonwaw, 0x100069a ] };
   key <AC02> { [ Arabic_seen, Arabic_hamzaonyeh, 0x10006cd ] };
   key <AC03> { [ 0x10006cc, Arabic_yeh, 0x1000649 ] };
   key <AC04> { [ Arabic_beh, Arabic_hamzaunderalef, 0x10006d0 ] };
   key <AC05> { [ Arabic_lam, Arabic_hamzaonalef, 0x10006b7 ] };
   key <AC06> { [ Arabic_alef, Arabic_maddaonalef, 0x1000671 ] };
   key <AC07> { [ Arabic_teh, Arabic_tehmarbuta, 0x100067c ] };
   key <AC08> { [ Arabic_noon, 0x10000bb, 0x10006bc ] };
   key <AC09> { [ Arabic_meem, 0x10000ab, 0x10006ba ] };
   key <AC10> { [ 0x10006a9, colon, 0x100003b ] };
   key <AC11> { [ 0x10006af, Arabic_semicolon, 0x10006ab ] };

   key <BKSL> { [ backslash, bar, 0x100003f ] };

   key <AB01> { [ Arabic_zah, Arabic_kaf, 0x10006d2] };
   key <AB02> { [ Arabic_tah, 0x1000653 , 0x1000691 ] };
   key <AB03> { [ Arabic_zain, 0x1000698, 0x1000696 ] };
   key <AB04> { [ Arabic_ra, 0x1000670 , 0x1000693 ] };
   key <AB05> { [ Arabic_thal, 0x100200c, 0x1000688  ] };
   key <AB06> { [ Arabic_dal, 0x1000654, 0x1000689 ] };
   key <AB07> { [ 0x100067e, Arabic_hamza, 0x1000679 ] };
   key <AB08> { [ Arabic_waw, greater, 0x100002c ] };
   key <AB09> { [ period, less, 0x10006c7 ] };
   key <AB10> { [ slash, Arabic_question_mark, 0x10006c9 ] };

   include "nbsp(zwnj2nb3)"
   include "level3(ralt_switch)"
};

// Keymap for the Afghan pashto keybord layout
// Based on the specification "Computer Locale Requirements for 
// Afghanstan" [1] from the "United Nations Development Programme
// Afghanistan"" and the "Afghan Transitional Islamic 
// Administration Ministry of Communications". 
// [1] http://www.evertype.com/standards/af/
// For a MINI HOWTO see [2].
// [2] http://www.afghanischerKulturverein.de/en/afghanComputer_en.php
// 
// 2006-02-15 file created by M. Emal Alekozai <memala@gmx.net>

partial alphanumeric_keys 
xkb_symbols "ps" {
   name[Group1]= "Afghanistan - Pashto";

   key <TLDE> { [ 0x100200d, 0x10000f7, dead_tilde ] };
   key <AE01> { [ 0x10006f1, exclam, 0x1000060 ] };
   key <AE02> { [ 0x10006f2, 0x100066c, 0x1000040 ] };
   key <AE03> { [ 0x10006f3, 0x100066b, numbersign ] };
   key <AE04> { [ 0x10006f4, 0x100e60b, 0x1000024] };
   key <AE05> { [ 0x10006f5, 0x100066a, 0x1000025 ] };
   key <AE06> { [ 0x10006f6, multiply, 0x100005e ] };
   key <AE07> { [ 0x10006f7, 0x10000bb, 0x1000026 ] };
   key <AE08> { [ 0x10006f8, 0x10000ab, 0x1002022 ] };
   key <AE09> { [ 0x10006f9, 0x1000029, 0x100200e ] };
   key <AE10> { [ 0x10006f0, 0x1000028, 0x100200f ] };
   key <AE11> { [ minus, Arabic_tatweel, 0x100005f ] };
   key <AE12> { [ plus, equal ] };

   key <AD01> { [ Arabic_dad, Arabic_sukun, 0x10000b0 ] };
   key <AD02> { [ Arabic_sad, Arabic_dammatan, 0x1000653 ] };
   key <AD03> { [ Arabic_theh, Arabic_kasratan, 0x10020ac ] };
   key <AD04> { [ Arabic_qaf, Arabic_fathatan, 0x100fd3e ] };
   key <AD05> { [ Arabic_feh, Arabic_damma, 0x100fd3f ] };
   key <AD06> { [ Arabic_ghain, Arabic_kasra, 0x100e656] };
   key <AD07> { [ Arabic_ain, Arabic_fatha, 0x100e659] };
   key <AD08> { [ Arabic_heh, Arabic_shadda, 0x1000670] };
   key <AD09> { [ Arabic_khah, 0x1000681, 0x1000027] };
   key <AD10> { [ Arabic_hah, 0x1000685, 0x1000022] };
   key <AD11> { [ Arabic_jeem, 0x100005d, 0x100007d ] };
   key <AD12> { [ 0x1000686, 0x100005b, 0x100007b ] };

   key <AC01> { [ Arabic_sheen, 0x100069a ] };
   key <AC02> { [ Arabic_seen, Arabic_hamzaonyeh, 0x10006d2 ] };
   key <AC03> { [ 0x10006cc, Arabic_yeh, 0x1000649 ] };
   key <AC04> { [ Arabic_beh, 0x100067e, 0x10006ba ] };
   key <AC05> { [ Arabic_lam, Arabic_hamzaonalef, 0x10006b7 ] };
   key <AC06> { [ Arabic_alef, Arabic_maddaonalef, 0x1000671 ] };
   key <AC07> { [ Arabic_teh, 0x100067c, 0x1000679 ] };
   key <AC08> { [ Arabic_noon, 0x10006bc, 0x100003e ] };
   key <AC09> { [ Arabic_meem, 0x1000629, 0x100003c ] };
   key <AC10> { [ 0x10006a9, colon, 0x1000643 ] };
   key <AC11> { [ 0x10006ab, Arabic_semicolon, 0x10006af ] };

   key <BKSL> { [ backslash, 0x100002a, 0x100007c ] };

   key <AB01> { [ 0x10006cd, 0x1000638, 0x100003f] };
   key <AB02> { [ 0x10006d0, 0x1000637, 0x100003b ] };
   key <AB03> { [ Arabic_zain, 0x1000698, 0x1000655 ] };
   key <AB04> { [ Arabic_ra, 0x1000621, 0x1000654 ] };
   key <AB05> { [ Arabic_thal, 0x100200c, 0x1000625  ] };
   key <AB06> { [ Arabic_dal, 0x1000689, 0x1000688 ] };
   key <AB07> { [ 0x1000693, 0x1000624, 0x1000691 ] };
   key <AB08> { [ Arabic_waw, 0x100060c, 0x100002c ] };
   key <AB09> { [ 0x1000696, 0x100002e, 0x10006c7 ] };
   key <AB10> { [ slash, Arabic_question_mark, 0x10006c9 ] };

   include "nbsp(zwnj2nb3)"
   include "level3(ralt_switch)"
};

// Keymap for the Afghan southern uzbek keybord layout
// Based on the specification "Computer Locale Requirements for 
// Afghanstan" [1] from the "United Nations Development Programme
// Afghanistan"" and the "Afghan Transitional Islamic 
// Administration Ministry of Communications". 
// [1] http://www.evertype.com/standards/af/
// For a MINI HOWTO see [2].
// [2] http://www.afghanischerKulturverein.de/en/afghanComputer_en.php
// 
// 2006-02-15 file created by M. Emal Alekozai <memala@gmx.net>

partial alphanumeric_keys 
xkb_symbols "uz" {
   name[Group1]= "Afghanistan - Southern Uzbek";

   key <TLDE> { [ 0x100200d, 0x10000f7, dead_tilde ] };
   key <AE01> { [ 0x10006f1, exclam, 0x1000060 ] };
   key <AE02> { [ 0x10006f2, 0x100066c, 0x1000040 ] };
   key <AE03> { [ 0x10006f3, 0x100066b, numbersign ] };
   key <AE04> { [ 0x10006f4, 0x100e60b, 0x1000024] };
   key <AE05> { [ 0x10006f5, 0x100066a, 0x1000025 ] };
   key <AE06> { [ 0x10006f6, multiply, 0x100005e ] };
   key <AE07> { [ 0x10006f7, Arabic_comma, 0x1000026 ] };
   key <AE08> { [ 0x10006f8, asterisk, 0x1002022 ] };
   key <AE09> { [ 0x10006f9, 0x1000029, 0x100200e ] };
   key <AE10> { [ 0x10006f0, 0x1000028, 0x100200f ] };
   key <AE11> { [ minus, Arabic_tatweel, 0x100005f ] };
   key <AE12> { [ plus, equal ] };

   key <AD01> { [ Arabic_dad, Arabic_sukun, 0x10000b0 ] };
   key <AD02> { [ Arabic_sad, Arabic_dammatan, 0x1000653 ] };
   key <AD03> { [ Arabic_theh, Arabic_kasratan, 0x10020ac ] };
   key <AD04> { [ Arabic_qaf, Arabic_fathatan, 0x100fd3e ] };
   key <AD05> { [ Arabic_feh, Arabic_damma, 0x100fd3f ] };
   key <AD06> { [ Arabic_ghain, Arabic_kasra, 0x100e656] };
   key <AD07> { [ Arabic_ain, Arabic_fatha, 0x100e659] };
   key <AD08> { [ Arabic_heh, Arabic_shadda, 0x1000670] };
   key <AD09> { [ Arabic_khah, bracketright, 0x1000027] };
   key <AD10> { [ Arabic_hah, bracketleft, 0x1000022] };
   key <AD11> { [ Arabic_jeem, braceright, 0x1000681 ] };
   key <AD12> { [ 0x1000686, braceleft, 0x1000685 ] };

   key <AC01> { [ Arabic_sheen, Arabic_hamzaonwaw, 0x100069a ] };
   key <AC02> { [ Arabic_seen, Arabic_hamzaonyeh, 0x10006cd ] };
   key <AC03> { [ 0x10006cc, Arabic_yeh, 0x1000649 ] };
   key <AC04> { [ Arabic_beh, 0x10006d0, 0x1000643 ] };
   key <AC05> { [ Arabic_lam, Arabic_hamzaonalef, 0x10006b7 ] };
   key <AC06> { [ Arabic_alef, Arabic_maddaonalef, 0x1000671 ] };
   key <AC07> { [ Arabic_teh, Arabic_tehmarbuta, 0x100067c ] };
   key <AC08> { [ Arabic_noon, 0x10000bb, 0x10006bc ] };
   key <AC09> { [ Arabic_meem, 0x10000ab, 0x10006ba ] };
   key <AC10> { [ 0x10006a9, colon, 0x100003b ] };
   key <AC11> { [ 0x10006af, Arabic_semicolon, 0x10006ab ] };

   key <BKSL> { [ backslash, bar, 0x100003f ] };

   key <AB01> { [ Arabic_zah, 0x10006c9, 0x10006d2] };
   key <AB02> { [ Arabic_tah, 0x10006c7, 0x1000691 ] };
   key <AB03> { [ Arabic_zain, 0x1000698, 0x1000696 ] };
   key <AB04> { [ Arabic_ra, 0x1000625, 0x1000693 ] };
   key <AB05> { [ Arabic_thal, 0x100200c, 0x1000688  ] };
   key <AB06> { [ Arabic_dal, 0x1000654, 0x1000689 ] };
   key <AB07> { [ 0x100067e, Arabic_hamza, 0x1000679 ] };
   key <AB08> { [ Arabic_waw, greater, 0x100002c ] };
   key <AB09> { [ period, less ] };
   key <AB10> { [ slash, Arabic_question_mark, 0x1000655 ] };

   include "nbsp(zwnj2nb3)"
   include "level3(ralt_switch)"
};

partial alphanumeric_keys 
xkb_symbols "olpc-ps" {

   name[Group1]= "Afghanistan - OLPC Pashto";

   key <TLDE> { [ 0x100200D, 0x1000654, grave ] }; // zero width joiner, Arabic hamza above
   key <AE01> { [ 0x10006F1, exclam, asciitilde ] }; // Arabic one
   key <AE02> { [ 0x10006F2, 0x100066C, at ] }; // Arabic two, Arabic thousands separator
   key <AE03> { [ 0x10006F3, 0x100066B, numbersign ] }; // Arabic three, Arabic decimal separator
   key <AE04> { [ 0x10006F4, 0x100060B, dollar ] }; // Arabic four, Afghani sign
   key <AE05> { [ 0x10006F5, 0x100066A, percent ] }; // Arabic five, Arabic percent sign
   key <AE06> { [ 0x10006F6, multiply, asciicircum ] }; // Arabic six
   key <AE07> { [ 0x10006F7, guillemotright, ampersand ] }; // Arabic seven
   key <AE08> { [ 0x10006F8, guillemotleft, 0x100066D ] }; // Arabic eight, Arabic five-pointed star
   key <AE09> { [ 0x10006F9, parenright, enfilledcircbullet ] }; // Arabic nine
   key <AE10> { [ 0x10006F0, parenleft, degree ] }; // Arabic zero
   key <AE11> { [ minus, 0x1000640, underscore ] }; // Arabic_tatweel
   key <AE12> { [ plus, equal, division ] };

   key <AD01> { [ 0x1000636, 0x1000652, EuroSign ] }; // Arabic dad, Arabic sukun
   key <AD02> { [ 0x1000635, 0x100064C, 0x1000671 ] }; // Arabic sad, Arabic dammatan, Arabic alef walsa
   key <AD03> { [ 0x100062B, 0x100064D, 0x1000649 ] }; // Arabic theh, Arabic kasratan, Arabic alef maksura initial form
   key <AD04> { [ 0x1000642, 0x100064B, 0x100200E ] }; // Arabic qaf, Arabic fathatan, left-to-right mark
   key <AD05> { [ 0x1000641, 0x100064F, 0x100200F ] }; // Arabic feh, Arabic damma, right-to-left mark
   key <AD06> { [ 0x100063A, 0x1000650, 0x100e653 ] }; // Arabic ghain, Arabic kasra, Arabic alef with madda above
   key <AD07> { [ 0x1000639, 0x100064E, 0x100e659 ] }; // Arabic ain, Arabic fatha, Arabic zwarakay
   key <AD08> { [ 0x1000647, 0x1000651, 0x1000670 ] }; // Arabic heh, Arabic shadda, Arabic superscript alef
   key <AD09> { [ 0x100062E, 0x1000681, apostrophe ] }; // Arabic khah, Arabic hah with hamza above, 
   key <AD10> { [ 0x100062D, 0x1000685, quotedbl ] }; // Arabic hah, Arabic hah with three dots above
   key <AD11> { [ 0x100062C, bracketright, braceleft ] }; // Arabic jeem
   key <AD12> { [ 0x1000686, bracketleft, braceright ] }; // Arabic tcheh

   key <AC01> { [ 0x1000634, 0x100069A ] }; // Arabic sheen, Arabic seen with dot below and dot above
   key <AC02> { [ 0x1000633, 0x10006CD ] }; // Arabic seen, Arabic yeh with tail
   key <AC03> { [ 0x10006CC, 0x100064A, 0x10006D2 ] }; // Farsi yeh, Arabic yeh, Arabic yeh barree
   key <AC04> { [ 0x1000628, 0x100067E, 0x10006BA ] }; // Arabic beh, Arabic peh, Arabic noon ghunna
   key <AC05> { [ 0x1000644, 0x1000623, 0x10006B7 ] }; // Arabic lam, Arabic hamza on alef, Arabic alef with hamza above
   key <AC06> { [ 0x1000627, 0x1000622, 0x1000625 ] }; // Arabic alef, Arabic madda on alef, Arabic alef with hamza below
   key <AC07> { [ 0x100062A, 0x100067C, 0x1000679 ] }; // Arabic teh, Arabic teh with ring, Arabic tteh
   key <AC08> { [ 0x1000646, 0x10006BC, greater ] }; // Arabic noon, Arabic noon with ring
   key <AC09> { [ 0x1000645, 0x1000629, less ] }; // Arabic meem, Arabic teh marbuta
   key <AC10> { [ 0x10006A9, colon, 0x1000643 ] }; // Arabic keheh, Arabic kaf
   key <AC11> { [ 0x10006AB, 0x100061B, 0x10006AF ] }; // Arabic kaf with ring, Arabic semicolon, Arabic gaf

   key <BKSL> { [ backslash, asterisk, bar ] };

   key <AB01> { [ 0x1000638, 0x1000626, question] }; // Arabic zah, Arabic yeh with hamza above
   key <AB02> { [ 0x10006D0, 0x1000637, semicolon ] }; // Arabic tah, Arabic E
   key <AB03> { [ 0x1000632, 0x1000698 ] }; // Arabic zain, Arabic jeh
   key <AB04> { [ 0x1000631, 0x1000621 ] }; // Arabic_ra (reh?), Arabic hamza
   key <AB05> { [ 0x1000630, 0x100200C ] }; // Arabic_thal, zero width non-joiner
   key <AB06> { [ 0x100062F, 0x1000689, 0x1000688 ] }; // Arabic_dal, Arabic dal with ring, Arabic ddal
   key <AB07> { [ 0x1000693, 0x1000624, 0x1000691 ] }; // Arabic reh with ring, Arabic waw with hamza above, Arabic rreh
   key <AB08> { [ 0x1000648, period, comma ] }; // Arabic_waw, Arabic comma
   key <AB09> { [ 0x1000696, 0x100002E, 0x10006C7 ] }; // Arabic reh with dot below and dot above, full stop, Arabic letter U
   key <AB10> { [ slash, 0x100061F, 0x10006C9 ] }; // Arabic question mark, Arabic kirghiz yu

   include "nbsp(zwnj2nb3)"
   include "group(olpc)"
};

partial alphanumeric_keys 
xkb_symbols "fa-olpc" {

   name[Group1]= "Afghanistan - OLPC Dari";

   key <TLDE> { [ 0x100200D, division, asciitilde ] }; // zero width joiner
   key <AE01> { [ 0x10006F1, exclam, grave ] }; // Arabic one
   key <AE02> { [ 0x10006F2, 0x100066C, at ] }; // Arabic two, Arabic thousands separator
   key <AE03> { [ 0x10006F3, 0x100066B, numbersign ] }; // Arabic three, Arabic decimal separator
   key <AE04> { [ 0x10006F4, 0x100060B, dollar ] }; // Arabic four, Afghani sign
   key <AE05> { [ 0x10006F5, 0x100066A, percent ] }; // Arabic five, Arabic percent sign
   key <AE06> { [ 0x10006F6, multiply, asciicircum ] }; // Arabic six
   key <AE07> { [ 0x10006F7, 0x100060C, ampersand ] }; // Arabic seven, Arabic comma
   key <AE08> { [ 0x10006F8, asterisk, enfilledcircbullet ] }; // Arabic eight, 
   key <AE09> { [ 0x10006F9, parenright, 0x100200E ] }; // Arabic nine, left-to-right mark
   key <AE10> { [ 0x10006F0, parenleft, 0x100200F ] }; // Arabic zero, right-to-left mark
   key <AE11> { [ minus, 0x1000640, underscore ] }; // Arabic_tatweel
   key <AE12> { [ plus, equal ] };

   key <AD01> { [ 0x1000636, 0x1000652, degree ] }; // Arabic dad, Arabic sukun
   key <AD02> { [ 0x1000635, 0x100064C ] }; // Arabic sad, Arabic dammatan
   key <AD03> { [ 0x100062B, 0x100064D, EuroSign ] }; // Arabic theh, Arabic kasratan
   key <AD04> { [ 0x1000642, 0x100064B, 0x100FD3E ] }; // Arabic qaf, Arabic fathatan, ornate left paren
   key <AD05> { [ 0x1000641, 0x100064F, 0x100FD3F ] }; // Arabic feh, Arabic damma, ornate right paren
   key <AD06> { [ 0x100063A, 0x1000650, 0x1000656 ] }; // Arabic ghain, Arabic kasra, Arabic subscript alef
   key <AD07> { [ 0x1000639, 0x100064E, 0x100e659 ] }; // Arabic ain, Arabic fatha, Arabic zwarakay
   key <AD08> { [ 0x1000647, 0x1000651, 0x1000655 ] }; // Arabic heh, Arabic shadda, Arabic hamza below
   key <AD09> { [ 0x100062E, bracketright, apostrophe ] }; // Arabic khah
   key <AD10> { [ 0x100062D, bracketleft, quotedbl ] }; // Arabic hah
   key <AD11> { [ 0x100062C, braceright, 0x1000681 ] }; // Arabic jeem, Arabic hah with hamza above
   key <AD12> { [ 0x1000686, braceleft, 0x1000685 ] }; // Arabic tcheh, Arabic hah with three dots above

   key <AC01> { [ 0x1000634, 0x1000624, 0x100069A ] }; // Arabic sheen, Arabic waw with hamza above, Arabic seen with dot below and dot above
   key <AC02> { [ 0x1000633, 0x1000626, 0x10006CD ] }; // Arabic seen, Arabic yeh with hamza above, Arabic yeh with tail
   key <AC03> { [ 0x10006CC, 0x100064A, 0x1000649 ] }; // Farsi yeh, Arabic yeh, Arabic alef maksura
   key <AC04> { [ 0x1000628, 0x1000625, 0x10006D0 ] }; // Arabic beh, Arabic alef with hamza below, Arabic e
   key <AC05> { [ 0x1000644, 0x1000623, 0x10006B7 ] }; // Arabic lam, Arabic hamza on alef, Arabic alef with hamza above
   key <AC06> { [ 0x1000627, 0x1000622, 0x1000671 ] }; // Arabic alef, Arabic madda on alef, Arabic alef wasla
   key <AC07> { [ 0x100062A, 0x1000629, 0x100067C ] }; // Arabic teh, Arabic teh marbuta, Arabic tteh
   key <AC08> { [ 0x1000646, guillemotright, 0x10006BC ] }; // Arabic noon, Arabic noon with ring
   key <AC09> { [ 0x1000645, guillemotleft, 0x10006BA ] }; // Arabic meem, Arabic noon ghunna
   key <AC10> { [ 0x10006A9, colon, semicolon ] }; // Arabic keheh, 
   key <AC11> { [ 0x10006AF, 0x100061B, 0x10006AB ] }; // Arabic gaf, Arabic semicolon, Arabic kaf with ring

   key <BKSL> { [ backslash, bar, question ] };

   key <AB01> { [ 0x1000638, 0x1000643, 0x10006D2 ] }; // Arabic zah, Arabic kaf, Arabic yeh barree
   key <AB02> { [ 0x1000637, 0x1000653, 0x1000691 ] }; // Arabic tah, Arabic maddah above, Arabic rreh
   key <AB03> { [ 0x1000632, 0x1000698, 0x1000696 ] }; // Arabic zain, Arabic jeh,  Arabic reh with dot below and dot above
   key <AB04> { [ 0x1000631, 0x1000670, 0x1000693 ] }; // Arabic_ra (reh?), Arabic superscript alef, Arabic reh with ring
   key <AB05> { [ 0x1000630, 0x100200C, 0x1000688 ] }; // Arabic_thal, zero width non-joiner, Arabic ddal
   key <AB06> { [ 0x100062F, 0x1000654, 0x1000689 ] }; // Arabic dal, Arabic hamza above, Arabic dal with ring
   key <AB07> { [ 0x100067E, 0x1000621, 0x1000679 ] }; // Arabic peh, Arabic hamza, Arabic tteh
   key <AB08> { [ 0x1000648, greater, comma ] }; // Arabic_waw
   key <AB09> { [ period, less, 0x10006C7 ] }; // Arabic u
   key <AB10> { [ slash, 0x100061F, 0x10006C9 ] }; // Arabic question mark, Arabic kirghiz yu

   include "nbsp(zwnj2nb3)"
   include "group(olpc)"
};

partial alphanumeric_keys 
xkb_symbols "uz-olpc" {

   name[Group1]= "Afghanistan - OLPC Southern Uzbek";

   key <TLDE> { [ 0x100200D, division, asciitilde ] }; // zero width joiner
   key <AE01> { [ 0x10006F1, exclam, grave ] }; // Arabic one
   key <AE02> { [ 0x10006F2, 0x100066C, at ] }; // Arabic two, Arabic thousands separator
   key <AE03> { [ 0x10006F3, 0x100066B, numbersign ] }; // Arabic three, Arabic decimal separator
   key <AE04> { [ 0x10006F4, 0x100060B, dollar ] }; // Arabic four, Afghani sign
   key <AE05> { [ 0x10006F5, 0x100066A, percent ] }; // Arabic five, Arabic percent sign
   key <AE06> { [ 0x10006F6, multiply, asciicircum ] }; // Arabic six
   key <AE07> { [ 0x10006F7, 0x100060C, ampersand ] }; // Arabic seven, Arabic comma
   key <AE08> { [ 0x10006F8, asterisk, enfilledcircbullet ] }; // Arabic eight, 
   key <AE09> { [ 0x10006F9, parenright, 0x100200E ] }; // Arabic nine, left-to-right mark
   key <AE10> { [ 0x10006F0, parenleft, 0x100200F ] }; // Arabic zero, right-to-left mark
   key <AE11> { [ minus, 0x1000640, underscore ] }; // Arabic_tatweel
   key <AE12> { [ plus, equal ] };

   key <AD01> { [ 0x1000636, 0x1000652, degree ] }; // Arabic dad, Arabic sukun
   key <AD02> { [ 0x1000635, 0x100064C, 0x1000653 ] }; // Arabic sad, Arabic dammatan, Arabic maddah above
   key <AD03> { [ 0x100062B, 0x100064D, EuroSign ] }; // Arabic theh, Arabic kasratan
   key <AD04> { [ 0x1000642, 0x100064B, 0x100FD3E ] }; // Arabic qaf, Arabic fathatan, ornate left paren
   key <AD05> { [ 0x1000641, 0x100064F, 0x100FD3F ] }; // Arabic feh, Arabic damma, ornate right paren
   key <AD06> { [ 0x100063A, 0x1000650, 0x1000656 ] }; // Arabic ghain, Arabic kasra, Arabic subscript alef
   key <AD07> { [ 0x1000639, 0x100064E, 0x100e659 ] }; // Arabic ain, Arabic fatha, Arabic zwarakay
   key <AD08> { [ 0x1000647, 0x1000651, 0x1000670 ] }; // Arabic heh, Arabic shadda, Arabic superscript alef
   key <AD09> { [ 0x100062E, bracketright, apostrophe ] }; // Arabic khah
   key <AD10> { [ 0x100062D, bracketleft, quotedbl ] }; // Arabic hah
   key <AD11> { [ 0x100062C, braceright, 0x1000681 ] }; // Arabic jeem, Arabic hah with hamza above
   key <AD12> { [ 0x1000686, braceleft, 0x1000685 ] }; // Arabic tcheh, Arabic hah with three dots above

   key <AC01> { [ 0x1000634, 0x1000624, 0x100069A ] }; // Arabic sheen, Arabic waw with hamza above, Arabic seen with dot below and dot above
   key <AC02> { [ 0x1000633, 0x1000626, 0x10006CD ] }; // Arabic seen, Arabic yeh with hamza above, Arabic yeh with tail
   key <AC03> { [ 0x10006CC, 0x100064A, 0x1000649 ] }; // Farsi yeh, Arabic yeh, Arabic alef maksura
   key <AC04> { [ 0x1000628, 0x10006D0, 0x1000643  ] }; // Arabic beh, Arabic e, Arabic kaf
   key <AC05> { [ 0x1000644, 0x1000623, 0x10006B7 ] }; // Arabic lam, Arabic hamza on alef, Arabic alef with hamza above
   key <AC06> { [ 0x1000627, 0x1000622, 0x1000671 ] }; // Arabic alef, Arabic madda on alef, Arabic alef wasla
   key <AC07> { [ 0x100062A, 0x1000629, 0x100067C ] }; // Arabic teh, Arabic teh marbuta, Arabic tteh
   key <AC08> { [ 0x1000646, guillemotright, 0x10006BC ] }; // Arabic noon, Arabic noon with ring
   key <AC09> { [ 0x1000645, guillemotleft, 0x10006BA ] }; // Arabic meem, Arabic noon ghunna
   key <AC10> { [ 0x10006A9, colon, semicolon ] }; // Arabic keheh, 
   key <AC11> { [ 0x10006AF, 0x100061B, 0x10006AB ] }; // Arabic gaf, Arabic semicolon, Arabic kaf with ring

   key <BKSL> { [ backslash, bar, question ] };

   key <AB01> { [ 0x1000638, 0x10006C9, 0x10006D2 ] }; // Arabic zah, Arabic kirghiz yu, Arabic yeh barree
   key <AB02> { [ 0x1000637, 0x10006C7, 0x1000691 ] }; // Arabic tah, Arabic u, Arabic rreh
   key <AB03> { [ 0x1000632, 0x1000698, 0x1000696 ] }; // Arabic zain, Arabic jeh,  Arabic reh with dot below and dot above
   key <AB04> { [ 0x1000631, 0x1000625, 0x1000693 ] }; // Arabic_ra (reh?), Arabic alef with hamza below, Arabic reh with ring
   key <AB05> { [ 0x1000630, 0x100200C, 0x1000688 ] }; // Arabic_thal, zero width non-joiner, Arabic ddal
   key <AB06> { [ 0x100062F, 0x1000654, 0x1000689 ] }; // Arabic dal, Arabic hamza above, Arabic dal with ring
   key <AB07> { [ 0x100067E, 0x1000621, 0x1000679 ] }; // Arabic peh, Arabic hamza, Arabic tteh
   key <AB08> { [ 0x1000648, greater, comma ] }; // Arabic_waw
   key <AB09> { [ period, less ] };
   key <AB10> { [ slash, 0x100061F, 0x1000655 ] }; // Arabic question mark, Arabic hamza below

   include "nbsp(zwnj2nb3)"
   include "group(olpc)"
};
=======
//
// Keymap for the Afghan dari keybord layout
// Based on the specification "Computer Locale Requirements for 
// Afghanstan" [1] from the "United Nations Development Programme
// Afghanistan" and the "Afghan Transitional Islamic 
// Administration Ministry of Communications". 
// [1] http://www.evertype.com/standards/af/
// For a MINI HOWTO see [2].
// [2] http://www.afghanischerKulturverein.de/en/afghanComputer_en.php
//
// 2006-02-15 file created by M. Emal Alekozai <memala@gmx.net>

partial default alphanumeric_keys 
xkb_symbols "basic" {
   name[Group1]= "Afghani";

   key <TLDE> { [ 0x100200d, 0x10000f7, dead_tilde ] };
   key <AE01> { [ 0x10006f1, exclam, 0x1000060 ] };
   key <AE02> { [ 0x10006f2, 0x100066c, 0x1000040 ] };
   key <AE03> { [ 0x10006f3, 0x100066b, numbersign ] };
   key <AE04> { [ 0x10006f4, 0x100e60b, 0x1000024] };
   key <AE05> { [ 0x10006f5, 0x100066a, 0x1000025 ] };
   key <AE06> { [ 0x10006f6, multiply, 0x100005e ] };
   key <AE07> { [ 0x10006f7, Arabic_comma, 0x1000026 ] };
   key <AE08> { [ 0x10006f8, asterisk, 0x1002022 ] };
   key <AE09> { [ 0x10006f9, 0x1000029, 0x100200e ] };
   key <AE10> { [ 0x10006f0, 0x1000028, 0x100200f ] };
   key <AE11> { [ minus, Arabic_tatweel, 0x100005f ] };
   key <AE12> { [ plus, equal ] };

   key <AD01> { [ Arabic_dad, Arabic_sukun, 0x10000b0 ] };
   key <AD02> { [ Arabic_sad, Arabic_dammatan ] };
   key <AD03> { [ Arabic_theh, Arabic_kasratan, 0x10020ac ] };
   key <AD04> { [ Arabic_qaf, Arabic_fathatan, 0x100fd3e ] };
   key <AD05> { [ Arabic_feh, Arabic_damma, 0x100fd3f ] };
   key <AD06> { [ Arabic_ghain, Arabic_kasra, 0x100e656] };
   key <AD07> { [ Arabic_ain, Arabic_fatha, 0x100e659] };
   key <AD08> { [ Arabic_heh, Arabic_shadda, 0x1000655] };
   key <AD09> { [ Arabic_khah, bracketright, 0x1000027] };
   key <AD10> { [ Arabic_hah, bracketleft, 0x1000022] };
   key <AD11> { [ Arabic_jeem, braceright, 0x1000681 ] };
   key <AD12> { [ 0x1000686, braceleft, 0x1000685 ] };

   key <AC01> { [ Arabic_sheen, Arabic_hamzaonwaw, 0x100069a ] };
   key <AC02> { [ Arabic_seen, Arabic_hamzaonyeh, 0x10006cd ] };
   key <AC03> { [ 0x10006cc, Arabic_yeh, 0x1000649 ] };
   key <AC04> { [ Arabic_beh, Arabic_hamzaunderalef, 0x10006d0 ] };
   key <AC05> { [ Arabic_lam, Arabic_hamzaonalef, 0x10006b7 ] };
   key <AC06> { [ Arabic_alef, Arabic_maddaonalef, 0x1000671 ] };
   key <AC07> { [ Arabic_teh, Arabic_tehmarbuta, 0x100067c ] };
   key <AC08> { [ Arabic_noon, 0x10000bb, 0x10006bc ] };
   key <AC09> { [ Arabic_meem, 0x10000ab, 0x10006ba ] };
   key <AC10> { [ 0x10006a9, colon, 0x100003b ] };
   key <AC11> { [ 0x10006af, Arabic_semicolon, 0x10006ab ] };

   key <BKSL> { [ backslash, bar, 0x100003f ] };

   key <AB01> { [ Arabic_zah, Arabic_kaf, 0x10006d2] };
   key <AB02> { [ Arabic_tah, 0x1000653 , 0x1000691 ] };
   key <AB03> { [ Arabic_zain, 0x1000698, 0x1000696 ] };
   key <AB04> { [ Arabic_ra, 0x1000670 , 0x1000693 ] };
   key <AB05> { [ Arabic_thal, 0x100200c, 0x1000688  ] };
   key <AB06> { [ Arabic_dal, 0x1000654, 0x1000689 ] };
   key <AB07> { [ 0x100067e, Arabic_hamza, 0x1000679 ] };
   key <AB08> { [ Arabic_waw, greater, 0x100002c ] };
   key <AB09> { [ period, less, 0x10006c7 ] };
   key <AB10> { [ slash, Arabic_question_mark, 0x10006c9 ] };

   include "nbsp(zwnj2nb3)"
   include "level3(ralt_switch)"
};

// Keymap for the Afghan pashto keybord layout
// Based on the specification "Computer Locale Requirements for 
// Afghanstan" [1] from the "United Nations Development Programme
// Afghanistan"" and the "Afghan Transitional Islamic 
// Administration Ministry of Communications". 
// [1] http://www.evertype.com/standards/af/
// For a MINI HOWTO see [2].
// [2] http://www.afghanischerKulturverein.de/en/afghanComputer_en.php
// 
// 2006-02-15 file created by M. Emal Alekozai <memala@gmx.net>

partial alphanumeric_keys 
xkb_symbols "ps" {
   name[Group1]= "Pashto";

   key <TLDE> { [ 0x100200d, 0x10000f7, dead_tilde ] };
   key <AE01> { [ 0x10006f1, exclam, 0x1000060 ] };
   key <AE02> { [ 0x10006f2, 0x100066c, 0x1000040 ] };
   key <AE03> { [ 0x10006f3, 0x100066b, numbersign ] };
   key <AE04> { [ 0x10006f4, 0x100e60b, 0x1000024] };
   key <AE05> { [ 0x10006f5, 0x100066a, 0x1000025 ] };
   key <AE06> { [ 0x10006f6, multiply, 0x100005e ] };
   key <AE07> { [ 0x10006f7, 0x10000bb, 0x1000026 ] };
   key <AE08> { [ 0x10006f8, 0x10000ab, 0x1002022 ] };
   key <AE09> { [ 0x10006f9, 0x1000029, 0x100200e ] };
   key <AE10> { [ 0x10006f0, 0x1000028, 0x100200f ] };
   key <AE11> { [ minus, Arabic_tatweel, 0x100005f ] };
   key <AE12> { [ plus, equal ] };

   key <AD01> { [ Arabic_dad, Arabic_sukun, 0x10000b0 ] };
   key <AD02> { [ Arabic_sad, Arabic_dammatan, 0x1000653 ] };
   key <AD03> { [ Arabic_theh, Arabic_kasratan, 0x10020ac ] };
   key <AD04> { [ Arabic_qaf, Arabic_fathatan, 0x100fd3e ] };
   key <AD05> { [ Arabic_feh, Arabic_damma, 0x100fd3f ] };
   key <AD06> { [ Arabic_ghain, Arabic_kasra, 0x100e656] };
   key <AD07> { [ Arabic_ain, Arabic_fatha, 0x100e659] };
   key <AD08> { [ Arabic_heh, Arabic_shadda, 0x1000670] };
   key <AD09> { [ Arabic_khah, 0x1000681, 0x1000027] };
   key <AD10> { [ Arabic_hah, 0x1000685, 0x1000022] };
   key <AD11> { [ Arabic_jeem, 0x100005d, 0x100007d ] };
   key <AD12> { [ 0x1000686, 0x100005b, 0x100007b ] };

   key <AC01> { [ Arabic_sheen, 0x100069a ] };
   key <AC02> { [ Arabic_seen, Arabic_hamzaonyeh, 0x10006d2 ] };
   key <AC03> { [ 0x10006cc, Arabic_yeh, 0x1000649 ] };
   key <AC04> { [ Arabic_beh, 0x100067e, 0x10006ba ] };
   key <AC05> { [ Arabic_lam, Arabic_hamzaonalef, 0x10006b7 ] };
   key <AC06> { [ Arabic_alef, Arabic_maddaonalef, 0x1000671 ] };
   key <AC07> { [ Arabic_teh, 0x100067c, 0x1000679 ] };
   key <AC08> { [ Arabic_noon, 0x10006bc, 0x100003e ] };
   key <AC09> { [ Arabic_meem, 0x1000629, 0x100003c ] };
   key <AC10> { [ 0x10006a9, colon, 0x1000643 ] };
   key <AC11> { [ 0x10006ab, Arabic_semicolon, 0x10006af ] };

   key <BKSL> { [ backslash, 0x100002a, 0x100007c ] };

   key <AB01> { [ 0x10006cd, 0x1000638, 0x100003f] };
   key <AB02> { [ 0x10006d0, 0x1000637, 0x100003b ] };
   key <AB03> { [ Arabic_zain, 0x1000698, 0x1000655 ] };
   key <AB04> { [ Arabic_ra, 0x1000621, 0x1000654 ] };
   key <AB05> { [ Arabic_thal, 0x100200c, 0x1000625  ] };
   key <AB06> { [ Arabic_dal, 0x1000689, 0x1000688 ] };
   key <AB07> { [ 0x1000693, 0x1000624, 0x1000691 ] };
   key <AB08> { [ Arabic_waw, 0x100060c, 0x100002c ] };
   key <AB09> { [ 0x1000696, 0x100002e, 0x10006c7 ] };
   key <AB10> { [ slash, Arabic_question_mark, 0x10006c9 ] };

   include "nbsp(zwnj2nb3)"
   include "level3(ralt_switch)"
};

// Keymap for the Afghan southern uzbek keybord layout
// Based on the specification "Computer Locale Requirements for 
// Afghanstan" [1] from the "United Nations Development Programme
// Afghanistan"" and the "Afghan Transitional Islamic 
// Administration Ministry of Communications". 
// [1] http://www.evertype.com/standards/af/
// For a MINI HOWTO see [2].
// [2] http://www.afghanischerKulturverein.de/en/afghanComputer_en.php
// 
// 2006-02-15 file created by M. Emal Alekozai <memala@gmx.net>

partial alphanumeric_keys 
xkb_symbols "uz" {
   name[Group1]= "Uzbek (Afghanistan)";

   key <TLDE> { [ 0x100200d, 0x10000f7, dead_tilde ] };
   key <AE01> { [ 0x10006f1, exclam, 0x1000060 ] };
   key <AE02> { [ 0x10006f2, 0x100066c, 0x1000040 ] };
   key <AE03> { [ 0x10006f3, 0x100066b, numbersign ] };
   key <AE04> { [ 0x10006f4, 0x100e60b, 0x1000024] };
   key <AE05> { [ 0x10006f5, 0x100066a, 0x1000025 ] };
   key <AE06> { [ 0x10006f6, multiply, 0x100005e ] };
   key <AE07> { [ 0x10006f7, Arabic_comma, 0x1000026 ] };
   key <AE08> { [ 0x10006f8, asterisk, 0x1002022 ] };
   key <AE09> { [ 0x10006f9, 0x1000029, 0x100200e ] };
   key <AE10> { [ 0x10006f0, 0x1000028, 0x100200f ] };
   key <AE11> { [ minus, Arabic_tatweel, 0x100005f ] };
   key <AE12> { [ plus, equal ] };

   key <AD01> { [ Arabic_dad, Arabic_sukun, 0x10000b0 ] };
   key <AD02> { [ Arabic_sad, Arabic_dammatan, 0x1000653 ] };
   key <AD03> { [ Arabic_theh, Arabic_kasratan, 0x10020ac ] };
   key <AD04> { [ Arabic_qaf, Arabic_fathatan, 0x100fd3e ] };
   key <AD05> { [ Arabic_feh, Arabic_damma, 0x100fd3f ] };
   key <AD06> { [ Arabic_ghain, Arabic_kasra, 0x100e656] };
   key <AD07> { [ Arabic_ain, Arabic_fatha, 0x100e659] };
   key <AD08> { [ Arabic_heh, Arabic_shadda, 0x1000670] };
   key <AD09> { [ Arabic_khah, bracketright, 0x1000027] };
   key <AD10> { [ Arabic_hah, bracketleft, 0x1000022] };
   key <AD11> { [ Arabic_jeem, braceright, 0x1000681 ] };
   key <AD12> { [ 0x1000686, braceleft, 0x1000685 ] };

   key <AC01> { [ Arabic_sheen, Arabic_hamzaonwaw, 0x100069a ] };
   key <AC02> { [ Arabic_seen, Arabic_hamzaonyeh, 0x10006cd ] };
   key <AC03> { [ 0x10006cc, Arabic_yeh, 0x1000649 ] };
   key <AC04> { [ Arabic_beh, 0x10006d0, 0x1000643 ] };
   key <AC05> { [ Arabic_lam, Arabic_hamzaonalef, 0x10006b7 ] };
   key <AC06> { [ Arabic_alef, Arabic_maddaonalef, 0x1000671 ] };
   key <AC07> { [ Arabic_teh, Arabic_tehmarbuta, 0x100067c ] };
   key <AC08> { [ Arabic_noon, 0x10000bb, 0x10006bc ] };
   key <AC09> { [ Arabic_meem, 0x10000ab, 0x10006ba ] };
   key <AC10> { [ 0x10006a9, colon, 0x100003b ] };
   key <AC11> { [ 0x10006af, Arabic_semicolon, 0x10006ab ] };

   key <BKSL> { [ backslash, bar, 0x100003f ] };

   key <AB01> { [ Arabic_zah, 0x10006c9, 0x10006d2] };
   key <AB02> { [ Arabic_tah, 0x10006c7, 0x1000691 ] };
   key <AB03> { [ Arabic_zain, 0x1000698, 0x1000696 ] };
   key <AB04> { [ Arabic_ra, 0x1000625, 0x1000693 ] };
   key <AB05> { [ Arabic_thal, 0x100200c, 0x1000688  ] };
   key <AB06> { [ Arabic_dal, 0x1000654, 0x1000689 ] };
   key <AB07> { [ 0x100067e, Arabic_hamza, 0x1000679 ] };
   key <AB08> { [ Arabic_waw, greater, 0x100002c ] };
   key <AB09> { [ period, less ] };
   key <AB10> { [ slash, Arabic_question_mark, 0x1000655 ] };

   include "nbsp(zwnj2nb3)"
   include "level3(ralt_switch)"
};

partial alphanumeric_keys 
xkb_symbols "olpc-ps" {

   name[Group1]= "Pashto (Afghanistan, OLPC)";

   key <TLDE> { [ 0x100200D, 0x1000654, grave ] }; // zero width joiner, Arabic hamza above
   key <AE01> { [ 0x10006F1, exclam, asciitilde ] }; // Arabic one
   key <AE02> { [ 0x10006F2, 0x100066C, at ] }; // Arabic two, Arabic thousands separator
   key <AE03> { [ 0x10006F3, 0x100066B, numbersign ] }; // Arabic three, Arabic decimal separator
   key <AE04> { [ 0x10006F4, 0x100060B, dollar ] }; // Arabic four, Afghani sign
   key <AE05> { [ 0x10006F5, 0x100066A, percent ] }; // Arabic five, Arabic percent sign
   key <AE06> { [ 0x10006F6, multiply, asciicircum ] }; // Arabic six
   key <AE07> { [ 0x10006F7, guillemotright, ampersand ] }; // Arabic seven
   key <AE08> { [ 0x10006F8, guillemotleft, 0x100066D ] }; // Arabic eight, Arabic five-pointed star
   key <AE09> { [ 0x10006F9, parenright, enfilledcircbullet ] }; // Arabic nine
   key <AE10> { [ 0x10006F0, parenleft, degree ] }; // Arabic zero
   key <AE11> { [ minus, 0x1000640, underscore ] }; // Arabic_tatweel
   key <AE12> { [ plus, equal, division ] };

   key <AD01> { [ 0x1000636, 0x1000652, EuroSign ] }; // Arabic dad, Arabic sukun
   key <AD02> { [ 0x1000635, 0x100064C, 0x1000671 ] }; // Arabic sad, Arabic dammatan, Arabic alef walsa
   key <AD03> { [ 0x100062B, 0x100064D, 0x1000649 ] }; // Arabic theh, Arabic kasratan, Arabic alef maksura initial form
   key <AD04> { [ 0x1000642, 0x100064B, 0x100200E ] }; // Arabic qaf, Arabic fathatan, left-to-right mark
   key <AD05> { [ 0x1000641, 0x100064F, 0x100200F ] }; // Arabic feh, Arabic damma, right-to-left mark
   key <AD06> { [ 0x100063A, 0x1000650, 0x100e653 ] }; // Arabic ghain, Arabic kasra, Arabic alef with madda above
   key <AD07> { [ 0x1000639, 0x100064E, 0x100e659 ] }; // Arabic ain, Arabic fatha, Arabic zwarakay
   key <AD08> { [ 0x1000647, 0x1000651, 0x1000670 ] }; // Arabic heh, Arabic shadda, Arabic superscript alef
   key <AD09> { [ 0x100062E, 0x1000681, apostrophe ] }; // Arabic khah, Arabic hah with hamza above, 
   key <AD10> { [ 0x100062D, 0x1000685, quotedbl ] }; // Arabic hah, Arabic hah with three dots above
   key <AD11> { [ 0x100062C, bracketright, braceleft ] }; // Arabic jeem
   key <AD12> { [ 0x1000686, bracketleft, braceright ] }; // Arabic tcheh

   key <AC01> { [ 0x1000634, 0x100069A ] }; // Arabic sheen, Arabic seen with dot below and dot above
   key <AC02> { [ 0x1000633, 0x10006CD ] }; // Arabic seen, Arabic yeh with tail
   key <AC03> { [ 0x10006CC, 0x100064A, 0x10006D2 ] }; // Farsi yeh, Arabic yeh, Arabic yeh barree
   key <AC04> { [ 0x1000628, 0x100067E, 0x10006BA ] }; // Arabic beh, Arabic peh, Arabic noon ghunna
   key <AC05> { [ 0x1000644, 0x1000623, 0x10006B7 ] }; // Arabic lam, Arabic hamza on alef, Arabic alef with hamza above
   key <AC06> { [ 0x1000627, 0x1000622, 0x1000625 ] }; // Arabic alef, Arabic madda on alef, Arabic alef with hamza below
   key <AC07> { [ 0x100062A, 0x100067C, 0x1000679 ] }; // Arabic teh, Arabic teh with ring, Arabic tteh
   key <AC08> { [ 0x1000646, 0x10006BC, greater ] }; // Arabic noon, Arabic noon with ring
   key <AC09> { [ 0x1000645, 0x1000629, less ] }; // Arabic meem, Arabic teh marbuta
   key <AC10> { [ 0x10006A9, colon, 0x1000643 ] }; // Arabic keheh, Arabic kaf
   key <AC11> { [ 0x10006AB, 0x100061B, 0x10006AF ] }; // Arabic kaf with ring, Arabic semicolon, Arabic gaf

   key <BKSL> { [ backslash, asterisk, bar ] };

   key <AB01> { [ 0x1000638, 0x1000626, question] }; // Arabic zah, Arabic yeh with hamza above
   key <AB02> { [ 0x10006D0, 0x1000637, semicolon ] }; // Arabic tah, Arabic E
   key <AB03> { [ 0x1000632, 0x1000698 ] }; // Arabic zain, Arabic jeh
   key <AB04> { [ 0x1000631, 0x1000621 ] }; // Arabic_ra (reh?), Arabic hamza
   key <AB05> { [ 0x1000630, 0x100200C ] }; // Arabic_thal, zero width non-joiner
   key <AB06> { [ 0x100062F, 0x1000689, 0x1000688 ] }; // Arabic_dal, Arabic dal with ring, Arabic ddal
   key <AB07> { [ 0x1000693, 0x1000624, 0x1000691 ] }; // Arabic reh with ring, Arabic waw with hamza above, Arabic rreh
   key <AB08> { [ 0x1000648, period, comma ] }; // Arabic_waw, Arabic comma
   key <AB09> { [ 0x1000696, 0x100002E, 0x10006C7 ] }; // Arabic reh with dot below and dot above, full stop, Arabic letter U
   key <AB10> { [ slash, 0x100061F, 0x10006C9 ] }; // Arabic question mark, Arabic kirghiz yu

   include "nbsp(zwnj2nb3)"
   include "group(olpc)"
};

partial alphanumeric_keys 
xkb_symbols "fa-olpc" {

   name[Group1]= "Persian (Afghanistan, Dari OLPC)";

   key <TLDE> { [ 0x100200D, division, asciitilde ] }; // zero width joiner
   key <AE01> { [ 0x10006F1, exclam, grave ] }; // Arabic one
   key <AE02> { [ 0x10006F2, 0x100066C, at ] }; // Arabic two, Arabic thousands separator
   key <AE03> { [ 0x10006F3, 0x100066B, numbersign ] }; // Arabic three, Arabic decimal separator
   key <AE04> { [ 0x10006F4, 0x100060B, dollar ] }; // Arabic four, Afghani sign
   key <AE05> { [ 0x10006F5, 0x100066A, percent ] }; // Arabic five, Arabic percent sign
   key <AE06> { [ 0x10006F6, multiply, asciicircum ] }; // Arabic six
   key <AE07> { [ 0x10006F7, 0x100060C, ampersand ] }; // Arabic seven, Arabic comma
   key <AE08> { [ 0x10006F8, asterisk, enfilledcircbullet ] }; // Arabic eight, 
   key <AE09> { [ 0x10006F9, parenright, 0x100200E ] }; // Arabic nine, left-to-right mark
   key <AE10> { [ 0x10006F0, parenleft, 0x100200F ] }; // Arabic zero, right-to-left mark
   key <AE11> { [ minus, 0x1000640, underscore ] }; // Arabic_tatweel
   key <AE12> { [ plus, equal ] };

   key <AD01> { [ 0x1000636, 0x1000652, degree ] }; // Arabic dad, Arabic sukun
   key <AD02> { [ 0x1000635, 0x100064C ] }; // Arabic sad, Arabic dammatan
   key <AD03> { [ 0x100062B, 0x100064D, EuroSign ] }; // Arabic theh, Arabic kasratan
   key <AD04> { [ 0x1000642, 0x100064B, 0x100FD3E ] }; // Arabic qaf, Arabic fathatan, ornate left paren
   key <AD05> { [ 0x1000641, 0x100064F, 0x100FD3F ] }; // Arabic feh, Arabic damma, ornate right paren
   key <AD06> { [ 0x100063A, 0x1000650, 0x1000656 ] }; // Arabic ghain, Arabic kasra, Arabic subscript alef
   key <AD07> { [ 0x1000639, 0x100064E, 0x100e659 ] }; // Arabic ain, Arabic fatha, Arabic zwarakay
   key <AD08> { [ 0x1000647, 0x1000651, 0x1000655 ] }; // Arabic heh, Arabic shadda, Arabic hamza below
   key <AD09> { [ 0x100062E, bracketright, apostrophe ] }; // Arabic khah
   key <AD10> { [ 0x100062D, bracketleft, quotedbl ] }; // Arabic hah
   key <AD11> { [ 0x100062C, braceright, 0x1000681 ] }; // Arabic jeem, Arabic hah with hamza above
   key <AD12> { [ 0x1000686, braceleft, 0x1000685 ] }; // Arabic tcheh, Arabic hah with three dots above

   key <AC01> { [ 0x1000634, 0x1000624, 0x100069A ] }; // Arabic sheen, Arabic waw with hamza above, Arabic seen with dot below and dot above
   key <AC02> { [ 0x1000633, 0x1000626, 0x10006CD ] }; // Arabic seen, Arabic yeh with hamza above, Arabic yeh with tail
   key <AC03> { [ 0x10006CC, 0x100064A, 0x1000649 ] }; // Farsi yeh, Arabic yeh, Arabic alef maksura
   key <AC04> { [ 0x1000628, 0x1000625, 0x10006D0 ] }; // Arabic beh, Arabic alef with hamza below, Arabic e
   key <AC05> { [ 0x1000644, 0x1000623, 0x10006B7 ] }; // Arabic lam, Arabic hamza on alef, Arabic alef with hamza above
   key <AC06> { [ 0x1000627, 0x1000622, 0x1000671 ] }; // Arabic alef, Arabic madda on alef, Arabic alef wasla
   key <AC07> { [ 0x100062A, 0x1000629, 0x100067C ] }; // Arabic teh, Arabic teh marbuta, Arabic tteh
   key <AC08> { [ 0x1000646, guillemotright, 0x10006BC ] }; // Arabic noon, Arabic noon with ring
   key <AC09> { [ 0x1000645, guillemotleft, 0x10006BA ] }; // Arabic meem, Arabic noon ghunna
   key <AC10> { [ 0x10006A9, colon, semicolon ] }; // Arabic keheh, 
   key <AC11> { [ 0x10006AF, 0x100061B, 0x10006AB ] }; // Arabic gaf, Arabic semicolon, Arabic kaf with ring

   key <BKSL> { [ backslash, bar, question ] };

   key <AB01> { [ 0x1000638, 0x1000643, 0x10006D2 ] }; // Arabic zah, Arabic kaf, Arabic yeh barree
   key <AB02> { [ 0x1000637, 0x1000653, 0x1000691 ] }; // Arabic tah, Arabic maddah above, Arabic rreh
   key <AB03> { [ 0x1000632, 0x1000698, 0x1000696 ] }; // Arabic zain, Arabic jeh,  Arabic reh with dot below and dot above
   key <AB04> { [ 0x1000631, 0x1000670, 0x1000693 ] }; // Arabic_ra (reh?), Arabic superscript alef, Arabic reh with ring
   key <AB05> { [ 0x1000630, 0x100200C, 0x1000688 ] }; // Arabic_thal, zero width non-joiner, Arabic ddal
   key <AB06> { [ 0x100062F, 0x1000654, 0x1000689 ] }; // Arabic dal, Arabic hamza above, Arabic dal with ring
   key <AB07> { [ 0x100067E, 0x1000621, 0x1000679 ] }; // Arabic peh, Arabic hamza, Arabic tteh
   key <AB08> { [ 0x1000648, greater, comma ] }; // Arabic_waw
   key <AB09> { [ period, less, 0x10006C7 ] }; // Arabic u
   key <AB10> { [ slash, 0x100061F, 0x10006C9 ] }; // Arabic question mark, Arabic kirghiz yu

   include "nbsp(zwnj2nb3)"
   include "group(olpc)"
};

partial alphanumeric_keys 
xkb_symbols "uz-olpc" {

   name[Group1]= "Uzbek (Afghanistan, OLPC)";

   key <TLDE> { [ 0x100200D, division, asciitilde ] }; // zero width joiner
   key <AE01> { [ 0x10006F1, exclam, grave ] }; // Arabic one
   key <AE02> { [ 0x10006F2, 0x100066C, at ] }; // Arabic two, Arabic thousands separator
   key <AE03> { [ 0x10006F3, 0x100066B, numbersign ] }; // Arabic three, Arabic decimal separator
   key <AE04> { [ 0x10006F4, 0x100060B, dollar ] }; // Arabic four, Afghani sign
   key <AE05> { [ 0x10006F5, 0x100066A, percent ] }; // Arabic five, Arabic percent sign
   key <AE06> { [ 0x10006F6, multiply, asciicircum ] }; // Arabic six
   key <AE07> { [ 0x10006F7, 0x100060C, ampersand ] }; // Arabic seven, Arabic comma
   key <AE08> { [ 0x10006F8, asterisk, enfilledcircbullet ] }; // Arabic eight, 
   key <AE09> { [ 0x10006F9, parenright, 0x100200E ] }; // Arabic nine, left-to-right mark
   key <AE10> { [ 0x10006F0, parenleft, 0x100200F ] }; // Arabic zero, right-to-left mark
   key <AE11> { [ minus, 0x1000640, underscore ] }; // Arabic_tatweel
   key <AE12> { [ plus, equal ] };

   key <AD01> { [ 0x1000636, 0x1000652, degree ] }; // Arabic dad, Arabic sukun
   key <AD02> { [ 0x1000635, 0x100064C, 0x1000653 ] }; // Arabic sad, Arabic dammatan, Arabic maddah above
   key <AD03> { [ 0x100062B, 0x100064D, EuroSign ] }; // Arabic theh, Arabic kasratan
   key <AD04> { [ 0x1000642, 0x100064B, 0x100FD3E ] }; // Arabic qaf, Arabic fathatan, ornate left paren
   key <AD05> { [ 0x1000641, 0x100064F, 0x100FD3F ] }; // Arabic feh, Arabic damma, ornate right paren
   key <AD06> { [ 0x100063A, 0x1000650, 0x1000656 ] }; // Arabic ghain, Arabic kasra, Arabic subscript alef
   key <AD07> { [ 0x1000639, 0x100064E, 0x100e659 ] }; // Arabic ain, Arabic fatha, Arabic zwarakay
   key <AD08> { [ 0x1000647, 0x1000651, 0x1000670 ] }; // Arabic heh, Arabic shadda, Arabic superscript alef
   key <AD09> { [ 0x100062E, bracketright, apostrophe ] }; // Arabic khah
   key <AD10> { [ 0x100062D, bracketleft, quotedbl ] }; // Arabic hah
   key <AD11> { [ 0x100062C, braceright, 0x1000681 ] }; // Arabic jeem, Arabic hah with hamza above
   key <AD12> { [ 0x1000686, braceleft, 0x1000685 ] }; // Arabic tcheh, Arabic hah with three dots above

   key <AC01> { [ 0x1000634, 0x1000624, 0x100069A ] }; // Arabic sheen, Arabic waw with hamza above, Arabic seen with dot below and dot above
   key <AC02> { [ 0x1000633, 0x1000626, 0x10006CD ] }; // Arabic seen, Arabic yeh with hamza above, Arabic yeh with tail
   key <AC03> { [ 0x10006CC, 0x100064A, 0x1000649 ] }; // Farsi yeh, Arabic yeh, Arabic alef maksura
   key <AC04> { [ 0x1000628, 0x10006D0, 0x1000643  ] }; // Arabic beh, Arabic e, Arabic kaf
   key <AC05> { [ 0x1000644, 0x1000623, 0x10006B7 ] }; // Arabic lam, Arabic hamza on alef, Arabic alef with hamza above
   key <AC06> { [ 0x1000627, 0x1000622, 0x1000671 ] }; // Arabic alef, Arabic madda on alef, Arabic alef wasla
   key <AC07> { [ 0x100062A, 0x1000629, 0x100067C ] }; // Arabic teh, Arabic teh marbuta, Arabic tteh
   key <AC08> { [ 0x1000646, guillemotright, 0x10006BC ] }; // Arabic noon, Arabic noon with ring
   key <AC09> { [ 0x1000645, guillemotleft, 0x10006BA ] }; // Arabic meem, Arabic noon ghunna
   key <AC10> { [ 0x10006A9, colon, semicolon ] }; // Arabic keheh, 
   key <AC11> { [ 0x10006AF, 0x100061B, 0x10006AB ] }; // Arabic gaf, Arabic semicolon, Arabic kaf with ring

   key <BKSL> { [ backslash, bar, question ] };

   key <AB01> { [ 0x1000638, 0x10006C9, 0x10006D2 ] }; // Arabic zah, Arabic kirghiz yu, Arabic yeh barree
   key <AB02> { [ 0x1000637, 0x10006C7, 0x1000691 ] }; // Arabic tah, Arabic u, Arabic rreh
   key <AB03> { [ 0x1000632, 0x1000698, 0x1000696 ] }; // Arabic zain, Arabic jeh,  Arabic reh with dot below and dot above
   key <AB04> { [ 0x1000631, 0x1000625, 0x1000693 ] }; // Arabic_ra (reh?), Arabic alef with hamza below, Arabic reh with ring
   key <AB05> { [ 0x1000630, 0x100200C, 0x1000688 ] }; // Arabic_thal, zero width non-joiner, Arabic ddal
   key <AB06> { [ 0x100062F, 0x1000654, 0x1000689 ] }; // Arabic dal, Arabic hamza above, Arabic dal with ring
   key <AB07> { [ 0x100067E, 0x1000621, 0x1000679 ] }; // Arabic peh, Arabic hamza, Arabic tteh
   key <AB08> { [ 0x1000648, greater, comma ] }; // Arabic_waw
   key <AB09> { [ period, less ] };
   key <AB10> { [ slash, 0x100061F, 0x1000655 ] }; // Arabic question mark, Arabic hamza below

   include "nbsp(zwnj2nb3)"
   include "group(olpc)"
};
>>>>>>> eaedc21f
<|MERGE_RESOLUTION|>--- conflicted
+++ resolved
@@ -1,796 +1,396 @@
-<<<<<<< HEAD
-//
-// Keymap for the Afghan dari keybord layout
-// Based on the specification "Computer Locale Requirements for 
-// Afghanstan" [1] from the "United Nations Development Programme
-// Afghanistan" and the "Afghan Transitional Islamic 
-// Administration Ministry of Communications". 
-// [1] http://www.evertype.com/standards/af/
-// For a MINI HOWTO see [2].
-// [2] http://www.afghanischerKulturverein.de/en/afghanComputer_en.php
-//
-// 2006-02-15 file created by M. Emal Alekozai <memala@gmx.net>
-
-partial default alphanumeric_keys 
-xkb_symbols "basic" {
-   //name[Group1]= "Afghanistan Dari";
-   name[Group1]= "Afghanistan";
-
-   key <TLDE> { [ 0x100200d, 0x10000f7, dead_tilde ] };
-   key <AE01> { [ 0x10006f1, exclam, 0x1000060 ] };
-   key <AE02> { [ 0x10006f2, 0x100066c, 0x1000040 ] };
-   key <AE03> { [ 0x10006f3, 0x100066b, numbersign ] };
-   key <AE04> { [ 0x10006f4, 0x100e60b, 0x1000024] };
-   key <AE05> { [ 0x10006f5, 0x100066a, 0x1000025 ] };
-   key <AE06> { [ 0x10006f6, multiply, 0x100005e ] };
-   key <AE07> { [ 0x10006f7, Arabic_comma, 0x1000026 ] };
-   key <AE08> { [ 0x10006f8, asterisk, 0x1002022 ] };
-   key <AE09> { [ 0x10006f9, 0x1000029, 0x100200e ] };
-   key <AE10> { [ 0x10006f0, 0x1000028, 0x100200f ] };
-   key <AE11> { [ minus, Arabic_tatweel, 0x100005f ] };
-   key <AE12> { [ plus, equal ] };
-
-   key <AD01> { [ Arabic_dad, Arabic_sukun, 0x10000b0 ] };
-   key <AD02> { [ Arabic_sad, Arabic_dammatan ] };
-   key <AD03> { [ Arabic_theh, Arabic_kasratan, 0x10020ac ] };
-   key <AD04> { [ Arabic_qaf, Arabic_fathatan, 0x100fd3e ] };
-   key <AD05> { [ Arabic_feh, Arabic_damma, 0x100fd3f ] };
-   key <AD06> { [ Arabic_ghain, Arabic_kasra, 0x100e656] };
-   key <AD07> { [ Arabic_ain, Arabic_fatha, 0x100e659] };
-   key <AD08> { [ Arabic_heh, Arabic_shadda, 0x1000655] };
-   key <AD09> { [ Arabic_khah, bracketright, 0x1000027] };
-   key <AD10> { [ Arabic_hah, bracketleft, 0x1000022] };
-   key <AD11> { [ Arabic_jeem, braceright, 0x1000681 ] };
-   key <AD12> { [ 0x1000686, braceleft, 0x1000685 ] };
-
-   key <AC01> { [ Arabic_sheen, Arabic_hamzaonwaw, 0x100069a ] };
-   key <AC02> { [ Arabic_seen, Arabic_hamzaonyeh, 0x10006cd ] };
-   key <AC03> { [ 0x10006cc, Arabic_yeh, 0x1000649 ] };
-   key <AC04> { [ Arabic_beh, Arabic_hamzaunderalef, 0x10006d0 ] };
-   key <AC05> { [ Arabic_lam, Arabic_hamzaonalef, 0x10006b7 ] };
-   key <AC06> { [ Arabic_alef, Arabic_maddaonalef, 0x1000671 ] };
-   key <AC07> { [ Arabic_teh, Arabic_tehmarbuta, 0x100067c ] };
-   key <AC08> { [ Arabic_noon, 0x10000bb, 0x10006bc ] };
-   key <AC09> { [ Arabic_meem, 0x10000ab, 0x10006ba ] };
-   key <AC10> { [ 0x10006a9, colon, 0x100003b ] };
-   key <AC11> { [ 0x10006af, Arabic_semicolon, 0x10006ab ] };
-
-   key <BKSL> { [ backslash, bar, 0x100003f ] };
-
-   key <AB01> { [ Arabic_zah, Arabic_kaf, 0x10006d2] };
-   key <AB02> { [ Arabic_tah, 0x1000653 , 0x1000691 ] };
-   key <AB03> { [ Arabic_zain, 0x1000698, 0x1000696 ] };
-   key <AB04> { [ Arabic_ra, 0x1000670 , 0x1000693 ] };
-   key <AB05> { [ Arabic_thal, 0x100200c, 0x1000688  ] };
-   key <AB06> { [ Arabic_dal, 0x1000654, 0x1000689 ] };
-   key <AB07> { [ 0x100067e, Arabic_hamza, 0x1000679 ] };
-   key <AB08> { [ Arabic_waw, greater, 0x100002c ] };
-   key <AB09> { [ period, less, 0x10006c7 ] };
-   key <AB10> { [ slash, Arabic_question_mark, 0x10006c9 ] };
-
-   include "nbsp(zwnj2nb3)"
-   include "level3(ralt_switch)"
-};
-
-// Keymap for the Afghan pashto keybord layout
-// Based on the specification "Computer Locale Requirements for 
-// Afghanstan" [1] from the "United Nations Development Programme
-// Afghanistan"" and the "Afghan Transitional Islamic 
-// Administration Ministry of Communications". 
-// [1] http://www.evertype.com/standards/af/
-// For a MINI HOWTO see [2].
-// [2] http://www.afghanischerKulturverein.de/en/afghanComputer_en.php
-// 
-// 2006-02-15 file created by M. Emal Alekozai <memala@gmx.net>
-
-partial alphanumeric_keys 
-xkb_symbols "ps" {
-   name[Group1]= "Afghanistan - Pashto";
-
-   key <TLDE> { [ 0x100200d, 0x10000f7, dead_tilde ] };
-   key <AE01> { [ 0x10006f1, exclam, 0x1000060 ] };
-   key <AE02> { [ 0x10006f2, 0x100066c, 0x1000040 ] };
-   key <AE03> { [ 0x10006f3, 0x100066b, numbersign ] };
-   key <AE04> { [ 0x10006f4, 0x100e60b, 0x1000024] };
-   key <AE05> { [ 0x10006f5, 0x100066a, 0x1000025 ] };
-   key <AE06> { [ 0x10006f6, multiply, 0x100005e ] };
-   key <AE07> { [ 0x10006f7, 0x10000bb, 0x1000026 ] };
-   key <AE08> { [ 0x10006f8, 0x10000ab, 0x1002022 ] };
-   key <AE09> { [ 0x10006f9, 0x1000029, 0x100200e ] };
-   key <AE10> { [ 0x10006f0, 0x1000028, 0x100200f ] };
-   key <AE11> { [ minus, Arabic_tatweel, 0x100005f ] };
-   key <AE12> { [ plus, equal ] };
-
-   key <AD01> { [ Arabic_dad, Arabic_sukun, 0x10000b0 ] };
-   key <AD02> { [ Arabic_sad, Arabic_dammatan, 0x1000653 ] };
-   key <AD03> { [ Arabic_theh, Arabic_kasratan, 0x10020ac ] };
-   key <AD04> { [ Arabic_qaf, Arabic_fathatan, 0x100fd3e ] };
-   key <AD05> { [ Arabic_feh, Arabic_damma, 0x100fd3f ] };
-   key <AD06> { [ Arabic_ghain, Arabic_kasra, 0x100e656] };
-   key <AD07> { [ Arabic_ain, Arabic_fatha, 0x100e659] };
-   key <AD08> { [ Arabic_heh, Arabic_shadda, 0x1000670] };
-   key <AD09> { [ Arabic_khah, 0x1000681, 0x1000027] };
-   key <AD10> { [ Arabic_hah, 0x1000685, 0x1000022] };
-   key <AD11> { [ Arabic_jeem, 0x100005d, 0x100007d ] };
-   key <AD12> { [ 0x1000686, 0x100005b, 0x100007b ] };
-
-   key <AC01> { [ Arabic_sheen, 0x100069a ] };
-   key <AC02> { [ Arabic_seen, Arabic_hamzaonyeh, 0x10006d2 ] };
-   key <AC03> { [ 0x10006cc, Arabic_yeh, 0x1000649 ] };
-   key <AC04> { [ Arabic_beh, 0x100067e, 0x10006ba ] };
-   key <AC05> { [ Arabic_lam, Arabic_hamzaonalef, 0x10006b7 ] };
-   key <AC06> { [ Arabic_alef, Arabic_maddaonalef, 0x1000671 ] };
-   key <AC07> { [ Arabic_teh, 0x100067c, 0x1000679 ] };
-   key <AC08> { [ Arabic_noon, 0x10006bc, 0x100003e ] };
-   key <AC09> { [ Arabic_meem, 0x1000629, 0x100003c ] };
-   key <AC10> { [ 0x10006a9, colon, 0x1000643 ] };
-   key <AC11> { [ 0x10006ab, Arabic_semicolon, 0x10006af ] };
-
-   key <BKSL> { [ backslash, 0x100002a, 0x100007c ] };
-
-   key <AB01> { [ 0x10006cd, 0x1000638, 0x100003f] };
-   key <AB02> { [ 0x10006d0, 0x1000637, 0x100003b ] };
-   key <AB03> { [ Arabic_zain, 0x1000698, 0x1000655 ] };
-   key <AB04> { [ Arabic_ra, 0x1000621, 0x1000654 ] };
-   key <AB05> { [ Arabic_thal, 0x100200c, 0x1000625  ] };
-   key <AB06> { [ Arabic_dal, 0x1000689, 0x1000688 ] };
-   key <AB07> { [ 0x1000693, 0x1000624, 0x1000691 ] };
-   key <AB08> { [ Arabic_waw, 0x100060c, 0x100002c ] };
-   key <AB09> { [ 0x1000696, 0x100002e, 0x10006c7 ] };
-   key <AB10> { [ slash, Arabic_question_mark, 0x10006c9 ] };
-
-   include "nbsp(zwnj2nb3)"
-   include "level3(ralt_switch)"
-};
-
-// Keymap for the Afghan southern uzbek keybord layout
-// Based on the specification "Computer Locale Requirements for 
-// Afghanstan" [1] from the "United Nations Development Programme
-// Afghanistan"" and the "Afghan Transitional Islamic 
-// Administration Ministry of Communications". 
-// [1] http://www.evertype.com/standards/af/
-// For a MINI HOWTO see [2].
-// [2] http://www.afghanischerKulturverein.de/en/afghanComputer_en.php
-// 
-// 2006-02-15 file created by M. Emal Alekozai <memala@gmx.net>
-
-partial alphanumeric_keys 
-xkb_symbols "uz" {
-   name[Group1]= "Afghanistan - Southern Uzbek";
-
-   key <TLDE> { [ 0x100200d, 0x10000f7, dead_tilde ] };
-   key <AE01> { [ 0x10006f1, exclam, 0x1000060 ] };
-   key <AE02> { [ 0x10006f2, 0x100066c, 0x1000040 ] };
-   key <AE03> { [ 0x10006f3, 0x100066b, numbersign ] };
-   key <AE04> { [ 0x10006f4, 0x100e60b, 0x1000024] };
-   key <AE05> { [ 0x10006f5, 0x100066a, 0x1000025 ] };
-   key <AE06> { [ 0x10006f6, multiply, 0x100005e ] };
-   key <AE07> { [ 0x10006f7, Arabic_comma, 0x1000026 ] };
-   key <AE08> { [ 0x10006f8, asterisk, 0x1002022 ] };
-   key <AE09> { [ 0x10006f9, 0x1000029, 0x100200e ] };
-   key <AE10> { [ 0x10006f0, 0x1000028, 0x100200f ] };
-   key <AE11> { [ minus, Arabic_tatweel, 0x100005f ] };
-   key <AE12> { [ plus, equal ] };
-
-   key <AD01> { [ Arabic_dad, Arabic_sukun, 0x10000b0 ] };
-   key <AD02> { [ Arabic_sad, Arabic_dammatan, 0x1000653 ] };
-   key <AD03> { [ Arabic_theh, Arabic_kasratan, 0x10020ac ] };
-   key <AD04> { [ Arabic_qaf, Arabic_fathatan, 0x100fd3e ] };
-   key <AD05> { [ Arabic_feh, Arabic_damma, 0x100fd3f ] };
-   key <AD06> { [ Arabic_ghain, Arabic_kasra, 0x100e656] };
-   key <AD07> { [ Arabic_ain, Arabic_fatha, 0x100e659] };
-   key <AD08> { [ Arabic_heh, Arabic_shadda, 0x1000670] };
-   key <AD09> { [ Arabic_khah, bracketright, 0x1000027] };
-   key <AD10> { [ Arabic_hah, bracketleft, 0x1000022] };
-   key <AD11> { [ Arabic_jeem, braceright, 0x1000681 ] };
-   key <AD12> { [ 0x1000686, braceleft, 0x1000685 ] };
-
-   key <AC01> { [ Arabic_sheen, Arabic_hamzaonwaw, 0x100069a ] };
-   key <AC02> { [ Arabic_seen, Arabic_hamzaonyeh, 0x10006cd ] };
-   key <AC03> { [ 0x10006cc, Arabic_yeh, 0x1000649 ] };
-   key <AC04> { [ Arabic_beh, 0x10006d0, 0x1000643 ] };
-   key <AC05> { [ Arabic_lam, Arabic_hamzaonalef, 0x10006b7 ] };
-   key <AC06> { [ Arabic_alef, Arabic_maddaonalef, 0x1000671 ] };
-   key <AC07> { [ Arabic_teh, Arabic_tehmarbuta, 0x100067c ] };
-   key <AC08> { [ Arabic_noon, 0x10000bb, 0x10006bc ] };
-   key <AC09> { [ Arabic_meem, 0x10000ab, 0x10006ba ] };
-   key <AC10> { [ 0x10006a9, colon, 0x100003b ] };
-   key <AC11> { [ 0x10006af, Arabic_semicolon, 0x10006ab ] };
-
-   key <BKSL> { [ backslash, bar, 0x100003f ] };
-
-   key <AB01> { [ Arabic_zah, 0x10006c9, 0x10006d2] };
-   key <AB02> { [ Arabic_tah, 0x10006c7, 0x1000691 ] };
-   key <AB03> { [ Arabic_zain, 0x1000698, 0x1000696 ] };
-   key <AB04> { [ Arabic_ra, 0x1000625, 0x1000693 ] };
-   key <AB05> { [ Arabic_thal, 0x100200c, 0x1000688  ] };
-   key <AB06> { [ Arabic_dal, 0x1000654, 0x1000689 ] };
-   key <AB07> { [ 0x100067e, Arabic_hamza, 0x1000679 ] };
-   key <AB08> { [ Arabic_waw, greater, 0x100002c ] };
-   key <AB09> { [ period, less ] };
-   key <AB10> { [ slash, Arabic_question_mark, 0x1000655 ] };
-
-   include "nbsp(zwnj2nb3)"
-   include "level3(ralt_switch)"
-};
-
-partial alphanumeric_keys 
-xkb_symbols "olpc-ps" {
-
-   name[Group1]= "Afghanistan - OLPC Pashto";
-
-   key <TLDE> { [ 0x100200D, 0x1000654, grave ] }; // zero width joiner, Arabic hamza above
-   key <AE01> { [ 0x10006F1, exclam, asciitilde ] }; // Arabic one
-   key <AE02> { [ 0x10006F2, 0x100066C, at ] }; // Arabic two, Arabic thousands separator
-   key <AE03> { [ 0x10006F3, 0x100066B, numbersign ] }; // Arabic three, Arabic decimal separator
-   key <AE04> { [ 0x10006F4, 0x100060B, dollar ] }; // Arabic four, Afghani sign
-   key <AE05> { [ 0x10006F5, 0x100066A, percent ] }; // Arabic five, Arabic percent sign
-   key <AE06> { [ 0x10006F6, multiply, asciicircum ] }; // Arabic six
-   key <AE07> { [ 0x10006F7, guillemotright, ampersand ] }; // Arabic seven
-   key <AE08> { [ 0x10006F8, guillemotleft, 0x100066D ] }; // Arabic eight, Arabic five-pointed star
-   key <AE09> { [ 0x10006F9, parenright, enfilledcircbullet ] }; // Arabic nine
-   key <AE10> { [ 0x10006F0, parenleft, degree ] }; // Arabic zero
-   key <AE11> { [ minus, 0x1000640, underscore ] }; // Arabic_tatweel
-   key <AE12> { [ plus, equal, division ] };
-
-   key <AD01> { [ 0x1000636, 0x1000652, EuroSign ] }; // Arabic dad, Arabic sukun
-   key <AD02> { [ 0x1000635, 0x100064C, 0x1000671 ] }; // Arabic sad, Arabic dammatan, Arabic alef walsa
-   key <AD03> { [ 0x100062B, 0x100064D, 0x1000649 ] }; // Arabic theh, Arabic kasratan, Arabic alef maksura initial form
-   key <AD04> { [ 0x1000642, 0x100064B, 0x100200E ] }; // Arabic qaf, Arabic fathatan, left-to-right mark
-   key <AD05> { [ 0x1000641, 0x100064F, 0x100200F ] }; // Arabic feh, Arabic damma, right-to-left mark
-   key <AD06> { [ 0x100063A, 0x1000650, 0x100e653 ] }; // Arabic ghain, Arabic kasra, Arabic alef with madda above
-   key <AD07> { [ 0x1000639, 0x100064E, 0x100e659 ] }; // Arabic ain, Arabic fatha, Arabic zwarakay
-   key <AD08> { [ 0x1000647, 0x1000651, 0x1000670 ] }; // Arabic heh, Arabic shadda, Arabic superscript alef
-   key <AD09> { [ 0x100062E, 0x1000681, apostrophe ] }; // Arabic khah, Arabic hah with hamza above, 
-   key <AD10> { [ 0x100062D, 0x1000685, quotedbl ] }; // Arabic hah, Arabic hah with three dots above
-   key <AD11> { [ 0x100062C, bracketright, braceleft ] }; // Arabic jeem
-   key <AD12> { [ 0x1000686, bracketleft, braceright ] }; // Arabic tcheh
-
-   key <AC01> { [ 0x1000634, 0x100069A ] }; // Arabic sheen, Arabic seen with dot below and dot above
-   key <AC02> { [ 0x1000633, 0x10006CD ] }; // Arabic seen, Arabic yeh with tail
-   key <AC03> { [ 0x10006CC, 0x100064A, 0x10006D2 ] }; // Farsi yeh, Arabic yeh, Arabic yeh barree
-   key <AC04> { [ 0x1000628, 0x100067E, 0x10006BA ] }; // Arabic beh, Arabic peh, Arabic noon ghunna
-   key <AC05> { [ 0x1000644, 0x1000623, 0x10006B7 ] }; // Arabic lam, Arabic hamza on alef, Arabic alef with hamza above
-   key <AC06> { [ 0x1000627, 0x1000622, 0x1000625 ] }; // Arabic alef, Arabic madda on alef, Arabic alef with hamza below
-   key <AC07> { [ 0x100062A, 0x100067C, 0x1000679 ] }; // Arabic teh, Arabic teh with ring, Arabic tteh
-   key <AC08> { [ 0x1000646, 0x10006BC, greater ] }; // Arabic noon, Arabic noon with ring
-   key <AC09> { [ 0x1000645, 0x1000629, less ] }; // Arabic meem, Arabic teh marbuta
-   key <AC10> { [ 0x10006A9, colon, 0x1000643 ] }; // Arabic keheh, Arabic kaf
-   key <AC11> { [ 0x10006AB, 0x100061B, 0x10006AF ] }; // Arabic kaf with ring, Arabic semicolon, Arabic gaf
-
-   key <BKSL> { [ backslash, asterisk, bar ] };
-
-   key <AB01> { [ 0x1000638, 0x1000626, question] }; // Arabic zah, Arabic yeh with hamza above
-   key <AB02> { [ 0x10006D0, 0x1000637, semicolon ] }; // Arabic tah, Arabic E
-   key <AB03> { [ 0x1000632, 0x1000698 ] }; // Arabic zain, Arabic jeh
-   key <AB04> { [ 0x1000631, 0x1000621 ] }; // Arabic_ra (reh?), Arabic hamza
-   key <AB05> { [ 0x1000630, 0x100200C ] }; // Arabic_thal, zero width non-joiner
-   key <AB06> { [ 0x100062F, 0x1000689, 0x1000688 ] }; // Arabic_dal, Arabic dal with ring, Arabic ddal
-   key <AB07> { [ 0x1000693, 0x1000624, 0x1000691 ] }; // Arabic reh with ring, Arabic waw with hamza above, Arabic rreh
-   key <AB08> { [ 0x1000648, period, comma ] }; // Arabic_waw, Arabic comma
-   key <AB09> { [ 0x1000696, 0x100002E, 0x10006C7 ] }; // Arabic reh with dot below and dot above, full stop, Arabic letter U
-   key <AB10> { [ slash, 0x100061F, 0x10006C9 ] }; // Arabic question mark, Arabic kirghiz yu
-
-   include "nbsp(zwnj2nb3)"
-   include "group(olpc)"
-};
-
-partial alphanumeric_keys 
-xkb_symbols "fa-olpc" {
-
-   name[Group1]= "Afghanistan - OLPC Dari";
-
-   key <TLDE> { [ 0x100200D, division, asciitilde ] }; // zero width joiner
-   key <AE01> { [ 0x10006F1, exclam, grave ] }; // Arabic one
-   key <AE02> { [ 0x10006F2, 0x100066C, at ] }; // Arabic two, Arabic thousands separator
-   key <AE03> { [ 0x10006F3, 0x100066B, numbersign ] }; // Arabic three, Arabic decimal separator
-   key <AE04> { [ 0x10006F4, 0x100060B, dollar ] }; // Arabic four, Afghani sign
-   key <AE05> { [ 0x10006F5, 0x100066A, percent ] }; // Arabic five, Arabic percent sign
-   key <AE06> { [ 0x10006F6, multiply, asciicircum ] }; // Arabic six
-   key <AE07> { [ 0x10006F7, 0x100060C, ampersand ] }; // Arabic seven, Arabic comma
-   key <AE08> { [ 0x10006F8, asterisk, enfilledcircbullet ] }; // Arabic eight, 
-   key <AE09> { [ 0x10006F9, parenright, 0x100200E ] }; // Arabic nine, left-to-right mark
-   key <AE10> { [ 0x10006F0, parenleft, 0x100200F ] }; // Arabic zero, right-to-left mark
-   key <AE11> { [ minus, 0x1000640, underscore ] }; // Arabic_tatweel
-   key <AE12> { [ plus, equal ] };
-
-   key <AD01> { [ 0x1000636, 0x1000652, degree ] }; // Arabic dad, Arabic sukun
-   key <AD02> { [ 0x1000635, 0x100064C ] }; // Arabic sad, Arabic dammatan
-   key <AD03> { [ 0x100062B, 0x100064D, EuroSign ] }; // Arabic theh, Arabic kasratan
-   key <AD04> { [ 0x1000642, 0x100064B, 0x100FD3E ] }; // Arabic qaf, Arabic fathatan, ornate left paren
-   key <AD05> { [ 0x1000641, 0x100064F, 0x100FD3F ] }; // Arabic feh, Arabic damma, ornate right paren
-   key <AD06> { [ 0x100063A, 0x1000650, 0x1000656 ] }; // Arabic ghain, Arabic kasra, Arabic subscript alef
-   key <AD07> { [ 0x1000639, 0x100064E, 0x100e659 ] }; // Arabic ain, Arabic fatha, Arabic zwarakay
-   key <AD08> { [ 0x1000647, 0x1000651, 0x1000655 ] }; // Arabic heh, Arabic shadda, Arabic hamza below
-   key <AD09> { [ 0x100062E, bracketright, apostrophe ] }; // Arabic khah
-   key <AD10> { [ 0x100062D, bracketleft, quotedbl ] }; // Arabic hah
-   key <AD11> { [ 0x100062C, braceright, 0x1000681 ] }; // Arabic jeem, Arabic hah with hamza above
-   key <AD12> { [ 0x1000686, braceleft, 0x1000685 ] }; // Arabic tcheh, Arabic hah with three dots above
-
-   key <AC01> { [ 0x1000634, 0x1000624, 0x100069A ] }; // Arabic sheen, Arabic waw with hamza above, Arabic seen with dot below and dot above
-   key <AC02> { [ 0x1000633, 0x1000626, 0x10006CD ] }; // Arabic seen, Arabic yeh with hamza above, Arabic yeh with tail
-   key <AC03> { [ 0x10006CC, 0x100064A, 0x1000649 ] }; // Farsi yeh, Arabic yeh, Arabic alef maksura
-   key <AC04> { [ 0x1000628, 0x1000625, 0x10006D0 ] }; // Arabic beh, Arabic alef with hamza below, Arabic e
-   key <AC05> { [ 0x1000644, 0x1000623, 0x10006B7 ] }; // Arabic lam, Arabic hamza on alef, Arabic alef with hamza above
-   key <AC06> { [ 0x1000627, 0x1000622, 0x1000671 ] }; // Arabic alef, Arabic madda on alef, Arabic alef wasla
-   key <AC07> { [ 0x100062A, 0x1000629, 0x100067C ] }; // Arabic teh, Arabic teh marbuta, Arabic tteh
-   key <AC08> { [ 0x1000646, guillemotright, 0x10006BC ] }; // Arabic noon, Arabic noon with ring
-   key <AC09> { [ 0x1000645, guillemotleft, 0x10006BA ] }; // Arabic meem, Arabic noon ghunna
-   key <AC10> { [ 0x10006A9, colon, semicolon ] }; // Arabic keheh, 
-   key <AC11> { [ 0x10006AF, 0x100061B, 0x10006AB ] }; // Arabic gaf, Arabic semicolon, Arabic kaf with ring
-
-   key <BKSL> { [ backslash, bar, question ] };
-
-   key <AB01> { [ 0x1000638, 0x1000643, 0x10006D2 ] }; // Arabic zah, Arabic kaf, Arabic yeh barree
-   key <AB02> { [ 0x1000637, 0x1000653, 0x1000691 ] }; // Arabic tah, Arabic maddah above, Arabic rreh
-   key <AB03> { [ 0x1000632, 0x1000698, 0x1000696 ] }; // Arabic zain, Arabic jeh,  Arabic reh with dot below and dot above
-   key <AB04> { [ 0x1000631, 0x1000670, 0x1000693 ] }; // Arabic_ra (reh?), Arabic superscript alef, Arabic reh with ring
-   key <AB05> { [ 0x1000630, 0x100200C, 0x1000688 ] }; // Arabic_thal, zero width non-joiner, Arabic ddal
-   key <AB06> { [ 0x100062F, 0x1000654, 0x1000689 ] }; // Arabic dal, Arabic hamza above, Arabic dal with ring
-   key <AB07> { [ 0x100067E, 0x1000621, 0x1000679 ] }; // Arabic peh, Arabic hamza, Arabic tteh
-   key <AB08> { [ 0x1000648, greater, comma ] }; // Arabic_waw
-   key <AB09> { [ period, less, 0x10006C7 ] }; // Arabic u
-   key <AB10> { [ slash, 0x100061F, 0x10006C9 ] }; // Arabic question mark, Arabic kirghiz yu
-
-   include "nbsp(zwnj2nb3)"
-   include "group(olpc)"
-};
-
-partial alphanumeric_keys 
-xkb_symbols "uz-olpc" {
-
-   name[Group1]= "Afghanistan - OLPC Southern Uzbek";
-
-   key <TLDE> { [ 0x100200D, division, asciitilde ] }; // zero width joiner
-   key <AE01> { [ 0x10006F1, exclam, grave ] }; // Arabic one
-   key <AE02> { [ 0x10006F2, 0x100066C, at ] }; // Arabic two, Arabic thousands separator
-   key <AE03> { [ 0x10006F3, 0x100066B, numbersign ] }; // Arabic three, Arabic decimal separator
-   key <AE04> { [ 0x10006F4, 0x100060B, dollar ] }; // Arabic four, Afghani sign
-   key <AE05> { [ 0x10006F5, 0x100066A, percent ] }; // Arabic five, Arabic percent sign
-   key <AE06> { [ 0x10006F6, multiply, asciicircum ] }; // Arabic six
-   key <AE07> { [ 0x10006F7, 0x100060C, ampersand ] }; // Arabic seven, Arabic comma
-   key <AE08> { [ 0x10006F8, asterisk, enfilledcircbullet ] }; // Arabic eight, 
-   key <AE09> { [ 0x10006F9, parenright, 0x100200E ] }; // Arabic nine, left-to-right mark
-   key <AE10> { [ 0x10006F0, parenleft, 0x100200F ] }; // Arabic zero, right-to-left mark
-   key <AE11> { [ minus, 0x1000640, underscore ] }; // Arabic_tatweel
-   key <AE12> { [ plus, equal ] };
-
-   key <AD01> { [ 0x1000636, 0x1000652, degree ] }; // Arabic dad, Arabic sukun
-   key <AD02> { [ 0x1000635, 0x100064C, 0x1000653 ] }; // Arabic sad, Arabic dammatan, Arabic maddah above
-   key <AD03> { [ 0x100062B, 0x100064D, EuroSign ] }; // Arabic theh, Arabic kasratan
-   key <AD04> { [ 0x1000642, 0x100064B, 0x100FD3E ] }; // Arabic qaf, Arabic fathatan, ornate left paren
-   key <AD05> { [ 0x1000641, 0x100064F, 0x100FD3F ] }; // Arabic feh, Arabic damma, ornate right paren
-   key <AD06> { [ 0x100063A, 0x1000650, 0x1000656 ] }; // Arabic ghain, Arabic kasra, Arabic subscript alef
-   key <AD07> { [ 0x1000639, 0x100064E, 0x100e659 ] }; // Arabic ain, Arabic fatha, Arabic zwarakay
-   key <AD08> { [ 0x1000647, 0x1000651, 0x1000670 ] }; // Arabic heh, Arabic shadda, Arabic superscript alef
-   key <AD09> { [ 0x100062E, bracketright, apostrophe ] }; // Arabic khah
-   key <AD10> { [ 0x100062D, bracketleft, quotedbl ] }; // Arabic hah
-   key <AD11> { [ 0x100062C, braceright, 0x1000681 ] }; // Arabic jeem, Arabic hah with hamza above
-   key <AD12> { [ 0x1000686, braceleft, 0x1000685 ] }; // Arabic tcheh, Arabic hah with three dots above
-
-   key <AC01> { [ 0x1000634, 0x1000624, 0x100069A ] }; // Arabic sheen, Arabic waw with hamza above, Arabic seen with dot below and dot above
-   key <AC02> { [ 0x1000633, 0x1000626, 0x10006CD ] }; // Arabic seen, Arabic yeh with hamza above, Arabic yeh with tail
-   key <AC03> { [ 0x10006CC, 0x100064A, 0x1000649 ] }; // Farsi yeh, Arabic yeh, Arabic alef maksura
-   key <AC04> { [ 0x1000628, 0x10006D0, 0x1000643  ] }; // Arabic beh, Arabic e, Arabic kaf
-   key <AC05> { [ 0x1000644, 0x1000623, 0x10006B7 ] }; // Arabic lam, Arabic hamza on alef, Arabic alef with hamza above
-   key <AC06> { [ 0x1000627, 0x1000622, 0x1000671 ] }; // Arabic alef, Arabic madda on alef, Arabic alef wasla
-   key <AC07> { [ 0x100062A, 0x1000629, 0x100067C ] }; // Arabic teh, Arabic teh marbuta, Arabic tteh
-   key <AC08> { [ 0x1000646, guillemotright, 0x10006BC ] }; // Arabic noon, Arabic noon with ring
-   key <AC09> { [ 0x1000645, guillemotleft, 0x10006BA ] }; // Arabic meem, Arabic noon ghunna
-   key <AC10> { [ 0x10006A9, colon, semicolon ] }; // Arabic keheh, 
-   key <AC11> { [ 0x10006AF, 0x100061B, 0x10006AB ] }; // Arabic gaf, Arabic semicolon, Arabic kaf with ring
-
-   key <BKSL> { [ backslash, bar, question ] };
-
-   key <AB01> { [ 0x1000638, 0x10006C9, 0x10006D2 ] }; // Arabic zah, Arabic kirghiz yu, Arabic yeh barree
-   key <AB02> { [ 0x1000637, 0x10006C7, 0x1000691 ] }; // Arabic tah, Arabic u, Arabic rreh
-   key <AB03> { [ 0x1000632, 0x1000698, 0x1000696 ] }; // Arabic zain, Arabic jeh,  Arabic reh with dot below and dot above
-   key <AB04> { [ 0x1000631, 0x1000625, 0x1000693 ] }; // Arabic_ra (reh?), Arabic alef with hamza below, Arabic reh with ring
-   key <AB05> { [ 0x1000630, 0x100200C, 0x1000688 ] }; // Arabic_thal, zero width non-joiner, Arabic ddal
-   key <AB06> { [ 0x100062F, 0x1000654, 0x1000689 ] }; // Arabic dal, Arabic hamza above, Arabic dal with ring
-   key <AB07> { [ 0x100067E, 0x1000621, 0x1000679 ] }; // Arabic peh, Arabic hamza, Arabic tteh
-   key <AB08> { [ 0x1000648, greater, comma ] }; // Arabic_waw
-   key <AB09> { [ period, less ] };
-   key <AB10> { [ slash, 0x100061F, 0x1000655 ] }; // Arabic question mark, Arabic hamza below
-
-   include "nbsp(zwnj2nb3)"
-   include "group(olpc)"
-};
-=======
-//
-// Keymap for the Afghan dari keybord layout
-// Based on the specification "Computer Locale Requirements for 
-// Afghanstan" [1] from the "United Nations Development Programme
-// Afghanistan" and the "Afghan Transitional Islamic 
-// Administration Ministry of Communications". 
-// [1] http://www.evertype.com/standards/af/
-// For a MINI HOWTO see [2].
-// [2] http://www.afghanischerKulturverein.de/en/afghanComputer_en.php
-//
-// 2006-02-15 file created by M. Emal Alekozai <memala@gmx.net>
-
-partial default alphanumeric_keys 
-xkb_symbols "basic" {
-   name[Group1]= "Afghani";
-
-   key <TLDE> { [ 0x100200d, 0x10000f7, dead_tilde ] };
-   key <AE01> { [ 0x10006f1, exclam, 0x1000060 ] };
-   key <AE02> { [ 0x10006f2, 0x100066c, 0x1000040 ] };
-   key <AE03> { [ 0x10006f3, 0x100066b, numbersign ] };
-   key <AE04> { [ 0x10006f4, 0x100e60b, 0x1000024] };
-   key <AE05> { [ 0x10006f5, 0x100066a, 0x1000025 ] };
-   key <AE06> { [ 0x10006f6, multiply, 0x100005e ] };
-   key <AE07> { [ 0x10006f7, Arabic_comma, 0x1000026 ] };
-   key <AE08> { [ 0x10006f8, asterisk, 0x1002022 ] };
-   key <AE09> { [ 0x10006f9, 0x1000029, 0x100200e ] };
-   key <AE10> { [ 0x10006f0, 0x1000028, 0x100200f ] };
-   key <AE11> { [ minus, Arabic_tatweel, 0x100005f ] };
-   key <AE12> { [ plus, equal ] };
-
-   key <AD01> { [ Arabic_dad, Arabic_sukun, 0x10000b0 ] };
-   key <AD02> { [ Arabic_sad, Arabic_dammatan ] };
-   key <AD03> { [ Arabic_theh, Arabic_kasratan, 0x10020ac ] };
-   key <AD04> { [ Arabic_qaf, Arabic_fathatan, 0x100fd3e ] };
-   key <AD05> { [ Arabic_feh, Arabic_damma, 0x100fd3f ] };
-   key <AD06> { [ Arabic_ghain, Arabic_kasra, 0x100e656] };
-   key <AD07> { [ Arabic_ain, Arabic_fatha, 0x100e659] };
-   key <AD08> { [ Arabic_heh, Arabic_shadda, 0x1000655] };
-   key <AD09> { [ Arabic_khah, bracketright, 0x1000027] };
-   key <AD10> { [ Arabic_hah, bracketleft, 0x1000022] };
-   key <AD11> { [ Arabic_jeem, braceright, 0x1000681 ] };
-   key <AD12> { [ 0x1000686, braceleft, 0x1000685 ] };
-
-   key <AC01> { [ Arabic_sheen, Arabic_hamzaonwaw, 0x100069a ] };
-   key <AC02> { [ Arabic_seen, Arabic_hamzaonyeh, 0x10006cd ] };
-   key <AC03> { [ 0x10006cc, Arabic_yeh, 0x1000649 ] };
-   key <AC04> { [ Arabic_beh, Arabic_hamzaunderalef, 0x10006d0 ] };
-   key <AC05> { [ Arabic_lam, Arabic_hamzaonalef, 0x10006b7 ] };
-   key <AC06> { [ Arabic_alef, Arabic_maddaonalef, 0x1000671 ] };
-   key <AC07> { [ Arabic_teh, Arabic_tehmarbuta, 0x100067c ] };
-   key <AC08> { [ Arabic_noon, 0x10000bb, 0x10006bc ] };
-   key <AC09> { [ Arabic_meem, 0x10000ab, 0x10006ba ] };
-   key <AC10> { [ 0x10006a9, colon, 0x100003b ] };
-   key <AC11> { [ 0x10006af, Arabic_semicolon, 0x10006ab ] };
-
-   key <BKSL> { [ backslash, bar, 0x100003f ] };
-
-   key <AB01> { [ Arabic_zah, Arabic_kaf, 0x10006d2] };
-   key <AB02> { [ Arabic_tah, 0x1000653 , 0x1000691 ] };
-   key <AB03> { [ Arabic_zain, 0x1000698, 0x1000696 ] };
-   key <AB04> { [ Arabic_ra, 0x1000670 , 0x1000693 ] };
-   key <AB05> { [ Arabic_thal, 0x100200c, 0x1000688  ] };
-   key <AB06> { [ Arabic_dal, 0x1000654, 0x1000689 ] };
-   key <AB07> { [ 0x100067e, Arabic_hamza, 0x1000679 ] };
-   key <AB08> { [ Arabic_waw, greater, 0x100002c ] };
-   key <AB09> { [ period, less, 0x10006c7 ] };
-   key <AB10> { [ slash, Arabic_question_mark, 0x10006c9 ] };
-
-   include "nbsp(zwnj2nb3)"
-   include "level3(ralt_switch)"
-};
-
-// Keymap for the Afghan pashto keybord layout
-// Based on the specification "Computer Locale Requirements for 
-// Afghanstan" [1] from the "United Nations Development Programme
-// Afghanistan"" and the "Afghan Transitional Islamic 
-// Administration Ministry of Communications". 
-// [1] http://www.evertype.com/standards/af/
-// For a MINI HOWTO see [2].
-// [2] http://www.afghanischerKulturverein.de/en/afghanComputer_en.php
-// 
-// 2006-02-15 file created by M. Emal Alekozai <memala@gmx.net>
-
-partial alphanumeric_keys 
-xkb_symbols "ps" {
-   name[Group1]= "Pashto";
-
-   key <TLDE> { [ 0x100200d, 0x10000f7, dead_tilde ] };
-   key <AE01> { [ 0x10006f1, exclam, 0x1000060 ] };
-   key <AE02> { [ 0x10006f2, 0x100066c, 0x1000040 ] };
-   key <AE03> { [ 0x10006f3, 0x100066b, numbersign ] };
-   key <AE04> { [ 0x10006f4, 0x100e60b, 0x1000024] };
-   key <AE05> { [ 0x10006f5, 0x100066a, 0x1000025 ] };
-   key <AE06> { [ 0x10006f6, multiply, 0x100005e ] };
-   key <AE07> { [ 0x10006f7, 0x10000bb, 0x1000026 ] };
-   key <AE08> { [ 0x10006f8, 0x10000ab, 0x1002022 ] };
-   key <AE09> { [ 0x10006f9, 0x1000029, 0x100200e ] };
-   key <AE10> { [ 0x10006f0, 0x1000028, 0x100200f ] };
-   key <AE11> { [ minus, Arabic_tatweel, 0x100005f ] };
-   key <AE12> { [ plus, equal ] };
-
-   key <AD01> { [ Arabic_dad, Arabic_sukun, 0x10000b0 ] };
-   key <AD02> { [ Arabic_sad, Arabic_dammatan, 0x1000653 ] };
-   key <AD03> { [ Arabic_theh, Arabic_kasratan, 0x10020ac ] };
-   key <AD04> { [ Arabic_qaf, Arabic_fathatan, 0x100fd3e ] };
-   key <AD05> { [ Arabic_feh, Arabic_damma, 0x100fd3f ] };
-   key <AD06> { [ Arabic_ghain, Arabic_kasra, 0x100e656] };
-   key <AD07> { [ Arabic_ain, Arabic_fatha, 0x100e659] };
-   key <AD08> { [ Arabic_heh, Arabic_shadda, 0x1000670] };
-   key <AD09> { [ Arabic_khah, 0x1000681, 0x1000027] };
-   key <AD10> { [ Arabic_hah, 0x1000685, 0x1000022] };
-   key <AD11> { [ Arabic_jeem, 0x100005d, 0x100007d ] };
-   key <AD12> { [ 0x1000686, 0x100005b, 0x100007b ] };
-
-   key <AC01> { [ Arabic_sheen, 0x100069a ] };
-   key <AC02> { [ Arabic_seen, Arabic_hamzaonyeh, 0x10006d2 ] };
-   key <AC03> { [ 0x10006cc, Arabic_yeh, 0x1000649 ] };
-   key <AC04> { [ Arabic_beh, 0x100067e, 0x10006ba ] };
-   key <AC05> { [ Arabic_lam, Arabic_hamzaonalef, 0x10006b7 ] };
-   key <AC06> { [ Arabic_alef, Arabic_maddaonalef, 0x1000671 ] };
-   key <AC07> { [ Arabic_teh, 0x100067c, 0x1000679 ] };
-   key <AC08> { [ Arabic_noon, 0x10006bc, 0x100003e ] };
-   key <AC09> { [ Arabic_meem, 0x1000629, 0x100003c ] };
-   key <AC10> { [ 0x10006a9, colon, 0x1000643 ] };
-   key <AC11> { [ 0x10006ab, Arabic_semicolon, 0x10006af ] };
-
-   key <BKSL> { [ backslash, 0x100002a, 0x100007c ] };
-
-   key <AB01> { [ 0x10006cd, 0x1000638, 0x100003f] };
-   key <AB02> { [ 0x10006d0, 0x1000637, 0x100003b ] };
-   key <AB03> { [ Arabic_zain, 0x1000698, 0x1000655 ] };
-   key <AB04> { [ Arabic_ra, 0x1000621, 0x1000654 ] };
-   key <AB05> { [ Arabic_thal, 0x100200c, 0x1000625  ] };
-   key <AB06> { [ Arabic_dal, 0x1000689, 0x1000688 ] };
-   key <AB07> { [ 0x1000693, 0x1000624, 0x1000691 ] };
-   key <AB08> { [ Arabic_waw, 0x100060c, 0x100002c ] };
-   key <AB09> { [ 0x1000696, 0x100002e, 0x10006c7 ] };
-   key <AB10> { [ slash, Arabic_question_mark, 0x10006c9 ] };
-
-   include "nbsp(zwnj2nb3)"
-   include "level3(ralt_switch)"
-};
-
-// Keymap for the Afghan southern uzbek keybord layout
-// Based on the specification "Computer Locale Requirements for 
-// Afghanstan" [1] from the "United Nations Development Programme
-// Afghanistan"" and the "Afghan Transitional Islamic 
-// Administration Ministry of Communications". 
-// [1] http://www.evertype.com/standards/af/
-// For a MINI HOWTO see [2].
-// [2] http://www.afghanischerKulturverein.de/en/afghanComputer_en.php
-// 
-// 2006-02-15 file created by M. Emal Alekozai <memala@gmx.net>
-
-partial alphanumeric_keys 
-xkb_symbols "uz" {
-   name[Group1]= "Uzbek (Afghanistan)";
-
-   key <TLDE> { [ 0x100200d, 0x10000f7, dead_tilde ] };
-   key <AE01> { [ 0x10006f1, exclam, 0x1000060 ] };
-   key <AE02> { [ 0x10006f2, 0x100066c, 0x1000040 ] };
-   key <AE03> { [ 0x10006f3, 0x100066b, numbersign ] };
-   key <AE04> { [ 0x10006f4, 0x100e60b, 0x1000024] };
-   key <AE05> { [ 0x10006f5, 0x100066a, 0x1000025 ] };
-   key <AE06> { [ 0x10006f6, multiply, 0x100005e ] };
-   key <AE07> { [ 0x10006f7, Arabic_comma, 0x1000026 ] };
-   key <AE08> { [ 0x10006f8, asterisk, 0x1002022 ] };
-   key <AE09> { [ 0x10006f9, 0x1000029, 0x100200e ] };
-   key <AE10> { [ 0x10006f0, 0x1000028, 0x100200f ] };
-   key <AE11> { [ minus, Arabic_tatweel, 0x100005f ] };
-   key <AE12> { [ plus, equal ] };
-
-   key <AD01> { [ Arabic_dad, Arabic_sukun, 0x10000b0 ] };
-   key <AD02> { [ Arabic_sad, Arabic_dammatan, 0x1000653 ] };
-   key <AD03> { [ Arabic_theh, Arabic_kasratan, 0x10020ac ] };
-   key <AD04> { [ Arabic_qaf, Arabic_fathatan, 0x100fd3e ] };
-   key <AD05> { [ Arabic_feh, Arabic_damma, 0x100fd3f ] };
-   key <AD06> { [ Arabic_ghain, Arabic_kasra, 0x100e656] };
-   key <AD07> { [ Arabic_ain, Arabic_fatha, 0x100e659] };
-   key <AD08> { [ Arabic_heh, Arabic_shadda, 0x1000670] };
-   key <AD09> { [ Arabic_khah, bracketright, 0x1000027] };
-   key <AD10> { [ Arabic_hah, bracketleft, 0x1000022] };
-   key <AD11> { [ Arabic_jeem, braceright, 0x1000681 ] };
-   key <AD12> { [ 0x1000686, braceleft, 0x1000685 ] };
-
-   key <AC01> { [ Arabic_sheen, Arabic_hamzaonwaw, 0x100069a ] };
-   key <AC02> { [ Arabic_seen, Arabic_hamzaonyeh, 0x10006cd ] };
-   key <AC03> { [ 0x10006cc, Arabic_yeh, 0x1000649 ] };
-   key <AC04> { [ Arabic_beh, 0x10006d0, 0x1000643 ] };
-   key <AC05> { [ Arabic_lam, Arabic_hamzaonalef, 0x10006b7 ] };
-   key <AC06> { [ Arabic_alef, Arabic_maddaonalef, 0x1000671 ] };
-   key <AC07> { [ Arabic_teh, Arabic_tehmarbuta, 0x100067c ] };
-   key <AC08> { [ Arabic_noon, 0x10000bb, 0x10006bc ] };
-   key <AC09> { [ Arabic_meem, 0x10000ab, 0x10006ba ] };
-   key <AC10> { [ 0x10006a9, colon, 0x100003b ] };
-   key <AC11> { [ 0x10006af, Arabic_semicolon, 0x10006ab ] };
-
-   key <BKSL> { [ backslash, bar, 0x100003f ] };
-
-   key <AB01> { [ Arabic_zah, 0x10006c9, 0x10006d2] };
-   key <AB02> { [ Arabic_tah, 0x10006c7, 0x1000691 ] };
-   key <AB03> { [ Arabic_zain, 0x1000698, 0x1000696 ] };
-   key <AB04> { [ Arabic_ra, 0x1000625, 0x1000693 ] };
-   key <AB05> { [ Arabic_thal, 0x100200c, 0x1000688  ] };
-   key <AB06> { [ Arabic_dal, 0x1000654, 0x1000689 ] };
-   key <AB07> { [ 0x100067e, Arabic_hamza, 0x1000679 ] };
-   key <AB08> { [ Arabic_waw, greater, 0x100002c ] };
-   key <AB09> { [ period, less ] };
-   key <AB10> { [ slash, Arabic_question_mark, 0x1000655 ] };
-
-   include "nbsp(zwnj2nb3)"
-   include "level3(ralt_switch)"
-};
-
-partial alphanumeric_keys 
-xkb_symbols "olpc-ps" {
-
-   name[Group1]= "Pashto (Afghanistan, OLPC)";
-
-   key <TLDE> { [ 0x100200D, 0x1000654, grave ] }; // zero width joiner, Arabic hamza above
-   key <AE01> { [ 0x10006F1, exclam, asciitilde ] }; // Arabic one
-   key <AE02> { [ 0x10006F2, 0x100066C, at ] }; // Arabic two, Arabic thousands separator
-   key <AE03> { [ 0x10006F3, 0x100066B, numbersign ] }; // Arabic three, Arabic decimal separator
-   key <AE04> { [ 0x10006F4, 0x100060B, dollar ] }; // Arabic four, Afghani sign
-   key <AE05> { [ 0x10006F5, 0x100066A, percent ] }; // Arabic five, Arabic percent sign
-   key <AE06> { [ 0x10006F6, multiply, asciicircum ] }; // Arabic six
-   key <AE07> { [ 0x10006F7, guillemotright, ampersand ] }; // Arabic seven
-   key <AE08> { [ 0x10006F8, guillemotleft, 0x100066D ] }; // Arabic eight, Arabic five-pointed star
-   key <AE09> { [ 0x10006F9, parenright, enfilledcircbullet ] }; // Arabic nine
-   key <AE10> { [ 0x10006F0, parenleft, degree ] }; // Arabic zero
-   key <AE11> { [ minus, 0x1000640, underscore ] }; // Arabic_tatweel
-   key <AE12> { [ plus, equal, division ] };
-
-   key <AD01> { [ 0x1000636, 0x1000652, EuroSign ] }; // Arabic dad, Arabic sukun
-   key <AD02> { [ 0x1000635, 0x100064C, 0x1000671 ] }; // Arabic sad, Arabic dammatan, Arabic alef walsa
-   key <AD03> { [ 0x100062B, 0x100064D, 0x1000649 ] }; // Arabic theh, Arabic kasratan, Arabic alef maksura initial form
-   key <AD04> { [ 0x1000642, 0x100064B, 0x100200E ] }; // Arabic qaf, Arabic fathatan, left-to-right mark
-   key <AD05> { [ 0x1000641, 0x100064F, 0x100200F ] }; // Arabic feh, Arabic damma, right-to-left mark
-   key <AD06> { [ 0x100063A, 0x1000650, 0x100e653 ] }; // Arabic ghain, Arabic kasra, Arabic alef with madda above
-   key <AD07> { [ 0x1000639, 0x100064E, 0x100e659 ] }; // Arabic ain, Arabic fatha, Arabic zwarakay
-   key <AD08> { [ 0x1000647, 0x1000651, 0x1000670 ] }; // Arabic heh, Arabic shadda, Arabic superscript alef
-   key <AD09> { [ 0x100062E, 0x1000681, apostrophe ] }; // Arabic khah, Arabic hah with hamza above, 
-   key <AD10> { [ 0x100062D, 0x1000685, quotedbl ] }; // Arabic hah, Arabic hah with three dots above
-   key <AD11> { [ 0x100062C, bracketright, braceleft ] }; // Arabic jeem
-   key <AD12> { [ 0x1000686, bracketleft, braceright ] }; // Arabic tcheh
-
-   key <AC01> { [ 0x1000634, 0x100069A ] }; // Arabic sheen, Arabic seen with dot below and dot above
-   key <AC02> { [ 0x1000633, 0x10006CD ] }; // Arabic seen, Arabic yeh with tail
-   key <AC03> { [ 0x10006CC, 0x100064A, 0x10006D2 ] }; // Farsi yeh, Arabic yeh, Arabic yeh barree
-   key <AC04> { [ 0x1000628, 0x100067E, 0x10006BA ] }; // Arabic beh, Arabic peh, Arabic noon ghunna
-   key <AC05> { [ 0x1000644, 0x1000623, 0x10006B7 ] }; // Arabic lam, Arabic hamza on alef, Arabic alef with hamza above
-   key <AC06> { [ 0x1000627, 0x1000622, 0x1000625 ] }; // Arabic alef, Arabic madda on alef, Arabic alef with hamza below
-   key <AC07> { [ 0x100062A, 0x100067C, 0x1000679 ] }; // Arabic teh, Arabic teh with ring, Arabic tteh
-   key <AC08> { [ 0x1000646, 0x10006BC, greater ] }; // Arabic noon, Arabic noon with ring
-   key <AC09> { [ 0x1000645, 0x1000629, less ] }; // Arabic meem, Arabic teh marbuta
-   key <AC10> { [ 0x10006A9, colon, 0x1000643 ] }; // Arabic keheh, Arabic kaf
-   key <AC11> { [ 0x10006AB, 0x100061B, 0x10006AF ] }; // Arabic kaf with ring, Arabic semicolon, Arabic gaf
-
-   key <BKSL> { [ backslash, asterisk, bar ] };
-
-   key <AB01> { [ 0x1000638, 0x1000626, question] }; // Arabic zah, Arabic yeh with hamza above
-   key <AB02> { [ 0x10006D0, 0x1000637, semicolon ] }; // Arabic tah, Arabic E
-   key <AB03> { [ 0x1000632, 0x1000698 ] }; // Arabic zain, Arabic jeh
-   key <AB04> { [ 0x1000631, 0x1000621 ] }; // Arabic_ra (reh?), Arabic hamza
-   key <AB05> { [ 0x1000630, 0x100200C ] }; // Arabic_thal, zero width non-joiner
-   key <AB06> { [ 0x100062F, 0x1000689, 0x1000688 ] }; // Arabic_dal, Arabic dal with ring, Arabic ddal
-   key <AB07> { [ 0x1000693, 0x1000624, 0x1000691 ] }; // Arabic reh with ring, Arabic waw with hamza above, Arabic rreh
-   key <AB08> { [ 0x1000648, period, comma ] }; // Arabic_waw, Arabic comma
-   key <AB09> { [ 0x1000696, 0x100002E, 0x10006C7 ] }; // Arabic reh with dot below and dot above, full stop, Arabic letter U
-   key <AB10> { [ slash, 0x100061F, 0x10006C9 ] }; // Arabic question mark, Arabic kirghiz yu
-
-   include "nbsp(zwnj2nb3)"
-   include "group(olpc)"
-};
-
-partial alphanumeric_keys 
-xkb_symbols "fa-olpc" {
-
-   name[Group1]= "Persian (Afghanistan, Dari OLPC)";
-
-   key <TLDE> { [ 0x100200D, division, asciitilde ] }; // zero width joiner
-   key <AE01> { [ 0x10006F1, exclam, grave ] }; // Arabic one
-   key <AE02> { [ 0x10006F2, 0x100066C, at ] }; // Arabic two, Arabic thousands separator
-   key <AE03> { [ 0x10006F3, 0x100066B, numbersign ] }; // Arabic three, Arabic decimal separator
-   key <AE04> { [ 0x10006F4, 0x100060B, dollar ] }; // Arabic four, Afghani sign
-   key <AE05> { [ 0x10006F5, 0x100066A, percent ] }; // Arabic five, Arabic percent sign
-   key <AE06> { [ 0x10006F6, multiply, asciicircum ] }; // Arabic six
-   key <AE07> { [ 0x10006F7, 0x100060C, ampersand ] }; // Arabic seven, Arabic comma
-   key <AE08> { [ 0x10006F8, asterisk, enfilledcircbullet ] }; // Arabic eight, 
-   key <AE09> { [ 0x10006F9, parenright, 0x100200E ] }; // Arabic nine, left-to-right mark
-   key <AE10> { [ 0x10006F0, parenleft, 0x100200F ] }; // Arabic zero, right-to-left mark
-   key <AE11> { [ minus, 0x1000640, underscore ] }; // Arabic_tatweel
-   key <AE12> { [ plus, equal ] };
-
-   key <AD01> { [ 0x1000636, 0x1000652, degree ] }; // Arabic dad, Arabic sukun
-   key <AD02> { [ 0x1000635, 0x100064C ] }; // Arabic sad, Arabic dammatan
-   key <AD03> { [ 0x100062B, 0x100064D, EuroSign ] }; // Arabic theh, Arabic kasratan
-   key <AD04> { [ 0x1000642, 0x100064B, 0x100FD3E ] }; // Arabic qaf, Arabic fathatan, ornate left paren
-   key <AD05> { [ 0x1000641, 0x100064F, 0x100FD3F ] }; // Arabic feh, Arabic damma, ornate right paren
-   key <AD06> { [ 0x100063A, 0x1000650, 0x1000656 ] }; // Arabic ghain, Arabic kasra, Arabic subscript alef
-   key <AD07> { [ 0x1000639, 0x100064E, 0x100e659 ] }; // Arabic ain, Arabic fatha, Arabic zwarakay
-   key <AD08> { [ 0x1000647, 0x1000651, 0x1000655 ] }; // Arabic heh, Arabic shadda, Arabic hamza below
-   key <AD09> { [ 0x100062E, bracketright, apostrophe ] }; // Arabic khah
-   key <AD10> { [ 0x100062D, bracketleft, quotedbl ] }; // Arabic hah
-   key <AD11> { [ 0x100062C, braceright, 0x1000681 ] }; // Arabic jeem, Arabic hah with hamza above
-   key <AD12> { [ 0x1000686, braceleft, 0x1000685 ] }; // Arabic tcheh, Arabic hah with three dots above
-
-   key <AC01> { [ 0x1000634, 0x1000624, 0x100069A ] }; // Arabic sheen, Arabic waw with hamza above, Arabic seen with dot below and dot above
-   key <AC02> { [ 0x1000633, 0x1000626, 0x10006CD ] }; // Arabic seen, Arabic yeh with hamza above, Arabic yeh with tail
-   key <AC03> { [ 0x10006CC, 0x100064A, 0x1000649 ] }; // Farsi yeh, Arabic yeh, Arabic alef maksura
-   key <AC04> { [ 0x1000628, 0x1000625, 0x10006D0 ] }; // Arabic beh, Arabic alef with hamza below, Arabic e
-   key <AC05> { [ 0x1000644, 0x1000623, 0x10006B7 ] }; // Arabic lam, Arabic hamza on alef, Arabic alef with hamza above
-   key <AC06> { [ 0x1000627, 0x1000622, 0x1000671 ] }; // Arabic alef, Arabic madda on alef, Arabic alef wasla
-   key <AC07> { [ 0x100062A, 0x1000629, 0x100067C ] }; // Arabic teh, Arabic teh marbuta, Arabic tteh
-   key <AC08> { [ 0x1000646, guillemotright, 0x10006BC ] }; // Arabic noon, Arabic noon with ring
-   key <AC09> { [ 0x1000645, guillemotleft, 0x10006BA ] }; // Arabic meem, Arabic noon ghunna
-   key <AC10> { [ 0x10006A9, colon, semicolon ] }; // Arabic keheh, 
-   key <AC11> { [ 0x10006AF, 0x100061B, 0x10006AB ] }; // Arabic gaf, Arabic semicolon, Arabic kaf with ring
-
-   key <BKSL> { [ backslash, bar, question ] };
-
-   key <AB01> { [ 0x1000638, 0x1000643, 0x10006D2 ] }; // Arabic zah, Arabic kaf, Arabic yeh barree
-   key <AB02> { [ 0x1000637, 0x1000653, 0x1000691 ] }; // Arabic tah, Arabic maddah above, Arabic rreh
-   key <AB03> { [ 0x1000632, 0x1000698, 0x1000696 ] }; // Arabic zain, Arabic jeh,  Arabic reh with dot below and dot above
-   key <AB04> { [ 0x1000631, 0x1000670, 0x1000693 ] }; // Arabic_ra (reh?), Arabic superscript alef, Arabic reh with ring
-   key <AB05> { [ 0x1000630, 0x100200C, 0x1000688 ] }; // Arabic_thal, zero width non-joiner, Arabic ddal
-   key <AB06> { [ 0x100062F, 0x1000654, 0x1000689 ] }; // Arabic dal, Arabic hamza above, Arabic dal with ring
-   key <AB07> { [ 0x100067E, 0x1000621, 0x1000679 ] }; // Arabic peh, Arabic hamza, Arabic tteh
-   key <AB08> { [ 0x1000648, greater, comma ] }; // Arabic_waw
-   key <AB09> { [ period, less, 0x10006C7 ] }; // Arabic u
-   key <AB10> { [ slash, 0x100061F, 0x10006C9 ] }; // Arabic question mark, Arabic kirghiz yu
-
-   include "nbsp(zwnj2nb3)"
-   include "group(olpc)"
-};
-
-partial alphanumeric_keys 
-xkb_symbols "uz-olpc" {
-
-   name[Group1]= "Uzbek (Afghanistan, OLPC)";
-
-   key <TLDE> { [ 0x100200D, division, asciitilde ] }; // zero width joiner
-   key <AE01> { [ 0x10006F1, exclam, grave ] }; // Arabic one
-   key <AE02> { [ 0x10006F2, 0x100066C, at ] }; // Arabic two, Arabic thousands separator
-   key <AE03> { [ 0x10006F3, 0x100066B, numbersign ] }; // Arabic three, Arabic decimal separator
-   key <AE04> { [ 0x10006F4, 0x100060B, dollar ] }; // Arabic four, Afghani sign
-   key <AE05> { [ 0x10006F5, 0x100066A, percent ] }; // Arabic five, Arabic percent sign
-   key <AE06> { [ 0x10006F6, multiply, asciicircum ] }; // Arabic six
-   key <AE07> { [ 0x10006F7, 0x100060C, ampersand ] }; // Arabic seven, Arabic comma
-   key <AE08> { [ 0x10006F8, asterisk, enfilledcircbullet ] }; // Arabic eight, 
-   key <AE09> { [ 0x10006F9, parenright, 0x100200E ] }; // Arabic nine, left-to-right mark
-   key <AE10> { [ 0x10006F0, parenleft, 0x100200F ] }; // Arabic zero, right-to-left mark
-   key <AE11> { [ minus, 0x1000640, underscore ] }; // Arabic_tatweel
-   key <AE12> { [ plus, equal ] };
-
-   key <AD01> { [ 0x1000636, 0x1000652, degree ] }; // Arabic dad, Arabic sukun
-   key <AD02> { [ 0x1000635, 0x100064C, 0x1000653 ] }; // Arabic sad, Arabic dammatan, Arabic maddah above
-   key <AD03> { [ 0x100062B, 0x100064D, EuroSign ] }; // Arabic theh, Arabic kasratan
-   key <AD04> { [ 0x1000642, 0x100064B, 0x100FD3E ] }; // Arabic qaf, Arabic fathatan, ornate left paren
-   key <AD05> { [ 0x1000641, 0x100064F, 0x100FD3F ] }; // Arabic feh, Arabic damma, ornate right paren
-   key <AD06> { [ 0x100063A, 0x1000650, 0x1000656 ] }; // Arabic ghain, Arabic kasra, Arabic subscript alef
-   key <AD07> { [ 0x1000639, 0x100064E, 0x100e659 ] }; // Arabic ain, Arabic fatha, Arabic zwarakay
-   key <AD08> { [ 0x1000647, 0x1000651, 0x1000670 ] }; // Arabic heh, Arabic shadda, Arabic superscript alef
-   key <AD09> { [ 0x100062E, bracketright, apostrophe ] }; // Arabic khah
-   key <AD10> { [ 0x100062D, bracketleft, quotedbl ] }; // Arabic hah
-   key <AD11> { [ 0x100062C, braceright, 0x1000681 ] }; // Arabic jeem, Arabic hah with hamza above
-   key <AD12> { [ 0x1000686, braceleft, 0x1000685 ] }; // Arabic tcheh, Arabic hah with three dots above
-
-   key <AC01> { [ 0x1000634, 0x1000624, 0x100069A ] }; // Arabic sheen, Arabic waw with hamza above, Arabic seen with dot below and dot above
-   key <AC02> { [ 0x1000633, 0x1000626, 0x10006CD ] }; // Arabic seen, Arabic yeh with hamza above, Arabic yeh with tail
-   key <AC03> { [ 0x10006CC, 0x100064A, 0x1000649 ] }; // Farsi yeh, Arabic yeh, Arabic alef maksura
-   key <AC04> { [ 0x1000628, 0x10006D0, 0x1000643  ] }; // Arabic beh, Arabic e, Arabic kaf
-   key <AC05> { [ 0x1000644, 0x1000623, 0x10006B7 ] }; // Arabic lam, Arabic hamza on alef, Arabic alef with hamza above
-   key <AC06> { [ 0x1000627, 0x1000622, 0x1000671 ] }; // Arabic alef, Arabic madda on alef, Arabic alef wasla
-   key <AC07> { [ 0x100062A, 0x1000629, 0x100067C ] }; // Arabic teh, Arabic teh marbuta, Arabic tteh
-   key <AC08> { [ 0x1000646, guillemotright, 0x10006BC ] }; // Arabic noon, Arabic noon with ring
-   key <AC09> { [ 0x1000645, guillemotleft, 0x10006BA ] }; // Arabic meem, Arabic noon ghunna
-   key <AC10> { [ 0x10006A9, colon, semicolon ] }; // Arabic keheh, 
-   key <AC11> { [ 0x10006AF, 0x100061B, 0x10006AB ] }; // Arabic gaf, Arabic semicolon, Arabic kaf with ring
-
-   key <BKSL> { [ backslash, bar, question ] };
-
-   key <AB01> { [ 0x1000638, 0x10006C9, 0x10006D2 ] }; // Arabic zah, Arabic kirghiz yu, Arabic yeh barree
-   key <AB02> { [ 0x1000637, 0x10006C7, 0x1000691 ] }; // Arabic tah, Arabic u, Arabic rreh
-   key <AB03> { [ 0x1000632, 0x1000698, 0x1000696 ] }; // Arabic zain, Arabic jeh,  Arabic reh with dot below and dot above
-   key <AB04> { [ 0x1000631, 0x1000625, 0x1000693 ] }; // Arabic_ra (reh?), Arabic alef with hamza below, Arabic reh with ring
-   key <AB05> { [ 0x1000630, 0x100200C, 0x1000688 ] }; // Arabic_thal, zero width non-joiner, Arabic ddal
-   key <AB06> { [ 0x100062F, 0x1000654, 0x1000689 ] }; // Arabic dal, Arabic hamza above, Arabic dal with ring
-   key <AB07> { [ 0x100067E, 0x1000621, 0x1000679 ] }; // Arabic peh, Arabic hamza, Arabic tteh
-   key <AB08> { [ 0x1000648, greater, comma ] }; // Arabic_waw
-   key <AB09> { [ period, less ] };
-   key <AB10> { [ slash, 0x100061F, 0x1000655 ] }; // Arabic question mark, Arabic hamza below
-
-   include "nbsp(zwnj2nb3)"
-   include "group(olpc)"
-};
->>>>>>> eaedc21f
+//
+// Keymap for the Afghan dari keybord layout
+// Based on the specification "Computer Locale Requirements for 
+// Afghanstan" [1] from the "United Nations Development Programme
+// Afghanistan" and the "Afghan Transitional Islamic 
+// Administration Ministry of Communications". 
+// [1] http://www.evertype.com/standards/af/
+// For a MINI HOWTO see [2].
+// [2] http://www.afghanischerKulturverein.de/en/afghanComputer_en.php
+//
+// 2006-02-15 file created by M. Emal Alekozai <memala@gmx.net>
+
+partial default alphanumeric_keys 
+xkb_symbols "basic" {
+   name[Group1]= "Afghani";
+
+   key <TLDE> { [ 0x100200d, 0x10000f7, dead_tilde ] };
+   key <AE01> { [ 0x10006f1, exclam, 0x1000060 ] };
+   key <AE02> { [ 0x10006f2, 0x100066c, 0x1000040 ] };
+   key <AE03> { [ 0x10006f3, 0x100066b, numbersign ] };
+   key <AE04> { [ 0x10006f4, 0x100e60b, 0x1000024] };
+   key <AE05> { [ 0x10006f5, 0x100066a, 0x1000025 ] };
+   key <AE06> { [ 0x10006f6, multiply, 0x100005e ] };
+   key <AE07> { [ 0x10006f7, Arabic_comma, 0x1000026 ] };
+   key <AE08> { [ 0x10006f8, asterisk, 0x1002022 ] };
+   key <AE09> { [ 0x10006f9, 0x1000029, 0x100200e ] };
+   key <AE10> { [ 0x10006f0, 0x1000028, 0x100200f ] };
+   key <AE11> { [ minus, Arabic_tatweel, 0x100005f ] };
+   key <AE12> { [ plus, equal ] };
+
+   key <AD01> { [ Arabic_dad, Arabic_sukun, 0x10000b0 ] };
+   key <AD02> { [ Arabic_sad, Arabic_dammatan ] };
+   key <AD03> { [ Arabic_theh, Arabic_kasratan, 0x10020ac ] };
+   key <AD04> { [ Arabic_qaf, Arabic_fathatan, 0x100fd3e ] };
+   key <AD05> { [ Arabic_feh, Arabic_damma, 0x100fd3f ] };
+   key <AD06> { [ Arabic_ghain, Arabic_kasra, 0x100e656] };
+   key <AD07> { [ Arabic_ain, Arabic_fatha, 0x100e659] };
+   key <AD08> { [ Arabic_heh, Arabic_shadda, 0x1000655] };
+   key <AD09> { [ Arabic_khah, bracketright, 0x1000027] };
+   key <AD10> { [ Arabic_hah, bracketleft, 0x1000022] };
+   key <AD11> { [ Arabic_jeem, braceright, 0x1000681 ] };
+   key <AD12> { [ 0x1000686, braceleft, 0x1000685 ] };
+
+   key <AC01> { [ Arabic_sheen, Arabic_hamzaonwaw, 0x100069a ] };
+   key <AC02> { [ Arabic_seen, Arabic_hamzaonyeh, 0x10006cd ] };
+   key <AC03> { [ 0x10006cc, Arabic_yeh, 0x1000649 ] };
+   key <AC04> { [ Arabic_beh, Arabic_hamzaunderalef, 0x10006d0 ] };
+   key <AC05> { [ Arabic_lam, Arabic_hamzaonalef, 0x10006b7 ] };
+   key <AC06> { [ Arabic_alef, Arabic_maddaonalef, 0x1000671 ] };
+   key <AC07> { [ Arabic_teh, Arabic_tehmarbuta, 0x100067c ] };
+   key <AC08> { [ Arabic_noon, 0x10000bb, 0x10006bc ] };
+   key <AC09> { [ Arabic_meem, 0x10000ab, 0x10006ba ] };
+   key <AC10> { [ 0x10006a9, colon, 0x100003b ] };
+   key <AC11> { [ 0x10006af, Arabic_semicolon, 0x10006ab ] };
+
+   key <BKSL> { [ backslash, bar, 0x100003f ] };
+
+   key <AB01> { [ Arabic_zah, Arabic_kaf, 0x10006d2] };
+   key <AB02> { [ Arabic_tah, 0x1000653 , 0x1000691 ] };
+   key <AB03> { [ Arabic_zain, 0x1000698, 0x1000696 ] };
+   key <AB04> { [ Arabic_ra, 0x1000670 , 0x1000693 ] };
+   key <AB05> { [ Arabic_thal, 0x100200c, 0x1000688  ] };
+   key <AB06> { [ Arabic_dal, 0x1000654, 0x1000689 ] };
+   key <AB07> { [ 0x100067e, Arabic_hamza, 0x1000679 ] };
+   key <AB08> { [ Arabic_waw, greater, 0x100002c ] };
+   key <AB09> { [ period, less, 0x10006c7 ] };
+   key <AB10> { [ slash, Arabic_question_mark, 0x10006c9 ] };
+
+   include "nbsp(zwnj2nb3)"
+   include "level3(ralt_switch)"
+};
+
+// Keymap for the Afghan pashto keybord layout
+// Based on the specification "Computer Locale Requirements for 
+// Afghanstan" [1] from the "United Nations Development Programme
+// Afghanistan"" and the "Afghan Transitional Islamic 
+// Administration Ministry of Communications". 
+// [1] http://www.evertype.com/standards/af/
+// For a MINI HOWTO see [2].
+// [2] http://www.afghanischerKulturverein.de/en/afghanComputer_en.php
+// 
+// 2006-02-15 file created by M. Emal Alekozai <memala@gmx.net>
+
+partial alphanumeric_keys 
+xkb_symbols "ps" {
+   name[Group1]= "Pashto";
+
+   key <TLDE> { [ 0x100200d, 0x10000f7, dead_tilde ] };
+   key <AE01> { [ 0x10006f1, exclam, 0x1000060 ] };
+   key <AE02> { [ 0x10006f2, 0x100066c, 0x1000040 ] };
+   key <AE03> { [ 0x10006f3, 0x100066b, numbersign ] };
+   key <AE04> { [ 0x10006f4, 0x100e60b, 0x1000024] };
+   key <AE05> { [ 0x10006f5, 0x100066a, 0x1000025 ] };
+   key <AE06> { [ 0x10006f6, multiply, 0x100005e ] };
+   key <AE07> { [ 0x10006f7, 0x10000bb, 0x1000026 ] };
+   key <AE08> { [ 0x10006f8, 0x10000ab, 0x1002022 ] };
+   key <AE09> { [ 0x10006f9, 0x1000029, 0x100200e ] };
+   key <AE10> { [ 0x10006f0, 0x1000028, 0x100200f ] };
+   key <AE11> { [ minus, Arabic_tatweel, 0x100005f ] };
+   key <AE12> { [ plus, equal ] };
+
+   key <AD01> { [ Arabic_dad, Arabic_sukun, 0x10000b0 ] };
+   key <AD02> { [ Arabic_sad, Arabic_dammatan, 0x1000653 ] };
+   key <AD03> { [ Arabic_theh, Arabic_kasratan, 0x10020ac ] };
+   key <AD04> { [ Arabic_qaf, Arabic_fathatan, 0x100fd3e ] };
+   key <AD05> { [ Arabic_feh, Arabic_damma, 0x100fd3f ] };
+   key <AD06> { [ Arabic_ghain, Arabic_kasra, 0x100e656] };
+   key <AD07> { [ Arabic_ain, Arabic_fatha, 0x100e659] };
+   key <AD08> { [ Arabic_heh, Arabic_shadda, 0x1000670] };
+   key <AD09> { [ Arabic_khah, 0x1000681, 0x1000027] };
+   key <AD10> { [ Arabic_hah, 0x1000685, 0x1000022] };
+   key <AD11> { [ Arabic_jeem, 0x100005d, 0x100007d ] };
+   key <AD12> { [ 0x1000686, 0x100005b, 0x100007b ] };
+
+   key <AC01> { [ Arabic_sheen, 0x100069a ] };
+   key <AC02> { [ Arabic_seen, Arabic_hamzaonyeh, 0x10006d2 ] };
+   key <AC03> { [ 0x10006cc, Arabic_yeh, 0x1000649 ] };
+   key <AC04> { [ Arabic_beh, 0x100067e, 0x10006ba ] };
+   key <AC05> { [ Arabic_lam, Arabic_hamzaonalef, 0x10006b7 ] };
+   key <AC06> { [ Arabic_alef, Arabic_maddaonalef, 0x1000671 ] };
+   key <AC07> { [ Arabic_teh, 0x100067c, 0x1000679 ] };
+   key <AC08> { [ Arabic_noon, 0x10006bc, 0x100003e ] };
+   key <AC09> { [ Arabic_meem, 0x1000629, 0x100003c ] };
+   key <AC10> { [ 0x10006a9, colon, 0x1000643 ] };
+   key <AC11> { [ 0x10006ab, Arabic_semicolon, 0x10006af ] };
+
+   key <BKSL> { [ backslash, 0x100002a, 0x100007c ] };
+
+   key <AB01> { [ 0x10006cd, 0x1000638, 0x100003f] };
+   key <AB02> { [ 0x10006d0, 0x1000637, 0x100003b ] };
+   key <AB03> { [ Arabic_zain, 0x1000698, 0x1000655 ] };
+   key <AB04> { [ Arabic_ra, 0x1000621, 0x1000654 ] };
+   key <AB05> { [ Arabic_thal, 0x100200c, 0x1000625  ] };
+   key <AB06> { [ Arabic_dal, 0x1000689, 0x1000688 ] };
+   key <AB07> { [ 0x1000693, 0x1000624, 0x1000691 ] };
+   key <AB08> { [ Arabic_waw, 0x100060c, 0x100002c ] };
+   key <AB09> { [ 0x1000696, 0x100002e, 0x10006c7 ] };
+   key <AB10> { [ slash, Arabic_question_mark, 0x10006c9 ] };
+
+   include "nbsp(zwnj2nb3)"
+   include "level3(ralt_switch)"
+};
+
+// Keymap for the Afghan southern uzbek keybord layout
+// Based on the specification "Computer Locale Requirements for 
+// Afghanstan" [1] from the "United Nations Development Programme
+// Afghanistan"" and the "Afghan Transitional Islamic 
+// Administration Ministry of Communications". 
+// [1] http://www.evertype.com/standards/af/
+// For a MINI HOWTO see [2].
+// [2] http://www.afghanischerKulturverein.de/en/afghanComputer_en.php
+// 
+// 2006-02-15 file created by M. Emal Alekozai <memala@gmx.net>
+
+partial alphanumeric_keys 
+xkb_symbols "uz" {
+   name[Group1]= "Uzbek (Afghanistan)";
+
+   key <TLDE> { [ 0x100200d, 0x10000f7, dead_tilde ] };
+   key <AE01> { [ 0x10006f1, exclam, 0x1000060 ] };
+   key <AE02> { [ 0x10006f2, 0x100066c, 0x1000040 ] };
+   key <AE03> { [ 0x10006f3, 0x100066b, numbersign ] };
+   key <AE04> { [ 0x10006f4, 0x100e60b, 0x1000024] };
+   key <AE05> { [ 0x10006f5, 0x100066a, 0x1000025 ] };
+   key <AE06> { [ 0x10006f6, multiply, 0x100005e ] };
+   key <AE07> { [ 0x10006f7, Arabic_comma, 0x1000026 ] };
+   key <AE08> { [ 0x10006f8, asterisk, 0x1002022 ] };
+   key <AE09> { [ 0x10006f9, 0x1000029, 0x100200e ] };
+   key <AE10> { [ 0x10006f0, 0x1000028, 0x100200f ] };
+   key <AE11> { [ minus, Arabic_tatweel, 0x100005f ] };
+   key <AE12> { [ plus, equal ] };
+
+   key <AD01> { [ Arabic_dad, Arabic_sukun, 0x10000b0 ] };
+   key <AD02> { [ Arabic_sad, Arabic_dammatan, 0x1000653 ] };
+   key <AD03> { [ Arabic_theh, Arabic_kasratan, 0x10020ac ] };
+   key <AD04> { [ Arabic_qaf, Arabic_fathatan, 0x100fd3e ] };
+   key <AD05> { [ Arabic_feh, Arabic_damma, 0x100fd3f ] };
+   key <AD06> { [ Arabic_ghain, Arabic_kasra, 0x100e656] };
+   key <AD07> { [ Arabic_ain, Arabic_fatha, 0x100e659] };
+   key <AD08> { [ Arabic_heh, Arabic_shadda, 0x1000670] };
+   key <AD09> { [ Arabic_khah, bracketright, 0x1000027] };
+   key <AD10> { [ Arabic_hah, bracketleft, 0x1000022] };
+   key <AD11> { [ Arabic_jeem, braceright, 0x1000681 ] };
+   key <AD12> { [ 0x1000686, braceleft, 0x1000685 ] };
+
+   key <AC01> { [ Arabic_sheen, Arabic_hamzaonwaw, 0x100069a ] };
+   key <AC02> { [ Arabic_seen, Arabic_hamzaonyeh, 0x10006cd ] };
+   key <AC03> { [ 0x10006cc, Arabic_yeh, 0x1000649 ] };
+   key <AC04> { [ Arabic_beh, 0x10006d0, 0x1000643 ] };
+   key <AC05> { [ Arabic_lam, Arabic_hamzaonalef, 0x10006b7 ] };
+   key <AC06> { [ Arabic_alef, Arabic_maddaonalef, 0x1000671 ] };
+   key <AC07> { [ Arabic_teh, Arabic_tehmarbuta, 0x100067c ] };
+   key <AC08> { [ Arabic_noon, 0x10000bb, 0x10006bc ] };
+   key <AC09> { [ Arabic_meem, 0x10000ab, 0x10006ba ] };
+   key <AC10> { [ 0x10006a9, colon, 0x100003b ] };
+   key <AC11> { [ 0x10006af, Arabic_semicolon, 0x10006ab ] };
+
+   key <BKSL> { [ backslash, bar, 0x100003f ] };
+
+   key <AB01> { [ Arabic_zah, 0x10006c9, 0x10006d2] };
+   key <AB02> { [ Arabic_tah, 0x10006c7, 0x1000691 ] };
+   key <AB03> { [ Arabic_zain, 0x1000698, 0x1000696 ] };
+   key <AB04> { [ Arabic_ra, 0x1000625, 0x1000693 ] };
+   key <AB05> { [ Arabic_thal, 0x100200c, 0x1000688  ] };
+   key <AB06> { [ Arabic_dal, 0x1000654, 0x1000689 ] };
+   key <AB07> { [ 0x100067e, Arabic_hamza, 0x1000679 ] };
+   key <AB08> { [ Arabic_waw, greater, 0x100002c ] };
+   key <AB09> { [ period, less ] };
+   key <AB10> { [ slash, Arabic_question_mark, 0x1000655 ] };
+
+   include "nbsp(zwnj2nb3)"
+   include "level3(ralt_switch)"
+};
+
+partial alphanumeric_keys 
+xkb_symbols "olpc-ps" {
+
+   name[Group1]= "Pashto (Afghanistan, OLPC)";
+
+   key <TLDE> { [ 0x100200D, 0x1000654, grave ] }; // zero width joiner, Arabic hamza above
+   key <AE01> { [ 0x10006F1, exclam, asciitilde ] }; // Arabic one
+   key <AE02> { [ 0x10006F2, 0x100066C, at ] }; // Arabic two, Arabic thousands separator
+   key <AE03> { [ 0x10006F3, 0x100066B, numbersign ] }; // Arabic three, Arabic decimal separator
+   key <AE04> { [ 0x10006F4, 0x100060B, dollar ] }; // Arabic four, Afghani sign
+   key <AE05> { [ 0x10006F5, 0x100066A, percent ] }; // Arabic five, Arabic percent sign
+   key <AE06> { [ 0x10006F6, multiply, asciicircum ] }; // Arabic six
+   key <AE07> { [ 0x10006F7, guillemotright, ampersand ] }; // Arabic seven
+   key <AE08> { [ 0x10006F8, guillemotleft, 0x100066D ] }; // Arabic eight, Arabic five-pointed star
+   key <AE09> { [ 0x10006F9, parenright, enfilledcircbullet ] }; // Arabic nine
+   key <AE10> { [ 0x10006F0, parenleft, degree ] }; // Arabic zero
+   key <AE11> { [ minus, 0x1000640, underscore ] }; // Arabic_tatweel
+   key <AE12> { [ plus, equal, division ] };
+
+   key <AD01> { [ 0x1000636, 0x1000652, EuroSign ] }; // Arabic dad, Arabic sukun
+   key <AD02> { [ 0x1000635, 0x100064C, 0x1000671 ] }; // Arabic sad, Arabic dammatan, Arabic alef walsa
+   key <AD03> { [ 0x100062B, 0x100064D, 0x1000649 ] }; // Arabic theh, Arabic kasratan, Arabic alef maksura initial form
+   key <AD04> { [ 0x1000642, 0x100064B, 0x100200E ] }; // Arabic qaf, Arabic fathatan, left-to-right mark
+   key <AD05> { [ 0x1000641, 0x100064F, 0x100200F ] }; // Arabic feh, Arabic damma, right-to-left mark
+   key <AD06> { [ 0x100063A, 0x1000650, 0x100e653 ] }; // Arabic ghain, Arabic kasra, Arabic alef with madda above
+   key <AD07> { [ 0x1000639, 0x100064E, 0x100e659 ] }; // Arabic ain, Arabic fatha, Arabic zwarakay
+   key <AD08> { [ 0x1000647, 0x1000651, 0x1000670 ] }; // Arabic heh, Arabic shadda, Arabic superscript alef
+   key <AD09> { [ 0x100062E, 0x1000681, apostrophe ] }; // Arabic khah, Arabic hah with hamza above, 
+   key <AD10> { [ 0x100062D, 0x1000685, quotedbl ] }; // Arabic hah, Arabic hah with three dots above
+   key <AD11> { [ 0x100062C, bracketright, braceleft ] }; // Arabic jeem
+   key <AD12> { [ 0x1000686, bracketleft, braceright ] }; // Arabic tcheh
+
+   key <AC01> { [ 0x1000634, 0x100069A ] }; // Arabic sheen, Arabic seen with dot below and dot above
+   key <AC02> { [ 0x1000633, 0x10006CD ] }; // Arabic seen, Arabic yeh with tail
+   key <AC03> { [ 0x10006CC, 0x100064A, 0x10006D2 ] }; // Farsi yeh, Arabic yeh, Arabic yeh barree
+   key <AC04> { [ 0x1000628, 0x100067E, 0x10006BA ] }; // Arabic beh, Arabic peh, Arabic noon ghunna
+   key <AC05> { [ 0x1000644, 0x1000623, 0x10006B7 ] }; // Arabic lam, Arabic hamza on alef, Arabic alef with hamza above
+   key <AC06> { [ 0x1000627, 0x1000622, 0x1000625 ] }; // Arabic alef, Arabic madda on alef, Arabic alef with hamza below
+   key <AC07> { [ 0x100062A, 0x100067C, 0x1000679 ] }; // Arabic teh, Arabic teh with ring, Arabic tteh
+   key <AC08> { [ 0x1000646, 0x10006BC, greater ] }; // Arabic noon, Arabic noon with ring
+   key <AC09> { [ 0x1000645, 0x1000629, less ] }; // Arabic meem, Arabic teh marbuta
+   key <AC10> { [ 0x10006A9, colon, 0x1000643 ] }; // Arabic keheh, Arabic kaf
+   key <AC11> { [ 0x10006AB, 0x100061B, 0x10006AF ] }; // Arabic kaf with ring, Arabic semicolon, Arabic gaf
+
+   key <BKSL> { [ backslash, asterisk, bar ] };
+
+   key <AB01> { [ 0x1000638, 0x1000626, question] }; // Arabic zah, Arabic yeh with hamza above
+   key <AB02> { [ 0x10006D0, 0x1000637, semicolon ] }; // Arabic tah, Arabic E
+   key <AB03> { [ 0x1000632, 0x1000698 ] }; // Arabic zain, Arabic jeh
+   key <AB04> { [ 0x1000631, 0x1000621 ] }; // Arabic_ra (reh?), Arabic hamza
+   key <AB05> { [ 0x1000630, 0x100200C ] }; // Arabic_thal, zero width non-joiner
+   key <AB06> { [ 0x100062F, 0x1000689, 0x1000688 ] }; // Arabic_dal, Arabic dal with ring, Arabic ddal
+   key <AB07> { [ 0x1000693, 0x1000624, 0x1000691 ] }; // Arabic reh with ring, Arabic waw with hamza above, Arabic rreh
+   key <AB08> { [ 0x1000648, period, comma ] }; // Arabic_waw, Arabic comma
+   key <AB09> { [ 0x1000696, 0x100002E, 0x10006C7 ] }; // Arabic reh with dot below and dot above, full stop, Arabic letter U
+   key <AB10> { [ slash, 0x100061F, 0x10006C9 ] }; // Arabic question mark, Arabic kirghiz yu
+
+   include "nbsp(zwnj2nb3)"
+   include "group(olpc)"
+};
+
+partial alphanumeric_keys 
+xkb_symbols "fa-olpc" {
+
+   name[Group1]= "Persian (Afghanistan, Dari OLPC)";
+
+   key <TLDE> { [ 0x100200D, division, asciitilde ] }; // zero width joiner
+   key <AE01> { [ 0x10006F1, exclam, grave ] }; // Arabic one
+   key <AE02> { [ 0x10006F2, 0x100066C, at ] }; // Arabic two, Arabic thousands separator
+   key <AE03> { [ 0x10006F3, 0x100066B, numbersign ] }; // Arabic three, Arabic decimal separator
+   key <AE04> { [ 0x10006F4, 0x100060B, dollar ] }; // Arabic four, Afghani sign
+   key <AE05> { [ 0x10006F5, 0x100066A, percent ] }; // Arabic five, Arabic percent sign
+   key <AE06> { [ 0x10006F6, multiply, asciicircum ] }; // Arabic six
+   key <AE07> { [ 0x10006F7, 0x100060C, ampersand ] }; // Arabic seven, Arabic comma
+   key <AE08> { [ 0x10006F8, asterisk, enfilledcircbullet ] }; // Arabic eight, 
+   key <AE09> { [ 0x10006F9, parenright, 0x100200E ] }; // Arabic nine, left-to-right mark
+   key <AE10> { [ 0x10006F0, parenleft, 0x100200F ] }; // Arabic zero, right-to-left mark
+   key <AE11> { [ minus, 0x1000640, underscore ] }; // Arabic_tatweel
+   key <AE12> { [ plus, equal ] };
+
+   key <AD01> { [ 0x1000636, 0x1000652, degree ] }; // Arabic dad, Arabic sukun
+   key <AD02> { [ 0x1000635, 0x100064C ] }; // Arabic sad, Arabic dammatan
+   key <AD03> { [ 0x100062B, 0x100064D, EuroSign ] }; // Arabic theh, Arabic kasratan
+   key <AD04> { [ 0x1000642, 0x100064B, 0x100FD3E ] }; // Arabic qaf, Arabic fathatan, ornate left paren
+   key <AD05> { [ 0x1000641, 0x100064F, 0x100FD3F ] }; // Arabic feh, Arabic damma, ornate right paren
+   key <AD06> { [ 0x100063A, 0x1000650, 0x1000656 ] }; // Arabic ghain, Arabic kasra, Arabic subscript alef
+   key <AD07> { [ 0x1000639, 0x100064E, 0x100e659 ] }; // Arabic ain, Arabic fatha, Arabic zwarakay
+   key <AD08> { [ 0x1000647, 0x1000651, 0x1000655 ] }; // Arabic heh, Arabic shadda, Arabic hamza below
+   key <AD09> { [ 0x100062E, bracketright, apostrophe ] }; // Arabic khah
+   key <AD10> { [ 0x100062D, bracketleft, quotedbl ] }; // Arabic hah
+   key <AD11> { [ 0x100062C, braceright, 0x1000681 ] }; // Arabic jeem, Arabic hah with hamza above
+   key <AD12> { [ 0x1000686, braceleft, 0x1000685 ] }; // Arabic tcheh, Arabic hah with three dots above
+
+   key <AC01> { [ 0x1000634, 0x1000624, 0x100069A ] }; // Arabic sheen, Arabic waw with hamza above, Arabic seen with dot below and dot above
+   key <AC02> { [ 0x1000633, 0x1000626, 0x10006CD ] }; // Arabic seen, Arabic yeh with hamza above, Arabic yeh with tail
+   key <AC03> { [ 0x10006CC, 0x100064A, 0x1000649 ] }; // Farsi yeh, Arabic yeh, Arabic alef maksura
+   key <AC04> { [ 0x1000628, 0x1000625, 0x10006D0 ] }; // Arabic beh, Arabic alef with hamza below, Arabic e
+   key <AC05> { [ 0x1000644, 0x1000623, 0x10006B7 ] }; // Arabic lam, Arabic hamza on alef, Arabic alef with hamza above
+   key <AC06> { [ 0x1000627, 0x1000622, 0x1000671 ] }; // Arabic alef, Arabic madda on alef, Arabic alef wasla
+   key <AC07> { [ 0x100062A, 0x1000629, 0x100067C ] }; // Arabic teh, Arabic teh marbuta, Arabic tteh
+   key <AC08> { [ 0x1000646, guillemotright, 0x10006BC ] }; // Arabic noon, Arabic noon with ring
+   key <AC09> { [ 0x1000645, guillemotleft, 0x10006BA ] }; // Arabic meem, Arabic noon ghunna
+   key <AC10> { [ 0x10006A9, colon, semicolon ] }; // Arabic keheh, 
+   key <AC11> { [ 0x10006AF, 0x100061B, 0x10006AB ] }; // Arabic gaf, Arabic semicolon, Arabic kaf with ring
+
+   key <BKSL> { [ backslash, bar, question ] };
+
+   key <AB01> { [ 0x1000638, 0x1000643, 0x10006D2 ] }; // Arabic zah, Arabic kaf, Arabic yeh barree
+   key <AB02> { [ 0x1000637, 0x1000653, 0x1000691 ] }; // Arabic tah, Arabic maddah above, Arabic rreh
+   key <AB03> { [ 0x1000632, 0x1000698, 0x1000696 ] }; // Arabic zain, Arabic jeh,  Arabic reh with dot below and dot above
+   key <AB04> { [ 0x1000631, 0x1000670, 0x1000693 ] }; // Arabic_ra (reh?), Arabic superscript alef, Arabic reh with ring
+   key <AB05> { [ 0x1000630, 0x100200C, 0x1000688 ] }; // Arabic_thal, zero width non-joiner, Arabic ddal
+   key <AB06> { [ 0x100062F, 0x1000654, 0x1000689 ] }; // Arabic dal, Arabic hamza above, Arabic dal with ring
+   key <AB07> { [ 0x100067E, 0x1000621, 0x1000679 ] }; // Arabic peh, Arabic hamza, Arabic tteh
+   key <AB08> { [ 0x1000648, greater, comma ] }; // Arabic_waw
+   key <AB09> { [ period, less, 0x10006C7 ] }; // Arabic u
+   key <AB10> { [ slash, 0x100061F, 0x10006C9 ] }; // Arabic question mark, Arabic kirghiz yu
+
+   include "nbsp(zwnj2nb3)"
+   include "group(olpc)"
+};
+
+partial alphanumeric_keys 
+xkb_symbols "uz-olpc" {
+
+   name[Group1]= "Uzbek (Afghanistan, OLPC)";
+
+   key <TLDE> { [ 0x100200D, division, asciitilde ] }; // zero width joiner
+   key <AE01> { [ 0x10006F1, exclam, grave ] }; // Arabic one
+   key <AE02> { [ 0x10006F2, 0x100066C, at ] }; // Arabic two, Arabic thousands separator
+   key <AE03> { [ 0x10006F3, 0x100066B, numbersign ] }; // Arabic three, Arabic decimal separator
+   key <AE04> { [ 0x10006F4, 0x100060B, dollar ] }; // Arabic four, Afghani sign
+   key <AE05> { [ 0x10006F5, 0x100066A, percent ] }; // Arabic five, Arabic percent sign
+   key <AE06> { [ 0x10006F6, multiply, asciicircum ] }; // Arabic six
+   key <AE07> { [ 0x10006F7, 0x100060C, ampersand ] }; // Arabic seven, Arabic comma
+   key <AE08> { [ 0x10006F8, asterisk, enfilledcircbullet ] }; // Arabic eight, 
+   key <AE09> { [ 0x10006F9, parenright, 0x100200E ] }; // Arabic nine, left-to-right mark
+   key <AE10> { [ 0x10006F0, parenleft, 0x100200F ] }; // Arabic zero, right-to-left mark
+   key <AE11> { [ minus, 0x1000640, underscore ] }; // Arabic_tatweel
+   key <AE12> { [ plus, equal ] };
+
+   key <AD01> { [ 0x1000636, 0x1000652, degree ] }; // Arabic dad, Arabic sukun
+   key <AD02> { [ 0x1000635, 0x100064C, 0x1000653 ] }; // Arabic sad, Arabic dammatan, Arabic maddah above
+   key <AD03> { [ 0x100062B, 0x100064D, EuroSign ] }; // Arabic theh, Arabic kasratan
+   key <AD04> { [ 0x1000642, 0x100064B, 0x100FD3E ] }; // Arabic qaf, Arabic fathatan, ornate left paren
+   key <AD05> { [ 0x1000641, 0x100064F, 0x100FD3F ] }; // Arabic feh, Arabic damma, ornate right paren
+   key <AD06> { [ 0x100063A, 0x1000650, 0x1000656 ] }; // Arabic ghain, Arabic kasra, Arabic subscript alef
+   key <AD07> { [ 0x1000639, 0x100064E, 0x100e659 ] }; // Arabic ain, Arabic fatha, Arabic zwarakay
+   key <AD08> { [ 0x1000647, 0x1000651, 0x1000670 ] }; // Arabic heh, Arabic shadda, Arabic superscript alef
+   key <AD09> { [ 0x100062E, bracketright, apostrophe ] }; // Arabic khah
+   key <AD10> { [ 0x100062D, bracketleft, quotedbl ] }; // Arabic hah
+   key <AD11> { [ 0x100062C, braceright, 0x1000681 ] }; // Arabic jeem, Arabic hah with hamza above
+   key <AD12> { [ 0x1000686, braceleft, 0x1000685 ] }; // Arabic tcheh, Arabic hah with three dots above
+
+   key <AC01> { [ 0x1000634, 0x1000624, 0x100069A ] }; // Arabic sheen, Arabic waw with hamza above, Arabic seen with dot below and dot above
+   key <AC02> { [ 0x1000633, 0x1000626, 0x10006CD ] }; // Arabic seen, Arabic yeh with hamza above, Arabic yeh with tail
+   key <AC03> { [ 0x10006CC, 0x100064A, 0x1000649 ] }; // Farsi yeh, Arabic yeh, Arabic alef maksura
+   key <AC04> { [ 0x1000628, 0x10006D0, 0x1000643  ] }; // Arabic beh, Arabic e, Arabic kaf
+   key <AC05> { [ 0x1000644, 0x1000623, 0x10006B7 ] }; // Arabic lam, Arabic hamza on alef, Arabic alef with hamza above
+   key <AC06> { [ 0x1000627, 0x1000622, 0x1000671 ] }; // Arabic alef, Arabic madda on alef, Arabic alef wasla
+   key <AC07> { [ 0x100062A, 0x1000629, 0x100067C ] }; // Arabic teh, Arabic teh marbuta, Arabic tteh
+   key <AC08> { [ 0x1000646, guillemotright, 0x10006BC ] }; // Arabic noon, Arabic noon with ring
+   key <AC09> { [ 0x1000645, guillemotleft, 0x10006BA ] }; // Arabic meem, Arabic noon ghunna
+   key <AC10> { [ 0x10006A9, colon, semicolon ] }; // Arabic keheh, 
+   key <AC11> { [ 0x10006AF, 0x100061B, 0x10006AB ] }; // Arabic gaf, Arabic semicolon, Arabic kaf with ring
+
+   key <BKSL> { [ backslash, bar, question ] };
+
+   key <AB01> { [ 0x1000638, 0x10006C9, 0x10006D2 ] }; // Arabic zah, Arabic kirghiz yu, Arabic yeh barree
+   key <AB02> { [ 0x1000637, 0x10006C7, 0x1000691 ] }; // Arabic tah, Arabic u, Arabic rreh
+   key <AB03> { [ 0x1000632, 0x1000698, 0x1000696 ] }; // Arabic zain, Arabic jeh,  Arabic reh with dot below and dot above
+   key <AB04> { [ 0x1000631, 0x1000625, 0x1000693 ] }; // Arabic_ra (reh?), Arabic alef with hamza below, Arabic reh with ring
+   key <AB05> { [ 0x1000630, 0x100200C, 0x1000688 ] }; // Arabic_thal, zero width non-joiner, Arabic ddal
+   key <AB06> { [ 0x100062F, 0x1000654, 0x1000689 ] }; // Arabic dal, Arabic hamza above, Arabic dal with ring
+   key <AB07> { [ 0x100067E, 0x1000621, 0x1000679 ] }; // Arabic peh, Arabic hamza, Arabic tteh
+   key <AB08> { [ 0x1000648, greater, comma ] }; // Arabic_waw
+   key <AB09> { [ period, less ] };
+   key <AB10> { [ slash, 0x100061F, 0x1000655 ] }; // Arabic question mark, Arabic hamza below
+
+   include "nbsp(zwnj2nb3)"
+   include "group(olpc)"
+};