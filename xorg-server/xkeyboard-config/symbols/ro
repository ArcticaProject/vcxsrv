--- conflicted
+++ resolved
@@ -1,472 +1,235 @@
-<<<<<<< HEAD
-//
-// Complete set of Romanian keyboards as described in the new Romanian standard
-// SR 13392:2004 adopted in December 2004 by ASRO, "Asociatia de Standardizare 
-// din Romania".
-// 
-// The default mapping is the RO_US/Programmers layout because of the lack of 
-// Romanian hardware keyboards. The primary standard layout is implemented as 
-// the "std" variant. If you're determined to get cedillas as in ISO-8859-2  
-// (and not commabelow accents as in ISO-8859-16) use the defined variants 
-// "cedilla" for the default layout or "std_cedilla" for the standard one. 
-// Pre-Vista MS compatible layout included (use the "winkeys" variant).
-// 
-// Created by Cristian Gafton, <gafton@redhat.com> (C) 2000
-// Modified by Marius Andreiana, <mandreiana@yahoo.com> (C) 2001
-// Completed by Misu Moldovan, <dumol@gnome.ro> (C) 2001, 2004-2008.
-// v 1.4
-
-
-partial default alphanumeric_keys
-xkb_symbols "basic" {
-// This RO_US/Programmers layout, although the secondary layout in the 
-// Romanian standard, has always been the "de facto" standard in the 
-// Linux/Unix world. It is implemented here as the default layout and it's
-// fully compatible with an US keyboard (Euro on AltGr+5 doesn't count).
-
-    include "us"
-
-    name[Group1]="Romania";
-
-    key <AE01> { [ 1,                 exclam,  dead_tilde		  ] };
-    key <AE02> { [ 2,                     at,  dead_caron		  ] };
-    key <AE03> { [ 3,             numbersign,  dead_circumflex 	  	  ] };
-    key <AE04> { [ 4,                 dollar,  dead_breve		  ] };
-    key <AE05> { [ 5,                percent,  dead_abovering		  ] };
-    key <AE06> { [ 6,            asciicircum,  dead_ogonek		  ] };
-    key <AE07> { [ 7,              ampersand,  dead_grave		  ] };
-    key <AE08> { [ 8,               asterisk,  dead_abovedot		  ] };
-    key <AE09> { [ 9,              parenleft,  dead_acute		  ] };
-    key <AE10> { [ 0,             parenright,  dead_doubleacute	  	  ] };
-    key <AE11> { [ minus,         underscore,  dead_diaeresis,     endash ] };
-    key <AE12> { [ equal,               plus,  dead_cedilla,    plusminus ] };
-    key <AD01> { [ q,                      Q,  acircumflex,   Acircumflex ] };
-    key <AD02> { [ w,                      W,  ssharp	 	          ] };
-    key <AD03> { [ e,                      E,  EuroSign  	          ] };
-    key <AD05> { [ t,                      T,  0x100021b,       0x100021a ] };
-    key <AD08> { [ i,                      I,  icircumflex,   Icircumflex ] };
-    key <AD10> { [ p,                      P,  section 			  ] };
-    key <AD11> { [ bracketleft,    braceleft,  doublelowquotemark 	  ] };
-    key <AD12> { [ bracketright,  braceright,  rightdoublequotemark 	  ] };
-    key <AC01> { [ a,                      A,  abreve,             Abreve ] };
-    key <AC02> { [ s,                      S,  0x1000219,       0x1000218 ] };
-    key <AC03> { [ d,                      D,  dstroke,  	  Dstroke ] };
-    key <AC09> { [ l,                      L,  lstroke,  	  Lstroke ] };
-    key <LSGT> { [ backslash,            bar                              ] };
-    key <AB03> { [ c,                      C,  copyright 	       	  ] };
-    key <AB08> { [ comma, 	        less,  guillemotleft	          ] };
-    key <AB09> { [ period, 	     greater,  guillemotright 	          ] };
-
-    include "level3(ralt_switch)"
-};
-
-partial alphanumeric_keys
-xkb_symbols "cedilla" {
-    // Variant of the basic layout with cedillas.
-    // Implements S and T with cedilllas as in ISO-8859-2.
-    // Included for compatibility reasons (this used to be the def variant).
-
-    include "ro(basic)"
-
-    name[Group1]="Romania - Cedilla";
-
-    key <AD05> { [ t,                      T,  tcedilla,	 Tcedilla ] };
-    key <AC02> { [ s,                      S,  scedilla,	 Scedilla ] };
-};
-
-partial alphanumeric_keys
-xkb_symbols "std" {
-    // Primary layout in the new Romanian standard.
-    // Implemented here as a variant because of the lack of hardware 
-    // Romanian keyboards and because of the predilection of Romanian
-    // X users towards the secondary layout from the new standard.
-
-    include "us"
-
-    name[Group1]="Romania - Standard";
-
-    key <TLDE> { [ doublelowquotemark, rightdoublequotemark, grave, asciitilde ] };
-    key <AE01> { [ 1,                 exclam,  dead_tilde		  ] };
-    key <AE02> { [ 2,                     at,  dead_caron		  ] };
-    key <AE03> { [ 3,             numbersign,  dead_circumflex 	  	  ] };
-    key <AE04> { [ 4,                 dollar,  dead_breve		  ] };
-    key <AE05> { [ 5,                percent,  dead_abovering		  ] };
-    key <AE06> { [ 6,            asciicircum,  dead_ogonek		  ] };
-    key <AE07> { [ 7,              ampersand,  dead_grave		  ] };
-    key <AE08> { [ 8,               asterisk,  dead_abovedot		  ] };
-    key <AE09> { [ 9,              parenleft,  dead_acute		  ] };
-    key <AE10> { [ 0,             parenright,  dead_doubleacute	  	  ] };
-    key <AE11> { [ minus,         underscore,  dead_diaeresis,     endash ] };
-    key <AE12> { [ equal,               plus,  dead_cedilla,    plusminus ] };
-    key <AD03> { [ e,                      E,  EuroSign  	          ] };
-    key <AD10> { [ p,                      P,  section 			  ] };
-    key <AD11> { [ abreve, 	      Abreve,  bracketleft,     braceleft ] };
-    key <AD12> { [ icircumflex,  Icircumflex,  bracketright,   braceright ] };
-    key <BKSL> { [ acircumflex,  Acircumflex,  backslash,             bar ] };
-    key <AC02> { [ s, 			   S,  ssharp			  ] };
-    key <AC03> { [ d,                      D,  dstroke,  	  Dstroke ] };
-    key <AC09> { [ l,                      L,  lstroke,  	  Lstroke ] };
-    key <AC10> { [ 0x1000219,	   0x1000218,  semicolon, 	    colon ] };
-    key <AC11> { [ 0x100021b,	   0x100021a,  apostrophe, 	 quotedbl ] };
-    key <LSGT> { [ backslash,            bar                              ] };
-    key <AB03> { [ c,                      C,  copyright 	       	  ] };
-    key <AB08> { [ comma, 	   semicolon,  less, 	    guillemotleft ] };
-    key <AB09> { [ period,             colon,  greater,    guillemotright ] };
-
-    key <KPDL> { [ KP_Delete,   KP_Separator ] };
-
-    include "level3(ralt_switch)"
-};
-
-
-partial alphanumeric_keys
-xkb_symbols "std_cedilla" {
-    // Variant of the "std" layout with cedillas.
-    // Implements S and T with cedillas as in ISO-8859-2.
-    // Included for compatibility reasons.
-
-    include "ro(std)"
-
-    name[Group1]="Romania - Standard (Cedilla)";
-
-    key <AC10> { [ scedilla, 	    Scedilla ] };
-    key <AC11> { [ tcedilla, 	    Tcedilla ] };
-};
-
-
-partial alphanumeric_keys
-xkb_symbols "winkeys" {
-    // Describes the differences between a very simple US/ASCII
-    // keyboard and a very simple Romanian keybaord
-    // Created by Manfred Pohler, <Manfred.Pohler@t-online.de> (C) 2003
-
-    include "latin"
-
-    name[Group1]="Romania - Winkeys";
-
-    // Alphanumeric section
-    key <TLDE> { [ bracketright, bracketleft            ]       };
-
-    key <AE01> { [            1,      exclam,  asciitilde, asciitilde   ] };
-    key <AE02> { [            2,    quotedbl,          at,         at   ] };
-    key <AE03> { [            3,  numbersign, asciicircum,asciicircum   ] };
-    key <AE04> { [            4,    currency            ]       };
-    key <AE05> { [            5,     percent,      degree,     degree   ] };
-    key <AE06> { [            6,   ampersand            ]       };
-    key <AE07> { [            7,       slash,       grave,      grave   ] };
-    key <AE08> { [            8,   parenleft            ]       };
-    key <AE09> { [            9,  parenright            ]       };
-    key <AE10> { [            0,       equal            ]       };
-    key <AE11> { [         plus,    question            ]       };
-    key <AE12> { [   apostrophe,    asterisk            ]       };
-
-    key <AD01> { [           q,           Q,    backslash,  backslash   ] };
-    key <AD02> { [           w,           W,          bar,        bar   ] };
-    key <AD03> { [           e,           E,     EuroSign,   EuroSign   ] };
-    key <AD05> { [           t,           T             ]       };
-    key <AD06> { [           z,           Z             ]       };
-    key <AD07> { [           u,           U             ]       };
-    key <AD08> { [           i,           I             ]       };
-    key <AD11> { [      abreve,      Abreve,     division,   division   ] };
-    key <AD12> { [ icircumflex, Icircumflex,     multiply,   multiply   ] };
-
-    key <AC04> { [           f,           F             ]       };
-    key <AC05> { [           g,           G             ]       };
-    key <AC10> { [    scedilla,    Scedilla,       dollar,     dollar   ] };
-    key <AC11> { [    tcedilla,    Tcedilla,       ssharp,     ssharp   ] };
-
-    key <AB01> { [           y,           Y             ]       };
-    key <AB05> { [           b,           B,    braceleft,  braceleft   ] };
-    key <AB06> { [           n,           N,   braceright, braceright   ] };
-    key <AB07> { [           m,           M,      section,    section   ] };
-    key <AB08> { [       comma,   semicolon,         less,       less   ] };
-    key <AB09> { [      period,       colon,      greater,    greater   ] };
-    key <AB10> { [       minus,  underscore             ]       };
-
-    key <BKSL> { [ acircumflex, Acircumflex             ]       };
-
-    // End alphanumeric section, begin "Keypad"
-    include "kpdl(comma)"
-    // End "Keypad" section
-
-    include "level3(ralt_switch)"
-
-};
-
-partial
-xkb_symbols "crh_dobruja" {
-    // Romania-specific Crimean Tatar (Crimean Turkish) Q layout.
-    // This layout is not yet standard. Common Alt-Q and F layouts are now also 
-    // available right next to this layout in the new language-centric UI.
-    // Reşat SABIQ <tilde.birlik @ gmail . com>, 2009, 2011
-    // Özgür Qarahan <qarahan @ gmail . com>, 2009
-
-    include "tr(crh)"
-
-    name[Group1]="Romania - Crimean Tatar (Dobruja Q)";
-
-    key <AD02>	{ [         w,          W,         abreve,         Abreve ] };
-    key <AD05>	{ [         t,          T,      0x100021b,      0x100021a ] };
-    key <AD10>	{ [         p,          P,        section 	          ] };
-    key <AC02>	{ [         s,          S,      0x1000219,      0x1000218 ] };
-    key <AC07>	{ [    ibreve,     Ibreve,              j,              J ] };
-    key <AB07>	{ [         m,          M,      trademark,      masculine ] };
-};
-
-// EXTRAS:
-
-partial alphanumeric_keys
-xkb_symbols "ergonomic" {
-    // This layout is optimized for fast touch-typing in Romanian on a
-    // US keyboard, and works by swapping out symbols infrequently used
-    // in written Romanian (q,w,y,k) in favor of native ones, thus reducing
-    // the need to use modifier keys.
-    // Created by Gabriel Somlo, <somlo@cmu.edu> (C) 2011
-
-    include "ro(basic)"
-
-    name[Group1]="Romania - Ergonomic Touchtype";
-
-    key <AD01> { [ abreve,            Abreve,  q,                       Q ] };
-    key <AD02> { [ 0x1000219,      0x1000218,  w,                       W ] };
-    key <AD06> { [ 0x100021b,      0x100021a,  y,                       Y ] };
-    key <AC01> { [ a,                      A,  acircumflex,   Acircumflex ] };
-    key <AC08> { [ icircumflex,  Icircumflex,  k,                       K ] };
-};
-
-=======
-//
-// Complete set of Romanian keyboards as described in the new Romanian standard
-// SR 13392:2004 adopted in December 2004 by ASRO, "Asociatia de Standardizare 
-// din Romania".
-// 
-// The default mapping is the RO_US/Programmers layout because of the lack of 
-// Romanian hardware keyboards. The primary standard layout is implemented as 
-// the "std" variant. If you're determined to get cedillas as in ISO-8859-2  
-// (and not commabelow accents as in ISO-8859-16) use the defined variants 
-// "cedilla" for the default layout or "std_cedilla" for the standard one. 
-// Pre-Vista MS compatible layout included (use the "winkeys" variant).
-// 
-// Created by Cristian Gafton, <gafton@redhat.com> (C) 2000
-// Modified by Marius Andreiana, <mandreiana@yahoo.com> (C) 2001
-// Completed by Misu Moldovan, <dumol@gnome.ro> (C) 2001, 2004-2008.
-// v 1.4
-
-
-partial default alphanumeric_keys
-xkb_symbols "basic" {
-// This RO_US/Programmers layout, although the secondary layout in the 
-// Romanian standard, has always been the "de facto" standard in the 
-// Linux/Unix world. It is implemented here as the default layout and it's
-// fully compatible with an US keyboard (Euro on AltGr+5 doesn't count).
-
-    include "us"
-
-    name[Group1]="Romanian";
-
-    key <AE01> { [ 1,                 exclam,  dead_tilde		  ] };
-    key <AE02> { [ 2,                     at,  dead_caron		  ] };
-    key <AE03> { [ 3,             numbersign,  dead_circumflex 	  	  ] };
-    key <AE04> { [ 4,                 dollar,  dead_breve		  ] };
-    key <AE05> { [ 5,                percent,  dead_abovering		  ] };
-    key <AE06> { [ 6,            asciicircum,  dead_ogonek		  ] };
-    key <AE07> { [ 7,              ampersand,  dead_grave		  ] };
-    key <AE08> { [ 8,               asterisk,  dead_abovedot		  ] };
-    key <AE09> { [ 9,              parenleft,  dead_acute		  ] };
-    key <AE10> { [ 0,             parenright,  dead_doubleacute	  	  ] };
-    key <AE11> { [ minus,         underscore,  dead_diaeresis,     endash ] };
-    key <AE12> { [ equal,               plus,  dead_cedilla,    plusminus ] };
-    key <AD01> { [ q,                      Q,  acircumflex,   Acircumflex ] };
-    key <AD02> { [ w,                      W,  ssharp	 	          ] };
-    key <AD03> { [ e,                      E,  EuroSign  	          ] };
-    key <AD05> { [ t,                      T,  0x100021b,       0x100021a ] };
-    key <AD08> { [ i,                      I,  icircumflex,   Icircumflex ] };
-    key <AD10> { [ p,                      P,  section 			  ] };
-    key <AD11> { [ bracketleft,    braceleft,  doublelowquotemark 	  ] };
-    key <AD12> { [ bracketright,  braceright,  rightdoublequotemark 	  ] };
-    key <AC01> { [ a,                      A,  abreve,             Abreve ] };
-    key <AC02> { [ s,                      S,  0x1000219,       0x1000218 ] };
-    key <AC03> { [ d,                      D,  dstroke,  	  Dstroke ] };
-    key <AC09> { [ l,                      L,  lstroke,  	  Lstroke ] };
-    key <LSGT> { [ backslash,            bar                              ] };
-    key <AB03> { [ c,                      C,  copyright 	       	  ] };
-    key <AB08> { [ comma, 	        less,  guillemotleft	          ] };
-    key <AB09> { [ period, 	     greater,  guillemotright 	          ] };
-
-    include "level3(ralt_switch)"
-};
-
-partial alphanumeric_keys
-xkb_symbols "cedilla" {
-    // Variant of the basic layout with cedillas.
-    // Implements S and T with cedilllas as in ISO-8859-2.
-    // Included for compatibility reasons (this used to be the def variant).
-
-    include "ro(basic)"
-
-    name[Group1]="Romanian (cedilla)";
-
-    key <AD05> { [ t,                      T,  tcedilla,	 Tcedilla ] };
-    key <AC02> { [ s,                      S,  scedilla,	 Scedilla ] };
-};
-
-partial alphanumeric_keys
-xkb_symbols "std" {
-    // Primary layout in the new Romanian standard.
-    // Implemented here as a variant because of the lack of hardware 
-    // Romanian keyboards and because of the predilection of Romanian
-    // X users towards the secondary layout from the new standard.
-
-    include "us"
-
-    name[Group1]="Romanian (standard)";
-
-    key <TLDE> { [ doublelowquotemark, rightdoublequotemark, grave, asciitilde ] };
-    key <AE01> { [ 1,                 exclam,  dead_tilde		  ] };
-    key <AE02> { [ 2,                     at,  dead_caron		  ] };
-    key <AE03> { [ 3,             numbersign,  dead_circumflex 	  	  ] };
-    key <AE04> { [ 4,                 dollar,  dead_breve		  ] };
-    key <AE05> { [ 5,                percent,  dead_abovering		  ] };
-    key <AE06> { [ 6,            asciicircum,  dead_ogonek		  ] };
-    key <AE07> { [ 7,              ampersand,  dead_grave		  ] };
-    key <AE08> { [ 8,               asterisk,  dead_abovedot		  ] };
-    key <AE09> { [ 9,              parenleft,  dead_acute		  ] };
-    key <AE10> { [ 0,             parenright,  dead_doubleacute	  	  ] };
-    key <AE11> { [ minus,         underscore,  dead_diaeresis,     endash ] };
-    key <AE12> { [ equal,               plus,  dead_cedilla,    plusminus ] };
-    key <AD03> { [ e,                      E,  EuroSign  	          ] };
-    key <AD10> { [ p,                      P,  section 			  ] };
-    key <AD11> { [ abreve, 	      Abreve,  bracketleft,     braceleft ] };
-    key <AD12> { [ icircumflex,  Icircumflex,  bracketright,   braceright ] };
-    key <BKSL> { [ acircumflex,  Acircumflex,  backslash,             bar ] };
-    key <AC02> { [ s, 			   S,  ssharp			  ] };
-    key <AC03> { [ d,                      D,  dstroke,  	  Dstroke ] };
-    key <AC09> { [ l,                      L,  lstroke,  	  Lstroke ] };
-    key <AC10> { [ 0x1000219,	   0x1000218,  semicolon, 	    colon ] };
-    key <AC11> { [ 0x100021b,	   0x100021a,  apostrophe, 	 quotedbl ] };
-    key <LSGT> { [ backslash,            bar                              ] };
-    key <AB03> { [ c,                      C,  copyright 	       	  ] };
-    key <AB08> { [ comma, 	   semicolon,  less, 	    guillemotleft ] };
-    key <AB09> { [ period,             colon,  greater,    guillemotright ] };
-
-    key <KPDL> { [ KP_Delete,   KP_Separator ] };
-
-    include "level3(ralt_switch)"
-};
-
-
-partial alphanumeric_keys
-xkb_symbols "std_cedilla" {
-    // Variant of the "std" layout with cedillas.
-    // Implements S and T with cedillas as in ISO-8859-2.
-    // Included for compatibility reasons.
-
-    include "ro(std)"
-
-    name[Group1]="Romanian (standard cedilla)";
-
-    key <AC10> { [ scedilla, 	    Scedilla ] };
-    key <AC11> { [ tcedilla, 	    Tcedilla ] };
-};
-
-
-partial alphanumeric_keys
-xkb_symbols "winkeys" {
-    // Describes the differences between a very simple US/ASCII
-    // keyboard and a very simple Romanian keybaord
-    // Created by Manfred Pohler, <Manfred.Pohler@t-online.de> (C) 2003
-
-    include "latin"
-
-    name[Group1]="Romanian (WinKeys)";
-
-    // Alphanumeric section
-    key <TLDE> { [ bracketright, bracketleft            ]       };
-
-    key <AE01> { [            1,      exclam,  asciitilde, asciitilde   ] };
-    key <AE02> { [            2,    quotedbl,          at,         at   ] };
-    key <AE03> { [            3,  numbersign, asciicircum,asciicircum   ] };
-    key <AE04> { [            4,    currency            ]       };
-    key <AE05> { [            5,     percent,      degree,     degree   ] };
-    key <AE06> { [            6,   ampersand            ]       };
-    key <AE07> { [            7,       slash,       grave,      grave   ] };
-    key <AE08> { [            8,   parenleft            ]       };
-    key <AE09> { [            9,  parenright            ]       };
-    key <AE10> { [            0,       equal            ]       };
-    key <AE11> { [         plus,    question            ]       };
-    key <AE12> { [   apostrophe,    asterisk            ]       };
-
-    key <AD01> { [           q,           Q,    backslash,  backslash   ] };
-    key <AD02> { [           w,           W,          bar,        bar   ] };
-    key <AD03> { [           e,           E,     EuroSign,   EuroSign   ] };
-    key <AD05> { [           t,           T             ]       };
-    key <AD06> { [           z,           Z             ]       };
-    key <AD07> { [           u,           U             ]       };
-    key <AD08> { [           i,           I             ]       };
-    key <AD11> { [      abreve,      Abreve,     division,   division   ] };
-    key <AD12> { [ icircumflex, Icircumflex,     multiply,   multiply   ] };
-
-    key <AC04> { [           f,           F             ]       };
-    key <AC05> { [           g,           G             ]       };
-    key <AC10> { [    scedilla,    Scedilla,       dollar,     dollar   ] };
-    key <AC11> { [    tcedilla,    Tcedilla,       ssharp,     ssharp   ] };
-
-    key <AB01> { [           y,           Y             ]       };
-    key <AB05> { [           b,           B,    braceleft,  braceleft   ] };
-    key <AB06> { [           n,           N,   braceright, braceright   ] };
-    key <AB07> { [           m,           M,      section,    section   ] };
-    key <AB08> { [       comma,   semicolon,         less,       less   ] };
-    key <AB09> { [      period,       colon,      greater,    greater   ] };
-    key <AB10> { [       minus,  underscore             ]       };
-
-    key <BKSL> { [ acircumflex, Acircumflex             ]       };
-
-    // End alphanumeric section, begin "Keypad"
-    include "kpdl(comma)"
-    // End "Keypad" section
-
-    include "level3(ralt_switch)"
-
-};
-
-partial
-xkb_symbols "crh_dobruja" {
-    // Romania-specific Crimean Tatar (Crimean Turkish) Q layout.
-    // This layout is not yet standard. Common Alt-Q and F layouts are now also 
-    // available right next to this layout in the new language-centric UI.
-    // Reşat SABIQ <tilde.birlik @ gmail . com>, 2009, 2011
-    // Özgür Qarahan <qarahan @ gmail . com>, 2009
-
-    include "tr(crh)"
-
-    name[Group1]="Crimean Tatar (Dobruja Q)";
-
-    key <AD02>	{ [         w,          W,         abreve,         Abreve ] };
-    key <AD05>	{ [         t,          T,      0x100021b,      0x100021a ] };
-    key <AD10>	{ [         p,          P,        section 	          ] };
-    key <AC02>	{ [         s,          S,      0x1000219,      0x1000218 ] };
-    key <AC07>	{ [    ibreve,     Ibreve,              j,              J ] };
-    key <AB07>	{ [         m,          M,      trademark,      masculine ] };
-};
-
-// EXTRAS:
-
-partial alphanumeric_keys
-xkb_symbols "ergonomic" {
-    // This layout is optimized for fast touch-typing in Romanian on a
-    // US keyboard, and works by swapping out symbols infrequently used
-    // in written Romanian (q,w,y,k) in favor of native ones, thus reducing
-    // the need to use modifier keys.
-    // Created by Gabriel Somlo, <somlo@cmu.edu> (C) 2011
-
-    include "ro(basic)"
-
-    name[Group1]="Romanian (ergonomic Touchtype)";
-
-    key <AD01> { [ abreve,            Abreve,  q,                       Q ] };
-    key <AD02> { [ 0x1000219,      0x1000218,  w,                       W ] };
-    key <AD06> { [ 0x100021b,      0x100021a,  y,                       Y ] };
-    key <AC01> { [ a,                      A,  acircumflex,   Acircumflex ] };
-    key <AC08> { [ icircumflex,  Icircumflex,  k,                       K ] };
-};
->>>>>>> 125aba11
+//
+// Complete set of Romanian keyboards as described in the new Romanian standard
+// SR 13392:2004 adopted in December 2004 by ASRO, "Asociatia de Standardizare 
+// din Romania".
+// 
+// The default mapping is the RO_US/Programmers layout because of the lack of 
+// Romanian hardware keyboards. The primary standard layout is implemented as 
+// the "std" variant. If you're determined to get cedillas as in ISO-8859-2  
+// (and not commabelow accents as in ISO-8859-16) use the defined variants 
+// "cedilla" for the default layout or "std_cedilla" for the standard one. 
+// Pre-Vista MS compatible layout included (use the "winkeys" variant).
+// 
+// Created by Cristian Gafton, <gafton@redhat.com> (C) 2000
+// Modified by Marius Andreiana, <mandreiana@yahoo.com> (C) 2001
+// Completed by Misu Moldovan, <dumol@gnome.ro> (C) 2001, 2004-2008.
+// v 1.4
+
+
+partial default alphanumeric_keys
+xkb_symbols "basic" {
+// This RO_US/Programmers layout, although the secondary layout in the 
+// Romanian standard, has always been the "de facto" standard in the 
+// Linux/Unix world. It is implemented here as the default layout and it's
+// fully compatible with an US keyboard (Euro on AltGr+5 doesn't count).
+
+    include "us"
+
+    name[Group1]="Romanian";
+
+    key <AE01> { [ 1,                 exclam,  dead_tilde		  ] };
+    key <AE02> { [ 2,                     at,  dead_caron		  ] };
+    key <AE03> { [ 3,             numbersign,  dead_circumflex 	  	  ] };
+    key <AE04> { [ 4,                 dollar,  dead_breve		  ] };
+    key <AE05> { [ 5,                percent,  dead_abovering		  ] };
+    key <AE06> { [ 6,            asciicircum,  dead_ogonek		  ] };
+    key <AE07> { [ 7,              ampersand,  dead_grave		  ] };
+    key <AE08> { [ 8,               asterisk,  dead_abovedot		  ] };
+    key <AE09> { [ 9,              parenleft,  dead_acute		  ] };
+    key <AE10> { [ 0,             parenright,  dead_doubleacute	  	  ] };
+    key <AE11> { [ minus,         underscore,  dead_diaeresis,     endash ] };
+    key <AE12> { [ equal,               plus,  dead_cedilla,    plusminus ] };
+    key <AD01> { [ q,                      Q,  acircumflex,   Acircumflex ] };
+    key <AD02> { [ w,                      W,  ssharp	 	          ] };
+    key <AD03> { [ e,                      E,  EuroSign  	          ] };
+    key <AD05> { [ t,                      T,  0x100021b,       0x100021a ] };
+    key <AD08> { [ i,                      I,  icircumflex,   Icircumflex ] };
+    key <AD10> { [ p,                      P,  section 			  ] };
+    key <AD11> { [ bracketleft,    braceleft,  doublelowquotemark 	  ] };
+    key <AD12> { [ bracketright,  braceright,  rightdoublequotemark 	  ] };
+    key <AC01> { [ a,                      A,  abreve,             Abreve ] };
+    key <AC02> { [ s,                      S,  0x1000219,       0x1000218 ] };
+    key <AC03> { [ d,                      D,  dstroke,  	  Dstroke ] };
+    key <AC09> { [ l,                      L,  lstroke,  	  Lstroke ] };
+    key <LSGT> { [ backslash,            bar                              ] };
+    key <AB03> { [ c,                      C,  copyright 	       	  ] };
+    key <AB08> { [ comma, 	        less,  guillemotleft	          ] };
+    key <AB09> { [ period, 	     greater,  guillemotright 	          ] };
+
+    include "level3(ralt_switch)"
+};
+
+partial alphanumeric_keys
+xkb_symbols "cedilla" {
+    // Variant of the basic layout with cedillas.
+    // Implements S and T with cedilllas as in ISO-8859-2.
+    // Included for compatibility reasons (this used to be the def variant).
+
+    include "ro(basic)"
+
+    name[Group1]="Romanian (cedilla)";
+
+    key <AD05> { [ t,                      T,  tcedilla,	 Tcedilla ] };
+    key <AC02> { [ s,                      S,  scedilla,	 Scedilla ] };
+};
+
+partial alphanumeric_keys
+xkb_symbols "std" {
+    // Primary layout in the new Romanian standard.
+    // Implemented here as a variant because of the lack of hardware 
+    // Romanian keyboards and because of the predilection of Romanian
+    // X users towards the secondary layout from the new standard.
+
+    include "us"
+
+    name[Group1]="Romanian (standard)";
+
+    key <TLDE> { [ doublelowquotemark, rightdoublequotemark, grave, asciitilde ] };
+    key <AE01> { [ 1,                 exclam,  dead_tilde		  ] };
+    key <AE02> { [ 2,                     at,  dead_caron		  ] };
+    key <AE03> { [ 3,             numbersign,  dead_circumflex 	  	  ] };
+    key <AE04> { [ 4,                 dollar,  dead_breve		  ] };
+    key <AE05> { [ 5,                percent,  dead_abovering		  ] };
+    key <AE06> { [ 6,            asciicircum,  dead_ogonek		  ] };
+    key <AE07> { [ 7,              ampersand,  dead_grave		  ] };
+    key <AE08> { [ 8,               asterisk,  dead_abovedot		  ] };
+    key <AE09> { [ 9,              parenleft,  dead_acute		  ] };
+    key <AE10> { [ 0,             parenright,  dead_doubleacute	  	  ] };
+    key <AE11> { [ minus,         underscore,  dead_diaeresis,     endash ] };
+    key <AE12> { [ equal,               plus,  dead_cedilla,    plusminus ] };
+    key <AD03> { [ e,                      E,  EuroSign  	          ] };
+    key <AD10> { [ p,                      P,  section 			  ] };
+    key <AD11> { [ abreve, 	      Abreve,  bracketleft,     braceleft ] };
+    key <AD12> { [ icircumflex,  Icircumflex,  bracketright,   braceright ] };
+    key <BKSL> { [ acircumflex,  Acircumflex,  backslash,             bar ] };
+    key <AC02> { [ s, 			   S,  ssharp			  ] };
+    key <AC03> { [ d,                      D,  dstroke,  	  Dstroke ] };
+    key <AC09> { [ l,                      L,  lstroke,  	  Lstroke ] };
+    key <AC10> { [ 0x1000219,	   0x1000218,  semicolon, 	    colon ] };
+    key <AC11> { [ 0x100021b,	   0x100021a,  apostrophe, 	 quotedbl ] };
+    key <LSGT> { [ backslash,            bar                              ] };
+    key <AB03> { [ c,                      C,  copyright 	       	  ] };
+    key <AB08> { [ comma, 	   semicolon,  less, 	    guillemotleft ] };
+    key <AB09> { [ period,             colon,  greater,    guillemotright ] };
+
+    key <KPDL> { [ KP_Delete,   KP_Separator ] };
+
+    include "level3(ralt_switch)"
+};
+
+
+partial alphanumeric_keys
+xkb_symbols "std_cedilla" {
+    // Variant of the "std" layout with cedillas.
+    // Implements S and T with cedillas as in ISO-8859-2.
+    // Included for compatibility reasons.
+
+    include "ro(std)"
+
+    name[Group1]="Romanian (standard cedilla)";
+
+    key <AC10> { [ scedilla, 	    Scedilla ] };
+    key <AC11> { [ tcedilla, 	    Tcedilla ] };
+};
+
+
+partial alphanumeric_keys
+xkb_symbols "winkeys" {
+    // Describes the differences between a very simple US/ASCII
+    // keyboard and a very simple Romanian keybaord
+    // Created by Manfred Pohler, <Manfred.Pohler@t-online.de> (C) 2003
+
+    include "latin"
+
+    name[Group1]="Romanian (WinKeys)";
+
+    // Alphanumeric section
+    key <TLDE> { [ bracketright, bracketleft            ]       };
+
+    key <AE01> { [            1,      exclam,  asciitilde, asciitilde   ] };
+    key <AE02> { [            2,    quotedbl,          at,         at   ] };
+    key <AE03> { [            3,  numbersign, asciicircum,asciicircum   ] };
+    key <AE04> { [            4,    currency            ]       };
+    key <AE05> { [            5,     percent,      degree,     degree   ] };
+    key <AE06> { [            6,   ampersand            ]       };
+    key <AE07> { [            7,       slash,       grave,      grave   ] };
+    key <AE08> { [            8,   parenleft            ]       };
+    key <AE09> { [            9,  parenright            ]       };
+    key <AE10> { [            0,       equal            ]       };
+    key <AE11> { [         plus,    question            ]       };
+    key <AE12> { [   apostrophe,    asterisk            ]       };
+
+    key <AD01> { [           q,           Q,    backslash,  backslash   ] };
+    key <AD02> { [           w,           W,          bar,        bar   ] };
+    key <AD03> { [           e,           E,     EuroSign,   EuroSign   ] };
+    key <AD05> { [           t,           T             ]       };
+    key <AD06> { [           z,           Z             ]       };
+    key <AD07> { [           u,           U             ]       };
+    key <AD08> { [           i,           I             ]       };
+    key <AD11> { [      abreve,      Abreve,     division,   division   ] };
+    key <AD12> { [ icircumflex, Icircumflex,     multiply,   multiply   ] };
+
+    key <AC04> { [           f,           F             ]       };
+    key <AC05> { [           g,           G             ]       };
+    key <AC10> { [    scedilla,    Scedilla,       dollar,     dollar   ] };
+    key <AC11> { [    tcedilla,    Tcedilla,       ssharp,     ssharp   ] };
+
+    key <AB01> { [           y,           Y             ]       };
+    key <AB05> { [           b,           B,    braceleft,  braceleft   ] };
+    key <AB06> { [           n,           N,   braceright, braceright   ] };
+    key <AB07> { [           m,           M,      section,    section   ] };
+    key <AB08> { [       comma,   semicolon,         less,       less   ] };
+    key <AB09> { [      period,       colon,      greater,    greater   ] };
+    key <AB10> { [       minus,  underscore             ]       };
+
+    key <BKSL> { [ acircumflex, Acircumflex             ]       };
+
+    // End alphanumeric section, begin "Keypad"
+    include "kpdl(comma)"
+    // End "Keypad" section
+
+    include "level3(ralt_switch)"
+
+};
+
+partial
+xkb_symbols "crh_dobruja" {
+    // Romania-specific Crimean Tatar (Crimean Turkish) Q layout.
+    // This layout is not yet standard. Common Alt-Q and F layouts are now also 
+    // available right next to this layout in the new language-centric UI.
+    // Reşat SABIQ <tilde.birlik @ gmail . com>, 2009, 2011
+    // Özgür Qarahan <qarahan @ gmail . com>, 2009
+
+    include "tr(crh)"
+
+    name[Group1]="Crimean Tatar (Dobruja Q)";
+
+    key <AD02>	{ [         w,          W,         abreve,         Abreve ] };
+    key <AD05>	{ [         t,          T,      0x100021b,      0x100021a ] };
+    key <AD10>	{ [         p,          P,        section 	          ] };
+    key <AC02>	{ [         s,          S,      0x1000219,      0x1000218 ] };
+    key <AC07>	{ [    ibreve,     Ibreve,              j,              J ] };
+    key <AB07>	{ [         m,          M,      trademark,      masculine ] };
+};
+
+// EXTRAS:
+
+partial alphanumeric_keys
+xkb_symbols "ergonomic" {
+    // This layout is optimized for fast touch-typing in Romanian on a
+    // US keyboard, and works by swapping out symbols infrequently used
+    // in written Romanian (q,w,y,k) in favor of native ones, thus reducing
+    // the need to use modifier keys.
+    // Created by Gabriel Somlo, <somlo@cmu.edu> (C) 2011
+
+    include "ro(basic)"
+
+    name[Group1]="Romanian (ergonomic Touchtype)";
+
+    key <AD01> { [ abreve,            Abreve,  q,                       Q ] };
+    key <AD02> { [ 0x1000219,      0x1000218,  w,                       W ] };
+    key <AD06> { [ 0x100021b,      0x100021a,  y,                       Y ] };
+    key <AC01> { [ a,                      A,  acircumflex,   Acircumflex ] };
+    key <AC08> { [ icircumflex,  Icircumflex,  k,                       K ] };
+};
+