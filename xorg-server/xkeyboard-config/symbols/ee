--- conflicted
+++ resolved
@@ -1,204 +1,101 @@
-<<<<<<< HEAD
-// based on
-// Estonian XKB-keymap by Ville Hallik <ville@linux.ee>
-//
-
-partial default alphanumeric_keys
-xkb_symbols "basic" {
-
-    // Describes the differences between a very simple en_US
-    // keyboard and a very simple Estonian keyboard
-    // This layout conforms to both EVS8:1993 and EVS8:2000 standards
-
-    include "latin(type4)"
-
-    name[Group1]="Estonian";
-
-    key <AE03>	{ [         3, numbersign,     sterling,     sterling ]	};
-    key <AE04>	{ [         4,   currency,       dollar,       dollar ]	};
-    key <AE11>	{ [      plus,   question,    backslash, questiondown ]	};
-    key <AE12>	{ [dead_acute, dead_grave,        grave,   apostrophe ]	};
-
-    key <AD11>	{ [udiaeresis, Udiaeresis, dead_diaeresis, dead_abovering ] };
-    key <AD12>	{ [    otilde,     Otilde,      section,  dead_macron ]	};
-
-    key <AC02>	{ [         s,          S,       scaron,       Scaron ]	};
-    key <AC10>	{ [odiaeresis, Odiaeresis,   dead_acute, dead_doubleacute ] };
-    key <AC11>	{ [adiaeresis, Adiaeresis,  asciicircum,   dead_caron ]	};
-    key <TLDE>	{ [dead_caron, dead_tilde,      notsign,      notsign ]	};
-
-    key <BKSL>	{ [apostrophe,   asterisk,      onehalf,   dead_breve ]	};
-    key <AB01>	{ [         z,          Z,       zcaron,       Zcaron ]	};
-    key <AB08>	{ [     comma,  semicolon,         less,     multiply ]	};
-    key <AB09>	{ [    period,      colon,      greater,     division ]	};
-
-    include "level3(ralt_switch)"
-    include "eurosign(e)"
-};
-
-partial alphanumeric_keys
-xkb_symbols "nodeadkeys" {
-
-    // Modifies the basic Estonian layout to eliminate all dead keys
-
-    include "ee(basic)"
-    name[Group1]="Estonian (eliminate dead keys)";
-
-    key <TLDE>	{ [asciicircum,asciitilde ]	};
-    key <AE12>	{ [apostrophe,      grave ]	};
-    key <AD11>	{ [udiaeresis, Udiaeresis,    diaeresis,       degree ]	};
-    key <AD12>	{ [    otilde,     Otilde,      section,       macron ]	};
-    key <AC10>	{ [odiaeresis, Odiaeresis,        acute,  doubleacute ]	};
-    key <AC11>	{ [adiaeresis, Adiaeresis,  asciicircum,        caron ]	};
-    key <BKSL>	{ [apostrophe,   asterisk,      onehalf,        breve ]	};
-    key <AB10>	{ [     minus, underscore, dead_belowdot,    abovedot ]	};
-};
-
-// Dvorak with Estonian characters
-partial alphanumeric_keys
-xkb_symbols "dvorak" {
-   include "us(dvorak)"
-   name[Group1]= "Estonian (Dvorak)";
-   
-    key <AE03>	{ [         3, numbersign,   sterling ]	};
-    key <AE04>	{ [         4,     dollar,    section,   currency ]	};
-    key <AE08>	{ [         8,   asterisk,    onehalf ]	};
-
-    key <AC01>	{ [         a,          A, adiaeresis, Adiaeresis ]	};
-    key <AC02>	{ [         o,          O,     otilde,     Otilde ]	};
-    key <AC03>	{ [         e,          E, odiaeresis, Odiaeresis ]	};
-    key <AC04>	{ [         u,          U, udiaeresis, Udiaeresis ]	};
-    key <AC10>	{ [         s,          S,     scaron,     Scaron ]	};   
-    key <AB10>	{ [         z,          Z,     zcaron,     Zcaron ]	};
-
-    include "level3(ralt_switch)"
-    include "kpdl(comma)"
-    include "eurosign(5)"
-};
-
-// Estonian few characters on basic US keymap.
-// by Elan Ruusamäe <glen@delfi.ee>
-partial alphanumeric_keys
-xkb_symbols "us" {
-    include "us(euro)"
-    name[Group1] = "Estonian (US keyboard with Estonian letters)";
-
-    // ž, Ž
-    key <AB01>	{ [           z,  Z,          zcaron,     Zcaron     ]	};
-    // ¢
-    key <AB03>	{ [           c,  C,          cent,       cent       ]	};
-    // š, Š
-    key <AC02>	{ [           s,  S,          scaron,     Scaron     ]	};
-    key <AC10>	{ [ semicolon,    colon,      odiaeresis, Odiaeresis ]	};
-    key <AC11>	{ [ quoteright,   quotedbl,   adiaeresis, Adiaeresis ]	};
-    key <AD11>	{ [ bracketleft,  braceleft,  udiaeresis, Udiaeresis ]	};
-    key <AD12>	{ [ bracketright, braceright, otilde,     Otilde     ]	};
-    // £
-    key <AE03>	{ [           3,  numbersign, sterling,   sterling   ]	};
-
-    include "level3(ralt_switch)"
-    include "eurosign(e)"
-};
-=======
-// based on
-// Estonian XKB-keymap by Ville Hallik <ville@linux.ee>
-//
-
-partial default alphanumeric_keys
-xkb_symbols "basic" {
-
-    // Describes the differences between a very simple en_US
-    // keyboard and a very simple Estonian keyboard
-    // This layout conforms to both EVS8:1993 and EVS8:2000 standards
-
-    include "latin(type4)"
-
-    name[Group1]="Estonian";
-
-    key <AE03>	{ [         3, numbersign,     sterling,     sterling ]	};
-    key <AE04>	{ [         4,   currency,       dollar,       dollar ]	};
-    key <AE11>	{ [      plus,   question,    backslash, questiondown ]	};
-    key <AE12>	{ [dead_acute, dead_grave,        grave,   apostrophe ]	};
-
-    key <AD11>	{ [udiaeresis, Udiaeresis, dead_diaeresis, dead_abovering ] };
-    key <AD12>	{ [    otilde,     Otilde,      section,  dead_macron ]	};
-
-    key <AC02>	{ [         s,          S,       scaron,       Scaron ]	};
-    key <AC10>	{ [odiaeresis, Odiaeresis,   dead_acute, dead_doubleacute ] };
-    key <AC11>	{ [adiaeresis, Adiaeresis,  asciicircum,   dead_caron ]	};
-    key <TLDE>	{ [dead_caron, dead_tilde,      notsign,      notsign ]	};
-
-    key <BKSL>	{ [apostrophe,   asterisk,      onehalf,   dead_breve ]	};
-    key <AB01>	{ [         z,          Z,       zcaron,       Zcaron ]	};
-    key <AB08>	{ [     comma,  semicolon,         less,     multiply ]	};
-    key <AB09>	{ [    period,      colon,      greater,     division ]	};
-    key <AB10>	{ [     minus, underscore,          bar,     abovedot ] };
-
-    include "level3(ralt_switch)"
-    include "eurosign(e)"
-};
-
-partial alphanumeric_keys
-xkb_symbols "nodeadkeys" {
-
-    // Modifies the basic Estonian layout to eliminate all dead keys
-
-    include "ee(basic)"
-    name[Group1]="Estonian (eliminate dead keys)";
-
-    key <TLDE>	{ [asciicircum,asciitilde ]	};
-    key <AE12>	{ [apostrophe,      grave ]	};
-    key <AD11>	{ [udiaeresis, Udiaeresis,    diaeresis,       degree ]	};
-    key <AD12>	{ [    otilde,     Otilde,      section,       macron ]	};
-    key <AC10>	{ [odiaeresis, Odiaeresis,        acute,  doubleacute ]	};
-    key <AC11>	{ [adiaeresis, Adiaeresis,  asciicircum,        caron ]	};
-    key <BKSL>	{ [apostrophe,   asterisk,      onehalf,        breve ]	};
-    key <AB10>	{ [     minus, underscore, dead_belowdot,    abovedot ]	};
-};
-
-// Dvorak with Estonian characters
-partial alphanumeric_keys
-xkb_symbols "dvorak" {
-   include "us(dvorak)"
-   name[Group1]= "Estonian (Dvorak)";
-   
-    key <AE03>	{ [         3, numbersign,   sterling ]	};
-    key <AE04>	{ [         4,     dollar,    section,   currency ]	};
-    key <AE08>	{ [         8,   asterisk,    onehalf ]	};
-
-    key <AC01>	{ [         a,          A, adiaeresis, Adiaeresis ]	};
-    key <AC02>	{ [         o,          O,     otilde,     Otilde ]	};
-    key <AC03>	{ [         e,          E, odiaeresis, Odiaeresis ]	};
-    key <AC04>	{ [         u,          U, udiaeresis, Udiaeresis ]	};
-    key <AC10>	{ [         s,          S,     scaron,     Scaron ]	};   
-    key <AB10>	{ [         z,          Z,     zcaron,     Zcaron ]	};
-
-    include "level3(ralt_switch)"
-    include "kpdl(comma)"
-    include "eurosign(5)"
-};
-
-// Estonian few characters on basic US keymap.
-// by Elan Ruusamäe <glen@delfi.ee>
-partial alphanumeric_keys
-xkb_symbols "us" {
-    include "us(euro)"
-    name[Group1] = "Estonian (US keyboard with Estonian letters)";
-
-    // ž, Ž
-    key <AB01>	{ [           z,  Z,          zcaron,     Zcaron     ]	};
-    // ¢
-    key <AB03>	{ [           c,  C,          cent,       cent       ]	};
-    // š, Š
-    key <AC02>	{ [           s,  S,          scaron,     Scaron     ]	};
-    key <AC10>	{ [ semicolon,    colon,      odiaeresis, Odiaeresis ]	};
-    key <AC11>	{ [ quoteright,   quotedbl,   adiaeresis, Adiaeresis ]	};
-    key <AD11>	{ [ bracketleft,  braceleft,  udiaeresis, Udiaeresis ]	};
-    key <AD12>	{ [ bracketright, braceright, otilde,     Otilde     ]	};
-    // £
-    key <AE03>	{ [           3,  numbersign, sterling,   sterling   ]	};
-
-    include "level3(ralt_switch)"
-    include "eurosign(e)"
-};
->>>>>>> ece07bde
+// based on
+// Estonian XKB-keymap by Ville Hallik <ville@linux.ee>
+//
+
+partial default alphanumeric_keys
+xkb_symbols "basic" {
+
+    // Describes the differences between a very simple en_US
+    // keyboard and a very simple Estonian keyboard
+    // This layout conforms to both EVS8:1993 and EVS8:2000 standards
+
+    include "latin(type4)"
+
+    name[Group1]="Estonian";
+
+    key <AE03>	{ [         3, numbersign,     sterling,     sterling ]	};
+    key <AE04>	{ [         4,   currency,       dollar,       dollar ]	};
+    key <AE11>	{ [      plus,   question,    backslash, questiondown ]	};
+    key <AE12>	{ [dead_acute, dead_grave,        grave,   apostrophe ]	};
+
+    key <AD11>	{ [udiaeresis, Udiaeresis, dead_diaeresis, dead_abovering ] };
+    key <AD12>	{ [    otilde,     Otilde,      section,  dead_macron ]	};
+
+    key <AC02>	{ [         s,          S,       scaron,       Scaron ]	};
+    key <AC10>	{ [odiaeresis, Odiaeresis,   dead_acute, dead_doubleacute ] };
+    key <AC11>	{ [adiaeresis, Adiaeresis,  asciicircum,   dead_caron ]	};
+    key <TLDE>	{ [dead_caron, dead_tilde,      notsign,      notsign ]	};
+
+    key <BKSL>	{ [apostrophe,   asterisk,      onehalf,   dead_breve ]	};
+    key <AB01>	{ [         z,          Z,       zcaron,       Zcaron ]	};
+    key <AB08>	{ [     comma,  semicolon,         less,     multiply ]	};
+    key <AB09>	{ [    period,      colon,      greater,     division ]	};
+    key <AB10>	{ [     minus, underscore,          bar,     abovedot ] };
+
+    include "level3(ralt_switch)"
+    include "eurosign(e)"
+};
+
+partial alphanumeric_keys
+xkb_symbols "nodeadkeys" {
+
+    // Modifies the basic Estonian layout to eliminate all dead keys
+
+    include "ee(basic)"
+    name[Group1]="Estonian (eliminate dead keys)";
+
+    key <TLDE>	{ [asciicircum,asciitilde ]	};
+    key <AE12>	{ [apostrophe,      grave ]	};
+    key <AD11>	{ [udiaeresis, Udiaeresis,    diaeresis,       degree ]	};
+    key <AD12>	{ [    otilde,     Otilde,      section,       macron ]	};
+    key <AC10>	{ [odiaeresis, Odiaeresis,        acute,  doubleacute ]	};
+    key <AC11>	{ [adiaeresis, Adiaeresis,  asciicircum,        caron ]	};
+    key <BKSL>	{ [apostrophe,   asterisk,      onehalf,        breve ]	};
+    key <AB10>	{ [     minus, underscore, dead_belowdot,    abovedot ]	};
+};
+
+// Dvorak with Estonian characters
+partial alphanumeric_keys
+xkb_symbols "dvorak" {
+   include "us(dvorak)"
+   name[Group1]= "Estonian (Dvorak)";
+   
+    key <AE03>	{ [         3, numbersign,   sterling ]	};
+    key <AE04>	{ [         4,     dollar,    section,   currency ]	};
+    key <AE08>	{ [         8,   asterisk,    onehalf ]	};
+
+    key <AC01>	{ [         a,          A, adiaeresis, Adiaeresis ]	};
+    key <AC02>	{ [         o,          O,     otilde,     Otilde ]	};
+    key <AC03>	{ [         e,          E, odiaeresis, Odiaeresis ]	};
+    key <AC04>	{ [         u,          U, udiaeresis, Udiaeresis ]	};
+    key <AC10>	{ [         s,          S,     scaron,     Scaron ]	};   
+    key <AB10>	{ [         z,          Z,     zcaron,     Zcaron ]	};
+
+    include "level3(ralt_switch)"
+    include "kpdl(comma)"
+    include "eurosign(5)"
+};
+
+// Estonian few characters on basic US keymap.
+// by Elan Ruusamäe <glen@delfi.ee>
+partial alphanumeric_keys
+xkb_symbols "us" {
+    include "us(euro)"
+    name[Group1] = "Estonian (US keyboard with Estonian letters)";
+
+    // ž, Ž
+    key <AB01>	{ [           z,  Z,          zcaron,     Zcaron     ]	};
+    // ¢
+    key <AB03>	{ [           c,  C,          cent,       cent       ]	};
+    // š, Š
+    key <AC02>	{ [           s,  S,          scaron,     Scaron     ]	};
+    key <AC10>	{ [ semicolon,    colon,      odiaeresis, Odiaeresis ]	};
+    key <AC11>	{ [ quoteright,   quotedbl,   adiaeresis, Adiaeresis ]	};
+    key <AD11>	{ [ bracketleft,  braceleft,  udiaeresis, Udiaeresis ]	};
+    key <AD12>	{ [ bracketright, braceright, otilde,     Otilde     ]	};
+    // £
+    key <AE03>	{ [           3,  numbersign, sterling,   sterling   ]	};
+
+    include "level3(ralt_switch)"
+    include "eurosign(e)"
+};