--- conflicted
+++ resolved
@@ -1,651 +1,324 @@
-<<<<<<< HEAD
-// Arabic AZERTY with modern Latin digits 
-partial default alphanumeric_keys
-xkb_symbols "arabic" {
-    include "ara(azerty)"
-
-    name[Group1]="Arabic (Morocco)";
-};
-
-// French AZERTY keyboard used when typing French
-partial alphanumeric_keys
-xkb_symbols "french" {
-    include "fr(basic)"
-
-    name[Group1]="French (Morocco)";
-};
-
-// Clavier unicode tifinaghe de base réalisé par l'IRCAM (Institut Royal de la Culture Amazighe du Maroc) http://www.ircam.ma/
-// Support des lettres unicode tifinaghe-IRCAM, néotifinaghes & touarègues.
-// Les caractères tifinaghes sont accessibles en SHIFT positions pour le niveau 2, en ALTGR positions pour le niveau 3
-// Polices tifinaghes Unicode à télécharger depuis :
-// http://www.ircam.ma/documents/policesclavierunicode/hapaxber.ttf (licence non libre, libre téléchargement et distribution uniquement)
-// Minihowto ici: http://perso.menara.ma/~kebdani/tamazgha/gnu_amazigh.html
-
-partial alphanumeric_keys
-xkb_symbols "tifinagh" {
-
-    name[Group1]="Berber (Morocco, Tifinagh)";
-
-    key <TLDE>	{ [ twosuperior, NoAction ]	};
-    key <AE01>	{ [ ampersand,          1 ]	};
-    key <AE02>	{ [ NoAction,          2, asciitilde	]	};
-    key <AE03>	{ [  quotedbl,          3, numbersign	]	};
-    key <AE04>	{ [apostrophe,          4, braceleft	]	};
-    key <AE05>	{ [ parenleft,          5, bracketleft	]	};
-    key <AE06>	{ [     minus,          6, bar	]	};
-    key <AE07>	{ [         NoAction ,  7 ]	};
-    key <AE08>	{ [underscore,          8, backslash	]	};
-    key <AE09>	{ [NoAction,         9, asciicircum	]	};
-    key <AE10>	{ [       NoAction ,          0, at		]	};
-    key <AE11>	{ [parenright,     degree, bracketright	]	};
-    key <AE12>	{ [     equal,       plus, braceright	]	};
-
-    key <AD01>	{ [ 0x1002d30 ]	};
-    key <AD02>	{ [ 0x1002d63, 0x1002d65 ]	};
-    key <AD03>	{ [ 0x1002d3b, NoAction,0x10020ac ]	};
-    key <AD04>	{ [ 0x1002d54, 0x1002d55 ]	};
-    key <AD05>	{ [ 0x1002d5c, 0x1002d5f ]	};
-    key <AD06>	{ [ 0x1002d62 ]	};
-    key <AD07>	{ [ 0x1002d53 ]	};
-    key <AD08>	{ [ 0x1002d49 ]	};
-    key <AD09>	{ [ 0x1002d44 ]	};
-    key <AD10>	{ [ 0x1002d43 ]	};
-    key <AD11>	{ [ 0x1002d6f ]   };
-    key <AD12>	{ [    dollar,   sterling,   0x10000a4]	};
-
-    key <AC01>	{ [ 0x1002d47 ]	};
-    key <AC02>	{ [ 0x1002d59, 0x1002d5a ]	};
-    key <AC03>	{ [ 0x1002d37, 0x1002d39 ]	};
-    key <AC04>	{ [ 0x1002d3c ]	};
-    key <AC05>	{ [ 0x1002d33, 0x1002d33]	};
-    key <AC06>	{ [ 0x1002d40 ]	};
-    key <AC07>	{ [ 0x1002d4a ]	};
-    key <AC08>	{ [ 0x1002d3d,  0x1002d3d  ]	};
-    key <AC09>	{ [ 0x1002d4d ]	};
-    key <AC10>	{ [ 0x1002d4e ]	};
-    key <AC11>	{ [    NoAction ,   percent ]	};
-    key <BKSL>	{ [  asterisk,         mu ]	};
-
-    key <AB01>	{ [ 0x1002d61 ]	};
-    key <AB02>	{ [ 0x1002d45 ]	};
-    key <AB03>	{ [ 0x1002d5b ]	};
-    key <AB04>	{ [ 0x1002d56 ]	};
-    key <AB05>	{ [ 0x1002d31 ]	};
-    key <AB06>	{ [ 0x1002d4f ]	};
-    key <AB07>	{ [     comma,   question ] };
-    key <AB08>	{ [ semicolon,     period ] };
-    key <AB09>	{ [     colon,      slash ] };
-    key <AB10>	{ [    exclam,    section ] };
-
-    include "level3(ralt_switch)"
-};
-
-partial alphanumeric_keys
-xkb_symbols "tifinagh-phonetic" {
-
-    name[Group1]="Berber (Morocco, Tifinagh phonetic)";
-    include "ma(tifinagh)"
-
-    key <LatA>	{ [ 0x1002d30 ]	};
-    key <LatZ>	{ [ 0x1002d63, 0x1002d65 ]	};
-    key <LatE>	{ [ 0x1002d3b, NoAction,0x10020ac ]	};
-    key <LatR>	{ [ 0x1002d54, 0x1002d55 ]	};
-    key <LatT>	{ [ 0x1002d5c, 0x1002d5f ]	};
-    key <LatY>	{ [ 0x1002d62 ]	};
-    key <LatU>	{ [ 0x1002d53 ]	};
-    key <LatI>	{ [ 0x1002d49 ]	};
-    key <LatO>	{ [ 0x1002d44 ]	};
-    key <LatP>	{ [ 0x1002d43 ]	};
-
-    key <LatQ>	{ [ 0x1002d47 ]	};
-    key <LatS>	{ [ 0x1002d59, 0x1002d5a ]	};
-    key <LatD>	{ [ 0x1002d37, 0x1002d39 ]	};
-    key <LatF>	{ [ 0x1002d3c ]	};
-    key <LatG>	{ [ 0x1002d33 ]	};
-    key <LatH>	{ [ 0x1002d40 ]	};
-    key <LatJ>	{ [ 0x1002d4a ]	};
-    key <LatK>	{ [ 0x1002d3d ]	};
-    key <LatL>	{ [ 0x1002d4d ]	};
-    key <LatM>	{ [ 0x1002d4e ]	};
-
-    key <LatW>	{ [ 0x1002d61,0x1002d6f ]	};
-    key <LatX>	{ [ 0x1002d45 ]	};
-    key <LatC>	{ [ 0x1002d5b ]	};
-    key <LatV>	{ [ 0x1002d56 ]	};
-    key <LatB>	{ [ 0x1002d31 ]	};
-    key <LatN>	{ [ 0x1002d4f ]	};
-
-    include "level3(ralt_switch)"
-};
-
-// Clavier unicode tifinaghe étendu réalisé par l'IRCAM (Institut Royal de la Culture Amazighe du Maroc) http://www.ircam.ma/
-// Support des lettres unicode tifinaghe-IRCAM, néotifinaghes & touarègues.
-// Les caractères tifinaghes sont accessibles en SHIFT positions pour le niveau 2, en ALTGR positions pour le niveau 3
-// Polices tifinaghes Unicode à télécharger depuis :
-// http://www.ircam.ma/documents/policesclavierunicode/hapaxber.ttf (licence non libre, libre téléchargement et distribution uniquement)
-// Minihowto ici: http://perso.menara.ma/~kebdani/tamazgha/gnu_amazigh.html
-
-partial alphanumeric_keys
-xkb_symbols "tifinagh-extended" {
-
-    name[Group1]="Berber (Morocco, Tifinagh extended)";
-
-    key <TLDE>	{ [ twosuperior,0x100200C ]	};
-    key <AE01>	{ [ ampersand,          1 ]	};
-    key <AE02>	{ [0x1002d52,          2, asciitilde	]	};
-    key <AE03>	{ [  quotedbl,          3, numbersign	]	};
-    key <AE04>	{ [apostrophe,          4, braceleft	]	};
-    key <AE05>	{ [ parenleft,          5, bracketleft	]	};
-    key <AE06>	{ [ minus,          6, bar		]	};
-    key <AE07>	{ [ 0x1002d64 ,  7 ]	};
-    key <AE08>	{ [underscore,          8, backslash	]	};
-    key <AE09>	{ [ 0x1002014,         9, asciicircum	]	};
-    key <AE10>	{ [ 0x100200d,          0, at	]	};
-    key <AE11>	{ [parenright,   degree, bracketright	]	};
-    key <AE12>	{ [     equal,       plus, braceright	]	};
-
-    key <AD01>	{ [ 0x1002d30, 0x1002d36 ]	};
-    key <AD02>	{ [ 0x1002d63, 0x1002d65 ]	};
-    key <AD03>	{ [ 0x1002d3b, 0x1002d57, 0x10020ac ]	};
-    key <AD04>	{ [ 0x1002d54, 0x1002d55 ]	};
-    key <AD05>	{ [ 0x1002d5c, 0x1002d5f ]	};
-    key <AD06>	{ [ 0x1002d62, 0x1002d42 ]	};
-    key <AD07>	{ [ 0x1002d53, 0x1002d4c ]	};
-    key <AD08>	{ [ 0x1002d49, 0x1002d58 ]	};
-    key <AD09>	{ [ 0x1002d44, 0x1002d5d ]	};
-    key <AD10>	{ [ 0x1002d43, 0x1002d5e ]	};
-    key <AD11>	{ [ 0x1002d6f, 0x1002d60 ]   };
-    key <AD12>	{ [    dollar,   sterling,   0x10000a4]	};
-
-    key <AC01>	{ [ 0x1002d47, 0x1002d48 ]	};
-    key <AC02>	{ [ 0x1002d59, 0x1002d5a ]	};
-    key <AC03>	{ [ 0x1002d37, 0x1002d39 ]	};
-    key <AC04>	{ [ 0x1002d3c, 0x1002d35 ]	};
-    key <AC05>	{ [ 0x1002d33, 0x1002d33 ]	};
-    key <AC06>	{ [ 0x1002d40, 0x1002d41 ]	};
-    key <AC07>	{ [ 0x1002d4a, 0x1002d4b ]	};
-    key <AC08>	{ [ 0x1002d3d, 0x1002d3d ]	};
-    key <AC09>	{ [ 0x1002d4d, 0x1002d38 ]	};
-    key <AC10>	{ [ 0x1002d4e, 0x1002d3a ]	};
-    key <AC11>	{ [ 0x1002d51,  percent  ]	};
-    key <BKSL>	{ [ asterisk,   mu       ]	};
-
-    key <AB01>	{ [ 0x1002d61, 0x1002d3e ]	};
-    key <AB02>	{ [ 0x1002d45, 0x1002d46 ]	};
-    key <AB03>	{ [ 0x1002d5b, 0x1002d3f ]	};
-    key <AB04>	{ [ 0x1002d56, 0x1002d34 ]	};
-    key <AB05>	{ [ 0x1002d31, 0x1002d32 ]	};
-    key <AB06>	{ [ 0x1002d4f, 0x1002d50 ]	};
-    key <AB07>	{ [     comma,  question ]    };
-    key <AB08>	{ [ semicolon,    period ]    };
-    key <AB09>	{ [     colon,     slash ]    };
-    key <AB10>	{ [    exclam,   section ]    };
-
-    include "level3(ralt_switch)"
-};
-
-partial alphanumeric_keys
-xkb_symbols "tifinagh-extended-phonetic" {
-    include "ma(tifinagh-extended)"
-
-    name[Group1]="Berber (Morocco, Tifinagh extended phonetic)";
-
-    key <LatA>	{ [ 0x1002d30 ]	};
-    key <LatZ>	{ [ 0x1002d63, 0x1002d65 ]	};
-    key <LatE>	{ [ 0x1002d3b, NoAction,0x10020ac ]	};
-    key <LatR>	{ [ 0x1002d54, 0x1002d55 ]	};
-    key <LatT>	{ [ 0x1002d5c, 0x1002d5f ]	};
-    key <LatY>	{ [ 0x1002d62 ]	};
-    key <LatU>	{ [ 0x1002d53 ]	};
-    key <LatI>	{ [ 0x1002d49 ]	};
-    key <LatO>	{ [ 0x1002d44 ]	};
-    key <LatP>	{ [ 0x1002d43 ]	};
-
-    key <LatQ>	{ [ 0x1002d47 ]	};
-    key <LatS>	{ [ 0x1002d59, 0x1002d5a ]	};
-    key <LatD>	{ [ 0x1002d37, 0x1002d39 ]	};
-    key <LatF>	{ [ 0x1002d3c ]	};
-    key <LatG>	{ [ 0x1002d33 ]	};
-    key <LatH>	{ [ 0x1002d40 ]	};
-    key <LatJ>	{ [ 0x1002d4a ]	};
-    key <LatK>	{ [ 0x1002d3d ]	};
-    key <LatL>	{ [ 0x1002d4d ]	};
-    key <LatM>	{ [ 0x1002d4e ]	};
-
-    key <LatW>	{ [ 0x1002d61 ]	};
-    key <LatX>	{ [ 0x1002d45 ]	};
-    key <LatC>	{ [ 0x1002d5b ]	};
-    key <LatV>	{ [ 0x1002d56 ]	};
-    key <LatB>	{ [ 0x1002d31 ]	};
-    key <LatN>	{ [ 0x1002d4f ]	};
-
-    include "level3(ralt_switch)"
-};
-
-// Tifinagh keyboard; improved from the IRCAM layout to make all
-// tifinagh chars in unicode accessible (in shift positions for most
-// touareg letters; in altgr position for spirants.
-
-partial alphanumeric_keys
-xkb_symbols "tifinagh-alt" {
-
-    name[Group1]="Berber (Morocco, Tifinagh alternative)";
-
-    key <TLDE>	{ [ twosuperior, asciitilde ]	};
-    key <AE01>	{ [ ampersand,          1 ]	};
-    key <AE02>	{ [asciitilde,          2, asciitilde	]	};
-    key <AE03>	{ [  quotedbl,          3, numbersign	]	};
-    key <AE04>	{ [apostrophe,          4, braceleft	]	};
-    key <AE05>	{ [ parenleft,          5, bracketleft	]	};
-    key <AE06>	{ [     minus,          6, bar		]	};
-    key <AE07>	{ [     grave,          7, grave	]	};
-    key <AE08>	{ [underscore,          8, backslash	]	};
-    key <AE09>	{ [asciicircum,         9, asciicircum	]	};
-    key <AE10>	{ [        at,          0, at		]	};
-    key <AE11>	{ [parenright,     degree, bracketright	]	};
-    key <AE12>	{ [     equal,       plus, braceright	]	};
-
-    key <AD01>	{ [ 0x1002d30 ]	};
-    key <AD02>	{ [ 0x1002d63, 0x1002d65, 0x1002d64 ]	};
-    key <AD03>	{ [ 0x1002d3b ]	};
-    key <AD04>	{ [ 0x1002d54, 0x1002d55 ]	};
-    key <AD05>	{ [ 0x1002d5c, 0x1002d5f, 0x1002d5d ]	};
-    key <AD06>	{ [ 0x1002d62 ]	};
-    key <AD07>	{ [ 0x1002d53 ]	};
-    key <AD08>	{ [ 0x1002d49 ]	};
-    key <AD09>	{ [ 0x1002d44 ]	};
-    key <AD10>	{ [ 0x1002d43, 0x1002d52 ]	};
-    key <AD11>	{ [ dead_circumflex ] };
-    key <AD12>	{ [    dollar,   sterling ]	};
-
-    key <AC01>	{ [ 0x1002d47, 0x1002d48 ]	};
-    key <AC02>	{ [ 0x1002d59, 0x1002d5a ]	};
-    key <AC03>	{ [ 0x1002d37, 0x1002d39, 0x1002d38, 0x1002d3a ]	};
-    key <AC04>	{ [ 0x1002d3c ]	};
-    key <AC05>	{ [ 0x1002d33, 0x1002d36, 0x1002d34, 0x1002d35 ]	};
-    key <AC06>	{ [ 0x1002d40, 0x1002d42, 0x1002d41 ]	};
-    key <AC07>	{ [ 0x1002d4a, 0x1002d4c, 0x1002d4b ]	};
-    key <AC08>	{ [ 0x1002d3d, 0x1002d3e, 0x1002d3f ]	};
-    key <AC09>	{ [ 0x1002d4d ]	};
-    key <AC10>	{ [ 0x1002d4e ]	};
-    key <AC11>	{ [ percent ]	};
-    key <BKSL>	{ [  asterisk,         mu ]	};
-
-    key <AB01>	{ [ 0x1002d61, 0x1002d6f, 0x1002d60 ]	};
-    key <AB02>	{ [ 0x1002d45, 0x1002d46 ]	};
-    key <AB03>	{ [ 0x1002d5b, 0x1002d5e ]	};
-    key <AB04>	{ [ 0x1002d56, 0x1002d57, 0x1002d58 ]	};
-    key <AB05>	{ [ 0x1002d31, 0x1002d31, 0x1002d32 ]	};
-    key <AB06>	{ [ 0x1002d4f, 0x1002d50, 0x1002d51 ]	};
-    key <AB07>	{ [     comma,   question ] };
-    key <AB08>	{ [ semicolon,     period ] };
-    key <AB09>	{ [     colon,      slash ] };
-    key <AB10>	{ [    exclam,    section ] };
-
-    include "level3(ralt_switch)"
-};
-
-partial alphanumeric_keys
-xkb_symbols "tifinagh-alt-phonetic" {
-    include "ma(tifinagh-alt)"
-
-    name[Group1]="Berber (Morocco, Tifinagh alternative phonetic)";
-
-    key <LatA>	{ [ 0x1002d30 ]	};
-    key <LatZ>	{ [ 0x1002d63, 0x1002d65, 0x1002d64 ]	};
-    key <LatE>	{ [ 0x1002d3b ]	};
-    key <LatR>	{ [ 0x1002d54, 0x1002d55 ]	};
-    key <LatT>	{ [ 0x1002d5c, 0x1002d5f, 0x1002d5d ]	};
-    key <LatY>	{ [ 0x1002d62 ]	};
-    key <LatU>	{ [ 0x1002d53 ]	};
-    key <LatI>	{ [ 0x1002d49 ]	};
-    key <LatO>	{ [ 0x1002d44 ]	};
-    key <LatP>	{ [ 0x1002d43, 0x1002d52 ]	};
-
-    key <LatQ>	{ [ 0x1002d47, 0x1002d48 ]	};
-    key <LatS>	{ [ 0x1002d59, 0x1002d5a ]	};
-    key <LatD>	{ [ 0x1002d37, 0x1002d39, 0x1002d38, 0x1002d3a ]	};
-    key <LatF>	{ [ 0x1002d3c ]	};
-    key <LatG>	{ [ 0x1002d33, 0x1002d36, 0x1002d34, 0x1002d35 ]	};
-    key <LatH>	{ [ 0x1002d40, 0x1002d42, 0x1002d41 ]	};
-    key <LatJ>	{ [ 0x1002d4a, 0x1002d4c, 0x1002d4b ]	};
-    key <LatK>	{ [ 0x1002d3d, 0x1002d3e, 0x1002d3f ]	};
-    key <LatL>	{ [ 0x1002d4d ]	};
-    key <LatM>	{ [ 0x1002d4e ]	};
-
-    key <LatW>	{ [ 0x1002d61, 0x1002d6f, 0x1002d60 ]	};
-    key <LatX>	{ [ 0x1002d45, 0x1002d46 ]	};
-    key <LatC>	{ [ 0x1002d5b, 0x1002d5e ]	};
-    key <LatV>	{ [ 0x1002d56, 0x1002d57, 0x1002d58 ]	};
-    key <LatB>	{ [ 0x1002d31, 0x1002d31, 0x1002d32 ]	};
-    key <LatN>	{ [ 0x1002d4f, 0x1002d50, 0x1002d51 ]	};
-
-    include "level3(ralt_switch)"
-};
-=======
-// Arabic AZERTY with modern Latin digits 
-partial default alphanumeric_keys
-xkb_symbols "arabic" {
-    include "ara(azerty)"
-
-    name[Group1]="Arabic (Morocco)";
-};
-
-// French AZERTY keyboard used when typing French
-partial alphanumeric_keys
-xkb_symbols "french" {
-    include "fr(basic)"
-
-    name[Group1]="French (Morocco)";
-};
-
-// Clavier unicode tifinaghe de base réalisé par l'IRCAM (Institut Royal de la Culture Amazighe du Maroc) http://www.ircam.ma/
-// Support des lettres unicode tifinaghe-IRCAM, néotifinaghes & touarègues.
-// Les caractères tifinaghes sont accessibles en SHIFT positions pour le niveau 2, en ALTGR positions pour le niveau 3
-// Polices tifinaghes Unicode à télécharger depuis :
-// http://www.ircam.ma/documents/policesclavierunicode/hapaxber.ttf (licence non libre, libre téléchargement et distribution uniquement)
-// Minihowto ici: http://perso.menara.ma/~kebdani/tamazgha/gnu_amazigh.html
-
-partial alphanumeric_keys
-xkb_symbols "tifinagh" {
-
-    name[Group1]="Berber (Morocco, Tifinagh)";
-
-    key <TLDE>	{ [ twosuperior, NoSymbol ]	};
-    key <AE01>	{ [ ampersand,          1 ]	};
-    key <AE02>	{ [ NoSymbol,          2, asciitilde	]	};
-    key <AE03>	{ [  quotedbl,          3, numbersign	]	};
-    key <AE04>	{ [apostrophe,          4, braceleft	]	};
-    key <AE05>	{ [ parenleft,          5, bracketleft	]	};
-    key <AE06>	{ [     minus,          6, bar	]	};
-    key <AE07>	{ [         NoSymbol ,  7 ]	};
-    key <AE08>	{ [underscore,          8, backslash	]	};
-    key <AE09>	{ [NoSymbol,         9, asciicircum	]	};
-    key <AE10>	{ [       NoSymbol ,          0, at		]	};
-    key <AE11>	{ [parenright,     degree, bracketright	]	};
-    key <AE12>	{ [     equal,       plus, braceright	]	};
-
-    key <AD01>	{ [ 0x1002d30 ]	};
-    key <AD02>	{ [ 0x1002d63, 0x1002d65 ]	};
-    key <AD03>	{ [ 0x1002d3b, NoSymbol,0x10020ac ]	};
-    key <AD04>	{ [ 0x1002d54, 0x1002d55 ]	};
-    key <AD05>	{ [ 0x1002d5c, 0x1002d5f ]	};
-    key <AD06>	{ [ 0x1002d62 ]	};
-    key <AD07>	{ [ 0x1002d53 ]	};
-    key <AD08>	{ [ 0x1002d49 ]	};
-    key <AD09>	{ [ 0x1002d44 ]	};
-    key <AD10>	{ [ 0x1002d43 ]	};
-    key <AD11>	{ [ 0x1002d6f ]   };
-    key <AD12>	{ [    dollar,   sterling,   0x10000a4]	};
-
-    key <AC01>	{ [ 0x1002d47 ]	};
-    key <AC02>	{ [ 0x1002d59, 0x1002d5a ]	};
-    key <AC03>	{ [ 0x1002d37, 0x1002d39 ]	};
-    key <AC04>	{ [ 0x1002d3c ]	};
-    key <AC05>	{ [ 0x1002d33, 0x1002d33]	};
-    key <AC06>	{ [ 0x1002d40 ]	};
-    key <AC07>	{ [ 0x1002d4a ]	};
-    key <AC08>	{ [ 0x1002d3d,  0x1002d3d  ]	};
-    key <AC09>	{ [ 0x1002d4d ]	};
-    key <AC10>	{ [ 0x1002d4e ]	};
-    key <AC11>	{ [    NoSymbol ,   percent ]	};
-    key <BKSL>	{ [  asterisk,         mu ]	};
-
-    key <AB01>	{ [ 0x1002d61 ]	};
-    key <AB02>	{ [ 0x1002d45 ]	};
-    key <AB03>	{ [ 0x1002d5b ]	};
-    key <AB04>	{ [ 0x1002d56 ]	};
-    key <AB05>	{ [ 0x1002d31 ]	};
-    key <AB06>	{ [ 0x1002d4f ]	};
-    key <AB07>	{ [     comma,   question ] };
-    key <AB08>	{ [ semicolon,     period ] };
-    key <AB09>	{ [     colon,      slash ] };
-    key <AB10>	{ [    exclam,    section ] };
-
-    include "level3(ralt_switch)"
-};
-
-partial alphanumeric_keys
-xkb_symbols "tifinagh-phonetic" {
-
-    name[Group1]="Berber (Morocco, Tifinagh phonetic)";
-    include "ma(tifinagh)"
-
-    key <LatA>	{ [ 0x1002d30 ]	};
-    key <LatZ>	{ [ 0x1002d63, 0x1002d65 ]	};
-    key <LatE>	{ [ 0x1002d3b, NoSymbol,0x10020ac ]	};
-    key <LatR>	{ [ 0x1002d54, 0x1002d55 ]	};
-    key <LatT>	{ [ 0x1002d5c, 0x1002d5f ]	};
-    key <LatY>	{ [ 0x1002d62 ]	};
-    key <LatU>	{ [ 0x1002d53 ]	};
-    key <LatI>	{ [ 0x1002d49 ]	};
-    key <LatO>	{ [ 0x1002d44 ]	};
-    key <LatP>	{ [ 0x1002d43 ]	};
-
-    key <LatQ>	{ [ 0x1002d47 ]	};
-    key <LatS>	{ [ 0x1002d59, 0x1002d5a ]	};
-    key <LatD>	{ [ 0x1002d37, 0x1002d39 ]	};
-    key <LatF>	{ [ 0x1002d3c ]	};
-    key <LatG>	{ [ 0x1002d33 ]	};
-    key <LatH>	{ [ 0x1002d40 ]	};
-    key <LatJ>	{ [ 0x1002d4a ]	};
-    key <LatK>	{ [ 0x1002d3d ]	};
-    key <LatL>	{ [ 0x1002d4d ]	};
-    key <LatM>	{ [ 0x1002d4e ]	};
-
-    key <LatW>	{ [ 0x1002d61,0x1002d6f ]	};
-    key <LatX>	{ [ 0x1002d45 ]	};
-    key <LatC>	{ [ 0x1002d5b ]	};
-    key <LatV>	{ [ 0x1002d56 ]	};
-    key <LatB>	{ [ 0x1002d31 ]	};
-    key <LatN>	{ [ 0x1002d4f ]	};
-
-    include "level3(ralt_switch)"
-};
-
-// Clavier unicode tifinaghe étendu réalisé par l'IRCAM (Institut Royal de la Culture Amazighe du Maroc) http://www.ircam.ma/
-// Support des lettres unicode tifinaghe-IRCAM, néotifinaghes & touarègues.
-// Les caractères tifinaghes sont accessibles en SHIFT positions pour le niveau 2, en ALTGR positions pour le niveau 3
-// Polices tifinaghes Unicode à télécharger depuis :
-// http://www.ircam.ma/documents/policesclavierunicode/hapaxber.ttf (licence non libre, libre téléchargement et distribution uniquement)
-// Minihowto ici: http://perso.menara.ma/~kebdani/tamazgha/gnu_amazigh.html
-
-partial alphanumeric_keys
-xkb_symbols "tifinagh-extended" {
-
-    name[Group1]="Berber (Morocco, Tifinagh extended)";
-
-    key <TLDE>	{ [ twosuperior,0x100200C ]	};
-    key <AE01>	{ [ ampersand,          1 ]	};
-    key <AE02>	{ [0x1002d52,          2, asciitilde	]	};
-    key <AE03>	{ [  quotedbl,          3, numbersign	]	};
-    key <AE04>	{ [apostrophe,          4, braceleft	]	};
-    key <AE05>	{ [ parenleft,          5, bracketleft	]	};
-    key <AE06>	{ [ minus,          6, bar		]	};
-    key <AE07>	{ [ 0x1002d64 ,  7 ]	};
-    key <AE08>	{ [underscore,          8, backslash	]	};
-    key <AE09>	{ [ 0x1002014,         9, asciicircum	]	};
-    key <AE10>	{ [ 0x100200d,          0, at	]	};
-    key <AE11>	{ [parenright,   degree, bracketright	]	};
-    key <AE12>	{ [     equal,       plus, braceright	]	};
-
-    key <AD01>	{ [ 0x1002d30, 0x1002d36 ]	};
-    key <AD02>	{ [ 0x1002d63, 0x1002d65 ]	};
-    key <AD03>	{ [ 0x1002d3b, 0x1002d57, 0x10020ac ]	};
-    key <AD04>	{ [ 0x1002d54, 0x1002d55 ]	};
-    key <AD05>	{ [ 0x1002d5c, 0x1002d5f ]	};
-    key <AD06>	{ [ 0x1002d62, 0x1002d42 ]	};
-    key <AD07>	{ [ 0x1002d53, 0x1002d4c ]	};
-    key <AD08>	{ [ 0x1002d49, 0x1002d58 ]	};
-    key <AD09>	{ [ 0x1002d44, 0x1002d5d ]	};
-    key <AD10>	{ [ 0x1002d43, 0x1002d5e ]	};
-    key <AD11>	{ [ 0x1002d6f, 0x1002d60 ]   };
-    key <AD12>	{ [    dollar,   sterling,   0x10000a4]	};
-
-    key <AC01>	{ [ 0x1002d47, 0x1002d48 ]	};
-    key <AC02>	{ [ 0x1002d59, 0x1002d5a ]	};
-    key <AC03>	{ [ 0x1002d37, 0x1002d39 ]	};
-    key <AC04>	{ [ 0x1002d3c, 0x1002d35 ]	};
-    key <AC05>	{ [ 0x1002d33, 0x1002d33 ]	};
-    key <AC06>	{ [ 0x1002d40, 0x1002d41 ]	};
-    key <AC07>	{ [ 0x1002d4a, 0x1002d4b ]	};
-    key <AC08>	{ [ 0x1002d3d, 0x1002d3d ]	};
-    key <AC09>	{ [ 0x1002d4d, 0x1002d38 ]	};
-    key <AC10>	{ [ 0x1002d4e, 0x1002d3a ]	};
-    key <AC11>	{ [ 0x1002d51,  percent  ]	};
-    key <BKSL>	{ [ asterisk,   mu       ]	};
-
-    key <AB01>	{ [ 0x1002d61, 0x1002d3e ]	};
-    key <AB02>	{ [ 0x1002d45, 0x1002d46 ]	};
-    key <AB03>	{ [ 0x1002d5b, 0x1002d3f ]	};
-    key <AB04>	{ [ 0x1002d56, 0x1002d34 ]	};
-    key <AB05>	{ [ 0x1002d31, 0x1002d32 ]	};
-    key <AB06>	{ [ 0x1002d4f, 0x1002d50 ]	};
-    key <AB07>	{ [     comma,  question ]    };
-    key <AB08>	{ [ semicolon,    period ]    };
-    key <AB09>	{ [     colon,     slash ]    };
-    key <AB10>	{ [    exclam,   section ]    };
-
-    include "level3(ralt_switch)"
-};
-
-partial alphanumeric_keys
-xkb_symbols "tifinagh-extended-phonetic" {
-    include "ma(tifinagh-extended)"
-
-    name[Group1]="Berber (Morocco, Tifinagh extended phonetic)";
-
-    key <LatA>	{ [ 0x1002d30 ]	};
-    key <LatZ>	{ [ 0x1002d63, 0x1002d65 ]	};
-    key <LatE>	{ [ 0x1002d3b, NoSymbol,0x10020ac ]	};
-    key <LatR>	{ [ 0x1002d54, 0x1002d55 ]	};
-    key <LatT>	{ [ 0x1002d5c, 0x1002d5f ]	};
-    key <LatY>	{ [ 0x1002d62 ]	};
-    key <LatU>	{ [ 0x1002d53 ]	};
-    key <LatI>	{ [ 0x1002d49 ]	};
-    key <LatO>	{ [ 0x1002d44 ]	};
-    key <LatP>	{ [ 0x1002d43 ]	};
-
-    key <LatQ>	{ [ 0x1002d47 ]	};
-    key <LatS>	{ [ 0x1002d59, 0x1002d5a ]	};
-    key <LatD>	{ [ 0x1002d37, 0x1002d39 ]	};
-    key <LatF>	{ [ 0x1002d3c ]	};
-    key <LatG>	{ [ 0x1002d33 ]	};
-    key <LatH>	{ [ 0x1002d40 ]	};
-    key <LatJ>	{ [ 0x1002d4a ]	};
-    key <LatK>	{ [ 0x1002d3d ]	};
-    key <LatL>	{ [ 0x1002d4d ]	};
-    key <LatM>	{ [ 0x1002d4e ]	};
-
-    key <LatW>	{ [ 0x1002d61 ]	};
-    key <LatX>	{ [ 0x1002d45 ]	};
-    key <LatC>	{ [ 0x1002d5b ]	};
-    key <LatV>	{ [ 0x1002d56 ]	};
-    key <LatB>	{ [ 0x1002d31 ]	};
-    key <LatN>	{ [ 0x1002d4f ]	};
-
-    include "level3(ralt_switch)"
-};
-
-// Tifinagh keyboard; improved from the IRCAM layout to make all
-// tifinagh chars in unicode accessible (in shift positions for most
-// touareg letters; in altgr position for spirants.
-
-partial alphanumeric_keys
-xkb_symbols "tifinagh-alt" {
-
-    name[Group1]="Berber (Morocco, Tifinagh alternative)";
-
-    key <TLDE>	{ [ twosuperior, asciitilde ]	};
-    key <AE01>	{ [ ampersand,          1 ]	};
-    key <AE02>	{ [asciitilde,          2, asciitilde	]	};
-    key <AE03>	{ [  quotedbl,          3, numbersign	]	};
-    key <AE04>	{ [apostrophe,          4, braceleft	]	};
-    key <AE05>	{ [ parenleft,          5, bracketleft	]	};
-    key <AE06>	{ [     minus,          6, bar		]	};
-    key <AE07>	{ [     grave,          7, grave	]	};
-    key <AE08>	{ [underscore,          8, backslash	]	};
-    key <AE09>	{ [asciicircum,         9, asciicircum	]	};
-    key <AE10>	{ [        at,          0, at		]	};
-    key <AE11>	{ [parenright,     degree, bracketright	]	};
-    key <AE12>	{ [     equal,       plus, braceright	]	};
-
-    key <AD01>	{ [ 0x1002d30 ]	};
-    key <AD02>	{ [ 0x1002d63, 0x1002d65, 0x1002d64 ]	};
-    key <AD03>	{ [ 0x1002d3b ]	};
-    key <AD04>	{ [ 0x1002d54, 0x1002d55 ]	};
-    key <AD05>	{ [ 0x1002d5c, 0x1002d5f, 0x1002d5d ]	};
-    key <AD06>	{ [ 0x1002d62 ]	};
-    key <AD07>	{ [ 0x1002d53 ]	};
-    key <AD08>	{ [ 0x1002d49 ]	};
-    key <AD09>	{ [ 0x1002d44 ]	};
-    key <AD10>	{ [ 0x1002d43, 0x1002d52 ]	};
-    key <AD11>	{ [ dead_circumflex ] };
-    key <AD12>	{ [    dollar,   sterling ]	};
-
-    key <AC01>	{ [ 0x1002d47, 0x1002d48 ]	};
-    key <AC02>	{ [ 0x1002d59, 0x1002d5a ]	};
-    key <AC03>	{ [ 0x1002d37, 0x1002d39, 0x1002d38, 0x1002d3a ]	};
-    key <AC04>	{ [ 0x1002d3c ]	};
-    key <AC05>	{ [ 0x1002d33, 0x1002d36, 0x1002d34, 0x1002d35 ]	};
-    key <AC06>	{ [ 0x1002d40, 0x1002d42, 0x1002d41 ]	};
-    key <AC07>	{ [ 0x1002d4a, 0x1002d4c, 0x1002d4b ]	};
-    key <AC08>	{ [ 0x1002d3d, 0x1002d3e, 0x1002d3f ]	};
-    key <AC09>	{ [ 0x1002d4d ]	};
-    key <AC10>	{ [ 0x1002d4e ]	};
-    key <AC11>	{ [ percent ]	};
-    key <BKSL>	{ [  asterisk,         mu ]	};
-
-    key <AB01>	{ [ 0x1002d61, 0x1002d6f, 0x1002d60 ]	};
-    key <AB02>	{ [ 0x1002d45, 0x1002d46 ]	};
-    key <AB03>	{ [ 0x1002d5b, 0x1002d5e ]	};
-    key <AB04>	{ [ 0x1002d56, 0x1002d57, 0x1002d58 ]	};
-    key <AB05>	{ [ 0x1002d31, 0x1002d31, 0x1002d32 ]	};
-    key <AB06>	{ [ 0x1002d4f, 0x1002d50, 0x1002d51 ]	};
-    key <AB07>	{ [     comma,   question ] };
-    key <AB08>	{ [ semicolon,     period ] };
-    key <AB09>	{ [     colon,      slash ] };
-    key <AB10>	{ [    exclam,    section ] };
-
-    include "level3(ralt_switch)"
-};
-
-partial alphanumeric_keys
-xkb_symbols "tifinagh-alt-phonetic" {
-    include "ma(tifinagh-alt)"
-
-    name[Group1]="Berber (Morocco, Tifinagh alternative phonetic)";
-
-    key <LatA>	{ [ 0x1002d30 ]	};
-    key <LatZ>	{ [ 0x1002d63, 0x1002d65, 0x1002d64 ]	};
-    key <LatE>	{ [ 0x1002d3b ]	};
-    key <LatR>	{ [ 0x1002d54, 0x1002d55 ]	};
-    key <LatT>	{ [ 0x1002d5c, 0x1002d5f, 0x1002d5d ]	};
-    key <LatY>	{ [ 0x1002d62 ]	};
-    key <LatU>	{ [ 0x1002d53 ]	};
-    key <LatI>	{ [ 0x1002d49 ]	};
-    key <LatO>	{ [ 0x1002d44 ]	};
-    key <LatP>	{ [ 0x1002d43, 0x1002d52 ]	};
-
-    key <LatQ>	{ [ 0x1002d47, 0x1002d48 ]	};
-    key <LatS>	{ [ 0x1002d59, 0x1002d5a ]	};
-    key <LatD>	{ [ 0x1002d37, 0x1002d39, 0x1002d38, 0x1002d3a ]	};
-    key <LatF>	{ [ 0x1002d3c ]	};
-    key <LatG>	{ [ 0x1002d33, 0x1002d36, 0x1002d34, 0x1002d35 ]	};
-    key <LatH>	{ [ 0x1002d40, 0x1002d42, 0x1002d41 ]	};
-    key <LatJ>	{ [ 0x1002d4a, 0x1002d4c, 0x1002d4b ]	};
-    key <LatK>	{ [ 0x1002d3d, 0x1002d3e, 0x1002d3f ]	};
-    key <LatL>	{ [ 0x1002d4d ]	};
-    key <LatM>	{ [ 0x1002d4e ]	};
-
-    key <LatW>	{ [ 0x1002d61, 0x1002d6f, 0x1002d60 ]	};
-    key <LatX>	{ [ 0x1002d45, 0x1002d46 ]	};
-    key <LatC>	{ [ 0x1002d5b, 0x1002d5e ]	};
-    key <LatV>	{ [ 0x1002d56, 0x1002d57, 0x1002d58 ]	};
-    key <LatB>	{ [ 0x1002d31, 0x1002d31, 0x1002d32 ]	};
-    key <LatN>	{ [ 0x1002d4f, 0x1002d50, 0x1002d51 ]	};
-
-    include "level3(ralt_switch)"
-};
->>>>>>> d9f970a8
+// Arabic AZERTY with modern Latin digits 
+partial default alphanumeric_keys
+xkb_symbols "arabic" {
+    include "ara(azerty)"
+
+    name[Group1]="Arabic (Morocco)";
+};
+
+// French AZERTY keyboard used when typing French
+partial alphanumeric_keys
+xkb_symbols "french" {
+    include "fr(basic)"
+
+    name[Group1]="French (Morocco)";
+};
+
+// Clavier unicode tifinaghe de base réalisé par l'IRCAM (Institut Royal de la Culture Amazighe du Maroc) http://www.ircam.ma/
+// Support des lettres unicode tifinaghe-IRCAM, néotifinaghes & touarègues.
+// Les caractères tifinaghes sont accessibles en SHIFT positions pour le niveau 2, en ALTGR positions pour le niveau 3
+// Polices tifinaghes Unicode à télécharger depuis :
+// http://www.ircam.ma/documents/policesclavierunicode/hapaxber.ttf (licence non libre, libre téléchargement et distribution uniquement)
+// Minihowto ici: http://perso.menara.ma/~kebdani/tamazgha/gnu_amazigh.html
+
+partial alphanumeric_keys
+xkb_symbols "tifinagh" {
+
+    name[Group1]="Berber (Morocco, Tifinagh)";
+
+    key <TLDE>	{ [ twosuperior, NoSymbol ]	};
+    key <AE01>	{ [ ampersand,          1 ]	};
+    key <AE02>	{ [ NoSymbol,          2, asciitilde	]	};
+    key <AE03>	{ [  quotedbl,          3, numbersign	]	};
+    key <AE04>	{ [apostrophe,          4, braceleft	]	};
+    key <AE05>	{ [ parenleft,          5, bracketleft	]	};
+    key <AE06>	{ [     minus,          6, bar	]	};
+    key <AE07>	{ [         NoSymbol ,  7 ]	};
+    key <AE08>	{ [underscore,          8, backslash	]	};
+    key <AE09>	{ [NoSymbol,         9, asciicircum	]	};
+    key <AE10>	{ [       NoSymbol ,          0, at		]	};
+    key <AE11>	{ [parenright,     degree, bracketright	]	};
+    key <AE12>	{ [     equal,       plus, braceright	]	};
+
+    key <AD01>	{ [ 0x1002d30 ]	};
+    key <AD02>	{ [ 0x1002d63, 0x1002d65 ]	};
+    key <AD03>	{ [ 0x1002d3b, NoSymbol,0x10020ac ]	};
+    key <AD04>	{ [ 0x1002d54, 0x1002d55 ]	};
+    key <AD05>	{ [ 0x1002d5c, 0x1002d5f ]	};
+    key <AD06>	{ [ 0x1002d62 ]	};
+    key <AD07>	{ [ 0x1002d53 ]	};
+    key <AD08>	{ [ 0x1002d49 ]	};
+    key <AD09>	{ [ 0x1002d44 ]	};
+    key <AD10>	{ [ 0x1002d43 ]	};
+    key <AD11>	{ [ 0x1002d6f ]   };
+    key <AD12>	{ [    dollar,   sterling,   0x10000a4]	};
+
+    key <AC01>	{ [ 0x1002d47 ]	};
+    key <AC02>	{ [ 0x1002d59, 0x1002d5a ]	};
+    key <AC03>	{ [ 0x1002d37, 0x1002d39 ]	};
+    key <AC04>	{ [ 0x1002d3c ]	};
+    key <AC05>	{ [ 0x1002d33, 0x1002d33]	};
+    key <AC06>	{ [ 0x1002d40 ]	};
+    key <AC07>	{ [ 0x1002d4a ]	};
+    key <AC08>	{ [ 0x1002d3d,  0x1002d3d  ]	};
+    key <AC09>	{ [ 0x1002d4d ]	};
+    key <AC10>	{ [ 0x1002d4e ]	};
+    key <AC11>	{ [    NoSymbol ,   percent ]	};
+    key <BKSL>	{ [  asterisk,         mu ]	};
+
+    key <AB01>	{ [ 0x1002d61 ]	};
+    key <AB02>	{ [ 0x1002d45 ]	};
+    key <AB03>	{ [ 0x1002d5b ]	};
+    key <AB04>	{ [ 0x1002d56 ]	};
+    key <AB05>	{ [ 0x1002d31 ]	};
+    key <AB06>	{ [ 0x1002d4f ]	};
+    key <AB07>	{ [     comma,   question ] };
+    key <AB08>	{ [ semicolon,     period ] };
+    key <AB09>	{ [     colon,      slash ] };
+    key <AB10>	{ [    exclam,    section ] };
+
+    include "level3(ralt_switch)"
+};
+
+partial alphanumeric_keys
+xkb_symbols "tifinagh-phonetic" {
+
+    name[Group1]="Berber (Morocco, Tifinagh phonetic)";
+    include "ma(tifinagh)"
+
+    key <LatA>	{ [ 0x1002d30 ]	};
+    key <LatZ>	{ [ 0x1002d63, 0x1002d65 ]	};
+    key <LatE>	{ [ 0x1002d3b, NoSymbol,0x10020ac ]	};
+    key <LatR>	{ [ 0x1002d54, 0x1002d55 ]	};
+    key <LatT>	{ [ 0x1002d5c, 0x1002d5f ]	};
+    key <LatY>	{ [ 0x1002d62 ]	};
+    key <LatU>	{ [ 0x1002d53 ]	};
+    key <LatI>	{ [ 0x1002d49 ]	};
+    key <LatO>	{ [ 0x1002d44 ]	};
+    key <LatP>	{ [ 0x1002d43 ]	};
+
+    key <LatQ>	{ [ 0x1002d47 ]	};
+    key <LatS>	{ [ 0x1002d59, 0x1002d5a ]	};
+    key <LatD>	{ [ 0x1002d37, 0x1002d39 ]	};
+    key <LatF>	{ [ 0x1002d3c ]	};
+    key <LatG>	{ [ 0x1002d33 ]	};
+    key <LatH>	{ [ 0x1002d40 ]	};
+    key <LatJ>	{ [ 0x1002d4a ]	};
+    key <LatK>	{ [ 0x1002d3d ]	};
+    key <LatL>	{ [ 0x1002d4d ]	};
+    key <LatM>	{ [ 0x1002d4e ]	};
+
+    key <LatW>	{ [ 0x1002d61,0x1002d6f ]	};
+    key <LatX>	{ [ 0x1002d45 ]	};
+    key <LatC>	{ [ 0x1002d5b ]	};
+    key <LatV>	{ [ 0x1002d56 ]	};
+    key <LatB>	{ [ 0x1002d31 ]	};
+    key <LatN>	{ [ 0x1002d4f ]	};
+
+    include "level3(ralt_switch)"
+};
+
+// Clavier unicode tifinaghe étendu réalisé par l'IRCAM (Institut Royal de la Culture Amazighe du Maroc) http://www.ircam.ma/
+// Support des lettres unicode tifinaghe-IRCAM, néotifinaghes & touarègues.
+// Les caractères tifinaghes sont accessibles en SHIFT positions pour le niveau 2, en ALTGR positions pour le niveau 3
+// Polices tifinaghes Unicode à télécharger depuis :
+// http://www.ircam.ma/documents/policesclavierunicode/hapaxber.ttf (licence non libre, libre téléchargement et distribution uniquement)
+// Minihowto ici: http://perso.menara.ma/~kebdani/tamazgha/gnu_amazigh.html
+
+partial alphanumeric_keys
+xkb_symbols "tifinagh-extended" {
+
+    name[Group1]="Berber (Morocco, Tifinagh extended)";
+
+    key <TLDE>	{ [ twosuperior,0x100200C ]	};
+    key <AE01>	{ [ ampersand,          1 ]	};
+    key <AE02>	{ [0x1002d52,          2, asciitilde	]	};
+    key <AE03>	{ [  quotedbl,          3, numbersign	]	};
+    key <AE04>	{ [apostrophe,          4, braceleft	]	};
+    key <AE05>	{ [ parenleft,          5, bracketleft	]	};
+    key <AE06>	{ [ minus,          6, bar		]	};
+    key <AE07>	{ [ 0x1002d64 ,  7 ]	};
+    key <AE08>	{ [underscore,          8, backslash	]	};
+    key <AE09>	{ [ 0x1002014,         9, asciicircum	]	};
+    key <AE10>	{ [ 0x100200d,          0, at	]	};
+    key <AE11>	{ [parenright,   degree, bracketright	]	};
+    key <AE12>	{ [     equal,       plus, braceright	]	};
+
+    key <AD01>	{ [ 0x1002d30, 0x1002d36 ]	};
+    key <AD02>	{ [ 0x1002d63, 0x1002d65 ]	};
+    key <AD03>	{ [ 0x1002d3b, 0x1002d57, 0x10020ac ]	};
+    key <AD04>	{ [ 0x1002d54, 0x1002d55 ]	};
+    key <AD05>	{ [ 0x1002d5c, 0x1002d5f ]	};
+    key <AD06>	{ [ 0x1002d62, 0x1002d42 ]	};
+    key <AD07>	{ [ 0x1002d53, 0x1002d4c ]	};
+    key <AD08>	{ [ 0x1002d49, 0x1002d58 ]	};
+    key <AD09>	{ [ 0x1002d44, 0x1002d5d ]	};
+    key <AD10>	{ [ 0x1002d43, 0x1002d5e ]	};
+    key <AD11>	{ [ 0x1002d6f, 0x1002d60 ]   };
+    key <AD12>	{ [    dollar,   sterling,   0x10000a4]	};
+
+    key <AC01>	{ [ 0x1002d47, 0x1002d48 ]	};
+    key <AC02>	{ [ 0x1002d59, 0x1002d5a ]	};
+    key <AC03>	{ [ 0x1002d37, 0x1002d39 ]	};
+    key <AC04>	{ [ 0x1002d3c, 0x1002d35 ]	};
+    key <AC05>	{ [ 0x1002d33, 0x1002d33 ]	};
+    key <AC06>	{ [ 0x1002d40, 0x1002d41 ]	};
+    key <AC07>	{ [ 0x1002d4a, 0x1002d4b ]	};
+    key <AC08>	{ [ 0x1002d3d, 0x1002d3d ]	};
+    key <AC09>	{ [ 0x1002d4d, 0x1002d38 ]	};
+    key <AC10>	{ [ 0x1002d4e, 0x1002d3a ]	};
+    key <AC11>	{ [ 0x1002d51,  percent  ]	};
+    key <BKSL>	{ [ asterisk,   mu       ]	};
+
+    key <AB01>	{ [ 0x1002d61, 0x1002d3e ]	};
+    key <AB02>	{ [ 0x1002d45, 0x1002d46 ]	};
+    key <AB03>	{ [ 0x1002d5b, 0x1002d3f ]	};
+    key <AB04>	{ [ 0x1002d56, 0x1002d34 ]	};
+    key <AB05>	{ [ 0x1002d31, 0x1002d32 ]	};
+    key <AB06>	{ [ 0x1002d4f, 0x1002d50 ]	};
+    key <AB07>	{ [     comma,  question ]    };
+    key <AB08>	{ [ semicolon,    period ]    };
+    key <AB09>	{ [     colon,     slash ]    };
+    key <AB10>	{ [    exclam,   section ]    };
+
+    include "level3(ralt_switch)"
+};
+
+partial alphanumeric_keys
+xkb_symbols "tifinagh-extended-phonetic" {
+    include "ma(tifinagh-extended)"
+
+    name[Group1]="Berber (Morocco, Tifinagh extended phonetic)";
+
+    key <LatA>	{ [ 0x1002d30 ]	};
+    key <LatZ>	{ [ 0x1002d63, 0x1002d65 ]	};
+    key <LatE>	{ [ 0x1002d3b, NoSymbol,0x10020ac ]	};
+    key <LatR>	{ [ 0x1002d54, 0x1002d55 ]	};
+    key <LatT>	{ [ 0x1002d5c, 0x1002d5f ]	};
+    key <LatY>	{ [ 0x1002d62 ]	};
+    key <LatU>	{ [ 0x1002d53 ]	};
+    key <LatI>	{ [ 0x1002d49 ]	};
+    key <LatO>	{ [ 0x1002d44 ]	};
+    key <LatP>	{ [ 0x1002d43 ]	};
+
+    key <LatQ>	{ [ 0x1002d47 ]	};
+    key <LatS>	{ [ 0x1002d59, 0x1002d5a ]	};
+    key <LatD>	{ [ 0x1002d37, 0x1002d39 ]	};
+    key <LatF>	{ [ 0x1002d3c ]	};
+    key <LatG>	{ [ 0x1002d33 ]	};
+    key <LatH>	{ [ 0x1002d40 ]	};
+    key <LatJ>	{ [ 0x1002d4a ]	};
+    key <LatK>	{ [ 0x1002d3d ]	};
+    key <LatL>	{ [ 0x1002d4d ]	};
+    key <LatM>	{ [ 0x1002d4e ]	};
+
+    key <LatW>	{ [ 0x1002d61 ]	};
+    key <LatX>	{ [ 0x1002d45 ]	};
+    key <LatC>	{ [ 0x1002d5b ]	};
+    key <LatV>	{ [ 0x1002d56 ]	};
+    key <LatB>	{ [ 0x1002d31 ]	};
+    key <LatN>	{ [ 0x1002d4f ]	};
+
+    include "level3(ralt_switch)"
+};
+
+// Tifinagh keyboard; improved from the IRCAM layout to make all
+// tifinagh chars in unicode accessible (in shift positions for most
+// touareg letters; in altgr position for spirants.
+
+partial alphanumeric_keys
+xkb_symbols "tifinagh-alt" {
+
+    name[Group1]="Berber (Morocco, Tifinagh alternative)";
+
+    key <TLDE>	{ [ twosuperior, asciitilde ]	};
+    key <AE01>	{ [ ampersand,          1 ]	};
+    key <AE02>	{ [asciitilde,          2, asciitilde	]	};
+    key <AE03>	{ [  quotedbl,          3, numbersign	]	};
+    key <AE04>	{ [apostrophe,          4, braceleft	]	};
+    key <AE05>	{ [ parenleft,          5, bracketleft	]	};
+    key <AE06>	{ [     minus,          6, bar		]	};
+    key <AE07>	{ [     grave,          7, grave	]	};
+    key <AE08>	{ [underscore,          8, backslash	]	};
+    key <AE09>	{ [asciicircum,         9, asciicircum	]	};
+    key <AE10>	{ [        at,          0, at		]	};
+    key <AE11>	{ [parenright,     degree, bracketright	]	};
+    key <AE12>	{ [     equal,       plus, braceright	]	};
+
+    key <AD01>	{ [ 0x1002d30 ]	};
+    key <AD02>	{ [ 0x1002d63, 0x1002d65, 0x1002d64 ]	};
+    key <AD03>	{ [ 0x1002d3b ]	};
+    key <AD04>	{ [ 0x1002d54, 0x1002d55 ]	};
+    key <AD05>	{ [ 0x1002d5c, 0x1002d5f, 0x1002d5d ]	};
+    key <AD06>	{ [ 0x1002d62 ]	};
+    key <AD07>	{ [ 0x1002d53 ]	};
+    key <AD08>	{ [ 0x1002d49 ]	};
+    key <AD09>	{ [ 0x1002d44 ]	};
+    key <AD10>	{ [ 0x1002d43, 0x1002d52 ]	};
+    key <AD11>	{ [ dead_circumflex ] };
+    key <AD12>	{ [    dollar,   sterling ]	};
+
+    key <AC01>	{ [ 0x1002d47, 0x1002d48 ]	};
+    key <AC02>	{ [ 0x1002d59, 0x1002d5a ]	};
+    key <AC03>	{ [ 0x1002d37, 0x1002d39, 0x1002d38, 0x1002d3a ]	};
+    key <AC04>	{ [ 0x1002d3c ]	};
+    key <AC05>	{ [ 0x1002d33, 0x1002d36, 0x1002d34, 0x1002d35 ]	};
+    key <AC06>	{ [ 0x1002d40, 0x1002d42, 0x1002d41 ]	};
+    key <AC07>	{ [ 0x1002d4a, 0x1002d4c, 0x1002d4b ]	};
+    key <AC08>	{ [ 0x1002d3d, 0x1002d3e, 0x1002d3f ]	};
+    key <AC09>	{ [ 0x1002d4d ]	};
+    key <AC10>	{ [ 0x1002d4e ]	};
+    key <AC11>	{ [ percent ]	};
+    key <BKSL>	{ [  asterisk,         mu ]	};
+
+    key <AB01>	{ [ 0x1002d61, 0x1002d6f, 0x1002d60 ]	};
+    key <AB02>	{ [ 0x1002d45, 0x1002d46 ]	};
+    key <AB03>	{ [ 0x1002d5b, 0x1002d5e ]	};
+    key <AB04>	{ [ 0x1002d56, 0x1002d57, 0x1002d58 ]	};
+    key <AB05>	{ [ 0x1002d31, 0x1002d31, 0x1002d32 ]	};
+    key <AB06>	{ [ 0x1002d4f, 0x1002d50, 0x1002d51 ]	};
+    key <AB07>	{ [     comma,   question ] };
+    key <AB08>	{ [ semicolon,     period ] };
+    key <AB09>	{ [     colon,      slash ] };
+    key <AB10>	{ [    exclam,    section ] };
+
+    include "level3(ralt_switch)"
+};
+
+partial alphanumeric_keys
+xkb_symbols "tifinagh-alt-phonetic" {
+    include "ma(tifinagh-alt)"
+
+    name[Group1]="Berber (Morocco, Tifinagh alternative phonetic)";
+
+    key <LatA>	{ [ 0x1002d30 ]	};
+    key <LatZ>	{ [ 0x1002d63, 0x1002d65, 0x1002d64 ]	};
+    key <LatE>	{ [ 0x1002d3b ]	};
+    key <LatR>	{ [ 0x1002d54, 0x1002d55 ]	};
+    key <LatT>	{ [ 0x1002d5c, 0x1002d5f, 0x1002d5d ]	};
+    key <LatY>	{ [ 0x1002d62 ]	};
+    key <LatU>	{ [ 0x1002d53 ]	};
+    key <LatI>	{ [ 0x1002d49 ]	};
+    key <LatO>	{ [ 0x1002d44 ]	};
+    key <LatP>	{ [ 0x1002d43, 0x1002d52 ]	};
+
+    key <LatQ>	{ [ 0x1002d47, 0x1002d48 ]	};
+    key <LatS>	{ [ 0x1002d59, 0x1002d5a ]	};
+    key <LatD>	{ [ 0x1002d37, 0x1002d39, 0x1002d38, 0x1002d3a ]	};
+    key <LatF>	{ [ 0x1002d3c ]	};
+    key <LatG>	{ [ 0x1002d33, 0x1002d36, 0x1002d34, 0x1002d35 ]	};
+    key <LatH>	{ [ 0x1002d40, 0x1002d42, 0x1002d41 ]	};
+    key <LatJ>	{ [ 0x1002d4a, 0x1002d4c, 0x1002d4b ]	};
+    key <LatK>	{ [ 0x1002d3d, 0x1002d3e, 0x1002d3f ]	};
+    key <LatL>	{ [ 0x1002d4d ]	};
+    key <LatM>	{ [ 0x1002d4e ]	};
+
+    key <LatW>	{ [ 0x1002d61, 0x1002d6f, 0x1002d60 ]	};
+    key <LatX>	{ [ 0x1002d45, 0x1002d46 ]	};
+    key <LatC>	{ [ 0x1002d5b, 0x1002d5e ]	};
+    key <LatV>	{ [ 0x1002d56, 0x1002d57, 0x1002d58 ]	};
+    key <LatB>	{ [ 0x1002d31, 0x1002d31, 0x1002d32 ]	};
+    key <LatN>	{ [ 0x1002d4f, 0x1002d50, 0x1002d51 ]	};
+
+    include "level3(ralt_switch)"
+};