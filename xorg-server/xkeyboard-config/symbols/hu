<<<<<<< HEAD
// New style XKB layout for some widely used Hungarian keyboard layouts
//
// Based on old style 'xkb/symbols/hu"
//
// (C) 2002-2004 Soós Péter <sp@osb.hu>
// (C) 2010 Andras Timar <timar@fsf.hu>
//
// Permission is granted to anyone to use, distribute and modify
// this file in any way, provided that the above copyright notice
// is left intact and the author of the modification summarizes
// the changes in this header.
//
// This file is distributed without any expressed or implied warranty.
//
// Changes:
//  2004-04-17 - Moved to new style (only Unicode based layouts)
//             - Added consistent dead key support
//             - Fixed abovedot
//             - Added adiaeresis
//             - Added EuroSign and cent symbol
//  2010-04-23 - Added doublelowquotemark
//             - Added rightdoublequotemark
//             - Added endash
//  2010-05-13 - Added ellipsis


// Default layout
default partial
xkb_symbols "basic" {
    include "hu(102_qwertz_comma_dead)"
    name[Group1] = "Hungarian";
};

// Standard layout
partial
xkb_symbols "standard" {
    include "hu(102_qwertz_comma_dead)"
    name[Group1] = "Hungarian (standard)";
};

// Standard layout without dead key support
partial
xkb_symbols "nodeadkeys" {
    include "hu(102_qwertz_comma_nodead)"
    name[Group1] = "Hungarian (eliminate dead keys)";
};

// Qwerty layout
partial
xkb_symbols "qwerty" {
    include "hu(101_qwerty_comma_dead)"
    name[Group1] = "Hungarian (qwerty)";
};

// Main layouts

// 101_qwertz_comma_dead
// 101 key qwertz layout
// with decimal comma on keypad
// and with dead key support
partial
xkb_symbols "101_qwertz_comma_dead" {
    name[Group1] = "Hungarian (101/qwertz/comma/dead keys)";
    include "latin"
    include "hu(def_101)"
    include "hu(def_qwertz)"
    include "kpdl(comma)"
    include "hu(def_dead)"
    include "hu(def_common)"
    include "level3(ralt_switch)"
};

// 101_qwertz_comma_nodead
// 101 key qwertz layout
// with decimal comma on keypad
// and without dead key support
partial
xkb_symbols "101_qwertz_comma_nodead" {
    name[Group1] = "Hungarian (101/qwertz/comma/eliminate dead keys)";
    include "latin"
    include "hu(def_101)"
    include "hu(def_qwertz)"
    include "kpdl(comma)"
    include "hu(def_nodead)"
    include "hu(def_common)"
    include "level3(ralt_switch)"
};

// 101_qwertz_dot_dead
// 101 key qwertz layout
// with decimal dot on keypad
// and with dead key support
partial
xkb_symbols "101_qwertz_dot_dead" {
    name[Group1] = "Hungarian (101/qwertz/dot/dead keys)";
    include "latin"
    include "hu(def_101)"
    include "hu(def_qwertz)"
    include "hu(def_dot)"
    include "hu(def_dead)"
    include "hu(def_common)"
    include "level3(ralt_switch)"
};

// 101_qwertz_dot_nodead
// 101 key qwertz layout
// with decimal dot on keypad
// and without dead key support
partial
xkb_symbols "101_qwertz_dot_nodead" {
    name[Group1] = "Hungarian (101/qwertz/dot/eliminate dead keys)";
    include "latin"
    include "hu(def_101)"
    include "hu(def_qwertz)"
    include "hu(def_dot)"
    include "hu(def_nodead)"
    include "hu(def_common)"
    include "level3(ralt_switch)"
};

// 101_qwerty_comma_dead
// 101 key qwerty layout
// with decimal comma on keypad
// and with dead key support
partial
xkb_symbols "101_qwerty_comma_dead" {
    name[Group1] = "Hungarian (101/qwerty/comma/dead keys)";
    include "latin"
    include "hu(def_101)"
    include "hu(def_qwerty)"
    include "kpdl(comma)"
    include "hu(def_dead)"
    include "hu(def_common)"
    include "level3(ralt_switch)"
};

// 101_qwerty_comma_nodead
// 101 key qwerty layout
// with decimal comma on keypad
// and without dead key support
partial
xkb_symbols "101_qwerty_comma_nodead" {
    name[Group1] = "Hungarian (101/qwerty/comma/eliminate dead keys)";
    include "latin"
    include "hu(def_101)"
    include "hu(def_qwerty)"
    include "kpdl(comma)"
    include "hu(def_nodead)"
    include "hu(def_common)"
    include "level3(ralt_switch)"
};

// 101_qwerty_dot_dead
// 101 key qwerty layout
// with decimal dot on keypad
// and with dead key support
partial
xkb_symbols "101_qwerty_dot_dead" {
    name[Group1] = "Hungarian (101/qwerty/dot/dead keys)";
    include "latin"
    include "hu(def_101)"
    include "hu(def_qwerty)"
    include "hu(def_dot)"
    include "hu(def_dead)"
    include "hu(def_common)"
    include "level3(ralt_switch)"
};

// 101_qwerty_dot_nodead
// 101 key qwerty layout
// with decimal dot on keypad
// and without dead key support
partial
xkb_symbols "101_qwerty_dot_nodead" {
    name[Group1] = "Hungarian (101/qwerty/dot/eliminate dead keys)";
    include "latin"
    include "hu(def_101)"
    include "hu(def_qwerty)"
    include "hu(def_dot)"
    include "hu(def_nodead)"
    include "hu(def_common)"
    include "level3(ralt_switch)"
};

// 102_qwertz_comma_dead
// 102 key qwertz layout
// with decimal comma on keypad
// and with dead key support
partial
xkb_symbols "102_qwertz_comma_dead" {
    name[Group1] = "Hungarian (102/qwertz/comma/dead keys)";
    include "latin"
    include "hu(def_102)"
    include "hu(def_qwertz)"
    include "kpdl(comma)"
    include "hu(def_dead)"
    include "hu(def_common)"
    include "level3(ralt_switch)"
};

// 102_qwertz_comma_nodead
// 102 key qwertz layout
// with decimal comma on keypad
// and without dead key support
partial
xkb_symbols "102_qwertz_comma_nodead" {
    name[Group1] = "Hungarian (102/qwertz/comma/eliminate dead keys)";
    include "latin"
    include "hu(def_102)"
    include "hu(def_qwertz)"
    include "kpdl(comma)"
    include "hu(def_nodead)"
    include "hu(def_common)"
    include "level3(ralt_switch)"
};

// 102_qwertz_dot_dead
// 102 key qwertz layout
// with decimal dot on keypad
// and with dead key support
partial
xkb_symbols "102_qwertz_dot_dead" {
    name[Group1] = "Hungarian (102/qwertz/dot/dead keys)";
    include "latin"
    include "hu(def_102)"
    include "hu(def_qwertz)"
    include "hu(def_dot)"
    include "hu(def_dead)"
    include "hu(def_common)"
    include "level3(ralt_switch)"
};

// 102_qwertz_dot_nodead
// 102 key qwertz layout
// with decimal dot on keypad
// and without dead key support
partial
xkb_symbols "102_qwertz_dot_nodead" {
    name[Group1] = "Hungarian (102/qwertz/dot/eliminate dead keys)";
    include "latin"
    include "hu(def_102)"
    include "hu(def_qwertz)"
    include "hu(def_dot)"
    include "hu(def_nodead)"
    include "hu(def_common)"
    include "level3(ralt_switch)"
};

// 102_qwerty_comma_dead
// 102 key qwerty layout
// with decimal comma on keypad
// and with dead key support
partial
xkb_symbols "102_qwerty_comma_dead" {
    name[Group1] = "Hungarian (102/qwerty/comma/dead keys)";
    include "latin"
    include "hu(def_102)"
    include "hu(def_qwerty)"
    include "kpdl(comma)"
    include "hu(def_dead)"
    include "hu(def_common)"
    include "level3(ralt_switch)"
};

// 102_qwerty_comma_nodead
// 102 key qwerty layout
// with decimal comma on keypad
// and without dead key support
partial
xkb_symbols "102_qwerty_comma_nodead" {
    name[Group1] = "Hungarian (102/qwerty/comma/eliminate dead keys)";
    include "latin"
    include "hu(def_102)"
    include "hu(def_qwerty)"
    include "kpdl(comma)"
    include "hu(def_nodead)"
    include "hu(def_common)"
    include "level3(ralt_switch)"
};

// 102_qwerty_dot_dead
// 102 key qwerty layout
// with decimal dot on keypad
// and with dead key support
partial
xkb_symbols "102_qwerty_dot_dead" {
    name[Group1] = "Hungarian (102/qwerty/dot/dead keys)";
    include "latin"
    include "hu(def_102)"
    include "hu(def_qwerty)"
    include "hu(def_dot)"
    include "hu(def_dead)"
    include "hu(def_common)"
    include "level3(ralt_switch)"
};

// 102_qwerty_dot_nodead
// 102 key qwerty layout
// with decimal dot on keypad
// and without dead key support
partial
xkb_symbols "102_qwerty_dot_nodead" {
    name[Group1] = "Hungarian (102/qwerty/dot/eliminate dead keys)";
    include "latin"
    include "hu(def_102)"
    include "hu(def_qwerty)"
    include "hu(def_dot)"
    include "hu(def_nodead)"
    include "hu(def_common)"
    include "level3(ralt_switch)"
};

// Partial layouts

// def_102:
// The standard Hungarian 102 key layout
hidden partial alphanumeric_keys
xkb_symbols "def_102" {
    key <TLDE>  { [            0,      section,           notsign                  ] };
    key <LSGT>  { [       iacute,       Iacute,              less,         greater ] };

};

// def_101:
// An alternative layout for 101 key keyboards
hidden partial alphanumeric_keys
xkb_symbols "def_101" {
    key <TLDE>  { [       iacute,       Iacute,                 0,         section ] };
    key <LSGT>  { [         less,      greater                                     ] };
};

// def_qwertz:
// The standard Hungaryan qwertz layout
hidden partial alphanumeric_keys
xkb_symbols "def_qwertz" {
    key <AD06>  { [            z,            Z,           endash                   ] };
    key <AB01>  { [            y,            Y,           greater                  ] };
};


// def_qwerty:
// The qwerty layout for people who familiar with the standard US layout
hidden partial alphanumeric_keys
xkb_symbols "def_qwerty" {
    key <AD06>  { [            y,            Y,           endash                   ] };
    key <AB01>  { [            z,            Z,           greater                  ] };
};

// def_dot: 	 
// The Hungarian standard is the comma on the keypad not decimal dot, 	 
// but programmers hate it 	 
hidden partial keypad_keys 	 
xkb_symbols "def_dot" { 	 
    key <KPDL>  { [    KP_Delete,   KP_Decimal                                     ] }; 	 
}; 	 
 

// def_dead:
// Dead keys support part
hidden partial alphanumeric_keys
xkb_symbols "def_dead" {
    key <AE01>  { [            1,   apostrophe,        asciitilde,      dead_tilde ] };
    key <AE02>  { [            2,     quotedbl,        dead_caron,           caron ] };
    key <AE03>  { [            3,         plus,       asciicircum, dead_circumflex ] };
    key <AE04>  { [            4,       exclam,        dead_breve,           breve ] };
    key <AE05>  { [            5,      percent,    dead_abovering,          degree ] };
    key <AE06>  { [            6,        slash,       dead_ogonek,          ogonek ] };
    key <AE07>  { [            7,        equal,             grave,      dead_grave ] };
    key <AE08>  { [            8,    parenleft,     dead_abovedot,        abovedot ] };
    key <AE09>  { [            9,   parenright,        dead_acute,           acute ] };
    key <AE10>  { [   odiaeresis,   Odiaeresis,  dead_doubleacute,     doubleacute ] };
    key <AE11>  { [   udiaeresis,   Udiaeresis,    dead_diaeresis,       diaeresis ] };
    key <AE12>  { [       oacute,       Oacute,      dead_cedilla,         cedilla ] };
};

// def_nodead:
// Without dead keys support
hidden partial alphanumeric_keys
xkb_symbols "def_nodead" {
    key <AE01>  { [            1,   apostrophe,        asciitilde                  ] };
    key <AE02>  { [            2,     quotedbl,             caron                  ] };
    key <AE03>  { [            3,         plus,       asciicircum                  ] };
    key <AE04>  { [            4,       exclam,             breve                  ] };
    key <AE05>  { [            5,      percent,            degree                  ] };
    key <AE06>  { [            6,        slash,            ogonek                  ] };
    key <AE07>  { [            7,        equal,             grave                  ] };
    key <AE08>  { [            8,    parenleft,          abovedot                  ] };
    key <AE09>  { [            9,   parenright,             acute                  ] };
    key <AE10>  { [   odiaeresis,   Odiaeresis,       doubleacute                  ] };
    key <AE11>  { [   udiaeresis,   Udiaeresis,         diaeresis                  ] };
    key <AE12>  { [       oacute,       Oacute,           cedilla                  ] };
};


// def_common:
// The common part of all Hungarian layout above
hidden partial alphanumeric_keys
xkb_symbols "def_common" {
    key <AD01>  { [            q,            Q,         backslash                  ] };
    key <AD02>  { [            w,            W,               bar                  ] };
    key <AD07>  { [            u,            U,          EuroSign                  ] };
    key <AD08>  { [            i,            I,            Iacute,          iacute ] };
    key <AD09>	{ [            o,            O,        doublelowquotemark          ] };
    key <AD10>	{ [            p,            P,        rightdoublequotemark        ] };
    key <AD11>  { [ odoubleacute, Odoubleacute,          division                  ] };
    key <AD12>  { [       uacute,       Uacute,          multiply                  ] };

    key <AC01>  { [            a,            A,        adiaeresis,      Adiaeresis ] };
    key <AC02>  { [            s,            S,           dstroke                  ] };
    key <AC03>  { [            d,            D,           Dstroke                  ] };
    key <AC04>  { [            f,            F,       bracketleft                  ] };
    key <AC05>  { [            g,            G,      bracketright                  ] };
    key <AC07>  { [            j,            J,            iacute,          Iacute ] };
    key <AC08>  { [            k,            K,           lstroke                  ] };
    key <AC09>  { [            l,            L,           Lstroke                  ] };
    key <AC10>  { [       eacute,       Eacute,            dollar,            cent ] };
    key <AC11>  { [       aacute,       Aacute,            ssharp                  ] };

    key <BKSL>  { [ udoubleacute, Udoubleacute,          currency                  ] };

    key <AB02>  { [            x,            X,        numbersign                  ] };
    key <AB03>  { [            c,            C,         ampersand                  ] };
    key <AB04>  { [            v,            V,                at                  ] };
    key <AB05>  { [            b,            B,         braceleft                  ] };
    key <AB06>  { [            n,            N,        braceright                  ] };
    key <AB07>  { [            m,            M,              less                  ] };
    key <AB08>  { [        comma,     question,         semicolon                  ] };
    key <AB09>  { [       period,        colon,          ellipsis                  ] };
    key <AB10>  { [        minus,   underscore,          asterisk                  ] };

};
=======
// New style XKB layout for some widely used Hungarian keyboard layouts
//
// Based on old style 'xkb/symbols/hu"
//
// (C) 2002-2004 Soós Péter <sp@osb.hu>
// (C) 2010 Andras Timar <timar@fsf.hu>
//
// Permission is granted to anyone to use, distribute and modify
// this file in any way, provided that the above copyright notice
// is left intact and the author of the modification summarizes
// the changes in this header.
//
// This file is distributed without any expressed or implied warranty.
//
// Changes:
//  2004-04-17 - Moved to new style (only Unicode based layouts)
//             - Added consistent dead key support
//             - Fixed abovedot
//             - Added adiaeresis
//             - Added EuroSign and cent symbol
//  2010-04-23 - Added doublelowquotemark
//             - Added rightdoublequotemark
//             - Added endash
//  2010-05-13 - Added ellipsis


// Default layout
default partial
xkb_symbols "basic" {
    include "hu(102_qwertz_comma_dead)"
    name[Group1] = "Hungarian";
};

// Standard layout
partial
xkb_symbols "standard" {
    include "hu(102_qwertz_comma_dead)"
    name[Group1] = "Hungarian (standard)";
};

// Standard layout without dead key support
partial
xkb_symbols "nodeadkeys" {
    include "hu(102_qwertz_comma_nodead)"
    name[Group1] = "Hungarian (eliminate dead keys)";
};

// Qwerty layout
partial
xkb_symbols "qwerty" {
    include "hu(101_qwerty_comma_dead)"
    name[Group1] = "Hungarian (qwerty)";
};

// Main layouts

// 101_qwertz_comma_dead
// 101 key qwertz layout
// with decimal comma on keypad
// and with dead key support
partial
xkb_symbols "101_qwertz_comma_dead" {
    name[Group1] = "Hungarian (101/qwertz/comma/dead keys)";
    include "latin"
    include "hu(def_101)"
    include "hu(def_qwertz)"
    include "kpdl(comma)"
    include "hu(def_dead)"
    include "hu(def_common)"
    include "level3(ralt_switch)"
};

// 101_qwertz_comma_nodead
// 101 key qwertz layout
// with decimal comma on keypad
// and without dead key support
partial
xkb_symbols "101_qwertz_comma_nodead" {
    name[Group1] = "Hungarian (101/qwertz/comma/eliminate dead keys)";
    include "latin"
    include "hu(def_101)"
    include "hu(def_qwertz)"
    include "kpdl(comma)"
    include "hu(def_nodead)"
    include "hu(def_common)"
    include "level3(ralt_switch)"
};

// 101_qwertz_dot_dead
// 101 key qwertz layout
// with decimal dot on keypad
// and with dead key support
partial
xkb_symbols "101_qwertz_dot_dead" {
    name[Group1] = "Hungarian (101/qwertz/dot/dead keys)";
    include "latin"
    include "hu(def_101)"
    include "hu(def_qwertz)"
    include "hu(def_dot)"
    include "hu(def_dead)"
    include "hu(def_common)"
    include "level3(ralt_switch)"
};

// 101_qwertz_dot_nodead
// 101 key qwertz layout
// with decimal dot on keypad
// and without dead key support
partial
xkb_symbols "101_qwertz_dot_nodead" {
    name[Group1] = "Hungarian (101/qwertz/dot/eliminate dead keys)";
    include "latin"
    include "hu(def_101)"
    include "hu(def_qwertz)"
    include "hu(def_dot)"
    include "hu(def_nodead)"
    include "hu(def_common)"
    include "level3(ralt_switch)"
};

// 101_qwerty_comma_dead
// 101 key qwerty layout
// with decimal comma on keypad
// and with dead key support
partial
xkb_symbols "101_qwerty_comma_dead" {
    name[Group1] = "Hungarian (101/qwerty/comma/dead keys)";
    include "latin"
    include "hu(def_101)"
    include "hu(def_qwerty)"
    include "kpdl(comma)"
    include "hu(def_dead)"
    include "hu(def_common)"
    include "level3(ralt_switch)"
};

// 101_qwerty_comma_nodead
// 101 key qwerty layout
// with decimal comma on keypad
// and without dead key support
partial
xkb_symbols "101_qwerty_comma_nodead" {
    name[Group1] = "Hungarian (101/qwerty/comma/eliminate dead keys)";
    include "latin"
    include "hu(def_101)"
    include "hu(def_qwerty)"
    include "kpdl(comma)"
    include "hu(def_nodead)"
    include "hu(def_common)"
    include "level3(ralt_switch)"
};

// 101_qwerty_dot_dead
// 101 key qwerty layout
// with decimal dot on keypad
// and with dead key support
partial
xkb_symbols "101_qwerty_dot_dead" {
    name[Group1] = "Hungarian (101/qwerty/dot/dead keys)";
    include "latin"
    include "hu(def_101)"
    include "hu(def_qwerty)"
    include "hu(def_dot)"
    include "hu(def_dead)"
    include "hu(def_common)"
    include "level3(ralt_switch)"
};

// 101_qwerty_dot_nodead
// 101 key qwerty layout
// with decimal dot on keypad
// and without dead key support
partial
xkb_symbols "101_qwerty_dot_nodead" {
    name[Group1] = "Hungarian (101/qwerty/dot/eliminate dead keys)";
    include "latin"
    include "hu(def_101)"
    include "hu(def_qwerty)"
    include "hu(def_dot)"
    include "hu(def_nodead)"
    include "hu(def_common)"
    include "level3(ralt_switch)"
};

// 102_qwertz_comma_dead
// 102 key qwertz layout
// with decimal comma on keypad
// and with dead key support
partial
xkb_symbols "102_qwertz_comma_dead" {
    name[Group1] = "Hungarian (102/qwertz/comma/dead keys)";
    include "latin"
    include "hu(def_102)"
    include "hu(def_qwertz)"
    include "kpdl(comma)"
    include "hu(def_dead)"
    include "hu(def_common)"
    include "level3(ralt_switch)"
};

// 102_qwertz_comma_nodead
// 102 key qwertz layout
// with decimal comma on keypad
// and without dead key support
partial
xkb_symbols "102_qwertz_comma_nodead" {
    name[Group1] = "Hungarian (102/qwertz/comma/eliminate dead keys)";
    include "latin"
    include "hu(def_102)"
    include "hu(def_qwertz)"
    include "kpdl(comma)"
    include "hu(def_nodead)"
    include "hu(def_common)"
    include "level3(ralt_switch)"
};

// 102_qwertz_dot_dead
// 102 key qwertz layout
// with decimal dot on keypad
// and with dead key support
partial
xkb_symbols "102_qwertz_dot_dead" {
    name[Group1] = "Hungarian (102/qwertz/dot/dead keys)";
    include "latin"
    include "hu(def_102)"
    include "hu(def_qwertz)"
    include "hu(def_dot)"
    include "hu(def_dead)"
    include "hu(def_common)"
    include "level3(ralt_switch)"
};

// 102_qwertz_dot_nodead
// 102 key qwertz layout
// with decimal dot on keypad
// and without dead key support
partial
xkb_symbols "102_qwertz_dot_nodead" {
    name[Group1] = "Hungarian (102/qwertz/dot/eliminate dead keys)";
    include "latin"
    include "hu(def_102)"
    include "hu(def_qwertz)"
    include "hu(def_dot)"
    include "hu(def_nodead)"
    include "hu(def_common)"
    include "level3(ralt_switch)"
};

// 102_qwerty_comma_dead
// 102 key qwerty layout
// with decimal comma on keypad
// and with dead key support
partial
xkb_symbols "102_qwerty_comma_dead" {
    name[Group1] = "Hungarian (102/qwerty/comma/dead keys)";
    include "latin"
    include "hu(def_102)"
    include "hu(def_qwerty)"
    include "kpdl(comma)"
    include "hu(def_dead)"
    include "hu(def_common)"
    include "level3(ralt_switch)"
};

// 102_qwerty_comma_nodead
// 102 key qwerty layout
// with decimal comma on keypad
// and without dead key support
partial
xkb_symbols "102_qwerty_comma_nodead" {
    name[Group1] = "Hungarian (102/qwerty/comma/eliminate dead keys)";
    include "latin"
    include "hu(def_102)"
    include "hu(def_qwerty)"
    include "kpdl(comma)"
    include "hu(def_nodead)"
    include "hu(def_common)"
    include "level3(ralt_switch)"
};

// 102_qwerty_dot_dead
// 102 key qwerty layout
// with decimal dot on keypad
// and with dead key support
partial
xkb_symbols "102_qwerty_dot_dead" {
    name[Group1] = "Hungarian (102/qwerty/dot/dead keys)";
    include "latin"
    include "hu(def_102)"
    include "hu(def_qwerty)"
    include "hu(def_dot)"
    include "hu(def_dead)"
    include "hu(def_common)"
    include "level3(ralt_switch)"
};

// 102_qwerty_dot_nodead
// 102 key qwerty layout
// with decimal dot on keypad
// and without dead key support
partial
xkb_symbols "102_qwerty_dot_nodead" {
    name[Group1] = "Hungarian (102/qwerty/dot/eliminate dead keys)";
    include "latin"
    include "hu(def_102)"
    include "hu(def_qwerty)"
    include "hu(def_dot)"
    include "hu(def_nodead)"
    include "hu(def_common)"
    include "level3(ralt_switch)"
};

// Partial layouts

// def_102:
// The standard Hungarian 102 key layout
hidden partial alphanumeric_keys
xkb_symbols "def_102" {
    key <TLDE>  { [            0,      section,           notsign                  ] };
    key <LSGT>  { [       iacute,       Iacute,              less,         greater ] };

};

// def_101:
// An alternative layout for 101 key keyboards
hidden partial alphanumeric_keys
xkb_symbols "def_101" {
    key <TLDE>  { [       iacute,       Iacute,                 0,         section ] };
    key <LSGT>  { [         less,      greater                                     ] };
};

// def_qwertz:
// The standard Hungaryan qwertz layout
hidden partial alphanumeric_keys
xkb_symbols "def_qwertz" {
    key <AD06>  { [            z,            Z,           endash                   ] };
    key <AB01>  { [            y,            Y,           greater                  ] };
};


// def_qwerty:
// The qwerty layout for people who familiar with the standard US layout
hidden partial alphanumeric_keys
xkb_symbols "def_qwerty" {
    key <AD06>  { [            y,            Y,           endash                   ] };
    key <AB01>  { [            z,            Z,           greater                  ] };
};

// def_dot: 	 
// The Hungarian standard is the comma on the keypad not decimal dot, 	 
// but programmers hate it 	 
hidden partial keypad_keys 	 
xkb_symbols "def_dot" { 	 
    key <KPDL>  { [    KP_Delete,   KP_Decimal                                     ] }; 	 
}; 	 
 

// def_dead:
// Dead keys support part
hidden partial alphanumeric_keys
xkb_symbols "def_dead" {
    key <AE01>  { [            1,   apostrophe,        asciitilde,      dead_tilde ] };
    key <AE02>  { [            2,     quotedbl,        dead_caron,           caron ] };
    key <AE03>  { [            3,         plus,       asciicircum, dead_circumflex ] };
    key <AE04>  { [            4,       exclam,        dead_breve,           breve ] };
    key <AE05>  { [            5,      percent,    dead_abovering,          degree ] };
    key <AE06>  { [            6,        slash,       dead_ogonek,          ogonek ] };
    key <AE07>  { [            7,        equal,             grave,      dead_grave ] };
    key <AE08>  { [            8,    parenleft,     dead_abovedot,        abovedot ] };
    key <AE09>  { [            9,   parenright,        dead_acute,           acute ] };
    key <AE10>  { [   odiaeresis,   Odiaeresis,  dead_doubleacute,     doubleacute ] };
    key <AE11>  { [   udiaeresis,   Udiaeresis,    dead_diaeresis,       diaeresis ] };
    key <AE12>  { [       oacute,       Oacute,      dead_cedilla,         cedilla ] };
};

// def_nodead:
// Without dead keys support
hidden partial alphanumeric_keys
xkb_symbols "def_nodead" {
    key <AE01>  { [            1,   apostrophe,        asciitilde                  ] };
    key <AE02>  { [            2,     quotedbl,             caron                  ] };
    key <AE03>  { [            3,         plus,       asciicircum                  ] };
    key <AE04>  { [            4,       exclam,             breve                  ] };
    key <AE05>  { [            5,      percent,            degree                  ] };
    key <AE06>  { [            6,        slash,            ogonek                  ] };
    key <AE07>  { [            7,        equal,             grave                  ] };
    key <AE08>  { [            8,    parenleft,          abovedot                  ] };
    key <AE09>  { [            9,   parenright,             acute                  ] };
    key <AE10>  { [   odiaeresis,   Odiaeresis,       doubleacute                  ] };
    key <AE11>  { [   udiaeresis,   Udiaeresis,         diaeresis                  ] };
    key <AE12>  { [       oacute,       Oacute,           cedilla                  ] };
};


// def_common:
// The common part of all Hungarian layout above
hidden partial alphanumeric_keys
xkb_symbols "def_common" {
    key <AD01>  { [            q,            Q,         backslash                  ] };
    key <AD02>  { [            w,            W,               bar                  ] };
    key <AD07>  { [            u,            U,          EuroSign                  ] };
    key <AD08>  { [            i,            I,            Iacute,          iacute ] };
    key <AD09>	{ [            o,            O,        doublelowquotemark          ] };
    key <AD10>	{ [            p,            P,        rightdoublequotemark        ] };
    key <AD11>  { [ odoubleacute, Odoubleacute,          division                  ] };
    key <AD12>  { [       uacute,       Uacute,          multiply                  ] };

    key <AC01>  { [            a,            A,        adiaeresis,      Adiaeresis ] };
    key <AC02>  { [            s,            S,           dstroke                  ] };
    key <AC03>  { [            d,            D,           Dstroke                  ] };
    key <AC04>  { [            f,            F,       bracketleft                  ] };
    key <AC05>  { [            g,            G,      bracketright                  ] };
    key <AC07>  { [            j,            J,            iacute,          Iacute ] };
    key <AC08>  { [            k,            K,           lstroke                  ] };
    key <AC09>  { [            l,            L,           Lstroke                  ] };
    key <AC10>  { [       eacute,       Eacute,            dollar,            cent ] };
    key <AC11>  { [       aacute,       Aacute,            ssharp                  ] };

    key <BKSL>  { [ udoubleacute, Udoubleacute,          currency                  ] };

    key <AB02>  { [            x,            X,        numbersign                  ] };
    key <AB03>  { [            c,            C,         ampersand                  ] };
    key <AB04>  { [            v,            V,                at                  ] };
    key <AB05>  { [            b,            B,         braceleft                  ] };
    key <AB06>  { [            n,            N,        braceright                  ] };
    key <AB07>  { [            m,            M,              less                  ] };
    key <AB08>  { [        comma,     question,         semicolon                  ] };
    key <AB09>  { [       period,        colon,           greater                  ] };
    key <AB10>  { [        minus,   underscore,          asterisk                  ] };

};
>>>>>>> 019fc27c
<|MERGE_RESOLUTION|>--- conflicted
+++ resolved
@@ -1,865 +1,431 @@
-<<<<<<< HEAD
-// New style XKB layout for some widely used Hungarian keyboard layouts
-//
-// Based on old style 'xkb/symbols/hu"
-//
-// (C) 2002-2004 Soós Péter <sp@osb.hu>
-// (C) 2010 Andras Timar <timar@fsf.hu>
-//
-// Permission is granted to anyone to use, distribute and modify
-// this file in any way, provided that the above copyright notice
-// is left intact and the author of the modification summarizes
-// the changes in this header.
-//
-// This file is distributed without any expressed or implied warranty.
-//
-// Changes:
-//  2004-04-17 - Moved to new style (only Unicode based layouts)
-//             - Added consistent dead key support
-//             - Fixed abovedot
-//             - Added adiaeresis
-//             - Added EuroSign and cent symbol
-//  2010-04-23 - Added doublelowquotemark
-//             - Added rightdoublequotemark
-//             - Added endash
-//  2010-05-13 - Added ellipsis
-
-
-// Default layout
-default partial
-xkb_symbols "basic" {
-    include "hu(102_qwertz_comma_dead)"
-    name[Group1] = "Hungarian";
-};
-
-// Standard layout
-partial
-xkb_symbols "standard" {
-    include "hu(102_qwertz_comma_dead)"
-    name[Group1] = "Hungarian (standard)";
-};
-
-// Standard layout without dead key support
-partial
-xkb_symbols "nodeadkeys" {
-    include "hu(102_qwertz_comma_nodead)"
-    name[Group1] = "Hungarian (eliminate dead keys)";
-};
-
-// Qwerty layout
-partial
-xkb_symbols "qwerty" {
-    include "hu(101_qwerty_comma_dead)"
-    name[Group1] = "Hungarian (qwerty)";
-};
-
-// Main layouts
-
-// 101_qwertz_comma_dead
-// 101 key qwertz layout
-// with decimal comma on keypad
-// and with dead key support
-partial
-xkb_symbols "101_qwertz_comma_dead" {
-    name[Group1] = "Hungarian (101/qwertz/comma/dead keys)";
-    include "latin"
-    include "hu(def_101)"
-    include "hu(def_qwertz)"
-    include "kpdl(comma)"
-    include "hu(def_dead)"
-    include "hu(def_common)"
-    include "level3(ralt_switch)"
-};
-
-// 101_qwertz_comma_nodead
-// 101 key qwertz layout
-// with decimal comma on keypad
-// and without dead key support
-partial
-xkb_symbols "101_qwertz_comma_nodead" {
-    name[Group1] = "Hungarian (101/qwertz/comma/eliminate dead keys)";
-    include "latin"
-    include "hu(def_101)"
-    include "hu(def_qwertz)"
-    include "kpdl(comma)"
-    include "hu(def_nodead)"
-    include "hu(def_common)"
-    include "level3(ralt_switch)"
-};
-
-// 101_qwertz_dot_dead
-// 101 key qwertz layout
-// with decimal dot on keypad
-// and with dead key support
-partial
-xkb_symbols "101_qwertz_dot_dead" {
-    name[Group1] = "Hungarian (101/qwertz/dot/dead keys)";
-    include "latin"
-    include "hu(def_101)"
-    include "hu(def_qwertz)"
-    include "hu(def_dot)"
-    include "hu(def_dead)"
-    include "hu(def_common)"
-    include "level3(ralt_switch)"
-};
-
-// 101_qwertz_dot_nodead
-// 101 key qwertz layout
-// with decimal dot on keypad
-// and without dead key support
-partial
-xkb_symbols "101_qwertz_dot_nodead" {
-    name[Group1] = "Hungarian (101/qwertz/dot/eliminate dead keys)";
-    include "latin"
-    include "hu(def_101)"
-    include "hu(def_qwertz)"
-    include "hu(def_dot)"
-    include "hu(def_nodead)"
-    include "hu(def_common)"
-    include "level3(ralt_switch)"
-};
-
-// 101_qwerty_comma_dead
-// 101 key qwerty layout
-// with decimal comma on keypad
-// and with dead key support
-partial
-xkb_symbols "101_qwerty_comma_dead" {
-    name[Group1] = "Hungarian (101/qwerty/comma/dead keys)";
-    include "latin"
-    include "hu(def_101)"
-    include "hu(def_qwerty)"
-    include "kpdl(comma)"
-    include "hu(def_dead)"
-    include "hu(def_common)"
-    include "level3(ralt_switch)"
-};
-
-// 101_qwerty_comma_nodead
-// 101 key qwerty layout
-// with decimal comma on keypad
-// and without dead key support
-partial
-xkb_symbols "101_qwerty_comma_nodead" {
-    name[Group1] = "Hungarian (101/qwerty/comma/eliminate dead keys)";
-    include "latin"
-    include "hu(def_101)"
-    include "hu(def_qwerty)"
-    include "kpdl(comma)"
-    include "hu(def_nodead)"
-    include "hu(def_common)"
-    include "level3(ralt_switch)"
-};
-
-// 101_qwerty_dot_dead
-// 101 key qwerty layout
-// with decimal dot on keypad
-// and with dead key support
-partial
-xkb_symbols "101_qwerty_dot_dead" {
-    name[Group1] = "Hungarian (101/qwerty/dot/dead keys)";
-    include "latin"
-    include "hu(def_101)"
-    include "hu(def_qwerty)"
-    include "hu(def_dot)"
-    include "hu(def_dead)"
-    include "hu(def_common)"
-    include "level3(ralt_switch)"
-};
-
-// 101_qwerty_dot_nodead
-// 101 key qwerty layout
-// with decimal dot on keypad
-// and without dead key support
-partial
-xkb_symbols "101_qwerty_dot_nodead" {
-    name[Group1] = "Hungarian (101/qwerty/dot/eliminate dead keys)";
-    include "latin"
-    include "hu(def_101)"
-    include "hu(def_qwerty)"
-    include "hu(def_dot)"
-    include "hu(def_nodead)"
-    include "hu(def_common)"
-    include "level3(ralt_switch)"
-};
-
-// 102_qwertz_comma_dead
-// 102 key qwertz layout
-// with decimal comma on keypad
-// and with dead key support
-partial
-xkb_symbols "102_qwertz_comma_dead" {
-    name[Group1] = "Hungarian (102/qwertz/comma/dead keys)";
-    include "latin"
-    include "hu(def_102)"
-    include "hu(def_qwertz)"
-    include "kpdl(comma)"
-    include "hu(def_dead)"
-    include "hu(def_common)"
-    include "level3(ralt_switch)"
-};
-
-// 102_qwertz_comma_nodead
-// 102 key qwertz layout
-// with decimal comma on keypad
-// and without dead key support
-partial
-xkb_symbols "102_qwertz_comma_nodead" {
-    name[Group1] = "Hungarian (102/qwertz/comma/eliminate dead keys)";
-    include "latin"
-    include "hu(def_102)"
-    include "hu(def_qwertz)"
-    include "kpdl(comma)"
-    include "hu(def_nodead)"
-    include "hu(def_common)"
-    include "level3(ralt_switch)"
-};
-
-// 102_qwertz_dot_dead
-// 102 key qwertz layout
-// with decimal dot on keypad
-// and with dead key support
-partial
-xkb_symbols "102_qwertz_dot_dead" {
-    name[Group1] = "Hungarian (102/qwertz/dot/dead keys)";
-    include "latin"
-    include "hu(def_102)"
-    include "hu(def_qwertz)"
-    include "hu(def_dot)"
-    include "hu(def_dead)"
-    include "hu(def_common)"
-    include "level3(ralt_switch)"
-};
-
-// 102_qwertz_dot_nodead
-// 102 key qwertz layout
-// with decimal dot on keypad
-// and without dead key support
-partial
-xkb_symbols "102_qwertz_dot_nodead" {
-    name[Group1] = "Hungarian (102/qwertz/dot/eliminate dead keys)";
-    include "latin"
-    include "hu(def_102)"
-    include "hu(def_qwertz)"
-    include "hu(def_dot)"
-    include "hu(def_nodead)"
-    include "hu(def_common)"
-    include "level3(ralt_switch)"
-};
-
-// 102_qwerty_comma_dead
-// 102 key qwerty layout
-// with decimal comma on keypad
-// and with dead key support
-partial
-xkb_symbols "102_qwerty_comma_dead" {
-    name[Group1] = "Hungarian (102/qwerty/comma/dead keys)";
-    include "latin"
-    include "hu(def_102)"
-    include "hu(def_qwerty)"
-    include "kpdl(comma)"
-    include "hu(def_dead)"
-    include "hu(def_common)"
-    include "level3(ralt_switch)"
-};
-
-// 102_qwerty_comma_nodead
-// 102 key qwerty layout
-// with decimal comma on keypad
-// and without dead key support
-partial
-xkb_symbols "102_qwerty_comma_nodead" {
-    name[Group1] = "Hungarian (102/qwerty/comma/eliminate dead keys)";
-    include "latin"
-    include "hu(def_102)"
-    include "hu(def_qwerty)"
-    include "kpdl(comma)"
-    include "hu(def_nodead)"
-    include "hu(def_common)"
-    include "level3(ralt_switch)"
-};
-
-// 102_qwerty_dot_dead
-// 102 key qwerty layout
-// with decimal dot on keypad
-// and with dead key support
-partial
-xkb_symbols "102_qwerty_dot_dead" {
-    name[Group1] = "Hungarian (102/qwerty/dot/dead keys)";
-    include "latin"
-    include "hu(def_102)"
-    include "hu(def_qwerty)"
-    include "hu(def_dot)"
-    include "hu(def_dead)"
-    include "hu(def_common)"
-    include "level3(ralt_switch)"
-};
-
-// 102_qwerty_dot_nodead
-// 102 key qwerty layout
-// with decimal dot on keypad
-// and without dead key support
-partial
-xkb_symbols "102_qwerty_dot_nodead" {
-    name[Group1] = "Hungarian (102/qwerty/dot/eliminate dead keys)";
-    include "latin"
-    include "hu(def_102)"
-    include "hu(def_qwerty)"
-    include "hu(def_dot)"
-    include "hu(def_nodead)"
-    include "hu(def_common)"
-    include "level3(ralt_switch)"
-};
-
-// Partial layouts
-
-// def_102:
-// The standard Hungarian 102 key layout
-hidden partial alphanumeric_keys
-xkb_symbols "def_102" {
-    key <TLDE>  { [            0,      section,           notsign                  ] };
-    key <LSGT>  { [       iacute,       Iacute,              less,         greater ] };
-
-};
-
-// def_101:
-// An alternative layout for 101 key keyboards
-hidden partial alphanumeric_keys
-xkb_symbols "def_101" {
-    key <TLDE>  { [       iacute,       Iacute,                 0,         section ] };
-    key <LSGT>  { [         less,      greater                                     ] };
-};
-
-// def_qwertz:
-// The standard Hungaryan qwertz layout
-hidden partial alphanumeric_keys
-xkb_symbols "def_qwertz" {
-    key <AD06>  { [            z,            Z,           endash                   ] };
-    key <AB01>  { [            y,            Y,           greater                  ] };
-};
-
-
-// def_qwerty:
-// The qwerty layout for people who familiar with the standard US layout
-hidden partial alphanumeric_keys
-xkb_symbols "def_qwerty" {
-    key <AD06>  { [            y,            Y,           endash                   ] };
-    key <AB01>  { [            z,            Z,           greater                  ] };
-};
-
-// def_dot: 	 
-// The Hungarian standard is the comma on the keypad not decimal dot, 	 
-// but programmers hate it 	 
-hidden partial keypad_keys 	 
-xkb_symbols "def_dot" { 	 
-    key <KPDL>  { [    KP_Delete,   KP_Decimal                                     ] }; 	 
-}; 	 
- 
-
-// def_dead:
-// Dead keys support part
-hidden partial alphanumeric_keys
-xkb_symbols "def_dead" {
-    key <AE01>  { [            1,   apostrophe,        asciitilde,      dead_tilde ] };
-    key <AE02>  { [            2,     quotedbl,        dead_caron,           caron ] };
-    key <AE03>  { [            3,         plus,       asciicircum, dead_circumflex ] };
-    key <AE04>  { [            4,       exclam,        dead_breve,           breve ] };
-    key <AE05>  { [            5,      percent,    dead_abovering,          degree ] };
-    key <AE06>  { [            6,        slash,       dead_ogonek,          ogonek ] };
-    key <AE07>  { [            7,        equal,             grave,      dead_grave ] };
-    key <AE08>  { [            8,    parenleft,     dead_abovedot,        abovedot ] };
-    key <AE09>  { [            9,   parenright,        dead_acute,           acute ] };
-    key <AE10>  { [   odiaeresis,   Odiaeresis,  dead_doubleacute,     doubleacute ] };
-    key <AE11>  { [   udiaeresis,   Udiaeresis,    dead_diaeresis,       diaeresis ] };
-    key <AE12>  { [       oacute,       Oacute,      dead_cedilla,         cedilla ] };
-};
-
-// def_nodead:
-// Without dead keys support
-hidden partial alphanumeric_keys
-xkb_symbols "def_nodead" {
-    key <AE01>  { [            1,   apostrophe,        asciitilde                  ] };
-    key <AE02>  { [            2,     quotedbl,             caron                  ] };
-    key <AE03>  { [            3,         plus,       asciicircum                  ] };
-    key <AE04>  { [            4,       exclam,             breve                  ] };
-    key <AE05>  { [            5,      percent,            degree                  ] };
-    key <AE06>  { [            6,        slash,            ogonek                  ] };
-    key <AE07>  { [            7,        equal,             grave                  ] };
-    key <AE08>  { [            8,    parenleft,          abovedot                  ] };
-    key <AE09>  { [            9,   parenright,             acute                  ] };
-    key <AE10>  { [   odiaeresis,   Odiaeresis,       doubleacute                  ] };
-    key <AE11>  { [   udiaeresis,   Udiaeresis,         diaeresis                  ] };
-    key <AE12>  { [       oacute,       Oacute,           cedilla                  ] };
-};
-
-
-// def_common:
-// The common part of all Hungarian layout above
-hidden partial alphanumeric_keys
-xkb_symbols "def_common" {
-    key <AD01>  { [            q,            Q,         backslash                  ] };
-    key <AD02>  { [            w,            W,               bar                  ] };
-    key <AD07>  { [            u,            U,          EuroSign                  ] };
-    key <AD08>  { [            i,            I,            Iacute,          iacute ] };
-    key <AD09>	{ [            o,            O,        doublelowquotemark          ] };
-    key <AD10>	{ [            p,            P,        rightdoublequotemark        ] };
-    key <AD11>  { [ odoubleacute, Odoubleacute,          division                  ] };
-    key <AD12>  { [       uacute,       Uacute,          multiply                  ] };
-
-    key <AC01>  { [            a,            A,        adiaeresis,      Adiaeresis ] };
-    key <AC02>  { [            s,            S,           dstroke                  ] };
-    key <AC03>  { [            d,            D,           Dstroke                  ] };
-    key <AC04>  { [            f,            F,       bracketleft                  ] };
-    key <AC05>  { [            g,            G,      bracketright                  ] };
-    key <AC07>  { [            j,            J,            iacute,          Iacute ] };
-    key <AC08>  { [            k,            K,           lstroke                  ] };
-    key <AC09>  { [            l,            L,           Lstroke                  ] };
-    key <AC10>  { [       eacute,       Eacute,            dollar,            cent ] };
-    key <AC11>  { [       aacute,       Aacute,            ssharp                  ] };
-
-    key <BKSL>  { [ udoubleacute, Udoubleacute,          currency                  ] };
-
-    key <AB02>  { [            x,            X,        numbersign                  ] };
-    key <AB03>  { [            c,            C,         ampersand                  ] };
-    key <AB04>  { [            v,            V,                at                  ] };
-    key <AB05>  { [            b,            B,         braceleft                  ] };
-    key <AB06>  { [            n,            N,        braceright                  ] };
-    key <AB07>  { [            m,            M,              less                  ] };
-    key <AB08>  { [        comma,     question,         semicolon                  ] };
-    key <AB09>  { [       period,        colon,          ellipsis                  ] };
-    key <AB10>  { [        minus,   underscore,          asterisk                  ] };
-
-};
-=======
-// New style XKB layout for some widely used Hungarian keyboard layouts
-//
-// Based on old style 'xkb/symbols/hu"
-//
-// (C) 2002-2004 Soós Péter <sp@osb.hu>
-// (C) 2010 Andras Timar <timar@fsf.hu>
-//
-// Permission is granted to anyone to use, distribute and modify
-// this file in any way, provided that the above copyright notice
-// is left intact and the author of the modification summarizes
-// the changes in this header.
-//
-// This file is distributed without any expressed or implied warranty.
-//
-// Changes:
-//  2004-04-17 - Moved to new style (only Unicode based layouts)
-//             - Added consistent dead key support
-//             - Fixed abovedot
-//             - Added adiaeresis
-//             - Added EuroSign and cent symbol
-//  2010-04-23 - Added doublelowquotemark
-//             - Added rightdoublequotemark
-//             - Added endash
-//  2010-05-13 - Added ellipsis
-
-
-// Default layout
-default partial
-xkb_symbols "basic" {
-    include "hu(102_qwertz_comma_dead)"
-    name[Group1] = "Hungarian";
-};
-
-// Standard layout
-partial
-xkb_symbols "standard" {
-    include "hu(102_qwertz_comma_dead)"
-    name[Group1] = "Hungarian (standard)";
-};
-
-// Standard layout without dead key support
-partial
-xkb_symbols "nodeadkeys" {
-    include "hu(102_qwertz_comma_nodead)"
-    name[Group1] = "Hungarian (eliminate dead keys)";
-};
-
-// Qwerty layout
-partial
-xkb_symbols "qwerty" {
-    include "hu(101_qwerty_comma_dead)"
-    name[Group1] = "Hungarian (qwerty)";
-};
-
-// Main layouts
-
-// 101_qwertz_comma_dead
-// 101 key qwertz layout
-// with decimal comma on keypad
-// and with dead key support
-partial
-xkb_symbols "101_qwertz_comma_dead" {
-    name[Group1] = "Hungarian (101/qwertz/comma/dead keys)";
-    include "latin"
-    include "hu(def_101)"
-    include "hu(def_qwertz)"
-    include "kpdl(comma)"
-    include "hu(def_dead)"
-    include "hu(def_common)"
-    include "level3(ralt_switch)"
-};
-
-// 101_qwertz_comma_nodead
-// 101 key qwertz layout
-// with decimal comma on keypad
-// and without dead key support
-partial
-xkb_symbols "101_qwertz_comma_nodead" {
-    name[Group1] = "Hungarian (101/qwertz/comma/eliminate dead keys)";
-    include "latin"
-    include "hu(def_101)"
-    include "hu(def_qwertz)"
-    include "kpdl(comma)"
-    include "hu(def_nodead)"
-    include "hu(def_common)"
-    include "level3(ralt_switch)"
-};
-
-// 101_qwertz_dot_dead
-// 101 key qwertz layout
-// with decimal dot on keypad
-// and with dead key support
-partial
-xkb_symbols "101_qwertz_dot_dead" {
-    name[Group1] = "Hungarian (101/qwertz/dot/dead keys)";
-    include "latin"
-    include "hu(def_101)"
-    include "hu(def_qwertz)"
-    include "hu(def_dot)"
-    include "hu(def_dead)"
-    include "hu(def_common)"
-    include "level3(ralt_switch)"
-};
-
-// 101_qwertz_dot_nodead
-// 101 key qwertz layout
-// with decimal dot on keypad
-// and without dead key support
-partial
-xkb_symbols "101_qwertz_dot_nodead" {
-    name[Group1] = "Hungarian (101/qwertz/dot/eliminate dead keys)";
-    include "latin"
-    include "hu(def_101)"
-    include "hu(def_qwertz)"
-    include "hu(def_dot)"
-    include "hu(def_nodead)"
-    include "hu(def_common)"
-    include "level3(ralt_switch)"
-};
-
-// 101_qwerty_comma_dead
-// 101 key qwerty layout
-// with decimal comma on keypad
-// and with dead key support
-partial
-xkb_symbols "101_qwerty_comma_dead" {
-    name[Group1] = "Hungarian (101/qwerty/comma/dead keys)";
-    include "latin"
-    include "hu(def_101)"
-    include "hu(def_qwerty)"
-    include "kpdl(comma)"
-    include "hu(def_dead)"
-    include "hu(def_common)"
-    include "level3(ralt_switch)"
-};
-
-// 101_qwerty_comma_nodead
-// 101 key qwerty layout
-// with decimal comma on keypad
-// and without dead key support
-partial
-xkb_symbols "101_qwerty_comma_nodead" {
-    name[Group1] = "Hungarian (101/qwerty/comma/eliminate dead keys)";
-    include "latin"
-    include "hu(def_101)"
-    include "hu(def_qwerty)"
-    include "kpdl(comma)"
-    include "hu(def_nodead)"
-    include "hu(def_common)"
-    include "level3(ralt_switch)"
-};
-
-// 101_qwerty_dot_dead
-// 101 key qwerty layout
-// with decimal dot on keypad
-// and with dead key support
-partial
-xkb_symbols "101_qwerty_dot_dead" {
-    name[Group1] = "Hungarian (101/qwerty/dot/dead keys)";
-    include "latin"
-    include "hu(def_101)"
-    include "hu(def_qwerty)"
-    include "hu(def_dot)"
-    include "hu(def_dead)"
-    include "hu(def_common)"
-    include "level3(ralt_switch)"
-};
-
-// 101_qwerty_dot_nodead
-// 101 key qwerty layout
-// with decimal dot on keypad
-// and without dead key support
-partial
-xkb_symbols "101_qwerty_dot_nodead" {
-    name[Group1] = "Hungarian (101/qwerty/dot/eliminate dead keys)";
-    include "latin"
-    include "hu(def_101)"
-    include "hu(def_qwerty)"
-    include "hu(def_dot)"
-    include "hu(def_nodead)"
-    include "hu(def_common)"
-    include "level3(ralt_switch)"
-};
-
-// 102_qwertz_comma_dead
-// 102 key qwertz layout
-// with decimal comma on keypad
-// and with dead key support
-partial
-xkb_symbols "102_qwertz_comma_dead" {
-    name[Group1] = "Hungarian (102/qwertz/comma/dead keys)";
-    include "latin"
-    include "hu(def_102)"
-    include "hu(def_qwertz)"
-    include "kpdl(comma)"
-    include "hu(def_dead)"
-    include "hu(def_common)"
-    include "level3(ralt_switch)"
-};
-
-// 102_qwertz_comma_nodead
-// 102 key qwertz layout
-// with decimal comma on keypad
-// and without dead key support
-partial
-xkb_symbols "102_qwertz_comma_nodead" {
-    name[Group1] = "Hungarian (102/qwertz/comma/eliminate dead keys)";
-    include "latin"
-    include "hu(def_102)"
-    include "hu(def_qwertz)"
-    include "kpdl(comma)"
-    include "hu(def_nodead)"
-    include "hu(def_common)"
-    include "level3(ralt_switch)"
-};
-
-// 102_qwertz_dot_dead
-// 102 key qwertz layout
-// with decimal dot on keypad
-// and with dead key support
-partial
-xkb_symbols "102_qwertz_dot_dead" {
-    name[Group1] = "Hungarian (102/qwertz/dot/dead keys)";
-    include "latin"
-    include "hu(def_102)"
-    include "hu(def_qwertz)"
-    include "hu(def_dot)"
-    include "hu(def_dead)"
-    include "hu(def_common)"
-    include "level3(ralt_switch)"
-};
-
-// 102_qwertz_dot_nodead
-// 102 key qwertz layout
-// with decimal dot on keypad
-// and without dead key support
-partial
-xkb_symbols "102_qwertz_dot_nodead" {
-    name[Group1] = "Hungarian (102/qwertz/dot/eliminate dead keys)";
-    include "latin"
-    include "hu(def_102)"
-    include "hu(def_qwertz)"
-    include "hu(def_dot)"
-    include "hu(def_nodead)"
-    include "hu(def_common)"
-    include "level3(ralt_switch)"
-};
-
-// 102_qwerty_comma_dead
-// 102 key qwerty layout
-// with decimal comma on keypad
-// and with dead key support
-partial
-xkb_symbols "102_qwerty_comma_dead" {
-    name[Group1] = "Hungarian (102/qwerty/comma/dead keys)";
-    include "latin"
-    include "hu(def_102)"
-    include "hu(def_qwerty)"
-    include "kpdl(comma)"
-    include "hu(def_dead)"
-    include "hu(def_common)"
-    include "level3(ralt_switch)"
-};
-
-// 102_qwerty_comma_nodead
-// 102 key qwerty layout
-// with decimal comma on keypad
-// and without dead key support
-partial
-xkb_symbols "102_qwerty_comma_nodead" {
-    name[Group1] = "Hungarian (102/qwerty/comma/eliminate dead keys)";
-    include "latin"
-    include "hu(def_102)"
-    include "hu(def_qwerty)"
-    include "kpdl(comma)"
-    include "hu(def_nodead)"
-    include "hu(def_common)"
-    include "level3(ralt_switch)"
-};
-
-// 102_qwerty_dot_dead
-// 102 key qwerty layout
-// with decimal dot on keypad
-// and with dead key support
-partial
-xkb_symbols "102_qwerty_dot_dead" {
-    name[Group1] = "Hungarian (102/qwerty/dot/dead keys)";
-    include "latin"
-    include "hu(def_102)"
-    include "hu(def_qwerty)"
-    include "hu(def_dot)"
-    include "hu(def_dead)"
-    include "hu(def_common)"
-    include "level3(ralt_switch)"
-};
-
-// 102_qwerty_dot_nodead
-// 102 key qwerty layout
-// with decimal dot on keypad
-// and without dead key support
-partial
-xkb_symbols "102_qwerty_dot_nodead" {
-    name[Group1] = "Hungarian (102/qwerty/dot/eliminate dead keys)";
-    include "latin"
-    include "hu(def_102)"
-    include "hu(def_qwerty)"
-    include "hu(def_dot)"
-    include "hu(def_nodead)"
-    include "hu(def_common)"
-    include "level3(ralt_switch)"
-};
-
-// Partial layouts
-
-// def_102:
-// The standard Hungarian 102 key layout
-hidden partial alphanumeric_keys
-xkb_symbols "def_102" {
-    key <TLDE>  { [            0,      section,           notsign                  ] };
-    key <LSGT>  { [       iacute,       Iacute,              less,         greater ] };
-
-};
-
-// def_101:
-// An alternative layout for 101 key keyboards
-hidden partial alphanumeric_keys
-xkb_symbols "def_101" {
-    key <TLDE>  { [       iacute,       Iacute,                 0,         section ] };
-    key <LSGT>  { [         less,      greater                                     ] };
-};
-
-// def_qwertz:
-// The standard Hungaryan qwertz layout
-hidden partial alphanumeric_keys
-xkb_symbols "def_qwertz" {
-    key <AD06>  { [            z,            Z,           endash                   ] };
-    key <AB01>  { [            y,            Y,           greater                  ] };
-};
-
-
-// def_qwerty:
-// The qwerty layout for people who familiar with the standard US layout
-hidden partial alphanumeric_keys
-xkb_symbols "def_qwerty" {
-    key <AD06>  { [            y,            Y,           endash                   ] };
-    key <AB01>  { [            z,            Z,           greater                  ] };
-};
-
-// def_dot: 	 
-// The Hungarian standard is the comma on the keypad not decimal dot, 	 
-// but programmers hate it 	 
-hidden partial keypad_keys 	 
-xkb_symbols "def_dot" { 	 
-    key <KPDL>  { [    KP_Delete,   KP_Decimal                                     ] }; 	 
-}; 	 
- 
-
-// def_dead:
-// Dead keys support part
-hidden partial alphanumeric_keys
-xkb_symbols "def_dead" {
-    key <AE01>  { [            1,   apostrophe,        asciitilde,      dead_tilde ] };
-    key <AE02>  { [            2,     quotedbl,        dead_caron,           caron ] };
-    key <AE03>  { [            3,         plus,       asciicircum, dead_circumflex ] };
-    key <AE04>  { [            4,       exclam,        dead_breve,           breve ] };
-    key <AE05>  { [            5,      percent,    dead_abovering,          degree ] };
-    key <AE06>  { [            6,        slash,       dead_ogonek,          ogonek ] };
-    key <AE07>  { [            7,        equal,             grave,      dead_grave ] };
-    key <AE08>  { [            8,    parenleft,     dead_abovedot,        abovedot ] };
-    key <AE09>  { [            9,   parenright,        dead_acute,           acute ] };
-    key <AE10>  { [   odiaeresis,   Odiaeresis,  dead_doubleacute,     doubleacute ] };
-    key <AE11>  { [   udiaeresis,   Udiaeresis,    dead_diaeresis,       diaeresis ] };
-    key <AE12>  { [       oacute,       Oacute,      dead_cedilla,         cedilla ] };
-};
-
-// def_nodead:
-// Without dead keys support
-hidden partial alphanumeric_keys
-xkb_symbols "def_nodead" {
-    key <AE01>  { [            1,   apostrophe,        asciitilde                  ] };
-    key <AE02>  { [            2,     quotedbl,             caron                  ] };
-    key <AE03>  { [            3,         plus,       asciicircum                  ] };
-    key <AE04>  { [            4,       exclam,             breve                  ] };
-    key <AE05>  { [            5,      percent,            degree                  ] };
-    key <AE06>  { [            6,        slash,            ogonek                  ] };
-    key <AE07>  { [            7,        equal,             grave                  ] };
-    key <AE08>  { [            8,    parenleft,          abovedot                  ] };
-    key <AE09>  { [            9,   parenright,             acute                  ] };
-    key <AE10>  { [   odiaeresis,   Odiaeresis,       doubleacute                  ] };
-    key <AE11>  { [   udiaeresis,   Udiaeresis,         diaeresis                  ] };
-    key <AE12>  { [       oacute,       Oacute,           cedilla                  ] };
-};
-
-
-// def_common:
-// The common part of all Hungarian layout above
-hidden partial alphanumeric_keys
-xkb_symbols "def_common" {
-    key <AD01>  { [            q,            Q,         backslash                  ] };
-    key <AD02>  { [            w,            W,               bar                  ] };
-    key <AD07>  { [            u,            U,          EuroSign                  ] };
-    key <AD08>  { [            i,            I,            Iacute,          iacute ] };
-    key <AD09>	{ [            o,            O,        doublelowquotemark          ] };
-    key <AD10>	{ [            p,            P,        rightdoublequotemark        ] };
-    key <AD11>  { [ odoubleacute, Odoubleacute,          division                  ] };
-    key <AD12>  { [       uacute,       Uacute,          multiply                  ] };
-
-    key <AC01>  { [            a,            A,        adiaeresis,      Adiaeresis ] };
-    key <AC02>  { [            s,            S,           dstroke                  ] };
-    key <AC03>  { [            d,            D,           Dstroke                  ] };
-    key <AC04>  { [            f,            F,       bracketleft                  ] };
-    key <AC05>  { [            g,            G,      bracketright                  ] };
-    key <AC07>  { [            j,            J,            iacute,          Iacute ] };
-    key <AC08>  { [            k,            K,           lstroke                  ] };
-    key <AC09>  { [            l,            L,           Lstroke                  ] };
-    key <AC10>  { [       eacute,       Eacute,            dollar,            cent ] };
-    key <AC11>  { [       aacute,       Aacute,            ssharp                  ] };
-
-    key <BKSL>  { [ udoubleacute, Udoubleacute,          currency                  ] };
-
-    key <AB02>  { [            x,            X,        numbersign                  ] };
-    key <AB03>  { [            c,            C,         ampersand                  ] };
-    key <AB04>  { [            v,            V,                at                  ] };
-    key <AB05>  { [            b,            B,         braceleft                  ] };
-    key <AB06>  { [            n,            N,        braceright                  ] };
-    key <AB07>  { [            m,            M,              less                  ] };
-    key <AB08>  { [        comma,     question,         semicolon                  ] };
-    key <AB09>  { [       period,        colon,           greater                  ] };
-    key <AB10>  { [        minus,   underscore,          asterisk                  ] };
-
-};
->>>>>>> 019fc27c
+// New style XKB layout for some widely used Hungarian keyboard layouts
+//
+// Based on old style 'xkb/symbols/hu"
+//
+// (C) 2002-2004 Soós Péter <sp@osb.hu>
+// (C) 2010 Andras Timar <timar@fsf.hu>
+//
+// Permission is granted to anyone to use, distribute and modify
+// this file in any way, provided that the above copyright notice
+// is left intact and the author of the modification summarizes
+// the changes in this header.
+//
+// This file is distributed without any expressed or implied warranty.
+//
+// Changes:
+//  2004-04-17 - Moved to new style (only Unicode based layouts)
+//             - Added consistent dead key support
+//             - Fixed abovedot
+//             - Added adiaeresis
+//             - Added EuroSign and cent symbol
+//  2010-04-23 - Added doublelowquotemark
+//             - Added rightdoublequotemark
+//             - Added endash
+//  2010-05-13 - Added ellipsis
+
+
+// Default layout
+default partial
+xkb_symbols "basic" {
+    include "hu(102_qwertz_comma_dead)"
+    name[Group1] = "Hungarian";
+};
+
+// Standard layout
+partial
+xkb_symbols "standard" {
+    include "hu(102_qwertz_comma_dead)"
+    name[Group1] = "Hungarian (standard)";
+};
+
+// Standard layout without dead key support
+partial
+xkb_symbols "nodeadkeys" {
+    include "hu(102_qwertz_comma_nodead)"
+    name[Group1] = "Hungarian (eliminate dead keys)";
+};
+
+// Qwerty layout
+partial
+xkb_symbols "qwerty" {
+    include "hu(101_qwerty_comma_dead)"
+    name[Group1] = "Hungarian (qwerty)";
+};
+
+// Main layouts
+
+// 101_qwertz_comma_dead
+// 101 key qwertz layout
+// with decimal comma on keypad
+// and with dead key support
+partial
+xkb_symbols "101_qwertz_comma_dead" {
+    name[Group1] = "Hungarian (101/qwertz/comma/dead keys)";
+    include "latin"
+    include "hu(def_101)"
+    include "hu(def_qwertz)"
+    include "kpdl(comma)"
+    include "hu(def_dead)"
+    include "hu(def_common)"
+    include "level3(ralt_switch)"
+};
+
+// 101_qwertz_comma_nodead
+// 101 key qwertz layout
+// with decimal comma on keypad
+// and without dead key support
+partial
+xkb_symbols "101_qwertz_comma_nodead" {
+    name[Group1] = "Hungarian (101/qwertz/comma/eliminate dead keys)";
+    include "latin"
+    include "hu(def_101)"
+    include "hu(def_qwertz)"
+    include "kpdl(comma)"
+    include "hu(def_nodead)"
+    include "hu(def_common)"
+    include "level3(ralt_switch)"
+};
+
+// 101_qwertz_dot_dead
+// 101 key qwertz layout
+// with decimal dot on keypad
+// and with dead key support
+partial
+xkb_symbols "101_qwertz_dot_dead" {
+    name[Group1] = "Hungarian (101/qwertz/dot/dead keys)";
+    include "latin"
+    include "hu(def_101)"
+    include "hu(def_qwertz)"
+    include "hu(def_dot)"
+    include "hu(def_dead)"
+    include "hu(def_common)"
+    include "level3(ralt_switch)"
+};
+
+// 101_qwertz_dot_nodead
+// 101 key qwertz layout
+// with decimal dot on keypad
+// and without dead key support
+partial
+xkb_symbols "101_qwertz_dot_nodead" {
+    name[Group1] = "Hungarian (101/qwertz/dot/eliminate dead keys)";
+    include "latin"
+    include "hu(def_101)"
+    include "hu(def_qwertz)"
+    include "hu(def_dot)"
+    include "hu(def_nodead)"
+    include "hu(def_common)"
+    include "level3(ralt_switch)"
+};
+
+// 101_qwerty_comma_dead
+// 101 key qwerty layout
+// with decimal comma on keypad
+// and with dead key support
+partial
+xkb_symbols "101_qwerty_comma_dead" {
+    name[Group1] = "Hungarian (101/qwerty/comma/dead keys)";
+    include "latin"
+    include "hu(def_101)"
+    include "hu(def_qwerty)"
+    include "kpdl(comma)"
+    include "hu(def_dead)"
+    include "hu(def_common)"
+    include "level3(ralt_switch)"
+};
+
+// 101_qwerty_comma_nodead
+// 101 key qwerty layout
+// with decimal comma on keypad
+// and without dead key support
+partial
+xkb_symbols "101_qwerty_comma_nodead" {
+    name[Group1] = "Hungarian (101/qwerty/comma/eliminate dead keys)";
+    include "latin"
+    include "hu(def_101)"
+    include "hu(def_qwerty)"
+    include "kpdl(comma)"
+    include "hu(def_nodead)"
+    include "hu(def_common)"
+    include "level3(ralt_switch)"
+};
+
+// 101_qwerty_dot_dead
+// 101 key qwerty layout
+// with decimal dot on keypad
+// and with dead key support
+partial
+xkb_symbols "101_qwerty_dot_dead" {
+    name[Group1] = "Hungarian (101/qwerty/dot/dead keys)";
+    include "latin"
+    include "hu(def_101)"
+    include "hu(def_qwerty)"
+    include "hu(def_dot)"
+    include "hu(def_dead)"
+    include "hu(def_common)"
+    include "level3(ralt_switch)"
+};
+
+// 101_qwerty_dot_nodead
+// 101 key qwerty layout
+// with decimal dot on keypad
+// and without dead key support
+partial
+xkb_symbols "101_qwerty_dot_nodead" {
+    name[Group1] = "Hungarian (101/qwerty/dot/eliminate dead keys)";
+    include "latin"
+    include "hu(def_101)"
+    include "hu(def_qwerty)"
+    include "hu(def_dot)"
+    include "hu(def_nodead)"
+    include "hu(def_common)"
+    include "level3(ralt_switch)"
+};
+
+// 102_qwertz_comma_dead
+// 102 key qwertz layout
+// with decimal comma on keypad
+// and with dead key support
+partial
+xkb_symbols "102_qwertz_comma_dead" {
+    name[Group1] = "Hungarian (102/qwertz/comma/dead keys)";
+    include "latin"
+    include "hu(def_102)"
+    include "hu(def_qwertz)"
+    include "kpdl(comma)"
+    include "hu(def_dead)"
+    include "hu(def_common)"
+    include "level3(ralt_switch)"
+};
+
+// 102_qwertz_comma_nodead
+// 102 key qwertz layout
+// with decimal comma on keypad
+// and without dead key support
+partial
+xkb_symbols "102_qwertz_comma_nodead" {
+    name[Group1] = "Hungarian (102/qwertz/comma/eliminate dead keys)";
+    include "latin"
+    include "hu(def_102)"
+    include "hu(def_qwertz)"
+    include "kpdl(comma)"
+    include "hu(def_nodead)"
+    include "hu(def_common)"
+    include "level3(ralt_switch)"
+};
+
+// 102_qwertz_dot_dead
+// 102 key qwertz layout
+// with decimal dot on keypad
+// and with dead key support
+partial
+xkb_symbols "102_qwertz_dot_dead" {
+    name[Group1] = "Hungarian (102/qwertz/dot/dead keys)";
+    include "latin"
+    include "hu(def_102)"
+    include "hu(def_qwertz)"
+    include "hu(def_dot)"
+    include "hu(def_dead)"
+    include "hu(def_common)"
+    include "level3(ralt_switch)"
+};
+
+// 102_qwertz_dot_nodead
+// 102 key qwertz layout
+// with decimal dot on keypad
+// and without dead key support
+partial
+xkb_symbols "102_qwertz_dot_nodead" {
+    name[Group1] = "Hungarian (102/qwertz/dot/eliminate dead keys)";
+    include "latin"
+    include "hu(def_102)"
+    include "hu(def_qwertz)"
+    include "hu(def_dot)"
+    include "hu(def_nodead)"
+    include "hu(def_common)"
+    include "level3(ralt_switch)"
+};
+
+// 102_qwerty_comma_dead
+// 102 key qwerty layout
+// with decimal comma on keypad
+// and with dead key support
+partial
+xkb_symbols "102_qwerty_comma_dead" {
+    name[Group1] = "Hungarian (102/qwerty/comma/dead keys)";
+    include "latin"
+    include "hu(def_102)"
+    include "hu(def_qwerty)"
+    include "kpdl(comma)"
+    include "hu(def_dead)"
+    include "hu(def_common)"
+    include "level3(ralt_switch)"
+};
+
+// 102_qwerty_comma_nodead
+// 102 key qwerty layout
+// with decimal comma on keypad
+// and without dead key support
+partial
+xkb_symbols "102_qwerty_comma_nodead" {
+    name[Group1] = "Hungarian (102/qwerty/comma/eliminate dead keys)";
+    include "latin"
+    include "hu(def_102)"
+    include "hu(def_qwerty)"
+    include "kpdl(comma)"
+    include "hu(def_nodead)"
+    include "hu(def_common)"
+    include "level3(ralt_switch)"
+};
+
+// 102_qwerty_dot_dead
+// 102 key qwerty layout
+// with decimal dot on keypad
+// and with dead key support
+partial
+xkb_symbols "102_qwerty_dot_dead" {
+    name[Group1] = "Hungarian (102/qwerty/dot/dead keys)";
+    include "latin"
+    include "hu(def_102)"
+    include "hu(def_qwerty)"
+    include "hu(def_dot)"
+    include "hu(def_dead)"
+    include "hu(def_common)"
+    include "level3(ralt_switch)"
+};
+
+// 102_qwerty_dot_nodead
+// 102 key qwerty layout
+// with decimal dot on keypad
+// and without dead key support
+partial
+xkb_symbols "102_qwerty_dot_nodead" {
+    name[Group1] = "Hungarian (102/qwerty/dot/eliminate dead keys)";
+    include "latin"
+    include "hu(def_102)"
+    include "hu(def_qwerty)"
+    include "hu(def_dot)"
+    include "hu(def_nodead)"
+    include "hu(def_common)"
+    include "level3(ralt_switch)"
+};
+
+// Partial layouts
+
+// def_102:
+// The standard Hungarian 102 key layout
+hidden partial alphanumeric_keys
+xkb_symbols "def_102" {
+    key <TLDE>  { [            0,      section,           notsign                  ] };
+    key <LSGT>  { [       iacute,       Iacute,              less,         greater ] };
+
+};
+
+// def_101:
+// An alternative layout for 101 key keyboards
+hidden partial alphanumeric_keys
+xkb_symbols "def_101" {
+    key <TLDE>  { [       iacute,       Iacute,                 0,         section ] };
+    key <LSGT>  { [         less,      greater                                     ] };
+};
+
+// def_qwertz:
+// The standard Hungaryan qwertz layout
+hidden partial alphanumeric_keys
+xkb_symbols "def_qwertz" {
+    key <AD06>  { [            z,            Z,           endash                   ] };
+    key <AB01>  { [            y,            Y,           greater                  ] };
+};
+
+
+// def_qwerty:
+// The qwerty layout for people who familiar with the standard US layout
+hidden partial alphanumeric_keys
+xkb_symbols "def_qwerty" {
+    key <AD06>  { [            y,            Y,           endash                   ] };
+    key <AB01>  { [            z,            Z,           greater                  ] };
+};
+
+// def_dot: 	 
+// The Hungarian standard is the comma on the keypad not decimal dot, 	 
+// but programmers hate it 	 
+hidden partial keypad_keys 	 
+xkb_symbols "def_dot" { 	 
+    key <KPDL>  { [    KP_Delete,   KP_Decimal                                     ] }; 	 
+}; 	 
+ 
+
+// def_dead:
+// Dead keys support part
+hidden partial alphanumeric_keys
+xkb_symbols "def_dead" {
+    key <AE01>  { [            1,   apostrophe,        asciitilde,      dead_tilde ] };
+    key <AE02>  { [            2,     quotedbl,        dead_caron,           caron ] };
+    key <AE03>  { [            3,         plus,       asciicircum, dead_circumflex ] };
+    key <AE04>  { [            4,       exclam,        dead_breve,           breve ] };
+    key <AE05>  { [            5,      percent,    dead_abovering,          degree ] };
+    key <AE06>  { [            6,        slash,       dead_ogonek,          ogonek ] };
+    key <AE07>  { [            7,        equal,             grave,      dead_grave ] };
+    key <AE08>  { [            8,    parenleft,     dead_abovedot,        abovedot ] };
+    key <AE09>  { [            9,   parenright,        dead_acute,           acute ] };
+    key <AE10>  { [   odiaeresis,   Odiaeresis,  dead_doubleacute,     doubleacute ] };
+    key <AE11>  { [   udiaeresis,   Udiaeresis,    dead_diaeresis,       diaeresis ] };
+    key <AE12>  { [       oacute,       Oacute,      dead_cedilla,         cedilla ] };
+};
+
+// def_nodead:
+// Without dead keys support
+hidden partial alphanumeric_keys
+xkb_symbols "def_nodead" {
+    key <AE01>  { [            1,   apostrophe,        asciitilde                  ] };
+    key <AE02>  { [            2,     quotedbl,             caron                  ] };
+    key <AE03>  { [            3,         plus,       asciicircum                  ] };
+    key <AE04>  { [            4,       exclam,             breve                  ] };
+    key <AE05>  { [            5,      percent,            degree                  ] };
+    key <AE06>  { [            6,        slash,            ogonek                  ] };
+    key <AE07>  { [            7,        equal,             grave                  ] };
+    key <AE08>  { [            8,    parenleft,          abovedot                  ] };
+    key <AE09>  { [            9,   parenright,             acute                  ] };
+    key <AE10>  { [   odiaeresis,   Odiaeresis,       doubleacute                  ] };
+    key <AE11>  { [   udiaeresis,   Udiaeresis,         diaeresis                  ] };
+    key <AE12>  { [       oacute,       Oacute,           cedilla                  ] };
+};
+
+
+// def_common:
+// The common part of all Hungarian layout above
+hidden partial alphanumeric_keys
+xkb_symbols "def_common" {
+    key <AD01>  { [            q,            Q,         backslash                  ] };
+    key <AD02>  { [            w,            W,               bar                  ] };
+    key <AD07>  { [            u,            U,          EuroSign                  ] };
+    key <AD08>  { [            i,            I,            Iacute,          iacute ] };
+    key <AD09>	{ [            o,            O,        doublelowquotemark          ] };
+    key <AD10>	{ [            p,            P,        rightdoublequotemark        ] };
+    key <AD11>  { [ odoubleacute, Odoubleacute,          division                  ] };
+    key <AD12>  { [       uacute,       Uacute,          multiply                  ] };
+
+    key <AC01>  { [            a,            A,        adiaeresis,      Adiaeresis ] };
+    key <AC02>  { [            s,            S,           dstroke                  ] };
+    key <AC03>  { [            d,            D,           Dstroke                  ] };
+    key <AC04>  { [            f,            F,       bracketleft                  ] };
+    key <AC05>  { [            g,            G,      bracketright                  ] };
+    key <AC07>  { [            j,            J,            iacute,          Iacute ] };
+    key <AC08>  { [            k,            K,           lstroke                  ] };
+    key <AC09>  { [            l,            L,           Lstroke                  ] };
+    key <AC10>  { [       eacute,       Eacute,            dollar,            cent ] };
+    key <AC11>  { [       aacute,       Aacute,            ssharp                  ] };
+
+    key <BKSL>  { [ udoubleacute, Udoubleacute,          currency                  ] };
+
+    key <AB02>  { [            x,            X,        numbersign                  ] };
+    key <AB03>  { [            c,            C,         ampersand                  ] };
+    key <AB04>  { [            v,            V,                at                  ] };
+    key <AB05>  { [            b,            B,         braceleft                  ] };
+    key <AB06>  { [            n,            N,        braceright                  ] };
+    key <AB07>  { [            m,            M,              less                  ] };
+    key <AB08>  { [        comma,     question,         semicolon                  ] };
+    key <AB09>  { [       period,        colon,           greater                  ] };
+    key <AB10>  { [        minus,   underscore,          asterisk                  ] };
+
+};