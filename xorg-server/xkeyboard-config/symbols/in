--- conflicted
+++ resolved
@@ -1,2848 +1,1423 @@
-<<<<<<< HEAD
-// This layout includes all Indian layouts, including:
-//     - Bengali
-//     - Gujarati 
-//     - Kannada 
-//     - Malayalam
-//     - Oriya 
-//     - Tamil
-//     - Telugu
-//     - Urdu
-
-// Links:
-// - Indic INSCRIPT keyboard layout diagrams:
-//     http://java.sun.com/products/jfc/tsc/articles/InputMethod/indiclayout.html
-// - Ekusheyr Shadhinota (Bengali layouts):
-//     http://ekushey.org/projects/shadhinota/index.html
-// - Microsoft Windows XP SP2: Indic Language Standards - an Introduction:
-//     http://www.bhashaindia.com/MSProducts/XpSp2/Articles/IndicLanguageStandards.aspx
-
-// based on a keyboard map from an 'xkb/symbols/dev' file
-
-// Devangari is the default. Kill me if I am wrong:)
-default partial alphanumeric_keys
-xkb_symbols "deva" {
-	// March 2004 -- David Holl <smyrph+dev_xkb@ece.wpi.edu>
-	name[Group1]="India";
-
-	key.type="FOUR_LEVEL";
-
-	key <TLDE> { [ U094a, U0912,   grave, asciitilde  ] };
-	key <AE01> { [ U0967, U090d,       1, exclam      ] };
-	key <AE02> { [ U0968, U0945,       2, at          ] };
-	// Shift+AE0[3-8] really need to return a macro of keys defined by
-	// INSCRIPT in place of the symbols that are here for now.  But this
-	// requires XKB to map 1 key into two to three other key presses.
-	key <AE03> { [ U0969, numbersign,  3, numbersign  ] };
-	key <AE04> { [ U096a, dollar,      4, dollar      ] };
-	key <AE05> { [ U096b, percent,     5, percent     ] };
-	key <AE06> { [ U096c, asciicircum, 6, asciicircum ] };
-	key <AE07> { [ U096d, ampersand,   7, ampersand   ] };
-	key <AE08> { [ U096e, asterisk,    8, asterisk    ] };
-	key <AE09> { [ U096f, parenleft,   9, parenleft   ] };
-	key <AE10> { [ U0966, parenright,  0, parenright  ] };
-	key <AE11> { [ minus, U0903, minus, underscore    ] };
-	key <AE12> { [ U0943, U090b, U0944, U0960 ] };
-
-	key <AD01> { [ U094c, U0914 ] };
-	key <AD02> { [ U0948, U0910 ] };
-	key <AD03> { [ U093e, U0906 ] };
-	key <AD04> { [ U0940, U0908, U0963, U0961 ] };
-	key <AD05> { [ U0942, U090a ] };
-	key <AD06> { [ U092c, U092d ] };
-	key <AD07> { [ U0939, U0919 ] };
-	key <AD08> { [ U0917, U0918, U095a ] };
-	key <AD09> { [ U0926, U0927 ] };
-	key <AD10> { [ U091c, U091d, U095b ] };
-	key <AD11> { [ U0921, U0922, U095c, U095d ] };
-	key <AD12> { [ U093c, U091e ] };
-	// I added \ / ? | for shell-convenience (file names and piping)
-	key <BKSL> { [ U0949, U0911, U005C, U007C ] };
-
-	key <AC01> { [ U094b, U0913 ] };
-	key <AC02> { [ U0947, U090f ] };
-	key <AC03> { [ U094d, U0905 ] };
-	key <AC04> { [ U093f, U0907, U0962, U090c ] };
-	key <AC05> { [ U0941, U0909 ] };
-	key <AC06> { [ U092a, U092b, NoSymbol, U095e ] };
-	key <AC07> { [ U0930, U0931 ] };
-	key <AC08> { [ U0915, U0916, U0958, U0959 ] };
-	key <AC09> { [ U0924, U0925 ] };
-	key <AC10> { [ U091a, U091b, U0952 ] };
-	key <AC11> { [ U091f, U0920, NoSymbol, U0951 ] };
-
-	key <AB01> { [ U0946, U090e, U0953 ] };
-	key <AB02> { [ U0902, U0901, NoSymbol, U0950 ] };
-	key <AB03> { [ U092e, U0923, U0954 ] };
-	key <AB04> { [ U0928, U0929 ] };
-	key <AB05> { [ U0935, U0934 ] };
-	key <AB06> { [ U0932, U0933 ] };
-	key <AB07> { [ U0938, U0936 ] };
-	key <AB08> { [ comma, U0937, U0970 ] };
-	key <AB09> { [ period, U0964, U0965, U093d ] };
-	// I added \ / ? | for shell-convenience (file names and piping)
-	key <AB10> { [ U092f, U095f, slash, question ] };
-
-	// space, space, Zero-Width-Non-Joiner (ZWNJ), Zero-Width-Joiner (ZWJ):
-	include "nbsp(zwnj3zwj4)"
-};
-
-//Name		:	Bolnagri (Combined)
-//Description	:	A phonetic keyboard layout for Devnagari(Hindi)
-//			http://www.indlinux.org/wiki/index.php/BolNagri
-//NOTE		: 	This is a combined map of bolnagri_matras and bolnagri_vowels.
-//Inspired by "devrom" keymap by Steve Smith for the windows tool "keyman"
-//Original Author :	Noah Levitt<nlevitt at columbia.edu>
-//Past Authors  : Pramod.R <pramodr at gmail.com> and Ravikant <ravikant at sarai.net>
-// Current Main.: G Karunakar <karunakar@sarai.net>
-
-partial alphanumeric_keys
-xkb_symbols "bolnagri" {
-     name[Group1] = "India - Hindi Bolnagri";
-     key.type="FOUR_LEVEL";
-    //Top Alphanumeric row
-    // Roman digits
-    key <TLDE>  { [   U0902,	U0901,		apostrophe, 	asciitilde ] }; // apostrophe: anusvara, candrabindu
-    key <AE01>  { [   1,	exclam,		U0967,		exclam	   ] };
-    key <AE02>  { [   2,	at,		U0968,		at	   ] };
-    key <AE03>  { [   3,    	numbersign, 	U0969,		numbersign ] };
-    key <AE04>  { [   4,	dollar,		U096A,		dollar     ] };
-    key <AE05>  { [   5,	percent,	U096B,		percent    ] };
-    key <AE06>  { [   6,	asciicircum,	U096C,		asciicircum ] };
-    key <AE07>  { [   7,	ampersand,	U096D,		ampersand  ] };
-    key <AE08>  { [   8,	asterisk,	U096E,		asterisk   ] };
-    key <AE09>  { [   9,	parenleft,	U096F,		parenleft  ] };
-    key <AE10>  { [   0,	parenright,	U0966,		parenright ] };
-    key <AE11>	{ [   minus,	underscore	     ] };
-    key <AE12>	{ [   equal,	plus		     ] };
-    key <BKSL>  { [   U0964,	U0965,		U007C,		U005C   ] }; //pipe : danda, double danda
-
-    //Q Row	
-    key <AD01>   { [   U200C, 	U200D   ] };  // Q: ZWNJ, ZWJ
-    key <AD02>   { [   U0935,  	U950	] };  // W: wa, OM
-    key <AD03>   { [   U0947,   U0948,	U090F,	U0910   ] };  // E: e, ai matras
-    key <AD04>   { [   U0930,	U0943  	] };  // R: ra, vocalic Ri
-    key <AD05>   { [   U0924,   U0925   ] };  // T: ta, tha
-    key <AD06>   { [   U092f,	U091E   ] };  // Y: ya, nya
-    key <AD07>   { [   U0941,   U0942,	U0909,	U090A   ] };  // U: u, uu matras
-    key <AD08>   { [   U093F,   U0940,	U0907,	U0908   ] };  // I: i, ii matras
-    key <AD09>   { [   U094B,   U094C,	U0913,	U0914   ] };  // O: o, au matras
-    key <AD10>   { [   U092A,   U092B   ] };  // P: pa, pha
-    key <AD11>   { [   bracketleft,   braceleft   ] };  
-    key <AD12>	 { [   bracketright, braceright   ] };
-    
-    //A Row
-    key <AC01>   { [   U093E,	 U0906,	U0905,	U0906  ] };   // A: aa
-    key <AC02>   { [   U0938,    U0937   ] };  // S: sa, ssa
-    key <AC03>   { [   U0926,    U0927   ] };  // D: da, dha
-    key <AC04>   { [   U091F,    U0920   ] };  // F: TA, THA
-    key <AC05>   { [   U0917,    U0918   ] };  // G: ga, gha
-    key <AC06>   { [   U0939,    U0903   ] };  // H: ha, visarg 
-    key <AC07>   { [   U091C,    U091D   ] };  // J: ja, jha
-    key <AC08>   { [   U0915,    U0916   ] };  // K: ka, kha
-    key <AC09>   { [   U0932,	 U0962   ] };  // L: la, vocalic L or lru matra`
-    key <AC10>   { [   semicolon, colon  ] }; 
-    key <AC11>   { [apostrophe, quotedbl ] };
-
-    //Z Row
-    key <AB01>   { [   U0936,	 U0945 	 ] };  // Z: sha, akaar candra
-    key <AB02>   { [   U094D,    U0949	 ] };  // X: halant, aakaar candra
-    key <AB03>   { [   U091A,    U091B   ] };  // C: ca, cha
-    key <AB04>   { [   U0921,    U0922   ] };  // V: da, dha
-    key <AB05>   { [   U092C,    U092D   ] };  // B: ba, bha
-    key <AB06>   { [   U0928,    U0923   ] };  // N: na, nha
-    key <AB07>   { [   U092E,    U093D,	U092E,	U093D   ] };  // M: ma, avagraha
-    key <AB08>   { [   comma,    U0970	 ] };// comma: comma, dev abbreviation sign
-    key <AB09>   { [   period,   U093C 	 ] };  // period: period, nukta
-    key <AB10>	 { [   slash,   question ] };
-
-   // begin modifier mappings
-//    modifier_map Shift  { Shift_L };
-//    modifier_map Lock   { Caps_Lock };
-//    modifier_map Control{ Control_L };
-//    modifier_map Mod3   { Mode_switch };
-    include "level3(ralt_switch)"
-};
-
-// based on a keyboard map from an 'xkb/symbols/ben' file
-
-partial alphanumeric_keys
-xkb_symbols "ben" {
-    name[Group1]= "India - Bengali";
-
-      // Mainly numbers.
-      key <AE01> { [      U09E7 		]	};
-      key <AE02> { [      U09E8 		]	};
-      key <AE03> { [      U09E9 		]	};
-      key <AE04> { [      U09EA 		]	};
-      key <AE05> { [      U09EB		]	};
-      key <AE06> { [      U09EC 		]	};
-      key <AE07> { [      U09ED	        ]	};
-      key <AE08> { [      U09EE 		]	};
-      key <AE09> { [      U09EF, parenleft	]	};
-      key <AE10> { [      U09E6, parenright	]	};
-      key <AE11> { [      minus, U0983 	]	};
-      key <AE12> { [      U098B, U09C3	]	};
-
-// Mainly long vowels
-
-      key <AD01> { [      U09CC,  U0994	]	};
-      key <AD02> { [      U09C8,  U0990	]	};
-      key <AD03> { [      U09BE,  U0986	]	};
-      key <AD04> { [      U09C0,  U0988	]	};
-      key <AD05> { [      U09C2,  U098A	]	};
-
-// Mainly voiced consonants
-
-      key <AD06> { [      U09AC,  U09AD	]	};
-      key <AD07> { [      U09B9,  U0999 ]	};
-      key <AD08> { [      U0997,  U0998 ]	};
-      key <AD09> { [      U09A6,  U09A7 ]	};
-      key <AD10> { [      U099C,  U099D ]	};
-      key <AD11> { [      U09A1, U09A2 	]	};
-      key <AD12> { [      U09BC, U099E 	]	};
-
-// Mainly short vowels
-      key <AC01> { [      U09CB,  U0993 ]	};
-      key <AC02> { [      U09C7,  U098F ]	};
-      key <AC03> { [      U09CD,  U0985 ]	};
-      key <AC04> { [      U09BF,  U0987 ]	};
-      key <AC05> { [      U09C1,  U0989 ]	};
-
-
-// Mainly unvoiced consonants
-
-      key <AC06> { [      U09AA,  U09AB ]	};
-      key <AC07> { [      U09B0,  U09DD ]	};
-      key <AC08> { [      U0995,  U0996 ]	};
-      key <AC09> { [      U09A4,  U09A5 ]	};
-      key <AC10> { [      U099A,  U099B ]	};
-      key <AC11> { [      U099F, U09A0 	]	};
-      key <BKSL> { [      U005C, U007C 	]	};
-
-      key <AB01> { [      z, Z  		]       };
-      key <AB02> { [      U0982,  U0981 ]       };
-      key <AB03> { [      U09AE,  U09A3 ]       };
-      key <AB04> { [      U09A8,  U09A8 ]       };
-      key <AB05> { [      U09AC,  U09AC ]       };
-      key <AB06> { [      U09B2,  U09B2 ]       };
-      key <AB07> { [      U09B8,  U09B6 ]       };
-      key <AB08> { [      comma,      U09B7 ]       };
-      key <AB09> { [      period,     U0964 ]       };
-      key <AB10> { [      U09DF,  U09AF	]       };
-};
-
-xkb_symbols "ben_probhat" {
- name[Group1]= "India - Bengali Probhat";
-   key <ESC>  { [ Escape ] };
-
-// numbers
-   key <TLDE> { [ U200D, asciitilde   ] };
-   key <AE01> { [ U09E7, exclam       ] };
-   key <AE02> { [ U09E8, at           ] };
-   key <AE03> { [ U09E9, numbersign   ] };
-   key <AE04> { [ U09EA, U09F3    ] };
-   key <AE05> { [ U09EB, percent      ] };
-   key <AE06> { [ U09EC, asciicircum  ] };
-   key <AE07> { [ U09ED, U099E    ] };
-   key <AE08> { [ U09EE, U09CE    ] };
-   key <AE09> { [ U09EF, parenleft    ] };
-   key <AE10> { [ U09E6, parenright   ] };
-   key <AE11> { [ minus,     underscore   ] };
-   key <AE12> { [ equal,     plus         ] };
-   key <BKSP> { [ BackSpace               ] };
-
-// tab, q to ] 
-   key <TAB>  { [   Tab,  ISO_Left_Tab     ] };
-   key <AD01> { [   U09A6,  U09A7  ] };
-   key <AD02> { [   U09C2,  U098A  ] };
-   key <AD03> { [   U09C0,  U0988  ] };
-   key <AD04> { [   U09B0,  U09DC  ] };
-   key <AD05> { [   U099F,  U09A0  ] };
-   key <AD06> { [   U098F,  U0990  ] };
-   key <AD07> { [   U09C1,  U0989  ] };
-   key <AD08> { [   U09BF,  U0987  ] };
-   key <AD09> { [   U0993,  U0994  ] };
-   key <AD10> { [   U09AA,  U09AB  ] };
-   key <AD11> { [   U09C7,  U09C8  ] };
-   key <AD12> { [   U09CB,  U09CC  ] };
-   key <RTRN> { [   Return                 ] };
-
-// caps, a to ' 
-//   key <CAPS> { [   Caps_Lock              ] };
-   key <AC01> { [   U09BE,  U0985  ] };
-   key <AC02> { [   U09B8,  U09B7  ] };
-   key <AC03> { [   U09A1,  U09A2  ] };
-   key <AC04> { [   U09A4,  U09A5  ] };
-   key <AC05> { [   U0997,  U0998  ] };
-   key <AC06> { [   U09B9,  U0983  ] };
-   key <AC07> { [   U099C,  U099D  ] };
-   key <AC08> { [   U0995,  U0996  ] };
-   key <AC09> { [   U09B2,  U0982  ] };
-   key <AC10> { [   semicolon,  colon      ] };
-   key <AC11> { [   quoteright, quotedbl   ] };
-
-// shift, z to /
-//   key <LFSH> { [   Shift_L                ] };
-   key <AB01> { [   U09DF,  U09AF  ] };
-   key <AB02> { [   U09B6,  U09DD  ] };
-   key <AB03> { [   U099A,  U099B  ] };
-   key <AB04> { [   U0986,  U098B  ] };
-   key <AB05> { [   U09AC,  U09AD  ] };
-   key <AB06> { [   U09A8,  U09A3  ] };
-   key <AB07> { [   U09AE,  U0999  ] };
-   key <AB08> { [   comma,      U09C3  ] };
-   key <AB09> { [   U0964,  U0981  ] };
-   key <AB10> { [   U09CD,  question   ] };
-   key <BKSL> { [   U200C,  U0965  ] };
-
-//   key <LCTL> { [   Control_L              ] };
-//   key <SPCE> { [   space                  ] };
-
-//   modifier_map Shift  { Shift_L };
-//   modifier_map Lock   { Caps_Lock };
-//   modifier_map Control{ Control_L };
-
-};
-
-partial alphanumeric_keys 
-xkb_symbols "guj" {
-      name[Group1]= "India - Gujarati";
-
-      // Mainly numbers.
-      key <AE01> { [      U0AE7, U0A8D 	]	};
-      key <AE02> { [      U0AE8, U0AC5 	]	};
-      key <AE03> { [      U0AE9 	 	]	};
-      key <AE04> { [      U0AEA  	 	]	};
-      key <AE05> { [      U0AEB  	 	]	};
-      key <AE06> { [      U0AEC  	 	]	};
-      key <AE07> { [      U0AED 		]	};
-      key <AE08> { [      U0AEE  	 	]	};
-      key <AE09> { [      U0AEF, parenleft 	]	};
-      key <AE10> { [      U0AE6, parenright ]	};
-      key <AE11> { [      minus,     U0A83  ]	};
-      key <AE12> { [      U0A8B, U0AC3 	]	};
-
-// Mainly long vowels
-
-      key <AD01> { [      U0ACC, U0A94  ]	};
-      key <AD02> { [      U0AC8, U0A90  ]	};
-      key <AD03> { [      U0ABE, U0A86  ]	};
-      key <AD04> { [      U0AC0, U0A88  ]	};
-      key <AD05> { [      U0AC2, U0A8A  ]	};
-
-// Mainly voiced consonants
-
-      key <AD06> { [      U0AAC, U0AAD 	]	};
-      key <AD07> { [      U0AB9, U0A99 	]	};
-      key <AD08> { [      U0A97, U0A98 	]	};
-      key <AD09> { [      U0AA6, U0AA7 	]	};
-      key <AD10> { [      U0A9C, U0A9D 	]	};
-      key <AD11> { [      U0AA1, U0AA2 	]	};
-      key <AD12> { [      U0ABC, U0A9E 	]	};
-
-// Mainly short vowels
-      key <AC01> { [      U0ACB, U0A93	]	};
-      key <AC02> { [      U0AC7, U0A8F	]	};
-      key <AC03> { [      U0ACD, U0A85  ]	};
-      key <AC04> { [      U0ABF, U0A87  ]	};
-      key <AC05> { [      U0AC1, U0A89  ]	};
-
-// Mainly unvoiced consonants
-
-      key <AC06> { [      U0AAA, U0AAB 	]	};
-      key <AC07> { [      U0AB0, U0AB0 	]	};
-      key <AC08> { [      U0A95, U0A96 	]	};
-      key <AC09> { [      U0AA4, U0AA5 	]	};
-      key <AC10> { [      U0A9A, U0A9B 	]	};
-      key <AC11> { [      U0A9F, U0AA0 	]	};
-      key <BKSL> { [      U0AC9, U0A91 	]	};
-
-      key <AB01> { [      z        , Z		]       };
-      key <AB02> { [      U0A82, U0A81	]       };
-      key <AB03> { [      U0AAE, U0AA3  ]       };
-      key <AB04> { [      U0AA8, U0AA8   ]       };
-      key <AB05> { [      U0AB5, U0AB5   ]       };
-      key <AB06> { [      U0AB2, U0AB3  ]       };
-      key <AB07> { [      U0AB8, U0AB6  ]       };
-      key <AB08> { [      comma,     U0AB7  ]       };
-      key <AB09> { [      period,    U0964  ]       };
-      key <AB10> { [      U0AAF, question   ]       };
-};
-
-partial alphanumeric_keys 
-xkb_symbols "kan" {
-
-    // Inscript layout for Kannada  
-    // Author : G Karunakar <karunakar@freedomink.org>
-    // Date   : Wed Nov 13 17:22:58 IST 2002
-    // Kannada digits mapped in basic only
-
-    name[Group1]= "India - Kannada";
-
-    key <TLDE> { [  U0cca, U0c92	] };
-    key <AE01> { [  U0ce7			] };
-    key <AE02> { [  U0ce8			] };
-    key <AE03> { [  U0ce9			] };
-    key <AE04> { [  U0cea			] };
-    key <AE05> { [  U0ceb			] };
-    key <AE06> { [  U0cec			] };
-    key <AE07> { [  U0ced			] };
-    key <AE08> { [  U0cee			] };
-    key <AE09> { [  U0cef			] };
-    key <AE10> { [  U0ce6			] };
-    key <AE11> { [  U0c83			] };
-    key <AE12> { [  U0cc3, U0c8b	] };
-
-    key <AD01> { [  U0ccc, U0c94	] };
-    key <AD02> { [  U0cc8, U0c90	] };
-    key <AD03> { [  U0cbe, U0c86	] };
-    key <AD04> { [  U0cc0, U0c88	] };
-    key <AD05> { [  U0cc2, U0c8a	] };
-    key <AD06> { [  U0cac, U0cad	] };
-    key <AD07> { [  U0cb9, U0c99	] };
-    key <AD08> { [  U0c97, U0c98	] };
-    key <AD09> { [  U0ca6, U0ca7	] };
-    key <AD10> { [  U0c9c, U0c9d	] };
-    key <AD11> { [  U0ca1, U0ca2	] };
-    key <AD12> { [  U0cbc, U0c9e	] };
- 
-    key <AC01> { [  U0ccb, U0c93	] };
-    key <AC02> { [  U0cc7, U0c8f	] };
-    key <AC03> { [  U0ccd, U0c85	] };
-    key <AC04> { [  U0cbf, U0c87	] };
-    key <AC05> { [  U0cc1, U0c89	] };
-    key <AC06> { [  U0caa, U0cab	] };
-    key <AC07> { [  U0cb0, U0cb1	] };
-    key <AC08> { [  U0c95, U0c96	] };
-    key <AC09> { [  U0ca4, U0ca5	] };
-    key <AC10> { [  U0c9a, U0c9b	] };
-    key <AC11> { [  U0c9f, U0ca0	] };
-
-    key <AB01> { [  U0cc6, U0c8e	] };
-    key <AB02> { [  U0c82			] };
-    key <AB03> { [  U0cae, U0ca3	] };
-    key <AB04> { [  U0ca8			] };
-    key <AB05> { [  U0cb5, U0cb4	] };
-    key <AB06> { [  U0cb2, U0cb3	] };
-    key <AB07> { [  U0cb8, U0cb6	] };
-    key <AB08> { [  comma     , U0cb7	] };
-    key <AB09> { [  period    				] };
-    key <AB10> { [  U0caf, U0040	] };
-
-    key <RALT> {
-	symbols[Group1] = [ Mode_switch, Multi_key ],
-	virtualMods = AltGr
-    };
-
-};
-
-// Description : A keymap for Malayalam
-// Encoding    : Unicode (http://www.unicode.org)
-// Author      : Baiju M <baiju@freeshell.org>
-// Date        : Sat Aug  17 21:10:48 IST 2002
-// Mapping:
-
-partial alphanumeric_keys 
-xkb_symbols "mal" {
-
-    name[Group1] = "India - Malayalam";
-
-    //From grave to backslash (\)
-    
-    key <TLDE> { [ U0d4a , U0d12           ] };
-
-// svu: 
-// These lines were in former "mal" variant - 
-// but the digits are replaced with the ones from 'mal_plusnum' -
-// for the integrity of all Indian layouts
-//
-//    key <AE01> { [1           ,     exclam           ] }; 
-//    key <AE02> { [2           ,         at           ] };
-//    key <AE03> { [3           , numbersign           ] };
-//    key <AE04> { [4           ,     dollar           ] };
-//    key <AE05> { [5           ,    percent           ] };
-//    key <AE06> { [6           ,asciicircum           ] };
-//    key <AE07> { [7           ,  ampersand           ] };
-//    key <AE08> { [8           , asterisk           ] };
-//    key <AE09> { [9           ,  parenleft           ] };
-//    key <AE10> { [0           , parenright           ] };
-
-      key <AE01> { [ U0d67 ,      exclam ] };
-      key <AE02> { [ U0d68 ,          at ] };
-      key <AE03> { [ U0d69 ,  numbersign ] };
-      key <AE04> { [ U0d6a ,      dollar ] };
-      key <AE05> { [ U0d6b ,     percent ] };
-      key <AE06> { [ U0d6c , asciicircum ] };
-      key <AE07> { [ U0d6d ,   ampersand ] };
-      key <AE08> { [ U0d6e ,  asterisk ] };
-      key <AE09> { [ U0d6f ,   parenleft ] };
-      key <AE10> { [ U0d66 ,  parenright ] };
-
-    key <AE11> { [ minus      , U0d03           ] };
-    key <AE12> { [ U0d43 , U0d0b           ] };
-    key <BKSL>  { [U0200c, U05C ]};//bksl: ZWNJ 
-
-  
-    // From 'q' to right bracket (])
-    
-    key <AD01> { [ U0d4c , U0d14 ] };
-    key <AD02> { [ U0d48 , U0d10 ] };
-    key <AD03> { [ U0d3e , U0d06 ] };
-    key <AD04> { [ U0d40 , U0d08 ] };
-    key <AD05> { [ U0d42 , U0d0a ] };
-    key <AD06> { [ U0d2c , U0d2d ] };
-    key <AD07> { [ U0d39 , U0d19 ] };
-    key <AD08> { [ U0d17 , U0d18 ] };
-    key <AD09> { [ U0d26 , U0d27 ] };
-    key <AD10> { [ U0d1c , U0d1d ] };
-    key <AD11> { [ U0d21 , U0d22 ] };
-    key <AD12> { [ U0200d , U0d1e ] };
-
-    // From 'a' to apostrophe (')
-    
-    key <AC01> { [ U0d4b , U0d13 ] };
-    key <AC02> { [ U0d47 , U0d0f ] };
-    key <AC03> { [ U0d4d , U0d05 ] };
-    key <AC04> { [ U0d3f , U0d07 ] };
-    key <AC05> { [ U0d41 , U0d09 ] };
-    key <AC06> { [ U0d2a , U0d2b ] };
-    key <AC07> { [ U0d30 , U0d31 ] };
-    key <AC08> { [ U0d15 , U0d16 ] };
-    key <AC09> { [ U0d24 , U0d25 ] };
-    key <AC10> { [ U0d1a , U0d1b ] };
-    key <AC11> { [ U0d1f , U0d20 ] };
-    
-    // From 'z' to slash (/)
-    
-    key <AB01> { [ U0d46 , U0d0e ] };
-    key <AB02> { [ U0d02 , U200b ] };//X:ZWSP
-    key <AB03> { [ U0d2e , U0d23 ] };
-    key <AB04> { [ U0d28 ] };
-    key <AB05> { [ U0d35 , U0d34 ] };
-    key <AB06> { [ U0d32 , U0d33 ] };
-    key <AB07> { [ U0d38 , U0d36 ] };
-    key <AB08> { [ comma      , U0d37 ] };
-    key <AB09> { [ period     , U0200d ] };
-    key <AB10> { [ U0d2f , question   ] };
-
-};
-
-//Name		:	Lalitha
-//Description	:	A transliteration keyboard layout for Malayalam
-//Original Author :	Noah Levitt<nlevitt at columbia.edu>
-//Current Main  : 	Jinesh K.J<jinesh.k@gmail.com>, Swathantra Malayalam Computing (SMC)<smc-discuss@googlegroups.com>
-
-partial alphanumeric_keys
-xkb_symbols "mal_lalitha" {
-     name[Group1] = "India - Malayalam Lalitha";
-     key.type="FOUR_LEVEL";
-    //Top Alphanumeric row
-    // Roman digits
-    key <TLDE>  { [   U0D4D,	U0D02,		apostrophe, 	asciitilde ] }; // apostrophe: virama(chandrakala),anusvara
-    key <AE01>  { [   1,	exclam,	U0D67,		exclam	   ] };
-    key <AE02>  { [   2,	at,		U0D68,		at	   ] };
-    key <AE03>  { [   3,    	numbersign, 	U0D69,		numbersign ] };
-    key <AE04>  { [   4,	dollar,		U0D6A,		dollar     ] };
-    key <AE05>  { [   5,	percent,	U0D6B,		percent    ] };
-    key <AE06>  { [   6,	asciicircum,	U0D6C,		asciicircum ] };
-    key <AE07>  { [   7,	ampersand,	U0D6D,		ampersand  ] };
-    key <AE08>  { [   8,	asterisk,	U0D6E,		asterisk   ] };
-    key <AE09>  { [   9,	parenleft,	U0D6F,		parenleft  ] };
-    key <AE10>  { [   0,	parenright,	U0D66,		parenright ] };
-    key <AE11>	{ [   minus,	underscore	     ] };
-    key <AE12>	{ [   equal,	plus		     ] };
-    key <BKSL>  { [   U005C,	U007C,		U200C	] };//backslash:pipe,backslash,ZWNJ 
-
-    //Q Row	
-    key <AD01>   { [   U0D48,	U0D4C,	U0D10,	U0D14  ] }; // Q: ai and au matras 
-    key <AD02>   { [   U0D35	] };  // W: wa, OM
-    key <AD03>   { [   U0D46,   U0D47,	U0D0E,	U0D0F   ] };  // E: e,ee matras
-    key <AD04>   { [   U0D30,	U0D31,	U0D43,	U0D0B  	] };  // R: ra,rra, vocalic Ri
-    key <AD05>   { [   U0D24,   U0D25,	U0D1F,	U0D20   ] };  // T: tha, ttha,ta,tta
-    key <AD06>   { [   U0D2f    ] };  // Y: ya
-    key <AD07>   { [   U0D41,   U0D42,	U0D09,	U0D0A   ] };  // U: u, uu matras
-    key <AD08>   { [   U0D3F,   U0D40,	U0D07,	U0D08   ] };  // I: i, ii matras
-    key <AD09>   { [   U0D4A,   U0D4B,	U0D12,	U0D13   ] };  // O: o, oo matras
-    key <AD10>   { [   U0D2A   ] };  // P: pa
-    key <AD11>   { [   bracketleft,   braceleft   ] };//braceleft:   
-    key <AD12>	 { [   bracketright, braceright   ] };//braceright:
-    
-    //A Row
-    key <AC01>   { [   U0D3E,	 U0D05,	U0D06,	U0D05  ] };   // A: a,aa
-    key <AC02>   { [   U0D38,    U0D37   ] };  // S: sa, ssa
-    key <AC03>   { [   U0D26,    U0D27,	U0D21,	U0D22   ] };  // D: soft da,soft dda,hard da,hard dda,
-    key <AC04>   { [   U0D2B     ] };  // F: pha
-    key <AC05>   { [   U0D17,    U0D18   ] };  // G: ga, gha
-    key <AC06>   { [   U0D39,    U0D03   ] };  // H: ha, visarg 
-    key <AC07>   { [   U0D1C,    U0D1D   ] };  // J: ja, jha
-    key <AC08>   { [   U0D15,    U0D16   ] };  // K: ka, kha
-    key <AC09>   { [   U0D32,	 U0D33   ] };  // L: la, vocalic L or lru matra`
-    key <AC10>   { [   semicolon, colon  ] }; 
-    key <AC11>   { [apostrophe, quotedbl ] };
-
-    //Z Row
-    key <AB01>   { [   U0D34,	 U0D36 	 ] };  // Z: sha,zha
-    key <AB02>   { [   U0D4D,	 U200B  ] };  // X: chandrakala,ZWSP
-    key <AB03>   { [   U0D1A,    U0D1B   ] };  // C: ca, cha
-    key <AB04>   { [   U0D35,	 U200D  ] };  // V: va,ZWJ
-    key <AB05>   { [   U0D2C,    U0D2D   ] };  // B: ba, bha
-    key <AB06>   { [   U0D28,    U0D23,	U0D19,	U0D1E   ] };  // N: na, hard na,nga,nha
-    key <AB07>   { [   U0D2E,	 U0D02  ] };  // M: ma
-    key <AB08>   { [   comma,    U003C ] };// comma: comma
-    key <AB09>   { [   period, 	 U003E ] };  // period: period
-    key <AB10>	 { [   slash,   question ] };
-
-   // begin modifier mappings
-//    modifier_map Shift  { Shift_L };
-//    modifier_map Lock   { Caps_Lock };
-//    modifier_map Control{ Control_L };
-//    modifier_map Mod3   { Mode_switch };
-    include "level3(ralt_switch)"
-};
-
-
-partial alphanumeric_keys 
-xkb_symbols "ori" {
-    // Inscript layout for Oriya  
-    // Author: G Karunakar <karunakar@freedomink.org>
-    // Date: Wed Nov 13 18:16:19 IST 2002
-
-    name[Group1]= "India - Oriya";
-    
-    key <AE01> { [  U0b67			] };
-    key <AE02> { [  U0b68			] };
-    key <AE03> { [  U0b69			] };
-    key <AE04> { [  U0b6a			] };
-    key <AE05> { [  U0b6b			] };
-    key <AE06> { [  U0b6c			] };
-    key <AE07> { [  U0b6d			] };
-    key <AE08> { [  U0b6e			] };
-    key <AE09> { [  U0b6f			] };
-    key <AE10> { [  U0b66			] };
-    key <AE11> { [  U0b03			] };
-    key <AE12> { [  U0b43, U0b0b	] };
-
-    key <AD01> { [  U0b4c, U0b14	] };
-    key <AD02> { [  U0b48, U0b10	] };
-    key <AD03> { [  U0b3e, U0b06	] };
-    key <AD04> { [  U0b40, U0b08	] };
-    key <AD05> { [  U0b42, U0b0a	] };
-    key <AD06> { [  U0b2c, U0b2d	] };
-    key <AD07> { [  U0b39, U0b19	] };
-    key <AD08> { [  U0b17, U0b18	] };
-    key <AD09> { [  U0b26, U0b27	] };
-    key <AD10> { [  U0b1c, U0b1d	] };
-    key <AD11> { [  U0b21, U0b22	] };
-    key <AD12> { [  U0b3c, U0b1e	] };
- 
-    key <AC01> { [  U0b4b, U0b13	] };
-    key <AC02> { [  U0b47, U0b0f	] };
-    key <AC03> { [  U0b4d, U0b05	] };
-    key <AC04> { [  U0b3f, U0b07	] };
-    key <AC05> { [  U0b41, U0b09	] };
-    key <AC06> { [  U0b2a, U0b2b	] };
-    key <AC07> { [  U0b30			] };
-    key <AC08> { [  U0b15, U0b16	] };
-    key <AC09> { [  U0b24, U0b25	] };
-    key <AC10> { [  U0b1a, U0b1b	] };
-    key <AC11> { [  U0b1f, U0b20	] };
- 
-    key <AB02> { [  U0b02, U0b01	] };
-    key <AB03> { [  U0b2e, U0b23	] };
-    key <AB04> { [  U0b28			] };
-    key <AB05> { [  U0b35			] };
-    key <AB06> { [  U0b32, U0b33	] };
-    key <AB07> { [  U0b38, U0b36	] };
-    key <AB08> { [  comma     , U0b37	] };
-    key <AB09> { [  period    				] };
-    key <AB10> { [  U0b2f, U0040	] };
-
-    key <RALT> {
-	symbols[Group1] = [ Mode_switch, Multi_key ],
-	virtualMods = AltGr
-    };
-};
-
-// based on a keyboard map from an 'xkb/symbols/tml' file
-// INSCRIPT
-partial alphanumeric_keys 
-xkb_symbols "tam" {
-      name[Group1]= "India - Tamil";
-
-      key <TLDE> { [      U0BCA, U0B92	]	};
-
-      // Mainly numbers.
-      key <AE01> { [      U0BE7 		]	};
-      key <AE02> { [      U0BE8 		]	};
-      key <AE03> { [      U0BE9 		]	};
-      key <AE04> { [      U0BEA 		]	};
-      key <AE05> { [      U0BEB 		]	};
-      key <AE06> { [      U0BEC 		]	};
-      key <AE07> { [      U0BED        	]	};
-      key <AE08> { [      U0BEE 		]	};
-      key <AE09> { [      U0BEF, parenleft	]	};
-      key <AE10> { [      U0BF0, parenright	]	};
-      key <AE11> { [      U0BF1, U0B83  ]	};
-      key <AE12> { [      U0BF2, plus	] 	};
-
-// Mainly long vowels
-
-      key <AD01> { [      U0BCC,  U0B94 ]	};
-      key <AD02> { [      U0BC8,  U0B90 ]	};
-      key <AD03> { [      U0BBE,  U0B86 ]	};
-      key <AD04> { [      U0BC0,  U0B88 ]	};
-      key <AD05> { [      U0BC2,  U0B8A ]	};
-
-// Mainly voiced consonants
-
-      key <AD07> { [      U0BB9, U0B99	]	};
-      key <AD10> { [      U0B9c 	]	}; 
-      key <AD12> { [      U0B9E				]	};
-
-// Mainly short vowels
-      key <AC01> { [      U0BCB,  U0B93 ]	};
-      key <AC02> { [      U0BC7,  U0B8F ]	};
-      key <AC03> { [      U0BCD,  U0B85 ]	};
-      key <AC04> { [      U0BBF,  U0B87 ]	};
-      key <AC05> { [      U0BC1,  U0B89 ]	};
-
-// Mainly unvoiced consonants
-
-      key <AC06> { [      U0BAA 		]	};
-      key <AC07> { [      U0BB0,  U0BB1 ]	};
-      key <AC08> { [      U0B95 		]	};
-      key <AC09> { [      U0BA4 		]	};
-      key <AC10> { [      U0B9A 		]	};
-      key <AC11> { [      U0B9F 		]	};
-      key <BKSL> { [      U005C, U007C	]	};//backslash-bar  - Changed to Unicode
-
-      key <AB01> { [      U0BC6,  U0B8E	]	};
-      key <AB02> { [      U0B82   		]       };
-      key <AB03> { [      U0BAE,  U0BA3 ]       };
-      key <AB04> { [      U0BA8,  U0BA9 ]       };
-      key <AB05> { [      U0BB5,  U0BB4 ]       };
-      key <AB06> { [      U0BB2,  U0BB3 ]       };
-      key <AB07> { [      U0BB8,  U0BB6	]       };
-      key <AB08> { [      comma,      U0BB7 ]       };
-      key <AB09> { [      period,     U0964 ]       };
-      key <AB10> { [      U0BAF,  question  ]       };
-};
-
-partial alphanumeric_keys 
-xkb_symbols "tam_unicode" {
-
-// Description: A keymap based on the TamilNet'99 typewriter keyboard 
-// Encoding: Unicode (http://www.unicode.org)
-// Author: Thuraiappah Vaseeharan <vasee@ieee.org>
-// Modifed by: Malathi S <malathiramya@gmail.com>
-// Secondary contact: Sri Ramadoss M <amachu@au-kbc.org>
-// Date  : Fri Sep 4 11:32:00 CST 2009
-// Mapping:
-  
-    name[Group1]= "India - Tamil Unicode";
-
-    // granthas
-    key <TLDE> {  [ apostrophe, asciitilde ] };
-    key <AE01> {  [ U0031, exclam ] } ;
-    key <AE02> {  [ U0032, at ] } ;
-    key <AE03> {  [ U0033, numbersign ] } ;
-    key <AE04> {  [ U0034, U0BF9 ] } ;
-    key <AE05> {  [ U0035, percent ] } ;
-    key <AE06> {  [ U0036, asciicircum ] } ;
-    key <AE07> {  [ U0037, ampersand ] } ;
-    key <AE08> {  [ U0038, asterisk ] } ;
-    key <AE09> {  [ U0039, parenleft ] } ;
-    key <AE10> {  [ U0030, parenright ] } ;
-    key <AE11> {  [ minus, underscore ] };
-    key <AE12> {  [ equal, plus	] };
-
-
-    // Qrow
-    key <AD01> {  [ U0B9E, U0BB6 ] };
-    key <AD02> {  [ U0BB1, U0BB7 ] };
-    key <AD03> {  [ U0BA8, U0BB8 ] };
-    key <AD04> {  [ U0B9A, U0BB9 ] };
-    key <AD05> {  [ U0BB5, U0B9C ] };
-    key <AD06> {  [ U0BB2 ] };
-    key <AD07> {  [ U0BB0 ] };
-    key <AD08> {  [ U0BC8, U0B90 ] };
-    key <AD09> {  [ U0BCA, U0BCB ] };
-    key <AD10> {  [ U0BBF, U0BC0 ] };
-    key <AD11> {  [ U0BC1, U0BC2 ] };
-
-    // Arow
-    key <AC01> { [ U0BAF ] };
-    key <AC02> { [ U0BB3 ] };
-    key <AC03> { [ U0BA9 ] };
-    key <AC04> { [ U0B95 ] };
-    key <AC05> { [ U0BAA ] };
-    key <AC06> { [ U0BBE, U0BB4 ] };
-    key <AC07> { [ U0BA4 ] };
-    key <AC08> { [ U0BAE ] };
-    key <AC09> { [ U0B9F ] };
-    key <AC10> { [ U0BCD, U0B83 ] };
-    key <AC11> { [ U0B99 ] };
-    
-    // Zrow
-    key <AB01> { [ U0BA3 ]  };
-    key <AB02> { [ U0B92, U0B93 ]  };
-    key <AB03> { [ U0B89, U0B8A ]  };
-    key <AB04> { [ U0B8E, U0B8F ]  };
-    key <AB05> { [ U0BC6, U0BC7 ]  };
-    key <AB06> { [ U0B94, U0BCC ]  };
-    key <AB07> { [ U0B85, U0B86 ]  };
-    key <AB08> { [ U0B87, U0B88 ]  };
-};
-
-partial alphanumeric_keys
-xkb_symbols "tam_keyboard_with_numerals" {
-
-// Description: A keymap based on the TamilNet'99 typewriter keyboard 
-// Encoding: Unicode (http://www.unicode.org)
-// Author: Malathi S <malathiramya@gmail.com>
-// Secondary contact: Sri Ramadoss M <amachu@au-kbc.org>
-// Date  : Fri Sep 4 11:33:00 CST 2009
-// Mapping:
-
-      name[Group1]= "India - Tamil Keyboard with Numerals";
-
-      // Mainly numbers.
-      key <TLDE> { [ apostrophe, asciitilde ] };
-      key <AE01> { [ U0BE7, exclam ] };
-      key <AE02> { [ U0BE8, at ] };
-      key <AE03> { [ U0BE9, numbersign ] };
-      key <AE04> { [ U0BEA, U0BF9 ] };
-      key <AE05> { [ U0BEB, percent ] };
-      key <AE06> { [ U0BEC, asciicircum ] };
-      key <AE07> { [ U0BED, ampersand ] };
-      key <AE08> { [ U0BEE, asterisk ] };
-      key <AE09> { [ U0BEF, parenleft ] };
-      key <AE10> { [ U0BE6, parenright ] };
-      key <AE11> { [ minus, underscore ] };
-      key <AE12> { [ equal, plus ] };
-
-
-    // Qrow
-    key <AD01> {  [ U0B9E, U0BB6 ] };
-    key <AD02> {  [ U0BB1, U0BB7 ] };
-    key <AD03> {  [ U0BA8, U0BB8 ] };
-    key <AD04> {  [ U0B9a, U0BB9 ] };
-    key <AD05> {  [ U0BB5, U0B9c ] };
-    key <AD06> {  [ U0BB2 ] };
-    key <AD07> {  [ U0BB0 ] };
-    key <AD08> {  [ U0BC8, U0B90 ] };
-    key <AD09> {  [ U0BCA, U0BCB ] };
-    key <AD10> {  [ U0BBF, U0BC0 ] };
-    key <AD11> {  [ U0BC1, U0BC2 ] };
-
-    // Arow
-    key <AC01> { [ U0BAF ] };
-    key <AC02> { [ U0BB3 ] };
-    key <AC03> { [ U0BA9 ] };
-    key <AC04> { [ U0B95 ] };
-    key <AC05> { [ U0BAA ] };
-    key <AC06> { [ U0BBE, U0BB4 ] };
-    key <AC07> { [ U0BA4 ] };
-    key <AC08> { [ U0BAE ] };
-    key <AC09> { [ U0B9F ] };
-    key <AC10> { [ U0BCD, U0B83 ] };
-    key <AC11> { [ U0B99 ] };
-
-    // Zrow
-    key <AB01> { [ U0BA3 ]  };
-    key <AB02> { [ U0B92, U0B93 ]  };
-    key <AB03> { [ U0B89, U0B8A ]  };
-    key <AB04> { [ U0B8E, U0B8F ]  };
-    key <AB05> { [ U0BC6, U0BC7 ]  };
-    key <AB06> { [ U0B94, U0BCC ]  };
-    key <AB07> { [ U0B85, U0B86 ]  };
-    key <AB08> { [ U0B87, U0B88 ]  };
-};
-
-partial alphanumeric_keys 
-xkb_symbols "tam_TSCII" {
-
-// Description	: A Tamil typewrite-style keymap 
-//		  loosely based on TamilNet'99 reommendations 
-// Encoding	: TSCII (http://www.tscii.org)
-// Author	: Thuraiappah Vaseeharan <vasee@ieee.org>
-// Last Modified: Sat Jan  5 17:11:26 CST 2002
-
-    name[Group1]= "India - Tamil TSCII Typewriter";
-
-    key <AE01> {  [ 0x10000b7, 0x10000a4 ] }; // aytham
-    key <AE02> {  [ 0x1000082, 0x10000a5 ] }; // shri
-    key <AE03> {  [ 0x1000083, 0x1000088 ] }; // ja
-    key <AE04> {  [ 0x1000084, 0x1000089 ] }; // sha
-    key <AE05> {  [ 0x1000085, 0x100008a ] }; // sa
-    key <AE06> {  [ 0x1000086, 0x100008b ] }; // ha
-    key <AE07> {  [ 0x1000087, 0x100008c ] }; // ksha
-	
-    // Qrow
-    key <AD01> {  [ 0x10000bb, 0x100009a ] }; // nja
-    key <AD02> {  [ 0x10000c8, 0x10000da ] }; // Ra
-    key <AD03> {  [ 0x10000bf, 0x10000d1 ] }; // NNa
-    key <AD04> {  [ 0x10000ba, 0x10000cd ] }; // ca
-    key <AD05> {  [ 0x10000c5, 0x10000d7 ] }; // va
-    key <AD06> {  [ 0x10000c4, 0x10000d6 ] }; // la
-    key <AD07> {  [ 0x10000c3, 0x10000d5 ] }; // ra
-    key <AD08> {  [ 0x10000a8, 0x10000b3 ] }; // sangili, ai
-    key <AD09> {  [ 0x10000ca, 0x10000cb ] }; // di, dI
-    key <AD10> {  [ 0x10000a2, 0x10000a3 ] }; // visiri
-    key <AD11> {  [ dead_acute, 0x10000a3 ] }; // Ukaaram
-
-    // Arow
-    key <AC01> { [ 0x10000c2, 0x10000d4 ] }; // ya
-    key <AC02> { [ 0x10000c7, 0x10000d9 ] }; // La
-    key <AC03> { [ 0x10000c9, 0x10000db ] }; // na
-    key <AC04> { [ 0x10000b8, 0x10000cc ] }; // ka
-    key <AC05> { [ 0x10000c0, 0x10000d2 ] }; // pa
-    key <AC06> { [ dead_grave,0x10000a1 ] }; // pulli,aravu
-    key <AC07> { [ 0x10000be, 0x10000d0 ] }; // tha
-    key <AC08> { [ 0x10000c1, 0x10000d3 ] }; // ma
-    key <AC09> { [ 0x10000bc, 0x10000ce ] }; // da
-    key <AC10> { [ 0x10000c6, 0x10000d8 ] }; // zha
-    key <AC11> { [ 0x10000b9, 0x1000099 ] }; // nga
-    
-    // Zrow
-    key <AB01> { [ 0x10000bd, 0x10000cf ] }; // Na
-    key <AB02> { [ 0x10000b4, 0x10000b5 ] }; // o, O
-    key <AB03> { [ 0x10000af, 0x10000b0 ] }; // u, U
-    key <AB04> { [ 0x10000b1, 0x10000b2 ] }; // e, E
-    key <AB05> { [ 0x10000a6, 0x10000a7 ] }; // kombus
-    key <AB06> { [ 0x10000b6, 0x10000aa ] }; // au
-    key <AB07> { [ 0x10000ab, 0x10000ac ] }; // a, A
-    key <AB08> { [ 0x10000fe, 0x10000ae ] }; // i, I
-
-};
-
-partial alphanumeric_keys 
-xkb_symbols "tam_TAB" {
-
-// Description: A keymap based on the TamilNet'99 typewriter keyboard 
-// Encoding: TAB (http://www.tamilnet99.org)
-// Author: Thuraiappah Vaseeharan <t_vasee@yahoo.com>
-// Date  : Sun Aug 12 02:23:00 CDT 2001
-
-    name[Group1]= "India - Tamil TAB Typewriter";
-
-    // numeral row
-    key <AE01> {  [ 0x10000e7, 0x10000a7 ] } ;
-    key <AE02> {  [ 0x10000fa, 0x10000a8 ] } ;
-    key <AE03> {  [ 0x10000fb ] } ;
-    key <AE04> {  [ 0x10000fc ] } ;
-    key <AE05> {  [ 0x10000fd ] } ;
-    key <AE06> {  [ 0x10000fe ] } ;
-    key <AE07> {  [ 0x10000ff ] } ;
-	
-    // q-row
-    key <AD01> {  [ 0x10000eb, 0x10000b3 ] };
-    key <AD02> {  [ 0x10000f8, 0x10000c1 ] };
-    key <AD03> {  [ 0x10000ef, 0x10000b8 ] };
-    key <AD04> {  [ 0x10000ea, 0x10000b2 ] };
-    key <AD05> {  [ 0x10000f5, 0x10000be ] };
-    key <AD06> {  [ 0x10000f4, 0x10000bd ] };
-    key <AD07> {  [ 0x10000f3, 0x10000bc ] };
-    key <AD08> {  [ 0x10000ac, 0x10000e4 ] };
-    key <AD09> {  [ 0x10000ae, 0x10000af ] };
-    key <AD10> {  [ 0x10000a4, 0x10000a6 ] };
-    key <AD11> {  [ dead_circumflex, 0x10000a6 ] }; // Ukaaram
-
-    // a-row
-    key <AC01> {  [ 0x10000f2, 0x10000bb ] };
-    key <AC02> {  [ 0x10000f7, 0x10000c0 ] };
-    key <AC03> {  [ 0x10000f9, 0x10000c2 ] };
-    key <AC04> {  [ 0x10000e8, 0x10000b0 ] };
-    key <AC05> {  [ 0x10000f0, 0x10000b9 ] };
-    key <AC06> {  [ 0x10000a2, 0x10000a3 ] };
-    key <AC07> {  [ 0x10000ee, 0x10000b6 ] };
-    key <AC08> {  [ 0x10000f1, 0x10000ba ] };
-    key <AC09> {  [ 0x10000ec, 0x10000b4 ] };
-    key <AC10> {  [ 0x10000f6, 0x10000bf ] };
-    key <AC11> {  [ 0x10000e9, 0x10000b1 ] };
-    
-    // z-row
-    key <AB01> {  [ 0x10000ed, 0x10000b5 ] };
-    key <AB02> {  [ 0x10000e5, 0x10000e6 ] };
-    key <AB03> {  [ 0x10000e0, 0x10000e1 ] };
-    key <AB04> {  [ 0x10000e2, 0x10000e3 ] };
-    key <AB05> {  [ 0x10000aa, 0x10000ab ] };
-    key <AB06> {  [ 0x10000ac, 0x10000a3 ] };
-    key <AB07> {  [ 0x10000dc, 0x10000dd ] };
-    key <AB08> {  [ 0x10000de, 0x10000df ] };
-};
-
-partial alphanumeric_keys 
-xkb_symbols "tel" {
-
-    // Inscript layout for Telugu using Unicode 
-    // Author: G Karunakar <karunakar@freedomink.org>
-    // Date:
-    // See layout at http://www.indlinux.org/keymap/telugu.php
-
-    name[Group1]= "India - Telugu";
-
-    key <TLDE> { [  U0c4a, U0c12	] };
-    key <AE01> { [  U0c67			] };
-    key <AE02> { [  U0c68			] };
-    key <AE03> { [  U0c69, numbersign	] };
-    key <AE04> { [  U0c6a, dollar		] };
-    key <AE05> { [  U0c6b, percent		] };
-    key <AE06> { [  U0c6c, asciicircum	] };
-    key <AE07> { [  U0c6d, ampersand	] };
-    key <AE08> { [  U0c6e, asterisk	] };
-    key <AE09> { [  U0c6f, parenleft	] };
-    key <AE10> { [  U0c66, parenright	] };
-    key <AE11> { [  U0c03, underscore	] };
-    key <AE12> { [  U0c43, U0c0b	] };
-    key <BKSP> { [  BackSpace			] };    
- 
-    key <AD01> { [  U0c4c, U0c14	] };
-    key <AD02> { [  U0c48, U0c10	] };
-    key <AD03> { [  U0c3e, U0c06	] };
-    key <AD04> { [  U0c40, U0c08	] };
-    key <AD05> { [  U0c42, U0c0a	] };
-    key <AD06> { [  U0c2c, U0c2d	] };
-    key <AD07> { [  U0c39, U0c19	] };
-    key <AD08> { [  U0c17, U0c18	] };
-    key <AD09> { [  U0c26, U0c27	] };
-    key <AD10> { [  U0c1c, U0c1d	] };
-    key <AD11> { [  U0c21, U0c22	] };
-    key <AD12> { [  U0c1e			] };
-  
-    key <AC01> { [  U0c4b, U0c13	] };
-    key <AC02> { [  U0c47, U0c0f	] };
-    key <AC03> { [  U0c4d, U0c05	] };
-    key <AC04> { [  U0c3f, U0c07	] };
-    key <AC05> { [  U0c41, U0c09	] };
-    key <AC06> { [  U0c2a, U0c2b	] };
-    key <AC07> { [  U0c30, U0c31	] };
-    key <AC08> { [  U0c15, U0c16	] };
-    key <AC09> { [  U0c24, U0c25	] };
-    key <AC10> { [  U0c1a, U0c1b	] };
-    key <AC11> { [  U0c1f, U0c20	] };
- 
-    key <AB01> { [  U0c46, U0c0e	] };
-    key <AB02> { [  U0c02, U0c01	] };
-    key <AB03> { [  U0c2e, U0c23	] };
-    key <AB04> { [  U0c28			] };
-    key <AB05> { [  U0c35			] };
-    key <AB06> { [  U0c32, U0c33	] };
-    key <AB07> { [  U0c38, U0c36	] };
-    key <AB08> { [  comma     , U0c37	] };
-    key <AB09> { [  period    				] };
-    key <AB10> { [  U0c2f, U0040	] };
-
-    key <RALT> {        
-        symbols[Group1] = [ Mode_switch, Multi_key ],
-        virtualMods = AltGr
-    };
-};
-
-partial alphanumeric_keys 
-xkb_symbols "urd-phonetic" {
-    include "pk(urd-phonetic)"
-    name[Group1]= "India - Urdu, Phonetic";
-};
-
-partial alphanumeric_keys 
-xkb_symbols "urd-phonetic3" {
-    include "pk(urd-crulp)"
-    name[Group1]= "India - Urdu, Alternative phonetic";
-};
-
-partial alphanumeric_keys 
-xkb_symbols "urd-winkeys" {
-    include "pk(urd-nla)"
-    name[Group1]= "India - Urdu, Winkeys";
-};
-
-// based on a keyboard map from an 'xkb/symbols/gur' file
-
-partial alphanumeric_keys
-xkb_symbols "guru" {
-      name[Group1]= "India - Gurmukhi";
-
-      // Mainly numbers.
-      key <AE01> { [      U0A67 		]	};
-      key <AE02> { [      U0A68		]	};
-      key <AE03> { [      U0A69, U0A71	]	};
-      key <AE04> { [      U0A6A, U0A74	 	]	};
-      key <AE05> { [      U0A6B, U262C		]	};
-      key <AE06> { [      U0A6C  	 	]	};
-      key <AE07> { [      U0A6D 		]	};
-      key <AE08> { [      U0A6e  	 	]	};
-      key <AE09> { [      U0A6F, parenleft 	]	};
-      key <AE10> { [      U0A66, parenright ]	};
-      key <AE11> { [      gur_visarga 	 	]	};
-      key <AE12> { [      equal,	plus 	]	};
-
-// Mainly long vowels
-
-      key <AD01> { [      U0A4C, U0A14  ]	};
-      key <AD02> { [      U0A48, U0A10  ]	};
-      key <AD03> { [      U0A3E, U0A06  ]	};
-      key <AD04> { [      U0A40, U0A08  ]	};
-      key <AD05> { [      U0A42, U0A0A  ]	};
-
-// Mainly voiced consonants
-
-      key <AD06> { [      U0A2C, U0A2D 	]	};
-      key <AD07> { [      U0A39, U0A19 	]	};
-      key <AD08> { [      U0A17, U0A18 	]	};
-      key <AD09> { [      U0A26, U0A27 	]	};
-      key <AD10> { [      U0A1C, U0A1D 	]	};
-      key <AD11> { [      U0A21, U0A22 	]	};
-      key <AD12> { [      U0A3C, U0A1E 	]	};
-
-// Mainly short vowels
-      key <AC01> { [      U0A4B, U0A13  ]	};
-      key <AC02> { [      U0A47, U0A0F  ]	};
-      key <AC03> { [      U0A4D, U0A05  ]	};
-      key <AC04> { [      U0A3F, U0A07  ]	};
-      key <AC05> { [      U0A41, U0A09  ]	};
-
-// Mainly unvoiced consonants
-
-      key <AC06> { [      U0A2A, U0A2B 	]	};
-      key <AC07> { [      U0A30, U0A5C 	]	};
-      key <AC08> { [      U0A15, U0A16 	]	};
-      key <AC09> { [      U0A24, U0A25 	]	};
-      key <AC10> { [      U0A1A, U0A1B 	]	};
-      key <AC11> { [      U0A1F, U0A20 	]	};
-      key <BKSL> { [      U005C, U007C	]	};
-
-      key <AB01> { [      z, 	 U0A01	]       };
-      key <AB02> { [      U0A02, U0A70, U0A71  ]       };
-      key <AB03> { [      U0A2E, U0A23  ]       };
-      key <AB04> { [      U0A28, U0A28  ]       };
-      key <AB05> { [      U0A35, U0A35  ]       };
-      key <AB06> { [      U0A32, U0A33  ]       };
-      key <AB07> { [      U0A38, U0A36  ]       };
-      key <AB08> { [      comma,     less       ]       };
-      key <AB09> { [      period,    U0964  ]       };
-      key <AB10> { [      U0A2F, question   ]       };
-};
-
-//Name		:	Jhelum (Refind Inscript)
-//Description	:	A Jhelum keyboard layout for Gurmukhi (Punjabi)
-//			http://www.satluj.org/Jhelum.html
-//Modified for Inscript to make
-//Original Author :	Amanpreet Singh Alam <apreet.alam@gmail.com
- 
-partial alphanumeric_keys
-xkb_symbols "jhelum" {
-      name[Group1] = "India - Gurmukhi Jhelum";
-          key.type="FOUR_LEVEL";
-     //Top Alphanumeric row
-     // Roman digits
-     key <TLDE>  { [  apostrophe, asciitilde, U0A02,U0A01 ] }; // apostrophe: anusvara, candrabindu
-     key <AE01>  { [   1,exclam,	U0A67,	exclam	   ] };
-     key <AE02>  { [   2,at,	U0A68,	at	   ] };
-     key <AE03>  { [   3,numbersign, U0A69,	numbersign ] };
-     key <AE04>  { [   4,dollar,	U0A6A,	dollar     ] };
-     key <AE05>  { [   5,percent,U0A6B,	percent    ] };
-     key <AE06>  { [   6,asciicircum, U0A6C,asciicircum ] };
-     key <AE07>  { [   7,ampersand,U0A6D,ampersand  ] };
-     key <AE08>  { [   8,asterisk,U0A6E,	asterisk   ] };
-     key <AE09>  { [   9,parenleft,U0A6F,parenleft  ] };
-     key <AE10>  { [   0,parenright,U0A66,parenright ] };
-     key <AE11>	{ [   minus,underscore] };
-     key <AE12>	{ [   equal,plus] };
-     key <BKSL>  { [   U0964,U0965,U007C,U005C] }; //pipe : danda, double danda
- 
-     //Q Row	
-     key <AD01>   { [   U0A4C, 	U0A14   ] };  // Q: oo, ooh
-     key <AD02>   { [   U0A48,  	U0A10	] };  // W: ee, ae
-     key <AD03>   { [   U0A3E,   U0A06  ] };  // E: a, aa
-     key <AD04>   { [   U0A40,	U0A08  	] };  // R: ee, ai
-     key <AD05>   { [   U0A42,   U0A0A   ] };  // T: u, uu
-     key <AD06>   { [   U0A30,	U0A5C   ] };  // Y: ra, raa
-     key <AD07>   { [   U0A26,   U0A27   ] };  // U: tha, thha
-     key <AD08>   { [   U0A17,   U0A18   ] };  // I:ga, gha
-     key <AD09>   { [   U0A24,   U0A1F   ] };  // O: ta, tha
-     key <AD10>   { [   U0A2A,   U0A5E   ] };  // P: pa, pha
-     key <AD11>   { [   U0A21,   U0A22,   bracketleft,   braceleft   ] };  
-     key <AD12>	 { [   U0A19,   U0A1E,   bracketright, braceright   ] };
-     
-     //A Row
-     key <AC01>   { [   U0A4B,	 U0A13  ] };   // A: o, oo
-     key <AC02>   { [   U0A40,    U0A0F   ] };  // S: e, ee
-     key <AC03>   { [   U0A4D,    U0A05   ] };  // D: halant, aa
-     key <AC04>   { [   U0A3F,    U0A07   ] };  // F: i, aa
-     key <AC05>   { [   U0A41,    U0A09   ] };  // G: u, uh
-     key <AC06>   { [   U0A39,    U0A20   ] };  // H: ha, thha
-     key <AC07>   { [   U0A1C,    U0A1D   ] };  // J: ja, jha
-     key <AC08>   { [   U0A15,    U0A16   ] };  // K: ka, kha
-     key <AC09>   { [   U0A32,	 U0A25   ] };  // L: la, tha
-     key <AC10>   { [   U0A38,   semicolon, colon  ] }; //; sa
-     key <AC11>   { [apostrophe, quotedbl ] };
- 
-     //Z Row
-     key <AB01>   { [   U0A71,	 U0A3C 	 ] };  // Z: addak, par bindi
-     key <AB02>   { [   U0A02,    U0A70	 ] };  // X: bindi, tippi
-     key <AB03>   { [   U0A1A,    U0A1B   ] };  // C: ca, cha
-     key <AB04>   { [   U0A35,    U0A2F   ] };  // V: va, ya
-     key <AB05>   { [   U0A2C,    U0A2D   ] };  // B: ba, bha
-     key <AB06>   { [   U0A28,    U0A23   ] };  // N: na, nha
-     key <AB07>   { [   U0A2E, U0A2E       ] };  // M: ma
-     key <AB08>   { [   comma,    U262C	 ] };// comma: comma, dev abbreviation sign
-     key <AB09>   { [   period,   U0A74 	 ] };  // period: period, nukta
-     key <AB10>	 { [   slash,   question ] };
- 
-// begin modifier mappings
-//    modifier_map Shift  { Shift_L };
-//    modifier_map Lock   { Caps_Lock };
-//    modifier_map Control{ Control_L };
-//    modifier_map Mod3   { Mode_switch };
-    include "level3(ralt_switch)"
-};
-
-partial alphanumeric_keys
-xkb_symbols "olpc" {
-
-// Contact: Walter Bender <walter@laptop.org>
-
-  include "in(deva)"
-  key <TLDE> { [	U094A,	U0912 ] }; // DEVANAGARI VOWEL SIGN SHORT O; DEVANAGARI LETTER SHORT O
-  key <AE01> { [	U0967,	U090D ] }; // DEVANAGARI DIGIT ONE; DEVANAGARI LETTER CANDRA E
-  key <AE02> { [	U0968,	U0945 ] }; // DEVANAGARI DIGIT TWO; DEVANAGARI VOWEL SIGN CANDRA E
-  key <AE03> { [	U0969	 ] }; // DEVANAGARI DIGIT THREE; 
-  key <AE04> { [	U096A	 ] }; // DEVANAGARI DIGIT FOUR; 
-  key <AE05> { [	U096B	 ] }; // DEVANAGARI DIGIT FIVE; 
-  key <AE06> { [	U096C	 ] }; // DEVANAGARI DIGIT SIX; 
-  key <AE07> { [	U096D	 ] }; // DEVANAGARI DIGIT SEVEN; 
-  key <AE08> { [	U096E	 ] }; // DEVANAGARI DIGIT EIGHT; 
-  key <AE09> { [	U096F,	parenleft ] }; // DEVANAGARI DIGIT NINE; 
-  key <AE10> { [	U0966,	parenright ] }; // DEVANAGARI DIGIT ZERO; 
-  key <AE11> { [	minus,		U0903 ] }; // DEVANAGARI SIGN VISARGA; 
-  key <AE12> { [	U0943,	U090B ] }; // DEVANAGARI VOWEL SIGN VOCALIC R; DEVANAGARI LETTER VOCALIC R
-
-  key <AD01> { [	U094C,	U0914 ] }; // DEVANAGARI VOWEL SIGN AU; DEVANAGARI LETTER AU
-  key <AD02> { [	U0948,	U0910 ] }; // DEVANAGARI VOWEL SIGN AI; DEVANAGARI LETTER AI
-  key <AD03> { [	U093E,	U0906 ] }; // DEVANAGARI VOWEL SIGN AA; DEVANAGARI LETTER AA
-  key <AD04> { [	U0940,	U0908 ] }; // DEVANAGARI VOWEL SIGN II; DEVANAGARI LETTER II
-  key <AD05> { [	U0942,	U090A ] }; // DEVANAGARI VOWEL SIGN UU; DEVANAGARI LETTER UU
-  key <AD06> { [	U092C,	U092D ] }; // DEVANAGARI LETTER BA; DEVANAGARI LETTER BHA
-  key <AD07> { [	U0939,	U0919 ] }; // DEVANAGARI LETTER HA; DEVANAGARI LETTER NGA
-  key <AD08> { [	U0917,	U0918 ] }; // DEVANAGARI LETTER GA; DEVANAGARI LETTER GHA
-  key <AD09> { [	U0926,	U0927 ] }; // DEVANAGARI LETTER DA; DEVANAGARI LETTER DHA
-  key <AD10> { [	U091C,	U091D ] }; // DEVANAGARI LETTER JA; DEVANAGARI LETTER JHA
-  key <AD11> { [	U0921,	U0922 ] }; // DEVANAGARI LETTER DDA; DEVANAGARI LETTER DDHA
-  key <AD12> { [	U093C,	U091E ] }; // DEVANAGARI SIGN NUKTA; DEVANAGARI LETTER NYA
-
-  key <BKSL> { [	U0949,	U0911 ] }; // DEVANAGARI VOWEL SIGN CANDRA O; DEVANAGARI LETTER CANDRA O
-
-  key <AC01> { [	U094B,	U0913 ] }; // DEVANAGARI VOWEL SIGN O; DEVANAGARI LETTER O
-  key <AC02> { [	U0947,	U090F ] }; // DEVANAGARI VOWEL SIGN E; DEVANAGARI LETTER E
-  key <AC03> { [	U094D,	U0905 ] }; // DEVANAGARI SIGN VIRAMA; DEVANAGARI LETTER A
-  key <AC04> { [	U093F,	U0907 ] }; // DEVANAGARI VOWEL SIGN I; DEVANAGARI LETTER I
-  key <AC05> { [	U0941,	U0909 ] }; // DEVANAGARI VOWEL SIGN U; DEVANAGARI LETTER U
-  key <AC06> { [	U092A,	U092B ] }; // DEVANAGARI LETTER PA; DEVANAGARI LETTER PHA
-  key <AC07> { [	U0930,	U0931 ] }; // DEVANAGARI LETTER RA; DEVANAGARI LETTER RRA
-  key <AC08> { [	U0915,	U0916 ] }; // DEVANAGARI LETTER KA; DEVANAGARI LETTER KHA
-  key <AC09> { [	U0924,	U0925 ] }; // DEVANAGARI LETTER TA; DEVANAGARI LETTER THA
-  key <AC10> { [	U091A,	U091B ] }; // DEVANAGARI LETTER CA; DEVANAGARI LETTER CHA
-  key <AC11> { [	U091F,	U0920 ] }; // DEVANAGARI LETTER TTA; DEVANAGARI LETTER TTHA
-
-  key <AB01> { [	U0946,	U090E ] }; // DEVANAGARI VOWEL SIGN SHORT E; DEVANAGARI LETTER SHORT E
-  key <AB02> { [	U0902,	U0901 ] }; // DEVANAGARI SIGN ANUSVARA; DEVANAGARI SIGN CANDRABINDU
-  key <AB03> { [	U092E,	U0923 ] }; // DEVANAGARI LETTER MA; DEVANAGARI LETTER NNA
-  key <AB04> { [	U0928,	U0929 ] }; // DEVANAGARI LETTER NA; DEVANAGARI LETTER NNNA
-  key <AB05> { [	U0935,	U0934 ] }; // DEVANAGARI LETTER VA; DEVANAGARI LETTER LLLA
-  key <AB06> { [	U0932,	U0933 ] }; // DEVANAGARI LETTER LA; DEVANAGARI LETTER LLA
-  key <AB07> { [	U0938,	U0936 ] }; // DEVANAGARI LETTER SA; DEVANAGARI LETTER SHA
-  key <AB08> { [	comma,		U0937 ] }; // DEVANAGARI LETTER SSA
-  key <AB09> { [	period,		U0964 ] }; // DEVANAGARI DANDA
-  key <AB10> { [	U092F,	U095F ] }; // DEVANAGARI LETTER YA; DEVANAGARI LETTER YYA
-
-  // space, space, Zero-Width-Non-Joiner (ZWNJ), Zero-Width-Joiner (ZWJ):
-  include "nbsp(zwnj3zwj4)"
-
-  include "group(olpc)"
-};
-
-partial alphanumeric_keys 
-xkb_symbols "hin-wx" {
-
-    name[Group1]= "India - Hindi Wx";
-
-      key <TLDE> {	 [     grave, asciitilde, 2, 3    ]	};
-
-      key <AE01> {	 [      0x1000967, exclam 		]	};
-      key <AE02> {	 [      0x1000968, at 		]	};
-      key <AE03> {	 [      0x1000969 , numbersign	 		]	};
-      key <AE04> {	 [      0x100096A , dollar		]	};
-      key <AE05> {	 [      0x100096B , percent 	 		]	};
-      key <AE06> {	 [      0x100096C , asciicircum	 		]	};
-      key <AE07> {	 [      0x100096D , ampersand                       ]	};
-      key <AE08> {	 [      0x100096e , asterisk 	 		]	};
-      key <AE09> {	 [      0x100096F, parenleft 		]	};
-      key <AE10> {	 [      0x1000966, parenright 		]	};
-      key <AE11> {	 [      minus, underscore 	 		]	};
-      key <AE12> {	 [      equal, plus 		]	};
-
-
-      key <AD01> {	 [      0x1000943,  0x1000944, 0x100090B, 0x1000960]	};
-      key <AD02> {	 [      0x1000924,  0x1000925       	]	};
-      key <AD03> {	 [      0x1000947,  0x1000948, 0x100090F, 0x1000910]	};
-      key <AD04> {	 [      0x1000930,  0x1000937       	]	};
-      key <AD05> {	 [      0x100091F,  0x1000920       	]	};
-
-
-      key <AD06> {	 [      0x100092F 		]	};
-      key <AD07> {	 [      0x1000941,  0x1000942, 0x1000909, 0x100090A ]	};
-      key <AD08> {	 [      0x100093F,  0x1000940, 0x1000907, 0x1000908 ]	};
-      key <AD09> {	 [      0x100094B,  0x100094C, 0x1000913, 0x1000914]	};
-      key <AD10> {	 [      0x100092A,  0x100092B 		]	};
-      key <AD11> {	 [      bracketleft, braceleft  		]	};
-      key <AD12> {	 [      bracketright, braceright  		]	};
-      key <BKSL> {       [      backslash, bar, 0x1000964, 0x1000965 ] };
-
-      key <AC01> {	 [      0x100094D,  0x100093E, 0x1000905,0x1000906 ] 	};
-      key <AC02> {	 [      0x1000938,  0x1000936       	]	};
-      key <AC03> {	 [      0x1000921,  0x1000922       	]	};
-      key <AC04> {	 [      0x1000919,  0x100091E       	]	};
-      key <AC05> {	 [      0x1000917,  0x1000918       	]	};
-
-
-      key <AC06> {	 [      0x1000939,  0x1000903 		]	};
-      key <AC07> {	 [      0x100091C,  0x100091D 		]	};
-      key <AC08> {	 [      0x1000915,  0x1000916 		]	};
-      key <AC09> {	 [      0x1000932,  0x1000962, 0x1000933, 0x100090C]	};
-      key <AC10> {	 [      semicolon, colon  		]	};
-      key <AC11> {	 [      quoteright, quotedbl 		]	};
-
-      key <AB01> {	 [      0x1000901,   0x100093C, 0x100093D, 0x1000950]   };
-      key <AB02> {       [      0x1000926,   0x1000927      ]       };
-      key <AB03> {       [      0x100091A,   0x100091B         ]       };
-      key <AB04> {       [      0x1000935,   dead_V        ]       };
-      key <AB05> {       [      0x100092C,   0x100092D        ]       };
-      key <AB06> {       [      0x1000928,   0x1000923         ]       };
-      key <AB07> {       [      0x100092E,   0x1000902         ]       };
-      key <AB08> {       [      comma,       less         ]       };
-      key <AB09> {       [      period,      greater       ]       };
-      key <AB10> {       [      slash,      question        ]       };
-
-    include "level3(ralt_switch)"
-};
-
-partial alphanumeric_keys
-xkb_symbols "eng" {
-
-    name[Group1]= "India - English with RupeeSign";
-
-    include "us(basic)"
-
-    include "rupeesign(4)"
-
-    include "level3(ralt_switch)"
-};
-
-
-// Description : Enhanced INSCRIPT keymap for Malayalam
-// Encoding    : Unicode (http://www.unicode.org)
-// Author      : Mahesh T Pai <paivakil@gmail.com>
-// Date        : March, 2011
-// Source      : http://www.nongnu.org/smc/docs/images/ml_inscript_layout.jpg
-// Comment     : Based on the Inscript Keyboard created by M Baiju
-// Mapping:
-
-partial alphanumeric_keys 
-xkb_symbols "mal_enhanced" {
-
-    name[Group1] = "India - Malayalam Modified Inscript with Rupee Sign";
-
-   //From grave to backslash (\)
-    
-      key <TLDE> { [ U0d4a ,       U0d12 ] };
-      key <AE01> { [ U0d67 ,      exclam ] };
-      key <AE02> { [ U0d68 ,          at ] };
-      key <AE03> { [ U0d69 ,  numbersign ] };
-      key <AE04> { [ U0d6a ,      dollar ] };
-      key <AE05> { [ U0d6b ,     percent ] };
-      key <AE06> { [ U0d6c , asciicircum ] };
-      key <AE07> { [ U0d6d ,   ampersand ] };
-      key <AE08> { [ U0d6e ,       U0d7e ] };
-      key <AE09> { [ U0d6f ,   parenleft ] };
-      key <AE10> { [ U0d66 ,  parenright ] };
-
-      key <AE11> { [ minus , U0d03       ] };
-      key <AE12> { [ U0d43 , U0d0b       ] };
-      key <BKSL> { [ U0d7c , U05C        ] }; //bksl: chillu RR 
-
-
-  // From 'q' to right bracket (])
-    
-    key <AD01> { [ U0d57 , U0d14 ] };
-    key <AD02> { [ U0d48 , U0d10 ] };
-    key <AD03> { [ U0d3e , U0d06 ] };
-    key <AD04> { [ U0d40 , U0d08 ] };
-    key <AD05> { [ U0d42 , U0d0a ] };
-    key <AD06> { [ U0d2c , U0d2d ] };
-    key <AD07> { [ U0d39 , U0d19 ] };
-    key <AD08> { [ U0d17 , U0d18 ] };
-    key <AD09> { [ U0d26 , U0d27 ] };
-    key <AD10> { [ U0d1c , U0d1d ] };
-    key <AD11> { [ U0d21 , U0d22 ] };
-    key <AD12> { [ U0200d , U0d1e ] };
-
-    // From 'a' to apostrophe (')
-    
-    key <AC01> { [ U0d4b , U0d13 ] };
-    key <AC02> { [ U0d47 , U0d0f ] };
-    key <AC03> { [ U0d4d , U0d05 ] };
-    key <AC04> { [ U0d3f , U0d07 ] };
-    key <AC05> { [ U0d41 , U0d09 ] };
-    key <AC06> { [ U0d2a , U0d2b ] };
-    key <AC07> { [ U0d30 , U0d31 ] };
-    key <AC08> { [ U0d15 , U0d16 ] };
-    key <AC09> { [ U0d24 , U0d25 ] };
-    key <AC10> { [ U0d1a , U0d1b ] };
-    key <AC11> { [ U0d1f , U0d20 ] };
-    
-    // From 'z' to slash (/)
-    
-    key <AB01> { [ U0d46 , U0d0e ] };
-    key <AB02> { [ U0d02 , U0d7a ] };
-    key <AB03> { [ U0d2e , U0d23 ] };
-    key <AB04> { [ U0d28 , U0d7b ] };
-    key <AB05> { [ U0d35 , U0d34 ] };
-    key <AB06> { [ U0d32 , U0d33 ] };
-    key <AB07> { [ U0d38 , U0d36 ] };
-    key <AB08> { [ comma , U0d37 ] };
-    key <AB09> { [ period , U0d7d ] }; //chillu l
-    key <AB10> { [ U0d2f , question ] };
-
-    // hope this includes the rupee sign at alt + 4
-
-    include "rupeesign(4)"
-    include "level3(ralt_switch)"
-
-};
-
-=======
-// This layout includes all Indian layouts, including:
-//     - Bengali
-//     - Gujarati 
-//     - Kannada 
-//     - Malayalam
-//     - Oriya 
-//     - Tamil
-//     - Telugu
-//     - Urdu
-
-// Links:
-// - Indic INSCRIPT keyboard layout diagrams:
-//     http://java.sun.com/products/jfc/tsc/articles/InputMethod/indiclayout.html
-// - Ekusheyr Shadhinota (Bengali layouts):
-//     http://ekushey.org/projects/shadhinota/index.html
-// - Microsoft Windows XP SP2: Indic Language Standards - an Introduction:
-//     http://www.bhashaindia.com/MSProducts/XpSp2/Articles/IndicLanguageStandards.aspx
-
-// based on a keyboard map from an 'xkb/symbols/dev' file
-
-// Devangari is the default. Kill me if I am wrong:)
-default partial alphanumeric_keys
-xkb_symbols "deva" {
-	// March 2004 -- David Holl <smyrph+dev_xkb@ece.wpi.edu>
-	name[Group1]="India";
-
-	key.type="FOUR_LEVEL";
-
-	key <TLDE> { [ U094a, U0912,   grave, asciitilde  ] };
-	key <AE01> { [ U0967, U090d,       1, exclam      ] };
-	key <AE02> { [ U0968, U0945,       2, at          ] };
-	// Shift+AE0[3-8] really need to return a macro of keys defined by
-	// INSCRIPT in place of the symbols that are here for now.  But this
-	// requires XKB to map 1 key into two to three other key presses.
-	key <AE03> { [ U0969, numbersign,  3, numbersign  ] };
-	key <AE04> { [ U096a, dollar,      4, dollar      ] };
-	key <AE05> { [ U096b, percent,     5, percent     ] };
-	key <AE06> { [ U096c, asciicircum, 6, asciicircum ] };
-	key <AE07> { [ U096d, ampersand,   7, ampersand   ] };
-	key <AE08> { [ U096e, asterisk,    8, asterisk    ] };
-	key <AE09> { [ U096f, parenleft,   9, parenleft   ] };
-	key <AE10> { [ U0966, parenright,  0, parenright  ] };
-	key <AE11> { [ minus, U0903, minus, underscore    ] };
-	key <AE12> { [ U0943, U090b, U0944, U0960 ] };
-
-	key <AD01> { [ U094c, U0914 ] };
-	key <AD02> { [ U0948, U0910 ] };
-	key <AD03> { [ U093e, U0906 ] };
-	key <AD04> { [ U0940, U0908, U0963, U0961 ] };
-	key <AD05> { [ U0942, U090a ] };
-	key <AD06> { [ U092c, U092d ] };
-	key <AD07> { [ U0939, U0919 ] };
-	key <AD08> { [ U0917, U0918, U095a ] };
-	key <AD09> { [ U0926, U0927 ] };
-	key <AD10> { [ U091c, U091d, U095b ] };
-	key <AD11> { [ U0921, U0922, U095c, U095d ] };
-	key <AD12> { [ U093c, U091e ] };
-	// I added \ / ? | for shell-convenience (file names and piping)
-	key <BKSL> { [ U0949, U0911, U005C, U007C ] };
-
-	key <AC01> { [ U094b, U0913 ] };
-	key <AC02> { [ U0947, U090f ] };
-	key <AC03> { [ U094d, U0905 ] };
-	key <AC04> { [ U093f, U0907, U0962, U090c ] };
-	key <AC05> { [ U0941, U0909 ] };
-	key <AC06> { [ U092a, U092b, NoSymbol, U095e ] };
-	key <AC07> { [ U0930, U0931 ] };
-	key <AC08> { [ U0915, U0916, U0958, U0959 ] };
-	key <AC09> { [ U0924, U0925 ] };
-	key <AC10> { [ U091a, U091b, U0952 ] };
-	key <AC11> { [ U091f, U0920, NoSymbol, U0951 ] };
-
-	key <AB01> { [ U0946, U090e, U0953 ] };
-	key <AB02> { [ U0902, U0901, NoSymbol, U0950 ] };
-	key <AB03> { [ U092e, U0923, U0954 ] };
-	key <AB04> { [ U0928, U0929 ] };
-	key <AB05> { [ U0935, U0934 ] };
-	key <AB06> { [ U0932, U0933 ] };
-	key <AB07> { [ U0938, U0936 ] };
-	key <AB08> { [ comma, U0937, U0970 ] };
-	key <AB09> { [ period, U0964, U0965, U093d ] };
-	// I added \ / ? | for shell-convenience (file names and piping)
-	key <AB10> { [ U092f, U095f, slash, question ] };
-
-	// space, space, Zero-Width-Non-Joiner (ZWNJ), Zero-Width-Joiner (ZWJ):
-	include "nbsp(zwnj3zwj4)"
-};
-
-//Name		:	Bolnagri (Combined)
-//Description	:	A phonetic keyboard layout for Devnagari(Hindi)
-//			http://www.indlinux.org/wiki/index.php/BolNagri
-//NOTE		: 	This is a combined map of bolnagri_matras and bolnagri_vowels.
-//Inspired by "devrom" keymap by Steve Smith for the windows tool "keyman"
-//Original Author :	Noah Levitt<nlevitt at columbia.edu>
-//Past Authors  : Pramod.R <pramodr at gmail.com> and Ravikant <ravikant at sarai.net>
-// Current Main.: G Karunakar <karunakar@sarai.net>
-
-partial alphanumeric_keys
-xkb_symbols "bolnagri" {
-     name[Group1] = "India - Hindi Bolnagri";
-     key.type="FOUR_LEVEL";
-    //Top Alphanumeric row
-    // Roman digits
-    key <TLDE>  { [   U0902,	U0901,		apostrophe, 	asciitilde ] }; // apostrophe: anusvara, candrabindu
-    key <AE01>  { [   1,	exclam,		U0967,		exclam	   ] };
-    key <AE02>  { [   2,	at,		U0968,		at	   ] };
-    key <AE03>  { [   3,    	numbersign, 	U0969,		numbersign ] };
-    key <AE04>  { [   4,	dollar,		U096A,		dollar     ] };
-    key <AE05>  { [   5,	percent,	U096B,		percent    ] };
-    key <AE06>  { [   6,	asciicircum,	U096C,		asciicircum ] };
-    key <AE07>  { [   7,	ampersand,	U096D,		ampersand  ] };
-    key <AE08>  { [   8,	asterisk,	U096E,		asterisk   ] };
-    key <AE09>  { [   9,	parenleft,	U096F,		parenleft  ] };
-    key <AE10>  { [   0,	parenright,	U0966,		parenright ] };
-    key <AE11>	{ [   minus,	underscore	     ] };
-    key <AE12>	{ [   equal,	plus		     ] };
-    key <BKSL>  { [   U0964,	U0965,		U007C,		U005C   ] }; //pipe : danda, double danda
-
-    //Q Row	
-    key <AD01>   { [   U200C, 	U200D   ] };  // Q: ZWNJ, ZWJ
-    key <AD02>   { [   U0935,  	U950	] };  // W: wa, OM
-    key <AD03>   { [   U0947,   U0948,	U090F,	U0910   ] };  // E: e, ai matras
-    key <AD04>   { [   U0930,	U0943  	] };  // R: ra, vocalic Ri
-    key <AD05>   { [   U0924,   U0925   ] };  // T: ta, tha
-    key <AD06>   { [   U092f,	U091E   ] };  // Y: ya, nya
-    key <AD07>   { [   U0941,   U0942,	U0909,	U090A   ] };  // U: u, uu matras
-    key <AD08>   { [   U093F,   U0940,	U0907,	U0908   ] };  // I: i, ii matras
-    key <AD09>   { [   U094B,   U094C,	U0913,	U0914   ] };  // O: o, au matras
-    key <AD10>   { [   U092A,   U092B   ] };  // P: pa, pha
-    key <AD11>   { [   bracketleft,   braceleft   ] };  
-    key <AD12>	 { [   bracketright, braceright   ] };
-    
-    //A Row
-    key <AC01>   { [   U093E,	 U0906,	U0905,	U0906  ] };   // A: aa
-    key <AC02>   { [   U0938,    U0937   ] };  // S: sa, ssa
-    key <AC03>   { [   U0926,    U0927   ] };  // D: da, dha
-    key <AC04>   { [   U091F,    U0920   ] };  // F: TA, THA
-    key <AC05>   { [   U0917,    U0918   ] };  // G: ga, gha
-    key <AC06>   { [   U0939,    U0903   ] };  // H: ha, visarg 
-    key <AC07>   { [   U091C,    U091D   ] };  // J: ja, jha
-    key <AC08>   { [   U0915,    U0916   ] };  // K: ka, kha
-    key <AC09>   { [   U0932,	 U0962   ] };  // L: la, vocalic L or lru matra`
-    key <AC10>   { [   semicolon, colon  ] }; 
-    key <AC11>   { [apostrophe, quotedbl ] };
-
-    //Z Row
-    key <AB01>   { [   U0936,	 U0945 	 ] };  // Z: sha, akaar candra
-    key <AB02>   { [   U094D,    U0949	 ] };  // X: halant, aakaar candra
-    key <AB03>   { [   U091A,    U091B   ] };  // C: ca, cha
-    key <AB04>   { [   U0921,    U0922   ] };  // V: da, dha
-    key <AB05>   { [   U092C,    U092D   ] };  // B: ba, bha
-    key <AB06>   { [   U0928,    U0923   ] };  // N: na, nha
-    key <AB07>   { [   U092E,    U093D,	U092E,	U093D   ] };  // M: ma, avagraha
-    key <AB08>   { [   comma,    U0970	 ] };// comma: comma, dev abbreviation sign
-    key <AB09>   { [   period,   U093C 	 ] };  // period: period, nukta
-    key <AB10>	 { [   slash,   question ] };
-
-   // begin modifier mappings
-//    modifier_map Shift  { Shift_L };
-//    modifier_map Lock   { Caps_Lock };
-//    modifier_map Control{ Control_L };
-//    modifier_map Mod3   { Mode_switch };
-    include "level3(ralt_switch)"
-};
-
-// based on a keyboard map from an 'xkb/symbols/ben' file
-
-partial alphanumeric_keys
-xkb_symbols "ben" {
-    name[Group1]= "India - Bengali";
-
-      // Mainly numbers.
-      key <AE01> { [      U09E7 		]	};
-      key <AE02> { [      U09E8 		]	};
-      key <AE03> { [      U09E9 		]	};
-      key <AE04> { [      U09EA 		]	};
-      key <AE05> { [      U09EB		]	};
-      key <AE06> { [      U09EC 		]	};
-      key <AE07> { [      U09ED	        ]	};
-      key <AE08> { [      U09EE 		]	};
-      key <AE09> { [      U09EF, parenleft	]	};
-      key <AE10> { [      U09E6, parenright	]	};
-      key <AE11> { [      minus, U0983 	]	};
-      key <AE12> { [      U098B, U09C3	]	};
-
-// Mainly long vowels
-
-      key <AD01> { [      U09CC,  U0994	]	};
-      key <AD02> { [      U09C8,  U0990	]	};
-      key <AD03> { [      U09BE,  U0986	]	};
-      key <AD04> { [      U09C0,  U0988	]	};
-      key <AD05> { [      U09C2,  U098A	]	};
-
-// Mainly voiced consonants
-
-      key <AD06> { [      U09AC,  U09AD	]	};
-      key <AD07> { [      U09B9,  U0999 ]	};
-      key <AD08> { [      U0997,  U0998 ]	};
-      key <AD09> { [      U09A6,  U09A7 ]	};
-      key <AD10> { [      U099C,  U099D ]	};
-      key <AD11> { [      U09A1, U09A2 	]	};
-      key <AD12> { [      U09BC, U099E 	]	};
-
-// Mainly short vowels
-      key <AC01> { [      U09CB,  U0993 ]	};
-      key <AC02> { [      U09C7,  U098F ]	};
-      key <AC03> { [      U09CD,  U0985 ]	};
-      key <AC04> { [      U09BF,  U0987 ]	};
-      key <AC05> { [      U09C1,  U0989 ]	};
-
-
-// Mainly unvoiced consonants
-
-      key <AC06> { [      U09AA,  U09AB ]	};
-      key <AC07> { [      U09B0,  U09DD ]	};
-      key <AC08> { [      U0995,  U0996 ]	};
-      key <AC09> { [      U09A4,  U09A5 ]	};
-      key <AC10> { [      U099A,  U099B ]	};
-      key <AC11> { [      U099F, U09A0 	]	};
-      key <BKSL> { [      U005C, U007C 	]	};
-
-      key <AB01> { [      z, Z  		]       };
-      key <AB02> { [      U0982,  U0981 ]       };
-      key <AB03> { [      U09AE,  U09A3 ]       };
-      key <AB04> { [      U09A8,  U09A8 ]       };
-      key <AB05> { [      U09AC,  U09AC ]       };
-      key <AB06> { [      U09B2,  U09B2 ]       };
-      key <AB07> { [      U09B8,  U09B6 ]       };
-      key <AB08> { [      comma,      U09B7 ]       };
-      key <AB09> { [      period,     U0964 ]       };
-      key <AB10> { [      U09DF,  U09AF	]       };
-};
-
-xkb_symbols "ben_probhat" {
- name[Group1]= "India - Bengali Probhat";
-   key <ESC>  { [ Escape ] };
-
-// numbers
-   key <TLDE> { [ U200D, asciitilde   ] };
-   key <AE01> { [ U09E7, exclam       ] };
-   key <AE02> { [ U09E8, at           ] };
-   key <AE03> { [ U09E9, numbersign   ] };
-   key <AE04> { [ U09EA, U09F3    ] };
-   key <AE05> { [ U09EB, percent      ] };
-   key <AE06> { [ U09EC, asciicircum  ] };
-   key <AE07> { [ U09ED, U099E    ] };
-   key <AE08> { [ U09EE, U09CE    ] };
-   key <AE09> { [ U09EF, parenleft    ] };
-   key <AE10> { [ U09E6, parenright   ] };
-   key <AE11> { [ minus,     underscore   ] };
-   key <AE12> { [ equal,     plus         ] };
-   key <BKSP> { [ BackSpace               ] };
-
-// tab, q to ] 
-   key <TAB>  { [   Tab,  ISO_Left_Tab     ] };
-   key <AD01> { [   U09A6,  U09A7  ] };
-   key <AD02> { [   U09C2,  U098A  ] };
-   key <AD03> { [   U09C0,  U0988  ] };
-   key <AD04> { [   U09B0,  U09DC  ] };
-   key <AD05> { [   U099F,  U09A0  ] };
-   key <AD06> { [   U098F,  U0990  ] };
-   key <AD07> { [   U09C1,  U0989  ] };
-   key <AD08> { [   U09BF,  U0987  ] };
-   key <AD09> { [   U0993,  U0994  ] };
-   key <AD10> { [   U09AA,  U09AB  ] };
-   key <AD11> { [   U09C7,  U09C8  ] };
-   key <AD12> { [   U09CB,  U09CC  ] };
-   key <RTRN> { [   Return                 ] };
-
-// caps, a to ' 
-//   key <CAPS> { [   Caps_Lock              ] };
-   key <AC01> { [   U09BE,  U0985  ] };
-   key <AC02> { [   U09B8,  U09B7  ] };
-   key <AC03> { [   U09A1,  U09A2  ] };
-   key <AC04> { [   U09A4,  U09A5  ] };
-   key <AC05> { [   U0997,  U0998  ] };
-   key <AC06> { [   U09B9,  U0983  ] };
-   key <AC07> { [   U099C,  U099D  ] };
-   key <AC08> { [   U0995,  U0996  ] };
-   key <AC09> { [   U09B2,  U0982  ] };
-   key <AC10> { [   semicolon,  colon      ] };
-   key <AC11> { [   quoteright, quotedbl   ] };
-
-// shift, z to /
-//   key <LFSH> { [   Shift_L                ] };
-   key <AB01> { [   U09DF,  U09AF  ] };
-   key <AB02> { [   U09B6,  U09DD  ] };
-   key <AB03> { [   U099A,  U099B  ] };
-   key <AB04> { [   U0986,  U098B  ] };
-   key <AB05> { [   U09AC,  U09AD  ] };
-   key <AB06> { [   U09A8,  U09A3  ] };
-   key <AB07> { [   U09AE,  U0999  ] };
-   key <AB08> { [   comma,      U09C3  ] };
-   key <AB09> { [   U0964,  U0981  ] };
-   key <AB10> { [   U09CD,  question   ] };
-   key <BKSL> { [   U200C,  U0965  ] };
-
-//   key <LCTL> { [   Control_L              ] };
-//   key <SPCE> { [   space                  ] };
-
-//   modifier_map Shift  { Shift_L };
-//   modifier_map Lock   { Caps_Lock };
-//   modifier_map Control{ Control_L };
-
-};
-
-partial alphanumeric_keys 
-xkb_symbols "guj" {
-      name[Group1]= "India - Gujarati";
-
-      // Mainly numbers.
-      key <AE01> { [      U0AE7, U0A8D 	]	};
-      key <AE02> { [      U0AE8, U0AC5 	]	};
-      key <AE03> { [      U0AE9 	 	]	};
-      key <AE04> { [      U0AEA  	 	]	};
-      key <AE05> { [      U0AEB  	 	]	};
-      key <AE06> { [      U0AEC  	 	]	};
-      key <AE07> { [      U0AED 		]	};
-      key <AE08> { [      U0AEE  	 	]	};
-      key <AE09> { [      U0AEF, parenleft 	]	};
-      key <AE10> { [      U0AE6, parenright ]	};
-      key <AE11> { [      minus,     U0A83  ]	};
-      key <AE12> { [      U0A8B, U0AC3 	]	};
-
-// Mainly long vowels
-
-      key <AD01> { [      U0ACC, U0A94  ]	};
-      key <AD02> { [      U0AC8, U0A90  ]	};
-      key <AD03> { [      U0ABE, U0A86  ]	};
-      key <AD04> { [      U0AC0, U0A88  ]	};
-      key <AD05> { [      U0AC2, U0A8A  ]	};
-
-// Mainly voiced consonants
-
-      key <AD06> { [      U0AAC, U0AAD 	]	};
-      key <AD07> { [      U0AB9, U0A99 	]	};
-      key <AD08> { [      U0A97, U0A98 	]	};
-      key <AD09> { [      U0AA6, U0AA7 	]	};
-      key <AD10> { [      U0A9C, U0A9D 	]	};
-      key <AD11> { [      U0AA1, U0AA2 	]	};
-      key <AD12> { [      U0ABC, U0A9E 	]	};
-
-// Mainly short vowels
-      key <AC01> { [      U0ACB, U0A93	]	};
-      key <AC02> { [      U0AC7, U0A8F	]	};
-      key <AC03> { [      U0ACD, U0A85  ]	};
-      key <AC04> { [      U0ABF, U0A87  ]	};
-      key <AC05> { [      U0AC1, U0A89  ]	};
-
-// Mainly unvoiced consonants
-
-      key <AC06> { [      U0AAA, U0AAB 	]	};
-      key <AC07> { [      U0AB0, U0AB0 	]	};
-      key <AC08> { [      U0A95, U0A96 	]	};
-      key <AC09> { [      U0AA4, U0AA5 	]	};
-      key <AC10> { [      U0A9A, U0A9B 	]	};
-      key <AC11> { [      U0A9F, U0AA0 	]	};
-      key <BKSL> { [      U0AC9, U0A91 	]	};
-
-      key <AB01> { [      z        , Z		]       };
-      key <AB02> { [      U0A82, U0A81	]       };
-      key <AB03> { [      U0AAE, U0AA3  ]       };
-      key <AB04> { [      U0AA8, U0AA8   ]       };
-      key <AB05> { [      U0AB5, U0AB5   ]       };
-      key <AB06> { [      U0AB2, U0AB3  ]       };
-      key <AB07> { [      U0AB8, U0AB6  ]       };
-      key <AB08> { [      comma,     U0AB7  ]       };
-      key <AB09> { [      period,    U0964  ]       };
-      key <AB10> { [      U0AAF, question   ]       };
-};
-
-partial alphanumeric_keys 
-xkb_symbols "kan" {
-
-    // Inscript layout for Kannada  
-    // Author : G Karunakar <karunakar@freedomink.org>
-    // Date   : Wed Nov 13 17:22:58 IST 2002
-    // Kannada digits mapped in basic only
-
-    name[Group1]= "India - Kannada";
-
-    key <TLDE> { [  U0cca, U0c92	] };
-    key <AE01> { [  U0ce7			] };
-    key <AE02> { [  U0ce8			] };
-    key <AE03> { [  U0ce9			] };
-    key <AE04> { [  U0cea			] };
-    key <AE05> { [  U0ceb			] };
-    key <AE06> { [  U0cec			] };
-    key <AE07> { [  U0ced			] };
-    key <AE08> { [  U0cee			] };
-    key <AE09> { [  U0cef			] };
-    key <AE10> { [  U0ce6			] };
-    key <AE11> { [  U0c83			] };
-    key <AE12> { [  U0cc3, U0c8b	] };
-
-    key <AD01> { [  U0ccc, U0c94	] };
-    key <AD02> { [  U0cc8, U0c90	] };
-    key <AD03> { [  U0cbe, U0c86	] };
-    key <AD04> { [  U0cc0, U0c88	] };
-    key <AD05> { [  U0cc2, U0c8a	] };
-    key <AD06> { [  U0cac, U0cad	] };
-    key <AD07> { [  U0cb9, U0c99	] };
-    key <AD08> { [  U0c97, U0c98	] };
-    key <AD09> { [  U0ca6, U0ca7	] };
-    key <AD10> { [  U0c9c, U0c9d	] };
-    key <AD11> { [  U0ca1, U0ca2	] };
-    key <AD12> { [  U0cbc, U0c9e	] };
- 
-    key <AC01> { [  U0ccb, U0c93	] };
-    key <AC02> { [  U0cc7, U0c8f	] };
-    key <AC03> { [  U0ccd, U0c85	] };
-    key <AC04> { [  U0cbf, U0c87	] };
-    key <AC05> { [  U0cc1, U0c89	] };
-    key <AC06> { [  U0caa, U0cab	] };
-    key <AC07> { [  U0cb0, U0cb1	] };
-    key <AC08> { [  U0c95, U0c96	] };
-    key <AC09> { [  U0ca4, U0ca5	] };
-    key <AC10> { [  U0c9a, U0c9b	] };
-    key <AC11> { [  U0c9f, U0ca0	] };
-
-    key <AB01> { [  U0cc6, U0c8e	] };
-    key <AB02> { [  U0c82			] };
-    key <AB03> { [  U0cae, U0ca3	] };
-    key <AB04> { [  U0ca8			] };
-    key <AB05> { [  U0cb5, U0cb4	] };
-    key <AB06> { [  U0cb2, U0cb3	] };
-    key <AB07> { [  U0cb8, U0cb6	] };
-    key <AB08> { [  comma     , U0cb7	] };
-    key <AB09> { [  period    				] };
-    key <AB10> { [  U0caf, U0040	] };
-
-    key <RALT> {
-	symbols[Group1] = [ Mode_switch, Multi_key ],
-	virtualMods = AltGr
-    };
-
-};
-
-// Description : A keymap for Malayalam
-// Encoding    : Unicode (http://www.unicode.org)
-// Author      : Baiju M <baiju@freeshell.org>
-// Date        : Sat Aug  17 21:10:48 IST 2002
-// Mapping:
-
-partial alphanumeric_keys 
-xkb_symbols "mal" {
-
-    name[Group1] = "India - Malayalam";
-
-    //From grave to backslash (\)
-    
-    key <TLDE> { [ U0d4a , U0d12           ] };
-
-// svu: 
-// These lines were in former "mal" variant - 
-// but the digits are replaced with the ones from 'mal_plusnum' -
-// for the integrity of all Indian layouts
-//
-//    key <AE01> { [1           ,     exclam           ] }; 
-//    key <AE02> { [2           ,         at           ] };
-//    key <AE03> { [3           , numbersign           ] };
-//    key <AE04> { [4           ,     dollar           ] };
-//    key <AE05> { [5           ,    percent           ] };
-//    key <AE06> { [6           ,asciicircum           ] };
-//    key <AE07> { [7           ,  ampersand           ] };
-//    key <AE08> { [8           , asterisk           ] };
-//    key <AE09> { [9           ,  parenleft           ] };
-//    key <AE10> { [0           , parenright           ] };
-
-      key <AE01> { [ U0d67 ,      exclam ] };
-      key <AE02> { [ U0d68 ,          at ] };
-      key <AE03> { [ U0d69 ,  numbersign ] };
-      key <AE04> { [ U0d6a ,      dollar ] };
-      key <AE05> { [ U0d6b ,     percent ] };
-      key <AE06> { [ U0d6c , asciicircum ] };
-      key <AE07> { [ U0d6d ,   ampersand ] };
-      key <AE08> { [ U0d6e ,  asterisk ] };
-      key <AE09> { [ U0d6f ,   parenleft ] };
-      key <AE10> { [ U0d66 ,  parenright ] };
-
-    key <AE11> { [ minus      , U0d03           ] };
-    key <AE12> { [ U0d43 , U0d0b           ] };
-    key <BKSL>  { [U0200c, U05C ]};//bksl: ZWNJ 
-
-  
-    // From 'q' to right bracket (])
-    
-    key <AD01> { [ U0d4c , U0d14 ] };
-    key <AD02> { [ U0d48 , U0d10 ] };
-    key <AD03> { [ U0d3e , U0d06 ] };
-    key <AD04> { [ U0d40 , U0d08 ] };
-    key <AD05> { [ U0d42 , U0d0a ] };
-    key <AD06> { [ U0d2c , U0d2d ] };
-    key <AD07> { [ U0d39 , U0d19 ] };
-    key <AD08> { [ U0d17 , U0d18 ] };
-    key <AD09> { [ U0d26 , U0d27 ] };
-    key <AD10> { [ U0d1c , U0d1d ] };
-    key <AD11> { [ U0d21 , U0d22 ] };
-    key <AD12> { [ U0200d , U0d1e ] };
-
-    // From 'a' to apostrophe (')
-    
-    key <AC01> { [ U0d4b , U0d13 ] };
-    key <AC02> { [ U0d47 , U0d0f ] };
-    key <AC03> { [ U0d4d , U0d05 ] };
-    key <AC04> { [ U0d3f , U0d07 ] };
-    key <AC05> { [ U0d41 , U0d09 ] };
-    key <AC06> { [ U0d2a , U0d2b ] };
-    key <AC07> { [ U0d30 , U0d31 ] };
-    key <AC08> { [ U0d15 , U0d16 ] };
-    key <AC09> { [ U0d24 , U0d25 ] };
-    key <AC10> { [ U0d1a , U0d1b ] };
-    key <AC11> { [ U0d1f , U0d20 ] };
-    
-    // From 'z' to slash (/)
-    
-    key <AB01> { [ U0d46 , U0d0e ] };
-    key <AB02> { [ U0d02 , U200b ] };//X:ZWSP
-    key <AB03> { [ U0d2e , U0d23 ] };
-    key <AB04> { [ U0d28 ] };
-    key <AB05> { [ U0d35 , U0d34 ] };
-    key <AB06> { [ U0d32 , U0d33 ] };
-    key <AB07> { [ U0d38 , U0d36 ] };
-    key <AB08> { [ comma      , U0d37 ] };
-    key <AB09> { [ period     , U0200d ] };
-    key <AB10> { [ U0d2f , question   ] };
-
-};
-
-//Name		:	Lalitha
-//Description	:	A transliteration keyboard layout for Malayalam
-//Original Author :	Noah Levitt<nlevitt at columbia.edu>
-//Current Main  : 	Jinesh K.J<jinesh.k@gmail.com>, Swathantra Malayalam Computing (SMC)<smc-discuss@googlegroups.com>
-
-partial alphanumeric_keys
-xkb_symbols "mal_lalitha" {
-     name[Group1] = "India - Malayalam Lalitha";
-     key.type="FOUR_LEVEL";
-    //Top Alphanumeric row
-    // Roman digits
-    key <TLDE>  { [   U0D4D,	U0D02,		apostrophe, 	asciitilde ] }; // apostrophe: virama(chandrakala),anusvara
-    key <AE01>  { [   1,	exclam,	U0D67,		exclam	   ] };
-    key <AE02>  { [   2,	at,		U0D68,		at	   ] };
-    key <AE03>  { [   3,    	numbersign, 	U0D69,		numbersign ] };
-    key <AE04>  { [   4,	dollar,		U0D6A,		dollar     ] };
-    key <AE05>  { [   5,	percent,	U0D6B,		percent    ] };
-    key <AE06>  { [   6,	asciicircum,	U0D6C,		asciicircum ] };
-    key <AE07>  { [   7,	ampersand,	U0D6D,		ampersand  ] };
-    key <AE08>  { [   8,	asterisk,	U0D6E,		asterisk   ] };
-    key <AE09>  { [   9,	parenleft,	U0D6F,		parenleft  ] };
-    key <AE10>  { [   0,	parenright,	U0D66,		parenright ] };
-    key <AE11>	{ [   minus,	underscore	     ] };
-    key <AE12>	{ [   equal,	plus		     ] };
-    key <BKSL>  { [   U005C,	U007C,		U200C	] };//backslash:pipe,backslash,ZWNJ 
-
-    //Q Row	
-    key <AD01>   { [   U0D48,	U0D4C,	U0D10,	U0D14  ] }; // Q: ai and au matras 
-    key <AD02>   { [   U0D35	] };  // W: wa, OM
-    key <AD03>   { [   U0D46,   U0D47,	U0D0E,	U0D0F   ] };  // E: e,ee matras
-    key <AD04>   { [   U0D30,	U0D31,	U0D43,	U0D0B  	] };  // R: ra,rra, vocalic Ri
-    key <AD05>   { [   U0D24,   U0D25,	U0D1F,	U0D20   ] };  // T: tha, ttha,ta,tta
-    key <AD06>   { [   U0D2f    ] };  // Y: ya
-    key <AD07>   { [   U0D41,   U0D42,	U0D09,	U0D0A   ] };  // U: u, uu matras
-    key <AD08>   { [   U0D3F,   U0D40,	U0D07,	U0D08   ] };  // I: i, ii matras
-    key <AD09>   { [   U0D4A,   U0D4B,	U0D12,	U0D13   ] };  // O: o, oo matras
-    key <AD10>   { [   U0D2A   ] };  // P: pa
-    key <AD11>   { [   bracketleft,   braceleft   ] };//braceleft:   
-    key <AD12>	 { [   bracketright, braceright   ] };//braceright:
-    
-    //A Row
-    key <AC01>   { [   U0D3E,	 U0D05,	U0D06,	U0D05  ] };   // A: a,aa
-    key <AC02>   { [   U0D38,    U0D37   ] };  // S: sa, ssa
-    key <AC03>   { [   U0D26,    U0D27,	U0D21,	U0D22   ] };  // D: soft da,soft dda,hard da,hard dda,
-    key <AC04>   { [   U0D2B     ] };  // F: pha
-    key <AC05>   { [   U0D17,    U0D18   ] };  // G: ga, gha
-    key <AC06>   { [   U0D39,    U0D03   ] };  // H: ha, visarg 
-    key <AC07>   { [   U0D1C,    U0D1D   ] };  // J: ja, jha
-    key <AC08>   { [   U0D15,    U0D16   ] };  // K: ka, kha
-    key <AC09>   { [   U0D32,	 U0D33   ] };  // L: la, vocalic L or lru matra`
-    key <AC10>   { [   semicolon, colon  ] }; 
-    key <AC11>   { [apostrophe, quotedbl ] };
-
-    //Z Row
-    key <AB01>   { [   U0D34,	 U0D36 	 ] };  // Z: sha,zha
-    key <AB02>   { [   U0D4D,	 U200B  ] };  // X: chandrakala,ZWSP
-    key <AB03>   { [   U0D1A,    U0D1B   ] };  // C: ca, cha
-    key <AB04>   { [   U0D35,	 U200D  ] };  // V: va,ZWJ
-    key <AB05>   { [   U0D2C,    U0D2D   ] };  // B: ba, bha
-    key <AB06>   { [   U0D28,    U0D23,	U0D19,	U0D1E   ] };  // N: na, hard na,nga,nha
-    key <AB07>   { [   U0D2E,	 U0D02  ] };  // M: ma
-    key <AB08>   { [   comma,    U003C ] };// comma: comma
-    key <AB09>   { [   period, 	 U003E ] };  // period: period
-    key <AB10>	 { [   slash,   question ] };
-
-   // begin modifier mappings
-//    modifier_map Shift  { Shift_L };
-//    modifier_map Lock   { Caps_Lock };
-//    modifier_map Control{ Control_L };
-//    modifier_map Mod3   { Mode_switch };
-    include "level3(ralt_switch)"
-};
-
-
-partial alphanumeric_keys 
-xkb_symbols "ori" {
-    // Inscript layout for Oriya  
-    // Author: G Karunakar <karunakar@freedomink.org>
-    // Date: Wed Nov 13 18:16:19 IST 2002
-
-    name[Group1]= "India - Oriya";
-    
-    key <AE01> { [  U0b67			] };
-    key <AE02> { [  U0b68			] };
-    key <AE03> { [  U0b69			] };
-    key <AE04> { [  U0b6a			] };
-    key <AE05> { [  U0b6b			] };
-    key <AE06> { [  U0b6c			] };
-    key <AE07> { [  U0b6d			] };
-    key <AE08> { [  U0b6e			] };
-    key <AE09> { [  U0b6f			] };
-    key <AE10> { [  U0b66			] };
-    key <AE11> { [  U0b03			] };
-    key <AE12> { [  U0b43, U0b0b	] };
-
-    key <AD01> { [  U0b4c, U0b14	] };
-    key <AD02> { [  U0b48, U0b10	] };
-    key <AD03> { [  U0b3e, U0b06	] };
-    key <AD04> { [  U0b40, U0b08	] };
-    key <AD05> { [  U0b42, U0b0a	] };
-    key <AD06> { [  U0b2c, U0b2d	] };
-    key <AD07> { [  U0b39, U0b19	] };
-    key <AD08> { [  U0b17, U0b18	] };
-    key <AD09> { [  U0b26, U0b27	] };
-    key <AD10> { [  U0b1c, U0b1d	] };
-    key <AD11> { [  U0b21, U0b22	] };
-    key <AD12> { [  U0b3c, U0b1e	] };
- 
-    key <AC01> { [  U0b4b, U0b13	] };
-    key <AC02> { [  U0b47, U0b0f	] };
-    key <AC03> { [  U0b4d, U0b05	] };
-    key <AC04> { [  U0b3f, U0b07	] };
-    key <AC05> { [  U0b41, U0b09	] };
-    key <AC06> { [  U0b2a, U0b2b	] };
-    key <AC07> { [  U0b30			] };
-    key <AC08> { [  U0b15, U0b16	] };
-    key <AC09> { [  U0b24, U0b25	] };
-    key <AC10> { [  U0b1a, U0b1b	] };
-    key <AC11> { [  U0b1f, U0b20	] };
- 
-    key <AB02> { [  U0b02, U0b01	] };
-    key <AB03> { [  U0b2e, U0b23	] };
-    key <AB04> { [  U0b28			] };
-    key <AB05> { [  U0b35			] };
-    key <AB06> { [  U0b32, U0b33	] };
-    key <AB07> { [  U0b38, U0b36	] };
-    key <AB08> { [  comma     , U0b37	] };
-    key <AB09> { [  period    				] };
-    key <AB10> { [  U0b2f, U0040	] };
-
-    key <RALT> {
-	symbols[Group1] = [ Mode_switch, Multi_key ],
-	virtualMods = AltGr
-    };
-};
-
-// based on a keyboard map from an 'xkb/symbols/tml' file
-// INSCRIPT
-partial alphanumeric_keys 
-xkb_symbols "tam" {
-      name[Group1]= "India - Tamil";
-
-      key <TLDE> { [      U0BCA, U0B92	]	};
-
-      // Mainly numbers.
-      key <AE01> { [      U0BE7 		]	};
-      key <AE02> { [      U0BE8 		]	};
-      key <AE03> { [      U0BE9 		]	};
-      key <AE04> { [      U0BEA 		]	};
-      key <AE05> { [      U0BEB 		]	};
-      key <AE06> { [      U0BEC 		]	};
-      key <AE07> { [      U0BED        	]	};
-      key <AE08> { [      U0BEE 		]	};
-      key <AE09> { [      U0BEF, parenleft	]	};
-      key <AE10> { [      U0BF0, parenright	]	};
-      key <AE11> { [      U0BF1, U0B83  ]	};
-      key <AE12> { [      U0BF2, plus	] 	};
-
-// Mainly long vowels
-
-      key <AD01> { [      U0BCC,  U0B94 ]	};
-      key <AD02> { [      U0BC8,  U0B90 ]	};
-      key <AD03> { [      U0BBE,  U0B86 ]	};
-      key <AD04> { [      U0BC0,  U0B88 ]	};
-      key <AD05> { [      U0BC2,  U0B8A ]	};
-
-// Mainly voiced consonants
-
-      key <AD07> { [      U0BB9, U0B99	]	};
-      key <AD10> { [      U0B9c 	]	}; 
-      key <AD12> { [      U0B9E				]	};
-
-// Mainly short vowels
-      key <AC01> { [      U0BCB,  U0B93 ]	};
-      key <AC02> { [      U0BC7,  U0B8F ]	};
-      key <AC03> { [      U0BCD,  U0B85 ]	};
-      key <AC04> { [      U0BBF,  U0B87 ]	};
-      key <AC05> { [      U0BC1,  U0B89 ]	};
-
-// Mainly unvoiced consonants
-
-      key <AC06> { [      U0BAA 		]	};
-      key <AC07> { [      U0BB0,  U0BB1 ]	};
-      key <AC08> { [      U0B95 		]	};
-      key <AC09> { [      U0BA4 		]	};
-      key <AC10> { [      U0B9A 		]	};
-      key <AC11> { [      U0B9F 		]	};
-      key <BKSL> { [      U005C, U007C	]	};//backslash-bar  - Changed to Unicode
-
-      key <AB01> { [      U0BC6,  U0B8E	]	};
-      key <AB02> { [      U0B82   		]       };
-      key <AB03> { [      U0BAE,  U0BA3 ]       };
-      key <AB04> { [      U0BA8,  U0BA9 ]       };
-      key <AB05> { [      U0BB5,  U0BB4 ]       };
-      key <AB06> { [      U0BB2,  U0BB3 ]       };
-      key <AB07> { [      U0BB8,  U0BB6	]       };
-      key <AB08> { [      comma,      U0BB7 ]       };
-      key <AB09> { [      period,     U0964 ]       };
-      key <AB10> { [      U0BAF,  question  ]       };
-};
-
-partial alphanumeric_keys 
-xkb_symbols "tam_unicode" {
-
-// Description: A keymap based on the TamilNet'99 typewriter keyboard 
-// Encoding: Unicode (http://www.unicode.org)
-// Author: Thuraiappah Vaseeharan <vasee@ieee.org>
-// Modifed by: Malathi S <malathiramya@gmail.com>
-// Secondary contact: Sri Ramadoss M <amachu@au-kbc.org>
-// Date  : Fri Sep 4 11:32:00 CST 2009
-// Mapping:
-  
-    name[Group1]= "India - Tamil Unicode";
-
-    // granthas
-    key <TLDE> {  [ apostrophe, asciitilde ] };
-    key <AE01> {  [ U0031, exclam ] } ;
-    key <AE02> {  [ U0032, at ] } ;
-    key <AE03> {  [ U0033, numbersign ] } ;
-    key <AE04> {  [ U0034, U0BF9 ] } ;
-    key <AE05> {  [ U0035, percent ] } ;
-    key <AE06> {  [ U0036, asciicircum ] } ;
-    key <AE07> {  [ U0037, ampersand ] } ;
-    key <AE08> {  [ U0038, asterisk ] } ;
-    key <AE09> {  [ U0039, parenleft ] } ;
-    key <AE10> {  [ U0030, parenright ] } ;
-    key <AE11> {  [ minus, underscore ] };
-    key <AE12> {  [ equal, plus	] };
-
-
-    // Qrow
-    key <AD01> {  [ U0B9E, U0BB6 ] };
-    key <AD02> {  [ U0BB1, U0BB7 ] };
-    key <AD03> {  [ U0BA8, U0BB8 ] };
-    key <AD04> {  [ U0B9A, U0BB9 ] };
-    key <AD05> {  [ U0BB5, U0B9C ] };
-    key <AD06> {  [ U0BB2 ] };
-    key <AD07> {  [ U0BB0 ] };
-    key <AD08> {  [ U0BC8, U0B90 ] };
-    key <AD09> {  [ U0BCA, U0BCB ] };
-    key <AD10> {  [ U0BBF, U0BC0 ] };
-    key <AD11> {  [ U0BC1, U0BC2 ] };
-
-    // Arow
-    key <AC01> { [ U0BAF ] };
-    key <AC02> { [ U0BB3 ] };
-    key <AC03> { [ U0BA9 ] };
-    key <AC04> { [ U0B95 ] };
-    key <AC05> { [ U0BAA ] };
-    key <AC06> { [ U0BBE, U0BB4 ] };
-    key <AC07> { [ U0BA4 ] };
-    key <AC08> { [ U0BAE ] };
-    key <AC09> { [ U0B9F ] };
-    key <AC10> { [ U0BCD, U0B83 ] };
-    key <AC11> { [ U0B99 ] };
-    
-    // Zrow
-    key <AB01> { [ U0BA3 ]  };
-    key <AB02> { [ U0B92, U0B93 ]  };
-    key <AB03> { [ U0B89, U0B8A ]  };
-    key <AB04> { [ U0B8E, U0B8F ]  };
-    key <AB05> { [ U0BC6, U0BC7 ]  };
-    key <AB06> { [ U0B94, U0BCC ]  };
-    key <AB07> { [ U0B85, U0B86 ]  };
-    key <AB08> { [ U0B87, U0B88 ]  };
-};
-
-partial alphanumeric_keys
-xkb_symbols "tam_keyboard_with_numerals" {
-
-// Description: A keymap based on the TamilNet'99 typewriter keyboard 
-// Encoding: Unicode (http://www.unicode.org)
-// Author: Malathi S <malathiramya@gmail.com>
-// Secondary contact: Sri Ramadoss M <amachu@au-kbc.org>
-// Date  : Fri Sep 4 11:33:00 CST 2009
-// Mapping:
-
-      name[Group1]= "India - Tamil Keyboard with Numerals";
-
-      // Mainly numbers.
-      key <TLDE> { [ apostrophe, asciitilde ] };
-      key <AE01> { [ U0BE7, exclam ] };
-      key <AE02> { [ U0BE8, at ] };
-      key <AE03> { [ U0BE9, numbersign ] };
-      key <AE04> { [ U0BEA, U0BF9 ] };
-      key <AE05> { [ U0BEB, percent ] };
-      key <AE06> { [ U0BEC, asciicircum ] };
-      key <AE07> { [ U0BED, ampersand ] };
-      key <AE08> { [ U0BEE, asterisk ] };
-      key <AE09> { [ U0BEF, parenleft ] };
-      key <AE10> { [ U0BE6, parenright ] };
-      key <AE11> { [ minus, underscore ] };
-      key <AE12> { [ equal, plus ] };
-
-
-    // Qrow
-    key <AD01> {  [ U0B9E, U0BB6 ] };
-    key <AD02> {  [ U0BB1, U0BB7 ] };
-    key <AD03> {  [ U0BA8, U0BB8 ] };
-    key <AD04> {  [ U0B9a, U0BB9 ] };
-    key <AD05> {  [ U0BB5, U0B9c ] };
-    key <AD06> {  [ U0BB2 ] };
-    key <AD07> {  [ U0BB0 ] };
-    key <AD08> {  [ U0BC8, U0B90 ] };
-    key <AD09> {  [ U0BCA, U0BCB ] };
-    key <AD10> {  [ U0BBF, U0BC0 ] };
-    key <AD11> {  [ U0BC1, U0BC2 ] };
-
-    // Arow
-    key <AC01> { [ U0BAF ] };
-    key <AC02> { [ U0BB3 ] };
-    key <AC03> { [ U0BA9 ] };
-    key <AC04> { [ U0B95 ] };
-    key <AC05> { [ U0BAA ] };
-    key <AC06> { [ U0BBE, U0BB4 ] };
-    key <AC07> { [ U0BA4 ] };
-    key <AC08> { [ U0BAE ] };
-    key <AC09> { [ U0B9F ] };
-    key <AC10> { [ U0BCD, U0B83 ] };
-    key <AC11> { [ U0B99 ] };
-
-    // Zrow
-    key <AB01> { [ U0BA3 ]  };
-    key <AB02> { [ U0B92, U0B93 ]  };
-    key <AB03> { [ U0B89, U0B8A ]  };
-    key <AB04> { [ U0B8E, U0B8F ]  };
-    key <AB05> { [ U0BC6, U0BC7 ]  };
-    key <AB06> { [ U0B94, U0BCC ]  };
-    key <AB07> { [ U0B85, U0B86 ]  };
-    key <AB08> { [ U0B87, U0B88 ]  };
-};
-
-partial alphanumeric_keys 
-xkb_symbols "tam_TSCII" {
-
-// Description	: A Tamil typewrite-style keymap 
-//		  loosely based on TamilNet'99 reommendations 
-// Encoding	: TSCII (http://www.tscii.org)
-// Author	: Thuraiappah Vaseeharan <vasee@ieee.org>
-// Last Modified: Sat Jan  5 17:11:26 CST 2002
-
-    name[Group1]= "India - Tamil TSCII Typewriter";
-
-    key <AE01> {  [ 0x10000b7, 0x10000a4 ] }; // aytham
-    key <AE02> {  [ 0x1000082, 0x10000a5 ] }; // shri
-    key <AE03> {  [ 0x1000083, 0x1000088 ] }; // ja
-    key <AE04> {  [ 0x1000084, 0x1000089 ] }; // sha
-    key <AE05> {  [ 0x1000085, 0x100008a ] }; // sa
-    key <AE06> {  [ 0x1000086, 0x100008b ] }; // ha
-    key <AE07> {  [ 0x1000087, 0x100008c ] }; // ksha
-	
-    // Qrow
-    key <AD01> {  [ 0x10000bb, 0x100009a ] }; // nja
-    key <AD02> {  [ 0x10000c8, 0x10000da ] }; // Ra
-    key <AD03> {  [ 0x10000bf, 0x10000d1 ] }; // NNa
-    key <AD04> {  [ 0x10000ba, 0x10000cd ] }; // ca
-    key <AD05> {  [ 0x10000c5, 0x10000d7 ] }; // va
-    key <AD06> {  [ 0x10000c4, 0x10000d6 ] }; // la
-    key <AD07> {  [ 0x10000c3, 0x10000d5 ] }; // ra
-    key <AD08> {  [ 0x10000a8, 0x10000b3 ] }; // sangili, ai
-    key <AD09> {  [ 0x10000ca, 0x10000cb ] }; // di, dI
-    key <AD10> {  [ 0x10000a2, 0x10000a3 ] }; // visiri
-    key <AD11> {  [ dead_acute, 0x10000a3 ] }; // Ukaaram
-
-    // Arow
-    key <AC01> { [ 0x10000c2, 0x10000d4 ] }; // ya
-    key <AC02> { [ 0x10000c7, 0x10000d9 ] }; // La
-    key <AC03> { [ 0x10000c9, 0x10000db ] }; // na
-    key <AC04> { [ 0x10000b8, 0x10000cc ] }; // ka
-    key <AC05> { [ 0x10000c0, 0x10000d2 ] }; // pa
-    key <AC06> { [ dead_grave,0x10000a1 ] }; // pulli,aravu
-    key <AC07> { [ 0x10000be, 0x10000d0 ] }; // tha
-    key <AC08> { [ 0x10000c1, 0x10000d3 ] }; // ma
-    key <AC09> { [ 0x10000bc, 0x10000ce ] }; // da
-    key <AC10> { [ 0x10000c6, 0x10000d8 ] }; // zha
-    key <AC11> { [ 0x10000b9, 0x1000099 ] }; // nga
-    
-    // Zrow
-    key <AB01> { [ 0x10000bd, 0x10000cf ] }; // Na
-    key <AB02> { [ 0x10000b4, 0x10000b5 ] }; // o, O
-    key <AB03> { [ 0x10000af, 0x10000b0 ] }; // u, U
-    key <AB04> { [ 0x10000b1, 0x10000b2 ] }; // e, E
-    key <AB05> { [ 0x10000a6, 0x10000a7 ] }; // kombus
-    key <AB06> { [ 0x10000b6, 0x10000aa ] }; // au
-    key <AB07> { [ 0x10000ab, 0x10000ac ] }; // a, A
-    key <AB08> { [ 0x10000fe, 0x10000ae ] }; // i, I
-
-};
-
-partial alphanumeric_keys 
-xkb_symbols "tam_TAB" {
-
-// Description: A keymap based on the TamilNet'99 typewriter keyboard 
-// Encoding: TAB (http://www.tamilnet99.org)
-// Author: Thuraiappah Vaseeharan <t_vasee@yahoo.com>
-// Date  : Sun Aug 12 02:23:00 CDT 2001
-
-    name[Group1]= "India - Tamil TAB Typewriter";
-
-    // numeral row
-    key <AE01> {  [ 0x10000e7, 0x10000a7 ] } ;
-    key <AE02> {  [ 0x10000fa, 0x10000a8 ] } ;
-    key <AE03> {  [ 0x10000fb ] } ;
-    key <AE04> {  [ 0x10000fc ] } ;
-    key <AE05> {  [ 0x10000fd ] } ;
-    key <AE06> {  [ 0x10000fe ] } ;
-    key <AE07> {  [ 0x10000ff ] } ;
-	
-    // q-row
-    key <AD01> {  [ 0x10000eb, 0x10000b3 ] };
-    key <AD02> {  [ 0x10000f8, 0x10000c1 ] };
-    key <AD03> {  [ 0x10000ef, 0x10000b8 ] };
-    key <AD04> {  [ 0x10000ea, 0x10000b2 ] };
-    key <AD05> {  [ 0x10000f5, 0x10000be ] };
-    key <AD06> {  [ 0x10000f4, 0x10000bd ] };
-    key <AD07> {  [ 0x10000f3, 0x10000bc ] };
-    key <AD08> {  [ 0x10000ac, 0x10000e4 ] };
-    key <AD09> {  [ 0x10000ae, 0x10000af ] };
-    key <AD10> {  [ 0x10000a4, 0x10000a6 ] };
-    key <AD11> {  [ dead_circumflex, 0x10000a6 ] }; // Ukaaram
-
-    // a-row
-    key <AC01> {  [ 0x10000f2, 0x10000bb ] };
-    key <AC02> {  [ 0x10000f7, 0x10000c0 ] };
-    key <AC03> {  [ 0x10000f9, 0x10000c2 ] };
-    key <AC04> {  [ 0x10000e8, 0x10000b0 ] };
-    key <AC05> {  [ 0x10000f0, 0x10000b9 ] };
-    key <AC06> {  [ 0x10000a2, 0x10000a3 ] };
-    key <AC07> {  [ 0x10000ee, 0x10000b6 ] };
-    key <AC08> {  [ 0x10000f1, 0x10000ba ] };
-    key <AC09> {  [ 0x10000ec, 0x10000b4 ] };
-    key <AC10> {  [ 0x10000f6, 0x10000bf ] };
-    key <AC11> {  [ 0x10000e9, 0x10000b1 ] };
-    
-    // z-row
-    key <AB01> {  [ 0x10000ed, 0x10000b5 ] };
-    key <AB02> {  [ 0x10000e5, 0x10000e6 ] };
-    key <AB03> {  [ 0x10000e0, 0x10000e1 ] };
-    key <AB04> {  [ 0x10000e2, 0x10000e3 ] };
-    key <AB05> {  [ 0x10000aa, 0x10000ab ] };
-    key <AB06> {  [ 0x10000ac, 0x10000a3 ] };
-    key <AB07> {  [ 0x10000dc, 0x10000dd ] };
-    key <AB08> {  [ 0x10000de, 0x10000df ] };
-};
-
-partial alphanumeric_keys 
-xkb_symbols "tel" {
-
-    // Inscript layout for Telugu using Unicode 
-    // Author: G Karunakar <karunakar@freedomink.org>
-    // Date:
-    // See layout at http://www.indlinux.org/keymap/telugu.php
-
-    name[Group1]= "India - Telugu";
-
-    key <TLDE> { [  U0c4a, U0c12	] };
-    key <AE01> { [  U0c67			] };
-    key <AE02> { [  U0c68			] };
-    key <AE03> { [  U0c69, numbersign	] };
-    key <AE04> { [  U0c6a, dollar		] };
-    key <AE05> { [  U0c6b, percent		] };
-    key <AE06> { [  U0c6c, asciicircum	] };
-    key <AE07> { [  U0c6d, ampersand	] };
-    key <AE08> { [  U0c6e, asterisk	] };
-    key <AE09> { [  U0c6f, parenleft	] };
-    key <AE10> { [  U0c66, parenright	] };
-    key <AE11> { [  U0c03, underscore	] };
-    key <AE12> { [  U0c43, U0c0b	] };
-    key <BKSP> { [  BackSpace			] };    
- 
-    key <AD01> { [  U0c4c, U0c14	] };
-    key <AD02> { [  U0c48, U0c10	] };
-    key <AD03> { [  U0c3e, U0c06	] };
-    key <AD04> { [  U0c40, U0c08	] };
-    key <AD05> { [  U0c42, U0c0a	] };
-    key <AD06> { [  U0c2c, U0c2d	] };
-    key <AD07> { [  U0c39, U0c19	] };
-    key <AD08> { [  U0c17, U0c18	] };
-    key <AD09> { [  U0c26, U0c27	] };
-    key <AD10> { [  U0c1c, U0c1d	] };
-    key <AD11> { [  U0c21, U0c22	] };
-    key <AD12> { [  U0c1e			] };
-  
-    key <AC01> { [  U0c4b, U0c13	] };
-    key <AC02> { [  U0c47, U0c0f	] };
-    key <AC03> { [  U0c4d, U0c05	] };
-    key <AC04> { [  U0c3f, U0c07	] };
-    key <AC05> { [  U0c41, U0c09	] };
-    key <AC06> { [  U0c2a, U0c2b	] };
-    key <AC07> { [  U0c30, U0c31	] };
-    key <AC08> { [  U0c15, U0c16	] };
-    key <AC09> { [  U0c24, U0c25	] };
-    key <AC10> { [  U0c1a, U0c1b	] };
-    key <AC11> { [  U0c1f, U0c20	] };
- 
-    key <AB01> { [  U0c46, U0c0e	] };
-    key <AB02> { [  U0c02, U0c01	] };
-    key <AB03> { [  U0c2e, U0c23	] };
-    key <AB04> { [  U0c28			] };
-    key <AB05> { [  U0c35			] };
-    key <AB06> { [  U0c32, U0c33	] };
-    key <AB07> { [  U0c38, U0c36	] };
-    key <AB08> { [  comma     , U0c37	] };
-    key <AB09> { [  period    				] };
-    key <AB10> { [  U0c2f, U0040	] };
-
-    key <RALT> {        
-        symbols[Group1] = [ Mode_switch, Multi_key ],
-        virtualMods = AltGr
-    };
-};
-
-partial alphanumeric_keys 
-xkb_symbols "urd-phonetic" {
-    include "pk(urd-phonetic)"
-    name[Group1]= "India - Urdu, Phonetic";
-};
-
-partial alphanumeric_keys 
-xkb_symbols "urd-phonetic3" {
-    include "pk(urd-crulp)"
-    name[Group1]= "India - Urdu, Alternative phonetic";
-};
-
-partial alphanumeric_keys 
-xkb_symbols "urd-winkeys" {
-    include "pk(urd-nla)"
-    name[Group1]= "India - Urdu, Winkeys";
-};
-
-// based on a keyboard map from an 'xkb/symbols/gur' file
-
-partial alphanumeric_keys
-xkb_symbols "guru" {
-      name[Group1]= "India - Gurmukhi";
-
-      // Mainly numbers.
-      key <AE01> { [      U0A67 		]	};
-      key <AE02> { [      U0A68		]	};
-      key <AE03> { [      U0A69, U0A71	]	};
-      key <AE04> { [      U0A6A, U0A74	 	]	};
-      key <AE05> { [      U0A6B, U262C		]	};
-      key <AE06> { [      U0A6C  	 	]	};
-      key <AE07> { [      U0A6D 		]	};
-      key <AE08> { [      U0A6e  	 	]	};
-      key <AE09> { [      U0A6F, parenleft 	]	};
-      key <AE10> { [      U0A66, parenright ]	};
-      key <AE11> { [      gur_visarga 	 	]	};
-      key <AE12> { [      equal,	plus 	]	};
-
-// Mainly long vowels
-
-      key <AD01> { [      U0A4C, U0A14  ]	};
-      key <AD02> { [      U0A48, U0A10  ]	};
-      key <AD03> { [      U0A3E, U0A06  ]	};
-      key <AD04> { [      U0A40, U0A08  ]	};
-      key <AD05> { [      U0A42, U0A0A  ]	};
-
-// Mainly voiced consonants
-
-      key <AD06> { [      U0A2C, U0A2D 	]	};
-      key <AD07> { [      U0A39, U0A19 	]	};
-      key <AD08> { [      U0A17, U0A18 	]	};
-      key <AD09> { [      U0A26, U0A27 	]	};
-      key <AD10> { [      U0A1C, U0A1D 	]	};
-      key <AD11> { [      U0A21, U0A22 	]	};
-      key <AD12> { [      U0A3C, U0A1E 	]	};
-
-// Mainly short vowels
-      key <AC01> { [      U0A4B, U0A13  ]	};
-      key <AC02> { [      U0A47, U0A0F  ]	};
-      key <AC03> { [      U0A4D, U0A05  ]	};
-      key <AC04> { [      U0A3F, U0A07  ]	};
-      key <AC05> { [      U0A41, U0A09  ]	};
-
-// Mainly unvoiced consonants
-
-      key <AC06> { [      U0A2A, U0A2B 	]	};
-      key <AC07> { [      U0A30, U0A5C 	]	};
-      key <AC08> { [      U0A15, U0A16 	]	};
-      key <AC09> { [      U0A24, U0A25 	]	};
-      key <AC10> { [      U0A1A, U0A1B 	]	};
-      key <AC11> { [      U0A1F, U0A20 	]	};
-      key <BKSL> { [      U005C, U007C	]	};
-
-      key <AB01> { [      z, 	 U0A01	]       };
-      key <AB02> { [      U0A02, U0A70, U0A71  ]       };
-      key <AB03> { [      U0A2E, U0A23  ]       };
-      key <AB04> { [      U0A28, U0A28  ]       };
-      key <AB05> { [      U0A35, U0A35  ]       };
-      key <AB06> { [      U0A32, U0A33  ]       };
-      key <AB07> { [      U0A38, U0A36  ]       };
-      key <AB08> { [      comma,     less       ]       };
-      key <AB09> { [      period,    U0964  ]       };
-      key <AB10> { [      U0A2F, question   ]       };
-};
-
-//Name		:	Jhelum (Refind Inscript)
-//Description	:	A Jhelum keyboard layout for Gurmukhi (Punjabi)
-//			http://www.satluj.org/Jhelum.html
-//Modified for Inscript to make
-//Original Author :	Amanpreet Singh Alam <apreet.alam@gmail.com
- 
-partial alphanumeric_keys
-xkb_symbols "jhelum" {
-      name[Group1] = "India - Gurmukhi Jhelum";
-          key.type="FOUR_LEVEL";
-     //Top Alphanumeric row
-     // Roman digits
-     key <TLDE>  { [  apostrophe, asciitilde, U0A02,U0A01 ] }; // apostrophe: anusvara, candrabindu
-     key <AE01>  { [   1,exclam,	U0A67,	exclam	   ] };
-     key <AE02>  { [   2,at,	U0A68,	at	   ] };
-     key <AE03>  { [   3,numbersign, U0A69,	numbersign ] };
-     key <AE04>  { [   4,dollar,	U0A6A,	dollar     ] };
-     key <AE05>  { [   5,percent,U0A6B,	percent    ] };
-     key <AE06>  { [   6,asciicircum, U0A6C,asciicircum ] };
-     key <AE07>  { [   7,ampersand,U0A6D,ampersand  ] };
-     key <AE08>  { [   8,asterisk,U0A6E,	asterisk   ] };
-     key <AE09>  { [   9,parenleft,U0A6F,parenleft  ] };
-     key <AE10>  { [   0,parenright,U0A66,parenright ] };
-     key <AE11>	{ [   minus,underscore] };
-     key <AE12>	{ [   equal,plus] };
-     key <BKSL>  { [   U0964,U0965,U007C,U005C] }; //pipe : danda, double danda
- 
-     //Q Row	
-     key <AD01>   { [   U0A4C, 	U0A14   ] };  // Q: oo, ooh
-     key <AD02>   { [   U0A48,  	U0A10	] };  // W: ee, ae
-     key <AD03>   { [   U0A3E,   U0A06  ] };  // E: a, aa
-     key <AD04>   { [   U0A40,	U0A08  	] };  // R: ee, ai
-     key <AD05>   { [   U0A42,   U0A0A   ] };  // T: u, uu
-     key <AD06>   { [   U0A30,	U0A5C   ] };  // Y: ra, raa
-     key <AD07>   { [   U0A26,   U0A27   ] };  // U: tha, thha
-     key <AD08>   { [   U0A17,   U0A18   ] };  // I:ga, gha
-     key <AD09>   { [   U0A24,   U0A1F   ] };  // O: ta, tha
-     key <AD10>   { [   U0A2A,   U0A5E   ] };  // P: pa, pha
-     key <AD11>   { [   U0A21,   U0A22,   bracketleft,   braceleft   ] };  
-     key <AD12>	 { [   U0A19,   U0A1E,   bracketright, braceright   ] };
-     
-     //A Row
-     key <AC01>   { [   U0A4B,	 U0A13  ] };   // A: o, oo
-     key <AC02>   { [   U0A40,    U0A0F   ] };  // S: e, ee
-     key <AC03>   { [   U0A4D,    U0A05   ] };  // D: halant, aa
-     key <AC04>   { [   U0A3F,    U0A07   ] };  // F: i, aa
-     key <AC05>   { [   U0A41,    U0A09   ] };  // G: u, uh
-     key <AC06>   { [   U0A39,    U0A20   ] };  // H: ha, thha
-     key <AC07>   { [   U0A1C,    U0A1D   ] };  // J: ja, jha
-     key <AC08>   { [   U0A15,    U0A16   ] };  // K: ka, kha
-     key <AC09>   { [   U0A32,	 U0A25   ] };  // L: la, tha
-     key <AC10>   { [   U0A38,   semicolon, colon  ] }; //; sa
-     key <AC11>   { [apostrophe, quotedbl ] };
- 
-     //Z Row
-     key <AB01>   { [   U0A71,	 U0A3C 	 ] };  // Z: addak, par bindi
-     key <AB02>   { [   U0A02,    U0A70	 ] };  // X: bindi, tippi
-     key <AB03>   { [   U0A1A,    U0A1B   ] };  // C: ca, cha
-     key <AB04>   { [   U0A35,    U0A2F   ] };  // V: va, ya
-     key <AB05>   { [   U0A2C,    U0A2D   ] };  // B: ba, bha
-     key <AB06>   { [   U0A28,    U0A23   ] };  // N: na, nha
-     key <AB07>   { [   U0A2E, U0A2E       ] };  // M: ma
-     key <AB08>   { [   comma,    U262C	 ] };// comma: comma, dev abbreviation sign
-     key <AB09>   { [   period,   U0A74 	 ] };  // period: period, nukta
-     key <AB10>	 { [   slash,   question ] };
- 
-// begin modifier mappings
-//    modifier_map Shift  { Shift_L };
-//    modifier_map Lock   { Caps_Lock };
-//    modifier_map Control{ Control_L };
-//    modifier_map Mod3   { Mode_switch };
-    include "level3(ralt_switch)"
-};
-
-partial alphanumeric_keys
-xkb_symbols "olpc" {
-
-// Contact: Walter Bender <walter@laptop.org>
-
-  include "in(deva)"
-  key <TLDE> { [	U094A,	U0912 ] }; // DEVANAGARI VOWEL SIGN SHORT O; DEVANAGARI LETTER SHORT O
-  key <AE01> { [	U0967,	U090D ] }; // DEVANAGARI DIGIT ONE; DEVANAGARI LETTER CANDRA E
-  key <AE02> { [	U0968,	U0945 ] }; // DEVANAGARI DIGIT TWO; DEVANAGARI VOWEL SIGN CANDRA E
-  key <AE03> { [	U0969	 ] }; // DEVANAGARI DIGIT THREE; 
-  key <AE04> { [	U096A	 ] }; // DEVANAGARI DIGIT FOUR; 
-  key <AE05> { [	U096B	 ] }; // DEVANAGARI DIGIT FIVE; 
-  key <AE06> { [	U096C	 ] }; // DEVANAGARI DIGIT SIX; 
-  key <AE07> { [	U096D	 ] }; // DEVANAGARI DIGIT SEVEN; 
-  key <AE08> { [	U096E	 ] }; // DEVANAGARI DIGIT EIGHT; 
-  key <AE09> { [	U096F,	parenleft ] }; // DEVANAGARI DIGIT NINE; 
-  key <AE10> { [	U0966,	parenright ] }; // DEVANAGARI DIGIT ZERO; 
-  key <AE11> { [	minus,		U0903 ] }; // DEVANAGARI SIGN VISARGA; 
-  key <AE12> { [	U0943,	U090B ] }; // DEVANAGARI VOWEL SIGN VOCALIC R; DEVANAGARI LETTER VOCALIC R
-
-  key <AD01> { [	U094C,	U0914 ] }; // DEVANAGARI VOWEL SIGN AU; DEVANAGARI LETTER AU
-  key <AD02> { [	U0948,	U0910 ] }; // DEVANAGARI VOWEL SIGN AI; DEVANAGARI LETTER AI
-  key <AD03> { [	U093E,	U0906 ] }; // DEVANAGARI VOWEL SIGN AA; DEVANAGARI LETTER AA
-  key <AD04> { [	U0940,	U0908 ] }; // DEVANAGARI VOWEL SIGN II; DEVANAGARI LETTER II
-  key <AD05> { [	U0942,	U090A ] }; // DEVANAGARI VOWEL SIGN UU; DEVANAGARI LETTER UU
-  key <AD06> { [	U092C,	U092D ] }; // DEVANAGARI LETTER BA; DEVANAGARI LETTER BHA
-  key <AD07> { [	U0939,	U0919 ] }; // DEVANAGARI LETTER HA; DEVANAGARI LETTER NGA
-  key <AD08> { [	U0917,	U0918 ] }; // DEVANAGARI LETTER GA; DEVANAGARI LETTER GHA
-  key <AD09> { [	U0926,	U0927 ] }; // DEVANAGARI LETTER DA; DEVANAGARI LETTER DHA
-  key <AD10> { [	U091C,	U091D ] }; // DEVANAGARI LETTER JA; DEVANAGARI LETTER JHA
-  key <AD11> { [	U0921,	U0922 ] }; // DEVANAGARI LETTER DDA; DEVANAGARI LETTER DDHA
-  key <AD12> { [	U093C,	U091E ] }; // DEVANAGARI SIGN NUKTA; DEVANAGARI LETTER NYA
-
-  key <BKSL> { [	U0949,	U0911 ] }; // DEVANAGARI VOWEL SIGN CANDRA O; DEVANAGARI LETTER CANDRA O
-
-  key <AC01> { [	U094B,	U0913 ] }; // DEVANAGARI VOWEL SIGN O; DEVANAGARI LETTER O
-  key <AC02> { [	U0947,	U090F ] }; // DEVANAGARI VOWEL SIGN E; DEVANAGARI LETTER E
-  key <AC03> { [	U094D,	U0905 ] }; // DEVANAGARI SIGN VIRAMA; DEVANAGARI LETTER A
-  key <AC04> { [	U093F,	U0907 ] }; // DEVANAGARI VOWEL SIGN I; DEVANAGARI LETTER I
-  key <AC05> { [	U0941,	U0909 ] }; // DEVANAGARI VOWEL SIGN U; DEVANAGARI LETTER U
-  key <AC06> { [	U092A,	U092B ] }; // DEVANAGARI LETTER PA; DEVANAGARI LETTER PHA
-  key <AC07> { [	U0930,	U0931 ] }; // DEVANAGARI LETTER RA; DEVANAGARI LETTER RRA
-  key <AC08> { [	U0915,	U0916 ] }; // DEVANAGARI LETTER KA; DEVANAGARI LETTER KHA
-  key <AC09> { [	U0924,	U0925 ] }; // DEVANAGARI LETTER TA; DEVANAGARI LETTER THA
-  key <AC10> { [	U091A,	U091B ] }; // DEVANAGARI LETTER CA; DEVANAGARI LETTER CHA
-  key <AC11> { [	U091F,	U0920 ] }; // DEVANAGARI LETTER TTA; DEVANAGARI LETTER TTHA
-
-  key <AB01> { [	U0946,	U090E ] }; // DEVANAGARI VOWEL SIGN SHORT E; DEVANAGARI LETTER SHORT E
-  key <AB02> { [	U0902,	U0901 ] }; // DEVANAGARI SIGN ANUSVARA; DEVANAGARI SIGN CANDRABINDU
-  key <AB03> { [	U092E,	U0923 ] }; // DEVANAGARI LETTER MA; DEVANAGARI LETTER NNA
-  key <AB04> { [	U0928,	U0929 ] }; // DEVANAGARI LETTER NA; DEVANAGARI LETTER NNNA
-  key <AB05> { [	U0935,	U0934 ] }; // DEVANAGARI LETTER VA; DEVANAGARI LETTER LLLA
-  key <AB06> { [	U0932,	U0933 ] }; // DEVANAGARI LETTER LA; DEVANAGARI LETTER LLA
-  key <AB07> { [	U0938,	U0936 ] }; // DEVANAGARI LETTER SA; DEVANAGARI LETTER SHA
-  key <AB08> { [	comma,		U0937 ] }; // DEVANAGARI LETTER SSA
-  key <AB09> { [	period,		U0964 ] }; // DEVANAGARI DANDA
-  key <AB10> { [	U092F,	U095F ] }; // DEVANAGARI LETTER YA; DEVANAGARI LETTER YYA
-
-  // space, space, Zero-Width-Non-Joiner (ZWNJ), Zero-Width-Joiner (ZWJ):
-  include "nbsp(zwnj3zwj4)"
-
-  include "group(olpc)"
-};
-
-partial alphanumeric_keys 
-xkb_symbols "hin-wx" {
-
-    name[Group1]= "India - Hindi Wx";
-
-      key <TLDE> {	 [     grave, asciitilde, 2, 3    ]	};
-
-      key <AE01> {	 [      0x1000967, exclam 		]	};
-      key <AE02> {	 [      0x1000968, at 		]	};
-      key <AE03> {	 [      0x1000969 , numbersign	 		]	};
-      key <AE04> {	 [      0x100096A , dollar		]	};
-      key <AE05> {	 [      0x100096B , percent 	 		]	};
-      key <AE06> {	 [      0x100096C , asciicircum	 		]	};
-      key <AE07> {	 [      0x100096D , ampersand                       ]	};
-      key <AE08> {	 [      0x100096e , asterisk 	 		]	};
-      key <AE09> {	 [      0x100096F, parenleft 		]	};
-      key <AE10> {	 [      0x1000966, parenright 		]	};
-      key <AE11> {	 [      minus, underscore 	 		]	};
-      key <AE12> {	 [      equal, plus 		]	};
-
-
-      key <AD01> {	 [      0x1000943,  0x1000944, 0x100090B, 0x1000960]	};
-      key <AD02> {	 [      0x1000924,  0x1000925       	]	};
-      key <AD03> {	 [      0x1000947,  0x1000948, 0x100090F, 0x1000910]	};
-      key <AD04> {	 [      0x1000930,  0x1000937       	]	};
-      key <AD05> {	 [      0x100091F,  0x1000920       	]	};
-
-
-      key <AD06> {	 [      0x100092F 		]	};
-      key <AD07> {	 [      0x1000941,  0x1000942, 0x1000909, 0x100090A ]	};
-      key <AD08> {	 [      0x100093F,  0x1000940, 0x1000907, 0x1000908 ]	};
-      key <AD09> {	 [      0x100094B,  0x100094C, 0x1000913, 0x1000914]	};
-      key <AD10> {	 [      0x100092A,  0x100092B 		]	};
-      key <AD11> {	 [      bracketleft, braceleft  		]	};
-      key <AD12> {	 [      bracketright, braceright  		]	};
-      key <BKSL> {       [      backslash, bar, 0x1000964, 0x1000965 ] };
-
-      key <AC01> {	 [      0x100094D,  0x100093E, 0x1000905,0x1000906 ] 	};
-      key <AC02> {	 [      0x1000938,  0x1000936       	]	};
-      key <AC03> {	 [      0x1000921,  0x1000922       	]	};
-      key <AC04> {	 [      0x1000919,  0x100091E       	]	};
-      key <AC05> {	 [      0x1000917,  0x1000918       	]	};
-
-
-      key <AC06> {	 [      0x1000939,  0x1000903 		]	};
-      key <AC07> {	 [      0x100091C,  0x100091D 		]	};
-      key <AC08> {	 [      0x1000915,  0x1000916 		]	};
-      key <AC09> {	 [      0x1000932,  0x1000962, 0x1000933, 0x100090C]	};
-      key <AC10> {	 [      semicolon, colon  		]	};
-      key <AC11> {	 [      quoteright, quotedbl 		]	};
-
-      key <AB01> {	 [      0x1000901,   0x100093C, 0x100093D, 0x1000950]   };
-      key <AB02> {       [      0x1000926,   0x1000927      ]       };
-      key <AB03> {       [      0x100091A,   0x100091B         ]       };
-      key <AB04> {       [      0x1000935,   dead_V        ]       };
-      key <AB05> {       [      0x100092C,   0x100092D        ]       };
-      key <AB06> {       [      0x1000928,   0x1000923         ]       };
-      key <AB07> {       [      0x100092E,   0x1000902         ]       };
-      key <AB08> {       [      comma,       less         ]       };
-      key <AB09> {       [      period,      greater       ]       };
-      key <AB10> {       [      slash,      question        ]       };
-
-    include "level3(ralt_switch)"
-};
-
-partial alphanumeric_keys
-xkb_symbols "eng" {
-
-    name[Group1]= "India - English with RupeeSign";
-
-    include "us(basic)"
-
-    include "rupeesign(4)"
-
-    include "level3(ralt_switch)"
-};
-
-
-// Description : Enhanced INSCRIPT keymap for Malayalam
-// Encoding    : Unicode (http://www.unicode.org)
-// Author      : Mahesh T Pai <paivakil@gmail.com>
-// Date        : March, 2011
-// Source      : http://www.nongnu.org/smc/docs/images/ml_inscript_layout.jpg
-// Comment     : Based on the Inscript Keyboard created by M Baiju
-// Mapping:
-
-partial alphanumeric_keys 
-xkb_symbols "mal_enhanced" {
-
-    name[Group1] = "India - Malayalam enhanced Inscript with Rupee Sign";
-
-   //From grave to backslash (\)
-    
-      key <TLDE> { [ U0d4a ,       U0d12 ] };
-      key <AE01> { [ U0d67 ,      exclam ] };
-      key <AE02> { [ U0d68 ,          at ] };
-      key <AE03> { [ U0d69 ,  numbersign ] };
-      key <AE04> { [ U0d6a ,      dollar ] };
-      key <AE05> { [ U0d6b ,     percent ] };
-      key <AE06> { [ U0d6c , asciicircum ] };
-      key <AE07> { [ U0d6d ,   ampersand ] };
-      key <AE08> { [ U0d6e ,       U0d7e ] };
-      key <AE09> { [ U0d6f ,   parenleft ] };
-      key <AE10> { [ U0d66 ,  parenright ] };
-
-      key <AE11> { [ minus , U0d03       ] };
-      key <AE12> { [ U0d43 , U0d0b       ] };
-      key <BKSL> { [ U0d7c , U05C        ] }; //bksl: chillu RR 
-
-
-  // From 'q' to right bracket (])
-    
-    key <AD01> { [ U0d57 , U0d14 ] };
-    key <AD02> { [ U0d48 , U0d10 ] };
-    key <AD03> { [ U0d3e , U0d06 ] };
-    key <AD04> { [ U0d40 , U0d08 ] };
-    key <AD05> { [ U0d42 , U0d0a ] };
-    key <AD06> { [ U0d2c , U0d2d ] };
-    key <AD07> { [ U0d39 , U0d19 ] };
-    key <AD08> { [ U0d17 , U0d18 ] };
-    key <AD09> { [ U0d26 , U0d27 ] };
-    key <AD10> { [ U0d1c , U0d1d ] };
-    key <AD11> { [ U0d21 , U0d22 ] };
-    key <AD12> { [ U0200d , U0d1e ] };
-
-    // From 'a' to apostrophe (')
-    
-    key <AC01> { [ U0d4b , U0d13 ] };
-    key <AC02> { [ U0d47 , U0d0f ] };
-    key <AC03> { [ U0d4d , U0d05 ] };
-    key <AC04> { [ U0d3f , U0d07 ] };
-    key <AC05> { [ U0d41 , U0d09 ] };
-    key <AC06> { [ U0d2a , U0d2b ] };
-    key <AC07> { [ U0d30 , U0d31 ] };
-    key <AC08> { [ U0d15 , U0d16 ] };
-    key <AC09> { [ U0d24 , U0d25 ] };
-    key <AC10> { [ U0d1a , U0d1b ] };
-    key <AC11> { [ U0d1f , U0d20 ] };
-    
-    // From 'z' to slash (/)
-    
-    key <AB01> { [ U0d46 , U0d0e ] };
-    key <AB02> { [ U0d02 , U0d7a ] };
-    key <AB03> { [ U0d2e , U0d23 ] };
-    key <AB04> { [ U0d28 , U0d7b ] };
-    key <AB05> { [ U0d35 , U0d34 ] };
-    key <AB06> { [ U0d32 , U0d33 ] };
-    key <AB07> { [ U0d38 , U0d36 ] };
-    key <AB08> { [ comma , U0d37 ] };
-    key <AB09> { [ period , U0d7d ] }; //chillu l
-    key <AB10> { [ U0d2f , question ] };
-
-    // hope this includes the rupee sign at alt + 4
-
-    include "rupeesign(4)"
-    include "level3(ralt_switch)"
-
-};
->>>>>>> b39f063f
+// This layout includes all Indian layouts, including:
+//     - Bengali
+//     - Gujarati 
+//     - Kannada 
+//     - Malayalam
+//     - Oriya 
+//     - Tamil
+//     - Telugu
+//     - Urdu
+
+// Links:
+// - Indic INSCRIPT keyboard layout diagrams:
+//     http://java.sun.com/products/jfc/tsc/articles/InputMethod/indiclayout.html
+// - Ekusheyr Shadhinota (Bengali layouts):
+//     http://ekushey.org/projects/shadhinota/index.html
+// - Microsoft Windows XP SP2: Indic Language Standards - an Introduction:
+//     http://www.bhashaindia.com/MSProducts/XpSp2/Articles/IndicLanguageStandards.aspx
+
+// based on a keyboard map from an 'xkb/symbols/dev' file
+
+// Devangari is the default. Kill me if I am wrong:)
+default partial alphanumeric_keys
+xkb_symbols "deva" {
+	// March 2004 -- David Holl <smyrph+dev_xkb@ece.wpi.edu>
+	name[Group1]="India";
+
+	key.type="FOUR_LEVEL";
+
+	key <TLDE> { [ U094a, U0912,   grave, asciitilde  ] };
+	key <AE01> { [ U0967, U090d,       1, exclam      ] };
+	key <AE02> { [ U0968, U0945,       2, at          ] };
+	// Shift+AE0[3-8] really need to return a macro of keys defined by
+	// INSCRIPT in place of the symbols that are here for now.  But this
+	// requires XKB to map 1 key into two to three other key presses.
+	key <AE03> { [ U0969, numbersign,  3, numbersign  ] };
+	key <AE04> { [ U096a, dollar,      4, dollar      ] };
+	key <AE05> { [ U096b, percent,     5, percent     ] };
+	key <AE06> { [ U096c, asciicircum, 6, asciicircum ] };
+	key <AE07> { [ U096d, ampersand,   7, ampersand   ] };
+	key <AE08> { [ U096e, asterisk,    8, asterisk    ] };
+	key <AE09> { [ U096f, parenleft,   9, parenleft   ] };
+	key <AE10> { [ U0966, parenright,  0, parenright  ] };
+	key <AE11> { [ minus, U0903, minus, underscore    ] };
+	key <AE12> { [ U0943, U090b, U0944, U0960 ] };
+
+	key <AD01> { [ U094c, U0914 ] };
+	key <AD02> { [ U0948, U0910 ] };
+	key <AD03> { [ U093e, U0906 ] };
+	key <AD04> { [ U0940, U0908, U0963, U0961 ] };
+	key <AD05> { [ U0942, U090a ] };
+	key <AD06> { [ U092c, U092d ] };
+	key <AD07> { [ U0939, U0919 ] };
+	key <AD08> { [ U0917, U0918, U095a ] };
+	key <AD09> { [ U0926, U0927 ] };
+	key <AD10> { [ U091c, U091d, U095b ] };
+	key <AD11> { [ U0921, U0922, U095c, U095d ] };
+	key <AD12> { [ U093c, U091e ] };
+	// I added \ / ? | for shell-convenience (file names and piping)
+	key <BKSL> { [ U0949, U0911, U005C, U007C ] };
+
+	key <AC01> { [ U094b, U0913 ] };
+	key <AC02> { [ U0947, U090f ] };
+	key <AC03> { [ U094d, U0905 ] };
+	key <AC04> { [ U093f, U0907, U0962, U090c ] };
+	key <AC05> { [ U0941, U0909 ] };
+	key <AC06> { [ U092a, U092b, NoSymbol, U095e ] };
+	key <AC07> { [ U0930, U0931 ] };
+	key <AC08> { [ U0915, U0916, U0958, U0959 ] };
+	key <AC09> { [ U0924, U0925 ] };
+	key <AC10> { [ U091a, U091b, U0952 ] };
+	key <AC11> { [ U091f, U0920, NoSymbol, U0951 ] };
+
+	key <AB01> { [ U0946, U090e, U0953 ] };
+	key <AB02> { [ U0902, U0901, NoSymbol, U0950 ] };
+	key <AB03> { [ U092e, U0923, U0954 ] };
+	key <AB04> { [ U0928, U0929 ] };
+	key <AB05> { [ U0935, U0934 ] };
+	key <AB06> { [ U0932, U0933 ] };
+	key <AB07> { [ U0938, U0936 ] };
+	key <AB08> { [ comma, U0937, U0970 ] };
+	key <AB09> { [ period, U0964, U0965, U093d ] };
+	// I added \ / ? | for shell-convenience (file names and piping)
+	key <AB10> { [ U092f, U095f, slash, question ] };
+
+	// space, space, Zero-Width-Non-Joiner (ZWNJ), Zero-Width-Joiner (ZWJ):
+	include "nbsp(zwnj3zwj4)"
+};
+
+//Name		:	Bolnagri (Combined)
+//Description	:	A phonetic keyboard layout for Devnagari(Hindi)
+//			http://www.indlinux.org/wiki/index.php/BolNagri
+//NOTE		: 	This is a combined map of bolnagri_matras and bolnagri_vowels.
+//Inspired by "devrom" keymap by Steve Smith for the windows tool "keyman"
+//Original Author :	Noah Levitt<nlevitt at columbia.edu>
+//Past Authors  : Pramod.R <pramodr at gmail.com> and Ravikant <ravikant at sarai.net>
+// Current Main.: G Karunakar <karunakar@sarai.net>
+
+partial alphanumeric_keys
+xkb_symbols "bolnagri" {
+     name[Group1] = "India - Hindi Bolnagri";
+     key.type="FOUR_LEVEL";
+    //Top Alphanumeric row
+    // Roman digits
+    key <TLDE>  { [   U0902,	U0901,		apostrophe, 	asciitilde ] }; // apostrophe: anusvara, candrabindu
+    key <AE01>  { [   1,	exclam,		U0967,		exclam	   ] };
+    key <AE02>  { [   2,	at,		U0968,		at	   ] };
+    key <AE03>  { [   3,    	numbersign, 	U0969,		numbersign ] };
+    key <AE04>  { [   4,	dollar,		U096A,		dollar     ] };
+    key <AE05>  { [   5,	percent,	U096B,		percent    ] };
+    key <AE06>  { [   6,	asciicircum,	U096C,		asciicircum ] };
+    key <AE07>  { [   7,	ampersand,	U096D,		ampersand  ] };
+    key <AE08>  { [   8,	asterisk,	U096E,		asterisk   ] };
+    key <AE09>  { [   9,	parenleft,	U096F,		parenleft  ] };
+    key <AE10>  { [   0,	parenright,	U0966,		parenright ] };
+    key <AE11>	{ [   minus,	underscore	     ] };
+    key <AE12>	{ [   equal,	plus		     ] };
+    key <BKSL>  { [   U0964,	U0965,		U007C,		U005C   ] }; //pipe : danda, double danda
+
+    //Q Row	
+    key <AD01>   { [   U200C, 	U200D   ] };  // Q: ZWNJ, ZWJ
+    key <AD02>   { [   U0935,  	U950	] };  // W: wa, OM
+    key <AD03>   { [   U0947,   U0948,	U090F,	U0910   ] };  // E: e, ai matras
+    key <AD04>   { [   U0930,	U0943  	] };  // R: ra, vocalic Ri
+    key <AD05>   { [   U0924,   U0925   ] };  // T: ta, tha
+    key <AD06>   { [   U092f,	U091E   ] };  // Y: ya, nya
+    key <AD07>   { [   U0941,   U0942,	U0909,	U090A   ] };  // U: u, uu matras
+    key <AD08>   { [   U093F,   U0940,	U0907,	U0908   ] };  // I: i, ii matras
+    key <AD09>   { [   U094B,   U094C,	U0913,	U0914   ] };  // O: o, au matras
+    key <AD10>   { [   U092A,   U092B   ] };  // P: pa, pha
+    key <AD11>   { [   bracketleft,   braceleft   ] };  
+    key <AD12>	 { [   bracketright, braceright   ] };
+    
+    //A Row
+    key <AC01>   { [   U093E,	 U0906,	U0905,	U0906  ] };   // A: aa
+    key <AC02>   { [   U0938,    U0937   ] };  // S: sa, ssa
+    key <AC03>   { [   U0926,    U0927   ] };  // D: da, dha
+    key <AC04>   { [   U091F,    U0920   ] };  // F: TA, THA
+    key <AC05>   { [   U0917,    U0918   ] };  // G: ga, gha
+    key <AC06>   { [   U0939,    U0903   ] };  // H: ha, visarg 
+    key <AC07>   { [   U091C,    U091D   ] };  // J: ja, jha
+    key <AC08>   { [   U0915,    U0916   ] };  // K: ka, kha
+    key <AC09>   { [   U0932,	 U0962   ] };  // L: la, vocalic L or lru matra`
+    key <AC10>   { [   semicolon, colon  ] }; 
+    key <AC11>   { [apostrophe, quotedbl ] };
+
+    //Z Row
+    key <AB01>   { [   U0936,	 U0945 	 ] };  // Z: sha, akaar candra
+    key <AB02>   { [   U094D,    U0949	 ] };  // X: halant, aakaar candra
+    key <AB03>   { [   U091A,    U091B   ] };  // C: ca, cha
+    key <AB04>   { [   U0921,    U0922   ] };  // V: da, dha
+    key <AB05>   { [   U092C,    U092D   ] };  // B: ba, bha
+    key <AB06>   { [   U0928,    U0923   ] };  // N: na, nha
+    key <AB07>   { [   U092E,    U093D,	U092E,	U093D   ] };  // M: ma, avagraha
+    key <AB08>   { [   comma,    U0970	 ] };// comma: comma, dev abbreviation sign
+    key <AB09>   { [   period,   U093C 	 ] };  // period: period, nukta
+    key <AB10>	 { [   slash,   question ] };
+
+   // begin modifier mappings
+//    modifier_map Shift  { Shift_L };
+//    modifier_map Lock   { Caps_Lock };
+//    modifier_map Control{ Control_L };
+//    modifier_map Mod3   { Mode_switch };
+    include "level3(ralt_switch)"
+};
+
+// based on a keyboard map from an 'xkb/symbols/ben' file
+
+partial alphanumeric_keys
+xkb_symbols "ben" {
+    name[Group1]= "India - Bengali";
+
+      // Mainly numbers.
+      key <AE01> { [      U09E7 		]	};
+      key <AE02> { [      U09E8 		]	};
+      key <AE03> { [      U09E9 		]	};
+      key <AE04> { [      U09EA 		]	};
+      key <AE05> { [      U09EB		]	};
+      key <AE06> { [      U09EC 		]	};
+      key <AE07> { [      U09ED	        ]	};
+      key <AE08> { [      U09EE 		]	};
+      key <AE09> { [      U09EF, parenleft	]	};
+      key <AE10> { [      U09E6, parenright	]	};
+      key <AE11> { [      minus, U0983 	]	};
+      key <AE12> { [      U098B, U09C3	]	};
+
+// Mainly long vowels
+
+      key <AD01> { [      U09CC,  U0994	]	};
+      key <AD02> { [      U09C8,  U0990	]	};
+      key <AD03> { [      U09BE,  U0986	]	};
+      key <AD04> { [      U09C0,  U0988	]	};
+      key <AD05> { [      U09C2,  U098A	]	};
+
+// Mainly voiced consonants
+
+      key <AD06> { [      U09AC,  U09AD	]	};
+      key <AD07> { [      U09B9,  U0999 ]	};
+      key <AD08> { [      U0997,  U0998 ]	};
+      key <AD09> { [      U09A6,  U09A7 ]	};
+      key <AD10> { [      U099C,  U099D ]	};
+      key <AD11> { [      U09A1, U09A2 	]	};
+      key <AD12> { [      U09BC, U099E 	]	};
+
+// Mainly short vowels
+      key <AC01> { [      U09CB,  U0993 ]	};
+      key <AC02> { [      U09C7,  U098F ]	};
+      key <AC03> { [      U09CD,  U0985 ]	};
+      key <AC04> { [      U09BF,  U0987 ]	};
+      key <AC05> { [      U09C1,  U0989 ]	};
+
+
+// Mainly unvoiced consonants
+
+      key <AC06> { [      U09AA,  U09AB ]	};
+      key <AC07> { [      U09B0,  U09DD ]	};
+      key <AC08> { [      U0995,  U0996 ]	};
+      key <AC09> { [      U09A4,  U09A5 ]	};
+      key <AC10> { [      U099A,  U099B ]	};
+      key <AC11> { [      U099F, U09A0 	]	};
+      key <BKSL> { [      U005C, U007C 	]	};
+
+      key <AB01> { [      z, Z  		]       };
+      key <AB02> { [      U0982,  U0981 ]       };
+      key <AB03> { [      U09AE,  U09A3 ]       };
+      key <AB04> { [      U09A8,  U09A8 ]       };
+      key <AB05> { [      U09AC,  U09AC ]       };
+      key <AB06> { [      U09B2,  U09B2 ]       };
+      key <AB07> { [      U09B8,  U09B6 ]       };
+      key <AB08> { [      comma,      U09B7 ]       };
+      key <AB09> { [      period,     U0964 ]       };
+      key <AB10> { [      U09DF,  U09AF	]       };
+};
+
+xkb_symbols "ben_probhat" {
+ name[Group1]= "India - Bengali Probhat";
+   key <ESC>  { [ Escape ] };
+
+// numbers
+   key <TLDE> { [ U200D, asciitilde   ] };
+   key <AE01> { [ U09E7, exclam       ] };
+   key <AE02> { [ U09E8, at           ] };
+   key <AE03> { [ U09E9, numbersign   ] };
+   key <AE04> { [ U09EA, U09F3    ] };
+   key <AE05> { [ U09EB, percent      ] };
+   key <AE06> { [ U09EC, asciicircum  ] };
+   key <AE07> { [ U09ED, U099E    ] };
+   key <AE08> { [ U09EE, U09CE    ] };
+   key <AE09> { [ U09EF, parenleft    ] };
+   key <AE10> { [ U09E6, parenright   ] };
+   key <AE11> { [ minus,     underscore   ] };
+   key <AE12> { [ equal,     plus         ] };
+   key <BKSP> { [ BackSpace               ] };
+
+// tab, q to ] 
+   key <TAB>  { [   Tab,  ISO_Left_Tab     ] };
+   key <AD01> { [   U09A6,  U09A7  ] };
+   key <AD02> { [   U09C2,  U098A  ] };
+   key <AD03> { [   U09C0,  U0988  ] };
+   key <AD04> { [   U09B0,  U09DC  ] };
+   key <AD05> { [   U099F,  U09A0  ] };
+   key <AD06> { [   U098F,  U0990  ] };
+   key <AD07> { [   U09C1,  U0989  ] };
+   key <AD08> { [   U09BF,  U0987  ] };
+   key <AD09> { [   U0993,  U0994  ] };
+   key <AD10> { [   U09AA,  U09AB  ] };
+   key <AD11> { [   U09C7,  U09C8  ] };
+   key <AD12> { [   U09CB,  U09CC  ] };
+   key <RTRN> { [   Return                 ] };
+
+// caps, a to ' 
+//   key <CAPS> { [   Caps_Lock              ] };
+   key <AC01> { [   U09BE,  U0985  ] };
+   key <AC02> { [   U09B8,  U09B7  ] };
+   key <AC03> { [   U09A1,  U09A2  ] };
+   key <AC04> { [   U09A4,  U09A5  ] };
+   key <AC05> { [   U0997,  U0998  ] };
+   key <AC06> { [   U09B9,  U0983  ] };
+   key <AC07> { [   U099C,  U099D  ] };
+   key <AC08> { [   U0995,  U0996  ] };
+   key <AC09> { [   U09B2,  U0982  ] };
+   key <AC10> { [   semicolon,  colon      ] };
+   key <AC11> { [   quoteright, quotedbl   ] };
+
+// shift, z to /
+//   key <LFSH> { [   Shift_L                ] };
+   key <AB01> { [   U09DF,  U09AF  ] };
+   key <AB02> { [   U09B6,  U09DD  ] };
+   key <AB03> { [   U099A,  U099B  ] };
+   key <AB04> { [   U0986,  U098B  ] };
+   key <AB05> { [   U09AC,  U09AD  ] };
+   key <AB06> { [   U09A8,  U09A3  ] };
+   key <AB07> { [   U09AE,  U0999  ] };
+   key <AB08> { [   comma,      U09C3  ] };
+   key <AB09> { [   U0964,  U0981  ] };
+   key <AB10> { [   U09CD,  question   ] };
+   key <BKSL> { [   U200C,  U0965  ] };
+
+//   key <LCTL> { [   Control_L              ] };
+//   key <SPCE> { [   space                  ] };
+
+//   modifier_map Shift  { Shift_L };
+//   modifier_map Lock   { Caps_Lock };
+//   modifier_map Control{ Control_L };
+
+};
+
+partial alphanumeric_keys 
+xkb_symbols "guj" {
+      name[Group1]= "India - Gujarati";
+
+      // Mainly numbers.
+      key <AE01> { [      U0AE7, U0A8D 	]	};
+      key <AE02> { [      U0AE8, U0AC5 	]	};
+      key <AE03> { [      U0AE9 	 	]	};
+      key <AE04> { [      U0AEA  	 	]	};
+      key <AE05> { [      U0AEB  	 	]	};
+      key <AE06> { [      U0AEC  	 	]	};
+      key <AE07> { [      U0AED 		]	};
+      key <AE08> { [      U0AEE  	 	]	};
+      key <AE09> { [      U0AEF, parenleft 	]	};
+      key <AE10> { [      U0AE6, parenright ]	};
+      key <AE11> { [      minus,     U0A83  ]	};
+      key <AE12> { [      U0A8B, U0AC3 	]	};
+
+// Mainly long vowels
+
+      key <AD01> { [      U0ACC, U0A94  ]	};
+      key <AD02> { [      U0AC8, U0A90  ]	};
+      key <AD03> { [      U0ABE, U0A86  ]	};
+      key <AD04> { [      U0AC0, U0A88  ]	};
+      key <AD05> { [      U0AC2, U0A8A  ]	};
+
+// Mainly voiced consonants
+
+      key <AD06> { [      U0AAC, U0AAD 	]	};
+      key <AD07> { [      U0AB9, U0A99 	]	};
+      key <AD08> { [      U0A97, U0A98 	]	};
+      key <AD09> { [      U0AA6, U0AA7 	]	};
+      key <AD10> { [      U0A9C, U0A9D 	]	};
+      key <AD11> { [      U0AA1, U0AA2 	]	};
+      key <AD12> { [      U0ABC, U0A9E 	]	};
+
+// Mainly short vowels
+      key <AC01> { [      U0ACB, U0A93	]	};
+      key <AC02> { [      U0AC7, U0A8F	]	};
+      key <AC03> { [      U0ACD, U0A85  ]	};
+      key <AC04> { [      U0ABF, U0A87  ]	};
+      key <AC05> { [      U0AC1, U0A89  ]	};
+
+// Mainly unvoiced consonants
+
+      key <AC06> { [      U0AAA, U0AAB 	]	};
+      key <AC07> { [      U0AB0, U0AB0 	]	};
+      key <AC08> { [      U0A95, U0A96 	]	};
+      key <AC09> { [      U0AA4, U0AA5 	]	};
+      key <AC10> { [      U0A9A, U0A9B 	]	};
+      key <AC11> { [      U0A9F, U0AA0 	]	};
+      key <BKSL> { [      U0AC9, U0A91 	]	};
+
+      key <AB01> { [      z        , Z		]       };
+      key <AB02> { [      U0A82, U0A81	]       };
+      key <AB03> { [      U0AAE, U0AA3  ]       };
+      key <AB04> { [      U0AA8, U0AA8   ]       };
+      key <AB05> { [      U0AB5, U0AB5   ]       };
+      key <AB06> { [      U0AB2, U0AB3  ]       };
+      key <AB07> { [      U0AB8, U0AB6  ]       };
+      key <AB08> { [      comma,     U0AB7  ]       };
+      key <AB09> { [      period,    U0964  ]       };
+      key <AB10> { [      U0AAF, question   ]       };
+};
+
+partial alphanumeric_keys 
+xkb_symbols "kan" {
+
+    // Inscript layout for Kannada  
+    // Author : G Karunakar <karunakar@freedomink.org>
+    // Date   : Wed Nov 13 17:22:58 IST 2002
+    // Kannada digits mapped in basic only
+
+    name[Group1]= "India - Kannada";
+
+    key <TLDE> { [  U0cca, U0c92	] };
+    key <AE01> { [  U0ce7			] };
+    key <AE02> { [  U0ce8			] };
+    key <AE03> { [  U0ce9			] };
+    key <AE04> { [  U0cea			] };
+    key <AE05> { [  U0ceb			] };
+    key <AE06> { [  U0cec			] };
+    key <AE07> { [  U0ced			] };
+    key <AE08> { [  U0cee			] };
+    key <AE09> { [  U0cef			] };
+    key <AE10> { [  U0ce6			] };
+    key <AE11> { [  U0c83			] };
+    key <AE12> { [  U0cc3, U0c8b	] };
+
+    key <AD01> { [  U0ccc, U0c94	] };
+    key <AD02> { [  U0cc8, U0c90	] };
+    key <AD03> { [  U0cbe, U0c86	] };
+    key <AD04> { [  U0cc0, U0c88	] };
+    key <AD05> { [  U0cc2, U0c8a	] };
+    key <AD06> { [  U0cac, U0cad	] };
+    key <AD07> { [  U0cb9, U0c99	] };
+    key <AD08> { [  U0c97, U0c98	] };
+    key <AD09> { [  U0ca6, U0ca7	] };
+    key <AD10> { [  U0c9c, U0c9d	] };
+    key <AD11> { [  U0ca1, U0ca2	] };
+    key <AD12> { [  U0cbc, U0c9e	] };
+ 
+    key <AC01> { [  U0ccb, U0c93	] };
+    key <AC02> { [  U0cc7, U0c8f	] };
+    key <AC03> { [  U0ccd, U0c85	] };
+    key <AC04> { [  U0cbf, U0c87	] };
+    key <AC05> { [  U0cc1, U0c89	] };
+    key <AC06> { [  U0caa, U0cab	] };
+    key <AC07> { [  U0cb0, U0cb1	] };
+    key <AC08> { [  U0c95, U0c96	] };
+    key <AC09> { [  U0ca4, U0ca5	] };
+    key <AC10> { [  U0c9a, U0c9b	] };
+    key <AC11> { [  U0c9f, U0ca0	] };
+
+    key <AB01> { [  U0cc6, U0c8e	] };
+    key <AB02> { [  U0c82			] };
+    key <AB03> { [  U0cae, U0ca3	] };
+    key <AB04> { [  U0ca8			] };
+    key <AB05> { [  U0cb5, U0cb4	] };
+    key <AB06> { [  U0cb2, U0cb3	] };
+    key <AB07> { [  U0cb8, U0cb6	] };
+    key <AB08> { [  comma     , U0cb7	] };
+    key <AB09> { [  period    				] };
+    key <AB10> { [  U0caf, U0040	] };
+
+    key <RALT> {
+	symbols[Group1] = [ Mode_switch, Multi_key ],
+	virtualMods = AltGr
+    };
+
+};
+
+// Description : A keymap for Malayalam
+// Encoding    : Unicode (http://www.unicode.org)
+// Author      : Baiju M <baiju@freeshell.org>
+// Date        : Sat Aug  17 21:10:48 IST 2002
+// Mapping:
+
+partial alphanumeric_keys 
+xkb_symbols "mal" {
+
+    name[Group1] = "India - Malayalam";
+
+    //From grave to backslash (\)
+    
+    key <TLDE> { [ U0d4a , U0d12           ] };
+
+// svu: 
+// These lines were in former "mal" variant - 
+// but the digits are replaced with the ones from 'mal_plusnum' -
+// for the integrity of all Indian layouts
+//
+//    key <AE01> { [1           ,     exclam           ] }; 
+//    key <AE02> { [2           ,         at           ] };
+//    key <AE03> { [3           , numbersign           ] };
+//    key <AE04> { [4           ,     dollar           ] };
+//    key <AE05> { [5           ,    percent           ] };
+//    key <AE06> { [6           ,asciicircum           ] };
+//    key <AE07> { [7           ,  ampersand           ] };
+//    key <AE08> { [8           , asterisk           ] };
+//    key <AE09> { [9           ,  parenleft           ] };
+//    key <AE10> { [0           , parenright           ] };
+
+      key <AE01> { [ U0d67 ,      exclam ] };
+      key <AE02> { [ U0d68 ,          at ] };
+      key <AE03> { [ U0d69 ,  numbersign ] };
+      key <AE04> { [ U0d6a ,      dollar ] };
+      key <AE05> { [ U0d6b ,     percent ] };
+      key <AE06> { [ U0d6c , asciicircum ] };
+      key <AE07> { [ U0d6d ,   ampersand ] };
+      key <AE08> { [ U0d6e ,  asterisk ] };
+      key <AE09> { [ U0d6f ,   parenleft ] };
+      key <AE10> { [ U0d66 ,  parenright ] };
+
+    key <AE11> { [ minus      , U0d03           ] };
+    key <AE12> { [ U0d43 , U0d0b           ] };
+    key <BKSL>  { [U0200c, U05C ]};//bksl: ZWNJ 
+
+  
+    // From 'q' to right bracket (])
+    
+    key <AD01> { [ U0d4c , U0d14 ] };
+    key <AD02> { [ U0d48 , U0d10 ] };
+    key <AD03> { [ U0d3e , U0d06 ] };
+    key <AD04> { [ U0d40 , U0d08 ] };
+    key <AD05> { [ U0d42 , U0d0a ] };
+    key <AD06> { [ U0d2c , U0d2d ] };
+    key <AD07> { [ U0d39 , U0d19 ] };
+    key <AD08> { [ U0d17 , U0d18 ] };
+    key <AD09> { [ U0d26 , U0d27 ] };
+    key <AD10> { [ U0d1c , U0d1d ] };
+    key <AD11> { [ U0d21 , U0d22 ] };
+    key <AD12> { [ U0200d , U0d1e ] };
+
+    // From 'a' to apostrophe (')
+    
+    key <AC01> { [ U0d4b , U0d13 ] };
+    key <AC02> { [ U0d47 , U0d0f ] };
+    key <AC03> { [ U0d4d , U0d05 ] };
+    key <AC04> { [ U0d3f , U0d07 ] };
+    key <AC05> { [ U0d41 , U0d09 ] };
+    key <AC06> { [ U0d2a , U0d2b ] };
+    key <AC07> { [ U0d30 , U0d31 ] };
+    key <AC08> { [ U0d15 , U0d16 ] };
+    key <AC09> { [ U0d24 , U0d25 ] };
+    key <AC10> { [ U0d1a , U0d1b ] };
+    key <AC11> { [ U0d1f , U0d20 ] };
+    
+    // From 'z' to slash (/)
+    
+    key <AB01> { [ U0d46 , U0d0e ] };
+    key <AB02> { [ U0d02 , U200b ] };//X:ZWSP
+    key <AB03> { [ U0d2e , U0d23 ] };
+    key <AB04> { [ U0d28 ] };
+    key <AB05> { [ U0d35 , U0d34 ] };
+    key <AB06> { [ U0d32 , U0d33 ] };
+    key <AB07> { [ U0d38 , U0d36 ] };
+    key <AB08> { [ comma      , U0d37 ] };
+    key <AB09> { [ period     , U0200d ] };
+    key <AB10> { [ U0d2f , question   ] };
+
+};
+
+//Name		:	Lalitha
+//Description	:	A transliteration keyboard layout for Malayalam
+//Original Author :	Noah Levitt<nlevitt at columbia.edu>
+//Current Main  : 	Jinesh K.J<jinesh.k@gmail.com>, Swathantra Malayalam Computing (SMC)<smc-discuss@googlegroups.com>
+
+partial alphanumeric_keys
+xkb_symbols "mal_lalitha" {
+     name[Group1] = "India - Malayalam Lalitha";
+     key.type="FOUR_LEVEL";
+    //Top Alphanumeric row
+    // Roman digits
+    key <TLDE>  { [   U0D4D,	U0D02,		apostrophe, 	asciitilde ] }; // apostrophe: virama(chandrakala),anusvara
+    key <AE01>  { [   1,	exclam,	U0D67,		exclam	   ] };
+    key <AE02>  { [   2,	at,		U0D68,		at	   ] };
+    key <AE03>  { [   3,    	numbersign, 	U0D69,		numbersign ] };
+    key <AE04>  { [   4,	dollar,		U0D6A,		dollar     ] };
+    key <AE05>  { [   5,	percent,	U0D6B,		percent    ] };
+    key <AE06>  { [   6,	asciicircum,	U0D6C,		asciicircum ] };
+    key <AE07>  { [   7,	ampersand,	U0D6D,		ampersand  ] };
+    key <AE08>  { [   8,	asterisk,	U0D6E,		asterisk   ] };
+    key <AE09>  { [   9,	parenleft,	U0D6F,		parenleft  ] };
+    key <AE10>  { [   0,	parenright,	U0D66,		parenright ] };
+    key <AE11>	{ [   minus,	underscore	     ] };
+    key <AE12>	{ [   equal,	plus		     ] };
+    key <BKSL>  { [   U005C,	U007C,		U200C	] };//backslash:pipe,backslash,ZWNJ 
+
+    //Q Row	
+    key <AD01>   { [   U0D48,	U0D4C,	U0D10,	U0D14  ] }; // Q: ai and au matras 
+    key <AD02>   { [   U0D35	] };  // W: wa, OM
+    key <AD03>   { [   U0D46,   U0D47,	U0D0E,	U0D0F   ] };  // E: e,ee matras
+    key <AD04>   { [   U0D30,	U0D31,	U0D43,	U0D0B  	] };  // R: ra,rra, vocalic Ri
+    key <AD05>   { [   U0D24,   U0D25,	U0D1F,	U0D20   ] };  // T: tha, ttha,ta,tta
+    key <AD06>   { [   U0D2f    ] };  // Y: ya
+    key <AD07>   { [   U0D41,   U0D42,	U0D09,	U0D0A   ] };  // U: u, uu matras
+    key <AD08>   { [   U0D3F,   U0D40,	U0D07,	U0D08   ] };  // I: i, ii matras
+    key <AD09>   { [   U0D4A,   U0D4B,	U0D12,	U0D13   ] };  // O: o, oo matras
+    key <AD10>   { [   U0D2A   ] };  // P: pa
+    key <AD11>   { [   bracketleft,   braceleft   ] };//braceleft:   
+    key <AD12>	 { [   bracketright, braceright   ] };//braceright:
+    
+    //A Row
+    key <AC01>   { [   U0D3E,	 U0D05,	U0D06,	U0D05  ] };   // A: a,aa
+    key <AC02>   { [   U0D38,    U0D37   ] };  // S: sa, ssa
+    key <AC03>   { [   U0D26,    U0D27,	U0D21,	U0D22   ] };  // D: soft da,soft dda,hard da,hard dda,
+    key <AC04>   { [   U0D2B     ] };  // F: pha
+    key <AC05>   { [   U0D17,    U0D18   ] };  // G: ga, gha
+    key <AC06>   { [   U0D39,    U0D03   ] };  // H: ha, visarg 
+    key <AC07>   { [   U0D1C,    U0D1D   ] };  // J: ja, jha
+    key <AC08>   { [   U0D15,    U0D16   ] };  // K: ka, kha
+    key <AC09>   { [   U0D32,	 U0D33   ] };  // L: la, vocalic L or lru matra`
+    key <AC10>   { [   semicolon, colon  ] }; 
+    key <AC11>   { [apostrophe, quotedbl ] };
+
+    //Z Row
+    key <AB01>   { [   U0D34,	 U0D36 	 ] };  // Z: sha,zha
+    key <AB02>   { [   U0D4D,	 U200B  ] };  // X: chandrakala,ZWSP
+    key <AB03>   { [   U0D1A,    U0D1B   ] };  // C: ca, cha
+    key <AB04>   { [   U0D35,	 U200D  ] };  // V: va,ZWJ
+    key <AB05>   { [   U0D2C,    U0D2D   ] };  // B: ba, bha
+    key <AB06>   { [   U0D28,    U0D23,	U0D19,	U0D1E   ] };  // N: na, hard na,nga,nha
+    key <AB07>   { [   U0D2E,	 U0D02  ] };  // M: ma
+    key <AB08>   { [   comma,    U003C ] };// comma: comma
+    key <AB09>   { [   period, 	 U003E ] };  // period: period
+    key <AB10>	 { [   slash,   question ] };
+
+   // begin modifier mappings
+//    modifier_map Shift  { Shift_L };
+//    modifier_map Lock   { Caps_Lock };
+//    modifier_map Control{ Control_L };
+//    modifier_map Mod3   { Mode_switch };
+    include "level3(ralt_switch)"
+};
+
+
+partial alphanumeric_keys 
+xkb_symbols "ori" {
+    // Inscript layout for Oriya  
+    // Author: G Karunakar <karunakar@freedomink.org>
+    // Date: Wed Nov 13 18:16:19 IST 2002
+
+    name[Group1]= "India - Oriya";
+    
+    key <AE01> { [  U0b67			] };
+    key <AE02> { [  U0b68			] };
+    key <AE03> { [  U0b69			] };
+    key <AE04> { [  U0b6a			] };
+    key <AE05> { [  U0b6b			] };
+    key <AE06> { [  U0b6c			] };
+    key <AE07> { [  U0b6d			] };
+    key <AE08> { [  U0b6e			] };
+    key <AE09> { [  U0b6f			] };
+    key <AE10> { [  U0b66			] };
+    key <AE11> { [  U0b03			] };
+    key <AE12> { [  U0b43, U0b0b	] };
+
+    key <AD01> { [  U0b4c, U0b14	] };
+    key <AD02> { [  U0b48, U0b10	] };
+    key <AD03> { [  U0b3e, U0b06	] };
+    key <AD04> { [  U0b40, U0b08	] };
+    key <AD05> { [  U0b42, U0b0a	] };
+    key <AD06> { [  U0b2c, U0b2d	] };
+    key <AD07> { [  U0b39, U0b19	] };
+    key <AD08> { [  U0b17, U0b18	] };
+    key <AD09> { [  U0b26, U0b27	] };
+    key <AD10> { [  U0b1c, U0b1d	] };
+    key <AD11> { [  U0b21, U0b22	] };
+    key <AD12> { [  U0b3c, U0b1e	] };
+ 
+    key <AC01> { [  U0b4b, U0b13	] };
+    key <AC02> { [  U0b47, U0b0f	] };
+    key <AC03> { [  U0b4d, U0b05	] };
+    key <AC04> { [  U0b3f, U0b07	] };
+    key <AC05> { [  U0b41, U0b09	] };
+    key <AC06> { [  U0b2a, U0b2b	] };
+    key <AC07> { [  U0b30			] };
+    key <AC08> { [  U0b15, U0b16	] };
+    key <AC09> { [  U0b24, U0b25	] };
+    key <AC10> { [  U0b1a, U0b1b	] };
+    key <AC11> { [  U0b1f, U0b20	] };
+ 
+    key <AB02> { [  U0b02, U0b01	] };
+    key <AB03> { [  U0b2e, U0b23	] };
+    key <AB04> { [  U0b28			] };
+    key <AB05> { [  U0b35			] };
+    key <AB06> { [  U0b32, U0b33	] };
+    key <AB07> { [  U0b38, U0b36	] };
+    key <AB08> { [  comma     , U0b37	] };
+    key <AB09> { [  period    				] };
+    key <AB10> { [  U0b2f, U0040	] };
+
+    key <RALT> {
+	symbols[Group1] = [ Mode_switch, Multi_key ],
+	virtualMods = AltGr
+    };
+};
+
+// based on a keyboard map from an 'xkb/symbols/tml' file
+// INSCRIPT
+partial alphanumeric_keys 
+xkb_symbols "tam" {
+      name[Group1]= "India - Tamil";
+
+      key <TLDE> { [      U0BCA, U0B92	]	};
+
+      // Mainly numbers.
+      key <AE01> { [      U0BE7 		]	};
+      key <AE02> { [      U0BE8 		]	};
+      key <AE03> { [      U0BE9 		]	};
+      key <AE04> { [      U0BEA 		]	};
+      key <AE05> { [      U0BEB 		]	};
+      key <AE06> { [      U0BEC 		]	};
+      key <AE07> { [      U0BED        	]	};
+      key <AE08> { [      U0BEE 		]	};
+      key <AE09> { [      U0BEF, parenleft	]	};
+      key <AE10> { [      U0BF0, parenright	]	};
+      key <AE11> { [      U0BF1, U0B83  ]	};
+      key <AE12> { [      U0BF2, plus	] 	};
+
+// Mainly long vowels
+
+      key <AD01> { [      U0BCC,  U0B94 ]	};
+      key <AD02> { [      U0BC8,  U0B90 ]	};
+      key <AD03> { [      U0BBE,  U0B86 ]	};
+      key <AD04> { [      U0BC0,  U0B88 ]	};
+      key <AD05> { [      U0BC2,  U0B8A ]	};
+
+// Mainly voiced consonants
+
+      key <AD07> { [      U0BB9, U0B99	]	};
+      key <AD10> { [      U0B9c 	]	}; 
+      key <AD12> { [      U0B9E				]	};
+
+// Mainly short vowels
+      key <AC01> { [      U0BCB,  U0B93 ]	};
+      key <AC02> { [      U0BC7,  U0B8F ]	};
+      key <AC03> { [      U0BCD,  U0B85 ]	};
+      key <AC04> { [      U0BBF,  U0B87 ]	};
+      key <AC05> { [      U0BC1,  U0B89 ]	};
+
+// Mainly unvoiced consonants
+
+      key <AC06> { [      U0BAA 		]	};
+      key <AC07> { [      U0BB0,  U0BB1 ]	};
+      key <AC08> { [      U0B95 		]	};
+      key <AC09> { [      U0BA4 		]	};
+      key <AC10> { [      U0B9A 		]	};
+      key <AC11> { [      U0B9F 		]	};
+      key <BKSL> { [      U005C, U007C	]	};//backslash-bar  - Changed to Unicode
+
+      key <AB01> { [      U0BC6,  U0B8E	]	};
+      key <AB02> { [      U0B82   		]       };
+      key <AB03> { [      U0BAE,  U0BA3 ]       };
+      key <AB04> { [      U0BA8,  U0BA9 ]       };
+      key <AB05> { [      U0BB5,  U0BB4 ]       };
+      key <AB06> { [      U0BB2,  U0BB3 ]       };
+      key <AB07> { [      U0BB8,  U0BB6	]       };
+      key <AB08> { [      comma,      U0BB7 ]       };
+      key <AB09> { [      period,     U0964 ]       };
+      key <AB10> { [      U0BAF,  question  ]       };
+};
+
+partial alphanumeric_keys 
+xkb_symbols "tam_unicode" {
+
+// Description: A keymap based on the TamilNet'99 typewriter keyboard 
+// Encoding: Unicode (http://www.unicode.org)
+// Author: Thuraiappah Vaseeharan <vasee@ieee.org>
+// Modifed by: Malathi S <malathiramya@gmail.com>
+// Secondary contact: Sri Ramadoss M <amachu@au-kbc.org>
+// Date  : Fri Sep 4 11:32:00 CST 2009
+// Mapping:
+  
+    name[Group1]= "India - Tamil Unicode";
+
+    // granthas
+    key <TLDE> {  [ apostrophe, asciitilde ] };
+    key <AE01> {  [ U0031, exclam ] } ;
+    key <AE02> {  [ U0032, at ] } ;
+    key <AE03> {  [ U0033, numbersign ] } ;
+    key <AE04> {  [ U0034, U0BF9 ] } ;
+    key <AE05> {  [ U0035, percent ] } ;
+    key <AE06> {  [ U0036, asciicircum ] } ;
+    key <AE07> {  [ U0037, ampersand ] } ;
+    key <AE08> {  [ U0038, asterisk ] } ;
+    key <AE09> {  [ U0039, parenleft ] } ;
+    key <AE10> {  [ U0030, parenright ] } ;
+    key <AE11> {  [ minus, underscore ] };
+    key <AE12> {  [ equal, plus	] };
+
+
+    // Qrow
+    key <AD01> {  [ U0B9E, U0BB6 ] };
+    key <AD02> {  [ U0BB1, U0BB7 ] };
+    key <AD03> {  [ U0BA8, U0BB8 ] };
+    key <AD04> {  [ U0B9A, U0BB9 ] };
+    key <AD05> {  [ U0BB5, U0B9C ] };
+    key <AD06> {  [ U0BB2 ] };
+    key <AD07> {  [ U0BB0 ] };
+    key <AD08> {  [ U0BC8, U0B90 ] };
+    key <AD09> {  [ U0BCA, U0BCB ] };
+    key <AD10> {  [ U0BBF, U0BC0 ] };
+    key <AD11> {  [ U0BC1, U0BC2 ] };
+
+    // Arow
+    key <AC01> { [ U0BAF ] };
+    key <AC02> { [ U0BB3 ] };
+    key <AC03> { [ U0BA9 ] };
+    key <AC04> { [ U0B95 ] };
+    key <AC05> { [ U0BAA ] };
+    key <AC06> { [ U0BBE, U0BB4 ] };
+    key <AC07> { [ U0BA4 ] };
+    key <AC08> { [ U0BAE ] };
+    key <AC09> { [ U0B9F ] };
+    key <AC10> { [ U0BCD, U0B83 ] };
+    key <AC11> { [ U0B99 ] };
+    
+    // Zrow
+    key <AB01> { [ U0BA3 ]  };
+    key <AB02> { [ U0B92, U0B93 ]  };
+    key <AB03> { [ U0B89, U0B8A ]  };
+    key <AB04> { [ U0B8E, U0B8F ]  };
+    key <AB05> { [ U0BC6, U0BC7 ]  };
+    key <AB06> { [ U0B94, U0BCC ]  };
+    key <AB07> { [ U0B85, U0B86 ]  };
+    key <AB08> { [ U0B87, U0B88 ]  };
+};
+
+partial alphanumeric_keys
+xkb_symbols "tam_keyboard_with_numerals" {
+
+// Description: A keymap based on the TamilNet'99 typewriter keyboard 
+// Encoding: Unicode (http://www.unicode.org)
+// Author: Malathi S <malathiramya@gmail.com>
+// Secondary contact: Sri Ramadoss M <amachu@au-kbc.org>
+// Date  : Fri Sep 4 11:33:00 CST 2009
+// Mapping:
+
+      name[Group1]= "India - Tamil Keyboard with Numerals";
+
+      // Mainly numbers.
+      key <TLDE> { [ apostrophe, asciitilde ] };
+      key <AE01> { [ U0BE7, exclam ] };
+      key <AE02> { [ U0BE8, at ] };
+      key <AE03> { [ U0BE9, numbersign ] };
+      key <AE04> { [ U0BEA, U0BF9 ] };
+      key <AE05> { [ U0BEB, percent ] };
+      key <AE06> { [ U0BEC, asciicircum ] };
+      key <AE07> { [ U0BED, ampersand ] };
+      key <AE08> { [ U0BEE, asterisk ] };
+      key <AE09> { [ U0BEF, parenleft ] };
+      key <AE10> { [ U0BE6, parenright ] };
+      key <AE11> { [ minus, underscore ] };
+      key <AE12> { [ equal, plus ] };
+
+
+    // Qrow
+    key <AD01> {  [ U0B9E, U0BB6 ] };
+    key <AD02> {  [ U0BB1, U0BB7 ] };
+    key <AD03> {  [ U0BA8, U0BB8 ] };
+    key <AD04> {  [ U0B9a, U0BB9 ] };
+    key <AD05> {  [ U0BB5, U0B9c ] };
+    key <AD06> {  [ U0BB2 ] };
+    key <AD07> {  [ U0BB0 ] };
+    key <AD08> {  [ U0BC8, U0B90 ] };
+    key <AD09> {  [ U0BCA, U0BCB ] };
+    key <AD10> {  [ U0BBF, U0BC0 ] };
+    key <AD11> {  [ U0BC1, U0BC2 ] };
+
+    // Arow
+    key <AC01> { [ U0BAF ] };
+    key <AC02> { [ U0BB3 ] };
+    key <AC03> { [ U0BA9 ] };
+    key <AC04> { [ U0B95 ] };
+    key <AC05> { [ U0BAA ] };
+    key <AC06> { [ U0BBE, U0BB4 ] };
+    key <AC07> { [ U0BA4 ] };
+    key <AC08> { [ U0BAE ] };
+    key <AC09> { [ U0B9F ] };
+    key <AC10> { [ U0BCD, U0B83 ] };
+    key <AC11> { [ U0B99 ] };
+
+    // Zrow
+    key <AB01> { [ U0BA3 ]  };
+    key <AB02> { [ U0B92, U0B93 ]  };
+    key <AB03> { [ U0B89, U0B8A ]  };
+    key <AB04> { [ U0B8E, U0B8F ]  };
+    key <AB05> { [ U0BC6, U0BC7 ]  };
+    key <AB06> { [ U0B94, U0BCC ]  };
+    key <AB07> { [ U0B85, U0B86 ]  };
+    key <AB08> { [ U0B87, U0B88 ]  };
+};
+
+partial alphanumeric_keys 
+xkb_symbols "tam_TSCII" {
+
+// Description	: A Tamil typewrite-style keymap 
+//		  loosely based on TamilNet'99 reommendations 
+// Encoding	: TSCII (http://www.tscii.org)
+// Author	: Thuraiappah Vaseeharan <vasee@ieee.org>
+// Last Modified: Sat Jan  5 17:11:26 CST 2002
+
+    name[Group1]= "India - Tamil TSCII Typewriter";
+
+    key <AE01> {  [ 0x10000b7, 0x10000a4 ] }; // aytham
+    key <AE02> {  [ 0x1000082, 0x10000a5 ] }; // shri
+    key <AE03> {  [ 0x1000083, 0x1000088 ] }; // ja
+    key <AE04> {  [ 0x1000084, 0x1000089 ] }; // sha
+    key <AE05> {  [ 0x1000085, 0x100008a ] }; // sa
+    key <AE06> {  [ 0x1000086, 0x100008b ] }; // ha
+    key <AE07> {  [ 0x1000087, 0x100008c ] }; // ksha
+	
+    // Qrow
+    key <AD01> {  [ 0x10000bb, 0x100009a ] }; // nja
+    key <AD02> {  [ 0x10000c8, 0x10000da ] }; // Ra
+    key <AD03> {  [ 0x10000bf, 0x10000d1 ] }; // NNa
+    key <AD04> {  [ 0x10000ba, 0x10000cd ] }; // ca
+    key <AD05> {  [ 0x10000c5, 0x10000d7 ] }; // va
+    key <AD06> {  [ 0x10000c4, 0x10000d6 ] }; // la
+    key <AD07> {  [ 0x10000c3, 0x10000d5 ] }; // ra
+    key <AD08> {  [ 0x10000a8, 0x10000b3 ] }; // sangili, ai
+    key <AD09> {  [ 0x10000ca, 0x10000cb ] }; // di, dI
+    key <AD10> {  [ 0x10000a2, 0x10000a3 ] }; // visiri
+    key <AD11> {  [ dead_acute, 0x10000a3 ] }; // Ukaaram
+
+    // Arow
+    key <AC01> { [ 0x10000c2, 0x10000d4 ] }; // ya
+    key <AC02> { [ 0x10000c7, 0x10000d9 ] }; // La
+    key <AC03> { [ 0x10000c9, 0x10000db ] }; // na
+    key <AC04> { [ 0x10000b8, 0x10000cc ] }; // ka
+    key <AC05> { [ 0x10000c0, 0x10000d2 ] }; // pa
+    key <AC06> { [ dead_grave,0x10000a1 ] }; // pulli,aravu
+    key <AC07> { [ 0x10000be, 0x10000d0 ] }; // tha
+    key <AC08> { [ 0x10000c1, 0x10000d3 ] }; // ma
+    key <AC09> { [ 0x10000bc, 0x10000ce ] }; // da
+    key <AC10> { [ 0x10000c6, 0x10000d8 ] }; // zha
+    key <AC11> { [ 0x10000b9, 0x1000099 ] }; // nga
+    
+    // Zrow
+    key <AB01> { [ 0x10000bd, 0x10000cf ] }; // Na
+    key <AB02> { [ 0x10000b4, 0x10000b5 ] }; // o, O
+    key <AB03> { [ 0x10000af, 0x10000b0 ] }; // u, U
+    key <AB04> { [ 0x10000b1, 0x10000b2 ] }; // e, E
+    key <AB05> { [ 0x10000a6, 0x10000a7 ] }; // kombus
+    key <AB06> { [ 0x10000b6, 0x10000aa ] }; // au
+    key <AB07> { [ 0x10000ab, 0x10000ac ] }; // a, A
+    key <AB08> { [ 0x10000fe, 0x10000ae ] }; // i, I
+
+};
+
+partial alphanumeric_keys 
+xkb_symbols "tam_TAB" {
+
+// Description: A keymap based on the TamilNet'99 typewriter keyboard 
+// Encoding: TAB (http://www.tamilnet99.org)
+// Author: Thuraiappah Vaseeharan <t_vasee@yahoo.com>
+// Date  : Sun Aug 12 02:23:00 CDT 2001
+
+    name[Group1]= "India - Tamil TAB Typewriter";
+
+    // numeral row
+    key <AE01> {  [ 0x10000e7, 0x10000a7 ] } ;
+    key <AE02> {  [ 0x10000fa, 0x10000a8 ] } ;
+    key <AE03> {  [ 0x10000fb ] } ;
+    key <AE04> {  [ 0x10000fc ] } ;
+    key <AE05> {  [ 0x10000fd ] } ;
+    key <AE06> {  [ 0x10000fe ] } ;
+    key <AE07> {  [ 0x10000ff ] } ;
+	
+    // q-row
+    key <AD01> {  [ 0x10000eb, 0x10000b3 ] };
+    key <AD02> {  [ 0x10000f8, 0x10000c1 ] };
+    key <AD03> {  [ 0x10000ef, 0x10000b8 ] };
+    key <AD04> {  [ 0x10000ea, 0x10000b2 ] };
+    key <AD05> {  [ 0x10000f5, 0x10000be ] };
+    key <AD06> {  [ 0x10000f4, 0x10000bd ] };
+    key <AD07> {  [ 0x10000f3, 0x10000bc ] };
+    key <AD08> {  [ 0x10000ac, 0x10000e4 ] };
+    key <AD09> {  [ 0x10000ae, 0x10000af ] };
+    key <AD10> {  [ 0x10000a4, 0x10000a6 ] };
+    key <AD11> {  [ dead_circumflex, 0x10000a6 ] }; // Ukaaram
+
+    // a-row
+    key <AC01> {  [ 0x10000f2, 0x10000bb ] };
+    key <AC02> {  [ 0x10000f7, 0x10000c0 ] };
+    key <AC03> {  [ 0x10000f9, 0x10000c2 ] };
+    key <AC04> {  [ 0x10000e8, 0x10000b0 ] };
+    key <AC05> {  [ 0x10000f0, 0x10000b9 ] };
+    key <AC06> {  [ 0x10000a2, 0x10000a3 ] };
+    key <AC07> {  [ 0x10000ee, 0x10000b6 ] };
+    key <AC08> {  [ 0x10000f1, 0x10000ba ] };
+    key <AC09> {  [ 0x10000ec, 0x10000b4 ] };
+    key <AC10> {  [ 0x10000f6, 0x10000bf ] };
+    key <AC11> {  [ 0x10000e9, 0x10000b1 ] };
+    
+    // z-row
+    key <AB01> {  [ 0x10000ed, 0x10000b5 ] };
+    key <AB02> {  [ 0x10000e5, 0x10000e6 ] };
+    key <AB03> {  [ 0x10000e0, 0x10000e1 ] };
+    key <AB04> {  [ 0x10000e2, 0x10000e3 ] };
+    key <AB05> {  [ 0x10000aa, 0x10000ab ] };
+    key <AB06> {  [ 0x10000ac, 0x10000a3 ] };
+    key <AB07> {  [ 0x10000dc, 0x10000dd ] };
+    key <AB08> {  [ 0x10000de, 0x10000df ] };
+};
+
+partial alphanumeric_keys 
+xkb_symbols "tel" {
+
+    // Inscript layout for Telugu using Unicode 
+    // Author: G Karunakar <karunakar@freedomink.org>
+    // Date:
+    // See layout at http://www.indlinux.org/keymap/telugu.php
+
+    name[Group1]= "India - Telugu";
+
+    key <TLDE> { [  U0c4a, U0c12	] };
+    key <AE01> { [  U0c67			] };
+    key <AE02> { [  U0c68			] };
+    key <AE03> { [  U0c69, numbersign	] };
+    key <AE04> { [  U0c6a, dollar		] };
+    key <AE05> { [  U0c6b, percent		] };
+    key <AE06> { [  U0c6c, asciicircum	] };
+    key <AE07> { [  U0c6d, ampersand	] };
+    key <AE08> { [  U0c6e, asterisk	] };
+    key <AE09> { [  U0c6f, parenleft	] };
+    key <AE10> { [  U0c66, parenright	] };
+    key <AE11> { [  U0c03, underscore	] };
+    key <AE12> { [  U0c43, U0c0b	] };
+    key <BKSP> { [  BackSpace			] };    
+ 
+    key <AD01> { [  U0c4c, U0c14	] };
+    key <AD02> { [  U0c48, U0c10	] };
+    key <AD03> { [  U0c3e, U0c06	] };
+    key <AD04> { [  U0c40, U0c08	] };
+    key <AD05> { [  U0c42, U0c0a	] };
+    key <AD06> { [  U0c2c, U0c2d	] };
+    key <AD07> { [  U0c39, U0c19	] };
+    key <AD08> { [  U0c17, U0c18	] };
+    key <AD09> { [  U0c26, U0c27	] };
+    key <AD10> { [  U0c1c, U0c1d	] };
+    key <AD11> { [  U0c21, U0c22	] };
+    key <AD12> { [  U0c1e			] };
+  
+    key <AC01> { [  U0c4b, U0c13	] };
+    key <AC02> { [  U0c47, U0c0f	] };
+    key <AC03> { [  U0c4d, U0c05	] };
+    key <AC04> { [  U0c3f, U0c07	] };
+    key <AC05> { [  U0c41, U0c09	] };
+    key <AC06> { [  U0c2a, U0c2b	] };
+    key <AC07> { [  U0c30, U0c31	] };
+    key <AC08> { [  U0c15, U0c16	] };
+    key <AC09> { [  U0c24, U0c25	] };
+    key <AC10> { [  U0c1a, U0c1b	] };
+    key <AC11> { [  U0c1f, U0c20	] };
+ 
+    key <AB01> { [  U0c46, U0c0e	] };
+    key <AB02> { [  U0c02, U0c01	] };
+    key <AB03> { [  U0c2e, U0c23	] };
+    key <AB04> { [  U0c28			] };
+    key <AB05> { [  U0c35			] };
+    key <AB06> { [  U0c32, U0c33	] };
+    key <AB07> { [  U0c38, U0c36	] };
+    key <AB08> { [  comma     , U0c37	] };
+    key <AB09> { [  period    				] };
+    key <AB10> { [  U0c2f, U0040	] };
+
+    key <RALT> {        
+        symbols[Group1] = [ Mode_switch, Multi_key ],
+        virtualMods = AltGr
+    };
+};
+
+partial alphanumeric_keys 
+xkb_symbols "urd-phonetic" {
+    include "pk(urd-phonetic)"
+    name[Group1]= "India - Urdu, Phonetic";
+};
+
+partial alphanumeric_keys 
+xkb_symbols "urd-phonetic3" {
+    include "pk(urd-crulp)"
+    name[Group1]= "India - Urdu, Alternative phonetic";
+};
+
+partial alphanumeric_keys 
+xkb_symbols "urd-winkeys" {
+    include "pk(urd-nla)"
+    name[Group1]= "India - Urdu, Winkeys";
+};
+
+// based on a keyboard map from an 'xkb/symbols/gur' file
+
+partial alphanumeric_keys
+xkb_symbols "guru" {
+      name[Group1]= "India - Gurmukhi";
+
+      // Mainly numbers.
+      key <AE01> { [      U0A67 		]	};
+      key <AE02> { [      U0A68		]	};
+      key <AE03> { [      U0A69, U0A71	]	};
+      key <AE04> { [      U0A6A, U0A74	 	]	};
+      key <AE05> { [      U0A6B, U262C		]	};
+      key <AE06> { [      U0A6C  	 	]	};
+      key <AE07> { [      U0A6D 		]	};
+      key <AE08> { [      U0A6e  	 	]	};
+      key <AE09> { [      U0A6F, parenleft 	]	};
+      key <AE10> { [      U0A66, parenright ]	};
+      key <AE11> { [      gur_visarga 	 	]	};
+      key <AE12> { [      equal,	plus 	]	};
+
+// Mainly long vowels
+
+      key <AD01> { [      U0A4C, U0A14  ]	};
+      key <AD02> { [      U0A48, U0A10  ]	};
+      key <AD03> { [      U0A3E, U0A06  ]	};
+      key <AD04> { [      U0A40, U0A08  ]	};
+      key <AD05> { [      U0A42, U0A0A  ]	};
+
+// Mainly voiced consonants
+
+      key <AD06> { [      U0A2C, U0A2D 	]	};
+      key <AD07> { [      U0A39, U0A19 	]	};
+      key <AD08> { [      U0A17, U0A18 	]	};
+      key <AD09> { [      U0A26, U0A27 	]	};
+      key <AD10> { [      U0A1C, U0A1D 	]	};
+      key <AD11> { [      U0A21, U0A22 	]	};
+      key <AD12> { [      U0A3C, U0A1E 	]	};
+
+// Mainly short vowels
+      key <AC01> { [      U0A4B, U0A13  ]	};
+      key <AC02> { [      U0A47, U0A0F  ]	};
+      key <AC03> { [      U0A4D, U0A05  ]	};
+      key <AC04> { [      U0A3F, U0A07  ]	};
+      key <AC05> { [      U0A41, U0A09  ]	};
+
+// Mainly unvoiced consonants
+
+      key <AC06> { [      U0A2A, U0A2B 	]	};
+      key <AC07> { [      U0A30, U0A5C 	]	};
+      key <AC08> { [      U0A15, U0A16 	]	};
+      key <AC09> { [      U0A24, U0A25 	]	};
+      key <AC10> { [      U0A1A, U0A1B 	]	};
+      key <AC11> { [      U0A1F, U0A20 	]	};
+      key <BKSL> { [      U005C, U007C	]	};
+
+      key <AB01> { [      z, 	 U0A01	]       };
+      key <AB02> { [      U0A02, U0A70, U0A71  ]       };
+      key <AB03> { [      U0A2E, U0A23  ]       };
+      key <AB04> { [      U0A28, U0A28  ]       };
+      key <AB05> { [      U0A35, U0A35  ]       };
+      key <AB06> { [      U0A32, U0A33  ]       };
+      key <AB07> { [      U0A38, U0A36  ]       };
+      key <AB08> { [      comma,     less       ]       };
+      key <AB09> { [      period,    U0964  ]       };
+      key <AB10> { [      U0A2F, question   ]       };
+};
+
+//Name		:	Jhelum (Refind Inscript)
+//Description	:	A Jhelum keyboard layout for Gurmukhi (Punjabi)
+//			http://www.satluj.org/Jhelum.html
+//Modified for Inscript to make
+//Original Author :	Amanpreet Singh Alam <apreet.alam@gmail.com
+ 
+partial alphanumeric_keys
+xkb_symbols "jhelum" {
+      name[Group1] = "India - Gurmukhi Jhelum";
+          key.type="FOUR_LEVEL";
+     //Top Alphanumeric row
+     // Roman digits
+     key <TLDE>  { [  apostrophe, asciitilde, U0A02,U0A01 ] }; // apostrophe: anusvara, candrabindu
+     key <AE01>  { [   1,exclam,	U0A67,	exclam	   ] };
+     key <AE02>  { [   2,at,	U0A68,	at	   ] };
+     key <AE03>  { [   3,numbersign, U0A69,	numbersign ] };
+     key <AE04>  { [   4,dollar,	U0A6A,	dollar     ] };
+     key <AE05>  { [   5,percent,U0A6B,	percent    ] };
+     key <AE06>  { [   6,asciicircum, U0A6C,asciicircum ] };
+     key <AE07>  { [   7,ampersand,U0A6D,ampersand  ] };
+     key <AE08>  { [   8,asterisk,U0A6E,	asterisk   ] };
+     key <AE09>  { [   9,parenleft,U0A6F,parenleft  ] };
+     key <AE10>  { [   0,parenright,U0A66,parenright ] };
+     key <AE11>	{ [   minus,underscore] };
+     key <AE12>	{ [   equal,plus] };
+     key <BKSL>  { [   U0964,U0965,U007C,U005C] }; //pipe : danda, double danda
+ 
+     //Q Row	
+     key <AD01>   { [   U0A4C, 	U0A14   ] };  // Q: oo, ooh
+     key <AD02>   { [   U0A48,  	U0A10	] };  // W: ee, ae
+     key <AD03>   { [   U0A3E,   U0A06  ] };  // E: a, aa
+     key <AD04>   { [   U0A40,	U0A08  	] };  // R: ee, ai
+     key <AD05>   { [   U0A42,   U0A0A   ] };  // T: u, uu
+     key <AD06>   { [   U0A30,	U0A5C   ] };  // Y: ra, raa
+     key <AD07>   { [   U0A26,   U0A27   ] };  // U: tha, thha
+     key <AD08>   { [   U0A17,   U0A18   ] };  // I:ga, gha
+     key <AD09>   { [   U0A24,   U0A1F   ] };  // O: ta, tha
+     key <AD10>   { [   U0A2A,   U0A5E   ] };  // P: pa, pha
+     key <AD11>   { [   U0A21,   U0A22,   bracketleft,   braceleft   ] };  
+     key <AD12>	 { [   U0A19,   U0A1E,   bracketright, braceright   ] };
+     
+     //A Row
+     key <AC01>   { [   U0A4B,	 U0A13  ] };   // A: o, oo
+     key <AC02>   { [   U0A40,    U0A0F   ] };  // S: e, ee
+     key <AC03>   { [   U0A4D,    U0A05   ] };  // D: halant, aa
+     key <AC04>   { [   U0A3F,    U0A07   ] };  // F: i, aa
+     key <AC05>   { [   U0A41,    U0A09   ] };  // G: u, uh
+     key <AC06>   { [   U0A39,    U0A20   ] };  // H: ha, thha
+     key <AC07>   { [   U0A1C,    U0A1D   ] };  // J: ja, jha
+     key <AC08>   { [   U0A15,    U0A16   ] };  // K: ka, kha
+     key <AC09>   { [   U0A32,	 U0A25   ] };  // L: la, tha
+     key <AC10>   { [   U0A38,   semicolon, colon  ] }; //; sa
+     key <AC11>   { [apostrophe, quotedbl ] };
+ 
+     //Z Row
+     key <AB01>   { [   U0A71,	 U0A3C 	 ] };  // Z: addak, par bindi
+     key <AB02>   { [   U0A02,    U0A70	 ] };  // X: bindi, tippi
+     key <AB03>   { [   U0A1A,    U0A1B   ] };  // C: ca, cha
+     key <AB04>   { [   U0A35,    U0A2F   ] };  // V: va, ya
+     key <AB05>   { [   U0A2C,    U0A2D   ] };  // B: ba, bha
+     key <AB06>   { [   U0A28,    U0A23   ] };  // N: na, nha
+     key <AB07>   { [   U0A2E, U0A2E       ] };  // M: ma
+     key <AB08>   { [   comma,    U262C	 ] };// comma: comma, dev abbreviation sign
+     key <AB09>   { [   period,   U0A74 	 ] };  // period: period, nukta
+     key <AB10>	 { [   slash,   question ] };
+ 
+// begin modifier mappings
+//    modifier_map Shift  { Shift_L };
+//    modifier_map Lock   { Caps_Lock };
+//    modifier_map Control{ Control_L };
+//    modifier_map Mod3   { Mode_switch };
+    include "level3(ralt_switch)"
+};
+
+partial alphanumeric_keys
+xkb_symbols "olpc" {
+
+// Contact: Walter Bender <walter@laptop.org>
+
+  include "in(deva)"
+  key <TLDE> { [	U094A,	U0912 ] }; // DEVANAGARI VOWEL SIGN SHORT O; DEVANAGARI LETTER SHORT O
+  key <AE01> { [	U0967,	U090D ] }; // DEVANAGARI DIGIT ONE; DEVANAGARI LETTER CANDRA E
+  key <AE02> { [	U0968,	U0945 ] }; // DEVANAGARI DIGIT TWO; DEVANAGARI VOWEL SIGN CANDRA E
+  key <AE03> { [	U0969	 ] }; // DEVANAGARI DIGIT THREE; 
+  key <AE04> { [	U096A	 ] }; // DEVANAGARI DIGIT FOUR; 
+  key <AE05> { [	U096B	 ] }; // DEVANAGARI DIGIT FIVE; 
+  key <AE06> { [	U096C	 ] }; // DEVANAGARI DIGIT SIX; 
+  key <AE07> { [	U096D	 ] }; // DEVANAGARI DIGIT SEVEN; 
+  key <AE08> { [	U096E	 ] }; // DEVANAGARI DIGIT EIGHT; 
+  key <AE09> { [	U096F,	parenleft ] }; // DEVANAGARI DIGIT NINE; 
+  key <AE10> { [	U0966,	parenright ] }; // DEVANAGARI DIGIT ZERO; 
+  key <AE11> { [	minus,		U0903 ] }; // DEVANAGARI SIGN VISARGA; 
+  key <AE12> { [	U0943,	U090B ] }; // DEVANAGARI VOWEL SIGN VOCALIC R; DEVANAGARI LETTER VOCALIC R
+
+  key <AD01> { [	U094C,	U0914 ] }; // DEVANAGARI VOWEL SIGN AU; DEVANAGARI LETTER AU
+  key <AD02> { [	U0948,	U0910 ] }; // DEVANAGARI VOWEL SIGN AI; DEVANAGARI LETTER AI
+  key <AD03> { [	U093E,	U0906 ] }; // DEVANAGARI VOWEL SIGN AA; DEVANAGARI LETTER AA
+  key <AD04> { [	U0940,	U0908 ] }; // DEVANAGARI VOWEL SIGN II; DEVANAGARI LETTER II
+  key <AD05> { [	U0942,	U090A ] }; // DEVANAGARI VOWEL SIGN UU; DEVANAGARI LETTER UU
+  key <AD06> { [	U092C,	U092D ] }; // DEVANAGARI LETTER BA; DEVANAGARI LETTER BHA
+  key <AD07> { [	U0939,	U0919 ] }; // DEVANAGARI LETTER HA; DEVANAGARI LETTER NGA
+  key <AD08> { [	U0917,	U0918 ] }; // DEVANAGARI LETTER GA; DEVANAGARI LETTER GHA
+  key <AD09> { [	U0926,	U0927 ] }; // DEVANAGARI LETTER DA; DEVANAGARI LETTER DHA
+  key <AD10> { [	U091C,	U091D ] }; // DEVANAGARI LETTER JA; DEVANAGARI LETTER JHA
+  key <AD11> { [	U0921,	U0922 ] }; // DEVANAGARI LETTER DDA; DEVANAGARI LETTER DDHA
+  key <AD12> { [	U093C,	U091E ] }; // DEVANAGARI SIGN NUKTA; DEVANAGARI LETTER NYA
+
+  key <BKSL> { [	U0949,	U0911 ] }; // DEVANAGARI VOWEL SIGN CANDRA O; DEVANAGARI LETTER CANDRA O
+
+  key <AC01> { [	U094B,	U0913 ] }; // DEVANAGARI VOWEL SIGN O; DEVANAGARI LETTER O
+  key <AC02> { [	U0947,	U090F ] }; // DEVANAGARI VOWEL SIGN E; DEVANAGARI LETTER E
+  key <AC03> { [	U094D,	U0905 ] }; // DEVANAGARI SIGN VIRAMA; DEVANAGARI LETTER A
+  key <AC04> { [	U093F,	U0907 ] }; // DEVANAGARI VOWEL SIGN I; DEVANAGARI LETTER I
+  key <AC05> { [	U0941,	U0909 ] }; // DEVANAGARI VOWEL SIGN U; DEVANAGARI LETTER U
+  key <AC06> { [	U092A,	U092B ] }; // DEVANAGARI LETTER PA; DEVANAGARI LETTER PHA
+  key <AC07> { [	U0930,	U0931 ] }; // DEVANAGARI LETTER RA; DEVANAGARI LETTER RRA
+  key <AC08> { [	U0915,	U0916 ] }; // DEVANAGARI LETTER KA; DEVANAGARI LETTER KHA
+  key <AC09> { [	U0924,	U0925 ] }; // DEVANAGARI LETTER TA; DEVANAGARI LETTER THA
+  key <AC10> { [	U091A,	U091B ] }; // DEVANAGARI LETTER CA; DEVANAGARI LETTER CHA
+  key <AC11> { [	U091F,	U0920 ] }; // DEVANAGARI LETTER TTA; DEVANAGARI LETTER TTHA
+
+  key <AB01> { [	U0946,	U090E ] }; // DEVANAGARI VOWEL SIGN SHORT E; DEVANAGARI LETTER SHORT E
+  key <AB02> { [	U0902,	U0901 ] }; // DEVANAGARI SIGN ANUSVARA; DEVANAGARI SIGN CANDRABINDU
+  key <AB03> { [	U092E,	U0923 ] }; // DEVANAGARI LETTER MA; DEVANAGARI LETTER NNA
+  key <AB04> { [	U0928,	U0929 ] }; // DEVANAGARI LETTER NA; DEVANAGARI LETTER NNNA
+  key <AB05> { [	U0935,	U0934 ] }; // DEVANAGARI LETTER VA; DEVANAGARI LETTER LLLA
+  key <AB06> { [	U0932,	U0933 ] }; // DEVANAGARI LETTER LA; DEVANAGARI LETTER LLA
+  key <AB07> { [	U0938,	U0936 ] }; // DEVANAGARI LETTER SA; DEVANAGARI LETTER SHA
+  key <AB08> { [	comma,		U0937 ] }; // DEVANAGARI LETTER SSA
+  key <AB09> { [	period,		U0964 ] }; // DEVANAGARI DANDA
+  key <AB10> { [	U092F,	U095F ] }; // DEVANAGARI LETTER YA; DEVANAGARI LETTER YYA
+
+  // space, space, Zero-Width-Non-Joiner (ZWNJ), Zero-Width-Joiner (ZWJ):
+  include "nbsp(zwnj3zwj4)"
+
+  include "group(olpc)"
+};
+
+partial alphanumeric_keys 
+xkb_symbols "hin-wx" {
+
+    name[Group1]= "India - Hindi Wx";
+
+      key <TLDE> {	 [     grave, asciitilde, 2, 3    ]	};
+
+      key <AE01> {	 [      0x1000967, exclam 		]	};
+      key <AE02> {	 [      0x1000968, at 		]	};
+      key <AE03> {	 [      0x1000969 , numbersign	 		]	};
+      key <AE04> {	 [      0x100096A , dollar		]	};
+      key <AE05> {	 [      0x100096B , percent 	 		]	};
+      key <AE06> {	 [      0x100096C , asciicircum	 		]	};
+      key <AE07> {	 [      0x100096D , ampersand                       ]	};
+      key <AE08> {	 [      0x100096e , asterisk 	 		]	};
+      key <AE09> {	 [      0x100096F, parenleft 		]	};
+      key <AE10> {	 [      0x1000966, parenright 		]	};
+      key <AE11> {	 [      minus, underscore 	 		]	};
+      key <AE12> {	 [      equal, plus 		]	};
+
+
+      key <AD01> {	 [      0x1000943,  0x1000944, 0x100090B, 0x1000960]	};
+      key <AD02> {	 [      0x1000924,  0x1000925       	]	};
+      key <AD03> {	 [      0x1000947,  0x1000948, 0x100090F, 0x1000910]	};
+      key <AD04> {	 [      0x1000930,  0x1000937       	]	};
+      key <AD05> {	 [      0x100091F,  0x1000920       	]	};
+
+
+      key <AD06> {	 [      0x100092F 		]	};
+      key <AD07> {	 [      0x1000941,  0x1000942, 0x1000909, 0x100090A ]	};
+      key <AD08> {	 [      0x100093F,  0x1000940, 0x1000907, 0x1000908 ]	};
+      key <AD09> {	 [      0x100094B,  0x100094C, 0x1000913, 0x1000914]	};
+      key <AD10> {	 [      0x100092A,  0x100092B 		]	};
+      key <AD11> {	 [      bracketleft, braceleft  		]	};
+      key <AD12> {	 [      bracketright, braceright  		]	};
+      key <BKSL> {       [      backslash, bar, 0x1000964, 0x1000965 ] };
+
+      key <AC01> {	 [      0x100094D,  0x100093E, 0x1000905,0x1000906 ] 	};
+      key <AC02> {	 [      0x1000938,  0x1000936       	]	};
+      key <AC03> {	 [      0x1000921,  0x1000922       	]	};
+      key <AC04> {	 [      0x1000919,  0x100091E       	]	};
+      key <AC05> {	 [      0x1000917,  0x1000918       	]	};
+
+
+      key <AC06> {	 [      0x1000939,  0x1000903 		]	};
+      key <AC07> {	 [      0x100091C,  0x100091D 		]	};
+      key <AC08> {	 [      0x1000915,  0x1000916 		]	};
+      key <AC09> {	 [      0x1000932,  0x1000962, 0x1000933, 0x100090C]	};
+      key <AC10> {	 [      semicolon, colon  		]	};
+      key <AC11> {	 [      quoteright, quotedbl 		]	};
+
+      key <AB01> {	 [      0x1000901,   0x100093C, 0x100093D, 0x1000950]   };
+      key <AB02> {       [      0x1000926,   0x1000927      ]       };
+      key <AB03> {       [      0x100091A,   0x100091B         ]       };
+      key <AB04> {       [      0x1000935,   dead_V        ]       };
+      key <AB05> {       [      0x100092C,   0x100092D        ]       };
+      key <AB06> {       [      0x1000928,   0x1000923         ]       };
+      key <AB07> {       [      0x100092E,   0x1000902         ]       };
+      key <AB08> {       [      comma,       less         ]       };
+      key <AB09> {       [      period,      greater       ]       };
+      key <AB10> {       [      slash,      question        ]       };
+
+    include "level3(ralt_switch)"
+};
+
+partial alphanumeric_keys
+xkb_symbols "eng" {
+
+    name[Group1]= "India - English with RupeeSign";
+
+    include "us(basic)"
+
+    include "rupeesign(4)"
+
+    include "level3(ralt_switch)"
+};
+
+
+// Description : Enhanced INSCRIPT keymap for Malayalam
+// Encoding    : Unicode (http://www.unicode.org)
+// Author      : Mahesh T Pai <paivakil@gmail.com>
+// Date        : March, 2011
+// Source      : http://www.nongnu.org/smc/docs/images/ml_inscript_layout.jpg
+// Comment     : Based on the Inscript Keyboard created by M Baiju
+// Mapping:
+
+partial alphanumeric_keys 
+xkb_symbols "mal_enhanced" {
+
+    name[Group1] = "India - Malayalam enhanced Inscript with Rupee Sign";
+
+   //From grave to backslash (\)
+    
+      key <TLDE> { [ U0d4a ,       U0d12 ] };
+      key <AE01> { [ U0d67 ,      exclam ] };
+      key <AE02> { [ U0d68 ,          at ] };
+      key <AE03> { [ U0d69 ,  numbersign ] };
+      key <AE04> { [ U0d6a ,      dollar ] };
+      key <AE05> { [ U0d6b ,     percent ] };
+      key <AE06> { [ U0d6c , asciicircum ] };
+      key <AE07> { [ U0d6d ,   ampersand ] };
+      key <AE08> { [ U0d6e ,       U0d7e ] };
+      key <AE09> { [ U0d6f ,   parenleft ] };
+      key <AE10> { [ U0d66 ,  parenright ] };
+
+      key <AE11> { [ minus , U0d03       ] };
+      key <AE12> { [ U0d43 , U0d0b       ] };
+      key <BKSL> { [ U0d7c , U05C        ] }; //bksl: chillu RR 
+
+
+  // From 'q' to right bracket (])
+    
+    key <AD01> { [ U0d57 , U0d14 ] };
+    key <AD02> { [ U0d48 , U0d10 ] };
+    key <AD03> { [ U0d3e , U0d06 ] };
+    key <AD04> { [ U0d40 , U0d08 ] };
+    key <AD05> { [ U0d42 , U0d0a ] };
+    key <AD06> { [ U0d2c , U0d2d ] };
+    key <AD07> { [ U0d39 , U0d19 ] };
+    key <AD08> { [ U0d17 , U0d18 ] };
+    key <AD09> { [ U0d26 , U0d27 ] };
+    key <AD10> { [ U0d1c , U0d1d ] };
+    key <AD11> { [ U0d21 , U0d22 ] };
+    key <AD12> { [ U0200d , U0d1e ] };
+
+    // From 'a' to apostrophe (')
+    
+    key <AC01> { [ U0d4b , U0d13 ] };
+    key <AC02> { [ U0d47 , U0d0f ] };
+    key <AC03> { [ U0d4d , U0d05 ] };
+    key <AC04> { [ U0d3f , U0d07 ] };
+    key <AC05> { [ U0d41 , U0d09 ] };
+    key <AC06> { [ U0d2a , U0d2b ] };
+    key <AC07> { [ U0d30 , U0d31 ] };
+    key <AC08> { [ U0d15 , U0d16 ] };
+    key <AC09> { [ U0d24 , U0d25 ] };
+    key <AC10> { [ U0d1a , U0d1b ] };
+    key <AC11> { [ U0d1f , U0d20 ] };
+    
+    // From 'z' to slash (/)
+    
+    key <AB01> { [ U0d46 , U0d0e ] };
+    key <AB02> { [ U0d02 , U0d7a ] };
+    key <AB03> { [ U0d2e , U0d23 ] };
+    key <AB04> { [ U0d28 , U0d7b ] };
+    key <AB05> { [ U0d35 , U0d34 ] };
+    key <AB06> { [ U0d32 , U0d33 ] };
+    key <AB07> { [ U0d38 , U0d36 ] };
+    key <AB08> { [ comma , U0d37 ] };
+    key <AB09> { [ period , U0d7d ] }; //chillu l
+    key <AB10> { [ U0d2f , question ] };
+
+    // hope this includes the rupee sign at alt + 4
+
+    include "rupeesign(4)"
+    include "level3(ralt_switch)"
+
+};
+